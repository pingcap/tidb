// Copyright 2016 PingCAP, Inc.
//
// Licensed under the Apache License, Version 2.0 (the "License");
// you may not use this file except in compliance with the License.
// You may obtain a copy of the License at
//
//     http://www.apache.org/licenses/LICENSE-2.0
//
// Unless required by applicable law or agreed to in writing, software
// distributed under the License is distributed on an "AS IS" BASIS,
// WITHOUT WARRANTIES OR CONDITIONS OF ANY KIND, either express or implied.
// See the License for the specific language governing permissions and
// limitations under the License.

package infoschema

import (
	"cmp"
	"context"
	"fmt"
	"math"
	"slices"
	"strings"

	"github.com/ngaut/pools"
	"github.com/pingcap/errors"
	"github.com/pingcap/failpoint"
	"github.com/pingcap/tidb/pkg/config"
	"github.com/pingcap/tidb/pkg/ddl/placement"
	"github.com/pingcap/tidb/pkg/kv"
	"github.com/pingcap/tidb/pkg/meta"
	"github.com/pingcap/tidb/pkg/meta/autoid"
	"github.com/pingcap/tidb/pkg/parser/charset"
	"github.com/pingcap/tidb/pkg/parser/model"
	"github.com/pingcap/tidb/pkg/table"
	"github.com/pingcap/tidb/pkg/table/tables"
	"github.com/pingcap/tidb/pkg/util/domainutil"
	"github.com/pingcap/tidb/pkg/util/logutil"
	"github.com/pingcap/tidb/pkg/util/sqlexec"
	"go.uber.org/zap"
)

type policyGetter struct {
	is *infoSchema
}

func (p *policyGetter) GetPolicy(policyID int64) (*model.PolicyInfo, error) {
	if policy, ok := p.is.PolicyByID(policyID); ok {
		return policy, nil
	}
	return nil, errors.Errorf("Cannot find placement policy with ID: %d", policyID)
}

type bundleInfoBuilder struct {
	deltaUpdate bool
	// tables or partitions that need to update placement bundle
	updateTables map[int64]any
	// all tables or partitions referring these policies should update placement bundle
	updatePolicies map[int64]any
	// partitions that need to update placement bundle
	updatePartitions map[int64]any
}

func (b *bundleInfoBuilder) ensureMap() {
	if b.updateTables == nil {
		b.updateTables = make(map[int64]any)
	}
	if b.updatePartitions == nil {
		b.updatePartitions = make(map[int64]any)
	}
	if b.updatePolicies == nil {
		b.updatePolicies = make(map[int64]any)
	}
}

func (b *bundleInfoBuilder) SetDeltaUpdateBundles() {
	b.deltaUpdate = true
}

func (b *bundleInfoBuilder) deleteBundle(is *infoSchema, tblID int64) {
	delete(is.ruleBundleMap, tblID)
}

func (b *bundleInfoBuilder) markTableBundleShouldUpdate(tblID int64) {
	b.ensureMap()
	b.updateTables[tblID] = struct{}{}
}

func (b *bundleInfoBuilder) markPartitionBundleShouldUpdate(partID int64) {
	b.ensureMap()
	b.updatePartitions[partID] = struct{}{}
}

func (b *bundleInfoBuilder) markBundlesReferPolicyShouldUpdate(policyID int64) {
	b.ensureMap()
	b.updatePolicies[policyID] = struct{}{}
}

func (b *bundleInfoBuilder) updateInfoSchemaBundles(is *infoSchema) {
	if b.deltaUpdate {
		b.completeUpdateTables(is)
		for tblID := range b.updateTables {
			b.updateTableBundles(is, tblID)
		}
		return
	}

	// do full update bundles
	is.ruleBundleMap = make(map[int64]*placement.Bundle)
	for _, tbls := range is.schemaMap {
		for _, tbl := range tbls.tables {
			b.updateTableBundles(is, tbl.Meta().ID)
		}
	}
}

func (b *bundleInfoBuilder) completeUpdateTables(is *infoSchema) {
	if len(b.updatePolicies) == 0 && len(b.updatePartitions) == 0 {
		return
	}

	for _, tbls := range is.schemaMap {
		for _, tbl := range tbls.tables {
			tblInfo := tbl.Meta()
			if tblInfo.PlacementPolicyRef != nil {
				if _, ok := b.updatePolicies[tblInfo.PlacementPolicyRef.ID]; ok {
					b.markTableBundleShouldUpdate(tblInfo.ID)
				}
			}

			if tblInfo.Partition != nil {
				for _, par := range tblInfo.Partition.Definitions {
					if _, ok := b.updatePartitions[par.ID]; ok {
						b.markTableBundleShouldUpdate(tblInfo.ID)
					}
				}
			}
		}
	}
}

func (b *bundleInfoBuilder) updateTableBundles(is *infoSchema, tableID int64) {
	tbl, ok := is.TableByID(tableID)
	if !ok {
		b.deleteBundle(is, tableID)
		return
	}

	getter := &policyGetter{is: is}
	bundle, err := placement.NewTableBundle(getter, tbl.Meta())
	if err != nil {
		logutil.BgLogger().Error("create table bundle failed", zap.Error(err))
	} else if bundle != nil {
		is.ruleBundleMap[tableID] = bundle
	} else {
		b.deleteBundle(is, tableID)
	}

	if tbl.Meta().Partition == nil {
		return
	}

	for _, par := range tbl.Meta().Partition.Definitions {
		bundle, err = placement.NewPartitionBundle(getter, par)
		if err != nil {
			logutil.BgLogger().Error("create partition bundle failed",
				zap.Error(err),
				zap.Int64("partition id", par.ID),
			)
		} else if bundle != nil {
			is.ruleBundleMap[par.ID] = bundle
		} else {
			b.deleteBundle(is, par.ID)
		}
	}
}

// Builder builds a new InfoSchema.
type Builder struct {
	is *infoSchema
	// dbInfos do not need to be copied everytime applying a diff, instead,
	// they can be copied only once over the whole lifespan of Builder.
	// This map will indicate which DB has been copied, so that they
	// don't need to be copied again.
	dirtyDB map[string]bool

	// Used by autoid allocators
	autoid.Requirement

	factory func() (pools.Resource, error)
	bundleInfoBuilder
<<<<<<< HEAD

	infoData *InfoSchemaData
=======
	infoData *Data
>>>>>>> 520038b7
}

// ApplyDiff applies SchemaDiff to the new InfoSchema.
// Return the detail updated table IDs that are produced from SchemaDiff and an error.
func (b *Builder) ApplyDiff(m *meta.Meta, diff *model.SchemaDiff) ([]int64, error) {
	b.is.schemaMetaVersion = diff.Version
	switch diff.Type {
	case model.ActionCreateSchema:
		return nil, b.applyCreateSchema(m, diff)
	case model.ActionDropSchema:
		return b.applyDropSchema(diff.SchemaID), nil
	case model.ActionRecoverSchema:
		return b.applyRecoverSchema(m, diff)
	case model.ActionModifySchemaCharsetAndCollate:
		return nil, b.applyModifySchemaCharsetAndCollate(m, diff)
	case model.ActionModifySchemaDefaultPlacement:
		return nil, b.applyModifySchemaDefaultPlacement(m, diff)
	case model.ActionCreatePlacementPolicy:
		return nil, b.applyCreatePolicy(m, diff)
	case model.ActionDropPlacementPolicy:
		return b.applyDropPolicy(diff.SchemaID), nil
	case model.ActionAlterPlacementPolicy:
		return b.applyAlterPolicy(m, diff)
	case model.ActionCreateResourceGroup:
		return nil, b.applyCreateOrAlterResourceGroup(m, diff)
	case model.ActionAlterResourceGroup:
		return nil, b.applyCreateOrAlterResourceGroup(m, diff)
	case model.ActionDropResourceGroup:
		return b.applyDropResourceGroup(m, diff), nil
	case model.ActionTruncateTablePartition, model.ActionTruncateTable:
		return b.applyTruncateTableOrPartition(m, diff)
	case model.ActionDropTable, model.ActionDropTablePartition:
		return b.applyDropTableOrPartition(m, diff)
	case model.ActionRecoverTable:
		return b.applyRecoverTable(m, diff)
	case model.ActionCreateTables:
		return b.applyCreateTables(m, diff)
	case model.ActionReorganizePartition, model.ActionRemovePartitioning,
		model.ActionAlterTablePartitioning:
		return b.applyReorganizePartition(m, diff)
	case model.ActionExchangeTablePartition:
		return b.applyExchangeTablePartition(m, diff)
	case model.ActionFlashbackCluster:
		return []int64{-1}, nil
	default:
		return b.applyDefaultAction(m, diff)
	}
}

func (b *Builder) applyCreateTables(m *meta.Meta, diff *model.SchemaDiff) ([]int64, error) {
	tblIDs := make([]int64, 0, len(diff.AffectedOpts))
	if diff.AffectedOpts != nil {
		for _, opt := range diff.AffectedOpts {
			affectedDiff := &model.SchemaDiff{
				Version:     diff.Version,
				Type:        model.ActionCreateTable,
				SchemaID:    opt.SchemaID,
				TableID:     opt.TableID,
				OldSchemaID: opt.OldSchemaID,
				OldTableID:  opt.OldTableID,
			}
			affectedIDs, err := b.ApplyDiff(m, affectedDiff)
			if err != nil {
				return nil, errors.Trace(err)
			}
			tblIDs = append(tblIDs, affectedIDs...)
		}
	}
	return tblIDs, nil
}

func (b *Builder) applyTruncateTableOrPartition(m *meta.Meta, diff *model.SchemaDiff) ([]int64, error) {
	tblIDs, err := b.applyTableUpdate(m, diff)
	if err != nil {
		return nil, errors.Trace(err)
	}

	if diff.Type == model.ActionTruncateTable {
		b.deleteBundle(b.is, diff.OldTableID)
		b.markTableBundleShouldUpdate(diff.TableID)
	}

	for _, opt := range diff.AffectedOpts {
		if diff.Type == model.ActionTruncateTablePartition {
			// Reduce the impact on DML when executing partition DDL. eg.
			// While session 1 performs the DML operation associated with partition 1,
			// the TRUNCATE operation of session 2 on partition 2 does not cause the operation of session 1 to fail.
			tblIDs = append(tblIDs, opt.OldTableID)
			b.markPartitionBundleShouldUpdate(opt.TableID)
		}
		b.deleteBundle(b.is, opt.OldTableID)
	}
	return tblIDs, nil
}

func (b *Builder) applyDropTableOrPartition(m *meta.Meta, diff *model.SchemaDiff) ([]int64, error) {
	tblIDs, err := b.applyTableUpdate(m, diff)
	if err != nil {
		return nil, errors.Trace(err)
	}

	b.markTableBundleShouldUpdate(diff.TableID)
	for _, opt := range diff.AffectedOpts {
		b.deleteBundle(b.is, opt.OldTableID)
	}
	return tblIDs, nil
}

func (b *Builder) applyReorganizePartition(m *meta.Meta, diff *model.SchemaDiff) ([]int64, error) {
	tblIDs, err := b.applyTableUpdate(m, diff)
	if err != nil {
		return nil, errors.Trace(err)
	}
	for _, opt := range diff.AffectedOpts {
		if opt.OldTableID != 0 {
			b.deleteBundle(b.is, opt.OldTableID)
		}
		if opt.TableID != 0 {
			b.markTableBundleShouldUpdate(opt.TableID)
		}
		// TODO: Should we also check markPartitionBundleShouldUpdate?!?
	}
	return tblIDs, nil
}

func (b *Builder) applyExchangeTablePartition(m *meta.Meta, diff *model.SchemaDiff) ([]int64, error) {
	// It is not in StatePublic.
	if diff.OldTableID == diff.TableID && diff.OldSchemaID == diff.SchemaID {
		ntIDs, err := b.applyTableUpdate(m, diff)
		if err != nil {
			return nil, errors.Trace(err)
		}
		if diff.AffectedOpts == nil || diff.AffectedOpts[0].OldSchemaID == 0 {
			return ntIDs, err
		}
		// Reload parition tabe.
		ptSchemaID := diff.AffectedOpts[0].OldSchemaID
		ptID := diff.AffectedOpts[0].TableID
		ptDiff := &model.SchemaDiff{
			Type:        diff.Type,
			Version:     diff.Version,
			TableID:     ptID,
			SchemaID:    ptSchemaID,
			OldTableID:  ptID,
			OldSchemaID: ptSchemaID,
		}
		ptIDs, err := b.applyTableUpdate(m, ptDiff)
		if err != nil {
			return nil, errors.Trace(err)
		}
		return append(ptIDs, ntIDs...), nil
	}
	ntSchemaID := diff.OldSchemaID
	ntID := diff.OldTableID
	ptSchemaID := diff.SchemaID
	ptID := diff.TableID
	partID := diff.TableID
	if len(diff.AffectedOpts) > 0 {
		ptID = diff.AffectedOpts[0].TableID
		if diff.AffectedOpts[0].SchemaID != 0 {
			ptSchemaID = diff.AffectedOpts[0].SchemaID
		}
	}
	// The normal table needs to be updated first:
	// Just update the tables separately
	currDiff := &model.SchemaDiff{
		// This is only for the case since https://github.com/pingcap/tidb/pull/45877
		// Fixed now, by adding back the AffectedOpts
		// to carry the partitioned Table ID.
		Type:     diff.Type,
		Version:  diff.Version,
		TableID:  ntID,
		SchemaID: ntSchemaID,
	}
	if ptID != partID {
		currDiff.TableID = partID
		currDiff.OldTableID = ntID
		currDiff.OldSchemaID = ntSchemaID
	}
	ntIDs, err := b.applyTableUpdate(m, currDiff)
	if err != nil {
		return nil, errors.Trace(err)
	}
	// partID is the new id for the non-partitioned table!
	b.markTableBundleShouldUpdate(partID)
	// Then the partitioned table, will re-read the whole table, including all partitions!
	currDiff.TableID = ptID
	currDiff.SchemaID = ptSchemaID
	currDiff.OldTableID = ptID
	currDiff.OldSchemaID = ptSchemaID
	ptIDs, err := b.applyTableUpdate(m, currDiff)
	if err != nil {
		return nil, errors.Trace(err)
	}
	// ntID is the new id for the partition!
	b.markPartitionBundleShouldUpdate(ntID)
	err = updateAutoIDForExchangePartition(b.Requirement.Store(), ptSchemaID, ptID, ntSchemaID, ntID)
	if err != nil {
		return nil, errors.Trace(err)
	}
	return append(ptIDs, ntIDs...), nil
}

func (b *Builder) applyRecoverTable(m *meta.Meta, diff *model.SchemaDiff) ([]int64, error) {
	tblIDs, err := b.applyTableUpdate(m, diff)
	if err != nil {
		return nil, errors.Trace(err)
	}

	for _, opt := range diff.AffectedOpts {
		b.markTableBundleShouldUpdate(opt.TableID)
	}
	return tblIDs, nil
}

func updateAutoIDForExchangePartition(store kv.Storage, ptSchemaID, ptID, ntSchemaID, ntID int64) error {
	err := kv.RunInNewTxn(kv.WithInternalSourceType(context.Background(), kv.InternalTxnDDL), store, true, func(ctx context.Context, txn kv.Transaction) error {
		t := meta.NewMeta(txn)
		ptAutoIDs, err := t.GetAutoIDAccessors(ptSchemaID, ptID).Get()
		if err != nil {
			return err
		}

		// non-partition table auto IDs.
		ntAutoIDs, err := t.GetAutoIDAccessors(ntSchemaID, ntID).Get()
		if err != nil {
			return err
		}

		// Set both tables to the maximum auto IDs between normal table and partitioned table.
		newAutoIDs := meta.AutoIDGroup{
			RowID:       max(ptAutoIDs.RowID, ntAutoIDs.RowID),
			IncrementID: max(ptAutoIDs.IncrementID, ntAutoIDs.IncrementID),
			RandomID:    max(ptAutoIDs.RandomID, ntAutoIDs.RandomID),
		}
		err = t.GetAutoIDAccessors(ptSchemaID, ptID).Put(newAutoIDs)
		if err != nil {
			return err
		}
		err = t.GetAutoIDAccessors(ntSchemaID, ntID).Put(newAutoIDs)
		if err != nil {
			return err
		}
		return nil
	})

	return err
}

func (b *Builder) applyDefaultAction(m *meta.Meta, diff *model.SchemaDiff) ([]int64, error) {
	tblIDs, err := b.applyTableUpdate(m, diff)
	if err != nil {
		return nil, errors.Trace(err)
	}

	for _, opt := range diff.AffectedOpts {
		var err error
		affectedDiff := &model.SchemaDiff{
			Version:     diff.Version,
			Type:        diff.Type,
			SchemaID:    opt.SchemaID,
			TableID:     opt.TableID,
			OldSchemaID: opt.OldSchemaID,
			OldTableID:  opt.OldTableID,
		}
		affectedIDs, err := b.ApplyDiff(m, affectedDiff)
		if err != nil {
			return nil, errors.Trace(err)
		}
		tblIDs = append(tblIDs, affectedIDs...)
	}

	return tblIDs, nil
}

func (b *Builder) applyTableUpdate(m *meta.Meta, diff *model.SchemaDiff) ([]int64, error) {
	roDBInfo, ok := b.is.SchemaByID(diff.SchemaID)
	if !ok {
		return nil, ErrDatabaseNotExists.GenWithStackByArgs(
			fmt.Sprintf("(Schema ID %d)", diff.SchemaID),
		)
	}
	dbInfo := b.getSchemaAndCopyIfNecessary(roDBInfo.Name.L)
	var oldTableID, newTableID int64
	switch diff.Type {
	case model.ActionCreateSequence, model.ActionRecoverTable:
		newTableID = diff.TableID
	case model.ActionCreateTable:
		// WARN: when support create table with foreign key in https://github.com/pingcap/tidb/pull/37148,
		// create table with foreign key requires a multi-step state change(none -> write-only -> public),
		// when the table's state changes from write-only to public, infoSchema need to drop the old table
		// which state is write-only, otherwise, infoSchema.sortedTablesBuckets will contain 2 table both
		// have the same ID, but one state is write-only, another table's state is public, it's unexpected.
		//
		// WARN: this change will break the compatibility if execute create table with foreign key DDL when upgrading TiDB,
		// since old-version TiDB doesn't know to delete the old table.
		// Since the cluster-index feature also has similar problem, we chose to prevent DDL execution during the upgrade process to avoid this issue.
		oldTableID = diff.OldTableID
		newTableID = diff.TableID
	case model.ActionDropTable, model.ActionDropView, model.ActionDropSequence:
		oldTableID = diff.TableID
	case model.ActionTruncateTable, model.ActionCreateView,
		model.ActionExchangeTablePartition, model.ActionAlterTablePartitioning,
		model.ActionRemovePartitioning:
		oldTableID = diff.OldTableID
		newTableID = diff.TableID
	default:
		oldTableID = diff.TableID
		newTableID = diff.TableID
	}
	// handle placement rule cache
	switch diff.Type {
	case model.ActionCreateTable:
		b.markTableBundleShouldUpdate(newTableID)
	case model.ActionDropTable:
		b.deleteBundle(b.is, oldTableID)
	case model.ActionTruncateTable:
		b.deleteBundle(b.is, oldTableID)
		b.markTableBundleShouldUpdate(newTableID)
	case model.ActionRecoverTable:
		b.markTableBundleShouldUpdate(newTableID)
	case model.ActionAlterTablePlacement:
		b.markTableBundleShouldUpdate(newTableID)
	}
	b.copySortedTables(oldTableID, newTableID)

	tblIDs := make([]int64, 0, 2)
	// We try to reuse the old allocator, so the cached auto ID can be reused.
	var allocs autoid.Allocators
	if tableIDIsValid(oldTableID) {
		if oldTableID == newTableID &&
			// For rename table, keep the old alloc.

			// For repairing table in TiDB cluster, given 2 normal node and 1 repair node.
			// For normal node's information schema, repaired table is existed.
			// For repair node's information schema, repaired table is filtered (couldn't find it in `is`).
			// So here skip to reserve the allocators when repairing table.
			diff.Type != model.ActionRepairTable &&
			// Alter sequence will change the sequence info in the allocator, so the old allocator is not valid any more.
			diff.Type != model.ActionAlterSequence {
			// TODO: Check how this would work with ADD/REMOVE Partitioning,
			// which may have AutoID not connected to tableID
			// TODO: can there be _tidb_rowid AutoID per partition?
<<<<<<< HEAD
			oldAllocs, _ := AllocByID(b.is, oldTableID)
=======
			oldAllocs, _ := allocByID(b.is, oldTableID)
>>>>>>> 520038b7
			allocs = filterAllocators(diff, oldAllocs)
		}

		tmpIDs := tblIDs
		if (diff.Type == model.ActionRenameTable || diff.Type == model.ActionRenameTables) && diff.OldSchemaID != diff.SchemaID {
			oldRoDBInfo, ok := b.is.SchemaByID(diff.OldSchemaID)
			if !ok {
				return nil, ErrDatabaseNotExists.GenWithStackByArgs(
					fmt.Sprintf("(Schema ID %d)", diff.OldSchemaID),
				)
			}
			oldDBInfo := b.getSchemaAndCopyIfNecessary(oldRoDBInfo.Name.L)
			tmpIDs = b.applyDropTable(oldDBInfo, oldTableID, tmpIDs)
		} else {
			tmpIDs = b.applyDropTable(dbInfo, oldTableID, tmpIDs)
		}

		if oldTableID != newTableID {
			// Update tblIDs only when oldTableID != newTableID because applyCreateTable() also updates tblIDs.
			tblIDs = tmpIDs
		}
	}
	if tableIDIsValid(newTableID) {
		// All types except DropTableOrView.
		var err error
		tblIDs, err = b.applyCreateTable(m, dbInfo, newTableID, allocs, diff.Type, tblIDs, diff.Version)
		if err != nil {
			return nil, errors.Trace(err)
		}
	}
	return tblIDs, nil
}

func filterAllocators(diff *model.SchemaDiff, oldAllocs autoid.Allocators) autoid.Allocators {
	var newAllocs autoid.Allocators
	switch diff.Type {
	case model.ActionRebaseAutoID, model.ActionModifyTableAutoIdCache:
		// Only drop auto-increment allocator.
		newAllocs = oldAllocs.Filter(func(a autoid.Allocator) bool {
			tp := a.GetType()
			return tp != autoid.RowIDAllocType && tp != autoid.AutoIncrementType
		})
	case model.ActionRebaseAutoRandomBase:
		// Only drop auto-random allocator.
		newAllocs = oldAllocs.Filter(func(a autoid.Allocator) bool {
			tp := a.GetType()
			return tp != autoid.AutoRandomType
		})
	default:
		// Keep all allocators.
		newAllocs = oldAllocs
	}
	return newAllocs
}

func appendAffectedIDs(affected []int64, tblInfo *model.TableInfo) []int64 {
	affected = append(affected, tblInfo.ID)
	if pi := tblInfo.GetPartitionInfo(); pi != nil {
		for _, def := range pi.Definitions {
			affected = append(affected, def.ID)
		}
	}
	return affected
}

// copySortedTables copies sortedTables for old table and new table for later modification.
func (b *Builder) copySortedTables(oldTableID, newTableID int64) {
	if tableIDIsValid(oldTableID) {
		b.copySortedTablesBucket(tableBucketIdx(oldTableID))
	}
	if tableIDIsValid(newTableID) && newTableID != oldTableID {
		b.copySortedTablesBucket(tableBucketIdx(newTableID))
	}
}

func (b *Builder) applyCreateOrAlterResourceGroup(m *meta.Meta, diff *model.SchemaDiff) error {
	group, err := m.GetResourceGroup(diff.SchemaID)
	if err != nil {
		return errors.Trace(err)
	}
	if group == nil {
		return ErrResourceGroupNotExists.GenWithStackByArgs(fmt.Sprintf("(Group ID %d)", diff.SchemaID))
	}
	// TODO: need mark updated?
	b.is.setResourceGroup(group)
	return nil
}

func (b *Builder) applyDropResourceGroup(m *meta.Meta, diff *model.SchemaDiff) []int64 {
	group, ok := b.is.ResourceGroupByID(diff.SchemaID)
	if !ok {
		return nil
	}
	b.is.deleteResourceGroup(group.Name.L)
	// TODO: return the related information.
	return []int64{}
}

func (b *Builder) applyCreatePolicy(m *meta.Meta, diff *model.SchemaDiff) error {
	po, err := m.GetPolicy(diff.SchemaID)
	if err != nil {
		return errors.Trace(err)
	}
	if po == nil {
		return ErrPlacementPolicyNotExists.GenWithStackByArgs(
			fmt.Sprintf("(Policy ID %d)", diff.SchemaID),
		)
	}

	if _, ok := b.is.PolicyByID(po.ID); ok {
		// if old policy with the same id exists, it means replace,
		// so the tables referring this policy's bundle should be updated
		b.markBundlesReferPolicyShouldUpdate(po.ID)
	}

	b.is.setPolicy(po)
	return nil
}

func (b *Builder) applyAlterPolicy(m *meta.Meta, diff *model.SchemaDiff) ([]int64, error) {
	po, err := m.GetPolicy(diff.SchemaID)
	if err != nil {
		return nil, errors.Trace(err)
	}

	if po == nil {
		return nil, ErrPlacementPolicyNotExists.GenWithStackByArgs(
			fmt.Sprintf("(Policy ID %d)", diff.SchemaID),
		)
	}

	b.is.setPolicy(po)
	b.markBundlesReferPolicyShouldUpdate(po.ID)
	// TODO: return the policy related table ids
	return []int64{}, nil
}

func (b *Builder) applyCreateSchema(m *meta.Meta, diff *model.SchemaDiff) error {
	di, err := m.GetDatabase(diff.SchemaID)
	if err != nil {
		return errors.Trace(err)
	}
	if di == nil {
		// When we apply an old schema diff, the database may has been dropped already, so we need to fall back to
		// full load.
		return ErrDatabaseNotExists.GenWithStackByArgs(
			fmt.Sprintf("(Schema ID %d)", diff.SchemaID),
		)
	}
	b.is.schemaMap[di.Name.L] = &schemaTables{dbInfo: di, tables: make(map[string]table.Table)}
<<<<<<< HEAD
	b.infoData.addDB(diff.Version, di)
=======
	if enableV2.Load() {
		b.infoData.addDB(diff.Version, di)
	}
>>>>>>> 520038b7
	return nil
}

func (b *Builder) applyModifySchemaCharsetAndCollate(m *meta.Meta, diff *model.SchemaDiff) error {
	di, err := m.GetDatabase(diff.SchemaID)
	if err != nil {
		return errors.Trace(err)
	}
	if di == nil {
		// This should never happen.
		return ErrDatabaseNotExists.GenWithStackByArgs(
			fmt.Sprintf("(Schema ID %d)", diff.SchemaID),
		)
	}
	newDbInfo := b.getSchemaAndCopyIfNecessary(di.Name.L)
	newDbInfo.Charset = di.Charset
	newDbInfo.Collate = di.Collate
	return nil
}

func (b *Builder) applyModifySchemaDefaultPlacement(m *meta.Meta, diff *model.SchemaDiff) error {
	di, err := m.GetDatabase(diff.SchemaID)
	if err != nil {
		return errors.Trace(err)
	}
	if di == nil {
		// This should never happen.
		return ErrDatabaseNotExists.GenWithStackByArgs(
			fmt.Sprintf("(Schema ID %d)", diff.SchemaID),
		)
	}
	newDbInfo := b.getSchemaAndCopyIfNecessary(di.Name.L)
	newDbInfo.PlacementPolicyRef = di.PlacementPolicyRef
	return nil
}

func (b *Builder) applyDropPolicy(PolicyID int64) []int64 {
	po, ok := b.is.PolicyByID(PolicyID)
	if !ok {
		return nil
	}
	b.is.deletePolicy(po.Name.L)
	// TODO: return the policy related table ids
	return []int64{}
}

func (b *Builder) applyDropSchema(schemaID int64) []int64 {
	di, ok := b.is.SchemaByID(schemaID)
	if !ok {
		return nil
	}
	delete(b.is.schemaMap, di.Name.L)

	// Copy the sortedTables that contain the table we are going to drop.
	tableIDs := make([]int64, 0, len(di.Tables))
	bucketIdxMap := make(map[int]struct{}, len(di.Tables))
	for _, tbl := range di.Tables {
		bucketIdxMap[tableBucketIdx(tbl.ID)] = struct{}{}
		// TODO: If the table ID doesn't exist.
		tableIDs = appendAffectedIDs(tableIDs, tbl.TableInfo)
	}
	for bucketIdx := range bucketIdxMap {
		b.copySortedTablesBucket(bucketIdx)
	}

	di = di.Clone()
	for _, id := range tableIDs {
		b.deleteBundle(b.is, id)
		b.applyDropTable(di, id, nil)
	}
	return tableIDs
}

func (b *Builder) applyRecoverSchema(m *meta.Meta, diff *model.SchemaDiff) ([]int64, error) {
	if di, ok := b.is.SchemaByID(diff.SchemaID); ok {
		return nil, ErrDatabaseExists.GenWithStackByArgs(
			fmt.Sprintf("(Schema ID %d)", di.ID),
		)
	}
	di, err := m.GetDatabase(diff.SchemaID)
	if err != nil {
		return nil, errors.Trace(err)
	}
	b.is.schemaMap[di.Name.L] = &schemaTables{
		dbInfo: di,
		tables: make(map[string]table.Table, len(diff.AffectedOpts)),
	}
	return b.applyCreateTables(m, diff)
}

func (b *Builder) copySortedTablesBucket(bucketIdx int) {
	oldSortedTables := b.is.sortedTablesBuckets[bucketIdx]
	newSortedTables := make(sortedTables, len(oldSortedTables))
	copy(newSortedTables, oldSortedTables)
	b.is.sortedTablesBuckets[bucketIdx] = newSortedTables
}

func (b *Builder) applyCreateTable(m *meta.Meta, dbInfo *model.DBInfo, tableID int64, allocs autoid.Allocators, tp model.ActionType, affected []int64, schemaVersion int64) ([]int64, error) {
<<<<<<< HEAD
	tblInfo, raw, err := m.GetTable(dbInfo.ID, tableID)
=======
	tblInfo, err := m.GetTable(dbInfo.ID, tableID)
>>>>>>> 520038b7
	if err != nil {
		return nil, errors.Trace(err)
	}
	if tblInfo == nil {
		// When we apply an old schema diff, the table may has been dropped already, so we need to fall back to
		// full load.
		return nil, ErrTableNotExists.GenWithStackByArgs(
			fmt.Sprintf("(Schema ID %d)", dbInfo.ID),
			fmt.Sprintf("(Table ID %d)", tableID),
		)
	}

	switch tp {
	case model.ActionDropTablePartition:
	case model.ActionTruncateTablePartition:
	// ReorganizePartition handle the bundles in applyReorganizePartition
	case model.ActionReorganizePartition, model.ActionRemovePartitioning,
		model.ActionAlterTablePartitioning:
	default:
		pi := tblInfo.GetPartitionInfo()
		if pi != nil {
			for _, partition := range pi.Definitions {
				b.markPartitionBundleShouldUpdate(partition.ID)
			}
		}
	}

	if tp != model.ActionTruncateTablePartition {
		affected = appendAffectedIDs(affected, tblInfo)
	}

	// Failpoint check whether tableInfo should be added to repairInfo.
	// Typically used in repair table test to load mock `bad` tableInfo into repairInfo.
	failpoint.Inject("repairFetchCreateTable", func(val failpoint.Value) {
		if val.(bool) {
			if domainutil.RepairInfo.InRepairMode() && tp != model.ActionRepairTable && domainutil.RepairInfo.CheckAndFetchRepairedTable(dbInfo, raw, tblInfo) {
				failpoint.Return(nil, nil)
			}
		}
	})

	ConvertCharsetCollateToLowerCaseIfNeed(tblInfo)
	ConvertOldVersionUTF8ToUTF8MB4IfNeed(tblInfo)

	if len(allocs.Allocs) == 0 {
		allocs = autoid.NewAllocatorsFromTblInfo(b.Requirement, dbInfo.ID, tblInfo)
	} else {
		tblVer := autoid.AllocOptionTableInfoVersion(tblInfo.Version)
		switch tp {
		case model.ActionRebaseAutoID, model.ActionModifyTableAutoIdCache:
			idCacheOpt := autoid.CustomAutoIncCacheOption(tblInfo.AutoIdCache)
			// If the allocator type might be AutoIncrementType, create both AutoIncrementType
			// and RowIDAllocType allocator for it. Because auto id and row id could share the same allocator.
			// Allocate auto id may route to allocate row id, if row id allocator is nil, the program panic!
			for _, tp := range [2]autoid.AllocatorType{autoid.AutoIncrementType, autoid.RowIDAllocType} {
				newAlloc := autoid.NewAllocator(b.Requirement, dbInfo.ID, tblInfo.ID, tblInfo.IsAutoIncColUnsigned(), tp, tblVer, idCacheOpt)
				allocs = allocs.Append(newAlloc)
			}
		case model.ActionRebaseAutoRandomBase:
			newAlloc := autoid.NewAllocator(b.Requirement, dbInfo.ID, tblInfo.ID, tblInfo.IsAutoRandomBitColUnsigned(), autoid.AutoRandomType, tblVer)
			allocs = allocs.Append(newAlloc)
		case model.ActionModifyColumn:
			// Change column attribute from auto_increment to auto_random.
			if tblInfo.ContainsAutoRandomBits() && allocs.Get(autoid.AutoRandomType) == nil {
				// Remove auto_increment allocator.
				allocs = allocs.Filter(func(a autoid.Allocator) bool {
					return a.GetType() != autoid.AutoIncrementType && a.GetType() != autoid.RowIDAllocType
				})
				newAlloc := autoid.NewAllocator(b.Requirement, dbInfo.ID, tblInfo.ID, tblInfo.IsAutoRandomBitColUnsigned(), autoid.AutoRandomType, tblVer)
				allocs = allocs.Append(newAlloc)
			}
		}
	}
	tbl, err := b.tableFromMeta(allocs, tblInfo)
	if err != nil {
		return nil, errors.Trace(err)
	}

	b.is.addReferredForeignKeys(dbInfo.Name, tblInfo)

	tableNames := b.is.schemaMap[dbInfo.Name.L]
	tableNames.tables[tblInfo.Name.L] = tbl
	bucketIdx := tableBucketIdx(tableID)
	b.is.sortedTablesBuckets[bucketIdx] = append(b.is.sortedTablesBuckets[bucketIdx], tbl)
	b.infoData.add(Item{
		dbName:        dbInfo.Name.L,
		dbID:          dbInfo.ID,
		tableName:     tblInfo.Name.L,
		tableID:       tblInfo.ID,
		schemaVersion: schemaVersion,
	}, raw, tbl)
	slices.SortFunc(b.is.sortedTablesBuckets[bucketIdx], func(i, j table.Table) int {
		return cmp.Compare(i.Meta().ID, j.Meta().ID)
	})
	if enableV2.Load() {
		b.infoData.add(Item{
			dbName:        dbInfo.Name.L,
			dbID:          dbInfo.ID,
			tableName:     tblInfo.Name.L,
			tableID:       tblInfo.ID,
			schemaVersion: schemaVersion,
		}, tbl)
	}

	if tblInfo.TempTableType != model.TempTableNone {
		b.addTemporaryTable(tableID)
	}

	newTbl, ok := b.is.TableByID(tableID)
	if ok {
		dbInfo.Tables = append(dbInfo.Tables, model.TableInfoEx{newTbl.Meta(), raw})
	}
	return affected, nil
}

// ConvertCharsetCollateToLowerCaseIfNeed convert the charset / collation of table and its columns to lower case,
// if the table's version is prior to TableInfoVersion3.
func ConvertCharsetCollateToLowerCaseIfNeed(tbInfo *model.TableInfo) {
	if tbInfo.Version >= model.TableInfoVersion3 {
		return
	}
	tbInfo.Charset = strings.ToLower(tbInfo.Charset)
	tbInfo.Collate = strings.ToLower(tbInfo.Collate)
	for _, col := range tbInfo.Columns {
		col.SetCharset(strings.ToLower(col.GetCharset()))
		col.SetCollate(strings.ToLower(col.GetCollate()))
	}
}

// ConvertOldVersionUTF8ToUTF8MB4IfNeed convert old version UTF8 to UTF8MB4 if config.TreatOldVersionUTF8AsUTF8MB4 is enable.
func ConvertOldVersionUTF8ToUTF8MB4IfNeed(tbInfo *model.TableInfo) {
	if tbInfo.Version >= model.TableInfoVersion2 || !config.GetGlobalConfig().TreatOldVersionUTF8AsUTF8MB4 {
		return
	}
	if tbInfo.Charset == charset.CharsetUTF8 {
		tbInfo.Charset = charset.CharsetUTF8MB4
		tbInfo.Collate = charset.CollationUTF8MB4
	}
	for _, col := range tbInfo.Columns {
		if col.Version < model.ColumnInfoVersion2 && col.GetCharset() == charset.CharsetUTF8 {
			col.SetCharset(charset.CharsetUTF8MB4)
			col.SetCollate(charset.CollationUTF8MB4)
		}
	}
}

func (b *Builder) applyDropTable(dbInfo *model.DBInfo, tableID int64, affected []int64) []int64 {
	bucketIdx := tableBucketIdx(tableID)
	sortedTbls := b.is.sortedTablesBuckets[bucketIdx]
	idx := sortedTbls.searchTable(tableID)
	if idx == -1 {
		return affected
	}
	if tableNames, ok := b.is.schemaMap[dbInfo.Name.L]; ok {
		tblInfo := sortedTbls[idx].Meta()
		delete(tableNames.tables, tblInfo.Name.L)
		affected = appendAffectedIDs(affected, tblInfo)
	}
	// Remove the table in sorted table slice.
	b.is.sortedTablesBuckets[bucketIdx] = append(sortedTbls[0:idx], sortedTbls[idx+1:]...)

	// Remove the table in temporaryTables
	if b.is.temporaryTableIDs != nil {
		delete(b.is.temporaryTableIDs, tableID)
	}

	// The old DBInfo still holds a reference to old table info, we need to remove it.
	for i, tblInfo := range dbInfo.Tables {
		if tblInfo.ID == tableID {
			if i == len(dbInfo.Tables)-1 {
				dbInfo.Tables = dbInfo.Tables[:i]
			} else {
				dbInfo.Tables = append(dbInfo.Tables[:i], dbInfo.Tables[i+1:]...)
			}
			b.is.deleteReferredForeignKeys(dbInfo.Name, tblInfo.TableInfo)
			break
		}
	}
	return affected
}

// TODO: get rid of this and use infoschemaV2 directly.
type infoschemaProxy struct {
	infoschemaV2
	v1 InfoSchema
}

// Build builds and returns the built infoschema.
func (b *Builder) Build() InfoSchema {
	b.updateInfoSchemaBundles(b.is)
<<<<<<< HEAD
	b.is.infoData = b.infoData
=======
	if enableV2.Load() {
		return &infoschemaProxy{
			infoschemaV2: infoschemaV2{
				ts:            math.MaxUint64, // TODO: should be the correct TS
				r:             b.Requirement,
				Data:          b.infoData,
				schemaVersion: b.is.SchemaMetaVersion(),
			},
			v1: b.is,
		}
	}
>>>>>>> 520038b7
	return b.is
}

// InitWithOldInfoSchema initializes an empty new InfoSchema by copies all the data from old InfoSchema.
func (b *Builder) InitWithOldInfoSchema(oldSchema InfoSchema) *Builder {
	if proxy, ok := oldSchema.(*infoschemaProxy); ok {
<<<<<<< HEAD
		oldSchema = proxy.InfoSchema
=======
		oldSchema = proxy.v1
>>>>>>> 520038b7
	}
	oldIS := oldSchema.(*infoSchema)
	b.is.schemaMetaVersion = oldIS.schemaMetaVersion
	b.copySchemasMap(oldIS)
	b.copyBundlesMap(oldIS)
	b.copyPoliciesMap(oldIS)
	b.copyResourceGroupMap(oldIS)
	b.copyTemporaryTableIDsMap(oldIS)
	b.copyReferredForeignKeyMap(oldIS)

	copy(b.is.sortedTablesBuckets, oldIS.sortedTablesBuckets)
	return b
}

func (b *Builder) copySchemasMap(oldIS *infoSchema) {
	for k, v := range oldIS.schemaMap {
		b.is.schemaMap[k] = v
	}
}

func (b *Builder) copyBundlesMap(oldIS *infoSchema) {
	b.is.ruleBundleMap = make(map[int64]*placement.Bundle)
	for id, v := range oldIS.ruleBundleMap {
		b.is.ruleBundleMap[id] = v
	}
}

func (b *Builder) copyPoliciesMap(oldIS *infoSchema) {
	is := b.is
	for _, v := range oldIS.AllPlacementPolicies() {
		is.policyMap[v.Name.L] = v
	}
}

func (b *Builder) copyResourceGroupMap(oldIS *infoSchema) {
	is := b.is
	for _, v := range oldIS.AllResourceGroups() {
		is.resourceGroupMap[v.Name.L] = v
	}
}

func (b *Builder) copyTemporaryTableIDsMap(oldIS *infoSchema) {
	is := b.is
	if len(oldIS.temporaryTableIDs) == 0 {
		is.temporaryTableIDs = nil
		return
	}

	is.temporaryTableIDs = make(map[int64]struct{})
	for tblID := range oldIS.temporaryTableIDs {
		is.temporaryTableIDs[tblID] = struct{}{}
	}
}

func (b *Builder) copyReferredForeignKeyMap(oldIS *infoSchema) {
	for k, v := range oldIS.referredForeignKeyMap {
		b.is.referredForeignKeyMap[k] = v
	}
}

// getSchemaAndCopyIfNecessary creates a new schemaTables instance when a table in the database has changed.
// It also does modifications on the new one because old schemaTables must be read-only.
// And it will only copy the changed database once in the lifespan of the Builder.
// NOTE: please make sure the dbName is in lowercase.
func (b *Builder) getSchemaAndCopyIfNecessary(dbName string) *model.DBInfo {
	if !b.dirtyDB[dbName] {
		b.dirtyDB[dbName] = true
		oldSchemaTables := b.is.schemaMap[dbName]
		newSchemaTables := &schemaTables{
			dbInfo: oldSchemaTables.dbInfo.Copy(),
			tables: make(map[string]table.Table, len(oldSchemaTables.tables)),
		}
		for k, v := range oldSchemaTables.tables {
			newSchemaTables.tables[k] = v
		}
		b.is.schemaMap[dbName] = newSchemaTables
		return newSchemaTables.dbInfo
	}
	return b.is.schemaMap[dbName].dbInfo
}

// InitWithDBInfos initializes an empty new InfoSchema with a slice of DBInfo, all placement rules, and schema version.
func (b *Builder) InitWithDBInfos(dbInfos []*model.DBInfo, policies []*model.PolicyInfo, resourceGroups []*model.ResourceGroupInfo, schemaVersion int64) (*Builder, error) {
	info := b.is
	info.schemaMetaVersion = schemaVersion
	// build the policies.
	for _, policy := range policies {
		info.setPolicy(policy)
	}

	// build the groups.
	for _, group := range resourceGroups {
		info.setResourceGroup(group)
	}

	// Maintain foreign key reference information.
	for _, di := range dbInfos {
		for _, t := range di.Tables {
			b.is.addReferredForeignKeys(di.Name, t.TableInfo)
		}
	}

	for _, di := range dbInfos {
<<<<<<< HEAD
		err := b.createSchemaTablesForDB(di, b.tableFromMeta, schemaVersion)
		if err != nil {
			return nil, errors.Trace(err)
		}
		b.infoData.addDB(schemaVersion, di)
=======
		schTbls, err := b.createSchemaTablesForDB(di, b.tableFromMeta, schemaVersion)
		if err != nil {
			return nil, errors.Trace(err)
		}
		b.is.schemaMap[di.Name.L] = schTbls
>>>>>>> 520038b7
	}

	// Initialize virtual tables.
	for _, driver := range drivers {
<<<<<<< HEAD
		err := b.createSchemaTablesForDB(driver.DBInfo, driver.TableFromMeta, schemaVersion)
		if err != nil {
			return nil, errors.Trace(err)
		}
		b.infoData.addDB(schemaVersion, driver.DBInfo)
=======
		schTbls, err := b.createSchemaTablesForDB(driver.DBInfo, driver.TableFromMeta, schemaVersion)
		if err != nil {
			return nil, errors.Trace(err)
		}
		b.is.schemaMap[driver.DBInfo.Name.L] = schTbls
		if enableV2.Load() {
			b.infoData.addSpecialDB(driver.DBInfo, schTbls)
		}
>>>>>>> 520038b7
	}

	// Sort all tables by `ID`
	for _, v := range info.sortedTablesBuckets {
		slices.SortFunc(v, func(a, b table.Table) int {
			return cmp.Compare(a.Meta().ID, b.Meta().ID)
		})
	}
	return b, nil
}

func (b *Builder) tableFromMeta(alloc autoid.Allocators, tblInfo *model.TableInfo) (table.Table, error) {
	ret, err := tables.TableFromMeta(alloc, tblInfo)
	if err != nil {
		return nil, errors.Trace(err)
	}
	if t, ok := ret.(table.CachedTable); ok {
		var tmp pools.Resource
		tmp, err = b.factory()
		if err != nil {
			return nil, errors.Trace(err)
		}

		err = t.Init(tmp.(sqlexec.SQLExecutor))
		if err != nil {
			return nil, errors.Trace(err)
		}
	}
	return ret, nil
}

type tableFromMetaFunc func(alloc autoid.Allocators, tblInfo *model.TableInfo) (table.Table, error)

<<<<<<< HEAD
func (b *Builder) createSchemaTablesForDB(di *model.DBInfo, tableFromMeta tableFromMetaFunc, schemaVersion int64) error {
	var db1 model.DBInfo
	db1 = *di
	db1.Tables = nil
=======
func (b *Builder) createSchemaTablesForDB(di *model.DBInfo, tableFromMeta tableFromMetaFunc, schemaVersion int64) (*schemaTables, error) {
>>>>>>> 520038b7
	schTbls := &schemaTables{
		dbInfo: &db1,
		tables: make(map[string]table.Table, len(di.Tables)),
	}
	for _, t := range di.Tables {

		fmt.Println("===== create table ====", di.Name.L, t.Name.L)

		allocs := autoid.NewAllocatorsFromTblInfo(b.Requirement, di.ID, t.TableInfo)
		var tbl table.Table
		tbl, err := tableFromMeta(allocs, t.TableInfo)
		if err != nil {
			return nil, errors.Wrap(err, fmt.Sprintf("Build table `%s`.`%s` schema failed", di.Name.O, t.Name.O))
		}
<<<<<<< HEAD
		if di.Name.L == "information_schema" || di.Name.L == "performance_schema" {
			schTbls.tables[t.Name.L] = tbl
			sortedTbls := b.is.sortedTablesBuckets[tableBucketIdx(t.ID)]
			b.is.sortedTablesBuckets[tableBucketIdx(t.ID)] = append(sortedTbls, tbl)
		}
		b.infoData.add(Item{
			dbName:        di.Name.L,
			dbID:          di.ID,
			tableName:     t.Name.L,
			tableID:       t.ID,
			schemaVersion: schemaVersion,
		},  t.Raw, tbl)
=======

		schTbls.tables[t.Name.L] = tbl
		sortedTbls := b.is.sortedTablesBuckets[tableBucketIdx(t.ID)]
		b.is.sortedTablesBuckets[tableBucketIdx(t.ID)] = append(sortedTbls, tbl)

		if enableV2.Load() {
			b.infoData.add(Item{
				dbName:        di.Name.L,
				dbID:          di.ID,
				tableName:     t.Name.L,
				tableID:       t.ID,
				schemaVersion: schemaVersion,
			}, tbl)
		}

>>>>>>> 520038b7
		if tblInfo := tbl.Meta(); tblInfo.TempTableType != model.TempTableNone {
			b.addTemporaryTable(tblInfo.ID)
		}
	}

<<<<<<< HEAD
	return nil
=======
	if enableV2.Load() {
		b.infoData.addDB(schemaVersion, di)
	}

	return schTbls, nil
>>>>>>> 520038b7
}

func (b *Builder) addTemporaryTable(tblID int64) {
	if b.is.temporaryTableIDs == nil {
		b.is.temporaryTableIDs = make(map[int64]struct{})
	}
	b.is.temporaryTableIDs[tblID] = struct{}{}
}

type virtualTableDriver struct {
	*model.DBInfo
	TableFromMeta tableFromMetaFunc
}

var drivers []*virtualTableDriver

// RegisterVirtualTable register virtual tables to the builder.
func RegisterVirtualTable(dbInfo *model.DBInfo, tableFromMeta tableFromMetaFunc) {
	drivers = append(drivers, &virtualTableDriver{dbInfo, tableFromMeta})
}

// NewBuilder creates a new Builder with a Handle.
<<<<<<< HEAD
func NewBuilder(r autoid.Requirement, factory func() (pools.Resource, error), infoData *InfoSchemaData) *Builder {
=======
func NewBuilder(r autoid.Requirement, factory func() (pools.Resource, error), infoData *Data) *Builder {
>>>>>>> 520038b7
	return &Builder{
		Requirement: r,
		is: &infoSchema{
			infoSchemaMisc: infoSchemaMisc{
<<<<<<< HEAD
				referredForeignKeyMap: make(map[SchemaAndTableName][]*model.ReferredFKInfo),
				policyMap:             map[string]*model.PolicyInfo{},
				resourceGroupMap:      map[string]*model.ResourceGroupInfo{},
				ruleBundleMap:         map[int64]*placement.Bundle{},
			},
			schemaMap:             map[string]*schemaTables{},
			sortedTablesBuckets:   make([]sortedTables, bucketCount),
=======
				policyMap:             map[string]*model.PolicyInfo{},
				resourceGroupMap:      map[string]*model.ResourceGroupInfo{},
				ruleBundleMap:         map[int64]*placement.Bundle{},
				referredForeignKeyMap: make(map[SchemaAndTableName][]*model.ReferredFKInfo),
			},
			schemaMap:           map[string]*schemaTables{},
			sortedTablesBuckets: make([]sortedTables, bucketCount),
>>>>>>> 520038b7
		},
		dirtyDB:  make(map[string]bool),
		factory:  factory,
		infoData: infoData,
	}
}

func tableBucketIdx(tableID int64) int {
	return int(tableID % bucketCount)
}

func tableIDIsValid(tableID int64) bool {
	return tableID != 0
}<|MERGE_RESOLUTION|>--- conflicted
+++ resolved
@@ -189,12 +189,7 @@
 
 	factory func() (pools.Resource, error)
 	bundleInfoBuilder
-<<<<<<< HEAD
-
-	infoData *InfoSchemaData
-=======
 	infoData *Data
->>>>>>> 520038b7
 }
 
 // ApplyDiff applies SchemaDiff to the new InfoSchema.
@@ -538,11 +533,7 @@
 			// TODO: Check how this would work with ADD/REMOVE Partitioning,
 			// which may have AutoID not connected to tableID
 			// TODO: can there be _tidb_rowid AutoID per partition?
-<<<<<<< HEAD
-			oldAllocs, _ := AllocByID(b.is, oldTableID)
-=======
 			oldAllocs, _ := allocByID(b.is, oldTableID)
->>>>>>> 520038b7
 			allocs = filterAllocators(diff, oldAllocs)
 		}
 
@@ -693,13 +684,9 @@
 		)
 	}
 	b.is.schemaMap[di.Name.L] = &schemaTables{dbInfo: di, tables: make(map[string]table.Table)}
-<<<<<<< HEAD
-	b.infoData.addDB(diff.Version, di)
-=======
 	if enableV2.Load() {
 		b.infoData.addDB(diff.Version, di)
 	}
->>>>>>> 520038b7
 	return nil
 }
 
@@ -759,7 +746,7 @@
 	for _, tbl := range di.Tables {
 		bucketIdxMap[tableBucketIdx(tbl.ID)] = struct{}{}
 		// TODO: If the table ID doesn't exist.
-		tableIDs = appendAffectedIDs(tableIDs, tbl.TableInfo)
+		tableIDs = appendAffectedIDs(tableIDs, tbl)
 	}
 	for bucketIdx := range bucketIdxMap {
 		b.copySortedTablesBucket(bucketIdx)
@@ -798,11 +785,7 @@
 }
 
 func (b *Builder) applyCreateTable(m *meta.Meta, dbInfo *model.DBInfo, tableID int64, allocs autoid.Allocators, tp model.ActionType, affected []int64, schemaVersion int64) ([]int64, error) {
-<<<<<<< HEAD
-	tblInfo, raw, err := m.GetTable(dbInfo.ID, tableID)
-=======
 	tblInfo, err := m.GetTable(dbInfo.ID, tableID)
->>>>>>> 520038b7
 	if err != nil {
 		return nil, errors.Trace(err)
 	}
@@ -838,7 +821,7 @@
 	// Typically used in repair table test to load mock `bad` tableInfo into repairInfo.
 	failpoint.Inject("repairFetchCreateTable", func(val failpoint.Value) {
 		if val.(bool) {
-			if domainutil.RepairInfo.InRepairMode() && tp != model.ActionRepairTable && domainutil.RepairInfo.CheckAndFetchRepairedTable(dbInfo, raw, tblInfo) {
+			if domainutil.RepairInfo.InRepairMode() && tp != model.ActionRepairTable && domainutil.RepairInfo.CheckAndFetchRepairedTable(dbInfo, tblInfo) {
 				failpoint.Return(nil, nil)
 			}
 		}
@@ -893,7 +876,7 @@
 		tableName:     tblInfo.Name.L,
 		tableID:       tblInfo.ID,
 		schemaVersion: schemaVersion,
-	}, raw, tbl)
+	}, tbl)
 	slices.SortFunc(b.is.sortedTablesBuckets[bucketIdx], func(i, j table.Table) int {
 		return cmp.Compare(i.Meta().ID, j.Meta().ID)
 	})
@@ -913,7 +896,7 @@
 
 	newTbl, ok := b.is.TableByID(tableID)
 	if ok {
-		dbInfo.Tables = append(dbInfo.Tables, model.TableInfoEx{newTbl.Meta(), raw})
+		dbInfo.Tables = append(dbInfo.Tables, newTbl.Meta())
 	}
 	return affected, nil
 }
@@ -977,7 +960,7 @@
 			} else {
 				dbInfo.Tables = append(dbInfo.Tables[:i], dbInfo.Tables[i+1:]...)
 			}
-			b.is.deleteReferredForeignKeys(dbInfo.Name, tblInfo.TableInfo)
+			b.is.deleteReferredForeignKeys(dbInfo.Name, tblInfo)
 			break
 		}
 	}
@@ -993,9 +976,6 @@
 // Build builds and returns the built infoschema.
 func (b *Builder) Build() InfoSchema {
 	b.updateInfoSchemaBundles(b.is)
-<<<<<<< HEAD
-	b.is.infoData = b.infoData
-=======
 	if enableV2.Load() {
 		return &infoschemaProxy{
 			infoschemaV2: infoschemaV2{
@@ -1007,18 +987,13 @@
 			v1: b.is,
 		}
 	}
->>>>>>> 520038b7
 	return b.is
 }
 
 // InitWithOldInfoSchema initializes an empty new InfoSchema by copies all the data from old InfoSchema.
 func (b *Builder) InitWithOldInfoSchema(oldSchema InfoSchema) *Builder {
 	if proxy, ok := oldSchema.(*infoschemaProxy); ok {
-<<<<<<< HEAD
-		oldSchema = proxy.InfoSchema
-=======
 		oldSchema = proxy.v1
->>>>>>> 520038b7
 	}
 	oldIS := oldSchema.(*infoSchema)
 	b.is.schemaMetaVersion = oldIS.schemaMetaVersion
@@ -1117,35 +1092,35 @@
 	// Maintain foreign key reference information.
 	for _, di := range dbInfos {
 		for _, t := range di.Tables {
-			b.is.addReferredForeignKeys(di.Name, t.TableInfo)
+			b.is.addReferredForeignKeys(di.Name, t)
 		}
 	}
 
 	for _, di := range dbInfos {
-<<<<<<< HEAD
-		err := b.createSchemaTablesForDB(di, b.tableFromMeta, schemaVersion)
+// <<<<<<< HEAD
+// 		err := b.createSchemaTablesForDB(di, b.tableFromMeta, schemaVersion)
+// 		if err != nil {
+// 			return nil, errors.Trace(err)
+// 		}
+// 		b.infoData.addDB(schemaVersion, di)
+// =======
+		schTbls, err := b.createSchemaTablesForDB(di, b.tableFromMeta, schemaVersion)
 		if err != nil {
 			return nil, errors.Trace(err)
 		}
-		b.infoData.addDB(schemaVersion, di)
-=======
-		schTbls, err := b.createSchemaTablesForDB(di, b.tableFromMeta, schemaVersion)
-		if err != nil {
-			return nil, errors.Trace(err)
-		}
 		b.is.schemaMap[di.Name.L] = schTbls
->>>>>>> 520038b7
+// >>>>>>> infoschema-v2-pr
 	}
 
 	// Initialize virtual tables.
 	for _, driver := range drivers {
-<<<<<<< HEAD
-		err := b.createSchemaTablesForDB(driver.DBInfo, driver.TableFromMeta, schemaVersion)
-		if err != nil {
-			return nil, errors.Trace(err)
-		}
-		b.infoData.addDB(schemaVersion, driver.DBInfo)
-=======
+// <<<<<<< HEAD
+// 		err := b.createSchemaTablesForDB(driver.DBInfo, driver.TableFromMeta, schemaVersion)
+// 		if err != nil {
+// 			return nil, errors.Trace(err)
+// 		}
+// 		b.infoData.addDB(schemaVersion, driver.DBInfo)
+// =======
 		schTbls, err := b.createSchemaTablesForDB(driver.DBInfo, driver.TableFromMeta, schemaVersion)
 		if err != nil {
 			return nil, errors.Trace(err)
@@ -1154,7 +1129,7 @@
 		if enableV2.Load() {
 			b.infoData.addSpecialDB(driver.DBInfo, schTbls)
 		}
->>>>>>> 520038b7
+// >>>>>>> infoschema-v2-pr
 	}
 
 	// Sort all tables by `ID`
@@ -1188,14 +1163,10 @@
 
 type tableFromMetaFunc func(alloc autoid.Allocators, tblInfo *model.TableInfo) (table.Table, error)
 
-<<<<<<< HEAD
-func (b *Builder) createSchemaTablesForDB(di *model.DBInfo, tableFromMeta tableFromMetaFunc, schemaVersion int64) error {
+func (b *Builder) createSchemaTablesForDB(di *model.DBInfo, tableFromMeta tableFromMetaFunc, schemaVersion int64) (*schemaTables, error) {
 	var db1 model.DBInfo
 	db1 = *di
 	db1.Tables = nil
-=======
-func (b *Builder) createSchemaTablesForDB(di *model.DBInfo, tableFromMeta tableFromMetaFunc, schemaVersion int64) (*schemaTables, error) {
->>>>>>> 520038b7
 	schTbls := &schemaTables{
 		dbInfo: &db1,
 		tables: make(map[string]table.Table, len(di.Tables)),
@@ -1204,26 +1175,26 @@
 
 		fmt.Println("===== create table ====", di.Name.L, t.Name.L)
 
-		allocs := autoid.NewAllocatorsFromTblInfo(b.Requirement, di.ID, t.TableInfo)
+		allocs := autoid.NewAllocatorsFromTblInfo(b.Requirement, di.ID, t)
 		var tbl table.Table
-		tbl, err := tableFromMeta(allocs, t.TableInfo)
+		tbl, err := tableFromMeta(allocs, t)
 		if err != nil {
 			return nil, errors.Wrap(err, fmt.Sprintf("Build table `%s`.`%s` schema failed", di.Name.O, t.Name.O))
 		}
-<<<<<<< HEAD
-		if di.Name.L == "information_schema" || di.Name.L == "performance_schema" {
-			schTbls.tables[t.Name.L] = tbl
-			sortedTbls := b.is.sortedTablesBuckets[tableBucketIdx(t.ID)]
-			b.is.sortedTablesBuckets[tableBucketIdx(t.ID)] = append(sortedTbls, tbl)
-		}
-		b.infoData.add(Item{
-			dbName:        di.Name.L,
-			dbID:          di.ID,
-			tableName:     t.Name.L,
-			tableID:       t.ID,
-			schemaVersion: schemaVersion,
-		},  t.Raw, tbl)
-=======
+// <<<<<<< HEAD
+// 		if di.Name.L == "information_schema" || di.Name.L == "performance_schema" {
+// 			schTbls.tables[t.Name.L] = tbl
+// 			sortedTbls := b.is.sortedTablesBuckets[tableBucketIdx(t.ID)]
+// 			b.is.sortedTablesBuckets[tableBucketIdx(t.ID)] = append(sortedTbls, tbl)
+// 		}
+// 		b.infoData.add(Item{
+// 			dbName:        di.Name.L,
+// 			dbID:          di.ID,
+// 			tableName:     t.Name.L,
+// 			tableID:       t.ID,
+// 			schemaVersion: schemaVersion,
+// 		},  t.Raw, tbl)
+// =======
 
 		schTbls.tables[t.Name.L] = tbl
 		sortedTbls := b.is.sortedTablesBuckets[tableBucketIdx(t.ID)]
@@ -1239,21 +1210,21 @@
 			}, tbl)
 		}
 
->>>>>>> 520038b7
+// >>>>>>> infoschema-v2-pr
 		if tblInfo := tbl.Meta(); tblInfo.TempTableType != model.TempTableNone {
 			b.addTemporaryTable(tblInfo.ID)
 		}
 	}
 
-<<<<<<< HEAD
-	return nil
-=======
+// <<<<<<< HEAD
+// 	return nil
+// =======
 	if enableV2.Load() {
 		b.infoData.addDB(schemaVersion, di)
 	}
 
 	return schTbls, nil
->>>>>>> 520038b7
+// >>>>>>> infoschema-v2-pr
 }
 
 func (b *Builder) addTemporaryTable(tblID int64) {
@@ -1276,24 +1247,11 @@
 }
 
 // NewBuilder creates a new Builder with a Handle.
-<<<<<<< HEAD
-func NewBuilder(r autoid.Requirement, factory func() (pools.Resource, error), infoData *InfoSchemaData) *Builder {
-=======
 func NewBuilder(r autoid.Requirement, factory func() (pools.Resource, error), infoData *Data) *Builder {
->>>>>>> 520038b7
 	return &Builder{
 		Requirement: r,
 		is: &infoSchema{
 			infoSchemaMisc: infoSchemaMisc{
-<<<<<<< HEAD
-				referredForeignKeyMap: make(map[SchemaAndTableName][]*model.ReferredFKInfo),
-				policyMap:             map[string]*model.PolicyInfo{},
-				resourceGroupMap:      map[string]*model.ResourceGroupInfo{},
-				ruleBundleMap:         map[int64]*placement.Bundle{},
-			},
-			schemaMap:             map[string]*schemaTables{},
-			sortedTablesBuckets:   make([]sortedTables, bucketCount),
-=======
 				policyMap:             map[string]*model.PolicyInfo{},
 				resourceGroupMap:      map[string]*model.ResourceGroupInfo{},
 				ruleBundleMap:         map[int64]*placement.Bundle{},
@@ -1301,7 +1259,6 @@
 			},
 			schemaMap:           map[string]*schemaTables{},
 			sortedTablesBuckets: make([]sortedTables, bucketCount),
->>>>>>> 520038b7
 		},
 		dirtyDB:  make(map[string]bool),
 		factory:  factory,
