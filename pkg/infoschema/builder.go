--- conflicted
+++ resolved
@@ -763,12 +763,7 @@
 }
 
 // Build builds and returns the built infoschema.
-<<<<<<< HEAD
 func (b *Builder) Build(schemaTS uint64) InfoSchema {
-	b.updateInfoSchemaBundles(b.infoSchema)
-=======
-func (b *Builder) Build() InfoSchema {
->>>>>>> 0d742d35
 	if b.enableV2 {
 		b.infoschemaV2.ts = schemaTS
 		b.infoschemaV2.schemaVersion = b.infoSchema.SchemaMetaVersion()
