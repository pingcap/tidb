--- conflicted
+++ resolved
@@ -870,11 +870,6 @@
 	info := b.infoSchema
 	info.schemaMetaVersion = schemaVersion
 
-<<<<<<< HEAD
-	b.initBundleInfoBuilder()
-
-=======
->>>>>>> db54a3bb
 	if b.enableV2 {
 		// We must not clear the historial versions like b.infoData = NewData(), because losing
 		// the historial versions would cause applyDiff get db not exist error and fail, then
