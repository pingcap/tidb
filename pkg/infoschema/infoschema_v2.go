--- conflicted
+++ resolved
@@ -186,7 +186,6 @@
 	return res, schemaVersion
 }
 
-<<<<<<< HEAD
 func (isd *Data) tableByID(id int64) *tableItem {
 	eq := func(a, b *tableItem) bool { return a.tableID == b.tableID }
 	itm, ok := search(isd.byID, math.MaxInt64, tableItem{tableID: id, dbID: math.MaxInt64}, eq)
@@ -196,8 +195,6 @@
 	return &itm
 }
 
-=======
->>>>>>> 46eafe49
 func compareByID(a, b tableItem) bool {
 	if a.tableID < b.tableID {
 		return true
@@ -320,13 +317,6 @@
 	if err != nil || ret == nil {
 		return nil, false
 	}
-<<<<<<< HEAD
-=======
-
-	is.tableCache.Set(key, ret)
-	return ret, true
-}
->>>>>>> 46eafe49
 
 	is.tableCache.Set(key, ret)
 	return ret, true
