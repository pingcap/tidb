--- conflicted
+++ resolved
@@ -624,28 +624,6 @@
 	return b.applyAlterPolicy(m, diff)
 }
 
-<<<<<<< HEAD
-func applyTruncateTableOrPartition(b *Builder, m *meta.Meta, diff *model.SchemaDiff) ([]int64, error) {
-	if b.enableV2 {
-		return b.applyTruncateTableOrPartitionV2(m, diff)
-	}
-	return b.applyTruncateTableOrPartition(m, diff)
-=======
-func applyCreateOrAlterResourceGroup(b *Builder, m *meta.Meta, diff *model.SchemaDiff) error {
-	if b.enableV2 {
-		return b.applyCreateOrAlterResourceGroupV2(m, diff)
-	}
-	return b.applyCreateOrAlterResourceGroup(m, diff)
-}
-
-func applyDropResourceGroup(b *Builder, m *meta.Meta, diff *model.SchemaDiff) []int64 {
-	if b.enableV2 {
-		return b.applyDropResourceGroupV2(m, diff)
-	}
-	return b.applyDropResourceGroup(m, diff)
->>>>>>> c128a2d6
-}
-
 func applyDropTableOrPartition(b *Builder, m *meta.Meta, diff *model.SchemaDiff) ([]int64, error) {
 	if b.enableV2 {
 		// return b.applyDropTableOrPartitionV2(m, diff)
