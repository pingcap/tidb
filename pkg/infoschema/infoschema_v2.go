// Copyright 2024 PingCAP, Inc.
//
// Licensed under the Apache License, Version 2.0 (the "License");
// you may not use this file except in compliance with the License.
// You may obtain a copy of the License at
//
//     http://www.apache.org/licenses/LICENSE-2.0
//
// Unless required by applicable law or agreed to in writing, software
// distributed under the License is distributed on an "AS IS" BASIS,
// WITHOUT WARRANTIES OR CONDITIONS OF ANY KIND, either express or implied.
// See the License for the specific language governing permissions and
// limitations under the License.

package infoschema

import (
	"context"
	"fmt"
	"math"
	"strings"
	"sync"
	"time"

	"github.com/pingcap/errors"
	"github.com/pingcap/failpoint"
	"github.com/pingcap/tidb/pkg/ddl/placement"
	"github.com/pingcap/tidb/pkg/kv"
	"github.com/pingcap/tidb/pkg/meta"
	"github.com/pingcap/tidb/pkg/meta/autoid"
	"github.com/pingcap/tidb/pkg/metrics"
	"github.com/pingcap/tidb/pkg/parser/model"
	"github.com/pingcap/tidb/pkg/parser/terror"
	"github.com/pingcap/tidb/pkg/table"
	"github.com/pingcap/tidb/pkg/table/tables"
	"github.com/pingcap/tidb/pkg/util"
	"github.com/pingcap/tidb/pkg/util/size"
	"github.com/pingcap/tidb/pkg/util/tracing"
	"github.com/tidwall/btree"
	"golang.org/x/sync/singleflight"
)

// tableItem is the btree item sorted by name or by id.
type tableItem struct {
	dbName        string
	dbID          int64
	tableName     string
	tableID       int64
	schemaVersion int64
	tomb          bool
}

type schemaItem struct {
	schemaVersion int64
	dbInfo        *model.DBInfo
	tomb          bool
}

type schemaIDName struct {
	schemaVersion int64
	id            int64
	name          string
	tomb          bool
}

func (si *schemaItem) Name() string {
	return si.dbInfo.Name.L
}

// versionAndTimestamp is the tuple of schema version and timestamp.
type versionAndTimestamp struct {
	schemaVersion int64
	timestamp     uint64
}

// Data is the core data struct of infoschema V2.
type Data struct {
	// For the TableByName API, sorted by {dbName, tableName, schemaVersion} => tableID
	//
	// If the schema version +1 but a specific table does not change, the old record is
	// kept and no new {dbName, tableName, schemaVersion+1} => tableID record been added.
	//
	// It means as long as we can find an item in it, the item is available, even through the
	// schema version maybe smaller than required.
	byName *btree.BTreeG[tableItem]

	// For the TableByID API, sorted by {tableID, schemaVersion} => dbID
	// To reload model.TableInfo, we need both table ID and database ID for meta kv API.
	// It provides the tableID => databaseID mapping.
	// This mapping MUST be synced with byName.
	byID *btree.BTreeG[tableItem]

	// For the SchemaByName API, sorted by {dbName, schemaVersion} => model.DBInfo
	// Stores the full data in memory.
	schemaMap *btree.BTreeG[schemaItem]

	// For the SchemaByID API, sorted by {id, schemaVersion}
	// Stores only id, name and schemaVersion in memory.
	schemaID2Name *btree.BTreeG[schemaIDName]

	tableCache *Sieve[tableCacheKey, table.Table]

	// sorted by both SchemaVersion and timestamp in descending order, assume they have same order
	mu struct {
		sync.RWMutex
		versionTimestamps []versionAndTimestamp
	}

	// For information_schema/metrics_schema/performance_schema etc
	specials sync.Map

	// pid2tid is used by FindTableInfoByPartitionID, it stores {partitionID, schemaVersion} => table ID
	// Need full data in memory!
	pid2tid *btree.BTreeG[partitionItem]

	// tableInfoResident stores {dbName, tableID, schemaVersion} => model.TableInfo
	// It is part of the model.TableInfo data kept in memory to accelerate the list tables API.
	// We observe the pattern that list table API always come with filter.
	// All model.TableInfo with special attributes are here, currently the special attributes including:
	//     TTLInfo, TiFlashReplica
	// PlacementPolicyRef, Partition might be added later, and also ForeignKeys, TableLock etc
	tableInfoResident *btree.BTreeG[tableInfoItem]
}

type tableInfoItem struct {
	dbName        string
	tableID       int64
	schemaVersion int64
	tableInfo     *model.TableInfo
	tomb          bool
}

type partitionItem struct {
	partitionID   int64
	schemaVersion int64
	tableID       int64
	tomb          bool
}

func (isd *Data) getVersionByTS(ts uint64) (int64, bool) {
	isd.mu.RLock()
	defer isd.mu.RUnlock()
	return isd.getVersionByTSNoLock(ts)
}

func (isd *Data) getVersionByTSNoLock(ts uint64) (int64, bool) {
	// search one by one instead of binary search, because the timestamp of a schema could be 0
	// this is ok because the size of h.tableCache is small (currently set to 16)
	// moreover, the most likely hit element in the array is the first one in steady mode
	// thus it may have better performance than binary search
	for i, vt := range isd.mu.versionTimestamps {
		if vt.timestamp == 0 || ts < vt.timestamp {
			// is.timestamp == 0 means the schema ts is unknown, so we can't use it, then just skip it.
			// ts < is.timestamp means the schema is newer than ts, so we can't use it too, just skip it to find the older one.
			continue
		}
		// ts >= is.timestamp must be true after the above condition.
		if i == 0 {
			// the first element is the latest schema, so we can return it directly.
			return vt.schemaVersion, true
		}
		if isd.mu.versionTimestamps[i-1].schemaVersion == vt.schemaVersion+1 && isd.mu.versionTimestamps[i-1].timestamp > ts {
			// This first condition is to make sure the schema version is continuous. If last(cache[i-1]) schema-version is 10,
			// but current(cache[i]) schema-version is not 9, then current schema is not suitable for ts.
			// The second condition is to make sure the cache[i-1].timestamp > ts >= cache[i].timestamp, then the current schema is suitable for ts.
			return vt.schemaVersion, true
		}
		// current schema is not suitable for ts, then break the loop to avoid the unnecessary search.
		break
	}

	return 0, false
}

type tableCacheKey struct {
	tableID       int64
	schemaVersion int64
}

// NewData creates an infoschema V2 data struct.
func NewData() *Data {
	ret := &Data{
		byID:              btree.NewBTreeG[tableItem](compareByID),
		byName:            btree.NewBTreeG[tableItem](compareByName),
		schemaMap:         btree.NewBTreeG[schemaItem](compareSchemaItem),
		schemaID2Name:     btree.NewBTreeG[schemaIDName](compareSchemaByID),
		tableCache:        newSieve[tableCacheKey, table.Table](1024 * 1024 * size.MB),
		pid2tid:           btree.NewBTreeG[partitionItem](comparePartitionItem),
		tableInfoResident: btree.NewBTreeG[tableInfoItem](compareTableInfoItem),
	}
	ret.tableCache.SetStatusHook(newSieveStatusHookImpl())
	return ret
}

// CacheCapacity is exported for testing.
func (isd *Data) CacheCapacity() uint64 {
	return isd.tableCache.Capacity()
}

// SetCacheCapacity sets the cache capacity size in bytes.
func (isd *Data) SetCacheCapacity(capacity uint64) {
	isd.tableCache.SetCapacityAndWaitEvict(capacity)
}

func (isd *Data) add(item tableItem, tbl table.Table) {
	isd.byID.Set(item)
	isd.byName.Set(item)
	isd.tableCache.Set(tableCacheKey{item.tableID, item.schemaVersion}, tbl)
	ti := tbl.Meta()
	if pi := ti.GetPartitionInfo(); pi != nil {
		for _, def := range pi.Definitions {
			isd.pid2tid.Set(partitionItem{def.ID, item.schemaVersion, tbl.Meta().ID, false})
		}
	}
	if hasSpecialAttributes(ti) {
		isd.tableInfoResident.Set(tableInfoItem{
			dbName:        item.dbName,
			tableID:       item.tableID,
			schemaVersion: item.schemaVersion,
			tableInfo:     ti,
			tomb:          false})
	}
}

func (isd *Data) addSpecialDB(di *model.DBInfo, tables *schemaTables) {
	isd.specials.LoadOrStore(di.Name.L, tables)
}

func (isd *Data) addDB(schemaVersion int64, dbInfo *model.DBInfo) {
	dbInfo.Tables = nil
	isd.schemaID2Name.Set(schemaIDName{schemaVersion: schemaVersion, id: dbInfo.ID, name: dbInfo.Name.O})
	isd.schemaMap.Set(schemaItem{schemaVersion: schemaVersion, dbInfo: dbInfo})
}

func (isd *Data) remove(item tableItem) {
	item.tomb = true
	isd.byID.Set(item)
	isd.byName.Set(item)
	isd.tableInfoResident.Set(tableInfoItem{
		dbName:        item.dbName,
		tableID:       item.tableID,
		schemaVersion: item.schemaVersion,
		tableInfo:     nil,
		tomb:          true})
	isd.tableCache.Remove(tableCacheKey{item.tableID, item.schemaVersion})
}

func (isd *Data) deleteDB(dbInfo *model.DBInfo, schemaVersion int64) {
	item := schemaItem{schemaVersion: schemaVersion, dbInfo: dbInfo, tomb: true}
	isd.schemaMap.Set(item)
	isd.schemaID2Name.Set(schemaIDName{schemaVersion: schemaVersion, id: dbInfo.ID, name: dbInfo.Name.O, tomb: true})
}

func compareByID(a, b tableItem) bool {
	if a.tableID < b.tableID {
		return true
	}
	if a.tableID > b.tableID {
		return false
	}

	return a.schemaVersion < b.schemaVersion
}

func compareByName(a, b tableItem) bool {
	if a.dbName < b.dbName {
		return true
	}
	if a.dbName > b.dbName {
		return false
	}

	if a.tableName < b.tableName {
		return true
	}
	if a.tableName > b.tableName {
		return false
	}

	return a.schemaVersion < b.schemaVersion
}

func compareTableInfoItem(a, b tableInfoItem) bool {
	if a.dbName < b.dbName {
		return true
	}
	if a.dbName > b.dbName {
		return false
	}

	if a.tableID < b.tableID {
		return true
	}
	if a.tableID > b.tableID {
		return false
	}
	return a.schemaVersion < b.schemaVersion
}

func comparePartitionItem(a, b partitionItem) bool {
	if a.partitionID < b.partitionID {
		return true
	}
	if a.partitionID > b.partitionID {
		return false
	}
	return a.schemaVersion < b.schemaVersion
}

func compareSchemaItem(a, b schemaItem) bool {
	if a.Name() < b.Name() {
		return true
	}
	if a.Name() > b.Name() {
		return false
	}
	return a.schemaVersion < b.schemaVersion
}

func compareSchemaByID(a, b schemaIDName) bool {
	if a.id < b.id {
		return true
	}
	if a.id > b.id {
		return false
	}
	return a.schemaVersion < b.schemaVersion
}

var _ InfoSchema = &infoschemaV2{}

type infoschemaV2 struct {
	*infoSchema // in fact, we only need the infoSchemaMisc inside it, but the builder rely on it.
	r           autoid.Requirement
	ts          uint64
	*Data
}

// NewInfoSchemaV2 create infoschemaV2.
func NewInfoSchemaV2(r autoid.Requirement, infoData *Data) infoschemaV2 {
	return infoschemaV2{
		infoSchema: newInfoSchema(),
		Data:       infoData,
		r:          r,
	}
}

func search(bt *btree.BTreeG[tableItem], schemaVersion int64, end tableItem, matchFn func(a, b *tableItem) bool) (tableItem, bool) {
	var ok bool
	var target tableItem
	// Iterate through the btree, find the query item whose schema version is the largest one (latest).
	bt.Descend(end, func(item tableItem) bool {
		if !matchFn(&end, &item) {
			return false
		}
		if item.schemaVersion > schemaVersion {
			// We're seaching historical snapshot, and this record is newer than us, we can't use it.
			// Skip the record.
			return true
		}
		// schema version of the items should <= query's schema version.
		if !ok { // The first one found.
			ok = true
			target = item
		} else { // The latest one
			if item.schemaVersion > target.schemaVersion {
				target = item
			}
		}
		return true
	})
	if ok && target.tomb {
		// If the item is a tomb record, the table is dropped.
		ok = false
	}
	return target, ok
}

func (is *infoschemaV2) base() *infoSchema {
	return is.infoSchema
}

func (is *infoschemaV2) CloneAndUpdateTS(startTS uint64) *infoschemaV2 {
	tmp := *is
	tmp.ts = startTS
	return &tmp
}

func (is *infoschemaV2) TableByID(id int64) (val table.Table, ok bool) {
	return is.tableByID(id, false)
}

func (is *infoschemaV2) tableByID(id int64, noRefill bool) (val table.Table, ok bool) {
	if !tableIDIsValid(id) {
		return
	}

	// Get from the cache.
	key := tableCacheKey{id, is.infoSchema.schemaMetaVersion}
	tbl, found := is.tableCache.Get(key)
	if found && tbl != nil {
		return tbl, true
	}

	eq := func(a, b *tableItem) bool { return a.tableID == b.tableID }
	itm, ok := search(is.byID, is.infoSchema.schemaMetaVersion, tableItem{tableID: id, schemaVersion: math.MaxInt64}, eq)
	if !ok {
		return nil, false
	}

	if isTableVirtual(id) {
		if raw, exist := is.Data.specials.Load(itm.dbName); exist {
			schTbls := raw.(*schemaTables)
			val, ok = schTbls.tables[itm.tableName]
			return
		}
		return nil, false
	}
	// get cache with old key
	oldKey := tableCacheKey{itm.tableID, itm.schemaVersion}
	tbl, found = is.tableCache.Get(oldKey)
	if found && tbl != nil {
		if !noRefill {
			is.tableCache.Set(key, tbl)
		}
		return tbl, true
	}

	// Maybe the table is evicted? need to reload.
	ret, err := loadTableInfo(context.Background(), is.r, is.Data, id, itm.dbID, is.ts, is.infoSchema.schemaMetaVersion)
	if err != nil || ret == nil {
		return nil, false
	}

	if !noRefill {
		is.tableCache.Set(oldKey, ret)
	}
	return ret, true
}

// IsSpecialDB tells whether the database is a special database.
func IsSpecialDB(dbName string) bool {
	return dbName == util.InformationSchemaName.L ||
		dbName == util.PerformanceSchemaName.L ||
		dbName == util.MetricSchemaName.L
}

// EvictTable is exported for testing only.
func (is *infoschemaV2) EvictTable(schema, tbl string) {
	eq := func(a, b *tableItem) bool { return a.dbName == b.dbName && a.tableName == b.tableName }
	itm, ok := search(is.byName, is.infoSchema.schemaMetaVersion, tableItem{dbName: schema, tableName: tbl, schemaVersion: math.MaxInt64}, eq)
	if !ok {
		return
	}
	is.tableCache.Remove(tableCacheKey{itm.tableID, is.infoSchema.schemaMetaVersion})
	is.tableCache.Remove(tableCacheKey{itm.tableID, itm.schemaVersion})
}

type tableByNameHelper struct {
	end           tableItem
	schemaVersion int64
	found         bool
	res           tableItem
}

func (h *tableByNameHelper) onItem(item tableItem) bool {
	if item.dbName != h.end.dbName || item.tableName != h.end.tableName {
		h.found = false
		return false
	}
	if item.schemaVersion <= h.schemaVersion {
		if !item.tomb { // If the item is a tomb record, the database is dropped.
			h.found = true
			h.res = item
		}
		return false
	}
	return true
}

func (is *infoschemaV2) TableByName(ctx context.Context, schema, tbl model.CIStr) (t table.Table, err error) {
	if IsSpecialDB(schema.L) {
		if raw, ok := is.specials.Load(schema.L); ok {
			tbNames := raw.(*schemaTables)
			if t, ok = tbNames.tables[tbl.L]; ok {
				return
			}
		}
		return nil, ErrTableNotExists.FastGenByArgs(schema, tbl)
	}

	start := time.Now()

	var h tableByNameHelper
	h.end = tableItem{dbName: schema.L, tableName: tbl.L, schemaVersion: math.MaxInt64}
	h.schemaVersion = is.infoSchema.schemaMetaVersion
	is.byName.Descend(h.end, h.onItem)

	if !h.found {
		return nil, ErrTableNotExists.FastGenByArgs(schema, tbl)
	}
	itm := h.res

	// Get from the cache with old key
	oldKey := tableCacheKey{itm.tableID, itm.schemaVersion}
	res, found := is.tableCache.Get(oldKey)
	if found && res != nil {
		metrics.TableByNameHitDuration.Observe(float64(time.Since(start)))
		return res, nil
	}

	// Maybe the table is evicted? need to reload.
	ret, err := loadTableInfo(ctx, is.r, is.Data, itm.tableID, itm.dbID, is.ts, is.infoSchema.schemaMetaVersion)
	if err != nil {
		return nil, errors.Trace(err)
	}
	is.tableCache.Set(oldKey, ret)
	metrics.TableByNameMissDuration.Observe(float64(time.Since(start)))
	return ret, nil
}

// TableInfoByName implements InfoSchema.TableInfoByName
func (is *infoschemaV2) TableInfoByName(schema, table model.CIStr) (*model.TableInfo, error) {
	tbl, err := is.TableByName(context.Background(), schema, table)
	return getTableInfo(tbl), err
}

// TableInfoByID implements InfoSchema.TableInfoByID
func (is *infoschemaV2) TableInfoByID(id int64) (*model.TableInfo, bool) {
	tbl, ok := is.TableByID(id)
	return getTableInfo(tbl), ok
}

// SchemaTableInfos implements MetaOnlyInfoSchema.
func (is *infoschemaV2) SchemaTableInfos(ctx context.Context, schema model.CIStr) ([]*model.TableInfo, error) {
	if IsSpecialDB(schema.L) {
		raw, ok := is.Data.specials.Load(schema.L)
		if ok {
			schTbls := raw.(*schemaTables)
			tables := make([]table.Table, 0, len(schTbls.tables))
			for _, tbl := range schTbls.tables {
				tables = append(tables, tbl)
			}
			return getTableInfoList(tables), nil
		}
		return nil, nil // something wrong?
	}

retry:
	dbInfo, ok := is.SchemaByName(schema)
	if !ok {
		return nil, nil
	}
	snapshot := is.r.Store().GetSnapshot(kv.NewVersion(is.ts))
	// Using the KV timeout read feature to address the issue of potential DDL lease expiration when
	// the meta region leader is slow.
	snapshot.SetOption(kv.TiKVClientReadTimeout, uint64(3000)) // 3000ms.
	m := meta.NewSnapshotMeta(snapshot)
	tblInfos, err := m.ListTables(dbInfo.ID)
	if err != nil {
		if meta.ErrDBNotExists.Equal(err) {
			return nil, nil
		}
		// Flashback statement could cause such kind of error.
		// In theory that error should be handled in the lower layer, like client-go.
		// But it's not done, so we retry here.
		if strings.Contains(err.Error(), "in flashback progress") {
			time.Sleep(200 * time.Millisecond)
			goto retry
		}
		return nil, errors.Trace(err)
	}
	return tblInfos, nil
}

// SchemaSimpleTableInfos implements MetaOnlyInfoSchema.
func (is *infoschemaV2) SchemaSimpleTableInfos(ctx context.Context, schema model.CIStr) []*model.TableNameInfo {
	if IsSpecialDB(schema.L) {
		raw, ok := is.Data.specials.Load(schema.L)
		if ok {
			schTbls := raw.(*schemaTables)
			ret := make([]*model.TableNameInfo, 0, len(schTbls.tables))
			for _, tbl := range schTbls.tables {
				ret = append(ret, &model.TableNameInfo{
					ID:   tbl.Meta().ID,
					Name: tbl.Meta().Name,
				})
			}
			return ret
		}
		return nil // something wrong?
	}

retry:
	dbInfo, ok := is.SchemaByName(schema)
	if !ok {
		return nil
	}
	snapshot := is.r.Store().GetSnapshot(kv.NewVersion(is.ts))
	// Using the KV timeout read feature to address the issue of potential DDL lease expiration when
	// the meta region leader is slow.
	snapshot.SetOption(kv.TiKVClientReadTimeout, uint64(3000)) // 3000ms.
	m := meta.NewSnapshotMeta(snapshot)
	tblInfos, err := m.ListSimpleTables(dbInfo.ID)
	if err != nil {
		if meta.ErrDBNotExists.Equal(err) {
			return nil
		}
		// Flashback statement could cause such kind of error.
		// In theory that error should be handled in the lower layer, like client-go.
		// But it's not done, so we retry here.
		if strings.Contains(err.Error(), "in flashback progress") {
			time.Sleep(200 * time.Millisecond)
			goto retry
		}
		// TODO: error could happen, so do not panic!
		panic(err)
	}
	return tblInfos
}

// FindTableInfoByPartitionID implements InfoSchema.FindTableInfoByPartitionID
func (is *infoschemaV2) FindTableInfoByPartitionID(
	partitionID int64,
) (*model.TableInfo, *model.DBInfo, *model.PartitionDefinition) {
	tbl, db, partDef := is.FindTableByPartitionID(partitionID)
	return getTableInfo(tbl), db, partDef
}

func (is *infoschemaV2) SchemaByName(schema model.CIStr) (val *model.DBInfo, ok bool) {
	if IsSpecialDB(schema.L) {
		raw, ok := is.Data.specials.Load(schema.L)
		if !ok {
			return nil, false
		}
		schTbls, ok := raw.(*schemaTables)
		return schTbls.dbInfo, ok
	}

	var dbInfo model.DBInfo
	dbInfo.Name = schema
	is.Data.schemaMap.Descend(schemaItem{
		dbInfo:        &dbInfo,
		schemaVersion: math.MaxInt64,
	}, func(item schemaItem) bool {
		if item.Name() != schema.L {
			ok = false
			return false
		}
		if item.schemaVersion <= is.infoSchema.schemaMetaVersion {
			if !item.tomb { // If the item is a tomb record, the database is dropped.
				ok = true
				val = item.dbInfo
			}
			return false
		}
		return true
	})
	return
}

func (is *infoschemaV2) allSchemas(visit func(*model.DBInfo)) {
	var last *model.DBInfo
	is.Data.schemaMap.Reverse(func(item schemaItem) bool {
		if item.schemaVersion > is.infoSchema.schemaMetaVersion {
			// Skip the versions that we are not looking for.
			return true
		}

		// Dedup the same db record of different versions.
		if last != nil && last.Name == item.dbInfo.Name {
			return true
		}
		last = item.dbInfo

		if !item.tomb {
			visit(item.dbInfo)
		}
		return true
	})
	is.Data.specials.Range(func(key, value any) bool {
		sc := value.(*schemaTables)
		visit(sc.dbInfo)
		return true
	})
}

func (is *infoschemaV2) AllSchemas() (schemas []*model.DBInfo) {
	is.allSchemas(func(di *model.DBInfo) {
		schemas = append(schemas, di)
	})
	return
}

func (is *infoschemaV2) AllSchemaNames() []model.CIStr {
	rs := make([]model.CIStr, 0, is.Data.schemaMap.Len())
	is.allSchemas(func(di *model.DBInfo) {
		rs = append(rs, di.Name)
	})
	return rs
}

func (is *infoschemaV2) SchemaExists(schema model.CIStr) bool {
	_, ok := is.SchemaByName(schema)
	return ok
}

func (is *infoschemaV2) FindTableByPartitionID(partitionID int64) (table.Table, *model.DBInfo, *model.PartitionDefinition) {
	var ok bool
	var pi partitionItem
	is.pid2tid.Descend(partitionItem{partitionID: partitionID, schemaVersion: math.MaxInt64},
		func(item partitionItem) bool {
			if item.partitionID != partitionID {
				return false
			}
			if item.schemaVersion > is.infoSchema.schemaMetaVersion {
				// Skip the record.
				return true
			}
			if item.schemaVersion <= is.infoSchema.schemaMetaVersion {
				ok = !item.tomb
				pi = item
				return false
			}
			return true
		})
	if !ok {
		return nil, nil, nil
	}

	tbl, ok := is.TableByID(pi.tableID)
	if !ok {
		// something wrong?
		return nil, nil, nil
	}

	dbID := tbl.Meta().DBID
	dbInfo, ok := is.SchemaByID(dbID)
	if !ok {
		// something wrong?
		return nil, nil, nil
	}

	partInfo := tbl.Meta().GetPartitionInfo()
	var def *model.PartitionDefinition
	for i := 0; i < len(partInfo.Definitions); i++ {
		pdef := &partInfo.Definitions[i]
		if pdef.ID == partitionID {
			def = pdef
			break
		}
	}

	return tbl, dbInfo, def
}

func (is *infoschemaV2) TableExists(schema, table model.CIStr) bool {
	_, err := is.TableByName(context.Background(), schema, table)
	return err == nil
}

func (is *infoschemaV2) SchemaByID(id int64) (*model.DBInfo, bool) {
	if isTableVirtual(id) {
		var st *schemaTables
		is.Data.specials.Range(func(key, value any) bool {
			tmp := value.(*schemaTables)
			if tmp.dbInfo.ID == id {
				st = tmp
				return false
			}
			return true
		})
		if st == nil {
			return nil, false
		}
		return st.dbInfo, true
	}
	var ok bool
	var name string
	is.Data.schemaID2Name.Descend(schemaIDName{
		id:            id,
		schemaVersion: math.MaxInt64,
	}, func(item schemaIDName) bool {
		if item.id != id {
			ok = false
			return false
		}
		if item.schemaVersion <= is.infoSchema.schemaMetaVersion {
			if !item.tomb { // If the item is a tomb record, the database is dropped.
				ok = true
				name = item.name
			}
			return false
		}
		return true
	})
	if !ok {
		return nil, false
	}
	return is.SchemaByName(model.NewCIStr(name))
}

func loadTableInfo(ctx context.Context, r autoid.Requirement, infoData *Data, tblID, dbID int64, ts uint64, schemaVersion int64) (table.Table, error) {
	defer tracing.StartRegion(ctx, "infoschema.loadTableInfo").End()
	failpoint.Inject("mockLoadTableInfoError", func(_ failpoint.Value) {
		failpoint.Return(nil, errors.New("mockLoadTableInfoError"))
	})
	// Try to avoid repeated concurrency loading.
	res, err, _ := loadTableSF.Do(fmt.Sprintf("%d-%d-%d", dbID, tblID, schemaVersion), func() (any, error) {
	retry:
		snapshot := r.Store().GetSnapshot(kv.NewVersion(ts))
		// Using the KV timeout read feature to address the issue of potential DDL lease expiration when
		// the meta region leader is slow.
		snapshot.SetOption(kv.TiKVClientReadTimeout, uint64(3000)) // 3000ms.
		m := meta.NewSnapshotMeta(snapshot)

		tblInfo, err := m.GetTable(dbID, tblID)
		if err != nil {
			// Flashback statement could cause such kind of error.
			// In theory that error should be handled in the lower layer, like client-go.
			// But it's not done, so we retry here.
			if strings.Contains(err.Error(), "in flashback progress") {
				time.Sleep(200 * time.Millisecond)
				goto retry
			}

			// TODO load table panic!!!
			panic(err)
		}

		// table removed.
		if tblInfo == nil {
			return nil, errors.Trace(ErrTableNotExists.FastGenByArgs(
				fmt.Sprintf("(Schema ID %d)", dbID),
				fmt.Sprintf("(Table ID %d)", tblID),
			))
		}

		ConvertCharsetCollateToLowerCaseIfNeed(tblInfo)
		ConvertOldVersionUTF8ToUTF8MB4IfNeed(tblInfo)
		allocs := autoid.NewAllocatorsFromTblInfo(r, dbID, tblInfo)
		// TODO: handle cached table!!!
		ret, err := tables.TableFromMeta(allocs, tblInfo)
		if err != nil {
			return nil, errors.Trace(err)
		}
		return ret, err
	})

	if err != nil {
		return nil, errors.Trace(err)
	}
	if res == nil {
		return nil, errors.Trace(ErrTableNotExists.FastGenByArgs(
			fmt.Sprintf("(Schema ID %d)", dbID),
			fmt.Sprintf("(Table ID %d)", tblID),
		))
	}
	return res.(table.Table), nil
}

var loadTableSF = &singleflight.Group{}

func isTableVirtual(id int64) bool {
	// some kind of magic number...
	// we use special ids for tables in INFORMATION_SCHEMA/PERFORMANCE_SCHEMA/METRICS_SCHEMA
	// See meta/autoid/autoid.go for those definitions.
	return (id & autoid.SystemSchemaIDFlag) > 0
}

// IsV2 tells whether an InfoSchema is v2 or not.
func IsV2(is InfoSchema) (bool, *infoschemaV2) {
	ret, ok := is.(*infoschemaV2)
	return ok, ret
}

func applyTableUpdate(b *Builder, m *meta.Meta, diff *model.SchemaDiff) ([]int64, error) {
	if b.enableV2 {
		return b.applyTableUpdateV2(m, diff)
	}
	return b.applyTableUpdate(m, diff)
}

func applyCreateSchema(b *Builder, m *meta.Meta, diff *model.SchemaDiff) error {
	return b.applyCreateSchema(m, diff)
}

func applyDropSchema(b *Builder, diff *model.SchemaDiff) []int64 {
	if b.enableV2 {
		return b.applyDropSchemaV2(diff)
	}
	return b.applyDropSchema(diff)
}

func applyRecoverSchema(b *Builder, m *meta.Meta, diff *model.SchemaDiff) ([]int64, error) {
	if diff.ReadTableFromMeta {
		// recover tables under the database and set them to diff.AffectedOpts
		s := b.store.GetSnapshot(kv.MaxVersion)
		recoverMeta := meta.NewSnapshotMeta(s)
		tables, err := recoverMeta.ListSimpleTables(diff.SchemaID)
		if err != nil {
			return nil, err
		}
		diff.AffectedOpts = make([]*model.AffectedOption, 0, len(tables))
		for _, t := range tables {
			diff.AffectedOpts = append(diff.AffectedOpts, &model.AffectedOption{
				SchemaID:    diff.SchemaID,
				OldSchemaID: diff.SchemaID,
				TableID:     t.ID,
				OldTableID:  t.ID,
			})
		}
	}

	if b.enableV2 {
		return b.applyRecoverSchemaV2(m, diff)
	}
	return b.applyRecoverSchema(m, diff)
}

func (b *Builder) applyRecoverSchemaV2(m *meta.Meta, diff *model.SchemaDiff) ([]int64, error) {
	if di, ok := b.infoschemaV2.SchemaByID(diff.SchemaID); ok {
		return nil, ErrDatabaseExists.GenWithStackByArgs(
			fmt.Sprintf("(Schema ID %d)", di.ID),
		)
	}
	di, err := m.GetDatabase(diff.SchemaID)
	if err != nil {
		return nil, errors.Trace(err)
	}
	b.infoschemaV2.addDB(diff.Version, di)
	return applyCreateTables(b, m, diff)
}

func applyModifySchemaCharsetAndCollate(b *Builder, m *meta.Meta, diff *model.SchemaDiff) error {
	if b.enableV2 {
		return b.applyModifySchemaCharsetAndCollateV2(m, diff)
	}
	return b.applyModifySchemaCharsetAndCollate(m, diff)
}

func applyModifySchemaDefaultPlacement(b *Builder, m *meta.Meta, diff *model.SchemaDiff) error {
	if b.enableV2 {
		return b.applyModifySchemaDefaultPlacementV2(m, diff)
	}
	return b.applyModifySchemaDefaultPlacement(m, diff)
}

func applyDropTable(b *Builder, diff *model.SchemaDiff, dbInfo *model.DBInfo, tableID int64, affected []int64) []int64 {
	if b.enableV2 {
		return b.applyDropTableV2(diff, dbInfo, tableID, affected)
	}
	return b.applyDropTable(diff, dbInfo, tableID, affected)
}

func applyCreateTables(b *Builder, m *meta.Meta, diff *model.SchemaDiff) ([]int64, error) {
	return b.applyCreateTables(m, diff)
}

func updateInfoSchemaBundles(b *Builder) {
	if b.enableV2 {
		b.updateInfoSchemaBundlesV2(&b.infoschemaV2)
	} else {
		b.updateInfoSchemaBundles(b.infoSchema)
	}
}

func oldSchemaInfo(b *Builder, diff *model.SchemaDiff) (*model.DBInfo, bool) {
	if b.enableV2 {
		return b.infoschemaV2.SchemaByID(diff.OldSchemaID)
	}

	oldRoDBInfo, ok := b.infoSchema.SchemaByID(diff.OldSchemaID)
	if ok {
		oldRoDBInfo = b.getSchemaAndCopyIfNecessary(oldRoDBInfo.Name.L)
	}
	return oldRoDBInfo, ok
}

// allocByID returns the Allocators of a table.
func allocByID(b *Builder, id int64) (autoid.Allocators, bool) {
	var is InfoSchema
	if b.enableV2 {
		is = &b.infoschemaV2
	} else {
		is = b.infoSchema
	}
	tbl, ok := is.TableByID(id)
	if !ok {
		return autoid.Allocators{}, false
	}
	return tbl.Allocators(nil), true
}

// TODO: more UT to check the correctness.
func (b *Builder) applyTableUpdateV2(m *meta.Meta, diff *model.SchemaDiff) ([]int64, error) {
	oldDBInfo, ok := b.infoschemaV2.SchemaByID(diff.SchemaID)
	if !ok {
		return nil, ErrDatabaseNotExists.GenWithStackByArgs(
			fmt.Sprintf("(Schema ID %d)", diff.SchemaID),
		)
	}

	oldTableID, newTableID := b.getTableIDs(diff)
	b.updateBundleForTableUpdate(diff, newTableID, oldTableID)

	tblIDs, allocs, err := dropTableForUpdate(b, newTableID, oldTableID, oldDBInfo, diff)
	if err != nil {
		return nil, err
	}

	if tableIDIsValid(newTableID) {
		// All types except DropTableOrView.
		var err error
		tblIDs, err = applyCreateTable(b, m, oldDBInfo, newTableID, allocs, diff.Type, tblIDs, diff.Version)
		if err != nil {
			return nil, errors.Trace(err)
		}
	}
	return tblIDs, nil
}

func (b *Builder) applyDropSchemaV2(diff *model.SchemaDiff) []int64 {
	di, ok := b.infoschemaV2.SchemaByID(diff.SchemaID)
	if !ok {
		return nil
	}

<<<<<<< HEAD
	tableIDs := make([]int64, 0, len(di.Tables()))
	tables := b.infoschemaV2.SchemaTables(di.Name)
	for _, table := range tables {
		tbl := table.Meta()
=======
	tableIDs := make([]int64, 0, len(di.Tables))
	tables, err := b.infoschemaV2.SchemaTableInfos(context.Background(), di.Name)
	terror.Log(err)
	for _, tbl := range tables {
>>>>>>> d0c73aaa
		tableIDs = appendAffectedIDs(tableIDs, tbl)
	}

	for _, id := range tableIDs {
		b.deleteBundle(b.infoSchema, id)
		b.applyDropTableV2(diff, di, id, nil)
	}
	b.infoData.deleteDB(di, diff.Version)
	return tableIDs
}

func (b *Builder) applyDropTableV2(diff *model.SchemaDiff, dbInfo *model.DBInfo, tableID int64, affected []int64) []int64 {
	// Remove the table in temporaryTables
	if b.infoSchemaMisc.temporaryTableIDs != nil {
		delete(b.infoSchemaMisc.temporaryTableIDs, tableID)
	}

	table, ok := b.infoschemaV2.TableByID(tableID)
	if !ok {
		return nil
	}

	// The old DBInfo still holds a reference to old table info, we need to remove it.
	b.infoSchema.deleteReferredForeignKeys(dbInfo.Name, table.Meta())

	if pi := table.Meta().GetPartitionInfo(); pi != nil {
		for _, def := range pi.Definitions {
			b.infoData.pid2tid.Set(partitionItem{def.ID, diff.Version, table.Meta().ID, true})
		}
	}

	b.infoData.remove(tableItem{
		dbName:        dbInfo.Name.L,
		dbID:          dbInfo.ID,
		tableName:     table.Meta().Name.L,
		tableID:       table.Meta().ID,
		schemaVersion: diff.Version,
	})

	return affected
}

func (b *Builder) applyModifySchemaCharsetAndCollateV2(m *meta.Meta, diff *model.SchemaDiff) error {
	di, err := m.GetDatabase(diff.SchemaID)
	if err != nil {
		return errors.Trace(err)
	}
	if di == nil {
		// This should never happen.
		return ErrDatabaseNotExists.GenWithStackByArgs(
			fmt.Sprintf("(Schema ID %d)", diff.SchemaID),
		)
	}
	newDBInfo, _ := b.infoschemaV2.SchemaByID(diff.SchemaID)
	newDBInfo.Charset = di.Charset
	newDBInfo.Collate = di.Collate
	b.infoschemaV2.deleteDB(di, diff.Version)
	b.infoschemaV2.addDB(diff.Version, newDBInfo)
	return nil
}

func (b *Builder) applyModifySchemaDefaultPlacementV2(m *meta.Meta, diff *model.SchemaDiff) error {
	di, err := m.GetDatabase(diff.SchemaID)
	if err != nil {
		return errors.Trace(err)
	}
	if di == nil {
		// This should never happen.
		return ErrDatabaseNotExists.GenWithStackByArgs(
			fmt.Sprintf("(Schema ID %d)", diff.SchemaID),
		)
	}
	newDBInfo, _ := b.infoschemaV2.SchemaByID(diff.SchemaID)
	newDBInfo.PlacementPolicyRef = di.PlacementPolicyRef
	b.infoschemaV2.deleteDB(di, diff.Version)
	b.infoschemaV2.addDB(diff.Version, newDBInfo)
	return nil
}

func (b *bundleInfoBuilder) updateInfoSchemaBundlesV2(is *infoschemaV2) {
	if b.deltaUpdate {
		b.completeUpdateTablesV2(is)
		for tblID := range b.updateTables {
			b.updateTableBundles(is, tblID)
		}
		return
	}

	// do full update bundles
	is.ruleBundleMap = make(map[int64]*placement.Bundle)
	tmp := is.ListTablesWithSpecialAttribute(PlacementPolicyAttribute)
	for _, v := range tmp {
		for _, tbl := range v.TableInfos {
			b.updateTableBundles(is, tbl.ID)
		}
	}
}

func (b *bundleInfoBuilder) completeUpdateTablesV2(is *infoschemaV2) {
	if len(b.updatePolicies) == 0 && len(b.updatePartitions) == 0 {
		return
	}

	dbs := is.ListTablesWithSpecialAttribute(AllSpecialAttribute)
	for _, db := range dbs {
		for _, tbl := range db.TableInfos {
			tblInfo := tbl
			if tblInfo.PlacementPolicyRef != nil {
				if _, ok := b.updatePolicies[tblInfo.PlacementPolicyRef.ID]; ok {
					b.markTableBundleShouldUpdate(tblInfo.ID)
				}
			}

			if tblInfo.Partition != nil {
				for _, par := range tblInfo.Partition.Definitions {
					if _, ok := b.updatePartitions[par.ID]; ok {
						b.markTableBundleShouldUpdate(tblInfo.ID)
					}
				}
			}
		}
	}
}

type specialAttributeFilter func(*model.TableInfo) bool

// TTLAttribute is the TTL attribute filter used by ListTablesWithSpecialAttribute.
var TTLAttribute specialAttributeFilter = func(t *model.TableInfo) bool {
	return t.State == model.StatePublic && t.TTLInfo != nil
}

// TiFlashAttribute is the TiFlashReplica attribute filter used by ListTablesWithSpecialAttribute.
var TiFlashAttribute specialAttributeFilter = func(t *model.TableInfo) bool {
	return t.TiFlashReplica != nil
}

// PlacementPolicyAttribute is the Placement Policy attribute filter used by ListTablesWithSpecialAttribute.
var PlacementPolicyAttribute specialAttributeFilter = func(t *model.TableInfo) bool {
	if t.PlacementPolicyRef != nil {
		return true
	}
	if parInfo := t.GetPartitionInfo(); parInfo != nil {
		for _, def := range parInfo.Definitions {
			if def.PlacementPolicyRef != nil {
				return true
			}
		}
	}
	return false
}

// PartitionAttribute is the Partition attribute filter used by ListTablesWithSpecialAttribute.
var PartitionAttribute specialAttributeFilter = func(t *model.TableInfo) bool {
	return t.GetPartitionInfo() != nil
}

func hasSpecialAttributes(t *model.TableInfo) bool {
	return TTLAttribute(t) || TiFlashAttribute(t) || PlacementPolicyAttribute(t) || PartitionAttribute(t)
}

// AllSpecialAttribute marks a model.TableInfo with any special attributes.
var AllSpecialAttribute specialAttributeFilter = hasSpecialAttributes

func (is *infoschemaV2) ListTablesWithSpecialAttribute(filter specialAttributeFilter) []tableInfoResult {
	ret := make([]tableInfoResult, 0, 10)
	var currDB string
	var lastTableID int64
	var res tableInfoResult
	is.Data.tableInfoResident.Reverse(func(item tableInfoItem) bool {
		if item.schemaVersion > is.infoSchema.schemaMetaVersion {
			// Skip the versions that we are not looking for.
			return true
		}
		// Dedup the same record of different versions.
		if lastTableID != 0 && lastTableID == item.tableID {
			return true
		}
		lastTableID = item.tableID

		if item.tomb {
			return true
		}

		if !filter(item.tableInfo) {
			return true
		}

		if currDB == "" {
			currDB = item.dbName
			res = tableInfoResult{DBName: item.dbName}
			res.TableInfos = append(res.TableInfos, item.tableInfo)
		} else if currDB == item.dbName {
			res.TableInfos = append(res.TableInfos, item.tableInfo)
		} else {
			ret = append(ret, res)
			res = tableInfoResult{DBName: item.dbName}
			res.TableInfos = append(res.TableInfos, item.tableInfo)
		}
		return true
	})
	if len(res.TableInfos) > 0 {
		ret = append(ret, res)
	}
	return ret
}<|MERGE_RESOLUTION|>--- conflicted
+++ resolved
@@ -227,7 +227,7 @@
 }
 
 func (isd *Data) addDB(schemaVersion int64, dbInfo *model.DBInfo) {
-	dbInfo.Tables = nil
+	dbInfo.Deprecated.Tables = nil
 	isd.schemaID2Name.Set(schemaIDName{schemaVersion: schemaVersion, id: dbInfo.ID, name: dbInfo.Name.O})
 	isd.schemaMap.Set(schemaItem{schemaVersion: schemaVersion, dbInfo: dbInfo})
 }
@@ -1026,17 +1026,10 @@
 		return nil
 	}
 
-<<<<<<< HEAD
-	tableIDs := make([]int64, 0, len(di.Tables()))
-	tables := b.infoschemaV2.SchemaTables(di.Name)
-	for _, table := range tables {
-		tbl := table.Meta()
-=======
-	tableIDs := make([]int64, 0, len(di.Tables))
+	tableIDs := make([]int64, 0, len(di.Deprecated.Tables))
 	tables, err := b.infoschemaV2.SchemaTableInfos(context.Background(), di.Name)
 	terror.Log(err)
 	for _, tbl := range tables {
->>>>>>> d0c73aaa
 		tableIDs = appendAffectedIDs(tableIDs, tbl)
 	}
 
