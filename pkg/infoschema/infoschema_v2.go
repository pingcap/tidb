// Copyright 2024 PingCAP, Inc.
//
// Licensed under the Apache License, Version 2.0 (the "License");
// you may not use this file except in compliance with the License.
// You may obtain a copy of the License at
//
//     http://www.apache.org/licenses/LICENSE-2.0
//
// Unless required by applicable law or agreed to in writing, software
// distributed under the License is distributed on an "AS IS" BASIS,
// WITHOUT WARRANTIES OR CONDITIONS OF ANY KIND, either express or implied.
// See the License for the specific language governing permissions and
// limitations under the License.

package infoschema

import (
	"context"
	"fmt"
	"math"
	"strings"
	"sync"
	"time"

	"github.com/ngaut/pools"
	"github.com/pingcap/errors"
	"github.com/pingcap/failpoint"
	"github.com/pingcap/tidb/pkg/ddl/placement"
	"github.com/pingcap/tidb/pkg/kv"
	"github.com/pingcap/tidb/pkg/meta"
	"github.com/pingcap/tidb/pkg/meta/autoid"
	"github.com/pingcap/tidb/pkg/metrics"
	"github.com/pingcap/tidb/pkg/parser/model"
	"github.com/pingcap/tidb/pkg/parser/terror"
	"github.com/pingcap/tidb/pkg/table"
	"github.com/pingcap/tidb/pkg/util"
	"github.com/pingcap/tidb/pkg/util/size"
	"github.com/pingcap/tidb/pkg/util/tracing"
	"github.com/tidwall/btree"
	"golang.org/x/sync/singleflight"
)

// tableItem is the btree item sorted by name or by id.
type tableItem struct {
	dbName        model.CIStr
	dbID          int64
	tableName     model.CIStr
	tableID       int64
	schemaVersion int64
	tomb          bool
}

type schemaItem struct {
	schemaVersion int64
	dbInfo        *model.DBInfo
	tomb          bool
}

type schemaIDName struct {
	schemaVersion int64
	id            int64
	name          model.CIStr
	tomb          bool
}

func (si *schemaItem) Name() string {
	return si.dbInfo.Name.L
}

// versionAndTimestamp is the tuple of schema version and timestamp.
type versionAndTimestamp struct {
	schemaVersion int64
	timestamp     uint64
}

// Data is the core data struct of infoschema V2.
type Data struct {
	// For the TableByName API, sorted by {dbName, tableName, schemaVersion} => tableID
	//
	// If the schema version +1 but a specific table does not change, the old record is
	// kept and no new {dbName, tableName, schemaVersion+1} => tableID record been added.
	//
	// It means as long as we can find an item in it, the item is available, even through the
	// schema version maybe smaller than required.
	byName *btree.BTreeG[tableItem]

	// For the TableByID API, sorted by {tableID, schemaVersion} => dbID
	// To reload model.TableInfo, we need both table ID and database ID for meta kv API.
	// It provides the tableID => databaseID mapping.
	// This mapping MUST be synced with byName.
	byID *btree.BTreeG[tableItem]

	// For the SchemaByName API, sorted by {dbName, schemaVersion} => model.DBInfo
	// Stores the full data in memory.
	schemaMap *btree.BTreeG[schemaItem]

	// For the SchemaByID API, sorted by {id, schemaVersion}
	// Stores only id, name and schemaVersion in memory.
	schemaID2Name *btree.BTreeG[schemaIDName]

	tableCache *Sieve[tableCacheKey, table.Table]

	// sorted by both SchemaVersion and timestamp in descending order, assume they have same order
	mu struct {
		sync.RWMutex
		versionTimestamps []versionAndTimestamp
	}

	// For information_schema/metrics_schema/performance_schema etc
	specials sync.Map

	// pid2tid is used by FindTableInfoByPartitionID, it stores {partitionID, schemaVersion} => table ID
	// Need full data in memory!
	pid2tid *btree.BTreeG[partitionItem]

	// tableInfoResident stores {dbName, tableID, schemaVersion} => model.TableInfo
	// It is part of the model.TableInfo data kept in memory to accelerate the list tables API.
	// We observe the pattern that list table API always come with filter.
	// All model.TableInfo with special attributes are here, currently the special attributes including:
	//     TTLInfo, TiFlashReplica
	// PlacementPolicyRef, Partition might be added later, and also ForeignKeys, TableLock etc
	tableInfoResident *btree.BTreeG[tableInfoItem]
}

type tableInfoItem struct {
	dbName        model.CIStr
	tableID       int64
	schemaVersion int64
	tableInfo     *model.TableInfo
	tomb          bool
}

type partitionItem struct {
	partitionID   int64
	schemaVersion int64
	tableID       int64
	tomb          bool
}

func (isd *Data) getVersionByTS(ts uint64) (int64, bool) {
	isd.mu.RLock()
	defer isd.mu.RUnlock()
	return isd.getVersionByTSNoLock(ts)
}

func (isd *Data) getVersionByTSNoLock(ts uint64) (int64, bool) {
	// search one by one instead of binary search, because the timestamp of a schema could be 0
	// this is ok because the size of h.tableCache is small (currently set to 16)
	// moreover, the most likely hit element in the array is the first one in steady mode
	// thus it may have better performance than binary search
	for i, vt := range isd.mu.versionTimestamps {
		if vt.timestamp == 0 || ts < vt.timestamp {
			// is.timestamp == 0 means the schema ts is unknown, so we can't use it, then just skip it.
			// ts < is.timestamp means the schema is newer than ts, so we can't use it too, just skip it to find the older one.
			continue
		}
		// ts >= is.timestamp must be true after the above condition.
		if i == 0 {
			// the first element is the latest schema, so we can return it directly.
			return vt.schemaVersion, true
		}
		if isd.mu.versionTimestamps[i-1].schemaVersion == vt.schemaVersion+1 && isd.mu.versionTimestamps[i-1].timestamp > ts {
			// This first condition is to make sure the schema version is continuous. If last(cache[i-1]) schema-version is 10,
			// but current(cache[i]) schema-version is not 9, then current schema is not suitable for ts.
			// The second condition is to make sure the cache[i-1].timestamp > ts >= cache[i].timestamp, then the current schema is suitable for ts.
			return vt.schemaVersion, true
		}
		// current schema is not suitable for ts, then break the loop to avoid the unnecessary search.
		break
	}

	return 0, false
}

type tableCacheKey struct {
	tableID       int64
	schemaVersion int64
}

// NewData creates an infoschema V2 data struct.
func NewData() *Data {
	ret := &Data{
		byID:              btree.NewBTreeG[tableItem](compareByID),
		byName:            btree.NewBTreeG[tableItem](compareByName),
		schemaMap:         btree.NewBTreeG[schemaItem](compareSchemaItem),
		schemaID2Name:     btree.NewBTreeG[schemaIDName](compareSchemaByID),
		tableCache:        newSieve[tableCacheKey, table.Table](1024 * 1024 * size.MB),
		pid2tid:           btree.NewBTreeG[partitionItem](comparePartitionItem),
		tableInfoResident: btree.NewBTreeG[tableInfoItem](compareTableInfoItem),
	}
	ret.tableCache.SetStatusHook(newSieveStatusHookImpl())
	return ret
}

// CacheCapacity is exported for testing.
func (isd *Data) CacheCapacity() uint64 {
	return isd.tableCache.Capacity()
}

// SetCacheCapacity sets the cache capacity size in bytes.
func (isd *Data) SetCacheCapacity(capacity uint64) {
	isd.tableCache.SetCapacityAndWaitEvict(capacity)
}

func (isd *Data) add(item tableItem, tbl table.Table) {
	isd.byID.Set(item)
	isd.byName.Set(item)
	isd.tableCache.Set(tableCacheKey{item.tableID, item.schemaVersion}, tbl)
	ti := tbl.Meta()
	if pi := ti.GetPartitionInfo(); pi != nil {
		for _, def := range pi.Definitions {
			isd.pid2tid.Set(partitionItem{def.ID, item.schemaVersion, tbl.Meta().ID, false})
		}
	}
	if hasSpecialAttributes(ti) {
		isd.tableInfoResident.Set(tableInfoItem{
			dbName:        item.dbName,
			tableID:       item.tableID,
			schemaVersion: item.schemaVersion,
			tableInfo:     ti,
			tomb:          false})
	}
}

func (isd *Data) addSpecialDB(di *model.DBInfo, tables *schemaTables) {
	isd.specials.LoadOrStore(di.Name.L, tables)
}

func (isd *Data) addDB(schemaVersion int64, dbInfo *model.DBInfo) {
	dbInfo.Deprecated.Tables = nil
	isd.schemaID2Name.Set(schemaIDName{schemaVersion: schemaVersion, id: dbInfo.ID, name: dbInfo.Name})
	isd.schemaMap.Set(schemaItem{schemaVersion: schemaVersion, dbInfo: dbInfo})
}

func (isd *Data) remove(item tableItem) {
	item.tomb = true
	isd.byID.Set(item)
	isd.byName.Set(item)
	isd.tableInfoResident.Set(tableInfoItem{
		dbName:        item.dbName,
		tableID:       item.tableID,
		schemaVersion: item.schemaVersion,
		tableInfo:     nil,
		tomb:          true})
	isd.tableCache.Remove(tableCacheKey{item.tableID, item.schemaVersion})
}

func (isd *Data) deleteDB(dbInfo *model.DBInfo, schemaVersion int64) {
	item := schemaItem{schemaVersion: schemaVersion, dbInfo: dbInfo, tomb: true}
	isd.schemaMap.Set(item)
	isd.schemaID2Name.Set(schemaIDName{schemaVersion: schemaVersion, id: dbInfo.ID, name: dbInfo.Name, tomb: true})
}

// resetBeforeFullLoad is called before a full recreate operation within builder.InitWithDBInfos().
// TODO: write a generics version to avoid repeated code.
func (isd *Data) resetBeforeFullLoad(schemaVersion int64) {
	resetTableInfoResidentBeforeFullLoad(isd.tableInfoResident, schemaVersion)

	resetByIDBeforeFullLoad(isd.byID, schemaVersion)
	resetByNameBeforeFullLoad(isd.byName, schemaVersion)

	resetSchemaMapBeforeFullLoad(isd.schemaMap, schemaVersion)
	resetSchemaID2NameBeforeFullLoad(isd.schemaID2Name, schemaVersion)

	resetPID2TIDBeforeFullLoad(isd.pid2tid, schemaVersion)
}

func resetByIDBeforeFullLoad(bt *btree.BTreeG[tableItem], schemaVersion int64) {
	pivot, ok := bt.Max()
	if !ok {
		return
	}

	batchSize := 1000
	if bt.Len() < batchSize {
		batchSize = bt.Len()
	}
	items := make([]tableItem, 0, batchSize)
	items = append(items, pivot)
	for {
		bt.Descend(pivot, func(item tableItem) bool {
			if pivot.tableID == item.tableID {
				return true // skip MVCC version
			}
			pivot = item
			items = append(items, pivot)
			return len(items) < cap(items)
		})
		if len(items) == 0 {
			break
		}
		for _, item := range items {
			bt.Set(tableItem{
				dbName:        item.dbName,
				dbID:          item.dbID,
				tableName:     item.tableName,
				tableID:       item.tableID,
				schemaVersion: schemaVersion,
				tomb:          true,
			})
		}
		items = items[:0]
	}
}

func resetByNameBeforeFullLoad(bt *btree.BTreeG[tableItem], schemaVersion int64) {
	pivot, ok := bt.Max()
	if !ok {
		return
	}

	batchSize := 1000
	if bt.Len() < batchSize {
		batchSize = bt.Len()
	}
	items := make([]tableItem, 0, batchSize)
	items = append(items, pivot)
	for {
		bt.Descend(pivot, func(item tableItem) bool {
			if pivot.dbName == item.dbName && pivot.tableName == item.tableName {
				return true // skip MVCC version
			}
			pivot = item
			items = append(items, pivot)
			return len(items) < cap(items)
		})
		if len(items) == 0 {
			break
		}
		for _, item := range items {
			bt.Set(tableItem{
				dbName:        item.dbName,
				dbID:          item.dbID,
				tableName:     item.tableName,
				tableID:       item.tableID,
				schemaVersion: schemaVersion,
				tomb:          true,
			})
		}
		items = items[:0]
	}
}

func resetTableInfoResidentBeforeFullLoad(bt *btree.BTreeG[tableInfoItem], schemaVersion int64) {
	pivot, ok := bt.Max()
	if !ok {
		return
	}
	items := make([]tableInfoItem, 0, bt.Len())
	items = append(items, pivot)
	bt.Descend(pivot, func(item tableInfoItem) bool {
		if pivot.dbName == item.dbName && pivot.tableID == item.tableID {
			return true // skip MVCC version
		}
		pivot = item
		items = append(items, pivot)
		return true
	})
	for _, item := range items {
		bt.Set(tableInfoItem{
			dbName:        item.dbName,
			tableID:       item.tableID,
			schemaVersion: schemaVersion,
			tomb:          true,
		})
	}
}

func resetSchemaMapBeforeFullLoad(bt *btree.BTreeG[schemaItem], schemaVersion int64) {
	pivot, ok := bt.Max()
	if !ok {
		return
	}
	items := make([]schemaItem, 0, bt.Len())
	items = append(items, pivot)
	bt.Descend(pivot, func(item schemaItem) bool {
		if pivot.Name() == item.Name() {
			return true // skip MVCC version
		}
		pivot = item
		items = append(items, pivot)
		return true
	})
	for _, item := range items {
		bt.Set(schemaItem{
			dbInfo:        item.dbInfo,
			schemaVersion: schemaVersion,
			tomb:          true,
		})
	}
}

func resetSchemaID2NameBeforeFullLoad(bt *btree.BTreeG[schemaIDName], schemaVersion int64) {
	pivot, ok := bt.Max()
	if !ok {
		return
	}
	items := make([]schemaIDName, 0, bt.Len())
	items = append(items, pivot)
	bt.Descend(pivot, func(item schemaIDName) bool {
		if pivot.id == item.id {
			return true // skip MVCC version
		}
		pivot = item
		items = append(items, pivot)
		return true
	})
	for _, item := range items {
		bt.Set(schemaIDName{
			id:            item.id,
			name:          item.name,
			schemaVersion: schemaVersion,
			tomb:          true,
		})
	}
}

func resetPID2TIDBeforeFullLoad(bt *btree.BTreeG[partitionItem], schemaVersion int64) {
	pivot, ok := bt.Max()
	if !ok {
		return
	}

	batchSize := 1000
	if bt.Len() < batchSize {
		batchSize = bt.Len()
	}
	items := make([]partitionItem, 0, batchSize)
	items = append(items, pivot)
	for {
		bt.Descend(pivot, func(item partitionItem) bool {
			if pivot.partitionID == item.partitionID {
				return true // skip MVCC version
			}
			pivot = item
			items = append(items, pivot)
			return len(items) < cap(items)
		})
		if len(items) == 0 {
			break
		}
		for _, item := range items {
			bt.Set(partitionItem{
				partitionID:   item.partitionID,
				tableID:       item.tableID,
				schemaVersion: schemaVersion,
				tomb:          true,
			})
		}
		items = items[:0]
	}
}

func compareByID(a, b tableItem) bool {
	if a.tableID < b.tableID {
		return true
	}
	if a.tableID > b.tableID {
		return false
	}

	return a.schemaVersion < b.schemaVersion
}

func compareByName(a, b tableItem) bool {
	if a.dbName.L < b.dbName.L {
		return true
	}
	if a.dbName.L > b.dbName.L {
		return false
	}

	if a.tableName.L < b.tableName.L {
		return true
	}
	if a.tableName.L > b.tableName.L {
		return false
	}

	return a.schemaVersion < b.schemaVersion
}

func compareTableInfoItem(a, b tableInfoItem) bool {
	if a.dbName.L < b.dbName.L {
		return true
	}
	if a.dbName.L > b.dbName.L {
		return false
	}

	if a.tableID < b.tableID {
		return true
	}
	if a.tableID > b.tableID {
		return false
	}
	return a.schemaVersion < b.schemaVersion
}

func comparePartitionItem(a, b partitionItem) bool {
	if a.partitionID < b.partitionID {
		return true
	}
	if a.partitionID > b.partitionID {
		return false
	}
	return a.schemaVersion < b.schemaVersion
}

func compareSchemaItem(a, b schemaItem) bool {
	if a.Name() < b.Name() {
		return true
	}
	if a.Name() > b.Name() {
		return false
	}
	return a.schemaVersion < b.schemaVersion
}

func compareSchemaByID(a, b schemaIDName) bool {
	if a.id < b.id {
		return true
	}
	if a.id > b.id {
		return false
	}
	return a.schemaVersion < b.schemaVersion
}

var _ InfoSchema = &infoschemaV2{}

type infoschemaV2 struct {
	*infoSchema // in fact, we only need the infoSchemaMisc inside it, but the builder rely on it.
	r           autoid.Requirement
	factory     func() (pools.Resource, error)
	ts          uint64
	*Data
}

// NewInfoSchemaV2 create infoschemaV2.
func NewInfoSchemaV2(r autoid.Requirement, factory func() (pools.Resource, error), infoData *Data) infoschemaV2 {
	return infoschemaV2{
		infoSchema: newInfoSchema(),
		Data:       infoData,
		r:          r,
		factory:    factory,
	}
}

func search(bt *btree.BTreeG[tableItem], schemaVersion int64, end tableItem, matchFn func(a, b *tableItem) bool) (tableItem, bool) {
	var ok bool
	var target tableItem
	// Iterate through the btree, find the query item whose schema version is the largest one (latest).
	bt.Descend(end, func(item tableItem) bool {
		if !matchFn(&end, &item) {
			return false
		}
		if item.schemaVersion > schemaVersion {
			// We're seaching historical snapshot, and this record is newer than us, we can't use it.
			// Skip the record.
			return true
		}
		// schema version of the items should <= query's schema version.
		if !ok { // The first one found.
			ok = true
			target = item
		} else { // The latest one
			if item.schemaVersion > target.schemaVersion {
				target = item
			}
		}
		return true
	})
	if ok && target.tomb {
		// If the item is a tomb record, the table is dropped.
		ok = false
	}
	return target, ok
}

func (is *infoschemaV2) base() *infoSchema {
	return is.infoSchema
}

func (is *infoschemaV2) CloneAndUpdateTS(startTS uint64) *infoschemaV2 {
	tmp := *is
	tmp.ts = startTS
	return &tmp
}

func (is *infoschemaV2) TableByID(ctx context.Context, id int64) (val table.Table, ok bool) {
	return is.tableByID(ctx, id, true)
}

func (is *infoschemaV2) tableByID(ctx context.Context, id int64, noRefill bool) (val table.Table, ok bool) {
	if !tableIDIsValid(id) {
		return
	}

	// Get from the cache.
	key := tableCacheKey{id, is.infoSchema.schemaMetaVersion}
	tbl, found := is.tableCache.Get(key)
	if found && tbl != nil {
		return tbl, true
	}

	eq := func(a, b *tableItem) bool { return a.tableID == b.tableID }
	itm, ok := search(is.byID, is.infoSchema.schemaMetaVersion, tableItem{tableID: id, schemaVersion: math.MaxInt64}, eq)
	if !ok {
		return nil, false
	}

	if isTableVirtual(id) {
		if raw, exist := is.Data.specials.Load(itm.dbName.L); exist {
			schTbls := raw.(*schemaTables)
			val, ok = schTbls.tables[itm.tableName.L]
			return
		}
		return nil, false
	}
	// get cache with old key
	oldKey := tableCacheKey{itm.tableID, itm.schemaVersion}
	tbl, found = is.tableCache.Get(oldKey)
	if found && tbl != nil {
		if !noRefill {
			is.tableCache.Set(key, tbl)
		}
		return tbl, true
	}

	// Maybe the table is evicted? need to reload.
	ret, err := is.loadTableInfo(ctx, id, itm.dbID, is.ts, is.infoSchema.schemaMetaVersion)
	if err != nil || ret == nil {
		return nil, false
	}

	if !noRefill {
		is.tableCache.Set(oldKey, ret)
	}
	return ret, true
}

// IsSpecialDB tells whether the database is a special database.
func IsSpecialDB(dbName string) bool {
	return dbName == util.InformationSchemaName.L ||
		dbName == util.PerformanceSchemaName.L ||
		dbName == util.MetricSchemaName.L
}

// EvictTable is exported for testing only.
func (is *infoschemaV2) EvictTable(schema, tbl model.CIStr) {
	eq := func(a, b *tableItem) bool { return a.dbName == b.dbName && a.tableName == b.tableName }
	itm, ok := search(is.byName, is.infoSchema.schemaMetaVersion, tableItem{dbName: schema, tableName: tbl, schemaVersion: math.MaxInt64}, eq)
	if !ok {
		return
	}
	is.tableCache.Remove(tableCacheKey{itm.tableID, is.infoSchema.schemaMetaVersion})
	is.tableCache.Remove(tableCacheKey{itm.tableID, itm.schemaVersion})
}

type tableByNameHelper struct {
	end           tableItem
	schemaVersion int64
	found         bool
	res           tableItem
}

func (h *tableByNameHelper) onItem(item tableItem) bool {
	if item.dbName.L != h.end.dbName.L || item.tableName.L != h.end.tableName.L {
		h.found = false
		return false
	}
	if item.schemaVersion <= h.schemaVersion {
		if !item.tomb { // If the item is a tomb record, the database is dropped.
			h.found = true
			h.res = item
		}
		return false
	}
	return true
}

func (is *infoschemaV2) TableByName(ctx context.Context, schema, tbl model.CIStr) (t table.Table, err error) {
	if IsSpecialDB(schema.L) {
		if raw, ok := is.specials.Load(schema.L); ok {
			tbNames := raw.(*schemaTables)
			if t, ok = tbNames.tables[tbl.L]; ok {
				return
			}
		}
		return nil, ErrTableNotExists.FastGenByArgs(schema, tbl)
	}

	start := time.Now()

	var h tableByNameHelper
	h.end = tableItem{dbName: schema, tableName: tbl, schemaVersion: math.MaxInt64}
	h.schemaVersion = is.infoSchema.schemaMetaVersion
	is.byName.Descend(h.end, h.onItem)

	if !h.found {
		return nil, ErrTableNotExists.FastGenByArgs(schema, tbl)
	}
	itm := h.res

	// Get from the cache with old key
	oldKey := tableCacheKey{itm.tableID, itm.schemaVersion}
	res, found := is.tableCache.Get(oldKey)
	if found && res != nil {
		metrics.TableByNameHitDuration.Observe(float64(time.Since(start)))
		return res, nil
	}

	// Maybe the table is evicted? need to reload.
	ret, err := is.loadTableInfo(ctx, itm.tableID, itm.dbID, is.ts, is.infoSchema.schemaMetaVersion)
	if err != nil {
		return nil, errors.Trace(err)
	}
	is.tableCache.Set(oldKey, ret)
	metrics.TableByNameMissDuration.Observe(float64(time.Since(start)))
	return ret, nil
}

// TableInfoByName implements InfoSchema.TableInfoByName
func (is *infoschemaV2) TableInfoByName(schema, table model.CIStr) (*model.TableInfo, error) {
	tbl, err := is.TableByName(context.Background(), schema, table)
	return getTableInfo(tbl), err
}

// TableInfoByID implements InfoSchema.TableInfoByID
func (is *infoschemaV2) TableInfoByID(id int64) (*model.TableInfo, bool) {
	tbl, ok := is.TableByID(context.Background(), id)
	return getTableInfo(tbl), ok
}

// SchemaTableInfos implements MetaOnlyInfoSchema.
func (is *infoschemaV2) SchemaTableInfos(ctx context.Context, schema model.CIStr) ([]*model.TableInfo, error) {
	if IsSpecialDB(schema.L) {
		raw, ok := is.Data.specials.Load(schema.L)
		if ok {
			schTbls := raw.(*schemaTables)
			tables := make([]table.Table, 0, len(schTbls.tables))
			for _, tbl := range schTbls.tables {
				tables = append(tables, tbl)
			}
			return getTableInfoList(tables), nil
		}
		return nil, nil // something wrong?
	}

retry:
	dbInfo, ok := is.SchemaByName(schema)
	if !ok {
		return nil, nil
	}
	snapshot := is.r.Store().GetSnapshot(kv.NewVersion(is.ts))
	// Using the KV timeout read feature to address the issue of potential DDL lease expiration when
	// the meta region leader is slow.
	snapshot.SetOption(kv.TiKVClientReadTimeout, uint64(3000)) // 3000ms.
	m := meta.NewSnapshotMeta(snapshot)
	tblInfos, err := m.ListTables(dbInfo.ID)
	if err != nil {
		if meta.ErrDBNotExists.Equal(err) {
			return nil, nil
		}
		// Flashback statement could cause such kind of error.
		// In theory that error should be handled in the lower layer, like client-go.
		// But it's not done, so we retry here.
		if strings.Contains(err.Error(), "in flashback progress") {
			select {
			case <-time.After(200 * time.Millisecond):
			case <-ctx.Done():
				return nil, ctx.Err()
			}
			goto retry
		}
		return nil, errors.Trace(err)
	}
	return tblInfos, nil
}

// SchemaSimpleTableInfos implements MetaOnlyInfoSchema.
func (is *infoschemaV2) SchemaSimpleTableInfos(ctx context.Context, schema model.CIStr) ([]*model.TableNameInfo, error) {
	if IsSpecialDB(schema.L) {
		raw, ok := is.Data.specials.Load(schema.L)
		if ok {
			schTbls := raw.(*schemaTables)
			ret := make([]*model.TableNameInfo, 0, len(schTbls.tables))
			for _, tbl := range schTbls.tables {
				ret = append(ret, &model.TableNameInfo{
					ID:   tbl.Meta().ID,
					Name: tbl.Meta().Name,
				})
			}
			return ret, nil
		}
		return nil, nil // something wrong?
	}

	// Ascend is much more difficult than Descend.
	// So the data is taken out first and then dedup in Descend order.
	var tableItems []tableItem
	is.byName.Ascend(tableItem{dbName: schema}, func(item tableItem) bool {
		if item.dbName.L != schema.L {
			return false
		}
		if is.infoSchema.schemaMetaVersion >= item.schemaVersion {
			tableItems = append(tableItems, item)
		}
		return true
	})
	if len(tableItems) == 0 {
		return nil, nil
	}
	tblInfos := make([]*model.TableNameInfo, 0, len(tableItems))
	var curr *tableItem
	for i := len(tableItems) - 1; i >= 0; i-- {
		item := &tableItems[i]
		if curr == nil || curr.tableName != tableItems[i].tableName {
			curr = item
			if !item.tomb {
				tblInfos = append(tblInfos, &model.TableNameInfo{
					ID:   item.tableID,
					Name: item.tableName,
				})
			}
		}
	}
	return tblInfos, nil
}

// FindTableInfoByPartitionID implements InfoSchema.FindTableInfoByPartitionID
func (is *infoschemaV2) FindTableInfoByPartitionID(
	partitionID int64,
) (*model.TableInfo, *model.DBInfo, *model.PartitionDefinition) {
	tbl, db, partDef := is.FindTableByPartitionID(partitionID)
	return getTableInfo(tbl), db, partDef
}

func (is *infoschemaV2) SchemaByName(schema model.CIStr) (val *model.DBInfo, ok bool) {
	if IsSpecialDB(schema.L) {
		raw, ok := is.Data.specials.Load(schema.L)
		if !ok {
			return nil, false
		}
		schTbls, ok := raw.(*schemaTables)
		return schTbls.dbInfo, ok
	}

	var dbInfo model.DBInfo
	dbInfo.Name = schema
	is.Data.schemaMap.Descend(schemaItem{
		dbInfo:        &dbInfo,
		schemaVersion: math.MaxInt64,
	}, func(item schemaItem) bool {
		if item.Name() != schema.L {
			ok = false
			return false
		}
		if item.schemaVersion <= is.infoSchema.schemaMetaVersion {
			if !item.tomb { // If the item is a tomb record, the database is dropped.
				ok = true
				val = item.dbInfo
			}
			return false
		}
		return true
	})
	return
}

func (is *infoschemaV2) allSchemas(visit func(*model.DBInfo)) {
	var last *model.DBInfo
	is.Data.schemaMap.Reverse(func(item schemaItem) bool {
		if item.schemaVersion > is.infoSchema.schemaMetaVersion {
			// Skip the versions that we are not looking for.
			return true
		}

		// Dedup the same db record of different versions.
		if last != nil && last.Name == item.dbInfo.Name {
			return true
		}
		last = item.dbInfo

		if !item.tomb {
			visit(item.dbInfo)
		}
		return true
	})
	is.Data.specials.Range(func(key, value any) bool {
		sc := value.(*schemaTables)
		visit(sc.dbInfo)
		return true
	})
}

func (is *infoschemaV2) AllSchemas() (schemas []*model.DBInfo) {
	is.allSchemas(func(di *model.DBInfo) {
		schemas = append(schemas, di)
	})
	return
}

func (is *infoschemaV2) AllSchemaNames() []model.CIStr {
	rs := make([]model.CIStr, 0, is.Data.schemaMap.Len())
	is.allSchemas(func(di *model.DBInfo) {
		rs = append(rs, di.Name)
	})
	return rs
}

func (is *infoschemaV2) SchemaExists(schema model.CIStr) bool {
	_, ok := is.SchemaByName(schema)
	return ok
}

func (is *infoschemaV2) FindTableByPartitionID(partitionID int64) (table.Table, *model.DBInfo, *model.PartitionDefinition) {
	var ok bool
	var pi partitionItem
	is.pid2tid.Descend(partitionItem{partitionID: partitionID, schemaVersion: math.MaxInt64},
		func(item partitionItem) bool {
			if item.partitionID != partitionID {
				return false
			}
			if item.schemaVersion > is.infoSchema.schemaMetaVersion {
				// Skip the record.
				return true
			}
			if item.schemaVersion <= is.infoSchema.schemaMetaVersion {
				ok = !item.tomb
				pi = item
				return false
			}
			return true
		})
	if !ok {
		return nil, nil, nil
	}

	tbl, ok := is.TableByID(context.Background(), pi.tableID)
	if !ok {
		// something wrong?
		return nil, nil, nil
	}

	dbID := tbl.Meta().DBID
	dbInfo, ok := is.SchemaByID(dbID)
	if !ok {
		// something wrong?
		return nil, nil, nil
	}

	partInfo := tbl.Meta().GetPartitionInfo()
	var def *model.PartitionDefinition
	for i := 0; i < len(partInfo.Definitions); i++ {
		pdef := &partInfo.Definitions[i]
		if pdef.ID == partitionID {
			def = pdef
			break
		}
	}

	return tbl, dbInfo, def
}

func (is *infoschemaV2) TableExists(schema, table model.CIStr) bool {
	_, err := is.TableByName(context.Background(), schema, table)
	return err == nil
}

func (is *infoschemaV2) SchemaByID(id int64) (*model.DBInfo, bool) {
	if isTableVirtual(id) {
		var st *schemaTables
		is.Data.specials.Range(func(key, value any) bool {
			tmp := value.(*schemaTables)
			if tmp.dbInfo.ID == id {
				st = tmp
				return false
			}
			return true
		})
		if st == nil {
			return nil, false
		}
		return st.dbInfo, true
	}
	var ok bool
	var name model.CIStr
	is.Data.schemaID2Name.Descend(schemaIDName{
		id:            id,
		schemaVersion: math.MaxInt64,
	}, func(item schemaIDName) bool {
		if item.id != id {
			ok = false
			return false
		}
		if item.schemaVersion <= is.infoSchema.schemaMetaVersion {
			if !item.tomb { // If the item is a tomb record, the database is dropped.
				ok = true
				name = item.name
			}
			return false
		}
		return true
	})
	if !ok {
		return nil, false
	}
	return is.SchemaByName(name)
}

func (is *infoschemaV2) loadTableInfo(ctx context.Context, tblID, dbID int64, ts uint64, schemaVersion int64) (table.Table, error) {
	defer tracing.StartRegion(ctx, "infoschema.loadTableInfo").End()
	failpoint.Inject("mockLoadTableInfoError", func(_ failpoint.Value) {
		failpoint.Return(nil, errors.New("mockLoadTableInfoError"))
	})
	// Try to avoid repeated concurrency loading.
	res, err, _ := loadTableSF.Do(fmt.Sprintf("%d-%d-%d", dbID, tblID, schemaVersion), func() (any, error) {
	retry:
		snapshot := is.r.Store().GetSnapshot(kv.NewVersion(ts))
		// Using the KV timeout read feature to address the issue of potential DDL lease expiration when
		// the meta region leader is slow.
		snapshot.SetOption(kv.TiKVClientReadTimeout, uint64(3000)) // 3000ms.
		m := meta.NewSnapshotMeta(snapshot)

		tblInfo, err := m.GetTable(dbID, tblID)
		if err != nil {
			// Flashback statement could cause such kind of error.
			// In theory that error should be handled in the lower layer, like client-go.
			// But it's not done, so we retry here.
			if strings.Contains(err.Error(), "in flashback progress") {
				time.Sleep(200 * time.Millisecond)
				goto retry
			}

			// TODO load table panic!!!
			panic(err)
		}

		// table removed.
		if tblInfo == nil {
			return nil, errors.Trace(ErrTableNotExists.FastGenByArgs(
				fmt.Sprintf("(Schema ID %d)", dbID),
				fmt.Sprintf("(Table ID %d)", tblID),
			))
		}

		ConvertCharsetCollateToLowerCaseIfNeed(tblInfo)
		ConvertOldVersionUTF8ToUTF8MB4IfNeed(tblInfo)
		allocs := autoid.NewAllocatorsFromTblInfo(is.r, dbID, tblInfo)
		ret, err := tableFromMeta(allocs, is.factory, tblInfo)
		if err != nil {
			return nil, errors.Trace(err)
		}
		return ret, err
	})

	if err != nil {
		return nil, errors.Trace(err)
	}
	if res == nil {
		return nil, errors.Trace(ErrTableNotExists.FastGenByArgs(
			fmt.Sprintf("(Schema ID %d)", dbID),
			fmt.Sprintf("(Table ID %d)", tblID),
		))
	}
	return res.(table.Table), nil
}

var loadTableSF = &singleflight.Group{}

func isTableVirtual(id int64) bool {
	// some kind of magic number...
	// we use special ids for tables in INFORMATION_SCHEMA/PERFORMANCE_SCHEMA/METRICS_SCHEMA
	// See meta/autoid/autoid.go for those definitions.
	return (id & autoid.SystemSchemaIDFlag) > 0
}

// IsV2 tells whether an InfoSchema is v2 or not.
func IsV2(is InfoSchema) (bool, *infoschemaV2) {
	ret, ok := is.(*infoschemaV2)
	return ok, ret
}

func applyTableUpdate(b *Builder, m *meta.Meta, diff *model.SchemaDiff) ([]int64, error) {
	if b.enableV2 {
		return b.applyTableUpdateV2(m, diff)
	}
	return b.applyTableUpdate(m, diff)
}

func applyCreateSchema(b *Builder, m *meta.Meta, diff *model.SchemaDiff) error {
	return b.applyCreateSchema(m, diff)
}

func applyDropSchema(b *Builder, diff *model.SchemaDiff) []int64 {
	if b.enableV2 {
		return b.applyDropSchemaV2(diff)
	}
	return b.applyDropSchema(diff)
}

func applyRecoverSchema(b *Builder, m *meta.Meta, diff *model.SchemaDiff) ([]int64, error) {
	if diff.ReadTableFromMeta {
		// recover tables under the database and set them to diff.AffectedOpts
		s := b.store.GetSnapshot(kv.MaxVersion)
		recoverMeta := meta.NewSnapshotMeta(s)
		tables, err := recoverMeta.ListSimpleTables(diff.SchemaID)
		if err != nil {
			return nil, err
		}
		diff.AffectedOpts = make([]*model.AffectedOption, 0, len(tables))
		for _, t := range tables {
			diff.AffectedOpts = append(diff.AffectedOpts, &model.AffectedOption{
				SchemaID:    diff.SchemaID,
				OldSchemaID: diff.SchemaID,
				TableID:     t.ID,
				OldTableID:  t.ID,
			})
		}
	}

	if b.enableV2 {
		return b.applyRecoverSchemaV2(m, diff)
	}
	return b.applyRecoverSchema(m, diff)
}

func (b *Builder) applyRecoverSchemaV2(m *meta.Meta, diff *model.SchemaDiff) ([]int64, error) {
	if di, ok := b.infoschemaV2.SchemaByID(diff.SchemaID); ok {
		return nil, ErrDatabaseExists.GenWithStackByArgs(
			fmt.Sprintf("(Schema ID %d)", di.ID),
		)
	}
	di, err := m.GetDatabase(diff.SchemaID)
	if err != nil {
		return nil, errors.Trace(err)
	}
	b.infoschemaV2.addDB(diff.Version, di)
	return applyCreateTables(b, m, diff)
}

func applyModifySchemaCharsetAndCollate(b *Builder, m *meta.Meta, diff *model.SchemaDiff) error {
	if b.enableV2 {
		return b.applyModifySchemaCharsetAndCollateV2(m, diff)
	}
	return b.applyModifySchemaCharsetAndCollate(m, diff)
}

func applyModifySchemaDefaultPlacement(b *Builder, m *meta.Meta, diff *model.SchemaDiff) error {
	if b.enableV2 {
		return b.applyModifySchemaDefaultPlacementV2(m, diff)
	}
	return b.applyModifySchemaDefaultPlacement(m, diff)
}

func applyDropTable(b *Builder, diff *model.SchemaDiff, dbInfo *model.DBInfo, tableID int64, affected []int64) []int64 {
	if b.enableV2 {
		return b.applyDropTableV2(diff, dbInfo, tableID, affected)
	}
	return b.applyDropTable(diff, dbInfo, tableID, affected)
}

func applyCreateTables(b *Builder, m *meta.Meta, diff *model.SchemaDiff) ([]int64, error) {
	return b.applyCreateTables(m, diff)
}

func updateInfoSchemaBundles(b *Builder) {
	if b.enableV2 {
		b.updateInfoSchemaBundlesV2(&b.infoschemaV2)
	} else {
		b.updateInfoSchemaBundles(b.infoSchema)
	}
}

func oldSchemaInfo(b *Builder, diff *model.SchemaDiff) (*model.DBInfo, bool) {
	if b.enableV2 {
		return b.infoschemaV2.SchemaByID(diff.OldSchemaID)
	}

	oldRoDBInfo, ok := b.infoSchema.SchemaByID(diff.OldSchemaID)
	if ok {
		oldRoDBInfo = b.getSchemaAndCopyIfNecessary(oldRoDBInfo.Name.L)
	}
	return oldRoDBInfo, ok
}

// allocByID returns the Allocators of a table.
func allocByID(b *Builder, id int64) (autoid.Allocators, bool) {
	var is InfoSchema
	if b.enableV2 {
		is = &b.infoschemaV2
	} else {
		is = b.infoSchema
	}
	tbl, ok := is.TableByID(context.Background(), id)
	if !ok {
		return autoid.Allocators{}, false
	}
	return tbl.Allocators(nil), true
}

// TODO: more UT to check the correctness.
func (b *Builder) applyTableUpdateV2(m *meta.Meta, diff *model.SchemaDiff) ([]int64, error) {
	oldDBInfo, ok := b.infoschemaV2.SchemaByID(diff.SchemaID)
	if !ok {
		return nil, ErrDatabaseNotExists.GenWithStackByArgs(
			fmt.Sprintf("(Schema ID %d)", diff.SchemaID),
		)
	}

	oldTableID, newTableID := b.getTableIDs(diff)
	b.updateBundleForTableUpdate(diff, newTableID, oldTableID)

	tblIDs, allocs, err := dropTableForUpdate(b, newTableID, oldTableID, oldDBInfo, diff)
	if err != nil {
		return nil, err
	}

	if tableIDIsValid(newTableID) {
		// All types except DropTableOrView.
		var err error
		tblIDs, err = applyCreateTable(b, m, oldDBInfo, newTableID, allocs, diff.Type, tblIDs, diff.Version)
		if err != nil {
			return nil, errors.Trace(err)
		}
	}
	return tblIDs, nil
}

func (b *Builder) applyDropSchemaV2(diff *model.SchemaDiff) []int64 {
	di, ok := b.infoschemaV2.SchemaByID(diff.SchemaID)
	if !ok {
		return nil
	}

	tableIDs := make([]int64, 0, len(di.Deprecated.Tables))
	tables, err := b.infoschemaV2.SchemaTableInfos(context.Background(), di.Name)
	terror.Log(err)
	for _, tbl := range tables {
		tableIDs = appendAffectedIDs(tableIDs, tbl)
	}

	for _, id := range tableIDs {
		b.deleteBundle(b.infoSchema, id)
		b.applyDropTableV2(diff, di, id, nil)
	}
	b.infoData.deleteDB(di, diff.Version)
	return tableIDs
}

func (b *Builder) applyDropTableV2(diff *model.SchemaDiff, dbInfo *model.DBInfo, tableID int64, affected []int64) []int64 {
	// Remove the table in temporaryTables
	if b.infoSchemaMisc.temporaryTableIDs != nil {
		delete(b.infoSchemaMisc.temporaryTableIDs, tableID)
	}

	table, ok := b.infoschemaV2.TableByID(context.Background(), tableID)
	if !ok {
		return nil
	}
	tblInfo := table.Meta()

	// The old DBInfo still holds a reference to old table info, we need to remove it.
	b.infoSchema.deleteReferredForeignKeys(dbInfo.Name, tblInfo)

	if pi := table.Meta().GetPartitionInfo(); pi != nil {
		for _, def := range pi.Definitions {
			b.infoData.pid2tid.Set(partitionItem{def.ID, diff.Version, table.Meta().ID, true})
		}
	}

	b.infoData.remove(tableItem{
		dbName:        dbInfo.Name,
		dbID:          dbInfo.ID,
<<<<<<< HEAD
		tableName:     table.Meta().Name,
		tableID:       table.Meta().ID,
=======
		tableName:     tblInfo.Name.L,
		tableID:       tblInfo.ID,
>>>>>>> 336d3a30
		schemaVersion: diff.Version,
	})
	affected = appendAffectedIDs(affected, tblInfo)

	return affected
}

func (b *Builder) applyModifySchemaCharsetAndCollateV2(m *meta.Meta, diff *model.SchemaDiff) error {
	di, err := m.GetDatabase(diff.SchemaID)
	if err != nil {
		return errors.Trace(err)
	}
	if di == nil {
		// This should never happen.
		return ErrDatabaseNotExists.GenWithStackByArgs(
			fmt.Sprintf("(Schema ID %d)", diff.SchemaID),
		)
	}
	newDBInfo, _ := b.infoschemaV2.SchemaByID(diff.SchemaID)
	newDBInfo.Charset = di.Charset
	newDBInfo.Collate = di.Collate
	b.infoschemaV2.deleteDB(di, diff.Version)
	b.infoschemaV2.addDB(diff.Version, newDBInfo)
	return nil
}

func (b *Builder) applyModifySchemaDefaultPlacementV2(m *meta.Meta, diff *model.SchemaDiff) error {
	di, err := m.GetDatabase(diff.SchemaID)
	if err != nil {
		return errors.Trace(err)
	}
	if di == nil {
		// This should never happen.
		return ErrDatabaseNotExists.GenWithStackByArgs(
			fmt.Sprintf("(Schema ID %d)", diff.SchemaID),
		)
	}
	newDBInfo, _ := b.infoschemaV2.SchemaByID(diff.SchemaID)
	newDBInfo.PlacementPolicyRef = di.PlacementPolicyRef
	b.infoschemaV2.deleteDB(di, diff.Version)
	b.infoschemaV2.addDB(diff.Version, newDBInfo)
	return nil
}

func (b *bundleInfoBuilder) updateInfoSchemaBundlesV2(is *infoschemaV2) {
	if b.deltaUpdate {
		b.completeUpdateTablesV2(is)
		for tblID := range b.updateTables {
			b.updateTableBundles(is, tblID)
		}
		return
	}

	// do full update bundles
	is.ruleBundleMap = make(map[int64]*placement.Bundle)
	tmp := is.ListTablesWithSpecialAttribute(PlacementPolicyAttribute)
	for _, v := range tmp {
		for _, tbl := range v.TableInfos {
			b.updateTableBundles(is, tbl.ID)
		}
	}
}

func (b *bundleInfoBuilder) completeUpdateTablesV2(is *infoschemaV2) {
	if len(b.updatePolicies) == 0 && len(b.updatePartitions) == 0 {
		return
	}

	dbs := is.ListTablesWithSpecialAttribute(AllSpecialAttribute)
	for _, db := range dbs {
		for _, tbl := range db.TableInfos {
			tblInfo := tbl
			if tblInfo.PlacementPolicyRef != nil {
				if _, ok := b.updatePolicies[tblInfo.PlacementPolicyRef.ID]; ok {
					b.markTableBundleShouldUpdate(tblInfo.ID)
				}
			}

			if tblInfo.Partition != nil {
				for _, par := range tblInfo.Partition.Definitions {
					if _, ok := b.updatePartitions[par.ID]; ok {
						b.markTableBundleShouldUpdate(tblInfo.ID)
					}
				}
			}
		}
	}
}

type specialAttributeFilter func(*model.TableInfo) bool

// TTLAttribute is the TTL attribute filter used by ListTablesWithSpecialAttribute.
var TTLAttribute specialAttributeFilter = func(t *model.TableInfo) bool {
	return t.State == model.StatePublic && t.TTLInfo != nil
}

// TiFlashAttribute is the TiFlashReplica attribute filter used by ListTablesWithSpecialAttribute.
var TiFlashAttribute specialAttributeFilter = func(t *model.TableInfo) bool {
	return t.TiFlashReplica != nil
}

// PlacementPolicyAttribute is the Placement Policy attribute filter used by ListTablesWithSpecialAttribute.
var PlacementPolicyAttribute specialAttributeFilter = func(t *model.TableInfo) bool {
	if t.PlacementPolicyRef != nil {
		return true
	}
	if parInfo := t.GetPartitionInfo(); parInfo != nil {
		for _, def := range parInfo.Definitions {
			if def.PlacementPolicyRef != nil {
				return true
			}
		}
	}
	return false
}

// TableLockAttribute is the Table Lock attribute filter used by ListTablesWithSpecialAttribute.
var TableLockAttribute specialAttributeFilter = func(t *model.TableInfo) bool {
	return t.Lock != nil
}

// ForeignKeysAttribute is the ForeignKeys attribute filter used by ListTablesWithSpecialAttribute.
var ForeignKeysAttribute specialAttributeFilter = func(t *model.TableInfo) bool {
	return len(t.ForeignKeys) > 0
}

// PartitionAttribute is the Partition attribute filter used by ListTablesWithSpecialAttribute.
var PartitionAttribute specialAttributeFilter = func(t *model.TableInfo) bool {
	return t.GetPartitionInfo() != nil
}

func hasSpecialAttributes(t *model.TableInfo) bool {
	return TTLAttribute(t) || TiFlashAttribute(t) || PlacementPolicyAttribute(t) || PartitionAttribute(t) || TableLockAttribute(t) || ForeignKeysAttribute(t)
}

// AllSpecialAttribute marks a model.TableInfo with any special attributes.
var AllSpecialAttribute specialAttributeFilter = hasSpecialAttributes

func (is *infoschemaV2) ListTablesWithSpecialAttribute(filter specialAttributeFilter) []tableInfoResult {
	ret := make([]tableInfoResult, 0, 10)
	var currDB string
	var lastTableID int64
	var res tableInfoResult
	is.Data.tableInfoResident.Reverse(func(item tableInfoItem) bool {
		if item.schemaVersion > is.infoSchema.schemaMetaVersion {
			// Skip the versions that we are not looking for.
			return true
		}
		// Dedup the same record of different versions.
		if lastTableID != 0 && lastTableID == item.tableID {
			return true
		}
		lastTableID = item.tableID

		if item.tomb {
			return true
		}

		if !filter(item.tableInfo) {
			return true
		}

		if currDB == "" {
			currDB = item.dbName.L
			res = tableInfoResult{DBName: item.dbName}
			res.TableInfos = append(res.TableInfos, item.tableInfo)
		} else if currDB == item.dbName.L {
			res.TableInfos = append(res.TableInfos, item.tableInfo)
		} else {
			ret = append(ret, res)
			res = tableInfoResult{DBName: item.dbName}
			res.TableInfos = append(res.TableInfos, item.tableInfo)
		}
		return true
	})
	if len(res.TableInfos) > 0 {
		ret = append(ret, res)
	}
	return ret
}<|MERGE_RESOLUTION|>--- conflicted
+++ resolved
@@ -1274,13 +1274,8 @@
 	b.infoData.remove(tableItem{
 		dbName:        dbInfo.Name,
 		dbID:          dbInfo.ID,
-<<<<<<< HEAD
-		tableName:     table.Meta().Name,
-		tableID:       table.Meta().ID,
-=======
 		tableName:     tblInfo.Name.L,
 		tableID:       tblInfo.ID,
->>>>>>> 336d3a30
 		schemaVersion: diff.Version,
 	})
 	affected = appendAffectedIDs(affected, tblInfo)
