// Copyright 2024 PingCAP, Inc.
//
// Licensed under the Apache License, Version 2.0 (the "License");
// you may not use this file except in compliance with the License.
// You may obtain a copy of the License at
//
//     http://www.apache.org/licenses/LICENSE-2.0
//
// Unless required by applicable law or agreed to in writing, software
// distributed under the License is distributed on an "AS IS" BASIS,
// WITHOUT WARRANTIES OR CONDITIONS OF ANY KIND, either express or implied.
// See the License for the specific language governing permissions and
// limitations under the License.

package infoschema

import (
	"context"
	"fmt"
	"math"
	"strings"
	"sync"
	"time"

	"github.com/ngaut/pools"
	"github.com/pingcap/errors"
	"github.com/pingcap/failpoint"
	"github.com/pingcap/tidb/pkg/ddl/placement"
	"github.com/pingcap/tidb/pkg/kv"
	"github.com/pingcap/tidb/pkg/meta"
	"github.com/pingcap/tidb/pkg/meta/autoid"
	"github.com/pingcap/tidb/pkg/meta/model"
	"github.com/pingcap/tidb/pkg/metrics"
	pmodel "github.com/pingcap/tidb/pkg/parser/model"
	"github.com/pingcap/tidb/pkg/parser/terror"
	"github.com/pingcap/tidb/pkg/table"
	"github.com/pingcap/tidb/pkg/util"
	"github.com/pingcap/tidb/pkg/util/size"
	"github.com/pingcap/tidb/pkg/util/tracing"
	"github.com/tidwall/btree"
	"golang.org/x/sync/singleflight"
)

// tableItem is the btree item sorted by name or by id.
type tableItem struct {
	dbName        pmodel.CIStr
	dbID          int64
	tableName     pmodel.CIStr
	tableID       int64
	schemaVersion int64
	tomb          bool
}

type schemaItem struct {
	schemaVersion int64
	dbInfo        *model.DBInfo
	tomb          bool
}

type schemaIDName struct {
	schemaVersion int64
	id            int64
	name          pmodel.CIStr
	tomb          bool
}

func (si *schemaItem) Name() string {
	return si.dbInfo.Name.L
}

// versionAndTimestamp is the tuple of schema version and timestamp.
type versionAndTimestamp struct {
	schemaVersion int64
	timestamp     uint64
}

// Data is the core data struct of infoschema V2.
type Data struct {
	// For the TableByName API, sorted by {dbName, tableName, schemaVersion} => tableID
	//
	// If the schema version +1 but a specific table does not change, the old record is
	// kept and no new {dbName, tableName, schemaVersion+1} => tableID record been added.
	//
	// It means as long as we can find an item in it, the item is available, even through the
	// schema version maybe smaller than required.
	byName *btree.BTreeG[tableItem]

	// For the TableByID API, sorted by {tableID, schemaVersion} => dbID
	// To reload model.TableInfo, we need both table ID and database ID for meta kv API.
	// It provides the tableID => databaseID mapping.
	// This mapping MUST be synced with byName.
	byID *btree.BTreeG[tableItem]

	// For the SchemaByName API, sorted by {dbName, schemaVersion} => model.DBInfo
	// Stores the full data in memory.
	schemaMap *btree.BTreeG[schemaItem]

	// For the SchemaByID API, sorted by {id, schemaVersion}
	// Stores only id, name and schemaVersion in memory.
	schemaID2Name *btree.BTreeG[schemaIDName]

	tableCache *Sieve[tableCacheKey, table.Table]

	// sorted by both SchemaVersion and timestamp in descending order, assume they have same order
	mu struct {
		sync.RWMutex
		versionTimestamps []versionAndTimestamp
	}

	// For information_schema/metrics_schema/performance_schema etc
	specials sync.Map

	// pid2tid is used by FindTableInfoByPartitionID, it stores {partitionID, schemaVersion} => table ID
	// Need full data in memory!
	pid2tid *btree.BTreeG[partitionItem]

	// tableInfoResident stores {dbName, tableID, schemaVersion} => model.TableInfo
	// It is part of the model.TableInfo data kept in memory to accelerate the list tables API.
	// We observe the pattern that list table API always come with filter.
	// All model.TableInfo with special attributes are here, currently the special attributes including:
	//     TTLInfo, TiFlashReplica
	// PlacementPolicyRef, Partition might be added later, and also ForeignKeys, TableLock etc
	tableInfoResident *btree.BTreeG[tableInfoItem]
}

type tableInfoItem struct {
	dbName        pmodel.CIStr
	tableID       int64
	schemaVersion int64
	tableInfo     *model.TableInfo
	tomb          bool
}

type partitionItem struct {
	partitionID   int64
	schemaVersion int64
	tableID       int64
	tomb          bool
}

func (isd *Data) getVersionByTS(ts uint64) (int64, bool) {
	isd.mu.RLock()
	defer isd.mu.RUnlock()
	return isd.getVersionByTSNoLock(ts)
}

func (isd *Data) getVersionByTSNoLock(ts uint64) (int64, bool) {
	// search one by one instead of binary search, because the timestamp of a schema could be 0
	// this is ok because the size of h.tableCache is small (currently set to 16)
	// moreover, the most likely hit element in the array is the first one in steady mode
	// thus it may have better performance than binary search
	for i, vt := range isd.mu.versionTimestamps {
		if vt.timestamp == 0 || ts < vt.timestamp {
			// is.timestamp == 0 means the schema ts is unknown, so we can't use it, then just skip it.
			// ts < is.timestamp means the schema is newer than ts, so we can't use it too, just skip it to find the older one.
			continue
		}
		// ts >= is.timestamp must be true after the above condition.
		if i == 0 {
			// the first element is the latest schema, so we can return it directly.
			return vt.schemaVersion, true
		}
		if isd.mu.versionTimestamps[i-1].schemaVersion == vt.schemaVersion+1 && isd.mu.versionTimestamps[i-1].timestamp > ts {
			// This first condition is to make sure the schema version is continuous. If last(cache[i-1]) schema-version is 10,
			// but current(cache[i]) schema-version is not 9, then current schema is not suitable for ts.
			// The second condition is to make sure the cache[i-1].timestamp > ts >= cache[i].timestamp, then the current schema is suitable for ts.
			return vt.schemaVersion, true
		}
		// current schema is not suitable for ts, then break the loop to avoid the unnecessary search.
		break
	}

	return 0, false
}

type tableCacheKey struct {
	tableID       int64
	schemaVersion int64
}

// NewData creates an infoschema V2 data struct.
func NewData() *Data {
	ret := &Data{
		byID:              btree.NewBTreeG[tableItem](compareByID),
		byName:            btree.NewBTreeG[tableItem](compareByName),
		schemaMap:         btree.NewBTreeG[schemaItem](compareSchemaItem),
		schemaID2Name:     btree.NewBTreeG[schemaIDName](compareSchemaByID),
		tableCache:        newSieve[tableCacheKey, table.Table](1024 * 1024 * size.MB),
		pid2tid:           btree.NewBTreeG[partitionItem](comparePartitionItem),
		tableInfoResident: btree.NewBTreeG[tableInfoItem](compareTableInfoItem),
	}
	ret.tableCache.SetStatusHook(newSieveStatusHookImpl())
	return ret
}

// CacheCapacity is exported for testing.
func (isd *Data) CacheCapacity() uint64 {
	return isd.tableCache.Capacity()
}

// SetCacheCapacity sets the cache capacity size in bytes.
func (isd *Data) SetCacheCapacity(capacity uint64) {
	isd.tableCache.SetCapacityAndWaitEvict(capacity)
}

func (isd *Data) add(item tableItem, tbl table.Table) {
	isd.byID.Set(item)
	isd.byName.Set(item)
	isd.tableCache.Set(tableCacheKey{item.tableID, item.schemaVersion}, tbl)
	ti := tbl.Meta()
	if pi := ti.GetPartitionInfo(); pi != nil {
		for _, def := range pi.Definitions {
			isd.pid2tid.Set(partitionItem{def.ID, item.schemaVersion, tbl.Meta().ID, false})
		}
	}
	if hasSpecialAttributes(ti) {
		isd.tableInfoResident.Set(tableInfoItem{
			dbName:        item.dbName,
			tableID:       item.tableID,
			schemaVersion: item.schemaVersion,
			tableInfo:     ti,
			tomb:          false})
	}
}

func (isd *Data) addSpecialDB(di *model.DBInfo, tables *schemaTables) {
	isd.specials.LoadOrStore(di.Name.L, tables)
}

func (isd *Data) addDB(schemaVersion int64, dbInfo *model.DBInfo) {
	dbInfo.Deprecated.Tables = nil
	isd.schemaID2Name.Set(schemaIDName{schemaVersion: schemaVersion, id: dbInfo.ID, name: dbInfo.Name})
	isd.schemaMap.Set(schemaItem{schemaVersion: schemaVersion, dbInfo: dbInfo})
}

func (isd *Data) remove(item tableItem) {
	item.tomb = true
	isd.byID.Set(item)
	isd.byName.Set(item)
	isd.tableInfoResident.Set(tableInfoItem{
		dbName:        item.dbName,
		tableID:       item.tableID,
		schemaVersion: item.schemaVersion,
		tableInfo:     nil,
		tomb:          true})
	isd.tableCache.Remove(tableCacheKey{item.tableID, item.schemaVersion})
}

func (isd *Data) deleteDB(dbInfo *model.DBInfo, schemaVersion int64) {
	item := schemaItem{schemaVersion: schemaVersion, dbInfo: dbInfo, tomb: true}
	isd.schemaMap.Set(item)
	isd.schemaID2Name.Set(schemaIDName{schemaVersion: schemaVersion, id: dbInfo.ID, name: dbInfo.Name, tomb: true})
}

// resetBeforeFullLoad is called before a full recreate operation within builder.InitWithDBInfos().
// TODO: write a generics version to avoid repeated code.
func (isd *Data) resetBeforeFullLoad(schemaVersion int64) {
	resetTableInfoResidentBeforeFullLoad(isd.tableInfoResident, schemaVersion)

	resetByIDBeforeFullLoad(isd.byID, schemaVersion)
	resetByNameBeforeFullLoad(isd.byName, schemaVersion)

	resetSchemaMapBeforeFullLoad(isd.schemaMap, schemaVersion)
	resetSchemaID2NameBeforeFullLoad(isd.schemaID2Name, schemaVersion)

	resetPID2TIDBeforeFullLoad(isd.pid2tid, schemaVersion)
}

func resetByIDBeforeFullLoad(bt *btree.BTreeG[tableItem], schemaVersion int64) {
	pivot, ok := bt.Max()
	if !ok {
		return
	}

	batchSize := 1000
	if bt.Len() < batchSize {
		batchSize = bt.Len()
	}
	items := make([]tableItem, 0, batchSize)
	items = append(items, pivot)
	for {
		bt.Descend(pivot, func(item tableItem) bool {
			if pivot.tableID == item.tableID {
				return true // skip MVCC version
			}
			pivot = item
			items = append(items, pivot)
			return len(items) < cap(items)
		})
		if len(items) == 0 {
			break
		}
		for _, item := range items {
			bt.Set(tableItem{
				dbName:        item.dbName,
				dbID:          item.dbID,
				tableName:     item.tableName,
				tableID:       item.tableID,
				schemaVersion: schemaVersion,
				tomb:          true,
			})
		}
		items = items[:0]
	}
}

func resetByNameBeforeFullLoad(bt *btree.BTreeG[tableItem], schemaVersion int64) {
	pivot, ok := bt.Max()
	if !ok {
		return
	}

	batchSize := 1000
	if bt.Len() < batchSize {
		batchSize = bt.Len()
	}
	items := make([]tableItem, 0, batchSize)
	items = append(items, pivot)
	for {
		bt.Descend(pivot, func(item tableItem) bool {
			if pivot.dbName == item.dbName && pivot.tableName == item.tableName {
				return true // skip MVCC version
			}
			pivot = item
			items = append(items, pivot)
			return len(items) < cap(items)
		})
		if len(items) == 0 {
			break
		}
		for _, item := range items {
			bt.Set(tableItem{
				dbName:        item.dbName,
				dbID:          item.dbID,
				tableName:     item.tableName,
				tableID:       item.tableID,
				schemaVersion: schemaVersion,
				tomb:          true,
			})
		}
		items = items[:0]
	}
}

func resetTableInfoResidentBeforeFullLoad(bt *btree.BTreeG[tableInfoItem], schemaVersion int64) {
	pivot, ok := bt.Max()
	if !ok {
		return
	}
	items := make([]tableInfoItem, 0, bt.Len())
	items = append(items, pivot)
	bt.Descend(pivot, func(item tableInfoItem) bool {
		if pivot.dbName == item.dbName && pivot.tableID == item.tableID {
			return true // skip MVCC version
		}
		pivot = item
		items = append(items, pivot)
		return true
	})
	for _, item := range items {
		bt.Set(tableInfoItem{
			dbName:        item.dbName,
			tableID:       item.tableID,
			schemaVersion: schemaVersion,
			tomb:          true,
		})
	}
}

func resetSchemaMapBeforeFullLoad(bt *btree.BTreeG[schemaItem], schemaVersion int64) {
	pivot, ok := bt.Max()
	if !ok {
		return
	}
	items := make([]schemaItem, 0, bt.Len())
	items = append(items, pivot)
	bt.Descend(pivot, func(item schemaItem) bool {
		if pivot.Name() == item.Name() {
			return true // skip MVCC version
		}
		pivot = item
		items = append(items, pivot)
		return true
	})
	for _, item := range items {
		bt.Set(schemaItem{
			dbInfo:        item.dbInfo,
			schemaVersion: schemaVersion,
			tomb:          true,
		})
	}
}

func resetSchemaID2NameBeforeFullLoad(bt *btree.BTreeG[schemaIDName], schemaVersion int64) {
	pivot, ok := bt.Max()
	if !ok {
		return
	}
	items := make([]schemaIDName, 0, bt.Len())
	items = append(items, pivot)
	bt.Descend(pivot, func(item schemaIDName) bool {
		if pivot.id == item.id {
			return true // skip MVCC version
		}
		pivot = item
		items = append(items, pivot)
		return true
	})
	for _, item := range items {
		bt.Set(schemaIDName{
			id:            item.id,
			name:          item.name,
			schemaVersion: schemaVersion,
			tomb:          true,
		})
	}
}

func resetPID2TIDBeforeFullLoad(bt *btree.BTreeG[partitionItem], schemaVersion int64) {
	pivot, ok := bt.Max()
	if !ok {
		return
	}

	batchSize := 1000
	if bt.Len() < batchSize {
		batchSize = bt.Len()
	}
	items := make([]partitionItem, 0, batchSize)
	items = append(items, pivot)
	for {
		bt.Descend(pivot, func(item partitionItem) bool {
			if pivot.partitionID == item.partitionID {
				return true // skip MVCC version
			}
			pivot = item
			items = append(items, pivot)
			return len(items) < cap(items)
		})
		if len(items) == 0 {
			break
		}
		for _, item := range items {
			bt.Set(partitionItem{
				partitionID:   item.partitionID,
				tableID:       item.tableID,
				schemaVersion: schemaVersion,
				tomb:          true,
			})
		}
		items = items[:0]
	}
}

func compareByID(a, b tableItem) bool {
	if a.tableID < b.tableID {
		return true
	}
	if a.tableID > b.tableID {
		return false
	}

	return a.schemaVersion < b.schemaVersion
}

func compareByName(a, b tableItem) bool {
	if a.dbName.L < b.dbName.L {
		return true
	}
	if a.dbName.L > b.dbName.L {
		return false
	}

	if a.tableName.L < b.tableName.L {
		return true
	}
	if a.tableName.L > b.tableName.L {
		return false
	}

	return a.schemaVersion < b.schemaVersion
}

func compareTableInfoItem(a, b tableInfoItem) bool {
	if a.dbName.L < b.dbName.L {
		return true
	}
	if a.dbName.L > b.dbName.L {
		return false
	}

	if a.tableID < b.tableID {
		return true
	}
	if a.tableID > b.tableID {
		return false
	}
	return a.schemaVersion < b.schemaVersion
}

func comparePartitionItem(a, b partitionItem) bool {
	if a.partitionID < b.partitionID {
		return true
	}
	if a.partitionID > b.partitionID {
		return false
	}
	return a.schemaVersion < b.schemaVersion
}

func compareSchemaItem(a, b schemaItem) bool {
	if a.Name() < b.Name() {
		return true
	}
	if a.Name() > b.Name() {
		return false
	}
	return a.schemaVersion < b.schemaVersion
}

func compareSchemaByID(a, b schemaIDName) bool {
	if a.id < b.id {
		return true
	}
	if a.id > b.id {
		return false
	}
	return a.schemaVersion < b.schemaVersion
}

var _ InfoSchema = &infoschemaV2{}

type infoschemaV2 struct {
	*infoSchema // in fact, we only need the infoSchemaMisc inside it, but the builder rely on it.
	r           autoid.Requirement
	factory     func() (pools.Resource, error)
	ts          uint64
	*Data
}

// NewInfoSchemaV2 create infoschemaV2.
func NewInfoSchemaV2(r autoid.Requirement, factory func() (pools.Resource, error), infoData *Data) infoschemaV2 {
	return infoschemaV2{
		infoSchema: newInfoSchema(),
		Data:       infoData,
		r:          r,
		factory:    factory,
	}
}

func search(bt *btree.BTreeG[tableItem], schemaVersion int64, end tableItem, matchFn func(a, b *tableItem) bool) (tableItem, bool) {
	var ok bool
	var target tableItem
	// Iterate through the btree, find the query item whose schema version is the largest one (latest).
	bt.Descend(end, func(item tableItem) bool {
		if !matchFn(&end, &item) {
			return false
		}
		if item.schemaVersion > schemaVersion {
			// We're seaching historical snapshot, and this record is newer than us, we can't use it.
			// Skip the record.
			return true
		}
		// schema version of the items should <= query's schema version.
		if !ok { // The first one found.
			ok = true
			target = item
		} else { // The latest one
			if item.schemaVersion > target.schemaVersion {
				target = item
			}
		}
		return true
	})
	if ok && target.tomb {
		// If the item is a tomb record, the table is dropped.
		ok = false
	}
	return target, ok
}

func (is *infoschemaV2) base() *infoSchema {
	return is.infoSchema
}

func (is *infoschemaV2) CloneAndUpdateTS(startTS uint64) *infoschemaV2 {
	tmp := *is
	tmp.ts = startTS
	return &tmp
}

func (is *infoschemaV2) searchTableItemByID(tableID int64) (tableItem, bool) {
	eq := func(a, b *tableItem) bool { return a.tableID == b.tableID }
	return search(
		is.byID,
		is.infoSchema.schemaMetaVersion,
		tableItem{tableID: tableID, schemaVersion: math.MaxInt64},
		eq,
	)
}

// TableByID implements the InfoSchema interface.
// As opposed to TableByName, TableByID will not refill cache when schema cache miss,
// unless the caller changes the behavior by passing a context use WithRefillOption.
func (is *infoschemaV2) TableByID(ctx context.Context, id int64) (val table.Table, ok bool) {
	if !tableIDIsValid(id) {
		return
	}

<<<<<<< HEAD
	eq := func(a, b *tableItem) bool { return a.tableID == b.tableID }
	itm, ok := search(is.byID, is.infoSchema.schemaMetaVersion, tableItem{tableID: id, schemaVersion: math.MaxInt64}, eq)
=======
	// Get from the cache.
	key := tableCacheKey{id, is.infoSchema.schemaMetaVersion}
	tbl, found := is.tableCache.Get(key)
	if found && tbl != nil {
		return tbl, true
	}

	itm, ok := is.searchTableItemByID(id)
>>>>>>> a997f950
	if !ok {
		return nil, false
	}

	if isTableVirtual(id) {
		if raw, exist := is.Data.specials.Load(itm.dbName.L); exist {
			schTbls := raw.(*schemaTables)
			val, ok = schTbls.tables[itm.tableName.L]
			return
		}
		return nil, false
	}

	refill := false
	if opt := ctx.Value(refillOptionKey); opt != nil {
		refill = opt.(bool)
	}

	// get cache with old key
	oldKey := tableCacheKey{itm.tableID, itm.schemaVersion}
	tbl, found := is.tableCache.Get(oldKey)
	if found && tbl != nil {
		return tbl, true
	}

	// Maybe the table is evicted? need to reload.
	ret, err := is.loadTableInfo(ctx, id, itm.dbID, is.ts, is.infoSchema.schemaMetaVersion)
	if err != nil || ret == nil {
		return nil, false
	}

	if refill {
		is.tableCache.Set(oldKey, ret)
	}
	return ret, true
}

func (is *infoschemaV2) SchemaNameByTableID(tableID int64) (schemaName pmodel.CIStr, ok bool) {
	if !tableIDIsValid(tableID) {
		return
	}

	itm, ok := is.searchTableItemByID(tableID)
	if !ok {
		return
	}

	return itm.dbName, true
}

// TableItem is exported from tableItem.
type TableItem struct {
	DBName    pmodel.CIStr
	TableName pmodel.CIStr
}

// IterateAllTableItems is used for special performance optimization.
// Used by executor/infoschema_reader.go to handle reading from INFORMATION_SCHEMA.TABLES.
// If visit return false, stop the iterate process.
func (is *infoschemaV2) IterateAllTableItems(visit func(TableItem) bool) {
	max, ok := is.byName.Max()
	if !ok {
		return
	}
	var pivot *tableItem
	is.byName.Descend(max, func(item tableItem) bool {
		if item.schemaVersion > is.schemaMetaVersion {
			// skip MVCC version, those items are not visible to the queried schema version
			return true
		}
		if pivot != nil && pivot.dbName == item.dbName && pivot.tableName == item.tableName {
			// skip MVCC version, this db.table has been visited already
			return true
		}
		pivot = &item
		if !item.tomb {
			return visit(TableItem{DBName: item.dbName, TableName: item.tableName})
		}
		return true
	})
}

// IsSpecialDB tells whether the database is a special database.
func IsSpecialDB(dbName string) bool {
	return dbName == util.InformationSchemaName.L ||
		dbName == util.PerformanceSchemaName.L ||
		dbName == util.MetricSchemaName.L
}

// EvictTable is exported for testing only.
func (is *infoschemaV2) EvictTable(schema, tbl pmodel.CIStr) {
	eq := func(a, b *tableItem) bool { return a.dbName == b.dbName && a.tableName == b.tableName }
	itm, ok := search(is.byName, is.infoSchema.schemaMetaVersion, tableItem{dbName: schema, tableName: tbl, schemaVersion: math.MaxInt64}, eq)
	if !ok {
		return
	}
	is.tableCache.Remove(tableCacheKey{itm.tableID, is.infoSchema.schemaMetaVersion})
	is.tableCache.Remove(tableCacheKey{itm.tableID, itm.schemaVersion})
}

type tableByNameHelper struct {
	end           tableItem
	schemaVersion int64
	found         bool
	res           tableItem
}

func (h *tableByNameHelper) onItem(item tableItem) bool {
	if item.dbName.L != h.end.dbName.L || item.tableName.L != h.end.tableName.L {
		h.found = false
		return false
	}
	if item.schemaVersion <= h.schemaVersion {
		if !item.tomb { // If the item is a tomb record, the database is dropped.
			h.found = true
			h.res = item
		}
		return false
	}
	return true
}

// TableByName implements the InfoSchema interface.
// When schema cache miss, it will fetch the TableInfo from TikV and refill cache.
func (is *infoschemaV2) TableByName(ctx context.Context, schema, tbl pmodel.CIStr) (t table.Table, err error) {
	if IsSpecialDB(schema.L) {
		if raw, ok := is.specials.Load(schema.L); ok {
			tbNames := raw.(*schemaTables)
			if t, ok = tbNames.tables[tbl.L]; ok {
				return
			}
		}
		return nil, ErrTableNotExists.FastGenByArgs(schema, tbl)
	}

	start := time.Now()

	var h tableByNameHelper
	h.end = tableItem{dbName: schema, tableName: tbl, schemaVersion: math.MaxInt64}
	h.schemaVersion = is.infoSchema.schemaMetaVersion
	is.byName.Descend(h.end, h.onItem)

	if !h.found {
		return nil, ErrTableNotExists.FastGenByArgs(schema, tbl)
	}
	itm := h.res

	// Get from the cache with old key
	oldKey := tableCacheKey{itm.tableID, itm.schemaVersion}
	res, found := is.tableCache.Get(oldKey)
	if found && res != nil {
		metrics.TableByNameHitDuration.Observe(float64(time.Since(start)))
		return res, nil
	}

	// Maybe the table is evicted? need to reload.
	ret, err := is.loadTableInfo(ctx, itm.tableID, itm.dbID, is.ts, is.infoSchema.schemaMetaVersion)
	if err != nil {
		return nil, errors.Trace(err)
	}

	refill := true
	if opt := ctx.Value(refillOptionKey); opt != nil {
		refill = opt.(bool)
	}
	if refill {
		is.tableCache.Set(oldKey, ret)
	}

	metrics.TableByNameMissDuration.Observe(float64(time.Since(start)))
	return ret, nil
}

// TableInfoByName implements InfoSchema.TableInfoByName
func (is *infoschemaV2) TableInfoByName(schema, table pmodel.CIStr) (*model.TableInfo, error) {
	tbl, err := is.TableByName(context.Background(), schema, table)
	return getTableInfo(tbl), err
}

// TableInfoByID implements InfoSchema.TableInfoByID
func (is *infoschemaV2) TableInfoByID(id int64) (*model.TableInfo, bool) {
	tbl, ok := is.TableByID(context.Background(), id)
	return getTableInfo(tbl), ok
}

// SchemaTableInfos implements MetaOnlyInfoSchema.
func (is *infoschemaV2) SchemaTableInfos(ctx context.Context, schema pmodel.CIStr) ([]*model.TableInfo, error) {
	if IsSpecialDB(schema.L) {
		raw, ok := is.Data.specials.Load(schema.L)
		if ok {
			schTbls := raw.(*schemaTables)
			tables := make([]table.Table, 0, len(schTbls.tables))
			for _, tbl := range schTbls.tables {
				tables = append(tables, tbl)
			}
			return getTableInfoList(tables), nil
		}
		return nil, nil // something wrong?
	}

retry:
	dbInfo, ok := is.SchemaByName(schema)
	if !ok {
		return nil, nil
	}
	snapshot := is.r.Store().GetSnapshot(kv.NewVersion(is.ts))
	// Using the KV timeout read feature to address the issue of potential DDL lease expiration when
	// the meta region leader is slow.
	snapshot.SetOption(kv.TiKVClientReadTimeout, uint64(3000)) // 3000ms.
	m := meta.NewSnapshotMeta(snapshot)
	tblInfos, err := m.ListTables(dbInfo.ID)
	if err != nil {
		if meta.ErrDBNotExists.Equal(err) {
			return nil, nil
		}
		// Flashback statement could cause such kind of error.
		// In theory that error should be handled in the lower layer, like client-go.
		// But it's not done, so we retry here.
		if strings.Contains(err.Error(), "in flashback progress") {
			select {
			case <-time.After(200 * time.Millisecond):
			case <-ctx.Done():
				return nil, ctx.Err()
			}
			goto retry
		}
		return nil, errors.Trace(err)
	}
	return tblInfos, nil
}

// SchemaSimpleTableInfos implements MetaOnlyInfoSchema.
func (is *infoschemaV2) SchemaSimpleTableInfos(ctx context.Context, schema pmodel.CIStr) ([]*model.TableNameInfo, error) {
	if IsSpecialDB(schema.L) {
		raw, ok := is.Data.specials.Load(schema.L)
		if ok {
			schTbls := raw.(*schemaTables)
			ret := make([]*model.TableNameInfo, 0, len(schTbls.tables))
			for _, tbl := range schTbls.tables {
				ret = append(ret, &model.TableNameInfo{
					ID:   tbl.Meta().ID,
					Name: tbl.Meta().Name,
				})
			}
			return ret, nil
		}
		return nil, nil // something wrong?
	}

	// Ascend is much more difficult than Descend.
	// So the data is taken out first and then dedup in Descend order.
	var tableItems []tableItem
	is.byName.Ascend(tableItem{dbName: schema}, func(item tableItem) bool {
		if item.dbName.L != schema.L {
			return false
		}
		if is.infoSchema.schemaMetaVersion >= item.schemaVersion {
			tableItems = append(tableItems, item)
		}
		return true
	})
	if len(tableItems) == 0 {
		return nil, nil
	}
	tblInfos := make([]*model.TableNameInfo, 0, len(tableItems))
	var curr *tableItem
	for i := len(tableItems) - 1; i >= 0; i-- {
		item := &tableItems[i]
		if curr == nil || curr.tableName != tableItems[i].tableName {
			curr = item
			if !item.tomb {
				tblInfos = append(tblInfos, &model.TableNameInfo{
					ID:   item.tableID,
					Name: item.tableName,
				})
			}
		}
	}
	return tblInfos, nil
}

// FindTableInfoByPartitionID implements InfoSchema.FindTableInfoByPartitionID
func (is *infoschemaV2) FindTableInfoByPartitionID(
	partitionID int64,
) (*model.TableInfo, *model.DBInfo, *model.PartitionDefinition) {
	tbl, db, partDef := is.FindTableByPartitionID(partitionID)
	return getTableInfo(tbl), db, partDef
}

func (is *infoschemaV2) SchemaByName(schema pmodel.CIStr) (val *model.DBInfo, ok bool) {
	if IsSpecialDB(schema.L) {
		raw, ok := is.Data.specials.Load(schema.L)
		if !ok {
			return nil, false
		}
		schTbls, ok := raw.(*schemaTables)
		return schTbls.dbInfo, ok
	}

	var dbInfo model.DBInfo
	dbInfo.Name = schema
	is.Data.schemaMap.Descend(schemaItem{
		dbInfo:        &dbInfo,
		schemaVersion: math.MaxInt64,
	}, func(item schemaItem) bool {
		if item.Name() != schema.L {
			ok = false
			return false
		}
		if item.schemaVersion <= is.infoSchema.schemaMetaVersion {
			if !item.tomb { // If the item is a tomb record, the database is dropped.
				ok = true
				val = item.dbInfo
			}
			return false
		}
		return true
	})
	return
}

func (is *infoschemaV2) allSchemas(visit func(*model.DBInfo)) {
	var last *model.DBInfo
	is.Data.schemaMap.Reverse(func(item schemaItem) bool {
		if item.schemaVersion > is.infoSchema.schemaMetaVersion {
			// Skip the versions that we are not looking for.
			return true
		}

		// Dedup the same db record of different versions.
		if last != nil && last.Name == item.dbInfo.Name {
			return true
		}
		last = item.dbInfo

		if !item.tomb {
			visit(item.dbInfo)
		}
		return true
	})
	is.Data.specials.Range(func(key, value any) bool {
		sc := value.(*schemaTables)
		visit(sc.dbInfo)
		return true
	})
}

func (is *infoschemaV2) AllSchemas() (schemas []*model.DBInfo) {
	is.allSchemas(func(di *model.DBInfo) {
		schemas = append(schemas, di)
	})
	return
}

func (is *infoschemaV2) AllSchemaNames() []pmodel.CIStr {
	rs := make([]pmodel.CIStr, 0, is.Data.schemaMap.Len())
	is.allSchemas(func(di *model.DBInfo) {
		rs = append(rs, di.Name)
	})
	return rs
}

func (is *infoschemaV2) SchemaExists(schema pmodel.CIStr) bool {
	_, ok := is.SchemaByName(schema)
	return ok
}

func (is *infoschemaV2) FindTableByPartitionID(partitionID int64) (table.Table, *model.DBInfo, *model.PartitionDefinition) {
	var ok bool
	var pi partitionItem
	is.pid2tid.Descend(partitionItem{partitionID: partitionID, schemaVersion: math.MaxInt64},
		func(item partitionItem) bool {
			if item.partitionID != partitionID {
				return false
			}
			if item.schemaVersion > is.infoSchema.schemaMetaVersion {
				// Skip the record.
				return true
			}
			if item.schemaVersion <= is.infoSchema.schemaMetaVersion {
				ok = !item.tomb
				pi = item
				return false
			}
			return true
		})
	if !ok {
		return nil, nil, nil
	}

	tbl, ok := is.TableByID(context.Background(), pi.tableID)
	if !ok {
		// something wrong?
		return nil, nil, nil
	}

	dbID := tbl.Meta().DBID
	dbInfo, ok := is.SchemaByID(dbID)
	if !ok {
		// something wrong?
		return nil, nil, nil
	}

	partInfo := tbl.Meta().GetPartitionInfo()
	var def *model.PartitionDefinition
	for i := 0; i < len(partInfo.Definitions); i++ {
		pdef := &partInfo.Definitions[i]
		if pdef.ID == partitionID {
			def = pdef
			break
		}
	}

	return tbl, dbInfo, def
}

func (is *infoschemaV2) TableExists(schema, table pmodel.CIStr) bool {
	_, err := is.TableByName(context.Background(), schema, table)
	return err == nil
}

func (is *infoschemaV2) SchemaByID(id int64) (*model.DBInfo, bool) {
	if isTableVirtual(id) {
		var st *schemaTables
		is.Data.specials.Range(func(key, value any) bool {
			tmp := value.(*schemaTables)
			if tmp.dbInfo.ID == id {
				st = tmp
				return false
			}
			return true
		})
		if st == nil {
			return nil, false
		}
		return st.dbInfo, true
	}
	var ok bool
	var name pmodel.CIStr
	is.Data.schemaID2Name.Descend(schemaIDName{
		id:            id,
		schemaVersion: math.MaxInt64,
	}, func(item schemaIDName) bool {
		if item.id != id {
			ok = false
			return false
		}
		if item.schemaVersion <= is.infoSchema.schemaMetaVersion {
			if !item.tomb { // If the item is a tomb record, the database is dropped.
				ok = true
				name = item.name
			}
			return false
		}
		return true
	})
	if !ok {
		return nil, false
	}
	return is.SchemaByName(name)
}

func (is *infoschemaV2) loadTableInfo(ctx context.Context, tblID, dbID int64, ts uint64, schemaVersion int64) (table.Table, error) {
	defer tracing.StartRegion(ctx, "infoschema.loadTableInfo").End()
	failpoint.Inject("mockLoadTableInfoError", func(_ failpoint.Value) {
		failpoint.Return(nil, errors.New("mockLoadTableInfoError"))
	})
	// Try to avoid repeated concurrency loading.
	res, err, _ := loadTableSF.Do(fmt.Sprintf("%d-%d-%d", dbID, tblID, schemaVersion), func() (any, error) {
	retry:
		snapshot := is.r.Store().GetSnapshot(kv.NewVersion(ts))
		// Using the KV timeout read feature to address the issue of potential DDL lease expiration when
		// the meta region leader is slow.
		snapshot.SetOption(kv.TiKVClientReadTimeout, uint64(3000)) // 3000ms.
		m := meta.NewSnapshotMeta(snapshot)

		tblInfo, err := m.GetTable(dbID, tblID)
		if err != nil {
			// Flashback statement could cause such kind of error.
			// In theory that error should be handled in the lower layer, like client-go.
			// But it's not done, so we retry here.
			if strings.Contains(err.Error(), "in flashback progress") {
				time.Sleep(200 * time.Millisecond)
				goto retry
			}

			return nil, errors.Trace(err)
		}

		// table removed.
		if tblInfo == nil {
			return nil, errors.Trace(ErrTableNotExists.FastGenByArgs(
				fmt.Sprintf("(Schema ID %d)", dbID),
				fmt.Sprintf("(Table ID %d)", tblID),
			))
		}

		ConvertCharsetCollateToLowerCaseIfNeed(tblInfo)
		ConvertOldVersionUTF8ToUTF8MB4IfNeed(tblInfo)
		allocs := autoid.NewAllocatorsFromTblInfo(is.r, dbID, tblInfo)
		ret, err := tableFromMeta(allocs, is.factory, tblInfo)
		if err != nil {
			return nil, errors.Trace(err)
		}
		return ret, err
	})

	if err != nil {
		return nil, errors.Trace(err)
	}
	if res == nil {
		return nil, errors.Trace(ErrTableNotExists.FastGenByArgs(
			fmt.Sprintf("(Schema ID %d)", dbID),
			fmt.Sprintf("(Table ID %d)", tblID),
		))
	}
	return res.(table.Table), nil
}

var loadTableSF = &singleflight.Group{}

func isTableVirtual(id int64) bool {
	// some kind of magic number...
	// we use special ids for tables in INFORMATION_SCHEMA/PERFORMANCE_SCHEMA/METRICS_SCHEMA
	// See meta/autoid/autoid.go for those definitions.
	return (id & autoid.SystemSchemaIDFlag) > 0
}

// IsV2 tells whether an InfoSchema is v2 or not.
func IsV2(is InfoSchema) (bool, *infoschemaV2) {
	ret, ok := is.(*infoschemaV2)
	return ok, ret
}

func applyTableUpdate(b *Builder, m *meta.Meta, diff *model.SchemaDiff) ([]int64, error) {
	if b.enableV2 {
		return b.applyTableUpdateV2(m, diff)
	}
	return b.applyTableUpdate(m, diff)
}

func applyCreateSchema(b *Builder, m *meta.Meta, diff *model.SchemaDiff) error {
	return b.applyCreateSchema(m, diff)
}

func applyDropSchema(b *Builder, diff *model.SchemaDiff) []int64 {
	if b.enableV2 {
		return b.applyDropSchemaV2(diff)
	}
	return b.applyDropSchema(diff)
}

func applyRecoverSchema(b *Builder, m *meta.Meta, diff *model.SchemaDiff) ([]int64, error) {
	if diff.ReadTableFromMeta {
		// recover tables under the database and set them to diff.AffectedOpts
		s := b.store.GetSnapshot(kv.MaxVersion)
		recoverMeta := meta.NewSnapshotMeta(s)
		tables, err := recoverMeta.ListSimpleTables(diff.SchemaID)
		if err != nil {
			return nil, err
		}
		diff.AffectedOpts = make([]*model.AffectedOption, 0, len(tables))
		for _, t := range tables {
			diff.AffectedOpts = append(diff.AffectedOpts, &model.AffectedOption{
				SchemaID:    diff.SchemaID,
				OldSchemaID: diff.SchemaID,
				TableID:     t.ID,
				OldTableID:  t.ID,
			})
		}
	}

	if b.enableV2 {
		return b.applyRecoverSchemaV2(m, diff)
	}
	return b.applyRecoverSchema(m, diff)
}

func (b *Builder) applyRecoverSchemaV2(m *meta.Meta, diff *model.SchemaDiff) ([]int64, error) {
	if di, ok := b.infoschemaV2.SchemaByID(diff.SchemaID); ok {
		return nil, ErrDatabaseExists.GenWithStackByArgs(
			fmt.Sprintf("(Schema ID %d)", di.ID),
		)
	}
	di, err := m.GetDatabase(diff.SchemaID)
	if err != nil {
		return nil, errors.Trace(err)
	}
	b.infoschemaV2.addDB(diff.Version, di)
	return applyCreateTables(b, m, diff)
}

func applyModifySchemaCharsetAndCollate(b *Builder, m *meta.Meta, diff *model.SchemaDiff) error {
	if b.enableV2 {
		return b.applyModifySchemaCharsetAndCollateV2(m, diff)
	}
	return b.applyModifySchemaCharsetAndCollate(m, diff)
}

func applyModifySchemaDefaultPlacement(b *Builder, m *meta.Meta, diff *model.SchemaDiff) error {
	if b.enableV2 {
		return b.applyModifySchemaDefaultPlacementV2(m, diff)
	}
	return b.applyModifySchemaDefaultPlacement(m, diff)
}

func applyDropTable(b *Builder, diff *model.SchemaDiff, dbInfo *model.DBInfo, tableID int64, affected []int64) []int64 {
	if b.enableV2 {
		return b.applyDropTableV2(diff, dbInfo, tableID, affected)
	}
	return b.applyDropTable(diff, dbInfo, tableID, affected)
}

func applyCreateTables(b *Builder, m *meta.Meta, diff *model.SchemaDiff) ([]int64, error) {
	return b.applyCreateTables(m, diff)
}

func updateInfoSchemaBundles(b *Builder) {
	if b.enableV2 {
		b.updateInfoSchemaBundlesV2(&b.infoschemaV2)
	} else {
		b.updateInfoSchemaBundles(b.infoSchema)
	}
}

func oldSchemaInfo(b *Builder, diff *model.SchemaDiff) (*model.DBInfo, bool) {
	if b.enableV2 {
		return b.infoschemaV2.SchemaByID(diff.OldSchemaID)
	}

	oldRoDBInfo, ok := b.infoSchema.SchemaByID(diff.OldSchemaID)
	if ok {
		oldRoDBInfo = b.getSchemaAndCopyIfNecessary(oldRoDBInfo.Name.L)
	}
	return oldRoDBInfo, ok
}

// allocByID returns the Allocators of a table.
func allocByID(b *Builder, id int64) (autoid.Allocators, bool) {
	var is InfoSchema
	if b.enableV2 {
		is = &b.infoschemaV2
	} else {
		is = b.infoSchema
	}
	tbl, ok := is.TableByID(context.Background(), id)
	if !ok {
		return autoid.Allocators{}, false
	}
	return tbl.Allocators(nil), true
}

// TODO: more UT to check the correctness.
func (b *Builder) applyTableUpdateV2(m *meta.Meta, diff *model.SchemaDiff) ([]int64, error) {
	oldDBInfo, ok := b.infoschemaV2.SchemaByID(diff.SchemaID)
	if !ok {
		return nil, ErrDatabaseNotExists.GenWithStackByArgs(
			fmt.Sprintf("(Schema ID %d)", diff.SchemaID),
		)
	}

	oldTableID, newTableID := b.getTableIDs(diff)
	b.updateBundleForTableUpdate(diff, newTableID, oldTableID)

	tblIDs, allocs, err := dropTableForUpdate(b, newTableID, oldTableID, oldDBInfo, diff)
	if err != nil {
		return nil, err
	}

	if tableIDIsValid(newTableID) {
		// All types except DropTableOrView.
		var err error
		tblIDs, err = applyCreateTable(b, m, oldDBInfo, newTableID, allocs, diff.Type, tblIDs, diff.Version)
		if err != nil {
			return nil, errors.Trace(err)
		}
	}
	return tblIDs, nil
}

func (b *Builder) applyDropSchemaV2(diff *model.SchemaDiff) []int64 {
	di, ok := b.infoschemaV2.SchemaByID(diff.SchemaID)
	if !ok {
		return nil
	}

	tableIDs := make([]int64, 0, len(di.Deprecated.Tables))
	tables, err := b.infoschemaV2.SchemaTableInfos(context.Background(), di.Name)
	terror.Log(err)
	for _, tbl := range tables {
		tableIDs = appendAffectedIDs(tableIDs, tbl)
	}

	for _, id := range tableIDs {
		b.deleteBundle(b.infoSchema, id)
		b.applyDropTableV2(diff, di, id, nil)
	}
	b.infoData.deleteDB(di, diff.Version)
	return tableIDs
}

func (b *Builder) applyDropTableV2(diff *model.SchemaDiff, dbInfo *model.DBInfo, tableID int64, affected []int64) []int64 {
	// Remove the table in temporaryTables
	if b.infoSchemaMisc.temporaryTableIDs != nil {
		delete(b.infoSchemaMisc.temporaryTableIDs, tableID)
	}

	table, ok := b.infoschemaV2.TableByID(context.Background(), tableID)
	if !ok {
		return nil
	}
	tblInfo := table.Meta()

	// The old DBInfo still holds a reference to old table info, we need to remove it.
	b.infoSchema.deleteReferredForeignKeys(dbInfo.Name, tblInfo)

	if pi := table.Meta().GetPartitionInfo(); pi != nil {
		for _, def := range pi.Definitions {
			b.infoData.pid2tid.Set(partitionItem{def.ID, diff.Version, table.Meta().ID, true})
		}
	}

	b.infoData.remove(tableItem{
		dbName:        dbInfo.Name,
		dbID:          dbInfo.ID,
		tableName:     tblInfo.Name,
		tableID:       tblInfo.ID,
		schemaVersion: diff.Version,
	})
	affected = appendAffectedIDs(affected, tblInfo)

	return affected
}

func (b *Builder) applyModifySchemaCharsetAndCollateV2(m *meta.Meta, diff *model.SchemaDiff) error {
	di, err := m.GetDatabase(diff.SchemaID)
	if err != nil {
		return errors.Trace(err)
	}
	if di == nil {
		// This should never happen.
		return ErrDatabaseNotExists.GenWithStackByArgs(
			fmt.Sprintf("(Schema ID %d)", diff.SchemaID),
		)
	}
	newDBInfo, _ := b.infoschemaV2.SchemaByID(diff.SchemaID)
	newDBInfo.Charset = di.Charset
	newDBInfo.Collate = di.Collate
	b.infoschemaV2.deleteDB(di, diff.Version)
	b.infoschemaV2.addDB(diff.Version, newDBInfo)
	return nil
}

func (b *Builder) applyModifySchemaDefaultPlacementV2(m *meta.Meta, diff *model.SchemaDiff) error {
	di, err := m.GetDatabase(diff.SchemaID)
	if err != nil {
		return errors.Trace(err)
	}
	if di == nil {
		// This should never happen.
		return ErrDatabaseNotExists.GenWithStackByArgs(
			fmt.Sprintf("(Schema ID %d)", diff.SchemaID),
		)
	}
	newDBInfo, _ := b.infoschemaV2.SchemaByID(diff.SchemaID)
	newDBInfo.PlacementPolicyRef = di.PlacementPolicyRef
	b.infoschemaV2.deleteDB(di, diff.Version)
	b.infoschemaV2.addDB(diff.Version, newDBInfo)
	return nil
}

func (b *bundleInfoBuilder) updateInfoSchemaBundlesV2(is *infoschemaV2) {
	if b.deltaUpdate {
		b.completeUpdateTablesV2(is)
		for tblID := range b.updateTables {
			b.updateTableBundles(is, tblID)
		}
		return
	}

	// do full update bundles
	is.ruleBundleMap = make(map[int64]*placement.Bundle)
	tmp := is.ListTablesWithSpecialAttribute(PlacementPolicyAttribute)
	for _, v := range tmp {
		for _, tbl := range v.TableInfos {
			b.updateTableBundles(is, tbl.ID)
		}
	}
}

func (b *bundleInfoBuilder) completeUpdateTablesV2(is *infoschemaV2) {
	if len(b.updatePolicies) == 0 && len(b.updatePartitions) == 0 {
		return
	}

	dbs := is.ListTablesWithSpecialAttribute(AllSpecialAttribute)
	for _, db := range dbs {
		for _, tbl := range db.TableInfos {
			tblInfo := tbl
			if tblInfo.PlacementPolicyRef != nil {
				if _, ok := b.updatePolicies[tblInfo.PlacementPolicyRef.ID]; ok {
					b.markTableBundleShouldUpdate(tblInfo.ID)
				}
			}

			if tblInfo.Partition != nil {
				for _, par := range tblInfo.Partition.Definitions {
					if _, ok := b.updatePartitions[par.ID]; ok {
						b.markTableBundleShouldUpdate(tblInfo.ID)
					}
				}
			}
		}
	}
}

type specialAttributeFilter func(*model.TableInfo) bool

// TTLAttribute is the TTL attribute filter used by ListTablesWithSpecialAttribute.
var TTLAttribute specialAttributeFilter = func(t *model.TableInfo) bool {
	return t.State == model.StatePublic && t.TTLInfo != nil
}

// TiFlashAttribute is the TiFlashReplica attribute filter used by ListTablesWithSpecialAttribute.
var TiFlashAttribute specialAttributeFilter = func(t *model.TableInfo) bool {
	return t.TiFlashReplica != nil
}

// PlacementPolicyAttribute is the Placement Policy attribute filter used by ListTablesWithSpecialAttribute.
var PlacementPolicyAttribute specialAttributeFilter = func(t *model.TableInfo) bool {
	if t.PlacementPolicyRef != nil {
		return true
	}
	if parInfo := t.GetPartitionInfo(); parInfo != nil {
		for _, def := range parInfo.Definitions {
			if def.PlacementPolicyRef != nil {
				return true
			}
		}
	}
	return false
}

// AllPlacementPolicyAttribute is the Placement Policy attribute filter used by ListTablesWithSpecialAttribute.
// Different from PlacementPolicyAttribute, Partition.Enable flag will be ignored.
var AllPlacementPolicyAttribute specialAttributeFilter = func(t *model.TableInfo) bool {
	if t.PlacementPolicyRef != nil {
		return true
	}
	if t.Partition != nil {
		for _, def := range t.Partition.Definitions {
			if def.PlacementPolicyRef != nil {
				return true
			}
		}
	}
	return false
}

// TableLockAttribute is the Table Lock attribute filter used by ListTablesWithSpecialAttribute.
var TableLockAttribute specialAttributeFilter = func(t *model.TableInfo) bool {
	return t.Lock != nil
}

// ForeignKeysAttribute is the ForeignKeys attribute filter used by ListTablesWithSpecialAttribute.
var ForeignKeysAttribute specialAttributeFilter = func(t *model.TableInfo) bool {
	return len(t.ForeignKeys) > 0
}

// PartitionAttribute is the Partition attribute filter used by ListTablesWithSpecialAttribute.
var PartitionAttribute specialAttributeFilter = func(t *model.TableInfo) bool {
	return t.GetPartitionInfo() != nil
}

func hasSpecialAttributes(t *model.TableInfo) bool {
	return TTLAttribute(t) || TiFlashAttribute(t) || PlacementPolicyAttribute(t) || PartitionAttribute(t) || TableLockAttribute(t) || ForeignKeysAttribute(t)
}

// AllSpecialAttribute marks a model.TableInfo with any special attributes.
var AllSpecialAttribute specialAttributeFilter = hasSpecialAttributes

func (is *infoschemaV2) ListTablesWithSpecialAttribute(filter specialAttributeFilter) []tableInfoResult {
	ret := make([]tableInfoResult, 0, 10)
	var currDB string
	var lastTableID int64
	var res tableInfoResult
	is.Data.tableInfoResident.Reverse(func(item tableInfoItem) bool {
		if item.schemaVersion > is.infoSchema.schemaMetaVersion {
			// Skip the versions that we are not looking for.
			return true
		}
		// Dedup the same record of different versions.
		if lastTableID != 0 && lastTableID == item.tableID {
			return true
		}
		lastTableID = item.tableID

		if item.tomb {
			return true
		}

		if !filter(item.tableInfo) {
			return true
		}

		if currDB == "" {
			currDB = item.dbName.L
			res = tableInfoResult{DBName: item.dbName}
			res.TableInfos = append(res.TableInfos, item.tableInfo)
		} else if currDB == item.dbName.L {
			res.TableInfos = append(res.TableInfos, item.tableInfo)
		} else {
			ret = append(ret, res)
			res = tableInfoResult{DBName: item.dbName}
			res.TableInfos = append(res.TableInfos, item.tableInfo)
		}
		return true
	})
	if len(res.TableInfos) > 0 {
		ret = append(ret, res)
	}
	return ret
}

type refillOption struct{}

var refillOptionKey refillOption

// WithRefillOption controls the infoschema v2 cache refill operation.
// By default, TableByID does not refill schema cache, and TableByName does.
// The behavior can be changed by providing the context.Context.
func WithRefillOption(ctx context.Context, refill bool) context.Context {
	return context.WithValue(ctx, refillOptionKey, refill)
}<|MERGE_RESOLUTION|>--- conflicted
+++ resolved
@@ -607,19 +607,7 @@
 		return
 	}
 
-<<<<<<< HEAD
-	eq := func(a, b *tableItem) bool { return a.tableID == b.tableID }
-	itm, ok := search(is.byID, is.infoSchema.schemaMetaVersion, tableItem{tableID: id, schemaVersion: math.MaxInt64}, eq)
-=======
-	// Get from the cache.
-	key := tableCacheKey{id, is.infoSchema.schemaMetaVersion}
-	tbl, found := is.tableCache.Get(key)
-	if found && tbl != nil {
-		return tbl, true
-	}
-
 	itm, ok := is.searchTableItemByID(id)
->>>>>>> a997f950
 	if !ok {
 		return nil, false
 	}
