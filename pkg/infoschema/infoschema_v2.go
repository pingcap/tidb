--- conflicted
+++ resolved
@@ -613,13 +613,6 @@
 	return b.applyModifySchemaDefaultPlacement(m, diff)
 }
 
-<<<<<<< HEAD
-=======
-func applyDropTableOrPartition(b *Builder, m *meta.Meta, diff *model.SchemaDiff) ([]int64, error) {
-	return b.applyDropTableOrPartition(m, diff)
-}
-
->>>>>>> 6bc6b916
 func applyRecoverTable(b *Builder, m *meta.Meta, diff *model.SchemaDiff) ([]int64, error) {
 	return b.applyRecoverTable(m, diff)
 }
