--- conflicted
+++ resolved
@@ -11,13 +11,9 @@
     deps = [
         "//pkg/domain",
         "//pkg/infoschema",
-        "//pkg/infoschema/internal",
         "//pkg/parser/auth",
         "//pkg/parser/model",
-<<<<<<< HEAD
-=======
         "//pkg/table",
->>>>>>> f01f305f
         "//pkg/testkit",
         "//pkg/testkit/testsetup",
         "@com_github_stretchr_testify//require",
