// Copyright 2024 PingCAP, Inc.
//
// Licensed under the Apache License, Version 2.0 (the "License");
// you may not use this file except in compliance with the License.
// You may obtain a copy of the License at
//
//     http://www.apache.org/licenses/LICENSE-2.0
//
// Unless required by applicable law or agreed to in writing, software
// distributed under the License is distributed on an "AS IS" BASIS,
// WITHOUT WARRANTIES OR CONDITIONS OF ANY KIND, either express or implied.
// See the License for the specific language governing permissions and
// limitations under the License.

package infoschemav2test

import (
<<<<<<< HEAD
	"slices"
	"strings"
=======
	"strconv"
>>>>>>> c9c865ce
	"testing"

	"github.com/pingcap/failpoint"
	"github.com/pingcap/tidb/pkg/domain"
	"github.com/pingcap/tidb/pkg/domain/infosync"
	"github.com/pingcap/tidb/pkg/infoschema"
	"github.com/pingcap/tidb/pkg/parser/auth"
	"github.com/pingcap/tidb/pkg/parser/model"
	"github.com/pingcap/tidb/pkg/sessionctx/variable"
	"github.com/pingcap/tidb/pkg/table"
	"github.com/pingcap/tidb/pkg/testkit"
	"github.com/stretchr/testify/require"
)

func TestSpecialSchemas(t *testing.T) {
	store := testkit.CreateMockStore(t)
	tk := testkit.NewTestKit(t, store)
	require.NoError(t, tk.Session().Auth(&auth.UserIdentity{Username: "root", Hostname: "%"}, nil, nil, nil))
	tk.MustExec("use test")

	tk.MustExec("set @@global.tidb_schema_cache_size = 1024;")
	tk.MustQuery("select @@global.tidb_schema_cache_size;").Check(testkit.Rows("1024"))
	tk.MustExec("create table t (id int);")
	is := domain.GetDomain(tk.Session()).InfoSchema()
	isV2, _ := infoschema.IsV2(is)
	require.True(t, isV2)

	tk.MustQuery("show databases;").Check(testkit.Rows(
		"INFORMATION_SCHEMA", "METRICS_SCHEMA", "PERFORMANCE_SCHEMA", "mysql", "sys", "test"))
	tk.MustExec("use information_schema;")
	tk.MustQuery("show tables;").MultiCheckContain([]string{
		"ANALYZE_STATUS",
		"ATTRIBUTES",
		"CHARACTER_SETS",
		"COLLATIONS",
		"COLUMNS",
		"COLUMN_PRIVILEGES",
		"COLUMN_STATISTICS",
		"VIEWS"})
	tk.MustQuery("show create table tables;").MultiCheckContain([]string{
		`TABLE_CATALOG`,
		`TABLE_SCHEMA`,
		`TABLE_NAME`,
		`TABLE_TYPE`,
	})

	tk.ExecToErr("drop database information_schema;")
	tk.ExecToErr("drop table views;")

	tk.MustExec("use metrics_schema;")
	tk.MustQuery("show tables;").CheckContain("uptime")
	tk.MustQuery("show create table uptime;").CheckContain("time")

	tk.MustExec("set @@global.tidb_schema_cache_size = default;")
}

func checkPIDNotExist(t *testing.T, dom *domain.Domain, pid int64) {
	is := dom.InfoSchema()
	ptbl, dbInfo, pdef := is.FindTableByPartitionID(pid)
	require.Nil(t, ptbl)
	require.Nil(t, dbInfo)
	require.Nil(t, pdef)
}

func getPIDForP3(t *testing.T, dom *domain.Domain) (int64, table.Table) {
	is := dom.InfoSchema()
	tbl, err := is.TableByName(model.NewCIStr("test"), model.NewCIStr("pt"))
	require.NoError(t, err)
	pi := tbl.Meta().GetPartitionInfo()
	pid := pi.GetPartitionIDByName("p3")
	ptbl, _, _ := is.FindTableByPartitionID(pid)
	require.Equal(t, ptbl.Meta().ID, tbl.Meta().ID)
	return pid, tbl
}

func TestFindTableByPartitionID(t *testing.T) {
	store, dom := testkit.CreateMockStoreAndDomain(t)
	tk := testkit.NewTestKit(t, store)
	tk.MustExec("use test")
	tk.MustExec(`create table pt (id int) partition by range (id) (
partition p0 values less than (10),
partition p1 values less than (20),
partition p2 values less than (30),
partition p3 values less than (40))`)

	pid, tbl := getPIDForP3(t, dom)
	is := dom.InfoSchema()
	tbl1, dbInfo, pdef := is.FindTableByPartitionID(pid)
	require.Equal(t, tbl1.Meta().ID, tbl.Meta().ID)
	require.Equal(t, dbInfo.Name.L, "test")
	require.Equal(t, pdef.ID, pid)

	// Test FindTableByPartitionID after dropping a unrelated partition.
	tk.MustExec("alter table pt drop partition p2")
	is = dom.InfoSchema()
	tbl2, dbInfo, pdef := is.FindTableByPartitionID(pid)
	require.Equal(t, tbl2.Meta().ID, tbl.Meta().ID)
	require.Equal(t, dbInfo.Name.L, "test")
	require.Equal(t, pdef.ID, pid)

	// Test FindTableByPartitionID after dropping that partition.
	tk.MustExec("alter table pt drop partition p3")
	checkPIDNotExist(t, dom, pid)

	// Test FindTableByPartitionID after adding back the partition.
	tk.MustExec("alter table pt add partition (partition p3 values less than (35))")
	checkPIDNotExist(t, dom, pid)
	pid, _ = getPIDForP3(t, dom)

	// Test FindTableByPartitionID after truncate partition.
	tk.MustExec("alter table pt truncate partition p3")
	checkPIDNotExist(t, dom, pid)
	pid, _ = getPIDForP3(t, dom)

	// Test FindTableByPartitionID after reorganize partition.
	tk.MustExec(`alter table pt reorganize partition p1,p3 INTO (
PARTITION p3 VALUES LESS THAN (1970),
PARTITION p5 VALUES LESS THAN (1980))`)
	checkPIDNotExist(t, dom, pid)
	_, _ = getPIDForP3(t, dom)

	// Test FindTableByPartitionID after exchange partition.
	tk.MustExec("create table nt (id int)")
	is = dom.InfoSchema()
	ntbl, err := is.TableByName(model.NewCIStr("test"), model.NewCIStr("nt"))
	require.NoError(t, err)

	tk.MustExec("alter table pt exchange partition p3 with table nt")
	is = dom.InfoSchema()
	ptbl, err := is.TableByName(model.NewCIStr("test"), model.NewCIStr("pt"))
	require.NoError(t, err)
	pi := ptbl.Meta().GetPartitionInfo()
	pid = pi.GetPartitionIDByName("p3")
	require.Equal(t, pid, ntbl.Meta().ID)
}

<<<<<<< HEAD
func TestListTablesWithSpecialAttribute(t *testing.T) {
	store := testkit.CreateMockStore(t)
	tk := testkit.NewTestKit(t, store)
	require.NoError(t, failpoint.Enable("github.com/pingcap/tidb/pkg/infoschema/mockTiFlashStoreCount", `return(true)`))
	defer func() {
		err := failpoint.Disable("github.com/pingcap/tidb/pkg/infoschema/mockTiFlashStoreCount")
		require.NoError(t, err)
	}()
	tiflash := infosync.NewMockTiFlash()
	infosync.SetMockTiFlash(tiflash)
	defer func() {
		tiflash.Lock()
		tiflash.StatusServer.Close()
		tiflash.Unlock()
	}()

	for _, v := range []int{1024000, 0} {
		tk.MustExec("set @@global.tidb_schema_cache_size = ?", v)

		tk.MustExec("create database test_db1")
		tk.MustExec("use test_db1")
		tk.MustExec("create table t_ttl (created_at datetime) ttl = created_at + INTERVAL 1 YEAR ttl_enable = 'ON'")
		checkResult(t, tk, "test_db1 t_ttl")

		tk.MustExec("alter table t_ttl remove ttl")
		checkResult(t, tk)

		tk.MustExec("drop table t_ttl")
		checkResult(t, tk)

		tk.MustExec("create table t_ttl (created_at1 datetime) ttl = created_at1 + INTERVAL 1 YEAR ttl_enable = 'ON'")
		checkResult(t, tk, "test_db1 t_ttl")

		tk.MustExec("create database test_db2")
		tk.MustExec("use test_db2")
		checkResult(t, tk, "test_db1 t_ttl")

		tk.MustExec("create table t_ttl (created_at datetime) ttl = created_at + INTERVAL 1 YEAR ttl_enable = 'ON'")
		checkResult(t, tk, "test_db1 t_ttl", "test_db2 t_ttl")

		tk.MustExec("create table t_tiflash (id int)")
		checkResult(t, tk, "test_db1 t_ttl", "test_db2 t_ttl")

		tk.MustExec("alter table t_tiflash set tiflash replica 1")
		checkResult(t, tk, "test_db1 t_ttl", "test_db2 t_tiflash", "test_db2 t_ttl")

		tk.MustExec("alter table t_tiflash set tiflash replica 0")
		checkResult(t, tk, "test_db1 t_ttl", "test_db2 t_ttl")

		tk.MustExec("drop table t_tiflash")
		checkResult(t, tk, "test_db1 t_ttl", "test_db2 t_ttl")

		tk.MustExec("create table t_tiflash (id int)")
		tk.MustExec("alter table t_tiflash set tiflash replica 1")
		checkResult(t, tk, "test_db1 t_ttl", "test_db2 t_tiflash", "test_db2 t_ttl")

		tk.MustExec("drop database test_db1")
		checkResult(t, tk, "test_db2 t_tiflash", "test_db2 t_ttl")

		tk.MustExec("drop database test_db2")
		checkResult(t, tk)
	}
}

func checkResult(t *testing.T, tk *testkit.TestKit, result ...string) {
	is := domain.GetDomain(tk.Session()).InfoSchema()
	ch := is.ListTablesWithSpecialAttribute(infoschema.AllSpecialAttribute)
	var rows []string
	for v := range ch {
		for _, tblInfo := range v.TableInfo {
			rows = append(rows, v.DBName+" "+tblInfo.Name.L)
		}
	}
	slices.SortFunc(rows, strings.Compare)
	require.Equal(t, rows, result)
=======
func TestTiDBSchemaCacheSizeVariable(t *testing.T) {
	store, dom := testkit.CreateMockStoreAndDomain(t)
	tk := testkit.NewTestKit(t, store)
	tk.MustExec("use test")
	dom.Reload() // need this to trigger infoschema rebuild to reset capacity
	is := dom.InfoSchema()
	ok, raw := infoschema.IsV2(is)
	if ok {
		val := variable.SchemaCacheSize.Load()
		tk.MustQuery("select @@global.tidb_schema_cache_size").CheckContain(strconv.FormatInt(val, 10))

		// On start, the capacity might not be set correctly because infoschema have not load global variable yet.
		// cap := raw.Data.CacheCapacity()
		// require.Equal(t, cap, uint64(val))
	}

	tk.MustExec("set @@global.tidb_schema_cache_size = 32 * 1024 * 1024")
	tk.MustQuery("select @@global.tidb_schema_cache_size").CheckContain("33554432")
	require.Equal(t, variable.SchemaCacheSize.Load(), int64(33554432))
	tk.MustExec("create table trigger_reload (id int)") // need to trigger infoschema rebuild to reset capacity
	is = dom.InfoSchema()
	ok, raw = infoschema.IsV2(is)
	require.True(t, ok)
	require.Equal(t, raw.Data.CacheCapacity(), uint64(33554432))
>>>>>>> c9c865ce
}<|MERGE_RESOLUTION|>--- conflicted
+++ resolved
@@ -15,12 +15,9 @@
 package infoschemav2test
 
 import (
-<<<<<<< HEAD
 	"slices"
 	"strings"
-=======
 	"strconv"
->>>>>>> c9c865ce
 	"testing"
 
 	"github.com/pingcap/failpoint"
@@ -157,7 +154,6 @@
 	require.Equal(t, pid, ntbl.Meta().ID)
 }
 
-<<<<<<< HEAD
 func TestListTablesWithSpecialAttribute(t *testing.T) {
 	store := testkit.CreateMockStore(t)
 	tk := testkit.NewTestKit(t, store)
@@ -233,7 +229,8 @@
 	}
 	slices.SortFunc(rows, strings.Compare)
 	require.Equal(t, rows, result)
-=======
+}
+
 func TestTiDBSchemaCacheSizeVariable(t *testing.T) {
 	store, dom := testkit.CreateMockStoreAndDomain(t)
 	tk := testkit.NewTestKit(t, store)
@@ -258,5 +255,4 @@
 	ok, raw = infoschema.IsV2(is)
 	require.True(t, ok)
 	require.Equal(t, raw.Data.CacheCapacity(), uint64(33554432))
->>>>>>> c9c865ce
 }