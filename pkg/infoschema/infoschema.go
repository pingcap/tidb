--- conflicted
+++ resolved
@@ -32,45 +32,6 @@
 	"github.com/pingcap/tidb/pkg/util/mock"
 )
 
-<<<<<<< HEAD
-// InfoSchema is the interface used to retrieve the schema information.
-// It works as a in memory cache and doesn't handle any schema change.
-// InfoSchema is read-only, and the returned value is a copy.
-type InfoSchema interface {
-	SchemaByName(schema model.CIStr) (*model.DBInfo, bool)
-	SchemaExists(schema model.CIStr) bool
-	TableByName(schema, table model.CIStr) (table.Table, error)
-	TableExists(schema, table model.CIStr) bool
-	SchemaByID(id int64) (*model.DBInfo, bool)
-	TableByID(id int64) (table.Table, bool)
-	AllSchemas() []*model.DBInfo
-	AllSchemaNames() []model.CIStr
-	SchemaTables(schema model.CIStr) []table.Table
-	SchemaMetaVersion() int64
-	FindTableByPartitionID(partitionID int64) (table.Table, *model.DBInfo, *model.PartitionDefinition)
-	Misc
-}
-
-// Misc contains the methods that are not closely related to InfoSchema.
-type Misc interface {
-	PolicyByName(name model.CIStr) (*model.PolicyInfo, bool)
-	ResourceGroupByName(name model.CIStr) (*model.ResourceGroupInfo, bool)
-	// PlacementBundleByPhysicalTableID is used to get a rule bundle.
-	PlacementBundleByPhysicalTableID(id int64) (*placement.Bundle, bool)
-	// AllPlacementBundles is used to get all placement bundles
-	AllPlacementBundles() []*placement.Bundle
-	// AllPlacementPolicies returns all placement policies
-	AllPlacementPolicies() []*model.PolicyInfo
-	// AllResourceGroups returns all resource groups
-	AllResourceGroups() []*model.ResourceGroupInfo
-	// HasTemporaryTable returns whether information schema has temporary table
-	HasTemporaryTable() bool
-	// GetTableReferredForeignKeys gets the table's ReferredFKInfo by lowercase schema and table name.
-	GetTableReferredForeignKeys(schema, table string) []*model.ReferredFKInfo
-}
-
-=======
->>>>>>> 46eafe49
 var _ Misc = &infoSchemaMisc{}
 
 type sortedTables []table.Table
