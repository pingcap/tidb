--- conflicted
+++ resolved
@@ -68,13 +68,8 @@
 	// sortedTablesBuckets is a slice of sortedTables, a table's bucket index is (tableID % bucketCount).
 	sortedTablesBuckets []sortedTables
 
-<<<<<<< HEAD
-	//// referredForeignKeyMap records all table's ReferredFKInfo.
-	//// referredSchemaAndTableName => child SchemaAndTableAndForeignKeyName => *model.ReferredFKInfo
-=======
 	// referredForeignKeyMap records all table's ReferredFKInfo.
 	// referredSchemaAndTableName => child SchemaAndTableAndForeignKeyName => *model.ReferredFKInfo
->>>>>>> fe9f690d
 	referredForeignKeyMap map[SchemaAndTableName][]*model.ReferredFKInfo
 }
 
