// Copyright 2015 PingCAP, Inc.
//
// Licensed under the Apache License, Version 2.0 (the "License");
// you may not use this file except in compliance with the License.
// You may obtain a copy of the License at
//
//     http://www.apache.org/licenses/LICENSE-2.0
//
// Unless required by applicable law or agreed to in writing, software
// distributed under the License is distributed on an "AS IS" BASIS,
// WITHOUT WARRANTIES OR CONDITIONS OF ANY KIND, either express or implied.
// See the License for the specific language governing permissions and
// limitations under the License.

package infoschema

import (
	"cmp"
	"fmt"
	"slices"
	"sort"
	"sync"

	"github.com/pingcap/tidb/pkg/ddl/placement"
	"github.com/pingcap/tidb/pkg/infoschema/context"
	"github.com/pingcap/tidb/pkg/meta/autoid"
	"github.com/pingcap/tidb/pkg/parser/model"
	"github.com/pingcap/tidb/pkg/parser/mysql"
	"github.com/pingcap/tidb/pkg/table"
	"github.com/pingcap/tidb/pkg/util"
	"github.com/pingcap/tidb/pkg/util/intest"
	"github.com/pingcap/tidb/pkg/util/mock"
)

var _ context.Misc = &infoSchemaMisc{}

type sortedTables []table.Table

func (s sortedTables) searchTable(id int64) int {
	idx := sort.Search(len(s), func(i int) bool {
		return s[i].Meta().ID >= id
	})
	if idx == len(s) || s[idx].Meta().ID != id {
		return -1
	}
	return idx
}

type schemaTables struct {
	dbInfo *model.DBInfo
	tables *layeredMap[string, table.Table]
}

const bucketCount = 512

type infoSchema struct {
	infoSchemaMisc
	schemaMap *layeredMap[string, *schemaTables]
	// schemaID2Name is a map from schema ID to schema name.
	// it should be enough to query by name only theoretically, but there are some
	// places we only have schema ID, and we check both name and id in some sanity checks.
	schemaID2Name *layeredMap[int64, string]

	// sortedTablesBuckets is a slice of sortedTables, a table's bucket index is (tableID % bucketCount).
	sortedTablesBuckets []sortedTables
}

type infoSchemaMisc struct {
	// schemaMetaVersion is the version of schema, and we should check version when change schema.
	schemaMetaVersion int64

	// ruleBundleMap stores all placement rules
	ruleBundleMap map[int64]*placement.Bundle

	// policyMap stores all placement policies.
	policyMutex sync.RWMutex
	policyMap   map[string]*model.PolicyInfo

	// resourceGroupMap stores all resource groups.
	resourceGroupMutex sync.RWMutex
	resourceGroupMap   map[string]*model.ResourceGroupInfo

	// temporaryTables stores the temporary table ids
	temporaryTableIDs map[int64]struct{}

	// referredForeignKeyMap records all table's ReferredFKInfo.
	// referredSchemaAndTableName => child SchemaAndTableAndForeignKeyName => *model.ReferredFKInfo
	referredForeignKeyMap map[SchemaAndTableName][]*model.ReferredFKInfo
}

// SchemaAndTableName contains the lower-case schema name and table name.
type SchemaAndTableName struct {
	schema string
	table  string
}

// MockInfoSchema only serves for test.
func MockInfoSchema(tbList []*model.TableInfo) InfoSchema {
	result := newInfoSchema()
	dbInfo := &model.DBInfo{ID: 1, Name: model.NewCIStr("test"), Tables: tbList}
	tableNames := &schemaTables{
		dbInfo: dbInfo,
		tables: newLayeredMap[string, table.Table](initialMapCap),
	}
	result.addSchema(tableNames)
	var tableIDs map[int64]struct{}
	for _, tb := range tbList {
		intest.AssertFunc(func() bool {
			if tableIDs == nil {
				tableIDs = make(map[int64]struct{})
			}
			_, ok := tableIDs[tb.ID]
			intest.Assert(!ok)
			tableIDs[tb.ID] = struct{}{}
			return true
		})
		tb.DBID = dbInfo.ID
		tbl := table.MockTableFromMeta(tb)
		tableNames.tables.add(tb.Name.L, tbl)
		bucketIdx := tableBucketIdx(tb.ID)
		result.sortedTablesBuckets[bucketIdx] = append(result.sortedTablesBuckets[bucketIdx], tbl)
	}
	// Add a system table.
	tables := []*model.TableInfo{
		{
			// Use a very big ID to avoid conflict with normal tables.
			ID:   9999,
			Name: model.NewCIStr("stats_meta"),
			Columns: []*model.ColumnInfo{
				{
					State:  model.StatePublic,
					Offset: 0,
					Name:   model.NewCIStr("a"),
					ID:     1,
				},
			},
			State: model.StatePublic,
		},
	}
	mysqlDBInfo := &model.DBInfo{ID: 2, Name: model.NewCIStr("mysql"), Tables: tables}
	tableNames = &schemaTables{
		dbInfo: mysqlDBInfo,
		tables: newLayeredMap[string, table.Table](initialMapCap),
	}
	result.addSchema(tableNames)
	for _, tb := range tables {
		tb.DBID = mysqlDBInfo.ID
		tbl := table.MockTableFromMeta(tb)
		tableNames.tables.add(tb.Name.L, tbl)
		bucketIdx := tableBucketIdx(tb.ID)
		result.sortedTablesBuckets[bucketIdx] = append(result.sortedTablesBuckets[bucketIdx], tbl)
	}
	for i := range result.sortedTablesBuckets {
		slices.SortFunc(result.sortedTablesBuckets[i], func(i, j table.Table) int {
			return cmp.Compare(i.Meta().ID, j.Meta().ID)
		})
	}
	return result
}

// MockInfoSchemaWithSchemaVer only serves for test.
func MockInfoSchemaWithSchemaVer(tbList []*model.TableInfo, schemaVer int64) InfoSchema {
	result := newInfoSchema()
	dbInfo := &model.DBInfo{ID: 1, Name: model.NewCIStr("test"), Tables: tbList}
	tableNames := &schemaTables{
		dbInfo: dbInfo,
		tables: newLayeredMap[string, table.Table](initialMapCap),
	}
	result.addSchema(tableNames)
	for _, tb := range tbList {
		tb.DBID = dbInfo.ID
		tbl := table.MockTableFromMeta(tb)
		tableNames.tables.add(tb.Name.L, tbl)
		bucketIdx := tableBucketIdx(tb.ID)
		result.sortedTablesBuckets[bucketIdx] = append(result.sortedTablesBuckets[bucketIdx], tbl)
	}
	for i := range result.sortedTablesBuckets {
		slices.SortFunc(result.sortedTablesBuckets[i], func(i, j table.Table) int {
			return cmp.Compare(i.Meta().ID, j.Meta().ID)
		})
	}
	result.schemaMetaVersion = schemaVer
	return result
}

var _ InfoSchema = (*infoSchema)(nil)

func (is *infoSchema) base() *infoSchema {
	return is
}

func newInfoSchema() *infoSchema {
	return &infoSchema{
		infoSchemaMisc: infoSchemaMisc{
			policyMap:             map[string]*model.PolicyInfo{},
			resourceGroupMap:      map[string]*model.ResourceGroupInfo{},
			ruleBundleMap:         map[int64]*placement.Bundle{},
			referredForeignKeyMap: make(map[SchemaAndTableName][]*model.ReferredFKInfo),
		},
		schemaMap:           newLayeredMap[string, *schemaTables](initialMapCap),
		schemaID2Name:       newLayeredMap[int64, string](initialMapCap),
		sortedTablesBuckets: make([]sortedTables, bucketCount),
	}
}

func (is *infoSchema) SchemaByName(schema model.CIStr) (val *model.DBInfo, ok bool) {
	return is.schemaByName(schema.L)
}

func (is *infoSchema) schemaByName(name string) (val *model.DBInfo, ok bool) {
	tableNames, ok := is.schemaMap.get(name)
	if !ok {
		return
	}
	return tableNames.dbInfo, true
}

func (is *infoSchema) SchemaExists(schema model.CIStr) bool {
	_, ok := is.schemaMap.get(schema.L)
	return ok
}

func (is *infoSchema) TableByName(schema, table model.CIStr) (t table.Table, err error) {
	if tbNames, ok := is.schemaMap.get(schema.L); ok {
		if t, ok = tbNames.tables.get(table.L); ok {
			return
		}
	}
	return nil, ErrTableNotExists.FastGenByArgs(schema, table)
}

// TableInfoByName implements InfoSchema.TableInfoByName
func (is *infoSchema) TableInfoByName(schema, table model.CIStr) (*model.TableInfo, error) {
	tbl, err := is.TableByName(schema, table)
	return getTableInfo(tbl), err
}

// TableIsView indicates whether the schema.table is a view.
func TableIsView(is InfoSchema, schema, table model.CIStr) bool {
	tbl, err := is.TableByName(schema, table)
	if err == nil {
		return tbl.Meta().IsView()
	}
	return false
}

// TableIsSequence indicates whether the schema.table is a sequence.
func TableIsSequence(is InfoSchema, schema, table model.CIStr) bool {
	tbl, err := is.TableByName(schema, table)
	if err == nil {
		return tbl.Meta().IsSequence()
	}
	return false
}

func (is *infoSchema) TableExists(schema, table model.CIStr) bool {
	if tbNames, ok := is.schemaMap.get(schema.L); ok {
		if _, ok = tbNames.tables.get(table.L); ok {
			return true
		}
	}
	return false
}

func (is *infoSchema) PolicyByID(id int64) (val *model.PolicyInfo, ok bool) {
	// TODO: use another hash map to avoid traveling on the policy map
	for _, v := range is.policyMap {
		if v.ID == id {
			return v, true
		}
	}
	return nil, false
}

func (is *infoSchema) SchemaByID(id int64) (val *model.DBInfo, ok bool) {
	name, ok := is.schemaID2Name.get(id)
	if !ok {
		return nil, false
	}
	return is.schemaByName(name)
}

// SchemaByTable get a table's schema name
func SchemaByTable(is InfoSchema, tableInfo *model.TableInfo) (val *model.DBInfo, ok bool) {
	if tableInfo == nil {
		return nil, false
	}
	return is.SchemaByID(tableInfo.DBID)
}

func (is *infoSchema) TableByID(id int64) (val table.Table, ok bool) {
	if !tableIDIsValid(id) {
		return nil, false
	}

	slice := is.sortedTablesBuckets[tableBucketIdx(id)]
	idx := slice.searchTable(id)
	if idx == -1 {
		return nil, false
	}
	return slice[idx], true
}

// TableInfoByID implements InfoSchema.TableInfoByID
func (is *infoSchema) TableInfoByID(id int64) (*model.TableInfo, bool) {
	tbl, ok := is.TableByID(id)
	return getTableInfo(tbl), ok
}

// FindTableInfoByPartitionID implements InfoSchema.FindTableInfoByPartitionID
func (is *infoSchema) FindTableInfoByPartitionID(
	partitionID int64,
) (*model.TableInfo, *model.DBInfo, *model.PartitionDefinition) {
	tbl, db, partDef := is.FindTableByPartitionID(partitionID)
	return getTableInfo(tbl), db, partDef
}

// SchemaTableInfos implements InfoSchema.FindTableInfoByPartitionID
func (is *infoSchema) SchemaTableInfos(schema model.CIStr) []*model.TableInfo {
	return getTableInfoList(is.SchemaTables(schema))
}

type tableInfoResult struct {
	DBName     string
	TableInfos []*model.TableInfo
}

func (is *infoSchema) ListTablesWithSpecialAttribute(filter specialAttributeFilter) []tableInfoResult {
	ret := make([]tableInfoResult, 0, 10)
	for _, dbName := range is.AllSchemaNames() {
		res := tableInfoResult{DBName: dbName.O}
		for _, tblInfo := range is.SchemaTableInfos(dbName) {
			if !filter(tblInfo) {
				continue
			}
			res.TableInfos = append(res.TableInfos, tblInfo)
		}
		ret = append(ret, res)
	}
	return ret
}

// AllSchemaNames returns all the schemas' names.
func AllSchemaNames(is InfoSchema) (names []string) {
	schemas := is.AllSchemaNames()
	for _, v := range schemas {
		names = append(names, v.O)
	}
	return
}

func (is *infoSchema) AllSchemas() (schemas []*model.DBInfo) {
	is.schemaMap.scan(func(_ string, v *schemaTables) bool {
		schemas = append(schemas, v.dbInfo)
		return true
	})
	return
}

func (is *infoSchema) AllSchemaNames() (schemas []model.CIStr) {
	rs := make([]model.CIStr, 0, is.schemaMap.estimatedLen())
	is.schemaMap.scan(func(_ string, v *schemaTables) bool {
		rs = append(rs, v.dbInfo.Name)
		return true
	})
	return rs
}

<<<<<<< HEAD
func (is *infoSchema) SchemaTables(schema model.CIStr) (tables []table.Table) {
	schemaTables, ok := is.schemaMap.get(schema.L)
=======
func (is *infoSchema) SchemaTables(schema model.CIStr) []table.Table {
	schemaTables, ok := is.schemaMap[schema.L]
>>>>>>> 29fc940a
	if !ok {
		return nil
	}
<<<<<<< HEAD
	schemaTables.tables.scan(func(_ string, tbl table.Table) bool {
		tables = append(tables, tbl)
		return true
	})
	return
=======
	tables := make([]table.Table, 0, len(schemaTables.tables))
	for _, tbl := range schemaTables.tables {
		tables = append(tables, tbl)
	}
	return tables
>>>>>>> 29fc940a
}

// FindTableByPartitionID finds the partition-table info by the partitionID.
// FindTableByPartitionID will traverse all the tables to find the partitionID partition in which partition-table.
func (is *infoSchema) FindTableByPartitionID(partitionID int64) (
	targetTbl table.Table, targetDB *model.DBInfo, targetP *model.PartitionDefinition) {
	var keepOn bool
	is.schemaMap.scan(func(_ string, v *schemaTables) bool {
		v.tables.scan(func(_ string, tbl table.Table) bool {
			pi := tbl.Meta().GetPartitionInfo()
			if pi == nil {
				return true
			}
			for _, p := range pi.Definitions {
				if p.ID == partitionID {
					targetTbl = tbl
					targetDB = v.dbInfo
					targetP = &p
					keepOn = false
					return false
				}
			}
			return true
		})
		return keepOn
	})
	return
}

// addSchema is used to add a schema to the infoSchema, it will overwrite the old
// one if it already exists.
func (is *infoSchema) addSchema(st *schemaTables) {
	is.schemaMap.add(st.dbInfo.Name.L, st)
	is.schemaID2Name.add(st.dbInfo.ID, st.dbInfo.Name.L)
}

func (is *infoSchema) delSchema(di *model.DBInfo) {
	is.schemaMap.del(di.Name.L)
	is.schemaID2Name.del(di.ID)
}

// HasTemporaryTable returns whether information schema has temporary table
func (is *infoSchemaMisc) HasTemporaryTable() bool {
	return len(is.temporaryTableIDs) != 0
}

func (is *infoSchemaMisc) SchemaMetaVersion() int64 {
	return is.schemaMetaVersion
}

// GetSequenceByName gets the sequence by name.
func GetSequenceByName(is InfoSchema, schema, sequence model.CIStr) (util.SequenceTable, error) {
	tbl, err := is.TableByName(schema, sequence)
	if err != nil {
		return nil, err
	}
	if !tbl.Meta().IsSequence() {
		return nil, ErrWrongObject.GenWithStackByArgs(schema, sequence, "SEQUENCE")
	}
	return tbl.(util.SequenceTable), nil
}

func init() {
	// Initialize the information shema database and register the driver to `drivers`
	dbID := autoid.InformationSchemaDBID
	infoSchemaTables := make([]*model.TableInfo, 0, len(tableNameToColumns))
	for name, cols := range tableNameToColumns {
		tableInfo := buildTableMeta(name, cols)
		tableInfo.DBID = dbID
		infoSchemaTables = append(infoSchemaTables, tableInfo)
		var ok bool
		tableInfo.ID, ok = tableIDMap[tableInfo.Name.O]
		if !ok {
			panic(fmt.Sprintf("get information_schema table id failed, unknown system table `%v`", tableInfo.Name.O))
		}
		for i, c := range tableInfo.Columns {
			c.ID = int64(i) + 1
		}
		tableInfo.MaxColumnID = int64(len(tableInfo.Columns))
		tableInfo.MaxIndexID = int64(len(tableInfo.Indices))
	}
	infoSchemaDB := &model.DBInfo{
		ID:      dbID,
		Name:    util.InformationSchemaName,
		Charset: mysql.DefaultCharset,
		Collate: mysql.DefaultCollationName,
		Tables:  infoSchemaTables,
	}
	RegisterVirtualTable(infoSchemaDB, createInfoSchemaTable)
	util.GetSequenceByName = func(is context.MetaOnlyInfoSchema, schema, sequence model.CIStr) (util.SequenceTable, error) {
		return GetSequenceByName(is.(InfoSchema), schema, sequence)
	}
	mock.MockInfoschema = func(tbList []*model.TableInfo) context.MetaOnlyInfoSchema {
		return MockInfoSchema(tbList)
	}
}

// HasAutoIncrementColumn checks whether the table has auto_increment columns, if so, return true and the column name.
func HasAutoIncrementColumn(tbInfo *model.TableInfo) (bool, string) {
	for _, col := range tbInfo.Columns {
		if mysql.HasAutoIncrementFlag(col.GetFlag()) {
			return true, col.Name.L
		}
	}
	return false, ""
}

// PolicyByName is used to find the policy.
func (is *infoSchemaMisc) PolicyByName(name model.CIStr) (*model.PolicyInfo, bool) {
	is.policyMutex.RLock()
	defer is.policyMutex.RUnlock()
	t, r := is.policyMap[name.L]
	return t, r
}

// ResourceGroupByName is used to find the resource group.
func (is *infoSchemaMisc) ResourceGroupByName(name model.CIStr) (*model.ResourceGroupInfo, bool) {
	is.resourceGroupMutex.RLock()
	defer is.resourceGroupMutex.RUnlock()
	t, r := is.resourceGroupMap[name.L]
	return t, r
}

// ResourceGroupByID is used to find the resource group.
func (is *infoSchemaMisc) ResourceGroupByID(id int64) (*model.ResourceGroupInfo, bool) {
	is.resourceGroupMutex.RLock()
	defer is.resourceGroupMutex.RUnlock()
	for _, v := range is.resourceGroupMap {
		if v.ID == id {
			return v, true
		}
	}
	return nil, false
}

// AllResourceGroups returns all resource groups.
func (is *infoSchemaMisc) AllResourceGroups() []*model.ResourceGroupInfo {
	is.resourceGroupMutex.RLock()
	defer is.resourceGroupMutex.RUnlock()
	groups := make([]*model.ResourceGroupInfo, 0, len(is.resourceGroupMap))
	for _, group := range is.resourceGroupMap {
		groups = append(groups, group)
	}
	return groups
}

// AllPlacementPolicies returns all placement policies
func (is *infoSchemaMisc) AllPlacementPolicies() []*model.PolicyInfo {
	is.policyMutex.RLock()
	defer is.policyMutex.RUnlock()
	policies := make([]*model.PolicyInfo, 0, len(is.policyMap))
	for _, policy := range is.policyMap {
		policies = append(policies, policy)
	}
	return policies
}

func (is *infoSchemaMisc) PlacementBundleByPhysicalTableID(id int64) (*placement.Bundle, bool) {
	t, r := is.ruleBundleMap[id]
	return t, r
}

func (is *infoSchemaMisc) AllPlacementBundles() []*placement.Bundle {
	bundles := make([]*placement.Bundle, 0, len(is.ruleBundleMap))
	for _, bundle := range is.ruleBundleMap {
		bundles = append(bundles, bundle)
	}
	return bundles
}

func (is *infoSchemaMisc) setResourceGroup(resourceGroup *model.ResourceGroupInfo) {
	is.resourceGroupMutex.Lock()
	defer is.resourceGroupMutex.Unlock()
	is.resourceGroupMap[resourceGroup.Name.L] = resourceGroup
}

func (is *infoSchemaMisc) deleteResourceGroup(name string) {
	is.resourceGroupMutex.Lock()
	defer is.resourceGroupMutex.Unlock()
	delete(is.resourceGroupMap, name)
}

func (is *infoSchemaMisc) setPolicy(policy *model.PolicyInfo) {
	is.policyMutex.Lock()
	defer is.policyMutex.Unlock()
	is.policyMap[policy.Name.L] = policy
}

func (is *infoSchemaMisc) deletePolicy(name string) {
	is.policyMutex.Lock()
	defer is.policyMutex.Unlock()
	delete(is.policyMap, name)
}

func (is *infoSchemaMisc) addReferredForeignKeys(schema model.CIStr, tbInfo *model.TableInfo) {
	for _, fk := range tbInfo.ForeignKeys {
		if fk.Version < model.FKVersion1 {
			continue
		}
		refer := SchemaAndTableName{schema: fk.RefSchema.L, table: fk.RefTable.L}
		referredFKList := is.referredForeignKeyMap[refer]
		found := false
		for _, referredFK := range referredFKList {
			if referredFK.ChildSchema.L == schema.L && referredFK.ChildTable.L == tbInfo.Name.L && referredFK.ChildFKName.L == fk.Name.L {
				referredFK.Cols = fk.RefCols
				found = true
				break
			}
		}
		if found {
			continue
		}

		newReferredFKList := make([]*model.ReferredFKInfo, 0, len(referredFKList)+1)
		newReferredFKList = append(newReferredFKList, referredFKList...)
		newReferredFKList = append(newReferredFKList, &model.ReferredFKInfo{
			Cols:        fk.RefCols,
			ChildSchema: schema,
			ChildTable:  tbInfo.Name,
			ChildFKName: fk.Name,
		})
		sort.Slice(newReferredFKList, func(i, j int) bool {
			if newReferredFKList[i].ChildSchema.L != newReferredFKList[j].ChildSchema.L {
				return newReferredFKList[i].ChildSchema.L < newReferredFKList[j].ChildSchema.L
			}
			if newReferredFKList[i].ChildTable.L != newReferredFKList[j].ChildTable.L {
				return newReferredFKList[i].ChildTable.L < newReferredFKList[j].ChildTable.L
			}
			return newReferredFKList[i].ChildFKName.L < newReferredFKList[j].ChildFKName.L
		})
		is.referredForeignKeyMap[refer] = newReferredFKList
	}
}

func (is *infoSchemaMisc) deleteReferredForeignKeys(schema model.CIStr, tbInfo *model.TableInfo) {
	for _, fk := range tbInfo.ForeignKeys {
		if fk.Version < model.FKVersion1 {
			continue
		}
		refer := SchemaAndTableName{schema: fk.RefSchema.L, table: fk.RefTable.L}
		referredFKList := is.referredForeignKeyMap[refer]
		if len(referredFKList) == 0 {
			continue
		}
		newReferredFKList := make([]*model.ReferredFKInfo, 0, len(referredFKList)-1)
		for _, referredFK := range referredFKList {
			if referredFK.ChildSchema.L == schema.L && referredFK.ChildTable.L == tbInfo.Name.L && referredFK.ChildFKName.L == fk.Name.L {
				continue
			}
			newReferredFKList = append(newReferredFKList, referredFK)
		}
		is.referredForeignKeyMap[refer] = newReferredFKList
	}
}

// GetTableReferredForeignKeys gets the table's ReferredFKInfo by lowercase schema and table name.
func (is *infoSchemaMisc) GetTableReferredForeignKeys(schema, table string) []*model.ReferredFKInfo {
	name := SchemaAndTableName{schema: schema, table: table}
	return is.referredForeignKeyMap[name]
}

// SessionTables store local temporary tables
type SessionTables struct {
	// Session tables can be accessed after the db is dropped, so there needs a way to retain the DBInfo.
	// schemaTables.dbInfo will only be used when the db is dropped and it may be stale after the db is created again.
	// But it's fine because we only need its name.
	schemaMap map[string]*schemaTables
	idx2table map[int64]table.Table
}

// NewSessionTables creates a new NewSessionTables object
func NewSessionTables() *SessionTables {
	return &SessionTables{
		schemaMap: make(map[string]*schemaTables),
		idx2table: make(map[int64]table.Table),
	}
}

// TableByName get table by name
func (is *SessionTables) TableByName(schema, table model.CIStr) (table.Table, bool) {
	if tbNames, ok := is.schemaMap[schema.L]; ok {
		if t, ok := tbNames.tables.get(table.L); ok {
			return t, true
		}
	}
	return nil, false
}

// TableExists check if table with the name exists
func (is *SessionTables) TableExists(schema, table model.CIStr) (ok bool) {
	_, ok = is.TableByName(schema, table)
	return
}

// TableByID get table by table id
func (is *SessionTables) TableByID(id int64) (tbl table.Table, ok bool) {
	tbl, ok = is.idx2table[id]
	return
}

// AddTable add a table
func (is *SessionTables) AddTable(db *model.DBInfo, tbl table.Table) error {
	schemaTables := is.ensureSchema(db)
	tblMeta := tbl.Meta()
	if _, ok := schemaTables.tables.get(tblMeta.Name.L); ok {
		return ErrTableExists.GenWithStackByArgs(tblMeta.Name)
	}

	if _, ok := is.idx2table[tblMeta.ID]; ok {
		return ErrTableExists.GenWithStackByArgs(tblMeta.Name)
	}
	intest.Assert(db.ID == tbl.Meta().DBID)

	schemaTables.tables.add(tblMeta.Name.L, tbl)
	is.idx2table[tblMeta.ID] = tbl

	return nil
}

// RemoveTable remove a table
func (is *SessionTables) RemoveTable(schema, table model.CIStr) (exist bool) {
	tbls := is.schemaTables(schema)
	if tbls == nil {
		return false
	}

	oldTable, exist := tbls.tables.get(table.L)
	if !exist {
		return false
	}

	tbls.tables.del(table.L)
	delete(is.idx2table, oldTable.Meta().ID)
	if tbls.tables.empty() {
		delete(is.schemaMap, schema.L)
	}
	return true
}

// Count gets the count of the temporary tables.
func (is *SessionTables) Count() int {
	return len(is.idx2table)
}

// SchemaByID get a table's schema from the schema ID.
func (is *SessionTables) SchemaByID(id int64) (*model.DBInfo, bool) {
	for _, v := range is.schemaMap {
		if v.dbInfo.ID == id {
			return v.dbInfo, true
		}
	}

	return nil, false
}

func (is *SessionTables) ensureSchema(db *model.DBInfo) *schemaTables {
	if tbls, ok := is.schemaMap[db.Name.L]; ok {
		return tbls
	}

	tbls := &schemaTables{dbInfo: db, tables: newLayeredMap[string, table.Table](initialMapCap)}
	is.schemaMap[db.Name.L] = tbls
	return tbls
}

func (is *SessionTables) schemaTables(schema model.CIStr) *schemaTables {
	if is.schemaMap == nil {
		return nil
	}

	if tbls, ok := is.schemaMap[schema.L]; ok {
		return tbls
	}

	return nil
}

// SessionExtendedInfoSchema implements InfoSchema
// Local temporary table has a loose relationship with database.
// So when a database is dropped, its temporary tables still exist and can be returned by TableByName/TableByID.
type SessionExtendedInfoSchema struct {
	InfoSchema
	LocalTemporaryTablesOnce sync.Once
	LocalTemporaryTables     *SessionTables
	MdlTables                *SessionTables
}

// TableByName implements InfoSchema.TableByName
func (ts *SessionExtendedInfoSchema) TableByName(schema, table model.CIStr) (table.Table, error) {
	if ts.LocalTemporaryTables != nil {
		if tbl, ok := ts.LocalTemporaryTables.TableByName(schema, table); ok {
			return tbl, nil
		}
	}

	if ts.MdlTables != nil {
		if tbl, ok := ts.MdlTables.TableByName(schema, table); ok {
			return tbl, nil
		}
	}

	return ts.InfoSchema.TableByName(schema, table)
}

// TableInfoByName implements InfoSchema.TableInfoByName
func (ts *SessionExtendedInfoSchema) TableInfoByName(schema, table model.CIStr) (*model.TableInfo, error) {
	tbl, err := ts.TableByName(schema, table)
	return getTableInfo(tbl), err
}

// TableInfoByID implements InfoSchema.TableInfoByID
func (ts *SessionExtendedInfoSchema) TableInfoByID(id int64) (*model.TableInfo, bool) {
	tbl, ok := ts.TableByID(id)
	return getTableInfo(tbl), ok
}

// FindTableInfoByPartitionID implements InfoSchema.FindTableInfoByPartitionID
func (ts *SessionExtendedInfoSchema) FindTableInfoByPartitionID(
	partitionID int64,
) (*model.TableInfo, *model.DBInfo, *model.PartitionDefinition) {
	tbl, db, partDef := ts.FindTableByPartitionID(partitionID)
	return getTableInfo(tbl), db, partDef
}

// TableByID implements InfoSchema.TableByID
func (ts *SessionExtendedInfoSchema) TableByID(id int64) (table.Table, bool) {
	if !tableIDIsValid(id) {
		return nil, false
	}

	if ts.LocalTemporaryTables != nil {
		if tbl, ok := ts.LocalTemporaryTables.TableByID(id); ok {
			return tbl, true
		}
	}

	if ts.MdlTables != nil {
		if tbl, ok := ts.MdlTables.TableByID(id); ok {
			return tbl, true
		}
	}

	return ts.InfoSchema.TableByID(id)
}

// SchemaByID implements InfoSchema.SchemaByID, it returns a stale DBInfo even if it's dropped.
func (ts *SessionExtendedInfoSchema) SchemaByID(id int64) (*model.DBInfo, bool) {
	if ts.LocalTemporaryTables != nil {
		if db, ok := ts.LocalTemporaryTables.SchemaByID(id); ok {
			return db, true
		}
	}

	if ts.MdlTables != nil {
		if tbl, ok := ts.MdlTables.SchemaByID(id); ok {
			return tbl, true
		}
	}

	ret, ok := ts.InfoSchema.SchemaByID(id)
	return ret, ok
}

// UpdateTableInfo implements InfoSchema.SchemaByTable.
func (ts *SessionExtendedInfoSchema) UpdateTableInfo(db *model.DBInfo, tableInfo table.Table) error {
	if ts.MdlTables == nil {
		ts.MdlTables = NewSessionTables()
	}
	err := ts.MdlTables.AddTable(db, tableInfo)
	if err != nil {
		return err
	}
	return nil
}

// HasTemporaryTable returns whether information schema has temporary table
func (ts *SessionExtendedInfoSchema) HasTemporaryTable() bool {
	return ts.LocalTemporaryTables != nil && ts.LocalTemporaryTables.Count() > 0 || ts.InfoSchema.HasTemporaryTable()
}

// DetachTemporaryTableInfoSchema returns a new SessionExtendedInfoSchema without temporary tables
func (ts *SessionExtendedInfoSchema) DetachTemporaryTableInfoSchema() *SessionExtendedInfoSchema {
	return &SessionExtendedInfoSchema{
		InfoSchema: ts.InfoSchema,
		MdlTables:  ts.MdlTables,
	}
}

// FindTableByTblOrPartID looks for table.Table for the given id in the InfoSchema.
// The id can be either a table id or a partition id.
// If the id is a table id, the corresponding table.Table will be returned, and the second return value is nil.
// If the id is a partition id, the corresponding table.Table and PartitionDefinition will be returned.
// If the id is not found in the InfoSchema, nil will be returned for both return values.
func FindTableByTblOrPartID(is InfoSchema, id int64) (table.Table, *model.PartitionDefinition) {
	tbl, ok := is.TableByID(id)
	if ok {
		return tbl, nil
	}
	tbl, _, partDef := is.FindTableByPartitionID(id)
	return tbl, partDef
}

func getTableInfo(tbl table.Table) *model.TableInfo {
	if tbl == nil {
		return nil
	}
	return tbl.Meta()
}

func getTableInfoList(tables []table.Table) []*model.TableInfo {
	if tables == nil {
		return nil
	}

	infoLost := make([]*model.TableInfo, 0, len(tables))
	for _, tbl := range tables {
		infoLost = append(infoLost, tbl.Meta())
	}
	return infoLost
}<|MERGE_RESOLUTION|>--- conflicted
+++ resolved
@@ -366,29 +366,17 @@
 	return rs
 }
 
-<<<<<<< HEAD
-func (is *infoSchema) SchemaTables(schema model.CIStr) (tables []table.Table) {
+func (is *infoSchema) SchemaTables(schema model.CIStr) []table.Table {
 	schemaTables, ok := is.schemaMap.get(schema.L)
-=======
-func (is *infoSchema) SchemaTables(schema model.CIStr) []table.Table {
-	schemaTables, ok := is.schemaMap[schema.L]
->>>>>>> 29fc940a
 	if !ok {
 		return nil
 	}
-<<<<<<< HEAD
+	tables := make([]table.Table, 0, schemaTables.tables.estimatedLen())
 	schemaTables.tables.scan(func(_ string, tbl table.Table) bool {
 		tables = append(tables, tbl)
 		return true
 	})
-	return
-=======
-	tables := make([]table.Table, 0, len(schemaTables.tables))
-	for _, tbl := range schemaTables.tables {
-		tables = append(tables, tbl)
-	}
 	return tables
->>>>>>> 29fc940a
 }
 
 // FindTableByPartitionID finds the partition-table info by the partitionID.
