--- conflicted
+++ resolved
@@ -99,19 +99,9 @@
 
 // MockInfoSchema only serves for test.
 func MockInfoSchema(tbList []*model.TableInfo) InfoSchema {
-<<<<<<< HEAD
-	result := &infoSchema{}
-	result.schemaMap = make(map[string]*schemaTables)
-	result.policyMap = make(map[string]*model.PolicyInfo)
-	result.resourceGroupMap = make(map[string]*model.ResourceGroupInfo)
-	result.ruleBundleMap = make(map[int64]*placement.Bundle)
-	result.sortedTablesBuckets = make([]sortedTables, bucketCount)
+	result := newInfoSchema()
 	dbInfo := &model.DBInfo{ID: 1, Name: model.NewCIStr("test")}
-	dbInfo.SetTables(tbList)
-=======
-	result := newInfoSchema()
-	dbInfo := &model.DBInfo{ID: 1, Name: model.NewCIStr("test"), Tables: tbList}
->>>>>>> d0c73aaa
+	dbInfo.Deprecated.Tables = tbList
 	tableNames := &schemaTables{
 		dbInfo: dbInfo,
 		tables: make(map[string]table.Table),
@@ -151,7 +141,8 @@
 			State: model.StatePublic,
 		},
 	}
-	mysqlDBInfo := &model.DBInfo{ID: 2, Name: model.NewCIStr("mysql"), Tables: tables}
+	mysqlDBInfo := &model.DBInfo{ID: 2, Name: model.NewCIStr("mysql")}
+	mysqlDBInfo.Deprecated.Tables = tables
 	tableNames = &schemaTables{
 		dbInfo: mysqlDBInfo,
 		tables: make(map[string]table.Table),
@@ -174,19 +165,9 @@
 
 // MockInfoSchemaWithSchemaVer only serves for test.
 func MockInfoSchemaWithSchemaVer(tbList []*model.TableInfo, schemaVer int64) InfoSchema {
-<<<<<<< HEAD
-	result := &infoSchema{}
-	result.schemaMap = make(map[string]*schemaTables)
-	result.policyMap = make(map[string]*model.PolicyInfo)
-	result.resourceGroupMap = make(map[string]*model.ResourceGroupInfo)
-	result.ruleBundleMap = make(map[int64]*placement.Bundle)
-	result.sortedTablesBuckets = make([]sortedTables, bucketCount)
+	result := newInfoSchema()
 	dbInfo := &model.DBInfo{ID: 1, Name: model.NewCIStr("test")}
-	dbInfo.SetTables(tbList)
-=======
-	result := newInfoSchema()
-	dbInfo := &model.DBInfo{ID: 1, Name: model.NewCIStr("test"), Tables: tbList}
->>>>>>> d0c73aaa
+	dbInfo.Deprecated.Tables = tbList
 	tableNames := &schemaTables{
 		dbInfo: dbInfo,
 		tables: make(map[string]table.Table),
@@ -492,7 +473,7 @@
 		Charset: mysql.DefaultCharset,
 		Collate: mysql.DefaultCollationName,
 	}
-	infoSchemaDB.SetTables(infoSchemaTables)
+	infoSchemaDB.Deprecated.Tables = infoSchemaTables
 	RegisterVirtualTable(infoSchemaDB, createInfoSchemaTable)
 	util.GetSequenceByName = func(is context.MetaOnlyInfoSchema, schema, sequence model.CIStr) (util.SequenceTable, error) {
 		return GetSequenceByName(is.(InfoSchema), schema, sequence)
