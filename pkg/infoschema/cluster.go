// Copyright 2019 PingCAP, Inc.
//
// Licensed under the Apache License, Version 2.0 (the "License");
// you may not use this file except in compliance with the License.
// You may obtain a copy of the License at
//
//     http://www.apache.org/licenses/LICENSE-2.0
//
// Unless required by applicable law or agreed to in writing, software
// distributed under the License is distributed on an "AS IS" BASIS,
// WITHOUT WARRANTIES OR CONDITIONS OF ANY KIND, either express or implied.
// See the License for the specific language governing permissions and
// limitations under the License.

package infoschema

import (
	"net"
	"strconv"
	"strings"

	"github.com/pingcap/tidb/pkg/domain/infosync"
	"github.com/pingcap/tidb/pkg/parser/mysql"
	"github.com/pingcap/tidb/pkg/privilege"
	"github.com/pingcap/tidb/pkg/sessionctx"
	"github.com/pingcap/tidb/pkg/types"
	"github.com/pingcap/tidb/pkg/util"
	"github.com/pingcap/tidb/pkg/util/intest"
	"github.com/pingcap/tidb/pkg/util/sem"
)

// Cluster table indicates that these tables need to get data from other tidb nodes, which may get from all other nodes, or may get from the ddl owner.
// Cluster table list, attention:
// 1. the table name should be upper case.
// 2. For tables that need to get data from all other TiDB nodes, clusterTableName should equal to "CLUSTER_" + memTableTableName.
const (
	// ClusterTableSlowLog is the string constant of cluster slow query memory table.
	ClusterTableSlowLog     = "CLUSTER_SLOW_QUERY"
	ClusterTableProcesslist = "CLUSTER_PROCESSLIST"
	// ClusterTableStatementsSummary is the string constant of cluster statement summary table.
	ClusterTableStatementsSummary = "CLUSTER_STATEMENTS_SUMMARY"
	// ClusterTableStatementsSummaryHistory is the string constant of cluster statement summary history table.
	ClusterTableStatementsSummaryHistory = "CLUSTER_STATEMENTS_SUMMARY_HISTORY"
	// ClusterTableStatementsSummaryEvicted is the string constant of cluster statement summary evict table.
	ClusterTableStatementsSummaryEvicted = "CLUSTER_STATEMENTS_SUMMARY_EVICTED"
	// ClusterTableTiDBStatementsStats is the string constant of the cluster statement stats table.
	ClusterTableTiDBStatementsStats = "CLUSTER_TIDB_STATEMENTS_STATS"
	// ClusterTableTiDBTrx is the string constant of cluster transaction running table.
	ClusterTableTiDBTrx = "CLUSTER_TIDB_TRX"
	// ClusterTableDeadlocks is the string constant of cluster dead lock table.
	ClusterTableDeadlocks = "CLUSTER_DEADLOCKS"
	// ClusterTableDeadlocks is the string constant of cluster transaction summary table.
	ClusterTableTrxSummary = "CLUSTER_TRX_SUMMARY"
	// ClusterTableMemoryUsage is the memory usage status of tidb cluster.
	ClusterTableMemoryUsage = "CLUSTER_MEMORY_USAGE"
	// ClusterTableMemoryUsageOpsHistory is the memory control operators history of tidb cluster.
	ClusterTableMemoryUsageOpsHistory = "CLUSTER_MEMORY_USAGE_OPS_HISTORY"
	// ClusterTableTiDBIndexUsage is a table to show the usage stats of indexes across the whole cluster.
	ClusterTableTiDBIndexUsage = "CLUSTER_TIDB_INDEX_USAGE"
<<<<<<< HEAD

	// TableKeyspaceMeta is the table to show the keyspace meta.
	TableKeyspaceMeta = "KEYSPACE_META"
=======
	// ClusterTableTiDBPlanCache is the plan cache status of tidb cluster.
	ClusterTableTiDBPlanCache = "CLUSTER_TIDB_PLAN_CACHE"
>>>>>>> ced1490d
)

// memTableToAllTiDBClusterTables means add memory table to cluster table that will send cop request to all TiDB nodes.
var memTableToAllTiDBClusterTables = map[string]string{
	TableSlowQuery:                ClusterTableSlowLog,
	TableProcesslist:              ClusterTableProcesslist,
	TableStatementsSummary:        ClusterTableStatementsSummary,
	TableStatementsSummaryHistory: ClusterTableStatementsSummaryHistory,
	TableStatementsSummaryEvicted: ClusterTableStatementsSummaryEvicted,
	TableTiDBStatementsStats:      ClusterTableTiDBStatementsStats,
	TableTiDBTrx:                  ClusterTableTiDBTrx,
	TableDeadlocks:                ClusterTableDeadlocks,
	TableTrxSummary:               ClusterTableTrxSummary,
	TableMemoryUsage:              ClusterTableMemoryUsage,
	TableMemoryUsageOpsHistory:    ClusterTableMemoryUsageOpsHistory,
	TableTiDBIndexUsage:           ClusterTableTiDBIndexUsage,
	TableTiDBPlanCache:            ClusterTableTiDBPlanCache,
}

var memTableToAllTiDBClusterTablesWithLowerCase = make(map[string]string)

// memTableToDDLOwnerClusterTables means add memory table to cluster table that will send cop request to DDL owner node.
var memTableToDDLOwnerClusterTables = map[string]string{
	TableTiFlashReplica: TableTiFlashReplica,
}

var memTableToDDLOwnerClusterTablesWithLowerCase = make(map[string]string)

// ClusterTableCopDestination means the destination that cluster tables will send cop requests to.
type ClusterTableCopDestination int

const (
	// AllTiDB is uese by CLUSTER_* table, means that these tables will send cop request to all TiDB nodes.
	AllTiDB ClusterTableCopDestination = iota
	// DDLOwner is uese by tiflash_replica currently, means that this table will send cop request to DDL owner node.
	DDLOwner
)

// GetClusterTableCopDestination gets cluster table cop request destination.
func GetClusterTableCopDestination(tableName string) ClusterTableCopDestination {
	if _, exist := memTableToDDLOwnerClusterTables[strings.ToUpper(tableName)]; exist {
		return DDLOwner
	}
	return AllTiDB
}

func init() {
	var addrCol = columnInfo{name: util.ClusterTableInstanceColumnName, tp: mysql.TypeVarchar, size: 64}
	for memTableName, clusterMemTableName := range memTableToAllTiDBClusterTables {
		memTableToAllTiDBClusterTablesWithLowerCase[strings.ToLower(memTableName)] = strings.ToLower(clusterMemTableName)
		memTableCols := tableNameToColumns[memTableName]
		if len(memTableCols) == 0 {
			continue
		}
		cols := make([]columnInfo, 0, len(memTableCols)+1)
		cols = append(cols, addrCol)
		cols = append(cols, memTableCols...)
		tableNameToColumns[clusterMemTableName] = cols
	}
	for memTableName, clusterMemTableName := range memTableToDDLOwnerClusterTables {
		memTableToDDLOwnerClusterTablesWithLowerCase[strings.ToLower(memTableName)] = strings.ToLower(clusterMemTableName)
	}
}

// IsClusterTableByName used to check whether the table is a cluster memory table.
// Export for PhysicalTableScan.ExplainID
func IsClusterTableByName(dbName, tableName string) bool {
	intest.AssertFunc(func() bool {
		return dbName == strings.ToLower(dbName)
	})
	switch dbName {
	case util.InformationSchemaName.L, util.PerformanceSchemaName.L:
		intest.AssertFunc(func() bool {
			return tableName == strings.ToLower(tableName)
		})
		for _, name := range memTableToAllTiDBClusterTablesWithLowerCase {
			intest.AssertFunc(func() bool {
				return name == strings.ToLower(name)
			})
			if name == tableName {
				return true
			}
		}
		for _, name := range memTableToDDLOwnerClusterTablesWithLowerCase {
			intest.AssertFunc(func() bool {
				return name == strings.ToLower(name)
			})
			if name == tableName {
				return true
			}
		}
	default:
	}
	return false
}

// AppendHostInfoToRows appends host info to the rows.
func AppendHostInfoToRows(ctx sessionctx.Context, rows [][]types.Datum) ([][]types.Datum, error) {
	addr, err := GetInstanceAddr(ctx)
	if err != nil {
		return nil, err
	}
	for i := range rows {
		row := make([]types.Datum, 0, len(rows[i])+1)
		row = append(row, types.NewStringDatum(addr))
		row = append(row, rows[i]...)
		rows[i] = row
	}
	return rows, nil
}

// GetInstanceAddr gets the instance address.
func GetInstanceAddr(ctx sessionctx.Context) (string, error) {
	serverInfo, err := infosync.GetServerInfo()
	if err != nil {
		return "", err
	}
	addr := net.JoinHostPort(serverInfo.IP, strconv.FormatUint(uint64(serverInfo.StatusPort), 10))
	if sem.IsEnabled() {
		checker := privilege.GetPrivilegeManager(ctx)
		if checker == nil || !checker.RequestDynamicVerification(ctx.GetSessionVars().ActiveRoles, "RESTRICTED_TABLES_ADMIN", false) {
			addr = serverInfo.ID
		}
	}
	return addr, nil
}<|MERGE_RESOLUTION|>--- conflicted
+++ resolved
@@ -57,14 +57,8 @@
 	ClusterTableMemoryUsageOpsHistory = "CLUSTER_MEMORY_USAGE_OPS_HISTORY"
 	// ClusterTableTiDBIndexUsage is a table to show the usage stats of indexes across the whole cluster.
 	ClusterTableTiDBIndexUsage = "CLUSTER_TIDB_INDEX_USAGE"
-<<<<<<< HEAD
-
-	// TableKeyspaceMeta is the table to show the keyspace meta.
-	TableKeyspaceMeta = "KEYSPACE_META"
-=======
 	// ClusterTableTiDBPlanCache is the plan cache status of tidb cluster.
 	ClusterTableTiDBPlanCache = "CLUSTER_TIDB_PLAN_CACHE"
->>>>>>> ced1490d
 )
 
 // memTableToAllTiDBClusterTables means add memory table to cluster table that will send cop request to all TiDB nodes.
