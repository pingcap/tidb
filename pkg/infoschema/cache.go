// Copyright 2021 PingCAP, Inc.
//
// Licensed under the Apache License, Version 2.0 (the "License");
// you may not use this file except in compliance with the License.
// You may obtain a copy of the License at
//
//     http://www.apache.org/licenses/LICENSE-2.0
//
// Unless required by applicable law or agreed to in writing, software
// distributed under the License is distributed on an "AS IS" BASIS,
// WITHOUT WARRANTIES OR CONDITIONS OF ANY KIND, either express or implied.
// See the License for the specific language governing permissions and
// limitations under the License.

package infoschema

import (
	"fmt"
	"math"
	"sort"
	"sync"

	infoschema_metrics "github.com/pingcap/tidb/pkg/infoschema/metrics"
	"github.com/pingcap/tidb/pkg/meta/autoid"
<<<<<<< HEAD
	"github.com/pingcap/tidb/pkg/parser/model"
	"github.com/pingcap/tidb/pkg/table"
=======
>>>>>>> 520038b7
	"github.com/pingcap/tidb/pkg/util/logutil"
	"go.uber.org/zap"
)

// InfoCache handles information schema, including getting and setting.
// The cache behavior, however, is transparent and under automatic management.
// It only promised to cache the infoschema, if it is newer than all the cached.
type InfoCache struct {
	mu sync.RWMutex
	// cache is sorted by both SchemaVersion and timestamp in descending order, assume they have same order
	cache []schemaAndTimestamp

	r    autoid.Requirement
<<<<<<< HEAD
	Data *InfoSchemaData
=======
	Data *Data
>>>>>>> 520038b7
}

type schemaAndTimestamp struct {
	infoschema InfoSchema
	timestamp  int64
}

// NewCache creates a new InfoCache.
func NewCache(r autoid.Requirement, capacity int) *InfoCache {
<<<<<<< HEAD
	infoData := NewInfoSchemaData()
=======
	infoData := NewData()
>>>>>>> 520038b7
	return &InfoCache{
		cache: make([]schemaAndTimestamp, 0, capacity),
		r:     r,
		Data:  infoData,
	}
}

func (h *InfoCache) Close() {
	// h.Data.Close()
}

// ReSize re-size the cache.
func (h *InfoCache) ReSize(capacity int) {
	h.mu.Lock()
	defer h.mu.Unlock()
	if cap(h.cache) == capacity {
		return
	}
	oldCache := h.cache
	h.cache = make([]schemaAndTimestamp, 0, capacity)
	for i, v := range oldCache {
		if i >= capacity {
			break
		}
		h.cache = append(h.cache, v)
	}
}

// Size returns the size of the cache, export for test.
func (h *InfoCache) Size() int {
	h.mu.Lock()
	defer h.mu.Unlock()
	return len(h.cache)
}

// Reset resets the cache.
func (h *InfoCache) Reset(capacity int) {
	h.mu.Lock()
	defer h.mu.Unlock()
	h.cache = make([]schemaAndTimestamp, 0, capacity)
}

type infoschemaProxy struct {
	v2 infoschemaV2
	InfoSchema
}


func (proxy *infoschemaProxy) SchemaTables(schema model.CIStr) (tables []table.Table) {
	tables = proxy.v2.SchemaTables(schema)
	if len(tables) > 0 {
		return tables
	}
	tables = proxy.InfoSchema.SchemaTables(schema)
	if len(tables) > 0 {
		fmt.Println("fuck, inconsistent SchemaTables() ===", schema.L)
	}
	return tables
}

func (proxy *infoschemaProxy) TableByID(id int64) (val table.Table, ok bool) {
	val, ok = proxy.v2.TableByID(id)
	if ok {
		return val, ok
	}
	val, ok = proxy.InfoSchema.TableByID(id)
	if ok {
		fmt.Println("fuck, inconsistent table by id ===", id)
	}
	return val, ok
}

func (proxy *infoschemaProxy) TableByName(schema, table model.CIStr) (t table.Table, err error) {
	t, err = proxy.v2.TableByName(schema, table)
	if err == nil {
		return
	}
	t, err = proxy.InfoSchema.TableByName(schema, table)
	if err == nil {
		fmt.Println("fuck, inconsistent table by name ===", schema, table)
	}
	return t, err
}

// func (proxy *infoschemaProxy) SchemaByTable(tableInfo *model.TableInfo) (*model.DBInfo, bool) {
// 	val, ok := proxy.v2.SchemaByTable(tableInfo)
// 	if ok {
// 		return val, ok
// 	}
// 	val, ok = proxy.InfoSchema.SchemaByTable(tableInfo)
// 	if ok {
// 		fmt.Println("fuck, inconsistent schema by table ===", tableInfo.Name.L, tableInfo.ID)
// 	}
// 	return val, ok
// }

func (proxy *infoschemaProxy) SchemaByName(schema model.CIStr) (val *model.DBInfo, ok bool) {
	val, ok = proxy.v2.SchemaByName(schema)
	if ok {
		return val, ok
	}
	val, ok = proxy.InfoSchema.SchemaByName(schema)
	if ok {
		fmt.Println("fuck, inconsistent schema by name ===", schema)
	}
	return val, ok
}

// GetLatest gets the newest information schema.
func (h *InfoCache) GetLatest() InfoSchema {
	h.mu.RLock()
	defer h.mu.RUnlock()
	infoschema_metrics.GetLatestCounter.Inc()
	if len(h.cache) > 0 {
		infoschema_metrics.HitLatestCounter.Inc()
		// return h.cache[0].infoschema
		return &infoschemaProxy{
			v2: infoschemaV2{
				ts:             math.MaxUint64,
				r:              h.r,
				InfoSchemaData: h.Data,
				schemaVersion: h.cache[0].infoschema.SchemaMetaVersion(),
			},
			InfoSchema: h.cache[0].infoschema,
		}
	}
	return nil
}

// Len returns the size of the cache
func (h *InfoCache) Len() int {
	return len(h.cache)
}

func (h *InfoCache) getSchemaByTimestampNoLock(ts uint64) (InfoSchema, bool) {
	logutil.BgLogger().Debug("SCHEMA CACHE get schema", zap.Uint64("timestamp", ts))
	// search one by one instead of binary search, because the timestamp of a schema could be 0
	// this is ok because the size of h.cache is small (currently set to 16)
	// moreover, the most likely hit element in the array is the first one in steady mode
	// thus it may have better performance than binary search
	for i, is := range h.cache {
		if is.timestamp == 0 || ts < uint64(is.timestamp) {
			// is.timestamp == 0 means the schema ts is unknown, so we can't use it, then just skip it.
			// ts < is.timestamp means the schema is newer than ts, so we can't use it too, just skip it to find the older one.
			continue
		}
		// ts >= is.timestamp must be true after the above condition.
		if i == 0 {
			// the first element is the latest schema, so we can return it directly.
			return is.infoschema, true
		}
		if h.cache[i-1].infoschema.SchemaMetaVersion() == is.infoschema.SchemaMetaVersion()+1 && uint64(h.cache[i-1].timestamp) > ts {
			// This first condition is to make sure the schema version is continuous. If last(cache[i-1]) schema-version is 10,
			// but current(cache[i]) schema-version is not 9, then current schema is not suitable for ts.
			// The second condition is to make sure the cache[i-1].timestamp > ts >= cache[i].timestamp, then the current schema is suitable for ts.
			return is.infoschema, true
		}
		// current schema is not suitable for ts, then break the loop to avoid the unnecessary search.
		break
	}

	logutil.BgLogger().Debug("SCHEMA CACHE no schema found")
	return nil, false
}

// GetByVersion gets the information schema based on schemaVersion. Returns nil if it is not loaded.
func (h *InfoCache) GetByVersion(version int64) InfoSchema {
	h.mu.RLock()
	defer h.mu.RUnlock()
	return h.getByVersionNoLock(version)
}

func (h *InfoCache) getByVersionNoLock(version int64) InfoSchema {
	infoschema_metrics.GetVersionCounter.Inc()
	i := sort.Search(len(h.cache), func(i int) bool {
		return h.cache[i].infoschema.SchemaMetaVersion() <= version
	})

	// `GetByVersion` is allowed to load the latest schema that is less than argument `version`.
	// Consider cache has values [10, 9, _, _, 6, 5, 4, 3, 2, 1], version 8 and 7 is empty because of the diff is empty.
	// If we want to get version 8, we can return version 6 because v7 and v8 do not change anything, they are totally the same,
	// in this case the `i` will not be 0.
	// If i == 0, it means the argument version is `10`, or greater than `10`, if `version` is 10
	// `h.cache[i].SchemaMetaVersion() == version` will be true, so we can return the latest schema, return nil if not.
	// The following code is equivalent to:
	// ```
	//		if h.GetLatest().SchemaMetaVersion() < version {
	//			return nil
	//		}
	//
	//		if i < len(h.cache) {
	//			hitVersionCounter.Inc()
	//			return h.cache[i]
	//		}
	// ```

	if i < len(h.cache) && (i != 0 || h.cache[i].infoschema.SchemaMetaVersion() == version) {
		infoschema_metrics.HitVersionCounter.Inc()
		return h.cache[i].infoschema
	}
	return nil
}

// GetBySnapshotTS gets the information schema based on snapshotTS.
// It searches the schema cache and find the schema with max schema ts that equals or smaller than given snapshot ts
// Where the schema ts is the commitTs of the txn creates the schema diff
func (h *InfoCache) GetBySnapshotTS(snapshotTS uint64) InfoSchema {
	h.mu.RLock()
	defer h.mu.RUnlock()

	infoschema_metrics.GetTSCounter.Inc()
	if schema, ok := h.getSchemaByTimestampNoLock(snapshotTS); ok {
		infoschema_metrics.HitTSCounter.Inc()
		return schema
	}
	return nil
}

// Insert will **TRY** to insert the infoschema into the cache.
// It only promised to cache the newest infoschema.
// It returns 'true' if it is cached, 'false' otherwise.
// schemaTs is the commitTs of the txn creates the schema diff, which indicates since when the schema version is taking effect
func (h *InfoCache) Insert(is InfoSchema, schemaTS uint64) bool {
	logutil.BgLogger().Debug("INSERT SCHEMA", zap.Uint64("schema ts", schemaTS), zap.Int64("schema version", is.SchemaMetaVersion()))
	h.mu.Lock()
	defer h.mu.Unlock()

	version := is.SchemaMetaVersion()

	// assume this is the timestamp order as well
	i := sort.Search(len(h.cache), func(i int) bool {
		return h.cache[i].infoschema.SchemaMetaVersion() <= version
	})

	// cached entry
	if i < len(h.cache) && h.cache[i].infoschema.SchemaMetaVersion() == version {
		// update timestamp if it is not 0 and cached one is 0
		if schemaTS > 0 && h.cache[i].timestamp == 0 {
			h.cache[i].timestamp = int64(schemaTS)
		}
		return true
	}

	if len(h.cache) < cap(h.cache) {
		// has free space, grown the slice
		h.cache = h.cache[:len(h.cache)+1]
		copy(h.cache[i+1:], h.cache[i:])
		h.cache[i] = schemaAndTimestamp{
			infoschema: is,
			timestamp:  int64(schemaTS),
		}
	} else if i < len(h.cache) {
		// drop older schema
		copy(h.cache[i+1:], h.cache[i:])
		h.cache[i] = schemaAndTimestamp{
			infoschema: is,
			timestamp:  int64(schemaTS),
		}
	} else {
		// older than all cached schemas, refuse to cache it
		return false
	}

	return true
}<|MERGE_RESOLUTION|>--- conflicted
+++ resolved
@@ -15,18 +15,11 @@
 package infoschema
 
 import (
-	"fmt"
-	"math"
 	"sort"
 	"sync"
 
 	infoschema_metrics "github.com/pingcap/tidb/pkg/infoschema/metrics"
 	"github.com/pingcap/tidb/pkg/meta/autoid"
-<<<<<<< HEAD
-	"github.com/pingcap/tidb/pkg/parser/model"
-	"github.com/pingcap/tidb/pkg/table"
-=======
->>>>>>> 520038b7
 	"github.com/pingcap/tidb/pkg/util/logutil"
 	"go.uber.org/zap"
 )
@@ -40,11 +33,7 @@
 	cache []schemaAndTimestamp
 
 	r    autoid.Requirement
-<<<<<<< HEAD
-	Data *InfoSchemaData
-=======
 	Data *Data
->>>>>>> 520038b7
 }
 
 type schemaAndTimestamp struct {
@@ -54,11 +43,7 @@
 
 // NewCache creates a new InfoCache.
 func NewCache(r autoid.Requirement, capacity int) *InfoCache {
-<<<<<<< HEAD
-	infoData := NewInfoSchemaData()
-=======
 	infoData := NewData()
->>>>>>> 520038b7
 	return &InfoCache{
 		cache: make([]schemaAndTimestamp, 0, capacity),
 		r:     r,
@@ -101,47 +86,47 @@
 	h.cache = make([]schemaAndTimestamp, 0, capacity)
 }
 
-type infoschemaProxy struct {
-	v2 infoschemaV2
-	InfoSchema
-}
-
-
-func (proxy *infoschemaProxy) SchemaTables(schema model.CIStr) (tables []table.Table) {
-	tables = proxy.v2.SchemaTables(schema)
-	if len(tables) > 0 {
-		return tables
-	}
-	tables = proxy.InfoSchema.SchemaTables(schema)
-	if len(tables) > 0 {
-		fmt.Println("fuck, inconsistent SchemaTables() ===", schema.L)
-	}
-	return tables
-}
-
-func (proxy *infoschemaProxy) TableByID(id int64) (val table.Table, ok bool) {
-	val, ok = proxy.v2.TableByID(id)
-	if ok {
-		return val, ok
-	}
-	val, ok = proxy.InfoSchema.TableByID(id)
-	if ok {
-		fmt.Println("fuck, inconsistent table by id ===", id)
-	}
-	return val, ok
-}
-
-func (proxy *infoschemaProxy) TableByName(schema, table model.CIStr) (t table.Table, err error) {
-	t, err = proxy.v2.TableByName(schema, table)
-	if err == nil {
-		return
-	}
-	t, err = proxy.InfoSchema.TableByName(schema, table)
-	if err == nil {
-		fmt.Println("fuck, inconsistent table by name ===", schema, table)
-	}
-	return t, err
-}
+// type infoschemaProxy struct {
+// 	v2 infoschemaV2
+// 	InfoSchema
+// }
+
+
+// func (proxy *infoschemaProxy) SchemaTables(schema model.CIStr) (tables []table.Table) {
+// 	tables = proxy.v2.SchemaTables(schema)
+// 	if len(tables) > 0 {
+// 		return tables
+// 	}
+// 	tables = proxy.InfoSchema.SchemaTables(schema)
+// 	if len(tables) > 0 {
+// 		fmt.Println("fuck, inconsistent SchemaTables() ===", schema.L)
+// 	}
+// 	return tables
+// }
+
+// func (proxy *infoschemaProxy) TableByID(id int64) (val table.Table, ok bool) {
+// 	val, ok = proxy.v2.TableByID(id)
+// 	if ok {
+// 		return val, ok
+// 	}
+// 	val, ok = proxy.InfoSchema.TableByID(id)
+// 	if ok {
+// 		fmt.Println("fuck, inconsistent table by id ===", id)
+// 	}
+// 	return val, ok
+// }
+
+// func (proxy *infoschemaProxy) TableByName(schema, table model.CIStr) (t table.Table, err error) {
+// 	t, err = proxy.v2.TableByName(schema, table)
+// 	if err == nil {
+// 		return
+// 	}
+// 	t, err = proxy.InfoSchema.TableByName(schema, table)
+// 	if err == nil {
+// 		fmt.Println("fuck, inconsistent table by name ===", schema, table)
+// 	}
+// 	return t, err
+// }
 
 // func (proxy *infoschemaProxy) SchemaByTable(tableInfo *model.TableInfo) (*model.DBInfo, bool) {
 // 	val, ok := proxy.v2.SchemaByTable(tableInfo)
@@ -155,17 +140,17 @@
 // 	return val, ok
 // }
 
-func (proxy *infoschemaProxy) SchemaByName(schema model.CIStr) (val *model.DBInfo, ok bool) {
-	val, ok = proxy.v2.SchemaByName(schema)
-	if ok {
-		return val, ok
-	}
-	val, ok = proxy.InfoSchema.SchemaByName(schema)
-	if ok {
-		fmt.Println("fuck, inconsistent schema by name ===", schema)
-	}
-	return val, ok
-}
+// func (proxy *infoschemaProxy) SchemaByName(schema model.CIStr) (val *model.DBInfo, ok bool) {
+// 	val, ok = proxy.v2.SchemaByName(schema)
+// 	if ok {
+// 		return val, ok
+// 	}
+// 	val, ok = proxy.InfoSchema.SchemaByName(schema)
+// 	if ok {
+// 		fmt.Println("fuck, inconsistent schema by name ===", schema)
+// 	}
+// 	return val, ok
+// }
 
 // GetLatest gets the newest information schema.
 func (h *InfoCache) GetLatest() InfoSchema {
@@ -174,16 +159,16 @@
 	infoschema_metrics.GetLatestCounter.Inc()
 	if len(h.cache) > 0 {
 		infoschema_metrics.HitLatestCounter.Inc()
-		// return h.cache[0].infoschema
-		return &infoschemaProxy{
-			v2: infoschemaV2{
-				ts:             math.MaxUint64,
-				r:              h.r,
-				InfoSchemaData: h.Data,
-				schemaVersion: h.cache[0].infoschema.SchemaMetaVersion(),
-			},
-			InfoSchema: h.cache[0].infoschema,
-		}
+		return h.cache[0].infoschema
+		// return &infoschemaProxy{
+		// 	v2: infoschemaV2{
+		// 		ts:             math.MaxUint64,
+		// 		r:              h.r,
+		// 		InfoSchemaData: h.Data,
+		// 		schemaVersion: h.cache[0].infoschema.SchemaMetaVersion(),
+		// 	},
+		// 	InfoSchema: h.cache[0].infoschema,
+		// }
 	}
 	return nil
 }
