--- conflicted
+++ resolved
@@ -927,11 +927,8 @@
 	t      *testing.T
 	re     autoid.Requirement
 	ctx    context.Context
-<<<<<<< HEAD
 	data   *infoschema.Data
-=======
 	is     infoschema.InfoSchema
->>>>>>> 61d6e5fc
 }
 
 func (tc *infoschemaTestContext) createSchema() {
@@ -962,29 +959,11 @@
 	// create schema
 	tc.createSchema()
 
-<<<<<<< HEAD
-	// apply diff
-	builder, err := infoschema.NewBuilder(tc.re, nil, tc.data).InitWithDBInfos(nil, nil, nil, 1)
-	require.NoError(tc.t, err)
-	txn, err := tc.re.Store().Begin()
-	require.NoError(tc.t, err)
-	_, err = builder.ApplyDiff(meta.NewMeta(txn),
-		&model.SchemaDiff{Type: model.ActionCreateSchema, SchemaID: tc.dbInfo.ID})
-	require.NoError(tc.t, err)
-	is := builder.Build()
-
-	// check infoschema
-	dbInfo, ok := is.SchemaByID(tc.dbInfo.ID)
-	require.True(tc.t, ok)
-	require.Equal(tc.t, dbInfo.Name, tc.dbInfo.Name)
-	return is
-=======
 	tc.applyDiffAddCheck(&model.SchemaDiff{Type: model.ActionCreateSchema, SchemaID: tc.dbInfo.ID}, func(tc *infoschemaTestContext) {
 		dbInfo, ok := tc.is.SchemaByID(tc.dbInfo.ID)
 		require.True(tc.t, ok)
 		require.Equal(tc.t, dbInfo.Name, tc.dbInfo.Name)
 	})
->>>>>>> 61d6e5fc
 }
 
 func (tc *infoschemaTestContext) dropSchema() {
@@ -998,35 +977,14 @@
 
 func (tc *infoschemaTestContext) runDropSchema() {
 	// create schema
-<<<<<<< HEAD
-	oldIs := tc.runCreateSchema()
+	tc.runCreateSchema()
 	// drop schema
 	tc.dropSchema()
 
-	// apply diff
-	builder, err := infoschema.NewBuilder(tc.re, nil, tc.data).InitWithOldInfoSchema(oldIs)
-	require.NoError(tc.t, err)
-	txn, err := tc.re.Store().Begin()
-	require.NoError(tc.t, err)
-	_, err = builder.ApplyDiff(meta.NewMeta(txn),
-		&model.SchemaDiff{Type: model.ActionDropSchema, SchemaID: tc.dbInfo.ID, Version: 100})
-	require.NoError(tc.t, err)
-	is := builder.Build()
-
-	// check infoschema
-	_, ok := is.SchemaByID(tc.dbInfo.ID)
-	require.False(tc.t, ok)
-	return is
-=======
-	tc.runCreateSchema()
-
-	// drop schema
-	tc.dropSchema()
 	tc.applyDiffAddCheck(&model.SchemaDiff{Type: model.ActionDropSchema, SchemaID: tc.dbInfo.ID}, func(tc *infoschemaTestContext) {
 		_, ok := tc.is.SchemaByID(tc.dbInfo.ID)
 		require.False(tc.t, ok)
 	})
->>>>>>> 61d6e5fc
 }
 
 func (tc *infoschemaTestContext) createTable(tblName string) int64 {
@@ -1066,11 +1024,6 @@
 	}
 	// create table
 	tblID := tc.createTable(tblName)
-<<<<<<< HEAD
-	builder, err := infoschema.NewBuilder(tc.re, nil, tc.data).InitWithDBInfos([]*model.DBInfo{tc.dbInfo}, nil, nil, 1)
-	require.NoError(tc.t, err)
-=======
->>>>>>> 61d6e5fc
 
 	tc.applyDiffAddCheck(&model.SchemaDiff{Type: model.ActionCreateTable, SchemaID: tc.dbInfo.ID, TableID: tblID}, func(tc *infoschemaTestContext) {
 		tbl, ok := tc.is.TableByID(tblID)
@@ -1095,9 +1048,6 @@
 
 	// dropTable
 	tc.dropTable(tblName, tblID)
-<<<<<<< HEAD
-	builder, err := infoschema.NewBuilder(tc.re, nil, tc.data).InitWithOldInfoSchema(is)
-=======
 	tc.applyDiffAddCheck(&model.SchemaDiff{Type: model.ActionDropTable, SchemaID: tc.dbInfo.ID, TableID: tblID}, func(tc *infoschemaTestContext) {
 		tbl, ok := tc.is.TableByID(tblID)
 		require.False(tc.t, ok)
@@ -1131,7 +1081,6 @@
 func (tc *infoschemaTestContext) addColumn(tblInfo *model.TableInfo) {
 	colName := model.NewCIStr("b")
 	colID, err := genGlobalID(tc.re.Store())
->>>>>>> 61d6e5fc
 	require.NoError(tc.t, err)
 	colInfo := &model.ColumnInfo{
 		ID:        colID,
@@ -1218,23 +1167,10 @@
 		tc.clear()
 		tc.runDropTable("test")
 		tc.clear()
-	}
-<<<<<<< HEAD
+
+		tc.runCreateTable("test")
+		tc.runModifyTable("test", model.ActionAddColumn)
+		tc.runModifyTable("test", model.ActionModifyColumn)
+	}
 	// TODO(ywqzzy): check all actions.
-=======
-
-	tc.runCreateSchema()
-	tc.clear()
-	tc.runDropSchema()
-	tc.clear()
-	tc.runCreateTable("test")
-	tc.clear()
-	tc.runDropTable("test")
-	tc.clear()
-
-	tc.runCreateTable("test")
-	tc.runModifyTable("test", model.ActionAddColumn)
-	tc.runModifyTable("test", model.ActionModifyColumn)
-	// TODO check all actions..
->>>>>>> 61d6e5fc
 }