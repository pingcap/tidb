// Copyright 2015 PingCAP, Inc.
//
// Licensed under the Apache License, Version 2.0 (the "License");
// you may not use this file except in compliance with the License.
// You may obtain a copy of the License at
//
//     http://www.apache.org/licenses/LICENSE-2.0
//
// Unless required by applicable law or agreed to in writing, software
// distributed under the License is distributed on an "AS IS" BASIS,
// WITHOUT WARRANTIES OR CONDITIONS OF ANY KIND, either express or implied.
// See the License for the specific language governing permissions and
// limitations under the License.

package infoschema_test

import (
	"context"
	"encoding/json"
	"strings"
	"testing"

	"github.com/pingcap/errors"
	"github.com/pingcap/tidb/pkg/ddl/placement"
	"github.com/pingcap/tidb/pkg/domain"
	"github.com/pingcap/tidb/pkg/infoschema"
	"github.com/pingcap/tidb/pkg/kv"
	"github.com/pingcap/tidb/pkg/meta"
	"github.com/pingcap/tidb/pkg/meta/autoid"
	"github.com/pingcap/tidb/pkg/parser/model"
	"github.com/pingcap/tidb/pkg/parser/mysql"
	"github.com/pingcap/tidb/pkg/sessionctx/variable"
	"github.com/pingcap/tidb/pkg/store/mockstore"
	"github.com/pingcap/tidb/pkg/table"
	"github.com/pingcap/tidb/pkg/testkit"
	"github.com/pingcap/tidb/pkg/testkit/testutil"
	"github.com/pingcap/tidb/pkg/types"
	"github.com/pingcap/tidb/pkg/util"
	"github.com/stretchr/testify/require"
)

type mockAutoIDRequirement struct {
	store  kv.Storage
	client *autoid.ClientDiscover
}

func (mr *mockAutoIDRequirement) Store() kv.Storage {
	return mr.store
}

func (mr *mockAutoIDRequirement) AutoIDClient() *autoid.ClientDiscover {
	return mr.client
}

func createAutoIDRequirement(t testing.TB, opts ...mockstore.MockTiKVStoreOption) autoid.Requirement {
	store, err := mockstore.NewMockStore(opts...)
	require.NoError(t, err)
	return &mockAutoIDRequirement{
		store:  store,
		client: nil,
	}
}

func TestBasic(t *testing.T) {
	re := createAutoIDRequirement(t)
	defer func() {
		err := re.Store().Close()
		require.NoError(t, err)
	}()

	dbName := model.NewCIStr("Test")
	tbName := model.NewCIStr("T")
	colName := model.NewCIStr("A")
	idxName := model.NewCIStr("idx")
	noexist := model.NewCIStr("noexist")

	colID, err := genGlobalID(re.Store())
	require.NoError(t, err)
	colInfo := &model.ColumnInfo{
		ID:        colID,
		Name:      colName,
		Offset:    0,
		FieldType: *types.NewFieldType(mysql.TypeLonglong),
		State:     model.StatePublic,
	}

	idxInfo := &model.IndexInfo{
		Name:  idxName,
		Table: tbName,
		Columns: []*model.IndexColumn{
			{
				Name:   colName,
				Offset: 0,
				Length: 10,
			},
		},
		Unique:  true,
		Primary: true,
		State:   model.StatePublic,
	}

	tbID, err := genGlobalID(re.Store())
	require.NoError(t, err)
	tblInfo := &model.TableInfo{
		ID:      tbID,
		Name:    tbName,
		Columns: []*model.ColumnInfo{colInfo},
		Indices: []*model.IndexInfo{idxInfo},
		State:   model.StatePublic,
	}

	dbID, err := genGlobalID(re.Store())
	require.NoError(t, err)
	dbInfo := &model.DBInfo{
		ID:     dbID,
		Name:   dbName,
		Tables: []*model.TableInfo{tblInfo},
		State:  model.StatePublic,
	}
	tblInfo.DBID = dbInfo.ID

	dbInfos := []*model.DBInfo{dbInfo}
	ctx := kv.WithInternalSourceType(context.Background(), kv.InternalTxnDDL)
	err = kv.RunInNewTxn(ctx, re.Store(), true, func(ctx context.Context, txn kv.Transaction) error {
		err := meta.NewMeta(txn).CreateDatabase(dbInfo)
		require.NoError(t, err)
		return errors.Trace(err)
	})
	require.NoError(t, err)

	builder, err := infoschema.NewBuilder(re, nil, nil).InitWithDBInfos(dbInfos, nil, nil, 1)
	require.NoError(t, err)

	txn, err := re.Store().Begin()
	require.NoError(t, err)
	checkApplyCreateNonExistsSchemaDoesNotPanic(t, txn, builder)
	checkApplyCreateNonExistsTableDoesNotPanic(t, txn, builder, dbID)
	err = txn.Rollback()
	require.NoError(t, err)

	is := builder.Build()

	schemaNames := infoschema.AllSchemaNames(is)
	require.Len(t, schemaNames, 3)
	require.True(t, testutil.CompareUnorderedStringSlice(schemaNames, []string{util.InformationSchemaName.O, util.MetricSchemaName.O, "Test"}))

	schemas := is.AllSchemas()
	require.Len(t, schemas, 3)

	require.True(t, is.SchemaExists(dbName))
	require.False(t, is.SchemaExists(noexist))

	schema, ok := is.SchemaByID(dbID)
	require.True(t, ok)
	require.NotNil(t, schema)

	schema, ok = is.SchemaByID(tbID)
	require.False(t, ok)
	require.Nil(t, schema)

	schema, ok = is.SchemaByName(dbName)
	require.True(t, ok)
	require.NotNil(t, schema)

	schema, ok = is.SchemaByName(noexist)
	require.False(t, ok)
	require.Nil(t, schema)

	schema, ok = infoschema.SchemaByTable(is, tblInfo)
	require.True(t, ok)
	require.NotNil(t, schema)

	noexistTblInfo := &model.TableInfo{ID: 12345, Name: tblInfo.Name}
	schema, ok = infoschema.SchemaByTable(is, noexistTblInfo)
	require.False(t, ok)
	require.Nil(t, schema)

	require.True(t, is.TableExists(dbName, tbName))
	require.False(t, is.TableExists(dbName, noexist))
	require.False(t, infoschema.TableIsView(is, dbName, tbName))
	require.False(t, infoschema.TableIsSequence(is, dbName, tbName))

	tb, ok := is.TableByID(tbID)
	require.True(t, ok)
	require.NotNil(t, tb)

	tb, ok = is.TableByID(dbID)
	require.False(t, ok)
	require.Nil(t, tb)

	tb, err = is.TableByName(dbName, tbName)
	require.NoError(t, err)
	require.NotNil(t, tb)

	_, err = is.TableByName(dbName, noexist)
	require.Error(t, err)

	tbs := is.SchemaTables(dbName)
	require.Len(t, tbs, 1)

	tbs = is.SchemaTables(noexist)
	require.Len(t, tbs, 0)

	// Make sure partitions table exists
	tb, err = is.TableByName(model.NewCIStr("information_schema"), model.NewCIStr("partitions"))
	require.NoError(t, err)
	require.NotNil(t, tb)

	err = kv.RunInNewTxn(ctx, re.Store(), true, func(ctx context.Context, txn kv.Transaction) error {
		err := meta.NewMeta(txn).CreateTableOrView(dbID, dbName.L, tblInfo)
		require.NoError(t, err)
		return errors.Trace(err)
	})
	require.NoError(t, err)
	txn, err = re.Store().Begin()
	require.NoError(t, err)
	_, err = builder.ApplyDiff(meta.NewMeta(txn), &model.SchemaDiff{Type: model.ActionRenameTable, SchemaID: dbID, TableID: tbID, OldSchemaID: dbID})
	require.NoError(t, err)
	err = txn.Rollback()
	require.NoError(t, err)
	is = builder.Build()
	schema, ok = is.SchemaByID(dbID)
	require.True(t, ok)
	require.Equal(t, 1, len(schema.Tables))
}

func TestMockInfoSchema(t *testing.T) {
	tblID := int64(1234)
	tblName := model.NewCIStr("tbl_m")
	tableInfo := &model.TableInfo{
		ID:    tblID,
		Name:  tblName,
		State: model.StatePublic,
	}
	colInfo := &model.ColumnInfo{
		State:     model.StatePublic,
		Offset:    0,
		Name:      model.NewCIStr("h"),
		FieldType: *types.NewFieldType(mysql.TypeLong),
		ID:        1,
	}
	tableInfo.Columns = []*model.ColumnInfo{colInfo}
	is := infoschema.MockInfoSchema([]*model.TableInfo{tableInfo})
	tbl, ok := is.TableByID(tblID)
	require.True(t, ok)
	require.Equal(t, tblName, tbl.Meta().Name)
	require.Equal(t, colInfo, tbl.Cols()[0].ColumnInfo)
}

func checkApplyCreateNonExistsSchemaDoesNotPanic(t *testing.T, txn kv.Transaction, builder *infoschema.Builder) {
	m := meta.NewMeta(txn)
	_, err := builder.ApplyDiff(m, &model.SchemaDiff{Type: model.ActionCreateSchema, SchemaID: 999})
	require.True(t, infoschema.ErrDatabaseNotExists.Equal(err))
}

func checkApplyCreateNonExistsTableDoesNotPanic(t *testing.T, txn kv.Transaction, builder *infoschema.Builder, dbID int64) {
	m := meta.NewMeta(txn)
	_, err := builder.ApplyDiff(m, &model.SchemaDiff{Type: model.ActionCreateTable, SchemaID: dbID, TableID: 999})
	require.True(t, infoschema.ErrTableNotExists.Equal(err))
}

// TestInfoTables makes sure that all tables of information_schema could be found in infoschema handle.
func TestInfoTables(t *testing.T) {
	re := createAutoIDRequirement(t)

	defer func() {
		err := re.Store().Close()
		require.NoError(t, err)
	}()

	builder, err := infoschema.NewBuilder(re, nil, nil).InitWithDBInfos(nil, nil, nil, 0)
	require.NoError(t, err)
	is := builder.Build()

	infoTables := []string{
		"SCHEMATA",
		"TABLES",
		"COLUMNS",
		"STATISTICS",
		"CHARACTER_SETS",
		"COLLATIONS",
		"FILES",
		"PROFILING",
		"PARTITIONS",
		"KEY_COLUMN_USAGE",
		"REFERENTIAL_CONSTRAINTS",
		"SESSION_VARIABLES",
		"PLUGINS",
		"TABLE_CONSTRAINTS",
		"TRIGGERS",
		"USER_PRIVILEGES",
		"ENGINES",
		"VIEWS",
		"ROUTINES",
		"SCHEMA_PRIVILEGES",
		"COLUMN_PRIVILEGES",
		"TABLE_PRIVILEGES",
		"PARAMETERS",
		"EVENTS",
		"GLOBAL_STATUS",
		"GLOBAL_VARIABLES",
		"SESSION_STATUS",
		"OPTIMIZER_TRACE",
		"TABLESPACES",
		"COLLATION_CHARACTER_SET_APPLICABILITY",
		"PROCESSLIST",
		"TIDB_TRX",
		"DEADLOCKS",
		"PLACEMENT_POLICIES",
		"TRX_SUMMARY",
		"RESOURCE_GROUPS",
	}
	for _, tbl := range infoTables {
		tb, err1 := is.TableByName(util.InformationSchemaName, model.NewCIStr(tbl))
		require.Nil(t, err1)
		require.NotNil(t, tb)
	}
}

func genGlobalID(store kv.Storage) (int64, error) {
	var globalID int64
	ctx := kv.WithInternalSourceType(context.Background(), kv.InternalTxnDDL)
	err := kv.RunInNewTxn(ctx, store, true, func(ctx context.Context, txn kv.Transaction) error {
		var err error
		globalID, err = meta.NewMeta(txn).GenGlobalID()
		return errors.Trace(err)
	})
	return globalID + 100, errors.Trace(err)
}

func TestBuildSchemaWithGlobalTemporaryTable(t *testing.T) {
	re := createAutoIDRequirement(t)
	defer func() {
		err := re.Store().Close()
		require.NoError(t, err)
	}()

	dbInfo := &model.DBInfo{
		ID:     1,
		Name:   model.NewCIStr("test"),
		Tables: []*model.TableInfo{},
		State:  model.StatePublic,
	}
	dbInfos := []*model.DBInfo{dbInfo}
	builder, err := infoschema.NewBuilder(re, nil, nil).InitWithDBInfos(dbInfos, nil, nil, 1)
	require.NoError(t, err)
	is := builder.Build()
	require.False(t, is.HasTemporaryTable())
	db, ok := is.SchemaByName(model.NewCIStr("test"))
	require.True(t, ok)
	ctx := kv.WithInternalSourceType(context.Background(), kv.InternalTxnDDL)
	err = kv.RunInNewTxn(ctx, re.Store(), true, func(ctx context.Context, txn kv.Transaction) error {
		err := meta.NewMeta(txn).CreateDatabase(dbInfo)
		require.NoError(t, err)
		return errors.Trace(err)
	})
	require.NoError(t, err)

	doChange := func(changes ...func(m *meta.Meta, builder *infoschema.Builder)) infoschema.InfoSchema {
		ctx := kv.WithInternalSourceType(context.Background(), kv.InternalTxnDDL)
		curIs := is
		err := kv.RunInNewTxn(ctx, re.Store(), true, func(ctx context.Context, txn kv.Transaction) error {
			m := meta.NewMeta(txn)
			for _, change := range changes {
				builder, err := infoschema.NewBuilder(re, nil, nil).InitWithOldInfoSchema(curIs)
				require.NoError(t, err)
				change(m, builder)
				curIs = builder.Build()
			}
			return nil
		})
		require.NoError(t, err)
		return curIs
	}

	createGlobalTemporaryTableChange := func(tblID int64) func(m *meta.Meta, builder *infoschema.Builder) {
		return func(m *meta.Meta, builder *infoschema.Builder) {
			err := m.CreateTableOrView(db.ID, db.Name.L, &model.TableInfo{
				ID:            tblID,
				TempTableType: model.TempTableGlobal,
				State:         model.StatePublic,
			})
			require.NoError(t, err)
			_, err = builder.ApplyDiff(m, &model.SchemaDiff{Type: model.ActionCreateTable, SchemaID: db.ID, TableID: tblID})
			require.NoError(t, err)
		}
	}

	createNormalTableChange := func(tblID int64) func(m *meta.Meta, builder *infoschema.Builder) {
		return func(m *meta.Meta, builder *infoschema.Builder) {
			err := m.CreateTableOrView(db.ID, db.Name.L, &model.TableInfo{
				ID:    tblID,
				State: model.StatePublic,
			})
			require.NoError(t, err)
			_, err = builder.ApplyDiff(m, &model.SchemaDiff{Type: model.ActionCreateTable, SchemaID: db.ID, TableID: tblID})
			require.NoError(t, err)
		}
	}

	dropTableChange := func(tblID int64) func(m *meta.Meta, builder *infoschema.Builder) {
		return func(m *meta.Meta, builder *infoschema.Builder) {
			err := m.DropTableOrView(db.ID, db.Name.L, tblID, "")
			require.NoError(t, err)
			_, err = builder.ApplyDiff(m, &model.SchemaDiff{Type: model.ActionDropTable, SchemaID: db.ID, TableID: tblID})
			require.NoError(t, err)
		}
	}

	truncateGlobalTemporaryTableChange := func(tblID, newTblID int64) func(m *meta.Meta, builder *infoschema.Builder) {
		return func(m *meta.Meta, builder *infoschema.Builder) {
			err := m.DropTableOrView(db.ID, db.Name.L, tblID, "")
			require.NoError(t, err)

			err = m.CreateTableOrView(db.ID, db.Name.L, &model.TableInfo{
				ID:            newTblID,
				TempTableType: model.TempTableGlobal,
				State:         model.StatePublic,
			})
			require.NoError(t, err)
			_, err = builder.ApplyDiff(m, &model.SchemaDiff{Type: model.ActionTruncateTable, SchemaID: db.ID, OldTableID: tblID, TableID: newTblID})
			require.NoError(t, err)
		}
	}

	alterTableChange := func(tblID int64) func(m *meta.Meta, builder *infoschema.Builder) {
		return func(m *meta.Meta, builder *infoschema.Builder) {
			_, err := builder.ApplyDiff(m, &model.SchemaDiff{Type: model.ActionAddColumn, SchemaID: db.ID, TableID: tblID})
			require.NoError(t, err)
		}
	}

	// create table
	tbID, err := genGlobalID(re.Store())
	require.NoError(t, err)
	newIS := doChange(
		createGlobalTemporaryTableChange(tbID),
	)
	require.True(t, newIS.HasTemporaryTable())

	// full load
	newDB, ok := newIS.SchemaByName(model.NewCIStr("test"))
	require.True(t, ok)
	builder, err = infoschema.NewBuilder(re, nil, nil).InitWithDBInfos([]*model.DBInfo{newDB}, newIS.AllPlacementPolicies(), newIS.AllResourceGroups(), newIS.SchemaMetaVersion())
	require.NoError(t, err)
	require.True(t, builder.Build().HasTemporaryTable())

	// create and then drop
	tbID, err = genGlobalID(re.Store())
	require.NoError(t, err)
	require.False(t, doChange(
		createGlobalTemporaryTableChange(tbID),
		dropTableChange(tbID),
	).HasTemporaryTable())

	// create and then alter
	tbID, err = genGlobalID(re.Store())
	require.NoError(t, err)
	require.True(t, doChange(
		createGlobalTemporaryTableChange(tbID),
		alterTableChange(tbID),
	).HasTemporaryTable())

	// create and truncate
	tbID, err = genGlobalID(re.Store())
	require.NoError(t, err)
	newTbID, err := genGlobalID(re.Store())
	require.NoError(t, err)
	require.True(t, doChange(
		createGlobalTemporaryTableChange(tbID),
		truncateGlobalTemporaryTableChange(tbID, newTbID),
	).HasTemporaryTable())

	// create two and drop one
	tbID, err = genGlobalID(re.Store())
	require.NoError(t, err)
	tbID2, err := genGlobalID(re.Store())
	require.NoError(t, err)
	require.True(t, doChange(
		createGlobalTemporaryTableChange(tbID),
		createGlobalTemporaryTableChange(tbID2),
		dropTableChange(tbID),
	).HasTemporaryTable())

	// create temporary and then create normal
	tbID, err = genGlobalID(re.Store())
	require.NoError(t, err)
	tbID2, err = genGlobalID(re.Store())
	require.NoError(t, err)
	require.True(t, doChange(
		createGlobalTemporaryTableChange(tbID),
		createNormalTableChange(tbID2),
	).HasTemporaryTable())
}

func TestBuildBundle(t *testing.T) {
	store, dom := testkit.CreateMockStoreAndDomain(t)

	tk := testkit.NewTestKit(t, store)
	tk.MustExec("use test")
	tk.MustExec("drop table if exists t1, t2")
	tk.MustExec("drop placement policy if exists p1")
	tk.MustExec("drop placement policy if exists p2")
	tk.MustExec("create placement policy p1 followers=1")
	tk.MustExec("create placement policy p2 followers=2")
	tk.MustExec(`create table t1(a int primary key) placement policy p1 partition by range(a) (
		partition p1 values less than (10) placement policy p2,
		partition p2 values less than (20)
	)`)
	tk.MustExec("create table t2(a int)")
	defer func() {
		tk.MustExec("drop table if exists t1, t2")
		tk.MustExec("drop placement policy if exists p1")
		tk.MustExec("drop placement policy if exists p2")
	}()

	is := domain.GetDomain(tk.Session()).InfoSchema()
	db, ok := is.SchemaByName(model.NewCIStr("test"))
	require.True(t, ok)

	tbl1, err := is.TableByName(model.NewCIStr("test"), model.NewCIStr("t1"))
	require.NoError(t, err)

	tbl2, err := is.TableByName(model.NewCIStr("test"), model.NewCIStr("t2"))
	require.NoError(t, err)

	var p1 model.PartitionDefinition
	for _, par := range tbl1.Meta().Partition.Definitions {
		if par.Name.L == "p1" {
			p1 = par
			break
		}
	}
	require.NotNil(t, p1)

	var tb1Bundle, p1Bundle *placement.Bundle

	ctx := kv.WithInternalSourceType(context.Background(), kv.InternalTxnDDL)
	require.NoError(t, kv.RunInNewTxn(ctx, store, false, func(ctx context.Context, txn kv.Transaction) (err error) {
		m := meta.NewMeta(txn)
		tb1Bundle, err = placement.NewTableBundle(m, tbl1.Meta())
		require.NoError(t, err)
		require.NotNil(t, tb1Bundle)

		p1Bundle, err = placement.NewPartitionBundle(m, p1)
		require.NoError(t, err)
		require.NotNil(t, p1Bundle)
		return
	}))

	assertBundle := func(checkIS infoschema.InfoSchema, id int64, expected *placement.Bundle) {
		actual, ok := checkIS.PlacementBundleByPhysicalTableID(id)
		if expected == nil {
			require.False(t, ok)
			return
		}

		expectedJSON, err := json.Marshal(expected)
		require.NoError(t, err)
		actualJSON, err := json.Marshal(actual)
		require.NoError(t, err)
		require.Equal(t, string(expectedJSON), string(actualJSON))
	}

	assertBundle(is, tbl1.Meta().ID, tb1Bundle)
	assertBundle(is, tbl2.Meta().ID, nil)
	assertBundle(is, p1.ID, p1Bundle)

	builder, err := infoschema.NewBuilder(dom, nil, nil).InitWithDBInfos([]*model.DBInfo{db}, is.AllPlacementPolicies(), is.AllResourceGroups(), is.SchemaMetaVersion())
	require.NoError(t, err)
	is2 := builder.Build()
	assertBundle(is2, tbl1.Meta().ID, tb1Bundle)
	assertBundle(is2, tbl2.Meta().ID, nil)
	assertBundle(is2, p1.ID, p1Bundle)
}

func TestLocalTemporaryTables(t *testing.T) {
	re := createAutoIDRequirement(t)
	var err error
	defer func() {
		err := re.Store().Close()
		require.NoError(t, err)
	}()

	createNewSchemaInfo := func(schemaName string) *model.DBInfo {
		schemaID, err := genGlobalID(re.Store())
		require.NoError(t, err)
		return &model.DBInfo{
			ID:    schemaID,
			Name:  model.NewCIStr(schemaName),
			State: model.StatePublic,
		}
	}

	createNewTable := func(schemaID int64, tbName string) table.Table {
		colID, err := genGlobalID(re.Store())
		require.NoError(t, err)

		colInfo := &model.ColumnInfo{
			ID:        colID,
			Name:      model.NewCIStr("col1"),
			Offset:    0,
			FieldType: *types.NewFieldType(mysql.TypeLonglong),
			State:     model.StatePublic,
		}

		tbID, err := genGlobalID(re.Store())
		require.NoError(t, err)

		tblInfo := &model.TableInfo{
			ID:      tbID,
			Name:    model.NewCIStr(tbName),
			Columns: []*model.ColumnInfo{colInfo},
			Indices: []*model.IndexInfo{},
			State:   model.StatePublic,
			DBID:    schemaID,
		}

		allocs := autoid.NewAllocatorsFromTblInfo(re, schemaID, tblInfo)
		tbl, err := table.TableFromMeta(allocs, tblInfo)
		require.NoError(t, err)

		return tbl
	}

	assertTableByName := func(sc *infoschema.SessionTables, schemaName, tableName string, schema *model.DBInfo, tb table.Table) {
		got, ok := sc.TableByName(model.NewCIStr(schemaName), model.NewCIStr(tableName))
		if tb == nil {
			require.Nil(t, schema)
			require.False(t, ok)
			require.Nil(t, got)
		} else {
			require.NotNil(t, schema)
			require.True(t, ok)
			require.Equal(t, tb, got)
		}
	}

	assertTableExists := func(sc *infoschema.SessionTables, schemaName, tableName string, exists bool) {
		got := sc.TableExists(model.NewCIStr(schemaName), model.NewCIStr(tableName))
		require.Equal(t, exists, got)
	}

	assertTableByID := func(sc *infoschema.SessionTables, tbID int64, schema *model.DBInfo, tb table.Table) {
		got, ok := sc.TableByID(tbID)
		if tb == nil {
			require.Nil(t, schema)
			require.False(t, ok)
			require.Nil(t, got)
		} else {
			require.NotNil(t, schema)
			require.True(t, ok)
			require.Equal(t, tb, got)
		}
	}

	assertSchemaByTable := func(sc *infoschema.SessionTables, db *model.DBInfo, tb *model.TableInfo) {
		got, ok := sc.SchemaByID(tb.DBID)
		if db == nil {
			require.Nil(t, got)
			require.False(t, ok)
		} else {
			require.NotNil(t, got)
			require.Equal(t, db.Name.L, got.Name.L)
			require.True(t, ok)
		}
	}

	sc := infoschema.NewSessionTables()
	db1 := createNewSchemaInfo("db1")
	tb11 := createNewTable(db1.ID, "tb1")
	tb12 := createNewTable(db1.ID, "Tb2")
	tb13 := createNewTable(db1.ID, "tb3")

	// db1b has the same name with db1
	db1b := createNewSchemaInfo("db1b")
	tb15 := createNewTable(db1b.ID, "tb5")
	tb16 := createNewTable(db1b.ID, "tb6")
	tb17 := createNewTable(db1b.ID, "tb7")

	db2 := createNewSchemaInfo("db2")
	tb21 := createNewTable(db2.ID, "tb1")
	tb22 := createNewTable(db2.ID, "TB2")
	tb24 := createNewTable(db2.ID, "tb4")

	prepareTables := []struct {
		db *model.DBInfo
		tb table.Table
	}{
		{db1, tb11}, {db1, tb12}, {db1, tb13},
		{db1b, tb15}, {db1b, tb16}, {db1b, tb17},
		{db2, tb21}, {db2, tb22}, {db2, tb24},
	}

	for _, p := range prepareTables {
		err = sc.AddTable(p.db, p.tb)
		require.NoError(t, err)
	}

	// test exist tables
	for _, p := range prepareTables {
		dbName := p.db.Name
		tbName := p.tb.Meta().Name

		assertTableByName(sc, dbName.O, tbName.O, p.db, p.tb)
		assertTableByName(sc, dbName.L, tbName.L, p.db, p.tb)
		assertTableByName(
			sc,
			strings.ToUpper(dbName.L[:1])+dbName.L[1:],
			strings.ToUpper(tbName.L[:1])+tbName.L[1:],
			p.db, p.tb,
		)

		assertTableExists(sc, dbName.O, tbName.O, true)
		assertTableExists(sc, dbName.L, tbName.L, true)
		assertTableExists(
			sc,
			strings.ToUpper(dbName.L[:1])+dbName.L[1:],
			strings.ToUpper(tbName.L[:1])+tbName.L[1:],
			true,
		)

		assertTableByID(sc, p.tb.Meta().ID, p.db, p.tb)
		assertSchemaByTable(sc, p.db, p.tb.Meta())
	}

	// test add dup table
	err = sc.AddTable(db1, tb11)
	require.True(t, infoschema.ErrTableExists.Equal(err))
	err = sc.AddTable(db1b, tb15)
	require.True(t, infoschema.ErrTableExists.Equal(err))
	err = sc.AddTable(db1b, tb11)
	require.True(t, infoschema.ErrTableExists.Equal(err))
	db1c := createNewSchemaInfo("db1")
	err = sc.AddTable(db1c, createNewTable(db1c.ID, "tb1"))
	require.True(t, infoschema.ErrTableExists.Equal(err))
	err = sc.AddTable(db1b, tb11)
	require.True(t, infoschema.ErrTableExists.Equal(err))
	tb11.Meta().DBID = 0 // SchemaByTable will get incorrect result if not reset here.

	// failed add has no effect
	assertTableByName(sc, db1.Name.L, tb11.Meta().Name.L, db1, tb11)

	// delete some tables
	require.True(t, sc.RemoveTable(model.NewCIStr("db1"), model.NewCIStr("tb1")))
	require.True(t, sc.RemoveTable(model.NewCIStr("Db2"), model.NewCIStr("tB2")))
	tb22.Meta().DBID = 0 // SchemaByTable will get incorrect result if not reset here.
	require.False(t, sc.RemoveTable(model.NewCIStr("db1"), model.NewCIStr("tbx")))
	require.False(t, sc.RemoveTable(model.NewCIStr("dbx"), model.NewCIStr("tbx")))

	// test non exist tables by name
	for _, c := range []struct{ dbName, tbName string }{
		{"db1", "tb1"}, {"db1", "tb4"}, {"db1", "tbx"},
		{"db2", "tb2"}, {"db2", "tb3"}, {"db2", "tbx"},
		{"dbx", "tb1"},
	} {
		assertTableByName(sc, c.dbName, c.tbName, nil, nil)
		assertTableExists(sc, c.dbName, c.tbName, false)
	}

	// test non exist tables by id
	nonExistID, err := genGlobalID(re.Store())
	require.NoError(t, err)

	for _, id := range []int64{nonExistID, tb11.Meta().ID, tb22.Meta().ID} {
		assertTableByID(sc, id, nil, nil)
	}

	// test non exist table schemaByTable
	assertSchemaByTable(sc, nil, tb11.Meta())
	assertSchemaByTable(sc, nil, tb22.Meta())

	// test SessionExtendedInfoSchema
	dbTest := createNewSchemaInfo("test")
	tmpTbTestA := createNewTable(dbTest.ID, "tba")
	normalTbTestA := createNewTable(dbTest.ID, "tba")
	normalTbTestB := createNewTable(dbTest.ID, "tbb")
	normalTbTestC := createNewTable(db1.ID, "tbc")

	is := &infoschema.SessionExtendedInfoSchema{
		InfoSchema:           infoschema.MockInfoSchema([]*model.TableInfo{normalTbTestA.Meta(), normalTbTestB.Meta()}),
		LocalTemporaryTables: sc,
	}

	err = sc.AddTable(dbTest, tmpTbTestA)
	require.NoError(t, err)

	// test TableByName
	tbl, err := is.TableByName(dbTest.Name, normalTbTestA.Meta().Name)
	require.NoError(t, err)
	require.Equal(t, tmpTbTestA, tbl)
	tbl, err = is.TableByName(dbTest.Name, normalTbTestB.Meta().Name)
	require.NoError(t, err)
	require.Equal(t, normalTbTestB.Meta(), tbl.Meta())
	tbl, err = is.TableByName(db1.Name, tb11.Meta().Name)
	require.True(t, infoschema.ErrTableNotExists.Equal(err))
	require.Nil(t, tbl)
	tbl, err = is.TableByName(db1.Name, tb12.Meta().Name)
	require.NoError(t, err)
	require.Equal(t, tb12, tbl)

	// test TableByID
	tbl, ok := is.TableByID(normalTbTestA.Meta().ID)
	require.True(t, ok)
	require.Equal(t, normalTbTestA.Meta(), tbl.Meta())
	tbl, ok = is.TableByID(normalTbTestB.Meta().ID)
	require.True(t, ok)
	require.Equal(t, normalTbTestB.Meta(), tbl.Meta())
	tbl, ok = is.TableByID(tmpTbTestA.Meta().ID)
	require.True(t, ok)
	require.Equal(t, tmpTbTestA, tbl)
	tbl, ok = is.TableByID(tb12.Meta().ID)
	require.True(t, ok)
	require.Equal(t, tb12, tbl)

	// test SchemaByTable
	info, ok := is.SchemaByID(normalTbTestA.Meta().DBID)
	require.True(t, ok)
	require.Equal(t, dbTest.Name.L, info.Name.L)
	info, ok = is.SchemaByID(normalTbTestB.Meta().DBID)
	require.True(t, ok)
	require.Equal(t, dbTest.Name.L, info.Name.L)
	info, ok = is.SchemaByID(tmpTbTestA.Meta().DBID)
	require.True(t, ok)
	require.Equal(t, dbTest.Name.L, info.Name.L)
	// SchemaByTable also returns DBInfo when the schema is not in the infoSchema but the table is an existing tmp table.
	info, ok = is.SchemaByID(tb12.Meta().DBID)
	require.True(t, ok)
	require.Equal(t, db1.Name.L, info.Name.L)
	// SchemaByTable returns nil when the schema is not in the infoSchema and the table is an non-existing normal table.
	normalTbTestC.Meta().DBID = 0 // normalTbTestC is not added to any db, reset the DBID to avoid misuse
	info, ok = is.SchemaByID(normalTbTestC.Meta().DBID)
	require.False(t, ok)
	require.Nil(t, info)
	// SchemaByTable returns nil when the schema is not in the infoSchema and the table is an non-existing tmp table.
	info, ok = is.SchemaByID(tb22.Meta().DBID)
	require.False(t, ok)
	require.Nil(t, info)
}

// TestInfoSchemaCreateTableLike tests the table's column ID and index ID for memory database.
func TestInfoSchemaCreateTableLike(t *testing.T) {
	store := testkit.CreateMockStore(t)

	tk := testkit.NewTestKit(t, store)
	tk.MustExec("use test")
	tk.MustExec("create table vi like information_schema.variables_info;")
	tk.MustExec("alter table vi modify min_value varchar(32);")
	tk.MustExec("create table u like metrics_schema.up;")
	tk.MustExec("alter table u modify job int;")
	tk.MustExec("create table so like performance_schema.setup_objects;")
	tk.MustExec("alter table so modify object_name int;")

	tk.MustExec("create table t1 like information_schema.variables_info;")
	tk.MustExec("alter table t1 add column c varchar(32);")
	is := domain.GetDomain(tk.Session()).InfoSchema()
	tbl, err := is.TableByName(model.NewCIStr("test"), model.NewCIStr("t1"))
	require.NoError(t, err)
	tblInfo := tbl.Meta()
	require.Equal(t, tblInfo.Columns[8].Name.O, "c")
	require.Equal(t, tblInfo.Columns[8].ID, int64(9))
	tk.MustExec("alter table t1 add index idx(c);")
	is = domain.GetDomain(tk.Session()).InfoSchema()
	tbl, err = is.TableByName(model.NewCIStr("test"), model.NewCIStr("t1"))
	require.NoError(t, err)
	tblInfo = tbl.Meta()
	require.Equal(t, tblInfo.Indices[0].Name.O, "idx")
	require.Equal(t, tblInfo.Indices[0].ID, int64(1))

	// metrics_schema
	tk.MustExec("create table t2 like metrics_schema.up;")
	tk.MustExec("alter table t2 add column c varchar(32);")
	is = domain.GetDomain(tk.Session()).InfoSchema()
	tbl, err = is.TableByName(model.NewCIStr("test"), model.NewCIStr("t2"))
	require.NoError(t, err)
	tblInfo = tbl.Meta()
	require.Equal(t, tblInfo.Columns[4].Name.O, "c")
	require.Equal(t, tblInfo.Columns[4].ID, int64(5))
	tk.MustExec("alter table t2 add index idx(c);")
	is = domain.GetDomain(tk.Session()).InfoSchema()
	tbl, err = is.TableByName(model.NewCIStr("test"), model.NewCIStr("t2"))
	require.NoError(t, err)
	tblInfo = tbl.Meta()
	require.Equal(t, tblInfo.Indices[0].Name.O, "idx")
	require.Equal(t, tblInfo.Indices[0].ID, int64(1))
}

<<<<<<< HEAD
func TestEnableInfoSchemaV2(t *testing.T) {
	store := testkit.CreateMockStore(t)
	tk := testkit.NewTestKit(t, store)
	// Test the @@tidb_enable_infoschema_v2 variable.
	tk.MustQuery("select @@tidb_schema_cache_size").Check(testkit.Rows("0"))
	tk.MustQuery("select @@global.tidb_schema_cache_size").Check(testkit.Rows("0"))
	require.Equal(t, variable.SchemaCacheSize.Load(), int64(0))

	// Modify it.
	tk.MustExec("set @@global.tidb_schema_cache_size = 1024")
	tk.MustQuery("select @@global.tidb_schema_cache_size").Check(testkit.Rows("1024"))
	tk.MustQuery("select @@tidb_schema_cache_size").Check(testkit.Rows("1024"))
	require.Equal(t, variable.SchemaCacheSize.Load(), int64(1024))

	tk.MustExec("use test")
	tk.MustExec("create table v2 (id int)")

	// Check the InfoSchema used is V2.
	is := domain.GetDomain(tk.Session()).InfoSchema()
	require.True(t, infoschema.IsV2(is))

	// Execute some basic operations under infoschema v2.
	tk.MustQuery("show tables").Check(testkit.Rows("v2"))
	tk.MustExec("drop table v2")
	tk.MustExec("create table v1 (id int)")

	// Change infoschema back to v1 and check again.
	tk.MustExec("set @@global.tidb_schema_cache_size = 0")
	tk.MustQuery("select @@global.tidb_schema_cache_size").Check(testkit.Rows("0"))
	require.Equal(t, variable.SchemaCacheSize.Load(), int64(0))

	tk.MustExec("drop table v1")
	is = domain.GetDomain(tk.Session()).InfoSchema()
	require.False(t, infoschema.IsV2(is))
=======
type infoschemaTestContext struct {
	// only test one db.
	dbInfo *model.DBInfo
	t      *testing.T
	re     autoid.Requirement
	ctx    context.Context
}

func (tc *infoschemaTestContext) createSchema() {
	dbID, err := genGlobalID(tc.re.Store())
	require.NoError(tc.t, err)
	dbInfo := &model.DBInfo{
		ID:     dbID,
		Name:   model.NewCIStr("test"),
		Tables: []*model.TableInfo{},
		State:  model.StatePublic,
	}
	ctx := kv.WithInternalSourceType(context.Background(), kv.InternalTxnDDL)
	err = kv.RunInNewTxn(ctx, tc.re.Store(), true, func(ctx context.Context, txn kv.Transaction) error {
		err := meta.NewMeta(txn).CreateDatabase(dbInfo)
		require.NoError(tc.t, err)
		return errors.Trace(err)
	})
	require.NoError(tc.t, err)
	tc.dbInfo = dbInfo
}

func (tc *infoschemaTestContext) runCreateSchema() infoschema.InfoSchema {
	// create schema
	tc.createSchema()

	// apply diff
	builder, err := infoschema.NewBuilder(tc.re, nil, nil).InitWithDBInfos(nil, nil, nil, 1)
	require.NoError(tc.t, err)
	txn, err := tc.re.Store().Begin()
	require.NoError(tc.t, err)
	_, err = builder.ApplyDiff(meta.NewMeta(txn),
		&model.SchemaDiff{Type: model.ActionCreateSchema, SchemaID: tc.dbInfo.ID})
	require.NoError(tc.t, err)
	is := builder.Build()

	// check infoschema
	dbInfo, ok := is.SchemaByID(tc.dbInfo.ID)
	require.True(tc.t, ok)
	require.Equal(tc.t, dbInfo.Name, tc.dbInfo.Name)
	return is
}

func (tc *infoschemaTestContext) dropSchema() {
	err := kv.RunInNewTxn(tc.ctx, tc.re.Store(), true, func(ctx context.Context, txn kv.Transaction) error {
		err := meta.NewMeta(txn).DropDatabase(tc.dbInfo.ID, tc.dbInfo.Name.O)
		require.NoError(tc.t, err)
		return errors.Trace(err)
	})
	require.NoError(tc.t, err)
}

func (tc *infoschemaTestContext) runDropSchema() infoschema.InfoSchema {
	// create schema
	oldIs := tc.runCreateSchema()

	// drop schema
	tc.dropSchema()

	// apply diff
	builder := infoschema.NewBuilder(tc.re, nil, nil).InitWithOldInfoSchema(oldIs)
	txn, err := tc.re.Store().Begin()
	require.NoError(tc.t, err)
	_, err = builder.ApplyDiff(meta.NewMeta(txn),
		&model.SchemaDiff{Type: model.ActionDropSchema, SchemaID: tc.dbInfo.ID})
	require.NoError(tc.t, err)
	is := builder.Build()

	// check infoschema
	_, ok := is.SchemaByID(tc.dbInfo.ID)
	require.False(tc.t, ok)
	return is
}

func (tc *infoschemaTestContext) createTable(tblName string) int64 {
	colName := model.NewCIStr("a")

	colID, err := genGlobalID(tc.re.Store())
	require.NoError(tc.t, err)
	colInfo := &model.ColumnInfo{
		ID:        colID,
		Name:      colName,
		Offset:    0,
		FieldType: *types.NewFieldType(mysql.TypeLonglong),
		State:     model.StatePublic,
	}

	tblID, err := genGlobalID(tc.re.Store())
	require.NoError(tc.t, err)
	tblInfo := &model.TableInfo{
		ID:      tblID,
		Name:    model.NewCIStr(tblName),
		Columns: []*model.ColumnInfo{colInfo},
		State:   model.StatePublic,
	}

	err = kv.RunInNewTxn(tc.ctx, tc.re.Store(), true, func(ctx context.Context, txn kv.Transaction) error {
		err := meta.NewMeta(txn).CreateTableOrView(tc.dbInfo.ID, tc.dbInfo.Name.O, tblInfo)
		require.NoError(tc.t, err)
		return errors.Trace(err)
	})
	require.NoError(tc.t, err)
	return tblID
}

func (tc *infoschemaTestContext) runCreateTable(tblName string) (infoschema.InfoSchema, int64) {
	if tc.dbInfo == nil {
		tc.createSchema()
	}
	// create table
	tblID := tc.createTable(tblName)
	builder, err := infoschema.NewBuilder(tc.re, nil, nil).InitWithDBInfos([]*model.DBInfo{tc.dbInfo}, nil, nil, 1)
	require.NoError(tc.t, err)

	// apply diff
	txn, err := tc.re.Store().Begin()
	require.NoError(tc.t, err)
	_, err = builder.ApplyDiff(meta.NewMeta(txn),
		&model.SchemaDiff{Type: model.ActionCreateTable, SchemaID: tc.dbInfo.ID, TableID: tblID})
	require.NoError(tc.t, err)
	is := builder.Build()

	// check infoschema
	tbl, ok := is.TableByID(tblID)
	require.True(tc.t, ok)
	require.Equal(tc.t, tbl.Meta().Name.O, tblName)
	return is, tblID
}

func (tc *infoschemaTestContext) dropTable(tblName string, tblID int64) {
	err := kv.RunInNewTxn(tc.ctx, tc.re.Store(), true, func(ctx context.Context, txn kv.Transaction) error {
		err := meta.NewMeta(txn).DropTableOrView(tc.dbInfo.ID, tc.dbInfo.Name.O, tblID, tblName)
		require.NoError(tc.t, err)
		return errors.Trace(err)
	})
	require.NoError(tc.t, err)
}

func (tc *infoschemaTestContext) runDropTable(tblName string) infoschema.InfoSchema {
	// createTable
	is, tblID := tc.runCreateTable(tblName)

	// dropTable
	tc.dropTable(tblName, tblID)
	builder := infoschema.NewBuilder(tc.re, nil, nil).InitWithOldInfoSchema(is)

	txn, err := tc.re.Store().Begin()
	require.NoError(tc.t, err)
	// applyDiff
	_, err = builder.ApplyDiff(meta.NewMeta(txn),
		&model.SchemaDiff{Type: model.ActionDropTable, SchemaID: tc.dbInfo.ID, TableID: tblID})
	require.NoError(tc.t, err)
	is = builder.Build()
	// check infoschema
	tbl, ok := is.TableByID(tblID)
	require.False(tc.t, ok)
	require.Nil(tc.t, tbl)
	return is
}

func (tc *infoschemaTestContext) clear() {
	tc.dbInfo = nil
}

func TestApplyDiff(t *testing.T) {
	re := createAutoIDRequirement(t)
	defer func() {
		err := re.Store().Close()
		require.NoError(t, err)
	}()

	tc := &infoschemaTestContext{
		t:   t,
		re:  re,
		ctx: kv.WithInternalSourceType(context.Background(), kv.InternalTxnDDL),
	}

	tc.runCreateSchema()
	tc.clear()
	tc.runDropSchema()
	tc.clear()
	tc.runCreateTable("test")
	tc.clear()
	tc.runDropTable("test")
	tc.clear()
	// TODO check all actions..
>>>>>>> 44b15983
}<|MERGE_RESOLUTION|>--- conflicted
+++ resolved
@@ -885,7 +885,6 @@
 	require.Equal(t, tblInfo.Indices[0].ID, int64(1))
 }
 
-<<<<<<< HEAD
 func TestEnableInfoSchemaV2(t *testing.T) {
 	store := testkit.CreateMockStore(t)
 	tk := testkit.NewTestKit(t, store)
@@ -920,7 +919,8 @@
 	tk.MustExec("drop table v1")
 	is = domain.GetDomain(tk.Session()).InfoSchema()
 	require.False(t, infoschema.IsV2(is))
-=======
+}
+
 type infoschemaTestContext struct {
 	// only test one db.
 	dbInfo *model.DBInfo
@@ -1112,5 +1112,4 @@
 	tc.runDropTable("test")
 	tc.clear()
 	// TODO check all actions..
->>>>>>> 44b15983
 }