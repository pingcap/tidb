--- conflicted
+++ resolved
@@ -901,10 +901,6 @@
 func (tc *infoschemaTestContext) runCreateSchema() {
 	// create schema
 	tc.createSchema()
-<<<<<<< HEAD
-
-=======
->>>>>>> 46eafe49
 	tc.applyDiffAndCheck(&model.SchemaDiff{Type: model.ActionCreateSchema, SchemaID: tc.dbInfo.ID}, func(tc *infoschemaTestContext) {
 		dbInfo, ok := tc.is.SchemaByID(tc.dbInfo.ID)
 		require.True(tc.t, ok)
@@ -916,16 +912,9 @@
 	// create schema
 	tc.runCreateSchema()
 	// drop schema
-<<<<<<< HEAD
-	tc.dropSchema()
-
-	tc.applyDiffAndCheck(&model.SchemaDiff{Type: model.ActionDropSchema, SchemaID: tc.dbInfo.ID, Version: 100}, func(tc *infoschemaTestContext) {
-		_, ok := tc.is.SchemaByName(tc.dbInfo.Name)
-=======
 	internal.DropDB(tc.t, tc.re.Store(), tc.dbInfo)
 	tc.applyDiffAndCheck(&model.SchemaDiff{Type: model.ActionDropSchema, SchemaID: tc.dbInfo.ID}, func(tc *infoschemaTestContext) {
 		_, ok := tc.is.SchemaByID(tc.dbInfo.ID)
->>>>>>> 46eafe49
 		require.False(tc.t, ok)
 	})
 }
@@ -938,13 +927,8 @@
 	tblInfo := internal.MockTableInfo(tc.t, tc.re.Store(), tblName)
 	internal.AddTable(tc.t, tc.re.Store(), tc.dbInfo, tblInfo)
 
-<<<<<<< HEAD
-	tc.applyDiffAndCheck(&model.SchemaDiff{Type: model.ActionCreateTable, SchemaID: tc.dbInfo.ID, TableID: tblID}, func(tc *infoschemaTestContext) {
-		tbl, ok := tc.is.TableByID(tblID)
-=======
 	tc.applyDiffAndCheck(&model.SchemaDiff{Type: model.ActionCreateTable, SchemaID: tc.dbInfo.ID, TableID: tblInfo.ID}, func(tc *infoschemaTestContext) {
 		tbl, ok := tc.is.TableByID(tblInfo.ID)
->>>>>>> 46eafe49
 		require.True(tc.t, ok)
 		require.Equal(tc.t, tbl.Meta().Name.O, tblName)
 	})
@@ -956,11 +940,7 @@
 	tblID := tc.runCreateTable(tblName)
 
 	// dropTable
-<<<<<<< HEAD
-	tc.dropTable(tblName, tblID)
-=======
 	internal.DropTable(tc.t, tc.re.Store(), tc.dbInfo, tblID, tblName)
->>>>>>> 46eafe49
 	tc.applyDiffAndCheck(&model.SchemaDiff{Type: model.ActionDropTable, SchemaID: tc.dbInfo.ID, TableID: tblID}, func(tc *infoschemaTestContext) {
 		tbl, ok := tc.is.TableByID(tblID)
 		require.False(tc.t, ok)
@@ -1061,11 +1041,7 @@
 		require.NoError(t, err)
 	}()
 
-<<<<<<< HEAD
 	for i := 0; i < 1; i++ {
-=======
-	for i := 0; i < 2; i++ {
->>>>>>> 46eafe49
 		if i == 0 {
 			// enable infoschema v2.
 			variable.SchemaCacheSize.Store(1000000)
