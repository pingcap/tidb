--- conflicted
+++ resolved
@@ -29,11 +29,6 @@
 	"github.com/pingcap/tidb/pkg/meta/autoid"
 	"github.com/pingcap/tidb/pkg/parser/model"
 	"github.com/pingcap/tidb/pkg/parser/mysql"
-<<<<<<< HEAD
-	"github.com/pingcap/tidb/pkg/session"
-	"github.com/pingcap/tidb/pkg/sessionctx/variable"
-=======
->>>>>>> aae2a361
 	"github.com/pingcap/tidb/pkg/store/mockstore"
 	"github.com/pingcap/tidb/pkg/table"
 	"github.com/pingcap/tidb/pkg/testkit"
@@ -366,12 +361,8 @@
 		err := kv.RunInNewTxn(ctx, re.Store(), true, func(ctx context.Context, txn kv.Transaction) error {
 			m := meta.NewMeta(txn)
 			for _, change := range changes {
-<<<<<<< HEAD
-				builder, err := infoschema.NewBuilder(dom, nil, nil).InitWithOldInfoSchema(curIs)
+				builder, err := infoschema.NewBuilder(re, nil, nil).InitWithOldInfoSchema(curIs)
 				require.NoError(t, err)
-=======
-				builder := infoschema.NewBuilder(re, nil, nil).InitWithOldInfoSchema(curIs)
->>>>>>> aae2a361
 				change(m, builder)
 				curIs = builder.Build()
 			}
