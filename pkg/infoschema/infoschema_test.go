--- conflicted
+++ resolved
@@ -328,12 +328,7 @@
 		err := kv.RunInNewTxn(ctx, store, true, func(ctx context.Context, txn kv.Transaction) error {
 			m := meta.NewMeta(txn)
 			for _, change := range changes {
-<<<<<<< HEAD
-				builder, err := infoschema.NewBuilder(dom, nil, nil).InitWithOldInfoSchema(curIs)
-				require.NoError(t, err)
-=======
 				builder := infoschema.NewBuilder(dom, nil, nil).InitWithOldInfoSchema(curIs)
->>>>>>> e06dc99a
 				change(m, builder)
 				curIs = builder.Build()
 			}
