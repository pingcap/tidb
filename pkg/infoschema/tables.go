--- conflicted
+++ resolved
@@ -218,6 +218,8 @@
 	TableTiDBIndexUsage = "TIDB_INDEX_USAGE"
 	// TableTiDBPlanCache is the plan cache table.
 	TableTiDBPlanCache = "TIDB_PLAN_CACHE"
+	// TableKeyspaceMeta is the table to show the keyspace meta.
+	TableKeyspaceMeta = "KEYSPACE_META"
 )
 
 const (
@@ -341,15 +343,12 @@
 	TableKeywords:                        autoid.InformationSchemaDBID + 92,
 	TableTiDBIndexUsage:                  autoid.InformationSchemaDBID + 93,
 	ClusterTableTiDBIndexUsage:           autoid.InformationSchemaDBID + 94,
-<<<<<<< HEAD
-	TableKeyspaceMeta:                    autoid.InformationSchemaDBID + 95,
-=======
 	TableTiFlashIndexes:                  autoid.InformationSchemaDBID + 95,
 	TableTiDBPlanCache:                   autoid.InformationSchemaDBID + 96,
 	ClusterTableTiDBPlanCache:            autoid.InformationSchemaDBID + 97,
 	TableTiDBStatementsStats:             autoid.InformationSchemaDBID + 98,
 	ClusterTableTiDBStatementsStats:      autoid.InformationSchemaDBID + 99,
->>>>>>> ced1490d
+	TableKeyspaceMeta:                    autoid.InformationSchemaDBID + 100,
 }
 
 // columnInfo represents the basic column information of all kinds of INFORMATION_SCHEMA tables
@@ -1836,12 +1835,6 @@
 	{name: "LAST_ACCESS_TIME", tp: mysql.TypeDatetime, size: 21},
 }
 
-<<<<<<< HEAD
-var tableKeyspaceMetaCols = []columnInfo{
-	{name: "KEYSPACE_NAME", tp: mysql.TypeVarchar, size: 128},
-	{name: "KEYSPACE_ID", tp: mysql.TypeVarchar, size: 64},
-	{name: "CONFIG", tp: mysql.TypeJSON, size: types.UnspecifiedLength},
-=======
 var tablePlanCache = []columnInfo{
 	{name: "SQL_DIGEST", tp: mysql.TypeVarchar, size: 64},
 	{name: "SQL_TEXT", tp: mysql.TypeLongBlob, size: types.UnspecifiedLength},
@@ -1859,7 +1852,12 @@
 	{name: "SUM_LATENCY", tp: mysql.TypeLonglong, size: 21},
 	{name: "LOAD_TIME", tp: mysql.TypeDatetime, size: 19},
 	{name: "LAST_ACTIVE_TIME", tp: mysql.TypeDatetime, size: 19},
->>>>>>> ced1490d
+}
+
+var tableKeyspaceMetaCols = []columnInfo{
+	{name: "KEYSPACE_NAME", tp: mysql.TypeVarchar, size: 128},
+	{name: "KEYSPACE_ID", tp: mysql.TypeVarchar, size: 64},
+	{name: "CONFIG", tp: mysql.TypeJSON, size: types.UnspecifiedLength},
 }
 
 // GetShardingInfo returns a nil or description string for the sharding information of given TableInfo.
@@ -2506,11 +2504,8 @@
 	TableTiDBCheckConstraints:               tableTiDBCheckConstraintsCols,
 	TableKeywords:                           tableKeywords,
 	TableTiDBIndexUsage:                     tableTiDBIndexUsage,
-<<<<<<< HEAD
+	TableTiDBPlanCache:                      tablePlanCache,
 	TableKeyspaceMeta:                       tableKeyspaceMetaCols,
-=======
-	TableTiDBPlanCache:                      tablePlanCache,
->>>>>>> ced1490d
 }
 
 func createInfoSchemaTable(_ autoid.Allocators, _ func() (pools.Resource, error), meta *model.TableInfo) (table.Table, error) {
