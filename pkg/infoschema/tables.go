--- conflicted
+++ resolved
@@ -1419,13 +1419,8 @@
 var tableTableTiFlashTablesCols = []columnInfo{
 	// TiFlash DB and Table Name contains the internal KeyspaceID,
 	// which is not suitable for presenting to users. Commented out.
-<<<<<<< HEAD
-	//   {name: "DATABASE", tp: mysql.TypeVarchar, size: 64},
-	//   {name: "TABLE", tp: mysql.TypeVarchar, size: 64},
-=======
 	// {name: "DATABASE", tp: mysql.TypeVarchar, size: 64},
 	// {name: "TABLE", tp: mysql.TypeVarchar, size: 64},
->>>>>>> aad3f7ad
 	{name: "TIDB_DATABASE", tp: mysql.TypeVarchar, size: 64},
 	{name: "TIDB_TABLE", tp: mysql.TypeVarchar, size: 64},
 	{name: "TABLE_ID", tp: mysql.TypeLonglong, size: 21},
@@ -1483,13 +1478,8 @@
 var tableTableTiFlashSegmentsCols = []columnInfo{
 	// TiFlash DB and Table Name contains the internal KeyspaceID,
 	// which is not suitable for presenting to users. Commented out.
-<<<<<<< HEAD
-	//   {name: "DATABASE", tp: mysql.TypeVarchar, size: 64},
-	//   {name: "TABLE", tp: mysql.TypeVarchar, size: 64},
-=======
 	// {name: "DATABASE", tp: mysql.TypeVarchar, size: 64},
 	// {name: "TABLE", tp: mysql.TypeVarchar, size: 64},
->>>>>>> aad3f7ad
 	{name: "TIDB_DATABASE", tp: mysql.TypeVarchar, size: 64},
 	{name: "TIDB_TABLE", tp: mysql.TypeVarchar, size: 64},
 	{name: "TABLE_ID", tp: mysql.TypeLonglong, size: 21},
