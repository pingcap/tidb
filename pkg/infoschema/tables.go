--- conflicted
+++ resolved
@@ -211,13 +211,10 @@
 	TableCheckConstraints = "CHECK_CONSTRAINTS"
 	// TableTiDBCheckConstraints is the list of CHECK constraints, with non-standard TiDB extensions.
 	TableTiDBCheckConstraints = "TIDB_CHECK_CONSTRAINTS"
-<<<<<<< HEAD
+	// TableKeywords is the list of keywords.
+	TableKeywords = "KEYWORDS"
 	// TableTiDBParams is the list of all variables and configurations.
 	TableTiDBParams = "TIDB_PARAMS"
-=======
-	// TableKeywords is the list of keywords.
-	TableKeywords = "KEYWORDS"
->>>>>>> 3a7bd532
 )
 
 const (
@@ -328,11 +325,8 @@
 	TableRunawayWatches:                  autoid.InformationSchemaDBID + 89,
 	TableCheckConstraints:                autoid.InformationSchemaDBID + 90,
 	TableTiDBCheckConstraints:            autoid.InformationSchemaDBID + 91,
-<<<<<<< HEAD
+	TableKeywords:                        autoid.InformationSchemaDBID + 92,
 	TableTiDBParams:                      autoid.InformationSchemaDBID + 92,
-=======
-	TableKeywords:                        autoid.InformationSchemaDBID + 92,
->>>>>>> 3a7bd532
 }
 
 // columnInfo represents the basic column information of all kinds of INFORMATION_SCHEMA tables
@@ -1667,7 +1661,11 @@
 	{name: "TABLE_ID", tp: mysql.TypeLonglong, size: 21},
 }
 
-<<<<<<< HEAD
+var tableKeywords = []columnInfo{
+	{name: "WORD", tp: mysql.TypeVarchar, size: 128},
+	{name: "RESERVED", tp: mysql.TypeLong, size: 11},
+}
+
 var tableTiDBParamsCols = []columnInfo{
 	{name: "COMPONENT", tp: mysql.TypeVarchar, size: 64, flag: mysql.NotNullFlag},
 	{name: "TYPE", tp: mysql.TypeVarchar, size: 64, flag: mysql.NotNullFlag},
@@ -1682,11 +1680,6 @@
 	{name: "IS_CLUSTER_DYNAMIC", tp: mysql.TypeTiny, size: 1, flag: mysql.NotNullFlag, deflt: 0},
 	{name: "IS_INST_DYNAMIC", tp: mysql.TypeTiny, size: 1, flag: mysql.NotNullFlag, deflt: 0},
 	{name: "IS_SESS_DYNAMIC", tp: mysql.TypeTiny, size: 1, flag: mysql.NotNullFlag, deflt: 0},
-=======
-var tableKeywords = []columnInfo{
-	{name: "WORD", tp: mysql.TypeVarchar, size: 128},
-	{name: "RESERVED", tp: mysql.TypeLong, size: 11},
->>>>>>> 3a7bd532
 }
 
 // GetShardingInfo returns a nil or description string for the sharding information of given TableInfo.
@@ -2228,11 +2221,8 @@
 	TableRunawayWatches:                     tableRunawayWatchListCols,
 	TableCheckConstraints:                   tableCheckConstraintsCols,
 	TableTiDBCheckConstraints:               tableTiDBCheckConstraintsCols,
-<<<<<<< HEAD
+	TableKeywords:                           tableKeywords,
 	TableTiDBParams:                         tableTiDBParamsCols,
-=======
-	TableKeywords:                           tableKeywords,
->>>>>>> 3a7bd532
 }
 
 func createInfoSchemaTable(_ autoid.Allocators, meta *model.TableInfo) (table.Table, error) {
