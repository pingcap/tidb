--- conflicted
+++ resolved
@@ -114,16 +114,10 @@
 	}
 
 	// Maintain foreign key reference information.
-<<<<<<< HEAD
-	for _, di := range dbInfos {
-		for _, t := range di.Deprecated.Tables {
-			b.infoSchema.addReferredForeignKeys(di.Name, t)
-=======
 	rs := info.ListTablesWithSpecialAttribute(ForeignKeysAttribute)
 	for _, db := range rs {
 		for _, tbl := range db.TableInfos {
 			info.addReferredForeignKeys(model.NewCIStr(db.DBName), tbl)
->>>>>>> 3148c802
 		}
 	}
 }