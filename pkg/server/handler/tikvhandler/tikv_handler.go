--- conflicted
+++ resolved
@@ -1350,13 +1350,8 @@
 	// for record
 	startKey, endKey := tablecodec.GetTableHandleKeyRange(id)
 	ctx := context.Background()
-<<<<<<< HEAD
 	pdCli := h.RegionCache.PDClient().WithCallerComponent("tikv-handler")
-	regions, err := pdCli.BatchScanRegions(ctx, []router.KeyRange{{StartKey: startKey, EndKey: endKey}}, -1)
-=======
-	pdCli := h.RegionCache.PDClient()
 	regions, err := pdCli.BatchScanRegions(ctx, []router.KeyRange{{StartKey: startKey, EndKey: endKey}}, -1, opt.WithAllowFollowerHandle())
->>>>>>> ba9f6ff3
 	if err != nil {
 		return nil, err
 	}
