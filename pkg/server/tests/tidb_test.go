--- conflicted
+++ resolved
@@ -3220,27 +3220,6 @@
 	})
 }
 
-<<<<<<< HEAD
-func TestAuditPluginRetrying(t *testing.T) {
-	ts := servertestkit.CreateTidbTestSuite(t)
-	type normalTest struct {
-		sql      string
-		retrying bool
-	}
-	testResults := make([]normalTest, 0)
-
-	onGeneralEvent := func(ctx context.Context, sctx *variable.SessionVars, event plugin.GeneralEvent, cmd string) {
-		// Only consider the Completed event
-		if event != plugin.Completed || cmd != "Query" {
-			return
-		}
-
-		audit := normalTest{}
-		if retrying := ctx.Value(plugin.IsRetryingCtxKey); retrying != nil {
-			audit.retrying = retrying.(bool)
-		}
-		audit.sql = sctx.StmtCtx.OriginalSQL
-=======
 func TestAuditPluginInfoForStarting(t *testing.T) {
 	ts := servertestkit.CreateTidbTestSuite(t)
 
@@ -3284,150 +3263,11 @@
 		if stmtID := ctx.Value(plugin.PrepareStmtIDCtxKey); stmtID != nil {
 			audit.stmtID = stmtID.(uint32)
 		}
->>>>>>> 285d6776
 		testResults = append(testResults, audit)
 	}
 	plugin.LoadPluginForTest(t, onGeneralEvent)
 	defer plugin.Shutdown(context.Background())
 
-<<<<<<< HEAD
-	// We have these possible paths to retry:
-	// 1. Auto-commit retry
-	ts.RunTests(t, nil, func(dbt *testkit.DBTestKit) {
-		db := dbt.GetDB()
-
-		_, err := db.Exec("DROP TABLE IF EXISTS auto_retry_test")
-		require.NoError(t, err)
-		_, err = db.Exec("CREATE TABLE auto_retry_test (id INT PRIMARY KEY, val INT)")
-		require.NoError(t, err)
-		_, err = db.Exec("INSERT INTO auto_retry_test VALUES (1, 0)")
-		require.NoError(t, err)
-
-		testResults = testResults[:0]
-		// a big enough concurrency to trigger retries
-		concurrency := 500
-		var wg sync.WaitGroup
-		for i := 0; i < concurrency; i++ {
-			wg.Add(1)
-			conn, err := db.Conn(context.Background())
-			require.NoError(t, err)
-			go func() {
-				defer wg.Done()
-				_, err := conn.QueryContext(context.Background(), "UPDATE auto_retry_test SET val = val + 1 WHERE id = 1")
-				require.NoError(t, err)
-			}()
-		}
-		wg.Wait()
-
-		require.Greater(t, len(testResults), concurrency)
-		nonRetryingCount := 0
-		for _, res := range testResults {
-			if !res.retrying {
-				nonRetryingCount++
-			}
-		}
-		require.Equal(t, concurrency, nonRetryingCount)
-	})
-
-	runExplicitTransactionRetry := func(db *sql.DB, isOptimistic bool) {
-		if isOptimistic {
-			// We cannot set `tidb_disable_txn_auto_retry` to `OFF` because it's already deprecated.
-			// For the test, we just use failpoint to workaround this limitation.
-			failpoint.Enable("github.com/pingcap/tidb/pkg/sessiontxn/isolation/injectOptimisticTxnRetryable", "return(true)")
-			defer failpoint.Disable("github.com/pingcap/tidb/pkg/sessiontxn/isolation/injectOptimisticTxnRetryable")
-		}
-		_, err := db.Exec("DROP TABLE IF EXISTS retry_test")
-		require.NoError(t, err)
-		_, err = db.Exec("CREATE TABLE retry_test (id INT PRIMARY KEY, val INT)")
-		require.NoError(t, err)
-		_, err = db.Exec("INSERT INTO retry_test VALUES (1, 0)")
-		require.NoError(t, err)
-
-		step1T1Started := make(chan struct{})
-		step2T2Committed := make(chan struct{})
-
-		connect := func() *sql.Conn {
-			conn, err := db.Conn(context.Background())
-			require.NoError(t, err)
-			if isOptimistic {
-				_, err = conn.ExecContext(context.Background(), "SET tidb_txn_mode = 'optimistic'")
-				require.NoError(t, err)
-			}
-
-			return conn
-		}
-
-		testResults = testResults[:0]
-		var wg sync.WaitGroup
-		wg.Add(2)
-		// Transaction 1
-		go func() {
-			defer wg.Done()
-			conn := connect()
-			defer conn.Close()
-
-			_, err = conn.ExecContext(context.Background(), "BEGIN")
-			require.NoError(t, err)
-			close(step1T1Started)
-			<-step2T2Committed
-			_, err = conn.ExecContext(context.Background(), "UPDATE retry_test SET val = val + 10 WHERE id = 1")
-			require.NoError(t, err)
-			_, err = conn.ExecContext(context.Background(), "COMMIT")
-			require.NoError(t, err)
-		}()
-		// Transaction 2
-		go func() {
-			defer wg.Done()
-			<-step1T1Started
-			conn := connect()
-			defer conn.Close()
-
-			_, err = conn.ExecContext(context.Background(), "BEGIN")
-			require.NoError(t, err)
-			_, err = conn.ExecContext(context.Background(), "UPDATE retry_test SET val = val + 20 WHERE id = 1")
-			require.NoError(t, err)
-			_, err = conn.ExecContext(context.Background(), "COMMIT")
-			require.NoError(t, err)
-
-			close(step2T2Committed)
-		}()
-		wg.Wait()
-
-		retryingCount := 0
-		nonRetryingCount := 0
-		for _, res := range testResults {
-			if res.retrying {
-				retryingCount++
-			} else {
-				nonRetryingCount++
-			}
-		}
-
-		require.Greater(t, retryingCount, 0)
-		// (BEGIN + UPDATE + COMMIT) * 2 transactions = 6
-		expectedSQLCount := 6
-		if isOptimistic {
-			expectedSQLCount += 2 // extra `SET` variable SQL
-		}
-		require.Equal(t, expectedSQLCount, nonRetryingCount)
-	}
-
-	// 2. Pessimistic DML retry
-	// Ref `handleAfterPessimisticLockError` for RC and RR
-	ts.RunTests(t, nil, func(dbt *testkit.DBTestKit) {
-		db := dbt.GetDB()
-
-		runExplicitTransactionRetry(db, false)
-	})
-
-	// 3. Optimistic transaction commit retry
-	// This branch is already deprecated. If we remove it in the future, this test can be removed too.
-	ts.RunTests(t, nil, func(dbt *testkit.DBTestKit) {
-		db := dbt.GetDB()
-
-		testResults = testResults[:0]
-		runExplicitTransactionRetry(db, true)
-=======
 	ts.RunTests(t, nil, func(dbt *testkit.DBTestKit) {
 		conn, err := dbt.GetDB().Conn(context.Background())
 		require.NoError(t, err)
@@ -3489,6 +3329,168 @@
 		})
 
 		testResults = testResults[:0]
->>>>>>> 285d6776
+	})
+}
+
+func TestAuditPluginRetrying(t *testing.T) {
+	ts := servertestkit.CreateTidbTestSuite(t)
+	type normalTest struct {
+		sql      string
+		retrying bool
+	}
+	testResults := make([]normalTest, 0)
+
+	onGeneralEvent := func(ctx context.Context, sctx *variable.SessionVars, event plugin.GeneralEvent, cmd string) {
+		// Only consider the Completed event
+		if event != plugin.Completed || cmd != "Query" {
+			return
+		}
+
+		audit := normalTest{}
+		if retrying := ctx.Value(plugin.IsRetryingCtxKey); retrying != nil {
+			audit.retrying = retrying.(bool)
+		}
+		audit.sql = sctx.StmtCtx.OriginalSQL
+		testResults = append(testResults, audit)
+	}
+	plugin.LoadPluginForTest(t, onGeneralEvent)
+	defer plugin.Shutdown(context.Background())
+
+	// We have these possible paths to retry:
+	// 1. Auto-commit retry
+	ts.RunTests(t, nil, func(dbt *testkit.DBTestKit) {
+		db := dbt.GetDB()
+
+		_, err := db.Exec("DROP TABLE IF EXISTS auto_retry_test")
+		require.NoError(t, err)
+		_, err = db.Exec("CREATE TABLE auto_retry_test (id INT PRIMARY KEY, val INT)")
+		require.NoError(t, err)
+		_, err = db.Exec("INSERT INTO auto_retry_test VALUES (1, 0)")
+		require.NoError(t, err)
+
+		testResults = testResults[:0]
+		// a big enough concurrency to trigger retries
+		concurrency := 500
+		var wg sync.WaitGroup
+		for i := 0; i < concurrency; i++ {
+			wg.Add(1)
+			conn, err := db.Conn(context.Background())
+			require.NoError(t, err)
+			go func() {
+				defer wg.Done()
+				_, err := conn.QueryContext(context.Background(), "UPDATE auto_retry_test SET val = val + 1 WHERE id = 1")
+				require.NoError(t, err)
+			}()
+		}
+		wg.Wait()
+
+		require.Greater(t, len(testResults), concurrency)
+		nonRetryingCount := 0
+		for _, res := range testResults {
+			if !res.retrying {
+				nonRetryingCount++
+			}
+		}
+		require.Equal(t, concurrency, nonRetryingCount)
+	})
+
+	runExplicitTransactionRetry := func(db *sql.DB, isOptimistic bool) {
+		_, err := db.Exec("DROP TABLE IF EXISTS retry_test")
+		require.NoError(t, err)
+		_, err = db.Exec("CREATE TABLE retry_test (id INT PRIMARY KEY, val INT)")
+		require.NoError(t, err)
+		_, err = db.Exec("INSERT INTO retry_test VALUES (1, 0)")
+		require.NoError(t, err)
+
+		step1T1Started := make(chan struct{})
+		step2T2Committed := make(chan struct{})
+
+		connect := func() *sql.Conn {
+			conn, err := db.Conn(context.Background())
+			require.NoError(t, err)
+			if isOptimistic {
+				_, err = conn.ExecContext(context.Background(), "SET tidb_txn_mode = 'optimistic'")
+				require.NoError(t, err)
+				// We cannot set `tidb_disable_txn_auto_retry` to `OFF` because it's already deprecated.
+				// For the test, we just use failpoint to workaround this limitation.
+				failpoint.Enable("github.com/pingcap/tidb/pkg/sessiontxn/isolation/injectOptimisticTxnRetryable", "return(true)")
+				t.Cleanup(func() {
+					failpoint.Disable("github.com/pingcap/tidb/pkg/sessiontxn/isolation/injectOptimisticTxnRetryable")
+				})
+			}
+
+			return conn
+		}
+
+		testResults = testResults[:0]
+		var wg sync.WaitGroup
+		wg.Add(2)
+		// Transaction 1
+		go func() {
+			defer wg.Done()
+			conn := connect()
+			defer conn.Close()
+
+			_, err = conn.ExecContext(context.Background(), "BEGIN")
+			require.NoError(t, err)
+			close(step1T1Started)
+			<-step2T2Committed
+			_, err = conn.ExecContext(context.Background(), "UPDATE retry_test SET val = val + 10 WHERE id = 1")
+			require.NoError(t, err)
+			_, err = conn.ExecContext(context.Background(), "COMMIT")
+			require.NoError(t, err)
+		}()
+		// Transaction 2
+		go func() {
+			defer wg.Done()
+			<-step1T1Started
+			conn := connect()
+			defer conn.Close()
+
+			_, err = conn.ExecContext(context.Background(), "BEGIN")
+			require.NoError(t, err)
+			_, err = conn.ExecContext(context.Background(), "UPDATE retry_test SET val = val + 20 WHERE id = 1")
+			require.NoError(t, err)
+			_, err = conn.ExecContext(context.Background(), "COMMIT")
+			require.NoError(t, err)
+
+			close(step2T2Committed)
+		}()
+		wg.Wait()
+
+		retryingCount := 0
+		nonRetryingCount := 0
+		for _, res := range testResults {
+			if res.retrying {
+				retryingCount++
+			} else {
+				nonRetryingCount++
+			}
+		}
+
+		require.Greater(t, retryingCount, 0)
+		// (BEGIN + UPDATE + COMMIT) * 2 transactions = 6
+		expectedSQLCount := 6
+		if isOptimistic {
+			expectedSQLCount += 2 // extra `SET` variable SQL
+		}
+		require.Equal(t, expectedSQLCount, nonRetryingCount)
+	}
+
+	// 2. Pessimistic DML retry
+	// Ref `handleAfterPessimisticLockError` for RC and RR
+	ts.RunTests(t, nil, func(dbt *testkit.DBTestKit) {
+		db := dbt.GetDB()
+
+		runExplicitTransactionRetry(db, false)
+	})
+
+	// 3. Optimistic transaction commit retry
+	// This branch is already deprecated. If we remove it in the future, this test can be removed too.
+	ts.RunTests(t, nil, func(dbt *testkit.DBTestKit) {
+		db := dbt.GetDB()
+
+		testResults = testResults[:0]
+		runExplicitTransactionRetry(db, true)
 	})
 }