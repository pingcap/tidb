--- conflicted
+++ resolved
@@ -861,27 +861,17 @@
 }
 
 // ShowProcessList implements the SessionManager interface.
-<<<<<<< HEAD
-func (s *Server) ShowProcessList() map[uint64]*util.ProcessInfo {
-	rs := make(map[uint64]*util.ProcessInfo)
-	maps.Copy(rs, s.GetUserProcessList())
-=======
 func (s *Server) ShowProcessList() map[uint64]*sessmgr.ProcessInfo {
 	rs := make(map[uint64]*sessmgr.ProcessInfo)
-	maps.Copy(rs, s.getUserProcessList())
->>>>>>> dcee9a38
+	maps.Copy(rs, s.GetUserProcessList())
 	if s.dom != nil {
 		maps.Copy(rs, s.dom.SysProcTracker().GetSysProcessList())
 	}
 	return rs
 }
 
-<<<<<<< HEAD
 // GetUserProcessList returns all process info that are created by user.
-func (s *Server) GetUserProcessList() map[uint64]*util.ProcessInfo {
-=======
-func (s *Server) getUserProcessList() map[uint64]*sessmgr.ProcessInfo {
->>>>>>> dcee9a38
+func (s *Server) GetUserProcessList() map[uint64]*sessmgr.ProcessInfo {
 	s.rwlock.RLock()
 	defer s.rwlock.RUnlock()
 	rs := make(map[uint64]*sessmgr.ProcessInfo)
