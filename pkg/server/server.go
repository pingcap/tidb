--- conflicted
+++ resolved
@@ -1242,7 +1242,6 @@
 	}
 }
 
-<<<<<<< HEAD
 func (s *Server) GetStatusVars() map[uint64]map[string]string {
 	s.rwlock.RLock()
 	defer s.rwlock.RUnlock()
@@ -1259,9 +1258,9 @@
 		}
 	}
 	return rs
-=======
+}
+
 // Health returns if the server is healthy (begin to shut down)
 func (s *Server) Health() bool {
 	return s.health.Load()
->>>>>>> a2d42842
 }