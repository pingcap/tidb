--- conflicted
+++ resolved
@@ -511,14 +511,8 @@
 		}
 	}
 
-<<<<<<< HEAD
-	var colIDs, binlogColIDs []int64
-	var row, binlogOldRow, binlogNewRow []types.Datum
-=======
 	var binlogColIDs []int64
 	var binlogOldRow, binlogNewRow []types.Datum
-	var checksums []uint32
->>>>>>> fd2b5e97
 	numColsCap := len(newData) + 1 // +1 for the extra handle column that we may need to append.
 
 	// a reusable buffer to save malloc
@@ -532,13 +526,7 @@
 		binlogOldRow = make([]types.Datum, 0, numColsCap)
 		binlogNewRow = make([]types.Datum, 0, numColsCap)
 	}
-<<<<<<< HEAD
-	rowToCheck := make([]types.Datum, 0, numColsCap)
-=======
-	checksumData := t.initChecksumData(sctx, h)
-	needChecksum := len(checksumData) > 0
 	buffer.RowToCheck = ensureCapacityAndReset(buffer.RowToCheck, 0, numColsCap)
->>>>>>> fd2b5e97
 
 	for _, col := range t.Columns {
 		var value types.Datum
@@ -612,17 +600,11 @@
 	adjustRowValuesBuf(writeBufs, len(buffer.Row))
 	key := t.RecordKey(h)
 	sc, rd := sessVars.StmtCtx, &sessVars.RowEncoder
-<<<<<<< HEAD
 	var checksum rowcodec.Checksum
 	if sctx.GetSessionVars().IsRowLevelChecksumEnabled() {
 		checksum = rowcodec.RawChecksum{Key: key}
 	}
-	writeBufs.RowValBuf, err = tablecodec.EncodeRow(sc.TimeZone(), row, colIDs, writeBufs.RowValBuf, writeBufs.AddRowValues, checksum, rd)
-=======
-	checksums, writeBufs.RowValBuf = t.calcChecksums(sctx, h, checksumData, writeBufs.RowValBuf)
-	writeBufs.RowValBuf, err = tablecodec.EncodeRow(sc.TimeZone(), buffer.Row, buffer.ColIDs,
-		writeBufs.RowValBuf, writeBufs.AddRowValues, rd, checksums...)
->>>>>>> fd2b5e97
+	writeBufs.RowValBuf, err = tablecodec.EncodeRow(sc.TimeZone(), buffer.Row, buffer.ColIDs, writeBufs.RowValBuf, writeBufs.AddRowValues, checksum, rd)
 	err = sc.HandleError(err)
 	if err != nil {
 		return err
@@ -941,28 +923,16 @@
 		}
 	}
 
-<<<<<<< HEAD
-	var colIDs, binlogColIDs []int64
-	var row, binlogRow []types.Datum
-	if recordCtx, ok := sctx.Value(addRecordCtxKey).(*CommonAddRecordCtx); ok {
-		colIDs = recordCtx.colIDs[:0]
-		row = recordCtx.row[:0]
-	} else {
-		colIDs = make([]int64, 0, len(r))
-		row = make([]types.Datum, 0, len(r))
-	}
-=======
-	var binlogColIDs []int64
-	var binlogRow []types.Datum
-	var checksums []uint32
-
+	var (
+		binlogColIDs []int64
+		binlogRow    []types.Datum
+	)
 	// a reusable buffer to save malloc
 	// Note: The buffer should not be referenced or modified outside this function.
 	// It can only act as a temporary buffer for the current function call.
 	buffer := sctx.GetTablesBuffer().Add
 	buffer.ColIDs = ensureCapacityAndReset(buffer.ColIDs, 0, len(r))
 	buffer.Row = ensureCapacityAndReset(buffer.Row, 0, len(r))
->>>>>>> fd2b5e97
 	memBuffer := txn.GetMemBuffer()
 	sh := memBuffer.Staging()
 	defer memBuffer.Cleanup(sh)
@@ -986,14 +956,8 @@
 			} else {
 				r[col.Offset] = value
 			}
-<<<<<<< HEAD
-			row = append(row, value)
-			colIDs = append(colIDs, col.ID)
-=======
 			buffer.Row = append(buffer.Row, value)
 			buffer.ColIDs = append(buffer.ColIDs, col.ID)
-			checksumData = t.appendInChangeColForChecksum(sctx, recordID, checksumData, col.ToInfo(), &r[col.DependencyColumnOffset], &value)
->>>>>>> fd2b5e97
 			continue
 		}
 		if col.State == model.StatePublic {
@@ -1036,17 +1000,11 @@
 	adjustRowValuesBuf(writeBufs, len(buffer.Row))
 	key := t.RecordKey(recordID)
 	sc, rd := sessVars.StmtCtx, &sessVars.RowEncoder
-<<<<<<< HEAD
 	var checksum rowcodec.Checksum
 	if sctx.GetSessionVars().IsRowLevelChecksumEnabled() {
 		checksum = rowcodec.RawChecksum{Key: key}
 	}
-	writeBufs.RowValBuf, err = tablecodec.EncodeRow(sc.TimeZone(), row, colIDs, writeBufs.RowValBuf, writeBufs.AddRowValues, checksum, rd)
-=======
-	checksums, writeBufs.RowValBuf = t.calcChecksums(sctx, recordID, checksumData, writeBufs.RowValBuf)
-	writeBufs.RowValBuf, err = tablecodec.EncodeRow(sc.TimeZone(), buffer.Row, buffer.ColIDs,
-		writeBufs.RowValBuf, writeBufs.AddRowValues, rd, checksums...)
->>>>>>> fd2b5e97
+	writeBufs.RowValBuf, err = tablecodec.EncodeRow(sc.TimeZone(), buffer.Row, buffer.ColIDs, writeBufs.RowValBuf, writeBufs.AddRowValues, checksum, rd)
 	err = sc.HandleError(err)
 	if err != nil {
 		return nil, err
