--- conflicted
+++ resolved
@@ -292,12 +292,8 @@
 		return err
 	}
 
-<<<<<<< HEAD
-	if value.GetString() != data.GetString() {
-=======
 	// For the case from VARCHAR -> CHAR
 	if col.ChangingFieldType.GetType() == mysql.TypeString && value.GetString() != data.GetString() {
->>>>>>> 6dc2c5b6
 		return errors.New("data truncation error during modify column")
 	}
 	return nil
