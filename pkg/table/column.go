// Copyright 2015 PingCAP, Inc.
//
// Licensed under the Apache License, Version 2.0 (the "License");
// you may not use this file except in compliance with the License.
// You may obtain a copy of the License at
//
//     http://www.apache.org/licenses/LICENSE-2.0
//
// Unless required by applicable law or agreed to in writing, software
// distributed under the License is distributed on an "AS IS" BASIS,
// WITHOUT WARRANTIES OR CONDITIONS OF ANY KIND, either express or implied.
// See the License for the specific language governing permissions and
// limitations under the License.

// Copyright 2016 The ql Authors. All rights reserved.
// Use of this source code is governed by a BSD-style
// license that can be found in the LICENSES/QL-LICENSE file.

package table

import (
	"fmt"
	"strconv"
	"strings"
	"time"

	"github.com/pingcap/errors"
	"github.com/pingcap/tidb/pkg/errctx"
	"github.com/pingcap/tidb/pkg/expression"
	"github.com/pingcap/tidb/pkg/parser"
	"github.com/pingcap/tidb/pkg/parser/ast"
	"github.com/pingcap/tidb/pkg/parser/charset"
	"github.com/pingcap/tidb/pkg/parser/model"
	"github.com/pingcap/tidb/pkg/parser/mysql"
	field_types "github.com/pingcap/tidb/pkg/parser/types"
	"github.com/pingcap/tidb/pkg/sessionctx"
	"github.com/pingcap/tidb/pkg/sessionctx/variable"
	"github.com/pingcap/tidb/pkg/types"
	"github.com/pingcap/tidb/pkg/util/chunk"
	"github.com/pingcap/tidb/pkg/util/hack"
	"github.com/pingcap/tidb/pkg/util/intest"
	"github.com/pingcap/tidb/pkg/util/logutil"
	"github.com/pingcap/tidb/pkg/util/timeutil"
	"go.uber.org/zap"
)

// Column provides meta data describing a table column.
type Column struct {
	*model.ColumnInfo
	// If this column is a generated column, the expression will be stored here.
	GeneratedExpr *ClonableExprNode
	// If this column has default expr value, this expression will be stored here.
	DefaultExpr ast.ExprNode
}

// ClonableExprNode is a wrapper for ast.ExprNode.
type ClonableExprNode struct {
	ctor     func() ast.ExprNode
	internal ast.ExprNode
}

// NewClonableExprNode creates a ClonableExprNode.
func NewClonableExprNode(ctor func() ast.ExprNode, internal ast.ExprNode) *ClonableExprNode {
	return &ClonableExprNode{
		ctor:     ctor,
		internal: internal,
	}
}

// Clone makes a "copy" of internal ast.ExprNode by reconstructing it.
func (n *ClonableExprNode) Clone() ast.ExprNode {
	intest.AssertNotNil(n.ctor)
	if n.ctor == nil {
		return n.internal
	}
	return n.ctor()
}

// Internal returns the reference of the internal ast.ExprNode.
// Note: only use this method when you are sure that the internal ast.ExprNode is not modified concurrently.
func (n *ClonableExprNode) Internal() ast.ExprNode {
	return n.internal
}

// String implements fmt.Stringer interface.
func (c *Column) String() string {
	ans := []string{c.Name.O, types.TypeToStr(c.GetType(), c.GetCharset())}
	if mysql.HasAutoIncrementFlag(c.GetFlag()) {
		ans = append(ans, "AUTO_INCREMENT")
	}
	if mysql.HasNotNullFlag(c.GetFlag()) {
		ans = append(ans, "NOT NULL")
	}
	return strings.Join(ans, " ")
}

// ToInfo casts Column to model.ColumnInfo
// NOTE: DONT modify return value.
func (c *Column) ToInfo() *model.ColumnInfo {
	return c.ColumnInfo
}

// FindCol finds column in cols by name.
func FindCol(cols []*Column, name string) *Column {
	for _, col := range cols {
		if strings.EqualFold(col.Name.O, name) {
			return col
		}
	}
	return nil
}

// FindColLowerCase finds column in cols by name. It assumes the name is lowercase.
func FindColLowerCase(cols []*Column, name string) *Column {
	for _, col := range cols {
		if col.Name.L == name {
			return col
		}
	}
	return nil
}

// ToColumn converts a *model.ColumnInfo to *Column.
func ToColumn(col *model.ColumnInfo) *Column {
	return &Column{
		col,
		nil,
		nil,
	}
}

// FindCols finds columns in cols by names.
// If pkIsHandle is false and name is ExtraHandleName, the extra handle column will be added.
// If any columns don't match, return nil and the first missing column's name.
// Please consider FindColumns() first for a better performance.
func FindCols(cols []*Column, names []string, pkIsHandle bool) ([]*Column, string) {
	var rcols []*Column
	for _, name := range names {
		col := FindCol(cols, name)
		if col != nil {
			rcols = append(rcols, col)
		} else if name == model.ExtraHandleName.L && !pkIsHandle {
			col := &Column{}
			col.ColumnInfo = model.NewExtraHandleColInfo()
			col.ColumnInfo.Offset = len(cols)
			rcols = append(rcols, col)
		} else {
			return nil, name
		}
	}

	return rcols, ""
}

// FindColumns finds columns in cols by names with a better performance than FindCols().
// It assumes names are lowercase.
func FindColumns(cols []*Column, names []string, pkIsHandle bool) (foundCols []*Column, missingOffset int) {
	var rcols []*Column
	for i, name := range names {
		col := FindColLowerCase(cols, name)
		if col != nil {
			rcols = append(rcols, col)
		} else if name == model.ExtraHandleName.L && !pkIsHandle {
			col := &Column{}
			col.ColumnInfo = model.NewExtraHandleColInfo()
			col.ColumnInfo.Offset = len(cols)
			rcols = append(rcols, col)
		} else {
			return nil, i
		}
	}
	return rcols, -1
}

// FindOnUpdateCols finds columns which have OnUpdateNow flag.
func FindOnUpdateCols(cols []*Column) []*Column {
	var rcols []*Column
	for _, col := range cols {
		if mysql.HasOnUpdateNowFlag(col.GetFlag()) {
			rcols = append(rcols, col)
		}
	}

	return rcols
}

// truncateTrailingSpaces truncates trailing spaces for CHAR[(M)] column.
// fix: https://github.com/pingcap/tidb/issues/3660
func truncateTrailingSpaces(v *types.Datum) {
	if v.Kind() == types.KindNull {
		return
	}
	b := v.GetBytes()
	length := len(b)
	for length > 0 && b[length-1] == ' ' {
		length--
	}
	b = b[:length]
	str := string(hack.String(b))
	v.SetString(str, v.Collation())
}

// convertToIncorrectStringErr converts ErrInvalidCharacterString to ErrTruncatedWrongValueForField.
// The first argument is the invalid character in bytes.
func convertToIncorrectStringErr(err error, colName string) error {
	inErr, ok := errors.Cause(err).(*errors.Error)
	if !ok {
		return err
	}
	args := inErr.Args()
	if len(args) != 2 {
		return err
	}
	invalidStrHex, ok := args[1].(string)
	if !ok {
		return err
	}
	var res strings.Builder
	for i := 0; i < len(invalidStrHex); i++ {
		if i%2 == 0 {
			res.WriteString("\\x")
		}
		res.WriteByte(invalidStrHex[i])
	}
	return ErrTruncatedWrongValueForField.FastGen("Incorrect string value '%s' for column '%s'", res.String(), colName)
}

// handleZeroDatetime handles Timestamp/Datetime/Date zero date and invalid dates.
// Currently only called from CastValue.
// returns:
//
//	value (possibly adjusted)
//	boolean; true if break error/warning handling in CastValue and return what was returned from this
//	error
func handleZeroDatetime(sessVars *variable.SessionVars, col *model.ColumnInfo, casted types.Datum, str string, tmIsInvalid bool) (types.Datum, bool, error) {
	sc := sessVars.StmtCtx
	tm := casted.GetMysqlTime()
	mode := sessVars.SQLMode

	var (
		zeroV types.Time
		zeroT string
	)
	switch col.GetType() {
	case mysql.TypeDate:
		zeroV, zeroT = types.ZeroDate, types.DateStr
	case mysql.TypeDatetime:
		zeroV, zeroT = types.ZeroDatetime, types.DateTimeStr
	case mysql.TypeTimestamp:
		zeroV, zeroT = types.ZeroTimestamp, types.TimestampStr
	}

	// ref https://dev.mysql.com/doc/refman/8.0/en/sql-mode.html#sqlmode_no_zero_date
	// if NO_ZERO_DATE is not enabled, '0000-00-00' is permitted and inserts produce no warning
	// if NO_ZERO_DATE is enabled, '0000-00-00' is permitted and inserts produce a warning
	// If NO_ZERO_DATE mode and strict mode are enabled, '0000-00-00' is not permitted and inserts produce an error, unless IGNORE is given as well. For INSERT IGNORE and UPDATE IGNORE, '0000-00-00' is permitted and inserts produce a warning.
	// if NO_ZERO_IN_DATE is not enabled, dates with zero parts are permitted and inserts produce no warning
	// if NO_ZERO_IN_DATE is enabled, dates with zero parts are inserted as '0000-00-00' and produce a warning
	// If NO_ZERO_IN_DATE mode and strict mode are enabled, dates with zero parts are not permitted and inserts produce an error, unless IGNORE is given as well. For INSERT IGNORE and UPDATE IGNORE, dates with zero parts are inserted as '0000-00-00' and produce a warning.

	ignoreErr := sc.ErrGroupLevel(errctx.ErrGroupDupKey) != errctx.LevelError

	// Timestamp in MySQL is since EPOCH 1970-01-01 00:00:00 UTC and can by definition not have invalid dates!
	// Zero date is special for MySQL timestamp and *NOT* 1970-01-01 00:00:00, but 0000-00-00 00:00:00!
	// in MySQL 8.0, the Timestamp's case is different to Datetime/Date, as shown below:
	//
	// |              | NZD               | NZD|ST  | ELSE              | ELSE|ST  |
	// | ------------ | ----------------- | ------- | ----------------- | -------- |
	// | `0000-00-01` | Truncate + Warning| Error   | Truncate + Warning| Error    |
	// | `0000-00-00` | Success + Warning | Error   | Success           | Success  |
	//
	// * **NZD**: NO_ZERO_DATE_MODE
	// * **ST**: STRICT_TRANS_TABLES
	// * **ELSE**: empty or NO_ZERO_IN_DATE_MODE
	if tm.IsZero() && col.GetType() == mysql.TypeTimestamp {
		innerErr := types.ErrWrongValue.FastGenByArgs(zeroT, str)
		if mode.HasStrictMode() && !ignoreErr && (tmIsInvalid || mode.HasNoZeroDateMode()) {
			return types.NewDatum(zeroV), true, errors.Trace(innerErr)
		}

		if tmIsInvalid || mode.HasNoZeroDateMode() {
			sc.AppendWarning(innerErr)
		}
		return types.NewDatum(zeroV), true, nil
	} else if tmIsInvalid && col.GetType() == mysql.TypeTimestamp {
		// Prevent from being stored! Invalid timestamp!
		warn := types.ErrWrongValue.FastGenByArgs(zeroT, str)
		if mode.HasStrictMode() {
			return types.NewDatum(zeroV), true, errors.Trace(warn)
		}
		// no strict mode, truncate to 0000-00-00 00:00:00
		sc.AppendWarning(warn)
		return types.NewDatum(zeroV), true, nil
	} else if tm.IsZero() || tm.InvalidZero() {
		if tm.IsZero() {
			// Don't care NoZeroDate mode if time val is invalid.
			if !tmIsInvalid && !mode.HasNoZeroDateMode() {
				return types.NewDatum(zeroV), true, nil
			}
		} else if tm.InvalidZero() {
			if !mode.HasNoZeroInDateMode() {
				return casted, true, nil
			}
		}

		innerErr := types.ErrWrongValue.FastGenByArgs(zeroT, str)
		if mode.HasStrictMode() && !ignoreErr {
			return types.NewDatum(zeroV), true, errors.Trace(innerErr)
		}

		// TODO: as in MySQL 8.0's implement, warning message is `types.ErrWarnDataOutOfRange`,
		// but this error message need a `rowIdx` argument, in this context, the `rowIdx` is missing.
		// And refactor this function seems too complicated, so we set the warning message the same to error's.
		sc.AppendWarning(innerErr)
		return types.NewDatum(zeroV), true, nil
	}

	return casted, false, nil
}

// CastValue casts a value based on column type.
// If forceIgnoreTruncate is true, truncated errors will be ignored.
// If returnErr is true, directly return any conversion errors.
// It's safe now and it's the same as the behavior of select statement.
// Set it to true only in FillVirtualColumnValue and UnionScanExec.Next()
// If the handle of err is changed latter, the behavior of forceIgnoreTruncate also need to change.
// TODO: change the third arg to TypeField. Not pass ColumnInfo.
func CastValue(sctx sessionctx.Context, val types.Datum, col *model.ColumnInfo, returnErr, forceIgnoreTruncate bool) (casted types.Datum, err error) {
	return castValue(sctx.GetSessionVars(), val, col, returnErr, forceIgnoreTruncate)
}

func castValue(vars *variable.SessionVars, val types.Datum, col *model.ColumnInfo, returnErr, forceIgnoreTruncate bool) (casted types.Datum, err error) {
	sc := vars.StmtCtx
	casted, err = val.ConvertTo(sc.TypeCtx(), &col.FieldType)
	// TODO: make sure all truncate errors are handled by ConvertTo.
	if returnErr && err != nil {
		return casted, err
	}
	if err != nil && types.ErrTruncated.Equal(err) && col.GetType() != mysql.TypeSet && col.GetType() != mysql.TypeEnum {
		str, err1 := val.ToString()
		if err1 != nil {
			logutil.BgLogger().Warn("Datum ToString failed", zap.Stringer("Datum", val), zap.Error(err1))
		}
		err = types.ErrTruncatedWrongVal.GenWithStackByArgs(col.FieldType.CompactStr(), str)
	} else if (sc.InInsertStmt || sc.InUpdateStmt) && !casted.IsNull() &&
		(col.GetType() == mysql.TypeDate || col.GetType() == mysql.TypeDatetime || col.GetType() == mysql.TypeTimestamp) {
		str, err1 := val.ToString()
		if err1 != nil {
			logutil.BgLogger().Warn("Datum ToString failed", zap.Stringer("Datum", val), zap.Error(err1))
			str = val.GetString()
		}
		if innCasted, exit, innErr := handleZeroDatetime(vars, col, casted, str, types.ErrWrongValue.Equal(err)); exit {
			return innCasted, innErr
		}
	} else if err != nil && charset.ErrInvalidCharacterString.Equal(err) {
		err = convertToIncorrectStringErr(err, col.Name.O)
		logutil.BgLogger().Debug("incorrect string value",
			zap.Uint64("conn", vars.ConnectionID), zap.Error(err))
	}

	err = sc.HandleTruncate(err)

	if forceIgnoreTruncate {
		err = nil
	} else if err != nil {
		return casted, err
	}

	if col.GetType() == mysql.TypeString && !types.IsBinaryStr(&col.FieldType) {
		truncateTrailingSpaces(&casted)
	}
	return casted, err
}

// ColDesc describes column information like MySQL desc and show columns do.
type ColDesc struct {
	Field string
	Type  string
	// Charset is nil if the column doesn't have a charset, or a string indicating the charset name.
	Charset any
	// Collation is nil if the column doesn't have a collation, or a string indicating the collation name.
	Collation    any
	Null         string
	Key          string
	DefaultValue any
	Extra        string
	Privileges   string
	Comment      string
}

const defaultPrivileges = "select,insert,update,references"

// NewColDesc returns a new ColDesc for a column.
func NewColDesc(col *Column) *ColDesc {
	// TODO: if we have no primary key and a unique index which's columns are all not null
	// we will set these columns' flag as PriKeyFlag
	// see https://dev.mysql.com/doc/refman/5.7/en/show-columns.html
	// create table
	name := col.Name
	nullFlag := "YES"
	if mysql.HasNotNullFlag(col.GetFlag()) {
		nullFlag = "NO"
	}
	keyFlag := ""
	if mysql.HasPriKeyFlag(col.GetFlag()) {
		keyFlag = "PRI"
	} else if mysql.HasUniKeyFlag(col.GetFlag()) {
		keyFlag = "UNI"
	} else if mysql.HasMultipleKeyFlag(col.GetFlag()) {
		keyFlag = "MUL"
	}
	var defaultValue any
	if !mysql.HasNoDefaultValueFlag(col.GetFlag()) {
		defaultValue = col.GetDefaultValue()
		if defaultValStr, ok := defaultValue.(string); ok {
			if (col.GetType() == mysql.TypeTimestamp || col.GetType() == mysql.TypeDatetime) &&
				strings.EqualFold(defaultValStr, ast.CurrentTimestamp) &&
				col.GetDecimal() > 0 {
				defaultValue = fmt.Sprintf("%s(%d)", defaultValStr, col.GetDecimal())
			}
		}
	}

	extra := ""
	if mysql.HasAutoIncrementFlag(col.GetFlag()) {
		extra = "auto_increment"
	} else if mysql.HasOnUpdateNowFlag(col.GetFlag()) {
		// in order to match the rules of mysql 8.0.16 version
		// see https://github.com/pingcap/tidb/issues/10337
		extra = "DEFAULT_GENERATED on update CURRENT_TIMESTAMP" + OptionalFsp(&col.FieldType)
	} else if col.IsGenerated() {
		if col.GeneratedStored {
			extra = "STORED GENERATED"
		} else {
			extra = "VIRTUAL GENERATED"
		}
	}

	desc := &ColDesc{
		Field:        name.O,
		Type:         col.GetTypeDesc(),
		Charset:      col.GetCharset(),
		Collation:    col.GetCollate(),
		Null:         nullFlag,
		Key:          keyFlag,
		DefaultValue: defaultValue,
		Extra:        extra,
		Privileges:   defaultPrivileges,
		Comment:      col.Comment,
	}
	if !field_types.HasCharset(&col.ColumnInfo.FieldType) {
		desc.Charset = nil
		desc.Collation = nil
	}
	return desc
}

// ColDescFieldNames returns the fields name in result set for desc and show columns.
func ColDescFieldNames(full bool) []string {
	if full {
		return []string{"Field", "Type", "Collation", "Null", "Key", "Default", "Extra", "Privileges", "Comment"}
	}
	return []string{"Field", "Type", "Null", "Key", "Default", "Extra"}
}

// CheckOnce checks if there are duplicated column names in cols.
func CheckOnce(cols []*Column) error {
	m := map[string]struct{}{}
	for _, col := range cols {
		name := col.Name
		_, ok := m[name.L]
		if ok {
			return errDuplicateColumn.GenWithStackByArgs(name)
		}

		m[name.L] = struct{}{}
	}

	return nil
}

// CheckNotNull checks if nil value set to a column with NotNull flag is set.
// When caller is LOAD DATA, `rowCntInLoadData` should be greater than 0 and it
// will return a ErrWarnNullToNotnull when error.
// Otherwise, it will return a ErrColumnCantNull when error.
func (c *Column) CheckNotNull(data *types.Datum, rowCntInLoadData uint64) error {
	if (mysql.HasNotNullFlag(c.GetFlag()) || mysql.HasPreventNullInsertFlag(c.GetFlag())) && data.IsNull() {
		if rowCntInLoadData > 0 {
			return ErrWarnNullToNotnull.GenWithStackByArgs(c.Name, rowCntInLoadData)
		}
		return ErrColumnCantNull.GenWithStackByArgs(c.Name)
	}
	return nil
}

// HandleBadNull handles the bad null error.
// When caller is LOAD DATA, `rowCntInLoadData` should be greater than 0 the
// error is ErrWarnNullToNotnull.
// Otherwise, the error is ErrColumnCantNull.
// If BadNullAsWarning is true, it will append the error as a warning, else return the error.
func (c *Column) HandleBadNull(ec errctx.Context, d *types.Datum, rowCntInLoadData uint64) error {
	if err := c.CheckNotNull(d, rowCntInLoadData); err != nil {
		if ec.HandleError(err) == nil {
			*d = GetZeroValue(c.ToInfo())
			return nil
		}
		return err
	}
	return nil
}

// IsPKHandleColumn checks if the column is primary key handle column.
func (c *Column) IsPKHandleColumn(tbInfo *model.TableInfo) bool {
	return mysql.HasPriKeyFlag(c.GetFlag()) && tbInfo.PKIsHandle
}

// IsCommonHandleColumn checks if the column is common handle column.
func (c *Column) IsCommonHandleColumn(tbInfo *model.TableInfo) bool {
	return mysql.HasPriKeyFlag(c.GetFlag()) && tbInfo.IsCommonHandle
}

type getColOriginDefaultValue struct {
	StrictSQLMode bool
}

// GetColOriginDefaultValue gets default value of the column from original default value.
func GetColOriginDefaultValue(ctx sessionctx.Context, col *model.ColumnInfo) (types.Datum, error) {
	return getColDefaultValue(ctx, col, col.GetOriginDefaultValue(), nil)
}

// GetColOriginDefaultValueWithoutStrictSQLMode gets default value of the column from original default value with Strict SQL mode.
func GetColOriginDefaultValueWithoutStrictSQLMode(ctx sessionctx.Context, col *model.ColumnInfo) (types.Datum, error) {
	return getColDefaultValue(ctx, col, col.GetOriginDefaultValue(), &getColOriginDefaultValue{
		StrictSQLMode: false,
	})
}

// GetColDefaultValue gets default value of the column.
func GetColDefaultValue(ctx expression.BuildContext, col *model.ColumnInfo) (types.Datum, error) {
	defaultValue := col.GetDefaultValue()
	if !col.DefaultIsExpr {
		return getColDefaultValue(ctx, col, defaultValue, nil)
	}
	return getColDefaultExprValue(ctx, col, defaultValue.(string))
}

// EvalColDefaultExpr eval default expr node to explicit default value.
func EvalColDefaultExpr(ctx sessionctx.Context, col *model.ColumnInfo, defaultExpr ast.ExprNode) (types.Datum, error) {
	d, err := expression.EvalAstExpr(ctx, defaultExpr)
	if err != nil {
		return types.Datum{}, err
	}
	// Check the evaluated data type by cast.
	value, err := CastValue(ctx, d, col, false, false)
	if err != nil {
		return types.Datum{}, err
	}
	return value, nil
}

func getColDefaultExprValue(ctx expression.BuildContext, col *model.ColumnInfo, defaultValue string) (types.Datum, error) {
	var defaultExpr ast.ExprNode
	expr := fmt.Sprintf("select %s", defaultValue)
	stmts, _, err := parser.New().ParseSQL(expr)
	if err == nil {
		defaultExpr = stmts[0].(*ast.SelectStmt).Fields.Fields[0].Expr
	}
	d, err := expression.EvalAstExpr(ctx, defaultExpr)
	if err != nil {
		return types.Datum{}, err
	}
	// Check the evaluated data type by cast.
	value, err := castValue(ctx.GetSessionVars(), d, col, false, false)
	if err != nil {
		return types.Datum{}, err
	}
	return value, nil
}

<<<<<<< HEAD
func getColDefaultValue(ctx expression.BuildContext, col *model.ColumnInfo, defaultVal interface{}, args *getColOriginDefaultValue) (types.Datum, error) {
=======
func getColDefaultValue(ctx sessionctx.Context, col *model.ColumnInfo, defaultVal any, args *getColOriginDefaultValue) (types.Datum, error) {
>>>>>>> f33418d1
	if defaultVal == nil {
		return getColDefaultValueFromNil(ctx, col, args)
	}

	switch col.GetType() {
	case mysql.TypeTimestamp, mysql.TypeDate, mysql.TypeDatetime:
	default:
		value, err := castValue(ctx.GetSessionVars(), types.NewDatum(defaultVal), col, false, false)
		if err != nil {
			return types.Datum{}, err
		}
		return value, nil
	}

	// Check and get timestamp/datetime default value.
	var needChangeTimeZone bool
	var explicitTz *time.Location
	// If the column's default value is not ZeroDatetimeStr nor CurrentTimestamp, should use the time zone of the default value itself.
	if col.GetType() == mysql.TypeTimestamp {
		if vv, ok := defaultVal.(string); ok && vv != types.ZeroDatetimeStr && !strings.EqualFold(vv, ast.CurrentTimestamp) {
			needChangeTimeZone = true
			// For col.Version = 0, the timezone information of default value is already lost, so use the system timezone as the default value timezone.
			explicitTz = timeutil.SystemLocation()
			if col.Version >= model.ColumnInfoVersion1 {
				explicitTz = time.UTC
			}
		}
	}
	value, err := expression.GetTimeValue(ctx, defaultVal, col.GetType(), col.GetDecimal(), explicitTz)
	if err != nil {
		return types.Datum{}, errGetDefaultFailed.GenWithStackByArgs(col.Name)
	}
	// If the column's default value is not ZeroDatetimeStr or CurrentTimestamp, convert the default value to the current session time zone.
	if needChangeTimeZone {
		t := value.GetMysqlTime()
		err = t.ConvertTimeZone(explicitTz, ctx.GetSessionVars().Location())
		if err != nil {
			return value, err
		}
		value.SetMysqlTime(t)
	}
	return value, nil
}

func getColDefaultValueFromNil(ctx expression.BuildContext, col *model.ColumnInfo, args *getColOriginDefaultValue) (types.Datum, error) {
	if !mysql.HasNotNullFlag(col.GetFlag()) && !mysql.HasNoDefaultValueFlag(col.GetFlag()) {
		return types.Datum{}, nil
	}
	if col.GetType() == mysql.TypeEnum {
		// For enum type, if no default value and not null is set,
		// the default value is the first element of the enum list
		if mysql.HasNotNullFlag(col.GetFlag()) {
			defEnum, err := types.ParseEnumValue(col.FieldType.GetElems(), 1)
			if err != nil {
				return types.Datum{}, err
			}
			return types.NewCollateMysqlEnumDatum(defEnum, col.GetCollate()), nil
		}
		return types.Datum{}, nil
	}
	if mysql.HasAutoIncrementFlag(col.GetFlag()) && !mysql.HasNoDefaultValueFlag(col.GetFlag()) {
		// Auto increment column doesn't have default value and we should not return error.
		return GetZeroValue(col), nil
	}
	vars := ctx.GetSessionVars()
	sc := vars.StmtCtx
	var strictSQLMode bool
	if args != nil {
		strictSQLMode = args.StrictSQLMode
	} else {
		strictSQLMode = vars.SQLMode.HasStrictMode()
	}
	if !strictSQLMode {
		sc.AppendWarning(ErrNoDefaultValue.FastGenByArgs(col.Name))
		if mysql.HasNotNullFlag(col.GetFlag()) {
			return GetZeroValue(col), nil
		}
		if mysql.HasNoDefaultValueFlag(col.GetFlag()) {
			return types.Datum{}, nil
		}
	}
	ec := sc.ErrCtx()
	if ec.HandleError(ErrColumnCantNull.FastGenByArgs(col.Name)) == nil {
		return GetZeroValue(col), nil
	}
	return types.Datum{}, ErrNoDefaultValue.GenWithStackByArgs(col.Name)
}

// GetZeroValue gets zero value for given column type.
func GetZeroValue(col *model.ColumnInfo) types.Datum {
	var d types.Datum
	switch col.GetType() {
	case mysql.TypeTiny, mysql.TypeInt24, mysql.TypeShort, mysql.TypeLong, mysql.TypeLonglong:
		if mysql.HasUnsignedFlag(col.GetFlag()) {
			d.SetUint64(0)
		} else {
			d.SetInt64(0)
		}
	case mysql.TypeYear:
		d.SetInt64(0)
	case mysql.TypeFloat:
		d.SetFloat32(0)
	case mysql.TypeDouble:
		d.SetFloat64(0)
	case mysql.TypeNewDecimal:
		d.SetLength(col.GetFlen())
		d.SetFrac(col.GetDecimal())
		d.SetMysqlDecimal(new(types.MyDecimal))
	case mysql.TypeString:
		if col.GetFlen() > 0 && col.GetCharset() == charset.CharsetBin {
			d.SetBytes(make([]byte, col.GetFlen()))
		} else {
			d.SetString("", col.GetCollate())
		}
	case mysql.TypeVarString, mysql.TypeVarchar, mysql.TypeBlob, mysql.TypeTinyBlob, mysql.TypeMediumBlob, mysql.TypeLongBlob:
		d.SetString("", col.GetCollate())
	case mysql.TypeDuration:
		d.SetMysqlDuration(types.ZeroDuration)
	case mysql.TypeDate:
		d.SetMysqlTime(types.ZeroDate)
	case mysql.TypeTimestamp:
		d.SetMysqlTime(types.ZeroTimestamp)
	case mysql.TypeDatetime:
		d.SetMysqlTime(types.ZeroDatetime)
	case mysql.TypeBit:
		d.SetMysqlBit(types.ZeroBinaryLiteral)
	case mysql.TypeSet:
		d.SetMysqlSet(types.Set{}, col.GetCollate())
	case mysql.TypeEnum:
		d.SetMysqlEnum(types.Enum{}, col.GetCollate())
	case mysql.TypeJSON:
		d.SetMysqlJSON(types.CreateBinaryJSON(nil))
	}
	return d
}

// OptionalFsp convert a FieldType.GetDecimal() to string.
func OptionalFsp(fieldType *types.FieldType) string {
	fsp := fieldType.GetDecimal()
	if fsp == 0 {
		return ""
	}
	return "(" + strconv.Itoa(fsp) + ")"
}

// FillVirtualColumnValue will calculate the virtual column value by evaluating generated
// expression using rows from a chunk, and then fill this value into the chunk.
func FillVirtualColumnValue(virtualRetTypes []*types.FieldType, virtualColumnIndex []int,
	expCols []*expression.Column, colInfos []*model.ColumnInfo, sctx sessionctx.Context, req *chunk.Chunk) error {
	if len(virtualColumnIndex) == 0 {
		return nil
	}

	virCols := chunk.NewChunkWithCapacity(virtualRetTypes, req.Capacity())
	iter := chunk.NewIterator4Chunk(req)
	for i, idx := range virtualColumnIndex {
		for row := iter.Begin(); row != iter.End(); row = iter.Next() {
			datum, err := expCols[idx].EvalVirtualColumn(sctx, row)
			if err != nil {
				return err
			}
			// Because the expression might return different type from
			// the generated column, we should wrap a CAST on the result.
			castDatum, err := CastValue(sctx, datum, colInfos[idx], false, true)
			if err != nil {
				return err
			}

			// Clip to zero if get negative value after cast to unsigned.
			if mysql.HasUnsignedFlag(colInfos[idx].FieldType.GetFlag()) && !castDatum.IsNull() && sctx.GetSessionVars().StmtCtx.TypeFlags().AllowNegativeToUnsigned() {
				switch datum.Kind() {
				case types.KindInt64:
					if datum.GetInt64() < 0 {
						castDatum = GetZeroValue(colInfos[idx])
					}
				case types.KindFloat32, types.KindFloat64:
					if types.RoundFloat(datum.GetFloat64()) < 0 {
						castDatum = GetZeroValue(colInfos[idx])
					}
				case types.KindMysqlDecimal:
					if datum.GetMysqlDecimal().IsNegative() {
						castDatum = GetZeroValue(colInfos[idx])
					}
				}
			}

			// Handle the bad null error.
			if (mysql.HasNotNullFlag(colInfos[idx].GetFlag()) || mysql.HasPreventNullInsertFlag(colInfos[idx].GetFlag())) && castDatum.IsNull() {
				castDatum = GetZeroValue(colInfos[idx])
			}
			virCols.AppendDatum(i, &castDatum)
		}
		req.SetCol(idx, virCols.Column(i))
	}
	return nil
}<|MERGE_RESOLUTION|>--- conflicted
+++ resolved
@@ -577,11 +577,7 @@
 	return value, nil
 }
 
-<<<<<<< HEAD
-func getColDefaultValue(ctx expression.BuildContext, col *model.ColumnInfo, defaultVal interface{}, args *getColOriginDefaultValue) (types.Datum, error) {
-=======
-func getColDefaultValue(ctx sessionctx.Context, col *model.ColumnInfo, defaultVal any, args *getColOriginDefaultValue) (types.Datum, error) {
->>>>>>> f33418d1
+func getColDefaultValue(ctx expression.BuildContext, col *model.ColumnInfo, defaultVal any, args *getColOriginDefaultValue) (types.Datum, error) {
 	if defaultVal == nil {
 		return getColDefaultValueFromNil(ctx, col, args)
 	}
