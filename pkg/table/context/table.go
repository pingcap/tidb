// Copyright 2024 PingCAP, Inc.
//
// Licensed under the Apache License, Version 2.0 (the "License");
// you may not use this file except in compliance with the License.
// You may obtain a copy of the License at
//
//     http://www.apache.org/licenses/LICENSE-2.0
//
// Unless required by applicable law or agreed to in writing, software
// distributed under the License is distributed on an "AS IS" BASIS,
// WITHOUT WARRANTIES OR CONDITIONS OF ANY KIND, either express or implied.
// See the License for the specific language governing permissions and
// limitations under the License.

package context

import (
	exprctx "github.com/pingcap/tidb/pkg/expression/context"
	infoschema "github.com/pingcap/tidb/pkg/infoschema/context"
	"github.com/pingcap/tidb/pkg/kv"
	"github.com/pingcap/tidb/pkg/parser/model"
	"github.com/pingcap/tidb/pkg/sessionctx/stmtctx"
	"github.com/pingcap/tidb/pkg/sessionctx/variable"
	"github.com/pingcap/tidb/pkg/util/rowcodec"
	"github.com/pingcap/tidb/pkg/util/tableutil"
	"github.com/pingcap/tipb/go-binlog"
)

var _ AllocatorContext = MutateContext(nil)

// RowEncodingConfig is used to provide config for row encoding.
type RowEncodingConfig struct {
	// IsRowLevelChecksumEnabled indicates whether the row level checksum is enabled.
	IsRowLevelChecksumEnabled bool
	// RowEncoder is used to encode a row
	RowEncoder *rowcodec.Encoder
}

// BinlogSupport is used for binlog operations
type BinlogSupport interface {
	// GetBinlogMutation returns a `binlog.TableMutation` object for a table.
	GetBinlogMutation(tblID int64) *binlog.TableMutation
}

// StatisticsSupport is used for statistics update operations.
type StatisticsSupport interface {
	// UpdatePhysicalTableDelta updates the physical table delta.
	UpdatePhysicalTableDelta(physicalTableID int64, delta int64, count int64, cols variable.DeltaCols)
}

// MutateContext is used to when mutating a table.
type MutateContext interface {
	AllocatorContext
	// GetExprCtx returns the context to build or evaluate expressions
	GetExprCtx() exprctx.ExprContext
	// GetSessionVars returns the session variables.
	GetSessionVars() *variable.SessionVars
	// Txn returns the current transaction which is created before executing a statement.
	// The returned kv.Transaction is not nil, but it maybe pending or invalid.
	// If the active parameter is true, call this function will wait for the pending txn
	// to become valid.
	Txn(active bool) (kv.Transaction, error)
	// GetDomainInfoSchema returns the latest information schema in domain
	GetDomainInfoSchema() infoschema.MetaOnlyInfoSchema
	// TxnRecordTempTable record the temporary table to the current transaction.
	// This method will be called when the temporary table is modified or should allocate id in the transaction.
	TxnRecordTempTable(tbl *model.TableInfo) tableutil.TempTable
	// ConnectionID returns the id of the current connection.
	// If the current environment is not in a query from the client, the return value is 0.
	ConnectionID() uint64
	// InRestrictedSQL returns whether the current context is used in restricted SQL.
	InRestrictedSQL() bool
	// TxnAssertionLevel returns the assertion level of the current transaction.
	TxnAssertionLevel() variable.AssertionLevel
	// EnableMutationChecker returns whether to check data consistency for mutations.
	EnableMutationChecker() bool
	// GetRowEncodingConfig returns the RowEncodingConfig.
	GetRowEncodingConfig() RowEncodingConfig
	// GetMutateBuffers returns the MutateBuffers,
	// which is a buffer for table related structures that aims to reuse memory and
	// saves allocation.
	GetMutateBuffers() *MutateBuffers
<<<<<<< HEAD
	// GetRowIDShardGenerator returns the `RowIDShardGenerator` object to shard rows.
	GetRowIDShardGenerator() *variable.RowIDShardGenerator
	// GetReservedRowIDAlloc returns the `ReservedRowIDAlloc` object to allocate row id from reservation.
	GetReservedRowIDAlloc() (*stmtctx.ReservedRowIDAlloc, bool)
=======
	// GetBinlogSupport returns a `BinlogSupport` if the context supports it.
	// If the context does not support binlog, the second return value will be false.
	GetBinlogSupport() (BinlogSupport, bool)
	// GetStatisticsSupport returns a `StatisticsSupport` if the context supports it.
	// If the context does not support statistics update, the second return value will be false.
	GetStatisticsSupport() (StatisticsSupport, bool)
>>>>>>> d67421d4
}

// AllocatorContext is used to provide context for method `table.Allocators`.
type AllocatorContext interface {
	// TxnRecordTempTable record the temporary table to the current transaction.
	// This method will be called when the temporary table is modified or should allocate id in the transaction.
	TxnRecordTempTable(tbl *model.TableInfo) tableutil.TempTable
}<|MERGE_RESOLUTION|>--- conflicted
+++ resolved
@@ -80,19 +80,16 @@
 	// which is a buffer for table related structures that aims to reuse memory and
 	// saves allocation.
 	GetMutateBuffers() *MutateBuffers
-<<<<<<< HEAD
 	// GetRowIDShardGenerator returns the `RowIDShardGenerator` object to shard rows.
 	GetRowIDShardGenerator() *variable.RowIDShardGenerator
 	// GetReservedRowIDAlloc returns the `ReservedRowIDAlloc` object to allocate row id from reservation.
 	GetReservedRowIDAlloc() (*stmtctx.ReservedRowIDAlloc, bool)
-=======
 	// GetBinlogSupport returns a `BinlogSupport` if the context supports it.
 	// If the context does not support binlog, the second return value will be false.
 	GetBinlogSupport() (BinlogSupport, bool)
 	// GetStatisticsSupport returns a `StatisticsSupport` if the context supports it.
 	// If the context does not support statistics update, the second return value will be false.
 	GetStatisticsSupport() (StatisticsSupport, bool)
->>>>>>> d67421d4
 }
 
 // AllocatorContext is used to provide context for method `table.Allocators`.
