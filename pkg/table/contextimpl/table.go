--- conflicted
+++ resolved
@@ -33,15 +33,10 @@
 	// mutateBuffers is a memory pool for table related memory allocation that aims to reuse memory
 	// and saves allocation
 	// The buffers are supposed to be used inside AddRecord/UpdateRecord/RemoveRecord.
-<<<<<<< HEAD
-	// It's users duty to reset them before use.
-	TablesBuffer *context.TablesBuffer
+	mutateBuffers *context.MutateBuffers
 
 	hasExtraPosInfo bool
 	extraIndexKeyPosInfo map[int64][]int
-=======
-	mutateBuffers *context.MutateBuffers
->>>>>>> 9f7441a9
 }
 
 // NewTableContextImpl creates a new TableContextImpl.
@@ -73,10 +68,13 @@
 	}
 }
 
-<<<<<<< HEAD
-// GetTablesBuffer implements the MutateContext interface.
-func (ctx *TableContextImpl) GetTablesBuffer() *context.TablesBuffer {
-	return ctx.TablesBuffer
+// GetMutateBuffers implements the MutateContext interface.
+func (ctx *TableContextImpl) GetMutateBuffers() *context.MutateBuffers {
+	return ctx.mutateBuffers
+}
+
+func (ctx *TableContextImpl) vars() *variable.SessionVars {
+	return ctx.Context.GetSessionVars()
 }
 
 func (ctx *TableContextImpl) SetExtraIndexKeyPosInfo(indexKeyPos map[int64][]int) {
@@ -95,13 +93,4 @@
 
 func (ctx *TableContextImpl) HasExtraInfo() bool {
 	return ctx.hasExtraPosInfo
-=======
-// GetMutateBuffers implements the MutateContext interface.
-func (ctx *TableContextImpl) GetMutateBuffers() *context.MutateBuffers {
-	return ctx.mutateBuffers
-}
-
-func (ctx *TableContextImpl) vars() *variable.SessionVars {
-	return ctx.Context.GetSessionVars()
->>>>>>> 9f7441a9
 }