--- conflicted
+++ resolved
@@ -56,13 +56,7 @@
 }
 
 func TestGeneralEventString(t *testing.T) {
-<<<<<<< HEAD
-	for i := range GeneralEventCount {
-		event := GeneralEvent(i)
-		str := event.String()
-=======
 	for event := range GeneralEventCount {
->>>>>>> b98f7bb2
 		// event string should be upper case
 		require.Equal(t, strings.ToUpper(event.String()), event.String())
 		// GeneralEventFromString return the right event
