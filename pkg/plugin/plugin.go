--- conflicted
+++ resolved
@@ -147,12 +147,6 @@
 		dyingPlugins: make([]Plugin, 0),
 	}
 
-<<<<<<< HEAD
-	// Setup component version info for plugin running env.
-	maps.Copy(tiPlugins.versions, cfg.EnvVersion)
-
-=======
->>>>>>> 8ffbddd4
 	// Load plugin dl & manifest.
 	for _, pluginID := range cfg.Plugins {
 		var pName string
