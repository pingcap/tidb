--- conflicted
+++ resolved
@@ -139,14 +139,7 @@
 // ColumnStatsIsInvalid checks if this column is invalid.
 // If this column has histogram but not loaded yet,
 // then we mark it as need histogram.
-<<<<<<< HEAD
-func ColumnStatsIsInvalid(colStats *Column, sctx sessionctx.Context, histColl *HistColl, cid int64) (res bool) {
-=======
-func (c *Column) IsInvalid(
-	sctx context.PlanContext,
-	collPseudo bool,
-) (res bool) {
->>>>>>> aa4f4da7
+func ColumnStatsIsInvalid(colStats *Column, sctx context.PlanContext, histColl *HistColl, cid int64) (res bool) {
 	var totalCount float64
 	var ndv int64
 	var inValidForCollPseudo, essentialLoaded bool
