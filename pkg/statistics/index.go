// Copyright 2022 PingCAP, Inc.
//
// Licensed under the Apache License, Version 2.0 (the "License");
// you may not use this file except in compliance with the License.
// You may obtain a copy of the License at
//
//     http://www.apache.org/licenses/LICENSE-2.0
//
// Unless required by applicable law or agreed to in writing, software
// distributed under the License is distributed on an "AS IS" BASIS,
// WITHOUT WARRANTIES OR CONDITIONS OF ANY KIND, either express or implied.
// See the License for the specific language governing permissions and
// limitations under the License.

package statistics

import (
	"github.com/pingcap/tidb/pkg/parser/model"
	"github.com/pingcap/tidb/pkg/parser/mysql"
	"github.com/pingcap/tidb/pkg/planner/context"
	"github.com/pingcap/tidb/pkg/planner/util/debugtrace"
	"github.com/pingcap/tidb/pkg/types"
	"github.com/pingcap/tidb/pkg/util/chunk"
	"github.com/twmb/murmur3"
)

// Index represents an index histogram.
type Index struct {
	LastAnalyzePos types.Datum
	CMSketch       *CMSketch
	TopN           *TopN
	FMSketch       *FMSketch
	Info           *model.IndexInfo
	Histogram
	StatsLoadedStatus
	StatsVer int64 // StatsVer is the version of the current stats, used to maintain compatibility
	Flag     int64
	// PhysicalID is the physical table id,
	// or it could possibly be -1, which means "stats not available".
	// The -1 case could happen in a pseudo stats table, and in this case, this stats should not trigger stats loading.
	PhysicalID int64
}

// Copy copies the index.
func (idx *Index) Copy() *Index {
	if idx == nil {
		return nil
	}
	nc := &Index{
		PhysicalID: idx.PhysicalID,
		Flag:       idx.Flag,
		StatsVer:   idx.StatsVer,
	}
	idx.LastAnalyzePos.Copy(&nc.LastAnalyzePos)
	if idx.CMSketch != nil {
		nc.CMSketch = idx.CMSketch.Copy()
	}
	if idx.TopN != nil {
		nc.TopN = idx.TopN.Copy()
	}
	if idx.FMSketch != nil {
		nc.FMSketch = idx.FMSketch.Copy()
	}
	if idx.Info != nil {
		nc.Info = idx.Info.Clone()
	}
	nc.Histogram = *idx.Histogram.Copy()
	nc.StatsLoadedStatus = idx.StatsLoadedStatus.Copy()
	return nc
}

// ItemID implements TableCacheItem
func (idx *Index) ItemID() int64 {
	return idx.Info.ID
}

// IsAllEvicted indicates whether all stats evicted
func (idx *Index) IsAllEvicted() bool {
	return idx == nil || (idx.statsInitialized && idx.evictedStatus >= AllEvicted)
}

// GetEvictedStatus returns the evicted status
func (idx *Index) GetEvictedStatus() int {
	return idx.evictedStatus
}

// DropUnnecessaryData drops unnecessary data for index.
func (idx *Index) DropUnnecessaryData() {
	if idx.GetStatsVer() < Version2 {
		idx.CMSketch = nil
	}
	idx.TopN = nil
	idx.Histogram.Bounds = chunk.NewChunkWithCapacity([]*types.FieldType{types.NewFieldType(mysql.TypeBlob)}, 0)
	idx.Histogram.Buckets = make([]Bucket, 0)
	idx.Histogram.Scalars = make([]scalar, 0)
	idx.evictedStatus = AllEvicted
}

func (idx *Index) isStatsInitialized() bool {
	return idx.statsInitialized
}

// GetStatsVer returns the version of the current stats
func (idx *Index) GetStatsVer() int64 {
	return idx.StatsVer
}

// IsCMSExist returns whether CMSketch exists.
func (idx *Index) IsCMSExist() bool {
	return idx.CMSketch != nil
}

// IsEvicted returns whether index statistics got evicted
func (idx *Index) IsEvicted() bool {
	return idx.evictedStatus != AllLoaded
}

func (idx *Index) String() string {
	return idx.Histogram.ToString(len(idx.Info.Columns))
}

// TotalRowCount returns the total count of this index.
func (idx *Index) TotalRowCount() float64 {
	if idx.StatsVer >= Version2 {
		return idx.Histogram.TotalRowCount() + float64(idx.TopN.TotalCount())
	}
	return idx.Histogram.TotalRowCount()
}

<<<<<<< HEAD
// IndexStatsIsInvalid checks whether the index has valid stats or not.
func IndexStatsIsInvalid(idxStats *Index, sctx sessionctx.Context, coll *HistColl, cid int64) (res bool) {
=======
// IsInvalid checks if this index is invalid.
func (idx *Index) IsInvalid(sctx context.PlanContext, collPseudo bool) (res bool) {
	idx.CheckStats()
>>>>>>> aa4f4da7
	var totalCount float64
	if sctx.GetSessionVars().StmtCtx.EnableOptimizerDebugTrace {
		debugtrace.EnterContextCommon(sctx)
		defer func() {
			debugtrace.RecordAnyValuesWithNames(sctx,
				"IsInvalid", res,
				"CollPseudo", coll.Pseudo,
				"TotalCount", totalCount,
			)
			debugtrace.LeaveContextCommon(sctx)
		}()
	}
	// If the given index statistics is nil or we found that the index's statistics hasn't been fully loaded, we add this index to NeededItems.
	// Also, we need to check that this HistColl has its physical ID and it is permitted to trigger the stats loading.
	if (idxStats == nil || !idxStats.IsFullLoad()) && coll.PhysicalID > 0 && !coll.CanNotTriggerLoad {
		HistogramNeededItems.insert(model.TableItemID{TableID: coll.PhysicalID, ID: cid, IsIndex: true})
		// TODO: we can return true here. But need to fix some tests first.
	}
	if idxStats == nil {
		return true
	}
	totalCount = idxStats.TotalRowCount()
	return coll.Pseudo || totalCount == 0
}

// EvictAllStats evicts all stats
// Note that this function is only used for test
func (idx *Index) EvictAllStats() {
	idx.Histogram.Buckets = nil
	idx.CMSketch = nil
	idx.TopN = nil
	idx.StatsLoadedStatus.evictedStatus = AllEvicted
}

// MemoryUsage returns the total memory usage of a Histogram and CMSketch in Index.
// We ignore the size of other metadata in Index.
func (idx *Index) MemoryUsage() CacheItemMemoryUsage {
	var sum int64
	indexMemUsage := &IndexMemUsage{
		IndexID: idx.Info.ID,
	}
	histMemUsage := idx.Histogram.MemoryUsage()
	indexMemUsage.HistogramMemUsage = histMemUsage
	sum = histMemUsage
	if idx.CMSketch != nil {
		cmSketchMemUsage := idx.CMSketch.MemoryUsage()
		indexMemUsage.CMSketchMemUsage = cmSketchMemUsage
		sum += cmSketchMemUsage
	}
	if idx.TopN != nil {
		topnMemUsage := idx.TopN.MemoryUsage()
		indexMemUsage.TopNMemUsage = topnMemUsage
		sum += topnMemUsage
	}
	indexMemUsage.TotalMemUsage = sum
	return indexMemUsage
}

// QueryBytes is used to query the count of specified bytes.
// The input sctx is just for debug trace, you can pass nil safely if that's not needed.
func (idx *Index) QueryBytes(sctx context.PlanContext, d []byte) (result uint64) {
	if sctx != nil && sctx.GetSessionVars().StmtCtx.EnableOptimizerDebugTrace {
		debugtrace.EnterContextCommon(sctx)
		defer func() {
			debugtrace.RecordAnyValuesWithNames(sctx, "Result", result)
			debugtrace.LeaveContextCommon(sctx)
		}()
	}
	h1, h2 := murmur3.Sum128(d)
	if idx.TopN != nil {
		if count, ok := idx.TopN.QueryTopN(sctx, d); ok {
			return count
		}
	}
	if idx.CMSketch != nil {
		return idx.CMSketch.queryHashValue(sctx, h1, h2)
	}
	v, _ := idx.Histogram.EqualRowCount(sctx, types.NewBytesDatum(d), idx.StatsVer >= Version2)
	return uint64(v)
}

// GetIncreaseFactor get the increase factor to adjust the final estimated count when the table is modified.
func (idx *Index) GetIncreaseFactor(realtimeRowCount int64) float64 {
	columnCount := idx.TotalRowCount()
	if columnCount == 0 {
		return 1.0
	}
	return float64(realtimeRowCount) / columnCount
}

// IsAnalyzed indicates whether the index is analyzed.
func (idx *Index) IsAnalyzed() bool {
	return idx.StatsVer != Version0
}<|MERGE_RESOLUTION|>--- conflicted
+++ resolved
@@ -127,14 +127,8 @@
 	return idx.Histogram.TotalRowCount()
 }
 
-<<<<<<< HEAD
 // IndexStatsIsInvalid checks whether the index has valid stats or not.
-func IndexStatsIsInvalid(idxStats *Index, sctx sessionctx.Context, coll *HistColl, cid int64) (res bool) {
-=======
-// IsInvalid checks if this index is invalid.
-func (idx *Index) IsInvalid(sctx context.PlanContext, collPseudo bool) (res bool) {
-	idx.CheckStats()
->>>>>>> aa4f4da7
+func IndexStatsIsInvalid(idxStats *Index, sctx context.PlanContext, coll *HistColl, cid int64) (res bool) {
 	var totalCount float64
 	if sctx.GetSessionVars().StmtCtx.EnableOptimizerDebugTrace {
 		debugtrace.EnterContextCommon(sctx)
