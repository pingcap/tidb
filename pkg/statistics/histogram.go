// Copyright 2017 PingCAP, Inc.
//
// Licensed under the Apache License, Version 2.0 (the "License");
// you may not use this file except in compliance with the License.
// You may obtain a copy of the License at
//
//     http://www.apache.org/licenses/LICENSE-2.0
//
// Unless required by applicable law or agreed to in writing, software
// distributed under the License is distributed on an "AS IS" BASIS,
// WITHOUT WARRANTIES OR CONDITIONS OF ANY KIND, either express or implied.
// See the License for the specific language governing permissions and
// limitations under the License.

package statistics

import (
	"bytes"
	"cmp"
	"fmt"
	"math"
	"slices"
	"strings"
	"sync"
	"time"
	"unsafe"

	"github.com/pingcap/errors"
	"github.com/pingcap/tidb/pkg/kv"
	"github.com/pingcap/tidb/pkg/parser/charset"
	"github.com/pingcap/tidb/pkg/parser/mysql"
	"github.com/pingcap/tidb/pkg/parser/terror"
	"github.com/pingcap/tidb/pkg/planner/planctx"
	"github.com/pingcap/tidb/pkg/planner/util/debugtrace"
	"github.com/pingcap/tidb/pkg/sessionctx/stmtctx"
	"github.com/pingcap/tidb/pkg/sessionctx/variable"
	statslogutil "github.com/pingcap/tidb/pkg/statistics/handle/logutil"
	"github.com/pingcap/tidb/pkg/tablecodec"
	"github.com/pingcap/tidb/pkg/types"
	"github.com/pingcap/tidb/pkg/util/chunk"
	"github.com/pingcap/tidb/pkg/util/codec"
	"github.com/pingcap/tidb/pkg/util/collate"
	"github.com/pingcap/tidb/pkg/util/intest"
	"github.com/pingcap/tidb/pkg/util/ranger"
	"github.com/pingcap/tipb/go-tipb"
	"github.com/twmb/murmur3"
	"go.uber.org/zap"
)

// Histogram represents statistics for a column or index.
type Histogram struct {
	Tp *types.FieldType

	// Histogram elements.
	//
	// A bucket bound is the smallest and greatest values stored in the bucket. The lower and upper bound
	// are stored in one column.
	//
	// A bucket count is the number of items stored in all previous buckets and the current bucket.
	// Bucket counts are always in increasing order.
	//
	// A bucket repeat is the number of repeats of the bucket value, it can be used to find popular values.
	Bounds  *chunk.Chunk
	Buckets []Bucket

	// Used for estimating fraction of the interval [lower, upper] that lies within the [lower, value].
	// For some types like `Int`, we do not build it because we can get them directly from `Bounds`.
	Scalars   []scalar
	ID        int64 // Column ID.
	NDV       int64 // Number of distinct values. Note that It contains the NDV of the TopN which is excluded from histogram.
	NullCount int64 // Number of null values.
	// LastUpdateVersion is the version that this histogram updated last time.
	LastUpdateVersion uint64

	// TotColSize is the total column size for the histogram.
	// For unfixed-len types, it includes LEN and BYTE.
	TotColSize int64

	// Correlation is the statistical correlation between physical row ordering and logical ordering of
	// the column values. This ranges from -1 to +1, and it is only valid for Column histogram, not for
	// Index histogram.
	Correlation float64
}

// EmptyHistogramSize is the size of empty histogram, about 112 = 8*6 for int64 & float64, 24*2 for arrays, 8*2 for references.
const EmptyHistogramSize = int64(unsafe.Sizeof(Histogram{}))

// Bucket store the bucket count and repeat.
type Bucket struct {
	// Count is the number of items till this bucket.
	Count int64
	// Repeat is the number of times the upper-bound value of the bucket appears in the data.
	// For example, in the range [x, y], Repeat indicates how many times y appears.
	// It is used to estimate the row count of values equal to the upper bound of the bucket, similar to TopN.
	Repeat int64
	// NDV is the number of distinct values in the bucket.
	NDV int64
}

// EmptyBucketSize is the size of empty bucket, 3*8=24 now.
const EmptyBucketSize = int64(unsafe.Sizeof(Bucket{}))

type scalar struct {
	lower        float64
	upper        float64
	commonPfxLen int // commonPfxLen is the common prefix length of the lower bound and upper bound when the value type is KindString or KindBytes.
}

// EmptyScalarSize is the size of empty scalar.
const EmptyScalarSize = int64(unsafe.Sizeof(scalar{}))

// NewHistogram creates a new histogram.
func NewHistogram(id, ndv, nullCount int64, version uint64, tp *types.FieldType, bucketSize int, totColSize int64) *Histogram {
	if tp.EvalType() == types.ETString {
		// The histogram will store the string value's 'sort key' representation of its collation.
		// If we directly set the field type's collation to its original one. We would decode the Key representation using its collation.
		// This would cause panic. So we apply a little trick here to avoid decoding it by explicitly changing the collation to 'CollationBin'.
		tp = tp.Clone()
		tp.SetCollate(charset.CollationBin)
	}
	return &Histogram{
		ID:                id,
		NDV:               ndv,
		NullCount:         nullCount,
		LastUpdateVersion: version,
		Tp:                tp,
		Bounds:            chunk.NewChunkFromPoolWithCapacity([]*types.FieldType{tp}, 2*bucketSize),
		Buckets:           make([]Bucket, 0, bucketSize),
		TotColSize:        totColSize,
	}
}

// GetLower gets the lower bound of bucket `idx`.
func (hg *Histogram) GetLower(idx int) *types.Datum {
	d := hg.Bounds.GetRow(2*idx).GetDatum(0, hg.Tp)
	return &d
}

// LowerToDatum gets the lower bound of bucket `idx` to datum.
func (hg *Histogram) LowerToDatum(idx int, d *types.Datum) {
	hg.Bounds.GetRow(2*idx).DatumWithBuffer(0, hg.Tp, d)
}

// GetUpper gets the upper bound of bucket `idx`.
func (hg *Histogram) GetUpper(idx int) *types.Datum {
	d := hg.Bounds.GetRow(2*idx+1).GetDatum(0, hg.Tp)
	return &d
}

// UpperToDatum gets the upper bound of bucket `idx` to datum.
func (hg *Histogram) UpperToDatum(idx int, d *types.Datum) {
	hg.Bounds.GetRow(2*idx+1).DatumWithBuffer(0, hg.Tp, d)
}

// MemoryUsage returns the total memory usage of this Histogram.
func (hg *Histogram) MemoryUsage() (sum int64) {
	if hg == nil {
		return
	}
	if len(hg.Buckets) == 0 && len(hg.Scalars) == 0 && hg.Bounds.Capacity() == 0 {
		return
	}
	sum = EmptyHistogramSize + hg.Bounds.MemoryUsage() + int64(cap(hg.Buckets))*EmptyBucketSize + int64(cap(hg.Scalars))*EmptyScalarSize
	return sum
}

// AppendBucket appends a bucket into `hg`.
func (hg *Histogram) AppendBucket(lower *types.Datum, upper *types.Datum, count, repeat int64) {
	hg.AppendBucketWithNDV(lower, upper, count, repeat, 0)
}

// AppendBucketWithNDV appends a bucket into `hg` and set value for field `NDV`.
func (hg *Histogram) AppendBucketWithNDV(lower *types.Datum, upper *types.Datum, count, repeat, ndv int64) {
	hg.Buckets = append(hg.Buckets, Bucket{Count: count, Repeat: repeat, NDV: ndv})
	hg.Bounds.AppendDatum(0, lower)
	hg.Bounds.AppendDatum(0, upper)
}

func (hg *Histogram) updateLastBucket(upper *types.Datum, count, repeat int64, needBucketNDV bool) {
	l := hg.Len()
	hg.Bounds.TruncateTo(2*l - 1)
	hg.Bounds.AppendDatum(0, upper)
	// The sampling case doesn't hold NDV since the low sampling rate. So check the NDV here.
	bucket := &hg.Buckets[l-1]
	if needBucketNDV && bucket.NDV > 0 {
		bucket.NDV++
	}
	bucket.Count = count
	bucket.Repeat = repeat
}

// DecodeTo decodes the histogram bucket values into `tp`.
func (hg *Histogram) DecodeTo(tp *types.FieldType, timeZone *time.Location) error {
	oldIter := chunk.NewIterator4Chunk(hg.Bounds)
	hg.Bounds = chunk.NewChunkWithCapacity([]*types.FieldType{tp}, oldIter.Len())
	hg.Tp = tp
	for row := oldIter.Begin(); row != oldIter.End(); row = oldIter.Next() {
		datum, err := tablecodec.DecodeColumnValue(row.GetBytes(0), tp, timeZone)
		if err != nil {
			return errors.Trace(err)
		}
		hg.Bounds.AppendDatum(0, &datum)
	}
	return nil
}

// ConvertTo converts the histogram bucket values into `tp`.
func (hg *Histogram) ConvertTo(tctx types.Context, tp *types.FieldType) (*Histogram, error) {
	hist := NewHistogram(hg.ID, hg.NDV, hg.NullCount, hg.LastUpdateVersion, tp, hg.Len(), hg.TotColSize)
	hist.Correlation = hg.Correlation
	iter := chunk.NewIterator4Chunk(hg.Bounds)
	for row := iter.Begin(); row != iter.End(); row = iter.Next() {
		d := row.GetDatum(0, hg.Tp)
		d, err := d.ConvertTo(tctx, tp)
		if err != nil {
			return nil, errors.Trace(err)
		}
		hist.Bounds.AppendDatum(0, &d)
	}
	hist.Buckets = hg.Buckets
	return hist, nil
}

// Len is the number of buckets in the histogram.
func (hg *Histogram) Len() int {
	return len(hg.Buckets)
}

// DestroyAndPutToPool resets the FMSketch and puts it to the pool.
func (hg *Histogram) DestroyAndPutToPool() {
	if hg == nil {
		return
	}
	hg.Bounds.Destroy(len(hg.Buckets), []*types.FieldType{hg.Tp})
}

// HistogramEqual tests if two histograms are equal.
func HistogramEqual(a, b *Histogram, ignoreID bool) bool {
	if ignoreID {
		old := b.ID
		b.ID = a.ID
		defer func() { b.ID = old }()
	}
	return bytes.Equal([]byte(a.ToString(0)), []byte(b.ToString(0)))
}

// constants for stats version. These const can be used for solving compatibility issue.
const (
	// Version0 is the state that no statistics is actually collected, only the meta info.(the total count and the average col size)
	Version0 = 0
	// Version1 maintains the statistics in the following way.
	// Column stats: CM Sketch is built in TiKV using full data. Histogram is built from samples. TopN is extracted from CM Sketch.
	//    TopN + CM Sketch represent all data. Histogram also represents all data.
	// Index stats: CM Sketch and Histogram is built in TiKV using full data. TopN is extracted from histogram. Then values covered by TopN is removed from CM Sketch.
	//    TopN + CM Sketch represent all data. Histogram also represents all data.
	// Int PK column stats is always Version1 because it only has histogram built from full data.
	// Fast analyze is always Version1 currently.
	Version1 = 1
	// Version2 maintains the statistics in the following way.
	// Column stats: CM Sketch is not used. TopN and Histogram are built from samples. TopN + Histogram represent all data.(The values covered by TopN is removed from Histogram.)
	// Index stats: CM SKetch is not used. TopN and Histograms are built from samples. TopN + Histogram represent all data.(The values covered by TopN is removed from Histogram.)
	// Both Column and Index's NDVs are collected by full scan.
	Version2 = 2
)

// AnalyzeFlag is set when the statistics comes from analyze.
const AnalyzeFlag = 1

// ValueToString converts a possible encoded value to a formatted string. If the value is encoded, then
// idxCols equals to number of origin values, else idxCols is 0.
func ValueToString(vars *variable.SessionVars, value *types.Datum, idxCols int, idxColumnTypes []byte) (string, error) {
	if idxCols == 0 {
		return value.ToString()
	}
	var loc *time.Location
	if vars != nil {
		loc = vars.Location()
	}
	// Ignore the error and treat remaining part that cannot decode successfully as bytes.
	decodedVals, remained, err := codec.DecodeRange(value.GetBytes(), idxCols, idxColumnTypes, loc)
	// Ignore err explicit to pass errcheck.
	_ = err
	if len(remained) > 0 {
		decodedVals = append(decodedVals, types.NewBytesDatum(remained))
	}
	str, err := types.DatumsToString(decodedVals, true)
	return str, err
}

// BucketToString change the given bucket to string format.
func (hg *Histogram) BucketToString(bktID, idxCols int) string {
	upperVal, err := ValueToString(nil, hg.GetUpper(bktID), idxCols, nil)
	terror.Log(errors.Trace(err))
	lowerVal, err := ValueToString(nil, hg.GetLower(bktID), idxCols, nil)
	terror.Log(errors.Trace(err))
	return fmt.Sprintf("num: %d lower_bound: %s upper_bound: %s repeats: %d ndv: %d", hg.BucketCount(bktID), lowerVal, upperVal, hg.Buckets[bktID].Repeat, hg.Buckets[bktID].NDV)
}

// BinarySearchRemoveVal removes the value from the TopN using binary search.
func (hg *Histogram) BinarySearchRemoveVal(valCntPairs TopNMeta) {
	lowIdx, highIdx := 0, hg.Len()-1
	column := hg.Bounds.Column(0)
	// if hg is too small, we don't need to check the branch. because the cost is more than binary search.
	if hg.Len() > 4 {
		if cmpResult := bytes.Compare(column.GetRaw(highIdx*2+1), valCntPairs.Encoded); cmpResult < 0 {
			return
		}
		if cmpResult := bytes.Compare(column.GetRaw(lowIdx), valCntPairs.Encoded); cmpResult > 0 {
			return
		}
	}
	var midIdx = 0
	var found bool
	for lowIdx <= highIdx {
		midIdx = (lowIdx + highIdx) / 2
		cmpResult := bytes.Compare(column.GetRaw(midIdx*2), valCntPairs.Encoded)
		if cmpResult > 0 {
			highIdx = midIdx - 1
			continue
		}
		cmpResult = bytes.Compare(column.GetRaw(midIdx*2+1), valCntPairs.Encoded)
		if cmpResult < 0 {
			lowIdx = midIdx + 1
			continue
		}
		midbucket := &hg.Buckets[midIdx]

		if midbucket.NDV > 0 {
			midbucket.NDV--
		}
		if cmpResult == 0 {
			midbucket.Repeat = 0
		}
		midbucket.Count -= int64(valCntPairs.Count)
		if midbucket.Count < 0 {
			midbucket.Count = 0
		}
		found = true
		break
	}
	if found {
		for midIdx++; midIdx <= hg.Len()-1; midIdx++ {
			hg.Buckets[midIdx].Count -= int64(valCntPairs.Count)
			if hg.Buckets[midIdx].Count < 0 {
				hg.Buckets[midIdx].Count = 0
			}
		}
	}
}

// RemoveVals remove the given values from the histogram.
// This function contains an **ASSUMPTION**: valCntPairs is sorted in ascending order.
func (hg *Histogram) RemoveVals(valCntPairs []TopNMeta) {
	totalSubCnt := int64(0)
	var cmpResult int
	for bktIdx, pairIdx := 0, 0; bktIdx < hg.Len(); bktIdx++ {
		for pairIdx < len(valCntPairs) {
			// If the current val smaller than current bucket's lower bound, skip it.
			cmpResult = bytes.Compare(hg.Bounds.Column(0).GetRaw(bktIdx*2), valCntPairs[pairIdx].Encoded)
			if cmpResult > 0 {
				pairIdx++
				continue
			}
			// If the current val bigger than current bucket's upper bound, break.
			cmpResult = bytes.Compare(hg.Bounds.Column(0).GetRaw(bktIdx*2+1), valCntPairs[pairIdx].Encoded)
			if cmpResult < 0 {
				break
			}
			totalSubCnt += int64(valCntPairs[pairIdx].Count)
			if hg.Buckets[bktIdx].NDV > 0 {
				hg.Buckets[bktIdx].NDV--
			}
			pairIdx++
			if cmpResult == 0 {
				hg.Buckets[bktIdx].Repeat = 0
				break
			}
		}
		hg.Buckets[bktIdx].Count -= totalSubCnt
		if hg.Buckets[bktIdx].Count < 0 {
			hg.Buckets[bktIdx].Count = 0
		}
	}
}

// StandardizeForV2AnalyzeIndex fixes some "irregular" places in the Histogram, which come from current implementation of
// analyze index task in v2.
// For now, it does two things: 1. Remove empty buckets. 2. Reset Bucket.NDV to 0.
func (hg *Histogram) StandardizeForV2AnalyzeIndex() {
	if hg == nil || len(hg.Buckets) == 0 {
		return
	}
	// Note that hg.Buckets is []Bucket instead of []*Bucket, so we avoid extra memory allocation for the struct Bucket
	// in the process below.

	// remainedBktIdxs are the positions of the eventually remained buckets in the original hg.Buckets slice.
	remainedBktIdxs := make([]int, 0, len(hg.Buckets))
	// We use two pointers here.
	// checkingIdx is the "fast" one, and it iterates the hg.Buckets and check if they are empty one by one.
	// When we find a non-empty bucket, we move it to the position where nextRemainedBktIdx, which is the "slow"
	// pointer, points to.
	nextRemainedBktIdx := 0
	for checkingIdx := range hg.Buckets {
		if hg.BucketCount(checkingIdx) <= 0 && hg.Buckets[checkingIdx].Repeat <= 0 {
			continue
		}
		remainedBktIdxs = append(remainedBktIdxs, checkingIdx)
		if nextRemainedBktIdx != checkingIdx {
			hg.Buckets[nextRemainedBktIdx] = hg.Buckets[checkingIdx]
		}
		hg.Buckets[nextRemainedBktIdx].NDV = 0
		nextRemainedBktIdx++
	}
	hg.Buckets = hg.Buckets[:nextRemainedBktIdx]

	// Get the new Bounds from the original Bounds according to the indexes we collect.
	c := chunk.NewChunkWithCapacity([]*types.FieldType{hg.Tp}, len(remainedBktIdxs))
	for _, i := range remainedBktIdxs {
		c.AppendDatum(0, hg.GetLower(i))
		c.AppendDatum(0, hg.GetUpper(i))
	}
	hg.Bounds = c
}

// ToString gets the string representation for the histogram.
func (hg *Histogram) ToString(idxCols int) string {
	strs := make([]string, 0, hg.Len()+1)
	if idxCols > 0 {
		strs = append(strs, fmt.Sprintf("index:%d ndv:%d", hg.ID, hg.NDV))
	} else {
		strs = append(strs, fmt.Sprintf("column:%d ndv:%d totColSize:%d", hg.ID, hg.NDV, hg.TotColSize))
	}
	for i := 0; i < hg.Len(); i++ {
		strs = append(strs, hg.BucketToString(i, idxCols))
	}
	return strings.Join(strs, "\n")
}

// EqualRowCount estimates the row count where the column equals to value.
// matched: return true if this returned row count is from Bucket.Repeat or bucket NDV, which is more accurate than if not.
// The input sctx is just for debug trace, you can pass nil safely if that's not needed.
func (hg *Histogram) EqualRowCount(sctx planctx.PlanContext, value types.Datum, hasBucketNDV bool) (count float64, matched bool) {
	if sctx != nil && sctx.GetSessionVars().StmtCtx.EnableOptimizerDebugTrace {
		debugtrace.EnterContextCommon(sctx)
		defer func() {
			debugtrace.RecordAnyValuesWithNames(sctx, "Count", count, "Matched", matched)
			debugtrace.LeaveContextCommon(sctx)
		}()
	}
	_, bucketIdx, inBucket, match := hg.LocateBucket(sctx, value)
	if !inBucket {
		return 0, false
	}
	if sctx != nil && sctx.GetSessionVars().StmtCtx.EnableOptimizerDebugTrace {
		DebugTraceBuckets(sctx, hg, []int{bucketIdx})
	}
	if match {
		return float64(hg.Buckets[bucketIdx].Repeat), true
	}
	if hasBucketNDV && hg.Buckets[bucketIdx].NDV > 1 {
		return float64(hg.BucketCount(bucketIdx)-hg.Buckets[bucketIdx].Repeat) / float64(hg.Buckets[bucketIdx].NDV-1), true
	}
	return hg.NotNullCount() / float64(hg.NDV), false
}

// GreaterRowCount estimates the row count where the column greater than value.
// It's deprecated. Only used for test.
func (hg *Histogram) GreaterRowCount(value types.Datum) float64 {
	histRowCount, _ := hg.EqualRowCount(nil, value, false)
	gtCount := hg.NotNullCount() - hg.LessRowCount(nil, value) - histRowCount
	return math.Max(0, gtCount)
}

// LocateBucket locates where a value falls in the range of the Histogram.
// The input sctx is just for debug trace, you can pass nil safely if that's not needed.
//
// Return value:
// exceed: if the value is larger than the upper bound of the last Bucket of the Histogram.
// bucketIdx: assuming exceed if false, which Bucket does this value fall in (note: the range before a Bucket is also
// considered belong to this Bucket).
// inBucket: assuming exceed if false, whether this value falls in this Bucket, instead of falls between
// this Bucket and the previous Bucket.
// matchLastValue: assuming inBucket is true, if this value is the last value in this Bucket, which has a counter (Bucket.Repeat).
//
// Examples:
// val0 |<-[bkt0]->| |<-[bkt1]->val1(last value)| val2 |<--val3--[bkt2]->| |<-[bkt3]->| val4
// locateBucket(val0): false, 0, false, false
// locateBucket(val1): false, 1, true, true
// locateBucket(val2): false, 2, false, false
// locateBucket(val3): false, 2, true, false
// locateBucket(val4): true, 3, false, false
func (hg *Histogram) LocateBucket(sctx planctx.PlanContext, value types.Datum) (exceed bool, bucketIdx int, inBucket, matchLastValue bool) {
	if sctx != nil && sctx.GetSessionVars().StmtCtx.EnableOptimizerDebugTrace {
		defer func() {
			debugTraceLocateBucket(sctx, &value, exceed, bucketIdx, inBucket, matchLastValue)
		}()
	}
	// Empty histogram
	if hg == nil || hg.Bounds.NumRows() == 0 {
		return true, 0, false, false
	}
	index, match := hg.Bounds.LowerBound(0, &value)
	// The value is larger than the max value in the histogram (exceed is true)
	if index >= hg.Bounds.NumRows() {
		return true, hg.Len() - 1, false, false
	}
	bucketIdx = index / 2
	// The value is before this bucket
	if index%2 == 0 && !match {
		return false, bucketIdx, false, false
	}
	// The value matches the last value in this bucket
	// case 1: The LowerBound()'s return value tells us the value matches an upper bound of a bucket
	// case 2: We compare and find that the value is equal to the upper bound of this bucket. This might happen when
	//           the bucket's lower bound is equal to its upper bound.
	if (index%2 == 1 && match) || chunk.Compare(hg.Bounds.GetRow(bucketIdx*2+1), 0, &value) == 0 {
		return false, bucketIdx, true, true
	}
	// The value is in the bucket and isn't the last value in this bucket
	return false, bucketIdx, true, false
}

// LessRowCountWithBktIdx estimates the row count where the column less than value.
// The input sctx is just for debug trace, you can pass nil safely if that's not needed.
func (hg *Histogram) LessRowCountWithBktIdx(sctx planctx.PlanContext, value types.Datum) (result float64, bucketIdx int) {
	if sctx != nil && sctx.GetSessionVars().StmtCtx.EnableOptimizerDebugTrace {
		debugtrace.EnterContextCommon(sctx)
		defer func() {
			debugtrace.RecordAnyValuesWithNames(sctx, "Result", result, "Bucket idx", bucketIdx)
			debugtrace.LeaveContextCommon(sctx)
		}()
	}
	// All the values are null.
	if hg.Bounds.NumRows() == 0 {
		return 0, 0
	}
	exceed, bucketIdx, inBucket, match := hg.LocateBucket(sctx, value)
	if exceed {
		return hg.NotNullCount(), hg.Len() - 1
	}
	if sctx != nil && sctx.GetSessionVars().StmtCtx.EnableOptimizerDebugTrace {
		DebugTraceBuckets(sctx, hg, []int{bucketIdx - 1, bucketIdx})
	}
	preCount := float64(0)
	if bucketIdx > 0 {
		preCount = float64(hg.Buckets[bucketIdx-1].Count)
	}
	if !inBucket {
		return preCount, bucketIdx
	}
	curCount, curRepeat := float64(hg.Buckets[bucketIdx].Count), float64(hg.Buckets[bucketIdx].Repeat)
	if match {
		return curCount - curRepeat, bucketIdx
	}
	return preCount + hg.calcFraction(bucketIdx, &value)*(curCount-curRepeat-preCount), bucketIdx
}

// LessRowCount estimates the row count where the column less than value.
// The input sctx is just for debug trace, you can pass nil safely if that's not needed.
func (hg *Histogram) LessRowCount(sctx planctx.PlanContext, value types.Datum) float64 {
	result, _ := hg.LessRowCountWithBktIdx(sctx, value)
	return result
}

// BetweenRowCount estimates the row count where column greater or equal to a and less than b.
// The input sctx is just for debug trace, you can pass nil safely if that's not needed.
func (hg *Histogram) BetweenRowCount(sctx planctx.PlanContext, a, b types.Datum) float64 {
	lessCountA := hg.LessRowCount(sctx, a)
	lessCountB := hg.LessRowCount(sctx, b)
	rangeEst := lessCountB - lessCountA
	lowEqual, _ := hg.EqualRowCount(sctx, a, false)
	ndvAvg := hg.NotNullCount() / float64(hg.NDV)
	// If values fall in the same bucket, we may underestimate the fractional result. So estimate the low value (a) as an equals, and
	// estimate the high value as the default (because the input high value may be "larger" than the true high value). The range should
	// not be less than both the low+high - or the lesser of the estimate for the individual range of a or b is used as a bound.
	if rangeEst < math.Max(lowEqual, ndvAvg) && hg.NDV > 0 {
		result := math.Min(lessCountB, hg.NotNullCount()-lessCountA)
		return math.Min(result, lowEqual+ndvAvg)
	}
	return rangeEst
}

// TotalRowCount returns the total count of this histogram.
func (hg *Histogram) TotalRowCount() float64 {
	return hg.NotNullCount() + float64(hg.NullCount)
}

// AbsRowCountDifference returns the absolute difference between the realtime row count
// and the histogram's total row count, representing data changes since the last ANALYZE.
func (hg *Histogram) AbsRowCountDifference(realtimeRowCount int64) float64 {
	return math.Abs(float64(realtimeRowCount) - hg.TotalRowCount())
}

// NotNullCount indicates the count of non-null values in column histogram and single-column index histogram,
// for multi-column index histogram, since we cannot define null for the row, we treat all rows as non-null, that means,
// notNullCount would return same value as TotalRowCount for multi-column index histograms.
func (hg *Histogram) NotNullCount() float64 {
	if hg.Len() == 0 {
		return 0
	}
	return float64(hg.Buckets[hg.Len()-1].Count)
}

// mergeBuckets is used to Merge every two neighbor buckets.
func (hg *Histogram) mergeBuckets(bucketIdx int) {
	curBuck := 0
	c := chunk.NewChunkWithCapacity([]*types.FieldType{hg.Tp}, bucketIdx)
	for i := 0; i+1 <= bucketIdx; i += 2 {
		hg.Buckets[curBuck].NDV = hg.Buckets[i+1].NDV + hg.Buckets[i].NDV
		hg.Buckets[curBuck].Count = hg.Buckets[i+1].Count
		hg.Buckets[curBuck].Repeat = hg.Buckets[i+1].Repeat
		c.AppendDatum(0, hg.GetLower(i))
		c.AppendDatum(0, hg.GetUpper(i+1))
		curBuck++
	}
	if bucketIdx%2 == 0 {
		hg.Buckets[curBuck] = hg.Buckets[bucketIdx]
		c.AppendDatum(0, hg.GetLower(bucketIdx))
		c.AppendDatum(0, hg.GetUpper(bucketIdx))
		curBuck++
	}
	hg.Bounds = c
	hg.Buckets = hg.Buckets[:curBuck]
}

// GetIncreaseFactor will return a factor of data increasing after the last analysis.
func (hg *Histogram) GetIncreaseFactor(totalCount int64) float64 {
	columnCount := hg.TotalRowCount()
	if columnCount == 0 {
		// avoid dividing by 0
		return 1.0
	}
	return float64(totalCount) / columnCount
}

// validRange checks if the range is Valid, it is used by `SplitRange` to remove the invalid range,
// the possible types of range are index key range and handle key range.
func validRange(sc *stmtctx.StatementContext, ran *ranger.Range, encoded bool) bool {
	var low, high []byte
	if encoded {
		low, high = ran.LowVal[0].GetBytes(), ran.HighVal[0].GetBytes()
	} else {
		var err error
		low, err = codec.EncodeKey(sc.TimeZone(), nil, ran.LowVal[0])
		err = sc.HandleError(err)
		if err != nil {
			return false
		}
		high, err = codec.EncodeKey(sc.TimeZone(), nil, ran.HighVal[0])
		err = sc.HandleError(err)
		if err != nil {
			return false
		}
	}
	if ran.LowExclude {
		low = kv.Key(low).PrefixNext()
	}
	if !ran.HighExclude {
		high = kv.Key(high).PrefixNext()
	}
	return bytes.Compare(low, high) < 0
}

func checkKind(vals []types.Datum, kind byte) bool {
	if kind == types.KindString {
		kind = types.KindBytes
	}
	for _, val := range vals {
		valKind := val.Kind()
		if valKind == types.KindNull || valKind == types.KindMinNotNull || valKind == types.KindMaxValue {
			continue
		}
		if valKind == types.KindString {
			valKind = types.KindBytes
		}
		if valKind != kind {
			return false
		}
		// Only check the first non-null value.
		break
	}
	return true
}

func (hg *Histogram) typeMatch(ranges []*ranger.Range) bool {
	kind := hg.GetLower(0).Kind()
	for _, ran := range ranges {
		if !checkKind(ran.LowVal, kind) || !checkKind(ran.HighVal, kind) {
			return false
		}
	}
	return true
}

// SplitRange splits the range according to the histogram lower bound. Note that we treat first bucket's lower bound
// as -inf and last bucket's upper bound as +inf, so all the split ranges will totally fall in one of the (-inf, l(1)),
// [l(1), l(2)),...[l(n-2), l(n-1)), [l(n-1), +inf), where n is the number of buckets, l(i) is the i-th bucket's lower bound.
func (hg *Histogram) SplitRange(sc *stmtctx.StatementContext, oldRanges []*ranger.Range, encoded bool) ([]*ranger.Range, bool) {
	if !hg.typeMatch(oldRanges) {
		return oldRanges, false
	}
	// Treat the only buckets as (-inf, +inf), so we do not need split it.
	if hg.Len() == 1 {
		return oldRanges, true
	}
	ranges := make([]*ranger.Range, 0, len(oldRanges))
	for _, ran := range oldRanges {
		ranges = append(ranges, ran.Clone())
	}
	split := make([]*ranger.Range, 0, len(ranges))
	for len(ranges) > 0 {
		// Find the first bound that greater than the LowVal.
		idx := hg.Bounds.UpperBound(0, &ranges[0].LowVal[0])
		// Treat last bucket's upper bound as +inf, so we do not need split any more.
		if idx >= hg.Bounds.NumRows()-1 {
			split = append(split, ranges...)
			break
		}
		// Treat first buckets's lower bound as -inf, just increase it to the next lower bound.
		if idx == 0 {
			idx = 2
		}
		// Get the next lower bound.
		if idx%2 == 1 {
			idx++
		}
		lowerBound := hg.Bounds.GetRow(idx)
		var i int
		// Find the first range that need to be split by the lower bound.
		for ; i < len(ranges); i++ {
			if chunk.Compare(lowerBound, 0, &ranges[i].HighVal[0]) <= 0 {
				break
			}
		}
		split = append(split, ranges[:i]...)
		ranges = ranges[i:]
		if len(ranges) == 0 {
			break
		}
		// Split according to the lower bound.
		cmp := chunk.Compare(lowerBound, 0, &ranges[0].LowVal[0])
		if cmp > 0 {
			lower := lowerBound.GetDatum(0, hg.Tp)
			newRange := &ranger.Range{
				LowExclude:  ranges[0].LowExclude,
				LowVal:      []types.Datum{ranges[0].LowVal[0]},
				HighVal:     []types.Datum{lower},
				HighExclude: true,
				Collators:   ranges[0].Collators,
			}
			if validRange(sc, newRange, encoded) {
				split = append(split, newRange)
			}
			ranges[0].LowVal[0] = lower
			ranges[0].LowExclude = false
			if !validRange(sc, ranges[0], encoded) {
				ranges = ranges[1:]
			}
		}
	}
	return split, true
}

// BucketCount returns the count of the bucket with index idx.
func (hg *Histogram) BucketCount(idx int) int64 {
	if idx == 0 {
		return hg.Buckets[0].Count
	}
	return hg.Buckets[idx].Count - hg.Buckets[idx-1].Count
}

// HistogramToProto converts Histogram to its protobuf representation.
// Note that when this is used, the lower/upper bound in the bucket must be BytesDatum.
func HistogramToProto(hg *Histogram) *tipb.Histogram {
	protoHg := &tipb.Histogram{
		Ndv: hg.NDV,
	}
	for i := 0; i < hg.Len(); i++ {
		bkt := &tipb.Bucket{
			Count:      hg.Buckets[i].Count,
			LowerBound: DeepSlice(hg.GetLower(i).GetBytes()),
			UpperBound: DeepSlice(hg.GetUpper(i).GetBytes()),
			Repeats:    hg.Buckets[i].Repeat,
			Ndv:        &hg.Buckets[i].NDV,
		}
		protoHg.Buckets = append(protoHg.Buckets, bkt)
	}
	return protoHg
}

// DeepSlice sallowly clones a slice.
func DeepSlice[T any](s []T) []T {
	r := make([]T, len(s))
	copy(r, s)
	return r
}

// HistogramFromProto converts Histogram from its protobuf representation.
// Note that we will set BytesDatum for the lower/upper bound in the bucket, the decode will
// be after all histograms merged.
func HistogramFromProto(protoHg *tipb.Histogram) *Histogram {
	tp := types.NewFieldType(mysql.TypeBlob)
	hg := NewHistogram(0, protoHg.Ndv, 0, 0, tp, len(protoHg.Buckets), 0)
	for _, bucket := range protoHg.Buckets {
		lower, upper := types.NewBytesDatum(bucket.LowerBound), types.NewBytesDatum(bucket.UpperBound)
		if bucket.Ndv != nil {
			hg.AppendBucketWithNDV(&lower, &upper, bucket.Count, bucket.Repeats, *bucket.Ndv)
		} else {
			hg.AppendBucket(&lower, &upper, bucket.Count, bucket.Repeats)
		}
	}
	return hg
}

func (hg *Histogram) popFirstBucket() {
	hg.Buckets = hg.Buckets[1:]
	c := chunk.NewChunkWithCapacity([]*types.FieldType{hg.Tp, hg.Tp}, hg.Bounds.NumRows()-2)
	c.Append(hg.Bounds, 2, hg.Bounds.NumRows())
	hg.Bounds = c
}

// IsIndexHist checks whether current histogram is one for index.
func (hg *Histogram) IsIndexHist() bool {
	return hg.Tp.GetType() == mysql.TypeBlob
}

// MergeHistograms merges two histograms.
func MergeHistograms(sc *stmtctx.StatementContext, lh *Histogram, rh *Histogram, bucketSize int, statsVer int) (*Histogram, error) {
	if lh.Len() == 0 {
		return rh, nil
	}
	if rh.Len() == 0 {
		return lh, nil
	}
	lh.NDV += rh.NDV
	lLen := lh.Len()
	cmp, err := lh.GetUpper(lLen-1).Compare(sc.TypeCtx(), rh.GetLower(0), collate.GetBinaryCollator())
	if err != nil {
		return nil, errors.Trace(err)
	}
	offset := int64(0)
	if cmp == 0 {
		lh.NDV--
		lh.Buckets[lLen-1].NDV += rh.Buckets[0].NDV
		// There's an overlapped one. So we need to subtract it if needed.
		if rh.Buckets[0].NDV > 0 && lh.Buckets[lLen-1].Repeat > 0 {
			lh.Buckets[lLen-1].NDV--
		}
		lh.updateLastBucket(rh.GetUpper(0), lh.Buckets[lLen-1].Count+rh.Buckets[0].Count, rh.Buckets[0].Repeat, false)
		offset = rh.Buckets[0].Count
		rh.popFirstBucket()
	}
	for lh.Len() > bucketSize {
		lh.mergeBuckets(lh.Len() - 1)
	}
	if rh.Len() == 0 {
		return lh, nil
	}
	for rh.Len() > bucketSize {
		rh.mergeBuckets(rh.Len() - 1)
	}
	lCount := lh.Buckets[lh.Len()-1].Count
	rCount := rh.Buckets[rh.Len()-1].Count - offset
	lAvg := float64(lCount) / float64(lh.Len())
	rAvg := float64(rCount) / float64(rh.Len())
	for lh.Len() > 1 && lAvg*2 <= rAvg {
		lh.mergeBuckets(lh.Len() - 1)
		lAvg *= 2
	}
	for rh.Len() > 1 && rAvg*2 <= lAvg {
		rh.mergeBuckets(rh.Len() - 1)
		rAvg *= 2
	}
	for i := 0; i < rh.Len(); i++ {
		if statsVer >= Version2 {
			lh.AppendBucketWithNDV(rh.GetLower(i), rh.GetUpper(i), rh.Buckets[i].Count+lCount-offset, rh.Buckets[i].Repeat, rh.Buckets[i].NDV)
			continue
		}
		lh.AppendBucket(rh.GetLower(i), rh.GetUpper(i), rh.Buckets[i].Count+lCount-offset, rh.Buckets[i].Repeat)
	}
	for lh.Len() > bucketSize {
		lh.mergeBuckets(lh.Len() - 1)
	}
	return lh, nil
}

// AvgCountPerNotNullValue gets the average row count per value by the data of histogram.
func (hg *Histogram) AvgCountPerNotNullValue(totalCount int64) float64 {
	factor := hg.GetIncreaseFactor(totalCount)
	totalNotNull := hg.NotNullCount() * factor
	curNDV := float64(hg.NDV) * factor
	curNDV = math.Max(curNDV, 1)
	return totalNotNull / curNDV
}

// OutOfRange checks if the datum is out of range.
func (hg *Histogram) OutOfRange(val types.Datum) bool {
	if hg.Len() == 0 {
		return false
	}
	return chunk.Compare(hg.Bounds.GetRow(0), 0, &val) > 0 ||
		chunk.Compare(hg.Bounds.GetRow(hg.Bounds.NumRows()-1), 0, &val) < 0
}

// OutOfRangeRowCount estimate the row count of part of [lDatum, rDatum] which is out of range of the histogram.
// Here we assume the density of data is decreasing from the lower/upper bound of the histogram toward outside.
// The maximum row count it can get is the modifyCount. It reaches the maximum when out-of-range width reaches histogram range width.
// As it shows below. To calculate the out-of-range row count, we need to calculate the percentage of the shaded area.
// Note that we assume histL-boundL == histR-histL == boundR-histR here.
/*
               /│             │\
             /  │             │  \
           /x│  │◄─histogram─►│    \
         / xx│  │    range    │      \
       / │xxx│  │             │        \
     /   │xxx│  │             │          \
────┴────┴───┴──┴─────────────┴───────────┴─────
    ▲    ▲   ▲  ▲             ▲           ▲
    │    │   │  │             │           │
 boundL  │   │histL         histR       boundR
         │   │
    lDatum  rDatum
*/
// The percentage of shaded area on the left side calculation formula is:
// leftPercent = (math.Pow(actualR-boundL, 2) - math.Pow(actualL-boundL, 2)) / math.Pow(histWidth, 2)
// You can find more details at https://github.com/pingcap/tidb/pull/47966#issuecomment-1778866876
func (hg *Histogram) OutOfRangeRowCount(
	sctx planctx.PlanContext,
	lDatum, rDatum *types.Datum,
	realtimeRowCount, modifyCount, histNDV int64,
) (result float64) {
	debugTrace := sctx.GetSessionVars().StmtCtx.EnableOptimizerDebugTrace
	if debugTrace {
		debugtrace.EnterContextCommon(sctx)
		debugtrace.RecordAnyValuesWithNames(sctx,
			"lDatum", lDatum.String(),
			"rDatum", rDatum.String(),
			"modifyCount", modifyCount,
			"realtimeRowCount", realtimeRowCount,
		)
		defer func() {
			debugtrace.RecordAnyValuesWithNames(sctx, "Result", result)
			debugtrace.LeaveContextCommon(sctx)
		}()
	}
	if hg.Len() == 0 {
		return 0
	}

	// If there are no modifications to the table, return 0 - since all of this logic is
	// redundant if we get to the end and return the min - which includes zero,
	// TODO: The execution here is if we are out of range due to sampling of the histograms - which
	// may miss the lowest/highest values - and we are out of range without any modifications.
	if modifyCount == 0 {
		return 0
	}

	// For bytes and string type, we need to cut the common prefix when converting them to scalar value.
	// Here we calculate the length of common prefix.
	commonPrefix := 0
	if hg.GetLower(0).Kind() == types.KindBytes || hg.GetLower(0).Kind() == types.KindString {
		// Calculate the common prefix length among the lower and upper bound of histogram and the range we want to estimate.
		commonPrefix = commonPrefixLength(hg.GetLower(0).GetBytes(),
			hg.GetUpper(hg.Len()-1).GetBytes(),
			lDatum.GetBytes(),
			rDatum.GetBytes())
	}

	// Convert the range we want to estimate to scalar value(float64)
	l := convertDatumToScalar(lDatum, commonPrefix)
	r := convertDatumToScalar(rDatum, commonPrefix)
	unsigned := mysql.HasUnsignedFlag(hg.Tp.GetFlag())
	// If this is an unsigned column, we need to make sure values are not negative.
	// Normal negative value should have become 0. But this still might happen when met MinNotNull here.
	// Maybe it's better to do this transformation in the ranger like the normal negative value.
	if unsigned {
		if l < 0 {
			l = 0
		}
		if r < 0 {
			r = 0
		}
	}

	if debugTrace {
		debugtrace.RecordAnyValuesWithNames(sctx,
			"commonPrefix", commonPrefix,
			"lScalar", l,
			"rScalar", r,
			"unsigned", unsigned,
		)
	}

	// make sure l < r
	if l >= r {
		return 0
	}

	allowUseModifyCount := sctx.GetSessionVars().GetOptObjective() != variable.OptObjectiveDeterminate

	// Convert the lower and upper bound of the histogram to scalar value(float64)
	histL := convertDatumToScalar(hg.GetLower(0), commonPrefix)
	histR := convertDatumToScalar(hg.GetUpper(hg.Len()-1), commonPrefix)
	histWidth := histR - histL
	// If we find that the histogram width is too small or too large - we still may need to consider
	// the impact of modifications to the table
	histInvalid := false
	if histWidth <= 0 {
		if !allowUseModifyCount {
			return 0
		}
		histInvalid = true
	}
	if math.IsInf(histWidth, 1) {
		if !allowUseModifyCount {
			// The histogram is too wide. As a quick fix, we return 0 to indicate that the overlap percentage is near 0.
			return 0
		}
		histInvalid = true
	}
	boundL := histL - histWidth
	boundR := histR + histWidth

	var leftPercent, rightPercent, rowCount float64
	if debugTrace {
		defer func() {
			debugtrace.RecordAnyValuesWithNames(sctx,
				"histL", histL,
				"histR", histR,
				"boundL", boundL,
				"boundR", boundR,
				"lPercent", leftPercent,
				"rPercent", rightPercent,
				"rowCount", rowCount,
			)
		}()
	}

	// keep l and r unchanged, use actualL and actualR to calculate.
	actualL := l
	actualR := r
	// Only attempt to calculate the ranges if the histogram is valid
	if !histInvalid {
		// If the range overlaps with (boundL,histL), we need to handle the out-of-range part on the left of the histogram range
		if actualL < histL && actualR > boundL {
			// make sure boundL <= actualL < actualR <= histL
			if actualL < boundL {
				actualL = boundL
			}
			if actualR > histL {
				actualR = histL
			}
			// Calculate the percentage of "the shaded area" on the left side.
			leftPercent = (math.Pow(actualR-boundL, 2) - math.Pow(actualL-boundL, 2)) / math.Pow(histWidth, 2)
		}

		actualL = l
		actualR = r
		// If the range overlaps with (histR,boundR), we need to handle the out-of-range part on the right of the histogram range
		if actualL < boundR && actualR > histR {
			// make sure histR <= actualL < actualR <= boundR
			if actualL < histR {
				actualL = histR
			}
			if actualR > boundR {
				actualR = boundR
			}
			// Calculate the percentage of "the shaded area" on the right side.
			rightPercent = (math.Pow(boundR-actualL, 2) - math.Pow(boundR-actualR, 2)) / math.Pow(histWidth, 2)
		}
	}

	totalPercent := min(leftPercent*0.5+rightPercent*0.5, 1.0)
	rowCount = totalPercent * hg.NotNullCount()

	// oneValue assumes "one value qualies", and is used as either an Upper & lower bound.
	oneValue := rowCount
	if histNDV > 0 {
		oneValue = hg.NotNullCount() / float64(histNDV)
	}

	if !allowUseModifyCount {
		// In OptObjectiveDeterminate mode, we can't rely on the modify count anymore.
		// An upper bound is necessary to make the estimation make sense for predicates with bound on only one end, like a > 1.
<<<<<<< HEAD
		// We use 1/NDV here to assume that at most 1 value qualifies.
		return min(rowCount, oneValue)
	}

	addedRows := float64(realtimeRowCount) - hg.TotalRowCount()
	addedPct := addedRows / float64(realtimeRowCount)
	// If the newly added rows is larger than the percentage that we've estimated that we're
	// searching for out of the range, rowCount may need to be adjusted.
	if addedPct > totalPercent {
		// if the histogram range is invalid (too small/large - histInvalid) - totalPercent is zero
		// Attempt to account for the added rows - but not more than the totalPercent
		outOfRangeAdded := addedRows * totalPercent
		// Return the max of each estimate - with a minimum of one value.
		rowCount = max(rowCount, outOfRangeAdded, oneValue)
=======
		// We use 1/NDV here (only the Histogram part is considered) and it seems reasonable and good enough for now.
		return min(rowCount, upperBound)
	}

	// If the realtimeRowCount is larger than the original table rows, then any out of range estimate is unreliable.
	// Assume at least 1/NDV is returned
	addedRows := float64(realtimeRowCount) - hg.TotalRowCount()
	if addedRows > 1 {
		// Conservatively - use the larger of the left or right percent - since we are working with
		// changes to the table since last Analyze - any out of range estimate is unreliable.
		// if the histogram range is invalid (too small/large - histInvalid) - totalPercent is zero
		// and we will set rowCount to min of upperbound and added rows
		totalPercent = min(0.5, max(leftPercent, rightPercent))
		rowCount += totalPercent * addedRows
		if rowCount < upperBound {
			rowCount = min(upperBound, addedRows)
		}
>>>>>>> bf3d84b4
	}

	// Use modifyCount as a final bound
	return min(rowCount, float64(modifyCount))
}

// Copy deep copies the histogram.
func (hg *Histogram) Copy() *Histogram {
	if hg == nil {
		return nil
	}
	newHist := *hg
	if hg.Bounds != nil {
		newHist.Bounds = hg.Bounds.CopyConstruct()
	}
	newHist.Buckets = make([]Bucket, 0, len(hg.Buckets))
	newHist.Buckets = append(newHist.Buckets, hg.Buckets...)
	return &newHist
}

// TruncateHistogram truncates the histogram to `numBkt` buckets.
func (hg *Histogram) TruncateHistogram(numBkt int) *Histogram {
	hist := hg.Copy()
	hist.Buckets = hist.Buckets[:numBkt]
	hist.Bounds.TruncateTo(numBkt * 2)
	return hist
}

type dataCnt struct {
	data []byte
	cnt  uint64
}

// GetIndexPrefixLens returns an array representing
func GetIndexPrefixLens(data []byte, numCols int) (prefixLens []int, err error) {
	prefixLens = make([]int, 0, numCols)
	var colData []byte
	prefixLen := 0
	for len(data) > 0 {
		colData, data, err = codec.CutOne(data)
		if err != nil {
			return nil, err
		}
		prefixLen += len(colData)
		prefixLens = append(prefixLens, prefixLen)
	}
	return prefixLens, nil
}

// ExtractTopN extracts topn from histogram.
func (hg *Histogram) ExtractTopN(cms *CMSketch, topN *TopN, numCols int, numTopN uint32) error {
	if hg.Len() == 0 || cms == nil || numTopN == 0 {
		return nil
	}
	dataSet := make(map[string]struct{}, hg.Bounds.NumRows())
	dataCnts := make([]dataCnt, 0, hg.Bounds.NumRows())
	hg.PreCalculateScalar()
	// Set a limit on the frequency of boundary values to avoid extract values with low frequency.
	limit := hg.NotNullCount() / float64(hg.Len())
	// Since our histogram are equal depth, they must occurs on the boundaries of buckets.
	for i := 0; i < hg.Bounds.NumRows(); i++ {
		data := hg.Bounds.GetRow(i).GetBytes(0)
		prefixLens, err := GetIndexPrefixLens(data, numCols)
		if err != nil {
			return err
		}
		for _, prefixLen := range prefixLens {
			prefixColData := data[:prefixLen]
			_, ok := dataSet[string(prefixColData)]
			if ok {
				continue
			}
			dataSet[string(prefixColData)] = struct{}{}
			res := hg.BetweenRowCount(nil, types.NewBytesDatum(prefixColData), types.NewBytesDatum(kv.Key(prefixColData).PrefixNext()))
			if res >= limit {
				dataCnts = append(dataCnts, dataCnt{prefixColData, uint64(res)})
			}
		}
	}
	slices.SortStableFunc(dataCnts, func(a, b dataCnt) int { return -cmp.Compare(a.cnt, b.cnt) })
	if len(dataCnts) > int(numTopN) {
		dataCnts = dataCnts[:numTopN]
	}
	topN.TopN = make([]TopNMeta, 0, len(dataCnts))
	for _, dataCnt := range dataCnts {
		h1, h2 := murmur3.Sum128(dataCnt.data)
		realCnt := cms.queryHashValue(nil, h1, h2)
		cms.SubValue(h1, h2, realCnt)
		topN.AppendTopN(dataCnt.data, realCnt)
	}
	topN.Sort()
	return nil
}

var bucket4MergingPool = sync.Pool{
	New: func() any {
		return newBucket4Meging()
	},
}

func newbucket4MergingForRecycle() *bucket4Merging {
	return bucket4MergingPool.Get().(*bucket4Merging)
}

func releasebucket4MergingForRecycle(b *bucket4Merging) {
	b.disjointNDV = 0
	b.Repeat = 0
	b.NDV = 0
	b.Count = 0
	bucket4MergingPool.Put(b)
}

// bucket4Merging is only used for merging partition hists to global hist.
type bucket4Merging struct {
	lower *types.Datum
	upper *types.Datum
	Bucket
	// disjointNDV is used for merging bucket NDV, see mergeBucketNDV for more details.
	disjointNDV int64
}

// newBucket4Meging creates a new bucket4Merging.
// but we create it from bucket4MergingPool as soon as possible to reduce the cost of GC.
func newBucket4Meging() *bucket4Merging {
	return &bucket4Merging{
		lower: new(types.Datum),
		upper: new(types.Datum),
		Bucket: Bucket{
			Repeat: 0,
			NDV:    0,
			Count:  0,
		},
		disjointNDV: 0,
	}
}

// buildBucket4Merging builds bucket4Merging from Histogram
// Notice: Count in Histogram.Buckets is prefix sum but in bucket4Merging is not.
func (hg *Histogram) buildBucket4Merging() []*bucket4Merging {
	buckets := make([]*bucket4Merging, 0, hg.Len())
	for i := 0; i < hg.Len(); i++ {
		b := newbucket4MergingForRecycle()
		hg.LowerToDatum(i, b.lower)
		hg.UpperToDatum(i, b.upper)
		b.Repeat = hg.Buckets[i].Repeat
		b.NDV = hg.Buckets[i].NDV
		b.Count = hg.Buckets[i].Count
		if i != 0 {
			b.Count -= hg.Buckets[i-1].Count
		}
		buckets = append(buckets, b)
	}
	return buckets
}

func (b *bucket4Merging) Clone() bucket4Merging {
	result := newbucket4MergingForRecycle()
	result.Repeat = b.Repeat
	result.NDV = b.NDV
	b.upper.Copy(result.upper)
	b.lower.Copy(result.lower)
	result.Count = b.Count
	result.disjointNDV = b.disjointNDV
	return *result
}

// mergeBucketNDV merges bucket NDV from tow bucket `right` & `left`.
// Before merging, you need to make sure that when using (upper, lower) as the comparison key, `right` is greater than `left`
func mergeBucketNDV(sc *stmtctx.StatementContext, left *bucket4Merging, right *bucket4Merging) (*bucket4Merging, error) {
	res := right.Clone()
	if left.NDV == 0 {
		return &res, nil
	}
	if right.NDV == 0 {
		left.lower.Copy(res.lower)
		left.upper.Copy(res.upper)
		res.NDV = left.NDV
		return &res, nil
	}
	upperCompare, err := right.upper.Compare(sc.TypeCtx(), left.upper, collate.GetBinaryCollator())
	if err != nil {
		return nil, err
	}
	// __right__|
	// _______left____|
	// illegal order.
	if upperCompare < 0 {
		err := errors.Errorf("illegal bucket order")
		statslogutil.StatsLogger().Warn("fail to mergeBucketNDV", zap.Error(err))
		return nil, err
	}
	//  ___right_|
	//  ___left__|
	// They have the same upper.
	if upperCompare == 0 {
		lowerCompare, err := right.lower.Compare(sc.TypeCtx(), left.lower, collate.GetBinaryCollator())
		if err != nil {
			return nil, err
		}
		//      |____right____|
		//         |__left____|
		// illegal order.
		if lowerCompare < 0 {
			err := errors.Errorf("illegal bucket order")
			statslogutil.StatsLogger().Warn("fail to mergeBucketNDV", zap.Error(err))
			return nil, err
		}
		// |___right___|
		// |____left___|
		// ndv = max(right.ndv, left.ndv)
		if lowerCompare == 0 {
			if left.NDV > right.NDV {
				res.NDV = left.NDV
			}
			return &res, nil
		}
		//         |_right_|
		// |_____left______|
		// |-ratio-|
		// ndv = ratio * left.ndv + max((1-ratio) * left.ndv, right.ndv)
		ratio := calcFraction4Datums(left.lower, left.upper, right.lower)
		res.NDV = int64(ratio*float64(left.NDV) + math.Max((1-ratio)*float64(left.NDV), float64(right.NDV)))
		res.lower = left.lower.Clone()
		return &res, nil
	}
	// ____right___|
	// ____left__|
	// right.upper > left.upper
	lowerCompareUpper, err := right.lower.Compare(sc.TypeCtx(), left.upper, collate.GetBinaryCollator())
	if err != nil {
		return nil, err
	}
	//                  |_right_|
	//  |___left____|
	// `left` and `right` do not intersect
	// We add right.ndv in `disjointNDV`, and let `right.ndv = left.ndv` be used for subsequent merge.
	// This is because, for the merging of many buckets, we merge them from back to front.
	if lowerCompareUpper >= 0 {
		left.upper.Copy(res.upper)
		left.lower.Copy(res.lower)
		res.disjointNDV += right.NDV
		res.NDV = left.NDV
		return &res, nil
	}
	upperRatio := calcFraction4Datums(right.lower, right.upper, left.upper)
	lowerCompare, err := right.lower.Compare(sc.TypeCtx(), left.lower, collate.GetBinaryCollator())
	if err != nil {
		return nil, err
	}
	//              |-upperRatio-|
	//              |_______right_____|
	// |_______left______________|
	// |-lowerRatio-|
	// ndv = lowerRatio * left.ndv
	//		+ max((1-lowerRatio) * left.ndv, upperRatio * right.ndv)
	//		+ (1-upperRatio) * right.ndv
	if lowerCompare >= 0 {
		lowerRatio := calcFraction4Datums(left.lower, left.upper, right.lower)
		res.NDV = int64(lowerRatio*float64(left.NDV) +
			math.Max((1-lowerRatio)*float64(left.NDV), upperRatio*float64(right.NDV)) +
			(1-upperRatio)*float64(right.NDV))
		res.lower = left.lower.Clone()
		return &res, nil
	}
	// |------upperRatio--------|
	// |-lowerRatio-|
	// |____________right______________|
	//              |___left____|
	// ndv = lowerRatio * right.ndv
	//		+ max(left.ndv + (upperRatio - lowerRatio) * right.ndv)
	//		+ (1-upperRatio) * right.ndv
	lowerRatio := calcFraction4Datums(right.lower, right.upper, left.lower)
	res.NDV = int64(lowerRatio*float64(right.NDV) +
		math.Max(float64(left.NDV), (upperRatio-lowerRatio)*float64(right.NDV)) +
		(1-upperRatio)*float64(right.NDV))
	return &res, nil
}

// mergeParitionBuckets merges buckets[l...r) to one global bucket.
// global bucket:
//
//	upper = buckets[r-1].upper
//	count = sum of buckets[l...r).count
//	repeat = sum of buckets[i] (buckets[i].upper == global bucket.upper && i in [l...r))
//	ndv = merge bucket ndv from r-1 to l by mergeBucketNDV
//
// Notice: lower is not calculated here.
func mergePartitionBuckets(sc *stmtctx.StatementContext, buckets []*bucket4Merging) (*bucket4Merging, error) {
	if len(buckets) == 0 {
		return nil, errors.Errorf("not enough buckets to merge")
	}
	res := newbucket4MergingForRecycle()
	buckets[len(buckets)-1].upper.Copy(res.upper)
	right := buckets[len(buckets)-1].Clone()

	totNDV := int64(0)
	intest.Assert(res.Count == 0, "Count in the new bucket4Merging should be 0")
	intest.Assert(res.Repeat == 0, "Repeat in the new bucket4Merging should be 0")
	intest.Assert(res.NDV == 0, "NDV in the new bucket4Merging bucket4Merging should be 0")
	for i := len(buckets) - 1; i >= 0; i-- {
		totNDV += buckets[i].NDV
		res.Count += buckets[i].Count
		compare, err := buckets[i].upper.Compare(sc.TypeCtx(), res.upper, collate.GetBinaryCollator())
		if err != nil {
			return nil, err
		}
		if compare == 0 {
			res.Repeat += buckets[i].Repeat
		}
		if i != len(buckets)-1 {
			tmp, err := mergeBucketNDV(sc, buckets[i], &right)
			if err != nil {
				return nil, err
			}
			right = *tmp
		}
	}
	res.NDV = right.NDV + right.disjointNDV

	// since `mergeBucketNDV` is based on uniform and inclusion assumptions, it has the trend to under-estimate,
	// and as the number of buckets increases, these assumptions become weak,
	// so to mitigate this problem, a damping factor based on the number of buckets is introduced.
	res.NDV = int64(float64(res.NDV) * math.Pow(1.15, float64(len(buckets)-1)))
	if res.NDV > totNDV {
		res.NDV = totNDV
	}
	return res, nil
}

func (t *TopNMeta) buildBucket4Merging(d *types.Datum) *bucket4Merging {
	res := newbucket4MergingForRecycle()
	d.Copy(res.lower)
	d.Copy(res.upper)
	res.Count = int64(t.Count)
	res.Repeat = int64(t.Count)
	res.NDV = int64(1)
	return res
}

// MergePartitionHist2GlobalHist merges hists (partition-level Histogram) to a global-level Histogram
func MergePartitionHist2GlobalHist(sc *stmtctx.StatementContext, hists []*Histogram, popedTopN []TopNMeta, expBucketNumber int64, isIndex bool) (*Histogram, error) {
	var totCount, totNull, bucketNumber, totColSize int64
	if expBucketNumber == 0 {
		return nil, errors.Errorf("expBucketNumber can not be zero")
	}
	// minValue is used to calc the bucket lower.
	var minValue *types.Datum
	// The empty hists is danger to merge. we cannot get the table information from histograms
	// The empty hists is very rare. The DDL event was not processed, and in the previous analyze,
	// this column was not marked as "predict," resulting in it not being analyzed.
	if len(hists) == 0 {
		return nil, nil
	}
	for _, hist := range hists {
		totColSize += hist.TotColSize
		totNull += hist.NullCount
		bucketNumber += int64(hist.Len())
		if hist.Len() > 0 {
			totCount += hist.Buckets[hist.Len()-1].Count
			if minValue == nil {
				minValue = hist.GetLower(0).Clone()
				continue
			}
			tmpValue := hist.GetLower(0)
			res, err := tmpValue.Compare(sc.TypeCtx(), minValue, collate.GetBinaryCollator())
			if err != nil {
				return nil, err
			}
			if res < 0 {
				minValue = tmpValue.Clone()
			}
		}
	}

	// If all the hist and the topn is empty, return a empty hist.
	if bucketNumber+int64(len(popedTopN)) == 0 {
		return NewHistogram(hists[0].ID, 0, totNull, hists[0].LastUpdateVersion, hists[0].Tp, 0, totColSize), nil
	}
	bucketNumber += int64(len(popedTopN))
	buckets := make([]*bucket4Merging, 0, bucketNumber)
	globalBuckets := make([]*bucket4Merging, 0, expBucketNumber)

	// init `buckets`.
	for _, hist := range hists {
		buckets = append(buckets, hist.buildBucket4Merging()...)
	}

	for _, meta := range popedTopN {
		totCount += int64(meta.Count)
		d, err := topNMetaToDatum(meta, hists[0].Tp.GetType(), isIndex, sc.TimeZone())
		if err != nil {
			return nil, err
		}
		if minValue == nil {
			minValue = d.Clone()
			continue
		}
		res, err := d.Compare(sc.TypeCtx(), minValue, collate.GetBinaryCollator())
		if err != nil {
			return nil, err
		}
		if res < 0 {
			minValue = d.Clone()
		}
		buckets = append(buckets, meta.buildBucket4Merging(&d))
	}

	// Remove empty buckets
	tail := 0
	for i := range buckets {
		if buckets[i].Count != 0 {
			// Because we will reuse the tail of the slice in `releasebucket4MergingForRecycle`,
			// we need to shift the non-empty buckets to the front.
			buckets[tail], buckets[i] = buckets[i], buckets[tail]
			tail++
		}
	}
	for n := tail; n < len(buckets); n++ {
		releasebucket4MergingForRecycle(buckets[n])
	}
	buckets = buckets[:tail]

	var sortError error
	slices.SortFunc(buckets, func(i, j *bucket4Merging) int {
		res, err := i.upper.Compare(sc.TypeCtx(), j.upper, collate.GetBinaryCollator())
		if err != nil {
			sortError = err
		}
		if res != 0 {
			return res
		}
		res, err = i.lower.Compare(sc.TypeCtx(), j.lower, collate.GetBinaryCollator())
		if err != nil {
			sortError = err
		}
		return res
	})
	if sortError != nil {
		return nil, sortError
	}

	var sum, prevSum int64
	r, prevR := len(buckets), 0
	bucketCount := int64(1)
	gBucketCountThreshold := (totCount / expBucketNumber) * 80 / 100 // expectedBucketSize * 0.8
	var bucketNDV int64
	for i := len(buckets) - 1; i >= 0; i-- {
		sum += buckets[i].Count
		bucketNDV += buckets[i].NDV
		if sum >= totCount*bucketCount/expBucketNumber && sum-prevSum >= gBucketCountThreshold {
			for ; i > 0; i-- { // if the buckets have the same upper, we merge them into the same new buckets.
				res, err := buckets[i-1].upper.Compare(sc.TypeCtx(), buckets[i].upper, collate.GetBinaryCollator())
				if err != nil {
					return nil, err
				}
				if res != 0 {
					break
				}
				sum += buckets[i-1].Count
				bucketNDV += buckets[i-1].NDV
			}
			merged, err := mergePartitionBuckets(sc, buckets[i:r])
			if err != nil {
				return nil, err
			}
			globalBuckets = append(globalBuckets, merged)
			prevR = r
			r = i
			bucketCount++
			prevSum = sum
			bucketNDV = 0
		}
	}
	if r > 0 {
		bucketSum := int64(0)
		for _, b := range buckets[:r] {
			bucketSum += b.Count
		}

		if len(globalBuckets) > 0 && bucketSum < gBucketCountThreshold { // merge them into the previous global bucket
			r = prevR
			globalBuckets = globalBuckets[:len(globalBuckets)-1]
		}

		merged, err := mergePartitionBuckets(sc, buckets[:r])
		if err != nil {
			return nil, err
		}
		globalBuckets = append(globalBuckets, merged)
	}
	for i := 0; i < len(buckets); i++ {
		releasebucket4MergingForRecycle(buckets[i])
	}
	// Because we merge backwards, we need to flip the slices.
	for i, j := 0, len(globalBuckets)-1; i < j; i, j = i+1, j-1 {
		globalBuckets[i], globalBuckets[j] = globalBuckets[j], globalBuckets[i]
	}

	// Calc the bucket lower.
	if minValue == nil || len(globalBuckets) == 0 { // both hists and popedTopN are empty, returns an empty hist in this case
		return NewHistogram(hists[0].ID, 0, totNull, hists[0].LastUpdateVersion, hists[0].Tp, len(globalBuckets), totColSize), nil
	}
	minValue.Copy(globalBuckets[0].lower)
	for i := 1; i < len(globalBuckets); i++ {
		if globalBuckets[i].NDV == 1 { // there is only 1 value so lower = upper
			globalBuckets[i].upper.Copy(globalBuckets[i].lower)
		} else {
			globalBuckets[i-1].upper.Copy(globalBuckets[i].lower)
		}
		globalBuckets[i].Count = globalBuckets[i].Count + globalBuckets[i-1].Count
	}

	// Recalculate repeats
	// TODO: optimize it later since it's a simple but not the fastest implementation whose complexity is O(nBkt * nHist * log(nBkt))
	for _, bucket := range globalBuckets {
		var repeat float64
		for _, hist := range hists {
			histRowCount, _ := hist.EqualRowCount(nil, *bucket.upper, isIndex)
			repeat += histRowCount // only hists of indexes have bucket.NDV
		}
		if int64(repeat) > bucket.Repeat {
			bucket.Repeat = int64(repeat)
		}
	}

	globalHist := NewHistogram(hists[0].ID, 0, totNull, hists[0].LastUpdateVersion, hists[0].Tp, len(globalBuckets), totColSize)
	for _, bucket := range globalBuckets {
		if !isIndex {
			bucket.NDV = 0 // bucket.NDV is not maintained for column histograms
		}
		globalHist.AppendBucketWithNDV(bucket.lower, bucket.upper, bucket.Count, bucket.Repeat, bucket.NDV)
	}
	return globalHist, nil
}

const (
	// AllLoaded indicates all statistics are loaded
	AllLoaded = iota
	// AllEvicted indicates all statistics are evicted
	AllEvicted
)

// StatsLoadedStatus indicates the status of statistics
type StatsLoadedStatus struct {
	statsInitialized bool
	evictedStatus    int
}

// NewStatsFullLoadStatus returns the status that the column/index fully loaded
func NewStatsFullLoadStatus() StatsLoadedStatus {
	return StatsLoadedStatus{
		statsInitialized: true,
		evictedStatus:    AllLoaded,
	}
}

// NewStatsAllEvictedStatus returns the status that only loads count/nullCount/NDV and doesn't load CMSketch/TopN/Histogram.
// When we load table stats, column stats is in AllEvicted status by default. CMSketch/TopN/Histogram of column is only
// loaded when we really need column stats.
func NewStatsAllEvictedStatus() StatsLoadedStatus {
	return StatsLoadedStatus{
		statsInitialized: true,
		evictedStatus:    AllEvicted,
	}
}

// Copy copies the status
func (s *StatsLoadedStatus) Copy() StatsLoadedStatus {
	return StatsLoadedStatus{
		statsInitialized: s.statsInitialized,
		evictedStatus:    s.evictedStatus,
	}
}

// IsStatsInitialized indicates whether the column/index's statistics was loaded from storage before.
// Note that `IsStatsInitialized` only can be set in initializing
func (s StatsLoadedStatus) IsStatsInitialized() bool {
	return s.statsInitialized
}

// IsLoadNeeded indicates whether it needs load statistics during LoadNeededHistograms or sync stats
// If the column/index was loaded and any statistics of it is evicting, it also needs re-load statistics.
func (s StatsLoadedStatus) IsLoadNeeded() bool {
	if s.statsInitialized {
		return s.evictedStatus > AllLoaded
	}
	// If statsInitialized is false, it means there is no stats for the column/index in the storage.
	// Hence, we don't need to trigger the task of loading the column/index stats.
	return false
}

// IsEssentialStatsLoaded indicates whether the essential statistics is loaded.
// If the column/index was loaded, and at least histogram and topN still exists, the necessary statistics is still loaded.
func (s StatsLoadedStatus) IsEssentialStatsLoaded() bool {
	return s.statsInitialized && (s.evictedStatus < AllEvicted)
}

// IsAllEvicted indicates whether all the stats got evicted or not.
func (s StatsLoadedStatus) IsAllEvicted() bool {
	return s.statsInitialized && s.evictedStatus >= AllEvicted
}

// IsFullLoad indicates whether the stats are full loaded
func (s StatsLoadedStatus) IsFullLoad() bool {
	return s.statsInitialized && s.evictedStatus == AllLoaded
}<|MERGE_RESOLUTION|>--- conflicted
+++ resolved
@@ -1082,7 +1082,6 @@
 	if !allowUseModifyCount {
 		// In OptObjectiveDeterminate mode, we can't rely on the modify count anymore.
 		// An upper bound is necessary to make the estimation make sense for predicates with bound on only one end, like a > 1.
-<<<<<<< HEAD
 		// We use 1/NDV here to assume that at most 1 value qualifies.
 		return min(rowCount, oneValue)
 	}
@@ -1097,25 +1096,6 @@
 		outOfRangeAdded := addedRows * totalPercent
 		// Return the max of each estimate - with a minimum of one value.
 		rowCount = max(rowCount, outOfRangeAdded, oneValue)
-=======
-		// We use 1/NDV here (only the Histogram part is considered) and it seems reasonable and good enough for now.
-		return min(rowCount, upperBound)
-	}
-
-	// If the realtimeRowCount is larger than the original table rows, then any out of range estimate is unreliable.
-	// Assume at least 1/NDV is returned
-	addedRows := float64(realtimeRowCount) - hg.TotalRowCount()
-	if addedRows > 1 {
-		// Conservatively - use the larger of the left or right percent - since we are working with
-		// changes to the table since last Analyze - any out of range estimate is unreliable.
-		// if the histogram range is invalid (too small/large - histInvalid) - totalPercent is zero
-		// and we will set rowCount to min of upperbound and added rows
-		totalPercent = min(0.5, max(leftPercent, rightPercent))
-		rowCount += totalPercent * addedRows
-		if rowCount < upperBound {
-			rowCount = min(upperBound, addedRows)
-		}
->>>>>>> bf3d84b4
 	}
 
 	// Use modifyCount as a final bound
