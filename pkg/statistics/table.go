--- conflicted
+++ resolved
@@ -50,11 +50,7 @@
 	// Note: all functions below will be removed after finishing moving all estimation functions into the cardinality package.
 
 	// GetRowCountByIndexRanges is a function type to get row count by index ranges.
-<<<<<<< HEAD
-	GetRowCountByIndexRanges func(sctx planctx.PlanContext, coll *HistColl, idxID int64, indexRanges []*ranger.Range) (result, riskCount float64, err error)
-=======
-	GetRowCountByIndexRanges func(sctx planctx.PlanContext, coll *HistColl, idxID int64, indexRanges []*ranger.Range) (result float64, corrResult float64, err error)
->>>>>>> dc443455
+	GetRowCountByIndexRanges func(sctx planctx.PlanContext, coll *HistColl, idxID int64, indexRanges []*ranger.Range) (result float64, corrResult float64, riskCount float64, err error)
 
 	// GetRowCountByIntColumnRanges is a function type to get row count by int column ranges.
 	GetRowCountByIntColumnRanges func(sctx planctx.PlanContext, coll *HistColl, colID int64, intRanges []*ranger.Range) (result, riskCount float64, err error)
