// Copyright 2023 PingCAP, Inc.
//
// Licensed under the Apache License, Version 2.0 (the "License");
// you may not use this file except in compliance with the License.
// You may obtain a copy of the License at
//
//     http://www.apache.org/licenses/LICENSE-2.0
//
// Unless required by applicable law or agreed to in writing, software
// distributed under the License is distributed on an "AS IS" BASIS,
// WITHOUT WARRANTIES OR CONDITIONS OF ANY KIND, either express or implied.
// See the License for the specific language governing permissions and
// limitations under the License.

package globalstats_test

import (
	"fmt"
	"math/rand"
	"strings"
	"testing"

	"github.com/pingcap/tidb/pkg/domain"
	"github.com/pingcap/tidb/pkg/kv"
	"github.com/pingcap/tidb/pkg/session"
	"github.com/pingcap/tidb/pkg/testkit"
	"github.com/stretchr/testify/require"
)

func testGlobalStats2(t *testing.T, tk *testkit.TestKit, dom *domain.Domain) {
	tk.MustExec("use test")
	tk.MustExec("set @@tidb_partition_prune_mode='dynamic'")
	tk.MustExec("set @@tidb_analyze_version=2")

	// int + (column & index with 1 column)
	tk.MustExec("drop table if exists tint")
	tk.MustExec("create table tint (c int, key(c)) partition by range (c) (partition p0 values less than (10), partition p1 values less than (20))")
	tk.MustExec("insert into tint values (1), (2), (3), (4), (4), (5), (5), (5), (null), (11), (12), (13), (14), (15), (16), (16), (16), (16), (17), (17)")
	require.NoError(t, dom.StatsHandle().DumpStatsDeltaToKV(true))
	tk.MustExec("analyze table tint with 2 topn, 2 buckets")

	tk.MustQuery("select modify_count, count from mysql.stats_meta order by table_id asc").Check(testkit.Rows(
		"0 20",  // global: g.count = p0.count + p1.count
		"0 9",   // p0
		"0 11")) // p1

	tk.MustQuery("show stats_topn where table_name='tint' and is_index=0").Check(testkit.Rows(
		"test tint global c 0 5 3",
		"test tint global c 0 16 4",
		"test tint p0 c 0 4 2",
		"test tint p0 c 0 5 3",
		"test tint p1 c 0 16 4",
		"test tint p1 c 0 17 2"))

	tk.MustQuery("show stats_topn where table_name='tint' and is_index=1").Check(testkit.Rows(
		"test tint global c 1 5 3",
		"test tint global c 1 16 4",
		"test tint p0 c 1 4 2",
		"test tint p0 c 1 5 3",
		"test tint p1 c 1 16 4",
		"test tint p1 c 1 17 2"))

	tk.MustQuery("show stats_buckets where is_index=0").Check(testkit.Rows(
		// db, tbl, part, col, isIdx, bucketID, count, repeat, lower, upper, ndv
		"test tint global c 0 0 5 2 1 4 0", // bucket.ndv is not maintained for column histograms
		"test tint global c 0 1 12 2 11 17 0",
		"test tint p0 c 0 0 2 1 1 2 0",
		"test tint p0 c 0 1 3 1 3 3 0",
		"test tint p1 c 0 0 3 1 11 13 0",
		"test tint p1 c 0 1 5 1 14 15 0"))

	tk.MustQuery("select distinct_count, null_count, tot_col_size from mysql.stats_histograms where is_index=0 order by table_id asc").Check(
		testkit.Rows("12 1 19", // global, g = p0 + p1
			"5 1 8",   // p0
			"7 0 11")) // p1

	tk.MustQuery("show stats_buckets where is_index=1").Check(testkit.Rows(
		// db, tbl, part, col, isIdx, bucketID, count, repeat, lower, upper, ndv
		"test tint global c 1 0 5 2 1 4 0",    // 4 is popped from p0.TopN, so g.ndv = p0.ndv+1
		"test tint global c 1 1 12 2 11 17 0", // same with the column's
		"test tint p0 c 1 0 2 1 1 2 0",
		"test tint p0 c 1 1 3 1 3 3 0",
		"test tint p1 c 1 0 3 1 11 13 0",
		"test tint p1 c 1 1 5 1 14 15 0"))

	tk.MustQuery("select distinct_count, null_count from mysql.stats_histograms where is_index=1 order by table_id asc").Check(
		testkit.Rows("12 1", // global, g = p0 + p1
			"5 1",  // p0
			"7 0")) // p1

	// double + (column + index with 1 column)
	tk.MustExec("drop table if exists tdouble")
	tk.MustExec(`create table tdouble (a int, c double, key(c)) partition by range (a)` +
		`(partition p0 values less than(10),partition p1 values less than(20))`)
	tk.MustExec(`insert into tdouble values ` +
		`(1, 1), (2, 2), (3, 3), (4, 4), (4, 4), (5, 5), (5, 5), (5, 5), (null, null), ` + // values in p0
		`(11, 11), (12, 12), (13, 13), (14, 14), (15, 15), (16, 16), (16, 16), (16, 16), (16, 16), (17, 17), (17, 17)`) // values in p1
	require.NoError(t, dom.StatsHandle().DumpStatsDeltaToKV(true))
	tk.MustExec("analyze table tdouble with 2 topn, 2 buckets")

	rs := tk.MustQuery("show stats_meta where table_name='tdouble'").Rows()
	require.Equal(t, "20", rs[0][5].(string)) // g.count = p0.count + p1.count
	require.Equal(t, "9", rs[1][5].(string))  // p0.count
	require.Equal(t, "11", rs[2][5].(string)) // p1.count

	tk.MustQuery("show stats_topn where table_name='tdouble' and is_index=0 and column_name='c'").Check(testkit.Rows(
		`test tdouble global c 0 5 3`,
		`test tdouble global c 0 16 4`,
		`test tdouble p0 c 0 4 2`,
		`test tdouble p0 c 0 5 3`,
		`test tdouble p1 c 0 16 4`,
		`test tdouble p1 c 0 17 2`))

	tk.MustQuery("show stats_topn where table_name='tdouble' and is_index=1 and column_name='c'").Check(testkit.Rows(
		`test tdouble global c 1 5 3`,
		`test tdouble global c 1 16 4`,
		`test tdouble p0 c 1 4 2`,
		`test tdouble p0 c 1 5 3`,
		`test tdouble p1 c 1 16 4`,
		`test tdouble p1 c 1 17 2`))

	tk.MustQuery("show stats_buckets where table_name='tdouble' and is_index=0 and column_name='c'").Check(testkit.Rows(
		// db, tbl, part, col, isIdx, bucketID, count, repeat, lower, upper, ndv
		"test tdouble global c 0 0 5 2 1 4 0", // bucket.ndv is not maintained for column histograms
		"test tdouble global c 0 1 12 2 11 17 0",
		"test tdouble p0 c 0 0 2 1 1 2 0",
		"test tdouble p0 c 0 1 3 1 3 3 0",
		"test tdouble p1 c 0 0 3 1 11 13 0",
		"test tdouble p1 c 0 1 5 1 14 15 0"))

	rs = tk.MustQuery("show stats_histograms where table_name='tdouble' and column_name='c' and is_index=0").Rows()
	require.Equal(t, "12", rs[0][6].(string)) // g.ndv = p0 + p1
	require.Equal(t, "5", rs[1][6].(string))
	require.Equal(t, "7", rs[2][6].(string))
	require.Equal(t, "1", rs[0][7].(string)) // g.null_count = p0 + p1
	require.Equal(t, "1", rs[1][7].(string))
	require.Equal(t, "0", rs[2][7].(string))

	tk.MustQuery("show stats_buckets where table_name='tdouble' and is_index=1 and column_name='c'").Check(testkit.Rows(
		// db, tbl, part, col, isIdx, bucketID, count, repeat, lower, upper, ndv
		"test tdouble global c 1 0 5 2 1 4 0", // 4 is popped from p0.TopN, so g.ndv = p0.ndv+1
		"test tdouble global c 1 1 12 2 11 17 0",
		"test tdouble p0 c 1 0 2 1 1 2 0",
		"test tdouble p0 c 1 1 3 1 3 3 0",
		"test tdouble p1 c 1 0 3 1 11 13 0",
		"test tdouble p1 c 1 1 5 1 14 15 0"))

	rs = tk.MustQuery("show stats_histograms where table_name='tdouble' and column_name='c' and is_index=1").Rows()
	require.Equal(t, "12", rs[0][6].(string)) // g.ndv = p0 + p1
	require.Equal(t, "5", rs[1][6].(string))
	require.Equal(t, "7", rs[2][6].(string))
	require.Equal(t, "1", rs[0][7].(string)) // g.null_count = p0 + p1
	require.Equal(t, "1", rs[1][7].(string))
	require.Equal(t, "0", rs[2][7].(string))

	// decimal + (column + index with 1 column)
	tk.MustExec("drop table if exists tdecimal")
	tk.MustExec(`create table tdecimal (a int, c decimal(10, 2), key(c)) partition by range (a)` +
		`(partition p0 values less than(10),partition p1 values less than(20))`)
	tk.MustExec(`insert into tdecimal values ` +
		`(1, 1), (2, 2), (3, 3), (4, 4), (4, 4), (5, 5), (5, 5), (5, 5), (null, null), ` + // values in p0
		`(11, 11), (12, 12), (13, 13), (14, 14), (15, 15), (16, 16), (16, 16), (16, 16), (16, 16), (17, 17), (17, 17)`) // values in p1
	require.NoError(t, dom.StatsHandle().DumpStatsDeltaToKV(true))
	tk.MustExec("analyze table tdecimal with 2 topn, 2 buckets")

	rs = tk.MustQuery("show stats_meta where table_name='tdecimal'").Rows()
	require.Equal(t, "20", rs[0][5].(string)) // g.count = p0.count + p1.count
	require.Equal(t, "9", rs[1][5].(string))  // p0.count
	require.Equal(t, "11", rs[2][5].(string)) // p1.count

	tk.MustQuery("show stats_topn where table_name='tdecimal' and is_index=0 and column_name='c'").Check(testkit.Rows(
		`test tdecimal global c 0 5.00 3`,
		`test tdecimal global c 0 16.00 4`,
		`test tdecimal p0 c 0 4.00 2`,
		`test tdecimal p0 c 0 5.00 3`,
		`test tdecimal p1 c 0 16.00 4`,
		`test tdecimal p1 c 0 17.00 2`))

	tk.MustQuery("show stats_topn where table_name='tdecimal' and is_index=1 and column_name='c'").Check(testkit.Rows(
		`test tdecimal global c 1 5.00 3`,
		`test tdecimal global c 1 16.00 4`,
		`test tdecimal p0 c 1 4.00 2`,
		`test tdecimal p0 c 1 5.00 3`,
		`test tdecimal p1 c 1 16.00 4`,
		`test tdecimal p1 c 1 17.00 2`))

	tk.MustQuery("show stats_buckets where table_name='tdecimal' and is_index=0 and column_name='c'").Check(testkit.Rows(
		// db, tbl, part, col, isIdx, bucketID, count, repeat, lower, upper, ndv
		"test tdecimal global c 0 0 5 2 1.00 4.00 0", // bucket.ndv is not maintained for column histograms
		"test tdecimal global c 0 1 12 2 11.00 17.00 0",
		"test tdecimal p0 c 0 0 2 1 1.00 2.00 0",
		"test tdecimal p0 c 0 1 3 1 3.00 3.00 0",
		"test tdecimal p1 c 0 0 3 1 11.00 13.00 0",
		"test tdecimal p1 c 0 1 5 1 14.00 15.00 0"))

	rs = tk.MustQuery("show stats_histograms where table_name='tdecimal' and column_name='c' and is_index=0").Rows()
	require.Equal(t, "12", rs[0][6].(string)) // g.ndv = p0 + p1
	require.Equal(t, "5", rs[1][6].(string))
	require.Equal(t, "7", rs[2][6].(string))
	require.Equal(t, "1", rs[0][7].(string)) // g.null_count = p0 + p1
	require.Equal(t, "1", rs[1][7].(string))
	require.Equal(t, "0", rs[2][7].(string))

	tk.MustQuery("show stats_buckets where table_name='tdecimal' and is_index=1 and column_name='c'").Check(testkit.Rows(
		// db, tbl, part, col, isIdx, bucketID, count, repeat, lower, upper, ndv
		"test tdecimal global c 1 0 5 2 1.00 4.00 0", // 4 is popped from p0.TopN, so g.ndv = p0.ndv+1
		"test tdecimal global c 1 1 12 2 11.00 17.00 0",
		"test tdecimal p0 c 1 0 2 1 1.00 2.00 0",
		"test tdecimal p0 c 1 1 3 1 3.00 3.00 0",
		"test tdecimal p1 c 1 0 3 1 11.00 13.00 0",
		"test tdecimal p1 c 1 1 5 1 14.00 15.00 0"))

	rs = tk.MustQuery("show stats_histograms where table_name='tdecimal' and column_name='c' and is_index=1").Rows()
	require.Equal(t, "12", rs[0][6].(string)) // g.ndv = p0 + p1
	require.Equal(t, "5", rs[1][6].(string))
	require.Equal(t, "7", rs[2][6].(string))
	require.Equal(t, "1", rs[0][7].(string)) // g.null_count = p0 + p1
	require.Equal(t, "1", rs[1][7].(string))
	require.Equal(t, "0", rs[2][7].(string))

	// datetime + (column + index with 1 column)
	tk.MustExec("drop table if exists tdatetime")
	tk.MustExec(`create table tdatetime (a int, c datetime, key(c)) partition by range (a)` +
		`(partition p0 values less than(10),partition p1 values less than(20))`)
	tk.MustExec(`insert into tdatetime values ` +
		`(1, '2000-01-01'), (2, '2000-01-02'), (3, '2000-01-03'), (4, '2000-01-04'), (4, '2000-01-04'), (5, '2000-01-05'), (5, '2000-01-05'), (5, '2000-01-05'), (null, null), ` + // values in p0
		`(11, '2000-01-11'), (12, '2000-01-12'), (13, '2000-01-13'), (14, '2000-01-14'), (15, '2000-01-15'), (16, '2000-01-16'), (16, '2000-01-16'), (16, '2000-01-16'), (16, '2000-01-16'), (17, '2000-01-17'), (17, '2000-01-17')`) // values in p1
	require.NoError(t, dom.StatsHandle().DumpStatsDeltaToKV(true))
	tk.MustExec("analyze table tdatetime with 2 topn, 2 buckets")

	rs = tk.MustQuery("show stats_meta where table_name='tdatetime'").Rows()
	require.Equal(t, "20", rs[0][5].(string)) // g.count = p0.count + p1.count
	require.Equal(t, "9", rs[1][5].(string))  // p0.count
	require.Equal(t, "11", rs[2][5].(string)) // p1.count

	tk.MustQuery("show stats_topn where table_name='tdatetime' and is_index=0 and column_name='c'").Check(testkit.Rows(
		`test tdatetime global c 0 2000-01-05 00:00:00 3`,
		`test tdatetime global c 0 2000-01-16 00:00:00 4`,
		`test tdatetime p0 c 0 2000-01-04 00:00:00 2`,
		`test tdatetime p0 c 0 2000-01-05 00:00:00 3`,
		`test tdatetime p1 c 0 2000-01-16 00:00:00 4`,
		`test tdatetime p1 c 0 2000-01-17 00:00:00 2`))

	tk.MustQuery("show stats_topn where table_name='tdatetime' and is_index=1 and column_name='c'").Check(testkit.Rows(
		`test tdatetime global c 1 2000-01-05 00:00:00 3`,
		`test tdatetime global c 1 2000-01-16 00:00:00 4`,
		`test tdatetime p0 c 1 2000-01-04 00:00:00 2`,
		`test tdatetime p0 c 1 2000-01-05 00:00:00 3`,
		`test tdatetime p1 c 1 2000-01-16 00:00:00 4`,
		`test tdatetime p1 c 1 2000-01-17 00:00:00 2`))

	tk.MustQuery("show stats_buckets where table_name='tdatetime' and is_index=0 and column_name='c'").Check(testkit.Rows(
		// db, tbl, part, col, isIdx, bucketID, count, repeat, lower, upper, ndv
		"test tdatetime global c 0 0 5 2 2000-01-01 00:00:00 2000-01-04 00:00:00 0", // bucket.ndv is not maintained for column histograms
		"test tdatetime global c 0 1 12 2 2000-01-11 00:00:00 2000-01-17 00:00:00 0",
		"test tdatetime p0 c 0 0 2 1 2000-01-01 00:00:00 2000-01-02 00:00:00 0",
		"test tdatetime p0 c 0 1 3 1 2000-01-03 00:00:00 2000-01-03 00:00:00 0",
		"test tdatetime p1 c 0 0 3 1 2000-01-11 00:00:00 2000-01-13 00:00:00 0",
		"test tdatetime p1 c 0 1 5 1 2000-01-14 00:00:00 2000-01-15 00:00:00 0"))

	rs = tk.MustQuery("show stats_histograms where table_name='tdatetime' and column_name='c' and is_index=0").Rows()
	require.Equal(t, "12", rs[0][6].(string)) // g.ndv = p0 + p1
	require.Equal(t, "5", rs[1][6].(string))
	require.Equal(t, "7", rs[2][6].(string))
	require.Equal(t, "1", rs[0][7].(string)) // g.null_count = p0 + p1
	require.Equal(t, "1", rs[1][7].(string))
	require.Equal(t, "0", rs[2][7].(string))

	tk.MustQuery("show stats_buckets where table_name='tdatetime' and is_index=1 and column_name='c'").Check(testkit.Rows(
		// db, tbl, part, col, isIdx, bucketID, count, repeat, lower, upper, ndv
		"test tdatetime global c 1 0 5 2 2000-01-01 00:00:00 2000-01-04 00:00:00 0", // 4 is popped from p0.TopN, so g.ndv = p0.ndv+1
		"test tdatetime global c 1 1 12 2 2000-01-11 00:00:00 2000-01-17 00:00:00 0",
		"test tdatetime p0 c 1 0 2 1 2000-01-01 00:00:00 2000-01-02 00:00:00 0",
		"test tdatetime p0 c 1 1 3 1 2000-01-03 00:00:00 2000-01-03 00:00:00 0",
		"test tdatetime p1 c 1 0 3 1 2000-01-11 00:00:00 2000-01-13 00:00:00 0",
		"test tdatetime p1 c 1 1 5 1 2000-01-14 00:00:00 2000-01-15 00:00:00 0"))

	rs = tk.MustQuery("show stats_histograms where table_name='tdatetime' and column_name='c' and is_index=1").Rows()
	require.Equal(t, "12", rs[0][6].(string)) // g.ndv = p0 + p1
	require.Equal(t, "5", rs[1][6].(string))
	require.Equal(t, "7", rs[2][6].(string))
	require.Equal(t, "1", rs[0][7].(string)) // g.null_count = p0 + p1
	require.Equal(t, "1", rs[1][7].(string))
	require.Equal(t, "0", rs[2][7].(string))

	// string + (column + index with 1 column)
	tk.MustExec("drop table if exists tstring")
	tk.MustExec(`create table tstring (a int, c varchar(32), key(c)) partition by range (a)` +
		`(partition p0 values less than(10),partition p1 values less than(20))`)
	tk.MustExec(`insert into tstring values ` +
		`(1, 'a1'), (2, 'a2'), (3, 'a3'), (4, 'a4'), (4, 'a4'), (5, 'a5'), (5, 'a5'), (5, 'a5'), (null, null), ` + // values in p0
		`(11, 'b11'), (12, 'b12'), (13, 'b13'), (14, 'b14'), (15, 'b15'), (16, 'b16'), (16, 'b16'), (16, 'b16'), (16, 'b16'), (17, 'b17'), (17, 'b17')`) // values in p1
	require.NoError(t, dom.StatsHandle().DumpStatsDeltaToKV(true))
	tk.MustExec("analyze table tstring with 2 topn, 2 buckets")

	rs = tk.MustQuery("show stats_meta where table_name='tstring'").Rows()
	require.Equal(t, "20", rs[0][5].(string)) // g.count = p0.count + p1.count
	require.Equal(t, "9", rs[1][5].(string))  // p0.count
	require.Equal(t, "11", rs[2][5].(string)) // p1.count

	tk.MustQuery("show stats_topn where table_name='tstring' and is_index=0 and column_name='c'").Check(testkit.Rows(
		`test tstring global c 0 a5 3`,
		`test tstring global c 0 b16 4`,
		`test tstring p0 c 0 a4 2`,
		`test tstring p0 c 0 a5 3`,
		`test tstring p1 c 0 b16 4`,
		`test tstring p1 c 0 b17 2`))

	tk.MustQuery("show stats_topn where table_name='tstring' and is_index=1 and column_name='c'").Check(testkit.Rows(
		`test tstring global c 1 a5 3`,
		`test tstring global c 1 b16 4`,
		`test tstring p0 c 1 a4 2`,
		`test tstring p0 c 1 a5 3`,
		`test tstring p1 c 1 b16 4`,
		`test tstring p1 c 1 b17 2`))

	tk.MustQuery("show stats_buckets where table_name='tstring' and is_index=0 and column_name='c'").Check(testkit.Rows(
		// db, tbl, part, col, isIdx, bucketID, count, repeat, lower, upper, ndv
		"test tstring global c 0 0 5 2 a1 a4 0", // bucket.ndv is not maintained for column histograms
		"test tstring global c 0 1 12 2 b11 b17 0",
		"test tstring p0 c 0 0 2 1 a1 a2 0",
		"test tstring p0 c 0 1 3 1 a3 a3 0",
		"test tstring p1 c 0 0 3 1 b11 b13 0",
		"test tstring p1 c 0 1 5 1 b14 b15 0"))

	rs = tk.MustQuery("show stats_histograms where table_name='tstring' and column_name='c' and is_index=0").Rows()
	require.Equal(t, "12", rs[0][6].(string)) // g.ndv = p0 + p1
	require.Equal(t, "5", rs[1][6].(string))
	require.Equal(t, "7", rs[2][6].(string))
	require.Equal(t, "1", rs[0][7].(string)) // g.null_count = p0 + p1
	require.Equal(t, "1", rs[1][7].(string))
	require.Equal(t, "0", rs[2][7].(string))

	tk.MustQuery("show stats_buckets where table_name='tstring' and is_index=1 and column_name='c'").Check(testkit.Rows(
		// db, tbl, part, col, isIdx, bucketID, count, repeat, lower, upper, ndv
		"test tstring global c 1 0 5 2 a1 a4 0", // 4 is popped from p0.TopN, so g.ndv = p0.ndv+1
		"test tstring global c 1 1 12 2 b11 b17 0",
		"test tstring p0 c 1 0 2 1 a1 a2 0",
		"test tstring p0 c 1 1 3 1 a3 a3 0",
		"test tstring p1 c 1 0 3 1 b11 b13 0",
		"test tstring p1 c 1 1 5 1 b14 b15 0"))

	rs = tk.MustQuery("show stats_histograms where table_name='tstring' and column_name='c' and is_index=1").Rows()
	require.Equal(t, "12", rs[0][6].(string)) // g.ndv = p0 + p1
	require.Equal(t, "5", rs[1][6].(string))
	require.Equal(t, "7", rs[2][6].(string))
	require.Equal(t, "1", rs[0][7].(string)) // g.null_count = p0 + p1
	require.Equal(t, "1", rs[1][7].(string))
	require.Equal(t, "0", rs[2][7].(string))
}

func testIssues24349(t *testing.T, testKit *testkit.TestKit, store kv.Storage) {
	testKit.MustExec("create table t (a int, b int) partition by hash(a) partitions 3")
	testKit.MustExec("insert into t values (0, 3), (0, 3), (0, 3), (0, 2), (1, 1), (1, 2), (1, 2), (1, 2), (1, 3), (1, 4), (2, 1), (2, 1)")
	testKit.MustExec("select * from t where a = 0 and b = 3")
	do, err := session.GetDomain(store)
	require.NoError(t, err)
	statsHandle := do.StatsHandle()
	require.NoError(t, statsHandle.DumpColStatsUsageToKV())
	testKit.MustExec("analyze table t with 1 topn, 3 buckets")
	testKit.MustQuery("show stats_topn where partition_name = 'global'").Sort().Check(testkit.Rows(
		"test t global a 0 1 6",
		"test t global b 0 2 4",
	))
	testKit.MustExec("explain select * from t where a > 0 and b > 0")
	testKit.MustQuery("show stats_topn where table_name = 't'").Sort().Check(testkit.Rows(
		"test t global a 0 1 6",
		"test t global b 0 2 4",
		"test t p0 a 0 0 4",
		"test t p0 b 0 3 3",
		"test t p1 a 0 1 6",
		"test t p1 b 0 2 3",
		"test t p2 a 0 2 2",
		"test t p2 b 0 1 2",
	))
	// column a is trival.
	// column b:
	//   TopN:
	//   p0: b=3, occurs 3 times
	//   p1: b=2, occurs 3 times
	//   p2: b=1, occurs 2 times
	//   Histogram:
	//   p0: hist of b: [2, 2] count=repeat=2
	//   p1: hist of b: [1, 3] count=2, repeat=3. [4, 4] count==repeat=1
	// After merging global TopN, it should be 2 with 4 as the repeat.(constructed by p1's TopN and p0's histogram)
	// Kicking it out, the remained buckets for b are:(consider TopN as a bucket whose lower bound is the same as upper bound and count is the same as repeat)
	// [3, 3] count=repeat=4
	// [1, 1] count=repeat=2
	// [1, 3] count=1, repeat=0(merged into TopN)
	// [4, 4] count=repeat=1
	// Finally, get one global bucket [1, 4] count=8, repeat=1
	testKit.MustQuery("show stats_buckets where table_name='t'").Sort().Check(testkit.Rows(
		"test t global a 0 0 4 4 0 0 0",
		"test t global a 0 1 6 2 2 2 0",
		"test t global b 0 0 8 1 1 4 0",
		"test t p0 b 0 0 1 1 2 2 0",
		"test t p1 b 0 0 2 1 1 3 0",
		"test t p1 b 0 1 3 1 4 4 0",
	))
}

func testGlobalStatsAndSQLBinding(tk *testkit.TestKit) {
	tk.MustExec("use test")
	tk.MustExec("create database test_global_stats")
	tk.MustExec("use test_global_stats")
	tk.MustExec("set @@tidb_partition_prune_mode = 'dynamic'")
	// Disable auto analyze to ensure that stats are not automatically collected
	tk.MustExec("set @@global.tidb_enable_auto_analyze='OFF'")

	// hash and range and list partition
	tk.MustExec("create table thash(a int, b int, key(a)) partition by hash(a) partitions 4")
	tk.MustExec(`create table trange(a int, b int, key(a)) partition by range(a) (
		partition p0 values less than (200),
		partition p1 values less than (400),
		partition p2 values less than (600),
		partition p3 values less than (800),
		partition p4 values less than (1001))`)
	tk.MustExec(`create table tlist (a int, b int, key(a)) partition by list (a) (
		partition p0 values in (0, 1, 2, 3, 4, 5, 6, 7, 8, 9),
		partition p1 values in (10, 11, 12, 13, 14, 15, 16, 17, 18, 19),
		partition p2 values in (20, 21, 22, 23, 24, 25, 26, 27, 28, 29),
		partition p3 values in (30, 31, 32, 33, 34, 35, 36, 37, 38, 39),
		partition p4 values in (40, 41, 42, 43, 44, 45, 46, 47, 48, 49, 50))`)

	// construct some special data distribution
	vals := make([]string, 0, 1000)
	listVals := make([]string, 0, 1000)
	for i := range 1000 {
		if i < 10 {
			// for hash and range partition, 1% of records are in [0, 100)
			vals = append(vals, fmt.Sprintf("(%v, %v)", rand.Intn(100), rand.Intn(100)))
			// for list partition, 1% of records are equal to 0
			listVals = append(listVals, "(0, 0)")
		} else {
			vals = append(vals, fmt.Sprintf("(%v, %v)", 100+rand.Intn(900), 100+rand.Intn(900)))
			listVals = append(listVals, fmt.Sprintf("(%v, %v)", 1+rand.Intn(50), 1+rand.Intn(50)))
		}
	}
	tk.MustExec("insert into thash values " + strings.Join(vals, ","))
	tk.MustExec("insert into trange values " + strings.Join(vals, ","))
	tk.MustExec("insert into tlist values " + strings.Join(listVals, ","))

	tk.MustExec("analyze table thash")
	tk.MustExec("analyze table trange")
	tk.MustExec("analyze table tlist")

	// Set table cost factor high to ensure index is preferred without bindings.
	tk.MustExec("set @@session.tidb_opt_table_full_scan_cost_factor=100")
	tk.MustHavePlan("select * from thash where a<100", "IndexRangeScan")
	tk.MustHavePlan("select * from trange where a<100", "IndexRangeScan")
	tk.MustHavePlan("select * from tlist where a<1", "IndexRangeScan")

	// create SQL bindings
	tk.MustExec("create session binding for select * from thash where a<100 using select * from thash ignore index(a) where a<100")
	tk.MustExec("create session binding for select * from trange where a<100 using select * from trange ignore index(a) where a<100")
	tk.MustExec("create session binding for select * from tlist where a<100 using select * from tlist ignore index(a) where a<100")

	// use TableScan again since the Index(a) is ignored
	tk.MustHavePlan("select * from thash where a<100", "TableFullScan")
	tk.MustHavePlan("select * from trange where a<100", "TableFullScan")
	tk.MustHavePlan("select * from tlist where a<1", "TableFullScan")

	// drop SQL bindings
	tk.MustExec("drop session binding for select * from thash where a<100")
	tk.MustExec("drop session binding for select * from trange where a<100")
	tk.MustExec("drop session binding for select * from tlist where a<100")

	tk.MustHavePlan("select * from thash where a<100", "IndexRangeScan")
	tk.MustHavePlan("select * from trange where a<100", "IndexRangeScan")
	tk.MustHavePlan("select * from tlist where a<1", "IndexRangeScan")
	// Reset auto analyze after test
	tk.MustExec("set @@global.tidb_enable_auto_analyze='ON'")
<<<<<<< HEAD
=======
	// Reset table cost factor
>>>>>>> 6bc89784
	tk.MustExec("set @@session.tidb_opt_table_full_scan_cost_factor=1")
}<|MERGE_RESOLUTION|>--- conflicted
+++ resolved
@@ -470,9 +470,6 @@
 	tk.MustHavePlan("select * from tlist where a<1", "IndexRangeScan")
 	// Reset auto analyze after test
 	tk.MustExec("set @@global.tidb_enable_auto_analyze='ON'")
-<<<<<<< HEAD
-=======
 	// Reset table cost factor
->>>>>>> 6bc89784
 	tk.MustExec("set @@session.tidb_opt_table_full_scan_cost_factor=1")
 }