--- conflicted
+++ resolved
@@ -444,15 +444,8 @@
 	tk.MustExec("analyze table trange")
 	tk.MustExec("analyze table tlist")
 
-<<<<<<< HEAD
-	// Since this test is to isolate the effect of SQL bindings, set the table scan cost factor to discourage
-	// the optimizer from using table scans without bindings.
-	tk.MustExec("set @@session.tidb_opt_table_full_scan_cost_factor=100")
-
-=======
 	// Set table cost factor high to ensure index is preferred without bindings.
 	tk.MustExec("set @@session.tidb_opt_table_full_scan_cost_factor=100")
->>>>>>> f0fb3122
 	tk.MustHavePlan("select * from thash where a<100", "IndexRangeScan")
 	tk.MustHavePlan("select * from trange where a<100", "IndexRangeScan")
 	tk.MustHavePlan("select * from tlist where a<1", "IndexRangeScan")
@@ -472,19 +465,11 @@
 	tk.MustExec("drop session binding for select * from trange where a<100")
 	tk.MustExec("drop session binding for select * from tlist where a<100")
 
-<<<<<<< HEAD
-	// Back to IndexRangeScan after dropping bindings and high table scan cost factor.
-=======
->>>>>>> f0fb3122
 	tk.MustHavePlan("select * from thash where a<100", "IndexRangeScan")
 	tk.MustHavePlan("select * from trange where a<100", "IndexRangeScan")
 	tk.MustHavePlan("select * from tlist where a<1", "IndexRangeScan")
 	// Reset auto analyze after test
 	tk.MustExec("set @@global.tidb_enable_auto_analyze='ON'")
-<<<<<<< HEAD
-	// Reset the table scan cost factor after test
-=======
 	// Reset table cost factor
->>>>>>> f0fb3122
 	tk.MustExec("set @@session.tidb_opt_table_full_scan_cost_factor=1")
 }