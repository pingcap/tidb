// Copyright 2023 PingCAP, Inc.
//
// Licensed under the Apache License, Version 2.0 (the "License");
// you may not use this file except in compliance with the License.
// You may obtain a copy of the License at
//
//     http://www.apache.org/licenses/LICENSE-2.0
//
// Unless required by applicable law or agreed to in writing, software
// distributed under the License is distributed on an "AS IS" BASIS,
// WITHOUT WARRANTIES OR CONDITIONS OF ANY KIND, either express or implied.
// See the License for the specific language governing permissions and
// limitations under the License.

package globalstats_test

import (
	"fmt"
	"math/rand"
	"strings"
	"testing"

	"github.com/pingcap/tidb/pkg/domain"
	"github.com/pingcap/tidb/pkg/kv"
	"github.com/pingcap/tidb/pkg/session"
	"github.com/pingcap/tidb/pkg/testkit"
	"github.com/stretchr/testify/require"
)

func testGlobalStats2(t *testing.T, tk *testkit.TestKit, dom *domain.Domain) {
	tk.MustExec("use test")
	tk.MustExec("set @@tidb_partition_prune_mode='dynamic'")
	tk.MustExec("set @@tidb_analyze_version=2")

	// int + (column & index with 1 column)
	tk.MustExec("drop table if exists tint")
	tk.MustExec("create table tint (c int, key(c)) partition by range (c) (partition p0 values less than (10), partition p1 values less than (20))")
	tk.MustExec("insert into tint values (1), (2), (3), (4), (4), (5), (5), (5), (null), (11), (12), (13), (14), (15), (16), (16), (16), (16), (17), (17)")
	require.NoError(t, dom.StatsHandle().DumpStatsDeltaToKV(true))
	tk.MustExec("analyze table tint with 2 topn, 2 buckets")

	tk.MustQuery("select modify_count, count from mysql.stats_meta order by table_id asc").Check(testkit.Rows(
		"0 20",  // global: g.count = p0.count + p1.count
		"0 9",   // p0
		"0 11")) // p1

	tk.MustQuery("show stats_topn where table_name='tint' and is_index=0").Check(testkit.Rows(
		"test tint global c 0 5 3",
		"test tint global c 0 16 4",
		"test tint p0 c 0 4 2",
		"test tint p0 c 0 5 3",
		"test tint p1 c 0 16 4",
		"test tint p1 c 0 17 2"))

	tk.MustQuery("show stats_topn where table_name='tint' and is_index=1").Check(testkit.Rows(
		"test tint global c 1 5 3",
		"test tint global c 1 16 4",
		"test tint p0 c 1 4 2",
		"test tint p0 c 1 5 3",
		"test tint p1 c 1 16 4",
		"test tint p1 c 1 17 2"))

	tk.MustQuery("show stats_buckets where is_index=0").Check(testkit.Rows(
		// db, tbl, part, col, isIdx, bucketID, count, repeat, lower, upper, ndv
		"test tint global c 0 0 5 2 1 4 0", // bucket.ndv is not maintained for column histograms
		"test tint global c 0 1 12 2 11 17 0",
		"test tint p0 c 0 0 2 1 1 2 0",
		"test tint p0 c 0 1 3 1 3 3 0",
		"test tint p1 c 0 0 3 1 11 13 0",
		"test tint p1 c 0 1 5 1 14 15 0"))

	tk.MustQuery("select distinct_count, null_count, tot_col_size from mysql.stats_histograms where is_index=0 order by table_id asc").Check(
		testkit.Rows("12 1 19", // global, g = p0 + p1
			"5 1 8",   // p0
			"7 0 11")) // p1

	tk.MustQuery("show stats_buckets where is_index=1").Check(testkit.Rows(
		// db, tbl, part, col, isIdx, bucketID, count, repeat, lower, upper, ndv
		"test tint global c 1 0 5 2 1 4 0",    // 4 is popped from p0.TopN, so g.ndv = p0.ndv+1
		"test tint global c 1 1 12 2 11 17 0", // same with the column's
		"test tint p0 c 1 0 2 1 1 2 0",
		"test tint p0 c 1 1 3 1 3 3 0",
		"test tint p1 c 1 0 3 1 11 13 0",
		"test tint p1 c 1 1 5 1 14 15 0"))

	tk.MustQuery("select distinct_count, null_count from mysql.stats_histograms where is_index=1 order by table_id asc").Check(
		testkit.Rows("12 1", // global, g = p0 + p1
			"5 1",  // p0
			"7 0")) // p1

	// double + (column + index with 1 column)
	tk.MustExec("drop table if exists tdouble")
	tk.MustExec(`create table tdouble (a int, c double, key(c)) partition by range (a)` +
		`(partition p0 values less than(10),partition p1 values less than(20))`)
	tk.MustExec(`insert into tdouble values ` +
		`(1, 1), (2, 2), (3, 3), (4, 4), (4, 4), (5, 5), (5, 5), (5, 5), (null, null), ` + // values in p0
		`(11, 11), (12, 12), (13, 13), (14, 14), (15, 15), (16, 16), (16, 16), (16, 16), (16, 16), (17, 17), (17, 17)`) // values in p1
	require.NoError(t, dom.StatsHandle().DumpStatsDeltaToKV(true))
	tk.MustExec("analyze table tdouble with 2 topn, 2 buckets")

	rs := tk.MustQuery("show stats_meta where table_name='tdouble'").Rows()
	require.Equal(t, "20", rs[0][5].(string)) // g.count = p0.count + p1.count
	require.Equal(t, "9", rs[1][5].(string))  // p0.count
	require.Equal(t, "11", rs[2][5].(string)) // p1.count

	tk.MustQuery("show stats_topn where table_name='tdouble' and is_index=0 and column_name='c'").Check(testkit.Rows(
		`test tdouble global c 0 5 3`,
		`test tdouble global c 0 16 4`,
		`test tdouble p0 c 0 4 2`,
		`test tdouble p0 c 0 5 3`,
		`test tdouble p1 c 0 16 4`,
		`test tdouble p1 c 0 17 2`))

	tk.MustQuery("show stats_topn where table_name='tdouble' and is_index=1 and column_name='c'").Check(testkit.Rows(
		`test tdouble global c 1 5 3`,
		`test tdouble global c 1 16 4`,
		`test tdouble p0 c 1 4 2`,
		`test tdouble p0 c 1 5 3`,
		`test tdouble p1 c 1 16 4`,
		`test tdouble p1 c 1 17 2`))

	tk.MustQuery("show stats_buckets where table_name='tdouble' and is_index=0 and column_name='c'").Check(testkit.Rows(
		// db, tbl, part, col, isIdx, bucketID, count, repeat, lower, upper, ndv
		"test tdouble global c 0 0 5 2 1 4 0", // bucket.ndv is not maintained for column histograms
		"test tdouble global c 0 1 12 2 11 17 0",
		"test tdouble p0 c 0 0 2 1 1 2 0",
		"test tdouble p0 c 0 1 3 1 3 3 0",
		"test tdouble p1 c 0 0 3 1 11 13 0",
		"test tdouble p1 c 0 1 5 1 14 15 0"))

	rs = tk.MustQuery("show stats_histograms where table_name='tdouble' and column_name='c' and is_index=0").Rows()
	require.Equal(t, "12", rs[0][6].(string)) // g.ndv = p0 + p1
	require.Equal(t, "5", rs[1][6].(string))
	require.Equal(t, "7", rs[2][6].(string))
	require.Equal(t, "1", rs[0][7].(string)) // g.null_count = p0 + p1
	require.Equal(t, "1", rs[1][7].(string))
	require.Equal(t, "0", rs[2][7].(string))

	tk.MustQuery("show stats_buckets where table_name='tdouble' and is_index=1 and column_name='c'").Check(testkit.Rows(
		// db, tbl, part, col, isIdx, bucketID, count, repeat, lower, upper, ndv
		"test tdouble global c 1 0 5 2 1 4 0", // 4 is popped from p0.TopN, so g.ndv = p0.ndv+1
		"test tdouble global c 1 1 12 2 11 17 0",
		"test tdouble p0 c 1 0 2 1 1 2 0",
		"test tdouble p0 c 1 1 3 1 3 3 0",
		"test tdouble p1 c 1 0 3 1 11 13 0",
		"test tdouble p1 c 1 1 5 1 14 15 0"))

	rs = tk.MustQuery("show stats_histograms where table_name='tdouble' and column_name='c' and is_index=1").Rows()
	require.Equal(t, "12", rs[0][6].(string)) // g.ndv = p0 + p1
	require.Equal(t, "5", rs[1][6].(string))
	require.Equal(t, "7", rs[2][6].(string))
	require.Equal(t, "1", rs[0][7].(string)) // g.null_count = p0 + p1
	require.Equal(t, "1", rs[1][7].(string))
	require.Equal(t, "0", rs[2][7].(string))

	// decimal + (column + index with 1 column)
	tk.MustExec("drop table if exists tdecimal")
	tk.MustExec(`create table tdecimal (a int, c decimal(10, 2), key(c)) partition by range (a)` +
		`(partition p0 values less than(10),partition p1 values less than(20))`)
	tk.MustExec(`insert into tdecimal values ` +
		`(1, 1), (2, 2), (3, 3), (4, 4), (4, 4), (5, 5), (5, 5), (5, 5), (null, null), ` + // values in p0
		`(11, 11), (12, 12), (13, 13), (14, 14), (15, 15), (16, 16), (16, 16), (16, 16), (16, 16), (17, 17), (17, 17)`) // values in p1
	require.NoError(t, dom.StatsHandle().DumpStatsDeltaToKV(true))
	tk.MustExec("analyze table tdecimal with 2 topn, 2 buckets")

	rs = tk.MustQuery("show stats_meta where table_name='tdecimal'").Rows()
	require.Equal(t, "20", rs[0][5].(string)) // g.count = p0.count + p1.count
	require.Equal(t, "9", rs[1][5].(string))  // p0.count
	require.Equal(t, "11", rs[2][5].(string)) // p1.count

	tk.MustQuery("show stats_topn where table_name='tdecimal' and is_index=0 and column_name='c'").Check(testkit.Rows(
		`test tdecimal global c 0 5.00 3`,
		`test tdecimal global c 0 16.00 4`,
		`test tdecimal p0 c 0 4.00 2`,
		`test tdecimal p0 c 0 5.00 3`,
		`test tdecimal p1 c 0 16.00 4`,
		`test tdecimal p1 c 0 17.00 2`))

	tk.MustQuery("show stats_topn where table_name='tdecimal' and is_index=1 and column_name='c'").Check(testkit.Rows(
		`test tdecimal global c 1 5.00 3`,
		`test tdecimal global c 1 16.00 4`,
		`test tdecimal p0 c 1 4.00 2`,
		`test tdecimal p0 c 1 5.00 3`,
		`test tdecimal p1 c 1 16.00 4`,
		`test tdecimal p1 c 1 17.00 2`))

	tk.MustQuery("show stats_buckets where table_name='tdecimal' and is_index=0 and column_name='c'").Check(testkit.Rows(
		// db, tbl, part, col, isIdx, bucketID, count, repeat, lower, upper, ndv
		"test tdecimal global c 0 0 5 2 1.00 4.00 0", // bucket.ndv is not maintained for column histograms
		"test tdecimal global c 0 1 12 2 11.00 17.00 0",
		"test tdecimal p0 c 0 0 2 1 1.00 2.00 0",
		"test tdecimal p0 c 0 1 3 1 3.00 3.00 0",
		"test tdecimal p1 c 0 0 3 1 11.00 13.00 0",
		"test tdecimal p1 c 0 1 5 1 14.00 15.00 0"))

	rs = tk.MustQuery("show stats_histograms where table_name='tdecimal' and column_name='c' and is_index=0").Rows()
	require.Equal(t, "12", rs[0][6].(string)) // g.ndv = p0 + p1
	require.Equal(t, "5", rs[1][6].(string))
	require.Equal(t, "7", rs[2][6].(string))
	require.Equal(t, "1", rs[0][7].(string)) // g.null_count = p0 + p1
	require.Equal(t, "1", rs[1][7].(string))
	require.Equal(t, "0", rs[2][7].(string))

	tk.MustQuery("show stats_buckets where table_name='tdecimal' and is_index=1 and column_name='c'").Check(testkit.Rows(
		// db, tbl, part, col, isIdx, bucketID, count, repeat, lower, upper, ndv
		"test tdecimal global c 1 0 5 2 1.00 4.00 0", // 4 is popped from p0.TopN, so g.ndv = p0.ndv+1
		"test tdecimal global c 1 1 12 2 11.00 17.00 0",
		"test tdecimal p0 c 1 0 2 1 1.00 2.00 0",
		"test tdecimal p0 c 1 1 3 1 3.00 3.00 0",
		"test tdecimal p1 c 1 0 3 1 11.00 13.00 0",
		"test tdecimal p1 c 1 1 5 1 14.00 15.00 0"))

	rs = tk.MustQuery("show stats_histograms where table_name='tdecimal' and column_name='c' and is_index=1").Rows()
	require.Equal(t, "12", rs[0][6].(string)) // g.ndv = p0 + p1
	require.Equal(t, "5", rs[1][6].(string))
	require.Equal(t, "7", rs[2][6].(string))
	require.Equal(t, "1", rs[0][7].(string)) // g.null_count = p0 + p1
	require.Equal(t, "1", rs[1][7].(string))
	require.Equal(t, "0", rs[2][7].(string))

	// datetime + (column + index with 1 column)
	tk.MustExec("drop table if exists tdatetime")
	tk.MustExec(`create table tdatetime (a int, c datetime, key(c)) partition by range (a)` +
		`(partition p0 values less than(10),partition p1 values less than(20))`)
	tk.MustExec(`insert into tdatetime values ` +
		`(1, '2000-01-01'), (2, '2000-01-02'), (3, '2000-01-03'), (4, '2000-01-04'), (4, '2000-01-04'), (5, '2000-01-05'), (5, '2000-01-05'), (5, '2000-01-05'), (null, null), ` + // values in p0
		`(11, '2000-01-11'), (12, '2000-01-12'), (13, '2000-01-13'), (14, '2000-01-14'), (15, '2000-01-15'), (16, '2000-01-16'), (16, '2000-01-16'), (16, '2000-01-16'), (16, '2000-01-16'), (17, '2000-01-17'), (17, '2000-01-17')`) // values in p1
	require.NoError(t, dom.StatsHandle().DumpStatsDeltaToKV(true))
	tk.MustExec("analyze table tdatetime with 2 topn, 2 buckets")

	rs = tk.MustQuery("show stats_meta where table_name='tdatetime'").Rows()
	require.Equal(t, "20", rs[0][5].(string)) // g.count = p0.count + p1.count
	require.Equal(t, "9", rs[1][5].(string))  // p0.count
	require.Equal(t, "11", rs[2][5].(string)) // p1.count

	tk.MustQuery("show stats_topn where table_name='tdatetime' and is_index=0 and column_name='c'").Check(testkit.Rows(
		`test tdatetime global c 0 2000-01-05 00:00:00 3`,
		`test tdatetime global c 0 2000-01-16 00:00:00 4`,
		`test tdatetime p0 c 0 2000-01-04 00:00:00 2`,
		`test tdatetime p0 c 0 2000-01-05 00:00:00 3`,
		`test tdatetime p1 c 0 2000-01-16 00:00:00 4`,
		`test tdatetime p1 c 0 2000-01-17 00:00:00 2`))

	tk.MustQuery("show stats_topn where table_name='tdatetime' and is_index=1 and column_name='c'").Check(testkit.Rows(
		`test tdatetime global c 1 2000-01-05 00:00:00 3`,
		`test tdatetime global c 1 2000-01-16 00:00:00 4`,
		`test tdatetime p0 c 1 2000-01-04 00:00:00 2`,
		`test tdatetime p0 c 1 2000-01-05 00:00:00 3`,
		`test tdatetime p1 c 1 2000-01-16 00:00:00 4`,
		`test tdatetime p1 c 1 2000-01-17 00:00:00 2`))

	tk.MustQuery("show stats_buckets where table_name='tdatetime' and is_index=0 and column_name='c'").Check(testkit.Rows(
		// db, tbl, part, col, isIdx, bucketID, count, repeat, lower, upper, ndv
		"test tdatetime global c 0 0 5 2 2000-01-01 00:00:00 2000-01-04 00:00:00 0", // bucket.ndv is not maintained for column histograms
		"test tdatetime global c 0 1 12 2 2000-01-11 00:00:00 2000-01-17 00:00:00 0",
		"test tdatetime p0 c 0 0 2 1 2000-01-01 00:00:00 2000-01-02 00:00:00 0",
		"test tdatetime p0 c 0 1 3 1 2000-01-03 00:00:00 2000-01-03 00:00:00 0",
		"test tdatetime p1 c 0 0 3 1 2000-01-11 00:00:00 2000-01-13 00:00:00 0",
		"test tdatetime p1 c 0 1 5 1 2000-01-14 00:00:00 2000-01-15 00:00:00 0"))

	rs = tk.MustQuery("show stats_histograms where table_name='tdatetime' and column_name='c' and is_index=0").Rows()
	require.Equal(t, "12", rs[0][6].(string)) // g.ndv = p0 + p1
	require.Equal(t, "5", rs[1][6].(string))
	require.Equal(t, "7", rs[2][6].(string))
	require.Equal(t, "1", rs[0][7].(string)) // g.null_count = p0 + p1
	require.Equal(t, "1", rs[1][7].(string))
	require.Equal(t, "0", rs[2][7].(string))

	tk.MustQuery("show stats_buckets where table_name='tdatetime' and is_index=1 and column_name='c'").Check(testkit.Rows(
		// db, tbl, part, col, isIdx, bucketID, count, repeat, lower, upper, ndv
		"test tdatetime global c 1 0 5 2 2000-01-01 00:00:00 2000-01-04 00:00:00 0", // 4 is popped from p0.TopN, so g.ndv = p0.ndv+1
		"test tdatetime global c 1 1 12 2 2000-01-11 00:00:00 2000-01-17 00:00:00 0",
		"test tdatetime p0 c 1 0 2 1 2000-01-01 00:00:00 2000-01-02 00:00:00 0",
		"test tdatetime p0 c 1 1 3 1 2000-01-03 00:00:00 2000-01-03 00:00:00 0",
		"test tdatetime p1 c 1 0 3 1 2000-01-11 00:00:00 2000-01-13 00:00:00 0",
		"test tdatetime p1 c 1 1 5 1 2000-01-14 00:00:00 2000-01-15 00:00:00 0"))

	rs = tk.MustQuery("show stats_histograms where table_name='tdatetime' and column_name='c' and is_index=1").Rows()
	require.Equal(t, "12", rs[0][6].(string)) // g.ndv = p0 + p1
	require.Equal(t, "5", rs[1][6].(string))
	require.Equal(t, "7", rs[2][6].(string))
	require.Equal(t, "1", rs[0][7].(string)) // g.null_count = p0 + p1
	require.Equal(t, "1", rs[1][7].(string))
	require.Equal(t, "0", rs[2][7].(string))

	// string + (column + index with 1 column)
	tk.MustExec("drop table if exists tstring")
	tk.MustExec(`create table tstring (a int, c varchar(32), key(c)) partition by range (a)` +
		`(partition p0 values less than(10),partition p1 values less than(20))`)
	tk.MustExec(`insert into tstring values ` +
		`(1, 'a1'), (2, 'a2'), (3, 'a3'), (4, 'a4'), (4, 'a4'), (5, 'a5'), (5, 'a5'), (5, 'a5'), (null, null), ` + // values in p0
		`(11, 'b11'), (12, 'b12'), (13, 'b13'), (14, 'b14'), (15, 'b15'), (16, 'b16'), (16, 'b16'), (16, 'b16'), (16, 'b16'), (17, 'b17'), (17, 'b17')`) // values in p1
	require.NoError(t, dom.StatsHandle().DumpStatsDeltaToKV(true))
	tk.MustExec("analyze table tstring with 2 topn, 2 buckets")

	rs = tk.MustQuery("show stats_meta where table_name='tstring'").Rows()
	require.Equal(t, "20", rs[0][5].(string)) // g.count = p0.count + p1.count
	require.Equal(t, "9", rs[1][5].(string))  // p0.count
	require.Equal(t, "11", rs[2][5].(string)) // p1.count

	tk.MustQuery("show stats_topn where table_name='tstring' and is_index=0 and column_name='c'").Check(testkit.Rows(
		`test tstring global c 0 a5 3`,
		`test tstring global c 0 b16 4`,
		`test tstring p0 c 0 a4 2`,
		`test tstring p0 c 0 a5 3`,
		`test tstring p1 c 0 b16 4`,
		`test tstring p1 c 0 b17 2`))

	tk.MustQuery("show stats_topn where table_name='tstring' and is_index=1 and column_name='c'").Check(testkit.Rows(
		`test tstring global c 1 a5 3`,
		`test tstring global c 1 b16 4`,
		`test tstring p0 c 1 a4 2`,
		`test tstring p0 c 1 a5 3`,
		`test tstring p1 c 1 b16 4`,
		`test tstring p1 c 1 b17 2`))

	tk.MustQuery("show stats_buckets where table_name='tstring' and is_index=0 and column_name='c'").Check(testkit.Rows(
		// db, tbl, part, col, isIdx, bucketID, count, repeat, lower, upper, ndv
		"test tstring global c 0 0 5 2 a1 a4 0", // bucket.ndv is not maintained for column histograms
		"test tstring global c 0 1 12 2 b11 b17 0",
		"test tstring p0 c 0 0 2 1 a1 a2 0",
		"test tstring p0 c 0 1 3 1 a3 a3 0",
		"test tstring p1 c 0 0 3 1 b11 b13 0",
		"test tstring p1 c 0 1 5 1 b14 b15 0"))

	rs = tk.MustQuery("show stats_histograms where table_name='tstring' and column_name='c' and is_index=0").Rows()
	require.Equal(t, "12", rs[0][6].(string)) // g.ndv = p0 + p1
	require.Equal(t, "5", rs[1][6].(string))
	require.Equal(t, "7", rs[2][6].(string))
	require.Equal(t, "1", rs[0][7].(string)) // g.null_count = p0 + p1
	require.Equal(t, "1", rs[1][7].(string))
	require.Equal(t, "0", rs[2][7].(string))

	tk.MustQuery("show stats_buckets where table_name='tstring' and is_index=1 and column_name='c'").Check(testkit.Rows(
		// db, tbl, part, col, isIdx, bucketID, count, repeat, lower, upper, ndv
		"test tstring global c 1 0 5 2 a1 a4 0", // 4 is popped from p0.TopN, so g.ndv = p0.ndv+1
		"test tstring global c 1 1 12 2 b11 b17 0",
		"test tstring p0 c 1 0 2 1 a1 a2 0",
		"test tstring p0 c 1 1 3 1 a3 a3 0",
		"test tstring p1 c 1 0 3 1 b11 b13 0",
		"test tstring p1 c 1 1 5 1 b14 b15 0"))

	rs = tk.MustQuery("show stats_histograms where table_name='tstring' and column_name='c' and is_index=1").Rows()
	require.Equal(t, "12", rs[0][6].(string)) // g.ndv = p0 + p1
	require.Equal(t, "5", rs[1][6].(string))
	require.Equal(t, "7", rs[2][6].(string))
	require.Equal(t, "1", rs[0][7].(string)) // g.null_count = p0 + p1
	require.Equal(t, "1", rs[1][7].(string))
	require.Equal(t, "0", rs[2][7].(string))
}

func testIssues24349(t *testing.T, testKit *testkit.TestKit, store kv.Storage) {
	testKit.MustExec("create table t (a int, b int) partition by hash(a) partitions 3")
	testKit.MustExec("insert into t values (0, 3), (0, 3), (0, 3), (0, 2), (1, 1), (1, 2), (1, 2), (1, 2), (1, 3), (1, 4), (2, 1), (2, 1)")
	testKit.MustExec("select * from t where a = 0 and b = 3")
	do, err := session.GetDomain(store)
	require.NoError(t, err)
	statsHandle := do.StatsHandle()
	require.NoError(t, statsHandle.DumpColStatsUsageToKV())
	testKit.MustExec("analyze table t with 1 topn, 3 buckets")
<<<<<<< HEAD
	testKit.MustQuery("show stats_topn where partition_name = 'global'").Sort().Check(testkit.Rows(
		"test t global a 0 1 6",
		"test t global b 0 2 4",
	))
=======
	testKit.MustExec("explain select * from t where a > 0 and b > 0")
>>>>>>> 249e88cd
	testKit.MustQuery("show stats_buckets where partition_name='global'").Check(testkit.Rows(
		"test t global a 0 0 4 4 0 0 0",
		"test t global a 0 1 6 2 2 2 0",
		"test t global b 0 0 10 1 1 4 0",
	))
}

func testGlobalStatsAndSQLBinding(tk *testkit.TestKit) {
	tk.MustExec("use test")
	tk.MustExec("create database test_global_stats")
	tk.MustExec("use test_global_stats")
	tk.MustExec("set @@tidb_partition_prune_mode = 'dynamic'")
	tk.MustExec("set tidb_cost_model_version=2")

	// hash and range and list partition
	tk.MustExec("create table thash(a int, b int, key(a)) partition by hash(a) partitions 4")
	tk.MustExec(`create table trange(a int, b int, key(a)) partition by range(a) (
		partition p0 values less than (200),
		partition p1 values less than (400),
		partition p2 values less than (600),
		partition p3 values less than (800),
		partition p4 values less than (1001))`)
	tk.MustExec(`create table tlist (a int, b int, key(a)) partition by list (a) (
		partition p0 values in (0, 1, 2, 3, 4, 5, 6, 7, 8, 9),
		partition p1 values in (10, 11, 12, 13, 14, 15, 16, 17, 18, 19),
		partition p2 values in (20, 21, 22, 23, 24, 25, 26, 27, 28, 29),
		partition p3 values in (30, 31, 32, 33, 34, 35, 36, 37, 38, 39),
		partition p4 values in (40, 41, 42, 43, 44, 45, 46, 47, 48, 49, 50))`)

	// construct some special data distribution
	vals := make([]string, 0, 1000)
	listVals := make([]string, 0, 1000)
	for i := 0; i < 1000; i++ {
		if i < 10 {
			// for hash and range partition, 1% of records are in [0, 100)
			vals = append(vals, fmt.Sprintf("(%v, %v)", rand.Intn(100), rand.Intn(100)))
			// for list partition, 1% of records are equal to 0
			listVals = append(listVals, "(0, 0)")
		} else {
			vals = append(vals, fmt.Sprintf("(%v, %v)", 100+rand.Intn(900), 100+rand.Intn(900)))
			listVals = append(listVals, fmt.Sprintf("(%v, %v)", 1+rand.Intn(50), 1+rand.Intn(50)))
		}
	}
	tk.MustExec("insert into thash values " + strings.Join(vals, ","))
	tk.MustExec("insert into trange values " + strings.Join(vals, ","))
	tk.MustExec("insert into tlist values " + strings.Join(listVals, ","))

	// before analyzing, the planner will choose TableScan to access the 1% of records
	tk.MustHavePlan("select * from thash where a<100", "TableFullScan")
	tk.MustHavePlan("select * from trange where a<100", "TableFullScan")
	tk.MustHavePlan("select * from tlist where a<1", "TableFullScan")

	tk.MustExec("analyze table thash")
	tk.MustExec("analyze table trange")
	tk.MustExec("analyze table tlist")

	tk.MustHavePlan("select * from thash where a<100", "TableFullScan")
	tk.MustHavePlan("select * from trange where a<100", "TableFullScan")
	tk.MustHavePlan("select * from tlist where a<1", "TableFullScan")

	// create SQL bindings
	tk.MustExec("create session binding for select * from thash where a<100 using select * from thash ignore index(a) where a<100")
	tk.MustExec("create session binding for select * from trange where a<100 using select * from trange ignore index(a) where a<100")
	tk.MustExec("create session binding for select * from tlist where a<100 using select * from tlist ignore index(a) where a<100")

	// use TableScan again since the Index(a) is ignored
	tk.MustHavePlan("select * from thash where a<100", "TableFullScan")
	tk.MustHavePlan("select * from trange where a<100", "TableFullScan")
	tk.MustHavePlan("select * from tlist where a<1", "TableFullScan")

	// drop SQL bindings
	tk.MustExec("drop session binding for select * from thash where a<100")
	tk.MustExec("drop session binding for select * from trange where a<100")
	tk.MustExec("drop session binding for select * from tlist where a<100")

	tk.MustHavePlan("select * from thash where a<100", "TableFullScan")
	tk.MustHavePlan("select * from trange where a<100", "TableFullScan")
	tk.MustHavePlan("select * from tlist where a<1", "TableFullScan")
}<|MERGE_RESOLUTION|>--- conflicted
+++ resolved
@@ -358,14 +358,11 @@
 	statsHandle := do.StatsHandle()
 	require.NoError(t, statsHandle.DumpColStatsUsageToKV())
 	testKit.MustExec("analyze table t with 1 topn, 3 buckets")
-<<<<<<< HEAD
 	testKit.MustQuery("show stats_topn where partition_name = 'global'").Sort().Check(testkit.Rows(
 		"test t global a 0 1 6",
 		"test t global b 0 2 4",
 	))
-=======
 	testKit.MustExec("explain select * from t where a > 0 and b > 0")
->>>>>>> 249e88cd
 	testKit.MustQuery("show stats_buckets where partition_name='global'").Check(testkit.Rows(
 		"test t global a 0 0 4 4 0 0 0",
 		"test t global a 0 1 6 2 2 2 0",
