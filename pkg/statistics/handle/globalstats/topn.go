--- conflicted
+++ resolved
@@ -17,17 +17,13 @@
 import (
 	"strings"
 	"sync"
-	"sync/atomic"
 	"time"
 
 	"github.com/pingcap/errors"
 	"github.com/pingcap/tidb/pkg/sessionctx"
 	"github.com/pingcap/tidb/pkg/statistics"
-<<<<<<< HEAD
+	"github.com/pingcap/tidb/pkg/util/hack"
 	"github.com/pingcap/tidb/pkg/util/sqlkiller"
-=======
-	"github.com/pingcap/tidb/pkg/util/hack"
->>>>>>> 98b6c434
 	"github.com/tiancaiamao/gp"
 )
 
@@ -38,11 +34,7 @@
 	killer := &sc.GetSessionVars().SQLKiller
 	// use original method if concurrency equals 1 or for version1
 	if mergeConcurrency < 2 {
-<<<<<<< HEAD
-		return statistics.MergePartTopN2GlobalTopN(timeZone, version, wrapper.AllTopN, n, wrapper.AllHg, isIndex, killer)
-=======
-		return MergePartTopN2GlobalTopN(timeZone, version, wrapper.AllTopN, n, wrapper.AllHg, isIndex, killed)
->>>>>>> 98b6c434
+		return MergePartTopN2GlobalTopN(timeZone, version, wrapper.AllTopN, n, wrapper.AllHg, isIndex, killer)
 	}
 	batchSize := len(wrapper.AllTopN) / mergeConcurrency
 	if batchSize < 1 {
@@ -135,7 +127,7 @@
 //  2. `[]TopNMeta` is the left topN value from the partition-level TopNs, but is not placed to global-level TopN. We should put them back to histogram latter.
 //  3. `[]*Histogram` are the partition-level histograms which just delete some values when we merge the global-level topN.
 func MergePartTopN2GlobalTopN(loc *time.Location, version int, topNs []*statistics.TopN, n uint32, hists []*statistics.Histogram,
-	isIndex bool, killed *uint32) (*statistics.TopN, []statistics.TopNMeta, []*statistics.Histogram, error) {
+	isIndex bool, killer *sqlkiller.SQLKiller) (*statistics.TopN, []statistics.TopNMeta, []*statistics.Histogram, error) {
 	if statistics.CheckEmptyTopNs(topNs) {
 		return nil, nil, hists, nil
 	}
@@ -146,8 +138,8 @@
 	// The datum is used to find the value in the histogram.
 	datumMap := statistics.NewDatumMapCache()
 	for i, topN := range topNs {
-		if atomic.LoadUint32(killed) == 1 {
-			return nil, nil, nil, errors.Trace(statistics.ErrQueryInterrupted)
+		if err := killer.HandleSignal(); err != nil {
+			return nil, nil, nil, err
 		}
 		if topN.TotalCount() == 0 {
 			continue
@@ -164,8 +156,8 @@
 			// 1. Check the topN first.
 			// 2. If the topN doesn't contain the value corresponding to encodedVal. We should check the histogram.
 			for j := 0; j < partNum; j++ {
-				if atomic.LoadUint32(killed) == 1 {
-					return nil, nil, nil, errors.Trace(statistics.ErrQueryInterrupted)
+				if err := killer.HandleSignal(); err != nil {
+					return nil, nil, nil, err
 				}
 				if (j == i && version >= 2) || topNs[j].FindTopN(val.Encoded) != -1 {
 					continue
