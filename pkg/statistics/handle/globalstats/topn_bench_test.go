--- conflicted
+++ resolved
@@ -35,7 +35,7 @@
 	loc := time.UTC
 	sc := stmtctx.NewStmtCtxWithTimeZone(loc)
 	version := 1
-	killer := &sqlkiller.SQLKiller{}
+	killer := sqlkiller.SQLKiller{}
 
 	// Prepare TopNs.
 	topNs := make([]*statistics.TopN, 0, partitions)
@@ -77,11 +77,7 @@
 	b.ResetTimer()
 	for i := 0; i < b.N; i++ {
 		// Benchmark merge 10 topN.
-<<<<<<< HEAD
-		_, _, _, _ = statistics.MergePartTopN2GlobalTopN(loc, version, topNs, 10, hists, false, killer)
-=======
-		_, _, _, _ = MergePartTopN2GlobalTopN(loc, version, topNs, 10, hists, false, &isKilled)
->>>>>>> 98b6c434
+		_, _, _, _ = MergePartTopN2GlobalTopN(loc, version, topNs, 10, hists, false, &killer)
 	}
 }
 
@@ -90,7 +86,7 @@
 	loc := time.UTC
 	sc := stmtctx.NewStmtCtxWithTimeZone(loc)
 	version := 1
-	killer := &sqlkiller.SQLKiller{}
+	killer := sqlkiller.SQLKiller{}
 
 	// Prepare TopNs.
 	topNs := make([]*statistics.TopN, 0, partitions)
@@ -141,11 +137,7 @@
 	b.ResetTimer()
 	for i := 0; i < b.N; i++ {
 		// Benchmark merge 10 topN.
-<<<<<<< HEAD
-		_, _, _, _ = globalstats.MergeGlobalStatsTopNByConcurrency(gpool, mergeConcurrency, batchSize, wrapper, loc, version, 10, false, killer)
-=======
-		_, _, _, _ = MergeGlobalStatsTopNByConcurrency(gpool, mergeConcurrency, batchSize, wrapper, loc, version, 10, false, &isKilled)
->>>>>>> 98b6c434
+		_, _, _, _ = MergeGlobalStatsTopNByConcurrency(gpool, mergeConcurrency, batchSize, wrapper, loc, version, 10, false, &killer)
 	}
 }
 
