--- conflicted
+++ resolved
@@ -69,7 +69,6 @@
 
 func benchmarkMergePartTopN2GlobalTopNWithHists(partitions int, b *testing.B) {
 	loc := time.UTC
-	version := 1
 	killer := sqlkiller.SQLKiller{}
 	topNs, hists := prepareTopNsAndHists(b, partitions, loc)
 
@@ -78,7 +77,6 @@
 		// Benchmark merge 100 topN.
 		_, _, _, _ = MergePartTopN2GlobalTopN(
 			loc,
-			version,
 			topNs,
 			100,
 			hists,
@@ -117,21 +115,6 @@
 	defer gpool.Close()
 	b.ResetTimer()
 	for i := 0; i < b.N; i++ {
-<<<<<<< HEAD
-		// Benchmark merge 10 topN.
-		_, _, _, _ = globalstats.MergeGlobalStatsTopNByConcurrency(gpool, mergeConcurrency, batchSize, wrapper, loc, version, 10, false, &isKilled)
-	}
-}
-
-var benchmarkSizes = []int{1000}
-var benchmarkConcurrencySizes = []int{100, 1000, 10000, 100000}
-
-func BenchmarkMergePartTopN2GlobalTopNWithHists(b *testing.B) {
-	for _, size := range benchmarkSizes {
-		b.Run(fmt.Sprintf("Size%d", size), func(b *testing.B) {
-			benchmarkMergePartTopN2GlobalTopNWithHists(size, b)
-		})
-=======
 		// Benchmark merge 100 topN.
 		_, _, _, _ = MergeGlobalStatsTopNByConcurrency(
 			gpool,
@@ -144,7 +127,6 @@
 			false,
 			&killer,
 		)
->>>>>>> 301d1d20
 	}
 }
 
