--- conflicted
+++ resolved
@@ -82,58 +82,6 @@
 	}
 
 	switch t.GetType() {
-<<<<<<< HEAD
-	case model.ActionAddTablePartition:
-		globalTableInfo, addedPartitionInfo := t.GetAddPartitionInfo()
-		for _, def := range addedPartitionInfo.Definitions {
-			if err := h.statsWriter.InsertTableStats2KV(globalTableInfo, def.ID); err != nil {
-				return err
-			}
-		}
-	case model.ActionTruncateTablePartition:
-		if err := h.onTruncatePartitions(t); err != nil {
-			return err
-		}
-	case model.ActionDropTablePartition:
-		if err := h.onDropPartitions(t); err != nil {
-			return err
-		}
-=======
-	case model.ActionDropTable:
-		droppedTableInfo := t.GetDropTableInfo()
-		ids, err := h.getTableIDs(droppedTableInfo)
-		if err != nil {
-			return err
-		}
-		for _, id := range ids {
-			if err := h.statsWriter.UpdateStatsMetaVersionForGC(id); err != nil {
-				return err
-			}
-		}
-	case model.ActionAddColumn:
-		newTableInfo, newColumnInfo := t.GetAddColumnInfo()
-		ids, err := h.getTableIDs(newTableInfo)
-		if err != nil {
-			return err
-		}
-		for _, id := range ids {
-			if err := h.statsWriter.InsertColStats2KV(id, newColumnInfo); err != nil {
-				return err
-			}
-		}
-	case model.ActionModifyColumn:
-		newTableInfo, modifiedColumnInfo := t.GetModifyColumnInfo()
-
-		ids, err := h.getTableIDs(newTableInfo)
-		if err != nil {
-			return err
-		}
-		for _, id := range ids {
-			if err := h.statsWriter.InsertColStats2KV(id, modifiedColumnInfo); err != nil {
-				return err
-			}
-		}
->>>>>>> dd180836
 	case model.ActionExchangeTablePartition:
 		if err := h.onExchangeAPartition(t); err != nil {
 			return err
@@ -210,7 +158,6 @@
 				return err
 			}
 		}
-<<<<<<< HEAD
 	case model.ActionDropTable:
 		droppedTableInfo := e.GetDropTableInfo()
 		ids, err := h.getTableIDs(droppedTableInfo)
@@ -244,7 +191,6 @@
 				return err
 			}
 		}
-=======
 	case model.ActionAddTablePartition:
 		globalTableInfo, addedPartitionInfo := e.GetAddPartitionInfo()
 		for _, def := range addedPartitionInfo.Definitions {
@@ -260,7 +206,6 @@
 		if err := h.onDropPartitions(e); err != nil {
 			return err
 		}
->>>>>>> dd180836
 	}
 	return nil
 }
