// Copyright 2017 PingCAP, Inc.
//
// Licensed under the Apache License, Version 2.0 (the "License");
// you may not use this file except in compliance with the License.
// You may obtain a copy of the License at
//
//     http://www.apache.org/licenses/LICENSE-2.0
//
// Unless required by applicable law or agreed to in writing, software
// distributed under the License is distributed on an "AS IS" BASIS,
// WITHOUT WARRANTIES OR CONDITIONS OF ANY KIND, either express or implied.
// See the License for the specific language governing permissions and
// limitations under the License.

package handle

import (
	"context"
	"sync"
	"sync/atomic"

	"github.com/pingcap/errors"
	"github.com/pingcap/failpoint"
	"github.com/pingcap/tidb/pkg/config"
	"github.com/pingcap/tidb/pkg/infoschema"
	"github.com/pingcap/tidb/pkg/kv"
	"github.com/pingcap/tidb/pkg/meta/model"
	"github.com/pingcap/tidb/pkg/parser/mysql"
	"github.com/pingcap/tidb/pkg/parser/terror"
	"github.com/pingcap/tidb/pkg/sessionctx"
	"github.com/pingcap/tidb/pkg/sessionctx/variable"
	"github.com/pingcap/tidb/pkg/statistics"
	"github.com/pingcap/tidb/pkg/statistics/handle/cache"
	"github.com/pingcap/tidb/pkg/statistics/handle/initstats"
	statslogutil "github.com/pingcap/tidb/pkg/statistics/handle/logutil"
	statstypes "github.com/pingcap/tidb/pkg/statistics/handle/types"
	"github.com/pingcap/tidb/pkg/statistics/handle/util"
	"github.com/pingcap/tidb/pkg/types"
	"github.com/pingcap/tidb/pkg/util/chunk"
	"github.com/pingcap/tidb/pkg/util/logutil"
	"github.com/pingcap/tidb/pkg/util/memory"
	"go.uber.org/zap"
)

const (
	// initStatsStep is the step to load stats by paging.
	initStatsStep = int64(500)
	// initStatsPercentageInterval is the interval to print the percentage of loading stats.
	initStatsPercentageInterval = float64(33)
)

var maxTidRecord MaxTidRecord

// GetMaxTidRecordForTest gets the max tid record for test.
func GetMaxTidRecordForTest() int64 {
	return maxTidRecord.tid.Load()
}

// MaxTidRecord is to record the max tid.
type MaxTidRecord struct {
	mu  sync.Mutex
	tid atomic.Int64
}

func (*Handle) initStatsMeta4Chunk(cache statstypes.StatsCache, iter *chunk.Iterator4Chunk) {
	var physicalID, maxPhysicalID int64
	for row := iter.Begin(); row != iter.End(); row = iter.Next() {
		physicalID = row.GetInt64(1)
		maxPhysicalID = max(physicalID, maxPhysicalID)
<<<<<<< HEAD
		newHistColl := *statistics.NewHistColl(physicalID, true, row.GetInt64(3), row.GetInt64(2), 4, 4)
		// During the initialization phase, we need to initialize LastAnalyzeVersion with the snapshot,
		// which ensures that we don't duplicate the auto-analyze of a particular type of table.
		// When the predicate columns feature is turned on, if a table has neither predicate columns nor indexes,
		// then auto-analyze will only analyze the _row_id and refresh stats_meta,
		// but since we don't have any histograms or topn's created for _row_id at the moment.
		// So if we don't initialize LastAnalyzeVersion with the snapshot here,
		// it will stay at 0 and auto-analyze won't be able to detect that the table has been analyzed.
		// But in the future, we maybe will create some records for _row_id, see:
		// https://github.com/pingcap/tidb/issues/51098
=======
		newHistColl := *statistics.NewHistColl(physicalID, row.GetInt64(3), row.GetInt64(2), 4, 4)
>>>>>>> 67249cb2
		snapshot := row.GetUint64(4)
		lastAnalyzeVersion, lastStatsFullUpdateVersion := snapshot, snapshot
		if !row.IsNull(5) {
			lastAnalyzeVersion = max(lastAnalyzeVersion, row.GetUint64(5))
			lastStatsFullUpdateVersion = max(lastStatsFullUpdateVersion, row.GetUint64(5))
		}
		if !row.IsNull(6) {
			lastStatsFullUpdateVersion = max(lastStatsFullUpdateVersion, row.GetUint64(6))
		}
		tbl := &statistics.Table{
			HistColl:                   newHistColl,
			Version:                    row.GetUint64(0),
			ColAndIdxExistenceMap:      statistics.NewColAndIndexExistenceMapWithoutSize(),
			LastAnalyzeVersion:         lastAnalyzeVersion,
			LastStatsFullUpdateVersion: lastStatsFullUpdateVersion,
		}
		cache.Put(physicalID, tbl) // put this table again since it is updated
	}
	maxTidRecord.mu.Lock()
	defer maxTidRecord.mu.Unlock()
	if maxTidRecord.tid.Load() < maxPhysicalID {
		maxTidRecord.tid.Store(maxPhysicalID)
	}
}

func (h *Handle) initStatsMeta(ctx context.Context) (statstypes.StatsCache, error) {
	ctx = kv.WithInternalSourceType(ctx, kv.InternalTxnStats)
	sql := "select HIGH_PRIORITY version, table_id, modify_count, count, snapshot, last_analyze_version, last_affected_ddl_version from mysql.stats_meta"
	rc, err := util.Exec(h.initStatsCtx, sql)
	if err != nil {
		return nil, errors.Trace(err)
	}
	defer terror.Call(rc.Close)
	tables, err := cache.NewStatsCacheImpl(h)
	if err != nil {
		return nil, err
	}
	req := rc.NewChunk(nil)
	iter := chunk.NewIterator4Chunk(req)
	for {
		err := rc.Next(ctx, req)
		if err != nil {
			return nil, errors.Trace(err)
		}
		if req.NumRows() == 0 {
			break
		}
		h.initStatsMeta4Chunk(tables, iter)
	}
	return tables, nil
}

func (*Handle) initStatsHistograms4ChunkLite(cache statstypes.StatsCache, iter *chunk.Iterator4Chunk) {
	var table *statistics.Table
	for row := iter.Begin(); row != iter.End(); row = iter.Next() {
		tblID := row.GetInt64(0)
		if table == nil || table.PhysicalID != tblID {
			if table != nil {
				cache.Put(table.PhysicalID, table) // put this table in the cache because all statstics of the table have been read.
			}
			var ok bool
			table, ok = cache.Get(tblID)
			if !ok {
				continue
			}
			table = table.Copy()
		}
		isIndex := row.GetInt64(1)
		id := row.GetInt64(2)
		ndv := row.GetInt64(3)
		nullCount := row.GetInt64(5)
		statsVer := row.GetInt64(8)
		// All the objects in the table share the same stats version.
		if statsVer != statistics.Version0 {
			table.StatsVer = int(statsVer)
		}
		if isIndex > 0 {
			table.ColAndIdxExistenceMap.InsertIndex(id, statsVer != statistics.Version0)
		} else {
			table.ColAndIdxExistenceMap.InsertCol(id, statsVer != statistics.Version0 || ndv > 0 || nullCount > 0)
		}
		// The LastXXXVersion can be added by ALTER table so its value might be 0.
		if statsVer != statistics.Version0 {
			table.LastAnalyzeVersion = max(table.LastAnalyzeVersion, row.GetUint64(4))
		}
		table.LastStatsFullUpdateVersion = max(table.LastStatsFullUpdateVersion, row.GetUint64(4))
	}
	if table != nil {
		cache.Put(table.PhysicalID, table) // put this table in the cache because all statstics of the table have been read.
	}
}

func (h *Handle) initStatsHistograms4Chunk(is infoschema.InfoSchema, cache statstypes.StatsCache, iter *chunk.Iterator4Chunk, isCacheFull bool) {
	defer func() {
		if r := recover(); r != nil {
			logutil.BgLogger().Error("panic when initStatsHistograms4Chunk", zap.Any("r", r),
				zap.Stack("stack"))
		}
	}()
	var table *statistics.Table
	for row := iter.Begin(); row != iter.End(); row = iter.Next() {
		tblID, statsVer := row.GetInt64(0), row.GetInt64(8)
		if table == nil || table.PhysicalID != tblID {
			if table != nil {
				table.ColAndIdxExistenceMap.SetChecked()
				cache.Put(table.PhysicalID, table) // put this table in the cache because all statstics of the table have been read.
			}
			var ok bool
			table, ok = cache.Get(tblID)
			if !ok {
				continue
			}
			table = table.Copy()
		}
		// All the objects in the table share the same stats version.
		if statsVer != statistics.Version0 {
			table.StatsVer = int(statsVer)
		}
		id, ndv, nullCount, version, totColSize := row.GetInt64(2), row.GetInt64(3), row.GetInt64(5), row.GetUint64(4), row.GetInt64(7)
		lastAnalyzePos := row.GetDatum(11, types.NewFieldType(mysql.TypeBlob))
		tbl, ok := h.TableInfoByID(is, table.PhysicalID)
		if !ok {
			// this table has been dropped. but stats meta still exists and wait for being deleted.
			logutil.BgLogger().Warn("cannot find this table when to init stats", zap.Int64("tableID", table.PhysicalID))
			continue
		}
		if row.GetInt64(1) > 0 {
			var idxInfo *model.IndexInfo
			for _, idx := range tbl.Meta().Indices {
				if idx.ID == id {
					idxInfo = idx
					break
				}
			}
			if idxInfo == nil {
				continue
			}

			var cms *statistics.CMSketch
			var topN *statistics.TopN
			var err error
			if !isCacheFull {
				// stats cache is full. we should not put it into cache. but we must set LastAnalyzeVersion
				cms, topN, err = statistics.DecodeCMSketchAndTopN(row.GetBytes(6), nil)
				if err != nil {
					cms = nil
					terror.Log(errors.Trace(err))
				}
			}
			hist := statistics.NewHistogram(id, ndv, nullCount, version, types.NewFieldType(mysql.TypeBlob), chunk.InitialCapacity, 0)
			index := &statistics.Index{
				Histogram:  *hist,
				CMSketch:   cms,
				TopN:       topN,
				Info:       idxInfo,
				StatsVer:   statsVer,
				Flag:       row.GetInt64(10),
				PhysicalID: tblID,
			}
			if statsVer != statistics.Version0 {
				// We first set the StatsLoadedStatus as AllEvicted. when completing to load bucket, we will set it as ALlLoad.
				index.StatsLoadedStatus = statistics.NewStatsAllEvictedStatus()
				// The LastAnalyzeVersion is added by ALTER table so its value might be 0.
				table.LastAnalyzeVersion = max(table.LastAnalyzeVersion, version)
			}
			table.LastStatsFullUpdateVersion = max(table.LastStatsFullUpdateVersion, version)
			lastAnalyzePos.Copy(&index.LastAnalyzePos)
			table.SetIdx(idxInfo.ID, index)
			table.ColAndIdxExistenceMap.InsertIndex(idxInfo.ID, statsVer != statistics.Version0)
		} else {
			var colInfo *model.ColumnInfo
			for _, col := range tbl.Meta().Columns {
				if col.ID == id {
					colInfo = col
					break
				}
			}
			if colInfo == nil {
				continue
			}
			hist := statistics.NewHistogram(id, ndv, nullCount, version, &colInfo.FieldType, 0, totColSize)
			hist.Correlation = row.GetFloat64(9)
			col := &statistics.Column{
				Histogram:  *hist,
				PhysicalID: table.PhysicalID,
				Info:       colInfo,
				IsHandle:   tbl.Meta().PKIsHandle && mysql.HasPriKeyFlag(colInfo.GetFlag()),
				Flag:       row.GetInt64(10),
				StatsVer:   statsVer,
			}
			lastAnalyzePos.Copy(&col.LastAnalyzePos)
			table.SetCol(hist.ID, col)
			table.ColAndIdxExistenceMap.InsertCol(colInfo.ID, statsVer != statistics.Version0 || ndv > 0 || nullCount > 0)
			if statsVer != statistics.Version0 {
				// The LastAnalyzeVersion is added by ALTER table so its value might be 0.
				table.LastAnalyzeVersion = max(table.LastAnalyzeVersion, version)
				// We will also set int primary key's loaded status to evicted.
				col.StatsLoadedStatus = statistics.NewStatsAllEvictedStatus()
			} else if col.NDV > 0 || col.NullCount > 0 {
				// If NDV > 0 or NullCount > 0, we also treat it as the one having its statistics. See the comments of StatsAvailable in column.go.
				// So we align its status as evicted too.
				col.StatsLoadedStatus = statistics.NewStatsAllEvictedStatus()
			}
			// Otherwise the column's stats is not initialized.
			table.LastStatsFullUpdateVersion = max(table.LastStatsFullUpdateVersion, version)
		}
	}
	if table != nil {
		table.ColAndIdxExistenceMap.SetChecked()
		cache.Put(table.PhysicalID, table) // put this table in the cache because all statstics of the table have been read.
	}
}

// genInitStatsHistogramsSQL generates the SQL to load all stats_histograms records.
// We need to read all the records since we need to do initialization of table.ColAndIdxExistenceMap.
func genInitStatsHistogramsSQL(isPaging bool) string {
	selectPrefix := "select /*+ ORDER_INDEX(mysql.stats_histograms,tbl) */ HIGH_PRIORITY table_id, is_index, hist_id, distinct_count, version, null_count, cm_sketch, tot_col_size, stats_ver, correlation, flag, last_analyze_pos from mysql.stats_histograms"
	orderSuffix := " order by table_id"
	if !isPaging {
		return selectPrefix + orderSuffix
	}
	return selectPrefix + " where table_id >= %? and table_id < %?" + orderSuffix
}

func (h *Handle) initStatsHistogramsLite(ctx context.Context, cache statstypes.StatsCache) error {
	sql := genInitStatsHistogramsSQL(false)
	rc, err := util.Exec(h.initStatsCtx, sql)
	if err != nil {
		return errors.Trace(err)
	}
	defer terror.Call(rc.Close)
	ctx = kv.WithInternalSourceType(ctx, kv.InternalTxnStats)
	req := rc.NewChunk(nil)
	iter := chunk.NewIterator4Chunk(req)
	for {
		err := rc.Next(ctx, req)
		if err != nil {
			return errors.Trace(err)
		}
		if req.NumRows() == 0 {
			break
		}
		h.initStatsHistograms4ChunkLite(cache, iter)
	}
	return nil
}

func (h *Handle) initStatsHistograms(is infoschema.InfoSchema, cache statstypes.StatsCache) error {
	sql := genInitStatsHistogramsSQL(false)
	rc, err := util.Exec(h.initStatsCtx, sql)
	if err != nil {
		return errors.Trace(err)
	}
	defer terror.Call(rc.Close)
	ctx := kv.WithInternalSourceType(context.Background(), kv.InternalTxnStats)
	req := rc.NewChunk(nil)
	iter := chunk.NewIterator4Chunk(req)
	for {
		err := rc.Next(ctx, req)
		if err != nil {
			return errors.Trace(err)
		}
		if req.NumRows() == 0 {
			break
		}
		h.initStatsHistograms4Chunk(is, cache, iter, false)
	}
	return nil
}

func (h *Handle) initStatsHistogramsByPaging(is infoschema.InfoSchema, cache statstypes.StatsCache, task initstats.Task, totalMemory uint64) error {
	se, err := h.Pool.SPool().Get()
	if err != nil {
		return err
	}
	defer func() {
		if err == nil { // only recycle when no error
			h.Pool.SPool().Put(se)
		}
	}()

	sctx := se.(sessionctx.Context)
	sql := genInitStatsHistogramsSQL(true)
	rc, err := util.Exec(sctx, sql, task.StartTid, task.EndTid)
	if err != nil {
		return errors.Trace(err)
	}
	defer terror.Call(rc.Close)
	ctx := kv.WithInternalSourceType(context.Background(), kv.InternalTxnStats)
	req := rc.NewChunk(nil)
	iter := chunk.NewIterator4Chunk(req)
	for {
		err := rc.Next(ctx, req)
		if err != nil {
			return errors.Trace(err)
		}
		if req.NumRows() == 0 {
			break
		}
		h.initStatsHistograms4Chunk(is, cache, iter, isFullCache(cache, totalMemory))
	}
	return nil
}

func (h *Handle) initStatsHistogramsConcurrency(is infoschema.InfoSchema, cache statstypes.StatsCache, totalMemory uint64) error {
	var maxTid = maxTidRecord.tid.Load()
	tid := int64(0)
	ls := initstats.NewRangeWorker("histogram", func(task initstats.Task) error {
		return h.initStatsHistogramsByPaging(is, cache, task, totalMemory)
	}, uint64(maxTid), uint64(initStatsStep), initStatsPercentageInterval)
	ls.LoadStats()
	for tid <= maxTid {
		ls.SendTask(initstats.Task{
			StartTid: tid,
			EndTid:   tid + initStatsStep,
		})
		tid += initStatsStep
	}
	ls.Wait()
	return nil
}

func (*Handle) initStatsTopN4Chunk(cache statstypes.StatsCache, iter *chunk.Iterator4Chunk, totalMemory uint64) {
	if IsFullCacheFunc(cache, totalMemory) {
		return
	}
	affectedIndexes := make(map[*statistics.Index]struct{})
	var table *statistics.Table
	for row := iter.Begin(); row != iter.End(); row = iter.Next() {
		tblID := row.GetInt64(0)
		if table == nil || table.PhysicalID != tblID {
			if table != nil {
				cache.Put(table.PhysicalID, table) // put this table in the cache because all statstics of the table have been read.
			}
			var ok bool
			table, ok = cache.Get(tblID)
			if !ok {
				continue
			}
			table = table.Copy()
		}
		idx := table.GetIdx(row.GetInt64(1))
		if idx == nil || (idx.CMSketch == nil && idx.StatsVer <= statistics.Version1) {
			continue
		}
		if idx.TopN == nil {
			idx.TopN = statistics.NewTopN(32)
		}
		affectedIndexes[idx] = struct{}{}
		data := make([]byte, len(row.GetBytes(2)))
		copy(data, row.GetBytes(2))
		idx.TopN.AppendTopN(data, row.GetUint64(3))
	}
	if table != nil {
		cache.Put(table.PhysicalID, table) // put this table in the cache because all statstics of the table have been read.
	}
	for idx := range affectedIndexes {
		idx.TopN.Sort()
	}
}

// genInitStatsTopNSQLForIndexes generates the SQL to load all stats_top_n records for indexes.
// We only need to load the indexes' since we only record the existence of columns in ColAndIdxExistenceMap.
// The stats of the column is not loaded during the bootstrap process.
func genInitStatsTopNSQLForIndexes(isPaging bool) string {
	selectPrefix := "select /*+ ORDER_INDEX(mysql.stats_top_n,tbl) */ HIGH_PRIORITY table_id, hist_id, value, count from mysql.stats_top_n where is_index = 1"
	orderSuffix := " order by table_id"
	if !isPaging {
		return selectPrefix + orderSuffix
	}
	return selectPrefix + " and table_id >= %? and table_id < %?" + orderSuffix
}

func (h *Handle) initStatsTopN(cache statstypes.StatsCache, totalMemory uint64) error {
	sql := genInitStatsTopNSQLForIndexes(false)
	rc, err := util.Exec(h.initStatsCtx, sql)
	if err != nil {
		return errors.Trace(err)
	}
	defer terror.Call(rc.Close)
	ctx := kv.WithInternalSourceType(context.Background(), kv.InternalTxnStats)
	req := rc.NewChunk(nil)
	iter := chunk.NewIterator4Chunk(req)
	for {
		err := rc.Next(ctx, req)
		if err != nil {
			return errors.Trace(err)
		}
		if req.NumRows() == 0 {
			break
		}
		h.initStatsTopN4Chunk(cache, iter, totalMemory)
	}
	return nil
}

func (h *Handle) initStatsTopNByPaging(cache statstypes.StatsCache, task initstats.Task, totalMemory uint64) error {
	se, err := h.Pool.SPool().Get()
	if err != nil {
		return err
	}
	defer func() {
		if err == nil { // only recycle when no error
			h.Pool.SPool().Put(se)
		}
	}()
	sctx := se.(sessionctx.Context)
	sql := genInitStatsTopNSQLForIndexes(true)
	rc, err := util.Exec(sctx, sql, task.StartTid, task.EndTid)
	if err != nil {
		return errors.Trace(err)
	}
	defer terror.Call(rc.Close)
	ctx := kv.WithInternalSourceType(context.Background(), kv.InternalTxnStats)
	req := rc.NewChunk(nil)
	iter := chunk.NewIterator4Chunk(req)
	for {
		err := rc.Next(ctx, req)
		if err != nil {
			return errors.Trace(err)
		}
		if req.NumRows() == 0 {
			break
		}
		h.initStatsTopN4Chunk(cache, iter, totalMemory)
	}
	return nil
}

func (h *Handle) initStatsTopNConcurrency(cache statstypes.StatsCache, totalMemory uint64) error {
	if IsFullCacheFunc(cache, totalMemory) {
		return nil
	}
	var maxTid = maxTidRecord.tid.Load()
	tid := int64(0)
	ls := initstats.NewRangeWorker("TopN", func(task initstats.Task) error {
		if IsFullCacheFunc(cache, totalMemory) {
			return nil
		}
		return h.initStatsTopNByPaging(cache, task, totalMemory)
	}, uint64(maxTid), uint64(initStatsStep), initStatsPercentageInterval)
	ls.LoadStats()
	for tid <= maxTid {
		if IsFullCacheFunc(cache, totalMemory) {
			break
		}
		ls.SendTask(initstats.Task{
			StartTid: tid,
			EndTid:   tid + initStatsStep,
		})
		tid += initStatsStep
	}
	ls.Wait()
	return nil
}

func (*Handle) initStatsFMSketch4Chunk(cache statstypes.StatsCache, iter *chunk.Iterator4Chunk) {
	for row := iter.Begin(); row != iter.End(); row = iter.Next() {
		table, ok := cache.Get(row.GetInt64(0))
		if !ok {
			continue
		}
		fms, err := statistics.DecodeFMSketch(row.GetBytes(3))
		if err != nil {
			fms = nil
			terror.Log(errors.Trace(err))
		}

		isIndex := row.GetInt64(1)
		id := row.GetInt64(2)
		if isIndex == 1 {
			if idxStats := table.GetIdx(id); idxStats != nil {
				idxStats.FMSketch = fms
			}
		} else {
			if colStats := table.GetCol(id); colStats != nil {
				colStats.FMSketch = fms
			}
		}
		cache.Put(table.PhysicalID, table) // put this table in the cache because all statstics of the table have been read.
	}
}

func (h *Handle) initStatsFMSketch(cache statstypes.StatsCache) error {
	ctx := kv.WithInternalSourceType(context.Background(), kv.InternalTxnStats)
	sql := "select HIGH_PRIORITY table_id, is_index, hist_id, value from mysql.stats_fm_sketch"
	rc, err := util.Exec(h.initStatsCtx, sql)
	if err != nil {
		return errors.Trace(err)
	}
	defer terror.Call(rc.Close)
	req := rc.NewChunk(nil)
	iter := chunk.NewIterator4Chunk(req)
	for {
		err := rc.Next(ctx, req)
		if err != nil {
			return errors.Trace(err)
		}
		if req.NumRows() == 0 {
			break
		}
		h.initStatsFMSketch4Chunk(cache, iter)
	}
	return nil
}

func (*Handle) initStatsBuckets4Chunk(cache statstypes.StatsCache, iter *chunk.Iterator4Chunk) {
	var table *statistics.Table
	var (
		hasErr        bool
		failedTableID int64
		failedHistID  int64
	)
	for row := iter.Begin(); row != iter.End(); row = iter.Next() {
		tableID, histID := row.GetInt64(0), row.GetInt64(1)
		if table == nil || table.PhysicalID != tableID {
			if table != nil {
				table.SetAllIndexFullLoadForBootstrap()
				cache.Put(table.PhysicalID, table) // put this table in the cache because all statstics of the table have been read.
			}
			var ok bool
			table, ok = cache.Get(tableID)
			if !ok {
				continue
			}
			table = table.Copy()
		}
		var lower, upper types.Datum
		var hist *statistics.Histogram
		index := table.GetIdx(histID)
		if index == nil {
			continue
		}
		hist = &index.Histogram
		lower, upper = types.NewBytesDatum(row.GetBytes(4) /*lower_bound*/), types.NewBytesDatum(row.GetBytes(5) /*upper_bound*/)
		hist.AppendBucketWithNDV(&lower, &upper, row.GetInt64(2) /*count*/, row.GetInt64(3) /*repeats*/, row.GetInt64(6) /*ndv*/)
	}
	if table != nil {
		cache.Put(table.PhysicalID, table) // put this table in the cache because all statstics of the table have been read.
	}
	if hasErr {
		logutil.BgLogger().Error("failed to convert datum for at least one histogram bucket", zap.Int64("table ID", failedTableID), zap.Int64("column ID", failedHistID))
	}
}

// genInitStatsBucketsSQLForIndexes generates the SQL to load all stats_buckets records for indexes.
// We only need to load the indexes' since we only record the existence of columns in ColAndIdxExistenceMap.
// The stats of the column is not loaded during the bootstrap process.
func genInitStatsBucketsSQLForIndexes(isPaging bool) string {
	selectPrefix := "select /*+ ORDER_INDEX(mysql.stats_buckets,tbl) */ HIGH_PRIORITY table_id, hist_id, count, repeats, lower_bound, upper_bound, ndv from mysql.stats_buckets where is_index=1"
	orderSuffix := " order by table_id"
	if !isPaging {
		return selectPrefix + orderSuffix
	}
	return selectPrefix + " and table_id >= %? and table_id < %?" + orderSuffix
}

func (h *Handle) initStatsBuckets(cache statstypes.StatsCache, totalMemory uint64) error {
	if IsFullCacheFunc(cache, totalMemory) {
		return nil
	}
	if config.GetGlobalConfig().Performance.ConcurrentlyInitStats {
		err := h.initStatsBucketsConcurrency(cache, totalMemory)
		if err != nil {
			return errors.Trace(err)
		}
	} else {
		sql := genInitStatsBucketsSQLForIndexes(false)
		rc, err := util.Exec(h.initStatsCtx, sql)
		if err != nil {
			return errors.Trace(err)
		}
		defer terror.Call(rc.Close)
		ctx := kv.WithInternalSourceType(context.Background(), kv.InternalTxnStats)
		req := rc.NewChunk(nil)
		iter := chunk.NewIterator4Chunk(req)
		for {
			err := rc.Next(ctx, req)
			if err != nil {
				return errors.Trace(err)
			}
			if req.NumRows() == 0 {
				break
			}
			h.initStatsBuckets4Chunk(cache, iter)
		}
	}
	tables := cache.Values()
	for _, table := range tables {
		table.CalcPreScalar()
		cache.Put(table.PhysicalID, table) // put this table in the cache because all statstics of the table have been read.
	}
	return nil
}

func (h *Handle) initStatsBucketsByPaging(cache statstypes.StatsCache, task initstats.Task) error {
	se, err := h.Pool.SPool().Get()
	if err != nil {
		return err
	}
	defer func() {
		if err == nil { // only recycle when no error
			h.Pool.SPool().Put(se)
		}
	}()
	sctx := se.(sessionctx.Context)
	sql := genInitStatsBucketsSQLForIndexes(true)
	rc, err := util.Exec(sctx, sql, task.StartTid, task.EndTid)
	if err != nil {
		return errors.Trace(err)
	}
	defer terror.Call(rc.Close)
	ctx := kv.WithInternalSourceType(context.Background(), kv.InternalTxnStats)
	req := rc.NewChunk(nil)
	iter := chunk.NewIterator4Chunk(req)
	for {
		err := rc.Next(ctx, req)
		if err != nil {
			return errors.Trace(err)
		}
		if req.NumRows() == 0 {
			break
		}
		h.initStatsBuckets4Chunk(cache, iter)
	}
	return nil
}

func (h *Handle) initStatsBucketsConcurrency(cache statstypes.StatsCache, totalMemory uint64) error {
	if IsFullCacheFunc(cache, totalMemory) {
		return nil
	}
	var maxTid = maxTidRecord.tid.Load()
	tid := int64(0)
	ls := initstats.NewRangeWorker("bucket", func(task initstats.Task) error {
		if IsFullCacheFunc(cache, totalMemory) {
			return nil
		}
		return h.initStatsBucketsByPaging(cache, task)
	}, uint64(maxTid), uint64(initStatsStep), initStatsPercentageInterval)
	ls.LoadStats()
	for tid <= maxTid {
		ls.SendTask(initstats.Task{
			StartTid: tid,
			EndTid:   tid + initStatsStep,
		})
		tid += initStatsStep
		if IsFullCacheFunc(cache, totalMemory) {
			break
		}
	}
	ls.Wait()
	return nil
}

// InitStatsLite initiates the stats cache. The function is liter and faster than InitStats.
// 1. Basic stats meta data is loaded.(count, modify count, etc.)
// 2. Column/index stats are marked as existing or not by initializing the table.ColAndIdxExistenceMap, based on data from mysql.stats_histograms)
// 3. TopN, Bucket, FMSketch are not loaded.
// And to work with auto analyze's needs, we need to read all the tables' stats meta into memory.
// The sync/async load of the stats or other process haven't done a full initialization of the table.ColAndIdxExistenceMap. So we need to it here.
func (h *Handle) InitStatsLite(ctx context.Context) (err error) {
	defer func() {
		_, err1 := util.Exec(h.initStatsCtx, "commit")
		if err == nil && err1 != nil {
			err = err1
		}
	}()
	_, err = util.Exec(h.initStatsCtx, "begin")
	if err != nil {
		return err
	}
	failpoint.Inject("beforeInitStatsLite", func() {})
	cache, err := h.initStatsMeta(ctx)
	if err != nil {
		return errors.Trace(err)
	}
	statslogutil.StatsLogger().Info("complete to load the meta in the lite mode")
	err = h.initStatsHistogramsLite(ctx, cache)
	if err != nil {
		cache.Close()
		return errors.Trace(err)
	}
	statslogutil.StatsLogger().Info("complete to load the histogram in the lite mode")
	h.Replace(cache)
	return nil
}

// InitStats initiates the stats cache.
// 1. Basic stats meta data is loaded.(count, modify count, etc.)
// 2. Index stats are fully loaded. (histogram, topn, buckets)
// 2. Column stats are marked as existing or not by initializing the table.ColAndIdxExistenceMap, based on data from mysql.stats_histograms)
// To work with auto-analyze's needs, we need to read all stats meta info into memory.
// The sync/async load of the stats or other process haven't done a full initialization of the table.ColAndIdxExistenceMap. So we need to it here.
func (h *Handle) InitStats(ctx context.Context, is infoschema.InfoSchema) (err error) {
	totalMemory, err := memory.MemTotal()
	if err != nil {
		return err
	}
	loadFMSketch := config.GetGlobalConfig().Performance.EnableLoadFMSketch
	defer func() {
		_, err1 := util.Exec(h.initStatsCtx, "commit")
		if err == nil && err1 != nil {
			err = err1
		}
	}()
	_, err = util.Exec(h.initStatsCtx, "begin")
	if err != nil {
		return err
	}
	failpoint.Inject("beforeInitStats", func() {})
	cache, err := h.initStatsMeta(ctx)
	if err != nil {
		return errors.Trace(err)
	}
	statslogutil.StatsLogger().Info("complete to load the meta")
	initstats.InitStatsPercentage.Store(initStatsPercentageInterval)
	if config.GetGlobalConfig().Performance.ConcurrentlyInitStats {
		err = h.initStatsHistogramsConcurrency(is, cache, totalMemory)
	} else {
		err = h.initStatsHistograms(is, cache)
	}
	statslogutil.StatsLogger().Info("complete to load the histogram")
	if err != nil {
		return errors.Trace(err)
	}
	if config.GetGlobalConfig().Performance.ConcurrentlyInitStats {
		err = h.initStatsTopNConcurrency(cache, totalMemory)
	} else {
		err = h.initStatsTopN(cache, totalMemory)
	}
	initstats.InitStatsPercentage.Store(initStatsPercentageInterval * 2)
	statslogutil.StatsLogger().Info("complete to load the topn")
	if err != nil {
		return err
	}
	if loadFMSketch {
		err = h.initStatsFMSketch(cache)
		if err != nil {
			return err
		}
		statslogutil.StatsLogger().Info("complete to load the FM Sketch")
	}
	err = h.initStatsBuckets(cache, totalMemory)
	statslogutil.StatsLogger().Info("complete to load the bucket")
	if err != nil {
		return errors.Trace(err)
	}
	h.Replace(cache)
	return nil
}

// IsFullCacheFunc is whether the cache is full or not. but we can only change it when to test
var IsFullCacheFunc func(cache statstypes.StatsCache, total uint64) bool = isFullCache

func isFullCache(cache statstypes.StatsCache, total uint64) bool {
	memQuota := variable.StatsCacheMemQuota.Load()
	return (uint64(cache.MemConsumed()) >= total/4) || (cache.MemConsumed() >= memQuota && memQuota != 0)
}<|MERGE_RESOLUTION|>--- conflicted
+++ resolved
@@ -67,8 +67,6 @@
 	for row := iter.Begin(); row != iter.End(); row = iter.Next() {
 		physicalID = row.GetInt64(1)
 		maxPhysicalID = max(physicalID, maxPhysicalID)
-<<<<<<< HEAD
-		newHistColl := *statistics.NewHistColl(physicalID, true, row.GetInt64(3), row.GetInt64(2), 4, 4)
 		// During the initialization phase, we need to initialize LastAnalyzeVersion with the snapshot,
 		// which ensures that we don't duplicate the auto-analyze of a particular type of table.
 		// When the predicate columns feature is turned on, if a table has neither predicate columns nor indexes,
@@ -78,9 +76,7 @@
 		// it will stay at 0 and auto-analyze won't be able to detect that the table has been analyzed.
 		// But in the future, we maybe will create some records for _row_id, see:
 		// https://github.com/pingcap/tidb/issues/51098
-=======
 		newHistColl := *statistics.NewHistColl(physicalID, row.GetInt64(3), row.GetInt64(2), 4, 4)
->>>>>>> 67249cb2
 		snapshot := row.GetUint64(4)
 		lastAnalyzeVersion, lastStatsFullUpdateVersion := snapshot, snapshot
 		if !row.IsNull(5) {
