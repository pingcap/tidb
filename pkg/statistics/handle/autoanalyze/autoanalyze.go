--- conflicted
+++ resolved
@@ -680,13 +680,8 @@
 		}
 		// Collect all the partition names that need to analyze.
 		for _, def := range partitionDefs {
-<<<<<<< HEAD
-			partitionStatsTbl := statsHandle.GetPartitionStats(tblInfo, def.ID)
+			partitionStatsTbl := partitionStats[def.ID]
 			if !partitionStatsTbl.ColAndIdxExistenceMap.HasAnalyzed(idx.ID, true) {
-=======
-			partitionStatsTbl := partitionStats[def.ID]
-			if _, ok := partitionStatsTbl.Indices[idx.ID]; !ok {
->>>>>>> ed291b8b
 				needAnalyzePartitionNames = append(needAnalyzePartitionNames, def.Name.O)
 				statistics.CheckAnalyzeVerOnTable(partitionStatsTbl, &tableStatsVer)
 			}
