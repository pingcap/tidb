// Copyright 2023 PingCAP, Inc.
//
// Licensed under the Apache License, Version 2.0 (the "License");
// you may not use this file except in compliance with the License.
// You may obtain a copy of the License at
//
//     http://www.apache.org/licenses/LICENSE-2.0
//
// Unless required by applicable law or agreed to in writing, software
// distributed under the License is distributed on an "AS IS" BASIS,
// WITHOUT WARRANTIES OR CONDITIONS OF ANY KIND, either express or implied.
// See the License for the specific language governing permissions and
// limitations under the License.

package autoanalyze

import (
	"context"
	"fmt"
	"math"
	"math/rand"
	"net"
	"strconv"
	"strings"
	"time"

	"github.com/pingcap/errors"
	"github.com/pingcap/failpoint"
	"github.com/pingcap/tidb/pkg/domain/infosync"
	"github.com/pingcap/tidb/pkg/infoschema"
	"github.com/pingcap/tidb/pkg/parser/model"
	"github.com/pingcap/tidb/pkg/sessionctx"
	"github.com/pingcap/tidb/pkg/sessionctx/variable"
	"github.com/pingcap/tidb/pkg/statistics"
	"github.com/pingcap/tidb/pkg/statistics/handle/autoanalyze/exec"
	"github.com/pingcap/tidb/pkg/statistics/handle/lockstats"
	statslogutil "github.com/pingcap/tidb/pkg/statistics/handle/logutil"
	statstypes "github.com/pingcap/tidb/pkg/statistics/handle/types"
	statsutil "github.com/pingcap/tidb/pkg/statistics/handle/util"
	"github.com/pingcap/tidb/pkg/types"
	"github.com/pingcap/tidb/pkg/util"
	"github.com/pingcap/tidb/pkg/util/logutil"
	"github.com/pingcap/tidb/pkg/util/sqlescape"
	"github.com/pingcap/tidb/pkg/util/timeutil"
	"go.uber.org/zap"
)

// statsAnalyze implements util.StatsAnalyze.
// statsAnalyze is used to handle auto-analyze and manage analyze jobs.
type statsAnalyze struct {
	statsHandle statstypes.StatsHandle
	// sysProcTracker is used to track sys process like analyze
	sysProcTracker sessionctx.SysProcTracker
}

// NewStatsAnalyze creates a new StatsAnalyze.
func NewStatsAnalyze(
	statsHandle statstypes.StatsHandle,
	sysProcTracker sessionctx.SysProcTracker,
) statstypes.StatsAnalyze {
	return &statsAnalyze{statsHandle: statsHandle, sysProcTracker: sysProcTracker}
}

// InsertAnalyzeJob inserts the analyze job to the storage.
func (sa *statsAnalyze) InsertAnalyzeJob(job *statistics.AnalyzeJob, instance string, procID uint64) error {
	return statsutil.CallWithSCtx(sa.statsHandle.SPool(), func(sctx sessionctx.Context) error {
		return insertAnalyzeJob(sctx, job, instance, procID)
	})
}

// DeleteAnalyzeJobs deletes the analyze jobs whose update time is earlier than updateTime.
func (sa *statsAnalyze) DeleteAnalyzeJobs(updateTime time.Time) error {
	return statsutil.CallWithSCtx(sa.statsHandle.SPool(), func(sctx sessionctx.Context) error {
		_, _, err := statsutil.ExecRows(sctx, "DELETE FROM mysql.analyze_jobs WHERE update_time < CONVERT_TZ(%?, '+00:00', @@TIME_ZONE)", updateTime.UTC().Format(types.TimeFormat))
		return err
	})
}

// CleanupCorruptedAnalyzeJobsOnCurrentInstance cleans up the potentially corrupted analyze job.
// It only cleans up the jobs that are associated with the current instance.
func (sa *statsAnalyze) CleanupCorruptedAnalyzeJobsOnCurrentInstance(currentRunningProcessIDs map[uint64]struct{}) error {
	return statsutil.CallWithSCtx(sa.statsHandle.SPool(), func(sctx sessionctx.Context) error {
		return CleanupCorruptedAnalyzeJobsOnCurrentInstance(sctx, currentRunningProcessIDs)
	}, statsutil.FlagWrapTxn)
}

// CleanupCorruptedAnalyzeJobsOnDeadInstances removes analyze jobs that may have been corrupted.
// Specifically, it removes jobs associated with instances that no longer exist in the cluster.
func (sa *statsAnalyze) CleanupCorruptedAnalyzeJobsOnDeadInstances() error {
	return statsutil.CallWithSCtx(sa.statsHandle.SPool(), func(sctx sessionctx.Context) error {
		return CleanupCorruptedAnalyzeJobsOnDeadInstances(sctx)
	}, statsutil.FlagWrapTxn)
}

// SelectAnalyzeJobsOnCurrentInstanceSQL is the SQL to select the analyze jobs whose
// state is `pending` or `running` and the update time is more than 10 minutes ago
// and the instance is current instance.
const SelectAnalyzeJobsOnCurrentInstanceSQL = `SELECT id, process_id
		FROM mysql.analyze_jobs
		WHERE instance = %?
		AND state IN ('pending', 'running')
		AND update_time < CONVERT_TZ(%?, '+00:00', @@TIME_ZONE)`

// SelectAnalyzeJobsSQL is the SQL to select the analyze jobs whose
// state is `pending` or `running` and the update time is more than 10 minutes ago.
const SelectAnalyzeJobsSQL = `SELECT id, instance
		FROM mysql.analyze_jobs
		WHERE state IN ('pending', 'running')
		AND update_time < CONVERT_TZ(%?, '+00:00', @@TIME_ZONE)`

// BatchUpdateAnalyzeJobSQL is the SQL to update the analyze jobs to `failed` state.
const BatchUpdateAnalyzeJobSQL = `UPDATE mysql.analyze_jobs
            SET state = 'failed',
            fail_reason = 'The TiDB Server has either shut down or the analyze query was terminated during the analyze job execution',
            process_id = NULL
            WHERE id IN (%?)`

func tenMinutesAgo() string {
	return time.Now().Add(-10 * time.Minute).UTC().Format(types.TimeFormat)
}

// CleanupCorruptedAnalyzeJobsOnCurrentInstance cleans up the potentially corrupted analyze job from current instance.
// Exported for testing.
func CleanupCorruptedAnalyzeJobsOnCurrentInstance(
	sctx sessionctx.Context,
	currentRunningProcessIDs map[uint64]struct{},
) error {
	serverInfo, err := infosync.GetServerInfo()
	if err != nil {
		return errors.Trace(err)
	}
	instance := net.JoinHostPort(serverInfo.IP, strconv.Itoa(int(serverInfo.Port)))
	// Get all the analyze jobs whose state is `pending` or `running` and the update time is more than 10 minutes ago
	// and the instance is current instance.
	rows, _, err := statsutil.ExecRows(
		sctx,
		SelectAnalyzeJobsOnCurrentInstanceSQL,
		instance,
		tenMinutesAgo(),
	)
	if err != nil {
		return errors.Trace(err)
	}

	jobIDs := make([]string, 0, len(rows))
	for _, row := range rows {
		// The process ID is typically non-null for running or pending jobs.
		// However, in rare cases(I don't which case), it may be null. Therefore, it's necessary to check its value.
		if !row.IsNull(1) {
			processID := row.GetUint64(1)
			// If the process id is not in currentRunningProcessIDs, we need to clean up the job.
			// They don't belong to current instance any more.
			if _, ok := currentRunningProcessIDs[processID]; !ok {
				jobID := row.GetUint64(0)
				jobIDs = append(jobIDs, strconv.FormatUint(jobID, 10))
			}
		}
	}

	// Do a batch update to clean up the jobs.
	if len(jobIDs) > 0 {
		_, _, err = statsutil.ExecRows(
			sctx,
			BatchUpdateAnalyzeJobSQL,
			jobIDs,
		)
		if err != nil {
			return errors.Trace(err)
		}
		statslogutil.StatsLogger().Info(
			"clean up the potentially corrupted analyze jobs from current instance",
			zap.Strings("jobIDs", jobIDs),
		)
	}

	return nil
}

// CleanupCorruptedAnalyzeJobsOnDeadInstances cleans up the potentially corrupted analyze job from dead instances.
func CleanupCorruptedAnalyzeJobsOnDeadInstances(
	sctx sessionctx.Context,
) error {
	rows, _, err := statsutil.ExecRows(
		sctx,
		SelectAnalyzeJobsSQL,
		tenMinutesAgo(),
	)
	if err != nil {
		return errors.Trace(err)
	}
	if len(rows) == 0 {
		return nil
	}

	// Get all the instances from etcd.
	serverInfo, err := infosync.GetAllServerInfo(context.Background())
	if err != nil {
		return errors.Trace(err)
	}
	instances := make(map[string]struct{}, len(serverInfo))
	for _, info := range serverInfo {
		instance := net.JoinHostPort(info.IP, strconv.Itoa(int(info.Port)))
		instances[instance] = struct{}{}
	}

	jobIDs := make([]string, 0, len(rows))
	for _, row := range rows {
		// If the instance is not in instances, we need to clean up the job.
		// It means the instance is down or the instance is not in the cluster any more.
		instance := row.GetString(1)
		if _, ok := instances[instance]; !ok {
			jobID := row.GetUint64(0)
			jobIDs = append(jobIDs, strconv.FormatUint(jobID, 10))
		}
	}

	// Do a batch update to clean up the jobs.
	if len(jobIDs) > 0 {
		_, _, err = statsutil.ExecRows(
			sctx,
			BatchUpdateAnalyzeJobSQL,
			jobIDs,
		)
		if err != nil {
			return errors.Trace(err)
		}
		statslogutil.StatsLogger().Info(
			"clean up the potentially corrupted analyze jobs from dead instances",
			zap.Strings("jobIDs", jobIDs),
		)
	}

	return nil
}

// HandleAutoAnalyze analyzes the outdated tables. (The change percent of the table exceeds the threshold)
// It also analyzes newly created tables and newly added indexes.
func (sa *statsAnalyze) HandleAutoAnalyze() (analyzed bool) {
	_ = statsutil.CallWithSCtx(sa.statsHandle.SPool(), func(sctx sessionctx.Context) error {
		analyzed = HandleAutoAnalyze(sctx, sa.statsHandle, sa.sysProcTracker)
		return nil
	})
	return
}

// CheckAnalyzeVersion checks whether all the statistics versions of this table's columns and indexes are the same.
func (sa *statsAnalyze) CheckAnalyzeVersion(tblInfo *model.TableInfo, physicalIDs []int64, version *int) bool {
	// We simply choose one physical id to get its stats.
	var tbl *statistics.Table
	for _, pid := range physicalIDs {
		tbl = sa.statsHandle.GetPartitionStats(tblInfo, pid)
		if !tbl.Pseudo {
			break
		}
	}
	if tbl == nil || tbl.Pseudo {
		return true
	}
	return statistics.CheckAnalyzeVerOnTable(tbl, version)
}

func parseAutoAnalyzeRatio(ratio string) float64 {
	autoAnalyzeRatio, err := strconv.ParseFloat(ratio, 64)
	if err != nil {
		return variable.DefAutoAnalyzeRatio
	}
	return math.Max(autoAnalyzeRatio, 0)
}

// parseAnalyzePeriod parses the start and end time for auto analyze.
// It parses the times in UTC location.
func parseAnalyzePeriod(start, end string) (time.Time, time.Time, error) {
	if start == "" {
		start = variable.DefAutoAnalyzeStartTime
	}
	if end == "" {
		end = variable.DefAutoAnalyzeEndTime
	}
	s, err := time.ParseInLocation(variable.FullDayTimeFormat, start, time.UTC)
	if err != nil {
		return s, s, errors.Trace(err)
	}
	e, err := time.ParseInLocation(variable.FullDayTimeFormat, end, time.UTC)
	return s, e, err
}

func getAutoAnalyzeParameters(sctx sessionctx.Context) map[string]string {
	sql := "select variable_name, variable_value from mysql.global_variables where variable_name in (%?, %?, %?)"
	rows, _, err := statsutil.ExecWithOpts(sctx, nil, sql, variable.TiDBAutoAnalyzeRatio, variable.TiDBAutoAnalyzeStartTime, variable.TiDBAutoAnalyzeEndTime)
	if err != nil {
		return map[string]string{}
	}
	parameters := make(map[string]string, len(rows))
	for _, row := range rows {
		parameters[row.GetString(0)] = row.GetString(1)
	}
	return parameters
}

// HandleAutoAnalyze analyzes the newly created table or index.
func HandleAutoAnalyze(
	sctx sessionctx.Context,
	statsHandle statstypes.StatsHandle,
	sysProcTracker sessionctx.SysProcTracker,
) (analyzed bool) {
	defer func() {
		if r := recover(); r != nil {
			statslogutil.StatsLogger().Error(
				"HandleAutoAnalyze panicked",
				zap.Any("recover", r),
				zap.Stack("stack"),
			)
		}
	}()

	parameters := getAutoAnalyzeParameters(sctx)
	autoAnalyzeRatio := parseAutoAnalyzeRatio(parameters[variable.TiDBAutoAnalyzeRatio])
	// Get the available time period for auto analyze and check if the current time is in the period.
	start, end, err := parseAnalyzePeriod(
		parameters[variable.TiDBAutoAnalyzeStartTime],
		parameters[variable.TiDBAutoAnalyzeEndTime],
	)
	if err != nil {
		statslogutil.StatsLogger().Error(
			"parse auto analyze period failed",
			zap.Error(err),
		)
		return false
	}
	if !timeutil.WithinDayTimePeriod(start, end, time.Now()) {
		return false
	}
	pruneMode := variable.PartitionPruneMode(sctx.GetSessionVars().PartitionPruneMode.Load())

	return RandomPickOneTableAndTryAutoAnalyze(
		sctx,
		statsHandle,
		sysProcTracker,
		autoAnalyzeRatio,
		pruneMode,
		start,
		end,
	)
}

// RandomPickOneTableAndTryAutoAnalyze randomly picks one table and tries to analyze it.
// 1. If the table is not analyzed, analyze it.
// 2. If the table is analyzed, analyze it when "tbl.ModifyCount/tbl.Count > autoAnalyzeRatio".
// 3. If the table is analyzed, analyze its indices when the index is not analyzed.
// 4. If the table is locked, skip it.
// Exposed solely for testing.
func RandomPickOneTableAndTryAutoAnalyze(
	sctx sessionctx.Context,
	statsHandle statstypes.StatsHandle,
	sysProcTracker sessionctx.SysProcTracker,
	autoAnalyzeRatio float64,
	pruneMode variable.PartitionPruneMode,
	start, end time.Time,
) bool {
	is := sctx.GetDomainInfoSchema().(infoschema.InfoSchema)
	dbs := infoschema.AllSchemaNames(is)
	// Shuffle the database and table slice to randomize the order of analyzing tables.
	rd := rand.New(rand.NewSource(time.Now().UnixNano())) // #nosec G404
	rd.Shuffle(len(dbs), func(i, j int) {
		dbs[i], dbs[j] = dbs[j], dbs[i]
	})
	// Query locked tables once to minimize overhead.
	// Outdated lock info is acceptable as we verify table lock status pre-analysis.
	lockedTables, err := lockstats.QueryLockedTables(sctx)
	if err != nil {
		statslogutil.StatsLogger().Error(
			"check table lock failed",
			zap.Error(err),
		)
		return false
	}

	for _, db := range dbs {
		// Ignore the memory and system database.
		if util.IsMemOrSysDB(strings.ToLower(db)) {
			continue
		}

		tbls := is.SchemaTables(model.NewCIStr(db))
		// We shuffle dbs and tbls so that the order of iterating tables is random. If the order is fixed and the auto
		// analyze job of one table fails for some reason, it may always analyze the same table and fail again and again
		// when the HandleAutoAnalyze is triggered. Randomizing the order can avoid the problem.
		// TODO: Design a priority queue to place the table which needs analyze most in the front.
		rd.Shuffle(len(tbls), func(i, j int) {
			tbls[i], tbls[j] = tbls[j], tbls[i]
		})

		// We need to check every partition of every table to see if it needs to be analyzed.
		for _, tbl := range tbls {
			// Sometimes the tables are too many. Auto-analyze will take too much time on it.
			// so we need to check the available time.
			if !timeutil.WithinDayTimePeriod(start, end, time.Now()) {
				return false
			}
			// If table locked, skip analyze all partitions of the table.
			// FIXME: This check is not accurate, because other nodes may change the table lock status at any time.
			if _, ok := lockedTables[tbl.Meta().ID]; ok {
				continue
			}

			tblInfo := tbl.Meta()
			if tblInfo.IsView() {
				continue
			}

			pi := tblInfo.GetPartitionInfo()
			// No partitions, analyze the whole table.
			if pi == nil {
				statsTbl := statsHandle.GetTableStatsForAutoAnalyze(tblInfo)
				sql := "analyze table %n.%n"
				analyzed := tryAutoAnalyzeTable(sctx, statsHandle, sysProcTracker, tblInfo, statsTbl, autoAnalyzeRatio, sql, db, tblInfo.Name.O)
				if analyzed {
					// analyze one table at a time to let it get the freshest parameters.
					// others will be analyzed next round which is just 3s later.
					return true
				}
				continue
			}
			// Only analyze the partition that has not been locked.
			partitionDefs := make([]model.PartitionDefinition, 0, len(pi.Definitions))
			for _, def := range pi.Definitions {
				if _, ok := lockedTables[def.ID]; !ok {
					partitionDefs = append(partitionDefs, def)
				}
			}
			partitionStats := getPartitionStats(statsHandle, tblInfo, partitionDefs)
			if pruneMode == variable.Dynamic {
				analyzed := tryAutoAnalyzePartitionTableInDynamicMode(
					sctx,
					statsHandle,
					sysProcTracker,
					tblInfo,
					partitionDefs,
					partitionStats,
					db,
					autoAnalyzeRatio,
				)
				if analyzed {
					return true
				}
				continue
			}
			for _, def := range partitionDefs {
				sql := "analyze table %n.%n partition %n"
				statsTbl := partitionStats[def.ID]
				analyzed := tryAutoAnalyzeTable(sctx, statsHandle, sysProcTracker, tblInfo, statsTbl, autoAnalyzeRatio, sql, db, tblInfo.Name.O, def.Name.O)
				if analyzed {
					return true
				}
			}
		}
	}

	return false
}

func getPartitionStats(
	statsHandle statstypes.StatsHandle,
	tblInfo *model.TableInfo,
	defs []model.PartitionDefinition,
) map[int64]*statistics.Table {
	partitionStats := make(map[int64]*statistics.Table, len(defs))

	for _, def := range defs {
		partitionStats[def.ID] = statsHandle.GetPartitionStatsForAutoAnalyze(tblInfo, def.ID)
	}

	return partitionStats
}

// AutoAnalyzeMinCnt means if the count of table is less than this value, we don't need to do auto analyze.
// Exported for testing.
var AutoAnalyzeMinCnt int64 = 1000

// Determine whether the table and index require analysis.
func tryAutoAnalyzeTable(
	sctx sessionctx.Context,
	statsHandle statstypes.StatsHandle,
	sysProcTracker sessionctx.SysProcTracker,
	tblInfo *model.TableInfo,
	statsTbl *statistics.Table,
	ratio float64,
	sql string,
	params ...any,
) bool {
	// 1. If the statistics are either not loaded or are classified as pseudo, there is no need for analyze
	//    Pseudo statistics can be created by the optimizer, so we need to double check it.
	// 2. If the table is too small, we don't want to waste time to analyze it.
	//    Leave the opportunity to other bigger tables.
	if statsTbl == nil || statsTbl.Pseudo || statsTbl.RealtimeCount < AutoAnalyzeMinCnt {
		return false
	}

	// Check if the table needs to analyze.
	if needAnalyze, reason := NeedAnalyzeTable(
		statsTbl,
		ratio,
	); needAnalyze {
		escaped, err := sqlescape.EscapeSQL(sql, params...)
		if err != nil {
			return false
		}
		statslogutil.StatsLogger().Info(
			"auto analyze triggered",
			zap.String("sql", escaped),
			zap.String("reason", reason),
		)

		tableStatsVer := sctx.GetSessionVars().AnalyzeVersion
		statistics.CheckAnalyzeVerOnTable(statsTbl, &tableStatsVer)
		exec.AutoAnalyze(sctx, statsHandle, sysProcTracker, tableStatsVer, sql, params...)

		return true
	}

	// Whether the table needs to analyze or not, we need to check the indices of the table.
	for _, idx := range tblInfo.Indices {
		if _, ok := statsTbl.Indices[idx.ID]; !ok && idx.State == model.StatePublic {
			sqlWithIdx := sql + " index %n"
			paramsWithIdx := append(params, idx.Name.O)
			escaped, err := sqlescape.EscapeSQL(sqlWithIdx, paramsWithIdx...)
			if err != nil {
				return false
			}

			statslogutil.StatsLogger().Info(
				"auto analyze for unanalyzed indexes",
				zap.String("sql", escaped),
			)
			tableStatsVer := sctx.GetSessionVars().AnalyzeVersion
			statistics.CheckAnalyzeVerOnTable(statsTbl, &tableStatsVer)
			exec.AutoAnalyze(sctx, statsHandle, sysProcTracker, tableStatsVer, sqlWithIdx, paramsWithIdx...)
			return true
		}
	}
	return false
}

// NeedAnalyzeTable checks if we need to analyze the table:
//  1. If the table has never been analyzed, we need to analyze it.
//  2. If the table had been analyzed before, we need to analyze it when
//     "tbl.ModifyCount/tbl.Count > autoAnalyzeRatio" and the current time is
//     between `start` and `end`.
//
// Exposed for test.
func NeedAnalyzeTable(tbl *statistics.Table, autoAnalyzeRatio float64) (bool, string) {
	analyzed := TableAnalyzed(tbl)
	if !analyzed {
		return true, "table unanalyzed"
	}
	// Auto analyze is disabled.
	if autoAnalyzeRatio == 0 {
		return false, ""
	}
	// No need to analyze it.
	tblCnt := float64(tbl.RealtimeCount)
	if histCnt := tbl.GetAnalyzeRowCount(); histCnt > 0 {
		tblCnt = histCnt
	}
	if float64(tbl.ModifyCount)/tblCnt <= autoAnalyzeRatio {
		return false, ""
	}
	return true, fmt.Sprintf("too many modifications(%v/%v>%v)", tbl.ModifyCount, tblCnt, autoAnalyzeRatio)
}

// TableAnalyzed checks if any column or index of the table has been analyzed.
func TableAnalyzed(tbl *statistics.Table) bool {
	if tbl.ColAndIdxExistenceMap.SomeAnalyzed() {
		return true
	}
	for _, col := range tbl.Columns {
		if col.IsAnalyzed() {
			return true
		}
	}
	for _, idx := range tbl.Indices {
		if idx.IsAnalyzed() {
			return true
		}
	}
	return false
}

// It is very similar to tryAutoAnalyzeTable, but it commits the analyze job in batch for partitions.
func tryAutoAnalyzePartitionTableInDynamicMode(
	sctx sessionctx.Context,
	statsHandle statstypes.StatsHandle,
	sysProcTracker sessionctx.SysProcTracker,
	tblInfo *model.TableInfo,
	partitionDefs []model.PartitionDefinition,
	partitionStats map[int64]*statistics.Table,
	db string,
	ratio float64,
) bool {
	tableStatsVer := sctx.GetSessionVars().AnalyzeVersion
	analyzePartitionBatchSize := int(variable.AutoAnalyzePartitionBatchSize.Load())
	needAnalyzePartitionNames := make([]any, 0, len(partitionDefs))

	for _, def := range partitionDefs {
		partitionStats := partitionStats[def.ID]
		// 1. If the statistics are either not loaded or are classified as pseudo, there is no need for analyze.
		//	  Pseudo statistics can be created by the optimizer, so we need to double check it.
		// 2. If the table is too small, we don't want to waste time to analyze it.
		//    Leave the opportunity to other bigger tables.
		if partitionStats == nil || partitionStats.Pseudo || partitionStats.RealtimeCount < AutoAnalyzeMinCnt {
			continue
		}
		if needAnalyze, reason := NeedAnalyzeTable(
			partitionStats,
			ratio,
		); needAnalyze {
			needAnalyzePartitionNames = append(needAnalyzePartitionNames, def.Name.O)
			statslogutil.StatsLogger().Info(
				"need to auto analyze",
				zap.String("database", db),
				zap.String("table", tblInfo.Name.String()),
				zap.String("partition", def.Name.O),
				zap.String("reason", reason),
			)
			statistics.CheckAnalyzeVerOnTable(partitionStats, &tableStatsVer)
		}
	}

	getSQL := func(prefix, suffix string, numPartitions int) string {
		var sqlBuilder strings.Builder
		sqlBuilder.WriteString(prefix)
		for i := 0; i < numPartitions; i++ {
			if i != 0 {
				sqlBuilder.WriteString(",")
			}
			sqlBuilder.WriteString(" %n")
		}
		sqlBuilder.WriteString(suffix)
		return sqlBuilder.String()
	}

	if len(needAnalyzePartitionNames) > 0 {
		statslogutil.StatsLogger().Info("start to auto analyze",
			zap.String("database", db),
			zap.String("table", tblInfo.Name.String()),
			zap.Any("partitions", needAnalyzePartitionNames),
			zap.Int("analyze partition batch size", analyzePartitionBatchSize),
		)

		statsTbl := statsHandle.GetTableStats(tblInfo)
		statistics.CheckAnalyzeVerOnTable(statsTbl, &tableStatsVer)
		for i := 0; i < len(needAnalyzePartitionNames); i += analyzePartitionBatchSize {
			start := i
			end := start + analyzePartitionBatchSize
			if end >= len(needAnalyzePartitionNames) {
				end = len(needAnalyzePartitionNames)
			}

			// Do batch analyze for partitions.
			sql := getSQL("analyze table %n.%n partition", "", end-start)
			params := append([]any{db, tblInfo.Name.O}, needAnalyzePartitionNames[start:end]...)

			statslogutil.StatsLogger().Info(
				"auto analyze triggered",
				zap.String("database", db),
				zap.String("table", tblInfo.Name.String()),
				zap.Any("partitions", needAnalyzePartitionNames[start:end]),
			)
			exec.AutoAnalyze(sctx, statsHandle, sysProcTracker, tableStatsVer, sql, params...)
		}

		return true
	}
	// Check if any index of the table needs to analyze.
	for _, idx := range tblInfo.Indices {
		if idx.State != model.StatePublic {
			continue
		}
		// Collect all the partition names that need to analyze.
		for _, def := range partitionDefs {
<<<<<<< HEAD
			partitionStatsTbl := partitionStats[def.ID]
			if !partitionStatsTbl.ColAndIdxExistenceMap.HasAnalyzed(idx.ID, true) {
=======
			partitionStats := partitionStats[def.ID]
			// 1. If the statistics are either not loaded or are classified as pseudo, there is no need for analyze.
			//    Pseudo statistics can be created by the optimizer, so we need to double check it.
			if partitionStats == nil || partitionStats.Pseudo {
				continue
			}
			// 2. If the index is not analyzed, we need to analyze it.
			if _, ok := partitionStats.Indices[idx.ID]; !ok {
>>>>>>> aa4f4da7
				needAnalyzePartitionNames = append(needAnalyzePartitionNames, def.Name.O)
				statistics.CheckAnalyzeVerOnTable(partitionStats, &tableStatsVer)
			}
		}
		if len(needAnalyzePartitionNames) > 0 {
			statsTbl := statsHandle.GetTableStats(tblInfo)
			statistics.CheckAnalyzeVerOnTable(statsTbl, &tableStatsVer)

			for i := 0; i < len(needAnalyzePartitionNames); i += analyzePartitionBatchSize {
				start := i
				end := start + analyzePartitionBatchSize
				if end >= len(needAnalyzePartitionNames) {
					end = len(needAnalyzePartitionNames)
				}

				sql := getSQL("analyze table %n.%n partition", " index %n", end-start)
				params := append([]any{db, tblInfo.Name.O}, needAnalyzePartitionNames[start:end]...)
				params = append(params, idx.Name.O)
				statslogutil.StatsLogger().Info("auto analyze for unanalyzed",
					zap.String("database", db),
					zap.String("table", tblInfo.Name.String()),
					zap.String("index", idx.Name.String()),
					zap.Any("partitions", needAnalyzePartitionNames[start:end]),
				)
				exec.AutoAnalyze(sctx, statsHandle, sysProcTracker, tableStatsVer, sql, params...)
			}

			return true
		}
	}

	return false
}

// insertAnalyzeJob inserts analyze job into mysql.analyze_jobs and gets job ID for further updating job.
func insertAnalyzeJob(sctx sessionctx.Context, job *statistics.AnalyzeJob, instance string, procID uint64) (err error) {
	jobInfo := job.JobInfo
	const textMaxLength = 65535
	if len(jobInfo) > textMaxLength {
		jobInfo = jobInfo[:textMaxLength]
	}
	const insertJob = "INSERT INTO mysql.analyze_jobs (table_schema, table_name, partition_name, job_info, state, instance, process_id) VALUES (%?, %?, %?, %?, %?, %?, %?)"
	_, _, err = statsutil.ExecRows(sctx, insertJob, job.DBName, job.TableName, job.PartitionName, jobInfo, statistics.AnalyzePending, instance, procID)
	if err != nil {
		return err
	}
	const getJobID = "SELECT LAST_INSERT_ID()"
	rows, _, err := statsutil.ExecRows(sctx, getJobID)
	if err != nil {
		return err
	}
	job.ID = new(uint64)
	*job.ID = rows[0].GetUint64(0)
	failpoint.Inject("DebugAnalyzeJobOperations", func(val failpoint.Value) {
		if val.(bool) {
			logutil.BgLogger().Info("InsertAnalyzeJob",
				zap.String("table_schema", job.DBName),
				zap.String("table_name", job.TableName),
				zap.String("partition_name", job.PartitionName),
				zap.String("job_info", jobInfo),
				zap.Uint64("job_id", *job.ID),
			)
		}
	})
	return nil
}<|MERGE_RESOLUTION|>--- conflicted
+++ resolved
@@ -678,10 +678,6 @@
 		}
 		// Collect all the partition names that need to analyze.
 		for _, def := range partitionDefs {
-<<<<<<< HEAD
-			partitionStatsTbl := partitionStats[def.ID]
-			if !partitionStatsTbl.ColAndIdxExistenceMap.HasAnalyzed(idx.ID, true) {
-=======
 			partitionStats := partitionStats[def.ID]
 			// 1. If the statistics are either not loaded or are classified as pseudo, there is no need for analyze.
 			//    Pseudo statistics can be created by the optimizer, so we need to double check it.
@@ -689,8 +685,7 @@
 				continue
 			}
 			// 2. If the index is not analyzed, we need to analyze it.
-			if _, ok := partitionStats.Indices[idx.ID]; !ok {
->>>>>>> aa4f4da7
+			if !partitionStats.ColAndIdxExistenceMap.HasAnalyzed(idx.ID, true) {
 				needAnalyzePartitionNames = append(needAnalyzePartitionNames, def.Name.O)
 				statistics.CheckAnalyzeVerOnTable(partitionStats, &tableStatsVer)
 			}
