// Copyright 2024 PingCAP, Inc.
//
// Licensed under the Apache License, Version 2.0 (the "License");
// you may not use this file except in compliance with the License.
// You may obtain a copy of the License at
//
//	http://www.apache.org/licenses/LICENSE-2.0
//
// Unless required by applicable law or agreed to in writing, software
// distributed under the License is distributed on an "AS IS" BASIS,
// WITHOUT WARRANTIES OR CONDITIONS OF ANY KIND, either express or implied.
// See the License for the specific language governing permissions and
// limitations under the License.

package refresher_test

import (
	"math"
	"sort"
	"testing"
	"time"

	"github.com/pingcap/tidb/pkg/parser/model"
	"github.com/pingcap/tidb/pkg/statistics"
	"github.com/pingcap/tidb/pkg/statistics/handle/autoanalyze/exec"
	"github.com/pingcap/tidb/pkg/statistics/handle/autoanalyze/priorityqueue"
	"github.com/pingcap/tidb/pkg/statistics/handle/autoanalyze/refresher"
	"github.com/pingcap/tidb/pkg/testkit"
	"github.com/stretchr/testify/require"
	"github.com/tikv/client-go/v2/oracle"
)

func TestSkipAnalyzeTableWhenAutoAnalyzeRatioIsZero(t *testing.T) {
	exec.AutoAnalyzeMinCnt = 0
	defer func() {
		exec.AutoAnalyzeMinCnt = 1000
	}()

	store, dom := testkit.CreateMockStoreAndDomain(t)
	tk := testkit.NewTestKit(t, store)
	tk.MustExec("use test")
	tk.MustExec("create table t1 (a int, b int, index idx(a)) " +
		"partition by range (a) " +
		"(partition p0 values less than (2), " +
		"partition p1 values less than (4), " +
		"partition p2 values less than (16))",
	)

	tk.MustExec("create table t2 (a int, b int, index idx(a)) " +
		"partition by range (a) " +
		"(partition p0 values less than (2), " +
		"partition p1 values less than (4), " +
		"partition p2 values less than (16))",
	)
	tk.MustExec("insert into t1 values (1, 1), (2, 2), (3, 3)")
	tk.MustExec("insert into t2 values (1, 1), (2, 2), (3, 3)")
	// Set the auto analyze ratio to 0.
	tk.MustExec("set global tidb_auto_analyze_ratio = 0")
	handle := dom.StatsHandle()
	require.NoError(t, handle.DumpStatsDeltaToKV(true))
	require.NoError(t, handle.Update(dom.InfoSchema()))
	// Analyze those tables first.
	tk.MustExec("analyze table t1")
	tk.MustExec("analyze table t2")
	// Insert more data into t1.
	tk.MustExec("insert into t1 values (4, 4), (5, 5), (6, 6), (7, 7), (8, 8), (9, 9)")
	require.NoError(t, handle.DumpStatsDeltaToKV(true))
	require.NoError(t, handle.Update(dom.InfoSchema()))
	sysProcTracker := dom.SysProcTracker()
	r := refresher.NewRefresher(handle, sysProcTracker)
	r.RebuildTableAnalysisJobQueue()
	// No jobs are added.
	require.Equal(t, 0, r.Jobs.Len())
	require.False(t, r.PickOneTableAndAnalyzeByPriority())
	// Enable the auto analyze.
	tk.MustExec("set global tidb_auto_analyze_ratio = 0.2")
	r.RebuildTableAnalysisJobQueue()
	// Jobs are added.
	require.Equal(t, 1, r.Jobs.Len())
	require.True(t, r.PickOneTableAndAnalyzeByPriority())
}

func TestIgnoreNilOrPseudoStatsOfPartitionedTable(t *testing.T) {
	exec.AutoAnalyzeMinCnt = 0
	defer func() {
		exec.AutoAnalyzeMinCnt = 1000
	}()

	store, dom := testkit.CreateMockStoreAndDomain(t)
	tk := testkit.NewTestKit(t, store)
	tk.MustExec("use test")
	tk.MustExec("create table t1 (a int, b int, index idx(a)) partition by range (a) (partition p0 values less than (2), partition p1 values less than (14))")
	tk.MustExec("create table t2 (a int, b int, index idx(a)) partition by range (a) (partition p0 values less than (2), partition p1 values less than (14))")
	tk.MustExec("insert into t1 values (1, 1), (2, 2), (3, 3)")
	tk.MustExec("insert into t2 values (1, 1), (2, 2), (3, 3)")
	handle := dom.StatsHandle()
	sysProcTracker := dom.SysProcTracker()
	r := refresher.NewRefresher(handle, sysProcTracker)
	r.RebuildTableAnalysisJobQueue()
	require.Equal(t, 0, r.Jobs.Len(), "No jobs are added because table stats are nil")
}

func TestIgnoreNilOrPseudoStatsOfNonPartitionedTable(t *testing.T) {
	exec.AutoAnalyzeMinCnt = 0
	defer func() {
		exec.AutoAnalyzeMinCnt = 1000
	}()

	store, dom := testkit.CreateMockStoreAndDomain(t)
	tk := testkit.NewTestKit(t, store)
	tk.MustExec("use test")
	tk.MustExec("create table t1 (a int, b int, index idx(a))")
	tk.MustExec("create table t2 (a int, b int, index idx(a))")
	tk.MustExec("insert into t1 values (1, 1), (2, 2), (3, 3)")
	tk.MustExec("insert into t2 values (1, 1), (2, 2), (3, 3)")
	handle := dom.StatsHandle()
	sysProcTracker := dom.SysProcTracker()
	r := refresher.NewRefresher(handle, sysProcTracker)
	r.RebuildTableAnalysisJobQueue()
	require.Equal(t, 0, r.Jobs.Len(), "No jobs are added because table stats are nil")
}

func TestIgnoreTinyTable(t *testing.T) {
	exec.AutoAnalyzeMinCnt = 10
	defer func() {
		exec.AutoAnalyzeMinCnt = 1000
	}()

	store, dom := testkit.CreateMockStoreAndDomain(t)
	tk := testkit.NewTestKit(t, store)
	tk.MustExec("use test")
	tk.MustExec("create table t1 (a int, b int, index idx(a)) partition by range (a) (partition p0 values less than (2), partition p1 values less than (14))")
	tk.MustExec("create table t2 (a int, b int, index idx(a)) partition by range (a) (partition p0 values less than (2), partition p1 values less than (14))")
	tk.MustExec("insert into t1 values (1, 1), (2, 2), (3, 3)")
	tk.MustExec("insert into t2 values (1, 1), (2, 2), (3, 3)")
	handle := dom.StatsHandle()
	require.NoError(t, handle.DumpStatsDeltaToKV(true))
	require.NoError(t, handle.Update(dom.InfoSchema()))
	// Analyze those tables first.
	tk.MustExec("analyze table t1")
	tk.MustExec("analyze table t2")
	require.NoError(t, handle.DumpStatsDeltaToKV(true))
	require.NoError(t, handle.Update(dom.InfoSchema()))
	// Make sure table stats are not pseudo.
	tbl1, err := dom.InfoSchema().TableByName(model.NewCIStr("test"), model.NewCIStr("t1"))
	require.NoError(t, err)
	pid1 := tbl1.Meta().GetPartitionInfo().Definitions[1].ID
	tblStats1 := handle.GetPartitionStats(tbl1.Meta(), pid1)
	require.False(t, tblStats1.Pseudo)
	tbl2, err := dom.InfoSchema().TableByName(model.NewCIStr("test"), model.NewCIStr("t2"))
	require.NoError(t, err)
	pid2 := tbl2.Meta().GetPartitionInfo().Definitions[1].ID
	tblStats2 := handle.GetPartitionStats(tbl2.Meta(), pid2)
	require.False(t, tblStats2.Pseudo)

	// Insert more data into t1 and t2, but more data is inserted into t1.
	tk.MustExec("insert into t1 values (4, 4), (5, 5), (6, 6), (7, 7), (8, 8), (9, 9), (10, 10), (11, 11), (12, 12), (13, 13)")
	tk.MustExec("insert into t2 values (4, 4)")
	require.NoError(t, handle.DumpStatsDeltaToKV(true))
	require.NoError(t, handle.Update(dom.InfoSchema()))
	sysProcTracker := dom.SysProcTracker()
	r := refresher.NewRefresher(handle, sysProcTracker)
	r.RebuildTableAnalysisJobQueue()
	require.Equal(t, 1, r.Jobs.Len(), "Only t1 is added to the job queue, because t2 is a tiny table(not enough data)")
}

func TestPickOneTableAndAnalyzeByPriority(t *testing.T) {
	exec.AutoAnalyzeMinCnt = 0
	defer func() {
		exec.AutoAnalyzeMinCnt = 1000
	}()

	store, dom := testkit.CreateMockStoreAndDomain(t)
	tk := testkit.NewTestKit(t, store)
	tk.MustExec("use test")
	tk.MustExec("create table t1 (a int, b int, index idx(a)) partition by range (a) (partition p0 values less than (2), partition p1 values less than (14))")
	tk.MustExec("create table t2 (a int, b int, index idx(a)) partition by range (a) (partition p0 values less than (2), partition p1 values less than (14))")
	tk.MustExec("insert into t1 values (1, 1), (2, 2), (3, 3)")
	tk.MustExec("insert into t2 values (1, 1), (2, 2), (3, 3)")
	handle := dom.StatsHandle()
	require.NoError(t, handle.DumpStatsDeltaToKV(true))
	require.NoError(t, handle.Update(dom.InfoSchema()))
	// Analyze those tables first.
	tk.MustExec("analyze table t1")
	tk.MustExec("analyze table t2")
	require.NoError(t, handle.DumpStatsDeltaToKV(true))
	require.NoError(t, handle.Update(dom.InfoSchema()))
	// Insert more data into t1 and t2, but more data is inserted into t1.
	tk.MustExec("insert into t1 values (4, 4), (5, 5), (6, 6), (7, 7), (8, 8), (9, 9), (10, 10), (11, 11), (12, 12), (13, 13)")
	tk.MustExec("insert into t2 values (4, 4), (5, 5), (6, 6), (7, 7), (8, 8), (9, 9)")
	require.NoError(t, handle.DumpStatsDeltaToKV(true))
	require.NoError(t, handle.Update(dom.InfoSchema()))
	sysProcTracker := dom.SysProcTracker()
	r := refresher.NewRefresher(handle, sysProcTracker)
	r.RebuildTableAnalysisJobQueue()
	require.Equal(t, 2, r.Jobs.Len())
	// Analyze t1 first.
	require.True(t, r.PickOneTableAndAnalyzeByPriority())
	require.NoError(t, handle.DumpStatsDeltaToKV(true))
	require.NoError(t, handle.Update(dom.InfoSchema()))
	// The table is analyzed.
	tbl1, err := dom.InfoSchema().TableByName(model.NewCIStr("test"), model.NewCIStr("t1"))
	require.NoError(t, err)
	pid1 := tbl1.Meta().GetPartitionInfo().Definitions[1].ID
	tblStats1 := handle.GetPartitionStats(tbl1.Meta(), pid1)
	require.Equal(t, int64(0), tblStats1.ModifyCount)
	require.Equal(t, int64(12), tblStats1.RealtimeCount)
	// t2 is not analyzed.
	tbl2, err := dom.InfoSchema().TableByName(model.NewCIStr("test"), model.NewCIStr("t2"))
	require.NoError(t, err)
	pid2 := tbl2.Meta().GetPartitionInfo().Definitions[1].ID
	tblStats2 := handle.GetPartitionStats(tbl2.Meta(), pid2)
	require.Equal(t, int64(6), tblStats2.ModifyCount)
	// Do one more round.
	require.True(t, r.PickOneTableAndAnalyzeByPriority())
	// t2 is analyzed.
	pid2 = tbl2.Meta().GetPartitionInfo().Definitions[1].ID
	tblStats2 = handle.GetPartitionStats(tbl2.Meta(), pid2)
	require.Equal(t, int64(0), tblStats2.ModifyCount)
	require.Equal(t, int64(8), tblStats2.RealtimeCount)
}

func TestPickOneTableAndAnalyzeByPriorityWithFailedAnalysis(t *testing.T) {
	store, dom := testkit.CreateMockStoreAndDomain(t)
	tk := testkit.NewTestKit(t, store)
	tk.MustExec("use test")

	tk.MustExec("create table t1 (a int, b int, index idx(a)) partition by range (a) (partition p0 values less than (2), partition p1 values less than (4))")
	tk.MustExec("create table t2 (a int, b int, index idx(a)) partition by range (a) (partition p0 values less than (2), partition p1 values less than (4))")
	tk.MustExec("insert into t1 values (1, 1), (2, 2), (3, 3)")
	tk.MustExec("insert into t2 values (1, 1), (2, 2), (3, 3)")

	handle := dom.StatsHandle()
	sysProcTracker := dom.SysProcTracker()
	r := refresher.NewRefresher(handle, sysProcTracker)
	// No jobs in the queue.
	r.PickOneTableAndAnalyzeByPriority()
	// The table is not analyzed.
	is := dom.InfoSchema()
	tbl1, err := is.TableByName(model.NewCIStr("test"), model.NewCIStr("t1"))
	require.NoError(t, err)
	pid1 := tbl1.Meta().GetPartitionInfo().Definitions[0].ID
	tblStats1 := handle.GetPartitionStats(tbl1.Meta(), pid1)
	require.True(t, tblStats1.Pseudo)

	// Add a job to the queue.
	job1 := &priorityqueue.TableAnalysisJob{
		TableID:          tbl1.Meta().ID,
		TableSchema:      "test",
		TableName:        "t1",
		ChangePercentage: 0.5,
		Weight:           1,
	}
	r.Jobs.Push(job1)
	tbl2, err := is.TableByName(model.NewCIStr("test"), model.NewCIStr("t2"))
	require.NoError(t, err)
	job2 := &priorityqueue.TableAnalysisJob{
		TableID:          tbl2.Meta().ID,
		TableSchema:      "test",
		TableName:        "t2",
		ChangePercentage: 0.5,
		Weight:           0.9,
	}
	r.Jobs.Push(job2)
	// Add a failed job to t1.
	startTime := tk.MustQuery("select now() - interval 2 second").Rows()[0][0].(string)
	insertFailedJobForPartitionWithStartTime(tk, "test", "t1", "p0", startTime)

	r.PickOneTableAndAnalyzeByPriority()
	// t2 is analyzed.
	pid2 := tbl2.Meta().GetPartitionInfo().Definitions[0].ID
	tblStats2 := handle.GetPartitionStats(tbl2.Meta(), pid2)
	require.True(t, tblStats2.Pseudo)
	// t1 is not analyzed.
	tblStats1 = handle.GetPartitionStats(tbl1.Meta(), pid1)
	require.False(t, tblStats1.Pseudo)
}

func insertFailedJobForPartitionWithStartTime(
	tk *testkit.TestKit,
	dbName string,
	tableName string,
	partitionName string,
	startTime string,
) {
	tk.MustExec(`
	INSERT INTO mysql.analyze_jobs (
		table_schema,
		table_name,
		partition_name,
		job_info,
		start_time,
		end_time,
		state,
		fail_reason,
		instance
	) VALUES (
		?,
		?,
		?,
		'Job information for failed job',
		?,
		'2024-01-01 10:00:00',
		'failed',
		'Some reason for failure',
		'example_instance'
	);
		`,
		dbName,
		tableName,
		partitionName,
		startTime,
	)
}

func TestRebuildTableAnalysisJobQueue(t *testing.T) {
	old := exec.AutoAnalyzeMinCnt
	defer func() {
		exec.AutoAnalyzeMinCnt = old
	}()
	exec.AutoAnalyzeMinCnt = 0
	store, dom := testkit.CreateMockStoreAndDomain(t)
	tk := testkit.NewTestKit(t, store)
	tk.MustExec("use test")
	tk.MustExec("create table t1 (a int, b int, index idx(a))")
	tk.MustExec("insert into t1 values (1, 1), (2, 2), (3, 3)")
	handle := dom.StatsHandle()
	require.Nil(t, handle.DumpStatsDeltaToKV(true))
	tk.MustExec("analyze table t1")
	require.Nil(t, handle.Update(dom.InfoSchema()))

	sysProcTracker := dom.SysProcTracker()
	r := refresher.NewRefresher(handle, sysProcTracker)

	// Rebuild the job queue. No jobs are added.
	err := r.RebuildTableAnalysisJobQueue()
	require.NoError(t, err)
	require.Equal(t, 0, r.Jobs.Len())
	// Insert more data into t1.
	tk.MustExec("insert into t1 values (4, 4), (5, 5), (6, 6)")
	require.Nil(t, handle.DumpStatsDeltaToKV(true))
	require.Nil(t, handle.Update(dom.InfoSchema()))
	err = r.RebuildTableAnalysisJobQueue()
	require.NoError(t, err)
	require.Equal(t, 1, r.Jobs.Len())
	job1 := r.Jobs.Pop()
	require.Equal(t, 1.2, math.Round(job1.Weight*10)/10)
	require.Equal(t, float64(1), job1.ChangePercentage)
	require.Equal(t, float64(6*2), job1.TableSize)
	require.GreaterOrEqual(t, job1.LastAnalysisDuration, time.Duration(0))
}

func TestCalculateChangePercentage(t *testing.T) {
	unanalyzedColumns := map[int64]*statistics.Column{
		1: {},
		2: {},
	}
	unanalyzedIndices := map[int64]*statistics.Index{
		1: {},
		2: {},
	}
	analyzedColumns := map[int64]*statistics.Column{
		1: {
			StatsVer: 2,
		},
		2: {
			StatsVer: 2,
		},
	}
	analyzedIndices := map[int64]*statistics.Index{
		1: {
			StatsVer: 2,
		},
		2: {
			StatsVer: 2,
		},
	}
	tests := []struct {
		name             string
		tblStats         *statistics.Table
		autoAnalyzeRatio float64
		want             float64
	}{
		{
<<<<<<< HEAD
			name: "Test Pseudo",
			tblStats: &statistics.Table{
				HistColl: statistics.HistColl{
					Pseudo: true,
				},
			},
			autoAnalyzeRatio: 0.5,
			want:             0,
		},
		{
			name: "Test RealtimeCount less than AutoAnalyzeMinCnt",
			tblStats: &statistics.Table{
				HistColl: statistics.HistColl{
					RealtimeCount: exec.AutoAnalyzeMinCnt - 1,
				},
				LastAnalyzeVersion: 1,
			},
			autoAnalyzeRatio: 0.5,
			want:             0,
		},
		{
=======
>>>>>>> 46eafe49
			name: "Test Table not analyzed",
			tblStats: &statistics.Table{
				HistColl: statistics.HistColl{
					Pseudo:        false,
					RealtimeCount: exec.AutoAnalyzeMinCnt + 1,
					Columns:       unanalyzedColumns,
					Indices:       unanalyzedIndices,
				},
			},
			autoAnalyzeRatio: 0.5,
			want:             1,
		},
		{
			name: "Based on change percentage",
			tblStats: &statistics.Table{
				HistColl: statistics.HistColl{
					Pseudo:        false,
					RealtimeCount: exec.AutoAnalyzeMinCnt + 1,
					Columns:       analyzedColumns,
					Indices:       analyzedIndices,
					ModifyCount:   (exec.AutoAnalyzeMinCnt + 1) * 2,
				},
				LastAnalyzeVersion: 1,
			},
			autoAnalyzeRatio: 0.5,
			want:             2,
		},
	}

	for _, tt := range tests {
		t.Run(tt.name, func(t *testing.T) {
			got := refresher.CalculateChangePercentage(tt.tblStats, tt.autoAnalyzeRatio)
			require.Equal(t, tt.want, got)
		})
	}
}

func TestGetTableLastAnalyzeDuration(t *testing.T) {
	// 2023-12-31 10:00:00
	lastUpdateTime := time.Date(2023, 12, 31, 10, 0, 0, 0, time.UTC)
	lastUpdateTs := oracle.GoTimeToTS(lastUpdateTime)
	tblStats := &statistics.Table{
		HistColl: statistics.HistColl{
			Pseudo: false,
			Columns: map[int64]*statistics.Column{
				1: {
					StatsVer: 2,
					Histogram: statistics.Histogram{
						LastUpdateVersion: lastUpdateTs,
					},
				},
			},
		},
		LastAnalyzeVersion: lastUpdateTs,
	}
	// 2024-01-01 10:00:00
	currentTime := time.Date(2024, 1, 1, 10, 0, 0, 0, time.UTC)
	currentTs := oracle.GoTimeToTS(currentTime)
	want := 24 * time.Hour

	got := refresher.GetTableLastAnalyzeDuration(tblStats, currentTs)
	require.Equal(t, want, got)
}

func TestGetTableLastAnalyzeDurationForUnanalyzedTable(t *testing.T) {
	tblStats := &statistics.Table{
		HistColl: statistics.HistColl{},
	}
	// 2024-01-01 10:00:00
	currentTime := time.Date(2024, 1, 1, 10, 0, 0, 0, time.UTC)
	currentTs := oracle.GoTimeToTS(currentTime)
	want := 1800 * time.Second

	got := refresher.GetTableLastAnalyzeDuration(tblStats, currentTs)
	require.Equal(t, want, got)
}

func TestCheckIndexesNeedAnalyze(t *testing.T) {
	tests := []struct {
		name     string
		tblInfo  *model.TableInfo
		tblStats *statistics.Table
		want     []string
	}{
		{
			name: "Test Table not analyzed",
			tblInfo: &model.TableInfo{
				Indices: []*model.IndexInfo{
					{
						ID:    1,
						Name:  model.NewCIStr("index1"),
						State: model.StatePublic,
					},
				},
			},
			tblStats: &statistics.Table{},
			want:     nil,
		},
		{
			name: "Test Index not analyzed",
			tblInfo: &model.TableInfo{
				Indices: []*model.IndexInfo{
					{
						ID:    1,
						Name:  model.NewCIStr("index1"),
						State: model.StatePublic,
					},
				},
			},
			tblStats: &statistics.Table{
				HistColl: statistics.HistColl{
					Pseudo:  false,
					Indices: map[int64]*statistics.Index{},
					Columns: map[int64]*statistics.Column{
						1: {
							StatsVer: 2,
						},
					},
				},
				LastAnalyzeVersion: 1,
			},
			want: []string{"index1"},
		},
	}

	for _, tt := range tests {
		t.Run(tt.name, func(t *testing.T) {
			got := refresher.CheckIndexesNeedAnalyze(tt.tblInfo, tt.tblStats)
			require.Equal(t, tt.want, got)
		})
	}
}

func TestCalculateIndicatorsForPartitions(t *testing.T) {
	// 2024-01-01 10:00:00
	currentTime := time.Date(2024, 1, 1, 10, 0, 0, 0, time.UTC)
	currentTs := oracle.GoTimeToTS(currentTime)
	// 2023-12-31 10:00:00
	lastUpdateTime := time.Date(2023, 12, 31, 10, 0, 0, 0, time.UTC)
	lastUpdateTs := oracle.GoTimeToTS(lastUpdateTime)
	tests := []struct {
		name                       string
		tblInfo                    *model.TableInfo
		partitionStats             map[refresher.PartitionIDAndName]*statistics.Table
		defs                       []model.PartitionDefinition
		autoAnalyzeRatio           float64
		currentTs                  uint64
		wantAvgChangePercentage    float64
		wantAvgSize                float64
		wantAvgLastAnalyzeDuration time.Duration
		wantPartitions             []string
	}{
		{
			name: "Test Table not analyzed",
			tblInfo: &model.TableInfo{
				Indices: []*model.IndexInfo{
					{
						ID:    1,
						Name:  model.NewCIStr("index1"),
						State: model.StatePublic,
					},
				},
				Columns: []*model.ColumnInfo{
					{
						ID: 1,
					},
					{
						ID: 2,
					},
				},
			},
			partitionStats: map[refresher.PartitionIDAndName]*statistics.Table{
				{
					ID:   1,
					Name: "p0",
				}: {
					HistColl: statistics.HistColl{
						Pseudo:        false,
						RealtimeCount: exec.AutoAnalyzeMinCnt + 1,
					},
				},
				{
					ID:   2,
					Name: "p1",
				}: {
					HistColl: statistics.HistColl{
						Pseudo:        false,
						RealtimeCount: exec.AutoAnalyzeMinCnt + 1,
					},
				},
			},
			defs: []model.PartitionDefinition{
				{
					ID:   1,
					Name: model.NewCIStr("p0"),
				},
				{
					ID:   2,
					Name: model.NewCIStr("p1"),
				},
			},
			autoAnalyzeRatio:           0.5,
			currentTs:                  currentTs,
			wantAvgChangePercentage:    1,
			wantAvgSize:                2002,
			wantAvgLastAnalyzeDuration: 1800 * time.Second,
			wantPartitions:             []string{"p0", "p1"},
		},
		{
			name: "Test Table analyzed and only one partition meets the threshold",
			tblInfo: &model.TableInfo{
				Indices: []*model.IndexInfo{
					{
						ID:    1,
						Name:  model.NewCIStr("index1"),
						State: model.StatePublic,
					},
				},
				Columns: []*model.ColumnInfo{
					{
						ID: 1,
					},
					{
						ID: 2,
					},
				},
			},
			partitionStats: map[refresher.PartitionIDAndName]*statistics.Table{
				{
					ID:   1,
					Name: "p0",
				}: {
					HistColl: statistics.HistColl{
						Pseudo:        false,
						RealtimeCount: exec.AutoAnalyzeMinCnt + 1,
						ModifyCount:   (exec.AutoAnalyzeMinCnt + 1) * 2,
						Columns: map[int64]*statistics.Column{
							1: {
								StatsVer: 2,
								Histogram: statistics.Histogram{
									LastUpdateVersion: lastUpdateTs,
								},
							},
							2: {
								StatsVer: 2,
								Histogram: statistics.Histogram{
									LastUpdateVersion: lastUpdateTs,
								},
							},
						},
					},
					Version:            currentTs,
					LastAnalyzeVersion: lastUpdateTs,
				},
				{
					ID:   2,
					Name: "p1",
				}: {
					HistColl: statistics.HistColl{
						Pseudo:        false,
						RealtimeCount: exec.AutoAnalyzeMinCnt + 1,
						ModifyCount:   0,
						Columns: map[int64]*statistics.Column{
							1: {
								StatsVer: 2,
								Histogram: statistics.Histogram{
									LastUpdateVersion: lastUpdateTs,
								},
							},
							2: {
								StatsVer: 2,
								Histogram: statistics.Histogram{
									LastUpdateVersion: lastUpdateTs,
								},
							},
						},
					},
					Version:            currentTs,
					LastAnalyzeVersion: lastUpdateTs,
				},
			},
			defs: []model.PartitionDefinition{
				{
					ID:   1,
					Name: model.NewCIStr("p0"),
				},
				{
					ID:   2,
					Name: model.NewCIStr("p1"),
				},
			},
			autoAnalyzeRatio:           0.5,
			currentTs:                  currentTs,
			wantAvgChangePercentage:    2,
			wantAvgSize:                2002,
			wantAvgLastAnalyzeDuration: 24 * time.Hour,
			wantPartitions:             []string{"p0"},
		},
		{
			name: "No partition meets the threshold",
			tblInfo: &model.TableInfo{
				Indices: []*model.IndexInfo{
					{
						ID:    1,
						Name:  model.NewCIStr("index1"),
						State: model.StatePublic,
					},
				},
				Columns: []*model.ColumnInfo{
					{
						ID: 1,
					},
					{
						ID: 2,
					},
				},
			},
			partitionStats: map[refresher.PartitionIDAndName]*statistics.Table{
				{
					ID:   1,
					Name: "p0",
				}: {
					HistColl: statistics.HistColl{
						Pseudo:        false,
						RealtimeCount: exec.AutoAnalyzeMinCnt + 1,
						ModifyCount:   0,
						Columns: map[int64]*statistics.Column{
							1: {
								StatsVer: 2,
								Histogram: statistics.Histogram{
									LastUpdateVersion: lastUpdateTs,
								},
							},
							2: {
								StatsVer: 2,
								Histogram: statistics.Histogram{
									LastUpdateVersion: lastUpdateTs,
								},
							},
						},
					},
					Version:            currentTs,
					LastAnalyzeVersion: lastUpdateTs,
				},
				{
					ID:   2,
					Name: "p1",
				}: {
					HistColl: statistics.HistColl{
						Pseudo:        false,
						RealtimeCount: exec.AutoAnalyzeMinCnt + 1,
						ModifyCount:   0,
						Columns: map[int64]*statistics.Column{
							1: {
								StatsVer: 2,
								Histogram: statistics.Histogram{
									LastUpdateVersion: lastUpdateTs,
								},
							},
							2: {
								StatsVer: 2,
								Histogram: statistics.Histogram{
									LastUpdateVersion: lastUpdateTs,
								},
							},
						},
					},
					Version:            currentTs,
					LastAnalyzeVersion: lastUpdateTs,
				},
			},
			defs: []model.PartitionDefinition{
				{
					ID:   1,
					Name: model.NewCIStr("p0"),
				},
				{
					ID:   2,
					Name: model.NewCIStr("p1"),
				},
			},
			autoAnalyzeRatio:           0.5,
			currentTs:                  currentTs,
			wantAvgChangePercentage:    0,
			wantAvgSize:                0,
			wantAvgLastAnalyzeDuration: 0,
			wantPartitions:             []string{},
		},
	}

	for _, tt := range tests {
		t.Run(tt.name, func(t *testing.T) {
			gotAvgChangePercentage,
				gotAvgSize,
				gotAvgLastAnalyzeDuration,
				gotPartitions :=
				refresher.CalculateIndicatorsForPartitions(
					tt.tblInfo,
					tt.partitionStats,
					tt.autoAnalyzeRatio,
					tt.currentTs,
				)
			require.Equal(t, tt.wantAvgChangePercentage, gotAvgChangePercentage)
			require.Equal(t, tt.wantAvgSize, gotAvgSize)
			require.Equal(t, tt.wantAvgLastAnalyzeDuration, gotAvgLastAnalyzeDuration)
			require.Equal(t, tt.wantPartitions, gotPartitions)
		})
	}
}

func TestCheckNewlyAddedIndexesNeedAnalyzeForPartitionedTable(t *testing.T) {
	tblInfo := model.TableInfo{
		Indices: []*model.IndexInfo{
			{
				ID:    1,
				Name:  model.NewCIStr("index1"),
				State: model.StatePublic,
			},
			{
				ID:    2,
				Name:  model.NewCIStr("index2"),
				State: model.StatePublic,
			},
		},
		Columns: []*model.ColumnInfo{
			{
				ID: 1,
			},
			{
				ID: 2,
			},
		},
	}
	partitionStats := map[refresher.PartitionIDAndName]*statistics.Table{
		{
			ID:   1,
			Name: "p0",
		}: {
			HistColl: statistics.HistColl{
				Pseudo:        false,
				RealtimeCount: exec.AutoAnalyzeMinCnt + 1,
				ModifyCount:   0,
				Indices:       map[int64]*statistics.Index{},
			},
		},
		{
			ID:   2,
			Name: "p1",
		}: {
			HistColl: statistics.HistColl{
				Pseudo:        false,
				RealtimeCount: exec.AutoAnalyzeMinCnt + 1,
				ModifyCount:   0,
				Indices: map[int64]*statistics.Index{
					2: {
						StatsVer: 2,
					},
				},
			},
		},
	}
	partitionIndexes := refresher.CheckNewlyAddedIndexesNeedAnalyzeForPartitionedTable(&tblInfo, partitionStats)
	expected := map[string][]string{"index1": {"p0", "p1"}, "index2": {"p0"}}
	require.Equal(t, len(expected), len(partitionIndexes))

	for k, v := range expected {
		sort.Strings(v)
		if val, ok := partitionIndexes[k]; ok {
			sort.Strings(val)
			require.Equal(t, v, val)
		} else {
			require.Fail(t, "key not found in partitionIndexes: "+k)
		}
	}
}<|MERGE_RESOLUTION|>--- conflicted
+++ resolved
@@ -382,30 +382,6 @@
 		want             float64
 	}{
 		{
-<<<<<<< HEAD
-			name: "Test Pseudo",
-			tblStats: &statistics.Table{
-				HistColl: statistics.HistColl{
-					Pseudo: true,
-				},
-			},
-			autoAnalyzeRatio: 0.5,
-			want:             0,
-		},
-		{
-			name: "Test RealtimeCount less than AutoAnalyzeMinCnt",
-			tblStats: &statistics.Table{
-				HistColl: statistics.HistColl{
-					RealtimeCount: exec.AutoAnalyzeMinCnt - 1,
-				},
-				LastAnalyzeVersion: 1,
-			},
-			autoAnalyzeRatio: 0.5,
-			want:             0,
-		},
-		{
-=======
->>>>>>> 46eafe49
 			name: "Test Table not analyzed",
 			tblStats: &statistics.Table{
 				HistColl: statistics.HistColl{
