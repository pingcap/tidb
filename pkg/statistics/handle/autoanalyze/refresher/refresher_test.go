--- conflicted
+++ resolved
@@ -388,31 +388,6 @@
 		want             float64
 	}{
 		{
-<<<<<<< HEAD
-			name: "Test Pseudo",
-			tblStats: &statistics.Table{
-				HistColl: statistics.HistColl{
-					Pseudo: true,
-				},
-				ColAndIdxExistenceMap: bothUnanalyzedMap,
-			},
-			autoAnalyzeRatio: 0.5,
-			want:             0,
-		},
-		{
-			name: "Test RealtimeCount less than AutoAnalyzeMinCnt",
-			tblStats: &statistics.Table{
-				HistColl: statistics.HistColl{
-					RealtimeCount: exec.AutoAnalyzeMinCnt - 1,
-				},
-				ColAndIdxExistenceMap: bothUnanalyzedMap,
-			},
-			autoAnalyzeRatio: 0.5,
-			want:             0,
-		},
-		{
-=======
->>>>>>> a8a9a040
 			name: "Test Table not analyzed",
 			tblStats: &statistics.Table{
 				HistColl: statistics.HistColl{
@@ -886,23 +861,8 @@
 			ColAndIdxExistenceMap: statistics.NewColAndIndexExistenceMap(0, 1),
 		},
 	}
-<<<<<<< HEAD
-	partitionStats[2].ColAndIdxExistenceMap.InsertIndex(2, nil, true)
-	defs := []model.PartitionDefinition{
-		{
-			ID:   1,
-			Name: model.NewCIStr("p0"),
-		},
-		{
-			ID:   2,
-			Name: model.NewCIStr("p1"),
-		},
-	}
-
-	partitionIndexes := refresher.CheckNewlyAddedIndexesNeedAnalyzeForPartitionedTable(&tblInfo, defs, partitionStats)
-=======
+
 	partitionIndexes := refresher.CheckNewlyAddedIndexesNeedAnalyzeForPartitionedTable(&tblInfo, partitionStats)
->>>>>>> a8a9a040
 	expected := map[string][]string{"index1": {"p0", "p1"}, "index2": {"p0"}}
 	require.Equal(t, len(expected), len(partitionIndexes))
 
