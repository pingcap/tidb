--- conflicted
+++ resolved
@@ -640,26 +640,19 @@
 	tk := testkit.NewTestKit(t, store)
 	tk.MustExec("use test")
 	tk.MustExec("create table t1 (a int)")
-<<<<<<< HEAD
-=======
-	statstestutil.HandleNextDDLEventWithTxn(handle)
->>>>>>> ebc61cfa
-	tk.MustExec("insert into t1 values (1)")
-	statistics.AutoAnalyzeMinCnt = 0
-	defer func() {
-		statistics.AutoAnalyzeMinCnt = 1000
-	}()
-
-	ctx := context.Background()
-	require.NoError(t, handle.DumpStatsDeltaToKV(true))
-	require.NoError(t, handle.Update(ctx, dom.InfoSchema()))
-	pq := priorityqueue.NewAnalysisPriorityQueue(handle)
-	defer pq.Close()
-<<<<<<< HEAD
-	require.NoError(t, pq.Initialize())
-=======
+	statstestutil.HandleNextDDLEventWithTxn(handle)
+	tk.MustExec("insert into t1 values (1)")
+	statistics.AutoAnalyzeMinCnt = 0
+	defer func() {
+		statistics.AutoAnalyzeMinCnt = 1000
+	}()
+
+	ctx := context.Background()
+	require.NoError(t, handle.DumpStatsDeltaToKV(true))
+	require.NoError(t, handle.Update(ctx, dom.InfoSchema()))
+	pq := priorityqueue.NewAnalysisPriorityQueue(handle)
+	defer pq.Close()
 	require.NoError(t, pq.Initialize(ctx))
->>>>>>> ebc61cfa
 
 	// Check the priority queue is not empty.
 	l, err := pq.Len()
@@ -673,12 +666,8 @@
 	tk.MustExec("drop table t1")
 	deleteEvent := findEvent(handle.DDLEventCh(), model.ActionDropTable)
 	require.NotNil(t, deleteEvent)
-<<<<<<< HEAD
-	require.NoError(t, handle.HandleDDLEvent(deleteEvent))
-=======
 	err = statstestutil.HandleDDLEventWithTxn(handle, deleteEvent)
 	require.NoError(t, err)
->>>>>>> ebc61cfa
 	require.NoError(t, handle.Update(ctx, dom.InfoSchema()))
 
 	// Make sure handle.Get() returns false.
