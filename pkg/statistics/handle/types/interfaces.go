// Copyright 2023 PingCAP, Inc.
//
// Licensed under the Apache License, Version 2.0 (the "License");
// you may not use this file except in compliance with the License.
// You may obtain a copy of the License at
//
//     http://www.apache.org/licenses/LICENSE-2.0
//
// Unless required by applicable law or agreed to in writing, software
// distributed under the License is distributed on an "AS IS" BASIS,
// WITHOUT WARRANTIES OR CONDITIONS OF ANY KIND, either express or implied.
// See the License for the specific language governing permissions and
// limitations under the License.

package types

import (
	"context"
	"sync"
	"time"

	"github.com/pingcap/tidb/pkg/ddl/notifier"
	"github.com/pingcap/tidb/pkg/infoschema"
	"github.com/pingcap/tidb/pkg/meta/model"
	"github.com/pingcap/tidb/pkg/owner"
	"github.com/pingcap/tidb/pkg/parser/ast"
	"github.com/pingcap/tidb/pkg/sessionctx"
	"github.com/pingcap/tidb/pkg/sessionctx/stmtctx"
	"github.com/pingcap/tidb/pkg/statistics"
	"github.com/pingcap/tidb/pkg/statistics/handle/usage/indexusage"
	statsutil "github.com/pingcap/tidb/pkg/statistics/handle/util"
	"github.com/pingcap/tidb/pkg/types"
	"github.com/pingcap/tidb/pkg/util"
	"github.com/pingcap/tidb/pkg/util/sqlexec"
)

// StatsGC is used to GC unnecessary stats.
type StatsGC interface {
	// GCStats will garbage collect the useless stats' info.
	// For dropped tables, we will first update their version
	// so that other tidb could know that table is deleted.
	GCStats(is infoschema.InfoSchema, ddlLease time.Duration) (err error)

	// ClearOutdatedHistoryStats clear outdated historical stats.
	// Only for test.
	ClearOutdatedHistoryStats() error

	// DeleteTableStatsFromKV deletes table statistics from kv.
	// A statsID refers to statistic of a table or a partition.
	DeleteTableStatsFromKV(statsIDs []int64) (err error)
}

// ColStatsTimeInfo records usage information of this column stats.
type ColStatsTimeInfo struct {
	LastUsedAt     *types.Time // last time the column is used
	LastAnalyzedAt *types.Time // last time the column is analyzed
}

// StatsUsage is used to track the usage of column / index statistics.
type StatsUsage interface {
	// Below methods are for predicated columns.

	// LoadColumnStatsUsage returns all columns' usage information.
	LoadColumnStatsUsage(loc *time.Location) (map[model.TableItemID]ColStatsTimeInfo, error)

	// GetPredicateColumns returns IDs of predicate columns, which are the columns whose stats are used(needed) when generating query plans.
	GetPredicateColumns(tableID int64) ([]int64, error)

	// CollectColumnsInExtendedStats returns IDs of the columns involved in extended stats.
	CollectColumnsInExtendedStats(tableID int64) ([]int64, error)

	IndexUsage

	// TODO: extract these function to a new interface only for delta/stats usage, like `IndexUsage`.
	// Blow methods are for table delta and stats usage.

	// NewSessionStatsItem allocates a stats collector for a session.
	// TODO: use interface{} to avoid cycle import, remove this interface{}.
	NewSessionStatsItem() any

	// ResetSessionStatsList resets the sessions stats list.
	ResetSessionStatsList()

	// DumpStatsDeltaToKV sweeps the whole list and updates the global map, then we dumps every table that held in map to KV.
	DumpStatsDeltaToKV(dumpAll bool) error

	// DumpColStatsUsageToKV sweeps the whole list, updates the column stats usage map and dumps it to KV.
	DumpColStatsUsageToKV() error
}

// IndexUsage is an interface to define the function of collecting index usage stats.
type IndexUsage interface {
	// NewSessionIndexUsageCollector creates a new Collector for a session.
	NewSessionIndexUsageCollector() *indexusage.SessionIndexUsageCollector

	// GCIndexUsage removes unnecessary index usage data.
	GCIndexUsage() error

	// StartWorker starts for the collector worker.
	StartWorker()

	// Close closes and waits for the index usage collector worker.
	Close()

	// GetIndexUsage returns the index usage information
	GetIndexUsage(tableID int64, indexID int64) indexusage.Sample
}

// StatsHistory is used to manage historical stats.
type StatsHistory interface {
	// RecordHistoricalStatsMeta records stats meta of the specified version to stats_meta_history.
	RecordHistoricalStatsMeta(tableID int64, version uint64, source string, enforce bool)

	// CheckHistoricalStatsEnable check whether historical stats is enabled.
	CheckHistoricalStatsEnable() (enable bool, err error)

	// RecordHistoricalStatsToStorage records the given table's stats data to mysql.stats_history
	RecordHistoricalStatsToStorage(dbName string, tableInfo *model.TableInfo, physicalID int64, isPartition bool) (uint64, error)
}

// PriorityQueueSnapshot is the snapshot of the stats priority queue.
type PriorityQueueSnapshot struct {
	CurrentJobs     []AnalysisJobJSON `json:"current_jobs"`
	MustRetryTables []int64           `json:"must_retry_tables"`
}

// AnalysisJobJSON represents the JSON format of an AnalysisJob.
//
//nolint:fieldalignment
type AnalysisJobJSON struct {
	Type               string            `json:"type"`
	TableID            int64             `json:"table_id"`
	Weight             float64           `json:"weight"`
	PartitionIDs       []int64           `json:"partition_ids"`
	IndexIDs           []int64           `json:"index_ids"`
	PartitionIndexIDs  map[int64][]int64 `json:"partition_index_ids"`
	Indicators         IndicatorsJSON    `json:"indicators"`
	HasNewlyAddedIndex bool              `json:"has_newly_added_index"`
}

// IndicatorsJSON represents the JSON format of Indicators.
type IndicatorsJSON struct {
	ChangePercentage     string `json:"change_percentage"`
	TableSize            string `json:"table_size"`
	LastAnalysisDuration string `json:"last_analysis_duration"`
}

// StatsAnalyze is used to handle auto-analyze and manage analyze jobs.
// We need to read all the tables's last_analyze_time, modified_count, and row_count into memory.
// Because the current auto analyze' scheduling needs the whole information.
type StatsAnalyze interface {
	owner.Listener

	// InsertAnalyzeJob inserts analyze job into mysql.analyze_jobs and gets job ID for further updating job.
	InsertAnalyzeJob(job *statistics.AnalyzeJob, instance string, procID uint64) error

	// StartAnalyzeJob updates the job status to `running` and sets the start time.
	// There is no guarantee that the job record will actually be updated. If the job fails to start, an error will be logged.
	// It is OK because this won't affect the analysis job's success.
	StartAnalyzeJob(job *statistics.AnalyzeJob)

	// UpdateAnalyzeJobProgress updates the current progress of the analyze job.
	// There is no guarantee that the job record will actually be updated. If the job fails to update, an error will be logged.
	// It is OK because this won't affect the analysis job's success.
	UpdateAnalyzeJobProgress(job *statistics.AnalyzeJob, rowCount int64)

	// FinishAnalyzeJob updates the job status to `finished`, sets the end time, and updates the job info.
	// There is no guarantee that the job record will actually be updated. If the job fails to finish, an error will be logged.
	// It is OK because this won't affect the analysis job's success.
	FinishAnalyzeJob(job *statistics.AnalyzeJob, failReason error, analyzeType statistics.JobType)

	// DeleteAnalyzeJobs deletes the analyze jobs whose update time is earlier than updateTime.
	DeleteAnalyzeJobs(updateTime time.Time) error

	// CleanupCorruptedAnalyzeJobsOnCurrentInstance cleans up the corrupted analyze job.
	// A corrupted analyze job is one that is in a 'pending' or 'running' state,
	// but is associated with a TiDB instance that is either not currently running or has been restarted.
	// We use current running analyze jobs to check whether the analyze job is corrupted.
	CleanupCorruptedAnalyzeJobsOnCurrentInstance(currentRunningProcessIDs map[uint64]struct{}) error

	// CleanupCorruptedAnalyzeJobsOnDeadInstances purges analyze jobs that are associated with non-existent instances.
	// This function is specifically designed to handle jobs that have become corrupted due to
	// their associated instances being removed from the current cluster.
	CleanupCorruptedAnalyzeJobsOnDeadInstances() error

	// HandleAutoAnalyze analyzes the outdated tables. (The change percent of the table exceeds the threshold)
	// It also analyzes newly created tables and newly added indexes.
	HandleAutoAnalyze() (analyzed bool)

	// CheckAnalyzeVersion checks whether all the statistics versions of this table's columns and indexes are the same.
	CheckAnalyzeVersion(tblInfo *model.TableInfo, physicalIDs []int64, version *int) bool

	// GetPriorityQueueSnapshot returns the stats priority queue.
	GetPriorityQueueSnapshot() (PriorityQueueSnapshot, error)

	// Close closes the analyze worker.
	Close()
}

// CacheUpdate encapsulates changes to be made to the stats cache
type CacheUpdate struct {
	Updated []*statistics.Table
	Deleted []int64
	Options UpdateOptions
}

// UpdateOptions contains configuration for cache updates
type UpdateOptions struct {
	// SkipMoveForward controls whether to skip updating the cache's max version number.
	// When true, the cache max version number stays unchanged even after updates.
	// This improves performance when analyzing a small number of tables by avoiding
	// unnecessary full cache reloads that would normally be triggered by version changes.
	SkipMoveForward bool
}

// StatsCache is used to manage all table statistics in memory.
type StatsCache interface {
	// Close closes this cache.
	Close()

	// Clear clears this cache.
	Clear()

	// Update reads stats meta from store and updates the stats map.
<<<<<<< HEAD
	// To work with auto-analyze's needs, we'll update all table's stats meta into memory.
	Update(ctx context.Context, is infoschema.InfoSchema) error
=======
	Update(ctx context.Context, is infoschema.InfoSchema, tableAndPartitionIDs ...int64) error
>>>>>>> e0019df9

	// MemConsumed returns its memory usage.
	MemConsumed() (size int64)

	// Get returns the specified table's stats.
	Get(tableID int64) (*statistics.Table, bool)

	// Put puts this table stats into the cache.
	Put(tableID int64, t *statistics.Table)

	// UpdateStatsCache applies a batch of changes to the cache
	UpdateStatsCache(update CacheUpdate)

	// GetNextCheckVersionWithOffset returns the last version with offset.
	// It is used to fetch updated statistics from the stats meta table.
	GetNextCheckVersionWithOffset() uint64

	// MaxTableStatsVersion returns the version of the current cache, which is defined as
	// the max table stats version the cache has in its lifecycle.
	MaxTableStatsVersion() uint64

	// Values returns all values in this cache.
	Values() []*statistics.Table

	// Len returns the length of this cache.
	Len() int

	// SetStatsCacheCapacity sets the cache's capacity.
	SetStatsCacheCapacity(capBytes int64)

	// Replace replaces this cache.
	Replace(cache StatsCache)

	// UpdateStatsHealthyMetrics updates stats healthy distribution metrics according to stats cache.
	UpdateStatsHealthyMetrics()
}

// StatsLockTable is the table info of which will be locked.
type StatsLockTable struct {
	PartitionInfo map[int64]string
	// schema name + table name.
	FullName string
}

// StatsLock is used to manage locked stats.
type StatsLock interface {
	// LockTables add locked tables id to store.
	// - tables: tables that will be locked.
	// Return the message of skipped tables and error.
	LockTables(tables map[int64]*StatsLockTable) (skipped string, err error)

	// LockPartitions add locked partitions id to store.
	// If the whole table is locked, then skip all partitions of the table.
	// - tid: table id of which will be locked.
	// - tableName: table name of which will be locked.
	// - pidNames: partition ids of which will be locked.
	// Return the message of skipped tables and error.
	// Note: If the whole table is locked, then skip all partitions of the table.
	LockPartitions(
		tid int64,
		tableName string,
		pidNames map[int64]string,
	) (skipped string, err error)

	// RemoveLockedTables remove tables from table locked records.
	// - tables: tables of which will be unlocked.
	// Return the message of skipped tables and error.
	RemoveLockedTables(tables map[int64]*StatsLockTable) (skipped string, err error)

	// RemoveLockedPartitions remove partitions from table locked records.
	// - tid: table id of which will be unlocked.
	// - tableName: table name of which will be unlocked.
	// - pidNames: partition ids of which will be unlocked.
	// Note: If the whole table is locked, then skip all partitions of the table.
	RemoveLockedPartitions(
		tid int64,
		tableName string,
		pidNames map[int64]string,
	) (skipped string, err error)

	// GetLockedTables returns the locked status of the given tables.
	// Note: This function query locked tables from store, so please try to batch the query.
	GetLockedTables(tableIDs ...int64) (map[int64]struct{}, error)

	// GetTableLockedAndClearForTest for unit test only.
	GetTableLockedAndClearForTest() (map[int64]struct{}, error)
}

// PartitionStatisticLoadTask currently records a partition-level jsontable.
type PartitionStatisticLoadTask struct {
	JSONTable  *statsutil.JSONTable
	PhysicalID int64
}

// PersistFunc is used to persist JSONTable in the partition level.
type PersistFunc func(ctx context.Context, jsonTable *statsutil.JSONTable, physicalID int64) error

// StatsReadWriter is used to read and write stats to the storage.
// TODO: merge and remove some methods.
type StatsReadWriter interface {
	// TableStatsFromStorage loads table stats info from storage.
	TableStatsFromStorage(tableInfo *model.TableInfo, physicalID int64, loadAll bool, snapshot uint64) (statsTbl *statistics.Table, err error)

	// LoadTablePartitionStats loads partition stats info from storage.
	LoadTablePartitionStats(tableInfo *model.TableInfo, partitionDef *model.PartitionDefinition) (*statistics.Table, error)

	// StatsMetaCountAndModifyCount reads count and modify_count for the given table from mysql.stats_meta.
	StatsMetaCountAndModifyCount(tableID int64) (count, modifyCount int64, err error)

	// LoadNeededHistograms will load histograms for those needed columns/indices and put them into the cache.
	LoadNeededHistograms(is infoschema.InfoSchema) (err error)

	// ReloadExtendedStatistics drops the cache for extended statistics and reload data from mysql.stats_extended.
	ReloadExtendedStatistics() error

	// SaveStatsToStorage save the stats data to the storage.
	SaveStatsToStorage(tableID int64, count, modifyCount int64, isIndex int, hg *statistics.Histogram,
		cms *statistics.CMSketch, topN *statistics.TopN, statsVersion int, isAnalyzed int64, updateAnalyzeTime bool, source string) (err error)

	// SaveTableStatsToStorage saves the stats of a table to storage.
	SaveTableStatsToStorage(results *statistics.AnalyzeResults, analyzeSnapshot bool, source string) (err error)

	// SaveMetaToStorage saves the stats meta of a table to storage.
	SaveMetaToStorage(tableID, count, modifyCount int64, source string) (err error)

	// InsertColStats2KV inserts columns stats to kv.
	InsertColStats2KV(physicalID int64, colInfos []*model.ColumnInfo) (err error)

	// InsertTableStats2KV inserts a record standing for a new table to stats_meta and inserts some records standing for the
	// new columns and indices which belong to this table.
	InsertTableStats2KV(info *model.TableInfo, physicalID int64) (err error)

	// UpdateStatsVersion will set statistics version to the newest TS,
	// then tidb-server will reload automatic.
	UpdateStatsVersion() error

	// UpdateStatsMetaVersionForGC updates the version of mysql.stats_meta,
	// ensuring it is greater than the last garbage collection (GC) time.
	// The GC worker deletes old stats based on a safe time point,
	// calculated as now() - 10 * max(stats lease, ddl lease).
	// The range [last GC time, safe time point) is chosen to prevent
	// the simultaneous deletion of numerous stats, minimizing potential
	// performance issues.
	// This function ensures the version is updated beyond the last GC time,
	// allowing the GC worker to delete outdated stats.
	//
	// Explanation:
	// - ddl lease: 10
	// - stats lease: 3
	// - safe time point: now() - 10 * 10 = now() - 100
	// - now: 200
	// - last GC time: 90
	// - [last GC time, safe time point) = [90, 100)
	// - To trigger stats deletion, the version must be updated beyond 90.
	//
	// This safeguards scenarios where a table remains unchanged for an extended period.
	// For instance, if a table was created at time 90, and it's now time 200,
	// with the last GC time at 95 and the safe time point at 100,
	// updating the version beyond 95 ensures eventual deletion of stats.
	UpdateStatsMetaVersionForGC(physicalID int64) (err error)

	// ChangeGlobalStatsID changes the global stats ID.
	ChangeGlobalStatsID(from, to int64) (err error)

	// TableStatsToJSON dumps table stats to JSON.
	TableStatsToJSON(dbName string, tableInfo *model.TableInfo, physicalID int64, snapshot uint64) (*statsutil.JSONTable, error)

	// DumpStatsToJSON dumps statistic to json.
	DumpStatsToJSON(dbName string, tableInfo *model.TableInfo,
		historyStatsExec sqlexec.RestrictedSQLExecutor, dumpPartitionStats bool) (*statsutil.JSONTable, error)

	// DumpHistoricalStatsBySnapshot dumped json tables from mysql.stats_meta_history and mysql.stats_history.
	// As implemented in getTableHistoricalStatsToJSONWithFallback, if historical stats are nonexistent, it will fall back
	// to the latest stats, and these table names (and partition names) will be returned in fallbackTbls.
	DumpHistoricalStatsBySnapshot(
		dbName string,
		tableInfo *model.TableInfo,
		snapshot uint64,
	) (
		jt *statsutil.JSONTable,
		fallbackTbls []string,
		err error,
	)

	// DumpStatsToJSONBySnapshot dumps statistic to json.
	DumpStatsToJSONBySnapshot(dbName string, tableInfo *model.TableInfo, snapshot uint64, dumpPartitionStats bool) (*statsutil.JSONTable, error)

	// PersistStatsBySnapshot dumps statistic to json and call the function for each partition statistic to persist.
	// Notice:
	//  1. It might call the function `persist` with nil jsontable.
	//  2. It is only used by BR, so partitions' statistic are always dumped.
	PersistStatsBySnapshot(ctx context.Context, dbName string, tableInfo *model.TableInfo, snapshot uint64, persist PersistFunc) error

	// LoadStatsFromJSONConcurrently consumes concurrently the statistic task from `taskCh`.
	LoadStatsFromJSONConcurrently(ctx context.Context, tableInfo *model.TableInfo, taskCh chan *PartitionStatisticLoadTask, concurrencyForPartition int) error

	// LoadStatsFromJSON will load statistic from JSONTable, and save it to the storage.
	// In final, it will also udpate the stats cache.
	LoadStatsFromJSON(ctx context.Context, is infoschema.InfoSchema, jsonTbl *statsutil.JSONTable, concurrencyForPartition int) error

	// LoadStatsFromJSONNoUpdate will load statistic from JSONTable, and save it to the storage.
	LoadStatsFromJSONNoUpdate(ctx context.Context, is infoschema.InfoSchema, jsonTbl *statsutil.JSONTable, concurrencyForPartition int) error

	// Methods for extended stast.

	// InsertExtendedStats inserts a record into mysql.stats_extended and update version in mysql.stats_meta.
	InsertExtendedStats(statsName string, colIDs []int64, tp int, tableID int64, ifNotExists bool) (err error)

	// MarkExtendedStatsDeleted update the status of mysql.stats_extended to be `deleted` and the version of mysql.stats_meta.
	MarkExtendedStatsDeleted(statsName string, tableID int64, ifExists bool) (err error)

	// SaveExtendedStatsToStorage writes extended stats of a table into mysql.stats_extended.
	SaveExtendedStatsToStorage(tableID int64, extStats *statistics.ExtendedStatsColl, isLoad bool) (err error)
}

// NeededItemTask represents one needed column/indices with expire time.
type NeededItemTask struct {
	ToTimeout time.Time
	ResultCh  chan stmtctx.StatsLoadResult
	Item      model.StatsLoadItem
	Retry     int
}

// StatsLoad is used to load stats concurrently
// TODO(hawkingrei): Our implementation of loading statistics is flawed.
// Currently, we enqueue tasks that require loading statistics into a channel,
// from which workers retrieve tasks to process. Then, using the singleflight mechanism,
// we filter out duplicate tasks. However, the issue with this approach is that it does
// not filter out all duplicate tasks, but only the duplicates within the number of workers.
// Such an implementation is not reasonable.
//
// We should first filter all tasks through singleflight as shown in the diagram, and then use workers to load stats.
//
// ┌─────────▼──────────▼─────────────▼──────────────▼────────────────▼────────────────────┐
// │                                                                                       │
// │                                       singleflight                                    │
// │                                                                                       │
// └───────────────────────────────────────────────────────────────────────────────────────┘
//
//		            │                │
//	   ┌────────────▼──────┐ ┌───────▼───────────┐
//	   │                   │ │                   │
//	   │  syncload worker  │ │  syncload worker  │
//	   │                   │ │                   │
//	   └───────────────────┘ └───────────────────┘
type StatsLoad struct {
	NeededItemsCh  chan *NeededItemTask
	TimeoutItemsCh chan *NeededItemTask
	sync.Mutex
}

// StatsSyncLoad implement the sync-load feature.
type StatsSyncLoad interface {
	// SendLoadRequests sends load requests to the channel.
	SendLoadRequests(sc *stmtctx.StatementContext, neededHistItems []model.StatsLoadItem, timeout time.Duration) error

	// SyncWaitStatsLoad will wait for the load requests to finish.
	SyncWaitStatsLoad(sc *stmtctx.StatementContext) error

	// AppendNeededItem appends a needed item to the channel.
	AppendNeededItem(task *NeededItemTask, timeout time.Duration) error

	// SubLoadWorker will start a goroutine to handle the load requests.
	SubLoadWorker(sctx sessionctx.Context, exit chan struct{}, exitWg *util.WaitGroupEnhancedWrapper)

	// HandleOneTask will handle one task.
	HandleOneTask(sctx sessionctx.Context, lastTask *NeededItemTask, exit chan struct{}) (task *NeededItemTask, err error)
}

// GlobalStatsInfo represents the contextual information pertaining to global statistics.
type GlobalStatsInfo struct {
	HistIDs []int64
	// When the `isIndex == 0`, HistIDs will be the column IDs.
	// Otherwise, HistIDs will only contain the index ID.
	IsIndex      int
	StatsVersion int
}

// StatsGlobal is used to manage partition table global stats.
type StatsGlobal interface {
	// MergePartitionStats2GlobalStatsByTableID merges partition stats to global stats by table ID.
	MergePartitionStats2GlobalStatsByTableID(sc sessionctx.Context,
		opts map[ast.AnalyzeOptionType]uint64, is infoschema.InfoSchema,
		info *GlobalStatsInfo,
		physicalID int64,
	) (err error)
}

// DDL is used to handle ddl events.
type DDL interface {
	// HandleDDLEvent handles ddl events.
	HandleDDLEvent(changeEvent *notifier.SchemaChangeEvent) error
	// DDLEventCh returns ddl events channel in handle.
	DDLEventCh() chan *notifier.SchemaChangeEvent
}

// StatsHandle is used to manage TiDB Statistics.
type StatsHandle interface {
	// Pool is used to get a session or a goroutine to execute stats updating.
	statsutil.Pool

	// AutoAnalyzeProcIDGenerator is used to generate auto analyze proc ID.
	statsutil.AutoAnalyzeProcIDGenerator

	// LeaseGetter is used to get stats lease.
	statsutil.LeaseGetter

	// TableInfoGetter is used to get table meta info.
	statsutil.TableInfoGetter

	// GetTableStats retrieves the statistics table from cache, and the cache will be updated by a goroutine.
	GetTableStats(tblInfo *model.TableInfo) *statistics.Table

	// GetTableStatsForAutoAnalyze retrieves the statistics table from cache, but it will not return pseudo.
	GetTableStatsForAutoAnalyze(tblInfo *model.TableInfo) *statistics.Table

	// GetPartitionStats retrieves the partition stats from cache.
	GetPartitionStats(tblInfo *model.TableInfo, pid int64) *statistics.Table

	// GetPartitionStatsForAutoAnalyze retrieves the partition stats from cache, but it will not return pseudo.
	GetPartitionStatsForAutoAnalyze(tblInfo *model.TableInfo, pid int64) *statistics.Table

	// StatsGC is used to do the GC job.
	StatsGC

	// StatsUsage is used to handle table delta and stats usage.
	StatsUsage

	// StatsHistory is used to manage historical stats.
	StatsHistory

	// StatsAnalyze is used to handle auto-analyze and manage analyze jobs.
	StatsAnalyze

	// StatsCache is used to manage all table statistics in memory.
	StatsCache

	// StatsLock is used to manage locked stats.
	StatsLock

	// StatsReadWriter is used to read and write stats to the storage.
	StatsReadWriter

	// StatsGlobal is used to manage partition table global stats.
	StatsGlobal

	// DDL is used to handle ddl events.
	DDL
}<|MERGE_RESOLUTION|>--- conflicted
+++ resolved
@@ -222,12 +222,8 @@
 	Clear()
 
 	// Update reads stats meta from store and updates the stats map.
-<<<<<<< HEAD
 	// To work with auto-analyze's needs, we'll update all table's stats meta into memory.
-	Update(ctx context.Context, is infoschema.InfoSchema) error
-=======
 	Update(ctx context.Context, is infoschema.InfoSchema, tableAndPartitionIDs ...int64) error
->>>>>>> e0019df9
 
 	// MemConsumed returns its memory usage.
 	MemConsumed() (size int64)
