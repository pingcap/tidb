// Copyright 2023 PingCAP, Inc.
//
// Licensed under the Apache License, Version 2.0 (the "License");
// you may not use this file except in compliance with the License.
// You may obtain a copy of the License at
//
//     http://www.apache.org/licenses/LICENSE-2.0
//
// Unless required by applicable law or agreed to in writing, software
// distributed under the License is distributed on an "AS IS" BASIS,
// WITHOUT WARRANTIES OR CONDITIONS OF ANY KIND, either express or implied.
// See the License for the specific language governing permissions and
// limitations under the License.

package storage

import (
	"context"
	"encoding/json"
	"fmt"
	"strings"

	"github.com/pingcap/errors"
	"github.com/pingcap/tidb/pkg/meta/model"
	"github.com/pingcap/tidb/pkg/parser/ast"
	"github.com/pingcap/tidb/pkg/parser/mysql"
	"github.com/pingcap/tidb/pkg/parser/terror"
	"github.com/pingcap/tidb/pkg/sessionctx"
	"github.com/pingcap/tidb/pkg/statistics"
	statslogutil "github.com/pingcap/tidb/pkg/statistics/handle/logutil"
	"github.com/pingcap/tidb/pkg/statistics/handle/util"
	"github.com/pingcap/tidb/pkg/types"
	"github.com/pingcap/tidb/pkg/util/chunk"
	"github.com/pingcap/tidb/pkg/util/sqlescape"
	"github.com/pingcap/tidb/pkg/util/sqlexec"
	"go.uber.org/zap"
)

// batchInsertSize is the batch size used by internal SQL to insert values to some system table.
const batchInsertSize = 10

// maxInsertLength is the length limit for internal insert SQL.
const maxInsertLength = 1024 * 1024

func saveTopNToStorage(sctx sessionctx.Context, tableID int64, isIndex int, histID int64, topN *statistics.TopN) error {
	if topN == nil {
		return nil
	}
	for i := 0; i < len(topN.TopN); {
		end := i + batchInsertSize
		if end > len(topN.TopN) {
			end = len(topN.TopN)
		}
		sql := new(strings.Builder)
		sql.WriteString("insert into mysql.stats_top_n (table_id, is_index, hist_id, value, count) values ")
		for j := i; j < end; j++ {
			topn := topN.TopN[j]
			val := sqlescape.MustEscapeSQL("(%?, %?, %?, %?, %?)", tableID, isIndex, histID, topn.Encoded, topn.Count)
			if j > i {
				val = "," + val
			}
			if j > i && sql.Len()+len(val) > maxInsertLength {
				end = j
				break
			}
			sql.WriteString(val)
		}
		i = end
		if _, err := util.Exec(sctx, sql.String()); err != nil {
			return err
		}
	}
	return nil
}

func saveBucketsToStorage(sctx sessionctx.Context, tableID int64, isIndex int, hg *statistics.Histogram) (err error) {
	if hg == nil {
		return
	}
	sc := sctx.GetSessionVars().StmtCtx
	for i := 0; i < len(hg.Buckets); {
		end := i + batchInsertSize
		if end > len(hg.Buckets) {
			end = len(hg.Buckets)
		}
		sql := new(strings.Builder)
		sql.WriteString("insert into mysql.stats_buckets (table_id, is_index, hist_id, bucket_id, count, repeats, lower_bound, upper_bound, ndv) values ")
		for j := i; j < end; j++ {
			bucket := hg.Buckets[j]
			count := bucket.Count
			if j > 0 {
				count -= hg.Buckets[j-1].Count
			}
			var upperBound types.Datum
			upperBound, err = hg.GetUpper(j).ConvertTo(sc.TypeCtx(), types.NewFieldType(mysql.TypeBlob))
			if err != nil {
				return
			}
			var lowerBound types.Datum
			lowerBound, err = hg.GetLower(j).ConvertTo(sc.TypeCtx(), types.NewFieldType(mysql.TypeBlob))
			if err != nil {
				return
			}
			val := sqlescape.MustEscapeSQL("(%?, %?, %?, %?, %?, %?, %?, %?, %?)", tableID, isIndex, hg.ID, j, count, bucket.Repeat, lowerBound.GetBytes(), upperBound.GetBytes(), bucket.NDV)
			if j > i {
				val = "," + val
			}
			if j > i && sql.Len()+len(val) > maxInsertLength {
				end = j
				break
			}
			sql.WriteString(val)
		}
		i = end
		if _, err = util.Exec(sctx, sql.String()); err != nil {
			return
		}
	}
	return
}

// SaveTableStatsToStorage saves the stats of a table to storage.
func SaveTableStatsToStorage(sctx sessionctx.Context,
	results *statistics.AnalyzeResults, analyzeSnapshot bool) (statsVer uint64, err error) {
	needDumpFMS := results.TableID.IsPartitionTable()
	tableID := results.TableID.GetStatisticsID()
	ctx := util.StatsCtx
	txn, err := sctx.Txn(true)
	if err != nil {
		return 0, err
	}
	version := txn.StartTS()
	// 1. Save mysql.stats_meta.
	var rs sqlexec.RecordSet
	// Lock this row to prevent writing of concurrent analyze.
	rs, err = util.Exec(sctx, "select snapshot, count, modify_count from mysql.stats_meta where table_id = %? for update", tableID)
	if err != nil {
		return 0, err
	}
	var rows []chunk.Row
	rows, err = sqlexec.DrainRecordSet(ctx, rs, sctx.GetSessionVars().MaxChunkSize)
	if err != nil {
		return 0, err
	}
	err = rs.Close()
	if err != nil {
		return 0, err
	}
	var curCnt, curModifyCnt int64
	if len(rows) > 0 {
		snapshot := rows[0].GetUint64(0)
		// A newer version analyze result has been written, so skip this writing.
		// For multi-valued index or global index analyze, this check is not needed because we expect there's another normal v2 analyze
		// table task that may update the snapshot in stats_meta table (that task may finish before or after this task).
		if snapshot >= results.Snapshot && results.StatsVer == statistics.Version2 && !results.ForMVIndexOrGlobalIndex {
			return
		}
		curCnt = int64(rows[0].GetUint64(1))
		curModifyCnt = rows[0].GetInt64(2)
	}

	if len(rows) == 0 || results.StatsVer != statistics.Version2 {
		// 1-1.
		// a. There's no existing records we can update, we must insert a new row. Or
		// b. it's stats v1.
		// In these cases, we use REPLACE INTO to directly insert/update the version, count and snapshot.
		snapShot := results.Snapshot
		count := results.Count
		if results.ForMVIndexOrGlobalIndex {
			snapShot = 0
			count = 0
		}
		if _, err = util.Exec(sctx,
			"replace into mysql.stats_meta (version, table_id, count, snapshot, last_analyze_version, last_stats_histograms_version) values (%?, %?, %?, %?, %?, %?)",
			version,
			tableID,
			count,
			snapShot,
			version,
			version,
		); err != nil {
			return 0, err
		}
		statsVer = version
	} else if results.ForMVIndexOrGlobalIndex {
		// 1-2. There's already an existing record for this table, and we are handling stats for mv index now.
		// In this case, we only update the version. See comments for AnalyzeResults.ForMVIndex for more details.
		if _, err = util.Exec(sctx,
			"update mysql.stats_meta set version=%?, last_analyze_version=%?, last_stats_histograms_version=%? where table_id=%?",
			version,
			version,
			version,
			tableID,
		); err != nil {
			return 0, err
		}
	} else {
		// 1-3. There's already an existing records for this table, and we are handling a normal v2 analyze.
		modifyCnt := curModifyCnt - results.BaseModifyCnt
		if modifyCnt < 0 {
			modifyCnt = 0
		}
		statslogutil.StatsLogger().Info("incrementally update modifyCount",
			zap.Int64("tableID", tableID),
			zap.Int64("curModifyCnt", curModifyCnt),
			zap.Int64("results.BaseModifyCnt", results.BaseModifyCnt),
			zap.Int64("modifyCount", modifyCnt))
		var cnt int64
		if analyzeSnapshot {
			cnt = curCnt + results.Count - results.BaseCount
			if cnt < 0 {
				cnt = 0
			}
			statslogutil.StatsLogger().Info("incrementally update count",
				zap.Int64("tableID", tableID),
				zap.Int64("curCnt", curCnt),
				zap.Int64("results.Count", results.Count),
				zap.Int64("results.BaseCount", results.BaseCount),
				zap.Int64("count", cnt))
		} else {
			cnt = results.Count
			if cnt < 0 {
				cnt = 0
			}
			statslogutil.StatsLogger().Info("directly update count",
				zap.Int64("tableID", tableID),
				zap.Int64("results.Count", results.Count),
				zap.Int64("count", cnt))
		}
		if _, err = util.Exec(sctx,
			"update mysql.stats_meta set version=%?, modify_count=%?, count=%?, snapshot=%?, last_analyze_version=%?, last_stats_histograms_version=%? where table_id=%?",
			version,
			modifyCnt,
			cnt,
			results.Snapshot,
			version,
			version,
			tableID,
		); err != nil {
			return 0, err
		}
		statsVer = version
	}
	// 2. Save histograms.
	for _, result := range results.Ars {
		for i, hg := range result.Hist {
			// It's normal virtual column, skip it.
			if hg == nil {
				continue
			}
			var cms *statistics.CMSketch
			if results.StatsVer != statistics.Version2 {
				cms = result.Cms[i]
			}
			cmSketch, err := statistics.EncodeCMSketchWithoutTopN(cms)
			if err != nil {
				return 0, err
			}
			fmSketch, err := statistics.EncodeFMSketch(result.Fms[i])
			if err != nil {
				return 0, err
			}
			// Delete outdated data
			if _, err = util.Exec(sctx, "delete from mysql.stats_top_n where table_id = %? and is_index = %? and hist_id = %?", tableID, result.IsIndex, hg.ID); err != nil {
				return 0, err
			}
			if err = saveTopNToStorage(sctx, tableID, result.IsIndex, hg.ID, result.TopNs[i]); err != nil {
				return 0, err
			}
			if _, err := util.Exec(sctx, "delete from mysql.stats_fm_sketch where table_id = %? and is_index = %? and hist_id = %?", tableID, result.IsIndex, hg.ID); err != nil {
				return 0, err
			}
			if fmSketch != nil && needDumpFMS {
				if _, err = util.Exec(sctx, "insert into mysql.stats_fm_sketch (table_id, is_index, hist_id, value) values (%?, %?, %?, %?)", tableID, result.IsIndex, hg.ID, fmSketch); err != nil {
					return 0, err
				}
			}
			if _, err = util.Exec(sctx, "replace into mysql.stats_histograms (table_id, is_index, hist_id, distinct_count, version, null_count, cm_sketch, tot_col_size, stats_ver, correlation) values (%?, %?, %?, %?, %?, %?, %?, GREATEST(%?, 0), %?, %?)",
				tableID, result.IsIndex, hg.ID, hg.NDV, version, hg.NullCount, cmSketch, hg.TotColSize, results.StatsVer, hg.Correlation); err != nil {
				return 0, err
			}
			if _, err = util.Exec(sctx, "delete from mysql.stats_buckets where table_id = %? and is_index = %? and hist_id = %?", tableID, result.IsIndex, hg.ID); err != nil {
				return 0, err
			}
			err = saveBucketsToStorage(sctx, tableID, result.IsIndex, hg)
			if err != nil {
				return 0, err
			}
			if result.IsIndex == 0 {
				if _, err = util.Exec(sctx, "insert into mysql.column_stats_usage (table_id, column_id, last_analyzed_at) values(%?, %?, current_timestamp()) on duplicate key update last_analyzed_at = values(last_analyzed_at)", tableID, hg.ID); err != nil {
					return 0, err
				}
			}
		}
	}
	// 3. Save extended statistics.
	extStats := results.ExtStats
	if extStats == nil || len(extStats.Stats) == 0 {
		return
	}
	var bytes []byte
	var statsStr string
	for name, item := range extStats.Stats {
		bytes, err = json.Marshal(item.ColIDs)
		if err != nil {
			return 0, err
		}
		strColIDs := string(bytes)
		switch item.Tp {
		case ast.StatsTypeCardinality, ast.StatsTypeCorrelation:
			statsStr = fmt.Sprintf("%f", item.ScalarVals)
		case ast.StatsTypeDependency:
			statsStr = item.StringVals
		}
		if _, err = util.Exec(sctx, "replace into mysql.stats_extended values (%?, %?, %?, %?, %?, %?, %?)", name, item.Tp, tableID, strColIDs, statsStr, version, statistics.ExtendedStatsAnalyzed); err != nil {
			return 0, err
		}
	}
	return
}

// SaveStatsToStorage saves the stats to storage.
// If count is negative, both count and modify count would not be used and not be written to the table. Unless, corresponding
// fields in the stats_meta table will be updated.
// TODO: refactor to reduce the number of parameters
func SaveStatsToStorage(
	sctx sessionctx.Context,
	tableID int64,
	count, modifyCount int64,
	isIndex int,
	hg *statistics.Histogram,
	cms *statistics.CMSketch,
	topN *statistics.TopN,
	statsVersion int,
	updateAnalyzeTime bool,
) (statsVer uint64, err error) {
	version, err := util.GetStartTS(sctx)
	if err != nil {
		return 0, errors.Trace(err)
	}

	// If the count is less than 0, then we do not want to update the modify count and count.
	if count >= 0 {
<<<<<<< HEAD
		_, err = util.Exec(sctx,
			"replace into mysql.stats_meta (version, table_id, count, modify_count, last_stats_histograms_version) values (%?, %?, %?, %?, %?)",
			version, tableID, count, modifyCount, version,
		)
		cache.TableRowStatsCache.Invalidate(tableID)
=======
		_, err = util.Exec(sctx, "replace into mysql.stats_meta (version, table_id, count, modify_count) values (%?, %?, %?, %?)", version, tableID, count, modifyCount)
>>>>>>> a6094f76
	} else {
		_, err = util.Exec(sctx, "update mysql.stats_meta set version = %? and last_stats_histograms_version = %? where table_id = %?", version, version, tableID)
	}
	if err != nil {
		return 0, err
	}
	statsVer = version
	cmSketch, err := statistics.EncodeCMSketchWithoutTopN(cms)
	if err != nil {
		return 0, err
	}
	// Delete outdated data
	if _, err = util.Exec(sctx, "delete from mysql.stats_top_n where table_id = %? and is_index = %? and hist_id = %?", tableID, isIndex, hg.ID); err != nil {
		return 0, err
	}
	if err = saveTopNToStorage(sctx, tableID, isIndex, hg.ID, topN); err != nil {
		return 0, err
	}
	if _, err := util.Exec(sctx, "delete from mysql.stats_fm_sketch where table_id = %? and is_index = %? and hist_id = %?", tableID, isIndex, hg.ID); err != nil {
		return 0, err
	}
	if _, err = util.Exec(sctx, "replace into mysql.stats_histograms (table_id, is_index, hist_id, distinct_count, version, null_count, cm_sketch, tot_col_size, stats_ver, correlation) values (%?, %?, %?, %?, %?, %?, %?, GREATEST(%?, 0), %?, %?)",
		tableID, isIndex, hg.ID, hg.NDV, version, hg.NullCount, cmSketch, hg.TotColSize, statsVersion, hg.Correlation); err != nil {
		return 0, err
	}
	if _, err = util.Exec(sctx, "delete from mysql.stats_buckets where table_id = %? and is_index = %? and hist_id = %?", tableID, isIndex, hg.ID); err != nil {
		return 0, err
	}
	err = saveBucketsToStorage(sctx, tableID, isIndex, hg)
	if err != nil {
		return 0, err
	}
	if updateAnalyzeTime && isIndex == 0 {
		if _, err = util.Exec(sctx, "insert into mysql.column_stats_usage (table_id, column_id, last_analyzed_at) values(%?, %?, current_timestamp()) on duplicate key update last_analyzed_at = current_timestamp()", tableID, hg.ID); err != nil {
			return 0, err
		}
	}
	return
}

// SaveMetaToStorage will save stats_meta to storage.
func SaveMetaToStorage(
	sctx sessionctx.Context,
	tableID, count, modifyCount int64) (statsVer uint64, err error) {
	version, err := util.GetStartTS(sctx)
	if err != nil {
		return 0, errors.Trace(err)
	}
	_, err = util.Exec(sctx, "replace into mysql.stats_meta (version, table_id, count, modify_count) values (%?, %?, %?, %?)", version, tableID, count, modifyCount)
	statsVer = version
	return
}

// InsertColStats2KV insert a record to stats_histograms with distinct_count 1
// and insert a bucket to stats_buckets with default value. This operation also
// updates version.
func InsertColStats2KV(
	ctx context.Context,
	sctx sessionctx.Context,
	physicalID int64,
	colInfos []*model.ColumnInfo,
) (uint64, error) {
	startTS, err := util.GetStartTS(sctx)
	if err != nil {
		return 0, errors.Trace(err)
	}

	// First of all, we update the version.
	_, err = util.ExecWithCtx(
		ctx, sctx,
		"update mysql.stats_meta set version = %?, last_stats_histograms_version = %? where table_id = %?",
		startTS, startTS, physicalID,
	)
	if err != nil {
		return 0, errors.Trace(err)
	}
	// If we didn't update anything by last SQL, it means the stats of this table does not exist.
	if sctx.GetSessionVars().StmtCtx.AffectedRows() == 0 {
		return startTS, nil
	}

	// By this step we can get the count of this table, then we can sure the count and repeats of bucket.
	var rs sqlexec.RecordSet
	rs, err = util.ExecWithCtx(
		ctx, sctx,
		"select count from mysql.stats_meta where table_id = %?",
		physicalID,
	)
	if err != nil {
		return 0, errors.Trace(err)
	}
	defer terror.Call(rs.Close)
	req := rs.NewChunk(nil)
	err = rs.Next(ctx, req)
	if err != nil {
		return 0, errors.Trace(err)
	}
	count := req.GetRow(0).GetInt64(0)
	for _, colInfo := range colInfos {
		value := types.NewDatum(colInfo.GetOriginDefaultValue())
		value, err = value.ConvertTo(sctx.GetSessionVars().StmtCtx.TypeCtx(), &colInfo.FieldType)
		if err != nil {
			return 0, errors.Trace(err)
		}
		if value.IsNull() {
			// If the adding column has default value null, all the existing rows have null value on the newly added column.
			if _, err = util.ExecWithCtx(
				ctx, sctx,
				`insert into mysql.stats_histograms
					(version, table_id, is_index, hist_id, distinct_count, null_count)
				values (%?, %?, 0, %?, 0, %?)`,
				startTS, physicalID, colInfo.ID, count,
			); err != nil {
				return 0, errors.Trace(err)
			}
			continue
		}

		// If this stats doest not exist, we insert histogram meta first, the distinct_count will always be one.
		if _, err = util.ExecWithCtx(
			ctx, sctx,
			`insert into mysql.stats_histograms
				(version, table_id, is_index, hist_id, distinct_count, tot_col_size)
			values (%?, %?, 0, %?, 1, GREATEST(%?, 0))`,
			startTS, physicalID, colInfo.ID, int64(len(value.GetBytes()))*count,
		); err != nil {
			return 0, errors.Trace(err)
		}
		value, err = value.ConvertTo(sctx.GetSessionVars().StmtCtx.TypeCtx(), types.NewFieldType(mysql.TypeBlob))
		if err != nil {
			return 0, errors.Trace(err)
		}
		// There must be only one bucket for this new column and the value is the default value.
		if _, err = util.ExecWithCtx(
			ctx, sctx,
			`insert into mysql.stats_buckets
				(table_id, is_index, hist_id, bucket_id, repeats, count, lower_bound, upper_bound)
			values (%?, 0, %?, 0, %?, %?, %?, %?)`,
			physicalID, colInfo.ID, count, count, value.GetBytes(), value.GetBytes(),
		); err != nil {
			return 0, errors.Trace(err)
		}
	}
	return startTS, nil
}

// InsertTableStats2KV inserts a record standing for a new table to stats_meta
// and inserts some records standing for the new columns and indices which belong
// to this table.
func InsertTableStats2KV(
	ctx context.Context,
	sctx sessionctx.Context,
	info *model.TableInfo,
	physicalID int64,
) (uint64, error) {
	startTS, err := util.GetStartTS(sctx)
	if err != nil {
		return 0, errors.Trace(err)
	}
	if _, err = util.ExecWithCtx(
		ctx, sctx,
		"insert ignore into mysql.stats_meta (version, table_id, last_stats_histograms_version) values(%?, %?, %?)",
		startTS, physicalID, startTS,
	); err != nil {
		return 0, errors.Trace(err)
	}
	for _, col := range info.Columns {
		if _, err = util.ExecWithCtx(
			ctx, sctx,
			`insert ignore into mysql.stats_histograms
				(table_id, is_index, hist_id, distinct_count, version)
			values (%?, 0, %?, 0, %?)`,
			physicalID, col.ID, startTS,
		); err != nil {
			return 0, errors.Trace(err)
		}
	}
	for _, idx := range info.Indices {
		if _, err = util.ExecWithCtx(
			ctx, sctx,
			`insert ignore into mysql.stats_histograms
				(table_id, is_index, hist_id, distinct_count, version)
			values(%?, 1, %?, 0, %?)`,
			physicalID, idx.ID, startTS,
		); err != nil {
			return 0, errors.Trace(err)
		}
	}
	return startTS, nil
}<|MERGE_RESOLUTION|>--- conflicted
+++ resolved
@@ -341,15 +341,7 @@
 
 	// If the count is less than 0, then we do not want to update the modify count and count.
 	if count >= 0 {
-<<<<<<< HEAD
-		_, err = util.Exec(sctx,
-			"replace into mysql.stats_meta (version, table_id, count, modify_count, last_stats_histograms_version) values (%?, %?, %?, %?, %?)",
-			version, tableID, count, modifyCount, version,
-		)
-		cache.TableRowStatsCache.Invalidate(tableID)
-=======
-		_, err = util.Exec(sctx, "replace into mysql.stats_meta (version, table_id, count, modify_count) values (%?, %?, %?, %?)", version, tableID, count, modifyCount)
->>>>>>> a6094f76
+		_, err = util.Exec(sctx, "replace into mysql.stats_meta (version, table_id, count, modify_count, last_stats_histograms_version) values (%?, %?, %?, %?)", version, tableID, count, modifyCount, version)
 	} else {
 		_, err = util.Exec(sctx, "update mysql.stats_meta set version = %? and last_stats_histograms_version = %? where table_id = %?", version, version, tableID)
 	}
