--- conflicted
+++ resolved
@@ -575,17 +575,12 @@
 		return nil
 	}
 	tbl = tbl.Copy()
-<<<<<<< HEAD
-	if statsVer != statistics.Version0 {
-		tbl.StatsVer = int(statsVer)
-=======
 	if colHist.StatsAvailable() {
 		colHist.StatsLoadedStatus = statistics.NewStatsFullLoadStatus()
 		tbl.LastAnalyzeVersion = max(tbl.LastAnalyzeVersion, colHist.LastUpdateVersion)
 		if statsVer != statistics.Version0 {
 			tbl.StatsVer = int(statsVer)
 		}
->>>>>>> 5f25004b
 	}
 	tbl.Columns[c.ID] = colHist
 	statsCache.UpdateStatsCache([]*statistics.Table{tbl}, nil)
