--- conflicted
+++ resolved
@@ -643,15 +643,9 @@
 	statsCache.UpdateStatsCache([]*statistics.Table{tbl}, nil)
 	statistics.HistogramNeededItems.Delete(col)
 	if col.IsSyncLoadFailed {
-<<<<<<< HEAD
-		logutil.BgLogger().Error("Hist for column should already be loaded as sync but not found.",
-			zap.Int64("table_id", col.TableID),
-			zap.Int64("column_id", col.ID),
-=======
 		logutil.BgLogger().Warn("Hist for column should already be loaded as sync but not found.",
 			zap.Int64("table_id", colHist.PhysicalID),
 			zap.Int64("column_id", colHist.Info.ID),
->>>>>>> 8d9e67b3
 			zap.String("column_name", colHist.Info.Name.O))
 	}
 	return nil
