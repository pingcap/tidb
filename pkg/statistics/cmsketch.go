--- conflicted
+++ resolved
@@ -17,7 +17,6 @@
 import (
 	"bytes"
 	"cmp"
-	"container/heap"
 	"fmt"
 	"math"
 	"reflect"
@@ -26,7 +25,6 @@
 	"strings"
 	"time"
 
-	"github.com/bits-and-blooms/bitset"
 	"github.com/pingcap/errors"
 	"github.com/pingcap/failpoint"
 	"github.com/pingcap/tidb/pkg/parser/mysql"
@@ -38,10 +36,8 @@
 	"github.com/pingcap/tidb/pkg/util/chunk"
 	"github.com/pingcap/tidb/pkg/util/dbterror"
 	"github.com/pingcap/tidb/pkg/util/hack"
-	"github.com/pingcap/tidb/pkg/util/logutil"
 	"github.com/pingcap/tipb/go-tipb"
 	"github.com/twmb/murmur3"
-	"go.uber.org/zap"
 )
 
 // topNThreshold is the minimum ratio of the number of topN elements in CMSketch, 10 means 1 / 10 = 10%.
@@ -813,287 +809,6 @@
 	return &TopN{TopN: make([]TopNMeta, 0, n)}
 }
 
-<<<<<<< HEAD
-type histIter struct {
-	hist             *Histogram
-	totalSubstracted int64
-	curBucketPos     int
-}
-
-// remove removes the value from the histogram. The removed value is always bigger than the previous one.
-func (hi *histIter) remove(v *types.Datum) int64 {
-	for {
-		if hi.curBucketPos >= len(hi.hist.Buckets) {
-			return 0
-		}
-		// The value is smaller than the lower bound. We skip it since the histogram doesn't contain this value.
-		// This situation is not very reasonable :(
-		cmp := chunk.Compare(hi.hist.Bounds.GetRow(hi.curBucketPos*2), 0, v)
-		if cmp > 0 {
-			return 0
-		}
-		cmp = chunk.Compare(hi.hist.Bounds.GetRow(hi.curBucketPos*2+1), 0, v)
-		if cmp < 0 {
-			// This value is bigger than current bucket's upper bound, goto next bucket.
-			hi.hist.Buckets[hi.curBucketPos].Count -= hi.totalSubstracted
-			hi.curBucketPos++
-			continue
-		}
-		if cmp == 0 {
-			// This value is just the upper bound of the bucket. Remove it.
-			ret := hi.hist.Buckets[hi.curBucketPos].Repeat
-			hi.totalSubstracted += ret
-			hi.hist.Buckets[hi.curBucketPos].Repeat = 0
-			hi.hist.Buckets[hi.curBucketPos].Count -= hi.totalSubstracted
-			hi.curBucketPos++
-			return ret
-		}
-		ret := int64(hi.hist.NotNullCount() / float64(hi.hist.NDV))
-		hi.totalSubstracted += ret
-		return ret
-	}
-}
-
-// finish cleans the unfinished substraction.
-func (hi *histIter) finish() {
-	for i := hi.curBucketPos; i < len(hi.hist.Buckets); i++ {
-		hi.hist.Buckets[i].Count -= hi.totalSubstracted
-	}
-}
-
-type heapItem struct {
-	item          *TopNMeta
-	idx           int
-	nextPosInTopN int
-}
-
-type topnHeap []*heapItem
-
-func (h topnHeap) Len() int {
-	return len(h)
-}
-
-func (h topnHeap) Less(i, j int) bool {
-	return bytes.Compare(h[i].item.Encoded, h[j].item.Encoded) < 0
-}
-
-func (h topnHeap) Swap(i, j int) {
-	h[i], h[j] = h[j], h[i]
-}
-
-func (h *topnHeap) Push(x any) {
-	*h = append(*h, x.(*heapItem))
-}
-
-func (h *topnHeap) Pop() any {
-	old := *h
-	n := len(old)
-	x := old[n-1]
-	*h = old[0 : n-1]
-	return x
-}
-
-type topNMeataHeap []TopNMeta
-
-func (h topNMeataHeap) Len() int {
-	return len(h)
-}
-
-func (h topNMeataHeap) Less(i, j int) bool {
-	return bytes.Compare(h[i].Encoded, h[j].Encoded) < 0
-}
-
-func (h topNMeataHeap) Swap(i, j int) {
-	h[i], h[j] = h[j], h[i]
-}
-
-func (h *topNMeataHeap) Push(x any) {
-	*h = append(*h, x.(TopNMeta))
-}
-
-func (h *topNMeataHeap) Pop() any {
-	old := *h
-	n := len(old)
-	x := old[n-1]
-	*h = old[0 : n-1]
-	return x
-}
-
-// MergePartTopN2GlobalTopN is used to merge the partition-level topN to global-level topN.
-// The input parameters:
-//  1. `topNs` are the partition-level topNs to be merged.
-//  2. `n` is the size of the global-level topN. Notice: This value can be 0 and has no default value, we must explicitly specify this value.
-//  3. `hists` are the partition-level histograms. Some values not in topN may be placed in the histogram. We need it here to make the value in the global-level TopN more accurate.
-//
-// The output parameters:
-//  1. `*TopN` is the final global-level topN.
-//  2. `[]TopNMeta` is the left topN value from the partition-level TopNs, but is not placed to global-level TopN. We should put them back to histogram latter.
-//  3. `[]*Histogram` are the partition-level histograms which just delete some values when we merge the global-level topN.
-func MergePartTopN2GlobalTopN(loc *time.Location, version int, topNs []*TopN, n uint32, hists []*Histogram,
-	isIndex bool, killed *uint32) (*TopN, []TopNMeta, []*Histogram, error) {
-	var mergingHeap topnHeap = make([]*heapItem, 0, len(topNs))
-	sumTopN := 0
-	for i, topN := range topNs {
-		if topN.Num() == 0 {
-			continue
-		}
-		sumTopN += topN.Num()
-		heap.Push(&mergingHeap, &heapItem{
-			item:          &topN.TopN[0],
-			idx:           i,
-			nextPosInTopN: 1,
-		})
-	}
-	maxPossibleAdded := make([]int64, len(hists))
-	for i, hist := range hists {
-		curMax := int64(hist.NotNullCount() / float64(hist.NDV))
-		for _, bkt := range hist.Buckets {
-			curMax = max(curMax, bkt.Repeat)
-		}
-		maxPossibleAdded[i] = curMax
-	}
-	logutil.BgLogger().Warn("merging topn", zap.Int("total topn num", sumTopN))
-	if mergingHeap.Len() == 0 {
-		return nil, nil, hists, nil
-	}
-	histIters := make([]histIter, len(hists))
-	for i, hist := range hists {
-		histIters[i].hist = hist
-	}
-	type maintaining struct {
-		item          TopNMeta
-		affectedTopNs *bitset.BitSet
-		cleared       bool
-	}
-	cur := maintaining{
-		affectedTopNs: bitset.New(uint(len(hists))),
-		cleared:       true,
-	}
-	mergedTopNs := make([]TopNMeta, 0, n)
-	step := int64(0)
-	histRemoveCnt := int64(0)
-	var finalTopNs topNMeataHeap = make([]TopNMeta, 0, n+1)
-	remainedTopNs := make([]TopNMeta, 0, n)
-	skipCount := 0
-	affectedHist := make([]int, 0, len(hists))
-	for {
-		if atomic.LoadUint32(killed) == 1 {
-			return nil, nil, nil, errors.Trace(ErrQueryInterrupted)
-		}
-		if mergingHeap.Len() == 0 {
-			break
-		}
-		step++
-		head := mergingHeap[0]
-		headTopN := head.item
-		if step%1000000 == 1 {
-			logutil.BgLogger().Warn("merging topn", zap.Int64("dealing with the %d-th topn", step), zap.String("info", fmt.Sprintf("topn is from partition %d, position: %d", head.idx, head.nextPosInTopN-1)))
-		}
-		if head.nextPosInTopN < topNs[head.idx].Num() {
-			head.item = &topNs[head.idx].TopN[head.nextPosInTopN]
-			head.nextPosInTopN++
-			heap.Fix(&mergingHeap, 0)
-		} else {
-			heap.Pop(&mergingHeap)
-		}
-		// The maintained one is cleared before. Set it and goto next round.
-		if cur.cleared {
-			cur.item.Encoded = headTopN.Encoded
-			cur.item.Count = headTopN.Count
-			cur.affectedTopNs.Set(uint(head.idx))
-			cur.cleared = false
-			continue
-		}
-		cmp := bytes.Compare(cur.item.Encoded, headTopN.Encoded)
-		cnt := headTopN.Count
-		metaHeapInit := false
-		// The heap's head move forward.
-		if cmp < 0 {
-			// Initializing the datum.
-			d, err := topNMetaValToDatum(cur.item.Encoded, hists[0].Tp.GetType(), isIndex, loc)
-			if err != nil {
-				return nil, nil, hists, err
-			}
-			affectedHist = affectedHist[:0]
-			// The following codes might accesss the NextClear loop twice. Record it here for saving CPU.
-			for histPos, found := cur.affectedTopNs.NextClear(0); found; histPos, found = cur.affectedTopNs.NextClear(histPos + 1) {
-				affectedHist = append(affectedHist, int(histPos))
-			}
-			// Hacking skip.
-			if uint32(len(finalTopNs)) >= n {
-				maxPossible := int64(0)
-				for _, histPos := range affectedHist {
-					maxPossible += maxPossibleAdded[histPos]
-				}
-				// The maximum possible added value still cannot make it replace the smallest topn.
-				if maxPossible+int64(cur.item.Count) < int64(finalTopNs[0].Count) {
-					skipCount++
-					remainedTopNs = append(remainedTopNs, TopNMeta{Encoded: cur.item.Encoded, Count: cur.item.Count})
-					cur.cleared = true
-					cur.affectedTopNs.ClearAll()
-					continue
-				}
-			}
-			for _, histPos := range affectedHist {
-				histRemoveCnt++
-				if histRemoveCnt%1000000 == 1 {
-					logutil.BgLogger().Warn("merging topn", zap.String("current hist pos for removing each 1w step", fmt.Sprintf("hist is from partition %d, bucket position %d", histPos, histIters[histPos].curBucketPos)))
-				}
-				// Remove the value from the hist and add it into the current maintained value.
-				cur.item.Count += uint64(histIters[histPos].remove(&d))
-				if histRemoveCnt%1000000 == 1 {
-					logutil.BgLogger().Warn("merging topn", zap.String("current hist pos for removing each 1w step", fmt.Sprintf("hist bucket position %d after removing", histIters[histPos].curBucketPos)))
-				}
-			}
-			cur.item.Count += cnt
-			if metaHeapInit {
-				if finalTopNs[0].Count < cur.item.Count {
-					finalTopNs[0].Encoded = cur.item.Encoded
-					finalTopNs[0].Count = cur.item.Count
-					heap.Fix(&finalTopNs, 0)
-				}
-			} else if finalTopNs.Len() < int(n) {
-				finalTopNs = append(finalTopNs, TopNMeta{Encoded: cur.item.Encoded, Count: cur.item.Count})
-			} else {
-				heap.Init(&finalTopNs)
-			}
-			cur.cleared = true
-			cur.affectedTopNs.ClearAll()
-			continue
-		} else {
-			// The cmp result cannot be 1 because the value is strictly increasing.
-			// Here is cmp == 0.
-			cur.item.Count += cnt
-			cur.affectedTopNs.Set(uint(head.idx))
-		}
-	}
-	logutil.BgLogger().Warn("merging topn", zap.Int("the num of tops which skipped checking with hist", skipCount))
-	if !cur.cleared {
-		// There's uncleared item. Clear it.
-		// Initializing the datum.
-		d, err := topNMetaValToDatum(cur.item.Encoded, hists[0].Tp.GetType(), isIndex, loc)
-		if err != nil {
-			return nil, nil, hists, err
-		}
-		for histPos, found := cur.affectedTopNs.NextClear(0); found; histPos, found = cur.affectedTopNs.NextClear(histPos + 1) {
-			// Remove the value from the hist and add it into the current maintained value.
-			cur.item.Count += uint64(histIters[histPos].remove(&d))
-		}
-		mergedTopNs = append(mergedTopNs, TopNMeta{Encoded: cur.item.Encoded, Count: cur.item.Count})
-		cur.cleared = true
-	}
-	for _, iter := range histIters {
-		iter.finish()
-	}
-	SortTopnMeta(finalTopNs)
-	SortTopnMeta(remainedTopNs)
-	var globalTopN TopN
-	globalTopN.TopN = finalTopNs
-	return &globalTopN, remainedTopNs, hists, nil
-}
-
-=======
->>>>>>> 301d1d20
 // MergeTopN is used to merge more TopN structures to generate a new TopN struct by the given size.
 // The input parameters are multiple TopN structures to be merged and the size of the new TopN that will be generated.
 // The output parameters are the newly generated TopN structure and the remaining numbers.
