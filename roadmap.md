# TiDB Roadmap

This roadmap brings you what's coming in the 1-year future, so you can see the new features or improvements in advance, follow the progress, learn about the key milestones on the way, and give feedback as the development work goes on. In the course of development, this roadmap is subject to change based on user needs and feedback. If you have a feature request or want to prioritize a feature, please file an issue on [GitHub](https://github.com/pingcap/tidb/issues).

✅: The feature or improvement is already available in TiDB.

> **Safe harbor statement:**
>
> *Any unreleased features discussed or referenced in our documents, roadmaps, blogs, websites, press releases, or public statements that are not currently available ("unreleased features") are subject to change at our discretion and may not be delivered as planned or at all. Customers acknowledge that purchase decisions are solely based on features and functions that are currently available, and that PingCAP is not obliged to deliver aforementioned unreleased features as part of the contractual agreement unless otherwise stated.*

## TiDB kernel

<table>
<thead>
  <tr>
    <th>Domain</th>
    <th>Feature</th>
    <th>Description</th>
  </tr>
</thead>
<tbody>
  <tr>
    <td rowspan="3">Scalability &amp; Stability</td>
<<<<<<< HEAD
    <td><ul><li>✅ Optimize resource isolation in heavy read scenarios.</li><li>Optimize resource isolation in heavy (batch) write scenarios.</li><li>Provide resource management capability for background process.</li><li>Support resource management framework.</ul></td>
=======
    <td><ul><li>✅ Optimize resource isolation in heavy read scenarios.</li><li>✅ Optimize resource isolation in heavy (batch) write scenarios.</li><li>Provide resource management capability for background process.</li><li>Support resource management framework.</ul></td>
>>>>>>> f7de8bee
    <td><ul><li>Provide a basic resource management and control framework to effectively control the resource squeeze of background tasks on front-end tasks (user operations), and improve cluster stability.</li><li>Refine resource management in the multi-service aggregation scenario.</li></ul></td>
  </tr>
  <tr>
    <td>Enhance the plan cache feature.</td>
    <td><ul><li>Support in-session subquery, expression index, and prepared plan cache for partitions, which expands the usage scenarios of plan cache.</li><li>Support plan cache for general SQL statements in a session to save cache resources, improve the hit rate of general execution plans, and improve SQL performance.</li><li>Support cross-session plan cache, save cache resources, improve the hit rate of general execution plans, and improve SQL performance. In general scenarios, reusing execution plans can improve memory utilization and to achieve higher throughputs.</li></ul></td>
  </tr>
  <tr>
    <td>Support dynamic region.</td>
    <td>Support dynamic region size adjustment (heterogeneous) and huge region size for scenarios with fast business growth and a large amount of data.</td>
  </tr>
  <tr>
    <td rowspan="6">SQL</td>
<<<<<<< HEAD
    <td>Support the JSON function.<ul><li>✅ Expression index</li><li>Multi-value index</li><li>TiFlash supports JSON function pushdown</li></ul></td>
=======
    <td>Support the JSON function.<ul><li>✅ Expression index</li><li>Multi-value index</li><li>✅ TiFlash supports JSON function pushdown</li></ul></td>
>>>>>>> f7de8bee
    <td>In business scenarios that require flexible schema definitions, the application can use JSON to store information for ODS, transaction indicators, commodities, game characters, and props.</td>
  </tr>
  <tr>
    <td><ul><li>✅ Support cluster-level flashback.</li><li>✅ Support database-level flashback.</li></ul></td>
    <td>In game rollback scenarios, the flashback can be used to achieve a fast rollback of the current cluster. This solves the common problems in the gaming industry such as version errors and bugs.</td>
  </tr>
  <tr>
    <td>✅ Support time to live (TTL).</td>
    <td>This feature enables automatic data cleanup in limited data archiving scenarios.</td>
  </tr>
  <tr>
    <td>Support foreign key constraints.</td>
    <td>Supports foreign key constraints compatible with MySQL syntax, and provides DB-level referential integrity check capabilities.</td>
  </tr>
  <tr>
<<<<<<< HEAD
    <td>Support non-transactional DML for insert and update operations.</td>
=======
    <td>✅ Support non-transactional DML for insert and update operations.</td>
>>>>>>> f7de8bee
    <td></td>
  </tr>
  <tr>
    <td><ul><li>Implement a DDL parallel execution framework.</li><li>Provide DDL pause/resume capability.</li></ul></td>
    <td>Implement a distributed parallel DDL execution framework, so that DDL tasks executed by only one TiDB Owner node can be coordinated and executed by all TiDB nodes in the cluster. Improve the execution speed of DDL tasks and cluster resource utilization.<br>By converting the execution of DDL tasks to distributed mode, this feature accelerates the execution speed of DDL tasks and improves the utilization of computing resources in the entire cluster. At present, DDL tasks that need to improve the speed include large table indexing and lossy column type modification tasks.</td>
  </tr>
  <tr>
    <td rowspan="2">Hybrid Transactional and Analytical Processing (HTAP)</td>
    <td>✅ Support TiFlash result write-back.</td>
    <td><p>Support <code>INSERT INTO SELECT</code>.</p><ul><li>Easily write analysis results in TiFlash back to TiDB.</li><li>Provide complete ACID transactions, more convenient and reliable than general ETL solutions.</li><li>Set a hard limit on the threshold of intermediate result size, and report an error if the threshold is exceeded.</li><li>Support fully distributed transactions, and remove or relax the limit on the intermediate result size.</li></ul><p>These features combined enable a way to materialize intermediate results. The analysis results can be easily reused, which reduces unnecessary ad-hoc queries, improves the performance of BI and other applications (by pulling results directly) and reduces system load (by avoiding duplicated computation), thereby improving the overall data pipeline efficiency and reducing costs. It will make TiFlash an online service.</p></td>
  </tr>
  <tr>
    <td>✅ Support FastScan for TiFlash.</td>
    <td><ul><li>FastScan provides weak consistency but faster table scan capability.</li><li>Further optimize the join order, shuffle, and exchange algorithms to improve computing efficiency and boost performance for complex queries.</li><li>Add a fine-grained data sharding mechanism to optimize the <code>COUNT(DISTINCT)</code> function and high cardinality aggregation.</li></ul><p>This feature improves the basic computing capability of TiFlash, and optimizes the performance and reliability of the underlying algorithms of the columnar storage and MPP engine.</p></td>
  </tr>
  <tr>
    <td>Maintenance</td>
    <td>Support rule-based SQL blocklist.</td>
    <td>In multi-service aggregation scenarios, provide SQL management and control capabilities, and improve cluster stability by prohibiting high-resource-consuming SQL statements.</td>
  </tr>
</tbody>
</table>

## Diagnosis and maintenance

<table>
<thead>
  <tr>
    <th>Domain</th>
    <th>Feature</th>
    <th>Description</th>
  </tr>
</thead>
<tbody>
  <tr>
    <td rowspan="2">SQL tuning for HTAP workloads</td>
    <td>Provide SQL execution information from the perspective of applications.</td>
    <td>Provide a dashboard that displays a SQL execution overview from the perspective of applications in HTAP workloads.</td>
  </tr>
  <tr>
    <td>Provide suggestions on optimizing SQL for TiFlash and TiKV in HTAP workloads.</td>
    <td>For one or several HTAP scenarios, provide suggestions on SQL optimization.</td>
  </tr>
</tbody>
</table>

## Data backup and migration

<table>
<thead>
  <tr>
    <th>Domain</th>
    <th>Feature</th>
    <th>Description</th>
  </tr>
</thead>
<tbody>
  <tr>
    <td>Backup and restore</td>
    <td>AWS EBS or GCP persistent disk snapshot-based backup and restore.</td>
    <td>Support backup and restore based on AWS EBS or GCP persistent disk snapshots.</td>
  </tr>
  <tr>
    <td>Point-in-time recovery (PITR)</td>
    <td>Table-level and database-level PITR.</td>
    <td>BR supports table-level or database-level PITR.</td>
  </tr>
  <tr>
    <td rowspan="2">Data replication to downstream systems via TiCDC</td>
    <td>Improve TiCDC scalability and reduce replication latency.</td>
    <td>Increase TiCDC's scalability by spanning data changes for single table to multiple TiCDC nodes and reduce replication latency by removing sorting stage.</td>
  </tr>
  <tr>
    <td>✅ Support replicating data to object storage such as S3.</td>
    <td>TiCDC supports replicating data changes to common object storage services.</td>
  </tr>
  <tr>
    <td>Data migration</td>
<<<<<<< HEAD
    <td>Continuous data verification during data migration.</td>
=======
    <td>✅ Continuous data verification during data migration.</td>
>>>>>>> f7de8bee
    <td>DM supports online data verification during migration from MySQL compatible database to TiDB.</td>
  </tr>
</tbody>
</table>

## Security

<table>
<thead>
  <tr>
    <th>Domain</th>
    <th>Feature</th>
    <th>Description</th>
  </tr>
</thead>
<tbody>
  <tr>
    <td>Password complexity check</td>
    <td>✅ A strong password is required.</td>
    <td>To improve security, empty passwords and weak passwords are not allowed.<br>The required password length is not less than 8. The password must contain an uppercase letter, a lowercase letter, a number, and a character.</td>
  </tr>
  <tr>
    <td>Password expiration</td>
    <td>✅ TiDB provides password expiration management and requires users to change passwords regularly.</td>
    <td>Reduce the security risk of password cracking or leakage caused by using the same password for a long time.</td>
  </tr>
  <tr>
    <td>Password reuse policy</td>
<<<<<<< HEAD
    <td>TiDB provides a password reuse policy.</td>
=======
    <td>✅ TiDB provides a password reuse policy.</td>
>>>>>>> f7de8bee
    <td>Restrict password reuse and improve password security.</td>
  </tr>
  <tr>
    <td>Password anti-brute force cracking</td>
<<<<<<< HEAD
    <td>Accounts will be locked in case of consecutive incorrect passwords.</td>
=======
    <td>✅ Accounts will be locked in case of consecutive incorrect passwords.</td>
>>>>>>> f7de8bee
    <td>Lock the account under continuous wrong passwords to prevent the password from being cracked by brute force.</td>
  </tr>
  <tr>
    <td>Log redaction</td>
    <td><ul><li>Support data redaction in execution plans in TiDB Dashboard.</li><li>Enhance data redaction in TiDB-related logs.</li></ul></td>
    <td>Redact sensitive information in execution plans and various logs to enhance the security of user data.</td>
  </tr>
  <tr>
    <td>Column-level access control</td>
    <td>TiDB supports column-level privilege management.</td>
    <td>TiDB already supports cluster-level, database-level, and table-level privilege management. On top of that, TiDB will support column-level privilege management to meet the principle of least privilege and provide fine-grained data access control.</td>
  </tr>
  <tr>
    <td>Audit logging capability enhancement</td>
    <td>Support configurable audit log policies, configurable audit filters (filter by objects, users, and operation types), and visual access to audit logs.</td>
    <td>Improve the completeness and usability of the audit log feature.</td>
  </tr>
</tbody>
</table><|MERGE_RESOLUTION|>--- conflicted
+++ resolved
@@ -21,11 +21,7 @@
 <tbody>
   <tr>
     <td rowspan="3">Scalability &amp; Stability</td>
-<<<<<<< HEAD
-    <td><ul><li>✅ Optimize resource isolation in heavy read scenarios.</li><li>Optimize resource isolation in heavy (batch) write scenarios.</li><li>Provide resource management capability for background process.</li><li>Support resource management framework.</ul></td>
-=======
     <td><ul><li>✅ Optimize resource isolation in heavy read scenarios.</li><li>✅ Optimize resource isolation in heavy (batch) write scenarios.</li><li>Provide resource management capability for background process.</li><li>Support resource management framework.</ul></td>
->>>>>>> f7de8bee
     <td><ul><li>Provide a basic resource management and control framework to effectively control the resource squeeze of background tasks on front-end tasks (user operations), and improve cluster stability.</li><li>Refine resource management in the multi-service aggregation scenario.</li></ul></td>
   </tr>
   <tr>
@@ -38,11 +34,7 @@
   </tr>
   <tr>
     <td rowspan="6">SQL</td>
-<<<<<<< HEAD
-    <td>Support the JSON function.<ul><li>✅ Expression index</li><li>Multi-value index</li><li>TiFlash supports JSON function pushdown</li></ul></td>
-=======
     <td>Support the JSON function.<ul><li>✅ Expression index</li><li>Multi-value index</li><li>✅ TiFlash supports JSON function pushdown</li></ul></td>
->>>>>>> f7de8bee
     <td>In business scenarios that require flexible schema definitions, the application can use JSON to store information for ODS, transaction indicators, commodities, game characters, and props.</td>
   </tr>
   <tr>
@@ -58,11 +50,7 @@
     <td>Supports foreign key constraints compatible with MySQL syntax, and provides DB-level referential integrity check capabilities.</td>
   </tr>
   <tr>
-<<<<<<< HEAD
-    <td>Support non-transactional DML for insert and update operations.</td>
-=======
     <td>✅ Support non-transactional DML for insert and update operations.</td>
->>>>>>> f7de8bee
     <td></td>
   </tr>
   <tr>
@@ -141,11 +129,7 @@
   </tr>
   <tr>
     <td>Data migration</td>
-<<<<<<< HEAD
-    <td>Continuous data verification during data migration.</td>
-=======
     <td>✅ Continuous data verification during data migration.</td>
->>>>>>> f7de8bee
     <td>DM supports online data verification during migration from MySQL compatible database to TiDB.</td>
   </tr>
 </tbody>
@@ -174,20 +158,12 @@
   </tr>
   <tr>
     <td>Password reuse policy</td>
-<<<<<<< HEAD
-    <td>TiDB provides a password reuse policy.</td>
-=======
     <td>✅ TiDB provides a password reuse policy.</td>
->>>>>>> f7de8bee
     <td>Restrict password reuse and improve password security.</td>
   </tr>
   <tr>
     <td>Password anti-brute force cracking</td>
-<<<<<<< HEAD
-    <td>Accounts will be locked in case of consecutive incorrect passwords.</td>
-=======
     <td>✅ Accounts will be locked in case of consecutive incorrect passwords.</td>
->>>>>>> f7de8bee
     <td>Lock the account under continuous wrong passwords to prevent the password from being cracked by brute force.</td>
   </tr>
   <tr>
