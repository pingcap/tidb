--- conflicted
+++ resolved
@@ -329,16 +329,11 @@
 	case tipb.ScalarFuncSig_MultiplyDecimal:
 		f = &builtinArithmeticMultiplyDecimalSig{base}
 	case tipb.ScalarFuncSig_MultiplyReal:
-<<<<<<< HEAD
-		f = &builtinArithmeticMultiplyRealSig{baseRealBuiltinFunc{base}}
+		f = &builtinArithmeticMultiplyRealSig{base}
 	case tipb.ScalarFuncSig_DivideDecimal:
-		f = &builtinArithmeticDivideDecimalSig{baseDecimalBuiltinFunc{base}}
+		f = &builtinArithmeticDivideDecimalSig{base}
 	case tipb.ScalarFuncSig_DivideReal:
-		f = &builtinArithmeticDivideRealSig{baseRealBuiltinFunc{base}}
-=======
-		f = &builtinArithmeticMultiplyRealSig{base}
->>>>>>> bc84be8d
-
+		f = &builtinArithmeticDivideRealSig{base}
 	case tipb.ScalarFuncSig_AbsInt:
 		f = &builtinAbsIntSig{base}
 	case tipb.ScalarFuncSig_AbsReal:
@@ -367,19 +362,15 @@
 	case tipb.ScalarFuncSig_LogicalOr:
 		f = &builtinLogicOrSig{base}
 	case tipb.ScalarFuncSig_LogicalXor:
-<<<<<<< HEAD
-		f = &builtinLogicXorSig{baseIntBuiltinFunc{base}}
+		f = &builtinLogicXorSig{base}
 	case tipb.ScalarFuncSig_BitAndSig:
-		f = &builtinBitAndSig{baseIntBuiltinFunc{base}}
+		f = &builtinBitAndSig{base}
 	case tipb.ScalarFuncSig_BitOrSig:
-		f = &builtinBitOrSig{baseIntBuiltinFunc{base}}
+		f = &builtinBitOrSig{base}
 	case tipb.ScalarFuncSig_BitXorSig:
-		f = &builtinBitXorSig{baseIntBuiltinFunc{base}}
+		f = &builtinBitXorSig{base}
 	case tipb.ScalarFuncSig_BitNegSig:
-		f = &builtinBitNegSig{baseIntBuiltinFunc{base}}
-=======
-		f = &builtinLogicXorSig{base}
->>>>>>> bc84be8d
+		f = &builtinBitNegSig{base}
 
 	case tipb.ScalarFuncSig_UnaryNot:
 		f = &builtinUnaryNotSig{base}
@@ -404,43 +395,43 @@
 		f = &builtinIntIsNullSig{base}
 
 	case tipb.ScalarFuncSig_CoalesceDecimal:
-		f = &builtinCoalesceDecimalSig{baseDecimalBuiltinFunc{base}}
+		f = &builtinCoalesceDecimalSig{base}
 	case tipb.ScalarFuncSig_CoalesceDuration:
-		f = &builtinCoalesceDurationSig{baseDurationBuiltinFunc{base}}
+		f = &builtinCoalesceDurationSig{base}
 	case tipb.ScalarFuncSig_CoalesceReal:
-		f = &builtinCoalesceRealSig{baseRealBuiltinFunc{base}}
+		f = &builtinCoalesceRealSig{base}
 	case tipb.ScalarFuncSig_CoalesceTime:
-		f = &builtinCoalesceTimeSig{baseTimeBuiltinFunc{base}}
+		f = &builtinCoalesceTimeSig{base}
 	case tipb.ScalarFuncSig_CoalesceString:
-		f = &builtinCoalesceStringSig{baseStringBuiltinFunc{base}}
+		f = &builtinCoalesceStringSig{base}
 	case tipb.ScalarFuncSig_CoalesceInt:
-		f = &builtinCoalesceIntSig{baseIntBuiltinFunc{base}}
+		f = &builtinCoalesceIntSig{base}
 
 	case tipb.ScalarFuncSig_CaseWhenDecimal:
-		f = &builtinCaseWhenDecimalSig{baseDecimalBuiltinFunc{base}}
+		f = &builtinCaseWhenDecimalSig{base}
 	case tipb.ScalarFuncSig_CaseWhenDuration:
-		f = &builtinCaseWhenDurationSig{baseDurationBuiltinFunc{base}}
+		f = &builtinCaseWhenDurationSig{base}
 	case tipb.ScalarFuncSig_CaseWhenReal:
-		f = &builtinCaseWhenRealSig{baseRealBuiltinFunc{base}}
+		f = &builtinCaseWhenRealSig{base}
 	case tipb.ScalarFuncSig_CaseWhenTime:
-		f = &builtinCaseWhenTimeSig{baseTimeBuiltinFunc{base}}
+		f = &builtinCaseWhenTimeSig{base}
 	case tipb.ScalarFuncSig_CaseWhenString:
-		f = &builtinCaseWhenStringSig{baseStringBuiltinFunc{base}}
+		f = &builtinCaseWhenStringSig{base}
 	case tipb.ScalarFuncSig_CaseWhenInt:
-		f = &builtinCaseWhenIntSig{baseIntBuiltinFunc{base}}
+		f = &builtinCaseWhenIntSig{base}
 
 	case tipb.ScalarFuncSig_IntIsFalse:
-		f = &builtinIntIsFalseSig{baseIntBuiltinFunc{base}}
+		f = &builtinIntIsFalseSig{base}
 	case tipb.ScalarFuncSig_RealIsFalse:
-		f = &builtinRealIsFalseSig{baseIntBuiltinFunc{base}}
+		f = &builtinRealIsFalseSig{base}
 	case tipb.ScalarFuncSig_DecimalIsFalse:
-		f = &builtinDecimalIsFalseSig{baseIntBuiltinFunc{base}}
+		f = &builtinDecimalIsFalseSig{base}
 	case tipb.ScalarFuncSig_IntIsTrue:
-		f = &builtinIntIsTrueSig{baseIntBuiltinFunc{base}}
+		f = &builtinIntIsTrueSig{base}
 	case tipb.ScalarFuncSig_RealIsTrue:
-		f = &builtinRealIsTrueSig{baseIntBuiltinFunc{base}}
+		f = &builtinRealIsTrueSig{base}
 	case tipb.ScalarFuncSig_DecimalIsTrue:
-		f = &builtinDecimalIsTrueSig{baseIntBuiltinFunc{base}}
+		f = &builtinDecimalIsTrueSig{base}
 
 	case tipb.ScalarFuncSig_IfNullReal:
 		f = &builtinIfNullRealSig{base}
@@ -453,14 +444,9 @@
 	case tipb.ScalarFuncSig_IfNullTime:
 		f = &builtinIfNullTimeSig{base}
 	case tipb.ScalarFuncSig_IfNullDuration:
-<<<<<<< HEAD
-		f = &builtinIfNullTimeSig{baseTimeBuiltinFunc{base}}
+		f = &builtinIfNullDurationSig{base}
 	case tipb.ScalarFuncSig_IfNullJson:
-		f = &builtinIfNullJSONSig{baseJSONBuiltinFunc{base}}
-
-=======
-		f = &builtinIfNullTimeSig{base}
->>>>>>> bc84be8d
+		f = &builtinIfNullJSONSig{base}
 	case tipb.ScalarFuncSig_IfReal:
 		f = &builtinIfRealSig{base}
 	case tipb.ScalarFuncSig_IfInt:
@@ -472,13 +458,9 @@
 	case tipb.ScalarFuncSig_IfTime:
 		f = &builtinIfTimeSig{base}
 	case tipb.ScalarFuncSig_IfDuration:
-<<<<<<< HEAD
-		f = &builtinIfDurationSig{baseDurationBuiltinFunc{base}}
+		f = &builtinIfDurationSig{base}
 	case tipb.ScalarFuncSig_IfJson:
-		f = &builtinIfJSONSig{baseJSONBuiltinFunc{base}}
-=======
-		f = &builtinIfDurationSig{base}
->>>>>>> bc84be8d
+		f = &builtinIfJSONSig{base}
 
 	case tipb.ScalarFuncSig_JsonTypeSig:
 		f = &builtinJSONTypeSig{base}
@@ -500,9 +482,8 @@
 		f = &builtinJSONRemoveSig{base}
 	case tipb.ScalarFuncSig_JsonMergeSig:
 		f = &builtinJSONMergeSig{base}
-
-	case tipb.ScalarFuncSig_LikeSig:
-		f = &builtinLikeSig{baseIntBuiltinFunc{base}}
+	case tipb.ScalarFuncSig_LikeNew:
+		f = &builtinLikeSig{base}
 
 	default:
 		e = errFunctionNotExists.GenByArgs("FUNCTION", sigCode)
