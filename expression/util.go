// Copyright 2016 PingCAP, Inc.
//
// Licensed under the Apache License, Version 2.0 (the "License");
// you may not use this file except in compliance with the License.
// You may obtain a copy of the License at
//
//     http://www.apache.org/licenses/LICENSE-2.0
//
// Unless required by applicable law or agreed to in writing, software
// distributed under the License is distributed on an "AS IS" BASIS,
// See the License for the specific language governing permissions and
// limitations under the License.

package expression

import (
	"strconv"
	"strings"
	"time"
	"unicode"

	"github.com/juju/errors"
	"github.com/pingcap/tidb/ast"
	"github.com/pingcap/tidb/context"
	"github.com/pingcap/tidb/mysql"
	"github.com/pingcap/tidb/parser/opcode"
	"github.com/pingcap/tidb/sessionctx/variable"
	"github.com/pingcap/tidb/util/codec"
	"github.com/pingcap/tidb/util/mvmap"
	"github.com/pingcap/tidb/util/types"
)

// ExtractColumns extracts all columns from an expression.
func ExtractColumns(expr Expression) (cols []*Column) {
	switch v := expr.(type) {
	case *Column:
		return []*Column{v}
	case *ScalarFunction:
		for _, arg := range v.GetArgs() {
			cols = append(cols, ExtractColumns(arg)...)
		}
	}
	return
}

// ColumnSubstitute substitutes the columns in filter to expressions in select fields.
// e.g. select * from (select b as a from t) k where a < 10 => select * from (select b as a from t where b < 10) k.
func ColumnSubstitute(expr Expression, schema *Schema, newExprs []Expression) Expression {
	switch v := expr.(type) {
	case *Column:
		id := schema.ColumnIndex(v)
		if id == -1 {
			return v
		}
		return newExprs[id].Clone()
	case *ScalarFunction:
		if v.FuncName.L == ast.Cast {
			newFunc := v.Clone().(*ScalarFunction)
			newFunc.GetArgs()[0] = ColumnSubstitute(newFunc.GetArgs()[0], schema, newExprs)
			return newFunc
		}
		newArgs := make([]Expression, 0, len(v.GetArgs()))
		for _, arg := range v.GetArgs() {
			newArgs = append(newArgs, ColumnSubstitute(arg, schema, newExprs))
		}
		fun, _ := NewFunction(v.GetCtx(), v.FuncName.L, v.RetType, newArgs...)
		return fun
	}
	return expr
}

func datumsToConstants(datums []types.Datum) []Expression {
	constants := make([]Expression, 0, len(datums))
	for _, d := range datums {
		ft := kindToFieldType(d.Kind())
		ft.Flen, ft.Decimal = types.UnspecifiedLength, types.UnspecifiedLength
		constants = append(constants, &Constant{Value: d, RetType: &ft})
	}
	return constants
}

func primitiveValsToConstants(args []interface{}) []Expression {
	cons := datumsToConstants(types.MakeDatums(args...))
	for i, arg := range args {
		types.DefaultTypeForValue(arg, cons[i].GetType())
	}
	return cons
}

<<<<<<< HEAD
var kindToMysqlType = map[byte]byte{
	types.KindNull:          mysql.TypeNull,
	types.KindInt64:         mysql.TypeLonglong,
	types.KindUint64:        mysql.TypeLonglong,
	types.KindMinNotNull:    mysql.TypeLonglong,
	types.KindMaxValue:      mysql.TypeLonglong,
	types.KindFloat32:       mysql.TypeDouble,
	types.KindFloat64:       mysql.TypeDouble,
	types.KindString:        mysql.TypeVarString,
	types.KindBytes:         mysql.TypeVarString,
	types.KindMysqlEnum:     mysql.TypeEnum,
	types.KindMysqlSet:      mysql.TypeSet,
	types.KindRow:           mysql.TypeVarString,
	types.KindInterface:     mysql.TypeVarString,
	types.KindMysqlDecimal:  mysql.TypeNewDecimal,
	types.KindMysqlDuration: mysql.TypeDuration,
	types.KindMysqlTime:     mysql.TypeDatetime,
	types.KindBinaryLiteral: mysql.TypeVarString,
	types.KindMysqlBit:      mysql.TypeBit,
=======
func kindToFieldType(kind byte) types.FieldType {
	ft := types.FieldType{}
	switch kind {
	case types.KindNull:
		ft.Tp = mysql.TypeNull
	case types.KindInt64:
		ft.Tp = mysql.TypeLonglong
	case types.KindUint64:
		ft.Tp = mysql.TypeLonglong
		ft.Flag |= mysql.UnsignedFlag
	case types.KindMysqlHex:
		ft.Tp = mysql.TypeLonglong
	case types.KindMinNotNull:
		ft.Tp = mysql.TypeLonglong
	case types.KindMaxValue:
		ft.Tp = mysql.TypeLonglong
	case types.KindFloat32:
		ft.Tp = mysql.TypeDouble
	case types.KindFloat64:
		ft.Tp = mysql.TypeDouble
	case types.KindString:
		ft.Tp = mysql.TypeVarString
	case types.KindBytes:
		ft.Tp = mysql.TypeVarString
	case types.KindMysqlBit:
		ft.Tp = mysql.TypeBit
	case types.KindMysqlEnum:
		ft.Tp = mysql.TypeEnum
	case types.KindMysqlSet:
		ft.Tp = mysql.TypeSet
	case types.KindRow:
		ft.Tp = mysql.TypeVarString
	case types.KindInterface:
		ft.Tp = mysql.TypeVarString
	case types.KindMysqlDecimal:
		ft.Tp = mysql.TypeNewDecimal
	case types.KindMysqlDuration:
		ft.Tp = mysql.TypeDuration
	case types.KindMysqlTime:
		ft.Tp = mysql.TypeDatetime
	}
	return ft
>>>>>>> 4e580249
}

// calculateSum adds v to sum.
func calculateSum(sc *variable.StatementContext, sum, v types.Datum) (data types.Datum, err error) {
	// for avg and sum calculation
	// avg and sum use decimal for integer and decimal type, use float for others
	// see https://dev.mysql.com/doc/refman/5.7/en/group-by-functions.html

	switch v.Kind() {
	case types.KindNull:
	case types.KindInt64, types.KindUint64:
		var d *types.MyDecimal
		d, err = v.ToDecimal(sc)
		if err == nil {
			data = types.NewDecimalDatum(d)
		}
	case types.KindMysqlDecimal:
		data = v
	default:
		var f float64
		f, err = v.ToFloat64(sc)
		if err == nil {
			data = types.NewFloat64Datum(f)
		}
	}

	if err != nil {
		return data, errors.Trace(err)
	}
	if data.IsNull() {
		return sum, nil
	}
	switch sum.Kind() {
	case types.KindNull:
		return data, nil
	case types.KindFloat64, types.KindMysqlDecimal:
		return types.ComputePlus(sum, data)
	default:
		return data, errors.Errorf("invalid value %v for aggregate", sum.Kind())
	}
}

// getValidPrefix gets a prefix of string which can parsed to a number with base. the minimum base is 2 and the maximum is 36.
func getValidPrefix(s string, base int64) string {
	var (
		validLen int
		upper    rune
	)
	switch {
	case base >= 2 && base <= 9:
		upper = rune('0' + base)
	case base <= 36:
		upper = rune('A' + base - 10)
	default:
		return ""
	}
Loop:
	for i := 0; i < len(s); i++ {
		c := rune(s[i])
		switch {
		case unicode.IsDigit(c) || unicode.IsLower(c) || unicode.IsUpper(c):
			c = unicode.ToUpper(c)
			if c < upper {
				validLen = i + 1
			} else {
				break Loop
			}
		case c == '+' || c == '-':
			if i != 0 {
				break Loop
			}
		default:
			break Loop
		}
	}
	if validLen > 1 && s[0] == '+' {
		return s[1:validLen]
	}
	return s[:validLen]
}

// createDistinctChecker creates a new distinct checker.
func createDistinctChecker() *distinctChecker {
	return &distinctChecker{
		existingKeys: mvmap.NewMVMap(),
	}
}

// distinctChecker stores existing keys and checks if given data is distinct.
type distinctChecker struct {
	existingKeys *mvmap.MVMap
	buf          []byte
}

// Check checks if values is distinct.
func (d *distinctChecker) Check(values []types.Datum) (bool, error) {
	d.buf = d.buf[:0]
	var err error
	d.buf, err = codec.EncodeValue(d.buf, values...)
	if err != nil {
		return false, errors.Trace(err)
	}
	v := d.existingKeys.Get(d.buf)
	if v != nil {
		return false, nil
	}
	d.existingKeys.Put(d.buf, []byte{})
	return true, nil
}

// SubstituteCorCol2Constant will substitute correlated column to constant value which it contains.
// If the args of one scalar function are all constant, we will substitute it to constant.
func SubstituteCorCol2Constant(expr Expression) (Expression, error) {
	switch x := expr.(type) {
	case *ScalarFunction:
		allConstant := true
		newArgs := make([]Expression, 0, len(x.GetArgs()))
		for _, arg := range x.GetArgs() {
			newArg, err := SubstituteCorCol2Constant(arg)
			if err != nil {
				return nil, errors.Trace(err)
			}
			_, ok := newArg.(*Constant)
			newArgs = append(newArgs, newArg)
			allConstant = allConstant && ok
		}
		if allConstant {
			val, err := x.Eval(nil)
			if err != nil {
				return nil, errors.Trace(err)
			}
			return &Constant{Value: val, RetType: x.GetType()}, nil
		}
		var newSf Expression
		if x.FuncName.L == ast.Cast {
			newSf = NewCastFunc(x.RetType, newArgs[0], x.GetCtx())
		} else {
			newSf, _ = NewFunction(x.GetCtx(), x.FuncName.L, x.GetType(), newArgs...)
		}
		return newSf, nil
	case *CorrelatedColumn:
		return &Constant{Value: *x.Data, RetType: x.GetType()}, nil
	default:
		return x.Clone(), nil
	}
}

// ConvertCol2CorCol will convert the column in the condition which can be found in outerSchema to a correlated column whose
// Column is this column. And please make sure the outerSchema.Columns[i].Equal(corCols[i].Column)) holds when you call this.
func ConvertCol2CorCol(cond Expression, corCols []*CorrelatedColumn, outerSchema *Schema) Expression {
	switch x := cond.(type) {
	case *ScalarFunction:
		newArgs := make([]Expression, 0, len(x.GetArgs()))
		for _, arg := range x.GetArgs() {
			newArg := ConvertCol2CorCol(arg, corCols, outerSchema)
			newArgs = append(newArgs, newArg)
		}
		var newSf Expression
		if x.FuncName.L == ast.Cast {
			newSf = NewCastFunc(x.RetType, newArgs[0], x.GetCtx())
		} else {
			newSf, _ = NewFunction(x.GetCtx(), x.FuncName.L, x.GetType(), newArgs...)
		}
		return newSf
	case *Column:
		if pos := outerSchema.ColumnIndex(x); pos >= 0 {
			return corCols[pos]
		}
	}
	return cond
}

// timeZone2Duration converts timezone whose format should satisfy the regular condition
// `(^(+|-)(0?[0-9]|1[0-2]):[0-5]?\d$)|(^+13:00$)` to time.Duration.
func timeZone2Duration(tz string) time.Duration {
	sign := 1
	if strings.HasPrefix(tz, "-") {
		sign = -1
	}

	i := strings.Index(tz, ":")
	h, _ := strconv.Atoi(tz[1:i])
	m, _ := strconv.Atoi(tz[i+1:])
	return time.Duration(sign) * (time.Duration(h)*time.Hour + time.Duration(m)*time.Minute)
}

var oppositeOp = map[string]string{
	ast.LT: ast.GE,
	ast.GE: ast.LT,
	ast.GT: ast.LE,
	ast.LE: ast.GT,
	ast.EQ: ast.NE,
	ast.NE: ast.EQ,
}

// a op b is equal to b symmetricOp a
var symmetricOp = map[opcode.Op]opcode.Op{
	opcode.LT:     opcode.GT,
	opcode.GE:     opcode.LE,
	opcode.GT:     opcode.LT,
	opcode.LE:     opcode.GE,
	opcode.EQ:     opcode.EQ,
	opcode.NE:     opcode.NE,
	opcode.NullEQ: opcode.NullEQ,
}

// PushDownNot pushes the `not` function down to the expression's arguments.
func PushDownNot(expr Expression, not bool, ctx context.Context) Expression {
	if f, ok := expr.(*ScalarFunction); ok {
		switch f.FuncName.L {
		case ast.UnaryNot:
			return PushDownNot(f.GetArgs()[0], !not, f.GetCtx())
		case ast.LT, ast.GE, ast.GT, ast.LE, ast.EQ, ast.NE:
			if not {
				nf, _ := NewFunction(f.GetCtx(), oppositeOp[f.FuncName.L], f.GetType(), f.GetArgs()...)
				return nf
			}
			for i, arg := range f.GetArgs() {
				f.GetArgs()[i] = PushDownNot(arg, false, f.GetCtx())
			}
			return f
		case ast.LogicAnd:
			if not {
				args := f.GetArgs()
				for i, a := range args {
					args[i] = PushDownNot(a, true, f.GetCtx())
				}
				nf, _ := NewFunction(f.GetCtx(), ast.LogicOr, f.GetType(), args...)
				return nf
			}
			for i, arg := range f.GetArgs() {
				f.GetArgs()[i] = PushDownNot(arg, false, f.GetCtx())
			}
			return f
		case ast.LogicOr:
			if not {
				args := f.GetArgs()
				for i, a := range args {
					args[i] = PushDownNot(a, true, f.GetCtx())
				}
				nf, _ := NewFunction(f.GetCtx(), ast.LogicAnd, f.GetType(), args...)
				return nf
			}
			for i, arg := range f.GetArgs() {
				f.GetArgs()[i] = PushDownNot(arg, false, f.GetCtx())
			}
			return f
		}
	}
	if not {
		expr, _ = NewFunction(ctx, ast.UnaryNot, types.NewFieldType(mysql.TypeTiny), expr)
	}
	return expr
}<|MERGE_RESOLUTION|>--- conflicted
+++ resolved
@@ -87,27 +87,6 @@
 	return cons
 }
 
-<<<<<<< HEAD
-var kindToMysqlType = map[byte]byte{
-	types.KindNull:          mysql.TypeNull,
-	types.KindInt64:         mysql.TypeLonglong,
-	types.KindUint64:        mysql.TypeLonglong,
-	types.KindMinNotNull:    mysql.TypeLonglong,
-	types.KindMaxValue:      mysql.TypeLonglong,
-	types.KindFloat32:       mysql.TypeDouble,
-	types.KindFloat64:       mysql.TypeDouble,
-	types.KindString:        mysql.TypeVarString,
-	types.KindBytes:         mysql.TypeVarString,
-	types.KindMysqlEnum:     mysql.TypeEnum,
-	types.KindMysqlSet:      mysql.TypeSet,
-	types.KindRow:           mysql.TypeVarString,
-	types.KindInterface:     mysql.TypeVarString,
-	types.KindMysqlDecimal:  mysql.TypeNewDecimal,
-	types.KindMysqlDuration: mysql.TypeDuration,
-	types.KindMysqlTime:     mysql.TypeDatetime,
-	types.KindBinaryLiteral: mysql.TypeVarString,
-	types.KindMysqlBit:      mysql.TypeBit,
-=======
 func kindToFieldType(kind byte) types.FieldType {
 	ft := types.FieldType{}
 	switch kind {
@@ -118,8 +97,6 @@
 	case types.KindUint64:
 		ft.Tp = mysql.TypeLonglong
 		ft.Flag |= mysql.UnsignedFlag
-	case types.KindMysqlHex:
-		ft.Tp = mysql.TypeLonglong
 	case types.KindMinNotNull:
 		ft.Tp = mysql.TypeLonglong
 	case types.KindMaxValue:
@@ -132,8 +109,6 @@
 		ft.Tp = mysql.TypeVarString
 	case types.KindBytes:
 		ft.Tp = mysql.TypeVarString
-	case types.KindMysqlBit:
-		ft.Tp = mysql.TypeBit
 	case types.KindMysqlEnum:
 		ft.Tp = mysql.TypeEnum
 	case types.KindMysqlSet:
@@ -148,9 +123,12 @@
 		ft.Tp = mysql.TypeDuration
 	case types.KindMysqlTime:
 		ft.Tp = mysql.TypeDatetime
+	case types.KindBinaryLiteral:
+		ft.Tp = mysql.TypeVarString
+	case types.KindMysqlBit:
+		ft.Tp = mysql.TypeBit
 	}
 	return ft
->>>>>>> 4e580249
 }
 
 // calculateSum adds v to sum.
