// Copyright 2016 PingCAP, Inc.
//
// Licensed under the Apache License, Version 2.0 (the "License");
// you may not use this file except in compliance with the License.
// You may obtain a copy of the License at
//
//     http://www.apache.org/licenses/LICENSE-2.0
//
// Unless required by applicable law or agreed to in writing, software
// distributed under the License is distributed on an "AS IS" BASIS,
// WITHOUT WARRANTIES OR CONDITIONS OF ANY KIND, either express or implied.
// See the License for the specific language governing permissions and
// limitations under the License.

package expression

import (
	"bytes"
	"context"
	"math"
	"strconv"
	"strings"
	"unicode"
	"unicode/utf8"

	"github.com/pingcap/errors"
	"github.com/pingcap/failpoint"
	"github.com/pingcap/tidb/parser/ast"
	"github.com/pingcap/tidb/parser/mysql"
	"github.com/pingcap/tidb/parser/opcode"
	"github.com/pingcap/tidb/parser/terror"
	"github.com/pingcap/tidb/sessionctx"
	"github.com/pingcap/tidb/types"
	driver "github.com/pingcap/tidb/types/parser_driver"
	"github.com/pingcap/tidb/util/chunk"
	"github.com/pingcap/tidb/util/collate"
	"github.com/pingcap/tidb/util/logutil"
	"github.com/pingcap/tidb/util/sqlexec"
	"go.uber.org/zap"
	"golang.org/x/tools/container/intsets"
)

// cowExprRef is a copy-on-write slice ref util using in `ColumnSubstitute`
// to reduce unnecessary allocation for Expression arguments array
type cowExprRef struct {
	ref []Expression
	new []Expression
}

// Set will allocate new array if changed flag true
func (c *cowExprRef) Set(i int, changed bool, val Expression) {
	if c.new != nil {
		c.new[i] = val
		return
	}
	if !changed {
		return
	}
	c.new = make([]Expression, len(c.ref))
	copy(c.new, c.ref[:i])
	c.new[i] = val
}

// Result return the final reference
func (c *cowExprRef) Result() []Expression {
	if c.new != nil {
		return c.new
	}
	return c.ref
}

// Filter the input expressions, append the results to result.
func Filter(result []Expression, input []Expression, filter func(Expression) bool) []Expression {
	for _, e := range input {
		if filter(e) {
			result = append(result, e)
		}
	}
	return result
}

// FilterOutInPlace do the filtering out in place.
// The remained are the ones who doesn't match the filter, storing in the original slice.
// The filteredOut are the ones match the filter, storing in a new slice.
func FilterOutInPlace(input []Expression, filter func(Expression) bool) (remained, filteredOut []Expression) {
	for i := len(input) - 1; i >= 0; i-- {
		if filter(input[i]) {
			filteredOut = append(filteredOut, input[i])
			input = append(input[:i], input[i+1:]...)
		}
	}
	return input, filteredOut
}

// ExtractDependentColumns extracts all dependent columns from a virtual column.
func ExtractDependentColumns(expr Expression) []*Column {
	// Pre-allocate a slice to reduce allocation, 8 doesn't have special meaning.
	result := make([]*Column, 0, 8)
	return extractDependentColumns(result, expr)
}

func extractDependentColumns(result []*Column, expr Expression) []*Column {
	switch v := expr.(type) {
	case *Column:
		result = append(result, v)
		if v.VirtualExpr != nil {
			result = extractDependentColumns(result, v.VirtualExpr)
		}
	case *ScalarFunction:
		for _, arg := range v.GetArgs() {
			result = extractDependentColumns(result, arg)
		}
	}
	return result
}

// ExtractColumns extracts all columns from an expression.
func ExtractColumns(expr Expression) []*Column {
	// Pre-allocate a slice to reduce allocation, 8 doesn't have special meaning.
	result := make([]*Column, 0, 8)
	return extractColumns(result, expr, nil)
}

// ExtractCorColumns extracts correlated column from given expression.
func ExtractCorColumns(expr Expression) (cols []*CorrelatedColumn) {
	switch v := expr.(type) {
	case *CorrelatedColumn:
		return []*CorrelatedColumn{v}
	case *ScalarFunction:
		for _, arg := range v.GetArgs() {
			cols = append(cols, ExtractCorColumns(arg)...)
		}
	}
	return
}

// ExtractColumnsFromExpressions is a more efficient version of ExtractColumns for batch operation.
// filter can be nil, or a function to filter the result column.
// It's often observed that the pattern of the caller like this:
//
// cols := ExtractColumns(...)
// for _, col := range cols {
//     if xxx(col) {...}
// }
//
// Provide an additional filter argument, this can be done in one step.
// To avoid allocation for cols that not need.
func ExtractColumnsFromExpressions(result []*Column, exprs []Expression, filter func(*Column) bool) []*Column {
	for _, expr := range exprs {
		result = extractColumns(result, expr, filter)
	}
	return result
}

func extractColumns(result []*Column, expr Expression, filter func(*Column) bool) []*Column {
	switch v := expr.(type) {
	case *Column:
		if filter == nil || filter(v) {
			result = append(result, v)
		}
	case *ScalarFunction:
		for _, arg := range v.GetArgs() {
			result = extractColumns(result, arg, filter)
		}
	}
	return result
}

// ExtractEquivalenceColumns detects the equivalence from CNF exprs.
func ExtractEquivalenceColumns(result [][]Expression, exprs []Expression) [][]Expression {
	// exprs are CNF expressions, EQ condition only make sense in the top level of every expr.
	for _, expr := range exprs {
		result = extractEquivalenceColumns(result, expr)
	}
	return result
}

func extractEquivalenceColumns(result [][]Expression, expr Expression) [][]Expression {
	switch v := expr.(type) {
	case *ScalarFunction:
		// a==b, a<=>b, the latter one is evaluated to true when a,b are both null.
		if v.FuncName.L == ast.EQ || v.FuncName.L == ast.NullEQ {
			args := v.GetArgs()
			if len(args) == 2 {
				col1, ok1 := args[0].(*Column)
				col2, ok2 := args[1].(*Column)
				if ok1 && ok2 {
					result = append(result, []Expression{col1, col2})
				}
				col, ok1 := args[0].(*Column)
				scl, ok2 := args[1].(*ScalarFunction)
				if ok1 && ok2 {
					result = append(result, []Expression{col, scl})
				}
				col, ok1 = args[1].(*Column)
				scl, ok2 = args[0].(*ScalarFunction)
				if ok1 && ok2 {
					result = append(result, []Expression{col, scl})
				}
			}
			return result
		}
		if v.FuncName.L == ast.In {
			args := v.GetArgs()
			// only `col in (only 1 element)`, can we build an equivalence here.
			if len(args[1:]) == 1 {
				col1, ok1 := args[0].(*Column)
				col2, ok2 := args[1].(*Column)
				if ok1 && ok2 {
					result = append(result, []Expression{col1, col2})
				}
				col, ok1 := args[0].(*Column)
				scl, ok2 := args[1].(*ScalarFunction)
				if ok1 && ok2 {
					result = append(result, []Expression{col, scl})
				}
				col, ok1 = args[1].(*Column)
				scl, ok2 = args[0].(*ScalarFunction)
				if ok1 && ok2 {
					result = append(result, []Expression{col, scl})
				}
			}
			return result
		}
		// For Non-EQ function, we don't have to traverse down.
		// eg: (a=b or c=d) doesn't make any definitely equivalence assertion.
	}
	return result
}

// extractColumnsAndCorColumns extracts columns and correlated columns from `expr` and append them to `result`.
func extractColumnsAndCorColumns(result []*Column, expr Expression) []*Column {
	switch v := expr.(type) {
	case *Column:
		result = append(result, v)
	case *CorrelatedColumn:
		result = append(result, &v.Column)
	case *ScalarFunction:
		for _, arg := range v.GetArgs() {
			result = extractColumnsAndCorColumns(result, arg)
		}
	}
	return result
}

// ExtractConstantEqColumnsOrScalar detects the constant equal relationship from CNF exprs.
func ExtractConstantEqColumnsOrScalar(ctx sessionctx.Context, result []Expression, exprs []Expression) []Expression {
	// exprs are CNF expressions, EQ condition only make sense in the top level of every expr.
	for _, expr := range exprs {
		result = extractConstantEqColumnsOrScalar(ctx, result, expr)
	}
	return result
}

func extractConstantEqColumnsOrScalar(ctx sessionctx.Context, result []Expression, expr Expression) []Expression {
	switch v := expr.(type) {
	case *ScalarFunction:
		if v.FuncName.L == ast.EQ || v.FuncName.L == ast.NullEQ {
			args := v.GetArgs()
			if len(args) == 2 {
				col, ok1 := args[0].(*Column)
				_, ok2 := args[1].(*Constant)
				if ok1 && ok2 {
					result = append(result, col)
				}
				col, ok1 = args[1].(*Column)
				_, ok2 = args[0].(*Constant)
				if ok1 && ok2 {
					result = append(result, col)
				}
				// take the correlated column as constant here.
				col, ok1 = args[0].(*Column)
				_, ok2 = args[1].(*CorrelatedColumn)
				if ok1 && ok2 {
					result = append(result, col)
				}
				col, ok1 = args[1].(*Column)
				_, ok2 = args[0].(*CorrelatedColumn)
				if ok1 && ok2 {
					result = append(result, col)
				}
				scl, ok1 := args[0].(*ScalarFunction)
				_, ok2 = args[1].(*Constant)
				if ok1 && ok2 {
					result = append(result, scl)
				}
				scl, ok1 = args[1].(*ScalarFunction)
				_, ok2 = args[0].(*Constant)
				if ok1 && ok2 {
					result = append(result, scl)
				}
				// take the correlated column as constant here.
				scl, ok1 = args[0].(*ScalarFunction)
				_, ok2 = args[1].(*CorrelatedColumn)
				if ok1 && ok2 {
					result = append(result, scl)
				}
				scl, ok1 = args[1].(*ScalarFunction)
				_, ok2 = args[0].(*CorrelatedColumn)
				if ok1 && ok2 {
					result = append(result, scl)
				}
			}
			return result
		}
		if v.FuncName.L == ast.In {
			args := v.GetArgs()
			allArgsIsConst := true
			// only `col in (all same const)`, can col be the constant column.
			// eg: a in (1, "1") does, while a in (1, '2') doesn't.
			guard := args[1]
			for i, v := range args[1:] {
				if _, ok := v.(*Constant); !ok {
					allArgsIsConst = false
					break
				}
				if i == 0 {
					continue
				}
				if !guard.Equal(ctx, v) {
					allArgsIsConst = false
					break
				}
			}
			if allArgsIsConst {
				if col, ok := args[0].(*Column); ok {
					result = append(result, col)
				} else if scl, ok := args[0].(*ScalarFunction); ok {
					result = append(result, scl)
				}
			}
			return result
		}
		// For Non-EQ function, we don't have to traverse down.
	}
	return result
}

// ExtractColumnsAndCorColumnsFromExpressions extracts columns and correlated columns from expressions and append them to `result`.
func ExtractColumnsAndCorColumnsFromExpressions(result []*Column, list []Expression) []*Column {
	for _, expr := range list {
		result = extractColumnsAndCorColumns(result, expr)
	}
	return result
}

// ExtractColumnSet extracts the different values of `UniqueId` for columns in expressions.
func ExtractColumnSet(exprs ...Expression) *intsets.Sparse {
	set := &intsets.Sparse{}
	for _, expr := range exprs {
		extractColumnSet(expr, set)
	}
	return set
}

func extractColumnSet(expr Expression, set *intsets.Sparse) {
	switch v := expr.(type) {
	case *Column:
		set.Insert(int(v.UniqueID))
	case *ScalarFunction:
		for _, arg := range v.GetArgs() {
			extractColumnSet(arg, set)
		}
	}
}

func setExprColumnInOperand(expr Expression) Expression {
	switch v := expr.(type) {
	case *Column:
		col := v.Clone().(*Column)
		col.InOperand = true
		return col
	case *ScalarFunction:
		args := v.GetArgs()
		for i, arg := range args {
			args[i] = setExprColumnInOperand(arg)
		}
	}
	return expr
}

// ColumnSubstitute substitutes the columns in filter to expressions in select fields.
// e.g. select * from (select b as a from t) k where a < 10 => select * from (select b as a from t where b < 10) k.
func ColumnSubstitute(expr Expression, schema *Schema, newExprs []Expression) Expression {
	_, resExpr := ColumnSubstituteImpl(expr, schema, newExprs)
	return resExpr
}

// ColumnSubstituteImpl tries to substitute column expr using newExprs,
// the newFunctionInternal is only called if its child is substituted
func ColumnSubstituteImpl(expr Expression, schema *Schema, newExprs []Expression) (bool, Expression) {
	switch v := expr.(type) {
	case *Column:
		id := schema.ColumnIndex(v)
		if id == -1 {
			return false, v
		}
		newExpr := newExprs[id]
		if v.InOperand {
			newExpr = setExprColumnInOperand(newExpr)
		}
		newExpr.SetCoercibility(v.Coercibility())
		return true, newExpr
	case *ScalarFunction:
		substituted := false
		if v.FuncName.L == ast.Cast {
			newFunc := v.Clone().(*ScalarFunction)
			substituted, newFunc.GetArgs()[0] = ColumnSubstituteImpl(newFunc.GetArgs()[0], schema, newExprs)
			if substituted {
				// Workaround for issue https://github.com/pingcap/tidb/issues/28804
				e := NewFunctionInternal(v.GetCtx(), v.FuncName.L, v.RetType, newFunc.GetArgs()...)
				e.SetCoercibility(v.Coercibility())
				return true, e
			}
			return false, newFunc
		}
		// cowExprRef is a copy-on-write util, args array allocation happens only
		// when expr in args is changed
		refExprArr := cowExprRef{v.GetArgs(), nil}
		_, coll := DeriveCollationFromExprs(v.GetCtx(), v.GetArgs()...)
		for idx, arg := range v.GetArgs() {
			changed, newFuncExpr := ColumnSubstituteImpl(arg, schema, newExprs)
			if collate.NewCollationEnabled() {
				// Make sure the collation used by the ScalarFunction isn't changed and its result collation is not weaker than the collation used by the ScalarFunction.
				if changed {
					changed = false
					tmpArgs := make([]Expression, 0, len(v.GetArgs()))
					_ = append(append(append(tmpArgs, refExprArr.Result()[0:idx]...), refExprArr.Result()[idx+1:]...), newFuncExpr)
					_, newColl := DeriveCollationFromExprs(v.GetCtx(), append(v.GetArgs(), newFuncExpr)...)
					if coll == newColl {
						changed = checkCollationStrictness(coll, newFuncExpr.GetType().Collate)
					}
				}
			}
			refExprArr.Set(idx, changed, newFuncExpr)
			if changed {
				substituted = true
			}
		}
		if substituted {
			return true, NewFunctionInternal(v.GetCtx(), v.FuncName.L, v.RetType, refExprArr.Result()...)
		}
	}
	return false, expr
}

// checkCollationStrictness check collation strictness-ship between `coll` and `newFuncColl`
// return true iff `newFuncColl` is not weaker than `coll`
func checkCollationStrictness(coll, newFuncColl string) bool {
	collGroupID, ok1 := CollationStrictnessGroup[coll]
	newFuncCollGroupID, ok2 := CollationStrictnessGroup[newFuncColl]

	if ok1 && ok2 {
		if collGroupID == newFuncCollGroupID {
			return true
		}

		for _, id := range CollationStrictness[collGroupID] {
			if newFuncCollGroupID == id {
				return true
			}
		}
	}

	return false
}

// getValidPrefix gets a prefix of string which can parsed to a number with base. the minimum base is 2 and the maximum is 36.
func getValidPrefix(s string, base int64) string {
	var (
		validLen int
		upper    rune
	)
	switch {
	case base >= 2 && base <= 9:
		upper = rune('0' + base)
	case base <= 36:
		upper = rune('A' + base - 10)
	default:
		return ""
	}
Loop:
	for i := 0; i < len(s); i++ {
		c := rune(s[i])
		switch {
		case unicode.IsDigit(c) || unicode.IsLower(c) || unicode.IsUpper(c):
			c = unicode.ToUpper(c)
			if c < upper {
				validLen = i + 1
			} else {
				break Loop
			}
		case c == '+' || c == '-':
			if i != 0 {
				break Loop
			}
		default:
			break Loop
		}
	}
	if validLen > 1 && s[0] == '+' {
		return s[1:validLen]
	}
	return s[:validLen]
}

// SubstituteCorCol2Constant will substitute correlated column to constant value which it contains.
// If the args of one scalar function are all constant, we will substitute it to constant.
func SubstituteCorCol2Constant(expr Expression) (Expression, error) {
	switch x := expr.(type) {
	case *ScalarFunction:
		allConstant := true
		newArgs := make([]Expression, 0, len(x.GetArgs()))
		for _, arg := range x.GetArgs() {
			newArg, err := SubstituteCorCol2Constant(arg)
			if err != nil {
				return nil, err
			}
			_, ok := newArg.(*Constant)
			newArgs = append(newArgs, newArg)
			allConstant = allConstant && ok
		}
		if allConstant {
			val, err := x.Eval(chunk.Row{})
			if err != nil {
				return nil, err
			}
			return &Constant{Value: val, RetType: x.GetType()}, nil
		}
		var newSf Expression
		if x.FuncName.L == ast.Cast {
			newSf = BuildCastFunction(x.GetCtx(), newArgs[0], x.RetType)
		} else {
			newSf = NewFunctionInternal(x.GetCtx(), x.FuncName.L, x.GetType(), newArgs...)
		}
		return newSf, nil
	case *CorrelatedColumn:
		return &Constant{Value: *x.Data, RetType: x.GetType()}, nil
	case *Constant:
		if x.DeferredExpr != nil {
			newExpr := FoldConstant(x)
			return &Constant{Value: newExpr.(*Constant).Value, RetType: x.GetType()}, nil
		}
	}
	return expr, nil
}

func locateStringWithCollation(str, substr, coll string) int64 {
	collator := collate.GetCollator(coll)
	strKey := collator.Key(str)
	subStrKey := collator.Key(substr)

	index := bytes.Index(strKey, subStrKey)
	if index == -1 || index == 0 {
		return int64(index + 1)
	}

	// todo: we can use binary search to make it faster.
	count := int64(0)
	for {
		r, size := utf8.DecodeRuneInString(str)
		count += 1
		index -= len(collator.Key(string(r)))
		if index == 0 {
			return count + 1
		}
		str = str[size:]
	}
}

// timeZone2Duration converts timezone whose format should satisfy the regular condition
// `(^(+|-)(0?[0-9]|1[0-2]):[0-5]?\d$)|(^+13:00$)` to int for use by time.FixedZone().
func timeZone2int(tz string) int {
	sign := 1
	if strings.HasPrefix(tz, "-") {
		sign = -1
	}

	i := strings.Index(tz, ":")
	h, err := strconv.Atoi(tz[1:i])
	terror.Log(err)
	m, err := strconv.Atoi(tz[i+1:])
	terror.Log(err)
	return sign * ((h * 3600) + (m * 60))
}

var logicalOps = map[string]struct{}{
	ast.LT:                 {},
	ast.GE:                 {},
	ast.GT:                 {},
	ast.LE:                 {},
	ast.EQ:                 {},
	ast.NE:                 {},
	ast.UnaryNot:           {},
	ast.LogicAnd:           {},
	ast.LogicOr:            {},
	ast.LogicXor:           {},
	ast.In:                 {},
	ast.IsNull:             {},
	ast.IsTruthWithoutNull: {},
	ast.IsFalsity:          {},
	ast.Like:               {},
}

var oppositeOp = map[string]string{
	ast.LT:       ast.GE,
	ast.GE:       ast.LT,
	ast.GT:       ast.LE,
	ast.LE:       ast.GT,
	ast.EQ:       ast.NE,
	ast.NE:       ast.EQ,
	ast.LogicOr:  ast.LogicAnd,
	ast.LogicAnd: ast.LogicOr,
}

// a op b is equal to b symmetricOp a
var symmetricOp = map[opcode.Op]opcode.Op{
	opcode.LT:     opcode.GT,
	opcode.GE:     opcode.LE,
	opcode.GT:     opcode.LT,
	opcode.LE:     opcode.GE,
	opcode.EQ:     opcode.EQ,
	opcode.NE:     opcode.NE,
	opcode.NullEQ: opcode.NullEQ,
}

func pushNotAcrossArgs(ctx sessionctx.Context, exprs []Expression, not bool) ([]Expression, bool) {
	newExprs := make([]Expression, 0, len(exprs))
	flag := false
	for _, expr := range exprs {
		newExpr, changed := pushNotAcrossExpr(ctx, expr, not)
		flag = changed || flag
		newExprs = append(newExprs, newExpr)
	}
	return newExprs, flag
}

// pushNotAcrossExpr try to eliminate the NOT expr in expression tree.
// Input `not` indicates whether there's a `NOT` be pushed down.
// Output `changed` indicates whether the output expression differs from the
// input `expr` because of the pushed-down-not.
func pushNotAcrossExpr(ctx sessionctx.Context, expr Expression, not bool) (_ Expression, changed bool) {
	if f, ok := expr.(*ScalarFunction); ok {
		switch f.FuncName.L {
		case ast.UnaryNot:
			child, err := wrapWithIsTrue(ctx, true, f.GetArgs()[0], true)
			if err != nil {
				return expr, false
			}
			var childExpr Expression
			childExpr, changed = pushNotAcrossExpr(f.GetCtx(), child, !not)
			if !changed && !not {
				return expr, false
			}
			return childExpr, true
		case ast.LT, ast.GE, ast.GT, ast.LE, ast.EQ, ast.NE:
			if not {
				return NewFunctionInternal(f.GetCtx(), oppositeOp[f.FuncName.L], f.GetType(), f.GetArgs()...), true
			}
			newArgs, changed := pushNotAcrossArgs(f.GetCtx(), f.GetArgs(), false)
			if !changed {
				return f, false
			}
			return NewFunctionInternal(f.GetCtx(), f.FuncName.L, f.GetType(), newArgs...), true
		case ast.LogicAnd, ast.LogicOr:
			var (
				newArgs []Expression
				changed bool
			)
			funcName := f.FuncName.L
			if not {
				newArgs, _ = pushNotAcrossArgs(f.GetCtx(), f.GetArgs(), true)
				funcName = oppositeOp[f.FuncName.L]
				changed = true
			} else {
				newArgs, changed = pushNotAcrossArgs(f.GetCtx(), f.GetArgs(), false)
			}
			if !changed {
				return f, false
			}
			return NewFunctionInternal(f.GetCtx(), funcName, f.GetType(), newArgs...), true
		}
	}
	if not {
		expr = NewFunctionInternal(ctx, ast.UnaryNot, types.NewFieldType(mysql.TypeTiny), expr)
	}
	return expr, not
}

// PushDownNot pushes the `not` function down to the expression's arguments.
func PushDownNot(ctx sessionctx.Context, expr Expression) Expression {
	newExpr, _ := pushNotAcrossExpr(ctx, expr, false)
	return newExpr
}

// ContainOuterNot checks if there is an outer `not`.
func ContainOuterNot(expr Expression) bool {
	return containOuterNot(expr, false)
}

// containOuterNot checks if there is an outer `not`.
// Input `not` means whether there is `not` outside `expr`
//
// eg.
//    not(0+(t.a == 1 and t.b == 2)) returns true
//    not(t.a) and not(t.b) returns false
func containOuterNot(expr Expression, not bool) bool {
	if f, ok := expr.(*ScalarFunction); ok {
		switch f.FuncName.L {
		case ast.UnaryNot:
			return containOuterNot(f.GetArgs()[0], true)
		case ast.IsTruthWithNull, ast.IsNull:
			return containOuterNot(f.GetArgs()[0], not)
		default:
			if not {
				return true
			}
			hasNot := false
			for _, expr := range f.GetArgs() {
				hasNot = hasNot || containOuterNot(expr, not)
				if hasNot {
					return hasNot
				}
			}
			return hasNot
		}
	}
	return false
}

// Contains tests if `exprs` contains `e`.
func Contains(exprs []Expression, e Expression) bool {
	for _, expr := range exprs {
		if e == expr {
			return true
		}
	}
	return false
}

// ExtractFiltersFromDNFs checks whether the cond is DNF. If so, it will get the extracted part and the remained part.
// The original DNF will be replaced by the remained part or just be deleted if remained part is nil.
// And the extracted part will be appended to the end of the orignal slice.
func ExtractFiltersFromDNFs(ctx sessionctx.Context, conditions []Expression) []Expression {
	var allExtracted []Expression
	for i := len(conditions) - 1; i >= 0; i-- {
		if sf, ok := conditions[i].(*ScalarFunction); ok && sf.FuncName.L == ast.LogicOr {
			extracted, remained := extractFiltersFromDNF(ctx, sf)
			allExtracted = append(allExtracted, extracted...)
			if remained == nil {
				conditions = append(conditions[:i], conditions[i+1:]...)
			} else {
				conditions[i] = remained
			}
		}
	}
	return append(conditions, allExtracted...)
}

// extractFiltersFromDNF extracts the same condition that occurs in every DNF item and remove them from dnf leaves.
func extractFiltersFromDNF(ctx sessionctx.Context, dnfFunc *ScalarFunction) ([]Expression, Expression) {
	dnfItems := FlattenDNFConditions(dnfFunc)
	sc := ctx.GetSessionVars().StmtCtx
	codeMap := make(map[string]int)
	hashcode2Expr := make(map[string]Expression)
	for i, dnfItem := range dnfItems {
		innerMap := make(map[string]struct{})
		cnfItems := SplitCNFItems(dnfItem)
		for _, cnfItem := range cnfItems {
			code := cnfItem.HashCode(sc)
			if i == 0 {
				codeMap[string(code)] = 1
				hashcode2Expr[string(code)] = cnfItem
			} else if _, ok := codeMap[string(code)]; ok {
				// We need this check because there may be the case like `select * from t, t1 where (t.a=t1.a and t.a=t1.a) or (something).
				// We should make sure that the two `t.a=t1.a` contributes only once.
				// TODO: do this out of this function.
				if _, ok = innerMap[string(code)]; !ok {
					codeMap[string(code)]++
					innerMap[string(code)] = struct{}{}
				}
			}
		}
	}
	// We should make sure that this item occurs in every DNF item.
	for hashcode, cnt := range codeMap {
		if cnt < len(dnfItems) {
			delete(hashcode2Expr, hashcode)
		}
	}
	if len(hashcode2Expr) == 0 {
		return nil, dnfFunc
	}
	newDNFItems := make([]Expression, 0, len(dnfItems))
	onlyNeedExtracted := false
	for _, dnfItem := range dnfItems {
		cnfItems := SplitCNFItems(dnfItem)
		newCNFItems := make([]Expression, 0, len(cnfItems))
		for _, cnfItem := range cnfItems {
			code := cnfItem.HashCode(sc)
			_, ok := hashcode2Expr[string(code)]
			if !ok {
				newCNFItems = append(newCNFItems, cnfItem)
			}
		}
		// If the extracted part is just one leaf of the DNF expression. Then the value of the total DNF expression is
		// always the same with the value of the extracted part.
		if len(newCNFItems) == 0 {
			onlyNeedExtracted = true
			break
		}
		newDNFItems = append(newDNFItems, ComposeCNFCondition(ctx, newCNFItems...))
	}
	extractedExpr := make([]Expression, 0, len(hashcode2Expr))
	for _, expr := range hashcode2Expr {
		extractedExpr = append(extractedExpr, expr)
	}
	if onlyNeedExtracted {
		return extractedExpr, nil
	}
	return extractedExpr, ComposeDNFCondition(ctx, newDNFItems...)
}

// DeriveRelaxedFiltersFromDNF given a DNF expression, derive a relaxed DNF expression which only contains columns
// in specified schema; the derived expression is a superset of original expression, i.e, any tuple satisfying
// the original expression must satisfy the derived expression. Return nil when the derived expression is universal set.
// A running example is: for schema of t1, `(t1.a=1 and t2.a=1) or (t1.a=2 and t2.a=2)` would be derived as
// `t1.a=1 or t1.a=2`, while `t1.a=1 or t2.a=1` would get nil.
func DeriveRelaxedFiltersFromDNF(expr Expression, schema *Schema) Expression {
	sf, ok := expr.(*ScalarFunction)
	if !ok || sf.FuncName.L != ast.LogicOr {
		return nil
	}
	ctx := sf.GetCtx()
	dnfItems := FlattenDNFConditions(sf)
	newDNFItems := make([]Expression, 0, len(dnfItems))
	for _, dnfItem := range dnfItems {
		cnfItems := SplitCNFItems(dnfItem)
		newCNFItems := make([]Expression, 0, len(cnfItems))
		for _, cnfItem := range cnfItems {
			if itemSF, ok := cnfItem.(*ScalarFunction); ok && itemSF.FuncName.L == ast.LogicOr {
				relaxedCNFItem := DeriveRelaxedFiltersFromDNF(cnfItem, schema)
				if relaxedCNFItem != nil {
					newCNFItems = append(newCNFItems, relaxedCNFItem)
				}
				// If relaxed expression for embedded DNF is universal set, just drop this CNF item
				continue
			}
			// This cnfItem must be simple expression now
			// If it cannot be fully covered by schema, just drop this CNF item
			if ExprFromSchema(cnfItem, schema) {
				newCNFItems = append(newCNFItems, cnfItem)
			}
		}
		// If this DNF item involves no column of specified schema, the relaxed expression must be universal set
		if len(newCNFItems) == 0 {
			return nil
		}
		newDNFItems = append(newDNFItems, ComposeCNFCondition(ctx, newCNFItems...))
	}
	return ComposeDNFCondition(ctx, newDNFItems...)
}

// GetRowLen gets the length if the func is row, returns 1 if not row.
func GetRowLen(e Expression) int {
	if f, ok := e.(*ScalarFunction); ok && f.FuncName.L == ast.RowFunc {
		return len(f.GetArgs())
	}
	return 1
}

// CheckArgsNotMultiColumnRow checks the args are not multi-column row.
func CheckArgsNotMultiColumnRow(args ...Expression) error {
	for _, arg := range args {
		if GetRowLen(arg) != 1 {
			return ErrOperandColumns.GenWithStackByArgs(1)
		}
	}
	return nil
}

// GetFuncArg gets the argument of the function at idx.
func GetFuncArg(e Expression, idx int) Expression {
	if f, ok := e.(*ScalarFunction); ok {
		return f.GetArgs()[idx]
	}
	return nil
}

// PopRowFirstArg pops the first element and returns the rest of row.
// e.g. After this function (1, 2, 3) becomes (2, 3).
func PopRowFirstArg(ctx sessionctx.Context, e Expression) (ret Expression, err error) {
	if f, ok := e.(*ScalarFunction); ok && f.FuncName.L == ast.RowFunc {
		args := f.GetArgs()
		if len(args) == 2 {
			return args[1], nil
		}
		ret, err = NewFunction(ctx, ast.RowFunc, f.GetType(), args[1:]...)
		return ret, err
	}
	return
}

// DatumToConstant generates a Constant expression from a Datum.
func DatumToConstant(d types.Datum, tp byte, flag uint) *Constant {
	t := types.NewFieldType(tp)
	t.Flag |= flag
	return &Constant{Value: d, RetType: t}
}

// ParamMarkerExpression generate a getparam function expression.
func ParamMarkerExpression(ctx sessionctx.Context, v *driver.ParamMarkerExpr, needParam bool) (*Constant, error) {
	useCache := ctx.GetSessionVars().StmtCtx.UseCache
	isPointExec := ctx.GetSessionVars().StmtCtx.PointExec
	tp := types.NewFieldType(mysql.TypeUnspecified)
	types.DefaultParamTypeForValue(v.GetValue(), tp)
	value := &Constant{Value: v.Datum, RetType: tp}
	if useCache || isPointExec || needParam {
		value.ParamMarker = &ParamMarker{
			order: v.Order,
			ctx:   ctx,
		}
	}
	return value, nil
}

// DisableParseJSONFlag4Expr disables ParseToJSONFlag for `expr` except Column.
// We should not *PARSE* a string as JSON under some scenarios. ParseToJSONFlag
// is 0 for JSON column yet(as well as JSON correlated column), so we can skip
// it. Moreover, Column.RetType refers to the infoschema, if we modify it, data
// race may happen if another goroutine read from the infoschema at the same
// time.
func DisableParseJSONFlag4Expr(expr Expression) {
	if _, isColumn := expr.(*Column); isColumn {
		return
	}
	if _, isCorCol := expr.(*CorrelatedColumn); isCorCol {
		return
	}
	expr.GetType().Flag &= ^mysql.ParseToJSONFlag
}

// ConstructPositionExpr constructs PositionExpr with the given ParamMarkerExpr.
func ConstructPositionExpr(p *driver.ParamMarkerExpr) *ast.PositionExpr {
	return &ast.PositionExpr{P: p}
}

// PosFromPositionExpr generates a position value from PositionExpr.
func PosFromPositionExpr(ctx sessionctx.Context, v *ast.PositionExpr) (int, bool, error) {
	if v.P == nil {
		return v.N, false, nil
	}
	value, err := ParamMarkerExpression(ctx, v.P.(*driver.ParamMarkerExpr), false)
	if err != nil {
		return 0, true, err
	}
	pos, isNull, err := GetIntFromConstant(ctx, value)
	if err != nil || isNull {
		return 0, true, err
	}
	return pos, false, nil
}

// GetStringFromConstant gets a string value from the Constant expression.
func GetStringFromConstant(ctx sessionctx.Context, value Expression) (string, bool, error) {
	con, ok := value.(*Constant)
	if !ok {
		err := errors.Errorf("Not a Constant expression %+v", value)
		return "", true, err
	}
	str, isNull, err := con.EvalString(ctx, chunk.Row{})
	if err != nil || isNull {
		return "", true, err
	}
	return str, false, nil
}

// GetIntFromConstant gets an interger value from the Constant expression.
func GetIntFromConstant(ctx sessionctx.Context, value Expression) (int, bool, error) {
	str, isNull, err := GetStringFromConstant(ctx, value)
	if err != nil || isNull {
		return 0, true, err
	}
	intNum, err := strconv.Atoi(str)
	if err != nil {
		return 0, true, nil
	}
	return intNum, false, nil
}

// BuildNotNullExpr wraps up `not(isnull())` for given expression.
func BuildNotNullExpr(ctx sessionctx.Context, expr Expression) Expression {
	isNull := NewFunctionInternal(ctx, ast.IsNull, types.NewFieldType(mysql.TypeTiny), expr)
	notNull := NewFunctionInternal(ctx, ast.UnaryNot, types.NewFieldType(mysql.TypeTiny), isNull)
	return notNull
}

// IsRuntimeConstExpr checks if a expr can be treated as a constant in **executor**.
func IsRuntimeConstExpr(expr Expression) bool {
	switch x := expr.(type) {
	case *ScalarFunction:
		if _, ok := unFoldableFunctions[x.FuncName.L]; ok {
			return false
		}
		for _, arg := range x.GetArgs() {
			if !IsRuntimeConstExpr(arg) {
				return false
			}
		}
		return true
	case *Column:
		return false
	case *Constant, *CorrelatedColumn:
		return true
	}
	return false
}

<<<<<<< HEAD
=======
// CheckNonDeterministic checks whether the current expression contains a non-deterministic func.
>>>>>>> d63eac9b
func CheckNonDeterministic(e Expression) bool {
	switch x := e.(type) {
	case *Constant, *Column, *CorrelatedColumn:
		return false
	case *ScalarFunction:
		if _, ok := unFoldableFunctions[x.FuncName.L]; ok {
			return true
		}
		for _, arg := range x.GetArgs() {
			if CheckNonDeterministic(arg) {
				return true
			}
		}
	}
	return false
}

<<<<<<< HEAD
=======
// CheckFuncInExpr checks whether there's a given function in the expression.
>>>>>>> d63eac9b
func CheckFuncInExpr(e Expression, funcName string) bool {
	switch x := e.(type) {
	case *Constant, *Column, *CorrelatedColumn:
		return false
	case *ScalarFunction:
		if x.FuncName.L == funcName {
			return true
		}
		for _, arg := range x.GetArgs() {
			if CheckFuncInExpr(arg, funcName) {
				return true
			}
		}
	}
	return false
}

// IsMutableEffectsExpr checks if expr contains function which is mutable or has side effects.
func IsMutableEffectsExpr(expr Expression) bool {
	switch x := expr.(type) {
	case *ScalarFunction:
		if _, ok := mutableEffectsFunctions[x.FuncName.L]; ok {
			return true
		}
		for _, arg := range x.GetArgs() {
			if IsMutableEffectsExpr(arg) {
				return true
			}
		}
	case *Column:
	case *Constant:
		if x.DeferredExpr != nil {
			return IsMutableEffectsExpr(x.DeferredExpr)
		}
	}
	return false
}

// RemoveDupExprs removes identical exprs. Not that if expr contains functions which
// are mutable or have side effects, we cannot remove it even if it has duplicates;
// if the plan is going to be cached, we cannot remove expressions containing `?` neither.
func RemoveDupExprs(ctx sessionctx.Context, exprs []Expression) []Expression {
	res := make([]Expression, 0, len(exprs))
	exists := make(map[string]struct{}, len(exprs))
	sc := ctx.GetSessionVars().StmtCtx
	for _, expr := range exprs {
		key := string(expr.HashCode(sc))
		if _, ok := exists[key]; !ok || IsMutableEffectsExpr(expr) {
			res = append(res, expr)
			exists[key] = struct{}{}
		}
	}
	return res
}

// GetUint64FromConstant gets a uint64 from constant expression.
func GetUint64FromConstant(expr Expression) (uint64, bool, bool) {
	con, ok := expr.(*Constant)
	if !ok {
		logutil.BgLogger().Warn("not a constant expression", zap.String("expression", expr.ExplainInfo()))
		return 0, false, false
	}
	dt := con.Value
	if con.ParamMarker != nil {
		dt = con.ParamMarker.GetUserVar()
	} else if con.DeferredExpr != nil {
		var err error
		dt, err = con.DeferredExpr.Eval(chunk.Row{})
		if err != nil {
			logutil.BgLogger().Warn("eval deferred expr failed", zap.Error(err))
			return 0, false, false
		}
	}
	switch dt.Kind() {
	case types.KindNull:
		return 0, true, true
	case types.KindInt64:
		val := dt.GetInt64()
		if val < 0 {
			return 0, false, false
		}
		return uint64(val), false, true
	case types.KindUint64:
		return dt.GetUint64(), false, true
	}
	return 0, false, false
}

// ContainVirtualColumn checks if the expressions contain a virtual column
func ContainVirtualColumn(exprs []Expression) bool {
	for _, expr := range exprs {
		switch v := expr.(type) {
		case *Column:
			if v.VirtualExpr != nil {
				return true
			}
		case *ScalarFunction:
			if ContainVirtualColumn(v.GetArgs()) {
				return true
			}
		}
	}
	return false
}

// ContainCorrelatedColumn checks if the expressions contain a correlated column
func ContainCorrelatedColumn(exprs []Expression) bool {
	for _, expr := range exprs {
		switch v := expr.(type) {
		case *CorrelatedColumn:
			return true
		case *ScalarFunction:
			if ContainCorrelatedColumn(v.GetArgs()) {
				return true
			}
		}
	}
	return false
}

// MaybeOverOptimized4PlanCache used to check whether an optimization can work
// for the statement when we enable the plan cache.
// In some situations, some optimizations maybe over-optimize and cache an
// overOptimized plan. The cached plan may not get the correct result when we
// reuse the plan for other statements.
// For example, `pk>=$a and pk<=$b` can be optimized to a PointGet when
// `$a==$b`, but it will cause wrong results when `$a!=$b`.
// So we need to do the check here. The check includes the following aspects:
// 1. Whether the plan cache switch is enable.
// 2. Whether the statement can be cached.
// 3. Whether the expressions contain a lazy constant.
// TODO: Do more careful check here.
func MaybeOverOptimized4PlanCache(ctx sessionctx.Context, exprs []Expression) bool {
	// If we do not enable plan cache, all the optimization can work correctly.
	if !ctx.GetSessionVars().StmtCtx.UseCache || ctx.GetSessionVars().StmtCtx.SkipPlanCache {
		return false
	}
	return containMutableConst(ctx, exprs)
}

// containMutableConst checks if the expressions contain a lazy constant.
func containMutableConst(ctx sessionctx.Context, exprs []Expression) bool {
	for _, expr := range exprs {
		switch v := expr.(type) {
		case *Constant:
			if v.ParamMarker != nil || v.DeferredExpr != nil {
				return true
			}
		case *ScalarFunction:
			if containMutableConst(ctx, v.GetArgs()) {
				return true
			}
		}
	}
	return false
}

// RemoveMutableConst used to remove the `ParamMarker` and `DeferredExpr` in the `Constant` expr.
func RemoveMutableConst(ctx sessionctx.Context, exprs []Expression) {
	for _, expr := range exprs {
		switch v := expr.(type) {
		case *Constant:
			v.ParamMarker = nil
			v.DeferredExpr = nil
		case *ScalarFunction:
			RemoveMutableConst(ctx, v.GetArgs())
		}
	}
}

const (
	_   = iota
	kib = 1 << (10 * iota)
	mib = 1 << (10 * iota)
	gib = 1 << (10 * iota)
	tib = 1 << (10 * iota)
	pib = 1 << (10 * iota)
	eib = 1 << (10 * iota)
)

const (
	nano    = 1
	micro   = 1000 * nano
	milli   = 1000 * micro
	sec     = 1000 * milli
	min     = 60 * sec
	hour    = 60 * min
	dayTime = 24 * hour
)

// GetFormatBytes convert byte count to value with units.
func GetFormatBytes(bytes float64) string {
	var divisor float64
	var unit string

	bytesAbs := math.Abs(bytes)
	if bytesAbs >= eib {
		divisor = eib
		unit = "EiB"
	} else if bytesAbs >= pib {
		divisor = pib
		unit = "PiB"
	} else if bytesAbs >= tib {
		divisor = tib
		unit = "TiB"
	} else if bytesAbs >= gib {
		divisor = gib
		unit = "GiB"
	} else if bytesAbs >= mib {
		divisor = mib
		unit = "MiB"
	} else if bytesAbs >= kib {
		divisor = kib
		unit = "KiB"
	} else {
		divisor = 1
		unit = "bytes"
	}

	if divisor == 1 {
		return strconv.FormatFloat(bytes, 'f', 0, 64) + " " + unit
	}
	value := bytes / divisor
	if math.Abs(value) >= 100000.0 {
		return strconv.FormatFloat(value, 'e', 2, 64) + " " + unit
	}
	return strconv.FormatFloat(value, 'f', 2, 64) + " " + unit
}

// GetFormatNanoTime convert time in nanoseconds to value with units.
func GetFormatNanoTime(time float64) string {
	var divisor float64
	var unit string

	timeAbs := math.Abs(time)
	if timeAbs >= dayTime {
		divisor = dayTime
		unit = "d"
	} else if timeAbs >= hour {
		divisor = hour
		unit = "h"
	} else if timeAbs >= min {
		divisor = min
		unit = "min"
	} else if timeAbs >= sec {
		divisor = sec
		unit = "s"
	} else if timeAbs >= milli {
		divisor = milli
		unit = "ms"
	} else if timeAbs >= micro {
		divisor = micro
		unit = "us"
	} else {
		divisor = 1
		unit = "ns"
	}

	if divisor == 1 {
		return strconv.FormatFloat(time, 'f', 0, 64) + " " + unit
	}
	value := time / divisor
	if math.Abs(value) >= 100000.0 {
		return strconv.FormatFloat(value, 'e', 2, 64) + " " + unit
	}
	return strconv.FormatFloat(value, 'f', 2, 64) + " " + unit
}

// SQLDigestTextRetriever is used to find the normalized SQL statement text by SQL digests in statements_summary table.
// It's exported for test purposes. It's used by the `tidb_decode_sql_digests` builtin function, but also exposed to
// be used in other modules.
type SQLDigestTextRetriever struct {
	// SQLDigestsMap is the place to put the digests that's requested for getting SQL text and also the place to put
	// the query result.
	SQLDigestsMap map[string]string

	// Replace querying for test purposes.
	mockLocalData  map[string]string
	mockGlobalData map[string]string
	// There are two ways for querying information: 1) query specified digests by WHERE IN query, or 2) query all
	// information to avoid the too long WHERE IN clause. If there are more than `fetchAllLimit` digests needs to be
	// queried, the second way will be chosen; otherwise, the first way will be chosen.
	fetchAllLimit int
}

// NewSQLDigestTextRetriever creates a new SQLDigestTextRetriever.
func NewSQLDigestTextRetriever() *SQLDigestTextRetriever {
	return &SQLDigestTextRetriever{
		SQLDigestsMap: make(map[string]string),
		fetchAllLimit: 512,
	}
}

func (r *SQLDigestTextRetriever) runMockQuery(data map[string]string, inValues []interface{}) (map[string]string, error) {
	if len(inValues) == 0 {
		return data, nil
	}
	res := make(map[string]string, len(inValues))
	for _, digest := range inValues {
		if text, ok := data[digest.(string)]; ok {
			res[digest.(string)] = text
		}
	}
	return res, nil
}

// runFetchDigestQuery runs query to the system tables to fetch the kv mapping of SQL digests and normalized SQL texts
// of the given SQL digests, if `inValues` is given, or all these mappings otherwise. If `queryGlobal` is false, it
// queries information_schema.statements_summary and information_schema.statements_summary_history; otherwise, it
// queries the cluster version of these two tables.
func (r *SQLDigestTextRetriever) runFetchDigestQuery(ctx context.Context, sctx sessionctx.Context, queryGlobal bool, inValues []interface{}) (map[string]string, error) {
	// If mock data is set, query the mock data instead of the real statements_summary tables.
	if !queryGlobal && r.mockLocalData != nil {
		return r.runMockQuery(r.mockLocalData, inValues)
	} else if queryGlobal && r.mockGlobalData != nil {
		return r.runMockQuery(r.mockGlobalData, inValues)
	}

	exec, ok := sctx.(sqlexec.RestrictedSQLExecutor)
	if !ok {
		return nil, errors.New("restricted sql can't be executed in this context")
	}

	// Information in statements_summary will be periodically moved to statements_summary_history. Union them together
	// to avoid missing information when statements_summary is just cleared.
	stmt := "select digest, digest_text from information_schema.statements_summary union distinct " +
		"select digest, digest_text from information_schema.statements_summary_history"
	if queryGlobal {
		stmt = "select digest, digest_text from information_schema.cluster_statements_summary union distinct " +
			"select digest, digest_text from information_schema.cluster_statements_summary_history"
	}
	// Add the where clause if `inValues` is specified.
	if len(inValues) > 0 {
		stmt += " where digest in (" + strings.Repeat("%?,", len(inValues)-1) + "%?)"
	}

	rows, _, err := exec.ExecRestrictedSQL(ctx, nil, stmt, inValues...)
	if err != nil {
		return nil, err
	}

	res := make(map[string]string, len(rows))
	for _, row := range rows {
		res[row.GetString(0)] = row.GetString(1)
	}
	return res, nil
}

func (r *SQLDigestTextRetriever) updateDigestInfo(queryResult map[string]string) {
	for digest, text := range r.SQLDigestsMap {
		if len(text) > 0 {
			// The text of this digest is already known
			continue
		}
		sqlText, ok := queryResult[digest]
		if ok {
			r.SQLDigestsMap[digest] = sqlText
		}
	}
}

// RetrieveLocal tries to retrieve the SQL text of the SQL digests from local information.
func (r *SQLDigestTextRetriever) RetrieveLocal(ctx context.Context, sctx sessionctx.Context) error {
	if len(r.SQLDigestsMap) == 0 {
		return nil
	}

	var queryResult map[string]string
	if len(r.SQLDigestsMap) <= r.fetchAllLimit {
		inValues := make([]interface{}, 0, len(r.SQLDigestsMap))
		for key := range r.SQLDigestsMap {
			inValues = append(inValues, key)
		}
		var err error
		queryResult, err = r.runFetchDigestQuery(ctx, sctx, false, inValues)
		if err != nil {
			return errors.Trace(err)
		}

		if len(queryResult) == len(r.SQLDigestsMap) {
			r.SQLDigestsMap = queryResult
			return nil
		}
	} else {
		var err error
		queryResult, err = r.runFetchDigestQuery(ctx, sctx, false, nil)
		if err != nil {
			return errors.Trace(err)
		}
	}

	r.updateDigestInfo(queryResult)
	return nil
}

// RetrieveGlobal tries to retrieve the SQL text of the SQL digests from the information of the whole cluster.
func (r *SQLDigestTextRetriever) RetrieveGlobal(ctx context.Context, sctx sessionctx.Context) error {
	err := r.RetrieveLocal(ctx, sctx)
	if err != nil {
		return errors.Trace(err)
	}

	// In some unit test environments it's unable to retrieve global info, and this function blocks it for tens of
	// seconds, which wastes much time during unit test. In this case, enable this failpoint to bypass retrieving
	// globally.
	failpoint.Inject("sqlDigestRetrieverSkipRetrieveGlobal", func() {
		failpoint.Return(nil)
	})

	var unknownDigests []interface{}
	for k, v := range r.SQLDigestsMap {
		if len(v) == 0 {
			unknownDigests = append(unknownDigests, k)
		}
	}

	if len(unknownDigests) == 0 {
		return nil
	}

	var queryResult map[string]string
	if len(r.SQLDigestsMap) <= r.fetchAllLimit {
		queryResult, err = r.runFetchDigestQuery(ctx, sctx, true, unknownDigests)
		if err != nil {
			return errors.Trace(err)
		}
	} else {
		queryResult, err = r.runFetchDigestQuery(ctx, sctx, true, nil)
		if err != nil {
			return errors.Trace(err)
		}
	}

	r.updateDigestInfo(queryResult)
	return nil
}<|MERGE_RESOLUTION|>--- conflicted
+++ resolved
@@ -1016,10 +1016,7 @@
 	return false
 }
 
-<<<<<<< HEAD
-=======
 // CheckNonDeterministic checks whether the current expression contains a non-deterministic func.
->>>>>>> d63eac9b
 func CheckNonDeterministic(e Expression) bool {
 	switch x := e.(type) {
 	case *Constant, *Column, *CorrelatedColumn:
@@ -1037,10 +1034,7 @@
 	return false
 }
 
-<<<<<<< HEAD
-=======
 // CheckFuncInExpr checks whether there's a given function in the expression.
->>>>>>> d63eac9b
 func CheckFuncInExpr(e Expression, funcName string) bool {
 	switch x := e.(type) {
 	case *Constant, *Column, *CorrelatedColumn:
