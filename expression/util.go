--- conflicted
+++ resolved
@@ -528,7 +528,6 @@
 	return value, nil
 }
 
-<<<<<<< HEAD
 // DisableParseJSONFlag disables ParseToJSONFlag for `expr` except Column.
 // We should not *PARSE* a string as JSON under some scenarios. ParseToJSONFlag
 // is 0 for JSON column yet, so we can skip it. Moreover, Column.RetType refers
@@ -539,7 +538,8 @@
 		return
 	}
 	expr.GetType().Flag &= ^mysql.ParseToJSONFlag
-=======
+}
+
 // ConstructPositionExpr constructs PositionExpr with the given ParamMarkerExpr.
 func ConstructPositionExpr(p *driver.ParamMarkerExpr) *ast.PositionExpr {
 	return &ast.PositionExpr{P: p}
@@ -586,5 +586,4 @@
 		return 0, true, nil
 	}
 	return intNum, false, nil
->>>>>>> 0a8c2f96
 }