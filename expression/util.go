--- conflicted
+++ resolved
@@ -435,7 +435,7 @@
 		// cowExprRef is a copy-on-write util, args array allocation happens only
 		// when expr in args is changed
 		refExprArr := cowExprRef{v.GetArgs(), nil}
-		_, coll := DeriveCollationFromExprs(v.GetCtx(), v.GetArgs()...)
+		coll, _ := v.CharsetAndCollation()
 		var tmpArgForCollCheck []Expression
 		if collate.NewCollationEnabled() {
 			tmpArgForCollCheck = make([]Expression, len(v.GetArgs()))
@@ -448,28 +448,21 @@
 			oldChanged := changed
 			if collate.NewCollationEnabled() && changed {
 				// Make sure the collation used by the ScalarFunction isn't changed and its result collation is not weaker than the collation used by the ScalarFunction.
-<<<<<<< HEAD
-				if changed {
-					changed = false
-					tmpArgs := make([]Expression, 0, len(v.GetArgs()))
-					_ = append(append(append(tmpArgs, refExprArr.Result()[0:idx]...), refExprArr.Result()[idx+1:]...), newFuncExpr)
-					_, newColl := DeriveCollationFromExprs(v.GetCtx(), append(v.GetArgs(), newFuncExpr)...)
-					if coll == newColl {
-						if newFuncExpr.GetType().GetCollate() == arg.GetType().GetCollate() && newFuncExpr.Coercibility() == arg.Coercibility() {
-							// It's safe to use the new expression, otherwise some cases in projection push-down will be wrong.
-							changed = true
-						} else {
-							changed = checkCollationStrictness(coll, newFuncExpr.GetType().GetCollate())
-						}
-					}
-=======
 				changed = false
 				copy(tmpArgForCollCheck, refExprArr.Result())
 				tmpArgForCollCheck[idx] = newFuncExpr
-				_, newColl := DeriveCollationFromExprs(v.GetCtx(), tmpArgForCollCheck...)
-				if coll == newColl {
-					changed = checkCollationStrictness(coll, newFuncExpr.GetType().GetCollate())
->>>>>>> e6f020a2
+				newCollEt, err := CheckAndDeriveCollationFromExprs(v.GetCtx(), v.FuncName.L, v.RetType.EvalType(), tmpArgForCollCheck...)
+				if err != nil {
+					logutil.BgLogger().Error("should not happen", zap.Stack("stack"))
+					return false, failed, v
+				}
+				if coll == newCollEt.Collation {
+					if newFuncExpr.GetType().GetCollate() == arg.GetType().GetCollate() && newFuncExpr.Coercibility() == arg.Coercibility() {
+						// It's safe to use the new expression, otherwise some cases in projection push-down will be wrong.
+						changed = true
+					} else {
+						changed = checkCollationStrictness(coll, newFuncExpr.GetType().GetCollate())
+					}
 				}
 			}
 			hasFail = hasFail || failed || oldChanged != changed
