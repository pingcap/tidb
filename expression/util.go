// Copyright 2016 PingCAP, Inc.
//
// Licensed under the Apache License, Version 2.0 (the "License");
// you may not use this file except in compliance with the License.
// You may obtain a copy of the License at
//
//     http://www.apache.org/licenses/LICENSE-2.0
//
// Unless required by applicable law or agreed to in writing, software
// distributed under the License is distributed on an "AS IS" BASIS,
// See the License for the specific language governing permissions and
// limitations under the License.

package expression

import (
	"unicode"

	"github.com/juju/errors"
	"github.com/pingcap/tidb/ast"
	"github.com/pingcap/tidb/sessionctx/variable"
	"github.com/pingcap/tidb/util/codec"
	"github.com/pingcap/tidb/util/types"
)

// ExtractColumns extracts all columns from an expression.
func ExtractColumns(expr Expression) (cols []*Column) {
	switch v := expr.(type) {
	case *Column:
		return []*Column{v}
	case *ScalarFunction:
		for _, arg := range v.GetArgs() {
			cols = append(cols, ExtractColumns(arg)...)
		}
	}
	return
}

// ColumnSubstitute substitutes the columns in filter to expressions in select fields.
// e.g. select * from (select b as a from t) k where a < 10 => select * from (select b as a from t where b < 10) k.
func ColumnSubstitute(expr Expression, schema *Schema, newExprs []Expression) Expression {
	switch v := expr.(type) {
	case *Column:
		id := schema.ColumnIndex(v)
		if id == -1 {
			return v
		}
		return newExprs[id].Clone()
	case *ScalarFunction:
		if v.FuncName.L == ast.Cast {
			newFunc := v.Clone().(*ScalarFunction)
			newFunc.GetArgs()[0] = ColumnSubstitute(newFunc.GetArgs()[0], schema, newExprs)
			return newFunc
		}
		newArgs := make([]Expression, 0, len(v.GetArgs()))
		for _, arg := range v.GetArgs() {
			newArgs = append(newArgs, ColumnSubstitute(arg, schema, newExprs))
		}
		fun, _ := NewFunction(v.GetCtx(), v.FuncName.L, v.RetType, newArgs...)
		return fun
	}
	return expr
}

func datumsToConstants(datums []types.Datum) []Expression {
	constants := make([]Expression, 0, len(datums))
	for _, d := range datums {
		constants = append(constants, &Constant{Value: d})
	}
	return constants
}

// calculateSum adds v to sum.
func calculateSum(sc *variable.StatementContext, sum, v types.Datum) (data types.Datum, err error) {
	// for avg and sum calculation
	// avg and sum use decimal for integer and decimal type, use float for others
	// see https://dev.mysql.com/doc/refman/5.7/en/group-by-functions.html

	switch v.Kind() {
	case types.KindNull:
	case types.KindInt64, types.KindUint64:
		var d *types.MyDecimal
		d, err = v.ToDecimal(sc)
		if err == nil {
			data = types.NewDecimalDatum(d)
		}
	case types.KindMysqlDecimal:
		data = v
	default:
		var f float64
		f, err = v.ToFloat64(sc)
		if err == nil {
			data = types.NewFloat64Datum(f)
		}
	}

	if err != nil {
		return data, errors.Trace(err)
	}
	if data.IsNull() {
		return sum, nil
	}
	switch sum.Kind() {
	case types.KindNull:
		return data, nil
	case types.KindFloat64, types.KindMysqlDecimal:
		return types.ComputePlus(sum, data)
	default:
		return data, errors.Errorf("invalid value %v for aggregate", sum.Kind())
	}
}

// getValidPrefix gets a prefix of string which can parsed to a number with base. the minimun base is 2 and the maximum is 36.
func getValidPrefix(s string, base int64) string {
	var (
		validLen int
		upper    rune
	)
	switch {
	case base >= 2 && base <= 9:
		upper = rune('0' + base)
	case base <= 36:
		upper = rune('A' + base - 10)
	default:
		return ""
	}
Loop:
	for i := 0; i < len(s); i++ {
		c := rune(s[i])
		switch {
		case unicode.IsDigit(c) || unicode.IsLower(c) || unicode.IsUpper(c):
			c = unicode.ToUpper(c)
			if c < upper {
				validLen = i + 1
			} else {
				break Loop
			}
		case c == '+' || c == '-':
			if i != 0 {
				break Loop
			}
		default:
			break Loop
		}
	}
	if validLen > 1 && s[0] == '+' {
		return s[1:validLen]
	}
	return s[:validLen]
}

// createDistinctChecker creates a new distinct checker.
func createDistinctChecker() *distinctChecker {
	return &distinctChecker{
		existingKeys: make(map[string]bool),
	}
}

// Checker stores existing keys and checks if given data is distinct.
type distinctChecker struct {
	existingKeys map[string]bool
}

// Check checks if values is distinct.
func (d *distinctChecker) Check(values []interface{}) (bool, error) {
	bs, err := codec.EncodeValue([]byte{}, types.MakeDatums(values...)...)
	if err != nil {
		return false, errors.Trace(err)
	}
	key := string(bs)
	_, ok := d.existingKeys[key]
	if ok {
		return false, nil
	}
	d.existingKeys[key] = true
	return true, nil
}

// SubstituteCorCol2Constant will substitute correlated column to constant value which it contains.
// If the args of one scalar function are all constant, we will substitute it to constant.
func SubstituteCorCol2Constant(expr Expression) (Expression, error) {
	switch x := expr.(type) {
	case *ScalarFunction:
		allConstant := true
		newArgs := make([]Expression, 0, len(x.GetArgs()))
		for _, arg := range x.GetArgs() {
			newArg, err := SubstituteCorCol2Constant(arg)
			if err != nil {
				return nil, errors.Trace(err)
			}
			_, ok := newArg.(*Constant)
			newArgs = append(newArgs, newArg)
			allConstant = allConstant && ok
		}
		if allConstant {
			val, err := x.Eval(nil)
			if err != nil {
				return nil, errors.Trace(err)
			}
			return &Constant{Value: val}, nil
		}
		var newSf Expression
		if x.FuncName.L == ast.Cast {
			newSf = NewCastFunc(x.RetType, newArgs[0], x.GetCtx())
		} else {
			newSf, _ = NewFunction(x.GetCtx(), x.FuncName.L, x.GetType(), newArgs...)
		}
		return newSf, nil
	case *CorrelatedColumn:
		return &Constant{Value: *x.Data, RetType: x.GetType()}, nil
<<<<<<< HEAD
	case *Constant:
		return x.Clone(), nil
=======
>>>>>>> c8c7dde6
	default:
		return x.Clone(), nil
	}
}<|MERGE_RESOLUTION|>--- conflicted
+++ resolved
@@ -208,12 +208,7 @@
 		return newSf, nil
 	case *CorrelatedColumn:
 		return &Constant{Value: *x.Data, RetType: x.GetType()}, nil
-<<<<<<< HEAD
-	case *Constant:
+	default:
 		return x.Clone(), nil
-=======
->>>>>>> c8c7dde6
-	default:
-		return x.Clone(), nil
 	}
 }