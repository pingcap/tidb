// Copyright 2019 PingCAP, Inc.
//
// Licensed under the Apache License, Version 2.0 (the "License");
// you may not use this file except in compliance with the License.
// You may obtain a copy of the License at
//
//     http://www.apache.org/licenses/LICENSE-2.0
//
// Unless required by applicable law or agreed to in writing, software
// distributed under the License is distributed on an "AS IS" BASIS,
// See the License for the specific language governing permissions and
// limitations under the License.

package expression

import (
	"testing"

	. "github.com/pingcap/check"
	"github.com/pingcap/parser/ast"
	"github.com/pingcap/tidb/types"
)

var vecBuiltinMiscellaneousCases = map[string][]vecExprBenchCase{
	ast.Inet6Aton: {
		{retEvalType: types.ETString, childrenTypes: []types.EvalType{types.ETString}, geners: []dataGenerator{&ipv6StrGener{}}},
	},
	ast.IsIPv6: {
		{retEvalType: types.ETInt, childrenTypes: []types.EvalType{types.ETString}},
	},
<<<<<<< HEAD
	ast.Sleep:     {},
	ast.UUID:      {},
	ast.Inet6Ntoa: {},
	ast.InetAton:  {},
	ast.IsIPv4Mapped: {
		{retEvalType: types.ETInt, childrenTypes: []types.EvalType{types.ETString}},
	},
	ast.IsIPv4Compat: {},
=======
	ast.Sleep:        {},
	ast.UUID:         {},
	ast.Inet6Ntoa:    {},
	ast.InetAton:     {},
	ast.IsIPv4Mapped: {},
	ast.IsIPv4Compat: {
		{retEvalType: types.ETInt, childrenTypes: []types.EvalType{types.ETString}, geners: []dataGenerator{&ipv4CompatByteGener{}}},
		{retEvalType: types.ETInt, childrenTypes: []types.EvalType{types.ETString}, geners: []dataGenerator{&ipv6ByteGener{}}},
		{retEvalType: types.ETInt, childrenTypes: []types.EvalType{types.ETString}, geners: []dataGenerator{&ipv4ByteGener{}}},
		{retEvalType: types.ETInt, childrenTypes: []types.EvalType{types.ETString}, geners: []dataGenerator{&defaultGener{1.0, types.ETString}}},
	},
>>>>>>> 5340e177
	ast.InetNtoa: {
		{retEvalType: types.ETString, childrenTypes: []types.EvalType{types.ETInt}},
	},
	ast.IsIPv4: {
		{retEvalType: types.ETInt, childrenTypes: []types.EvalType{types.ETString}},
	},
	ast.AnyValue: {
		{retEvalType: types.ETDuration, childrenTypes: []types.EvalType{types.ETDuration}},
		{retEvalType: types.ETInt, childrenTypes: []types.EvalType{types.ETInt}},
		{retEvalType: types.ETTimestamp, childrenTypes: []types.EvalType{types.ETTimestamp}},
		{retEvalType: types.ETReal, childrenTypes: []types.EvalType{types.ETReal}},
		{retEvalType: types.ETString, childrenTypes: []types.EvalType{types.ETString}},
		{retEvalType: types.ETJson, childrenTypes: []types.EvalType{types.ETJson}},
	},
	ast.NameConst: {
		{retEvalType: types.ETDuration, childrenTypes: []types.EvalType{types.ETString, types.ETDuration}},
		{retEvalType: types.ETString, childrenTypes: []types.EvalType{types.ETString, types.ETString}},
		{retEvalType: types.ETReal, childrenTypes: []types.EvalType{types.ETString, types.ETReal}},
		{retEvalType: types.ETTimestamp, childrenTypes: []types.EvalType{types.ETString, types.ETTimestamp}},
	},
}

func (s *testEvaluatorSuite) TestVectorizedBuiltinMiscellaneousCasesEvalOneVec(c *C) {
	testVectorizedEvalOneVec(c, vecBuiltinMiscellaneousCases)
}

func (s *testEvaluatorSuite) TestVectorizedBuiltinMiscellaneousCasesFunc(c *C) {
	testVectorizedBuiltinFunc(c, vecBuiltinMiscellaneousCases)
}

func BenchmarkVectorizedBuiltinMiscellaneousCasesEvalOneVec(b *testing.B) {
	benchmarkVectorizedEvalOneVec(b, vecBuiltinMiscellaneousCases)
}

func BenchmarkVectorizedBuiltinMiscellaneousCasesFunc(b *testing.B) {
	benchmarkVectorizedBuiltinFunc(b, vecBuiltinMiscellaneousCases)
}<|MERGE_RESOLUTION|>--- conflicted
+++ resolved
@@ -28,16 +28,6 @@
 	ast.IsIPv6: {
 		{retEvalType: types.ETInt, childrenTypes: []types.EvalType{types.ETString}},
 	},
-<<<<<<< HEAD
-	ast.Sleep:     {},
-	ast.UUID:      {},
-	ast.Inet6Ntoa: {},
-	ast.InetAton:  {},
-	ast.IsIPv4Mapped: {
-		{retEvalType: types.ETInt, childrenTypes: []types.EvalType{types.ETString}},
-	},
-	ast.IsIPv4Compat: {},
-=======
 	ast.Sleep:        {},
 	ast.UUID:         {},
 	ast.Inet6Ntoa:    {},
@@ -49,7 +39,6 @@
 		{retEvalType: types.ETInt, childrenTypes: []types.EvalType{types.ETString}, geners: []dataGenerator{&ipv4ByteGener{}}},
 		{retEvalType: types.ETInt, childrenTypes: []types.EvalType{types.ETString}, geners: []dataGenerator{&defaultGener{1.0, types.ETString}}},
 	},
->>>>>>> 5340e177
 	ast.InetNtoa: {
 		{retEvalType: types.ETString, childrenTypes: []types.EvalType{types.ETInt}},
 	},
