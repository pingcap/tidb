--- conflicted
+++ resolved
@@ -36,13 +36,11 @@
 	ast.IsIPv4: {
 		{retEvalType: types.ETInt, childrenTypes: []types.EvalType{types.ETString}},
 	},
-<<<<<<< HEAD
 	ast.AnyValue: {
 		{retEvalType: types.ETDuration, childrenTypes: []types.EvalType{types.ETDuration}},
-=======
+  },
 	ast.NameConst: {
 		{retEvalType: types.ETDuration, childrenTypes: []types.EvalType{types.ETString, types.ETDuration}},
->>>>>>> cf06460c
 	},
 }
 
