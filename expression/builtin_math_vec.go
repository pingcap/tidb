// Copyright 2019 PingCAP, Inc.
//
// Licensed under the Apache License, Version 2.0 (the "License");
// you may not use this file except in compliance with the License.
// You may obtain a copy of the License at
//
//     http://www.apache.org/licenses/LICENSE-2.0
//
// Unless required by applicable law or agreed to in writing, software
// distributed under the License is distributed on an "AS IS" BASIS,
// See the License for the specific language governing permissions and
// limitations under the License.

package expression

import (
	"fmt"
	"math"
	"strconv"

	"github.com/pingcap/tidb/types"
	"github.com/pingcap/tidb/util/chunk"
)

func (b *builtinLog1ArgSig) vecEvalReal(input *chunk.Chunk, result *chunk.Column) error {
	if err := b.args[0].VecEvalReal(b.ctx, input, result); err != nil {
		return err
	}
	f64s := result.Float64s()
	for i := 0; i < len(f64s); i++ {
		if result.IsNull(i) {
			continue
		}
		if f64s[i] <= 0 {
			result.SetNull(i, true)
		} else {
			f64s[i] = math.Log(f64s[i])
		}
	}
	return nil
}

func (b *builtinLog1ArgSig) vectorized() bool {
	return true
}

func (b *builtinLog2Sig) vecEvalReal(input *chunk.Chunk, result *chunk.Column) error {
	if err := b.args[0].VecEvalReal(b.ctx, input, result); err != nil {
		return err
	}
	f64s := result.Float64s()
	for i := 0; i < len(f64s); i++ {
		if result.IsNull(i) {
			continue
		}
		if f64s[i] <= 0 {
			result.SetNull(i, true)
		} else {
			f64s[i] = math.Log2(f64s[i])
		}
	}
	return nil
}

func (b *builtinLog2Sig) vectorized() bool {
	return true
}

func (b *builtinLog10Sig) vecEvalReal(input *chunk.Chunk, result *chunk.Column) error {
	if err := b.args[0].VecEvalReal(b.ctx, input, result); err != nil {
		return err
	}
	f64s := result.Float64s()
	for i := 0; i < len(f64s); i++ {
		if result.IsNull(i) {
			continue
		}
		if f64s[i] <= 0 {
			result.SetNull(i, true)
		} else {
			f64s[i] = math.Log10(f64s[i])
		}
	}
	return nil
}

func (b *builtinLog10Sig) vectorized() bool {
	return true
}

func (b *builtinSqrtSig) vecEvalReal(input *chunk.Chunk, result *chunk.Column) error {
	if err := b.args[0].VecEvalReal(b.ctx, input, result); err != nil {
		return err
	}
	f64s := result.Float64s()
	for i := 0; i < len(f64s); i++ {
		if result.IsNull(i) {
			continue
		}
		if f64s[i] < 0 {
			result.SetNull(i, true)
		} else {
			f64s[i] = math.Sqrt(f64s[i])
		}
	}
	return nil
}

func (b *builtinSqrtSig) vectorized() bool {
	return true
}

func (b *builtinAcosSig) vecEvalReal(input *chunk.Chunk, result *chunk.Column) error {
	if err := b.args[0].VecEvalReal(b.ctx, input, result); err != nil {
		return err
	}
	f64s := result.Float64s()
	for i := 0; i < len(f64s); i++ {
		if result.IsNull(i) {
			continue
		}
		if f64s[i] < -1 || f64s[i] > 1 {
			result.SetNull(i, true)
		} else {
			f64s[i] = math.Acos(f64s[i])
		}
	}
	return nil
}

func (b *builtinAcosSig) vectorized() bool {
	return true
}

func (b *builtinAsinSig) vecEvalReal(input *chunk.Chunk, result *chunk.Column) error {
	if err := b.args[0].VecEvalReal(b.ctx, input, result); err != nil {
		return err
	}
	f64s := result.Float64s()
	for i := 0; i < len(f64s); i++ {
		if result.IsNull(i) {
			continue
		}
		if f64s[i] < -1 || f64s[i] > 1 {
			result.SetNull(i, true)
		} else {
			f64s[i] = math.Asin(f64s[i])
		}
	}
	return nil
}

func (b *builtinAsinSig) vectorized() bool {
	return true
}

func (b *builtinAtan1ArgSig) vecEvalReal(input *chunk.Chunk, result *chunk.Column) error {
	if err := b.args[0].VecEvalReal(b.ctx, input, result); err != nil {
		return err
	}
	f64s := result.Float64s()
	for i := 0; i < len(f64s); i++ {
		if result.IsNull(i) {
			continue
		}
		f64s[i] = math.Atan(f64s[i])
	}
	return nil
}

func (b *builtinAtan1ArgSig) vectorized() bool {
	return true
}

func (b *builtinAtan2ArgsSig) vecEvalReal(input *chunk.Chunk, result *chunk.Column) error {
	n := input.NumRows()
	if err := b.args[0].VecEvalReal(b.ctx, input, result); err != nil {
		return err
	}

	buf, err := b.bufAllocator.get(types.ETReal, n)
	if err != nil {
		return err
	}
	defer b.bufAllocator.put(buf)
	if err := b.args[1].VecEvalInt(b.ctx, input, buf); err != nil {
		return err
	}

	f64s := result.Float64s()
	arg := buf.Float64s()

	result.MergeNulls(buf)

	for i := 0; i < n; i++ {
		if result.IsNull(i) {
			continue
		}
		f64s[i] = math.Atan2(f64s[i], arg[i])
	}
	return nil
}

func (b *builtinAtan2ArgsSig) vectorized() bool {
	return true
}

func (b *builtinCosSig) vecEvalReal(input *chunk.Chunk, result *chunk.Column) error {
	if err := b.args[0].VecEvalReal(b.ctx, input, result); err != nil {
		return err
	}
	f64s := result.Float64s()
	for i := 0; i < len(f64s); i++ {
		if result.IsNull(i) {
			continue
		}
		f64s[i] = math.Cos(f64s[i])
	}
	return nil
}

func (b *builtinCosSig) vectorized() bool {
	return true
}

func (b *builtinCotSig) vecEvalReal(input *chunk.Chunk, result *chunk.Column) error {
	if err := b.args[0].VecEvalReal(b.ctx, input, result); err != nil {
		return err
	}
	f64s := result.Float64s()
	for i := 0; i < len(f64s); i++ {
		if result.IsNull(i) {
			continue
		}
		tan := math.Tan(f64s[i])
		if tan != 0 {
			cot := 1 / tan
			if !math.IsInf(cot, 0) && !math.IsNaN(cot) {
				f64s[i] = cot
			}
			continue
		}
		if err := types.ErrOverflow.GenWithStackByArgs("DOUBLE", fmt.Sprintf("cot(%s)", strconv.FormatFloat(f64s[i], 'f', -1, 64))); err != nil {
			return err
		}
	}
	return nil
}

func (b *builtinCotSig) vectorized() bool {
	return true
}

func (b *builtinDegreesSig) vecEvalReal(input *chunk.Chunk, result *chunk.Column) error {
	if err := b.args[0].VecEvalReal(b.ctx, input, result); err != nil {
		return err
	}
	f64s := result.Float64s()
	for i := 0; i < len(f64s); i++ {
		if result.IsNull(i) {
			continue
		}
		f64s[i] = f64s[i] * 180 / math.Pi
	}
	return nil
}

func (b *builtinDegreesSig) vectorized() bool {
	return true
}

func (b *builtinExpSig) vecEvalReal(input *chunk.Chunk, result *chunk.Column) error {
	if err := b.args[0].VecEvalReal(b.ctx, input, result); err != nil {
		return err
	}
	f64s := result.Float64s()
	for i := 0; i < len(f64s); i++ {
		if result.IsNull(i) {
			continue
		}
		exp := math.Exp(f64s[i])
		if math.IsInf(exp, 0) || math.IsNaN(exp) {
			s := fmt.Sprintf("exp(%s)", b.args[0].String())
			if err := types.ErrOverflow.GenWithStackByArgs("DOUBLE", s); err != nil {
				return err
			}
		}
		f64s[i] = exp
	}
	return nil
}

func (b *builtinExpSig) vectorized() bool {
	return true
}

func (b *builtinRadiansSig) vecEvalReal(input *chunk.Chunk, result *chunk.Column) error {
	if err := b.args[0].VecEvalReal(b.ctx, input, result); err != nil {
		return err
	}
	f64s := result.Float64s()
	for i := 0; i < len(f64s); i++ {
		if result.IsNull(i) {
			continue
		}
		f64s[i] = f64s[i] * math.Pi / 180
	}
	return nil
}

func (b *builtinRadiansSig) vectorized() bool {
	return true
}

func (b *builtinSinSig) vecEvalReal(input *chunk.Chunk, result *chunk.Column) error {
	if err := b.args[0].VecEvalReal(b.ctx, input, result); err != nil {
		return err
	}
	f64s := result.Float64s()
	for i := 0; i < len(f64s); i++ {
		if result.IsNull(i) {
			continue
		}
		f64s[i] = math.Sin(f64s[i])
	}
	return nil
}

func (b *builtinSinSig) vectorized() bool {
	return true
}

func (b *builtinTanSig) vecEvalReal(input *chunk.Chunk, result *chunk.Column) error {
	if err := b.args[0].VecEvalReal(b.ctx, input, result); err != nil {
		return err
	}
	f64s := result.Float64s()
	for i := 0; i < len(f64s); i++ {
		if result.IsNull(i) {
			continue
		}
		f64s[i] = math.Tan(f64s[i])
	}
	return nil
}

func (b *builtinTanSig) vectorized() bool {
	return true
}

func (b *builtinAbsDecSig) vecEvalDecimal(input *chunk.Chunk, result *chunk.Column) error {
	if err := b.args[0].VecEvalDecimal(b.ctx, input, result); err != nil {
		return err
	}
	zero := new(types.MyDecimal)
	buf := new(types.MyDecimal)
	d64s := result.Decimals()
	for i := 0; i < len(d64s); i++ {
		if result.IsNull(i) {
			continue
		}
		if d64s[i].IsNegative() {
			if err := types.DecimalSub(zero, &d64s[i], buf); err != nil {
				return err
			}
			d64s[i] = *buf
		}
	}
	return nil
}

func (b *builtinAbsDecSig) vectorized() bool {
	return true
}

func (b *builtinRoundDecSig) vecEvalDecimal(input *chunk.Chunk, result *chunk.Column) error {
	if err := b.args[0].VecEvalDecimal(b.ctx, input, result); err != nil {
		return err
	}
	d64s := result.Decimals()
	buf := new(types.MyDecimal)
	for i := 0; i < len(d64s); i++ {
		if result.IsNull(i) {
			continue
		}
		if err := d64s[i].Round(buf, 0, types.ModeHalfEven); err != nil {
			return err
		}
		d64s[i] = *buf
	}
	return nil
}

func (b *builtinRoundDecSig) vectorized() bool {
	return true
}

func (b *builtinPowSig) vecEvalReal(input *chunk.Chunk, result *chunk.Column) error {
	n := input.NumRows()
	buf1, err := b.bufAllocator.get(types.ETReal, n)
	if err != nil {
		return err
	}
	defer b.bufAllocator.put(buf1)
	if err := b.args[0].VecEvalReal(b.ctx, input, buf1); err != nil {
		return err
	}

	if err := b.args[1].VecEvalReal(b.ctx, input, result); err != nil {
		return err
	}

	x := buf1.Float64s()
	y := result.Float64s()
	result.MergeNulls(buf1)
	f64s := result.Float64s()
	for i := 0; i < n; i++ {
		if result.IsNull(i) {
			continue
		}
		power := math.Pow(x[i], y[i])
		if math.IsInf(power, -1) || math.IsInf(power, 1) || math.IsNaN(power) {
			return types.ErrOverflow.GenWithStackByArgs("DOUBLE", fmt.Sprintf("pow(%s, %s)", strconv.FormatFloat(x[i], 'f', -1, 64), strconv.FormatFloat(y[i], 'f', -1, 64)))
		}
		f64s[i] = power
	}
	return nil
}

func (b *builtinPowSig) vectorized() bool {
	return true
}

<<<<<<< HEAD
func (b *builtinRoundRealSig) vecEvalReal(input *chunk.Chunk, result *chunk.Column) error {
=======
func (b *builtinAbsRealSig) vecEvalReal(input *chunk.Chunk, result *chunk.Column) error {
>>>>>>> 14df525b
	if err := b.args[0].VecEvalReal(b.ctx, input, result); err != nil {
		return err
	}
	f64s := result.Float64s()
	for i := 0; i < len(f64s); i++ {
<<<<<<< HEAD
		if result.IsNull(i) {
			continue
		}
		f64s[i] = types.Round(f64s[i], 0)
=======
		f64s[i] = math.Abs(f64s[i])
>>>>>>> 14df525b
	}
	return nil
}

<<<<<<< HEAD
func (b *builtinRoundRealSig) vectorized() bool {
  	return true
=======
func (b *builtinAbsRealSig) vectorized() bool {
	return true
>>>>>>> 14df525b
}

func (b *builtinAbsIntSig) vecEvalInt(input *chunk.Chunk, result *chunk.Column) error {
	if err := b.args[0].VecEvalInt(b.ctx, input, result); err != nil {
		return err
	}
	i64s := result.Int64s()
	for i := 0; i < len(i64s); i++ {
		if result.IsNull(i) {
			continue
		}
		if i64s[i] == math.MinInt64 {
			return types.ErrOverflow.GenWithStackByArgs("BIGINT", fmt.Sprintf("abs(%d)", i64s[i]))
		}
		if i64s[i] < 0 {
			i64s[i] = -i64s[i]
		}
	}
	return nil
}

func (b *builtinAbsIntSig) vectorized() bool {
	return true
}

func (b *builtinRoundIntSig) vecEvalInt(input *chunk.Chunk, result *chunk.Column) error {
	return b.args[0].VecEvalInt(b.ctx, input, result)
}

func (b *builtinRoundIntSig) vectorized() bool {
	return true
}<|MERGE_RESOLUTION|>--- conflicted
+++ resolved
@@ -431,35 +431,37 @@
 	return true
 }
 
-<<<<<<< HEAD
 func (b *builtinRoundRealSig) vecEvalReal(input *chunk.Chunk, result *chunk.Column) error {
-=======
+	if err := b.args[0].VecEvalReal(b.ctx, input, result); err != nil {
+		return err
+	}
+	f64s := result.Float64s()
+	for i := 0; i < len(f64s); i++ {
+		if result.IsNull(i) {
+			continue
+		}
+		f64s[i] = types.Round(f64s[i], 0)
+	}
+	return nil
+}
+
+func (b *builtinRoundRealSig) vectorized() bool {
+  return true
+}
+
 func (b *builtinAbsRealSig) vecEvalReal(input *chunk.Chunk, result *chunk.Column) error {
->>>>>>> 14df525b
-	if err := b.args[0].VecEvalReal(b.ctx, input, result); err != nil {
-		return err
-	}
-	f64s := result.Float64s()
-	for i := 0; i < len(f64s); i++ {
-<<<<<<< HEAD
-		if result.IsNull(i) {
-			continue
-		}
-		f64s[i] = types.Round(f64s[i], 0)
-=======
+	if err := b.args[0].VecEvalReal(b.ctx, input, result); err != nil {
+		return err
+	}
+	f64s := result.Float64s()
+	for i := 0; i < len(f64s); i++ {
 		f64s[i] = math.Abs(f64s[i])
->>>>>>> 14df525b
-	}
-	return nil
-}
-
-<<<<<<< HEAD
-func (b *builtinRoundRealSig) vectorized() bool {
-  	return true
-=======
+	}
+	return nil
+}
+
 func (b *builtinAbsRealSig) vectorized() bool {
 	return true
->>>>>>> 14df525b
 }
 
 func (b *builtinAbsIntSig) vecEvalInt(input *chunk.Chunk, result *chunk.Column) error {
