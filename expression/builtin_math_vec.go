// Copyright 2019 PingCAP, Inc.
//
// Licensed under the Apache License, Version 2.0 (the "License");
// you may not use this file except in compliance with the License.
// You may obtain a copy of the License at
//
//     http://www.apache.org/licenses/LICENSE-2.0
//
// Unless required by applicable law or agreed to in writing, software
// distributed under the License is distributed on an "AS IS" BASIS,
// See the License for the specific language governing permissions and
// limitations under the License.

package expression

import (
	"fmt"
	"math"
	"strconv"

	"github.com/pingcap/tidb/types"
	"github.com/pingcap/tidb/util/chunk"
)

func (b *builtinLog1ArgSig) vecEvalReal(input *chunk.Chunk, result *chunk.Column) error {
	if err := b.args[0].VecEvalReal(b.ctx, input, result); err != nil {
		return err
	}
	f64s := result.Float64s()
	for i := 0; i < len(f64s); i++ {
		if result.IsNull(i) {
			continue
		}
		if f64s[i] <= 0 {
			result.SetNull(i, true)
		} else {
			f64s[i] = math.Log(f64s[i])
		}
	}
	return nil
}

func (b *builtinLog1ArgSig) vectorized() bool {
	return true
}

func (b *builtinLog2Sig) vecEvalReal(input *chunk.Chunk, result *chunk.Column) error {
	if err := b.args[0].VecEvalReal(b.ctx, input, result); err != nil {
		return err
	}
	f64s := result.Float64s()
	for i := 0; i < len(f64s); i++ {
		if result.IsNull(i) {
			continue
		}
		if f64s[i] <= 0 {
			result.SetNull(i, true)
		} else {
			f64s[i] = math.Log2(f64s[i])
		}
	}
	return nil
}

func (b *builtinLog2Sig) vectorized() bool {
	return true
}

func (b *builtinLog10Sig) vecEvalReal(input *chunk.Chunk, result *chunk.Column) error {
	if err := b.args[0].VecEvalReal(b.ctx, input, result); err != nil {
		return err
	}
	f64s := result.Float64s()
	for i := 0; i < len(f64s); i++ {
		if result.IsNull(i) {
			continue
		}
		if f64s[i] <= 0 {
			result.SetNull(i, true)
		} else {
			f64s[i] = math.Log10(f64s[i])
		}
	}
	return nil
}

func (b *builtinLog10Sig) vectorized() bool {
	return true
}

func (b *builtinSqrtSig) vecEvalReal(input *chunk.Chunk, result *chunk.Column) error {
	if err := b.args[0].VecEvalReal(b.ctx, input, result); err != nil {
		return err
	}
	f64s := result.Float64s()
	for i := 0; i < len(f64s); i++ {
		if result.IsNull(i) {
			continue
		}
		if f64s[i] < 0 {
			result.SetNull(i, true)
		} else {
			f64s[i] = math.Sqrt(f64s[i])
		}
	}
	return nil
}

func (b *builtinSqrtSig) vectorized() bool {
	return true
}

func (b *builtinAcosSig) vecEvalReal(input *chunk.Chunk, result *chunk.Column) error {
	if err := b.args[0].VecEvalReal(b.ctx, input, result); err != nil {
		return err
	}
	f64s := result.Float64s()
	for i := 0; i < len(f64s); i++ {
		if result.IsNull(i) {
			continue
		}
		if f64s[i] < -1 || f64s[i] > 1 {
			result.SetNull(i, true)
		} else {
			f64s[i] = math.Acos(f64s[i])
		}
	}
	return nil
}

func (b *builtinAcosSig) vectorized() bool {
	return true
}

func (b *builtinAsinSig) vecEvalReal(input *chunk.Chunk, result *chunk.Column) error {
	if err := b.args[0].VecEvalReal(b.ctx, input, result); err != nil {
		return err
	}
	f64s := result.Float64s()
	for i := 0; i < len(f64s); i++ {
		if result.IsNull(i) {
			continue
		}
		if f64s[i] < -1 || f64s[i] > 1 {
			result.SetNull(i, true)
		} else {
			f64s[i] = math.Asin(f64s[i])
		}
	}
	return nil
}

func (b *builtinAsinSig) vectorized() bool {
	return true
}

func (b *builtinAtan1ArgSig) vecEvalReal(input *chunk.Chunk, result *chunk.Column) error {
	if err := b.args[0].VecEvalReal(b.ctx, input, result); err != nil {
		return err
	}
	f64s := result.Float64s()
	for i := 0; i < len(f64s); i++ {
		if result.IsNull(i) {
			continue
		}
		f64s[i] = math.Atan(f64s[i])
	}
	return nil
}

func (b *builtinAtan1ArgSig) vectorized() bool {
	return true
}

func (b *builtinAtan2ArgsSig) vecEvalReal(input *chunk.Chunk, result *chunk.Column) error {
	n := input.NumRows()
	if err := b.args[0].VecEvalReal(b.ctx, input, result); err != nil {
		return err
	}

	buf, err := b.bufAllocator.get(types.ETReal, n)
	if err != nil {
		return err
	}
	defer b.bufAllocator.put(buf)
	if err := b.args[1].VecEvalInt(b.ctx, input, buf); err != nil {
		return err
	}

	f64s := result.Float64s()
	arg := buf.Float64s()

	result.MergeNulls(buf)

	for i := 0; i < n; i++ {
		if result.IsNull(i) {
			continue
		}
		f64s[i] = math.Atan2(f64s[i], arg[i])
	}
	return nil
}

func (b *builtinAtan2ArgsSig) vectorized() bool {
	return true
}

func (b *builtinCosSig) vecEvalReal(input *chunk.Chunk, result *chunk.Column) error {
	if err := b.args[0].VecEvalReal(b.ctx, input, result); err != nil {
		return err
	}
	f64s := result.Float64s()
	for i := 0; i < len(f64s); i++ {
		if result.IsNull(i) {
			continue
		}
		f64s[i] = math.Cos(f64s[i])
	}
	return nil
}

func (b *builtinCosSig) vectorized() bool {
	return true
}

func (b *builtinCotSig) vecEvalReal(input *chunk.Chunk, result *chunk.Column) error {
	if err := b.args[0].VecEvalReal(b.ctx, input, result); err != nil {
		return err
	}
	f64s := result.Float64s()
	for i := 0; i < len(f64s); i++ {
		if result.IsNull(i) {
			continue
		}
		tan := math.Tan(f64s[i])
		if tan != 0 {
			cot := 1 / tan
			if !math.IsInf(cot, 0) && !math.IsNaN(cot) {
				f64s[i] = cot
			}
			continue
		}
		if err := types.ErrOverflow.GenWithStackByArgs("DOUBLE", fmt.Sprintf("cot(%s)", strconv.FormatFloat(f64s[i], 'f', -1, 64))); err != nil {
			return err
		}
	}
	return nil
}

func (b *builtinCotSig) vectorized() bool {
	return true
}

func (b *builtinDegreesSig) vecEvalReal(input *chunk.Chunk, result *chunk.Column) error {
	if err := b.args[0].VecEvalReal(b.ctx, input, result); err != nil {
		return err
	}
	f64s := result.Float64s()
	for i := 0; i < len(f64s); i++ {
		if result.IsNull(i) {
			continue
		}
		f64s[i] = f64s[i] * 180 / math.Pi
	}
	return nil
}

func (b *builtinDegreesSig) vectorized() bool {
	return true
}

func (b *builtinExpSig) vecEvalReal(input *chunk.Chunk, result *chunk.Column) error {
	if err := b.args[0].VecEvalReal(b.ctx, input, result); err != nil {
		return err
	}
	f64s := result.Float64s()
	for i := 0; i < len(f64s); i++ {
		if result.IsNull(i) {
			continue
		}
		exp := math.Exp(f64s[i])
		if math.IsInf(exp, 0) || math.IsNaN(exp) {
			s := fmt.Sprintf("exp(%s)", b.args[0].String())
			if err := types.ErrOverflow.GenWithStackByArgs("DOUBLE", s); err != nil {
				return err
			}
		}
		f64s[i] = exp
	}
	return nil
}

func (b *builtinExpSig) vectorized() bool {
	return true
}

func (b *builtinRadiansSig) vecEvalReal(input *chunk.Chunk, result *chunk.Column) error {
	if err := b.args[0].VecEvalReal(b.ctx, input, result); err != nil {
		return err
	}
	f64s := result.Float64s()
	for i := 0; i < len(f64s); i++ {
		if result.IsNull(i) {
			continue
		}
		f64s[i] = f64s[i] * math.Pi / 180
	}
	return nil
}

func (b *builtinRadiansSig) vectorized() bool {
	return true
}

func (b *builtinSinSig) vecEvalReal(input *chunk.Chunk, result *chunk.Column) error {
	if err := b.args[0].VecEvalReal(b.ctx, input, result); err != nil {
		return err
	}
	f64s := result.Float64s()
	for i := 0; i < len(f64s); i++ {
		if result.IsNull(i) {
			continue
		}
		f64s[i] = math.Sin(f64s[i])
	}
	return nil
}

func (b *builtinSinSig) vectorized() bool {
	return true
}

func (b *builtinTanSig) vecEvalReal(input *chunk.Chunk, result *chunk.Column) error {
	if err := b.args[0].VecEvalReal(b.ctx, input, result); err != nil {
		return err
	}
	f64s := result.Float64s()
	for i := 0; i < len(f64s); i++ {
		if result.IsNull(i) {
			continue
		}
		f64s[i] = math.Tan(f64s[i])
	}
	return nil
}

func (b *builtinTanSig) vectorized() bool {
	return true
}

func (b *builtinAbsDecSig) vecEvalDecimal(input *chunk.Chunk, result *chunk.Column) error {
	if err := b.args[0].VecEvalDecimal(b.ctx, input, result); err != nil {
		return err
	}
	zero := new(types.MyDecimal)
	buf := new(types.MyDecimal)
	d64s := result.Decimals()
	for i := 0; i < len(d64s); i++ {
		if result.IsNull(i) {
			continue
		}
		if d64s[i].IsNegative() {
			if err := types.DecimalSub(zero, &d64s[i], buf); err != nil {
				return err
			}
			d64s[i] = *buf
		}
	}
	return nil
}

func (b *builtinAbsDecSig) vectorized() bool {
	return true
}

func (b *builtinRoundDecSig) vecEvalDecimal(input *chunk.Chunk, result *chunk.Column) error {
	if err := b.args[0].VecEvalDecimal(b.ctx, input, result); err != nil {
		return err
	}
	d64s := result.Decimals()
	buf := new(types.MyDecimal)
	for i := 0; i < len(d64s); i++ {
		if result.IsNull(i) {
			continue
		}
		if err := d64s[i].Round(buf, 0, types.ModeHalfEven); err != nil {
			return err
		}
		d64s[i] = *buf
	}
	return nil
}

func (b *builtinRoundDecSig) vectorized() bool {
	return true
}

func (b *builtinPowSig) vecEvalReal(input *chunk.Chunk, result *chunk.Column) error {
	n := input.NumRows()
	buf1, err := b.bufAllocator.get(types.ETReal, n)
	if err != nil {
		return err
	}
	defer b.bufAllocator.put(buf1)
	if err := b.args[0].VecEvalReal(b.ctx, input, buf1); err != nil {
		return err
	}

	if err := b.args[1].VecEvalReal(b.ctx, input, result); err != nil {
		return err
	}

	x := buf1.Float64s()
	y := result.Float64s()
	result.MergeNulls(buf1)
	f64s := result.Float64s()
	for i := 0; i < n; i++ {
		if result.IsNull(i) {
			continue
		}
		power := math.Pow(x[i], y[i])
		if math.IsInf(power, -1) || math.IsInf(power, 1) || math.IsNaN(power) {
			return types.ErrOverflow.GenWithStackByArgs("DOUBLE", fmt.Sprintf("pow(%s, %s)", strconv.FormatFloat(x[i], 'f', -1, 64), strconv.FormatFloat(y[i], 'f', -1, 64)))
		}
		f64s[i] = power
	}
	return nil
}

func (b *builtinPowSig) vectorized() bool {
	return true
}

func (b *builtinAbsRealSig) vecEvalReal(input *chunk.Chunk, result *chunk.Column) error {
	if err := b.args[0].VecEvalReal(b.ctx, input, result); err != nil {
		return err
	}
	f64s := result.Float64s()
	for i := 0; i < len(f64s); i++ {
		f64s[i] = math.Abs(f64s[i])
	}
	return nil
}

func (b *builtinAbsRealSig) vectorized() bool {
	return true
}

func (b *builtinAbsIntSig) vecEvalInt(input *chunk.Chunk, result *chunk.Column) error {
	if err := b.args[0].VecEvalInt(b.ctx, input, result); err != nil {
		return err
	}
	i64s := result.Int64s()
	for i := 0; i < len(i64s); i++ {
		if result.IsNull(i) {
			continue
		}
		if i64s[i] == math.MinInt64 {
			return types.ErrOverflow.GenWithStackByArgs("BIGINT", fmt.Sprintf("abs(%d)", i64s[i]))
		}
		if i64s[i] < 0 {
			i64s[i] = -i64s[i]
		}
	}
	return nil
}

func (b *builtinAbsIntSig) vectorized() bool {
	return true
}

<<<<<<< HEAD
func (b *builtinRoundWithFracIntSig) vecEvalInt(input *chunk.Chunk, result *chunk.Column) error {
	if err := b.args[0].VecEvalInt(b.ctx, input, result); err != nil {
		return err
	}

	n := input.NumRows()
	buf, err := b.bufAllocator.get(types.ETInt, n)
	if err != nil {
		return err
	}
	defer b.bufAllocator.put(buf)
	if err := b.args[1].VecEvalInt(b.ctx, input, buf); err != nil {
		return err
	}

	i64s := result.Int64s()
	frac := buf.Int64s()
	result.MergeNulls(buf)
	for i := 0; i < n; i++ {
		if result.IsNull(i) {
			continue
		}
		i64s[i] = int64(types.Round(float64(i64s[i]), int(frac[i])))
	}
	return nil
}

func (b *builtinRoundWithFracIntSig) vectorized() bool {
=======
func (b *builtinRoundIntSig) vecEvalInt(input *chunk.Chunk, result *chunk.Column) error {
	return b.args[0].VecEvalInt(b.ctx, input, result)
}

func (b *builtinRoundIntSig) vectorized() bool {
>>>>>>> e086686e
	return true
}<|MERGE_RESOLUTION|>--- conflicted
+++ resolved
@@ -469,7 +469,11 @@
 	return true
 }
 
-<<<<<<< HEAD
+func (b *builtinRoundIntSig) vecEvalInt(input *chunk.Chunk, result *chunk.Column) error {
+	return b.args[0].VecEvalInt(b.ctx, input, result)
+}
+
+func (b *builtinRoundIntSig) vectorized() bool {
 func (b *builtinRoundWithFracIntSig) vecEvalInt(input *chunk.Chunk, result *chunk.Column) error {
 	if err := b.args[0].VecEvalInt(b.ctx, input, result); err != nil {
 		return err
@@ -498,12 +502,5 @@
 }
 
 func (b *builtinRoundWithFracIntSig) vectorized() bool {
-=======
-func (b *builtinRoundIntSig) vecEvalInt(input *chunk.Chunk, result *chunk.Column) error {
-	return b.args[0].VecEvalInt(b.ctx, input, result)
-}
-
-func (b *builtinRoundIntSig) vectorized() bool {
->>>>>>> e086686e
 	return true
 }