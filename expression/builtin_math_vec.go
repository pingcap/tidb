// Copyright 2019 PingCAP, Inc.
//
// Licensed under the Apache License, Version 2.0 (the "License");
// you may not use this file except in compliance with the License.
// You may obtain a copy of the License at
//
//     http://www.apache.org/licenses/LICENSE-2.0
//
// Unless required by applicable law or agreed to in writing, software
// distributed under the License is distributed on an "AS IS" BASIS,
// See the License for the specific language governing permissions and
// limitations under the License.

package expression

import (
	"fmt"
	"math"
	"strconv"

	"github.com/pingcap/tidb/types"
	"github.com/pingcap/tidb/util/chunk"
)

func (b *builtinLog1ArgSig) vecEvalReal(input *chunk.Chunk, result *chunk.Column) error {
	if err := b.args[0].VecEvalReal(b.ctx, input, result); err != nil {
		return err
	}
	f64s := result.Float64s()
	for i := 0; i < len(f64s); i++ {
		if result.IsNull(i) {
			continue
		}
		if f64s[i] <= 0 {
			result.SetNull(i, true)
		} else {
			f64s[i] = math.Log(f64s[i])
		}
	}
	return nil
}

func (b *builtinLog1ArgSig) vectorized() bool {
	return true
}

func (b *builtinLog2Sig) vecEvalReal(input *chunk.Chunk, result *chunk.Column) error {
	if err := b.args[0].VecEvalReal(b.ctx, input, result); err != nil {
		return err
	}
	f64s := result.Float64s()
	for i := 0; i < len(f64s); i++ {
		if result.IsNull(i) {
			continue
		}
		if f64s[i] <= 0 {
			result.SetNull(i, true)
		} else {
			f64s[i] = math.Log2(f64s[i])
		}
	}
	return nil
}

func (b *builtinLog2Sig) vectorized() bool {
	return true
}

func (b *builtinLog10Sig) vecEvalReal(input *chunk.Chunk, result *chunk.Column) error {
	if err := b.args[0].VecEvalReal(b.ctx, input, result); err != nil {
		return err
	}
	f64s := result.Float64s()
	for i := 0; i < len(f64s); i++ {
		if result.IsNull(i) {
			continue
		}
		if f64s[i] <= 0 {
			result.SetNull(i, true)
		} else {
			f64s[i] = math.Log10(f64s[i])
		}
	}
	return nil
}

func (b *builtinLog10Sig) vectorized() bool {
	return true
}

func (b *builtinSqrtSig) vecEvalReal(input *chunk.Chunk, result *chunk.Column) error {
	if err := b.args[0].VecEvalReal(b.ctx, input, result); err != nil {
		return err
	}
	f64s := result.Float64s()
	for i := 0; i < len(f64s); i++ {
		if result.IsNull(i) {
			continue
		}
		if f64s[i] < 0 {
			result.SetNull(i, true)
		} else {
			f64s[i] = math.Sqrt(f64s[i])
		}
	}
	return nil
}

func (b *builtinSqrtSig) vectorized() bool {
	return true
}

func (b *builtinAcosSig) vecEvalReal(input *chunk.Chunk, result *chunk.Column) error {
	if err := b.args[0].VecEvalReal(b.ctx, input, result); err != nil {
		return err
	}
	f64s := result.Float64s()
	for i := 0; i < len(f64s); i++ {
		if result.IsNull(i) {
			continue
		}
		if f64s[i] < -1 || f64s[i] > 1 {
			result.SetNull(i, true)
		} else {
			f64s[i] = math.Acos(f64s[i])
		}
	}
	return nil
}

func (b *builtinAcosSig) vectorized() bool {
	return true
}

func (b *builtinAsinSig) vecEvalReal(input *chunk.Chunk, result *chunk.Column) error {
	if err := b.args[0].VecEvalReal(b.ctx, input, result); err != nil {
		return err
	}
	f64s := result.Float64s()
	for i := 0; i < len(f64s); i++ {
		if result.IsNull(i) {
			continue
		}
		if f64s[i] < -1 || f64s[i] > 1 {
			result.SetNull(i, true)
		} else {
			f64s[i] = math.Asin(f64s[i])
		}
	}
	return nil
}

func (b *builtinAsinSig) vectorized() bool {
	return true
}

func (b *builtinAtan1ArgSig) vecEvalReal(input *chunk.Chunk, result *chunk.Column) error {
	if err := b.args[0].VecEvalReal(b.ctx, input, result); err != nil {
		return err
	}
	f64s := result.Float64s()
	for i := 0; i < len(f64s); i++ {
		if result.IsNull(i) {
			continue
		}
		f64s[i] = math.Atan(f64s[i])
	}
	return nil
}

func (b *builtinAtan1ArgSig) vectorized() bool {
	return true
}

func (b *builtinAtan2ArgsSig) vecEvalReal(input *chunk.Chunk, result *chunk.Column) error {
	n := input.NumRows()
	if err := b.args[0].VecEvalReal(b.ctx, input, result); err != nil {
		return err
	}

	buf, err := b.bufAllocator.get(types.ETReal, n)
	if err != nil {
		return err
	}
	defer b.bufAllocator.put(buf)
	if err := b.args[1].VecEvalInt(b.ctx, input, buf); err != nil {
		return err
	}

	f64s := result.Float64s()
	arg := buf.Float64s()

	result.MergeNulls(buf)

	for i := 0; i < n; i++ {
		if result.IsNull(i) {
			continue
		}
		f64s[i] = math.Atan2(f64s[i], arg[i])
	}
	return nil
}

func (b *builtinAtan2ArgsSig) vectorized() bool {
	return true
}

func (b *builtinCosSig) vecEvalReal(input *chunk.Chunk, result *chunk.Column) error {
	if err := b.args[0].VecEvalReal(b.ctx, input, result); err != nil {
		return err
	}
	f64s := result.Float64s()
	for i := 0; i < len(f64s); i++ {
		if result.IsNull(i) {
			continue
		}
		f64s[i] = math.Cos(f64s[i])
	}
	return nil
}

func (b *builtinCosSig) vectorized() bool {
	return true
}

func (b *builtinCotSig) vecEvalReal(input *chunk.Chunk, result *chunk.Column) error {
	if err := b.args[0].VecEvalReal(b.ctx, input, result); err != nil {
		return err
	}
	f64s := result.Float64s()
	for i := 0; i < len(f64s); i++ {
		if result.IsNull(i) {
			continue
		}
		tan := math.Tan(f64s[i])
		if tan != 0 {
			cot := 1 / tan
			if !math.IsInf(cot, 0) && !math.IsNaN(cot) {
				f64s[i] = cot
			}
			continue
		}
		if err := types.ErrOverflow.GenWithStackByArgs("DOUBLE", fmt.Sprintf("cot(%s)", strconv.FormatFloat(f64s[i], 'f', -1, 64))); err != nil {
			return err
		}
	}
	return nil
}

func (b *builtinCotSig) vectorized() bool {
	return true
}

func (b *builtinDegreesSig) vecEvalReal(input *chunk.Chunk, result *chunk.Column) error {
	if err := b.args[0].VecEvalReal(b.ctx, input, result); err != nil {
		return err
	}
	f64s := result.Float64s()
	for i := 0; i < len(f64s); i++ {
		if result.IsNull(i) {
			continue
		}
		f64s[i] = f64s[i] * 180 / math.Pi
	}
	return nil
}

func (b *builtinDegreesSig) vectorized() bool {
	return true
}

func (b *builtinExpSig) vecEvalReal(input *chunk.Chunk, result *chunk.Column) error {
	if err := b.args[0].VecEvalReal(b.ctx, input, result); err != nil {
		return err
	}
	f64s := result.Float64s()
	for i := 0; i < len(f64s); i++ {
		if result.IsNull(i) {
			continue
		}
		exp := math.Exp(f64s[i])
		if math.IsInf(exp, 0) || math.IsNaN(exp) {
			s := fmt.Sprintf("exp(%s)", b.args[0].String())
			if err := types.ErrOverflow.GenWithStackByArgs("DOUBLE", s); err != nil {
				return err
			}
		}
		f64s[i] = exp
	}
	return nil
}

func (b *builtinExpSig) vectorized() bool {
	return true
}

func (b *builtinRadiansSig) vecEvalReal(input *chunk.Chunk, result *chunk.Column) error {
	if err := b.args[0].VecEvalReal(b.ctx, input, result); err != nil {
		return err
	}
	f64s := result.Float64s()
	for i := 0; i < len(f64s); i++ {
		if result.IsNull(i) {
			continue
		}
		f64s[i] = f64s[i] * math.Pi / 180
	}
	return nil
}

func (b *builtinRadiansSig) vectorized() bool {
	return true
}

func (b *builtinSinSig) vecEvalReal(input *chunk.Chunk, result *chunk.Column) error {
	if err := b.args[0].VecEvalReal(b.ctx, input, result); err != nil {
		return err
	}
	f64s := result.Float64s()
	for i := 0; i < len(f64s); i++ {
		if result.IsNull(i) {
			continue
		}
		f64s[i] = math.Sin(f64s[i])
	}
	return nil
}

func (b *builtinSinSig) vectorized() bool {
	return true
}

func (b *builtinTanSig) vecEvalReal(input *chunk.Chunk, result *chunk.Column) error {
	if err := b.args[0].VecEvalReal(b.ctx, input, result); err != nil {
		return err
	}
	f64s := result.Float64s()
	for i := 0; i < len(f64s); i++ {
		if result.IsNull(i) {
			continue
		}
		f64s[i] = math.Tan(f64s[i])
	}
	return nil
}

func (b *builtinTanSig) vectorized() bool {
	return true
}

func (b *builtinAbsDecSig) vecEvalDecimal(input *chunk.Chunk, result *chunk.Column) error {
	if err := b.args[0].VecEvalDecimal(b.ctx, input, result); err != nil {
		return err
	}
	zero := new(types.MyDecimal)
	buf := new(types.MyDecimal)
	d64s := result.Decimals()
	for i := 0; i < len(d64s); i++ {
		if result.IsNull(i) {
			continue
		}
		if d64s[i].IsNegative() {
			if err := types.DecimalSub(zero, &d64s[i], buf); err != nil {
				return err
			}
			d64s[i] = *buf
		}
	}
	return nil
}

func (b *builtinAbsDecSig) vectorized() bool {
	return true
}

func (b *builtinRoundDecSig) vecEvalDecimal(input *chunk.Chunk, result *chunk.Column) error {
	if err := b.args[0].VecEvalDecimal(b.ctx, input, result); err != nil {
		return err
	}
	d64s := result.Decimals()
	buf := new(types.MyDecimal)
	for i := 0; i < len(d64s); i++ {
		if result.IsNull(i) {
			continue
		}
		if err := d64s[i].Round(buf, 0, types.ModeHalfEven); err != nil {
			return err
		}
		d64s[i] = *buf
	}
	return nil
}

func (b *builtinRoundDecSig) vectorized() bool {
	return true
}

func (b *builtinPowSig) vecEvalReal(input *chunk.Chunk, result *chunk.Column) error {
	n := input.NumRows()
	buf1, err := b.bufAllocator.get(types.ETReal, n)
	if err != nil {
		return err
	}
	defer b.bufAllocator.put(buf1)
	if err := b.args[0].VecEvalReal(b.ctx, input, buf1); err != nil {
		return err
	}

	if err := b.args[1].VecEvalReal(b.ctx, input, result); err != nil {
		return err
	}

	x := buf1.Float64s()
	y := result.Float64s()
	result.MergeNulls(buf1)
	f64s := result.Float64s()
	for i := 0; i < n; i++ {
		if result.IsNull(i) {
			continue
		}
		power := math.Pow(x[i], y[i])
		if math.IsInf(power, -1) || math.IsInf(power, 1) || math.IsNaN(power) {
			return types.ErrOverflow.GenWithStackByArgs("DOUBLE", fmt.Sprintf("pow(%s, %s)", strconv.FormatFloat(x[i], 'f', -1, 64), strconv.FormatFloat(y[i], 'f', -1, 64)))
		}
		f64s[i] = power
	}
	return nil
}

func (b *builtinPowSig) vectorized() bool {
	return true
}

<<<<<<< HEAD
func (b *builtinLog2ArgsSig) vecEvalReal(input *chunk.Chunk, result *chunk.Column) error {
	if err := b.args[0].VecEvalReal(b.ctx, input, result); err != nil {
		return err
	}
	n := input.NumRows()
	buf1, err := b.bufAllocator.get(types.ETReal, n)
	if err != nil {
		return err
	}
	defer b.bufAllocator.put(buf1)
	if err := b.args[1].VecEvalReal(b.ctx, input, buf1); err != nil {
		return err
	}

	d := result.Float64s()
	x := buf1.Float64s()
	result.MergeNulls(buf1)
	for i := 0; i < n; i++ {
		if result.IsNull(i) {
			continue
		}
		if d[i] <= 0 || d[i] == 1 || x[i] <= 0 {
			result.SetNull(i, true)
		}
		d[i] = math.Log(x[i]) / math.Log(d[i])
=======
func (b *builtinRoundRealSig) vecEvalReal(input *chunk.Chunk, result *chunk.Column) error {
	if err := b.args[0].VecEvalReal(b.ctx, input, result); err != nil {
		return err
	}
	f64s := result.Float64s()
	for i := 0; i < len(f64s); i++ {
		if result.IsNull(i) {
			continue
		}
		f64s[i] = types.Round(f64s[i], 0)
>>>>>>> b25b703c
	}
	return nil
}

<<<<<<< HEAD
=======
func (b *builtinRoundRealSig) vectorized() bool {
	return true
}

>>>>>>> b25b703c
func (b *builtinRoundWithFracRealSig) vecEvalReal(input *chunk.Chunk, result *chunk.Column) error {
	if err := b.args[0].VecEvalReal(b.ctx, input, result); err != nil {
		return err
	}
	n := input.NumRows()
	buf1, err := b.bufAllocator.get(types.ETInt, n)
	if err != nil {
		return err
	}
	defer b.bufAllocator.put(buf1)
	if err := b.args[1].VecEvalInt(b.ctx, input, buf1); err != nil {
		return err
	}

	x := result.Float64s()
	d := buf1.Int64s()
	result.MergeNulls(buf1)
	for i := 0; i < n; i++ {
		if result.IsNull(i) {
			continue
		}
		x[i] = types.Round(x[i], int(d[i]))
	}
	return nil
}

func (b *builtinRoundWithFracRealSig) vectorized() bool {
	return true
}

func (b *builtinTruncateRealSig) vecEvalReal(input *chunk.Chunk, result *chunk.Column) error {
	if err := b.args[0].VecEvalReal(b.ctx, input, result); err != nil {
		return err
	}
	n := input.NumRows()
	buf1, err := b.bufAllocator.get(types.ETInt, n)
	if err != nil {
		return err
	}
	defer b.bufAllocator.put(buf1)
	if err := b.args[1].VecEvalInt(b.ctx, input, buf1); err != nil {
		return err
	}

	result.MergeNulls(buf1)
	x := result.Float64s()
	d := buf1.Int64s()
	for i := 0; i < n; i++ {
		if result.IsNull(i) {
			continue
		}
		x[i] = types.Truncate(x[i], int(d[i]))
	}
	return nil
}

func (b *builtinTruncateRealSig) vectorized() bool {
	return true
}

func (b *builtinAbsRealSig) vecEvalReal(input *chunk.Chunk, result *chunk.Column) error {
	if err := b.args[0].VecEvalReal(b.ctx, input, result); err != nil {
		return err
	}
	f64s := result.Float64s()
	for i := 0; i < len(f64s); i++ {
		f64s[i] = math.Abs(f64s[i])
	}
	return nil
}

func (b *builtinAbsRealSig) vectorized() bool {
	return true
}

func (b *builtinAbsIntSig) vecEvalInt(input *chunk.Chunk, result *chunk.Column) error {
	if err := b.args[0].VecEvalInt(b.ctx, input, result); err != nil {
		return err
	}
	i64s := result.Int64s()
	for i := 0; i < len(i64s); i++ {
		if result.IsNull(i) {
			continue
		}
		if i64s[i] == math.MinInt64 {
			return types.ErrOverflow.GenWithStackByArgs("BIGINT", fmt.Sprintf("abs(%d)", i64s[i]))
		}
		if i64s[i] < 0 {
			i64s[i] = -i64s[i]
		}
	}
	return nil
}

func (b *builtinLog2ArgsSig) vectorized() bool {
	return true
}

func (b *builtinAbsIntSig) vectorized() bool {
	return true
}

func (b *builtinRoundIntSig) vecEvalInt(input *chunk.Chunk, result *chunk.Column) error {
	return b.args[0].VecEvalInt(b.ctx, input, result)
}

func (b *builtinRoundIntSig) vectorized() bool {
	return true
}

func (b *builtinRoundWithFracIntSig) vecEvalInt(input *chunk.Chunk, result *chunk.Column) error {
	if err := b.args[0].VecEvalInt(b.ctx, input, result); err != nil {
		return err
	}

	n := input.NumRows()
	buf, err := b.bufAllocator.get(types.ETInt, n)
	if err != nil {
		return err
	}
	defer b.bufAllocator.put(buf)
	if err := b.args[1].VecEvalInt(b.ctx, input, buf); err != nil {
		return err
	}

	i64s := result.Int64s()
	frac := buf.Int64s()
	result.MergeNulls(buf)
	for i := 0; i < n; i++ {
		if result.IsNull(i) {
			continue
		}
		i64s[i] = int64(types.Round(float64(i64s[i]), int(frac[i])))
	}
	return nil
}

func (b *builtinRoundWithFracIntSig) vectorized() bool {
	return true
}<|MERGE_RESOLUTION|>--- conflicted
+++ resolved
@@ -431,7 +431,6 @@
 	return true
 }
 
-<<<<<<< HEAD
 func (b *builtinLog2ArgsSig) vecEvalReal(input *chunk.Chunk, result *chunk.Column) error {
 	if err := b.args[0].VecEvalReal(b.ctx, input, result); err != nil {
 		return err
@@ -457,7 +456,10 @@
 			result.SetNull(i, true)
 		}
 		d[i] = math.Log(x[i]) / math.Log(d[i])
-=======
+	}
+	return nil
+}
+
 func (b *builtinRoundRealSig) vecEvalReal(input *chunk.Chunk, result *chunk.Column) error {
 	if err := b.args[0].VecEvalReal(b.ctx, input, result); err != nil {
 		return err
@@ -468,18 +470,14 @@
 			continue
 		}
 		f64s[i] = types.Round(f64s[i], 0)
->>>>>>> b25b703c
-	}
-	return nil
-}
-
-<<<<<<< HEAD
-=======
+	}
+	return nil
+}
+
 func (b *builtinRoundRealSig) vectorized() bool {
 	return true
 }
 
->>>>>>> b25b703c
 func (b *builtinRoundWithFracRealSig) vecEvalReal(input *chunk.Chunk, result *chunk.Column) error {
 	if err := b.args[0].VecEvalReal(b.ctx, input, result); err != nil {
 		return err
