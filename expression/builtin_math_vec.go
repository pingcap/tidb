// Copyright 2019 PingCAP, Inc.
//
// Licensed under the Apache License, Version 2.0 (the "License");
// you may not use this file except in compliance with the License.
// You may obtain a copy of the License at
//
//     http://www.apache.org/licenses/LICENSE-2.0
//
// Unless required by applicable law or agreed to in writing, software
// distributed under the License is distributed on an "AS IS" BASIS,
// See the License for the specific language governing permissions and
// limitations under the License.

package expression

import (
	"fmt"
	"math"
	"strconv"

	"github.com/pingcap/tidb/types"
	"github.com/pingcap/tidb/util/chunk"
)

func (b *builtinLog1ArgSig) vecEvalReal(input *chunk.Chunk, result *chunk.Column) error {
	if err := b.args[0].VecEvalReal(b.ctx, input, result); err != nil {
		return err
	}
	f64s := result.Float64s()
	for i := 0; i < len(f64s); i++ {
		if result.IsNull(i) {
			continue
		}
		if f64s[i] <= 0 {
			result.SetNull(i, true)
		} else {
			f64s[i] = math.Log(f64s[i])
		}
	}
	return nil
}

func (b *builtinLog1ArgSig) vectorized() bool {
	return true
}

func (b *builtinLog2Sig) vecEvalReal(input *chunk.Chunk, result *chunk.Column) error {
	if err := b.args[0].VecEvalReal(b.ctx, input, result); err != nil {
		return err
	}
	f64s := result.Float64s()
	for i := 0; i < len(f64s); i++ {
		if result.IsNull(i) {
			continue
		}
		if f64s[i] <= 0 {
			result.SetNull(i, true)
		} else {
			f64s[i] = math.Log2(f64s[i])
		}
	}
	return nil
}

func (b *builtinLog2Sig) vectorized() bool {
	return true
}

func (b *builtinLog10Sig) vecEvalReal(input *chunk.Chunk, result *chunk.Column) error {
	if err := b.args[0].VecEvalReal(b.ctx, input, result); err != nil {
		return err
	}
	f64s := result.Float64s()
	for i := 0; i < len(f64s); i++ {
		if result.IsNull(i) {
			continue
		}
		if f64s[i] <= 0 {
			result.SetNull(i, true)
		} else {
			f64s[i] = math.Log10(f64s[i])
		}
	}
	return nil
}

func (b *builtinLog10Sig) vectorized() bool {
	return true
}

func (b *builtinSqrtSig) vecEvalReal(input *chunk.Chunk, result *chunk.Column) error {
	if err := b.args[0].VecEvalReal(b.ctx, input, result); err != nil {
		return err
	}
	f64s := result.Float64s()
	for i := 0; i < len(f64s); i++ {
		if result.IsNull(i) {
			continue
		}
		if f64s[i] < 0 {
			result.SetNull(i, true)
		} else {
			f64s[i] = math.Sqrt(f64s[i])
		}
	}
	return nil
}

func (b *builtinSqrtSig) vectorized() bool {
	return true
}

func (b *builtinAcosSig) vecEvalReal(input *chunk.Chunk, result *chunk.Column) error {
	if err := b.args[0].VecEvalReal(b.ctx, input, result); err != nil {
		return err
	}
	f64s := result.Float64s()
	for i := 0; i < len(f64s); i++ {
		if result.IsNull(i) {
			continue
		}
		if f64s[i] < -1 || f64s[i] > 1 {
			result.SetNull(i, true)
		} else {
			f64s[i] = math.Acos(f64s[i])
		}
	}
	return nil
}

func (b *builtinAcosSig) vectorized() bool {
	return true
}

func (b *builtinAsinSig) vecEvalReal(input *chunk.Chunk, result *chunk.Column) error {
	if err := b.args[0].VecEvalReal(b.ctx, input, result); err != nil {
		return err
	}
	f64s := result.Float64s()
	for i := 0; i < len(f64s); i++ {
		if result.IsNull(i) {
			continue
		}
		if f64s[i] < -1 || f64s[i] > 1 {
			result.SetNull(i, true)
		} else {
			f64s[i] = math.Asin(f64s[i])
		}
	}
	return nil
}

func (b *builtinAsinSig) vectorized() bool {
	return true
}

func (b *builtinAtan1ArgSig) vecEvalReal(input *chunk.Chunk, result *chunk.Column) error {
	if err := b.args[0].VecEvalReal(b.ctx, input, result); err != nil {
		return err
	}
	f64s := result.Float64s()
	for i := 0; i < len(f64s); i++ {
		if result.IsNull(i) {
			continue
		}
		f64s[i] = math.Atan(f64s[i])
	}
	return nil
}

func (b *builtinAtan1ArgSig) vectorized() bool {
	return true
}

func (b *builtinAtan2ArgsSig) vecEvalReal(input *chunk.Chunk, result *chunk.Column) error {
	n := input.NumRows()
	if err := b.args[0].VecEvalReal(b.ctx, input, result); err != nil {
		return err
	}

	buf, err := b.bufAllocator.get(types.ETReal, n)
	if err != nil {
		return err
	}
	defer b.bufAllocator.put(buf)
	if err := b.args[1].VecEvalInt(b.ctx, input, buf); err != nil {
		return err
	}

	f64s := result.Float64s()
	arg := buf.Float64s()

	result.MergeNulls(buf)

	for i := 0; i < n; i++ {
		if result.IsNull(i) {
			continue
		}
		f64s[i] = math.Atan2(f64s[i], arg[i])
	}
	return nil
}

func (b *builtinAtan2ArgsSig) vectorized() bool {
	return true
}

func (b *builtinCosSig) vecEvalReal(input *chunk.Chunk, result *chunk.Column) error {
	if err := b.args[0].VecEvalReal(b.ctx, input, result); err != nil {
		return err
	}
	f64s := result.Float64s()
	for i := 0; i < len(f64s); i++ {
		if result.IsNull(i) {
			continue
		}
		f64s[i] = math.Cos(f64s[i])
	}
	return nil
}

func (b *builtinCosSig) vectorized() bool {
	return true
}

func (b *builtinCotSig) vecEvalReal(input *chunk.Chunk, result *chunk.Column) error {
	if err := b.args[0].VecEvalReal(b.ctx, input, result); err != nil {
		return err
	}
	f64s := result.Float64s()
	for i := 0; i < len(f64s); i++ {
		if result.IsNull(i) {
			continue
		}
		tan := math.Tan(f64s[i])
		if tan != 0 {
			cot := 1 / tan
			if !math.IsInf(cot, 0) && !math.IsNaN(cot) {
				f64s[i] = cot
			}
			continue
		}
		if err := types.ErrOverflow.GenWithStackByArgs("DOUBLE", fmt.Sprintf("cot(%s)", strconv.FormatFloat(f64s[i], 'f', -1, 64))); err != nil {
			return err
		}
	}
	return nil
}

func (b *builtinCotSig) vectorized() bool {
	return true
}

func (b *builtinDegreesSig) vecEvalReal(input *chunk.Chunk, result *chunk.Column) error {
	if err := b.args[0].VecEvalReal(b.ctx, input, result); err != nil {
		return err
	}
	f64s := result.Float64s()
	for i := 0; i < len(f64s); i++ {
		if result.IsNull(i) {
			continue
		}
		f64s[i] = f64s[i] * 180 / math.Pi
	}
	return nil
}

func (b *builtinDegreesSig) vectorized() bool {
	return true
}

func (b *builtinExpSig) vecEvalReal(input *chunk.Chunk, result *chunk.Column) error {
	if err := b.args[0].VecEvalReal(b.ctx, input, result); err != nil {
		return err
	}
	f64s := result.Float64s()
	for i := 0; i < len(f64s); i++ {
		if result.IsNull(i) {
			continue
		}
		exp := math.Exp(f64s[i])
		if math.IsInf(exp, 0) || math.IsNaN(exp) {
			s := fmt.Sprintf("exp(%s)", b.args[0].String())
			if err := types.ErrOverflow.GenWithStackByArgs("DOUBLE", s); err != nil {
				return err
			}
		}
		f64s[i] = exp
	}
	return nil
}

func (b *builtinExpSig) vectorized() bool {
	return true
}

func (b *builtinRadiansSig) vecEvalReal(input *chunk.Chunk, result *chunk.Column) error {
	if err := b.args[0].VecEvalReal(b.ctx, input, result); err != nil {
		return err
	}
	f64s := result.Float64s()
	for i := 0; i < len(f64s); i++ {
		if result.IsNull(i) {
			continue
		}
		f64s[i] = f64s[i] * math.Pi / 180
	}
	return nil
}

func (b *builtinRadiansSig) vectorized() bool {
	return true
}

func (b *builtinSinSig) vecEvalReal(input *chunk.Chunk, result *chunk.Column) error {
	if err := b.args[0].VecEvalReal(b.ctx, input, result); err != nil {
		return err
	}
	f64s := result.Float64s()
	for i := 0; i < len(f64s); i++ {
		if result.IsNull(i) {
			continue
		}
		f64s[i] = math.Sin(f64s[i])
	}
	return nil
}

func (b *builtinSinSig) vectorized() bool {
	return true
}

func (b *builtinTanSig) vecEvalReal(input *chunk.Chunk, result *chunk.Column) error {
	if err := b.args[0].VecEvalReal(b.ctx, input, result); err != nil {
		return err
	}
	f64s := result.Float64s()
	for i := 0; i < len(f64s); i++ {
		if result.IsNull(i) {
			continue
		}
		f64s[i] = math.Tan(f64s[i])
	}
	return nil
}

func (b *builtinTanSig) vectorized() bool {
	return true
}

func (b *builtinAbsDecSig) vecEvalDecimal(input *chunk.Chunk, result *chunk.Column) error {
	if err := b.args[0].VecEvalDecimal(b.ctx, input, result); err != nil {
		return err
	}
	zero := new(types.MyDecimal)
	buf := new(types.MyDecimal)
	d64s := result.Decimals()
	for i := 0; i < len(d64s); i++ {
		if result.IsNull(i) {
			continue
		}
		if d64s[i].IsNegative() {
			if err := types.DecimalSub(zero, &d64s[i], buf); err != nil {
				return err
			}
			d64s[i] = *buf
		}
	}
	return nil
}

func (b *builtinAbsDecSig) vectorized() bool {
	return true
}

func (b *builtinRoundDecSig) vecEvalDecimal(input *chunk.Chunk, result *chunk.Column) error {
	if err := b.args[0].VecEvalDecimal(b.ctx, input, result); err != nil {
		return err
	}
	d64s := result.Decimals()
	buf := new(types.MyDecimal)
	for i := 0; i < len(d64s); i++ {
		if result.IsNull(i) {
			continue
		}
		if err := d64s[i].Round(buf, 0, types.ModeHalfEven); err != nil {
			return err
		}
		d64s[i] = *buf
	}
	return nil
}

func (b *builtinRoundDecSig) vectorized() bool {
	return true
}

func (b *builtinPowSig) vecEvalReal(input *chunk.Chunk, result *chunk.Column) error {
	n := input.NumRows()
	buf1, err := b.bufAllocator.get(types.ETReal, n)
	if err != nil {
		return err
	}
	defer b.bufAllocator.put(buf1)
	if err := b.args[0].VecEvalReal(b.ctx, input, buf1); err != nil {
		return err
	}

	if err := b.args[1].VecEvalReal(b.ctx, input, result); err != nil {
		return err
	}

	x := buf1.Float64s()
	y := result.Float64s()
	result.MergeNulls(buf1)
	f64s := result.Float64s()
	for i := 0; i < n; i++ {
		if result.IsNull(i) {
			continue
		}
		power := math.Pow(x[i], y[i])
		if math.IsInf(power, -1) || math.IsInf(power, 1) || math.IsNaN(power) {
			return types.ErrOverflow.GenWithStackByArgs("DOUBLE", fmt.Sprintf("pow(%s, %s)", strconv.FormatFloat(x[i], 'f', -1, 64), strconv.FormatFloat(y[i], 'f', -1, 64)))
		}
		f64s[i] = power
	}
	return nil
}

func (b *builtinPowSig) vectorized() bool {
	return true
}

<<<<<<< HEAD
func (b *builtinLog1ArgSig) vecEvalReal(input *chunk.Chunk, result *chunk.Column) error {
=======
func (b *builtinAbsRealSig) vecEvalReal(input *chunk.Chunk, result *chunk.Column) error {
>>>>>>> 14df525b
	if err := b.args[0].VecEvalReal(b.ctx, input, result); err != nil {
		return err
	}
	f64s := result.Float64s()
	for i := 0; i < len(f64s); i++ {
<<<<<<< HEAD
		if result.IsNull(i) {
			continue
		}
		if f64s[i] <= 0 {
			result.SetNull(i, true)
		}
		f64s[i] = math.Log(f64s[i])
=======
		f64s[i] = math.Abs(f64s[i])
	}
	return nil
}

func (b *builtinAbsRealSig) vectorized() bool {
	return true
}

func (b *builtinAbsIntSig) vecEvalInt(input *chunk.Chunk, result *chunk.Column) error {
	if err := b.args[0].VecEvalInt(b.ctx, input, result); err != nil {
		return err
	}
	i64s := result.Int64s()
	for i := 0; i < len(i64s); i++ {
		if result.IsNull(i) {
			continue
		}
		if i64s[i] == math.MinInt64 {
			return types.ErrOverflow.GenWithStackByArgs("BIGINT", fmt.Sprintf("abs(%d)", i64s[i]))
		}
		if i64s[i] < 0 {
			i64s[i] = -i64s[i]
		}
>>>>>>> 14df525b
	}
	return nil
}

<<<<<<< HEAD
func (b *builtinLog1ArgSig) vectorized() bool {
=======
func (b *builtinAbsIntSig) vectorized() bool {
	return true
}

func (b *builtinRoundIntSig) vecEvalInt(input *chunk.Chunk, result *chunk.Column) error {
	return b.args[0].VecEvalInt(b.ctx, input, result)
}

func (b *builtinRoundIntSig) vectorized() bool {
>>>>>>> 14df525b
	return true
}<|MERGE_RESOLUTION|>--- conflicted
+++ resolved
@@ -431,25 +431,34 @@
 	return true
 }
 
-<<<<<<< HEAD
 func (b *builtinLog1ArgSig) vecEvalReal(input *chunk.Chunk, result *chunk.Column) error {
-=======
+	if err := b.args[0].VecEvalReal(b.ctx, input, result); err != nil {
+		return err
+	}
+	f64s := result.Float64s()
+	for i := 0; i < len(f64s); i++ {
+		if result.IsNull(i) {
+			continue
+		}
+		if f64s[i] <= 0 {
+			result.SetNull(i, true)
+      continue
+		}
+		f64s[i] = math.Log(f64s[i])
+	}
+	return nil
+}
+
+func (b *builtinLog1ArgSig) vectorized() bool {
+  	return true
+}
+
 func (b *builtinAbsRealSig) vecEvalReal(input *chunk.Chunk, result *chunk.Column) error {
->>>>>>> 14df525b
-	if err := b.args[0].VecEvalReal(b.ctx, input, result); err != nil {
-		return err
-	}
-	f64s := result.Float64s()
-	for i := 0; i < len(f64s); i++ {
-<<<<<<< HEAD
-		if result.IsNull(i) {
-			continue
-		}
-		if f64s[i] <= 0 {
-			result.SetNull(i, true)
-		}
-		f64s[i] = math.Log(f64s[i])
-=======
+	if err := b.args[0].VecEvalReal(b.ctx, input, result); err != nil {
+		return err
+	}
+	f64s := result.Float64s()
+	for i := 0; i < len(f64s); i++ {
 		f64s[i] = math.Abs(f64s[i])
 	}
 	return nil
@@ -474,14 +483,10 @@
 		if i64s[i] < 0 {
 			i64s[i] = -i64s[i]
 		}
->>>>>>> 14df525b
-	}
-	return nil
-}
-
-<<<<<<< HEAD
-func (b *builtinLog1ArgSig) vectorized() bool {
-=======
+	}
+	return nil
+}
+
 func (b *builtinAbsIntSig) vectorized() bool {
 	return true
 }
@@ -491,6 +496,5 @@
 }
 
 func (b *builtinRoundIntSig) vectorized() bool {
->>>>>>> 14df525b
 	return true
 }