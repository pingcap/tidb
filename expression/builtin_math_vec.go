--- conflicted
+++ resolved
@@ -431,28 +431,31 @@
 	return true
 }
 
-<<<<<<< HEAD
 func (b *builtinFloorRealSig) vecEvalReal(input *chunk.Chunk, result *chunk.Column) error {
-=======
+	if err := b.args[0].VecEvalReal(b.ctx, input, result); err != nil {
+		return err
+	}
+	f64s := result.Float64s()
+	for i := 0; i < len(f64s); i++ {
+		if result.IsNull(i) {
+			continue
+		}
+		f64s[i] = math.Floor(f64s[i])
+	}
+	return nil
+
+}
+
+func (b *builtinFloorRealSig) vectorized() bool {
+	return true
+}
+
 func (b *builtinAbsRealSig) vecEvalReal(input *chunk.Chunk, result *chunk.Column) error {
->>>>>>> 0cb06e69
-	if err := b.args[0].VecEvalReal(b.ctx, input, result); err != nil {
-		return err
-	}
-	f64s := result.Float64s()
-	for i := 0; i < len(f64s); i++ {
-<<<<<<< HEAD
-		if result.IsNull(i) {
-			continue
-		}
-		f64s[i] = math.Floor(f64s[i])
-	}
-	return nil
-
-}
-
-func (b *builtinFloorRealSig) vectorized() bool {
-=======
+	if err := b.args[0].VecEvalReal(b.ctx, input, result); err != nil {
+		return err
+	}
+	f64s := result.Float64s()
+	for i := 0; i < len(f64s); i++ {
 		f64s[i] = math.Abs(f64s[i])
 	}
 	return nil
@@ -490,6 +493,5 @@
 }
 
 func (b *builtinRoundIntSig) vectorized() bool {
->>>>>>> 0cb06e69
 	return true
 }