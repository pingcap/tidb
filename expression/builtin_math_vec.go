// Copyright 2019 PingCAP, Inc.
//
// Licensed under the Apache License, Version 2.0 (the "License");
// you may not use this file except in compliance with the License.
// You may obtain a copy of the License at
//
//     http://www.apache.org/licenses/LICENSE-2.0
//
// Unless required by applicable law or agreed to in writing, software
// distributed under the License is distributed on an "AS IS" BASIS,
// See the License for the specific language governing permissions and
// limitations under the License.

package expression

import (
	"fmt"
	"math"
	"strconv"

	"github.com/pingcap/tidb/types"
	"github.com/pingcap/tidb/util/chunk"
)

func (b *builtinLog1ArgSig) vecEvalReal(input *chunk.Chunk, result *chunk.Column) error {
	if err := b.args[0].VecEvalReal(b.ctx, input, result); err != nil {
		return err
	}
	f64s := result.Float64s()
	for i := 0; i < len(f64s); i++ {
		if result.IsNull(i) {
			continue
		}
		if f64s[i] <= 0 {
			result.SetNull(i, true)
		} else {
			f64s[i] = math.Log(f64s[i])
		}
	}
	return nil
}

func (b *builtinLog1ArgSig) vectorized() bool {
	return true
}

func (b *builtinLog2Sig) vecEvalReal(input *chunk.Chunk, result *chunk.Column) error {
	if err := b.args[0].VecEvalReal(b.ctx, input, result); err != nil {
		return err
	}
	f64s := result.Float64s()
	for i := 0; i < len(f64s); i++ {
		if result.IsNull(i) {
			continue
		}
		if f64s[i] <= 0 {
			result.SetNull(i, true)
		} else {
			f64s[i] = math.Log2(f64s[i])
		}
	}
	return nil
}

func (b *builtinLog2Sig) vectorized() bool {
	return true
}

func (b *builtinLog10Sig) vecEvalReal(input *chunk.Chunk, result *chunk.Column) error {
	if err := b.args[0].VecEvalReal(b.ctx, input, result); err != nil {
		return err
	}
	f64s := result.Float64s()
	for i := 0; i < len(f64s); i++ {
		if result.IsNull(i) {
			continue
		}
		if f64s[i] <= 0 {
			result.SetNull(i, true)
		} else {
			f64s[i] = math.Log10(f64s[i])
		}
	}
	return nil
}

func (b *builtinLog10Sig) vectorized() bool {
	return true
}

func (b *builtinSqrtSig) vecEvalReal(input *chunk.Chunk, result *chunk.Column) error {
	if err := b.args[0].VecEvalReal(b.ctx, input, result); err != nil {
		return err
	}
	f64s := result.Float64s()
	for i := 0; i < len(f64s); i++ {
		if result.IsNull(i) {
			continue
		}
		if f64s[i] < 0 {
			result.SetNull(i, true)
		} else {
			f64s[i] = math.Sqrt(f64s[i])
		}
	}
	return nil
}

func (b *builtinSqrtSig) vectorized() bool {
	return true
}

func (b *builtinAcosSig) vecEvalReal(input *chunk.Chunk, result *chunk.Column) error {
	if err := b.args[0].VecEvalReal(b.ctx, input, result); err != nil {
		return err
	}
	f64s := result.Float64s()
	for i := 0; i < len(f64s); i++ {
		if result.IsNull(i) {
			continue
		}
		if f64s[i] < -1 || f64s[i] > 1 {
			result.SetNull(i, true)
		} else {
			f64s[i] = math.Acos(f64s[i])
		}
	}
	return nil
}

func (b *builtinAcosSig) vectorized() bool {
	return true
}

func (b *builtinAsinSig) vecEvalReal(input *chunk.Chunk, result *chunk.Column) error {
	if err := b.args[0].VecEvalReal(b.ctx, input, result); err != nil {
		return err
	}
	f64s := result.Float64s()
	for i := 0; i < len(f64s); i++ {
		if result.IsNull(i) {
			continue
		}
		if f64s[i] < -1 || f64s[i] > 1 {
			result.SetNull(i, true)
		} else {
			f64s[i] = math.Asin(f64s[i])
		}
	}
	return nil
}

func (b *builtinAsinSig) vectorized() bool {
	return true
}

func (b *builtinAtan1ArgSig) vecEvalReal(input *chunk.Chunk, result *chunk.Column) error {
	if err := b.args[0].VecEvalReal(b.ctx, input, result); err != nil {
		return err
	}
	f64s := result.Float64s()
	for i := 0; i < len(f64s); i++ {
		if result.IsNull(i) {
			continue
		}
		f64s[i] = math.Atan(f64s[i])
	}
	return nil
}

func (b *builtinAtan1ArgSig) vectorized() bool {
	return true
}

func (b *builtinAtan2ArgsSig) vecEvalReal(input *chunk.Chunk, result *chunk.Column) error {
	n := input.NumRows()
	if err := b.args[0].VecEvalReal(b.ctx, input, result); err != nil {
		return err
	}

	buf, err := b.bufAllocator.get(types.ETReal, n)
	if err != nil {
		return err
	}
	defer b.bufAllocator.put(buf)
	if err := b.args[1].VecEvalInt(b.ctx, input, buf); err != nil {
		return err
	}

	f64s := result.Float64s()
	arg := buf.Float64s()

	result.MergeNulls(buf)

	for i := 0; i < n; i++ {
		if result.IsNull(i) {
			continue
		}
		f64s[i] = math.Atan2(f64s[i], arg[i])
	}
	return nil
}

func (b *builtinAtan2ArgsSig) vectorized() bool {
	return true
}

func (b *builtinCosSig) vecEvalReal(input *chunk.Chunk, result *chunk.Column) error {
	if err := b.args[0].VecEvalReal(b.ctx, input, result); err != nil {
		return err
	}
	f64s := result.Float64s()
	for i := 0; i < len(f64s); i++ {
		if result.IsNull(i) {
			continue
		}
		f64s[i] = math.Cos(f64s[i])
	}
	return nil
}

func (b *builtinCosSig) vectorized() bool {
	return true
}

func (b *builtinCotSig) vecEvalReal(input *chunk.Chunk, result *chunk.Column) error {
	if err := b.args[0].VecEvalReal(b.ctx, input, result); err != nil {
		return err
	}
	f64s := result.Float64s()
	for i := 0; i < len(f64s); i++ {
		if result.IsNull(i) {
			continue
		}
		tan := math.Tan(f64s[i])
		if tan != 0 {
			cot := 1 / tan
			if !math.IsInf(cot, 0) && !math.IsNaN(cot) {
				f64s[i] = cot
			}
			continue
		}
		if err := types.ErrOverflow.GenWithStackByArgs("DOUBLE", fmt.Sprintf("cot(%s)", strconv.FormatFloat(f64s[i], 'f', -1, 64))); err != nil {
			return err
		}
	}
	return nil
}

func (b *builtinCotSig) vectorized() bool {
	return true
}

func (b *builtinDegreesSig) vecEvalReal(input *chunk.Chunk, result *chunk.Column) error {
	if err := b.args[0].VecEvalReal(b.ctx, input, result); err != nil {
		return err
	}
	f64s := result.Float64s()
	for i := 0; i < len(f64s); i++ {
		if result.IsNull(i) {
			continue
		}
		f64s[i] = f64s[i] * 180 / math.Pi
	}
	return nil
}

func (b *builtinDegreesSig) vectorized() bool {
	return true
}

func (b *builtinExpSig) vecEvalReal(input *chunk.Chunk, result *chunk.Column) error {
	if err := b.args[0].VecEvalReal(b.ctx, input, result); err != nil {
		return err
	}
	f64s := result.Float64s()
	for i := 0; i < len(f64s); i++ {
		if result.IsNull(i) {
			continue
		}
		exp := math.Exp(f64s[i])
		if math.IsInf(exp, 0) || math.IsNaN(exp) {
			s := fmt.Sprintf("exp(%s)", b.args[0].String())
			if err := types.ErrOverflow.GenWithStackByArgs("DOUBLE", s); err != nil {
				return err
			}
		}
		f64s[i] = exp
	}
	return nil
}

func (b *builtinExpSig) vectorized() bool {
	return true
}

func (b *builtinRadiansSig) vecEvalReal(input *chunk.Chunk, result *chunk.Column) error {
	if err := b.args[0].VecEvalReal(b.ctx, input, result); err != nil {
		return err
	}
	f64s := result.Float64s()
	for i := 0; i < len(f64s); i++ {
		if result.IsNull(i) {
			continue
		}
		f64s[i] = f64s[i] * math.Pi / 180
	}
	return nil
}

func (b *builtinRadiansSig) vectorized() bool {
	return true
}

func (b *builtinSinSig) vecEvalReal(input *chunk.Chunk, result *chunk.Column) error {
	if err := b.args[0].VecEvalReal(b.ctx, input, result); err != nil {
		return err
	}
	f64s := result.Float64s()
	for i := 0; i < len(f64s); i++ {
		if result.IsNull(i) {
			continue
		}
		f64s[i] = math.Sin(f64s[i])
	}
	return nil
}

func (b *builtinSinSig) vectorized() bool {
	return true
}

func (b *builtinTanSig) vecEvalReal(input *chunk.Chunk, result *chunk.Column) error {
	if err := b.args[0].VecEvalReal(b.ctx, input, result); err != nil {
		return err
	}
	f64s := result.Float64s()
	for i := 0; i < len(f64s); i++ {
		if result.IsNull(i) {
			continue
		}
		f64s[i] = math.Tan(f64s[i])
	}
	return nil
}

func (b *builtinTanSig) vectorized() bool {
	return true
}

func (b *builtinAbsDecSig) vecEvalDecimal(input *chunk.Chunk, result *chunk.Column) error {
	if err := b.args[0].VecEvalDecimal(b.ctx, input, result); err != nil {
		return err
	}
	zero := new(types.MyDecimal)
	buf := new(types.MyDecimal)
	d64s := result.Decimals()
	for i := 0; i < len(d64s); i++ {
		if result.IsNull(i) {
			continue
		}
		if d64s[i].IsNegative() {
			if err := types.DecimalSub(zero, &d64s[i], buf); err != nil {
				return err
			}
			d64s[i] = *buf
		}
	}
	return nil
}

func (b *builtinAbsDecSig) vectorized() bool {
	return true
}

func (b *builtinRoundDecSig) vecEvalDecimal(input *chunk.Chunk, result *chunk.Column) error {
	if err := b.args[0].VecEvalDecimal(b.ctx, input, result); err != nil {
		return err
	}
	d64s := result.Decimals()
	buf := new(types.MyDecimal)
	for i := 0; i < len(d64s); i++ {
		if result.IsNull(i) {
			continue
		}
		if err := d64s[i].Round(buf, 0, types.ModeHalfEven); err != nil {
			return err
		}
		d64s[i] = *buf
	}
	return nil
}

func (b *builtinRoundDecSig) vectorized() bool {
	return true
}

func (b *builtinPowSig) vecEvalReal(input *chunk.Chunk, result *chunk.Column) error {
	n := input.NumRows()
	buf1, err := b.bufAllocator.get(types.ETReal, n)
	if err != nil {
		return err
	}
	defer b.bufAllocator.put(buf1)
	if err := b.args[0].VecEvalReal(b.ctx, input, buf1); err != nil {
		return err
	}

	if err := b.args[1].VecEvalReal(b.ctx, input, result); err != nil {
		return err
	}

	x := buf1.Float64s()
	y := result.Float64s()
	result.MergeNulls(buf1)
	f64s := result.Float64s()
	for i := 0; i < n; i++ {
		if result.IsNull(i) {
			continue
		}
		power := math.Pow(x[i], y[i])
		if math.IsInf(power, -1) || math.IsInf(power, 1) || math.IsNaN(power) {
			return types.ErrOverflow.GenWithStackByArgs("DOUBLE", fmt.Sprintf("pow(%s, %s)", strconv.FormatFloat(x[i], 'f', -1, 64), strconv.FormatFloat(y[i], 'f', -1, 64)))
		}
		f64s[i] = power
	}
	return nil
}

func (b *builtinPowSig) vectorized() bool {
	return true
}

<<<<<<< HEAD
func (b *builtinFloorRealSig) vecEvalReal(input *chunk.Chunk, result *chunk.Column) error {
=======
func (b *builtinCeilRealSig) vecEvalReal(input *chunk.Chunk, result *chunk.Column) error {
>>>>>>> c15fdd2f
	if err := b.args[0].VecEvalReal(b.ctx, input, result); err != nil {
		return err
	}
	f64s := result.Float64s()
	for i := 0; i < len(f64s); i++ {
		if result.IsNull(i) {
			continue
		}
<<<<<<< HEAD
		f64s[i] = math.Floor(f64s[i])
	}
	return nil

}

func (b *builtinFloorRealSig) vectorized() bool {
=======
		f64s[i] = math.Ceil(f64s[i])
	}
	return nil
}

func (b *builtinCeilRealSig) vectorized() bool {
	return true
}

func (b *builtinRoundRealSig) vecEvalReal(input *chunk.Chunk, result *chunk.Column) error {
	if err := b.args[0].VecEvalReal(b.ctx, input, result); err != nil {
		return err
	}
	f64s := result.Float64s()
	for i := 0; i < len(f64s); i++ {
		if result.IsNull(i) {
			continue
		}
		f64s[i] = types.Round(f64s[i], 0)
	}
	return nil
}

func (b *builtinRoundRealSig) vectorized() bool {
>>>>>>> c15fdd2f
	return true
}

func (b *builtinRoundWithFracRealSig) vecEvalReal(input *chunk.Chunk, result *chunk.Column) error {
	if err := b.args[0].VecEvalReal(b.ctx, input, result); err != nil {
		return err
	}
	n := input.NumRows()
	buf1, err := b.bufAllocator.get(types.ETInt, n)
	if err != nil {
		return err
	}
	defer b.bufAllocator.put(buf1)
	if err := b.args[1].VecEvalInt(b.ctx, input, buf1); err != nil {
		return err
	}

	x := result.Float64s()
	d := buf1.Int64s()
	result.MergeNulls(buf1)
	for i := 0; i < n; i++ {
		if result.IsNull(i) {
			continue
		}
		x[i] = types.Round(x[i], int(d[i]))
	}
	return nil
}

func (b *builtinRoundWithFracRealSig) vectorized() bool {
	return true
}

func (b *builtinTruncateRealSig) vecEvalReal(input *chunk.Chunk, result *chunk.Column) error {
	if err := b.args[0].VecEvalReal(b.ctx, input, result); err != nil {
		return err
	}
	n := input.NumRows()
	buf1, err := b.bufAllocator.get(types.ETInt, n)
	if err != nil {
		return err
	}
	defer b.bufAllocator.put(buf1)
	if err := b.args[1].VecEvalInt(b.ctx, input, buf1); err != nil {
		return err
	}

	result.MergeNulls(buf1)
	x := result.Float64s()
	d := buf1.Int64s()
	for i := 0; i < n; i++ {
		if result.IsNull(i) {
			continue
		}
		x[i] = types.Truncate(x[i], int(d[i]))
	}
	return nil
}

func (b *builtinTruncateRealSig) vectorized() bool {
	return true
}

func (b *builtinAbsRealSig) vecEvalReal(input *chunk.Chunk, result *chunk.Column) error {
	if err := b.args[0].VecEvalReal(b.ctx, input, result); err != nil {
		return err
	}
	f64s := result.Float64s()
	for i := 0; i < len(f64s); i++ {
		f64s[i] = math.Abs(f64s[i])
	}
	return nil
}

func (b *builtinAbsRealSig) vectorized() bool {
	return true
}

func (b *builtinAbsIntSig) vecEvalInt(input *chunk.Chunk, result *chunk.Column) error {
	if err := b.args[0].VecEvalInt(b.ctx, input, result); err != nil {
		return err
	}
	i64s := result.Int64s()
	for i := 0; i < len(i64s); i++ {
		if result.IsNull(i) {
			continue
		}
		if i64s[i] == math.MinInt64 {
			return types.ErrOverflow.GenWithStackByArgs("BIGINT", fmt.Sprintf("abs(%d)", i64s[i]))
		}
		if i64s[i] < 0 {
			i64s[i] = -i64s[i]
		}
	}
	return nil
}

func (b *builtinAbsIntSig) vectorized() bool {
	return true
}

func (b *builtinRoundIntSig) vecEvalInt(input *chunk.Chunk, result *chunk.Column) error {
	return b.args[0].VecEvalInt(b.ctx, input, result)
}

func (b *builtinRoundIntSig) vectorized() bool {
	return true
}

func (b *builtinRoundWithFracIntSig) vecEvalInt(input *chunk.Chunk, result *chunk.Column) error {
	if err := b.args[0].VecEvalInt(b.ctx, input, result); err != nil {
		return err
	}

	n := input.NumRows()
	buf, err := b.bufAllocator.get(types.ETInt, n)
	if err != nil {
		return err
	}
	defer b.bufAllocator.put(buf)
	if err := b.args[1].VecEvalInt(b.ctx, input, buf); err != nil {
		return err
	}

	i64s := result.Int64s()
	frac := buf.Int64s()
	result.MergeNulls(buf)
	for i := 0; i < n; i++ {
		if result.IsNull(i) {
			continue
		}
		i64s[i] = int64(types.Round(float64(i64s[i]), int(frac[i])))
	}
	return nil
}

func (b *builtinRoundWithFracIntSig) vectorized() bool {
	return true
}<|MERGE_RESOLUTION|>--- conflicted
+++ resolved
@@ -431,28 +431,33 @@
 	return true
 }
 
-<<<<<<< HEAD
 func (b *builtinFloorRealSig) vecEvalReal(input *chunk.Chunk, result *chunk.Column) error {
-=======
+	if err := b.args[0].VecEvalReal(b.ctx, input, result); err != nil {
+		return err
+	}
+	f64s := result.Float64s()
+	for i := 0; i < len(f64s); i++ {
+		if result.IsNull(i) {
+			continue
+		}
+		f64s[i] = math.Floor(f64s[i])
+	}
+	return nil
+}
+
+func (b *builtinFloorRealSig) vectorized() bool {
+	return true
+}
+
 func (b *builtinCeilRealSig) vecEvalReal(input *chunk.Chunk, result *chunk.Column) error {
->>>>>>> c15fdd2f
-	if err := b.args[0].VecEvalReal(b.ctx, input, result); err != nil {
-		return err
-	}
-	f64s := result.Float64s()
-	for i := 0; i < len(f64s); i++ {
-		if result.IsNull(i) {
-			continue
-		}
-<<<<<<< HEAD
-		f64s[i] = math.Floor(f64s[i])
-	}
-	return nil
-
-}
-
-func (b *builtinFloorRealSig) vectorized() bool {
-=======
+	if err := b.args[0].VecEvalReal(b.ctx, input, result); err != nil {
+		return err
+	}
+	f64s := result.Float64s()
+	for i := 0; i < len(f64s); i++ {
+		if result.IsNull(i) {
+			continue
+		}
 		f64s[i] = math.Ceil(f64s[i])
 	}
 	return nil
@@ -477,7 +482,6 @@
 }
 
 func (b *builtinRoundRealSig) vectorized() bool {
->>>>>>> c15fdd2f
 	return true
 }
 
