// Copyright 2019 PingCAP, Inc.
//
// Licensed under the Apache License, Version 2.0 (the "License");
// you may not use this file except in compliance with the License.
// You may obtain a copy of the License at
//
//     http://www.apache.org/licenses/LICENSE-2.0
//
// Unless required by applicable law or agreed to in writing, software
// distributed under the License is distributed on an "AS IS" BASIS,
// See the License for the specific language governing permissions and
// limitations under the License.

package expression

import (
	"math"

	"github.com/pingcap/tidb/types"
	"github.com/pingcap/tidb/util/chunk"
)

func (b *builtinLog10Sig) vecEvalReal(input *chunk.Chunk, result *chunk.Column) error {
	if err := b.args[0].VecEvalReal(b.ctx, input, result); err != nil {
		return err
	}
	f64s := result.Float64s()
	for i := 0; i < len(f64s); i++ {
		if result.IsNull(i) {
			continue
		}
		if f64s[i] <= 0 {
			result.SetNull(i, true)
		} else {
			f64s[i] = math.Log10(f64s[i])
		}
	}
	return nil
}

func (b *builtinLog10Sig) vectorized() bool {
	return true
}

func (b *builtinSqrtSig) vecEvalReal(input *chunk.Chunk, result *chunk.Column) error {
	if err := b.args[0].VecEvalReal(b.ctx, input, result); err != nil {
		return err
	}
	f64s := result.Float64s()
	for i := 0; i < len(f64s); i++ {
		if result.IsNull(i) {
			continue
		}
		if f64s[i] < 0 {
			result.SetNull(i, true)
		} else {
			f64s[i] = math.Sqrt(f64s[i])
		}
	}
	return nil
}

func (b *builtinSqrtSig) vectorized() bool {
	return true
}

func (b *builtinAcosSig) vecEvalReal(input *chunk.Chunk, result *chunk.Column) error {
	if err := b.args[0].VecEvalReal(b.ctx, input, result); err != nil {
		return err
	}
	f64s := result.Float64s()
	for i := 0; i < len(f64s); i++ {
		if result.IsNull(i) {
			continue
		}
		if f64s[i] < -1 || f64s[i] > 1 {
			result.SetNull(i, true)
		} else {
			f64s[i] = math.Acos(f64s[i])
		}
	}
	return nil
}

func (b *builtinAcosSig) vectorized() bool {
	return true
}

func (b *builtinAsinSig) vecEvalReal(input *chunk.Chunk, result *chunk.Column) error {
	if err := b.args[0].VecEvalReal(b.ctx, input, result); err != nil {
		return err
	}
	f64s := result.Float64s()
	for i := 0; i < len(f64s); i++ {
		if result.IsNull(i) {
			continue
		}
		if f64s[i] < -1 || f64s[i] > 1 {
			result.SetNull(i, true)
		} else {
			f64s[i] = math.Asin(f64s[i])
		}
	}
	return nil
}

func (b *builtinAsinSig) vectorized() bool {
	return true
}

<<<<<<< HEAD
func (b *builtinAtan1ArgSig) vecEvalReal(input *chunk.Chunk, result *chunk.Column) error {
	if err := b.args[0].VecEvalReal(b.ctx, input, result); err != nil {
		return err
	}
	f64s := result.Float64s()
	for i := 0; i < len(f64s); i++ {
		if result.IsNull(i) {
			continue
		}
		f64s[i] = math.Atan(f64s[i])
=======
func (b *builtinAtan2ArgsSig) vecEvalReal(input *chunk.Chunk, result *chunk.Column) error {
	n := input.NumRows()
	if err := b.args[0].VecEvalReal(b.ctx, input, result); err != nil {
		return err
	}

	buf, err := b.bufAllocator.get(types.ETReal, n)
	if err != nil {
		return err
	}
	defer b.bufAllocator.put(buf)
	if err := b.args[1].VecEvalInt(b.ctx, input, buf); err != nil {
		return err
	}

	f64s := result.Float64s()
	arg := buf.Float64s()

	result.MergeNulls(buf)

	for i := 0; i < n; i++ {
		if result.IsNull(i) {
			continue
		}
		f64s[i] = math.Atan2(f64s[i], arg[i])
>>>>>>> b6696405
	}
	return nil
}

<<<<<<< HEAD
func (b *builtinAtan1ArgSig) vectorized() bool {
=======
func (b *builtinAtan2ArgsSig) vectorized() bool {
>>>>>>> b6696405
	return true
}

func (b *builtinAbsDecSig) vecEvalDecimal(input *chunk.Chunk, result *chunk.Column) error {
	if err := b.args[0].VecEvalDecimal(b.ctx, input, result); err != nil {
		return err
	}
	zero := new(types.MyDecimal)
	buf := new(types.MyDecimal)
	d64s := result.Decimals()
	for i := 0; i < len(d64s); i++ {
		if result.IsNull(i) {
			continue
		}
		if d64s[i].IsNegative() {
			if err := types.DecimalSub(zero, &d64s[i], buf); err != nil {
				return err
			}
			d64s[i] = *buf
		}
	}
	return nil
}

func (b *builtinAbsDecSig) vectorized() bool {
	return true
}

func (b *builtinRoundDecSig) vecEvalDecimal(input *chunk.Chunk, result *chunk.Column) error {
	if err := b.args[0].VecEvalDecimal(b.ctx, input, result); err != nil {
		return err
	}
	d64s := result.Decimals()
	buf := new(types.MyDecimal)
	for i := 0; i < len(d64s); i++ {
		if result.IsNull(i) {
			continue
		}
		if err := d64s[i].Round(buf, 0, types.ModeHalfEven); err != nil {
			return err
		}
		d64s[i] = *buf
	}
	return nil
}

func (b *builtinRoundDecSig) vectorized() bool {
	return true
}<|MERGE_RESOLUTION|>--- conflicted
+++ resolved
@@ -108,7 +108,6 @@
 	return true
 }
 
-<<<<<<< HEAD
 func (b *builtinAtan1ArgSig) vecEvalReal(input *chunk.Chunk, result *chunk.Column) error {
 	if err := b.args[0].VecEvalReal(b.ctx, input, result); err != nil {
 		return err
@@ -119,7 +118,14 @@
 			continue
 		}
 		f64s[i] = math.Atan(f64s[i])
-=======
+	}
+	return nil
+}
+
+func (b *builtinAtan1ArgSig) vectorized() bool {
+	return true
+}
+
 func (b *builtinAtan2ArgsSig) vecEvalReal(input *chunk.Chunk, result *chunk.Column) error {
 	n := input.NumRows()
 	if err := b.args[0].VecEvalReal(b.ctx, input, result); err != nil {
@@ -145,16 +151,11 @@
 			continue
 		}
 		f64s[i] = math.Atan2(f64s[i], arg[i])
->>>>>>> b6696405
-	}
-	return nil
-}
-
-<<<<<<< HEAD
-func (b *builtinAtan1ArgSig) vectorized() bool {
-=======
+	}
+	return nil
+}
+
 func (b *builtinAtan2ArgsSig) vectorized() bool {
->>>>>>> b6696405
 	return true
 }
 
