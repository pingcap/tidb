// Copyright 2019 PingCAP, Inc.
//
// Licensed under the Apache License, Version 2.0 (the "License");
// you may not use this file except in compliance with the License.
// You may obtain a copy of the License at
//
//     http://www.apache.org/licenses/LICENSE-2.0
//
// Unless required by applicable law or agreed to in writing, software
// distributed under the License is distributed on an "AS IS" BASIS,
// See the License for the specific language governing permissions and
// limitations under the License.

package expression

import (
	"fmt"
	"math"
	"strconv"

	"github.com/pingcap/tidb/types"
	"github.com/pingcap/tidb/util/chunk"
)

func (b *builtinLog1ArgSig) vecEvalReal(input *chunk.Chunk, result *chunk.Column) error {
	if err := b.args[0].VecEvalReal(b.ctx, input, result); err != nil {
		return err
	}
	f64s := result.Float64s()
	for i := 0; i < len(f64s); i++ {
		if result.IsNull(i) {
			continue
		}
		if f64s[i] <= 0 {
			result.SetNull(i, true)
		} else {
			f64s[i] = math.Log(f64s[i])
		}
	}
	return nil
}

func (b *builtinLog1ArgSig) vectorized() bool {
	return true
}

func (b *builtinLog2Sig) vecEvalReal(input *chunk.Chunk, result *chunk.Column) error {
	if err := b.args[0].VecEvalReal(b.ctx, input, result); err != nil {
		return err
	}
	f64s := result.Float64s()
	for i := 0; i < len(f64s); i++ {
		if result.IsNull(i) {
			continue
		}
		if f64s[i] <= 0 {
			result.SetNull(i, true)
		} else {
			f64s[i] = math.Log2(f64s[i])
		}
	}
	return nil
}

func (b *builtinLog2Sig) vectorized() bool {
	return true
}

func (b *builtinLog10Sig) vecEvalReal(input *chunk.Chunk, result *chunk.Column) error {
	if err := b.args[0].VecEvalReal(b.ctx, input, result); err != nil {
		return err
	}
	f64s := result.Float64s()
	for i := 0; i < len(f64s); i++ {
		if result.IsNull(i) {
			continue
		}
		if f64s[i] <= 0 {
			result.SetNull(i, true)
		} else {
			f64s[i] = math.Log10(f64s[i])
		}
	}
	return nil
}

func (b *builtinLog10Sig) vectorized() bool {
	return true
}

func (b *builtinSqrtSig) vecEvalReal(input *chunk.Chunk, result *chunk.Column) error {
	if err := b.args[0].VecEvalReal(b.ctx, input, result); err != nil {
		return err
	}
	f64s := result.Float64s()
	for i := 0; i < len(f64s); i++ {
		if result.IsNull(i) {
			continue
		}
		if f64s[i] < 0 {
			result.SetNull(i, true)
		} else {
			f64s[i] = math.Sqrt(f64s[i])
		}
	}
	return nil
}

func (b *builtinSqrtSig) vectorized() bool {
	return true
}

func (b *builtinAcosSig) vecEvalReal(input *chunk.Chunk, result *chunk.Column) error {
	if err := b.args[0].VecEvalReal(b.ctx, input, result); err != nil {
		return err
	}
	f64s := result.Float64s()
	for i := 0; i < len(f64s); i++ {
		if result.IsNull(i) {
			continue
		}
		if f64s[i] < -1 || f64s[i] > 1 {
			result.SetNull(i, true)
		} else {
			f64s[i] = math.Acos(f64s[i])
		}
	}
	return nil
}

func (b *builtinAcosSig) vectorized() bool {
	return true
}

func (b *builtinAsinSig) vecEvalReal(input *chunk.Chunk, result *chunk.Column) error {
	if err := b.args[0].VecEvalReal(b.ctx, input, result); err != nil {
		return err
	}
	f64s := result.Float64s()
	for i := 0; i < len(f64s); i++ {
		if result.IsNull(i) {
			continue
		}
		if f64s[i] < -1 || f64s[i] > 1 {
			result.SetNull(i, true)
		} else {
			f64s[i] = math.Asin(f64s[i])
		}
	}
	return nil
}

func (b *builtinAsinSig) vectorized() bool {
	return true
}

func (b *builtinAtan1ArgSig) vecEvalReal(input *chunk.Chunk, result *chunk.Column) error {
	if err := b.args[0].VecEvalReal(b.ctx, input, result); err != nil {
		return err
	}
	f64s := result.Float64s()
	for i := 0; i < len(f64s); i++ {
		if result.IsNull(i) {
			continue
		}
		f64s[i] = math.Atan(f64s[i])
	}
	return nil
}

func (b *builtinAtan1ArgSig) vectorized() bool {
	return true
}

func (b *builtinAtan2ArgsSig) vecEvalReal(input *chunk.Chunk, result *chunk.Column) error {
	n := input.NumRows()
	if err := b.args[0].VecEvalReal(b.ctx, input, result); err != nil {
		return err
	}

	buf, err := b.bufAllocator.get(types.ETReal, n)
	if err != nil {
		return err
	}
	defer b.bufAllocator.put(buf)
	if err := b.args[1].VecEvalInt(b.ctx, input, buf); err != nil {
		return err
	}

	f64s := result.Float64s()
	arg := buf.Float64s()

	result.MergeNulls(buf)

	for i := 0; i < n; i++ {
		if result.IsNull(i) {
			continue
		}
		f64s[i] = math.Atan2(f64s[i], arg[i])
	}
	return nil
}

func (b *builtinAtan2ArgsSig) vectorized() bool {
	return true
}

func (b *builtinCosSig) vecEvalReal(input *chunk.Chunk, result *chunk.Column) error {
	if err := b.args[0].VecEvalReal(b.ctx, input, result); err != nil {
		return err
	}
	f64s := result.Float64s()
	for i := 0; i < len(f64s); i++ {
		if result.IsNull(i) {
			continue
		}
		f64s[i] = math.Cos(f64s[i])
	}
	return nil
}

func (b *builtinCosSig) vectorized() bool {
	return true
}

func (b *builtinCotSig) vecEvalReal(input *chunk.Chunk, result *chunk.Column) error {
	if err := b.args[0].VecEvalReal(b.ctx, input, result); err != nil {
		return err
	}
	f64s := result.Float64s()
	for i := 0; i < len(f64s); i++ {
		if result.IsNull(i) {
			continue
		}
		tan := math.Tan(f64s[i])
		if tan != 0 {
			cot := 1 / tan
			if !math.IsInf(cot, 0) && !math.IsNaN(cot) {
				f64s[i] = cot
			}
			continue
		}
		if err := types.ErrOverflow.GenWithStackByArgs("DOUBLE", fmt.Sprintf("cot(%s)", strconv.FormatFloat(f64s[i], 'f', -1, 64))); err != nil {
			return err
		}
	}
	return nil
}

func (b *builtinCotSig) vectorized() bool {
	return true
}

func (b *builtinDegreesSig) vecEvalReal(input *chunk.Chunk, result *chunk.Column) error {
	if err := b.args[0].VecEvalReal(b.ctx, input, result); err != nil {
		return err
	}
	f64s := result.Float64s()
	for i := 0; i < len(f64s); i++ {
		if result.IsNull(i) {
			continue
		}
		f64s[i] = f64s[i] * 180 / math.Pi
	}
	return nil
}

func (b *builtinDegreesSig) vectorized() bool {
	return true
}

func (b *builtinExpSig) vecEvalReal(input *chunk.Chunk, result *chunk.Column) error {
	if err := b.args[0].VecEvalReal(b.ctx, input, result); err != nil {
		return err
	}
	f64s := result.Float64s()
	for i := 0; i < len(f64s); i++ {
		if result.IsNull(i) {
			continue
		}
		exp := math.Exp(f64s[i])
		if math.IsInf(exp, 0) || math.IsNaN(exp) {
			s := fmt.Sprintf("exp(%s)", b.args[0].String())
			if err := types.ErrOverflow.GenWithStackByArgs("DOUBLE", s); err != nil {
				return err
			}
		}
		f64s[i] = exp
	}
	return nil
}

func (b *builtinExpSig) vectorized() bool {
	return true
}

func (b *builtinRadiansSig) vecEvalReal(input *chunk.Chunk, result *chunk.Column) error {
	if err := b.args[0].VecEvalReal(b.ctx, input, result); err != nil {
		return err
	}
	f64s := result.Float64s()
	for i := 0; i < len(f64s); i++ {
		if result.IsNull(i) {
			continue
		}
		f64s[i] = f64s[i] * math.Pi / 180
	}
	return nil
}

func (b *builtinRadiansSig) vectorized() bool {
	return true
}

func (b *builtinSinSig) vecEvalReal(input *chunk.Chunk, result *chunk.Column) error {
	if err := b.args[0].VecEvalReal(b.ctx, input, result); err != nil {
		return err
	}
	f64s := result.Float64s()
	for i := 0; i < len(f64s); i++ {
		if result.IsNull(i) {
			continue
		}
		f64s[i] = math.Sin(f64s[i])
	}
	return nil
}

func (b *builtinSinSig) vectorized() bool {
	return true
}

func (b *builtinTanSig) vecEvalReal(input *chunk.Chunk, result *chunk.Column) error {
	if err := b.args[0].VecEvalReal(b.ctx, input, result); err != nil {
		return err
	}
	f64s := result.Float64s()
	for i := 0; i < len(f64s); i++ {
		if result.IsNull(i) {
			continue
		}
		f64s[i] = math.Tan(f64s[i])
	}
	return nil
}

func (b *builtinTanSig) vectorized() bool {
	return true
}

func (b *builtinAbsDecSig) vecEvalDecimal(input *chunk.Chunk, result *chunk.Column) error {
	if err := b.args[0].VecEvalDecimal(b.ctx, input, result); err != nil {
		return err
	}
	zero := new(types.MyDecimal)
	buf := new(types.MyDecimal)
	d64s := result.Decimals()
	for i := 0; i < len(d64s); i++ {
		if result.IsNull(i) {
			continue
		}
		if d64s[i].IsNegative() {
			if err := types.DecimalSub(zero, &d64s[i], buf); err != nil {
				return err
			}
			d64s[i] = *buf
		}
	}
	return nil
}

func (b *builtinAbsDecSig) vectorized() bool {
	return true
}

func (b *builtinRoundDecSig) vecEvalDecimal(input *chunk.Chunk, result *chunk.Column) error {
	if err := b.args[0].VecEvalDecimal(b.ctx, input, result); err != nil {
		return err
	}
	d64s := result.Decimals()
	buf := new(types.MyDecimal)
	for i := 0; i < len(d64s); i++ {
		if result.IsNull(i) {
			continue
		}
		if err := d64s[i].Round(buf, 0, types.ModeHalfEven); err != nil {
			return err
		}
		d64s[i] = *buf
	}
	return nil
}

func (b *builtinRoundDecSig) vectorized() bool {
	return true
}

func (b *builtinPowSig) vecEvalReal(input *chunk.Chunk, result *chunk.Column) error {
	n := input.NumRows()
	buf1, err := b.bufAllocator.get(types.ETReal, n)
	if err != nil {
		return err
	}
	defer b.bufAllocator.put(buf1)
	if err := b.args[0].VecEvalReal(b.ctx, input, buf1); err != nil {
		return err
	}

	if err := b.args[1].VecEvalReal(b.ctx, input, result); err != nil {
		return err
	}

	x := buf1.Float64s()
	y := result.Float64s()
	result.MergeNulls(buf1)
	f64s := result.Float64s()
	for i := 0; i < n; i++ {
		if result.IsNull(i) {
			continue
		}
		power := math.Pow(x[i], y[i])
		if math.IsInf(power, -1) || math.IsInf(power, 1) || math.IsNaN(power) {
			return types.ErrOverflow.GenWithStackByArgs("DOUBLE", fmt.Sprintf("pow(%s, %s)", strconv.FormatFloat(x[i], 'f', -1, 64), strconv.FormatFloat(y[i], 'f', -1, 64)))
		}
		f64s[i] = power
	}
	return nil
}

func (b *builtinPowSig) vectorized() bool {
	return true
}

<<<<<<< HEAD
func (b *builtinCeilRealSig) vecEvalReal(input *chunk.Chunk, result *chunk.Column) error {
=======
func (b *builtinRoundRealSig) vecEvalReal(input *chunk.Chunk, result *chunk.Column) error {
>>>>>>> b25b703c
	if err := b.args[0].VecEvalReal(b.ctx, input, result); err != nil {
		return err
	}
	f64s := result.Float64s()
	for i := 0; i < len(f64s); i++ {
		if result.IsNull(i) {
			continue
		}
<<<<<<< HEAD
		f64s[i] = math.Ceil(f64s[i])
=======
		f64s[i] = types.Round(f64s[i], 0)
>>>>>>> b25b703c
	}
	return nil
}

<<<<<<< HEAD
func (b *builtinCeilRealSig) vectorized() bool {
=======
func (b *builtinRoundRealSig) vectorized() bool {
>>>>>>> b25b703c
	return true
}

func (b *builtinRoundWithFracRealSig) vecEvalReal(input *chunk.Chunk, result *chunk.Column) error {
	if err := b.args[0].VecEvalReal(b.ctx, input, result); err != nil {
		return err
	}
	n := input.NumRows()
	buf1, err := b.bufAllocator.get(types.ETInt, n)
	if err != nil {
		return err
	}
	defer b.bufAllocator.put(buf1)
	if err := b.args[1].VecEvalInt(b.ctx, input, buf1); err != nil {
		return err
	}

	x := result.Float64s()
	d := buf1.Int64s()
	result.MergeNulls(buf1)
	for i := 0; i < n; i++ {
		if result.IsNull(i) {
			continue
		}
		x[i] = types.Round(x[i], int(d[i]))
	}
	return nil
}

func (b *builtinRoundWithFracRealSig) vectorized() bool {
	return true
}

func (b *builtinTruncateRealSig) vecEvalReal(input *chunk.Chunk, result *chunk.Column) error {
	if err := b.args[0].VecEvalReal(b.ctx, input, result); err != nil {
		return err
	}
	n := input.NumRows()
	buf1, err := b.bufAllocator.get(types.ETInt, n)
	if err != nil {
		return err
	}
	defer b.bufAllocator.put(buf1)
	if err := b.args[1].VecEvalInt(b.ctx, input, buf1); err != nil {
		return err
	}

	result.MergeNulls(buf1)
	x := result.Float64s()
	d := buf1.Int64s()
	for i := 0; i < n; i++ {
		if result.IsNull(i) {
			continue
		}
		x[i] = types.Truncate(x[i], int(d[i]))
	}
	return nil
}

func (b *builtinTruncateRealSig) vectorized() bool {
	return true
}

func (b *builtinAbsRealSig) vecEvalReal(input *chunk.Chunk, result *chunk.Column) error {
	if err := b.args[0].VecEvalReal(b.ctx, input, result); err != nil {
		return err
	}
	f64s := result.Float64s()
	for i := 0; i < len(f64s); i++ {
		f64s[i] = math.Abs(f64s[i])
	}
	return nil
}

func (b *builtinAbsRealSig) vectorized() bool {
	return true
}

func (b *builtinAbsIntSig) vecEvalInt(input *chunk.Chunk, result *chunk.Column) error {
	if err := b.args[0].VecEvalInt(b.ctx, input, result); err != nil {
		return err
	}
	i64s := result.Int64s()
	for i := 0; i < len(i64s); i++ {
		if result.IsNull(i) {
			continue
		}
		if i64s[i] == math.MinInt64 {
			return types.ErrOverflow.GenWithStackByArgs("BIGINT", fmt.Sprintf("abs(%d)", i64s[i]))
		}
		if i64s[i] < 0 {
			i64s[i] = -i64s[i]
		}
	}
	return nil
}

func (b *builtinAbsIntSig) vectorized() bool {
	return true
}

func (b *builtinRoundIntSig) vecEvalInt(input *chunk.Chunk, result *chunk.Column) error {
	return b.args[0].VecEvalInt(b.ctx, input, result)
}

func (b *builtinRoundIntSig) vectorized() bool {
	return true
}

func (b *builtinRoundWithFracIntSig) vecEvalInt(input *chunk.Chunk, result *chunk.Column) error {
	if err := b.args[0].VecEvalInt(b.ctx, input, result); err != nil {
		return err
	}

	n := input.NumRows()
	buf, err := b.bufAllocator.get(types.ETInt, n)
	if err != nil {
		return err
	}
	defer b.bufAllocator.put(buf)
	if err := b.args[1].VecEvalInt(b.ctx, input, buf); err != nil {
		return err
	}

	i64s := result.Int64s()
	frac := buf.Int64s()
	result.MergeNulls(buf)
	for i := 0; i < n; i++ {
		if result.IsNull(i) {
			continue
		}
		i64s[i] = int64(types.Round(float64(i64s[i]), int(frac[i])))
	}
	return nil
}

func (b *builtinRoundWithFracIntSig) vectorized() bool {
	return true
}<|MERGE_RESOLUTION|>--- conflicted
+++ resolved
@@ -431,33 +431,39 @@
 	return true
 }
 
-<<<<<<< HEAD
 func (b *builtinCeilRealSig) vecEvalReal(input *chunk.Chunk, result *chunk.Column) error {
-=======
+	if err := b.args[0].VecEvalReal(b.ctx, input, result); err != nil {
+		return err
+	}
+	f64s := result.Float64s()
+	for i := 0; i < len(f64s); i++ {
+		if result.IsNull(i) {
+			continue
+		}
+		f64s[i] = math.Ceil(f64s[i])
+	}
+	return nil
+}
+
+func (b *builtinCeilRealSig) vectorized() bool {
+	return true
+}
+
 func (b *builtinRoundRealSig) vecEvalReal(input *chunk.Chunk, result *chunk.Column) error {
->>>>>>> b25b703c
-	if err := b.args[0].VecEvalReal(b.ctx, input, result); err != nil {
-		return err
-	}
-	f64s := result.Float64s()
-	for i := 0; i < len(f64s); i++ {
-		if result.IsNull(i) {
-			continue
-		}
-<<<<<<< HEAD
-		f64s[i] = math.Ceil(f64s[i])
-=======
+	if err := b.args[0].VecEvalReal(b.ctx, input, result); err != nil {
+		return err
+	}
+	f64s := result.Float64s()
+	for i := 0; i < len(f64s); i++ {
+		if result.IsNull(i) {
+			continue
+		}
 		f64s[i] = types.Round(f64s[i], 0)
->>>>>>> b25b703c
-	}
-	return nil
-}
-
-<<<<<<< HEAD
-func (b *builtinCeilRealSig) vectorized() bool {
-=======
+	}
+	return nil
+}
+
 func (b *builtinRoundRealSig) vectorized() bool {
->>>>>>> b25b703c
 	return true
 }
 
