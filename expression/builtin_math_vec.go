--- conflicted
+++ resolved
@@ -431,7 +431,6 @@
 	return true
 }
 
-<<<<<<< HEAD
 func (b *builtinFloorRealSig) vecEvalReal(input *chunk.Chunk, result *chunk.Column) error {
 	if err := b.args[0].VecEvalReal(b.ctx, input, result); err != nil {
 		return err
@@ -448,7 +447,9 @@
 }
 
 func (b *builtinFloorRealSig) vectorized() bool {
-=======
+	return true
+}
+
 func (b *builtinRoundWithFracRealSig) vecEvalReal(input *chunk.Chunk, result *chunk.Column) error {
 	if err := b.args[0].VecEvalReal(b.ctx, input, result); err != nil {
 		return err
@@ -476,7 +477,6 @@
 }
 
 func (b *builtinRoundWithFracRealSig) vectorized() bool {
->>>>>>> 4686eca5
 	return true
 }
 
