// Copyright 2019 PingCAP, Inc.
//
// Licensed under the Apache License, Version 2.0 (the "License");
// you may not use this file except in compliance with the License.
// You may obtain a copy of the License at
//
//     http://www.apache.org/licenses/LICENSE-2.0
//
// Unless required by applicable law or agreed to in writing, software
// distributed under the License is distributed on an "AS IS" BASIS,
// See the License for the specific language governing permissions and
// limitations under the License.

package expression

import (
	"fmt"
	"math"
	"strconv"

	"github.com/pingcap/tidb/types"
	"github.com/pingcap/tidb/util/chunk"
)

func (b *builtinLog2Sig) vecEvalReal(input *chunk.Chunk, result *chunk.Column) error {
	if err := b.args[0].VecEvalReal(b.ctx, input, result); err != nil {
		return err
	}
	f64s := result.Float64s()
	for i := 0; i < len(f64s); i++ {
		if result.IsNull(i) {
			continue
		}
		if f64s[i] <= 0 {
			result.SetNull(i, true)
		} else {
			f64s[i] = math.Log2(f64s[i])
		}
	}
	return nil
}

func (b *builtinLog2Sig) vectorized() bool {
	return true
}

func (b *builtinLog10Sig) vecEvalReal(input *chunk.Chunk, result *chunk.Column) error {
	if err := b.args[0].VecEvalReal(b.ctx, input, result); err != nil {
		return err
	}
	f64s := result.Float64s()
	for i := 0; i < len(f64s); i++ {
		if result.IsNull(i) {
			continue
		}
		if f64s[i] <= 0 {
			result.SetNull(i, true)
		} else {
			f64s[i] = math.Log10(f64s[i])
		}
	}
	return nil
}

func (b *builtinLog10Sig) vectorized() bool {
	return true
}

func (b *builtinSqrtSig) vecEvalReal(input *chunk.Chunk, result *chunk.Column) error {
	if err := b.args[0].VecEvalReal(b.ctx, input, result); err != nil {
		return err
	}
	f64s := result.Float64s()
	for i := 0; i < len(f64s); i++ {
		if result.IsNull(i) {
			continue
		}
		if f64s[i] < 0 {
			result.SetNull(i, true)
		} else {
			f64s[i] = math.Sqrt(f64s[i])
		}
	}
	return nil
}

func (b *builtinSqrtSig) vectorized() bool {
	return true
}

func (b *builtinAcosSig) vecEvalReal(input *chunk.Chunk, result *chunk.Column) error {
	if err := b.args[0].VecEvalReal(b.ctx, input, result); err != nil {
		return err
	}
	f64s := result.Float64s()
	for i := 0; i < len(f64s); i++ {
		if result.IsNull(i) {
			continue
		}
		if f64s[i] < -1 || f64s[i] > 1 {
			result.SetNull(i, true)
		} else {
			f64s[i] = math.Acos(f64s[i])
		}
	}
	return nil
}

func (b *builtinAcosSig) vectorized() bool {
	return true
}

func (b *builtinAsinSig) vecEvalReal(input *chunk.Chunk, result *chunk.Column) error {
	if err := b.args[0].VecEvalReal(b.ctx, input, result); err != nil {
		return err
	}
	f64s := result.Float64s()
	for i := 0; i < len(f64s); i++ {
		if result.IsNull(i) {
			continue
		}
		if f64s[i] < -1 || f64s[i] > 1 {
			result.SetNull(i, true)
		} else {
			f64s[i] = math.Asin(f64s[i])
		}
	}
	return nil
}

func (b *builtinAsinSig) vectorized() bool {
	return true
}

func (b *builtinAtan1ArgSig) vecEvalReal(input *chunk.Chunk, result *chunk.Column) error {
	if err := b.args[0].VecEvalReal(b.ctx, input, result); err != nil {
		return err
	}
	f64s := result.Float64s()
	for i := 0; i < len(f64s); i++ {
		if result.IsNull(i) {
			continue
		}
		f64s[i] = math.Atan(f64s[i])
	}
	return nil
}

func (b *builtinAtan1ArgSig) vectorized() bool {
	return true
}

func (b *builtinAtan2ArgsSig) vecEvalReal(input *chunk.Chunk, result *chunk.Column) error {
	n := input.NumRows()
	if err := b.args[0].VecEvalReal(b.ctx, input, result); err != nil {
		return err
	}

	buf, err := b.bufAllocator.get(types.ETReal, n)
	if err != nil {
		return err
	}
	defer b.bufAllocator.put(buf)
	if err := b.args[1].VecEvalInt(b.ctx, input, buf); err != nil {
		return err
	}

	f64s := result.Float64s()
	arg := buf.Float64s()

	result.MergeNulls(buf)

	for i := 0; i < n; i++ {
		if result.IsNull(i) {
			continue
		}
		f64s[i] = math.Atan2(f64s[i], arg[i])
	}
	return nil
}

func (b *builtinAtan2ArgsSig) vectorized() bool {
	return true
}

func (b *builtinCosSig) vecEvalReal(input *chunk.Chunk, result *chunk.Column) error {
	if err := b.args[0].VecEvalReal(b.ctx, input, result); err != nil {
		return err
	}
	f64s := result.Float64s()
	for i := 0; i < len(f64s); i++ {
		if result.IsNull(i) {
			continue
		}
		f64s[i] = math.Cos(f64s[i])
	}
	return nil
}

func (b *builtinCosSig) vectorized() bool {
	return true
}

<<<<<<< HEAD
func (b *builtinCotSig) vecEvalReal(input *chunk.Chunk, result *chunk.Column) error {
=======
func (b *builtinSinSig) vecEvalReal(input *chunk.Chunk, result *chunk.Column) error {
>>>>>>> 78692994
	if err := b.args[0].VecEvalReal(b.ctx, input, result); err != nil {
		return err
	}
	f64s := result.Float64s()
	for i := 0; i < len(f64s); i++ {
		if result.IsNull(i) {
			continue
		}
<<<<<<< HEAD
		tan := math.Tan(f64s[i])
		if tan != 0 {
			cot := 1 / tan
			if !math.IsInf(cot, 0) && !math.IsNaN(cot) {
				f64s[i] = cot
			}
			continue
		}
		if err := types.ErrOverflow.GenWithStackByArgs("DOUBLE", fmt.Sprintf("cot(%s)", strconv.FormatFloat(f64s[i], 'f', -1, 64))); err != nil {
			return err
		}
=======
		f64s[i] = math.Sin(f64s[i])
	}
	return nil
}

func (b *builtinSinSig) vectorized() bool {
	return true
}

func (b *builtinTanSig) vecEvalReal(input *chunk.Chunk, result *chunk.Column) error {
	if err := b.args[0].VecEvalReal(b.ctx, input, result); err != nil {
		return err
	}
	f64s := result.Float64s()
	for i := 0; i < len(f64s); i++ {
		if result.IsNull(i) {
			continue
		}
		f64s[i] = math.Tan(f64s[i])
>>>>>>> 78692994
	}
	return nil
}

<<<<<<< HEAD
func (b *builtinCotSig) vectorized() bool {
=======
func (b *builtinTanSig) vectorized() bool {
>>>>>>> 78692994
	return true
}

func (b *builtinAbsDecSig) vecEvalDecimal(input *chunk.Chunk, result *chunk.Column) error {
	if err := b.args[0].VecEvalDecimal(b.ctx, input, result); err != nil {
		return err
	}
	zero := new(types.MyDecimal)
	buf := new(types.MyDecimal)
	d64s := result.Decimals()
	for i := 0; i < len(d64s); i++ {
		if result.IsNull(i) {
			continue
		}
		if d64s[i].IsNegative() {
			if err := types.DecimalSub(zero, &d64s[i], buf); err != nil {
				return err
			}
			d64s[i] = *buf
		}
	}
	return nil
}

func (b *builtinAbsDecSig) vectorized() bool {
	return true
}

func (b *builtinRoundDecSig) vecEvalDecimal(input *chunk.Chunk, result *chunk.Column) error {
	if err := b.args[0].VecEvalDecimal(b.ctx, input, result); err != nil {
		return err
	}
	d64s := result.Decimals()
	buf := new(types.MyDecimal)
	for i := 0; i < len(d64s); i++ {
		if result.IsNull(i) {
			continue
		}
		if err := d64s[i].Round(buf, 0, types.ModeHalfEven); err != nil {
			return err
		}
		d64s[i] = *buf
	}
	return nil
}

func (b *builtinRoundDecSig) vectorized() bool {
	return true
}<|MERGE_RESOLUTION|>--- conflicted
+++ resolved
@@ -201,20 +201,15 @@
 	return true
 }
 
-<<<<<<< HEAD
 func (b *builtinCotSig) vecEvalReal(input *chunk.Chunk, result *chunk.Column) error {
-=======
-func (b *builtinSinSig) vecEvalReal(input *chunk.Chunk, result *chunk.Column) error {
->>>>>>> 78692994
-	if err := b.args[0].VecEvalReal(b.ctx, input, result); err != nil {
-		return err
-	}
-	f64s := result.Float64s()
-	for i := 0; i < len(f64s); i++ {
-		if result.IsNull(i) {
-			continue
-		}
-<<<<<<< HEAD
+	if err := b.args[0].VecEvalReal(b.ctx, input, result); err != nil {
+		return err
+	}
+	f64s := result.Float64s()
+	for i := 0; i < len(f64s); i++ {
+		if result.IsNull(i) {
+			continue
+		}
 		tan := math.Tan(f64s[i])
 		if tan != 0 {
 			cot := 1 / tan
@@ -226,7 +221,23 @@
 		if err := types.ErrOverflow.GenWithStackByArgs("DOUBLE", fmt.Sprintf("cot(%s)", strconv.FormatFloat(f64s[i], 'f', -1, 64))); err != nil {
 			return err
 		}
-=======
+	}
+	return nil
+}
+
+func (b *builtinCotSig) vectorized() bool {
+	return true
+}
+
+func (b *builtinSinSig) vecEvalReal(input *chunk.Chunk, result *chunk.Column) error {
+	if err := b.args[0].VecEvalReal(b.ctx, input, result); err != nil {
+		return err
+	}
+	f64s := result.Float64s()
+	for i := 0; i < len(f64s); i++ {
+		if result.IsNull(i) {
+			continue
+		}
 		f64s[i] = math.Sin(f64s[i])
 	}
 	return nil
@@ -246,16 +257,11 @@
 			continue
 		}
 		f64s[i] = math.Tan(f64s[i])
->>>>>>> 78692994
-	}
-	return nil
-}
-
-<<<<<<< HEAD
-func (b *builtinCotSig) vectorized() bool {
-=======
+	}
+	return nil
+}
+
 func (b *builtinTanSig) vectorized() bool {
->>>>>>> 78692994
 	return true
 }
 
