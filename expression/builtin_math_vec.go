// Copyright 2019 PingCAP, Inc.
//
// Licensed under the Apache License, Version 2.0 (the "License");
// you may not use this file except in compliance with the License.
// You may obtain a copy of the License at
//
//     http://www.apache.org/licenses/LICENSE-2.0
//
// Unless required by applicable law or agreed to in writing, software
// distributed under the License is distributed on an "AS IS" BASIS,
// See the License for the specific language governing permissions and
// limitations under the License.

package expression

import (
	"fmt"
	"math"
	"strconv"

	"github.com/pingcap/tidb/types"
	"github.com/pingcap/tidb/util/chunk"
)

func (b *builtinLog2Sig) vecEvalReal(input *chunk.Chunk, result *chunk.Column) error {
	if err := b.args[0].VecEvalReal(b.ctx, input, result); err != nil {
		return err
	}
	f64s := result.Float64s()
	for i := 0; i < len(f64s); i++ {
		if result.IsNull(i) {
			continue
		}
		if f64s[i] <= 0 {
			result.SetNull(i, true)
		} else {
			f64s[i] = math.Log2(f64s[i])
		}
	}
	return nil
}

func (b *builtinLog2Sig) vectorized() bool {
	return true
}

func (b *builtinLog10Sig) vecEvalReal(input *chunk.Chunk, result *chunk.Column) error {
	if err := b.args[0].VecEvalReal(b.ctx, input, result); err != nil {
		return err
	}
	f64s := result.Float64s()
	for i := 0; i < len(f64s); i++ {
		if result.IsNull(i) {
			continue
		}
		if f64s[i] <= 0 {
			result.SetNull(i, true)
		} else {
			f64s[i] = math.Log10(f64s[i])
		}
	}
	return nil
}

func (b *builtinLog10Sig) vectorized() bool {
	return true
}

func (b *builtinSqrtSig) vecEvalReal(input *chunk.Chunk, result *chunk.Column) error {
	if err := b.args[0].VecEvalReal(b.ctx, input, result); err != nil {
		return err
	}
	f64s := result.Float64s()
	for i := 0; i < len(f64s); i++ {
		if result.IsNull(i) {
			continue
		}
		if f64s[i] < 0 {
			result.SetNull(i, true)
		} else {
			f64s[i] = math.Sqrt(f64s[i])
		}
	}
	return nil
}

func (b *builtinSqrtSig) vectorized() bool {
	return true
}

func (b *builtinAcosSig) vecEvalReal(input *chunk.Chunk, result *chunk.Column) error {
	if err := b.args[0].VecEvalReal(b.ctx, input, result); err != nil {
		return err
	}
	f64s := result.Float64s()
	for i := 0; i < len(f64s); i++ {
		if result.IsNull(i) {
			continue
		}
		if f64s[i] < -1 || f64s[i] > 1 {
			result.SetNull(i, true)
		} else {
			f64s[i] = math.Acos(f64s[i])
		}
	}
	return nil
}

func (b *builtinAcosSig) vectorized() bool {
	return true
}

func (b *builtinAsinSig) vecEvalReal(input *chunk.Chunk, result *chunk.Column) error {
	if err := b.args[0].VecEvalReal(b.ctx, input, result); err != nil {
		return err
	}
	f64s := result.Float64s()
	for i := 0; i < len(f64s); i++ {
		if result.IsNull(i) {
			continue
		}
		if f64s[i] < -1 || f64s[i] > 1 {
			result.SetNull(i, true)
		} else {
			f64s[i] = math.Asin(f64s[i])
		}
	}
	return nil
}

func (b *builtinAsinSig) vectorized() bool {
	return true
}

func (b *builtinAtan1ArgSig) vecEvalReal(input *chunk.Chunk, result *chunk.Column) error {
	if err := b.args[0].VecEvalReal(b.ctx, input, result); err != nil {
		return err
	}
	f64s := result.Float64s()
	for i := 0; i < len(f64s); i++ {
		if result.IsNull(i) {
			continue
		}
		f64s[i] = math.Atan(f64s[i])
	}
	return nil
}

func (b *builtinAtan1ArgSig) vectorized() bool {
	return true
}

func (b *builtinAtan2ArgsSig) vecEvalReal(input *chunk.Chunk, result *chunk.Column) error {
	n := input.NumRows()
	if err := b.args[0].VecEvalReal(b.ctx, input, result); err != nil {
		return err
	}

	buf, err := b.bufAllocator.get(types.ETReal, n)
	if err != nil {
		return err
	}
	defer b.bufAllocator.put(buf)
	if err := b.args[1].VecEvalInt(b.ctx, input, buf); err != nil {
		return err
	}

	f64s := result.Float64s()
	arg := buf.Float64s()

	result.MergeNulls(buf)

	for i := 0; i < n; i++ {
		if result.IsNull(i) {
			continue
		}
		f64s[i] = math.Atan2(f64s[i], arg[i])
	}
	return nil
}

func (b *builtinAtan2ArgsSig) vectorized() bool {
	return true
}

func (b *builtinCosSig) vecEvalReal(input *chunk.Chunk, result *chunk.Column) error {
	if err := b.args[0].VecEvalReal(b.ctx, input, result); err != nil {
		return err
	}
	f64s := result.Float64s()
	for i := 0; i < len(f64s); i++ {
		if result.IsNull(i) {
			continue
		}
		f64s[i] = math.Cos(f64s[i])
	}
	return nil
}

func (b *builtinCosSig) vectorized() bool {
	return true
}

<<<<<<< HEAD
func (b *builtinExpSig) vecEvalReal(input *chunk.Chunk, result *chunk.Column) error {
=======
func (b *builtinCotSig) vecEvalReal(input *chunk.Chunk, result *chunk.Column) error {
>>>>>>> f9724dbf
	if err := b.args[0].VecEvalReal(b.ctx, input, result); err != nil {
		return err
	}
	f64s := result.Float64s()
	for i := 0; i < len(f64s); i++ {
		if result.IsNull(i) {
			continue
		}
<<<<<<< HEAD
		exp := math.Exp(f64s[i])
		if math.IsInf(exp, 0) || math.IsNaN(exp) {
			s := fmt.Sprintf("exp(%s)", b.args[0].String())
			if err := types.ErrOverflow.GenWithStackByArgs("DOUBLE", s); err != nil {
				return err
			}
		}
		f64s[i] = exp
=======
		tan := math.Tan(f64s[i])
		if tan != 0 {
			cot := 1 / tan
			if !math.IsInf(cot, 0) && !math.IsNaN(cot) {
				f64s[i] = cot
			}
			continue
		}
		if err := types.ErrOverflow.GenWithStackByArgs("DOUBLE", fmt.Sprintf("cot(%s)", strconv.FormatFloat(f64s[i], 'f', -1, 64))); err != nil {
			return err
		}
	}
	return nil
}

func (b *builtinCotSig) vectorized() bool {
	return true
}

func (b *builtinDegreesSig) vecEvalReal(input *chunk.Chunk, result *chunk.Column) error {
	if err := b.args[0].VecEvalReal(b.ctx, input, result); err != nil {
		return err
	}
	f64s := result.Float64s()
	for i := 0; i < len(f64s); i++ {
		if result.IsNull(i) {
			continue
		}
		f64s[i] = f64s[i] * 180 / math.Pi
	}
	return nil
}

func (b *builtinDegreesSig) vectorized() bool {
	return true
}

func (b *builtinSinSig) vecEvalReal(input *chunk.Chunk, result *chunk.Column) error {
	if err := b.args[0].VecEvalReal(b.ctx, input, result); err != nil {
		return err
	}
	f64s := result.Float64s()
	for i := 0; i < len(f64s); i++ {
		if result.IsNull(i) {
			continue
		}
		f64s[i] = math.Sin(f64s[i])
>>>>>>> f9724dbf
	}
	return nil
}

<<<<<<< HEAD
=======
func (b *builtinSinSig) vectorized() bool {
	return true
}

func (b *builtinTanSig) vecEvalReal(input *chunk.Chunk, result *chunk.Column) error {
	if err := b.args[0].VecEvalReal(b.ctx, input, result); err != nil {
		return err
	}
	f64s := result.Float64s()
	for i := 0; i < len(f64s); i++ {
		if result.IsNull(i) {
			continue
		}
		f64s[i] = math.Tan(f64s[i])
	}
	return nil
}

func (b *builtinTanSig) vectorized() bool {
	return true
}

>>>>>>> f9724dbf
func (b *builtinAbsDecSig) vecEvalDecimal(input *chunk.Chunk, result *chunk.Column) error {
	if err := b.args[0].VecEvalDecimal(b.ctx, input, result); err != nil {
		return err
	}
	zero := new(types.MyDecimal)
	buf := new(types.MyDecimal)
	d64s := result.Decimals()
	for i := 0; i < len(d64s); i++ {
		if result.IsNull(i) {
			continue
		}
		if d64s[i].IsNegative() {
			if err := types.DecimalSub(zero, &d64s[i], buf); err != nil {
				return err
			}
			d64s[i] = *buf
		}
	}
	return nil
}

func (b *builtinAbsDecSig) vectorized() bool {
	return true
}

func (b *builtinRoundDecSig) vecEvalDecimal(input *chunk.Chunk, result *chunk.Column) error {
	if err := b.args[0].VecEvalDecimal(b.ctx, input, result); err != nil {
		return err
	}
	d64s := result.Decimals()
	buf := new(types.MyDecimal)
	for i := 0; i < len(d64s); i++ {
		if result.IsNull(i) {
			continue
		}
		if err := d64s[i].Round(buf, 0, types.ModeHalfEven); err != nil {
			return err
		}
		d64s[i] = *buf
	}
	return nil
}

func (b *builtinRoundDecSig) vectorized() bool {
	return true
}

func (b *builtinPowSig) vecEvalReal(input *chunk.Chunk, result *chunk.Column) error {
	n := input.NumRows()
	buf1, err := b.bufAllocator.get(types.ETReal, n)
	if err != nil {
		return err
	}
	defer b.bufAllocator.put(buf1)
	if err := b.args[0].VecEvalReal(b.ctx, input, buf1); err != nil {
		return err
	}

	if err := b.args[1].VecEvalReal(b.ctx, input, result); err != nil {
		return err
	}

	x := buf1.Float64s()
	y := result.Float64s()
	result.MergeNulls(buf1)
	f64s := result.Float64s()
	for i := 0; i < n; i++ {
		if result.IsNull(i) {
			continue
		}
		power := math.Pow(x[i], y[i])
		if math.IsInf(power, -1) || math.IsInf(power, 1) || math.IsNaN(power) {
			return types.ErrOverflow.GenWithStackByArgs("DOUBLE", fmt.Sprintf("pow(%s, %s)", strconv.FormatFloat(x[i], 'f', -1, 64), strconv.FormatFloat(y[i], 'f', -1, 64)))
		}
		f64s[i] = power
	}
	return nil
}

func (b *builtinPowSig) vectorized() bool {
	return true
}<|MERGE_RESOLUTION|>--- conflicted
+++ resolved
@@ -201,20 +201,61 @@
 	return true
 }
 
-<<<<<<< HEAD
+func (b *builtinCotSig) vecEvalReal(input *chunk.Chunk, result *chunk.Column) error {
+	if err := b.args[0].VecEvalReal(b.ctx, input, result); err != nil {
+		return err
+	}
+	f64s := result.Float64s()
+	for i := 0; i < len(f64s); i++ {
+		if result.IsNull(i) {
+			continue
+		}
+		tan := math.Tan(f64s[i])
+		if tan != 0 {
+			cot := 1 / tan
+			if !math.IsInf(cot, 0) && !math.IsNaN(cot) {
+				f64s[i] = cot
+			}
+			continue
+		}
+		if err := types.ErrOverflow.GenWithStackByArgs("DOUBLE", fmt.Sprintf("cot(%s)", strconv.FormatFloat(f64s[i], 'f', -1, 64))); err != nil {
+			return err
+		}
+	}
+	return nil
+}
+
+func (b *builtinCotSig) vectorized() bool {
+	return true
+}
+
+func (b *builtinDegreesSig) vecEvalReal(input *chunk.Chunk, result *chunk.Column) error {
+	if err := b.args[0].VecEvalReal(b.ctx, input, result); err != nil {
+		return err
+	}
+	f64s := result.Float64s()
+	for i := 0; i < len(f64s); i++ {
+		if result.IsNull(i) {
+			continue
+		}
+		f64s[i] = f64s[i] * 180 / math.Pi
+	}
+	return nil
+}
+
+func (b *builtinDegreesSig) vectorized() bool {
+	return true
+}
+
 func (b *builtinExpSig) vecEvalReal(input *chunk.Chunk, result *chunk.Column) error {
-=======
-func (b *builtinCotSig) vecEvalReal(input *chunk.Chunk, result *chunk.Column) error {
->>>>>>> f9724dbf
-	if err := b.args[0].VecEvalReal(b.ctx, input, result); err != nil {
-		return err
-	}
-	f64s := result.Float64s()
-	for i := 0; i < len(f64s); i++ {
-		if result.IsNull(i) {
-			continue
-		}
-<<<<<<< HEAD
+	if err := b.args[0].VecEvalReal(b.ctx, input, result); err != nil {
+		return err
+	}
+	f64s := result.Float64s()
+	for i := 0; i < len(f64s); i++ {
+		if result.IsNull(i) {
+			continue
+		}
 		exp := math.Exp(f64s[i])
 		if math.IsInf(exp, 0) || math.IsNaN(exp) {
 			s := fmt.Sprintf("exp(%s)", b.args[0].String())
@@ -223,41 +264,11 @@
 			}
 		}
 		f64s[i] = exp
-=======
-		tan := math.Tan(f64s[i])
-		if tan != 0 {
-			cot := 1 / tan
-			if !math.IsInf(cot, 0) && !math.IsNaN(cot) {
-				f64s[i] = cot
-			}
-			continue
-		}
-		if err := types.ErrOverflow.GenWithStackByArgs("DOUBLE", fmt.Sprintf("cot(%s)", strconv.FormatFloat(f64s[i], 'f', -1, 64))); err != nil {
-			return err
-		}
-	}
-	return nil
-}
-
-func (b *builtinCotSig) vectorized() bool {
-	return true
-}
-
-func (b *builtinDegreesSig) vecEvalReal(input *chunk.Chunk, result *chunk.Column) error {
-	if err := b.args[0].VecEvalReal(b.ctx, input, result); err != nil {
-		return err
-	}
-	f64s := result.Float64s()
-	for i := 0; i < len(f64s); i++ {
-		if result.IsNull(i) {
-			continue
-		}
-		f64s[i] = f64s[i] * 180 / math.Pi
-	}
-	return nil
-}
-
-func (b *builtinDegreesSig) vectorized() bool {
+	}
+	return nil
+}
+
+func (b *builtinExpSig) vectorized() bool {
 	return true
 }
 
@@ -271,13 +282,10 @@
 			continue
 		}
 		f64s[i] = math.Sin(f64s[i])
->>>>>>> f9724dbf
-	}
-	return nil
-}
-
-<<<<<<< HEAD
-=======
+	}
+	return nil
+}
+
 func (b *builtinSinSig) vectorized() bool {
 	return true
 }
@@ -300,7 +308,6 @@
 	return true
 }
 
->>>>>>> f9724dbf
 func (b *builtinAbsDecSig) vecEvalDecimal(input *chunk.Chunk, result *chunk.Column) error {
 	if err := b.args[0].VecEvalDecimal(b.ctx, input, result); err != nil {
 		return err
