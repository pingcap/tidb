--- conflicted
+++ resolved
@@ -432,7 +432,6 @@
 	return true
 }
 
-<<<<<<< HEAD
 func (b *builtinFloorRealSig) vecEvalReal(input *chunk.Chunk, result *chunk.Column) error {
 	if err := b.args[0].VecEvalReal(b.ctx, input, result); err != nil {
 		return err
@@ -443,7 +442,14 @@
 			continue
 		}
 		f64s[i] = math.Floor(f64s[i])
-=======
+	}
+	return nil
+}
+
+func (b *builtinFloorRealSig) vectorized() bool {
+	return true
+}
+
 func (b *builtinLog2ArgsSig) vecEvalReal(input *chunk.Chunk, result *chunk.Column) error {
 	if err := b.args[0].VecEvalReal(b.ctx, input, result); err != nil {
 		return err
@@ -469,16 +475,11 @@
 			result.SetNull(i, true)
 		}
 		d[i] = math.Log(x[i]) / math.Log(d[i])
->>>>>>> 69ccc6ed
-	}
-	return nil
-}
-
-<<<<<<< HEAD
-func (b *builtinFloorRealSig) vectorized() bool {
-=======
+	}
+	return nil
+}
+
 func (b *builtinLog2ArgsSig) vectorized() bool {
->>>>>>> 69ccc6ed
 	return true
 }
 
@@ -758,19 +759,11 @@
 	return errors.Errorf("not implemented")
 }
 
-<<<<<<< HEAD
 func (b *builtinLog2ArgsSig) vectorized() bool {
 	return false
 }
 
 func (b *builtinLog2ArgsSig) vecEvalReal(input *chunk.Chunk, result *chunk.Column) error {
-=======
-func (b *builtinFloorRealSig) vectorized() bool {
-	return false
-}
-
-func (b *builtinFloorRealSig) vecEvalReal(input *chunk.Chunk, result *chunk.Column) error {
->>>>>>> 69ccc6ed
 	return errors.Errorf("not implemented")
 }
 
