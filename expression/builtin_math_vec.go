--- conflicted
+++ resolved
@@ -431,7 +431,6 @@
 	return true
 }
 
-<<<<<<< HEAD
 func (b *builtinFloorRealSig) vecEvalReal(input *chunk.Chunk, result *chunk.Column) error {
 	if err := b.args[0].VecEvalReal(b.ctx, input, result); err != nil {
 		return err
@@ -448,7 +447,9 @@
 }
 
 func (b *builtinFloorRealSig) vectorized() bool {
-=======
+	return true
+}
+
 func (b *builtinTruncateRealSig) vecEvalReal(input *chunk.Chunk, result *chunk.Column) error {
 	if err := b.args[0].VecEvalReal(b.ctx, input, result); err != nil {
 		return err
@@ -476,7 +477,6 @@
 }
 
 func (b *builtinTruncateRealSig) vectorized() bool {
->>>>>>> 6ad9e2bb
 	return true
 }
 
