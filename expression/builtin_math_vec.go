--- conflicted
+++ resolved
@@ -431,7 +431,6 @@
 	return true
 }
 
-<<<<<<< HEAD
 func (b *builtinTruncateRealSig) vecEvalReal(input *chunk.Chunk, result *chunk.Column) error {
 	if err := b.args[0].VecEvalReal(b.ctx, input, result); err != nil {
 		return err
@@ -454,7 +453,10 @@
 			continue
 		}
 		x[i] = types.Truncate(x[i], int(d[i]))
-=======
+	}
+	return nil
+}
+
 func (b *builtinAbsRealSig) vecEvalReal(input *chunk.Chunk, result *chunk.Column) error {
 	if err := b.args[0].VecEvalReal(b.ctx, input, result); err != nil {
 		return err
@@ -485,14 +487,14 @@
 		if i64s[i] < 0 {
 			i64s[i] = -i64s[i]
 		}
->>>>>>> 14df525b
-	}
-	return nil
-}
-
-<<<<<<< HEAD
+	}
+	return nil
+}
+
 func (b *builtinTruncateRealSig) vectorized() bool {
-=======
+	return true
+}
+
 func (b *builtinAbsIntSig) vectorized() bool {
 	return true
 }
@@ -502,6 +504,5 @@
 }
 
 func (b *builtinRoundIntSig) vectorized() bool {
->>>>>>> 14df525b
 	return true
 }