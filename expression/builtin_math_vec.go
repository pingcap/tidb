--- conflicted
+++ resolved
@@ -64,11 +64,7 @@
 	return true
 }
 
-<<<<<<< HEAD
-func (b *builtinAsinSig) vecEvalReal(input *chunk.Chunk, result *chunk.Column) error {
-=======
 func (b *builtinAcosSig) vecEvalReal(input *chunk.Chunk, result *chunk.Column) error {
->>>>>>> 5225bd61
 	if err := b.args[0].VecEvalReal(b.ctx, input, result); err != nil {
 		return err
 	}
@@ -80,21 +76,35 @@
 		if f64s[i] < -1 || f64s[i] > 1 {
 			result.SetNull(i, true)
 		} else {
-<<<<<<< HEAD
-			f64s[i] = math.Asin(f64s[i])
-=======
 			f64s[i] = math.Acos(f64s[i])
->>>>>>> 5225bd61
 		}
 	}
 	return nil
 }
 
-<<<<<<< HEAD
+func (b *builtinAcosSig) vectorized() bool {
+	return true
+}
+
+func (b *builtinAsinSig) vecEvalReal(input *chunk.Chunk, result *chunk.Column) error {
+	if err := b.args[0].VecEvalReal(b.ctx, input, result); err != nil {
+		return err
+	}
+	f64s := result.Float64s()
+	for i := 0; i < len(f64s); i++ {
+		if result.IsNull(i) {
+			continue
+		}
+		if f64s[i] < -1 || f64s[i] > 1 {
+			result.SetNull(i, true)
+		} else {
+			f64s[i] = math.Asin(f64s[i])
+		}
+	}
+	return nil
+}
+
 func (b *builtinAsinSig) vectorized() bool {
-=======
-func (b *builtinAcosSig) vectorized() bool {
->>>>>>> 5225bd61
 	return true
 }
 
