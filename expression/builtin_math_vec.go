--- conflicted
+++ resolved
@@ -108,31 +108,20 @@
 	return true
 }
 
-<<<<<<< HEAD
-func (b *builtinCosSig) vecEvalReal(input *chunk.Chunk, result *chunk.Column) error {
-=======
 func (b *builtinAtan1ArgSig) vecEvalReal(input *chunk.Chunk, result *chunk.Column) error {
->>>>>>> 72c1dbcf
-	if err := b.args[0].VecEvalReal(b.ctx, input, result); err != nil {
-		return err
-	}
-	f64s := result.Float64s()
-	for i := 0; i < len(f64s); i++ {
-		if result.IsNull(i) {
-			continue
-		}
-<<<<<<< HEAD
-		f64s[i] = math.Cos(f64s[i])
-=======
+	if err := b.args[0].VecEvalReal(b.ctx, input, result); err != nil {
+		return err
+	}
+	f64s := result.Float64s()
+	for i := 0; i < len(f64s); i++ {
+		if result.IsNull(i) {
+			continue
+		}
 		f64s[i] = math.Atan(f64s[i])
->>>>>>> 72c1dbcf
-	}
-	return nil
-}
-
-<<<<<<< HEAD
-func (b *builtinCosSig) vectorized() bool {
-=======
+	}
+	return nil
+}
+
 func (b *builtinAtan1ArgSig) vectorized() bool {
 	return true
 }
@@ -167,7 +156,24 @@
 }
 
 func (b *builtinAtan2ArgsSig) vectorized() bool {
->>>>>>> 72c1dbcf
+	return true
+}
+
+func (b *builtinCosSig) vecEvalReal(input *chunk.Chunk, result *chunk.Column) error {
+	if err := b.args[0].VecEvalReal(b.ctx, input, result); err != nil {
+		return err
+	}
+	f64s := result.Float64s()
+	for i := 0; i < len(f64s); i++ {
+		if result.IsNull(i) {
+			continue
+		}
+		f64s[i] = math.Cos(f64s[i])
+	}
+	return nil
+}
+
+func (b *builtinCosSig) vectorized() bool {
 	return true
 }
 
