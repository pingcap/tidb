// Copyright 2017 PingCAP, Inc.
//
// Licensed under the Apache License, Version 2.0 (the "License");
// you may not use this file except in compliance with the License.
// You may obtain a copy of the License at
//
//     http://www.apache.org/licenses/LICENSE-2.0
//
// Unless required by applicable law or agreed to in writing, software
// distributed under the License is distributed on an "AS IS" BASIS,
// See the License for the specific language governing permissions and
// limitations under the License.

package expression

import (
	"bytes"
	"compress/zlib"
	"crypto/aes"
	"crypto/md5"
	"crypto/rand"
	"crypto/sha1"
	"crypto/sha256"
	"crypto/sha512"
	"encoding/binary"
	"fmt"
	"hash"
	"io"
	"strings"

	"github.com/pingcap/errors"
	"github.com/pingcap/parser/auth"
	"github.com/pingcap/parser/mysql"
	"github.com/pingcap/tidb/sessionctx"
	"github.com/pingcap/tidb/sessionctx/variable"
	"github.com/pingcap/tidb/types"
	"github.com/pingcap/tidb/util/chunk"
	"github.com/pingcap/tidb/util/encrypt"
)

var (
	_ functionClass = &aesDecryptFunctionClass{}
	_ functionClass = &aesEncryptFunctionClass{}
	_ functionClass = &compressFunctionClass{}
	_ functionClass = &decodeFunctionClass{}
	_ functionClass = &desDecryptFunctionClass{}
	_ functionClass = &desEncryptFunctionClass{}
	_ functionClass = &encodeFunctionClass{}
	_ functionClass = &encryptFunctionClass{}
	_ functionClass = &md5FunctionClass{}
	_ functionClass = &oldPasswordFunctionClass{}
	_ functionClass = &passwordFunctionClass{}
	_ functionClass = &randomBytesFunctionClass{}
	_ functionClass = &sha1FunctionClass{}
	_ functionClass = &sha2FunctionClass{}
	_ functionClass = &uncompressFunctionClass{}
	_ functionClass = &uncompressedLengthFunctionClass{}
	_ functionClass = &validatePasswordStrengthFunctionClass{}
)

var (
	_ builtinFunc = &builtinAesDecryptSig{}
	_ builtinFunc = &builtinAesDecryptIVSig{}
	_ builtinFunc = &builtinAesEncryptSig{}
	_ builtinFunc = &builtinAesEncryptIVSig{}
	_ builtinFunc = &builtinCompressSig{}
	_ builtinFunc = &builtinMD5Sig{}
	_ builtinFunc = &builtinPasswordSig{}
	_ builtinFunc = &builtinRandomBytesSig{}
	_ builtinFunc = &builtinSHA1Sig{}
	_ builtinFunc = &builtinSHA2Sig{}
	_ builtinFunc = &builtinUncompressSig{}
	_ builtinFunc = &builtinUncompressedLengthSig{}
)

// ivSize indicates the initialization vector supplied to aes_decrypt
const ivSize = aes.BlockSize

// aesModeAttr indicates that the key length and iv attribute for specific block_encryption_mode.
// keySize is the key length in bits and mode is the encryption mode.
// ivRequired indicates that initialization vector is required or not.
type aesModeAttr struct {
	modeName   string
	keySize    int
	ivRequired bool
}

var aesModes = map[string]*aesModeAttr{
	//TODO support more modes, permitted mode values are: ECB, CBC, CFB1, CFB8, CFB128, OFB
	"aes-128-ecb": {"ecb", 16, false},
	"aes-192-ecb": {"ecb", 24, false},
	"aes-256-ecb": {"ecb", 32, false},
	"aes-128-cbc": {"cbc", 16, true},
	"aes-192-cbc": {"cbc", 24, true},
	"aes-256-cbc": {"cbc", 32, true},
<<<<<<< HEAD
	"aes-128-ofb": {"ofb", 16, true},
	"aes-192-ofb": {"ofb", 24, true},
	"aes-256-ofb": {"ofb", 32, true},
=======
	"aes-128-cfb": {"cfb", 16, true},
	"aes-192-cfb": {"cfb", 24, true},
	"aes-256-cfb": {"cfb", 32, true},
>>>>>>> 7ee6811d
}

type aesDecryptFunctionClass struct {
	baseFunctionClass
}

func (c *aesDecryptFunctionClass) getFunction(ctx sessionctx.Context, args []Expression) (builtinFunc, error) {
	if err := c.verifyArgs(args); err != nil {
		return nil, c.verifyArgs(args)
	}
	argTps := make([]types.EvalType, 0, len(args))
	for range args {
		argTps = append(argTps, types.ETString)
	}
	bf := newBaseBuiltinFuncWithTp(ctx, args, types.ETString, argTps...)
	bf.tp.Flen = args[0].GetType().Flen // At most.
	types.SetBinChsClnFlag(bf.tp)

	blockMode, _ := ctx.GetSessionVars().GetSystemVar(variable.BlockEncryptionMode)
	mode, exists := aesModes[strings.ToLower(blockMode)]
	if !exists {
		return nil, errors.Errorf("unsupported block encryption mode - %v", blockMode)
	}
	if mode.ivRequired {
		if len(args) != 3 {
			return nil, ErrIncorrectParameterCount.GenWithStackByArgs("aes_decrypt")
		}
		return &builtinAesDecryptIVSig{bf, mode}, nil
	}
	return &builtinAesDecryptSig{bf, mode}, nil
}

type builtinAesDecryptSig struct {
	baseBuiltinFunc
	*aesModeAttr
}

func (b *builtinAesDecryptSig) Clone() builtinFunc {
	newSig := &builtinAesDecryptSig{}
	newSig.cloneFrom(&b.baseBuiltinFunc)
	newSig.aesModeAttr = b.aesModeAttr
	return newSig
}

// evalString evals AES_DECRYPT(crypt_str, key_key).
// See https://dev.mysql.com/doc/refman/5.7/en/encryption-functions.html#function_aes-decrypt
func (b *builtinAesDecryptSig) evalString(row chunk.Row) (string, bool, error) {
	// According to doc: If either function argument is NULL, the function returns NULL.
	cryptStr, isNull, err := b.args[0].EvalString(b.ctx, row)
	if isNull || err != nil {
		return "", true, err
	}
	keyStr, isNull, err := b.args[1].EvalString(b.ctx, row)
	if isNull || err != nil {
		return "", true, err
	}
	if !b.ivRequired && len(b.args) == 3 {
		// For modes that do not require init_vector, it is ignored and a warning is generated if it is specified.
		b.ctx.GetSessionVars().StmtCtx.AppendWarning(errWarnOptionIgnored.GenWithStackByArgs("IV"))
	}

	key := encrypt.DeriveKeyMySQL([]byte(keyStr), b.keySize)
	var plainText []byte
	switch b.modeName {
	case "ecb":
		plainText, err = encrypt.AESDecryptWithECB([]byte(cryptStr), key)
	default:
		return "", true, errors.Errorf("unsupported block encryption mode - %v", b.modeName)
	}
	if err != nil {
		return "", true, nil
	}
	return string(plainText), false, nil
}

type builtinAesDecryptIVSig struct {
	baseBuiltinFunc
	*aesModeAttr
}

func (b *builtinAesDecryptIVSig) Clone() builtinFunc {
	newSig := &builtinAesDecryptIVSig{}
	newSig.cloneFrom(&b.baseBuiltinFunc)
	newSig.aesModeAttr = b.aesModeAttr
	return newSig
}

// evalString evals AES_DECRYPT(crypt_str, key_key, iv).
// See https://dev.mysql.com/doc/refman/5.7/en/encryption-functions.html#function_aes-decrypt
func (b *builtinAesDecryptIVSig) evalString(row chunk.Row) (string, bool, error) {
	// According to doc: If either function argument is NULL, the function returns NULL.
	cryptStr, isNull, err := b.args[0].EvalString(b.ctx, row)
	if isNull || err != nil {
		return "", true, err
	}

	keyStr, isNull, err := b.args[1].EvalString(b.ctx, row)
	if isNull || err != nil {
		return "", true, err
	}

	iv, isNull, err := b.args[2].EvalString(b.ctx, row)
	if isNull || err != nil {
		return "", true, err
	}
	if len(iv) < aes.BlockSize {
		return "", true, errIncorrectArgs.GenWithStack("The initialization vector supplied to aes_decrypt is too short. Must be at least %d bytes long", aes.BlockSize)
	}
	// init_vector must be 16 bytes or longer (bytes in excess of 16 are ignored)
	iv = iv[0:aes.BlockSize]

	key := encrypt.DeriveKeyMySQL([]byte(keyStr), b.keySize)
	var plainText []byte
	switch b.modeName {
	case "cbc":
		plainText, err = encrypt.AESDecryptWithCBC([]byte(cryptStr), key, []byte(iv))
<<<<<<< HEAD
	case "ofb":
		plainText, err = encrypt.AESDecryptWithOFB([]byte(cryptStr), key, []byte(iv))
=======
	case "cfb":
		plainText, err = encrypt.AESDecryptWithCFB([]byte(cryptStr), key, []byte(iv))
>>>>>>> 7ee6811d
	default:
		return "", true, errors.Errorf("unsupported block encryption mode - %v", b.modeName)
	}
	if err != nil {
		return "", true, nil
	}
	return string(plainText), false, nil
}

type aesEncryptFunctionClass struct {
	baseFunctionClass
}

func (c *aesEncryptFunctionClass) getFunction(ctx sessionctx.Context, args []Expression) (builtinFunc, error) {
	if err := c.verifyArgs(args); err != nil {
		return nil, c.verifyArgs(args)
	}
	argTps := make([]types.EvalType, 0, len(args))
	for range args {
		argTps = append(argTps, types.ETString)
	}
	bf := newBaseBuiltinFuncWithTp(ctx, args, types.ETString, argTps...)
	bf.tp.Flen = aes.BlockSize * (args[0].GetType().Flen/aes.BlockSize + 1) // At most.
	types.SetBinChsClnFlag(bf.tp)

	blockMode, _ := ctx.GetSessionVars().GetSystemVar(variable.BlockEncryptionMode)
	mode, exists := aesModes[strings.ToLower(blockMode)]
	if !exists {
		return nil, errors.Errorf("unsupported block encryption mode - %v", blockMode)
	}
	if mode.ivRequired {
		if len(args) != 3 {
			return nil, ErrIncorrectParameterCount.GenWithStackByArgs("aes_encrypt")
		}
		return &builtinAesEncryptIVSig{bf, mode}, nil
	}
	return &builtinAesEncryptSig{bf, mode}, nil
}

type builtinAesEncryptSig struct {
	baseBuiltinFunc
	*aesModeAttr
}

func (b *builtinAesEncryptSig) Clone() builtinFunc {
	newSig := &builtinAesEncryptSig{}
	newSig.cloneFrom(&b.baseBuiltinFunc)
	newSig.aesModeAttr = b.aesModeAttr
	return newSig
}

// evalString evals AES_ENCRYPT(str, key_str).
// See https://dev.mysql.com/doc/refman/5.7/en/encryption-functions.html#function_aes-decrypt
func (b *builtinAesEncryptSig) evalString(row chunk.Row) (string, bool, error) {
	// According to doc: If either function argument is NULL, the function returns NULL.
	str, isNull, err := b.args[0].EvalString(b.ctx, row)
	if isNull || err != nil {
		return "", true, err
	}
	keyStr, isNull, err := b.args[1].EvalString(b.ctx, row)
	if isNull || err != nil {
		return "", true, err
	}
	if !b.ivRequired && len(b.args) == 3 {
		// For modes that do not require init_vector, it is ignored and a warning is generated if it is specified.
		b.ctx.GetSessionVars().StmtCtx.AppendWarning(errWarnOptionIgnored.GenWithStackByArgs("IV"))
	}

	key := encrypt.DeriveKeyMySQL([]byte(keyStr), b.keySize)
	var cipherText []byte
	switch b.modeName {
	case "ecb":
		cipherText, err = encrypt.AESEncryptWithECB([]byte(str), key)
	default:
		return "", true, errors.Errorf("unsupported block encryption mode - %v", b.modeName)
	}
	if err != nil {
		return "", true, nil
	}
	return string(cipherText), false, nil
}

type builtinAesEncryptIVSig struct {
	baseBuiltinFunc
	*aesModeAttr
}

func (b *builtinAesEncryptIVSig) Clone() builtinFunc {
	newSig := &builtinAesEncryptIVSig{}
	newSig.cloneFrom(&b.baseBuiltinFunc)
	newSig.aesModeAttr = b.aesModeAttr
	return newSig
}

// evalString evals AES_ENCRYPT(str, key_str, iv).
// See https://dev.mysql.com/doc/refman/5.7/en/encryption-functions.html#function_aes-decrypt
func (b *builtinAesEncryptIVSig) evalString(row chunk.Row) (string, bool, error) {
	// According to doc: If either function argument is NULL, the function returns NULL.
	str, isNull, err := b.args[0].EvalString(b.ctx, row)
	if isNull || err != nil {
		return "", true, err
	}

	keyStr, isNull, err := b.args[1].EvalString(b.ctx, row)
	if isNull || err != nil {
		return "", true, err
	}

	iv, isNull, err := b.args[2].EvalString(b.ctx, row)
	if isNull || err != nil {
		return "", true, err
	}
	if len(iv) < aes.BlockSize {
		return "", true, errIncorrectArgs.GenWithStack("The initialization vector supplied to aes_encrypt is too short. Must be at least %d bytes long", aes.BlockSize)
	}
	// init_vector must be 16 bytes or longer (bytes in excess of 16 are ignored)
	iv = iv[0:aes.BlockSize]

	key := encrypt.DeriveKeyMySQL([]byte(keyStr), b.keySize)
	var cipherText []byte
	switch b.modeName {
	case "cbc":
		cipherText, err = encrypt.AESEncryptWithCBC([]byte(str), key, []byte(iv))
<<<<<<< HEAD
	case "ofb":
		cipherText, err = encrypt.AESEncryptWithOFB([]byte(str), key, []byte(iv))
=======
	case "cfb":
		cipherText, err = encrypt.AESEncryptWithCFB([]byte(str), key, []byte(iv))
>>>>>>> 7ee6811d
	default:
		return "", true, errors.Errorf("unsupported block encryption mode - %v", b.modeName)
	}
	if err != nil {
		return "", true, nil
	}
	return string(cipherText), false, nil
}

type decodeFunctionClass struct {
	baseFunctionClass
}

func (c *decodeFunctionClass) getFunction(ctx sessionctx.Context, args []Expression) (builtinFunc, error) {
	if err := c.verifyArgs(args); err != nil {
		return nil, err
	}

	bf := newBaseBuiltinFuncWithTp(ctx, args, types.ETString, types.ETString, types.ETString)

	bf.tp.Flen = args[0].GetType().Flen
	sig := &builtinDecodeSig{bf}
	return sig, nil
}

type builtinDecodeSig struct {
	baseBuiltinFunc
}

func (b *builtinDecodeSig) Clone() builtinFunc {
	newSig := &builtinDecodeSig{}
	newSig.cloneFrom(&b.baseBuiltinFunc)
	return newSig
}

// evalString evals DECODE(str, password_str).
// See https://dev.mysql.com/doc/refman/5.7/en/encryption-functions.html#function_decode
func (b *builtinDecodeSig) evalString(row chunk.Row) (string, bool, error) {
	dataStr, isNull, err := b.args[0].EvalString(b.ctx, row)
	if isNull || err != nil {
		return "", true, err
	}

	passwordStr, isNull, err := b.args[1].EvalString(b.ctx, row)
	if isNull || err != nil {
		return "", true, err
	}

	decodeStr, err := encrypt.SQLDecode(dataStr, passwordStr)
	return decodeStr, false, err
}

type desDecryptFunctionClass struct {
	baseFunctionClass
}

func (c *desDecryptFunctionClass) getFunction(ctx sessionctx.Context, args []Expression) (builtinFunc, error) {
	return nil, errFunctionNotExists.GenWithStackByArgs("FUNCTION", "DES_DECRYPT")
}

type desEncryptFunctionClass struct {
	baseFunctionClass
}

func (c *desEncryptFunctionClass) getFunction(ctx sessionctx.Context, args []Expression) (builtinFunc, error) {
	return nil, errFunctionNotExists.GenWithStackByArgs("FUNCTION", "DES_ENCRYPT")
}

type encodeFunctionClass struct {
	baseFunctionClass
}

func (c *encodeFunctionClass) getFunction(ctx sessionctx.Context, args []Expression) (builtinFunc, error) {
	if err := c.verifyArgs(args); err != nil {
		return nil, err
	}

	bf := newBaseBuiltinFuncWithTp(ctx, args, types.ETString, types.ETString, types.ETString)

	bf.tp.Flen = args[0].GetType().Flen
	sig := &builtinEncodeSig{bf}
	return sig, nil
}

type builtinEncodeSig struct {
	baseBuiltinFunc
}

func (b *builtinEncodeSig) Clone() builtinFunc {
	newSig := &builtinEncodeSig{}
	newSig.cloneFrom(&b.baseBuiltinFunc)
	return newSig
}

// evalString evals ENCODE(crypt_str, password_str).
// See https://dev.mysql.com/doc/refman/5.7/en/encryption-functions.html#function_encode
func (b *builtinEncodeSig) evalString(row chunk.Row) (string, bool, error) {
	decodeStr, isNull, err := b.args[0].EvalString(b.ctx, row)
	if isNull || err != nil {
		return "", true, err
	}

	passwordStr, isNull, err := b.args[1].EvalString(b.ctx, row)
	if isNull || err != nil {
		return "", true, err
	}

	dataStr, err := encrypt.SQLEncode(decodeStr, passwordStr)
	return dataStr, false, err
}

type encryptFunctionClass struct {
	baseFunctionClass
}

func (c *encryptFunctionClass) getFunction(ctx sessionctx.Context, args []Expression) (builtinFunc, error) {
	return nil, errFunctionNotExists.GenWithStackByArgs("FUNCTION", "ENCRYPT")
}

type oldPasswordFunctionClass struct {
	baseFunctionClass
}

func (c *oldPasswordFunctionClass) getFunction(ctx sessionctx.Context, args []Expression) (builtinFunc, error) {
	return nil, errFunctionNotExists.GenWithStackByArgs("FUNCTION", "OLD_PASSWORD")
}

type passwordFunctionClass struct {
	baseFunctionClass
}

func (c *passwordFunctionClass) getFunction(ctx sessionctx.Context, args []Expression) (builtinFunc, error) {
	if err := c.verifyArgs(args); err != nil {
		return nil, err
	}
	bf := newBaseBuiltinFuncWithTp(ctx, args, types.ETString, types.ETString)
	bf.tp.Flen = mysql.PWDHashLen + 1
	sig := &builtinPasswordSig{bf}
	return sig, nil
}

type builtinPasswordSig struct {
	baseBuiltinFunc
}

func (b *builtinPasswordSig) Clone() builtinFunc {
	newSig := &builtinPasswordSig{}
	newSig.cloneFrom(&b.baseBuiltinFunc)
	return newSig
}

// evalString evals a builtinPasswordSig.
// See https://dev.mysql.com/doc/refman/5.7/en/encryption-functions.html#function_password
func (b *builtinPasswordSig) evalString(row chunk.Row) (d string, isNull bool, err error) {
	pass, isNull, err := b.args[0].EvalString(b.ctx, row)
	if isNull || err != nil {
		return "", err != nil, err
	}

	if len(pass) == 0 {
		return "", false, nil
	}

	// We should append a warning here because function "PASSWORD" is deprecated since MySQL 5.7.6.
	// See https://dev.mysql.com/doc/refman/5.7/en/encryption-functions.html#function_password
	b.ctx.GetSessionVars().StmtCtx.AppendWarning(errDeprecatedSyntaxNoReplacement.GenWithStackByArgs("PASSWORD"))

	return auth.EncodePassword(pass), false, nil
}

type randomBytesFunctionClass struct {
	baseFunctionClass
}

func (c *randomBytesFunctionClass) getFunction(ctx sessionctx.Context, args []Expression) (builtinFunc, error) {
	if err := c.verifyArgs(args); err != nil {
		return nil, err
	}
	bf := newBaseBuiltinFuncWithTp(ctx, args, types.ETString, types.ETInt)
	bf.tp.Flen = 1024 // Max allowed random bytes
	types.SetBinChsClnFlag(bf.tp)
	sig := &builtinRandomBytesSig{bf}
	return sig, nil
}

type builtinRandomBytesSig struct {
	baseBuiltinFunc
}

func (b *builtinRandomBytesSig) Clone() builtinFunc {
	newSig := &builtinRandomBytesSig{}
	newSig.cloneFrom(&b.baseBuiltinFunc)
	return newSig
}

// evalString evals RANDOM_BYTES(len).
// See https://dev.mysql.com/doc/refman/5.7/en/encryption-functions.html#function_random-bytes
func (b *builtinRandomBytesSig) evalString(row chunk.Row) (string, bool, error) {
	len, isNull, err := b.args[0].EvalInt(b.ctx, row)
	if isNull || err != nil {
		return "", true, err
	}
	if len < 1 || len > 1024 {
		return "", false, types.ErrOverflow.GenWithStackByArgs("length", "random_bytes")
	}
	buf := make([]byte, len)
	if n, err := rand.Read(buf); err != nil {
		return "", true, err
	} else if int64(n) != len {
		return "", false, errors.New("fail to generate random bytes")
	}
	return string(buf), false, nil
}

type md5FunctionClass struct {
	baseFunctionClass
}

func (c *md5FunctionClass) getFunction(ctx sessionctx.Context, args []Expression) (builtinFunc, error) {
	if err := c.verifyArgs(args); err != nil {
		return nil, err
	}
	bf := newBaseBuiltinFuncWithTp(ctx, args, types.ETString, types.ETString)
	bf.tp.Flen = 32
	sig := &builtinMD5Sig{bf}
	return sig, nil
}

type builtinMD5Sig struct {
	baseBuiltinFunc
}

func (b *builtinMD5Sig) Clone() builtinFunc {
	newSig := &builtinMD5Sig{}
	newSig.cloneFrom(&b.baseBuiltinFunc)
	return newSig
}

// evalString evals a builtinMD5Sig.
// See https://dev.mysql.com/doc/refman/5.7/en/encryption-functions.html#function_md5
func (b *builtinMD5Sig) evalString(row chunk.Row) (string, bool, error) {
	arg, isNull, err := b.args[0].EvalString(b.ctx, row)
	if isNull || err != nil {
		return "", isNull, err
	}
	sum := md5.Sum([]byte(arg))
	hexStr := fmt.Sprintf("%x", sum)
	return hexStr, false, nil
}

type sha1FunctionClass struct {
	baseFunctionClass
}

func (c *sha1FunctionClass) getFunction(ctx sessionctx.Context, args []Expression) (builtinFunc, error) {
	if err := c.verifyArgs(args); err != nil {
		return nil, err
	}
	bf := newBaseBuiltinFuncWithTp(ctx, args, types.ETString, types.ETString)
	bf.tp.Flen = 40
	sig := &builtinSHA1Sig{bf}
	return sig, nil
}

type builtinSHA1Sig struct {
	baseBuiltinFunc
}

func (b *builtinSHA1Sig) Clone() builtinFunc {
	newSig := &builtinSHA1Sig{}
	newSig.cloneFrom(&b.baseBuiltinFunc)
	return newSig
}

// evalString evals SHA1(str).
// See https://dev.mysql.com/doc/refman/5.7/en/encryption-functions.html#function_sha1
// The value is returned as a string of 40 hexadecimal digits, or NULL if the argument was NULL.
func (b *builtinSHA1Sig) evalString(row chunk.Row) (string, bool, error) {
	str, isNull, err := b.args[0].EvalString(b.ctx, row)
	if isNull || err != nil {
		return "", isNull, err
	}
	hasher := sha1.New()
	_, err = hasher.Write([]byte(str))
	if err != nil {
		return "", true, err
	}
	return fmt.Sprintf("%x", hasher.Sum(nil)), false, nil
}

type sha2FunctionClass struct {
	baseFunctionClass
}

func (c *sha2FunctionClass) getFunction(ctx sessionctx.Context, args []Expression) (builtinFunc, error) {
	if err := c.verifyArgs(args); err != nil {
		return nil, err
	}
	bf := newBaseBuiltinFuncWithTp(ctx, args, types.ETString, types.ETString, types.ETInt)
	bf.tp.Flen = 128 // sha512
	sig := &builtinSHA2Sig{bf}
	return sig, nil
}

type builtinSHA2Sig struct {
	baseBuiltinFunc
}

func (b *builtinSHA2Sig) Clone() builtinFunc {
	newSig := &builtinSHA2Sig{}
	newSig.cloneFrom(&b.baseBuiltinFunc)
	return newSig
}

// Supported hash length of SHA-2 family
const (
	SHA0   = 0
	SHA224 = 224
	SHA256 = 256
	SHA384 = 384
	SHA512 = 512
)

// evalString evals SHA2(str, hash_length).
// See https://dev.mysql.com/doc/refman/5.7/en/encryption-functions.html#function_sha2
func (b *builtinSHA2Sig) evalString(row chunk.Row) (string, bool, error) {
	str, isNull, err := b.args[0].EvalString(b.ctx, row)
	if isNull || err != nil {
		return "", isNull, err
	}
	hashLength, isNull, err := b.args[1].EvalInt(b.ctx, row)
	if isNull || err != nil {
		return "", isNull, err
	}
	var hasher hash.Hash
	switch int(hashLength) {
	case SHA0, SHA256:
		hasher = sha256.New()
	case SHA224:
		hasher = sha256.New224()
	case SHA384:
		hasher = sha512.New384()
	case SHA512:
		hasher = sha512.New()
	}
	if hasher == nil {
		return "", true, nil
	}

	_, err = hasher.Write([]byte(str))
	if err != nil {
		return "", true, err
	}
	return fmt.Sprintf("%x", hasher.Sum(nil)), false, nil
}

// deflate compresses a string using the DEFLATE format.
func deflate(data []byte) ([]byte, error) {
	var buffer bytes.Buffer
	w := zlib.NewWriter(&buffer)
	if _, err := w.Write(data); err != nil {
		return nil, err
	}
	if err := w.Close(); err != nil {
		return nil, err
	}
	return buffer.Bytes(), nil
}

// inflate uncompresses a string using the DEFLATE format.
func inflate(compressStr []byte) ([]byte, error) {
	reader := bytes.NewReader(compressStr)
	var out bytes.Buffer
	r, err := zlib.NewReader(reader)
	if err != nil {
		return nil, err
	}
	if _, err = io.Copy(&out, r); err != nil {
		return nil, err
	}
	err = r.Close()
	return out.Bytes(), err
}

type compressFunctionClass struct {
	baseFunctionClass
}

func (c *compressFunctionClass) getFunction(ctx sessionctx.Context, args []Expression) (builtinFunc, error) {
	if err := c.verifyArgs(args); err != nil {
		return nil, err
	}
	bf := newBaseBuiltinFuncWithTp(ctx, args, types.ETString, types.ETString)
	srcLen := args[0].GetType().Flen
	compressBound := srcLen + (srcLen >> 12) + (srcLen >> 14) + (srcLen >> 25) + 13
	if compressBound > mysql.MaxBlobWidth {
		compressBound = mysql.MaxBlobWidth
	}
	bf.tp.Flen = compressBound
	types.SetBinChsClnFlag(bf.tp)
	sig := &builtinCompressSig{bf}
	return sig, nil
}

type builtinCompressSig struct {
	baseBuiltinFunc
}

func (b *builtinCompressSig) Clone() builtinFunc {
	newSig := &builtinCompressSig{}
	newSig.cloneFrom(&b.baseBuiltinFunc)
	return newSig
}

// evalString evals COMPRESS(str).
// See https://dev.mysql.com/doc/refman/5.7/en/encryption-functions.html#function_compress
func (b *builtinCompressSig) evalString(row chunk.Row) (string, bool, error) {
	str, isNull, err := b.args[0].EvalString(b.ctx, row)
	if isNull || err != nil {
		return "", true, err
	}

	// According to doc: Empty strings are stored as empty strings.
	if len(str) == 0 {
		return "", false, nil
	}

	compressed, err := deflate([]byte(str))
	if err != nil {
		return "", true, nil
	}

	resultLength := 4 + len(compressed)

	// append "." if ends with space
	shouldAppendSuffix := compressed[len(compressed)-1] == 32
	if shouldAppendSuffix {
		resultLength++
	}

	buffer := make([]byte, resultLength)
	binary.LittleEndian.PutUint32(buffer, uint32(len(str)))
	copy(buffer[4:], compressed)

	if shouldAppendSuffix {
		buffer[len(buffer)-1] = '.'
	}

	return string(buffer), false, nil
}

type uncompressFunctionClass struct {
	baseFunctionClass
}

func (c *uncompressFunctionClass) getFunction(ctx sessionctx.Context, args []Expression) (builtinFunc, error) {
	if err := c.verifyArgs(args); err != nil {
		return nil, err
	}
	bf := newBaseBuiltinFuncWithTp(ctx, args, types.ETString, types.ETString)
	bf.tp.Flen = mysql.MaxBlobWidth
	types.SetBinChsClnFlag(bf.tp)
	sig := &builtinUncompressSig{bf}
	return sig, nil
}

type builtinUncompressSig struct {
	baseBuiltinFunc
}

func (b *builtinUncompressSig) Clone() builtinFunc {
	newSig := &builtinUncompressSig{}
	newSig.cloneFrom(&b.baseBuiltinFunc)
	return newSig
}

// evalString evals UNCOMPRESS(compressed_string).
// See https://dev.mysql.com/doc/refman/5.7/en/encryption-functions.html#function_uncompress
func (b *builtinUncompressSig) evalString(row chunk.Row) (string, bool, error) {
	sc := b.ctx.GetSessionVars().StmtCtx
	payload, isNull, err := b.args[0].EvalString(b.ctx, row)
	if isNull || err != nil {
		return "", true, err
	}
	if len(payload) == 0 {
		return "", false, nil
	}
	if len(payload) <= 4 {
		// corrupted
		sc.AppendWarning(errZlibZData)
		return "", true, nil
	}
	length := binary.LittleEndian.Uint32([]byte(payload[0:4]))
	bytes, err := inflate([]byte(payload[4:]))
	if err != nil {
		sc.AppendWarning(errZlibZData)
		return "", true, nil
	}
	if length < uint32(len(bytes)) {
		sc.AppendWarning(errZlibZBuf)
		return "", true, nil
	}
	return string(bytes), false, nil
}

type uncompressedLengthFunctionClass struct {
	baseFunctionClass
}

func (c *uncompressedLengthFunctionClass) getFunction(ctx sessionctx.Context, args []Expression) (builtinFunc, error) {
	if err := c.verifyArgs(args); err != nil {
		return nil, err
	}
	bf := newBaseBuiltinFuncWithTp(ctx, args, types.ETInt, types.ETString)
	bf.tp.Flen = 10
	sig := &builtinUncompressedLengthSig{bf}
	return sig, nil
}

type builtinUncompressedLengthSig struct {
	baseBuiltinFunc
}

func (b *builtinUncompressedLengthSig) Clone() builtinFunc {
	newSig := &builtinUncompressedLengthSig{}
	newSig.cloneFrom(&b.baseBuiltinFunc)
	return newSig
}

// evalInt evals UNCOMPRESSED_LENGTH(str).
// See https://dev.mysql.com/doc/refman/5.7/en/encryption-functions.html#function_uncompressed-length
func (b *builtinUncompressedLengthSig) evalInt(row chunk.Row) (int64, bool, error) {
	sc := b.ctx.GetSessionVars().StmtCtx
	payload, isNull, err := b.args[0].EvalString(b.ctx, row)
	if isNull || err != nil {
		return 0, true, err
	}
	if len(payload) == 0 {
		return 0, false, nil
	}
	if len(payload) <= 4 {
		// corrupted
		sc.AppendWarning(errZlibZData)
		return 0, false, nil
	}
	len := binary.LittleEndian.Uint32([]byte(payload)[0:4])
	return int64(len), false, nil
}

type validatePasswordStrengthFunctionClass struct {
	baseFunctionClass
}

func (c *validatePasswordStrengthFunctionClass) getFunction(ctx sessionctx.Context, args []Expression) (builtinFunc, error) {
	return nil, errFunctionNotExists.GenWithStackByArgs("FUNCTION", "VALIDATE_PASSWORD_STRENGTH")
}<|MERGE_RESOLUTION|>--- conflicted
+++ resolved
@@ -93,15 +93,12 @@
 	"aes-128-cbc": {"cbc", 16, true},
 	"aes-192-cbc": {"cbc", 24, true},
 	"aes-256-cbc": {"cbc", 32, true},
-<<<<<<< HEAD
 	"aes-128-ofb": {"ofb", 16, true},
 	"aes-192-ofb": {"ofb", 24, true},
 	"aes-256-ofb": {"ofb", 32, true},
-=======
 	"aes-128-cfb": {"cfb", 16, true},
 	"aes-192-cfb": {"cfb", 24, true},
 	"aes-256-cfb": {"cfb", 32, true},
->>>>>>> 7ee6811d
 }
 
 type aesDecryptFunctionClass struct {
@@ -218,13 +215,10 @@
 	switch b.modeName {
 	case "cbc":
 		plainText, err = encrypt.AESDecryptWithCBC([]byte(cryptStr), key, []byte(iv))
-<<<<<<< HEAD
 	case "ofb":
 		plainText, err = encrypt.AESDecryptWithOFB([]byte(cryptStr), key, []byte(iv))
-=======
 	case "cfb":
 		plainText, err = encrypt.AESDecryptWithCFB([]byte(cryptStr), key, []byte(iv))
->>>>>>> 7ee6811d
 	default:
 		return "", true, errors.Errorf("unsupported block encryption mode - %v", b.modeName)
 	}
@@ -348,13 +342,10 @@
 	switch b.modeName {
 	case "cbc":
 		cipherText, err = encrypt.AESEncryptWithCBC([]byte(str), key, []byte(iv))
-<<<<<<< HEAD
 	case "ofb":
 		cipherText, err = encrypt.AESEncryptWithOFB([]byte(str), key, []byte(iv))
-=======
 	case "cfb":
 		cipherText, err = encrypt.AESEncryptWithCFB([]byte(str), key, []byte(iv))
->>>>>>> 7ee6811d
 	default:
 		return "", true, errors.Errorf("unsupported block encryption mode - %v", b.modeName)
 	}
