// Copyright 2019 PingCAP, Inc.
//
// Licensed under the Apache License, Version 2.0 (the "License");
// you may not use this file except in compliance with the License.
// You may obtain a copy of the License at
//
//     http://www.apache.org/licenses/LICENSE-2.0
//
// Unless required by applicable law or agreed to in writing, software
// distributed under the License is distributed on an "AS IS" BASIS,
// See the License for the specific language governing permissions and
// limitations under the License.

package expression

import (
	"testing"

	. "github.com/pingcap/check"
	"github.com/pingcap/parser/ast"
	"github.com/pingcap/parser/mysql"
	"github.com/pingcap/tidb/types"
)

var vecBuiltinOtherCases = map[string][]vecExprBenchCase{
	ast.SetVar: {
		{retEvalType: types.ETString, childrenTypes: []types.EvalType{types.ETString, types.ETString}},
	},
	ast.GetVar: {
		{retEvalType: types.ETString, childrenTypes: []types.EvalType{types.ETString}},
	},
	ast.BitCount: {},
<<<<<<< HEAD
	ast.GetParam: {},
	ast.In: {
		{
			retEvalType: types.ETInt,
			childrenTypes: []types.EvalType{
				types.ETInt,
				types.ETInt, types.ETInt, types.ETInt, types.ETInt,
				types.ETInt, //types.ETInt, types.ETInt, types.ETInt,
				// types.ETInt, types.ETInt, types.ETInt, types.ETInt,
				// types.ETInt, types.ETInt, types.ETInt, types.ETInt,
				// types.ETInt, types.ETInt, types.ETInt, types.ETInt,
			},
			constants: []*Constant{
				nil,
				nil, nil, nil, nil,
				{Value: types.NewDatum(1), RetType: types.NewFieldType(mysql.TypeInt24)},
				//&Constant{Value: types.NewDatum(2), RetType: types.NewFieldType(mysql.TypeInt24)},
				//&Constant{Value: types.NewDatum(3), RetType: types.NewFieldType(mysql.TypeInt24)},
				//&Constant{Value: types.NewDatum(4), RetType: types.NewFieldType(mysql.TypeInt24)},
				//&Constant{Value: types.NewDatum(5), RetType: types.NewFieldType(mysql.TypeInt24)},
				//&Constant{Value: types.NewDatum(6), RetType: types.NewFieldType(mysql.TypeInt24)},
				//&Constant{Value: types.NewDatum(7), RetType: types.NewFieldType(mysql.TypeInt24)},
				//&Constant{Value: types.NewDatum(8), RetType: types.NewFieldType(mysql.TypeInt24)},
				// &Constant{Value: types.NewDatum(9), RetType: types.NewFieldType(mysql.TypeInt24)},
				// &Constant{Value: types.NewDatum(10), RetType: types.NewFieldType(mysql.TypeInt24)},
				// &Constant{Value: types.NewDatum(11), RetType: types.NewFieldType(mysql.TypeInt24)},
				// &Constant{Value: types.NewDatum(12), RetType: types.NewFieldType(mysql.TypeInt24)},
				// &Constant{Value: types.NewDatum(13), RetType: types.NewFieldType(mysql.TypeInt24)},
				// &Constant{Value: types.NewDatum(14), RetType: types.NewFieldType(mysql.TypeInt24)},
				// &Constant{Value: types.NewDatum(15), RetType: types.NewFieldType(mysql.TypeInt24)},
				// &Constant{Value: types.NewDatum(16), RetType: types.NewFieldType(mysql.TypeInt24)},
			},
			geners: []dataGenerator{&rangeInt64Gener{1, 2}, nil, nil, nil, nil},
=======
	ast.GetParam: {
		{
			retEvalType: types.ETString, childrenTypes: []types.EvalType{types.ETInt},
			geners: []dataGenerator{&rangeInt64Gener{0, 10}},
>>>>>>> 92e77491
		},
	},
}

func (s *testEvaluatorSuite) TestVectorizedBuiltinOtherFunc(c *C) {
	testVectorizedBuiltinFunc(c, vecBuiltinOtherCases)
}

func BenchmarkVectorizedBuiltinOtherFunc(b *testing.B) {
	benchmarkVectorizedBuiltinFunc(b, vecBuiltinOtherCases)
}<|MERGE_RESOLUTION|>--- conflicted
+++ resolved
@@ -30,46 +30,26 @@
 		{retEvalType: types.ETString, childrenTypes: []types.EvalType{types.ETString}},
 	},
 	ast.BitCount: {},
-<<<<<<< HEAD
-	ast.GetParam: {},
 	ast.In: {
 		{
 			retEvalType: types.ETInt,
 			childrenTypes: []types.EvalType{
 				types.ETInt,
 				types.ETInt, types.ETInt, types.ETInt, types.ETInt,
-				types.ETInt, //types.ETInt, types.ETInt, types.ETInt,
-				// types.ETInt, types.ETInt, types.ETInt, types.ETInt,
-				// types.ETInt, types.ETInt, types.ETInt, types.ETInt,
-				// types.ETInt, types.ETInt, types.ETInt, types.ETInt,
+				types.ETInt,
 			},
 			constants: []*Constant{
 				nil,
 				nil, nil, nil, nil,
 				{Value: types.NewDatum(1), RetType: types.NewFieldType(mysql.TypeInt24)},
-				//&Constant{Value: types.NewDatum(2), RetType: types.NewFieldType(mysql.TypeInt24)},
-				//&Constant{Value: types.NewDatum(3), RetType: types.NewFieldType(mysql.TypeInt24)},
-				//&Constant{Value: types.NewDatum(4), RetType: types.NewFieldType(mysql.TypeInt24)},
-				//&Constant{Value: types.NewDatum(5), RetType: types.NewFieldType(mysql.TypeInt24)},
-				//&Constant{Value: types.NewDatum(6), RetType: types.NewFieldType(mysql.TypeInt24)},
-				//&Constant{Value: types.NewDatum(7), RetType: types.NewFieldType(mysql.TypeInt24)},
-				//&Constant{Value: types.NewDatum(8), RetType: types.NewFieldType(mysql.TypeInt24)},
-				// &Constant{Value: types.NewDatum(9), RetType: types.NewFieldType(mysql.TypeInt24)},
-				// &Constant{Value: types.NewDatum(10), RetType: types.NewFieldType(mysql.TypeInt24)},
-				// &Constant{Value: types.NewDatum(11), RetType: types.NewFieldType(mysql.TypeInt24)},
-				// &Constant{Value: types.NewDatum(12), RetType: types.NewFieldType(mysql.TypeInt24)},
-				// &Constant{Value: types.NewDatum(13), RetType: types.NewFieldType(mysql.TypeInt24)},
-				// &Constant{Value: types.NewDatum(14), RetType: types.NewFieldType(mysql.TypeInt24)},
-				// &Constant{Value: types.NewDatum(15), RetType: types.NewFieldType(mysql.TypeInt24)},
-				// &Constant{Value: types.NewDatum(16), RetType: types.NewFieldType(mysql.TypeInt24)},
 			},
 			geners: []dataGenerator{&rangeInt64Gener{1, 2}, nil, nil, nil, nil},
-=======
+		},
+	},
 	ast.GetParam: {
 		{
 			retEvalType: types.ETString, childrenTypes: []types.EvalType{types.ETInt},
 			geners: []dataGenerator{&rangeInt64Gener{0, 10}},
->>>>>>> 92e77491
 		},
 	},
 }
