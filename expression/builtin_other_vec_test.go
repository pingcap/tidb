// Copyright 2019 PingCAP, Inc.
//
// Licensed under the Apache License, Version 2.0 (the "License");
// you may not use this file except in compliance with the License.
// You may obtain a copy of the License at
//
//     http://www.apache.org/licenses/LICENSE-2.0
//
// Unless required by applicable law or agreed to in writing, software
// distributed under the License is distributed on an "AS IS" BASIS,
// See the License for the specific language governing permissions and
// limitations under the License.

package expression

import (
	"testing"

	. "github.com/pingcap/check"
	"github.com/pingcap/parser/ast"
	"github.com/pingcap/tidb/types"
)

var vecBuiltinOtherCases = map[string][]vecExprBenchCase{
<<<<<<< HEAD
	ast.SetVar:   {},
	ast.GetVar:   {},
	ast.BitCount: {{retEvalType: types.ETInt, childrenTypes: []types.EvalType{types.ETInt}}},
=======
	ast.SetVar: {
		{retEvalType: types.ETString, childrenTypes: []types.EvalType{types.ETString, types.ETString}},
	},
	ast.GetVar: {
		{retEvalType: types.ETString, childrenTypes: []types.EvalType{types.ETString}},
	},
	ast.BitCount: {},
>>>>>>> 3712664d
	ast.GetParam: {},
}

func (s *testEvaluatorSuite) TestVectorizedBuiltinOtherFunc(c *C) {
	testVectorizedBuiltinFunc(c, vecBuiltinOtherCases)
}

func BenchmarkVectorizedBuiltinOtherFunc(b *testing.B) {
	benchmarkVectorizedBuiltinFunc(b, vecBuiltinOtherCases)
}<|MERGE_RESOLUTION|>--- conflicted
+++ resolved
@@ -22,19 +22,19 @@
 )
 
 var vecBuiltinOtherCases = map[string][]vecExprBenchCase{
-<<<<<<< HEAD
+//<<<<<<< HEAD
 	ast.SetVar:   {},
 	ast.GetVar:   {},
 	ast.BitCount: {{retEvalType: types.ETInt, childrenTypes: []types.EvalType{types.ETInt}}},
-=======
+//=======
 	ast.SetVar: {
 		{retEvalType: types.ETString, childrenTypes: []types.EvalType{types.ETString, types.ETString}},
 	},
 	ast.GetVar: {
 		{retEvalType: types.ETString, childrenTypes: []types.EvalType{types.ETString}},
 	},
-	ast.BitCount: {},
->>>>>>> 3712664d
+//	ast.BitCount: {},
+//>>>>>>> 3712664d43101e7d178c923388ed8f1fb0628b39
 	ast.GetParam: {},
 }
 
