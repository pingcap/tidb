// Copyright 2015 PingCAP, Inc.
//
// Licensed under the Apache License, Version 2.0 (the "License");
// you may not use this file except in compliance with the License.
// You may obtain a copy of the License at
//
//     http://www.apache.org/licenses/LICENSE-2.0
//
// Unless required by applicable law or agreed to in writing, software
// distributed under the License is distributed on an "AS IS" BASIS,
// See the License for the specific language governing permissions and
// limitations under the License.

package expression

import (
	"reflect"

	"github.com/juju/errors"
	. "github.com/pingcap/check"
	"github.com/pingcap/tidb/ast"
	"github.com/pingcap/tidb/context"
	"github.com/pingcap/tidb/model"
	"github.com/pingcap/tidb/mysql"
	"github.com/pingcap/tidb/util/charset"
	"github.com/pingcap/tidb/util/testleak"
	"github.com/pingcap/tidb/util/types"
)

// tblToDtbl is a util function for test.
func tblToDtbl(i interface{}) []map[string][]types.Datum {
	l := reflect.ValueOf(i).Len()
	tbl := make([]map[string][]types.Datum, l)
	for j := 0; j < l; j++ {
		v := reflect.ValueOf(i).Index(j).Interface()
		val := reflect.ValueOf(v)
		t := reflect.TypeOf(v)
		item := make(map[string][]types.Datum, val.NumField())
		for k := 0; k < val.NumField(); k++ {
			tmp := val.Field(k).Interface()
			item[t.Field(k).Name] = makeDatums(tmp)
		}
		tbl[j] = item
	}
	return tbl
}

func makeDatums(i interface{}) []types.Datum {
	if i != nil {
		t := reflect.TypeOf(i)
		val := reflect.ValueOf(i)
		switch t.Kind() {
		case reflect.Slice:
			l := val.Len()
			res := make([]types.Datum, l)
			for j := 0; j < l; j++ {
				res[j] = types.NewDatum(val.Index(j).Interface())
			}
			return res
		}
	}
	return types.MakeDatums(i)
}

func (s *testEvaluatorSuite) TestGreatestLeastFuncs(c *C) {
	defer testleak.AfterTest(c)()

	var datums []types.Datum

	datums = types.MakeDatums(2, 0)
	greatest := funcs[ast.Greatest]
	f, err := greatest.getFunction(s.ctx, datumsToConstants(datums))
	c.Assert(err, IsNil)
	v, err := f.eval(nil)
	c.Assert(err, IsNil)
	c.Assert(v.GetInt64(), Equals, int64(2))
	least := funcs[ast.Least]
	f, err = least.getFunction(s.ctx, datumsToConstants(datums))
	c.Assert(err, IsNil)
	v, err = f.eval(nil)
	c.Assert(err, IsNil)
	c.Assert(v.GetInt64(), Equals, int64(0))

	datums = types.MakeDatums(34.0, 3.0, 5.0, 767.0)
	f, err = greatest.getFunction(s.ctx, datumsToConstants(datums))
	c.Assert(err, IsNil)
	v, err = f.eval(nil)
	c.Assert(err, IsNil)
	c.Assert(v.GetFloat64(), Equals, float64(767.0))
	f, err = least.getFunction(s.ctx, datumsToConstants(datums))
	c.Assert(err, IsNil)
	v, err = f.eval(nil)
	c.Assert(err, IsNil)
	c.Assert(v.GetFloat64(), Equals, float64(3.0))

	datums = types.MakeDatums("B", "A", "C")
	f, err = greatest.getFunction(s.ctx, datumsToConstants(datums))
	c.Assert(err, IsNil)
	v, err = f.eval(nil)
	c.Assert(err, IsNil)
	c.Assert(v.GetString(), Equals, "C")
	f, err = least.getFunction(s.ctx, datumsToConstants(datums))
	c.Assert(err, IsNil)
	v, err = f.eval(nil)
	c.Assert(err, IsNil)
	c.Assert(v.GetString(), Equals, "A")

	// GREATEST() and LEAST() return NULL if any argument is NULL.
	datums = types.MakeDatums(nil, 1, 2)
	f, err = greatest.getFunction(s.ctx, datumsToConstants(datums))
	c.Assert(err, IsNil)
	v, err = f.eval(nil)
	c.Assert(err, IsNil)
	c.Assert(v.IsNull(), IsTrue)
	f, err = least.getFunction(s.ctx, datumsToConstants(datums))
	c.Assert(err, IsNil)
	v, err = f.eval(nil)
	c.Assert(err, IsNil)
	c.Assert(v.IsNull(), IsTrue)

	datums = types.MakeDatums(1, nil, 2)
	f, err = greatest.getFunction(s.ctx, datumsToConstants(datums))
	c.Assert(err, IsNil)
	v, err = f.eval(nil)
	c.Assert(err, IsNil)
	c.Assert(v.IsNull(), IsTrue)
	f, err = least.getFunction(s.ctx, datumsToConstants(datums))
	c.Assert(err, IsNil)
	v, err = f.eval(nil)
	c.Assert(err, IsNil)
	c.Assert(v.IsNull(), IsTrue)
}

<<<<<<< HEAD
=======
func (s *testEvaluatorSuite) TestIntervalFunc(c *C) {
	defer testleak.AfterTest(c)()

	for _, t := range []struct {
		args []types.Datum
		ret  int64
	}{
		{types.MakeDatums(nil, 1, 2), -1},
		{types.MakeDatums(1, 2, 3), 0},
		{types.MakeDatums(2, 1, 3), 1},
		{types.MakeDatums(3, 1, 2), 2},
		{types.MakeDatums(0, "b", "1", "2"), 1},
		{types.MakeDatums("a", "b", "1", "2"), 1},
		{types.MakeDatums(23, 1, 23, 23, 23, 30, 44, 200), 4},
		{types.MakeDatums(23, 1.7, 15.3, 23.1, 30, 44, 200), 2},
		{types.MakeDatums(9007199254740992, 9007199254740993), 0},
		{types.MakeDatums(uint64(9223372036854775808), uint64(9223372036854775809)), 0},
		{types.MakeDatums(9223372036854775807, uint64(9223372036854775808)), 0},
		{types.MakeDatums(-9223372036854775807, uint64(9223372036854775808)), 0},
		{types.MakeDatums(uint64(9223372036854775806), 9223372036854775807), 0},
		{types.MakeDatums(uint64(9223372036854775806), -9223372036854775807), 1},
		{types.MakeDatums("9007199254740991", "9007199254740992"), 0},

		// tests for appropriate precision loss
		{types.MakeDatums(9007199254740992, "9007199254740993"), 1},
		{types.MakeDatums("9007199254740992", 9007199254740993), 1},
		{types.MakeDatums("9007199254740992", "9007199254740993"), 1},
	} {
		fc := funcs[ast.Interval]
		f, err := fc.getFunction(s.ctx, datumsToConstants(t.args))
		c.Assert(err, IsNil)
		v, err := f.eval(nil)
		c.Assert(err, IsNil)
		c.Assert(v.GetInt64(), Equals, t.ret)
	}
}

>>>>>>> 3f773bad
func (s *testEvaluatorSuite) TestIsNullFunc(c *C) {
	defer testleak.AfterTest(c)()

	fc := funcs[ast.IsNull]
	f, err := fc.getFunction(s.ctx, datumsToConstants(types.MakeDatums(1)))
	c.Assert(err, IsNil)
	v, err := f.eval(nil)
	c.Assert(err, IsNil)
	c.Assert(v.GetInt64(), Equals, int64(0))

	f, err = fc.getFunction(s.ctx, datumsToConstants(types.MakeDatums(nil)))
	c.Assert(err, IsNil)
	v, err = f.eval(nil)
	c.Assert(err, IsNil)
	c.Assert(v.GetInt64(), Equals, int64(1))
}

func (s *testEvaluatorSuite) TestLock(c *C) {
	defer testleak.AfterTest(c)()

	lock := funcs[ast.GetLock]
	f, err := lock.getFunction(s.ctx, datumsToConstants(types.MakeDatums(nil, 1)))
	c.Assert(err, IsNil)
	v, err := f.eval(nil)
	c.Assert(err, IsNil)
	c.Assert(v.GetInt64(), Equals, int64(1))

	releaseLock := funcs[ast.ReleaseLock]
	f, err = releaseLock.getFunction(s.ctx, datumsToConstants(types.MakeDatums(1)))
	c.Assert(err, IsNil)
	v, err = f.eval(nil)
	c.Assert(err, IsNil)
	c.Assert(v.GetInt64(), Equals, int64(1))
}

// newFunctionForTest creates a new ScalarFunction using funcName and arguments,
// it is different from expression.NewFunction which needs an additional retType argument.
func newFunctionForTest(ctx context.Context, funcName string, args ...Expression) (Expression, error) {
	fc, ok := funcs[funcName]
	if !ok {
		return nil, errFunctionNotExists.GenByArgs(funcName)
	}
	funcArgs := make([]Expression, len(args))
	copy(funcArgs, args)
	f, err := fc.getFunction(ctx, funcArgs)
	if err != nil {
		return nil, errors.Trace(err)
	}
	return &ScalarFunction{
		FuncName: model.NewCIStr(funcName),
		RetType:  f.getRetTp(),
		Function: f,
	}, nil
}

var (
	// MySQL int8.
	int8Con = &Constant{RetType: &types.FieldType{Tp: mysql.TypeLonglong, Charset: charset.CharsetBin, Collate: charset.CollationBin}}
	// MySQL decimal.
	decimalCon = &Constant{RetType: &types.FieldType{Tp: mysql.TypeNewDecimal, Charset: charset.CharsetBin, Collate: charset.CollationBin}}
	// MySQL float.
	floatCon = &Constant{RetType: &types.FieldType{Tp: mysql.TypeFloat, Charset: charset.CharsetBin, Collate: charset.CollationBin}}
	// MySQL double.
	doubleCon = &Constant{RetType: &types.FieldType{Tp: mysql.TypeDouble, Charset: charset.CharsetBin, Collate: charset.CollationBin}}
	// MySQL char.
	charCon = &Constant{RetType: &types.FieldType{Tp: mysql.TypeString, Charset: charset.CharsetUTF8, Collate: charset.CollationUTF8}}
	// MySQL binary.
	binaryCon = &Constant{RetType: &types.FieldType{Tp: mysql.TypeString, Charset: charset.CharsetBin, Collate: charset.CollationBin, Flag: mysql.BinaryFlag}}
	// MySQL varchar.
	varcharCon = &Constant{RetType: &types.FieldType{Tp: mysql.TypeVarchar, Charset: charset.CharsetUTF8, Collate: charset.CollationUTF8}}
	// MySQL varbinary.
	varbinaryCon = &Constant{RetType: &types.FieldType{Tp: mysql.TypeVarchar, Charset: charset.CharsetBin, Collate: charset.CollationBin, Flag: mysql.BinaryFlag}}
	// MySQL text.
	textCon = &Constant{RetType: &types.FieldType{Tp: mysql.TypeBlob, Charset: charset.CharsetUTF8, Collate: charset.CollationUTF8}}
	// MySQL blob.
	blobCon = &Constant{RetType: &types.FieldType{Tp: mysql.TypeBlob, Charset: charset.CharsetBin, Collate: charset.CollationBin, Flag: mysql.BinaryFlag}}
)<|MERGE_RESOLUTION|>--- conflicted
+++ resolved
@@ -131,46 +131,6 @@
 	c.Assert(v.IsNull(), IsTrue)
 }
 
-<<<<<<< HEAD
-=======
-func (s *testEvaluatorSuite) TestIntervalFunc(c *C) {
-	defer testleak.AfterTest(c)()
-
-	for _, t := range []struct {
-		args []types.Datum
-		ret  int64
-	}{
-		{types.MakeDatums(nil, 1, 2), -1},
-		{types.MakeDatums(1, 2, 3), 0},
-		{types.MakeDatums(2, 1, 3), 1},
-		{types.MakeDatums(3, 1, 2), 2},
-		{types.MakeDatums(0, "b", "1", "2"), 1},
-		{types.MakeDatums("a", "b", "1", "2"), 1},
-		{types.MakeDatums(23, 1, 23, 23, 23, 30, 44, 200), 4},
-		{types.MakeDatums(23, 1.7, 15.3, 23.1, 30, 44, 200), 2},
-		{types.MakeDatums(9007199254740992, 9007199254740993), 0},
-		{types.MakeDatums(uint64(9223372036854775808), uint64(9223372036854775809)), 0},
-		{types.MakeDatums(9223372036854775807, uint64(9223372036854775808)), 0},
-		{types.MakeDatums(-9223372036854775807, uint64(9223372036854775808)), 0},
-		{types.MakeDatums(uint64(9223372036854775806), 9223372036854775807), 0},
-		{types.MakeDatums(uint64(9223372036854775806), -9223372036854775807), 1},
-		{types.MakeDatums("9007199254740991", "9007199254740992"), 0},
-
-		// tests for appropriate precision loss
-		{types.MakeDatums(9007199254740992, "9007199254740993"), 1},
-		{types.MakeDatums("9007199254740992", 9007199254740993), 1},
-		{types.MakeDatums("9007199254740992", "9007199254740993"), 1},
-	} {
-		fc := funcs[ast.Interval]
-		f, err := fc.getFunction(s.ctx, datumsToConstants(t.args))
-		c.Assert(err, IsNil)
-		v, err := f.eval(nil)
-		c.Assert(err, IsNil)
-		c.Assert(v.GetInt64(), Equals, t.ret)
-	}
-}
-
->>>>>>> 3f773bad
 func (s *testEvaluatorSuite) TestIsNullFunc(c *C) {
 	defer testleak.AfterTest(c)()
 
@@ -229,22 +189,6 @@
 var (
 	// MySQL int8.
 	int8Con = &Constant{RetType: &types.FieldType{Tp: mysql.TypeLonglong, Charset: charset.CharsetBin, Collate: charset.CollationBin}}
-	// MySQL decimal.
-	decimalCon = &Constant{RetType: &types.FieldType{Tp: mysql.TypeNewDecimal, Charset: charset.CharsetBin, Collate: charset.CollationBin}}
-	// MySQL float.
-	floatCon = &Constant{RetType: &types.FieldType{Tp: mysql.TypeFloat, Charset: charset.CharsetBin, Collate: charset.CollationBin}}
-	// MySQL double.
-	doubleCon = &Constant{RetType: &types.FieldType{Tp: mysql.TypeDouble, Charset: charset.CharsetBin, Collate: charset.CollationBin}}
-	// MySQL char.
-	charCon = &Constant{RetType: &types.FieldType{Tp: mysql.TypeString, Charset: charset.CharsetUTF8, Collate: charset.CollationUTF8}}
-	// MySQL binary.
-	binaryCon = &Constant{RetType: &types.FieldType{Tp: mysql.TypeString, Charset: charset.CharsetBin, Collate: charset.CollationBin, Flag: mysql.BinaryFlag}}
 	// MySQL varchar.
 	varcharCon = &Constant{RetType: &types.FieldType{Tp: mysql.TypeVarchar, Charset: charset.CharsetUTF8, Collate: charset.CollationUTF8}}
-	// MySQL varbinary.
-	varbinaryCon = &Constant{RetType: &types.FieldType{Tp: mysql.TypeVarchar, Charset: charset.CharsetBin, Collate: charset.CollationBin, Flag: mysql.BinaryFlag}}
-	// MySQL text.
-	textCon = &Constant{RetType: &types.FieldType{Tp: mysql.TypeBlob, Charset: charset.CharsetUTF8, Collate: charset.CollationUTF8}}
-	// MySQL blob.
-	blobCon = &Constant{RetType: &types.FieldType{Tp: mysql.TypeBlob, Charset: charset.CharsetBin, Collate: charset.CollationBin, Flag: mysql.BinaryFlag}}
 )