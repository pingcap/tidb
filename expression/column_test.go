--- conflicted
+++ resolved
@@ -142,46 +142,29 @@
 func (s *testEvaluatorSuite) TestIndexInfo2Cols(c *C) {
 	defer testleak.AfterTest(c)()
 
-<<<<<<< HEAD
-	col0 := &Column{UniqueID: 0, ID: 0, RetType: types.NewFieldType(mysql.TypeLonglong)}
-	col1 := &Column{UniqueID: 1, ID: 1, RetType: types.NewFieldType(mysql.TypeLonglong)}
+	col0 := &Column{UniqueID: 0, ID: 0, ColName: model.NewCIStr("col0"), RetType: types.NewFieldType(mysql.TypeLonglong)}
+	col1 := &Column{UniqueID: 1, ID: 1, ColName: model.NewCIStr("col1"), RetType: types.NewFieldType(mysql.TypeLonglong)}
 	colInfo0 := &model.ColumnInfo{ID: 0, Name: model.NewCIStr("col0")}
 	colInfo1 := &model.ColumnInfo{ID: 1, Name: model.NewCIStr("col1")}
-=======
-	col0 := &Column{UniqueID: 0, ID: 0, ColName: model.NewCIStr("col0"), RetType: types.NewFieldType(mysql.TypeLonglong)}
-	col1 := &Column{UniqueID: 1, ID: 1, ColName: model.NewCIStr("col1"), RetType: types.NewFieldType(mysql.TypeLonglong)}
->>>>>>> e2b1f7ef
 	indexCol0, indexCol1 := &model.IndexColumn{Name: model.NewCIStr("col0")}, &model.IndexColumn{Name: model.NewCIStr("col1")}
 	indexInfo := &model.IndexInfo{Columns: []*model.IndexColumn{indexCol0, indexCol1}}
 
 	cols := []*Column{col0}
-<<<<<<< HEAD
 	colInfos := []*model.ColumnInfo{colInfo0}
 	resCols, lengths := IndexInfo2PrefixCols(colInfos, cols, indexInfo)
-=======
-	resCols, lengths := IndexInfo2PrefixCols(cols, indexInfo)
->>>>>>> e2b1f7ef
 	c.Assert(len(resCols), Equals, 1)
 	c.Assert(len(lengths), Equals, 1)
 	c.Assert(resCols[0].Equal(nil, col0), IsTrue)
 
 	cols = []*Column{col1}
-<<<<<<< HEAD
 	colInfos = []*model.ColumnInfo{colInfo1}
 	resCols, lengths = IndexInfo2PrefixCols(colInfos, cols, indexInfo)
-=======
-	resCols, lengths = IndexInfo2PrefixCols(cols, indexInfo)
->>>>>>> e2b1f7ef
 	c.Assert(len(resCols), Equals, 0)
 	c.Assert(len(lengths), Equals, 0)
 
 	cols = []*Column{col0, col1}
-<<<<<<< HEAD
 	colInfos = []*model.ColumnInfo{colInfo0, colInfo1}
 	resCols, lengths = IndexInfo2PrefixCols(colInfos, cols, indexInfo)
-=======
-	resCols, lengths = IndexInfo2PrefixCols(cols, indexInfo)
->>>>>>> e2b1f7ef
 	c.Assert(len(resCols), Equals, 2)
 	c.Assert(len(lengths), Equals, 2)
 	c.Assert(resCols[0].Equal(nil, col0), IsTrue)
