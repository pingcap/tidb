// Copyright 2017 PingCAP, Inc.
//
// Licensed under the Apache License, Version 2.0 (the "License");
// you may not use this file except in compliance with the License.
// You may obtain a copy of the License at
//
//     http://www.apache.org/licenses/LICENSE-2.0
//
// Unless required by applicable law or agreed to in writing, software
// distributed under the License is distributed on an "AS IS" BASIS,
// See the License for the specific language governing permissions and
// limitations under the License.

package expression

import (
	"fmt"

	. "github.com/pingcap/check"
	"github.com/pingcap/parser/model"
	"github.com/pingcap/parser/mysql"
	"github.com/pingcap/tidb/types"
	"github.com/pingcap/tidb/util/chunk"
	"github.com/pingcap/tidb/util/mock"
)

func (s *testEvaluatorSuite) TestColumn(c *C) {
	col := &Column{RetType: types.NewFieldType(mysql.TypeLonglong), UniqueID: 1}

	c.Assert(col.Equal(nil, col), IsTrue)
	c.Assert(col.Equal(nil, &Column{}), IsFalse)
	c.Assert(col.IsCorrelated(), IsFalse)
	c.Assert(col.Equal(nil, col.Decorrelate(nil)), IsTrue)

	marshal, err := col.MarshalJSON()
	c.Assert(err, IsNil)
	c.Assert(marshal, DeepEquals, []byte{0x22, 0x43, 0x6f, 0x6c, 0x75, 0x6d, 0x6e, 0x23, 0x31, 0x22})

	intDatum := types.NewIntDatum(1)
	corCol := &CorrelatedColumn{Column: *col, Data: &intDatum}
	invalidCorCol := &CorrelatedColumn{Column: Column{}}
	schema := NewSchema(&Column{UniqueID: 1})
	c.Assert(corCol.Equal(nil, corCol), IsTrue)
	c.Assert(corCol.Equal(nil, invalidCorCol), IsFalse)
	c.Assert(corCol.IsCorrelated(), IsTrue)
	c.Assert(corCol.ConstItem(), IsFalse)
	c.Assert(corCol.Decorrelate(schema).Equal(nil, col), IsTrue)
	c.Assert(invalidCorCol.Decorrelate(schema).Equal(nil, invalidCorCol), IsTrue)

	intCorCol := &CorrelatedColumn{Column: Column{RetType: types.NewFieldType(mysql.TypeLonglong)},
		Data: &intDatum}
	intVal, isNull, err := intCorCol.EvalInt(s.ctx, chunk.Row{})
	c.Assert(intVal, Equals, int64(1))
	c.Assert(isNull, IsFalse)
	c.Assert(err, IsNil)

	realDatum := types.NewFloat64Datum(1.2)
	realCorCol := &CorrelatedColumn{Column: Column{RetType: types.NewFieldType(mysql.TypeDouble)},
		Data: &realDatum}
	realVal, isNull, err := realCorCol.EvalReal(s.ctx, chunk.Row{})
	c.Assert(realVal, Equals, float64(1.2))
	c.Assert(isNull, IsFalse)
	c.Assert(err, IsNil)

	decimalDatum := types.NewDecimalDatum(types.NewDecFromStringForTest("1.2"))
	decimalCorCol := &CorrelatedColumn{Column: Column{RetType: types.NewFieldType(mysql.TypeNewDecimal)},
		Data: &decimalDatum}
	decVal, isNull, err := decimalCorCol.EvalDecimal(s.ctx, chunk.Row{})
	c.Assert(decVal.Compare(types.NewDecFromStringForTest("1.2")), Equals, 0)
	c.Assert(isNull, IsFalse)
	c.Assert(err, IsNil)

	stringDatum := types.NewStringDatum("abc")
	stringCorCol := &CorrelatedColumn{Column: Column{RetType: types.NewFieldType(mysql.TypeVarchar)},
		Data: &stringDatum}
	strVal, isNull, err := stringCorCol.EvalString(s.ctx, chunk.Row{})
	c.Assert(strVal, Equals, "abc")
	c.Assert(isNull, IsFalse)
	c.Assert(err, IsNil)

	durationCorCol := &CorrelatedColumn{Column: Column{RetType: types.NewFieldType(mysql.TypeDuration)},
		Data: &durationDatum}
	durationVal, isNull, err := durationCorCol.EvalDuration(s.ctx, chunk.Row{})
	c.Assert(durationVal.Compare(duration), Equals, 0)
	c.Assert(isNull, IsFalse)
	c.Assert(err, IsNil)

	timeDatum := types.NewTimeDatum(tm)
	timeCorCol := &CorrelatedColumn{Column: Column{RetType: types.NewFieldType(mysql.TypeDatetime)},
		Data: &timeDatum}
	timeVal, isNull, err := timeCorCol.EvalTime(s.ctx, chunk.Row{})
	c.Assert(timeVal.Compare(tm), Equals, 0)
	c.Assert(isNull, IsFalse)
	c.Assert(err, IsNil)
}

func (s *testEvaluatorSuite) TestColumnHashCode(c *C) {
	col1 := &Column{
		UniqueID: 12,
	}
	c.Assert(col1.HashCode(nil), DeepEquals, []byte{0x1, 0x80, 0x0, 0x0, 0x0, 0x0, 0x0, 0x0, 0xc})

	col2 := &Column{
		UniqueID: 2,
	}
	c.Assert(col2.HashCode(nil), DeepEquals, []byte{0x1, 0x80, 0x0, 0x0, 0x0, 0x0, 0x0, 0x0, 0x2})
}

func (s *testEvaluatorSuite) TestColumn2Expr(c *C) {
	cols := make([]*Column, 0, 5)
	for i := 0; i < 5; i++ {
		cols = append(cols, &Column{UniqueID: int64(i)})
	}

	exprs := Column2Exprs(cols)
	for i := range exprs {
		c.Assert(exprs[i].Equal(nil, cols[i]), IsTrue)
	}
}

func (s *testEvaluatorSuite) TestColInfo2Col(c *C) {
<<<<<<< HEAD
	defer testleak.AfterTest(c)()

	col0, col1 := &Column{ID: 0}, &Column{ID: 1}
=======
	col0, col1 := &Column{ColName: model.NewCIStr("col0")}, &Column{ColName: model.NewCIStr("col1")}
>>>>>>> 3cdea0df
	cols := []*Column{col0, col1}
	colInfo := &model.ColumnInfo{ID: 0}
	res := ColInfo2Col(cols, colInfo)
	c.Assert(res.Equal(nil, col1), IsTrue)

	colInfo.ID = 3
	res = ColInfo2Col(cols, colInfo)
	c.Assert(res, IsNil)
}

func (s *testEvaluatorSuite) TestIndexInfo2Cols(c *C) {
<<<<<<< HEAD
	defer testleak.AfterTest(c)()

	col0 := &Column{UniqueID: 0, ID: 0, RetType: types.NewFieldType(mysql.TypeLonglong)}
	col1 := &Column{UniqueID: 1, ID: 1, RetType: types.NewFieldType(mysql.TypeLonglong)}
	colInfo0 := &model.ColumnInfo{ID: 0, Name: model.NewCIStr("0")}
	colInfo1 := &model.ColumnInfo{ID: 1, Name: model.NewCIStr("1")}
	indexCol0, indexCol1 := &model.IndexColumn{Name: model.NewCIStr("0")}, &model.IndexColumn{Name: model.NewCIStr("1")}
=======
	col0 := &Column{UniqueID: 0, ID: 0, ColName: model.NewCIStr("col0"), RetType: types.NewFieldType(mysql.TypeLonglong)}
	col1 := &Column{UniqueID: 1, ID: 1, ColName: model.NewCIStr("col1"), RetType: types.NewFieldType(mysql.TypeLonglong)}
	indexCol0, indexCol1 := &model.IndexColumn{Name: model.NewCIStr("col0")}, &model.IndexColumn{Name: model.NewCIStr("col1")}
>>>>>>> 3cdea0df
	indexInfo := &model.IndexInfo{Columns: []*model.IndexColumn{indexCol0, indexCol1}}

	cols := []*Column{col0}
	colInfos := []*model.ColumnInfo{colInfo0}
	resCols, lengths := IndexInfo2PrefixCols(colInfos, cols, indexInfo)
	c.Assert(len(resCols), Equals, 1)
	c.Assert(len(lengths), Equals, 1)
	c.Assert(resCols[0].Equal(nil, col0), IsTrue)

	cols = []*Column{col1}
	colInfos = []*model.ColumnInfo{colInfo1}
	resCols, lengths = IndexInfo2PrefixCols(colInfos, cols, indexInfo)
	c.Assert(len(resCols), Equals, 0)
	c.Assert(len(lengths), Equals, 0)

	cols = []*Column{col0, col1}
	colInfos = []*model.ColumnInfo{colInfo0, colInfo1}
	resCols, lengths = IndexInfo2PrefixCols(colInfos, cols, indexInfo)
	c.Assert(len(resCols), Equals, 2)
	c.Assert(len(lengths), Equals, 2)
	c.Assert(resCols[0].Equal(nil, col0), IsTrue)
	c.Assert(resCols[1].Equal(nil, col1), IsTrue)
}

func (s *testEvaluatorSuite) TestColHybird(c *C) {
	ctx := mock.NewContext()

	// bit
	ft := types.NewFieldType(mysql.TypeBit)
	col := &Column{RetType: ft, Index: 0}
	input := chunk.New([]*types.FieldType{ft}, 1024, 1024)
	for i := 0; i < 1024; i++ {
		num, err := types.ParseBitStr(fmt.Sprintf("0b%b", i))
		c.Assert(err, IsNil)
		input.AppendBytes(0, num)
	}
	result, err := newBuffer(types.ETInt, 1024)
	c.Assert(err, IsNil)
	c.Assert(col.VecEvalInt(ctx, input, result), IsNil)

	it := chunk.NewIterator4Chunk(input)
	for row, i := it.Begin(), 0; row != it.End(); row, i = it.Next(), i+1 {
		v, _, err := col.EvalInt(ctx, row)
		c.Assert(err, IsNil)
		c.Assert(v, Equals, result.GetInt64(i))
	}

	// enum
	ft = types.NewFieldType(mysql.TypeEnum)
	col.RetType = ft
	input = chunk.New([]*types.FieldType{ft}, 1024, 1024)
	for i := 0; i < 1024; i++ {
		input.AppendEnum(0, types.Enum{Name: fmt.Sprintf("%v", i), Value: uint64(i)})
	}
	result, err = newBuffer(types.ETString, 1024)
	c.Assert(err, IsNil)
	c.Assert(col.VecEvalString(ctx, input, result), IsNil)

	it = chunk.NewIterator4Chunk(input)
	for row, i := it.Begin(), 0; row != it.End(); row, i = it.Next(), i+1 {
		v, _, err := col.EvalString(ctx, row)
		c.Assert(err, IsNil)
		c.Assert(v, Equals, result.GetString(i))
	}

	// set
	ft = types.NewFieldType(mysql.TypeSet)
	col.RetType = ft
	input = chunk.New([]*types.FieldType{ft}, 1024, 1024)
	for i := 0; i < 1024; i++ {
		input.AppendSet(0, types.Set{Name: fmt.Sprintf("%v", i), Value: uint64(i)})
	}
	result, err = newBuffer(types.ETString, 1024)
	c.Assert(err, IsNil)
	c.Assert(col.VecEvalString(ctx, input, result), IsNil)

	it = chunk.NewIterator4Chunk(input)
	for row, i := it.Begin(), 0; row != it.End(); row, i = it.Next(), i+1 {
		v, _, err := col.EvalString(ctx, row)
		c.Assert(err, IsNil)
		c.Assert(v, Equals, result.GetString(i))
	}
}<|MERGE_RESOLUTION|>--- conflicted
+++ resolved
@@ -119,13 +119,7 @@
 }
 
 func (s *testEvaluatorSuite) TestColInfo2Col(c *C) {
-<<<<<<< HEAD
-	defer testleak.AfterTest(c)()
-
 	col0, col1 := &Column{ID: 0}, &Column{ID: 1}
-=======
-	col0, col1 := &Column{ColName: model.NewCIStr("col0")}, &Column{ColName: model.NewCIStr("col1")}
->>>>>>> 3cdea0df
 	cols := []*Column{col0, col1}
 	colInfo := &model.ColumnInfo{ID: 0}
 	res := ColInfo2Col(cols, colInfo)
@@ -137,19 +131,11 @@
 }
 
 func (s *testEvaluatorSuite) TestIndexInfo2Cols(c *C) {
-<<<<<<< HEAD
-	defer testleak.AfterTest(c)()
-
 	col0 := &Column{UniqueID: 0, ID: 0, RetType: types.NewFieldType(mysql.TypeLonglong)}
 	col1 := &Column{UniqueID: 1, ID: 1, RetType: types.NewFieldType(mysql.TypeLonglong)}
 	colInfo0 := &model.ColumnInfo{ID: 0, Name: model.NewCIStr("0")}
 	colInfo1 := &model.ColumnInfo{ID: 1, Name: model.NewCIStr("1")}
 	indexCol0, indexCol1 := &model.IndexColumn{Name: model.NewCIStr("0")}, &model.IndexColumn{Name: model.NewCIStr("1")}
-=======
-	col0 := &Column{UniqueID: 0, ID: 0, ColName: model.NewCIStr("col0"), RetType: types.NewFieldType(mysql.TypeLonglong)}
-	col1 := &Column{UniqueID: 1, ID: 1, ColName: model.NewCIStr("col1"), RetType: types.NewFieldType(mysql.TypeLonglong)}
-	indexCol0, indexCol1 := &model.IndexColumn{Name: model.NewCIStr("col0")}, &model.IndexColumn{Name: model.NewCIStr("col1")}
->>>>>>> 3cdea0df
 	indexInfo := &model.IndexInfo{Columns: []*model.IndexColumn{indexCol0, indexCol1}}
 
 	cols := []*Column{col0}
