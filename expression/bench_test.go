--- conflicted
+++ resolved
@@ -693,11 +693,8 @@
 	// geners[gen1, gen2] will be regarded as geners[gen1, gen2, nil].
 	// This field is optional.
 	geners []dataGenerator
-<<<<<<< HEAD
-=======
 	// aesModeAttr information, needed by encryption functions
 	aesModes string
->>>>>>> e4d199d9
 	// constants are used to generate constant data for children[i].
 	constants []*Constant
 }
