// Copyright 2018 PingCAP, Inc.
//
// Licensed under the Apache License, Version 2.0 (the "License");
// you may not use this file except in compliance with the License.
// You may obtain a copy of the License at
//
//     http://www.apache.org/licenses/LICENSE-2.0
//
// Unless required by applicable law or agreed to in writing, software
// distributed under the License is distributed on an "AS IS" BASIS,
// See the License for the specific language governing permissions and
// limitations under the License.

package expression

// This file contains benchmarks of our expression evaluation.

import (
	"flag"
	"fmt"
	"math/rand"
	"net"
	"reflect"
	"strings"
	"testing"
	"time"

	. "github.com/pingcap/check"
	"github.com/pingcap/parser/ast"
	"github.com/pingcap/parser/auth"
	"github.com/pingcap/parser/charset"
	"github.com/pingcap/parser/mysql"
	"github.com/pingcap/parser/terror"
	"github.com/pingcap/tidb/sessionctx"
	"github.com/pingcap/tidb/sessionctx/variable"
	"github.com/pingcap/tidb/types"
	"github.com/pingcap/tidb/types/json"
	"github.com/pingcap/tidb/util/chunk"
	"github.com/pingcap/tidb/util/math"
	"github.com/pingcap/tidb/util/mock"
)

type benchHelper struct {
	ctx   sessionctx.Context
	exprs []Expression

	inputTypes  []*types.FieldType
	outputTypes []*types.FieldType
	inputChunk  *chunk.Chunk
	outputChunk *chunk.Chunk
}

func (h *benchHelper) init() {
	numRows := 4 * 1024

	h.ctx = mock.NewContext()
	h.ctx.GetSessionVars().StmtCtx.TimeZone = time.Local
	h.ctx.GetSessionVars().InitChunkSize = 32
	h.ctx.GetSessionVars().MaxChunkSize = numRows

	h.inputTypes = make([]*types.FieldType, 0, 10)
	h.inputTypes = append(h.inputTypes, &types.FieldType{
		Tp:      mysql.TypeLonglong,
		Flen:    mysql.MaxIntWidth,
		Decimal: 0,
		Flag:    mysql.BinaryFlag,
		Charset: charset.CharsetBin,
		Collate: charset.CollationBin,
	})
	h.inputTypes = append(h.inputTypes, &types.FieldType{
		Tp:      mysql.TypeDouble,
		Flen:    mysql.MaxRealWidth,
		Decimal: types.UnspecifiedLength,
		Flag:    mysql.BinaryFlag,
		Charset: charset.CharsetBin,
		Collate: charset.CollationBin,
	})
	h.inputTypes = append(h.inputTypes, &types.FieldType{
		Tp:      mysql.TypeNewDecimal,
		Flen:    11,
		Decimal: 0,
		Flag:    mysql.BinaryFlag,
		Charset: charset.CharsetBin,
		Collate: charset.CollationBin,
	})

	// Use 20 string columns to show the cache performance.
	for i := 0; i < 20; i++ {
		h.inputTypes = append(h.inputTypes, &types.FieldType{
			Tp:      mysql.TypeVarString,
			Flen:    0,
			Decimal: types.UnspecifiedLength,
			Charset: charset.CharsetUTF8,
			Collate: charset.CollationUTF8,
		})
	}

	h.inputChunk = chunk.NewChunkWithCapacity(h.inputTypes, numRows)
	for rowIdx := 0; rowIdx < numRows; rowIdx++ {
		h.inputChunk.AppendInt64(0, 4)
		h.inputChunk.AppendFloat64(1, 2.019)
		h.inputChunk.AppendMyDecimal(2, types.NewDecFromFloatForTest(5.9101))
		for i := 0; i < 20; i++ {
			h.inputChunk.AppendString(3+i, `abcdefughasfjsaljal1321798273528791!&(*#&@&^%&%^&!)sadfashqwer`)
		}
	}

	cols := make([]*Column, 0, len(h.inputTypes))
	for i := 0; i < len(h.inputTypes); i++ {
		cols = append(cols, &Column{
			UniqueID: int64(i),
			RetType:  h.inputTypes[i],
			Index:    i,
		})
	}

	h.exprs = make([]Expression, 0, 10)
	if expr, err := NewFunction(h.ctx, ast.Substr, h.inputTypes[3], []Expression{cols[3], cols[2]}...); err != nil {
		panic("create SUBSTR function failed.")
	} else {
		h.exprs = append(h.exprs, expr)
	}

	if expr, err := NewFunction(h.ctx, ast.Plus, h.inputTypes[0], []Expression{cols[1], cols[2]}...); err != nil {
		panic("create PLUS function failed.")
	} else {
		h.exprs = append(h.exprs, expr)
	}

	if expr, err := NewFunction(h.ctx, ast.GT, h.inputTypes[2], []Expression{cols[11], cols[8]}...); err != nil {
		panic("create GT function failed.")
	} else {
		h.exprs = append(h.exprs, expr)
	}

	if expr, err := NewFunction(h.ctx, ast.GT, h.inputTypes[2], []Expression{cols[19], cols[10]}...); err != nil {
		panic("create GT function failed.")
	} else {
		h.exprs = append(h.exprs, expr)
	}

	if expr, err := NewFunction(h.ctx, ast.GT, h.inputTypes[2], []Expression{cols[17], cols[4]}...); err != nil {
		panic("create GT function failed.")
	} else {
		h.exprs = append(h.exprs, expr)
	}

	if expr, err := NewFunction(h.ctx, ast.GT, h.inputTypes[2], []Expression{cols[18], cols[5]}...); err != nil {
		panic("create GT function failed.")
	} else {
		h.exprs = append(h.exprs, expr)
	}

	if expr, err := NewFunction(h.ctx, ast.LE, h.inputTypes[2], []Expression{cols[19], cols[4]}...); err != nil {
		panic("create LE function failed.")
	} else {
		h.exprs = append(h.exprs, expr)
	}

	if expr, err := NewFunction(h.ctx, ast.EQ, h.inputTypes[2], []Expression{cols[20], cols[3]}...); err != nil {
		panic("create EQ function failed.")
	} else {
		h.exprs = append(h.exprs, expr)
	}
	h.exprs = append(h.exprs, cols[2])
	h.exprs = append(h.exprs, cols[2])

	h.outputTypes = make([]*types.FieldType, 0, len(h.exprs))
	for i := 0; i < len(h.exprs); i++ {
		h.outputTypes = append(h.outputTypes, h.exprs[i].GetType())
	}

	h.outputChunk = chunk.NewChunkWithCapacity(h.outputTypes, numRows)
}

func BenchmarkVectorizedExecute(b *testing.B) {
	h := benchHelper{}
	h.init()
	inputIter := chunk.NewIterator4Chunk(h.inputChunk)

	b.ResetTimer()
	for i := 0; i < b.N; i++ {
		h.outputChunk.Reset()
		if err := VectorizedExecute(h.ctx, h.exprs, inputIter, h.outputChunk); err != nil {
			panic("errors happened during \"VectorizedExecute\"")
		}
	}
}

func BenchmarkScalarFunctionClone(b *testing.B) {
	col := &Column{RetType: types.NewFieldType(mysql.TypeLonglong)}
	con1 := One.Clone()
	con2 := Zero.Clone()
	add := NewFunctionInternal(mock.NewContext(), ast.Plus, types.NewFieldType(mysql.TypeLonglong), col, con1)
	sub := NewFunctionInternal(mock.NewContext(), ast.Plus, types.NewFieldType(mysql.TypeLonglong), add, con2)
	b.ResetTimer()
	for i := 0; i < b.N; i++ {
		sub.Clone()
	}
	b.ReportAllocs()
}

func getRandomTime() types.MysqlTime {
	return types.FromDate(rand.Intn(2200), rand.Intn(10)+1, rand.Intn(20)+1,
		rand.Intn(12), rand.Intn(60), rand.Intn(60), rand.Intn(1000000))

}

// dataGenerator is used to generate data for test.
type dataGenerator interface {
	gen() interface{}
}

type defaultGener struct {
	nullRation float64
	eType      types.EvalType
}

func (g *defaultGener) gen() interface{} {
	if rand.Float64() < g.nullRation {
		return nil
	}
	switch g.eType {
	case types.ETInt:
		if rand.Float64() < 0.5 {
			return -rand.Int63()
		}
		return rand.Int63()
	case types.ETReal:
		if rand.Float64() < 0.5 {
			return -rand.Float64() * 1000000
		}
		return rand.Float64() * 1000000
	case types.ETDecimal:
		d := new(types.MyDecimal)
		var f float64
		if rand.Float64() < 0.5 {
			f = rand.Float64() * 100000
		} else {
			f = -rand.Float64() * 100000
		}
		if err := d.FromFloat64(f); err != nil {
			panic(err)
		}
		return d
	case types.ETDatetime, types.ETTimestamp:
		gt := getRandomTime()
		t := types.Time{Time: gt, Type: convertETType(g.eType)}
		return t
	case types.ETDuration:
		d := types.Duration{
			// use rand.Int32() to make it not overflow when AddDuration
			Duration: time.Duration(rand.Int31()),
		}
		return d
	case types.ETJson:
		j := new(json.BinaryJSON)
		if err := j.UnmarshalJSON([]byte(fmt.Sprintf(`{"key":%v}`, rand.Int()))); err != nil {
			panic(err)
		}
		return *j
	case types.ETString:
		return randString()
	}
	return nil
}

// selectStringGener select one string randomly from the candidates array
type selectStringGener struct {
	candidates []string
}

func (g *selectStringGener) gen() interface{} {
	if len(g.candidates) == 0 {
		return nil
	}
	return g.candidates[rand.Intn(len(g.candidates))]
}

type constJSONGener struct {
	jsonStr string
}

func (g *constJSONGener) gen() interface{} {
	j := new(json.BinaryJSON)
	if err := j.UnmarshalJSON([]byte(g.jsonStr)); err != nil {
		panic(err)
	}
	return *j
}

type jsonStringGener struct{}

func (g *jsonStringGener) gen() interface{} {
	j := new(json.BinaryJSON)
	if err := j.UnmarshalJSON([]byte(fmt.Sprintf(`{"key":%v}`, rand.Int()))); err != nil {
		panic(err)
	}
	return j.String()
}

type jsonTimeGener struct{}

func (g *jsonTimeGener) gen() interface{} {
	tm := types.Time{Time: getRandomTime(), Type: mysql.TypeDatetime, Fsp: types.DefaultFsp}
	return json.CreateBinary(tm.String())
}

type rangeDurationGener struct {
	nullRation float64
}

func (g *rangeDurationGener) gen() interface{} {
	if rand.Float64() < g.nullRation {
		return nil
	}
	tm := (math.Abs(rand.Int63n(12))*3600 + math.Abs(rand.Int63n(60))*60 + math.Abs(rand.Int63n(60))) * 1000
	tu := (tm + math.Abs(rand.Int63n(1000))) * 1000
	return types.Duration{
		Duration: time.Duration(tu * 1000)}
}

type timeFormatGener struct {
	nullRation float64
}

func (g *timeFormatGener) gen() interface{} {
	if rand.Float64() < g.nullRation {
		return nil
	}
	switch rand.Uint32() % 4 {
	case 0:
		return "%H %i %S"
	case 1:
		return "%l %i %s"
	case 2:
		return "%p %i %s"
	case 3:
		return "%I %i %S %f"
	case 4:
		return "%T"
	default:
		return nil
	}
}

// rangeRealGener is used to generate float64 items in [begin, end].
type rangeRealGener struct {
	begin float64
	end   float64

	nullRation float64
}

func (g *rangeRealGener) gen() interface{} {
	if rand.Float64() < g.nullRation {
		return nil
	}
	if g.end < g.begin {
		g.begin = -100
		g.end = 100
	}
	return rand.Float64()*(g.end-g.begin) + g.begin
}

// rangeDecimalGener is used to generate decimal items in [begin, end].
type rangeDecimalGener struct {
	begin float64
	end   float64

	nullRation float64
}

func (g *rangeDecimalGener) gen() interface{} {
	if rand.Float64() < g.nullRation {
		return nil
	}
	if g.end < g.begin {
		g.begin = -100000
		g.end = 100000
	}
	d := new(types.MyDecimal)
	f := rand.Float64()*(g.end-g.begin) + g.begin
	if err := d.FromFloat64(f); err != nil {
		panic(err)
	}
	return d
}

// rangeInt64Gener is used to generate int64 items in [begin, end).
type rangeInt64Gener struct {
	begin int
	end   int
}

func (rig *rangeInt64Gener) gen() interface{} {
	return int64(rand.Intn(rig.end-rig.begin) + rig.begin)
}

// numStrGener is used to generate number strings.
type numStrGener struct {
	rangeInt64Gener
}

func (g *numStrGener) gen() interface{} {
	return fmt.Sprintf("%v", g.rangeInt64Gener.gen())
}

// ipv6StrGener is used to generate ipv6 strings.
type ipv6StrGener struct {
}

func (g *ipv6StrGener) gen() interface{} {
	var ip net.IP = make([]byte, net.IPv6len)
	for i := range ip {
		ip[i] = uint8(rand.Intn(256))
	}
	return ip.String()
}

// ipv4StrGener is used to generate ipv4 strings. For example 111.111.111.111
type ipv4StrGener struct {
}

func (g *ipv4StrGener) gen() interface{} {
	var ip net.IP = make([]byte, net.IPv4len)
	for i := range ip {
		ip[i] = uint8(rand.Intn(256))
	}
	return ip.String()
}

// ipv6ByteGener is used to generate ipv6 address in 16 bytes string.
type ipv6ByteGener struct {
}

func (g *ipv6ByteGener) gen() interface{} {
	var ip = make([]byte, net.IPv6len)
	for i := range ip {
		ip[i] = uint8(rand.Intn(256))
	}
	return string(ip[:net.IPv6len])
}

// ipv4ByteGener is used to generate ipv4 address in 4 bytes string.
type ipv4ByteGener struct {
}

func (g *ipv4ByteGener) gen() interface{} {
	var ip = make([]byte, net.IPv4len)
	for i := range ip {
		ip[i] = uint8(rand.Intn(256))
	}
	return string(ip[:net.IPv4len])
}

// ipv4Compat is used to generate ipv4 compatible ipv6 strings
type ipv4CompatByteGener struct {
}

func (g *ipv4CompatByteGener) gen() interface{} {
	var ip = make([]byte, net.IPv6len)
	for i := range ip {
		if i < 12 {
			ip[i] = 0
		} else {
			ip[i] = uint8(rand.Intn(256))
		}
	}
	return string(ip[:net.IPv6len])
}

// ipv4MappedByteGener is used to generate ipv4-mapped ipv6 bytes.
type ipv4MappedByteGener struct {
}

func (g *ipv4MappedByteGener) gen() interface{} {
	var ip = []byte{0, 0, 0, 0, 0, 0, 0, 0, 0, 0, 0xff, 0xff, 0, 0, 0, 0}
	for i := 12; i < 16; i++ {
		ip[i] = uint8(rand.Intn(256)) // reset the last 4 bytes
	}
	return string(ip[:net.IPv6len])
}

// randLenStrGener is used to generate strings whose lengths are in [lenBegin, lenEnd).
type randLenStrGener struct {
	lenBegin int
	lenEnd   int
}

func (g *randLenStrGener) gen() interface{} {
	n := rand.Intn(g.lenEnd-g.lenBegin) + g.lenBegin
	buf := make([]byte, n)
	for i := range buf {
		x := rand.Intn(62)
		if x < 10 {
			buf[i] = byte('0' + x)
		} else if x-10 < 26 {
			buf[i] = byte('a' + x - 10)
		} else {
			buf[i] = byte('A' + x - 10 - 26)
		}
	}
	return string(buf)
}

type randHexStrGener struct {
	lenBegin int
	lenEnd   int
}

func (g *randHexStrGener) gen() interface{} {
	n := rand.Intn(g.lenEnd-g.lenBegin) + g.lenBegin
	buf := make([]byte, n)
	for i := range buf {
		x := rand.Intn(16)
		if x < 10 {
			buf[i] = byte('0' + x)
		} else {
			if x%2 == 0 {
				buf[i] = byte('a' + x - 10)
			} else {
				buf[i] = byte('A' + x - 10)
			}
		}
	}
	return string(buf)
}

// dateTimeGener is used to generate a dataTime
type dateTimeGener struct {
	Fsp   int
	Year  int
	Month int
	Day   int
}

func (g *dateTimeGener) gen() interface{} {
	if g.Year == 0 {
		g.Year = 1970 + rand.Intn(100)
	}
	if g.Month == 0 {
		g.Month = rand.Intn(10) + 1
	}
	if g.Day == 0 {
		g.Day = rand.Intn(20) + 1
	}
	gt := types.FromDate(g.Year, g.Month, g.Day, rand.Intn(12), rand.Intn(60), rand.Intn(60), rand.Intn(1000000))
	t := types.Time{Time: gt, Type: mysql.TypeDatetime}
	return t
}

// dateTimeStrGener is used to generate strings which are dataTime format
type dateTimeStrGener struct {
	Fsp   int
	Year  int
	Month int
	Day   int
}

func (g *dateTimeStrGener) gen() interface{} {
	if g.Year == 0 {
		g.Year = 1970 + rand.Intn(100)
	}
	if g.Month == 0 {
		g.Month = rand.Intn(10) + 1
	}
	if g.Day == 0 {
		g.Day = rand.Intn(20) + 1
	}
	hour := rand.Intn(12)
	minute := rand.Intn(60)
	second := rand.Intn(60)
	dataTimeStr := fmt.Sprintf("%d-%d-%d %d:%d:%d",
		g.Year, g.Month, g.Day, hour, minute, second)
	if g.Fsp > 0 && g.Fsp <= 6 {
		microFmt := fmt.Sprintf(".%%0%dd", g.Fsp)
		return dataTimeStr + fmt.Sprintf(microFmt, rand.Int()%(10^g.Fsp))
	}

	return dataTimeStr
}

// timeStrGener is used to generate strings which are time format
type timeStrGener struct {
	Year  int
	Month int
	Day   int
}

func (g *timeStrGener) gen() interface{} {
	if g.Year == 0 {
		g.Year = 1970 + rand.Intn(100)
	}
	if g.Month == 0 {
		g.Month = rand.Intn(10) + 1
	}
	if g.Day == 0 {
		g.Day = rand.Intn(20) + 1
	}

	return fmt.Sprintf("%d-%d-%d", g.Year, g.Month, g.Day)
}

// dateStrGener is used to generate strings which are data format
type dateStrGener struct{}

func (g *dateStrGener) gen() interface{} {
	hour := rand.Intn(12)
	minute := rand.Intn(60)
	second := rand.Intn(60)

	return fmt.Sprintf("%d:%d:%d", hour, minute, second)
}

// constStrGener always returns the given string
type constStrGener struct {
	s string
}

func (g *constStrGener) gen() interface{} {
	return g.s
}

type randDurInt struct{}

func (g *randDurInt) gen() interface{} {
	return int64(rand.Intn(types.TimeMaxHour)*10000 + rand.Intn(60)*100 + rand.Intn(60))
}

// locationGener is used to generate location for the built-in function GetFormat.
type locationGener struct {
	nullRation float64
}

func (g *locationGener) gen() interface{} {
	if rand.Float64() < g.nullRation {
		return nil
	}
	switch rand.Uint32() % 5 {
	case 0:
		return usaLocation
	case 1:
		return jisLocation
	case 2:
		return isoLocation
	case 3:
		return eurLocation
	case 4:
		return internalLocation
	default:
		return nil
	}
}

// formatGener is used to generate a format for the built-in function GetFormat.
type formatGener struct {
	nullRation float64
}

func (g *formatGener) gen() interface{} {
	if rand.Float64() < g.nullRation {
		return nil
	}
	switch rand.Uint32() % 4 {
	case 0:
		return dateFormat
	case 1:
		return datetimeFormat
	case 2:
		return timestampFormat
	case 3:
		return timeFormat
	default:
		return nil
	}
}

type vecExprBenchCase struct {
	// retEvalType is the EvalType of the expression result.
	// This field is required.
	retEvalType types.EvalType
	// childrenTypes is the EvalTypes of the expression children(arguments).
	// This field is required.
	childrenTypes []types.EvalType
	// childrenFieldTypes is the field types of the expression children(arguments).
	// If childrenFieldTypes is not set, it will be converted from childrenTypes.
	// This field is optional.
	childrenFieldTypes []*types.FieldType
	// geners are used to generate data for children and geners[i] generates data for children[i].
	// If geners[i] is nil, the default dataGenerator will be used for its corresponding child.
	// The geners slice can be shorter than the children slice, if it has 3 children, then
	// geners[gen1, gen2] will be regarded as geners[gen1, gen2, nil].
	// This field is optional.
	geners []dataGenerator
}

type vecExprBenchCases map[string][]vecExprBenchCase

func fillColumn(eType types.EvalType, chk *chunk.Chunk, colIdx int, testCase vecExprBenchCase) {
	var gen dataGenerator
	if len(testCase.geners) > colIdx && testCase.geners[colIdx] != nil {
		gen = testCase.geners[colIdx]
	}
	fillColumnWithGener(eType, chk, colIdx, gen)
}

func fillColumnWithGener(eType types.EvalType, chk *chunk.Chunk, colIdx int, gen dataGenerator) {
	batchSize := 1024
	if gen == nil {
		gen = &defaultGener{0.2, eType}
	}

	col := chk.Column(colIdx)
	col.Reset()
	for i := 0; i < batchSize; i++ {
		v := gen.gen()
		if v == nil {
			col.AppendNull()
			continue
		}
		switch eType {
		case types.ETInt:
			col.AppendInt64(v.(int64))
		case types.ETReal:
			col.AppendFloat64(v.(float64))
		case types.ETDecimal:
			col.AppendMyDecimal(v.(*types.MyDecimal))
		case types.ETDatetime, types.ETTimestamp:
			col.AppendTime(v.(types.Time))
		case types.ETDuration:
			col.AppendDuration(v.(types.Duration))
		case types.ETJson:
			col.AppendJSON(v.(json.BinaryJSON))
		case types.ETString:
			col.AppendString(v.(string))
		}
	}
}

func randString() string {
	n := 10 + rand.Intn(10)
	buf := make([]byte, n)
	for i := range buf {
		x := rand.Intn(62)
		if x < 10 {
			buf[i] = byte('0' + x)
		} else if x-10 < 26 {
			buf[i] = byte('a' + x - 10)
		} else {
			buf[i] = byte('A' + x - 10 - 26)
		}
	}
	return string(buf)
}

func eType2FieldType(eType types.EvalType) *types.FieldType {
	switch eType {
	case types.ETInt:
		return types.NewFieldType(mysql.TypeLonglong)
	case types.ETReal:
		return types.NewFieldType(mysql.TypeDouble)
	case types.ETDecimal:
		return types.NewFieldType(mysql.TypeNewDecimal)
	case types.ETDatetime, types.ETTimestamp:
		return types.NewFieldType(mysql.TypeDatetime)
	case types.ETDuration:
		return types.NewFieldType(mysql.TypeDuration)
	case types.ETJson:
		return types.NewFieldType(mysql.TypeJSON)
	case types.ETString:
		return types.NewFieldType(mysql.TypeVarString)
	default:
		panic(fmt.Sprintf("EvalType=%v is not supported.", eType))
	}
}

func genVecExprBenchCase(ctx sessionctx.Context, funcName string, testCase vecExprBenchCase) (expr Expression, fts []*types.FieldType, input *chunk.Chunk, output *chunk.Chunk) {
	fts = make([]*types.FieldType, len(testCase.childrenTypes))
	for i := range fts {
		if i < len(testCase.childrenFieldTypes) && testCase.childrenFieldTypes[i] != nil {
			fts[i] = testCase.childrenFieldTypes[i]
		} else {
			fts[i] = eType2FieldType(testCase.childrenTypes[i])
		}
	}
	cols := make([]Expression, len(testCase.childrenTypes))
	input = chunk.New(fts, 1024, 1024)
	for i, eType := range testCase.childrenTypes {
		fillColumn(eType, input, i, testCase)
		cols[i] = &Column{Index: i, RetType: fts[i]}
	}

	expr, err := NewFunction(ctx, funcName, eType2FieldType(testCase.retEvalType), cols...)
	if err != nil {
		panic(err)
	}

	output = chunk.New([]*types.FieldType{eType2FieldType(expr.GetType().EvalType())}, 1024, 1024)
	return expr, fts, input, output
}

// testVectorizedEvalOneVec is used to verify that the vectorized
// expression is evaluated correctly during projection
func testVectorizedEvalOneVec(c *C, vecExprCases vecExprBenchCases) {
	ctx := mock.NewContext()
	for funcName, testCases := range vecExprCases {
		for _, testCase := range testCases {
			expr, fts, input, output := genVecExprBenchCase(ctx, funcName, testCase)
			commentf := func(row int) CommentInterface {
				return Commentf("func: %v, case %+v, row: %v, rowData: %v", funcName, testCase, row, input.GetRow(row).GetDatumRow(fts))
			}
			output2 := output.CopyConstruct()
			c.Assert(evalOneVec(ctx, expr, input, output, 0), IsNil, Commentf("func: %v, case: %+v", funcName, testCase))
			it := chunk.NewIterator4Chunk(input)
			c.Assert(evalOneColumn(ctx, expr, it, output2, 0), IsNil, Commentf("func: %v, case: %+v", funcName, testCase))

			c1, c2 := output.Column(0), output2.Column(0)
			switch expr.GetType().EvalType() {
			case types.ETInt:
				for i := 0; i < input.NumRows(); i++ {
					c.Assert(c1.IsNull(i), Equals, c2.IsNull(i), commentf(i))
					if !c1.IsNull(i) {
						c.Assert(c1.GetInt64(i), Equals, c2.GetInt64(i), commentf(i))
					}
				}
			case types.ETReal:
				for i := 0; i < input.NumRows(); i++ {
					c.Assert(c1.IsNull(i), Equals, c2.IsNull(i), commentf(i))
					if !c1.IsNull(i) {
						c.Assert(c1.GetFloat64(i), Equals, c2.GetFloat64(i), commentf(i))
					}
				}
			case types.ETDecimal:
				for i := 0; i < input.NumRows(); i++ {
					c.Assert(c1.IsNull(i), Equals, c2.IsNull(i), commentf(i))
					if !c1.IsNull(i) {
						c.Assert(c1.GetDecimal(i), DeepEquals, c2.GetDecimal(i), commentf(i))
					}
				}
			case types.ETDatetime, types.ETTimestamp:
				for i := 0; i < input.NumRows(); i++ {
					c.Assert(c1.IsNull(i), Equals, c2.IsNull(i), commentf(i))
					if !c1.IsNull(i) {
						c.Assert(c1.GetTime(i), DeepEquals, c2.GetTime(i), commentf(i))
					}
				}
			case types.ETDuration:
				for i := 0; i < input.NumRows(); i++ {
					c.Assert(c1.IsNull(i), Equals, c2.IsNull(i), commentf(i))
					if !c1.IsNull(i) {
						c.Assert(c1.GetDuration(i, 0), Equals, c2.GetDuration(i, 0), commentf(i))
					}
				}
			case types.ETJson:
				for i := 0; i < input.NumRows(); i++ {
					c.Assert(c1.IsNull(i), Equals, c2.IsNull(i), commentf(i))
					if !c1.IsNull(i) {
						c.Assert(c1.GetJSON(i), DeepEquals, c2.GetJSON(i), commentf(i))
					}
				}
			case types.ETString:
				for i := 0; i < input.NumRows(); i++ {
					c.Assert(c1.IsNull(i), Equals, c2.IsNull(i), commentf(i))
					if !c1.IsNull(i) {
						c.Assert(c1.GetString(i), Equals, c2.GetString(i), commentf(i))
					}
				}
			}
		}
	}
}

// benchmarkVectorizedEvalOneVec is used to get the effect of
// using the vectorized expression evaluations during projection
func benchmarkVectorizedEvalOneVec(b *testing.B, vecExprCases vecExprBenchCases) {
	ctx := mock.NewContext()
	for funcName, testCases := range vecExprCases {
		for _, testCase := range testCases {
			expr, _, input, output := genVecExprBenchCase(ctx, funcName, testCase)
			exprName := expr.String()
			if sf, ok := expr.(*ScalarFunction); ok {
				exprName = fmt.Sprintf("%v", reflect.TypeOf(sf.Function))
				tmp := strings.Split(exprName, ".")
				exprName = tmp[len(tmp)-1]
			}

			b.Run(exprName+"-EvalOneVec", func(b *testing.B) {
				b.ResetTimer()
				for i := 0; i < b.N; i++ {
					if err := evalOneVec(ctx, expr, input, output, 0); err != nil {
						b.Fatal(err)
					}
				}
			})
			b.Run(exprName+"-EvalOneCol", func(b *testing.B) {
				b.ResetTimer()
				for i := 0; i < b.N; i++ {
					it := chunk.NewIterator4Chunk(input)
					if err := evalOneColumn(ctx, expr, it, output, 0); err != nil {
						b.Fatal(err)
					}
				}
			})
		}
	}
}

func genVecBuiltinFuncBenchCase(ctx sessionctx.Context, funcName string, testCase vecExprBenchCase) (baseFunc builtinFunc, fts []*types.FieldType, input *chunk.Chunk, result *chunk.Column) {
	childrenNumber := len(testCase.childrenTypes)
	fts = make([]*types.FieldType, childrenNumber)
	for i := range fts {
		if i < len(testCase.childrenFieldTypes) && testCase.childrenFieldTypes[i] != nil {
			fts[i] = testCase.childrenFieldTypes[i]
		} else {
			fts[i] = eType2FieldType(testCase.childrenTypes[i])
		}
	}
	cols := make([]Expression, childrenNumber)
	input = chunk.New(fts, 1024, 1024)
	for i, eType := range testCase.childrenTypes {
		fillColumn(eType, input, i, testCase)
		cols[i] = &Column{Index: i, RetType: fts[i]}
	}
	if len(cols) == 0 {
		input.SetNumVirtualRows(1024)
	}

	var err error
	if funcName == ast.Cast {
		var fc functionClass
		tp := eType2FieldType(testCase.retEvalType)
		switch testCase.retEvalType {
		case types.ETInt:
			fc = &castAsIntFunctionClass{baseFunctionClass{ast.Cast, 1, 1}, tp}
		case types.ETDecimal:
			fc = &castAsDecimalFunctionClass{baseFunctionClass{ast.Cast, 1, 1}, tp}
		case types.ETReal:
			fc = &castAsRealFunctionClass{baseFunctionClass{ast.Cast, 1, 1}, tp}
		case types.ETDatetime, types.ETTimestamp:
			fc = &castAsTimeFunctionClass{baseFunctionClass{ast.Cast, 1, 1}, tp}
		case types.ETDuration:
			fc = &castAsDurationFunctionClass{baseFunctionClass{ast.Cast, 1, 1}, tp}
		case types.ETJson:
			fc = &castAsJSONFunctionClass{baseFunctionClass{ast.Cast, 1, 1}, tp}
		case types.ETString:
			fc = &castAsStringFunctionClass{baseFunctionClass{ast.Cast, 1, 1}, tp}
		}
		baseFunc, err = fc.getFunction(ctx, cols)
	} else {
		baseFunc, err = funcs[funcName].getFunction(ctx, cols)
	}
	if err != nil {
		panic(err)
	}
	result = chunk.NewColumn(eType2FieldType(testCase.retEvalType), 1024)
	// Mess up the output to make sure vecEvalXXX to call ResizeXXX/ReserveXXX itself.
	result.AppendNull()
	return baseFunc, fts, input, result
}

// a hack way to calculate length of a chunk.Column.
func getColumnLen(col *chunk.Column, eType types.EvalType) int {
	chk := chunk.New([]*types.FieldType{eType2FieldType(eType)}, 1024, 1024)
	chk.SetCol(0, col)
	return chk.NumRows()
}

// removeTestOptions removes all not needed options like '-test.timeout=' from argument list
func removeTestOptions(args []string) []string {
	argList := args[:0]

	// args contains '-test.timeout=' option for example
	// excluding it to be able to run all tests
	for _, arg := range args {
		if strings.HasPrefix(arg, "builtin") {
			argList = append(argList, arg)
		}
	}
	return argList
}

// testVectorizedBuiltinFunc is used to verify that the vectorized
// expression is evaluated correctly
func testVectorizedBuiltinFunc(c *C, vecExprCases vecExprBenchCases) {
	testFunc := make(map[string]bool)
	argList := removeTestOptions(flag.Args())
	testAll := len(argList) == 0
	for _, arg := range argList {
		testFunc[arg] = true
	}
	for funcName, testCases := range vecExprCases {
		for _, testCase := range testCases {
			ctx := mock.NewContext()
			if funcName == ast.AesDecrypt || funcName == ast.AesEncrypt {
				err := ctx.GetSessionVars().SetSystemVar(variable.BlockEncryptionMode, "aes-128-ecb")
				c.Assert(err, IsNil)
			}
<<<<<<< HEAD
			if funcName == ast.CurrentUser {
=======
			if funcName == ast.User {
>>>>>>> 9a0ac9f7
				ctx.GetSessionVars().User = &auth.UserIdentity{
					Username:     "tidb",
					Hostname:     "localhost",
					CurrentUser:  true,
					AuthHostname: "localhost",
					AuthUsername: "tidb",
				}
			}
			baseFunc, fts, input, output := genVecBuiltinFuncBenchCase(ctx, funcName, testCase)
			baseFuncName := fmt.Sprintf("%v", reflect.TypeOf(baseFunc))
			tmp := strings.Split(baseFuncName, ".")
			baseFuncName = tmp[len(tmp)-1]

			if !testAll && testFunc[baseFuncName] != true {
				continue
			}
			// do not forget to implement the vectorized method.
			c.Assert(baseFunc.vectorized(), IsTrue, Commentf("func: %v, case: %+v", baseFuncName, testCase))
			commentf := func(row int) CommentInterface {
				return Commentf("func: %v, case %+v, row: %v, rowData: %v", baseFuncName, testCase, row, input.GetRow(row).GetDatumRow(fts))
			}
			it := chunk.NewIterator4Chunk(input)
			i := 0
			var vecWarnCnt uint16
			switch testCase.retEvalType {
			case types.ETInt:
				err := baseFunc.vecEvalInt(input, output)
				c.Assert(err, IsNil, Commentf("func: %v, case: %+v", baseFuncName, testCase))
				// do not forget to call ResizeXXX/ReserveXXX
				c.Assert(getColumnLen(output, testCase.retEvalType), Equals, input.NumRows())
				vecWarnCnt = ctx.GetSessionVars().StmtCtx.WarningCount()
				i64s := output.Int64s()
				for row := it.Begin(); row != it.End(); row = it.Next() {
					val, isNull, err := baseFunc.evalInt(row)
					c.Assert(err, IsNil, commentf(i))
					c.Assert(isNull, Equals, output.IsNull(i), commentf(i))
					if !isNull {
						c.Assert(val, Equals, i64s[i], commentf(i))
					}
					i++
				}
			case types.ETReal:
				err := baseFunc.vecEvalReal(input, output)
				c.Assert(err, IsNil, Commentf("func: %v, case: %+v", baseFuncName, testCase))
				// do not forget to call ResizeXXX/ReserveXXX
				c.Assert(getColumnLen(output, testCase.retEvalType), Equals, input.NumRows())
				vecWarnCnt = ctx.GetSessionVars().StmtCtx.WarningCount()
				f64s := output.Float64s()
				for row := it.Begin(); row != it.End(); row = it.Next() {
					val, isNull, err := baseFunc.evalReal(row)
					c.Assert(err, IsNil, commentf(i))
					c.Assert(isNull, Equals, output.IsNull(i), commentf(i))
					if !isNull {
						c.Assert(val, Equals, f64s[i], commentf(i))
					}
					i++
				}
			case types.ETDecimal:
				err := baseFunc.vecEvalDecimal(input, output)
				c.Assert(err, IsNil, Commentf("func: %v, case: %+v", baseFuncName, testCase))
				// do not forget to call ResizeXXX/ReserveXXX
				c.Assert(getColumnLen(output, testCase.retEvalType), Equals, input.NumRows())
				vecWarnCnt = ctx.GetSessionVars().StmtCtx.WarningCount()
				d64s := output.Decimals()
				for row := it.Begin(); row != it.End(); row = it.Next() {
					val, isNull, err := baseFunc.evalDecimal(row)
					c.Assert(err, IsNil, commentf(i))
					c.Assert(isNull, Equals, output.IsNull(i), commentf(i))
					if !isNull {
						c.Assert(*val, Equals, d64s[i], commentf(i))
					}
					i++
				}
			case types.ETDatetime, types.ETTimestamp:
				err := baseFunc.vecEvalTime(input, output)
				c.Assert(err, IsNil, Commentf("func: %v, case: %+v", baseFuncName, testCase))
				// do not forget to call ResizeXXX/ReserveXXX
				c.Assert(getColumnLen(output, testCase.retEvalType), Equals, input.NumRows())
				vecWarnCnt = ctx.GetSessionVars().StmtCtx.WarningCount()
				t64s := output.Times()
				for row := it.Begin(); row != it.End(); row = it.Next() {
					val, isNull, err := baseFunc.evalTime(row)
					c.Assert(err, IsNil, commentf(i))
					c.Assert(isNull, Equals, output.IsNull(i), commentf(i))
					if !isNull {
						c.Assert(val, Equals, t64s[i], commentf(i))
					}
					i++
				}
			case types.ETDuration:
				err := baseFunc.vecEvalDuration(input, output)
				c.Assert(err, IsNil, Commentf("func: %v, case: %+v", baseFuncName, testCase))
				// do not forget to call ResizeXXX/ReserveXXX
				c.Assert(getColumnLen(output, testCase.retEvalType), Equals, input.NumRows())
				vecWarnCnt = ctx.GetSessionVars().StmtCtx.WarningCount()
				d64s := output.GoDurations()
				for row := it.Begin(); row != it.End(); row = it.Next() {
					val, isNull, err := baseFunc.evalDuration(row)
					c.Assert(err, IsNil, commentf(i))
					c.Assert(isNull, Equals, output.IsNull(i), commentf(i))
					if !isNull {
						c.Assert(val.Duration, Equals, d64s[i], commentf(i))
					}
					i++
				}
			case types.ETJson:
				err := baseFunc.vecEvalJSON(input, output)
				c.Assert(err, IsNil, Commentf("func: %v, case: %+v", baseFuncName, testCase))
				// do not forget to call ResizeXXX/ReserveXXX
				c.Assert(getColumnLen(output, testCase.retEvalType), Equals, input.NumRows())
				vecWarnCnt = ctx.GetSessionVars().StmtCtx.WarningCount()
				for row := it.Begin(); row != it.End(); row = it.Next() {
					val, isNull, err := baseFunc.evalJSON(row)
					c.Assert(err, IsNil, commentf(i))
					c.Assert(isNull, Equals, output.IsNull(i), commentf(i))
					if !isNull {
						var cmp int
						cmp = json.CompareBinary(val, output.GetJSON(i))
						c.Assert(cmp, Equals, 0, commentf(i))
					}
					i++
				}
			case types.ETString:
				err := baseFunc.vecEvalString(input, output)
				c.Assert(err, IsNil, Commentf("func: %v, case: %+v", baseFuncName, testCase))
				// do not forget to call ResizeXXX/ReserveXXX
				c.Assert(getColumnLen(output, testCase.retEvalType), Equals, input.NumRows())
				vecWarnCnt = ctx.GetSessionVars().StmtCtx.WarningCount()
				for row := it.Begin(); row != it.End(); row = it.Next() {
					val, isNull, err := baseFunc.evalString(row)
					c.Assert(err, IsNil, commentf(i))
					c.Assert(isNull, Equals, output.IsNull(i), commentf(i))
					if !isNull {
						c.Assert(val, Equals, output.GetString(i), commentf(i))
					}
					i++
				}
			default:
				c.Fatal(fmt.Sprintf("evalType=%v is not supported", testCase.retEvalType))
			}

			// check warnings
			totalWarns := ctx.GetSessionVars().StmtCtx.WarningCount()
			c.Assert(2*vecWarnCnt, Equals, totalWarns)
			warns := ctx.GetSessionVars().StmtCtx.GetWarnings()
			for i := 0; i < int(vecWarnCnt); i++ {
				c.Assert(terror.ErrorEqual(warns[i].Err, warns[i+int(vecWarnCnt)].Err), IsTrue)
			}
		}
	}
}

// testVectorizedBuiltinFuncForRand is used to verify that the vectorized
// expression is evaluated correctly
func testVectorizedBuiltinFuncForRand(c *C, vecExprCases vecExprBenchCases) {
	for funcName, testCases := range vecExprCases {
		c.Assert(strings.EqualFold("rand", funcName), Equals, true)

		for _, testCase := range testCases {
			c.Assert(len(testCase.childrenTypes), Equals, 0)

			ctx := mock.NewContext()
			baseFunc, _, input, output := genVecBuiltinFuncBenchCase(ctx, funcName, testCase)
			baseFuncName := fmt.Sprintf("%v", reflect.TypeOf(baseFunc))
			tmp := strings.Split(baseFuncName, ".")
			baseFuncName = tmp[len(tmp)-1]
			// do not forget to implement the vectorized method.
			c.Assert(baseFunc.vectorized(), IsTrue, Commentf("func: %v", baseFuncName))
			switch testCase.retEvalType {
			case types.ETReal:
				err := baseFunc.vecEvalReal(input, output)
				c.Assert(err, IsNil)
				// do not forget to call ResizeXXX/ReserveXXX
				c.Assert(getColumnLen(output, testCase.retEvalType), Equals, input.NumRows())
				// check result
				res := output.Float64s()
				for _, v := range res {
					c.Assert((0 <= v) && (v < 1), Equals, true)
				}
			default:
				c.Fatal(fmt.Sprintf("evalType=%v is not supported", testCase.retEvalType))
			}
		}
	}
}

// benchmarkVectorizedBuiltinFunc is used to get the effect of
// using the vectorized expression evaluations
func benchmarkVectorizedBuiltinFunc(b *testing.B, vecExprCases vecExprBenchCases) {
	ctx := mock.NewContext()
	testFunc := make(map[string]bool)
	argList := removeTestOptions(flag.Args())
	testAll := len(argList) == 0
	for _, arg := range argList {
		testFunc[arg] = true
	}
	for funcName, testCases := range vecExprCases {
		for _, testCase := range testCases {
			if funcName == ast.AesDecrypt || funcName == ast.AesEncrypt {
				err := ctx.GetSessionVars().SetSystemVar(variable.BlockEncryptionMode, "aes-128-ecb")
				if err != nil {
					panic(err)
				}
			}
<<<<<<< HEAD
			if funcName == ast.CurrentUser {
=======
			if funcName == ast.User {
>>>>>>> 9a0ac9f7
				ctx.GetSessionVars().User = &auth.UserIdentity{
					Username:     "tidb",
					Hostname:     "localhost",
					CurrentUser:  true,
					AuthHostname: "localhost",
					AuthUsername: "tidb",
				}
			}
			baseFunc, _, input, output := genVecBuiltinFuncBenchCase(ctx, funcName, testCase)
			baseFuncName := fmt.Sprintf("%v", reflect.TypeOf(baseFunc))
			tmp := strings.Split(baseFuncName, ".")
			baseFuncName = tmp[len(tmp)-1]

			if !testAll && testFunc[baseFuncName] != true {
				continue
			}

			b.Run(baseFuncName+"-VecBuiltinFunc", func(b *testing.B) {
				b.ResetTimer()
				switch testCase.retEvalType {
				case types.ETInt:
					for i := 0; i < b.N; i++ {
						if err := baseFunc.vecEvalInt(input, output); err != nil {
							b.Fatal(err)
						}
					}
				case types.ETReal:
					for i := 0; i < b.N; i++ {
						if err := baseFunc.vecEvalReal(input, output); err != nil {
							b.Fatal(err)
						}
					}
				case types.ETDecimal:
					for i := 0; i < b.N; i++ {
						if err := baseFunc.vecEvalDecimal(input, output); err != nil {
							b.Fatal(err)
						}
					}
				case types.ETDatetime, types.ETTimestamp:
					for i := 0; i < b.N; i++ {
						if err := baseFunc.vecEvalTime(input, output); err != nil {
							b.Fatal(err)
						}
					}
				case types.ETDuration:
					for i := 0; i < b.N; i++ {
						if err := baseFunc.vecEvalDuration(input, output); err != nil {
							b.Fatal(err)
						}
					}
				case types.ETJson:
					for i := 0; i < b.N; i++ {
						if err := baseFunc.vecEvalJSON(input, output); err != nil {
							b.Fatal(err)
						}
					}
				case types.ETString:
					for i := 0; i < b.N; i++ {
						if err := baseFunc.vecEvalString(input, output); err != nil {
							b.Fatal(err)
						}
					}
				default:
					b.Fatal(fmt.Sprintf("evalType=%v is not supported", testCase.retEvalType))
				}
			})
			b.Run(baseFuncName+"-NonVecBuiltinFunc", func(b *testing.B) {
				b.ResetTimer()
				it := chunk.NewIterator4Chunk(input)
				switch testCase.retEvalType {
				case types.ETInt:
					for i := 0; i < b.N; i++ {
						output.Reset()
						for row := it.Begin(); row != it.End(); row = it.Next() {
							v, isNull, err := baseFunc.evalInt(row)
							if err != nil {
								b.Fatal(err)
							}
							if isNull {
								output.AppendNull()
							} else {
								output.AppendInt64(v)
							}
						}
					}
				case types.ETReal:
					for i := 0; i < b.N; i++ {
						output.Reset()
						for row := it.Begin(); row != it.End(); row = it.Next() {
							v, isNull, err := baseFunc.evalReal(row)
							if err != nil {
								b.Fatal(err)
							}
							if isNull {
								output.AppendNull()
							} else {
								output.AppendFloat64(v)
							}
						}
					}
				case types.ETDecimal:
					for i := 0; i < b.N; i++ {
						output.Reset()
						for row := it.Begin(); row != it.End(); row = it.Next() {
							v, isNull, err := baseFunc.evalDecimal(row)
							if err != nil {
								b.Fatal(err)
							}
							if isNull {
								output.AppendNull()
							} else {
								output.AppendMyDecimal(v)
							}
						}
					}
				case types.ETDatetime, types.ETTimestamp:
					for i := 0; i < b.N; i++ {
						output.Reset()
						for row := it.Begin(); row != it.End(); row = it.Next() {
							v, isNull, err := baseFunc.evalTime(row)
							if err != nil {
								b.Fatal(err)
							}
							if isNull {
								output.AppendNull()
							} else {
								output.AppendTime(v)
							}
						}
					}
				case types.ETDuration:
					for i := 0; i < b.N; i++ {
						output.Reset()
						for row := it.Begin(); row != it.End(); row = it.Next() {
							v, isNull, err := baseFunc.evalDuration(row)
							if err != nil {
								b.Fatal(err)
							}
							if isNull {
								output.AppendNull()
							} else {
								output.AppendDuration(v)
							}
						}
					}
				case types.ETJson:
					for i := 0; i < b.N; i++ {
						output.Reset()
						for row := it.Begin(); row != it.End(); row = it.Next() {
							v, isNull, err := baseFunc.evalJSON(row)
							if err != nil {
								b.Fatal(err)
							}
							if isNull {
								output.AppendNull()
							} else {
								output.AppendJSON(v)
							}
						}
					}
				case types.ETString:
					for i := 0; i < b.N; i++ {
						output.Reset()
						for row := it.Begin(); row != it.End(); row = it.Next() {
							v, isNull, err := baseFunc.evalString(row)
							if err != nil {
								b.Fatal(err)
							}
							if isNull {
								output.AppendNull()
							} else {
								output.AppendString(v)
							}
						}
					}
				default:
					b.Fatal(fmt.Sprintf("evalType=%v is not supported", testCase.retEvalType))
				}
			})
		}
	}
}

func genVecEvalBool(numCols int, colTypes, eTypes []types.EvalType) (CNFExprs, *chunk.Chunk) {
	gens := make([]dataGenerator, 0, len(eTypes))
	for _, eType := range eTypes {
		if eType == types.ETString {
			gens = append(gens, &numStrGener{rangeInt64Gener{0, 10}})
		} else {
			gens = append(gens, &defaultGener{nullRation: 0.05, eType: eType})
		}
	}

	ts := make([]types.EvalType, 0, numCols)
	gs := make([]dataGenerator, 0, numCols)
	fts := make([]*types.FieldType, 0, numCols)
	for i := 0; i < numCols; i++ {
		idx := rand.Intn(len(eTypes))
		if colTypes != nil {
			for j := range eTypes {
				if colTypes[i] == eTypes[j] {
					idx = j
					break
				}
			}
		}
		ts = append(ts, eTypes[idx])
		gs = append(gs, gens[idx])
		fts = append(fts, eType2FieldType(eTypes[idx]))
	}

	input := chunk.New(fts, 1024, 1024)
	exprs := make(CNFExprs, 0, numCols)
	for i := 0; i < numCols; i++ {
		fillColumn(ts[i], input, i, vecExprBenchCase{geners: gs})
		exprs = append(exprs, &Column{Index: i, RetType: fts[i]})
	}
	return exprs, input
}

func generateRandomSel() []int {
	rand.Seed(int64(time.Now().UnixNano()))
	var sel []int
	count := 0
	// Use constant 256 to make it faster to generate randomly arranged sel slices
	num := rand.Intn(256) + 1
	existed := make([]bool, 1024)
	for i := 0; i < 1024; i++ {
		existed[i] = false
	}
	for count < num {
		val := rand.Intn(1024)
		if !existed[val] {
			existed[val] = true
			count++
		}
	}
	for i := 0; i < 1024; i++ {
		if existed[i] {
			sel = append(sel, i)
		}
	}
	return sel
}

func (s *testEvaluatorSuite) TestVecEvalBool(c *C) {
	ctx := mock.NewContext()
	eTypes := []types.EvalType{types.ETReal, types.ETDecimal, types.ETString, types.ETTimestamp, types.ETDatetime, types.ETDuration}
	for numCols := 1; numCols <= 5; numCols++ {
		for round := 0; round < 16; round++ {
			exprs, input := genVecEvalBool(numCols, nil, eTypes)
			selected, nulls, err := VecEvalBool(ctx, exprs, input, nil, nil)
			c.Assert(err, IsNil)
			it := chunk.NewIterator4Chunk(input)
			i := 0
			for row := it.Begin(); row != it.End(); row = it.Next() {
				ok, null, err := EvalBool(mock.NewContext(), exprs, row)
				c.Assert(err, IsNil)
				c.Assert(null, Equals, nulls[i])
				c.Assert(ok, Equals, selected[i])
				i++
			}
		}
	}
}

func BenchmarkVecEvalBool(b *testing.B) {
	ctx := mock.NewContext()
	selected := make([]bool, 0, 1024)
	nulls := make([]bool, 0, 1024)
	eTypes := []types.EvalType{types.ETInt, types.ETReal, types.ETDecimal, types.ETString, types.ETTimestamp, types.ETDatetime, types.ETDuration}
	tNames := []string{"int", "real", "decimal", "string", "timestamp", "datetime", "duration"}
	for numCols := 1; numCols <= 2; numCols++ {
		typeCombination := make([]types.EvalType, numCols)
		var combFunc func(nCols int)
		combFunc = func(nCols int) {
			if nCols == 0 {
				name := ""
				for _, t := range typeCombination {
					for i := range eTypes {
						if t == eTypes[i] {
							name += tNames[t] + "/"
						}
					}
				}
				exprs, input := genVecEvalBool(numCols, typeCombination, eTypes)
				b.Run("Vec-"+name, func(b *testing.B) {
					b.ResetTimer()
					for i := 0; i < b.N; i++ {
						_, _, err := VecEvalBool(ctx, exprs, input, selected, nulls)
						if err != nil {
							b.Fatal(err)
						}
					}
				})
				b.Run("Row-"+name, func(b *testing.B) {
					b.ResetTimer()
					for i := 0; i < b.N; i++ {
						it := chunk.NewIterator4Chunk(input)
						for row := it.Begin(); row != it.End(); row = it.Next() {
							_, _, err := EvalBool(ctx, exprs, row)
							if err != nil {
								b.Fatal(err)
							}
						}
					}
				})
				return
			}
			for _, eType := range eTypes {
				typeCombination[nCols-1] = eType
				combFunc(nCols - 1)
			}
		}

		combFunc(numCols)
	}
}

func (s *testEvaluatorSuite) TestRowBasedFilterAndVectorizedFilter(c *C) {
	ctx := mock.NewContext()
	eTypes := []types.EvalType{types.ETInt, types.ETReal, types.ETDecimal, types.ETString, types.ETTimestamp, types.ETDatetime, types.ETDuration}
	for numCols := 1; numCols <= 5; numCols++ {
		for round := 0; round < 16; round++ {
			exprs, input := genVecEvalBool(numCols, nil, eTypes)
			it := chunk.NewIterator4Chunk(input)
			isNull := make([]bool, it.Len())
			selected, nulls, err := rowBasedFilter(ctx, exprs, it, nil, isNull)
			c.Assert(err, IsNil)
			selected2, nulls2, err2 := vectorizedFilter(ctx, exprs, it, nil, isNull)
			c.Assert(err2, IsNil)
			length := it.Len()
			for i := 0; i < length; i++ {
				c.Assert(nulls2[i], Equals, nulls[i])
				c.Assert(selected2[i], Equals, selected[i])
			}
		}
	}
}

func BenchmarkRowBasedFilterAndVectorizedFilter(b *testing.B) {
	ctx := mock.NewContext()
	selected := make([]bool, 0, 1024)
	nulls := make([]bool, 0, 1024)
	eTypes := []types.EvalType{types.ETInt, types.ETReal, types.ETDecimal, types.ETString, types.ETTimestamp, types.ETDatetime, types.ETDuration}
	tNames := []string{"int", "real", "decimal", "string", "timestamp", "datetime", "duration"}
	for numCols := 1; numCols <= 2; numCols++ {
		typeCombination := make([]types.EvalType, numCols)
		var combFunc func(nCols int)
		combFunc = func(nCols int) {
			if nCols == 0 {
				name := ""
				for _, t := range typeCombination {
					for i := range eTypes {
						if t == eTypes[i] {
							name += tNames[t] + "/"
						}
					}
				}
				exprs, input := genVecEvalBool(numCols, typeCombination, eTypes)
				it := chunk.NewIterator4Chunk(input)
				b.Run("Vec-"+name, func(b *testing.B) {
					b.ResetTimer()
					for i := 0; i < b.N; i++ {
						_, _, err := vectorizedFilter(ctx, exprs, it, selected, nulls)
						if err != nil {
							b.Fatal(err)
						}
					}
				})
				b.Run("Row-"+name, func(b *testing.B) {
					b.ResetTimer()
					for i := 0; i < b.N; i++ {
						_, _, err := rowBasedFilter(ctx, exprs, it, selected, nulls)
						if err != nil {
							b.Fatal(err)
						}
					}
				})
				return
			}
			for _, eType := range eTypes {
				typeCombination[nCols-1] = eType
				combFunc(nCols - 1)
			}
		}
		combFunc(numCols)
	}

	// Add special case to prove when some calculations are added,
	// the vectorizedFilter for int types will be more faster than rowBasedFilter.
	funcName := ast.Least
	testCase := vecExprBenchCase{retEvalType: types.ETInt, childrenTypes: []types.EvalType{types.ETInt, types.ETInt}}
	expr, _, input, _ := genVecExprBenchCase(ctx, funcName, testCase)
	it := chunk.NewIterator4Chunk(input)

	b.Run("Vec-special case", func(b *testing.B) {
		b.ResetTimer()
		for i := 0; i < b.N; i++ {
			_, _, err := vectorizedFilter(ctx, []Expression{expr}, it, selected, nulls)
			if err != nil {
				panic(err)
			}
		}
	})
	b.Run("Row-special case", func(b *testing.B) {
		b.ResetTimer()
		for i := 0; i < b.N; i++ {
			_, _, err := rowBasedFilter(ctx, []Expression{expr}, it, selected, nulls)
			if err != nil {
				panic(err)
			}
		}
	})
}

func (s *testEvaluatorSuite) TestVectorizedFilterConsiderNull(c *C) {
	ctx := mock.NewContext()
	dafaultEnableVectorizedExpressionVar := ctx.GetSessionVars().EnableVectorizedExpression
	eTypes := []types.EvalType{types.ETInt, types.ETReal, types.ETDecimal, types.ETString, types.ETTimestamp, types.ETDatetime, types.ETDuration}
	for numCols := 1; numCols <= 5; numCols++ {
		for round := 0; round < 16; round++ {
			exprs, input := genVecEvalBool(numCols, nil, eTypes)
			it := chunk.NewIterator4Chunk(input)
			isNull := make([]bool, it.Len())
			ctx.GetSessionVars().EnableVectorizedExpression = false
			selected, nulls, err := VectorizedFilterConsiderNull(ctx, exprs, it, nil, isNull)
			c.Assert(err, IsNil)
			ctx.GetSessionVars().EnableVectorizedExpression = true
			selected2, nulls2, err2 := VectorizedFilterConsiderNull(ctx, exprs, it, nil, isNull)
			c.Assert(err2, IsNil)
			length := it.Len()
			for i := 0; i < length; i++ {
				c.Assert(nulls2[i], Equals, nulls[i])
				c.Assert(selected2[i], Equals, selected[i])
			}

			// add test which sel is not nil
			randomSel := generateRandomSel()
			input.SetSel(randomSel)
			it2 := chunk.NewIterator4Chunk(input)
			isNull = isNull[:0]
			ctx.GetSessionVars().EnableVectorizedExpression = false
			selected3, nulls, err := VectorizedFilterConsiderNull(ctx, exprs, it2, nil, isNull)
			c.Assert(err, IsNil)
			ctx.GetSessionVars().EnableVectorizedExpression = true
			selected4, nulls2, err2 := VectorizedFilterConsiderNull(ctx, exprs, it2, nil, isNull)
			c.Assert(err2, IsNil)
			for i := 0; i < length; i++ {
				c.Assert(nulls2[i], Equals, nulls[i])
				c.Assert(selected4[i], Equals, selected3[i])
			}

			unselected := make([]bool, length)
			// unselected[i] == false means that the i-th row is selected
			for i := 0; i < length; i++ {
				unselected[i] = true
			}
			for _, idx := range randomSel {
				unselected[idx] = false
			}
			for i := range selected2 {
				if selected2[i] && unselected[i] {
					selected2[i] = false
				}
			}
			for i := 0; i < length; i++ {
				c.Assert(selected2[i], Equals, selected4[i])
			}
		}
	}
	ctx.GetSessionVars().EnableVectorizedExpression = dafaultEnableVectorizedExpressionVar
}<|MERGE_RESOLUTION|>--- conflicted
+++ resolved
@@ -996,11 +996,7 @@
 				err := ctx.GetSessionVars().SetSystemVar(variable.BlockEncryptionMode, "aes-128-ecb")
 				c.Assert(err, IsNil)
 			}
-<<<<<<< HEAD
-			if funcName == ast.CurrentUser {
-=======
-			if funcName == ast.User {
->>>>>>> 9a0ac9f7
+			if funcName == ast.CurrentUser || ast.User {
 				ctx.GetSessionVars().User = &auth.UserIdentity{
 					Username:     "tidb",
 					Hostname:     "localhost",
@@ -1205,11 +1201,7 @@
 					panic(err)
 				}
 			}
-<<<<<<< HEAD
-			if funcName == ast.CurrentUser {
-=======
-			if funcName == ast.User {
->>>>>>> 9a0ac9f7
+			if funcName == ast.CurrentUser || ast.User {
 				ctx.GetSessionVars().User = &auth.UserIdentity{
 					Username:     "tidb",
 					Hostname:     "localhost",
