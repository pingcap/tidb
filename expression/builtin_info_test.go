// Copyright 2015 PingCAP, Inc.
//
// Licensed under the Apache License, Version 2.0 (the "License");
// you may not use this file except in compliance with the License.
// You may obtain a copy of the License at
//
//     http://www.apache.org/licenses/LICENSE-2.0
//
// Unless required by applicable law or agreed to in writing, software
// distributed under the License is distributed on an "AS IS" BASIS,
// See the License for the specific language governing permissions and
// limitations under the License.

package expression

import (
	. "github.com/pingcap/check"
	"github.com/pingcap/tidb/ast"
	"github.com/pingcap/tidb/mysql"
	"github.com/pingcap/tidb/util/mock"
	"github.com/pingcap/tidb/util/testleak"
	"github.com/pingcap/tidb/util/types"
)

func (s *testEvaluatorSuite) TestDatabase(c *C) {
	defer testleak.AfterTest(c)()
	fc := funcs[ast.Database]
	ctx := mock.NewContext()
	f, err := fc.getFunction(nil, ctx)
	c.Assert(err, IsNil)
	d, err := f.eval(nil)
	c.Assert(err, IsNil)
	c.Assert(d.Kind(), Equals, types.KindNull)
	ctx.GetSessionVars().CurrentDB = "test"
	d, err = f.eval(nil)
	c.Assert(err, IsNil)
	c.Assert(d.GetString(), Equals, "test")

	// Test case for schema().
<<<<<<< HEAD
	fc := funcs[ast.Schema]
	c.Assert(fc, NotNil)
	f, err := fc.getFunction(nil, ctx)
=======
	fc = funcs[ast.Schema]
	c.Assert(fc, NotNil)
	f, err = fc.getFunction(nil, ctx)
>>>>>>> bab721c6
	c.Assert(err, IsNil)
	d, err = f.eval(types.MakeDatums())
	c.Assert(err, IsNil)
	c.Assert(d.GetString(), Equals, "test")
}

func (s *testEvaluatorSuite) TestFoundRows(c *C) {
	defer testleak.AfterTest(c)()
	fc := funcs[ast.FoundRows]
	f, err := fc.getFunction(nil, s.ctx)
	c.Assert(err, IsNil)
	d, err := f.eval(nil)
	c.Assert(err, IsNil)
	c.Assert(d.GetUint64(), Equals, uint64(0))
}

func (s *testEvaluatorSuite) TestUser(c *C) {
	defer testleak.AfterTest(c)()
	ctx := mock.NewContext()
	sessionVars := ctx.GetSessionVars()
	sessionVars.User = "root@localhost"

	fc := funcs[ast.User]
	f, err := fc.getFunction(nil, ctx)
	c.Assert(err, IsNil)
	d, err := f.eval(nil)
	c.Assert(err, IsNil)
	c.Assert(d.GetString(), Equals, "root@localhost")
}

func (s *testEvaluatorSuite) TestCurrentUser(c *C) {
	defer testleak.AfterTest(c)()
	ctx := mock.NewContext()
	sessionVars := ctx.GetSessionVars()
	sessionVars.User = "root@localhost"

	fc := funcs[ast.CurrentUser]
	f, err := fc.getFunction(nil, ctx)
	c.Assert(err, IsNil)
	d, err := f.eval(nil)
	c.Assert(err, IsNil)
	c.Assert(d.GetString(), Equals, "root@localhost")
}

func (s *testEvaluatorSuite) TestConnectionID(c *C) {
	defer testleak.AfterTest(c)()
	ctx := mock.NewContext()
	sessionVars := ctx.GetSessionVars()
	sessionVars.ConnectionID = uint64(1)

	fc := funcs[ast.ConnectionID]
	f, err := fc.getFunction(nil, ctx)
	c.Assert(err, IsNil)
	d, err := f.eval(nil)
	c.Assert(err, IsNil)
	c.Assert(d.GetUint64(), Equals, uint64(1))
}

func (s *testEvaluatorSuite) TestVersion(c *C) {
	defer testleak.AfterTest(c)()
	fc := funcs[ast.Version]
	f, err := fc.getFunction(nil, s.ctx)
	c.Assert(err, IsNil)
	v, err := f.eval(nil)
	c.Assert(err, IsNil)
	c.Assert(v.GetString(), Equals, mysql.ServerVersion)
}<|MERGE_RESOLUTION|>--- conflicted
+++ resolved
@@ -37,15 +37,9 @@
 	c.Assert(d.GetString(), Equals, "test")
 
 	// Test case for schema().
-<<<<<<< HEAD
-	fc := funcs[ast.Schema]
-	c.Assert(fc, NotNil)
-	f, err := fc.getFunction(nil, ctx)
-=======
 	fc = funcs[ast.Schema]
 	c.Assert(fc, NotNil)
 	f, err = fc.getFunction(nil, ctx)
->>>>>>> bab721c6
 	c.Assert(err, IsNil)
 	d, err = f.eval(types.MakeDatums())
 	c.Assert(err, IsNil)
