--- conflicted
+++ resolved
@@ -32,11 +32,7 @@
 	Update(row []types.Datum, groupKey []byte, ctx context.Context) error
 
 	// StreamUpdate updates data using streaming algo.
-<<<<<<< HEAD
-	StreamUpdate(row []types.Datum, groupKey []byte, ctx context.Context) (bool, error)
-=======
 	StreamUpdate(row []types.Datum, ctx context.Context) error
->>>>>>> 648bee53
 
 	// SetMode sets aggFunctionMode for aggregate function
 	SetMode(mode AggFunctionMode)
@@ -89,20 +85,13 @@
 
 type aggCtxMapper map[string]*ast.AggEvaluateContext
 
-<<<<<<< HEAD
-=======
 // AggFunctionMode stands for the aggregation function's mode.
->>>>>>> 648bee53
 type AggFunctionMode int
 
 const (
 	// CompleteMode function accepts origin data.
 	CompleteMode AggFunctionMode = iota
-<<<<<<< HEAD
-	// Final function accepts partial data.
-=======
 	// FinalMode function accepts partial data.
->>>>>>> 648bee53
 	FinalMode
 )
 
@@ -113,11 +102,6 @@
 	Distinct     bool
 	resultMapper aggCtxMapper
 	streamCtx    *ast.AggEvaluateContext
-<<<<<<< HEAD
-	resultCtx    *ast.AggEvaluateContext
-	curGroup     []byte
-=======
->>>>>>> 648bee53
 }
 
 func newAggFunc(name string, args []Expression, dist bool) aggFunction {
@@ -135,11 +119,6 @@
 func (af *aggFunction) Clear() {
 	af.resultMapper = make(aggCtxMapper, 0)
 	af.streamCtx = nil
-<<<<<<< HEAD
-	af.resultCtx = nil
-	af.curGroup = nil
-=======
->>>>>>> 648bee53
 }
 
 // GetName implements AggregationFunction interface.
@@ -173,38 +152,14 @@
 	return ctx
 }
 
-<<<<<<< HEAD
-func (af *aggFunction) getStreamedContext(groupKey []byte) (*ast.AggEvaluateContext, bool) {
-	end := false
-	if len(af.curGroup) == 0 {
-		af.curGroup = groupKey
-	} else if bytes.Compare(af.curGroup, groupKey) != 0 {
-		af.curGroup = groupKey
-		end = true
-	}
-	if end {
-		af.resultCtx = af.streamCtx
+func (af *aggFunction) getStreamedContext() *ast.AggEvaluateContext {
+	if af.streamCtx == nil {
 		af.streamCtx = &ast.AggEvaluateContext{}
 		if af.Distinct {
 			af.streamCtx.DistinctChecker = distinct.CreateDistinctChecker()
 		}
-	} else if af.streamCtx == nil {
-=======
-func (af *aggFunction) getStreamedContext() *ast.AggEvaluateContext {
-	if af.streamCtx == nil {
->>>>>>> 648bee53
-		af.streamCtx = &ast.AggEvaluateContext{}
-		if af.Distinct {
-			af.streamCtx.DistinctChecker = distinct.CreateDistinctChecker()
-		}
-<<<<<<< HEAD
-		af.resultCtx = af.streamCtx
-	}
-	return af.streamCtx, end
-=======
 	}
 	return af.streamCtx
->>>>>>> 648bee53
 }
 
 func (af *aggFunction) SetContext(ctx map[string](*ast.AggEvaluateContext)) {
@@ -238,17 +193,6 @@
 	return nil
 }
 
-<<<<<<< HEAD
-func (af *aggFunction) streamUpdateSum(row []types.Datum, groupKey []byte, ectx context.Context) (bool, error) {
-	ctx, end := af.getStreamedContext(groupKey)
-	a := af.Args[0]
-	value, err := a.Eval(row, ectx)
-	if err != nil {
-		return false, errors.Trace(err)
-	}
-	if value.IsNull() {
-		return end, nil
-=======
 func (af *aggFunction) streamUpdateSum(row []types.Datum, ectx context.Context) error {
 	ctx := af.getStreamedContext()
 	a := af.Args[0]
@@ -258,37 +202,22 @@
 	}
 	if value.IsNull() {
 		return nil
->>>>>>> 648bee53
 	}
 	if af.Distinct {
 		d, err1 := ctx.DistinctChecker.Check([]interface{}{value.GetValue()})
 		if err1 != nil {
-<<<<<<< HEAD
-			return false, errors.Trace(err1)
+			return errors.Trace(err1)
 		}
 		if !d {
-			return false, nil
-=======
-			return errors.Trace(err1)
-		}
-		if !d {
-			return nil
->>>>>>> 648bee53
+			return nil
 		}
 	}
 	ctx.Value, err = types.CalculateSum(ctx.Value, value)
 	if err != nil {
-<<<<<<< HEAD
-		return end, errors.Trace(err)
+		return errors.Trace(err)
 	}
 	ctx.Count++
-	return end, nil
-=======
-		return errors.Trace(err)
-	}
-	ctx.Count++
-	return nil
->>>>>>> 648bee53
+	return nil
 }
 
 type sumFunction struct {
@@ -300,13 +229,8 @@
 	return sf.updateSum(row, groupKey, ctx)
 }
 
-<<<<<<< HEAD
-func (sf *sumFunction) StreamUpdate(row []types.Datum, groupKey []byte, ectx context.Context) (bool, error) {
-	return sf.streamUpdateSum(row, groupKey, ectx)
-=======
 func (sf *sumFunction) StreamUpdate(row []types.Datum, ectx context.Context) error {
 	return sf.streamUpdateSum(row, ectx)
->>>>>>> 648bee53
 }
 
 // GetGroupResult implements AggregationFunction interface.
@@ -315,19 +239,11 @@
 }
 
 func (sf *sumFunction) GetStreamResult() (d types.Datum) {
-<<<<<<< HEAD
-	if sf.resultCtx == nil {
-		sf.resultCtx = &ast.AggEvaluateContext{}
-	}
-	d = sf.resultCtx.Value
-	sf.resultCtx = sf.streamCtx
-=======
 	if sf.streamCtx == nil {
 		sf.streamCtx = &ast.AggEvaluateContext{}
 	}
 	d = sf.streamCtx.Value
-	sf.streamCtx = &ast.AggEvaluateContext{}
->>>>>>> 648bee53
+	sf.streamCtx = nil
 	return
 }
 
@@ -353,8 +269,6 @@
 		if cf.mode == FinalMode {
 			ctx.Count += value.GetInt64()
 		}
-<<<<<<< HEAD
-=======
 		if cf.Distinct {
 			vals = append(vals, value.GetValue())
 		}
@@ -388,7 +302,6 @@
 		if value.GetValue() == nil {
 			return nil
 		}
->>>>>>> 648bee53
 		if cf.Distinct {
 			vals = append(vals, value.GetValue())
 		}
@@ -402,41 +315,8 @@
 			return nil
 		}
 	}
-	if cf.mode == CompleteMode {
-		ctx.Count++
-	}
-	return nil
-}
-
-func (cf *countFunction) StreamUpdate(row []types.Datum, groupKey []byte, ectx context.Context) (bool, error) {
-	ctx, end := cf.getStreamedContext(groupKey)
-	var vals []interface{}
-	if cf.Distinct {
-		vals = make([]interface{}, 0, len(cf.Args))
-	}
-	for _, a := range cf.Args {
-		value, err := a.Eval(row, ectx)
-		if err != nil {
-			return false, errors.Trace(err)
-		}
-		if value.GetValue() == nil {
-			return end, nil
-		}
-		if cf.Distinct {
-			vals = append(vals, value.GetValue())
-		}
-	}
-	if cf.Distinct {
-		d, err := ctx.DistinctChecker.Check(vals)
-		if err != nil {
-			return false, errors.Trace(err)
-		}
-		if !d {
-			return false, nil
-		}
-	}
 	ctx.Count++
-	return end, nil
+	return nil
 }
 
 // GetGroupResult implements AggregationFunction interface.
@@ -446,19 +326,11 @@
 }
 
 func (cf *countFunction) GetStreamResult() (d types.Datum) {
-<<<<<<< HEAD
-	if cf.resultCtx == nil {
-		cf.resultCtx = &ast.AggEvaluateContext{}
-	}
-	d.SetInt64(cf.resultCtx.Count)
-	cf.resultCtx = cf.streamCtx
-=======
 	if cf.streamCtx == nil {
 		cf.streamCtx = &ast.AggEvaluateContext{}
 	}
 	d.SetInt64(cf.streamCtx.Count)
-	cf.streamCtx = &ast.AggEvaluateContext{}
->>>>>>> 648bee53
+	cf.streamCtx = nil
 	return
 }
 
@@ -499,23 +371,14 @@
 
 // Update implements AggregationFunction interface.
 func (af *avgFunction) Update(row []types.Datum, groupKey []byte, ctx context.Context) error {
-<<<<<<< HEAD
-	if af.mode == FinalMode && af.name == ast.AggFuncAvg {
-=======
 	if af.mode == FinalMode {
->>>>>>> 648bee53
 		return af.updateAvg(row, groupKey, ctx)
 	}
 	return af.updateSum(row, groupKey, ctx)
 }
 
-<<<<<<< HEAD
-func (af *avgFunction) StreamUpdate(row []types.Datum, groupKey []byte, ctx context.Context) (bool, error) {
-	return af.streamUpdateSum(row, groupKey, ctx)
-=======
 func (af *avgFunction) StreamUpdate(row []types.Datum, ctx context.Context) error {
 	return af.streamUpdateSum(row, ctx)
->>>>>>> 648bee53
 }
 
 func (af *avgFunction) calculateResult(ctx *ast.AggEvaluateContext) (d types.Datum) {
@@ -541,19 +404,11 @@
 }
 
 func (af *avgFunction) GetStreamResult() (d types.Datum) {
-<<<<<<< HEAD
-	if af.resultCtx == nil {
-		af.resultCtx = &ast.AggEvaluateContext{}
-	}
-	d = af.calculateResult(af.resultCtx)
-	af.resultCtx = af.streamCtx
-=======
 	if af.streamCtx == nil {
 		af.streamCtx = &ast.AggEvaluateContext{}
 	}
 	d = af.calculateResult(af.streamCtx)
-	af.streamCtx = &ast.AggEvaluateContext{}
->>>>>>> 648bee53
+	af.streamCtx = nil
 	return
 }
 
@@ -597,45 +452,26 @@
 	return nil
 }
 
-<<<<<<< HEAD
-func (cf *concatFunction) StreamUpdate(row []types.Datum, groupKey []byte, ectx context.Context) (bool, error) {
-	ctx, end := cf.getStreamedContext(groupKey)
-=======
 func (cf *concatFunction) StreamUpdate(row []types.Datum, ectx context.Context) error {
 	ctx := cf.getStreamedContext()
->>>>>>> 648bee53
 	vals := make([]interface{}, 0, len(cf.Args))
 	for _, a := range cf.Args {
 		value, err := a.Eval(row, ectx)
 		if err != nil {
-<<<<<<< HEAD
-			return end, errors.Trace(err)
+			return errors.Trace(err)
 		}
 		if value.GetValue() == nil {
-			return end, nil
-=======
-			return errors.Trace(err)
-		}
-		if value.GetValue() == nil {
-			return nil
->>>>>>> 648bee53
+			return nil
 		}
 		vals = append(vals, value)
 	}
 	if cf.Distinct {
 		d, err := ctx.DistinctChecker.Check(vals)
 		if err != nil {
-<<<<<<< HEAD
-			return false, errors.Trace(err)
+			return errors.Trace(err)
 		}
 		if !d {
-			return false, nil
-=======
-			return errors.Trace(err)
-		}
-		if !d {
-			return nil
->>>>>>> 648bee53
+			return nil
 		}
 	}
 	if ctx.Buffer == nil {
@@ -648,11 +484,7 @@
 		ctx.Buffer.WriteString(fmt.Sprintf("%v", val))
 	}
 	// TODO: if total length is greater than global var group_concat_max_len, truncate it.
-<<<<<<< HEAD
-	return end, nil
-=======
-	return nil
->>>>>>> 648bee53
+	return nil
 }
 
 // GetGroupResult implements AggregationFunction interface.
@@ -667,17 +499,6 @@
 }
 
 func (cf *concatFunction) GetStreamResult() (d types.Datum) {
-<<<<<<< HEAD
-	if cf.resultCtx == nil {
-		cf.resultCtx = &ast.AggEvaluateContext{}
-	}
-	if cf.resultCtx.Buffer != nil {
-		d.SetString(cf.resultCtx.Buffer.String())
-	} else {
-		d.SetNull()
-	}
-	cf.resultCtx = cf.streamCtx
-=======
 	if cf.streamCtx == nil {
 		cf.streamCtx = &ast.AggEvaluateContext{}
 	}
@@ -686,8 +507,7 @@
 	} else {
 		d.SetNull()
 	}
-	cf.streamCtx = &ast.AggEvaluateContext{}
->>>>>>> 648bee53
+	cf.streamCtx = nil
 	return
 }
 
@@ -702,19 +522,11 @@
 }
 
 func (mmf *maxMinFunction) GetStreamResult() (d types.Datum) {
-<<<<<<< HEAD
-	if mmf.resultCtx == nil {
-		mmf.resultCtx = &ast.AggEvaluateContext{}
-	}
-	d = mmf.resultCtx.Value
-	mmf.resultCtx = mmf.streamCtx
-=======
 	if mmf.streamCtx == nil {
 		mmf.streamCtx = &ast.AggEvaluateContext{}
 	}
 	d = mmf.streamCtx.Value
-	mmf.streamCtx = &ast.AggEvaluateContext{}
->>>>>>> 648bee53
+	mmf.streamCtx = nil
 	return
 }
 
@@ -746,54 +558,31 @@
 	return nil
 }
 
-<<<<<<< HEAD
-func (mmf *maxMinFunction) StreamUpdate(row []types.Datum, groupKey []byte, ectx context.Context) (bool, error) {
-	ctx, end := mmf.getStreamedContext(groupKey)
-	if len(mmf.Args) != 1 {
-		return end, errors.New("Wrong number of args for AggFuncMaxMin")
-=======
 func (mmf *maxMinFunction) StreamUpdate(row []types.Datum, ectx context.Context) error {
 	ctx := mmf.getStreamedContext()
 	if len(mmf.Args) != 1 {
 		return errors.New("Wrong number of args for AggFuncMaxMin")
->>>>>>> 648bee53
 	}
 	a := mmf.Args[0]
 	value, err := a.Eval(row, ectx)
 	if err != nil {
-<<<<<<< HEAD
-		return false, errors.Trace(err)
-=======
-		return errors.Trace(err)
->>>>>>> 648bee53
+		return errors.Trace(err)
 	}
 	if ctx.Value.IsNull() {
 		ctx.Value = value
 	}
 	if value.IsNull() {
-<<<<<<< HEAD
-		return end, nil
-=======
 		return nil
->>>>>>> 648bee53
 	}
 	var c int
 	c, err = ctx.Value.CompareDatum(value)
 	if err != nil {
-<<<<<<< HEAD
-		return false, errors.Trace(err)
-=======
-		return errors.Trace(err)
->>>>>>> 648bee53
+		return errors.Trace(err)
 	}
 	if (mmf.isMax && c == -1) || (!mmf.isMax && c == 1) {
 		ctx.Value = value
 	}
-<<<<<<< HEAD
-	return end, nil
-=======
-	return nil
->>>>>>> 648bee53
+	return nil
 }
 
 type firstRowFunction struct {
@@ -818,22 +607,6 @@
 }
 
 // Update implements AggregationFunction interface.
-<<<<<<< HEAD
-func (ff *firstRowFunction) StreamUpdate(row []types.Datum, groupKey []byte, ectx context.Context) (bool, error) {
-	ctx, end := ff.getStreamedContext(groupKey)
-	if !ctx.Value.IsNull() {
-		return end, nil
-	}
-	if len(ff.Args) != 1 {
-		return false, errors.New("Wrong number of args for AggFuncMaxMin")
-	}
-	value, err := ff.Args[0].Eval(row, ectx)
-	if err != nil {
-		return false, errors.Trace(err)
-	}
-	ctx.Value = value
-	return end, nil
-=======
 func (ff *firstRowFunction) StreamUpdate(row []types.Datum, ectx context.Context) error {
 	ctx := ff.getStreamedContext()
 	if !ctx.Value.IsNull() {
@@ -848,7 +621,6 @@
 	}
 	ctx.Value = value
 	return nil
->>>>>>> 648bee53
 }
 
 // GetGroupResult implements AggregationFunction interface.
@@ -857,18 +629,10 @@
 }
 
 func (ff *firstRowFunction) GetStreamResult() (d types.Datum) {
-<<<<<<< HEAD
-	if ff.resultCtx == nil {
-		ff.resultCtx = &ast.AggEvaluateContext{}
-	}
-	d = ff.resultCtx.Value
-	ff.resultCtx = ff.streamCtx
-=======
 	if ff.streamCtx == nil {
 		ff.streamCtx = &ast.AggEvaluateContext{}
 	}
 	d = ff.streamCtx.Value
-	ff.streamCtx = &ast.AggEvaluateContext{}
->>>>>>> 648bee53
+	ff.streamCtx = nil
 	return
 }