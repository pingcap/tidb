--- conflicted
+++ resolved
@@ -72,7 +72,6 @@
 	resultMapper aggCtxMapper
 }
 
-<<<<<<< HEAD
 func newAggFunc(args []Expression, dist bool) aggFunction {
 	return aggFunction{
 		Args:         args,
@@ -81,11 +80,7 @@
 }
 
 func (af *aggFunction) Clear() {
-	af.resultMapper = nil
-=======
-func (af *aggrFunction) Clear() {
-	af.resultMapper = make(aggrCtxMapper, 0)
->>>>>>> 67378982
+	af.resultMapper = make(aggCtxMapper, 0)
 }
 
 // GetArgs implements AggregationFunction interface.
