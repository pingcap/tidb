// Copyright 2017 PingCAP, Inc.
//
// Licensed under the Apache License, Version 2.0 (the "License");
// you may not use this file except in compliance with the License.
// You may obtain a copy of the License at
//
//     http://www.apache.org/licenses/LICENSE-2.0
//
// Unless required by applicable law or agreed to in writing, software
// distributed under the License is distributed on an "AS IS" BASIS,
// WITHOUT WARRANTIES OR CONDITIONS OF ANY KIND, either express or implied.
// See the License for the specific language governing permissions and
// limitations under the License.

package expression

import (
	"encoding/hex"
	"strings"
	"testing"

	"github.com/pingcap/tidb/parser/ast"
	"github.com/pingcap/tidb/parser/charset"
	"github.com/pingcap/tidb/parser/mysql"
	"github.com/pingcap/tidb/parser/terror"
	"github.com/pingcap/tidb/sessionctx"
	"github.com/pingcap/tidb/sessionctx/variable"
	"github.com/pingcap/tidb/types"
	"github.com/pingcap/tidb/util/chunk"
	"github.com/pingcap/tidb/util/collate"
	"github.com/pingcap/tidb/util/hack"
	"github.com/stretchr/testify/require"
)

var cryptTests = []struct {
	origin   interface{}
	password interface{}
	crypt    interface{}
}{
	{"", "", ""},
	{"pingcap", "1234567890123456", "2C35B5A4ADF391"},
	{"pingcap", "asdfjasfwefjfjkj", "351CC412605905"},
	{"pingcap123", "123456789012345678901234", "7698723DC6DFE7724221"},
	{"pingcap#%$%^", "*^%YTu1234567", "8634B9C55FF55E5B6328F449"},
	{"pingcap", "", "4A77B524BD2C5C"},
	{"分布式データベース", "pass1234@#$%%^^&", "80CADC8D328B3026D04FB285F36FED04BBCA0CC685BF78B1E687CE"},
	{"分布式データベース", "分布式7782734adgwy1242", "0E24CFEF272EE32B6E0BFBDB89F29FB43B4B30DAA95C3F914444BC"},
	{"pingcap", "密匙", "CE5C02A5010010"},
	{"pingcap数据库", "数据库passwd12345667", "36D5F90D3834E30E396BE3226E3B4ED3"},
	{"数据库5667", 123.435, "B22196D0569386237AE12F8AAB"},
	{nil, "数据库passwd12345667", nil},
}

func TestSQLDecode(t *testing.T) {
	t.Parallel()
	ctx := createContext(t)
	fc := funcs[ast.Decode]
	for _, tt := range cryptTests {
		str := types.NewDatum(tt.origin)
		password := types.NewDatum(tt.password)

		f, err := fc.getFunction(ctx, datumsToConstants([]types.Datum{str, password}))
		require.NoError(t, err)
		crypt, err := evalBuiltinFunc(f, chunk.Row{})
		require.NoError(t, err)
		require.Equal(t, types.NewDatum(tt.crypt), toHex(crypt))
	}
	testNullInput(t, ctx, ast.Decode)
}

func TestSQLEncode(t *testing.T) {
	t.Parallel()
	ctx := createContext(t)

	fc := funcs[ast.Encode]
	for _, test := range cryptTests {
		password := types.NewDatum(test.password)
		cryptStr := fromHex(test.crypt)

		f, err := fc.getFunction(ctx, datumsToConstants([]types.Datum{cryptStr, password}))
		require.NoError(t, err)
		str, err := evalBuiltinFunc(f, chunk.Row{})

		require.NoError(t, err)
		require.Equal(t, types.NewDatum(test.origin), str)
	}
	testNullInput(t, ctx, ast.Encode)
}

var aesTests = []struct {
	mode   string
	origin interface{}
	params []interface{}
	crypt  interface{}
}{
	// test for ecb
	{"aes-128-ecb", "pingcap", []interface{}{"1234567890123456"}, "697BFE9B3F8C2F289DD82C88C7BC95C4"},
	{"aes-128-ecb", "pingcap123", []interface{}{"1234567890123456"}, "CEC348F4EF5F84D3AA6C4FA184C65766"},
	{"aes-128-ecb", "pingcap", []interface{}{"123456789012345678901234"}, "6F1589686860C8E8C7A40A78B25FF2C0"},
	{"aes-128-ecb", "pingcap", []interface{}{"123"}, "996E0CA8688D7AD20819B90B273E01C6"},
	{"aes-128-ecb", "pingcap", []interface{}{123}, "996E0CA8688D7AD20819B90B273E01C6"},
	{"aes-128-ecb", nil, []interface{}{123}, nil},
	{"aes-192-ecb", "pingcap", []interface{}{"1234567890123456"}, "9B139FD002E6496EA2D5C73A2265E661"},
	{"aes-256-ecb", "pingcap", []interface{}{"1234567890123456"}, "F80DCDEDDBE5663BDB68F74AEDDB8EE3"},
	// test for cbc
	{"aes-128-cbc", "pingcap", []interface{}{"1234567890123456", "1234567890123456"}, "2ECA0077C5EA5768A0485AA522774792"},
	{"aes-128-cbc", "pingcap", []interface{}{"123456789012345678901234", "1234567890123456"}, "483788634DA8817423BA0934FD2C096E"},
	{"aes-192-cbc", "pingcap", []interface{}{"1234567890123456", "1234567890123456"}, "516391DB38E908ECA93AAB22870EC787"},
	{"aes-256-cbc", "pingcap", []interface{}{"1234567890123456", "1234567890123456"}, "5D0E22C1E77523AEF5C3E10B65653C8F"},
	{"aes-256-cbc", "pingcap", []interface{}{"12345678901234561234567890123456", "1234567890123456"}, "A26BA27CA4BE9D361D545AA84A17002D"},
	{"aes-256-cbc", "pingcap", []interface{}{"1234567890123456", "12345678901234561234567890123456"}, "5D0E22C1E77523AEF5C3E10B65653C8F"},
	// test for ofb
	{"aes-128-ofb", "pingcap", []interface{}{"1234567890123456", "1234567890123456"}, "0515A36BBF3DE0"},
	{"aes-128-ofb", "pingcap", []interface{}{"123456789012345678901234", "1234567890123456"}, "C2A93A93818546"},
	{"aes-192-ofb", "pingcap", []interface{}{"1234567890123456", "1234567890123456"}, "FE09DCCF14D458"},
	{"aes-256-ofb", "pingcap", []interface{}{"1234567890123456", "1234567890123456"}, "2E70FCAC0C0834"},
	{"aes-256-ofb", "pingcap", []interface{}{"12345678901234561234567890123456", "1234567890123456"}, "83E2B30A71F011"},
	{"aes-256-ofb", "pingcap", []interface{}{"1234567890123456", "12345678901234561234567890123456"}, "2E70FCAC0C0834"},
	// test for cfb
	{"aes-128-cfb", "pingcap", []interface{}{"1234567890123456", "1234567890123456"}, "0515A36BBF3DE0"},
	{"aes-128-cfb", "pingcap", []interface{}{"123456789012345678901234", "1234567890123456"}, "C2A93A93818546"},
	{"aes-192-cfb", "pingcap", []interface{}{"1234567890123456", "1234567890123456"}, "FE09DCCF14D458"},
	{"aes-256-cfb", "pingcap", []interface{}{"1234567890123456", "1234567890123456"}, "2E70FCAC0C0834"},
	{"aes-256-cfb", "pingcap", []interface{}{"12345678901234561234567890123456", "1234567890123456"}, "83E2B30A71F011"},
	{"aes-256-cfb", "pingcap", []interface{}{"1234567890123456", "12345678901234561234567890123456"}, "2E70FCAC0C0834"},
}

func TestAESEncrypt(t *testing.T) {
	t.Parallel()
	ctx := createContext(t)

	fc := funcs[ast.AesEncrypt]
	for _, tt := range aesTests {
		err := variable.SetSessionSystemVar(ctx.GetSessionVars(), variable.BlockEncryptionMode, tt.mode)
		require.NoError(t, err)
		args := []types.Datum{types.NewDatum(tt.origin)}
		for _, param := range tt.params {
			args = append(args, types.NewDatum(param))
		}
		f, err := fc.getFunction(ctx, datumsToConstants(args))
		require.NoError(t, err)
		crypt, err := evalBuiltinFunc(f, chunk.Row{})
		require.NoError(t, err)
		require.Equal(t, types.NewDatum(tt.crypt), toHex(crypt))
	}
	err := variable.SetSessionSystemVar(ctx.GetSessionVars(), variable.BlockEncryptionMode, "aes-128-ecb")
	require.NoError(t, err)
	testNullInput(t, ctx, ast.AesEncrypt)
	testAmbiguousInput(t, ctx, ast.AesEncrypt)
}

func TestAESDecrypt(t *testing.T) {
	t.Parallel()
	ctx := createContext(t)

	fc := funcs[ast.AesDecrypt]
	for _, tt := range aesTests {
		err := variable.SetSessionSystemVar(ctx.GetSessionVars(), variable.BlockEncryptionMode, tt.mode)
		require.NoError(t, err)
		args := []types.Datum{fromHex(tt.crypt)}
		for _, param := range tt.params {
			args = append(args, types.NewDatum(param))
		}
		f, err := fc.getFunction(ctx, datumsToConstants(args))
		require.NoError(t, err)
		str, err := evalBuiltinFunc(f, chunk.Row{})
		require.NoError(t, err)
		if tt.origin == nil {
			require.True(t, str.IsNull())
			continue
		}
		require.Equal(t, types.NewCollationStringDatum(tt.origin.(string), charset.CollationBin, collate.DefaultLen), str)
	}
<<<<<<< HEAD
	err := variable.SetSessionSystemVar(s.ctx.GetSessionVars(), variable.BlockEncryptionMode, "aes-128-ecb")
	c.Assert(err, IsNil)
	s.testNullInput(c, ast.AesDecrypt)
	s.testAmbiguousInput(c, ast.AesDecrypt)

	// Test GBK String
	gbkStr, _ := charset.NewEncoding("gbk").EncodeString("你好")
	gbkTests := []struct {
		mode   string
		chs    string
		origin interface{}
		params []interface{}
		crypt  string
	}{
		// test for ecb
		{"aes-128-ecb", "utf8mb4", "你好", []interface{}{"123"}, "CEBD80EEC6423BEAFA1BB30FD7625CBC"},
		{"aes-128-ecb", "gbk", gbkStr, []interface{}{"123"}, "6AFA9D7BA2C1AED1603E804F75BB0127"},
		{"aes-128-ecb", "utf8mb4", "123", []interface{}{"你好"}, "E03F6D9C1C86B82F5620EE0AA9BD2F6A"},
		{"aes-128-ecb", "gbk", "123", []interface{}{gbkStr}, "31A2D26529F0E6A38D406379ABD26FA5"},
		{"aes-128-ecb", "utf8mb4", "你好", []interface{}{"你好"}, "3E2D8211DAE17143F22C2C5969A35263"},
		{"aes-128-ecb", "gbk", gbkStr, []interface{}{gbkStr}, "84982910338160D037615D283AD413DE"},
		// test for cbc
		{"aes-128-cbc", "utf8mb4", "你好", []interface{}{"123", "1234567890123456"}, "B95509A516ACED59C3DF4EC41C538D83"},
		{"aes-128-cbc", "gbk", gbkStr, []interface{}{"123", "1234567890123456"}, "D4322D091B5DDE0DEB35B1749DA2483C"},
		{"aes-128-cbc", "utf8mb4", "123", []interface{}{"你好", "1234567890123456"}, "E19E86A9E78E523267AFF36261AD117D"},
		{"aes-128-cbc", "gbk", "123", []interface{}{gbkStr, "1234567890123456"}, "5A2F8F2C1841CC4E1D1640F1EA2A1A23"},
		{"aes-128-cbc", "utf8mb4", "你好", []interface{}{"你好", "1234567890123456"}, "B73637C73302C909EA63274C07883E71"},
		{"aes-128-cbc", "gbk", gbkStr, []interface{}{gbkStr, "1234567890123456"}, "61E13E9B00F2E757F4E925D3268227A0"},
	}

	for _, tt := range gbkTests {
		err := s.ctx.GetSessionVars().SetSystemVar(variable.CharacterSetConnection, tt.chs)
		c.Assert(err, IsNil)
		err = variable.SetSessionSystemVar(s.ctx.GetSessionVars(), variable.BlockEncryptionMode, tt.mode)
		c.Assert(err, IsNil)
		args := []types.Datum{fromHex(tt.crypt)}
		for _, param := range tt.params {
			args = append(args, types.NewDatum(param))
		}
		f, err := fc.getFunction(s.ctx, s.datumsToConstants(args))
		c.Assert(err, IsNil)
		str, err := evalBuiltinFunc(f, chunk.Row{})
		c.Assert(err, IsNil)
		c.Assert(str, DeepEquals, types.NewCollationStringDatum(tt.origin.(string), charset.CollationBin, collate.DefaultLen))
	}
=======
	err := variable.SetSessionSystemVar(ctx.GetSessionVars(), variable.BlockEncryptionMode, "aes-128-ecb")
	require.NoError(t, err)
	testNullInput(t, ctx, ast.AesDecrypt)
	testAmbiguousInput(t, ctx, ast.AesDecrypt)
>>>>>>> b7ed87de
}

func testNullInput(t *testing.T, ctx sessionctx.Context, fnName string) {
	err := variable.SetSessionSystemVar(ctx.GetSessionVars(), variable.BlockEncryptionMode, "aes-128-ecb")
	require.NoError(t, err)
	fc := funcs[fnName]
	arg := types.NewStringDatum("str")
	var argNull types.Datum
	f, err := fc.getFunction(ctx, datumsToConstants([]types.Datum{arg, argNull}))
	require.NoError(t, err)
	crypt, err := evalBuiltinFunc(f, chunk.Row{})
	require.NoError(t, err)
	require.True(t, crypt.IsNull())

	f, err = fc.getFunction(ctx, datumsToConstants([]types.Datum{argNull, arg}))
	require.NoError(t, err)
	crypt, err = evalBuiltinFunc(f, chunk.Row{})
	require.NoError(t, err)
	require.True(t, crypt.IsNull())
}

func testAmbiguousInput(t *testing.T, ctx sessionctx.Context, fnName string) {
	fc := funcs[fnName]
	arg := types.NewStringDatum("str")
	// test for modes that require init_vector
	err := variable.SetSessionSystemVar(ctx.GetSessionVars(), variable.BlockEncryptionMode, "aes-128-cbc")
	require.NoError(t, err)
	_, err = fc.getFunction(ctx, datumsToConstants([]types.Datum{arg, arg}))
	require.Error(t, err)
	f, err := fc.getFunction(ctx, datumsToConstants([]types.Datum{arg, arg, types.NewStringDatum("iv < 16 bytes")}))
	require.NoError(t, err)
	_, err = evalBuiltinFunc(f, chunk.Row{})
	require.Error(t, err)

	// test for modes that do not require init_vector
	err = variable.SetSessionSystemVar(ctx.GetSessionVars(), variable.BlockEncryptionMode, "aes-128-ecb")
	require.NoError(t, err)
	f, err = fc.getFunction(ctx, datumsToConstants([]types.Datum{arg, arg, arg}))
	require.NoError(t, err)
	_, err = evalBuiltinFunc(f, chunk.Row{})
	require.NoError(t, err)
	warnings := ctx.GetSessionVars().StmtCtx.GetWarnings()
	require.GreaterOrEqual(t, len(warnings), 1)
}

func toHex(d types.Datum) (h types.Datum) {
	if d.IsNull() {
		return
	}
	x, _ := d.ToString()
	h.SetString(strings.ToUpper(hex.EncodeToString(hack.Slice(x))), mysql.DefaultCollationName)
	return
}

func fromHex(str interface{}) (d types.Datum) {
	if str == nil {
		return
	}
	if s, ok := str.(string); ok {
		h, _ := hex.DecodeString(s)
		d.SetBytes(h)
	}
	return d
}

var sha1Tests = []struct {
	origin interface{}
	crypt  string
}{
	{"test", "a94a8fe5ccb19ba61c4c0873d391e987982fbbd3"},
	{"c4pt0r", "034923dcabf099fc4c8917c0ab91ffcd4c2578a6"},
	{"pingcap", "73bf9ef43a44f42e2ea2894d62f0917af149a006"},
	{"foobar", "8843d7f92416211de9ebb963ff4ce28125932878"},
	{1024, "128351137a9c47206c4507dcf2e6fbeeca3a9079"},
	{123.45, "22f8b438ad7e89300b51d88684f3f0b9fa1d7a32"},
}

func TestSha1Hash(t *testing.T) {
	t.Parallel()
	ctx := createContext(t)

	fc := funcs[ast.SHA]
	for _, tt := range sha1Tests {
		in := types.NewDatum(tt.origin)
		f, _ := fc.getFunction(ctx, datumsToConstants([]types.Datum{in}))
		crypt, err := evalBuiltinFunc(f, chunk.Row{})
		require.NoError(t, err)
		res, err := crypt.ToString()
		require.NoError(t, err)
		require.Equal(t, tt.crypt, res)
	}
	// test NULL input for sha
	var argNull types.Datum
	f, _ := fc.getFunction(ctx, datumsToConstants([]types.Datum{argNull}))
	crypt, err := evalBuiltinFunc(f, chunk.Row{})
	require.NoError(t, err)
	require.True(t, crypt.IsNull())
}

var sha2Tests = []struct {
	origin     interface{}
	hashLength interface{}
	crypt      interface{}
	validCase  bool
}{
	{"pingcap", 0, "2871823be240f8ecd1d72f24c99eaa2e58af18b4b8ba99a4fc2823ba5c43930a", true},
	{"pingcap", 224, "cd036dc9bec69e758401379c522454ea24a6327b48724b449b40c6b7", true},
	{"pingcap", 256, "2871823be240f8ecd1d72f24c99eaa2e58af18b4b8ba99a4fc2823ba5c43930a", true},
	{"pingcap", 384, "c50955b6b0c7b9919740d956849eedcb0f0f90bf8a34e8c1f4e071e3773f53bd6f8f16c04425ff728bed04de1b63db51", true},
	{"pingcap", 512, "ea903c574370774c4844a83b7122105a106e04211673810e1baae7c2ae7aba2cf07465e02f6c413126111ef74a417232683ce7ba210052e63c15fc82204aad80", true},
	{13572468, 0, "1c91ab1c162fd0cae60a5bb9880f3e7d5a133a65b6057a644b26973d9c55dcfe", true},
	{13572468, 224, "8ad67735bbf49576219f364f4640d595357a440358d15bf6815a16e4", true},
	{13572468, 256, "1c91ab1c162fd0cae60a5bb9880f3e7d5a133a65b6057a644b26973d9c55dcfe", true},
	{13572468.123, 384, "3b4ee302435dc1e15251efd9f3982b1ca6fe4ac778d3260b7bbf3bea613849677eda830239420e448e4c6dc7c2649d89", true},
	{13572468.123, 512, "4820aa3f2760836557dc1f2d44a0ba7596333fdb60c8a1909481862f4ab0921c00abb23d57b7e67a970363cc3fcb78b25b6a0d45cdcac0e87aa0c96bc51f7f96", true},
	{nil, 224, nil, false},
	{"pingcap", nil, nil, false},
	{"pingcap", 123, nil, false},
}

func TestSha2Hash(t *testing.T) {
	t.Parallel()
	ctx := createContext(t)

	fc := funcs[ast.SHA2]
	for _, tt := range sha2Tests {
		str := types.NewDatum(tt.origin)
		hashLength := types.NewDatum(tt.hashLength)
		f, err := fc.getFunction(ctx, datumsToConstants([]types.Datum{str, hashLength}))
		require.NoError(t, err)
		crypt, err := evalBuiltinFunc(f, chunk.Row{})
		require.NoError(t, err)
		if tt.validCase {
			res, err := crypt.ToString()
			require.NoError(t, err)
			require.Equal(t, tt.crypt, res)
		} else {
			require.True(t, crypt.IsNull())
		}
	}
}

func TestMD5Hash(t *testing.T) {
	t.Parallel()
	ctx := createContext(t)

	cases := []struct {
		args     interface{}
		expected string
		isNil    bool
		getErr   bool
	}{
		{"", "d41d8cd98f00b204e9800998ecf8427e", false, false},
		{"a", "0cc175b9c0f1b6a831c399e269772661", false, false},
		{"ab", "187ef4436122d1cc2f40dc2b92f0eba0", false, false},
		{"abc", "900150983cd24fb0d6963f7d28e17f72", false, false},
		{123, "202cb962ac59075b964b07152d234b70", false, false},
		{"123", "202cb962ac59075b964b07152d234b70", false, false},
		{123.123, "46ddc40585caa8abc07c460b3485781e", false, false},
		{nil, "", true, false},
	}
	for _, c := range cases {
		f, err := newFunctionForTest(ctx, ast.MD5, primitiveValsToConstants(ctx, []interface{}{c.args})...)
		require.NoError(t, err)
		d, err := f.Eval(chunk.Row{})
		if c.getErr {
			require.Error(t, err)
		} else {
			require.NoError(t, err)
			if c.isNil {
				require.Equal(t, types.KindNull, d.Kind())
			} else {
				require.Equal(t, c.expected, d.GetString())
			}
		}
	}
	_, err := funcs[ast.MD5].getFunction(ctx, []Expression{NewZero()})
	require.NoError(t, err)

}

func TestRandomBytes(t *testing.T) {
	t.Parallel()
	ctx := createContext(t)

	fc := funcs[ast.RandomBytes]
	f, err := fc.getFunction(ctx, datumsToConstants([]types.Datum{types.NewDatum(32)}))
	require.NoError(t, err)
	out, err := evalBuiltinFunc(f, chunk.Row{})
	require.NoError(t, err)
	require.Equal(t, 32, len(out.GetBytes()))

	f, err = fc.getFunction(ctx, datumsToConstants([]types.Datum{types.NewDatum(1025)}))
	require.NoError(t, err)
	_, err = evalBuiltinFunc(f, chunk.Row{})
	require.Error(t, err)
	f, err = fc.getFunction(ctx, datumsToConstants([]types.Datum{types.NewDatum(-32)}))
	require.NoError(t, err)
	_, err = evalBuiltinFunc(f, chunk.Row{})
	require.Error(t, err)
	f, err = fc.getFunction(ctx, datumsToConstants([]types.Datum{types.NewDatum(0)}))
	require.NoError(t, err)
	_, err = evalBuiltinFunc(f, chunk.Row{})
	require.Error(t, err)

	f, err = fc.getFunction(ctx, datumsToConstants([]types.Datum{types.NewDatum(nil)}))
	require.NoError(t, err)
	out, err = evalBuiltinFunc(f, chunk.Row{})
	require.NoError(t, err)
	require.Equal(t, 0, len(out.GetBytes()))
}

func decodeHex(str string) []byte {
	ret, err := hex.DecodeString(str)
	if err != nil {
		panic(err)
	}
	return ret
}

func TestCompress(t *testing.T) {
	t.Parallel()
	ctx := createContext(t)
	tests := []struct {
		in     interface{}
		expect interface{}
	}{
		{"hello world", string(decodeHex("0B000000789CCA48CDC9C95728CF2FCA4901040000FFFF1A0B045D"))},
		{"", ""},
		{nil, nil},
	}

	fc := funcs[ast.Compress]
	for _, test := range tests {
		arg := types.NewDatum(test.in)
		f, err := fc.getFunction(ctx, datumsToConstants([]types.Datum{arg}))
		require.NoErrorf(t, err, "%v", test)
		out, err := evalBuiltinFunc(f, chunk.Row{})
		require.NoErrorf(t, err, "%v", test)
		if test.expect == nil {
			require.Truef(t, out.IsNull(), "%v", test)
			continue
		}
		require.Equalf(t, types.NewCollationStringDatum(test.expect.(string), charset.CollationBin, collate.DefaultLen), out, "%v", test)
	}
}

func TestUncompress(t *testing.T) {
	t.Parallel()
	ctx := createContext(t)
	tests := []struct {
		in     interface{}
		expect interface{}
	}{
		{decodeHex("0B000000789CCB48CDC9C95728CF2FCA4901001A0B045D"), "hello world"},         // zlib result from MySQL
		{decodeHex("0B000000789CCA48CDC9C95728CF2FCA4901040000FFFF1A0B045D"), "hello world"}, // zlib result from TiDB
		{decodeHex("02000000789CCB48CDC9C95728CF2FCA4901001A0B045D"), nil},                   // wrong length in the first four bytes
		{decodeHex(""), ""},
		{"1", nil},
		{"1234", nil},
		{"12345", nil},
		{decodeHex("0B"), nil},
		{decodeHex("0B000000"), nil},
		{decodeHex("0B0000001234"), nil},
		{12345, nil},
		{nil, nil},
	}

	fc := funcs[ast.Uncompress]
	for _, test := range tests {
		arg := types.NewDatum(test.in)
		f, err := fc.getFunction(ctx, datumsToConstants([]types.Datum{arg}))
		require.NoErrorf(t, err, "%v", test)
		out, err := evalBuiltinFunc(f, chunk.Row{})
		require.NoErrorf(t, err, "%v", test)
		if test.expect == nil {
			require.Truef(t, out.IsNull(), "%v", test)
			continue
		}
		require.Equalf(t, types.NewCollationStringDatum(test.expect.(string), charset.CollationBin, collate.DefaultLen), out, "%v", test)
	}
}

func TestUncompressLength(t *testing.T) {
	t.Parallel()
	ctx := createContext(t)
	tests := []struct {
		in     interface{}
		expect interface{}
	}{
		{decodeHex("0B000000789CCB48CDC9C95728CF2FCA4901001A0B045D"), int64(11)},         // zlib result from MySQL
		{decodeHex("0B000000789CCA48CDC9C95728CF2FCA4901040000FFFF1A0B045D"), int64(11)}, // zlib result from TiDB
		{decodeHex(""), int64(0)},
		{"1", int64(0)},
		{"123", int64(0)},
		{decodeHex("0B"), int64(0)},
		{decodeHex("0B00"), int64(0)},
		{decodeHex("0B000000"), int64(0x0)},
		{decodeHex("0B0000001234"), int64(0x0B)},
		{12345, int64(875770417)},
		{nil, nil},
	}

	fc := funcs[ast.UncompressedLength]
	for _, test := range tests {
		arg := types.NewDatum(test.in)
		f, err := fc.getFunction(ctx, datumsToConstants([]types.Datum{arg}))
		require.NoErrorf(t, err, "%v", test)
		out, err := evalBuiltinFunc(f, chunk.Row{})
		require.NoErrorf(t, err, "%v", test)
		require.Equalf(t, types.NewDatum(test.expect), out, "%v", test)
	}
}

func TestPassword(t *testing.T) {
	t.Parallel()
	ctx := createContext(t)
	cases := []struct {
		args     interface{}
		expected string
		isNil    bool
		getErr   bool
		getWarn  bool
	}{
		{nil, "", false, false, false},
		{"", "", false, false, false},
		{"abc", "*0D3CED9BEC10A777AEC23CCC353A8C08A633045E", false, false, true},
		{123, "*23AE809DDACAF96AF0FD78ED04B6A265E05AA257", false, false, true},
		{1.23, "*A589EEBA8D3F9E1A34A7EE518FAC4566BFAD5BB6", false, false, true},
		{types.NewDecFromFloatForTest(123.123), "*B15B84262DB34BFB2C817A45A55C405DC7C52BB1", false, false, true},
	}

	warnCount := len(ctx.GetSessionVars().StmtCtx.GetWarnings())
	for _, c := range cases {
		f, err := newFunctionForTest(ctx, ast.PasswordFunc, primitiveValsToConstants(ctx, []interface{}{c.args})...)
		require.NoError(t, err)
		d, err := f.Eval(chunk.Row{})
		require.NoError(t, err)
		if c.isNil {
			require.Equal(t, types.KindNull, d.Kind())
		} else {
			require.Equal(t, c.expected, d.GetString())
		}

		warnings := ctx.GetSessionVars().StmtCtx.GetWarnings()
		if c.getWarn {
			require.Equal(t, warnCount+1, len(warnings))

			lastWarn := warnings[len(warnings)-1]
			require.Truef(t, terror.ErrorEqual(errDeprecatedSyntaxNoReplacement, lastWarn.Err), "err %v", lastWarn.Err)

			warnCount = len(warnings)
		} else {
			require.Equal(t, warnCount, len(warnings))
		}
	}

	_, err := funcs[ast.PasswordFunc].getFunction(ctx, []Expression{NewZero()})
	require.NoError(t, err)
}<|MERGE_RESOLUTION|>--- conflicted
+++ resolved
@@ -171,12 +171,11 @@
 		}
 		require.Equal(t, types.NewCollationStringDatum(tt.origin.(string), charset.CollationBin, collate.DefaultLen), str)
 	}
-<<<<<<< HEAD
-	err := variable.SetSessionSystemVar(s.ctx.GetSessionVars(), variable.BlockEncryptionMode, "aes-128-ecb")
-	c.Assert(err, IsNil)
-	s.testNullInput(c, ast.AesDecrypt)
-	s.testAmbiguousInput(c, ast.AesDecrypt)
-
+  err := variable.SetSessionSystemVar(ctx.GetSessionVars(), variable.BlockEncryptionMode, "aes-128-ecb")
+	require.NoError(t, err)
+	testNullInput(t, ctx, ast.AesDecrypt)
+	testAmbiguousInput(t, ctx, ast.AesDecrypt)
+  
 	// Test GBK String
 	gbkStr, _ := charset.NewEncoding("gbk").EncodeString("你好")
 	gbkTests := []struct {
@@ -204,25 +203,19 @@
 
 	for _, tt := range gbkTests {
 		err := s.ctx.GetSessionVars().SetSystemVar(variable.CharacterSetConnection, tt.chs)
-		c.Assert(err, IsNil)
+		require.NoError(t, err)
 		err = variable.SetSessionSystemVar(s.ctx.GetSessionVars(), variable.BlockEncryptionMode, tt.mode)
-		c.Assert(err, IsNil)
+		require.NoError(t, err)
 		args := []types.Datum{fromHex(tt.crypt)}
 		for _, param := range tt.params {
 			args = append(args, types.NewDatum(param))
 		}
 		f, err := fc.getFunction(s.ctx, s.datumsToConstants(args))
-		c.Assert(err, IsNil)
+		require.NoError(t, err)
 		str, err := evalBuiltinFunc(f, chunk.Row{})
-		c.Assert(err, IsNil)
-		c.Assert(str, DeepEquals, types.NewCollationStringDatum(tt.origin.(string), charset.CollationBin, collate.DefaultLen))
-	}
-=======
-	err := variable.SetSessionSystemVar(ctx.GetSessionVars(), variable.BlockEncryptionMode, "aes-128-ecb")
-	require.NoError(t, err)
-	testNullInput(t, ctx, ast.AesDecrypt)
-	testAmbiguousInput(t, ctx, ast.AesDecrypt)
->>>>>>> b7ed87de
+		require.NoError(t, err)
+		require.Equal(t, types.NewCollationStringDatum(tt.origin.(string), charset.CollationBin, collate.DefaultLen), str)
+	}
 }
 
 func testNullInput(t *testing.T, ctx sessionctx.Context, fnName string) {
