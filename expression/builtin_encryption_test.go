// Copyright 2017 PingCAP, Inc.
//
// Licensed under the Apache License, Version 2.0 (the "License");
// you may not use this file except in compliance with the License.
// You may obtain a copy of the License at
//
//     http://www.apache.org/licenses/LICENSE-2.0
//
// Unless required by applicable law or agreed to in writing, software
// distributed under the License is distributed on an "AS IS" BASIS,
// See the License for the specific language governing permissions and
// limitations under the License.

package expression

import (
	"encoding/hex"
	"strings"

	. "github.com/pingcap/check"
	"github.com/pingcap/tidb/ast"
	"github.com/pingcap/tidb/util/hack"
	"github.com/pingcap/tidb/util/testleak"
	"github.com/pingcap/tidb/util/types"
)

var aesCases = []struct {
	origin interface{}
	key    interface{}
	crypt  interface{}
}{
	{"pingcap", "1234567890123456", "697BFE9B3F8C2F289DD82C88C7BC95C4"},
	{"pingcap123", "1234567890123456", "CEC348F4EF5F84D3AA6C4FA184C65766"},
	{"pingcap", "123456789012345678901234", "6F1589686860C8E8C7A40A78B25FF2C0"},
	{"pingcap", "123", "996E0CA8688D7AD20819B90B273E01C6"},
	{"pingcap", 123, "996E0CA8688D7AD20819B90B273E01C6"},
	{nil, 123, nil},
}

func (s *testEvaluatorSuite) TestAESEncrypt(c *C) {
	defer testleak.AfterTest(c)()
	fc := funcs[ast.AesEncrypt]
	for _, test := range aesCases {
		str := types.NewDatum(test.origin)
		key := types.NewDatum(test.key)
		f, err := fc.getFunction(datumsToConstants([]types.Datum{str, key}), s.ctx)
		crypt, err := f.eval(nil)
		c.Assert(err, IsNil)
		c.Assert(toHex(crypt), DeepEquals, types.NewDatum(test.crypt))
	}
	s.testNullInput(c, ast.AesDecrypt)
}

func (s *testEvaluatorSuite) TestAESDecrypt(c *C) {
	defer testleak.AfterTest(c)()
	fc := funcs[ast.AesDecrypt]
	for _, test := range aesCases {
		cryptStr := fromHex(test.crypt)
		key := types.NewDatum(test.key)
		f, err := fc.getFunction(datumsToConstants([]types.Datum{cryptStr, key}), s.ctx)
		str, err := f.eval(nil)
		c.Assert(err, IsNil)
		c.Assert(str, DeepEquals, types.NewDatum(test.origin))
	}
	s.testNullInput(c, ast.AesDecrypt)
}

func (s *testEvaluatorSuite) testNullInput(c *C, fnName string) {
	fc := funcs[fnName]
	arg := types.NewStringDatum("str")
	var argNull types.Datum
	f, err := fc.getFunction(datumsToConstants([]types.Datum{arg, argNull}), s.ctx)
	crypt, err := f.eval(nil)
	c.Assert(err, IsNil)
	c.Assert(crypt.IsNull(), IsTrue)

	f, err = fc.getFunction(datumsToConstants([]types.Datum{argNull, arg}), s.ctx)
	crypt, err = f.eval(nil)
	c.Assert(err, IsNil)
	c.Assert(crypt.IsNull(), IsTrue)
}

func toHex(d types.Datum) (h types.Datum) {
	if d.IsNull() {
		return
	}
	x, _ := d.ToString()
	h.SetString(strings.ToUpper(hex.EncodeToString(hack.Slice(x))))
	return
}

func fromHex(str interface{}) (d types.Datum) {
	if str == nil {
		return
	}
	if s, ok := str.(string); ok {
		h, _ := hex.DecodeString(s)
		d.SetBytes(h)
	}
	return d
}

var shaCases = []struct {
	origin interface{}
	crypt  string
}{
	{"test", "a94a8fe5ccb19ba61c4c0873d391e987982fbbd3"},
	{"c4pt0r", "034923dcabf099fc4c8917c0ab91ffcd4c2578a6"},
	{"pingcap", "73bf9ef43a44f42e2ea2894d62f0917af149a006"},
	{"foobar", "8843d7f92416211de9ebb963ff4ce28125932878"},
	{1024, "128351137a9c47206c4507dcf2e6fbeeca3a9079"},
	{123.45, "22f8b438ad7e89300b51d88684f3f0b9fa1d7a32"},
}

func (s *testEvaluatorSuite) TestShaEncrypt(c *C) {
	defer testleak.AfterTest(c)()
	fc := funcs[ast.SHA]
	for _, test := range shaCases {
		in := types.NewDatum(test.origin)
		f, _ := fc.getFunction(datumsToConstants([]types.Datum{in}), s.ctx)
		crypt, err := f.eval(nil)
		c.Assert(err, IsNil)
		res, err := crypt.ToString()
		c.Assert(err, IsNil)
		c.Assert(res, Equals, test.crypt)
	}
	// test NULL input for sha
	var argNull types.Datum
	f, _ := fc.getFunction(datumsToConstants([]types.Datum{argNull}), s.ctx)
	crypt, err := f.eval(nil)
	c.Assert(err, IsNil)
	c.Assert(crypt.IsNull(), IsTrue)
}

var sha2Cases = []struct {
	origin     interface{}
	hashLength interface{}
	crypt      interface{}
	validCase  bool
}{
	{"pingcap", 0, "2871823be240f8ecd1d72f24c99eaa2e58af18b4b8ba99a4fc2823ba5c43930a", true},
	{"pingcap", 224, "cd036dc9bec69e758401379c522454ea24a6327b48724b449b40c6b7", true},
	{"pingcap", 256, "2871823be240f8ecd1d72f24c99eaa2e58af18b4b8ba99a4fc2823ba5c43930a", true},
	{"pingcap", 384, "c50955b6b0c7b9919740d956849eedcb0f0f90bf8a34e8c1f4e071e3773f53bd6f8f16c04425ff728bed04de1b63db51", true},
	{"pingcap", 512, "ea903c574370774c4844a83b7122105a106e04211673810e1baae7c2ae7aba2cf07465e02f6c413126111ef74a417232683ce7ba210052e63c15fc82204aad80", true},
	{13572468, 0, "1c91ab1c162fd0cae60a5bb9880f3e7d5a133a65b6057a644b26973d9c55dcfe", true},
	{13572468, 224, "8ad67735bbf49576219f364f4640d595357a440358d15bf6815a16e4", true},
	{13572468, 256, "1c91ab1c162fd0cae60a5bb9880f3e7d5a133a65b6057a644b26973d9c55dcfe", true},
	{13572468.123, 384, "3b4ee302435dc1e15251efd9f3982b1ca6fe4ac778d3260b7bbf3bea613849677eda830239420e448e4c6dc7c2649d89", true},
	{13572468.123, 512, "4820aa3f2760836557dc1f2d44a0ba7596333fdb60c8a1909481862f4ab0921c00abb23d57b7e67a970363cc3fcb78b25b6a0d45cdcac0e87aa0c96bc51f7f96", true},
	{nil, 224, nil, false},
	{"pingcap", nil, nil, false},
	{"pingcap", 123, nil, false},
}

func (s *testEvaluatorSuite) TestSha2Encrypt(c *C) {
	defer testleak.AfterTest(c)()
	fc := funcs[ast.SHA2]
	for _, test := range sha2Cases {
		str := types.NewDatum(test.origin)
		hashLength := types.NewDatum(test.hashLength)
		f, err := fc.getFunction(datumsToConstants([]types.Datum{str, hashLength}), s.ctx)
		crypt, err := f.eval(nil)
		c.Assert(err, IsNil)
		if test.validCase {
			res, err := crypt.ToString()
			c.Assert(err, IsNil)
			c.Assert(res, Equals, test.crypt)
		} else {
			c.Assert(crypt.IsNull(), IsTrue)
		}
	}
}

type md5Test struct {
	out interface{}
	in  interface{}
}

var md5Cases = []md5Test{
	{"d41d8cd98f00b204e9800998ecf8427e", ""},
	{"0cc175b9c0f1b6a831c399e269772661", "a"},
	{"187ef4436122d1cc2f40dc2b92f0eba0", "ab"},
	{"900150983cd24fb0d6963f7d28e17f72", "abc"},
	{"202cb962ac59075b964b07152d234b70", 123},
	{"202cb962ac59075b964b07152d234b70", "123"},
	{"46ddc40585caa8abc07c460b3485781e", 123.123},
	{nil, nil},
}

func (s *testEvaluatorSuite) TestMD5(c *C) {
	defer testleak.AfterTest(c)()
	fc := funcs[ast.MD5]
	for _, test := range md5Cases {
		arg := types.NewDatum(test.in)
		f, err := fc.getFunction(datumsToConstants([]types.Datum{arg}), s.ctx)
		c.Assert(err, IsNil)
		out, err := f.eval(nil)
		c.Assert(err, IsNil)
		c.Assert(out, DeepEquals, types.NewDatum(test.out))
	}
	s.testNullInput(c, ast.AesDecrypt)
}

<<<<<<< HEAD
type compressTest struct {
	in  interface{}
	out interface{}
}

var compressCases = []compressTest{
	{[]byte("hello world"), []byte{120, 156, 202, 72, 205, 201, 201, 87, 40, 207, 47, 202, 73, 1, 4, 0, 0, 255, 255, 26, 11, 4, 93}},
	{[]byte("i love you)"), []byte{120, 156, 202, 84, 200, 201, 47, 75, 85, 168, 204, 47, 213, 4, 4, 0, 0, 255, 255, 23, 142, 3, 230}},
	{nil, nil},
}

func (s *testEvaluatorSuite) TestCompress(c *C) {
	defer testleak.AfterTest(c)()
	fc := funcs[ast.Compress]
	for _, test := range compressCases {
		arg := types.NewDatum(test.in)
		f, err := fc.getFunction(datumsToConstants([]types.Datum{arg}), s.ctx)
		c.Assert(err, IsNil)
		out, err := f.eval(nil)
		c.Assert(err, IsNil)
		c.Assert(out, DeepEquals, types.NewDatum(test.out))
	}

	var argNull types.Datum
	f, _ := fc.getFunction(datumsToConstants([]types.Datum{argNull}), s.ctx)
	compress, err := f.eval(nil)
	c.Assert(err, IsNil)
	c.Assert(compress.IsNull(), IsTrue)
=======
func (s *testEvaluatorSuite) TestRandomBytes(c *C) {
	defer testleak.AfterTest(c)()
	fc := funcs[ast.RandomBytes]
	f, err := fc.getFunction(datumsToConstants([]types.Datum{types.NewDatum(32)}), s.ctx)
	c.Assert(err, IsNil)
	out, err := f.eval(nil)
	c.Assert(err, IsNil)
	c.Assert(len(out.GetBytes()), Equals, 32)

	f, err = fc.getFunction(datumsToConstants([]types.Datum{types.NewDatum(1025)}), s.ctx)
	c.Assert(err, IsNil)
	_, err = f.eval(nil)
	c.Assert(err, NotNil)
	f, err = fc.getFunction(datumsToConstants([]types.Datum{types.NewDatum(-32)}), s.ctx)
	c.Assert(err, IsNil)
	_, err = f.eval(nil)
	c.Assert(err, NotNil)
	f, err = fc.getFunction(datumsToConstants([]types.Datum{types.NewDatum(0)}), s.ctx)
	c.Assert(err, IsNil)
	_, err = f.eval(nil)
	c.Assert(err, NotNil)

	f, err = fc.getFunction(datumsToConstants([]types.Datum{types.NewDatum(nil)}), s.ctx)
	c.Assert(err, IsNil)
	out, err = f.eval(nil)
	c.Assert(err, IsNil)
	c.Assert(len(out.GetBytes()), Equals, 0)
>>>>>>> e068663c
}<|MERGE_RESOLUTION|>--- conflicted
+++ resolved
@@ -202,7 +202,7 @@
 	s.testNullInput(c, ast.AesDecrypt)
 }
 
-<<<<<<< HEAD
+
 type compressTest struct {
 	in  interface{}
 	out interface{}
@@ -226,12 +226,6 @@
 		c.Assert(out, DeepEquals, types.NewDatum(test.out))
 	}
 
-	var argNull types.Datum
-	f, _ := fc.getFunction(datumsToConstants([]types.Datum{argNull}), s.ctx)
-	compress, err := f.eval(nil)
-	c.Assert(err, IsNil)
-	c.Assert(compress.IsNull(), IsTrue)
-=======
 func (s *testEvaluatorSuite) TestRandomBytes(c *C) {
 	defer testleak.AfterTest(c)()
 	fc := funcs[ast.RandomBytes]
@@ -259,5 +253,5 @@
 	out, err = f.eval(nil)
 	c.Assert(err, IsNil)
 	c.Assert(len(out.GetBytes()), Equals, 0)
->>>>>>> e068663c
+
 }