--- conflicted
+++ resolved
@@ -21,12 +21,8 @@
 	"github.com/juju/errors"
 	"github.com/pingcap/tidb/context"
 	"github.com/pingcap/tidb/util/types"
-<<<<<<< HEAD
-=======
 	"github.com/twinj/uuid"
-	"net"
-	"time"
->>>>>>> d215257e
+
 )
 
 var (
