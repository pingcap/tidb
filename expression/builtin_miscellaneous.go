// Copyright 2017 PingCAP, Inc.
//
// Licensed under the Apache License, Version 2.0 (the "License");
// you may not use this file except in compliance with the License.
// You may obtain a copy of the License at
//
//     http://www.apache.org/licenses/LICENSE-2.0
// // Unless required by applicable law or agreed to in writing, software
// distributed under the License is distributed on an "AS IS" BASIS,
// See the License for the specific language governing permissions and
// limitations under the License.

package expression

import (
	"time"

	"github.com/juju/errors"
	"github.com/pingcap/tidb/context"
	"github.com/pingcap/tidb/util/types"
<<<<<<< HEAD
=======
	"net"
	"time"
>>>>>>> e55534f1
)

var (
	_ functionClass = &sleepFunctionClass{}
	_ functionClass = &lockFunctionClass{}
	_ functionClass = &releaseLockFunctionClass{}
	_ functionClass = &anyValueFunctionClass{}
	_ functionClass = &defaultFunctionClass{}
	_ functionClass = &inetAtonFunctionClass{}
	_ functionClass = &inetNtoaFunctionClass{}
	_ functionClass = &inet6AtonFunctionClass{}
	_ functionClass = &inet6NtonFunctionClass{}
	_ functionClass = &isFreeLockFunctionClass{}
	_ functionClass = &isIPv4FunctionClass{}
	_ functionClass = &isIPv4CompatFunctionClass{}
	_ functionClass = &isIPv4MappedFunctionClass{}
	_ functionClass = &isIPv6FunctionClass{}
	_ functionClass = &isUsedLockFunctionClass{}
	_ functionClass = &masterPosWaitFunctionClass{}
	_ functionClass = &nameConstFunctionClass{}
	_ functionClass = &releaseAllLocksFunctionClass{}
	_ functionClass = &uuidFunctionClass{}
	_ functionClass = &uuidShortFunctionClass{}
)

var (
	_ builtinFunc = &builtinSleepSig{}
	_ builtinFunc = &builtinLockSig{}
	_ builtinFunc = &builtinReleaseLockSig{}
	_ builtinFunc = &builtinAnyValueSig{}
	_ builtinFunc = &builtinDefaultSig{}
	_ builtinFunc = &builtinInetAtonSig{}
	_ builtinFunc = &builtinInetNtoaSig{}
	_ builtinFunc = &builtinInet6AtonSig{}
	_ builtinFunc = &builtinInet6NtonSig{}
	_ builtinFunc = &builtinIsFreeLockSig{}
	_ builtinFunc = &builtinIsIPv4Sig{}
	_ builtinFunc = &builtinIsIPv4CompatSig{}
	_ builtinFunc = &builtinIsIPv4MappedSig{}
	_ builtinFunc = &builtinIsIPv6Sig{}
	_ builtinFunc = &builtinIsUsedLockSig{}
	_ builtinFunc = &builtinMasterPosWaitSig{}
	_ builtinFunc = &builtinNameConstSig{}
	_ builtinFunc = &builtinReleaseAllLocksSig{}
	_ builtinFunc = &builtinUUIDSig{}
	_ builtinFunc = &builtinUUIDShortSig{}
)

type sleepFunctionClass struct {
	baseFunctionClass
}

func (c *sleepFunctionClass) getFunction(args []Expression, ctx context.Context) (builtinFunc, error) {
	err := errors.Trace(c.verifyArgs(args))
	bt := &builtinSleepSig{newBaseBuiltinFunc(args, ctx)}
	bt.deterministic = false
	return bt, errors.Trace(err)
}

type builtinSleepSig struct {
	baseBuiltinFunc
}

// See http://dev.mysql.com/doc/refman/5.7/en/miscellaneous-functions.html#function_sleep
func (b *builtinSleepSig) eval(row []types.Datum) (d types.Datum, err error) {
	args, err := b.evalArgs(row)
	if err != nil {
		return types.Datum{}, errors.Trace(err)
	}
	sessVars := b.ctx.GetSessionVars()
	if args[0].IsNull() {
		if sessVars.StrictSQLMode {
			return d, errors.New("incorrect arguments to sleep")
		}
		d.SetInt64(0)
		return
	}
	// processing argument is negative
	zero := types.NewIntDatum(0)
	sc := sessVars.StmtCtx
	ret, err := args[0].CompareDatum(sc, zero)
	if err != nil {
		return d, errors.Trace(err)
	}
	if ret == -1 {
		if sessVars.StrictSQLMode {
			return d, errors.New("incorrect arguments to sleep")
		}
		d.SetInt64(0)
		return
	}

	// TODO: consider it's interrupted using KILL QUERY from other session, or
	// interrupted by time out.
	duration := time.Duration(args[0].GetFloat64() * float64(time.Second.Nanoseconds()))
	time.Sleep(duration)
	d.SetInt64(0)
	return
}

type lockFunctionClass struct {
	baseFunctionClass
}

func (c *lockFunctionClass) getFunction(args []Expression, ctx context.Context) (builtinFunc, error) {
	return &builtinLockSig{newBaseBuiltinFunc(args, ctx)}, errors.Trace(c.verifyArgs(args))
}

type builtinLockSig struct {
	baseBuiltinFunc
}

// The lock function will do nothing.
// Warning: get_lock() function is parsed but ignored.
func (b *builtinLockSig) eval(_ []types.Datum) (d types.Datum, err error) {
	d.SetInt64(1)
	return d, nil
}

type releaseLockFunctionClass struct {
	baseFunctionClass
}

func (c *releaseLockFunctionClass) getFunction(args []Expression, ctx context.Context) (builtinFunc, error) {
	return &builtinReleaseLockSig{newBaseBuiltinFunc(args, ctx)}, errors.Trace(c.verifyArgs(args))
}

type builtinReleaseLockSig struct {
	baseBuiltinFunc
}

// The release lock function will do nothing.
// Warning: release_lock() function is parsed but ignored.
func (b *builtinReleaseLockSig) eval(_ []types.Datum) (d types.Datum, err error) {
	d.SetInt64(1)
	return
}

type anyValueFunctionClass struct {
	baseFunctionClass
}

func (c *anyValueFunctionClass) getFunction(args []Expression, ctx context.Context) (builtinFunc, error) {
	return &builtinAnyValueSig{newBaseBuiltinFunc(args, ctx)}, errors.Trace(c.verifyArgs(args))
}

type builtinAnyValueSig struct {
	baseBuiltinFunc
}

// See https://dev.mysql.com/doc/refman/5.7/en/miscellaneous-functions.html#function_any-value
func (b *builtinAnyValueSig) eval(row []types.Datum) (d types.Datum, err error) {
	return d, errFunctionNotExists.GenByArgs("ANY_VALUE")
}

type defaultFunctionClass struct {
	baseFunctionClass
}

func (c *defaultFunctionClass) getFunction(args []Expression, ctx context.Context) (builtinFunc, error) {
	return &builtinDefaultSig{newBaseBuiltinFunc(args, ctx)}, errors.Trace(c.verifyArgs(args))
}

type builtinDefaultSig struct {
	baseBuiltinFunc
}

// See https://dev.mysql.com/doc/refman/5.7/en/miscellaneous-functions.html#function_default
func (b *builtinDefaultSig) eval(row []types.Datum) (d types.Datum, err error) {
	return d, errFunctionNotExists.GenByArgs("DEFAULT")
}

type inetAtonFunctionClass struct {
	baseFunctionClass
}

func (c *inetAtonFunctionClass) getFunction(args []Expression, ctx context.Context) (builtinFunc, error) {
	return &builtinInetAtonSig{newBaseBuiltinFunc(args, ctx)}, errors.Trace(c.verifyArgs(args))
}

type builtinInetAtonSig struct {
	baseBuiltinFunc
}

// See https://dev.mysql.com/doc/refman/5.7/en/miscellaneous-functions.html#function_inet-aton
func (b *builtinInetAtonSig) eval(row []types.Datum) (d types.Datum, err error) {
	d.SetNull()
	args, err := b.evalArgs(row)
	if err != nil {
		return d, errors.Trace(err)
	}
	arg := args[0]
	if arg.IsNull() {
		return d, nil
	}
	s, err := arg.ToString()
	if err != nil {
		return d, errors.Trace(err)
	}

	c := byte('.') // if len(s) == 0, return NULL
	n := len(s)
	byteResult := uint64(0)
	dotCount := 0
	result := uint64(0)
	for i := 0; i < n; i++ {
		c = s[i]
		digit := uint64(c - '0')
		if digit >= 0 && digit <= 9 {
			byteResult = byteResult*10 + digit
			if byteResult > 255 {
				return d, nil
			}
		} else if c == '.' {
			dotCount++
			result = (result << 8) + byteResult
			byteResult = 0
		} else {
			return d, errors.Trace(err)
		}
	}
	if c == '.' { // ip address should not end with ','
		return d, nil
	}
	// 127 		-> 0.0.0.127
	// 127.255 	-> 127.0.0.255
	// 127.256	-> NULL
	// 127.2.1	-> 127.2.0.1
	switch dotCount {
	case 1:
		result <<= 8
		fallthrough
	case 2:
		result <<= 8
		// fallthrough
	}
	d.SetUint64((result << 8) + byteResult)
	return d, nil
}

type inetNtoaFunctionClass struct {
	baseFunctionClass
}

func (c *inetNtoaFunctionClass) getFunction(args []Expression, ctx context.Context) (builtinFunc, error) {
	return &builtinInetNtoaSig{newBaseBuiltinFunc(args, ctx)}, errors.Trace(c.verifyArgs(args))
}

type builtinInetNtoaSig struct {
	baseBuiltinFunc
}

// See https://dev.mysql.com/doc/refman/5.7/en/miscellaneous-functions.html#function_inet-ntoa
func (b *builtinInetNtoaSig) eval(row []types.Datum) (d types.Datum, err error) {
	return d, errFunctionNotExists.GenByArgs("INET_NTOA")
}

type inet6AtonFunctionClass struct {
	baseFunctionClass
}

func (c *inet6AtonFunctionClass) getFunction(args []Expression, ctx context.Context) (builtinFunc, error) {
	return &builtinInet6AtonSig{newBaseBuiltinFunc(args, ctx)}, errors.Trace(c.verifyArgs(args))
}

type builtinInet6AtonSig struct {
	baseBuiltinFunc
}

// See https://dev.mysql.com/doc/refman/5.7/en/miscellaneous-functions.html#function_inet6-aton
func (b *builtinInet6AtonSig) eval(row []types.Datum) (d types.Datum, err error) {
	return d, errFunctionNotExists.GenByArgs("INET6_ATON")
}

type inet6NtonFunctionClass struct {
	baseFunctionClass
}

func (c *inet6NtonFunctionClass) getFunction(args []Expression, ctx context.Context) (builtinFunc, error) {
	return &builtinInet6NtonSig{newBaseBuiltinFunc(args, ctx)}, errors.Trace(c.verifyArgs(args))
}

type builtinInet6NtonSig struct {
	baseBuiltinFunc
}

// See https://dev.mysql.com/doc/refman/5.7/en/miscellaneous-functions.html#function_inet6-ntoa
func (b *builtinInet6NtonSig) eval(row []types.Datum) (d types.Datum, err error) {
	return d, errFunctionNotExists.GenByArgs("INET6_NTON")
}

type isFreeLockFunctionClass struct {
	baseFunctionClass
}

func (c *isFreeLockFunctionClass) getFunction(args []Expression, ctx context.Context) (builtinFunc, error) {
	return &builtinIsFreeLockSig{newBaseBuiltinFunc(args, ctx)}, errors.Trace(c.verifyArgs(args))
}

type builtinIsFreeLockSig struct {
	baseBuiltinFunc
}

// See https://dev.mysql.com/doc/refman/5.7/en/miscellaneous-functions.html#function_is-free-lock
func (b *builtinIsFreeLockSig) eval(row []types.Datum) (d types.Datum, err error) {
	return d, errFunctionNotExists.GenByArgs("IS_FREE_LOCK")
}

type isIPv4FunctionClass struct {
	baseFunctionClass
}

func (c *isIPv4FunctionClass) getFunction(args []Expression, ctx context.Context) (builtinFunc, error) {
	return &builtinIsIPv4Sig{newBaseBuiltinFunc(args, ctx)}, errors.Trace(c.verifyArgs(args))
}

type builtinIsIPv4Sig struct {
	baseBuiltinFunc
}

// See https://dev.mysql.com/doc/refman/5.7/en/miscellaneous-functions.html#function_is-ipv4
func (b *builtinIsIPv4Sig) eval(row []types.Datum) (d types.Datum, err error) {
	return d, errFunctionNotExists.GenByArgs("IS_IPV4")
}

type isIPv4CompatFunctionClass struct {
	baseFunctionClass
}

func (c *isIPv4CompatFunctionClass) getFunction(args []Expression, ctx context.Context) (builtinFunc, error) {
	return &builtinIsIPv4CompatSig{newBaseBuiltinFunc(args, ctx)}, errors.Trace(c.verifyArgs(args))
}

type builtinIsIPv4CompatSig struct {
	baseBuiltinFunc
}

// See https://dev.mysql.com/doc/refman/5.7/en/miscellaneous-functions.html#function_is-ipv4-compat
func (b *builtinIsIPv4CompatSig) eval(row []types.Datum) (d types.Datum, err error) {
	return d, errFunctionNotExists.GenByArgs("IS_IPV4_COMPAT")
}

type isIPv4MappedFunctionClass struct {
	baseFunctionClass
}

func (c *isIPv4MappedFunctionClass) getFunction(args []Expression, ctx context.Context) (builtinFunc, error) {
	return &builtinIsIPv4MappedSig{newBaseBuiltinFunc(args, ctx)}, errors.Trace(c.verifyArgs(args))
}

type builtinIsIPv4MappedSig struct {
	baseBuiltinFunc
}

// See https://dev.mysql.com/doc/refman/5.7/en/miscellaneous-functions.html#function_is-ipv4-mapped
func (b *builtinIsIPv4MappedSig) eval(row []types.Datum) (d types.Datum, err error) {
	return d, errFunctionNotExists.GenByArgs("IS_IPV4_MAPPED")
}

type isIPv6FunctionClass struct {
	baseFunctionClass
}

func (c *isIPv6FunctionClass) getFunction(args []Expression, ctx context.Context) (builtinFunc, error) {
	return &builtinIsIPv6Sig{newBaseBuiltinFunc(args, ctx)}, errors.Trace(c.verifyArgs(args))
}

type builtinIsIPv6Sig struct {
	baseBuiltinFunc
}

// See https://dev.mysql.com/doc/refman/5.7/en/miscellaneous-functions.html#function_is-ipv6
func (b *builtinIsIPv6Sig) eval(row []types.Datum) (d types.Datum, err error) {
	args, err := b.evalArgs(row)
	if err != nil {
		return types.Datum{}, errors.Trace(err)
	}
	// isIPv6(str)
	// args[0] string
	if args[0].IsNull() {
		d.SetInt64(0)
		return d, nil
	}
	s, err := args[0].ToString()
	if err != nil {
		return d, errors.Trace(err)
	}
	ip := net.ParseIP(s)
	if ip != nil && ip.To4() == nil {
		d.SetInt64(1)
	} else {
		d.SetInt64(0)
	}
	return d, nil
}

type isUsedLockFunctionClass struct {
	baseFunctionClass
}

func (c *isUsedLockFunctionClass) getFunction(args []Expression, ctx context.Context) (builtinFunc, error) {
	return &builtinIsUsedLockSig{newBaseBuiltinFunc(args, ctx)}, errors.Trace(c.verifyArgs(args))
}

type builtinIsUsedLockSig struct {
	baseBuiltinFunc
}

// See https://dev.mysql.com/doc/refman/5.7/en/miscellaneous-functions.html#function_is-used-lock
func (b *builtinIsUsedLockSig) eval(row []types.Datum) (d types.Datum, err error) {
	return d, errFunctionNotExists.GenByArgs("IS_USED_LOCK")
}

type masterPosWaitFunctionClass struct {
	baseFunctionClass
}

func (c *masterPosWaitFunctionClass) getFunction(args []Expression, ctx context.Context) (builtinFunc, error) {
	return &builtinMasterPosWaitSig{newBaseBuiltinFunc(args, ctx)}, errors.Trace(c.verifyArgs(args))
}

type builtinMasterPosWaitSig struct {
	baseBuiltinFunc
}

// See https://dev.mysql.com/doc/refman/5.7/en/miscellaneous-functions.html#function_master-pos-wait
func (b *builtinMasterPosWaitSig) eval(row []types.Datum) (d types.Datum, err error) {
	return d, errFunctionNotExists.GenByArgs("MASTER_POS_WAIT")
}

type nameConstFunctionClass struct {
	baseFunctionClass
}

func (c *nameConstFunctionClass) getFunction(args []Expression, ctx context.Context) (builtinFunc, error) {
	return &builtinNameConstSig{newBaseBuiltinFunc(args, ctx)}, errors.Trace(c.verifyArgs(args))
}

type builtinNameConstSig struct {
	baseBuiltinFunc
}

// See https://dev.mysql.com/doc/refman/5.7/en/miscellaneous-functions.html#function_name-const
func (b *builtinNameConstSig) eval(row []types.Datum) (d types.Datum, err error) {
	return d, errFunctionNotExists.GenByArgs("NAME_CONST")
}

type releaseAllLocksFunctionClass struct {
	baseFunctionClass
}

func (c *releaseAllLocksFunctionClass) getFunction(args []Expression, ctx context.Context) (builtinFunc, error) {
	return &builtinReleaseAllLocksSig{newBaseBuiltinFunc(args, ctx)}, errors.Trace(c.verifyArgs(args))
}

type builtinReleaseAllLocksSig struct {
	baseBuiltinFunc
}

// See https://dev.mysql.com/doc/refman/5.7/en/miscellaneous-functions.html#function_release-all-locks
func (b *builtinReleaseAllLocksSig) eval(row []types.Datum) (d types.Datum, err error) {
	return d, errFunctionNotExists.GenByArgs("RELEASEA_ALL_LOCKS")
}

type uuidFunctionClass struct {
	baseFunctionClass
}

func (c *uuidFunctionClass) getFunction(args []Expression, ctx context.Context) (builtinFunc, error) {
	return &builtinUUIDSig{newBaseBuiltinFunc(args, ctx)}, errors.Trace(c.verifyArgs(args))
}

type builtinUUIDSig struct {
	baseBuiltinFunc
}

// See https://dev.mysql.com/doc/refman/5.7/en/miscellaneous-functions.html#function_uuid
func (b *builtinUUIDSig) eval(row []types.Datum) (d types.Datum, err error) {
	return d, errFunctionNotExists.GenByArgs("UUID")
}

type uuidShortFunctionClass struct {
	baseFunctionClass
}

func (c *uuidShortFunctionClass) getFunction(args []Expression, ctx context.Context) (builtinFunc, error) {
	return &builtinUUIDShortSig{newBaseBuiltinFunc(args, ctx)}, errors.Trace(c.verifyArgs(args))
}

type builtinUUIDShortSig struct {
	baseBuiltinFunc
}

// See https://dev.mysql.com/doc/refman/5.7/en/miscellaneous-functions.html#function_uuid-short
func (b *builtinUUIDShortSig) eval(row []types.Datum) (d types.Datum, err error) {
	return d, errFunctionNotExists.GenByArgs("UUID_SHORT")
}<|MERGE_RESOLUTION|>--- conflicted
+++ resolved
@@ -14,15 +14,10 @@
 
 import (
 	"time"
-
+  "net"
 	"github.com/juju/errors"
 	"github.com/pingcap/tidb/context"
 	"github.com/pingcap/tidb/util/types"
-<<<<<<< HEAD
-=======
-	"net"
-	"time"
->>>>>>> e55534f1
 )
 
 var (
