// Copyright 2017 PingCAP, Inc.
//
// Licensed under the Apache License, Version 2.0 (the "License");
// you may not use this file except in compliance with the License.
// You may obtain a copy of the License at
//
//     http://www.apache.org/licenses/LICENSE-2.0
// // Unless required by applicable law or agreed to in writing, software
// distributed under the License is distributed on an "AS IS" BASIS,
// See the License for the specific language governing permissions and
// limitations under the License.

package expression

import (
	"time"

	"github.com/juju/errors"
	"github.com/pingcap/tidb/context"
	"github.com/pingcap/tidb/util/types"
<<<<<<< HEAD
=======
	"net"
	"time"
>>>>>>> e55534f1
)

var (
	_ functionClass = &sleepFunctionClass{}
	_ functionClass = &lockFunctionClass{}
	_ functionClass = &releaseLockFunctionClass{}
	_ functionClass = &anyValueFunctionClass{}
	_ functionClass = &defaultFunctionClass{}
	_ functionClass = &inetAtonFunctionClass{}
	_ functionClass = &inetNtoaFunctionClass{}
	_ functionClass = &inet6AtonFunctionClass{}
	_ functionClass = &inet6NtonFunctionClass{}
	_ functionClass = &isFreeLockFunctionClass{}
	_ functionClass = &isIPv4FunctionClass{}
	_ functionClass = &isIPv4CompatFunctionClass{}
	_ functionClass = &isIPv4MappedFunctionClass{}
	_ functionClass = &isIPv6FunctionClass{}
	_ functionClass = &isUsedLockFunctionClass{}
	_ functionClass = &masterPosWaitFunctionClass{}
	_ functionClass = &nameConstFunctionClass{}
	_ functionClass = &releaseAllLocksFunctionClass{}
	_ functionClass = &uuidFunctionClass{}
	_ functionClass = &uuidShortFunctionClass{}
)

var (
	_ builtinFunc = &builtinSleepSig{}
	_ builtinFunc = &builtinLockSig{}
	_ builtinFunc = &builtinReleaseLockSig{}
	_ builtinFunc = &builtinAnyValueSig{}
	_ builtinFunc = &builtinDefaultSig{}
	_ builtinFunc = &builtinInetAtonSig{}
	_ builtinFunc = &builtinInetNtoaSig{}
	_ builtinFunc = &builtinInet6AtonSig{}
	_ builtinFunc = &builtinInet6NtonSig{}
	_ builtinFunc = &builtinIsFreeLockSig{}
	_ builtinFunc = &builtinIsIPv4Sig{}
	_ builtinFunc = &builtinIsIPv4CompatSig{}
	_ builtinFunc = &builtinIsIPv4MappedSig{}
	_ builtinFunc = &builtinIsIPv6Sig{}
	_ builtinFunc = &builtinIsUsedLockSig{}
	_ builtinFunc = &builtinMasterPosWaitSig{}
	_ builtinFunc = &builtinNameConstSig{}
	_ builtinFunc = &builtinReleaseAllLocksSig{}
	_ builtinFunc = &builtinUUIDSig{}
	_ builtinFunc = &builtinUUIDShortSig{}
)

type sleepFunctionClass struct {
	baseFunctionClass
}

func (c *sleepFunctionClass) getFunction(args []Expression, ctx context.Context) (builtinFunc, error) {
	err := errors.Trace(c.verifyArgs(args))
	bt := &builtinSleepSig{newBaseBuiltinFunc(args, ctx)}
	bt.deterministic = false
	return bt, errors.Trace(err)
}

type builtinSleepSig struct {
	baseBuiltinFunc
}

// See http://dev.mysql.com/doc/refman/5.7/en/miscellaneous-functions.html#function_sleep
func (b *builtinSleepSig) eval(row []types.Datum) (d types.Datum, err error) {
	args, err := b.evalArgs(row)
	if err != nil {
		return types.Datum{}, errors.Trace(err)
	}
	sessVars := b.ctx.GetSessionVars()
	if args[0].IsNull() {
		if sessVars.StrictSQLMode {
			return d, errors.New("incorrect arguments to sleep")
		}
		d.SetInt64(0)
		return
	}
	// processing argument is negative
	zero := types.NewIntDatum(0)
	sc := sessVars.StmtCtx
	ret, err := args[0].CompareDatum(sc, zero)
	if err != nil {
		return d, errors.Trace(err)
	}
	if ret == -1 {
		if sessVars.StrictSQLMode {
			return d, errors.New("incorrect arguments to sleep")
		}
		d.SetInt64(0)
		return
	}

	// TODO: consider it's interrupted using KILL QUERY from other session, or
	// interrupted by time out.
	duration := time.Duration(args[0].GetFloat64() * float64(time.Second.Nanoseconds()))
	time.Sleep(duration)
	d.SetInt64(0)
	return
}

type lockFunctionClass struct {
	baseFunctionClass
}

func (c *lockFunctionClass) getFunction(args []Expression, ctx context.Context) (builtinFunc, error) {
	return &builtinLockSig{newBaseBuiltinFunc(args, ctx)}, errors.Trace(c.verifyArgs(args))
}

type builtinLockSig struct {
	baseBuiltinFunc
}

// The lock function will do nothing.
// Warning: get_lock() function is parsed but ignored.
func (b *builtinLockSig) eval(_ []types.Datum) (d types.Datum, err error) {
	d.SetInt64(1)
	return d, nil
}

type releaseLockFunctionClass struct {
	baseFunctionClass
}

func (c *releaseLockFunctionClass) getFunction(args []Expression, ctx context.Context) (builtinFunc, error) {
	return &builtinReleaseLockSig{newBaseBuiltinFunc(args, ctx)}, errors.Trace(c.verifyArgs(args))
}

type builtinReleaseLockSig struct {
	baseBuiltinFunc
}

// The release lock function will do nothing.
// Warning: release_lock() function is parsed but ignored.
func (b *builtinReleaseLockSig) eval(_ []types.Datum) (d types.Datum, err error) {
	d.SetInt64(1)
	return
}

type anyValueFunctionClass struct {
	baseFunctionClass
}

func (c *anyValueFunctionClass) getFunction(args []Expression, ctx context.Context) (builtinFunc, error) {
	return &builtinAnyValueSig{newBaseBuiltinFunc(args, ctx)}, errors.Trace(c.verifyArgs(args))
}

type builtinAnyValueSig struct {
	baseBuiltinFunc
}

// See https://dev.mysql.com/doc/refman/5.7/en/miscellaneous-functions.html#function_any-value
func (b *builtinAnyValueSig) eval(row []types.Datum) (d types.Datum, err error) {
	return d, errFunctionNotExists.GenByArgs("ANY_VALUE")
}

type defaultFunctionClass struct {
	baseFunctionClass
}

func (c *defaultFunctionClass) getFunction(args []Expression, ctx context.Context) (builtinFunc, error) {
	return &builtinDefaultSig{newBaseBuiltinFunc(args, ctx)}, errors.Trace(c.verifyArgs(args))
}

type builtinDefaultSig struct {
	baseBuiltinFunc
}

// See https://dev.mysql.com/doc/refman/5.7/en/miscellaneous-functions.html#function_default
func (b *builtinDefaultSig) eval(row []types.Datum) (d types.Datum, err error) {
	return d, errFunctionNotExists.GenByArgs("DEFAULT")
}

type inetAtonFunctionClass struct {
	baseFunctionClass
}

func (c *inetAtonFunctionClass) getFunction(args []Expression, ctx context.Context) (builtinFunc, error) {
	return &builtinInetAtonSig{newBaseBuiltinFunc(args, ctx)}, errors.Trace(c.verifyArgs(args))
}

type builtinInetAtonSig struct {
	baseBuiltinFunc
}

// See https://dev.mysql.com/doc/refman/5.7/en/miscellaneous-functions.html#function_inet-aton
func (b *builtinInetAtonSig) eval(row []types.Datum) (d types.Datum, err error) {
	return d, errFunctionNotExists.GenByArgs("INET_ATON")
}

type inetNtoaFunctionClass struct {
	baseFunctionClass
}

func (c *inetNtoaFunctionClass) getFunction(args []Expression, ctx context.Context) (builtinFunc, error) {
	return &builtinInetNtoaSig{newBaseBuiltinFunc(args, ctx)}, errors.Trace(c.verifyArgs(args))
}

type builtinInetNtoaSig struct {
	baseBuiltinFunc
}

// See https://dev.mysql.com/doc/refman/5.7/en/miscellaneous-functions.html#function_inet-ntoa
func (b *builtinInetNtoaSig) eval(row []types.Datum) (d types.Datum, err error) {
	return d, errFunctionNotExists.GenByArgs("INET_NTOA")
}

type inet6AtonFunctionClass struct {
	baseFunctionClass
}

func (c *inet6AtonFunctionClass) getFunction(args []Expression, ctx context.Context) (builtinFunc, error) {
	return &builtinInet6AtonSig{newBaseBuiltinFunc(args, ctx)}, errors.Trace(c.verifyArgs(args))
}

type builtinInet6AtonSig struct {
	baseBuiltinFunc
}

// See https://dev.mysql.com/doc/refman/5.7/en/miscellaneous-functions.html#function_inet6-aton
func (b *builtinInet6AtonSig) eval(row []types.Datum) (d types.Datum, err error) {
	return d, errFunctionNotExists.GenByArgs("INET6_ATON")
}

type inet6NtonFunctionClass struct {
	baseFunctionClass
}

func (c *inet6NtonFunctionClass) getFunction(args []Expression, ctx context.Context) (builtinFunc, error) {
	return &builtinInet6NtonSig{newBaseBuiltinFunc(args, ctx)}, errors.Trace(c.verifyArgs(args))
}

type builtinInet6NtonSig struct {
	baseBuiltinFunc
}

// See https://dev.mysql.com/doc/refman/5.7/en/miscellaneous-functions.html#function_inet6-ntoa
func (b *builtinInet6NtonSig) eval(row []types.Datum) (d types.Datum, err error) {
	return d, errFunctionNotExists.GenByArgs("INET6_NTON")
}

type isFreeLockFunctionClass struct {
	baseFunctionClass
}

func (c *isFreeLockFunctionClass) getFunction(args []Expression, ctx context.Context) (builtinFunc, error) {
	return &builtinIsFreeLockSig{newBaseBuiltinFunc(args, ctx)}, errors.Trace(c.verifyArgs(args))
}

type builtinIsFreeLockSig struct {
	baseBuiltinFunc
}

// See https://dev.mysql.com/doc/refman/5.7/en/miscellaneous-functions.html#function_is-free-lock
func (b *builtinIsFreeLockSig) eval(row []types.Datum) (d types.Datum, err error) {
	return d, errFunctionNotExists.GenByArgs("IS_FREE_LOCK")
}

type isIPv4FunctionClass struct {
	baseFunctionClass
}

func (c *isIPv4FunctionClass) getFunction(args []Expression, ctx context.Context) (builtinFunc, error) {
	return &builtinIsIPv4Sig{newBaseBuiltinFunc(args, ctx)}, errors.Trace(c.verifyArgs(args))
}

type builtinIsIPv4Sig struct {
	baseBuiltinFunc
}

// See https://dev.mysql.com/doc/refman/5.7/en/miscellaneous-functions.html#function_is-ipv4
func (b *builtinIsIPv4Sig) eval(row []types.Datum) (d types.Datum, err error) {
	return d, errFunctionNotExists.GenByArgs("IS_IPV4")
}

type isIPv4CompatFunctionClass struct {
	baseFunctionClass
}

func (c *isIPv4CompatFunctionClass) getFunction(args []Expression, ctx context.Context) (builtinFunc, error) {
	return &builtinIsIPv4CompatSig{newBaseBuiltinFunc(args, ctx)}, errors.Trace(c.verifyArgs(args))
}

type builtinIsIPv4CompatSig struct {
	baseBuiltinFunc
}

// See https://dev.mysql.com/doc/refman/5.7/en/miscellaneous-functions.html#function_is-ipv4-compat
func (b *builtinIsIPv4CompatSig) eval(row []types.Datum) (d types.Datum, err error) {
	return d, errFunctionNotExists.GenByArgs("IS_IPV4_COMPAT")
}

type isIPv4MappedFunctionClass struct {
	baseFunctionClass
}

func (c *isIPv4MappedFunctionClass) getFunction(args []Expression, ctx context.Context) (builtinFunc, error) {
	return &builtinIsIPv4MappedSig{newBaseBuiltinFunc(args, ctx)}, errors.Trace(c.verifyArgs(args))
}

type builtinIsIPv4MappedSig struct {
	baseBuiltinFunc
}

// See https://dev.mysql.com/doc/refman/5.7/en/miscellaneous-functions.html#function_is-ipv4-mapped
func (b *builtinIsIPv4MappedSig) eval(row []types.Datum) (d types.Datum, err error) {
	return d, errFunctionNotExists.GenByArgs("IS_IPV4_MAPPED")
}

type isIPv6FunctionClass struct {
	baseFunctionClass
}

func (c *isIPv6FunctionClass) getFunction(args []Expression, ctx context.Context) (builtinFunc, error) {
	return &builtinIsIPv6Sig{newBaseBuiltinFunc(args, ctx)}, errors.Trace(c.verifyArgs(args))
}

type builtinIsIPv6Sig struct {
	baseBuiltinFunc
}

// See https://dev.mysql.com/doc/refman/5.7/en/miscellaneous-functions.html#function_is-ipv6
func (b *builtinIsIPv6Sig) eval(row []types.Datum) (d types.Datum, err error) {
	args, err := b.evalArgs(row)
	if err != nil {
		return types.Datum{}, errors.Trace(err)
	}
	// isIPv6(str)
	// args[0] string
	if args[0].IsNull() {
		d.SetInt64(0)
		return d, nil
	}
	s, err := args[0].ToString()
	if err != nil {
		return d, errors.Trace(err)
	}
	ip := net.ParseIP(s)
	if ip != nil && ip.To4() == nil {
		d.SetInt64(1)
	} else {
		d.SetInt64(0)
	}
	return d, nil
}

type isUsedLockFunctionClass struct {
	baseFunctionClass
}

func (c *isUsedLockFunctionClass) getFunction(args []Expression, ctx context.Context) (builtinFunc, error) {
	return &builtinIsUsedLockSig{newBaseBuiltinFunc(args, ctx)}, errors.Trace(c.verifyArgs(args))
}

type builtinIsUsedLockSig struct {
	baseBuiltinFunc
}

// See https://dev.mysql.com/doc/refman/5.7/en/miscellaneous-functions.html#function_is-used-lock
func (b *builtinIsUsedLockSig) eval(row []types.Datum) (d types.Datum, err error) {
	return d, errFunctionNotExists.GenByArgs("IS_USED_LOCK")
}

type masterPosWaitFunctionClass struct {
	baseFunctionClass
}

func (c *masterPosWaitFunctionClass) getFunction(args []Expression, ctx context.Context) (builtinFunc, error) {
	return &builtinMasterPosWaitSig{newBaseBuiltinFunc(args, ctx)}, errors.Trace(c.verifyArgs(args))
}

type builtinMasterPosWaitSig struct {
	baseBuiltinFunc
}

// See https://dev.mysql.com/doc/refman/5.7/en/miscellaneous-functions.html#function_master-pos-wait
func (b *builtinMasterPosWaitSig) eval(row []types.Datum) (d types.Datum, err error) {
	return d, errFunctionNotExists.GenByArgs("MASTER_POS_WAIT")
}

type nameConstFunctionClass struct {
	baseFunctionClass
}

func (c *nameConstFunctionClass) getFunction(args []Expression, ctx context.Context) (builtinFunc, error) {
	return &builtinNameConstSig{newBaseBuiltinFunc(args, ctx)}, errors.Trace(c.verifyArgs(args))
}

type builtinNameConstSig struct {
	baseBuiltinFunc
}

// See https://dev.mysql.com/doc/refman/5.7/en/miscellaneous-functions.html#function_name-const
func (b *builtinNameConstSig) eval(row []types.Datum) (d types.Datum, err error) {
	return d, errFunctionNotExists.GenByArgs("NAME_CONST")
}

type releaseAllLocksFunctionClass struct {
	baseFunctionClass
}

func (c *releaseAllLocksFunctionClass) getFunction(args []Expression, ctx context.Context) (builtinFunc, error) {
	return &builtinReleaseAllLocksSig{newBaseBuiltinFunc(args, ctx)}, errors.Trace(c.verifyArgs(args))
}

type builtinReleaseAllLocksSig struct {
	baseBuiltinFunc
}

// See https://dev.mysql.com/doc/refman/5.7/en/miscellaneous-functions.html#function_release-all-locks
func (b *builtinReleaseAllLocksSig) eval(row []types.Datum) (d types.Datum, err error) {
	return d, errFunctionNotExists.GenByArgs("RELEASEA_ALL_LOCKS")
}

type uuidFunctionClass struct {
	baseFunctionClass
}

func (c *uuidFunctionClass) getFunction(args []Expression, ctx context.Context) (builtinFunc, error) {
	return &builtinUUIDSig{newBaseBuiltinFunc(args, ctx)}, errors.Trace(c.verifyArgs(args))
}

type builtinUUIDSig struct {
	baseBuiltinFunc
}

// See https://dev.mysql.com/doc/refman/5.7/en/miscellaneous-functions.html#function_uuid
func (b *builtinUUIDSig) eval(row []types.Datum) (d types.Datum, err error) {
	return d, errFunctionNotExists.GenByArgs("UUID")
}

type uuidShortFunctionClass struct {
	baseFunctionClass
}

func (c *uuidShortFunctionClass) getFunction(args []Expression, ctx context.Context) (builtinFunc, error) {
	return &builtinUUIDShortSig{newBaseBuiltinFunc(args, ctx)}, errors.Trace(c.verifyArgs(args))
}

type builtinUUIDShortSig struct {
	baseBuiltinFunc
}

// See https://dev.mysql.com/doc/refman/5.7/en/miscellaneous-functions.html#function_uuid-short
func (b *builtinUUIDShortSig) eval(row []types.Datum) (d types.Datum, err error) {
	return d, errFunctionNotExists.GenByArgs("UUID_SHORT")
}<|MERGE_RESOLUTION|>--- conflicted
+++ resolved
@@ -18,11 +18,8 @@
 	"github.com/juju/errors"
 	"github.com/pingcap/tidb/context"
 	"github.com/pingcap/tidb/util/types"
-<<<<<<< HEAD
-=======
 	"net"
 	"time"
->>>>>>> e55534f1
 )
 
 var (
