// Copyright 2016 PingCAP, Inc.
//
// Licensed under the Apache License, Version 2.0 (the "License");
// you may not use this file except in compliance with the License.
// You may obtain a copy of the License at
//
//     http://www.apache.org/licenses/LICENSE-2.0
//
// Unless required by applicable law or agreed to in writing, software
// distributed under the License is distributed on an "AS IS" BASIS,
// See the License for the specific language governing permissions and
// limitations under the License.

package expression

import (
	"github.com/pingcap/tidb/ast"
	"github.com/pingcap/tidb/mysql"
	"github.com/pingcap/tidb/sessionctx"
	"github.com/pingcap/tidb/terror"
	"github.com/pingcap/tidb/types"
	"github.com/pingcap/tidb/util/chunk"
	"github.com/pkg/errors"
	log "github.com/sirupsen/logrus"
)

// MaxPropagateColsCnt means the max number of columns that can participate propagation.
var MaxPropagateColsCnt = 100

type multiEqualSet struct {
	parent []int
}

func (m *multiEqualSet) init(l int) {
	m.parent = make([]int, l)
	for i := range m.parent {
		m.parent[i] = i
	}
}

func (m *multiEqualSet) addRelation(a int, b int) {
	m.parent[m.findRoot(a)] = m.findRoot(b)
}

func (m *multiEqualSet) findRoot(a int) int {
	if a == m.parent[a] {
		return a
	}
	m.parent[a] = m.findRoot(m.parent[a])
	return m.parent[a]
}

type basePropConstSolver struct {
	colMapper map[int64]int  // colMapper maps column to its index
	eqList    []*Constant    // if eqList[i] != nil, it means col_i = eqList[i]
	unionSet  *multiEqualSet // unionSet stores the relations like col_i = col_j
	columns   []*Column      // columns stores all columns appearing in the conditions
	ctx       sessionctx.Context
}

func (s *basePropConstSolver) getColID(col *Column) int {
	return s.colMapper[col.UniqueID]
}

func (s *basePropConstSolver) insertCol(col *Column) {
	_, ok := s.colMapper[col.UniqueID]
	if !ok {
		s.colMapper[col.UniqueID] = len(s.colMapper)
		s.columns = append(s.columns, col)
	}
}

// tryToUpdateEQList tries to update the eqList. When the eqList has store this column with a different constant, like
// a = 1 and a = 2, we set the second return value to false.
func (s *basePropConstSolver) tryToUpdateEQList(col *Column, con *Constant) (bool, bool) {
	if con.Value.IsNull() {
		return false, true
	}
	id := s.getColID(col)
	oldCon := s.eqList[id]
	if oldCon != nil {
		return false, !oldCon.Equal(s.ctx, con)
	}
	s.eqList[id] = con
	return true, false
}

// validEqualCond checks if the cond is an expression like [column eq constant].
func validEqualCond(cond Expression) (*Column, *Constant) {
	if eq, ok := cond.(*ScalarFunction); ok {
		if eq.FuncName.L != ast.EQ {
			return nil, nil
		}
		if col, colOk := eq.GetArgs()[0].(*Column); colOk {
			if con, conOk := eq.GetArgs()[1].(*Constant); conOk {
				return col, con
			}
		}
		if col, colOk := eq.GetArgs()[1].(*Column); colOk {
			if con, conOk := eq.GetArgs()[0].(*Constant); conOk {
				return col, con
			}
		}
	}
	return nil, nil
}

// tryToReplaceCond aims to replace all occurrences of column 'src' and try to replace it with 'tgt' in 'cond'
// It returns
//  bool: if a replacement happened
//  bool: if 'cond' contains non-deterministic expression
//  Expression: the replaced expression, or original 'cond' if the replacement didn't happen
//
// For example:
//  for 'a, b, a < 3', it returns 'true, false, b < 3'
//  for 'a, b, sin(a) + cos(a) = 5', it returns 'true, false, returns sin(b) + cos(b) = 5'
//  for 'a, b, cast(a) < rand()', it returns 'false, true, cast(a) < rand()'
func tryToReplaceCond(ctx sessionctx.Context, src *Column, tgt *Column, cond Expression) (bool, bool, Expression) {
	sf, ok := cond.(*ScalarFunction)
	if !ok {
		return false, false, cond
	}
	replaced := false
	var args []Expression
	if _, ok := unFoldableFunctions[sf.FuncName.L]; ok {
		return false, true, cond
	}
	if _, ok := inequalFunctions[sf.FuncName.L]; ok {
		return false, true, cond
	}
	for idx, expr := range sf.GetArgs() {
		if src.Equal(nil, expr) {
			replaced = true
			if args == nil {
				args = make([]Expression, len(sf.GetArgs()))
				copy(args, sf.GetArgs())
			}
			args[idx] = tgt
		} else {
			subReplaced, isNonDeterminisitic, subExpr := tryToReplaceCond(ctx, src, tgt, expr)
			if isNonDeterminisitic {
				return false, true, cond
			} else if subReplaced {
				replaced = true
				if args == nil {
					args = make([]Expression, len(sf.GetArgs()))
					copy(args, sf.GetArgs())
				}
				args[idx] = subExpr
			}
		}
	}
	if replaced {
		return true, false, NewFunctionInternal(ctx, sf.FuncName.L, sf.GetType(), args...)
	}
	return false, false, cond
}

type propConstSolver struct {
	basePropConstSolver
	conditions []Expression
}

// propagateConstantEQ propagates expressions like 'column = constant' by substituting the constant for column, the
// procedure repeats multiple times. An example runs as following:
// a = d & b * 2 = c & c = d + 2 & b = 1 & a = 4, we pick eq cond b = 1 and a = 4
// d = 4 & 2 = c & c = d + 2 & b = 1 & a = 4, we propagate b = 1 and a = 4 and pick eq cond c = 2 and d = 4
// d = 4 & 2 = c & false & b = 1 & a = 4, we propagate c = 2 and d = 4, and do constant folding: c = d + 2 will be folded as false.
func (s *propConstSolver) propagateConstantEQ() {
	s.eqList = make([]*Constant, len(s.columns))
	visited := make([]bool, len(s.conditions))
	for i := 0; i < MaxPropagateColsCnt; i++ {
		mapper := s.pickNewEQConds(visited)
		if len(mapper) == 0 {
			return
		}
		cols := make([]*Column, 0, len(mapper))
		cons := make([]Expression, 0, len(mapper))
		for id, con := range mapper {
			cols = append(cols, s.columns[id])
			cons = append(cons, con)
		}
		for i, cond := range s.conditions {
			if !visited[i] {
				s.conditions[i] = ColumnSubstitute(cond, NewSchema(cols...), cons)
			}
		}
	}
}

// propagateColumnEQ propagates expressions like 'column A = column B' by adding extra filters
// 'expression(..., column B, ...)' propagated from 'expression(..., column A, ...)' as long as:
//
//  1. The expression is deterministic
//  2. The expression doesn't have any side effect
//
// e.g. For expression a = b and b = c and c = d and c < 1 , we can get extra a < 1 and b < 1 and d < 1.
// However, for a = b and a < rand(), we cannot propagate a < rand() to b < rand() because rand() is non-deterministic
//
// This propagation may bring redundancies that we need to resolve later, for example:
// for a = b and a < 3 and b < 3, we get new a < 3 and b < 3, which are redundant
// for a = b and a < 3 and 3 > b, we get new b < 3 and 3 > a, which are redundant
// for a = b and a < 3 and b < 4, we get new a < 4 and b < 3 but should expect a < 3 and b < 3
// for a = b and a in (3) and b in (4), we get b in (3) and a in (4) but should expect 'false'
//
// TODO: remove redundancies later
//
// We maintain a unionSet representing the equivalent for every two columns.
func (s *propConstSolver) propagateColumnEQ() {
	visited := make([]bool, len(s.conditions))
	s.unionSet = &multiEqualSet{}
	s.unionSet.init(len(s.columns))
	for i := range s.conditions {
		if fun, ok := s.conditions[i].(*ScalarFunction); ok && fun.FuncName.L == ast.EQ {
			lCol, lOk := fun.GetArgs()[0].(*Column)
			rCol, rOk := fun.GetArgs()[1].(*Column)
			if lOk && rOk {
				lID := s.getColID(lCol)
				rID := s.getColID(rCol)
				s.unionSet.addRelation(lID, rID)
				visited[i] = true
			}
		}
	}

	condsLen := len(s.conditions)
	for i, coli := range s.columns {
		for j := i + 1; j < len(s.columns); j++ {
			// unionSet doesn't have iterate(), we use a two layer loop to iterate col_i = col_j relation
			if s.unionSet.findRoot(i) != s.unionSet.findRoot(j) {
				continue
			}
			colj := s.columns[j]
			for k := 0; k < condsLen; k++ {
				if visited[k] {
					// cond_k has been used to retrieve equality relation
					continue
				}
				cond := s.conditions[k]
				replaced, _, newExpr := tryToReplaceCond(s.ctx, coli, colj, cond)
				if replaced {
					s.conditions = append(s.conditions, newExpr)
				}
				replaced, _, newExpr = tryToReplaceCond(s.ctx, colj, coli, cond)
				if replaced {
					s.conditions = append(s.conditions, newExpr)
				}
			}
		}
	}
}

<<<<<<< HEAD
// validEqualCond checks if the cond is an expression like [column eq constant].
func validEqualCond(cond Expression) (*Column, *Constant) {
	if eq, ok := cond.(*ScalarFunction); ok {
		if eq.FuncName.L != ast.EQ {
			return nil, nil
		}
		if col, colOk := eq.GetArgs()[0].(*Column); colOk {
			if con, conOk := eq.GetArgs()[1].(*Constant); conOk {
				return col, con
			}
		}
		if col, colOk := eq.GetArgs()[1].(*Column); colOk {
			if con, conOk := eq.GetArgs()[0].(*Constant); conOk {
				return col, con
			}
		}
	}
	return nil, nil
}

// tryToReplaceCond aims to replace all occurrences of column 'src' and try to replace it with 'tgt' in 'cond'
// It returns
//  bool: if a replacement happened
//  bool: if 'cond' contains non-deterministic expression
//  Expression: the replaced expression, or original 'cond' if the replacement didn't happen
//
// For example:
//  for 'a, b, a < 3', it returns 'true, false, b < 3'
//  for 'a, b, sin(a) + cos(a) = 5', it returns 'true, false, returns sin(b) + cos(b) = 5'
//  for 'a, b, cast(a) < rand()', it returns 'false, true, cast(a) < rand()'
func tryToReplaceCond(ctx sessionctx.Context, src *Column, tgt *Column, cond Expression) (bool, bool, Expression) {
	sf, ok := cond.(*ScalarFunction)
	if !ok {
		return false, false, cond
	}
	replaced := false
	var args []Expression
	if _, ok := unFoldableFunctions[sf.FuncName.L]; ok {
		return false, true, cond
	}
	if _, ok := inequalFunctions[sf.FuncName.L]; ok {
		return false, true, cond
	}
	for idx, expr := range sf.GetArgs() {
		if src.Equal(nil, expr) {
			replaced = true
			if args == nil {
				args = make([]Expression, len(sf.GetArgs()))
				copy(args, sf.GetArgs())
			}
			args[idx] = tgt
		} else {
			subReplaced, isNonDeterminisitic, subExpr := tryToReplaceCond(ctx, src, tgt, expr)
			if isNonDeterminisitic {
				return false, true, cond
			} else if subReplaced {
				replaced = true
				if args == nil {
					args = make([]Expression, len(sf.GetArgs()))
					copy(args, sf.GetArgs())
				}
				args[idx] = subExpr
			}
		}
	}
	if replaced {
		return true, false, NewFunctionInternal(ctx, sf.FuncName.L, sf.GetType(), args...)
	}
	return false, false, cond
}

func (s *propagateConstantSolver) setConds2ConstFalse() {
=======
func (s *propConstSolver) setConds2ConstFalse() {
>>>>>>> c5201329
	s.conditions = []Expression{&Constant{
		Value:   types.NewDatum(false),
		RetType: types.NewFieldType(mysql.TypeTiny),
	}}
}

// pickNewEQConds tries to pick new equal conds and puts them to retMapper.
func (s *propConstSolver) pickNewEQConds(visited []bool) (retMapper map[int]*Constant) {
	retMapper = make(map[int]*Constant)
	for i, cond := range s.conditions {
		if visited[i] {
			continue
		}
		col, con := validEqualCond(cond)
		// Then we check if this CNF item is a false constant. If so, we will set the whole condition to false.
		var ok bool
		if col == nil {
			if con, ok = cond.(*Constant); ok {
				value, err := EvalBool(s.ctx, []Expression{con}, chunk.Row{})
				if err != nil {
					terror.Log(errors.Trace(err))
					return nil
				}
				if !value {
					s.setConds2ConstFalse()
					return nil
				}
			}
			continue
		}
		visited[i] = true
		updated, foreverFalse := s.tryToUpdateEQList(col, con)
		if foreverFalse {
			s.setConds2ConstFalse()
			return nil
		}
		if updated {
			retMapper[s.getColID(col)] = con
		}
	}
	return
}

func (s *propConstSolver) solve(conditions []Expression) []Expression {
	cols := make([]*Column, 0, len(conditions))
	for _, cond := range conditions {
		s.conditions = append(s.conditions, SplitCNFItems(cond)...)
		cols = append(cols, ExtractColumns(cond)...)
	}
	for _, col := range cols {
		s.insertCol(col)
	}
	if len(s.columns) > MaxPropagateColsCnt {
		log.Warnf("[const_propagation]Too many columns in a single CNF: the column count is %d, the max count is %d.", len(s.columns), MaxPropagateColsCnt)
		return conditions
	}
	s.propagateConstantEQ()
	s.propagateColumnEQ()
	s.conditions = propagateConstantDNF(s.ctx, s.conditions)
	return s.conditions
}

// PropagateConstant propagate constant values of deterministic predicates in a condition.
func PropagateConstant(ctx sessionctx.Context, conditions []Expression) []Expression {
	solver := &propConstSolver{}
	solver.colMapper = make(map[int64]int)
	solver.ctx = ctx
	return solver.solve(conditions)
}

type propOuterJoinConstSolver struct {
	basePropConstSolver
	joinConds   []Expression
	filterConds []Expression
	outerSchema *Schema
	innerSchema *Schema
}

func (s *propOuterJoinConstSolver) setConds2ConstFalse(filterConds bool) {
	s.joinConds = []Expression{&Constant{
		Value:   types.NewDatum(false),
		RetType: types.NewFieldType(mysql.TypeTiny),
	}}
	if filterConds {
		s.filterConds = []Expression{&Constant{
			Value:   types.NewDatum(false),
			RetType: types.NewFieldType(mysql.TypeTiny),
		}}
	}
}

// pickEQCondsOnOuterCol picks constant equal expression from specified conditions.
func (s *propOuterJoinConstSolver) pickEQCondsOnOuterCol(retMapper map[int]*Constant, visited []bool, filterConds bool) map[int]*Constant {
	var conds []Expression
	var condsOffset int
	if filterConds {
		conds = s.filterConds
	} else {
		conds = s.joinConds
		condsOffset = len(s.filterConds)
	}
	for i, cond := range conds {
		if visited[i+condsOffset] {
			continue
		}
		col, con := validEqualCond(cond)
		// Then we check if this CNF item is a false constant. If so, we will set the whole condition to false.
		var ok bool
		if col == nil {
			if con, ok = cond.(*Constant); ok {
				value, err := EvalBool(s.ctx, []Expression{con}, chunk.Row{})
				if err != nil {
					terror.Log(errors.Trace(err))
					return nil
				}
				if !value {
					s.setConds2ConstFalse(filterConds)
					return nil
				}
			}
			continue
		}
		// Only extract `outerCol = const` expressions.
		if !s.outerSchema.Contains(col) {
			continue
		}
		visited[i+condsOffset] = true
		updated, foreverFalse := s.tryToUpdateEQList(col, con)
		if foreverFalse {
			s.setConds2ConstFalse(filterConds)
			return nil
		}
		if updated {
			retMapper[s.getColID(col)] = con
		}
	}
	return retMapper
}

// pickNewEQConds picks constant equal expressions from join and filter conditions.
func (s *propOuterJoinConstSolver) pickNewEQConds(visited []bool) map[int]*Constant {
	retMapper := make(map[int]*Constant)
	retMapper = s.pickEQCondsOnOuterCol(retMapper, visited, true)
	if retMapper == nil {
		// Filter is constant false or error occured, enforce early termination.
		return nil
	}
	retMapper = s.pickEQCondsOnOuterCol(retMapper, visited, false)
	return retMapper
}

// propagateConstantEQ propagates expressions like `outerCol = const` by substituting `outerCol` in *JOIN* condition
// with `const`, the procedure repeats multiple times.
func (s *propOuterJoinConstSolver) propagateConstantEQ() {
	s.eqList = make([]*Constant, len(s.columns))
	lenFilters := len(s.filterConds)
	visited := make([]bool, lenFilters+len(s.joinConds))
	for i := 0; i < MaxPropagateColsCnt; i++ {
		mapper := s.pickNewEQConds(visited)
		if len(mapper) == 0 {
			return
		}
		cols := make([]*Column, 0, len(mapper))
		cons := make([]Expression, 0, len(mapper))
		for id, con := range mapper {
			cols = append(cols, s.columns[id])
			cons = append(cons, con)
		}
		for i, cond := range s.joinConds {
			if !visited[i+lenFilters] {
				s.joinConds[i] = ColumnSubstitute(cond, NewSchema(cols...), cons)
			}
		}
	}
}

<<<<<<< HEAD
// PropagateConstant propagate constant values of deterministic predicates in a condition.
// API for the ease of use.
func PropagateConstant(ctx sessionctx.Context, conditions []Expression) []Expression {
	return newPGSolver().PropagateConstant(ctx, conditions)
}

// PropagateConstant propagate constant values of deterministic predicates in a condition.
func (s *propagateConstantSolver) PropagateConstant(ctx sessionctx.Context, conditions []Expression) []Expression {
	s.ctx = ctx
	return s.solve(conditions)
}

// newPGSolver returns a PropagateConstantSolver.
func newPGSolver() PropagateConstantSolver {
	return &propagateConstantSolver{
		colMapper: make(map[string]int),
	}
}

// PropagateConstantSolver is a constant propagate solver.
type PropagateConstantSolver interface {
	PropagateConstant(ctx sessionctx.Context, conditions []Expression) []Expression
=======
func (s *propOuterJoinConstSolver) colsFromOuterAndInner(col1, col2 *Column) (*Column, *Column) {
	if s.outerSchema.Contains(col1) && s.innerSchema.Contains(col2) {
		return col1, col2
	}
	if s.outerSchema.Contains(col2) && s.innerSchema.Contains(col1) {
		return col2, col1
	}
	return nil, nil
}

// validColEqualCond checks if expression is column equal condition that we can use for constant
// propagation over outer join. We only use expression like `outerCol = innerCol`, for expressions like
// `outerCol1 = outerCol2` or `innerCol1 = innerCol2`, they do not help deriving new inner table conditions
// which can be pushed down to children plan nodes, so we do not pick them.
func (s *propOuterJoinConstSolver) validColEqualCond(cond Expression) (*Column, *Column) {
	if fun, ok := cond.(*ScalarFunction); ok && fun.FuncName.L == ast.EQ {
		lCol, lOk := fun.GetArgs()[0].(*Column)
		rCol, rOk := fun.GetArgs()[1].(*Column)
		if lOk && rOk {
			return s.colsFromOuterAndInner(lCol, rCol)
		}
	}
	return nil, nil

}

// deriveConds given `outerCol = innerCol`, derive new expression for specified conditions.
func (s *propOuterJoinConstSolver) deriveConds(outerCol, innerCol *Column, schema *Schema, fCondsOffset int, visited []bool, filterConds bool) []bool {
	var offset, condsLen int
	var conds []Expression
	if filterConds {
		conds = s.filterConds
		offset = fCondsOffset
		condsLen = len(s.filterConds)
	} else {
		conds = s.joinConds
		condsLen = fCondsOffset
	}
	for k := 0; k < condsLen; k++ {
		if visited[k+offset] {
			// condition has been used to retrieve equality relation or contains column beyond children schema.
			continue
		}
		cond := conds[k]
		if !ExprFromSchema(cond, schema) {
			visited[k+offset] = true
			continue
		}
		replaced, _, newExpr := tryToReplaceCond(s.ctx, outerCol, innerCol, cond)
		if replaced {
			s.joinConds = append(s.joinConds, newExpr)
		}
	}
	return visited
}

// propagateColumnEQ propagates expressions like 'outerCol = innerCol' by adding extra filters
// 'expression(..., innerCol, ...)' derived from 'expression(..., outerCol, ...)' as long as
// 'expression(..., outerCol, ...)' does not reference columns outside children schemas of join node.
// Derived new expressions must be appended into join condition, not filter condition.
func (s *propOuterJoinConstSolver) propagateColumnEQ() {
	visited := make([]bool, len(s.joinConds)+len(s.filterConds))
	s.unionSet = &multiEqualSet{}
	s.unionSet.init(len(s.columns))
	var outerCol, innerCol *Column
	// Only consider column equal condition in joinConds.
	// If we have column equal in filter condition, the outer join should have been simplified already.
	for i := range s.joinConds {
		outerCol, innerCol = s.validColEqualCond(s.joinConds[i])
		if outerCol != nil {
			outerID := s.getColID(outerCol)
			innerID := s.getColID(innerCol)
			s.unionSet.addRelation(outerID, innerID)
			visited[i] = true
		}
	}
	lenJoinConds := len(s.joinConds)
	mergedSchema := MergeSchema(s.outerSchema, s.innerSchema)
	for i, coli := range s.columns {
		for j := i + 1; j < len(s.columns); j++ {
			// unionSet doesn't have iterate(), we use a two layer loop to iterate col_i = col_j relation.
			if s.unionSet.findRoot(i) != s.unionSet.findRoot(j) {
				continue
			}
			colj := s.columns[j]
			outerCol, innerCol = s.colsFromOuterAndInner(coli, colj)
			if outerCol == nil {
				continue
			}
			visited = s.deriveConds(outerCol, innerCol, mergedSchema, lenJoinConds, visited, false)
			visited = s.deriveConds(outerCol, innerCol, mergedSchema, lenJoinConds, visited, true)
		}
	}
}

func (s *propOuterJoinConstSolver) solve(joinConds, filterConds []Expression) ([]Expression, []Expression) {
	cols := make([]*Column, 0, len(joinConds)+len(filterConds))
	for _, cond := range joinConds {
		s.joinConds = append(s.joinConds, SplitCNFItems(cond)...)
		cols = append(cols, ExtractColumns(cond)...)
	}
	for _, cond := range filterConds {
		s.filterConds = append(s.filterConds, SplitCNFItems(cond)...)
		cols = append(cols, ExtractColumns(cond)...)
	}
	for _, col := range cols {
		s.insertCol(col)
	}
	if len(s.columns) > MaxPropagateColsCnt {
		log.Warnf("[const_propagation_over_outerjoin] Too many columns: column count is %d, max count is %d.", len(s.columns), MaxPropagateColsCnt)
		return joinConds, filterConds
	}
	s.propagateConstantEQ()
	s.propagateColumnEQ()
	s.joinConds = propagateConstantDNF(s.ctx, s.joinConds)
	s.filterConds = propagateConstantDNF(s.ctx, s.filterConds)
	return s.joinConds, s.filterConds
}

// propagateConstantDNF find DNF item from CNF, and propagate constant inside DNF.
func propagateConstantDNF(ctx sessionctx.Context, conds []Expression) []Expression {
	for i, cond := range conds {
		if dnf, ok := cond.(*ScalarFunction); ok && dnf.FuncName.L == ast.LogicOr {
			dnfItems := SplitDNFItems(cond)
			for j, item := range dnfItems {
				dnfItems[j] = ComposeCNFCondition(ctx, PropagateConstant(ctx, []Expression{item})...)
			}
			conds[i] = ComposeDNFCondition(ctx, dnfItems...)
		}
	}
	return conds
}

// PropConstOverOuterJoin propagate constant equal and column equal conditions over outer join.
// First step is to extract `outerCol = const` from join conditions and filter conditions,
// and substitute `outerCol` in join conditions with `const`;
// Second step is to extract `outerCol = innerCol` from join conditions, and derive new join
// conditions based on this column equal condition and `outerCol` related
// expressions in join conditions and filter conditions;
func PropConstOverOuterJoin(ctx sessionctx.Context, joinConds, filterConds []Expression, outerSchema, innerSchema *Schema) ([]Expression, []Expression) {
	solver := &propOuterJoinConstSolver{
		outerSchema: outerSchema,
		innerSchema: innerSchema,
	}
	solver.colMapper = make(map[int64]int)
	solver.ctx = ctx
	return solver.solve(joinConds, filterConds)
>>>>>>> c5201329
}<|MERGE_RESOLUTION|>--- conflicted
+++ resolved
@@ -250,82 +250,7 @@
 	}
 }
 
-<<<<<<< HEAD
-// validEqualCond checks if the cond is an expression like [column eq constant].
-func validEqualCond(cond Expression) (*Column, *Constant) {
-	if eq, ok := cond.(*ScalarFunction); ok {
-		if eq.FuncName.L != ast.EQ {
-			return nil, nil
-		}
-		if col, colOk := eq.GetArgs()[0].(*Column); colOk {
-			if con, conOk := eq.GetArgs()[1].(*Constant); conOk {
-				return col, con
-			}
-		}
-		if col, colOk := eq.GetArgs()[1].(*Column); colOk {
-			if con, conOk := eq.GetArgs()[0].(*Constant); conOk {
-				return col, con
-			}
-		}
-	}
-	return nil, nil
-}
-
-// tryToReplaceCond aims to replace all occurrences of column 'src' and try to replace it with 'tgt' in 'cond'
-// It returns
-//  bool: if a replacement happened
-//  bool: if 'cond' contains non-deterministic expression
-//  Expression: the replaced expression, or original 'cond' if the replacement didn't happen
-//
-// For example:
-//  for 'a, b, a < 3', it returns 'true, false, b < 3'
-//  for 'a, b, sin(a) + cos(a) = 5', it returns 'true, false, returns sin(b) + cos(b) = 5'
-//  for 'a, b, cast(a) < rand()', it returns 'false, true, cast(a) < rand()'
-func tryToReplaceCond(ctx sessionctx.Context, src *Column, tgt *Column, cond Expression) (bool, bool, Expression) {
-	sf, ok := cond.(*ScalarFunction)
-	if !ok {
-		return false, false, cond
-	}
-	replaced := false
-	var args []Expression
-	if _, ok := unFoldableFunctions[sf.FuncName.L]; ok {
-		return false, true, cond
-	}
-	if _, ok := inequalFunctions[sf.FuncName.L]; ok {
-		return false, true, cond
-	}
-	for idx, expr := range sf.GetArgs() {
-		if src.Equal(nil, expr) {
-			replaced = true
-			if args == nil {
-				args = make([]Expression, len(sf.GetArgs()))
-				copy(args, sf.GetArgs())
-			}
-			args[idx] = tgt
-		} else {
-			subReplaced, isNonDeterminisitic, subExpr := tryToReplaceCond(ctx, src, tgt, expr)
-			if isNonDeterminisitic {
-				return false, true, cond
-			} else if subReplaced {
-				replaced = true
-				if args == nil {
-					args = make([]Expression, len(sf.GetArgs()))
-					copy(args, sf.GetArgs())
-				}
-				args[idx] = subExpr
-			}
-		}
-	}
-	if replaced {
-		return true, false, NewFunctionInternal(ctx, sf.FuncName.L, sf.GetType(), args...)
-	}
-	return false, false, cond
-}
-
-func (s *propagateConstantSolver) setConds2ConstFalse() {
-=======
 func (s *propConstSolver) setConds2ConstFalse() {
->>>>>>> c5201329
 	s.conditions = []Expression{&Constant{
 		Value:   types.NewDatum(false),
 		RetType: types.NewFieldType(mysql.TypeTiny),
@@ -390,10 +315,7 @@
 
 // PropagateConstant propagate constant values of deterministic predicates in a condition.
 func PropagateConstant(ctx sessionctx.Context, conditions []Expression) []Expression {
-	solver := &propConstSolver{}
-	solver.colMapper = make(map[int64]int)
-	solver.ctx = ctx
-	return solver.solve(conditions)
+	return newPropConstSolver().PropagateConstant(ctx, conditions)
 }
 
 type propOuterJoinConstSolver struct {
@@ -502,30 +424,6 @@
 	}
 }
 
-<<<<<<< HEAD
-// PropagateConstant propagate constant values of deterministic predicates in a condition.
-// API for the ease of use.
-func PropagateConstant(ctx sessionctx.Context, conditions []Expression) []Expression {
-	return newPGSolver().PropagateConstant(ctx, conditions)
-}
-
-// PropagateConstant propagate constant values of deterministic predicates in a condition.
-func (s *propagateConstantSolver) PropagateConstant(ctx sessionctx.Context, conditions []Expression) []Expression {
-	s.ctx = ctx
-	return s.solve(conditions)
-}
-
-// newPGSolver returns a PropagateConstantSolver.
-func newPGSolver() PropagateConstantSolver {
-	return &propagateConstantSolver{
-		colMapper: make(map[string]int),
-	}
-}
-
-// PropagateConstantSolver is a constant propagate solver.
-type PropagateConstantSolver interface {
-	PropagateConstant(ctx sessionctx.Context, conditions []Expression) []Expression
-=======
 func (s *propOuterJoinConstSolver) colsFromOuterAndInner(col1, col2 *Column) (*Column, *Column) {
 	if s.outerSchema.Contains(col1) && s.innerSchema.Contains(col2) {
 		return col1, col2
@@ -673,5 +571,22 @@
 	solver.colMapper = make(map[int64]int)
 	solver.ctx = ctx
 	return solver.solve(joinConds, filterConds)
->>>>>>> c5201329
+}
+
+// PropagateConstantSolver is a constant propagate solver.
+type PropagateConstantSolver interface {
+	PropagateConstant(ctx sessionctx.Context, conditions []Expression) []Expression
+}
+
+// newPropConstSolver returns a PropagateConstantSolver.
+func newPropConstSolver() PropagateConstantSolver {
+	solver := &propConstSolver{}
+	solver.colMapper = make(map[int64]int)
+	return solver
+}
+
+// PropagateConstant propagate constant values of deterministic predicates in a condition.
+func (s *propConstSolver) PropagateConstant(ctx sessionctx.Context, conditions []Expression) []Expression {
+	s.ctx = ctx
+	return s.solve(conditions)
 }