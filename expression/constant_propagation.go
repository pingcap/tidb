// Copyright 2016 PingCAP, Inc.
//
// Licensed under the Apache License, Version 2.0 (the "License");
// you may not use this file except in compliance with the License.
// You may obtain a copy of the License at
//
//     http://www.apache.org/licenses/LICENSE-2.0
//
// Unless required by applicable law or agreed to in writing, software
// distributed under the License is distributed on an "AS IS" BASIS,
// See the License for the specific language governing permissions and
// limitations under the License.

package expression

import (
	"github.com/pingcap/parser/ast"
	"github.com/pingcap/parser/mysql"
	"github.com/pingcap/parser/terror"
	"github.com/pingcap/tidb/sessionctx"
	"github.com/pingcap/tidb/types"
	"github.com/pingcap/tidb/util/chunk"
	"github.com/pingcap/tidb/util/collate"
	"github.com/pingcap/tidb/util/disjointset"
	"github.com/pingcap/tidb/util/logutil"
	"go.uber.org/zap"
)

// MaxPropagateColsCnt means the max number of columns that can participate propagation.
var MaxPropagateColsCnt = 100

type basePropConstSolver struct {
	colMapper map[int64]int       // colMapper maps column to its index
	eqList    []*Constant         // if eqList[i] != nil, it means col_i = eqList[i]
	unionSet  *disjointset.IntSet // unionSet stores the relations like col_i = col_j
	columns   []*Column           // columns stores all columns appearing in the conditions
	ctx       sessionctx.Context
}

func (s *basePropConstSolver) getColID(col *Column) int {
	return s.colMapper[col.UniqueID]
}

func (s *basePropConstSolver) insertCol(col *Column) {
	_, ok := s.colMapper[col.UniqueID]
	if !ok {
		s.colMapper[col.UniqueID] = len(s.colMapper)
		s.columns = append(s.columns, col)
	}
}

// tryToUpdateEQList tries to update the eqList. When the eqList has store this column with a different constant, like
// a = 1 and a = 2, we set the second return value to false.
func (s *basePropConstSolver) tryToUpdateEQList(col *Column, con *Constant) (bool, bool) {
	if con.Value.IsNull() {
		return false, true
	}
	id := s.getColID(col)
	oldCon := s.eqList[id]
	if oldCon != nil {
		return false, !oldCon.Equal(s.ctx, con)
	}
	s.eqList[id] = con
	return true, false
}

func validEqualCondHelper(ctx sessionctx.Context, eq *ScalarFunction, colIsLeft bool) (*Column, *Constant) {
	var col *Column
	var con *Constant
	colOk := false
	conOk := false
	if colIsLeft {
		col, colOk = eq.GetArgs()[0].(*Column)
	} else {
		col, colOk = eq.GetArgs()[1].(*Column)
	}
	if !colOk {
		return nil, nil
	}
	if colIsLeft {
		con, conOk = eq.GetArgs()[1].(*Constant)
	} else {
		con, conOk = eq.GetArgs()[0].(*Constant)
	}
	if !conOk {
		return nil, nil
	}
	if ContainMutableConst(ctx, []Expression{con}) {
		return nil, nil
	}
	if !collate.CompatibleCollate(col.GetType().Collate, con.GetType().Collate) {
		return nil, nil
	}
	return col, con
}

// validEqualCond checks if the cond is an expression like [column eq constant].
func validEqualCond(ctx sessionctx.Context, cond Expression) (*Column, *Constant) {
	if eq, ok := cond.(*ScalarFunction); ok {
		if eq.FuncName.L != ast.EQ {
			return nil, nil
		}
		col, con := validEqualCondHelper(ctx, eq, true)
		if col == nil {
			return validEqualCondHelper(ctx, eq, false)
		}
		return col, con
	}
	return nil, nil
}

// tryToReplaceCond aims to replace all occurrences of column 'src' and try to replace it with 'tgt' in 'cond'
// It returns
//  bool: if a replacement happened
//  bool: if 'cond' contains non-deterministic expression
//  Expression: the replaced expression, or original 'cond' if the replacement didn't happen
//
// For example:
//  for 'a, b, a < 3', it returns 'true, false, b < 3'
//  for 'a, b, sin(a) + cos(a) = 5', it returns 'true, false, returns sin(b) + cos(b) = 5'
//  for 'a, b, cast(a) < rand()', it returns 'false, true, cast(a) < rand()'
<<<<<<< HEAD
func tryToReplaceCond(ctx sessionctx.Context, src *Column, tgt *Column, cond Expression, nullAware bool) (bool, bool, Expression) {
=======
func tryToReplaceCond(ctx sessionctx.Context, src *Column, tgt *Column, cond Expression, rejectControl bool) (bool, bool, Expression) {
	if src.RetType.Tp != tgt.RetType.Tp {
		return false, false, cond
	}
>>>>>>> 4ce28598
	sf, ok := cond.(*ScalarFunction)
	if !ok {
		return false, false, cond
	}
	replaced := false
	var args []Expression
	if _, ok := unFoldableFunctions[sf.FuncName.L]; ok {
		return false, true, cond
	}
	if _, ok := inequalFunctions[sf.FuncName.L]; ok {
		return false, true, cond
	}
	// See
	//	https://github.com/pingcap/tidb/issues/15782
	//  https://github.com/pingcap/tidb/issues/17817
	// The null sensitive function's result may rely on the original nullable information of the outer side column.
	// Its args cannot be replaced easily.
	// A more strict check is that after we replace the arg. We check the nullability of the new expression.
	// But we haven't maintained it yet, so don't replace the arg of the control function currently.
	if nullAware &&
		(sf.FuncName.L == ast.Ifnull ||
			sf.FuncName.L == ast.If ||
			sf.FuncName.L == ast.Case ||
			sf.FuncName.L == ast.NullEQ) {
		return false, false, cond
	}
	for idx, expr := range sf.GetArgs() {
		if src.Equal(nil, expr) {
			_, coll := cond.CharsetAndCollation(ctx)
			if tgt.GetType().Collate != coll {
				continue
			}
			replaced = true
			if args == nil {
				args = make([]Expression, len(sf.GetArgs()))
				copy(args, sf.GetArgs())
			}
			args[idx] = tgt
		} else {
			subReplaced, isNonDeterministic, subExpr := tryToReplaceCond(ctx, src, tgt, expr, nullAware)
			if isNonDeterministic {
				return false, true, cond
			} else if subReplaced {
				replaced = true
				if args == nil {
					args = make([]Expression, len(sf.GetArgs()))
					copy(args, sf.GetArgs())
				}
				args[idx] = subExpr
			}
		}
	}
	if replaced {
		return true, false, NewFunctionInternal(ctx, sf.FuncName.L, sf.GetType(), args...)
	}
	return false, false, cond
}

type propConstSolver struct {
	basePropConstSolver
	conditions []Expression
}

// propagateConstantEQ propagates expressions like 'column = constant' by substituting the constant for column, the
// procedure repeats multiple times. An example runs as following:
// a = d & b * 2 = c & c = d + 2 & b = 1 & a = 4, we pick eq cond b = 1 and a = 4
// d = 4 & 2 = c & c = d + 2 & b = 1 & a = 4, we propagate b = 1 and a = 4 and pick eq cond c = 2 and d = 4
// d = 4 & 2 = c & false & b = 1 & a = 4, we propagate c = 2 and d = 4, and do constant folding: c = d + 2 will be folded as false.
func (s *propConstSolver) propagateConstantEQ() {
	s.eqList = make([]*Constant, len(s.columns))
	visited := make([]bool, len(s.conditions))
	for i := 0; i < MaxPropagateColsCnt; i++ {
		mapper := s.pickNewEQConds(visited)
		if len(mapper) == 0 {
			return
		}
		cols := make([]*Column, 0, len(mapper))
		cons := make([]Expression, 0, len(mapper))
		for id, con := range mapper {
			cols = append(cols, s.columns[id])
			cons = append(cons, con)
		}
		for i, cond := range s.conditions {
			if !visited[i] {
				s.conditions[i] = ColumnSubstitute(cond, NewSchema(cols...), cons)
			}
		}
	}
}

// propagateColumnEQ propagates expressions like 'column A = column B' by adding extra filters
// 'expression(..., column B, ...)' propagated from 'expression(..., column A, ...)' as long as:
//
//  1. The expression is deterministic
//  2. The expression doesn't have any side effect
//
// e.g. For expression a = b and b = c and c = d and c < 1 , we can get extra a < 1 and b < 1 and d < 1.
// However, for a = b and a < rand(), we cannot propagate a < rand() to b < rand() because rand() is non-deterministic
//
// This propagation may bring redundancies that we need to resolve later, for example:
// for a = b and a < 3 and b < 3, we get new a < 3 and b < 3, which are redundant
// for a = b and a < 3 and 3 > b, we get new b < 3 and 3 > a, which are redundant
// for a = b and a < 3 and b < 4, we get new a < 4 and b < 3 but should expect a < 3 and b < 3
// for a = b and a in (3) and b in (4), we get b in (3) and a in (4) but should expect 'false'
//
// TODO: remove redundancies later
//
// We maintain a unionSet representing the equivalent for every two columns.
func (s *propConstSolver) propagateColumnEQ() {
	visited := make([]bool, len(s.conditions))
	s.unionSet = disjointset.NewIntSet(len(s.columns))
	for i := range s.conditions {
		if fun, ok := s.conditions[i].(*ScalarFunction); ok && fun.FuncName.L == ast.EQ {
			lCol, lOk := fun.GetArgs()[0].(*Column)
			rCol, rOk := fun.GetArgs()[1].(*Column)
			// TODO: Enable hybrid types in ConstantPropagate.
			if lOk && rOk && lCol.GetType().Collate == rCol.GetType().Collate && !lCol.GetType().Hybrid() && !rCol.GetType().Hybrid() {
				lID := s.getColID(lCol)
				rID := s.getColID(rCol)
				s.unionSet.Union(lID, rID)
				visited[i] = true
			}
		}
	}

	condsLen := len(s.conditions)
	for i, coli := range s.columns {
		for j := i + 1; j < len(s.columns); j++ {
			// unionSet doesn't have iterate(), we use a two layer loop to iterate col_i = col_j relation
			if s.unionSet.FindRoot(i) != s.unionSet.FindRoot(j) {
				continue
			}
			colj := s.columns[j]
			for k := 0; k < condsLen; k++ {
				if visited[k] {
					// cond_k has been used to retrieve equality relation
					continue
				}
				cond := s.conditions[k]
				replaced, _, newExpr := tryToReplaceCond(s.ctx, coli, colj, cond, false)
				if replaced {
					s.conditions = append(s.conditions, newExpr)
				}
				replaced, _, newExpr = tryToReplaceCond(s.ctx, colj, coli, cond, false)
				if replaced {
					s.conditions = append(s.conditions, newExpr)
				}
			}
		}
	}
}

func (s *propConstSolver) setConds2ConstFalse() {
	s.conditions = []Expression{&Constant{
		Value:   types.NewDatum(false),
		RetType: types.NewFieldType(mysql.TypeTiny),
	}}
}

// pickNewEQConds tries to pick new equal conds and puts them to retMapper.
func (s *propConstSolver) pickNewEQConds(visited []bool) (retMapper map[int]*Constant) {
	retMapper = make(map[int]*Constant)
	for i, cond := range s.conditions {
		if visited[i] {
			continue
		}
		col, con := validEqualCond(s.ctx, cond)
		// Then we check if this CNF item is a false constant. If so, we will set the whole condition to false.
		var ok bool
		if col == nil {
			con, ok = cond.(*Constant)
			if !ok {
				continue
			}
			visited[i] = true
			if ContainMutableConst(s.ctx, []Expression{con}) {
				continue
			}
			value, _, err := EvalBool(s.ctx, []Expression{con}, chunk.Row{})
			if err != nil {
				terror.Log(err)
				return nil
			}
			if !value {
				s.setConds2ConstFalse()
				return nil
			}
			continue
		}
		// TODO: Enable hybrid types in ConstantPropagate.
		if col.GetType().Hybrid() {
			continue
		}
		visited[i] = true
		updated, foreverFalse := s.tryToUpdateEQList(col, con)
		if foreverFalse {
			s.setConds2ConstFalse()
			return nil
		}
		if updated {
			retMapper[s.getColID(col)] = con
		}
	}
	return
}

func (s *propConstSolver) solve(conditions []Expression) []Expression {
	cols := make([]*Column, 0, len(conditions))
	for _, cond := range conditions {
		s.conditions = append(s.conditions, SplitCNFItems(cond)...)
		cols = append(cols, ExtractColumns(cond)...)
	}
	for _, col := range cols {
		s.insertCol(col)
	}
	if len(s.columns) > MaxPropagateColsCnt {
		logutil.BgLogger().Warn("too many columns in a single CNF",
			zap.Int("numCols", len(s.columns)),
			zap.Int("maxNumCols", MaxPropagateColsCnt),
		)
		return conditions
	}
	s.propagateConstantEQ()
	s.propagateColumnEQ()
	s.conditions = propagateConstantDNF(s.ctx, s.conditions)
	return s.conditions
}

// PropagateConstant propagate constant values of deterministic predicates in a condition.
func PropagateConstant(ctx sessionctx.Context, conditions []Expression) []Expression {
	return newPropConstSolver().PropagateConstant(ctx, conditions)
}

type propOuterJoinConstSolver struct {
	basePropConstSolver
	joinConds   []Expression
	filterConds []Expression
	outerSchema *Schema
	innerSchema *Schema
	// nullSensitive indicates if this outer join is null sensitive, if true, we cannot generate
	// additional `col is not null` condition from column equal conditions. Specifically, this value
	// is true for LeftOuterSemiJoin and AntiLeftOuterSemiJoin.
	nullSensitive bool
}

func (s *propOuterJoinConstSolver) setConds2ConstFalse(filterConds bool) {
	s.joinConds = []Expression{&Constant{
		Value:   types.NewDatum(false),
		RetType: types.NewFieldType(mysql.TypeTiny),
	}}
	if filterConds {
		s.filterConds = []Expression{&Constant{
			Value:   types.NewDatum(false),
			RetType: types.NewFieldType(mysql.TypeTiny),
		}}
	}
}

// pickEQCondsOnOuterCol picks constant equal expression from specified conditions.
func (s *propOuterJoinConstSolver) pickEQCondsOnOuterCol(retMapper map[int]*Constant, visited []bool, filterConds bool) map[int]*Constant {
	var conds []Expression
	var condsOffset int
	if filterConds {
		conds = s.filterConds
	} else {
		conds = s.joinConds
		condsOffset = len(s.filterConds)
	}
	for i, cond := range conds {
		if visited[i+condsOffset] {
			continue
		}
		col, con := validEqualCond(s.ctx, cond)
		// Then we check if this CNF item is a false constant. If so, we will set the whole condition to false.
		var ok bool
		if col == nil {
			con, ok = cond.(*Constant)
			if !ok {
				continue
			}
			visited[i+condsOffset] = true
			if ContainMutableConst(s.ctx, []Expression{con}) {
				continue
			}
			value, _, err := EvalBool(s.ctx, []Expression{con}, chunk.Row{})
			if err != nil {
				terror.Log(err)
				return nil
			}
			if !value {
				s.setConds2ConstFalse(filterConds)
				return nil
			}
			continue
		}
		// Only extract `outerCol = const` expressions.
		if !s.outerSchema.Contains(col) {
			continue
		}
		visited[i+condsOffset] = true
		updated, foreverFalse := s.tryToUpdateEQList(col, con)
		if foreverFalse {
			s.setConds2ConstFalse(filterConds)
			return nil
		}
		if updated {
			retMapper[s.getColID(col)] = con
		}
	}
	return retMapper
}

// pickNewEQConds picks constant equal expressions from join and filter conditions.
func (s *propOuterJoinConstSolver) pickNewEQConds(visited []bool) map[int]*Constant {
	retMapper := make(map[int]*Constant)
	retMapper = s.pickEQCondsOnOuterCol(retMapper, visited, true)
	if retMapper == nil {
		// Filter is constant false or error occurred, enforce early termination.
		return nil
	}
	retMapper = s.pickEQCondsOnOuterCol(retMapper, visited, false)
	return retMapper
}

// propagateConstantEQ propagates expressions like `outerCol = const` by substituting `outerCol` in *JOIN* condition
// with `const`, the procedure repeats multiple times.
func (s *propOuterJoinConstSolver) propagateConstantEQ() {
	s.eqList = make([]*Constant, len(s.columns))
	lenFilters := len(s.filterConds)
	visited := make([]bool, lenFilters+len(s.joinConds))
	for i := 0; i < MaxPropagateColsCnt; i++ {
		mapper := s.pickNewEQConds(visited)
		if len(mapper) == 0 {
			return
		}
		cols := make([]*Column, 0, len(mapper))
		cons := make([]Expression, 0, len(mapper))
		for id, con := range mapper {
			cols = append(cols, s.columns[id])
			cons = append(cons, con)
		}
		for i, cond := range s.joinConds {
			if !visited[i+lenFilters] {
				s.joinConds[i] = ColumnSubstitute(cond, NewSchema(cols...), cons)
			}
		}
	}
}

func (s *propOuterJoinConstSolver) colsFromOuterAndInner(col1, col2 *Column) (*Column, *Column) {
	if s.outerSchema.Contains(col1) && s.innerSchema.Contains(col2) {
		return col1, col2
	}
	if s.outerSchema.Contains(col2) && s.innerSchema.Contains(col1) {
		return col2, col1
	}
	return nil, nil
}

// validColEqualCond checks if expression is column equal condition that we can use for constant
// propagation over outer join. We only use expression like `outerCol = innerCol`, for expressions like
// `outerCol1 = outerCol2` or `innerCol1 = innerCol2`, they do not help deriving new inner table conditions
// which can be pushed down to children plan nodes, so we do not pick them.
func (s *propOuterJoinConstSolver) validColEqualCond(cond Expression) (*Column, *Column) {
	if fun, ok := cond.(*ScalarFunction); ok && fun.FuncName.L == ast.EQ {
		lCol, lOk := fun.GetArgs()[0].(*Column)
		rCol, rOk := fun.GetArgs()[1].(*Column)
		if lOk && rOk && lCol.GetType().Collate == rCol.GetType().Collate {
			return s.colsFromOuterAndInner(lCol, rCol)
		}
	}
	return nil, nil

}

// deriveConds given `outerCol = innerCol`, derive new expression for specified conditions.
func (s *propOuterJoinConstSolver) deriveConds(outerCol, innerCol *Column, schema *Schema, fCondsOffset int, visited []bool, filterConds bool) []bool {
	var offset, condsLen int
	var conds []Expression
	if filterConds {
		conds = s.filterConds
		offset = fCondsOffset
		condsLen = len(s.filterConds)
	} else {
		conds = s.joinConds
		condsLen = fCondsOffset
	}
	for k := 0; k < condsLen; k++ {
		if visited[k+offset] {
			// condition has been used to retrieve equality relation or contains column beyond children schema.
			continue
		}
		cond := conds[k]
		if !ExprFromSchema(cond, schema) {
			visited[k+offset] = true
			continue
		}
		replaced, _, newExpr := tryToReplaceCond(s.ctx, outerCol, innerCol, cond, true)
		if replaced {
			s.joinConds = append(s.joinConds, newExpr)
		}
	}
	return visited
}

// propagateColumnEQ propagates expressions like 'outerCol = innerCol' by adding extra filters
// 'expression(..., innerCol, ...)' derived from 'expression(..., outerCol, ...)' as long as
// 'expression(..., outerCol, ...)' does not reference columns outside children schemas of join node.
// Derived new expressions must be appended into join condition, not filter condition.
func (s *propOuterJoinConstSolver) propagateColumnEQ() {
	visited := make([]bool, 2*len(s.joinConds)+len(s.filterConds))
	s.unionSet = disjointset.NewIntSet(len(s.columns))
	var outerCol, innerCol *Column
	// Only consider column equal condition in joinConds.
	// If we have column equal in filter condition, the outer join should have been simplified already.
	for i := range s.joinConds {
		outerCol, innerCol = s.validColEqualCond(s.joinConds[i])
		if outerCol != nil {
			outerID := s.getColID(outerCol)
			innerID := s.getColID(innerCol)
			s.unionSet.Union(outerID, innerID)
			visited[i] = true
			// Generate `innerCol is not null` from `outerCol = innerCol`. Note that `outerCol is not null`
			// does not hold since we are in outer join.
			// For AntiLeftOuterSemiJoin, this does not work, for example:
			// `select *, t1.a not in (select t2.b from t t2) from t t1` does not imply `t2.b is not null`.
			// For LeftOuterSemiJoin, this does not work either, for example:
			// `select *, t1.a in (select t2.b from t t2) from t t1`
			// rows with t2.b is null would impact whether LeftOuterSemiJoin should output 0 or null if there
			// is no row satisfying t2.b = t1.a
			if s.nullSensitive {
				continue
			}
			childCol := s.innerSchema.RetrieveColumn(innerCol)
			if !mysql.HasNotNullFlag(childCol.RetType.Flag) {
				notNullExpr := BuildNotNullExpr(s.ctx, childCol)
				s.joinConds = append(s.joinConds, notNullExpr)
			}
		}
	}
	lenJoinConds := len(s.joinConds)
	mergedSchema := MergeSchema(s.outerSchema, s.innerSchema)
	for i, coli := range s.columns {
		for j := i + 1; j < len(s.columns); j++ {
			// unionSet doesn't have iterate(), we use a two layer loop to iterate col_i = col_j relation.
			if s.unionSet.FindRoot(i) != s.unionSet.FindRoot(j) {
				continue
			}
			colj := s.columns[j]
			outerCol, innerCol = s.colsFromOuterAndInner(coli, colj)
			if outerCol == nil {
				continue
			}
			visited = s.deriveConds(outerCol, innerCol, mergedSchema, lenJoinConds, visited, false)
			visited = s.deriveConds(outerCol, innerCol, mergedSchema, lenJoinConds, visited, true)
		}
	}
}

func (s *propOuterJoinConstSolver) solve(joinConds, filterConds []Expression) ([]Expression, []Expression) {
	cols := make([]*Column, 0, len(joinConds)+len(filterConds))
	for _, cond := range joinConds {
		s.joinConds = append(s.joinConds, SplitCNFItems(cond)...)
		cols = append(cols, ExtractColumns(cond)...)
	}
	for _, cond := range filterConds {
		s.filterConds = append(s.filterConds, SplitCNFItems(cond)...)
		cols = append(cols, ExtractColumns(cond)...)
	}
	for _, col := range cols {
		s.insertCol(col)
	}
	if len(s.columns) > MaxPropagateColsCnt {
		logutil.BgLogger().Warn("too many columns",
			zap.Int("numCols", len(s.columns)),
			zap.Int("maxNumCols", MaxPropagateColsCnt),
		)
		return joinConds, filterConds
	}
	s.propagateConstantEQ()
	s.propagateColumnEQ()
	s.joinConds = propagateConstantDNF(s.ctx, s.joinConds)
	s.filterConds = propagateConstantDNF(s.ctx, s.filterConds)
	return s.joinConds, s.filterConds
}

// propagateConstantDNF find DNF item from CNF, and propagate constant inside DNF.
func propagateConstantDNF(ctx sessionctx.Context, conds []Expression) []Expression {
	for i, cond := range conds {
		if dnf, ok := cond.(*ScalarFunction); ok && dnf.FuncName.L == ast.LogicOr {
			dnfItems := SplitDNFItems(cond)
			for j, item := range dnfItems {
				dnfItems[j] = ComposeCNFCondition(ctx, PropagateConstant(ctx, []Expression{item})...)
			}
			conds[i] = ComposeDNFCondition(ctx, dnfItems...)
		}
	}
	return conds
}

// PropConstOverOuterJoin propagate constant equal and column equal conditions over outer join.
// First step is to extract `outerCol = const` from join conditions and filter conditions,
// and substitute `outerCol` in join conditions with `const`;
// Second step is to extract `outerCol = innerCol` from join conditions, and derive new join
// conditions based on this column equal condition and `outerCol` related
// expressions in join conditions and filter conditions;
func PropConstOverOuterJoin(ctx sessionctx.Context, joinConds, filterConds []Expression,
	outerSchema, innerSchema *Schema, nullSensitive bool) ([]Expression, []Expression) {
	solver := &propOuterJoinConstSolver{
		outerSchema:   outerSchema,
		innerSchema:   innerSchema,
		nullSensitive: nullSensitive,
	}
	solver.colMapper = make(map[int64]int)
	solver.ctx = ctx
	return solver.solve(joinConds, filterConds)
}

// PropagateConstantSolver is a constant propagate solver.
type PropagateConstantSolver interface {
	PropagateConstant(ctx sessionctx.Context, conditions []Expression) []Expression
}

// newPropConstSolver returns a PropagateConstantSolver.
func newPropConstSolver() PropagateConstantSolver {
	solver := &propConstSolver{}
	solver.colMapper = make(map[int64]int)
	return solver
}

// PropagateConstant propagate constant values of deterministic predicates in a condition.
func (s *propConstSolver) PropagateConstant(ctx sessionctx.Context, conditions []Expression) []Expression {
	s.ctx = ctx
	return s.solve(conditions)
}<|MERGE_RESOLUTION|>--- conflicted
+++ resolved
@@ -119,14 +119,10 @@
 //  for 'a, b, a < 3', it returns 'true, false, b < 3'
 //  for 'a, b, sin(a) + cos(a) = 5', it returns 'true, false, returns sin(b) + cos(b) = 5'
 //  for 'a, b, cast(a) < rand()', it returns 'false, true, cast(a) < rand()'
-<<<<<<< HEAD
-func tryToReplaceCond(ctx sessionctx.Context, src *Column, tgt *Column, cond Expression, nullAware bool) (bool, bool, Expression) {
-=======
 func tryToReplaceCond(ctx sessionctx.Context, src *Column, tgt *Column, cond Expression, rejectControl bool) (bool, bool, Expression) {
 	if src.RetType.Tp != tgt.RetType.Tp {
 		return false, false, cond
 	}
->>>>>>> 4ce28598
 	sf, ok := cond.(*ScalarFunction)
 	if !ok {
 		return false, false, cond
