// Copyright 2019 PingCAP, Inc.
//
// Licensed under the Apache License, Version 2.0 (the "License");
// you may not use this file except in compliance with the License.
// You may obtain a copy of the License at
//
//     http://www.apache.org/licenses/LICENSE-2.0
//
// Unless required by applicable law or agreed to in writing, software
// distributed under the License is distributed on an "AS IS" BASIS,
// See the License for the specific language governing permissions and
// limitations under the License.

package expression

import (
	"testing"

	. "github.com/pingcap/check"
	"github.com/pingcap/parser/ast"
	"github.com/pingcap/tidb/types"
)

var vecBuiltinInfoCases = map[string][]vecExprBenchCase{
<<<<<<< HEAD
	ast.Version: {
		{retEvalType: types.ETString, childrenTypes: []types.EvalType{}},
	},
	ast.TiDBVersion: {},
=======
	ast.TiDBVersion: {
		{retEvalType: types.ETString, childrenTypes: []types.EvalType{}},
	},
>>>>>>> 25fa7ecd
	ast.CurrentUser: {},
	ast.FoundRows:   {},
	ast.Database: {
		{retEvalType: types.ETString, childrenTypes: []types.EvalType{}},
	},
	ast.User:           {},
	ast.TiDBDecodeKey:  {},
	ast.RowCount:       {},
	ast.CurrentRole:    {},
	ast.TiDBIsDDLOwner: {},
	ast.ConnectionID:   {},
	ast.LastInsertId: {
		{retEvalType: types.ETInt, childrenTypes: []types.EvalType{}},
		{retEvalType: types.ETInt, childrenTypes: []types.EvalType{types.ETInt}},
	},
}

func (s *testEvaluatorSuite) TestVectorizedBuiltinInfoFunc(c *C) {
	testVectorizedBuiltinFunc(c, vecBuiltinInfoCases)
}

func BenchmarkVectorizedBuiltinInfoFunc(b *testing.B) {
	benchmarkVectorizedBuiltinFunc(b, vecBuiltinInfoCases)
}<|MERGE_RESOLUTION|>--- conflicted
+++ resolved
@@ -22,16 +22,12 @@
 )
 
 var vecBuiltinInfoCases = map[string][]vecExprBenchCase{
-<<<<<<< HEAD
 	ast.Version: {
 		{retEvalType: types.ETString, childrenTypes: []types.EvalType{}},
 	},
-	ast.TiDBVersion: {},
-=======
 	ast.TiDBVersion: {
 		{retEvalType: types.ETString, childrenTypes: []types.EvalType{}},
 	},
->>>>>>> 25fa7ecd
 	ast.CurrentUser: {},
 	ast.FoundRows:   {},
 	ast.Database: {
