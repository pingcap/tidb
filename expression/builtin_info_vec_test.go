--- conflicted
+++ resolved
@@ -33,11 +33,8 @@
 	ast.TiDBIsDDLOwner: {},
 	ast.ConnectionID:   {},
 	ast.LastInsertId: {
-<<<<<<< HEAD
+		{retEvalType: types.ETInt, childrenTypes: []types.EvalType{}},
 		{retEvalType: types.ETInt, childrenTypes: []types.EvalType{types.ETInt}},
-=======
-		{retEvalType: types.ETInt, childrenTypes: []types.EvalType{}},
->>>>>>> 5ea98344
 	},
 }
 
