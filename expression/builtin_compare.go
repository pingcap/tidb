// Copyright 2017 PingCAP, Inc.
//
// Licensed under the Apache License, Version 2.0 (the "License");
// you may not use this file except in compliance with the License.
// You may obtain a copy of the License at
//
//     http://www.apache.org/licenses/LICENSE-2.0
//
// Unless required by applicable law or agreed to in writing, software
// distributed under the License is distributed on an "AS IS" BASIS,
// See the License for the specific language governing permissions and
// limitations under the License.

package expression

import (
	"math"

	"github.com/juju/errors"
	"github.com/pingcap/tidb/ast"
	"github.com/pingcap/tidb/context"
	"github.com/pingcap/tidb/mysql"
	"github.com/pingcap/tidb/parser/opcode"
	"github.com/pingcap/tidb/sessionctx/variable"
	"github.com/pingcap/tidb/util/types"
	"github.com/pingcap/tidb/util/types/json"
	"github.com/pingcap/tipb/go-tipb"
)

var (
	_ functionClass = &coalesceFunctionClass{}
	_ functionClass = &greatestFunctionClass{}
	_ functionClass = &leastFunctionClass{}
	_ functionClass = &intervalFunctionClass{}
	_ functionClass = &compareFunctionClass{}
)

var (
	_ builtinFunc = &builtinCoalesceIntSig{}
	_ builtinFunc = &builtinCoalesceRealSig{}
	_ builtinFunc = &builtinCoalesceDecimalSig{}
	_ builtinFunc = &builtinCoalesceStringSig{}
	_ builtinFunc = &builtinCoalesceTimeSig{}
	_ builtinFunc = &builtinCoalesceDurationSig{}

	_ builtinFunc = &builtinGreatestIntSig{}
	_ builtinFunc = &builtinGreatestRealSig{}
	_ builtinFunc = &builtinGreatestDecimalSig{}
	_ builtinFunc = &builtinGreatestStringSig{}
	_ builtinFunc = &builtinGreatestTimeSig{}
	_ builtinFunc = &builtinLeastIntSig{}
	_ builtinFunc = &builtinLeastRealSig{}
	_ builtinFunc = &builtinLeastDecimalSig{}
	_ builtinFunc = &builtinLeastStringSig{}
	_ builtinFunc = &builtinLeastTimeSig{}
	_ builtinFunc = &builtinIntervalIntSig{}
	_ builtinFunc = &builtinIntervalRealSig{}

	_ builtinFunc = &builtinLTIntSig{}
	_ builtinFunc = &builtinLTRealSig{}
	_ builtinFunc = &builtinLTDecimalSig{}
	_ builtinFunc = &builtinLTStringSig{}
	_ builtinFunc = &builtinLTDurationSig{}
	_ builtinFunc = &builtinLTTimeSig{}

	_ builtinFunc = &builtinLEIntSig{}
	_ builtinFunc = &builtinLERealSig{}
	_ builtinFunc = &builtinLEDecimalSig{}
	_ builtinFunc = &builtinLEStringSig{}
	_ builtinFunc = &builtinLEDurationSig{}
	_ builtinFunc = &builtinLETimeSig{}

	_ builtinFunc = &builtinGTIntSig{}
	_ builtinFunc = &builtinGTRealSig{}
	_ builtinFunc = &builtinGTDecimalSig{}
	_ builtinFunc = &builtinGTStringSig{}
	_ builtinFunc = &builtinGTTimeSig{}
	_ builtinFunc = &builtinGTDurationSig{}

	_ builtinFunc = &builtinGEIntSig{}
	_ builtinFunc = &builtinGERealSig{}
	_ builtinFunc = &builtinGEDecimalSig{}
	_ builtinFunc = &builtinGEStringSig{}
	_ builtinFunc = &builtinGETimeSig{}
	_ builtinFunc = &builtinGEDurationSig{}

	_ builtinFunc = &builtinNEIntSig{}
	_ builtinFunc = &builtinNERealSig{}
	_ builtinFunc = &builtinNEDecimalSig{}
	_ builtinFunc = &builtinNEStringSig{}
	_ builtinFunc = &builtinNETimeSig{}
	_ builtinFunc = &builtinNEDurationSig{}

	_ builtinFunc = &builtinNullEQIntSig{}
	_ builtinFunc = &builtinNullEQRealSig{}
	_ builtinFunc = &builtinNullEQDecimalSig{}
	_ builtinFunc = &builtinNullEQStringSig{}
	_ builtinFunc = &builtinNullEQTimeSig{}
	_ builtinFunc = &builtinNullEQDurationSig{}
)

// Coalesce returns the first non-NULL value in the list,
// or NULL if there are no non-NULL values.
type coalesceFunctionClass struct {
	baseFunctionClass
}

func (c *coalesceFunctionClass) getFunction(ctx context.Context, args []Expression) (sig builtinFunc, err error) {
	if err = c.verifyArgs(args); err != nil {
		return nil, errors.Trace(err)
	}

	fieldTps := make([]*types.FieldType, 0, len(args))
	for _, arg := range args {
		fieldTps = append(fieldTps, arg.GetType())
	}

	// Use the aggregated field type as retType.
	retTp := types.AggFieldType(fieldTps)
	retCTp := types.AggTypeClass(fieldTps, &retTp.Flag)
	retEvalTp := fieldTp2EvalTp(retTp)

	fieldEvalTps := make([]evalTp, 0, len(args))
	for range args {
		fieldEvalTps = append(fieldEvalTps, retEvalTp)
	}

	bf := newBaseBuiltinFuncWithTp(args, ctx, retEvalTp, fieldEvalTps...)

	bf.tp.Flag |= retTp.Flag
	retTp.Flen, retTp.Decimal = 0, types.UnspecifiedLength

	// Set retType to BINARY(0) if all arguments are of type NULL.
	if retTp.Tp == mysql.TypeNull {
		types.SetBinChsClnFlag(bf.tp)
	} else {
		maxIntLen := 0
		maxFlen := 0

		// Find the max length of field in `maxFlen`,
		// and max integer-part length in `maxIntLen`.
		for _, argTp := range fieldTps {
			if argTp.Decimal > retTp.Decimal {
				retTp.Decimal = argTp.Decimal
			}
			argIntLen := argTp.Flen
			if argTp.Decimal > 0 {
				argIntLen -= (argTp.Decimal + 1)
			}

			// Reduce the sign bit if it is a signed integer/decimal
			if !mysql.HasUnsignedFlag(argTp.Flag) {
				argIntLen--
			}
			if argIntLen > maxIntLen {
				maxIntLen = argIntLen
			}
			if argTp.Flen > maxFlen || argTp.Flen == types.UnspecifiedLength {
				maxFlen = argTp.Flen
			}
		}

		// For integer, field length = maxIntLen + (1/0 for sign bit)
		// For decimal, field length = maxIntLen + maxDecimal + (1/0 for sign bit)
		if retCTp == types.ClassInt || retCTp == types.ClassDecimal {
			retTp.Flen = maxIntLen + retTp.Decimal
			if retTp.Decimal > 0 {
				retTp.Flen++
			}
			if !mysql.HasUnsignedFlag(retTp.Flag) {
				retTp.Flen++
			}
			bf.tp = retTp
		} else {
			// Set the field length to maxFlen for other types.
			bf.tp.Flen = maxFlen
		}
	}

	switch retEvalTp {
	case tpInt:
<<<<<<< HEAD
		sig = &builtinCoalesceIntSig{baseIntBuiltinFunc{bf}}
		sig.setPbCode(tipb.ScalarFuncSig_CoalesceInt)
	case tpReal:
		sig = &builtinCoalesceRealSig{baseRealBuiltinFunc{bf}}
		sig.setPbCode(tipb.ScalarFuncSig_CoalesceReal)
	case tpDecimal:
		sig = &builtinCoalesceDecimalSig{baseDecimalBuiltinFunc{bf}}
		sig.setPbCode(tipb.ScalarFuncSig_CoalesceDecimal)
	case tpString:
		sig = &builtinCoalesceStringSig{baseStringBuiltinFunc{bf}}
		sig.setPbCode(tipb.ScalarFuncSig_CoalesceString)
	case tpDatetime, tpTimestamp:
		sig = &builtinCoalesceTimeSig{baseTimeBuiltinFunc{bf}}
		sig.setPbCode(tipb.ScalarFuncSig_CoalesceTime)
	case tpDuration:
		sig = &builtinCoalesceDurationSig{baseDurationBuiltinFunc{bf}}
		sig.setPbCode(tipb.ScalarFuncSig_CoalesceDuration)
=======
		sig = &builtinCoalesceIntSig{bf}
	case tpReal:
		sig = &builtinCoalesceRealSig{bf}
	case tpDecimal:
		sig = &builtinCoalesceDecimalSig{bf}
	case tpString:
		sig = &builtinCoalesceStringSig{bf}
	case tpDatetime, tpTimestamp:
		sig = &builtinCoalesceTimeSig{bf}
	case tpDuration:
		sig = &builtinCoalesceDurationSig{bf}
>>>>>>> bc84be8d
	}

	return sig.setSelf(sig), nil
}

// See http://dev.mysql.com/doc/refman/5.7/en/comparison-operators.html#function_coalesce
type builtinCoalesceIntSig struct {
	baseBuiltinFunc
}

func (b *builtinCoalesceIntSig) evalInt(row []types.Datum) (res int64, isNull bool, err error) {
	sc := b.ctx.GetSessionVars().StmtCtx
	for _, a := range b.getArgs() {
		res, isNull, err = a.EvalInt(row, sc)
		if err != nil || !isNull {
			break
		}
	}
	return res, isNull, errors.Trace(err)
}

// See http://dev.mysql.com/doc/refman/5.7/en/comparison-operators.html#function_coalesce
type builtinCoalesceRealSig struct {
	baseBuiltinFunc
}

func (b *builtinCoalesceRealSig) evalReal(row []types.Datum) (res float64, isNull bool, err error) {
	sc := b.ctx.GetSessionVars().StmtCtx
	for _, a := range b.getArgs() {
		res, isNull, err = a.EvalReal(row, sc)
		if err != nil || !isNull {
			break
		}
	}
	return res, isNull, errors.Trace(err)
}

// See http://dev.mysql.com/doc/refman/5.7/en/comparison-operators.html#function_coalesce
type builtinCoalesceDecimalSig struct {
	baseBuiltinFunc
}

func (b *builtinCoalesceDecimalSig) evalDecimal(row []types.Datum) (res *types.MyDecimal, isNull bool, err error) {
	sc := b.ctx.GetSessionVars().StmtCtx
	for _, a := range b.getArgs() {
		res, isNull, err = a.EvalDecimal(row, sc)
		if err != nil || !isNull {
			break
		}
	}
	return res, isNull, errors.Trace(err)
}

// See http://dev.mysql.com/doc/refman/5.7/en/comparison-operators.html#function_coalesce
type builtinCoalesceStringSig struct {
	baseBuiltinFunc
}

func (b *builtinCoalesceStringSig) evalString(row []types.Datum) (res string, isNull bool, err error) {
	sc := b.ctx.GetSessionVars().StmtCtx
	for _, a := range b.getArgs() {
		res, isNull, err = a.EvalString(row, sc)
		if err != nil || !isNull {
			break
		}
	}
	return res, isNull, errors.Trace(err)
}

// See http://dev.mysql.com/doc/refman/5.7/en/comparison-operators.html#function_coalesce
type builtinCoalesceTimeSig struct {
	baseBuiltinFunc
}

func (b *builtinCoalesceTimeSig) evalTime(row []types.Datum) (res types.Time, isNull bool, err error) {
	sc := b.ctx.GetSessionVars().StmtCtx
	for _, a := range b.getArgs() {
		res, isNull, err = a.EvalTime(row, sc)
		if err != nil || !isNull {
			break
		}
	}
	return res, isNull, errors.Trace(err)
}

// See http://dev.mysql.com/doc/refman/5.7/en/comparison-operators.html#function_coalesce
type builtinCoalesceDurationSig struct {
	baseBuiltinFunc
}

func (b *builtinCoalesceDurationSig) evalDuration(row []types.Datum) (res types.Duration, isNull bool, err error) {
	sc := b.ctx.GetSessionVars().StmtCtx
	for _, a := range b.getArgs() {
		res, isNull, err = a.EvalDuration(row, sc)
		if err != nil || !isNull {
			break
		}
	}
	return res, isNull, errors.Trace(err)
}

// temporalWithDateAsNumTypeClass makes DATE, DATETIME, TIMESTAMP pretend to be numbers rather than strings.
func temporalWithDateAsNumTypeClass(argTp *types.FieldType) (argTypeClass types.TypeClass, isStr bool, isTemporalWithDate bool) {
	argTypeClass = argTp.ToClass()
	isStr, isTemporalWithDate = argTypeClass == types.ClassString, types.IsTemporalWithDate(argTp.Tp)
	if !isTemporalWithDate {
		return
	}
	if argTp.Decimal > 0 {
		argTypeClass = types.ClassDecimal
	} else {
		argTypeClass = types.ClassInt
	}
	return
}

// getCmp4MinMax gets compare type for GREATEST and LEAST.
func getCmpTp4MinMax(args []Expression) (argTp evalTp) {
	datetimeFound, isAllStr := false, true
	cmpType, isStr, isTemporalWithDate := temporalWithDateAsNumTypeClass(args[0].GetType())
	if !isStr {
		isAllStr = false
	}
	if isTemporalWithDate {
		datetimeFound = true
	}
	for i := range args {
		var tp types.TypeClass
		tp, isStr, isTemporalWithDate = temporalWithDateAsNumTypeClass(args[i].GetType())
		if isTemporalWithDate {
			datetimeFound = true
		}
		if !isStr {
			isAllStr = false
		}
		cmpType = getCmpType(cmpType, tp)
	}
	switch cmpType {
	case types.ClassString:
		argTp = tpString
	case types.ClassInt:
		argTp = tpInt
	case types.ClassReal:
		argTp = tpReal
	case types.ClassDecimal:
		argTp = tpDecimal
	}
	if isAllStr && datetimeFound {
		argTp = tpDatetime
	}
	return argTp
}

type greatestFunctionClass struct {
	baseFunctionClass
}

func (c *greatestFunctionClass) getFunction(ctx context.Context, args []Expression) (sig builtinFunc, err error) {
	if err = c.verifyArgs(args); err != nil {
		return nil, errors.Trace(err)
	}
	tp, cmpAsDatetime := getCmpTp4MinMax(args), false
	if tp == tpDatetime {
		cmpAsDatetime = true
		tp = tpString
	}
	argTps := make([]evalTp, len(args))
	for i := range args {
		argTps[i] = tp
	}
	bf := newBaseBuiltinFuncWithTp(args, ctx, tp, argTps...)
	if cmpAsDatetime {
		tp = tpDatetime
	}
	switch tp {
	case tpInt:
		sig = &builtinGreatestIntSig{bf}
	case tpReal:
		sig = &builtinGreatestRealSig{bf}
	case tpDecimal:
		sig = &builtinGreatestDecimalSig{bf}
	case tpString:
		sig = &builtinGreatestStringSig{bf}
	case tpDatetime:
		sig = &builtinGreatestTimeSig{bf}
	}
	return sig.setSelf(sig), nil
}

type builtinGreatestIntSig struct {
	baseBuiltinFunc
}

// evalInt evals a builtinGreatestIntSig.
// See http://dev.mysql.com/doc/refman/5.7/en/comparison-operators.html#function_greatest
func (b *builtinGreatestIntSig) evalInt(row []types.Datum) (max int64, isNull bool, err error) {
	sc := b.ctx.GetSessionVars().StmtCtx
	max, isNull, err = b.args[0].EvalInt(row, sc)
	if isNull || err != nil {
		return max, isNull, errors.Trace(err)
	}
	for i := 1; i < len(b.args); i++ {
		var v int64
		v, isNull, err = b.args[i].EvalInt(row, sc)
		if isNull || err != nil {
			return max, isNull, errors.Trace(err)
		}
		if v > max {
			max = v
		}
	}
	return
}

type builtinGreatestRealSig struct {
	baseBuiltinFunc
}

// evalReal evals a builtinGreatestRealSig.
// See http://dev.mysql.com/doc/refman/5.7/en/comparison-operators.html#function_greatest
func (b *builtinGreatestRealSig) evalReal(row []types.Datum) (max float64, isNull bool, err error) {
	sc := b.ctx.GetSessionVars().StmtCtx
	max, isNull, err = b.args[0].EvalReal(row, sc)
	if isNull || err != nil {
		return max, isNull, errors.Trace(err)
	}
	for i := 1; i < len(b.args); i++ {
		var v float64
		v, isNull, err = b.args[i].EvalReal(row, sc)
		if isNull || err != nil {
			return max, isNull, errors.Trace(err)
		}
		if v > max {
			max = v
		}
	}
	return
}

type builtinGreatestDecimalSig struct {
	baseBuiltinFunc
}

// evalDecimal evals a builtinGreatestDecimalSig.
// See http://dev.mysql.com/doc/refman/5.7/en/comparison-operators.html#function_greatest
func (b *builtinGreatestDecimalSig) evalDecimal(row []types.Datum) (max *types.MyDecimal, isNull bool, err error) {
	sc := b.ctx.GetSessionVars().StmtCtx
	max, isNull, err = b.args[0].EvalDecimal(row, sc)
	if isNull || err != nil {
		return max, isNull, errors.Trace(err)
	}
	for i := 1; i < len(b.args); i++ {
		var v *types.MyDecimal
		v, isNull, err = b.args[i].EvalDecimal(row, sc)
		if isNull || err != nil {
			return max, isNull, errors.Trace(err)
		}
		if v.Compare(max) > 0 {
			max = v
		}
	}
	return
}

type builtinGreatestStringSig struct {
	baseBuiltinFunc
}

// evalString evals a builtinGreatestStringSig.
// See http://dev.mysql.com/doc/refman/5.7/en/comparison-operators.html#function_greatest
func (b *builtinGreatestStringSig) evalString(row []types.Datum) (max string, isNull bool, err error) {
	sc := b.ctx.GetSessionVars().StmtCtx
	max, isNull, err = b.args[0].EvalString(row, sc)
	if isNull || err != nil {
		return max, isNull, errors.Trace(err)
	}
	for i := 1; i < len(b.args); i++ {
		var v string
		v, isNull, err = b.args[i].EvalString(row, sc)
		if isNull || err != nil {
			return max, isNull, errors.Trace(err)
		}
		if types.CompareString(v, max) > 0 {
			max = v
		}
	}
	return
}

type builtinGreatestTimeSig struct {
	baseBuiltinFunc
}

// evalString evals a builtinGreatestTimeSig.
// See http://dev.mysql.com/doc/refman/5.7/en/comparison-operators.html#function_greatest
func (b *builtinGreatestTimeSig) evalString(row []types.Datum) (_ string, isNull bool, err error) {
	sc := b.ctx.GetSessionVars().StmtCtx
	var (
		v string
		t types.Time
	)
	max := types.ZeroDatetime
	for i := 0; i < len(b.args); i++ {
		v, isNull, err = b.args[i].EvalString(row, sc)
		if isNull {
			return "", true, nil
		}
		t, err = types.ParseDatetime(v)
		if err != nil {
			if err = handleInvalidTimeError(b.ctx, err); err != nil {
				return v, true, errors.Trace(err)
			}
			continue
		}
		if t.Compare(max) > 0 {
			max = t
		}
	}
	return max.String(), false, nil
}

type leastFunctionClass struct {
	baseFunctionClass
}

func (c *leastFunctionClass) getFunction(ctx context.Context, args []Expression) (sig builtinFunc, err error) {
	if err = c.verifyArgs(args); err != nil {
		return nil, errors.Trace(err)
	}
	tp, cmpAsDatetime := getCmpTp4MinMax(args), false
	if tp == tpDatetime {
		cmpAsDatetime = true
		tp = tpString
	}
	argTps := make([]evalTp, len(args))
	for i := range args {
		argTps[i] = tp
	}
	bf := newBaseBuiltinFuncWithTp(args, ctx, tp, argTps...)
	if cmpAsDatetime {
		tp = tpDatetime
	}
	switch tp {
	case tpInt:
		sig = &builtinLeastIntSig{bf}
	case tpReal:
		sig = &builtinLeastRealSig{bf}
	case tpDecimal:
		sig = &builtinLeastDecimalSig{bf}
	case tpString:
		sig = &builtinLeastStringSig{bf}
	case tpDatetime:
		sig = &builtinLeastTimeSig{bf}
	}
	return sig.setSelf(sig), nil
}

type builtinLeastIntSig struct {
	baseBuiltinFunc
}

// evalInt evals a builtinLeastIntSig.
// See http://dev.mysql.com/doc/refman/5.7/en/comparison-operators.html#functionleast
func (b *builtinLeastIntSig) evalInt(row []types.Datum) (min int64, isNull bool, err error) {
	sc := b.ctx.GetSessionVars().StmtCtx
	min, isNull, err = b.args[0].EvalInt(row, sc)
	if isNull || err != nil {
		return min, isNull, errors.Trace(err)
	}
	for i := 1; i < len(b.args); i++ {
		var v int64
		v, isNull, err = b.args[i].EvalInt(row, sc)
		if isNull || err != nil {
			return min, isNull, errors.Trace(err)
		}
		if v < min {
			min = v
		}
	}
	return
}

type builtinLeastRealSig struct {
	baseBuiltinFunc
}

// evalReal evals a builtinLeastRealSig.
// See http://dev.mysql.com/doc/refman/5.7/en/comparison-operators.html#functionleast
func (b *builtinLeastRealSig) evalReal(row []types.Datum) (min float64, isNull bool, err error) {
	sc := b.ctx.GetSessionVars().StmtCtx
	min, isNull, err = b.args[0].EvalReal(row, sc)
	if isNull || err != nil {
		return min, isNull, errors.Trace(err)
	}
	for i := 1; i < len(b.args); i++ {
		var v float64
		v, isNull, err = b.args[i].EvalReal(row, sc)
		if isNull || err != nil {
			return min, isNull, errors.Trace(err)
		}
		if v < min {
			min = v
		}
	}
	return
}

type builtinLeastDecimalSig struct {
	baseBuiltinFunc
}

// evalDecimal evals a builtinLeastDecimalSig.
// See http://dev.mysql.com/doc/refman/5.7/en/comparison-operators.html#functionleast
func (b *builtinLeastDecimalSig) evalDecimal(row []types.Datum) (min *types.MyDecimal, isNull bool, err error) {
	sc := b.ctx.GetSessionVars().StmtCtx
	min, isNull, err = b.args[0].EvalDecimal(row, sc)
	if isNull || err != nil {
		return min, isNull, errors.Trace(err)
	}
	for i := 1; i < len(b.args); i++ {
		var v *types.MyDecimal
		v, isNull, err = b.args[i].EvalDecimal(row, sc)
		if isNull || err != nil {
			return min, isNull, errors.Trace(err)
		}
		if v.Compare(min) < 0 {
			min = v
		}
	}
	return
}

type builtinLeastStringSig struct {
	baseBuiltinFunc
}

// evalString evals a builtinLeastStringSig.
// See http://dev.mysql.com/doc/refman/5.7/en/comparison-operators.html#functionleast
func (b *builtinLeastStringSig) evalString(row []types.Datum) (min string, isNull bool, err error) {
	sc := b.ctx.GetSessionVars().StmtCtx
	min, isNull, err = b.args[0].EvalString(row, sc)
	if isNull || err != nil {
		return min, isNull, errors.Trace(err)
	}
	for i := 1; i < len(b.args); i++ {
		var v string
		v, isNull, err = b.args[i].EvalString(row, sc)
		if isNull || err != nil {
			return min, isNull, errors.Trace(err)
		}
		if types.CompareString(v, min) < 0 {
			min = v
		}
	}
	return
}

type builtinLeastTimeSig struct {
	baseBuiltinFunc
}

// evalString evals a builtinLeastTimeSig.
// See http://dev.mysql.com/doc/refman/5.7/en/comparison-operators.html#functionleast
func (b *builtinLeastTimeSig) evalString(row []types.Datum) (res string, isNull bool, err error) {
	sc := b.ctx.GetSessionVars().StmtCtx
	var (
		v string
		t types.Time
	)
	min := types.Time{
		Time: types.MaxDatetime,
		Type: mysql.TypeDatetime,
		Fsp:  types.MaxFsp,
	}
	findInvalidTime := false
	for i := 0; i < len(b.args); i++ {
		v, isNull, err = b.args[i].EvalString(row, sc)
		if isNull {
			return "", true, nil
		}
		t, err = types.ParseDatetime(v)
		if err != nil {
			if err = handleInvalidTimeError(b.ctx, err); err != nil {
				return v, true, errors.Trace(err)
			} else if !findInvalidTime {
				res = v
				findInvalidTime = true
			}
		}
		if t.Compare(min) < 0 {
			min = t
		}
	}
	if !findInvalidTime {
		res = min.String()
	}
	return res, false, nil
}

type intervalFunctionClass struct {
	baseFunctionClass
}

func (c *intervalFunctionClass) getFunction(ctx context.Context, args []Expression) (builtinFunc, error) {
	if err := c.verifyArgs(args); err != nil {
		return nil, errors.Trace(err)
	}

	allInt := true
	for i := range args {
		if fieldTp2EvalTp(args[i].GetType()) != tpInt {
			allInt = false
		}
	}

	argTps, argTp := make([]evalTp, 0, len(args)), tpReal
	if allInt {
		argTp = tpInt
	}
	for range args {
		argTps = append(argTps, argTp)
	}
	bf := newBaseBuiltinFuncWithTp(args, ctx, tpInt, argTps...)
	var sig builtinFunc
	if allInt {
		sig = &builtinIntervalIntSig{bf}
	} else {
		sig = &builtinIntervalRealSig{bf}
	}
	return sig.setSelf(sig), nil
}

type builtinIntervalIntSig struct {
	baseBuiltinFunc
}

// evalInt evals a builtinIntervalIntSig.
// See http://dev.mysql.com/doc/refman/5.7/en/comparison-operators.html#function_interval
func (b *builtinIntervalIntSig) evalInt(row []types.Datum) (int64, bool, error) {
	sc := b.ctx.GetSessionVars().StmtCtx
	args0, isNull, err := b.args[0].EvalInt(row, sc)
	if err != nil {
		return 0, true, errors.Trace(err)
	}
	if isNull {
		return -1, false, nil
	}
	idx, err := b.binSearch(sc, args0, mysql.HasUnsignedFlag(b.args[0].GetType().Flag), b.args[1:], row)
	return int64(idx), err != nil, errors.Trace(err)
}

// All arguments are treated as integers.
// It is required that arg[0] < args[1] < args[2] < ... < args[n] for this function to work correctly.
// This is because a binary search is used (very fast).
func (b *builtinIntervalIntSig) binSearch(sc *variable.StatementContext, target int64, isUint1 bool, args []Expression, row []types.Datum) (_ int, err error) {
	i, j, cmp := 0, len(args), false
	for i < j {
		mid := i + (j-i)/2
		v, isNull, err1 := args[mid].EvalInt(row, sc)
		if err1 != nil {
			err = err1
			break
		}
		if isNull {
			v = target
		}
		isUint2 := mysql.HasUnsignedFlag(args[mid].GetType().Flag)
		switch {
		case !isUint1 && !isUint2:
			cmp = target < v
		case isUint1 && isUint2:
			cmp = uint64(target) < uint64(v)
		case !isUint1 && isUint2:
			cmp = target < 0 || uint64(target) < uint64(v)
		case isUint1 && !isUint2:
			cmp = v > 0 && uint64(target) < uint64(v)
		}
		if !cmp {
			i = mid + 1
		} else {
			j = mid
		}
	}
	return i, errors.Trace(err)
}

type builtinIntervalRealSig struct {
	baseBuiltinFunc
}

// evalInt evals a builtinIntervalRealSig.
// See http://dev.mysql.com/doc/refman/5.7/en/comparison-operators.html#function_interval
func (b *builtinIntervalRealSig) evalInt(row []types.Datum) (int64, bool, error) {
	sc := b.ctx.GetSessionVars().StmtCtx
	args0, isNull, err := b.args[0].EvalReal(row, sc)
	if err != nil {
		return 0, true, errors.Trace(err)
	}
	if isNull {
		return -1, false, nil
	}
	idx, err := b.binSearch(sc, args0, b.args[1:], row)
	return int64(idx), err != nil, errors.Trace(err)
}

func (b *builtinIntervalRealSig) binSearch(sc *variable.StatementContext, target float64, args []Expression, row []types.Datum) (_ int, err error) {
	i, j := 0, len(args)
	for i < j {
		mid := i + (j-i)/2
		v, isNull, err1 := args[mid].EvalReal(row, sc)
		if err != nil {
			err = err1
			break
		}
		if isNull {
			i = mid + 1
		} else if cmp := target < v; !cmp {
			i = mid + 1
		} else {
			j = mid
		}
	}
	return i, errors.Trace(err)
}

type compareFunctionClass struct {
	baseFunctionClass

	op opcode.Op
}

// getCmpType gets the ClassType that the two args will be treated as when comparing.
func getCmpType(a types.TypeClass, b types.TypeClass) types.TypeClass {
	if a == types.ClassString && b == types.ClassString {
		return types.ClassString
	} else if a == types.ClassInt && b == types.ClassInt {
		return types.ClassInt
	} else if (a == types.ClassInt || a == types.ClassDecimal) &&
		(b == types.ClassInt || b == types.ClassDecimal) {
		return types.ClassDecimal
	}
	return types.ClassReal
}

// isTemporalColumn checks if a expression is a temporal column,
// temporal column indicates time column or duration column.
func isTemporalColumn(expr Expression) bool {
	ft := expr.GetType()
	if _, isCol := expr.(*Column); !isCol {
		return false
	}
	if !types.IsTypeTime(ft.Tp) && ft.Tp != mysql.TypeDuration {
		return false
	}
	return true
}

// tryToConvertConstantInt tries to convert a constant with other type to a int constant.
func tryToConvertConstantInt(con *Constant, ctx context.Context) *Constant {
	if con.GetTypeClass() == types.ClassInt {
		return con
	}
	sc := ctx.GetSessionVars().StmtCtx
	i64, err := con.Value.ToInt64(sc)
	if err != nil {
		return con
	}
	return &Constant{
		Value:   types.NewIntDatum(i64),
		RetType: types.NewFieldType(mysql.TypeLonglong),
	}
}

// refineConstantArg changes the constant argument to it's ceiling or flooring result by the given op.
func refineConstantArg(con *Constant, op opcode.Op, ctx context.Context) *Constant {
	sc := ctx.GetSessionVars().StmtCtx
	i64, err := con.Value.ToInt64(sc)
	if err != nil {
		return con
	}
	datumInt := types.NewIntDatum(i64)
	c, err := datumInt.CompareDatum(sc, con.Value)
	if err != nil {
		return con
	}
	if c == 0 {
		return &Constant{
			Value:   datumInt,
			RetType: types.NewFieldType(mysql.TypeLonglong),
		}
	}
	switch op {
	case opcode.LT, opcode.GE:
		resultExpr, _ := NewFunction(ctx, ast.Ceil, types.NewFieldType(mysql.TypeUnspecified), con)
		if resultCon, ok := resultExpr.(*Constant); ok {
			return tryToConvertConstantInt(resultCon, ctx)
		}
	case opcode.LE, opcode.GT:
		resultExpr, _ := NewFunction(ctx, ast.Floor, types.NewFieldType(mysql.TypeUnspecified), con)
		if resultCon, ok := resultExpr.(*Constant); ok {
			return tryToConvertConstantInt(resultCon, ctx)
		}
	}
	// TODO: argInt = 1.1 should be false forever.
	return con
}

// refineArgs rewrite the arguments if one of them is int expression and another one is non-int constant.
// Like a < 1.1 will be changed to a < 2.
func (c *compareFunctionClass) refineArgs(args []Expression, ctx context.Context) []Expression {
	arg0IsInt := args[0].GetTypeClass() == types.ClassInt
	arg1IsInt := args[1].GetTypeClass() == types.ClassInt
	arg0, arg0IsCon := args[0].(*Constant)
	arg1, arg1IsCon := args[1].(*Constant)
	// int non-constant [cmp] non-int constant
	if arg0IsInt && !arg0IsCon && !arg1IsInt && arg1IsCon {
		arg1 = refineConstantArg(arg1, c.op, ctx)
		return []Expression{args[0], arg1}
	}
	// non-int constant [cmp] int non-constant
	if arg1IsInt && !arg1IsCon && !arg0IsInt && arg0IsCon {
		arg0 = refineConstantArg(arg0, symmetricOp[c.op], ctx)
		return []Expression{arg0, args[1]}
	}
	return args
}

// getFunction sets compare built-in function signatures for various types.
func (c *compareFunctionClass) getFunction(ctx context.Context, rawArgs []Expression) (sig builtinFunc, err error) {
	if err = c.verifyArgs(rawArgs); err != nil {
		return nil, errors.Trace(err)
	}
	args := c.refineArgs(rawArgs, ctx)
	ft0, ft1 := args[0].GetType(), args[1].GetType()
	tc0, tc1 := ft0.ToClass(), ft1.ToClass()
	cmpType := getCmpType(tc0, tc1)
	if (tc0 == types.ClassString && ft1.Tp == mysql.TypeJSON) ||
		(ft0.Tp == mysql.TypeJSON && tc1 == types.ClassString) {
		sig, err = c.generateCmpSigs(args, tpJSON, ctx)
	} else if cmpType == types.ClassString && (types.IsTypeTime(ft0.Tp) || types.IsTypeTime(ft1.Tp)) {
		// date[time] <cmp> date[time]
		// string <cmp> date[time]
		// compare as time
		if ft0.Tp == ft1.Tp {
			sig, err = c.generateCmpSigs(args, fieldTp2EvalTp(ft0), ctx)
		} else {
			sig, err = c.generateCmpSigs(args, tpDatetime, ctx)
		}
	} else if ft0.Tp == mysql.TypeDuration && ft1.Tp == mysql.TypeDuration {
		// duration <cmp> duration
		// compare as duration
		sig, err = c.generateCmpSigs(args, tpDuration, ctx)
	} else if cmpType == types.ClassReal || cmpType == types.ClassString {
		_, isConst0 := args[0].(*Constant)
		_, isConst1 := args[1].(*Constant)
		if (tc0 == types.ClassDecimal && !isConst0 && tc1 == types.ClassString && isConst1) ||
			(tc1 == types.ClassDecimal && !isConst1 && tc0 == types.ClassString && isConst0) {
			/*
				<non-const decimal expression> <cmp> <const string expression>
				or
				<const string expression> <cmp> <non-const decimal expression>

				Do comparison as decimal rather than float, in order not to lose precision.
			)*/
			cmpType = types.ClassDecimal
		} else if isTemporalColumn(args[0]) && isConst1 ||
			isTemporalColumn(args[1]) && isConst0 {
			/*
				<temporal column> <cmp> <non-temporal constant>
				or
				<non-temporal constant> <cmp> <temporal column>

				Convert the constant to temporal type.
			*/
			col, isColumn0 := args[0].(*Column)
			if !isColumn0 {
				col = args[1].(*Column)
			}
			if col.GetType().Tp == mysql.TypeDuration {
				sig, err = c.generateCmpSigs(args, tpDuration, ctx)
			} else {
				sig, err = c.generateCmpSigs(args, tpDatetime, ctx)
			}
		}
	}
	if err != nil {
		return nil, errors.Trace(err)
	}
	if sig == nil {
		switch cmpType {
		case types.ClassString:
			sig, err = c.generateCmpSigs(args, tpString, ctx)
		case types.ClassInt:
			sig, err = c.generateCmpSigs(args, tpInt, ctx)
		case types.ClassDecimal:
			sig, err = c.generateCmpSigs(args, tpDecimal, ctx)
		case types.ClassReal:
			sig, err = c.generateCmpSigs(args, tpReal, ctx)
		}
		if err != nil {
			return nil, errors.Trace(err)
		}
	}
	return sig.setSelf(sig), nil
}

// genCmpSigs generates compare function signatures.
func (c *compareFunctionClass) generateCmpSigs(args []Expression, tp evalTp, ctx context.Context) (sig builtinFunc, err error) {
	bf := newBaseBuiltinFuncWithTp(args, ctx, tpInt, tp, tp)
	bf.tp.Flen = 1
	switch tp {
	case tpInt:
		switch c.op {
		case opcode.LT:
			sig = &builtinLTIntSig{bf}
			sig.setPbCode(tipb.ScalarFuncSig_LTInt)
		case opcode.LE:
			sig = &builtinLEIntSig{bf}
			sig.setPbCode(tipb.ScalarFuncSig_LEInt)
		case opcode.GT:
			sig = &builtinGTIntSig{bf}
			sig.setPbCode(tipb.ScalarFuncSig_GTInt)
		case opcode.EQ:
			sig = &builtinEQIntSig{bf}
			sig.setPbCode(tipb.ScalarFuncSig_EQInt)
		case opcode.GE:
			sig = &builtinGEIntSig{bf}
			sig.setPbCode(tipb.ScalarFuncSig_GEInt)
		case opcode.NE:
			sig = &builtinNEIntSig{bf}
			sig.setPbCode(tipb.ScalarFuncSig_NEInt)
		case opcode.NullEQ:
			sig = &builtinNullEQIntSig{bf}
			sig.setPbCode(tipb.ScalarFuncSig_NullEQInt)
		}
	case tpReal:
		switch c.op {
		case opcode.LT:
			sig = &builtinLTRealSig{bf}
			sig.setPbCode(tipb.ScalarFuncSig_LTReal)
		case opcode.LE:
			sig = &builtinLERealSig{bf}
			sig.setPbCode(tipb.ScalarFuncSig_LEReal)
		case opcode.GT:
			sig = &builtinGTRealSig{bf}
			sig.setPbCode(tipb.ScalarFuncSig_GTReal)
		case opcode.GE:
			sig = &builtinGERealSig{bf}
			sig.setPbCode(tipb.ScalarFuncSig_GEReal)
		case opcode.EQ:
			sig = &builtinEQRealSig{bf}
			sig.setPbCode(tipb.ScalarFuncSig_EQReal)
		case opcode.NE:
			sig = &builtinNERealSig{bf}
			sig.setPbCode(tipb.ScalarFuncSig_NEReal)
		case opcode.NullEQ:
			sig = &builtinNullEQRealSig{bf}
			sig.setPbCode(tipb.ScalarFuncSig_NullEQReal)
		}
	case tpDecimal:
		switch c.op {
		case opcode.LT:
			sig = &builtinLTDecimalSig{bf}
			sig.setPbCode(tipb.ScalarFuncSig_LTDecimal)
		case opcode.LE:
			sig = &builtinLEDecimalSig{bf}
			sig.setPbCode(tipb.ScalarFuncSig_LEDecimal)
		case opcode.GT:
			sig = &builtinGTDecimalSig{bf}
			sig.setPbCode(tipb.ScalarFuncSig_GTDecimal)
		case opcode.GE:
			sig = &builtinGEDecimalSig{bf}
			sig.setPbCode(tipb.ScalarFuncSig_GEDecimal)
		case opcode.EQ:
			sig = &builtinEQDecimalSig{bf}
			sig.setPbCode(tipb.ScalarFuncSig_EQDecimal)
		case opcode.NE:
			sig = &builtinNEDecimalSig{bf}
			sig.setPbCode(tipb.ScalarFuncSig_NEDecimal)
		case opcode.NullEQ:
			sig = &builtinNullEQDecimalSig{bf}
			sig.setPbCode(tipb.ScalarFuncSig_NullEQDecimal)
		}
	case tpString:
		switch c.op {
		case opcode.LT:
			sig = &builtinLTStringSig{bf}
			sig.setPbCode(tipb.ScalarFuncSig_LTString)
		case opcode.LE:
			sig = &builtinLEStringSig{bf}
			sig.setPbCode(tipb.ScalarFuncSig_LEString)
		case opcode.GT:
			sig = &builtinGTStringSig{bf}
			sig.setPbCode(tipb.ScalarFuncSig_GTString)
		case opcode.GE:
			sig = &builtinGEStringSig{bf}
			sig.setPbCode(tipb.ScalarFuncSig_GEString)
		case opcode.EQ:
			sig = &builtinEQStringSig{bf}
			sig.setPbCode(tipb.ScalarFuncSig_EQString)
		case opcode.NE:
			sig = &builtinNEStringSig{bf}
			sig.setPbCode(tipb.ScalarFuncSig_NEString)
		case opcode.NullEQ:
			sig = &builtinNullEQStringSig{bf}
			sig.setPbCode(tipb.ScalarFuncSig_NullEQString)
		}
	case tpDuration:
		switch c.op {
		case opcode.LT:
			sig = &builtinLTDurationSig{bf}
			sig.setPbCode(tipb.ScalarFuncSig_LTDuration)
		case opcode.LE:
			sig = &builtinLEDurationSig{bf}
			sig.setPbCode(tipb.ScalarFuncSig_LEDuration)
		case opcode.GT:
			sig = &builtinGTDurationSig{bf}
			sig.setPbCode(tipb.ScalarFuncSig_GTDuration)
		case opcode.GE:
			sig = &builtinGEDurationSig{bf}
			sig.setPbCode(tipb.ScalarFuncSig_GEDuration)
		case opcode.EQ:
			sig = &builtinEQDurationSig{bf}
			sig.setPbCode(tipb.ScalarFuncSig_EQDuration)
		case opcode.NE:
			sig = &builtinNEDurationSig{bf}
			sig.setPbCode(tipb.ScalarFuncSig_NEDuration)
		case opcode.NullEQ:
			sig = &builtinNullEQDurationSig{bf}
			sig.setPbCode(tipb.ScalarFuncSig_NullEQDuration)
		}
	case tpDatetime, tpTimestamp:
		switch c.op {
		case opcode.LT:
			sig = &builtinLTTimeSig{bf}
			sig.setPbCode(tipb.ScalarFuncSig_LTTime)
		case opcode.LE:
			sig = &builtinLETimeSig{bf}
			sig.setPbCode(tipb.ScalarFuncSig_LETime)
		case opcode.GT:
			sig = &builtinGTTimeSig{bf}
			sig.setPbCode(tipb.ScalarFuncSig_GTTime)
		case opcode.GE:
			sig = &builtinGETimeSig{bf}
			sig.setPbCode(tipb.ScalarFuncSig_GETime)
		case opcode.EQ:
			sig = &builtinEQTimeSig{bf}
			sig.setPbCode(tipb.ScalarFuncSig_EQTime)
		case opcode.NE:
			sig = &builtinNETimeSig{bf}
			sig.setPbCode(tipb.ScalarFuncSig_NETime)
		case opcode.NullEQ:
			sig = &builtinNullEQTimeSig{bf}
			sig.setPbCode(tipb.ScalarFuncSig_NullEQTime)
		}
	case tpJSON:
		switch c.op {
		case opcode.LT:
			sig = &builtinLTJSONSig{bf}
			sig.setPbCode(tipb.ScalarFuncSig_LTJson)
		case opcode.LE:
			sig = &builtinLEJSONSig{bf}
			sig.setPbCode(tipb.ScalarFuncSig_LEJson)
		case opcode.GT:
			sig = &builtinGTJSONSig{bf}
			sig.setPbCode(tipb.ScalarFuncSig_GTJson)
		case opcode.GE:
			sig = &builtinGEJSONSig{bf}
			sig.setPbCode(tipb.ScalarFuncSig_GEJson)
		case opcode.EQ:
			sig = &builtinEQJSONSig{bf}
			sig.setPbCode(tipb.ScalarFuncSig_EQJson)
		case opcode.NE:
			sig = &builtinNEJSONSig{bf}
			sig.setPbCode(tipb.ScalarFuncSig_NEJson)
		case opcode.NullEQ:
			sig = &builtinNullEQJSONSig{bf}
			sig.setPbCode(tipb.ScalarFuncSig_NullEQJson)
		}
	}
	return
}

type builtinLTIntSig struct {
	baseBuiltinFunc
}

func (s *builtinLTIntSig) evalInt(row []types.Datum) (val int64, isNull bool, err error) {
	return resOfLT(compareInt(s.args, row, s.ctx))
}

type builtinLTRealSig struct {
	baseBuiltinFunc
}

func (s *builtinLTRealSig) evalInt(row []types.Datum) (val int64, isNull bool, err error) {
	return resOfLT(compareReal(s.args, row, s.ctx))
}

type builtinLTDecimalSig struct {
	baseBuiltinFunc
}

func (s *builtinLTDecimalSig) evalInt(row []types.Datum) (val int64, isNull bool, err error) {
	return resOfLT(compareDecimal(s.args, row, s.ctx))
}

type builtinLTStringSig struct {
	baseBuiltinFunc
}

func (s *builtinLTStringSig) evalInt(row []types.Datum) (val int64, isNull bool, err error) {
	return resOfLT(compareString(s.args, row, s.ctx))
}

type builtinLTDurationSig struct {
	baseBuiltinFunc
}

func (s *builtinLTDurationSig) evalInt(row []types.Datum) (val int64, isNull bool, err error) {
	return resOfLT(compareDuration(s.args, row, s.ctx))
}

type builtinLTTimeSig struct {
	baseBuiltinFunc
}

func (s *builtinLTTimeSig) evalInt(row []types.Datum) (val int64, isNull bool, err error) {
	return resOfLT(compareTime(s.args, row, s.ctx))
}

type builtinLTJSONSig struct {
	baseBuiltinFunc
}

func (s *builtinLTJSONSig) evalInt(row []types.Datum) (val int64, isNull bool, err error) {
	return resOfLT(compareJSON(s.args, row, s.ctx))
}

type builtinLEIntSig struct {
	baseBuiltinFunc
}

func (s *builtinLEIntSig) evalInt(row []types.Datum) (val int64, isNull bool, err error) {
	return resOfLE(compareInt(s.args, row, s.ctx))
}

type builtinLERealSig struct {
	baseBuiltinFunc
}

func (s *builtinLERealSig) evalInt(row []types.Datum) (val int64, isNull bool, err error) {
	return resOfLE(compareReal(s.args, row, s.ctx))
}

type builtinLEDecimalSig struct {
	baseBuiltinFunc
}

func (s *builtinLEDecimalSig) evalInt(row []types.Datum) (val int64, isNull bool, err error) {
	return resOfLE(compareDecimal(s.args, row, s.ctx))
}

type builtinLEStringSig struct {
	baseBuiltinFunc
}

func (s *builtinLEStringSig) evalInt(row []types.Datum) (val int64, isNull bool, err error) {
	return resOfLE(compareString(s.args, row, s.ctx))
}

type builtinLEDurationSig struct {
	baseBuiltinFunc
}

func (s *builtinLEDurationSig) evalInt(row []types.Datum) (val int64, isNull bool, err error) {
	return resOfLE(compareDuration(s.args, row, s.ctx))
}

type builtinLETimeSig struct {
	baseBuiltinFunc
}

func (s *builtinLETimeSig) evalInt(row []types.Datum) (val int64, isNull bool, err error) {
	return resOfLE(compareTime(s.args, row, s.ctx))
}

type builtinLEJSONSig struct {
	baseBuiltinFunc
}

func (s *builtinLEJSONSig) evalInt(row []types.Datum) (val int64, isNull bool, err error) {
	return resOfLE(compareJSON(s.args, row, s.ctx))
}

type builtinGTIntSig struct {
	baseBuiltinFunc
}

func (s *builtinGTIntSig) evalInt(row []types.Datum) (val int64, isNull bool, err error) {
	return resOfGT(compareInt(s.args, row, s.ctx))
}

type builtinGTRealSig struct {
	baseBuiltinFunc
}

func (s *builtinGTRealSig) evalInt(row []types.Datum) (val int64, isNull bool, err error) {
	return resOfGT(compareReal(s.args, row, s.ctx))
}

type builtinGTDecimalSig struct {
	baseBuiltinFunc
}

func (s *builtinGTDecimalSig) evalInt(row []types.Datum) (val int64, isNull bool, err error) {
	return resOfGT(compareDecimal(s.args, row, s.ctx))
}

type builtinGTStringSig struct {
	baseBuiltinFunc
}

func (s *builtinGTStringSig) evalInt(row []types.Datum) (val int64, isNull bool, err error) {
	return resOfGT(compareString(s.args, row, s.ctx))
}

type builtinGTDurationSig struct {
	baseBuiltinFunc
}

func (s *builtinGTDurationSig) evalInt(row []types.Datum) (val int64, isNull bool, err error) {
	return resOfGT(compareDuration(s.args, row, s.ctx))
}

type builtinGTTimeSig struct {
	baseBuiltinFunc
}

func (s *builtinGTTimeSig) evalInt(row []types.Datum) (val int64, isNull bool, err error) {
	return resOfGT(compareTime(s.args, row, s.ctx))
}

type builtinGTJSONSig struct {
	baseBuiltinFunc
}

func (s *builtinGTJSONSig) evalInt(row []types.Datum) (val int64, isNull bool, err error) {
	return resOfGT(compareJSON(s.args, row, s.ctx))
}

type builtinGEIntSig struct {
	baseBuiltinFunc
}

func (s *builtinGEIntSig) evalInt(row []types.Datum) (val int64, isNull bool, err error) {
	return resOfGE(compareInt(s.args, row, s.ctx))
}

type builtinGERealSig struct {
	baseBuiltinFunc
}

func (s *builtinGERealSig) evalInt(row []types.Datum) (val int64, isNull bool, err error) {
	return resOfGE(compareReal(s.args, row, s.ctx))
}

type builtinGEDecimalSig struct {
	baseBuiltinFunc
}

func (s *builtinGEDecimalSig) evalInt(row []types.Datum) (val int64, isNull bool, err error) {
	return resOfGE(compareDecimal(s.args, row, s.ctx))
}

type builtinGEStringSig struct {
	baseBuiltinFunc
}

func (s *builtinGEStringSig) evalInt(row []types.Datum) (val int64, isNull bool, err error) {
	return resOfGE(compareString(s.args, row, s.ctx))
}

type builtinGEDurationSig struct {
	baseBuiltinFunc
}

func (s *builtinGEDurationSig) evalInt(row []types.Datum) (val int64, isNull bool, err error) {
	return resOfGE(compareDuration(s.args, row, s.ctx))
}

type builtinGETimeSig struct {
	baseBuiltinFunc
}

func (s *builtinGETimeSig) evalInt(row []types.Datum) (val int64, isNull bool, err error) {
	return resOfGE(compareTime(s.args, row, s.ctx))
}

type builtinGEJSONSig struct {
	baseBuiltinFunc
}

func (s *builtinGEJSONSig) evalInt(row []types.Datum) (val int64, isNull bool, err error) {
	return resOfGE(compareJSON(s.args, row, s.ctx))
}

type builtinEQIntSig struct {
	baseBuiltinFunc
}

func (s *builtinEQIntSig) evalInt(row []types.Datum) (val int64, isNull bool, err error) {
	return resOfEQ(compareInt(s.args, row, s.ctx))
}

type builtinEQRealSig struct {
	baseBuiltinFunc
}

func (s *builtinEQRealSig) evalInt(row []types.Datum) (val int64, isNull bool, err error) {
	return resOfEQ(compareReal(s.args, row, s.ctx))
}

type builtinEQDecimalSig struct {
	baseBuiltinFunc
}

func (s *builtinEQDecimalSig) evalInt(row []types.Datum) (val int64, isNull bool, err error) {
	return resOfEQ(compareDecimal(s.args, row, s.ctx))
}

type builtinEQStringSig struct {
	baseBuiltinFunc
}

func (s *builtinEQStringSig) evalInt(row []types.Datum) (val int64, isNull bool, err error) {
	return resOfEQ(compareString(s.args, row, s.ctx))
}

type builtinEQDurationSig struct {
	baseBuiltinFunc
}

func (s *builtinEQDurationSig) evalInt(row []types.Datum) (val int64, isNull bool, err error) {
	return resOfEQ(compareDuration(s.args, row, s.ctx))
}

type builtinEQTimeSig struct {
	baseBuiltinFunc
}

func (s *builtinEQTimeSig) evalInt(row []types.Datum) (val int64, isNull bool, err error) {
	return resOfEQ(compareTime(s.args, row, s.ctx))
}

type builtinEQJSONSig struct {
	baseBuiltinFunc
}

func (s *builtinEQJSONSig) evalInt(row []types.Datum) (val int64, isNull bool, err error) {
	return resOfEQ(compareJSON(s.args, row, s.ctx))
}

type builtinNEIntSig struct {
	baseBuiltinFunc
}

func (s *builtinNEIntSig) evalInt(row []types.Datum) (val int64, isNull bool, err error) {
	return resOfNE(compareInt(s.args, row, s.ctx))
}

type builtinNERealSig struct {
	baseBuiltinFunc
}

func (s *builtinNERealSig) evalInt(row []types.Datum) (val int64, isNull bool, err error) {
	return resOfNE(compareReal(s.args, row, s.ctx))
}

type builtinNEDecimalSig struct {
	baseBuiltinFunc
}

func (s *builtinNEDecimalSig) evalInt(row []types.Datum) (val int64, isNull bool, err error) {
	return resOfNE(compareDecimal(s.args, row, s.ctx))
}

type builtinNEStringSig struct {
	baseBuiltinFunc
}

func (s *builtinNEStringSig) evalInt(row []types.Datum) (val int64, isNull bool, err error) {
	return resOfNE(compareString(s.args, row, s.ctx))
}

type builtinNEDurationSig struct {
	baseBuiltinFunc
}

func (s *builtinNEDurationSig) evalInt(row []types.Datum) (val int64, isNull bool, err error) {
	return resOfNE(compareDuration(s.args, row, s.ctx))
}

type builtinNETimeSig struct {
	baseBuiltinFunc
}

func (s *builtinNETimeSig) evalInt(row []types.Datum) (val int64, isNull bool, err error) {
	return resOfNE(compareTime(s.args, row, s.ctx))
}

type builtinNEJSONSig struct {
	baseBuiltinFunc
}

func (s *builtinNEJSONSig) evalInt(row []types.Datum) (val int64, isNull bool, err error) {
	return resOfNE(compareJSON(s.args, row, s.ctx))
}

type builtinNullEQIntSig struct {
	baseBuiltinFunc
}

func (s *builtinNullEQIntSig) evalInt(row []types.Datum) (val int64, isNull bool, err error) {
	sc := s.ctx.GetSessionVars().StmtCtx
	arg0, isNull0, err := s.args[0].EvalInt(row, sc)
	if err != nil {
		return 0, isNull0, errors.Trace(err)
	}
	arg1, isNull1, err := s.args[1].EvalInt(row, sc)
	if err != nil {
		return 0, isNull1, errors.Trace(err)
	}
	isUnsigned0, isUnsigned1 := mysql.HasUnsignedFlag(s.args[0].GetType().Flag), mysql.HasUnsignedFlag(s.args[1].GetType().Flag)
	var res int64
	switch {
	case isNull0 && isNull1:
		res = 1
	case isNull0 != isNull1:
		break
	case isUnsigned0 && isUnsigned1 && types.CompareUint64(uint64(arg0), uint64(arg1)) == 0:
		res = 1
	case !isUnsigned0 && !isUnsigned1 && types.CompareInt64(arg0, arg1) == 0:
		res = 1
	case isUnsigned0 && !isUnsigned1:
		if arg1 < 0 || arg0 > math.MaxInt64 {
			break
		}
		if types.CompareInt64(arg0, arg1) == 0 {
			res = 1
		}
	case !isUnsigned0 && isUnsigned1:
		if arg0 < 0 || arg1 > math.MaxInt64 {
			break
		}
		if types.CompareInt64(arg0, arg1) == 0 {
			res = 1
		}
	}
	return res, false, nil
}

type builtinNullEQRealSig struct {
	baseBuiltinFunc
}

func (s *builtinNullEQRealSig) evalInt(row []types.Datum) (val int64, isNull bool, err error) {
	sc := s.ctx.GetSessionVars().StmtCtx
	arg0, isNull0, err := s.args[0].EvalReal(row, sc)
	if err != nil {
		return 0, false, errors.Trace(err)
	}
	arg1, isNull1, err := s.args[1].EvalReal(row, sc)
	if err != nil {
		return 0, false, errors.Trace(err)
	}
	var res int64
	switch {
	case isNull0 && isNull1:
		res = 1
	case isNull0 != isNull1:
		break
	case types.CompareFloat64(arg0, arg1) == 0:
		res = 1
	}
	return res, false, nil
}

type builtinNullEQDecimalSig struct {
	baseBuiltinFunc
}

func (s *builtinNullEQDecimalSig) evalInt(row []types.Datum) (val int64, isNull bool, err error) {
	sc := s.ctx.GetSessionVars().StmtCtx
	arg0, isNull0, err := s.args[0].EvalDecimal(row, sc)
	if err != nil {
		return 0, false, errors.Trace(err)
	}
	arg1, isNull1, err := s.args[1].EvalDecimal(row, sc)
	if err != nil {
		return 0, false, errors.Trace(err)
	}
	var res int64
	switch {
	case isNull0 && isNull1:
		res = 1
	case isNull0 != isNull1:
		break
	case arg0.Compare(arg1) == 0:
		res = 1
	}
	return res, false, nil
}

type builtinNullEQStringSig struct {
	baseBuiltinFunc
}

func (s *builtinNullEQStringSig) evalInt(row []types.Datum) (val int64, isNull bool, err error) {
	sc := s.ctx.GetSessionVars().StmtCtx
	arg0, isNull0, err := s.args[0].EvalString(row, sc)
	if err != nil {
		return 0, false, errors.Trace(err)
	}
	arg1, isNull1, err := s.args[1].EvalString(row, sc)
	if err != nil {
		return 0, false, errors.Trace(err)
	}
	var res int64
	switch {
	case isNull0 && isNull1:
		res = 1
	case isNull0 != isNull1:
		break
	case types.CompareString(arg0, arg1) == 0:
		res = 1
	}
	return res, false, nil
}

type builtinNullEQDurationSig struct {
	baseBuiltinFunc
}

func (s *builtinNullEQDurationSig) evalInt(row []types.Datum) (val int64, isNull bool, err error) {
	sc := s.ctx.GetSessionVars().StmtCtx
	arg0, isNull0, err := s.args[0].EvalDuration(row, sc)
	if err != nil {
		return 0, false, errors.Trace(err)
	}
	arg1, isNull1, err := s.args[1].EvalDuration(row, sc)
	if err != nil {
		return 0, false, errors.Trace(err)
	}
	var res int64
	switch {
	case isNull0 && isNull1:
		res = 1
	case isNull0 != isNull1:
		break
	case arg0.Compare(arg1) == 0:
		res = 1
	}
	return res, false, nil
}

type builtinNullEQTimeSig struct {
	baseBuiltinFunc
}

func (s *builtinNullEQTimeSig) evalInt(row []types.Datum) (val int64, isNull bool, err error) {
	sc := s.ctx.GetSessionVars().StmtCtx
	arg0, isNull0, err := s.args[0].EvalTime(row, sc)
	if err != nil {
		return 0, false, errors.Trace(err)
	}
	arg1, isNull1, err := s.args[1].EvalTime(row, sc)
	if err != nil {
		return 0, false, errors.Trace(err)
	}
	var res int64
	switch {
	case isNull0 && isNull1:
		res = 1
	case isNull0 != isNull1:
		break
	case arg0.Compare(arg1) == 0:
		res = 1
	}
	return res, false, nil
}

type builtinNullEQJSONSig struct {
	baseBuiltinFunc
}

func (s *builtinNullEQJSONSig) evalInt(row []types.Datum) (val int64, isNull bool, err error) {
	sc := s.ctx.GetSessionVars().StmtCtx
	arg0, isNull0, err := s.args[0].EvalJSON(row, sc)
	if err != nil {
		return 0, false, errors.Trace(err)
	}
	arg1, isNull1, err := s.args[1].EvalJSON(row, sc)
	if err != nil {
		return 0, false, errors.Trace(err)
	}
	var res int64
	switch {
	case isNull0 && isNull1:
		res = 1
	case isNull0 != isNull1:
		break
	default:
		cmpRes, err := json.CompareJSON(arg0, arg1)
		if err != nil {
			return 0, false, errors.Trace(err)
		}
		if cmpRes == 0 {
			res = 1
		}
	}
	return res, false, nil
}

func resOfLT(val int64, isNull bool, err error) (int64, bool, error) {
	if isNull || err != nil {
		return 0, isNull, errors.Trace(err)
	}
	if val < 0 {
		val = 1
	} else {
		val = 0
	}
	return val, false, nil
}

func resOfLE(val int64, isNull bool, err error) (int64, bool, error) {
	if isNull || err != nil {
		return 0, isNull, errors.Trace(err)
	}
	if val <= 0 {
		val = 1
	} else {
		val = 0
	}
	return val, false, nil
}

func resOfGT(val int64, isNull bool, err error) (int64, bool, error) {
	if isNull || err != nil {
		return 0, isNull, errors.Trace(err)
	}
	if val > 0 {
		val = 1
	} else {
		val = 0
	}
	return val, false, nil
}

func resOfGE(val int64, isNull bool, err error) (int64, bool, error) {
	if isNull || err != nil {
		return 0, isNull, errors.Trace(err)
	}
	if val >= 0 {
		val = 1
	} else {
		val = 0
	}
	return val, false, nil
}

func resOfEQ(val int64, isNull bool, err error) (int64, bool, error) {
	if isNull || err != nil {
		return 0, isNull, errors.Trace(err)
	}
	if val == 0 {
		val = 1
	} else {
		val = 0
	}
	return val, false, nil
}

func resOfNE(val int64, isNull bool, err error) (int64, bool, error) {
	if isNull || err != nil {
		return 0, isNull, errors.Trace(err)
	}
	if val != 0 {
		val = 1
	} else {
		val = 0
	}
	return val, false, nil
}

func compareInt(args []Expression, row []types.Datum, ctx context.Context) (val int64, isNull bool, err error) {
	sc := ctx.GetSessionVars().StmtCtx
	arg0, isNull0, err := args[0].EvalInt(row, sc)
	if isNull0 || err != nil {
		return 0, isNull0, errors.Trace(err)
	}
	arg1, isNull1, err := args[1].EvalInt(row, sc)
	if isNull1 || err != nil {
		return 0, isNull1, errors.Trace(err)
	}
	isUnsigned0, isUnsigned1 := mysql.HasUnsignedFlag(args[0].GetType().Flag), mysql.HasUnsignedFlag(args[1].GetType().Flag)
	var res int
	switch {
	case isUnsigned0 && isUnsigned1:
		res = types.CompareUint64(uint64(arg0), uint64(arg1))
	case isUnsigned0 && !isUnsigned1:
		if arg1 < 0 || arg0 > math.MaxInt64 {
			res = 1
		} else {
			res = types.CompareInt64(arg0, arg1)
		}
	case !isUnsigned0 && isUnsigned1:
		if arg0 < 0 || arg1 > math.MaxInt64 {
			res = -1
		} else {
			res = types.CompareInt64(arg0, arg1)
		}
	case !isUnsigned0 && !isUnsigned1:
		res = types.CompareInt64(arg0, arg1)
	}
	return int64(res), false, nil
}

func compareString(args []Expression, row []types.Datum, ctx context.Context) (val int64, isNull bool, err error) {
	sc := ctx.GetSessionVars().StmtCtx
	arg0, isNull0, err := args[0].EvalString(row, sc)
	if isNull0 || err != nil {
		return 0, isNull0, errors.Trace(err)
	}
	arg1, isNull1, err := args[1].EvalString(row, sc)
	if isNull1 || err != nil {
		return 0, isNull1, errors.Trace(err)
	}
	return int64(types.CompareString(arg0, arg1)), false, nil
}

func compareReal(args []Expression, row []types.Datum, ctx context.Context) (val int64, isNull bool, err error) {
	sc := ctx.GetSessionVars().StmtCtx
	arg0, isNull0, err := args[0].EvalReal(row, sc)
	if isNull0 || err != nil {
		return 0, isNull0, errors.Trace(err)
	}
	arg1, isNull1, err := args[1].EvalReal(row, sc)
	if isNull1 || err != nil {
		return 0, isNull1, errors.Trace(err)
	}
	return int64(types.CompareFloat64(arg0, arg1)), false, nil
}

func compareDecimal(args []Expression, row []types.Datum, ctx context.Context) (val int64, isNull bool, err error) {
	sc := ctx.GetSessionVars().StmtCtx
	arg0, isNull0, err := args[0].EvalDecimal(row, sc)
	if isNull0 || err != nil {
		return 0, isNull0, errors.Trace(err)
	}
	arg1, isNull1, err := args[1].EvalDecimal(row, sc)
	if err != nil {
		return 0, false, errors.Trace(err)
	}
	if isNull1 || err != nil {
		return 0, isNull1, errors.Trace(err)
	}
	return int64(arg0.Compare(arg1)), false, nil
}

func compareTime(args []Expression, row []types.Datum, ctx context.Context) (int64, bool, error) {
	sc := ctx.GetSessionVars().StmtCtx
	arg0, isNull0, err := args[0].EvalTime(row, sc)
	if isNull0 || err != nil {
		return 0, isNull0, errors.Trace(err)
	}
	arg1, isNull1, err := args[1].EvalTime(row, sc)
	if isNull1 || err != nil {
		return 0, isNull1, errors.Trace(err)
	}
	return int64(arg0.Compare(arg1)), false, nil
}

func compareDuration(args []Expression, row []types.Datum, ctx context.Context) (int64, bool, error) {
	sc := ctx.GetSessionVars().StmtCtx
	arg0, isNull0, err := args[0].EvalDuration(row, sc)
	if isNull0 || err != nil {
		return 0, isNull0, errors.Trace(err)
	}
	arg1, isNull1, err := args[1].EvalDuration(row, sc)
	if isNull1 || err != nil {
		return 0, isNull1, errors.Trace(err)
	}
	return int64(arg0.Compare(arg1)), false, nil
}

func compareJSON(args []Expression, row []types.Datum, ctx context.Context) (int64, bool, error) {
	sc := ctx.GetSessionVars().StmtCtx
	arg0, isNull0, err := args[0].EvalJSON(row, sc)
	if isNull0 || err != nil {
		return 0, isNull0, errors.Trace(err)
	}
	arg1, isNull1, err := args[1].EvalJSON(row, sc)
	if isNull1 || err != nil {
		return 0, isNull1, errors.Trace(err)
	}
	res, err := json.CompareJSON(arg0, arg1)
	return int64(res), false, errors.Trace(err)
}<|MERGE_RESOLUTION|>--- conflicted
+++ resolved
@@ -179,37 +179,23 @@
 
 	switch retEvalTp {
 	case tpInt:
-<<<<<<< HEAD
-		sig = &builtinCoalesceIntSig{baseIntBuiltinFunc{bf}}
+		sig = &builtinCoalesceIntSig{bf}
 		sig.setPbCode(tipb.ScalarFuncSig_CoalesceInt)
 	case tpReal:
-		sig = &builtinCoalesceRealSig{baseRealBuiltinFunc{bf}}
+		sig = &builtinCoalesceRealSig{bf}
 		sig.setPbCode(tipb.ScalarFuncSig_CoalesceReal)
 	case tpDecimal:
-		sig = &builtinCoalesceDecimalSig{baseDecimalBuiltinFunc{bf}}
+		sig = &builtinCoalesceDecimalSig{bf}
 		sig.setPbCode(tipb.ScalarFuncSig_CoalesceDecimal)
 	case tpString:
-		sig = &builtinCoalesceStringSig{baseStringBuiltinFunc{bf}}
+		sig = &builtinCoalesceStringSig{bf}
 		sig.setPbCode(tipb.ScalarFuncSig_CoalesceString)
 	case tpDatetime, tpTimestamp:
-		sig = &builtinCoalesceTimeSig{baseTimeBuiltinFunc{bf}}
+		sig = &builtinCoalesceTimeSig{bf}
 		sig.setPbCode(tipb.ScalarFuncSig_CoalesceTime)
 	case tpDuration:
-		sig = &builtinCoalesceDurationSig{baseDurationBuiltinFunc{bf}}
+		sig = &builtinCoalesceDurationSig{bf}
 		sig.setPbCode(tipb.ScalarFuncSig_CoalesceDuration)
-=======
-		sig = &builtinCoalesceIntSig{bf}
-	case tpReal:
-		sig = &builtinCoalesceRealSig{bf}
-	case tpDecimal:
-		sig = &builtinCoalesceDecimalSig{bf}
-	case tpString:
-		sig = &builtinCoalesceStringSig{bf}
-	case tpDatetime, tpTimestamp:
-		sig = &builtinCoalesceTimeSig{bf}
-	case tpDuration:
-		sig = &builtinCoalesceDurationSig{bf}
->>>>>>> bc84be8d
 	}
 
 	return sig.setSelf(sig), nil
