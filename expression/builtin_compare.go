// Copyright 2017 PingCAP, Inc.
//
// Licensed under the Apache License, Version 2.0 (the "License");
// you may not use this file except in compliance with the License.
// You may obtain a copy of the License at
//
//     http://www.apache.org/licenses/LICENSE-2.0
//
// Unless required by applicable law or agreed to in writing, software
// distributed under the License is distributed on an "AS IS" BASIS,
// See the License for the specific language governing permissions and
// limitations under the License.

package expression

import (
	"math"

	"github.com/juju/errors"
	"github.com/pingcap/tidb/ast"
	"github.com/pingcap/tidb/mysql"
	"github.com/pingcap/tidb/parser/opcode"
	"github.com/pingcap/tidb/sessionctx"
	"github.com/pingcap/tidb/types"
	"github.com/pingcap/tidb/types/json"
	"github.com/pingcap/tipb/go-tipb"
)

var (
	_ functionClass = &coalesceFunctionClass{}
	_ functionClass = &greatestFunctionClass{}
	_ functionClass = &leastFunctionClass{}
	_ functionClass = &intervalFunctionClass{}
	_ functionClass = &compareFunctionClass{}
)

var (
	_ builtinFunc = &builtinCoalesceIntSig{}
	_ builtinFunc = &builtinCoalesceRealSig{}
	_ builtinFunc = &builtinCoalesceDecimalSig{}
	_ builtinFunc = &builtinCoalesceStringSig{}
	_ builtinFunc = &builtinCoalesceTimeSig{}
	_ builtinFunc = &builtinCoalesceDurationSig{}

	_ builtinFunc = &builtinGreatestIntSig{}
	_ builtinFunc = &builtinGreatestRealSig{}
	_ builtinFunc = &builtinGreatestDecimalSig{}
	_ builtinFunc = &builtinGreatestStringSig{}
	_ builtinFunc = &builtinGreatestTimeSig{}
	_ builtinFunc = &builtinLeastIntSig{}
	_ builtinFunc = &builtinLeastRealSig{}
	_ builtinFunc = &builtinLeastDecimalSig{}
	_ builtinFunc = &builtinLeastStringSig{}
	_ builtinFunc = &builtinLeastTimeSig{}
	_ builtinFunc = &builtinIntervalIntSig{}
	_ builtinFunc = &builtinIntervalRealSig{}

	_ builtinFunc = &builtinLTIntSig{}
	_ builtinFunc = &builtinLTRealSig{}
	_ builtinFunc = &builtinLTDecimalSig{}
	_ builtinFunc = &builtinLTStringSig{}
	_ builtinFunc = &builtinLTDurationSig{}
	_ builtinFunc = &builtinLTTimeSig{}

	_ builtinFunc = &builtinLEIntSig{}
	_ builtinFunc = &builtinLERealSig{}
	_ builtinFunc = &builtinLEDecimalSig{}
	_ builtinFunc = &builtinLEStringSig{}
	_ builtinFunc = &builtinLEDurationSig{}
	_ builtinFunc = &builtinLETimeSig{}

	_ builtinFunc = &builtinGTIntSig{}
	_ builtinFunc = &builtinGTRealSig{}
	_ builtinFunc = &builtinGTDecimalSig{}
	_ builtinFunc = &builtinGTStringSig{}
	_ builtinFunc = &builtinGTTimeSig{}
	_ builtinFunc = &builtinGTDurationSig{}

	_ builtinFunc = &builtinGEIntSig{}
	_ builtinFunc = &builtinGERealSig{}
	_ builtinFunc = &builtinGEDecimalSig{}
	_ builtinFunc = &builtinGEStringSig{}
	_ builtinFunc = &builtinGETimeSig{}
	_ builtinFunc = &builtinGEDurationSig{}

	_ builtinFunc = &builtinNEIntSig{}
	_ builtinFunc = &builtinNERealSig{}
	_ builtinFunc = &builtinNEDecimalSig{}
	_ builtinFunc = &builtinNEStringSig{}
	_ builtinFunc = &builtinNETimeSig{}
	_ builtinFunc = &builtinNEDurationSig{}

	_ builtinFunc = &builtinNullEQIntSig{}
	_ builtinFunc = &builtinNullEQRealSig{}
	_ builtinFunc = &builtinNullEQDecimalSig{}
	_ builtinFunc = &builtinNullEQStringSig{}
	_ builtinFunc = &builtinNullEQTimeSig{}
	_ builtinFunc = &builtinNullEQDurationSig{}
)

// coalesceFunctionClass returns the first non-NULL value in the list,
// or NULL if there are no non-NULL values.
type coalesceFunctionClass struct {
	baseFunctionClass
}

func (c *coalesceFunctionClass) getFunction(ctx sessionctx.Context, args []Expression) (sig builtinFunc, err error) {
	if err = c.verifyArgs(args); err != nil {
		return nil, errors.Trace(err)
	}

	fieldTps := make([]*types.FieldType, 0, len(args))
	for _, arg := range args {
		fieldTps = append(fieldTps, arg.GetType())
	}

	// Use the aggregated field type as retType.
	resultFieldType := types.AggFieldType(fieldTps)
	resultEvalType := types.AggregateEvalType(fieldTps, &resultFieldType.Flag)
	retEvalTp := resultFieldType.EvalType()

	fieldEvalTps := make([]types.EvalType, 0, len(args))
	for range args {
		fieldEvalTps = append(fieldEvalTps, retEvalTp)
	}

	bf := newBaseBuiltinFuncWithTp(ctx, args, retEvalTp, fieldEvalTps...)

	bf.tp.Flag |= resultFieldType.Flag
	resultFieldType.Flen, resultFieldType.Decimal = 0, types.UnspecifiedLength

	// Set retType to BINARY(0) if all arguments are of type NULL.
	if resultFieldType.Tp == mysql.TypeNull {
		types.SetBinChsClnFlag(bf.tp)
	} else {
		maxIntLen := 0
		maxFlen := 0

		// Find the max length of field in `maxFlen`,
		// and max integer-part length in `maxIntLen`.
		for _, argTp := range fieldTps {
			if argTp.Decimal > resultFieldType.Decimal {
				resultFieldType.Decimal = argTp.Decimal
			}
			argIntLen := argTp.Flen
			if argTp.Decimal > 0 {
				argIntLen -= argTp.Decimal + 1
			}

			// Reduce the sign bit if it is a signed integer/decimal
			if !mysql.HasUnsignedFlag(argTp.Flag) {
				argIntLen--
			}
			if argIntLen > maxIntLen {
				maxIntLen = argIntLen
			}
			if argTp.Flen > maxFlen || argTp.Flen == types.UnspecifiedLength {
				maxFlen = argTp.Flen
			}
		}

		// For integer, field length = maxIntLen + (1/0 for sign bit)
		// For decimal, field length = maxIntLen + maxDecimal + (1/0 for sign bit)
		if resultEvalType == types.ETInt || resultEvalType == types.ETDecimal {
			resultFieldType.Flen = maxIntLen + resultFieldType.Decimal
			if resultFieldType.Decimal > 0 {
				resultFieldType.Flen++
			}
			if !mysql.HasUnsignedFlag(resultFieldType.Flag) {
				resultFieldType.Flen++
			}
			bf.tp = resultFieldType
		} else {
			// Set the field length to maxFlen for other types.
			bf.tp.Flen = maxFlen
		}
	}

	switch retEvalTp {
	case types.ETInt:
		sig = &builtinCoalesceIntSig{bf}
		sig.setPbCode(tipb.ScalarFuncSig_CoalesceInt)
	case types.ETReal:
		sig = &builtinCoalesceRealSig{bf}
		sig.setPbCode(tipb.ScalarFuncSig_CoalesceReal)
	case types.ETDecimal:
		sig = &builtinCoalesceDecimalSig{bf}
		sig.setPbCode(tipb.ScalarFuncSig_CoalesceDecimal)
	case types.ETString:
		sig = &builtinCoalesceStringSig{bf}
		sig.setPbCode(tipb.ScalarFuncSig_CoalesceString)
	case types.ETDatetime, types.ETTimestamp:
		sig = &builtinCoalesceTimeSig{bf}
		sig.setPbCode(tipb.ScalarFuncSig_CoalesceTime)
	case types.ETDuration:
		sig = &builtinCoalesceDurationSig{bf}
		sig.setPbCode(tipb.ScalarFuncSig_CoalesceDuration)
	}

	return sig, nil
}

// builtinCoalesceIntSig is buitin function coalesce signature which return type int
// See http://dev.mysql.com/doc/refman/5.7/en/comparison-operators.html#function_coalesce
type builtinCoalesceIntSig struct {
	baseBuiltinFunc
}

func (b *builtinCoalesceIntSig) evalInt(row types.Row) (res int64, isNull bool, err error) {
	for _, a := range b.getArgs() {
		res, isNull, err = a.EvalInt(b.ctx, row)
		if err != nil || !isNull {
			break
		}
	}
	return res, isNull, errors.Trace(err)
}

// builtinCoalesceRealSig is buitin function coalesce signature which return type real
// See http://dev.mysql.com/doc/refman/5.7/en/comparison-operators.html#function_coalesce
type builtinCoalesceRealSig struct {
	baseBuiltinFunc
}

func (b *builtinCoalesceRealSig) evalReal(row types.Row) (res float64, isNull bool, err error) {
	for _, a := range b.getArgs() {
		res, isNull, err = a.EvalReal(b.ctx, row)
		if err != nil || !isNull {
			break
		}
	}
	return res, isNull, errors.Trace(err)
}

// builtinCoalesceDecimalSig is buitin function coalesce signature which return type Decimal
// See http://dev.mysql.com/doc/refman/5.7/en/comparison-operators.html#function_coalesce
type builtinCoalesceDecimalSig struct {
	baseBuiltinFunc
}

func (b *builtinCoalesceDecimalSig) evalDecimal(row types.Row) (res *types.MyDecimal, isNull bool, err error) {
	for _, a := range b.getArgs() {
		res, isNull, err = a.EvalDecimal(b.ctx, row)
		if err != nil || !isNull {
			break
		}
	}
	return res, isNull, errors.Trace(err)
}

// builtinCoalesceStringSig is buitin function coalesce signature which return type string
// See http://dev.mysql.com/doc/refman/5.7/en/comparison-operators.html#function_coalesce
type builtinCoalesceStringSig struct {
	baseBuiltinFunc
}

func (b *builtinCoalesceStringSig) evalString(row types.Row) (res string, isNull bool, err error) {
	for _, a := range b.getArgs() {
		res, isNull, err = a.EvalString(b.ctx, row)
		if err != nil || !isNull {
			break
		}
	}
	return res, isNull, errors.Trace(err)
}

// builtinCoalesceTimeSig is buitin function coalesce signature which return type time
// See http://dev.mysql.com/doc/refman/5.7/en/comparison-operators.html#function_coalesce
type builtinCoalesceTimeSig struct {
	baseBuiltinFunc
}

func (b *builtinCoalesceTimeSig) evalTime(row types.Row) (res types.Time, isNull bool, err error) {
	for _, a := range b.getArgs() {
		res, isNull, err = a.EvalTime(b.ctx, row)
		if err != nil || !isNull {
			break
		}
	}
	return res, isNull, errors.Trace(err)
}

// builtinCoalesceDurationSig is buitin function coalesce signature which return type duration
// See http://dev.mysql.com/doc/refman/5.7/en/comparison-operators.html#function_coalesce
type builtinCoalesceDurationSig struct {
	baseBuiltinFunc
}

func (b *builtinCoalesceDurationSig) evalDuration(row types.Row) (res types.Duration, isNull bool, err error) {
	for _, a := range b.getArgs() {
		res, isNull, err = a.EvalDuration(b.ctx, row)
		if err != nil || !isNull {
			break
		}
	}
	return res, isNull, errors.Trace(err)
}

// temporalWithDateAsNumEvalType makes DATE, DATETIME, TIMESTAMP pretend to be numbers rather than strings.
func temporalWithDateAsNumEvalType(argTp *types.FieldType) (argEvalType types.EvalType, isStr bool, isTemporalWithDate bool) {
	argEvalType = argTp.EvalType()
	isStr, isTemporalWithDate = argEvalType.IsStringKind(), types.IsTemporalWithDate(argTp.Tp)
	if !isTemporalWithDate {
		return
	}
	if argTp.Decimal > 0 {
		argEvalType = types.ETDecimal
	} else {
		argEvalType = types.ETInt
	}
	return
}

// getCmpTp4MinMax gets compare type for GREATEST and LEAST.
func getCmpTp4MinMax(args []Expression) (argTp types.EvalType) {
	datetimeFound, isAllStr := false, true
	cmpEvalType, isStr, isTemporalWithDate := temporalWithDateAsNumEvalType(args[0].GetType())
	if !isStr {
		isAllStr = false
	}
	if isTemporalWithDate {
		datetimeFound = true
	}
	lft := args[0].GetType()
	for i := range args {
		rft := args[i].GetType()
		var tp types.EvalType
		tp, isStr, isTemporalWithDate = temporalWithDateAsNumEvalType(rft)
		if isTemporalWithDate {
			datetimeFound = true
		}
		if !isStr {
			isAllStr = false
		}
		cmpEvalType = getBaseCmpType(cmpEvalType, tp, lft, rft)
		lft = rft
	}
	argTp = cmpEvalType
	if cmpEvalType.IsStringKind() {
		argTp = types.ETString
	}
	if isAllStr && datetimeFound {
		argTp = types.ETDatetime
	}
	return argTp
}

type greatestFunctionClass struct {
	baseFunctionClass
}

func (c *greatestFunctionClass) getFunction(ctx sessionctx.Context, args []Expression) (sig builtinFunc, err error) {
	if err = c.verifyArgs(args); err != nil {
		return nil, errors.Trace(err)
	}
	tp, cmpAsDatetime := getCmpTp4MinMax(args), false
	if tp == types.ETDatetime {
		cmpAsDatetime = true
		tp = types.ETString
	}
	argTps := make([]types.EvalType, len(args))
	for i := range args {
		argTps[i] = tp
	}
	bf := newBaseBuiltinFuncWithTp(ctx, args, tp, argTps...)
	if cmpAsDatetime {
		tp = types.ETDatetime
	}
	switch tp {
	case types.ETInt:
		sig = &builtinGreatestIntSig{bf}
	case types.ETReal:
		sig = &builtinGreatestRealSig{bf}
	case types.ETDecimal:
		sig = &builtinGreatestDecimalSig{bf}
	case types.ETString:
		sig = &builtinGreatestStringSig{bf}
	case types.ETDatetime:
		sig = &builtinGreatestTimeSig{bf}
	}
	return sig, nil
}

type builtinGreatestIntSig struct {
	baseBuiltinFunc
}

// evalInt evals a builtinGreatestIntSig.
// See http://dev.mysql.com/doc/refman/5.7/en/comparison-operators.html#function_greatest
func (b *builtinGreatestIntSig) evalInt(row types.Row) (max int64, isNull bool, err error) {
	max, isNull, err = b.args[0].EvalInt(b.ctx, row)
	if isNull || err != nil {
		return max, isNull, errors.Trace(err)
	}
	for i := 1; i < len(b.args); i++ {
		var v int64
		v, isNull, err = b.args[i].EvalInt(b.ctx, row)
		if isNull || err != nil {
			return max, isNull, errors.Trace(err)
		}
		if v > max {
			max = v
		}
	}
	return
}

type builtinGreatestRealSig struct {
	baseBuiltinFunc
}

// evalReal evals a builtinGreatestRealSig.
// See http://dev.mysql.com/doc/refman/5.7/en/comparison-operators.html#function_greatest
func (b *builtinGreatestRealSig) evalReal(row types.Row) (max float64, isNull bool, err error) {
	max, isNull, err = b.args[0].EvalReal(b.ctx, row)
	if isNull || err != nil {
		return max, isNull, errors.Trace(err)
	}
	for i := 1; i < len(b.args); i++ {
		var v float64
		v, isNull, err = b.args[i].EvalReal(b.ctx, row)
		if isNull || err != nil {
			return max, isNull, errors.Trace(err)
		}
		if v > max {
			max = v
		}
	}
	return
}

type builtinGreatestDecimalSig struct {
	baseBuiltinFunc
}

// evalDecimal evals a builtinGreatestDecimalSig.
// See http://dev.mysql.com/doc/refman/5.7/en/comparison-operators.html#function_greatest
func (b *builtinGreatestDecimalSig) evalDecimal(row types.Row) (max *types.MyDecimal, isNull bool, err error) {
	max, isNull, err = b.args[0].EvalDecimal(b.ctx, row)
	if isNull || err != nil {
		return max, isNull, errors.Trace(err)
	}
	for i := 1; i < len(b.args); i++ {
		var v *types.MyDecimal
		v, isNull, err = b.args[i].EvalDecimal(b.ctx, row)
		if isNull || err != nil {
			return max, isNull, errors.Trace(err)
		}
		if v.Compare(max) > 0 {
			max = v
		}
	}
	return
}

type builtinGreatestStringSig struct {
	baseBuiltinFunc
}

// evalString evals a builtinGreatestStringSig.
// See http://dev.mysql.com/doc/refman/5.7/en/comparison-operators.html#function_greatest
func (b *builtinGreatestStringSig) evalString(row types.Row) (max string, isNull bool, err error) {
	max, isNull, err = b.args[0].EvalString(b.ctx, row)
	if isNull || err != nil {
		return max, isNull, errors.Trace(err)
	}
	for i := 1; i < len(b.args); i++ {
		var v string
		v, isNull, err = b.args[i].EvalString(b.ctx, row)
		if isNull || err != nil {
			return max, isNull, errors.Trace(err)
		}
		if types.CompareString(v, max) > 0 {
			max = v
		}
	}
	return
}

type builtinGreatestTimeSig struct {
	baseBuiltinFunc
}

// evalString evals a builtinGreatestTimeSig.
// See http://dev.mysql.com/doc/refman/5.7/en/comparison-operators.html#function_greatest
func (b *builtinGreatestTimeSig) evalString(row types.Row) (_ string, isNull bool, err error) {
	var (
		v string
		t types.Time
	)
	max := types.ZeroDatetime
	sc := b.ctx.GetSessionVars().StmtCtx
	for i := 0; i < len(b.args); i++ {
		v, isNull, err = b.args[i].EvalString(b.ctx, row)
		if isNull || err != nil {
			return "", true, errors.Trace(err)
		}
		t, err = types.ParseDatetime(sc, v)
		if err != nil {
			if err = handleInvalidTimeError(b.ctx, err); err != nil {
				return v, true, errors.Trace(err)
			}
			continue
		}
		if t.Compare(max) > 0 {
			max = t
		}
	}
	return max.String(), false, nil
}

type leastFunctionClass struct {
	baseFunctionClass
}

func (c *leastFunctionClass) getFunction(ctx sessionctx.Context, args []Expression) (sig builtinFunc, err error) {
	if err = c.verifyArgs(args); err != nil {
		return nil, errors.Trace(err)
	}
	tp, cmpAsDatetime := getCmpTp4MinMax(args), false
	if tp == types.ETDatetime {
		cmpAsDatetime = true
		tp = types.ETString
	}
	argTps := make([]types.EvalType, len(args))
	for i := range args {
		argTps[i] = tp
	}
	bf := newBaseBuiltinFuncWithTp(ctx, args, tp, argTps...)
	if cmpAsDatetime {
		tp = types.ETDatetime
	}
	switch tp {
	case types.ETInt:
		sig = &builtinLeastIntSig{bf}
	case types.ETReal:
		sig = &builtinLeastRealSig{bf}
	case types.ETDecimal:
		sig = &builtinLeastDecimalSig{bf}
	case types.ETString:
		sig = &builtinLeastStringSig{bf}
	case types.ETDatetime:
		sig = &builtinLeastTimeSig{bf}
	}
	return sig, nil
}

type builtinLeastIntSig struct {
	baseBuiltinFunc
}

// evalInt evals a builtinLeastIntSig.
// See http://dev.mysql.com/doc/refman/5.7/en/comparison-operators.html#functionleast
func (b *builtinLeastIntSig) evalInt(row types.Row) (min int64, isNull bool, err error) {
	min, isNull, err = b.args[0].EvalInt(b.ctx, row)
	if isNull || err != nil {
		return min, isNull, errors.Trace(err)
	}
	for i := 1; i < len(b.args); i++ {
		var v int64
		v, isNull, err = b.args[i].EvalInt(b.ctx, row)
		if isNull || err != nil {
			return min, isNull, errors.Trace(err)
		}
		if v < min {
			min = v
		}
	}
	return
}

type builtinLeastRealSig struct {
	baseBuiltinFunc
}

// evalReal evals a builtinLeastRealSig.
// See http://dev.mysql.com/doc/refman/5.7/en/comparison-operators.html#functionleast
func (b *builtinLeastRealSig) evalReal(row types.Row) (min float64, isNull bool, err error) {
	min, isNull, err = b.args[0].EvalReal(b.ctx, row)
	if isNull || err != nil {
		return min, isNull, errors.Trace(err)
	}
	for i := 1; i < len(b.args); i++ {
		var v float64
		v, isNull, err = b.args[i].EvalReal(b.ctx, row)
		if isNull || err != nil {
			return min, isNull, errors.Trace(err)
		}
		if v < min {
			min = v
		}
	}
	return
}

type builtinLeastDecimalSig struct {
	baseBuiltinFunc
}

// evalDecimal evals a builtinLeastDecimalSig.
// See http://dev.mysql.com/doc/refman/5.7/en/comparison-operators.html#functionleast
func (b *builtinLeastDecimalSig) evalDecimal(row types.Row) (min *types.MyDecimal, isNull bool, err error) {
	min, isNull, err = b.args[0].EvalDecimal(b.ctx, row)
	if isNull || err != nil {
		return min, isNull, errors.Trace(err)
	}
	for i := 1; i < len(b.args); i++ {
		var v *types.MyDecimal
		v, isNull, err = b.args[i].EvalDecimal(b.ctx, row)
		if isNull || err != nil {
			return min, isNull, errors.Trace(err)
		}
		if v.Compare(min) < 0 {
			min = v
		}
	}
	return
}

type builtinLeastStringSig struct {
	baseBuiltinFunc
}

// evalString evals a builtinLeastStringSig.
// See http://dev.mysql.com/doc/refman/5.7/en/comparison-operators.html#functionleast
func (b *builtinLeastStringSig) evalString(row types.Row) (min string, isNull bool, err error) {
	min, isNull, err = b.args[0].EvalString(b.ctx, row)
	if isNull || err != nil {
		return min, isNull, errors.Trace(err)
	}
	for i := 1; i < len(b.args); i++ {
		var v string
		v, isNull, err = b.args[i].EvalString(b.ctx, row)
		if isNull || err != nil {
			return min, isNull, errors.Trace(err)
		}
		if types.CompareString(v, min) < 0 {
			min = v
		}
	}
	return
}

type builtinLeastTimeSig struct {
	baseBuiltinFunc
}

// evalString evals a builtinLeastTimeSig.
// See http://dev.mysql.com/doc/refman/5.7/en/comparison-operators.html#functionleast
func (b *builtinLeastTimeSig) evalString(row types.Row) (res string, isNull bool, err error) {
	var (
		v string
		t types.Time
	)
	min := types.Time{
		Time: types.MaxDatetime,
		Type: mysql.TypeDatetime,
		Fsp:  types.MaxFsp,
	}
	findInvalidTime := false
	sc := b.ctx.GetSessionVars().StmtCtx
	for i := 0; i < len(b.args); i++ {
		v, isNull, err = b.args[i].EvalString(b.ctx, row)
		if isNull || err != nil {
			return "", true, errors.Trace(err)
		}
		t, err = types.ParseDatetime(sc, v)
		if err != nil {
			if err = handleInvalidTimeError(b.ctx, err); err != nil {
				return v, true, errors.Trace(err)
			} else if !findInvalidTime {
				res = v
				findInvalidTime = true
			}
		}
		if t.Compare(min) < 0 {
			min = t
		}
	}
	if !findInvalidTime {
		res = min.String()
	}
	return res, false, nil
}

type intervalFunctionClass struct {
	baseFunctionClass
}

func (c *intervalFunctionClass) getFunction(ctx sessionctx.Context, args []Expression) (builtinFunc, error) {
	if err := c.verifyArgs(args); err != nil {
		return nil, errors.Trace(err)
	}

	allInt := true
	for i := range args {
		if args[i].GetType().EvalType() != types.ETInt {
			allInt = false
		}
	}

	argTps, argTp := make([]types.EvalType, 0, len(args)), types.ETReal
	if allInt {
		argTp = types.ETInt
	}
	for range args {
		argTps = append(argTps, argTp)
	}
	bf := newBaseBuiltinFuncWithTp(ctx, args, types.ETInt, argTps...)
	var sig builtinFunc
	if allInt {
		sig = &builtinIntervalIntSig{bf}
	} else {
		sig = &builtinIntervalRealSig{bf}
	}
	return sig, nil
}

type builtinIntervalIntSig struct {
	baseBuiltinFunc
}

// evalInt evals a builtinIntervalIntSig.
// See http://dev.mysql.com/doc/refman/5.7/en/comparison-operators.html#function_interval
func (b *builtinIntervalIntSig) evalInt(row types.Row) (int64, bool, error) {
	args0, isNull, err := b.args[0].EvalInt(b.ctx, row)
	if err != nil {
		return 0, true, errors.Trace(err)
	}
	if isNull {
		return -1, false, nil
	}
	idx, err := b.binSearch(args0, mysql.HasUnsignedFlag(b.args[0].GetType().Flag), b.args[1:], row)
	return int64(idx), err != nil, errors.Trace(err)
}

// binSearch is a binary search method.
// All arguments are treated as integers.
// It is required that arg[0] < args[1] < args[2] < ... < args[n] for this function to work correctly.
// This is because a binary search is used (very fast).
func (b *builtinIntervalIntSig) binSearch(target int64, isUint1 bool, args []Expression, row types.Row) (_ int, err error) {
	i, j, cmp := 0, len(args), false
	for i < j {
		mid := i + (j-i)/2
		v, isNull, err1 := args[mid].EvalInt(b.ctx, row)
		if err1 != nil {
			err = err1
			break
		}
		if isNull {
			v = target
		}
		isUint2 := mysql.HasUnsignedFlag(args[mid].GetType().Flag)
		switch {
		case !isUint1 && !isUint2:
			cmp = target < v
		case isUint1 && isUint2:
			cmp = uint64(target) < uint64(v)
		case !isUint1 && isUint2:
			cmp = target < 0 || uint64(target) < uint64(v)
		case isUint1 && !isUint2:
			cmp = v > 0 && uint64(target) < uint64(v)
		}
		if !cmp {
			i = mid + 1
		} else {
			j = mid
		}
	}
	return i, errors.Trace(err)
}

type builtinIntervalRealSig struct {
	baseBuiltinFunc
}

// evalInt evals a builtinIntervalRealSig.
// See http://dev.mysql.com/doc/refman/5.7/en/comparison-operators.html#function_interval
func (b *builtinIntervalRealSig) evalInt(row types.Row) (int64, bool, error) {
	args0, isNull, err := b.args[0].EvalReal(b.ctx, row)
	if err != nil {
		return 0, true, errors.Trace(err)
	}
	if isNull {
		return -1, false, nil
	}
	idx, err := b.binSearch(args0, b.args[1:], row)
	return int64(idx), err != nil, errors.Trace(err)
}

func (b *builtinIntervalRealSig) binSearch(target float64, args []Expression, row types.Row) (_ int, err error) {
	i, j := 0, len(args)
	for i < j {
		mid := i + (j-i)/2
		v, isNull, err1 := args[mid].EvalReal(b.ctx, row)
		if err != nil {
			err = err1
			break
		}
		if isNull {
			i = mid + 1
		} else if cmp := target < v; !cmp {
			i = mid + 1
		} else {
			j = mid
		}
	}
	return i, errors.Trace(err)
}

type compareFunctionClass struct {
	baseFunctionClass

	op opcode.Op
}

// getBaseCmpType gets the EvalType that the two args will be treated as when comparing.
func getBaseCmpType(lhs, rhs types.EvalType, lft, rft *types.FieldType) types.EvalType {
	if lft.Tp == mysql.TypeUnspecified || rft.Tp == mysql.TypeUnspecified {
		if lft.Tp == rft.Tp {
			return types.ETString
		}
		if lft.Tp == mysql.TypeUnspecified {
			lhs = rhs
		} else {
			rhs = lhs
		}
	}
	if lhs.IsStringKind() && rhs.IsStringKind() {
		return types.ETString
	} else if (lhs == types.ETInt || lft.Hybrid()) && (rhs == types.ETInt || rft.Hybrid()) {
		return types.ETInt
	} else if ((lhs == types.ETInt || lft.Hybrid()) || lhs == types.ETDecimal) &&
		((rhs == types.ETInt || rft.Hybrid()) || rhs == types.ETDecimal) {
		return types.ETDecimal
	}
	return types.ETReal
}

// GetAccurateCmpType uses a more complex logic to decide the EvalType of the two args when compare with each other than
// getBaseCmpType does.
func GetAccurateCmpType(lhs, rhs Expression) types.EvalType {
	lhsFieldType, rhsFieldType := lhs.GetType(), rhs.GetType()
	lhsEvalType, rhsEvalType := lhsFieldType.EvalType(), rhsFieldType.EvalType()
	cmpType := getBaseCmpType(lhsEvalType, rhsEvalType, lhsFieldType, rhsFieldType)
	if (lhsEvalType.IsStringKind() && rhsFieldType.Tp == mysql.TypeJSON) ||
		(lhsFieldType.Tp == mysql.TypeJSON && rhsEvalType.IsStringKind()) {
		cmpType = types.ETJson
	} else if cmpType == types.ETString && (types.IsTypeTime(lhsFieldType.Tp) || types.IsTypeTime(rhsFieldType.Tp)) {
		// date[time] <cmp> date[time]
		// string <cmp> date[time]
		// compare as time
		if lhsFieldType.Tp == rhsFieldType.Tp {
			cmpType = lhsFieldType.EvalType()
		} else {
			cmpType = types.ETDatetime
		}
	} else if lhsFieldType.Tp == mysql.TypeDuration && rhsFieldType.Tp == mysql.TypeDuration {
		// duration <cmp> duration
		// compare as duration
		cmpType = types.ETDuration
	} else if cmpType == types.ETReal || cmpType == types.ETString {
		_, isLHSConst := lhs.(*Constant)
		_, isRHSConst := rhs.(*Constant)
		if (lhsEvalType == types.ETDecimal && !isLHSConst && rhsEvalType.IsStringKind() && isRHSConst) ||
			(rhsEvalType == types.ETDecimal && !isRHSConst && lhsEvalType.IsStringKind() && isLHSConst) {
			/*
				<non-const decimal expression> <cmp> <const string expression>
				or
				<const string expression> <cmp> <non-const decimal expression>

				Do comparison as decimal rather than float, in order not to lose precision.
			)*/
			cmpType = types.ETDecimal
		} else if isTemporalColumn(lhs) && isRHSConst ||
			isTemporalColumn(rhs) && isLHSConst {
			/*
				<temporal column> <cmp> <non-temporal constant>
				or
				<non-temporal constant> <cmp> <temporal column>

				Convert the constant to temporal type.
			*/
			col, isLHSColumn := lhs.(*Column)
			if !isLHSColumn {
				col = rhs.(*Column)
			}
			if col.GetType().Tp == mysql.TypeDuration {
				cmpType = types.ETDuration
			} else {
				cmpType = types.ETDatetime
			}
		}
	}
	return cmpType
}

// isTemporalColumn checks if a expression is a temporal column,
// temporal column indicates time column or duration column.
func isTemporalColumn(expr Expression) bool {
	ft := expr.GetType()
	if _, isCol := expr.(*Column); !isCol {
		return false
	}
	if !types.IsTypeTime(ft.Tp) && ft.Tp != mysql.TypeDuration {
		return false
	}
	return true
}

// tryToConvertConstantInt tries to convert a constant with other type to a int constant.
func tryToConvertConstantInt(ctx sessionctx.Context, con *Constant) *Constant {
	if con.GetType().EvalType() == types.ETInt {
		return con
	}
	dt, err := con.Eval(nil)
	if err != nil {
		return con
	}
	sc := ctx.GetSessionVars().StmtCtx
	i64, err := dt.ToInt64(sc)
	if err != nil {
		return con
	}
	return &Constant{
		Value:        types.NewIntDatum(i64),
		RetType:      types.NewFieldType(mysql.TypeLonglong),
		DeferredExpr: con.DeferredExpr,
	}
}

// RefineConstantArg changes the constant argument to it's ceiling or flooring result by the given op.
func RefineConstantArg(ctx sessionctx.Context, con *Constant, op opcode.Op) *Constant {
	dt, err := con.Eval(nil)
	if err != nil {
		return con
	}
	sc := ctx.GetSessionVars().StmtCtx
	i64, err := dt.ToInt64(sc)
	if err != nil {
		return con
	}
	datumInt := types.NewIntDatum(i64)
	c, err := datumInt.CompareDatum(sc, &con.Value)
	if err != nil {
		return con
	}
	if c == 0 {
		return &Constant{
			Value:        datumInt,
			RetType:      types.NewFieldType(mysql.TypeLonglong),
			DeferredExpr: con.DeferredExpr,
		}
	}
	switch op {
	case opcode.LT, opcode.GE:
		resultExpr := NewFunctionInternal(ctx, ast.Ceil, types.NewFieldType(mysql.TypeUnspecified), con)
		if resultCon, ok := resultExpr.(*Constant); ok {
			return tryToConvertConstantInt(ctx, resultCon)
		}
	case opcode.LE, opcode.GT:
		resultExpr := NewFunctionInternal(ctx, ast.Floor, types.NewFieldType(mysql.TypeUnspecified), con)
		if resultCon, ok := resultExpr.(*Constant); ok {
			return tryToConvertConstantInt(ctx, resultCon)
		}
	}
	// TODO: argInt = 1.1 should be false forever.
	return con
}

// refineArgs rewrite the arguments if one of them is int expression and another one is non-int constant.
// Like a < 1.1 will be changed to a < 2.
func (c *compareFunctionClass) refineArgs(ctx sessionctx.Context, args []Expression) []Expression {
	arg0IsInt := args[0].GetType().EvalType() == types.ETInt
	arg1IsInt := args[1].GetType().EvalType() == types.ETInt
	arg0, arg0IsCon := args[0].(*Constant)
	arg1, arg1IsCon := args[1].(*Constant)
	// int non-constant [cmp] non-int constant
	if arg0IsInt && !arg0IsCon && !arg1IsInt && arg1IsCon {
		arg1 = RefineConstantArg(ctx, arg1, c.op)
		return []Expression{args[0], arg1}
	}
	// non-int constant [cmp] int non-constant
	if arg1IsInt && !arg1IsCon && !arg0IsInt && arg0IsCon {
		arg0 = RefineConstantArg(ctx, arg0, symmetricOp[c.op])
		return []Expression{arg0, args[1]}
	}
	return args
}

// getFunction sets compare built-in function signatures for various types.
func (c *compareFunctionClass) getFunction(ctx sessionctx.Context, rawArgs []Expression) (sig builtinFunc, err error) {
	if err = c.verifyArgs(rawArgs); err != nil {
		return nil, errors.Trace(err)
	}
	args := c.refineArgs(ctx, rawArgs)
	cmpType := GetAccurateCmpType(args[0], args[1])
	sig, err = c.generateCmpSigs(ctx, args, cmpType)
	return sig, errors.Trace(err)
}

// generateCmpSigs generates compare function signatures.
func (c *compareFunctionClass) generateCmpSigs(ctx sessionctx.Context, args []Expression, tp types.EvalType) (sig builtinFunc, err error) {
	bf := newBaseBuiltinFuncWithTp(ctx, args, types.ETInt, tp, tp)
	if tp == types.ETJson {
		// In compare, if we cast string to JSON, we shouldn't parse it.
		for i := range args {
			args[i].GetType().Flag &= ^mysql.ParseToJSONFlag
		}
	}
	bf.tp.Flen = 1
	switch tp {
	case types.ETInt:
		switch c.op {
		case opcode.LT:
			sig = &builtinLTIntSig{bf}
			sig.setPbCode(tipb.ScalarFuncSig_LTInt)
		case opcode.LE:
			sig = &builtinLEIntSig{bf}
			sig.setPbCode(tipb.ScalarFuncSig_LEInt)
		case opcode.GT:
			sig = &builtinGTIntSig{bf}
			sig.setPbCode(tipb.ScalarFuncSig_GTInt)
		case opcode.EQ:
			sig = &builtinEQIntSig{bf}
			sig.setPbCode(tipb.ScalarFuncSig_EQInt)
		case opcode.GE:
			sig = &builtinGEIntSig{bf}
			sig.setPbCode(tipb.ScalarFuncSig_GEInt)
		case opcode.NE:
			sig = &builtinNEIntSig{bf}
			sig.setPbCode(tipb.ScalarFuncSig_NEInt)
		case opcode.NullEQ:
			sig = &builtinNullEQIntSig{bf}
			sig.setPbCode(tipb.ScalarFuncSig_NullEQInt)
		}
	case types.ETReal:
		switch c.op {
		case opcode.LT:
			sig = &builtinLTRealSig{bf}
			sig.setPbCode(tipb.ScalarFuncSig_LTReal)
		case opcode.LE:
			sig = &builtinLERealSig{bf}
			sig.setPbCode(tipb.ScalarFuncSig_LEReal)
		case opcode.GT:
			sig = &builtinGTRealSig{bf}
			sig.setPbCode(tipb.ScalarFuncSig_GTReal)
		case opcode.GE:
			sig = &builtinGERealSig{bf}
			sig.setPbCode(tipb.ScalarFuncSig_GEReal)
		case opcode.EQ:
			sig = &builtinEQRealSig{bf}
			sig.setPbCode(tipb.ScalarFuncSig_EQReal)
		case opcode.NE:
			sig = &builtinNERealSig{bf}
			sig.setPbCode(tipb.ScalarFuncSig_NEReal)
		case opcode.NullEQ:
			sig = &builtinNullEQRealSig{bf}
			sig.setPbCode(tipb.ScalarFuncSig_NullEQReal)
		}
	case types.ETDecimal:
		switch c.op {
		case opcode.LT:
			sig = &builtinLTDecimalSig{bf}
			sig.setPbCode(tipb.ScalarFuncSig_LTDecimal)
		case opcode.LE:
			sig = &builtinLEDecimalSig{bf}
			sig.setPbCode(tipb.ScalarFuncSig_LEDecimal)
		case opcode.GT:
			sig = &builtinGTDecimalSig{bf}
			sig.setPbCode(tipb.ScalarFuncSig_GTDecimal)
		case opcode.GE:
			sig = &builtinGEDecimalSig{bf}
			sig.setPbCode(tipb.ScalarFuncSig_GEDecimal)
		case opcode.EQ:
			sig = &builtinEQDecimalSig{bf}
			sig.setPbCode(tipb.ScalarFuncSig_EQDecimal)
		case opcode.NE:
			sig = &builtinNEDecimalSig{bf}
			sig.setPbCode(tipb.ScalarFuncSig_NEDecimal)
		case opcode.NullEQ:
			sig = &builtinNullEQDecimalSig{bf}
			sig.setPbCode(tipb.ScalarFuncSig_NullEQDecimal)
		}
	case types.ETString:
		switch c.op {
		case opcode.LT:
			sig = &builtinLTStringSig{bf}
			sig.setPbCode(tipb.ScalarFuncSig_LTString)
		case opcode.LE:
			sig = &builtinLEStringSig{bf}
			sig.setPbCode(tipb.ScalarFuncSig_LEString)
		case opcode.GT:
			sig = &builtinGTStringSig{bf}
			sig.setPbCode(tipb.ScalarFuncSig_GTString)
		case opcode.GE:
			sig = &builtinGEStringSig{bf}
			sig.setPbCode(tipb.ScalarFuncSig_GEString)
		case opcode.EQ:
			sig = &builtinEQStringSig{bf}
			sig.setPbCode(tipb.ScalarFuncSig_EQString)
		case opcode.NE:
			sig = &builtinNEStringSig{bf}
			sig.setPbCode(tipb.ScalarFuncSig_NEString)
		case opcode.NullEQ:
			sig = &builtinNullEQStringSig{bf}
			sig.setPbCode(tipb.ScalarFuncSig_NullEQString)
		}
	case types.ETDuration:
		switch c.op {
		case opcode.LT:
			sig = &builtinLTDurationSig{bf}
			sig.setPbCode(tipb.ScalarFuncSig_LTDuration)
		case opcode.LE:
			sig = &builtinLEDurationSig{bf}
			sig.setPbCode(tipb.ScalarFuncSig_LEDuration)
		case opcode.GT:
			sig = &builtinGTDurationSig{bf}
			sig.setPbCode(tipb.ScalarFuncSig_GTDuration)
		case opcode.GE:
			sig = &builtinGEDurationSig{bf}
			sig.setPbCode(tipb.ScalarFuncSig_GEDuration)
		case opcode.EQ:
			sig = &builtinEQDurationSig{bf}
			sig.setPbCode(tipb.ScalarFuncSig_EQDuration)
		case opcode.NE:
			sig = &builtinNEDurationSig{bf}
			sig.setPbCode(tipb.ScalarFuncSig_NEDuration)
		case opcode.NullEQ:
			sig = &builtinNullEQDurationSig{bf}
			sig.setPbCode(tipb.ScalarFuncSig_NullEQDuration)
		}
	case types.ETDatetime, types.ETTimestamp:
		switch c.op {
		case opcode.LT:
			sig = &builtinLTTimeSig{bf}
			sig.setPbCode(tipb.ScalarFuncSig_LTTime)
		case opcode.LE:
			sig = &builtinLETimeSig{bf}
			sig.setPbCode(tipb.ScalarFuncSig_LETime)
		case opcode.GT:
			sig = &builtinGTTimeSig{bf}
			sig.setPbCode(tipb.ScalarFuncSig_GTTime)
		case opcode.GE:
			sig = &builtinGETimeSig{bf}
			sig.setPbCode(tipb.ScalarFuncSig_GETime)
		case opcode.EQ:
			sig = &builtinEQTimeSig{bf}
			sig.setPbCode(tipb.ScalarFuncSig_EQTime)
		case opcode.NE:
			sig = &builtinNETimeSig{bf}
			sig.setPbCode(tipb.ScalarFuncSig_NETime)
		case opcode.NullEQ:
			sig = &builtinNullEQTimeSig{bf}
			sig.setPbCode(tipb.ScalarFuncSig_NullEQTime)
		}
	case types.ETJson:
		switch c.op {
		case opcode.LT:
			sig = &builtinLTJSONSig{bf}
			sig.setPbCode(tipb.ScalarFuncSig_LTJson)
		case opcode.LE:
			sig = &builtinLEJSONSig{bf}
			sig.setPbCode(tipb.ScalarFuncSig_LEJson)
		case opcode.GT:
			sig = &builtinGTJSONSig{bf}
			sig.setPbCode(tipb.ScalarFuncSig_GTJson)
		case opcode.GE:
			sig = &builtinGEJSONSig{bf}
			sig.setPbCode(tipb.ScalarFuncSig_GEJson)
		case opcode.EQ:
			sig = &builtinEQJSONSig{bf}
			sig.setPbCode(tipb.ScalarFuncSig_EQJson)
		case opcode.NE:
			sig = &builtinNEJSONSig{bf}
			sig.setPbCode(tipb.ScalarFuncSig_NEJson)
		case opcode.NullEQ:
			sig = &builtinNullEQJSONSig{bf}
			sig.setPbCode(tipb.ScalarFuncSig_NullEQJson)
		}
	}
	return
}

type builtinLTIntSig struct {
	baseBuiltinFunc
}

func (s *builtinLTIntSig) evalInt(row types.Row) (val int64, isNull bool, err error) {
	return resOfLT(compareInt(s.ctx, s.args, row))
}

type builtinLTRealSig struct {
	baseBuiltinFunc
}

func (s *builtinLTRealSig) evalInt(row types.Row) (val int64, isNull bool, err error) {
	return resOfLT(compareReal(s.ctx, s.args, row))
}

type builtinLTDecimalSig struct {
	baseBuiltinFunc
}

func (s *builtinLTDecimalSig) evalInt(row types.Row) (val int64, isNull bool, err error) {
	return resOfLT(compareDecimal(s.ctx, s.args, row))
}

type builtinLTStringSig struct {
	baseBuiltinFunc
}

func (s *builtinLTStringSig) evalInt(row types.Row) (val int64, isNull bool, err error) {
	return resOfLT(compareString(s.args, row, s.ctx))
}

type builtinLTDurationSig struct {
	baseBuiltinFunc
}

func (s *builtinLTDurationSig) evalInt(row types.Row) (val int64, isNull bool, err error) {
	return resOfLT(compareDuration(s.args, row, s.ctx))
}

type builtinLTTimeSig struct {
	baseBuiltinFunc
}

func (s *builtinLTTimeSig) evalInt(row types.Row) (val int64, isNull bool, err error) {
	return resOfLT(compareTime(s.ctx, s.args, row))
}

type builtinLTJSONSig struct {
	baseBuiltinFunc
}

func (s *builtinLTJSONSig) evalInt(row types.Row) (val int64, isNull bool, err error) {
	return resOfLT(compareJSON(s.ctx, s.args, row))
}

type builtinLEIntSig struct {
	baseBuiltinFunc
}

func (s *builtinLEIntSig) evalInt(row types.Row) (val int64, isNull bool, err error) {
	return resOfLE(compareInt(s.ctx, s.args, row))
}

type builtinLERealSig struct {
	baseBuiltinFunc
}

func (s *builtinLERealSig) evalInt(row types.Row) (val int64, isNull bool, err error) {
	return resOfLE(compareReal(s.ctx, s.args, row))
}

type builtinLEDecimalSig struct {
	baseBuiltinFunc
}

func (s *builtinLEDecimalSig) evalInt(row types.Row) (val int64, isNull bool, err error) {
	return resOfLE(compareDecimal(s.ctx, s.args, row))
}

type builtinLEStringSig struct {
	baseBuiltinFunc
}

func (s *builtinLEStringSig) evalInt(row types.Row) (val int64, isNull bool, err error) {
	return resOfLE(compareString(s.args, row, s.ctx))
}

type builtinLEDurationSig struct {
	baseBuiltinFunc
}

func (s *builtinLEDurationSig) evalInt(row types.Row) (val int64, isNull bool, err error) {
	return resOfLE(compareDuration(s.args, row, s.ctx))
}

type builtinLETimeSig struct {
	baseBuiltinFunc
}

func (s *builtinLETimeSig) evalInt(row types.Row) (val int64, isNull bool, err error) {
	return resOfLE(compareTime(s.ctx, s.args, row))
}

type builtinLEJSONSig struct {
	baseBuiltinFunc
}

func (s *builtinLEJSONSig) evalInt(row types.Row) (val int64, isNull bool, err error) {
	return resOfLE(compareJSON(s.ctx, s.args, row))
}

type builtinGTIntSig struct {
	baseBuiltinFunc
}

func (s *builtinGTIntSig) evalInt(row types.Row) (val int64, isNull bool, err error) {
	return resOfGT(compareInt(s.ctx, s.args, row))
}

type builtinGTRealSig struct {
	baseBuiltinFunc
}

func (s *builtinGTRealSig) evalInt(row types.Row) (val int64, isNull bool, err error) {
	return resOfGT(compareReal(s.ctx, s.args, row))
}

type builtinGTDecimalSig struct {
	baseBuiltinFunc
}

func (s *builtinGTDecimalSig) evalInt(row types.Row) (val int64, isNull bool, err error) {
	return resOfGT(compareDecimal(s.ctx, s.args, row))
}

type builtinGTStringSig struct {
	baseBuiltinFunc
}

func (s *builtinGTStringSig) evalInt(row types.Row) (val int64, isNull bool, err error) {
	return resOfGT(compareString(s.args, row, s.ctx))
}

type builtinGTDurationSig struct {
	baseBuiltinFunc
}

func (s *builtinGTDurationSig) evalInt(row types.Row) (val int64, isNull bool, err error) {
	return resOfGT(compareDuration(s.args, row, s.ctx))
}

type builtinGTTimeSig struct {
	baseBuiltinFunc
}

func (s *builtinGTTimeSig) evalInt(row types.Row) (val int64, isNull bool, err error) {
	return resOfGT(compareTime(s.ctx, s.args, row))
}

type builtinGTJSONSig struct {
	baseBuiltinFunc
}

func (s *builtinGTJSONSig) evalInt(row types.Row) (val int64, isNull bool, err error) {
	return resOfGT(compareJSON(s.ctx, s.args, row))
}

type builtinGEIntSig struct {
	baseBuiltinFunc
}

func (s *builtinGEIntSig) evalInt(row types.Row) (val int64, isNull bool, err error) {
	return resOfGE(compareInt(s.ctx, s.args, row))
}

type builtinGERealSig struct {
	baseBuiltinFunc
}

func (s *builtinGERealSig) evalInt(row types.Row) (val int64, isNull bool, err error) {
	return resOfGE(compareReal(s.ctx, s.args, row))
}

type builtinGEDecimalSig struct {
	baseBuiltinFunc
}

func (s *builtinGEDecimalSig) evalInt(row types.Row) (val int64, isNull bool, err error) {
	return resOfGE(compareDecimal(s.ctx, s.args, row))
}

type builtinGEStringSig struct {
	baseBuiltinFunc
}

func (s *builtinGEStringSig) evalInt(row types.Row) (val int64, isNull bool, err error) {
	return resOfGE(compareString(s.args, row, s.ctx))
}

type builtinGEDurationSig struct {
	baseBuiltinFunc
}

func (s *builtinGEDurationSig) evalInt(row types.Row) (val int64, isNull bool, err error) {
	return resOfGE(compareDuration(s.args, row, s.ctx))
}

type builtinGETimeSig struct {
	baseBuiltinFunc
}

func (s *builtinGETimeSig) evalInt(row types.Row) (val int64, isNull bool, err error) {
	return resOfGE(compareTime(s.ctx, s.args, row))
}

type builtinGEJSONSig struct {
	baseBuiltinFunc
}

func (s *builtinGEJSONSig) evalInt(row types.Row) (val int64, isNull bool, err error) {
	return resOfGE(compareJSON(s.ctx, s.args, row))
}

type builtinEQIntSig struct {
	baseBuiltinFunc
}

func (s *builtinEQIntSig) evalInt(row types.Row) (val int64, isNull bool, err error) {
	return resOfEQ(compareInt(s.ctx, s.args, row))
}

type builtinEQRealSig struct {
	baseBuiltinFunc
}

func (s *builtinEQRealSig) evalInt(row types.Row) (val int64, isNull bool, err error) {
	return resOfEQ(compareReal(s.ctx, s.args, row))
}

type builtinEQDecimalSig struct {
	baseBuiltinFunc
}

func (s *builtinEQDecimalSig) evalInt(row types.Row) (val int64, isNull bool, err error) {
	return resOfEQ(compareDecimal(s.ctx, s.args, row))
}

type builtinEQStringSig struct {
	baseBuiltinFunc
}

func (s *builtinEQStringSig) evalInt(row types.Row) (val int64, isNull bool, err error) {
	return resOfEQ(compareString(s.args, row, s.ctx))
}

type builtinEQDurationSig struct {
	baseBuiltinFunc
}

func (s *builtinEQDurationSig) evalInt(row types.Row) (val int64, isNull bool, err error) {
	return resOfEQ(compareDuration(s.args, row, s.ctx))
}

type builtinEQTimeSig struct {
	baseBuiltinFunc
}

func (s *builtinEQTimeSig) evalInt(row types.Row) (val int64, isNull bool, err error) {
	return resOfEQ(compareTime(s.ctx, s.args, row))
}

type builtinEQJSONSig struct {
	baseBuiltinFunc
}

func (s *builtinEQJSONSig) evalInt(row types.Row) (val int64, isNull bool, err error) {
	return resOfEQ(compareJSON(s.ctx, s.args, row))
}

type builtinNEIntSig struct {
	baseBuiltinFunc
}

func (s *builtinNEIntSig) evalInt(row types.Row) (val int64, isNull bool, err error) {
	return resOfNE(compareInt(s.ctx, s.args, row))
}

type builtinNERealSig struct {
	baseBuiltinFunc
}

func (s *builtinNERealSig) evalInt(row types.Row) (val int64, isNull bool, err error) {
	return resOfNE(compareReal(s.ctx, s.args, row))
}

type builtinNEDecimalSig struct {
	baseBuiltinFunc
}

func (s *builtinNEDecimalSig) evalInt(row types.Row) (val int64, isNull bool, err error) {
	return resOfNE(compareDecimal(s.ctx, s.args, row))
}

type builtinNEStringSig struct {
	baseBuiltinFunc
}

func (s *builtinNEStringSig) evalInt(row types.Row) (val int64, isNull bool, err error) {
	return resOfNE(compareString(s.args, row, s.ctx))
}

type builtinNEDurationSig struct {
	baseBuiltinFunc
}

func (s *builtinNEDurationSig) evalInt(row types.Row) (val int64, isNull bool, err error) {
	return resOfNE(compareDuration(s.args, row, s.ctx))
}

type builtinNETimeSig struct {
	baseBuiltinFunc
}

func (s *builtinNETimeSig) evalInt(row types.Row) (val int64, isNull bool, err error) {
	return resOfNE(compareTime(s.ctx, s.args, row))
}

type builtinNEJSONSig struct {
	baseBuiltinFunc
}

func (s *builtinNEJSONSig) evalInt(row types.Row) (val int64, isNull bool, err error) {
	return resOfNE(compareJSON(s.ctx, s.args, row))
}

type builtinNullEQIntSig struct {
	baseBuiltinFunc
}

func (s *builtinNullEQIntSig) evalInt(row types.Row) (val int64, isNull bool, err error) {
	arg0, isNull0, err := s.args[0].EvalInt(s.ctx, row)
	if err != nil {
		return 0, isNull0, errors.Trace(err)
	}
	arg1, isNull1, err := s.args[1].EvalInt(s.ctx, row)
	if err != nil {
		return 0, isNull1, errors.Trace(err)
	}
	isUnsigned0, isUnsigned1 := mysql.HasUnsignedFlag(s.args[0].GetType().Flag), mysql.HasUnsignedFlag(s.args[1].GetType().Flag)
	var res int64
	switch {
	case isNull0 && isNull1:
		res = 1
	case isNull0 != isNull1:
		break
	case isUnsigned0 && isUnsigned1 && types.CompareUint64(uint64(arg0), uint64(arg1)) == 0:
		res = 1
	case !isUnsigned0 && !isUnsigned1 && types.CompareInt64(arg0, arg1) == 0:
		res = 1
	case isUnsigned0 && !isUnsigned1:
		if arg1 < 0 || arg0 > math.MaxInt64 {
			break
		}
		if types.CompareInt64(arg0, arg1) == 0 {
			res = 1
		}
	case !isUnsigned0 && isUnsigned1:
		if arg0 < 0 || arg1 > math.MaxInt64 {
			break
		}
		if types.CompareInt64(arg0, arg1) == 0 {
			res = 1
		}
	}
	return res, false, nil
}

type builtinNullEQRealSig struct {
	baseBuiltinFunc
}

func (s *builtinNullEQRealSig) evalInt(row types.Row) (val int64, isNull bool, err error) {
	arg0, isNull0, err := s.args[0].EvalReal(s.ctx, row)
	if err != nil {
		return 0, true, errors.Trace(err)
	}
	arg1, isNull1, err := s.args[1].EvalReal(s.ctx, row)
	if err != nil {
		return 0, true, errors.Trace(err)
	}
	var res int64
	switch {
	case isNull0 && isNull1:
		res = 1
	case isNull0 != isNull1:
		break
	case types.CompareFloat64(arg0, arg1) == 0:
		res = 1
	}
	return res, false, nil
}

type builtinNullEQDecimalSig struct {
	baseBuiltinFunc
}

func (s *builtinNullEQDecimalSig) evalInt(row types.Row) (val int64, isNull bool, err error) {
	arg0, isNull0, err := s.args[0].EvalDecimal(s.ctx, row)
	if err != nil {
		return 0, true, errors.Trace(err)
	}
	arg1, isNull1, err := s.args[1].EvalDecimal(s.ctx, row)
	if err != nil {
		return 0, true, errors.Trace(err)
	}
	var res int64
	switch {
	case isNull0 && isNull1:
		res = 1
	case isNull0 != isNull1:
		break
	case arg0.Compare(arg1) == 0:
		res = 1
	}
	return res, false, nil
}

type builtinNullEQStringSig struct {
	baseBuiltinFunc
}

func (s *builtinNullEQStringSig) evalInt(row types.Row) (val int64, isNull bool, err error) {
	arg0, isNull0, err := s.args[0].EvalString(s.ctx, row)
	if err != nil {
		return 0, true, errors.Trace(err)
	}
	arg1, isNull1, err := s.args[1].EvalString(s.ctx, row)
	if err != nil {
		return 0, true, errors.Trace(err)
	}
	var res int64
	switch {
	case isNull0 && isNull1:
		res = 1
	case isNull0 != isNull1:
		break
	case types.CompareString(arg0, arg1) == 0:
		res = 1
	}
	return res, false, nil
}

type builtinNullEQDurationSig struct {
	baseBuiltinFunc
}

func (s *builtinNullEQDurationSig) evalInt(row types.Row) (val int64, isNull bool, err error) {
	arg0, isNull0, err := s.args[0].EvalDuration(s.ctx, row)
	if err != nil {
		return 0, true, errors.Trace(err)
	}
	arg1, isNull1, err := s.args[1].EvalDuration(s.ctx, row)
	if err != nil {
		return 0, true, errors.Trace(err)
	}
	var res int64
	switch {
	case isNull0 && isNull1:
		res = 1
	case isNull0 != isNull1:
		break
	case arg0.Compare(arg1) == 0:
		res = 1
	}
	return res, false, nil
}

type builtinNullEQTimeSig struct {
	baseBuiltinFunc
}

func (s *builtinNullEQTimeSig) evalInt(row types.Row) (val int64, isNull bool, err error) {
	arg0, isNull0, err := s.args[0].EvalTime(s.ctx, row)
	if err != nil {
		return 0, true, errors.Trace(err)
	}
	arg1, isNull1, err := s.args[1].EvalTime(s.ctx, row)
	if err != nil {
		return 0, true, errors.Trace(err)
	}
	var res int64
	switch {
	case isNull0 && isNull1:
		res = 1
	case isNull0 != isNull1:
		break
	case arg0.Compare(arg1) == 0:
		res = 1
	}
	return res, false, nil
}

type builtinNullEQJSONSig struct {
	baseBuiltinFunc
}

func (s *builtinNullEQJSONSig) evalInt(row types.Row) (val int64, isNull bool, err error) {
	arg0, isNull0, err := s.args[0].EvalJSON(s.ctx, row)
	if err != nil {
		return 0, true, errors.Trace(err)
	}
	arg1, isNull1, err := s.args[1].EvalJSON(s.ctx, row)
	if err != nil {
		return 0, true, errors.Trace(err)
	}
	var res int64
	switch {
	case isNull0 && isNull1:
		res = 1
	case isNull0 != isNull1:
		break
	default:
		cmpRes := json.CompareBinary(arg0, arg1)
		if cmpRes == 0 {
			res = 1
		}
	}
	return res, false, nil
}

func resOfLT(val int64, isNull bool, err error) (int64, bool, error) {
	if isNull || err != nil {
		return 0, isNull, errors.Trace(err)
	}
	if val < 0 {
		val = 1
	} else {
		val = 0
	}
	return val, false, nil
}

func resOfLE(val int64, isNull bool, err error) (int64, bool, error) {
	if isNull || err != nil {
		return 0, isNull, errors.Trace(err)
	}
	if val <= 0 {
		val = 1
	} else {
		val = 0
	}
	return val, false, nil
}

func resOfGT(val int64, isNull bool, err error) (int64, bool, error) {
	if isNull || err != nil {
		return 0, isNull, errors.Trace(err)
	}
	if val > 0 {
		val = 1
	} else {
		val = 0
	}
	return val, false, nil
}

func resOfGE(val int64, isNull bool, err error) (int64, bool, error) {
	if isNull || err != nil {
		return 0, isNull, errors.Trace(err)
	}
	if val >= 0 {
		val = 1
	} else {
		val = 0
	}
	return val, false, nil
}

func resOfEQ(val int64, isNull bool, err error) (int64, bool, error) {
	if isNull || err != nil {
		return 0, isNull, errors.Trace(err)
	}
	if val == 0 {
		val = 1
	} else {
		val = 0
	}
	return val, false, nil
}

func resOfNE(val int64, isNull bool, err error) (int64, bool, error) {
	if isNull || err != nil {
		return 0, isNull, errors.Trace(err)
	}
	if val != 0 {
		val = 1
	} else {
		val = 0
	}
	return val, false, nil
}

<<<<<<< HEAD
func compareInt(ctx context.Context, args []Expression, row types.Row) (val int64, isNull bool, err error) {
=======
func compareInt(args []Expression, row types.Row, ctx sessionctx.Context) (val int64, isNull bool, err error) {
>>>>>>> c227248c
	arg0, isNull0, err := args[0].EvalInt(ctx, row)
	if isNull0 || err != nil {
		return 0, isNull0, errors.Trace(err)
	}
	arg1, isNull1, err := args[1].EvalInt(ctx, row)
	if isNull1 || err != nil {
		return 0, isNull1, errors.Trace(err)
	}
	isUnsigned0, isUnsigned1 := mysql.HasUnsignedFlag(args[0].GetType().Flag), mysql.HasUnsignedFlag(args[1].GetType().Flag)
	var res int
	switch {
	case isUnsigned0 && isUnsigned1:
		res = types.CompareUint64(uint64(arg0), uint64(arg1))
	case isUnsigned0 && !isUnsigned1:
		if arg1 < 0 || arg0 > math.MaxInt64 {
			res = 1
		} else {
			res = types.CompareInt64(arg0, arg1)
		}
	case !isUnsigned0 && isUnsigned1:
		if arg0 < 0 || arg1 > math.MaxInt64 {
			res = -1
		} else {
			res = types.CompareInt64(arg0, arg1)
		}
	case !isUnsigned0 && !isUnsigned1:
		res = types.CompareInt64(arg0, arg1)
	}
	return int64(res), false, nil
}

func compareString(args []Expression, row types.Row, ctx sessionctx.Context) (val int64, isNull bool, err error) {
	arg0, isNull0, err := args[0].EvalString(ctx, row)
	if isNull0 || err != nil {
		return 0, isNull0, errors.Trace(err)
	}
	arg1, isNull1, err := args[1].EvalString(ctx, row)
	if isNull1 || err != nil {
		return 0, isNull1, errors.Trace(err)
	}
	return int64(types.CompareString(arg0, arg1)), false, nil
}

<<<<<<< HEAD
func compareReal(ctx context.Context, args []Expression, row types.Row) (val int64, isNull bool, err error) {
=======
func compareReal(args []Expression, row types.Row, ctx sessionctx.Context) (val int64, isNull bool, err error) {
>>>>>>> c227248c
	arg0, isNull0, err := args[0].EvalReal(ctx, row)
	if isNull0 || err != nil {
		return 0, isNull0, errors.Trace(err)
	}
	arg1, isNull1, err := args[1].EvalReal(ctx, row)
	if isNull1 || err != nil {
		return 0, isNull1, errors.Trace(err)
	}
	return int64(types.CompareFloat64(arg0, arg1)), false, nil
}

<<<<<<< HEAD
func compareDecimal(ctx context.Context, args []Expression, row types.Row) (val int64, isNull bool, err error) {
=======
func compareDecimal(args []Expression, row types.Row, ctx sessionctx.Context) (val int64, isNull bool, err error) {
>>>>>>> c227248c
	arg0, isNull0, err := args[0].EvalDecimal(ctx, row)
	if isNull0 || err != nil {
		return 0, isNull0, errors.Trace(err)
	}
	arg1, isNull1, err := args[1].EvalDecimal(ctx, row)
	if err != nil {
		return 0, true, errors.Trace(err)
	}
	if isNull1 || err != nil {
		return 0, isNull1, errors.Trace(err)
	}
	return int64(arg0.Compare(arg1)), false, nil
}

<<<<<<< HEAD
func compareTime(ctx context.Context, args []Expression, row types.Row) (int64, bool, error) {
=======
func compareTime(args []Expression, row types.Row, ctx sessionctx.Context) (int64, bool, error) {
>>>>>>> c227248c
	arg0, isNull0, err := args[0].EvalTime(ctx, row)
	if isNull0 || err != nil {
		return 0, isNull0, errors.Trace(err)
	}
	arg1, isNull1, err := args[1].EvalTime(ctx, row)
	if isNull1 || err != nil {
		return 0, isNull1, errors.Trace(err)
	}
	return int64(arg0.Compare(arg1)), false, nil
}

func compareDuration(args []Expression, row types.Row, ctx sessionctx.Context) (int64, bool, error) {
	arg0, isNull0, err := args[0].EvalDuration(ctx, row)
	if isNull0 || err != nil {
		return 0, isNull0, errors.Trace(err)
	}
	arg1, isNull1, err := args[1].EvalDuration(ctx, row)
	if isNull1 || err != nil {
		return 0, isNull1, errors.Trace(err)
	}
	return int64(arg0.Compare(arg1)), false, nil
}

<<<<<<< HEAD
func compareJSON(ctx context.Context, args []Expression, row types.Row) (int64, bool, error) {
=======
func compareJSON(args []Expression, row types.Row, ctx sessionctx.Context) (int64, bool, error) {
>>>>>>> c227248c
	arg0, isNull0, err := args[0].EvalJSON(ctx, row)
	if isNull0 || err != nil {
		return 0, isNull0, errors.Trace(err)
	}
	arg1, isNull1, err := args[1].EvalJSON(ctx, row)
	if isNull1 || err != nil {
		return 0, isNull1, errors.Trace(err)
	}
	return int64(json.CompareBinary(arg0, arg1)), false, nil
}<|MERGE_RESOLUTION|>--- conflicted
+++ resolved
@@ -1785,11 +1785,7 @@
 	return val, false, nil
 }
 
-<<<<<<< HEAD
-func compareInt(ctx context.Context, args []Expression, row types.Row) (val int64, isNull bool, err error) {
-=======
-func compareInt(args []Expression, row types.Row, ctx sessionctx.Context) (val int64, isNull bool, err error) {
->>>>>>> c227248c
+func compareInt(ctx sessionctx.Context, args []Expression, row types.Row) (val int64, isNull bool, err error) {
 	arg0, isNull0, err := args[0].EvalInt(ctx, row)
 	if isNull0 || err != nil {
 		return 0, isNull0, errors.Trace(err)
@@ -1833,11 +1829,7 @@
 	return int64(types.CompareString(arg0, arg1)), false, nil
 }
 
-<<<<<<< HEAD
-func compareReal(ctx context.Context, args []Expression, row types.Row) (val int64, isNull bool, err error) {
-=======
-func compareReal(args []Expression, row types.Row, ctx sessionctx.Context) (val int64, isNull bool, err error) {
->>>>>>> c227248c
+func compareReal(ctx sessionctx.Context, args []Expression, row types.Row) (val int64, isNull bool, err error) {
 	arg0, isNull0, err := args[0].EvalReal(ctx, row)
 	if isNull0 || err != nil {
 		return 0, isNull0, errors.Trace(err)
@@ -1849,11 +1841,7 @@
 	return int64(types.CompareFloat64(arg0, arg1)), false, nil
 }
 
-<<<<<<< HEAD
-func compareDecimal(ctx context.Context, args []Expression, row types.Row) (val int64, isNull bool, err error) {
-=======
-func compareDecimal(args []Expression, row types.Row, ctx sessionctx.Context) (val int64, isNull bool, err error) {
->>>>>>> c227248c
+func compareDecimal(ctx sessionctx.Context, args []Expression, row types.Row) (val int64, isNull bool, err error) {
 	arg0, isNull0, err := args[0].EvalDecimal(ctx, row)
 	if isNull0 || err != nil {
 		return 0, isNull0, errors.Trace(err)
@@ -1868,11 +1856,7 @@
 	return int64(arg0.Compare(arg1)), false, nil
 }
 
-<<<<<<< HEAD
-func compareTime(ctx context.Context, args []Expression, row types.Row) (int64, bool, error) {
-=======
-func compareTime(args []Expression, row types.Row, ctx sessionctx.Context) (int64, bool, error) {
->>>>>>> c227248c
+func compareTime(ctx sessionctx.Context, args []Expression, row types.Row) (int64, bool, error) {
 	arg0, isNull0, err := args[0].EvalTime(ctx, row)
 	if isNull0 || err != nil {
 		return 0, isNull0, errors.Trace(err)
@@ -1896,11 +1880,7 @@
 	return int64(arg0.Compare(arg1)), false, nil
 }
 
-<<<<<<< HEAD
-func compareJSON(ctx context.Context, args []Expression, row types.Row) (int64, bool, error) {
-=======
-func compareJSON(args []Expression, row types.Row, ctx sessionctx.Context) (int64, bool, error) {
->>>>>>> c227248c
+func compareJSON(ctx sessionctx.Context, args []Expression, row types.Row) (int64, bool, error) {
 	arg0, isNull0, err := args[0].EvalJSON(ctx, row)
 	if isNull0 || err != nil {
 		return 0, isNull0, errors.Trace(err)
