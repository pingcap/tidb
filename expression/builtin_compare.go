--- conflicted
+++ resolved
@@ -382,11 +382,6 @@
 	for i := 1; i < 3; i++ {
 		cmpTp = getBaseCmpType(cmpTp, args[i].GetType().EvalType(), nil, nil)
 	}
-<<<<<<< HEAD
-	if isTemporalWithDate {
-		datetimeFound = true
-	}
-<<<<<<< HEAD
 	lft := args[0].GetType()
 	for i := range args {
 		rft := args[i].GetType()
@@ -397,7 +392,6 @@
 		}
 		if !isStr {
 			isAllStr = false
-=======
 
 	return cmpTp
 }
@@ -420,20 +414,6 @@
 
 		if !types.IsTypeTemporal(aggType.Tp) && temporalItem != nil {
 			aggType.Tp = temporalItem.Tp
->>>>>>> 465853679... expression: handle duration type infer in least and greatest (#22271)
-=======
-
-	hasTemporal := false
-	if cmpTp == types.ETString {
-		for _, arg := range args {
-			if types.IsTypeTemporal(arg.GetType().Tp) {
-				hasTemporal = true
-				break
-			}
-		}
-		if hasTemporal {
-			cmpTp = types.ETDatetime
->>>>>>> 3f33bdb7
 		}
 	}
 
@@ -485,20 +465,11 @@
 	if tp == types.ETDatetime || tp == types.ETTimestamp {
 		cmpAsDatetime = true
 		tp = types.ETString
-<<<<<<< HEAD
-<<<<<<< HEAD
-=======
 	} else if tp == types.ETDuration {
 		tp = types.ETString
 	} else if tp == types.ETJson {
 		unsupportedJSONComparison(ctx, args)
 		tp = types.ETString
->>>>>>> 465853679... expression: handle duration type infer in least and greatest (#22271)
-=======
-	} else if tp == types.ETJson {
-		unsupportedJSONComparison(ctx, args)
-		tp = types.ETString
->>>>>>> 3f33bdb7
 	}
 	argTps := make([]types.EvalType, len(args))
 	for i := range args {
@@ -706,25 +677,10 @@
 	if err = c.verifyArgs(args); err != nil {
 		return nil, err
 	}
-<<<<<<< HEAD
-<<<<<<< HEAD
 	tp, cmpAsDatetime := GetCmpTp4MinMax(args), false
 	if tp == types.ETDatetime {
 		cmpAsDatetime = true
 		tp = types.ETString
-=======
-	tp := resolveType4Extremum(args)
-	cmpAsDatetime := false
-	if tp == types.ETDatetime || tp == types.ETTimestamp {
-		cmpAsDatetime = true
-		tp = types.ETString
-	} else if tp == types.ETDuration {
-		tp = types.ETString
-	} else if tp == types.ETJson {
-		unsupportedJSONComparison(ctx, args)
-		tp = types.ETString
->>>>>>> 465853679... expression: handle duration type infer in least and greatest (#22271)
-=======
 	tp := resolveType4Extremum(args)
 	cmpAsDatetime := false
 	if tp == types.ETDatetime {
@@ -733,7 +689,6 @@
 	} else if tp == types.ETJson {
 		unsupportedJSONComparison(ctx, args)
 		tp = types.ETString
->>>>>>> 3f33bdb7
 	}
 	argTps := make([]types.EvalType, len(args))
 	for i := range args {
