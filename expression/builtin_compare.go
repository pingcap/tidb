// Copyright 2017 PingCAP, Inc.
//
// Licensed under the Apache License, Version 2.0 (the "License");
// you may not use this file except in compliance with the License.
// You may obtain a copy of the License at
//
//     http://www.apache.org/licenses/LICENSE-2.0
//
// Unless required by applicable law or agreed to in writing, software
// distributed under the License is distributed on an "AS IS" BASIS,
// See the License for the specific language governing permissions and
// limitations under the License.

package expression

import (
	"math"

	"github.com/pingcap/parser/ast"
	"github.com/pingcap/parser/mysql"
	"github.com/pingcap/parser/opcode"
	"github.com/pingcap/parser/terror"
	"github.com/pingcap/tidb/sessionctx"
	"github.com/pingcap/tidb/types"
	"github.com/pingcap/tidb/types/json"
	"github.com/pingcap/tidb/util/chunk"
	"github.com/pingcap/tipb/go-tipb"
)

var (
	_ functionClass = &coalesceFunctionClass{}
	_ functionClass = &greatestFunctionClass{}
	_ functionClass = &leastFunctionClass{}
	_ functionClass = &intervalFunctionClass{}
	_ functionClass = &compareFunctionClass{}
)

var (
	_ builtinFunc = &builtinCoalesceIntSig{}
	_ builtinFunc = &builtinCoalesceRealSig{}
	_ builtinFunc = &builtinCoalesceDecimalSig{}
	_ builtinFunc = &builtinCoalesceStringSig{}
	_ builtinFunc = &builtinCoalesceTimeSig{}
	_ builtinFunc = &builtinCoalesceDurationSig{}

	_ builtinFunc = &builtinGreatestIntSig{}
	_ builtinFunc = &builtinGreatestRealSig{}
	_ builtinFunc = &builtinGreatestDecimalSig{}
	_ builtinFunc = &builtinGreatestStringSig{}
	_ builtinFunc = &builtinGreatestTimeSig{}
	_ builtinFunc = &builtinLeastIntSig{}
	_ builtinFunc = &builtinLeastRealSig{}
	_ builtinFunc = &builtinLeastDecimalSig{}
	_ builtinFunc = &builtinLeastStringSig{}
	_ builtinFunc = &builtinLeastTimeSig{}
	_ builtinFunc = &builtinIntervalIntSig{}
	_ builtinFunc = &builtinIntervalRealSig{}

	_ builtinFunc = &builtinLTIntSig{}
	_ builtinFunc = &builtinLTRealSig{}
	_ builtinFunc = &builtinLTDecimalSig{}
	_ builtinFunc = &builtinLTStringSig{}
	_ builtinFunc = &builtinLTDurationSig{}
	_ builtinFunc = &builtinLTTimeSig{}

	_ builtinFunc = &builtinLEIntSig{}
	_ builtinFunc = &builtinLERealSig{}
	_ builtinFunc = &builtinLEDecimalSig{}
	_ builtinFunc = &builtinLEStringSig{}
	_ builtinFunc = &builtinLEDurationSig{}
	_ builtinFunc = &builtinLETimeSig{}

	_ builtinFunc = &builtinGTIntSig{}
	_ builtinFunc = &builtinGTRealSig{}
	_ builtinFunc = &builtinGTDecimalSig{}
	_ builtinFunc = &builtinGTStringSig{}
	_ builtinFunc = &builtinGTTimeSig{}
	_ builtinFunc = &builtinGTDurationSig{}

	_ builtinFunc = &builtinGEIntSig{}
	_ builtinFunc = &builtinGERealSig{}
	_ builtinFunc = &builtinGEDecimalSig{}
	_ builtinFunc = &builtinGEStringSig{}
	_ builtinFunc = &builtinGETimeSig{}
	_ builtinFunc = &builtinGEDurationSig{}

	_ builtinFunc = &builtinNEIntSig{}
	_ builtinFunc = &builtinNERealSig{}
	_ builtinFunc = &builtinNEDecimalSig{}
	_ builtinFunc = &builtinNEStringSig{}
	_ builtinFunc = &builtinNETimeSig{}
	_ builtinFunc = &builtinNEDurationSig{}

	_ builtinFunc = &builtinNullEQIntSig{}
	_ builtinFunc = &builtinNullEQRealSig{}
	_ builtinFunc = &builtinNullEQDecimalSig{}
	_ builtinFunc = &builtinNullEQStringSig{}
	_ builtinFunc = &builtinNullEQTimeSig{}
	_ builtinFunc = &builtinNullEQDurationSig{}
)

// coalesceFunctionClass returns the first non-NULL value in the list,
// or NULL if there are no non-NULL values.
type coalesceFunctionClass struct {
	baseFunctionClass
}

func (c *coalesceFunctionClass) getFunction(ctx sessionctx.Context, args []Expression) (sig builtinFunc, err error) {
	if err = c.verifyArgs(args); err != nil {
		return nil, err
	}

	fieldTps := make([]*types.FieldType, 0, len(args))
	for _, arg := range args {
		fieldTps = append(fieldTps, arg.GetType())
	}

	// Use the aggregated field type as retType.
	resultFieldType := types.AggFieldType(fieldTps)
	resultEvalType := types.AggregateEvalType(fieldTps, &resultFieldType.Flag)
	retEvalTp := resultFieldType.EvalType()

	fieldEvalTps := make([]types.EvalType, 0, len(args))
	for range args {
		fieldEvalTps = append(fieldEvalTps, retEvalTp)
	}

	bf, err := newBaseBuiltinFuncWithTp(ctx, c.funcName, args, retEvalTp, fieldEvalTps...)
	if err != nil {
		return nil, err
	}

	bf.tp.Flag |= resultFieldType.Flag
	resultFieldType.Flen, resultFieldType.Decimal = 0, types.UnspecifiedLength

	// Set retType to BINARY(0) if all arguments are of type NULL.
	if resultFieldType.Tp == mysql.TypeNull {
		types.SetBinChsClnFlag(bf.tp)
	} else {
		maxIntLen := 0
		maxFlen := 0

		// Find the max length of field in `maxFlen`,
		// and max integer-part length in `maxIntLen`.
		for _, argTp := range fieldTps {
			if argTp.Decimal > resultFieldType.Decimal {
				resultFieldType.Decimal = argTp.Decimal
			}
			argIntLen := argTp.Flen
			if argTp.Decimal > 0 {
				argIntLen -= argTp.Decimal + 1
			}

			// Reduce the sign bit if it is a signed integer/decimal
			if !mysql.HasUnsignedFlag(argTp.Flag) {
				argIntLen--
			}
			if argIntLen > maxIntLen {
				maxIntLen = argIntLen
			}
			if argTp.Flen > maxFlen || argTp.Flen == types.UnspecifiedLength {
				maxFlen = argTp.Flen
			}
		}
		// For integer, field length = maxIntLen + (1/0 for sign bit)
		// For decimal, field length = maxIntLen + maxDecimal + (1/0 for sign bit)
		if resultEvalType == types.ETInt || resultEvalType == types.ETDecimal {
			resultFieldType.Flen = maxIntLen + resultFieldType.Decimal
			if resultFieldType.Decimal > 0 {
				resultFieldType.Flen++
			}
			if !mysql.HasUnsignedFlag(resultFieldType.Flag) {
				resultFieldType.Flen++
			}
			bf.tp = resultFieldType
		} else {
			bf.tp.Flen = maxFlen
		}
		// Set the field length to maxFlen for other types.
		if bf.tp.Flen > mysql.MaxDecimalWidth {
			bf.tp.Flen = mysql.MaxDecimalWidth
		}
	}

	switch retEvalTp {
	case types.ETInt:
		sig = &builtinCoalesceIntSig{bf}
		sig.setPbCode(tipb.ScalarFuncSig_CoalesceInt)
	case types.ETReal:
		sig = &builtinCoalesceRealSig{bf}
		sig.setPbCode(tipb.ScalarFuncSig_CoalesceReal)
	case types.ETDecimal:
		sig = &builtinCoalesceDecimalSig{bf}
		sig.setPbCode(tipb.ScalarFuncSig_CoalesceDecimal)
	case types.ETString:
		sig = &builtinCoalesceStringSig{bf}
		sig.setPbCode(tipb.ScalarFuncSig_CoalesceString)
	case types.ETDatetime, types.ETTimestamp:
		sig = &builtinCoalesceTimeSig{bf}
		sig.setPbCode(tipb.ScalarFuncSig_CoalesceTime)
	case types.ETDuration:
		bf.tp.Decimal, err = getExpressionFsp(ctx, args[0])
		if err != nil {
			return nil, err
		}
		sig = &builtinCoalesceDurationSig{bf}
		sig.setPbCode(tipb.ScalarFuncSig_CoalesceDuration)
	case types.ETJson:
		sig = &builtinCoalesceJSONSig{bf}
		sig.setPbCode(tipb.ScalarFuncSig_CoalesceJson)
	}

	return sig, nil
}

// builtinCoalesceIntSig is builtin function coalesce signature which return type int
// See http://dev.mysql.com/doc/refman/5.7/en/comparison-operators.html#function_coalesce
type builtinCoalesceIntSig struct {
	baseBuiltinFunc
}

func (b *builtinCoalesceIntSig) Clone() builtinFunc {
	newSig := &builtinCoalesceIntSig{}
	newSig.cloneFrom(&b.baseBuiltinFunc)
	return newSig
}

func (b *builtinCoalesceIntSig) evalInt(row chunk.Row) (res int64, isNull bool, err error) {
	for _, a := range b.getArgs() {
		res, isNull, err = a.EvalInt(b.ctx, row)
		if err != nil || !isNull {
			break
		}
	}
	return res, isNull, err
}

// builtinCoalesceRealSig is builtin function coalesce signature which return type real
// See http://dev.mysql.com/doc/refman/5.7/en/comparison-operators.html#function_coalesce
type builtinCoalesceRealSig struct {
	baseBuiltinFunc
}

func (b *builtinCoalesceRealSig) Clone() builtinFunc {
	newSig := &builtinCoalesceRealSig{}
	newSig.cloneFrom(&b.baseBuiltinFunc)
	return newSig
}

func (b *builtinCoalesceRealSig) evalReal(row chunk.Row) (res float64, isNull bool, err error) {
	for _, a := range b.getArgs() {
		res, isNull, err = a.EvalReal(b.ctx, row)
		if err != nil || !isNull {
			break
		}
	}
	return res, isNull, err
}

// builtinCoalesceDecimalSig is builtin function coalesce signature which return type Decimal
// See http://dev.mysql.com/doc/refman/5.7/en/comparison-operators.html#function_coalesce
type builtinCoalesceDecimalSig struct {
	baseBuiltinFunc
}

func (b *builtinCoalesceDecimalSig) Clone() builtinFunc {
	newSig := &builtinCoalesceDecimalSig{}
	newSig.cloneFrom(&b.baseBuiltinFunc)
	return newSig
}

func (b *builtinCoalesceDecimalSig) evalDecimal(row chunk.Row) (res *types.MyDecimal, isNull bool, err error) {
	for _, a := range b.getArgs() {
		res, isNull, err = a.EvalDecimal(b.ctx, row)
		if err != nil || !isNull {
			break
		}
	}
	return res, isNull, err
}

// builtinCoalesceStringSig is builtin function coalesce signature which return type string
// See http://dev.mysql.com/doc/refman/5.7/en/comparison-operators.html#function_coalesce
type builtinCoalesceStringSig struct {
	baseBuiltinFunc
}

func (b *builtinCoalesceStringSig) Clone() builtinFunc {
	newSig := &builtinCoalesceStringSig{}
	newSig.cloneFrom(&b.baseBuiltinFunc)
	return newSig
}

func (b *builtinCoalesceStringSig) evalString(row chunk.Row) (res string, isNull bool, err error) {
	for _, a := range b.getArgs() {
		res, isNull, err = a.EvalString(b.ctx, row)
		if err != nil || !isNull {
			break
		}
	}
	return res, isNull, err
}

// builtinCoalesceTimeSig is builtin function coalesce signature which return type time
// See http://dev.mysql.com/doc/refman/5.7/en/comparison-operators.html#function_coalesce
type builtinCoalesceTimeSig struct {
	baseBuiltinFunc
}

func (b *builtinCoalesceTimeSig) Clone() builtinFunc {
	newSig := &builtinCoalesceTimeSig{}
	newSig.cloneFrom(&b.baseBuiltinFunc)
	return newSig
}

func (b *builtinCoalesceTimeSig) evalTime(row chunk.Row) (res types.Time, isNull bool, err error) {
	for _, a := range b.getArgs() {
		res, isNull, err = a.EvalTime(b.ctx, row)
		if err != nil || !isNull {
			break
		}
	}
	return res, isNull, err
}

// builtinCoalesceDurationSig is builtin function coalesce signature which return type duration
// See http://dev.mysql.com/doc/refman/5.7/en/comparison-operators.html#function_coalesce
type builtinCoalesceDurationSig struct {
	baseBuiltinFunc
}

func (b *builtinCoalesceDurationSig) Clone() builtinFunc {
	newSig := &builtinCoalesceDurationSig{}
	newSig.cloneFrom(&b.baseBuiltinFunc)
	return newSig
}

func (b *builtinCoalesceDurationSig) evalDuration(row chunk.Row) (res types.Duration, isNull bool, err error) {
	for _, a := range b.getArgs() {
		res, isNull, err = a.EvalDuration(b.ctx, row)
		if err != nil || !isNull {
			break
		}
	}
	return res, isNull, err
}

// builtinCoalesceJSONSig is builtin function coalesce signature which return type json.
// See http://dev.mysql.com/doc/refman/5.7/en/comparison-operators.html#function_coalesce
type builtinCoalesceJSONSig struct {
	baseBuiltinFunc
}

func (b *builtinCoalesceJSONSig) Clone() builtinFunc {
	newSig := &builtinCoalesceJSONSig{}
	newSig.cloneFrom(&b.baseBuiltinFunc)
	return newSig
}

func (b *builtinCoalesceJSONSig) evalJSON(row chunk.Row) (res json.BinaryJSON, isNull bool, err error) {
	for _, a := range b.getArgs() {
		res, isNull, err = a.EvalJSON(b.ctx, row)
		if err != nil || !isNull {
			break
		}
	}
	return res, isNull, err
}

// temporalWithDateAsNumEvalType makes DATE, DATETIME, TIMESTAMP pretend to be numbers rather than strings.
func temporalWithDateAsNumEvalType(argTp *types.FieldType) (argEvalType types.EvalType, isStr bool, isTemporalWithDate bool) {
	argEvalType = argTp.EvalType()
	isStr, isTemporalWithDate = argEvalType.IsStringKind(), types.IsTemporalWithDate(argTp.Tp)
	if !isTemporalWithDate {
		return
	}
	if argTp.Decimal > 0 {
		argEvalType = types.ETDecimal
	} else {
		argEvalType = types.ETInt
	}
	return
}

// GetCmpTp4MinMax gets compare type for GREATEST and LEAST and BETWEEN
func GetCmpTp4MinMax(args []Expression) (argTp types.EvalType) {
	datetimeFound, isAllStr := false, true
	cmpEvalType, isStr, isTemporalWithDate := temporalWithDateAsNumEvalType(args[0].GetType())
	if !isStr {
		isAllStr = false
	}
	if isTemporalWithDate {
		datetimeFound = true
	}
	lft := args[0].GetType()
	for i := range args {
		rft := args[i].GetType()
		var tp types.EvalType
		tp, isStr, isTemporalWithDate = temporalWithDateAsNumEvalType(rft)
		if isTemporalWithDate {
			datetimeFound = true
		}
		if !isStr {
			isAllStr = false
		}
		cmpEvalType = getBaseCmpType(cmpEvalType, tp, lft, rft)
		lft = rft
	}
	argTp = cmpEvalType
	if cmpEvalType.IsStringKind() {
		argTp = types.ETString
	}
	if isAllStr && datetimeFound {
		argTp = types.ETDatetime
	}
	return argTp
}

type greatestFunctionClass struct {
	baseFunctionClass
}

func (c *greatestFunctionClass) getFunction(ctx sessionctx.Context, args []Expression) (sig builtinFunc, err error) {
	if err = c.verifyArgs(args); err != nil {
		return nil, err
	}
	tp, cmpAsDatetime := GetCmpTp4MinMax(args), false
	if tp == types.ETDatetime {
		cmpAsDatetime = true
		tp = types.ETString
	}
	argTps := make([]types.EvalType, len(args))
	for i := range args {
		argTps[i] = tp
	}
	bf, err := newBaseBuiltinFuncWithTp(ctx, c.funcName, args, tp, argTps...)
	if err != nil {
		return nil, err
	}
	if cmpAsDatetime {
		tp = types.ETDatetime
	}
	switch tp {
	case types.ETInt:
		sig = &builtinGreatestIntSig{bf}
		sig.setPbCode(tipb.ScalarFuncSig_GreatestInt)
	case types.ETReal:
		sig = &builtinGreatestRealSig{bf}
		sig.setPbCode(tipb.ScalarFuncSig_GreatestReal)
	case types.ETDecimal:
		sig = &builtinGreatestDecimalSig{bf}
		sig.setPbCode(tipb.ScalarFuncSig_GreatestDecimal)
	case types.ETString:
		sig = &builtinGreatestStringSig{bf}
		sig.setPbCode(tipb.ScalarFuncSig_GreatestString)
	case types.ETDatetime:
		sig = &builtinGreatestTimeSig{bf}
		sig.setPbCode(tipb.ScalarFuncSig_GreatestTime)
	}
	return sig, nil
}

type builtinGreatestIntSig struct {
	baseBuiltinFunc
}

func (b *builtinGreatestIntSig) Clone() builtinFunc {
	newSig := &builtinGreatestIntSig{}
	newSig.cloneFrom(&b.baseBuiltinFunc)
	return newSig
}

// evalInt evals a builtinGreatestIntSig.
// See http://dev.mysql.com/doc/refman/5.7/en/comparison-operators.html#function_greatest
func (b *builtinGreatestIntSig) evalInt(row chunk.Row) (max int64, isNull bool, err error) {
	max, isNull, err = b.args[0].EvalInt(b.ctx, row)
	if isNull || err != nil {
		return max, isNull, err
	}
	for i := 1; i < len(b.args); i++ {
		var v int64
		v, isNull, err = b.args[i].EvalInt(b.ctx, row)
		if isNull || err != nil {
			return max, isNull, err
		}
		if v > max {
			max = v
		}
	}
	return
}

type builtinGreatestRealSig struct {
	baseBuiltinFunc
}

func (b *builtinGreatestRealSig) Clone() builtinFunc {
	newSig := &builtinGreatestRealSig{}
	newSig.cloneFrom(&b.baseBuiltinFunc)
	return newSig
}

// evalReal evals a builtinGreatestRealSig.
// See http://dev.mysql.com/doc/refman/5.7/en/comparison-operators.html#function_greatest
func (b *builtinGreatestRealSig) evalReal(row chunk.Row) (max float64, isNull bool, err error) {
	max, isNull, err = b.args[0].EvalReal(b.ctx, row)
	if isNull || err != nil {
		return max, isNull, err
	}
	for i := 1; i < len(b.args); i++ {
		var v float64
		v, isNull, err = b.args[i].EvalReal(b.ctx, row)
		if isNull || err != nil {
			return max, isNull, err
		}
		if v > max {
			max = v
		}
	}
	return
}

type builtinGreatestDecimalSig struct {
	baseBuiltinFunc
}

func (b *builtinGreatestDecimalSig) Clone() builtinFunc {
	newSig := &builtinGreatestDecimalSig{}
	newSig.cloneFrom(&b.baseBuiltinFunc)
	return newSig
}

// evalDecimal evals a builtinGreatestDecimalSig.
// See http://dev.mysql.com/doc/refman/5.7/en/comparison-operators.html#function_greatest
func (b *builtinGreatestDecimalSig) evalDecimal(row chunk.Row) (max *types.MyDecimal, isNull bool, err error) {
	max, isNull, err = b.args[0].EvalDecimal(b.ctx, row)
	if isNull || err != nil {
		return max, isNull, err
	}
	for i := 1; i < len(b.args); i++ {
		var v *types.MyDecimal
		v, isNull, err = b.args[i].EvalDecimal(b.ctx, row)
		if isNull || err != nil {
			return max, isNull, err
		}
		if v.Compare(max) > 0 {
			max = v
		}
	}
	return
}

type builtinGreatestStringSig struct {
	baseBuiltinFunc
}

func (b *builtinGreatestStringSig) Clone() builtinFunc {
	newSig := &builtinGreatestStringSig{}
	newSig.cloneFrom(&b.baseBuiltinFunc)
	return newSig
}

// evalString evals a builtinGreatestStringSig.
// See http://dev.mysql.com/doc/refman/5.7/en/comparison-operators.html#function_greatest
func (b *builtinGreatestStringSig) evalString(row chunk.Row) (max string, isNull bool, err error) {
	max, isNull, err = b.args[0].EvalString(b.ctx, row)
	if isNull || err != nil {
		return max, isNull, err
	}
	for i := 1; i < len(b.args); i++ {
		var v string
		v, isNull, err = b.args[i].EvalString(b.ctx, row)
		if isNull || err != nil {
			return max, isNull, err
		}
		if types.CompareString(v, max, b.collation) > 0 {
			max = v
		}
	}
	return
}

type builtinGreatestTimeSig struct {
	baseBuiltinFunc
}

func (b *builtinGreatestTimeSig) Clone() builtinFunc {
	newSig := &builtinGreatestTimeSig{}
	newSig.cloneFrom(&b.baseBuiltinFunc)
	return newSig
}

// evalString evals a builtinGreatestTimeSig.
// See http://dev.mysql.com/doc/refman/5.7/en/comparison-operators.html#function_greatest
func (b *builtinGreatestTimeSig) evalString(row chunk.Row) (_ string, isNull bool, err error) {
	var (
		v string
		t types.Time
	)
	max := types.ZeroDatetime
	sc := b.ctx.GetSessionVars().StmtCtx
	for i := 0; i < len(b.args); i++ {
		v, isNull, err = b.args[i].EvalString(b.ctx, row)
		if isNull || err != nil {
			return "", true, err
		}
		t, err = types.ParseDatetime(sc, v)
		if err != nil {
			if err = handleInvalidTimeError(b.ctx, err); err != nil {
				return v, true, err
			}
			continue
		}
		if t.Compare(max) > 0 {
			max = t
		}
	}
	return max.String(), false, nil
}

type leastFunctionClass struct {
	baseFunctionClass
}

func (c *leastFunctionClass) getFunction(ctx sessionctx.Context, args []Expression) (sig builtinFunc, err error) {
	if err = c.verifyArgs(args); err != nil {
		return nil, err
	}
	tp, cmpAsDatetime := GetCmpTp4MinMax(args), false
	if tp == types.ETDatetime {
		cmpAsDatetime = true
		tp = types.ETString
	}
	argTps := make([]types.EvalType, len(args))
	for i := range args {
		argTps[i] = tp
	}
	bf, err := newBaseBuiltinFuncWithTp(ctx, c.funcName, args, tp, argTps...)
	if err != nil {
		return nil, err
	}
	if cmpAsDatetime {
		tp = types.ETDatetime
	}
	switch tp {
	case types.ETInt:
		sig = &builtinLeastIntSig{bf}
		sig.setPbCode(tipb.ScalarFuncSig_LeastInt)
	case types.ETReal:
		sig = &builtinLeastRealSig{bf}
		sig.setPbCode(tipb.ScalarFuncSig_LeastReal)
	case types.ETDecimal:
		sig = &builtinLeastDecimalSig{bf}
		sig.setPbCode(tipb.ScalarFuncSig_LeastDecimal)
	case types.ETString:
		sig = &builtinLeastStringSig{bf}
		sig.setPbCode(tipb.ScalarFuncSig_LeastString)
	case types.ETDatetime:
		sig = &builtinLeastTimeSig{bf}
		sig.setPbCode(tipb.ScalarFuncSig_LeastTime)
	}
	return sig, nil
}

type builtinLeastIntSig struct {
	baseBuiltinFunc
}

func (b *builtinLeastIntSig) Clone() builtinFunc {
	newSig := &builtinLeastIntSig{}
	newSig.cloneFrom(&b.baseBuiltinFunc)
	return newSig
}

// evalInt evals a builtinLeastIntSig.
// See http://dev.mysql.com/doc/refman/5.7/en/comparison-operators.html#function_least
func (b *builtinLeastIntSig) evalInt(row chunk.Row) (min int64, isNull bool, err error) {
	min, isNull, err = b.args[0].EvalInt(b.ctx, row)
	if isNull || err != nil {
		return min, isNull, err
	}
	for i := 1; i < len(b.args); i++ {
		var v int64
		v, isNull, err = b.args[i].EvalInt(b.ctx, row)
		if isNull || err != nil {
			return min, isNull, err
		}
		if v < min {
			min = v
		}
	}
	return
}

type builtinLeastRealSig struct {
	baseBuiltinFunc
}

func (b *builtinLeastRealSig) Clone() builtinFunc {
	newSig := &builtinLeastRealSig{}
	newSig.cloneFrom(&b.baseBuiltinFunc)
	return newSig
}

// evalReal evals a builtinLeastRealSig.
// See http://dev.mysql.com/doc/refman/5.7/en/comparison-operators.html#functionleast
func (b *builtinLeastRealSig) evalReal(row chunk.Row) (min float64, isNull bool, err error) {
	min, isNull, err = b.args[0].EvalReal(b.ctx, row)
	if isNull || err != nil {
		return min, isNull, err
	}
	for i := 1; i < len(b.args); i++ {
		var v float64
		v, isNull, err = b.args[i].EvalReal(b.ctx, row)
		if isNull || err != nil {
			return min, isNull, err
		}
		if v < min {
			min = v
		}
	}
	return
}

type builtinLeastDecimalSig struct {
	baseBuiltinFunc
}

func (b *builtinLeastDecimalSig) Clone() builtinFunc {
	newSig := &builtinLeastDecimalSig{}
	newSig.cloneFrom(&b.baseBuiltinFunc)
	return newSig
}

// evalDecimal evals a builtinLeastDecimalSig.
// See http://dev.mysql.com/doc/refman/5.7/en/comparison-operators.html#functionleast
func (b *builtinLeastDecimalSig) evalDecimal(row chunk.Row) (min *types.MyDecimal, isNull bool, err error) {
	min, isNull, err = b.args[0].EvalDecimal(b.ctx, row)
	if isNull || err != nil {
		return min, isNull, err
	}
	for i := 1; i < len(b.args); i++ {
		var v *types.MyDecimal
		v, isNull, err = b.args[i].EvalDecimal(b.ctx, row)
		if isNull || err != nil {
			return min, isNull, err
		}
		if v.Compare(min) < 0 {
			min = v
		}
	}
	return
}

type builtinLeastStringSig struct {
	baseBuiltinFunc
}

func (b *builtinLeastStringSig) Clone() builtinFunc {
	newSig := &builtinLeastStringSig{}
	newSig.cloneFrom(&b.baseBuiltinFunc)
	return newSig
}

// evalString evals a builtinLeastStringSig.
// See http://dev.mysql.com/doc/refman/5.7/en/comparison-operators.html#functionleast
func (b *builtinLeastStringSig) evalString(row chunk.Row) (min string, isNull bool, err error) {
	min, isNull, err = b.args[0].EvalString(b.ctx, row)
	if isNull || err != nil {
		return min, isNull, err
	}
	for i := 1; i < len(b.args); i++ {
		var v string
		v, isNull, err = b.args[i].EvalString(b.ctx, row)
		if isNull || err != nil {
			return min, isNull, err
		}
		if types.CompareString(v, min, b.collation) < 0 {
			min = v
		}
	}
	return
}

type builtinLeastTimeSig struct {
	baseBuiltinFunc
}

func (b *builtinLeastTimeSig) Clone() builtinFunc {
	newSig := &builtinLeastTimeSig{}
	newSig.cloneFrom(&b.baseBuiltinFunc)
	return newSig
}

// evalString evals a builtinLeastTimeSig.
// See http://dev.mysql.com/doc/refman/5.7/en/comparison-operators.html#functionleast
func (b *builtinLeastTimeSig) evalString(row chunk.Row) (res string, isNull bool, err error) {
	var (
		v string
		t types.Time
	)
	min := types.NewTime(types.MaxDatetime, mysql.TypeDatetime, types.MaxFsp)
	findInvalidTime := false
	sc := b.ctx.GetSessionVars().StmtCtx
	for i := 0; i < len(b.args); i++ {
		v, isNull, err = b.args[i].EvalString(b.ctx, row)
		if isNull || err != nil {
			return "", true, err
		}
		t, err = types.ParseDatetime(sc, v)
		if err != nil {
			if err = handleInvalidTimeError(b.ctx, err); err != nil {
				return v, true, err
			} else if !findInvalidTime {
				res = v
				findInvalidTime = true
			}
		}
		if t.Compare(min) < 0 {
			min = t
		}
	}
	if !findInvalidTime {
		res = min.String()
	}
	return res, false, nil
}

type intervalFunctionClass struct {
	baseFunctionClass
}

func (c *intervalFunctionClass) getFunction(ctx sessionctx.Context, args []Expression) (builtinFunc, error) {
	if err := c.verifyArgs(args); err != nil {
		return nil, err
	}

	allInt := true
	hasNullable := false
	// if we have nullable columns in the argument list, we won't do a binary search, instead we will linearly scan the arguments.
	// this behavior is in line with MySQL's, see MySQL's source code here:
	// https://github.com/mysql/mysql-server/blob/f8cdce86448a211511e8a039c62580ae16cb96f5/sql/item_cmpfunc.cc#L2713-L2788
	// https://github.com/mysql/mysql-server/blob/f8cdce86448a211511e8a039c62580ae16cb96f5/sql/item_cmpfunc.cc#L2632-L2686
	for i := range args {
		tp := args[i].GetType()
		if tp.EvalType() != types.ETInt {
			allInt = false
		}
		if !mysql.HasNotNullFlag(tp.Flag) {
			hasNullable = true
		}
	}

	argTps, argTp := make([]types.EvalType, 0, len(args)), types.ETReal
	if allInt {
		argTp = types.ETInt
	}
	for range args {
		argTps = append(argTps, argTp)
	}
	bf, err := newBaseBuiltinFuncWithTp(ctx, c.funcName, args, types.ETInt, argTps...)
	if err != nil {
		return nil, err
	}
	var sig builtinFunc
	if allInt {
		sig = &builtinIntervalIntSig{bf, hasNullable}
		sig.setPbCode(tipb.ScalarFuncSig_IntervalInt)
	} else {
		sig = &builtinIntervalRealSig{bf, hasNullable}
		sig.setPbCode(tipb.ScalarFuncSig_IntervalReal)
	}
	return sig, nil
}

type builtinIntervalIntSig struct {
	baseBuiltinFunc
	hasNullable bool
}

func (b *builtinIntervalIntSig) Clone() builtinFunc {
	newSig := &builtinIntervalIntSig{}
	newSig.cloneFrom(&b.baseBuiltinFunc)
	return newSig
}

// evalInt evals a builtinIntervalIntSig.
// See http://dev.mysql.com/doc/refman/5.7/en/comparison-operators.html#function_interval
func (b *builtinIntervalIntSig) evalInt(row chunk.Row) (int64, bool, error) {
	arg0, isNull, err := b.args[0].EvalInt(b.ctx, row)
	if err != nil {
		return 0, true, err
	}
	if isNull {
		return -1, false, nil
	}
	isUint1 := mysql.HasUnsignedFlag(b.args[0].GetType().Flag)
	var idx int
	if b.hasNullable {
		idx, err = b.linearSearch(arg0, isUint1, b.args[1:], row)
	} else {
		idx, err = b.binSearch(arg0, isUint1, b.args[1:], row)
	}
	return int64(idx), err != nil, err
}

// linearSearch linearly scans the argument least to find the position of the first value that is larger than the given target.
func (b *builtinIntervalIntSig) linearSearch(target int64, isUint1 bool, args []Expression, row chunk.Row) (i int, err error) {
	i = 0
	for ; i < len(args); i++ {
		isUint2 := mysql.HasUnsignedFlag(args[i].GetType().Flag)
		arg, isNull, err := args[i].EvalInt(b.ctx, row)
		if err != nil {
			return 0, err
		}
		var less bool
		if !isNull {
			switch {
			case !isUint1 && !isUint2:
				less = target < arg
			case isUint1 && isUint2:
				less = uint64(target) < uint64(arg)
			case !isUint1 && isUint2:
				less = target < 0 || uint64(target) < uint64(arg)
			case isUint1 && !isUint2:
				less = arg > 0 && uint64(target) < uint64(arg)
			}
		}
		if less {
			break
		}
	}
	return i, nil
}

// binSearch is a binary search method.
// All arguments are treated as integers.
// It is required that arg[0] < args[1] < args[2] < ... < args[n] for this function to work correctly.
// This is because a binary search is used (very fast).
func (b *builtinIntervalIntSig) binSearch(target int64, isUint1 bool, args []Expression, row chunk.Row) (_ int, err error) {
	i, j, cmp := 0, len(args), false
	for i < j {
		mid := i + (j-i)/2
		v, isNull, err1 := args[mid].EvalInt(b.ctx, row)
		if err1 != nil {
			err = err1
			break
		}
		if isNull {
			v = target
		}
		isUint2 := mysql.HasUnsignedFlag(args[mid].GetType().Flag)
		switch {
		case !isUint1 && !isUint2:
			cmp = target < v
		case isUint1 && isUint2:
			cmp = uint64(target) < uint64(v)
		case !isUint1 && isUint2:
			cmp = target < 0 || uint64(target) < uint64(v)
		case isUint1 && !isUint2:
			cmp = v > 0 && uint64(target) < uint64(v)
		}
		if !cmp {
			i = mid + 1
		} else {
			j = mid
		}
	}
	return i, err
}

type builtinIntervalRealSig struct {
	baseBuiltinFunc
	hasNullable bool
}

func (b *builtinIntervalRealSig) Clone() builtinFunc {
	newSig := &builtinIntervalRealSig{}
	newSig.cloneFrom(&b.baseBuiltinFunc)
	newSig.hasNullable = b.hasNullable
	return newSig
}

// evalInt evals a builtinIntervalRealSig.
// See http://dev.mysql.com/doc/refman/5.7/en/comparison-operators.html#function_interval
func (b *builtinIntervalRealSig) evalInt(row chunk.Row) (int64, bool, error) {
	arg0, isNull, err := b.args[0].EvalReal(b.ctx, row)
	if err != nil {
		return 0, true, err
	}
	if isNull {
		return -1, false, nil
	}
	var idx int
	if b.hasNullable {
		idx, err = b.linearSearch(arg0, b.args[1:], row)
	} else {
		idx, err = b.binSearch(arg0, b.args[1:], row)
	}
	return int64(idx), err != nil, err
}

func (b *builtinIntervalRealSig) linearSearch(target float64, args []Expression, row chunk.Row) (i int, err error) {
	i = 0
	for ; i < len(args); i++ {
		arg, isNull, err := args[i].EvalReal(b.ctx, row)
		if err != nil {
			return 0, err
		}
		if !isNull && target < arg {
			break
		}
	}
	return i, nil
}

func (b *builtinIntervalRealSig) binSearch(target float64, args []Expression, row chunk.Row) (_ int, err error) {
	i, j := 0, len(args)
	for i < j {
		mid := i + (j-i)/2
		v, isNull, err1 := args[mid].EvalReal(b.ctx, row)
		if err1 != nil {
			err = err1
			break
		}
		if isNull {
			i = mid + 1
		} else if cmp := target < v; !cmp {
			i = mid + 1
		} else {
			j = mid
		}
	}
	return i, err
}

type compareFunctionClass struct {
	baseFunctionClass

	op opcode.Op
}

// getBaseCmpType gets the EvalType that the two args will be treated as when comparing.
func getBaseCmpType(lhs, rhs types.EvalType, lft, rft *types.FieldType) types.EvalType {
	if lft.Tp == mysql.TypeUnspecified || rft.Tp == mysql.TypeUnspecified {
		if lft.Tp == rft.Tp {
			return types.ETString
		}
		if lft.Tp == mysql.TypeUnspecified {
			lhs = rhs
		} else {
			rhs = lhs
		}
	}
	if lhs.IsStringKind() && rhs.IsStringKind() {
		return types.ETString
	} else if (lhs == types.ETInt || lft.Hybrid()) && (rhs == types.ETInt || rft.Hybrid()) {
		return types.ETInt
	} else if ((lhs == types.ETInt || lft.Hybrid()) || lhs == types.ETDecimal) &&
		((rhs == types.ETInt || rft.Hybrid()) || rhs == types.ETDecimal) {
		return types.ETDecimal
	} else if types.IsTemporalWithDate(lft.Tp) && rft.Tp == mysql.TypeYear ||
		lft.Tp == mysql.TypeYear && types.IsTemporalWithDate(rft.Tp) {
		return types.ETDatetime
	}
	return types.ETReal
}

// GetAccurateCmpType uses a more complex logic to decide the EvalType of the two args when compare with each other than
// getBaseCmpType does.
func GetAccurateCmpType(lhs, rhs Expression) types.EvalType {
	lhsFieldType, rhsFieldType := lhs.GetType(), rhs.GetType()
	lhsEvalType, rhsEvalType := lhsFieldType.EvalType(), rhsFieldType.EvalType()
	cmpType := getBaseCmpType(lhsEvalType, rhsEvalType, lhsFieldType, rhsFieldType)
	if (lhsEvalType.IsStringKind() && rhsFieldType.Tp == mysql.TypeJSON) ||
		(lhsFieldType.Tp == mysql.TypeJSON && rhsEvalType.IsStringKind()) {
		cmpType = types.ETJson
	} else if cmpType == types.ETString && (types.IsTypeTime(lhsFieldType.Tp) || types.IsTypeTime(rhsFieldType.Tp)) {
		// date[time] <cmp> date[time]
		// string <cmp> date[time]
		// compare as time
		if lhsFieldType.Tp == rhsFieldType.Tp {
			cmpType = lhsFieldType.EvalType()
		} else {
			cmpType = types.ETDatetime
		}
	} else if lhsFieldType.Tp == mysql.TypeDuration && rhsFieldType.Tp == mysql.TypeDuration {
		// duration <cmp> duration
		// compare as duration
		cmpType = types.ETDuration
	} else if cmpType == types.ETReal || cmpType == types.ETString {
		_, isLHSConst := lhs.(*Constant)
		_, isRHSConst := rhs.(*Constant)
		if (lhsEvalType == types.ETDecimal && !isLHSConst && rhsEvalType.IsStringKind() && isRHSConst) ||
			(rhsEvalType == types.ETDecimal && !isRHSConst && lhsEvalType.IsStringKind() && isLHSConst) {
			/*
				<non-const decimal expression> <cmp> <const string expression>
				or
				<const string expression> <cmp> <non-const decimal expression>

				Do comparison as decimal rather than float, in order not to lose precision.
			)*/
			cmpType = types.ETDecimal
		} else if isTemporalColumn(lhs) && isRHSConst ||
			isTemporalColumn(rhs) && isLHSConst {
			/*
				<temporal column> <cmp> <non-temporal constant>
				or
				<non-temporal constant> <cmp> <temporal column>

				Convert the constant to temporal type.
			*/
			col, isLHSColumn := lhs.(*Column)
			if !isLHSColumn {
				col = rhs.(*Column)
			}
			if col.GetType().Tp == mysql.TypeDuration {
				cmpType = types.ETDuration
			}
		}
	}
	return cmpType
}

// GetCmpFunction get the compare function according to two arguments.
func GetCmpFunction(ctx sessionctx.Context, lhs, rhs Expression) CompareFunc {
	switch GetAccurateCmpType(lhs, rhs) {
	case types.ETInt:
		return CompareInt
	case types.ETReal:
		return CompareReal
	case types.ETDecimal:
		return CompareDecimal
	case types.ETString:
		_, dstCollation := DeriveCollationFromExprs(ctx, lhs, rhs)
		return genCompareString(dstCollation)
	case types.ETDuration:
		return CompareDuration
	case types.ETDatetime, types.ETTimestamp:
		return CompareTime
	case types.ETJson:
		return CompareJSON
	}
	return nil
}

// isTemporalColumn checks if a expression is a temporal column,
// temporal column indicates time column or duration column.
func isTemporalColumn(expr Expression) bool {
	ft := expr.GetType()
	if _, isCol := expr.(*Column); !isCol {
		return false
	}
	if !types.IsTypeTime(ft.Tp) && ft.Tp != mysql.TypeDuration {
		return false
	}
	return true
}

// tryToConvertConstantInt tries to convert a constant with other type to a int constant.
// isExceptional indicates whether the 'int column [cmp] const' might be true/false.
// If isExceptional is true, ExecptionalVal is returned. Or, CorrectVal is returned.
// CorrectVal: The computed result. If the constant can be converted to int without exception, return the val. Else return 'con'(the input).
// ExceptionalVal : It is used to get more information to check whether 'int column [cmp] const' is true/false
// 					If the op == LT,LE,GT,GE and it gets an Overflow when converting, return inf/-inf.
// 					If the op == EQ,NullEQ and the constant can never be equal to the int column, return ‘con’(the input, a non-int constant).
func tryToConvertConstantInt(ctx sessionctx.Context, targetFieldType *types.FieldType, con *Constant) (_ *Constant, isExceptional bool) {
	if con.GetType().EvalType() == types.ETInt {
		return con, false
	}
	dt, err := con.Eval(chunk.Row{})
	if err != nil {
		return con, false
	}
	sc := ctx.GetSessionVars().StmtCtx

	dt, err = dt.ConvertTo(sc, targetFieldType)
	if err != nil {
		if terror.ErrorEqual(err, types.ErrOverflow) {
			return &Constant{
				Value:        dt,
				RetType:      targetFieldType,
				DeferredExpr: con.DeferredExpr,
				ParamMarker:  con.ParamMarker,
			}, true
		}
		return con, false
	}
	return &Constant{
		Value:        dt,
		RetType:      targetFieldType,
		DeferredExpr: con.DeferredExpr,
		ParamMarker:  con.ParamMarker,
	}, false
}

// RefineComparedConstant changes a non-integer constant argument to its ceiling or floor result by the given op.
// isExceptional indicates whether the 'int column [cmp] const' might be true/false.
// If isExceptional is true, ExecptionalVal is returned. Or, CorrectVal is returned.
// CorrectVal: The computed result. If the constant can be converted to int without exception, return the val. Else return 'con'(the input).
// ExceptionalVal : It is used to get more information to check whether 'int column [cmp] const' is true/false
// 					If the op == LT,LE,GT,GE and it gets an Overflow when converting, return inf/-inf.
// 					If the op == EQ,NullEQ and the constant can never be equal to the int column, return ‘con’(the input, a non-int constant).
func RefineComparedConstant(ctx sessionctx.Context, targetFieldType types.FieldType, con *Constant, op opcode.Op) (_ *Constant, isExceptional bool) {
	dt, err := con.Eval(chunk.Row{})
	if err != nil {
		return con, false
	}
	sc := ctx.GetSessionVars().StmtCtx

	if targetFieldType.Tp == mysql.TypeBit {
		targetFieldType = *types.NewFieldType(mysql.TypeLonglong)
	}
	var intDatum types.Datum
	intDatum, err = dt.ConvertTo(sc, &targetFieldType)
	if err != nil {
		if terror.ErrorEqual(err, types.ErrOverflow) {
			return &Constant{
				Value:        intDatum,
				RetType:      &targetFieldType,
				DeferredExpr: con.DeferredExpr,
				ParamMarker:  con.ParamMarker,
			}, true
		}
		return con, false
	}
	c, err := intDatum.CompareDatum(sc, &con.Value)
	if err != nil {
		return con, false
	}
	if c == 0 {
		return &Constant{
			Value:        intDatum,
			RetType:      &targetFieldType,
			DeferredExpr: con.DeferredExpr,
			ParamMarker:  con.ParamMarker,
		}, false
	}
	switch op {
	case opcode.LT, opcode.GE:
		resultExpr := NewFunctionInternal(ctx, ast.Ceil, types.NewFieldType(mysql.TypeUnspecified), con)
		if resultCon, ok := resultExpr.(*Constant); ok {
			return tryToConvertConstantInt(ctx, &targetFieldType, resultCon)
		}
	case opcode.LE, opcode.GT:
		resultExpr := NewFunctionInternal(ctx, ast.Floor, types.NewFieldType(mysql.TypeUnspecified), con)
		if resultCon, ok := resultExpr.(*Constant); ok {
			return tryToConvertConstantInt(ctx, &targetFieldType, resultCon)
		}
	case opcode.NullEQ, opcode.EQ:
		switch con.GetType().EvalType() {
		// An integer value equal or NULL-safe equal to a float value which contains
		// non-zero decimal digits is definitely false.
		// e.g.,
		//   1. "integer  =  1.1" is definitely false.
		//   2. "integer <=> 1.1" is definitely false.
		case types.ETReal, types.ETDecimal:
			return con, true
		case types.ETString:
			// We try to convert the string constant to double.
			// If the double result equals the int result, we can return the int result;
			// otherwise, the compare function will be false.
			var doubleDatum types.Datum
			doubleDatum, err = dt.ConvertTo(sc, types.NewFieldType(mysql.TypeDouble))
			if err != nil {
				return con, false
			}
			if c, err = doubleDatum.CompareDatum(sc, &intDatum); err != nil {
				return con, false
			}
			if c != 0 {
				return con, true
			}
			return &Constant{
				Value:        intDatum,
				RetType:      &targetFieldType,
				DeferredExpr: con.DeferredExpr,
				ParamMarker:  con.ParamMarker,
			}, false
		}
	}
	return con, false
}

// refineArgs will rewrite the arguments if the compare expression is `int column <cmp> non-int constant` or
// `non-int constant <cmp> int column`. E.g., `a < 1.1` will be rewritten to `a < 2`. It also handles comparing year type
// with int constant if the int constant falls into a sensible year representation.
func (c *compareFunctionClass) refineArgs(ctx sessionctx.Context, args []Expression) []Expression {
	if ContainMutableConst(ctx, args) {
		return args
	}
	arg0Type, arg1Type := args[0].GetType(), args[1].GetType()
	arg0IsInt := arg0Type.EvalType() == types.ETInt
	arg1IsInt := arg1Type.EvalType() == types.ETInt
	arg0, arg0IsCon := args[0].(*Constant)
	arg1, arg1IsCon := args[1].(*Constant)
	isExceptional, finalArg0, finalArg1 := false, args[0], args[1]
	isPositiveInfinite, isNegativeInfinite := false, false
	// int non-constant [cmp] non-int constant
	if arg0IsInt && !arg0IsCon && !arg1IsInt && arg1IsCon {
		arg1, isExceptional = RefineComparedConstant(ctx, *arg0Type, arg1, c.op)
		finalArg1 = arg1
		if isExceptional && arg1.GetType().EvalType() == types.ETInt {
			// Judge it is inf or -inf
			// For int:
			//			inf:  01111111 & 1 == 1
			//		   -inf:  10000000 & 1 == 0
			// For uint:
			//			inf:  11111111 & 1 == 1
			//		   -inf:  00000000 & 1 == 0
			if arg1.Value.GetInt64()&1 == 1 {
				isPositiveInfinite = true
			} else {
				isNegativeInfinite = true
			}
		}
	}
	// non-int constant [cmp] int non-constant
	if arg1IsInt && !arg1IsCon && !arg0IsInt && arg0IsCon {
		arg0, isExceptional = RefineComparedConstant(ctx, *arg1Type, arg0, symmetricOp[c.op])
		finalArg0 = arg0
		if isExceptional && arg0.GetType().EvalType() == types.ETInt {
			if arg0.Value.GetInt64()&1 == 1 {
				isNegativeInfinite = true
			} else {
				isPositiveInfinite = true
			}
		}
	}
<<<<<<< HEAD

=======
	// int constant [cmp] year type
	if arg0IsCon && arg0IsInt && arg1Type.Tp == mysql.TypeYear {
		adjusted, failed := types.AdjustYear(arg0.Value.GetInt64(), false)
		if failed == nil {
			arg0.Value.SetInt64(adjusted)
			finalArg0 = arg0
		}
	}
	// year type [cmp] int constant
	if arg1IsCon && arg1IsInt && arg0Type.Tp == mysql.TypeYear {
		adjusted, failed := types.AdjustYear(arg1.Value.GetInt64(), false)
		if failed == nil {
			arg1.Value.SetInt64(adjusted)
			finalArg1 = arg1
		}
	}
>>>>>>> a42aa31d
	if isExceptional && (c.op == opcode.EQ || c.op == opcode.NullEQ) {
		// This will always be false.
		return []Expression{NewZero(), NewOne()}
	}
	if isPositiveInfinite {
		// If the op is opcode.LT, opcode.LE
		// This will always be true.
		// If the op is opcode.GT, opcode.GE
		// This will always be false.
		return []Expression{NewZero(), NewOne()}
	}
	if isNegativeInfinite {
		// If the op is opcode.GT, opcode.GE
		// This will always be true.
		// If the op is opcode.LT, opcode.LE
		// This will always be false.
		return []Expression{NewOne(), NewZero()}
	}

	return c.refineArgsByUnsignedFlag(ctx, []Expression{finalArg0, finalArg1})
}

func (c *compareFunctionClass) refineArgsByUnsignedFlag(ctx sessionctx.Context, args []Expression) []Expression {
	// Only handle int cases, cause MySQL declares that `UNSIGNED` is deprecated for FLOAT, DOUBLE and DECIMAL types,
	// and support for it would be removed in a future version.
	if args[0].GetType().EvalType() != types.ETInt || args[1].GetType().EvalType() != types.ETInt {
		return args
	}
	colArgs := make([]*Column, 2)
	constArgs := make([]*Constant, 2)
	for i, arg := range args {
		switch x := arg.(type) {
		case *Constant:
			constArgs[i] = x
		case *Column:
			colArgs[i] = x
		case *CorrelatedColumn:
			colArgs[i] = &x.Column
		}
	}
	for i := 0; i < 2; i++ {
		if con, col := constArgs[1-i], colArgs[i]; con != nil && col != nil {
			v, isNull, err := con.EvalInt(ctx, chunk.Row{})
			if err != nil || isNull || v > 0 {
				return args
			}
			if mysql.HasUnsignedFlag(con.RetType.Flag) && !mysql.HasUnsignedFlag(col.RetType.Flag) {
				op := c.op
				if i == 1 {
					op = symmetricOp[c.op]
				}
				if op == opcode.EQ || op == opcode.NullEQ {
					if _, err := types.ConvertUintToInt(uint64(v), types.IntergerSignedUpperBound(col.RetType.Tp), col.RetType.Tp); err != nil {
						args[i], args[1-i] = NewOne(), NewZero()
						return args
					}
				}
			}
			if mysql.HasUnsignedFlag(col.RetType.Flag) && mysql.HasNotNullFlag(col.RetType.Flag) && !mysql.HasUnsignedFlag(con.RetType.Flag) {
				op := c.op
				if i == 1 {
					op = symmetricOp[c.op]
				}
				if v == 0 && (op == opcode.LE || op == opcode.GT || op == opcode.NullEQ || op == opcode.EQ || op == opcode.NE) {
					return args
				}
				// `unsigned_col < 0` equals to `1 < 0`,
				// `unsigned_col > -1` equals to `1 > 0`,
				// `unsigned_col <= -1` equals to `1 <= 0`,
				// `unsigned_col >= 0` equals to `1 >= 0`,
				// `unsigned_col == -1` equals to `1 == 0`,
				// `unsigned_col != -1` equals to `1 != 0`,
				// `unsigned_col <=> -1` equals to `1 <=> 0`,
				// so we can replace the column argument with `1`, and the other constant argument with `0`.
				args[i], args[1-i] = NewOne(), NewZero()
				return args
			}
		}
	}
	return args
}

// getFunction sets compare built-in function signatures for various types.
func (c *compareFunctionClass) getFunction(ctx sessionctx.Context, rawArgs []Expression) (sig builtinFunc, err error) {
	if err = c.verifyArgs(rawArgs); err != nil {
		return nil, err
	}
	args := c.refineArgs(ctx, rawArgs)
	cmpType := GetAccurateCmpType(args[0], args[1])
	sig, err = c.generateCmpSigs(ctx, args, cmpType)
	return sig, err
}

// generateCmpSigs generates compare function signatures.
func (c *compareFunctionClass) generateCmpSigs(ctx sessionctx.Context, args []Expression, tp types.EvalType) (sig builtinFunc, err error) {
	bf, err := newBaseBuiltinFuncWithTp(ctx, c.funcName, args, types.ETInt, tp, tp)
	if err != nil {
		return nil, err
	}
	if tp == types.ETJson {
		// In compare, if we cast string to JSON, we shouldn't parse it.
		for i := range args {
			DisableParseJSONFlag4Expr(args[i])
		}
	}
	bf.tp.Flen = 1
	switch tp {
	case types.ETInt:
		switch c.op {
		case opcode.LT:
			sig = &builtinLTIntSig{bf}
			sig.setPbCode(tipb.ScalarFuncSig_LTInt)
		case opcode.LE:
			sig = &builtinLEIntSig{bf}
			sig.setPbCode(tipb.ScalarFuncSig_LEInt)
		case opcode.GT:
			sig = &builtinGTIntSig{bf}
			sig.setPbCode(tipb.ScalarFuncSig_GTInt)
		case opcode.EQ:
			sig = &builtinEQIntSig{bf}
			sig.setPbCode(tipb.ScalarFuncSig_EQInt)
		case opcode.GE:
			sig = &builtinGEIntSig{bf}
			sig.setPbCode(tipb.ScalarFuncSig_GEInt)
		case opcode.NE:
			sig = &builtinNEIntSig{bf}
			sig.setPbCode(tipb.ScalarFuncSig_NEInt)
		case opcode.NullEQ:
			sig = &builtinNullEQIntSig{bf}
			sig.setPbCode(tipb.ScalarFuncSig_NullEQInt)
		}
	case types.ETReal:
		switch c.op {
		case opcode.LT:
			sig = &builtinLTRealSig{bf}
			sig.setPbCode(tipb.ScalarFuncSig_LTReal)
		case opcode.LE:
			sig = &builtinLERealSig{bf}
			sig.setPbCode(tipb.ScalarFuncSig_LEReal)
		case opcode.GT:
			sig = &builtinGTRealSig{bf}
			sig.setPbCode(tipb.ScalarFuncSig_GTReal)
		case opcode.GE:
			sig = &builtinGERealSig{bf}
			sig.setPbCode(tipb.ScalarFuncSig_GEReal)
		case opcode.EQ:
			sig = &builtinEQRealSig{bf}
			sig.setPbCode(tipb.ScalarFuncSig_EQReal)
		case opcode.NE:
			sig = &builtinNERealSig{bf}
			sig.setPbCode(tipb.ScalarFuncSig_NEReal)
		case opcode.NullEQ:
			sig = &builtinNullEQRealSig{bf}
			sig.setPbCode(tipb.ScalarFuncSig_NullEQReal)
		}
	case types.ETDecimal:
		switch c.op {
		case opcode.LT:
			sig = &builtinLTDecimalSig{bf}
			sig.setPbCode(tipb.ScalarFuncSig_LTDecimal)
		case opcode.LE:
			sig = &builtinLEDecimalSig{bf}
			sig.setPbCode(tipb.ScalarFuncSig_LEDecimal)
		case opcode.GT:
			sig = &builtinGTDecimalSig{bf}
			sig.setPbCode(tipb.ScalarFuncSig_GTDecimal)
		case opcode.GE:
			sig = &builtinGEDecimalSig{bf}
			sig.setPbCode(tipb.ScalarFuncSig_GEDecimal)
		case opcode.EQ:
			sig = &builtinEQDecimalSig{bf}
			sig.setPbCode(tipb.ScalarFuncSig_EQDecimal)
		case opcode.NE:
			sig = &builtinNEDecimalSig{bf}
			sig.setPbCode(tipb.ScalarFuncSig_NEDecimal)
		case opcode.NullEQ:
			sig = &builtinNullEQDecimalSig{bf}
			sig.setPbCode(tipb.ScalarFuncSig_NullEQDecimal)
		}
	case types.ETString:
		switch c.op {
		case opcode.LT:
			sig = &builtinLTStringSig{bf}
			sig.setPbCode(tipb.ScalarFuncSig_LTString)
		case opcode.LE:
			sig = &builtinLEStringSig{bf}
			sig.setPbCode(tipb.ScalarFuncSig_LEString)
		case opcode.GT:
			sig = &builtinGTStringSig{bf}
			sig.setPbCode(tipb.ScalarFuncSig_GTString)
		case opcode.GE:
			sig = &builtinGEStringSig{bf}
			sig.setPbCode(tipb.ScalarFuncSig_GEString)
		case opcode.EQ:
			sig = &builtinEQStringSig{bf}
			sig.setPbCode(tipb.ScalarFuncSig_EQString)
		case opcode.NE:
			sig = &builtinNEStringSig{bf}
			sig.setPbCode(tipb.ScalarFuncSig_NEString)
		case opcode.NullEQ:
			sig = &builtinNullEQStringSig{bf}
			sig.setPbCode(tipb.ScalarFuncSig_NullEQString)
		}
	case types.ETDuration:
		switch c.op {
		case opcode.LT:
			sig = &builtinLTDurationSig{bf}
			sig.setPbCode(tipb.ScalarFuncSig_LTDuration)
		case opcode.LE:
			sig = &builtinLEDurationSig{bf}
			sig.setPbCode(tipb.ScalarFuncSig_LEDuration)
		case opcode.GT:
			sig = &builtinGTDurationSig{bf}
			sig.setPbCode(tipb.ScalarFuncSig_GTDuration)
		case opcode.GE:
			sig = &builtinGEDurationSig{bf}
			sig.setPbCode(tipb.ScalarFuncSig_GEDuration)
		case opcode.EQ:
			sig = &builtinEQDurationSig{bf}
			sig.setPbCode(tipb.ScalarFuncSig_EQDuration)
		case opcode.NE:
			sig = &builtinNEDurationSig{bf}
			sig.setPbCode(tipb.ScalarFuncSig_NEDuration)
		case opcode.NullEQ:
			sig = &builtinNullEQDurationSig{bf}
			sig.setPbCode(tipb.ScalarFuncSig_NullEQDuration)
		}
	case types.ETDatetime, types.ETTimestamp:
		switch c.op {
		case opcode.LT:
			sig = &builtinLTTimeSig{bf}
			sig.setPbCode(tipb.ScalarFuncSig_LTTime)
		case opcode.LE:
			sig = &builtinLETimeSig{bf}
			sig.setPbCode(tipb.ScalarFuncSig_LETime)
		case opcode.GT:
			sig = &builtinGTTimeSig{bf}
			sig.setPbCode(tipb.ScalarFuncSig_GTTime)
		case opcode.GE:
			sig = &builtinGETimeSig{bf}
			sig.setPbCode(tipb.ScalarFuncSig_GETime)
		case opcode.EQ:
			sig = &builtinEQTimeSig{bf}
			sig.setPbCode(tipb.ScalarFuncSig_EQTime)
		case opcode.NE:
			sig = &builtinNETimeSig{bf}
			sig.setPbCode(tipb.ScalarFuncSig_NETime)
		case opcode.NullEQ:
			sig = &builtinNullEQTimeSig{bf}
			sig.setPbCode(tipb.ScalarFuncSig_NullEQTime)
		}
	case types.ETJson:
		switch c.op {
		case opcode.LT:
			sig = &builtinLTJSONSig{bf}
			sig.setPbCode(tipb.ScalarFuncSig_LTJson)
		case opcode.LE:
			sig = &builtinLEJSONSig{bf}
			sig.setPbCode(tipb.ScalarFuncSig_LEJson)
		case opcode.GT:
			sig = &builtinGTJSONSig{bf}
			sig.setPbCode(tipb.ScalarFuncSig_GTJson)
		case opcode.GE:
			sig = &builtinGEJSONSig{bf}
			sig.setPbCode(tipb.ScalarFuncSig_GEJson)
		case opcode.EQ:
			sig = &builtinEQJSONSig{bf}
			sig.setPbCode(tipb.ScalarFuncSig_EQJson)
		case opcode.NE:
			sig = &builtinNEJSONSig{bf}
			sig.setPbCode(tipb.ScalarFuncSig_NEJson)
		case opcode.NullEQ:
			sig = &builtinNullEQJSONSig{bf}
			sig.setPbCode(tipb.ScalarFuncSig_NullEQJson)
		}
	}
	return
}

type builtinLTIntSig struct {
	baseBuiltinFunc
}

func (b *builtinLTIntSig) Clone() builtinFunc {
	newSig := &builtinLTIntSig{}
	newSig.cloneFrom(&b.baseBuiltinFunc)
	return newSig
}

func (b *builtinLTIntSig) evalIntWithCtx(ctx sessionctx.Context, row chunk.Row) (val int64, isNull bool, err error) {
	return resOfLT(CompareInt(ctx, b.args[0], b.args[1], row, row))
}

func (b *builtinLTIntSig) evalInt(row chunk.Row) (val int64, isNull bool, err error) {
	return resOfLT(CompareInt(b.ctx, b.args[0], b.args[1], row, row))
}

type builtinLTRealSig struct {
	baseBuiltinFunc
}

func (b *builtinLTRealSig) Clone() builtinFunc {
	newSig := &builtinLTRealSig{}
	newSig.cloneFrom(&b.baseBuiltinFunc)
	return newSig
}

func (b *builtinLTRealSig) evalInt(row chunk.Row) (val int64, isNull bool, err error) {
	return resOfLT(CompareReal(b.ctx, b.args[0], b.args[1], row, row))
}

type builtinLTDecimalSig struct {
	baseBuiltinFunc
}

func (b *builtinLTDecimalSig) Clone() builtinFunc {
	newSig := &builtinLTDecimalSig{}
	newSig.cloneFrom(&b.baseBuiltinFunc)
	return newSig
}

func (b *builtinLTDecimalSig) evalInt(row chunk.Row) (val int64, isNull bool, err error) {
	return resOfLT(CompareDecimal(b.ctx, b.args[0], b.args[1], row, row))
}

type builtinLTStringSig struct {
	baseBuiltinFunc
}

func (b *builtinLTStringSig) Clone() builtinFunc {
	newSig := &builtinLTStringSig{}
	newSig.cloneFrom(&b.baseBuiltinFunc)
	return newSig
}

func (b *builtinLTStringSig) evalInt(row chunk.Row) (val int64, isNull bool, err error) {
	return resOfLT(CompareStringWithCollationInfo(b.ctx, b.args[0], b.args[1], row, row, b.collation))
}

type builtinLTDurationSig struct {
	baseBuiltinFunc
}

func (b *builtinLTDurationSig) Clone() builtinFunc {
	newSig := &builtinLTDurationSig{}
	newSig.cloneFrom(&b.baseBuiltinFunc)
	return newSig
}

func (b *builtinLTDurationSig) evalInt(row chunk.Row) (val int64, isNull bool, err error) {
	return resOfLT(CompareDuration(b.ctx, b.args[0], b.args[1], row, row))
}

type builtinLTTimeSig struct {
	baseBuiltinFunc
}

func (b *builtinLTTimeSig) Clone() builtinFunc {
	newSig := &builtinLTTimeSig{}
	newSig.cloneFrom(&b.baseBuiltinFunc)
	return newSig
}

func (b *builtinLTTimeSig) evalInt(row chunk.Row) (val int64, isNull bool, err error) {
	return resOfLT(CompareTime(b.ctx, b.args[0], b.args[1], row, row))
}

type builtinLTJSONSig struct {
	baseBuiltinFunc
}

func (b *builtinLTJSONSig) Clone() builtinFunc {
	newSig := &builtinLTJSONSig{}
	newSig.cloneFrom(&b.baseBuiltinFunc)
	return newSig
}

func (b *builtinLTJSONSig) evalInt(row chunk.Row) (val int64, isNull bool, err error) {
	return resOfLT(CompareJSON(b.ctx, b.args[0], b.args[1], row, row))
}

type builtinLEIntSig struct {
	baseBuiltinFunc
}

func (b *builtinLEIntSig) Clone() builtinFunc {
	newSig := &builtinLEIntSig{}
	newSig.cloneFrom(&b.baseBuiltinFunc)
	return newSig
}

func (b *builtinLEIntSig) evalInt(row chunk.Row) (val int64, isNull bool, err error) {
	return resOfLE(CompareInt(b.ctx, b.args[0], b.args[1], row, row))
}

type builtinLERealSig struct {
	baseBuiltinFunc
}

func (b *builtinLERealSig) Clone() builtinFunc {
	newSig := &builtinLERealSig{}
	newSig.cloneFrom(&b.baseBuiltinFunc)
	return newSig
}

func (b *builtinLERealSig) evalInt(row chunk.Row) (val int64, isNull bool, err error) {
	return resOfLE(CompareReal(b.ctx, b.args[0], b.args[1], row, row))
}

type builtinLEDecimalSig struct {
	baseBuiltinFunc
}

func (b *builtinLEDecimalSig) Clone() builtinFunc {
	newSig := &builtinLEDecimalSig{}
	newSig.cloneFrom(&b.baseBuiltinFunc)
	return newSig
}

func (b *builtinLEDecimalSig) evalInt(row chunk.Row) (val int64, isNull bool, err error) {
	return resOfLE(CompareDecimal(b.ctx, b.args[0], b.args[1], row, row))
}

type builtinLEStringSig struct {
	baseBuiltinFunc
}

func (b *builtinLEStringSig) Clone() builtinFunc {
	newSig := &builtinLEStringSig{}
	newSig.cloneFrom(&b.baseBuiltinFunc)
	return newSig
}

func (b *builtinLEStringSig) evalInt(row chunk.Row) (val int64, isNull bool, err error) {
	return resOfLE(CompareStringWithCollationInfo(b.ctx, b.args[0], b.args[1], row, row, b.collation))
}

type builtinLEDurationSig struct {
	baseBuiltinFunc
}

func (b *builtinLEDurationSig) Clone() builtinFunc {
	newSig := &builtinLEDurationSig{}
	newSig.cloneFrom(&b.baseBuiltinFunc)
	return newSig
}

func (b *builtinLEDurationSig) evalInt(row chunk.Row) (val int64, isNull bool, err error) {
	return resOfLE(CompareDuration(b.ctx, b.args[0], b.args[1], row, row))
}

type builtinLETimeSig struct {
	baseBuiltinFunc
}

func (b *builtinLETimeSig) Clone() builtinFunc {
	newSig := &builtinLETimeSig{}
	newSig.cloneFrom(&b.baseBuiltinFunc)
	return newSig
}

func (b *builtinLETimeSig) evalInt(row chunk.Row) (val int64, isNull bool, err error) {
	return resOfLE(CompareTime(b.ctx, b.args[0], b.args[1], row, row))
}

type builtinLEJSONSig struct {
	baseBuiltinFunc
}

func (b *builtinLEJSONSig) Clone() builtinFunc {
	newSig := &builtinLEJSONSig{}
	newSig.cloneFrom(&b.baseBuiltinFunc)
	return newSig
}

func (b *builtinLEJSONSig) evalInt(row chunk.Row) (val int64, isNull bool, err error) {
	return resOfLE(CompareJSON(b.ctx, b.args[0], b.args[1], row, row))
}

type builtinGTIntSig struct {
	baseBuiltinFunc
}

func (b *builtinGTIntSig) Clone() builtinFunc {
	newSig := &builtinGTIntSig{}
	newSig.cloneFrom(&b.baseBuiltinFunc)
	return newSig
}

func (b *builtinGTIntSig) evalInt(row chunk.Row) (val int64, isNull bool, err error) {
	return resOfGT(CompareInt(b.ctx, b.args[0], b.args[1], row, row))
}

type builtinGTRealSig struct {
	baseBuiltinFunc
}

func (b *builtinGTRealSig) Clone() builtinFunc {
	newSig := &builtinGTRealSig{}
	newSig.cloneFrom(&b.baseBuiltinFunc)
	return newSig
}

func (b *builtinGTRealSig) evalInt(row chunk.Row) (val int64, isNull bool, err error) {
	return resOfGT(CompareReal(b.ctx, b.args[0], b.args[1], row, row))
}

type builtinGTDecimalSig struct {
	baseBuiltinFunc
}

func (b *builtinGTDecimalSig) Clone() builtinFunc {
	newSig := &builtinGTDecimalSig{}
	newSig.cloneFrom(&b.baseBuiltinFunc)
	return newSig
}

func (b *builtinGTDecimalSig) evalInt(row chunk.Row) (val int64, isNull bool, err error) {
	return resOfGT(CompareDecimal(b.ctx, b.args[0], b.args[1], row, row))
}

type builtinGTStringSig struct {
	baseBuiltinFunc
}

func (b *builtinGTStringSig) Clone() builtinFunc {
	newSig := &builtinGTStringSig{}
	newSig.cloneFrom(&b.baseBuiltinFunc)
	return newSig
}

func (b *builtinGTStringSig) evalInt(row chunk.Row) (val int64, isNull bool, err error) {
	return resOfGT(CompareStringWithCollationInfo(b.ctx, b.args[0], b.args[1], row, row, b.collation))
}

type builtinGTDurationSig struct {
	baseBuiltinFunc
}

func (b *builtinGTDurationSig) Clone() builtinFunc {
	newSig := &builtinGTDurationSig{}
	newSig.cloneFrom(&b.baseBuiltinFunc)
	return newSig
}

func (b *builtinGTDurationSig) evalInt(row chunk.Row) (val int64, isNull bool, err error) {
	return resOfGT(CompareDuration(b.ctx, b.args[0], b.args[1], row, row))
}

type builtinGTTimeSig struct {
	baseBuiltinFunc
}

func (b *builtinGTTimeSig) Clone() builtinFunc {
	newSig := &builtinGTTimeSig{}
	newSig.cloneFrom(&b.baseBuiltinFunc)
	return newSig
}

func (b *builtinGTTimeSig) evalInt(row chunk.Row) (val int64, isNull bool, err error) {
	return resOfGT(CompareTime(b.ctx, b.args[0], b.args[1], row, row))
}

type builtinGTJSONSig struct {
	baseBuiltinFunc
}

func (b *builtinGTJSONSig) Clone() builtinFunc {
	newSig := &builtinGTJSONSig{}
	newSig.cloneFrom(&b.baseBuiltinFunc)
	return newSig
}

func (b *builtinGTJSONSig) evalInt(row chunk.Row) (val int64, isNull bool, err error) {
	return resOfGT(CompareJSON(b.ctx, b.args[0], b.args[1], row, row))
}

type builtinGEIntSig struct {
	baseBuiltinFunc
}

func (b *builtinGEIntSig) Clone() builtinFunc {
	newSig := &builtinGEIntSig{}
	newSig.cloneFrom(&b.baseBuiltinFunc)
	return newSig
}

func (b *builtinGEIntSig) evalInt(row chunk.Row) (val int64, isNull bool, err error) {
	return resOfGE(CompareInt(b.ctx, b.args[0], b.args[1], row, row))
}

type builtinGERealSig struct {
	baseBuiltinFunc
}

func (b *builtinGERealSig) Clone() builtinFunc {
	newSig := &builtinGERealSig{}
	newSig.cloneFrom(&b.baseBuiltinFunc)
	return newSig
}

func (b *builtinGERealSig) evalInt(row chunk.Row) (val int64, isNull bool, err error) {
	return resOfGE(CompareReal(b.ctx, b.args[0], b.args[1], row, row))
}

type builtinGEDecimalSig struct {
	baseBuiltinFunc
}

func (b *builtinGEDecimalSig) Clone() builtinFunc {
	newSig := &builtinGEDecimalSig{}
	newSig.cloneFrom(&b.baseBuiltinFunc)
	return newSig
}

func (b *builtinGEDecimalSig) evalInt(row chunk.Row) (val int64, isNull bool, err error) {
	return resOfGE(CompareDecimal(b.ctx, b.args[0], b.args[1], row, row))
}

type builtinGEStringSig struct {
	baseBuiltinFunc
}

func (b *builtinGEStringSig) Clone() builtinFunc {
	newSig := &builtinGEStringSig{}
	newSig.cloneFrom(&b.baseBuiltinFunc)
	return newSig
}

func (b *builtinGEStringSig) evalInt(row chunk.Row) (val int64, isNull bool, err error) {
	return resOfGE(CompareStringWithCollationInfo(b.ctx, b.args[0], b.args[1], row, row, b.collation))
}

type builtinGEDurationSig struct {
	baseBuiltinFunc
}

func (b *builtinGEDurationSig) Clone() builtinFunc {
	newSig := &builtinGEDurationSig{}
	newSig.cloneFrom(&b.baseBuiltinFunc)
	return newSig
}

func (b *builtinGEDurationSig) evalInt(row chunk.Row) (val int64, isNull bool, err error) {
	return resOfGE(CompareDuration(b.ctx, b.args[0], b.args[1], row, row))
}

type builtinGETimeSig struct {
	baseBuiltinFunc
}

func (b *builtinGETimeSig) Clone() builtinFunc {
	newSig := &builtinGETimeSig{}
	newSig.cloneFrom(&b.baseBuiltinFunc)
	return newSig
}

func (b *builtinGETimeSig) evalInt(row chunk.Row) (val int64, isNull bool, err error) {
	return resOfGE(CompareTime(b.ctx, b.args[0], b.args[1], row, row))
}

type builtinGEJSONSig struct {
	baseBuiltinFunc
}

func (b *builtinGEJSONSig) Clone() builtinFunc {
	newSig := &builtinGEJSONSig{}
	newSig.cloneFrom(&b.baseBuiltinFunc)
	return newSig
}

func (b *builtinGEJSONSig) evalInt(row chunk.Row) (val int64, isNull bool, err error) {
	return resOfGE(CompareJSON(b.ctx, b.args[0], b.args[1], row, row))
}

type builtinEQIntSig struct {
	baseBuiltinFunc
}

func (b *builtinEQIntSig) Clone() builtinFunc {
	newSig := &builtinEQIntSig{}
	newSig.cloneFrom(&b.baseBuiltinFunc)
	return newSig
}

func (b *builtinEQIntSig) evalInt(row chunk.Row) (val int64, isNull bool, err error) {
	return resOfEQ(CompareInt(b.ctx, b.args[0], b.args[1], row, row))
}

type builtinEQRealSig struct {
	baseBuiltinFunc
}

func (b *builtinEQRealSig) Clone() builtinFunc {
	newSig := &builtinEQRealSig{}
	newSig.cloneFrom(&b.baseBuiltinFunc)
	return newSig
}

func (b *builtinEQRealSig) evalInt(row chunk.Row) (val int64, isNull bool, err error) {
	return resOfEQ(CompareReal(b.ctx, b.args[0], b.args[1], row, row))
}

type builtinEQDecimalSig struct {
	baseBuiltinFunc
}

func (b *builtinEQDecimalSig) Clone() builtinFunc {
	newSig := &builtinEQDecimalSig{}
	newSig.cloneFrom(&b.baseBuiltinFunc)
	return newSig
}

func (b *builtinEQDecimalSig) evalInt(row chunk.Row) (val int64, isNull bool, err error) {
	return resOfEQ(CompareDecimal(b.ctx, b.args[0], b.args[1], row, row))
}

type builtinEQStringSig struct {
	baseBuiltinFunc
}

func (b *builtinEQStringSig) Clone() builtinFunc {
	newSig := &builtinEQStringSig{}
	newSig.cloneFrom(&b.baseBuiltinFunc)
	return newSig
}

func (b *builtinEQStringSig) evalInt(row chunk.Row) (val int64, isNull bool, err error) {
	return resOfEQ(CompareStringWithCollationInfo(b.ctx, b.args[0], b.args[1], row, row, b.collation))
}

type builtinEQDurationSig struct {
	baseBuiltinFunc
}

func (b *builtinEQDurationSig) Clone() builtinFunc {
	newSig := &builtinEQDurationSig{}
	newSig.cloneFrom(&b.baseBuiltinFunc)
	return newSig
}

func (b *builtinEQDurationSig) evalInt(row chunk.Row) (val int64, isNull bool, err error) {
	return resOfEQ(CompareDuration(b.ctx, b.args[0], b.args[1], row, row))
}

type builtinEQTimeSig struct {
	baseBuiltinFunc
}

func (b *builtinEQTimeSig) Clone() builtinFunc {
	newSig := &builtinEQTimeSig{}
	newSig.cloneFrom(&b.baseBuiltinFunc)
	return newSig
}

func (b *builtinEQTimeSig) evalInt(row chunk.Row) (val int64, isNull bool, err error) {
	return resOfEQ(CompareTime(b.ctx, b.args[0], b.args[1], row, row))
}

type builtinEQJSONSig struct {
	baseBuiltinFunc
}

func (b *builtinEQJSONSig) Clone() builtinFunc {
	newSig := &builtinEQJSONSig{}
	newSig.cloneFrom(&b.baseBuiltinFunc)
	return newSig
}

func (b *builtinEQJSONSig) evalInt(row chunk.Row) (val int64, isNull bool, err error) {
	return resOfEQ(CompareJSON(b.ctx, b.args[0], b.args[1], row, row))
}

type builtinNEIntSig struct {
	baseBuiltinFunc
}

func (b *builtinNEIntSig) Clone() builtinFunc {
	newSig := &builtinNEIntSig{}
	newSig.cloneFrom(&b.baseBuiltinFunc)
	return newSig
}

func (b *builtinNEIntSig) evalInt(row chunk.Row) (val int64, isNull bool, err error) {
	return resOfNE(CompareInt(b.ctx, b.args[0], b.args[1], row, row))
}

type builtinNERealSig struct {
	baseBuiltinFunc
}

func (b *builtinNERealSig) Clone() builtinFunc {
	newSig := &builtinNERealSig{}
	newSig.cloneFrom(&b.baseBuiltinFunc)
	return newSig
}

func (b *builtinNERealSig) evalInt(row chunk.Row) (val int64, isNull bool, err error) {
	return resOfNE(CompareReal(b.ctx, b.args[0], b.args[1], row, row))
}

type builtinNEDecimalSig struct {
	baseBuiltinFunc
}

func (b *builtinNEDecimalSig) Clone() builtinFunc {
	newSig := &builtinNEDecimalSig{}
	newSig.cloneFrom(&b.baseBuiltinFunc)
	return newSig
}

func (b *builtinNEDecimalSig) evalInt(row chunk.Row) (val int64, isNull bool, err error) {
	return resOfNE(CompareDecimal(b.ctx, b.args[0], b.args[1], row, row))
}

type builtinNEStringSig struct {
	baseBuiltinFunc
}

func (b *builtinNEStringSig) Clone() builtinFunc {
	newSig := &builtinNEStringSig{}
	newSig.cloneFrom(&b.baseBuiltinFunc)
	return newSig
}

func (b *builtinNEStringSig) evalInt(row chunk.Row) (val int64, isNull bool, err error) {
	return resOfNE(CompareStringWithCollationInfo(b.ctx, b.args[0], b.args[1], row, row, b.collation))
}

type builtinNEDurationSig struct {
	baseBuiltinFunc
}

func (b *builtinNEDurationSig) Clone() builtinFunc {
	newSig := &builtinNEDurationSig{}
	newSig.cloneFrom(&b.baseBuiltinFunc)
	return newSig
}

func (b *builtinNEDurationSig) evalInt(row chunk.Row) (val int64, isNull bool, err error) {
	return resOfNE(CompareDuration(b.ctx, b.args[0], b.args[1], row, row))
}

type builtinNETimeSig struct {
	baseBuiltinFunc
}

func (b *builtinNETimeSig) Clone() builtinFunc {
	newSig := &builtinNETimeSig{}
	newSig.cloneFrom(&b.baseBuiltinFunc)
	return newSig
}

func (b *builtinNETimeSig) evalInt(row chunk.Row) (val int64, isNull bool, err error) {
	return resOfNE(CompareTime(b.ctx, b.args[0], b.args[1], row, row))
}

type builtinNEJSONSig struct {
	baseBuiltinFunc
}

func (b *builtinNEJSONSig) Clone() builtinFunc {
	newSig := &builtinNEJSONSig{}
	newSig.cloneFrom(&b.baseBuiltinFunc)
	return newSig
}

func (b *builtinNEJSONSig) evalInt(row chunk.Row) (val int64, isNull bool, err error) {
	return resOfNE(CompareJSON(b.ctx, b.args[0], b.args[1], row, row))
}

type builtinNullEQIntSig struct {
	baseBuiltinFunc
}

func (b *builtinNullEQIntSig) Clone() builtinFunc {
	newSig := &builtinNullEQIntSig{}
	newSig.cloneFrom(&b.baseBuiltinFunc)
	return newSig
}

func (b *builtinNullEQIntSig) evalInt(row chunk.Row) (val int64, isNull bool, err error) {
	arg0, isNull0, err := b.args[0].EvalInt(b.ctx, row)
	if err != nil {
		return 0, isNull0, err
	}
	arg1, isNull1, err := b.args[1].EvalInt(b.ctx, row)
	if err != nil {
		return 0, isNull1, err
	}
	isUnsigned0, isUnsigned1 := mysql.HasUnsignedFlag(b.args[0].GetType().Flag), mysql.HasUnsignedFlag(b.args[1].GetType().Flag)
	var res int64
	switch {
	case isNull0 && isNull1:
		res = 1
	case isNull0 != isNull1:
		break
	case isUnsigned0 && isUnsigned1 && types.CompareUint64(uint64(arg0), uint64(arg1)) == 0:
		res = 1
	case !isUnsigned0 && !isUnsigned1 && types.CompareInt64(arg0, arg1) == 0:
		res = 1
	case isUnsigned0 && !isUnsigned1:
		if arg1 < 0 {
			break
		}
		if types.CompareInt64(arg0, arg1) == 0 {
			res = 1
		}
	case !isUnsigned0 && isUnsigned1:
		if arg0 < 0 {
			break
		}
		if types.CompareInt64(arg0, arg1) == 0 {
			res = 1
		}
	}
	return res, false, nil
}

type builtinNullEQRealSig struct {
	baseBuiltinFunc
}

func (b *builtinNullEQRealSig) Clone() builtinFunc {
	newSig := &builtinNullEQRealSig{}
	newSig.cloneFrom(&b.baseBuiltinFunc)
	return newSig
}

func (b *builtinNullEQRealSig) evalInt(row chunk.Row) (val int64, isNull bool, err error) {
	arg0, isNull0, err := b.args[0].EvalReal(b.ctx, row)
	if err != nil {
		return 0, true, err
	}
	arg1, isNull1, err := b.args[1].EvalReal(b.ctx, row)
	if err != nil {
		return 0, true, err
	}
	var res int64
	switch {
	case isNull0 && isNull1:
		res = 1
	case isNull0 != isNull1:
		break
	case types.CompareFloat64(arg0, arg1) == 0:
		res = 1
	}
	return res, false, nil
}

type builtinNullEQDecimalSig struct {
	baseBuiltinFunc
}

func (b *builtinNullEQDecimalSig) Clone() builtinFunc {
	newSig := &builtinNullEQDecimalSig{}
	newSig.cloneFrom(&b.baseBuiltinFunc)
	return newSig
}

func (b *builtinNullEQDecimalSig) evalInt(row chunk.Row) (val int64, isNull bool, err error) {
	arg0, isNull0, err := b.args[0].EvalDecimal(b.ctx, row)
	if err != nil {
		return 0, true, err
	}
	arg1, isNull1, err := b.args[1].EvalDecimal(b.ctx, row)
	if err != nil {
		return 0, true, err
	}
	var res int64
	switch {
	case isNull0 && isNull1:
		res = 1
	case isNull0 != isNull1:
		break
	case arg0.Compare(arg1) == 0:
		res = 1
	}
	return res, false, nil
}

type builtinNullEQStringSig struct {
	baseBuiltinFunc
}

func (b *builtinNullEQStringSig) Clone() builtinFunc {
	newSig := &builtinNullEQStringSig{}
	newSig.cloneFrom(&b.baseBuiltinFunc)
	return newSig
}

func (b *builtinNullEQStringSig) evalInt(row chunk.Row) (val int64, isNull bool, err error) {
	arg0, isNull0, err := b.args[0].EvalString(b.ctx, row)
	if err != nil {
		return 0, true, err
	}
	arg1, isNull1, err := b.args[1].EvalString(b.ctx, row)
	if err != nil {
		return 0, true, err
	}
	var res int64
	switch {
	case isNull0 && isNull1:
		res = 1
	case isNull0 != isNull1:
		break
	case types.CompareString(arg0, arg1, b.collation) == 0:
		res = 1
	}
	return res, false, nil
}

type builtinNullEQDurationSig struct {
	baseBuiltinFunc
}

func (b *builtinNullEQDurationSig) Clone() builtinFunc {
	newSig := &builtinNullEQDurationSig{}
	newSig.cloneFrom(&b.baseBuiltinFunc)
	return newSig
}

func (b *builtinNullEQDurationSig) evalInt(row chunk.Row) (val int64, isNull bool, err error) {
	arg0, isNull0, err := b.args[0].EvalDuration(b.ctx, row)
	if err != nil {
		return 0, true, err
	}
	arg1, isNull1, err := b.args[1].EvalDuration(b.ctx, row)
	if err != nil {
		return 0, true, err
	}
	var res int64
	switch {
	case isNull0 && isNull1:
		res = 1
	case isNull0 != isNull1:
		break
	case arg0.Compare(arg1) == 0:
		res = 1
	}
	return res, false, nil
}

type builtinNullEQTimeSig struct {
	baseBuiltinFunc
}

func (b *builtinNullEQTimeSig) Clone() builtinFunc {
	newSig := &builtinNullEQTimeSig{}
	newSig.cloneFrom(&b.baseBuiltinFunc)
	return newSig
}

func (b *builtinNullEQTimeSig) evalInt(row chunk.Row) (val int64, isNull bool, err error) {
	arg0, isNull0, err := b.args[0].EvalTime(b.ctx, row)
	if err != nil {
		return 0, true, err
	}
	arg1, isNull1, err := b.args[1].EvalTime(b.ctx, row)
	if err != nil {
		return 0, true, err
	}
	var res int64
	switch {
	case isNull0 && isNull1:
		res = 1
	case isNull0 != isNull1:
		break
	case arg0.Compare(arg1) == 0:
		res = 1
	}
	return res, false, nil
}

type builtinNullEQJSONSig struct {
	baseBuiltinFunc
}

func (b *builtinNullEQJSONSig) Clone() builtinFunc {
	newSig := &builtinNullEQJSONSig{}
	newSig.cloneFrom(&b.baseBuiltinFunc)
	return newSig
}

func (b *builtinNullEQJSONSig) evalInt(row chunk.Row) (val int64, isNull bool, err error) {
	arg0, isNull0, err := b.args[0].EvalJSON(b.ctx, row)
	if err != nil {
		return 0, true, err
	}
	arg1, isNull1, err := b.args[1].EvalJSON(b.ctx, row)
	if err != nil {
		return 0, true, err
	}
	var res int64
	switch {
	case isNull0 && isNull1:
		res = 1
	case isNull0 != isNull1:
		break
	default:
		cmpRes := json.CompareBinary(arg0, arg1)
		if cmpRes == 0 {
			res = 1
		}
	}
	return res, false, nil
}

func resOfLT(val int64, isNull bool, err error) (int64, bool, error) {
	if isNull || err != nil {
		return 0, isNull, err
	}
	if val < 0 {
		val = 1
	} else {
		val = 0
	}
	return val, false, nil
}

func resOfLE(val int64, isNull bool, err error) (int64, bool, error) {
	if isNull || err != nil {
		return 0, isNull, err
	}
	if val <= 0 {
		val = 1
	} else {
		val = 0
	}
	return val, false, nil
}

func resOfGT(val int64, isNull bool, err error) (int64, bool, error) {
	if isNull || err != nil {
		return 0, isNull, err
	}
	if val > 0 {
		val = 1
	} else {
		val = 0
	}
	return val, false, nil
}

func resOfGE(val int64, isNull bool, err error) (int64, bool, error) {
	if isNull || err != nil {
		return 0, isNull, err
	}
	if val >= 0 {
		val = 1
	} else {
		val = 0
	}
	return val, false, nil
}

func resOfEQ(val int64, isNull bool, err error) (int64, bool, error) {
	if isNull || err != nil {
		return 0, isNull, err
	}
	if val == 0 {
		val = 1
	} else {
		val = 0
	}
	return val, false, nil
}

func resOfNE(val int64, isNull bool, err error) (int64, bool, error) {
	if isNull || err != nil {
		return 0, isNull, err
	}
	if val != 0 {
		val = 1
	} else {
		val = 0
	}
	return val, false, nil
}

// compareNull compares null values based on the following rules.
// 1. NULL is considered to be equal to NULL
// 2. NULL is considered to be smaller than a non-NULL value.
// NOTE: (lhsIsNull == true) or (rhsIsNull == true) is required.
func compareNull(lhsIsNull, rhsIsNull bool) int64 {
	if lhsIsNull && rhsIsNull {
		return 0
	}
	if lhsIsNull {
		return -1
	}
	return 1
}

// CompareFunc defines the compare function prototype.
type CompareFunc = func(sctx sessionctx.Context, lhsArg, rhsArg Expression, lhsRow, rhsRow chunk.Row) (int64, bool, error)

// CompareInt compares two integers.
func CompareInt(sctx sessionctx.Context, lhsArg, rhsArg Expression, lhsRow, rhsRow chunk.Row) (int64, bool, error) {
	arg0, isNull0, err := lhsArg.EvalInt(sctx, lhsRow)
	if err != nil {
		return 0, true, err
	}

	arg1, isNull1, err := rhsArg.EvalInt(sctx, rhsRow)
	if err != nil {
		return 0, true, err
	}

	// compare null values.
	if isNull0 || isNull1 {
		return compareNull(isNull0, isNull1), true, nil
	}

	isUnsigned0, isUnsigned1 := mysql.HasUnsignedFlag(lhsArg.GetType().Flag), mysql.HasUnsignedFlag(rhsArg.GetType().Flag)
	var res int
	switch {
	case isUnsigned0 && isUnsigned1:
		res = types.CompareUint64(uint64(arg0), uint64(arg1))
	case isUnsigned0 && !isUnsigned1:
		if arg1 < 0 || uint64(arg0) > math.MaxInt64 {
			res = 1
		} else {
			res = types.CompareInt64(arg0, arg1)
		}
	case !isUnsigned0 && isUnsigned1:
		if arg0 < 0 || uint64(arg1) > math.MaxInt64 {
			res = -1
		} else {
			res = types.CompareInt64(arg0, arg1)
		}
	case !isUnsigned0 && !isUnsigned1:
		res = types.CompareInt64(arg0, arg1)
	}
	return int64(res), false, nil
}

func genCompareString(collation string) func(sctx sessionctx.Context, lhsArg Expression, rhsArg Expression, lhsRow chunk.Row, rhsRow chunk.Row) (int64, bool, error) {
	return func(sctx sessionctx.Context, lhsArg, rhsArg Expression, lhsRow, rhsRow chunk.Row) (int64, bool, error) {
		return CompareStringWithCollationInfo(sctx, lhsArg, rhsArg, lhsRow, rhsRow, collation)
	}
}

// CompareStringWithCollationInfo compares two strings with the specified collation information.
func CompareStringWithCollationInfo(sctx sessionctx.Context, lhsArg, rhsArg Expression, lhsRow, rhsRow chunk.Row, collation string) (int64, bool, error) {
	arg0, isNull0, err := lhsArg.EvalString(sctx, lhsRow)
	if err != nil {
		return 0, true, err
	}

	arg1, isNull1, err := rhsArg.EvalString(sctx, rhsRow)
	if err != nil {
		return 0, true, err
	}

	if isNull0 || isNull1 {
		return compareNull(isNull0, isNull1), true, nil
	}
	return int64(types.CompareString(arg0, arg1, collation)), false, nil
}

// CompareReal compares two float-point values.
func CompareReal(sctx sessionctx.Context, lhsArg, rhsArg Expression, lhsRow, rhsRow chunk.Row) (int64, bool, error) {
	arg0, isNull0, err := lhsArg.EvalReal(sctx, lhsRow)
	if err != nil {
		return 0, true, err
	}

	arg1, isNull1, err := rhsArg.EvalReal(sctx, rhsRow)
	if err != nil {
		return 0, true, err
	}

	if isNull0 || isNull1 {
		return compareNull(isNull0, isNull1), true, nil
	}
	return int64(types.CompareFloat64(arg0, arg1)), false, nil
}

// CompareDecimal compares two decimals.
func CompareDecimal(sctx sessionctx.Context, lhsArg, rhsArg Expression, lhsRow, rhsRow chunk.Row) (int64, bool, error) {
	arg0, isNull0, err := lhsArg.EvalDecimal(sctx, lhsRow)
	if err != nil {
		return 0, true, err
	}

	arg1, isNull1, err := rhsArg.EvalDecimal(sctx, rhsRow)
	if err != nil {
		return 0, true, err
	}

	if isNull0 || isNull1 {
		return compareNull(isNull0, isNull1), true, nil
	}
	return int64(arg0.Compare(arg1)), false, nil
}

// CompareTime compares two datetime or timestamps.
func CompareTime(sctx sessionctx.Context, lhsArg, rhsArg Expression, lhsRow, rhsRow chunk.Row) (int64, bool, error) {
	arg0, isNull0, err := lhsArg.EvalTime(sctx, lhsRow)
	if err != nil {
		return 0, true, err
	}

	arg1, isNull1, err := rhsArg.EvalTime(sctx, rhsRow)
	if err != nil {
		return 0, true, err
	}

	if isNull0 || isNull1 {
		return compareNull(isNull0, isNull1), true, nil
	}
	return int64(arg0.Compare(arg1)), false, nil
}

// CompareDuration compares two durations.
func CompareDuration(sctx sessionctx.Context, lhsArg, rhsArg Expression, lhsRow, rhsRow chunk.Row) (int64, bool, error) {
	arg0, isNull0, err := lhsArg.EvalDuration(sctx, lhsRow)
	if err != nil {
		return 0, true, err
	}

	arg1, isNull1, err := rhsArg.EvalDuration(sctx, rhsRow)
	if err != nil {
		return 0, true, err
	}

	if isNull0 || isNull1 {
		return compareNull(isNull0, isNull1), true, nil
	}
	return int64(arg0.Compare(arg1)), false, nil
}

// CompareJSON compares two JSONs.
func CompareJSON(sctx sessionctx.Context, lhsArg, rhsArg Expression, lhsRow, rhsRow chunk.Row) (int64, bool, error) {
	arg0, isNull0, err := lhsArg.EvalJSON(sctx, lhsRow)
	if err != nil {
		return 0, true, err
	}

	arg1, isNull1, err := rhsArg.EvalJSON(sctx, rhsRow)
	if err != nil {
		return 0, true, err
	}

	if isNull0 || isNull1 {
		return compareNull(isNull0, isNull1), true, nil
	}
	return int64(json.CompareBinary(arg0, arg1)), false, nil
}<|MERGE_RESOLUTION|>--- conflicted
+++ resolved
@@ -1327,9 +1327,6 @@
 			}
 		}
 	}
-<<<<<<< HEAD
-
-=======
 	// int constant [cmp] year type
 	if arg0IsCon && arg0IsInt && arg1Type.Tp == mysql.TypeYear {
 		adjusted, failed := types.AdjustYear(arg0.Value.GetInt64(), false)
@@ -1346,7 +1343,6 @@
 			finalArg1 = arg1
 		}
 	}
->>>>>>> a42aa31d
 	if isExceptional && (c.op == opcode.EQ || c.op == opcode.NullEQ) {
 		// This will always be false.
 		return []Expression{NewZero(), NewOne()}
