--- conflicted
+++ resolved
@@ -8065,22 +8065,11 @@
 	tk.MustQuery("select 1 from t where cast(BINARY c as json) = '1';").Check(testkit.Rows())
 }
 
-<<<<<<< HEAD
-func TestIssue53580(t *testing.T) {
-=======
 func TestCastAsStringExplicitCharSet(t *testing.T) {
->>>>>>> 4fec22b0
-	store := testkit.CreateMockStore(t)
-	tk := testkit.NewTestKit(t, store)
-
-	tk.MustExec("use test")
-<<<<<<< HEAD
-	tk.MustExec("create table t (col TEXT);")
-	tk.MustQuery(`select 1 from (select t.col as c0, 46578369 as c1 from t) as t where
-		case when (
-			t.c0 in (t.c0, cast((cast(1 as unsigned) - cast(t.c1 as signed)) as char))
-		) then 1 else 2 end;`).Check(testkit.Rows())
-=======
+	store := testkit.CreateMockStore(t)
+	tk := testkit.NewTestKit(t, store)
+
+	tk.MustExec("use test")
 
 	tk.MustExec("CREATE TABLE `test` (" +
 		"	`id` bigint(20) NOT NULL," +
@@ -8097,5 +8086,16 @@
 		") ENGINE=InnoDB DEFAULT CHARSET=utf8mb4 COLLATE=utf8mb4_bin")
 	tk.MustExec("insert into test values(1,'张三'), (2,'李四'), (3,'张三'), (4,'李四')")
 	tk.MustQuery("select id from test order by cast(update_user as char) desc , id limit 3").Check(testkit.Rows("2", "4", "1"))
->>>>>>> 4fec22b0
+}
+
+func TestIssue53580(t *testing.T) {
+	store := testkit.CreateMockStore(t)
+	tk := testkit.NewTestKit(t, store)
+
+	tk.MustExec("use test")
+	tk.MustExec("create table t (col TEXT);")
+	tk.MustQuery(`select 1 from (select t.col as c0, 46578369 as c1 from t) as t where
+		case when (
+			t.c0 in (t.c0, cast((cast(1 as unsigned) - cast(t.c1 as signed)) as char))
+		) then 1 else 2 end;`).Check(testkit.Rows())
 }