// Copyright 2017 PingCAP, Inc.
//
// Licensed under the Apache License, Version 2.0 (the "License");
// you may not use this file except in compliance with the License.
// You may obtain a copy of the License at
//
//     http://www.apache.org/licenses/LICENSE-2.0
//
// Unless required by applicable law or agreed to in writing, software
// distributed under the License is distributed on an "AS IS" BASIS,
// WITHOUT WARRANTIES OR CONDITIONS OF ANY KIND, either express or implied.
// See the License for the specific language governing permissions and
// limitations under the License.

package integration_test

import (
	"bytes"
	"context"
	"encoding/hex"
	"fmt"
	"math/rand"
	"sort"
	"strconv"
	"strings"
	"testing"
	"time"

	"github.com/pingcap/errors"
	"github.com/pingcap/tidb/config"
	"github.com/pingcap/tidb/domain"
	"github.com/pingcap/tidb/errno"
	"github.com/pingcap/tidb/expression"
	"github.com/pingcap/tidb/kv"
	"github.com/pingcap/tidb/parser/auth"
	"github.com/pingcap/tidb/parser/model"
	"github.com/pingcap/tidb/parser/mysql"
	"github.com/pingcap/tidb/parser/terror"
	plannercore "github.com/pingcap/tidb/planner/core"
	"github.com/pingcap/tidb/session"
	"github.com/pingcap/tidb/sessionctx/variable"
	"github.com/pingcap/tidb/table"
	"github.com/pingcap/tidb/tablecodec"
	"github.com/pingcap/tidb/testkit"
	"github.com/pingcap/tidb/types"
	"github.com/pingcap/tidb/util/codec"
	"github.com/pingcap/tidb/util/collate"
	"github.com/pingcap/tidb/util/sem"
	"github.com/pingcap/tidb/util/versioninfo"
	"github.com/stretchr/testify/assert"
	"github.com/stretchr/testify/require"
)

func TestGetLock(t *testing.T) {
	ctx := context.Background()
	store := testkit.CreateMockStore(t)
	tk := testkit.NewTestKit(t, store)

	// Increase pessimistic txn max retry count to make test more stable.
	originCfg := config.GetGlobalConfig()
	newCfg := *originCfg
	newCfg.PessimisticTxn.MaxRetryCount = 2048
	config.StoreGlobalConfig(&newCfg)
	defer func() {
		config.StoreGlobalConfig(originCfg)
	}()

	// No timeout specified
	err := tk.ExecToErr("SELECT get_lock('testlock')")
	require.Error(t, err)
	terr := errors.Cause(err).(*terror.Error)
	require.Equal(t, errors.ErrCode(mysql.ErrWrongParamcountToNativeFct), terr.Code())

	// 0 timeout = immediate
	// Negative timeout = convert to max value
	tk.MustQuery("SELECT get_lock('testlock1', 0)").Check(testkit.Rows("1"))
	tk.MustQuery("SELECT get_lock('testlock2', -10)").Check(testkit.Rows("1"))
	// show warnings:
	tk.MustQuery("SHOW WARNINGS").Check(testkit.Rows("Warning 1292 Truncated incorrect get_lock value: '-10'"))
	tk.MustQuery("SELECT release_lock('testlock1'), release_lock('testlock2')").Check(testkit.Rows("1 1"))
	tk.MustQuery("SELECT release_all_locks()").Check(testkit.Rows("0"))

	// GetLock/ReleaseLock with NULL name or '' name
	rs, _ := tk.Exec("SELECT get_lock('', 10)")
	_, err = session.GetRows4Test(ctx, tk.Session(), rs)
	require.Error(t, err)
	terr = errors.Cause(err).(*terror.Error)
	require.Equal(t, errors.ErrCode(errno.ErrUserLockWrongName), terr.Code())

	rs, _ = tk.Exec("SELECT get_lock(NULL, 10)")
	_, err = session.GetRows4Test(ctx, tk.Session(), rs)
	require.Error(t, err)
	terr = errors.Cause(err).(*terror.Error)
	require.Equal(t, errors.ErrCode(errno.ErrUserLockWrongName), terr.Code())

	rs, _ = tk.Exec("SELECT release_lock('')")
	_, err = session.GetRows4Test(ctx, tk.Session(), rs)
	require.Error(t, err)
	terr = errors.Cause(err).(*terror.Error)
	require.Equal(t, errors.ErrCode(errno.ErrUserLockWrongName), terr.Code())

	rs, _ = tk.Exec("SELECT release_lock(NULL)")
	_, err = session.GetRows4Test(ctx, tk.Session(), rs)
	require.Error(t, err)
	terr = errors.Cause(err).(*terror.Error)
	require.Equal(t, errors.ErrCode(errno.ErrUserLockWrongName), terr.Code())

	// NULL timeout is fine (= unlimited)
	tk.MustQuery("SELECT get_lock('aaa', NULL)").Check(testkit.Rows("1"))
	tk.MustQuery("SELECT release_lock('aaa')").Check(testkit.Rows("1"))

	// GetLock in CAPS, release lock in different case.
	tk.MustQuery("SELECT get_lock('aBC', -10)").Check(testkit.Rows("1"))
	tk.MustQuery("SELECT release_lock('AbC')").Check(testkit.Rows("1"))

	// Release unacquired LOCK and previously released lock
	tk.MustQuery("SELECT release_lock('randombytes')").Check(testkit.Rows("0"))
	tk.MustQuery("SELECT release_lock('abc')").Check(testkit.Rows("0"))

	// GetLock with integer name, 64, character name.
	tk.MustQuery("SELECT get_lock(1234, 10)").Check(testkit.Rows("1"))
	tk.MustQuery("SELECT get_lock(REPEAT('a', 64), 10)").Check(testkit.Rows("1"))
	tk.MustQuery("SELECT release_lock(1234), release_lock(REPEAT('aa', 32))").Check(testkit.Rows("1 1"))
	tk.MustQuery("SELECT release_all_locks()").Check(testkit.Rows("0"))

	// 65 character name
	rs, _ = tk.Exec("SELECT get_lock(REPEAT('a', 65), 10)")
	_, err = session.GetRows4Test(ctx, tk.Session(), rs)
	require.Error(t, err)
	terr = errors.Cause(err).(*terror.Error)
	require.Equal(t, errors.ErrCode(errno.ErrUserLockWrongName), terr.Code())

	rs, _ = tk.Exec("SELECT release_lock(REPEAT('a', 65))")
	_, err = session.GetRows4Test(ctx, tk.Session(), rs)
	require.Error(t, err)
	terr = errors.Cause(err).(*terror.Error)
	require.Equal(t, errors.ErrCode(errno.ErrUserLockWrongName), terr.Code())

	// len should be based on character length, not byte length
	// accented a character = 66 bytes but only 33 chars
	tk.MustQuery("SELECT get_lock(REPEAT(unhex('C3A4'), 33), 10)")
	tk.MustQuery("SELECT release_lock(REPEAT(unhex('C3A4'), 33))")

	// Floating point timeout.
	tk.MustQuery("SELECT get_lock('nnn', 1.2)").Check(testkit.Rows("1"))
	tk.MustQuery("SELECT release_lock('nnn')").Check(testkit.Rows("1"))

	// Multiple locks acquired in one statement.
	// Release all locks and one not held lock
	tk.MustQuery("SELECT get_lock('a1', 1.2), get_lock('a2', 1.2), get_lock('a3', 1.2), get_lock('a4', 1.2)").Check(testkit.Rows("1 1 1 1"))
	tk.MustQuery("SELECT release_lock('a1'),release_lock('a2'),release_lock('a3'), release_lock('random'), release_lock('a4')").Check(testkit.Rows("1 1 1 0 1"))
	tk.MustQuery("SELECT release_all_locks()").Check(testkit.Rows("0"))

	// Multiple locks acquired, released all at once.
	tk.MustQuery("SELECT get_lock('a1', 1.2), get_lock('a2', 1.2), get_lock('a3', 1.2), get_lock('a4', 1.2)").Check(testkit.Rows("1 1 1 1"))
	tk.MustQuery("SELECT release_all_locks()").Check(testkit.Rows("4"))
	tk.MustQuery("SELECT release_lock('a1')").Check(testkit.Rows("0")) // lock is free

	// Multiple locks acquired, reference count increased, released all at once.
	tk.MustQuery("SELECT get_lock('a1', 1.2), get_lock('a2', 1.2), get_lock('a3', 1.2), get_lock('a4', 1.2)").Check(testkit.Rows("1 1 1 1"))
	tk.MustQuery("SELECT get_lock('a1', 1.2), get_lock('a2', 1.2), get_lock('a5', 1.2)").Check(testkit.Rows("1 1 1"))
	tk.MustQuery("SELECT release_all_locks()").Check(testkit.Rows("7")) // 7 not 5, because the it includes ref count
	tk.MustQuery("SELECT release_lock('a1')").Check(testkit.Rows("0"))  // lock is free
	tk.MustQuery("SELECT release_lock('a5')").Check(testkit.Rows("0"))  // lock is free
	tk.MustQuery("SELECT release_all_locks()").Check(testkit.Rows("0"))

	// Test common cases:
	// Get a lock, release it immediately.
	// Try to release it again (its released)
	tk.MustQuery("SELECT get_lock('mygloballock', 1)").Check(testkit.Rows("1"))
	tk.MustQuery("SELECT release_lock('mygloballock')").Check(testkit.Rows("1"))
	tk.MustQuery("SELECT release_lock('mygloballock')").Check(testkit.Rows("0"))

	// Get a lock, acquire it again, release it twice.
	tk.MustQuery("SELECT get_lock('mygloballock', 1)").Check(testkit.Rows("1"))
	tk.MustQuery("SELECT get_lock('mygloballock', 1)").Check(testkit.Rows("1"))
	tk.MustQuery("SELECT release_lock('mygloballock')").Check(testkit.Rows("1"))
	tk.MustQuery("SELECT release_lock('mygloballock')").Check(testkit.Rows("1"))
	tk.MustQuery("SELECT release_lock('mygloballock')").Check(testkit.Rows("0"))

	// Test someone else has the lock with short timeout.
	tk2 := testkit.NewTestKit(t, store)
	tk2.MustQuery("SELECT get_lock('mygloballock', 1)").Check(testkit.Rows("1"))
	tk.MustQuery("SELECT get_lock('mygloballock', 1)").Check(testkit.Rows("0"))  // someone else has the lock
	tk.MustQuery("SELECT release_lock('mygloballock')").Check(testkit.Rows("0")) // never had the lock
	// try again
	tk.MustQuery("SELECT get_lock('mygloballock', 0)").Check(testkit.Rows("0"))  // someone else has the lock
	tk.MustQuery("SELECT release_lock('mygloballock')").Check(testkit.Rows("0")) // never had the lock
	// release it
	tk2.MustQuery("SELECT release_lock('mygloballock')").Check(testkit.Rows("1")) // works

	// Confirm all locks are released
	tk2.MustQuery("SELECT release_all_locks()").Check(testkit.Rows("0"))
	tk.MustQuery("SELECT release_all_locks()").Check(testkit.Rows("0"))
}

func TestMiscellaneousBuiltin(t *testing.T) {
	ctx := context.Background()
	store := testkit.CreateMockStore(t)

	tk := testkit.NewTestKit(t, store)
	tk.MustExec("use test")
	// for uuid
	r := tk.MustQuery("select uuid(), uuid(), uuid(), uuid(), uuid(), uuid();")
	for _, it := range r.Rows() {
		for _, item := range it {
			uuid, ok := item.(string)
			require.True(t, ok)
			list := strings.Split(uuid, "-")
			require.Len(t, list, 5)
			require.Len(t, list[0], 8)
			require.Len(t, list[1], 4)
			require.Len(t, list[2], 4)
			require.Len(t, list[3], 4)
			require.Len(t, list[4], 12)
		}
	}
	tk.MustQuery("select sleep(1);").Check(testkit.Rows("0"))
	tk.MustQuery("select sleep(0);").Check(testkit.Rows("0"))
	tk.MustQuery("select sleep('a');").Check(testkit.Rows("0"))
	tk.MustQuery("show warnings;").Check(testkit.Rows("Warning 1292 Truncated incorrect DOUBLE value: 'a'"))
	rs, err := tk.Exec("select sleep(-1);")
	require.NoError(t, err)
	require.NotNil(t, rs)
	_, err = session.GetRows4Test(ctx, tk.Session(), rs)
	require.Error(t, err)
	require.NoError(t, rs.Close())

	tk.MustQuery("SELECT INET_ATON('10.0.5.9');").Check(testkit.Rows("167773449"))
	tk.MustQuery("SELECT INET_NTOA(167773449);").Check(testkit.Rows("10.0.5.9"))
	tk.MustQuery("SELECT HEX(INET6_ATON('fdfe::5a55:caff:fefa:9089'));").Check(testkit.Rows("FDFE0000000000005A55CAFFFEFA9089"))
	tk.MustQuery("SELECT HEX(INET6_ATON('10.0.5.9'));").Check(testkit.Rows("0A000509"))
	tk.MustQuery("SELECT INET6_NTOA(INET6_ATON('fdfe::5a55:caff:fefa:9089'));").Check(testkit.Rows("fdfe::5a55:caff:fefa:9089"))
	tk.MustQuery("SELECT INET6_NTOA(INET6_ATON('10.0.5.9'));").Check(testkit.Rows("10.0.5.9"))
	tk.MustQuery("SELECT INET6_NTOA(UNHEX('FDFE0000000000005A55CAFFFEFA9089'));").Check(testkit.Rows("fdfe::5a55:caff:fefa:9089"))
	tk.MustQuery("SELECT INET6_NTOA(UNHEX('0A000509'));").Check(testkit.Rows("10.0.5.9"))

	tk.MustQuery(`SELECT IS_IPV4('10.0.5.9'), IS_IPV4('10.0.5.256');`).Check(testkit.Rows("1 0"))
	tk.MustQuery(`SELECT IS_IPV4_COMPAT(INET6_ATON('::10.0.5.9'));`).Check(testkit.Rows("1"))
	tk.MustQuery(`SELECT IS_IPV4_COMPAT(INET6_ATON('::ffff:10.0.5.9'));`).Check(testkit.Rows("0"))
	tk.MustQuery(`SELECT
	  IS_IPV4_COMPAT(INET6_ATON('::192.168.0.1')),
	  IS_IPV4_COMPAT(INET6_ATON('::c0a8:0001')),
	  IS_IPV4_COMPAT(INET6_ATON('::c0a8:1'));`).Check(testkit.Rows("1 1 1"))
	tk.MustQuery(`SELECT IS_IPV4_MAPPED(INET6_ATON('::10.0.5.9'));`).Check(testkit.Rows("0"))
	tk.MustQuery(`SELECT IS_IPV4_MAPPED(INET6_ATON('::ffff:10.0.5.9'));`).Check(testkit.Rows("1"))
	tk.MustQuery(`SELECT
	  IS_IPV4_MAPPED(INET6_ATON('::ffff:192.168.0.1')),
	  IS_IPV4_MAPPED(INET6_ATON('::ffff:c0a8:0001')),
	  IS_IPV4_MAPPED(INET6_ATON('::ffff:c0a8:1'));`).Check(testkit.Rows("1 1 1"))
	tk.MustQuery(`SELECT IS_IPV6('10.0.5.9'), IS_IPV6('::1');`).Check(testkit.Rows("0 1"))

	tk.MustExec("drop table if exists t1;")
	tk.MustExec(`create table t1(
        a int,
        b int not null,
        c int not null default 0,
        d int default 0,
        unique key(b,c),
        unique key(b,d)
);`)
	tk.MustExec("insert into t1 (a,b) values(1,10),(1,20),(2,30),(2,40);")
	tk.MustQuery("select any_value(a), sum(b) from t1;").Check(testkit.Rows("1 100"))
	tk.MustQuery("select a,any_value(b),sum(c) from t1 group by a order by a;").Check(testkit.Rows("1 10 0", "2 30 0"))

	// for locks
	result := tk.MustQuery(`SELECT GET_LOCK('test_lock1', 10);`)
	result.Check(testkit.Rows("1"))
	result = tk.MustQuery(`SELECT GET_LOCK('test_lock2', 10);`)
	result.Check(testkit.Rows("1"))

	result = tk.MustQuery(`SELECT IS_USED_LOCK('test_lock1') = CONNECTION_ID();`)
	result.Check(testkit.Rows("1"))
	result = tk.MustQuery(`SELECT IS_USED_LOCK('foobar');`)
	result.Check(testkit.Rows("<nil>"))

	result = tk.MustQuery(`SELECT IS_FREE_LOCK('test_lock1');`)
	result.Check(testkit.Rows("0"))
	result = tk.MustQuery(`SELECT IS_FREE_LOCK('foobar');`)
	result.Check(testkit.Rows("1"))

	result = tk.MustQuery(`SELECT RELEASE_LOCK('test_lock2');`)
	result.Check(testkit.Rows("1"))
	result = tk.MustQuery(`SELECT RELEASE_LOCK('test_lock1');`)
	result.Check(testkit.Rows("1"))
	result = tk.MustQuery(`SELECT RELEASE_LOCK('test_lock3');`) // not acquired
	result.Check(testkit.Rows("0"))
	tk.MustQuery(`SELECT RELEASE_ALL_LOCKS()`).Check(testkit.Rows("0")) // none acquired
}

func TestEncryptionBuiltin(t *testing.T) {
	store := testkit.CreateMockStore(t)

	tk := testkit.NewTestKit(t, store)
	tk.MustExec("use test")
	tk.Session().GetSessionVars().User = &auth.UserIdentity{Username: "root"}
	ctx := context.Background()

	// for password
	tk.MustExec("drop table if exists t")
	tk.MustExec("create table t(a char(41), b char(41), c char(41))")
	tk.MustExec(`insert into t values(NULL, '', 'abc')`)
	result := tk.MustQuery("select password(a) from t")
	result.Check(testkit.Rows(""))
	result = tk.MustQuery("select password(b) from t")
	result.Check(testkit.Rows(""))
	result = tk.MustQuery("select password(c) from t")
	result.Check(testkit.Rows("*0D3CED9BEC10A777AEC23CCC353A8C08A633045E"))

	// for md5
	tk.MustExec("drop table if exists t")
	tk.MustExec("create table t(a char(10), b int, c double, d datetime, e time, f bit(4), g binary(20), h blob(10), i text(30))")
	tk.MustExec(`insert into t values('2', 2, 2.3, "2017-01-01 12:01:01", "12:01:01", 0b1010, "512", "48", "tidb")`)
	result = tk.MustQuery("select md5(a), md5(b), md5(c), md5(d), md5(e), md5(f), md5(g), md5(h), md5(i) from t")
	result.Check(testkit.Rows("c81e728d9d4c2f636f067f89cc14862c c81e728d9d4c2f636f067f89cc14862c 1a18da63cbbfb49cb9616e6bfd35f662 bad2fa88e1f35919ec7584cc2623a310 991f84d41d7acff6471e536caa8d97db 68b329da9893e34099c7d8ad5cb9c940 5c9f0e9b3b36276731bfba852a73ccc6 642e92efb79421734881b53e1e1b18b6 c337e11bfca9f12ae9b1342901e04379"))
	result = tk.MustQuery("select md5('123'), md5(123), md5(''), md5('你好'), md5(NULL), md5('👍')")
	result.Check(testkit.Rows(`202cb962ac59075b964b07152d234b70 202cb962ac59075b964b07152d234b70 d41d8cd98f00b204e9800998ecf8427e 7eca689f0d3389d9dea66ae112e5cfd7 <nil> 0215ac4dab1ecaf71d83f98af5726984`))

	// for sha/sha1
	tk.MustExec("drop table if exists t")
	tk.MustExec("create table t(a char(10), b int, c double, d datetime, e time, f bit(4), g binary(20), h blob(10), i text(30))")
	tk.MustExec(`insert into t values('2', 2, 2.3, "2017-01-01 12:01:01", "12:01:01", 0b1010, "512", "48", "tidb")`)
	result = tk.MustQuery("select sha1(a), sha1(b), sha1(c), sha1(d), sha1(e), sha1(f), sha1(g), sha1(h), sha1(i) from t")
	result.Check(testkit.Rows("da4b9237bacccdf19c0760cab7aec4a8359010b0 da4b9237bacccdf19c0760cab7aec4a8359010b0 ce0d88c5002b6cf7664052f1fc7d652cbdadccec 6c6956de323692298e4e5ad3028ff491f7ad363c 1906f8aeb5a717ca0f84154724045839330b0ea9 adc83b19e793491b1c6ea0fd8b46cd9f32e592fc 9aadd14ceb737b28697b8026f205f4b3e31de147 64e095fe763fc62418378753f9402623bea9e227 4df56fc09a3e66b48fb896e90b0a6fc02c978e9e"))
	result = tk.MustQuery("select sha1('123'), sha1(123), sha1(''), sha1('你好'), sha1(NULL)")
	result.Check(testkit.Rows(`40bd001563085fc35165329ea1ff5c5ecbdbbeef 40bd001563085fc35165329ea1ff5c5ecbdbbeef da39a3ee5e6b4b0d3255bfef95601890afd80709 440ee0853ad1e99f962b63e459ef992d7c211722 <nil>`))
	tk.MustExec("drop table if exists t")
	tk.MustExec("create table t(a char(10), b int, c double, d datetime, e time, f bit(4), g binary(20), h blob(10), i text(30))")
	tk.MustExec(`insert into t values('2', 2, 2.3, "2017-01-01 12:01:01", "12:01:01", 0b1010, "512", "48", "tidb")`)
	result = tk.MustQuery("select sha(a), sha(b), sha(c), sha(d), sha(e), sha(f), sha(g), sha(h), sha(i) from t")
	result.Check(testkit.Rows("da4b9237bacccdf19c0760cab7aec4a8359010b0 da4b9237bacccdf19c0760cab7aec4a8359010b0 ce0d88c5002b6cf7664052f1fc7d652cbdadccec 6c6956de323692298e4e5ad3028ff491f7ad363c 1906f8aeb5a717ca0f84154724045839330b0ea9 adc83b19e793491b1c6ea0fd8b46cd9f32e592fc 9aadd14ceb737b28697b8026f205f4b3e31de147 64e095fe763fc62418378753f9402623bea9e227 4df56fc09a3e66b48fb896e90b0a6fc02c978e9e"))
	result = tk.MustQuery("select sha('123'), sha(123), sha(''), sha('你好'), sha(NULL)")
	result.Check(testkit.Rows(`40bd001563085fc35165329ea1ff5c5ecbdbbeef 40bd001563085fc35165329ea1ff5c5ecbdbbeef da39a3ee5e6b4b0d3255bfef95601890afd80709 440ee0853ad1e99f962b63e459ef992d7c211722 <nil>`))

	// for sha2
	tk.MustExec("drop table if exists t")
	tk.MustExec("create table t(a char(10), b int, c double, d datetime, e time, f bit(4), g binary(20), h blob(10), i text(30))")
	tk.MustExec(`insert into t values('2', 2, 2.3, "2017-01-01 12:01:01", "12:01:01", 0b1010, "512", "48", "tidb")`)
	result = tk.MustQuery("select sha2(a, 224), sha2(b, 0), sha2(c, 512), sha2(d, 256), sha2(e, 384), sha2(f, 0), sha2(g, 512), sha2(h, 256), sha2(i, 224) from t")
	result.Check(testkit.Rows("58b2aaa0bfae7acc021b3260e941117b529b2e69de878fd7d45c61a9 d4735e3a265e16eee03f59718b9b5d03019c07d8b6c51f90da3a666eec13ab35 42415572557b0ca47e14fa928e83f5746d33f90c74270172cc75c61a78db37fe1485159a4fd75f33ab571b154572a5a300938f7d25969bdd05d8ac9dd6c66123 8c2fa3f276952c92b0b40ed7d27454e44b8399a19769e6bceb40da236e45a20a b11d35f1a37e54d5800d210d8e6b80b42c9f6d20ea7ae548c762383ebaa12c5954c559223c6c7a428e37af96bb4f1e0d 01ba4719c80b6fe911b091a7c05124b64eeece964e09c058ef8f9805daca546b 9550da35ea1683abaf5bfa8de68fe02b9c6d756c64589d1ef8367544c254f5f09218a6466cadcee8d74214f0c0b7fb342d1a9f3bd4d406aacf7be59c327c9306 98010bd9270f9b100b6214a21754fd33bdc8d41b2bc9f9dd16ff54d3c34ffd71 a7cddb7346fbc66ab7f803e865b74cbd99aace8e7dabbd8884c148cb"))
	result = tk.MustQuery("select sha2('123', 512), sha2(123, 512), sha2('', 512), sha2('你好', 224), sha2(NULL, 256), sha2('foo', 123)")
	result.Check(testkit.Rows(`3c9909afec25354d551dae21590bb26e38d53f2173b8d3dc3eee4c047e7ab1c1eb8b85103e3be7ba613b31bb5c9c36214dc9f14a42fd7a2fdb84856bca5c44c2 3c9909afec25354d551dae21590bb26e38d53f2173b8d3dc3eee4c047e7ab1c1eb8b85103e3be7ba613b31bb5c9c36214dc9f14a42fd7a2fdb84856bca5c44c2 cf83e1357eefb8bdf1542850d66d8007d620e4050b5715dc83f4a921d36ce9ce47d0d13c5d85f2b0ff8318d2877eec2f63b931bd47417a81a538327af927da3e e91f006ed4e0882de2f6a3c96ec228a6a5c715f356d00091bce842b5 <nil> <nil>`))

	// for sm3
	tk.MustExec("drop table if exists t")
	tk.MustExec("create table t(a char(10), b int, c double, d datetime, e time, f bit(4), g binary(20), h blob(10), i text(30))")
	tk.MustExec(`insert into t values('2', 2, 2.3, "2017-01-01 12:01:01", "12:01:01", 0b1010, "512", "48", "tidb")`)
	result = tk.MustQuery("select sm3(a), sm3(b), sm3(c), sm3(d), sm3(e), sm3(f), sm3(g), sm3(h), sm3(i) from t")
	result.Check(testkit.Rows("a0dc2d74b9b0e3c87e076003dbfe472a424cb3032463cb339e351460765a822e a0dc2d74b9b0e3c87e076003dbfe472a424cb3032463cb339e351460765a822e b01f6234a2c1d98af2d8bfb79a8c95677c6e9f5750eb756890f29b33b712f804 8485b2ccde69acf41e333e8fba2f55a1b3556e1a42443095235db1d5c78b25d1 f71ab1aad211e14a47b549e8df55b627c36fa75c1aa75b9682cccae2de00babc f4051d239b766c4111e92979aa31af0b35def053646e347bc41e8b73cfd080bc d42cb1657149a8057cef0ba0ededef7f23c9a2f133bfd286ad0f4a6a8bdb5cb2 19dfccdab83e610f04c414a96edb45007b9a022af01473fccf2073b546ad092e 5e0fb8467c33dae5879fb296c9766c78b0a6fc966372f76ac000cc1fcafc2876"))
	result = tk.MustQuery("select sm3('123'), sm3(123), sm3(''), sm3('你好'), sm3(NULL)")
	result.Check(testkit.Rows(`6e0f9e14344c5406a0cf5a3b4dfb665f87f4a771a31f7edbb5c72874a32b2957 6e0f9e14344c5406a0cf5a3b4dfb665f87f4a771a31f7edbb5c72874a32b2957 1ab21d8355cfa17f8e61194831e81a8f22bec8c728fefb747ed035eb5082aa2b 78e5c78c5322ca174089e58dc7790acf8ce9d542bee6ae4a5a0797d5e356be61 <nil>`))
	tk.MustExec("drop table if exists t")
	tk.MustExec("create table t(a char(10), b int, c double, d datetime, e time, f bit(4), g binary(20), h blob(10), i text(30))")
	tk.MustExec(`insert into t values('2', 2, 2.3, "2017-01-01 12:01:01", "12:01:01", 0b1010, "512", "48", "tidb")`)
	result = tk.MustQuery("select sm3(a), sm3(b), sm3(c), sm3(d), sm3(e), sm3(f), sm3(g), sm3(h), sm3(i) from t")
	result.Check(testkit.Rows("a0dc2d74b9b0e3c87e076003dbfe472a424cb3032463cb339e351460765a822e a0dc2d74b9b0e3c87e076003dbfe472a424cb3032463cb339e351460765a822e b01f6234a2c1d98af2d8bfb79a8c95677c6e9f5750eb756890f29b33b712f804 8485b2ccde69acf41e333e8fba2f55a1b3556e1a42443095235db1d5c78b25d1 f71ab1aad211e14a47b549e8df55b627c36fa75c1aa75b9682cccae2de00babc f4051d239b766c4111e92979aa31af0b35def053646e347bc41e8b73cfd080bc d42cb1657149a8057cef0ba0ededef7f23c9a2f133bfd286ad0f4a6a8bdb5cb2 19dfccdab83e610f04c414a96edb45007b9a022af01473fccf2073b546ad092e 5e0fb8467c33dae5879fb296c9766c78b0a6fc966372f76ac000cc1fcafc2876"))
	result = tk.MustQuery("select sm3('123'), sm3(123), sm3(''), sm3('你好'), sm3(NULL)")
	result.Check(testkit.Rows(`6e0f9e14344c5406a0cf5a3b4dfb665f87f4a771a31f7edbb5c72874a32b2957 6e0f9e14344c5406a0cf5a3b4dfb665f87f4a771a31f7edbb5c72874a32b2957 1ab21d8355cfa17f8e61194831e81a8f22bec8c728fefb747ed035eb5082aa2b 78e5c78c5322ca174089e58dc7790acf8ce9d542bee6ae4a5a0797d5e356be61 <nil>`))

	// for AES_ENCRYPT
	tk.MustExec("drop table if exists t")
	tk.MustExec("create table t(a char(10), b int, c double, d datetime, e time, f bit(4), g binary(20), h blob(10), i text(30))")
	tk.MustExec(`insert into t values('2', 2, 2.3, "2017-01-01 12:01:01", "12:01:01", 0b1010, "512", "48", "tidb")`)
	tk.MustExec("SET block_encryption_mode='aes-128-ecb';")
	result = tk.MustQuery("select HEX(AES_ENCRYPT(a, 'key')), HEX(AES_ENCRYPT(b, 'key')), HEX(AES_ENCRYPT(c, 'key')), HEX(AES_ENCRYPT(d, 'key')), HEX(AES_ENCRYPT(e, 'key')), HEX(AES_ENCRYPT(f, 'key')), HEX(AES_ENCRYPT(g, 'key')), HEX(AES_ENCRYPT(h, 'key')), HEX(AES_ENCRYPT(i, 'key')) from t")
	result.Check(testkit.Rows("B3800B3A3CB4ECE2051A3E80FE373EAC B3800B3A3CB4ECE2051A3E80FE373EAC 9E018F7F2838DBA23C57F0E4CCF93287 E764D3E9D4AF8F926CD0979DDB1D0AF40C208B20A6C39D5D028644885280973A C452FFEEB76D3F5E9B26B8D48F7A228C 181BD5C81CBD36779A3C9DD5FF486B35 CE15F14AC7FF4E56ECCF148DE60E4BEDBDB6900AD51383970A5F32C59B3AC6E3 E1B29995CCF423C75519790F54A08CD2 84525677E95AC97698D22E1125B67E92"))
	result = tk.MustQuery("select HEX(AES_ENCRYPT('123', 'foobar')), HEX(AES_ENCRYPT(123, 'foobar')), HEX(AES_ENCRYPT('', 'foobar')), HEX(AES_ENCRYPT('你好', 'foobar')), AES_ENCRYPT(NULL, 'foobar')")
	result.Check(testkit.Rows(`45ABDD5C4802EFA6771A94C43F805208 45ABDD5C4802EFA6771A94C43F805208 791F1AEB6A6B796E6352BF381895CA0E D0147E2EB856186F146D9F6DE33F9546 <nil>`))
	result = tk.MustQuery("select HEX(AES_ENCRYPT(a, 'key', 'iv')), HEX(AES_ENCRYPT(b, 'key', 'iv')) from t")
	result.Check(testkit.Rows("B3800B3A3CB4ECE2051A3E80FE373EAC B3800B3A3CB4ECE2051A3E80FE373EAC"))
	tk.MustQuery("show warnings").Check(testkit.RowsWithSep("|", "Warning|1618|<IV> option ignored", "Warning|1618|<IV> option ignored"))
	tk.MustExec("SET block_encryption_mode='aes-128-cbc';")
	result = tk.MustQuery("select HEX(AES_ENCRYPT(a, 'key', '1234567890123456')), HEX(AES_ENCRYPT(b, 'key', '1234567890123456')), HEX(AES_ENCRYPT(c, 'key', '1234567890123456')), HEX(AES_ENCRYPT(d, 'key', '1234567890123456')), HEX(AES_ENCRYPT(e, 'key', '1234567890123456')), HEX(AES_ENCRYPT(f, 'key', '1234567890123456')), HEX(AES_ENCRYPT(g, 'key', '1234567890123456')), HEX(AES_ENCRYPT(h, 'key', '1234567890123456')), HEX(AES_ENCRYPT(i, 'key', '1234567890123456')) from t")
	result.Check(testkit.Rows("341672829F84CB6B0BE690FEC4C4DAE9 341672829F84CB6B0BE690FEC4C4DAE9 D43734E147A12BB96C6897C4BBABA283 16F2C972411948DCEF3659B726D2CCB04AD1379A1A367FA64242058A50211B67 41E71D0C58967C1F50EEC074523946D1 1117D292E2D39C3EAA3B435371BE56FC 8ACB7ECC0883B672D7BD1CFAA9FA5FAF5B731ADE978244CD581F114D591C2E7E D2B13C30937E3251AEDA73859BA32E4B 2CF4A6051FF248A67598A17AA2C17267"))
	result = tk.MustQuery("select HEX(AES_ENCRYPT('123', 'foobar', '1234567890123456')), HEX(AES_ENCRYPT(123, 'foobar', '1234567890123456')), HEX(AES_ENCRYPT('', 'foobar', '1234567890123456')), HEX(AES_ENCRYPT('你好', 'foobar', '1234567890123456')), AES_ENCRYPT(NULL, 'foobar', '1234567890123456')")
	result.Check(testkit.Rows(`80D5646F07B4654B05A02D9085759770 80D5646F07B4654B05A02D9085759770 B3C14BA15030D2D7E99376DBE011E752 0CD2936EE4FEC7A8CDF6208438B2BC05 <nil>`))
	tk.MustExec("SET block_encryption_mode='aes-128-ofb';")
	result = tk.MustQuery("select HEX(AES_ENCRYPT(a, 'key', '1234567890123456')), HEX(AES_ENCRYPT(b, 'key', '1234567890123456')), HEX(AES_ENCRYPT(c, 'key', '1234567890123456')), HEX(AES_ENCRYPT(d, 'key', '1234567890123456')), HEX(AES_ENCRYPT(e, 'key', '1234567890123456')), HEX(AES_ENCRYPT(f, 'key', '1234567890123456')), HEX(AES_ENCRYPT(g, 'key', '1234567890123456')), HEX(AES_ENCRYPT(h, 'key', '1234567890123456')), HEX(AES_ENCRYPT(i, 'key', '1234567890123456')) from t")
	result.Check(testkit.Rows("40 40 40C35C 40DD5EBDFCAA397102386E27DDF97A39ECCEC5 43DF55BAE0A0386D 78 47DC5D8AD19A085C32094E16EFC34A08D6FEF459 46D5 06840BE8"))
	result = tk.MustQuery("select HEX(AES_ENCRYPT('123', 'foobar', '1234567890123456')), HEX(AES_ENCRYPT(123, 'foobar', '1234567890123456')), HEX(AES_ENCRYPT('', 'foobar', '1234567890123456')), HEX(AES_ENCRYPT('你好', 'foobar', '1234567890123456')), AES_ENCRYPT(NULL, 'foobar', '1234567890123456')")
	result.Check(testkit.Rows(`48E38A 48E38A  9D6C199101C3 <nil>`))
	tk.MustExec("SET block_encryption_mode='aes-192-ofb';")
	result = tk.MustQuery("select HEX(AES_ENCRYPT(a, 'key', '1234567890123456')), HEX(AES_ENCRYPT(b, 'key', '1234567890123456')), HEX(AES_ENCRYPT(c, 'key', '1234567890123456')), HEX(AES_ENCRYPT(d, 'key', '1234567890123456')), HEX(AES_ENCRYPT(e, 'key', '1234567890123456')), HEX(AES_ENCRYPT(f, 'key', '1234567890123456')), HEX(AES_ENCRYPT(g, 'key', '1234567890123456')), HEX(AES_ENCRYPT(h, 'key', '1234567890123456')), HEX(AES_ENCRYPT(i, 'key', '1234567890123456')) from t")
	result.Check(testkit.Rows("4B 4B 4B573F 4B493D42572E6477233A429BF3E0AD39DB816D 484B36454B24656B 73 4C483E757A1E555A130B62AAC1DA9D08E1B15C47 4D41 0D106817"))
	result = tk.MustQuery("select HEX(AES_ENCRYPT('123', 'foobar', '1234567890123456')), HEX(AES_ENCRYPT(123, 'foobar', '1234567890123456')), HEX(AES_ENCRYPT('', 'foobar', '1234567890123456')), HEX(AES_ENCRYPT('你好', 'foobar', '1234567890123456')), AES_ENCRYPT(NULL, 'foobar', '1234567890123456')")
	result.Check(testkit.Rows(`3A76B0 3A76B0  EFF92304268E <nil>`))
	tk.MustExec("SET block_encryption_mode='aes-256-ofb';")
	result = tk.MustQuery("select HEX(AES_ENCRYPT(a, 'key', '1234567890123456')), HEX(AES_ENCRYPT(b, 'key', '1234567890123456')), HEX(AES_ENCRYPT(c, 'key', '1234567890123456')), HEX(AES_ENCRYPT(d, 'key', '1234567890123456')), HEX(AES_ENCRYPT(e, 'key', '1234567890123456')), HEX(AES_ENCRYPT(f, 'key', '1234567890123456')), HEX(AES_ENCRYPT(g, 'key', '1234567890123456')), HEX(AES_ENCRYPT(h, 'key', '1234567890123456')), HEX(AES_ENCRYPT(i, 'key', '1234567890123456')) from t")
	result.Check(testkit.Rows("16 16 16D103 16CF01CBC95D33E2ED721CBD930262415A69AD 15CD0ACCD55732FE 2E 11CE02FCE46D02CFDD433C8CA138527060599C35 10C7 5096549E"))
	result = tk.MustQuery("select HEX(AES_ENCRYPT('123', 'foobar', '1234567890123456')), HEX(AES_ENCRYPT(123, 'foobar', '1234567890123456')), HEX(AES_ENCRYPT('', 'foobar', '1234567890123456')), HEX(AES_ENCRYPT('你好', 'foobar', '1234567890123456')), AES_ENCRYPT(NULL, 'foobar', '1234567890123456')")
	result.Check(testkit.Rows(`E842C5 E842C5  3DCD5646767D <nil>`))

	// for AES_DECRYPT
	tk.MustExec("SET block_encryption_mode='aes-128-ecb';")
	result = tk.MustQuery("select AES_DECRYPT(AES_ENCRYPT('foo', 'bar'), 'bar')")
	result.Check(testkit.Rows("foo"))
	result = tk.MustQuery("select AES_DECRYPT(UNHEX('45ABDD5C4802EFA6771A94C43F805208'), 'foobar'), AES_DECRYPT(UNHEX('791F1AEB6A6B796E6352BF381895CA0E'), 'foobar'), AES_DECRYPT(UNHEX('D0147E2EB856186F146D9F6DE33F9546'), 'foobar'), AES_DECRYPT(NULL, 'foobar'), AES_DECRYPT('SOME_THING_STRANGE', 'foobar')")
	result.Check(testkit.Rows(`123  你好 <nil> <nil>`))
	tk.MustExec("SET block_encryption_mode='aes-128-cbc';")
	result = tk.MustQuery("select AES_DECRYPT(AES_ENCRYPT('foo', 'bar', '1234567890123456'), 'bar', '1234567890123456')")
	result.Check(testkit.Rows("foo"))
	result = tk.MustQuery("select AES_DECRYPT(UNHEX('80D5646F07B4654B05A02D9085759770'), 'foobar', '1234567890123456'), AES_DECRYPT(UNHEX('B3C14BA15030D2D7E99376DBE011E752'), 'foobar', '1234567890123456'), AES_DECRYPT(UNHEX('0CD2936EE4FEC7A8CDF6208438B2BC05'), 'foobar', '1234567890123456'), AES_DECRYPT(NULL, 'foobar', '1234567890123456'), AES_DECRYPT('SOME_THING_STRANGE', 'foobar', '1234567890123456')")
	result.Check(testkit.Rows(`123  你好 <nil> <nil>`))
	tk.MustExec("SET block_encryption_mode='aes-128-ofb';")
	result = tk.MustQuery("select AES_DECRYPT(AES_ENCRYPT('foo', 'bar', '1234567890123456'), 'bar', '1234567890123456')")
	result.Check(testkit.Rows("foo"))
	result = tk.MustQuery("select AES_DECRYPT(UNHEX('48E38A'), 'foobar', '1234567890123456'), AES_DECRYPT(UNHEX(''), 'foobar', '1234567890123456'), AES_DECRYPT(UNHEX('9D6C199101C3'), 'foobar', '1234567890123456'), AES_DECRYPT(NULL, 'foobar', '1234567890123456'), HEX(AES_DECRYPT('SOME_THING_STRANGE', 'foobar', '1234567890123456'))")
	result.Check(testkit.Rows(`123  你好 <nil> 2A9EF431FB2ACB022D7F2E7C71EEC48C7D2B`))
	tk.MustExec("SET block_encryption_mode='aes-192-ofb';")
	result = tk.MustQuery("select AES_DECRYPT(AES_ENCRYPT('foo', 'bar', '1234567890123456'), 'bar', '1234567890123456')")
	result.Check(testkit.Rows("foo"))
	result = tk.MustQuery("select AES_DECRYPT(UNHEX('3A76B0'), 'foobar', '1234567890123456'), AES_DECRYPT(UNHEX(''), 'foobar', '1234567890123456'), AES_DECRYPT(UNHEX('EFF92304268E'), 'foobar', '1234567890123456'), AES_DECRYPT(NULL, 'foobar', '1234567890123456'), HEX(AES_DECRYPT('SOME_THING_STRANGE', 'foobar', '1234567890123456'))")
	result.Check(testkit.Rows(`123  你好 <nil> 580BCEA4DC67CF33FF2C7C570D36ECC89437`))
	tk.MustExec("SET block_encryption_mode='aes-256-ofb';")
	result = tk.MustQuery("select AES_DECRYPT(AES_ENCRYPT('foo', 'bar', '1234567890123456'), 'bar', '1234567890123456')")
	result.Check(testkit.Rows("foo"))
	result = tk.MustQuery("select AES_DECRYPT(UNHEX('E842C5'), 'foobar', '1234567890123456'), AES_DECRYPT(UNHEX(''), 'foobar', '1234567890123456'), AES_DECRYPT(UNHEX('3DCD5646767D'), 'foobar', '1234567890123456'), AES_DECRYPT(NULL, 'foobar', '1234567890123456'), HEX(AES_DECRYPT('SOME_THING_STRANGE', 'foobar', '1234567890123456'))")
	result.Check(testkit.Rows(`123  你好 <nil> 8A3FBBE68C9465834584430E3AEEBB04B1F5`))

	// for COMPRESS
	tk.MustExec("DROP TABLE IF EXISTS t1;")
	tk.MustExec("CREATE TABLE t1(a VARCHAR(1000));")
	tk.MustExec("INSERT INTO t1 VALUES('12345'), ('23456');")
	result = tk.MustQuery("SELECT HEX(COMPRESS(a)) FROM t1;")
	result.Check(testkit.Rows("05000000789C323432363105040000FFFF02F80100", "05000000789C323236313503040000FFFF03070105"))
	tk.MustExec("DROP TABLE IF EXISTS t2;")
	tk.MustExec("CREATE TABLE t2(a VARCHAR(1000), b VARBINARY(1000));")
	tk.MustExec("INSERT INTO t2 (a, b) SELECT a, COMPRESS(a) from t1;")
	result = tk.MustQuery("SELECT a, HEX(b) FROM t2;")
	result.Check(testkit.Rows("12345 05000000789C323432363105040000FFFF02F80100", "23456 05000000789C323236313503040000FFFF03070105"))

	// for UNCOMPRESS
	result = tk.MustQuery("SELECT UNCOMPRESS(COMPRESS('123'))")
	result.Check(testkit.Rows("123"))
	result = tk.MustQuery("SELECT UNCOMPRESS(UNHEX('03000000789C3334320600012D0097'))")
	result.Check(testkit.Rows("123"))
	result = tk.MustQuery("SELECT UNCOMPRESS(UNHEX('03000000789C32343206040000FFFF012D0097'))")
	result.Check(testkit.Rows("123"))
	tk.MustExec("INSERT INTO t2 VALUES ('12345', UNHEX('05000000789C3334323631050002F80100'))")
	result = tk.MustQuery("SELECT UNCOMPRESS(a), UNCOMPRESS(b) FROM t2;")
	result.Check(testkit.Rows("<nil> 12345", "<nil> 23456", "<nil> 12345"))

	// for UNCOMPRESSED_LENGTH
	result = tk.MustQuery("SELECT UNCOMPRESSED_LENGTH(COMPRESS('123'))")
	result.Check(testkit.Rows("3"))
	result = tk.MustQuery("SELECT UNCOMPRESSED_LENGTH(UNHEX('03000000789C3334320600012D0097'))")
	result.Check(testkit.Rows("3"))
	result = tk.MustQuery("SELECT UNCOMPRESSED_LENGTH(UNHEX('03000000789C32343206040000FFFF012D0097'))")
	result.Check(testkit.Rows("3"))
	result = tk.MustQuery("SELECT UNCOMPRESSED_LENGTH('')")
	result.Check(testkit.Rows("0"))
	result = tk.MustQuery("SELECT UNCOMPRESSED_LENGTH(UNHEX('0100'))")
	result.Check(testkit.Rows("0"))
	result = tk.MustQuery("SELECT UNCOMPRESSED_LENGTH(a), UNCOMPRESSED_LENGTH(b) FROM t2;")
	result.Check(testkit.Rows("875770417 5", "892613426 5", "875770417 5"))

	// for RANDOM_BYTES
	lengths := []int{0, -5, 1025, 4000}
	for _, length := range lengths {
		rs, err := tk.Exec(fmt.Sprintf("SELECT RANDOM_BYTES(%d);", length))
		require.NoError(t, err, "%v", length)
		_, err = session.GetRows4Test(ctx, tk.Session(), rs)
		require.Error(t, err, "%v", length)
		terr := errors.Cause(err).(*terror.Error)
		require.Equal(t, errors.ErrCode(mysql.ErrDataOutOfRange), terr.Code(), "%v", length)
		require.NoError(t, rs.Close())
	}
	tk.MustQuery("SELECT RANDOM_BYTES('1');")
	tk.MustQuery("SELECT RANDOM_BYTES(1024);")
	result = tk.MustQuery("SELECT RANDOM_BYTES(NULL);")
	result.Check(testkit.Rows("<nil>"))

	// for VALIDATE_PASSWORD_STRENGTH
	tk.MustExec(fmt.Sprintf("SET GLOBAL validate_password.dictionary='%s'", "password"))
	tk.MustExec("SET GLOBAL validate_password.enable = 1")
	tk.MustQuery("SELECT validate_password_strength('root')").Check(testkit.Rows("0"))
	tk.MustQuery("SELECT validate_password_strength('toor')").Check(testkit.Rows("0"))
	tk.MustQuery("SELECT validate_password_strength('ROOT')").Check(testkit.Rows("25"))
	tk.MustQuery("SELECT validate_password_strength('TOOR')").Check(testkit.Rows("25"))
	tk.MustQuery("SELECT validate_password_strength('fooHoHo%1')").Check(testkit.Rows("100"))
	tk.MustQuery("SELECT validate_password_strength('pass')").Check(testkit.Rows("25"))
	tk.MustQuery("SELECT validate_password_strength('password')").Check(testkit.Rows("50"))
	tk.MustQuery("SELECT validate_password_strength('password0000')").Check(testkit.Rows("50"))
	tk.MustQuery("SELECT validate_password_strength('password1A#')").Check(testkit.Rows("75"))
	tk.MustQuery("SELECT validate_password_strength('PA12wrd!#')").Check(testkit.Rows("100"))
	tk.MustQuery("SELECT VALIDATE_PASSWORD_STRENGTH(REPEAT(\"aA1#\", 26))").Check(testkit.Rows("100"))
	tk.MustQuery("SELECT validate_password_strength(null)").Check(testkit.Rows("<nil>"))
	tk.MustQuery("SELECT validate_password_strength('null')").Check(testkit.Rows("25"))
	tk.MustQuery("SELECT VALIDATE_PASSWORD_STRENGTH( 0x6E616E646F73617135234552 )").Check(testkit.Rows("100"))
	tk.MustQuery("SELECT VALIDATE_PASSWORD_STRENGTH(CAST(0xd2 AS BINARY(10)))").Check(testkit.Rows("50"))
}

func TestDatetimeOverflow(t *testing.T) {
	store := testkit.CreateMockStore(t)

	tk := testkit.NewTestKit(t, store)
	tk.MustExec("use test")

	tk.MustExec("create table t1 (d date)")
	tk.MustExec("set sql_mode='traditional'")
	overflowSQLs := []string{
		"insert into t1 (d) select date_add('2000-01-01',interval 8000 year)",
		"insert into t1 (d) select date_sub('2000-01-01', INTERVAL 2001 YEAR)",
		"insert into t1 (d) select date_add('9999-12-31',interval 1 year)",
		"insert into t1 (d) select date_add('9999-12-31',interval 1 day)",
	}

	for _, sql := range overflowSQLs {
		tk.MustGetErrMsg(sql, "[types:1441]Datetime function: datetime field overflow")
	}

	tk.MustExec("set sql_mode=''")
	for _, sql := range overflowSQLs {
		tk.MustExec(sql)
	}

	rows := make([]string, 0, len(overflowSQLs))
	for range overflowSQLs {
		rows = append(rows, "<nil>")
	}
	tk.MustQuery("select * from t1").Check(testkit.Rows(rows...))
}

func TestInfoBuiltin(t *testing.T) {
	store := testkit.CreateMockStore(t)

	tk := testkit.NewTestKit(t, store)
	tk.MustExec("use test")

	// for last_insert_id
	tk.MustExec("drop table if exists t")
	tk.MustExec("create table t (id int auto_increment, a int, PRIMARY KEY (id))")
	tk.MustExec("insert into t(a) values(1)")
	result := tk.MustQuery("select last_insert_id();")
	result.Check(testkit.Rows("1"))
	tk.MustExec("insert into t values(2, 1)")
	result = tk.MustQuery("select last_insert_id();")
	result.Check(testkit.Rows("1"))
	tk.MustExec("insert into t(a) values(1)")
	result = tk.MustQuery("select last_insert_id();")
	result.Check(testkit.Rows("3"))

	result = tk.MustQuery("select last_insert_id(5);")
	result.Check(testkit.Rows("5"))
	result = tk.MustQuery("select last_insert_id();")
	result.Check(testkit.Rows("5"))

	// for found_rows
	tk.MustExec("drop table if exists t")
	tk.MustExec("create table t (a int)")
	tk.MustQuery("select * from t") // Test XSelectTableExec
	result = tk.MustQuery("select found_rows()")
	result.Check(testkit.Rows("0"))
	result = tk.MustQuery("select found_rows()")
	result.Check(testkit.Rows("1")) // Last query is found_rows(), it returns 1 row with value 0
	tk.MustExec("insert t values (1),(2),(2)")
	tk.MustQuery("select * from t")
	result = tk.MustQuery("select found_rows()")
	result.Check(testkit.Rows("3"))
	tk.MustQuery("select * from t where a = 0")
	result = tk.MustQuery("select found_rows()")
	result.Check(testkit.Rows("0"))
	tk.MustQuery("select * from t where a = 1")
	result = tk.MustQuery("select found_rows()")
	result.Check(testkit.Rows("1"))
	tk.MustQuery("select * from t where a like '2'") // Test SelectionExec
	result = tk.MustQuery("select found_rows()")
	result.Check(testkit.Rows("2"))
	tk.MustQuery("show tables like 't'")
	result = tk.MustQuery("select found_rows()")
	result.Check(testkit.Rows("1"))
	tk.MustQuery("select count(*) from t") // Test ProjectionExec
	result = tk.MustQuery("select found_rows()")
	result.Check(testkit.Rows("1"))

	// for database
	result = tk.MustQuery("select database()")
	result.Check(testkit.Rows("test"))
	tk.MustExec("drop database test")
	result = tk.MustQuery("select database()")
	result.Check(testkit.Rows("<nil>"))
	tk.MustExec("create database test")
	tk.MustExec("use test")

	// for current_user
	sessionVars := tk.Session().GetSessionVars()
	originUser := sessionVars.User
	sessionVars.User = &auth.UserIdentity{Username: "root", Hostname: "localhost", AuthUsername: "root", AuthHostname: "127.0.%%"}
	result = tk.MustQuery("select current_user()")
	result.Check(testkit.Rows("root@127.0.%%"))
	sessionVars.User = originUser

	// for user
	sessionVars.User = &auth.UserIdentity{Username: "root", Hostname: "localhost", AuthUsername: "root", AuthHostname: "127.0.%%"}
	result = tk.MustQuery("select user()")
	result.Check(testkit.Rows("root@localhost"))
	sessionVars.User = originUser

	// for connection_id
	originConnectionID := sessionVars.ConnectionID
	sessionVars.ConnectionID = uint64(1)
	result = tk.MustQuery("select connection_id()")
	result.Check(testkit.Rows("1"))
	sessionVars.ConnectionID = originConnectionID

	// for version
	result = tk.MustQuery("select version()")
	result.Check(testkit.Rows(mysql.ServerVersion))

	// for tidb_version
	result = tk.MustQuery("select tidb_version()")
	tidbVersionResult := ""
	for _, line := range result.Rows() {
		tidbVersionResult += fmt.Sprint(line)
	}
	lines := strings.Split(tidbVersionResult, "\n")
	assert.Equal(t, true, strings.Split(lines[0], " ")[2] == mysql.TiDBReleaseVersion, "errors in 'select tidb_version()'")
	assert.Equal(t, true, strings.Split(lines[1], " ")[1] == versioninfo.TiDBEdition, "errors in 'select tidb_version()'")

	// for row_count
	tk.MustExec("drop table if exists t")
	tk.MustExec("create table t (a int, b int, PRIMARY KEY (a))")
	result = tk.MustQuery("select row_count();")
	result.Check(testkit.Rows("0"))
	tk.MustExec("insert into t(a, b) values(1, 11), (2, 22), (3, 33)")
	result = tk.MustQuery("select row_count();")
	result.Check(testkit.Rows("3"))
	tk.MustExec("select * from t")
	result = tk.MustQuery("select row_count();")
	result.Check(testkit.Rows("-1"))
	tk.MustExec("update t set b=22 where a=1")
	result = tk.MustQuery("select row_count();")
	result.Check(testkit.Rows("1"))
	tk.MustExec("update t set b=22 where a=1")
	result = tk.MustQuery("select row_count();")
	result.Check(testkit.Rows("0"))
	tk.MustExec("delete from t where a=2")
	result = tk.MustQuery("select row_count();")
	result.Check(testkit.Rows("1"))
	result = tk.MustQuery("select row_count();")
	result.Check(testkit.Rows("-1"))

	// for benchmark
	success := testkit.Rows("0")
	tk.MustExec("drop table if exists t")
	tk.MustExec("create table t (a int, b int)")
	result = tk.MustQuery(`select benchmark(3, benchmark(2, length("abc")))`)
	result.Check(success)
	err := tk.ExecToErr(`select benchmark(3, length("a", "b"))`)
	require.Error(t, err)
	// Quoted from https://dev.mysql.com/doc/refman/5.7/en/information-functions.html#function_benchmark
	// Although the expression can be a subquery, it must return a single column and at most a single row.
	// For example, BENCHMARK(10, (SELECT * FROM t)) will fail if the table t has more than one column or
	// more than one row.
	oneColumnQuery := "select benchmark(10, (select a from t))"
	twoColumnQuery := "select benchmark(10, (select * from t))"
	// rows * columns:
	// 0 * 1, success;
	result = tk.MustQuery(oneColumnQuery)
	result.Check(success)
	// 0 * 2, error;
	err = tk.ExecToErr(twoColumnQuery)
	require.Error(t, err)
	// 1 * 1, success;
	tk.MustExec("insert t values (1, 2)")
	result = tk.MustQuery(oneColumnQuery)
	result.Check(success)
	// 1 * 2, error;
	err = tk.ExecToErr(twoColumnQuery)
	require.Error(t, err)
	// 2 * 1, error;
	tk.MustExec("insert t values (3, 4)")
	err = tk.ExecToErr(oneColumnQuery)
	require.Error(t, err)
	// 2 * 2, error.
	err = tk.ExecToErr(twoColumnQuery)
	require.Error(t, err)
}

func TestColumnInfoModified(t *testing.T) {
	store := testkit.CreateMockStore(t)

	testKit := testkit.NewTestKit(t, store)
	testKit.MustExec("use test")
	testKit.MustExec("drop table if exists tab0")
	testKit.MustExec("CREATE TABLE tab0(col0 INTEGER, col1 INTEGER, col2 INTEGER)")
	testKit.MustExec("SELECT + - (- CASE + col0 WHEN + CAST( col0 AS SIGNED ) THEN col1 WHEN 79 THEN NULL WHEN + - col1 THEN col0 / + col0 END ) * - 16 FROM tab0")
	ctx := testKit.Session()
	is := domain.GetDomain(ctx).InfoSchema()
	tbl, _ := is.TableByName(model.NewCIStr("test"), model.NewCIStr("tab0"))
	col := table.FindCol(tbl.Cols(), "col1")
	require.Equal(t, mysql.TypeLong, col.GetType())
}

func TestIssues(t *testing.T) {
	// for issue #4954
	store := testkit.CreateMockStore(t)

	tk := testkit.NewTestKit(t, store)
	tk.MustExec("use test")
	tk.MustExec("drop table if exists t")
	tk.MustExec("CREATE TABLE t (a CHAR(5) CHARACTER SET latin1);")
	tk.MustExec("INSERT INTO t VALUES ('oe');")
	tk.MustExec("INSERT INTO t VALUES (0xf6);")
	r := tk.MustQuery(`SELECT * FROM t WHERE a= 'oe';`)
	r.Check(testkit.Rows("oe"))
	r = tk.MustQuery(`SELECT HEX(a) FROM t WHERE a= 0xf6;`)
	r.Check(testkit.Rows("F6"))

	// for issue #4006
	tk.MustExec(`drop table if exists tb`)
	tk.MustExec("create table tb(id int auto_increment primary key, v varchar(32));")
	tk.MustExec("insert into tb(v) (select v from tb);")
	r = tk.MustQuery(`SELECT * FROM tb;`)
	r.Check(testkit.Rows())
	tk.MustExec(`insert into tb(v) values('hello');`)
	tk.MustExec("insert into tb(v) (select v from tb);")
	r = tk.MustQuery(`SELECT * FROM tb;`)
	r.Check(testkit.Rows("1 hello", "2 hello"))

	// for issue #5111
	tk.MustExec(`drop table if exists t`)
	tk.MustExec("create table t(c varchar(32));")
	tk.MustExec("insert into t values('1e649'),('-1e649');")
	r = tk.MustQuery(`SELECT * FROM t where c < 1;`)
	r.Check(testkit.Rows("-1e649"))
	tk.MustQuery("show warnings").Check(testkit.RowsWithSep("|",
		"Warning|1292|Truncated incorrect DOUBLE value: '1e649'",
		"Warning|1292|Truncated incorrect DOUBLE value: '-1e649'"))
	r = tk.MustQuery(`SELECT * FROM t where c > 1;`)
	r.Check(testkit.Rows("1e649"))
	tk.MustQuery("show warnings").Check(testkit.RowsWithSep("|",
		"Warning|1292|Truncated incorrect DOUBLE value: '1e649'",
		"Warning|1292|Truncated incorrect DOUBLE value: '-1e649'"))

<<<<<<< HEAD
	tk.MustExec("drop table if exists t1")
	tk.MustExec("drop table if exists t2")
	tk.MustExec("create table t1(a decimal(20,4))")
	tk.MustExec("create table t2(a decimal(20,4))")
	tk.MustExec("insert into t1 select 1.2345")
	tk.MustExec("insert into t2 select 1.2345")

	result = tk.MustQuery(`select sum(ifnull(a, 0)) from (
	select ifnull(a, 0) as a from t1
	union all
	select ifnull(a, 0) as a from t2
	) t;`)
	result.Check(testkit.Rows("2.4690"))

	// for if
	result = tk.MustQuery(`select IF(0,"ERROR","this"),IF(1,"is","ERROR"),IF(NULL,"ERROR","a"),IF(1,2,3)|0,IF(1,2.0,3.0)+0;`)
	result.Check(testkit.Rows("this is a 2 2.0"))
	tk.MustExec("drop table if exists t1;")
	tk.MustExec("CREATE TABLE t1 (st varchar(255) NOT NULL, u int(11) NOT NULL);")
	tk.MustExec("INSERT INTO t1 VALUES ('a',1),('A',1),('aa',1),('AA',1),('a',1),('aaa',0),('BBB',0);")
	result = tk.MustQuery("select if(1,st,st) s from t1 order by s;")
	result.Check(testkit.Rows("A", "AA", "BBB", "a", "a", "aa", "aaa"))
	result = tk.MustQuery("select if(u=1,st,st) s from t1 order by s;")
	result.Check(testkit.Rows("A", "AA", "BBB", "a", "a", "aa", "aaa"))
	tk.MustExec("drop table if exists t1;")
	tk.MustExec("CREATE TABLE t1 (a varchar(255), b time, c int)")
	tk.MustExec("INSERT INTO t1 VALUE('abc', '12:00:00', 0)")
	tk.MustExec("INSERT INTO t1 VALUE('1abc', '00:00:00', 1)")
	tk.MustExec("INSERT INTO t1 VALUE('0abc', '12:59:59', 0)")
	result = tk.MustQuery("select if(a, b, c), if(b, a, c), if(c, a, b) from t1")
	result.Check(testkit.Rows("0 abc 12:00:00", "00:00:00 1 1abc", "0 0abc 12:59:59"))
	result = tk.MustQuery("select if(1, 1.0, 1)")
	result.Check(testkit.Rows("1.0"))
	result = tk.MustQuery("select if(1, 1, 1.0)")
	result.Check(testkit.Rows("1.0"))
	tk.MustQuery("select if(count(*), cast('2000-01-01' as date), cast('2011-01-01' as date)) from t1").Check(testkit.Rows("2000-01-01"))
	tk.MustQuery("select if(count(*)=0, cast('2000-01-01' as date), cast('2011-01-01' as date)) from t1").Check(testkit.Rows("2011-01-01"))
	tk.MustQuery("select if(count(*), cast('[]' as json), cast('{}' as json)) from t1").Check(testkit.Rows("[]"))
	tk.MustQuery("select if(count(*)=0, cast('[]' as json), cast('{}' as json)) from t1").Check(testkit.Rows("{}"))
=======
	// for issue #5293
	tk.MustExec("drop table if exists t")
	tk.MustExec("create table t(a int)")
	tk.MustExec("insert t values (1)")
	tk.MustQuery("select * from t where cast(a as binary)").Check(testkit.Rows("1"))
>>>>>>> 533de3ba

	// for issue #16351
	tk.MustExec("drop table if exists t2")
	tk.MustExec("create table t2(a int, b varchar(20))")
	tk.MustExec(`insert into t2 values(1,"1111"),(2,"2222"),(3,"3333"),(4,"4444"),(5,"5555"),(6,"6666"),(7,"7777"),(8,"8888"),(9,"9999"),(10,"0000")`)
	tk.MustQuery(`select (@j := case when substr(t2.b,1,3)=@i then 1 else @j+1 end) from t2, (select @j := 0, @i := "0") tt limit 10`).Check(testkit.Rows(
		"1", "2", "3", "4", "5", "6", "7", "8", "9", "10"))

	// for issue #23479
	tk.MustQuery("select b'10000000' DIV 10").Check(testkit.Rows("12"))
	tk.MustQuery("select cast(b'10000000' as unsigned) / 10").Check(testkit.Rows("12.8000"))
	tk.MustQuery("select b'10000000' / 10").Check(testkit.Rows("12.8000"))
}

func TestFilterExtractFromDNF(t *testing.T) {
	store := testkit.CreateMockStore(t)

	tk := testkit.NewTestKit(t, store)
	tk.MustExec("use test")
	tk.MustExec("drop table if exists t")
	tk.MustExec("create table t(a int, b int, c int)")

	tests := []struct {
		exprStr string
		result  string
	}{
		{
			exprStr: "a = 1 or a = 1 or a = 1",
			result:  "[eq(test.t.a, 1)]",
		},
		{
			exprStr: "a = 1 or a = 1 or (a = 1 and b = 1)",
			result:  "[eq(test.t.a, 1)]",
		},
		{
			exprStr: "(a = 1 and a = 1) or a = 1 or b = 1",
			result:  "[or(or(and(eq(test.t.a, 1), eq(test.t.a, 1)), eq(test.t.a, 1)), eq(test.t.b, 1))]",
		},
		{
			exprStr: "(a = 1 and b = 2) or (a = 1 and b = 3) or (a = 1 and b = 4)",
			result:  "[eq(test.t.a, 1) or(eq(test.t.b, 2), or(eq(test.t.b, 3), eq(test.t.b, 4)))]",
		},
		{
			exprStr: "(a = 1 and b = 1 and c = 1) or (a = 1 and b = 1) or (a = 1 and b = 1 and c > 2 and c < 3)",
			result:  "[eq(test.t.a, 1) eq(test.t.b, 1)]",
		},
	}

	ctx := context.Background()
	for _, tt := range tests {
		sql := "select * from t where " + tt.exprStr
		sctx := tk.Session()
		sc := sctx.GetSessionVars().StmtCtx
		stmts, err := session.Parse(sctx, sql)
		require.NoError(t, err, "error %v, for expr %s", err, tt.exprStr)
		require.Len(t, stmts, 1)
		ret := &plannercore.PreprocessorReturn{}
		err = plannercore.Preprocess(context.Background(), sctx, stmts[0], plannercore.WithPreprocessorReturn(ret))
		require.NoError(t, err, "error %v, for resolve name, expr %s", err, tt.exprStr)
		p, _, err := plannercore.BuildLogicalPlanForTest(ctx, sctx, stmts[0], ret.InfoSchema)
		require.NoError(t, err, "error %v, for build plan, expr %s", err, tt.exprStr)
		selection := p.(plannercore.LogicalPlan).Children()[0].(*plannercore.LogicalSelection)
		conds := make([]expression.Expression, len(selection.Conditions))
		for i, cond := range selection.Conditions {
			conds[i] = expression.PushDownNot(sctx, cond)
		}
		afterFunc := expression.ExtractFiltersFromDNFs(sctx, conds)
		sort.Slice(afterFunc, func(i, j int) bool {
			return bytes.Compare(afterFunc[i].HashCode(sc), afterFunc[j].HashCode(sc)) < 0
		})
		require.Equal(t, fmt.Sprintf("%s", afterFunc), tt.result, "wrong result for expr: %s", tt.exprStr)
	}
}

func TestTiDBIsOwnerFunc(t *testing.T) {
	store := testkit.CreateMockStore(t)

	tk := testkit.NewTestKit(t, store)
	result := tk.MustQuery("select tidb_is_ddl_owner()")
	var ret int64
	if tk.Session().IsDDLOwner() {
		ret = 1
	}
	result.Check(testkit.Rows(fmt.Sprintf("%v", ret)))
}

func TestTiDBDecodePlanFunc(t *testing.T) {
	store := testkit.CreateMockStore(t)

	tk := testkit.NewTestKit(t, store)
	tk.MustQuery("select tidb_decode_plan('')").Check(testkit.Rows(""))
	tk.MustQuery("select tidb_decode_plan('7APIMAk1XzEzCTAJMQlmdW5jczpjb3VudCgxKQoxCTE3XzE0CTAJMAlpbm5lciBqb2luLCBp" +
		"AQyQOlRhYmxlUmVhZGVyXzIxLCBlcXVhbDpbZXEoQ29sdW1uIzEsIA0KCDkpIBkXADIVFywxMCldCjIJMzFfMTgFZXhkYXRhOlNlbGVjdGlvbl" +
		"8xNwozCTFfMTcJMQkwCWx0HVlATlVMTCksIG5vdChpc251bGwVHAApUhcAUDIpKQo0CTEwXzE2CTEJMTAwMDAJdAHB2Dp0MSwgcmFuZ2U6Wy1p" +
		"bmYsK2luZl0sIGtlZXAgb3JkZXI6ZmFsc2UsIHN0YXRzOnBzZXVkbwoFtgAyAZcEMAk6tgAEMjAFtgQyMDq2AAg5LCBmtgAAMFa3AAA5FbcAO" +
		"T63AAAyzrcA')").Check(testkit.Rows("" +
		"\tid                  \ttask\testRows\toperator info\n" +
		"\tStreamAgg_13        \troot\t1      \tfuncs:count(1)\n" +
		"\t└─HashJoin_14       \troot\t0      \tinner join, inner:TableReader_21, equal:[eq(Column#1, Column#9) eq(Column#2, Column#10)]\n" +
		"\t  ├─TableReader_18  \troot\t0      \tdata:Selection_17\n" +
		"\t  │ └─Selection_17  \tcop \t0      \tlt(Column#1, NULL), not(isnull(Column#1)), not(isnull(Column#2))\n" +
		"\t  │   └─TableScan_16\tcop \t10000  \ttable:t1, range:[-inf,+inf], keep order:false, stats:pseudo\n" +
		"\t  └─TableReader_21  \troot\t0      \tdata:Selection_20\n" +
		"\t    └─Selection_20  \tcop \t0      \tlt(Column#9, NULL), not(isnull(Column#10)), not(isnull(Column#9))\n" +
		"\t      └─TableScan_19\tcop \t10000  \ttable:t2, range:[-inf,+inf], keep order:false, stats:pseudo"))
	tk.MustQuery("select tidb_decode_plan('rwPwcTAJNV8xNAkwCTEJZnVuY3M6bWF4KHRlc3QudC5hKS0+Q29sdW1uIzQJMQl0aW1lOj" +
		"IyMy45MzXCtXMsIGxvb3BzOjIJMTI4IEJ5dGVzCU4vQQoxCTE2XzE4CTAJMQlvZmZzZXQ6MCwgY291bnQ6MQkxCQlHFDE4LjQyMjJHAAhOL0" +
		"EBBCAKMgkzMl8yOAkBlEBpbmRleDpMaW1pdF8yNwkxCQ0+DDYuODUdPSwxLCBycGMgbnVtOiANDAUpGDE1MC44MjQFKjhwcm9jIGtleXM6MA" +
		"kxOTgdsgAzAbIAMgFearIAFDU3LjM5NgVKAGwN+BGxIDQJMTNfMjYJMQGgHGFibGU6dCwgCbqwaWR4KGEpLCByYW5nZTooMCwraW5mXSwga2" +
		"VlcCBvcmRlcjp0cnVlLCBkZXNjAT8kaW1lOjU2LjY2MR1rJDEJTi9BCU4vQQo=')").Check(testkit.Rows("" +
		"\tid                  \ttask\testRows\toperator info                                               \tactRows\texecution info                                                       \tmemory   \tdisk\n" +
		"\tStreamAgg_14        \troot\t1      \tfuncs:max(test.t.a)->Column#4                               \t1      \ttime:223.935µs, loops:2                                             \t128 Bytes\tN/A\n" +
		"\t└─Limit_18          \troot\t1      \toffset:0, count:1                                           \t1      \ttime:218.422µs, loops:2                                             \tN/A      \tN/A\n" +
		"\t  └─IndexReader_28  \troot\t1      \tindex:Limit_27                                              \t1      \ttime:216.85µs, loops:1, rpc num: 1, rpc time:150.824µs, proc keys:0\t198 Bytes\tN/A\n" +
		"\t    └─Limit_27      \tcop \t1      \toffset:0, count:1                                           \t1      \ttime:57.396µs, loops:2                                              \tN/A      \tN/A\n" +
		"\t      └─IndexScan_26\tcop \t1      \ttable:t, index:idx(a), range:(0,+inf], keep order:true, desc\t1      \ttime:56.661µs, loops:1                                              \tN/A      \tN/A"))

	// Test issue16939
	tk.MustQuery("select tidb_decode_plan(query), time from information_schema.slow_query order by time desc limit 1;")
	tk.MustQuery("select tidb_decode_plan('xxx')").Check(testkit.Rows("xxx"))
}

func TestTiDBDecodeKeyFunc(t *testing.T) {
	store := testkit.CreateMockStore(t)

	collate.SetNewCollationEnabledForTest(false)
	defer collate.SetNewCollationEnabledForTest(true)

	tk := testkit.NewTestKit(t, store)
	var result *testkit.Result

	// Row Keys
	result = tk.MustQuery("select tidb_decode_key( '74800000000000002B5F72800000000000A5D3' )")
	result.Check(testkit.Rows(`{"_tidb_rowid":42451,"table_id":"43"}`))
	result = tk.MustQuery("select tidb_decode_key( '74800000000000ffff5f7205bff199999999999a013131000000000000f9' )")
	result.Check(testkit.Rows(`{"handle":"{1.1, 11}","table_id":65535}`))

	// Index Keys
	result = tk.MustQuery("select tidb_decode_key( '74800000000000019B5F698000000000000001015257303100000000FB013736383232313130FF3900000000000000F8010000000000000000F7' )")
	result.Check(testkit.Rows(`{"index_id":1,"index_vals":"RW01, 768221109, ","table_id":411}`))
	result = tk.MustQuery("select tidb_decode_key( '7480000000000000695F698000000000000001038000000000004E20' )")
	result.Check(testkit.Rows(`{"index_id":1,"index_vals":"20000","table_id":105}`))

	// Table keys
	result = tk.MustQuery("select tidb_decode_key( '7480000000000000FF4700000000000000F8' )")
	result.Check(testkit.Rows(`{"table_id":71}`))

	// Test invalid record/index key.
	result = tk.MustQuery("select tidb_decode_key( '7480000000000000FF2E5F728000000011FFE1A3000000000000' )")
	result.Check(testkit.Rows("7480000000000000FF2E5F728000000011FFE1A3000000000000"))
	warns := tk.Session().GetSessionVars().StmtCtx.GetWarnings()
	require.Len(t, warns, 1)
	require.EqualError(t, warns[0].Err, "invalid key: 7480000000000000FF2E5F728000000011FFE1A3000000000000")

	// Test in real tables.
	tk.MustExec("use test;")
	tk.MustExec("drop table if exists t;")
	tk.MustExec("create table t (a varchar(255), b int, c datetime, primary key (a, b, c));")
	dom := domain.GetDomain(tk.Session())
	is := dom.InfoSchema()
	tbl, err := is.TableByName(model.NewCIStr("test"), model.NewCIStr("t"))
	require.NoError(t, err)
	getTime := func(year, month, day int, timeType byte) types.Time {
		ret := types.NewTime(types.FromDate(year, month, day, 0, 0, 0, 0), timeType, types.DefaultFsp)
		return ret
	}
	buildCommonKeyFromData := func(tableID int64, data []types.Datum) string {
		k, err := codec.EncodeKey(tk.Session().GetSessionVars().StmtCtx, nil, data...)
		require.NoError(t, err)
		h, err := kv.NewCommonHandle(k)
		require.NoError(t, err)
		k = tablecodec.EncodeRowKeyWithHandle(tableID, h)
		return hex.EncodeToString(codec.EncodeBytes(nil, k))
	}
	// split table t by ('bbbb', 10, '2020-01-01');
	data := []types.Datum{types.NewStringDatum("bbbb"), types.NewIntDatum(10), types.NewTimeDatum(getTime(2020, 1, 1, mysql.TypeDatetime))}
	hexKey := buildCommonKeyFromData(tbl.Meta().ID, data)
	sql := fmt.Sprintf("select tidb_decode_key( '%s' )", hexKey)
	rs := fmt.Sprintf(`{"handle":{"a":"bbbb","b":"10","c":"2020-01-01 00:00:00"},"table_id":%d}`, tbl.Meta().ID)
	tk.MustQuery(sql).Check(testkit.Rows(rs))

	// split table t by ('bbbb', 10, null);
	data = []types.Datum{types.NewStringDatum("bbbb"), types.NewIntDatum(10), types.NewDatum(nil)}
	hexKey = buildCommonKeyFromData(tbl.Meta().ID, data)
	sql = fmt.Sprintf("select tidb_decode_key( '%s' )", hexKey)
	tk.MustQuery(sql).Check(testkit.Rows(hexKey))

	tk.MustExec("drop table if exists t;")
	tk.MustExec("create table t (a varchar(255), b int, c datetime, index idx(a, b, c));")
	dom = domain.GetDomain(tk.Session())
	is = dom.InfoSchema()
	tbl, err = is.TableByName(model.NewCIStr("test"), model.NewCIStr("t"))
	require.NoError(t, err)
	buildIndexKeyFromData := func(tableID, indexID int64, data []types.Datum) string {
		k, err := codec.EncodeKey(tk.Session().GetSessionVars().StmtCtx, nil, data...)
		require.NoError(t, err)
		k = tablecodec.EncodeIndexSeekKey(tableID, indexID, k)
		return hex.EncodeToString(codec.EncodeBytes(nil, k))
	}
	// split table t index idx by ('aaaaa', 100, '2000-01-01');
	data = []types.Datum{types.NewStringDatum("aaaaa"), types.NewIntDatum(100), types.NewTimeDatum(getTime(2000, 1, 1, mysql.TypeDatetime))}
	hexKey = buildIndexKeyFromData(tbl.Meta().ID, tbl.Indices()[0].Meta().ID, data)
	sql = fmt.Sprintf("select tidb_decode_key( '%s' )", hexKey)
	result = tk.MustQuery(sql)
	rs = fmt.Sprintf(`{"index_id":1,"index_vals":{"a":"aaaaa","b":"100","c":"2000-01-01 00:00:00"},"table_id":%d}`, tbl.Meta().ID)
	result.Check(testkit.Rows(rs))
	// split table t index idx by (null, null, null);
	data = []types.Datum{types.NewDatum(nil), types.NewDatum(nil), types.NewDatum(nil)}
	hexKey = buildIndexKeyFromData(tbl.Meta().ID, tbl.Indices()[0].Meta().ID, data)
	sql = fmt.Sprintf("select tidb_decode_key( '%s' )", hexKey)
	result = tk.MustQuery(sql)
	rs = fmt.Sprintf(`{"index_id":1,"index_vals":{"a":null,"b":null,"c":null},"table_id":%d}`, tbl.Meta().ID)
	result.Check(testkit.Rows(rs))

	// https://github.com/pingcap/tidb/issues/27434.
	hexKey = "7480000000000100375F69800000000000000103800000000001D4C1023B6458"
	sql = fmt.Sprintf("select tidb_decode_key('%s')", hexKey)
	tk.MustQuery(sql).Check(testkit.Rows(hexKey))

	// https://github.com/pingcap/tidb/issues/33015.
	hexKey = "74800000000000012B5F72800000000000A5D3"
	sql = fmt.Sprintf("select tidb_decode_key('%s')", hexKey)
	tk.MustQuery(sql).Check(testkit.Rows(`{"_tidb_rowid":42451,"table_id":"299"}`))

	// Test the table with the nonclustered index.
	const rowID = 10
	tk.MustExec("drop table if exists t;")
	tk.MustExec("create table t (a int primary key nonclustered, b int, key bk (b));")
	dom = domain.GetDomain(tk.Session())
	is = dom.InfoSchema()
	tbl, err = is.TableByName(model.NewCIStr("test"), model.NewCIStr("t"))
	require.NoError(t, err)
	buildTableRowKey := func(tableID, rowID int64) string {
		return hex.EncodeToString(
			codec.EncodeBytes(
				nil,
				tablecodec.EncodeRowKeyWithHandle(tableID, kv.IntHandle(rowID)),
			))
	}
	hexKey = buildTableRowKey(tbl.Meta().ID, rowID)
	sql = fmt.Sprintf("select tidb_decode_key( '%s' )", hexKey)
	rs = fmt.Sprintf(`{"_tidb_rowid":%d,"table_id":"%d"}`, rowID, tbl.Meta().ID)
	tk.MustQuery(sql).Check(testkit.Rows(rs))

	// Test the table with the clustered index.
	tk.MustExec("drop table if exists t;")
	tk.MustExec("create table t (a int primary key clustered, b int, key bk (b));")
	dom = domain.GetDomain(tk.Session())
	is = dom.InfoSchema()
	tbl, err = is.TableByName(model.NewCIStr("test"), model.NewCIStr("t"))
	require.NoError(t, err)
	hexKey = buildTableRowKey(tbl.Meta().ID, rowID)
	sql = fmt.Sprintf("select tidb_decode_key( '%s' )", hexKey)
	rs = fmt.Sprintf(`{"%s":%d,"table_id":"%d"}`, tbl.Meta().GetPkName().String(), rowID, tbl.Meta().ID)
	tk.MustQuery(sql).Check(testkit.Rows(rs))

	// Test partition table.
	tk.MustExec("drop table if exists t;")
	tk.MustExec("create table t (a int primary key clustered, b int, key bk (b)) PARTITION BY RANGE (a) (PARTITION p0 VALUES LESS THAN (1), PARTITION p1 VALUES LESS THAN (2));")
	dom = domain.GetDomain(tk.Session())
	is = dom.InfoSchema()
	tbl, err = is.TableByName(model.NewCIStr("test"), model.NewCIStr("t"))
	require.NoError(t, err)
	require.NotNil(t, tbl.Meta().Partition)
	hexKey = buildTableRowKey(tbl.Meta().Partition.Definitions[0].ID, rowID)
	sql = fmt.Sprintf("select tidb_decode_key( '%s' )", hexKey)
	rs = fmt.Sprintf(`{"%s":%d,"partition_id":%d,"table_id":"%d"}`, tbl.Meta().GetPkName().String(), rowID, tbl.Meta().Partition.Definitions[0].ID, tbl.Meta().ID)
	tk.MustQuery(sql).Check(testkit.Rows(rs))

	hexKey = tablecodec.EncodeTablePrefix(tbl.Meta().Partition.Definitions[0].ID).String()
	sql = fmt.Sprintf("select tidb_decode_key( '%s' )", hexKey)
	rs = fmt.Sprintf(`{"partition_id":%d,"table_id":%d}`, tbl.Meta().Partition.Definitions[0].ID, tbl.Meta().ID)
	tk.MustQuery(sql).Check(testkit.Rows(rs))

	data = []types.Datum{types.NewIntDatum(100)}
	hexKey = buildIndexKeyFromData(tbl.Meta().Partition.Definitions[0].ID, tbl.Indices()[0].Meta().ID, data)
	sql = fmt.Sprintf("select tidb_decode_key( '%s' )", hexKey)
	rs = fmt.Sprintf(`{"index_id":1,"index_vals":{"b":"100"},"partition_id":%d,"table_id":%d}`, tbl.Meta().Partition.Definitions[0].ID, tbl.Meta().ID)
	tk.MustQuery(sql).Check(testkit.Rows(rs))
}

func TestPrefixIndex(t *testing.T) {
	store := testkit.CreateMockStore(t)

	tk := testkit.NewTestKit(t, store)

	tk.MustExec("use test")
	tk.MustExec(`CREATE TABLE t1 (
  			name varchar(12) DEFAULT NULL,
  			KEY pname (name(12))
		) ENGINE=InnoDB DEFAULT CHARSET=utf8mb4 COLLATE=utf8mb4_unicode_ci`)

	tk.MustExec("insert into t1 values('借款策略集_网页');")
	res := tk.MustQuery("select * from t1 where name = '借款策略集_网页';")
	res.Check(testkit.Rows("借款策略集_网页"))

	tk.MustExec(`CREATE TABLE prefix (
		a int(11) NOT NULL,
		b varchar(55) DEFAULT NULL,
		c int(11) DEFAULT NULL,
		PRIMARY KEY (a),
		KEY prefix_index (b(2)),
		KEY prefix_complex (a,b(2))
	) ENGINE=InnoDB DEFAULT CHARSET=utf8 COLLATE=utf8_bin;`)

	tk.MustExec("INSERT INTO prefix VALUES(0, 'b', 2), (1, 'bbb', 3), (2, 'bbc', 4), (3, 'bbb', 5), (4, 'abc', 6), (5, 'abc', 7), (6, 'abc', 7), (7, 'ÿÿ', 8), (8, 'ÿÿ0', 9), (9, 'ÿÿÿ', 10);")
	res = tk.MustQuery("select c, b from prefix where b > 'ÿ' and b < 'ÿÿc'")
	res.Check(testkit.Rows("8 ÿÿ", "9 ÿÿ0"))

	res = tk.MustQuery("select a, b from prefix where b LIKE 'ÿÿ%'")
	res.Check(testkit.Rows("7 ÿÿ", "8 ÿÿ0", "9 ÿÿÿ"))
}

func TestUserVarMockWindFunc(t *testing.T) {
	store := testkit.CreateMockStore(t)

	tk := testkit.NewTestKit(t, store)
	tk.MustExec(`use test;`)
	tk.MustExec(`drop table if exists t;`)
	tk.MustExec(`create table t (a int, b varchar (20), c varchar (20));`)
	tk.MustExec(`insert into t values
					(1,'key1-value1','insert_order1'),
    				(1,'key1-value2','insert_order2'),
    				(1,'key1-value3','insert_order3'),
    				(1,'key1-value4','insert_order4'),
    				(1,'key1-value5','insert_order5'),
    				(1,'key1-value6','insert_order6'),
    				(2,'key2-value1','insert_order1'),
    				(2,'key2-value2','insert_order2'),
    				(2,'key2-value3','insert_order3'),
    				(2,'key2-value4','insert_order4'),
    				(2,'key2-value5','insert_order5'),
    				(2,'key2-value6','insert_order6'),
    				(3,'key3-value1','insert_order1'),
    				(3,'key3-value2','insert_order2'),
    				(3,'key3-value3','insert_order3'),
    				(3,'key3-value4','insert_order4'),
    				(3,'key3-value5','insert_order5'),
    				(3,'key3-value6','insert_order6');
					`)
	tk.MustExec(`SET @LAST_VAL := NULL;`)
	tk.MustExec(`SET @ROW_NUM := 0;`)

	tk.MustQuery(`select * from (
					SELECT a,
    				       @ROW_NUM := IF(a = @LAST_VAL, @ROW_NUM + 1, 1) AS ROW_NUM,
    				       @LAST_VAL := a AS LAST_VAL,
    				       b,
    				       c
    				FROM (select * from t where a in (1, 2, 3) ORDER BY a, c) t1
				) t2
				where t2.ROW_NUM < 2;
				`).Check(testkit.Rows(
		`1 1 1 key1-value1 insert_order1`,
		`2 1 2 key2-value1 insert_order1`,
		`3 1 3 key3-value1 insert_order1`,
	))

	tk.MustQuery(`select * from (
					SELECT a,
    				       @ROW_NUM := IF(a = @LAST_VAL, @ROW_NUM + 1, 1) AS ROW_NUM,
    				       @LAST_VAL := a AS LAST_VAL,
    				       b,
    				       c
    				FROM (select * from t where a in (1, 2, 3) ORDER BY a, c) t1
				) t2;
				`).Check(testkit.Rows(
		`1 1 1 key1-value1 insert_order1`,
		`1 2 1 key1-value2 insert_order2`,
		`1 3 1 key1-value3 insert_order3`,
		`1 4 1 key1-value4 insert_order4`,
		`1 5 1 key1-value5 insert_order5`,
		`1 6 1 key1-value6 insert_order6`,
		`2 1 2 key2-value1 insert_order1`,
		`2 2 2 key2-value2 insert_order2`,
		`2 3 2 key2-value3 insert_order3`,
		`2 4 2 key2-value4 insert_order4`,
		`2 5 2 key2-value5 insert_order5`,
		`2 6 2 key2-value6 insert_order6`,
		`3 1 3 key3-value1 insert_order1`,
		`3 2 3 key3-value2 insert_order2`,
		`3 3 3 key3-value3 insert_order3`,
		`3 4 3 key3-value4 insert_order4`,
		`3 5 3 key3-value5 insert_order5`,
		`3 6 3 key3-value6 insert_order6`,
	))
}

func TestIssue9710(t *testing.T) {
	store := testkit.CreateMockStore(t)

	tk := testkit.NewTestKit(t, store)
	getSAndMS := func(str string) (int, int) {
		results := strings.Split(str, ":")
		SAndMS := strings.Split(results[len(results)-1], ".")
		var s, ms int
		s, _ = strconv.Atoi(SAndMS[0])
		if len(SAndMS) > 1 {
			ms, _ = strconv.Atoi(SAndMS[1])
		}
		return s, ms
	}

	for {
		rs := tk.MustQuery("select now(), now(6), unix_timestamp(), unix_timestamp(now())")
		s, ms := getSAndMS(rs.Rows()[0][1].(string))
		if ms < 500000 {
			time.Sleep(time.Second / 10)
			continue
		}

		s1, _ := getSAndMS(rs.Rows()[0][0].(string))
		require.Equal(t, s, s1) // now() will truncate the result instead of rounding it

		require.Equal(t, rs.Rows()[0][2], rs.Rows()[0][3]) // unix_timestamp() will truncate the result
		break
	}
}

func TestExprPushdown(t *testing.T) {
	store := testkit.CreateMockStore(t)

	tk := testkit.NewTestKit(t, store)
	tk.MustExec("use test")
	tk.MustExec("drop table if exists t")
	tk.MustExec("create table t(id int, col1 varchar(10), col2 varchar(10), col3 int, col4 int, col5 int, index key1" +
		" (col1, col2, col3, col4), index key2 (col4, col3, col2, col1))")
	tk.MustExec("insert into t values(1,'211111','311',4,5,6),(2,'311111','411',5,6,7),(3,'411111','511',6,7,8)," +
		"(4,'511111','611',7,8,9),(5,'611111','711',8,9,10)")

	// case 1, index scan without double read, some filters can not be pushed to cop task
	rows := tk.MustQuery("explain format = 'brief' select col2, col1 from t use index(key1) where col2 like '5%' and from_base64(to_base64(substr(col1, 1, 1))) = '4'").Rows()
	require.Equal(t, "root", fmt.Sprintf("%v", rows[1][2]))
	require.Equal(t, "eq(from_base64(to_base64(substr(test.t.col1, 1, 1))), \"4\")", fmt.Sprintf("%v", rows[1][4]))
	require.Equal(t, "cop[tikv]", fmt.Sprintf("%v", rows[3][2]))
	require.Equal(t, "like(test.t.col2, \"5%\", 92)", fmt.Sprintf("%v", rows[3][4]))
	tk.MustQuery("select col2, col1 from t use index(key1) where col2 like '5%' and from_base64(to_base64(substr(col1, 1, 1))) = '4'").Check(testkit.Rows("511 411111"))
	tk.MustQuery("select count(col2) from t use index(key1) where col2 like '5%' and from_base64(to_base64(substr(col1, 1, 1))) = '4'").Check(testkit.Rows("1"))

	// case 2, index scan without double read, none of the filters can be pushed to cop task
	rows = tk.MustQuery("explain format = 'brief' select col1, col2 from t use index(key2) where from_base64(to_base64(substr(col2, 1, 1))) = '5' and from_base64(to_base64(substr(col1, 1, 1))) = '4'").Rows()
	require.Equal(t, "root", fmt.Sprintf("%v", rows[0][2]))
	require.Equal(t, "eq(from_base64(to_base64(substr(test.t.col1, 1, 1))), \"4\"), eq(from_base64(to_base64(substr(test.t.col2, 1, 1))), \"5\")", fmt.Sprintf("%v", rows[0][4]))
	tk.MustQuery("select col1, col2 from t use index(key2) where from_base64(to_base64(substr(col2, 1, 1))) = '5' and from_base64(to_base64(substr(col1, 1, 1))) = '4'").Check(testkit.Rows("411111 511"))
	tk.MustQuery("select count(col1) from t use index(key2) where from_base64(to_base64(substr(col2, 1, 1))) = '5' and from_base64(to_base64(substr(col1, 1, 1))) = '4'").Check(testkit.Rows("1"))

	// case 3, index scan with double read, some filters can not be pushed to cop task
	rows = tk.MustQuery("explain format = 'brief' select id from t use index(key1) where col2 like '5%' and from_base64(to_base64(substr(col1, 1, 1))) = '4'").Rows()
	require.Equal(t, "root", fmt.Sprintf("%v", rows[1][2]))
	require.Equal(t, "eq(from_base64(to_base64(substr(test.t.col1, 1, 1))), \"4\")", fmt.Sprintf("%v", rows[1][4]))
	require.Equal(t, "cop[tikv]", fmt.Sprintf("%v", rows[3][2]))
	require.Equal(t, "like(test.t.col2, \"5%\", 92)", fmt.Sprintf("%v", rows[3][4]))
	tk.MustQuery("select id from t use index(key1) where col2 like '5%' and from_base64(to_base64(substr(col1, 1, 1))) = '4'").Check(testkit.Rows("3"))
	tk.MustQuery("select count(id) from t use index(key1) where col2 like '5%' and from_base64(to_base64(substr(col1, 1, 1))) = '4'").Check(testkit.Rows("1"))

	// case 4, index scan with double read, none of the filters can be pushed to cop task
	rows = tk.MustQuery("explain format = 'brief' select id from t use index(key2) where from_base64(to_base64(substr(col2, 1, 1))) = '5' and from_base64(to_base64(substr(col1, 1, 1))) = '4'").Rows()
	require.Equal(t, "root", fmt.Sprintf("%v", rows[1][2]))
	require.Equal(t, "eq(from_base64(to_base64(substr(test.t.col1, 1, 1))), \"4\"), eq(from_base64(to_base64(substr(test.t.col2, 1, 1))), \"5\")", fmt.Sprintf("%v", rows[1][4]))
	tk.MustQuery("select id from t use index(key2) where from_base64(to_base64(substr(col2, 1, 1))) = '5' and from_base64(to_base64(substr(col1, 1, 1))) = '4'").Check(testkit.Rows("3"))
	tk.MustQuery("select count(id) from t use index(key2) where from_base64(to_base64(substr(col2, 1, 1))) = '5' and from_base64(to_base64(substr(col1, 1, 1))) = '4'").Check(testkit.Rows("1"))
}

func TestShardIndexOnTiFlash(t *testing.T) {
	store := testkit.CreateMockStore(t)

	tk := testkit.NewTestKit(t, store)
	tk.MustExec("use test")
	tk.MustExec("drop table if exists t")
	tk.MustExec("create table t(id int primary key clustered, a int, b int, unique key uk_expr((tidb_shard(a)),a))")

	// Create virtual tiflash replica info.
	dom := domain.GetDomain(tk.Session())
	is := dom.InfoSchema()
	db, exists := is.SchemaByName(model.NewCIStr("test"))
	require.True(t, exists)
	for _, tblInfo := range db.Tables {
		if tblInfo.Name.L == "t" {
			tblInfo.TiFlashReplica = &model.TiFlashReplicaInfo{
				Count:     1,
				Available: true,
			}
		}
	}
	tk.MustExec("set @@session.tidb_isolation_read_engines = 'tiflash'")
	tk.MustExec("set @@session.tidb_enforce_mpp = 1")
	rows := tk.MustQuery("explain select max(b) from t").Rows()
	for _, row := range rows {
		line := fmt.Sprintf("%v", row)
		if strings.Contains(line, "TableFullScan") {
			require.Contains(t, line, "tiflash")
		}
	}
	tk.MustExec("set @@session.tidb_enforce_mpp = 0")
	tk.MustExec("set @@session.tidb_allow_mpp = 0")
	// when we isolated the read engine as 'tiflash' and banned TiDB opening allow-mpp, no suitable plan is generated.
	_, err := tk.Exec("explain select max(b) from t")
	require.NotNil(t, err)
	require.Equal(t, err.Error(), "[planner:1815]Internal : Can't find a proper physical plan for this query")
}

func TestExprPushdownBlacklist(t *testing.T) {
	store := testkit.CreateMockStore(t)

	tk := testkit.NewTestKit(t, store)

	tk.MustExec("use test")
	tk.MustExec("drop table if exists t")
	tk.MustExec("create table t(a int , b date)")
	tk.MustExec("set @@session.tidb_allow_tiflash_cop=ON")

	// Create virtual tiflash replica info.
	dom := domain.GetDomain(tk.Session())
	is := dom.InfoSchema()
	db, exists := is.SchemaByName(model.NewCIStr("test"))
	require.True(t, exists)
	for _, tblInfo := range db.Tables {
		if tblInfo.Name.L == "t" {
			tblInfo.TiFlashReplica = &model.TiFlashReplicaInfo{
				Count:     1,
				Available: true,
			}
		}
	}

	tk.MustExec("insert into mysql.expr_pushdown_blacklist " +
		"values('<', 'tikv,tiflash,tidb', 'for test'),('cast', 'tiflash', 'for test'),('date_format', 'tikv', 'for test')")
	tk.MustExec("admin reload expr_pushdown_blacklist")

	tk.MustExec("set @@session.tidb_isolation_read_engines = 'tiflash'")
	tk.MustExec("set @@session.tidb_opt_enable_late_materialization = OFF")

	// < not pushed, cast only pushed to TiKV, date_format only pushed to TiFlash,
	// > pushed to both TiKV and TiFlash
	rows := tk.MustQuery("explain format = 'brief' select * from test.t where b > date'1988-01-01' and b < date'1994-01-01' " +
		"and cast(a as decimal(10,2)) > 10.10 and date_format(b,'%m') = '11'").Rows()
	require.Equal(t, "gt(cast(test.t.a, decimal(10,2) BINARY), 10.10), lt(test.t.b, 1994-01-01)", fmt.Sprintf("%v", rows[0][4]))
	require.Equal(t, "eq(date_format(test.t.b, \"%m\"), \"11\"), gt(test.t.b, 1988-01-01)", fmt.Sprintf("%v", rows[2][4]))

	tk.MustExec("set @@session.tidb_isolation_read_engines = 'tikv'")
	rows = tk.MustQuery("explain format = 'brief' select * from test.t where b > date'1988-01-01' and b < date'1994-01-01' " +
		"and cast(a as decimal(10,2)) > 10.10 and date_format(b,'%m') = '11'").Rows()
	require.Equal(t, "eq(date_format(test.t.b, \"%m\"), \"11\"), lt(test.t.b, 1994-01-01)", fmt.Sprintf("%v", rows[0][4]))
	require.Equal(t, "gt(cast(test.t.a, decimal(10,2) BINARY), 10.10), gt(test.t.b, 1988-01-01)", fmt.Sprintf("%v", rows[2][4]))

	tk.MustExec("delete from mysql.expr_pushdown_blacklist where name = '<' and store_type = 'tikv,tiflash,tidb' and reason = 'for test'")
	tk.MustExec("delete from mysql.expr_pushdown_blacklist where name = 'date_format' and store_type = 'tikv' and reason = 'for test'")
	tk.MustExec("admin reload expr_pushdown_blacklist")
}

func TestIssue10804(t *testing.T) {
	store := testkit.CreateMockStore(t)

	tk := testkit.NewTestKit(t, store)
	tk.MustQuery(`SELECT @@information_schema_stats_expiry`).Check(testkit.Rows(`86400`))
	tk.MustExec("/*!80000 SET SESSION information_schema_stats_expiry=0 */")
	tk.MustQuery(`SELECT @@information_schema_stats_expiry`).Check(testkit.Rows(`0`))
	tk.MustQuery(`SELECT @@GLOBAL.information_schema_stats_expiry`).Check(testkit.Rows(`86400`))
	tk.MustExec("/*!80000 SET GLOBAL information_schema_stats_expiry=0 */")
	tk.MustQuery(`SELECT @@GLOBAL.information_schema_stats_expiry`).Check(testkit.Rows(`0`))
}

func TestNotExistFunc(t *testing.T) {
	store := testkit.CreateMockStore(t)

	tk := testkit.NewTestKit(t, store)

	// current db is empty
	tk.MustGetErrMsg("SELECT xxx(1)", "[planner:1046]No database selected")
	tk.MustGetErrMsg("SELECT yyy()", "[planner:1046]No database selected")
	tk.MustGetErrMsg("SELECT T.upper(1)", "[expression:1305]FUNCTION t.upper does not exist")

	// current db is not empty
	tk.MustExec("use test")
	tk.MustGetErrMsg("SELECT xxx(1)", "[expression:1305]FUNCTION test.xxx does not exist")
	tk.MustGetErrMsg("SELECT yyy()", "[expression:1305]FUNCTION test.yyy does not exist")
	tk.MustGetErrMsg("SELECT t.upper(1)", "[expression:1305]FUNCTION t.upper does not exist")
	tk.MustGetErrMsg("SELECT timestampliteral(rand())", "[expression:1305]FUNCTION test.timestampliteral does not exist")
}

func TestDecodetoChunkReuse(t *testing.T) {
	store := testkit.CreateMockStore(t)

	tk := testkit.NewTestKit(t, store)
	tk.MustExec("use test")
	tk.MustExec("create table chk (a int,b varchar(20))")
	for i := 0; i < 200; i++ {
		if i%5 == 0 {
			tk.MustExec("insert chk values (NULL,NULL)")
			continue
		}
		tk.MustExec(fmt.Sprintf("insert chk values (%d,'%s')", i, strconv.Itoa(i)))
	}

	tk.Session().GetSessionVars().SetDistSQLScanConcurrency(1)
	tk.MustExec("set tidb_init_chunk_size = 2")
	tk.MustExec("set tidb_max_chunk_size = 32")
	defer func() {
		tk.MustExec(fmt.Sprintf("set tidb_init_chunk_size = %d", variable.DefInitChunkSize))
		tk.MustExec(fmt.Sprintf("set tidb_max_chunk_size = %d", variable.DefMaxChunkSize))
	}()
	rs, err := tk.Exec("select * from chk")
	require.NoError(t, err)
	req := rs.NewChunk(nil)
	var count int
	for {
		err = rs.Next(context.TODO(), req)
		require.NoError(t, err)
		numRows := req.NumRows()
		if numRows == 0 {
			break
		}
		for i := 0; i < numRows; i++ {
			if count%5 == 0 {
				require.True(t, req.GetRow(i).IsNull(0))
				require.True(t, req.GetRow(i).IsNull(1))
			} else {
				require.False(t, req.GetRow(i).IsNull(0))
				require.False(t, req.GetRow(i).IsNull(1))
				require.Equal(t, int64(count), req.GetRow(i).GetInt64(0))
				require.Equal(t, strconv.Itoa(count), req.GetRow(i).GetString(1))
			}
			count++
		}
	}
	require.Equal(t, count, 200)
	rs.Close()
}

func TestCTEWithDML(t *testing.T) {
	store := testkit.CreateMockStore(t)

	tk := testkit.NewTestKit(t, store)
	tk.MustExec("use test;")
	tk.MustExec("drop table if exists t1;")
	tk.MustExec("create table t1(a int);")
	tk.MustExec("insert into t1 values(2),(3);")
	tk.MustQuery("with t1 as (select 36 as col from t1 where a=3) select * from t1;").Check(testkit.Rows("36"))
	tk.MustExec("insert into t1 with t1 as (select 36 as col from t1) select * from t1;")
	tk.MustQuery("select * from t1").Check(testkit.Rows("2", "3", "36", "36"))
	tk.MustExec("with cte1(a) as (select 36) update t1 set a = 1 where a in (select a from cte1);")
	tk.MustQuery("select * from t1").Check(testkit.Rows("2", "3", "1", "1"))
	tk.MustExec("with recursive cte(a) as (select 1 union select a + 1 from cte where a < 10) update cte, t1 set t1.a=1")
	tk.MustQuery("select * from t1").Check(testkit.Rows("1", "1", "1", "1"))

	tk.MustGetErrCode("with recursive cte(a) as (select 1 union select a + 1 from cte where a < 10) update cte set a=1", mysql.ErrNonUpdatableTable)
	tk.MustGetErrCode("with recursive cte(a) as (select 1 union select a + 1 from cte where a < 10) delete from cte", mysql.ErrNonUpdatableTable)
	tk.MustGetErrCode("with cte(a) as (select a from t1) delete from cte", mysql.ErrNonUpdatableTable)
	tk.MustGetErrCode("with cte(a) as (select a from t1) update cte set a=1", mysql.ErrNonUpdatableTable)

	tk.MustExec("drop table if exists t1;")
	tk.MustExec("create table t1(a int, b int, primary key(a));")
	tk.MustExec("insert into t1 values (1, 1),(2,1),(3,1);")
	tk.MustExec("replace into t1 with recursive cte(a,b) as (select 1, 1 union select a + 1,b+1 from cte where a < 5) select * from cte;")
	tk.MustQuery("select * from t1").Check(testkit.Rows("1 1", "2 2", "3 3", "4 4", "5 5"))
}

func TestIssue16697(t *testing.T) {
	store := testkit.CreateMockStore(t)

	tk := testkit.NewTestKit(t, store)
	tk.MustExec("use test")
	tk.MustExec("drop table if exists t")
	tk.MustExec("CREATE TABLE t (v varchar(1024))")
	tk.MustExec("insert into t values (space(1024))")
	for i := 0; i < 5; i++ {
		tk.MustExec("insert into t select * from t")
	}
	rows := tk.MustQuery("explain analyze select * from t").Rows()
	for _, row := range rows {
		line := fmt.Sprintf("%v", row)
		if strings.Contains(line, "Projection") {
			require.Contains(t, line, "KB")
			require.NotContains(t, line, "MB")
			require.NotContains(t, line, "GB")
		}
	}
}

func TestIndexedVirtualGeneratedColumnTruncate(t *testing.T) {
	store := testkit.CreateMockStore(t)

	tk := testkit.NewTestKit(t, store)
	tk.MustExec("use test")
	tk.MustExec("drop table if exists t1")
	tk.MustExec("create table t(a int, b tinyint as(a+100) unique key)")
	tk.MustExec("insert ignore into t values(200, default)")
	tk.MustExec("update t set a=1 where a=200")
	tk.MustExec("admin check table t")
	tk.MustExec("delete from t")
	tk.MustExec("insert ignore into t values(200, default)")
	tk.MustExec("admin check table t")
	tk.MustExec("insert ignore into t values(200, default) on duplicate key update a=100")
	tk.MustExec("admin check table t")
	tk.MustExec("delete from t")
	tk.MustExec("admin check table t")

	tk.MustExec("begin")
	tk.MustExec("insert ignore into t values(200, default)")
	tk.MustExec("update t set a=1 where a=200")
	tk.MustExec("admin check table t")
	tk.MustExec("delete from t")
	tk.MustExec("insert ignore into t values(200, default)")
	tk.MustExec("admin check table t")
	tk.MustExec("insert ignore into t values(200, default) on duplicate key update a=100")
	tk.MustExec("admin check table t")
	tk.MustExec("delete from t")
	tk.MustExec("admin check table t")
	tk.MustExec("commit")
	tk.MustExec("admin check table t")
}

func TestIssue19892(t *testing.T) {
	store := testkit.CreateMockStore(t)

	tk := testkit.NewTestKit(t, store)
	tk.MustExec("USE test")
	tk.MustExec("CREATE TABLE dd(a date, b datetime, c timestamp)")

	// check NO_ZERO_DATE
	{
		tk.MustExec("SET sql_mode=''")
		{
			tk.MustExec("TRUNCATE TABLE dd")
			tk.MustExec("INSERT INTO dd(a) values('0000-00-00')")
			tk.MustQuery("SHOW WARNINGS").Check(testkit.Rows())
			tk.MustQuery("SELECT a FROM dd").Check(testkit.Rows("0000-00-00"))

			tk.MustExec("TRUNCATE TABLE dd")
			tk.MustExec("INSERT INTO dd(b) values('2000-10-01')")
			tk.MustExec("UPDATE dd SET b = '0000-00-00'")
			tk.MustQuery("SHOW WARNINGS").Check(testkit.Rows())
			tk.MustQuery("SELECT b FROM dd").Check(testkit.Rows("0000-00-00 00:00:00"))

			tk.MustExec("TRUNCATE TABLE dd")
			tk.MustExec("INSERT INTO dd(c) values('0000-00-00 20:00:00')")
			tk.MustQuery("SHOW WARNINGS").Check(testkit.Rows("Warning 1292 Incorrect timestamp value: '0000-00-00 20:00:00' for column 'c' at row 1"))
			tk.MustQuery("SELECT c FROM dd").Check(testkit.Rows("0000-00-00 00:00:00"))

			tk.MustExec("TRUNCATE TABLE dd")
			tk.MustExec("INSERT INTO dd(c) values('2000-10-01 20:00:00')")
			tk.MustExec("UPDATE dd SET c = '0000-00-00 20:00:00'")
			tk.MustQuery("SHOW WARNINGS").Check(testkit.Rows("Warning 1292 Incorrect timestamp value: '0000-00-00 20:00:00'"))
			tk.MustQuery("SELECT c FROM dd").Check(testkit.Rows("0000-00-00 00:00:00"))
		}

		tk.MustExec("SET sql_mode='NO_ZERO_DATE'")
		{
			tk.MustExec("TRUNCATE TABLE dd")
			tk.MustExec("INSERT INTO dd(b) values('0000-0-00')")
			tk.MustQuery("SHOW WARNINGS").Check(testkit.Rows("Warning 1292 Incorrect datetime value: '0000-0-00' for column 'b' at row 1"))
			tk.MustQuery("SELECT b FROM dd").Check(testkit.Rows("0000-00-00 00:00:00"))

			tk.MustExec("TRUNCATE TABLE dd")
			tk.MustExec("INSERT INTO dd(a) values('2000-10-01')")
			tk.MustExec("UPDATE dd SET a = '0000-00-00'")
			tk.MustQuery("SHOW WARNINGS").Check(testkit.Rows("Warning 1292 Incorrect date value: '0000-00-00'"))
			tk.MustQuery("SELECT a FROM dd").Check(testkit.Rows("0000-00-00"))

			tk.MustExec("TRUNCATE TABLE dd")
			tk.MustExec("INSERT INTO dd(c) values('2000-10-01 10:00:00')")
			tk.MustExec("UPDATE dd SET c = '0000-00-00 10:00:00'")
			tk.MustQuery("SHOW WARNINGS").Check(testkit.Rows("Warning 1292 Incorrect timestamp value: '0000-00-00 10:00:00'"))
			tk.MustQuery("SELECT c FROM dd").Check(testkit.Rows("0000-00-00 00:00:00"))
		}

		tk.MustExec("SET sql_mode='NO_ZERO_DATE,STRICT_TRANS_TABLES'")
		{
			tk.MustExec("TRUNCATE TABLE dd")
			tk.MustGetErrMsg("INSERT INTO dd(c) VALUES ('0000-00-00 20:00:00')", "[table:1292]Incorrect timestamp value: '0000-00-00 20:00:00' for column 'c' at row 1")
			tk.MustExec("INSERT IGNORE INTO dd(c) VALUES ('0000-00-00 20:00:00')")
			tk.MustQuery("SHOW WARNINGS").Check(testkit.Rows("Warning 1292 Incorrect timestamp value: '0000-00-00 20:00:00' for column 'c' at row 1"))
			tk.MustQuery("SELECT c FROM dd").Check(testkit.Rows("0000-00-00 00:00:00"))

			tk.MustExec("TRUNCATE TABLE dd")
			tk.MustExec("INSERT INTO dd(b) values('2000-10-01')")
			tk.MustGetErrMsg("UPDATE dd SET b = '0000-00-00'", "[types:1292]Incorrect datetime value: '0000-00-00'")
			tk.MustExec("UPDATE IGNORE dd SET b = '0000-00-00'")
			tk.MustQuery("SHOW WARNINGS").Check(testkit.Rows("Warning 1292 Incorrect datetime value: '0000-00-00'"))
			tk.MustQuery("SELECT b FROM dd").Check(testkit.Rows("0000-00-00 00:00:00"))

			tk.MustExec("TRUNCATE TABLE dd")
			tk.MustExec("INSERT INTO dd(c) values('2000-10-01 10:00:00')")
			tk.MustGetErrMsg("UPDATE dd SET c = '0000-00-00 00:00:00'", "[types:1292]Incorrect timestamp value: '0000-00-00 00:00:00'")
			tk.MustExec("UPDATE IGNORE dd SET c = '0000-00-00 00:00:00'")
			tk.MustQuery("SHOW WARNINGS").Check(testkit.Rows("Warning 1292 Incorrect timestamp value: '0000-00-00 00:00:00'"))
			tk.MustQuery("SELECT c FROM dd").Check(testkit.Rows("0000-00-00 00:00:00"))
		}
	}

	// check NO_ZERO_IN_DATE
	{
		tk.MustExec("SET sql_mode=''")
		{
			tk.MustExec("TRUNCATE TABLE dd")
			tk.MustExec("INSERT INTO dd(a) values('2000-01-00')")
			tk.MustQuery("SHOW WARNINGS").Check(testkit.Rows())
			tk.MustQuery("SELECT a FROM dd").Check(testkit.Rows("2000-01-00"))
			tk.MustExec("INSERT INTO dd(a) values('2000-00-01')")
			tk.MustQuery("SHOW WARNINGS").Check(testkit.Rows())
			tk.MustQuery("SELECT a FROM dd").Check(testkit.Rows("2000-01-00", "2000-00-01"))
			tk.MustExec("INSERT INTO dd(a) values('0-01-02')")
			tk.MustQuery("SHOW WARNINGS").Check(testkit.Rows())
			tk.MustQuery("SELECT a FROM dd").Check(testkit.Rows("2000-01-00", "2000-00-01", "2000-01-02"))

			tk.MustExec("TRUNCATE TABLE dd")
			tk.MustExec("INSERT INTO dd(b) values('2000-01-02')")
			tk.MustExec("UPDATE dd SET b = '2000-00-02'")
			tk.MustQuery("SHOW WARNINGS").Check(testkit.Rows())
			tk.MustQuery("SELECT b FROM dd").Check(testkit.Rows("2000-00-02 00:00:00"))

			tk.MustExec("TRUNCATE TABLE dd")
			tk.MustExec("INSERT INTO dd(c) values('2000-01-02 20:00:00')")
			tk.MustExec("UPDATE dd SET c = '0000-01-02 20:00:00'")
			tk.MustQuery("SHOW WARNINGS").Check(testkit.Rows("Warning 1292 Incorrect timestamp value: '0000-01-02 20:00:00'"))
			tk.MustQuery("SELECT c FROM dd").Check(testkit.Rows("0000-00-00 00:00:00"))
		}

		tk.MustExec("SET sql_mode='NO_ZERO_IN_DATE'")
		{
			tk.MustExec("TRUNCATE TABLE dd")
			tk.MustExec("INSERT INTO dd(a) values('2000-01-00')")
			tk.MustQuery("SHOW WARNINGS").Check(testkit.Rows("Warning 1292 Incorrect date value: '2000-01-00' for column 'a' at row 1"))
			tk.MustQuery("SELECT a FROM dd").Check(testkit.Rows("0000-00-00"))

			tk.MustExec("TRUNCATE TABLE dd")
			tk.MustExec("INSERT INTO dd(a) values('2000-01-02')")
			tk.MustExec("UPDATE dd SET a = '2000-00-02'")
			tk.MustQuery("SHOW WARNINGS").Check(testkit.Rows("Warning 1292 Incorrect date value: '2000-00-02'"))
			tk.MustQuery("SELECT a FROM dd").Check(testkit.Rows("0000-00-00"))
			tk.MustExec("UPDATE dd SET b = '2000-01-0'")
			tk.MustQuery("SHOW WARNINGS").Check(testkit.Rows("Warning 1292 Incorrect datetime value: '2000-01-0'"))
			tk.MustQuery("SELECT b FROM dd").Check(testkit.Rows("0000-00-00 00:00:00"))
			// consistent with Mysql8
			tk.MustExec("UPDATE dd SET b = '0-01-02'")
			tk.MustQuery("SHOW WARNINGS").Check(testkit.Rows())
			tk.MustQuery("SELECT b FROM dd").Check(testkit.Rows("2000-01-02 00:00:00"))

			tk.MustExec("TRUNCATE TABLE dd")
			tk.MustExec("INSERT INTO dd(c) values('2000-01-02 20:00:00')")
			tk.MustExec("UPDATE dd SET c = '2000-00-02 20:00:00'")
			tk.MustQuery("SHOW WARNINGS").Check(testkit.Rows("Warning 1292 Incorrect timestamp value: '2000-00-02 20:00:00'"))
			tk.MustQuery("SELECT c FROM dd").Check(testkit.Rows("0000-00-00 00:00:00"))
		}

		tk.MustExec("SET sql_mode='NO_ZERO_IN_DATE,STRICT_TRANS_TABLES'")
		{
			tk.MustExec("TRUNCATE TABLE dd")
			tk.MustGetErrMsg("INSERT INTO dd(b) VALUES ('2000-01-00')", "[table:1292]Incorrect datetime value: '2000-01-00' for column 'b' at row 1")
			tk.MustExec("INSERT IGNORE INTO dd(b) VALUES ('2000-00-01')")
			tk.MustQuery("SHOW WARNINGS").Check(testkit.Rows("Warning 1292 Incorrect datetime value: '2000-00-01' for column 'b' at row 1"))
			tk.MustQuery("SELECT b FROM dd").Check(testkit.Rows("0000-00-00 00:00:00"))

			tk.MustExec("TRUNCATE TABLE dd")
			tk.MustExec("INSERT INTO dd(b) VALUES ('2000-01-02')")
			tk.MustGetErrMsg("UPDATE dd SET b = '2000-01-00'", "[types:1292]Incorrect datetime value: '2000-01-00'")
			tk.MustExec("UPDATE IGNORE dd SET b = '2000-01-0'")
			tk.MustQuery("SHOW WARNINGS").Check(testkit.Rows("Warning 1292 Incorrect datetime value: '2000-01-0'"))
			tk.MustQuery("SELECT b FROM dd").Check(testkit.Rows("0000-00-00 00:00:00"))
			tk.MustExec("UPDATE dd SET b = '0000-1-2'")
			tk.MustQuery("SELECT b FROM dd").Check(testkit.Rows("0000-01-02 00:00:00"))
			tk.MustGetErrMsg("UPDATE dd SET c = '0000-01-05'", "[types:1292]Incorrect timestamp value: '0000-01-05'")
			tk.MustExec("UPDATE IGNORE dd SET c = '0000-01-5'")
			tk.MustQuery("SHOW WARNINGS").Check(testkit.Rows("Warning 1292 Incorrect timestamp value: '0000-01-5'"))
			tk.MustQuery("SELECT c FROM dd").Check(testkit.Rows("0000-00-00 00:00:00"))

			tk.MustExec("TRUNCATE TABLE dd")
			tk.MustGetErrMsg("INSERT INTO dd(c) VALUES ('2000-01-00 20:00:00')", "[table:1292]Incorrect timestamp value: '2000-01-00 20:00:00' for column 'c' at row 1")
			tk.MustExec("INSERT INTO dd(c) VALUES ('2000-01-02')")
			tk.MustGetErrMsg("UPDATE dd SET c = '2000-01-00 20:00:00'", "[types:1292]Incorrect timestamp value: '2000-01-00 20:00:00'")
			tk.MustExec("UPDATE IGNORE dd SET b = '2000-01-00'")
			tk.MustQuery("SHOW WARNINGS").Check(testkit.Rows("Warning 1292 Incorrect datetime value: '2000-01-00'"))
			tk.MustQuery("SELECT b FROM dd").Check(testkit.Rows("0000-00-00 00:00:00"))
		}
	}

	// check !NO_ZERO_DATE
	tk.MustExec("SET sql_mode='ONLY_FULL_GROUP_BY,STRICT_TRANS_TABLES,NO_ZERO_IN_DATE,ERROR_FOR_DIVISION_BY_ZERO,NO_AUTO_CREATE_USER,NO_ENGINE_SUBSTITUTION'")
	{
		tk.MustExec("TRUNCATE TABLE dd")
		tk.MustExec("INSERT INTO dd(a) values('0000-00-00')")
		tk.MustQuery("SHOW WARNINGS").Check(testkit.Rows())
		tk.MustQuery("SELECT a FROM dd").Check(testkit.Rows("0000-00-00"))

		tk.MustExec("TRUNCATE TABLE dd")
		tk.MustExec("INSERT INTO dd(b) values('2000-10-01')")
		tk.MustExec("UPDATE dd SET b = '0000-00-00'")
		tk.MustQuery("SHOW WARNINGS").Check(testkit.Rows())
		tk.MustQuery("SELECT b FROM dd").Check(testkit.Rows("0000-00-00 00:00:00"))

		tk.MustExec("TRUNCATE TABLE dd")
		tk.MustExec("INSERT INTO dd(c) values('0000-00-00 00:00:00')")
		tk.MustQuery("SHOW WARNINGS").Check(testkit.Rows())

		tk.MustExec("TRUNCATE TABLE dd")
		tk.MustExec("INSERT INTO dd(c) values('2000-10-01 10:00:00')")
		tk.MustExec("UPDATE dd SET c = '0000-00-00 00:00:00'")
		tk.MustQuery("SHOW WARNINGS").Check(testkit.Rows())
		tk.MustQuery("SELECT c FROM dd").Check(testkit.Rows("0000-00-00 00:00:00"))

		tk.MustExec("TRUNCATE TABLE dd")
		tk.MustGetErrMsg("INSERT INTO dd(b) VALUES ('2000-01-00')", "[table:1292]Incorrect datetime value: '2000-01-00' for column 'b' at row 1")
		tk.MustExec("INSERT IGNORE INTO dd(b) VALUES ('2000-00-01')")
		tk.MustQuery("SHOW WARNINGS").Check(testkit.Rows("Warning 1292 Incorrect datetime value: '2000-00-01' for column 'b' at row 1"))
		tk.MustQuery("SELECT b FROM dd").Check(testkit.Rows("0000-00-00 00:00:00"))

		tk.MustExec("TRUNCATE TABLE dd")
		tk.MustExec("INSERT INTO dd(b) VALUES ('2000-01-02')")
		tk.MustGetErrMsg("UPDATE dd SET b = '2000-01-00'", "[types:1292]Incorrect datetime value: '2000-01-00'")
		tk.MustExec("UPDATE IGNORE dd SET b = '2000-01-0'")
		tk.MustQuery("SHOW WARNINGS").Check(testkit.Rows("Warning 1292 Incorrect datetime value: '2000-01-0'"))
		tk.MustQuery("SELECT b FROM dd").Check(testkit.Rows("0000-00-00 00:00:00"))
		tk.MustExec("UPDATE dd SET b = '0000-1-2'")
		tk.MustQuery("SELECT b FROM dd").Check(testkit.Rows("0000-01-02 00:00:00"))
		tk.MustGetErrMsg("UPDATE dd SET c = '0000-01-05'", "[types:1292]Incorrect timestamp value: '0000-01-05'")
		tk.MustExec("UPDATE IGNORE dd SET c = '0000-01-5'")
		tk.MustQuery("SHOW WARNINGS").Check(testkit.Rows("Warning 1292 Incorrect timestamp value: '0000-01-5'"))
		tk.MustQuery("SELECT c FROM dd").Check(testkit.Rows("0000-00-00 00:00:00"))

		tk.MustExec("TRUNCATE TABLE dd")
		tk.MustGetErrMsg("INSERT INTO dd(c) VALUES ('2000-01-00 20:00:00')", "[table:1292]Incorrect timestamp value: '2000-01-00 20:00:00' for column 'c' at row 1")
		tk.MustExec("INSERT INTO dd(c) VALUES ('2000-01-02')")
		tk.MustGetErrMsg("UPDATE dd SET c = '2000-01-00 20:00:00'", "[types:1292]Incorrect timestamp value: '2000-01-00 20:00:00'")
		tk.MustExec("UPDATE IGNORE dd SET b = '2000-01-00'")
		tk.MustQuery("SHOW WARNINGS").Check(testkit.Rows("Warning 1292 Incorrect datetime value: '2000-01-00'"))
		tk.MustQuery("SELECT b FROM dd").Check(testkit.Rows("0000-00-00 00:00:00"))
	}

	// check !NO_ZERO_IN_DATE
	tk.MustExec("SET sql_mode='ONLY_FULL_GROUP_BY,STRICT_TRANS_TABLES,NO_ZERO_DATE,ERROR_FOR_DIVISION_BY_ZERO,NO_AUTO_CREATE_USER,NO_ENGINE_SUBSTITUTION'")
	{
		tk.MustExec("TRUNCATE TABLE dd")
		tk.MustExec("INSERT INTO dd(a) values('2000-00-10')")
		tk.MustQuery("SHOW WARNINGS").Check(testkit.Rows())
		tk.MustQuery("SELECT a FROM dd").Check(testkit.Rows("2000-00-10"))

		tk.MustExec("TRUNCATE TABLE dd")
		tk.MustExec("INSERT INTO dd(b) values('2000-10-01')")
		tk.MustExec("UPDATE dd SET b = '2000-00-10'")
		tk.MustQuery("SHOW WARNINGS").Check(testkit.Rows())
		tk.MustQuery("SELECT b FROM dd").Check(testkit.Rows("2000-00-10 00:00:00"))

		tk.MustExec("TRUNCATE TABLE dd")
		tk.MustExec("INSERT INTO dd(c) values('2000-10-01 10:00:00')")
		tk.MustGetErrMsg("UPDATE dd SET c = '2000-00-10 00:00:00'", "[types:1292]Incorrect timestamp value: '2000-00-10 00:00:00'")
		tk.MustExec("UPDATE IGNORE dd SET c = '2000-01-00 00:00:00'")
		tk.MustQuery("SHOW WARNINGS").Check(testkit.Rows("Warning 1292 Incorrect timestamp value: '2000-01-00 00:00:00'"))
		tk.MustQuery("SELECT c FROM dd").Check(testkit.Rows("0000-00-00 00:00:00"))
	}
	tk.MustExec("drop table if exists table_20220419;")
	tk.MustExec(`CREATE TABLE table_20220419 (
  id bigint(20) NOT NULL AUTO_INCREMENT,
  lastLoginDate datetime NOT NULL,
  PRIMARY KEY (id)
) ENGINE=InnoDB DEFAULT CHARSET=utf8mb4 COLLATE=utf8mb4_bin;`)
	tk.MustExec("set sql_mode='';")
	tk.MustExec("insert into table_20220419 values(1,'0000-00-00 00:00:00');")
	tk.MustExec("set sql_mode='ONLY_FULL_GROUP_BY,STRICT_TRANS_TABLES,NO_ZERO_IN_DATE,NO_ZERO_DATE,ERROR_FOR_DIVISION_BY_ZERO,NO_ENGINE_SUBSTITUTION';")
	tk.MustGetErrMsg("insert into table_20220419(lastLoginDate) select lastLoginDate from table_20220419;", "[types:1292]Incorrect datetime value: '0000-00-00 00:00:00'")
}

func TestIssue11333(t *testing.T) {
	store := testkit.CreateMockStore(t)

	tk := testkit.NewTestKit(t, store)
	tk.MustExec("use test")
	tk.MustExec("drop table if exists t;")
	tk.MustExec("drop table if exists t1;")
	tk.MustExec("create table t(col1 decimal);")
	tk.MustExec(" insert into t values(0.00000000000000000000000000000000000000000000000000000000000000000000000000000000000000000);")
	tk.MustQuery(`select * from t;`).Check(testkit.Rows("0"))
	tk.MustExec("create table t1(col1 decimal(65,30));")
	tk.MustExec(" insert into t1 values(0.00000000000000000000000000000000000000000000000000000000000000000000000000000000000000000);")
	tk.MustQuery(`select * from t1;`).Check(testkit.Rows("0.000000000000000000000000000000"))
	tk.MustQuery(`select 0.00000000000000000000000000000000000000000000000000000000000000000000000000000000000000000;`).Check(testkit.Rows("0.000000000000000000000000000000000000000000000000000000000000000000000000"))
	tk.MustQuery(`select 0.0000000000000000000000000000000000000000000000000000000000000000000000012;`).Check(testkit.Rows("0.000000000000000000000000000000000000000000000000000000000000000000000001"))
	tk.MustQuery(`select 0.000000000000000000000000000000000000000000000000000000000000000000000001;`).Check(testkit.Rows("0.000000000000000000000000000000000000000000000000000000000000000000000001"))
}

func TestDatetimeUserVariable(t *testing.T) {
	store := testkit.CreateMockStore(t)

	tk := testkit.NewTestKit(t, store)
	tk.MustExec("set @p = now()")
	tk.MustExec("set @@tidb_enable_vectorized_expression = false")
	require.NotEqual(t, "", tk.MustQuery("select @p").Rows()[0][0])
	tk.MustExec("set @@tidb_enable_vectorized_expression = true")
	require.NotEqual(t, "", tk.MustQuery("select @p").Rows()[0][0])
}

func TestEnumPushDown(t *testing.T) {
	store := testkit.CreateMockStore(t)

	tk := testkit.NewTestKit(t, store)
	tk.MustExec("use test")
	tk.MustExec("drop table if exists t")
	tk.MustExec("create table t (c_enum enum('c', 'b', 'a'))")
	tk.MustExec("insert into t values ('a'), ('b'), ('c'), ('a'), ('b'), ('a')")

	// test order by
	tk.MustQuery("select c_enum from t order by c_enum").
		Check(testkit.Rows("c", "b", "b", "a", "a", "a"))
	tk.MustQuery("select c_enum from t order by c_enum desc").
		Check(testkit.Rows("a", "a", "a", "b", "b", "c"))
	tk.MustQuery("select c_enum from t order by if(c_enum>1, c_enum, c_enum)").
		Check(testkit.Rows("a", "a", "a", "b", "b", "c"))

	// test selection
	tk.MustQuery("select c_enum from t where c_enum order by c_enum").
		Check(testkit.Rows("c", "b", "b", "a", "a", "a"))
	tk.MustQuery("select c_enum from t where c_enum > 'a' order by c_enum").
		Check(testkit.Rows("c", "b", "b"))
	tk.MustQuery("select c_enum from t where c_enum > 1 order by c_enum").
		Check(testkit.Rows("b", "b", "a", "a", "a"))
	tk.MustQuery("select c_enum from t where c_enum = 1 order by c_enum").
		Check(testkit.Rows("c"))
	tk.MustQuery("select c_enum from t where c_enum = 'a' order by c_enum").
		Check(testkit.Rows("a", "a", "a"))
	tk.MustQuery("select c_enum from t where c_enum + 1 order by c_enum").
		Check(testkit.Rows("c", "b", "b", "a", "a", "a"))
	tk.MustQuery("select c_enum from t where c_enum - 1 order by c_enum").
		Check(testkit.Rows("b", "b", "a", "a", "a"))

	// test projection
	tk.MustQuery("select c_enum+1 from t order by c_enum").
		Check(testkit.Rows("2", "3", "3", "4", "4", "4"))
	tk.MustQuery("select c_enum, c_enum=1 from t order by c_enum").
		Check(testkit.Rows("c 1", "b 0", "b 0", "a 0", "a 0", "a 0"))
	tk.MustQuery("select c_enum, c_enum>1 from t order by c_enum").
		Check(testkit.Rows("c 0", "b 1", "b 1", "a 1", "a 1", "a 1"))
	tk.MustQuery("select c_enum, c_enum>'a' from t order by c_enum").
		Check(testkit.Rows("c 1", "b 1", "b 1", "a 0", "a 0", "a 0"))

	// test aggregate
	tk.MustQuery("select max(c_enum) from t").
		Check(testkit.Rows("c"))
	tk.MustQuery("select min(c_enum) from t").
		Check(testkit.Rows("a"))
	tk.MustQuery("select max(c_enum+1) from t").
		Check(testkit.Rows("4"))
	tk.MustQuery("select min(c_enum+1) from t").
		Check(testkit.Rows("2"))
	tk.MustQuery("select avg(c_enum) from t").
		Check(testkit.Rows("2.3333333333333335"))
	tk.MustQuery("select avg(distinct c_enum) from t").
		Check(testkit.Rows("2"))
	tk.MustQuery("select distinct c_enum from t order by c_enum").
		Check(testkit.Rows("c", "b", "a"))
	tk.MustQuery("select c_enum from t group by c_enum order by c_enum").
		Check(testkit.Rows("c", "b", "a"))

	// test correlated
	tk.MustExec("drop table if exists t1")
	tk.MustExec(`CREATE TABLE t1 (
		a char(3) NOT NULL default '',
		e enum('a','b','c','d','e') NOT NULL default 'a'
	)`)
	tk.MustExec("INSERT INTO t1 VALUES ('aaa','e')")
	tk.MustExec("INSERT INTO t1 VALUES ('bbb','e')")
	tk.MustExec("INSERT INTO t1 VALUES ('ccc','a')")
	tk.MustExec("INSERT INTO t1 VALUES ('ddd','e')")
	tk.MustQuery(`SELECT DISTINCT e AS c FROM t1 outr WHERE
	a <> SOME ( SELECT a FROM t1 WHERE e = outr.e)`).
		Check(testkit.Rows("e"))

	// no index
	tk.MustExec("drop table t")
	tk.MustExec("create table t(e enum('c','b','a'))")
	tk.MustExec("insert into t values(1),(2),(3)")
	tk.MustQuery("select e from t where e > 'b'").
		Check(testkit.Rows("c"))
	tk.MustQuery("select e from t where e > 2").
		Check(testkit.Rows("a"))

	// enable index
	tk.MustExec("alter table t add index idx(e)")
	tk.MustQuery("select e from t where e > 'b'").
		Check(testkit.Rows("c"))
	tk.MustQuery("select e from t where e > 2").
		Check(testkit.Rows("a"))

	tk.MustExec("drop table if exists tdm")
	tk.MustExec("create table tdm(id int, `c12` enum('a','b','c'), PRIMARY KEY (`id`));")
	tk.MustExec("insert into tdm values (1, 'a');")
	tk.MustExec("update tdm set c12 = 2 where id = 1;")
	tk.MustQuery("select * from tdm").Check(testkit.Rows("1 b"))
	tk.MustExec("set @@sql_mode = '';")
	tk.MustExec("update tdm set c12 = 0 where id = 1;")
	tk.MustQuery("select c12+0 from tdm").Check(testkit.Rows("0"))
	tk.MustExec("update tdm set c12 = '0' where id = 1;")
	tk.MustQuery("select c12+0 from tdm").Check(testkit.Rows("0"))
}

func TestSecurityEnhancedMode(t *testing.T) {
	store := testkit.CreateMockStore(t)

	tk := testkit.NewTestKit(t, store)
	sem.Enable()
	defer sem.Disable()

	// When SEM is enabled these features are restricted to all users
	// regardless of what privileges they have available.
	tk.MustGetErrMsg("SELECT 1 INTO OUTFILE '/tmp/aaaa'", "[planner:8132]Feature 'SELECT INTO' is not supported when security enhanced mode is enabled")
}

func TestCTEInvalidUsage(t *testing.T) {
	store := testkit.CreateMockStore(t)

	tk := testkit.NewTestKit(t, store)

	tk.MustExec("use test;")
	tk.MustExec("drop table if exists t;")
	tk.MustExec("create table t(a int);")
	// A CTE can refer to CTEs defined earlier in the same WITH clause, but not those defined later.
	tk.MustGetErrCode("with cte1 as (select * from cte2), cte2 as (select 1) select * from cte1;", errno.ErrNoSuchTable)
	// A CTE in a given query block can refer to CTEs defined in query blocks at a more outer level, but not CTEs defined in query blocks at a more inner level.
	// MySQL allows this statement, and it should be a bug of MySQL. PostgreSQL also reports an error.
	tk.MustGetErrCode("with cte1 as (select * from cte2)  select * from (with cte2 as (select 2) select * from cte1 ) q;", errno.ErrNoSuchTable)
	// Aggregation function is not allowed in the recursive part.
	tk.MustGetErrCode("with recursive cte(n) as (select 1 union select sum(n) from cte group by n) select * from cte;", errno.ErrCTERecursiveForbidsAggregation)
	// Window function is not allowed in the recursive part.
	tk.MustGetErrCode("with recursive cte(n) as (select 1 union select row_number() over(partition by n) from cte ) select * from cte;", errno.ErrCTERecursiveForbidsAggregation)
	// Group by is not allowed in the recursive part.
	tk.MustGetErrCode("with recursive cte(n) as (select 1 union (select * from cte order by n)) select * from cte;", errno.ErrNotSupportedYet)
	tk.MustGetErrCode("with recursive cte(n) as (select 1 union (select * from cte order by n)) select * from cte;", errno.ErrNotSupportedYet)
	// Distinct is not allowed in the recursive part.
	tk.MustGetErrCode("with recursive cte(n) as (select 1 union select distinct  * from cte) select * from cte;", errno.ErrNotSupportedYet)
	// Limit is not allowed in the recursive part.
	tk.MustGetErrCode("with recursive cte(n) as (select 1 union (select * from cte limit 2)) select * from cte;", errno.ErrNotSupportedYet)
	// The recursive SELECT part must reference the CTE only once and only in its FROM clause, not in any subquery.
	tk.MustGetErrCode("with recursive cte(n) as (select 1 union select * from cte, cte c1) select * from cte;", errno.ErrInvalidRequiresSingleReference)
	tk.MustGetErrCode("with recursive cte(n) as (select 1 union select * from (select * from cte) c1) select * from cte;", errno.ErrInvalidRequiresSingleReference)
	tk.MustGetErrCode("with recursive cte(n) as (select 1 union select * from cte where 1 in (select * from cte)) select * from cte;", errno.ErrInvalidRequiresSingleReference)
	tk.MustGetErrCode("with recursive cte(n) as (select 1 union select * from cte where exists (select * from cte)) select * from cte;", errno.ErrInvalidRequiresSingleReference)
	tk.MustGetErrCode("with recursive cte(n) as (select 1 union select * from cte where 1 >  (select * from cte)) select * from cte;", errno.ErrInvalidRequiresSingleReference)
	tk.MustGetErrCode("with recursive cte(n) as (select 1 union select (select * from cte) c1) select * from cte;", errno.ErrInvalidRequiresSingleReference)
	// The recursive part can reference tables other than the CTE and join them with the CTE. If used in a join like this, the CTE must not be on the right side of a LEFT JOIN.
	tk.MustGetErrCode("with recursive cte(n) as (select 1 union select * from t left join cte on t.a=cte.n) select * from cte;", errno.ErrCTERecursiveForbiddenJoinOrder)
	// Recursive part containing non-recursive query is not allowed.
	tk.MustGetErrCode("with recursive cte(n) as (select  1 intersect select 2 union select * from cte union select 1) select * from cte;", errno.ErrCTERecursiveRequiresNonRecursiveFirst)
	tk.MustGetErrCode("with recursive cte(n) as (select  * from cte union select * from cte) select * from cte;", errno.ErrCTERecursiveRequiresNonRecursiveFirst)
	// Invalid use of intersect/except.
	tk.MustGetErrCode("with recursive cte(n) as (select 1 intersect select * from cte) select * from cte;", errno.ErrNotSupportedYet)
	tk.MustGetErrCode("with recursive cte(n) as (select 1 union select 1 intersect select * from cte) select * from cte;", errno.ErrNotSupportedYet)
	tk.MustGetErrCode("with recursive cte(n) as (select 1 except select * from cte) select * from cte;", errno.ErrNotSupportedYet)
	tk.MustGetErrCode("with recursive cte(n) as (select 1 union select 1 except select * from cte) select * from cte;", errno.ErrNotSupportedYet)
}

func TestEnumIndex(t *testing.T) {
	elems := []string{"\"a\"", "\"b\"", "\"c\""}
	rand.Shuffle(len(elems), func(i, j int) {
		elems[i], elems[j] = elems[j], elems[i]
	})

	store := testkit.CreateMockStore(t)

	tk := testkit.NewTestKit(t, store)
	tk.MustExec("use test")
	tk.MustExec("drop table if exists t,tidx")
	tk.MustExec("create table t(e enum(" + strings.Join(elems, ",") + "))")
	tk.MustExec("create table tidx(e enum(" + strings.Join(elems, ",") + "), index idx(e))")

	nRows := 50
	values := make([]string, 0, nRows)
	for i := 0; i < nRows; i++ {
		values = append(values, fmt.Sprintf("(%v)", rand.Intn(len(elems))+1))
	}
	tk.MustExec(fmt.Sprintf("insert into t values %v", strings.Join(values, ", ")))
	tk.MustExec(fmt.Sprintf("insert into tidx values %v", strings.Join(values, ", ")))

	ops := []string{"=", "!=", ">", ">=", "<", "<="}
	testElems := []string{"\"a\"", "\"b\"", "\"c\"", "\"d\"", "\"\"", "1", "2", "3", "4", "0", "-1"}
	for i := 0; i < nRows; i++ {
		cond := fmt.Sprintf("e" + ops[rand.Intn(len(ops))] + testElems[rand.Intn(len(testElems))])
		result := tk.MustQuery("select * from t where " + cond).Sort().Rows()
		tk.MustQuery("select * from tidx where " + cond).Sort().Check(result)
	}

	tk.MustExec("use test")
	tk.MustExec("drop table if exists t")
	tk.MustExec("create table t(e enum('d','c','b','a'), a int, index idx(e));")
	tk.MustExec("insert into t values(1,1),(2,2),(3,3),(4,4);")
	tk.MustQuery("select /*+ use_index(t, idx) */ * from t where e not in ('a','d') and a = 2;").Check(
		testkit.Rows("c 2"))

	// issue 24419
	tk.MustExec("use test")
	tk.MustExec("drop table if exists t02")
	tk.MustExec("CREATE TABLE `t02` (  `COL1` enum('^YSQT0]V@9TFN>^WB6G?NG@S8>VYOM;BSC@<BCQ6','TKZQQ=C1@IH9W>64=ZISGS?O[JDFBI5M]QXJYQNSKU>NGAWLXS26LMTZ2YNN`XKIUGKY0IHDWV>E[BJJCABOKH1M^CB5E@DLS7Q88PWZTEAY]1ZQMN5NX[I<KBBK','PXWTHJ?R]P=`Y','OFJHCEKCQGT:MXI7P3[YO4N0DF=2XJWJ4Z9Z;HQ8TMUTZV8YLQAHWJ4BDZHR3A','@[ETQPEKKDD;9INXAQISU0O65J86AWQ2SZ8=ZZW6TKT4GCF_O13^ZQW_S>FIYA983K:E4N77@FINM5HVGQCUCVNF5WLOOOEORAM=_JLMVFURMUASTVDBE','NL3V:J9LM4U5KUCV<RIJ_RKMZ4;CXD_0:K`HCO=P1YNYTHX8KYZRQ?PL01HLNSUC_R7:I5<V[HV0BIDEBZAPT73R7`DP43XXPLQCEI8>R;P','M5=T5FLQEZMPZAXH]4G:TSYYYVQ7O@4S6C3N8WPFKSP;SRD6VW@94BBH8XCT','P]I52Y46F?@RMOOF6;FWDTO`7FIT]R:]ELHD[CNLDSHC7FPBYOOJXLZSBV^5C^AAF6J5BCKE4V9==@H=4C]GMZXPNM','ECIQWH>?MK=ARGI0WVJNIBZFCFVJHFIUYJ:2?2WWZBNBWTPFNQPLLBFP9R_','E<<T9UUF2?XM8TWS_','W[5E_U1J?YSOQISL1KD','M@V^`^8I','5UTEJUZIQ^ZJOJU_D6@V2DSVOIK@LUT^E?RTL>_Y9OT@SOPYR72VIJVMBWIVPF@TTBZ@8ZPBZL=LXZF`WM4V2?K>AT','PZ@PR6XN28JL`B','ZOHBSCRMZPOI`IVTSEZAIDAF7DS@1TT20AP9','QLDIOY[Y:JZR@OL__I^@FBO=O_?WOOR:2BE:QJC','BI^TGJ_N<H:7OW8XXITM@FBWDNJ=KA`X:9@BUY4UHKSHFP`EAWR9_QS^HR2AI39MGVXWVD]RUI46SHU=GXAX;RT765X:CU7M4XOD^S9JFZI=HTTS?C0CT','M@HGGFM43C7','@M`IHSJQ8HBTGOS`=VW]QBMLVWN`SP;E>EEXYKV1POHTOJQPGCPVR=TYZMGWABUQR07J8U::W4','N`ZN4P@9T[JW;FR6=FA4WP@APNPG[XQVIK4]F]2>EC>JEIOXC``;;?OHP') DEFAULT NULL,  `COL2` tinyint DEFAULT NULL,  `COL3` time DEFAULT NULL,  KEY `U_M_COL4` (`COL1`,`COL2`),  KEY `U_M_COL5` (`COL3`,`COL2`)) ENGINE=InnoDB DEFAULT CHARSET=utf8mb4 COLLATE=utf8mb4_bin;")
	tk.MustExec("insert into t02(col1, col2) values ('OFJHCEKCQGT:MXI7P3[YO4N0DF=2XJWJ4Z9Z;HQ8TMUTZV8YLQAHWJ4BDZHR3A', 39), ('OFJHCEKCQGT:MXI7P3[YO4N0DF=2XJWJ4Z9Z;HQ8TMUTZV8YLQAHWJ4BDZHR3A', 51), ('OFJHCEKCQGT:MXI7P3[YO4N0DF=2XJWJ4Z9Z;HQ8TMUTZV8YLQAHWJ4BDZHR3A', 55), ('OFJHCEKCQGT:MXI7P3[YO4N0DF=2XJWJ4Z9Z;HQ8TMUTZV8YLQAHWJ4BDZHR3A', -30), ('ZOHBSCRMZPOI`IVTSEZAIDAF7DS@1TT20AP9', -30);")
	tk.MustQuery("select * from t02 where col1 not in (\"W1Rgd74pbJaGX47h1MPjpr0XSKJNCnwEleJ50Vbpl9EmbHJX6D6BXYKT2UAbl1uDw3ZGeYykhzG6Gld0wKdOiT4Gv5j9upHI0Q7vrXij4N9WNFJvB\", \"N`ZN4P@9T[JW;FR6=FA4WP@APNPG[XQVIK4]F]2>EC>JEIOXC``;;?OHP\") and col2 = -30;").Check(
		testkit.Rows(
			"OFJHCEKCQGT:MXI7P3[YO4N0DF=2XJWJ4Z9Z;HQ8TMUTZV8YLQAHWJ4BDZHR3A -30 <nil>",
			"ZOHBSCRMZPOI`IVTSEZAIDAF7DS@1TT20AP9 -30 <nil>"))

	// issue 24576
	tk.MustExec("use test")
	tk.MustExec("drop table if exists t;")
	tk.MustExec("create table t(col1 enum('a','b','c'), col2 enum('a','b','c'), col3 int, index idx(col1,col2));")
	tk.MustExec("insert into t values(1,1,1),(2,2,2),(3,3,3);")
	tk.MustQuery("select /*+ use_index(t,idx) */ col3 from t where col2 between 'b' and 'b' and col1 is not null;").Check(
		testkit.Rows("2"))
	tk.MustQuery("select /*+ use_index(t,idx) */ col3 from t where col2 = 'b' and col1 is not null;").Check(
		testkit.Rows("2"))

	// issue25099
	tk.MustExec("use test")
	tk.MustExec("drop table if exists t;")
	tk.MustExec("create table t(e enum(\"a\",\"b\",\"c\"), index idx(e));")
	tk.MustExec("insert ignore into t values(0),(1),(2),(3);")
	tk.MustQuery("select * from t where e = '';").Check(
		testkit.Rows(""))
	tk.MustQuery("select * from t where e != 'a';").Sort().Check(
		testkit.Rows("", "b", "c"))
	tk.MustExec("alter table t drop index idx;")
	tk.MustQuery("select * from t where e = '';").Check(
		testkit.Rows(""))
	tk.MustQuery("select * from t where e != 'a';").Sort().Check(
		testkit.Rows("", "b", "c"))

	tk.MustExec("drop table if exists t;")
	tk.MustExec("create table t(e enum(\"\"), index idx(e));")
	tk.MustExec("insert ignore into t values(0),(1);")
	tk.MustQuery("select * from t where e = '';").Check(
		testkit.Rows("", ""))
	tk.MustExec("alter table t drop index idx;")
	tk.MustQuery("select * from t where e = '';").Check(
		testkit.Rows("", ""))

	tk.MustExec("drop table if exists t;")
	tk.MustExec("create table t(e enum(\"a\",\"b\",\"c\"), index idx(e));")
	tk.MustExec("insert ignore into t values(0);")
	tk.MustExec("select * from t t1 join t t2 on t1.e=t2.e;")
	tk.MustQuery("select /*+ inl_join(t1,t2) */ * from t t1 join t t2 on t1.e=t2.e;").Check(
		testkit.Rows(" "))
	tk.MustQuery("select /*+ hash_join(t1,t2) */ * from t t1 join t t2 on t1.e=t2.e;").Check(
		testkit.Rows(" "))
	tk.MustQuery("select /*+ inl_hash_join(t1,t2) */ * from t t1 join t t2 on t1.e=t2.e;").Check(
		testkit.Rows(" "))
}

// Previously global values were cached. This is incorrect.
// See: https://github.com/pingcap/tidb/issues/24368
func TestGlobalCacheCorrectness(t *testing.T) {
	store := testkit.CreateMockStore(t)

	tk := testkit.NewTestKit(t, store)
	tk.MustQuery("SHOW VARIABLES LIKE 'max_connections'").Check(testkit.Rows("max_connections 0"))
	tk.MustExec("SET GLOBAL max_connections=1234")
	tk.MustQuery("SHOW VARIABLES LIKE 'max_connections'").Check(testkit.Rows("max_connections 1234"))
	// restore
	tk.MustExec("SET GLOBAL max_connections=0")
}

func TestRedundantColumnResolve(t *testing.T) {
	store := testkit.CreateMockStore(t)

	tk := testkit.NewTestKit(t, store)
	tk.MustExec("use test")
	tk.MustExec("drop table if exists t1, t2")
	tk.MustExec("create table t1(a int not null)")
	tk.MustExec("create table t2(a int not null)")
	tk.MustExec("insert into t1 values(1)")
	tk.MustExec("insert into t2 values(1)")
	tk.MustQuery("select a, count(*) from t1 join t2 using (a) group by a").Check(testkit.Rows("1 1"))
	tk.MustQuery("select a, count(*) from t1 natural join t2 group by a").Check(testkit.Rows("1 1"))
	err := tk.ExecToErr("select a, count(*) from t1 join t2 on t1.a=t2.a group by a")
	require.Error(t, err, "[planner:1052]Column 'a' in field list is ambiguous")
	tk.MustQuery("select t1.a, t2.a from t1 join t2 using (a) group by t1.a").Check(testkit.Rows("1 1"))
	err = tk.ExecToErr("select t1.a, t2.a from t1 join t2 using(a) group by a")
	require.Error(t, err, "[planner:1052]Column 'a' in group statement is ambiguous")
	tk.MustQuery("select t2.a from t1 join t2 using (a) group by t1.a").Check(testkit.Rows("1"))
	tk.MustQuery("select t1.a from t1 join t2 using (a) group by t1.a").Check(testkit.Rows("1"))
	tk.MustQuery("select t2.a from t1 join t2 using (a) group by t2.a").Check(testkit.Rows("1"))
	// The test below cannot pass now since we do not infer functional dependencies from filters as MySQL, hence would fail in only_full_group_by check.
	// tk.MustQuery("select t1.a from t1 join t2 using (a) group by t2.a").Check(testkit.Rows("1"))
	tk.MustQuery("select count(*) from t1 join t2 using (a) group by t2.a").Check(testkit.Rows("1"))
	tk.MustQuery("select t2.a from t1 join t2 using (a) group by a").Check(testkit.Rows("1"))
	tk.MustQuery("select t1.a from t1 join t2 using (a) group by a").Check(testkit.Rows("1"))
	tk.MustQuery("select * from t1 join t2 using(a)").Check(testkit.Rows("1"))
	tk.MustQuery("select t1.a, t2.a from t1 join t2 using(a)").Check(testkit.Rows("1 1"))
	tk.MustQuery("select * from t1 natural join t2").Check(testkit.Rows("1"))
	tk.MustQuery("select t1.a, t2.a from t1 natural join t2").Check(testkit.Rows("1 1"))
}

func TestControlFunctionWithEnumOrSet(t *testing.T) {
	// issue 23114
	store := testkit.CreateMockStore(t)

	tk := testkit.NewTestKit(t, store)
	tk.MustExec("use test")
	tk.MustExec("drop table if exists e;")
	tk.MustExec("create table e(e enum('c', 'b', 'a'));")
	tk.MustExec("insert into e values ('a'),('b'),('a'),('b');")
	tk.MustQuery("select e from e where if(e>1, e, e);").Sort().Check(
		testkit.Rows("a", "a", "b", "b"))
	tk.MustQuery("select e from e where case e when 1 then e else e end;").Sort().Check(
		testkit.Rows("a", "a", "b", "b"))
	tk.MustQuery("select e from e where case 1 when e then e end;").Check(testkit.Rows())

	tk.MustQuery("select if(e>1,e,e)='a' from e").Sort().Check(
		testkit.Rows("0", "0", "1", "1"))
	tk.MustQuery("select if(e>1,e,e)=1 from e").Sort().Check(
		testkit.Rows("0", "0", "0", "0"))
	// if and if
	tk.MustQuery("select if(e>2,e,e) and if(e<=2,e,e) from e;").Sort().Check(
		testkit.Rows("1", "1", "1", "1"))
	tk.MustQuery("select if(e>2,e,e) and (if(e<3,0,e) or if(e>=2,0,e)) from e;").Sort().Check(
		testkit.Rows("0", "0", "1", "1"))
	tk.MustQuery("select * from e where if(e>2,e,e) and if(e<=2,e,e);").Sort().Check(
		testkit.Rows("a", "a", "b", "b"))
	tk.MustQuery("select * from e where if(e>2,e,e) and (if(e<3,0,e) or if(e>=2,0,e));").Sort().Check(
		testkit.Rows("a", "a"))

	// issue 24494
	tk.MustExec("drop table if exists t;")
	tk.MustExec("create table t(a int,b enum(\"b\",\"y\",\"1\"));")
	tk.MustExec("insert into t values(0,\"y\"),(1,\"b\"),(null,null),(2,\"1\");")
	tk.MustQuery("SELECT count(*) FROM t where if(a,b ,null);").Check(testkit.Rows("2"))

	tk.MustExec("drop table if exists t;")
	tk.MustExec("create table t(a int,b enum(\"b\"),c enum(\"c\"));")
	tk.MustExec("insert into t values(1,1,1),(2,1,1),(1,1,1),(2,1,1);")
	tk.MustQuery("select a from t where if(a=1,b,c)=\"b\";").Check(testkit.Rows("1", "1"))
	tk.MustQuery("select a from t where if(a=1,b,c)=\"c\";").Check(testkit.Rows("2", "2"))
	tk.MustQuery("select a from t where if(a=1,b,c)=1;").Sort().Check(testkit.Rows("1", "1", "2", "2"))
	tk.MustQuery("select a from t where if(a=1,b,c);").Sort().Check(testkit.Rows("1", "1", "2", "2"))

	tk.MustExec("drop table if exists e;")
	tk.MustExec("create table e(e enum('c', 'b', 'a'));")
	tk.MustExec("insert into e values(3)")
	tk.MustQuery("select elt(1,e) = 'a' from e").Check(testkit.Rows("1"))
	tk.MustQuery("select elt(1,e) = 3 from e").Check(testkit.Rows("1"))
	tk.MustQuery("select e from e where elt(1,e)").Check(testkit.Rows("a"))

	// test set type
	tk.MustExec("drop table if exists s;")
	tk.MustExec("create table s(s set('c', 'b', 'a'));")
	tk.MustExec("insert into s values ('a'),('b'),('a'),('b');")
	tk.MustQuery("select s from s where if(s>1, s, s);").Sort().Check(
		testkit.Rows("a", "a", "b", "b"))
	tk.MustQuery("select s from s where case s when 1 then s else s end;").Sort().Check(
		testkit.Rows("a", "a", "b", "b"))
	tk.MustQuery("select s from s where case 1 when s then s end;").Check(testkit.Rows())

	tk.MustQuery("select if(s>1,s,s)='a' from s").Sort().Check(
		testkit.Rows("0", "0", "1", "1"))
	tk.MustQuery("select if(s>1,s,s)=4 from s").Sort().Check(
		testkit.Rows("0", "0", "1", "1"))

	tk.MustExec("drop table if exists s;")
	tk.MustExec("create table s(s set('c', 'b', 'a'));")
	tk.MustExec("insert into s values('a')")
	tk.MustQuery("select elt(1,s) = 'a' from s").Check(testkit.Rows("1"))
	tk.MustQuery("select elt(1,s) = 4 from s").Check(testkit.Rows("1"))
	tk.MustQuery("select s from s where elt(1,s)").Check(testkit.Rows("a"))

	// issue 24543
	tk.MustExec("drop table if exists t;")
	tk.MustExec("create table t(a int,b enum(\"b\"),c enum(\"c\"));")
	tk.MustExec("insert into t values(1,1,1),(2,1,1),(1,1,1),(2,1,1);")
	tk.MustQuery("select if(A, null,b)=1 from t;").Check(testkit.Rows("<nil>", "<nil>", "<nil>", "<nil>"))
	tk.MustQuery("select if(A, null,b)='a' from t;").Check(testkit.Rows("<nil>", "<nil>", "<nil>", "<nil>"))

	tk.MustExec("drop table if exists t;")
	tk.MustExec("create table t(a int,b set(\"b\"),c set(\"c\"));")
	tk.MustExec("insert into t values(1,1,1),(2,1,1),(1,1,1),(2,1,1);")
	tk.MustQuery("select if(A, null,b)=1 from t;").Check(testkit.Rows("<nil>", "<nil>", "<nil>", "<nil>"))
	tk.MustQuery("select if(A, null,b)='a' from t;").Check(testkit.Rows("<nil>", "<nil>", "<nil>", "<nil>"))

	// issue 29357
	tk.MustExec("drop table if exists t;")
	tk.MustExec("create table t(`a` enum('y','b','Abc','null','1','2','0')) CHARSET=binary;")
	tk.MustExec("insert into t values(\"1\");")
	tk.MustQuery("SELECT count(*) from t where (null like 'a') = (case when cast('2015' as real) <=> round(\"1200\",\"1\") then a end);\n").Check(testkit.Rows("0"))
	tk.MustQuery("SELECT (null like 'a') = (case when cast('2015' as real) <=> round(\"1200\",\"1\") then a end) from t;\n").Check(testkit.Rows("<nil>"))
	tk.MustQuery("SELECT 5 = (case when 0 <=> 0 then a end) from t;").Check(testkit.Rows("1"))
	tk.MustQuery("SELECT '1' = (case when 0 <=> 0 then a end) from t;").Check(testkit.Rows("1"))
	tk.MustQuery("SELECT 5 = (case when 0 <=> 1 then a end) from t;").Check(testkit.Rows("<nil>"))
	tk.MustQuery("SELECT '1' = (case when 0 <=> 1 then a end) from t;").Check(testkit.Rows("<nil>"))
	tk.MustQuery("SELECT 5 = (case when 0 <=> 1 then a else a end) from t;").Check(testkit.Rows("1"))
	tk.MustQuery("SELECT '1' = (case when 0 <=> 1 then a else a end) from t;").Check(testkit.Rows("1"))
}

func TestBuiltinFuncJSONMergePatch_InColumn(t *testing.T) {
	ctx := context.Background()
	store := testkit.CreateMockStore(t)

	tk := testkit.NewTestKit(t, store)

	tests := []struct {
		input    [2]interface{}
		expected interface{}
		success  bool
		errCode  int
	}{
		// RFC 7396 document: https://datatracker.ietf.org/doc/html/rfc7396
		// RFC 7396 Example Test Cases
		{[2]interface{}{`{"a":"b"}`, `{"a":"c"}`}, `{"a": "c"}`, true, 0},
		{[2]interface{}{`{"a":"b"}`, `{"b":"c"}`}, `{"a": "b", "b": "c"}`, true, 0},
		{[2]interface{}{`{"a":"b"}`, `{"a":null}`}, `{}`, true, 0},
		{[2]interface{}{`{"a":"b", "b":"c"}`, `{"a":null}`}, `{"b": "c"}`, true, 0},
		{[2]interface{}{`{"a":["b"]}`, `{"a":"c"}`}, `{"a": "c"}`, true, 0},
		{[2]interface{}{`{"a":"c"}`, `{"a":["b"]}`}, `{"a": ["b"]}`, true, 0},
		{[2]interface{}{`{"a":{"b":"c"}}`, `{"a":{"b":"d","c":null}}`}, `{"a": {"b": "d"}}`, true, 0},
		{[2]interface{}{`{"a":[{"b":"c"}]}`, `{"a": [1]}`}, `{"a": [1]}`, true, 0},
		{[2]interface{}{`["a","b"]`, `["c","d"]`}, `["c", "d"]`, true, 0},
		{[2]interface{}{`{"a":"b"}`, `["c"]`}, `["c"]`, true, 0},
		{[2]interface{}{`{"a":"foo"}`, `null`}, `null`, true, 0},
		{[2]interface{}{`{"a":"foo"}`, `"bar"`}, `"bar"`, true, 0},
		{[2]interface{}{`{"e":null}`, `{"a":1}`}, `{"e": null, "a": 1}`, true, 0},
		{[2]interface{}{`[1,2]`, `{"a":"b","c":null}`}, `{"a": "b"}`, true, 0},
		{[2]interface{}{`{}`, `{"a":{"bb":{"ccc":null}}}`}, `{"a": {"bb": {}}}`, true, 0},
		// RFC 7396 Example Document
		{[2]interface{}{`{"title":"Goodbye!","author":{"givenName":"John","familyName":"Doe"},"tags":["example","sample"],"content":"This will be unchanged"}`, `{"title":"Hello!","phoneNumber":"+01-123-456-7890","author":{"familyName":null},"tags":["example"]}`}, `{"title":"Hello!","author":{"givenName":"John"},"tags":["example"],"content":"This will be unchanged","phoneNumber":"+01-123-456-7890"}`, true, 0},

		// From mysql Example Test Cases
		{[2]interface{}{nil, `{"a":1}`}, nil, true, 0},
		{[2]interface{}{`{"a":1}`, nil}, nil, true, 0},
		{[2]interface{}{`{"a":"foo"}`, `true`}, `true`, true, 0},
		{[2]interface{}{`{"a":"foo"}`, `false`}, `false`, true, 0},
		{[2]interface{}{`{"a":"foo"}`, `123`}, `123`, true, 0},
		{[2]interface{}{`{"a":"foo"}`, `123.1`}, `123.1`, true, 0},
		{[2]interface{}{`{"a":"foo"}`, `[1,2,3]`}, `[1,2,3]`, true, 0},
		{[2]interface{}{"null", `{"a":1}`}, `{"a":1}`, true, 0},
		{[2]interface{}{`{"a":1}`, "null"}, `null`, true, 0},

		// Invalid json text
		{[2]interface{}{`{"a":1}`, `[1]}`}, nil, false, mysql.ErrInvalidJSONText},
	}

	tk.MustExec(`use test;`)
	tk.MustExec(`drop table if exists t;`)
	tk.MustExec("CREATE TABLE t ( `id` INT NOT NULL AUTO_INCREMENT, `j` json NULL, `vc` VARCHAR ( 5000 ) NULL, PRIMARY KEY ( `id` ) );")
	for id, tt := range tests {
		tk.MustExec("insert into t values(?,?,?)", id+1, tt.input[0], tt.input[1])
		if tt.success {
			result := tk.MustQuery("select json_merge_patch(j,vc) from t where id = ?", id+1)
			if tt.expected == nil {
				result.Check(testkit.Rows("<nil>"))
			} else {
				j, e := types.ParseBinaryJSONFromString(tt.expected.(string))
				require.NoError(t, e)
				result.Check(testkit.Rows(j.String()))
			}
		} else {
			rs, _ := tk.Exec("select json_merge_patch(j,vc) from  t where id = ?;", id+1)
			_, err := session.GetRows4Test(ctx, tk.Session(), rs)
			terr := errors.Cause(err).(*terror.Error)
			require.Equal(t, errors.ErrCode(tt.errCode), terr.Code())
		}
	}
}

func TestBuiltinFuncJSONMergePatch_InExpression(t *testing.T) {
	ctx := context.Background()
	store := testkit.CreateMockStore(t)

	tk := testkit.NewTestKit(t, store)

	tests := []struct {
		input    []interface{}
		expected interface{}
		success  bool
		errCode  int
	}{
		// RFC 7396 document: https://datatracker.ietf.org/doc/html/rfc7396
		// RFC 7396 Example Test Cases
		{[]interface{}{`{"a":"b"}`, `{"a":"c"}`}, `{"a": "c"}`, true, 0},
		{[]interface{}{`{"a":"b"}`, `{"b":"c"}`}, `{"a": "b","b": "c"}`, true, 0},
		{[]interface{}{`{"a":"b"}`, `{"a":null}`}, `{}`, true, 0},
		{[]interface{}{`{"a":"b", "b":"c"}`, `{"a":null}`}, `{"b": "c"}`, true, 0},
		{[]interface{}{`{"a":["b"]}`, `{"a":"c"}`}, `{"a": "c"}`, true, 0},
		{[]interface{}{`{"a":"c"}`, `{"a":["b"]}`}, `{"a": ["b"]}`, true, 0},
		{[]interface{}{`{"a":{"b":"c"}}`, `{"a":{"b":"d","c":null}}`}, `{"a": {"b": "d"}}`, true, 0},
		{[]interface{}{`{"a":[{"b":"c"}]}`, `{"a": [1]}`}, `{"a": [1]}`, true, 0},
		{[]interface{}{`["a","b"]`, `["c","d"]`}, `["c", "d"]`, true, 0},
		{[]interface{}{`{"a":"b"}`, `["c"]`}, `["c"]`, true, 0},
		{[]interface{}{`{"a":"foo"}`, `null`}, `null`, true, 0},
		{[]interface{}{`{"a":"foo"}`, `"bar"`}, `"bar"`, true, 0},
		{[]interface{}{`{"e":null}`, `{"a":1}`}, `{"e": null,"a": 1}`, true, 0},
		{[]interface{}{`[1,2]`, `{"a":"b","c":null}`}, `{"a":"b"}`, true, 0},
		{[]interface{}{`{}`, `{"a":{"bb":{"ccc":null}}}`}, `{"a":{"bb": {}}}`, true, 0},
		// RFC 7396 Example Document
		{[]interface{}{`{"title":"Goodbye!","author":{"givenName":"John","familyName":"Doe"},"tags":["example","sample"],"content":"This will be unchanged"}`, `{"title":"Hello!","phoneNumber":"+01-123-456-7890","author":{"familyName":null},"tags":["example"]}`}, `{"title":"Hello!","author":{"givenName":"John"},"tags":["example"],"content":"This will be unchanged","phoneNumber":"+01-123-456-7890"}`, true, 0},

		// test cases
		{[]interface{}{nil, `1`}, `1`, true, 0},
		{[]interface{}{`1`, nil}, nil, true, 0},
		{[]interface{}{nil, `null`}, `null`, true, 0},
		{[]interface{}{`null`, nil}, nil, true, 0},
		{[]interface{}{nil, `true`}, `true`, true, 0},
		{[]interface{}{`true`, nil}, nil, true, 0},
		{[]interface{}{nil, `false`}, `false`, true, 0},
		{[]interface{}{`false`, nil}, nil, true, 0},
		{[]interface{}{nil, `[1,2,3]`}, `[1,2,3]`, true, 0},
		{[]interface{}{`[1,2,3]`, nil}, nil, true, 0},
		{[]interface{}{nil, `{"a":"foo"}`}, nil, true, 0},
		{[]interface{}{`{"a":"foo"}`, nil}, nil, true, 0},

		{[]interface{}{`{"a":"foo"}`, `{"a":null}`, `{"b":"123"}`, `{"c":1}`}, `{"b":"123","c":1}`, true, 0},
		{[]interface{}{`{"a":"foo"}`, `{"a":null}`, `{"c":1}`}, `{"c":1}`, true, 0},
		{[]interface{}{`{"a":"foo"}`, `{"a":null}`, `true`}, `true`, true, 0},
		{[]interface{}{`{"a":"foo"}`, `{"d":1}`, `{"a":{"bb":{"ccc":null}}}`}, `{"a":{"bb":{}},"d":1}`, true, 0},
		{[]interface{}{`null`, `true`, `[1,2,3]`}, `[1,2,3]`, true, 0},

		// From mysql Example Test Cases
		{[]interface{}{nil, `null`, `[1,2,3]`, `{"a":1}`}, `{"a": 1}`, true, 0},
		{[]interface{}{`null`, nil, `[1,2,3]`, `{"a":1}`}, `{"a": 1}`, true, 0},
		{[]interface{}{`null`, `[1,2,3]`, nil, `{"a":1}`}, nil, true, 0},
		{[]interface{}{`null`, `[1,2,3]`, `{"a":1}`, nil}, nil, true, 0},

		{[]interface{}{nil, `null`, `{"a":1}`, `[1,2,3]`}, `[1,2,3]`, true, 0},
		{[]interface{}{`null`, nil, `{"a":1}`, `[1,2,3]`}, `[1,2,3]`, true, 0},
		{[]interface{}{`null`, `{"a":1}`, nil, `[1,2,3]`}, `[1,2,3]`, true, 0},
		{[]interface{}{`null`, `{"a":1}`, `[1,2,3]`, nil}, nil, true, 0},

		{[]interface{}{nil, `null`, `{"a":1}`, `true`}, `true`, true, 0},
		{[]interface{}{`null`, nil, `{"a":1}`, `true`}, `true`, true, 0},
		{[]interface{}{`null`, `{"a":1}`, nil, `true`}, `true`, true, 0},
		{[]interface{}{`null`, `{"a":1}`, `true`, nil}, nil, true, 0},

		// non-object last item
		{[]interface{}{"true", "false", "[]", "{}", "null"}, "null", true, 0},
		{[]interface{}{"false", "[]", "{}", "null", "true"}, "true", true, 0},
		{[]interface{}{"true", "[]", "{}", "null", "false"}, "false", true, 0},
		{[]interface{}{"true", "false", "{}", "null", "[]"}, "[]", true, 0},
		{[]interface{}{"true", "false", "{}", "null", "1"}, "1", true, 0},
		{[]interface{}{"true", "false", "{}", "null", "1.8"}, "1.8", true, 0},
		{[]interface{}{"true", "false", "{}", "null", `"112"`}, `"112"`, true, 0},

		{[]interface{}{`{"a":"foo"}`, nil}, nil, true, 0},
		{[]interface{}{nil, `{"a":"foo"}`}, nil, true, 0},
		{[]interface{}{`{"a":"foo"}`, `false`}, `false`, true, 0},
		{[]interface{}{`{"a":"foo"}`, `123`}, `123`, true, 0},
		{[]interface{}{`{"a":"foo"}`, `123.1`}, `123.1`, true, 0},
		{[]interface{}{`{"a":"foo"}`, `[1,2,3]`}, `[1,2,3]`, true, 0},
		{[]interface{}{`null`, `{"a":1}`}, `{"a":1}`, true, 0},
		{[]interface{}{`{"a":1}`, `null`}, `null`, true, 0},
		{[]interface{}{`{"a":"foo"}`, `{"a":null}`, `{"b":"123"}`, `{"c":1}`}, `{"b":"123","c":1}`, true, 0},
		{[]interface{}{`{"a":"foo"}`, `{"a":null}`, `{"c":1}`}, `{"c":1}`, true, 0},
		{[]interface{}{`{"a":"foo"}`, `{"a":null}`, `true`}, `true`, true, 0},
		{[]interface{}{`{"a":"foo"}`, `{"d":1}`, `{"a":{"bb":{"ccc":null}}}`}, `{"a":{"bb":{}},"d":1}`, true, 0},

		// Invalid json text
		{[]interface{}{`{"a":1}`, `[1]}`}, nil, false, mysql.ErrInvalidJSONText},
		{[]interface{}{`{{"a":1}`, `[1]`, `null`}, nil, false, mysql.ErrInvalidJSONText},
		{[]interface{}{`{"a":1}`, `jjj`, `null`}, nil, false, mysql.ErrInvalidJSONText},
	}

	for _, tt := range tests {
		marks := make([]string, len(tt.input))
		for i := 0; i < len(marks); i++ {
			marks[i] = "?"
		}
		sql := fmt.Sprintf("select json_merge_patch(%s);", strings.Join(marks, ","))
		if tt.success {
			result := tk.MustQuery(sql, tt.input...)
			if tt.expected == nil {
				result.Check(testkit.Rows("<nil>"))
			} else {
				j, e := types.ParseBinaryJSONFromString(tt.expected.(string))
				require.NoError(t, e)
				result.Check(testkit.Rows(j.String()))
			}
		} else {
			rs, _ := tk.Exec(sql, tt.input...)
			_, err := session.GetRows4Test(ctx, tk.Session(), rs)
			terr := errors.Cause(err).(*terror.Error)
			require.Equal(t, errors.ErrCode(tt.errCode), terr.Code())
		}
	}
}

// issue https://github.com/pingcap/tidb/issues/28544
func TestPrimaryKeyRequiredSysvar(t *testing.T) {
	store := testkit.CreateMockStore(t)

	tk := testkit.NewTestKit(t, store)
	tk.MustExec("use test")
	tk.MustExec(`CREATE TABLE t (
		name varchar(60),
		age int
	  )`)
	tk.MustExec(`DROP TABLE t`)

	tk.MustExec("set @@sql_require_primary_key=true")

	// creating table without primary key should now fail
	tk.MustGetErrCode(`CREATE TABLE t (
		name varchar(60),
		age int
	  )`, errno.ErrTableWithoutPrimaryKey)
	// but with primary key should work as usual
	tk.MustExec(`CREATE TABLE t (
		id bigint(20) NOT NULL PRIMARY KEY AUTO_RANDOM,
		name varchar(60),
		age int
	  )`)
	tk.MustGetErrMsg(`ALTER TABLE t
       DROP COLUMN id`, "[ddl:8200]Unsupported drop integer primary key")

	// test with non-clustered primary key
	tk.MustExec(`CREATE TABLE t2 (
       id int(11) NOT NULL,
       c1 int(11) DEFAULT NULL,
       PRIMARY KEY(id) NONCLUSTERED)`)
	tk.MustGetErrMsg(`ALTER TABLE t2
       DROP COLUMN id`, "[ddl:8200]can't drop column id with composite index covered or Primary Key covered now")
	tk.MustGetErrCode(`ALTER TABLE t2 DROP PRIMARY KEY`, errno.ErrTableWithoutPrimaryKey)

	// this sysvar is ignored in internal sessions
	tk.Session().GetSessionVars().InRestrictedSQL = true
	ctx := context.Background()
	ctx = kv.WithInternalSourceType(ctx, kv.InternalTxnOthers)
	sql := `CREATE TABLE t3 (
		id int(11) NOT NULL,
		c1 int(11) DEFAULT NULL)`
	stmts, err := tk.Session().Parse(ctx, sql)
	require.NoError(t, err)
	res, err := tk.Session().ExecuteStmt(ctx, stmts[0])
	require.NoError(t, err)
	if res != nil {
		require.NoError(t, res.Close())
	}
}

func TestTranslate(t *testing.T) {
	cases := []string{"'ABC'", "'AABC'", "'A.B.C'", "'aaaaabbbbb'", "'abc'", "'aaa'", "NULL"}
	store := testkit.CreateMockStore(t)

	tk := testkit.NewTestKit(t, store)
	tk.MustExec("use test")
	tk.MustExec("drop table if exists t")
	// Non-reserved keyword
	tk.MustExec("create table if not exists `translate`(id int)")
	tk.MustExec("create table t(str varchar(100), i int)")
	for i, str := range cases {
		stmt := fmt.Sprintf("insert into t set str=%s, i=%d", str, i)
		tk.MustExec(stmt)
	}
	// Open vectorized expression
	tk.MustExec("set @@tidb_enable_vectorized_expression=true")
	tk.MustQuery("select translate(str, 'AAa', 'Zz') from t").Check(testkit.Rows("ZBC", "ZZBC", "Z.B.C", "bbbbb", "bc", "", "<nil>"))
	// Null
	tk.MustQuery("select translate(str, NULL, 'Zz') from t").Check(testkit.Rows("<nil>", "<nil>", "<nil>", "<nil>", "<nil>", "<nil>", "<nil>"))
	tk.MustQuery("select translate(str, 'AAa', NULL) from t").Check(testkit.Rows("<nil>", "<nil>", "<nil>", "<nil>", "<nil>", "<nil>", "<nil>"))
	// Empty string
	tk.MustQuery("select translate(str, 'AAa', '') from t").Check(testkit.Rows("BC", "BC", ".B.C", "bbbbb", "bc", "", "<nil>"))
	tk.MustQuery("select translate(str, '', 'Zzz') from t").Check(testkit.Rows("ABC", "AABC", "A.B.C", "aaaaabbbbb", "abc", "aaa", "<nil>"))
	// Close vectorized expression
	tk.MustExec("set @@tidb_enable_vectorized_expression=false")
	tk.MustQuery("select translate(str, 'AAa', 'Zz') from t").Check(testkit.Rows("ZBC", "ZZBC", "Z.B.C", "bbbbb", "bc", "", "<nil>"))
	// Null
	tk.MustQuery("select translate(str, NULL, 'Zz') from t").Check(testkit.Rows("<nil>", "<nil>", "<nil>", "<nil>", "<nil>", "<nil>", "<nil>"))
	tk.MustQuery("select translate(str, 'AAa', NULL) from t").Check(testkit.Rows("<nil>", "<nil>", "<nil>", "<nil>", "<nil>", "<nil>", "<nil>"))
	// Empty string
	tk.MustQuery("select translate(str, 'AAa', '') from t").Check(testkit.Rows("BC", "BC", ".B.C", "bbbbb", "bc", "", "<nil>"))
	tk.MustQuery("select translate(str, '', 'Zzz') from t").Check(testkit.Rows("ABC", "AABC", "A.B.C", "aaaaabbbbb", "abc", "aaa", "<nil>"))
	// Convert from int
	tk.MustQuery("select translate(i, '0123456', 'abcdefg') from t").Check(testkit.Rows("a", "b", "c", "d", "e", "f", "g"))
}

func TestConstPropNullFunctions(t *testing.T) {
	store := testkit.CreateMockStore(t)

	tk := testkit.NewTestKit(t, store)
	tk.MustExec("use test")
	tk.MustExec("drop table if exists t1, t2")
	tk.MustExec("create table t1 (a integer)")
	tk.MustExec("insert into t1 values (0), (1), (2), (3)")
	tk.MustExec("create table t2 (a integer, b integer)")
	tk.MustExec("insert into t2 values (0,1), (1,1), (2,1), (3,1)")
	tk.MustQuery("select t1.* from t1 left join t2 on t2.a = t1.a where t1.a = ifnull(t2.b, 0)").Check(testkit.Rows("1"))

	tk.MustExec("drop table if exists t1, t2")
	tk.MustExec("create table t1 (i1 integer, c1 char)")
	tk.MustExec("insert into t1 values (2, 'a'), (1, 'b'), (3, 'c'), (0, null);")
	tk.MustExec("create table t2 (i2 integer, c2 char, f2 float)")
	tk.MustExec("insert into t2 values (0, 'c', null), (1, null, 0.1), (3, 'b', 0.01), (2, 'q', 0.12), (null, 'a', -0.1), (null, null, null)")
	tk.MustQuery("select * from t2 where t2.i2=((select count(1) from t1 where t1.i1=t2.i2))").Check(testkit.Rows("1 <nil> 0.1"))
}

func TestTimestamp(t *testing.T) {
	store := testkit.CreateMockStore(t)

	tk := testkit.NewTestKit(t, store)
	tk.MustExec(`use test;`)
	tk.MustExec("SET time_zone = '+00:00';")
	defer tk.MustExec("SET time_zone = DEFAULT;")
	timestampStr1 := fmt.Sprintf("%s", tk.MustQuery("SELECT @@timestamp;").Rows()[0])
	timestampStr1 = timestampStr1[1:]
	timestampStr1 = timestampStr1[:len(timestampStr1)-1]
	timestamp1, err := strconv.ParseFloat(timestampStr1, 64)
	require.NoError(t, err)
	nowStr1 := fmt.Sprintf("%s", tk.MustQuery("SELECT NOW(6);").Rows()[0])
	now1, err := time.Parse("[2006-01-02 15:04:05.000000]", nowStr1)
	require.NoError(t, err)
	tk.MustExec("set @@timestamp = 12345;")
	tk.MustQuery("SELECT @@timestamp;").Check(testkit.Rows("12345"))
	tk.MustQuery("SELECT NOW();").Check(testkit.Rows("1970-01-01 03:25:45"))
	tk.MustQuery("SELECT NOW();").Check(testkit.Rows("1970-01-01 03:25:45"))
	tk.MustExec("set @@timestamp = default;")
	time.Sleep(2 * time.Microsecond)
	timestampStr2 := fmt.Sprintf("%s", tk.MustQuery("SELECT @@timestamp;").Rows()[0])
	timestampStr2 = timestampStr2[1:]
	timestampStr2 = timestampStr2[:len(timestampStr2)-1]
	timestamp2, err := strconv.ParseFloat(timestampStr2, 64)
	require.NoError(t, err)
	nowStr2 := fmt.Sprintf("%s", tk.MustQuery("SELECT NOW(6);").Rows()[0])
	now2, err := time.Parse("[2006-01-02 15:04:05.000000]", nowStr2)
	require.NoError(t, err)
	require.Less(t, timestamp1, timestamp2)
	require.Less(t, now1.UnixNano(), now2.UnixNano())
	tk.MustExec("set @@timestamp = 12345;")
	tk.MustQuery("SELECT @@timestamp;").Check(testkit.Rows("12345"))
	tk.MustQuery("SELECT NOW();").Check(testkit.Rows("1970-01-01 03:25:45"))
	tk.MustQuery("SELECT NOW();").Check(testkit.Rows("1970-01-01 03:25:45"))
	tk.MustExec("set @@timestamp = 0;")
	time.Sleep(2 * time.Microsecond)
	timestampStr3 := fmt.Sprintf("%s", tk.MustQuery("SELECT @@timestamp;").Rows()[0])
	timestampStr3 = timestampStr3[1:]
	timestampStr3 = timestampStr3[:len(timestampStr3)-1]
	timestamp3, err := strconv.ParseFloat(timestampStr3, 64)
	require.NoError(t, err)
	nowStr3 := fmt.Sprintf("%s", tk.MustQuery("SELECT NOW(6);").Rows()[0])
	now3, err := time.Parse("[2006-01-02 15:04:05.000000]", nowStr3)
	require.NoError(t, err)
	require.Less(t, timestamp2, timestamp3)
	require.Less(t, now2.UnixNano(), now3.UnixNano())
}

func TestCastJSONTimeDuration(t *testing.T) {
	store := testkit.CreateMockStore(t)
	tk := testkit.NewTestKit(t, store)
	tk.MustExec("use test")
	tk.MustExec("create table t(i INT, j JSON)")

	nowDate := time.Now().Format(time.DateOnly)

	// DATE/DATETIME/TIME will be automatically converted to json date/datetime/duration
	tk.MustExec("insert into t values (0, DATE('1998-06-13'))")
	tk.MustExec("insert into t values (1, CAST('1998-06-13 12:12:12' as DATETIME))")
	tk.MustExec("insert into t values (2, DATE('1596-03-31'))")
	tk.MustExec("insert into t values (3, CAST('1596-03-31 12:12:12' as DATETIME))")
	tk.MustExec(`insert into t values (4, '"1596-03-31 12:12:12"')`)
	tk.MustExec(`insert into t values (5, '"12:12:12"')`)
	tk.MustExec("insert into t values (6, CAST('12:12:12' as TIME))")
	tk.MustQuery("select i, cast(j as date), cast(j as datetime), cast(j as time), json_type(j) from t").Check(testkit.Rows(
		"0 1998-06-13 1998-06-13 00:00:00 00:00:00 DATE",
		"1 1998-06-13 1998-06-13 12:12:12 12:12:12 DATETIME",
		"2 1596-03-31 1596-03-31 00:00:00 00:00:00 DATE",
		"3 1596-03-31 1596-03-31 12:12:12 12:12:12 DATETIME",
		"4 1596-03-31 1596-03-31 12:12:12 12:12:12 STRING",
		"5 2012-12-12 2012-12-12 00:00:00 12:12:12 STRING",
		fmt.Sprintf("6 %s %s 12:12:12 12:12:12 TIME", nowDate, nowDate),
	))
}

func TestRegexpPushdown(t *testing.T) {
	store := testkit.CreateMockStore(t)

	tk := testkit.NewTestKit(t, store)
	tk.MustExec("use test")

	tk.MustExec("drop table if exists reg")
	tk.MustExec("create table reg(a varchar(20) null,b varchar(20) null,rep varchar(20) null) charset=utf8mb4 collate=utf8mb4_general_ci;")

	tk.MustQuery("explain select a from reg where regexp_like(a, b);").Check(testkit.Rows(
		"Projection_4 8000.00 root  test.reg.a",
		"└─TableReader_7 8000.00 root  data:Selection_6",
		"  └─Selection_6 8000.00 cop[tikv]  regexp_like(test.reg.a, test.reg.b)",
		"    └─TableFullScan_5 10000.00 cop[tikv] table:reg keep order:false, stats:pseudo"))

	tk.MustQuery("explain select a from reg where regexp_instr(a, b);").Check(testkit.Rows(
		"Projection_4 8000.00 root  test.reg.a",
		"└─TableReader_7 8000.00 root  data:Selection_6",
		"  └─Selection_6 8000.00 cop[tikv]  regexp_instr(test.reg.a, test.reg.b)",
		"    └─TableFullScan_5 10000.00 cop[tikv] table:reg keep order:false, stats:pseudo"))

	tk.MustQuery("explain select a from reg where regexp_substr(a, b);").Check(testkit.Rows(
		"Projection_4 8000.00 root  test.reg.a",
		"└─TableReader_7 8000.00 root  data:Selection_6",
		"  └─Selection_6 8000.00 cop[tikv]  regexp_substr(test.reg.a, test.reg.b)",
		"    └─TableFullScan_5 10000.00 cop[tikv] table:reg keep order:false, stats:pseudo"))

	tk.MustQuery("explain select a from reg where regexp_replace(a, b, rep);").Check(testkit.Rows(
		"Projection_4 8000.00 root  test.reg.a",
		"└─TableReader_7 8000.00 root  data:Selection_6",
		"  └─Selection_6 8000.00 cop[tikv]  regexp_replace(test.reg.a, test.reg.b, test.reg.rep)",
		"    └─TableFullScan_5 10000.00 cop[tikv] table:reg keep order:false, stats:pseudo"))

	tk.MustExec("drop table if exists regbin")
	tk.MustExec("create table regbin(a varchar(20) null,b varchar(20) null,rep varchar(20) null) charset=binary collate=binary;")

	tk.MustQuery("explain select a from regbin where regexp_like(a, b);").Check(testkit.Rows(
		"Projection_4 8000.00 root  test.regbin.a",
		"└─Selection_5 8000.00 root  regexp_like(test.regbin.a, test.regbin.b)",
		"  └─TableReader_7 10000.00 root  data:TableFullScan_6",
		"    └─TableFullScan_6 10000.00 cop[tikv] table:regbin keep order:false, stats:pseudo"))
}<|MERGE_RESOLUTION|>--- conflicted
+++ resolved
@@ -733,53 +733,11 @@
 		"Warning|1292|Truncated incorrect DOUBLE value: '1e649'",
 		"Warning|1292|Truncated incorrect DOUBLE value: '-1e649'"))
 
-<<<<<<< HEAD
-	tk.MustExec("drop table if exists t1")
-	tk.MustExec("drop table if exists t2")
-	tk.MustExec("create table t1(a decimal(20,4))")
-	tk.MustExec("create table t2(a decimal(20,4))")
-	tk.MustExec("insert into t1 select 1.2345")
-	tk.MustExec("insert into t2 select 1.2345")
-
-	result = tk.MustQuery(`select sum(ifnull(a, 0)) from (
-	select ifnull(a, 0) as a from t1
-	union all
-	select ifnull(a, 0) as a from t2
-	) t;`)
-	result.Check(testkit.Rows("2.4690"))
-
-	// for if
-	result = tk.MustQuery(`select IF(0,"ERROR","this"),IF(1,"is","ERROR"),IF(NULL,"ERROR","a"),IF(1,2,3)|0,IF(1,2.0,3.0)+0;`)
-	result.Check(testkit.Rows("this is a 2 2.0"))
-	tk.MustExec("drop table if exists t1;")
-	tk.MustExec("CREATE TABLE t1 (st varchar(255) NOT NULL, u int(11) NOT NULL);")
-	tk.MustExec("INSERT INTO t1 VALUES ('a',1),('A',1),('aa',1),('AA',1),('a',1),('aaa',0),('BBB',0);")
-	result = tk.MustQuery("select if(1,st,st) s from t1 order by s;")
-	result.Check(testkit.Rows("A", "AA", "BBB", "a", "a", "aa", "aaa"))
-	result = tk.MustQuery("select if(u=1,st,st) s from t1 order by s;")
-	result.Check(testkit.Rows("A", "AA", "BBB", "a", "a", "aa", "aaa"))
-	tk.MustExec("drop table if exists t1;")
-	tk.MustExec("CREATE TABLE t1 (a varchar(255), b time, c int)")
-	tk.MustExec("INSERT INTO t1 VALUE('abc', '12:00:00', 0)")
-	tk.MustExec("INSERT INTO t1 VALUE('1abc', '00:00:00', 1)")
-	tk.MustExec("INSERT INTO t1 VALUE('0abc', '12:59:59', 0)")
-	result = tk.MustQuery("select if(a, b, c), if(b, a, c), if(c, a, b) from t1")
-	result.Check(testkit.Rows("0 abc 12:00:00", "00:00:00 1 1abc", "0 0abc 12:59:59"))
-	result = tk.MustQuery("select if(1, 1.0, 1)")
-	result.Check(testkit.Rows("1.0"))
-	result = tk.MustQuery("select if(1, 1, 1.0)")
-	result.Check(testkit.Rows("1.0"))
-	tk.MustQuery("select if(count(*), cast('2000-01-01' as date), cast('2011-01-01' as date)) from t1").Check(testkit.Rows("2000-01-01"))
-	tk.MustQuery("select if(count(*)=0, cast('2000-01-01' as date), cast('2011-01-01' as date)) from t1").Check(testkit.Rows("2011-01-01"))
-	tk.MustQuery("select if(count(*), cast('[]' as json), cast('{}' as json)) from t1").Check(testkit.Rows("[]"))
-	tk.MustQuery("select if(count(*)=0, cast('[]' as json), cast('{}' as json)) from t1").Check(testkit.Rows("{}"))
-=======
 	// for issue #5293
 	tk.MustExec("drop table if exists t")
 	tk.MustExec("create table t(a int)")
 	tk.MustExec("insert t values (1)")
 	tk.MustQuery("select * from t where cast(a as binary)").Check(testkit.Rows("1"))
->>>>>>> 533de3ba
 
 	// for issue #16351
 	tk.MustExec("drop table if exists t2")
