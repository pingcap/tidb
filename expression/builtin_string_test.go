--- conflicted
+++ resolved
@@ -984,7 +984,32 @@
 	}
 }
 
-<<<<<<< HEAD
+func (s *testEvaluatorSuite) TestMakeSet(c *C) {
+	defer testleak.AfterTest(c)()
+
+	tbl := []struct {
+		argList []interface{}
+		ret     interface{}
+	}{
+		{[]interface{}{1, "a", "b", "c"}, "a"},
+		{[]interface{}{1 | 4, "hello", "nice", "world"}, "hello,world"},
+		{[]interface{}{1 | 4, "hello", "nice", nil, "world"}, "hello"},
+		{[]interface{}{0, "a", "b", "c"}, ""},
+		{[]interface{}{nil, "a", "b", "c"}, nil},
+		{[]interface{}{-100 | 4, "hello", "nice", "abc", "world"}, "abc,world"},
+		{[]interface{}{-1, "hello", "nice", "abc", "world"}, "hello,nice,abc,world"},
+	}
+
+	for _, t := range tbl {
+		fc := funcs[ast.MakeSet]
+		f, err := fc.getFunction(datumsToConstants(types.MakeDatums(t.argList...)), s.ctx)
+		c.Assert(err, IsNil)
+		r, err := f.eval(nil)
+		c.Assert(err, IsNil)
+		c.Assert(r, testutil.DatumEquals, types.NewDatum(t.ret))
+	}
+}
+
 func (s *testEvaluatorSuite) TestOct(c *C) {
 	defer testleak.AfterTest(c)()
 	octCases := []struct {
@@ -1028,30 +1053,4 @@
 	r, err := f.eval(nil)
 	c.Assert(err, IsNil)
 	c.Assert(r.IsNull(), IsTrue)
-=======
-func (s *testEvaluatorSuite) TestMakeSet(c *C) {
-	defer testleak.AfterTest(c)()
-
-	tbl := []struct {
-		argList []interface{}
-		ret     interface{}
-	}{
-		{[]interface{}{1, "a", "b", "c"}, "a"},
-		{[]interface{}{1 | 4, "hello", "nice", "world"}, "hello,world"},
-		{[]interface{}{1 | 4, "hello", "nice", nil, "world"}, "hello"},
-		{[]interface{}{0, "a", "b", "c"}, ""},
-		{[]interface{}{nil, "a", "b", "c"}, nil},
-		{[]interface{}{-100 | 4, "hello", "nice", "abc", "world"}, "abc,world"},
-		{[]interface{}{-1, "hello", "nice", "abc", "world"}, "hello,nice,abc,world"},
-	}
-
-	for _, t := range tbl {
-		fc := funcs[ast.MakeSet]
-		f, err := fc.getFunction(datumsToConstants(types.MakeDatums(t.argList...)), s.ctx)
-		c.Assert(err, IsNil)
-		r, err := f.eval(nil)
-		c.Assert(err, IsNil)
-		c.Assert(r, testutil.DatumEquals, types.NewDatum(t.ret))
-	}
->>>>>>> 901040ae
 }