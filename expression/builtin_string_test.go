// Copyright 2015 PingCAP, Inc.
//
// Licensed under the Apache License, Version 2.0 (the "License");
// you may not use this file except in compliance with the License.
// You may obtain a copy of the License at
//
//     http://www.apache.org/licenses/LICENSE-2.0
//
// Unless required by applicable law or agreed to in writing, software
// distributed under the License is distributed on an "AS IS" BASIS,
// See the License for the specific language governing permissions and
// limitations under the License.

package expression

import (
	"errors"
	"strings"
	"time"

	. "github.com/pingcap/check"
	"github.com/pingcap/tidb/ast"
	"github.com/pingcap/tidb/mysql"
	"github.com/pingcap/tidb/util/testleak"
	"github.com/pingcap/tidb/util/testutil"
	"github.com/pingcap/tidb/util/types"
)

func (s *testEvaluatorSuite) TestLength(c *C) {
	defer testleak.AfterTest(c)()
	fc := funcs[ast.Length]
	f, err := fc.getFunction(datumsToConstants(types.MakeDatums(nil)), s.ctx)
	c.Assert(err, IsNil)
	d, err := f.eval(nil)
	c.Assert(err, IsNil)
	c.Assert(d.Kind(), Equals, types.KindNull)

	tbl := []struct {
		Input    interface{}
		Expected int64
	}{
		{"abc", 3},
		{1, 1},
		{3.14, 4},
		{types.Time{Time: types.FromGoTime(time.Now()), Fsp: 6, Type: mysql.TypeDatetime}, 26},
		{types.Bit{Value: 1, Width: 8}, 1},
		{types.Hex{Value: 1}, 1},
		{types.Set{Value: 1, Name: "abc"}, 3},
	}

	dtbl := tblToDtbl(tbl)

	for _, t := range dtbl {
		f, err := fc.getFunction(datumsToConstants(t["Input"]), s.ctx)
		c.Assert(err, IsNil)
		d, err = f.eval(nil)
		c.Assert(err, IsNil)
		c.Assert(d, testutil.DatumEquals, t["Expected"][0])
	}
}

func (s *testEvaluatorSuite) TestASCII(c *C) {
	defer testleak.AfterTest(c)()
	fc := funcs[ast.ASCII]
	f, err := fc.getFunction(datumsToConstants(types.MakeDatums(nil)), s.ctx)
	c.Assert(err, IsNil)
	v, err := f.eval(nil)
	c.Assert(err, IsNil)
	c.Assert(v.Kind(), Equals, types.KindNull)

	for _, t := range []struct {
		Input    interface{}
		Expected int64
	}{
		{"", 0},
		{"A", 65},
		{"你好", 228},
		{1, 49},
		{1.2, 49},
		{true, 49},
		{false, 48},
	} {
		f, err = fc.getFunction(datumsToConstants(types.MakeDatums(t.Input)), s.ctx)
		c.Assert(err, IsNil)
		v, err = f.eval(nil)
		c.Assert(err, IsNil)
		c.Assert(v.GetInt64(), Equals, t.Expected)
	}

	f, err = fc.getFunction(datumsToConstants(types.MakeDatums(errors.New("must error"))), s.ctx)
	c.Assert(err, IsNil)
	v, err = f.eval(nil)
	c.Assert(err, NotNil)
}

func (s *testEvaluatorSuite) TestConcat(c *C) {
	defer testleak.AfterTest(c)()
	args := []interface{}{nil}

	fc := funcs[ast.Concat]
	f, err := fc.getFunction(datumsToConstants(types.MakeDatums(args...)), s.ctx)
	c.Assert(err, IsNil)
	v, err := f.eval(nil)
	c.Assert(err, IsNil)
	c.Assert(v.Kind(), Equals, types.KindNull)

	args = []interface{}{"a", "b", "c"}
	f, err = fc.getFunction(datumsToConstants(types.MakeDatums(args...)), s.ctx)
	c.Assert(err, IsNil)
	v, err = f.eval(nil)
	c.Assert(err, IsNil)
	c.Assert(v.GetString(), Equals, "abc")

	args = []interface{}{"a", "b", nil, "c"}
	f, err = fc.getFunction(datumsToConstants(types.MakeDatums(args...)), s.ctx)
	c.Assert(err, IsNil)
	v, err = f.eval(nil)
	c.Assert(err, IsNil)
	c.Assert(v.Kind(), Equals, types.KindNull)

	args = []interface{}{errors.New("must error")}
	f, err = fc.getFunction(datumsToConstants(types.MakeDatums(args...)), s.ctx)
	c.Assert(err, IsNil)
	_, err = f.eval(nil)
	c.Assert(err, NotNil)
}

func (s *testEvaluatorSuite) TestConcatWS(c *C) {
	defer testleak.AfterTest(c)()
	args := types.MakeDatums([]interface{}{nil, nil}...)

	fc := funcs[ast.ConcatWS]
	f, err := fc.getFunction(datumsToConstants(args), s.ctx)
	c.Assert(err, IsNil)
	v, err := f.eval(nil)
	c.Assert(err, IsNil)
	c.Assert(v.Kind(), Equals, types.KindNull)

	args = types.MakeDatums([]interface{}{"|", "a", nil, "b", "c"}...)
	f, err = fc.getFunction(datumsToConstants(args), s.ctx)
	c.Assert(err, IsNil)
	v, err = f.eval(nil)
	c.Assert(err, IsNil)
	c.Assert(v.GetString(), Equals, "a|b|c")

	args = types.MakeDatums([]interface{}{errors.New("must error"), nil}...)
	f, err = fc.getFunction(datumsToConstants(args), s.ctx)
	c.Assert(err, IsNil)
	v, err = f.eval(nil)
	c.Assert(err, NotNil)
}

func (s *testEvaluatorSuite) TestLeft(c *C) {
	defer testleak.AfterTest(c)()
	args := types.MakeDatums([]interface{}{"abcdefg", int64(2)}...)

	fc := funcs[ast.Left]
	f, err := fc.getFunction(datumsToConstants(args), s.ctx)
	c.Assert(err, IsNil)
	v, err := f.eval(nil)
	c.Assert(err, IsNil)
	c.Assert(v.GetString(), Equals, "ab")

	args = types.MakeDatums([]interface{}{"abcdefg", int64(-1)}...)
	f, err = fc.getFunction(datumsToConstants(args), s.ctx)
	c.Assert(err, IsNil)
	v, err = f.eval(nil)
	c.Assert(err, IsNil)
	c.Assert(v.GetString(), Equals, "")

	args = types.MakeDatums([]interface{}{"abcdefg", int64(100)}...)
	f, err = fc.getFunction(datumsToConstants(args), s.ctx)
	c.Assert(err, IsNil)
	v, err = f.eval(nil)
	c.Assert(err, IsNil)
	c.Assert(v.GetString(), Equals, "abcdefg")

	args = types.MakeDatums([]interface{}{1, int64(1)}...)
	f, err = fc.getFunction(datumsToConstants(args), s.ctx)
	c.Assert(err, IsNil)
	v, err = f.eval(nil)
	c.Assert(err, IsNil)

	args = types.MakeDatums([]interface{}{"abcdefg", "xxx"}...)
	f, err = fc.getFunction(datumsToConstants(args), s.ctx)
	c.Assert(err, IsNil)
	_, err = f.eval(nil)
	c.Assert(err, NotNil)
}

func (s *testEvaluatorSuite) TestRepeat(c *C) {
	defer testleak.AfterTest(c)()
	args := []interface{}{"a", int64(2)}
	fc := funcs[ast.Repeat]
	f, err := fc.getFunction(datumsToConstants(types.MakeDatums(args...)), s.ctx)
	c.Assert(err, IsNil)
	v, err := f.eval(nil)
	c.Assert(err, IsNil)
	c.Assert(v.GetString(), Equals, "aa")

	args = []interface{}{"a", uint64(2)}
	f, err = fc.getFunction(datumsToConstants(types.MakeDatums(args...)), s.ctx)
	c.Assert(err, IsNil)
	v, err = f.eval(nil)
	c.Assert(err, IsNil)
	c.Assert(v.GetString(), Equals, "aa")

	args = []interface{}{"a", int64(-1)}
	f, err = fc.getFunction(datumsToConstants(types.MakeDatums(args...)), s.ctx)
	c.Assert(err, IsNil)
	v, err = f.eval(nil)
	c.Assert(err, IsNil)
	c.Assert(v.GetString(), Equals, "")

	args = []interface{}{"a", int64(0)}
	f, err = fc.getFunction(datumsToConstants(types.MakeDatums(args...)), s.ctx)
	c.Assert(err, IsNil)
	v, err = f.eval(nil)
	c.Assert(err, IsNil)
	c.Assert(v.GetString(), Equals, "")

	args = []interface{}{"a", uint64(0)}
	f, err = fc.getFunction(datumsToConstants(types.MakeDatums(args...)), s.ctx)
	c.Assert(err, IsNil)
	v, err = f.eval(nil)
	c.Assert(err, IsNil)
	c.Assert(v.GetString(), Equals, "")
}

func (s *testEvaluatorSuite) TestLowerAndUpper(c *C) {
	defer testleak.AfterTest(c)()
	lower := funcs[ast.Lower]
	f, err := lower.getFunction(datumsToConstants(types.MakeDatums(nil)), s.ctx)
	c.Assert(err, IsNil)
	d, err := f.eval(nil)
	c.Assert(err, IsNil)
	c.Assert(d.Kind(), Equals, types.KindNull)

	upper := funcs[ast.Upper]
	f, err = upper.getFunction(datumsToConstants(types.MakeDatums(nil)), s.ctx)
	c.Assert(err, IsNil)
	d, err = f.eval(nil)
	c.Assert(err, IsNil)
	c.Assert(d.Kind(), Equals, types.KindNull)

	tbl := []struct {
		Input  interface{}
		Expect string
	}{
		{"abc", "abc"},
		{1, "1"},
	}

	dtbl := tblToDtbl(tbl)

	for _, t := range dtbl {
		f, err = lower.getFunction(datumsToConstants(t["Input"]), s.ctx)
		c.Assert(err, IsNil)
		d, err = f.eval(nil)
		c.Assert(err, IsNil)
		c.Assert(d, testutil.DatumEquals, t["Expect"][0])

		f, err = upper.getFunction(datumsToConstants(t["Input"]), s.ctx)
		c.Assert(err, IsNil)
		d, err = f.eval(nil)
		c.Assert(err, IsNil)
		c.Assert(d.GetString(), Equals, strings.ToUpper(t["Expect"][0].GetString()))
	}
}

func (s *testEvaluatorSuite) TestReverse(c *C) {
	defer testleak.AfterTest(c)()
	fc := funcs[ast.Reverse]
	f, err := fc.getFunction(datumsToConstants(types.MakeDatums(nil)), s.ctx)
	c.Assert(err, IsNil)
	d, err := f.eval(nil)
	c.Assert(err, IsNil)
	c.Assert(d.Kind(), Equals, types.KindNull)

	tbl := []struct {
		Input  interface{}
		Expect string
	}{
		{"abc", "cba"},
		{"LIKE", "EKIL"},
		{123, "321"},
		{"", ""},
	}

	dtbl := tblToDtbl(tbl)

	for _, t := range dtbl {
		f, err = fc.getFunction(datumsToConstants(t["Input"]), s.ctx)
		c.Assert(err, IsNil)
		d, err = f.eval(nil)
		c.Assert(err, IsNil)
		c.Assert(d, testutil.DatumEquals, t["Expect"][0])
	}
}

func (s *testEvaluatorSuite) TestStrcmp(c *C) {
	defer testleak.AfterTest(c)()
	tbl := []struct {
		Input  []interface{}
		Expect interface{}
	}{
		{[]interface{}{"1", "2"}, -1},
		{[]interface{}{"2", "1"}, 1},
		{[]interface{}{"123", "2"}, -1},
		{[]interface{}{"1", "213"}, -1},
		{[]interface{}{"123", "123"}, 0},
		{[]interface{}{"", "123"}, -1},
		{[]interface{}{"123", ""}, 1},
		{[]interface{}{"", ""}, 0},
		{[]interface{}{nil, "123"}, nil},
		{[]interface{}{"123", nil}, nil},
		{[]interface{}{nil, nil}, nil},
		{[]interface{}{"", nil}, nil},
		{[]interface{}{nil, ""}, nil},
	}

	dtbl := tblToDtbl(tbl)
	for _, t := range dtbl {
		fc := funcs[ast.Strcmp]
		f, err := fc.getFunction(datumsToConstants(t["Input"]), s.ctx)
		c.Assert(err, IsNil)
		d, err := f.eval(nil)
		c.Assert(err, IsNil)
		c.Assert(d, testutil.DatumEquals, t["Expect"][0])
	}
}

func (s *testEvaluatorSuite) TestReplace(c *C) {
	defer testleak.AfterTest(c)()
	tbl := []struct {
		Input  []interface{}
		Expect interface{}
	}{
		{[]interface{}{nil, nil, nil}, nil},
		{[]interface{}{1, nil, 2}, nil},
		{[]interface{}{1, 1, nil}, nil},
		{[]interface{}{"12345", 2, 222}, "1222345"},
		{[]interface{}{"12325", 2, "a"}, "1a3a5"},
		{[]interface{}{12345, 2, "aa"}, "1aa345"},
	}

	dtbl := tblToDtbl(tbl)

	for _, t := range dtbl {
		fc := funcs[ast.Replace]
		f, err := fc.getFunction(datumsToConstants(t["Input"]), s.ctx)
		c.Assert(err, IsNil)
		d, err := f.eval(nil)
		c.Assert(err, IsNil)
		c.Assert(d, testutil.DatumEquals, t["Expect"][0])
	}
}

func (s *testEvaluatorSuite) TestSubstring(c *C) {
	defer testleak.AfterTest(c)()

	fc := funcs[ast.Substring]
	f, err := fc.getFunction(datumsToConstants(types.MakeDatums("hello", 2, -1)), s.ctx)
	c.Assert(err, IsNil)
	d, err := f.eval(nil)
	c.Assert(err, IsNil)
	c.Assert(d.GetString(), Equals, "")

	tbl := []struct {
		str    string
		pos    int64
		slen   int64
		result string
	}{
		{"Quadratically", 5, -1, "ratically"},
		{"foobarbar", 4, -1, "barbar"},
		{"Sakila", 1, -1, "Sakila"},
		{"Sakila", 2, -1, "akila"},
		{"Sakila", -3, -1, "ila"},
		{"Sakila", -5, 3, "aki"},
		{"Sakila", -4, 2, "ki"},
		{"Quadratically", 5, 6, "ratica"},
		{"Sakila", 1, 4, "Saki"},
		{"Sakila", -6, 4, "Saki"},
		{"Sakila", 2, 1000, "akila"},
		{"Sakila", -5, 1000, "akila"},
		{"Sakila", 2, -2, ""},
		{"Sakila", -5, -2, ""},
		{"Sakila", 2, 0, ""},
		{"Sakila", -5, -3, ""},
		{"Sakila", -1000, 3, ""},
		{"Sakila", 1000, 2, ""},
		{"", 2, 3, ""},
	}
	for _, v := range tbl {
		datums := types.MakeDatums(v.str, v.pos)
		if v.slen != -1 {
			datums = append(datums, types.NewDatum(v.slen))
		}
		args := datumsToConstants(datums)
		f, err := fc.getFunction(args, s.ctx)
		c.Assert(err, IsNil)
		r, err := f.eval(nil)
		c.Assert(err, IsNil)
		c.Assert(r.Kind(), Equals, types.KindString)
		c.Assert(r.GetString(), Equals, v.result)

		r1, err := f.eval(nil)
		c.Assert(err, IsNil)
		c.Assert(r1.Kind(), Equals, types.KindString)
		c.Assert(r.GetString(), Equals, r1.GetString())
	}
	errTbl := []struct {
		str    interface{}
		pos    interface{}
		len    interface{}
		result string
	}{
		{"foobarbar", "4", -1, "barbar"},
		{"Quadratically", 5, "6", "ratica"},
	}
	for _, v := range errTbl {
		fc := funcs[ast.Substring]
		datums := types.MakeDatums(v.str, v.pos)
		if v.len != -1 {
			datums = append(datums, types.NewDatum(v.len))
		}
		args := datumsToConstants(datums)
		f, err := fc.getFunction(args, s.ctx)
		c.Assert(err, IsNil)
		_, err = f.eval(nil)
		c.Assert(err, NotNil)
	}
}

func (s *testEvaluatorSuite) TestConvert(c *C) {
	defer testleak.AfterTest(c)()
	tbl := []struct {
		str    string
		cs     string
		result string
	}{
		{"haha", "utf8", "haha"},
		{"haha", "ascii", "haha"},
	}
	for _, v := range tbl {
		fc := funcs[ast.Convert]
		f, err := fc.getFunction(datumsToConstants(types.MakeDatums(v.str, v.cs)), s.ctx)
		c.Assert(err, IsNil)
		r, err := f.eval(nil)
		c.Assert(err, IsNil)
		c.Assert(r.Kind(), Equals, types.KindString)
		c.Assert(r.GetString(), Equals, v.result)
	}

	// Test case for error
	errTbl := []struct {
		str    interface{}
		cs     string
		result string
	}{
		{"haha", "wrongcharset", "haha"},
	}
	for _, v := range errTbl {
		fc := funcs[ast.Convert]
		f, err := fc.getFunction(datumsToConstants(types.MakeDatums(v.str, v.cs)), s.ctx)
		c.Assert(err, IsNil)
		_, err = f.eval(nil)
		c.Assert(err, NotNil)
	}
}

func (s *testEvaluatorSuite) TestSubstringIndex(c *C) {
	defer testleak.AfterTest(c)()
	tbl := []struct {
		str    string
		delim  string
		count  int64
		result string
	}{
		{"www.mysql.com", ".", 2, "www.mysql"},
		{"www.mysql.com", ".", -2, "mysql.com"},
		{"www.mysql.com", ".", 0, ""},
		{"www.mysql.com", ".", 3, "www.mysql.com"},
		{"www.mysql.com", ".", 4, "www.mysql.com"},
		{"www.mysql.com", ".", -3, "www.mysql.com"},
		{"www.mysql.com", ".", -4, "www.mysql.com"},

		{"www.mysql.com", "d", 1, "www.mysql.com"},
		{"www.mysql.com", "d", 0, ""},
		{"www.mysql.com", "d", -1, "www.mysql.com"},

		{"", ".", 2, ""},
		{"", ".", -2, ""},
		{"", ".", 0, ""},

		{"www.mysql.com", "", 1, ""},
		{"www.mysql.com", "", -1, ""},
		{"www.mysql.com", "", 0, ""},
	}
	for _, v := range tbl {
		fc := funcs[ast.SubstringIndex]
		f, err := fc.getFunction(datumsToConstants(types.MakeDatums(v.str, v.delim, v.count)), s.ctx)
		c.Assert(err, IsNil)
		r, err := f.eval(nil)
		c.Assert(err, IsNil)
		c.Assert(r.Kind(), Equals, types.KindString)
		c.Assert(r.GetString(), Equals, v.result)
	}
	errTbl := []struct {
		str   interface{}
		delim interface{}
		count interface{}
	}{
		{nil, ".", 2},
		{nil, ".", -2},
		{nil, ".", 0},
		{"asdf", nil, 2},
		{"asdf", nil, -2},
		{"asdf", nil, 0},
		{"www.mysql.com", ".", nil},
	}
	for _, v := range errTbl {
		fc := funcs[ast.SubstringIndex]
		f, err := fc.getFunction(datumsToConstants(types.MakeDatums(v.str, v.delim, v.count)), s.ctx)
		c.Assert(err, IsNil)
		r, err := f.eval(nil)
		c.Assert(err, NotNil)
		c.Assert(r.Kind(), Equals, types.KindNull)
	}
}

func (s *testEvaluatorSuite) TestSpace(c *C) {
	defer testleak.AfterTest(c)()
	fc := funcs[ast.Space]
	f, err := fc.getFunction(datumsToConstants(types.MakeDatums(nil)), s.ctx)
	c.Assert(err, IsNil)
	d, err := f.eval(nil)
	c.Assert(d.Kind(), Equals, types.KindNull)

	f, err = fc.getFunction(datumsToConstants(types.MakeDatums(8888888888)), s.ctx)
	c.Assert(err, IsNil)
	d, err = f.eval(nil)
	c.Assert(err, IsNil)
	c.Assert(d.Kind(), Equals, types.KindNull)

	tbl := []struct {
		Input  interface{}
		Expect string
	}{
		{5, "     "},
		{0, ""},
		{-1, ""},
		{"5", "     "},
	}

	dtbl := tblToDtbl(tbl)
	for _, t := range dtbl {
		f, err = fc.getFunction(datumsToConstants(t["Input"]), s.ctx)
		c.Assert(err, IsNil)
		d, err = f.eval(nil)
		c.Assert(err, IsNil)
		c.Assert(d, testutil.DatumEquals, t["Expect"][0])
	}

	// TODO: the error depends on statement context, add those back when statemen context is supported.
	//wrong := []struct {
	//	Input string
	//}{
	//	{"abc"},
	//	{"3.3"},
	//	{""},
	//}

	//
	//dwrong := tblToDtbl(wrong)
	//for _, t := range dwrong {
	//	_, err = builtinSpace(t["Input"], s.ctx)
	//	c.Assert(err, NotNil)
	//}
}

func (s *testEvaluatorSuite) TestLocate(c *C) {
	defer testleak.AfterTest(c)()
	tbl := []struct {
		subStr string
		Str    string
		result int64
	}{
		{"bar", "foobarbar", 4},
		{"xbar", "foobar", 0},
		{"", "foobar", 1},
		{"foobar", "", 0},
		{"", "", 1},
	}
	for _, v := range tbl {
		fc := funcs[ast.Locate]
		f, err := fc.getFunction(datumsToConstants(types.MakeDatums(v.subStr, v.Str)), s.ctx)
		c.Assert(err, IsNil)
		r, err := f.eval(nil)
		c.Assert(err, IsNil)
		c.Assert(r.Kind(), Equals, types.KindInt64)
		c.Assert(r.GetInt64(), Equals, v.result)
	}

	tbl2 := []struct {
		subStr string
		Str    string
		pos    int64
		result int64
	}{
		{"bar", "foobarbar", 5, 7},
		{"xbar", "foobar", 1, 0},
		{"", "foobar", 2, 2},
		{"foobar", "", 1, 0},
		{"", "", 2, 0},
	}
	for _, v := range tbl2 {
		fc := funcs[ast.Locate]
		f, err := fc.getFunction(datumsToConstants(types.MakeDatums(v.subStr, v.Str, v.pos)), s.ctx)
		c.Assert(err, IsNil)
		r, err := f.eval(nil)
		c.Assert(err, IsNil)
		c.Assert(r.Kind(), Equals, types.KindInt64)
		c.Assert(r.GetInt64(), Equals, v.result)
	}

	errTbl := []struct {
		subStr interface{}
		Str    interface{}
	}{
		{nil, nil},
		{"", nil},
		{nil, ""},
		{"foo", nil},
		{nil, "bar"},
	}
	for _, v := range errTbl {
		fc := funcs[ast.Locate]
		f, err := fc.getFunction(datumsToConstants(types.MakeDatums(v.subStr, v.Str)), s.ctx)
		c.Assert(err, IsNil)
		r, err := f.eval(nil)
		c.Assert(err, IsNil)
		c.Assert(r.Kind(), Equals, types.KindNull)
	}

	errTbl2 := []struct {
		subStr interface{}
		Str    interface{}
		pos    interface{}
	}{
		{nil, nil, 1},
		{"", nil, 1},
		{nil, "", 1},
		{"foo", nil, -1},
		{nil, "bar", 0},
	}
	for _, v := range errTbl2 {
		fc := funcs[ast.Locate]
		f, err := fc.getFunction(datumsToConstants(types.MakeDatums(v.subStr, v.Str)), s.ctx)
		c.Assert(err, IsNil)
		r, err := f.eval(nil)
		c.Assert(err, IsNil)
		c.Assert(r.Kind(), Equals, types.KindNull)
	}
}

func (s *testEvaluatorSuite) TestTrim(c *C) {
	defer testleak.AfterTest(c)()
	tbl := []struct {
		str    interface{}
		remstr interface{}
		dir    ast.TrimDirectionType
		result interface{}
	}{
		{"  bar   ", nil, ast.TrimBothDefault, "bar"},
		{"xxxbarxxx", "x", ast.TrimLeading, "barxxx"},
		{"xxxbarxxx", "x", ast.TrimBoth, "bar"},
		{"barxxyz", "xyz", ast.TrimTrailing, "barx"},
		{nil, "xyz", ast.TrimBoth, nil},
		{1, 2, ast.TrimBoth, "1"},
		{"  \t\rbar\n   ", nil, ast.TrimBothDefault, "bar"},
	}
	for _, v := range tbl {
		fc := funcs[ast.Trim]
		f, err := fc.getFunction(datumsToConstants(types.MakeDatums(v.str, v.remstr, v.dir)), s.ctx)
		c.Assert(err, IsNil)
		r, err := f.eval(nil)
		c.Assert(err, IsNil)
		c.Assert(r, testutil.DatumEquals, types.NewDatum(v.result))
	}

	for _, v := range []struct {
		str, result interface{}
		fn          string
	}{
		{"  ", "", ast.LTrim},
		{"  ", "", ast.RTrim},
		{"foo0", "foo0", ast.LTrim},
		{"bar0", "bar0", ast.RTrim},
		{"  foo1", "foo1", ast.LTrim},
		{"bar1  ", "bar1", ast.RTrim},
		{spaceChars + "foo2  ", "foo2  ", ast.LTrim},
		{"  bar2" + spaceChars, "  bar2", ast.RTrim},
		{nil, nil, ast.LTrim},
		{nil, nil, ast.RTrim},
	} {
		fc := funcs[v.fn]
		f, err := fc.getFunction(datumsToConstants(types.MakeDatums(v.str)), s.ctx)
		c.Assert(err, IsNil)
		r, err := f.eval(nil)
		c.Assert(err, IsNil)
		c.Assert(r, testutil.DatumEquals, types.NewDatum(v.result))
	}
}
func (s *testEvaluatorSuite) TestHexFunc(c *C) {
	defer testleak.AfterTest(c)()
	tbl := []struct {
		Input  interface{}
		Expect string
	}{
		{12, "C"},
		{12.3, "C"},
		{12.5, "D"},
		{-12.3, "FFFFFFFFFFFFFFF4"},
		{-12.5, "FFFFFFFFFFFFFFF3"},
		{"12", "3132"},
		{0x12, "12"},
		{"", ""},
	}

	dtbl := tblToDtbl(tbl)
	fc := funcs[ast.Hex]
	for _, t := range dtbl {
		f, err := fc.getFunction(datumsToConstants(t["Input"]), s.ctx)
		c.Assert(err, IsNil)
		d, err := f.eval(nil)
		c.Assert(err, IsNil)
		c.Assert(d, testutil.DatumEquals, t["Expect"][0])

	}
}
func (s *testEvaluatorSuite) TestUnhexFunc(c *C) {
	defer testleak.AfterTest(c)()
	tbl := []struct {
		Input  interface{}
		Expect string
	}{
		{"4D7953514C", "MySQL"},
		{"31323334", "1234"},
		{"", ""},
	}

	dtbl := tblToDtbl(tbl)
	fc := funcs[ast.Unhex]
	for _, t := range dtbl {
		f, err := fc.getFunction(datumsToConstants(t["Input"]), s.ctx)
		c.Assert(err, IsNil)
		d, err := f.eval(nil)
		c.Assert(err, IsNil)
		c.Assert(d, testutil.DatumEquals, t["Expect"][0])

	}
}

func (s *testEvaluatorSuite) TestRpad(c *C) {
	tests := []struct {
		str    string
		len    int64
		padStr string
		expect interface{}
	}{
		{"hi", 5, "?", "hi???"},
		{"hi", 1, "?", "h"},
		{"hi", 0, "?", ""},
		{"hi", -1, "?", nil},
		{"hi", 1, "", "h"},
		{"hi", 5, "", nil},
		{"hi", 5, "ab", "hiaba"},
		{"hi", 6, "ab", "hiabab"},
	}
	fc := funcs[ast.Rpad]
	for _, test := range tests {
		str := types.NewStringDatum(test.str)
		length := types.NewIntDatum(test.len)
		padStr := types.NewStringDatum(test.padStr)
		f, err := fc.getFunction(datumsToConstants([]types.Datum{str, length, padStr}), s.ctx)
		c.Assert(err, IsNil)
		result, err := f.eval(nil)
		c.Assert(err, IsNil)
		if test.expect == nil {
			c.Assert(result.Kind(), Equals, types.KindNull)
		} else {
			expect, _ := test.expect.(string)
			c.Assert(result.GetString(), Equals, expect)
		}
	}
}

func (s *testEvaluatorSuite) TestBitLength(c *C) {
	tests := []struct {
		str    string
		expect int64
	}{
		{"hi", 16},
		{"你好", 48},
		{"", 0},
	}
	for _, test := range tests {
		fc := funcs[ast.BitLength]
		str := types.NewStringDatum(test.str)
		f, err := fc.getFunction(datumsToConstants([]types.Datum{str}), s.ctx)
		c.Assert(err, IsNil)
		result, err := f.eval(nil)
		c.Assert(err, IsNil)
		c.Assert(result.GetInt64(), Equals, test.expect)
	}

	errTbl := []struct {
		str    interface{}
		expect interface{}
	}{
		{nil, nil},
	}
	for _, test := range errTbl {
		fc := funcs[ast.BitLength]
		str := types.NewDatum(test.str)
		f, err := fc.getFunction(datumsToConstants([]types.Datum{str}), s.ctx)
		c.Assert(err, IsNil)
		result, err := f.eval(nil)
		c.Assert(err, IsNil)
		c.Assert(result.Kind(), Equals, types.KindNull)
	}

}

func (s *testEvaluatorSuite) TestChar(c *C) {
	defer testleak.AfterTest(c)()
	tbl := []struct {
		str    string
		iNum   int64
		fNum   float64
		result string
	}{
		{"65", 66, 67.5, "ABD"},                // float
		{"65", 16740, 67.5, "AAdD"},            // large num
		{"65", -1, 67.5, "A\xff\xff\xff\xffD"}, // nagtive int
		{"a", -1, 67.5, ""},                    // invalid 'a'
	}
	for _, v := range tbl {
		for _, char := range []interface{}{"utf8", nil} {
			fc := funcs[ast.CharFunc]
			f, err := fc.getFunction(datumsToConstants(types.MakeDatums(v.str, v.iNum, v.fNum, char)), s.ctx)
			c.Assert(err, IsNil)
			r, err := f.eval(nil)
			c.Assert(err, IsNil)
			c.Assert(r, testutil.DatumEquals, types.NewDatum(v.result))
		}
	}

	v := struct {
		str    string
		iNum   int64
		fNum   interface{}
		result string
	}{"65", 66, nil, "AB"}

	fc := funcs[ast.CharFunc]
	f, err := fc.getFunction(datumsToConstants(types.MakeDatums(v.str, v.iNum, nil)), s.ctx)
	c.Assert(err, IsNil)
	r, err := f.eval(nil)
	c.Assert(err, IsNil)
	c.Assert(r, testutil.DatumEquals, types.NewDatum(v.result))
}

func (s *testEvaluatorSuite) TestCharLength(c *C) {
	defer testleak.AfterTest(c)()
	tbl := []struct {
		input  interface{}
		result interface{}
	}{
		{"33", 2},  // string
		{"你好", 2},  // mb string
		{33, 2},    // int
		{3.14, 4},  // float
		{nil, nil}, // nil
	}
	for _, v := range tbl {
		fc := funcs[ast.CharLength]
		f, err := fc.getFunction(datumsToConstants(types.MakeDatums(v.input)), s.ctx)
		c.Assert(err, IsNil)
		r, err := f.eval(nil)
		c.Assert(err, IsNil)
		c.Assert(r, testutil.DatumEquals, types.NewDatum(v.result))
	}
}

func (s *testEvaluatorSuite) TestFindInSet(c *C) {
	defer testleak.AfterTest(c)()

	for _, t := range []struct {
		str    interface{}
		strlst interface{}
		ret    interface{}
	}{
		{"foo", "foo,bar", 1},
		{"foo", "foobar,bar", 0},
		{" foo ", "foo, foo ", 2},
		{"", "foo,bar,", 3},
		{"", "", 0},
		{1, 1, 1},
		{1, "1", 1},
		{"1", 1, 1},
		{"a,b", "a,b,c", 0},
		{"foo", nil, nil},
		{nil, "bar", nil},
	} {
		fc := funcs[ast.FindInSet]
		f, err := fc.getFunction(datumsToConstants(types.MakeDatums(t.str, t.strlst)), s.ctx)
		c.Assert(err, IsNil)
		r, err := f.eval(nil)
		c.Assert(r, testutil.DatumEquals, types.NewDatum(t.ret))
	}
}

func (s *testEvaluatorSuite) TestField(c *C) {
	defer testleak.AfterTest(c)()

	tbl := []struct {
		argLst []interface{}
		ret    interface{}
	}{
		{[]interface{}{"ej", "Hej", "ej", "Heja", "hej", "foo"}, int64(2)},
		{[]interface{}{"fo", "Hej", "ej", "Heja", "hej", "foo"}, int64(0)},
		{[]interface{}{"ej", "Hej", "ej", "Heja", "ej", "hej", "foo"}, int64(2)},
		{[]interface{}{1, 2, 3, 11, 1}, int64(4)},
		{[]interface{}{nil, 2, 3, 11, 1}, int64(0)},
		{[]interface{}{1.1, 2.1, 3.1, 11.1, 1.1}, int64(4)},
		{[]interface{}{1.1, "2.1", "3.1", "11.1", "1.1"}, int64(4)},
		{[]interface{}{"1.1a", 2.1, 3.1, 11.1, 1.1}, int64(4)},
		{[]interface{}{1.10, 0, 11e-1}, int64(2)},
		{[]interface{}{"abc", 0, 1, 11.1, 1.1}, int64(1)},
	}
	for _, t := range tbl {
		fc := funcs[ast.Field]
		f, err := fc.getFunction(datumsToConstants(types.MakeDatums(t.argLst...)), s.ctx)
		c.Assert(err, IsNil)
		r, err := f.eval(nil)
		c.Assert(r, testutil.DatumEquals, types.NewDatum(t.ret))
	}
}

func (s *testEvaluatorSuite) TestLpad(c *C) {
	tests := []struct {
		str    string
		len    int64
		padStr string
		expect interface{}
	}{
		{"hi", 5, "?", "???hi"},
		{"hi", 1, "?", "h"},
		{"hi", 0, "?", ""},
		{"hi", -1, "?", nil},
		{"hi", 1, "", "h"},
		{"hi", 5, "", nil},
		{"hi", 5, "ab", "abahi"},
		{"hi", 6, "ab", "ababhi"},
	}
	fc := funcs[ast.Lpad]
	for _, test := range tests {
		str := types.NewStringDatum(test.str)
		length := types.NewIntDatum(test.len)
		padStr := types.NewStringDatum(test.padStr)
		f, err := fc.getFunction(datumsToConstants([]types.Datum{str, length, padStr}), s.ctx)
		c.Assert(err, IsNil)
		result, err := f.eval(nil)
		c.Assert(err, IsNil)
		if test.expect == nil {
			c.Assert(result.Kind(), Equals, types.KindNull)
		} else {
			expect, _ := test.expect.(string)
			c.Assert(result.GetString(), Equals, expect)
		}
	}
}

func (s *testEvaluatorSuite) TestMakeSet(c *C) {
	defer testleak.AfterTest(c)()

	tbl := []struct {
		argList []interface{}
		ret     interface{}
	}{
		{[]interface{}{1, "a", "b", "c"}, "a"},
		{[]interface{}{1 | 4, "hello", "nice", "world"}, "hello,world"},
		{[]interface{}{1 | 4, "hello", "nice", nil, "world"}, "hello"},
		{[]interface{}{0, "a", "b", "c"}, ""},
		{[]interface{}{nil, "a", "b", "c"}, nil},
		{[]interface{}{-100 | 4, "hello", "nice", "abc", "world"}, "abc,world"},
		{[]interface{}{-1, "hello", "nice", "abc", "world"}, "hello,nice,abc,world"},
	}

	for _, t := range tbl {
		fc := funcs[ast.MakeSet]
		f, err := fc.getFunction(datumsToConstants(types.MakeDatums(t.argList...)), s.ctx)
		c.Assert(err, IsNil)
		r, err := f.eval(nil)
		c.Assert(err, IsNil)
		c.Assert(r, testutil.DatumEquals, types.NewDatum(t.ret))
	}
}

func (s *testEvaluatorSuite) TestOct(c *C) {
	defer testleak.AfterTest(c)()
	octCases := []struct {
		origin interface{}
		ret    string
	}{
		{"-2.7", "1777777777777777777776"},
		{-1.5, "1777777777777777777777"},
		{-1, "1777777777777777777777"},
		{"0", "0"},
		{"1", "1"},
		{"8", "10"},
		{"12", "14"},
		{"20", "24"},
		{"100", "144"},
		{"1024", "2000"},
		{"2048", "4000"},
		{1.0, "1"},
		{9.5, "11"},
		{13, "15"},
		{1025, "2001"},
		{"8a8", "10"},
		{"abc", "0"},
		//overflow uint64
		{"9999999999999999999999999", "1777777777777777777777"},
		{"-9999999999999999999999999", "1777777777777777777777"},
	}
	fc := funcs[ast.Oct]
	for _, test := range octCases {
		in := types.NewDatum(test.origin)
		f, _ := fc.getFunction(datumsToConstants([]types.Datum{in}), s.ctx)
		r, err := f.eval(nil)
		c.Assert(err, IsNil)
		res, err := r.ToString()
		c.Assert(err, IsNil)
		c.Assert(res, Equals, test.ret)
	}
	// test NULL input for sha
	var argNull types.Datum
	f, _ := fc.getFunction(datumsToConstants([]types.Datum{argNull}), s.ctx)
	r, err := f.eval(nil)
	c.Assert(err, IsNil)
	c.Assert(r.IsNull(), IsTrue)
}

<<<<<<< HEAD
func (s *testEvaluatorSuite) TestOrd(c *C) {
	defer testleak.AfterTest(c)()
	ordCases := []struct {
		origin interface{}
		ret    int64
	}{
		// ASCII test cases
		{"", 0},
		{"A", 65},
		{"你好", 14990752},
		{1, 49},
		{1.2, 49},
		{true, 49},
		{false, 48},

		{2, 50},
		{-1, 45},
		{"-1", 45},
		{"2", 50},
		{"PingCap", 80},
		{"中国", 14989485},
		{"にほん", 14909867},
		{"한국", 15570332},
	}

	fc := funcs[ast.Ord]
	for _, testcase := range ordCases {
		in := types.NewDatum(testcase.origin)
		f, err := fc.getFunction(datumsToConstants([]types.Datum{in}), s.ctx)
		c.Assert(err, IsNil)
		v, err := f.eval(nil)
		c.Assert(err, IsNil)
		c.Assert(v.GetInt64(), Equals, testcase.ret)
	}
	// test NULL input for sha
	var argNull types.Datum
	f, err := fc.getFunction(datumsToConstants([]types.Datum{argNull}), s.ctx)
	c.Assert(err, IsNil)
	r, err := f.eval(nil)
	c.Assert(r.IsNull(), IsTrue)
=======
func (s *testEvaluatorSuite) TestElt(c *C) {
	defer testleak.AfterTest(c)()

	tbl := []struct {
		argLst []interface{}
		ret    interface{}
	}{
		{[]interface{}{1, "Hej", "ej", "Heja", "hej", "foo"}, "Hej"},
		{[]interface{}{9, "Hej", "ej", "Heja", "hej", "foo"}, nil},
		{[]interface{}{-1, "Hej", "ej", "Heja", "ej", "hej", "foo"}, nil},
		{[]interface{}{0, 2, 3, 11, 1}, nil},
		{[]interface{}{3, 2, 3, 11, 1}, "11"},
		{[]interface{}{1.1, "2.1", "3.1", "11.1", "1.1"}, "2.1"},
	}
	for _, t := range tbl {
		fc := funcs[ast.Elt]
		f, err := fc.getFunction(datumsToConstants(types.MakeDatums(t.argLst...)), s.ctx)
		c.Assert(err, IsNil)
		r, err := f.eval(nil)
		c.Assert(r, testutil.DatumEquals, types.NewDatum(t.ret))
	}
>>>>>>> 67e89f3d
}<|MERGE_RESOLUTION|>--- conflicted
+++ resolved
@@ -1055,7 +1055,6 @@
 	c.Assert(r.IsNull(), IsTrue)
 }
 
-<<<<<<< HEAD
 func (s *testEvaluatorSuite) TestOrd(c *C) {
 	defer testleak.AfterTest(c)()
 	ordCases := []struct {
@@ -1096,7 +1095,8 @@
 	c.Assert(err, IsNil)
 	r, err := f.eval(nil)
 	c.Assert(r.IsNull(), IsTrue)
-=======
+}
+
 func (s *testEvaluatorSuite) TestElt(c *C) {
 	defer testleak.AfterTest(c)()
 
@@ -1118,5 +1118,4 @@
 		r, err := f.eval(nil)
 		c.Assert(r, testutil.DatumEquals, types.NewDatum(t.ret))
 	}
->>>>>>> 67e89f3d
 }