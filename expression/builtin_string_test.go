// Copyright 2015 PingCAP, Inc.
//
// Licensed under the Apache License, Version 2.0 (the "License");
// you may not use this file except in compliance with the License.
// You may obtain a copy of the License at
//
//     http://www.apache.org/licenses/LICENSE-2.0
//
// Unless required by applicable law or agreed to in writing, software
// distributed under the License is distributed on an "AS IS" BASIS,
// See the License for the specific language governing permissions and
// limitations under the License.

package expression

import (
	"errors"
	"strings"
	"time"

	. "github.com/pingcap/check"
	"github.com/pingcap/tidb/ast"
	"github.com/pingcap/tidb/mysql"
	"github.com/pingcap/tidb/util/testleak"
	"github.com/pingcap/tidb/util/testutil"
	"github.com/pingcap/tidb/util/types"
)

func (s *testEvaluatorSuite) TestLength(c *C) {
	defer testleak.AfterTest(c)()
	fc := funcs[ast.Length]
	f, err := fc.getFunction(datumsToConstants(types.MakeDatums(nil)), s.ctx)
	c.Assert(err, IsNil)
	d, err := f.eval(nil)
	c.Assert(err, IsNil)
	c.Assert(d.Kind(), Equals, types.KindNull)

	tbl := []struct {
		Input    interface{}
		Expected int64
	}{
		{"abc", 3},
		{1, 1},
		{3.14, 4},
		{types.Time{Time: types.FromGoTime(time.Now()), Fsp: 6, Type: mysql.TypeDatetime}, 26},
		{types.Bit{Value: 1, Width: 8}, 1},
		{types.Hex{Value: 1}, 1},
		{types.Set{Value: 1, Name: "abc"}, 3},
	}

	dtbl := tblToDtbl(tbl)

	for _, t := range dtbl {
		f, err := fc.getFunction(datumsToConstants(t["Input"]), s.ctx)
		c.Assert(err, IsNil)
		d, err = f.eval(nil)
		c.Assert(err, IsNil)
		c.Assert(d, testutil.DatumEquals, t["Expected"][0])
	}
}

func (s *testEvaluatorSuite) TestASCII(c *C) {
	defer testleak.AfterTest(c)()
	fc := funcs[ast.ASCII]
	f, err := fc.getFunction(datumsToConstants(types.MakeDatums(nil)), s.ctx)
	c.Assert(err, IsNil)
	v, err := f.eval(nil)
	c.Assert(err, IsNil)
	c.Assert(v.Kind(), Equals, types.KindNull)

	for _, t := range []struct {
		Input    interface{}
		Expected int64
	}{
		{"", 0},
		{"A", 65},
		{"你好", 228},
		{1, 49},
		{1.2, 49},
		{true, 49},
		{false, 48},
	} {
		f, err = fc.getFunction(datumsToConstants(types.MakeDatums(t.Input)), s.ctx)
		c.Assert(err, IsNil)
		v, err = f.eval(nil)
		c.Assert(err, IsNil)
		c.Assert(v.GetInt64(), Equals, t.Expected)
	}

	f, err = fc.getFunction(datumsToConstants(types.MakeDatums(errors.New("must error"))), s.ctx)
	c.Assert(err, IsNil)
	v, err = f.eval(nil)
	c.Assert(err, NotNil)
}

func (s *testEvaluatorSuite) TestConcat(c *C) {
	defer testleak.AfterTest(c)()
	args := []interface{}{nil}

	fc := funcs[ast.Concat]
	f, err := fc.getFunction(datumsToConstants(types.MakeDatums(args...)), s.ctx)
	c.Assert(err, IsNil)
	v, err := f.eval(nil)
	c.Assert(err, IsNil)
	c.Assert(v.Kind(), Equals, types.KindNull)

	args = []interface{}{"a", "b", "c"}
	f, err = fc.getFunction(datumsToConstants(types.MakeDatums(args...)), s.ctx)
	c.Assert(err, IsNil)
	v, err = f.eval(nil)
	c.Assert(err, IsNil)
	c.Assert(v.GetString(), Equals, "abc")

	args = []interface{}{"a", "b", nil, "c"}
	f, err = fc.getFunction(datumsToConstants(types.MakeDatums(args...)), s.ctx)
	c.Assert(err, IsNil)
	v, err = f.eval(nil)
	c.Assert(err, IsNil)
	c.Assert(v.Kind(), Equals, types.KindNull)

	args = []interface{}{errors.New("must error")}
	f, err = fc.getFunction(datumsToConstants(types.MakeDatums(args...)), s.ctx)
	c.Assert(err, IsNil)
	_, err = f.eval(nil)
	c.Assert(err, NotNil)
}

func (s *testEvaluatorSuite) TestConcatWS(c *C) {
	defer testleak.AfterTest(c)()
	args := types.MakeDatums([]interface{}{nil, nil}...)

	fc := funcs[ast.ConcatWS]
	f, err := fc.getFunction(datumsToConstants(args), s.ctx)
	c.Assert(err, IsNil)
	v, err := f.eval(nil)
	c.Assert(err, IsNil)
	c.Assert(v.Kind(), Equals, types.KindNull)

	args = types.MakeDatums([]interface{}{"|", "a", nil, "b", "c"}...)
	f, err = fc.getFunction(datumsToConstants(args), s.ctx)
	c.Assert(err, IsNil)
	v, err = f.eval(nil)
	c.Assert(err, IsNil)
	c.Assert(v.GetString(), Equals, "a|b|c")

	args = types.MakeDatums([]interface{}{errors.New("must error"), nil}...)
	f, err = fc.getFunction(datumsToConstants(args), s.ctx)
	c.Assert(err, IsNil)
	v, err = f.eval(nil)
	c.Assert(err, NotNil)
}

func (s *testEvaluatorSuite) TestLeft(c *C) {
	defer testleak.AfterTest(c)()
	args := types.MakeDatums([]interface{}{"abcdefg", int64(2)}...)

	fc := funcs[ast.Left]
	f, err := fc.getFunction(datumsToConstants(args), s.ctx)
	c.Assert(err, IsNil)
	v, err := f.eval(nil)
	c.Assert(err, IsNil)
	c.Assert(v.GetString(), Equals, "ab")

	args = types.MakeDatums([]interface{}{"abcdefg", int64(-1)}...)
	f, err = fc.getFunction(datumsToConstants(args), s.ctx)
	c.Assert(err, IsNil)
	v, err = f.eval(nil)
	c.Assert(err, IsNil)
	c.Assert(v.GetString(), Equals, "")

	args = types.MakeDatums([]interface{}{"abcdefg", int64(100)}...)
	f, err = fc.getFunction(datumsToConstants(args), s.ctx)
	c.Assert(err, IsNil)
	v, err = f.eval(nil)
	c.Assert(err, IsNil)
	c.Assert(v.GetString(), Equals, "abcdefg")

	args = types.MakeDatums([]interface{}{1, int64(1)}...)
	f, err = fc.getFunction(datumsToConstants(args), s.ctx)
	c.Assert(err, IsNil)
	v, err = f.eval(nil)
	c.Assert(err, IsNil)

	args = types.MakeDatums([]interface{}{"abcdefg", "xxx"}...)
	f, err = fc.getFunction(datumsToConstants(args), s.ctx)
	c.Assert(err, IsNil)
	_, err = f.eval(nil)
	c.Assert(err, NotNil)
}

func (s *testEvaluatorSuite) TestRepeat(c *C) {
	defer testleak.AfterTest(c)()
	args := []interface{}{"a", int64(2)}
	fc := funcs[ast.Repeat]
	f, err := fc.getFunction(datumsToConstants(types.MakeDatums(args...)), s.ctx)
	c.Assert(err, IsNil)
	v, err := f.eval(nil)
	c.Assert(err, IsNil)
	c.Assert(v.GetString(), Equals, "aa")

	args = []interface{}{"a", uint64(2)}
	f, err = fc.getFunction(datumsToConstants(types.MakeDatums(args...)), s.ctx)
	c.Assert(err, IsNil)
	v, err = f.eval(nil)
	c.Assert(err, IsNil)
	c.Assert(v.GetString(), Equals, "aa")

	args = []interface{}{"a", int64(-1)}
	f, err = fc.getFunction(datumsToConstants(types.MakeDatums(args...)), s.ctx)
	c.Assert(err, IsNil)
	v, err = f.eval(nil)
	c.Assert(err, IsNil)
	c.Assert(v.GetString(), Equals, "")

	args = []interface{}{"a", int64(0)}
	f, err = fc.getFunction(datumsToConstants(types.MakeDatums(args...)), s.ctx)
	c.Assert(err, IsNil)
	v, err = f.eval(nil)
	c.Assert(err, IsNil)
	c.Assert(v.GetString(), Equals, "")

	args = []interface{}{"a", uint64(0)}
	f, err = fc.getFunction(datumsToConstants(types.MakeDatums(args...)), s.ctx)
	c.Assert(err, IsNil)
	v, err = f.eval(nil)
	c.Assert(err, IsNil)
	c.Assert(v.GetString(), Equals, "")
}

func (s *testEvaluatorSuite) TestLowerAndUpper(c *C) {
	defer testleak.AfterTest(c)()
	lower := funcs[ast.Lower]
	f, err := lower.getFunction(datumsToConstants(types.MakeDatums(nil)), s.ctx)
	c.Assert(err, IsNil)
	d, err := f.eval(nil)
	c.Assert(err, IsNil)
	c.Assert(d.Kind(), Equals, types.KindNull)

	upper := funcs[ast.Upper]
	f, err = upper.getFunction(datumsToConstants(types.MakeDatums(nil)), s.ctx)
	c.Assert(err, IsNil)
	d, err = f.eval(nil)
	c.Assert(err, IsNil)
	c.Assert(d.Kind(), Equals, types.KindNull)

	tbl := []struct {
		Input  interface{}
		Expect string
	}{
		{"abc", "abc"},
		{1, "1"},
	}

	dtbl := tblToDtbl(tbl)

	for _, t := range dtbl {
		f, err = lower.getFunction(datumsToConstants(t["Input"]), s.ctx)
		c.Assert(err, IsNil)
		d, err = f.eval(nil)
		c.Assert(err, IsNil)
		c.Assert(d, testutil.DatumEquals, t["Expect"][0])

		f, err = upper.getFunction(datumsToConstants(t["Input"]), s.ctx)
		c.Assert(err, IsNil)
		d, err = f.eval(nil)
		c.Assert(err, IsNil)
		c.Assert(d.GetString(), Equals, strings.ToUpper(t["Expect"][0].GetString()))
	}
}

func (s *testEvaluatorSuite) TestReverse(c *C) {
	defer testleak.AfterTest(c)()
	fc := funcs[ast.Reverse]
	f, err := fc.getFunction(datumsToConstants(types.MakeDatums(nil)), s.ctx)
	c.Assert(err, IsNil)
	d, err := f.eval(nil)
	c.Assert(err, IsNil)
	c.Assert(d.Kind(), Equals, types.KindNull)

	tbl := []struct {
		Input  interface{}
		Expect string
	}{
		{"abc", "cba"},
		{"LIKE", "EKIL"},
		{123, "321"},
		{"", ""},
	}

	dtbl := tblToDtbl(tbl)

	for _, t := range dtbl {
		f, err = fc.getFunction(datumsToConstants(t["Input"]), s.ctx)
		c.Assert(err, IsNil)
		d, err = f.eval(nil)
		c.Assert(err, IsNil)
		c.Assert(d, testutil.DatumEquals, t["Expect"][0])
	}
}

func (s *testEvaluatorSuite) TestStrcmp(c *C) {
	defer testleak.AfterTest(c)()
	tbl := []struct {
		Input  []interface{}
		Expect interface{}
	}{
		{[]interface{}{"1", "2"}, -1},
		{[]interface{}{"2", "1"}, 1},
		{[]interface{}{"123", "2"}, -1},
		{[]interface{}{"1", "213"}, -1},
		{[]interface{}{"123", "123"}, 0},
		{[]interface{}{"", "123"}, -1},
		{[]interface{}{"123", ""}, 1},
		{[]interface{}{"", ""}, 0},
		{[]interface{}{nil, "123"}, nil},
		{[]interface{}{"123", nil}, nil},
		{[]interface{}{nil, nil}, nil},
		{[]interface{}{"", nil}, nil},
		{[]interface{}{nil, ""}, nil},
	}

	dtbl := tblToDtbl(tbl)
	for _, t := range dtbl {
		fc := funcs[ast.Strcmp]
		f, err := fc.getFunction(datumsToConstants(t["Input"]), s.ctx)
		c.Assert(err, IsNil)
		d, err := f.eval(nil)
		c.Assert(err, IsNil)
		c.Assert(d, testutil.DatumEquals, t["Expect"][0])
	}
}

func (s *testEvaluatorSuite) TestReplace(c *C) {
	defer testleak.AfterTest(c)()
	tbl := []struct {
		Input  []interface{}
		Expect interface{}
	}{
		{[]interface{}{nil, nil, nil}, nil},
		{[]interface{}{1, nil, 2}, nil},
		{[]interface{}{1, 1, nil}, nil},
		{[]interface{}{"12345", 2, 222}, "1222345"},
		{[]interface{}{"12325", 2, "a"}, "1a3a5"},
		{[]interface{}{12345, 2, "aa"}, "1aa345"},
	}

	dtbl := tblToDtbl(tbl)

	for _, t := range dtbl {
		fc := funcs[ast.Replace]
		f, err := fc.getFunction(datumsToConstants(t["Input"]), s.ctx)
		c.Assert(err, IsNil)
		d, err := f.eval(nil)
		c.Assert(err, IsNil)
		c.Assert(d, testutil.DatumEquals, t["Expect"][0])
	}
}

func (s *testEvaluatorSuite) TestSubstring(c *C) {
	defer testleak.AfterTest(c)()

	fc := funcs[ast.Substring]
	f, err := fc.getFunction(datumsToConstants(types.MakeDatums("hello", 2, -1)), s.ctx)
	c.Assert(err, IsNil)
	d, err := f.eval(nil)
	c.Assert(err, IsNil)
	c.Assert(d.GetString(), Equals, "")

	tbl := []struct {
		str    string
		pos    int64
		slen   int64
		result string
	}{
		{"Quadratically", 5, -1, "ratically"},
		{"foobarbar", 4, -1, "barbar"},
		{"Sakila", 1, -1, "Sakila"},
		{"Sakila", 2, -1, "akila"},
		{"Sakila", -3, -1, "ila"},
		{"Sakila", -5, 3, "aki"},
		{"Sakila", -4, 2, "ki"},
		{"Quadratically", 5, 6, "ratica"},
		{"Sakila", 1, 4, "Saki"},
		{"Sakila", -6, 4, "Saki"},
		{"Sakila", 2, 1000, "akila"},
		{"Sakila", -5, 1000, "akila"},
		{"Sakila", 2, -2, ""},
		{"Sakila", -5, -2, ""},
		{"Sakila", 2, 0, ""},
		{"Sakila", -5, -3, ""},
		{"Sakila", -1000, 3, ""},
		{"Sakila", 1000, 2, ""},
		{"", 2, 3, ""},
	}
	for _, v := range tbl {
		datums := types.MakeDatums(v.str, v.pos)
		if v.slen != -1 {
			datums = append(datums, types.NewDatum(v.slen))
		}
		args := datumsToConstants(datums)
		f, err := fc.getFunction(args, s.ctx)
		c.Assert(err, IsNil)
		r, err := f.eval(nil)
		c.Assert(err, IsNil)
		c.Assert(r.Kind(), Equals, types.KindString)
		c.Assert(r.GetString(), Equals, v.result)

		r1, err := f.eval(nil)
		c.Assert(err, IsNil)
		c.Assert(r1.Kind(), Equals, types.KindString)
		c.Assert(r.GetString(), Equals, r1.GetString())
	}
	errTbl := []struct {
		str    interface{}
		pos    interface{}
		len    interface{}
		result string
	}{
		{"foobarbar", "4", -1, "barbar"},
		{"Quadratically", 5, "6", "ratica"},
	}
	for _, v := range errTbl {
		fc := funcs[ast.Substring]
		datums := types.MakeDatums(v.str, v.pos)
		if v.len != -1 {
			datums = append(datums, types.NewDatum(v.len))
		}
		args := datumsToConstants(datums)
		f, err := fc.getFunction(args, s.ctx)
		c.Assert(err, IsNil)
		_, err = f.eval(nil)
		c.Assert(err, NotNil)
	}
}

func (s *testEvaluatorSuite) TestConvert(c *C) {
	defer testleak.AfterTest(c)()
	tbl := []struct {
		str    string
		cs     string
		result string
	}{
		{"haha", "utf8", "haha"},
		{"haha", "ascii", "haha"},
	}
	for _, v := range tbl {
		fc := funcs[ast.Convert]
		f, err := fc.getFunction(datumsToConstants(types.MakeDatums(v.str, v.cs)), s.ctx)
		c.Assert(err, IsNil)
		r, err := f.eval(nil)
		c.Assert(err, IsNil)
		c.Assert(r.Kind(), Equals, types.KindString)
		c.Assert(r.GetString(), Equals, v.result)
	}

	// Test case for error
	errTbl := []struct {
		str    interface{}
		cs     string
		result string
	}{
		{"haha", "wrongcharset", "haha"},
	}
	for _, v := range errTbl {
		fc := funcs[ast.Convert]
		f, err := fc.getFunction(datumsToConstants(types.MakeDatums(v.str, v.cs)), s.ctx)
		c.Assert(err, IsNil)
		_, err = f.eval(nil)
		c.Assert(err, NotNil)
	}
}

func (s *testEvaluatorSuite) TestSubstringIndex(c *C) {
	defer testleak.AfterTest(c)()
	tbl := []struct {
		str    string
		delim  string
		count  int64
		result string
	}{
		{"www.mysql.com", ".", 2, "www.mysql"},
		{"www.mysql.com", ".", -2, "mysql.com"},
		{"www.mysql.com", ".", 0, ""},
		{"www.mysql.com", ".", 3, "www.mysql.com"},
		{"www.mysql.com", ".", 4, "www.mysql.com"},
		{"www.mysql.com", ".", -3, "www.mysql.com"},
		{"www.mysql.com", ".", -4, "www.mysql.com"},

		{"www.mysql.com", "d", 1, "www.mysql.com"},
		{"www.mysql.com", "d", 0, ""},
		{"www.mysql.com", "d", -1, "www.mysql.com"},

		{"", ".", 2, ""},
		{"", ".", -2, ""},
		{"", ".", 0, ""},

		{"www.mysql.com", "", 1, ""},
		{"www.mysql.com", "", -1, ""},
		{"www.mysql.com", "", 0, ""},
	}
	for _, v := range tbl {
		fc := funcs[ast.SubstringIndex]
		f, err := fc.getFunction(datumsToConstants(types.MakeDatums(v.str, v.delim, v.count)), s.ctx)
		c.Assert(err, IsNil)
		r, err := f.eval(nil)
		c.Assert(err, IsNil)
		c.Assert(r.Kind(), Equals, types.KindString)
		c.Assert(r.GetString(), Equals, v.result)
	}
	errTbl := []struct {
		str   interface{}
		delim interface{}
		count interface{}
	}{
		{nil, ".", 2},
		{nil, ".", -2},
		{nil, ".", 0},
		{"asdf", nil, 2},
		{"asdf", nil, -2},
		{"asdf", nil, 0},
		{"www.mysql.com", ".", nil},
	}
	for _, v := range errTbl {
		fc := funcs[ast.SubstringIndex]
		f, err := fc.getFunction(datumsToConstants(types.MakeDatums(v.str, v.delim, v.count)), s.ctx)
		c.Assert(err, IsNil)
		r, err := f.eval(nil)
		c.Assert(err, NotNil)
		c.Assert(r.Kind(), Equals, types.KindNull)
	}
}

func (s *testEvaluatorSuite) TestSpace(c *C) {
	defer testleak.AfterTest(c)()
	fc := funcs[ast.Space]
	f, err := fc.getFunction(datumsToConstants(types.MakeDatums(nil)), s.ctx)
	c.Assert(err, IsNil)
	d, err := f.eval(nil)
	c.Assert(d.Kind(), Equals, types.KindNull)

	f, err = fc.getFunction(datumsToConstants(types.MakeDatums(8888888888)), s.ctx)
	c.Assert(err, IsNil)
	d, err = f.eval(nil)
	c.Assert(err, IsNil)
	c.Assert(d.Kind(), Equals, types.KindNull)

	tbl := []struct {
		Input  interface{}
		Expect string
	}{
		{5, "     "},
		{0, ""},
		{-1, ""},
		{"5", "     "},
	}

	dtbl := tblToDtbl(tbl)
	for _, t := range dtbl {
		f, err = fc.getFunction(datumsToConstants(t["Input"]), s.ctx)
		c.Assert(err, IsNil)
		d, err = f.eval(nil)
		c.Assert(err, IsNil)
		c.Assert(d, testutil.DatumEquals, t["Expect"][0])
	}

	// TODO: the error depends on statement context, add those back when statement context is supported.
	//wrong := []struct {
	//	Input string
	//}{
	//	{"abc"},
	//	{"3.3"},
	//	{""},
	//}

	//
	//dwrong := tblToDtbl(wrong)
	//for _, t := range dwrong {
	//	_, err = builtinSpace(t["Input"], s.ctx)
	//	c.Assert(err, NotNil)
	//}
}

func (s *testEvaluatorSuite) TestLocate(c *C) {
	defer testleak.AfterTest(c)()
	tbl := []struct {
		subStr string
		Str    string
		result int64
	}{
		{"bar", "foobarbar", 4},
		{"xbar", "foobar", 0},
		{"", "foobar", 1},
		{"foobar", "", 0},
		{"", "", 1},
	}
	for _, v := range tbl {
		fc := funcs[ast.Locate]
		f, err := fc.getFunction(datumsToConstants(types.MakeDatums(v.subStr, v.Str)), s.ctx)
		c.Assert(err, IsNil)
		r, err := f.eval(nil)
		c.Assert(err, IsNil)
		c.Assert(r.Kind(), Equals, types.KindInt64)
		c.Assert(r.GetInt64(), Equals, v.result)
	}

	tbl2 := []struct {
		subStr string
		Str    string
		pos    int64
		result int64
	}{
		{"bar", "foobarbar", 5, 7},
		{"xbar", "foobar", 1, 0},
		{"", "foobar", 2, 2},
		{"foobar", "", 1, 0},
		{"", "", 2, 0},
	}
	for _, v := range tbl2 {
		fc := funcs[ast.Locate]
		f, err := fc.getFunction(datumsToConstants(types.MakeDatums(v.subStr, v.Str, v.pos)), s.ctx)
		c.Assert(err, IsNil)
		r, err := f.eval(nil)
		c.Assert(err, IsNil)
		c.Assert(r.Kind(), Equals, types.KindInt64)
		c.Assert(r.GetInt64(), Equals, v.result)
	}

	errTbl := []struct {
		subStr interface{}
		Str    interface{}
	}{
		{nil, nil},
		{"", nil},
		{nil, ""},
		{"foo", nil},
		{nil, "bar"},
	}
	for _, v := range errTbl {
		fc := funcs[ast.Locate]
		f, err := fc.getFunction(datumsToConstants(types.MakeDatums(v.subStr, v.Str)), s.ctx)
		c.Assert(err, IsNil)
		r, err := f.eval(nil)
		c.Assert(err, IsNil)
		c.Assert(r.Kind(), Equals, types.KindNull)
	}

	errTbl2 := []struct {
		subStr interface{}
		Str    interface{}
		pos    interface{}
	}{
		{nil, nil, 1},
		{"", nil, 1},
		{nil, "", 1},
		{"foo", nil, -1},
		{nil, "bar", 0},
	}
	for _, v := range errTbl2 {
		fc := funcs[ast.Locate]
		f, err := fc.getFunction(datumsToConstants(types.MakeDatums(v.subStr, v.Str)), s.ctx)
		c.Assert(err, IsNil)
		r, err := f.eval(nil)
		c.Assert(err, IsNil)
		c.Assert(r.Kind(), Equals, types.KindNull)
	}
}

func (s *testEvaluatorSuite) TestTrim(c *C) {
	defer testleak.AfterTest(c)()
	tbl := []struct {
		str    interface{}
		remstr interface{}
		dir    ast.TrimDirectionType
		result interface{}
	}{
		{"  bar   ", nil, ast.TrimBothDefault, "bar"},
		{"xxxbarxxx", "x", ast.TrimLeading, "barxxx"},
		{"xxxbarxxx", "x", ast.TrimBoth, "bar"},
		{"barxxyz", "xyz", ast.TrimTrailing, "barx"},
		{nil, "xyz", ast.TrimBoth, nil},
		{1, 2, ast.TrimBoth, "1"},
		{"  \t\rbar\n   ", nil, ast.TrimBothDefault, "bar"},
	}
	for _, v := range tbl {
		fc := funcs[ast.Trim]
		f, err := fc.getFunction(datumsToConstants(types.MakeDatums(v.str, v.remstr, v.dir)), s.ctx)
		c.Assert(err, IsNil)
		r, err := f.eval(nil)
		c.Assert(err, IsNil)
		c.Assert(r, testutil.DatumEquals, types.NewDatum(v.result))
	}

	for _, v := range []struct {
		str, result interface{}
		fn          string
	}{
		{"  ", "", ast.LTrim},
		{"  ", "", ast.RTrim},
		{"foo0", "foo0", ast.LTrim},
		{"bar0", "bar0", ast.RTrim},
		{"  foo1", "foo1", ast.LTrim},
		{"bar1  ", "bar1", ast.RTrim},
		{spaceChars + "foo2  ", "foo2  ", ast.LTrim},
		{"  bar2" + spaceChars, "  bar2", ast.RTrim},
		{nil, nil, ast.LTrim},
		{nil, nil, ast.RTrim},
	} {
		fc := funcs[v.fn]
		f, err := fc.getFunction(datumsToConstants(types.MakeDatums(v.str)), s.ctx)
		c.Assert(err, IsNil)
		r, err := f.eval(nil)
		c.Assert(err, IsNil)
		c.Assert(r, testutil.DatumEquals, types.NewDatum(v.result))
	}
}
func (s *testEvaluatorSuite) TestHexFunc(c *C) {
	defer testleak.AfterTest(c)()
	tbl := []struct {
		Input  interface{}
		Expect string
	}{
		{12, "C"},
		{12.3, "C"},
		{12.5, "D"},
		{-12.3, "FFFFFFFFFFFFFFF4"},
		{-12.5, "FFFFFFFFFFFFFFF3"},
		{"12", "3132"},
		{0x12, "12"},
		{"", ""},
	}

	dtbl := tblToDtbl(tbl)
	fc := funcs[ast.Hex]
	for _, t := range dtbl {
		f, err := fc.getFunction(datumsToConstants(t["Input"]), s.ctx)
		c.Assert(err, IsNil)
		d, err := f.eval(nil)
		c.Assert(err, IsNil)
		c.Assert(d, testutil.DatumEquals, t["Expect"][0])

	}
}
func (s *testEvaluatorSuite) TestUnhexFunc(c *C) {
	defer testleak.AfterTest(c)()
	tbl := []struct {
		Input  interface{}
		Expect string
	}{
		{"4D7953514C", "MySQL"},
		{"31323334", "1234"},
		{"", ""},
	}

	dtbl := tblToDtbl(tbl)
	fc := funcs[ast.Unhex]
	for _, t := range dtbl {
		f, err := fc.getFunction(datumsToConstants(t["Input"]), s.ctx)
		c.Assert(err, IsNil)
		d, err := f.eval(nil)
		c.Assert(err, IsNil)
		c.Assert(d, testutil.DatumEquals, t["Expect"][0])

	}
}

func (s *testEvaluatorSuite) TestRpad(c *C) {
	tests := []struct {
		str    string
		len    int64
		padStr string
		expect interface{}
	}{
		{"hi", 5, "?", "hi???"},
		{"hi", 1, "?", "h"},
		{"hi", 0, "?", ""},
		{"hi", -1, "?", nil},
		{"hi", 1, "", "h"},
		{"hi", 5, "", nil},
		{"hi", 5, "ab", "hiaba"},
		{"hi", 6, "ab", "hiabab"},
	}
	fc := funcs[ast.Rpad]
	for _, test := range tests {
		str := types.NewStringDatum(test.str)
		length := types.NewIntDatum(test.len)
		padStr := types.NewStringDatum(test.padStr)
		f, err := fc.getFunction(datumsToConstants([]types.Datum{str, length, padStr}), s.ctx)
		c.Assert(err, IsNil)
		result, err := f.eval(nil)
		c.Assert(err, IsNil)
		if test.expect == nil {
			c.Assert(result.Kind(), Equals, types.KindNull)
		} else {
			expect, _ := test.expect.(string)
			c.Assert(result.GetString(), Equals, expect)
		}
	}
}

func (s *testEvaluatorSuite) TestBitLength(c *C) {
	tests := []struct {
		str    string
		expect int64
	}{
		{"hi", 16},
		{"你好", 48},
		{"", 0},
	}
	for _, test := range tests {
		fc := funcs[ast.BitLength]
		str := types.NewStringDatum(test.str)
		f, err := fc.getFunction(datumsToConstants([]types.Datum{str}), s.ctx)
		c.Assert(err, IsNil)
		result, err := f.eval(nil)
		c.Assert(err, IsNil)
		c.Assert(result.GetInt64(), Equals, test.expect)
	}

	errTbl := []struct {
		str    interface{}
		expect interface{}
	}{
		{nil, nil},
	}
	for _, test := range errTbl {
		fc := funcs[ast.BitLength]
		str := types.NewDatum(test.str)
		f, err := fc.getFunction(datumsToConstants([]types.Datum{str}), s.ctx)
		c.Assert(err, IsNil)
		result, err := f.eval(nil)
		c.Assert(err, IsNil)
		c.Assert(result.Kind(), Equals, types.KindNull)
	}

}

func (s *testEvaluatorSuite) TestChar(c *C) {
	defer testleak.AfterTest(c)()
	tbl := []struct {
		str    string
		iNum   int64
		fNum   float64
		result string
	}{
		{"65", 66, 67.5, "ABD"},                // float
		{"65", 16740, 67.5, "AAdD"},            // large num
		{"65", -1, 67.5, "A\xff\xff\xff\xffD"}, // nagtive int
		{"a", -1, 67.5, ""},                    // invalid 'a'
	}
	for _, v := range tbl {
		for _, char := range []interface{}{"utf8", nil} {
			fc := funcs[ast.CharFunc]
			f, err := fc.getFunction(datumsToConstants(types.MakeDatums(v.str, v.iNum, v.fNum, char)), s.ctx)
			c.Assert(err, IsNil)
			r, err := f.eval(nil)
			c.Assert(err, IsNil)
			c.Assert(r, testutil.DatumEquals, types.NewDatum(v.result))
		}
	}

	v := struct {
		str    string
		iNum   int64
		fNum   interface{}
		result string
	}{"65", 66, nil, "AB"}

	fc := funcs[ast.CharFunc]
	f, err := fc.getFunction(datumsToConstants(types.MakeDatums(v.str, v.iNum, nil)), s.ctx)
	c.Assert(err, IsNil)
	r, err := f.eval(nil)
	c.Assert(err, IsNil)
	c.Assert(r, testutil.DatumEquals, types.NewDatum(v.result))
}

func (s *testEvaluatorSuite) TestCharLength(c *C) {
	defer testleak.AfterTest(c)()
	tbl := []struct {
		input  interface{}
		result interface{}
	}{
		{"33", 2},  // string
		{"你好", 2},  // mb string
		{33, 2},    // int
		{3.14, 4},  // float
		{nil, nil}, // nil
	}
	for _, v := range tbl {
		fc := funcs[ast.CharLength]
		f, err := fc.getFunction(datumsToConstants(types.MakeDatums(v.input)), s.ctx)
		c.Assert(err, IsNil)
		r, err := f.eval(nil)
		c.Assert(err, IsNil)
		c.Assert(r, testutil.DatumEquals, types.NewDatum(v.result))
	}
}

func (s *testEvaluatorSuite) TestFindInSet(c *C) {
	defer testleak.AfterTest(c)()

	for _, t := range []struct {
		str    interface{}
		strlst interface{}
		ret    interface{}
	}{
		{"foo", "foo,bar", 1},
		{"foo", "foobar,bar", 0},
		{" foo ", "foo, foo ", 2},
		{"", "foo,bar,", 3},
		{"", "", 0},
		{1, 1, 1},
		{1, "1", 1},
		{"1", 1, 1},
		{"a,b", "a,b,c", 0},
		{"foo", nil, nil},
		{nil, "bar", nil},
	} {
		fc := funcs[ast.FindInSet]
		f, err := fc.getFunction(datumsToConstants(types.MakeDatums(t.str, t.strlst)), s.ctx)
		c.Assert(err, IsNil)
		r, err := f.eval(nil)
		c.Assert(r, testutil.DatumEquals, types.NewDatum(t.ret))
	}
}

func (s *testEvaluatorSuite) TestField(c *C) {
	defer testleak.AfterTest(c)()

	tbl := []struct {
		argLst []interface{}
		ret    interface{}
	}{
		{[]interface{}{"ej", "Hej", "ej", "Heja", "hej", "foo"}, int64(2)},
		{[]interface{}{"fo", "Hej", "ej", "Heja", "hej", "foo"}, int64(0)},
		{[]interface{}{"ej", "Hej", "ej", "Heja", "ej", "hej", "foo"}, int64(2)},
		{[]interface{}{1, 2, 3, 11, 1}, int64(4)},
		{[]interface{}{nil, 2, 3, 11, 1}, int64(0)},
		{[]interface{}{1.1, 2.1, 3.1, 11.1, 1.1}, int64(4)},
		{[]interface{}{1.1, "2.1", "3.1", "11.1", "1.1"}, int64(4)},
		{[]interface{}{"1.1a", 2.1, 3.1, 11.1, 1.1}, int64(4)},
		{[]interface{}{1.10, 0, 11e-1}, int64(2)},
		{[]interface{}{"abc", 0, 1, 11.1, 1.1}, int64(1)},
	}
	for _, t := range tbl {
		fc := funcs[ast.Field]
		f, err := fc.getFunction(datumsToConstants(types.MakeDatums(t.argLst...)), s.ctx)
		c.Assert(err, IsNil)
		r, err := f.eval(nil)
		c.Assert(r, testutil.DatumEquals, types.NewDatum(t.ret))
	}
}

func (s *testEvaluatorSuite) TestLpad(c *C) {
	tests := []struct {
		str    string
		len    int64
		padStr string
		expect interface{}
	}{
		{"hi", 5, "?", "???hi"},
		{"hi", 1, "?", "h"},
		{"hi", 0, "?", ""},
		{"hi", -1, "?", nil},
		{"hi", 1, "", "h"},
		{"hi", 5, "", nil},
		{"hi", 5, "ab", "abahi"},
		{"hi", 6, "ab", "ababhi"},
	}
	fc := funcs[ast.Lpad]
	for _, test := range tests {
		str := types.NewStringDatum(test.str)
		length := types.NewIntDatum(test.len)
		padStr := types.NewStringDatum(test.padStr)
		f, err := fc.getFunction(datumsToConstants([]types.Datum{str, length, padStr}), s.ctx)
		c.Assert(err, IsNil)
		result, err := f.eval(nil)
		c.Assert(err, IsNil)
		if test.expect == nil {
			c.Assert(result.Kind(), Equals, types.KindNull)
		} else {
			expect, _ := test.expect.(string)
			c.Assert(result.GetString(), Equals, expect)
		}
	}
}

func (s *testEvaluatorSuite) TestInstr(c *C) {
	defer testleak.AfterTest(c)()
	tbl := []struct {
		Args []interface{}
		Want interface{}
	}{
		{[]interface{}{"foobarbar", "bar"}, 4},
		{[]interface{}{"xbar", "foobar"}, 0},

		{[]interface{}{123456234, 234}, 2},
		{[]interface{}{123456, 567}, 0},
		{[]interface{}{1e10, 1e2}, 1},
		{[]interface{}{1.234, ".234"}, 2},
		{[]interface{}{1.234, ""}, 1},
		{[]interface{}{"", 123}, 0},
		{[]interface{}{"", ""}, 1},

		{[]interface{}{"中文美好", "美好"}, 3},
		{[]interface{}{"中文美好", "世界"}, 0},
		{[]interface{}{"中文abc", "a"}, 3},

		{[]interface{}{"live LONG and prosper", "long"}, 6},

		{[]interface{}{"not BINARY string", "binary"}, 5},
		{[]interface{}{[]byte("BINARY string"), []byte("binary")}, 0},
		{[]interface{}{[]byte("BINARY string"), []byte("BINARY")}, 1},
		{[]interface{}{[]byte("中文abc"), []byte("abc")}, 7},

		{[]interface{}{"foobar", nil}, nil},
		{[]interface{}{nil, "foobar"}, nil},
		{[]interface{}{nil, nil}, nil},
	}

	Dtbl := tblToDtbl(tbl)
	instr := funcs[ast.Instr]
	for i, t := range Dtbl {
		f, err := instr.getFunction(datumsToConstants(t["Args"]), s.ctx)
		c.Assert(err, IsNil)
		got, err := f.eval(nil)
		c.Assert(err, IsNil)
		c.Assert(got, DeepEquals, t["Want"][0], Commentf("[%d]: args: %v", i, t["Args"]))
	}
}

func (s *testEvaluatorSuite) TestMakeSet(c *C) {
	defer testleak.AfterTest(c)()

	tbl := []struct {
		argList []interface{}
		ret     interface{}
	}{
		{[]interface{}{1, "a", "b", "c"}, "a"},
		{[]interface{}{1 | 4, "hello", "nice", "world"}, "hello,world"},
		{[]interface{}{1 | 4, "hello", "nice", nil, "world"}, "hello"},
		{[]interface{}{0, "a", "b", "c"}, ""},
		{[]interface{}{nil, "a", "b", "c"}, nil},
		{[]interface{}{-100 | 4, "hello", "nice", "abc", "world"}, "abc,world"},
		{[]interface{}{-1, "hello", "nice", "abc", "world"}, "hello,nice,abc,world"},
	}

	for _, t := range tbl {
		fc := funcs[ast.MakeSet]
		f, err := fc.getFunction(datumsToConstants(types.MakeDatums(t.argList...)), s.ctx)
		c.Assert(err, IsNil)
		r, err := f.eval(nil)
		c.Assert(err, IsNil)
		c.Assert(r, testutil.DatumEquals, types.NewDatum(t.ret))
	}
}

func (s *testEvaluatorSuite) TestOct(c *C) {
	defer testleak.AfterTest(c)()
	octCases := []struct {
		origin interface{}
		ret    string
	}{
		{"-2.7", "1777777777777777777776"},
		{-1.5, "1777777777777777777777"},
		{-1, "1777777777777777777777"},
		{"0", "0"},
		{"1", "1"},
		{"8", "10"},
		{"12", "14"},
		{"20", "24"},
		{"100", "144"},
		{"1024", "2000"},
		{"2048", "4000"},
		{1.0, "1"},
		{9.5, "11"},
		{13, "15"},
		{1025, "2001"},
		{"8a8", "10"},
		{"abc", "0"},
		//overflow uint64
		{"9999999999999999999999999", "1777777777777777777777"},
		{"-9999999999999999999999999", "1777777777777777777777"},
	}
	fc := funcs[ast.Oct]
	for _, test := range octCases {
		in := types.NewDatum(test.origin)
		f, _ := fc.getFunction(datumsToConstants([]types.Datum{in}), s.ctx)
		r, err := f.eval(nil)
		c.Assert(err, IsNil)
		res, err := r.ToString()
		c.Assert(err, IsNil)
		c.Assert(res, Equals, test.ret)
	}
	// test NULL input for sha
	var argNull types.Datum
	f, _ := fc.getFunction(datumsToConstants([]types.Datum{argNull}), s.ctx)
	r, err := f.eval(nil)
	c.Assert(err, IsNil)
	c.Assert(r.IsNull(), IsTrue)
}

func (s *testEvaluatorSuite) TestInsert(c *C) {
	tests := []struct {
		args   []interface{}
		expect interface{}
	}{
		{[]interface{}{"Quadratic", 3, 4, "What"}, "QuWhattic"},
		{[]interface{}{"Quadratic", -1, 4, "What"}, "Quadratic"},
		{[]interface{}{"Quadratic", 3, 100, "What"}, "QuWhat"},
		{[]interface{}{nil, 3, 100, "What"}, nil},
		{[]interface{}{"Quadratic", nil, 4, "What"}, nil},
		{[]interface{}{"Quadratic", 3, nil, "What"}, nil},
		{[]interface{}{"Quadratic", 3, 4, nil}, nil},
		{[]interface{}{"Quadratic", 3, -1, "What"}, "QuWhat"},
		{[]interface{}{"Quadratic", 3, 1, "What"}, "QuWhatdratic"},

		{[]interface{}{"我叫小雨呀", 3, 2, "王雨叶"}, "我叫王雨叶呀"},
		{[]interface{}{"我叫小雨呀", -1, 2, "王雨叶"}, "我叫小雨呀"},
		{[]interface{}{"我叫小雨呀", 3, 100, "王雨叶"}, "我叫王雨叶"},
		{[]interface{}{nil, 3, 100, "王雨叶"}, nil},
		{[]interface{}{"我叫小雨呀", nil, 4, "王雨叶"}, nil},
		{[]interface{}{"我叫小雨呀", 3, nil, "王雨叶"}, nil},
		{[]interface{}{"我叫小雨呀", 3, 4, nil}, nil},
		{[]interface{}{"我叫小雨呀", 3, -1, "王雨叶"}, "我叫王雨叶"},
		{[]interface{}{"我叫小雨呀", 3, 1, "王雨叶"}, "我叫王雨叶雨呀"},
	}
	fc := funcs[ast.InsertFunc]
	for _, test := range tests {
		f, err := fc.getFunction(datumsToConstants(types.MakeDatums(test.args...)), s.ctx)
		c.Assert(err, IsNil)
		result, err := f.eval(nil)
		c.Assert(err, IsNil)
		if test.expect == nil {
			c.Assert(result.Kind(), Equals, types.KindNull)
		} else {
			expect, _ := test.expect.(string)
			c.Assert(result.GetString(), Equals, expect)
		}
	}
}

func (s *testEvaluatorSuite) TestOrd(c *C) {
	defer testleak.AfterTest(c)()
	ordCases := []struct {
		origin interface{}
		ret    int64
	}{
		// ASCII test cases
		{"", 0},
		{"A", 65},
		{"你好", 14990752},
		{1, 49},
		{1.2, 49},
		{true, 49},
		{false, 48},

		{2, 50},
		{-1, 45},
		{"-1", 45},
		{"2", 50},
		{"PingCap", 80},
		{"中国", 14989485},
		{"にほん", 14909867},
		{"한국", 15570332},
	}

	fc := funcs[ast.Ord]
	for _, testcase := range ordCases {
		in := types.NewDatum(testcase.origin)
		f, err := fc.getFunction(datumsToConstants([]types.Datum{in}), s.ctx)
		c.Assert(err, IsNil)
		v, err := f.eval(nil)
		c.Assert(err, IsNil)
		c.Assert(v.GetInt64(), Equals, testcase.ret)
	}
	// test NULL input for sha
	var argNull types.Datum
	f, err := fc.getFunction(datumsToConstants([]types.Datum{argNull}), s.ctx)
	c.Assert(err, IsNil)
	r, err := f.eval(nil)
	c.Assert(r.IsNull(), IsTrue)
}

func (s *testEvaluatorSuite) TestElt(c *C) {
	defer testleak.AfterTest(c)()

	tbl := []struct {
		argLst []interface{}
		ret    interface{}
	}{
		{[]interface{}{1, "Hej", "ej", "Heja", "hej", "foo"}, "Hej"},
		{[]interface{}{9, "Hej", "ej", "Heja", "hej", "foo"}, nil},
		{[]interface{}{-1, "Hej", "ej", "Heja", "ej", "hej", "foo"}, nil},
		{[]interface{}{0, 2, 3, 11, 1}, nil},
		{[]interface{}{3, 2, 3, 11, 1}, "11"},
		{[]interface{}{1.1, "2.1", "3.1", "11.1", "1.1"}, "2.1"},
	}
	for _, t := range tbl {
		fc := funcs[ast.Elt]
		f, err := fc.getFunction(datumsToConstants(types.MakeDatums(t.argLst...)), s.ctx)
		c.Assert(err, IsNil)
		r, err := f.eval(nil)
		c.Assert(r, testutil.DatumEquals, types.NewDatum(t.ret))
	}
}

<<<<<<< HEAD
func (s *testEvaluatorSuite) TestQuote(c *C) {
=======
func (s *testEvaluatorSuite) TestBin(c *C) {
>>>>>>> 1253d2b8
	defer testleak.AfterTest(c)()

	tbl := []struct {
		Input    interface{}
		Expected interface{}
	}{
<<<<<<< HEAD
		{"", "''"},
		{`Don\'t`, `'Don\'t'`},
		{`\test`, `'test'`},
		{`\'`, `'\''`},
		{`\\`, `'\\'`},
		{`'`, `'\''`},
		{`\\'`, `'\\\''`},
		{1, "'1'"},
		{3.14, "'3.14'"},
		{nil, nil},
	}

	fc := funcs[ast.Quote]

=======
		{"10", "1010"},
		{"10.2", "1010"},
		{"10aa", "1010"},
		{"10.2aa", "1010"},
		{"aaa", "0"},
		{"", nil},
		{10, "1010"},
		{10.0, "1010"},
		{-1, "1111111111111111111111111111111111111111111111111111111111111111"},
		{"-1", "1111111111111111111111111111111111111111111111111111111111111111"},
		{nil, nil},
	}
	fc := funcs[ast.Bin]
>>>>>>> 1253d2b8
	dtbl := tblToDtbl(tbl)
	for _, t := range dtbl {
		f, err := fc.getFunction(datumsToConstants(types.MakeDatums(t["Input"])), s.ctx)
		c.Assert(err, IsNil)
		r, err := f.eval(nil)
		c.Assert(r, testutil.DatumEquals, types.NewDatum(t["Expected"][0]))
	}
<<<<<<< HEAD
=======

>>>>>>> 1253d2b8
}<|MERGE_RESOLUTION|>--- conflicted
+++ resolved
@@ -1204,33 +1204,13 @@
 	}
 }
 
-<<<<<<< HEAD
-func (s *testEvaluatorSuite) TestQuote(c *C) {
-=======
 func (s *testEvaluatorSuite) TestBin(c *C) {
->>>>>>> 1253d2b8
 	defer testleak.AfterTest(c)()
 
 	tbl := []struct {
 		Input    interface{}
 		Expected interface{}
 	}{
-<<<<<<< HEAD
-		{"", "''"},
-		{`Don\'t`, `'Don\'t'`},
-		{`\test`, `'test'`},
-		{`\'`, `'\''`},
-		{`\\`, `'\\'`},
-		{`'`, `'\''`},
-		{`\\'`, `'\\\''`},
-		{1, "'1'"},
-		{3.14, "'3.14'"},
-		{nil, nil},
-	}
-
-	fc := funcs[ast.Quote]
-
-=======
 		{"10", "1010"},
 		{"10.2", "1010"},
 		{"10aa", "1010"},
@@ -1244,7 +1224,6 @@
 		{nil, nil},
 	}
 	fc := funcs[ast.Bin]
->>>>>>> 1253d2b8
 	dtbl := tblToDtbl(tbl)
 	for _, t := range dtbl {
 		f, err := fc.getFunction(datumsToConstants(types.MakeDatums(t["Input"])), s.ctx)
@@ -1252,8 +1231,34 @@
 		r, err := f.eval(nil)
 		c.Assert(r, testutil.DatumEquals, types.NewDatum(t["Expected"][0]))
 	}
-<<<<<<< HEAD
-=======
-
->>>>>>> 1253d2b8
+}
+
+func (s *testEvaluatorSuite) TestQuote(c *C) {
+	defer testleak.AfterTest(c)()
+
+	tbl := []struct {
+		Input    interface{}
+		Expected interface{}
+	}{
+		{"", "''"},
+		{`Don\'t`, `'Don\'t'`},
+		{`\test`, `'test'`},
+		{`\'`, `'\''`},
+		{`\\`, `'\\'`},
+		{`'`, `'\''`},
+		{`\\'`, `'\\\''`},
+		{1, "'1'"},
+		{3.14, "'3.14'"},
+		{nil, nil},
+	}
+
+	fc := funcs[ast.Quote]
+
+	dtbl := tblToDtbl(tbl)
+	for _, t := range dtbl {
+		f, err := fc.getFunction(datumsToConstants(types.MakeDatums(t["Input"])), s.ctx)
+		c.Assert(err, IsNil)
+		r, err := f.eval(nil)
+		c.Assert(r, testutil.DatumEquals, types.NewDatum(t["Expected"][0]))
+	}
 }