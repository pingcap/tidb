--- conflicted
+++ resolved
@@ -984,7 +984,6 @@
 	}
 }
 
-<<<<<<< HEAD
 func (s *testEvaluatorSuite) TestInstr(c *C) {
 	defer testleak.AfterTest(c)()
 	tbl := []struct {
@@ -1027,7 +1026,8 @@
 		c.Assert(err, IsNil)
 		c.Assert(got, DeepEquals, t["Want"][0], Commentf("[%d]: args: %v", i, t["Args"]))
 	}
-=======
+}
+
 func (s *testEvaluatorSuite) TestMakeSet(c *C) {
 	defer testleak.AfterTest(c)()
 
@@ -1097,5 +1097,4 @@
 	r, err := f.eval(nil)
 	c.Assert(err, IsNil)
 	c.Assert(r.IsNull(), IsTrue)
->>>>>>> af3fb807
 }