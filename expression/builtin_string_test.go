--- conflicted
+++ resolved
@@ -984,36 +984,6 @@
 	}
 }
 
-<<<<<<< HEAD
-func (s *testEvaluatorSuite) TestInsert(c *C) {
-	tests := []struct {
-		args   []interface{}
-		expect interface{}
-	}{
-		{[]interface{}{"Quadratic", 3, 4, "What"}, "QuWhattic"},
-		{[]interface{}{"Quadratic", -1, 4, "What"}, "Quadratic"},
-		{[]interface{}{"Quadratic", 3, 100, "What"}, "QuWhat"},
-		{[]interface{}{nil, 3, 100, "What"}, nil},
-		{[]interface{}{"Quadratic", nil, 4, "What"}, nil},
-		{[]interface{}{"Quadratic", 3, nil, "What"}, nil},
-		{[]interface{}{"Quadratic", 3, 4, nil}, nil},
-		{[]interface{}{"Quadratic", 3, -1, "What"}, "QuWhat"},
-		{[]interface{}{"Quadratic", 3, 1, "What"}, "QuWhatdratic"},
-	}
-	fc := funcs[ast.InsertFunc]
-	for _, test := range tests {
-		f, err := fc.getFunction(datumsToConstants(types.MakeDatums(test.args...)), s.ctx)
-		c.Assert(err, IsNil)
-		result, err := f.eval(nil)
-		c.Assert(err, IsNil)
-		if test.expect == nil {
-			c.Assert(result.Kind(), Equals, types.KindNull)
-		} else {
-			expect, _ := test.expect.(string)
-			c.Assert(result.GetString(), Equals, expect)
-		}
-	}
-=======
 func (s *testEvaluatorSuite) TestMakeSet(c *C) {
 	defer testleak.AfterTest(c)()
 
@@ -1083,5 +1053,34 @@
 	r, err := f.eval(nil)
 	c.Assert(err, IsNil)
 	c.Assert(r.IsNull(), IsTrue)
->>>>>>> 826ce6fb
+}
+
+func (s *testEvaluatorSuite) TestInsert(c *C) {
+	tests := []struct {
+		args   []interface{}
+		expect interface{}
+	}{
+		{[]interface{}{"Quadratic", 3, 4, "What"}, "QuWhattic"},
+		{[]interface{}{"Quadratic", -1, 4, "What"}, "Quadratic"},
+		{[]interface{}{"Quadratic", 3, 100, "What"}, "QuWhat"},
+		{[]interface{}{nil, 3, 100, "What"}, nil},
+		{[]interface{}{"Quadratic", nil, 4, "What"}, nil},
+		{[]interface{}{"Quadratic", 3, nil, "What"}, nil},
+		{[]interface{}{"Quadratic", 3, 4, nil}, nil},
+		{[]interface{}{"Quadratic", 3, -1, "What"}, "QuWhat"},
+		{[]interface{}{"Quadratic", 3, 1, "What"}, "QuWhatdratic"},
+	}
+	fc := funcs[ast.InsertFunc]
+	for _, test := range tests {
+		f, err := fc.getFunction(datumsToConstants(types.MakeDatums(test.args...)), s.ctx)
+		c.Assert(err, IsNil)
+		result, err := f.eval(nil)
+		c.Assert(err, IsNil)
+		if test.expect == nil {
+			c.Assert(result.Kind(), Equals, types.KindNull)
+		} else {
+			expect, _ := test.expect.(string)
+			c.Assert(result.GetString(), Equals, expect)
+		}
+	}
 }