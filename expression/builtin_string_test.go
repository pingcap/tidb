// Copyright 2015 PingCAP, Inc.
//
// Licensed under the Apache License, Version 2.0 (the "License");
// you may not use this file except in compliance with the License.
// You may obtain a copy of the License at
//
//     http://www.apache.org/licenses/LICENSE-2.0
//
// Unless required by applicable law or agreed to in writing, software
// distributed under the License is distributed on an "AS IS" BASIS,
// WITHOUT WARRANTIES OR CONDITIONS OF ANY KIND, either express or implied.
// See the License for the specific language governing permissions and
// limitations under the License.

package expression

import (
	"fmt"
	"strconv"
	"strings"
	"testing"
	"time"
	"unicode/utf8"

	"github.com/pingcap/errors"
	"github.com/pingcap/tidb/errno"
	"github.com/pingcap/tidb/parser/ast"
	"github.com/pingcap/tidb/parser/charset"
	"github.com/pingcap/tidb/parser/mysql"
	"github.com/pingcap/tidb/parser/terror"
	"github.com/pingcap/tidb/sessionctx/stmtctx"
	"github.com/pingcap/tidb/sessionctx/variable"
	"github.com/pingcap/tidb/testkit/trequire"
	"github.com/pingcap/tidb/types"
	"github.com/pingcap/tidb/util/chunk"
	"github.com/pingcap/tidb/util/collate"
	"github.com/pingcap/tidb/util/mock"
	"github.com/stretchr/testify/require"
)

func TestLengthAndOctetLength(t *testing.T) {
	t.Parallel()
	ctx := createContext(t)
	cases := []struct {
		args     interface{}
		expected int64
		isNil    bool
		getErr   bool
	}{
		{"abc", 3, false, false},
		{"你好", 6, false, false},
		{1, 1, false, false},
		{3.14, 4, false, false},
		{types.NewDecFromFloatForTest(123.123), 7, false, false},
		{types.NewTime(types.FromGoTime(time.Now()), mysql.TypeDatetime, 6), 26, false, false},
		{types.NewBinaryLiteralFromUint(0x01, -1), 1, false, false},
		{types.Set{Value: 1, Name: "abc"}, 3, false, false},
		{types.Duration{Duration: 12*time.Hour + 1*time.Minute + 1*time.Second, Fsp: types.DefaultFsp}, 8, false, false},
		{nil, 0, true, false},
		{errors.New("must error"), 0, false, true},
	}

	lengthMethods := []string{ast.Length, ast.OctetLength}
	for _, lengthMethod := range lengthMethods {
		for _, c := range cases {
			f, err := newFunctionForTest(ctx, lengthMethod, primitiveValsToConstants(ctx, []interface{}{c.args})...)
			require.NoError(t, err)
			d, err := f.Eval(chunk.Row{})
			if c.getErr {
				require.Error(t, err)
			} else {
				require.NoError(t, err)
				if c.isNil {
					require.Equal(t, types.KindNull, d.Kind())
				} else {
					require.Equal(t, c.expected, d.GetInt64())
				}
			}
		}
	}

	_, err := funcs[ast.Length].getFunction(ctx, []Expression{NewZero()})
	require.NoError(t, err)

	// Test GBK String
	tbl := []struct {
		input  string
		chs    string
		result int64
	}{
		{"abc", "gbk", 3},
		{"一二三", "gbk", 6},
		{"一二三", "", 9},
		{"一二三!", "gbk", 7},
		{"一二三!", "", 10},
	}
<<<<<<< HEAD
	for _, lengthMethod := range lengthMethods {
		for _, t := range tbl {
			err := s.ctx.GetSessionVars().SetSystemVar(variable.CharacterSetConnection, t.chs)
			c.Assert(err, IsNil)
			f, err := newFunctionForTest(s.ctx, lengthMethod, s.primitiveValsToConstants([]interface{}{t.input})...)
			c.Assert(err, IsNil)
			d, err := f.Eval(chunk.Row{})
			c.Assert(err, IsNil)
			c.Assert(d.GetInt64(), Equals, t.result)
		}
=======
	for _, c := range tbl {
		err := ctx.GetSessionVars().SetSystemVar(variable.CharacterSetConnection, c.chs)
		require.NoError(t, err)
		f, err := newFunctionForTest(ctx, ast.Length, primitiveValsToConstants(ctx, []interface{}{c.input})...)
		require.NoError(t, err)
		d, err := f.Eval(chunk.Row{})
		require.NoError(t, err)
		require.Equal(t, c.result, d.GetInt64())
>>>>>>> c0024d74
	}
}

func TestASCII(t *testing.T) {
	t.Parallel()
	ctx := createContext(t)
	cases := []struct {
		args     interface{}
		expected int64
		isNil    bool
		getErr   bool
	}{
		{"2", 50, false, false},
		{2, 50, false, false},
		{"23", 50, false, false},
		{23, 50, false, false},
		{2.3, 50, false, false},
		{nil, 0, true, false},
		{"", 0, false, false},
		{"你好", 228, false, false},
	}
	for _, c := range cases {
		f, err := newFunctionForTest(ctx, ast.ASCII, primitiveValsToConstants(ctx, []interface{}{c.args})...)
		require.NoError(t, err)

		d, err := f.Eval(chunk.Row{})
		if c.getErr {
			require.Error(t, err)
		} else {
			require.NoError(t, err)
			if c.isNil {
				require.Equal(t, types.KindNull, d.Kind())
			} else {
				require.Equal(t, c.expected, d.GetInt64())
			}
		}
	}
	_, err := funcs[ast.Length].getFunction(ctx, []Expression{NewZero()})
	require.NoError(t, err)

	// Test GBK String
	tbl := []struct {
		input  string
		chs    string
		result int64
	}{
		{"abc", "gbk", 97},
		{"你好", "gbk", 196},
		{"你好", "", 228},
		{"世界", "gbk", 202},
		{"世界", "", 228},
	}

	for _, c := range tbl {
		err := ctx.GetSessionVars().SetSystemVar(variable.CharacterSetConnection, c.chs)
		require.NoError(t, err)
		f, err := newFunctionForTest(ctx, ast.ASCII, primitiveValsToConstants(ctx, []interface{}{c.input})...)
		require.NoError(t, err)
		d, err := f.Eval(chunk.Row{})
		require.NoError(t, err)
		require.Equal(t, c.result, d.GetInt64())
	}
}

func TestConcat(t *testing.T) {
	t.Parallel()
	ctx := createContext(t)
	cases := []struct {
		args    []interface{}
		isNil   bool
		getErr  bool
		res     string
		retType *types.FieldType
	}{
		{
			[]interface{}{nil},
			true, false, "",
			&types.FieldType{Tp: mysql.TypeVarString, Flen: 0, Decimal: types.UnspecifiedLength, Charset: charset.CharsetBin, Collate: charset.CollationBin, Flag: mysql.BinaryFlag},
		},
		{
			[]interface{}{"a", "b",
				1, 2,
				1.1, 1.2,
				types.NewDecFromFloatForTest(1.1),
				types.NewTime(types.FromDate(2000, 1, 1, 12, 01, 01, 0), mysql.TypeDatetime, types.DefaultFsp),
				types.Duration{
					Duration: 12*time.Hour + 1*time.Minute + 1*time.Second,
					Fsp:      types.DefaultFsp},
			},
			false, false, "ab121.11.21.12000-01-01 12:01:0112:01:01",
			&types.FieldType{Tp: mysql.TypeVarString, Flen: 40, Decimal: types.UnspecifiedLength, Charset: charset.CharsetBin, Collate: charset.CollationBin, Flag: mysql.BinaryFlag},
		},
		{
			[]interface{}{"a", "b", nil, "c"},
			true, false, "",
			&types.FieldType{Tp: mysql.TypeVarString, Flen: 3, Decimal: types.UnspecifiedLength, Charset: charset.CharsetBin, Collate: charset.CollationBin, Flag: mysql.BinaryFlag},
		},
		{
			[]interface{}{errors.New("must error")},
			false, true, "",
			&types.FieldType{Tp: mysql.TypeVarString, Flen: types.UnspecifiedLength, Decimal: types.UnspecifiedLength, Charset: charset.CharsetBin, Collate: charset.CollationBin, Flag: mysql.BinaryFlag},
		},
	}
	fcName := ast.Concat
	for _, c := range cases {
		f, err := newFunctionForTest(ctx, fcName, primitiveValsToConstants(ctx, c.args)...)
		require.NoError(t, err)
		v, err := f.Eval(chunk.Row{})
		if c.getErr {
			require.Error(t, err)
		} else {
			require.NoError(t, err)
			if c.isNil {
				require.Equal(t, types.KindNull, v.Kind())
			} else {
				require.Equal(t, c.res, v.GetString())
			}
		}
	}
}

func TestConcatSig(t *testing.T) {
	t.Parallel()
	ctx := createContext(t)
	colTypes := []*types.FieldType{
		{Tp: mysql.TypeVarchar},
		{Tp: mysql.TypeVarchar},
	}
	resultType := &types.FieldType{Tp: mysql.TypeVarchar, Flen: 1000}
	args := []Expression{
		&Column{Index: 0, RetType: colTypes[0]},
		&Column{Index: 1, RetType: colTypes[1]},
	}
	base := baseBuiltinFunc{args: args, ctx: ctx, tp: resultType}
	concat := &builtinConcatSig{base, 5}

	cases := []struct {
		args     []interface{}
		warnings int
		res      string
	}{
		{[]interface{}{"a", "b"}, 0, "ab"},
		{[]interface{}{"aaa", "bbb"}, 1, ""},
		{[]interface{}{"中", "a"}, 0, "中a"},
		{[]interface{}{"中文", "a"}, 2, ""},
	}

	for _, c := range cases {
		input := chunk.NewChunkWithCapacity(colTypes, 10)
		input.AppendString(0, c.args[0].(string))
		input.AppendString(1, c.args[1].(string))

		res, isNull, err := concat.evalString(input.GetRow(0))
		require.Equal(t, c.res, res)
		require.NoError(t, err)
		if c.warnings == 0 {
			require.False(t, isNull)
		} else {
			require.True(t, isNull)
			warnings := ctx.GetSessionVars().StmtCtx.GetWarnings()
			require.Len(t, warnings, c.warnings)
			lastWarn := warnings[len(warnings)-1]
			require.True(t, terror.ErrorEqual(errWarnAllowedPacketOverflowed, lastWarn.Err))
		}
	}
}

func TestConcatWS(t *testing.T) {
	t.Parallel()
	ctx := createContext(t)
	cases := []struct {
		args     []interface{}
		isNil    bool
		getErr   bool
		expected string
	}{
		{
			[]interface{}{nil, nil},
			true, false, "",
		},
		{
			[]interface{}{nil, "a", "b"},
			true, false, "",
		},
		{
			[]interface{}{",", "a", "b", "hello", `$^%`},
			false, false,
			`a,b,hello,$^%`,
		},
		{
			[]interface{}{"|", "a", nil, "b", "c"},
			false, false,
			"a|b|c",
		},
		{
			[]interface{}{",", "a", ",", "b", "c"},
			false, false,
			"a,,,b,c",
		},
		{
			[]interface{}{errors.New("must error"), "a", "b"},
			false, true, "",
		},
		{
			[]interface{}{",", "a", "b", 1, 2, 1.1, 0.11,
				types.NewDecFromFloatForTest(1.1),
				types.NewTime(types.FromDate(2000, 1, 1, 12, 01, 01, 0), mysql.TypeDatetime, types.DefaultFsp),
				types.Duration{
					Duration: 12*time.Hour + 1*time.Minute + 1*time.Second,
					Fsp:      types.DefaultFsp},
			},
			false, false, "a,b,1,2,1.1,0.11,1.1,2000-01-01 12:01:01,12:01:01",
		},
	}

	fcName := ast.ConcatWS
	// ERROR 1582 (42000): Incorrect parameter count in the call to native function 'concat_ws'
	_, err := newFunctionForTest(ctx, fcName, primitiveValsToConstants(ctx, []interface{}{nil})...)
	require.Error(t, err)

	for _, c := range cases {
		f, err := newFunctionForTest(ctx, fcName, primitiveValsToConstants(ctx, c.args)...)
		require.NoError(t, err)
		val, err1 := f.Eval(chunk.Row{})
		if c.getErr {
			require.NotNil(t, err1)
		} else {
			require.Nil(t, err1)
			if c.isNil {
				require.Equal(t, types.KindNull, val.Kind())
			} else {
				require.Equal(t, c.expected, val.GetString())
			}
		}
	}

	_, err = funcs[ast.ConcatWS].getFunction(ctx, primitiveValsToConstants(ctx, []interface{}{nil, nil}))
	require.NoError(t, err)
}

func TestConcatWSSig(t *testing.T) {
	t.Parallel()
	ctx := createContext(t)
	colTypes := []*types.FieldType{
		{Tp: mysql.TypeVarchar},
		{Tp: mysql.TypeVarchar},
		{Tp: mysql.TypeVarchar},
	}
	resultType := &types.FieldType{Tp: mysql.TypeVarchar, Flen: 1000}
	args := []Expression{
		&Column{Index: 0, RetType: colTypes[0]},
		&Column{Index: 1, RetType: colTypes[1]},
		&Column{Index: 2, RetType: colTypes[2]},
	}
	base := baseBuiltinFunc{args: args, ctx: ctx, tp: resultType}
	concat := &builtinConcatWSSig{base, 6}

	cases := []struct {
		args     []interface{}
		warnings int
		res      string
	}{
		{[]interface{}{",", "a", "b"}, 0, "a,b"},
		{[]interface{}{",", "aaa", "bbb"}, 1, ""},
		{[]interface{}{",", "中", "a"}, 0, "中,a"},
		{[]interface{}{",", "中文", "a"}, 2, ""},
	}

	for _, c := range cases {
		input := chunk.NewChunkWithCapacity(colTypes, 10)
		input.AppendString(0, c.args[0].(string))
		input.AppendString(1, c.args[1].(string))
		input.AppendString(2, c.args[2].(string))

		res, isNull, err := concat.evalString(input.GetRow(0))
		require.Equal(t, c.res, res)
		require.NoError(t, err)
		if c.warnings == 0 {
			require.False(t, isNull)
		} else {
			require.True(t, isNull)
			warnings := ctx.GetSessionVars().StmtCtx.GetWarnings()
			require.Len(t, warnings, c.warnings)
			lastWarn := warnings[len(warnings)-1]
			require.True(t, terror.ErrorEqual(errWarnAllowedPacketOverflowed, lastWarn.Err))
		}
	}
}

func TestLeft(t *testing.T) {
	t.Parallel()
	ctx := createContext(t)
	stmtCtx := ctx.GetSessionVars().StmtCtx
	origin := stmtCtx.IgnoreTruncate
	stmtCtx.IgnoreTruncate = true
	defer func() {
		stmtCtx.IgnoreTruncate = origin
	}()

	cases := []struct {
		args   []interface{}
		isNil  bool
		getErr bool
		res    string
	}{
		{[]interface{}{"abcde", 3}, false, false, "abc"},
		{[]interface{}{"abcde", 0}, false, false, ""},
		{[]interface{}{"abcde", 1.2}, false, false, "a"},
		{[]interface{}{"abcde", 1.9}, false, false, "ab"},
		{[]interface{}{"abcde", -1}, false, false, ""},
		{[]interface{}{"abcde", 100}, false, false, "abcde"},
		{[]interface{}{"abcde", nil}, true, false, ""},
		{[]interface{}{nil, 3}, true, false, ""},
		{[]interface{}{"abcde", "3"}, false, false, "abc"},
		{[]interface{}{"abcde", "a"}, false, false, ""},
		{[]interface{}{1234, 3}, false, false, "123"},
		{[]interface{}{12.34, 3}, false, false, "12."},
		{[]interface{}{types.NewBinaryLiteralFromUint(0x0102, -1), 1}, false, false, string([]byte{0x01})},
		{[]interface{}{errors.New("must err"), 0}, false, true, ""},
	}
	for _, c := range cases {
		f, err := newFunctionForTest(ctx, ast.Left, primitiveValsToConstants(ctx, c.args)...)
		require.NoError(t, err)
		v, err := f.Eval(chunk.Row{})
		if c.getErr {
			require.Error(t, err)
		} else {
			require.NoError(t, err)
			if c.isNil {
				require.Equal(t, types.KindNull, v.Kind())
			} else {
				require.Equal(t, c.res, v.GetString())
			}
		}
	}

	_, err := funcs[ast.Left].getFunction(ctx, []Expression{varcharCon, int8Con})
	require.NoError(t, err)
}

func TestRight(t *testing.T) {
	t.Parallel()
	ctx := createContext(t)
	stmtCtx := ctx.GetSessionVars().StmtCtx
	origin := stmtCtx.IgnoreTruncate
	stmtCtx.IgnoreTruncate = true
	defer func() {
		stmtCtx.IgnoreTruncate = origin
	}()

	cases := []struct {
		args   []interface{}
		isNil  bool
		getErr bool
		res    string
	}{
		{[]interface{}{"abcde", 3}, false, false, "cde"},
		{[]interface{}{"abcde", 0}, false, false, ""},
		{[]interface{}{"abcde", 1.2}, false, false, "e"},
		{[]interface{}{"abcde", 1.9}, false, false, "de"},
		{[]interface{}{"abcde", -1}, false, false, ""},
		{[]interface{}{"abcde", 100}, false, false, "abcde"},
		{[]interface{}{"abcde", nil}, true, false, ""},
		{[]interface{}{nil, 1}, true, false, ""},
		{[]interface{}{"abcde", "3"}, false, false, "cde"},
		{[]interface{}{"abcde", "a"}, false, false, ""},
		{[]interface{}{1234, 3}, false, false, "234"},
		{[]interface{}{12.34, 3}, false, false, ".34"},
		{[]interface{}{types.NewBinaryLiteralFromUint(0x0102, -1), 1}, false, false, string([]byte{0x02})},
		{[]interface{}{errors.New("must err"), 0}, false, true, ""},
	}
	for _, c := range cases {
		f, err := newFunctionForTest(ctx, ast.Right, primitiveValsToConstants(ctx, c.args)...)
		require.NoError(t, err)
		v, err := f.Eval(chunk.Row{})
		if c.getErr {
			require.Error(t, err)
		} else {
			require.NoError(t, err)
			if c.isNil {
				require.Equal(t, types.KindNull, v.Kind())
			} else {
				require.Equal(t, c.res, v.GetString())
			}
		}
	}

	_, err := funcs[ast.Right].getFunction(ctx, []Expression{varcharCon, int8Con})
	require.NoError(t, err)
}

func TestRepeat(t *testing.T) {
	t.Parallel()
	ctx := createContext(t)
	args := []interface{}{"a", int64(2)}
	fc := funcs[ast.Repeat]
	f, err := fc.getFunction(ctx, datumsToConstants(types.MakeDatums(args...)))
	require.NoError(t, err)
	v, err := evalBuiltinFunc(f, chunk.Row{})
	require.NoError(t, err)
	require.Equal(t, "aa", v.GetString())

	args = []interface{}{"a", uint64(2)}
	f, err = fc.getFunction(ctx, datumsToConstants(types.MakeDatums(args...)))
	require.NoError(t, err)
	v, err = evalBuiltinFunc(f, chunk.Row{})
	require.NoError(t, err)
	require.Equal(t, "aa", v.GetString())

	args = []interface{}{"a", uint64(16777217)}
	f, err = fc.getFunction(ctx, datumsToConstants(types.MakeDatums(args...)))
	require.NoError(t, err)
	v, err = evalBuiltinFunc(f, chunk.Row{})
	require.NoError(t, err)
	require.True(t, v.IsNull())

	args = []interface{}{"a", uint64(16777216)}
	f, err = fc.getFunction(ctx, datumsToConstants(types.MakeDatums(args...)))
	require.NoError(t, err)
	v, err = evalBuiltinFunc(f, chunk.Row{})
	require.NoError(t, err)
	require.False(t, v.IsNull())

	args = []interface{}{"a", int64(-1)}
	f, err = fc.getFunction(ctx, datumsToConstants(types.MakeDatums(args...)))
	require.NoError(t, err)
	v, err = evalBuiltinFunc(f, chunk.Row{})
	require.NoError(t, err)
	require.Equal(t, "", v.GetString())

	args = []interface{}{"a", int64(0)}
	f, err = fc.getFunction(ctx, datumsToConstants(types.MakeDatums(args...)))
	require.NoError(t, err)
	v, err = evalBuiltinFunc(f, chunk.Row{})
	require.NoError(t, err)
	require.Equal(t, "", v.GetString())

	args = []interface{}{"a", uint64(0)}
	f, err = fc.getFunction(ctx, datumsToConstants(types.MakeDatums(args...)))
	require.NoError(t, err)
	v, err = evalBuiltinFunc(f, chunk.Row{})
	require.NoError(t, err)
	require.Equal(t, "", v.GetString())
}

func TestRepeatSig(t *testing.T) {
	t.Parallel()
	ctx := createContext(t)
	colTypes := []*types.FieldType{
		{Tp: mysql.TypeVarchar},
		{Tp: mysql.TypeLonglong},
	}
	resultType := &types.FieldType{Tp: mysql.TypeVarchar, Flen: 1000}
	args := []Expression{
		&Column{Index: 0, RetType: colTypes[0]},
		&Column{Index: 1, RetType: colTypes[1]},
	}
	base := baseBuiltinFunc{args: args, ctx: ctx, tp: resultType}
	repeat := &builtinRepeatSig{base, 1000}

	cases := []struct {
		args    []interface{}
		warning int
		res     string
	}{
		{[]interface{}{"a", int64(6)}, 0, "aaaaaa"},
		{[]interface{}{"a", int64(10001)}, 1, ""},
		{[]interface{}{"毅", int64(6)}, 0, "毅毅毅毅毅毅"},
		{[]interface{}{"毅", int64(334)}, 2, ""},
	}

	for _, c := range cases {
		input := chunk.NewChunkWithCapacity(colTypes, 10)
		input.AppendString(0, c.args[0].(string))
		input.AppendInt64(1, c.args[1].(int64))

		res, isNull, err := repeat.evalString(input.GetRow(0))
		require.Equal(t, c.res, res)
		require.NoError(t, err)
		if c.warning == 0 {
			require.False(t, isNull)
		} else {
			require.True(t, isNull)
			require.NoError(t, err)
			warnings := ctx.GetSessionVars().StmtCtx.GetWarnings()
			require.Len(t, warnings, c.warning)
			lastWarn := warnings[len(warnings)-1]
			require.True(t, terror.ErrorEqual(errWarnAllowedPacketOverflowed, lastWarn.Err))
		}
	}
}

func TestLower(t *testing.T) {
	t.Parallel()
	ctx := createContext(t)
	cases := []struct {
		args   []interface{}
		isNil  bool
		getErr bool
		res    string
	}{
		{[]interface{}{nil}, true, false, ""},
		{[]interface{}{"ab"}, false, false, "ab"},
		{[]interface{}{1}, false, false, "1"},
		{[]interface{}{"one week’s time TEST"}, false, false, "one week’s time test"},
		{[]interface{}{"one week's time TEST"}, false, false, "one week's time test"},
		{[]interface{}{"ABC测试DEF"}, false, false, "abc测试def"},
		{[]interface{}{"ABCテストDEF"}, false, false, "abcテストdef"},
	}

	for _, c := range cases {
		f, err := newFunctionForTest(ctx, ast.Lower, primitiveValsToConstants(ctx, c.args)...)
		require.NoError(t, err)
		v, err := f.Eval(chunk.Row{})
		if c.getErr {
			require.Error(t, err)
		} else {
			require.NoError(t, err)
			if c.isNil {
				require.Equal(t, types.KindNull, v.Kind())
			} else {
				require.Equal(t, c.res, v.GetString())
			}
		}
	}

	_, err := funcs[ast.Lower].getFunction(ctx, []Expression{varcharCon})
	require.NoError(t, err)

	// Test GBK String
	tbl := []struct {
		input  string
		chs    string
		result string
	}{
		{"ABC", "gbk", "abc"},
		{"一二三", "gbk", "一二三"},
		{"àáèéêìíòóùúüāēěīńňōūǎǐǒǔǖǘǚǜⅪⅫ", "gbk", "àáèéêìíòóùúüāēěīńňōūǎǐǒǔǖǘǚǜⅪⅫ"},
		{"àáèéêìíòóùúüāēěīńňōūǎǐǒǔǖǘǚǜⅪⅫ", "", "àáèéêìíòóùúüāēěīńňōūǎǐǒǔǖǘǚǜⅺⅻ"},
	}
	for _, c := range tbl {
		err := ctx.GetSessionVars().SetSystemVar(variable.CharacterSetConnection, c.chs)
		require.NoError(t, err)
		f, err := newFunctionForTest(ctx, ast.Lower, primitiveValsToConstants(ctx, []interface{}{c.input})...)
		require.NoError(t, err)
		d, err := f.Eval(chunk.Row{})
		require.NoError(t, err)
		require.Equal(t, c.result, d.GetString())
	}
}

func TestUpper(t *testing.T) {
	t.Parallel()
	ctx := createContext(t)
	cases := []struct {
		args   []interface{}
		isNil  bool
		getErr bool
		res    string
	}{
		{[]interface{}{nil}, true, false, ""},
		{[]interface{}{"ab"}, false, false, "ab"},
		{[]interface{}{1}, false, false, "1"},
		{[]interface{}{"one week’s time TEST"}, false, false, "ONE WEEK’S TIME TEST"},
		{[]interface{}{"one week's time TEST"}, false, false, "ONE WEEK'S TIME TEST"},
		{[]interface{}{"abc测试def"}, false, false, "ABC测试DEF"},
		{[]interface{}{"abcテストdef"}, false, false, "ABCテストDEF"},
	}

	for _, c := range cases {
		f, err := newFunctionForTest(ctx, ast.Upper, primitiveValsToConstants(ctx, c.args)...)
		require.NoError(t, err)
		v, err := f.Eval(chunk.Row{})
		if c.getErr {
			require.Error(t, err)
		} else {
			require.NoError(t, err)
			if c.isNil {
				require.Equal(t, types.KindNull, v.Kind())
			} else {
				require.Equal(t, strings.ToUpper(c.res), v.GetString())
			}
		}
	}

	_, err := funcs[ast.Upper].getFunction(ctx, []Expression{varcharCon})
	require.NoError(t, err)

	// Test GBK String
	tbl := []struct {
		input  string
		chs    string
		result string
	}{
		{"abc", "gbk", "ABC"},
		{"一二三", "gbk", "一二三"},
		{"àbc", "gbk", "àBC"},
		{"àáèéêìíòóùúüāēěīńňōūǎǐǒǔǖǘǚǜⅪⅫ", "gbk", "àáèéêìíòóùúüāēěīńňōūǎǐǒǔǖǘǚǜⅪⅫ"},
		{"àáèéêìíòóùúüāēěīńňōūǎǐǒǔǖǘǚǜⅪⅫ", "", "ÀÁÈÉÊÌÍÒÓÙÚÜĀĒĚĪŃŇŌŪǍǏǑǓǕǗǙǛⅪⅫ"},
	}
	for _, c := range tbl {
		err := ctx.GetSessionVars().SetSystemVar(variable.CharacterSetConnection, c.chs)
		require.NoError(t, err)
		f, err := newFunctionForTest(ctx, ast.Upper, primitiveValsToConstants(ctx, []interface{}{c.input})...)
		require.NoError(t, err)
		d, err := f.Eval(chunk.Row{})
		require.NoError(t, err)
		require.Equal(t, c.result, d.GetString())
	}
}

func TestReverse(t *testing.T) {
	t.Parallel()
	ctx := createContext(t)
	fc := funcs[ast.Reverse]
	f, err := fc.getFunction(ctx, datumsToConstants(types.MakeDatums(nil)))
	require.NoError(t, err)
	d, err := evalBuiltinFunc(f, chunk.Row{})
	require.NoError(t, err)
	require.Equal(t, types.KindNull, d.Kind())

	tbl := []struct {
		Input  interface{}
		Expect string
	}{
		{"abc", "cba"},
		{"LIKE", "EKIL"},
		{123, "321"},
		{"", ""},
	}

	dtbl := tblToDtbl(tbl)

	for _, c := range dtbl {
		f, err = fc.getFunction(ctx, datumsToConstants(c["Input"]))
		require.NoError(t, err)
		require.NotNil(t, f)
		d, err = evalBuiltinFunc(f, chunk.Row{})
		require.NoError(t, err)
		trequire.DatumEqual(t, c["Expect"][0], d)
	}
}

func TestStrcmp(t *testing.T) {
	t.Parallel()
	ctx := createContext(t)
	cases := []struct {
		args   []interface{}
		isNil  bool
		getErr bool
		res    int64
	}{
		{[]interface{}{"123", "123"}, false, false, 0},
		{[]interface{}{"123", "1"}, false, false, 1},
		{[]interface{}{"1", "123"}, false, false, -1},
		{[]interface{}{"123", "45"}, false, false, -1},
		{[]interface{}{123, "123"}, false, false, 0},
		{[]interface{}{"12.34", 12.34}, false, false, 0},
		{[]interface{}{nil, "123"}, true, false, 0},
		{[]interface{}{"123", nil}, true, false, 0},
		{[]interface{}{"", "123"}, false, false, -1},
		{[]interface{}{"123", ""}, false, false, 1},
		{[]interface{}{"", ""}, false, false, 0},
		{[]interface{}{"", nil}, true, false, 0},
		{[]interface{}{nil, ""}, true, false, 0},
		{[]interface{}{nil, nil}, true, false, 0},
		{[]interface{}{"123", errors.New("must err")}, false, true, 0},
	}
	for _, c := range cases {
		f, err := newFunctionForTest(ctx, ast.Strcmp, primitiveValsToConstants(ctx, c.args)...)
		require.NoError(t, err)
		d, err := f.Eval(chunk.Row{})
		if c.getErr {
			require.Error(t, err)
		} else {
			require.NoError(t, err)
			if c.isNil {
				require.Equal(t, types.KindNull, d.Kind())
			} else {
				require.Equal(t, c.res, d.GetInt64())
			}
		}
	}
}

func TestReplace(t *testing.T) {
	t.Parallel()
	ctx := createContext(t)
	cases := []struct {
		args   []interface{}
		isNil  bool
		getErr bool
		res    string
		flen   int
	}{
		{[]interface{}{"www.mysql.com", "mysql", "pingcap"}, false, false, "www.pingcap.com", 17},
		{[]interface{}{"www.mysql.com", "w", 1}, false, false, "111.mysql.com", 260},
		{[]interface{}{1234, 2, 55}, false, false, "15534", 20},
		{[]interface{}{"", "a", "b"}, false, false, "", 0},
		{[]interface{}{"abc", "", "d"}, false, false, "abc", 3},
		{[]interface{}{"aaa", "a", ""}, false, false, "", 3},
		{[]interface{}{nil, "a", "b"}, true, false, "", 0},
		{[]interface{}{"a", nil, "b"}, true, false, "", 1},
		{[]interface{}{"a", "b", nil}, true, false, "", 1},
		{[]interface{}{errors.New("must err"), "a", "b"}, false, true, "", -1},
	}
	for i, c := range cases {
		f, err := newFunctionForTest(ctx, ast.Replace, primitiveValsToConstants(ctx, c.args)...)
		require.NoError(t, err)
		require.Equalf(t, c.flen, f.GetType().Flen, "test %v", i)
		d, err := f.Eval(chunk.Row{})
		if c.getErr {
			require.Error(t, err)
		} else {
			require.NoError(t, err)
			if c.isNil {
				require.Equalf(t, types.KindNull, d.Kind(), "test %v", i)
			} else {
				require.Equalf(t, c.res, d.GetString(), "test %v", i)
			}
		}
	}

	_, err := funcs[ast.Replace].getFunction(ctx, []Expression{NewZero(), NewZero(), NewZero()})
	require.NoError(t, err)
}

func TestSubstring(t *testing.T) {
	t.Parallel()
	ctx := createContext(t)
	cases := []struct {
		args   []interface{}
		isNil  bool
		getErr bool
		res    string
	}{
		{[]interface{}{"Quadratically", 5}, false, false, "ratically"},
		{[]interface{}{"Sakila", 1}, false, false, "Sakila"},
		{[]interface{}{"Sakila", 2}, false, false, "akila"},
		{[]interface{}{"Sakila", -3}, false, false, "ila"},
		{[]interface{}{"Sakila", 0}, false, false, ""},
		{[]interface{}{"Sakila", 100}, false, false, ""},
		{[]interface{}{"Sakila", -100}, false, false, ""},
		{[]interface{}{"Quadratically", 5, 6}, false, false, "ratica"},
		{[]interface{}{"Sakila", -5, 3}, false, false, "aki"},
		{[]interface{}{"Sakila", 2, 0}, false, false, ""},
		{[]interface{}{"Sakila", 2, -1}, false, false, ""},
		{[]interface{}{"Sakila", 2, 100}, false, false, "akila"},
		{[]interface{}{nil, 2, 3}, true, false, ""},
		{[]interface{}{"Sakila", nil, 3}, true, false, ""},
		{[]interface{}{"Sakila", 2, nil}, true, false, ""},
		{[]interface{}{errors.New("must error"), 2, 3}, false, true, ""},
	}
	for _, c := range cases {
		f, err := newFunctionForTest(ctx, ast.Substring, primitiveValsToConstants(ctx, c.args)...)
		require.NoError(t, err)
		d, err := f.Eval(chunk.Row{})
		if c.getErr {
			require.Error(t, err)
		} else {
			require.NoError(t, err)
			if c.isNil {
				require.Equal(t, types.KindNull, d.Kind())
			} else {
				require.Equal(t, c.res, d.GetString())
			}
		}
	}

	_, err := funcs[ast.Substring].getFunction(ctx, []Expression{NewZero(), NewZero(), NewZero()})
	require.NoError(t, err)

	_, err = funcs[ast.Substring].getFunction(ctx, []Expression{NewZero(), NewZero()})
	require.NoError(t, err)
}

func TestConvert(t *testing.T) {
	t.Parallel()
	ctx := createContext(t)
	tbl := []struct {
		str           interface{}
		cs            string
		result        string
		hasBinaryFlag bool
	}{
		{"haha", "utf8", "haha", false},
		{"haha", "ascii", "haha", false},
		{"haha", "binary", "haha", true},
		{"haha", "bInAry", "haha", true},
		{types.NewBinaryLiteralFromUint(0x7e, -1), "BiNarY", "~", true},
		{types.NewBinaryLiteralFromUint(0xe4b8ade696870a, -1), "uTf8", "中文\n", false},
	}
	for _, v := range tbl {
		fc := funcs[ast.Convert]
		f, err := fc.getFunction(ctx, datumsToConstants(types.MakeDatums(v.str, v.cs)))
		require.NoError(t, err)
		require.NotNil(t, f)
		retType := f.getRetTp()
		require.Equal(t, strings.ToLower(v.cs), retType.Charset)
		collate, err := charset.GetDefaultCollation(strings.ToLower(v.cs))
		require.NoError(t, err)
		require.Equal(t, collate, retType.Collate)
		require.Equal(t, v.hasBinaryFlag, mysql.HasBinaryFlag(retType.Flag))

		r, err := evalBuiltinFunc(f, chunk.Row{})
		require.NoError(t, err)
		require.Equal(t, types.KindString, r.Kind())
		require.Equal(t, v.result, r.GetString())
	}

	// Test case for getFunction() error
	errTbl := []struct {
		str interface{}
		cs  string
		err string
	}{
		{"haha", "wrongcharset", "[expression:1115]Unknown character set: 'wrongcharset'"},
		{"haha", "cp866", "[expression:1115]Unknown character set: 'cp866'"},
	}
	for _, v := range errTbl {
		fc := funcs[ast.Convert]
		f, err := fc.getFunction(ctx, datumsToConstants(types.MakeDatums(v.str, v.cs)))
		require.Equal(t, v.err, err.Error())
		require.Nil(t, f)
	}

	// Test wrong charset while evaluating.
	fc := funcs[ast.Convert]
	f, err := fc.getFunction(ctx, datumsToConstants(types.MakeDatums("haha", "utf8")))
	require.NoError(t, err)
	require.NotNil(t, f)
	wrongFunction := f.(*builtinConvertSig)
	wrongFunction.tp.Charset = "wrongcharset"
	_, err = evalBuiltinFunc(wrongFunction, chunk.Row{})
	require.Equal(t, "[expression:1115]Unknown character set: 'wrongcharset'", err.Error())
}

func TestSubstringIndex(t *testing.T) {
	t.Parallel()
	ctx := createContext(t)
	cases := []struct {
		args   []interface{}
		isNil  bool
		getErr bool
		res    string
	}{
		{[]interface{}{"www.pingcap.com", ".", 2}, false, false, "www.pingcap"},
		{[]interface{}{"www.pingcap.com", ".", -2}, false, false, "pingcap.com"},
		{[]interface{}{"www.pingcap.com", ".", 0}, false, false, ""},
		{[]interface{}{"www.pingcap.com", ".", 100}, false, false, "www.pingcap.com"},
		{[]interface{}{"www.pingcap.com", ".", -100}, false, false, "www.pingcap.com"},
		{[]interface{}{"www.pingcap.com", "d", 0}, false, false, ""},
		{[]interface{}{"www.pingcap.com", "d", 1}, false, false, "www.pingcap.com"},
		{[]interface{}{"www.pingcap.com", "d", -1}, false, false, "www.pingcap.com"},
		{[]interface{}{"www.pingcap.com", "", 0}, false, false, ""},
		{[]interface{}{"www.pingcap.com", "", 1}, false, false, ""},
		{[]interface{}{"www.pingcap.com", "", -1}, false, false, ""},
		{[]interface{}{"", ".", 0}, false, false, ""},
		{[]interface{}{"", ".", 1}, false, false, ""},
		{[]interface{}{"", ".", -1}, false, false, ""},
		{[]interface{}{nil, ".", 1}, true, false, ""},
		{[]interface{}{"www.pingcap.com", nil, 1}, true, false, ""},
		{[]interface{}{"www.pingcap.com", ".", nil}, true, false, ""},
		{[]interface{}{errors.New("must error"), ".", 1}, false, true, ""},
	}
	for _, c := range cases {
		f, err := newFunctionForTest(ctx, ast.SubstringIndex, primitiveValsToConstants(ctx, c.args)...)
		require.NoError(t, err)
		d, err := f.Eval(chunk.Row{})
		if c.getErr {
			require.Error(t, err)
		} else {
			require.NoError(t, err)
			if c.isNil {
				require.Equal(t, types.KindNull, d.Kind())
			} else {
				require.Equal(t, c.res, d.GetString())
			}
		}
	}

	_, err := funcs[ast.SubstringIndex].getFunction(ctx, []Expression{NewZero(), NewZero(), NewZero()})
	require.NoError(t, err)
}

func TestSpace(t *testing.T) {
	t.Parallel()
	ctx := createContext(t)
	stmtCtx := ctx.GetSessionVars().StmtCtx
	origin := stmtCtx.IgnoreTruncate
	stmtCtx.IgnoreTruncate = true
	defer func() {
		stmtCtx.IgnoreTruncate = origin
	}()

	cases := []struct {
		arg    interface{}
		isNil  bool
		getErr bool
		res    string
	}{
		{0, false, false, ""},
		{3, false, false, "   "},
		{mysql.MaxBlobWidth + 1, true, false, ""},
		{-1, false, false, ""},
		{"abc", false, false, ""},
		{"3", false, false, "   "},
		{1.2, false, false, " "},
		{1.9, false, false, "  "},
		{nil, true, false, ""},
		{errors.New("must error"), false, true, ""},
	}
	for _, c := range cases {
		f, err := newFunctionForTest(ctx, ast.Space, primitiveValsToConstants(ctx, []interface{}{c.arg})...)
		require.NoError(t, err)
		d, err := f.Eval(chunk.Row{})
		if c.getErr {
			require.Error(t, err)
		} else {
			require.NoError(t, err)
			if c.isNil {
				require.Equal(t, types.KindNull, d.Kind())
			} else {
				require.Equal(t, c.res, d.GetString())
			}
		}
	}

	_, err := funcs[ast.Space].getFunction(ctx, []Expression{NewZero()})
	require.NoError(t, err)
}

func TestSpaceSig(t *testing.T) {
	t.Parallel()
	ctx := createContext(t)
	colTypes := []*types.FieldType{
		{Tp: mysql.TypeLonglong},
	}
	resultType := &types.FieldType{Tp: mysql.TypeVarchar, Flen: 1000}
	args := []Expression{
		&Column{Index: 0, RetType: colTypes[0]},
	}
	base := baseBuiltinFunc{args: args, ctx: ctx, tp: resultType}
	space := &builtinSpaceSig{base, 1000}
	input := chunk.NewChunkWithCapacity(colTypes, 10)
	input.AppendInt64(0, 6)
	input.AppendInt64(0, 1001)
	res, isNull, err := space.evalString(input.GetRow(0))
	require.Equal(t, "      ", res)
	require.False(t, isNull)
	require.NoError(t, err)
	res, isNull, err = space.evalString(input.GetRow(1))
	require.Equal(t, "", res)
	require.True(t, isNull)
	require.NoError(t, err)
	warnings := ctx.GetSessionVars().StmtCtx.GetWarnings()
	require.Equal(t, 1, len(warnings))
	lastWarn := warnings[len(warnings)-1]
	require.True(t, terror.ErrorEqual(errWarnAllowedPacketOverflowed, lastWarn.Err))
}

func TestLocate(t *testing.T) {
	t.Parallel()
	ctx := createContext(t)
	// 1. Test LOCATE without binary input.
	tbl := []struct {
		Args []interface{}
		Want interface{}
	}{
		{[]interface{}{"bar", "foobarbar"}, 4},
		{[]interface{}{"xbar", "foobar"}, 0},
		{[]interface{}{"", "foobar"}, 1},
		{[]interface{}{"foobar", ""}, 0},
		{[]interface{}{"", ""}, 1},
		{[]interface{}{"好世", "你好世界"}, 2},
		{[]interface{}{"界面", "你好世界"}, 0},
		{[]interface{}{"b", "中a英b文"}, 4},
		{[]interface{}{"bAr", "foobArbar"}, 4},
		{[]interface{}{nil, "foobar"}, nil},
		{[]interface{}{"bar", nil}, nil},
		{[]interface{}{"bar", "foobarbar", 5}, 7},
		{[]interface{}{"xbar", "foobar", 1}, 0},
		{[]interface{}{"", "foobar", 2}, 2},
		{[]interface{}{"foobar", "", 1}, 0},
		{[]interface{}{"", "", 2}, 0},
		{[]interface{}{"A", "大A写的A", 0}, 0},
		{[]interface{}{"A", "大A写的A", 1}, 2},
		{[]interface{}{"A", "大A写的A", 2}, 2},
		{[]interface{}{"A", "大A写的A", 3}, 5},
		{[]interface{}{"BaR", "foobarBaR", 5}, 7},
		{[]interface{}{nil, nil}, nil},
		{[]interface{}{"", nil}, nil},
		{[]interface{}{nil, ""}, nil},
		{[]interface{}{nil, nil, 1}, nil},
		{[]interface{}{"", nil, 1}, nil},
		{[]interface{}{nil, "", 1}, nil},
		{[]interface{}{"foo", nil, -1}, nil},
		{[]interface{}{nil, "bar", 0}, nil},
	}
	Dtbl := tblToDtbl(tbl)
	instr := funcs[ast.Locate]
	for i, c := range Dtbl {
		f, err := instr.getFunction(ctx, datumsToConstants(c["Args"]))
		require.NoError(t, err)
		got, err := evalBuiltinFunc(f, chunk.Row{})
		require.NoError(t, err)
		require.NotNil(t, f)
		require.Equalf(t, c["Want"][0], got, "[%d]: args: %v", i, c["Args"])
	}
	// 2. Test LOCATE with binary input
	tbl2 := []struct {
		Args []interface{}
		Want interface{}
	}{
		{[]interface{}{[]byte("BaR"), "foobArbar"}, 0},
		{[]interface{}{"BaR", []byte("foobArbar")}, 0},
		{[]interface{}{[]byte("bAr"), "foobarBaR", 5}, 0},
		{[]interface{}{"bAr", []byte("foobarBaR"), 5}, 0},
		{[]interface{}{"bAr", []byte("foobarbAr"), 5}, 7},
	}
	Dtbl2 := tblToDtbl(tbl2)
	for i, c := range Dtbl2 {
		exprs := datumsToConstants(c["Args"])
		types.SetBinChsClnFlag(exprs[0].GetType())
		types.SetBinChsClnFlag(exprs[1].GetType())
		f, err := instr.getFunction(ctx, exprs)
		require.NoError(t, err)
		got, err := evalBuiltinFunc(f, chunk.Row{})
		require.NoError(t, err)
		require.NotNil(t, f)
		require.Equalf(t, c["Want"][0], got, "[%d]: args: %v", i, c["Args"])
	}
}

func TestTrim(t *testing.T) {
	t.Parallel()
	ctx := createContext(t)
	cases := []struct {
		args   []interface{}
		isNil  bool
		getErr bool
		res    string
	}{
		{[]interface{}{"   bar   "}, false, false, "bar"},
		{[]interface{}{"\t   bar   \n"}, false, false, "\t   bar   \n"},
		{[]interface{}{"\r   bar   \t"}, false, false, "\r   bar   \t"},
		{[]interface{}{"   \tbar\n     "}, false, false, "\tbar\n"},
		{[]interface{}{""}, false, false, ""},
		{[]interface{}{nil}, true, false, ""},
		{[]interface{}{"xxxbarxxx", "x"}, false, false, "bar"},
		{[]interface{}{"bar", "x"}, false, false, "bar"},
		{[]interface{}{"   bar   ", ""}, false, false, "   bar   "},
		{[]interface{}{"", "x"}, false, false, ""},
		{[]interface{}{"bar", nil}, true, false, ""},
		{[]interface{}{nil, "x"}, true, false, ""},
		{[]interface{}{"xxxbarxxx", "x", int(ast.TrimLeading)}, false, false, "barxxx"},
		{[]interface{}{"barxxyz", "xyz", int(ast.TrimTrailing)}, false, false, "barx"},
		{[]interface{}{"xxxbarxxx", "x", int(ast.TrimBoth)}, false, false, "bar"},
		{[]interface{}{"bar", nil, int(ast.TrimLeading)}, true, false, ""},
		{[]interface{}{errors.New("must error")}, false, true, ""},
	}
	for _, c := range cases {
		f, err := newFunctionForTest(ctx, ast.Trim, primitiveValsToConstants(ctx, c.args)...)
		require.NoError(t, err)
		d, err := f.Eval(chunk.Row{})
		if c.getErr {
			require.Error(t, err)
		} else {
			require.NoError(t, err)
			if c.isNil {
				require.Equal(t, types.KindNull, d.Kind())
			} else {
				require.Equal(t, c.res, d.GetString())
			}
		}
	}

	_, err := funcs[ast.Trim].getFunction(ctx, []Expression{NewZero()})
	require.NoError(t, err)

	_, err = funcs[ast.Trim].getFunction(ctx, []Expression{NewZero(), NewZero()})
	require.NoError(t, err)

	_, err = funcs[ast.Trim].getFunction(ctx, []Expression{NewZero(), NewZero(), NewZero()})
	require.NoError(t, err)
}

func TestLTrim(t *testing.T) {
	t.Parallel()
	ctx := createContext(t)
	cases := []struct {
		arg    interface{}
		isNil  bool
		getErr bool
		res    string
	}{
		{"   bar   ", false, false, "bar   "},
		{"\t   bar   ", false, false, "\t   bar   "},
		{"   \tbar   ", false, false, "\tbar   "},
		{"\t   bar   ", false, false, "\t   bar   "},
		{"   \tbar   ", false, false, "\tbar   "},
		{"\r   bar   ", false, false, "\r   bar   "},
		{"   \rbar   ", false, false, "\rbar   "},
		{"\n   bar   ", false, false, "\n   bar   "},
		{"   \nbar   ", false, false, "\nbar   "},
		{"bar", false, false, "bar"},
		{"", false, false, ""},
		{nil, true, false, ""},
		{errors.New("must error"), false, true, ""},
	}
	for _, c := range cases {
		f, err := newFunctionForTest(ctx, ast.LTrim, primitiveValsToConstants(ctx, []interface{}{c.arg})...)
		require.NoError(t, err)
		d, err := f.Eval(chunk.Row{})
		if c.getErr {
			require.Error(t, err)
		} else {
			require.NoError(t, err)
			if c.isNil {
				require.Equal(t, types.KindNull, d.Kind())
			} else {
				require.Equal(t, c.res, d.GetString())
			}
		}
	}

	_, err := funcs[ast.LTrim].getFunction(ctx, []Expression{NewZero()})
	require.NoError(t, err)
}

func TestRTrim(t *testing.T) {
	t.Parallel()
	ctx := createContext(t)
	cases := []struct {
		arg    interface{}
		isNil  bool
		getErr bool
		res    string
	}{
		{"   bar   ", false, false, "   bar"},
		{"bar", false, false, "bar"},
		{"bar     \n", false, false, "bar     \n"},
		{"bar\n     ", false, false, "bar\n"},
		{"bar     \r", false, false, "bar     \r"},
		{"bar\r     ", false, false, "bar\r"},
		{"bar     \t", false, false, "bar     \t"},
		{"bar\t     ", false, false, "bar\t"},
		{"", false, false, ""},
		{nil, true, false, ""},
		{errors.New("must error"), false, true, ""},
	}
	for _, c := range cases {
		f, err := newFunctionForTest(ctx, ast.RTrim, primitiveValsToConstants(ctx, []interface{}{c.arg})...)
		require.NoError(t, err)
		d, err := f.Eval(chunk.Row{})
		if c.getErr {
			require.Error(t, err)
		} else {
			require.NoError(t, err)
			if c.isNil {
				require.Equal(t, types.KindNull, d.Kind())
			} else {
				require.Equal(t, c.res, d.GetString())
			}
		}
	}

	_, err := funcs[ast.RTrim].getFunction(ctx, []Expression{NewZero()})
	require.NoError(t, err)
}

func TestHexFunc(t *testing.T) {
	t.Parallel()
	ctx := createContext(t)
	cases := []struct {
		arg    interface{}
		isNil  bool
		getErr bool
		res    string
	}{
		{"abc", false, false, "616263"},
		{"你好", false, false, "E4BDA0E5A5BD"},
		{12, false, false, "C"},
		{12.3, false, false, "C"},
		{12.8, false, false, "D"},
		{-1, false, false, "FFFFFFFFFFFFFFFF"},
		{-12.3, false, false, "FFFFFFFFFFFFFFF4"},
		{-12.8, false, false, "FFFFFFFFFFFFFFF3"},
		{types.NewBinaryLiteralFromUint(0xC, -1), false, false, "0C"},
		{0x12, false, false, "12"},
		{nil, true, false, ""},
		{errors.New("must err"), false, true, ""},
	}
	for _, c := range cases {
		f, err := newFunctionForTest(ctx, ast.Hex, primitiveValsToConstants(ctx, []interface{}{c.arg})...)
		require.NoError(t, err)
		d, err := f.Eval(chunk.Row{})
		if c.getErr {
			require.Error(t, err)
		} else {
			require.NoError(t, err)
			if c.isNil {
				require.Equal(t, types.KindNull, d.Kind())
			} else {
				require.Equal(t, c.res, d.GetString())
			}
		}
	}

	strCases := []struct {
		arg     string
		chs     string
		res     string
		errCode int
	}{
		{"你好", "", "E4BDA0E5A5BD", 0},
		{"你好", "gbk", "C4E3BAC3", 0},
		{"一忒(๑•ㅂ•)و✧", "", "E4B880E5BF9228E0B991E280A2E38582E280A229D988E29CA7", 0},
		{"一忒(๑•ㅂ•)و✧", "gbk", "", errno.ErrInvalidCharacterString},
	}
	for _, c := range strCases {
		err := ctx.GetSessionVars().SetSystemVar(variable.CharacterSetConnection, c.chs)
		require.NoError(t, err)
		f, err := newFunctionForTest(ctx, ast.Hex, primitiveValsToConstants(ctx, []interface{}{c.arg})...)
		require.NoError(t, err)
		d, err := f.Eval(chunk.Row{})
		if c.errCode != 0 {
			require.Error(t, err)
			require.True(t, strings.Contains(err.Error(), strconv.Itoa(c.errCode)))
		} else {
			require.NoError(t, err)
			require.Equal(t, c.res, d.GetString())
		}
	}

	_, err := funcs[ast.Hex].getFunction(ctx, []Expression{int8Con})
	require.NoError(t, err)

	_, err = funcs[ast.Hex].getFunction(ctx, []Expression{varcharCon})
	require.NoError(t, err)
}

func TestUnhexFunc(t *testing.T) {
	t.Parallel()
	ctx := createContext(t)
	cases := []struct {
		arg    interface{}
		isNil  bool
		getErr bool
		res    string
	}{
		{"4D7953514C", false, false, "MySQL"},
		{"1267", false, false, string([]byte{0x12, 0x67})},
		{"126", false, false, string([]byte{0x01, 0x26})},
		{"", false, false, ""},
		{1267, false, false, string([]byte{0x12, 0x67})},
		{126, false, false, string([]byte{0x01, 0x26})},
		{1267.3, true, false, ""},
		{"string", true, false, ""},
		{"你好", true, false, ""},
		{nil, true, false, ""},
		{errors.New("must error"), false, true, ""},
	}
	for _, c := range cases {
		f, err := newFunctionForTest(ctx, ast.Unhex, primitiveValsToConstants(ctx, []interface{}{c.arg})...)
		require.NoError(t, err)
		d, err := f.Eval(chunk.Row{})
		if c.getErr {
			require.Error(t, err)
		} else {
			require.NoError(t, err)
			if c.isNil {
				require.Equal(t, types.KindNull, d.Kind())
			} else {
				require.Equal(t, c.res, d.GetString())
			}
		}
	}

	_, err := funcs[ast.Unhex].getFunction(ctx, []Expression{NewZero()})
	require.NoError(t, err)
}

func TestBitLength(t *testing.T) {
	t.Parallel()
	ctx := createContext(t)
	cases := []struct {
		args     interface{}
		expected int64
		isNil    bool
		getErr   bool
	}{
		{"hi", 16, false, false},
		{"你好", 48, false, false},
		{"", 0, false, false},
	}

	for _, c := range cases {
		f, err := newFunctionForTest(ctx, ast.BitLength, primitiveValsToConstants(ctx, []interface{}{c.args})...)
		require.NoError(t, err)
		d, err := f.Eval(chunk.Row{})
		if c.getErr {
			require.Error(t, err)
		} else {
			require.NoError(t, err)
			if c.isNil {
				require.Equal(t, types.KindNull, d.Kind())
			} else {
				require.Equal(t, c.expected, d.GetInt64())
			}
		}
	}

	_, err := funcs[ast.BitLength].getFunction(ctx, []Expression{NewZero()})
	require.NoError(t, err)
}

func TestChar(t *testing.T) {
	t.Parallel()
	ctx := createContext(t)
	stmtCtx := ctx.GetSessionVars().StmtCtx
	origin := stmtCtx.IgnoreTruncate
	stmtCtx.IgnoreTruncate = true
	defer func() {
		stmtCtx.IgnoreTruncate = origin
	}()

	tbl := []struct {
		str    string
		iNum   int64
		fNum   float64
		result string
	}{
		{"65", 66, 67.5, "ABD"},                  // float
		{"65", 16740, 67.5, "AAdD"},              // large num
		{"65", -1, 67.5, "A\xff\xff\xff\xffD"},   // nagtive int
		{"a", -1, 67.5, "\x00\xff\xff\xff\xffD"}, // invalid 'a'
	}
	for _, v := range tbl {
		for _, char := range []interface{}{"utf8", nil} {
			fc := funcs[ast.CharFunc]
			f, err := fc.getFunction(ctx, datumsToConstants(types.MakeDatums(v.str, v.iNum, v.fNum, char)))
			require.NoError(t, err)
			require.NotNil(t, f)
			r, err := evalBuiltinFunc(f, chunk.Row{})
			require.NoError(t, err)
			trequire.DatumEqual(t, types.NewDatum(v.result), r)
		}
	}

	fc := funcs[ast.CharFunc]
	f, err := fc.getFunction(ctx, datumsToConstants(types.MakeDatums("65", 66, nil)))
	require.NoError(t, err)
	r, err := evalBuiltinFunc(f, chunk.Row{})
	require.NoError(t, err)
	trequire.DatumEqual(t, types.NewDatum("AB"), r)
}

func TestCharLength(t *testing.T) {
	t.Parallel()
	ctx := createContext(t)
	tbl := []struct {
		input  interface{}
		result interface{}
	}{
		{"33", 2},  // string
		{"你好", 2},  // mb string
		{33, 2},    // int
		{3.14, 4},  // float
		{nil, nil}, // nil
	}
	for _, v := range tbl {
		fc := funcs[ast.CharLength]
		f, err := fc.getFunction(ctx, datumsToConstants(types.MakeDatums(v.input)))
		require.NoError(t, err)
		r, err := evalBuiltinFunc(f, chunk.Row{})
		require.NoError(t, err)
		trequire.DatumEqual(t, types.NewDatum(v.result), r)
	}

	// Test binary string
	tbl = []struct {
		input  interface{}
		result interface{}
	}{
		{"33", 2},   // string
		{"你好", 6},   // mb string
		{"CAFÉ", 5}, // mb string
		{"", 0},     // mb string
		{nil, nil},  // nil
	}
	for _, v := range tbl {
		fc := funcs[ast.CharLength]
		arg := datumsToConstants(types.MakeDatums(v.input))
		tp := arg[0].GetType()
		tp.Tp = mysql.TypeVarString
		tp.Charset = charset.CharsetBin
		tp.Collate = charset.CollationBin
		tp.Flen = types.UnspecifiedLength
		tp.Flag = mysql.BinaryFlag
		f, err := fc.getFunction(ctx, arg)
		require.NoError(t, err)
		r, err := evalBuiltinFunc(f, chunk.Row{})
		require.NoError(t, err)
		trequire.DatumEqual(t, types.NewDatum(v.result), r)
	}
}

func TestFindInSet(t *testing.T) {
	t.Parallel()
	ctx := createContext(t)
	for _, c := range []struct {
		str    interface{}
		strlst interface{}
		ret    interface{}
	}{
		{"foo", "foo,bar", 1},
		{"foo", "foobar,bar", 0},
		{" foo ", "foo, foo ", 2},
		{"", "foo,bar,", 3},
		{"", "", 0},
		{1, 1, 1},
		{1, "1", 1},
		{"1", 1, 1},
		{"a,b", "a,b,c", 0},
		{"foo", nil, nil},
		{nil, "bar", nil},
	} {
		fc := funcs[ast.FindInSet]
		f, err := fc.getFunction(ctx, datumsToConstants(types.MakeDatums(c.str, c.strlst)))
		require.NoError(t, err)
		r, err := evalBuiltinFunc(f, chunk.Row{})
		require.NoError(t, err)
		trequire.DatumEqual(t, types.NewDatum(c.ret), r, fmt.Sprintf("FindInSet(%s, %s)", c.str, c.strlst))
	}
}

func TestField(t *testing.T) {
	t.Parallel()
	ctx := createContext(t)
	stmtCtx := ctx.GetSessionVars().StmtCtx
	origin := stmtCtx.IgnoreTruncate
	stmtCtx.IgnoreTruncate = true
	defer func() {
		stmtCtx.IgnoreTruncate = origin
	}()

	tbl := []struct {
		argLst []interface{}
		ret    interface{}
	}{
		{[]interface{}{"ej", "Hej", "ej", "Heja", "hej", "foo"}, int64(2)},
		{[]interface{}{"fo", "Hej", "ej", "Heja", "hej", "foo"}, int64(0)},
		{[]interface{}{"ej", "Hej", "ej", "Heja", "ej", "hej", "foo"}, int64(2)},
		{[]interface{}{1, 2, 3, 11, 1}, int64(4)},
		{[]interface{}{nil, 2, 3, 11, 1}, int64(0)},
		{[]interface{}{1.1, 2.1, 3.1, 11.1, 1.1}, int64(4)},
		{[]interface{}{1.1, "2.1", "3.1", "11.1", "1.1"}, int64(4)},
		{[]interface{}{"1.1a", 2.1, 3.1, 11.1, 1.1}, int64(4)},
		{[]interface{}{1.10, 0, 11e-1}, int64(2)},
		{[]interface{}{"abc", 0, 1, 11.1, 1.1}, int64(1)},
	}
	for _, c := range tbl {
		fc := funcs[ast.Field]
		f, err := fc.getFunction(ctx, datumsToConstants(types.MakeDatums(c.argLst...)))
		require.NoError(t, err)
		require.NotNil(t, f)
		r, err := evalBuiltinFunc(f, chunk.Row{})
		require.NoError(t, err)
		trequire.DatumEqual(t, types.NewDatum(c.ret), r)
	}
}

func TestLpad(t *testing.T) {
	t.Parallel()
	ctx := createContext(t)
	tests := []struct {
		str    string
		len    int64
		padStr string
		expect interface{}
	}{
		{"hi", 5, "?", "???hi"},
		{"hi", 1, "?", "h"},
		{"hi", 0, "?", ""},
		{"hi", -1, "?", nil},
		{"hi", 1, "", "h"},
		{"hi", 5, "", nil},
		{"hi", 5, "ab", "abahi"},
		{"hi", 6, "ab", "ababhi"},
	}
	fc := funcs[ast.Lpad]
	for _, test := range tests {
		str := types.NewStringDatum(test.str)
		length := types.NewIntDatum(test.len)
		padStr := types.NewStringDatum(test.padStr)
		f, err := fc.getFunction(ctx, datumsToConstants([]types.Datum{str, length, padStr}))
		require.NoError(t, err)
		require.NotNil(t, f)
		result, err := evalBuiltinFunc(f, chunk.Row{})
		require.NoError(t, err)
		if test.expect == nil {
			require.Equal(t, types.KindNull, result.Kind())
		} else {
			expect, _ := test.expect.(string)
			require.Equal(t, expect, result.GetString())
		}
	}
}

func TestRpad(t *testing.T) {
	t.Parallel()
	ctx := createContext(t)
	tests := []struct {
		str    string
		len    int64
		padStr string
		expect interface{}
	}{
		{"hi", 5, "?", "hi???"},
		{"hi", 1, "?", "h"},
		{"hi", 0, "?", ""},
		{"hi", -1, "?", nil},
		{"hi", 1, "", "h"},
		{"hi", 5, "", nil},
		{"hi", 5, "ab", "hiaba"},
		{"hi", 6, "ab", "hiabab"},
	}
	fc := funcs[ast.Rpad]
	for _, test := range tests {
		str := types.NewStringDatum(test.str)
		length := types.NewIntDatum(test.len)
		padStr := types.NewStringDatum(test.padStr)
		f, err := fc.getFunction(ctx, datumsToConstants([]types.Datum{str, length, padStr}))
		require.NoError(t, err)
		require.NotNil(t, f)
		result, err := evalBuiltinFunc(f, chunk.Row{})
		require.NoError(t, err)
		if test.expect == nil {
			require.Equal(t, types.KindNull, result.Kind())
		} else {
			expect, _ := test.expect.(string)
			require.Equal(t, expect, result.GetString())
		}
	}
}

func TestRpadSig(t *testing.T) {
	t.Parallel()
	ctx := createContext(t)
	colTypes := []*types.FieldType{
		{Tp: mysql.TypeVarchar},
		{Tp: mysql.TypeLonglong},
		{Tp: mysql.TypeVarchar},
	}
	resultType := &types.FieldType{Tp: mysql.TypeVarchar, Flen: 1000}

	args := []Expression{
		&Column{Index: 0, RetType: colTypes[0]},
		&Column{Index: 1, RetType: colTypes[1]},
		&Column{Index: 2, RetType: colTypes[2]},
	}

	base := baseBuiltinFunc{args: args, ctx: ctx, tp: resultType}
	rpad := &builtinRpadUTF8Sig{base, 1000}

	input := chunk.NewChunkWithCapacity(colTypes, 10)
	input.AppendString(0, "abc")
	input.AppendString(0, "abc")
	input.AppendInt64(1, 6)
	input.AppendInt64(1, 10000)
	input.AppendString(2, "123")
	input.AppendString(2, "123")

	res, isNull, err := rpad.evalString(input.GetRow(0))
	require.Equal(t, "abc123", res)
	require.False(t, isNull)
	require.NoError(t, err)

	res, isNull, err = rpad.evalString(input.GetRow(1))
	require.Equal(t, "", res)
	require.True(t, isNull)
	require.NoError(t, err)

	warnings := ctx.GetSessionVars().StmtCtx.GetWarnings()
	require.Equal(t, 1, len(warnings))
	lastWarn := warnings[len(warnings)-1]
	require.Truef(t, terror.ErrorEqual(errWarnAllowedPacketOverflowed, lastWarn.Err), "err %v", lastWarn.Err)
}

func TestInsertBinarySig(t *testing.T) {
	t.Parallel()
	ctx := createContext(t)
	colTypes := []*types.FieldType{
		{Tp: mysql.TypeVarchar},
		{Tp: mysql.TypeLonglong},
		{Tp: mysql.TypeLonglong},
		{Tp: mysql.TypeVarchar},
	}
	resultType := &types.FieldType{Tp: mysql.TypeVarchar, Flen: 3}

	args := []Expression{
		&Column{Index: 0, RetType: colTypes[0]},
		&Column{Index: 1, RetType: colTypes[1]},
		&Column{Index: 2, RetType: colTypes[2]},
		&Column{Index: 3, RetType: colTypes[3]},
	}

	base := baseBuiltinFunc{args: args, ctx: ctx, tp: resultType}
	insert := &builtinInsertSig{base, 3}

	input := chunk.NewChunkWithCapacity(colTypes, 2)
	input.AppendString(0, "abc")
	input.AppendString(0, "abc")
	input.AppendString(0, "abc")
	input.AppendNull(0)
	input.AppendString(0, "abc")
	input.AppendString(0, "abc")
	input.AppendString(0, "abc")
	input.AppendInt64(1, 3)
	input.AppendInt64(1, 3)
	input.AppendInt64(1, 0)
	input.AppendInt64(1, 3)
	input.AppendNull(1)
	input.AppendInt64(1, 3)
	input.AppendInt64(1, 3)
	input.AppendInt64(2, -1)
	input.AppendInt64(2, -1)
	input.AppendInt64(2, -1)
	input.AppendInt64(2, -1)
	input.AppendInt64(2, -1)
	input.AppendNull(2)
	input.AppendInt64(2, -1)
	input.AppendString(3, "d")
	input.AppendString(3, "de")
	input.AppendString(3, "d")
	input.AppendString(3, "d")
	input.AppendString(3, "d")
	input.AppendString(3, "d")
	input.AppendNull(3)

	res, isNull, err := insert.evalString(input.GetRow(0))
	require.Equal(t, "abd", res)
	require.False(t, isNull)
	require.NoError(t, err)

	res, isNull, err = insert.evalString(input.GetRow(1))
	require.Equal(t, "", res)
	require.True(t, isNull)
	require.NoError(t, err)

	res, isNull, err = insert.evalString(input.GetRow(2))
	require.Equal(t, "abc", res)
	require.False(t, isNull)
	require.NoError(t, err)

	res, isNull, err = insert.evalString(input.GetRow(3))
	require.Equal(t, "", res)
	require.True(t, isNull)
	require.NoError(t, err)

	res, isNull, err = insert.evalString(input.GetRow(4))
	require.Equal(t, "", res)
	require.True(t, isNull)
	require.NoError(t, err)

	res, isNull, err = insert.evalString(input.GetRow(5))
	require.Equal(t, "", res)
	require.True(t, isNull)
	require.NoError(t, err)

	res, isNull, err = insert.evalString(input.GetRow(6))
	require.Equal(t, "", res)
	require.True(t, isNull)
	require.NoError(t, err)

	warnings := ctx.GetSessionVars().StmtCtx.GetWarnings()
	require.Equal(t, 1, len(warnings))
	lastWarn := warnings[len(warnings)-1]
	require.Truef(t, terror.ErrorEqual(errWarnAllowedPacketOverflowed, lastWarn.Err), "err %v", lastWarn.Err)
}

func TestInstr(t *testing.T) {
	t.Parallel()
	ctx := createContext(t)
	tbl := []struct {
		Args []interface{}
		Want interface{}
	}{
		{[]interface{}{"foobarbar", "bar"}, 4},
		{[]interface{}{"xbar", "foobar"}, 0},

		{[]interface{}{123456234, 234}, 2},
		{[]interface{}{123456, 567}, 0},
		{[]interface{}{1e10, 1e2}, 1},
		{[]interface{}{1.234, ".234"}, 2},
		{[]interface{}{1.234, ""}, 1},
		{[]interface{}{"", 123}, 0},
		{[]interface{}{"", ""}, 1},

		{[]interface{}{"中文美好", "美好"}, 3},
		{[]interface{}{"中文美好", "世界"}, 0},
		{[]interface{}{"中文abc", "a"}, 3},

		{[]interface{}{"live long and prosper", "long"}, 6},

		{[]interface{}{"not binary string", "binary"}, 5},
		{[]interface{}{"upper case", "upper"}, 1},
		{[]interface{}{"UPPER CASE", "CASE"}, 7},
		{[]interface{}{"中文abc", "abc"}, 3},

		{[]interface{}{"foobar", nil}, nil},
		{[]interface{}{nil, "foobar"}, nil},
		{[]interface{}{nil, nil}, nil},
	}

	Dtbl := tblToDtbl(tbl)
	instr := funcs[ast.Instr]
	for i, c := range Dtbl {
		f, err := instr.getFunction(ctx, datumsToConstants(c["Args"]))
		require.NoError(t, err)
		require.NotNil(t, f)
		got, err := evalBuiltinFunc(f, chunk.Row{})
		require.NoError(t, err)
		require.Equalf(t, c["Want"][0], got, "[%d]: args: %v", i, c["Args"])
	}
}

func TestLoadFile(t *testing.T) {
	t.Parallel()
	ctx := createContext(t)
	cases := []struct {
		arg    interface{}
		isNil  bool
		getErr bool
		res    string
	}{
		{"", true, false, ""},
		{"/tmp/tikv/tikv.frm", true, false, ""},
		{"tidb.sql", true, false, ""},
		{nil, true, false, ""},
	}
	for _, c := range cases {
		f, err := newFunctionForTest(ctx, ast.LoadFile, primitiveValsToConstants(ctx, []interface{}{c.arg})...)
		require.NoError(t, err)
		d, err := f.Eval(chunk.Row{})
		if c.getErr {
			require.Error(t, err)
		} else {
			require.NoError(t, err)
			if c.isNil {
				require.Equal(t, types.KindNull, d.Kind())
			} else {
				require.Equal(t, c.res, d.GetString())
			}
		}
	}
	_, err := funcs[ast.LoadFile].getFunction(ctx, []Expression{NewZero()})
	require.NoError(t, err)
}

func TestMakeSet(t *testing.T) {
	t.Parallel()
	ctx := createContext(t)
	tbl := []struct {
		argList []interface{}
		ret     interface{}
	}{
		{[]interface{}{1, "a", "b", "c"}, "a"},
		{[]interface{}{1 | 4, "hello", "nice", "world"}, "hello,world"},
		{[]interface{}{1 | 4, "hello", "nice", nil, "world"}, "hello"},
		{[]interface{}{0, "a", "b", "c"}, ""},
		{[]interface{}{nil, "a", "b", "c"}, nil},
		{[]interface{}{-100 | 4, "hello", "nice", "abc", "world"}, "abc,world"},
		{[]interface{}{-1, "hello", "nice", "abc", "world"}, "hello,nice,abc,world"},
	}

	for _, c := range tbl {
		fc := funcs[ast.MakeSet]
		f, err := fc.getFunction(ctx, datumsToConstants(types.MakeDatums(c.argList...)))
		require.NoError(t, err)
		require.NotNil(t, f)
		r, err := evalBuiltinFunc(f, chunk.Row{})
		require.NoError(t, err)
		trequire.DatumEqual(t, types.NewDatum(c.ret), r)
	}
}

func TestOct(t *testing.T) {
	t.Parallel()
	ctx := createContext(t)
	octTests := []struct {
		origin interface{}
		ret    string
	}{
		{"-2.7", "1777777777777777777776"},
		{-1.5, "1777777777777777777777"},
		{-1, "1777777777777777777777"},
		{"0", "0"},
		{"1", "1"},
		{"8", "10"},
		{"12", "14"},
		{"20", "24"},
		{"100", "144"},
		{"1024", "2000"},
		{"2048", "4000"},
		{1.0, "1"},
		{9.5, "11"},
		{13, "15"},
		{1025, "2001"},
		{"8a8", "10"},
		{"abc", "0"},
		// overflow uint64
		{"9999999999999999999999999", "1777777777777777777777"},
		{"-9999999999999999999999999", "1777777777777777777777"},
		{types.NewBinaryLiteralFromUint(255, -1), "377"}, // b'11111111'
		{types.NewBinaryLiteralFromUint(10, -1), "12"},   // b'1010'
		{types.NewBinaryLiteralFromUint(5, -1), "5"},     // b'0101'
	}
	fc := funcs[ast.Oct]
	for _, tt := range octTests {
		in := types.NewDatum(tt.origin)
		f, _ := fc.getFunction(ctx, datumsToConstants([]types.Datum{in}))
		require.NotNil(t, f)
		r, err := evalBuiltinFunc(f, chunk.Row{})
		require.NoError(t, err)
		res, err := r.ToString()
		require.NoError(t, err)
		require.Equalf(t, tt.ret, res, "select oct(%v);", tt.origin)
	}
	// tt NULL input for sha
	var argNull types.Datum
	f, _ := fc.getFunction(ctx, datumsToConstants([]types.Datum{argNull}))
	r, err := evalBuiltinFunc(f, chunk.Row{})
	require.NoError(t, err)
	require.True(t, r.IsNull())
}

func TestFormat(t *testing.T) {
	t.Parallel()
	ctx := createContext(t)
	formatTests := []struct {
		number    interface{}
		precision interface{}
		locale    string
		ret       interface{}
	}{
		{12332.12341111111111111111111111111111111111111, 4, "en_US", "12,332.1234"},
		{nil, 22, "en_US", nil},
	}
	formatTests1 := []struct {
		number    interface{}
		precision interface{}
		ret       interface{}
		warnings  int
	}{
		// issue #8796
		{1.12345, 4, "1.1235", 0},
		{9.99999, 4, "10.0000", 0},
		{1.99999, 4, "2.0000", 0},
		{1.09999, 4, "1.1000", 0},
		{-2.5000, 0, "-3", 0},

		{12332.123444, 4, "12,332.1234", 0},
		{12332.123444, 0, "12,332", 0},
		{12332.123444, -4, "12,332", 0},
		{-12332.123444, 4, "-12,332.1234", 0},
		{-12332.123444, 0, "-12,332", 0},
		{-12332.123444, -4, "-12,332", 0},
		{"12332.123444", "4", "12,332.1234", 0},
		{"12332.123444A", "4", "12,332.1234", 1},
		{"-12332.123444", "4", "-12,332.1234", 0},
		{"-12332.123444A", "4", "-12,332.1234", 1},
		{"A123345", "4", "0.0000", 1},
		{"-A123345", "4", "0.0000", 1},
		{"-12332.123444", "A", "-12,332", 1},
		{"12332.123444", "A", "12,332", 1},
		{"-12332.123444", "4A", "-12,332.1234", 1},
		{"12332.123444", "4A", "12,332.1234", 1},
		{"-A12332.123444", "A", "0", 2},
		{"A12332.123444", "A", "0", 2},
		{"-A12332.123444", "4A", "0.0000", 2},
		{"A12332.123444", "4A", "0.0000", 2},
		{"-.12332.123444", "4A", "-0.1233", 2},
		{".12332.123444", "4A", "0.1233", 2},
		{"12332.1234567890123456789012345678901", 22, "12,332.1234567890110000000000", 0},
		{nil, 22, nil, 0},
		{1, 1024, "1.000000000000000000000000000000", 0},
		{"", 1, "0.0", 0},
		{1, "", "1", 1},
	}
	formatTests2 := struct {
		number    interface{}
		precision interface{}
		locale    string
		ret       interface{}
	}{-12332.123456, -4, "zh_CN", "-12,332"}
	formatTests3 := struct {
		number    interface{}
		precision interface{}
		locale    string
		ret       interface{}
	}{"-12332.123456", "4", "de_GE", "-12,332.1235"}
	formatTests4 := struct {
		number    interface{}
		precision interface{}
		locale    interface{}
		ret       interface{}
	}{1, 4, nil, "1.0000"}

	fc := funcs[ast.Format]
	for _, tt := range formatTests {
		f, err := fc.getFunction(ctx, datumsToConstants(types.MakeDatums(tt.number, tt.precision, tt.locale)))
		require.NoError(t, err)
		require.NotNil(t, f)
		r, err := evalBuiltinFunc(f, chunk.Row{})
		require.NoError(t, err)
		trequire.DatumEqual(t, types.NewDatum(tt.ret), r)
	}

	origConfig := ctx.GetSessionVars().StmtCtx.TruncateAsWarning
	ctx.GetSessionVars().StmtCtx.TruncateAsWarning = true
	for _, tt := range formatTests1 {
		f, err := fc.getFunction(ctx, datumsToConstants(types.MakeDatums(tt.number, tt.precision)))
		require.NoError(t, err)
		require.NotNil(t, f)
		r, err := evalBuiltinFunc(f, chunk.Row{})
		require.NoError(t, err)
		trequire.DatumEqual(t, types.NewDatum(tt.ret), r, fmt.Sprintf("test %v", tt))
		if tt.warnings > 0 {
			warnings := ctx.GetSessionVars().StmtCtx.GetWarnings()
			require.Lenf(t, warnings, tt.warnings, "test %v", tt)
			for i := 0; i < tt.warnings; i++ {
				require.Truef(t, terror.ErrorEqual(types.ErrTruncatedWrongVal, warnings[i].Err), "test %v", tt)
			}
			ctx.GetSessionVars().StmtCtx.SetWarnings([]stmtctx.SQLWarn{})
		}
	}
	ctx.GetSessionVars().StmtCtx.TruncateAsWarning = origConfig

	f2, err := fc.getFunction(ctx, datumsToConstants(types.MakeDatums(formatTests2.number, formatTests2.precision, formatTests2.locale)))
	require.NoError(t, err)
	require.NotNil(t, f2)
	r2, err := evalBuiltinFunc(f2, chunk.Row{})
	trequire.DatumEqual(t, types.NewDatum(errors.New("not implemented")), types.NewDatum(err))
	trequire.DatumEqual(t, types.NewDatum(formatTests2.ret), r2)

	f3, err := fc.getFunction(ctx, datumsToConstants(types.MakeDatums(formatTests3.number, formatTests3.precision, formatTests3.locale)))
	require.NoError(t, err)
	require.NotNil(t, f3)
	r3, err := evalBuiltinFunc(f3, chunk.Row{})
	trequire.DatumEqual(t, types.NewDatum(errors.New("not support for the specific locale")), types.NewDatum(err))
	trequire.DatumEqual(t, types.NewDatum(formatTests3.ret), r3)

	f4, err := fc.getFunction(ctx, datumsToConstants(types.MakeDatums(formatTests4.number, formatTests4.precision, formatTests4.locale)))
	require.NoError(t, err)
	require.NotNil(t, f4)
	r4, err := evalBuiltinFunc(f4, chunk.Row{})
	require.NoError(t, err)
	trequire.DatumEqual(t, types.NewDatum(formatTests4.ret), r4)
	warnings := ctx.GetSessionVars().StmtCtx.GetWarnings()
	require.Equal(t, 3, len(warnings))
	for i := 0; i < 3; i++ {
		require.True(t, terror.ErrorEqual(errUnknownLocale, warnings[i].Err))
	}
	ctx.GetSessionVars().StmtCtx.SetWarnings([]stmtctx.SQLWarn{})
}

func TestFromBase64(t *testing.T) {
	t.Parallel()
	ctx := createContext(t)
	tests := []struct {
		args   interface{}
		expect interface{}
	}{
		{"", ""},
		{"YWJj", "abc"},
		{"YWIgYw==", "ab c"},
		{"YWIKYw==", "ab\nc"},
		{"YWIJYw==", "ab\tc"},
		{"cXdlcnR5MTIzNDU2", "qwerty123456"},
		{
			"QUJDREVGR0hJSktMTU5PUFFSU1RVVldYWVphYmNkZWZnaGlqa2xtbm9wcXJzdHV2d3h5ejAxMjM0\nNTY3ODkrL0FCQ0RFRkdISUpLTE1OT1BRUlNUVVZXWFlaYWJjZGVmZ2hpamtsbW5vcHFyc3R1dnd4\neXowMTIzNDU2Nzg5Ky9BQkNERUZHSElKS0xNTk9QUVJTVFVWV1hZWmFiY2RlZmdoaWprbG1ub3Bx\ncnN0dXZ3eHl6MDEyMzQ1Njc4OSsv",
			"ABCDEFGHIJKLMNOPQRSTUVWXYZabcdefghijklmnopqrstuvwxyz0123456789+/ABCDEFGHIJKLMNOPQRSTUVWXYZabcdefghijklmnopqrstuvwxyz0123456789+/ABCDEFGHIJKLMNOPQRSTUVWXYZabcdefghijklmnopqrstuvwxyz0123456789+/",
		},
		{
			"QUJDREVGR0hJSktMTU5PUFFSU1RVVldYWVphYmNkZWZnaGlqa2xtbm9wcXJzdHV2d3h5ejAxMjM0NTY3ODkrLw==",
			"ABCDEFGHIJKLMNOPQRSTUVWXYZabcdefghijklmnopqrstuvwxyz0123456789+/",
		},
		{
			"QUJDREVGR0hJSktMTU5PUFFSU1RVVldYWVphYmNkZWZnaGlqa2xtbm9wcXJzdHV2d3h5ejAxMjM0NTY3ODkrLw==",
			"ABCDEFGHIJKLMNOPQRSTUVWXYZabcdefghijklmnopqrstuvwxyz0123456789+/",
		},
		{
			"QUJDREVGR0hJSkt\tMTU5PUFFSU1RVVld\nYWVphYmNkZ\rWZnaGlqa2xt   bm9wcXJzdHV2d3h5ejAxMjM0NTY3ODkrLw==",
			"ABCDEFGHIJKLMNOPQRSTUVWXYZabcdefghijklmnopqrstuvwxyz0123456789+/",
		},
	}
	fc := funcs[ast.FromBase64]
	for _, test := range tests {
		f, err := fc.getFunction(ctx, datumsToConstants(types.MakeDatums(test.args)))
		require.NoError(t, err)
		require.NotNil(t, f)
		result, err := evalBuiltinFunc(f, chunk.Row{})
		require.NoError(t, err)
		if test.expect == nil {
			require.Equal(t, types.KindNull, result.Kind())
		} else {
			expect, _ := test.expect.(string)
			require.Equal(t, expect, result.GetString())
		}
	}
}

func TestFromBase64Sig(t *testing.T) {
	t.Parallel()
	ctx := createContext(t)
	colTypes := []*types.FieldType{
		{Tp: mysql.TypeVarchar},
	}

	tests := []struct {
		args           string
		expect         string
		isNil          bool
		maxAllowPacket uint64
	}{
		{"YWJj", "abc", false, 3},
		{"YWJj", "", true, 2},
		{
			"QUJDREVGR0hJSkt\tMTU5PUFFSU1RVVld\nYWVphYmNkZ\rWZnaGlqa2xt   bm9wcXJzdHV2d3h5ejAxMjM0NTY3ODkrLw==",
			"ABCDEFGHIJKLMNOPQRSTUVWXYZabcdefghijklmnopqrstuvwxyz0123456789+/",
			false,
			70,
		},
		{
			"QUJDREVGR0hJSkt\tMTU5PUFFSU1RVVld\nYWVphYmNkZ\rWZnaGlqa2xt   bm9wcXJzdHV2d3h5ejAxMjM0NTY3ODkrLw==",
			"",
			true,
			69,
		},
	}

	args := []Expression{
		&Column{Index: 0, RetType: colTypes[0]},
	}

	for _, test := range tests {
		resultType := &types.FieldType{Tp: mysql.TypeVarchar, Flen: mysql.MaxBlobWidth}
		base := baseBuiltinFunc{args: args, ctx: ctx, tp: resultType}
		fromBase64 := &builtinFromBase64Sig{base, test.maxAllowPacket}

		input := chunk.NewChunkWithCapacity(colTypes, 1)
		input.AppendString(0, test.args)
		res, isNull, err := fromBase64.evalString(input.GetRow(0))
		require.NoError(t, err)
		require.Equal(t, test.isNil, isNull)
		if isNull {
			warnings := ctx.GetSessionVars().StmtCtx.GetWarnings()
			require.Equal(t, 1, len(warnings))
			lastWarn := warnings[len(warnings)-1]
			require.True(t, terror.ErrorEqual(errWarnAllowedPacketOverflowed, lastWarn.Err))
			ctx.GetSessionVars().StmtCtx.SetWarnings([]stmtctx.SQLWarn{})
		}
		require.Equal(t, test.expect, res)
	}
}

func TestInsert(t *testing.T) {
	t.Parallel()
	ctx := createContext(t)
	tests := []struct {
		args   []interface{}
		expect interface{}
	}{
		{[]interface{}{"Quadratic", 3, 4, "What"}, "QuWhattic"},
		{[]interface{}{"Quadratic", -1, 4, "What"}, "Quadratic"},
		{[]interface{}{"Quadratic", 3, 100, "What"}, "QuWhat"},
		{[]interface{}{nil, 3, 100, "What"}, nil},
		{[]interface{}{"Quadratic", nil, 4, "What"}, nil},
		{[]interface{}{"Quadratic", 3, nil, "What"}, nil},
		{[]interface{}{"Quadratic", 3, 4, nil}, nil},
		{[]interface{}{"Quadratic", 3, -1, "What"}, "QuWhat"},
		{[]interface{}{"Quadratic", 3, 1, "What"}, "QuWhatdratic"},
		{[]interface{}{"Quadratic", -1, nil, "What"}, nil},
		{[]interface{}{"Quadratic", -1, 4, nil}, nil},

		{[]interface{}{"我叫小雨呀", 3, 2, "王雨叶"}, "我叫王雨叶呀"},
		{[]interface{}{"我叫小雨呀", -1, 2, "王雨叶"}, "我叫小雨呀"},
		{[]interface{}{"我叫小雨呀", 3, 100, "王雨叶"}, "我叫王雨叶"},
		{[]interface{}{nil, 3, 100, "王雨叶"}, nil},
		{[]interface{}{"我叫小雨呀", nil, 4, "王雨叶"}, nil},
		{[]interface{}{"我叫小雨呀", 3, nil, "王雨叶"}, nil},
		{[]interface{}{"我叫小雨呀", 3, 4, nil}, nil},
		{[]interface{}{"我叫小雨呀", 3, -1, "王雨叶"}, "我叫王雨叶"},
		{[]interface{}{"我叫小雨呀", 3, 1, "王雨叶"}, "我叫王雨叶雨呀"},
		{[]interface{}{"我叫小雨呀", -1, nil, "王雨叶"}, nil},
		{[]interface{}{"我叫小雨呀", -1, 2, nil}, nil},
	}
	fc := funcs[ast.InsertFunc]
	for _, test := range tests {
		f, err := fc.getFunction(ctx, datumsToConstants(types.MakeDatums(test.args...)))
		require.NoError(t, err)
		require.NotNil(t, f)
		result, err := evalBuiltinFunc(f, chunk.Row{})
		require.NoError(t, err)
		if test.expect == nil {
			require.Equal(t, types.KindNull, result.Kind())
		} else {
			expect, _ := test.expect.(string)
			require.Equal(t, expect, result.GetString())
		}
	}
}

func TestOrd(t *testing.T) {
	t.Parallel()
	ctx := createContext(t)
	cases := []struct {
		args     interface{}
		expected int64
		isNil    bool
		getErr   bool
	}{
		{"2", 50, false, false},
		{2, 50, false, false},
		{"23", 50, false, false},
		{23, 50, false, false},
		{2.3, 50, false, false},
		{nil, 0, true, false},
		{"", 0, false, false},
		{"你好", 14990752, false, false},
		{"にほん", 14909867, false, false},
		{"한국", 15570332, false, false},
		{"👍", 4036989325, false, false},
		{"א", 55184, false, false},
	}
	for _, c := range cases {
		f, err := newFunctionForTest(ctx, ast.Ord, primitiveValsToConstants(ctx, []interface{}{c.args})...)
		require.NoError(t, err)

		d, err := f.Eval(chunk.Row{})
		if c.getErr {
			require.Error(t, err)
		} else {
			require.NoError(t, err)
			if c.isNil {
				require.Equal(t, types.KindNull, d.Kind())
			} else {
				require.Equal(t, c.expected, d.GetInt64())
			}
		}
	}
	_, err := funcs[ast.Ord].getFunction(ctx, []Expression{NewZero()})
	require.NoError(t, err)
}

func TestElt(t *testing.T) {
	t.Parallel()
	ctx := createContext(t)
	tbl := []struct {
		argLst []interface{}
		ret    interface{}
	}{
		{[]interface{}{1, "Hej", "ej", "Heja", "hej", "foo"}, "Hej"},
		{[]interface{}{9, "Hej", "ej", "Heja", "hej", "foo"}, nil},
		{[]interface{}{-1, "Hej", "ej", "Heja", "ej", "hej", "foo"}, nil},
		{[]interface{}{0, 2, 3, 11, 1}, nil},
		{[]interface{}{3, 2, 3, 11, 1}, "11"},
		{[]interface{}{1.1, "2.1", "3.1", "11.1", "1.1"}, "2.1"},
	}
	for _, c := range tbl {
		fc := funcs[ast.Elt]
		f, err := fc.getFunction(ctx, datumsToConstants(types.MakeDatums(c.argLst...)))
		require.NoError(t, err)
		r, err := evalBuiltinFunc(f, chunk.Row{})
		require.NoError(t, err)
		trequire.DatumEqual(t, types.NewDatum(c.ret), r)
	}
}

func TestExportSet(t *testing.T) {
	t.Parallel()
	ctx := createContext(t)
	estd := []struct {
		argLst []interface{}
		res    string
	}{
		{[]interface{}{-9223372036854775807, "Y", "N", ",", 5}, "Y,N,N,N,N"},
		{[]interface{}{-6, "Y", "N", ",", 5}, "N,Y,N,Y,Y"},
		{[]interface{}{5, "Y", "N", ",", 4}, "Y,N,Y,N"},
		{[]interface{}{5, "Y", "N", ",", 0}, ""},
		{[]interface{}{5, "Y", "N", ",", 1}, "Y"},
		{[]interface{}{6, "1", "0", ",", 10}, "0,1,1,0,0,0,0,0,0,0"},
		{[]interface{}{333333, "Ysss", "sN", "---", 9}, "Ysss---sN---Ysss---sN---Ysss---sN---sN---sN---sN"},
		{[]interface{}{7, "Y", "N"}, "Y,Y,Y,N,N,N,N,N,N,N,N,N,N,N,N,N,N,N,N,N,N,N,N,N,N,N,N,N,N,N,N,N,N,N,N,N,N,N,N,N,N,N,N,N,N,N,N,N,N,N,N,N,N,N,N,N,N,N,N,N,N,N,N,N"},
		{[]interface{}{7, "Y", "N", 6}, "Y6Y6Y6N6N6N6N6N6N6N6N6N6N6N6N6N6N6N6N6N6N6N6N6N6N6N6N6N6N6N6N6N6N6N6N6N6N6N6N6N6N6N6N6N6N6N6N6N6N6N6N6N6N6N6N6N6N6N6N6N6N6N6N6N"},
		{[]interface{}{7, "Y", "N", 6, 133}, "Y6Y6Y6N6N6N6N6N6N6N6N6N6N6N6N6N6N6N6N6N6N6N6N6N6N6N6N6N6N6N6N6N6N6N6N6N6N6N6N6N6N6N6N6N6N6N6N6N6N6N6N6N6N6N6N6N6N6N6N6N6N6N6N6N"},
	}
	fc := funcs[ast.ExportSet]
	for _, c := range estd {
		f, err := fc.getFunction(ctx, datumsToConstants(types.MakeDatums(c.argLst...)))
		require.NoError(t, err)
		require.NotNil(t, f)
		exportSetRes, err := evalBuiltinFunc(f, chunk.Row{})
		require.NoError(t, err)
		res, err := exportSetRes.ToString()
		require.NoError(t, err)
		require.Equal(t, c.res, res)
	}
}

func TestBin(t *testing.T) {
	t.Parallel()
	tbl := []struct {
		Input    interface{}
		Expected interface{}
	}{
		{"10", "1010"},
		{"10.2", "1010"},
		{"10aa", "1010"},
		{"10.2aa", "1010"},
		{"aaa", "0"},
		{"", nil},
		{10, "1010"},
		{10.0, "1010"},
		{-1, "1111111111111111111111111111111111111111111111111111111111111111"},
		{"-1", "1111111111111111111111111111111111111111111111111111111111111111"},
		{nil, nil},
	}
	fc := funcs[ast.Bin]
	dtbl := tblToDtbl(tbl)
	ctx := mock.NewContext()
	ctx.GetSessionVars().StmtCtx.IgnoreTruncate = true
	for _, c := range dtbl {
		f, err := fc.getFunction(ctx, datumsToConstants(c["Input"]))
		require.NoError(t, err)
		require.NotNil(t, f)
		r, err := evalBuiltinFunc(f, chunk.Row{})
		require.NoError(t, err)
		trequire.DatumEqual(t, types.NewDatum(c["Expected"][0]), r)
	}
}

func TestQuote(t *testing.T) {
	t.Parallel()
	ctx := createContext(t)
	tbl := []struct {
		arg interface{}
		ret interface{}
	}{
		{`Don\'t!`, `'Don\\\'t!'`},
		{`Don't`, `'Don\'t'`},
		{`Don"`, `'Don"'`},
		{`Don\"`, `'Don\\"'`},
		{`\'`, `'\\\''`},
		{`\"`, `'\\"'`},
		{`萌萌哒(๑•ᴗ•๑)😊`, `'萌萌哒(๑•ᴗ•๑)😊'`},
		{`㍿㌍㍑㌫`, `'㍿㌍㍑㌫'`},
		{string([]byte{0, 26}), `'\0\Z'`},
		{nil, "NULL"},
	}

	for _, c := range tbl {
		fc := funcs[ast.Quote]
		f, err := fc.getFunction(ctx, datumsToConstants(types.MakeDatums(c.arg)))
		require.NoError(t, err)
		require.NotNil(t, f)
		r, err := evalBuiltinFunc(f, chunk.Row{})
		require.NoError(t, err)
		trequire.DatumEqual(t, types.NewDatum(c.ret), r)
	}
}

func TestToBase64(t *testing.T) {
	t.Parallel()
	ctx := createContext(t)
	tests := []struct {
		args   interface{}
		expect string
		isNil  bool
		getErr bool
	}{
		{"", "", false, false},
		{"abc", "YWJj", false, false},
		{"ab c", "YWIgYw==", false, false},
		{1, "MQ==", false, false},
		{1.1, "MS4x", false, false},
		{"ab\nc", "YWIKYw==", false, false},
		{"ab\tc", "YWIJYw==", false, false},
		{"qwerty123456", "cXdlcnR5MTIzNDU2", false, false},
		{
			"ABCDEFGHIJKLMNOPQRSTUVWXYZabcdefghijklmnopqrstuvwxyz0123456789+/",
			"QUJDREVGR0hJSktMTU5PUFFSU1RVVldYWVphYmNkZWZnaGlqa2xtbm9wcXJzdHV2d3h5ejAxMjM0\nNTY3ODkrLw==",
			false,
			false,
		},
		{
			"ABCDEFGHIJKLMNOPQRSTUVWXYZabcdefghijklmnopqrstuvwxyz0123456789+/ABCDEFGHIJKLMNOPQRSTUVWXYZabcdefghijklmnopqrstuvwxyz0123456789+/ABCDEFGHIJKLMNOPQRSTUVWXYZabcdefghijklmnopqrstuvwxyz0123456789+/",
			"QUJDREVGR0hJSktMTU5PUFFSU1RVVldYWVphYmNkZWZnaGlqa2xtbm9wcXJzdHV2d3h5ejAxMjM0\nNTY3ODkrL0FCQ0RFRkdISUpLTE1OT1BRUlNUVVZXWFlaYWJjZGVmZ2hpamtsbW5vcHFyc3R1dnd4\neXowMTIzNDU2Nzg5Ky9BQkNERUZHSElKS0xNTk9QUVJTVFVWV1hZWmFiY2RlZmdoaWprbG1ub3Bx\ncnN0dXZ3eHl6MDEyMzQ1Njc4OSsv",
			false,
			false,
		},
		{
			"ABCD  EFGHI\nJKLMNOPQRSTUVWXY\tZabcdefghijklmnopqrstuv  wxyz012\r3456789+/",
			"QUJDRCAgRUZHSEkKSktMTU5PUFFSU1RVVldYWQlaYWJjZGVmZ2hpamtsbW5vcHFyc3R1diAgd3h5\nejAxMg0zNDU2Nzg5Ky8=",
			false,
			false,
		},
		{nil, "", true, false},
	}
	if strconv.IntSize == 32 {
		tests = append(tests, struct {
			args   interface{}
			expect string
			isNil  bool
			getErr bool
		}{
			strings.Repeat("a", 1589695687),
			"",
			true,
			false,
		})
	}

	for _, test := range tests {
		f, err := newFunctionForTest(ctx, ast.ToBase64, primitiveValsToConstants(ctx, []interface{}{test.args})...)
		require.NoError(t, err)
		d, err := f.Eval(chunk.Row{})
		if test.getErr {
			require.Error(t, err)
		} else {
			require.NoError(t, err)
			if test.isNil {
				require.Equal(t, types.KindNull, d.Kind())
			} else {
				require.Equal(t, test.expect, d.GetString())
			}
		}
	}

	_, err := funcs[ast.ToBase64].getFunction(ctx, []Expression{NewZero()})
	require.NoError(t, err)

	// Test GBK String
	tbl := []struct {
		input  string
		chs    string
		result string
	}{
		{"abc", "gbk", "YWJj"},
		{"一二三", "gbk", "0ru2/sj9"},
		{"一二三", "", "5LiA5LqM5LiJ"},
		{"一二三!", "gbk", "0ru2/sj9IQ=="},
		{"一二三!", "", "5LiA5LqM5LiJIQ=="},
	}
	for _, c := range tbl {
		err := ctx.GetSessionVars().SetSystemVar(variable.CharacterSetConnection, c.chs)
		require.NoError(t, err)
		f, err := newFunctionForTest(ctx, ast.ToBase64, primitiveValsToConstants(ctx, []interface{}{c.input})...)
		require.NoError(t, err)
		d, err := f.Eval(chunk.Row{})
		require.NoError(t, err)
		require.Equal(t, c.result, d.GetString())
	}
}

func TestToBase64Sig(t *testing.T) {
	t.Parallel()
	ctx := createContext(t)
	colTypes := []*types.FieldType{
		{Tp: mysql.TypeVarchar},
	}

	tests := []struct {
		args           string
		expect         string
		isNil          bool
		maxAllowPacket uint64
	}{
		{"abc", "YWJj", false, 4},
		{"abc", "", true, 3},
		{
			"ABCDEFGHIJKLMNOPQRSTUVWXYZabcdefghijklmnopqrstuvwxyz0123456789+/",
			"QUJDREVGR0hJSktMTU5PUFFSU1RVVldYWVphYmNkZWZnaGlqa2xtbm9wcXJzdHV2d3h5ejAxMjM0\nNTY3ODkrLw==",
			false,
			89,
		},
		{
			"ABCDEFGHIJKLMNOPQRSTUVWXYZabcdefghijklmnopqrstuvwxyz0123456789+/",
			"",
			true,
			88,
		},
		{
			"ABCDEFGHIJKLMNOPQRSTUVWXYZabcdefghijklmnopqrstuvwxyz0123456789+/ABCDEFGHIJKLMNOPQRSTUVWXYZabcdefghijklmnopqrstuvwxyz0123456789+/ABCDEFGHIJKLMNOPQRSTUVWXYZabcdefghijklmnopqrstuvwxyz0123456789+/",
			"QUJDREVGR0hJSktMTU5PUFFSU1RVVldYWVphYmNkZWZnaGlqa2xtbm9wcXJzdHV2d3h5ejAxMjM0\nNTY3ODkrL0FCQ0RFRkdISUpLTE1OT1BRUlNUVVZXWFlaYWJjZGVmZ2hpamtsbW5vcHFyc3R1dnd4\neXowMTIzNDU2Nzg5Ky9BQkNERUZHSElKS0xNTk9QUVJTVFVWV1hZWmFiY2RlZmdoaWprbG1ub3Bx\ncnN0dXZ3eHl6MDEyMzQ1Njc4OSsv",
			false,
			259,
		},
		{
			"ABCDEFGHIJKLMNOPQRSTUVWXYZabcdefghijklmnopqrstuvwxyz0123456789+/ABCDEFGHIJKLMNOPQRSTUVWXYZabcdefghijklmnopqrstuvwxyz0123456789+/ABCDEFGHIJKLMNOPQRSTUVWXYZabcdefghijklmnopqrstuvwxyz0123456789+/",
			"",
			true,
			258,
		},
	}

	args := []Expression{
		&Column{Index: 0, RetType: colTypes[0]},
	}

	for _, test := range tests {
		resultType := &types.FieldType{Tp: mysql.TypeVarchar, Flen: base64NeededEncodedLength(len(test.args))}
		base := baseBuiltinFunc{args: args, ctx: ctx, tp: resultType}
		toBase64 := &builtinToBase64Sig{base, test.maxAllowPacket}

		input := chunk.NewChunkWithCapacity(colTypes, 1)
		input.AppendString(0, test.args)
		res, isNull, err := toBase64.evalString(input.GetRow(0))
		require.NoError(t, err)
		if test.isNil {
			require.True(t, isNull)

			warnings := ctx.GetSessionVars().StmtCtx.GetWarnings()
			require.Equal(t, 1, len(warnings))
			lastWarn := warnings[len(warnings)-1]
			require.True(t, terror.ErrorEqual(errWarnAllowedPacketOverflowed, lastWarn.Err))
			ctx.GetSessionVars().StmtCtx.SetWarnings([]stmtctx.SQLWarn{})

		} else {
			require.False(t, isNull)
		}
		require.Equal(t, test.expect, res)
	}
}

func TestStringRight(t *testing.T) {
	t.Parallel()
	ctx := createContext(t)
	fc := funcs[ast.Right]
	tests := []struct {
		str    interface{}
		length interface{}
		expect interface{}
	}{
		{"helloworld", 5, "world"},
		{"helloworld", 10, "helloworld"},
		{"helloworld", 11, "helloworld"},
		{"helloworld", -1, ""},
		{"", 2, ""},
		{nil, 2, nil},
	}

	for _, test := range tests {
		str := types.NewDatum(test.str)
		length := types.NewDatum(test.length)
		f, _ := fc.getFunction(ctx, datumsToConstants([]types.Datum{str, length}))
		result, err := evalBuiltinFunc(f, chunk.Row{})
		require.NoError(t, err)
		if result.IsNull() {
			require.Nil(t, test.expect)
			continue
		}
		res, err := result.ToString()
		require.NoError(t, err)
		require.Equal(t, test.expect, res)
	}
}

func TestWeightString(t *testing.T) {
	t.Parallel()
	ctx := createContext(t)
	fc := funcs[ast.WeightString]
	tests := []struct {
		expr    interface{}
		padding string
		length  int
		expect  interface{}
	}{
		{nil, "NONE", 0, nil},
		{7, "NONE", 0, nil},
		{7.0, "NONE", 0, nil},
		{"a", "NONE", 0, "a"},
		{"a ", "NONE", 0, "a "},
		{"中", "NONE", 0, "中"},
		{"中 ", "NONE", 0, "中 "},
		{nil, "CHAR", 5, nil},
		{7, "CHAR", 5, nil},
		{7.0, "NONE", 0, nil},
		{"a", "CHAR", 5, "a    "},
		{"a ", "CHAR", 5, "a    "},
		{"中", "CHAR", 5, "中    "},
		{"中 ", "CHAR", 5, "中    "},
		{nil, "BINARY", 5, nil},
		{7, "BINARY", 2, "7\x00"},
		{7.0, "NONE", 0, nil},
		{"a", "BINARY", 1, "a"},
		{"ab", "BINARY", 1, "a"},
		{"a", "BINARY", 5, "a\x00\x00\x00\x00"},
		{"a ", "BINARY", 5, "a \x00\x00\x00"},
		{"中", "BINARY", 1, "\xe4"},
		{"中", "BINARY", 2, "\xe4\xb8"},
		{"中", "BINARY", 3, "中"},
		{"中", "BINARY", 5, "中\x00\x00"},
	}

	for _, test := range tests {
		str := types.NewDatum(test.expr)
		var f builtinFunc
		var err error
		if test.padding == "NONE" {
			f, err = fc.getFunction(ctx, datumsToConstants([]types.Datum{str}))
		} else {
			padding := types.NewDatum(test.padding)
			length := types.NewDatum(test.length)
			f, err = fc.getFunction(ctx, datumsToConstants([]types.Datum{str, padding, length}))
		}
		require.NoError(t, err)
		// Reset warnings.
		ctx.GetSessionVars().StmtCtx.ResetForRetry()
		result, err := evalBuiltinFunc(f, chunk.Row{})
		require.NoError(t, err)
		if result.IsNull() {
			require.Nil(t, test.expect)
			continue
		}
		res, err := result.ToString()
		require.NoError(t, err)
		require.Equal(t, test.expect, res)
		if test.expr == nil {
			continue
		}
		strExpr := fmt.Sprintf("%v", test.expr)
		if test.padding == "BINARY" && test.length < len(strExpr) {
			expectWarn := fmt.Sprintf("[expression:1292]Truncated incorrect BINARY(%d) value: '%s'", test.length, strExpr)
			obtainedWarns := ctx.GetSessionVars().StmtCtx.GetWarnings()
			require.Equal(t, 1, len(obtainedWarns))
			require.Equal(t, "Warning", obtainedWarns[0].Level)
			require.Equal(t, expectWarn, obtainedWarns[0].Err.Error())
		}
	}
}

func TestCIWeightString(t *testing.T) {
	t.Parallel()
	ctx := createContext(t)
	collate.SetNewCollationEnabledForTest(true)
	defer collate.SetNewCollationEnabledForTest(false)

	type weightStringTest struct {
		str     string
		padding string
		length  int
		expect  interface{}
	}

	checkResult := func(collation string, tests []weightStringTest) {
		fc := funcs[ast.WeightString]
		for _, test := range tests {
			str := types.NewCollationStringDatum(test.str, collation, utf8.RuneCountInString(test.str))
			var f builtinFunc
			var err error
			if test.padding == "NONE" {
				f, err = fc.getFunction(ctx, datumsToConstants([]types.Datum{str}))
			} else {
				padding := types.NewDatum(test.padding)
				length := types.NewDatum(test.length)
				f, err = fc.getFunction(ctx, datumsToConstants([]types.Datum{str, padding, length}))
			}
			require.NoError(t, err)
			result, err := evalBuiltinFunc(f, chunk.Row{})
			require.NoError(t, err)
			if result.IsNull() {
				require.Nil(t, test.expect)
				continue
			}
			res, err := result.ToString()
			require.NoError(t, err)
			require.Equal(t, test.expect, res)
		}
	}

	generalTests := []weightStringTest{
		{"aAÁàãăâ", "NONE", 0, "\x00A\x00A\x00A\x00A\x00A\x00A\x00A"},
		{"中", "NONE", 0, "\x4E\x2D"},
		{"a", "CHAR", 5, "\x00A"},
		{"a ", "CHAR", 5, "\x00A"},
		{"中", "CHAR", 5, "\x4E\x2D"},
		{"中 ", "CHAR", 5, "\x4E\x2D"},
		{"a", "BINARY", 1, "a"},
		{"ab", "BINARY", 1, "a"},
		{"a", "BINARY", 5, "a\x00\x00\x00\x00"},
		{"a ", "BINARY", 5, "a \x00\x00\x00"},
		{"中", "BINARY", 1, "\xe4"},
		{"中", "BINARY", 2, "\xe4\xb8"},
		{"中", "BINARY", 3, "中"},
		{"中", "BINARY", 5, "中\x00\x00"},
	}

	unicodeTests := []weightStringTest{
		{"aAÁàãăâ", "NONE", 0, "\x0e3\x0e3\x0e3\x0e3\x0e3\x0e3\x0e3"},
		{"中", "NONE", 0, "\xfb\x40\xce\x2d"},
		{"a", "CHAR", 5, "\x0e3"},
		{"a ", "CHAR", 5, "\x0e3"},
		{"中", "CHAR", 5, "\xfb\x40\xce\x2d"},
		{"中 ", "CHAR", 5, "\xfb\x40\xce\x2d"},
		{"a", "BINARY", 1, "a"},
		{"ab", "BINARY", 1, "a"},
		{"a", "BINARY", 5, "a\x00\x00\x00\x00"},
		{"a ", "BINARY", 5, "a \x00\x00\x00"},
		{"中", "BINARY", 1, "\xe4"},
		{"中", "BINARY", 2, "\xe4\xb8"},
		{"中", "BINARY", 3, "中"},
		{"中", "BINARY", 5, "中\x00\x00"},
	}

	checkResult("utf8mb4_general_ci", generalTests)
	checkResult("utf8mb4_unicode_ci", unicodeTests)
}

func TestTranslate(t *testing.T) {
	t.Parallel()
	ctx := createContext(t)
	cases := []struct {
		args  []interface{}
		isNil bool
		isErr bool
		res   string
	}{
		{[]interface{}{"ABC", "A", "B"}, false, false, "BBC"},
		{[]interface{}{"ABC", "Z", "ABC"}, false, false, "ABC"},
		{[]interface{}{"A.B.C", ".A", "|"}, false, false, "|B|C"},
		{[]interface{}{"中文", "文", "国"}, false, false, "中国"},
		{[]interface{}{"UPPERCASE", "ABCDEFGHIJKLMNOPQRSTUVWXYZ", "abcdefghijklmnopqrstuvwxyz"}, false, false, "uppercase"},
		{[]interface{}{"lowercase", "abcdefghijklmnopqrstuvwxyz", "ABCDEFGHIJKLMNOPQRSTUVWXYZ"}, false, false, "LOWERCASE"},
		{[]interface{}{"aaaaabbbbb", "aaabbb", "xyzXYZ"}, false, false, "xxxxxXXXXX"},
		{[]interface{}{"Ti*DB User's Guide", " */'", "___"}, false, false, "Ti_DB_Users_Guide"},
		{[]interface{}{"abc", "ab", ""}, false, false, "c"},
		{[]interface{}{"aaa", "a", ""}, false, false, ""},
		{[]interface{}{"", "null", "null"}, false, false, ""},
		{[]interface{}{"null", "", "null"}, false, false, "null"},
		{[]interface{}{"null", "null", ""}, false, false, ""},
		{[]interface{}{nil, "error", "error"}, true, false, ""},
		{[]interface{}{"error", nil, "error"}, true, false, ""},
		{[]interface{}{"error", "error", nil}, true, false, ""},
		{[]interface{}{nil, nil, nil}, true, false, ""},
		{[]interface{}{[]byte{255}, []byte{255}, []byte{255}}, false, false, string([]byte{255})},
		{[]interface{}{[]byte{255, 255}, []byte{255}, []byte{254}}, false, false, string([]byte{254, 254})},
		{[]interface{}{[]byte{255, 255}, []byte{255, 255}, []byte{254, 253}}, false, false, string([]byte{254, 254})},
		{[]interface{}{[]byte{255, 254, 253, 252, 251}, []byte{253, 252, 251}, []byte{254, 253}}, false, false, string([]byte{255, 254, 254, 253})},
	}
	for _, c := range cases {
		f, err := newFunctionForTest(ctx, ast.Translate, primitiveValsToConstants(ctx, c.args)...)
		require.NoError(t, err)
		d, err := f.Eval(chunk.Row{})
		if c.isErr {
			require.Error(t, err)
		} else {
			require.NoError(t, err)
			if c.isNil {
				require.Equal(t, types.KindNull, d.Kind())
			} else {
				require.Equal(t, c.res, d.GetString())
			}
		}
	}
}<|MERGE_RESOLUTION|>--- conflicted
+++ resolved
@@ -94,27 +94,16 @@
 		{"一二三!", "gbk", 7},
 		{"一二三!", "", 10},
 	}
-<<<<<<< HEAD
 	for _, lengthMethod := range lengthMethods {
-		for _, t := range tbl {
-			err := s.ctx.GetSessionVars().SetSystemVar(variable.CharacterSetConnection, t.chs)
-			c.Assert(err, IsNil)
-			f, err := newFunctionForTest(s.ctx, lengthMethod, s.primitiveValsToConstants([]interface{}{t.input})...)
-			c.Assert(err, IsNil)
+		for _, c := range tbl {
+			err := ctx.GetSessionVars().SetSystemVar(variable.CharacterSetConnection, c.chs)
+			require.NoError(t, err)
+			f, err := newFunctionForTest(ctx, lengthMethod, primitiveValsToConstants(ctx, []interface{}{c.input})...)
+			require.NoError(t, err)
 			d, err := f.Eval(chunk.Row{})
-			c.Assert(err, IsNil)
-			c.Assert(d.GetInt64(), Equals, t.result)
-		}
-=======
-	for _, c := range tbl {
-		err := ctx.GetSessionVars().SetSystemVar(variable.CharacterSetConnection, c.chs)
-		require.NoError(t, err)
-		f, err := newFunctionForTest(ctx, ast.Length, primitiveValsToConstants(ctx, []interface{}{c.input})...)
-		require.NoError(t, err)
-		d, err := f.Eval(chunk.Row{})
-		require.NoError(t, err)
-		require.Equal(t, c.result, d.GetInt64())
->>>>>>> c0024d74
+			require.NoError(t, err)
+			require.Equal(t, c.result, d.GetInt64())
+		}
 	}
 }
 
