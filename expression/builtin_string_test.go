// Copyright 2015 PingCAP, Inc.
//
// Licensed under the Apache License, Version 2.0 (the "License");
// you may not use this file except in compliance with the License.
// You may obtain a copy of the License at
//
//     http://www.apache.org/licenses/LICENSE-2.0
//
// Unless required by applicable law or agreed to in writing, software
// distributed under the License is distributed on an "AS IS" BASIS,
// See the License for the specific language governing permissions and
// limitations under the License.

package expression

import (
	"errors"
	"strings"
	"time"

	. "github.com/pingcap/check"
	"github.com/pingcap/tidb/ast"
	"github.com/pingcap/tidb/mysql"
	"github.com/pingcap/tidb/util/testleak"
	"github.com/pingcap/tidb/util/testutil"
	"github.com/pingcap/tidb/util/types"
)

func (s *testEvaluatorSuite) TestLength(c *C) {
	defer testleak.AfterTest(c)()
	fc := funcs[ast.Length]
	f, err := fc.getFunction(datumsToConstants(types.MakeDatums(nil)), s.ctx)
	c.Assert(err, IsNil)
	d, err := f.eval(nil)
	c.Assert(err, IsNil)
	c.Assert(d.Kind(), Equals, types.KindNull)

	tbl := []struct {
		Input    interface{}
		Expected int64
	}{
		{"abc", 3},
		{1, 1},
		{3.14, 4},
		{types.Time{Time: types.FromGoTime(time.Now()), Fsp: 6, Type: mysql.TypeDatetime}, 26},
		{types.Bit{Value: 1, Width: 8}, 1},
		{types.Hex{Value: 1}, 1},
		{types.Set{Value: 1, Name: "abc"}, 3},
	}

	dtbl := tblToDtbl(tbl)

	for _, t := range dtbl {
		f, err := fc.getFunction(datumsToConstants(t["Input"]), s.ctx)
		c.Assert(err, IsNil)
		d, err = f.eval(nil)
		c.Assert(err, IsNil)
		c.Assert(d, testutil.DatumEquals, t["Expected"][0])
	}
}

func (s *testEvaluatorSuite) TestASCII(c *C) {
	defer testleak.AfterTest(c)()
	fc := funcs[ast.ASCII]
	f, err := fc.getFunction(datumsToConstants(types.MakeDatums(nil)), s.ctx)
	c.Assert(err, IsNil)
	v, err := f.eval(nil)
	c.Assert(err, IsNil)
	c.Assert(v.Kind(), Equals, types.KindNull)

	for _, t := range []struct {
		Input    interface{}
		Expected int64
	}{
		{"", 0},
		{"A", 65},
		{"你好", 228},
		{1, 49},
		{1.2, 49},
		{true, 49},
		{false, 48},
	} {
		f, err = fc.getFunction(datumsToConstants(types.MakeDatums(t.Input)), s.ctx)
		c.Assert(err, IsNil)
		v, err = f.eval(nil)
		c.Assert(err, IsNil)
		c.Assert(v.GetInt64(), Equals, t.Expected)
	}

	f, err = fc.getFunction(datumsToConstants(types.MakeDatums(errors.New("must error"))), s.ctx)
	c.Assert(err, IsNil)
	v, err = f.eval(nil)
	c.Assert(err, NotNil)
}

func (s *testEvaluatorSuite) TestConcat(c *C) {
	defer testleak.AfterTest(c)()
	args := []interface{}{nil}

	fc := funcs[ast.Concat]
	f, err := fc.getFunction(datumsToConstants(types.MakeDatums(args...)), s.ctx)
	c.Assert(err, IsNil)
	v, err := f.eval(nil)
	c.Assert(err, IsNil)
	c.Assert(v.Kind(), Equals, types.KindNull)

	args = []interface{}{"a", "b", "c"}
	f, err = fc.getFunction(datumsToConstants(types.MakeDatums(args...)), s.ctx)
	c.Assert(err, IsNil)
	v, err = f.eval(nil)
	c.Assert(err, IsNil)
	c.Assert(v.GetString(), Equals, "abc")

	args = []interface{}{"a", "b", nil, "c"}
	f, err = fc.getFunction(datumsToConstants(types.MakeDatums(args...)), s.ctx)
	c.Assert(err, IsNil)
	v, err = f.eval(nil)
	c.Assert(err, IsNil)
	c.Assert(v.Kind(), Equals, types.KindNull)

	args = []interface{}{errors.New("must error")}
	f, err = fc.getFunction(datumsToConstants(types.MakeDatums(args...)), s.ctx)
	c.Assert(err, IsNil)
	_, err = f.eval(nil)
	c.Assert(err, NotNil)
}

func (s *testEvaluatorSuite) TestConcatWS(c *C) {
	defer testleak.AfterTest(c)()
	args := types.MakeDatums([]interface{}{nil, nil}...)

	fc := funcs[ast.ConcatWS]
	f, err := fc.getFunction(datumsToConstants(args), s.ctx)
	c.Assert(err, IsNil)
	v, err := f.eval(nil)
	c.Assert(err, IsNil)
	c.Assert(v.Kind(), Equals, types.KindNull)

	args = types.MakeDatums([]interface{}{"|", "a", nil, "b", "c"}...)
	f, err = fc.getFunction(datumsToConstants(args), s.ctx)
	c.Assert(err, IsNil)
	v, err = f.eval(nil)
	c.Assert(err, IsNil)
	c.Assert(v.GetString(), Equals, "a|b|c")

	args = types.MakeDatums([]interface{}{errors.New("must error"), nil}...)
	f, err = fc.getFunction(datumsToConstants(args), s.ctx)
	c.Assert(err, IsNil)
	v, err = f.eval(nil)
	c.Assert(err, NotNil)
}

func (s *testEvaluatorSuite) TestLeft(c *C) {
	defer testleak.AfterTest(c)()
	args := types.MakeDatums([]interface{}{"abcdefg", int64(2)}...)

	fc := funcs[ast.Left]
	f, err := fc.getFunction(datumsToConstants(args), s.ctx)
	c.Assert(err, IsNil)
	v, err := f.eval(nil)
	c.Assert(err, IsNil)
	c.Assert(v.GetString(), Equals, "ab")

	args = types.MakeDatums([]interface{}{"abcdefg", int64(-1)}...)
	f, err = fc.getFunction(datumsToConstants(args), s.ctx)
	c.Assert(err, IsNil)
	v, err = f.eval(nil)
	c.Assert(err, IsNil)
	c.Assert(v.GetString(), Equals, "")

	args = types.MakeDatums([]interface{}{"abcdefg", int64(100)}...)
	f, err = fc.getFunction(datumsToConstants(args), s.ctx)
	c.Assert(err, IsNil)
	v, err = f.eval(nil)
	c.Assert(err, IsNil)
	c.Assert(v.GetString(), Equals, "abcdefg")

	args = types.MakeDatums([]interface{}{1, int64(1)}...)
	f, err = fc.getFunction(datumsToConstants(args), s.ctx)
	c.Assert(err, IsNil)
	v, err = f.eval(nil)
	c.Assert(err, IsNil)

	args = types.MakeDatums([]interface{}{"abcdefg", "xxx"}...)
	f, err = fc.getFunction(datumsToConstants(args), s.ctx)
	c.Assert(err, IsNil)
	_, err = f.eval(nil)
	c.Assert(err, NotNil)
}

func (s *testEvaluatorSuite) TestRepeat(c *C) {
	defer testleak.AfterTest(c)()
	args := []interface{}{"a", int64(2)}
	fc := funcs[ast.Repeat]
	f, err := fc.getFunction(datumsToConstants(types.MakeDatums(args...)), s.ctx)
	c.Assert(err, IsNil)
	v, err := f.eval(nil)
	c.Assert(err, IsNil)
	c.Assert(v.GetString(), Equals, "aa")

	args = []interface{}{"a", uint64(2)}
	f, err = fc.getFunction(datumsToConstants(types.MakeDatums(args...)), s.ctx)
	c.Assert(err, IsNil)
	v, err = f.eval(nil)
	c.Assert(err, IsNil)
	c.Assert(v.GetString(), Equals, "aa")

	args = []interface{}{"a", int64(-1)}
	f, err = fc.getFunction(datumsToConstants(types.MakeDatums(args...)), s.ctx)
	c.Assert(err, IsNil)
	v, err = f.eval(nil)
	c.Assert(err, IsNil)
	c.Assert(v.GetString(), Equals, "")

	args = []interface{}{"a", int64(0)}
	f, err = fc.getFunction(datumsToConstants(types.MakeDatums(args...)), s.ctx)
	c.Assert(err, IsNil)
	v, err = f.eval(nil)
	c.Assert(err, IsNil)
	c.Assert(v.GetString(), Equals, "")

	args = []interface{}{"a", uint64(0)}
	f, err = fc.getFunction(datumsToConstants(types.MakeDatums(args...)), s.ctx)
	c.Assert(err, IsNil)
	v, err = f.eval(nil)
	c.Assert(err, IsNil)
	c.Assert(v.GetString(), Equals, "")
}

func (s *testEvaluatorSuite) TestLowerAndUpper(c *C) {
	defer testleak.AfterTest(c)()
	lower := funcs[ast.Lower]
	f, err := lower.getFunction(datumsToConstants(types.MakeDatums(nil)), s.ctx)
	c.Assert(err, IsNil)
	d, err := f.eval(nil)
	c.Assert(err, IsNil)
	c.Assert(d.Kind(), Equals, types.KindNull)

	upper := funcs[ast.Upper]
	f, err = upper.getFunction(datumsToConstants(types.MakeDatums(nil)), s.ctx)
	c.Assert(err, IsNil)
	d, err = f.eval(nil)
	c.Assert(err, IsNil)
	c.Assert(d.Kind(), Equals, types.KindNull)

	tbl := []struct {
		Input  interface{}
		Expect string
	}{
		{"abc", "abc"},
		{1, "1"},
	}

	dtbl := tblToDtbl(tbl)

	for _, t := range dtbl {
		f, err = lower.getFunction(datumsToConstants(t["Input"]), s.ctx)
		c.Assert(err, IsNil)
		d, err = f.eval(nil)
		c.Assert(err, IsNil)
		c.Assert(d, testutil.DatumEquals, t["Expect"][0])

		f, err = upper.getFunction(datumsToConstants(t["Input"]), s.ctx)
		c.Assert(err, IsNil)
		d, err = f.eval(nil)
		c.Assert(err, IsNil)
		c.Assert(d.GetString(), Equals, strings.ToUpper(t["Expect"][0].GetString()))
	}
}

func (s *testEvaluatorSuite) TestReverse(c *C) {
	defer testleak.AfterTest(c)()
	fc := funcs[ast.Reverse]
	f, err := fc.getFunction(datumsToConstants(types.MakeDatums(nil)), s.ctx)
	c.Assert(err, IsNil)
	d, err := f.eval(nil)
	c.Assert(err, IsNil)
	c.Assert(d.Kind(), Equals, types.KindNull)

	tbl := []struct {
		Input  interface{}
		Expect string
	}{
		{"abc", "cba"},
		{"LIKE", "EKIL"},
		{123, "321"},
		{"", ""},
	}

	dtbl := tblToDtbl(tbl)

	for _, t := range dtbl {
		f, err = fc.getFunction(datumsToConstants(t["Input"]), s.ctx)
		c.Assert(err, IsNil)
		d, err = f.eval(nil)
		c.Assert(err, IsNil)
		c.Assert(d, testutil.DatumEquals, t["Expect"][0])
	}
}

func (s *testEvaluatorSuite) TestStrcmp(c *C) {
	defer testleak.AfterTest(c)()
	tbl := []struct {
		Input  []interface{}
		Expect interface{}
	}{
		{[]interface{}{"1", "2"}, -1},
		{[]interface{}{"2", "1"}, 1},
		{[]interface{}{"123", "2"}, -1},
		{[]interface{}{"1", "213"}, -1},
		{[]interface{}{"123", "123"}, 0},
		{[]interface{}{"", "123"}, -1},
		{[]interface{}{"123", ""}, 1},
		{[]interface{}{"", ""}, 0},
		{[]interface{}{nil, "123"}, nil},
		{[]interface{}{"123", nil}, nil},
		{[]interface{}{nil, nil}, nil},
		{[]interface{}{"", nil}, nil},
		{[]interface{}{nil, ""}, nil},
	}

	dtbl := tblToDtbl(tbl)
	for _, t := range dtbl {
		fc := funcs[ast.Strcmp]
		f, err := fc.getFunction(datumsToConstants(t["Input"]), s.ctx)
		c.Assert(err, IsNil)
		d, err := f.eval(nil)
		c.Assert(err, IsNil)
		c.Assert(d, testutil.DatumEquals, t["Expect"][0])
	}
}

func (s *testEvaluatorSuite) TestReplace(c *C) {
	defer testleak.AfterTest(c)()
	tbl := []struct {
		Input  []interface{}
		Expect interface{}
	}{
		{[]interface{}{nil, nil, nil}, nil},
		{[]interface{}{1, nil, 2}, nil},
		{[]interface{}{1, 1, nil}, nil},
		{[]interface{}{"12345", 2, 222}, "1222345"},
		{[]interface{}{"12325", 2, "a"}, "1a3a5"},
		{[]interface{}{12345, 2, "aa"}, "1aa345"},
	}

	dtbl := tblToDtbl(tbl)

	for _, t := range dtbl {
		fc := funcs[ast.Replace]
		f, err := fc.getFunction(datumsToConstants(t["Input"]), s.ctx)
		c.Assert(err, IsNil)
		d, err := f.eval(nil)
		c.Assert(err, IsNil)
		c.Assert(d, testutil.DatumEquals, t["Expect"][0])
	}
}

func (s *testEvaluatorSuite) TestSubstring(c *C) {
	defer testleak.AfterTest(c)()

	fc := funcs[ast.Substring]
	f, err := fc.getFunction(datumsToConstants(types.MakeDatums("hello", 2, -1)), s.ctx)
	c.Assert(err, IsNil)
	d, err := f.eval(nil)
	c.Assert(err, IsNil)
	c.Assert(d.GetString(), Equals, "")

	tbl := []struct {
		str    string
		pos    int64
		slen   int64
		result string
	}{
		{"Quadratically", 5, -1, "ratically"},
		{"foobarbar", 4, -1, "barbar"},
		{"Sakila", 1, -1, "Sakila"},
		{"Sakila", 2, -1, "akila"},
		{"Sakila", -3, -1, "ila"},
		{"Sakila", -5, 3, "aki"},
		{"Sakila", -4, 2, "ki"},
		{"Quadratically", 5, 6, "ratica"},
		{"Sakila", 1, 4, "Saki"},
		{"Sakila", -6, 4, "Saki"},
		{"Sakila", 2, 1000, "akila"},
		{"Sakila", -5, 1000, "akila"},
		{"Sakila", 2, -2, ""},
		{"Sakila", -5, -2, ""},
		{"Sakila", 2, 0, ""},
		{"Sakila", -5, -3, ""},
		{"Sakila", -1000, 3, ""},
		{"Sakila", 1000, 2, ""},
		{"", 2, 3, ""},
	}
	for _, v := range tbl {
		datums := types.MakeDatums(v.str, v.pos)
		if v.slen != -1 {
			datums = append(datums, types.NewDatum(v.slen))
		}
		args := datumsToConstants(datums)
		f, err := fc.getFunction(args, s.ctx)
		c.Assert(err, IsNil)
		r, err := f.eval(nil)
		c.Assert(err, IsNil)
		c.Assert(r.Kind(), Equals, types.KindString)
		c.Assert(r.GetString(), Equals, v.result)

		r1, err := f.eval(nil)
		c.Assert(err, IsNil)
		c.Assert(r1.Kind(), Equals, types.KindString)
		c.Assert(r.GetString(), Equals, r1.GetString())
	}
	errTbl := []struct {
		str    interface{}
		pos    interface{}
		len    interface{}
		result string
	}{
		{"foobarbar", "4", -1, "barbar"},
		{"Quadratically", 5, "6", "ratica"},
	}
	for _, v := range errTbl {
		fc := funcs[ast.Substring]
		datums := types.MakeDatums(v.str, v.pos)
		if v.len != -1 {
			datums = append(datums, types.NewDatum(v.len))
		}
		args := datumsToConstants(datums)
		f, err := fc.getFunction(args, s.ctx)
		c.Assert(err, IsNil)
		_, err = f.eval(nil)
		c.Assert(err, NotNil)
	}
}

func (s *testEvaluatorSuite) TestConvert(c *C) {
	defer testleak.AfterTest(c)()
	tbl := []struct {
		str    string
		cs     string
		result string
	}{
		{"haha", "utf8", "haha"},
		{"haha", "ascii", "haha"},
	}
	for _, v := range tbl {
		fc := funcs[ast.Convert]
		f, err := fc.getFunction(datumsToConstants(types.MakeDatums(v.str, v.cs)), s.ctx)
		c.Assert(err, IsNil)
		r, err := f.eval(nil)
		c.Assert(err, IsNil)
		c.Assert(r.Kind(), Equals, types.KindString)
		c.Assert(r.GetString(), Equals, v.result)
	}

	// Test case for error
	errTbl := []struct {
		str    interface{}
		cs     string
		result string
	}{
		{"haha", "wrongcharset", "haha"},
	}
	for _, v := range errTbl {
		fc := funcs[ast.Convert]
		f, err := fc.getFunction(datumsToConstants(types.MakeDatums(v.str, v.cs)), s.ctx)
		c.Assert(err, IsNil)
		_, err = f.eval(nil)
		c.Assert(err, NotNil)
	}
}

func (s *testEvaluatorSuite) TestSubstringIndex(c *C) {
	defer testleak.AfterTest(c)()
	tbl := []struct {
		str    string
		delim  string
		count  int64
		result string
	}{
		{"www.mysql.com", ".", 2, "www.mysql"},
		{"www.mysql.com", ".", -2, "mysql.com"},
		{"www.mysql.com", ".", 0, ""},
		{"www.mysql.com", ".", 3, "www.mysql.com"},
		{"www.mysql.com", ".", 4, "www.mysql.com"},
		{"www.mysql.com", ".", -3, "www.mysql.com"},
		{"www.mysql.com", ".", -4, "www.mysql.com"},

		{"www.mysql.com", "d", 1, "www.mysql.com"},
		{"www.mysql.com", "d", 0, ""},
		{"www.mysql.com", "d", -1, "www.mysql.com"},

		{"", ".", 2, ""},
		{"", ".", -2, ""},
		{"", ".", 0, ""},

		{"www.mysql.com", "", 1, ""},
		{"www.mysql.com", "", -1, ""},
		{"www.mysql.com", "", 0, ""},
	}
	for _, v := range tbl {
		fc := funcs[ast.SubstringIndex]
		f, err := fc.getFunction(datumsToConstants(types.MakeDatums(v.str, v.delim, v.count)), s.ctx)
		c.Assert(err, IsNil)
		r, err := f.eval(nil)
		c.Assert(err, IsNil)
		c.Assert(r.Kind(), Equals, types.KindString)
		c.Assert(r.GetString(), Equals, v.result)
	}
	errTbl := []struct {
		str   interface{}
		delim interface{}
		count interface{}
	}{
		{nil, ".", 2},
		{nil, ".", -2},
		{nil, ".", 0},
		{"asdf", nil, 2},
		{"asdf", nil, -2},
		{"asdf", nil, 0},
		{"www.mysql.com", ".", nil},
	}
	for _, v := range errTbl {
		fc := funcs[ast.SubstringIndex]
		f, err := fc.getFunction(datumsToConstants(types.MakeDatums(v.str, v.delim, v.count)), s.ctx)
		c.Assert(err, IsNil)
		r, err := f.eval(nil)
		c.Assert(err, NotNil)
		c.Assert(r.Kind(), Equals, types.KindNull)
	}
}

func (s *testEvaluatorSuite) TestSpace(c *C) {
	defer testleak.AfterTest(c)()
	fc := funcs[ast.Space]
	f, err := fc.getFunction(datumsToConstants(types.MakeDatums(nil)), s.ctx)
	c.Assert(err, IsNil)
	d, err := f.eval(nil)
	c.Assert(d.Kind(), Equals, types.KindNull)

	f, err = fc.getFunction(datumsToConstants(types.MakeDatums(8888888888)), s.ctx)
	c.Assert(err, IsNil)
	d, err = f.eval(nil)
	c.Assert(err, IsNil)
	c.Assert(d.Kind(), Equals, types.KindNull)

	tbl := []struct {
		Input  interface{}
		Expect string
	}{
		{5, "     "},
		{0, ""},
		{-1, ""},
		{"5", "     "},
	}

	dtbl := tblToDtbl(tbl)
	for _, t := range dtbl {
		f, err = fc.getFunction(datumsToConstants(t["Input"]), s.ctx)
		c.Assert(err, IsNil)
		d, err = f.eval(nil)
		c.Assert(err, IsNil)
		c.Assert(d, testutil.DatumEquals, t["Expect"][0])
	}

	// TODO: the error depends on statement context, add those back when statemen context is supported.
	//wrong := []struct {
	//	Input string
	//}{
	//	{"abc"},
	//	{"3.3"},
	//	{""},
	//}

	//
	//dwrong := tblToDtbl(wrong)
	//for _, t := range dwrong {
	//	_, err = builtinSpace(t["Input"], s.ctx)
	//	c.Assert(err, NotNil)
	//}
}

func (s *testEvaluatorSuite) TestLocate(c *C) {
	defer testleak.AfterTest(c)()
	tbl := []struct {
		subStr string
		Str    string
		result int64
	}{
		{"bar", "foobarbar", 4},
		{"xbar", "foobar", 0},
		{"", "foobar", 1},
		{"foobar", "", 0},
		{"", "", 1},
	}
	for _, v := range tbl {
		fc := funcs[ast.Locate]
		f, err := fc.getFunction(datumsToConstants(types.MakeDatums(v.subStr, v.Str)), s.ctx)
		c.Assert(err, IsNil)
		r, err := f.eval(nil)
		c.Assert(err, IsNil)
		c.Assert(r.Kind(), Equals, types.KindInt64)
		c.Assert(r.GetInt64(), Equals, v.result)
	}

	tbl2 := []struct {
		subStr string
		Str    string
		pos    int64
		result int64
	}{
		{"bar", "foobarbar", 5, 7},
		{"xbar", "foobar", 1, 0},
		{"", "foobar", 2, 2},
		{"foobar", "", 1, 0},
		{"", "", 2, 0},
	}
	for _, v := range tbl2 {
		fc := funcs[ast.Locate]
		f, err := fc.getFunction(datumsToConstants(types.MakeDatums(v.subStr, v.Str, v.pos)), s.ctx)
		c.Assert(err, IsNil)
		r, err := f.eval(nil)
		c.Assert(err, IsNil)
		c.Assert(r.Kind(), Equals, types.KindInt64)
		c.Assert(r.GetInt64(), Equals, v.result)
	}

	errTbl := []struct {
		subStr interface{}
		Str    interface{}
	}{
		{nil, nil},
		{"", nil},
		{nil, ""},
		{"foo", nil},
		{nil, "bar"},
	}
	for _, v := range errTbl {
		fc := funcs[ast.Locate]
		f, err := fc.getFunction(datumsToConstants(types.MakeDatums(v.subStr, v.Str)), s.ctx)
		c.Assert(err, IsNil)
		r, err := f.eval(nil)
		c.Assert(err, IsNil)
		c.Assert(r.Kind(), Equals, types.KindNull)
	}

	errTbl2 := []struct {
		subStr interface{}
		Str    interface{}
		pos    interface{}
	}{
		{nil, nil, 1},
		{"", nil, 1},
		{nil, "", 1},
		{"foo", nil, -1},
		{nil, "bar", 0},
	}
	for _, v := range errTbl2 {
		fc := funcs[ast.Locate]
		f, err := fc.getFunction(datumsToConstants(types.MakeDatums(v.subStr, v.Str)), s.ctx)
		c.Assert(err, IsNil)
		r, err := f.eval(nil)
		c.Assert(err, IsNil)
		c.Assert(r.Kind(), Equals, types.KindNull)
	}
}

func (s *testEvaluatorSuite) TestTrim(c *C) {
	defer testleak.AfterTest(c)()
	tbl := []struct {
		str    interface{}
		remstr interface{}
		dir    ast.TrimDirectionType
		result interface{}
	}{
		{"  bar   ", nil, ast.TrimBothDefault, "bar"},
		{"xxxbarxxx", "x", ast.TrimLeading, "barxxx"},
		{"xxxbarxxx", "x", ast.TrimBoth, "bar"},
		{"barxxyz", "xyz", ast.TrimTrailing, "barx"},
		{nil, "xyz", ast.TrimBoth, nil},
		{1, 2, ast.TrimBoth, "1"},
		{"  \t\rbar\n   ", nil, ast.TrimBothDefault, "bar"},
	}
	for _, v := range tbl {
		fc := funcs[ast.Trim]
		f, err := fc.getFunction(datumsToConstants(types.MakeDatums(v.str, v.remstr, v.dir)), s.ctx)
		c.Assert(err, IsNil)
		r, err := f.eval(nil)
		c.Assert(err, IsNil)
		c.Assert(r, testutil.DatumEquals, types.NewDatum(v.result))
	}

	for _, v := range []struct {
		str, result interface{}
		fn          string
	}{
		{"  ", "", ast.LTrim},
		{"  ", "", ast.RTrim},
		{"foo0", "foo0", ast.LTrim},
		{"bar0", "bar0", ast.RTrim},
		{"  foo1", "foo1", ast.LTrim},
		{"bar1  ", "bar1", ast.RTrim},
		{spaceChars + "foo2  ", "foo2  ", ast.LTrim},
		{"  bar2" + spaceChars, "  bar2", ast.RTrim},
		{nil, nil, ast.LTrim},
		{nil, nil, ast.RTrim},
	} {
		fc := funcs[v.fn]
		f, err := fc.getFunction(datumsToConstants(types.MakeDatums(v.str)), s.ctx)
		c.Assert(err, IsNil)
		r, err := f.eval(nil)
		c.Assert(err, IsNil)
		c.Assert(r, testutil.DatumEquals, types.NewDatum(v.result))
	}
}
func (s *testEvaluatorSuite) TestHexFunc(c *C) {
	defer testleak.AfterTest(c)()
	tbl := []struct {
		Input  interface{}
		Expect string
	}{
		{12, "C"},
		{12.3, "C"},
		{12.5, "D"},
		{-12.3, "FFFFFFFFFFFFFFF4"},
		{-12.5, "FFFFFFFFFFFFFFF3"},
		{"12", "3132"},
		{0x12, "12"},
		{"", ""},
	}

	dtbl := tblToDtbl(tbl)
	fc := funcs[ast.Hex]
	for _, t := range dtbl {
		f, err := fc.getFunction(datumsToConstants(t["Input"]), s.ctx)
		c.Assert(err, IsNil)
		d, err := f.eval(nil)
		c.Assert(err, IsNil)
		c.Assert(d, testutil.DatumEquals, t["Expect"][0])

	}
}
func (s *testEvaluatorSuite) TestUnhexFunc(c *C) {
	defer testleak.AfterTest(c)()
	tbl := []struct {
		Input  interface{}
		Expect string
	}{
		{"4D7953514C", "MySQL"},
		{"31323334", "1234"},
		{"", ""},
	}

	dtbl := tblToDtbl(tbl)
	fc := funcs[ast.Unhex]
	for _, t := range dtbl {
		f, err := fc.getFunction(datumsToConstants(t["Input"]), s.ctx)
		c.Assert(err, IsNil)
		d, err := f.eval(nil)
		c.Assert(err, IsNil)
		c.Assert(d, testutil.DatumEquals, t["Expect"][0])

	}
}

func (s *testEvaluatorSuite) TestRpad(c *C) {
	tests := []struct {
		str    string
		len    int64
		padStr string
		expect interface{}
	}{
		{"hi", 5, "?", "hi???"},
		{"hi", 1, "?", "h"},
		{"hi", 0, "?", ""},
		{"hi", -1, "?", nil},
		{"hi", 1, "", "h"},
		{"hi", 5, "", nil},
		{"hi", 5, "ab", "hiaba"},
		{"hi", 6, "ab", "hiabab"},
	}
	fc := funcs[ast.Rpad]
	for _, test := range tests {
		str := types.NewStringDatum(test.str)
		length := types.NewIntDatum(test.len)
		padStr := types.NewStringDatum(test.padStr)
		f, err := fc.getFunction(datumsToConstants([]types.Datum{str, length, padStr}), s.ctx)
		c.Assert(err, IsNil)
		result, err := f.eval(nil)
		c.Assert(err, IsNil)
		if test.expect == nil {
			c.Assert(result.Kind(), Equals, types.KindNull)
		} else {
			expect, _ := test.expect.(string)
			c.Assert(result.GetString(), Equals, expect)
		}
	}
}

func (s *testEvaluatorSuite) TestBitLength(c *C) {
	tests := []struct {
		str    string
		expect int64
	}{
		{"hi", 16},
		{"你好", 48},
		{"", 0},
	}
	for _, test := range tests {
		fc := funcs[ast.BitLength]
		str := types.NewStringDatum(test.str)
		f, err := fc.getFunction(datumsToConstants([]types.Datum{str}), s.ctx)
		c.Assert(err, IsNil)
		result, err := f.eval(nil)
		c.Assert(err, IsNil)
		c.Assert(result.GetInt64(), Equals, test.expect)
	}

	errTbl := []struct {
		str    interface{}
		expect interface{}
	}{
		{nil, nil},
	}
	for _, test := range errTbl {
		fc := funcs[ast.BitLength]
		str := types.NewDatum(test.str)
		f, err := fc.getFunction(datumsToConstants([]types.Datum{str}), s.ctx)
		c.Assert(err, IsNil)
		result, err := f.eval(nil)
		c.Assert(err, IsNil)
		c.Assert(result.Kind(), Equals, types.KindNull)
	}

}

func (s *testEvaluatorSuite) TestChar(c *C) {
	defer testleak.AfterTest(c)()
	tbl := []struct {
		str    string
		iNum   int64
		fNum   float64
		result string
	}{
		{"65", 66, 67.5, "ABD"},                // float
		{"65", 16740, 67.5, "AAdD"},            // large num
		{"65", -1, 67.5, "A\xff\xff\xff\xffD"}, // nagtive int
		{"a", -1, 67.5, ""},                    // invalid 'a'
	}
	for _, v := range tbl {
		for _, char := range []interface{}{"utf8", nil} {
			fc := funcs[ast.CharFunc]
			f, err := fc.getFunction(datumsToConstants(types.MakeDatums(v.str, v.iNum, v.fNum, char)), s.ctx)
			c.Assert(err, IsNil)
			r, err := f.eval(nil)
			c.Assert(err, IsNil)
			c.Assert(r, testutil.DatumEquals, types.NewDatum(v.result))
		}
	}

	v := struct {
		str    string
		iNum   int64
		fNum   interface{}
		result string
	}{"65", 66, nil, "AB"}

	fc := funcs[ast.CharFunc]
	f, err := fc.getFunction(datumsToConstants(types.MakeDatums(v.str, v.iNum, nil)), s.ctx)
	c.Assert(err, IsNil)
	r, err := f.eval(nil)
	c.Assert(err, IsNil)
	c.Assert(r, testutil.DatumEquals, types.NewDatum(v.result))
}

func (s *testEvaluatorSuite) TestCharLength(c *C) {
	defer testleak.AfterTest(c)()
	tbl := []struct {
		input  interface{}
		result interface{}
	}{
		{"33", 2},  // string
		{"你好", 2},  // mb string
		{33, 2},    // int
		{3.14, 4},  // float
		{nil, nil}, // nil
	}
	for _, v := range tbl {
		fc := funcs[ast.CharLength]
		f, err := fc.getFunction(datumsToConstants(types.MakeDatums(v.input)), s.ctx)
		c.Assert(err, IsNil)
		r, err := f.eval(nil)
		c.Assert(err, IsNil)
		c.Assert(r, testutil.DatumEquals, types.NewDatum(v.result))
	}
}

func (s *testEvaluatorSuite) TestFindInSet(c *C) {
	defer testleak.AfterTest(c)()

	for _, t := range []struct {
		str    interface{}
		strlst interface{}
		ret    interface{}
	}{
		{"foo", "foo,bar", 1},
		{"foo", "foobar,bar", 0},
		{" foo ", "foo, foo ", 2},
		{"", "foo,bar,", 3},
		{"", "", 0},
		{1, 1, 1},
		{1, "1", 1},
		{"1", 1, 1},
		{"a,b", "a,b,c", 0},
		{"foo", nil, nil},
		{nil, "bar", nil},
	} {
		fc := funcs[ast.FindInSet]
		f, err := fc.getFunction(datumsToConstants(types.MakeDatums(t.str, t.strlst)), s.ctx)
		c.Assert(err, IsNil)
		r, err := f.eval(nil)
		c.Assert(r, testutil.DatumEquals, types.NewDatum(t.ret))
	}
}

func (s *testEvaluatorSuite) TestField(c *C) {
	defer testleak.AfterTest(c)()

	tbl := []struct {
		argLst []interface{}
		ret    interface{}
	}{
		{[]interface{}{"ej", "Hej", "ej", "Heja", "hej", "foo"}, int64(2)},
		{[]interface{}{"fo", "Hej", "ej", "Heja", "hej", "foo"}, int64(0)},
		{[]interface{}{"ej", "Hej", "ej", "Heja", "ej", "hej", "foo"}, int64(2)},
		{[]interface{}{1, 2, 3, 11, 1}, int64(4)},
		{[]interface{}{nil, 2, 3, 11, 1}, int64(0)},
		{[]interface{}{1.1, 2.1, 3.1, 11.1, 1.1}, int64(4)},
		{[]interface{}{1.1, "2.1", "3.1", "11.1", "1.1"}, int64(4)},
		{[]interface{}{"1.1a", 2.1, 3.1, 11.1, 1.1}, int64(4)},
		{[]interface{}{1.10, 0, 11e-1}, int64(2)},
		{[]interface{}{"abc", 0, 1, 11.1, 1.1}, int64(1)},
	}
	for _, t := range tbl {
		fc := funcs[ast.Field]
		f, err := fc.getFunction(datumsToConstants(types.MakeDatums(t.argLst...)), s.ctx)
		c.Assert(err, IsNil)
		r, err := f.eval(nil)
		c.Assert(r, testutil.DatumEquals, types.NewDatum(t.ret))
	}
}

<<<<<<< HEAD
func (s *testEvaluatorSuite) TestOct(c *C) {
	defer testleak.AfterTest(c)()
	octCases := []struct {
		origin interface{}
		ret    string
	}{
		{"-2.7", "1777777777777777777776"},
		{-1.5, "1777777777777777777777"},
		{-1, "1777777777777777777777"},
		{"0", "0"},
		{"1", "1"},
		{"8", "10"},
		{"12", "14"},
		{"20", "24"},
		{"100", "144"},
		{"1024", "2000"},
		{"2048", "4000"},
		{1.0, "1"},
		{9.5, "11"},
		{13, "15"},
		{1025, "2001"},
		{"8a8", "10"},
		{"abc", "0"},
	}
	fc := funcs[ast.Oct]
	for _, test := range octCases {
		in := types.NewDatum(test.origin)
		f, _ := fc.getFunction(datumsToConstants([]types.Datum{in}), s.ctx)
		r, err := f.eval(nil)
		c.Assert(err, IsNil)
		res, err := r.ToString()
		c.Assert(err, IsNil)
		c.Assert(res, Equals, test.ret)
	}
	// test NULL input for sha
	var argNull types.Datum
	f, _ := fc.getFunction(datumsToConstants([]types.Datum{argNull}), s.ctx)
	r, err := f.eval(nil)
	c.Assert(err, IsNil)
	c.Assert(r.IsNull(), IsTrue)
=======
func (s *testEvaluatorSuite) TestLpad(c *C) {
	tests := []struct {
		str    string
		len    int64
		padStr string
		expect interface{}
	}{
		{"hi", 5, "?", "???hi"},
		{"hi", 1, "?", "h"},
		{"hi", 0, "?", ""},
		{"hi", -1, "?", nil},
		{"hi", 1, "", "h"},
		{"hi", 5, "", nil},
		{"hi", 5, "ab", "abahi"},
		{"hi", 6, "ab", "ababhi"},
	}
	fc := funcs[ast.Lpad]
	for _, test := range tests {
		str := types.NewStringDatum(test.str)
		length := types.NewIntDatum(test.len)
		padStr := types.NewStringDatum(test.padStr)
		f, err := fc.getFunction(datumsToConstants([]types.Datum{str, length, padStr}), s.ctx)
		c.Assert(err, IsNil)
		result, err := f.eval(nil)
		c.Assert(err, IsNil)
		if test.expect == nil {
			c.Assert(result.Kind(), Equals, types.KindNull)
		} else {
			expect, _ := test.expect.(string)
			c.Assert(result.GetString(), Equals, expect)
		}
	}
>>>>>>> 66085c3f
}<|MERGE_RESOLUTION|>--- conflicted
+++ resolved
@@ -950,7 +950,40 @@
 	}
 }
 
-<<<<<<< HEAD
+func (s *testEvaluatorSuite) TestLpad(c *C) {
+	tests := []struct {
+		str    string
+		len    int64
+		padStr string
+		expect interface{}
+	}{
+		{"hi", 5, "?", "???hi"},
+		{"hi", 1, "?", "h"},
+		{"hi", 0, "?", ""},
+		{"hi", -1, "?", nil},
+		{"hi", 1, "", "h"},
+		{"hi", 5, "", nil},
+		{"hi", 5, "ab", "abahi"},
+		{"hi", 6, "ab", "ababhi"},
+	}
+	fc := funcs[ast.Lpad]
+	for _, test := range tests {
+		str := types.NewStringDatum(test.str)
+		length := types.NewIntDatum(test.len)
+		padStr := types.NewStringDatum(test.padStr)
+		f, err := fc.getFunction(datumsToConstants([]types.Datum{str, length, padStr}), s.ctx)
+		c.Assert(err, IsNil)
+		result, err := f.eval(nil)
+		c.Assert(err, IsNil)
+		if test.expect == nil {
+			c.Assert(result.Kind(), Equals, types.KindNull)
+		} else {
+			expect, _ := test.expect.(string)
+			c.Assert(result.GetString(), Equals, expect)
+		}
+	}
+}
+
 func (s *testEvaluatorSuite) TestOct(c *C) {
 	defer testleak.AfterTest(c)()
 	octCases := []struct {
@@ -991,38 +1024,4 @@
 	r, err := f.eval(nil)
 	c.Assert(err, IsNil)
 	c.Assert(r.IsNull(), IsTrue)
-=======
-func (s *testEvaluatorSuite) TestLpad(c *C) {
-	tests := []struct {
-		str    string
-		len    int64
-		padStr string
-		expect interface{}
-	}{
-		{"hi", 5, "?", "???hi"},
-		{"hi", 1, "?", "h"},
-		{"hi", 0, "?", ""},
-		{"hi", -1, "?", nil},
-		{"hi", 1, "", "h"},
-		{"hi", 5, "", nil},
-		{"hi", 5, "ab", "abahi"},
-		{"hi", 6, "ab", "ababhi"},
-	}
-	fc := funcs[ast.Lpad]
-	for _, test := range tests {
-		str := types.NewStringDatum(test.str)
-		length := types.NewIntDatum(test.len)
-		padStr := types.NewStringDatum(test.padStr)
-		f, err := fc.getFunction(datumsToConstants([]types.Datum{str, length, padStr}), s.ctx)
-		c.Assert(err, IsNil)
-		result, err := f.eval(nil)
-		c.Assert(err, IsNil)
-		if test.expect == nil {
-			c.Assert(result.Kind(), Equals, types.KindNull)
-		} else {
-			expect, _ := test.expect.(string)
-			c.Assert(result.GetString(), Equals, expect)
-		}
-	}
->>>>>>> 66085c3f
 }