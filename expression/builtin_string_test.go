--- conflicted
+++ resolved
@@ -1402,17 +1402,11 @@
 	require.NoError(t, err)
 }
 
-<<<<<<< HEAD
-=======
 func TestChar(t *testing.T) {
-	ctx := createContext(t)
-	stmtCtx := ctx.GetSessionVars().StmtCtx
-	origin := stmtCtx.IgnoreTruncate
-	stmtCtx.IgnoreTruncate = true
-	defer func() {
-		stmtCtx.IgnoreTruncate = origin
-	}()
-
+	collate.SetCharsetFeatEnabledForTest(true)
+	defer collate.SetCharsetFeatEnabledForTest(false)
+	ctx := createContext(t)
+	ctx.GetSessionVars().StmtCtx.IgnoreTruncate = true
 	tbl := []struct {
 		str      string
 		iNum     int64
@@ -1421,33 +1415,38 @@
 		result   interface{}
 		warnings int
 	}{
-		{"65", 66, 67.5, "utf8", "ABD", 0},               // float
-		{"65", 16740, 67.5, "utf8", "AAdD", 0},           // large num
-		{"65", -1, 67.5, nil, "A\xff\xff\xff\xffD", 0},   // nagtive int
-		{"a", -1, 67.5, nil, "\x00\xff\xff\xff\xffD", 0}, // invalid 'a'
-		// TODO: Uncomment it when issue #29685 be closed
-		// {"65", -1, 67.5, "utf8", nil, 1},                 // with utf8, return nil
-		// {"a", -1, 67.5, "utf8", nil, 2},                  // with utf8, return nil
-		// TODO: Uncomment it when gbk be added into charsetInfos
-		// {"1234567", 1234567, 1234567, "gbk", "謬謬謬", 0},  // test char for gbk
-		// {"123456789", 123456789, 123456789, "gbk", nil, 3}, // invalid 123456789 in gbk
-	}
-	for _, v := range tbl {
+		{"65", 66, 67.5, "utf8", "ABD", 0},                               // float
+		{"65", 16740, 67.5, "utf8", "AAdD", 0},                           // large num
+		{"65", -1, 67.5, nil, "A\xff\xff\xff\xffD", 0},                   // negative int
+		{"a", -1, 67.5, nil, "\x00\xff\xff\xff\xffD", 0},                 // invalid 'a'
+		{"65", -1, 67.5, "utf8", nil, 1},                                 // with utf8, return nil
+		{"a", -1, 67.5, "utf8", nil, 1},                                  // with utf8, return nil
+		{"1234567", 1234567, 1234567, "gbk", "\u0012謬\u0012謬\u0012謬", 0}, // test char for gbk
+		{"123456789", 123456789, 123456789, "gbk", nil, 1},               // invalid 123456789 in gbk
+	}
+	run := func(i int, result interface{}, warnCnt int, dts ...interface{}) {
 		fc := funcs[ast.CharFunc]
-		f, err := fc.getFunction(ctx, datumsToConstants(types.MakeDatums(v.str, v.iNum, v.fNum, v.charset)))
-		require.NoError(t, err)
-		require.NotNil(t, f)
+		f, err := fc.getFunction(ctx, datumsToConstants(types.MakeDatums(dts...)))
+		require.NoError(t, err, i)
+		require.NotNil(t, f, i)
 		r, err := evalBuiltinFunc(f, chunk.Row{})
-		require.NoError(t, err)
-		trequire.DatumEqual(t, types.NewDatum(v.result), r)
-		if v.warnings != 0 {
-			warnings := ctx.GetSessionVars().StmtCtx.GetWarnings()
-			require.Equal(t, v.warnings, len(warnings))
-		}
-	}
-}
-
->>>>>>> 93f21b94
+		require.NoError(t, err, i)
+		trequire.DatumEqual(t, types.NewDatum(result), r, i)
+		if warnCnt != 0 {
+			warnings := ctx.GetSessionVars().StmtCtx.TruncateWarnings(0)
+			require.Equal(t, warnCnt, len(warnings), fmt.Sprintf("%d: %v", i, warnings))
+		}
+	}
+	for i, v := range tbl {
+		run(i, v.result, v.warnings, v.str, v.iNum, v.fNum, v.charset)
+	}
+	// char() returns null only when the sql_mode is strict.
+	ctx.GetSessionVars().StrictSQLMode = true
+	run(-1, nil, 1, 123456, "utf8")
+	ctx.GetSessionVars().StrictSQLMode = false
+	run(-2, string([]byte{1}), 1, 123456, "utf8")
+}
+
 func TestCharLength(t *testing.T) {
 	ctx := createContext(t)
 	tbl := []struct {
