--- conflicted
+++ resolved
@@ -1099,7 +1099,6 @@
 	c.Assert(r.IsNull(), IsTrue)
 }
 
-<<<<<<< HEAD
 func (s *testEvaluatorSuite) TestInsert(c *C) {
 	tests := []struct {
 		args   []interface{}
@@ -1137,7 +1136,9 @@
 			expect, _ := test.expect.(string)
 			c.Assert(result.GetString(), Equals, expect)
 		}
-=======
+	}
+}
+
 func (s *testEvaluatorSuite) TestOrd(c *C) {
 	defer testleak.AfterTest(c)()
 	ordCases := []struct {
@@ -1200,6 +1201,5 @@
 		c.Assert(err, IsNil)
 		r, err := f.eval(nil)
 		c.Assert(r, testutil.DatumEquals, types.NewDatum(t.ret))
->>>>>>> 146486f4
 	}
 }