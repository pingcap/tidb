// Copyright 2015 PingCAP, Inc.
//
// Licensed under the Apache License, Version 2.0 (the "License");
// you may not use this file except in compliance with the License.
// You may obtain a copy of the License at
//
//     http://www.apache.org/licenses/LICENSE-2.0
//
// Unless required by applicable law or agreed to in writing, software
// distributed under the License is distributed on an "AS IS" BASIS,
// See the License for the specific language governing permissions and
// limitations under the License.

package expression

import (
	"errors"
	"strings"
	"time"

	. "github.com/pingcap/check"
	"github.com/pingcap/tidb/ast"
	"github.com/pingcap/tidb/mysql"
	"github.com/pingcap/tidb/util/testleak"
	"github.com/pingcap/tidb/util/testutil"
	"github.com/pingcap/tidb/util/types"
)

func (s *testEvaluatorSuite) TestLength(c *C) {
	defer testleak.AfterTest(c)()
	fc := funcs[ast.Length]
	f, err := fc.getFunction(datumsToConstants(types.MakeDatums(nil)), s.ctx)
	c.Assert(err, IsNil)
	d, err := f.eval(nil)
	c.Assert(err, IsNil)
	c.Assert(d.Kind(), Equals, types.KindNull)

	tbl := []struct {
		Input    interface{}
		Expected int64
	}{
		{"abc", 3},
		{1, 1},
		{3.14, 4},
		{types.Time{Time: types.FromGoTime(time.Now()), Fsp: 6, Type: mysql.TypeDatetime}, 26},
		{types.Bit{Value: 1, Width: 8}, 1},
		{types.Hex{Value: 1}, 1},
		{types.Set{Value: 1, Name: "abc"}, 3},
	}

	dtbl := tblToDtbl(tbl)

	for _, t := range dtbl {
		f, err := fc.getFunction(datumsToConstants(t["Input"]), s.ctx)
		c.Assert(err, IsNil)
		d, err = f.eval(nil)
		c.Assert(err, IsNil)
		c.Assert(d, testutil.DatumEquals, t["Expected"][0])
	}
}

func (s *testEvaluatorSuite) TestASCII(c *C) {
	defer testleak.AfterTest(c)()
	fc := funcs[ast.ASCII]
	f, err := fc.getFunction(datumsToConstants(types.MakeDatums(nil)), s.ctx)
	c.Assert(err, IsNil)
	v, err := f.eval(nil)
	c.Assert(err, IsNil)
	c.Assert(v.Kind(), Equals, types.KindNull)

	for _, t := range []struct {
		Input    interface{}
		Expected int64
	}{
		{"", 0},
		{"A", 65},
		{"你好", 228},
		{1, 49},
		{1.2, 49},
		{true, 49},
		{false, 48},
	} {
		f, err = fc.getFunction(datumsToConstants(types.MakeDatums(t.Input)), s.ctx)
		c.Assert(err, IsNil)
		v, err = f.eval(nil)
		c.Assert(err, IsNil)
		c.Assert(v.GetInt64(), Equals, t.Expected)
	}

	f, err = fc.getFunction(datumsToConstants(types.MakeDatums(errors.New("must error"))), s.ctx)
	c.Assert(err, IsNil)
	v, err = f.eval(nil)
	c.Assert(err, NotNil)
}

func (s *testEvaluatorSuite) TestConcat(c *C) {
	defer testleak.AfterTest(c)()
	args := []interface{}{nil}

	fc := funcs[ast.Concat]
	f, err := fc.getFunction(datumsToConstants(types.MakeDatums(args...)), s.ctx)
	c.Assert(err, IsNil)
	v, err := f.eval(nil)
	c.Assert(err, IsNil)
	c.Assert(v.Kind(), Equals, types.KindNull)

	args = []interface{}{"a", "b", "c"}
	f, err = fc.getFunction(datumsToConstants(types.MakeDatums(args...)), s.ctx)
	c.Assert(err, IsNil)
	v, err = f.eval(nil)
	c.Assert(err, IsNil)
	c.Assert(v.GetString(), Equals, "abc")

	args = []interface{}{"a", "b", nil, "c"}
	f, err = fc.getFunction(datumsToConstants(types.MakeDatums(args...)), s.ctx)
	c.Assert(err, IsNil)
	v, err = f.eval(nil)
	c.Assert(err, IsNil)
	c.Assert(v.Kind(), Equals, types.KindNull)

	args = []interface{}{errors.New("must error")}
	f, err = fc.getFunction(datumsToConstants(types.MakeDatums(args...)), s.ctx)
	c.Assert(err, IsNil)
	_, err = f.eval(nil)
	c.Assert(err, NotNil)
}

func (s *testEvaluatorSuite) TestConcatWS(c *C) {
	defer testleak.AfterTest(c)()
	args := types.MakeDatums([]interface{}{nil, nil}...)

	fc := funcs[ast.ConcatWS]
	f, err := fc.getFunction(datumsToConstants(args), s.ctx)
	c.Assert(err, IsNil)
	v, err := f.eval(nil)
	c.Assert(err, IsNil)
	c.Assert(v.Kind(), Equals, types.KindNull)

	args = types.MakeDatums([]interface{}{"|", "a", nil, "b", "c"}...)
	f, err = fc.getFunction(datumsToConstants(args), s.ctx)
	c.Assert(err, IsNil)
	v, err = f.eval(nil)
	c.Assert(err, IsNil)
	c.Assert(v.GetString(), Equals, "a|b|c")

	args = types.MakeDatums([]interface{}{errors.New("must error"), nil}...)
	f, err = fc.getFunction(datumsToConstants(args), s.ctx)
	c.Assert(err, IsNil)
	v, err = f.eval(nil)
	c.Assert(err, NotNil)
}

func (s *testEvaluatorSuite) TestLeft(c *C) {
	defer testleak.AfterTest(c)()
	args := types.MakeDatums([]interface{}{"abcdefg", int64(2)}...)

	fc := funcs[ast.Left]
	f, err := fc.getFunction(datumsToConstants(args), s.ctx)
	c.Assert(err, IsNil)
	v, err := f.eval(nil)
	c.Assert(err, IsNil)
	c.Assert(v.GetString(), Equals, "ab")

	args = types.MakeDatums([]interface{}{"abcdefg", int64(-1)}...)
	f, err = fc.getFunction(datumsToConstants(args), s.ctx)
	c.Assert(err, IsNil)
	v, err = f.eval(nil)
	c.Assert(err, IsNil)
	c.Assert(v.GetString(), Equals, "")

	args = types.MakeDatums([]interface{}{"abcdefg", int64(100)}...)
	f, err = fc.getFunction(datumsToConstants(args), s.ctx)
	c.Assert(err, IsNil)
	v, err = f.eval(nil)
	c.Assert(err, IsNil)
	c.Assert(v.GetString(), Equals, "abcdefg")

	args = types.MakeDatums([]interface{}{1, int64(1)}...)
	f, err = fc.getFunction(datumsToConstants(args), s.ctx)
	c.Assert(err, IsNil)
	v, err = f.eval(nil)
	c.Assert(err, IsNil)

	args = types.MakeDatums([]interface{}{"abcdefg", "xxx"}...)
	f, err = fc.getFunction(datumsToConstants(args), s.ctx)
	c.Assert(err, IsNil)
	_, err = f.eval(nil)
	c.Assert(err, NotNil)
}

func (s *testEvaluatorSuite) TestRepeat(c *C) {
	defer testleak.AfterTest(c)()
	args := []interface{}{"a", int64(2)}
	fc := funcs[ast.Repeat]
	f, err := fc.getFunction(datumsToConstants(types.MakeDatums(args...)), s.ctx)
	c.Assert(err, IsNil)
	v, err := f.eval(nil)
	c.Assert(err, IsNil)
	c.Assert(v.GetString(), Equals, "aa")

	args = []interface{}{"a", uint64(2)}
	f, err = fc.getFunction(datumsToConstants(types.MakeDatums(args...)), s.ctx)
	c.Assert(err, IsNil)
	v, err = f.eval(nil)
	c.Assert(err, IsNil)
	c.Assert(v.GetString(), Equals, "aa")

	args = []interface{}{"a", int64(-1)}
	f, err = fc.getFunction(datumsToConstants(types.MakeDatums(args...)), s.ctx)
	c.Assert(err, IsNil)
	v, err = f.eval(nil)
	c.Assert(err, IsNil)
	c.Assert(v.GetString(), Equals, "")

	args = []interface{}{"a", int64(0)}
	f, err = fc.getFunction(datumsToConstants(types.MakeDatums(args...)), s.ctx)
	c.Assert(err, IsNil)
	v, err = f.eval(nil)
	c.Assert(err, IsNil)
	c.Assert(v.GetString(), Equals, "")

	args = []interface{}{"a", uint64(0)}
	f, err = fc.getFunction(datumsToConstants(types.MakeDatums(args...)), s.ctx)
	c.Assert(err, IsNil)
	v, err = f.eval(nil)
	c.Assert(err, IsNil)
	c.Assert(v.GetString(), Equals, "")
}

func (s *testEvaluatorSuite) TestLowerAndUpper(c *C) {
	defer testleak.AfterTest(c)()
	lower := funcs[ast.Lower]
	f, err := lower.getFunction(datumsToConstants(types.MakeDatums(nil)), s.ctx)
	c.Assert(err, IsNil)
	d, err := f.eval(nil)
	c.Assert(err, IsNil)
	c.Assert(d.Kind(), Equals, types.KindNull)

	upper := funcs[ast.Upper]
	f, err = upper.getFunction(datumsToConstants(types.MakeDatums(nil)), s.ctx)
	c.Assert(err, IsNil)
	d, err = f.eval(nil)
	c.Assert(err, IsNil)
	c.Assert(d.Kind(), Equals, types.KindNull)

	tbl := []struct {
		Input  interface{}
		Expect string
	}{
		{"abc", "abc"},
		{1, "1"},
	}

	dtbl := tblToDtbl(tbl)

	for _, t := range dtbl {
		f, err = lower.getFunction(datumsToConstants(t["Input"]), s.ctx)
		c.Assert(err, IsNil)
		d, err = f.eval(nil)
		c.Assert(err, IsNil)
		c.Assert(d, testutil.DatumEquals, t["Expect"][0])

		f, err = upper.getFunction(datumsToConstants(t["Input"]), s.ctx)
		c.Assert(err, IsNil)
		d, err = f.eval(nil)
		c.Assert(err, IsNil)
		c.Assert(d.GetString(), Equals, strings.ToUpper(t["Expect"][0].GetString()))
	}
}

func (s *testEvaluatorSuite) TestReverse(c *C) {
	defer testleak.AfterTest(c)()
	fc := funcs[ast.Reverse]
	f, err := fc.getFunction(datumsToConstants(types.MakeDatums(nil)), s.ctx)
	c.Assert(err, IsNil)
	d, err := f.eval(nil)
	c.Assert(err, IsNil)
	c.Assert(d.Kind(), Equals, types.KindNull)

	tbl := []struct {
		Input  interface{}
		Expect string
	}{
		{"abc", "cba"},
		{"LIKE", "EKIL"},
		{123, "321"},
		{"", ""},
	}

	dtbl := tblToDtbl(tbl)

	for _, t := range dtbl {
		f, err = fc.getFunction(datumsToConstants(t["Input"]), s.ctx)
		c.Assert(err, IsNil)
		d, err = f.eval(nil)
		c.Assert(err, IsNil)
		c.Assert(d, testutil.DatumEquals, t["Expect"][0])
	}
}

func (s *testEvaluatorSuite) TestStrcmp(c *C) {
	defer testleak.AfterTest(c)()
	tbl := []struct {
		Input  []interface{}
		Expect interface{}
	}{
		{[]interface{}{"1", "2"}, -1},
		{[]interface{}{"2", "1"}, 1},
		{[]interface{}{"123", "2"}, -1},
		{[]interface{}{"1", "213"}, -1},
		{[]interface{}{"123", "123"}, 0},
		{[]interface{}{"", "123"}, -1},
		{[]interface{}{"123", ""}, 1},
		{[]interface{}{"", ""}, 0},
		{[]interface{}{nil, "123"}, nil},
		{[]interface{}{"123", nil}, nil},
		{[]interface{}{nil, nil}, nil},
		{[]interface{}{"", nil}, nil},
		{[]interface{}{nil, ""}, nil},
	}

	dtbl := tblToDtbl(tbl)
	for _, t := range dtbl {
		fc := funcs[ast.Strcmp]
		f, err := fc.getFunction(datumsToConstants(t["Input"]), s.ctx)
		c.Assert(err, IsNil)
		d, err := f.eval(nil)
		c.Assert(err, IsNil)
		c.Assert(d, testutil.DatumEquals, t["Expect"][0])
	}
}

func (s *testEvaluatorSuite) TestReplace(c *C) {
	defer testleak.AfterTest(c)()
	tbl := []struct {
		Input  []interface{}
		Expect interface{}
	}{
		{[]interface{}{nil, nil, nil}, nil},
		{[]interface{}{1, nil, 2}, nil},
		{[]interface{}{1, 1, nil}, nil},
		{[]interface{}{"12345", 2, 222}, "1222345"},
		{[]interface{}{"12325", 2, "a"}, "1a3a5"},
		{[]interface{}{12345, 2, "aa"}, "1aa345"},
	}

	dtbl := tblToDtbl(tbl)

	for _, t := range dtbl {
		fc := funcs[ast.Replace]
		f, err := fc.getFunction(datumsToConstants(t["Input"]), s.ctx)
		c.Assert(err, IsNil)
		d, err := f.eval(nil)
		c.Assert(err, IsNil)
		c.Assert(d, testutil.DatumEquals, t["Expect"][0])
	}
}

func (s *testEvaluatorSuite) TestSubstring(c *C) {
	defer testleak.AfterTest(c)()

	fc := funcs[ast.Substring]
	f, err := fc.getFunction(datumsToConstants(types.MakeDatums("hello", 2, -1)), s.ctx)
	c.Assert(err, IsNil)
	d, err := f.eval(nil)
	c.Assert(err, IsNil)
	c.Assert(d.GetString(), Equals, "")

	tbl := []struct {
		str    string
		pos    int64
		slen   int64
		result string
	}{
		{"Quadratically", 5, -1, "ratically"},
		{"foobarbar", 4, -1, "barbar"},
		{"Sakila", 1, -1, "Sakila"},
		{"Sakila", 2, -1, "akila"},
		{"Sakila", -3, -1, "ila"},
		{"Sakila", -5, 3, "aki"},
		{"Sakila", -4, 2, "ki"},
		{"Quadratically", 5, 6, "ratica"},
		{"Sakila", 1, 4, "Saki"},
		{"Sakila", -6, 4, "Saki"},
		{"Sakila", 2, 1000, "akila"},
		{"Sakila", -5, 1000, "akila"},
		{"Sakila", 2, -2, ""},
		{"Sakila", -5, -2, ""},
		{"Sakila", 2, 0, ""},
		{"Sakila", -5, -3, ""},
		{"Sakila", -1000, 3, ""},
		{"Sakila", 1000, 2, ""},
		{"", 2, 3, ""},
	}
	for _, v := range tbl {
		datums := types.MakeDatums(v.str, v.pos)
		if v.slen != -1 {
			datums = append(datums, types.NewDatum(v.slen))
		}
		args := datumsToConstants(datums)
		f, err := fc.getFunction(args, s.ctx)
		c.Assert(err, IsNil)
		r, err := f.eval(nil)
		c.Assert(err, IsNil)
		c.Assert(r.Kind(), Equals, types.KindString)
		c.Assert(r.GetString(), Equals, v.result)

		r1, err := f.eval(nil)
		c.Assert(err, IsNil)
		c.Assert(r1.Kind(), Equals, types.KindString)
		c.Assert(r.GetString(), Equals, r1.GetString())
	}
	errTbl := []struct {
		str    interface{}
		pos    interface{}
		len    interface{}
		result string
	}{
		{"foobarbar", "4", -1, "barbar"},
		{"Quadratically", 5, "6", "ratica"},
	}
	for _, v := range errTbl {
		fc := funcs[ast.Substring]
		datums := types.MakeDatums(v.str, v.pos)
		if v.len != -1 {
			datums = append(datums, types.NewDatum(v.len))
		}
		args := datumsToConstants(datums)
		f, err := fc.getFunction(args, s.ctx)
		c.Assert(err, IsNil)
		_, err = f.eval(nil)
		c.Assert(err, NotNil)
	}
}

func (s *testEvaluatorSuite) TestConvert(c *C) {
	defer testleak.AfterTest(c)()
	tbl := []struct {
		str    string
		cs     string
		result string
	}{
		{"haha", "utf8", "haha"},
		{"haha", "ascii", "haha"},
	}
	for _, v := range tbl {
		fc := funcs[ast.Convert]
		f, err := fc.getFunction(datumsToConstants(types.MakeDatums(v.str, v.cs)), s.ctx)
		c.Assert(err, IsNil)
		r, err := f.eval(nil)
		c.Assert(err, IsNil)
		c.Assert(r.Kind(), Equals, types.KindString)
		c.Assert(r.GetString(), Equals, v.result)
	}

	// Test case for error
	errTbl := []struct {
		str    interface{}
		cs     string
		result string
	}{
		{"haha", "wrongcharset", "haha"},
	}
	for _, v := range errTbl {
		fc := funcs[ast.Convert]
		f, err := fc.getFunction(datumsToConstants(types.MakeDatums(v.str, v.cs)), s.ctx)
		c.Assert(err, IsNil)
		_, err = f.eval(nil)
		c.Assert(err, NotNil)
	}
}

func (s *testEvaluatorSuite) TestSubstringIndex(c *C) {
	defer testleak.AfterTest(c)()
	tbl := []struct {
		str    string
		delim  string
		count  int64
		result string
	}{
		{"www.mysql.com", ".", 2, "www.mysql"},
		{"www.mysql.com", ".", -2, "mysql.com"},
		{"www.mysql.com", ".", 0, ""},
		{"www.mysql.com", ".", 3, "www.mysql.com"},
		{"www.mysql.com", ".", 4, "www.mysql.com"},
		{"www.mysql.com", ".", -3, "www.mysql.com"},
		{"www.mysql.com", ".", -4, "www.mysql.com"},

		{"www.mysql.com", "d", 1, "www.mysql.com"},
		{"www.mysql.com", "d", 0, ""},
		{"www.mysql.com", "d", -1, "www.mysql.com"},

		{"", ".", 2, ""},
		{"", ".", -2, ""},
		{"", ".", 0, ""},

		{"www.mysql.com", "", 1, ""},
		{"www.mysql.com", "", -1, ""},
		{"www.mysql.com", "", 0, ""},
	}
	for _, v := range tbl {
		fc := funcs[ast.SubstringIndex]
		f, err := fc.getFunction(datumsToConstants(types.MakeDatums(v.str, v.delim, v.count)), s.ctx)
		c.Assert(err, IsNil)
		r, err := f.eval(nil)
		c.Assert(err, IsNil)
		c.Assert(r.Kind(), Equals, types.KindString)
		c.Assert(r.GetString(), Equals, v.result)
	}
	errTbl := []struct {
		str   interface{}
		delim interface{}
		count interface{}
	}{
		{nil, ".", 2},
		{nil, ".", -2},
		{nil, ".", 0},
		{"asdf", nil, 2},
		{"asdf", nil, -2},
		{"asdf", nil, 0},
		{"www.mysql.com", ".", nil},
	}
	for _, v := range errTbl {
		fc := funcs[ast.SubstringIndex]
		f, err := fc.getFunction(datumsToConstants(types.MakeDatums(v.str, v.delim, v.count)), s.ctx)
		c.Assert(err, IsNil)
		r, err := f.eval(nil)
		c.Assert(err, NotNil)
		c.Assert(r.Kind(), Equals, types.KindNull)
	}
}

func (s *testEvaluatorSuite) TestSpace(c *C) {
	defer testleak.AfterTest(c)()
	fc := funcs[ast.Space]
	f, err := fc.getFunction(datumsToConstants(types.MakeDatums(nil)), s.ctx)
	c.Assert(err, IsNil)
	d, err := f.eval(nil)
	c.Assert(d.Kind(), Equals, types.KindNull)

	f, err = fc.getFunction(datumsToConstants(types.MakeDatums(8888888888)), s.ctx)
	c.Assert(err, IsNil)
	d, err = f.eval(nil)
	c.Assert(err, IsNil)
	c.Assert(d.Kind(), Equals, types.KindNull)

	tbl := []struct {
		Input  interface{}
		Expect string
	}{
		{5, "     "},
		{0, ""},
		{-1, ""},
		{"5", "     "},
	}

	dtbl := tblToDtbl(tbl)
	for _, t := range dtbl {
		f, err = fc.getFunction(datumsToConstants(t["Input"]), s.ctx)
		c.Assert(err, IsNil)
		d, err = f.eval(nil)
		c.Assert(err, IsNil)
		c.Assert(d, testutil.DatumEquals, t["Expect"][0])
	}

	// TODO: the error depends on statement context, add those back when statemen context is supported.
	//wrong := []struct {
	//	Input string
	//}{
	//	{"abc"},
	//	{"3.3"},
	//	{""},
	//}

	//
	//dwrong := tblToDtbl(wrong)
	//for _, t := range dwrong {
	//	_, err = builtinSpace(t["Input"], s.ctx)
	//	c.Assert(err, NotNil)
	//}
}

func (s *testEvaluatorSuite) TestLocate(c *C) {
	defer testleak.AfterTest(c)()
	tbl := []struct {
		subStr string
		Str    string
		result int64
	}{
		{"bar", "foobarbar", 4},
		{"xbar", "foobar", 0},
		{"", "foobar", 1},
		{"foobar", "", 0},
		{"", "", 1},
	}
	for _, v := range tbl {
		fc := funcs[ast.Locate]
		f, err := fc.getFunction(datumsToConstants(types.MakeDatums(v.subStr, v.Str)), s.ctx)
		c.Assert(err, IsNil)
		r, err := f.eval(nil)
		c.Assert(err, IsNil)
		c.Assert(r.Kind(), Equals, types.KindInt64)
		c.Assert(r.GetInt64(), Equals, v.result)
	}

	tbl2 := []struct {
		subStr string
		Str    string
		pos    int64
		result int64
	}{
		{"bar", "foobarbar", 5, 7},
		{"xbar", "foobar", 1, 0},
		{"", "foobar", 2, 2},
		{"foobar", "", 1, 0},
		{"", "", 2, 0},
	}
	for _, v := range tbl2 {
		fc := funcs[ast.Locate]
		f, err := fc.getFunction(datumsToConstants(types.MakeDatums(v.subStr, v.Str, v.pos)), s.ctx)
		c.Assert(err, IsNil)
		r, err := f.eval(nil)
		c.Assert(err, IsNil)
		c.Assert(r.Kind(), Equals, types.KindInt64)
		c.Assert(r.GetInt64(), Equals, v.result)
	}

	errTbl := []struct {
		subStr interface{}
		Str    interface{}
	}{
		{nil, nil},
		{"", nil},
		{nil, ""},
		{"foo", nil},
		{nil, "bar"},
	}
	for _, v := range errTbl {
		fc := funcs[ast.Locate]
		f, err := fc.getFunction(datumsToConstants(types.MakeDatums(v.subStr, v.Str)), s.ctx)
		c.Assert(err, IsNil)
		r, err := f.eval(nil)
		c.Assert(err, IsNil)
		c.Assert(r.Kind(), Equals, types.KindNull)
	}

	errTbl2 := []struct {
		subStr interface{}
		Str    interface{}
		pos    interface{}
	}{
		{nil, nil, 1},
		{"", nil, 1},
		{nil, "", 1},
		{"foo", nil, -1},
		{nil, "bar", 0},
	}
	for _, v := range errTbl2 {
		fc := funcs[ast.Locate]
		f, err := fc.getFunction(datumsToConstants(types.MakeDatums(v.subStr, v.Str)), s.ctx)
		c.Assert(err, IsNil)
		r, err := f.eval(nil)
		c.Assert(err, IsNil)
		c.Assert(r.Kind(), Equals, types.KindNull)
	}
}

func (s *testEvaluatorSuite) TestTrim(c *C) {
	defer testleak.AfterTest(c)()
	tbl := []struct {
		str    interface{}
		remstr interface{}
		dir    ast.TrimDirectionType
		result interface{}
	}{
		{"  bar   ", nil, ast.TrimBothDefault, "bar"},
		{"xxxbarxxx", "x", ast.TrimLeading, "barxxx"},
		{"xxxbarxxx", "x", ast.TrimBoth, "bar"},
		{"barxxyz", "xyz", ast.TrimTrailing, "barx"},
		{nil, "xyz", ast.TrimBoth, nil},
		{1, 2, ast.TrimBoth, "1"},
		{"  \t\rbar\n   ", nil, ast.TrimBothDefault, "bar"},
	}
	for _, v := range tbl {
		fc := funcs[ast.Trim]
		f, err := fc.getFunction(datumsToConstants(types.MakeDatums(v.str, v.remstr, v.dir)), s.ctx)
		c.Assert(err, IsNil)
		r, err := f.eval(nil)
		c.Assert(err, IsNil)
		c.Assert(r, testutil.DatumEquals, types.NewDatum(v.result))
	}

	for _, v := range []struct {
		str, result interface{}
		fn          string
	}{
		{"  ", "", ast.LTrim},
		{"  ", "", ast.RTrim},
		{"foo0", "foo0", ast.LTrim},
		{"bar0", "bar0", ast.RTrim},
		{"  foo1", "foo1", ast.LTrim},
		{"bar1  ", "bar1", ast.RTrim},
		{spaceChars + "foo2  ", "foo2  ", ast.LTrim},
		{"  bar2" + spaceChars, "  bar2", ast.RTrim},
		{nil, nil, ast.LTrim},
		{nil, nil, ast.RTrim},
	} {
		fc := funcs[v.fn]
		f, err := fc.getFunction(datumsToConstants(types.MakeDatums(v.str)), s.ctx)
		c.Assert(err, IsNil)
		r, err := f.eval(nil)
		c.Assert(err, IsNil)
		c.Assert(r, testutil.DatumEquals, types.NewDatum(v.result))
	}
}
func (s *testEvaluatorSuite) TestHexFunc(c *C) {
	defer testleak.AfterTest(c)()
	tbl := []struct {
		Input  interface{}
		Expect string
	}{
		{12, "C"},
		{12.3, "C"},
		{12.5, "D"},
		{-12.3, "FFFFFFFFFFFFFFF4"},
		{-12.5, "FFFFFFFFFFFFFFF3"},
		{"12", "3132"},
		{0x12, "12"},
		{"", ""},
	}

	dtbl := tblToDtbl(tbl)
	fc := funcs[ast.Hex]
	for _, t := range dtbl {
		f, err := fc.getFunction(datumsToConstants(t["Input"]), s.ctx)
		c.Assert(err, IsNil)
		d, err := f.eval(nil)
		c.Assert(err, IsNil)
		c.Assert(d, testutil.DatumEquals, t["Expect"][0])

	}
}
func (s *testEvaluatorSuite) TestUnhexFunc(c *C) {
	defer testleak.AfterTest(c)()
	tbl := []struct {
		Input  interface{}
		Expect string
	}{
		{"4D7953514C", "MySQL"},
		{"31323334", "1234"},
		{"", ""},
	}

	dtbl := tblToDtbl(tbl)
	fc := funcs[ast.Unhex]
	for _, t := range dtbl {
		f, err := fc.getFunction(datumsToConstants(t["Input"]), s.ctx)
		c.Assert(err, IsNil)
		d, err := f.eval(nil)
		c.Assert(err, IsNil)
		c.Assert(d, testutil.DatumEquals, t["Expect"][0])

	}
}

func (s *testEvaluatorSuite) TestRpad(c *C) {
	tests := []struct {
		str    string
		len    int64
		padStr string
		expect interface{}
	}{
		{"hi", 5, "?", "hi???"},
		{"hi", 1, "?", "h"},
		{"hi", 0, "?", ""},
		{"hi", -1, "?", nil},
		{"hi", 1, "", "h"},
		{"hi", 5, "", nil},
		{"hi", 5, "ab", "hiaba"},
		{"hi", 6, "ab", "hiabab"},
	}
	fc := funcs[ast.Rpad]
	for _, test := range tests {
		str := types.NewStringDatum(test.str)
		length := types.NewIntDatum(test.len)
		padStr := types.NewStringDatum(test.padStr)
		f, err := fc.getFunction(datumsToConstants([]types.Datum{str, length, padStr}), s.ctx)
		c.Assert(err, IsNil)
		result, err := f.eval(nil)
		c.Assert(err, IsNil)
		if test.expect == nil {
			c.Assert(result.Kind(), Equals, types.KindNull)
		} else {
			expect, _ := test.expect.(string)
			c.Assert(result.GetString(), Equals, expect)
		}
	}
}

func (s *testEvaluatorSuite) TestBitLength(c *C) {
	tests := []struct {
		str    string
		expect int64
	}{
		{"hi", 16},
		{"你好", 48},
		{"", 0},
	}
	for _, test := range tests {
		fc := funcs[ast.BitLength]
		str := types.NewStringDatum(test.str)
		f, err := fc.getFunction(datumsToConstants([]types.Datum{str}), s.ctx)
		c.Assert(err, IsNil)
		result, err := f.eval(nil)
		c.Assert(err, IsNil)
		c.Assert(result.GetInt64(), Equals, test.expect)
	}

	errTbl := []struct {
		str    interface{}
		expect interface{}
	}{
		{nil, nil},
	}
	for _, test := range errTbl {
		fc := funcs[ast.BitLength]
		str := types.NewDatum(test.str)
		f, err := fc.getFunction(datumsToConstants([]types.Datum{str}), s.ctx)
		c.Assert(err, IsNil)
		result, err := f.eval(nil)
		c.Assert(err, IsNil)
		c.Assert(result.Kind(), Equals, types.KindNull)
	}

}

func (s *testEvaluatorSuite) TestChar(c *C) {
	defer testleak.AfterTest(c)()
	tbl := []struct {
		str    string
		iNum   int64
		fNum   float64
		result string
	}{
		{"65", 66, 67.5, "ABD"},                // float
		{"65", 16740, 67.5, "AAdD"},            // large num
		{"65", -1, 67.5, "A\xff\xff\xff\xffD"}, // nagtive int
		{"a", -1, 67.5, ""},                    // invalid 'a'
	}
	for _, v := range tbl {
		for _, char := range []interface{}{"utf8", nil} {
			fc := funcs[ast.CharFunc]
			f, err := fc.getFunction(datumsToConstants(types.MakeDatums(v.str, v.iNum, v.fNum, char)), s.ctx)
			c.Assert(err, IsNil)
			r, err := f.eval(nil)
			c.Assert(err, IsNil)
			c.Assert(r, testutil.DatumEquals, types.NewDatum(v.result))
		}
	}

	v := struct {
		str    string
		iNum   int64
		fNum   interface{}
		result string
	}{"65", 66, nil, "AB"}

	fc := funcs[ast.CharFunc]
	f, err := fc.getFunction(datumsToConstants(types.MakeDatums(v.str, v.iNum, nil)), s.ctx)
	c.Assert(err, IsNil)
	r, err := f.eval(nil)
	c.Assert(err, IsNil)
	c.Assert(r, testutil.DatumEquals, types.NewDatum(v.result))
}

func (s *testEvaluatorSuite) TestCharLength(c *C) {
	defer testleak.AfterTest(c)()
	tbl := []struct {
		input  interface{}
		result interface{}
	}{
		{"33", 2},  // string
		{"你好", 2},  // mb string
		{33, 2},    // int
		{3.14, 4},  // float
		{nil, nil}, // nil
	}
	for _, v := range tbl {
		fc := funcs[ast.CharLength]
		f, err := fc.getFunction(datumsToConstants(types.MakeDatums(v.input)), s.ctx)
		c.Assert(err, IsNil)
		r, err := f.eval(nil)
		c.Assert(err, IsNil)
		c.Assert(r, testutil.DatumEquals, types.NewDatum(v.result))
	}
}

func (s *testEvaluatorSuite) TestFindInSet(c *C) {
	defer testleak.AfterTest(c)()

	for _, t := range []struct {
		str    interface{}
		strlst interface{}
		ret    interface{}
	}{
		{"foo", "foo,bar", 1},
		{"foo", "foobar,bar", 0},
		{" foo ", "foo, foo ", 2},
		{"", "foo,bar,", 3},
		{"", "", 0},
		{1, 1, 1},
		{1, "1", 1},
		{"1", 1, 1},
		{"a,b", "a,b,c", 0},
		{"foo", nil, nil},
		{nil, "bar", nil},
	} {
		fc := funcs[ast.FindInSet]
		f, err := fc.getFunction(datumsToConstants(types.MakeDatums(t.str, t.strlst)), s.ctx)
		c.Assert(err, IsNil)
		r, err := f.eval(nil)
		c.Assert(r, testutil.DatumEquals, types.NewDatum(t.ret))
	}
}

func (s *testEvaluatorSuite) TestField(c *C) {
	defer testleak.AfterTest(c)()

	tbl := []struct {
		argLst []interface{}
		ret    interface{}
	}{
		{[]interface{}{"ej", "Hej", "ej", "Heja", "hej", "foo"}, int64(2)},
		{[]interface{}{"fo", "Hej", "ej", "Heja", "hej", "foo"}, int64(0)},
		{[]interface{}{"ej", "Hej", "ej", "Heja", "ej", "hej", "foo"}, int64(2)},
		{[]interface{}{1, 2, 3, 11, 1}, int64(4)},
		{[]interface{}{nil, 2, 3, 11, 1}, int64(0)},
		{[]interface{}{1.1, 2.1, 3.1, 11.1, 1.1}, int64(4)},
		{[]interface{}{1.1, "2.1", "3.1", "11.1", "1.1"}, int64(4)},
		{[]interface{}{"1.1a", 2.1, 3.1, 11.1, 1.1}, int64(4)},
		{[]interface{}{1.10, 0, 11e-1}, int64(2)},
		{[]interface{}{"abc", 0, 1, 11.1, 1.1}, int64(1)},
	}
	for _, t := range tbl {
		fc := funcs[ast.Field]
		f, err := fc.getFunction(datumsToConstants(types.MakeDatums(t.argLst...)), s.ctx)
		c.Assert(err, IsNil)
		r, err := f.eval(nil)
		c.Assert(r, testutil.DatumEquals, types.NewDatum(t.ret))
	}
}

func (s *testEvaluatorSuite) TestLpad(c *C) {
	tests := []struct {
		str    string
		len    int64
		padStr string
		expect interface{}
	}{
		{"hi", 5, "?", "???hi"},
		{"hi", 1, "?", "h"},
		{"hi", 0, "?", ""},
		{"hi", -1, "?", nil},
		{"hi", 1, "", "h"},
		{"hi", 5, "", nil},
		{"hi", 5, "ab", "abahi"},
		{"hi", 6, "ab", "ababhi"},
	}
	fc := funcs[ast.Lpad]
	for _, test := range tests {
		str := types.NewStringDatum(test.str)
		length := types.NewIntDatum(test.len)
		padStr := types.NewStringDatum(test.padStr)
		f, err := fc.getFunction(datumsToConstants([]types.Datum{str, length, padStr}), s.ctx)
		c.Assert(err, IsNil)
		result, err := f.eval(nil)
		c.Assert(err, IsNil)
		if test.expect == nil {
			c.Assert(result.Kind(), Equals, types.KindNull)
		} else {
			expect, _ := test.expect.(string)
			c.Assert(result.GetString(), Equals, expect)
		}
	}
<<<<<<< HEAD
=======
}

func (s *testEvaluatorSuite) TestMakeSet(c *C) {
	defer testleak.AfterTest(c)()

	tbl := []struct {
		argList []interface{}
		ret     interface{}
	}{
		{[]interface{}{1, "a", "b", "c"}, "a"},
		{[]interface{}{1 | 4, "hello", "nice", "world"}, "hello,world"},
		{[]interface{}{1 | 4, "hello", "nice", nil, "world"}, "hello"},
		{[]interface{}{0, "a", "b", "c"}, ""},
		{[]interface{}{nil, "a", "b", "c"}, nil},
		{[]interface{}{-100 | 4, "hello", "nice", "abc", "world"}, "abc,world"},
		{[]interface{}{-1, "hello", "nice", "abc", "world"}, "hello,nice,abc,world"},
	}

	for _, t := range tbl {
		fc := funcs[ast.MakeSet]
		f, err := fc.getFunction(datumsToConstants(types.MakeDatums(t.argList...)), s.ctx)
		c.Assert(err, IsNil)
		r, err := f.eval(nil)
		c.Assert(err, IsNil)
		c.Assert(r, testutil.DatumEquals, types.NewDatum(t.ret))
	}
}

func (s *testEvaluatorSuite) TestOct(c *C) {
	defer testleak.AfterTest(c)()
	octCases := []struct {
		origin interface{}
		ret    string
	}{
		{"-2.7", "1777777777777777777776"},
		{-1.5, "1777777777777777777777"},
		{-1, "1777777777777777777777"},
		{"0", "0"},
		{"1", "1"},
		{"8", "10"},
		{"12", "14"},
		{"20", "24"},
		{"100", "144"},
		{"1024", "2000"},
		{"2048", "4000"},
		{1.0, "1"},
		{9.5, "11"},
		{13, "15"},
		{1025, "2001"},
		{"8a8", "10"},
		{"abc", "0"},
		//overflow uint64
		{"9999999999999999999999999", "1777777777777777777777"},
		{"-9999999999999999999999999", "1777777777777777777777"},
	}
	fc := funcs[ast.Oct]
	for _, test := range octCases {
		in := types.NewDatum(test.origin)
		f, _ := fc.getFunction(datumsToConstants([]types.Datum{in}), s.ctx)
		r, err := f.eval(nil)
		c.Assert(err, IsNil)
		res, err := r.ToString()
		c.Assert(err, IsNil)
		c.Assert(res, Equals, test.ret)
	}
	// test NULL input for sha
	var argNull types.Datum
	f, _ := fc.getFunction(datumsToConstants([]types.Datum{argNull}), s.ctx)
	r, err := f.eval(nil)
	c.Assert(err, IsNil)
	c.Assert(r.IsNull(), IsTrue)
>>>>>>> af3fb807
}<|MERGE_RESOLUTION|>--- conflicted
+++ resolved
@@ -982,8 +982,6 @@
 			c.Assert(result.GetString(), Equals, expect)
 		}
 	}
-<<<<<<< HEAD
-=======
 }
 
 func (s *testEvaluatorSuite) TestMakeSet(c *C) {
@@ -1055,5 +1053,4 @@
 	r, err := f.eval(nil)
 	c.Assert(err, IsNil)
 	c.Assert(r.IsNull(), IsTrue)
->>>>>>> af3fb807
 }