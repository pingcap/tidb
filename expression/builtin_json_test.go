// Copyright 2017 PingCAP, Inc.
//
// Licensed under the Apache License, Version 2.0 (the "License");
// you may not use this file except in compliance with the License.
// You may obtain a copy of the License at
//
//     http://www.apache.org/licenses/LICENSE-2.0
//
// Unless required by applicable law or agreed to in writing, software
// distributed under the License is distributed on an "AS IS" BASIS,
// See the License for the specific language governing permissions and
// limitations under the License.

package expression

import (
	. "github.com/pingcap/check"
	"github.com/pingcap/tidb/ast"
	"github.com/pingcap/tidb/util/testleak"
	"github.com/pingcap/tidb/util/testutil"
	"github.com/pingcap/tidb/util/types"
	"github.com/pingcap/tidb/util/types/json"
)

func (s *testEvaluatorSuite) TestJSONType(c *C) {
	defer testleak.AfterTest(c)()
	fc := funcs[ast.JSONType]
	tbl := []struct {
		Input    interface{}
		Expected interface{}
	}{
		{nil, nil},
		{`3`, `INTEGER`},
		{`3.0`, `DOUBLE`},
		{`null`, `NULL`},
		{`true`, `BOOLEAN`},
		{`[]`, `ARRAY`},
		{`{}`, `OBJECT`},
	}
	dtbl := tblToDtbl(tbl)
	for _, t := range dtbl {
		f, err := fc.getFunction(s.ctx, datumsToConstants(t["Input"]))
		c.Assert(err, IsNil)
		c.Assert(f.canBeFolded(), IsTrue)
		d, err := f.eval(nil)
		c.Assert(err, IsNil)
		c.Assert(d, testutil.DatumEquals, t["Expected"][0])
	}
}

func (s *testEvaluatorSuite) TestJSONUnquote(c *C) {
	defer testleak.AfterTest(c)()
	fc := funcs[ast.JSONUnquote]
	tbl := []struct {
		Input    interface{}
		Expected interface{}
	}{
		{nil, nil},
		{``, ``},
		{`""`, ``},
		{`''`, ``},
		{`"a"`, `a`},
		{`3`, `3`},
		{`{"a": "b"}`, `{"a": "b"}`},
		{`{"a":     "b"}`, `{"a":     "b"}`},
		{`"hello,\"quoted string\",world"`, `hello,"quoted string",world`},
		{`"hello,\"宽字符\",world"`, `hello,"宽字符",world`},
		{`Invalid Json string\tis OK`, `Invalid Json string	is OK`},
	}
	dtbl := tblToDtbl(tbl)
	for _, t := range dtbl {
		f, err := fc.getFunction(s.ctx, datumsToConstants(t["Input"]))
		c.Assert(err, IsNil)
		c.Assert(f.canBeFolded(), IsTrue)
		d, err := f.eval(nil)
		c.Assert(err, IsNil)
		c.Assert(d, testutil.DatumEquals, t["Expected"][0])
	}
}

func (s *testEvaluatorSuite) TestJSONExtract(c *C) {
	defer testleak.AfterTest(c)()
	fc := funcs[ast.JSONExtract]
	jstr := `{"a": [{"aa": [{"aaa": 1}]}], "aaa": 2}`
	tbl := []struct {
		Input    []interface{}
		Expected interface{}
		Success  bool
	}{
		{[]interface{}{nil, nil}, nil, true},
		{[]interface{}{jstr, `$.a[0].aa[0].aaa`, `$.aaa`}, `[1, 2]`, true},
		{[]interface{}{jstr, `$.a[0].aa[0].aaa`, `$InvalidPath`}, nil, false},
	}
	for _, t := range tbl {
		args := types.MakeDatums(t.Input...)
		f, err := fc.getFunction(s.ctx, datumsToConstants(args))
		c.Assert(err, IsNil)
		d, err := f.eval(nil)
		if t.Success {
			c.Assert(err, IsNil)
			c.Assert(f.canBeFolded(), IsTrue)
			switch x := t.Expected.(type) {
			case string:
				var j1 json.JSON
				j1, err = json.ParseFromString(x)
				c.Assert(err, IsNil)
				j2 := d.GetMysqlJSON()
				var cmp int
				cmp, err = json.CompareJSON(j1, j2)
				c.Assert(err, IsNil)
				c.Assert(cmp, Equals, 0)
			}
		} else {
			c.Assert(err, NotNil)
		}
	}
}

// TestJSONSetInsertReplace tests grammar of json_{set,insert,replace}.
func (s *testEvaluatorSuite) TestJSONSetInsertReplace(c *C) {
	defer testleak.AfterTest(c)()
	tbl := []struct {
		fc           functionClass
		Input        []interface{}
		Expected     interface{}
		BuildSuccess bool
		Success      bool
	}{
		{funcs[ast.JSONSet], []interface{}{nil, nil, nil}, nil, true, true},
		{funcs[ast.JSONSet], []interface{}{`{}`, `$.a`, 3}, `{"a": 3}`, true, true},
		{funcs[ast.JSONInsert], []interface{}{`{}`, `$.a`, 3}, `{"a": 3}`, true, true},
		{funcs[ast.JSONReplace], []interface{}{`{}`, `$.a`, 3}, `{}`, true, true},
		{funcs[ast.JSONSet], []interface{}{`{}`, `$.a`, 3, `$.b`, "3"}, `{"a": 3, "b": "3"}`, true, true},
		{funcs[ast.JSONSet], []interface{}{`{}`, `$.a`, nil, `$.b`, "nil"}, `{"a": null, "b": "nil"}`, true, true},
		{funcs[ast.JSONSet], []interface{}{`{}`, `$.a`, 3, `$.b`}, nil, false, false},
		{funcs[ast.JSONSet], []interface{}{`{}`, `$InvalidPath`, 3}, nil, true, false},
	}
	var err error
	var f builtinFunc
	var d types.Datum
	for _, t := range tbl {
		args := types.MakeDatums(t.Input...)
<<<<<<< HEAD
		f, err = t.fc.getFunction(datumsToConstants(args), s.ctx)
		if t.BuildSuccess {
=======
		f, err := t.fc.getFunction(s.ctx, datumsToConstants(args))
		c.Assert(err, IsNil)
		d, err := f.eval(nil)
		if t.Success {
>>>>>>> 55bbc410
			c.Assert(err, IsNil)
			c.Assert(f.canBeFolded(), IsTrue)
			d, err = f.eval(nil)
			if t.Success {
				c.Assert(err, IsNil)
				switch x := t.Expected.(type) {
				case string:
					var j1 json.JSON
					j1, err = json.ParseFromString(x)
					c.Assert(err, IsNil)
					j2 := d.GetMysqlJSON()
					var cmp int
					cmp, err = json.CompareJSON(j1, j2)
					c.Assert(err, IsNil)
					c.Assert(cmp, Equals, 0)
				}
				continue
			}
		}
		c.Assert(err, NotNil)
	}
}

func (s *testEvaluatorSuite) TestJSONMerge(c *C) {
	defer testleak.AfterTest(c)()
	fc := funcs[ast.JSONMerge]
	tbl := []struct {
		Input    []interface{}
		Expected interface{}
	}{
		{[]interface{}{nil, nil}, nil},
		{[]interface{}{`{}`, `[]`}, `[{}]`},
		{[]interface{}{`{}`, `[]`, `3`, `"4"`}, `[{}, 3, "4"]`},
	}
	for _, t := range tbl {
		args := types.MakeDatums(t.Input...)
		f, err := fc.getFunction(s.ctx, datumsToConstants(args))
		c.Assert(err, IsNil)
		c.Assert(f.canBeFolded(), IsTrue)
		d, err := f.eval(nil)
		c.Assert(err, IsNil)

		switch x := t.Expected.(type) {
		case string:
			j1, err := json.ParseFromString(x)
			c.Assert(err, IsNil)
			j2 := d.GetMysqlJSON()
			cmp, err := json.CompareJSON(j1, j2)
			c.Assert(err, IsNil)
			c.Assert(cmp, Equals, 0)
		}
	}
}

func (s *testEvaluatorSuite) TestJSONArray(c *C) {
	defer testleak.AfterTest(c)()
	fc := funcs[ast.JSONArray]
	tbl := []struct {
		Input    []interface{}
		Expected string
	}{
		{[]interface{}{1}, `[1]`},
		{[]interface{}{nil, "a", 3, `{"a": "b"}`}, `[null, "a", 3, "{\"a\": \"b\"}"]`},
	}
	for _, t := range tbl {
		args := types.MakeDatums(t.Input...)
		f, err := fc.getFunction(s.ctx, datumsToConstants(args))
		c.Assert(err, IsNil)
		c.Assert(f.canBeFolded(), IsTrue)
		d, err := f.eval(nil)
		c.Assert(err, IsNil)

		j1, err := json.ParseFromString(t.Expected)
		c.Assert(err, IsNil)
		j2 := d.GetMysqlJSON()
		cmp, err := json.CompareJSON(j1, j2)
		c.Assert(err, IsNil)
		c.Assert(cmp, Equals, 0)
	}
}

func (s *testEvaluatorSuite) TestJSONObject(c *C) {
	defer testleak.AfterTest(c)()
	fc := funcs[ast.JSONObject]
	tbl := []struct {
		Input        []interface{}
		Expected     interface{}
		BuildSuccess bool
		Success      bool
	}{
		{[]interface{}{1, 2, 3}, nil, false, false},
		{[]interface{}{1, 2, "hello", nil}, `{"1": 2, "hello": null}`, true, true},
		{[]interface{}{nil, 2}, nil, true, false},

		// It's because TiDB treats bool as integer.
		{[]interface{}{1, true}, `{"1": 1}`, true, true},
	}
	var err error
	var f builtinFunc
	var d types.Datum
	for _, t := range tbl {
		args := types.MakeDatums(t.Input...)
<<<<<<< HEAD
		f, err = fc.getFunction(datumsToConstants(args), s.ctx)
		if t.BuildSuccess {
=======
		f, err := fc.getFunction(s.ctx, datumsToConstants(args))
		c.Assert(err, IsNil)
		d, err := f.eval(nil)

		if t.Success {
>>>>>>> 55bbc410
			c.Assert(err, IsNil)
			c.Assert(f.canBeFolded(), IsTrue)
			d, err = f.eval(nil)
			if t.Success {
				c.Assert(err, IsNil)
				switch x := t.Expected.(type) {
				case string:
					var j1 json.JSON
					j1, err = json.ParseFromString(x)
					c.Assert(err, IsNil)
					j2 := d.GetMysqlJSON()
					var cmp int
					cmp, err = json.CompareJSON(j1, j2)
					c.Assert(err, IsNil)
					c.Assert(cmp, Equals, 0)
				}
				continue
			}
		}
		c.Assert(err, NotNil)
	}
}

func (s *testEvaluatorSuite) TestJSONORemove(c *C) {
	defer testleak.AfterTest(c)()
	fc := funcs[ast.JSONRemove]
	tbl := []struct {
		Input    []interface{}
		Expected interface{}
		Success  bool
	}{
		{[]interface{}{`{"a": [1, 2, {"aa": "xx"}]}`, "$"}, nil, false},
		{[]interface{}{`{"a": [1, 2, {"aa": "xx"}]}`, "$.*"}, nil, false},
		{[]interface{}{`{"a": [1, 2, {"aa": "xx"}]}`, "$[*]"}, nil, false},
		{[]interface{}{`{"a": [1, 2, {"aa": "xx"}]}`, "$**.a"}, nil, false},

		{[]interface{}{nil, "$.a"}, nil, true},
		{[]interface{}{`{"a": [1, 2, {"aa": "xx"}]}`, "$.a[2].aa"}, `{"a": [1, 2, {}]}`, true},
		{[]interface{}{`{"a": [1, 2, {"aa": "xx"}]}`, "$.a[1]"}, `{"a": [1, {"aa": "xx"}]}`, true},

		// Tests multi path expressions.
		{[]interface{}{`{"a": [1, 2, {"aa": "xx"}]}`, "$.a[2].aa", "$.a[1]"}, `{"a": [1, {}]}`, true},
		{[]interface{}{`{"a": [1, 2, {"aa": "xx"}]}`, "$.a[1]", "$.a[1].aa"}, `{"a": [1, {}]}`, true},

		// Tests path expressions not exists.
		{[]interface{}{`{"a": [1, 2, {"aa": "xx"}]}`, "$.a[3]"}, `{"a": [1, 2, {"aa": "xx"}]}`, true},
		{[]interface{}{`{"a": [1, 2, {"aa": "xx"}]}`, "$.b"}, `{"a": [1, 2, {"aa": "xx"}]}`, true},
		{[]interface{}{`{"a": [1, 2, {"aa": "xx"}]}`, "$.a[3]", "$.b"}, `{"a": [1, 2, {"aa": "xx"}]}`, true},
	}
	for _, t := range tbl {
		args := types.MakeDatums(t.Input...)
		f, err := fc.getFunction(s.ctx, datumsToConstants(args))
		c.Assert(err, IsNil)
		d, err := f.eval(nil)

		if t.Success {
			c.Assert(err, IsNil)
			switch x := t.Expected.(type) {
			case string:
				var j1 json.JSON
				j1, err = json.ParseFromString(x)
				c.Assert(err, IsNil)
				j2 := d.GetMysqlJSON()
				var cmp int
				cmp, err = json.CompareJSON(j1, j2)
				c.Assert(err, IsNil)
				c.Assert(cmp, Equals, 0)
			}
		} else {
			c.Assert(err, NotNil)
		}
	}
}<|MERGE_RESOLUTION|>--- conflicted
+++ resolved
@@ -140,15 +140,8 @@
 	var d types.Datum
 	for _, t := range tbl {
 		args := types.MakeDatums(t.Input...)
-<<<<<<< HEAD
-		f, err = t.fc.getFunction(datumsToConstants(args), s.ctx)
+		f, err = t.fc.getFunction(s.ctx, datumsToConstants(args))
 		if t.BuildSuccess {
-=======
-		f, err := t.fc.getFunction(s.ctx, datumsToConstants(args))
-		c.Assert(err, IsNil)
-		d, err := f.eval(nil)
-		if t.Success {
->>>>>>> 55bbc410
 			c.Assert(err, IsNil)
 			c.Assert(f.canBeFolded(), IsTrue)
 			d, err = f.eval(nil)
@@ -251,16 +244,8 @@
 	var d types.Datum
 	for _, t := range tbl {
 		args := types.MakeDatums(t.Input...)
-<<<<<<< HEAD
-		f, err = fc.getFunction(datumsToConstants(args), s.ctx)
+		f, err = fc.getFunction(s.ctx, datumsToConstants(args))
 		if t.BuildSuccess {
-=======
-		f, err := fc.getFunction(s.ctx, datumsToConstants(args))
-		c.Assert(err, IsNil)
-		d, err := f.eval(nil)
-
-		if t.Success {
->>>>>>> 55bbc410
 			c.Assert(err, IsNil)
 			c.Assert(f.canBeFolded(), IsTrue)
 			d, err = f.eval(nil)
