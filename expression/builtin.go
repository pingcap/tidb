// Copyright 2013 The ql Authors. All rights reserved.
// Use of this source code is governed by a BSD-style
// license that can be found in the LICENSES/QL-LICENSE file.

// Copyright 2015 PingCAP, Inc.
//
// Licensed under the Apache License, Version 2.0 (the "License");
// you may not use this file except in compliance with the License.
// You may obtain a copy of the License at
//
//     http://www.apache.org/licenses/LICENSE-2.0
//
// Unless required by applicable law or agreed to in writing, software
// distributed under the License is distributed on an "AS IS" BASIS,
// See the License for the specific language governing permissions and
// limitations under the License.

//go:generate go run generator/compare_vec.go
//go:generate go run generator/control_vec.go
//go:generate go run generator/other_vec.go
//go:generate go run generator/string_vec.go
//go:generate go run generator/time_vec.go

package expression

import (
	"sort"
	"strings"
	"sync"

	"github.com/gogo/protobuf/proto"
	"github.com/pingcap/errors"
	"github.com/pingcap/parser/ast"
	"github.com/pingcap/parser/charset"
	"github.com/pingcap/parser/mysql"
	"github.com/pingcap/parser/opcode"
	"github.com/pingcap/tidb/sessionctx"
	"github.com/pingcap/tidb/sessionctx/stmtctx"
	"github.com/pingcap/tidb/types"
	"github.com/pingcap/tidb/types/json"
	"github.com/pingcap/tidb/util/chunk"
	"github.com/pingcap/tidb/util/collate"
	"github.com/pingcap/tipb/go-tipb"
)

// baseBuiltinFunc will be contained in every struct that implement builtinFunc interface.
type baseBuiltinFunc struct {
	bufAllocator columnBufferAllocator
	args         []Expression
	ctx          sessionctx.Context
	tp           *types.FieldType
	pbCode       tipb.ScalarFuncSig
	ctor         collate.Collator

	childrenVectorized bool
	childrenReversed   bool

	childrenVectorizedOnce *sync.Once
	childrenReversedOnce   *sync.Once

	collationInfo
}

func (b *baseBuiltinFunc) PbCode() tipb.ScalarFuncSig {
	return b.pbCode
}

// metadata returns the metadata of a function.
// metadata means some functions contain extra inner fields which will not
// contain in `tipb.Expr.children` but must be pushed down to coprocessor
func (b *baseBuiltinFunc) metadata() proto.Message {
	// We will not use a field to store them because of only
	// a few functions contain implicit parameters
	return nil
}

func (b *baseBuiltinFunc) setPbCode(c tipb.ScalarFuncSig) {
	b.pbCode = c
}

func (b *baseBuiltinFunc) setCollator(ctor collate.Collator) {
	b.ctor = ctor
}

func (b *baseBuiltinFunc) collator() collate.Collator {
	return b.ctor
}

func newBaseBuiltinFunc(ctx sessionctx.Context, funcName string, args []Expression, retType types.EvalType) (baseBuiltinFunc, error) {
	if ctx == nil {
		return baseBuiltinFunc{}, errors.New("unexpected nil session ctx")
	}
	if err := checkIllegalMixCollation(funcName, args, retType); err != nil {
		return baseBuiltinFunc{}, err
	}
	derivedCharset, derivedCollate := DeriveCollationFromExprs(ctx, args...)
	bf := baseBuiltinFunc{
		bufAllocator:           newLocalSliceBuffer(len(args)),
		childrenVectorizedOnce: new(sync.Once),
		childrenReversedOnce:   new(sync.Once),

		args: args,
		ctx:  ctx,
		tp:   types.NewFieldType(mysql.TypeUnspecified),
	}
	bf.SetCharsetAndCollation(derivedCharset, derivedCollate)
	bf.setCollator(collate.GetCollator(derivedCollate))
	return bf, nil
}

var (
	coerString = []string{"EXPLICIT", "NONE", "IMPLICIT", "SYSCONST", "COERCIBLE", "NUMERIC", "IGNORABLE"}
)

func checkIllegalMixCollation(funcName string, args []Expression, evalType types.EvalType) error {
	if len(args) < 2 {
		return nil
	}
	_, _, coercibility, legal := inferCollation(args...)
	if !legal {
		return illegalMixCollationErr(funcName, args)
	}
	if coercibility == CoercibilityNone && evalType != types.ETString {
		return illegalMixCollationErr(funcName, args)
	}
	return nil
}

func illegalMixCollationErr(funcName string, args []Expression) error {
	switch len(args) {
	case 2:
		return collate.ErrIllegalMix2Collation.GenWithStackByArgs(args[0].GetType().Collate, coerString[args[0].Coercibility()], args[1].GetType().Collate, coerString[args[1].Coercibility()], funcName)
	case 3:
		return collate.ErrIllegalMix3Collation.GenWithStackByArgs(args[0].GetType().Collate, coerString[args[0].Coercibility()], args[1].GetType().Collate, coerString[args[1].Coercibility()], args[0].GetType().Collate, coerString[args[2].Coercibility()], funcName)
	default:
		return collate.ErrIllegalMixCollation.GenWithStackByArgs(funcName)
	}
}

// newBaseBuiltinFuncWithTp creates a built-in function signature with specified types of arguments and the return type of the function.
// argTps indicates the types of the args, retType indicates the return type of the built-in function.
// Every built-in function needs determined argTps and retType when we create it.
func newBaseBuiltinFuncWithTp(ctx sessionctx.Context, funcName string, args []Expression, retType types.EvalType, argTps ...types.EvalType) (bf baseBuiltinFunc, err error) {
	if len(args) != len(argTps) {
		panic("unexpected length of args and argTps")
	}
	if ctx == nil {
		return baseBuiltinFunc{}, errors.New("unexpected nil session ctx")
	}

	for i := range args {
		switch argTps[i] {
		case types.ETInt:
			args[i] = WrapWithCastAsInt(ctx, args[i])
		case types.ETReal:
			args[i] = WrapWithCastAsReal(ctx, args[i])
		case types.ETDecimal:
			args[i] = WrapWithCastAsDecimal(ctx, args[i])
		case types.ETString:
			args[i] = WrapWithCastAsString(ctx, args[i])
		case types.ETDatetime:
			args[i] = WrapWithCastAsTime(ctx, args[i], types.NewFieldType(mysql.TypeDatetime))
		case types.ETTimestamp:
			args[i] = WrapWithCastAsTime(ctx, args[i], types.NewFieldType(mysql.TypeTimestamp))
		case types.ETDuration:
			args[i] = WrapWithCastAsDuration(ctx, args[i])
		case types.ETJson:
			args[i] = WrapWithCastAsJSON(ctx, args[i])
		}
	}

	if err = checkIllegalMixCollation(funcName, args, retType); err != nil {
		return
	}

	// derive collation information for string function, and we must do it
	// before doing implicit cast.
	derivedCharset, derivedCollate := DeriveCollationFromExprs(ctx, args...)
	var fieldType *types.FieldType
	switch retType {
	case types.ETInt:
		fieldType = &types.FieldType{
			Tp:      mysql.TypeLonglong,
			Flen:    mysql.MaxIntWidth,
			Decimal: 0,
			Flag:    mysql.BinaryFlag,
		}
	case types.ETReal:
		fieldType = &types.FieldType{
			Tp:      mysql.TypeDouble,
			Flen:    mysql.MaxRealWidth,
			Decimal: types.UnspecifiedLength,
			Flag:    mysql.BinaryFlag,
		}
	case types.ETDecimal:
		fieldType = &types.FieldType{
			Tp:      mysql.TypeNewDecimal,
			Flen:    11,
			Decimal: 0,
			Flag:    mysql.BinaryFlag,
		}
	case types.ETString:
		fieldType = &types.FieldType{
			Tp:      mysql.TypeVarString,
			Decimal: types.UnspecifiedLength,
			Charset: derivedCharset,
			Collate: derivedCollate,
			Flen:    types.UnspecifiedLength,
		}
	case types.ETDatetime:
		fieldType = &types.FieldType{
			Tp:      mysql.TypeDatetime,
			Flen:    mysql.MaxDatetimeWidthWithFsp,
			Decimal: int(types.MaxFsp),
			Flag:    mysql.BinaryFlag,
		}
	case types.ETTimestamp:
		fieldType = &types.FieldType{
			Tp:      mysql.TypeTimestamp,
			Flen:    mysql.MaxDatetimeWidthWithFsp,
			Decimal: int(types.MaxFsp),
			Flag:    mysql.BinaryFlag,
		}
	case types.ETDuration:
		fieldType = &types.FieldType{
			Tp:      mysql.TypeDuration,
			Flen:    mysql.MaxDurationWidthWithFsp,
			Decimal: int(types.MaxFsp),
			Flag:    mysql.BinaryFlag,
		}
	case types.ETJson:
		fieldType = &types.FieldType{
			Tp:      mysql.TypeJSON,
			Flen:    mysql.MaxBlobWidth,
			Decimal: 0,
			Charset: mysql.DefaultCharset,
			Collate: mysql.DefaultCollationName,
			Flag:    mysql.BinaryFlag,
		}
	}
	if mysql.HasBinaryFlag(fieldType.Flag) && fieldType.Tp != mysql.TypeJSON {
		fieldType.Charset, fieldType.Collate = charset.CharsetBin, charset.CollationBin
	}
	if _, ok := booleanFunctions[funcName]; ok {
		fieldType.Flag |= mysql.IsBooleanFlag
	}
	bf = baseBuiltinFunc{
		bufAllocator:           newLocalSliceBuffer(len(args)),
		childrenVectorizedOnce: new(sync.Once),
		childrenReversedOnce:   new(sync.Once),

		args: args,
		ctx:  ctx,
		tp:   fieldType,
	}
	bf.SetCharsetAndCollation(derivedCharset, derivedCollate)
	bf.setCollator(collate.GetCollator(derivedCollate))
	return bf, nil
}

// newBaseBuiltinFuncWithFieldType create BaseBuiltinFunc with FieldType charset and collation.
// do not check and compute collation.
func newBaseBuiltinFuncWithFieldType(ctx sessionctx.Context, tp *types.FieldType, args []Expression) (baseBuiltinFunc, error) {
	if ctx == nil {
		return baseBuiltinFunc{}, errors.New("unexpected nil session ctx")
	}
	bf := baseBuiltinFunc{
		bufAllocator:           newLocalSliceBuffer(len(args)),
		childrenVectorizedOnce: new(sync.Once),
		childrenReversedOnce:   new(sync.Once),

		args: args,
		ctx:  ctx,
		tp:   types.NewFieldType(mysql.TypeUnspecified),
	}
	bf.SetCharsetAndCollation(tp.Charset, tp.Collate)
	bf.setCollator(collate.GetCollator(tp.Collate))
	return bf, nil
}

func (b *baseBuiltinFunc) getArgs() []Expression {
	return b.args
}

func (b *baseBuiltinFunc) vecEvalInt(input *chunk.Chunk, result *chunk.Column) error {
	return errors.Errorf("baseBuiltinFunc.vecEvalInt() should never be called, please contact the TiDB team for help")
}

func (b *baseBuiltinFunc) vecEvalReal(input *chunk.Chunk, result *chunk.Column) error {
	return errors.Errorf("baseBuiltinFunc.vecEvalReal() should never be called, please contact the TiDB team for help")
}

func (b *baseBuiltinFunc) vecEvalString(input *chunk.Chunk, result *chunk.Column) error {
	return errors.Errorf("baseBuiltinFunc.vecEvalString() should never be called, please contact the TiDB team for help")
}

func (b *baseBuiltinFunc) vecEvalDecimal(input *chunk.Chunk, result *chunk.Column) error {
	return errors.Errorf("baseBuiltinFunc.vecEvalDecimal() should never be called, please contact the TiDB team for help")
}

func (b *baseBuiltinFunc) vecEvalTime(input *chunk.Chunk, result *chunk.Column) error {
	return errors.Errorf("baseBuiltinFunc.vecEvalTime() should never be called, please contact the TiDB team for help")
}

func (b *baseBuiltinFunc) vecEvalDuration(input *chunk.Chunk, result *chunk.Column) error {
	return errors.Errorf("baseBuiltinFunc.vecEvalDuration() should never be called, please contact the TiDB team for help")
}

func (b *baseBuiltinFunc) vecEvalJSON(input *chunk.Chunk, result *chunk.Column) error {
	return errors.Errorf("baseBuiltinFunc.vecEvalJSON() should never be called, please contact the TiDB team for help")
}

func (b *baseBuiltinFunc) evalInt(row chunk.Row) (int64, bool, error) {
	return 0, false, errors.Errorf("baseBuiltinFunc.evalInt() should never be called, please contact the TiDB team for help")
}

func (b *baseBuiltinFunc) evalReal(row chunk.Row) (float64, bool, error) {
	return 0, false, errors.Errorf("baseBuiltinFunc.evalReal() should never be called, please contact the TiDB team for help")
}

func (b *baseBuiltinFunc) evalString(row chunk.Row) (string, bool, error) {
	return "", false, errors.Errorf("baseBuiltinFunc.evalString() should never be called, please contact the TiDB team for help")
}

func (b *baseBuiltinFunc) evalDecimal(row chunk.Row) (*types.MyDecimal, bool, error) {
	return nil, false, errors.Errorf("baseBuiltinFunc.evalDecimal() should never be called, please contact the TiDB team for help")
}

func (b *baseBuiltinFunc) evalTime(row chunk.Row) (types.Time, bool, error) {
	return types.ZeroTime, false, errors.Errorf("baseBuiltinFunc.evalTime() should never be called, please contact the TiDB team for help")
}

func (b *baseBuiltinFunc) evalDuration(row chunk.Row) (types.Duration, bool, error) {
	return types.Duration{}, false, errors.Errorf("baseBuiltinFunc.evalDuration() should never be called, please contact the TiDB team for help")
}

func (b *baseBuiltinFunc) evalJSON(row chunk.Row) (json.BinaryJSON, bool, error) {
	return json.BinaryJSON{}, false, errors.Errorf("baseBuiltinFunc.evalJSON() should never be called, please contact the TiDB team for help")
}

func (b *baseBuiltinFunc) vectorized() bool {
	return false
}

func (b *baseBuiltinFunc) supportReverseEval() bool {
	return false
}

func (b *baseBuiltinFunc) isChildrenReversed() bool {
	b.childrenReversedOnce.Do(func() {
		b.childrenReversed = true
		for _, arg := range b.args {
			if !arg.SupportReverseEval() {
				b.childrenReversed = false
				break
			}
		}
	})
	return b.childrenReversed
}

func (b *baseBuiltinFunc) reverseEval(sc *stmtctx.StatementContext, res types.Datum, rType types.RoundingType) (types.Datum, error) {
	return types.Datum{}, errors.Errorf("baseBuiltinFunc.reverseEvalInt() should never be called, please contact the TiDB team for help")
}

func (b *baseBuiltinFunc) isChildrenVectorized() bool {
	b.childrenVectorizedOnce.Do(func() {
		b.childrenVectorized = true
		for _, arg := range b.args {
			if !arg.Vectorized() {
				b.childrenVectorized = false
				break
			}
		}
	})
	return b.childrenVectorized
}

func (b *baseBuiltinFunc) getRetTp() *types.FieldType {
	switch b.tp.EvalType() {
	case types.ETString:
		if b.tp.Flen >= mysql.MaxBlobWidth {
			b.tp.Tp = mysql.TypeLongBlob
		} else if b.tp.Flen >= 65536 {
			b.tp.Tp = mysql.TypeMediumBlob
		}
		if len(b.tp.Charset) <= 0 {
			b.tp.Charset, b.tp.Collate = charset.GetDefaultCharsetAndCollate()
		}
	}
	return b.tp
}

func (b *baseBuiltinFunc) equal(fun builtinFunc) bool {
	funArgs := fun.getArgs()
	if len(funArgs) != len(b.args) {
		return false
	}
	for i := range b.args {
		if !b.args[i].Equal(b.ctx, funArgs[i]) {
			return false
		}
	}
	return true
}

func (b *baseBuiltinFunc) getCtx() sessionctx.Context {
	return b.ctx
}

func (b *baseBuiltinFunc) cloneFrom(from *baseBuiltinFunc) {
	b.args = make([]Expression, 0, len(b.args))
	for _, arg := range from.args {
		b.args = append(b.args, arg.Clone())
	}
	b.ctx = from.ctx
	b.tp = from.tp
	b.pbCode = from.pbCode
	b.bufAllocator = newLocalSliceBuffer(len(b.args))
	b.childrenVectorizedOnce = new(sync.Once)
	b.childrenReversedOnce = new(sync.Once)
	b.ctor = from.ctor
}

func (b *baseBuiltinFunc) Clone() builtinFunc {
	panic("you should not call this method.")
}

// baseBuiltinCastFunc will be contained in every struct that implement cast builtinFunc.
type baseBuiltinCastFunc struct {
	baseBuiltinFunc

	// inUnion indicates whether cast is in union context.
	inUnion bool
}

// metadata returns the metadata of cast functions
func (b *baseBuiltinCastFunc) metadata() proto.Message {
	args := &tipb.InUnionMetadata{
		InUnion: b.inUnion,
	}
	return args
}

func (b *baseBuiltinCastFunc) cloneFrom(from *baseBuiltinCastFunc) {
	b.baseBuiltinFunc.cloneFrom(&from.baseBuiltinFunc)
	b.inUnion = from.inUnion
}

func newBaseBuiltinCastFunc(builtinFunc baseBuiltinFunc, inUnion bool) baseBuiltinCastFunc {
	return baseBuiltinCastFunc{
		baseBuiltinFunc: builtinFunc,
		inUnion:         inUnion,
	}
}

// vecBuiltinFunc contains all vectorized methods for a builtin function.
type vecBuiltinFunc interface {
	// vectorized returns if this builtin function itself supports vectorized evaluation.
	vectorized() bool

	// isChildrenVectorized returns if its all children support vectorized evaluation.
	isChildrenVectorized() bool

	// vecEvalInt evaluates this builtin function in a vectorized manner.
	vecEvalInt(input *chunk.Chunk, result *chunk.Column) error

	// vecEvalReal evaluates this builtin function in a vectorized manner.
	vecEvalReal(input *chunk.Chunk, result *chunk.Column) error

	// vecEvalString evaluates this builtin function in a vectorized manner.
	vecEvalString(input *chunk.Chunk, result *chunk.Column) error

	// vecEvalDecimal evaluates this builtin function in a vectorized manner.
	vecEvalDecimal(input *chunk.Chunk, result *chunk.Column) error

	// vecEvalTime evaluates this builtin function in a vectorized manner.
	vecEvalTime(input *chunk.Chunk, result *chunk.Column) error

	// vecEvalDuration evaluates this builtin function in a vectorized manner.
	vecEvalDuration(input *chunk.Chunk, result *chunk.Column) error

	// vecEvalJSON evaluates this builtin function in a vectorized manner.
	vecEvalJSON(input *chunk.Chunk, result *chunk.Column) error
}

// reverseBuiltinFunc evaluates the exactly one column value in the function when given a result for expression.
// For example, the builtinFunc is builtinArithmeticPlusRealSig(2.3, builtinArithmeticMinusRealSig(Column, 3.4))
// when given the result like 1.0, then the ReverseEval should evaluate the column value 1.0 - 2.3 + 3.4 = 2.1
type reverseBuiltinFunc interface {
	// supportReverseEval checks whether the builtinFunc support reverse evaluation.
	supportReverseEval() bool
	// isChildrenReversed checks whether the builtinFunc's children support reverse evaluation.
	isChildrenReversed() bool
	// reverseEval evaluates the only one column value with given function result.
	reverseEval(sc *stmtctx.StatementContext, res types.Datum, rType types.RoundingType) (val types.Datum, err error)
}

// builtinFunc stands for a particular function signature.
type builtinFunc interface {
	vecBuiltinFunc
	reverseBuiltinFunc

	// evalInt evaluates int result of builtinFunc by given row.
	evalInt(row chunk.Row) (val int64, isNull bool, err error)
	// evalReal evaluates real representation of builtinFunc by given row.
	evalReal(row chunk.Row) (val float64, isNull bool, err error)
	// evalString evaluates string representation of builtinFunc by given row.
	evalString(row chunk.Row) (val string, isNull bool, err error)
	// evalDecimal evaluates decimal representation of builtinFunc by given row.
	evalDecimal(row chunk.Row) (val *types.MyDecimal, isNull bool, err error)
	// evalTime evaluates DATE/DATETIME/TIMESTAMP representation of builtinFunc by given row.
	evalTime(row chunk.Row) (val types.Time, isNull bool, err error)
	// evalDuration evaluates duration representation of builtinFunc by given row.
	evalDuration(row chunk.Row) (val types.Duration, isNull bool, err error)
	// evalJSON evaluates JSON representation of builtinFunc by given row.
	evalJSON(row chunk.Row) (val json.BinaryJSON, isNull bool, err error)
	// getArgs returns the arguments expressions.
	getArgs() []Expression
	// equal check if this function equals to another function.
	equal(builtinFunc) bool
	// getCtx returns this function's context.
	getCtx() sessionctx.Context
	// getRetTp returns the return type of the built-in function.
	getRetTp() *types.FieldType
	// setPbCode sets pbCode for signature.
	setPbCode(tipb.ScalarFuncSig)
	// PbCode returns PbCode of this signature.
	PbCode() tipb.ScalarFuncSig
	// setCollator sets collator for signature.
	setCollator(ctor collate.Collator)
	// collator returns collator of this signature.
	collator() collate.Collator
	// metadata returns the metadata of a function.
	// metadata means some functions contain extra inner fields which will not
	// contain in `tipb.Expr.children` but must be pushed down to coprocessor
	metadata() proto.Message
	// Clone returns a copy of itself.
	Clone() builtinFunc

	CollationInfo
}

type builtinFuncNew interface {
	evalIntWithCtx(ctx sessionctx.Context, row chunk.Row) (val int64, isNull bool, err error)
}

// baseFunctionClass will be contained in every struct that implement functionClass interface.
type baseFunctionClass struct {
	funcName string
	minArgs  int
	maxArgs  int
}

func (b *baseFunctionClass) verifyArgs(args []Expression) error {
	return b.verifyArgsByCount(len(args))
}

func (b *baseFunctionClass) verifyArgsByCount(l int) error {
	if l < b.minArgs || (b.maxArgs != -1 && l > b.maxArgs) {
		return ErrIncorrectParameterCount.GenWithStackByArgs(b.funcName)
	}
	return nil
}

// VerifyArgsWrapper verifies a function by its name and the count of the arguments.
// Note that this function assumes that the function is supported.
func VerifyArgsWrapper(name string, l int) error {
	f, ok := funcs[name]
	if !ok {
		return nil
	}
	return f.verifyArgsByCount(l)
}

// functionClass is the interface for a function which may contains multiple functions.
type functionClass interface {
	// getFunction gets a function signature by the types and the counts of given arguments.
	getFunction(ctx sessionctx.Context, args []Expression) (builtinFunc, error)
	// verifyArgsByCount verifies the count of parameters.
	verifyArgsByCount(l int) error
}

// funcs holds all registered builtin functions. When new function is added,
// check expression/function_traits.go to see if it should be appended to
// any set there.
var funcs = map[string]functionClass{
	// common functions
	ast.Coalesce: &coalesceFunctionClass{baseFunctionClass{ast.Coalesce, 1, -1}},
	ast.IsNull:   &isNullFunctionClass{baseFunctionClass{ast.IsNull, 1, 1}},
	ast.Greatest: &greatestFunctionClass{baseFunctionClass{ast.Greatest, 2, -1}},
	ast.Least:    &leastFunctionClass{baseFunctionClass{ast.Least, 2, -1}},
	ast.Interval: &intervalFunctionClass{baseFunctionClass{ast.Interval, 2, -1}},

	// math functions
	ast.Abs:      &absFunctionClass{baseFunctionClass{ast.Abs, 1, 1}},
	ast.Acos:     &acosFunctionClass{baseFunctionClass{ast.Acos, 1, 1}},
	ast.Asin:     &asinFunctionClass{baseFunctionClass{ast.Asin, 1, 1}},
	ast.Atan:     &atanFunctionClass{baseFunctionClass{ast.Atan, 1, 2}},
	ast.Atan2:    &atanFunctionClass{baseFunctionClass{ast.Atan2, 2, 2}},
	ast.Ceil:     &ceilFunctionClass{baseFunctionClass{ast.Ceil, 1, 1}},
	ast.Ceiling:  &ceilFunctionClass{baseFunctionClass{ast.Ceiling, 1, 1}},
	ast.Conv:     &convFunctionClass{baseFunctionClass{ast.Conv, 3, 3}},
	ast.Cos:      &cosFunctionClass{baseFunctionClass{ast.Cos, 1, 1}},
	ast.Cot:      &cotFunctionClass{baseFunctionClass{ast.Cot, 1, 1}},
	ast.CRC32:    &crc32FunctionClass{baseFunctionClass{ast.CRC32, 1, 1}},
	ast.Degrees:  &degreesFunctionClass{baseFunctionClass{ast.Degrees, 1, 1}},
	ast.Exp:      &expFunctionClass{baseFunctionClass{ast.Exp, 1, 1}},
	ast.Floor:    &floorFunctionClass{baseFunctionClass{ast.Floor, 1, 1}},
	ast.Ln:       &logFunctionClass{baseFunctionClass{ast.Ln, 1, 1}},
	ast.Log:      &logFunctionClass{baseFunctionClass{ast.Log, 1, 2}},
	ast.Log2:     &log2FunctionClass{baseFunctionClass{ast.Log2, 1, 1}},
	ast.Log10:    &log10FunctionClass{baseFunctionClass{ast.Log10, 1, 1}},
	ast.PI:       &piFunctionClass{baseFunctionClass{ast.PI, 0, 0}},
	ast.Pow:      &powFunctionClass{baseFunctionClass{ast.Pow, 2, 2}},
	ast.Power:    &powFunctionClass{baseFunctionClass{ast.Power, 2, 2}},
	ast.Radians:  &radiansFunctionClass{baseFunctionClass{ast.Radians, 1, 1}},
	ast.Rand:     &randFunctionClass{baseFunctionClass{ast.Rand, 0, 1}},
	ast.Round:    &roundFunctionClass{baseFunctionClass{ast.Round, 1, 2}},
	ast.Sign:     &signFunctionClass{baseFunctionClass{ast.Sign, 1, 1}},
	ast.Sin:      &sinFunctionClass{baseFunctionClass{ast.Sin, 1, 1}},
	ast.Sqrt:     &sqrtFunctionClass{baseFunctionClass{ast.Sqrt, 1, 1}},
	ast.Tan:      &tanFunctionClass{baseFunctionClass{ast.Tan, 1, 1}},
	ast.Truncate: &truncateFunctionClass{baseFunctionClass{ast.Truncate, 2, 2}},

	// time functions
	ast.AddDate:          &addDateFunctionClass{baseFunctionClass{ast.AddDate, 3, 3}},
	ast.DateAdd:          &addDateFunctionClass{baseFunctionClass{ast.DateAdd, 3, 3}},
	ast.SubDate:          &subDateFunctionClass{baseFunctionClass{ast.SubDate, 3, 3}},
	ast.DateSub:          &subDateFunctionClass{baseFunctionClass{ast.DateSub, 3, 3}},
	ast.AddTime:          &addTimeFunctionClass{baseFunctionClass{ast.AddTime, 2, 2}},
	ast.ConvertTz:        &convertTzFunctionClass{baseFunctionClass{ast.ConvertTz, 3, 3}},
	ast.Curdate:          &currentDateFunctionClass{baseFunctionClass{ast.Curdate, 0, 0}},
	ast.CurrentDate:      &currentDateFunctionClass{baseFunctionClass{ast.CurrentDate, 0, 0}},
	ast.CurrentTime:      &currentTimeFunctionClass{baseFunctionClass{ast.CurrentTime, 0, 1}},
	ast.CurrentTimestamp: &nowFunctionClass{baseFunctionClass{ast.CurrentTimestamp, 0, 1}},
	ast.Curtime:          &currentTimeFunctionClass{baseFunctionClass{ast.Curtime, 0, 1}},
	ast.Date:             &dateFunctionClass{baseFunctionClass{ast.Date, 1, 1}},
	ast.DateLiteral:      &dateLiteralFunctionClass{baseFunctionClass{ast.DateLiteral, 1, 1}},
	ast.DateFormat:       &dateFormatFunctionClass{baseFunctionClass{ast.DateFormat, 2, 2}},
	ast.DateDiff:         &dateDiffFunctionClass{baseFunctionClass{ast.DateDiff, 2, 2}},
	ast.Day:              &dayOfMonthFunctionClass{baseFunctionClass{ast.Day, 1, 1}},
	ast.DayName:          &dayNameFunctionClass{baseFunctionClass{ast.DayName, 1, 1}},
	ast.DayOfMonth:       &dayOfMonthFunctionClass{baseFunctionClass{ast.DayOfMonth, 1, 1}},
	ast.DayOfWeek:        &dayOfWeekFunctionClass{baseFunctionClass{ast.DayOfWeek, 1, 1}},
	ast.DayOfYear:        &dayOfYearFunctionClass{baseFunctionClass{ast.DayOfYear, 1, 1}},
	ast.Extract:          &extractFunctionClass{baseFunctionClass{ast.Extract, 2, 2}},
	ast.FromDays:         &fromDaysFunctionClass{baseFunctionClass{ast.FromDays, 1, 1}},
	ast.FromUnixTime:     &fromUnixTimeFunctionClass{baseFunctionClass{ast.FromUnixTime, 1, 2}},
	ast.GetFormat:        &getFormatFunctionClass{baseFunctionClass{ast.GetFormat, 2, 2}},
	ast.Hour:             &hourFunctionClass{baseFunctionClass{ast.Hour, 1, 1}},
	ast.LocalTime:        &nowFunctionClass{baseFunctionClass{ast.LocalTime, 0, 1}},
	ast.LocalTimestamp:   &nowFunctionClass{baseFunctionClass{ast.LocalTimestamp, 0, 1}},
	ast.MakeDate:         &makeDateFunctionClass{baseFunctionClass{ast.MakeDate, 2, 2}},
	ast.MakeTime:         &makeTimeFunctionClass{baseFunctionClass{ast.MakeTime, 3, 3}},
	ast.MicroSecond:      &microSecondFunctionClass{baseFunctionClass{ast.MicroSecond, 1, 1}},
	ast.Minute:           &minuteFunctionClass{baseFunctionClass{ast.Minute, 1, 1}},
	ast.Month:            &monthFunctionClass{baseFunctionClass{ast.Month, 1, 1}},
	ast.MonthName:        &monthNameFunctionClass{baseFunctionClass{ast.MonthName, 1, 1}},
	ast.Now:              &nowFunctionClass{baseFunctionClass{ast.Now, 0, 1}},
	ast.PeriodAdd:        &periodAddFunctionClass{baseFunctionClass{ast.PeriodAdd, 2, 2}},
	ast.PeriodDiff:       &periodDiffFunctionClass{baseFunctionClass{ast.PeriodDiff, 2, 2}},
	ast.Quarter:          &quarterFunctionClass{baseFunctionClass{ast.Quarter, 1, 1}},
	ast.SecToTime:        &secToTimeFunctionClass{baseFunctionClass{ast.SecToTime, 1, 1}},
	ast.Second:           &secondFunctionClass{baseFunctionClass{ast.Second, 1, 1}},
	ast.StrToDate:        &strToDateFunctionClass{baseFunctionClass{ast.StrToDate, 2, 2}},
	ast.SubTime:          &subTimeFunctionClass{baseFunctionClass{ast.SubTime, 2, 2}},
	ast.Sysdate:          &sysDateFunctionClass{baseFunctionClass{ast.Sysdate, 0, 1}},
	ast.Time:             &timeFunctionClass{baseFunctionClass{ast.Time, 1, 1}},
	ast.TimeLiteral:      &timeLiteralFunctionClass{baseFunctionClass{ast.TimeLiteral, 1, 1}},
	ast.TimeFormat:       &timeFormatFunctionClass{baseFunctionClass{ast.TimeFormat, 2, 2}},
	ast.TimeToSec:        &timeToSecFunctionClass{baseFunctionClass{ast.TimeToSec, 1, 1}},
	ast.TimeDiff:         &timeDiffFunctionClass{baseFunctionClass{ast.TimeDiff, 2, 2}},
	ast.Timestamp:        &timestampFunctionClass{baseFunctionClass{ast.Timestamp, 1, 2}},
	ast.TimestampLiteral: &timestampLiteralFunctionClass{baseFunctionClass{ast.TimestampLiteral, 1, 2}},
	ast.TimestampAdd:     &timestampAddFunctionClass{baseFunctionClass{ast.TimestampAdd, 3, 3}},
	ast.TimestampDiff:    &timestampDiffFunctionClass{baseFunctionClass{ast.TimestampDiff, 3, 3}},
	ast.ToDays:           &toDaysFunctionClass{baseFunctionClass{ast.ToDays, 1, 1}},
	ast.ToSeconds:        &toSecondsFunctionClass{baseFunctionClass{ast.ToSeconds, 1, 1}},
	ast.UnixTimestamp:    &unixTimestampFunctionClass{baseFunctionClass{ast.UnixTimestamp, 0, 1}},
	ast.UTCDate:          &utcDateFunctionClass{baseFunctionClass{ast.UTCDate, 0, 0}},
	ast.UTCTime:          &utcTimeFunctionClass{baseFunctionClass{ast.UTCTime, 0, 1}},
	ast.UTCTimestamp:     &utcTimestampFunctionClass{baseFunctionClass{ast.UTCTimestamp, 0, 1}},
	ast.Week:             &weekFunctionClass{baseFunctionClass{ast.Week, 1, 2}},
	ast.Weekday:          &weekDayFunctionClass{baseFunctionClass{ast.Weekday, 1, 1}},
	ast.WeekOfYear:       &weekOfYearFunctionClass{baseFunctionClass{ast.WeekOfYear, 1, 1}},
	ast.Year:             &yearFunctionClass{baseFunctionClass{ast.Year, 1, 1}},
	ast.YearWeek:         &yearWeekFunctionClass{baseFunctionClass{ast.YearWeek, 1, 2}},
	ast.LastDay:          &lastDayFunctionClass{baseFunctionClass{ast.LastDay, 1, 1}},

	// string functions
	ast.ASCII:           &asciiFunctionClass{baseFunctionClass{ast.ASCII, 1, 1}},
	ast.Bin:             &binFunctionClass{baseFunctionClass{ast.Bin, 1, 1}},
	ast.Concat:          &concatFunctionClass{baseFunctionClass{ast.Concat, 1, -1}},
	ast.ConcatWS:        &concatWSFunctionClass{baseFunctionClass{ast.ConcatWS, 2, -1}},
	ast.Convert:         &convertFunctionClass{baseFunctionClass{ast.Convert, 2, 2}},
	ast.Elt:             &eltFunctionClass{baseFunctionClass{ast.Elt, 2, -1}},
	ast.ExportSet:       &exportSetFunctionClass{baseFunctionClass{ast.ExportSet, 3, 5}},
	ast.Field:           &fieldFunctionClass{baseFunctionClass{ast.Field, 2, -1}},
	ast.Format:          &formatFunctionClass{baseFunctionClass{ast.Format, 2, 3}},
	ast.FromBase64:      &fromBase64FunctionClass{baseFunctionClass{ast.FromBase64, 1, 1}},
	ast.InsertFunc:      &insertFunctionClass{baseFunctionClass{ast.InsertFunc, 4, 4}},
	ast.Instr:           &instrFunctionClass{baseFunctionClass{ast.Instr, 2, 2}},
	ast.Lcase:           &lowerFunctionClass{baseFunctionClass{ast.Lcase, 1, 1}},
	ast.Left:            &leftFunctionClass{baseFunctionClass{ast.Left, 2, 2}},
	ast.Right:           &rightFunctionClass{baseFunctionClass{ast.Right, 2, 2}},
	ast.Length:          &lengthFunctionClass{baseFunctionClass{ast.Length, 1, 1}},
	ast.LoadFile:        &loadFileFunctionClass{baseFunctionClass{ast.LoadFile, 1, 1}},
	ast.Locate:          &locateFunctionClass{baseFunctionClass{ast.Locate, 2, 3}},
	ast.Lower:           &lowerFunctionClass{baseFunctionClass{ast.Lower, 1, 1}},
	ast.Lpad:            &lpadFunctionClass{baseFunctionClass{ast.Lpad, 3, 3}},
	ast.LTrim:           &lTrimFunctionClass{baseFunctionClass{ast.LTrim, 1, 1}},
	ast.Mid:             &substringFunctionClass{baseFunctionClass{ast.Mid, 3, 3}},
	ast.MakeSet:         &makeSetFunctionClass{baseFunctionClass{ast.MakeSet, 2, -1}},
	ast.Oct:             &octFunctionClass{baseFunctionClass{ast.Oct, 1, 1}},
	ast.OctetLength:     &lengthFunctionClass{baseFunctionClass{ast.OctetLength, 1, 1}},
	ast.Ord:             &ordFunctionClass{baseFunctionClass{ast.Ord, 1, 1}},
	ast.Position:        &locateFunctionClass{baseFunctionClass{ast.Position, 2, 2}},
	ast.Quote:           &quoteFunctionClass{baseFunctionClass{ast.Quote, 1, 1}},
	ast.Repeat:          &repeatFunctionClass{baseFunctionClass{ast.Repeat, 2, 2}},
	ast.Replace:         &replaceFunctionClass{baseFunctionClass{ast.Replace, 3, 3}},
	ast.Reverse:         &reverseFunctionClass{baseFunctionClass{ast.Reverse, 1, 1}},
	ast.RTrim:           &rTrimFunctionClass{baseFunctionClass{ast.RTrim, 1, 1}},
	ast.Space:           &spaceFunctionClass{baseFunctionClass{ast.Space, 1, 1}},
	ast.Strcmp:          &strcmpFunctionClass{baseFunctionClass{ast.Strcmp, 2, 2}},
	ast.Substring:       &substringFunctionClass{baseFunctionClass{ast.Substring, 2, 3}},
	ast.Substr:          &substringFunctionClass{baseFunctionClass{ast.Substr, 2, 3}},
	ast.SubstringIndex:  &substringIndexFunctionClass{baseFunctionClass{ast.SubstringIndex, 3, 3}},
	ast.ToBase64:        &toBase64FunctionClass{baseFunctionClass{ast.ToBase64, 1, 1}},
	ast.Trim:            &trimFunctionClass{baseFunctionClass{ast.Trim, 1, 3}},
	ast.Upper:           &upperFunctionClass{baseFunctionClass{ast.Upper, 1, 1}},
	ast.Ucase:           &upperFunctionClass{baseFunctionClass{ast.Ucase, 1, 1}},
	ast.Hex:             &hexFunctionClass{baseFunctionClass{ast.Hex, 1, 1}},
	ast.Unhex:           &unhexFunctionClass{baseFunctionClass{ast.Unhex, 1, 1}},
	ast.Rpad:            &rpadFunctionClass{baseFunctionClass{ast.Rpad, 3, 3}},
	ast.BitLength:       &bitLengthFunctionClass{baseFunctionClass{ast.BitLength, 1, 1}},
	ast.CharFunc:        &charFunctionClass{baseFunctionClass{ast.CharFunc, 2, -1}},
	ast.CharLength:      &charLengthFunctionClass{baseFunctionClass{ast.CharLength, 1, 1}},
	ast.CharacterLength: &charLengthFunctionClass{baseFunctionClass{ast.CharacterLength, 1, 1}},
	ast.FindInSet:       &findInSetFunctionClass{baseFunctionClass{ast.FindInSet, 2, 2}},
	ast.WeightString:    &weightStringFunctionClass{baseFunctionClass{ast.WeightString, 1, 3}},

	// information functions
	ast.ConnectionID: &connectionIDFunctionClass{baseFunctionClass{ast.ConnectionID, 0, 0}},
	ast.CurrentUser:  &currentUserFunctionClass{baseFunctionClass{ast.CurrentUser, 0, 0}},
	ast.CurrentRole:  &currentRoleFunctionClass{baseFunctionClass{ast.CurrentRole, 0, 0}},
	ast.Database:     &databaseFunctionClass{baseFunctionClass{ast.Database, 0, 0}},
	// This function is a synonym for DATABASE().
	// See http://dev.mysql.com/doc/refman/5.7/en/information-functions.html#function_schema
	ast.Schema:       &databaseFunctionClass{baseFunctionClass{ast.Schema, 0, 0}},
	ast.FoundRows:    &foundRowsFunctionClass{baseFunctionClass{ast.FoundRows, 0, 0}},
	ast.LastInsertId: &lastInsertIDFunctionClass{baseFunctionClass{ast.LastInsertId, 0, 1}},
	ast.User:         &userFunctionClass{baseFunctionClass{ast.User, 0, 0}},
	ast.Version:      &versionFunctionClass{baseFunctionClass{ast.Version, 0, 0}},
	ast.Benchmark:    &benchmarkFunctionClass{baseFunctionClass{ast.Benchmark, 2, 2}},
	ast.Charset:      &charsetFunctionClass{baseFunctionClass{ast.Charset, 1, 1}},
	ast.Coercibility: &coercibilityFunctionClass{baseFunctionClass{ast.Coercibility, 1, 1}},
	ast.Collation:    &collationFunctionClass{baseFunctionClass{ast.Collation, 1, 1}},
	ast.RowCount:     &rowCountFunctionClass{baseFunctionClass{ast.RowCount, 0, 0}},
	ast.SessionUser:  &userFunctionClass{baseFunctionClass{ast.SessionUser, 0, 0}},
	ast.SystemUser:   &userFunctionClass{baseFunctionClass{ast.SystemUser, 0, 0}},

	// See https://dev.mysql.com/doc/refman/8.0/en/performance-schema-functions.html
	ast.FormatBytes:    &formatBytesFunctionClass{baseFunctionClass{ast.FormatBytes, 1, 1}},
	ast.FormatNanoTime: &formatNanoTimeFunctionClass{baseFunctionClass{ast.FormatNanoTime, 1, 1}},

	// control functions
	ast.If:     &ifFunctionClass{baseFunctionClass{ast.If, 3, 3}},
	ast.Ifnull: &ifNullFunctionClass{baseFunctionClass{ast.Ifnull, 2, 2}},

	// miscellaneous functions
	ast.Sleep:           &sleepFunctionClass{baseFunctionClass{ast.Sleep, 1, 1}},
	ast.AnyValue:        &anyValueFunctionClass{baseFunctionClass{ast.AnyValue, 1, 1}},
	ast.DefaultFunc:     &defaultFunctionClass{baseFunctionClass{ast.DefaultFunc, 1, 1}},
	ast.InetAton:        &inetAtonFunctionClass{baseFunctionClass{ast.InetAton, 1, 1}},
	ast.InetNtoa:        &inetNtoaFunctionClass{baseFunctionClass{ast.InetNtoa, 1, 1}},
	ast.Inet6Aton:       &inet6AtonFunctionClass{baseFunctionClass{ast.Inet6Aton, 1, 1}},
	ast.Inet6Ntoa:       &inet6NtoaFunctionClass{baseFunctionClass{ast.Inet6Ntoa, 1, 1}},
	ast.IsFreeLock:      &isFreeLockFunctionClass{baseFunctionClass{ast.IsFreeLock, 1, 1}},
	ast.IsIPv4:          &isIPv4FunctionClass{baseFunctionClass{ast.IsIPv4, 1, 1}},
	ast.IsIPv4Compat:    &isIPv4CompatFunctionClass{baseFunctionClass{ast.IsIPv4Compat, 1, 1}},
	ast.IsIPv4Mapped:    &isIPv4MappedFunctionClass{baseFunctionClass{ast.IsIPv4Mapped, 1, 1}},
	ast.IsIPv6:          &isIPv6FunctionClass{baseFunctionClass{ast.IsIPv6, 1, 1}},
	ast.IsUsedLock:      &isUsedLockFunctionClass{baseFunctionClass{ast.IsUsedLock, 1, 1}},
	ast.MasterPosWait:   &masterPosWaitFunctionClass{baseFunctionClass{ast.MasterPosWait, 2, 4}},
	ast.NameConst:       &nameConstFunctionClass{baseFunctionClass{ast.NameConst, 2, 2}},
	ast.ReleaseAllLocks: &releaseAllLocksFunctionClass{baseFunctionClass{ast.ReleaseAllLocks, 0, 0}},
	ast.UUID:            &uuidFunctionClass{baseFunctionClass{ast.UUID, 0, 0}},
	ast.UUIDShort:       &uuidShortFunctionClass{baseFunctionClass{ast.UUIDShort, 0, 0}},
<<<<<<< HEAD
	ast.UUIDToBin:       &uuidToBinFunctionClass{baseFunctionClass{ast.UUIDToBin, 1, 2}},
	ast.BinToUUID:       &binToUUIDFunctionClass{baseFunctionClass{ast.BinToUUID, 1, 2}},
=======
	ast.VitessHash:      &vitessHashFunctionClass{baseFunctionClass{ast.VitessHash, 1, 1}},
>>>>>>> 3d8084e9

	// get_lock() and release_lock() are parsed but do nothing.
	// It is used for preventing error in Ruby's activerecord migrations.
	ast.GetLock:     &lockFunctionClass{baseFunctionClass{ast.GetLock, 2, 2}},
	ast.ReleaseLock: &releaseLockFunctionClass{baseFunctionClass{ast.ReleaseLock, 1, 1}},

	ast.LogicAnd:           &logicAndFunctionClass{baseFunctionClass{ast.LogicAnd, 2, 2}},
	ast.LogicOr:            &logicOrFunctionClass{baseFunctionClass{ast.LogicOr, 2, 2}},
	ast.LogicXor:           &logicXorFunctionClass{baseFunctionClass{ast.LogicXor, 2, 2}},
	ast.GE:                 &compareFunctionClass{baseFunctionClass{ast.GE, 2, 2}, opcode.GE},
	ast.LE:                 &compareFunctionClass{baseFunctionClass{ast.LE, 2, 2}, opcode.LE},
	ast.EQ:                 &compareFunctionClass{baseFunctionClass{ast.EQ, 2, 2}, opcode.EQ},
	ast.NE:                 &compareFunctionClass{baseFunctionClass{ast.NE, 2, 2}, opcode.NE},
	ast.LT:                 &compareFunctionClass{baseFunctionClass{ast.LT, 2, 2}, opcode.LT},
	ast.GT:                 &compareFunctionClass{baseFunctionClass{ast.GT, 2, 2}, opcode.GT},
	ast.NullEQ:             &compareFunctionClass{baseFunctionClass{ast.NullEQ, 2, 2}, opcode.NullEQ},
	ast.Plus:               &arithmeticPlusFunctionClass{baseFunctionClass{ast.Plus, 2, 2}},
	ast.Minus:              &arithmeticMinusFunctionClass{baseFunctionClass{ast.Minus, 2, 2}},
	ast.Mod:                &arithmeticModFunctionClass{baseFunctionClass{ast.Mod, 2, 2}},
	ast.Div:                &arithmeticDivideFunctionClass{baseFunctionClass{ast.Div, 2, 2}},
	ast.Mul:                &arithmeticMultiplyFunctionClass{baseFunctionClass{ast.Mul, 2, 2}},
	ast.IntDiv:             &arithmeticIntDivideFunctionClass{baseFunctionClass{ast.IntDiv, 2, 2}},
	ast.BitNeg:             &bitNegFunctionClass{baseFunctionClass{ast.BitNeg, 1, 1}},
	ast.And:                &bitAndFunctionClass{baseFunctionClass{ast.And, 2, 2}},
	ast.LeftShift:          &leftShiftFunctionClass{baseFunctionClass{ast.LeftShift, 2, 2}},
	ast.RightShift:         &rightShiftFunctionClass{baseFunctionClass{ast.RightShift, 2, 2}},
	ast.UnaryNot:           &unaryNotFunctionClass{baseFunctionClass{ast.UnaryNot, 1, 1}},
	ast.Or:                 &bitOrFunctionClass{baseFunctionClass{ast.Or, 2, 2}},
	ast.Xor:                &bitXorFunctionClass{baseFunctionClass{ast.Xor, 2, 2}},
	ast.UnaryMinus:         &unaryMinusFunctionClass{baseFunctionClass{ast.UnaryMinus, 1, 1}},
	ast.In:                 &inFunctionClass{baseFunctionClass{ast.In, 2, -1}},
	ast.IsTruthWithoutNull: &isTrueOrFalseFunctionClass{baseFunctionClass{ast.IsTruthWithoutNull, 1, 1}, opcode.IsTruth, false},
	ast.IsTruthWithNull:    &isTrueOrFalseFunctionClass{baseFunctionClass{ast.IsTruthWithNull, 1, 1}, opcode.IsTruth, true},
	ast.IsFalsity:          &isTrueOrFalseFunctionClass{baseFunctionClass{ast.IsFalsity, 1, 1}, opcode.IsFalsity, false},
	ast.Like:               &likeFunctionClass{baseFunctionClass{ast.Like, 3, 3}},
	ast.Regexp:             &regexpFunctionClass{baseFunctionClass{ast.Regexp, 2, 2}},
	ast.Case:               &caseWhenFunctionClass{baseFunctionClass{ast.Case, 1, -1}},
	ast.RowFunc:            &rowFunctionClass{baseFunctionClass{ast.RowFunc, 2, -1}},
	ast.SetVar:             &setVarFunctionClass{baseFunctionClass{ast.SetVar, 2, 2}},
	ast.BitCount:           &bitCountFunctionClass{baseFunctionClass{ast.BitCount, 1, 1}},
	ast.GetParam:           &getParamFunctionClass{baseFunctionClass{ast.GetParam, 1, 1}},

	// encryption and compression functions
	ast.AesDecrypt:               &aesDecryptFunctionClass{baseFunctionClass{ast.AesDecrypt, 2, 3}},
	ast.AesEncrypt:               &aesEncryptFunctionClass{baseFunctionClass{ast.AesEncrypt, 2, 3}},
	ast.Compress:                 &compressFunctionClass{baseFunctionClass{ast.Compress, 1, 1}},
	ast.Decode:                   &decodeFunctionClass{baseFunctionClass{ast.Decode, 2, 2}},
	ast.DesDecrypt:               &desDecryptFunctionClass{baseFunctionClass{ast.DesDecrypt, 1, 2}},
	ast.DesEncrypt:               &desEncryptFunctionClass{baseFunctionClass{ast.DesEncrypt, 1, 2}},
	ast.Encode:                   &encodeFunctionClass{baseFunctionClass{ast.Encode, 2, 2}},
	ast.Encrypt:                  &encryptFunctionClass{baseFunctionClass{ast.Encrypt, 1, 2}},
	ast.MD5:                      &md5FunctionClass{baseFunctionClass{ast.MD5, 1, 1}},
	ast.OldPassword:              &oldPasswordFunctionClass{baseFunctionClass{ast.OldPassword, 1, 1}},
	ast.PasswordFunc:             &passwordFunctionClass{baseFunctionClass{ast.PasswordFunc, 1, 1}},
	ast.RandomBytes:              &randomBytesFunctionClass{baseFunctionClass{ast.RandomBytes, 1, 1}},
	ast.SHA1:                     &sha1FunctionClass{baseFunctionClass{ast.SHA1, 1, 1}},
	ast.SHA:                      &sha1FunctionClass{baseFunctionClass{ast.SHA, 1, 1}},
	ast.SHA2:                     &sha2FunctionClass{baseFunctionClass{ast.SHA2, 2, 2}},
	ast.Uncompress:               &uncompressFunctionClass{baseFunctionClass{ast.Uncompress, 1, 1}},
	ast.UncompressedLength:       &uncompressedLengthFunctionClass{baseFunctionClass{ast.UncompressedLength, 1, 1}},
	ast.ValidatePasswordStrength: &validatePasswordStrengthFunctionClass{baseFunctionClass{ast.ValidatePasswordStrength, 1, 1}},

	// json functions
	ast.JSONType:          &jsonTypeFunctionClass{baseFunctionClass{ast.JSONType, 1, 1}},
	ast.JSONExtract:       &jsonExtractFunctionClass{baseFunctionClass{ast.JSONExtract, 2, -1}},
	ast.JSONUnquote:       &jsonUnquoteFunctionClass{baseFunctionClass{ast.JSONUnquote, 1, 1}},
	ast.JSONSet:           &jsonSetFunctionClass{baseFunctionClass{ast.JSONSet, 3, -1}},
	ast.JSONInsert:        &jsonInsertFunctionClass{baseFunctionClass{ast.JSONInsert, 3, -1}},
	ast.JSONReplace:       &jsonReplaceFunctionClass{baseFunctionClass{ast.JSONReplace, 3, -1}},
	ast.JSONRemove:        &jsonRemoveFunctionClass{baseFunctionClass{ast.JSONRemove, 2, -1}},
	ast.JSONMerge:         &jsonMergeFunctionClass{baseFunctionClass{ast.JSONMerge, 2, -1}},
	ast.JSONObject:        &jsonObjectFunctionClass{baseFunctionClass{ast.JSONObject, 0, -1}},
	ast.JSONArray:         &jsonArrayFunctionClass{baseFunctionClass{ast.JSONArray, 0, -1}},
	ast.JSONContains:      &jsonContainsFunctionClass{baseFunctionClass{ast.JSONContains, 2, 3}},
	ast.JSONContainsPath:  &jsonContainsPathFunctionClass{baseFunctionClass{ast.JSONContainsPath, 3, -1}},
	ast.JSONValid:         &jsonValidFunctionClass{baseFunctionClass{ast.JSONValid, 1, 1}},
	ast.JSONArrayAppend:   &jsonArrayAppendFunctionClass{baseFunctionClass{ast.JSONArrayAppend, 3, -1}},
	ast.JSONArrayInsert:   &jsonArrayInsertFunctionClass{baseFunctionClass{ast.JSONArrayInsert, 3, -1}},
	ast.JSONMergePatch:    &jsonMergePatchFunctionClass{baseFunctionClass{ast.JSONMergePatch, 2, -1}},
	ast.JSONMergePreserve: &jsonMergePreserveFunctionClass{baseFunctionClass{ast.JSONMergePreserve, 2, -1}},
	ast.JSONPretty:        &jsonPrettyFunctionClass{baseFunctionClass{ast.JSONPretty, 1, 1}},
	ast.JSONQuote:         &jsonQuoteFunctionClass{baseFunctionClass{ast.JSONQuote, 1, 1}},
	ast.JSONSearch:        &jsonSearchFunctionClass{baseFunctionClass{ast.JSONSearch, 3, -1}},
	ast.JSONStorageSize:   &jsonStorageSizeFunctionClass{baseFunctionClass{ast.JSONStorageSize, 1, 1}},
	ast.JSONDepth:         &jsonDepthFunctionClass{baseFunctionClass{ast.JSONDepth, 1, 1}},
	ast.JSONKeys:          &jsonKeysFunctionClass{baseFunctionClass{ast.JSONKeys, 1, 2}},
	ast.JSONLength:        &jsonLengthFunctionClass{baseFunctionClass{ast.JSONLength, 1, 2}},

	// TiDB internal function.
	ast.TiDBDecodeKey: &tidbDecodeKeyFunctionClass{baseFunctionClass{ast.TiDBDecodeKey, 1, 1}},
	// This function is used to show tidb-server version info.
	ast.TiDBVersion:    &tidbVersionFunctionClass{baseFunctionClass{ast.TiDBVersion, 0, 0}},
	ast.TiDBIsDDLOwner: &tidbIsDDLOwnerFunctionClass{baseFunctionClass{ast.TiDBIsDDLOwner, 0, 0}},
	ast.TiDBParseTso:   &tidbParseTsoFunctionClass{baseFunctionClass{ast.TiDBParseTso, 1, 1}},
	ast.TiDBDecodePlan: &tidbDecodePlanFunctionClass{baseFunctionClass{ast.TiDBDecodePlan, 1, 1}},

	// TiDB Sequence function.
	ast.NextVal: &nextValFunctionClass{baseFunctionClass{ast.NextVal, 1, 1}},
	ast.LastVal: &lastValFunctionClass{baseFunctionClass{ast.LastVal, 1, 1}},
	ast.SetVal:  &setValFunctionClass{baseFunctionClass{ast.SetVal, 2, 2}},
}

// IsFunctionSupported check if given function name is a builtin sql function.
func IsFunctionSupported(name string) bool {
	_, ok := funcs[name]
	return ok
}

// GetBuiltinList returns a list of builtin functions
func GetBuiltinList() []string {
	res := make([]string, 0, len(funcs))
	notImplementedFunctions := []string{ast.RowFunc, ast.IsTruthWithNull}
	for funcName := range funcs {
		skipFunc := false
		// Skip not implemented functions
		for _, notImplFunc := range notImplementedFunctions {
			if funcName == notImplFunc {
				skipFunc = true
			}
		}
		// Skip literal functions
		// (their names are not readable: 'tidb`.(dateliteral, for example)
		// See: https://github.com/pingcap/parser/pull/591
		if strings.HasPrefix(funcName, "'tidb`.(") {
			skipFunc = true
		}
		if skipFunc {
			continue
		}
		res = append(res, funcName)
	}
	sort.Strings(res)
	return res
}<|MERGE_RESOLUTION|>--- conflicted
+++ resolved
@@ -787,12 +787,9 @@
 	ast.ReleaseAllLocks: &releaseAllLocksFunctionClass{baseFunctionClass{ast.ReleaseAllLocks, 0, 0}},
 	ast.UUID:            &uuidFunctionClass{baseFunctionClass{ast.UUID, 0, 0}},
 	ast.UUIDShort:       &uuidShortFunctionClass{baseFunctionClass{ast.UUIDShort, 0, 0}},
-<<<<<<< HEAD
+	ast.VitessHash:      &vitessHashFunctionClass{baseFunctionClass{ast.VitessHash, 1, 1}},
 	ast.UUIDToBin:       &uuidToBinFunctionClass{baseFunctionClass{ast.UUIDToBin, 1, 2}},
 	ast.BinToUUID:       &binToUUIDFunctionClass{baseFunctionClass{ast.BinToUUID, 1, 2}},
-=======
-	ast.VitessHash:      &vitessHashFunctionClass{baseFunctionClass{ast.VitessHash, 1, 1}},
->>>>>>> 3d8084e9
 
 	// get_lock() and release_lock() are parsed but do nothing.
 	// It is used for preventing error in Ruby's activerecord migrations.
