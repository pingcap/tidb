--- conflicted
+++ resolved
@@ -830,10 +830,7 @@
 	ast.Regexp:             &regexpFunctionClass{baseFunctionClass{ast.Regexp, 2, 2}},
 	ast.RegexpLike:         &regexpLikeFunctionClass{baseFunctionClass{ast.RegexpLike, 2, 3}},
 	ast.RegexpSubstr:       &regexpSubstrFunctionClass{baseFunctionClass{ast.RegexpSubstr, 2, 5}},
-<<<<<<< HEAD
-=======
 	ast.RegexpInStr:        &regexpInStrFunctionClass{baseFunctionClass{ast.RegexpInStr, 2, 6}},
->>>>>>> 7fdc37d0
 	ast.Case:               &caseWhenFunctionClass{baseFunctionClass{ast.Case, 1, -1}},
 	ast.RowFunc:            &rowFunctionClass{baseFunctionClass{ast.RowFunc, 2, -1}},
 	ast.SetVar:             &setVarFunctionClass{baseFunctionClass{ast.SetVar, 2, 2}},
