// Copyright 2013 The ql Authors. All rights reserved.
// Use of this source code is governed by a BSD-style
// license that can be found in the LICENSES/QL-LICENSE file.

// Copyright 2015 PingCAP, Inc.
//
// Licensed under the Apache License, Version 2.0 (the "License");
// you may not use this file except in compliance with the License.
// You may obtain a copy of the License at
//
//     http://www.apache.org/licenses/LICENSE-2.0
//
// Unless required by applicable law or agreed to in writing, software
// distributed under the License is distributed on an "AS IS" BASIS,
// See the License for the specific language governing permissions and
// limitations under the License.

package expression

import (
	"github.com/juju/errors"
	"github.com/pingcap/tidb/ast"
	"github.com/pingcap/tidb/context"
	"github.com/pingcap/tidb/mysql"
	"github.com/pingcap/tidb/parser/opcode"
	"github.com/pingcap/tidb/util/types"
)

// argTp indicates the specified types that arguments of a built-in function should be.
type argTp byte

const (
	tpInt argTp = iota
	tpReal
	tpDecimal
	tpString
	tpTime
	tpDuration
)

// baseBuiltinFunc will be contained in every struct that implement builtinFunc interface.
type baseBuiltinFunc struct {
	args          []Expression
	argValues     []types.Datum
	ctx           context.Context
	deterministic bool
	tp            *types.FieldType
	// self points to the built-in function signature which contains this baseBuiltinFunc.
	// TODO: self will be removed after all built-in function signatures implement EvalXXX().
	self builtinFunc
}

func newBaseBuiltinFunc(args []Expression, ctx context.Context) baseBuiltinFunc {
	return baseBuiltinFunc{
		args:          args,
		argValues:     make([]types.Datum, len(args)),
		ctx:           ctx,
		deterministic: true,
		tp:            types.NewFieldType(mysql.TypeUnspecified),
	}
}

// newBaseBuiltinFuncWithTp creates a built-in function signature with specified types of arguments and the return type of the function.
// argTps indicates the types of the args, retType indicates the return type of the built-in function.
// Every built-in function needs determined argTps and retType when we create it.
func newBaseBuiltinFuncWithTp(args []Expression, retType *types.FieldType, ctx context.Context, argTps ...argTp) (bf baseBuiltinFunc, err error) {
	if len(args) != len(argTps) {
<<<<<<< HEAD
		panic("unexpected length of args and argTps")
=======
		return bf, errors.New("unexpected length of args and argTps")
>>>>>>> 6f1bc82b
	}
	for i := range args {
		switch argTps[i] {
		case tpInt:
			args[i], err = WrapWithCastAsInt(args[i], ctx)
		case tpReal:
			args[i], err = WrapWithCastAsReal(args[i], ctx)
		case tpDecimal:
			args[i], err = WrapWithCastAsDecimal(args[i], ctx)
		case tpString:
			args[i], err = WrapWithCastAsString(args[i], ctx)
		case tpTime:
			args[i], err = WrapWithCastAsTime(args[i], types.NewFieldType(mysql.TypeDatetime), ctx)
		case tpDuration:
			args[i], err = WrapWithCastAsDuration(args[i], ctx)
		}
		if err != nil {
			return bf, errors.Trace(err)
		}
	}
	return baseBuiltinFunc{
		args:          args,
		argValues:     make([]types.Datum, len(args)),
		ctx:           ctx,
		deterministic: true,
		tp:            retType}, nil
}

func (b *baseBuiltinFunc) setSelf(f builtinFunc) builtinFunc {
	b.self = f
	return f
}

func (b *baseBuiltinFunc) evalArgs(row []types.Datum) (_ []types.Datum, err error) {
	for i, arg := range b.args {
		b.argValues[i], err = arg.Eval(row)
		if err != nil {
			return nil, errors.Trace(err)
		}
	}
	return b.argValues, nil
}

// isDeterministic will be true by default. Non-deterministic function will override this function.
func (b *baseBuiltinFunc) isDeterministic() bool {
	return b.deterministic
}

func (b *baseBuiltinFunc) getArgs() []Expression {
	return b.args
}

func (b *baseBuiltinFunc) evalInt(row []types.Datum) (int64, bool, error) {
	val, err := b.self.eval(row)
	if err != nil || val.IsNull() {
		return 0, val.IsNull(), errors.Trace(err)
	}
	intVal, err := val.ToInt64(b.ctx.GetSessionVars().StmtCtx)
	return intVal, false, errors.Trace(err)
}

func (b *baseBuiltinFunc) evalReal(row []types.Datum) (float64, bool, error) {
	val, err := b.self.eval(row)
	if err != nil || val.IsNull() {
		return 0, val.IsNull(), errors.Trace(err)
	}
	doubleVal, err := val.ToFloat64(b.ctx.GetSessionVars().StmtCtx)
	return doubleVal, false, errors.Trace(err)
}

func (b *baseBuiltinFunc) evalString(row []types.Datum) (string, bool, error) {
	val, err := b.self.eval(row)
	if err != nil || val.IsNull() {
		return "", val.IsNull(), errors.Trace(err)
	}
	strVal, err := val.ToString()
	return strVal, false, errors.Trace(err)
}

func (b *baseBuiltinFunc) evalDecimal(row []types.Datum) (*types.MyDecimal, bool, error) {
	val, err := b.self.eval(row)
	if err != nil || val.IsNull() {
		return nil, val.IsNull(), errors.Trace(err)
	}
	decVal, err := val.ToDecimal(b.ctx.GetSessionVars().StmtCtx)
	return decVal, false, errors.Trace(err)
}

func (b *baseBuiltinFunc) evalTime(row []types.Datum) (types.Time, bool, error) {
	val, err := b.self.eval(row)
	if err != nil || val.IsNull() {
		return types.Time{}, val.IsNull(), errors.Trace(err)
	}
	if val.Kind() != types.KindMysqlTime {
		val, err = val.ConvertTo(b.ctx.GetSessionVars().StmtCtx, &types.FieldType{Tp: mysql.TypeDatetime, Decimal: types.MaxFsp})
	}
	return val.GetMysqlTime(), false, errors.Trace(err)
}

func (b *baseBuiltinFunc) evalDuration(row []types.Datum) (types.Duration, bool, error) {
	val, err := b.self.eval(row)
	if err != nil || val.IsNull() {
		return types.Duration{}, val.IsNull(), errors.Trace(err)
	}
	if val.Kind() != types.KindMysqlDuration {
		val, err = val.ConvertTo(b.ctx.GetSessionVars().StmtCtx, &types.FieldType{Tp: mysql.TypeDuration, Decimal: types.MaxFsp})
	}
	return val.GetMysqlDuration(), false, errors.Trace(err)
}

func (b *baseBuiltinFunc) getRetTp() *types.FieldType {
	return b.tp
}

// equal only checks if both functions are non-deterministic and if these arguments are same.
// Function name will be checked outside.
func (b *baseBuiltinFunc) equal(fun builtinFunc) bool {
	if !b.isDeterministic() || !fun.isDeterministic() {
		return false
	}
	funArgs := fun.getArgs()
	if len(funArgs) != len(b.args) {
		return false
	}
	for i := range b.args {
		if !b.args[i].Equal(funArgs[i], b.ctx) {
			return false
		}
	}
	return true
}

func (b *baseBuiltinFunc) getCtx() context.Context {
	return b.ctx
}

// baseIntBuiltinFunc represents the functions which return int values.
// TODO: baseIntBuiltinFunc will be removed later after all built-in function signatures been implemented.
type baseIntBuiltinFunc struct {
	baseBuiltinFunc
}

func (b *baseIntBuiltinFunc) eval(row []types.Datum) (d types.Datum, err error) {
	res, isNull, err := b.self.evalInt(row)
	if err != nil || isNull {
		return d, errors.Trace(err)
	}
	d.SetInt64(res)
	return
}

// evalInt will always be overridden.
func (b *baseIntBuiltinFunc) evalInt(row []types.Datum) (int64, bool, error) {
	return b.self.evalInt(row)
}

func (b *baseIntBuiltinFunc) evalReal(row []types.Datum) (float64, bool, error) {
	panic("cannot get REAL result from ClassInt expression")
}

func (b *baseIntBuiltinFunc) evalDecimal(row []types.Datum) (*types.MyDecimal, bool, error) {
	panic("cannot get DECIMAL result from ClassInt expression")
}

func (b *baseIntBuiltinFunc) evalString(row []types.Datum) (string, bool, error) {
	panic("cannot get STRING result from ClassInt expression")
}

func (b *baseIntBuiltinFunc) evalTime(row []types.Datum) (types.Time, bool, error) {
	panic("cannot get DATE result from ClassInt expression")
}

func (b *baseIntBuiltinFunc) evalDuration(row []types.Datum) (types.Duration, bool, error) {
	panic("cannot get DURATION result from ClassInt expression")
}

// baseRealBuiltinFunc represents the functions which return real values.
// TODO: baseRealBuiltinFunc will be removed later after all built-in function signatures been implemented.
type baseRealBuiltinFunc struct {
	baseBuiltinFunc
}

func (b *baseRealBuiltinFunc) eval(row []types.Datum) (d types.Datum, err error) {
	res, isNull, err := b.self.evalReal(row)
	if err != nil || isNull {
		return d, errors.Trace(err)
	}
	d.SetFloat64(res)
	return
}

// evalReal will always be overridden.
func (b *baseRealBuiltinFunc) evalReal(row []types.Datum) (float64, bool, error) {
	return b.self.evalReal(row)
}

func (b *baseRealBuiltinFunc) evalInt(row []types.Datum) (int64, bool, error) {
	panic("cannot get INT result from ClassReal expression")
}

func (b *baseRealBuiltinFunc) evalDecimal(row []types.Datum) (*types.MyDecimal, bool, error) {
	panic("cannot get DECIMAL result from ClassReal expression")
}

func (b *baseRealBuiltinFunc) evalString(row []types.Datum) (string, bool, error) {
	panic("cannot get STRING result from ClassReal expression")
}

func (b *baseRealBuiltinFunc) evalTime(row []types.Datum) (types.Time, bool, error) {
	panic("cannot get DATE result from ClassReal expression")
}

func (b *baseRealBuiltinFunc) evalDuration(row []types.Datum) (types.Duration, bool, error) {
	panic("cannot get DURATION result from ClassReal expression")
}

// baseDecimalBuiltinFunc represents the functions which return decimal values.
// TODO: baseDecimalBuiltinFunc will be removed later after all built-in function signatures been implemented.
type baseDecimalBuiltinFunc struct {
	baseBuiltinFunc
}

func (b *baseDecimalBuiltinFunc) eval(row []types.Datum) (d types.Datum, err error) {
	res, isNull, err := b.self.evalDecimal(row)
	if err != nil || isNull {
		return d, errors.Trace(err)
	}
	d.SetMysqlDecimal(res)
	return
}

// evalDecimal will always be overridden.
func (b *baseDecimalBuiltinFunc) evalDecimal(row []types.Datum) (*types.MyDecimal, bool, error) {
	return b.self.evalDecimal(row)
}

func (b *baseDecimalBuiltinFunc) evalInt(row []types.Datum) (int64, bool, error) {
	panic("cannot get INT result from ClassDecimal expression")
}

func (b *baseDecimalBuiltinFunc) evalReal(row []types.Datum) (float64, bool, error) {
	panic("cannot get REAL result from ClassDecimal expression")
}

func (b *baseDecimalBuiltinFunc) evalString(row []types.Datum) (string, bool, error) {
	panic("cannot get REAL result from ClassDecimal expression")
}

func (b *baseDecimalBuiltinFunc) evalTime(row []types.Datum) (types.Time, bool, error) {
	panic("cannot get DATE result from ClassDecimal expression")
}

func (b *baseDecimalBuiltinFunc) evalDuration(row []types.Datum) (types.Duration, bool, error) {
	panic("cannot get DURATION result from ClassDecimal expression")
}

// baseStringBuiltinFunc represents the functions which return string values.
// TODO: baseStringBuiltinFunc will be removed later after all built-in function signatures been implemented.
type baseStringBuiltinFunc struct {
	baseBuiltinFunc
}

func (b *baseStringBuiltinFunc) eval(row []types.Datum) (d types.Datum, err error) {
	val, isNull, err := b.self.evalString(row)
	if err != nil || isNull {
		return d, errors.Trace(err)
	}
	d.SetString(val)
	return
}

// evalString will always be overridden.
func (b *baseStringBuiltinFunc) evalString(row []types.Datum) (string, bool, error) {
	return b.self.evalString(row)
}

func (b *baseStringBuiltinFunc) evalInt(row []types.Datum) (int64, bool, error) {
	panic("cannot get INT result from ClassString expression")
}

func (b *baseStringBuiltinFunc) evalReal(row []types.Datum) (float64, bool, error) {
	panic("cannot get REAL result from ClassString expression")
}

func (b *baseStringBuiltinFunc) evalDecimal(row []types.Datum) (*types.MyDecimal, bool, error) {
	panic("cannot get DECIMAL result from ClassString expression")
}

func (b *baseStringBuiltinFunc) evalTime(row []types.Datum) (types.Time, bool, error) {
	panic("cannot get DATE result from ClassString expression")
}

func (b *baseStringBuiltinFunc) evalDuration(row []types.Datum) (types.Duration, bool, error) {
	panic("cannot get DURATION result from ClassString expression")
}

type baseTimeBuiltinFunc struct {
	baseBuiltinFunc
}

func (b *baseTimeBuiltinFunc) eval(row []types.Datum) (d types.Datum, err error) {
	val, isNull, err := b.self.evalTime(row)
	if err != nil || isNull {
		return d, errors.Trace(err)
	}
	d.SetMysqlTime(val)
	return
}

func (b *baseTimeBuiltinFunc) evalTime(row []types.Datum) (types.Time, bool, error) {
	return b.self.evalTime(row)
}

func (b *baseTimeBuiltinFunc) evalString(row []types.Datum) (string, bool, error) {
	panic("cannot get STRING result from TIME expression")
}

func (b *baseTimeBuiltinFunc) evalInt(row []types.Datum) (int64, bool, error) {
	panic("cannot get INT result from TIME expression")
}

func (b *baseTimeBuiltinFunc) evalReal(row []types.Datum) (float64, bool, error) {
	panic("cannot get REAL result from TIME expression")
}

func (b *baseTimeBuiltinFunc) evalDecimal(row []types.Datum) (*types.MyDecimal, bool, error) {
	panic("cannot get DECIMAL result from TIME expression")
}

func (b *baseTimeBuiltinFunc) evalDuration(row []types.Datum) (types.Duration, bool, error) {
	panic("cannot get DURATION result from TIME expression")
}

type baseDurationBuiltinFunc struct {
	baseBuiltinFunc
}

func (b *baseDurationBuiltinFunc) eval(row []types.Datum) (d types.Datum, err error) {
	val, isNull, err := b.self.evalDuration(row)
	if err != nil || isNull {
		return d, errors.Trace(err)
	}
	d.SetMysqlDuration(val)
	return
}

func (b *baseDurationBuiltinFunc) evalDuration(row []types.Datum) (types.Duration, bool, error) {
	return b.self.evalDuration(row)
}

func (b *baseDurationBuiltinFunc) evalTime(row []types.Datum) (types.Time, bool, error) {
	panic("cannot get DATE result from DURATION expression")
}

func (b *baseDurationBuiltinFunc) evalString(row []types.Datum) (string, bool, error) {
	panic("cannot get STRING result from DURATION expression")
}

func (b *baseDurationBuiltinFunc) evalInt(row []types.Datum) (int64, bool, error) {
	panic("cannot get INT result from DURATION expression")
}

func (b *baseDurationBuiltinFunc) evalReal(row []types.Datum) (float64, bool, error) {
	panic("cannot get REAL result from DURATION expression")
}

func (b *baseDurationBuiltinFunc) evalDecimal(row []types.Datum) (*types.MyDecimal, bool, error) {
	panic("cannot get DECIMAL result from DURATION expression")
}

// builtinFunc stands for a particular function signature.
type builtinFunc interface {
	// eval does evaluation by the given row.
	eval([]types.Datum) (types.Datum, error)
	// evalInt evaluates int result of builtinFunc by given row.
	evalInt(row []types.Datum) (val int64, isNull bool, err error)
	// evalReal evaluates real representation of builtinFunc by given row.
	evalReal(row []types.Datum) (val float64, isNull bool, err error)
	// evalString evaluates string representation of builtinFunc by given row.
	evalString(row []types.Datum) (val string, isNull bool, err error)
	// evalDecimal evaluates decimal representation of builtinFunc by given row.
	evalDecimal(row []types.Datum) (val *types.MyDecimal, isNull bool, err error)
	// evalTime evaluates DATE/DATETIME/TIMESTAMP representation of builtinFunc by given row.
	evalTime(row []types.Datum) (val types.Time, isNull bool, err error)
	// evalDuration evaluates duration representation of builtinFunc by given row.
	evalDuration(row []types.Datum) (val types.Duration, isNull bool, err error)
	// getArgs returns the arguments expressions.
	getArgs() []Expression
	// isDeterministic checks if a function is deterministic.
	// A function is deterministic if it returns same results for same inputs.
	// e.g. random is non-deterministic.
	isDeterministic() bool
	// equal check if this function equals to another function.
	equal(builtinFunc) bool
	// getCtx returns this function's context.
	getCtx() context.Context
	// getRetTp returns the return type of the built-in function.
	getRetTp() *types.FieldType
	// setSelf sets a pointer to itself.
	setSelf(builtinFunc) builtinFunc
}

// baseFunctionClass will be contained in every struct that implement functionClass interface.
type baseFunctionClass struct {
	funcName string
	minArgs  int
	maxArgs  int
}

func (b *baseFunctionClass) verifyArgs(args []Expression) error {
	l := len(args)
	if l < b.minArgs || (b.maxArgs != -1 && l > b.maxArgs) {
		return errIncorrectParameterCount.GenByArgs(b.funcName)
	}
	return nil
}

// functionClass is the interface for a function which may contains multiple functions.
type functionClass interface {
	// getFunction gets a function signature by the types and the counts of given arguments.
	getFunction(args []Expression, ctx context.Context) (builtinFunc, error)
}

// BuiltinFunc is the function signature for builtin functions
type BuiltinFunc func([]types.Datum, context.Context) (types.Datum, error)

// funcs holds all registered builtin functions.
var funcs = map[string]functionClass{
	// common functions
	ast.Coalesce: &coalesceFunctionClass{baseFunctionClass{ast.Coalesce, 1, -1}},
	ast.IsNull:   &isNullFunctionClass{baseFunctionClass{ast.IsNull, 1, 1}},
	ast.Greatest: &greatestFunctionClass{baseFunctionClass{ast.Greatest, 2, -1}},
	ast.Least:    &leastFunctionClass{baseFunctionClass{ast.Least, 2, -1}},
	ast.Interval: &intervalFunctionClass{baseFunctionClass{ast.Interval, 2, -1}},

	// math functions
	ast.Abs:      &absFunctionClass{baseFunctionClass{ast.Abs, 1, 1}},
	ast.Acos:     &acosFunctionClass{baseFunctionClass{ast.Acos, 1, 1}},
	ast.Asin:     &asinFunctionClass{baseFunctionClass{ast.Asin, 1, 1}},
	ast.Atan:     &atanFunctionClass{baseFunctionClass{ast.Atan, 1, 2}},
	ast.Atan2:    &atanFunctionClass{baseFunctionClass{ast.Atan2, 2, 2}},
	ast.Ceil:     &ceilFunctionClass{baseFunctionClass{ast.Ceil, 1, 1}},
	ast.Ceiling:  &ceilFunctionClass{baseFunctionClass{ast.Ceiling, 1, 1}},
	ast.Conv:     &convFunctionClass{baseFunctionClass{ast.Conv, 3, 3}},
	ast.Cos:      &cosFunctionClass{baseFunctionClass{ast.Cos, 1, 1}},
	ast.Cot:      &cotFunctionClass{baseFunctionClass{ast.Cot, 1, 1}},
	ast.CRC32:    &crc32FunctionClass{baseFunctionClass{ast.CRC32, 1, 1}},
	ast.Degrees:  &degreesFunctionClass{baseFunctionClass{ast.Degrees, 1, 1}},
	ast.Exp:      &expFunctionClass{baseFunctionClass{ast.Exp, 1, 1}},
	ast.Floor:    &floorFunctionClass{baseFunctionClass{ast.Floor, 1, 1}},
	ast.Ln:       &logFunctionClass{baseFunctionClass{ast.Ln, 1, 1}},
	ast.Log:      &logFunctionClass{baseFunctionClass{ast.Log, 1, 2}},
	ast.Log2:     &log2FunctionClass{baseFunctionClass{ast.Log2, 1, 1}},
	ast.Log10:    &log10FunctionClass{baseFunctionClass{ast.Log10, 1, 1}},
	ast.PI:       &piFunctionClass{baseFunctionClass{ast.PI, 0, 0}},
	ast.Pow:      &powFunctionClass{baseFunctionClass{ast.Pow, 2, 2}},
	ast.Power:    &powFunctionClass{baseFunctionClass{ast.Power, 2, 2}},
	ast.Radians:  &radiansFunctionClass{baseFunctionClass{ast.Radians, 1, 1}},
	ast.Rand:     &randFunctionClass{baseFunctionClass{ast.Rand, 0, 1}},
	ast.Round:    &roundFunctionClass{baseFunctionClass{ast.Round, 1, 2}},
	ast.Sign:     &signFunctionClass{baseFunctionClass{ast.Sign, 1, 1}},
	ast.Sin:      &sinFunctionClass{baseFunctionClass{ast.Sin, 1, 1}},
	ast.Sqrt:     &sqrtFunctionClass{baseFunctionClass{ast.Sqrt, 1, 1}},
	ast.Tan:      &tanFunctionClass{baseFunctionClass{ast.Tan, 1, 1}},
	ast.Truncate: &truncateFunctionClass{baseFunctionClass{ast.Truncate, 2, 2}},

	// time functions
	ast.AddDate:          &dateArithFunctionClass{baseFunctionClass{ast.AddDate, 3, 3}, ast.DateArithAdd},
	ast.AddTime:          &addTimeFunctionClass{baseFunctionClass{ast.AddTime, 2, 2}},
	ast.ConvertTz:        &convertTzFunctionClass{baseFunctionClass{ast.ConvertTz, 3, 3}},
	ast.Curdate:          &currentDateFunctionClass{baseFunctionClass{ast.Curdate, 0, 0}},
	ast.CurrentDate:      &currentDateFunctionClass{baseFunctionClass{ast.CurrentDate, 0, 0}},
	ast.CurrentTime:      &currentTimeFunctionClass{baseFunctionClass{ast.CurrentTime, 0, 1}},
	ast.CurrentTimestamp: &nowFunctionClass{baseFunctionClass{ast.CurrentTimestamp, 0, 1}},
	ast.Curtime:          &currentTimeFunctionClass{baseFunctionClass{ast.Curtime, 0, 1}},
	ast.Date:             &dateFunctionClass{baseFunctionClass{ast.Date, 1, 1}},
	ast.DateAdd:          &dateArithFunctionClass{baseFunctionClass{ast.DateAdd, 3, 3}, ast.DateArithAdd},
	ast.DateFormat:       &dateFormatFunctionClass{baseFunctionClass{ast.DateFormat, 2, 2}},
	ast.DateSub:          &dateArithFunctionClass{baseFunctionClass{ast.DateSub, 3, 3}, ast.DateArithSub},
	ast.DateDiff:         &dateDiffFunctionClass{baseFunctionClass{ast.DateDiff, 2, 2}},
	ast.Day:              &dayOfMonthFunctionClass{baseFunctionClass{ast.Day, 1, 1}},
	ast.DayName:          &dayNameFunctionClass{baseFunctionClass{ast.DayName, 1, 1}},
	ast.DayOfMonth:       &dayOfMonthFunctionClass{baseFunctionClass{ast.DayOfMonth, 1, 1}},
	ast.DayOfWeek:        &dayOfWeekFunctionClass{baseFunctionClass{ast.DayOfWeek, 1, 1}},
	ast.DayOfYear:        &dayOfYearFunctionClass{baseFunctionClass{ast.DayOfYear, 1, 1}},
	ast.Extract:          &extractFunctionClass{baseFunctionClass{ast.Extract, 2, 2}},
	ast.FromDays:         &fromDaysFunctionClass{baseFunctionClass{ast.FromDays, 1, 1}},
	ast.FromUnixTime:     &fromUnixTimeFunctionClass{baseFunctionClass{ast.FromUnixTime, 1, 2}},
	ast.GetFormat:        &getFormatFunctionClass{baseFunctionClass{ast.GetFormat, 2, 2}},
	ast.Hour:             &hourFunctionClass{baseFunctionClass{ast.Hour, 1, 1}},
	ast.LocalTime:        &nowFunctionClass{baseFunctionClass{ast.LocalTime, 0, 1}},
	ast.LocalTimestamp:   &nowFunctionClass{baseFunctionClass{ast.LocalTimestamp, 0, 1}},
	ast.MakeDate:         &makeDateFunctionClass{baseFunctionClass{ast.MakeDate, 2, 2}},
	ast.MakeTime:         &makeTimeFunctionClass{baseFunctionClass{ast.MakeTime, 3, 3}},
	ast.MicroSecond:      &microSecondFunctionClass{baseFunctionClass{ast.MicroSecond, 1, 1}},
	ast.Minute:           &minuteFunctionClass{baseFunctionClass{ast.Minute, 1, 1}},
	ast.Month:            &monthFunctionClass{baseFunctionClass{ast.Month, 1, 1}},
	ast.MonthName:        &monthNameFunctionClass{baseFunctionClass{ast.MonthName, 1, 1}},
	ast.Now:              &nowFunctionClass{baseFunctionClass{ast.Now, 0, 1}},
	ast.PeriodAdd:        &periodAddFunctionClass{baseFunctionClass{ast.PeriodAdd, 2, 2}},
	ast.PeriodDiff:       &periodDiffFunctionClass{baseFunctionClass{ast.PeriodDiff, 2, 2}},
	ast.Quarter:          &quarterFunctionClass{baseFunctionClass{ast.Quarter, 1, 1}},
	ast.SecToTime:        &secToTimeFunctionClass{baseFunctionClass{ast.SecToTime, 1, 1}},
	ast.Second:           &secondFunctionClass{baseFunctionClass{ast.Second, 1, 1}},
	ast.StrToDate:        &strToDateFunctionClass{baseFunctionClass{ast.StrToDate, 2, 2}},
	ast.SubDate:          &dateArithFunctionClass{baseFunctionClass{ast.SubDate, 3, 3}, ast.DateArithSub},
	ast.SubTime:          &subTimeFunctionClass{baseFunctionClass{ast.SubTime, 2, 2}},
	ast.Sysdate:          &sysDateFunctionClass{baseFunctionClass{ast.Sysdate, 0, 1}},
	ast.Time:             &timeFunctionClass{baseFunctionClass{ast.Time, 1, 1}},
	ast.TimeFormat:       &timeFormatFunctionClass{baseFunctionClass{ast.TimeFormat, 2, 2}},
	ast.TimeToSec:        &timeToSecFunctionClass{baseFunctionClass{ast.TimeToSec, 1, 1}},
	ast.TimeDiff:         &timeDiffFunctionClass{baseFunctionClass{ast.TimeDiff, 2, 2}},
	ast.Timestamp:        &timestampFunctionClass{baseFunctionClass{ast.Timestamp, 1, 2}},
	ast.TimestampAdd:     &timestampAddFunctionClass{baseFunctionClass{ast.TimestampAdd, 3, 3}},
	ast.TimestampDiff:    &timestampDiffFunctionClass{baseFunctionClass{ast.TimestampDiff, 3, 3}},
	ast.ToDays:           &toDaysFunctionClass{baseFunctionClass{ast.ToDays, 1, 1}},
	ast.ToSeconds:        &toSecondsFunctionClass{baseFunctionClass{ast.ToSeconds, 1, 1}},
	ast.UnixTimestamp:    &unixTimestampFunctionClass{baseFunctionClass{ast.UnixTimestamp, 0, 1}},
	ast.UTCDate:          &utcDateFunctionClass{baseFunctionClass{ast.UTCDate, 0, 0}},
	ast.UTCTime:          &utcTimeFunctionClass{baseFunctionClass{ast.UTCTime, 0, 1}},
	ast.UTCTimestamp:     &utcTimestampFunctionClass{baseFunctionClass{ast.UnixTimestamp, 0, 1}},
	ast.Week:             &weekFunctionClass{baseFunctionClass{ast.Week, 1, 2}},
	ast.Weekday:          &weekDayFunctionClass{baseFunctionClass{ast.Weekday, 1, 1}},
	ast.WeekOfYear:       &weekOfYearFunctionClass{baseFunctionClass{ast.WeekOfYear, 1, 1}},
	ast.Year:             &yearFunctionClass{baseFunctionClass{ast.Year, 1, 1}},
	ast.YearWeek:         &yearWeekFunctionClass{baseFunctionClass{ast.YearWeek, 1, 2}},

	// string functions
	ast.ASCII:          &asciiFunctionClass{baseFunctionClass{ast.ASCII, 1, 1}},
	ast.Bin:            &binFunctionClass{baseFunctionClass{ast.Bin, 1, 1}},
	ast.Concat:         &concatFunctionClass{baseFunctionClass{ast.Concat, 1, -1}},
	ast.ConcatWS:       &concatWSFunctionClass{baseFunctionClass{ast.ConcatWS, 2, -1}},
	ast.Convert:        &convertFunctionClass{baseFunctionClass{ast.Convert, 2, 2}},
	ast.Elt:            &eltFunctionClass{baseFunctionClass{ast.Elt, 2, -1}},
	ast.ExportSet:      &exportSetFunctionClass{baseFunctionClass{ast.ExportSet, 3, 5}},
	ast.Field:          &fieldFunctionClass{baseFunctionClass{ast.Field, 2, -1}},
	ast.Format:         &formatFunctionClass{baseFunctionClass{ast.Format, 2, 3}},
	ast.FromBase64:     &fromBase64FunctionClass{baseFunctionClass{ast.FromBase64, 1, 1}},
	ast.InsertFunc:     &insertFuncFunctionClass{baseFunctionClass{ast.InsertFunc, 4, 4}},
	ast.Instr:          &instrFunctionClass{baseFunctionClass{ast.Instr, 2, 2}},
	ast.Lcase:          &lowerFunctionClass{baseFunctionClass{ast.Lcase, 1, 1}},
	ast.Left:           &leftFunctionClass{baseFunctionClass{ast.Left, 2, 2}},
	ast.Right:          &rightFunctionClass{baseFunctionClass{ast.Right, 2, 2}},
	ast.Length:         &lengthFunctionClass{baseFunctionClass{ast.Length, 1, 1}},
	ast.LoadFile:       &loadFileFunctionClass{baseFunctionClass{ast.LoadFile, 1, 1}},
	ast.Locate:         &locateFunctionClass{baseFunctionClass{ast.Locate, 2, 3}},
	ast.Lower:          &lowerFunctionClass{baseFunctionClass{ast.Lower, 1, 1}},
	ast.Lpad:           &lpadFunctionClass{baseFunctionClass{ast.Lpad, 3, 3}},
	ast.LTrim:          &lTrimFunctionClass{baseFunctionClass{ast.LTrim, 1, 1}},
	ast.Mid:            &substringFunctionClass{baseFunctionClass{ast.Mid, 3, 3}},
	ast.MakeSet:        &makeSetFunctionClass{baseFunctionClass{ast.MakeSet, 2, -1}},
	ast.Oct:            &octFunctionClass{baseFunctionClass{ast.Oct, 1, 1}},
	ast.Ord:            &ordFunctionClass{baseFunctionClass{ast.Ord, 1, 1}},
	ast.Position:       &locateFunctionClass{baseFunctionClass{ast.Position, 2, 2}},
	ast.Quote:          &quoteFunctionClass{baseFunctionClass{ast.Quote, 1, 1}},
	ast.Repeat:         &repeatFunctionClass{baseFunctionClass{ast.Repeat, 2, 2}},
	ast.Replace:        &replaceFunctionClass{baseFunctionClass{ast.Replace, 3, 3}},
	ast.Reverse:        &reverseFunctionClass{baseFunctionClass{ast.Reverse, 1, 1}},
	ast.RTrim:          &rTrimFunctionClass{baseFunctionClass{ast.RTrim, 1, 1}},
	ast.Space:          &spaceFunctionClass{baseFunctionClass{ast.Space, 1, 1}},
	ast.Strcmp:         &strcmpFunctionClass{baseFunctionClass{ast.Strcmp, 2, 2}},
	ast.Substring:      &substringFunctionClass{baseFunctionClass{ast.Substring, 2, 3}},
	ast.Substr:         &substringFunctionClass{baseFunctionClass{ast.Substr, 2, 3}},
	ast.SubstringIndex: &substringIndexFunctionClass{baseFunctionClass{ast.SubstringIndex, 3, 3}},
	ast.ToBase64:       &toBase64FunctionClass{baseFunctionClass{ast.ToBase64, 1, 1}},
	ast.Trim:           &trimFunctionClass{baseFunctionClass{ast.Trim, 1, 3}},
	ast.Upper:          &upperFunctionClass{baseFunctionClass{ast.Upper, 1, 1}},
	ast.Ucase:          &upperFunctionClass{baseFunctionClass{ast.Ucase, 1, 1}},
	ast.Hex:            &hexFunctionClass{baseFunctionClass{ast.Hex, 1, 1}},
	ast.Unhex:          &unhexFunctionClass{baseFunctionClass{ast.Unhex, 1, 1}},
	ast.Rpad:           &rpadFunctionClass{baseFunctionClass{ast.Rpad, 3, 3}},
	ast.BitLength:      &bitLengthFunctionClass{baseFunctionClass{ast.BitLength, 1, 1}},
	ast.CharFunc:       &charFunctionClass{baseFunctionClass{ast.CharFunc, 2, -1}},
	ast.CharLength:     &charLengthFunctionClass{baseFunctionClass{ast.CharLength, 1, 1}},
	ast.FindInSet:      &findInSetFunctionClass{baseFunctionClass{ast.FindInSet, 2, 2}},

	// information functions
	ast.ConnectionID: &connectionIDFunctionClass{baseFunctionClass{ast.ConnectionID, 0, 0}},
	ast.CurrentUser:  &currentUserFunctionClass{baseFunctionClass{ast.CurrentUser, 0, 0}},
	ast.Database:     &databaseFunctionClass{baseFunctionClass{ast.Database, 0, 0}},
	// This function is a synonym for DATABASE().
	// See http://dev.mysql.com/doc/refman/5.7/en/information-functions.html#function_schema
	ast.Schema:       &databaseFunctionClass{baseFunctionClass{ast.Schema, 0, 0}},
	ast.FoundRows:    &foundRowsFunctionClass{baseFunctionClass{ast.FoundRows, 0, 0}},
	ast.LastInsertId: &lastInsertIDFunctionClass{baseFunctionClass{ast.LastInsertId, 0, 1}},
	ast.User:         &userFunctionClass{baseFunctionClass{ast.User, 0, 0}},
	ast.Version:      &versionFunctionClass{baseFunctionClass{ast.Version, 0, 0}},
	ast.Benchmark:    &benchmarkFunctionClass{baseFunctionClass{ast.Benchmark, 2, 2}},
	ast.Charset:      &charsetFunctionClass{baseFunctionClass{ast.Charset, 1, 1}},
	ast.Coercibility: &coercibilityFunctionClass{baseFunctionClass{ast.Coercibility, 1, 1}},
	ast.Collation:    &collationFunctionClass{baseFunctionClass{ast.Collation, 1, 1}},
	ast.RowCount:     &rowCountFunctionClass{baseFunctionClass{ast.RowCount, 0, 0}},
	ast.SessionUser:  &userFunctionClass{baseFunctionClass{ast.SessionUser, 0, 0}},
	ast.SystemUser:   &userFunctionClass{baseFunctionClass{ast.SystemUser, 0, 0}},

	// control functions
	ast.If:     &ifFunctionClass{baseFunctionClass{ast.If, 3, 3}},
	ast.Ifnull: &ifNullFunctionClass{baseFunctionClass{ast.Ifnull, 2, 2}},
	ast.Nullif: &nullIfFunctionClass{baseFunctionClass{ast.Nullif, 2, 2}},

	// miscellaneous functions
	ast.Sleep:           &sleepFunctionClass{baseFunctionClass{ast.Sleep, 1, 1}},
	ast.AnyValue:        &anyValueFunctionClass{baseFunctionClass{ast.AnyValue, 1, 1}},
	ast.DefaultFunc:     &defaultFunctionClass{baseFunctionClass{ast.DefaultFunc, 1, 1}},
	ast.InetAton:        &inetAtonFunctionClass{baseFunctionClass{ast.InetAton, 1, 1}},
	ast.InetNtoa:        &inetNtoaFunctionClass{baseFunctionClass{ast.InetNtoa, 1, 1}},
	ast.Inet6Aton:       &inet6AtonFunctionClass{baseFunctionClass{ast.Inet6Aton, 1, 1}},
	ast.Inet6Ntoa:       &inet6NtoaFunctionClass{baseFunctionClass{ast.Inet6Ntoa, 1, 1}},
	ast.IsFreeLock:      &isFreeLockFunctionClass{baseFunctionClass{ast.IsFreeLock, 1, 1}},
	ast.IsIPv4:          &isIPv4FunctionClass{baseFunctionClass{ast.IsIPv4, 1, 1}},
	ast.IsIPv4Compat:    &isIPv4CompatFunctionClass{baseFunctionClass{ast.IsIPv4Compat, 1, 1}},
	ast.IsIPv4Mapped:    &isIPv4MappedFunctionClass{baseFunctionClass{ast.IsIPv4Mapped, 1, 1}},
	ast.IsIPv6:          &isIPv6FunctionClass{baseFunctionClass{ast.IsIPv6, 1, 1}},
	ast.IsUsedLock:      &isUsedLockFunctionClass{baseFunctionClass{ast.IsUsedLock, 1, 1}},
	ast.MasterPosWait:   &masterPosWaitFunctionClass{baseFunctionClass{ast.MasterPosWait, 2, 4}},
	ast.NameConst:       &nameConstFunctionClass{baseFunctionClass{ast.NameConst, 2, 2}},
	ast.ReleaseAllLocks: &releaseAllLocksFunctionClass{baseFunctionClass{ast.ReleaseAllLocks, 0, 0}},
	ast.UUID:            &uuidFunctionClass{baseFunctionClass{ast.UUID, 0, 0}},
	ast.UUIDShort:       &uuidShortFunctionClass{baseFunctionClass{ast.UUIDShort, 0, 0}},

	// get_lock() and release_lock() are parsed but do nothing.
	// It is used for preventing error in Ruby's activerecord migrations.
	ast.GetLock:     &lockFunctionClass{baseFunctionClass{ast.GetLock, 2, 2}},
	ast.ReleaseLock: &releaseLockFunctionClass{baseFunctionClass{ast.ReleaseLock, 1, 1}},

	ast.AndAnd:     &andandFunctionClass{baseFunctionClass{ast.AndAnd, 2, 2}},
	ast.OrOr:       &ororFunctionClass{baseFunctionClass{ast.OrOr, 2, 2}},
	ast.GE:         &compareFunctionClass{baseFunctionClass{ast.GE, 2, 2}, opcode.GE},
	ast.LE:         &compareFunctionClass{baseFunctionClass{ast.LE, 2, 2}, opcode.LE},
	ast.EQ:         &compareFunctionClass{baseFunctionClass{ast.EQ, 2, 2}, opcode.EQ},
	ast.NE:         &compareFunctionClass{baseFunctionClass{ast.NE, 2, 2}, opcode.NE},
	ast.LT:         &compareFunctionClass{baseFunctionClass{ast.LT, 2, 2}, opcode.LT},
	ast.GT:         &compareFunctionClass{baseFunctionClass{ast.GT, 2, 2}, opcode.GT},
	ast.NullEQ:     &compareFunctionClass{baseFunctionClass{ast.NullEQ, 2, 2}, opcode.NullEQ},
	ast.Plus:       &arithmeticFunctionClass{baseFunctionClass{ast.Plus, 2, 2}, opcode.Plus},
	ast.Minus:      &arithmeticFunctionClass{baseFunctionClass{ast.Minus, 2, 2}, opcode.Minus},
	ast.Mod:        &arithmeticFunctionClass{baseFunctionClass{ast.Mod, 2, 2}, opcode.Mod},
	ast.Div:        &arithmeticFunctionClass{baseFunctionClass{ast.Div, 2, 2}, opcode.Div},
	ast.Mul:        &arithmeticFunctionClass{baseFunctionClass{ast.Mul, 2, 2}, opcode.Mul},
	ast.IntDiv:     &arithmeticFunctionClass{baseFunctionClass{ast.IntDiv, 2, 2}, opcode.IntDiv},
	ast.LeftShift:  &bitOpFunctionClass{baseFunctionClass{ast.LeftShift, 2, 2}, opcode.LeftShift},
	ast.RightShift: &bitOpFunctionClass{baseFunctionClass{ast.RightShift, 2, 2}, opcode.RightShift},
	ast.And:        &bitOpFunctionClass{baseFunctionClass{ast.And, 2, 2}, opcode.And},
	ast.Or:         &bitOpFunctionClass{baseFunctionClass{ast.Or, 2, 2}, opcode.Or},
	ast.Xor:        &bitOpFunctionClass{baseFunctionClass{ast.Xor, 2, 2}, opcode.Xor},
	ast.LogicXor:   &logicXorFunctionClass{baseFunctionClass{ast.LogicXor, 2, 2}},
	ast.UnaryNot:   &unaryOpFunctionClass{baseFunctionClass{ast.UnaryNot, 1, 1}, opcode.Not},
	ast.BitNeg:     &unaryOpFunctionClass{baseFunctionClass{ast.BitNeg, 1, 1}, opcode.BitNeg},
	ast.UnaryPlus:  &unaryOpFunctionClass{baseFunctionClass{ast.UnaryPlus, 1, 1}, opcode.Plus},
	ast.UnaryMinus: &unaryOpFunctionClass{baseFunctionClass{ast.UnaryMinus, 1, 1}, opcode.Minus},
	ast.In:         &inFunctionClass{baseFunctionClass{ast.In, 1, -1}},
	ast.IsTruth:    &isTrueOpFunctionClass{baseFunctionClass{ast.IsTruth, 1, 1}, opcode.IsTruth},
	ast.IsFalsity:  &isTrueOpFunctionClass{baseFunctionClass{ast.IsFalsity, 1, 1}, opcode.IsFalsity},
	ast.Like:       &likeFunctionClass{baseFunctionClass{ast.Like, 2, 3}},
	ast.Regexp:     &regexpFunctionClass{baseFunctionClass{ast.Regexp, 2, 2}},
	ast.Case:       &caseWhenFunctionClass{baseFunctionClass{ast.Case, 1, -1}},
	ast.RowFunc:    &rowFunctionClass{baseFunctionClass{ast.RowFunc, 2, -1}},
	ast.SetVar:     &setVarFunctionClass{baseFunctionClass{ast.SetVar, 2, 2}},
	ast.GetVar:     &getVarFunctionClass{baseFunctionClass{ast.GetVar, 1, 1}},
	ast.BitCount:   &bitCountFunctionClass{baseFunctionClass{ast.BitCount, 1, 1}},

	// encryption and compression functions
	ast.AesDecrypt:               &aesDecryptFunctionClass{baseFunctionClass{ast.AesDecrypt, 2, 3}},
	ast.AesEncrypt:               &aesEncryptFunctionClass{baseFunctionClass{ast.AesEncrypt, 2, 3}},
	ast.Compress:                 &compressFunctionClass{baseFunctionClass{ast.Compress, 1, 1}},
	ast.Decode:                   &decodeFunctionClass{baseFunctionClass{ast.Decode, 2, 2}},
	ast.DesDecrypt:               &desDecryptFunctionClass{baseFunctionClass{ast.DesDecrypt, 1, 2}},
	ast.DesEncrypt:               &desEncryptFunctionClass{baseFunctionClass{ast.DesEncrypt, 1, 2}},
	ast.Encode:                   &encodeFunctionClass{baseFunctionClass{ast.Encode, 2, 2}},
	ast.Encrypt:                  &encryptFunctionClass{baseFunctionClass{ast.Encrypt, 1, 2}},
	ast.MD5:                      &md5FunctionClass{baseFunctionClass{ast.MD5, 1, 1}},
	ast.OldPassword:              &oldPasswordFunctionClass{baseFunctionClass{ast.OldPassword, 1, 1}},
	ast.PasswordFunc:             &passwordFunctionClass{baseFunctionClass{ast.PasswordFunc, 1, 1}},
	ast.RandomBytes:              &randomBytesFunctionClass{baseFunctionClass{ast.RandomBytes, 1, 1}},
	ast.SHA1:                     &sha1FunctionClass{baseFunctionClass{ast.SHA1, 1, 1}},
	ast.SHA:                      &sha1FunctionClass{baseFunctionClass{ast.SHA, 1, 1}},
	ast.SHA2:                     &sha2FunctionClass{baseFunctionClass{ast.SHA2, 2, 2}},
	ast.Uncompress:               &uncompressFunctionClass{baseFunctionClass{ast.Uncompress, 1, 1}},
	ast.UncompressedLength:       &uncompressedLengthFunctionClass{baseFunctionClass{ast.UncompressedLength, 1, 1}},
	ast.ValidatePasswordStrength: &validatePasswordStrengthFunctionClass{baseFunctionClass{ast.ValidatePasswordStrength, 1, 1}},

	// json functions
	ast.JSONType:    &jsonTypeFunctionClass{baseFunctionClass{ast.JSONType, 1, 1}},
	ast.JSONExtract: &jsonExtractFunctionClass{baseFunctionClass{ast.JSONExtract, 2, -1}},
	ast.JSONUnquote: &jsonUnquoteFunctionClass{baseFunctionClass{ast.JSONUnquote, 1, 1}},
	ast.JSONSet:     &jsonSetFunctionClass{baseFunctionClass{ast.JSONSet, 3, -1}},
	ast.JSONInsert:  &jsonInsertFunctionClass{baseFunctionClass{ast.JSONInsert, 3, -1}},
	ast.JSONReplace: &jsonReplaceFunctionClass{baseFunctionClass{ast.JSONReplace, 3, -1}},
	ast.JSONMerge:   &jsonMergeFunctionClass{baseFunctionClass{ast.JSONMerge, 2, -1}},
}<|MERGE_RESOLUTION|>--- conflicted
+++ resolved
@@ -65,11 +65,7 @@
 // Every built-in function needs determined argTps and retType when we create it.
 func newBaseBuiltinFuncWithTp(args []Expression, retType *types.FieldType, ctx context.Context, argTps ...argTp) (bf baseBuiltinFunc, err error) {
 	if len(args) != len(argTps) {
-<<<<<<< HEAD
-		panic("unexpected length of args and argTps")
-=======
 		return bf, errors.New("unexpected length of args and argTps")
->>>>>>> 6f1bc82b
 	}
 	for i := range args {
 		switch argTps[i] {
