--- conflicted
+++ resolved
@@ -176,12 +176,8 @@
 	ast.CurrentDate:      {builtinCurrentDate, 0, 0},
 	ast.CurrentTime:      {builtinCurrentTime, 0, 1},
 	ast.Date:             {builtinDate, 1, 1},
-<<<<<<< HEAD
-	ast.DateArith:        {builtinDateArith, 3, 3},
+	ast.DateArith:        {builtinDateArith, 4, 4},
 	ast.DateDiff:         {builtinDateDiff, 2, 2},
-=======
-	ast.DateArith:        {builtinDateArith, 4, 4},
->>>>>>> 73f1fa91
 	ast.DateFormat:       {builtinDateFormat, 2, 2},
 	ast.CurrentTimestamp: {builtinNow, 0, 1},
 	ast.Curtime:          {builtinCurrentTime, 0, 1},
