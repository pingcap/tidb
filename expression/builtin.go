// Copyright 2013 The ql Authors. All rights reserved.
// Use of this source code is governed by a BSD-style
// license that can be found in the LICENSES/QL-LICENSE file.

// Copyright 2015 PingCAP, Inc.
//
// Licensed under the Apache License, Version 2.0 (the "License");
// you may not use this file except in compliance with the License.
// You may obtain a copy of the License at
//
//     http://www.apache.org/licenses/LICENSE-2.0
//
// Unless required by applicable law or agreed to in writing, software
// distributed under the License is distributed on an "AS IS" BASIS,
// See the License for the specific language governing permissions and
// limitations under the License.

//go:generate go run generator/compare_vec.go
//go:generate go run generator/control_vec.go
//go:generate go run generator/other_vec.go
//go:generate go run generator/string_vec.go
//go:generate go run generator/time_vec.go

package expression

import (
	"sort"
	"strings"
	"sync"

	"github.com/gogo/protobuf/proto"
	"github.com/pingcap/errors"
	"github.com/pingcap/parser/ast"
	"github.com/pingcap/parser/charset"
	"github.com/pingcap/parser/mysql"
	"github.com/pingcap/parser/opcode"
	"github.com/pingcap/tidb/sessionctx"
	"github.com/pingcap/tidb/sessionctx/stmtctx"
	"github.com/pingcap/tidb/types"
	"github.com/pingcap/tidb/types/json"
	"github.com/pingcap/tidb/util/chunk"
	"github.com/pingcap/tidb/util/collate"
	"github.com/pingcap/tipb/go-tipb"
)

// baseBuiltinFunc will be contained in every struct that implement builtinFunc interface.
type baseBuiltinFunc struct {
	bufAllocator columnBufferAllocator
	args         []Expression
	ctx          sessionctx.Context
	tp           *types.FieldType
	pbCode       tipb.ScalarFuncSig
	ctor         collate.Collator

	childrenVectorized bool
	childrenReversed   bool

	childrenVectorizedOnce *sync.Once
	childrenReversedOnce   *sync.Once

	collationInfo
}

func (b *baseBuiltinFunc) PbCode() tipb.ScalarFuncSig {
	return b.pbCode
}

// metadata returns the metadata of a function.
// metadata means some functions contain extra inner fields which will not
// contain in `tipb.Expr.children` but must be pushed down to coprocessor
func (b *baseBuiltinFunc) metadata() proto.Message {
	// We will not use a field to store them because of only
	// a few functions contain implicit parameters
	return nil
}

func (b *baseBuiltinFunc) setPbCode(c tipb.ScalarFuncSig) {
	b.pbCode = c
}

func (b *baseBuiltinFunc) setCollator(ctor collate.Collator) {
	b.ctor = ctor
}

func (b *baseBuiltinFunc) collator() collate.Collator {
	return b.ctor
}

<<<<<<< HEAD
func newBaseBuiltinFunc(ctx sessionctx.Context, funcName string, args []Expression) (baseBuiltinFunc, error) {
	if ctx == nil {
		panic("ctx should not be nil")
	}
	if err := checkIllegalMixCollation(funcName, args); err != nil {
		return baseBuiltinFunc{}, err
	}
<<<<<<< HEAD
=======
func newBaseBuiltinFunc(ctx sessionctx.Context, args []Expression) baseBuiltinFunc {
	if ctx == nil {
		panic("ctx should not be nil")
	}
>>>>>>> 1771fff... expression: make `field` and `findInSet`  support collation (#15100)
	derivedCharset, derivedCollate, derivedFlen := DeriveCollationFromExprs(ctx, args...)
=======
	derivedCharset, derivedCollate := DeriveCollationFromExprs(ctx, args...)

>>>>>>> b5b4da0e
	bf := baseBuiltinFunc{
		bufAllocator:           newLocalSliceBuffer(len(args)),
		childrenVectorizedOnce: new(sync.Once),
		childrenReversedOnce:   new(sync.Once),

		args: args,
		ctx:  ctx,
		tp:   types.NewFieldType(mysql.TypeUnspecified),
	}
	bf.SetCharsetAndCollation(derivedCharset, derivedCollate)
	bf.setCollator(collate.GetCollator(derivedCollate))
<<<<<<< HEAD
	return bf, nil
}

func checkIllegalMixCollation(funcName string, args []Expression) error {
	firstExplicitCollation := ""
	for _, arg := range args {
		if arg.GetType().EvalType() != types.ETString {
			continue
		}
		if arg.Coercibility() == CoercibilityExplicit {
			if firstExplicitCollation == "" {
				firstExplicitCollation = arg.GetType().Collate
			} else if firstExplicitCollation != arg.GetType().Collate {
				return collate.ErrIllegalMixCollation.GenWithStackByArgs(firstExplicitCollation, "EXPLICIT", arg.GetType().Collate, "EXPLICIT", funcName)
			}
		}
	}
	return nil
=======
	return bf
>>>>>>> 1771fff... expression: make `field` and `findInSet`  support collation (#15100)
}

// newBaseBuiltinFuncWithTp creates a built-in function signature with specified types of arguments and the return type of the function.
// argTps indicates the types of the args, retType indicates the return type of the built-in function.
// Every built-in function needs determined argTps and retType when we create it.
func newBaseBuiltinFuncWithTp(ctx sessionctx.Context, funcName string, args []Expression, retType types.EvalType, argTps ...types.EvalType) (bf baseBuiltinFunc, err error) {
	if len(args) != len(argTps) {
		panic("unexpected length of args and argTps")
	}
	if ctx == nil {
		panic("ctx should not be nil")
	}

	for i := range args {
		switch argTps[i] {
		case types.ETInt:
			args[i] = WrapWithCastAsInt(ctx, args[i])
		case types.ETReal:
			args[i] = WrapWithCastAsReal(ctx, args[i])
		case types.ETDecimal:
			args[i] = WrapWithCastAsDecimal(ctx, args[i])
		case types.ETString:
			args[i] = WrapWithCastAsString(ctx, args[i])
		case types.ETDatetime:
			args[i] = WrapWithCastAsTime(ctx, args[i], types.NewFieldType(mysql.TypeDatetime))
		case types.ETTimestamp:
			args[i] = WrapWithCastAsTime(ctx, args[i], types.NewFieldType(mysql.TypeTimestamp))
		case types.ETDuration:
			args[i] = WrapWithCastAsDuration(ctx, args[i])
		case types.ETJson:
			args[i] = WrapWithCastAsJSON(ctx, args[i])
		}
	}

	if err = checkIllegalMixCollation(funcName, args); err != nil {
		return
	}

	// derive collation information for string function, and we must do it
	// before doing implicit cast.
	derivedCharset, derivedCollate := DeriveCollationFromExprs(ctx, args...)
	var fieldType *types.FieldType
	switch retType {
	case types.ETInt:
		fieldType = &types.FieldType{
			Tp:      mysql.TypeLonglong,
			Flen:    mysql.MaxIntWidth,
			Decimal: 0,
			Flag:    mysql.BinaryFlag,
		}
	case types.ETReal:
		fieldType = &types.FieldType{
			Tp:      mysql.TypeDouble,
			Flen:    mysql.MaxRealWidth,
			Decimal: types.UnspecifiedLength,
			Flag:    mysql.BinaryFlag,
		}
	case types.ETDecimal:
		fieldType = &types.FieldType{
			Tp:      mysql.TypeNewDecimal,
			Flen:    11,
			Decimal: 0,
			Flag:    mysql.BinaryFlag,
		}
	case types.ETString:
		fieldType = &types.FieldType{
			Tp:      mysql.TypeVarString,
			Decimal: types.UnspecifiedLength,
			Charset: derivedCharset,
			Collate: derivedCollate,
			Flen:    types.UnspecifiedLength,
		}
	case types.ETDatetime:
		fieldType = &types.FieldType{
			Tp:      mysql.TypeDatetime,
			Flen:    mysql.MaxDatetimeWidthWithFsp,
			Decimal: int(types.MaxFsp),
			Flag:    mysql.BinaryFlag,
		}
	case types.ETTimestamp:
		fieldType = &types.FieldType{
			Tp:      mysql.TypeTimestamp,
			Flen:    mysql.MaxDatetimeWidthWithFsp,
			Decimal: int(types.MaxFsp),
			Flag:    mysql.BinaryFlag,
		}
	case types.ETDuration:
		fieldType = &types.FieldType{
			Tp:      mysql.TypeDuration,
			Flen:    mysql.MaxDurationWidthWithFsp,
			Decimal: int(types.MaxFsp),
			Flag:    mysql.BinaryFlag,
		}
	case types.ETJson:
		fieldType = &types.FieldType{
			Tp:      mysql.TypeJSON,
			Flen:    mysql.MaxBlobWidth,
			Decimal: 0,
			Charset: mysql.DefaultCharset,
			Collate: mysql.DefaultCollationName,
			Flag:    mysql.BinaryFlag,
		}
	}
	if mysql.HasBinaryFlag(fieldType.Flag) && fieldType.Tp != mysql.TypeJSON {
		fieldType.Charset, fieldType.Collate = charset.CharsetBin, charset.CollationBin
	}
	bf = baseBuiltinFunc{
		bufAllocator:           newLocalSliceBuffer(len(args)),
		childrenVectorizedOnce: new(sync.Once),
		childrenReversedOnce:   new(sync.Once),

		args: args,
		ctx:  ctx,
		tp:   fieldType,
	}
	bf.SetCharsetAndCollation(derivedCharset, derivedCollate)
	bf.setCollator(collate.GetCollator(derivedCollate))
<<<<<<< HEAD
	return bf, nil
=======
	return bf
>>>>>>> 1771fff... expression: make `field` and `findInSet`  support collation (#15100)
}

func (b *baseBuiltinFunc) getArgs() []Expression {
	return b.args
}

func (b *baseBuiltinFunc) vecEvalInt(input *chunk.Chunk, result *chunk.Column) error {
	return errors.Errorf("baseBuiltinFunc.vecEvalInt() should never be called, please contact the TiDB team for help")
}

func (b *baseBuiltinFunc) vecEvalReal(input *chunk.Chunk, result *chunk.Column) error {
	return errors.Errorf("baseBuiltinFunc.vecEvalReal() should never be called, please contact the TiDB team for help")
}

func (b *baseBuiltinFunc) vecEvalString(input *chunk.Chunk, result *chunk.Column) error {
	return errors.Errorf("baseBuiltinFunc.vecEvalString() should never be called, please contact the TiDB team for help")
}

func (b *baseBuiltinFunc) vecEvalDecimal(input *chunk.Chunk, result *chunk.Column) error {
	return errors.Errorf("baseBuiltinFunc.vecEvalDecimal() should never be called, please contact the TiDB team for help")
}

func (b *baseBuiltinFunc) vecEvalTime(input *chunk.Chunk, result *chunk.Column) error {
	return errors.Errorf("baseBuiltinFunc.vecEvalTime() should never be called, please contact the TiDB team for help")
}

func (b *baseBuiltinFunc) vecEvalDuration(input *chunk.Chunk, result *chunk.Column) error {
	return errors.Errorf("baseBuiltinFunc.vecEvalDuration() should never be called, please contact the TiDB team for help")
}

func (b *baseBuiltinFunc) vecEvalJSON(input *chunk.Chunk, result *chunk.Column) error {
	return errors.Errorf("baseBuiltinFunc.vecEvalJSON() should never be called, please contact the TiDB team for help")
}

func (b *baseBuiltinFunc) evalInt(row chunk.Row) (int64, bool, error) {
	return 0, false, errors.Errorf("baseBuiltinFunc.evalInt() should never be called, please contact the TiDB team for help")
}

func (b *baseBuiltinFunc) evalReal(row chunk.Row) (float64, bool, error) {
	return 0, false, errors.Errorf("baseBuiltinFunc.evalReal() should never be called, please contact the TiDB team for help")
}

func (b *baseBuiltinFunc) evalString(row chunk.Row) (string, bool, error) {
	return "", false, errors.Errorf("baseBuiltinFunc.evalString() should never be called, please contact the TiDB team for help")
}

func (b *baseBuiltinFunc) evalDecimal(row chunk.Row) (*types.MyDecimal, bool, error) {
	return nil, false, errors.Errorf("baseBuiltinFunc.evalDecimal() should never be called, please contact the TiDB team for help")
}

func (b *baseBuiltinFunc) evalTime(row chunk.Row) (types.Time, bool, error) {
	return types.ZeroTime, false, errors.Errorf("baseBuiltinFunc.evalTime() should never be called, please contact the TiDB team for help")
}

func (b *baseBuiltinFunc) evalDuration(row chunk.Row) (types.Duration, bool, error) {
	return types.Duration{}, false, errors.Errorf("baseBuiltinFunc.evalDuration() should never be called, please contact the TiDB team for help")
}

func (b *baseBuiltinFunc) evalJSON(row chunk.Row) (json.BinaryJSON, bool, error) {
	return json.BinaryJSON{}, false, errors.Errorf("baseBuiltinFunc.evalJSON() should never be called, please contact the TiDB team for help")
}

func (b *baseBuiltinFunc) vectorized() bool {
	return false
}

func (b *baseBuiltinFunc) supportReverseEval() bool {
	return false
}

func (b *baseBuiltinFunc) isChildrenReversed() bool {
	b.childrenReversedOnce.Do(func() {
		b.childrenReversed = true
		for _, arg := range b.args {
			if !arg.SupportReverseEval() {
				b.childrenReversed = false
				break
			}
		}
	})
	return b.childrenReversed
}

func (b *baseBuiltinFunc) reverseEval(sc *stmtctx.StatementContext, res types.Datum, rType types.RoundingType) (types.Datum, error) {
	return types.Datum{}, errors.Errorf("baseBuiltinFunc.reverseEvalInt() should never be called, please contact the TiDB team for help")
}

func (b *baseBuiltinFunc) isChildrenVectorized() bool {
	b.childrenVectorizedOnce.Do(func() {
		b.childrenVectorized = true
		for _, arg := range b.args {
			if !arg.Vectorized() {
				b.childrenVectorized = false
				break
			}
		}
	})
	return b.childrenVectorized
}

func (b *baseBuiltinFunc) getRetTp() *types.FieldType {
	switch b.tp.EvalType() {
	case types.ETString:
		if b.tp.Flen >= mysql.MaxBlobWidth {
			b.tp.Tp = mysql.TypeLongBlob
		} else if b.tp.Flen >= 65536 {
			b.tp.Tp = mysql.TypeMediumBlob
		}
		if len(b.tp.Charset) <= 0 {
			b.tp.Charset, b.tp.Collate = charset.GetDefaultCharsetAndCollate()
		}
	}
	return b.tp
}

func (b *baseBuiltinFunc) equal(fun builtinFunc) bool {
	funArgs := fun.getArgs()
	if len(funArgs) != len(b.args) {
		return false
	}
	for i := range b.args {
		if !b.args[i].Equal(b.ctx, funArgs[i]) {
			return false
		}
	}
	return true
}

func (b *baseBuiltinFunc) getCtx() sessionctx.Context {
	return b.ctx
}

func (b *baseBuiltinFunc) cloneFrom(from *baseBuiltinFunc) {
	b.args = make([]Expression, 0, len(b.args))
	for _, arg := range from.args {
		b.args = append(b.args, arg.Clone())
	}
	b.ctx = from.ctx
	b.tp = from.tp
	b.pbCode = from.pbCode
	b.bufAllocator = newLocalSliceBuffer(len(b.args))
	b.childrenVectorizedOnce = new(sync.Once)
	b.childrenReversedOnce = new(sync.Once)
	b.ctor = from.ctor
}

func (b *baseBuiltinFunc) Clone() builtinFunc {
	panic("you should not call this method.")
}

// baseBuiltinCastFunc will be contained in every struct that implement cast builtinFunc.
type baseBuiltinCastFunc struct {
	baseBuiltinFunc

	// inUnion indicates whether cast is in union context.
	inUnion bool
}

// metadata returns the metadata of cast functions
func (b *baseBuiltinCastFunc) metadata() proto.Message {
	args := &tipb.InUnionMetadata{
		InUnion: b.inUnion,
	}
	return args
}

func (b *baseBuiltinCastFunc) cloneFrom(from *baseBuiltinCastFunc) {
	b.baseBuiltinFunc.cloneFrom(&from.baseBuiltinFunc)
	b.inUnion = from.inUnion
}

func newBaseBuiltinCastFunc(builtinFunc baseBuiltinFunc, inUnion bool) baseBuiltinCastFunc {
	return baseBuiltinCastFunc{
		baseBuiltinFunc: builtinFunc,
		inUnion:         inUnion,
	}
}

// vecBuiltinFunc contains all vectorized methods for a builtin function.
type vecBuiltinFunc interface {
	// vectorized returns if this builtin function itself supports vectorized evaluation.
	vectorized() bool

	// isChildrenVectorized returns if its all children support vectorized evaluation.
	isChildrenVectorized() bool

	// vecEvalInt evaluates this builtin function in a vectorized manner.
	vecEvalInt(input *chunk.Chunk, result *chunk.Column) error

	// vecEvalReal evaluates this builtin function in a vectorized manner.
	vecEvalReal(input *chunk.Chunk, result *chunk.Column) error

	// vecEvalString evaluates this builtin function in a vectorized manner.
	vecEvalString(input *chunk.Chunk, result *chunk.Column) error

	// vecEvalDecimal evaluates this builtin function in a vectorized manner.
	vecEvalDecimal(input *chunk.Chunk, result *chunk.Column) error

	// vecEvalTime evaluates this builtin function in a vectorized manner.
	vecEvalTime(input *chunk.Chunk, result *chunk.Column) error

	// vecEvalDuration evaluates this builtin function in a vectorized manner.
	vecEvalDuration(input *chunk.Chunk, result *chunk.Column) error

	// vecEvalJSON evaluates this builtin function in a vectorized manner.
	vecEvalJSON(input *chunk.Chunk, result *chunk.Column) error
}

// reverseBuiltinFunc evaluates the exactly one column value in the function when given a result for expression.
// For example, the builtinFunc is builtinArithmeticPlusRealSig(2.3, builtinArithmeticMinusRealSig(Column, 3.4))
// when given the result like 1.0, then the ReverseEval should evaluate the column value 1.0 - 2.3 + 3.4 = 2.1
type reverseBuiltinFunc interface {
	// supportReverseEval checks whether the builtinFunc support reverse evaluation.
	supportReverseEval() bool
	// isChildrenReversed checks whether the builtinFunc's children support reverse evaluation.
	isChildrenReversed() bool
	// reverseEval evaluates the only one column value with given function result.
	reverseEval(sc *stmtctx.StatementContext, res types.Datum, rType types.RoundingType) (val types.Datum, err error)
}

// builtinFunc stands for a particular function signature.
type builtinFunc interface {
	vecBuiltinFunc
	reverseBuiltinFunc

	// evalInt evaluates int result of builtinFunc by given row.
	evalInt(row chunk.Row) (val int64, isNull bool, err error)
	// evalReal evaluates real representation of builtinFunc by given row.
	evalReal(row chunk.Row) (val float64, isNull bool, err error)
	// evalString evaluates string representation of builtinFunc by given row.
	evalString(row chunk.Row) (val string, isNull bool, err error)
	// evalDecimal evaluates decimal representation of builtinFunc by given row.
	evalDecimal(row chunk.Row) (val *types.MyDecimal, isNull bool, err error)
	// evalTime evaluates DATE/DATETIME/TIMESTAMP representation of builtinFunc by given row.
	evalTime(row chunk.Row) (val types.Time, isNull bool, err error)
	// evalDuration evaluates duration representation of builtinFunc by given row.
	evalDuration(row chunk.Row) (val types.Duration, isNull bool, err error)
	// evalJSON evaluates JSON representation of builtinFunc by given row.
	evalJSON(row chunk.Row) (val json.BinaryJSON, isNull bool, err error)
	// getArgs returns the arguments expressions.
	getArgs() []Expression
	// equal check if this function equals to another function.
	equal(builtinFunc) bool
	// getCtx returns this function's context.
	getCtx() sessionctx.Context
	// getRetTp returns the return type of the built-in function.
	getRetTp() *types.FieldType
	// setPbCode sets pbCode for signature.
	setPbCode(tipb.ScalarFuncSig)
	// PbCode returns PbCode of this signature.
	PbCode() tipb.ScalarFuncSig
	// setCollator sets collator for signature.
	setCollator(ctor collate.Collator)
	// collator returns collator of this signature.
	collator() collate.Collator
	// metadata returns the metadata of a function.
	// metadata means some functions contain extra inner fields which will not
	// contain in `tipb.Expr.children` but must be pushed down to coprocessor
	metadata() proto.Message
	// Clone returns a copy of itself.
	Clone() builtinFunc

	CollationInfo
}

type builtinFuncNew interface {
	evalIntWithCtx(ctx sessionctx.Context, row chunk.Row) (val int64, isNull bool, err error)
}

// baseFunctionClass will be contained in every struct that implement functionClass interface.
type baseFunctionClass struct {
	funcName string
	minArgs  int
	maxArgs  int
}

func (b *baseFunctionClass) verifyArgs(args []Expression) error {
	l := len(args)
	if l < b.minArgs || (b.maxArgs != -1 && l > b.maxArgs) {
		return ErrIncorrectParameterCount.GenWithStackByArgs(b.funcName)
	}
	return nil
}

// functionClass is the interface for a function which may contains multiple functions.
type functionClass interface {
	// getFunction gets a function signature by the types and the counts of given arguments.
	getFunction(ctx sessionctx.Context, args []Expression) (builtinFunc, error)
}

// funcs holds all registered builtin functions. When new function is added,
// check expression/function_traits.go to see if it should be appended to
// any set there.
var funcs = map[string]functionClass{
	// common functions
	ast.Coalesce: &coalesceFunctionClass{baseFunctionClass{ast.Coalesce, 1, -1}},
	ast.IsNull:   &isNullFunctionClass{baseFunctionClass{ast.IsNull, 1, 1}},
	ast.Greatest: &greatestFunctionClass{baseFunctionClass{ast.Greatest, 2, -1}},
	ast.Least:    &leastFunctionClass{baseFunctionClass{ast.Least, 2, -1}},
	ast.Interval: &intervalFunctionClass{baseFunctionClass{ast.Interval, 2, -1}},

	// math functions
	ast.Abs:      &absFunctionClass{baseFunctionClass{ast.Abs, 1, 1}},
	ast.Acos:     &acosFunctionClass{baseFunctionClass{ast.Acos, 1, 1}},
	ast.Asin:     &asinFunctionClass{baseFunctionClass{ast.Asin, 1, 1}},
	ast.Atan:     &atanFunctionClass{baseFunctionClass{ast.Atan, 1, 2}},
	ast.Atan2:    &atanFunctionClass{baseFunctionClass{ast.Atan2, 2, 2}},
	ast.Ceil:     &ceilFunctionClass{baseFunctionClass{ast.Ceil, 1, 1}},
	ast.Ceiling:  &ceilFunctionClass{baseFunctionClass{ast.Ceiling, 1, 1}},
	ast.Conv:     &convFunctionClass{baseFunctionClass{ast.Conv, 3, 3}},
	ast.Cos:      &cosFunctionClass{baseFunctionClass{ast.Cos, 1, 1}},
	ast.Cot:      &cotFunctionClass{baseFunctionClass{ast.Cot, 1, 1}},
	ast.CRC32:    &crc32FunctionClass{baseFunctionClass{ast.CRC32, 1, 1}},
	ast.Degrees:  &degreesFunctionClass{baseFunctionClass{ast.Degrees, 1, 1}},
	ast.Exp:      &expFunctionClass{baseFunctionClass{ast.Exp, 1, 1}},
	ast.Floor:    &floorFunctionClass{baseFunctionClass{ast.Floor, 1, 1}},
	ast.Ln:       &logFunctionClass{baseFunctionClass{ast.Ln, 1, 1}},
	ast.Log:      &logFunctionClass{baseFunctionClass{ast.Log, 1, 2}},
	ast.Log2:     &log2FunctionClass{baseFunctionClass{ast.Log2, 1, 1}},
	ast.Log10:    &log10FunctionClass{baseFunctionClass{ast.Log10, 1, 1}},
	ast.PI:       &piFunctionClass{baseFunctionClass{ast.PI, 0, 0}},
	ast.Pow:      &powFunctionClass{baseFunctionClass{ast.Pow, 2, 2}},
	ast.Power:    &powFunctionClass{baseFunctionClass{ast.Power, 2, 2}},
	ast.Radians:  &radiansFunctionClass{baseFunctionClass{ast.Radians, 1, 1}},
	ast.Rand:     &randFunctionClass{baseFunctionClass{ast.Rand, 0, 1}},
	ast.Round:    &roundFunctionClass{baseFunctionClass{ast.Round, 1, 2}},
	ast.Sign:     &signFunctionClass{baseFunctionClass{ast.Sign, 1, 1}},
	ast.Sin:      &sinFunctionClass{baseFunctionClass{ast.Sin, 1, 1}},
	ast.Sqrt:     &sqrtFunctionClass{baseFunctionClass{ast.Sqrt, 1, 1}},
	ast.Tan:      &tanFunctionClass{baseFunctionClass{ast.Tan, 1, 1}},
	ast.Truncate: &truncateFunctionClass{baseFunctionClass{ast.Truncate, 2, 2}},

	// time functions
	ast.AddDate:          &addDateFunctionClass{baseFunctionClass{ast.AddDate, 3, 3}},
	ast.DateAdd:          &addDateFunctionClass{baseFunctionClass{ast.DateAdd, 3, 3}},
	ast.SubDate:          &subDateFunctionClass{baseFunctionClass{ast.SubDate, 3, 3}},
	ast.DateSub:          &subDateFunctionClass{baseFunctionClass{ast.DateSub, 3, 3}},
	ast.AddTime:          &addTimeFunctionClass{baseFunctionClass{ast.AddTime, 2, 2}},
	ast.ConvertTz:        &convertTzFunctionClass{baseFunctionClass{ast.ConvertTz, 3, 3}},
	ast.Curdate:          &currentDateFunctionClass{baseFunctionClass{ast.Curdate, 0, 0}},
	ast.CurrentDate:      &currentDateFunctionClass{baseFunctionClass{ast.CurrentDate, 0, 0}},
	ast.CurrentTime:      &currentTimeFunctionClass{baseFunctionClass{ast.CurrentTime, 0, 1}},
	ast.CurrentTimestamp: &nowFunctionClass{baseFunctionClass{ast.CurrentTimestamp, 0, 1}},
	ast.Curtime:          &currentTimeFunctionClass{baseFunctionClass{ast.Curtime, 0, 1}},
	ast.Date:             &dateFunctionClass{baseFunctionClass{ast.Date, 1, 1}},
	ast.DateLiteral:      &dateLiteralFunctionClass{baseFunctionClass{ast.DateLiteral, 1, 1}},
	ast.DateFormat:       &dateFormatFunctionClass{baseFunctionClass{ast.DateFormat, 2, 2}},
	ast.DateDiff:         &dateDiffFunctionClass{baseFunctionClass{ast.DateDiff, 2, 2}},
	ast.Day:              &dayOfMonthFunctionClass{baseFunctionClass{ast.Day, 1, 1}},
	ast.DayName:          &dayNameFunctionClass{baseFunctionClass{ast.DayName, 1, 1}},
	ast.DayOfMonth:       &dayOfMonthFunctionClass{baseFunctionClass{ast.DayOfMonth, 1, 1}},
	ast.DayOfWeek:        &dayOfWeekFunctionClass{baseFunctionClass{ast.DayOfWeek, 1, 1}},
	ast.DayOfYear:        &dayOfYearFunctionClass{baseFunctionClass{ast.DayOfYear, 1, 1}},
	ast.Extract:          &extractFunctionClass{baseFunctionClass{ast.Extract, 2, 2}},
	ast.FromDays:         &fromDaysFunctionClass{baseFunctionClass{ast.FromDays, 1, 1}},
	ast.FromUnixTime:     &fromUnixTimeFunctionClass{baseFunctionClass{ast.FromUnixTime, 1, 2}},
	ast.GetFormat:        &getFormatFunctionClass{baseFunctionClass{ast.GetFormat, 2, 2}},
	ast.Hour:             &hourFunctionClass{baseFunctionClass{ast.Hour, 1, 1}},
	ast.LocalTime:        &nowFunctionClass{baseFunctionClass{ast.LocalTime, 0, 1}},
	ast.LocalTimestamp:   &nowFunctionClass{baseFunctionClass{ast.LocalTimestamp, 0, 1}},
	ast.MakeDate:         &makeDateFunctionClass{baseFunctionClass{ast.MakeDate, 2, 2}},
	ast.MakeTime:         &makeTimeFunctionClass{baseFunctionClass{ast.MakeTime, 3, 3}},
	ast.MicroSecond:      &microSecondFunctionClass{baseFunctionClass{ast.MicroSecond, 1, 1}},
	ast.Minute:           &minuteFunctionClass{baseFunctionClass{ast.Minute, 1, 1}},
	ast.Month:            &monthFunctionClass{baseFunctionClass{ast.Month, 1, 1}},
	ast.MonthName:        &monthNameFunctionClass{baseFunctionClass{ast.MonthName, 1, 1}},
	ast.Now:              &nowFunctionClass{baseFunctionClass{ast.Now, 0, 1}},
	ast.PeriodAdd:        &periodAddFunctionClass{baseFunctionClass{ast.PeriodAdd, 2, 2}},
	ast.PeriodDiff:       &periodDiffFunctionClass{baseFunctionClass{ast.PeriodDiff, 2, 2}},
	ast.Quarter:          &quarterFunctionClass{baseFunctionClass{ast.Quarter, 1, 1}},
	ast.SecToTime:        &secToTimeFunctionClass{baseFunctionClass{ast.SecToTime, 1, 1}},
	ast.Second:           &secondFunctionClass{baseFunctionClass{ast.Second, 1, 1}},
	ast.StrToDate:        &strToDateFunctionClass{baseFunctionClass{ast.StrToDate, 2, 2}},
	ast.SubTime:          &subTimeFunctionClass{baseFunctionClass{ast.SubTime, 2, 2}},
	ast.Sysdate:          &sysDateFunctionClass{baseFunctionClass{ast.Sysdate, 0, 1}},
	ast.Time:             &timeFunctionClass{baseFunctionClass{ast.Time, 1, 1}},
	ast.TimeLiteral:      &timeLiteralFunctionClass{baseFunctionClass{ast.TimeLiteral, 1, 1}},
	ast.TimeFormat:       &timeFormatFunctionClass{baseFunctionClass{ast.TimeFormat, 2, 2}},
	ast.TimeToSec:        &timeToSecFunctionClass{baseFunctionClass{ast.TimeToSec, 1, 1}},
	ast.TimeDiff:         &timeDiffFunctionClass{baseFunctionClass{ast.TimeDiff, 2, 2}},
	ast.Timestamp:        &timestampFunctionClass{baseFunctionClass{ast.Timestamp, 1, 2}},
	ast.TimestampLiteral: &timestampLiteralFunctionClass{baseFunctionClass{ast.TimestampLiteral, 1, 2}},
	ast.TimestampAdd:     &timestampAddFunctionClass{baseFunctionClass{ast.TimestampAdd, 3, 3}},
	ast.TimestampDiff:    &timestampDiffFunctionClass{baseFunctionClass{ast.TimestampDiff, 3, 3}},
	ast.ToDays:           &toDaysFunctionClass{baseFunctionClass{ast.ToDays, 1, 1}},
	ast.ToSeconds:        &toSecondsFunctionClass{baseFunctionClass{ast.ToSeconds, 1, 1}},
	ast.UnixTimestamp:    &unixTimestampFunctionClass{baseFunctionClass{ast.UnixTimestamp, 0, 1}},
	ast.UTCDate:          &utcDateFunctionClass{baseFunctionClass{ast.UTCDate, 0, 0}},
	ast.UTCTime:          &utcTimeFunctionClass{baseFunctionClass{ast.UTCTime, 0, 1}},
	ast.UTCTimestamp:     &utcTimestampFunctionClass{baseFunctionClass{ast.UTCTimestamp, 0, 1}},
	ast.Week:             &weekFunctionClass{baseFunctionClass{ast.Week, 1, 2}},
	ast.Weekday:          &weekDayFunctionClass{baseFunctionClass{ast.Weekday, 1, 1}},
	ast.WeekOfYear:       &weekOfYearFunctionClass{baseFunctionClass{ast.WeekOfYear, 1, 1}},
	ast.Year:             &yearFunctionClass{baseFunctionClass{ast.Year, 1, 1}},
	ast.YearWeek:         &yearWeekFunctionClass{baseFunctionClass{ast.YearWeek, 1, 2}},
	ast.LastDay:          &lastDayFunctionClass{baseFunctionClass{ast.LastDay, 1, 1}},

	// string functions
	ast.ASCII:           &asciiFunctionClass{baseFunctionClass{ast.ASCII, 1, 1}},
	ast.Bin:             &binFunctionClass{baseFunctionClass{ast.Bin, 1, 1}},
	ast.Concat:          &concatFunctionClass{baseFunctionClass{ast.Concat, 1, -1}},
	ast.ConcatWS:        &concatWSFunctionClass{baseFunctionClass{ast.ConcatWS, 2, -1}},
	ast.Convert:         &convertFunctionClass{baseFunctionClass{ast.Convert, 2, 2}},
	ast.Elt:             &eltFunctionClass{baseFunctionClass{ast.Elt, 2, -1}},
	ast.ExportSet:       &exportSetFunctionClass{baseFunctionClass{ast.ExportSet, 3, 5}},
	ast.Field:           &fieldFunctionClass{baseFunctionClass{ast.Field, 2, -1}},
	ast.Format:          &formatFunctionClass{baseFunctionClass{ast.Format, 2, 3}},
	ast.FromBase64:      &fromBase64FunctionClass{baseFunctionClass{ast.FromBase64, 1, 1}},
	ast.InsertFunc:      &insertFunctionClass{baseFunctionClass{ast.InsertFunc, 4, 4}},
	ast.Instr:           &instrFunctionClass{baseFunctionClass{ast.Instr, 2, 2}},
	ast.Lcase:           &lowerFunctionClass{baseFunctionClass{ast.Lcase, 1, 1}},
	ast.Left:            &leftFunctionClass{baseFunctionClass{ast.Left, 2, 2}},
	ast.Right:           &rightFunctionClass{baseFunctionClass{ast.Right, 2, 2}},
	ast.Length:          &lengthFunctionClass{baseFunctionClass{ast.Length, 1, 1}},
	ast.LoadFile:        &loadFileFunctionClass{baseFunctionClass{ast.LoadFile, 1, 1}},
	ast.Locate:          &locateFunctionClass{baseFunctionClass{ast.Locate, 2, 3}},
	ast.Lower:           &lowerFunctionClass{baseFunctionClass{ast.Lower, 1, 1}},
	ast.Lpad:            &lpadFunctionClass{baseFunctionClass{ast.Lpad, 3, 3}},
	ast.LTrim:           &lTrimFunctionClass{baseFunctionClass{ast.LTrim, 1, 1}},
	ast.Mid:             &substringFunctionClass{baseFunctionClass{ast.Mid, 3, 3}},
	ast.MakeSet:         &makeSetFunctionClass{baseFunctionClass{ast.MakeSet, 2, -1}},
	ast.Oct:             &octFunctionClass{baseFunctionClass{ast.Oct, 1, 1}},
	ast.OctetLength:     &lengthFunctionClass{baseFunctionClass{ast.OctetLength, 1, 1}},
	ast.Ord:             &ordFunctionClass{baseFunctionClass{ast.Ord, 1, 1}},
	ast.Position:        &locateFunctionClass{baseFunctionClass{ast.Position, 2, 2}},
	ast.Quote:           &quoteFunctionClass{baseFunctionClass{ast.Quote, 1, 1}},
	ast.Repeat:          &repeatFunctionClass{baseFunctionClass{ast.Repeat, 2, 2}},
	ast.Replace:         &replaceFunctionClass{baseFunctionClass{ast.Replace, 3, 3}},
	ast.Reverse:         &reverseFunctionClass{baseFunctionClass{ast.Reverse, 1, 1}},
	ast.RTrim:           &rTrimFunctionClass{baseFunctionClass{ast.RTrim, 1, 1}},
	ast.Space:           &spaceFunctionClass{baseFunctionClass{ast.Space, 1, 1}},
	ast.Strcmp:          &strcmpFunctionClass{baseFunctionClass{ast.Strcmp, 2, 2}},
	ast.Substring:       &substringFunctionClass{baseFunctionClass{ast.Substring, 2, 3}},
	ast.Substr:          &substringFunctionClass{baseFunctionClass{ast.Substr, 2, 3}},
	ast.SubstringIndex:  &substringIndexFunctionClass{baseFunctionClass{ast.SubstringIndex, 3, 3}},
	ast.ToBase64:        &toBase64FunctionClass{baseFunctionClass{ast.ToBase64, 1, 1}},
	ast.Trim:            &trimFunctionClass{baseFunctionClass{ast.Trim, 1, 3}},
	ast.Upper:           &upperFunctionClass{baseFunctionClass{ast.Upper, 1, 1}},
	ast.Ucase:           &upperFunctionClass{baseFunctionClass{ast.Ucase, 1, 1}},
	ast.Hex:             &hexFunctionClass{baseFunctionClass{ast.Hex, 1, 1}},
	ast.Unhex:           &unhexFunctionClass{baseFunctionClass{ast.Unhex, 1, 1}},
	ast.Rpad:            &rpadFunctionClass{baseFunctionClass{ast.Rpad, 3, 3}},
	ast.BitLength:       &bitLengthFunctionClass{baseFunctionClass{ast.BitLength, 1, 1}},
	ast.CharFunc:        &charFunctionClass{baseFunctionClass{ast.CharFunc, 2, -1}},
	ast.CharLength:      &charLengthFunctionClass{baseFunctionClass{ast.CharLength, 1, 1}},
	ast.CharacterLength: &charLengthFunctionClass{baseFunctionClass{ast.CharacterLength, 1, 1}},
	ast.FindInSet:       &findInSetFunctionClass{baseFunctionClass{ast.FindInSet, 2, 2}},
	ast.WeightString:    &weightStringFunctionClass{baseFunctionClass{ast.WeightString, 1, 3}},

	// information functions
	ast.ConnectionID: &connectionIDFunctionClass{baseFunctionClass{ast.ConnectionID, 0, 0}},
	ast.CurrentUser:  &currentUserFunctionClass{baseFunctionClass{ast.CurrentUser, 0, 0}},
	ast.CurrentRole:  &currentRoleFunctionClass{baseFunctionClass{ast.CurrentRole, 0, 0}},
	ast.Database:     &databaseFunctionClass{baseFunctionClass{ast.Database, 0, 0}},
	// This function is a synonym for DATABASE().
	// See http://dev.mysql.com/doc/refman/5.7/en/information-functions.html#function_schema
	ast.Schema:       &databaseFunctionClass{baseFunctionClass{ast.Schema, 0, 0}},
	ast.FoundRows:    &foundRowsFunctionClass{baseFunctionClass{ast.FoundRows, 0, 0}},
	ast.LastInsertId: &lastInsertIDFunctionClass{baseFunctionClass{ast.LastInsertId, 0, 1}},
	ast.User:         &userFunctionClass{baseFunctionClass{ast.User, 0, 0}},
	ast.Version:      &versionFunctionClass{baseFunctionClass{ast.Version, 0, 0}},
	ast.Benchmark:    &benchmarkFunctionClass{baseFunctionClass{ast.Benchmark, 2, 2}},
	ast.Charset:      &charsetFunctionClass{baseFunctionClass{ast.Charset, 1, 1}},
	ast.Coercibility: &coercibilityFunctionClass{baseFunctionClass{ast.Coercibility, 1, 1}},
	ast.Collation:    &collationFunctionClass{baseFunctionClass{ast.Collation, 1, 1}},
	ast.RowCount:     &rowCountFunctionClass{baseFunctionClass{ast.RowCount, 0, 0}},
	ast.SessionUser:  &userFunctionClass{baseFunctionClass{ast.SessionUser, 0, 0}},
	ast.SystemUser:   &userFunctionClass{baseFunctionClass{ast.SystemUser, 0, 0}},

	// See https://dev.mysql.com/doc/refman/8.0/en/performance-schema-functions.html
	ast.FormatBytes:    &formatBytesFunctionClass{baseFunctionClass{ast.FormatBytes, 1, 1}},
	ast.FormatNanoTime: &formatNanoTimeFunctionClass{baseFunctionClass{ast.FormatNanoTime, 1, 1}},

	// control functions
	ast.If:     &ifFunctionClass{baseFunctionClass{ast.If, 3, 3}},
	ast.Ifnull: &ifNullFunctionClass{baseFunctionClass{ast.Ifnull, 2, 2}},

	// miscellaneous functions
	ast.Sleep:           &sleepFunctionClass{baseFunctionClass{ast.Sleep, 1, 1}},
	ast.AnyValue:        &anyValueFunctionClass{baseFunctionClass{ast.AnyValue, 1, 1}},
	ast.DefaultFunc:     &defaultFunctionClass{baseFunctionClass{ast.DefaultFunc, 1, 1}},
	ast.InetAton:        &inetAtonFunctionClass{baseFunctionClass{ast.InetAton, 1, 1}},
	ast.InetNtoa:        &inetNtoaFunctionClass{baseFunctionClass{ast.InetNtoa, 1, 1}},
	ast.Inet6Aton:       &inet6AtonFunctionClass{baseFunctionClass{ast.Inet6Aton, 1, 1}},
	ast.Inet6Ntoa:       &inet6NtoaFunctionClass{baseFunctionClass{ast.Inet6Ntoa, 1, 1}},
	ast.IsFreeLock:      &isFreeLockFunctionClass{baseFunctionClass{ast.IsFreeLock, 1, 1}},
	ast.IsIPv4:          &isIPv4FunctionClass{baseFunctionClass{ast.IsIPv4, 1, 1}},
	ast.IsIPv4Compat:    &isIPv4CompatFunctionClass{baseFunctionClass{ast.IsIPv4Compat, 1, 1}},
	ast.IsIPv4Mapped:    &isIPv4MappedFunctionClass{baseFunctionClass{ast.IsIPv4Mapped, 1, 1}},
	ast.IsIPv6:          &isIPv6FunctionClass{baseFunctionClass{ast.IsIPv6, 1, 1}},
	ast.IsUsedLock:      &isUsedLockFunctionClass{baseFunctionClass{ast.IsUsedLock, 1, 1}},
	ast.MasterPosWait:   &masterPosWaitFunctionClass{baseFunctionClass{ast.MasterPosWait, 2, 4}},
	ast.NameConst:       &nameConstFunctionClass{baseFunctionClass{ast.NameConst, 2, 2}},
	ast.ReleaseAllLocks: &releaseAllLocksFunctionClass{baseFunctionClass{ast.ReleaseAllLocks, 0, 0}},
	ast.UUID:            &uuidFunctionClass{baseFunctionClass{ast.UUID, 0, 0}},
	ast.UUIDShort:       &uuidShortFunctionClass{baseFunctionClass{ast.UUIDShort, 0, 0}},

	// get_lock() and release_lock() are parsed but do nothing.
	// It is used for preventing error in Ruby's activerecord migrations.
	ast.GetLock:     &lockFunctionClass{baseFunctionClass{ast.GetLock, 2, 2}},
	ast.ReleaseLock: &releaseLockFunctionClass{baseFunctionClass{ast.ReleaseLock, 1, 1}},

	ast.LogicAnd:   &logicAndFunctionClass{baseFunctionClass{ast.LogicAnd, 2, 2}},
	ast.LogicOr:    &logicOrFunctionClass{baseFunctionClass{ast.LogicOr, 2, 2}},
	ast.LogicXor:   &logicXorFunctionClass{baseFunctionClass{ast.LogicXor, 2, 2}},
	ast.GE:         &compareFunctionClass{baseFunctionClass{ast.GE, 2, 2}, opcode.GE},
	ast.LE:         &compareFunctionClass{baseFunctionClass{ast.LE, 2, 2}, opcode.LE},
	ast.EQ:         &compareFunctionClass{baseFunctionClass{ast.EQ, 2, 2}, opcode.EQ},
	ast.NE:         &compareFunctionClass{baseFunctionClass{ast.NE, 2, 2}, opcode.NE},
	ast.LT:         &compareFunctionClass{baseFunctionClass{ast.LT, 2, 2}, opcode.LT},
	ast.GT:         &compareFunctionClass{baseFunctionClass{ast.GT, 2, 2}, opcode.GT},
	ast.NullEQ:     &compareFunctionClass{baseFunctionClass{ast.NullEQ, 2, 2}, opcode.NullEQ},
	ast.Plus:       &arithmeticPlusFunctionClass{baseFunctionClass{ast.Plus, 2, 2}},
	ast.Minus:      &arithmeticMinusFunctionClass{baseFunctionClass{ast.Minus, 2, 2}},
	ast.Mod:        &arithmeticModFunctionClass{baseFunctionClass{ast.Mod, 2, 2}},
	ast.Div:        &arithmeticDivideFunctionClass{baseFunctionClass{ast.Div, 2, 2}},
	ast.Mul:        &arithmeticMultiplyFunctionClass{baseFunctionClass{ast.Mul, 2, 2}},
	ast.IntDiv:     &arithmeticIntDivideFunctionClass{baseFunctionClass{ast.IntDiv, 2, 2}},
	ast.BitNeg:     &bitNegFunctionClass{baseFunctionClass{ast.BitNeg, 1, 1}},
	ast.And:        &bitAndFunctionClass{baseFunctionClass{ast.And, 2, 2}},
	ast.LeftShift:  &leftShiftFunctionClass{baseFunctionClass{ast.LeftShift, 2, 2}},
	ast.RightShift: &rightShiftFunctionClass{baseFunctionClass{ast.RightShift, 2, 2}},
	ast.UnaryNot:   &unaryNotFunctionClass{baseFunctionClass{ast.UnaryNot, 1, 1}},
	ast.Or:         &bitOrFunctionClass{baseFunctionClass{ast.Or, 2, 2}},
	ast.Xor:        &bitXorFunctionClass{baseFunctionClass{ast.Xor, 2, 2}},
	ast.UnaryMinus: &unaryMinusFunctionClass{baseFunctionClass{ast.UnaryMinus, 1, 1}},
	ast.In:         &inFunctionClass{baseFunctionClass{ast.In, 2, -1}},
	ast.IsTruth:    &isTrueOrFalseFunctionClass{baseFunctionClass{ast.IsTruth, 1, 1}, opcode.IsTruth, false},
	ast.IsFalsity:  &isTrueOrFalseFunctionClass{baseFunctionClass{ast.IsFalsity, 1, 1}, opcode.IsFalsity, false},
	ast.Like:       &likeFunctionClass{baseFunctionClass{ast.Like, 3, 3}},
	ast.Regexp:     &regexpFunctionClass{baseFunctionClass{ast.Regexp, 2, 2}},
	ast.Case:       &caseWhenFunctionClass{baseFunctionClass{ast.Case, 1, -1}},
	ast.RowFunc:    &rowFunctionClass{baseFunctionClass{ast.RowFunc, 2, -1}},
	ast.SetVar:     &setVarFunctionClass{baseFunctionClass{ast.SetVar, 2, 2}},
	ast.GetVar:     &getVarFunctionClass{baseFunctionClass{ast.GetVar, 1, 1}},
	ast.BitCount:   &bitCountFunctionClass{baseFunctionClass{ast.BitCount, 1, 1}},
	ast.GetParam:   &getParamFunctionClass{baseFunctionClass{ast.GetParam, 1, 1}},

	// encryption and compression functions
	ast.AesDecrypt:               &aesDecryptFunctionClass{baseFunctionClass{ast.AesDecrypt, 2, 3}},
	ast.AesEncrypt:               &aesEncryptFunctionClass{baseFunctionClass{ast.AesEncrypt, 2, 3}},
	ast.Compress:                 &compressFunctionClass{baseFunctionClass{ast.Compress, 1, 1}},
	ast.Decode:                   &decodeFunctionClass{baseFunctionClass{ast.Decode, 2, 2}},
	ast.DesDecrypt:               &desDecryptFunctionClass{baseFunctionClass{ast.DesDecrypt, 1, 2}},
	ast.DesEncrypt:               &desEncryptFunctionClass{baseFunctionClass{ast.DesEncrypt, 1, 2}},
	ast.Encode:                   &encodeFunctionClass{baseFunctionClass{ast.Encode, 2, 2}},
	ast.Encrypt:                  &encryptFunctionClass{baseFunctionClass{ast.Encrypt, 1, 2}},
	ast.MD5:                      &md5FunctionClass{baseFunctionClass{ast.MD5, 1, 1}},
	ast.OldPassword:              &oldPasswordFunctionClass{baseFunctionClass{ast.OldPassword, 1, 1}},
	ast.PasswordFunc:             &passwordFunctionClass{baseFunctionClass{ast.PasswordFunc, 1, 1}},
	ast.RandomBytes:              &randomBytesFunctionClass{baseFunctionClass{ast.RandomBytes, 1, 1}},
	ast.SHA1:                     &sha1FunctionClass{baseFunctionClass{ast.SHA1, 1, 1}},
	ast.SHA:                      &sha1FunctionClass{baseFunctionClass{ast.SHA, 1, 1}},
	ast.SHA2:                     &sha2FunctionClass{baseFunctionClass{ast.SHA2, 2, 2}},
	ast.Uncompress:               &uncompressFunctionClass{baseFunctionClass{ast.Uncompress, 1, 1}},
	ast.UncompressedLength:       &uncompressedLengthFunctionClass{baseFunctionClass{ast.UncompressedLength, 1, 1}},
	ast.ValidatePasswordStrength: &validatePasswordStrengthFunctionClass{baseFunctionClass{ast.ValidatePasswordStrength, 1, 1}},

	// json functions
	ast.JSONType:          &jsonTypeFunctionClass{baseFunctionClass{ast.JSONType, 1, 1}},
	ast.JSONExtract:       &jsonExtractFunctionClass{baseFunctionClass{ast.JSONExtract, 2, -1}},
	ast.JSONUnquote:       &jsonUnquoteFunctionClass{baseFunctionClass{ast.JSONUnquote, 1, 1}},
	ast.JSONSet:           &jsonSetFunctionClass{baseFunctionClass{ast.JSONSet, 3, -1}},
	ast.JSONInsert:        &jsonInsertFunctionClass{baseFunctionClass{ast.JSONInsert, 3, -1}},
	ast.JSONReplace:       &jsonReplaceFunctionClass{baseFunctionClass{ast.JSONReplace, 3, -1}},
	ast.JSONRemove:        &jsonRemoveFunctionClass{baseFunctionClass{ast.JSONRemove, 2, -1}},
	ast.JSONMerge:         &jsonMergeFunctionClass{baseFunctionClass{ast.JSONMerge, 2, -1}},
	ast.JSONObject:        &jsonObjectFunctionClass{baseFunctionClass{ast.JSONObject, 0, -1}},
	ast.JSONArray:         &jsonArrayFunctionClass{baseFunctionClass{ast.JSONArray, 0, -1}},
	ast.JSONContains:      &jsonContainsFunctionClass{baseFunctionClass{ast.JSONContains, 2, 3}},
	ast.JSONContainsPath:  &jsonContainsPathFunctionClass{baseFunctionClass{ast.JSONContainsPath, 3, -1}},
	ast.JSONValid:         &jsonValidFunctionClass{baseFunctionClass{ast.JSONValid, 1, 1}},
	ast.JSONArrayAppend:   &jsonArrayAppendFunctionClass{baseFunctionClass{ast.JSONArrayAppend, 3, -1}},
	ast.JSONArrayInsert:   &jsonArrayInsertFunctionClass{baseFunctionClass{ast.JSONArrayInsert, 3, -1}},
	ast.JSONMergePatch:    &jsonMergePatchFunctionClass{baseFunctionClass{ast.JSONMergePatch, 2, -1}},
	ast.JSONMergePreserve: &jsonMergePreserveFunctionClass{baseFunctionClass{ast.JSONMergePreserve, 2, -1}},
	ast.JSONPretty:        &jsonPrettyFunctionClass{baseFunctionClass{ast.JSONPretty, 1, 1}},
	ast.JSONQuote:         &jsonQuoteFunctionClass{baseFunctionClass{ast.JSONQuote, 1, 1}},
	ast.JSONSearch:        &jsonSearchFunctionClass{baseFunctionClass{ast.JSONSearch, 3, -1}},
	ast.JSONStorageSize:   &jsonStorageSizeFunctionClass{baseFunctionClass{ast.JSONStorageSize, 1, 1}},
	ast.JSONDepth:         &jsonDepthFunctionClass{baseFunctionClass{ast.JSONDepth, 1, 1}},
	ast.JSONKeys:          &jsonKeysFunctionClass{baseFunctionClass{ast.JSONKeys, 1, 2}},
	ast.JSONLength:        &jsonLengthFunctionClass{baseFunctionClass{ast.JSONLength, 1, 2}},

	// TiDB internal function.
	ast.TiDBDecodeKey: &tidbDecodeKeyFunctionClass{baseFunctionClass{ast.TiDBDecodeKey, 1, 1}},
	// This function is used to show tidb-server version info.
	ast.TiDBVersion:    &tidbVersionFunctionClass{baseFunctionClass{ast.TiDBVersion, 0, 0}},
	ast.TiDBIsDDLOwner: &tidbIsDDLOwnerFunctionClass{baseFunctionClass{ast.TiDBIsDDLOwner, 0, 0}},
	ast.TiDBParseTso:   &tidbParseTsoFunctionClass{baseFunctionClass{ast.TiDBParseTso, 1, 1}},
	ast.TiDBDecodePlan: &tidbDecodePlanFunctionClass{baseFunctionClass{ast.TiDBDecodePlan, 1, 1}},

	// TiDB Sequence function.
	ast.NextVal: &nextValFunctionClass{baseFunctionClass{ast.NextVal, 1, 1}},
	ast.LastVal: &lastValFunctionClass{baseFunctionClass{ast.LastVal, 1, 1}},
	ast.SetVal:  &setValFunctionClass{baseFunctionClass{ast.SetVal, 2, 2}},
}

// IsFunctionSupported check if given function name is a builtin sql function.
func IsFunctionSupported(name string) bool {
	_, ok := funcs[name]
	return ok
}

// GetBuiltinList returns a list of builtin functions
func GetBuiltinList() []string {
	res := make([]string, 0, len(funcs))
	notImplementedFunctions := []string{ast.RowFunc}
	for funcName := range funcs {
		skipFunc := false
		// Skip not implemented functions
		for _, notImplFunc := range notImplementedFunctions {
			if funcName == notImplFunc {
				skipFunc = true
			}
		}
		// Skip literal functions
		// (their names are not readable: 'tidb`.(dateliteral, for example)
		// See: https://github.com/pingcap/parser/pull/591
		if strings.HasPrefix(funcName, "'tidb`.(") {
			skipFunc = true
		}
		if skipFunc {
			continue
		}
		res = append(res, funcName)
	}
	sort.Strings(res)
	return res
}<|MERGE_RESOLUTION|>--- conflicted
+++ resolved
@@ -86,26 +86,12 @@
 	return b.ctor
 }
 
-<<<<<<< HEAD
-func newBaseBuiltinFunc(ctx sessionctx.Context, funcName string, args []Expression) (baseBuiltinFunc, error) {
-	if ctx == nil {
-		panic("ctx should not be nil")
-	}
-	if err := checkIllegalMixCollation(funcName, args); err != nil {
-		return baseBuiltinFunc{}, err
-	}
-<<<<<<< HEAD
-=======
+
 func newBaseBuiltinFunc(ctx sessionctx.Context, args []Expression) baseBuiltinFunc {
 	if ctx == nil {
 		panic("ctx should not be nil")
 	}
->>>>>>> 1771fff... expression: make `field` and `findInSet`  support collation (#15100)
-	derivedCharset, derivedCollate, derivedFlen := DeriveCollationFromExprs(ctx, args...)
-=======
 	derivedCharset, derivedCollate := DeriveCollationFromExprs(ctx, args...)
-
->>>>>>> b5b4da0e
 	bf := baseBuiltinFunc{
 		bufAllocator:           newLocalSliceBuffer(len(args)),
 		childrenVectorizedOnce: new(sync.Once),
@@ -117,7 +103,6 @@
 	}
 	bf.SetCharsetAndCollation(derivedCharset, derivedCollate)
 	bf.setCollator(collate.GetCollator(derivedCollate))
-<<<<<<< HEAD
 	return bf, nil
 }
 
@@ -136,9 +121,6 @@
 		}
 	}
 	return nil
-=======
-	return bf
->>>>>>> 1771fff... expression: make `field` and `findInSet`  support collation (#15100)
 }
 
 // newBaseBuiltinFuncWithTp creates a built-in function signature with specified types of arguments and the return type of the function.
@@ -256,11 +238,7 @@
 	}
 	bf.SetCharsetAndCollation(derivedCharset, derivedCollate)
 	bf.setCollator(collate.GetCollator(derivedCollate))
-<<<<<<< HEAD
 	return bf, nil
-=======
-	return bf
->>>>>>> 1771fff... expression: make `field` and `findInSet`  support collation (#15100)
 }
 
 func (b *baseBuiltinFunc) getArgs() []Expression {
