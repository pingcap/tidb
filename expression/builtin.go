--- conflicted
+++ resolved
@@ -778,13 +778,8 @@
 	ast.Div:        &arithmeticFunctionClass{baseFunctionClass{ast.Div, 2, 2}, opcode.Div},
 	ast.Mul:        &arithmeticFunctionClass{baseFunctionClass{ast.Mul, 2, 2}, opcode.Mul},
 	ast.IntDiv:     &arithmeticFunctionClass{baseFunctionClass{ast.IntDiv, 2, 2}, opcode.IntDiv},
-<<<<<<< HEAD
 	ast.LeftShift:  &leftShiftFunctionClass{baseFunctionClass{ast.LeftShift, 2, 2}},
-	ast.RightShift: &bitOpFunctionClass{baseFunctionClass{ast.RightShift, 2, 2}, opcode.RightShift},
-=======
-	ast.LeftShift:  &bitOpFunctionClass{baseFunctionClass{ast.LeftShift, 2, 2}, opcode.LeftShift},
 	ast.RightShift: &rightShiftFunctionClass{baseFunctionClass{ast.RightShift, 2, 2}},
->>>>>>> 30b69a9a
 	ast.And:        &bitOpFunctionClass{baseFunctionClass{ast.And, 2, 2}, opcode.And},
 	ast.Or:         &bitOpFunctionClass{baseFunctionClass{ast.Or, 2, 2}, opcode.Or},
 	ast.Xor:        &bitOpFunctionClass{baseFunctionClass{ast.Xor, 2, 2}, opcode.Xor},
