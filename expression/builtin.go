// Copyright 2013 The ql Authors. All rights reserved.
// Use of this source code is governed by a BSD-style
// license that can be found in the LICENSES/QL-LICENSE file.

// Copyright 2015 PingCAP, Inc.
//
// Licensed under the Apache License, Version 2.0 (the "License");
// you may not use this file except in compliance with the License.
// You may obtain a copy of the License at
//
//     http://www.apache.org/licenses/LICENSE-2.0
//
// Unless required by applicable law or agreed to in writing, software
// distributed under the License is distributed on an "AS IS" BASIS,
// See the License for the specific language governing permissions and
// limitations under the License.

package expression

import (
	"sort"
	"strings"

	"github.com/juju/errors"
	"github.com/pingcap/tidb/ast"
	"github.com/pingcap/tidb/context"
	"github.com/pingcap/tidb/parser/opcode"
	"github.com/pingcap/tidb/util/types"
)

var (
	_ functionClass = &coalesceFunctionClass{}
	_ functionClass = &isNullFunctionClass{}
	_ functionClass = &greatestFunctionClass{}
	_ functionClass = &leastFunctionClass{}
)

var (
	_ builtinFunc = &builtinCoalesceSig{}
	_ builtinFunc = &builtinIsNullSig{}
	_ builtinFunc = &builtinGreatestSig{}
	_ builtinFunc = &builtinLeastSig{}
)

// baseBuiltinFunc will be contained in every struct that implement builtinFunc interface.
type baseBuiltinFunc struct {
	args      []Expression
	argValues []types.Datum
	ctx       context.Context
	self      builtinFunc
}

func newBaseBuiltinFunc(args []Expression, ctx context.Context) baseBuiltinFunc {
	return baseBuiltinFunc{
		args:      args,
		argValues: make([]types.Datum, len(args)),
		ctx:       ctx,
	}
}

func (b *baseBuiltinFunc) evalArgs(row []types.Datum) (_ []types.Datum, err error) {
	for i, arg := range b.args {
		b.argValues[i], err = arg.Eval(row, b.ctx)
		if err != nil {
			return nil, errors.Trace(err)
		}
	}
	return b.argValues, nil
}

// isDeterministic will be true by default. Non-deterministic function will override this function.
func (b *baseBuiltinFunc) isDeterministic() bool {
	return true
}

func (b *baseBuiltinFunc) getArgs() []Expression {
	return b.args
}

// equal only checks if both functions are non-deterministic and if these arguments are same.
// Function name will be checked outside.
func (b *baseBuiltinFunc) equal(fun builtinFunc) bool {
	if !b.self.isDeterministic() || !fun.isDeterministic() {
		return false
	}
	funArgs := fun.getArgs()
	if len(funArgs) != len(b.args) {
		return false
	}
	for i := range b.args {
		if !b.args[i].Equal(funArgs[i], b.ctx) {
			return false
		}
	}
	return true
}

func (b *baseBuiltinFunc) getCtx() context.Context {
	return b.ctx
}

// builtinFunc stands for a particular function signature.
type builtinFunc interface {
	// eval does evaluation by the given row.
	eval([]types.Datum) (types.Datum, error)
	// getArgs returns the arguments expressions.
	getArgs() []Expression
	// isDeterministic checks if a function is deterministic.
	// A function is deterministic if it returns same results for same inputs.
	// e.g. random is non-deterministic.
	isDeterministic() bool
	// equal check if this function equals to another function.
	equal(builtinFunc) bool
	// getCtx returns this function's context.
	getCtx() context.Context
}

// baseFunctionClass will be contained in every struct that implement functionClass interface.
type baseFunctionClass struct {
	funcName string
	minArgs  int
	maxArgs  int
}

func (b *baseFunctionClass) verifyArgs(args []Expression) error {
	l := len(args)
	if l < b.minArgs || (b.maxArgs != -1 && l > b.maxArgs) {
		return errIncorrectParameterCount.GenByArgs(b.funcName)
	}
	return nil
}

// builtinFunc stands for a class for a function which may contains multiple functions.
type functionClass interface {
	// getFunction gets a function signature by the types and the counts of given arguments.
	getFunction(args []Expression, ctx context.Context) (builtinFunc, error)
}

// BuiltinFunc is the function signature for builtin functions
type BuiltinFunc func([]types.Datum, context.Context) (types.Datum, error)

// Func is for a builtin function.
type Func struct {
	// F is the specific calling function.
	F BuiltinFunc
	// MinArgs is the minimal arguments needed,
	MinArgs int
	// MaxArgs is the maximal arguments needed, -1 for infinity.
	MaxArgs int
}

// Funcs holds all registered builtin functions.
var Funcs = map[string]Func{
	// common functions
	ast.Coalesce: {builtinCoalesce, 1, -1},
	ast.IsNull:   {builtinIsNull, 1, 1},
	ast.Greatest: {builtinGreatest, 2, -1},
	ast.Least:    {builtinLeast, 2, -1},
	ast.Interval: {builtinInterval, 2, -1},

	// math functions
	ast.Abs:     {builtinAbs, 1, 1},
	ast.Ceil:    {builtinCeil, 1, 1},
	ast.Ceiling: {builtinCeil, 1, 1},
	ast.Ln:      {builtinLog, 1, 1},
	ast.Log:     {builtinLog, 1, 2},
	ast.Log2:    {builtinLog2, 1, 1},
	ast.Log10:   {builtinLog10, 1, 1},
	ast.Pow:     {builtinPow, 2, 2},
	ast.Power:   {builtinPow, 2, 2},
	ast.Rand:    {builtinRand, 0, 1},
	ast.Round:   {builtinRound, 1, 2},
	ast.Conv:    {builtinConv, 3, 3},
	ast.CRC32:   {builtinCRC32, 1, 1},

	// time functions
	ast.Curdate:          {builtinCurrentDate, 0, 0},
	ast.CurrentDate:      {builtinCurrentDate, 0, 0},
	ast.CurrentTime:      {builtinCurrentTime, 0, 1},
	ast.Date:             {builtinDate, 1, 1},
	ast.DateArith:        {builtinDateArith, 4, 4},
	ast.DateFormat:       {builtinDateFormat, 2, 2},
	ast.CurrentTimestamp: {builtinNow, 0, 1},
	ast.Curtime:          {builtinCurrentTime, 0, 1},
	ast.Day:              {builtinDay, 1, 1},
	ast.DayName:          {builtinDayName, 1, 1},
	ast.DayOfMonth:       {builtinDayOfMonth, 1, 1},
	ast.DayOfWeek:        {builtinDayOfWeek, 1, 1},
	ast.DayOfYear:        {builtinDayOfYear, 1, 1},
	ast.Extract:          {builtinExtract, 2, 2},
	ast.Hour:             {builtinHour, 1, 1},
	ast.MicroSecond:      {builtinMicroSecond, 1, 1},
	ast.Minute:           {builtinMinute, 1, 1},
	ast.Month:            {builtinMonth, 1, 1},
	ast.MonthName:        {builtinMonthName, 1, 1},
	ast.Now:              {builtinNow, 0, 1},
	ast.Second:           {builtinSecond, 1, 1},
	ast.StrToDate:        {builtinStrToDate, 2, 2},
	ast.Sysdate:          {builtinSysDate, 0, 1},
	ast.Time:             {builtinTime, 1, 1},
	ast.UTCDate:          {builtinUTCDate, 0, 0},
	ast.Week:             {builtinWeek, 1, 2},
	ast.Weekday:          {builtinWeekDay, 1, 1},
	ast.WeekOfYear:       {builtinWeekOfYear, 1, 1},
	ast.Year:             {builtinYear, 1, 1},
	ast.YearWeek:         {builtinYearWeek, 1, 2},
	ast.FromUnixTime:     {builtinFromUnixTime, 1, 2},
	ast.TimeDiff:         {builtinTimeDiff, 2, 2},
<<<<<<< HEAD
	ast.TimestampDiff:    {builtinTimestampDiff, 3, 3},
=======
	ast.UnixTimestamp:    {builtinUnixTimestamp, 0, 1},
>>>>>>> 36e95700

	// string functions
	ast.ASCII:          {builtinASCII, 1, 1},
	ast.Concat:         {builtinConcat, 1, -1},
	ast.ConcatWS:       {builtinConcatWS, 2, -1},
	ast.Convert:        {builtinConvert, 2, 2},
	ast.Lcase:          {builtinLower, 1, 1},
	ast.Left:           {builtinLeft, 2, 2},
	ast.Length:         {builtinLength, 1, 1},
	ast.Locate:         {builtinLocate, 2, 3},
	ast.Lower:          {builtinLower, 1, 1},
	ast.Ltrim:          {trimFn(strings.TrimLeft, spaceChars), 1, 1},
	ast.Repeat:         {builtinRepeat, 2, 2},
	ast.Replace:        {builtinReplace, 3, 3},
	ast.Reverse:        {builtinReverse, 1, 1},
	ast.Rtrim:          {trimFn(strings.TrimRight, spaceChars), 1, 1},
	ast.Space:          {builtinSpace, 1, 1},
	ast.Strcmp:         {builtinStrcmp, 2, 2},
	ast.Substring:      {builtinSubstring, 2, 3},
	ast.SubstringIndex: {builtinSubstringIndex, 3, 3},
	ast.Trim:           {builtinTrim, 1, 3},
	ast.Upper:          {builtinUpper, 1, 1},
	ast.Ucase:          {builtinUpper, 1, 1},
	ast.Hex:            {builtinHex, 1, 1},
	ast.Unhex:          {builtinUnHex, 1, 1},
	ast.Rpad:           {builtinRpad, 3, 3},
	ast.BitLength:      {builtinBitLength, 1, 1},
	ast.CharFunc:       {builtinChar, 2, -1},
	ast.CharLength:     {builtinCharLength, 1, 1},
	ast.FindInSet:      {builtinFindInSet, 2, 2},

	// information functions
	ast.ConnectionID: {builtinConnectionID, 0, 0},
	ast.CurrentUser:  {builtinCurrentUser, 0, 0},
	ast.Database:     {builtinDatabase, 0, 0},
	// This function is a synonym for DATABASE().
	// See http://dev.mysql.com/doc/refman/5.7/en/information-functions.html#function_schema
	ast.Schema:       {builtinDatabase, 0, 0},
	ast.FoundRows:    {builtinFoundRows, 0, 0},
	ast.LastInsertId: {builtinLastInsertID, 0, 1},
	ast.User:         {builtinUser, 0, 0},
	ast.Version:      {builtinVersion, 0, 0},

	// control functions
	ast.If:     {builtinIf, 3, 3},
	ast.Ifnull: {builtinIfNull, 2, 2},
	ast.Nullif: {builtinNullIf, 2, 2},

	// miscellaneous functions
	ast.Sleep: {builtinSleep, 1, 1},

	// get_lock() and release_lock() is parsed but do nothing.
	// It is used for preventing error in Ruby's activerecord migrations.
	ast.GetLock:     {builtinLock, 2, 2},
	ast.ReleaseLock: {builtinReleaseLock, 1, 1},

	// only used by new plan
	ast.AndAnd:     {builtinAndAnd, 2, 2},
	ast.OrOr:       {builtinOrOr, 2, 2},
	ast.GE:         {compareFuncFactory(opcode.GE), 2, 2},
	ast.LE:         {compareFuncFactory(opcode.LE), 2, 2},
	ast.EQ:         {compareFuncFactory(opcode.EQ), 2, 2},
	ast.NE:         {compareFuncFactory(opcode.NE), 2, 2},
	ast.LT:         {compareFuncFactory(opcode.LT), 2, 2},
	ast.GT:         {compareFuncFactory(opcode.GT), 2, 2},
	ast.NullEQ:     {compareFuncFactory(opcode.NullEQ), 2, 2},
	ast.Plus:       {arithmeticFuncFactory(opcode.Plus), 2, 2},
	ast.Minus:      {arithmeticFuncFactory(opcode.Minus), 2, 2},
	ast.Mod:        {arithmeticFuncFactory(opcode.Mod), 2, 2},
	ast.Div:        {arithmeticFuncFactory(opcode.Div), 2, 2},
	ast.Mul:        {arithmeticFuncFactory(opcode.Mul), 2, 2},
	ast.IntDiv:     {arithmeticFuncFactory(opcode.IntDiv), 2, 2},
	ast.LeftShift:  {bitOpFactory(opcode.LeftShift), 2, 2},
	ast.RightShift: {bitOpFactory(opcode.RightShift), 2, 2},
	ast.And:        {bitOpFactory(opcode.And), 2, 2},
	ast.Or:         {bitOpFactory(opcode.Or), 2, 2},
	ast.Xor:        {bitOpFactory(opcode.Xor), 2, 2},
	ast.LogicXor:   {builtinLogicXor, 2, 2},
	ast.UnaryNot:   {unaryOpFactory(opcode.Not), 1, 1},
	ast.BitNeg:     {unaryOpFactory(opcode.BitNeg), 1, 1},
	ast.UnaryPlus:  {unaryOpFactory(opcode.Plus), 1, 1},
	ast.UnaryMinus: {unaryOpFactory(opcode.Minus), 1, 1},
	ast.In:         {builtinIn, 1, -1},
	ast.IsTruth:    {isTrueOpFactory(opcode.IsTruth), 1, 1},
	ast.IsFalsity:  {isTrueOpFactory(opcode.IsFalsity), 1, 1},
	ast.Like:       {builtinLike, 3, 3},
	ast.Regexp:     {builtinRegexp, 2, 2},
	ast.Case:       {builtinCaseWhen, 1, -1},
	ast.RowFunc:    {builtinRow, 2, -1},
	ast.SetVar:     {builtinSetVar, 2, 2},
	ast.GetVar:     {builtinGetVar, 1, 1},
}

// DynamicFuncs are those functions that
// use input parameter ctx or
// return an uncertain result would not be constant folded
// the value 0 means nothing
var DynamicFuncs = map[string]int{
	"rand":           0,
	"connection_id":  0,
	"current_user":   0,
	"database":       0,
	"found_rows":     0,
	"last_insert_id": 0,
	"user":           0,
	"version":        0,
	"sleep":          0,
	ast.GetVar:       0,
	ast.SetVar:       0,
	ast.Values:       0,
}

// Function family for coalesce.
type coalesceFunctionClass struct {
	baseFunctionClass
}

func (c *coalesceFunctionClass) getFunction(args []Expression, ctx context.Context) (builtinFunc, error) {
	return &builtinCoalesceSig{newBaseBuiltinFunc(args, ctx)}, errors.Trace(c.verifyArgs(args))
}

type builtinCoalesceSig struct {
	baseBuiltinFunc
}

func (b *builtinCoalesceSig) eval(row []types.Datum) (types.Datum, error) {
	args, err := b.evalArgs(row)
	if err != nil {
		return types.Datum{}, errors.Trace(err)
	}
	return builtinCoalesce(args, b.ctx)
}

// See http://dev.mysql.com/doc/refman/5.7/en/comparison-operators.html#function_coalesce
func builtinCoalesce(args []types.Datum, ctx context.Context) (d types.Datum, err error) {
	for _, d = range args {
		if !d.IsNull() {
			return d, nil
		}
	}
	return d, nil
}

type isNullFunctionClass struct {
	baseFunctionClass
}

func (c *isNullFunctionClass) getFunction(args []Expression, ctx context.Context) (builtinFunc, error) {
	return &builtinIsNullSig{newBaseBuiltinFunc(args, ctx)}, errors.Trace(c.verifyArgs(args))
}

type builtinIsNullSig struct {
	baseBuiltinFunc
}

func (b *builtinIsNullSig) eval(row []types.Datum) (types.Datum, error) {
	args, err := b.evalArgs(row)
	if err != nil {
		return types.Datum{}, errors.Trace(err)
	}
	return builtinIsNull(args, b.ctx)
}

// See https://dev.mysql.com/doc/refman/5.7/en/comparison-operators.html#function_isnull
func builtinIsNull(args []types.Datum, _ context.Context) (d types.Datum, err error) {
	if args[0].IsNull() {
		d.SetInt64(1)
	} else {
		d.SetInt64(0)
	}
	return d, nil
}

type greatestFunctionClass struct {
	baseFunctionClass
}

func (c *greatestFunctionClass) getFunction(args []Expression, ctx context.Context) (builtinFunc, error) {
	return &builtinGreatestSig{newBaseBuiltinFunc(args, ctx)}, errors.Trace(c.verifyArgs(args))
}

type builtinGreatestSig struct {
	baseBuiltinFunc
}

func (b *builtinGreatestSig) eval(row []types.Datum) (types.Datum, error) {
	args, err := b.evalArgs(row)
	if err != nil {
		return types.Datum{}, errors.Trace(err)
	}
	return builtinGreatest(args, b.ctx)
}

// See http://dev.mysql.com/doc/refman/5.7/en/comparison-operators.html#function_greatest
func builtinGreatest(args []types.Datum, ctx context.Context) (d types.Datum, err error) {
	if args[0].IsNull() {
		return
	}
	max := 0
	sc := ctx.GetSessionVars().StmtCtx
	for i := 1; i < len(args); i++ {
		if args[i].IsNull() {
			return
		}

		var cmp int
		if cmp, err = args[i].CompareDatum(sc, args[max]); err != nil {
			return
		}

		if cmp > 0 {
			max = i
		}
	}
	d = args[max]
	return
}

type leastFunctionClass struct {
	baseFunctionClass
}

func (c *leastFunctionClass) getFunction(args []Expression, ctx context.Context) (builtinFunc, error) {
	return &builtinLeastSig{newBaseBuiltinFunc(args, ctx)}, errors.Trace(c.verifyArgs(args))
}

type builtinLeastSig struct {
	baseBuiltinFunc
}

func (b *builtinLeastSig) eval(row []types.Datum) (types.Datum, error) {
	args, err := b.evalArgs(row)
	if err != nil {
		return types.Datum{}, errors.Trace(err)
	}
	return builtinLeast(args, b.ctx)
}

// See http://dev.mysql.com/doc/refman/5.7/en/comparison-operators.html#function_least
func builtinLeast(args []types.Datum, ctx context.Context) (d types.Datum, err error) {
	if args[0].IsNull() {
		return
	}
	min := 0
	sc := ctx.GetSessionVars().StmtCtx
	for i := 1; i < len(args); i++ {
		if args[i].IsNull() {
			return
		}

		var cmp int
		if cmp, err = args[i].CompareDatum(sc, args[min]); err != nil {
			return
		}

		if cmp < 0 {
			min = i
		}
	}
	d = args[min]
	return
}

// See http://dev.mysql.com/doc/refman/5.7/en/comparison-operators.html#function_interval
func builtinInterval(args []types.Datum, ctx context.Context) (d types.Datum, err error) {
	if args[0].IsNull() {
		d.SetInt64(int64(-1))
		return
	}
	sc := ctx.GetSessionVars().StmtCtx

	idx := sort.Search(len(args)-1, func(i int) bool {
		d1, d2 := args[0], args[i+1]
		if d1.Kind() == types.KindInt64 && d1.Kind() == d2.Kind() {
			return d1.GetInt64() < d2.GetInt64()
		}
		if d1.Kind() == types.KindUint64 && d1.Kind() == d2.Kind() {
			return d1.GetUint64() < d2.GetUint64()
		}
		if d1.Kind() == types.KindInt64 && d2.Kind() == types.KindUint64 {
			return d1.GetInt64() < 0 || d1.GetUint64() < d2.GetUint64()
		}
		if d1.Kind() == types.KindUint64 && d2.Kind() == types.KindInt64 {
			return d2.GetInt64() > 0 && d1.GetUint64() < d2.GetUint64()
		}
		v1, _ := d1.ToFloat64(sc)
		v2, _ := d2.ToFloat64(sc)
		return v1 < v2
	})
	d.SetInt64(int64(idx))

	return
}<|MERGE_RESOLUTION|>--- conflicted
+++ resolved
@@ -206,11 +206,8 @@
 	ast.YearWeek:         {builtinYearWeek, 1, 2},
 	ast.FromUnixTime:     {builtinFromUnixTime, 1, 2},
 	ast.TimeDiff:         {builtinTimeDiff, 2, 2},
-<<<<<<< HEAD
 	ast.TimestampDiff:    {builtinTimestampDiff, 3, 3},
-=======
 	ast.UnixTimestamp:    {builtinUnixTimestamp, 0, 1},
->>>>>>> 36e95700
 
 	// string functions
 	ast.ASCII:          {builtinASCII, 1, 1},
