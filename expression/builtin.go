--- conflicted
+++ resolved
@@ -778,19 +778,11 @@
 	ast.Div:        &arithmeticFunctionClass{baseFunctionClass{ast.Div, 2, 2}, opcode.Div},
 	ast.Mul:        &arithmeticFunctionClass{baseFunctionClass{ast.Mul, 2, 2}, opcode.Mul},
 	ast.IntDiv:     &arithmeticFunctionClass{baseFunctionClass{ast.IntDiv, 2, 2}, opcode.IntDiv},
-<<<<<<< HEAD
-	ast.LeftShift:  &bitOpFunctionClass{baseFunctionClass{ast.LeftShift, 2, 2}, opcode.LeftShift},
-	ast.RightShift: &bitOpFunctionClass{baseFunctionClass{ast.RightShift, 2, 2}, opcode.RightShift},
 	ast.And:        &bitAndFunctionClass{baseFunctionClass{ast.And, 2, 2}},
-	ast.Or:         &bitOpFunctionClass{baseFunctionClass{ast.Or, 2, 2}, opcode.Or},
-	ast.Xor:        &bitOpFunctionClass{baseFunctionClass{ast.Xor, 2, 2}, opcode.Xor},
-=======
 	ast.LeftShift:  &leftShiftFunctionClass{baseFunctionClass{ast.LeftShift, 2, 2}},
 	ast.RightShift: &rightShiftFunctionClass{baseFunctionClass{ast.RightShift, 2, 2}},
-	ast.And:        &bitOpFunctionClass{baseFunctionClass{ast.And, 2, 2}, opcode.And},
 	ast.Or:         &bitOrFunctionClass{baseFunctionClass{ast.Or, 2, 2}},
 	ast.Xor:        &bitXorFunctionClass{baseFunctionClass{ast.Xor, 2, 2}},
->>>>>>> d5603f4a
 	ast.UnaryNot:   &unaryOpFunctionClass{baseFunctionClass{ast.UnaryNot, 1, 1}, opcode.Not},
 	ast.BitNeg:     &unaryOpFunctionClass{baseFunctionClass{ast.BitNeg, 1, 1}, opcode.BitNeg},
 	ast.UnaryPlus:  &unaryOpFunctionClass{baseFunctionClass{ast.UnaryPlus, 1, 1}, opcode.Plus},
