--- conflicted
+++ resolved
@@ -90,20 +90,11 @@
 	if ctx == nil {
 		panic("ctx should not be nil")
 	}
-<<<<<<< HEAD
-<<<<<<< HEAD
-=======
 	if err := checkIllegalMixCollation(funcName, args); err != nil {
 		return baseBuiltinFunc{}, err
 	}
->>>>>>> f5146b0d
-	derivedCharset, derivedCollate, derivedFlen := DeriveCollationFromExprs(ctx, args...)
-=======
-	if err := checkIllegalMixCollation(funcName, args); err != nil {
-		return baseBuiltinFunc{}, err
-	}
 	derivedCharset, derivedCollate := DeriveCollationFromExprs(ctx, args...)
->>>>>>> 6a49bb4... *: fix a bug which causes function return truncated result (#17101)
+
 	bf := baseBuiltinFunc{
 		bufAllocator:           newLocalSliceBuffer(len(args)),
 		childrenVectorizedOnce: new(sync.Once),
