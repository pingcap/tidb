--- conflicted
+++ resolved
@@ -37,25 +37,16 @@
 	ast.JSONSet:          {},
 	ast.JSONSearch:       {},
 	ast.JSONReplace:      {},
-<<<<<<< HEAD
-	ast.JSONDepth:        {},
+	ast.JSONDepth:        {{retEvalType: types.ETInt, childrenTypes: []types.EvalType{types.ETJson}}},
 	ast.JSONUnquote: {
 		{retEvalType: types.ETString, childrenTypes: []types.EvalType{types.ETJson}},
 	},
 	ast.JSONRemove: {},
 	ast.JSONMerge:  {},
 	ast.JSONInsert: {},
-	ast.JSONQuote:  {},
-=======
-	ast.JSONDepth:        {{retEvalType: types.ETInt, childrenTypes: []types.EvalType{types.ETJson}}},
-	ast.JSONUnquote:      {},
-	ast.JSONRemove:       {},
-	ast.JSONMerge:        {},
-	ast.JSONInsert:       {},
 	ast.JSONQuote: {
 		{retEvalType: types.ETString, childrenTypes: []types.EvalType{types.ETJson}},
 	},
->>>>>>> adcebe2b
 }
 
 func (s *testEvaluatorSuite) TestVectorizedBuiltinJSONFunc(c *C) {
