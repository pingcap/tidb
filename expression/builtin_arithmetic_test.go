// Copyright 2017 PingCAP, Inc.
//
// Licensed under the Apache License, Version 2.0 (the "License");
// you may not use this file except in compliance with the License.
// You may obtain a copy of the License at
//
//     http://www.apache.org/licenses/LICENSE-2.0
//
// Unless required by applicable law or agreed to in writing, software
// distributed under the License is distributed on an "AS IS" BASIS,
// See the License for the specific language governing permissions and
// limitations under the License.

package expression

import (
	. "github.com/pingcap/check"
	"github.com/pingcap/tidb/ast"
	"github.com/pingcap/tidb/mysql"
	"github.com/pingcap/tidb/util/testleak"
	"github.com/pingcap/tidb/util/testutil"
	"github.com/pingcap/tidb/util/types"
)

func (s *testEvaluatorSuite) TestSetFlenDecimal4RealOrDecimal(c *C) {
	defer testleak.AfterTest(c)()

	ret := &types.FieldType{}
	a := &types.FieldType{
		Decimal: 1,
		Flen:    3,
	}
	b := &types.FieldType{
		Decimal: 0,
		Flen:    2,
	}
	setFlenDecimal4RealOrDecimal(ret, a, b, true)
	c.Assert(ret.Decimal, Equals, 1)
	c.Assert(ret.Flen, Equals, 6)

	b.Flen = 65
	setFlenDecimal4RealOrDecimal(ret, a, b, true)
	c.Assert(ret.Decimal, Equals, 1)
	c.Assert(ret.Flen, Equals, mysql.MaxRealWidth)
	setFlenDecimal4RealOrDecimal(ret, a, b, false)
	c.Assert(ret.Decimal, Equals, 1)
	c.Assert(ret.Flen, Equals, mysql.MaxDecimalWidth)

	b.Flen = types.UnspecifiedLength
	setFlenDecimal4RealOrDecimal(ret, a, b, true)
	c.Assert(ret.Decimal, Equals, 1)
	c.Assert(ret.Flen, Equals, types.UnspecifiedLength)

	b.Decimal = types.UnspecifiedLength
	setFlenDecimal4RealOrDecimal(ret, a, b, true)
	c.Assert(ret.Decimal, Equals, types.UnspecifiedLength)
	c.Assert(ret.Flen, Equals, types.UnspecifiedLength)
}

func (s *testEvaluatorSuite) TestSetFlenDecimal4Int(c *C) {
	defer testleak.AfterTest(c)()

	ret := &types.FieldType{}
	a := &types.FieldType{
		Decimal: 1,
		Flen:    3,
	}
	b := &types.FieldType{
		Decimal: 0,
		Flen:    2,
	}
	setFlenDecimal4Int(ret, a, b)
	c.Assert(ret.Decimal, Equals, 0)
	c.Assert(ret.Flen, Equals, mysql.MaxIntWidth)

	b.Flen = mysql.MaxIntWidth + 1
	setFlenDecimal4Int(ret, a, b)
	c.Assert(ret.Decimal, Equals, 0)
	c.Assert(ret.Flen, Equals, mysql.MaxIntWidth)

	b.Flen = types.UnspecifiedLength
	setFlenDecimal4Int(ret, a, b)
	c.Assert(ret.Decimal, Equals, 0)
	c.Assert(ret.Flen, Equals, mysql.MaxIntWidth)
}

func (s *testEvaluatorSuite) TestArithmeticPlus(c *C) {
	defer testleak.AfterTest(c)()
	testCases := []struct {
		args   []interface{}
		expect interface{}
	}{
		{
			args:   []interface{}{int64(12), int64(1)},
			expect: int64(13),
		},
		{
			args:   []interface{}{float64(1.01001), float64(-0.01)},
			expect: float64(1.00001),
		},
		{
			args:   []interface{}{nil, float64(-0.11101)},
			expect: nil,
		},
		{
			args:   []interface{}{float64(1.01), nil},
			expect: nil,
		},
		{
			args:   []interface{}{nil, nil},
			expect: nil,
		},
	}

	for _, tc := range testCases {
		sig, err := funcs[ast.Plus].getFunction(datumsToConstants(types.MakeDatums(tc.args...)), s.ctx)
		c.Assert(err, IsNil)
		c.Assert(sig, NotNil)
		c.Assert(sig.isDeterministic(), Equals, true)
		val, err := sig.eval(nil)
		c.Assert(err, IsNil)
		c.Assert(val, testutil.DatumEquals, types.NewDatum(tc.expect))
	}
}

func (s *testEvaluatorSuite) TestArithmeticMinus(c *C) {
	defer testleak.AfterTest(c)()
	testCases := []struct {
		args   []interface{}
		expect interface{}
	}{
		{
			args:   []interface{}{int64(12), int64(1)},
			expect: int64(11),
		},
		{
			args:   []interface{}{float64(1.01001), float64(-0.01)},
			expect: float64(1.02001),
		},
		{
			args:   []interface{}{nil, float64(-0.11101)},
			expect: nil,
		},
		{
			args:   []interface{}{float64(1.01), nil},
			expect: nil,
		},
		{
			args:   []interface{}{nil, nil},
			expect: nil,
		},
	}

	for _, tc := range testCases {
		sig, err := funcs[ast.Minus].getFunction(datumsToConstants(types.MakeDatums(tc.args...)), s.ctx)
		c.Assert(err, IsNil)
		c.Assert(sig, NotNil)
		c.Assert(sig.isDeterministic(), Equals, true)
		val, err := sig.eval(nil)
		c.Assert(err, IsNil)
		c.Assert(val, testutil.DatumEquals, types.NewDatum(tc.expect))
	}
}

func (s *testEvaluatorSuite) TestArithmeticMultiply(c *C) {
	defer testleak.AfterTest(c)()
	testCases := []struct {
		args   []interface{}
		expect interface{}
		err    error
	}{
		{
			args:   []interface{}{int64(11), int64(11)},
			expect: int64(121),
		},
		{
			args:   []interface{}{uint64(11), uint64(11)},
			expect: int64(121),
		},
		{
			args:   []interface{}{float64(11), float64(11)},
			expect: float64(121),
		},
		{
			args:   []interface{}{nil, float64(-0.11101)},
			expect: nil,
		},
		{
			args:   []interface{}{float64(1.01), nil},
			expect: nil,
		},
		{
			args:   []interface{}{nil, nil},
			expect: nil,
		},
	}

	for _, tc := range testCases {
		sig, err := funcs[ast.Mul].getFunction(datumsToConstants(types.MakeDatums(tc.args...)), s.ctx)
		c.Assert(err, IsNil)
		c.Assert(sig, NotNil)
		c.Assert(sig.isDeterministic(), Equals, true)
		val, err := sig.eval(nil)
		c.Assert(err, IsNil)
		c.Assert(val, testutil.DatumEquals, types.NewDatum(tc.expect))
	}
}

<<<<<<< HEAD
func (s *testEvaluatorSuite) TestArithmeticIntDivide(c *C) {
=======
func (s *testEvaluatorSuite) TestArithmeticDivide(c *C) {
>>>>>>> f0b061ca
	defer testleak.AfterTest(c)()
	testCases := []struct {
		args   []interface{}
		expect interface{}
<<<<<<< HEAD
		err    error
	}{
		{
			args:   []interface{}{int64(13), int64(11)},
			expect: int64(1),
		},
		{
			args:   []interface{}{int64(-13), int64(11)},
			expect: int64(-1),
		},
		{
			args:   []interface{}{int64(13), int64(-11)},
			expect: int64(-1),
		},
		{
			args:   []interface{}{int64(-13), int64(-11)},
			expect: int64(1),
		},
		{
			args:   []interface{}{int64(33), int64(11)},
			expect: int64(3),
		},
		{
			args:   []interface{}{int64(-33), int64(11)},
			expect: int64(-3),
		},
		{
			args:   []interface{}{int64(33), int64(-11)},
			expect: int64(-3),
		},
		{
			args:   []interface{}{int64(-33), int64(-11)},
			expect: int64(3),
=======
	}{
		{
			args:   []interface{}{float64(11.1111111), float64(11.1)},
			expect: float64(1.001001),
		},
		{
			args:   []interface{}{float64(11.1111111), float64(0)},
			expect: nil,
		},
		{
			args:   []interface{}{int64(11), int64(11)},
			expect: float64(1),
		},
		{
			args:   []interface{}{int64(11), int64(2)},
			expect: float64(5.5),
>>>>>>> f0b061ca
		},
		{
			args:   []interface{}{int64(11), int64(0)},
			expect: nil,
		},
		{
<<<<<<< HEAD
			args:   []interface{}{int64(-11), int64(0)},
			expect: nil,
		},
		{
			args:   []interface{}{float64(11.01), float64(1.1)},
			expect: int64(10),
		},
		{
			args:   []interface{}{float64(-11.01), float64(1.1)},
			expect: int64(-10),
		},
		{
			args:   []interface{}{float64(11.01), float64(-1.1)},
			expect: int64(-10),
		},
		{
			args:   []interface{}{float64(-11.01), float64(-1.1)},
			expect: int64(10),
=======
			args:   []interface{}{uint64(11), uint64(11)},
			expect: float64(1),
		},
		{
			args:   []interface{}{uint64(11), uint64(2)},
			expect: float64(5.5),
		},
		{
			args:   []interface{}{uint64(11), uint64(0)},
			expect: nil,
>>>>>>> f0b061ca
		},
		{
			args:   []interface{}{nil, float64(-0.11101)},
			expect: nil,
		},
		{
			args:   []interface{}{float64(1.01), nil},
			expect: nil,
		},
		{
<<<<<<< HEAD
			args:   []interface{}{nil, int64(-1001)},
			expect: nil,
		},
		{
			args:   []interface{}{int64(101), nil},
			expect: nil,
		},
		{
=======
>>>>>>> f0b061ca
			args:   []interface{}{nil, nil},
			expect: nil,
		},
	}

	for _, tc := range testCases {
<<<<<<< HEAD
		sig, err := funcs[ast.IntDiv].getFunction(datumsToConstants(types.MakeDatums(tc.args...)), s.ctx)
=======
		sig, err := funcs[ast.Div].getFunction(datumsToConstants(types.MakeDatums(tc.args...)), s.ctx)
>>>>>>> f0b061ca
		c.Assert(err, IsNil)
		c.Assert(sig, NotNil)
		c.Assert(sig.isDeterministic(), Equals, true)
		val, err := sig.eval(nil)
		c.Assert(err, IsNil)
		c.Assert(val, testutil.DatumEquals, types.NewDatum(tc.expect))
	}
}<|MERGE_RESOLUTION|>--- conflicted
+++ resolved
@@ -206,16 +206,74 @@
 	}
 }
 
-<<<<<<< HEAD
+func (s *testEvaluatorSuite) TestArithmeticDivide(c *C) {
+	defer testleak.AfterTest(c)()
+	testCases := []struct {
+		args   []interface{}
+		expect interface{}
+	}{
+		{
+			args:   []interface{}{float64(11.1111111), float64(11.1)},
+			expect: float64(1.001001),
+		},
+		{
+			args:   []interface{}{float64(11.1111111), float64(0)},
+			expect: nil,
+		},
+		{
+			args:   []interface{}{int64(11), int64(11)},
+			expect: float64(1),
+		},
+		{
+			args:   []interface{}{int64(11), int64(2)},
+			expect: float64(5.5),
+		},
+		{
+			args:   []interface{}{int64(11), int64(0)},
+			expect: nil,
+		},
+		{
+			args:   []interface{}{uint64(11), uint64(11)},
+			expect: float64(1),
+		},
+		{
+			args:   []interface{}{uint64(11), uint64(2)},
+			expect: float64(5.5),
+		},
+		{
+			args:   []interface{}{uint64(11), uint64(0)},
+			expect: nil,
+		},
+		{
+			args:   []interface{}{nil, float64(-0.11101)},
+			expect: nil,
+		},
+		{
+			args:   []interface{}{float64(1.01), nil},
+			expect: nil,
+		},
+		{
+			args:   []interface{}{nil, nil},
+			expect: nil,
+		},
+	}
+
+	for _, tc := range testCases {
+		sig, err := funcs[ast.Div].getFunction(datumsToConstants(types.MakeDatums(tc.args...)), s.ctx)
+		c.Assert(err, IsNil)
+		c.Assert(sig, NotNil)
+		c.Assert(sig.isDeterministic(), Equals, true)
+		val, err := sig.eval(nil)
+		c.Assert(err, IsNil)
+		c.Assert(val, testutil.DatumEquals, types.NewDatum(tc.expect))
+	}
+}
+
 func (s *testEvaluatorSuite) TestArithmeticIntDivide(c *C) {
-=======
-func (s *testEvaluatorSuite) TestArithmeticDivide(c *C) {
->>>>>>> f0b061ca
-	defer testleak.AfterTest(c)()
-	testCases := []struct {
-		args   []interface{}
-		expect interface{}
-<<<<<<< HEAD
+	defer testleak.AfterTest(c)()
+	testCases := []struct {
+		args   []interface{}
+		expect interface{}
 		err    error
 	}{
 		{
@@ -249,31 +307,12 @@
 		{
 			args:   []interface{}{int64(-33), int64(-11)},
 			expect: int64(3),
-=======
-	}{
-		{
-			args:   []interface{}{float64(11.1111111), float64(11.1)},
-			expect: float64(1.001001),
-		},
-		{
-			args:   []interface{}{float64(11.1111111), float64(0)},
-			expect: nil,
-		},
-		{
-			args:   []interface{}{int64(11), int64(11)},
-			expect: float64(1),
-		},
-		{
-			args:   []interface{}{int64(11), int64(2)},
-			expect: float64(5.5),
->>>>>>> f0b061ca
 		},
 		{
 			args:   []interface{}{int64(11), int64(0)},
 			expect: nil,
 		},
 		{
-<<<<<<< HEAD
 			args:   []interface{}{int64(-11), int64(0)},
 			expect: nil,
 		},
@@ -292,29 +331,16 @@
 		{
 			args:   []interface{}{float64(-11.01), float64(-1.1)},
 			expect: int64(10),
-=======
-			args:   []interface{}{uint64(11), uint64(11)},
-			expect: float64(1),
-		},
-		{
-			args:   []interface{}{uint64(11), uint64(2)},
-			expect: float64(5.5),
-		},
-		{
-			args:   []interface{}{uint64(11), uint64(0)},
-			expect: nil,
->>>>>>> f0b061ca
-		},
-		{
-			args:   []interface{}{nil, float64(-0.11101)},
-			expect: nil,
-		},
-		{
-			args:   []interface{}{float64(1.01), nil},
-			expect: nil,
-		},
-		{
-<<<<<<< HEAD
+		},
+		{
+			args:   []interface{}{nil, float64(-0.11101)},
+			expect: nil,
+		},
+		{
+			args:   []interface{}{float64(1.01), nil},
+			expect: nil,
+		},
+		{
 			args:   []interface{}{nil, int64(-1001)},
 			expect: nil,
 		},
@@ -323,19 +349,13 @@
 			expect: nil,
 		},
 		{
-=======
->>>>>>> f0b061ca
-			args:   []interface{}{nil, nil},
-			expect: nil,
-		},
-	}
-
-	for _, tc := range testCases {
-<<<<<<< HEAD
+			args:   []interface{}{nil, nil},
+			expect: nil,
+		},
+	}
+
+	for _, tc := range testCases {
 		sig, err := funcs[ast.IntDiv].getFunction(datumsToConstants(types.MakeDatums(tc.args...)), s.ctx)
-=======
-		sig, err := funcs[ast.Div].getFunction(datumsToConstants(types.MakeDatums(tc.args...)), s.ctx)
->>>>>>> f0b061ca
 		c.Assert(err, IsNil)
 		c.Assert(sig, NotNil)
 		c.Assert(sig.isDeterministic(), Equals, true)
