--- conflicted
+++ resolved
@@ -56,12 +56,8 @@
 	return rewriter.pop(), nil
 }
 
-<<<<<<< HEAD
-// ParseSimpleExprsWithSchema parses a simple expression to expression.Expression.
-=======
 // ParseSimpleExprsWithSchema parses simple expression string to Expression.
 // The expression string must only reference the column in the given schema.
->>>>>>> 38c939f4
 func ParseSimpleExprsWithSchema(ctx sessionctx.Context, exprStr string, schema *Schema) ([]Expression, error) {
 	exprStr = "select " + exprStr
 	stmts, err := parser.New().Parse(exprStr, "", "")
@@ -71,7 +67,7 @@
 	fields := stmts[0].(*ast.SelectStmt).Fields.Fields
 	exprs := make([]Expression, 0, len(fields))
 	for _, field := range fields {
-		expr, err := rewriteSimpleExprWithSchema(ctx, field.Expr, schema)
+		expr, err := RewriteSimpleExprWithSchema(ctx, field.Expr, schema)
 		if err != nil {
 			return nil, errors.Trace(err)
 		}
@@ -80,12 +76,8 @@
 	return exprs, nil
 }
 
-<<<<<<< HEAD
-func rewriteSimpleExprWithSchema(ctx sessionctx.Context, expr ast.ExprNode, schema *Schema) (Expression, error) {
-=======
 // RewriteSimpleExprWithSchema rewrites simple ast.ExprNode to expression.Expression.
 func RewriteSimpleExprWithSchema(ctx sessionctx.Context, expr ast.ExprNode, schema *Schema) (Expression, error) {
->>>>>>> 38c939f4
 	rewriter := &simpleRewriter{ctx: ctx, schema: schema}
 	expr.Accept(rewriter)
 	if rewriter.err != nil {
