--- conflicted
+++ resolved
@@ -734,15 +734,12 @@
 	c.Assert(err, IsNil)
 	exprs = append(exprs, function)
 
-<<<<<<< HEAD
 	// Replace
 	function, err = NewFunction(mock.NewContext(), ast.Replace, types.NewFieldType(mysql.TypeString), stringColumn, stringColumn, stringColumn)
 	c.Assert(err, IsNil)
 	exprs = append(exprs, function)
 
-=======
 	// ScalarFuncSig_RoundReal
->>>>>>> 06b80b74
 	function, err = NewFunction(mock.NewContext(), ast.Round, types.NewFieldType(mysql.TypeDouble), realColumn)
 	c.Assert(err, IsNil)
 	exprs = append(exprs, function)
