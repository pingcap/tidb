// Copyright 2017 PingCAP, Inc.
//
// Licensed under the Apache License, Version 2.0 (the "License");
// you may not use this file except in compliance with the License.
// You may obtain a copy of the License at
//
//     http://www.apache.org/licenses/LICENSE-2.0
//
// Unless required by applicable law or agreed to in writing, software
// distributed under the License is distributed on an "AS IS" BASIS,
// See the License for the specific language governing permissions and
// limitations under the License.

package expression

import (
	"encoding/json"
	"fmt"
	"strings"

	"github.com/gogo/protobuf/proto"
	. "github.com/pingcap/check"
	"github.com/pingcap/failpoint"
	"github.com/pingcap/parser/ast"
	"github.com/pingcap/parser/charset"
	"github.com/pingcap/parser/mysql"
	"github.com/pingcap/tidb/kv"
	"github.com/pingcap/tidb/sessionctx/stmtctx"
	"github.com/pingcap/tidb/types"
	"github.com/pingcap/tidb/util/collate"
	"github.com/pingcap/tidb/util/mock"
	"github.com/pingcap/tipb/go-tipb"
)

type dataGen4Expr2PbTest struct {
}

func (dg *dataGen4Expr2PbTest) genColumn(tp byte, id int64) *Column {
	return &Column{
		RetType: types.NewFieldType(tp),
		ID:      id,
		Index:   int(id),
	}
}

func (s *testEvaluatorSuite) TestConstant2Pb(c *C) {
	c.Skip("constant pb has changed")
	var constExprs []Expression
	sc := new(stmtctx.StatementContext)
	client := new(mock.Client)

	// can be transformed
	constValue := new(Constant)
	constValue.Value = types.NewDatum(nil)
	c.Assert(constValue.Value.Kind(), Equals, types.KindNull)
	constExprs = append(constExprs, constValue)

	constValue = new(Constant)
	constValue.Value = types.NewDatum(int64(100))
	c.Assert(constValue.Value.Kind(), Equals, types.KindInt64)
	constExprs = append(constExprs, constValue)

	constValue = new(Constant)
	constValue.Value = types.NewDatum(uint64(100))
	c.Assert(constValue.Value.Kind(), Equals, types.KindUint64)
	constExprs = append(constExprs, constValue)

	constValue = new(Constant)
	constValue.Value = types.NewDatum("100")
	c.Assert(constValue.Value.Kind(), Equals, types.KindString)
	constExprs = append(constExprs, constValue)

	constValue = new(Constant)
	constValue.Value = types.NewDatum([]byte{'1', '2', '4', 'c'})
	c.Assert(constValue.Value.Kind(), Equals, types.KindBytes)
	constExprs = append(constExprs, constValue)

	constValue = new(Constant)
	constValue.Value = types.NewDatum(types.NewDecFromInt(110))
	c.Assert(constValue.Value.Kind(), Equals, types.KindMysqlDecimal)
	constExprs = append(constExprs, constValue)

	constValue = new(Constant)
	constValue.Value = types.NewDatum(types.Duration{})
	c.Assert(constValue.Value.Kind(), Equals, types.KindMysqlDuration)
	constExprs = append(constExprs, constValue)

	// can not be transformed
	constValue = new(Constant)
	constValue.Value = types.NewDatum(float32(100))
	c.Assert(constValue.Value.Kind(), Equals, types.KindFloat32)
	constExprs = append(constExprs, constValue)

	constValue = new(Constant)
	constValue.Value = types.NewDatum(float64(100))
	c.Assert(constValue.Value.Kind(), Equals, types.KindFloat64)
	constExprs = append(constExprs, constValue)

	constValue = new(Constant)
	constValue.Value = types.NewDatum(types.Enum{Name: "A", Value: 19})
	c.Assert(constValue.Value.Kind(), Equals, types.KindMysqlEnum)
	constExprs = append(constExprs, constValue)

	pushed, remained := PushDownExprs(sc, constExprs, client, kv.UnSpecified)
	c.Assert(len(pushed), Equals, len(constExprs)-3)
	c.Assert(len(remained), Equals, 3)

	pbExprs, err := ExpressionsToPBList(sc, constExprs, client)
	c.Assert(err, IsNil)
	jsons := []string{
		"{\"tp\":0,\"sig\":0}",
		"{\"tp\":1,\"val\":\"gAAAAAAAAGQ=\",\"sig\":0}",
		"{\"tp\":2,\"val\":\"AAAAAAAAAGQ=\",\"sig\":0}",
		"{\"tp\":5,\"val\":\"MTAw\",\"sig\":0}",
		"{\"tp\":6,\"val\":\"MTI0Yw==\",\"sig\":0}",
		"{\"tp\":102,\"val\":\"AwCAbg==\",\"sig\":0}",
		"{\"tp\":103,\"val\":\"gAAAAAAAAAA=\",\"sig\":0}",
	}
	for i, pbExpr := range pbExprs {
		if i+3 < len(pbExprs) {
			js, err := json.Marshal(pbExpr)
			c.Assert(err, IsNil)
			c.Assert(string(js), Equals, jsons[i])
		} else {
			c.Assert(pbExpr, IsNil)
		}
	}
}

func (s *testEvaluatorSuite) TestColumn2Pb(c *C) {
	var colExprs []Expression
	sc := new(stmtctx.StatementContext)
	client := new(mock.Client)
	dg := new(dataGen4Expr2PbTest)

	colExprs = append(colExprs, dg.genColumn(mysql.TypeBit, 1))
	colExprs = append(colExprs, dg.genColumn(mysql.TypeSet, 2))
	colExprs = append(colExprs, dg.genColumn(mysql.TypeGeometry, 4))
	colExprs = append(colExprs, dg.genColumn(mysql.TypeUnspecified, 5))

	pushed, remained := PushDownExprs(sc, colExprs, client, kv.UnSpecified)
	c.Assert(len(pushed), Equals, 0)
	c.Assert(len(remained), Equals, len(colExprs))

	for _, col := range colExprs { // cannot be pushed down
		_, err := ExpressionsToPBList(sc, []Expression{col}, client)
		c.Assert(err, NotNil)
	}

	colExprs = colExprs[:0]
	colExprs = append(colExprs, dg.genColumn(mysql.TypeTiny, 1))
	colExprs = append(colExprs, dg.genColumn(mysql.TypeShort, 2))
	colExprs = append(colExprs, dg.genColumn(mysql.TypeLong, 3))
	colExprs = append(colExprs, dg.genColumn(mysql.TypeFloat, 4))
	colExprs = append(colExprs, dg.genColumn(mysql.TypeDouble, 5))
	colExprs = append(colExprs, dg.genColumn(mysql.TypeNull, 6))
	colExprs = append(colExprs, dg.genColumn(mysql.TypeTimestamp, 7))
	colExprs = append(colExprs, dg.genColumn(mysql.TypeLonglong, 8))
	colExprs = append(colExprs, dg.genColumn(mysql.TypeInt24, 9))
	colExprs = append(colExprs, dg.genColumn(mysql.TypeDate, 10))
	colExprs = append(colExprs, dg.genColumn(mysql.TypeDuration, 11))
	colExprs = append(colExprs, dg.genColumn(mysql.TypeDatetime, 12))
	colExprs = append(colExprs, dg.genColumn(mysql.TypeYear, 13))
	colExprs = append(colExprs, dg.genColumn(mysql.TypeVarchar, 15))
	colExprs = append(colExprs, dg.genColumn(mysql.TypeJSON, 16))
	colExprs = append(colExprs, dg.genColumn(mysql.TypeNewDecimal, 17))
	colExprs = append(colExprs, dg.genColumn(mysql.TypeTinyBlob, 18))
	colExprs = append(colExprs, dg.genColumn(mysql.TypeMediumBlob, 19))
	colExprs = append(colExprs, dg.genColumn(mysql.TypeLongBlob, 20))
	colExprs = append(colExprs, dg.genColumn(mysql.TypeBlob, 21))
	colExprs = append(colExprs, dg.genColumn(mysql.TypeVarString, 22))
	colExprs = append(colExprs, dg.genColumn(mysql.TypeString, 23))
	colExprs = append(colExprs, dg.genColumn(mysql.TypeEnum, 24))
	pushed, remained = PushDownExprs(sc, colExprs, client, kv.UnSpecified)
	c.Assert(len(pushed), Equals, len(colExprs))
	c.Assert(len(remained), Equals, 0)

	pbExprs, err := ExpressionsToPBList(sc, colExprs, client)
	c.Assert(err, IsNil)
	jsons := []string{
		"{\"tp\":201,\"val\":\"gAAAAAAAAAE=\",\"sig\":0,\"field_type\":{\"tp\":1,\"flag\":0,\"flen\":-1,\"decimal\":-1,\"collate\":63,\"charset\":\"\"},\"has_distinct\":false}",
		"{\"tp\":201,\"val\":\"gAAAAAAAAAI=\",\"sig\":0,\"field_type\":{\"tp\":2,\"flag\":0,\"flen\":-1,\"decimal\":-1,\"collate\":63,\"charset\":\"\"},\"has_distinct\":false}",
		"{\"tp\":201,\"val\":\"gAAAAAAAAAM=\",\"sig\":0,\"field_type\":{\"tp\":3,\"flag\":0,\"flen\":-1,\"decimal\":-1,\"collate\":63,\"charset\":\"\"},\"has_distinct\":false}",
		"{\"tp\":201,\"val\":\"gAAAAAAAAAQ=\",\"sig\":0,\"field_type\":{\"tp\":4,\"flag\":0,\"flen\":-1,\"decimal\":-1,\"collate\":63,\"charset\":\"\"},\"has_distinct\":false}",
		"{\"tp\":201,\"val\":\"gAAAAAAAAAU=\",\"sig\":0,\"field_type\":{\"tp\":5,\"flag\":0,\"flen\":-1,\"decimal\":-1,\"collate\":63,\"charset\":\"\"},\"has_distinct\":false}",
		"{\"tp\":201,\"val\":\"gAAAAAAAAAY=\",\"sig\":0,\"field_type\":{\"tp\":6,\"flag\":0,\"flen\":-1,\"decimal\":-1,\"collate\":63,\"charset\":\"\"},\"has_distinct\":false}",
		"{\"tp\":201,\"val\":\"gAAAAAAAAAc=\",\"sig\":0,\"field_type\":{\"tp\":7,\"flag\":0,\"flen\":-1,\"decimal\":-1,\"collate\":63,\"charset\":\"\"},\"has_distinct\":false}",
		"{\"tp\":201,\"val\":\"gAAAAAAAAAg=\",\"sig\":0,\"field_type\":{\"tp\":8,\"flag\":0,\"flen\":-1,\"decimal\":-1,\"collate\":63,\"charset\":\"\"},\"has_distinct\":false}",
		"{\"tp\":201,\"val\":\"gAAAAAAAAAk=\",\"sig\":0,\"field_type\":{\"tp\":9,\"flag\":0,\"flen\":-1,\"decimal\":-1,\"collate\":63,\"charset\":\"\"},\"has_distinct\":false}",
		"{\"tp\":201,\"val\":\"gAAAAAAAAAo=\",\"sig\":0,\"field_type\":{\"tp\":10,\"flag\":0,\"flen\":-1,\"decimal\":-1,\"collate\":63,\"charset\":\"\"},\"has_distinct\":false}",
		"{\"tp\":201,\"val\":\"gAAAAAAAAAs=\",\"sig\":0,\"field_type\":{\"tp\":11,\"flag\":0,\"flen\":-1,\"decimal\":-1,\"collate\":63,\"charset\":\"\"},\"has_distinct\":false}",
		"{\"tp\":201,\"val\":\"gAAAAAAAAAw=\",\"sig\":0,\"field_type\":{\"tp\":12,\"flag\":0,\"flen\":-1,\"decimal\":-1,\"collate\":63,\"charset\":\"\"},\"has_distinct\":false}",
		"{\"tp\":201,\"val\":\"gAAAAAAAAA0=\",\"sig\":0,\"field_type\":{\"tp\":13,\"flag\":0,\"flen\":-1,\"decimal\":-1,\"collate\":63,\"charset\":\"\"},\"has_distinct\":false}",
		"{\"tp\":201,\"val\":\"gAAAAAAAAA8=\",\"sig\":0,\"field_type\":{\"tp\":15,\"flag\":0,\"flen\":-1,\"decimal\":-1,\"collate\":46,\"charset\":\"\"},\"has_distinct\":false}",
		"{\"tp\":201,\"val\":\"gAAAAAAAABA=\",\"sig\":0,\"field_type\":{\"tp\":245,\"flag\":0,\"flen\":-1,\"decimal\":-1,\"collate\":63,\"charset\":\"\"},\"has_distinct\":false}",
		"{\"tp\":201,\"val\":\"gAAAAAAAABE=\",\"sig\":0,\"field_type\":{\"tp\":246,\"flag\":0,\"flen\":-1,\"decimal\":-1,\"collate\":63,\"charset\":\"\"},\"has_distinct\":false}",
		"{\"tp\":201,\"val\":\"gAAAAAAAABI=\",\"sig\":0,\"field_type\":{\"tp\":249,\"flag\":0,\"flen\":-1,\"decimal\":-1,\"collate\":63,\"charset\":\"\"},\"has_distinct\":false}",
		"{\"tp\":201,\"val\":\"gAAAAAAAABM=\",\"sig\":0,\"field_type\":{\"tp\":250,\"flag\":0,\"flen\":-1,\"decimal\":-1,\"collate\":63,\"charset\":\"\"},\"has_distinct\":false}",
		"{\"tp\":201,\"val\":\"gAAAAAAAABQ=\",\"sig\":0,\"field_type\":{\"tp\":251,\"flag\":0,\"flen\":-1,\"decimal\":-1,\"collate\":63,\"charset\":\"\"},\"has_distinct\":false}",
		"{\"tp\":201,\"val\":\"gAAAAAAAABU=\",\"sig\":0,\"field_type\":{\"tp\":252,\"flag\":0,\"flen\":-1,\"decimal\":-1,\"collate\":63,\"charset\":\"\"},\"has_distinct\":false}",
		"{\"tp\":201,\"val\":\"gAAAAAAAABY=\",\"sig\":0,\"field_type\":{\"tp\":253,\"flag\":0,\"flen\":-1,\"decimal\":-1,\"collate\":46,\"charset\":\"\"},\"has_distinct\":false}",
		"{\"tp\":201,\"val\":\"gAAAAAAAABc=\",\"sig\":0,\"field_type\":{\"tp\":254,\"flag\":0,\"flen\":-1,\"decimal\":-1,\"collate\":46,\"charset\":\"\"},\"has_distinct\":false}",
		"{\"tp\":201,\"val\":\"gAAAAAAAABg=\",\"sig\":0,\"field_type\":{\"tp\":247,\"flag\":0,\"flen\":-1,\"decimal\":-1,\"collate\":63,\"charset\":\"\"},\"has_distinct\":false}",
	}
	for i, pbExpr := range pbExprs {
		c.Assert(pbExprs, NotNil)
		js, err := json.Marshal(pbExpr)
		c.Assert(err, IsNil)
		c.Assert(string(js), Equals, jsons[i], Commentf("%v\n", i))
	}

	for _, expr := range colExprs {
		expr.(*Column).ID = 0
		expr.(*Column).Index = 0
	}

	pushed, remained = PushDownExprs(sc, colExprs, client, kv.UnSpecified)
	c.Assert(len(pushed), Equals, len(colExprs))
	c.Assert(len(remained), Equals, 0)
}

func (s *testEvaluatorSuite) TestCompareFunc2Pb(c *C) {
	var compareExprs = make([]Expression, 0)
	sc := new(stmtctx.StatementContext)
	client := new(mock.Client)
	dg := new(dataGen4Expr2PbTest)

	funcNames := []string{ast.LT, ast.LE, ast.GT, ast.GE, ast.EQ, ast.NE, ast.NullEQ}
	for _, funcName := range funcNames {
		fc, err := NewFunction(mock.NewContext(), funcName, types.NewFieldType(mysql.TypeUnspecified), dg.genColumn(mysql.TypeLonglong, 1), dg.genColumn(mysql.TypeLonglong, 2))
		c.Assert(err, IsNil)
		compareExprs = append(compareExprs, fc)
	}

	pushed, remained := PushDownExprs(sc, compareExprs, client, kv.UnSpecified)
	c.Assert(len(pushed), Equals, len(compareExprs))
	c.Assert(len(remained), Equals, 0)

	pbExprs, err := ExpressionsToPBList(sc, compareExprs, client)
	c.Assert(err, IsNil)
	c.Assert(len(pbExprs), Equals, len(compareExprs))
	jsons := []string{
		"{\"tp\":10000,\"children\":[{\"tp\":201,\"val\":\"gAAAAAAAAAE=\",\"sig\":0,\"field_type\":{\"tp\":8,\"flag\":0,\"flen\":-1,\"decimal\":-1,\"collate\":63,\"charset\":\"\"},\"has_distinct\":false},{\"tp\":201,\"val\":\"gAAAAAAAAAI=\",\"sig\":0,\"field_type\":{\"tp\":8,\"flag\":0,\"flen\":-1,\"decimal\":-1,\"collate\":63,\"charset\":\"\"},\"has_distinct\":false}],\"sig\":100,\"field_type\":{\"tp\":8,\"flag\":524416,\"flen\":1,\"decimal\":0,\"collate\":63,\"charset\":\"binary\"},\"has_distinct\":false}",
		"{\"tp\":10000,\"children\":[{\"tp\":201,\"val\":\"gAAAAAAAAAE=\",\"sig\":0,\"field_type\":{\"tp\":8,\"flag\":0,\"flen\":-1,\"decimal\":-1,\"collate\":63,\"charset\":\"\"},\"has_distinct\":false},{\"tp\":201,\"val\":\"gAAAAAAAAAI=\",\"sig\":0,\"field_type\":{\"tp\":8,\"flag\":0,\"flen\":-1,\"decimal\":-1,\"collate\":63,\"charset\":\"\"},\"has_distinct\":false}],\"sig\":110,\"field_type\":{\"tp\":8,\"flag\":524416,\"flen\":1,\"decimal\":0,\"collate\":63,\"charset\":\"binary\"},\"has_distinct\":false}",
		"{\"tp\":10000,\"children\":[{\"tp\":201,\"val\":\"gAAAAAAAAAE=\",\"sig\":0,\"field_type\":{\"tp\":8,\"flag\":0,\"flen\":-1,\"decimal\":-1,\"collate\":63,\"charset\":\"\"},\"has_distinct\":false},{\"tp\":201,\"val\":\"gAAAAAAAAAI=\",\"sig\":0,\"field_type\":{\"tp\":8,\"flag\":0,\"flen\":-1,\"decimal\":-1,\"collate\":63,\"charset\":\"\"},\"has_distinct\":false}],\"sig\":120,\"field_type\":{\"tp\":8,\"flag\":524416,\"flen\":1,\"decimal\":0,\"collate\":63,\"charset\":\"binary\"},\"has_distinct\":false}",
		"{\"tp\":10000,\"children\":[{\"tp\":201,\"val\":\"gAAAAAAAAAE=\",\"sig\":0,\"field_type\":{\"tp\":8,\"flag\":0,\"flen\":-1,\"decimal\":-1,\"collate\":63,\"charset\":\"\"},\"has_distinct\":false},{\"tp\":201,\"val\":\"gAAAAAAAAAI=\",\"sig\":0,\"field_type\":{\"tp\":8,\"flag\":0,\"flen\":-1,\"decimal\":-1,\"collate\":63,\"charset\":\"\"},\"has_distinct\":false}],\"sig\":130,\"field_type\":{\"tp\":8,\"flag\":524416,\"flen\":1,\"decimal\":0,\"collate\":63,\"charset\":\"binary\"},\"has_distinct\":false}",
		"{\"tp\":10000,\"children\":[{\"tp\":201,\"val\":\"gAAAAAAAAAE=\",\"sig\":0,\"field_type\":{\"tp\":8,\"flag\":0,\"flen\":-1,\"decimal\":-1,\"collate\":63,\"charset\":\"\"},\"has_distinct\":false},{\"tp\":201,\"val\":\"gAAAAAAAAAI=\",\"sig\":0,\"field_type\":{\"tp\":8,\"flag\":0,\"flen\":-1,\"decimal\":-1,\"collate\":63,\"charset\":\"\"},\"has_distinct\":false}],\"sig\":140,\"field_type\":{\"tp\":8,\"flag\":524416,\"flen\":1,\"decimal\":0,\"collate\":63,\"charset\":\"binary\"},\"has_distinct\":false}",
		"{\"tp\":10000,\"children\":[{\"tp\":201,\"val\":\"gAAAAAAAAAE=\",\"sig\":0,\"field_type\":{\"tp\":8,\"flag\":0,\"flen\":-1,\"decimal\":-1,\"collate\":63,\"charset\":\"\"},\"has_distinct\":false},{\"tp\":201,\"val\":\"gAAAAAAAAAI=\",\"sig\":0,\"field_type\":{\"tp\":8,\"flag\":0,\"flen\":-1,\"decimal\":-1,\"collate\":63,\"charset\":\"\"},\"has_distinct\":false}],\"sig\":150,\"field_type\":{\"tp\":8,\"flag\":524416,\"flen\":1,\"decimal\":0,\"collate\":63,\"charset\":\"binary\"},\"has_distinct\":false}",
		"{\"tp\":10000,\"children\":[{\"tp\":201,\"val\":\"gAAAAAAAAAE=\",\"sig\":0,\"field_type\":{\"tp\":8,\"flag\":0,\"flen\":-1,\"decimal\":-1,\"collate\":63,\"charset\":\"\"},\"has_distinct\":false},{\"tp\":201,\"val\":\"gAAAAAAAAAI=\",\"sig\":0,\"field_type\":{\"tp\":8,\"flag\":0,\"flen\":-1,\"decimal\":-1,\"collate\":63,\"charset\":\"\"},\"has_distinct\":false}],\"sig\":160,\"field_type\":{\"tp\":8,\"flag\":524416,\"flen\":1,\"decimal\":0,\"collate\":63,\"charset\":\"binary\"},\"has_distinct\":false}",
	}
	for i, pbExpr := range pbExprs {
		c.Assert(pbExprs, NotNil)
		js, err := json.Marshal(pbExpr)
		c.Assert(err, IsNil)
		c.Assert(string(js), Equals, jsons[i])
	}
}

func (s *testEvaluatorSuite) TestLikeFunc2Pb(c *C) {
	var likeFuncs []Expression
	sc := new(stmtctx.StatementContext)
	client := new(mock.Client)

	retTp := types.NewFieldType(mysql.TypeString)
	retTp.Flag |= mysql.NotNullFlag
	retTp.Charset = charset.CharsetUTF8
	retTp.Collate = charset.CollationUTF8
	args := []Expression{
		&Constant{RetType: retTp, Value: types.NewDatum("string")},
		&Constant{RetType: retTp, Value: types.NewDatum("pattern")},
		&Constant{RetType: retTp, Value: types.NewDatum(`%abc%`)},
		&Constant{RetType: retTp, Value: types.NewDatum("\\")},
	}
	ctx := mock.NewContext()
	retTp = types.NewFieldType(mysql.TypeUnspecified)
	fc, err := NewFunction(ctx, ast.Like, retTp, args[0], args[1], args[3])
	c.Assert(err, IsNil)
	likeFuncs = append(likeFuncs, fc)

	fc, err = NewFunction(ctx, ast.Like, retTp, args[0], args[2], args[3])
	c.Assert(err, IsNil)
	likeFuncs = append(likeFuncs, fc)

	pbExprs, err := ExpressionsToPBList(sc, likeFuncs, client)
	c.Assert(err, IsNil)
	results := []string{
		`{"tp":10000,"children":[{"tp":5,"val":"c3RyaW5n","sig":0,"field_type":{"tp":254,"flag":1,"flen":-1,"decimal":-1,"collate":83,"charset":"utf8"},"has_distinct":false},{"tp":5,"val":"cGF0dGVybg==","sig":0,"field_type":{"tp":254,"flag":1,"flen":-1,"decimal":-1,"collate":83,"charset":"utf8"},"has_distinct":false},{"tp":10000,"val":"CAA=","children":[{"tp":5,"val":"XA==","sig":0,"field_type":{"tp":254,"flag":1,"flen":-1,"decimal":-1,"collate":83,"charset":"utf8"},"has_distinct":false}],"sig":30,"field_type":{"tp":8,"flag":128,"flen":-1,"decimal":0,"collate":63,"charset":"binary"},"has_distinct":false}],"sig":4310,"field_type":{"tp":8,"flag":524416,"flen":1,"decimal":0,"collate":63,"charset":"binary"},"has_distinct":false}`,
		`{"tp":10000,"children":[{"tp":5,"val":"c3RyaW5n","sig":0,"field_type":{"tp":254,"flag":1,"flen":-1,"decimal":-1,"collate":83,"charset":"utf8"},"has_distinct":false},{"tp":5,"val":"JWFiYyU=","sig":0,"field_type":{"tp":254,"flag":1,"flen":-1,"decimal":-1,"collate":83,"charset":"utf8"},"has_distinct":false},{"tp":10000,"val":"CAA=","children":[{"tp":5,"val":"XA==","sig":0,"field_type":{"tp":254,"flag":1,"flen":-1,"decimal":-1,"collate":83,"charset":"utf8"},"has_distinct":false}],"sig":30,"field_type":{"tp":8,"flag":128,"flen":-1,"decimal":0,"collate":63,"charset":"binary"},"has_distinct":false}],"sig":4310,"field_type":{"tp":8,"flag":524416,"flen":1,"decimal":0,"collate":63,"charset":"binary"},"has_distinct":false}`,
	}
	for i, pbExpr := range pbExprs {
		js, err := json.Marshal(pbExpr)
		c.Assert(err, IsNil)
		c.Assert(string(js), Equals, results[i])
	}
}

func (s *testEvaluatorSuite) TestArithmeticalFunc2Pb(c *C) {
	var arithmeticalFuncs = make([]Expression, 0)
	sc := new(stmtctx.StatementContext)
	client := new(mock.Client)
	dg := new(dataGen4Expr2PbTest)

	funcNames := []string{ast.Plus, ast.Minus, ast.Mul, ast.Div}
	for _, funcName := range funcNames {
		fc, err := NewFunction(
			mock.NewContext(),
			funcName,
			types.NewFieldType(mysql.TypeUnspecified),
			dg.genColumn(mysql.TypeDouble, 1),
			dg.genColumn(mysql.TypeDouble, 2))
		c.Assert(err, IsNil)
		arithmeticalFuncs = append(arithmeticalFuncs, fc)
	}

	jsons := make(map[string]string)
	jsons[ast.Plus] = "{\"tp\":10000,\"children\":[{\"tp\":201,\"val\":\"gAAAAAAAAAE=\",\"sig\":0,\"field_type\":{\"tp\":5,\"flag\":0,\"flen\":-1,\"decimal\":-1,\"collate\":63,\"charset\":\"\"},\"has_distinct\":false},{\"tp\":201,\"val\":\"gAAAAAAAAAI=\",\"sig\":0,\"field_type\":{\"tp\":5,\"flag\":0,\"flen\":-1,\"decimal\":-1,\"collate\":63,\"charset\":\"\"},\"has_distinct\":false}],\"sig\":200,\"field_type\":{\"tp\":5,\"flag\":128,\"flen\":-1,\"decimal\":-1,\"collate\":63,\"charset\":\"binary\"},\"has_distinct\":false}"
	jsons[ast.Minus] = "{\"tp\":10000,\"children\":[{\"tp\":201,\"val\":\"gAAAAAAAAAE=\",\"sig\":0,\"field_type\":{\"tp\":5,\"flag\":0,\"flen\":-1,\"decimal\":-1,\"collate\":63,\"charset\":\"\"},\"has_distinct\":false},{\"tp\":201,\"val\":\"gAAAAAAAAAI=\",\"sig\":0,\"field_type\":{\"tp\":5,\"flag\":0,\"flen\":-1,\"decimal\":-1,\"collate\":63,\"charset\":\"\"},\"has_distinct\":false}],\"sig\":204,\"field_type\":{\"tp\":5,\"flag\":128,\"flen\":-1,\"decimal\":-1,\"collate\":63,\"charset\":\"binary\"},\"has_distinct\":false}"
	jsons[ast.Mul] = "{\"tp\":10000,\"children\":[{\"tp\":201,\"val\":\"gAAAAAAAAAE=\",\"sig\":0,\"field_type\":{\"tp\":5,\"flag\":0,\"flen\":-1,\"decimal\":-1,\"collate\":63,\"charset\":\"\"},\"has_distinct\":false},{\"tp\":201,\"val\":\"gAAAAAAAAAI=\",\"sig\":0,\"field_type\":{\"tp\":5,\"flag\":0,\"flen\":-1,\"decimal\":-1,\"collate\":63,\"charset\":\"\"},\"has_distinct\":false}],\"sig\":208,\"field_type\":{\"tp\":5,\"flag\":128,\"flen\":-1,\"decimal\":-1,\"collate\":63,\"charset\":\"binary\"},\"has_distinct\":false}"
	jsons[ast.Div] = "{\"tp\":10000,\"children\":[{\"tp\":201,\"val\":\"gAAAAAAAAAE=\",\"sig\":0,\"field_type\":{\"tp\":5,\"flag\":0,\"flen\":-1,\"decimal\":-1,\"collate\":63,\"charset\":\"\"},\"has_distinct\":false},{\"tp\":201,\"val\":\"gAAAAAAAAAI=\",\"sig\":0,\"field_type\":{\"tp\":5,\"flag\":0,\"flen\":-1,\"decimal\":-1,\"collate\":63,\"charset\":\"\"},\"has_distinct\":false}],\"sig\":211,\"field_type\":{\"tp\":5,\"flag\":128,\"flen\":23,\"decimal\":-1,\"collate\":63,\"charset\":\"binary\"},\"has_distinct\":false}"

	pbExprs, err := ExpressionsToPBList(sc, arithmeticalFuncs, client)
	c.Assert(err, IsNil)
	for i, pbExpr := range pbExprs {
		c.Assert(pbExpr, NotNil)
		js, err := json.Marshal(pbExpr)
		c.Assert(err, IsNil)
		c.Assert(string(js), Equals, jsons[funcNames[i]], Commentf("%v\n", funcNames[i]))
	}

	funcNames = []string{ast.Mod, ast.IntDiv} // cannot be pushed down
	for _, funcName := range funcNames {
		fc, err := NewFunction(
			mock.NewContext(),
			funcName,
			types.NewFieldType(mysql.TypeUnspecified),
			dg.genColumn(mysql.TypeDouble, 1),
			dg.genColumn(mysql.TypeDouble, 2))
		c.Assert(err, IsNil)
		_, err = ExpressionsToPBList(sc, []Expression{fc}, client)
		c.Assert(err, NotNil)
	}
}

func (s *testEvaluatorSuite) TestDateFunc2Pb(c *C) {
	sc := new(stmtctx.StatementContext)
	client := new(mock.Client)
	dg := new(dataGen4Expr2PbTest)
	fc, err := NewFunction(
		mock.NewContext(),
		ast.DateFormat,
		types.NewFieldType(mysql.TypeUnspecified),
		dg.genColumn(mysql.TypeDatetime, 1),
		dg.genColumn(mysql.TypeString, 2))
	c.Assert(err, IsNil)
	funcs := []Expression{fc}
	pbExprs, err := ExpressionsToPBList(sc, funcs, client)
	c.Assert(err, IsNil)
	c.Assert(pbExprs[0], NotNil)
	js, err := json.Marshal(pbExprs[0])
	c.Assert(err, IsNil)
	c.Assert(string(js), Equals, "{\"tp\":10000,\"children\":[{\"tp\":201,\"val\":\"gAAAAAAAAAE=\",\"sig\":0,\"field_type\":{\"tp\":12,\"flag\":0,\"flen\":-1,\"decimal\":-1,\"collate\":63,\"charset\":\"\"},\"has_distinct\":false},{\"tp\":201,\"val\":\"gAAAAAAAAAI=\",\"sig\":0,\"field_type\":{\"tp\":254,\"flag\":0,\"flen\":-1,\"decimal\":-1,\"collate\":46,\"charset\":\"\"},\"has_distinct\":false}],\"sig\":6001,\"field_type\":{\"tp\":253,\"flag\":0,\"flen\":0,\"decimal\":-1,\"collate\":46,\"charset\":\"utf8mb4\"},\"has_distinct\":false}")
}

func (s *testEvaluatorSuite) TestLogicalFunc2Pb(c *C) {
	var logicalFuncs = make([]Expression, 0)
	sc := new(stmtctx.StatementContext)
	client := new(mock.Client)
	dg := new(dataGen4Expr2PbTest)

	funcNames := []string{ast.LogicAnd, ast.LogicOr, ast.LogicXor, ast.UnaryNot}
	for i, funcName := range funcNames {
		args := []Expression{dg.genColumn(mysql.TypeTiny, 1)}
		if i+1 < len(funcNames) {
			args = append(args, dg.genColumn(mysql.TypeTiny, 2))
		}
		fc, err := NewFunction(
			mock.NewContext(),
			funcName,
			types.NewFieldType(mysql.TypeUnspecified),
			args...,
		)
		c.Assert(err, IsNil)
		logicalFuncs = append(logicalFuncs, fc)
	}

	pbExprs, err := ExpressionsToPBList(sc, logicalFuncs, client)
	c.Assert(err, IsNil)
	jsons := []string{
		"{\"tp\":10000,\"children\":[{\"tp\":201,\"val\":\"gAAAAAAAAAE=\",\"sig\":0,\"field_type\":{\"tp\":1,\"flag\":0,\"flen\":-1,\"decimal\":-1,\"collate\":63,\"charset\":\"\"},\"has_distinct\":false},{\"tp\":201,\"val\":\"gAAAAAAAAAI=\",\"sig\":0,\"field_type\":{\"tp\":1,\"flag\":0,\"flen\":-1,\"decimal\":-1,\"collate\":63,\"charset\":\"\"},\"has_distinct\":false}],\"sig\":3101,\"field_type\":{\"tp\":8,\"flag\":524416,\"flen\":1,\"decimal\":0,\"collate\":63,\"charset\":\"binary\"},\"has_distinct\":false}",
		"{\"tp\":10000,\"children\":[{\"tp\":201,\"val\":\"gAAAAAAAAAE=\",\"sig\":0,\"field_type\":{\"tp\":1,\"flag\":0,\"flen\":-1,\"decimal\":-1,\"collate\":63,\"charset\":\"\"},\"has_distinct\":false},{\"tp\":201,\"val\":\"gAAAAAAAAAI=\",\"sig\":0,\"field_type\":{\"tp\":1,\"flag\":0,\"flen\":-1,\"decimal\":-1,\"collate\":63,\"charset\":\"\"},\"has_distinct\":false}],\"sig\":3102,\"field_type\":{\"tp\":8,\"flag\":524416,\"flen\":1,\"decimal\":0,\"collate\":63,\"charset\":\"binary\"},\"has_distinct\":false}",
		"{\"tp\":10000,\"children\":[{\"tp\":201,\"val\":\"gAAAAAAAAAE=\",\"sig\":0,\"field_type\":{\"tp\":1,\"flag\":0,\"flen\":-1,\"decimal\":-1,\"collate\":63,\"charset\":\"\"},\"has_distinct\":false},{\"tp\":201,\"val\":\"gAAAAAAAAAI=\",\"sig\":0,\"field_type\":{\"tp\":1,\"flag\":0,\"flen\":-1,\"decimal\":-1,\"collate\":63,\"charset\":\"\"},\"has_distinct\":false}],\"sig\":3103,\"field_type\":{\"tp\":8,\"flag\":524416,\"flen\":1,\"decimal\":0,\"collate\":63,\"charset\":\"binary\"},\"has_distinct\":false}",
		"{\"tp\":10000,\"children\":[{\"tp\":201,\"val\":\"gAAAAAAAAAE=\",\"sig\":0,\"field_type\":{\"tp\":1,\"flag\":0,\"flen\":-1,\"decimal\":-1,\"collate\":63,\"charset\":\"\"},\"has_distinct\":false}],\"sig\":3104,\"field_type\":{\"tp\":8,\"flag\":524416,\"flen\":1,\"decimal\":0,\"collate\":63,\"charset\":\"binary\"},\"has_distinct\":false}",
	}
	for i, pbExpr := range pbExprs {
		js, err := json.Marshal(pbExpr)
		c.Assert(err, IsNil)
		c.Assert(string(js), Equals, jsons[i])
	}
}

func (s *testEvaluatorSuite) TestBitwiseFunc2Pb(c *C) {
	var bitwiseFuncs = make([]Expression, 0)
	sc := new(stmtctx.StatementContext)
	client := new(mock.Client)
	dg := new(dataGen4Expr2PbTest)

	funcNames := []string{ast.And, ast.Or, ast.Xor, ast.LeftShift, ast.RightShift, ast.BitNeg}
	for i, funcName := range funcNames {
		args := []Expression{dg.genColumn(mysql.TypeLong, 1)}
		if i+1 < len(funcNames) {
			args = append(args, dg.genColumn(mysql.TypeLong, 2))
		}
		fc, err := NewFunction(
			mock.NewContext(),
			funcName,
			types.NewFieldType(mysql.TypeUnspecified),
			args...,
		)
		c.Assert(err, IsNil)
		bitwiseFuncs = append(bitwiseFuncs, fc)
	}

	pbExprs, err := ExpressionsToPBList(sc, bitwiseFuncs, client)
	c.Assert(err, IsNil)
	jsons := []string{
		"{\"tp\":10000,\"children\":[{\"tp\":201,\"val\":\"gAAAAAAAAAE=\",\"sig\":0,\"field_type\":{\"tp\":3,\"flag\":0,\"flen\":-1,\"decimal\":-1,\"collate\":63,\"charset\":\"\"},\"has_distinct\":false},{\"tp\":201,\"val\":\"gAAAAAAAAAI=\",\"sig\":0,\"field_type\":{\"tp\":3,\"flag\":0,\"flen\":-1,\"decimal\":-1,\"collate\":63,\"charset\":\"\"},\"has_distinct\":false}],\"sig\":3118,\"field_type\":{\"tp\":8,\"flag\":160,\"flen\":20,\"decimal\":0,\"collate\":63,\"charset\":\"binary\"},\"has_distinct\":false}",
		"{\"tp\":10000,\"children\":[{\"tp\":201,\"val\":\"gAAAAAAAAAE=\",\"sig\":0,\"field_type\":{\"tp\":3,\"flag\":0,\"flen\":-1,\"decimal\":-1,\"collate\":63,\"charset\":\"\"},\"has_distinct\":false},{\"tp\":201,\"val\":\"gAAAAAAAAAI=\",\"sig\":0,\"field_type\":{\"tp\":3,\"flag\":0,\"flen\":-1,\"decimal\":-1,\"collate\":63,\"charset\":\"\"},\"has_distinct\":false}],\"sig\":3119,\"field_type\":{\"tp\":8,\"flag\":160,\"flen\":20,\"decimal\":0,\"collate\":63,\"charset\":\"binary\"},\"has_distinct\":false}",
		"{\"tp\":10000,\"children\":[{\"tp\":201,\"val\":\"gAAAAAAAAAE=\",\"sig\":0,\"field_type\":{\"tp\":3,\"flag\":0,\"flen\":-1,\"decimal\":-1,\"collate\":63,\"charset\":\"\"},\"has_distinct\":false},{\"tp\":201,\"val\":\"gAAAAAAAAAI=\",\"sig\":0,\"field_type\":{\"tp\":3,\"flag\":0,\"flen\":-1,\"decimal\":-1,\"collate\":63,\"charset\":\"\"},\"has_distinct\":false}],\"sig\":3120,\"field_type\":{\"tp\":8,\"flag\":160,\"flen\":20,\"decimal\":0,\"collate\":63,\"charset\":\"binary\"},\"has_distinct\":false}",
		"{\"tp\":10000,\"children\":[{\"tp\":201,\"val\":\"gAAAAAAAAAE=\",\"sig\":0,\"field_type\":{\"tp\":3,\"flag\":0,\"flen\":-1,\"decimal\":-1,\"collate\":63,\"charset\":\"\"},\"has_distinct\":false},{\"tp\":201,\"val\":\"gAAAAAAAAAI=\",\"sig\":0,\"field_type\":{\"tp\":3,\"flag\":0,\"flen\":-1,\"decimal\":-1,\"collate\":63,\"charset\":\"\"},\"has_distinct\":false}],\"sig\":3129,\"field_type\":{\"tp\":8,\"flag\":160,\"flen\":20,\"decimal\":0,\"collate\":63,\"charset\":\"binary\"},\"has_distinct\":false}",
		"{\"tp\":10000,\"children\":[{\"tp\":201,\"val\":\"gAAAAAAAAAE=\",\"sig\":0,\"field_type\":{\"tp\":3,\"flag\":0,\"flen\":-1,\"decimal\":-1,\"collate\":63,\"charset\":\"\"},\"has_distinct\":false},{\"tp\":201,\"val\":\"gAAAAAAAAAI=\",\"sig\":0,\"field_type\":{\"tp\":3,\"flag\":0,\"flen\":-1,\"decimal\":-1,\"collate\":63,\"charset\":\"\"},\"has_distinct\":false}],\"sig\":3130,\"field_type\":{\"tp\":8,\"flag\":160,\"flen\":20,\"decimal\":0,\"collate\":63,\"charset\":\"binary\"},\"has_distinct\":false}",
		"{\"tp\":10000,\"children\":[{\"tp\":201,\"val\":\"gAAAAAAAAAE=\",\"sig\":0,\"field_type\":{\"tp\":3,\"flag\":0,\"flen\":-1,\"decimal\":-1,\"collate\":63,\"charset\":\"\"},\"has_distinct\":false}],\"sig\":3121,\"field_type\":{\"tp\":8,\"flag\":160,\"flen\":20,\"decimal\":0,\"collate\":63,\"charset\":\"binary\"},\"has_distinct\":false}",
	}
	for i, pbExpr := range pbExprs {
		js, err := json.Marshal(pbExpr)
		c.Assert(err, IsNil)
		c.Assert(string(js), Equals, jsons[i])
	}
}

func (s *testEvaluatorSerialSuites) TestPanicIfPbCodeUnspecified(c *C) {
	dg := new(dataGen4Expr2PbTest)
	args := []Expression{dg.genColumn(mysql.TypeLong, 1), dg.genColumn(mysql.TypeLong, 2)}
	fc, err := NewFunction(
		mock.NewContext(),
		ast.And,
		types.NewFieldType(mysql.TypeUnspecified),
		args...,
	)
	c.Assert(err, IsNil)
	fn := fc.(*ScalarFunction)
	fn.Function.setPbCode(tipb.ScalarFuncSig_Unspecified)
	c.Assert(fn.Function.PbCode(), Equals, tipb.ScalarFuncSig_Unspecified)

	pc := PbConverter{client: new(mock.Client), sc: new(stmtctx.StatementContext)}
	c.Assert(func() { pc.ExprToPB(fn) }, PanicMatches, "unspecified PbCode: .*")
}

func (s *testEvaluatorSerialSuites) TestPushDownSwitcher(c *C) {
	var funcs = make([]Expression, 0)
	sc := new(stmtctx.StatementContext)
	client := new(mock.Client)
	dg := new(dataGen4Expr2PbTest)

	cases := []struct {
		name   string
		sig    tipb.ScalarFuncSig
		enable bool
	}{
		// Note that so far ScalarFuncSigs here are not be pushed down when the failpoint PushDownTestSwitcher
		// is disable, which is the prerequisite to pass this test.
		// Need to be replaced with other non pushed down ScalarFuncSigs if they are pushed down one day.
		{ast.Sin, tipb.ScalarFuncSig_Sin, true},
		{ast.Cos, tipb.ScalarFuncSig_Cos, false},
		{ast.Tan, tipb.ScalarFuncSig_Tan, true},
	}
	var enabled []string
	for _, funcName := range cases {
		args := []Expression{dg.genColumn(mysql.TypeLong, 1)}
		fc, err := NewFunction(
			mock.NewContext(),
			funcName.name,
			types.NewFieldType(mysql.TypeUnspecified),
			args...,
		)
		c.Assert(err, IsNil)
		funcs = append(funcs, fc)
		if funcName.enable {
			enabled = append(enabled, funcName.name)
		}
	}

	c.Assert(failpoint.Enable("github.com/pingcap/tidb/expression/PushDownTestSwitcher", `return("all")`), IsNil)
	defer func() { c.Assert(failpoint.Disable("github.com/pingcap/tidb/expression/PushDownTestSwitcher"), IsNil) }()

	pbExprs, err := ExpressionsToPBList(sc, funcs, client)
	c.Assert(err, IsNil)
	c.Assert(len(pbExprs), Equals, len(cases))
	for i, pbExpr := range pbExprs {
		c.Assert(pbExpr.Sig, Equals, cases[i].sig, Commentf("function: %s, sig: %v", cases[i].name, cases[i].sig))
	}

	// All disabled
	c.Assert(failpoint.Enable("github.com/pingcap/tidb/expression/PushDownTestSwitcher", `return("")`), IsNil)
	pc := PbConverter{client: client, sc: sc}
	for i := range funcs {
		pbExpr := pc.ExprToPB(funcs[i])
		c.Assert(pbExpr, IsNil, Commentf("function: %s, sig: %v", cases[i].name, cases[i].sig))
	}

	// Partial enabled
	fpexpr := fmt.Sprintf(`return("%s")`, strings.Join(enabled, ","))
	c.Assert(failpoint.Enable("github.com/pingcap/tidb/expression/PushDownTestSwitcher", fpexpr), IsNil)
	for i := range funcs {
		pbExpr := pc.ExprToPB(funcs[i])
		if !cases[i].enable {
			c.Assert(pbExpr, IsNil, Commentf("function: %s, sig: %v", cases[i].name, cases[i].sig))
			continue
		}
		c.Assert(pbExpr.Sig, Equals, cases[i].sig, Commentf("function: %s, sig: %v", cases[i].name, cases[i].sig))
	}
}

func (s *testEvaluatorSuite) TestControlFunc2Pb(c *C) {
	var controlFuncs = make([]Expression, 0)
	sc := new(stmtctx.StatementContext)
	client := new(mock.Client)
	dg := new(dataGen4Expr2PbTest)

	funcNames := []string{
		ast.Case,
		ast.If,
		ast.Ifnull,
	}
	for i, funcName := range funcNames {
		args := []Expression{dg.genColumn(mysql.TypeLong, 1)}
		args = append(args, dg.genColumn(mysql.TypeLong, 2))
		if i < 2 {
			args = append(args, dg.genColumn(mysql.TypeLong, 3))
		}
		fc, err := NewFunction(
			mock.NewContext(),
			funcName,
			types.NewFieldType(mysql.TypeUnspecified),
			args...,
		)
		c.Assert(err, IsNil)
		controlFuncs = append(controlFuncs, fc)
	}

	pbExprs, err := ExpressionsToPBList(sc, controlFuncs, client)
	c.Assert(err, IsNil)
	jsons := []string{
		"{\"tp\":10000,\"children\":[{\"tp\":201,\"val\":\"gAAAAAAAAAE=\",\"sig\":0,\"field_type\":{\"tp\":3,\"flag\":0,\"flen\":-1,\"decimal\":-1,\"collate\":63,\"charset\":\"\"},\"has_distinct\":false},{\"tp\":201,\"val\":\"gAAAAAAAAAI=\",\"sig\":0,\"field_type\":{\"tp\":3,\"flag\":0,\"flen\":-1,\"decimal\":-1,\"collate\":63,\"charset\":\"\"},\"has_distinct\":false},{\"tp\":201,\"val\":\"gAAAAAAAAAM=\",\"sig\":0,\"field_type\":{\"tp\":3,\"flag\":0,\"flen\":-1,\"decimal\":-1,\"collate\":63,\"charset\":\"\"},\"has_distinct\":false}],\"sig\":4208,\"field_type\":{\"tp\":3,\"flag\":128,\"flen\":-1,\"decimal\":0,\"collate\":63,\"charset\":\"\"},\"has_distinct\":false}",
		"{\"tp\":10000,\"children\":[{\"tp\":201,\"val\":\"gAAAAAAAAAE=\",\"sig\":0,\"field_type\":{\"tp\":3,\"flag\":0,\"flen\":-1,\"decimal\":-1,\"collate\":63,\"charset\":\"\"},\"has_distinct\":false},{\"tp\":201,\"val\":\"gAAAAAAAAAI=\",\"sig\":0,\"field_type\":{\"tp\":3,\"flag\":0,\"flen\":-1,\"decimal\":-1,\"collate\":63,\"charset\":\"\"},\"has_distinct\":false},{\"tp\":201,\"val\":\"gAAAAAAAAAM=\",\"sig\":0,\"field_type\":{\"tp\":3,\"flag\":0,\"flen\":-1,\"decimal\":-1,\"collate\":63,\"charset\":\"\"},\"has_distinct\":false}],\"sig\":4107,\"field_type\":{\"tp\":3,\"flag\":128,\"flen\":24,\"decimal\":0,\"collate\":63,\"charset\":\"binary\"},\"has_distinct\":false}",
		"{\"tp\":10000,\"children\":[{\"tp\":201,\"val\":\"gAAAAAAAAAE=\",\"sig\":0,\"field_type\":{\"tp\":3,\"flag\":0,\"flen\":-1,\"decimal\":-1,\"collate\":63,\"charset\":\"\"},\"has_distinct\":false},{\"tp\":201,\"val\":\"gAAAAAAAAAI=\",\"sig\":0,\"field_type\":{\"tp\":3,\"flag\":0,\"flen\":-1,\"decimal\":-1,\"collate\":63,\"charset\":\"\"},\"has_distinct\":false}],\"sig\":4101,\"field_type\":{\"tp\":3,\"flag\":128,\"flen\":24,\"decimal\":0,\"collate\":63,\"charset\":\"binary\"},\"has_distinct\":false}",
		"null",
	}
	for i, pbExpr := range pbExprs {
		js, err := json.Marshal(pbExpr)
		c.Assert(err, IsNil)
		c.Assert(string(js), Equals, jsons[i])
	}
}

func (s *testEvaluatorSuite) TestOtherFunc2Pb(c *C) {
	var otherFuncs = make([]Expression, 0)
	sc := new(stmtctx.StatementContext)
	client := new(mock.Client)
	dg := new(dataGen4Expr2PbTest)

	funcNames := []string{ast.Coalesce, ast.IsNull}
	for _, funcName := range funcNames {
		fc, err := NewFunction(
			mock.NewContext(),
			funcName,
			types.NewFieldType(mysql.TypeUnspecified),
			dg.genColumn(mysql.TypeLong, 1),
		)
		c.Assert(err, IsNil)
		otherFuncs = append(otherFuncs, fc)
	}

	pbExprs, err := ExpressionsToPBList(sc, otherFuncs, client)
	c.Assert(err, IsNil)
	jsons := map[string]string{
		ast.Coalesce: "{\"tp\":10000,\"children\":[{\"tp\":201,\"val\":\"gAAAAAAAAAE=\",\"sig\":0,\"field_type\":{\"tp\":3,\"flag\":0,\"flen\":-1,\"decimal\":-1,\"collate\":63,\"charset\":\"\"},\"has_distinct\":false}],\"sig\":4201,\"field_type\":{\"tp\":3,\"flag\":128,\"flen\":0,\"decimal\":-1,\"collate\":63,\"charset\":\"\"},\"has_distinct\":false}",
		ast.IsNull:   "{\"tp\":10000,\"children\":[{\"tp\":201,\"val\":\"gAAAAAAAAAE=\",\"sig\":0,\"field_type\":{\"tp\":3,\"flag\":0,\"flen\":-1,\"decimal\":-1,\"collate\":63,\"charset\":\"\"},\"has_distinct\":false}],\"sig\":3116,\"field_type\":{\"tp\":8,\"flag\":524416,\"flen\":1,\"decimal\":0,\"collate\":63,\"charset\":\"binary\"},\"has_distinct\":false}",
	}
	for i, pbExpr := range pbExprs {
		js, err := json.Marshal(pbExpr)
		c.Assert(err, IsNil)
		c.Assert(string(js), Equals, jsons[funcNames[i]])
	}
}

func (s *testEvaluatorSuite) TestExprPushDownToFlash(c *C) {
	sc := new(stmtctx.StatementContext)
	client := new(mock.Client)
	dg := new(dataGen4Expr2PbTest)
	exprs := make([]Expression, 0)

	jsonColumn := dg.genColumn(mysql.TypeJSON, 1)
	intColumn := dg.genColumn(mysql.TypeLonglong, 2)
	realColumn := dg.genColumn(mysql.TypeDouble, 3)
	decimalColumn := dg.genColumn(mysql.TypeNewDecimal, 4)
	stringColumn := dg.genColumn(mysql.TypeString, 5)
	datetimeColumn := dg.genColumn(mysql.TypeDatetime, 6)
	binaryStringColumn := dg.genColumn(mysql.TypeString, 7)
	binaryStringColumn.RetType.Collate = charset.CollationBin

	function, err := NewFunction(mock.NewContext(), ast.JSONLength, types.NewFieldType(mysql.TypeLonglong), jsonColumn)
	c.Assert(err, IsNil)
	exprs = append(exprs, function)

	function, err = NewFunction(mock.NewContext(), ast.If, types.NewFieldType(mysql.TypeLonglong), intColumn, intColumn, intColumn)
	c.Assert(err, IsNil)
	exprs = append(exprs, function)

	function, err = NewFunction(mock.NewContext(), ast.BitNeg, types.NewFieldType(mysql.TypeLonglong), intColumn)
	c.Assert(err, IsNil)
	exprs = append(exprs, function)

	function, err = NewFunction(mock.NewContext(), ast.Xor, types.NewFieldType(mysql.TypeLonglong), intColumn, intColumn)
	c.Assert(err, IsNil)
	exprs = append(exprs, function)

	// ExtractDatetime: can be pushed
	function, err = NewFunction(mock.NewContext(), ast.Extract, types.NewFieldType(mysql.TypeLonglong), stringColumn, datetimeColumn)
	c.Assert(err, IsNil)
	exprs = append(exprs, function)

	// CastIntAsInt
	function, err = NewFunction(mock.NewContext(), ast.Cast, types.NewFieldType(mysql.TypeLonglong), intColumn)
	c.Assert(err, IsNil)
	exprs = append(exprs, function)

	// CastRealAsInt
	function, err = NewFunction(mock.NewContext(), ast.Cast, types.NewFieldType(mysql.TypeLonglong), realColumn)
	c.Assert(err, IsNil)
	exprs = append(exprs, function)

	// CastDecimalAsInt
	function, err = NewFunction(mock.NewContext(), ast.Cast, types.NewFieldType(mysql.TypeLonglong), decimalColumn)
	c.Assert(err, IsNil)
	exprs = append(exprs, function)

	// CastStringAsInt
	function, err = NewFunction(mock.NewContext(), ast.Cast, types.NewFieldType(mysql.TypeLonglong), stringColumn)
	c.Assert(err, IsNil)
	exprs = append(exprs, function)

	// CastTimeAsInt
	function, err = NewFunction(mock.NewContext(), ast.Cast, types.NewFieldType(mysql.TypeLonglong), datetimeColumn)
	c.Assert(err, IsNil)
	exprs = append(exprs, function)

	// CastIntAsDecimal
	function, err = NewFunction(mock.NewContext(), ast.Cast, types.NewFieldType(mysql.TypeNewDecimal), intColumn)
	c.Assert(err, IsNil)
	exprs = append(exprs, function)

	// CastRealAsDecimal
	function, err = NewFunction(mock.NewContext(), ast.Cast, types.NewFieldType(mysql.TypeNewDecimal), realColumn)
	c.Assert(err, IsNil)
	exprs = append(exprs, function)

	// CastDecimalAsDecimal
	function, err = NewFunction(mock.NewContext(), ast.Cast, types.NewFieldType(mysql.TypeNewDecimal), decimalColumn)
	c.Assert(err, IsNil)
	exprs = append(exprs, function)

	// CastStringAsDecimal
	function, err = NewFunction(mock.NewContext(), ast.Cast, types.NewFieldType(mysql.TypeNewDecimal), stringColumn)
	c.Assert(err, IsNil)
	exprs = append(exprs, function)

	// CastTimeAsDecimal
	function, err = NewFunction(mock.NewContext(), ast.Cast, types.NewFieldType(mysql.TypeNewDecimal), datetimeColumn)
	c.Assert(err, IsNil)
	exprs = append(exprs, function)

	// CastIntAsString
	function, err = NewFunction(mock.NewContext(), ast.Cast, types.NewFieldType(mysql.TypeString), intColumn)
	c.Assert(err, IsNil)
	exprs = append(exprs, function)

	// CastRealAsString
	function, err = NewFunction(mock.NewContext(), ast.Cast, types.NewFieldType(mysql.TypeString), realColumn)
	c.Assert(err, IsNil)
	exprs = append(exprs, function)

	// CastDecimalAsString
	function, err = NewFunction(mock.NewContext(), ast.Cast, types.NewFieldType(mysql.TypeString), decimalColumn)
	c.Assert(err, IsNil)
	exprs = append(exprs, function)

	// CastStringAsString
	function, err = NewFunction(mock.NewContext(), ast.Cast, types.NewFieldType(mysql.TypeString), stringColumn)
	c.Assert(err, IsNil)
	exprs = append(exprs, function)

	// CastIntAsTime
	function, err = NewFunction(mock.NewContext(), ast.Cast, types.NewFieldType(mysql.TypeDatetime), intColumn)
	c.Assert(err, IsNil)
	exprs = append(exprs, function)

	// CastRealAsTime
	function, err = NewFunction(mock.NewContext(), ast.Cast, types.NewFieldType(mysql.TypeDatetime), realColumn)
	c.Assert(err, IsNil)
	exprs = append(exprs, function)

	// CastDecimalAsTime
	function, err = NewFunction(mock.NewContext(), ast.Cast, types.NewFieldType(mysql.TypeDatetime), decimalColumn)
	c.Assert(err, IsNil)
	exprs = append(exprs, function)

	// CastTimeAsTime
	function, err = NewFunction(mock.NewContext(), ast.Cast, types.NewFieldType(mysql.TypeDatetime), datetimeColumn)
	c.Assert(err, IsNil)
	exprs = append(exprs, function)

	// CastStringAsReal
	function, err = NewFunction(mock.NewContext(), ast.Cast, types.NewFieldType(mysql.TypeDouble), stringColumn)
	c.Assert(err, IsNil)
	exprs = append(exprs, function)

	// Substring2ArgsUTF8
	function, err = NewFunction(mock.NewContext(), ast.Substr, types.NewFieldType(mysql.TypeString), stringColumn, intColumn)
	c.Assert(err, IsNil)
	exprs = append(exprs, function)

	// Substring3ArgsUTF8
	function, err = NewFunction(mock.NewContext(), ast.Substr, types.NewFieldType(mysql.TypeString), stringColumn, intColumn, intColumn)
	c.Assert(err, IsNil)
	exprs = append(exprs, function)

<<<<<<< HEAD
	// sqrt
	function, err = NewFunction(mock.NewContext(), ast.Sqrt, types.NewFieldType(mysql.TypeDouble), realColumn)
	c.Assert(err, IsNil)
	exprs = append(exprs, function)

	// ScalarFuncSig_CeilReal
	function, err = NewFunction(mock.NewContext(), ast.Ceil, types.NewFieldType(mysql.TypeDouble), realColumn)
	c.Assert(err, IsNil)
	exprs = append(exprs, function)

	// ScalarFuncSig_CeilIntToInt
	function, err = NewFunction(mock.NewContext(), ast.Ceil, types.NewFieldType(mysql.TypeLonglong), intColumn)
	c.Assert(err, IsNil)
	exprs = append(exprs, function)

	// ScalarFuncSig_CeilDecimalToInt
	function, err = NewFunction(mock.NewContext(), ast.Ceil, types.NewFieldType(mysql.TypeLonglong), decimalColumn)
	c.Assert(err, IsNil)
	exprs = append(exprs, function)

	// ScalarFuncSig_CeilDecimalToDecimal
	function, err = NewFunction(mock.NewContext(), ast.Ceil, types.NewFieldType(mysql.TypeNewDecimal), decimalColumn)
	c.Assert(err, IsNil)
	exprs = append(exprs, function)

	// ScalarFuncSig_FloorReal
	function, err = NewFunction(mock.NewContext(), ast.Floor, types.NewFieldType(mysql.TypeDouble), realColumn)
	c.Assert(err, IsNil)
	exprs = append(exprs, function)

	// ScalarFuncSig_FloorIntToInt
	function, err = NewFunction(mock.NewContext(), ast.Floor, types.NewFieldType(mysql.TypeLonglong), intColumn)
	c.Assert(err, IsNil)
	exprs = append(exprs, function)

	// ScalarFuncSig_FloorDecimalToInt
	function, err = NewFunction(mock.NewContext(), ast.Floor, types.NewFieldType(mysql.TypeLonglong), decimalColumn)
	c.Assert(err, IsNil)
	exprs = append(exprs, function)

	// ScalarFuncSig_FloorDecimalToDecimal
	function, err = NewFunction(mock.NewContext(), ast.Floor, types.NewFieldType(mysql.TypeNewDecimal), decimalColumn)
=======
	// Replace
	function, err = NewFunction(mock.NewContext(), ast.Replace, types.NewFieldType(mysql.TypeString), stringColumn, stringColumn, stringColumn)
>>>>>>> 9a1e57c0
	c.Assert(err, IsNil)
	exprs = append(exprs, function)

	// ScalarFuncSig_RoundReal
	function, err = NewFunction(mock.NewContext(), ast.Round, types.NewFieldType(mysql.TypeDouble), realColumn)
	c.Assert(err, IsNil)
	exprs = append(exprs, function)

	// ScalarFuncSig_RoundInt
	function, err = NewFunction(mock.NewContext(), ast.Round, types.NewFieldType(mysql.TypeLonglong), intColumn)
	c.Assert(err, IsNil)
	exprs = append(exprs, function)

	// concat
	function, err = NewFunction(mock.NewContext(), ast.Concat, types.NewFieldType(mysql.TypeString), stringColumn, intColumn, realColumn)
	c.Assert(err, IsNil)
	exprs = append(exprs, function)

	// UnixTimestampCurrent
	function, err = NewFunction(mock.NewContext(), ast.UnixTimestamp, types.NewFieldType(mysql.TypeLonglong))
	c.Assert(err, IsNil)
	_, ok := function.(*Constant)
	c.Assert(ok, IsTrue)

	// UnixTimestampInt
	datetimeColumn.RetType.Decimal = 0
	function, err = NewFunction(mock.NewContext(), ast.UnixTimestamp, types.NewFieldType(mysql.TypeLonglong), datetimeColumn)
	c.Assert(err, IsNil)
	c.Assert(function.(*ScalarFunction).Function.PbCode(), Equals, tipb.ScalarFuncSig_UnixTimestampInt)
	exprs = append(exprs, function)

	// UnixTimestampDecimal
	datetimeColumn.RetType.Decimal = types.UnspecifiedLength
	function, err = NewFunction(mock.NewContext(), ast.UnixTimestamp, types.NewFieldType(mysql.TypeNewDecimal), datetimeColumn)
	c.Assert(err, IsNil)
	c.Assert(function.(*ScalarFunction).Function.PbCode(), Equals, tipb.ScalarFuncSig_UnixTimestampDec)
	exprs = append(exprs, function)

	// Year
	function, err = NewFunction(mock.NewContext(), ast.Year, types.NewFieldType(mysql.TypeLonglong), datetimeColumn)
	c.Assert(err, IsNil)
	c.Assert(function.(*ScalarFunction).Function.PbCode(), Equals, tipb.ScalarFuncSig_Year)
	exprs = append(exprs, function)

	// Day
	function, err = NewFunction(mock.NewContext(), ast.Day, types.NewFieldType(mysql.TypeLonglong), datetimeColumn)
	c.Assert(err, IsNil)
	c.Assert(function.(*ScalarFunction).Function.PbCode(), Equals, tipb.ScalarFuncSig_DayOfMonth)
	exprs = append(exprs, function)

	// Datediff
	function, err = NewFunction(mock.NewContext(), ast.DateDiff, types.NewFieldType(mysql.TypeLonglong), datetimeColumn, datetimeColumn)
	c.Assert(err, IsNil)
	c.Assert(function.(*ScalarFunction).Function.PbCode(), Equals, tipb.ScalarFuncSig_DateDiff)
	exprs = append(exprs, function)

	// Datesub
	function, err = NewFunction(mock.NewContext(), ast.DateSub, types.NewFieldType(mysql.TypeDatetime), datetimeColumn, intColumn, stringColumn)
	c.Assert(err, IsNil)
	c.Assert(function.(*ScalarFunction).Function.PbCode(), Equals, tipb.ScalarFuncSig_SubDateDatetimeInt)
	exprs = append(exprs, function)
	function, err = NewFunction(mock.NewContext(), ast.DateSub, types.NewFieldType(mysql.TypeDatetime), stringColumn, intColumn, stringColumn)
	c.Assert(err, IsNil)
	c.Assert(function.(*ScalarFunction).Function.PbCode(), Equals, tipb.ScalarFuncSig_SubDateStringInt)
	exprs = append(exprs, function)
	function, err = NewFunction(mock.NewContext(), ast.SubDate, types.NewFieldType(mysql.TypeDatetime), datetimeColumn, intColumn, stringColumn)
	c.Assert(err, IsNil)
	c.Assert(function.(*ScalarFunction).Function.PbCode(), Equals, tipb.ScalarFuncSig_SubDateDatetimeInt)
	exprs = append(exprs, function)

	// castTimeAsString:
	function, err = NewFunction(mock.NewContext(), ast.Cast, types.NewFieldType(mysql.TypeString), datetimeColumn)
	c.Assert(err, IsNil)
	c.Assert(function.(*ScalarFunction).Function.PbCode(), Equals, tipb.ScalarFuncSig_CastTimeAsString)
	exprs = append(exprs, function)

	// concat_ws
	function, err = NewFunction(mock.NewContext(), ast.ConcatWS, types.NewFieldType(mysql.TypeString), stringColumn, stringColumn, stringColumn)
	c.Assert(err, IsNil)
	c.Assert(function.(*ScalarFunction).Function.PbCode(), Equals, tipb.ScalarFuncSig_ConcatWS)
	exprs = append(exprs, function)

	// StrToDateDateTime
	function, err = NewFunction(mock.NewContext(), ast.StrToDate, types.NewFieldType(mysql.TypeDatetime), stringColumn, stringColumn)
	c.Assert(err, IsNil)
	c.Assert(function.(*ScalarFunction).Function.PbCode(), Equals, tipb.ScalarFuncSig_StrToDateDatetime)
	exprs = append(exprs, function)

	canPush := CanExprsPushDown(sc, exprs, client, kv.TiFlash)
	c.Assert(canPush, Equals, true)

	exprs = exprs[:0]

	// Substring2Args: can not be pushed
	function, err = NewFunction(mock.NewContext(), ast.Substr, types.NewFieldType(mysql.TypeString), binaryStringColumn, intColumn)
	c.Assert(err, IsNil)
	exprs = append(exprs, function)

	// Substring3Args: can not be pushed
	function, err = NewFunction(mock.NewContext(), ast.Substr, types.NewFieldType(mysql.TypeString), binaryStringColumn, intColumn, intColumn)
	c.Assert(err, IsNil)
	exprs = append(exprs, function)

	function, err = NewFunction(mock.NewContext(), ast.JSONDepth, types.NewFieldType(mysql.TypeLonglong), jsonColumn)
	c.Assert(err, IsNil)
	exprs = append(exprs, function)

	// ExtractDatetimeFromString: can not be pushed
	function, err = NewFunction(mock.NewContext(), ast.Extract, types.NewFieldType(mysql.TypeLonglong), stringColumn, stringColumn)
	c.Assert(err, IsNil)
	exprs = append(exprs, function)

	// RoundDecimal: can not be pushed
	function, err = NewFunction(mock.NewContext(), ast.Round, types.NewFieldType(mysql.TypeNewDecimal), decimalColumn)
	c.Assert(err, IsNil)
	exprs = append(exprs, function)

	pushed, remained := PushDownExprs(sc, exprs, client, kv.TiFlash)
	c.Assert(len(pushed), Equals, 0)
	c.Assert(len(remained), Equals, len(exprs))
}

func (s *testEvaluatorSuite) TestExprOnlyPushDownToFlash(c *C) {
	sc := new(stmtctx.StatementContext)
	client := new(mock.Client)
	dg := new(dataGen4Expr2PbTest)
	exprs := make([]Expression, 0)

	//jsonColumn := dg.genColumn(mysql.TypeJSON, 1)
	intColumn := dg.genColumn(mysql.TypeLonglong, 2)
	//realColumn := dg.genColumn(mysql.TypeDouble, 3)
	decimalColumn := dg.genColumn(mysql.TypeNewDecimal, 4)
	stringColumn := dg.genColumn(mysql.TypeString, 5)
	datetimeColumn := dg.genColumn(mysql.TypeDatetime, 6)
	binaryStringColumn := dg.genColumn(mysql.TypeString, 7)
	binaryStringColumn.RetType.Collate = charset.CollationBin

	function, err := NewFunction(mock.NewContext(), ast.Substr, types.NewFieldType(mysql.TypeString), stringColumn, intColumn)
	c.Assert(err, IsNil)
	exprs = append(exprs, function)

	function, err = NewFunction(mock.NewContext(), ast.Substring, types.NewFieldType(mysql.TypeString), stringColumn, intColumn)
	c.Assert(err, IsNil)
	exprs = append(exprs, function)

	function, err = NewFunction(mock.NewContext(), ast.DateAdd, types.NewFieldType(mysql.TypeDatetime), datetimeColumn, intColumn, stringColumn)
	c.Assert(err, IsNil)
	exprs = append(exprs, function)

	function, err = NewFunction(mock.NewContext(), ast.TimestampDiff, types.NewFieldType(mysql.TypeLonglong), stringColumn, datetimeColumn, datetimeColumn)
	c.Assert(err, IsNil)
	exprs = append(exprs, function)

	function, err = NewFunction(mock.NewContext(), ast.FromUnixTime, types.NewFieldType(mysql.TypeDatetime), decimalColumn)
	c.Assert(err, IsNil)
	exprs = append(exprs, function)

	function, err = NewFunction(mock.NewContext(), ast.Extract, types.NewFieldType(mysql.TypeLonglong), stringColumn, datetimeColumn)
	c.Assert(err, IsNil)
	exprs = append(exprs, function)

	pushed, remained := PushDownExprs(sc, exprs, client, kv.UnSpecified)
	c.Assert(len(pushed), Equals, len(exprs))
	c.Assert(len(remained), Equals, 0)

	canPush := CanExprsPushDown(sc, exprs, client, kv.TiFlash)
	c.Assert(canPush, Equals, true)
	canPush = CanExprsPushDown(sc, exprs, client, kv.TiKV)
	c.Assert(canPush, Equals, false)

	pushed, remained = PushDownExprs(sc, exprs, client, kv.TiFlash)
	c.Assert(len(pushed), Equals, len(exprs))
	c.Assert(len(remained), Equals, 0)

	pushed, remained = PushDownExprs(sc, exprs, client, kv.TiKV)
	c.Assert(len(pushed), Equals, 0)
	c.Assert(len(remained), Equals, len(exprs))
}

func (s *testEvaluatorSuite) TestExprOnlyPushDownToTiKV(c *C) {
	sc := new(stmtctx.StatementContext)
	client := new(mock.Client)
	dg := new(dataGen4Expr2PbTest)
	function, err := NewFunction(mock.NewContext(), "dayofyear", types.NewFieldType(mysql.TypeLonglong), dg.genColumn(mysql.TypeDatetime, 1))
	c.Assert(err, IsNil)
	var exprs = make([]Expression, 0)
	exprs = append(exprs, function)

	pushed, remained := PushDownExprs(sc, exprs, client, kv.UnSpecified)
	c.Assert(len(pushed), Equals, 1)
	c.Assert(len(remained), Equals, 0)

	canPush := CanExprsPushDown(sc, exprs, client, kv.TiFlash)
	c.Assert(canPush, Equals, false)
	canPush = CanExprsPushDown(sc, exprs, client, kv.TiKV)
	c.Assert(canPush, Equals, true)

	pushed, remained = PushDownExprs(sc, exprs, client, kv.TiFlash)
	c.Assert(len(pushed), Equals, 0)
	c.Assert(len(remained), Equals, 1)
	pushed, remained = PushDownExprs(sc, exprs, client, kv.TiKV)
	c.Assert(len(pushed), Equals, 1)
	c.Assert(len(remained), Equals, 0)
}

func (s *testEvaluatorSuite) TestGroupByItem2Pb(c *C) {
	sc := new(stmtctx.StatementContext)
	client := new(mock.Client)
	dg := new(dataGen4Expr2PbTest)
	item := dg.genColumn(mysql.TypeDouble, 0)
	pbByItem := GroupByItemToPB(sc, client, item)
	js, err := json.Marshal(pbByItem)
	c.Assert(err, IsNil)
	c.Assert(string(js), Equals, "{\"expr\":{\"tp\":201,\"val\":\"gAAAAAAAAAA=\",\"sig\":0,\"field_type\":{\"tp\":5,\"flag\":0,\"flen\":-1,\"decimal\":-1,\"collate\":63,\"charset\":\"\"},\"has_distinct\":false},\"desc\":false}")

	item = dg.genColumn(mysql.TypeDouble, 1)
	pbByItem = GroupByItemToPB(sc, client, item)
	js, err = json.Marshal(pbByItem)
	c.Assert(err, IsNil)
	c.Assert(string(js), Equals, "{\"expr\":{\"tp\":201,\"val\":\"gAAAAAAAAAE=\",\"sig\":0,\"field_type\":{\"tp\":5,\"flag\":0,\"flen\":-1,\"decimal\":-1,\"collate\":63,\"charset\":\"\"},\"has_distinct\":false},\"desc\":false}")
}

func (s *testEvaluatorSuite) TestSortByItem2Pb(c *C) {
	sc := new(stmtctx.StatementContext)
	client := new(mock.Client)
	dg := new(dataGen4Expr2PbTest)
	item := dg.genColumn(mysql.TypeDouble, 0)
	pbByItem := SortByItemToPB(sc, client, item, false)
	js, err := json.Marshal(pbByItem)
	c.Assert(err, IsNil)
	c.Assert(string(js), Equals, "{\"expr\":{\"tp\":201,\"val\":\"gAAAAAAAAAA=\",\"sig\":0,\"field_type\":{\"tp\":5,\"flag\":0,\"flen\":-1,\"decimal\":-1,\"collate\":63,\"charset\":\"\"},\"has_distinct\":false},\"desc\":false}")

	item = dg.genColumn(mysql.TypeDouble, 1)
	pbByItem = SortByItemToPB(sc, client, item, false)
	js, err = json.Marshal(pbByItem)
	c.Assert(err, IsNil)
	c.Assert(string(js), Equals, "{\"expr\":{\"tp\":201,\"val\":\"gAAAAAAAAAE=\",\"sig\":0,\"field_type\":{\"tp\":5,\"flag\":0,\"flen\":-1,\"decimal\":-1,\"collate\":63,\"charset\":\"\"},\"has_distinct\":false},\"desc\":false}")

	item = dg.genColumn(mysql.TypeDouble, 1)
	pbByItem = SortByItemToPB(sc, client, item, true)
	js, err = json.Marshal(pbByItem)
	c.Assert(err, IsNil)
	c.Assert(string(js), Equals, "{\"expr\":{\"tp\":201,\"val\":\"gAAAAAAAAAE=\",\"sig\":0,\"field_type\":{\"tp\":5,\"flag\":0,\"flen\":-1,\"decimal\":-1,\"collate\":63,\"charset\":\"\"},\"has_distinct\":false},\"desc\":true}")
}

func (s *testEvaluatorSerialSuites) TestMetadata(c *C) {
	sc := new(stmtctx.StatementContext)
	client := new(mock.Client)
	dg := new(dataGen4Expr2PbTest)

	c.Assert(failpoint.Enable("github.com/pingcap/tidb/expression/PushDownTestSwitcher", `return("all")`), IsNil)
	defer func() { c.Assert(failpoint.Disable("github.com/pingcap/tidb/expression/PushDownTestSwitcher"), IsNil) }()

	pc := PbConverter{client: client, sc: sc}

	metadata := new(tipb.InUnionMetadata)
	var err error
	// InUnion flag is false in `BuildCastFunction` when `ScalarFuncSig_CastStringAsInt`
	cast := BuildCastFunction(mock.NewContext(), dg.genColumn(mysql.TypeString, 1), types.NewFieldType(mysql.TypeLonglong))
	c.Assert(cast.(*ScalarFunction).Function.metadata(), DeepEquals, &tipb.InUnionMetadata{InUnion: false})
	expr := pc.ExprToPB(cast)
	c.Assert(expr.Sig, Equals, tipb.ScalarFuncSig_CastStringAsInt)
	c.Assert(len(expr.Val), Greater, 0)
	err = proto.Unmarshal(expr.Val, metadata)
	c.Assert(err, IsNil)
	c.Assert(metadata.InUnion, Equals, false)

	// InUnion flag is nil in `BuildCastFunction4Union` when `ScalarFuncSig_CastIntAsString`
	castInUnion := BuildCastFunction4Union(mock.NewContext(), dg.genColumn(mysql.TypeLonglong, 1), types.NewFieldType(mysql.TypeString))
	c.Assert(castInUnion.(*ScalarFunction).Function.metadata(), IsNil)
	expr = pc.ExprToPB(castInUnion)
	c.Assert(expr.Sig, Equals, tipb.ScalarFuncSig_CastIntAsString)
	c.Assert(len(expr.Val), Equals, 0)

	// InUnion flag is true in `BuildCastFunction4Union` when `ScalarFuncSig_CastStringAsInt`
	castInUnion = BuildCastFunction4Union(mock.NewContext(), dg.genColumn(mysql.TypeString, 1), types.NewFieldType(mysql.TypeLonglong))
	c.Assert(castInUnion.(*ScalarFunction).Function.metadata(), DeepEquals, &tipb.InUnionMetadata{InUnion: true})
	expr = pc.ExprToPB(castInUnion)
	c.Assert(expr.Sig, Equals, tipb.ScalarFuncSig_CastStringAsInt)
	c.Assert(len(expr.Val), Greater, 0)
	err = proto.Unmarshal(expr.Val, metadata)
	c.Assert(err, IsNil)
	c.Assert(metadata.InUnion, Equals, true)
}

func columnCollation(c *Column, coll string) *Column {
	c.RetType.Collate = coll
	return c
}

func (s *testEvaluatorSerialSuites) TestNewCollationsEnabled(c *C) {
	collate.SetNewCollationEnabledForTest(true)
	defer collate.SetNewCollationEnabledForTest(false)
	var colExprs []Expression
	sc := new(stmtctx.StatementContext)
	client := new(mock.Client)
	dg := new(dataGen4Expr2PbTest)

	colExprs = colExprs[:0]
	colExprs = append(colExprs, dg.genColumn(mysql.TypeVarchar, 1))
	colExprs = append(colExprs, columnCollation(dg.genColumn(mysql.TypeVarchar, 2), "some_invalid_collation"))
	colExprs = append(colExprs, columnCollation(dg.genColumn(mysql.TypeVarString, 3), "utf8mb4_general_ci"))
	colExprs = append(colExprs, columnCollation(dg.genColumn(mysql.TypeString, 4), "utf8mb4_0900_ai_ci"))
	colExprs = append(colExprs, columnCollation(dg.genColumn(mysql.TypeVarchar, 5), "utf8_bin"))
	colExprs = append(colExprs, columnCollation(dg.genColumn(mysql.TypeVarchar, 6), "utf8_unicode_ci"))
	colExprs = append(colExprs, columnCollation(dg.genColumn(mysql.TypeVarchar, 7), "utf8mb4_zh_pinyin_tidb_as_cs"))
	pushed, _ := PushDownExprs(sc, colExprs, client, kv.UnSpecified)
	c.Assert(len(pushed), Equals, len(colExprs))
	pbExprs, err := ExpressionsToPBList(sc, colExprs, client)
	c.Assert(err, IsNil)
	jsons := []string{
		"{\"tp\":201,\"val\":\"gAAAAAAAAAE=\",\"sig\":0,\"field_type\":{\"tp\":15,\"flag\":0,\"flen\":-1,\"decimal\":-1,\"collate\":-46,\"charset\":\"\"},\"has_distinct\":false}",
		"{\"tp\":201,\"val\":\"gAAAAAAAAAI=\",\"sig\":0,\"field_type\":{\"tp\":15,\"flag\":0,\"flen\":-1,\"decimal\":-1,\"collate\":-46,\"charset\":\"\"},\"has_distinct\":false}",
		"{\"tp\":201,\"val\":\"gAAAAAAAAAM=\",\"sig\":0,\"field_type\":{\"tp\":253,\"flag\":0,\"flen\":-1,\"decimal\":-1,\"collate\":-45,\"charset\":\"\"},\"has_distinct\":false}",
		"{\"tp\":201,\"val\":\"gAAAAAAAAAQ=\",\"sig\":0,\"field_type\":{\"tp\":254,\"flag\":0,\"flen\":-1,\"decimal\":-1,\"collate\":-255,\"charset\":\"\"},\"has_distinct\":false}",
		"{\"tp\":201,\"val\":\"gAAAAAAAAAU=\",\"sig\":0,\"field_type\":{\"tp\":15,\"flag\":0,\"flen\":-1,\"decimal\":-1,\"collate\":-83,\"charset\":\"\"},\"has_distinct\":false}",
		"{\"tp\":201,\"val\":\"gAAAAAAAAAY=\",\"sig\":0,\"field_type\":{\"tp\":15,\"flag\":0,\"flen\":-1,\"decimal\":-1,\"collate\":-192,\"charset\":\"\"},\"has_distinct\":false}",
		"{\"tp\":201,\"val\":\"gAAAAAAAAAc=\",\"sig\":0,\"field_type\":{\"tp\":15,\"flag\":0,\"flen\":-1,\"decimal\":-1,\"collate\":-2048,\"charset\":\"\"},\"has_distinct\":false}",
	}
	for i, pbExpr := range pbExprs {
		c.Assert(pbExprs, NotNil)
		js, err := json.Marshal(pbExpr)
		c.Assert(err, IsNil)
		c.Assert(string(js), Equals, jsons[i], Commentf("%v\n", i))
	}

	item := columnCollation(dg.genColumn(mysql.TypeDouble, 0), "utf8mb4_0900_ai_ci")
	pbByItem := GroupByItemToPB(sc, client, item)
	js, err := json.Marshal(pbByItem)
	c.Assert(err, IsNil)
	c.Assert(string(js), Equals, "{\"expr\":{\"tp\":201,\"val\":\"gAAAAAAAAAA=\",\"sig\":0,\"field_type\":{\"tp\":5,\"flag\":0,\"flen\":-1,\"decimal\":-1,\"collate\":-255,\"charset\":\"\"},\"has_distinct\":false},\"desc\":false}")
}

func (s *testEvalSerialSuite) TestPushCollationDown(c *C) {
	collate.SetNewCollationEnabledForTest(true)
	defer collate.SetNewCollationEnabledForTest(false)

	dg := new(dataGen4Expr2PbTest)
	fc, err := NewFunction(mock.NewContext(), ast.EQ, types.NewFieldType(mysql.TypeUnspecified), dg.genColumn(mysql.TypeVarchar, 0), dg.genColumn(mysql.TypeVarchar, 1))
	c.Assert(err, IsNil)
	client := new(mock.Client)
	sc := new(stmtctx.StatementContext)

	tps := []*types.FieldType{types.NewFieldType(mysql.TypeVarchar), types.NewFieldType(mysql.TypeVarchar)}
	for _, coll := range []string{charset.CollationBin, charset.CollationLatin1, charset.CollationUTF8, charset.CollationUTF8MB4} {
		fc.SetCharsetAndCollation("binary", coll) // only collation matters
		pbExpr, err := ExpressionsToPBList(sc, []Expression{fc}, client)
		c.Assert(err, IsNil)
		expr, err := PBToExpr(pbExpr[0], tps, sc)
		c.Assert(err, IsNil)
		_, eColl := expr.CharsetAndCollation(nil)
		c.Assert(eColl, Equals, coll)
	}
}<|MERGE_RESOLUTION|>--- conflicted
+++ resolved
@@ -734,7 +734,7 @@
 	c.Assert(err, IsNil)
 	exprs = append(exprs, function)
 
-<<<<<<< HEAD
+
 	// sqrt
 	function, err = NewFunction(mock.NewContext(), ast.Sqrt, types.NewFieldType(mysql.TypeDouble), realColumn)
 	c.Assert(err, IsNil)
@@ -777,10 +777,11 @@
 
 	// ScalarFuncSig_FloorDecimalToDecimal
 	function, err = NewFunction(mock.NewContext(), ast.Floor, types.NewFieldType(mysql.TypeNewDecimal), decimalColumn)
-=======
+  c.Assert(err, IsNil)
+	exprs = append(exprs, function)
+
 	// Replace
 	function, err = NewFunction(mock.NewContext(), ast.Replace, types.NewFieldType(mysql.TypeString), stringColumn, stringColumn, stringColumn)
->>>>>>> 9a1e57c0
 	c.Assert(err, IsNil)
 	exprs = append(exprs, function)
 
