// Copyright 2017 PingCAP, Inc.
//
// Licensed under the Apache License, Version 2.0 (the "License");
// you may not use this file except in compliance with the License.
// You may obtain a copy of the License at
//
//     http://www.apache.org/licenses/LICENSE-2.0
//
// Unless required by applicable law or agreed to in writing, software
// distributed under the License is distributed on an "AS IS" BASIS,
// See the License for the specific language governing permissions and
// limitations under the License.

package expression

import (
	"encoding/json"
	"fmt"
	"strings"

	"github.com/gogo/protobuf/proto"
	. "github.com/pingcap/check"
	"github.com/pingcap/errors"
	"github.com/pingcap/failpoint"
	"github.com/pingcap/parser/ast"
	"github.com/pingcap/parser/charset"
	"github.com/pingcap/parser/mysql"
	"github.com/pingcap/tidb/kv"
	"github.com/pingcap/tidb/sessionctx/stmtctx"
	"github.com/pingcap/tidb/types"
	"github.com/pingcap/tidb/util/collate"
	"github.com/pingcap/tidb/util/mock"
	"github.com/pingcap/tipb/go-tipb"
)

func init() {
	fpname := "github.com/pingcap/tidb/expression/PanicIfPbCodeUnspecified"
	err := failpoint.Enable(fpname, "return(true)")
	if err != nil {
		panic(errors.Errorf("enable global failpoint `%s` failed: %v", fpname, err))
	}
}

type dataGen4Expr2PbTest struct {
}

func (dg *dataGen4Expr2PbTest) genColumn(tp byte, id int64) *Column {
	return &Column{
		RetType: types.NewFieldType(tp),
		ID:      id,
		Index:   int(id),
	}
}

func (s *testEvaluatorSuite) TestConstant2Pb(c *C) {
	c.Skip("constant pb has changed")
	var constExprs []Expression
	sc := new(stmtctx.StatementContext)
	client := new(mock.Client)

	// can be transformed
	constValue := new(Constant)
	constValue.Value = types.NewDatum(nil)
	c.Assert(constValue.Value.Kind(), Equals, types.KindNull)
	constExprs = append(constExprs, constValue)

	constValue = new(Constant)
	constValue.Value = types.NewDatum(int64(100))
	c.Assert(constValue.Value.Kind(), Equals, types.KindInt64)
	constExprs = append(constExprs, constValue)

	constValue = new(Constant)
	constValue.Value = types.NewDatum(uint64(100))
	c.Assert(constValue.Value.Kind(), Equals, types.KindUint64)
	constExprs = append(constExprs, constValue)

	constValue = new(Constant)
	constValue.Value = types.NewDatum("100")
	c.Assert(constValue.Value.Kind(), Equals, types.KindString)
	constExprs = append(constExprs, constValue)

	constValue = new(Constant)
	constValue.Value = types.NewDatum([]byte{'1', '2', '4', 'c'})
	c.Assert(constValue.Value.Kind(), Equals, types.KindBytes)
	constExprs = append(constExprs, constValue)

	constValue = new(Constant)
	constValue.Value = types.NewDatum(types.NewDecFromInt(110))
	c.Assert(constValue.Value.Kind(), Equals, types.KindMysqlDecimal)
	constExprs = append(constExprs, constValue)

	constValue = new(Constant)
	constValue.Value = types.NewDatum(types.Duration{})
	c.Assert(constValue.Value.Kind(), Equals, types.KindMysqlDuration)
	constExprs = append(constExprs, constValue)

	// can not be transformed
	constValue = new(Constant)
	constValue.Value = types.NewDatum(float32(100))
	c.Assert(constValue.Value.Kind(), Equals, types.KindFloat32)
	constExprs = append(constExprs, constValue)

	constValue = new(Constant)
	constValue.Value = types.NewDatum(float64(100))
	c.Assert(constValue.Value.Kind(), Equals, types.KindFloat64)
	constExprs = append(constExprs, constValue)

	constValue = new(Constant)
	constValue.Value = types.NewDatum(types.Enum{Name: "A", Value: 19})
	c.Assert(constValue.Value.Kind(), Equals, types.KindMysqlEnum)
	constExprs = append(constExprs, constValue)

	pushed, remained := PushDownExprs(sc, constExprs, client, kv.UnSpecified)
	c.Assert(len(pushed), Equals, len(constExprs)-3)
	c.Assert(len(remained), Equals, 3)

	pbExprs, err := ExpressionsToPBList(sc, constExprs, client)
	c.Assert(err, IsNil)
	jsons := []string{
		"{\"tp\":0,\"sig\":0}",
		"{\"tp\":1,\"val\":\"gAAAAAAAAGQ=\",\"sig\":0}",
		"{\"tp\":2,\"val\":\"AAAAAAAAAGQ=\",\"sig\":0}",
		"{\"tp\":5,\"val\":\"MTAw\",\"sig\":0}",
		"{\"tp\":6,\"val\":\"MTI0Yw==\",\"sig\":0}",
		"{\"tp\":102,\"val\":\"AwCAbg==\",\"sig\":0}",
		"{\"tp\":103,\"val\":\"gAAAAAAAAAA=\",\"sig\":0}",
	}
	for i, pbExpr := range pbExprs {
		if i+3 < len(pbExprs) {
			js, err := json.Marshal(pbExpr)
			c.Assert(err, IsNil)
			c.Assert(string(js), Equals, jsons[i])
		} else {
			c.Assert(pbExpr, IsNil)
		}
	}
}

func (s *testEvaluatorSuite) TestColumn2Pb(c *C) {
	var colExprs []Expression
	sc := new(stmtctx.StatementContext)
	client := new(mock.Client)
	dg := new(dataGen4Expr2PbTest)

	colExprs = append(colExprs, dg.genColumn(mysql.TypeBit, 1))
	colExprs = append(colExprs, dg.genColumn(mysql.TypeSet, 2))
	colExprs = append(colExprs, dg.genColumn(mysql.TypeEnum, 3))
	colExprs = append(colExprs, dg.genColumn(mysql.TypeGeometry, 4))
	colExprs = append(colExprs, dg.genColumn(mysql.TypeUnspecified, 5))

	pushed, remained := PushDownExprs(sc, colExprs, client, kv.UnSpecified)
	c.Assert(len(pushed), Equals, 0)
	c.Assert(len(remained), Equals, len(colExprs))

	for _, col := range colExprs { // cannot be pushed down
		_, err := ExpressionsToPBList(sc, []Expression{col}, client)
		c.Assert(err, NotNil)
	}

	colExprs = colExprs[:0]
	colExprs = append(colExprs, dg.genColumn(mysql.TypeTiny, 1))
	colExprs = append(colExprs, dg.genColumn(mysql.TypeShort, 2))
	colExprs = append(colExprs, dg.genColumn(mysql.TypeLong, 3))
	colExprs = append(colExprs, dg.genColumn(mysql.TypeFloat, 4))
	colExprs = append(colExprs, dg.genColumn(mysql.TypeDouble, 5))
	colExprs = append(colExprs, dg.genColumn(mysql.TypeNull, 6))
	colExprs = append(colExprs, dg.genColumn(mysql.TypeTimestamp, 7))
	colExprs = append(colExprs, dg.genColumn(mysql.TypeLonglong, 8))
	colExprs = append(colExprs, dg.genColumn(mysql.TypeInt24, 9))
	colExprs = append(colExprs, dg.genColumn(mysql.TypeDate, 10))
	colExprs = append(colExprs, dg.genColumn(mysql.TypeDuration, 11))
	colExprs = append(colExprs, dg.genColumn(mysql.TypeDatetime, 12))
	colExprs = append(colExprs, dg.genColumn(mysql.TypeYear, 13))
	colExprs = append(colExprs, dg.genColumn(mysql.TypeVarchar, 15))
	colExprs = append(colExprs, dg.genColumn(mysql.TypeJSON, 16))
	colExprs = append(colExprs, dg.genColumn(mysql.TypeNewDecimal, 17))
	colExprs = append(colExprs, dg.genColumn(mysql.TypeTinyBlob, 18))
	colExprs = append(colExprs, dg.genColumn(mysql.TypeMediumBlob, 19))
	colExprs = append(colExprs, dg.genColumn(mysql.TypeLongBlob, 20))
	colExprs = append(colExprs, dg.genColumn(mysql.TypeBlob, 21))
	colExprs = append(colExprs, dg.genColumn(mysql.TypeVarString, 22))
	colExprs = append(colExprs, dg.genColumn(mysql.TypeString, 23))
	pushed, remained = PushDownExprs(sc, colExprs, client, kv.UnSpecified)
	c.Assert(len(pushed), Equals, len(colExprs))
	c.Assert(len(remained), Equals, 0)

	pbExprs, err := ExpressionsToPBList(sc, colExprs, client)
	c.Assert(err, IsNil)
	jsons := []string{
		"{\"tp\":201,\"val\":\"gAAAAAAAAAE=\",\"sig\":0,\"field_type\":{\"tp\":1,\"flag\":0,\"flen\":-1,\"decimal\":-1,\"collate\":63,\"charset\":\"\"},\"has_distinct\":false}",
		"{\"tp\":201,\"val\":\"gAAAAAAAAAI=\",\"sig\":0,\"field_type\":{\"tp\":2,\"flag\":0,\"flen\":-1,\"decimal\":-1,\"collate\":63,\"charset\":\"\"},\"has_distinct\":false}",
		"{\"tp\":201,\"val\":\"gAAAAAAAAAM=\",\"sig\":0,\"field_type\":{\"tp\":3,\"flag\":0,\"flen\":-1,\"decimal\":-1,\"collate\":63,\"charset\":\"\"},\"has_distinct\":false}",
		"{\"tp\":201,\"val\":\"gAAAAAAAAAQ=\",\"sig\":0,\"field_type\":{\"tp\":4,\"flag\":0,\"flen\":-1,\"decimal\":-1,\"collate\":63,\"charset\":\"\"},\"has_distinct\":false}",
		"{\"tp\":201,\"val\":\"gAAAAAAAAAU=\",\"sig\":0,\"field_type\":{\"tp\":5,\"flag\":0,\"flen\":-1,\"decimal\":-1,\"collate\":63,\"charset\":\"\"},\"has_distinct\":false}",
		"{\"tp\":201,\"val\":\"gAAAAAAAAAY=\",\"sig\":0,\"field_type\":{\"tp\":6,\"flag\":0,\"flen\":-1,\"decimal\":-1,\"collate\":63,\"charset\":\"\"},\"has_distinct\":false}",
		"{\"tp\":201,\"val\":\"gAAAAAAAAAc=\",\"sig\":0,\"field_type\":{\"tp\":7,\"flag\":0,\"flen\":-1,\"decimal\":-1,\"collate\":63,\"charset\":\"\"},\"has_distinct\":false}",
		"{\"tp\":201,\"val\":\"gAAAAAAAAAg=\",\"sig\":0,\"field_type\":{\"tp\":8,\"flag\":0,\"flen\":-1,\"decimal\":-1,\"collate\":63,\"charset\":\"\"},\"has_distinct\":false}",
		"{\"tp\":201,\"val\":\"gAAAAAAAAAk=\",\"sig\":0,\"field_type\":{\"tp\":9,\"flag\":0,\"flen\":-1,\"decimal\":-1,\"collate\":63,\"charset\":\"\"},\"has_distinct\":false}",
		"{\"tp\":201,\"val\":\"gAAAAAAAAAo=\",\"sig\":0,\"field_type\":{\"tp\":10,\"flag\":0,\"flen\":-1,\"decimal\":-1,\"collate\":63,\"charset\":\"\"},\"has_distinct\":false}",
		"{\"tp\":201,\"val\":\"gAAAAAAAAAs=\",\"sig\":0,\"field_type\":{\"tp\":11,\"flag\":0,\"flen\":-1,\"decimal\":-1,\"collate\":63,\"charset\":\"\"},\"has_distinct\":false}",
		"{\"tp\":201,\"val\":\"gAAAAAAAAAw=\",\"sig\":0,\"field_type\":{\"tp\":12,\"flag\":0,\"flen\":-1,\"decimal\":-1,\"collate\":63,\"charset\":\"\"},\"has_distinct\":false}",
		"{\"tp\":201,\"val\":\"gAAAAAAAAA0=\",\"sig\":0,\"field_type\":{\"tp\":13,\"flag\":0,\"flen\":-1,\"decimal\":-1,\"collate\":63,\"charset\":\"\"},\"has_distinct\":false}",
		"{\"tp\":201,\"val\":\"gAAAAAAAAA8=\",\"sig\":0,\"field_type\":{\"tp\":15,\"flag\":0,\"flen\":-1,\"decimal\":-1,\"collate\":46,\"charset\":\"\"},\"has_distinct\":false}",
		"{\"tp\":201,\"val\":\"gAAAAAAAABA=\",\"sig\":0,\"field_type\":{\"tp\":245,\"flag\":0,\"flen\":-1,\"decimal\":-1,\"collate\":63,\"charset\":\"\"},\"has_distinct\":false}",
		"{\"tp\":201,\"val\":\"gAAAAAAAABE=\",\"sig\":0,\"field_type\":{\"tp\":246,\"flag\":0,\"flen\":-1,\"decimal\":-1,\"collate\":63,\"charset\":\"\"},\"has_distinct\":false}",
		"{\"tp\":201,\"val\":\"gAAAAAAAABI=\",\"sig\":0,\"field_type\":{\"tp\":249,\"flag\":0,\"flen\":-1,\"decimal\":-1,\"collate\":63,\"charset\":\"\"},\"has_distinct\":false}",
		"{\"tp\":201,\"val\":\"gAAAAAAAABM=\",\"sig\":0,\"field_type\":{\"tp\":250,\"flag\":0,\"flen\":-1,\"decimal\":-1,\"collate\":63,\"charset\":\"\"},\"has_distinct\":false}",
		"{\"tp\":201,\"val\":\"gAAAAAAAABQ=\",\"sig\":0,\"field_type\":{\"tp\":251,\"flag\":0,\"flen\":-1,\"decimal\":-1,\"collate\":63,\"charset\":\"\"},\"has_distinct\":false}",
		"{\"tp\":201,\"val\":\"gAAAAAAAABU=\",\"sig\":0,\"field_type\":{\"tp\":252,\"flag\":0,\"flen\":-1,\"decimal\":-1,\"collate\":63,\"charset\":\"\"},\"has_distinct\":false}",
		"{\"tp\":201,\"val\":\"gAAAAAAAABY=\",\"sig\":0,\"field_type\":{\"tp\":253,\"flag\":0,\"flen\":-1,\"decimal\":-1,\"collate\":46,\"charset\":\"\"},\"has_distinct\":false}",
		"{\"tp\":201,\"val\":\"gAAAAAAAABc=\",\"sig\":0,\"field_type\":{\"tp\":254,\"flag\":0,\"flen\":-1,\"decimal\":-1,\"collate\":46,\"charset\":\"\"},\"has_distinct\":false}",
	}
	for i, pbExpr := range pbExprs {
		c.Assert(pbExprs, NotNil)
		js, err := json.Marshal(pbExpr)
		c.Assert(err, IsNil)
		c.Assert(string(js), Equals, jsons[i], Commentf("%v\n", i))
	}

	for _, expr := range colExprs {
		expr.(*Column).ID = 0
		expr.(*Column).Index = 0
	}

	pushed, remained = PushDownExprs(sc, colExprs, client, kv.UnSpecified)
	c.Assert(len(pushed), Equals, len(colExprs))
	c.Assert(len(remained), Equals, 0)
}

func (s *testEvaluatorSuite) TestCompareFunc2Pb(c *C) {
	var compareExprs = make([]Expression, 0)
	sc := new(stmtctx.StatementContext)
	client := new(mock.Client)
	dg := new(dataGen4Expr2PbTest)

	funcNames := []string{ast.LT, ast.LE, ast.GT, ast.GE, ast.EQ, ast.NE, ast.NullEQ}
	for _, funcName := range funcNames {
		fc, err := NewFunction(mock.NewContext(), funcName, types.NewFieldType(mysql.TypeUnspecified), dg.genColumn(mysql.TypeLonglong, 1), dg.genColumn(mysql.TypeLonglong, 2))
		c.Assert(err, IsNil)
		compareExprs = append(compareExprs, fc)
	}

	pushed, remained := PushDownExprs(sc, compareExprs, client, kv.UnSpecified)
	c.Assert(len(pushed), Equals, len(compareExprs))
	c.Assert(len(remained), Equals, 0)

	pbExprs, err := ExpressionsToPBList(sc, compareExprs, client)
	c.Assert(err, IsNil)
	c.Assert(len(pbExprs), Equals, len(compareExprs))
	jsons := []string{
		"{\"tp\":10000,\"children\":[{\"tp\":201,\"val\":\"gAAAAAAAAAE=\",\"sig\":0,\"field_type\":{\"tp\":8,\"flag\":0,\"flen\":-1,\"decimal\":-1,\"collate\":63,\"charset\":\"\"},\"has_distinct\":false},{\"tp\":201,\"val\":\"gAAAAAAAAAI=\",\"sig\":0,\"field_type\":{\"tp\":8,\"flag\":0,\"flen\":-1,\"decimal\":-1,\"collate\":63,\"charset\":\"\"},\"has_distinct\":false}],\"sig\":100,\"field_type\":{\"tp\":8,\"flag\":524416,\"flen\":1,\"decimal\":0,\"collate\":63,\"charset\":\"binary\"},\"has_distinct\":false}",
		"{\"tp\":10000,\"children\":[{\"tp\":201,\"val\":\"gAAAAAAAAAE=\",\"sig\":0,\"field_type\":{\"tp\":8,\"flag\":0,\"flen\":-1,\"decimal\":-1,\"collate\":63,\"charset\":\"\"},\"has_distinct\":false},{\"tp\":201,\"val\":\"gAAAAAAAAAI=\",\"sig\":0,\"field_type\":{\"tp\":8,\"flag\":0,\"flen\":-1,\"decimal\":-1,\"collate\":63,\"charset\":\"\"},\"has_distinct\":false}],\"sig\":110,\"field_type\":{\"tp\":8,\"flag\":524416,\"flen\":1,\"decimal\":0,\"collate\":63,\"charset\":\"binary\"},\"has_distinct\":false}",
		"{\"tp\":10000,\"children\":[{\"tp\":201,\"val\":\"gAAAAAAAAAE=\",\"sig\":0,\"field_type\":{\"tp\":8,\"flag\":0,\"flen\":-1,\"decimal\":-1,\"collate\":63,\"charset\":\"\"},\"has_distinct\":false},{\"tp\":201,\"val\":\"gAAAAAAAAAI=\",\"sig\":0,\"field_type\":{\"tp\":8,\"flag\":0,\"flen\":-1,\"decimal\":-1,\"collate\":63,\"charset\":\"\"},\"has_distinct\":false}],\"sig\":120,\"field_type\":{\"tp\":8,\"flag\":524416,\"flen\":1,\"decimal\":0,\"collate\":63,\"charset\":\"binary\"},\"has_distinct\":false}",
		"{\"tp\":10000,\"children\":[{\"tp\":201,\"val\":\"gAAAAAAAAAE=\",\"sig\":0,\"field_type\":{\"tp\":8,\"flag\":0,\"flen\":-1,\"decimal\":-1,\"collate\":63,\"charset\":\"\"},\"has_distinct\":false},{\"tp\":201,\"val\":\"gAAAAAAAAAI=\",\"sig\":0,\"field_type\":{\"tp\":8,\"flag\":0,\"flen\":-1,\"decimal\":-1,\"collate\":63,\"charset\":\"\"},\"has_distinct\":false}],\"sig\":130,\"field_type\":{\"tp\":8,\"flag\":524416,\"flen\":1,\"decimal\":0,\"collate\":63,\"charset\":\"binary\"},\"has_distinct\":false}",
		"{\"tp\":10000,\"children\":[{\"tp\":201,\"val\":\"gAAAAAAAAAE=\",\"sig\":0,\"field_type\":{\"tp\":8,\"flag\":0,\"flen\":-1,\"decimal\":-1,\"collate\":63,\"charset\":\"\"},\"has_distinct\":false},{\"tp\":201,\"val\":\"gAAAAAAAAAI=\",\"sig\":0,\"field_type\":{\"tp\":8,\"flag\":0,\"flen\":-1,\"decimal\":-1,\"collate\":63,\"charset\":\"\"},\"has_distinct\":false}],\"sig\":140,\"field_type\":{\"tp\":8,\"flag\":524416,\"flen\":1,\"decimal\":0,\"collate\":63,\"charset\":\"binary\"},\"has_distinct\":false}",
		"{\"tp\":10000,\"children\":[{\"tp\":201,\"val\":\"gAAAAAAAAAE=\",\"sig\":0,\"field_type\":{\"tp\":8,\"flag\":0,\"flen\":-1,\"decimal\":-1,\"collate\":63,\"charset\":\"\"},\"has_distinct\":false},{\"tp\":201,\"val\":\"gAAAAAAAAAI=\",\"sig\":0,\"field_type\":{\"tp\":8,\"flag\":0,\"flen\":-1,\"decimal\":-1,\"collate\":63,\"charset\":\"\"},\"has_distinct\":false}],\"sig\":150,\"field_type\":{\"tp\":8,\"flag\":524416,\"flen\":1,\"decimal\":0,\"collate\":63,\"charset\":\"binary\"},\"has_distinct\":false}",
		"{\"tp\":10000,\"children\":[{\"tp\":201,\"val\":\"gAAAAAAAAAE=\",\"sig\":0,\"field_type\":{\"tp\":8,\"flag\":0,\"flen\":-1,\"decimal\":-1,\"collate\":63,\"charset\":\"\"},\"has_distinct\":false},{\"tp\":201,\"val\":\"gAAAAAAAAAI=\",\"sig\":0,\"field_type\":{\"tp\":8,\"flag\":0,\"flen\":-1,\"decimal\":-1,\"collate\":63,\"charset\":\"\"},\"has_distinct\":false}],\"sig\":160,\"field_type\":{\"tp\":8,\"flag\":524416,\"flen\":1,\"decimal\":0,\"collate\":63,\"charset\":\"binary\"},\"has_distinct\":false}",
	}
	for i, pbExpr := range pbExprs {
		c.Assert(pbExprs, NotNil)
		js, err := json.Marshal(pbExpr)
		c.Assert(err, IsNil)
		c.Assert(string(js), Equals, jsons[i])
	}
}

func (s *testEvaluatorSuite) TestLikeFunc2Pb(c *C) {
	var likeFuncs []Expression
	sc := new(stmtctx.StatementContext)
	client := new(mock.Client)

	retTp := types.NewFieldType(mysql.TypeString)
	retTp.Flag |= mysql.NotNullFlag
	retTp.Charset = charset.CharsetUTF8
	retTp.Collate = charset.CollationUTF8
	args := []Expression{
		&Constant{RetType: retTp, Value: types.NewDatum("string")},
		&Constant{RetType: retTp, Value: types.NewDatum("pattern")},
		&Constant{RetType: retTp, Value: types.NewDatum(`%abc%`)},
		&Constant{RetType: retTp, Value: types.NewDatum("\\")},
	}
	ctx := mock.NewContext()
	retTp = types.NewFieldType(mysql.TypeUnspecified)
	fc, err := NewFunction(ctx, ast.Like, retTp, args[0], args[1], args[3])
	c.Assert(err, IsNil)
	likeFuncs = append(likeFuncs, fc)

	fc, err = NewFunction(ctx, ast.Like, retTp, args[0], args[2], args[3])
	c.Assert(err, IsNil)
	likeFuncs = append(likeFuncs, fc)

	pbExprs, err := ExpressionsToPBList(sc, likeFuncs, client)
	c.Assert(err, IsNil)
	results := []string{
		`{"tp":10000,"children":[{"tp":5,"val":"c3RyaW5n","sig":0,"field_type":{"tp":254,"flag":1,"flen":-1,"decimal":-1,"collate":83,"charset":"utf8"},"has_distinct":false},{"tp":5,"val":"cGF0dGVybg==","sig":0,"field_type":{"tp":254,"flag":1,"flen":-1,"decimal":-1,"collate":83,"charset":"utf8"},"has_distinct":false},{"tp":10000,"val":"CAA=","children":[{"tp":5,"val":"XA==","sig":0,"field_type":{"tp":254,"flag":1,"flen":-1,"decimal":-1,"collate":83,"charset":"utf8"},"has_distinct":false}],"sig":30,"field_type":{"tp":8,"flag":128,"flen":-1,"decimal":0,"collate":63,"charset":"binary"},"has_distinct":false}],"sig":4310,"field_type":{"tp":8,"flag":524416,"flen":1,"decimal":0,"collate":63,"charset":"binary"},"has_distinct":false}`,
		`{"tp":10000,"children":[{"tp":5,"val":"c3RyaW5n","sig":0,"field_type":{"tp":254,"flag":1,"flen":-1,"decimal":-1,"collate":83,"charset":"utf8"},"has_distinct":false},{"tp":5,"val":"JWFiYyU=","sig":0,"field_type":{"tp":254,"flag":1,"flen":-1,"decimal":-1,"collate":83,"charset":"utf8"},"has_distinct":false},{"tp":10000,"val":"CAA=","children":[{"tp":5,"val":"XA==","sig":0,"field_type":{"tp":254,"flag":1,"flen":-1,"decimal":-1,"collate":83,"charset":"utf8"},"has_distinct":false}],"sig":30,"field_type":{"tp":8,"flag":128,"flen":-1,"decimal":0,"collate":63,"charset":"binary"},"has_distinct":false}],"sig":4310,"field_type":{"tp":8,"flag":524416,"flen":1,"decimal":0,"collate":63,"charset":"binary"},"has_distinct":false}`,
	}
	for i, pbExpr := range pbExprs {
		js, err := json.Marshal(pbExpr)
		c.Assert(err, IsNil)
		c.Assert(string(js), Equals, results[i])
	}
}

func (s *testEvaluatorSuite) TestArithmeticalFunc2Pb(c *C) {
	var arithmeticalFuncs = make([]Expression, 0)
	sc := new(stmtctx.StatementContext)
	client := new(mock.Client)
	dg := new(dataGen4Expr2PbTest)

	funcNames := []string{ast.Plus, ast.Minus, ast.Mul, ast.Div}
	for _, funcName := range funcNames {
		fc, err := NewFunction(
			mock.NewContext(),
			funcName,
			types.NewFieldType(mysql.TypeUnspecified),
			dg.genColumn(mysql.TypeDouble, 1),
			dg.genColumn(mysql.TypeDouble, 2))
		c.Assert(err, IsNil)
		arithmeticalFuncs = append(arithmeticalFuncs, fc)
	}

	jsons := make(map[string]string)
	jsons[ast.Plus] = "{\"tp\":10000,\"children\":[{\"tp\":201,\"val\":\"gAAAAAAAAAE=\",\"sig\":0,\"field_type\":{\"tp\":5,\"flag\":0,\"flen\":-1,\"decimal\":-1,\"collate\":63,\"charset\":\"\"},\"has_distinct\":false},{\"tp\":201,\"val\":\"gAAAAAAAAAI=\",\"sig\":0,\"field_type\":{\"tp\":5,\"flag\":0,\"flen\":-1,\"decimal\":-1,\"collate\":63,\"charset\":\"\"},\"has_distinct\":false}],\"sig\":200,\"field_type\":{\"tp\":5,\"flag\":128,\"flen\":-1,\"decimal\":-1,\"collate\":63,\"charset\":\"binary\"},\"has_distinct\":false}"
	jsons[ast.Minus] = "{\"tp\":10000,\"children\":[{\"tp\":201,\"val\":\"gAAAAAAAAAE=\",\"sig\":0,\"field_type\":{\"tp\":5,\"flag\":0,\"flen\":-1,\"decimal\":-1,\"collate\":63,\"charset\":\"\"},\"has_distinct\":false},{\"tp\":201,\"val\":\"gAAAAAAAAAI=\",\"sig\":0,\"field_type\":{\"tp\":5,\"flag\":0,\"flen\":-1,\"decimal\":-1,\"collate\":63,\"charset\":\"\"},\"has_distinct\":false}],\"sig\":204,\"field_type\":{\"tp\":5,\"flag\":128,\"flen\":-1,\"decimal\":-1,\"collate\":63,\"charset\":\"binary\"},\"has_distinct\":false}"
	jsons[ast.Mul] = "{\"tp\":10000,\"children\":[{\"tp\":201,\"val\":\"gAAAAAAAAAE=\",\"sig\":0,\"field_type\":{\"tp\":5,\"flag\":0,\"flen\":-1,\"decimal\":-1,\"collate\":63,\"charset\":\"\"},\"has_distinct\":false},{\"tp\":201,\"val\":\"gAAAAAAAAAI=\",\"sig\":0,\"field_type\":{\"tp\":5,\"flag\":0,\"flen\":-1,\"decimal\":-1,\"collate\":63,\"charset\":\"\"},\"has_distinct\":false}],\"sig\":208,\"field_type\":{\"tp\":5,\"flag\":128,\"flen\":-1,\"decimal\":-1,\"collate\":63,\"charset\":\"binary\"},\"has_distinct\":false}"
	jsons[ast.Div] = "{\"tp\":10000,\"children\":[{\"tp\":201,\"val\":\"gAAAAAAAAAE=\",\"sig\":0,\"field_type\":{\"tp\":5,\"flag\":0,\"flen\":-1,\"decimal\":-1,\"collate\":63,\"charset\":\"\"},\"has_distinct\":false},{\"tp\":201,\"val\":\"gAAAAAAAAAI=\",\"sig\":0,\"field_type\":{\"tp\":5,\"flag\":0,\"flen\":-1,\"decimal\":-1,\"collate\":63,\"charset\":\"\"},\"has_distinct\":false}],\"sig\":211,\"field_type\":{\"tp\":5,\"flag\":128,\"flen\":23,\"decimal\":-1,\"collate\":63,\"charset\":\"binary\"},\"has_distinct\":false}"

	pbExprs, err := ExpressionsToPBList(sc, arithmeticalFuncs, client)
	c.Assert(err, IsNil)
	for i, pbExpr := range pbExprs {
		c.Assert(pbExpr, NotNil)
		js, err := json.Marshal(pbExpr)
		c.Assert(err, IsNil)
		c.Assert(string(js), Equals, jsons[funcNames[i]], Commentf("%v\n", funcNames[i]))
	}

	funcNames = []string{ast.Mod, ast.IntDiv} // cannot be pushed down
	for _, funcName := range funcNames {
		fc, err := NewFunction(
			mock.NewContext(),
			funcName,
			types.NewFieldType(mysql.TypeUnspecified),
			dg.genColumn(mysql.TypeDouble, 1),
			dg.genColumn(mysql.TypeDouble, 2))
		c.Assert(err, IsNil)
		_, err = ExpressionsToPBList(sc, []Expression{fc}, client)
		c.Assert(err, NotNil)
	}
}

func (s *testEvaluatorSuite) TestDateFunc2Pb(c *C) {
	sc := new(stmtctx.StatementContext)
	client := new(mock.Client)
	dg := new(dataGen4Expr2PbTest)
	fc, err := NewFunction(
		mock.NewContext(),
		ast.DateFormat,
		types.NewFieldType(mysql.TypeUnspecified),
		dg.genColumn(mysql.TypeDatetime, 1),
		dg.genColumn(mysql.TypeString, 2))
	c.Assert(err, IsNil)
	funcs := []Expression{fc}
	pbExprs, err := ExpressionsToPBList(sc, funcs, client)
	c.Assert(err, IsNil)
	c.Assert(pbExprs[0], NotNil)
	js, err := json.Marshal(pbExprs[0])
	c.Assert(err, IsNil)
	c.Assert(string(js), Equals, "{\"tp\":10000,\"children\":[{\"tp\":201,\"val\":\"gAAAAAAAAAE=\",\"sig\":0,\"field_type\":{\"tp\":12,\"flag\":0,\"flen\":-1,\"decimal\":-1,\"collate\":63,\"charset\":\"\"},\"has_distinct\":false},{\"tp\":201,\"val\":\"gAAAAAAAAAI=\",\"sig\":0,\"field_type\":{\"tp\":254,\"flag\":0,\"flen\":-1,\"decimal\":-1,\"collate\":46,\"charset\":\"\"},\"has_distinct\":false}],\"sig\":6001,\"field_type\":{\"tp\":253,\"flag\":0,\"flen\":0,\"decimal\":-1,\"collate\":46,\"charset\":\"utf8mb4\"},\"has_distinct\":false}")
}

func (s *testEvaluatorSuite) TestLogicalFunc2Pb(c *C) {
	var logicalFuncs = make([]Expression, 0)
	sc := new(stmtctx.StatementContext)
	client := new(mock.Client)
	dg := new(dataGen4Expr2PbTest)

	funcNames := []string{ast.LogicAnd, ast.LogicOr, ast.LogicXor, ast.UnaryNot}
	for i, funcName := range funcNames {
		args := []Expression{dg.genColumn(mysql.TypeTiny, 1)}
		if i+1 < len(funcNames) {
			args = append(args, dg.genColumn(mysql.TypeTiny, 2))
		}
		fc, err := NewFunction(
			mock.NewContext(),
			funcName,
			types.NewFieldType(mysql.TypeUnspecified),
			args...,
		)
		c.Assert(err, IsNil)
		logicalFuncs = append(logicalFuncs, fc)
	}

	pbExprs, err := ExpressionsToPBList(sc, logicalFuncs, client)
	c.Assert(err, IsNil)
	jsons := []string{
		"{\"tp\":10000,\"children\":[{\"tp\":201,\"val\":\"gAAAAAAAAAE=\",\"sig\":0,\"field_type\":{\"tp\":1,\"flag\":0,\"flen\":-1,\"decimal\":-1,\"collate\":63,\"charset\":\"\"},\"has_distinct\":false},{\"tp\":201,\"val\":\"gAAAAAAAAAI=\",\"sig\":0,\"field_type\":{\"tp\":1,\"flag\":0,\"flen\":-1,\"decimal\":-1,\"collate\":63,\"charset\":\"\"},\"has_distinct\":false}],\"sig\":3101,\"field_type\":{\"tp\":8,\"flag\":524416,\"flen\":1,\"decimal\":0,\"collate\":63,\"charset\":\"binary\"},\"has_distinct\":false}",
		"{\"tp\":10000,\"children\":[{\"tp\":201,\"val\":\"gAAAAAAAAAE=\",\"sig\":0,\"field_type\":{\"tp\":1,\"flag\":0,\"flen\":-1,\"decimal\":-1,\"collate\":63,\"charset\":\"\"},\"has_distinct\":false},{\"tp\":201,\"val\":\"gAAAAAAAAAI=\",\"sig\":0,\"field_type\":{\"tp\":1,\"flag\":0,\"flen\":-1,\"decimal\":-1,\"collate\":63,\"charset\":\"\"},\"has_distinct\":false}],\"sig\":3102,\"field_type\":{\"tp\":8,\"flag\":524416,\"flen\":1,\"decimal\":0,\"collate\":63,\"charset\":\"binary\"},\"has_distinct\":false}",
		"{\"tp\":10000,\"children\":[{\"tp\":201,\"val\":\"gAAAAAAAAAE=\",\"sig\":0,\"field_type\":{\"tp\":1,\"flag\":0,\"flen\":-1,\"decimal\":-1,\"collate\":63,\"charset\":\"\"},\"has_distinct\":false},{\"tp\":201,\"val\":\"gAAAAAAAAAI=\",\"sig\":0,\"field_type\":{\"tp\":1,\"flag\":0,\"flen\":-1,\"decimal\":-1,\"collate\":63,\"charset\":\"\"},\"has_distinct\":false}],\"sig\":3103,\"field_type\":{\"tp\":8,\"flag\":524416,\"flen\":1,\"decimal\":0,\"collate\":63,\"charset\":\"binary\"},\"has_distinct\":false}",
		"{\"tp\":10000,\"children\":[{\"tp\":201,\"val\":\"gAAAAAAAAAE=\",\"sig\":0,\"field_type\":{\"tp\":1,\"flag\":0,\"flen\":-1,\"decimal\":-1,\"collate\":63,\"charset\":\"\"},\"has_distinct\":false}],\"sig\":3104,\"field_type\":{\"tp\":8,\"flag\":524416,\"flen\":1,\"decimal\":0,\"collate\":63,\"charset\":\"binary\"},\"has_distinct\":false}",
	}
	for i, pbExpr := range pbExprs {
		js, err := json.Marshal(pbExpr)
		c.Assert(err, IsNil)
		c.Assert(string(js), Equals, jsons[i])
	}
}

func (s *testEvaluatorSuite) TestBitwiseFunc2Pb(c *C) {
	var bitwiseFuncs = make([]Expression, 0)
	sc := new(stmtctx.StatementContext)
	client := new(mock.Client)
	dg := new(dataGen4Expr2PbTest)

	funcNames := []string{ast.And, ast.Or, ast.Xor, ast.LeftShift, ast.RightShift, ast.BitNeg}
	for i, funcName := range funcNames {
		args := []Expression{dg.genColumn(mysql.TypeLong, 1)}
		if i+1 < len(funcNames) {
			args = append(args, dg.genColumn(mysql.TypeLong, 2))
		}
		fc, err := NewFunction(
			mock.NewContext(),
			funcName,
			types.NewFieldType(mysql.TypeUnspecified),
			args...,
		)
		c.Assert(err, IsNil)
		bitwiseFuncs = append(bitwiseFuncs, fc)
	}

	pbExprs, err := ExpressionsToPBList(sc, bitwiseFuncs, client)
	c.Assert(err, IsNil)
	jsons := []string{
		"{\"tp\":10000,\"children\":[{\"tp\":201,\"val\":\"gAAAAAAAAAE=\",\"sig\":0,\"field_type\":{\"tp\":3,\"flag\":0,\"flen\":-1,\"decimal\":-1,\"collate\":63,\"charset\":\"\"},\"has_distinct\":false},{\"tp\":201,\"val\":\"gAAAAAAAAAI=\",\"sig\":0,\"field_type\":{\"tp\":3,\"flag\":0,\"flen\":-1,\"decimal\":-1,\"collate\":63,\"charset\":\"\"},\"has_distinct\":false}],\"sig\":3118,\"field_type\":{\"tp\":8,\"flag\":160,\"flen\":20,\"decimal\":0,\"collate\":63,\"charset\":\"binary\"},\"has_distinct\":false}",
		"{\"tp\":10000,\"children\":[{\"tp\":201,\"val\":\"gAAAAAAAAAE=\",\"sig\":0,\"field_type\":{\"tp\":3,\"flag\":0,\"flen\":-1,\"decimal\":-1,\"collate\":63,\"charset\":\"\"},\"has_distinct\":false},{\"tp\":201,\"val\":\"gAAAAAAAAAI=\",\"sig\":0,\"field_type\":{\"tp\":3,\"flag\":0,\"flen\":-1,\"decimal\":-1,\"collate\":63,\"charset\":\"\"},\"has_distinct\":false}],\"sig\":3119,\"field_type\":{\"tp\":8,\"flag\":160,\"flen\":20,\"decimal\":0,\"collate\":63,\"charset\":\"binary\"},\"has_distinct\":false}",
		"{\"tp\":10000,\"children\":[{\"tp\":201,\"val\":\"gAAAAAAAAAE=\",\"sig\":0,\"field_type\":{\"tp\":3,\"flag\":0,\"flen\":-1,\"decimal\":-1,\"collate\":63,\"charset\":\"\"},\"has_distinct\":false},{\"tp\":201,\"val\":\"gAAAAAAAAAI=\",\"sig\":0,\"field_type\":{\"tp\":3,\"flag\":0,\"flen\":-1,\"decimal\":-1,\"collate\":63,\"charset\":\"\"},\"has_distinct\":false}],\"sig\":3120,\"field_type\":{\"tp\":8,\"flag\":160,\"flen\":20,\"decimal\":0,\"collate\":63,\"charset\":\"binary\"},\"has_distinct\":false}",
		"{\"tp\":10000,\"children\":[{\"tp\":201,\"val\":\"gAAAAAAAAAE=\",\"sig\":0,\"field_type\":{\"tp\":3,\"flag\":0,\"flen\":-1,\"decimal\":-1,\"collate\":63,\"charset\":\"\"},\"has_distinct\":false},{\"tp\":201,\"val\":\"gAAAAAAAAAI=\",\"sig\":0,\"field_type\":{\"tp\":3,\"flag\":0,\"flen\":-1,\"decimal\":-1,\"collate\":63,\"charset\":\"\"},\"has_distinct\":false}],\"sig\":3129,\"field_type\":{\"tp\":8,\"flag\":160,\"flen\":20,\"decimal\":0,\"collate\":63,\"charset\":\"binary\"},\"has_distinct\":false}",
		"{\"tp\":10000,\"children\":[{\"tp\":201,\"val\":\"gAAAAAAAAAE=\",\"sig\":0,\"field_type\":{\"tp\":3,\"flag\":0,\"flen\":-1,\"decimal\":-1,\"collate\":63,\"charset\":\"\"},\"has_distinct\":false},{\"tp\":201,\"val\":\"gAAAAAAAAAI=\",\"sig\":0,\"field_type\":{\"tp\":3,\"flag\":0,\"flen\":-1,\"decimal\":-1,\"collate\":63,\"charset\":\"\"},\"has_distinct\":false}],\"sig\":3130,\"field_type\":{\"tp\":8,\"flag\":160,\"flen\":20,\"decimal\":0,\"collate\":63,\"charset\":\"binary\"},\"has_distinct\":false}",
		"{\"tp\":10000,\"children\":[{\"tp\":201,\"val\":\"gAAAAAAAAAE=\",\"sig\":0,\"field_type\":{\"tp\":3,\"flag\":0,\"flen\":-1,\"decimal\":-1,\"collate\":63,\"charset\":\"\"},\"has_distinct\":false}],\"sig\":3121,\"field_type\":{\"tp\":8,\"flag\":160,\"flen\":20,\"decimal\":0,\"collate\":63,\"charset\":\"binary\"},\"has_distinct\":false}",
	}
	for i, pbExpr := range pbExprs {
		js, err := json.Marshal(pbExpr)
		c.Assert(err, IsNil)
		c.Assert(string(js), Equals, jsons[i])
	}
}

func (s *testEvaluatorSerialSuites) TestPanicIfPbCodeUnspecified(c *C) {
	dg := new(dataGen4Expr2PbTest)
	args := []Expression{dg.genColumn(mysql.TypeLong, 1), dg.genColumn(mysql.TypeLong, 2)}
	fc, err := NewFunction(
		mock.NewContext(),
		ast.And,
		types.NewFieldType(mysql.TypeUnspecified),
		args...,
	)
	c.Assert(err, IsNil)
	fn := fc.(*ScalarFunction)
	fn.Function.setPbCode(tipb.ScalarFuncSig_Unspecified)
	c.Assert(fn.Function.PbCode(), Equals, tipb.ScalarFuncSig_Unspecified)

	pc := PbConverter{client: new(mock.Client), sc: new(stmtctx.StatementContext)}
	c.Assert(func() { pc.ExprToPB(fn) }, PanicMatches, "unspecified PbCode: .*")
}

func (s *testEvaluatorSerialSuites) TestPushDownSwitcher(c *C) {
	var funcs = make([]Expression, 0)
	sc := new(stmtctx.StatementContext)
	client := new(mock.Client)
	dg := new(dataGen4Expr2PbTest)

	cases := []struct {
		name   string
		sig    tipb.ScalarFuncSig
		enable bool
	}{
		// Note that so far ScalarFuncSigs here are not be pushed down when the failpoint PushDownTestSwitcher
		// is disable, which is the prerequisite to pass this test.
		// Need to be replaced with other non pushed down ScalarFuncSigs if they are pushed down one day.
		{ast.Sin, tipb.ScalarFuncSig_Sin, true},
		{ast.Cos, tipb.ScalarFuncSig_Cos, false},
		{ast.Tan, tipb.ScalarFuncSig_Tan, true},
	}
	var enabled []string
	for _, funcName := range cases {
		args := []Expression{dg.genColumn(mysql.TypeLong, 1)}
		fc, err := NewFunction(
			mock.NewContext(),
			funcName.name,
			types.NewFieldType(mysql.TypeUnspecified),
			args...,
		)
		c.Assert(err, IsNil)
		funcs = append(funcs, fc)
		if funcName.enable {
			enabled = append(enabled, funcName.name)
		}
	}

	c.Assert(failpoint.Enable("github.com/pingcap/tidb/expression/PushDownTestSwitcher", `return("all")`), IsNil)
	defer func() { c.Assert(failpoint.Disable("github.com/pingcap/tidb/expression/PushDownTestSwitcher"), IsNil) }()

	pbExprs, err := ExpressionsToPBList(sc, funcs, client)
	c.Assert(err, IsNil)
	c.Assert(len(pbExprs), Equals, len(cases))
	for i, pbExpr := range pbExprs {
		c.Assert(pbExpr.Sig, Equals, cases[i].sig, Commentf("function: %s, sig: %v", cases[i].name, cases[i].sig))
	}

	// All disabled
	c.Assert(failpoint.Enable("github.com/pingcap/tidb/expression/PushDownTestSwitcher", `return("")`), IsNil)
	pc := PbConverter{client: client, sc: sc}
	for i := range funcs {
		pbExpr := pc.ExprToPB(funcs[i])
		c.Assert(pbExpr, IsNil, Commentf("function: %s, sig: %v", cases[i].name, cases[i].sig))
	}

	// Partial enabled
	fpexpr := fmt.Sprintf(`return("%s")`, strings.Join(enabled, ","))
	c.Assert(failpoint.Enable("github.com/pingcap/tidb/expression/PushDownTestSwitcher", fpexpr), IsNil)
	for i := range funcs {
		pbExpr := pc.ExprToPB(funcs[i])
		if !cases[i].enable {
			c.Assert(pbExpr, IsNil, Commentf("function: %s, sig: %v", cases[i].name, cases[i].sig))
			continue
		}
		c.Assert(pbExpr.Sig, Equals, cases[i].sig, Commentf("function: %s, sig: %v", cases[i].name, cases[i].sig))
	}
}

func (s *testEvaluatorSuite) TestControlFunc2Pb(c *C) {
	var controlFuncs = make([]Expression, 0)
	sc := new(stmtctx.StatementContext)
	client := new(mock.Client)
	dg := new(dataGen4Expr2PbTest)

	funcNames := []string{
		ast.Case,
		ast.If,
		ast.Ifnull,
	}
	for i, funcName := range funcNames {
		args := []Expression{dg.genColumn(mysql.TypeLong, 1)}
		args = append(args, dg.genColumn(mysql.TypeLong, 2))
		if i < 2 {
			args = append(args, dg.genColumn(mysql.TypeLong, 3))
		}
		fc, err := NewFunction(
			mock.NewContext(),
			funcName,
			types.NewFieldType(mysql.TypeUnspecified),
			args...,
		)
		c.Assert(err, IsNil)
		controlFuncs = append(controlFuncs, fc)
	}

	pbExprs, err := ExpressionsToPBList(sc, controlFuncs, client)
	c.Assert(err, IsNil)
	jsons := []string{
		"{\"tp\":10000,\"children\":[{\"tp\":201,\"val\":\"gAAAAAAAAAE=\",\"sig\":0,\"field_type\":{\"tp\":3,\"flag\":0,\"flen\":-1,\"decimal\":-1,\"collate\":63,\"charset\":\"\"},\"has_distinct\":false},{\"tp\":201,\"val\":\"gAAAAAAAAAI=\",\"sig\":0,\"field_type\":{\"tp\":3,\"flag\":0,\"flen\":-1,\"decimal\":-1,\"collate\":63,\"charset\":\"\"},\"has_distinct\":false},{\"tp\":201,\"val\":\"gAAAAAAAAAM=\",\"sig\":0,\"field_type\":{\"tp\":3,\"flag\":0,\"flen\":-1,\"decimal\":-1,\"collate\":63,\"charset\":\"\"},\"has_distinct\":false}],\"sig\":4208,\"field_type\":{\"tp\":3,\"flag\":128,\"flen\":-1,\"decimal\":0,\"collate\":63,\"charset\":\"\"},\"has_distinct\":false}",
		"{\"tp\":10000,\"children\":[{\"tp\":201,\"val\":\"gAAAAAAAAAE=\",\"sig\":0,\"field_type\":{\"tp\":3,\"flag\":0,\"flen\":-1,\"decimal\":-1,\"collate\":63,\"charset\":\"\"},\"has_distinct\":false},{\"tp\":201,\"val\":\"gAAAAAAAAAI=\",\"sig\":0,\"field_type\":{\"tp\":3,\"flag\":0,\"flen\":-1,\"decimal\":-1,\"collate\":63,\"charset\":\"\"},\"has_distinct\":false},{\"tp\":201,\"val\":\"gAAAAAAAAAM=\",\"sig\":0,\"field_type\":{\"tp\":3,\"flag\":0,\"flen\":-1,\"decimal\":-1,\"collate\":63,\"charset\":\"\"},\"has_distinct\":false}],\"sig\":4107,\"field_type\":{\"tp\":3,\"flag\":128,\"flen\":24,\"decimal\":0,\"collate\":63,\"charset\":\"binary\"},\"has_distinct\":false}",
		"{\"tp\":10000,\"children\":[{\"tp\":201,\"val\":\"gAAAAAAAAAE=\",\"sig\":0,\"field_type\":{\"tp\":3,\"flag\":0,\"flen\":-1,\"decimal\":-1,\"collate\":63,\"charset\":\"\"},\"has_distinct\":false},{\"tp\":201,\"val\":\"gAAAAAAAAAI=\",\"sig\":0,\"field_type\":{\"tp\":3,\"flag\":0,\"flen\":-1,\"decimal\":-1,\"collate\":63,\"charset\":\"\"},\"has_distinct\":false}],\"sig\":4101,\"field_type\":{\"tp\":3,\"flag\":128,\"flen\":24,\"decimal\":0,\"collate\":63,\"charset\":\"binary\"},\"has_distinct\":false}",
		"null",
	}
	for i, pbExpr := range pbExprs {
		js, err := json.Marshal(pbExpr)
		c.Assert(err, IsNil)
		c.Assert(string(js), Equals, jsons[i])
	}
}

func (s *testEvaluatorSuite) TestOtherFunc2Pb(c *C) {
	var otherFuncs = make([]Expression, 0)
	sc := new(stmtctx.StatementContext)
	client := new(mock.Client)
	dg := new(dataGen4Expr2PbTest)

	funcNames := []string{ast.Coalesce, ast.IsNull}
	for _, funcName := range funcNames {
		fc, err := NewFunction(
			mock.NewContext(),
			funcName,
			types.NewFieldType(mysql.TypeUnspecified),
			dg.genColumn(mysql.TypeLong, 1),
		)
		c.Assert(err, IsNil)
		otherFuncs = append(otherFuncs, fc)
	}

	pbExprs, err := ExpressionsToPBList(sc, otherFuncs, client)
	c.Assert(err, IsNil)
	jsons := map[string]string{
		ast.Coalesce: "{\"tp\":10000,\"children\":[{\"tp\":201,\"val\":\"gAAAAAAAAAE=\",\"sig\":0,\"field_type\":{\"tp\":3,\"flag\":0,\"flen\":-1,\"decimal\":-1,\"collate\":63,\"charset\":\"\"},\"has_distinct\":false}],\"sig\":4201,\"field_type\":{\"tp\":3,\"flag\":128,\"flen\":0,\"decimal\":-1,\"collate\":63,\"charset\":\"\"},\"has_distinct\":false}",
		ast.IsNull:   "{\"tp\":10000,\"children\":[{\"tp\":201,\"val\":\"gAAAAAAAAAE=\",\"sig\":0,\"field_type\":{\"tp\":3,\"flag\":0,\"flen\":-1,\"decimal\":-1,\"collate\":63,\"charset\":\"\"},\"has_distinct\":false}],\"sig\":3116,\"field_type\":{\"tp\":8,\"flag\":524416,\"flen\":1,\"decimal\":0,\"collate\":63,\"charset\":\"binary\"},\"has_distinct\":false}",
	}
	for i, pbExpr := range pbExprs {
		js, err := json.Marshal(pbExpr)
		c.Assert(err, IsNil)
		c.Assert(string(js), Equals, jsons[funcNames[i]])
	}
}

func (s *testEvaluatorSuite) TestExprPushDownToFlash(c *C) {
	sc := new(stmtctx.StatementContext)
	client := new(mock.Client)
	dg := new(dataGen4Expr2PbTest)
	exprs := make([]Expression, 0)

	jsonColumn := dg.genColumn(mysql.TypeJSON, 1)
	intColumn := dg.genColumn(mysql.TypeLonglong, 2)
	realColumn := dg.genColumn(mysql.TypeDouble, 3)
	decimalColumn := dg.genColumn(mysql.TypeNewDecimal, 4)
	stringColumn := dg.genColumn(mysql.TypeString, 5)
	datetimeColumn := dg.genColumn(mysql.TypeDatetime, 6)
	binaryStringColumn := dg.genColumn(mysql.TypeString, 7)
	binaryStringColumn.RetType.Collate = charset.CollationBin

	function, err := NewFunction(mock.NewContext(), ast.JSONLength, types.NewFieldType(mysql.TypeLonglong), jsonColumn)
	c.Assert(err, IsNil)
	exprs = append(exprs, function)

	function, err = NewFunction(mock.NewContext(), ast.If, types.NewFieldType(mysql.TypeLonglong), intColumn, intColumn, intColumn)
	c.Assert(err, IsNil)
	exprs = append(exprs, function)

	function, err = NewFunction(mock.NewContext(), ast.BitNeg, types.NewFieldType(mysql.TypeLonglong), intColumn)
	c.Assert(err, IsNil)
	exprs = append(exprs, function)

	function, err = NewFunction(mock.NewContext(), ast.Xor, types.NewFieldType(mysql.TypeLonglong), intColumn, intColumn)
	c.Assert(err, IsNil)
	exprs = append(exprs, function)

	// ExtractDatetime: can be pushed
	function, err = NewFunction(mock.NewContext(), ast.Extract, types.NewFieldType(mysql.TypeLonglong), stringColumn, datetimeColumn)
	c.Assert(err, IsNil)
	exprs = append(exprs, function)

	// CastIntAsInt
	function, err = NewFunction(mock.NewContext(), ast.Cast, types.NewFieldType(mysql.TypeLonglong), intColumn)
	c.Assert(err, IsNil)
	exprs = append(exprs, function)

	// CastRealAsInt
	function, err = NewFunction(mock.NewContext(), ast.Cast, types.NewFieldType(mysql.TypeLonglong), realColumn)
	c.Assert(err, IsNil)
	exprs = append(exprs, function)

	// CastDecimalAsInt
	function, err = NewFunction(mock.NewContext(), ast.Cast, types.NewFieldType(mysql.TypeLonglong), decimalColumn)
	c.Assert(err, IsNil)
	exprs = append(exprs, function)

	// CastStringAsInt
	function, err = NewFunction(mock.NewContext(), ast.Cast, types.NewFieldType(mysql.TypeLonglong), stringColumn)
	c.Assert(err, IsNil)
	exprs = append(exprs, function)

	// CastTimeAsInt
	function, err = NewFunction(mock.NewContext(), ast.Cast, types.NewFieldType(mysql.TypeLonglong), datetimeColumn)
	c.Assert(err, IsNil)
	exprs = append(exprs, function)

	// CastIntAsDecimal
	function, err = NewFunction(mock.NewContext(), ast.Cast, types.NewFieldType(mysql.TypeNewDecimal), intColumn)
	c.Assert(err, IsNil)
	exprs = append(exprs, function)

	// CastRealAsDecimal
	function, err = NewFunction(mock.NewContext(), ast.Cast, types.NewFieldType(mysql.TypeNewDecimal), realColumn)
	c.Assert(err, IsNil)
	exprs = append(exprs, function)

	// CastDecimalAsDecimal
	function, err = NewFunction(mock.NewContext(), ast.Cast, types.NewFieldType(mysql.TypeNewDecimal), decimalColumn)
	c.Assert(err, IsNil)
	exprs = append(exprs, function)

	// CastStringAsDecimal
	function, err = NewFunction(mock.NewContext(), ast.Cast, types.NewFieldType(mysql.TypeNewDecimal), stringColumn)
	c.Assert(err, IsNil)
	exprs = append(exprs, function)

	// CastTimeAsDecimal
	function, err = NewFunction(mock.NewContext(), ast.Cast, types.NewFieldType(mysql.TypeNewDecimal), datetimeColumn)
	c.Assert(err, IsNil)
	exprs = append(exprs, function)

	// CastIntAsString
	function, err = NewFunction(mock.NewContext(), ast.Cast, types.NewFieldType(mysql.TypeString), intColumn)
	c.Assert(err, IsNil)
	exprs = append(exprs, function)

	// CastRealAsString
	function, err = NewFunction(mock.NewContext(), ast.Cast, types.NewFieldType(mysql.TypeString), realColumn)
	c.Assert(err, IsNil)
	exprs = append(exprs, function)

	// CastDecimalAsString
	function, err = NewFunction(mock.NewContext(), ast.Cast, types.NewFieldType(mysql.TypeString), decimalColumn)
	c.Assert(err, IsNil)
	exprs = append(exprs, function)

	// CastStringAsString
	function, err = NewFunction(mock.NewContext(), ast.Cast, types.NewFieldType(mysql.TypeString), stringColumn)
	c.Assert(err, IsNil)
	exprs = append(exprs, function)

	// CastIntAsTime
	function, err = NewFunction(mock.NewContext(), ast.Cast, types.NewFieldType(mysql.TypeDatetime), intColumn)
	c.Assert(err, IsNil)
	exprs = append(exprs, function)

	// CastRealAsTime
	function, err = NewFunction(mock.NewContext(), ast.Cast, types.NewFieldType(mysql.TypeDatetime), realColumn)
	c.Assert(err, IsNil)
	exprs = append(exprs, function)

	// CastDecimalAsTime
	function, err = NewFunction(mock.NewContext(), ast.Cast, types.NewFieldType(mysql.TypeDatetime), decimalColumn)
	c.Assert(err, IsNil)
	exprs = append(exprs, function)

	// CastTimeAsTime
	function, err = NewFunction(mock.NewContext(), ast.Cast, types.NewFieldType(mysql.TypeDatetime), datetimeColumn)
	c.Assert(err, IsNil)
	exprs = append(exprs, function)

<<<<<<< HEAD
	// StrToDateDateTime
	function, err = NewFunction(mock.NewContext(), ast.StrToDate, types.NewFieldType(mysql.TypeDatetime), stringColumn, stringColumn)
	c.Assert(err, IsNil)
	c.Assert(function.(*ScalarFunction).Function.PbCode(), Equals, tipb.ScalarFuncSig_StrToDateDatetime)
=======
	// CastStringAsReal
	function, err = NewFunction(mock.NewContext(), ast.Cast, types.NewFieldType(mysql.TypeDouble), stringColumn)
	c.Assert(err, IsNil)
	exprs = append(exprs, function)

	// Substring2ArgsUTF8
	function, err = NewFunction(mock.NewContext(), ast.Substr, types.NewFieldType(mysql.TypeString), stringColumn, intColumn)
	c.Assert(err, IsNil)
	exprs = append(exprs, function)

	// Substring3ArgsUTF8
	function, err = NewFunction(mock.NewContext(), ast.Substr, types.NewFieldType(mysql.TypeString), stringColumn, intColumn, intColumn)
	c.Assert(err, IsNil)
	exprs = append(exprs, function)

	function, err = NewFunction(mock.NewContext(), ast.Round, types.NewFieldType(mysql.TypeDouble), realColumn)
	c.Assert(err, IsNil)
	exprs = append(exprs, function)

	function, err = NewFunction(mock.NewContext(), ast.Round, types.NewFieldType(mysql.TypeLonglong), intColumn)
	c.Assert(err, IsNil)
>>>>>>> d2336242
	exprs = append(exprs, function)

	canPush := CanExprsPushDown(sc, exprs, client, kv.TiFlash)
	c.Assert(canPush, Equals, true)

	exprs = exprs[:0]

	// Substring2Args: can not be pushed
	function, err = NewFunction(mock.NewContext(), ast.Substr, types.NewFieldType(mysql.TypeString), binaryStringColumn, intColumn)
	c.Assert(err, IsNil)
	exprs = append(exprs, function)

	// Substring3Args: can not be pushed
	function, err = NewFunction(mock.NewContext(), ast.Substr, types.NewFieldType(mysql.TypeString), binaryStringColumn, intColumn, intColumn)
	c.Assert(err, IsNil)
	exprs = append(exprs, function)

	function, err = NewFunction(mock.NewContext(), ast.JSONDepth, types.NewFieldType(mysql.TypeLonglong), jsonColumn)
	c.Assert(err, IsNil)
	exprs = append(exprs, function)

	// ExtractDatetimeFromString: can not be pushed
	function, err = NewFunction(mock.NewContext(), ast.Extract, types.NewFieldType(mysql.TypeLonglong), stringColumn, stringColumn)
	c.Assert(err, IsNil)
	exprs = append(exprs, function)

	// RoundDecimal: can not be pushed
	function, err = NewFunction(mock.NewContext(), ast.Round, types.NewFieldType(mysql.TypeNewDecimal), decimalColumn)
	c.Assert(err, IsNil)
	exprs = append(exprs, function)

	pushed, remained := PushDownExprs(sc, exprs, client, kv.TiFlash)
	c.Assert(len(pushed), Equals, 0)
	c.Assert(len(remained), Equals, len(exprs))
}

func (s *testEvaluatorSuite) TestExprOnlyPushDownToFlash(c *C) {
	sc := new(stmtctx.StatementContext)
	client := new(mock.Client)
	dg := new(dataGen4Expr2PbTest)
	exprs := make([]Expression, 0)

	//jsonColumn := dg.genColumn(mysql.TypeJSON, 1)
	intColumn := dg.genColumn(mysql.TypeLonglong, 2)
	//realColumn := dg.genColumn(mysql.TypeDouble, 3)
	decimalColumn := dg.genColumn(mysql.TypeNewDecimal, 4)
	stringColumn := dg.genColumn(mysql.TypeString, 5)
	datetimeColumn := dg.genColumn(mysql.TypeDatetime, 6)
	binaryStringColumn := dg.genColumn(mysql.TypeString, 7)
	binaryStringColumn.RetType.Collate = charset.CollationBin

	function, err := NewFunction(mock.NewContext(), ast.Substr, types.NewFieldType(mysql.TypeString), stringColumn, intColumn)
	c.Assert(err, IsNil)
	exprs = append(exprs, function)

	function, err = NewFunction(mock.NewContext(), ast.Substring, types.NewFieldType(mysql.TypeString), stringColumn, intColumn)
	c.Assert(err, IsNil)
	exprs = append(exprs, function)

	function, err = NewFunction(mock.NewContext(), ast.DateAdd, types.NewFieldType(mysql.TypeDatetime), datetimeColumn, intColumn, stringColumn)
	c.Assert(err, IsNil)
	exprs = append(exprs, function)

	function, err = NewFunction(mock.NewContext(), ast.TimestampDiff, types.NewFieldType(mysql.TypeLonglong), stringColumn, datetimeColumn, datetimeColumn)
	c.Assert(err, IsNil)
	exprs = append(exprs, function)

	function, err = NewFunction(mock.NewContext(), ast.FromUnixTime, types.NewFieldType(mysql.TypeDatetime), decimalColumn)
	c.Assert(err, IsNil)
	exprs = append(exprs, function)

	function, err = NewFunction(mock.NewContext(), ast.Extract, types.NewFieldType(mysql.TypeLonglong), stringColumn, datetimeColumn)
	c.Assert(err, IsNil)
	exprs = append(exprs, function)

	pushed, remained := PushDownExprs(sc, exprs, client, kv.UnSpecified)
	c.Assert(len(pushed), Equals, len(exprs))
	c.Assert(len(remained), Equals, 0)

	canPush := CanExprsPushDown(sc, exprs, client, kv.TiFlash)
	c.Assert(canPush, Equals, true)
	canPush = CanExprsPushDown(sc, exprs, client, kv.TiKV)
	c.Assert(canPush, Equals, false)

	pushed, remained = PushDownExprs(sc, exprs, client, kv.TiFlash)
	c.Assert(len(pushed), Equals, len(exprs))
	c.Assert(len(remained), Equals, 0)

	pushed, remained = PushDownExprs(sc, exprs, client, kv.TiKV)
	c.Assert(len(pushed), Equals, 0)
	c.Assert(len(remained), Equals, len(exprs))
}

func (s *testEvaluatorSuite) TestExprOnlyPushDownToTiKV(c *C) {
	sc := new(stmtctx.StatementContext)
	client := new(mock.Client)
	dg := new(dataGen4Expr2PbTest)
	function, err := NewFunction(mock.NewContext(), "dayofyear", types.NewFieldType(mysql.TypeLonglong), dg.genColumn(mysql.TypeDatetime, 1))
	c.Assert(err, IsNil)
	var exprs = make([]Expression, 0)
	exprs = append(exprs, function)

	pushed, remained := PushDownExprs(sc, exprs, client, kv.UnSpecified)
	c.Assert(len(pushed), Equals, 1)
	c.Assert(len(remained), Equals, 0)

	canPush := CanExprsPushDown(sc, exprs, client, kv.TiFlash)
	c.Assert(canPush, Equals, false)
	canPush = CanExprsPushDown(sc, exprs, client, kv.TiKV)
	c.Assert(canPush, Equals, true)

	pushed, remained = PushDownExprs(sc, exprs, client, kv.TiFlash)
	c.Assert(len(pushed), Equals, 0)
	c.Assert(len(remained), Equals, 1)
	pushed, remained = PushDownExprs(sc, exprs, client, kv.TiKV)
	c.Assert(len(pushed), Equals, 1)
	c.Assert(len(remained), Equals, 0)
}

func (s *testEvaluatorSuite) TestGroupByItem2Pb(c *C) {
	sc := new(stmtctx.StatementContext)
	client := new(mock.Client)
	dg := new(dataGen4Expr2PbTest)
	item := dg.genColumn(mysql.TypeDouble, 0)
	pbByItem := GroupByItemToPB(sc, client, item)
	js, err := json.Marshal(pbByItem)
	c.Assert(err, IsNil)
	c.Assert(string(js), Equals, "{\"expr\":{\"tp\":201,\"val\":\"gAAAAAAAAAA=\",\"sig\":0,\"field_type\":{\"tp\":5,\"flag\":0,\"flen\":-1,\"decimal\":-1,\"collate\":63,\"charset\":\"\"},\"has_distinct\":false},\"desc\":false}")

	item = dg.genColumn(mysql.TypeDouble, 1)
	pbByItem = GroupByItemToPB(sc, client, item)
	js, err = json.Marshal(pbByItem)
	c.Assert(err, IsNil)
	c.Assert(string(js), Equals, "{\"expr\":{\"tp\":201,\"val\":\"gAAAAAAAAAE=\",\"sig\":0,\"field_type\":{\"tp\":5,\"flag\":0,\"flen\":-1,\"decimal\":-1,\"collate\":63,\"charset\":\"\"},\"has_distinct\":false},\"desc\":false}")
}

func (s *testEvaluatorSuite) TestSortByItem2Pb(c *C) {
	sc := new(stmtctx.StatementContext)
	client := new(mock.Client)
	dg := new(dataGen4Expr2PbTest)
	item := dg.genColumn(mysql.TypeDouble, 0)
	pbByItem := SortByItemToPB(sc, client, item, false)
	js, err := json.Marshal(pbByItem)
	c.Assert(err, IsNil)
	c.Assert(string(js), Equals, "{\"expr\":{\"tp\":201,\"val\":\"gAAAAAAAAAA=\",\"sig\":0,\"field_type\":{\"tp\":5,\"flag\":0,\"flen\":-1,\"decimal\":-1,\"collate\":63,\"charset\":\"\"},\"has_distinct\":false},\"desc\":false}")

	item = dg.genColumn(mysql.TypeDouble, 1)
	pbByItem = SortByItemToPB(sc, client, item, false)
	js, err = json.Marshal(pbByItem)
	c.Assert(err, IsNil)
	c.Assert(string(js), Equals, "{\"expr\":{\"tp\":201,\"val\":\"gAAAAAAAAAE=\",\"sig\":0,\"field_type\":{\"tp\":5,\"flag\":0,\"flen\":-1,\"decimal\":-1,\"collate\":63,\"charset\":\"\"},\"has_distinct\":false},\"desc\":false}")

	item = dg.genColumn(mysql.TypeDouble, 1)
	pbByItem = SortByItemToPB(sc, client, item, true)
	js, err = json.Marshal(pbByItem)
	c.Assert(err, IsNil)
	c.Assert(string(js), Equals, "{\"expr\":{\"tp\":201,\"val\":\"gAAAAAAAAAE=\",\"sig\":0,\"field_type\":{\"tp\":5,\"flag\":0,\"flen\":-1,\"decimal\":-1,\"collate\":63,\"charset\":\"\"},\"has_distinct\":false},\"desc\":true}")
}

func (s *testEvaluatorSerialSuites) TestMetadata(c *C) {
	sc := new(stmtctx.StatementContext)
	client := new(mock.Client)
	dg := new(dataGen4Expr2PbTest)

	c.Assert(failpoint.Enable("github.com/pingcap/tidb/expression/PushDownTestSwitcher", `return("all")`), IsNil)
	defer func() { c.Assert(failpoint.Disable("github.com/pingcap/tidb/expression/PushDownTestSwitcher"), IsNil) }()

	pc := PbConverter{client: client, sc: sc}

	metadata := new(tipb.InUnionMetadata)
	var err error
	// InUnion flag is false in `BuildCastFunction` when `ScalarFuncSig_CastStringAsInt`
	cast := BuildCastFunction(mock.NewContext(), dg.genColumn(mysql.TypeString, 1), types.NewFieldType(mysql.TypeLonglong))
	c.Assert(cast.(*ScalarFunction).Function.metadata(), DeepEquals, &tipb.InUnionMetadata{InUnion: false})
	expr := pc.ExprToPB(cast)
	c.Assert(expr.Sig, Equals, tipb.ScalarFuncSig_CastStringAsInt)
	c.Assert(len(expr.Val), Greater, 0)
	err = proto.Unmarshal(expr.Val, metadata)
	c.Assert(err, IsNil)
	c.Assert(metadata.InUnion, Equals, false)

	// InUnion flag is nil in `BuildCastFunction4Union` when `ScalarFuncSig_CastIntAsString`
	castInUnion := BuildCastFunction4Union(mock.NewContext(), dg.genColumn(mysql.TypeLonglong, 1), types.NewFieldType(mysql.TypeString))
	c.Assert(castInUnion.(*ScalarFunction).Function.metadata(), IsNil)
	expr = pc.ExprToPB(castInUnion)
	c.Assert(expr.Sig, Equals, tipb.ScalarFuncSig_CastIntAsString)
	c.Assert(len(expr.Val), Equals, 0)

	// InUnion flag is true in `BuildCastFunction4Union` when `ScalarFuncSig_CastStringAsInt`
	castInUnion = BuildCastFunction4Union(mock.NewContext(), dg.genColumn(mysql.TypeString, 1), types.NewFieldType(mysql.TypeLonglong))
	c.Assert(castInUnion.(*ScalarFunction).Function.metadata(), DeepEquals, &tipb.InUnionMetadata{InUnion: true})
	expr = pc.ExprToPB(castInUnion)
	c.Assert(expr.Sig, Equals, tipb.ScalarFuncSig_CastStringAsInt)
	c.Assert(len(expr.Val), Greater, 0)
	err = proto.Unmarshal(expr.Val, metadata)
	c.Assert(err, IsNil)
	c.Assert(metadata.InUnion, Equals, true)
}

func columnCollation(c *Column, coll string) *Column {
	c.RetType.Collate = coll
	return c
}

func (s *testEvaluatorSerialSuites) TestNewCollationsEnabled(c *C) {
	collate.SetNewCollationEnabledForTest(true)
	defer collate.SetNewCollationEnabledForTest(false)
	var colExprs []Expression
	sc := new(stmtctx.StatementContext)
	client := new(mock.Client)
	dg := new(dataGen4Expr2PbTest)

	colExprs = colExprs[:0]
	colExprs = append(colExprs, dg.genColumn(mysql.TypeVarchar, 1))
	colExprs = append(colExprs, columnCollation(dg.genColumn(mysql.TypeVarchar, 2), "some_invalid_collation"))
	colExprs = append(colExprs, columnCollation(dg.genColumn(mysql.TypeVarString, 3), "utf8mb4_general_ci"))
	colExprs = append(colExprs, columnCollation(dg.genColumn(mysql.TypeString, 4), "utf8mb4_0900_ai_ci"))
	colExprs = append(colExprs, columnCollation(dg.genColumn(mysql.TypeVarchar, 5), "utf8_bin"))
	colExprs = append(colExprs, columnCollation(dg.genColumn(mysql.TypeVarchar, 6), "utf8_unicode_ci"))
	colExprs = append(colExprs, columnCollation(dg.genColumn(mysql.TypeVarchar, 7), "utf8mb4_zh_pinyin_tidb_as_cs"))
	pushed, _ := PushDownExprs(sc, colExprs, client, kv.UnSpecified)
	c.Assert(len(pushed), Equals, len(colExprs))
	pbExprs, err := ExpressionsToPBList(sc, colExprs, client)
	c.Assert(err, IsNil)
	jsons := []string{
		"{\"tp\":201,\"val\":\"gAAAAAAAAAE=\",\"sig\":0,\"field_type\":{\"tp\":15,\"flag\":0,\"flen\":-1,\"decimal\":-1,\"collate\":-46,\"charset\":\"\"},\"has_distinct\":false}",
		"{\"tp\":201,\"val\":\"gAAAAAAAAAI=\",\"sig\":0,\"field_type\":{\"tp\":15,\"flag\":0,\"flen\":-1,\"decimal\":-1,\"collate\":-46,\"charset\":\"\"},\"has_distinct\":false}",
		"{\"tp\":201,\"val\":\"gAAAAAAAAAM=\",\"sig\":0,\"field_type\":{\"tp\":253,\"flag\":0,\"flen\":-1,\"decimal\":-1,\"collate\":-45,\"charset\":\"\"},\"has_distinct\":false}",
		"{\"tp\":201,\"val\":\"gAAAAAAAAAQ=\",\"sig\":0,\"field_type\":{\"tp\":254,\"flag\":0,\"flen\":-1,\"decimal\":-1,\"collate\":-255,\"charset\":\"\"},\"has_distinct\":false}",
		"{\"tp\":201,\"val\":\"gAAAAAAAAAU=\",\"sig\":0,\"field_type\":{\"tp\":15,\"flag\":0,\"flen\":-1,\"decimal\":-1,\"collate\":-83,\"charset\":\"\"},\"has_distinct\":false}",
		"{\"tp\":201,\"val\":\"gAAAAAAAAAY=\",\"sig\":0,\"field_type\":{\"tp\":15,\"flag\":0,\"flen\":-1,\"decimal\":-1,\"collate\":-192,\"charset\":\"\"},\"has_distinct\":false}",
		"{\"tp\":201,\"val\":\"gAAAAAAAAAc=\",\"sig\":0,\"field_type\":{\"tp\":15,\"flag\":0,\"flen\":-1,\"decimal\":-1,\"collate\":-2048,\"charset\":\"\"},\"has_distinct\":false}",
	}
	for i, pbExpr := range pbExprs {
		c.Assert(pbExprs, NotNil)
		js, err := json.Marshal(pbExpr)
		c.Assert(err, IsNil)
		c.Assert(string(js), Equals, jsons[i], Commentf("%v\n", i))
	}

	item := columnCollation(dg.genColumn(mysql.TypeDouble, 0), "utf8mb4_0900_ai_ci")
	pbByItem := GroupByItemToPB(sc, client, item)
	js, err := json.Marshal(pbByItem)
	c.Assert(err, IsNil)
	c.Assert(string(js), Equals, "{\"expr\":{\"tp\":201,\"val\":\"gAAAAAAAAAA=\",\"sig\":0,\"field_type\":{\"tp\":5,\"flag\":0,\"flen\":-1,\"decimal\":-1,\"collate\":-255,\"charset\":\"\"},\"has_distinct\":false},\"desc\":false}")
}

func (s *testEvalSerialSuite) TestPushCollationDown(c *C) {
	collate.SetNewCollationEnabledForTest(true)
	defer collate.SetNewCollationEnabledForTest(false)

	dg := new(dataGen4Expr2PbTest)
	fc, err := NewFunction(mock.NewContext(), ast.EQ, types.NewFieldType(mysql.TypeUnspecified), dg.genColumn(mysql.TypeVarchar, 0), dg.genColumn(mysql.TypeVarchar, 1))
	c.Assert(err, IsNil)
	client := new(mock.Client)
	sc := new(stmtctx.StatementContext)

	tps := []*types.FieldType{types.NewFieldType(mysql.TypeVarchar), types.NewFieldType(mysql.TypeVarchar)}
	for _, coll := range []string{charset.CollationBin, charset.CollationLatin1, charset.CollationUTF8, charset.CollationUTF8MB4} {
		fc.SetCharsetAndCollation("binary", coll) // only collation matters
		pbExpr, err := ExpressionsToPBList(sc, []Expression{fc}, client)
		c.Assert(err, IsNil)
		expr, err := PBToExpr(pbExpr[0], tps, sc)
		c.Assert(err, IsNil)
		_, eColl := expr.CharsetAndCollation(nil)
		c.Assert(eColl, Equals, coll)
	}
}<|MERGE_RESOLUTION|>--- conflicted
+++ resolved
@@ -727,26 +727,25 @@
 	c.Assert(err, IsNil)
 	exprs = append(exprs, function)
 
-<<<<<<< HEAD
+	// CastStringAsReal
+	function, err = NewFunction(mock.NewContext(), ast.Cast, types.NewFieldType(mysql.TypeDouble), stringColumn)
+	c.Assert(err, IsNil)
+	exprs = append(exprs, function)
+
+	// Substring2ArgsUTF8
+	function, err = NewFunction(mock.NewContext(), ast.Substr, types.NewFieldType(mysql.TypeString), stringColumn, intColumn)
+	c.Assert(err, IsNil)
+	exprs = append(exprs, function)
+
+	// Substring3ArgsUTF8
+	function, err = NewFunction(mock.NewContext(), ast.Substr, types.NewFieldType(mysql.TypeString), stringColumn, intColumn, intColumn)
+	c.Assert(err, IsNil)
+	exprs = append(exprs, function)
+
 	// StrToDateDateTime
 	function, err = NewFunction(mock.NewContext(), ast.StrToDate, types.NewFieldType(mysql.TypeDatetime), stringColumn, stringColumn)
 	c.Assert(err, IsNil)
 	c.Assert(function.(*ScalarFunction).Function.PbCode(), Equals, tipb.ScalarFuncSig_StrToDateDatetime)
-=======
-	// CastStringAsReal
-	function, err = NewFunction(mock.NewContext(), ast.Cast, types.NewFieldType(mysql.TypeDouble), stringColumn)
-	c.Assert(err, IsNil)
-	exprs = append(exprs, function)
-
-	// Substring2ArgsUTF8
-	function, err = NewFunction(mock.NewContext(), ast.Substr, types.NewFieldType(mysql.TypeString), stringColumn, intColumn)
-	c.Assert(err, IsNil)
-	exprs = append(exprs, function)
-
-	// Substring3ArgsUTF8
-	function, err = NewFunction(mock.NewContext(), ast.Substr, types.NewFieldType(mysql.TypeString), stringColumn, intColumn, intColumn)
-	c.Assert(err, IsNil)
-	exprs = append(exprs, function)
 
 	function, err = NewFunction(mock.NewContext(), ast.Round, types.NewFieldType(mysql.TypeDouble), realColumn)
 	c.Assert(err, IsNil)
@@ -754,7 +753,7 @@
 
 	function, err = NewFunction(mock.NewContext(), ast.Round, types.NewFieldType(mysql.TypeLonglong), intColumn)
 	c.Assert(err, IsNil)
->>>>>>> d2336242
+
 	exprs = append(exprs, function)
 
 	canPush := CanExprsPushDown(sc, exprs, client, kv.TiFlash)
