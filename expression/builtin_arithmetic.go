// Copyright 2017 PingCAP, Inc.
//
// Licensed under the Apache License, Version 2.0 (the "License");
// you may not use this file except in compliance with the License.
// You may obtain a copy of the License at
//
//     http://www.apache.org/licenses/LICENSE-2.0
//
// Unless required by applicable law or agreed to in writing, software
// distributed under the License is distributed on an "AS IS" BASIS,
// See the License for the specific language governing permissions and
// limitations under the License.

package expression

import (
	"fmt"
	"math"

	"github.com/cznic/mathutil"
	"github.com/juju/errors"
	"github.com/pingcap/tidb/context"
	"github.com/pingcap/tidb/mysql"
	"github.com/pingcap/tidb/util/types"
	"github.com/pingcap/tipb/go-tipb"
)

var (
	_ functionClass = &arithmeticPlusFunctionClass{}
	_ functionClass = &arithmeticMinusFunctionClass{}
	_ functionClass = &arithmeticDivideFunctionClass{}
	_ functionClass = &arithmeticMultiplyFunctionClass{}
	_ functionClass = &arithmeticIntDivideFunctionClass{}
	_ functionClass = &arithmeticModFunctionClass{}
)

var (
	_ builtinFunc = &builtinArithmeticPlusRealSig{}
	_ builtinFunc = &builtinArithmeticPlusDecimalSig{}
	_ builtinFunc = &builtinArithmeticPlusIntSig{}
	_ builtinFunc = &builtinArithmeticMinusRealSig{}
	_ builtinFunc = &builtinArithmeticMinusDecimalSig{}
	_ builtinFunc = &builtinArithmeticMinusIntSig{}
	_ builtinFunc = &builtinArithmeticDivideRealSig{}
	_ builtinFunc = &builtinArithmeticDivideDecimalSig{}
	_ builtinFunc = &builtinArithmeticMultiplyRealSig{}
	_ builtinFunc = &builtinArithmeticMultiplyDecimalSig{}
	_ builtinFunc = &builtinArithmeticMultiplyIntUnsignedSig{}
	_ builtinFunc = &builtinArithmeticMultiplyIntSig{}
	_ builtinFunc = &builtinArithmeticIntDivideIntSig{}
	_ builtinFunc = &builtinArithmeticIntDivideDecimalSig{}
	_ builtinFunc = &builtinArithmeticModIntSig{}
	_ builtinFunc = &builtinArithmeticModRealSig{}
	_ builtinFunc = &builtinArithmeticModDecimalSig{}
)

// precIncrement indicates the number of digits by which to increase the scale of the result of division operations
// performed with the / operator.
const precIncrement = 4

// numericContextResultType returns evalTp for numeric function's parameters.
// the returned evalTp should be one of: tpInt, tpDecimal, tpReal
func numericContextResultType(ft *types.FieldType) evalTp {
	if types.IsTypeTemporal(ft.Tp) {
		if ft.Decimal > 0 {
			return tpDecimal
		}
		return tpInt
	}
	evalTp4Ft := fieldTp2EvalTp(ft)
	if evalTp4Ft != tpDecimal && evalTp4Ft != tpInt {
		evalTp4Ft = tpReal
	}
	return evalTp4Ft
}

// setFlenDecimal4Int is called to set proper `Flen` and `Decimal` of return
// type according to the two input parameter's types.
func setFlenDecimal4Int(retTp, a, b *types.FieldType) {
	retTp.Decimal = 0
	retTp.Flen = mysql.MaxIntWidth
}

// setFlenDecimal4Real is called to set proper `Flen` and `Decimal` of return
// type according to the two input parameter's types.
func setFlenDecimal4RealOrDecimal(retTp, a, b *types.FieldType, isReal bool) {
	if a.Decimal != types.UnspecifiedLength && b.Decimal != types.UnspecifiedLength {
		retTp.Decimal = a.Decimal + b.Decimal
		if a.Flen == types.UnspecifiedLength || b.Flen == types.UnspecifiedLength {
			retTp.Flen = types.UnspecifiedLength
			return
		}
		digitsInt := mathutil.Max(a.Flen-a.Decimal, b.Flen-b.Decimal)
		retTp.Flen = digitsInt + retTp.Decimal + 3
		if isReal {
			retTp.Flen = mathutil.Min(retTp.Flen, mysql.MaxRealWidth)
			return
		}
		retTp.Flen = mathutil.Min(retTp.Flen, mysql.MaxDecimalWidth)
		return
	}
	retTp.Decimal = types.UnspecifiedLength
	retTp.Flen = types.UnspecifiedLength
}

func (c *arithmeticDivideFunctionClass) setType4DivDecimal(retTp, a, b *types.FieldType) {
	var deca, decb = a.Decimal, b.Decimal
	if deca == types.UnspecifiedFsp {
		deca = 0
	}
	if decb == types.UnspecifiedFsp {
		decb = 0
	}
	retTp.Decimal = deca + precIncrement
	if retTp.Decimal > mysql.MaxDecimalScale {
		retTp.Decimal = mysql.MaxDecimalScale
	}
	if a.Flen == types.UnspecifiedLength {
		retTp.Flen = types.UnspecifiedLength
		return
	}
	retTp.Flen = a.Flen + decb + precIncrement
	if retTp.Flen > mysql.MaxDecimalWidth {
		retTp.Flen = mysql.MaxDecimalWidth
	}
}

func (c *arithmeticDivideFunctionClass) setType4DivReal(retTp *types.FieldType) {
	retTp.Decimal = mysql.NotFixedDec
	retTp.Flen = mysql.MaxRealWidth
}

type arithmeticPlusFunctionClass struct {
	baseFunctionClass
}

func (c *arithmeticPlusFunctionClass) getFunction(ctx context.Context, args []Expression) (builtinFunc, error) {
	if err := c.verifyArgs(args); err != nil {
		return nil, errors.Trace(err)
	}
	lhsTp, rhsTp := args[0].GetType(), args[1].GetType()
	lhsEvalTp, rhsEvalTp := numericContextResultType(lhsTp), numericContextResultType(rhsTp)
	if lhsEvalTp == tpReal || rhsEvalTp == tpReal {
		bf := newBaseBuiltinFuncWithTp(args, ctx, tpReal, tpReal, tpReal)
		setFlenDecimal4RealOrDecimal(bf.tp, args[0].GetType(), args[1].GetType(), true)
		sig := &builtinArithmeticPlusRealSig{bf}
		sig.setPbCode(tipb.ScalarFuncSig_PlusReal)
		return sig.setSelf(sig), nil
	} else if lhsEvalTp == tpDecimal || rhsEvalTp == tpDecimal {
		bf := newBaseBuiltinFuncWithTp(args, ctx, tpDecimal, tpDecimal, tpDecimal)
		setFlenDecimal4RealOrDecimal(bf.tp, args[0].GetType(), args[1].GetType(), false)
		sig := &builtinArithmeticPlusDecimalSig{bf}
		sig.setPbCode(tipb.ScalarFuncSig_PlusDecimal)
		return sig.setSelf(sig), nil
	} else {
		bf := newBaseBuiltinFuncWithTp(args, ctx, tpInt, tpInt, tpInt)
		if mysql.HasUnsignedFlag(args[0].GetType().Flag) || mysql.HasUnsignedFlag(args[1].GetType().Flag) {
			bf.tp.Flag |= mysql.UnsignedFlag
		}
		setFlenDecimal4Int(bf.tp, args[0].GetType(), args[1].GetType())
		sig := &builtinArithmeticPlusIntSig{bf}
		sig.setPbCode(tipb.ScalarFuncSig_PlusInt)
		return sig.setSelf(sig), nil
	}
}

type builtinArithmeticPlusIntSig struct {
	baseBuiltinFunc
}

func (s *builtinArithmeticPlusIntSig) evalInt(row []types.Datum) (val int64, isNull bool, err error) {
	sc := s.ctx.GetSessionVars().StmtCtx

	a, isNull, err := s.args[0].EvalInt(row, sc)
	if isNull || err != nil {
		return 0, isNull, errors.Trace(err)
	}

	b, isNull, err := s.args[1].EvalInt(row, sc)
	if isNull || err != nil {
		return 0, isNull, errors.Trace(err)
	}

	isLHSUnsigned := mysql.HasUnsignedFlag(s.args[0].GetType().Flag)
	isRHSUnsigned := mysql.HasUnsignedFlag(s.args[1].GetType().Flag)

	switch {
	case isLHSUnsigned && isRHSUnsigned:
		if uint64(a) > math.MaxUint64-uint64(b) {
			return 0, true, types.ErrOverflow.GenByArgs("BIGINT UNSIGNED", fmt.Sprintf("(%s + %s)", s.args[0].String(), s.args[1].String()))
		}
	case isLHSUnsigned && !isRHSUnsigned:
		if b < 0 && uint64(-b) > uint64(a) {
			return 0, true, types.ErrOverflow.GenByArgs("BIGINT UNSIGNED", fmt.Sprintf("(%s + %s)", s.args[0].String(), s.args[1].String()))
		}
		if b > 0 && uint64(a) > math.MaxUint64-uint64(b) {
			return 0, true, types.ErrOverflow.GenByArgs("BIGINT UNSIGNED", fmt.Sprintf("(%s + %s)", s.args[0].String(), s.args[1].String()))
		}
	case !isLHSUnsigned && isRHSUnsigned:
		if a < 0 && uint64(-a) > uint64(b) {
			return 0, true, types.ErrOverflow.GenByArgs("BIGINT UNSIGNED", fmt.Sprintf("(%s + %s)", s.args[0].String(), s.args[1].String()))
		}
		if a > 0 && uint64(b) > math.MaxInt64-uint64(a) {
			return 0, true, types.ErrOverflow.GenByArgs("BIGINT UNSIGNED", fmt.Sprintf("(%s + %s)", s.args[0].String(), s.args[1].String()))
		}
	case !isLHSUnsigned && !isRHSUnsigned:
		if (a > 0 && b > math.MaxInt64-a) || (a < 0 && b < math.MinInt64-a) {
			return 0, true, types.ErrOverflow.GenByArgs("BIGINT", fmt.Sprintf("(%s + %s)", s.args[0].String(), s.args[1].String()))
		}
	}

	return a + b, false, nil
}

type builtinArithmeticPlusDecimalSig struct {
	baseBuiltinFunc
}

func (s *builtinArithmeticPlusDecimalSig) evalDecimal(row []types.Datum) (*types.MyDecimal, bool, error) {
	sc := s.ctx.GetSessionVars().StmtCtx
	a, isNull, err := s.args[0].EvalDecimal(row, sc)
	if isNull || err != nil {
		return nil, isNull, errors.Trace(err)
	}
	b, isNull, err := s.args[1].EvalDecimal(row, sc)
	if isNull || err != nil {
		return nil, isNull, errors.Trace(err)
	}
	c := &types.MyDecimal{}
	err = types.DecimalAdd(a, b, c)
	if err != nil {
		return nil, true, errors.Trace(err)
	}
	return c, false, nil
}

type builtinArithmeticPlusRealSig struct {
	baseBuiltinFunc
}

func (s *builtinArithmeticPlusRealSig) evalReal(row []types.Datum) (float64, bool, error) {
	sc := s.ctx.GetSessionVars().StmtCtx
	a, isNull, err := s.args[0].EvalReal(row, sc)
	if isNull || err != nil {
		return 0, isNull, errors.Trace(err)
	}
	b, isNull, err := s.args[1].EvalReal(row, sc)
	if isNull || err != nil {
		return 0, isNull, errors.Trace(err)
	}
	if (a > 0 && b > math.MaxFloat64-a) || (a < 0 && b < -math.MaxFloat64-a) {
		return 0, true, types.ErrOverflow.GenByArgs("DOUBLE", fmt.Sprintf("(%s + %s)", s.args[0].String(), s.args[1].String()))
	}
	return a + b, false, nil
}

type arithmeticMinusFunctionClass struct {
	baseFunctionClass
}

func (c *arithmeticMinusFunctionClass) getFunction(ctx context.Context, args []Expression) (builtinFunc, error) {
	if err := c.verifyArgs(args); err != nil {
		return nil, errors.Trace(err)
	}
	lhsTp, rhsTp := args[0].GetType(), args[1].GetType()
	lhsEvalTp, rhsEvalTp := numericContextResultType(lhsTp), numericContextResultType(rhsTp)
	if lhsEvalTp == tpReal || rhsEvalTp == tpReal {
		bf := newBaseBuiltinFuncWithTp(args, ctx, tpReal, tpReal, tpReal)
		setFlenDecimal4RealOrDecimal(bf.tp, args[0].GetType(), args[1].GetType(), true)
		sig := &builtinArithmeticMinusRealSig{bf}
		sig.setPbCode(tipb.ScalarFuncSig_MinusReal)
		return sig.setSelf(sig), nil
	} else if lhsEvalTp == tpDecimal || rhsEvalTp == tpDecimal {
		bf := newBaseBuiltinFuncWithTp(args, ctx, tpDecimal, tpDecimal, tpDecimal)
		setFlenDecimal4RealOrDecimal(bf.tp, args[0].GetType(), args[1].GetType(), false)
		sig := &builtinArithmeticMinusDecimalSig{bf}
		sig.setPbCode(tipb.ScalarFuncSig_MinusDecimal)
		return sig.setSelf(sig), nil
	} else {
		bf := newBaseBuiltinFuncWithTp(args, ctx, tpInt, tpInt, tpInt)
		setFlenDecimal4Int(bf.tp, args[0].GetType(), args[1].GetType())
		if mysql.HasUnsignedFlag(args[0].GetType().Flag) || mysql.HasUnsignedFlag(args[1].GetType().Flag) {
			bf.tp.Flag |= mysql.UnsignedFlag
		}
		sig := &builtinArithmeticMinusIntSig{baseBuiltinFunc: bf}
		sig.setPbCode(tipb.ScalarFuncSig_MinusInt)
		return sig.setSelf(sig), nil
	}
}

type builtinArithmeticMinusRealSig struct {
	baseBuiltinFunc
}

func (s *builtinArithmeticMinusRealSig) evalReal(row []types.Datum) (float64, bool, error) {
	sc := s.ctx.GetSessionVars().StmtCtx
	a, isNull, err := s.args[0].EvalReal(row, sc)
	if isNull || err != nil {
		return 0, isNull, errors.Trace(err)
	}
	b, isNull, err := s.args[1].EvalReal(row, sc)
	if isNull || err != nil {
		return 0, isNull, errors.Trace(err)
	}
	if (a > 0 && -b > math.MaxFloat64-a) || (a < 0 && -b < -math.MaxFloat64-a) {
		return 0, true, types.ErrOverflow.GenByArgs("DOUBLE", fmt.Sprintf("(%s - %s)", s.args[0].String(), s.args[1].String()))
	}
	return a - b, false, nil
}

type builtinArithmeticMinusDecimalSig struct {
	baseBuiltinFunc
}

func (s *builtinArithmeticMinusDecimalSig) evalDecimal(row []types.Datum) (*types.MyDecimal, bool, error) {
	sc := s.ctx.GetSessionVars().StmtCtx
	a, isNull, err := s.args[0].EvalDecimal(row, sc)
	if isNull || err != nil {
		return nil, isNull, errors.Trace(err)
	}
	b, isNull, err := s.args[1].EvalDecimal(row, sc)
	if isNull || err != nil {
		return nil, isNull, errors.Trace(err)
	}
	c := &types.MyDecimal{}
	err = types.DecimalSub(a, b, c)
	if err != nil {
		return nil, true, errors.Trace(err)
	}
	return c, false, nil
}

type builtinArithmeticMinusIntSig struct {
	baseBuiltinFunc
}

func (s *builtinArithmeticMinusIntSig) evalInt(row []types.Datum) (val int64, isNull bool, err error) {
	sc := s.ctx.GetSessionVars().StmtCtx

	a, isNull, err := s.args[0].EvalInt(row, sc)
	if isNull || err != nil {
		return 0, isNull, errors.Trace(err)
	}

	b, isNull, err := s.args[1].EvalInt(row, sc)
	if isNull || err != nil {
		return 0, isNull, errors.Trace(err)
	}

	isLHSUnsigned := mysql.HasUnsignedFlag(s.args[0].GetType().Flag)
	isRHSUnsigned := mysql.HasUnsignedFlag(s.args[1].GetType().Flag)

	switch {
	case isLHSUnsigned && isRHSUnsigned:
		if uint64(a) < uint64(b) {
			return 0, true, types.ErrOverflow.GenByArgs("BIGINT UNSIGNED", fmt.Sprintf("(%s - %s)", s.args[0].String(), s.args[1].String()))
		}
	case isLHSUnsigned && !isRHSUnsigned:
		if b >= 0 && uint64(a) < uint64(b) {
			return 0, true, types.ErrOverflow.GenByArgs("BIGINT UNSIGNED", fmt.Sprintf("(%s - %s)", s.args[0].String(), s.args[1].String()))
		}
		if b < 0 && uint64(a) > math.MaxUint64-uint64(-b) {
			return 0, true, types.ErrOverflow.GenByArgs("BIGINT UNSIGNED", fmt.Sprintf("(%s - %s)", s.args[0].String(), s.args[1].String()))
		}
	case !isLHSUnsigned && isRHSUnsigned:
		if uint64(a-math.MinInt64) < uint64(b) {
			return 0, true, types.ErrOverflow.GenByArgs("BIGINT UNSIGNED", fmt.Sprintf("(%s - %s)", s.args[0].String(), s.args[1].String()))
		}
	case !isLHSUnsigned && !isRHSUnsigned:
		if (a > 0 && -b > math.MaxInt64-a) || (a < 0 && -b < math.MinInt64-a) {
			return 0, true, types.ErrOverflow.GenByArgs("BIGINT", fmt.Sprintf("(%s - %s)", s.args[0].String(), s.args[1].String()))
		}
	}

	return a - b, false, nil
}

type arithmeticMultiplyFunctionClass struct {
	baseFunctionClass
}

func (c *arithmeticMultiplyFunctionClass) getFunction(ctx context.Context, args []Expression) (builtinFunc, error) {
	if err := c.verifyArgs(args); err != nil {
		return nil, errors.Trace(err)
	}
	lhsTp, rhsTp := args[0].GetType(), args[1].GetType()
	lhsEvalTp, rhsEvalTp := numericContextResultType(lhsTp), numericContextResultType(rhsTp)
	if lhsEvalTp == tpReal || rhsEvalTp == tpReal {
		bf := newBaseBuiltinFuncWithTp(args, ctx, tpReal, tpReal, tpReal)
		setFlenDecimal4RealOrDecimal(bf.tp, args[0].GetType(), args[1].GetType(), true)
		sig := &builtinArithmeticMultiplyRealSig{bf}
		sig.setPbCode(tipb.ScalarFuncSig_MultiplyReal)
		return sig.setSelf(sig), nil
	} else if lhsEvalTp == tpDecimal || rhsEvalTp == tpDecimal {
		bf := newBaseBuiltinFuncWithTp(args, ctx, tpDecimal, tpDecimal, tpDecimal)
		setFlenDecimal4RealOrDecimal(bf.tp, args[0].GetType(), args[1].GetType(), false)
		sig := &builtinArithmeticMultiplyDecimalSig{bf}
		sig.setPbCode(tipb.ScalarFuncSig_MultiplyDecimal)
		return sig.setSelf(sig), nil
	} else {
		bf := newBaseBuiltinFuncWithTp(args, ctx, tpInt, tpInt, tpInt)
		if mysql.HasUnsignedFlag(lhsTp.Flag) || mysql.HasUnsignedFlag(rhsTp.Flag) {
			bf.tp.Flag |= mysql.UnsignedFlag
			setFlenDecimal4Int(bf.tp, args[0].GetType(), args[1].GetType())
			sig := &builtinArithmeticMultiplyIntUnsignedSig{bf}
			sig.setPbCode(tipb.ScalarFuncSig_MultiplyInt)
			return sig.setSelf(sig), nil
		}
		setFlenDecimal4Int(bf.tp, args[0].GetType(), args[1].GetType())
		sig := &builtinArithmeticMultiplyIntSig{bf}
		sig.setPbCode(tipb.ScalarFuncSig_MultiplyInt)
		return sig.setSelf(sig), nil
	}
}

type builtinArithmeticMultiplyRealSig struct{ baseBuiltinFunc }
type builtinArithmeticMultiplyDecimalSig struct{ baseBuiltinFunc }
type builtinArithmeticMultiplyIntUnsignedSig struct{ baseBuiltinFunc }
type builtinArithmeticMultiplyIntSig struct{ baseBuiltinFunc }

func (s *builtinArithmeticMultiplyRealSig) evalReal(row []types.Datum) (float64, bool, error) {
	sc := s.ctx.GetSessionVars().StmtCtx
	a, isNull, err := s.args[0].EvalReal(row, sc)
	if isNull || err != nil {
		return 0, isNull, errors.Trace(err)
	}
	b, isNull, err := s.args[1].EvalReal(row, sc)
	if isNull || err != nil {
		return 0, isNull, errors.Trace(err)
	}
	result := a * b
	if math.IsInf(result, 0) {
		return 0, true, types.ErrOverflow.GenByArgs("DOUBLE", fmt.Sprintf("(%s * %s)", s.args[0].String(), s.args[1].String()))
	}
	return result, false, nil
}

func (s *builtinArithmeticMultiplyDecimalSig) evalDecimal(row []types.Datum) (*types.MyDecimal, bool, error) {
	sc := s.ctx.GetSessionVars().StmtCtx
	a, isNull, err := s.args[0].EvalDecimal(row, sc)
	if isNull || err != nil {
		return nil, isNull, errors.Trace(err)
	}
	b, isNull, err := s.args[1].EvalDecimal(row, sc)
	if isNull || err != nil {
		return nil, isNull, errors.Trace(err)
	}
	c := &types.MyDecimal{}
	err = types.DecimalMul(a, b, c)
	if err != nil {
		return nil, true, errors.Trace(err)
	}
	return c, false, nil
}

func (s *builtinArithmeticMultiplyIntUnsignedSig) evalInt(row []types.Datum) (val int64, isNull bool, err error) {
	sc := s.ctx.GetSessionVars().StmtCtx
	a, isNull, err := s.args[0].EvalInt(row, sc)
	if isNull || err != nil {
		return 0, isNull, errors.Trace(err)
	}
	unsignedA := uint64(a)
	b, isNull, err := s.args[1].EvalInt(row, sc)
	if isNull || err != nil {
		return 0, isNull, errors.Trace(err)
	}
	unsignedB := uint64(b)
	result := unsignedA * unsignedB
	if unsignedA != 0 && result/unsignedA != unsignedB {
		return 0, true, types.ErrOverflow.GenByArgs("BIGINT UNSIGNED", fmt.Sprintf("(%s * %s)", s.args[0].String(), s.args[1].String()))
	}
	return int64(result), false, nil
}

func (s *builtinArithmeticMultiplyIntSig) evalInt(row []types.Datum) (val int64, isNull bool, err error) {
	sc := s.ctx.GetSessionVars().StmtCtx
	a, isNull, err := s.args[0].EvalInt(row, sc)
	if isNull || err != nil {
		return 0, isNull, errors.Trace(err)
	}
	b, isNull, err := s.args[1].EvalInt(row, sc)
	if isNull || err != nil {
		return 0, isNull, errors.Trace(err)
	}
	result := a * b
	if a != 0 && result/a != b {
		return 0, true, types.ErrOverflow.GenByArgs("BIGINT", fmt.Sprintf("(%s * %s)", s.args[0].String(), s.args[1].String()))
	}
	return result, false, nil
}

type arithmeticDivideFunctionClass struct {
	baseFunctionClass
}

func (c *arithmeticDivideFunctionClass) getFunction(ctx context.Context, args []Expression) (builtinFunc, error) {
	if err := c.verifyArgs(args); err != nil {
		return nil, errors.Trace(err)
	}
	lhsTp, rhsTp := args[0].GetType(), args[1].GetType()
	lhsEvalTp, rhsEvalTp := numericContextResultType(lhsTp), numericContextResultType(rhsTp)
	if lhsEvalTp == tpReal || rhsEvalTp == tpReal {
		bf := newBaseBuiltinFuncWithTp(args, ctx, tpReal, tpReal, tpReal)
		c.setType4DivReal(bf.tp)
<<<<<<< HEAD
		sig := &builtinArithmeticDivideRealSig{baseRealBuiltinFunc{bf}}
		sig.setPbCode(tipb.ScalarFuncSig_DivideReal)
		return sig.setSelf(sig), nil
	}
	bf := newBaseBuiltinFuncWithTp(args, ctx, tpDecimal, tpDecimal, tpDecimal)
	c.setType4DivDecimal(bf.tp, tpA, tpB)
	sig := &builtinArithmeticDivideDecimalSig{baseDecimalBuiltinFunc{bf}}
	sig.setPbCode(tipb.ScalarFuncSig_DivideDecimal)
=======
		sig := &builtinArithmeticDivideRealSig{bf}
		return sig.setSelf(sig), nil
	}
	bf := newBaseBuiltinFuncWithTp(args, ctx, tpDecimal, tpDecimal, tpDecimal)
	c.setType4DivDecimal(bf.tp, lhsTp, rhsTp)
	sig := &builtinArithmeticDivideDecimalSig{bf}
>>>>>>> bc84be8d
	return sig.setSelf(sig), nil
}

type builtinArithmeticDivideRealSig struct{ baseBuiltinFunc }
type builtinArithmeticDivideDecimalSig struct{ baseBuiltinFunc }

func (s *builtinArithmeticDivideRealSig) evalReal(row []types.Datum) (float64, bool, error) {
	sc := s.ctx.GetSessionVars().StmtCtx
	a, isNull, err := s.args[0].EvalReal(row, sc)
	if isNull || err != nil {
		return 0, isNull, errors.Trace(err)
	}
	b, isNull, err := s.args[1].EvalReal(row, sc)
	if isNull || err != nil {
		return 0, isNull, errors.Trace(err)
	}
	if b == 0 {
		return 0, true, errors.Trace(handleDivisionByZeroError(s.ctx))
	}
	result := a / b
	if math.IsInf(result, 0) {
		return 0, true, types.ErrOverflow.GenByArgs("DOUBLE", fmt.Sprintf("(%s / %s)", s.args[0].String(), s.args[1].String()))
	}
	return result, false, nil
}

func (s *builtinArithmeticDivideDecimalSig) evalDecimal(row []types.Datum) (*types.MyDecimal, bool, error) {
	sc := s.ctx.GetSessionVars().StmtCtx
	a, isNull, err := s.args[0].EvalDecimal(row, sc)
	if isNull || err != nil {
		return nil, isNull, errors.Trace(err)
	}

	b, isNull, err := s.args[1].EvalDecimal(row, sc)
	if isNull || err != nil {
		return nil, isNull, errors.Trace(err)
	}

	c := &types.MyDecimal{}
	err = types.DecimalDiv(a, b, c, types.DivFracIncr)
	if err == types.ErrDivByZero {
		return c, true, errors.Trace(handleDivisionByZeroError(s.ctx))
	}
	return c, false, err
}

type arithmeticIntDivideFunctionClass struct {
	baseFunctionClass
}

func (c *arithmeticIntDivideFunctionClass) getFunction(ctx context.Context, args []Expression) (builtinFunc, error) {
	if err := c.verifyArgs(args); err != nil {
		return nil, errors.Trace(err)
	}

	lhsTp, rhsTp := args[0].GetType(), args[1].GetType()
	lhsEvalTp, rhsEvalTp := numericContextResultType(lhsTp), numericContextResultType(rhsTp)
	if lhsEvalTp == tpInt && rhsEvalTp == tpInt {
		bf := newBaseBuiltinFuncWithTp(args, ctx, tpInt, tpInt, tpInt)
		if mysql.HasUnsignedFlag(lhsTp.Flag) || mysql.HasUnsignedFlag(rhsTp.Flag) {
			bf.tp.Flag |= mysql.UnsignedFlag
		}
		sig := &builtinArithmeticIntDivideIntSig{bf}
		return sig.setSelf(sig), nil
	}
	bf := newBaseBuiltinFuncWithTp(args, ctx, tpInt, tpDecimal, tpDecimal)
	if mysql.HasUnsignedFlag(lhsTp.Flag) || mysql.HasUnsignedFlag(rhsTp.Flag) {
		bf.tp.Flag |= mysql.UnsignedFlag
	}
	sig := &builtinArithmeticIntDivideDecimalSig{bf}
	return sig.setSelf(sig), nil
}

type builtinArithmeticIntDivideIntSig struct{ baseBuiltinFunc }
type builtinArithmeticIntDivideDecimalSig struct{ baseBuiltinFunc }

func (s *builtinArithmeticIntDivideIntSig) evalInt(row []types.Datum) (int64, bool, error) {
	sc := s.ctx.GetSessionVars().StmtCtx
	b, isNull, err := s.args[1].EvalInt(row, sc)
	if isNull || err != nil {
		return 0, isNull, errors.Trace(err)
	}

	if b == 0 {
		return 0, true, errors.Trace(handleDivisionByZeroError(s.ctx))
	}

	a, isNull, err := s.args[0].EvalInt(row, sc)
	if isNull || err != nil {
		return 0, isNull, errors.Trace(err)
	}

	var (
		ret int64
		val uint64
	)
	isLHSUnsigned := mysql.HasUnsignedFlag(s.args[0].GetType().Flag)
	isRHSUnsigned := mysql.HasUnsignedFlag(s.args[1].GetType().Flag)

	switch {
	case isLHSUnsigned && isRHSUnsigned:
		ret = int64(uint64(a) / uint64(b))
	case isLHSUnsigned && !isRHSUnsigned:
		val, err = types.DivUintWithInt(uint64(a), b)
		ret = int64(val)
	case !isLHSUnsigned && isRHSUnsigned:
		val, err = types.DivIntWithUint(a, uint64(b))
		ret = int64(val)
	case !isLHSUnsigned && !isRHSUnsigned:
		ret, err = types.DivInt64(a, b)
	}

	return ret, false, errors.Trace(err)
}

func (s *builtinArithmeticIntDivideDecimalSig) evalInt(row []types.Datum) (int64, bool, error) {
	sc := s.ctx.GetSessionVars().StmtCtx
	a, isNull, err := s.args[0].EvalDecimal(row, sc)
	if isNull || err != nil {
		return 0, isNull, errors.Trace(err)
	}

	b, isNull, err := s.args[1].EvalDecimal(row, sc)
	if isNull || err != nil {
		return 0, isNull, errors.Trace(err)
	}

	c := &types.MyDecimal{}
	err = types.DecimalDiv(a, b, c, types.DivFracIncr)
	if err == types.ErrDivByZero {
		return 0, true, errors.Trace(handleDivisionByZeroError(s.ctx))
	}
	if err != nil {
		return 0, true, errors.Trace(err)
	}

	ret, err := c.ToInt()
	// err returned by ToInt may be ErrTruncated or ErrOverflow, only handle ErrOverflow, ignore ErrTruncated.
	if err == types.ErrOverflow {
		return 0, false, errors.Trace(err)
	}
	return ret, false, nil
}

type arithmeticModFunctionClass struct {
	baseFunctionClass
}

func (c *arithmeticModFunctionClass) setType4ModRealOrDecimal(retTp, a, b *types.FieldType, isDecimal bool) {
	if a.Decimal == types.UnspecifiedLength || b.Decimal == types.UnspecifiedLength {
		retTp.Decimal = types.UnspecifiedLength
	} else {
		retTp.Decimal = mathutil.Max(a.Decimal, b.Decimal)
		if isDecimal && retTp.Decimal > mysql.MaxDecimalScale {
			retTp.Decimal = mysql.MaxDecimalScale
		}
	}

	if a.Flen == types.UnspecifiedLength || b.Flen == types.UnspecifiedLength {
		retTp.Flen = types.UnspecifiedLength
	} else {
		retTp.Flen = mathutil.Max(a.Flen, b.Flen)
		if isDecimal {
			retTp.Flen = mathutil.Min(retTp.Flen, mysql.MaxDecimalWidth)
			return
		}
		retTp.Flen = mathutil.Min(retTp.Flen, mysql.MaxRealWidth)
	}
}

func (c *arithmeticModFunctionClass) getFunction(ctx context.Context, args []Expression) (builtinFunc, error) {
	if err := c.verifyArgs(args); err != nil {
		return nil, errors.Trace(err)
	}
	lhsTp, rhsTp := args[0].GetType(), args[1].GetType()
	lhsEvalTp, rhsEvalTp := numericContextResultType(lhsTp), numericContextResultType(rhsTp)
	if lhsEvalTp == tpReal || rhsEvalTp == tpReal {
		bf := newBaseBuiltinFuncWithTp(args, ctx, tpReal, tpReal, tpReal)
		c.setType4ModRealOrDecimal(bf.tp, lhsTp, rhsTp, false)
		if mysql.HasUnsignedFlag(lhsTp.Flag) {
			bf.tp.Flag |= mysql.UnsignedFlag
		}
		sig := &builtinArithmeticModRealSig{bf}
		return sig.setSelf(sig), nil
	} else if lhsEvalTp == tpDecimal || rhsEvalTp == tpDecimal {
		bf := newBaseBuiltinFuncWithTp(args, ctx, tpDecimal, tpDecimal, tpDecimal)
		c.setType4ModRealOrDecimal(bf.tp, lhsTp, rhsTp, true)
		if mysql.HasUnsignedFlag(lhsTp.Flag) {
			bf.tp.Flag |= mysql.UnsignedFlag
		}
		sig := &builtinArithmeticModDecimalSig{bf}
		return sig.setSelf(sig), nil
	} else {
		bf := newBaseBuiltinFuncWithTp(args, ctx, tpInt, tpInt, tpInt)
		if mysql.HasUnsignedFlag(lhsTp.Flag) {
			bf.tp.Flag |= mysql.UnsignedFlag
		}
		sig := &builtinArithmeticModIntSig{bf}
		return sig.setSelf(sig), nil
	}
}

type builtinArithmeticModRealSig struct {
	baseBuiltinFunc
}

func (s *builtinArithmeticModRealSig) evalReal(row []types.Datum) (float64, bool, error) {
	sc := s.ctx.GetSessionVars().StmtCtx
	b, isNull, err := s.args[1].EvalReal(row, sc)
	if isNull || err != nil {
		return 0, isNull, errors.Trace(err)
	}

	if b == 0 {
		return 0, true, errors.Trace(handleDivisionByZeroError(s.ctx))
	}

	a, isNull, err := s.args[0].EvalReal(row, sc)
	if isNull || err != nil {
		return 0, isNull, errors.Trace(err)
	}

	return math.Mod(a, b), false, nil
}

type builtinArithmeticModDecimalSig struct {
	baseBuiltinFunc
}

func (s *builtinArithmeticModDecimalSig) evalDecimal(row []types.Datum) (*types.MyDecimal, bool, error) {
	sc := s.ctx.GetSessionVars().StmtCtx
	a, isNull, err := s.args[0].EvalDecimal(row, sc)
	if isNull || err != nil {
		return nil, isNull, errors.Trace(err)
	}
	b, isNull, err := s.args[1].EvalDecimal(row, sc)
	if isNull || err != nil {
		return nil, isNull, errors.Trace(err)
	}
	c := &types.MyDecimal{}
	err = types.DecimalMod(a, b, c)
	if err == types.ErrDivByZero {
		return c, true, errors.Trace(handleDivisionByZeroError(s.ctx))
	}
	return c, false, errors.Trace(err)
}

type builtinArithmeticModIntSig struct {
	baseBuiltinFunc
}

func (s *builtinArithmeticModIntSig) evalInt(row []types.Datum) (val int64, isNull bool, err error) {
	sc := s.ctx.GetSessionVars().StmtCtx

	b, isNull, err := s.args[1].EvalInt(row, sc)
	if isNull || err != nil {
		return 0, isNull, errors.Trace(err)
	}

	if b == 0 {
		return 0, true, errors.Trace(handleDivisionByZeroError(s.ctx))
	}

	a, isNull, err := s.args[0].EvalInt(row, sc)
	if isNull || err != nil {
		return 0, isNull, errors.Trace(err)
	}

	var ret int64
	isLHSUnsigned := mysql.HasUnsignedFlag(s.args[0].GetType().Flag)
	isRHSUnsigned := mysql.HasUnsignedFlag(s.args[1].GetType().Flag)

	switch {
	case isLHSUnsigned && isRHSUnsigned:
		ret = int64(uint64(a) % uint64(b))
	case isLHSUnsigned && !isRHSUnsigned:
		if b < 0 {
			ret = int64(uint64(a) % uint64(-b))
		} else {
			ret = int64(uint64(a) % uint64(b))
		}
	case !isLHSUnsigned && isRHSUnsigned:
		if a < 0 {
			ret = -int64(uint64(-a) % uint64(b))
		} else {
			ret = int64(uint64(a) % uint64(b))
		}
	case !isLHSUnsigned && !isRHSUnsigned:
		ret = a % b
	}

	return ret, false, nil
}<|MERGE_RESOLUTION|>--- conflicted
+++ resolved
@@ -502,23 +502,13 @@
 	if lhsEvalTp == tpReal || rhsEvalTp == tpReal {
 		bf := newBaseBuiltinFuncWithTp(args, ctx, tpReal, tpReal, tpReal)
 		c.setType4DivReal(bf.tp)
-<<<<<<< HEAD
-		sig := &builtinArithmeticDivideRealSig{baseRealBuiltinFunc{bf}}
+		sig := &builtinArithmeticDivideRealSig{bf}
 		sig.setPbCode(tipb.ScalarFuncSig_DivideReal)
-		return sig.setSelf(sig), nil
-	}
-	bf := newBaseBuiltinFuncWithTp(args, ctx, tpDecimal, tpDecimal, tpDecimal)
-	c.setType4DivDecimal(bf.tp, tpA, tpB)
-	sig := &builtinArithmeticDivideDecimalSig{baseDecimalBuiltinFunc{bf}}
-	sig.setPbCode(tipb.ScalarFuncSig_DivideDecimal)
-=======
-		sig := &builtinArithmeticDivideRealSig{bf}
 		return sig.setSelf(sig), nil
 	}
 	bf := newBaseBuiltinFuncWithTp(args, ctx, tpDecimal, tpDecimal, tpDecimal)
 	c.setType4DivDecimal(bf.tp, lhsTp, rhsTp)
 	sig := &builtinArithmeticDivideDecimalSig{bf}
->>>>>>> bc84be8d
 	return sig.setSelf(sig), nil
 }
 
