--- conflicted
+++ resolved
@@ -506,13 +506,8 @@
 		return sig.setSelf(sig), nil
 	}
 	bf := newBaseBuiltinFuncWithTp(args, ctx, tpDecimal, tpDecimal, tpDecimal)
-<<<<<<< HEAD
-	c.setType4DivDecimal(bf.tp, tpA, tpB)
+	c.setType4DivDecimal(bf.tp, lhsTp, rhsTp)
 	sig := &builtinArithmeticDivideDecimalSig{bf}
-=======
-	c.setType4DivDecimal(bf.tp, lhsTp, rhsTp)
-	sig := &builtinArithmeticDivideDecimalSig{baseDecimalBuiltinFunc{bf}}
->>>>>>> bd01434d
 	return sig.setSelf(sig), nil
 }
 
