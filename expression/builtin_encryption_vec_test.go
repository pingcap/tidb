--- conflicted
+++ resolved
@@ -31,18 +31,13 @@
 		{retEvalType: types.ETString, childrenTypes: []types.EvalType{types.ETString}}},
 	ast.RandomBytes:        {},
 	ast.UncompressedLength: {},
-<<<<<<< HEAD
 	ast.SHA1: {
-		{retEvalType: types.ETString, childrenTypes: []types.EvalType{types.ETString}}},
-	ast.PasswordFunc: {},
-	ast.SHA2:         {},
-=======
-	ast.SHA1:               {},
+		{retEvalType: types.ETString, childrenTypes: []types.EvalType{types.ETString}}
+  },
 	ast.PasswordFunc: {
 		{retEvalType: types.ETString, childrenTypes: []types.EvalType{types.ETString}, geners: []dataGenerator{&randLenStrGener{10, 20}}},
 	},
 	ast.SHA2: {},
->>>>>>> 6c8aa3da
 	ast.Encode: {
 		{retEvalType: types.ETString, childrenTypes: []types.EvalType{types.ETString, types.ETString}},
 	},
