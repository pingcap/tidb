// Copyright 2019 PingCAP, Inc.
//
// Licensed under the Apache License, Version 2.0 (the "License");
// you may not use this file except in compliance with the License.
// You may obtain a copy of the License at
//
//     http://www.apache.org/licenses/LICENSE-2.0
//
// Unless required by applicable law or agreed to in writing, software
// distributed under the License is distributed on an "AS IS" BASIS,
// See the License for the specific language governing permissions and
// limitations under the License.

package expression

import (
	"testing"

	. "github.com/pingcap/check"
	"github.com/pingcap/parser/ast"
	"github.com/pingcap/tidb/types"
)

var vecBuiltinEncryptionCases = map[string][]vecExprBenchCase{
	ast.AesEncrypt: {},
	ast.Uncompress: {},
	ast.AesDecrypt: {},
	ast.Compress:   {},
<<<<<<< HEAD
	ast.MD5: {
		{retEvalType: types.ETString, childrenTypes: []types.EvalType{types.ETString}},
	},
	ast.SHA:                {},
=======
	ast.MD5:        {},
	ast.SHA: {
		{retEvalType: types.ETString, childrenTypes: []types.EvalType{types.ETString}}},
>>>>>>> b1d1d255
	ast.RandomBytes:        {},
	ast.UncompressedLength: {},
	ast.SHA1: {
		{retEvalType: types.ETString, childrenTypes: []types.EvalType{types.ETString}},
	},
	ast.PasswordFunc: {
		{retEvalType: types.ETString, childrenTypes: []types.EvalType{types.ETString}, geners: []dataGenerator{&randLenStrGener{10, 20}}},
	},
	ast.SHA2: {},
	ast.Encode: {
		{retEvalType: types.ETString, childrenTypes: []types.EvalType{types.ETString, types.ETString}},
	},
	ast.Decode: {
		{retEvalType: types.ETString, childrenTypes: []types.EvalType{types.ETString, types.ETString}, geners: []dataGenerator{&randLenStrGener{10, 20}}},
	},
}

func (s *testEvaluatorSuite) TestVectorizedBuiltinEncryptionFunc(c *C) {
	testVectorizedBuiltinFunc(c, vecBuiltinEncryptionCases)
}

func BenchmarkVectorizedBuiltinEncryptionFunc(b *testing.B) {
	benchmarkVectorizedBuiltinFunc(b, vecBuiltinEncryptionCases)
}<|MERGE_RESOLUTION|>--- conflicted
+++ resolved
@@ -26,16 +26,11 @@
 	ast.Uncompress: {},
 	ast.AesDecrypt: {},
 	ast.Compress:   {},
-<<<<<<< HEAD
 	ast.MD5: {
 		{retEvalType: types.ETString, childrenTypes: []types.EvalType{types.ETString}},
 	},
-	ast.SHA:                {},
-=======
-	ast.MD5:        {},
 	ast.SHA: {
 		{retEvalType: types.ETString, childrenTypes: []types.EvalType{types.ETString}}},
->>>>>>> b1d1d255
 	ast.RandomBytes:        {},
 	ast.UncompressedLength: {},
 	ast.SHA1: {
