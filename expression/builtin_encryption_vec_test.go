// Copyright 2019 PingCAP, Inc.
//
// Licensed under the Apache License, Version 2.0 (the "License");
// you may not use this file except in compliance with the License.
// You may obtain a copy of the License at
//
//     http://www.apache.org/licenses/LICENSE-2.0
//
// Unless required by applicable law or agreed to in writing, software
// distributed under the License is distributed on an "AS IS" BASIS,
// See the License for the specific language governing permissions and
// limitations under the License.

package expression

import (
	"testing"

	. "github.com/pingcap/check"
	"github.com/pingcap/parser/ast"
	"github.com/pingcap/tidb/types"
)

var vecBuiltinEncryptionCases = map[string][]vecExprBenchCase{
	ast.AesEncrypt: {},
<<<<<<< HEAD
	ast.Uncompress: {
		{retEvalType: types.ETString, childrenTypes: []types.EvalType{types.ETString}},
	},
	ast.AesDecrypt:         {},
	ast.Compress:           {},
	ast.MD5:                {},
	ast.SHA:                {},
=======
	ast.Uncompress: {},
	ast.AesDecrypt: {},
	ast.Compress:   {},
	ast.MD5: {
		{retEvalType: types.ETString, childrenTypes: []types.EvalType{types.ETString}},
	},
	ast.SHA: {
		{retEvalType: types.ETString, childrenTypes: []types.EvalType{types.ETString}},
	},
>>>>>>> 1016acc1
	ast.RandomBytes:        {},
	ast.UncompressedLength: {},
	ast.SHA1: {
		{retEvalType: types.ETString, childrenTypes: []types.EvalType{types.ETString}},
	},
	ast.PasswordFunc: {
		{retEvalType: types.ETString, childrenTypes: []types.EvalType{types.ETString}, geners: []dataGenerator{&randLenStrGener{10, 20}}},
	},
	ast.SHA2: {
		{retEvalType: types.ETString, childrenTypes: []types.EvalType{types.ETString, types.ETInt}, geners: []dataGenerator{&randLenStrGener{10, 20}, &rangeInt64Gener{SHA0, SHA0 + 1}}},
		{retEvalType: types.ETString, childrenTypes: []types.EvalType{types.ETString, types.ETInt}, geners: []dataGenerator{&randLenStrGener{10, 20}, &rangeInt64Gener{SHA224, SHA224 + 1}}},
		{retEvalType: types.ETString, childrenTypes: []types.EvalType{types.ETString, types.ETInt}, geners: []dataGenerator{&randLenStrGener{10, 20}, &rangeInt64Gener{SHA256, SHA256 + 1}}},
		{retEvalType: types.ETString, childrenTypes: []types.EvalType{types.ETString, types.ETInt}, geners: []dataGenerator{&randLenStrGener{10, 20}, &rangeInt64Gener{SHA384, SHA384 + 1}}},
		{retEvalType: types.ETString, childrenTypes: []types.EvalType{types.ETString, types.ETInt}, geners: []dataGenerator{&randLenStrGener{10, 20}, &rangeInt64Gener{SHA512, SHA512 + 1}}},
	},
	ast.Encode: {
		{retEvalType: types.ETString, childrenTypes: []types.EvalType{types.ETString, types.ETString}},
	},
	ast.Decode: {
		{retEvalType: types.ETString, childrenTypes: []types.EvalType{types.ETString, types.ETString}, geners: []dataGenerator{&randLenStrGener{10, 20}}},
	},
}

func (s *testEvaluatorSuite) TestVectorizedBuiltinEncryptionFunc(c *C) {
	testVectorizedBuiltinFunc(c, vecBuiltinEncryptionCases)
}

func BenchmarkVectorizedBuiltinEncryptionFunc(b *testing.B) {
	benchmarkVectorizedBuiltinFunc(b, vecBuiltinEncryptionCases)
}<|MERGE_RESOLUTION|>--- conflicted
+++ resolved
@@ -23,16 +23,9 @@
 
 var vecBuiltinEncryptionCases = map[string][]vecExprBenchCase{
 	ast.AesEncrypt: {},
-<<<<<<< HEAD
 	ast.Uncompress: {
 		{retEvalType: types.ETString, childrenTypes: []types.EvalType{types.ETString}},
 	},
-	ast.AesDecrypt:         {},
-	ast.Compress:           {},
-	ast.MD5:                {},
-	ast.SHA:                {},
-=======
-	ast.Uncompress: {},
 	ast.AesDecrypt: {},
 	ast.Compress:   {},
 	ast.MD5: {
@@ -41,7 +34,6 @@
 	ast.SHA: {
 		{retEvalType: types.ETString, childrenTypes: []types.EvalType{types.ETString}},
 	},
->>>>>>> 1016acc1
 	ast.RandomBytes:        {},
 	ast.UncompressedLength: {},
 	ast.SHA1: {
