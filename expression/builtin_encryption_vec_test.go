--- conflicted
+++ resolved
@@ -25,21 +25,15 @@
 	ast.AesEncrypt: {},
 	ast.Uncompress: {},
 	ast.AesDecrypt: {},
-<<<<<<< HEAD
 	ast.Compress: {
 		{retEvalType: types.ETString, childrenTypes: []types.EvalType{types.ETString}},
 	},
-	ast.MD5:                {},
-	ast.SHA:                {},
-=======
-	ast.Compress:   {},
 	ast.MD5: {
 		{retEvalType: types.ETString, childrenTypes: []types.EvalType{types.ETString}},
 	},
 	ast.SHA: {
 		{retEvalType: types.ETString, childrenTypes: []types.EvalType{types.ETString}},
 	},
->>>>>>> 1016acc1
 	ast.RandomBytes:        {},
 	ast.UncompressedLength: {},
 	ast.SHA1: {
