// Copyright 2019 PingCAP, Inc.
//
// Licensed under the Apache License, Version 2.0 (the "License");
// you may not use this file except in compliance with the License.
// You may obtain a copy of the License at
//
//     http://www.apache.org/licenses/LICENSE-2.0
//
// Unless required by applicable law or agreed to in writing, software
// distributed under the License is distributed on an "AS IS" BASIS,
// See the License for the specific language governing permissions and
// limitations under the License.

package expression

import (
	"testing"

	. "github.com/pingcap/check"
	"github.com/pingcap/parser/ast"
	"github.com/pingcap/tidb/types"
)

var vecBuiltinOpCases = map[string][]vecExprBenchCase{
	ast.IsTruth: {
		{retEvalType: types.ETInt, childrenTypes: []types.EvalType{types.ETReal}},
		{retEvalType: types.ETInt, childrenTypes: []types.EvalType{types.ETDecimal}},
		{retEvalType: types.ETInt, childrenTypes: []types.EvalType{types.ETInt}},
	},
	ast.IsFalsity: {
		{retEvalType: types.ETInt, childrenTypes: []types.EvalType{types.ETReal}},
		{retEvalType: types.ETInt, childrenTypes: []types.EvalType{types.ETDecimal}},
		{retEvalType: types.ETInt, childrenTypes: []types.EvalType{types.ETInt}},
	},
	ast.LogicOr: {
		{retEvalType: types.ETInt, childrenTypes: []types.EvalType{types.ETInt, types.ETInt}, geners: makeBinaryLogicOpDataGeners()},
	},
	ast.LogicXor: {
		{retEvalType: types.ETInt, childrenTypes: []types.EvalType{types.ETInt, types.ETInt}, geners: makeBinaryLogicOpDataGeners()},
	},
	ast.Xor: {},
	ast.LogicAnd: {
		{retEvalType: types.ETInt, childrenTypes: []types.EvalType{types.ETInt, types.ETInt}, geners: makeBinaryLogicOpDataGeners()},
	},
	ast.Or: {
		{retEvalType: types.ETInt, childrenTypes: []types.EvalType{types.ETInt, types.ETInt}, geners: makeBinaryLogicOpDataGeners()},
	},
	ast.UnaryNot: {
		{retEvalType: types.ETInt, childrenTypes: []types.EvalType{types.ETReal}},
		{retEvalType: types.ETInt, childrenTypes: []types.EvalType{types.ETDecimal}},
		{retEvalType: types.ETInt, childrenTypes: []types.EvalType{types.ETInt}},
	},
	ast.And: {
		{retEvalType: types.ETInt, childrenTypes: []types.EvalType{types.ETInt, types.ETInt}, geners: makeBinaryLogicOpDataGeners()},
	},
<<<<<<< HEAD
	ast.RightShift: {
=======
	ast.LeftShift: {
>>>>>>> 95aafabd
		{retEvalType: types.ETInt, childrenTypes: []types.EvalType{types.ETInt, types.ETInt}},
	},
	ast.UnaryMinus: {},
	ast.IsNull: {
		{retEvalType: types.ETInt, childrenTypes: []types.EvalType{types.ETReal}},
		{retEvalType: types.ETInt, childrenTypes: []types.EvalType{types.ETInt}},
		{retEvalType: types.ETInt, childrenTypes: []types.EvalType{types.ETDecimal}},
		{retEvalType: types.ETInt, childrenTypes: []types.EvalType{types.ETDuration}},
		{retEvalType: types.ETInt, childrenTypes: []types.EvalType{types.ETDatetime}},
	},
}

// givenValsGener returns the items sequentially from the slice given at
// the construction time. If this slice is exhausted, it falls back to
// the fallback generator.
type givenValsGener struct {
	given    []interface{}
	idx      int
	fallback dataGenerator
}

func (g *givenValsGener) gen() interface{} {
	if g.idx >= len(g.given) {
		return g.fallback.gen()
	}
	v := g.given[g.idx]
	g.idx++
	return v
}

func makeGivenValsOrDefaultGener(vals []interface{}, eType types.EvalType) *givenValsGener {
	g := &givenValsGener{}
	g.given = vals
	g.fallback = &defaultGener{0.2, eType}
	return g
}

func makeBinaryLogicOpDataGeners() []dataGenerator {
	pairs := [][]interface{}{
		{nil, nil},
		{0, nil},
		{nil, 0},
		{1, nil},
		{nil, 1},
		{0, 0},
		{0, 1},
		{1, 0},
		{1, 1},
		{-1, 1},
	}

	maybeToInt64 := func(v interface{}) interface{} {
		if v == nil {
			return nil
		}
		return int64(v.(int))
	}

	n := len(pairs)
	arg0s := make([]interface{}, n)
	arg1s := make([]interface{}, n)
	for i, p := range pairs {
		arg0s[i] = maybeToInt64(p[0])
		arg1s[i] = maybeToInt64(p[1])
	}
	return []dataGenerator{
		makeGivenValsOrDefaultGener(arg0s, types.ETInt),
		makeGivenValsOrDefaultGener(arg1s, types.ETInt)}
}

func (s *testEvaluatorSuite) TestVectorizedBuiltinOpFunc(c *C) {
	testVectorizedBuiltinFunc(c, vecBuiltinOpCases)
}

func BenchmarkVectorizedBuiltinOpFunc(b *testing.B) {
	benchmarkVectorizedBuiltinFunc(b, vecBuiltinOpCases)
}<|MERGE_RESOLUTION|>--- conflicted
+++ resolved
@@ -53,11 +53,10 @@
 	ast.And: {
 		{retEvalType: types.ETInt, childrenTypes: []types.EvalType{types.ETInt, types.ETInt}, geners: makeBinaryLogicOpDataGeners()},
 	},
-<<<<<<< HEAD
 	ast.RightShift: {
-=======
+    {retEvalType: types.ETInt, childrenTypes: []types.EvalType{types.ETInt, types.ETInt}},
+  },
 	ast.LeftShift: {
->>>>>>> 95aafabd
 		{retEvalType: types.ETInt, childrenTypes: []types.EvalType{types.ETInt, types.ETInt}},
 	},
 	ast.UnaryMinus: {},
