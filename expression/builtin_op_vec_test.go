--- conflicted
+++ resolved
@@ -43,11 +43,8 @@
 	},
 	ast.UnaryMinus: {},
 	ast.IsNull: {
-<<<<<<< HEAD
 		{retEvalType: types.ETInt, childrenTypes: []types.EvalType{types.ETReal}},
-=======
 		{retEvalType: types.ETInt, childrenTypes: []types.EvalType{types.ETDuration}},
->>>>>>> 25aa9759
 	},
 }
 
