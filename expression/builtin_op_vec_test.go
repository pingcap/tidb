// Copyright 2019 PingCAP, Inc.
//
// Licensed under the Apache License, Version 2.0 (the "License");
// you may not use this file except in compliance with the License.
// You may obtain a copy of the License at
//
//     http://www.apache.org/licenses/LICENSE-2.0
//
// Unless required by applicable law or agreed to in writing, software
// distributed under the License is distributed on an "AS IS" BASIS,
// See the License for the specific language governing permissions and
// limitations under the License.

package expression

import (
	"testing"

	. "github.com/pingcap/check"
	"github.com/pingcap/parser/ast"
	"github.com/pingcap/tidb/types"
)

var vecBuiltinOpCases = map[string][]vecExprBenchCase{
	ast.IsTruth: {
		{retEvalType: types.ETInt, childrenTypes: []types.EvalType{types.ETDecimal}, geners: []dataGenerator{&defaultGener{0.2, types.ETDecimal}}},
	},
	ast.IsFalsity: {
		{retEvalType: types.ETInt, childrenTypes: []types.EvalType{types.ETDecimal}},
	},
	ast.LogicOr: {
		{retEvalType: types.ETInt, childrenTypes: []types.EvalType{types.ETInt, types.ETInt}, geners: makeBinaryLogicOpDataGeners()},
	},
	ast.LogicXor: {
		{retEvalType: types.ETInt, childrenTypes: []types.EvalType{types.ETInt, types.ETInt}, geners: makeBinaryLogicOpDataGeners()},
	},
	ast.Xor: {},
	ast.LogicAnd: {
		{retEvalType: types.ETInt, childrenTypes: []types.EvalType{types.ETInt, types.ETInt}, geners: makeBinaryLogicOpDataGeners()},
	},
	ast.UnaryNot: {
		{retEvalType: types.ETInt, childrenTypes: []types.EvalType{types.ETReal}},
		{retEvalType: types.ETInt, childrenTypes: []types.EvalType{types.ETDecimal}},
		{retEvalType: types.ETInt, childrenTypes: []types.EvalType{types.ETInt}},
	},
	ast.UnaryMinus: {},
	ast.IsNull: {
<<<<<<< HEAD
		{retEvalType: types.ETInt, childrenTypes: []types.EvalType{types.ETInt}},
=======
		{retEvalType: types.ETInt, childrenTypes: []types.EvalType{types.ETDuration}},
>>>>>>> 5754d2db
	},
}

// givenValsGener returns the items sequentially from the slice given at
// the construction time. If this slice is exhausted, it falls back to
// the fallback generator.
type givenValsGener struct {
	given    []interface{}
	idx      int
	fallback dataGenerator
}

func (g *givenValsGener) gen() interface{} {
	if g.idx >= len(g.given) {
		return g.fallback.gen()
	}
	v := g.given[g.idx]
	g.idx++
	return v
}

func makeGivenValsOrDefaultGener(vals []interface{}, eType types.EvalType) *givenValsGener {
	g := &givenValsGener{}
	g.given = vals
	g.fallback = &defaultGener{0.2, eType}
	return g
}

func makeBinaryLogicOpDataGeners() []dataGenerator {
	pairs := [][]interface{}{
		{nil, nil},
		{0, nil},
		{nil, 0},
		{1, nil},
		{nil, 1},
		{0, 0},
		{0, 1},
		{1, 0},
		{1, 1},
		{-1, 1},
	}

	maybeToInt64 := func(v interface{}) interface{} {
		if v == nil {
			return nil
		}
		return int64(v.(int))
	}

	n := len(pairs)
	arg0s := make([]interface{}, n)
	arg1s := make([]interface{}, n)
	for i, p := range pairs {
		arg0s[i] = maybeToInt64(p[0])
		arg1s[i] = maybeToInt64(p[1])
	}
	return []dataGenerator{
		makeGivenValsOrDefaultGener(arg0s, types.ETInt),
		makeGivenValsOrDefaultGener(arg1s, types.ETInt)}
}

func (s *testEvaluatorSuite) TestVectorizedBuiltinOpFunc(c *C) {
	testVectorizedBuiltinFunc(c, vecBuiltinOpCases)
}

func BenchmarkVectorizedBuiltinOpFunc(b *testing.B) {
	benchmarkVectorizedBuiltinFunc(b, vecBuiltinOpCases)
}<|MERGE_RESOLUTION|>--- conflicted
+++ resolved
@@ -45,11 +45,8 @@
 	},
 	ast.UnaryMinus: {},
 	ast.IsNull: {
-<<<<<<< HEAD
 		{retEvalType: types.ETInt, childrenTypes: []types.EvalType{types.ETInt}},
-=======
 		{retEvalType: types.ETInt, childrenTypes: []types.EvalType{types.ETDuration}},
->>>>>>> 5754d2db
 	},
 }
 
