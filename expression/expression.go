--- conflicted
+++ resolved
@@ -1021,14 +1021,9 @@
 		ast.DateDiff, ast.TimestampDiff, ast.DateFormat, ast.FromUnixTime,
 
 		ast.Sqrt, ast.Log, ast.Log2, ast.Log10, ast.Ln, ast.Exp, ast.Pow, ast.Sign,
-<<<<<<< HEAD
-		ast.Radians, ast.Degrees, ast.Conv, ast.CRC32, ast.Coalesce, ast.ASCII, ast.Length, ast.Trim, ast.Position,
-		ast.JSONLength:
-=======
 		ast.Radians, ast.Degrees, ast.Conv, ast.CRC32,
 		ast.JSONLength,
 		ast.InetNtoa, ast.InetAton, ast.Inet6Ntoa, ast.Inet6Aton:
->>>>>>> 8e0b5706
 		return true
 	case ast.Substr, ast.Substring, ast.Left, ast.Right, ast.CharLength:
 		switch function.Function.PbCode() {
