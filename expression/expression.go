--- conflicted
+++ resolved
@@ -1072,11 +1072,7 @@
 		ast.JSONType, ast.JSONExtract, ast.JSONObject, ast.JSONArray, ast.JSONMerge, ast.JSONSet,
 		ast.JSONInsert /*ast.JSONReplace,*/, ast.JSONRemove, ast.JSONLength,
 		// FIXME: JSONUnquote is incompatible with Coprocessor
-<<<<<<< HEAD
-		ast.JSONUnquote, ast.JSONValid,
-=======
-		ast.JSONUnquote, ast.JSONContains,
->>>>>>> 7f83ec47
+		ast.JSONUnquote, ast.JSONContains, ast.JSONValid,
 
 		// date functions.
 		ast.Date, ast.Week /* ast.YearWeek, ast.ToSeconds */, ast.DateDiff,
