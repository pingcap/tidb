--- conflicted
+++ resolved
@@ -34,11 +34,8 @@
 	errInvalidOperation        = terror.ClassExpression.New(codeInvalidOperation, "invalid operation")
 	errIncorrectParameterCount = terror.ClassExpression.New(codeIncorrectParameterCount, "Incorrect parameter count in the call to native function '%s'")
 	errFunctionNotExists       = terror.ClassExpression.New(codeFunctionNotExists, "FUNCTION %s does not exist")
-<<<<<<< HEAD
-	ErrZlibZData               = terror.ClassTypes.New(codeZlibZData, "ZLIB: Input data corrupted")
-=======
+	errZlibZData               = terror.ClassTypes.New(codeZlibZData, "ZLIB: Input data corrupted")
 	errIncorrectArgs           = terror.ClassExpression.New(codeIncorrectArgs, mysql.MySQLErrName[mysql.ErrWrongArguments])
->>>>>>> f0fd27c5
 )
 
 // Error codes.
@@ -46,17 +43,15 @@
 	codeInvalidOperation        terror.ErrCode = 1
 	codeIncorrectParameterCount                = 1582
 	codeFunctionNotExists                      = 1305
-<<<<<<< HEAD
 	codeZlibZData                              = mysql.ErrZlibZData
-=======
 	codeIncorrectArgs                          = mysql.ErrWrongArguments
->>>>>>> f0fd27c5
 )
 
 func init() {
 	expressionMySQLErrCodes := map[terror.ErrCode]uint16{
 		codeIncorrectParameterCount: mysql.ErrWrongParamcountToNativeFct,
 		codeFunctionNotExists:       mysql.ErrSpDoesNotExist,
+		codeZlibZData:               mysql.ErrZlibZData,
 		codeIncorrectArgs:           mysql.ErrWrongArguments,
 	}
 	terror.ErrClassToMySQLCodes[terror.ClassExpression] = expressionMySQLErrCodes
