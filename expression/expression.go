--- conflicted
+++ resolved
@@ -195,12 +195,9 @@
 
 // evalExprToTime evaluates `expr` to TIME type.
 func evalExprToTime(expr Expression, row []types.Datum, _ *variable.StatementContext) (res types.Time, isNull bool, err error) {
-<<<<<<< HEAD
-=======
 	if IsHybridType(expr) {
 		return res, true, nil
 	}
->>>>>>> f453b193
 	val, err := expr.Eval(row)
 	if val.IsNull() || err != nil {
 		return res, val.IsNull(), errors.Trace(err)
