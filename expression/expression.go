--- conflicted
+++ resolved
@@ -967,11 +967,7 @@
 
 		// string functions.
 		ast.Length, ast.BitLength, ast.Concat, ast.ConcatWS /*ast.Locate,*/, ast.Replace, ast.ASCII, ast.Hex,
-<<<<<<< HEAD
-		ast.Reverse, ast.LTrim, ast.RTrim                   /*ast.Left,*/, ast.Strcmp, ast.Space, ast.Elt, ast.Field,
-=======
 		ast.Reverse, ast.LTrim, ast.RTrim, ast.Strcmp, ast.Space, ast.Elt, ast.Field,
->>>>>>> 3267d86f
 		InternalFuncFromBinary, InternalFuncToBinary, ast.Mid, ast.Substring, ast.Substr, ast.CharLength,
 		ast.Right, ast.Left,
 
@@ -988,11 +984,8 @@
 		ast.Weekday, ast.WeekOfYear, ast.Year, /* ast.YearWeek */
 		ast.FromDays, ast.ToDays,
 		ast.PeriodAdd, ast.PeriodDiff, /*ast.TimestampDiff, ast.DateAdd, ast.FromUnixTime,*/
-<<<<<<< HEAD
+		ast.LastDay,
 		ast.Sysdate,
-=======
-		ast.LastDay,
->>>>>>> 3267d86f
 
 		// encryption functions.
 		ast.MD5, ast.SHA1, ast.UncompressedLength,
