--- conflicted
+++ resolved
@@ -1040,19 +1040,17 @@
 		case tipb.ScalarFuncSig_ExtractDatetime:
 			return true
 		}
-<<<<<<< HEAD
 	case ast.StrToDate:
 		switch function.Function.PbCode() {
 		case tipb.ScalarFuncSig_StrToDateDate, tipb.ScalarFuncSig_StrToDateDatetime:
 			return true
 		default:
 			return false
-=======
+		}
 	case ast.Replace:
 		switch function.Function.PbCode() {
 		case tipb.ScalarFuncSig_Replace:
 			return true
->>>>>>> 4a1299dc
 		}
 	}
 	return false
