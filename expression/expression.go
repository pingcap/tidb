// Copyright 2016 PingCAP, Inc.
//
// Licensed under the Apache License, Version 2.0 (the "License");
// you may not use this file except in compliance with the License.
// You may obtain a copy of the License at
//
//     http://www.apache.org/licenses/LICENSE-2.0
//
// Unless required by applicable law or agreed to in writing, software
// distributed under the License is distributed on an "AS IS" BASIS,
// See the License for the specific language governing permissions and
// limitations under the License.

package expression

import (
	goJSON "encoding/json"
	"fmt"

	"github.com/juju/errors"
	"github.com/pingcap/tidb/ast"
	"github.com/pingcap/tidb/context"
	"github.com/pingcap/tidb/model"
	"github.com/pingcap/tidb/mysql"
	"github.com/pingcap/tidb/sessionctx/variable"
	"github.com/pingcap/tidb/util/types"
	"github.com/pingcap/tidb/util/types/json"
)

<<<<<<< HEAD
// Error instances.
var (
	ErrIncorrectParameterCount = terror.ClassExpression.New(codeIncorrectParameterCount, "Incorrect parameter count in the call to native function '%s'")

	errInvalidOperation    = terror.ClassExpression.New(codeInvalidOperation, "invalid operation")
	errFunctionNotExists   = terror.ClassExpression.New(codeFunctionNotExists, "FUNCTION %s does not exist")
	errZlibZData           = terror.ClassTypes.New(codeZlibZData, "ZLIB: Input data corrupted")
	errIncorrectArgs       = terror.ClassExpression.New(codeIncorrectArgs, mysql.MySQLErrName[mysql.ErrWrongArguments])
	errUnknownCharacterSet = terror.ClassExpression.New(mysql.ErrUnknownCharacterSet, mysql.MySQLErrName[mysql.ErrUnknownCharacterSet])
	ErrDivideByZero        = terror.ClassExpression.New(codeDivisionByZero, mysql.MySQLErrName[mysql.ErrDivisionByZero])
)

// Error codes.
const (
	codeInvalidOperation        terror.ErrCode = 1
	codeIncorrectParameterCount                = 1582
	codeFunctionNotExists                      = 1305
	codeZlibZData                              = mysql.ErrZlibZData
	codeIncorrectArgs                          = mysql.ErrWrongArguments
	codeDivisionByZero                         = mysql.ErrDivisionByZero
)

func init() {
	expressionMySQLErrCodes := map[terror.ErrCode]uint16{
		codeIncorrectParameterCount: mysql.ErrWrongParamcountToNativeFct,
		codeFunctionNotExists:       mysql.ErrSpDoesNotExist,
		codeZlibZData:               mysql.ErrZlibZData,
		codeIncorrectArgs:           mysql.ErrWrongArguments,
		codeDivisionByZero:          mysql.ErrDivisionByZero,
	}
	terror.ErrClassToMySQLCodes[terror.ClassExpression] = expressionMySQLErrCodes
}
=======
// TurnOnNewExprEval indicates whether turn on the new expression evaluation architecture.
var TurnOnNewExprEval int32
>>>>>>> 376a7ddb

// EvalAstExpr evaluates ast expression directly.
var EvalAstExpr func(expr ast.ExprNode, ctx context.Context) (types.Datum, error)

// Expression represents all scalar expression in SQL.
type Expression interface {
	fmt.Stringer
	goJSON.Marshaler

	// Eval evaluates an expression through a row.
	Eval(row []types.Datum) (types.Datum, error)

	// EvalInt returns the int64 representation of expression.
	EvalInt(row []types.Datum, sc *variable.StatementContext) (val int64, isNull bool, err error)

	// EvalReal returns the float64 representation of expression.
	EvalReal(row []types.Datum, sc *variable.StatementContext) (val float64, isNull bool, err error)

	// EvalString returns the string representation of expression.
	EvalString(row []types.Datum, sc *variable.StatementContext) (val string, isNull bool, err error)

	// EvalDecimal returns the decimal representation of expression.
	EvalDecimal(row []types.Datum, sc *variable.StatementContext) (val *types.MyDecimal, isNull bool, err error)

	// EvalTime returns the DATE/DATETIME/TIMESTAMP representation of expression.
	EvalTime(row []types.Datum, sc *variable.StatementContext) (val types.Time, isNull bool, err error)

	// EvalDuration returns the duration representation of expression.
	EvalDuration(row []types.Datum, sc *variable.StatementContext) (val types.Duration, isNull bool, err error)

	// EvalJSON returns the JSON representation of expression.
	EvalJSON(row []types.Datum, sc *variable.StatementContext) (val json.JSON, isNull bool, err error)

	// GetType gets the type that the expression returns.
	GetType() *types.FieldType

	// GetTypeClass gets the TypeClass that the expression returns.
	GetTypeClass() types.TypeClass

	// Clone copies an expression totally.
	Clone() Expression

	// HashCode create the hashcode for expression
	HashCode() []byte

	// Equal checks whether two expressions are equal.
	Equal(e Expression, ctx context.Context) bool

	// IsCorrelated checks if this expression has correlated key.
	IsCorrelated() bool

	// Decorrelate try to decorrelate the expression by schema.
	Decorrelate(schema *Schema) Expression

	// ResolveIndices resolves indices by the given schema.
	ResolveIndices(schema *Schema)

	// ExplainInfo returns operator information to be explained.
	ExplainInfo() string
}

// CNFExprs stands for a CNF expression.
type CNFExprs []Expression

// Clone clones itself.
func (e CNFExprs) Clone() CNFExprs {
	cnf := make(CNFExprs, 0, len(e))
	for _, expr := range e {
		cnf = append(cnf, expr.Clone())
	}
	return cnf
}

// EvalBool evaluates expression list to a boolean value.
func EvalBool(exprList CNFExprs, row []types.Datum, ctx context.Context) (bool, error) {
	for _, expr := range exprList {
		data, err := expr.Eval(row)
		if err != nil {
			return false, errors.Trace(err)
		}
		if data.IsNull() {
			return false, nil
		}

		i, err := data.ToBool(ctx.GetSessionVars().StmtCtx)
		if err != nil {
			return false, errors.Trace(err)
		}
		if i == 0 {
			return false, nil
		}
	}
	return true, nil
}

// evalExprToInt evaluates `expr` to int type.
func evalExprToInt(expr Expression, row []types.Datum, sc *variable.StatementContext) (res int64, isNull bool, err error) {
	val, err := expr.Eval(row)
	if val.IsNull() || err != nil {
		return res, val.IsNull(), errors.Trace(err)
	}
	if IsHybridType(expr) {
		res, err = val.ToInt64(sc)
		return res, false, errors.Trace(err)
	} else if fieldTp2EvalTp(expr.GetType()) == tpInt {
		return val.GetInt64(), false, nil
	}
	panic(fmt.Sprintf("cannot get INT result from %s expression", types.TypeStr(expr.GetType().Tp)))
}

// evalExprToReal evaluates `expr` to real type.
func evalExprToReal(expr Expression, row []types.Datum, sc *variable.StatementContext) (res float64, isNull bool, err error) {
	val, err := expr.Eval(row)
	if val.IsNull() || err != nil {
		return res, val.IsNull(), errors.Trace(err)
	}
	if fieldTp2EvalTp(expr.GetType()) == tpReal {
		// TODO: fix this to val.GetFloat64() after all built-in functions been rewritten.
		res, err = val.ToFloat64(sc)
		return res, false, errors.Trace(err)
	} else if IsHybridType(expr) {
		res, err = val.ToFloat64(sc)
		return res, false, errors.Trace(err)
	}
	panic(fmt.Sprintf("cannot get REAL result from %s expression", types.TypeStr(expr.GetType().Tp)))
}

// evalExprToDecimal evaluates `expr` to decimal type.
func evalExprToDecimal(expr Expression, row []types.Datum, sc *variable.StatementContext) (res *types.MyDecimal, isNull bool, err error) {
	val, err := expr.Eval(row)
	if val.IsNull() || err != nil {
		return res, val.IsNull(), errors.Trace(err)
	}
	if fieldTp2EvalTp(expr.GetType()) == tpDecimal {
		res, err = val.ToDecimal(sc)
		return res, false, errors.Trace(err)
		// TODO: We maintain two sets of type systems, one for Expression, one for Datum.
		// So there exists some situations that the two types are not corresponded.
		// For example, `select 1.1+1.1`
		// we infer the result type of the sql as `mysql.TypeNewDecimal` which is consistent with MySQL,
		// but what we actually get is store as float64 in Datum.
		// So if we wrap `CastDecimalAsInt` upon the result, we'll get <nil> when call `arg.EvalDecimal()`.
		// This will be fixed after all built-in functions be rewrite correctly.
	} else if IsHybridType(expr) {
		res, err = val.ToDecimal(sc)
		return res, false, errors.Trace(err)
	}
	panic(fmt.Sprintf("cannot get DECIMAL result from %s expression", types.TypeStr(expr.GetType().Tp)))
}

// evalExprToString evaluates `expr` to string type.
func evalExprToString(expr Expression, row []types.Datum, _ *variable.StatementContext) (res string, isNull bool, err error) {
	val, err := expr.Eval(row)
	if val.IsNull() || err != nil {
		return res, val.IsNull(), errors.Trace(err)
	}
	exprEvalTp := fieldTp2EvalTp(expr.GetType())
	if exprEvalTp == tpString || exprEvalTp == tpJSON || IsHybridType(expr) {
		// We cannot use val.GetString() directly.
		// For example, `Bit` is regarded as ClassString,
		// while we can not use val.GetString() to get the value of a Bit variable,
		// because value of `Bit` is stored in Datum.i while val.GetString() get value from Datum.b.
		res, err = val.ToString()
		return res, false, errors.Trace(err)
	}
	panic(fmt.Sprintf("cannot get STRING result from %s expression", types.TypeStr(expr.GetType().Tp)))
}

// evalExprToTime evaluates `expr` to TIME type.
func evalExprToTime(expr Expression, row []types.Datum, _ *variable.StatementContext) (res types.Time, isNull bool, err error) {
	if IsHybridType(expr) {
		return res, true, nil
	}
	val, err := expr.Eval(row)
	if val.IsNull() || err != nil {
		return res, val.IsNull(), errors.Trace(err)
	}
	if types.IsTypeTime(expr.GetType().Tp) {
		return val.GetMysqlTime(), false, nil
	}
	panic(fmt.Sprintf("cannot get DATE result from %s expression", types.TypeStr(expr.GetType().Tp)))
}

// evalExprToDuration evaluates `expr` to DURATION type.
func evalExprToDuration(expr Expression, row []types.Datum, _ *variable.StatementContext) (res types.Duration, isNull bool, err error) {
	if IsHybridType(expr) {
		return res, true, nil
	}
	val, err := expr.Eval(row)
	if val.IsNull() || err != nil {
		return res, val.IsNull(), errors.Trace(err)
	}
	if expr.GetType().Tp == mysql.TypeDuration {
		return val.GetMysqlDuration(), false, nil
	}
	panic(fmt.Sprintf("cannot get DURATION result from %s expression", types.TypeStr(expr.GetType().Tp)))
}

// evalExprToJSON evaluates `expr` to JSON type.
func evalExprToJSON(expr Expression, row []types.Datum, _ *variable.StatementContext) (res json.JSON, isNull bool, err error) {
	if IsHybridType(expr) {
		return res, true, nil
	}
	val, err := expr.Eval(row)
	if val.IsNull() || err != nil {
		return res, val.IsNull(), errors.Trace(err)
	}
	if expr.GetType().Tp == mysql.TypeJSON {
		return val.GetMysqlJSON(), false, nil
	}
	panic(fmt.Sprintf("cannot get JSON result from %s expression", types.TypeStr(expr.GetType().Tp)))
}

// composeConditionWithBinaryOp composes condition with binary operator into a balance deep tree, which benefits a lot for pb decoder/encoder.
func composeConditionWithBinaryOp(ctx context.Context, conditions []Expression, funcName string) Expression {
	length := len(conditions)
	if length == 0 {
		return nil
	}
	if length == 1 {
		return conditions[0]
	}
	expr, _ := NewFunction(ctx, funcName,
		types.NewFieldType(mysql.TypeTiny),
		composeConditionWithBinaryOp(ctx, conditions[:length/2], funcName),
		composeConditionWithBinaryOp(ctx, conditions[length/2:], funcName))
	return expr
}

// ComposeCNFCondition composes CNF items into a balance deep CNF tree, which benefits a lot for pb decoder/encoder.
func ComposeCNFCondition(ctx context.Context, conditions ...Expression) Expression {
	return composeConditionWithBinaryOp(ctx, conditions, ast.LogicAnd)
}

// ComposeDNFCondition composes DNF items into a balance deep DNF tree.
func ComposeDNFCondition(ctx context.Context, conditions ...Expression) Expression {
	return composeConditionWithBinaryOp(ctx, conditions, ast.LogicOr)
}

// Assignment represents a set assignment in Update, such as
// Update t set c1 = hex(12), c2 = c3 where c2 = 1
type Assignment struct {
	Col  *Column
	Expr Expression
}

// VarAssignment represents a variable assignment in Set, such as set global a = 1.
type VarAssignment struct {
	Name        string
	Expr        Expression
	IsDefault   bool
	IsGlobal    bool
	IsSystem    bool
	ExtendValue *Constant
}

// splitNormalFormItems split CNF(conjunctive normal form) like "a and b and c", or DNF(disjunctive normal form) like "a or b or c"
func splitNormalFormItems(onExpr Expression, funcName string) []Expression {
	switch v := onExpr.(type) {
	case *ScalarFunction:
		if v.FuncName.L == funcName {
			var ret []Expression
			for _, arg := range v.GetArgs() {
				ret = append(ret, splitNormalFormItems(arg, funcName)...)
			}
			return ret
		}
	}
	return []Expression{onExpr}
}

// SplitCNFItems splits CNF items.
// CNF means conjunctive normal form, e.g. "a and b and c".
func SplitCNFItems(onExpr Expression) []Expression {
	return splitNormalFormItems(onExpr, ast.LogicAnd)
}

// SplitDNFItems splits DNF items.
// DNF means disjunctive normal form, e.g. "a or b or c".
func SplitDNFItems(onExpr Expression) []Expression {
	return splitNormalFormItems(onExpr, ast.LogicOr)
}

// EvaluateExprWithNull sets columns in schema as null and calculate the final result of the scalar function.
// If the Expression is a non-constant value, it means the result is unknown.
func EvaluateExprWithNull(ctx context.Context, schema *Schema, expr Expression) (Expression, error) {
	switch x := expr.(type) {
	case *ScalarFunction:
		var err error
		args := make([]Expression, len(x.GetArgs()))
		for i, arg := range x.GetArgs() {
			args[i], err = EvaluateExprWithNull(ctx, schema, arg)
			if err != nil {
				return nil, errors.Trace(err)
			}
		}
		newFunc, err := NewFunction(ctx, x.FuncName.L, types.NewFieldType(mysql.TypeTiny), args...)
		if err != nil {
			return nil, errors.Trace(err)
		}
		return newFunc, nil
	case *Column:
		if !schema.Contains(x) {
			return x, nil
		}
		constant := &Constant{Value: types.Datum{}, RetType: types.NewFieldType(mysql.TypeNull)}
		return constant, nil
	default:
		return x.Clone(), nil
	}
}

// TableInfo2Schema converts table info to schema.
func TableInfo2Schema(tbl *model.TableInfo) *Schema {
	cols := ColumnInfos2Columns(tbl.Name, tbl.Columns)
	keys := make([]KeyInfo, 0, len(tbl.Indices)+1)
	for _, idx := range tbl.Indices {
		if !idx.Unique || idx.State != model.StatePublic {
			continue
		}
		ok := true
		newKey := make([]*Column, 0, len(idx.Columns))
		for _, idxCol := range idx.Columns {
			find := false
			for i, col := range tbl.Columns {
				if idxCol.Name.L == col.Name.L {
					if !mysql.HasNotNullFlag(col.Flag) {
						break
					}
					newKey = append(newKey, cols[i])
					find = true
					break
				}
			}
			if !find {
				ok = false
				break
			}
		}
		if ok {
			keys = append(keys, newKey)
		}
	}
	if tbl.PKIsHandle {
		for i, col := range tbl.Columns {
			if mysql.HasPriKeyFlag(col.Flag) {
				keys = append(keys, KeyInfo{cols[i]})
				break
			}
		}
	}
	schema := NewSchema(cols...)
	schema.SetUniqueKeys(keys)
	return schema
}

// ColumnInfos2Columns converts a slice of ColumnInfo to a slice of Column.
func ColumnInfos2Columns(tblName model.CIStr, colInfos []*model.ColumnInfo) []*Column {
	columns := make([]*Column, 0, len(colInfos))
	for i, col := range colInfos {
		newCol := &Column{
			ColName:  col.Name,
			TblName:  tblName,
			RetType:  &col.FieldType,
			Position: i,
		}
		columns = append(columns, newCol)
	}
	return columns
}

// NewCastFunc creates a new cast function.
func NewCastFunc(tp *types.FieldType, arg Expression, ctx context.Context) Expression {
	return FoldConstant(BuildCastFunction(arg, tp, ctx))
}

// NewValuesFunc creates a new values function.
func NewValuesFunc(offset int, retTp *types.FieldType, ctx context.Context) *ScalarFunction {
	fc := &valuesFunctionClass{baseFunctionClass{ast.Values, 0, 0}, offset, retTp}
	bt, _ := fc.getFunction(ctx, nil)
	return &ScalarFunction{
		FuncName: model.NewCIStr(ast.Values),
		RetType:  retTp,
		Function: bt.setSelf(bt),
	}
}<|MERGE_RESOLUTION|>--- conflicted
+++ resolved
@@ -26,44 +26,6 @@
 	"github.com/pingcap/tidb/util/types"
 	"github.com/pingcap/tidb/util/types/json"
 )
-
-<<<<<<< HEAD
-// Error instances.
-var (
-	ErrIncorrectParameterCount = terror.ClassExpression.New(codeIncorrectParameterCount, "Incorrect parameter count in the call to native function '%s'")
-
-	errInvalidOperation    = terror.ClassExpression.New(codeInvalidOperation, "invalid operation")
-	errFunctionNotExists   = terror.ClassExpression.New(codeFunctionNotExists, "FUNCTION %s does not exist")
-	errZlibZData           = terror.ClassTypes.New(codeZlibZData, "ZLIB: Input data corrupted")
-	errIncorrectArgs       = terror.ClassExpression.New(codeIncorrectArgs, mysql.MySQLErrName[mysql.ErrWrongArguments])
-	errUnknownCharacterSet = terror.ClassExpression.New(mysql.ErrUnknownCharacterSet, mysql.MySQLErrName[mysql.ErrUnknownCharacterSet])
-	ErrDivideByZero        = terror.ClassExpression.New(codeDivisionByZero, mysql.MySQLErrName[mysql.ErrDivisionByZero])
-)
-
-// Error codes.
-const (
-	codeInvalidOperation        terror.ErrCode = 1
-	codeIncorrectParameterCount                = 1582
-	codeFunctionNotExists                      = 1305
-	codeZlibZData                              = mysql.ErrZlibZData
-	codeIncorrectArgs                          = mysql.ErrWrongArguments
-	codeDivisionByZero                         = mysql.ErrDivisionByZero
-)
-
-func init() {
-	expressionMySQLErrCodes := map[terror.ErrCode]uint16{
-		codeIncorrectParameterCount: mysql.ErrWrongParamcountToNativeFct,
-		codeFunctionNotExists:       mysql.ErrSpDoesNotExist,
-		codeZlibZData:               mysql.ErrZlibZData,
-		codeIncorrectArgs:           mysql.ErrWrongArguments,
-		codeDivisionByZero:          mysql.ErrDivisionByZero,
-	}
-	terror.ErrClassToMySQLCodes[terror.ClassExpression] = expressionMySQLErrCodes
-}
-=======
-// TurnOnNewExprEval indicates whether turn on the new expression evaluation architecture.
-var TurnOnNewExprEval int32
->>>>>>> 376a7ddb
 
 // EvalAstExpr evaluates ast expression directly.
 var EvalAstExpr func(expr ast.ExprNode, ctx context.Context) (types.Datum, error)
