// Copyright 2016 PingCAP, Inc.
//
// Licensed under the Apache License, Version 2.0 (the "License");
// you may not use this file except in compliance with the License.
// You may obtain a copy of the License at
//
//     http://www.apache.org/licenses/LICENSE-2.0
//
// Unless required by applicable law or agreed to in writing, software
// distributed under the License is distributed on an "AS IS" BASIS,
// See the License for the specific language governing permissions and
// limitations under the License.

package expression

import (
	"bytes"
	"encoding/json"
	"fmt"

	"github.com/juju/errors"
	"github.com/pingcap/tidb/ast"
	"github.com/pingcap/tidb/context"
	"github.com/pingcap/tidb/model"
	"github.com/pingcap/tidb/mysql"
	"github.com/pingcap/tidb/sessionctx/variable"
	"github.com/pingcap/tidb/terror"
	"github.com/pingcap/tidb/util/codec"
	"github.com/pingcap/tidb/util/types"
)

// Error instances.
var (
	errInvalidOperation        = terror.ClassExpression.New(codeInvalidOperation, "invalid operation")
	errIncorrectParameterCount = terror.ClassExpression.New(codeIncorrectParameterCount, "Incorrect parameter count in the call to native function '%s'")
	errFunctionNotExists       = terror.ClassExpression.New(codeFunctionNotExists, "FUNCTION %s does not exist")
)

// Error codes.
const (
	codeInvalidOperation        terror.ErrCode = 1
	codeIncorrectParameterCount                = 1582
	codeFunctionNotExists                      = 1305
)

// EvalAstExpr evaluates ast expression directly.
var EvalAstExpr func(expr ast.ExprNode, ctx context.Context) (types.Datum, error)

// baseExpr will be removed later.
// baseExpr implements the common implementation of EvalXXX(XXX:Int/Real/Decimal/String) of Expression to guarantee the
// availability of Constant and Column.
type baseExpr struct {
	self Expression
}

func (be *baseExpr) SetSelf(expr Expression) {
	be.self = expr
}

func (be *baseExpr) EvalInt(row []types.Datum, sc *variable.StatementContext) (int64, bool, error) {
	if be.self.GetType().Tp == mysql.TypeNull {
		return 0, true, nil
	}
	val, err := be.self.Eval(row)
	if err != nil || val.IsNull() {
		return 0, val.IsNull(), errors.Trace(err)
	}
	switch be.self.GetType().ToClass() {
	case types.ClassInt:
		return val.GetInt64(), false, nil
	default:
		res, err := val.ToInt64(sc)
		return res, false, errors.Trace(err)
	}
}

func (be *baseExpr) EvalReal(row []types.Datum, sc *variable.StatementContext) (float64, bool, error) {
	if be.self.GetType().Tp == mysql.TypeNull {
		return 0, true, nil
	}
	val, err := be.self.Eval(row)
	if err != nil || val.IsNull() {
		return 0, val.IsNull(), errors.Trace(err)
	}
	switch be.self.GetType().ToClass() {
	case types.ClassReal:
		return val.GetFloat64(), false, nil
	default:
		res, err := val.ToFloat64(sc)
		return res, false, errors.Trace(err)
	}
}

func (be *baseExpr) EvalString(row []types.Datum, sc *variable.StatementContext) (string, bool, error) {
	if be.self.GetType().Tp == mysql.TypeNull {
		return "", true, nil
	}
	val, err := be.self.Eval(row)
	if err != nil || val.IsNull() {
		return "", val.IsNull(), errors.Trace(err)
	}
	// We cannot use val.GetString() even if b.self.GetType().ToClass() == types.ClassString here,
	// because the types like types.KindMysqlHex will get an empty value.
	res, err := val.ToString()
	return res, false, errors.Trace(err)
}

func (be *baseExpr) EvalDecimal(row []types.Datum, sc *variable.StatementContext) (*types.MyDecimal, bool, error) {
	if be.self.GetType().Tp == mysql.TypeNull {
		return nil, true, nil
	}
	val, err := be.self.Eval(row)
	if err != nil || val.IsNull() {
		return nil, val.IsNull(), errors.Trace(err)
	}
	switch be.self.GetType().ToClass() {
	case types.ClassDecimal:
		return val.GetMysqlDecimal(), false, nil
	default:
		res, err := val.ToDecimal(sc)
		return res, false, errors.Trace(err)
	}
}

// Expression represents all scalar expression in SQL.
type Expression interface {
	fmt.Stringer
	json.Marshaler

	// Eval evaluates an expression through a row.
	Eval(row []types.Datum) (types.Datum, error)

<<<<<<< HEAD
	// EvalInt returns the int64 representation of expression.
	EvalInt(row []types.Datum, sc *variable.StatementContext) (val int64, isNull bool, err error)

	// EvalReal returns the float64 representation of expression.
	EvalReal(row []types.Datum, sc *variable.StatementContext) (val float64, isNull bool, err error)

	// EvalString returns the string representation of expression.
	EvalString(row []types.Datum, sc *variable.StatementContext) (val string, isNull bool, err error)

	// EvalDecimal returns the decimal representation of expression.
	EvalDecimal(row []types.Datum, sc *variable.StatementContext) (val *types.MyDecimal, isNull bool, err error)

	// Get the expression return type.
=======
	// GetType gets the type that the expression returns.
>>>>>>> 79a89fc5
	GetType() *types.FieldType

	// Clone copies an expression totally.
	Clone() Expression

	// HashCode create the hashcode for expression
	HashCode() []byte

	// Equal checks whether two expressions are equal.
	Equal(e Expression, ctx context.Context) bool

	// IsCorrelated checks if this expression has correlated key.
	IsCorrelated() bool

	// Decorrelate try to decorrelate the expression by schema.
	Decorrelate(schema *Schema) Expression

	// ResolveIndices resolves indices by the given schema.
	ResolveIndices(schema *Schema)
}

// EvalBool evaluates expression list to a boolean value.
func EvalBool(exprList []Expression, row []types.Datum, ctx context.Context) (bool, error) {
	for _, expr := range exprList {
		data, err := expr.Eval(row)
		if err != nil {
			return false, errors.Trace(err)
		}
		if data.IsNull() {
			return false, nil
		}

		i, err := data.ToBool(ctx.GetSessionVars().StmtCtx)
		if err != nil {
			return false, errors.Trace(err)
		}
		if i == 0 {
			return false, nil
		}
	}
	return true, nil
}

// One stands for a number 1.
var One = &Constant{
	Value:   types.NewDatum(1),
	RetType: types.NewFieldType(mysql.TypeTiny),
}

// Zero stands for a number 0.
var Zero = &Constant{
	Value:   types.NewDatum(0),
	RetType: types.NewFieldType(mysql.TypeTiny),
}

// Null stands for null constant.
var Null = &Constant{
	Value:   types.NewDatum(nil),
	RetType: types.NewFieldType(mysql.TypeTiny),
}

// Constant stands for a constant value.
type Constant struct {
	baseExpr
	Value   types.Datum
	RetType *types.FieldType
}

// String implements fmt.Stringer interface.
func (c *Constant) String() string {
	return fmt.Sprintf("%v", c.Value.GetValue())
}

// MarshalJSON implements json.Marshaler interface.
func (c *Constant) MarshalJSON() ([]byte, error) {
	buffer := bytes.NewBufferString(fmt.Sprintf("\"%s\"", c))
	return buffer.Bytes(), nil
}

// Clone implements Expression interface.
func (c *Constant) Clone() Expression {
	con := *c
	return &con
}

// GetType implements Expression interface.
func (c *Constant) GetType() *types.FieldType {
	return c.RetType
}

// Eval implements Expression interface.
func (c *Constant) Eval(_ []types.Datum) (types.Datum, error) {
	return c.Value, nil
}

// Equal implements Expression interface.
func (c *Constant) Equal(b Expression, ctx context.Context) bool {
	y, ok := b.(*Constant)
	if !ok {
		return false
	}
	con, err := c.Value.CompareDatum(ctx.GetSessionVars().StmtCtx, y.Value)
	if err != nil || con != 0 {
		return false
	}
	return true
}

// IsCorrelated implements Expression interface.
func (c *Constant) IsCorrelated() bool {
	return false
}

// Decorrelate implements Expression interface.
func (c *Constant) Decorrelate(_ *Schema) Expression {
	return c
}

// HashCode implements Expression interface.
func (c *Constant) HashCode() []byte {
	var bytes []byte
	bytes, _ = codec.EncodeValue(bytes, c.Value)
	return bytes
}

// ResolveIndices implements Expression interface.
func (c *Constant) ResolveIndices(_ *Schema) {
}

// composeConditionWithBinaryOp composes condition with binary operator into a balance deep tree, which benefits a lot for pb decoder/encoder.
func composeConditionWithBinaryOp(ctx context.Context, conditions []Expression, funcName string) Expression {
	length := len(conditions)
	if length == 0 {
		return nil
	}
	if length == 1 {
		return conditions[0]
	}
	expr, _ := NewFunction(ctx, funcName,
		types.NewFieldType(mysql.TypeTiny),
		composeConditionWithBinaryOp(ctx, conditions[:length/2], funcName),
		composeConditionWithBinaryOp(ctx, conditions[length/2:], funcName))
	return expr
}

// ComposeCNFCondition composes CNF items into a balance deep CNF tree, which benefits a lot for pb decoder/encoder.
func ComposeCNFCondition(ctx context.Context, conditions ...Expression) Expression {
	return composeConditionWithBinaryOp(ctx, conditions, ast.AndAnd)
}

// ComposeDNFCondition composes DNF items into a balance deep DNF tree.
func ComposeDNFCondition(ctx context.Context, conditions ...Expression) Expression {
	return composeConditionWithBinaryOp(ctx, conditions, ast.OrOr)
}

// Assignment represents a set assignment in Update, such as
// Update t set c1 = hex(12), c2 = c3 where c2 = 1
type Assignment struct {
	Col  *Column
	Expr Expression
}

// VarAssignment represents a variable assignment in Set, such as set global a = 1.
type VarAssignment struct {
	Name        string
	Expr        Expression
	IsDefault   bool
	IsGlobal    bool
	IsSystem    bool
	ExtendValue *Constant
}

// splitNormalFormItems split CNF(conjunctive normal form) like "a and b and c", or DNF(disjunctive normal form) like "a or b or c"
func splitNormalFormItems(onExpr Expression, funcName string) []Expression {
	switch v := onExpr.(type) {
	case *ScalarFunction:
		if v.FuncName.L == funcName {
			var ret []Expression
			for _, arg := range v.GetArgs() {
				ret = append(ret, splitNormalFormItems(arg, funcName)...)
			}
			return ret
		}
	}
	return []Expression{onExpr}
}

// SplitCNFItems splits CNF items.
// CNF means conjunctive normal form, e.g. "a and b and c".
func SplitCNFItems(onExpr Expression) []Expression {
	return splitNormalFormItems(onExpr, ast.AndAnd)
}

// SplitDNFItems splits DNF items.
// DNF means disjunctive normal form, e.g. "a or b or c".
func SplitDNFItems(onExpr Expression) []Expression {
	return splitNormalFormItems(onExpr, ast.OrOr)
}

// EvaluateExprWithNull sets columns in schema as null and calculate the final result of the scalar function.
// If the Expression is a non-constant value, it means the result is unknown.
func EvaluateExprWithNull(ctx context.Context, schema *Schema, expr Expression) (Expression, error) {
	switch x := expr.(type) {
	case *ScalarFunction:
		var err error
		args := make([]Expression, len(x.GetArgs()))
		for i, arg := range x.GetArgs() {
			args[i], err = EvaluateExprWithNull(ctx, schema, arg)
			if err != nil {
				return nil, errors.Trace(err)
			}
		}
		newFunc, err := NewFunction(ctx, x.FuncName.L, types.NewFieldType(mysql.TypeTiny), args...)
		if err != nil {
			return nil, errors.Trace(err)
		}
		return FoldConstant(newFunc), nil
	case *Column:
		if !schema.Contains(x) {
			return x, nil
		}
		constant := &Constant{Value: types.Datum{}}
		return constant, nil
	default:
		return x.Clone(), nil
	}
}

// TableInfo2Schema converts table info to schema.
func TableInfo2Schema(tbl *model.TableInfo) *Schema {
	cols := ColumnInfos2Columns(tbl.Name, tbl.Columns)
	keys := make([]KeyInfo, 0, len(tbl.Indices)+1)
	for _, idx := range tbl.Indices {
		if !idx.Unique || idx.State != model.StatePublic {
			continue
		}
		ok := true
		newKey := make([]*Column, 0, len(idx.Columns))
		for _, idxCol := range idx.Columns {
			find := false
			for i, col := range tbl.Columns {
				if idxCol.Name.L == col.Name.L {
					if !mysql.HasNotNullFlag(col.Flag) {
						break
					}
					newKey = append(newKey, cols[i])
					find = true
					break
				}
			}
			if !find {
				ok = false
				break
			}
		}
		if ok {
			keys = append(keys, newKey)
		}
	}
	if tbl.PKIsHandle {
		for i, col := range tbl.Columns {
			if mysql.HasPriKeyFlag(col.Flag) {
				keys = append(keys, KeyInfo{cols[i]})
				break
			}
		}
	}
	schema := NewSchema(cols...)
	schema.SetUniqueKeys(keys)
	return schema
}

// ColumnInfos2Columns converts a slice of ColumnInfo to a slice of Column.
func ColumnInfos2Columns(tblName model.CIStr, colInfos []*model.ColumnInfo) []*Column {
	columns := make([]*Column, 0, len(colInfos))
	for i, col := range colInfos {
		newCol := &Column{
			ColName:  col.Name,
			TblName:  tblName,
			RetType:  &col.FieldType,
			Position: i,
		}
		columns = append(columns, newCol)
	}
	return columns
}

// NewCastFunc creates a new cast function.
func NewCastFunc(tp *types.FieldType, arg Expression, ctx context.Context) *ScalarFunction {
	bt := &builtinCastSig{newBaseBuiltinFunc([]Expression{arg}, ctx), tp}
	return &ScalarFunction{
		FuncName: model.NewCIStr(ast.Cast),
		RetType:  tp,
		Function: bt,
	}
}

// NewValuesFunc creates a new values function.
func NewValuesFunc(offset int, retTp *types.FieldType, ctx context.Context) *ScalarFunction {
	fc := &valuesFunctionClass{baseFunctionClass{ast.Values, 0, 0}, offset}
	bt, _ := fc.getFunction(nil, ctx)
	return &ScalarFunction{
		FuncName: model.NewCIStr(ast.Values),
		RetType:  retTp,
		Function: bt,
	}
}

func init() {
	expressionMySQLErrCodes := map[terror.ErrCode]uint16{
		codeIncorrectParameterCount: mysql.ErrWrongParamcountToNativeFct,
		codeFunctionNotExists:       mysql.ErrSpDoesNotExist,
	}
	terror.ErrClassToMySQLCodes[terror.ClassExpression] = expressionMySQLErrCodes
}<|MERGE_RESOLUTION|>--- conflicted
+++ resolved
@@ -130,7 +130,6 @@
 	// Eval evaluates an expression through a row.
 	Eval(row []types.Datum) (types.Datum, error)
 
-<<<<<<< HEAD
 	// EvalInt returns the int64 representation of expression.
 	EvalInt(row []types.Datum, sc *variable.StatementContext) (val int64, isNull bool, err error)
 
@@ -143,10 +142,7 @@
 	// EvalDecimal returns the decimal representation of expression.
 	EvalDecimal(row []types.Datum, sc *variable.StatementContext) (val *types.MyDecimal, isNull bool, err error)
 
-	// Get the expression return type.
-=======
 	// GetType gets the type that the expression returns.
->>>>>>> 79a89fc5
 	GetType() *types.FieldType
 
 	// Clone copies an expression totally.
