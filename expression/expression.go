// Copyright 2016 PingCAP, Inc.
//
// Licensed under the Apache License, Version 2.0 (the "License");
// you may not use this file except in compliance with the License.
// You may obtain a copy of the License at
//
//     http://www.apache.org/licenses/LICENSE-2.0
//
// Unless required by applicable law or agreed to in writing, software
// distributed under the License is distributed on an "AS IS" BASIS,
// See the License for the specific language governing permissions and
// limitations under the License.

package expression

import (
	goJSON "encoding/json"
	"fmt"
	"strings"
	"sync"
	"sync/atomic"

	"github.com/gogo/protobuf/proto"
	"github.com/pingcap/errors"
	"github.com/pingcap/failpoint"
	"github.com/pingcap/parser/ast"
	"github.com/pingcap/parser/model"
	"github.com/pingcap/parser/mysql"
	"github.com/pingcap/parser/opcode"
	"github.com/pingcap/parser/terror"
	"github.com/pingcap/tidb/kv"
	"github.com/pingcap/tidb/sessionctx"
	"github.com/pingcap/tidb/sessionctx/stmtctx"
	"github.com/pingcap/tidb/types"
	"github.com/pingcap/tidb/types/json"
	"github.com/pingcap/tidb/util/chunk"
	"github.com/pingcap/tidb/util/generatedexpr"
	"github.com/pingcap/tidb/util/logutil"
	"github.com/pingcap/tipb/go-tipb"
	"go.uber.org/zap"
)

// These are byte flags used for `HashCode()`.
const (
	constantFlag       byte = 0
	columnFlag         byte = 1
	scalarFunctionFlag byte = 3
)

// EvalAstExpr evaluates ast expression directly.
// Note: initialized in planner/core
// import expression and planner/core together to use EvalAstExpr
var EvalAstExpr func(sctx sessionctx.Context, expr ast.ExprNode) (types.Datum, error)

// RewriteAstExpr rewrites ast expression directly.
// Note: initialized in planner/core
// import expression and planner/core together to use EvalAstExpr
var RewriteAstExpr func(sctx sessionctx.Context, expr ast.ExprNode, schema *Schema, names types.NameSlice) (Expression, error)

// VecExpr contains all vectorized evaluation methods.
type VecExpr interface {
	// Vectorized returns if this expression supports vectorized evaluation.
	Vectorized() bool

	// VecEvalInt evaluates this expression in a vectorized manner.
	VecEvalInt(ctx sessionctx.Context, input *chunk.Chunk, result *chunk.Column) error

	// VecEvalReal evaluates this expression in a vectorized manner.
	VecEvalReal(ctx sessionctx.Context, input *chunk.Chunk, result *chunk.Column) error

	// VecEvalString evaluates this expression in a vectorized manner.
	VecEvalString(ctx sessionctx.Context, input *chunk.Chunk, result *chunk.Column) error

	// VecEvalDecimal evaluates this expression in a vectorized manner.
	VecEvalDecimal(ctx sessionctx.Context, input *chunk.Chunk, result *chunk.Column) error

	// VecEvalTime evaluates this expression in a vectorized manner.
	VecEvalTime(ctx sessionctx.Context, input *chunk.Chunk, result *chunk.Column) error

	// VecEvalDuration evaluates this expression in a vectorized manner.
	VecEvalDuration(ctx sessionctx.Context, input *chunk.Chunk, result *chunk.Column) error

	// VecEvalJSON evaluates this expression in a vectorized manner.
	VecEvalJSON(ctx sessionctx.Context, input *chunk.Chunk, result *chunk.Column) error
}

// ReverseExpr contains all resersed evaluation methods.
type ReverseExpr interface {
	// SupportReverseEval checks whether the builtinFunc support reverse evaluation.
	SupportReverseEval() bool

	// ReverseEval evaluates the only one column value with given function result.
	ReverseEval(sc *stmtctx.StatementContext, res types.Datum, rType types.RoundingType) (val types.Datum, err error)
}

// Expression represents all scalar expression in SQL.
type Expression interface {
	fmt.Stringer
	goJSON.Marshaler
	VecExpr
	ReverseExpr
	CollationInfo

	// Eval evaluates an expression through a row.
	Eval(row chunk.Row) (types.Datum, error)

	// EvalInt returns the int64 representation of expression.
	EvalInt(ctx sessionctx.Context, row chunk.Row) (val int64, isNull bool, err error)

	// EvalReal returns the float64 representation of expression.
	EvalReal(ctx sessionctx.Context, row chunk.Row) (val float64, isNull bool, err error)

	// EvalString returns the string representation of expression.
	EvalString(ctx sessionctx.Context, row chunk.Row) (val string, isNull bool, err error)

	// EvalDecimal returns the decimal representation of expression.
	EvalDecimal(ctx sessionctx.Context, row chunk.Row) (val *types.MyDecimal, isNull bool, err error)

	// EvalTime returns the DATE/DATETIME/TIMESTAMP representation of expression.
	EvalTime(ctx sessionctx.Context, row chunk.Row) (val types.Time, isNull bool, err error)

	// EvalDuration returns the duration representation of expression.
	EvalDuration(ctx sessionctx.Context, row chunk.Row) (val types.Duration, isNull bool, err error)

	// EvalJSON returns the JSON representation of expression.
	EvalJSON(ctx sessionctx.Context, row chunk.Row) (val json.BinaryJSON, isNull bool, err error)

	// GetType gets the type that the expression returns.
	GetType() *types.FieldType

	// Clone copies an expression totally.
	Clone() Expression

	// Equal checks whether two expressions are equal.
	Equal(ctx sessionctx.Context, e Expression) bool

	// IsCorrelated checks if this expression has correlated key.
	IsCorrelated() bool

	// ConstItem checks if this expression is constant item, regardless of query evaluation state.
	// An expression is constant item if it:
	// refers no tables.
	// refers no correlated column.
	// refers no subqueries that refers any tables.
	// refers no non-deterministic functions.
	// refers no statement parameters.
	// refers no param markers when prepare plan cache is enabled.
	ConstItem(sc *stmtctx.StatementContext) bool

	// Decorrelate try to decorrelate the expression by schema.
	Decorrelate(schema *Schema) Expression

	// ResolveIndices resolves indices by the given schema. It will copy the original expression and return the copied one.
	ResolveIndices(schema *Schema) (Expression, error)

	// resolveIndices is called inside the `ResolveIndices` It will perform on the expression itself.
	resolveIndices(schema *Schema) error

	// ResolveIndicesByVirtualExpr resolves indices by the given schema in terms of virual expression. It will copy the original expression and return the copied one.
	ResolveIndicesByVirtualExpr(schema *Schema) (Expression, bool)

	// resolveIndicesByVirtualExpr is called inside the `ResolveIndicesByVirtualExpr` It will perform on the expression itself.
	resolveIndicesByVirtualExpr(schema *Schema) bool

	// ExplainInfo returns operator information to be explained.
	ExplainInfo() string

	// ExplainNormalizedInfo returns operator normalized information for generating digest.
	ExplainNormalizedInfo() string

	// HashCode creates the hashcode for expression which can be used to identify itself from other expression.
	// It generated as the following:
	// Constant: ConstantFlag+encoded value
	// Column: ColumnFlag+encoded value
	// ScalarFunction: SFFlag+encoded function name + encoded arg_1 + encoded arg_2 + ...
	HashCode(sc *stmtctx.StatementContext) []byte
}

// CNFExprs stands for a CNF expression.
type CNFExprs []Expression

// Clone clones itself.
func (e CNFExprs) Clone() CNFExprs {
	cnf := make(CNFExprs, 0, len(e))
	for _, expr := range e {
		cnf = append(cnf, expr.Clone())
	}
	return cnf
}

// Shallow makes a shallow copy of itself.
func (e CNFExprs) Shallow() CNFExprs {
	cnf := make(CNFExprs, 0, len(e))
	cnf = append(cnf, e...)
	return cnf
}

func isColumnInOperand(c *Column) bool {
	return c.InOperand
}

// IsEQCondFromIn checks if an expression is equal condition converted from `[not] in (subq)`.
func IsEQCondFromIn(expr Expression) bool {
	sf, ok := expr.(*ScalarFunction)
	if !ok || sf.FuncName.L != ast.EQ {
		return false
	}
	cols := make([]*Column, 0, 1)
	cols = ExtractColumnsFromExpressions(cols, sf.GetArgs(), isColumnInOperand)
	return len(cols) > 0
}

// ExprNotNull checks if an expression is possible to be null.
func ExprNotNull(expr Expression) bool {
	if c, ok := expr.(*Constant); ok {
		return !c.Value.IsNull()
	}
	// For ScalarFunction, the result would not be correct until we support maintaining
	// NotNull flag for it.
	return mysql.HasNotNullFlag(expr.GetType().Flag)
}

// HandleOverflowOnSelection handles Overflow errors when evaluating selection filters.
// We should ignore overflow errors when evaluating selection conditions:
//		INSERT INTO t VALUES ("999999999999999999");
//		SELECT * FROM t WHERE v;
func HandleOverflowOnSelection(sc *stmtctx.StatementContext, val int64, err error) (int64, error) {
	if sc.InSelectStmt && err != nil && types.ErrOverflow.Equal(err) {
		return -1, nil
	}
	return val, err
}

// EvalBool evaluates expression list to a boolean value. The first returned value
// indicates bool result of the expression list, the second returned value indicates
// whether the result of the expression list is null, it can only be true when the
// first returned values is false.
func EvalBool(ctx sessionctx.Context, exprList CNFExprs, row chunk.Row) (bool, bool, error) {
	hasNull := false
	for _, expr := range exprList {
		data, err := expr.Eval(row)
		if err != nil {
			return false, false, err
		}
		if data.IsNull() {
			// For queries like `select a in (select a from s where t.b = s.b) from t`,
			// if result of `t.a = s.a` is null, we cannot return immediately until
			// we have checked if `t.b = s.b` is null or false, because it means
			// subquery is empty, and we should return false as the result of the whole
			// exprList in that case, instead of null.
			if !IsEQCondFromIn(expr) {
				return false, false, nil
			}
			hasNull = true
			continue
		}

		i, err := data.ToBool(ctx.GetSessionVars().StmtCtx)
		if err != nil {
			i, err = HandleOverflowOnSelection(ctx.GetSessionVars().StmtCtx, i, err)
			if err != nil {
				return false, false, err

			}
		}
		if i == 0 {
			return false, false, nil
		}
	}
	if hasNull {
		return false, true, nil
	}
	return true, false, nil
}

var (
	defaultChunkSize = 1024
	selPool          = sync.Pool{
		New: func() interface{} {
			return make([]int, defaultChunkSize)
		},
	}
	zeroPool = sync.Pool{
		New: func() interface{} {
			return make([]int8, defaultChunkSize)
		},
	}
)

func allocSelSlice(n int) []int {
	if n > defaultChunkSize {
		return make([]int, n)
	}
	return selPool.Get().([]int)
}

func deallocateSelSlice(sel []int) {
	if cap(sel) <= defaultChunkSize {
		selPool.Put(sel)
	}
}

func allocZeroSlice(n int) []int8 {
	if n > defaultChunkSize {
		return make([]int8, n)
	}
	return zeroPool.Get().([]int8)
}

func deallocateZeroSlice(isZero []int8) {
	if cap(isZero) <= defaultChunkSize {
		zeroPool.Put(isZero)
	}
}

// VecEvalBool does the same thing as EvalBool but it works in a vectorized manner.
func VecEvalBool(ctx sessionctx.Context, exprList CNFExprs, input *chunk.Chunk, selected, nulls []bool) ([]bool, []bool, error) {
	// If input.Sel() != nil, we will call input.SetSel(nil) to clear the sel slice in input chunk.
	// After the function finished, then we reset the input.Sel().
	// The caller will handle the input.Sel() and selected slices.
	defer input.SetSel(input.Sel())
	input.SetSel(nil)

	n := input.NumRows()
	selected = selected[:0]
	nulls = nulls[:0]
	for i := 0; i < n; i++ {
		selected = append(selected, false)
		nulls = append(nulls, false)
	}

	sel := allocSelSlice(n)
	defer deallocateSelSlice(sel)
	sel = sel[:0]
	for i := 0; i < n; i++ {
		sel = append(sel, i)
	}
	input.SetSel(sel)

	// In isZero slice, -1 means Null, 0 means zero, 1 means not zero
	isZero := allocZeroSlice(n)
	defer deallocateZeroSlice(isZero)
	for _, expr := range exprList {
		tp := expr.GetType()
		eType := tp.EvalType()
		if CanImplicitEvalReal(expr) {
			eType = types.ETReal
		}
		buf, err := globalColumnAllocator.get()
		if err != nil {
			return nil, nil, err
		}

		// Take the implicit evalReal path if possible.
		if CanImplicitEvalReal(expr) {
			if err := implicitEvalReal(ctx, expr, input, buf); err != nil {
				return nil, nil, err
			}
		} else if err := EvalExpr(ctx, expr, eType, input, buf); err != nil {
			return nil, nil, err
		}

		err = toBool(ctx.GetSessionVars().StmtCtx, tp, eType, buf, sel, isZero)
		if err != nil {
			return nil, nil, err
		}

		j := 0
		isEQCondFromIn := IsEQCondFromIn(expr)
		for i := range sel {
			if isZero[i] == -1 {
				if eType != types.ETInt && !isEQCondFromIn {
					continue
				}
				// In this case, we set this row to null and let it pass this filter.
				// The null flag may be set to false later by other expressions in some cases.
				nulls[sel[i]] = true
				sel[j] = sel[i]
				j++
				continue
			}

			if isZero[i] == 0 {
				continue
			}
			sel[j] = sel[i] // this row passes this filter
			j++
		}
		sel = sel[:j]
		input.SetSel(sel)
		globalColumnAllocator.put(buf)
	}

	for _, i := range sel {
		if !nulls[i] {
			selected[i] = true
		}
	}

	return selected, nulls, nil
}

func toBool(sc *stmtctx.StatementContext, tp *types.FieldType, eType types.EvalType, buf *chunk.Column, sel []int, isZero []int8) error {
	switch eType {
	case types.ETInt:
		i64s := buf.Int64s()
		for i := range sel {
			if buf.IsNull(i) {
				isZero[i] = -1
			} else {
				if i64s[i] == 0 {
					isZero[i] = 0
				} else {
					isZero[i] = 1
				}
			}
		}
	case types.ETReal:
		f64s := buf.Float64s()
		for i := range sel {
			if buf.IsNull(i) {
				isZero[i] = -1
			} else {
				if f64s[i] == 0 {
					isZero[i] = 0
				} else {
					isZero[i] = 1
				}
			}
		}
	case types.ETDuration:
		d64s := buf.GoDurations()
		for i := range sel {
			if buf.IsNull(i) {
				isZero[i] = -1
			} else {
				if d64s[i] == 0 {
					isZero[i] = 0
				} else {
					isZero[i] = 1
				}
			}
		}
	case types.ETDatetime, types.ETTimestamp:
		t64s := buf.Times()
		for i := range sel {
			if buf.IsNull(i) {
				isZero[i] = -1
			} else {
				if t64s[i].IsZero() {
					isZero[i] = 0
				} else {
					isZero[i] = 1
				}
			}
		}
	case types.ETString:
		for i := range sel {
			if buf.IsNull(i) {
				isZero[i] = -1
			} else {
				var fVal float64
				var err error
				sVal := buf.GetString(i)
				if tp.Hybrid() {
					switch tp.Tp {
					case mysql.TypeSet, mysql.TypeEnum:
						fVal = float64(len(sVal))
						if fVal == 0 {
							// The elements listed in the column specification are assigned index numbers, beginning
							// with 1. The index value of the empty string error value (distinguish from a "normal"
							// empty string) is 0. Thus we need to check whether it's an empty string error value when
							// `fVal==0`.
							for idx, elem := range tp.Elems {
								if elem == sVal {
									fVal = float64(idx + 1)
									break
								}
							}
						}
					case mysql.TypeBit:
						var bl types.BinaryLiteral = buf.GetBytes(i)
						iVal, err := bl.ToInt(sc)
						if err != nil {
							return err
						}
						fVal = float64(iVal)
					}
				} else {
					fVal, err = types.StrToFloat(sc, sVal, false)
					if err != nil {
						return err
					}
				}
				if fVal == 0 {
					isZero[i] = 0
				} else {
					isZero[i] = 1
				}
			}
		}
	case types.ETDecimal:
		d64s := buf.Decimals()
		for i := range sel {
			if buf.IsNull(i) {
				isZero[i] = -1
			} else {
				if d64s[i].IsZero() {
					isZero[i] = 0
				} else {
					isZero[i] = 1
				}
			}
		}
	case types.ETJson:
		for i := range sel {
			if buf.IsNull(i) {
				isZero[i] = -1
			} else {
				if buf.GetJSON(i).IsZero() {
					isZero[i] = 0
				} else {
					isZero[i] = 1
				}
			}
		}
	}
	return nil
}

func implicitEvalReal(ctx sessionctx.Context, expr Expression, input *chunk.Chunk, result *chunk.Column) (err error) {
	if expr.Vectorized() && ctx.GetSessionVars().EnableVectorizedExpression {
		err = expr.VecEvalReal(ctx, input, result)
	} else {
		ind, n := 0, input.NumRows()
		iter := chunk.NewIterator4Chunk(input)
		result.ResizeFloat64(n, false)
		f64s := result.Float64s()
		for it := iter.Begin(); it != iter.End(); it = iter.Next() {
			value, isNull, err := expr.EvalReal(ctx, it)
			if err != nil {
				return err
			}
			if isNull {
				result.SetNull(ind, isNull)
			} else {
				f64s[ind] = value
			}
			ind++
		}
	}
	return
}

// EvalExpr evaluates this expr according to its type.
// And it selects the method for evaluating expression based on
// the environment variables and whether the expression can be vectorized.
// Note: the input argument `evalType` is needed because of that when `expr` is
// of the hybrid type(ENUM/SET/BIT), we need the invoker decide the actual EvalType.
func EvalExpr(ctx sessionctx.Context, expr Expression, evalType types.EvalType, input *chunk.Chunk, result *chunk.Column) (err error) {
	if expr.Vectorized() && ctx.GetSessionVars().EnableVectorizedExpression {
		switch evalType {
		case types.ETInt:
			err = expr.VecEvalInt(ctx, input, result)
		case types.ETReal:
			err = expr.VecEvalReal(ctx, input, result)
		case types.ETDuration:
			err = expr.VecEvalDuration(ctx, input, result)
		case types.ETDatetime, types.ETTimestamp:
			err = expr.VecEvalTime(ctx, input, result)
		case types.ETString:
			err = expr.VecEvalString(ctx, input, result)
		case types.ETJson:
			err = expr.VecEvalJSON(ctx, input, result)
		case types.ETDecimal:
			err = expr.VecEvalDecimal(ctx, input, result)
		default:
			err = errors.New(fmt.Sprintf("invalid eval type %v", expr.GetType().EvalType()))
		}
	} else {
		ind, n := 0, input.NumRows()
		iter := chunk.NewIterator4Chunk(input)
		switch evalType {
		case types.ETInt:
			result.ResizeInt64(n, false)
			i64s := result.Int64s()
			for it := iter.Begin(); it != iter.End(); it = iter.Next() {
				value, isNull, err := expr.EvalInt(ctx, it)
				if err != nil {
					return err
				}
				if isNull {
					result.SetNull(ind, isNull)
				} else {
					i64s[ind] = value
				}
				ind++
			}
		case types.ETReal:
			result.ResizeFloat64(n, false)
			f64s := result.Float64s()
			for it := iter.Begin(); it != iter.End(); it = iter.Next() {
				value, isNull, err := expr.EvalReal(ctx, it)
				if err != nil {
					return err
				}
				if isNull {
					result.SetNull(ind, isNull)
				} else {
					f64s[ind] = value
				}
				ind++
			}
		case types.ETDuration:
			result.ResizeGoDuration(n, false)
			d64s := result.GoDurations()
			for it := iter.Begin(); it != iter.End(); it = iter.Next() {
				value, isNull, err := expr.EvalDuration(ctx, it)
				if err != nil {
					return err
				}
				if isNull {
					result.SetNull(ind, isNull)
				} else {
					d64s[ind] = value.Duration
				}
				ind++
			}
		case types.ETDatetime, types.ETTimestamp:
			result.ResizeTime(n, false)
			t64s := result.Times()
			for it := iter.Begin(); it != iter.End(); it = iter.Next() {
				value, isNull, err := expr.EvalTime(ctx, it)
				if err != nil {
					return err
				}
				if isNull {
					result.SetNull(ind, isNull)
				} else {
					t64s[ind] = value
				}
				ind++
			}
		case types.ETString:
			result.ReserveString(n)
			for it := iter.Begin(); it != iter.End(); it = iter.Next() {
				value, isNull, err := expr.EvalString(ctx, it)
				if err != nil {
					return err
				}
				if isNull {
					result.AppendNull()
				} else {
					result.AppendString(value)
				}
			}
		case types.ETJson:
			result.ReserveJSON(n)
			for it := iter.Begin(); it != iter.End(); it = iter.Next() {
				value, isNull, err := expr.EvalJSON(ctx, it)
				if err != nil {
					return err
				}
				if isNull {
					result.AppendNull()
				} else {
					result.AppendJSON(value)
				}
			}
		case types.ETDecimal:
			result.ResizeDecimal(n, false)
			d64s := result.Decimals()
			for it := iter.Begin(); it != iter.End(); it = iter.Next() {
				value, isNull, err := expr.EvalDecimal(ctx, it)
				if err != nil {
					return err
				}
				if isNull {
					result.SetNull(ind, isNull)
				} else {
					d64s[ind] = *value
				}
				ind++
			}
		default:
			err = errors.New(fmt.Sprintf("invalid eval type %v", expr.GetType().EvalType()))
		}
	}
	return
}

// composeConditionWithBinaryOp composes condition with binary operator into a balance deep tree, which benefits a lot for pb decoder/encoder.
func composeConditionWithBinaryOp(ctx sessionctx.Context, conditions []Expression, funcName string) Expression {
	length := len(conditions)
	if length == 0 {
		return nil
	}
	if length == 1 {
		return conditions[0]
	}
	expr := NewFunctionInternal(ctx, funcName,
		types.NewFieldType(mysql.TypeTiny),
		composeConditionWithBinaryOp(ctx, conditions[:length/2], funcName),
		composeConditionWithBinaryOp(ctx, conditions[length/2:], funcName))
	return expr
}

// ComposeCNFCondition composes CNF items into a balance deep CNF tree, which benefits a lot for pb decoder/encoder.
func ComposeCNFCondition(ctx sessionctx.Context, conditions ...Expression) Expression {
	return composeConditionWithBinaryOp(ctx, conditions, ast.LogicAnd)
}

// ComposeDNFCondition composes DNF items into a balance deep DNF tree.
func ComposeDNFCondition(ctx sessionctx.Context, conditions ...Expression) Expression {
	return composeConditionWithBinaryOp(ctx, conditions, ast.LogicOr)
}

func extractBinaryOpItems(conditions *ScalarFunction, funcName string) []Expression {
	var ret []Expression
	for _, arg := range conditions.GetArgs() {
		if sf, ok := arg.(*ScalarFunction); ok && sf.FuncName.L == funcName {
			ret = append(ret, extractBinaryOpItems(sf, funcName)...)
		} else {
			ret = append(ret, arg)
		}
	}
	return ret
}

// FlattenDNFConditions extracts DNF expression's leaf item.
// e.g. or(or(a=1, a=2), or(a=3, a=4)), we'll get [a=1, a=2, a=3, a=4].
func FlattenDNFConditions(DNFCondition *ScalarFunction) []Expression {
	return extractBinaryOpItems(DNFCondition, ast.LogicOr)
}

// FlattenCNFConditions extracts CNF expression's leaf item.
// e.g. and(and(a>1, a>2), and(a>3, a>4)), we'll get [a>1, a>2, a>3, a>4].
func FlattenCNFConditions(CNFCondition *ScalarFunction) []Expression {
	return extractBinaryOpItems(CNFCondition, ast.LogicAnd)
}

// Assignment represents a set assignment in Update, such as
// Update t set c1 = hex(12), c2 = c3 where c2 = 1
type Assignment struct {
	Col *Column
	// ColName indicates its original column name in table schema. It's used for outputting helping message when executing meets some errors.
	ColName model.CIStr
	Expr    Expression
}

// VarAssignment represents a variable assignment in Set, such as set global a = 1.
type VarAssignment struct {
	Name        string
	Expr        Expression
	IsDefault   bool
	IsGlobal    bool
	IsSystem    bool
	ExtendValue *Constant
}

// splitNormalFormItems split CNF(conjunctive normal form) like "a and b and c", or DNF(disjunctive normal form) like "a or b or c"
func splitNormalFormItems(onExpr Expression, funcName string) []Expression {
	switch v := onExpr.(type) {
	case *ScalarFunction:
		if v.FuncName.L == funcName {
			var ret []Expression
			for _, arg := range v.GetArgs() {
				ret = append(ret, splitNormalFormItems(arg, funcName)...)
			}
			return ret
		}
	}
	return []Expression{onExpr}
}

// SplitCNFItems splits CNF items.
// CNF means conjunctive normal form, e.g. "a and b and c".
func SplitCNFItems(onExpr Expression) []Expression {
	return splitNormalFormItems(onExpr, ast.LogicAnd)
}

// SplitDNFItems splits DNF items.
// DNF means disjunctive normal form, e.g. "a or b or c".
func SplitDNFItems(onExpr Expression) []Expression {
	return splitNormalFormItems(onExpr, ast.LogicOr)
}

// EvaluateExprWithNull sets columns in schema as null and calculate the final result of the scalar function.
// If the Expression is a non-constant value, it means the result is unknown.
func EvaluateExprWithNull(ctx sessionctx.Context, schema *Schema, expr Expression) Expression {
	if ContainMutableConst(ctx, []Expression{expr}) {
		ctx.GetSessionVars().StmtCtx.OptimDependOnMutableConst = true
	}
	return evaluateExprWithNull(ctx, schema, expr)
}

func evaluateExprWithNull(ctx sessionctx.Context, schema *Schema, expr Expression) Expression {
	switch x := expr.(type) {
	case *ScalarFunction:
		args := make([]Expression, len(x.GetArgs()))
		for i, arg := range x.GetArgs() {
			args[i] = evaluateExprWithNull(ctx, schema, arg)
		}
		return NewFunctionInternal(ctx, x.FuncName.L, x.RetType, args...)
	case *Column:
		if !schema.Contains(x) {
			return x
		}
		return &Constant{Value: types.Datum{}, RetType: types.NewFieldType(mysql.TypeNull)}
	case *Constant:
		if x.DeferredExpr != nil {
			return FoldConstant(x)
		}
	}
	return expr
}

// TableInfo2SchemaAndNames converts the TableInfo to the schema and name slice.
func TableInfo2SchemaAndNames(ctx sessionctx.Context, dbName model.CIStr, tbl *model.TableInfo) (*Schema, []*types.FieldName, error) {
	cols, names, err := ColumnInfos2ColumnsAndNames(ctx, dbName, tbl.Name, tbl.Cols(), tbl)
	if err != nil {
		return nil, nil, err
	}
	keys := make([]KeyInfo, 0, len(tbl.Indices)+1)
	for _, idx := range tbl.Indices {
		if !idx.Unique || idx.State != model.StatePublic {
			continue
		}
		ok := true
		newKey := make([]*Column, 0, len(idx.Columns))
		for _, idxCol := range idx.Columns {
			find := false
			for i, col := range tbl.Columns {
				if idxCol.Name.L == col.Name.L {
					if !mysql.HasNotNullFlag(col.Flag) {
						break
					}
					newKey = append(newKey, cols[i])
					find = true
					break
				}
			}
			if !find {
				ok = false
				break
			}
		}
		if ok {
			keys = append(keys, newKey)
		}
	}
	if tbl.PKIsHandle {
		for i, col := range tbl.Columns {
			if mysql.HasPriKeyFlag(col.Flag) {
				keys = append(keys, KeyInfo{cols[i]})
				break
			}
		}
	}
	schema := NewSchema(cols...)
	schema.SetUniqueKeys(keys)
	return schema, names, nil
}

// ColumnInfos2ColumnsAndNames converts the ColumnInfo to the *Column and NameSlice.
func ColumnInfos2ColumnsAndNames(ctx sessionctx.Context, dbName, tblName model.CIStr, colInfos []*model.ColumnInfo, tblInfo *model.TableInfo) ([]*Column, types.NameSlice, error) {
	columns := make([]*Column, 0, len(colInfos))
	names := make([]*types.FieldName, 0, len(colInfos))
	for i, col := range colInfos {
		names = append(names, &types.FieldName{
			OrigTblName: tblName,
			OrigColName: col.Name,
			DBName:      dbName,
			TblName:     tblName,
			ColName:     col.Name,
		})
		newCol := &Column{
			RetType:  col.FieldType.Clone(),
			ID:       col.ID,
			UniqueID: ctx.GetSessionVars().AllocPlanColumnID(),
			Index:    col.Offset,
			OrigName: names[i].String(),
			IsHidden: col.Hidden,
		}
		columns = append(columns, newCol)
	}
	// Resolve virtual generated column.
	mockSchema := NewSchema(columns...)
	// Ignore redundant warning here.
	save := ctx.GetSessionVars().StmtCtx.IgnoreTruncate
	defer func() {
		ctx.GetSessionVars().StmtCtx.IgnoreTruncate = save
	}()
	ctx.GetSessionVars().StmtCtx.IgnoreTruncate = true
	for i, col := range colInfos {
		if col.IsGenerated() && !col.GeneratedStored {
			expr, err := generatedexpr.ParseExpression(col.GeneratedExprString)
			if err != nil {
				return nil, nil, errors.Trace(err)
			}
			expr, err = generatedexpr.SimpleResolveName(expr, tblInfo)
			if err != nil {
				return nil, nil, errors.Trace(err)
			}
			e, err := RewriteAstExpr(ctx, expr, mockSchema, names)
			if err != nil {
				return nil, nil, errors.Trace(err)
			}
			if e != nil {
				columns[i].VirtualExpr = e.Clone()
			}
			columns[i].VirtualExpr, err = columns[i].VirtualExpr.ResolveIndices(mockSchema)
			if err != nil {
				return nil, nil, errors.Trace(err)
			}
		}
	}
	return columns, names, nil
}

// NewValuesFunc creates a new values function.
func NewValuesFunc(ctx sessionctx.Context, offset int, retTp *types.FieldType) *ScalarFunction {
	fc := &valuesFunctionClass{baseFunctionClass{ast.Values, 0, 0}, offset, retTp}
	bt, err := fc.getFunction(ctx, nil)
	terror.Log(err)
	return &ScalarFunction{
		FuncName: model.NewCIStr(ast.Values),
		RetType:  retTp,
		Function: bt,
	}
}

// IsBinaryLiteral checks whether an expression is a binary literal
func IsBinaryLiteral(expr Expression) bool {
	con, ok := expr.(*Constant)
	return ok && con.Value.Kind() == types.KindBinaryLiteral
}

func scalarExprSupportedByTiKV(sf *ScalarFunction) bool {
	switch sf.FuncName.L {
	case
		// op functions.
		ast.LogicAnd, ast.LogicOr, ast.LogicXor, ast.UnaryNot, ast.And, ast.Or, ast.Xor, ast.BitNeg, ast.LeftShift, ast.RightShift, ast.UnaryMinus,

		// compare functions.
		ast.LT, ast.LE, ast.EQ, ast.NE, ast.GE, ast.GT, ast.NullEQ, ast.In, ast.IsNull, ast.Like, ast.IsTruthWithoutNull, ast.IsTruthWithNull, ast.IsFalsity,

		// arithmetical functions.
		ast.Plus, ast.Minus, ast.Mul, ast.Div, ast.Abs, /*ast.Mod,*/

		// math functions.
		ast.Ceil, ast.Ceiling, ast.Floor, ast.Sqrt, ast.Sign, ast.Ln, ast.Log, ast.Log2, ast.Log10, ast.Exp, ast.Pow,

		// Rust use the llvm math functions, which have different precision with Golang/MySQL(cmath)
		// open the following switchers if we implement them in coprocessor via `cmath`
		// ast.Sin, ast.Asin, ast.Cos, ast.Acos, ast.Tan, ast.Atan, ast.Atan2, ast.Cot,
		ast.Radians, ast.Degrees, ast.Conv, ast.CRC32,

		// control flow functions.
		ast.Case, ast.If, ast.Ifnull, ast.Coalesce,

		// string functions.
		ast.Length, ast.BitLength, ast.Concat, ast.ConcatWS /*ast.Locate,*/, ast.Replace, ast.ASCII, ast.Hex,
		ast.Reverse, ast.LTrim, ast.RTrim /*ast.Left,*/, ast.Strcmp, ast.Space, ast.Elt, ast.Field,

		// json functions.
		ast.JSONType, ast.JSONExtract, ast.JSONObject, ast.JSONArray, ast.JSONMerge, ast.JSONSet,
		ast.JSONInsert /*ast.JSONReplace,*/, ast.JSONRemove, ast.JSONLength,
		// FIXME: JSONUnquote is incompatible with Coprocessor
		ast.JSONUnquote,

		// date functions.
		ast.DateFormat, ast.FromDays /*ast.ToDays,*/, ast.DayOfYear, ast.DayOfMonth, ast.Year, ast.Month,
		// FIXME: the coprocessor cannot keep the same behavior with TiDB in current compute framework
		// ast.Hour, ast.Minute, ast.Second, ast.MicroSecond, ast.DayName,
		ast.PeriodAdd, ast.PeriodDiff, /*ast.TimestampDiff, ast.DateAdd, ast.FromUnixTime,*/

		// encryption functions.
		ast.MD5, ast.SHA1, ast.UncompressedLength,

		ast.Cast,

		// misc functions.
		ast.InetNtoa, ast.InetAton, ast.Inet6Ntoa, ast.Inet6Aton, ast.IsIPv4, ast.IsIPv4Compat, ast.IsIPv4Mapped, ast.IsIPv6, ast.UUID:

		return true

	// A special case: Only push down Round by signature
	case ast.Round:
		switch sf.Function.PbCode() {
		case tipb.ScalarFuncSig_RoundReal, tipb.ScalarFuncSig_RoundInt, tipb.ScalarFuncSig_RoundDec:
			return true
		}
	case ast.Rand:
		switch sf.Function.PbCode() {
		case tipb.ScalarFuncSig_RandWithSeedFirstGen:
			return true
		}
	}
	return false
}

func scalarExprSupportedByFlash(function *ScalarFunction) bool {
	switch function.FuncName.L {
	case ast.Floor, ast.Ceil, ast.Ceiling:
		switch function.Function.PbCode() {
		case tipb.ScalarFuncSig_FloorIntToDec, tipb.ScalarFuncSig_CeilIntToDec:
			return false
		default:
			return true
		}
	case
		ast.LogicOr, ast.LogicAnd, ast.UnaryNot, ast.BitNeg, ast.Xor, ast.And, ast.Or,
		ast.GE, ast.LE, ast.EQ, ast.NE, ast.LT, ast.GT, ast.In, ast.IsNull, ast.Like,
		ast.Plus, ast.Minus, ast.Div, ast.Mul, ast.Abs, ast.Mod,
		ast.If, ast.Ifnull, ast.Case,
		ast.Concat, ast.ConcatWS,
		ast.Date, ast.Year, ast.Month, ast.Day,
		ast.DateDiff, ast.TimestampDiff, ast.DateFormat, ast.FromUnixTime,
<<<<<<< HEAD
		ast.Sqrt, ast.Coalesce, ast.ASCII, ast.Length, ast.Trim, ast.Position,
=======
		ast.Sqrt, ast.Log, ast.Log2, ast.Log10, ast.Ln, ast.Exp, ast.Pow, ast.Sign,
		ast.Radians, ast.Degrees, ast.Conv, ast.CRC32,
>>>>>>> 5561c0b8
		ast.JSONLength:
		return true
	case ast.Substr, ast.Substring, ast.Left, ast.Right, ast.CharLength:
		switch function.Function.PbCode() {
		case
			tipb.ScalarFuncSig_LeftUTF8,
			tipb.ScalarFuncSig_RightUTF8,
			tipb.ScalarFuncSig_CharLengthUTF8,
			tipb.ScalarFuncSig_Substring2ArgsUTF8,
			tipb.ScalarFuncSig_Substring3ArgsUTF8:
			return true
		}
	case ast.Cast:
		switch function.Function.PbCode() {
		case tipb.ScalarFuncSig_CastIntAsTime:
			// ban the function of casting year type as time type pushing down to tiflash because of https://github.com/pingcap/tidb/issues/26215
			return function.GetArgs()[0].GetType().Tp != mysql.TypeYear
		case tipb.ScalarFuncSig_CastIntAsInt, tipb.ScalarFuncSig_CastIntAsReal, tipb.ScalarFuncSig_CastIntAsDecimal, tipb.ScalarFuncSig_CastIntAsString,
			tipb.ScalarFuncSig_CastRealAsInt, tipb.ScalarFuncSig_CastRealAsReal, tipb.ScalarFuncSig_CastRealAsDecimal, tipb.ScalarFuncSig_CastRealAsString, tipb.ScalarFuncSig_CastRealAsTime,
			tipb.ScalarFuncSig_CastStringAsInt, tipb.ScalarFuncSig_CastStringAsReal, tipb.ScalarFuncSig_CastStringAsDecimal, tipb.ScalarFuncSig_CastStringAsString, tipb.ScalarFuncSig_CastStringAsTime,
			tipb.ScalarFuncSig_CastDecimalAsInt /*, tipb.ScalarFuncSig_CastDecimalAsReal*/, tipb.ScalarFuncSig_CastDecimalAsDecimal, tipb.ScalarFuncSig_CastDecimalAsString, tipb.ScalarFuncSig_CastDecimalAsTime,
			tipb.ScalarFuncSig_CastTimeAsInt /*, tipb.ScalarFuncSig_CastTimeAsReal*/, tipb.ScalarFuncSig_CastTimeAsDecimal, tipb.ScalarFuncSig_CastTimeAsTime, tipb.ScalarFuncSig_CastTimeAsString:
			return true
		}
	case ast.DateAdd, ast.AddDate:
		switch function.Function.PbCode() {
		case tipb.ScalarFuncSig_AddDateDatetimeInt, tipb.ScalarFuncSig_AddDateStringInt, tipb.ScalarFuncSig_AddDateStringReal:
			return true
		}
	case ast.DateSub, ast.SubDate:
		switch function.Function.PbCode() {
		case tipb.ScalarFuncSig_SubDateDatetimeInt, tipb.ScalarFuncSig_SubDateStringInt:
			return true
		}
	case ast.UnixTimestamp:
		switch function.Function.PbCode() {
		case tipb.ScalarFuncSig_UnixTimestampInt, tipb.ScalarFuncSig_UnixTimestampDec:
			return true
		}
	case ast.Round:
		switch function.Function.PbCode() {
		case tipb.ScalarFuncSig_RoundInt, tipb.ScalarFuncSig_RoundReal:
			return true
		}
	case ast.Extract:
		switch function.Function.PbCode() {
		case tipb.ScalarFuncSig_ExtractDatetime:
			return true
		}
	case ast.Replace:
		switch function.Function.PbCode() {
		case tipb.ScalarFuncSig_Replace:
			return true
		}
	case ast.StrToDate:
		switch function.Function.PbCode() {
		case
			tipb.ScalarFuncSig_StrToDateDate,
			tipb.ScalarFuncSig_StrToDateDatetime:
			return true
		default:
			return false
		}
	}
	return false
}

func scalarExprSupportedByTiDB(function *ScalarFunction) bool {
	// TiDB can support all functions, but TiPB may not include some functions.
	return scalarExprSupportedByTiKV(function) || scalarExprSupportedByFlash(function)
}

func canFuncBePushed(sf *ScalarFunction, storeType kv.StoreType) bool {
	// Use the failpoint to control whether to push down an expression in the integration test.
	// Push down all expression if the `failpoint expression` is `all`, otherwise, check
	// whether scalar function's name is contained in the enabled expression list (e.g.`ne,eq,lt`).
	// If neither of the above is true, switch to original logic.
	failpoint.Inject("PushDownTestSwitcher", func(val failpoint.Value) {
		enabled := val.(string)
		if enabled == "all" {
			failpoint.Return(true)
		}
		exprs := strings.Split(enabled, ",")
		for _, expr := range exprs {
			if strings.ToLower(strings.TrimSpace(expr)) == sf.FuncName.L {
				failpoint.Return(true)
			}
		}
	})

	ret := false

	switch storeType {
	case kv.TiFlash:
		ret = scalarExprSupportedByFlash(sf)
	case kv.TiKV:
		ret = scalarExprSupportedByTiKV(sf)
	case kv.TiDB:
		ret = scalarExprSupportedByTiDB(sf)
	case kv.UnSpecified:
		ret = scalarExprSupportedByTiDB(sf) || scalarExprSupportedByTiKV(sf) || scalarExprSupportedByFlash(sf)
	}

	if ret {
		ret = IsPushDownEnabled(sf.FuncName.L, storeType)
	}
	return ret
}

func storeTypeMask(storeType kv.StoreType) uint32 {
	if storeType == kv.UnSpecified {
		return 1<<kv.TiKV | 1<<kv.TiFlash | 1<<kv.TiDB
	}
	return 1 << storeType
}

// IsPushDownEnabled returns true if the input expr is not in the expr_pushdown_blacklist
func IsPushDownEnabled(name string, storeType kv.StoreType) bool {
	value, exists := DefaultExprPushDownBlacklist.Load().(map[string]uint32)[name]
	if exists {
		mask := storeTypeMask(storeType)
		return !(value&mask == mask)
	}

	if storeType != kv.TiFlash && name == ast.AggFuncApproxCountDistinct {
		// Can not push down approx_count_distinct to other store except tiflash by now.
		return false
	}

	return true
}

// DefaultExprPushDownBlacklist indicates the expressions which can not be pushed down to TiKV.
var DefaultExprPushDownBlacklist *atomic.Value

func init() {
	DefaultExprPushDownBlacklist = new(atomic.Value)
	DefaultExprPushDownBlacklist.Store(make(map[string]uint32))
}

func canScalarFuncPushDown(scalarFunc *ScalarFunction, pc PbConverter, storeType kv.StoreType) bool {
	pbCode := scalarFunc.Function.PbCode()
	if pbCode <= tipb.ScalarFuncSig_Unspecified {
		failpoint.Inject("PanicIfPbCodeUnspecified", func() {
			panic(errors.Errorf("unspecified PbCode: %T", scalarFunc.Function))
		})
		return false
	}

	// Check whether this function can be pushed.
	if !canFuncBePushed(scalarFunc, storeType) {
		if pc.sc.InExplainStmt {
			storageName := storeType.Name()
			if storeType == kv.UnSpecified {
				storageName = "storage layer"
			}
			pc.sc.AppendWarning(errors.New("Scalar function '" + scalarFunc.FuncName.L + "'(signature: " + scalarFunc.Function.PbCode().String() + ") can not be pushed to " + storageName))
		}
		return false
	}

	// Check whether all of its parameters can be pushed.
	for _, arg := range scalarFunc.GetArgs() {
		if !canExprPushDown(arg, pc, storeType) {
			return false
		}
	}

	if metadata := scalarFunc.Function.metadata(); metadata != nil {
		var err error
		_, err = proto.Marshal(metadata)
		if err != nil {
			logutil.BgLogger().Error("encode metadata", zap.Any("metadata", metadata), zap.Error(err))
			return false
		}
	}
	return true
}

func canExprPushDown(expr Expression, pc PbConverter, storeType kv.StoreType) bool {
	if storeType == kv.TiFlash {
		switch expr.GetType().Tp {
		case mysql.TypeDuration:
			if pc.sc.InExplainStmt {
				pc.sc.AppendWarning(errors.New("Expr '" + expr.String() + "' can not be pushed to TiFlash because it contains Duration type"))
			}
			return false
		case mysql.TypeEnum:
			if pc.sc.InExplainStmt {
				pc.sc.AppendWarning(errors.New("Expr '" + expr.String() + "' can not be pushed to TiFlash because it contains Enum type"))
			}
			return false
		default:
		}
	}
	switch x := expr.(type) {
	case *CorrelatedColumn:
		return pc.conOrCorColToPBExpr(expr) != nil && pc.columnToPBExpr(&x.Column) != nil
	case *Constant:
		return pc.conOrCorColToPBExpr(expr) != nil
	case *Column:
		return pc.columnToPBExpr(x) != nil
	case *ScalarFunction:
		return canScalarFuncPushDown(x, pc, storeType)
	}
	return false
}

// PushDownExprs split the input exprs into pushed and remained, pushed include all the exprs that can be pushed down
func PushDownExprs(sc *stmtctx.StatementContext, exprs []Expression, client kv.Client, storeType kv.StoreType) (pushed []Expression, remained []Expression) {
	pc := PbConverter{sc: sc, client: client}
	for _, expr := range exprs {
		if canExprPushDown(expr, pc, storeType) {
			pushed = append(pushed, expr)
		} else {
			remained = append(remained, expr)
		}
	}
	return
}

// CanExprsPushDown return true if all the expr in exprs can be pushed down
func CanExprsPushDown(sc *stmtctx.StatementContext, exprs []Expression, client kv.Client, storeType kv.StoreType) bool {
	_, remained := PushDownExprs(sc, exprs, client, storeType)
	return len(remained) == 0
}

// wrapWithIsTrue wraps `arg` with istrue function if the return type of expr is not
// type int, otherwise, returns `arg` directly.
// The `keepNull` controls what the istrue function will return when `arg` is null:
// 1. keepNull is true and arg is null, the istrue function returns null.
// 2. keepNull is false and arg is null, the istrue function returns 0.
// The `wrapForInt` indicates whether we need to wrapIsTrue for non-logical Expression with int type.
// TODO: remove this function. ScalarFunction should be newed in one place.
func wrapWithIsTrue(ctx sessionctx.Context, keepNull bool, arg Expression, wrapForInt bool) (Expression, error) {
	if arg.GetType().EvalType() == types.ETInt {
		if !wrapForInt {
			return arg, nil
		}
		if child, ok := arg.(*ScalarFunction); ok {
			if _, isLogicalOp := logicalOps[child.FuncName.L]; isLogicalOp {
				return arg, nil
			}
		}
	}
	var fc *isTrueOrFalseFunctionClass
	if keepNull {
		fc = &isTrueOrFalseFunctionClass{baseFunctionClass{ast.IsTruthWithNull, 1, 1}, opcode.IsTruth, keepNull}
	} else {
		fc = &isTrueOrFalseFunctionClass{baseFunctionClass{ast.IsTruthWithoutNull, 1, 1}, opcode.IsTruth, keepNull}
	}
	f, err := fc.getFunction(ctx, []Expression{arg})
	if err != nil {
		return nil, err
	}
	sf := &ScalarFunction{
		FuncName: model.NewCIStr(ast.IsTruthWithoutNull),
		Function: f,
		RetType:  f.getRetTp(),
	}
	if keepNull {
		sf.FuncName = model.NewCIStr(ast.IsTruthWithNull)
	}
	return FoldConstant(sf), nil
}<|MERGE_RESOLUTION|>--- conflicted
+++ resolved
@@ -1017,12 +1017,9 @@
 		ast.Concat, ast.ConcatWS,
 		ast.Date, ast.Year, ast.Month, ast.Day,
 		ast.DateDiff, ast.TimestampDiff, ast.DateFormat, ast.FromUnixTime,
-<<<<<<< HEAD
-		ast.Sqrt, ast.Coalesce, ast.ASCII, ast.Length, ast.Trim, ast.Position,
-=======
+
 		ast.Sqrt, ast.Log, ast.Log2, ast.Log10, ast.Ln, ast.Exp, ast.Pow, ast.Sign,
-		ast.Radians, ast.Degrees, ast.Conv, ast.CRC32,
->>>>>>> 5561c0b8
+		ast.Radians, ast.Degrees, ast.Conv, ast.CRC32, ast.ASCII, ast.Length, ast.Trim, ast.Position,
 		ast.JSONLength:
 		return true
 	case ast.Substr, ast.Substring, ast.Left, ast.Right, ast.CharLength:
