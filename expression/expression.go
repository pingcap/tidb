--- conflicted
+++ resolved
@@ -333,15 +333,12 @@
 	for _, expr := range exprList {
 		tp := expr.GetType()
 		eType := tp.EvalType()
-<<<<<<< HEAD
 		if expr.GetType().Hybrid() {
 			eType = types.ETInt
 		}
 		if CanImplicitEvalReal(expr) {
 			eType = types.ETReal
 		}
-=======
->>>>>>> 4482f64f
 		buf, err := globalColumnAllocator.get(eType, n)
 		if err != nil {
 			return nil, nil, err
@@ -356,11 +353,7 @@
 			return nil, nil, err
 		}
 
-<<<<<<< HEAD
 		err = toBool(ctx.GetSessionVars().StmtCtx, tp, eType, buf, sel, isZero)
-=======
-		err = toBool(ctx.GetSessionVars().StmtCtx, tp, buf, sel, isZero)
->>>>>>> 4482f64f
 		if err != nil {
 			return nil, nil, err
 		}
@@ -400,12 +393,7 @@
 	return selected, nulls, nil
 }
 
-<<<<<<< HEAD
 func toBool(sc *stmtctx.StatementContext, tp *types.FieldType, eType types.EvalType, buf *chunk.Column, sel []int, isZero []int8) error {
-=======
-func toBool(sc *stmtctx.StatementContext, tp *types.FieldType, buf *chunk.Column, sel []int, isZero []int8) error {
-	eType := tp.EvalType()
->>>>>>> 4482f64f
 	switch eType {
 	case types.ETInt:
 		i64s := buf.Int64s()
