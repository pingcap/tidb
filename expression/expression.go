--- conflicted
+++ resolved
@@ -611,26 +611,16 @@
 			continue
 		}
 		names = append(names, &types.FieldName{
-			ColName: col.Name,
-			TblName: tblName,
-			DBName:  dbName,
+			ColName:     col.Name,
+			TblName:     tblName,
+			DBName:      dbName,
+			OrigTblName: tblName,
 		})
 		newCol := &Column{
-<<<<<<< HEAD
-			ColName:     col.Name,
-			TblName:     tblName,
-			OrigTblName: tblName,
-			DBName:      dbName,
-			RetType:     &col.FieldType,
-			ID:          col.ID,
-			UniqueID:    ctx.GetSessionVars().AllocPlanColumnID(),
-			Index:       col.Offset,
-=======
 			RetType:  &col.FieldType,
 			ID:       col.ID,
 			UniqueID: ctx.GetSessionVars().AllocPlanColumnID(),
 			Index:    col.Offset,
->>>>>>> dffc5152
 		}
 		columns = append(columns, newCol)
 	}
