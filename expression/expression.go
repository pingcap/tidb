// Copyright 2016 PingCAP, Inc.
//
// Licensed under the Apache License, Version 2.0 (the "License");
// you may not use this file except in compliance with the License.
// You may obtain a copy of the License at
//
//     http://www.apache.org/licenses/LICENSE-2.0
//
// Unless required by applicable law or agreed to in writing, software
// distributed under the License is distributed on an "AS IS" BASIS,
// WITHOUT WARRANTIES OR CONDITIONS OF ANY KIND, either express or implied.
// See the License for the specific language governing permissions and
// limitations under the License.

package expression

import (
	goJSON "encoding/json"
	"fmt"
	"strings"
	"sync"
	"sync/atomic"

	"github.com/gogo/protobuf/proto"
	"github.com/pingcap/errors"
	"github.com/pingcap/failpoint"
	"github.com/pingcap/tidb/kv"
	"github.com/pingcap/tidb/parser/ast"
	"github.com/pingcap/tidb/parser/model"
	"github.com/pingcap/tidb/parser/mysql"
	"github.com/pingcap/tidb/parser/opcode"
	"github.com/pingcap/tidb/parser/terror"
	"github.com/pingcap/tidb/sessionctx"
	"github.com/pingcap/tidb/sessionctx/stmtctx"
	"github.com/pingcap/tidb/types"
	"github.com/pingcap/tidb/types/json"
	"github.com/pingcap/tidb/util/chunk"
	"github.com/pingcap/tidb/util/generatedexpr"
	"github.com/pingcap/tidb/util/logutil"
	"github.com/pingcap/tipb/go-tipb"
	"go.uber.org/zap"
)

// These are byte flags used for `HashCode()`.
const (
	constantFlag       byte = 0
	columnFlag         byte = 1
	scalarFunctionFlag byte = 3
	parameterFlag      byte = 4
)

// EvalAstExpr evaluates ast expression directly.
// Note: initialized in planner/core
// import expression and planner/core together to use EvalAstExpr
var EvalAstExpr func(sctx sessionctx.Context, expr ast.ExprNode) (types.Datum, error)

// RewriteAstExpr rewrites ast expression directly.
// Note: initialized in planner/core
// import expression and planner/core together to use EvalAstExpr
var RewriteAstExpr func(sctx sessionctx.Context, expr ast.ExprNode, schema *Schema, names types.NameSlice) (Expression, error)

// VecExpr contains all vectorized evaluation methods.
type VecExpr interface {
	// Vectorized returns if this expression supports vectorized evaluation.
	Vectorized() bool

	// VecEvalInt evaluates this expression in a vectorized manner.
	VecEvalInt(ctx sessionctx.Context, input *chunk.Chunk, result *chunk.Column) error

	// VecEvalReal evaluates this expression in a vectorized manner.
	VecEvalReal(ctx sessionctx.Context, input *chunk.Chunk, result *chunk.Column) error

	// VecEvalString evaluates this expression in a vectorized manner.
	VecEvalString(ctx sessionctx.Context, input *chunk.Chunk, result *chunk.Column) error

	// VecEvalDecimal evaluates this expression in a vectorized manner.
	VecEvalDecimal(ctx sessionctx.Context, input *chunk.Chunk, result *chunk.Column) error

	// VecEvalTime evaluates this expression in a vectorized manner.
	VecEvalTime(ctx sessionctx.Context, input *chunk.Chunk, result *chunk.Column) error

	// VecEvalDuration evaluates this expression in a vectorized manner.
	VecEvalDuration(ctx sessionctx.Context, input *chunk.Chunk, result *chunk.Column) error

	// VecEvalJSON evaluates this expression in a vectorized manner.
	VecEvalJSON(ctx sessionctx.Context, input *chunk.Chunk, result *chunk.Column) error
}

// ReverseExpr contains all resersed evaluation methods.
type ReverseExpr interface {
	// SupportReverseEval checks whether the builtinFunc support reverse evaluation.
	SupportReverseEval() bool

	// ReverseEval evaluates the only one column value with given function result.
	ReverseEval(sc *stmtctx.StatementContext, res types.Datum, rType types.RoundingType) (val types.Datum, err error)
}

// Expression represents all scalar expression in SQL.
type Expression interface {
	fmt.Stringer
	goJSON.Marshaler
	VecExpr
	ReverseExpr
	CollationInfo

	// Eval evaluates an expression through a row.
	Eval(row chunk.Row) (types.Datum, error)

	// EvalInt returns the int64 representation of expression.
	EvalInt(ctx sessionctx.Context, row chunk.Row) (val int64, isNull bool, err error)

	// EvalReal returns the float64 representation of expression.
	EvalReal(ctx sessionctx.Context, row chunk.Row) (val float64, isNull bool, err error)

	// EvalString returns the string representation of expression.
	EvalString(ctx sessionctx.Context, row chunk.Row) (val string, isNull bool, err error)

	// EvalDecimal returns the decimal representation of expression.
	EvalDecimal(ctx sessionctx.Context, row chunk.Row) (val *types.MyDecimal, isNull bool, err error)

	// EvalTime returns the DATE/DATETIME/TIMESTAMP representation of expression.
	EvalTime(ctx sessionctx.Context, row chunk.Row) (val types.Time, isNull bool, err error)

	// EvalDuration returns the duration representation of expression.
	EvalDuration(ctx sessionctx.Context, row chunk.Row) (val types.Duration, isNull bool, err error)

	// EvalJSON returns the JSON representation of expression.
	EvalJSON(ctx sessionctx.Context, row chunk.Row) (val json.BinaryJSON, isNull bool, err error)

	// GetType gets the type that the expression returns.
	GetType() *types.FieldType

	// Clone copies an expression totally.
	Clone() Expression

	// Equal checks whether two expressions are equal.
	Equal(ctx sessionctx.Context, e Expression) bool

	// IsCorrelated checks if this expression has correlated key.
	IsCorrelated() bool

	// ConstItem checks if this expression is constant item, regardless of query evaluation state.
	// An expression is constant item if it:
	// refers no tables.
	// refers no correlated column.
	// refers no subqueries that refers any tables.
	// refers no non-deterministic functions.
	// refers no statement parameters.
	// refers no param markers when prepare plan cache is enabled.
	ConstItem(sc *stmtctx.StatementContext) bool

	// Decorrelate try to decorrelate the expression by schema.
	Decorrelate(schema *Schema) Expression

	// ResolveIndices resolves indices by the given schema. It will copy the original expression and return the copied one.
	ResolveIndices(schema *Schema) (Expression, error)

	// resolveIndices is called inside the `ResolveIndices` It will perform on the expression itself.
	resolveIndices(schema *Schema) error

	// ResolveIndicesByVirtualExpr resolves indices by the given schema in terms of virual expression. It will copy the original expression and return the copied one.
	ResolveIndicesByVirtualExpr(schema *Schema) (Expression, bool)

	// resolveIndicesByVirtualExpr is called inside the `ResolveIndicesByVirtualExpr` It will perform on the expression itself.
	resolveIndicesByVirtualExpr(schema *Schema) bool

	// ExplainInfo returns operator information to be explained.
	ExplainInfo() string

	// ExplainNormalizedInfo returns operator normalized information for generating digest.
	ExplainNormalizedInfo() string

	// HashCode creates the hashcode for expression which can be used to identify itself from other expression.
	// It generated as the following:
	// Constant: ConstantFlag+encoded value
	// Column: ColumnFlag+encoded value
	// ScalarFunction: SFFlag+encoded function name + encoded arg_1 + encoded arg_2 + ...
	HashCode(sc *stmtctx.StatementContext) []byte
}

// CNFExprs stands for a CNF expression.
type CNFExprs []Expression

// Clone clones itself.
func (e CNFExprs) Clone() CNFExprs {
	cnf := make(CNFExprs, 0, len(e))
	for _, expr := range e {
		cnf = append(cnf, expr.Clone())
	}
	return cnf
}

// Shallow makes a shallow copy of itself.
func (e CNFExprs) Shallow() CNFExprs {
	cnf := make(CNFExprs, 0, len(e))
	cnf = append(cnf, e...)
	return cnf
}

func isColumnInOperand(c *Column) bool {
	return c.InOperand
}

// IsEQCondFromIn checks if an expression is equal condition converted from `[not] in (subq)`.
func IsEQCondFromIn(expr Expression) bool {
	sf, ok := expr.(*ScalarFunction)
	if !ok || sf.FuncName.L != ast.EQ {
		return false
	}
	cols := make([]*Column, 0, 1)
	cols = ExtractColumnsFromExpressions(cols, sf.GetArgs(), isColumnInOperand)
	return len(cols) > 0
}

// ExprNotNull checks if an expression is possible to be null.
func ExprNotNull(expr Expression) bool {
	if c, ok := expr.(*Constant); ok {
		return !c.Value.IsNull()
	}
	// For ScalarFunction, the result would not be correct until we support maintaining
	// NotNull flag for it.
	return mysql.HasNotNullFlag(expr.GetType().Flag)
}

// HandleOverflowOnSelection handles Overflow errors when evaluating selection filters.
// We should ignore overflow errors when evaluating selection conditions:
//		INSERT INTO t VALUES ("999999999999999999");
//		SELECT * FROM t WHERE v;
func HandleOverflowOnSelection(sc *stmtctx.StatementContext, val int64, err error) (int64, error) {
	if sc.InSelectStmt && err != nil && types.ErrOverflow.Equal(err) {
		return -1, nil
	}
	return val, err
}

// EvalBool evaluates expression list to a boolean value. The first returned value
// indicates bool result of the expression list, the second returned value indicates
// whether the result of the expression list is null, it can only be true when the
// first returned values is false.
func EvalBool(ctx sessionctx.Context, exprList CNFExprs, row chunk.Row) (bool, bool, error) {
	hasNull := false
	for _, expr := range exprList {
		data, err := expr.Eval(row)
		if err != nil {
			return false, false, err
		}
		if data.IsNull() {
			// For queries like `select a in (select a from s where t.b = s.b) from t`,
			// if result of `t.a = s.a` is null, we cannot return immediately until
			// we have checked if `t.b = s.b` is null or false, because it means
			// subquery is empty, and we should return false as the result of the whole
			// exprList in that case, instead of null.
			if !IsEQCondFromIn(expr) {
				return false, false, nil
			}
			hasNull = true
			continue
		}

		i, err := data.ToBool(ctx.GetSessionVars().StmtCtx)
		if err != nil {
			i, err = HandleOverflowOnSelection(ctx.GetSessionVars().StmtCtx, i, err)
			if err != nil {
				return false, false, err

			}
		}
		if i == 0 {
			return false, false, nil
		}
	}
	if hasNull {
		return false, true, nil
	}
	return true, false, nil
}

var (
	defaultChunkSize = 1024
	selPool          = sync.Pool{
		New: func() interface{} {
			return make([]int, defaultChunkSize)
		},
	}
	zeroPool = sync.Pool{
		New: func() interface{} {
			return make([]int8, defaultChunkSize)
		},
	}
)

func allocSelSlice(n int) []int {
	if n > defaultChunkSize {
		return make([]int, n)
	}
	return selPool.Get().([]int)
}

func deallocateSelSlice(sel []int) {
	if cap(sel) <= defaultChunkSize {
		selPool.Put(sel)
	}
}

func allocZeroSlice(n int) []int8 {
	if n > defaultChunkSize {
		return make([]int8, n)
	}
	return zeroPool.Get().([]int8)
}

func deallocateZeroSlice(isZero []int8) {
	if cap(isZero) <= defaultChunkSize {
		zeroPool.Put(isZero)
	}
}

// VecEvalBool does the same thing as EvalBool but it works in a vectorized manner.
func VecEvalBool(ctx sessionctx.Context, exprList CNFExprs, input *chunk.Chunk, selected, nulls []bool) ([]bool, []bool, error) {
	// If input.Sel() != nil, we will call input.SetSel(nil) to clear the sel slice in input chunk.
	// After the function finished, then we reset the input.Sel().
	// The caller will handle the input.Sel() and selected slices.
	defer input.SetSel(input.Sel())
	input.SetSel(nil)

	n := input.NumRows()
	selected = selected[:0]
	nulls = nulls[:0]
	for i := 0; i < n; i++ {
		selected = append(selected, false)
		nulls = append(nulls, false)
	}

	sel := allocSelSlice(n)
	defer deallocateSelSlice(sel)
	sel = sel[:0]
	for i := 0; i < n; i++ {
		sel = append(sel, i)
	}
	input.SetSel(sel)

	// In isZero slice, -1 means Null, 0 means zero, 1 means not zero
	isZero := allocZeroSlice(n)
	defer deallocateZeroSlice(isZero)
	for _, expr := range exprList {
		tp := expr.GetType()
		eType := tp.EvalType()
		if CanImplicitEvalReal(expr) {
			eType = types.ETReal
		}
		buf, err := globalColumnAllocator.get()
		if err != nil {
			return nil, nil, err
		}

		// Take the implicit evalReal path if possible.
		if CanImplicitEvalReal(expr) {
			if err := implicitEvalReal(ctx, expr, input, buf); err != nil {
				return nil, nil, err
			}
		} else if err := EvalExpr(ctx, expr, eType, input, buf); err != nil {
			return nil, nil, err
		}

		err = toBool(ctx.GetSessionVars().StmtCtx, tp, eType, buf, sel, isZero)
		if err != nil {
			return nil, nil, err
		}

		j := 0
		isEQCondFromIn := IsEQCondFromIn(expr)
		for i := range sel {
			if isZero[i] == -1 {
				if eType != types.ETInt && !isEQCondFromIn {
					continue
				}
				// In this case, we set this row to null and let it pass this filter.
				// The null flag may be set to false later by other expressions in some cases.
				nulls[sel[i]] = true
				sel[j] = sel[i]
				j++
				continue
			}

			if isZero[i] == 0 {
				continue
			}
			sel[j] = sel[i] // this row passes this filter
			j++
		}
		sel = sel[:j]
		input.SetSel(sel)
		globalColumnAllocator.put(buf)
	}

	for _, i := range sel {
		if !nulls[i] {
			selected[i] = true
		}
	}

	return selected, nulls, nil
}

func toBool(sc *stmtctx.StatementContext, tp *types.FieldType, eType types.EvalType, buf *chunk.Column, sel []int, isZero []int8) error {
	switch eType {
	case types.ETInt:
		i64s := buf.Int64s()
		for i := range sel {
			if buf.IsNull(i) {
				isZero[i] = -1
			} else {
				if i64s[i] == 0 {
					isZero[i] = 0
				} else {
					isZero[i] = 1
				}
			}
		}
	case types.ETReal:
		f64s := buf.Float64s()
		for i := range sel {
			if buf.IsNull(i) {
				isZero[i] = -1
			} else {
				if f64s[i] == 0 {
					isZero[i] = 0
				} else {
					isZero[i] = 1
				}
			}
		}
	case types.ETDuration:
		d64s := buf.GoDurations()
		for i := range sel {
			if buf.IsNull(i) {
				isZero[i] = -1
			} else {
				if d64s[i] == 0 {
					isZero[i] = 0
				} else {
					isZero[i] = 1
				}
			}
		}
	case types.ETDatetime, types.ETTimestamp:
		t64s := buf.Times()
		for i := range sel {
			if buf.IsNull(i) {
				isZero[i] = -1
			} else {
				if t64s[i].IsZero() {
					isZero[i] = 0
				} else {
					isZero[i] = 1
				}
			}
		}
	case types.ETString:
		for i := range sel {
			if buf.IsNull(i) {
				isZero[i] = -1
			} else {
				var fVal float64
				var err error
				sVal := buf.GetString(i)
				if tp.Hybrid() {
					switch tp.Tp {
					case mysql.TypeSet, mysql.TypeEnum:
						fVal = float64(len(sVal))
						if fVal == 0 {
							// The elements listed in the column specification are assigned index numbers, beginning
							// with 1. The index value of the empty string error value (distinguish from a "normal"
							// empty string) is 0. Thus we need to check whether it's an empty string error value when
							// `fVal==0`.
							for idx, elem := range tp.Elems {
								if elem == sVal {
									fVal = float64(idx + 1)
									break
								}
							}
						}
					case mysql.TypeBit:
						var bl types.BinaryLiteral = buf.GetBytes(i)
						iVal, err := bl.ToInt(sc)
						if err != nil {
							return err
						}
						fVal = float64(iVal)
					}
				} else {
					fVal, err = types.StrToFloat(sc, sVal, false)
					if err != nil {
						return err
					}
				}
				if fVal == 0 {
					isZero[i] = 0
				} else {
					isZero[i] = 1
				}
			}
		}
	case types.ETDecimal:
		d64s := buf.Decimals()
		for i := range sel {
			if buf.IsNull(i) {
				isZero[i] = -1
			} else {
				if d64s[i].IsZero() {
					isZero[i] = 0
				} else {
					isZero[i] = 1
				}
			}
		}
	case types.ETJson:
		for i := range sel {
			if buf.IsNull(i) {
				isZero[i] = -1
			} else {
				if buf.GetJSON(i).IsZero() {
					isZero[i] = 0
				} else {
					isZero[i] = 1
				}
			}
		}
	}
	return nil
}

func implicitEvalReal(ctx sessionctx.Context, expr Expression, input *chunk.Chunk, result *chunk.Column) (err error) {
	if expr.Vectorized() && ctx.GetSessionVars().EnableVectorizedExpression {
		err = expr.VecEvalReal(ctx, input, result)
	} else {
		ind, n := 0, input.NumRows()
		iter := chunk.NewIterator4Chunk(input)
		result.ResizeFloat64(n, false)
		f64s := result.Float64s()
		for it := iter.Begin(); it != iter.End(); it = iter.Next() {
			value, isNull, err := expr.EvalReal(ctx, it)
			if err != nil {
				return err
			}
			if isNull {
				result.SetNull(ind, isNull)
			} else {
				f64s[ind] = value
			}
			ind++
		}
	}
	return
}

// EvalExpr evaluates this expr according to its type.
// And it selects the method for evaluating expression based on
// the environment variables and whether the expression can be vectorized.
// Note: the input argument `evalType` is needed because of that when `expr` is
// of the hybrid type(ENUM/SET/BIT), we need the invoker decide the actual EvalType.
func EvalExpr(ctx sessionctx.Context, expr Expression, evalType types.EvalType, input *chunk.Chunk, result *chunk.Column) (err error) {
	if expr.Vectorized() && ctx.GetSessionVars().EnableVectorizedExpression {
		switch evalType {
		case types.ETInt:
			err = expr.VecEvalInt(ctx, input, result)
		case types.ETReal:
			err = expr.VecEvalReal(ctx, input, result)
		case types.ETDuration:
			err = expr.VecEvalDuration(ctx, input, result)
		case types.ETDatetime, types.ETTimestamp:
			err = expr.VecEvalTime(ctx, input, result)
		case types.ETString:
			err = expr.VecEvalString(ctx, input, result)
		case types.ETJson:
			err = expr.VecEvalJSON(ctx, input, result)
		case types.ETDecimal:
			err = expr.VecEvalDecimal(ctx, input, result)
		default:
			err = errors.New(fmt.Sprintf("invalid eval type %v", expr.GetType().EvalType()))
		}
	} else {
		ind, n := 0, input.NumRows()
		iter := chunk.NewIterator4Chunk(input)
		switch evalType {
		case types.ETInt:
			result.ResizeInt64(n, false)
			i64s := result.Int64s()
			for it := iter.Begin(); it != iter.End(); it = iter.Next() {
				value, isNull, err := expr.EvalInt(ctx, it)
				if err != nil {
					return err
				}
				if isNull {
					result.SetNull(ind, isNull)
				} else {
					i64s[ind] = value
				}
				ind++
			}
		case types.ETReal:
			result.ResizeFloat64(n, false)
			f64s := result.Float64s()
			for it := iter.Begin(); it != iter.End(); it = iter.Next() {
				value, isNull, err := expr.EvalReal(ctx, it)
				if err != nil {
					return err
				}
				if isNull {
					result.SetNull(ind, isNull)
				} else {
					f64s[ind] = value
				}
				ind++
			}
		case types.ETDuration:
			result.ResizeGoDuration(n, false)
			d64s := result.GoDurations()
			for it := iter.Begin(); it != iter.End(); it = iter.Next() {
				value, isNull, err := expr.EvalDuration(ctx, it)
				if err != nil {
					return err
				}
				if isNull {
					result.SetNull(ind, isNull)
				} else {
					d64s[ind] = value.Duration
				}
				ind++
			}
		case types.ETDatetime, types.ETTimestamp:
			result.ResizeTime(n, false)
			t64s := result.Times()
			for it := iter.Begin(); it != iter.End(); it = iter.Next() {
				value, isNull, err := expr.EvalTime(ctx, it)
				if err != nil {
					return err
				}
				if isNull {
					result.SetNull(ind, isNull)
				} else {
					t64s[ind] = value
				}
				ind++
			}
		case types.ETString:
			result.ReserveString(n)
			for it := iter.Begin(); it != iter.End(); it = iter.Next() {
				value, isNull, err := expr.EvalString(ctx, it)
				if err != nil {
					return err
				}
				if isNull {
					result.AppendNull()
				} else {
					result.AppendString(value)
				}
			}
		case types.ETJson:
			result.ReserveJSON(n)
			for it := iter.Begin(); it != iter.End(); it = iter.Next() {
				value, isNull, err := expr.EvalJSON(ctx, it)
				if err != nil {
					return err
				}
				if isNull {
					result.AppendNull()
				} else {
					result.AppendJSON(value)
				}
			}
		case types.ETDecimal:
			result.ResizeDecimal(n, false)
			d64s := result.Decimals()
			for it := iter.Begin(); it != iter.End(); it = iter.Next() {
				value, isNull, err := expr.EvalDecimal(ctx, it)
				if err != nil {
					return err
				}
				if isNull {
					result.SetNull(ind, isNull)
				} else {
					d64s[ind] = *value
				}
				ind++
			}
		default:
			err = errors.New(fmt.Sprintf("invalid eval type %v", expr.GetType().EvalType()))
		}
	}
	return
}

// composeConditionWithBinaryOp composes condition with binary operator into a balance deep tree, which benefits a lot for pb decoder/encoder.
func composeConditionWithBinaryOp(ctx sessionctx.Context, conditions []Expression, funcName string) Expression {
	length := len(conditions)
	if length == 0 {
		return nil
	}
	if length == 1 {
		return conditions[0]
	}
	expr := NewFunctionInternal(ctx, funcName,
		types.NewFieldType(mysql.TypeTiny),
		composeConditionWithBinaryOp(ctx, conditions[:length/2], funcName),
		composeConditionWithBinaryOp(ctx, conditions[length/2:], funcName))
	return expr
}

// ComposeCNFCondition composes CNF items into a balance deep CNF tree, which benefits a lot for pb decoder/encoder.
func ComposeCNFCondition(ctx sessionctx.Context, conditions ...Expression) Expression {
	return composeConditionWithBinaryOp(ctx, conditions, ast.LogicAnd)
}

// ComposeDNFCondition composes DNF items into a balance deep DNF tree.
func ComposeDNFCondition(ctx sessionctx.Context, conditions ...Expression) Expression {
	return composeConditionWithBinaryOp(ctx, conditions, ast.LogicOr)
}

func extractBinaryOpItems(conditions *ScalarFunction, funcName string) []Expression {
	var ret []Expression
	for _, arg := range conditions.GetArgs() {
		if sf, ok := arg.(*ScalarFunction); ok && sf.FuncName.L == funcName {
			ret = append(ret, extractBinaryOpItems(sf, funcName)...)
		} else {
			ret = append(ret, arg)
		}
	}
	return ret
}

// FlattenDNFConditions extracts DNF expression's leaf item.
// e.g. or(or(a=1, a=2), or(a=3, a=4)), we'll get [a=1, a=2, a=3, a=4].
func FlattenDNFConditions(DNFCondition *ScalarFunction) []Expression {
	return extractBinaryOpItems(DNFCondition, ast.LogicOr)
}

// FlattenCNFConditions extracts CNF expression's leaf item.
// e.g. and(and(a>1, a>2), and(a>3, a>4)), we'll get [a>1, a>2, a>3, a>4].
func FlattenCNFConditions(CNFCondition *ScalarFunction) []Expression {
	return extractBinaryOpItems(CNFCondition, ast.LogicAnd)
}

// Assignment represents a set assignment in Update, such as
// Update t set c1 = hex(12), c2 = c3 where c2 = 1
type Assignment struct {
	Col *Column
	// ColName indicates its original column name in table schema. It's used for outputting helping message when executing meets some errors.
	ColName model.CIStr
	Expr    Expression
	// LazyErr is used in statement like `INSERT INTO t1 (a) VALUES (1) ON DUPLICATE KEY UPDATE a= (SELECT b FROM source);`, ErrSubqueryMoreThan1Row
	// should be evaluated after the duplicate situation is detected in the executing procedure.
	LazyErr error
}

// VarAssignment represents a variable assignment in Set, such as set global a = 1.
type VarAssignment struct {
	Name        string
	Expr        Expression
	IsDefault   bool
	IsGlobal    bool
	IsSystem    bool
	ExtendValue *Constant
}

// splitNormalFormItems split CNF(conjunctive normal form) like "a and b and c", or DNF(disjunctive normal form) like "a or b or c"
func splitNormalFormItems(onExpr Expression, funcName string) []Expression {
	switch v := onExpr.(type) {
	case *ScalarFunction:
		if v.FuncName.L == funcName {
			var ret []Expression
			for _, arg := range v.GetArgs() {
				ret = append(ret, splitNormalFormItems(arg, funcName)...)
			}
			return ret
		}
	}
	return []Expression{onExpr}
}

// SplitCNFItems splits CNF items.
// CNF means conjunctive normal form, e.g. "a and b and c".
func SplitCNFItems(onExpr Expression) []Expression {
	return splitNormalFormItems(onExpr, ast.LogicAnd)
}

// SplitDNFItems splits DNF items.
// DNF means disjunctive normal form, e.g. "a or b or c".
func SplitDNFItems(onExpr Expression) []Expression {
	return splitNormalFormItems(onExpr, ast.LogicOr)
}

// EvaluateExprWithNull sets columns in schema as null and calculate the final result of the scalar function.
// If the Expression is a non-constant value, it means the result is unknown.
func EvaluateExprWithNull(ctx sessionctx.Context, schema *Schema, expr Expression) Expression {
	if MaybeOverOptimized4PlanCache(ctx, []Expression{expr}) {
		return expr
	}
	return evaluateExprWithNull(ctx, schema, expr)
}

func evaluateExprWithNull(ctx sessionctx.Context, schema *Schema, expr Expression) Expression {
	switch x := expr.(type) {
	case *ScalarFunction:
		args := make([]Expression, len(x.GetArgs()))
		for i, arg := range x.GetArgs() {
			args[i] = evaluateExprWithNull(ctx, schema, arg)
		}
		return NewFunctionInternal(ctx, x.FuncName.L, x.RetType, args...)
	case *Column:
		if !schema.Contains(x) {
			return x
		}
		return &Constant{Value: types.Datum{}, RetType: types.NewFieldType(mysql.TypeNull)}
	case *Constant:
		if x.DeferredExpr != nil {
			return FoldConstant(x)
		}
	}
	return expr
}

// TableInfo2SchemaAndNames converts the TableInfo to the schema and name slice.
func TableInfo2SchemaAndNames(ctx sessionctx.Context, dbName model.CIStr, tbl *model.TableInfo) (*Schema, []*types.FieldName, error) {
	cols, names, err := ColumnInfos2ColumnsAndNames(ctx, dbName, tbl.Name, tbl.Cols(), tbl)
	if err != nil {
		return nil, nil, err
	}
	keys := make([]KeyInfo, 0, len(tbl.Indices)+1)
	for _, idx := range tbl.Indices {
		if !idx.Unique || idx.State != model.StatePublic {
			continue
		}
		ok := true
		newKey := make([]*Column, 0, len(idx.Columns))
		for _, idxCol := range idx.Columns {
			find := false
			for i, col := range tbl.Columns {
				if idxCol.Name.L == col.Name.L {
					if !mysql.HasNotNullFlag(col.Flag) {
						break
					}
					newKey = append(newKey, cols[i])
					find = true
					break
				}
			}
			if !find {
				ok = false
				break
			}
		}
		if ok {
			keys = append(keys, newKey)
		}
	}
	if tbl.PKIsHandle {
		for i, col := range tbl.Columns {
			if mysql.HasPriKeyFlag(col.Flag) {
				keys = append(keys, KeyInfo{cols[i]})
				break
			}
		}
	}
	schema := NewSchema(cols...)
	schema.SetUniqueKeys(keys)
	return schema, names, nil
}

// ColumnInfos2ColumnsAndNames converts the ColumnInfo to the *Column and NameSlice.
func ColumnInfos2ColumnsAndNames(ctx sessionctx.Context, dbName, tblName model.CIStr, colInfos []*model.ColumnInfo, tblInfo *model.TableInfo) ([]*Column, types.NameSlice, error) {
	columns := make([]*Column, 0, len(colInfos))
	names := make([]*types.FieldName, 0, len(colInfos))
	for i, col := range colInfos {
		names = append(names, &types.FieldName{
			OrigTblName: tblName,
			OrigColName: col.Name,
			DBName:      dbName,
			TblName:     tblName,
			ColName:     col.Name,
		})
		newCol := &Column{
			RetType:  col.FieldType.Clone(),
			ID:       col.ID,
			UniqueID: ctx.GetSessionVars().AllocPlanColumnID(),
			Index:    col.Offset,
			OrigName: names[i].String(),
			IsHidden: col.Hidden,
		}
		columns = append(columns, newCol)
	}
	// Resolve virtual generated column.
	mockSchema := NewSchema(columns...)
	// Ignore redundant warning here.
	save := ctx.GetSessionVars().StmtCtx.IgnoreTruncate
	defer func() {
		ctx.GetSessionVars().StmtCtx.IgnoreTruncate = save
	}()
	ctx.GetSessionVars().StmtCtx.IgnoreTruncate = true
	for i, col := range colInfos {
		if col.IsGenerated() && !col.GeneratedStored {
			expr, err := generatedexpr.ParseExpression(col.GeneratedExprString)
			if err != nil {
				return nil, nil, errors.Trace(err)
			}
			expr, err = generatedexpr.SimpleResolveName(expr, tblInfo)
			if err != nil {
				return nil, nil, errors.Trace(err)
			}
			e, err := RewriteAstExpr(ctx, expr, mockSchema, names)
			if err != nil {
				return nil, nil, errors.Trace(err)
			}
			if e != nil {
				columns[i].VirtualExpr = e.Clone()
			}
			columns[i].VirtualExpr, err = columns[i].VirtualExpr.ResolveIndices(mockSchema)
			if err != nil {
				return nil, nil, errors.Trace(err)
			}
		}
	}
	return columns, names, nil
}

// NewValuesFunc creates a new values function.
func NewValuesFunc(ctx sessionctx.Context, offset int, retTp *types.FieldType) *ScalarFunction {
	fc := &valuesFunctionClass{baseFunctionClass{ast.Values, 0, 0}, offset, retTp}
	bt, err := fc.getFunction(ctx, nil)
	terror.Log(err)
	return &ScalarFunction{
		FuncName: model.NewCIStr(ast.Values),
		RetType:  retTp,
		Function: bt,
	}
}

// IsBinaryLiteral checks whether an expression is a binary literal
func IsBinaryLiteral(expr Expression) bool {
	con, ok := expr.(*Constant)
	return ok && con.Value.Kind() == types.KindBinaryLiteral
}

func scalarExprSupportedByTiKV(sf *ScalarFunction) bool {
	switch sf.FuncName.L {
	case
		// op functions.
		ast.LogicAnd, ast.LogicOr, ast.LogicXor, ast.UnaryNot, ast.And, ast.Or, ast.Xor, ast.BitNeg, ast.LeftShift, ast.RightShift, ast.UnaryMinus,

		// compare functions.
		ast.LT, ast.LE, ast.EQ, ast.NE, ast.GE, ast.GT, ast.NullEQ, ast.In, ast.IsNull, ast.Like, ast.IsTruthWithoutNull, ast.IsTruthWithNull, ast.IsFalsity,

		// arithmetical functions.
		ast.Plus, ast.Minus, ast.Mul, ast.Div, ast.Abs, /*ast.Mod,*/

		// math functions.
		ast.Ceil, ast.Ceiling, ast.Floor, ast.Sqrt, ast.Sign, ast.Ln, ast.Log, ast.Log2, ast.Log10, ast.Exp, ast.Pow,

		// Rust use the llvm math functions, which have different precision with Golang/MySQL(cmath)
		// open the following switchers if we implement them in coprocessor via `cmath`
		// ast.Sin, ast.Asin, ast.Cos, ast.Acos, ast.Tan, ast.Atan, ast.Atan2, ast.Cot,
		ast.Radians, ast.Degrees, ast.Conv, ast.CRC32,

		// control flow functions.
		ast.Case, ast.If, ast.Ifnull, ast.Coalesce,

		// string functions.
		ast.Length, ast.BitLength, ast.Concat, ast.ConcatWS /*ast.Locate,*/, ast.Replace, ast.ASCII, ast.Hex,
<<<<<<< HEAD
		ast.Reverse, ast.LTrim, ast.RTrim /*ast.Left,*/, ast.Strcmp, ast.Space, ast.Elt, ast.Field, ast.Substring,
=======
		ast.Reverse, ast.LTrim, ast.RTrim /*ast.Left,*/, ast.Strcmp, ast.Space, ast.Elt, ast.Field,
		InternalFuncFromBinary, InternalFuncToBinary,
>>>>>>> 4f19445b

		// json functions.
		ast.JSONType, ast.JSONExtract, ast.JSONObject, ast.JSONArray, ast.JSONMerge, ast.JSONSet,
		ast.JSONInsert /*ast.JSONReplace,*/, ast.JSONRemove, ast.JSONLength,
		// FIXME: JSONUnquote is incompatible with Coprocessor
		ast.JSONUnquote,

		// date functions.
		ast.DateFormat, ast.FromDays /*ast.ToDays,*/, ast.DayOfYear, ast.DayOfMonth, ast.Year, ast.Month,
		// FIXME: the coprocessor cannot keep the same behavior with TiDB in current compute framework
		// ast.Hour, ast.Minute, ast.Second, ast.MicroSecond, ast.DayName,
		ast.PeriodAdd, ast.PeriodDiff, /*ast.TimestampDiff, ast.DateAdd, ast.FromUnixTime,*/

		// encryption functions.
		ast.MD5, ast.SHA1, ast.UncompressedLength,

		ast.Cast,

		// misc functions.
		// TODO(#26942): enable functions below after them are fully tested in TiKV.
		/*ast.InetNtoa, ast.InetAton, ast.Inet6Ntoa, ast.Inet6Aton, ast.IsIPv4, ast.IsIPv4Compat, ast.IsIPv4Mapped, ast.IsIPv6,*/
		ast.UUID:

		return true

	// A special case: Only push down Round by signature
	case ast.Round:
		switch sf.Function.PbCode() {
		case tipb.ScalarFuncSig_RoundReal, tipb.ScalarFuncSig_RoundInt, tipb.ScalarFuncSig_RoundDec:
			return true
		}
	case ast.Rand:
		switch sf.Function.PbCode() {
		case tipb.ScalarFuncSig_RandWithSeedFirstGen:
			return true
		}
	}
	return false
}

func isValidTiFlashDecimalType(tp *types.FieldType) bool {
	if tp.Tp != mysql.TypeNewDecimal {
		return false
	}
	return tp.Flen > 0 && tp.Flen <= 65 && tp.Decimal >= 0 && tp.Decimal <= 30 && tp.Flen >= tp.Decimal
}

func canEnumPushdownPreliminarily(scalarFunc *ScalarFunction) bool {
	switch scalarFunc.FuncName.L {
	case ast.Cast:
		return scalarFunc.RetType.EvalType() == types.ETInt || scalarFunc.RetType.EvalType() == types.ETReal || scalarFunc.RetType.EvalType() == types.ETDecimal
	default:
		return false
	}
}

func scalarExprSupportedByFlash(function *ScalarFunction) bool {
	switch function.FuncName.L {
	case ast.Floor, ast.Ceil, ast.Ceiling:
		switch function.Function.PbCode() {
		case tipb.ScalarFuncSig_FloorIntToDec, tipb.ScalarFuncSig_CeilIntToDec:
			return false
		default:
			return true
		}
	case
		ast.LogicOr, ast.LogicAnd, ast.UnaryNot, ast.BitNeg, ast.Xor, ast.And, ast.Or,
		ast.GE, ast.LE, ast.EQ, ast.NE, ast.LT, ast.GT, ast.In, ast.IsNull, ast.Like,
		ast.Plus, ast.Minus, ast.Div, ast.Mul, ast.Abs, ast.Mod,
		ast.If, ast.Ifnull, ast.Case,
		ast.Concat, ast.ConcatWS,
		ast.Date, ast.Year, ast.Month, ast.Day,
		ast.DateDiff, ast.TimestampDiff, ast.DateFormat, ast.FromUnixTime,

		ast.Sqrt, ast.Log, ast.Log2, ast.Log10, ast.Ln, ast.Exp, ast.Pow, ast.Sign,
		ast.Radians, ast.Degrees, ast.Conv, ast.CRC32,
		ast.JSONLength,
		ast.InetNtoa, ast.InetAton, ast.Inet6Ntoa, ast.Inet6Aton,
		ast.Coalesce, ast.ASCII, ast.Length, ast.Trim, ast.Position, ast.Format,
		ast.LTrim, ast.RTrim,
		ast.Hour, ast.Minute, ast.Second, ast.MicroSecond:
		switch function.Function.PbCode() {
		case tipb.ScalarFuncSig_InDuration,
			tipb.ScalarFuncSig_CoalesceDuration,
			tipb.ScalarFuncSig_IfNullDuration,
			tipb.ScalarFuncSig_IfDuration,
			tipb.ScalarFuncSig_CaseWhenDuration:
			return false
		}
		return true
	case ast.Substr, ast.Substring, ast.Left, ast.Right, ast.CharLength, ast.SubstringIndex:
		switch function.Function.PbCode() {
		case
			tipb.ScalarFuncSig_LeftUTF8,
			tipb.ScalarFuncSig_RightUTF8,
			tipb.ScalarFuncSig_CharLengthUTF8,
			tipb.ScalarFuncSig_Substring2ArgsUTF8,
			tipb.ScalarFuncSig_Substring3ArgsUTF8,
			tipb.ScalarFuncSig_SubstringIndex:
			return true
		}
	case ast.Cast:
		sourceType := function.GetArgs()[0].GetType()
		retType := function.RetType
		switch function.Function.PbCode() {
		case tipb.ScalarFuncSig_CastDecimalAsInt, tipb.ScalarFuncSig_CastIntAsInt, tipb.ScalarFuncSig_CastRealAsInt, tipb.ScalarFuncSig_CastTimeAsInt,
			tipb.ScalarFuncSig_CastStringAsInt /*, tipb.ScalarFuncSig_CastDurationAsInt, tipb.ScalarFuncSig_CastJsonAsInt*/ :
			// TiFlash cast only support cast to Int64 or the source type is the same as the target type
			return (sourceType.Tp == retType.Tp && mysql.HasUnsignedFlag(sourceType.Flag) == mysql.HasUnsignedFlag(retType.Flag)) || retType.Tp == mysql.TypeLonglong
		case tipb.ScalarFuncSig_CastIntAsReal, tipb.ScalarFuncSig_CastRealAsReal, tipb.ScalarFuncSig_CastStringAsReal, tipb.ScalarFuncSig_CastTimeAsReal: /*, tipb.ScalarFuncSig_CastDecimalAsReal,
			  tipb.ScalarFuncSig_CastDurationAsReal, tipb.ScalarFuncSig_CastJsonAsReal*/
			// TiFlash cast only support cast to Float64 or the source type is the same as the target type
			return sourceType.Tp == retType.Tp || retType.Tp == mysql.TypeDouble
		case tipb.ScalarFuncSig_CastDecimalAsDecimal, tipb.ScalarFuncSig_CastIntAsDecimal, tipb.ScalarFuncSig_CastRealAsDecimal, tipb.ScalarFuncSig_CastTimeAsDecimal,
			tipb.ScalarFuncSig_CastStringAsDecimal /*, tipb.ScalarFuncSig_CastDurationAsDecimal, tipb.ScalarFuncSig_CastJsonAsDecimal*/ :
			return isValidTiFlashDecimalType(function.RetType)
		case tipb.ScalarFuncSig_CastDecimalAsString, tipb.ScalarFuncSig_CastIntAsString, tipb.ScalarFuncSig_CastRealAsString, tipb.ScalarFuncSig_CastTimeAsString,
			tipb.ScalarFuncSig_CastStringAsString /*, tipb.ScalarFuncSig_CastDurationAsString, tipb.ScalarFuncSig_CastJsonAsString*/ :
			return true
		case tipb.ScalarFuncSig_CastDecimalAsTime, tipb.ScalarFuncSig_CastIntAsTime, tipb.ScalarFuncSig_CastRealAsTime, tipb.ScalarFuncSig_CastTimeAsTime,
			tipb.ScalarFuncSig_CastStringAsTime /*, tipb.ScalarFuncSig_CastDurationAsTime, tipb.ScalarFuncSig_CastJsonAsTime*/ :
			// ban the function of casting year type as time type pushing down to tiflash because of https://github.com/pingcap/tidb/issues/26215
			return function.GetArgs()[0].GetType().Tp != mysql.TypeYear
		}
	case ast.DateAdd, ast.AddDate:
		switch function.Function.PbCode() {
		case tipb.ScalarFuncSig_AddDateDatetimeInt:
			return true
		}
	case ast.DateSub, ast.SubDate:
		switch function.Function.PbCode() {
		case tipb.ScalarFuncSig_SubDateDatetimeInt:
			return true
		}
	case ast.UnixTimestamp:
		switch function.Function.PbCode() {
		case tipb.ScalarFuncSig_UnixTimestampInt, tipb.ScalarFuncSig_UnixTimestampDec:
			return true
		}
	case ast.Round:
		switch function.Function.PbCode() {
		case tipb.ScalarFuncSig_RoundInt, tipb.ScalarFuncSig_RoundReal, tipb.ScalarFuncSig_RoundDec,
			tipb.ScalarFuncSig_RoundWithFracInt, tipb.ScalarFuncSig_RoundWithFracReal, tipb.ScalarFuncSig_RoundWithFracDec:
			return true
		}
	case ast.Extract:
		switch function.Function.PbCode() {
		case tipb.ScalarFuncSig_ExtractDatetime:
			return true
		}
	case ast.Replace:
		switch function.Function.PbCode() {
		case tipb.ScalarFuncSig_Replace:
			return true
		}
	case ast.StrToDate:
		switch function.Function.PbCode() {
		case
			tipb.ScalarFuncSig_StrToDateDate,
			tipb.ScalarFuncSig_StrToDateDatetime:
			return true
		default:
			return false
		}
	case ast.Upper, ast.Ucase, ast.Lower, ast.Lcase:
		return true
	case ast.Sysdate:
		return true
	}
	return false
}

func scalarExprSupportedByTiDB(function *ScalarFunction) bool {
	// TiDB can support all functions, but TiPB may not include some functions.
	return scalarExprSupportedByTiKV(function) || scalarExprSupportedByFlash(function)
}

func canFuncBePushed(sf *ScalarFunction, storeType kv.StoreType) bool {
	// Use the failpoint to control whether to push down an expression in the integration test.
	// Push down all expression if the `failpoint expression` is `all`, otherwise, check
	// whether scalar function's name is contained in the enabled expression list (e.g.`ne,eq,lt`).
	// If neither of the above is true, switch to original logic.
	failpoint.Inject("PushDownTestSwitcher", func(val failpoint.Value) {
		enabled := val.(string)
		if enabled == "all" {
			failpoint.Return(true)
		}
		exprs := strings.Split(enabled, ",")
		for _, expr := range exprs {
			if strings.ToLower(strings.TrimSpace(expr)) == sf.FuncName.L {
				failpoint.Return(true)
			}
		}
	})

	ret := false

	switch storeType {
	case kv.TiFlash:
		ret = scalarExprSupportedByFlash(sf)
	case kv.TiKV:
		ret = scalarExprSupportedByTiKV(sf)
	case kv.TiDB:
		ret = scalarExprSupportedByTiDB(sf)
	case kv.UnSpecified:
		ret = scalarExprSupportedByTiDB(sf) || scalarExprSupportedByTiKV(sf) || scalarExprSupportedByFlash(sf)
	}

	if ret {
		ret = IsPushDownEnabled(sf.FuncName.L, storeType)
	}
	return ret
}

func storeTypeMask(storeType kv.StoreType) uint32 {
	if storeType == kv.UnSpecified {
		return 1<<kv.TiKV | 1<<kv.TiFlash | 1<<kv.TiDB
	}
	return 1 << storeType
}

// IsPushDownEnabled returns true if the input expr is not in the expr_pushdown_blacklist
func IsPushDownEnabled(name string, storeType kv.StoreType) bool {
	value, exists := DefaultExprPushDownBlacklist.Load().(map[string]uint32)[name]
	if exists {
		mask := storeTypeMask(storeType)
		return !(value&mask == mask)
	}

	if storeType != kv.TiFlash && name == ast.AggFuncApproxCountDistinct {
		// Can not push down approx_count_distinct to other store except tiflash by now.
		return false
	}

	return true
}

// DefaultExprPushDownBlacklist indicates the expressions which can not be pushed down to TiKV.
var DefaultExprPushDownBlacklist *atomic.Value

func init() {
	DefaultExprPushDownBlacklist = new(atomic.Value)
	DefaultExprPushDownBlacklist.Store(make(map[string]uint32))
}

func canScalarFuncPushDown(scalarFunc *ScalarFunction, pc PbConverter, storeType kv.StoreType) bool {
	pbCode := scalarFunc.Function.PbCode()
	// Check whether this function can be pushed.
	if unspecified := pbCode <= tipb.ScalarFuncSig_Unspecified; unspecified || !canFuncBePushed(scalarFunc, storeType) {
		if unspecified {
			failpoint.Inject("PanicIfPbCodeUnspecified", func() {
				panic(errors.Errorf("unspecified PbCode: %T", scalarFunc.Function))
			})
		}
		if pc.sc.InExplainStmt {
			storageName := storeType.Name()
			if storeType == kv.UnSpecified {
				storageName = "storage layer"
			}
			pc.sc.AppendWarning(errors.New("Scalar function '" + scalarFunc.FuncName.L + "'(signature: " + scalarFunc.Function.PbCode().String() + ", return type: " + scalarFunc.RetType.CompactStr() + ") is not supported to push down to " + storageName + " now."))
		}
		return false
	}
	canEnumPush := canEnumPushdownPreliminarily(scalarFunc)
	// Check whether all of its parameters can be pushed.
	for _, arg := range scalarFunc.GetArgs() {
		if !canExprPushDown(arg, pc, storeType, canEnumPush) {
			return false
		}
	}

	if metadata := scalarFunc.Function.metadata(); metadata != nil {
		var err error
		_, err = proto.Marshal(metadata)
		if err != nil {
			logutil.BgLogger().Error("encode metadata", zap.Any("metadata", metadata), zap.Error(err))
			return false
		}
	}
	return true
}

func canExprPushDown(expr Expression, pc PbConverter, storeType kv.StoreType, canEnumPush bool) bool {
	if storeType == kv.TiFlash {
		switch expr.GetType().Tp {
		case mysql.TypeEnum, mysql.TypeBit, mysql.TypeSet, mysql.TypeGeometry, mysql.TypeUnspecified:
			if expr.GetType().Tp == mysql.TypeEnum && canEnumPush {
				break
			}
			if pc.sc.InExplainStmt {
				pc.sc.AppendWarning(errors.New("Expression about '" + expr.String() + "' can not be pushed to TiFlash because it contains unsupported calculation of type '" + types.TypeStr(expr.GetType().Tp) + "'."))
			}
			return false
		}
	}
	switch x := expr.(type) {
	case *CorrelatedColumn:
		return pc.conOrCorColToPBExpr(expr) != nil && pc.columnToPBExpr(&x.Column) != nil
	case *Constant:
		return pc.conOrCorColToPBExpr(expr) != nil
	case *Column:
		return pc.columnToPBExpr(x) != nil
	case *ScalarFunction:
		return canScalarFuncPushDown(x, pc, storeType)
	}
	return false
}

// PushDownExprsWithExtraInfo split the input exprs into pushed and remained, pushed include all the exprs that can be pushed down
func PushDownExprsWithExtraInfo(sc *stmtctx.StatementContext, exprs []Expression, client kv.Client, storeType kv.StoreType, canEnumPush bool) (pushed []Expression, remained []Expression) {
	pc := PbConverter{sc: sc, client: client}
	for _, expr := range exprs {
		if canExprPushDown(expr, pc, storeType, canEnumPush) {
			pushed = append(pushed, expr)
		} else {
			remained = append(remained, expr)
		}
	}
	return
}

// PushDownExprs split the input exprs into pushed and remained, pushed include all the exprs that can be pushed down
func PushDownExprs(sc *stmtctx.StatementContext, exprs []Expression, client kv.Client, storeType kv.StoreType) (pushed []Expression, remained []Expression) {
	return PushDownExprsWithExtraInfo(sc, exprs, client, storeType, false)
}

// CanExprsPushDownWithExtraInfo return true if all the expr in exprs can be pushed down
func CanExprsPushDownWithExtraInfo(sc *stmtctx.StatementContext, exprs []Expression, client kv.Client, storeType kv.StoreType, canEnumPush bool) bool {
	_, remained := PushDownExprsWithExtraInfo(sc, exprs, client, storeType, canEnumPush)
	return len(remained) == 0
}

// CanExprsPushDown return true if all the expr in exprs can be pushed down
func CanExprsPushDown(sc *stmtctx.StatementContext, exprs []Expression, client kv.Client, storeType kv.StoreType) bool {
	return CanExprsPushDownWithExtraInfo(sc, exprs, client, storeType, false)
}

// wrapWithIsTrue wraps `arg` with istrue function if the return type of expr is not
// type int, otherwise, returns `arg` directly.
// The `keepNull` controls what the istrue function will return when `arg` is null:
// 1. keepNull is true and arg is null, the istrue function returns null.
// 2. keepNull is false and arg is null, the istrue function returns 0.
// The `wrapForInt` indicates whether we need to wrapIsTrue for non-logical Expression with int type.
// TODO: remove this function. ScalarFunction should be newed in one place.
func wrapWithIsTrue(ctx sessionctx.Context, keepNull bool, arg Expression, wrapForInt bool) (Expression, error) {
	if arg.GetType().EvalType() == types.ETInt {
		if !wrapForInt {
			return arg, nil
		}
		if child, ok := arg.(*ScalarFunction); ok {
			if _, isLogicalOp := logicalOps[child.FuncName.L]; isLogicalOp {
				return arg, nil
			}
		}
	}
	var fc *isTrueOrFalseFunctionClass
	if keepNull {
		fc = &isTrueOrFalseFunctionClass{baseFunctionClass{ast.IsTruthWithNull, 1, 1}, opcode.IsTruth, keepNull}
	} else {
		fc = &isTrueOrFalseFunctionClass{baseFunctionClass{ast.IsTruthWithoutNull, 1, 1}, opcode.IsTruth, keepNull}
	}
	f, err := fc.getFunction(ctx, []Expression{arg})
	if err != nil {
		return nil, err
	}
	sf := &ScalarFunction{
		FuncName: model.NewCIStr(ast.IsTruthWithoutNull),
		Function: f,
		RetType:  f.getRetTp(),
	}
	if keepNull {
		sf.FuncName = model.NewCIStr(ast.IsTruthWithNull)
	}
	return FoldConstant(sf), nil
}

// PropagateType propagates the type information to the `expr`.
// Note: For now, we only propagate type for the function CastDecimalAsDouble.
//
// e.g.
// > create table t(a decimal(9, 8));
// > insert into t values(5.04600000)
// > select a/36000 from t;
// Type:       NEWDECIMAL
// Length:     15
// Decimals:   12
// +------------------+
// | 5.04600000/36000 |
// +------------------+
// |   0.000140166667 |
// +------------------+
//
// > select cast(a/36000 as double) as result from t;
// Type:       DOUBLE
// Length:     23
// Decimals:   31
// +----------------------+
// | result               |
// +----------------------+
// | 0.000140166666666666 |
// +----------------------+
// The expected `decimal` and `length` of the outer cast_as_double need to be
// propagated to the inner div.
func PropagateType(evalType types.EvalType, args ...Expression) {
	switch evalType {
	case types.ETReal:
		expr := args[0]
		oldFlen, oldDecimal := expr.GetType().Flen, expr.GetType().Decimal
		newFlen, newDecimal := setDataTypeDouble(expr.GetType().Decimal)
		// For float(M,D), double(M,D) or decimal(M,D), M must be >= D.
		if newFlen < newDecimal {
			newFlen = oldFlen - oldDecimal + newDecimal
		}
		if oldFlen != newFlen || oldDecimal != newDecimal {
			if col, ok := args[0].(*Column); ok {
				newCol := col.Clone()
				newCol.(*Column).RetType = col.RetType.Clone()
				args[0] = newCol
			}
			if col, ok := args[0].(*CorrelatedColumn); ok {
				newCol := col.Clone()
				newCol.(*CorrelatedColumn).RetType = col.RetType.Clone()
				args[0] = newCol
			}
			if args[0].GetType().Tp == mysql.TypeNewDecimal {
				if newDecimal > mysql.MaxDecimalScale {
					newDecimal = mysql.MaxDecimalScale
				}
			}
			args[0].GetType().Flen, args[0].GetType().Decimal = newFlen, newDecimal
		}
	}
}<|MERGE_RESOLUTION|>--- conflicted
+++ resolved
@@ -966,12 +966,8 @@
 
 		// string functions.
 		ast.Length, ast.BitLength, ast.Concat, ast.ConcatWS /*ast.Locate,*/, ast.Replace, ast.ASCII, ast.Hex,
-<<<<<<< HEAD
 		ast.Reverse, ast.LTrim, ast.RTrim /*ast.Left,*/, ast.Strcmp, ast.Space, ast.Elt, ast.Field, ast.Substring,
-=======
-		ast.Reverse, ast.LTrim, ast.RTrim /*ast.Left,*/, ast.Strcmp, ast.Space, ast.Elt, ast.Field,
 		InternalFuncFromBinary, InternalFuncToBinary,
->>>>>>> 4f19445b
 
 		// json functions.
 		ast.JSONType, ast.JSONExtract, ast.JSONObject, ast.JSONArray, ast.JSONMerge, ast.JSONSet,
