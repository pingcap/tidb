// Copyright 2017 PingCAP, Inc.
//
// Licensed under the Apache License, Version 2.0 (the "License");
// you may not use this file except in compliance with the License.
// You may obtain a copy of the License at
//
//     http://www.apache.org/licenses/LICENSE-2.0
//
// Unless required by applicable law or agreed to in writing, software
// distributed under the License is distributed on an "AS IS" BASIS,
// See the License for the specific language governing permissions and
// limitations under the License.

package expression_test

import (
	"bytes"
	"context"
	"fmt"
	"math"
	"sort"
	"strconv"
	"strings"
	"time"

	. "github.com/pingcap/check"
	"github.com/pingcap/errors"
	"github.com/pingcap/parser/auth"
	"github.com/pingcap/parser/model"
	"github.com/pingcap/parser/mysql"
	"github.com/pingcap/parser/terror"
	"github.com/pingcap/tidb/domain"
	"github.com/pingcap/tidb/expression"
	"github.com/pingcap/tidb/kv"
	plannercore "github.com/pingcap/tidb/planner/core"
	"github.com/pingcap/tidb/session"
	"github.com/pingcap/tidb/sessionctx"
	"github.com/pingcap/tidb/sessionctx/variable"
	"github.com/pingcap/tidb/store/mockstore"
	"github.com/pingcap/tidb/table"
	"github.com/pingcap/tidb/types"
	"github.com/pingcap/tidb/util/collate"
	"github.com/pingcap/tidb/util/kvcache"
	"github.com/pingcap/tidb/util/mock"
	"github.com/pingcap/tidb/util/sqlexec"
	"github.com/pingcap/tidb/util/testkit"
	"github.com/pingcap/tidb/util/testutil"
)

var _ = Suite(&testIntegrationSuite{})
var _ = Suite(&testIntegrationSuite2{})
var _ = SerialSuites(&testIntegrationSerialSuite{})

type testIntegrationSuiteBase struct {
	store kv.Storage
	dom   *domain.Domain
	ctx   sessionctx.Context
}

type testIntegrationSuite struct {
	testIntegrationSuiteBase
}

type testIntegrationSuite2 struct {
	testIntegrationSuiteBase
}

type testIntegrationSerialSuite struct {
	testIntegrationSuiteBase
}

func (s *testIntegrationSuiteBase) cleanEnv(c *C) {
	tk := testkit.NewTestKit(c, s.store)
	tk.MustExec("use test")
	r := tk.MustQuery("show tables")
	for _, tb := range r.Rows() {
		tableName := tb[0]
		tk.MustExec(fmt.Sprintf("drop table %v", tableName))
	}
}

func (s *testIntegrationSuiteBase) SetUpSuite(c *C) {
	var err error
	s.store, s.dom, err = newStoreWithBootstrap()
	c.Assert(err, IsNil)
	s.ctx = mock.NewContext()
}

func (s *testIntegrationSuiteBase) TearDownSuite(c *C) {
	s.dom.Close()
	s.store.Close()
}

func (s *testIntegrationSuite) TestFuncREPEAT(c *C) {
	tk := testkit.NewTestKit(c, s.store)
	defer s.cleanEnv(c)
	tk.MustExec("USE test;")
	tk.MustExec("DROP TABLE IF EXISTS table_string;")
	tk.MustExec("CREATE TABLE table_string(a CHAR(20), b VARCHAR(20), c TINYTEXT, d TEXT(20), e MEDIUMTEXT, f LONGTEXT, g BIGINT);")
	tk.MustExec("INSERT INTO table_string (a, b, c, d, e, f, g) VALUES ('a', 'b', 'c', 'd', 'e', 'f', 2);")
	tk.CheckExecResult(1, 0)

	r := tk.MustQuery("SELECT REPEAT(a, g), REPEAT(b, g), REPEAT(c, g), REPEAT(d, g), REPEAT(e, g), REPEAT(f, g) FROM table_string;")
	r.Check(testkit.Rows("aa bb cc dd ee ff"))

	r = tk.MustQuery("SELECT REPEAT(NULL, g), REPEAT(NULL, g), REPEAT(NULL, g), REPEAT(NULL, g), REPEAT(NULL, g), REPEAT(NULL, g) FROM table_string;")
	r.Check(testkit.Rows("<nil> <nil> <nil> <nil> <nil> <nil>"))

	r = tk.MustQuery("SELECT REPEAT(a, NULL), REPEAT(b, NULL), REPEAT(c, NULL), REPEAT(d, NULL), REPEAT(e, NULL), REPEAT(f, NULL) FROM table_string;")
	r.Check(testkit.Rows("<nil> <nil> <nil> <nil> <nil> <nil>"))

	r = tk.MustQuery("SELECT REPEAT(a, 2), REPEAT(b, 2), REPEAT(c, 2), REPEAT(d, 2), REPEAT(e, 2), REPEAT(f, 2) FROM table_string;")
	r.Check(testkit.Rows("aa bb cc dd ee ff"))

	r = tk.MustQuery("SELECT REPEAT(NULL, 2), REPEAT(NULL, 2), REPEAT(NULL, 2), REPEAT(NULL, 2), REPEAT(NULL, 2), REPEAT(NULL, 2) FROM table_string;")
	r.Check(testkit.Rows("<nil> <nil> <nil> <nil> <nil> <nil>"))

	r = tk.MustQuery("SELECT REPEAT(a, -1), REPEAT(b, -2), REPEAT(c, -2), REPEAT(d, -2), REPEAT(e, -2), REPEAT(f, -2) FROM table_string;")
	r.Check(testkit.Rows("     "))

	r = tk.MustQuery("SELECT REPEAT(a, 0), REPEAT(b, 0), REPEAT(c, 0), REPEAT(d, 0), REPEAT(e, 0), REPEAT(f, 0) FROM table_string;")
	r.Check(testkit.Rows("     "))

	r = tk.MustQuery("SELECT REPEAT(a, 16777217), REPEAT(b, 16777217), REPEAT(c, 16777217), REPEAT(d, 16777217), REPEAT(e, 16777217), REPEAT(f, 16777217) FROM table_string;")
	r.Check(testkit.Rows("<nil> <nil> <nil> <nil> <nil> <nil>"))
}

func (s *testIntegrationSuite) TestFuncLpadAndRpad(c *C) {
	tk := testkit.NewTestKit(c, s.store)
	defer s.cleanEnv(c)
	tk.MustExec(`USE test;`)
	tk.MustExec(`DROP TABLE IF EXISTS t;`)
	tk.MustExec(`CREATE TABLE t(a BINARY(10), b CHAR(10));`)
	tk.MustExec(`INSERT INTO t SELECT "中文", "abc";`)
	result := tk.MustQuery(`SELECT LPAD(a, 11, "a"), LPAD(b, 2, "xx") FROM t;`)
	result.Check(testkit.Rows("a中文\x00\x00\x00\x00 ab"))
	result = tk.MustQuery(`SELECT RPAD(a, 11, "a"), RPAD(b, 2, "xx") FROM t;`)
	result.Check(testkit.Rows("中文\x00\x00\x00\x00a ab"))
	result = tk.MustQuery(`SELECT LPAD("中文", 5, "字符"), LPAD("中文", 1, "a");`)
	result.Check(testkit.Rows("字符字中文 中"))
	result = tk.MustQuery(`SELECT RPAD("中文", 5, "字符"), RPAD("中文", 1, "a");`)
	result.Check(testkit.Rows("中文字符字 中"))
	result = tk.MustQuery(`SELECT RPAD("中文", -5, "字符"), RPAD("中文", 10, "");`)
	result.Check(testkit.Rows("<nil> <nil>"))
	result = tk.MustQuery(`SELECT LPAD("中文", -5, "字符"), LPAD("中文", 10, "");`)
	result.Check(testkit.Rows("<nil> <nil>"))
}

func (s *testIntegrationSuite) TestMiscellaneousBuiltin(c *C) {
	ctx := context.Background()
	defer s.cleanEnv(c)

	tk := testkit.NewTestKit(c, s.store)
	tk.MustExec("use test")
	// for uuid
	r := tk.MustQuery("select uuid(), uuid(), uuid(), uuid(), uuid(), uuid();")
	for _, it := range r.Rows() {
		for _, item := range it {
			uuid, ok := item.(string)
			c.Assert(ok, Equals, true)
			list := strings.Split(uuid, "-")
			c.Assert(len(list), Equals, 5)
			c.Assert(len(list[0]), Equals, 8)
			c.Assert(len(list[1]), Equals, 4)
			c.Assert(len(list[2]), Equals, 4)
			c.Assert(len(list[3]), Equals, 4)
			c.Assert(len(list[4]), Equals, 12)
		}
	}
	tk.MustQuery("select sleep(1);").Check(testkit.Rows("0"))
	tk.MustQuery("select sleep(0);").Check(testkit.Rows("0"))
	tk.MustQuery("select sleep('a');").Check(testkit.Rows("0"))
	tk.MustQuery("show warnings;").Check(testkit.Rows("Warning 1292 Truncated incorrect FLOAT value: 'a'"))
	rs, err := tk.Exec("select sleep(-1);")
	c.Assert(err, IsNil)
	c.Assert(rs, NotNil)
	_, err = session.GetRows4Test(ctx, tk.Se, rs)
	c.Assert(err, NotNil)
	c.Assert(rs.Close(), IsNil)

	tk.MustQuery("SELECT INET_ATON('10.0.5.9');").Check(testkit.Rows("167773449"))
	tk.MustQuery("SELECT INET_NTOA(167773449);").Check(testkit.Rows("10.0.5.9"))
	tk.MustQuery("SELECT HEX(INET6_ATON('fdfe::5a55:caff:fefa:9089'));").Check(testkit.Rows("FDFE0000000000005A55CAFFFEFA9089"))
	tk.MustQuery("SELECT HEX(INET6_ATON('10.0.5.9'));").Check(testkit.Rows("0A000509"))
	tk.MustQuery("SELECT INET6_NTOA(INET6_ATON('fdfe::5a55:caff:fefa:9089'));").Check(testkit.Rows("fdfe::5a55:caff:fefa:9089"))
	tk.MustQuery("SELECT INET6_NTOA(INET6_ATON('10.0.5.9'));").Check(testkit.Rows("10.0.5.9"))
	tk.MustQuery("SELECT INET6_NTOA(UNHEX('FDFE0000000000005A55CAFFFEFA9089'));").Check(testkit.Rows("fdfe::5a55:caff:fefa:9089"))
	tk.MustQuery("SELECT INET6_NTOA(UNHEX('0A000509'));").Check(testkit.Rows("10.0.5.9"))

	tk.MustQuery(`SELECT IS_IPV4('10.0.5.9'), IS_IPV4('10.0.5.256');`).Check(testkit.Rows("1 0"))
	tk.MustQuery(`SELECT IS_IPV4_COMPAT(INET6_ATON('::10.0.5.9'));`).Check(testkit.Rows("1"))
	tk.MustQuery(`SELECT IS_IPV4_COMPAT(INET6_ATON('::ffff:10.0.5.9'));`).Check(testkit.Rows("0"))
	tk.MustQuery(`SELECT
	  IS_IPV4_COMPAT(INET6_ATON('::192.168.0.1')),
	  IS_IPV4_COMPAT(INET6_ATON('::c0a8:0001')),
	  IS_IPV4_COMPAT(INET6_ATON('::c0a8:1'));`).Check(testkit.Rows("1 1 1"))
	tk.MustQuery(`SELECT IS_IPV4_MAPPED(INET6_ATON('::10.0.5.9'));`).Check(testkit.Rows("0"))
	tk.MustQuery(`SELECT IS_IPV4_MAPPED(INET6_ATON('::ffff:10.0.5.9'));`).Check(testkit.Rows("1"))
	tk.MustQuery(`SELECT
	  IS_IPV4_MAPPED(INET6_ATON('::ffff:192.168.0.1')),
	  IS_IPV4_MAPPED(INET6_ATON('::ffff:c0a8:0001')),
	  IS_IPV4_MAPPED(INET6_ATON('::ffff:c0a8:1'));`).Check(testkit.Rows("1 1 1"))
	tk.MustQuery(`SELECT IS_IPV6('10.0.5.9'), IS_IPV6('::1');`).Check(testkit.Rows("0 1"))

	tk.MustExec("drop table if exists t1;")
	tk.MustExec(`create table t1(
        a int,
        b int not null,
        c int not null default 0,
        d int default 0,
        unique key(b,c),
        unique key(b,d)
);`)
	tk.MustExec("insert into t1 (a,b) values(1,10),(1,20),(2,30),(2,40);")
	tk.MustQuery("select any_value(a), sum(b) from t1;").Check(testkit.Rows("1 100"))
	tk.MustQuery("select a,any_value(b),sum(c) from t1 group by a order by a;").Check(testkit.Rows("1 10 0", "2 30 0"))

	// for locks
	tk.MustExec(`set tidb_enable_noop_functions=1;`)
	result := tk.MustQuery(`SELECT GET_LOCK('test_lock1', 10);`)
	result.Check(testkit.Rows("1"))
	result = tk.MustQuery(`SELECT GET_LOCK('test_lock2', 10);`)
	result.Check(testkit.Rows("1"))

	result = tk.MustQuery(`SELECT RELEASE_LOCK('test_lock2');`)
	result.Check(testkit.Rows("1"))
	result = tk.MustQuery(`SELECT RELEASE_LOCK('test_lock1');`)
	result.Check(testkit.Rows("1"))
}

func (s *testIntegrationSuite) TestConvertToBit(c *C) {
	defer s.cleanEnv(c)
	tk := testkit.NewTestKit(c, s.store)
	tk.MustExec("use test")
	tk.MustExec("drop table if exists t, t1")
	tk.MustExec("create table t (a bit(64))")
	tk.MustExec("create table t1 (a varchar(2))")
	tk.MustExec(`insert t1 value ('10')`)
	tk.MustExec(`insert t select a from t1`)
	tk.MustQuery("select a+0 from t").Check(testkit.Rows("12592"))

	tk.MustExec("drop table if exists t, t1")
	tk.MustExec("create table t (a bit(64))")
	tk.MustExec("create table t1 (a binary(2))")
	tk.MustExec(`insert t1 value ('10')`)
	tk.MustExec(`insert t select a from t1`)
	tk.MustQuery("select a+0 from t").Check(testkit.Rows("12592"))

	tk.MustExec("drop table if exists t, t1")
	tk.MustExec("create table t (a bit(64))")
	tk.MustExec("create table t1 (a datetime)")
	tk.MustExec(`insert t1 value ('09-01-01')`)
	tk.MustExec(`insert t select a from t1`)
	tk.MustQuery("select a+0 from t").Check(testkit.Rows("20090101000000"))
}

func (s *testIntegrationSuite2) TestMathBuiltin(c *C) {
	ctx := context.Background()
	defer s.cleanEnv(c)
	tk := testkit.NewTestKit(c, s.store)
	tk.MustExec("use test")

	// for degrees
	result := tk.MustQuery("select degrees(0), degrees(1)")
	result.Check(testkit.Rows("0 57.29577951308232"))
	result = tk.MustQuery("select degrees(2), degrees(5)")
	result.Check(testkit.Rows("114.59155902616465 286.4788975654116"))

	// for sin
	result = tk.MustQuery("select sin(0), sin(1.5707963267949)")
	result.Check(testkit.Rows("0 1"))
	result = tk.MustQuery("select sin(1), sin(100)")
	result.Check(testkit.Rows("0.8414709848078965 -0.5063656411097588"))
	result = tk.MustQuery("select sin('abcd')")
	result.Check(testkit.Rows("0"))

	// for cos
	result = tk.MustQuery("select cos(0), cos(3.1415926535898)")
	result.Check(testkit.Rows("1 -1"))
	result = tk.MustQuery("select cos('abcd')")
	result.Check(testkit.Rows("1"))

	// for tan
	result = tk.MustQuery("select tan(0.00), tan(PI()/4)")
	result.Check(testkit.Rows("0 1"))
	result = tk.MustQuery("select tan('abcd')")
	result.Check(testkit.Rows("0"))

	// for log2
	result = tk.MustQuery("select log2(0.0)")
	result.Check(testkit.Rows("<nil>"))
	result = tk.MustQuery("select log2(4)")
	result.Check(testkit.Rows("2"))
	result = tk.MustQuery("select log2('8.0abcd')")
	result.Check(testkit.Rows("3"))
	result = tk.MustQuery("select log2(-1)")
	result.Check(testkit.Rows("<nil>"))
	result = tk.MustQuery("select log2(NULL)")
	result.Check(testkit.Rows("<nil>"))

	// for log10
	result = tk.MustQuery("select log10(0.0)")
	result.Check(testkit.Rows("<nil>"))
	result = tk.MustQuery("select log10(100)")
	result.Check(testkit.Rows("2"))
	result = tk.MustQuery("select log10('1000.0abcd')")
	result.Check(testkit.Rows("3"))
	result = tk.MustQuery("select log10(-1)")
	result.Check(testkit.Rows("<nil>"))
	result = tk.MustQuery("select log10(NULL)")
	result.Check(testkit.Rows("<nil>"))

	//for log
	result = tk.MustQuery("select log(0.0)")
	result.Check(testkit.Rows("<nil>"))
	result = tk.MustQuery("select log(100)")
	result.Check(testkit.Rows("4.605170185988092"))
	result = tk.MustQuery("select log('100.0abcd')")
	result.Check(testkit.Rows("4.605170185988092"))
	result = tk.MustQuery("select log(-1)")
	result.Check(testkit.Rows("<nil>"))
	result = tk.MustQuery("select log(NULL)")
	result.Check(testkit.Rows("<nil>"))
	result = tk.MustQuery("select log(NULL, NULL)")
	result.Check(testkit.Rows("<nil>"))
	result = tk.MustQuery("select log(1, 100)")
	result.Check(testkit.Rows("<nil>"))
	result = tk.MustQuery("select log(0.5, 0.25)")
	result.Check(testkit.Rows("2"))
	result = tk.MustQuery("select log(-1, 0.25)")
	result.Check(testkit.Rows("<nil>"))

	// for atan
	result = tk.MustQuery("select atan(0), atan(-1), atan(1), atan(1,2)")
	result.Check(testkit.Rows("0 -0.7853981633974483 0.7853981633974483 0.4636476090008061"))
	result = tk.MustQuery("select atan('tidb')")
	result.Check(testkit.Rows("0"))

	// for asin
	result = tk.MustQuery("select asin(0), asin(-2), asin(2), asin(1)")
	result.Check(testkit.Rows("0 <nil> <nil> 1.5707963267948966"))
	result = tk.MustQuery("select asin('tidb')")
	result.Check(testkit.Rows("0"))

	// for acos
	result = tk.MustQuery("select acos(0), acos(-2), acos(2), acos(1)")
	result.Check(testkit.Rows("1.5707963267948966 <nil> <nil> 0"))
	result = tk.MustQuery("select acos('tidb')")
	result.Check(testkit.Rows("1.5707963267948966"))

	// for pi
	result = tk.MustQuery("select pi()")
	result.Check(testkit.Rows("3.141592653589793"))

	// for floor
	result = tk.MustQuery("select floor(0), floor(null), floor(1.23), floor(-1.23), floor(1)")
	result.Check(testkit.Rows("0 <nil> 1 -2 1"))
	result = tk.MustQuery("select floor('tidb'), floor('1tidb'), floor('tidb1')")
	result.Check(testkit.Rows("0 1 0"))
	result = tk.MustQuery("SELECT floor(t.c_datetime) FROM (select CAST('2017-07-19 00:00:00' AS DATETIME) AS c_datetime) AS t")
	result.Check(testkit.Rows("20170719000000"))
	result = tk.MustQuery("SELECT floor(t.c_time) FROM (select CAST('12:34:56' AS TIME) AS c_time) AS t")
	result.Check(testkit.Rows("123456"))
	result = tk.MustQuery("SELECT floor(t.c_time) FROM (select CAST('00:34:00' AS TIME) AS c_time) AS t")
	result.Check(testkit.Rows("3400"))
	result = tk.MustQuery("SELECT floor(t.c_time) FROM (select CAST('00:00:00' AS TIME) AS c_time) AS t")
	result.Check(testkit.Rows("0"))
	result = tk.MustQuery("SELECT floor(t.c_decimal) FROM (SELECT CAST('-10.01' AS DECIMAL(10,2)) AS c_decimal) AS t")
	result.Check(testkit.Rows("-11"))
	result = tk.MustQuery("SELECT floor(t.c_decimal) FROM (SELECT CAST('-10.01' AS DECIMAL(10,1)) AS c_decimal) AS t")
	result.Check(testkit.Rows("-10"))

	// for ceil/ceiling
	result = tk.MustQuery("select ceil(0), ceil(null), ceil(1.23), ceil(-1.23), ceil(1)")
	result.Check(testkit.Rows("0 <nil> 2 -1 1"))
	result = tk.MustQuery("select ceiling(0), ceiling(null), ceiling(1.23), ceiling(-1.23), ceiling(1)")
	result.Check(testkit.Rows("0 <nil> 2 -1 1"))
	result = tk.MustQuery("select ceil('tidb'), ceil('1tidb'), ceil('tidb1'), ceiling('tidb'), ceiling('1tidb'), ceiling('tidb1')")
	result.Check(testkit.Rows("0 1 0 0 1 0"))
	result = tk.MustQuery("select ceil(t.c_datetime), ceiling(t.c_datetime) from (select cast('2017-07-20 00:00:00' as datetime) as c_datetime) as t")
	result.Check(testkit.Rows("20170720000000 20170720000000"))
	result = tk.MustQuery("select ceil(t.c_time), ceiling(t.c_time) from (select cast('12:34:56' as time) as c_time) as t")
	result.Check(testkit.Rows("123456 123456"))
	result = tk.MustQuery("select ceil(t.c_time), ceiling(t.c_time) from (select cast('00:34:00' as time) as c_time) as t")
	result.Check(testkit.Rows("3400 3400"))
	result = tk.MustQuery("select ceil(t.c_time), ceiling(t.c_time) from (select cast('00:00:00' as time) as c_time) as t")
	result.Check(testkit.Rows("0 0"))
	result = tk.MustQuery("select ceil(t.c_decimal), ceiling(t.c_decimal) from (select cast('-10.01' as decimal(10,2)) as c_decimal) as t")
	result.Check(testkit.Rows("-10 -10"))
	result = tk.MustQuery("select ceil(t.c_decimal), ceiling(t.c_decimal) from (select cast('-10.01' as decimal(10,1)) as c_decimal) as t")
	result.Check(testkit.Rows("-10 -10"))
	result = tk.MustQuery("select floor(18446744073709551615), ceil(18446744073709551615)")
	result.Check(testkit.Rows("18446744073709551615 18446744073709551615"))
	result = tk.MustQuery("select floor(18446744073709551615.1233), ceil(18446744073709551615.1233)")
	result.Check(testkit.Rows("18446744073709551615 18446744073709551616"))
	result = tk.MustQuery("select floor(-18446744073709551617), ceil(-18446744073709551617), floor(-18446744073709551617.11), ceil(-18446744073709551617.11)")
	result.Check(testkit.Rows("-18446744073709551617 -18446744073709551617 -18446744073709551618 -18446744073709551617"))
	tk.MustExec("drop table if exists t;")
	tk.MustExec("create table t(a decimal(40,20) UNSIGNED);")
	tk.MustExec("insert into t values(2.99999999900000000000), (12), (0);")
	tk.MustQuery("select a, ceil(a) from t where ceil(a) > 1;").Check(testkit.Rows("2.99999999900000000000 3", "12.00000000000000000000 12"))
	tk.MustQuery("select a, ceil(a) from t;").Check(testkit.Rows("2.99999999900000000000 3", "12.00000000000000000000 12", "0.00000000000000000000 0"))
	tk.MustQuery("select ceil(-29464);").Check(testkit.Rows("-29464"))
	tk.MustQuery("select a, floor(a) from t where floor(a) > 1;").Check(testkit.Rows("2.99999999900000000000 2", "12.00000000000000000000 12"))
	tk.MustQuery("select a, floor(a) from t;").Check(testkit.Rows("2.99999999900000000000 2", "12.00000000000000000000 12", "0.00000000000000000000 0"))
	tk.MustQuery("select floor(-29464);").Check(testkit.Rows("-29464"))

	tk.MustExec(`drop table if exists t;`)
	tk.MustExec(`create table t(a decimal(40,20), b bigint);`)
	tk.MustExec(`insert into t values(-2.99999990000000000000, -1);`)
	tk.MustQuery(`select floor(a), floor(a), floor(a) from t;`).Check(testkit.Rows(`-3 -3 -3`))
	tk.MustQuery(`select b, floor(b) from t;`).Check(testkit.Rows(`-1 -1`))

	// for cot
	result = tk.MustQuery("select cot(1), cot(-1), cot(NULL)")
	result.Check(testkit.Rows("0.6420926159343308 -0.6420926159343308 <nil>"))
	result = tk.MustQuery("select cot('1tidb')")
	result.Check(testkit.Rows("0.6420926159343308"))
	rs, err := tk.Exec("select cot(0)")
	c.Assert(err, IsNil)
	_, err = session.GetRows4Test(ctx, tk.Se, rs)
	c.Assert(err, NotNil)
	terr := errors.Cause(err).(*terror.Error)
	c.Assert(terr.Code(), Equals, terror.ErrCode(mysql.ErrDataOutOfRange))
	c.Assert(rs.Close(), IsNil)

	//for exp
	result = tk.MustQuery("select exp(0), exp(1), exp(-1), exp(1.2), exp(NULL)")
	result.Check(testkit.Rows("1 2.718281828459045 0.36787944117144233 3.3201169227365472 <nil>"))
	result = tk.MustQuery("select exp('tidb'), exp('1tidb')")
	result.Check(testkit.Rows("1 2.718281828459045"))
	rs, err = tk.Exec("select exp(1000000)")
	c.Assert(err, IsNil)
	_, err = session.GetRows4Test(ctx, tk.Se, rs)
	c.Assert(err, NotNil)
	terr = errors.Cause(err).(*terror.Error)
	c.Assert(terr.Code(), Equals, terror.ErrCode(mysql.ErrDataOutOfRange))
	c.Assert(rs.Close(), IsNil)
	tk.MustExec("drop table if exists t")
	tk.MustExec("create table t(a float)")
	tk.MustExec("insert into t values(1000000)")
	rs, err = tk.Exec("select exp(a) from t")
	c.Assert(err, IsNil)
	_, err = session.GetRows4Test(ctx, tk.Se, rs)
	c.Assert(err, NotNil)
	terr = errors.Cause(err).(*terror.Error)
	c.Assert(terr.Code(), Equals, terror.ErrCode(mysql.ErrDataOutOfRange))
	c.Assert(err.Error(), Equals, "[types:1690]DOUBLE value is out of range in 'exp(test.t.a)'")
	c.Assert(rs.Close(), IsNil)

	// for conv
	result = tk.MustQuery("SELECT CONV('a', 16, 2);")
	result.Check(testkit.Rows("1010"))
	result = tk.MustQuery("SELECT CONV('6E', 18, 8);")
	result.Check(testkit.Rows("172"))
	result = tk.MustQuery("SELECT CONV(-17, 10, -18);")
	result.Check(testkit.Rows("-H"))
	result = tk.MustQuery("SELECT CONV(10+'10'+'10'+X'0a', 10, 10);")
	result.Check(testkit.Rows("40"))
	result = tk.MustQuery("SELECT CONV('a', 1, 10);")
	result.Check(testkit.Rows("<nil>"))
	result = tk.MustQuery("SELECT CONV('a', 37, 10);")
	result.Check(testkit.Rows("<nil>"))

	// for abs
	result = tk.MustQuery("SELECT ABS(-1);")
	result.Check(testkit.Rows("1"))
	result = tk.MustQuery("SELECT ABS('abc');")
	result.Check(testkit.Rows("0"))
	result = tk.MustQuery("SELECT ABS(18446744073709551615);")
	result.Check(testkit.Rows("18446744073709551615"))
	result = tk.MustQuery("SELECT ABS(123.4);")
	result.Check(testkit.Rows("123.4"))
	result = tk.MustQuery("SELECT ABS(-123.4);")
	result.Check(testkit.Rows("123.4"))
	result = tk.MustQuery("SELECT ABS(1234E-1);")
	result.Check(testkit.Rows("123.4"))
	result = tk.MustQuery("SELECT ABS(-9223372036854775807);")
	result.Check(testkit.Rows("9223372036854775807"))
	result = tk.MustQuery("SELECT ABS(NULL);")
	result.Check(testkit.Rows("<nil>"))
	rs, err = tk.Exec("SELECT ABS(-9223372036854775808);")
	c.Assert(err, IsNil)
	_, err = session.GetRows4Test(ctx, tk.Se, rs)
	c.Assert(err, NotNil)
	terr = errors.Cause(err).(*terror.Error)
	c.Assert(terr.Code(), Equals, terror.ErrCode(mysql.ErrDataOutOfRange))
	c.Assert(rs.Close(), IsNil)

	// for round
	result = tk.MustQuery("SELECT ROUND(2.5), ROUND(-2.5), ROUND(25E-1);")
	result.Check(testkit.Rows("3 -3 3")) // TODO: Should be 3 -3 2
	result = tk.MustQuery("SELECT ROUND(2.5, NULL), ROUND(NULL, 4), ROUND(NULL, NULL), ROUND(NULL);")
	result.Check(testkit.Rows("<nil> <nil> <nil> <nil>"))
	result = tk.MustQuery("SELECT ROUND('123.4'), ROUND('123e-2');")
	result.Check(testkit.Rows("123 1"))
	result = tk.MustQuery("SELECT ROUND(-9223372036854775808);")
	result.Check(testkit.Rows("-9223372036854775808"))
	result = tk.MustQuery("SELECT ROUND(123.456, 0), ROUND(123.456, 1), ROUND(123.456, 2), ROUND(123.456, 3), ROUND(123.456, 4), ROUND(123.456, -1), ROUND(123.456, -2), ROUND(123.456, -3), ROUND(123.456, -4);")
	result.Check(testkit.Rows("123 123.5 123.46 123.456 123.4560 120 100 0 0"))
	result = tk.MustQuery("SELECT ROUND(123456E-3, 0), ROUND(123456E-3, 1), ROUND(123456E-3, 2), ROUND(123456E-3, 3), ROUND(123456E-3, 4), ROUND(123456E-3, -1), ROUND(123456E-3, -2), ROUND(123456E-3, -3), ROUND(123456E-3, -4);")
	result.Check(testkit.Rows("123 123.5 123.46 123.456 123.456 120 100 0 0")) // TODO: Column 5 should be 123.4560

	// for truncate
	result = tk.MustQuery("SELECT truncate(123, -2), truncate(123, 2), truncate(123, 1), truncate(123, -1);")
	result.Check(testkit.Rows("100 123 123 120"))
	result = tk.MustQuery("SELECT truncate(123.456, -2), truncate(123.456, 2), truncate(123.456, 1), truncate(123.456, 3), truncate(1.23, 100), truncate(123456E-3, 2);")
	result.Check(testkit.Rows("100 123.45 123.4 123.456 1.230000000000000000000000000000 123.45"))
	result = tk.MustQuery("SELECT truncate(9223372036854775807, -7), truncate(9223372036854775808, -10), truncate(cast(-1 as unsigned), -10);")
	result.Check(testkit.Rows("9223372036850000000 9223372030000000000 18446744070000000000"))

	tk.MustExec(`drop table if exists t;`)
	tk.MustExec(`create table t(a date, b datetime, c timestamp, d varchar(20));`)
	tk.MustExec(`insert into t select "1234-12-29", "1234-12-29 16:24:13.9912", "2014-12-29 16:19:28", "12.34567";`)

	// NOTE: the actually result is: 12341220 12341229.0 12341200 12341229.00,
	// but Datum.ToString() don't format decimal length for float numbers.
	result = tk.MustQuery(`select truncate(a, -1), truncate(a, 1), truncate(a, -2), truncate(a, 2) from t;`)
	result.Check(testkit.Rows("12341220 12341229 12341200 12341229"))

	// NOTE: the actually result is: 12341229162410 12341229162414.0 12341229162400 12341229162414.00,
	// but Datum.ToString() don't format decimal length for float numbers.
	result = tk.MustQuery(`select truncate(b, -1), truncate(b, 1), truncate(b, -2), truncate(b, 2) from t;`)
	result.Check(testkit.Rows("12341229162410 12341229162414 12341229162400 12341229162414"))

	// NOTE: the actually result is: 20141229161920 20141229161928.0 20141229161900 20141229161928.00,
	// but Datum.ToString() don't format decimal length for float numbers.
	result = tk.MustQuery(`select truncate(c, -1), truncate(c, 1), truncate(c, -2), truncate(c, 2) from t;`)
	result.Check(testkit.Rows("20141229161920 20141229161928 20141229161900 20141229161928"))

	result = tk.MustQuery(`select truncate(d, -1), truncate(d, 1), truncate(d, -2), truncate(d, 2) from t;`)
	result.Check(testkit.Rows("10 12.3 0 12.34"))

	result = tk.MustQuery(`select truncate(json_array(), 1), truncate("cascasc", 1);`)
	result.Check(testkit.Rows("0 0"))

	// for pow
	result = tk.MustQuery("SELECT POW('12', 2), POW(1.2e1, '2.0'), POW(12, 2.0);")
	result.Check(testkit.Rows("144 144 144"))
	result = tk.MustQuery("SELECT POW(null, 2), POW(2, null), POW(null, null);")
	result.Check(testkit.Rows("<nil> <nil> <nil>"))
	result = tk.MustQuery("SELECT POW(0, 0);")
	result.Check(testkit.Rows("1"))
	result = tk.MustQuery("SELECT POW(0, 0.1), POW(0, 0.5), POW(0, 1);")
	result.Check(testkit.Rows("0 0 0"))
	rs, err = tk.Exec("SELECT POW(0, -1);")
	c.Assert(err, IsNil)
	_, err = session.GetRows4Test(ctx, tk.Se, rs)
	c.Assert(err, NotNil)
	terr = errors.Cause(err).(*terror.Error)
	c.Assert(terr.Code(), Equals, terror.ErrCode(mysql.ErrDataOutOfRange))
	c.Assert(rs.Close(), IsNil)

	// for sign
	result = tk.MustQuery("SELECT SIGN('12'), SIGN(1.2e1), SIGN(12), SIGN(0.0000012);")
	result.Check(testkit.Rows("1 1 1 1"))
	result = tk.MustQuery("SELECT SIGN('-12'), SIGN(-1.2e1), SIGN(-12), SIGN(-0.0000012);")
	result.Check(testkit.Rows("-1 -1 -1 -1"))
	result = tk.MustQuery("SELECT SIGN('0'), SIGN('-0'), SIGN(0);")
	result.Check(testkit.Rows("0 0 0"))
	result = tk.MustQuery("SELECT SIGN(NULL);")
	result.Check(testkit.Rows("<nil>"))
	result = tk.MustQuery("SELECT SIGN(-9223372036854775808), SIGN(9223372036854775808);")
	result.Check(testkit.Rows("-1 1"))

	// for sqrt
	result = tk.MustQuery("SELECT SQRT(-10), SQRT(144), SQRT(4.84), SQRT(0.04), SQRT(0);")
	result.Check(testkit.Rows("<nil> 12 2.2 0.2 0"))

	// for crc32
	result = tk.MustQuery("SELECT crc32(0), crc32(-0), crc32('0'), crc32('abc'), crc32('ABC'), crc32(NULL), crc32(''), crc32('hello world!')")
	result.Check(testkit.Rows("4108050209 4108050209 4108050209 891568578 2743272264 <nil> 0 62177901"))

	// for radians
	result = tk.MustQuery("SELECT radians(1.0), radians(pi()), radians(pi()/2), radians(180), radians(1.009);")
	result.Check(testkit.Rows("0.017453292519943295 0.05483113556160754 0.02741556778080377 3.141592653589793 0.01761037215262278"))

	// for rand
	tk.MustExec("drop table if exists t")
	tk.MustExec("create table t(a int)")
	tk.MustExec("insert into t values(1),(2),(3)")
	tk.Se.GetSessionVars().MaxChunkSize = 1
	tk.MustQuery("select rand(1) from t").Check(testkit.Rows("0.40540353712197724", "0.8716141803857071", "0.1418603212962489"))
	tk.MustQuery("select rand(a) from t").Check(testkit.Rows("0.40540353712197724", "0.6555866465490187", "0.9057697559760601"))
	tk.MustQuery("select rand(1), rand(2), rand(3)").Check(testkit.Rows("0.40540353712197724 0.6555866465490187 0.9057697559760601"))
}

func (s *testIntegrationSuite2) TestStringBuiltin(c *C) {
	defer s.cleanEnv(c)
	tk := testkit.NewTestKit(c, s.store)
	tk.MustExec("use test")
	ctx := context.Background()
	var err error

	// for length
	tk.MustExec("drop table if exists t")
	tk.MustExec("create table t(a int, b double, c datetime, d time, e char(20), f bit(10))")
	tk.MustExec(`insert into t values(1, 1.1, "2017-01-01 12:01:01", "12:01:01", "abcdef", 0b10101)`)
	result := tk.MustQuery("select length(a), length(b), length(c), length(d), length(e), length(f), length(null) from t")
	result.Check(testkit.Rows("1 3 19 8 6 2 <nil>"))
	tk.MustExec("drop table if exists t")
	tk.MustExec("create table t(a char(20))")
	tk.MustExec(`insert into t values("tidb  "), (concat("a  ", "b  "))`)
	result = tk.MustQuery("select a, length(a) from t")
	result.Check(testkit.Rows("tidb 4", "a  b 4"))

	// for concat
	tk.MustExec("drop table if exists t")
	tk.MustExec("create table t(a int, b double, c datetime, d time, e char(20))")
	tk.MustExec(`insert into t values(1, 1.1, "2017-01-01 12:01:01", "12:01:01", "abcdef")`)
	result = tk.MustQuery("select concat(a, b, c, d, e) from t")
	result.Check(testkit.Rows("11.12017-01-01 12:01:0112:01:01abcdef"))
	result = tk.MustQuery("select concat(null)")
	result.Check(testkit.Rows("<nil>"))
	result = tk.MustQuery("select concat(null, a, b) from t")
	result.Check(testkit.Rows("<nil>"))
	tk.MustExec("drop table if exists t")
	// Fix issue 9123
	tk.MustExec("create table t(a char(32) not null, b float default '0') engine=innodb default charset=utf8mb4")
	tk.MustExec("insert into t value('0a6f9d012f98467f8e671e9870044528', 208.867)")
	result = tk.MustQuery("select concat_ws( ',', b) from t where a = '0a6f9d012f98467f8e671e9870044528';")
	result.Check(testkit.Rows("208.867"))

	// for concat_ws
	tk.MustExec("drop table if exists t")
	tk.MustExec("create table t(a int, b double, c datetime, d time, e char(20))")
	tk.MustExec(`insert into t values(1, 1.1, "2017-01-01 12:01:01", "12:01:01", "abcdef")`)
	result = tk.MustQuery("select concat_ws('|', a, b, c, d, e) from t")
	result.Check(testkit.Rows("1|1.1|2017-01-01 12:01:01|12:01:01|abcdef"))
	result = tk.MustQuery("select concat_ws(null, null)")
	result.Check(testkit.Rows("<nil>"))
	result = tk.MustQuery("select concat_ws(null, a, b) from t")
	result.Check(testkit.Rows("<nil>"))
	result = tk.MustQuery("select concat_ws(',', 'a', 'b')")
	result.Check(testkit.Rows("a,b"))
	result = tk.MustQuery("select concat_ws(',','First name',NULL,'Last Name')")
	result.Check(testkit.Rows("First name,Last Name"))

	tk.MustExec(`drop table if exists t;`)
	tk.MustExec(`create table t(a tinyint(2), b varchar(10));`)
	tk.MustExec(`insert into t values (1, 'a'), (12, 'a'), (126, 'a'), (127, 'a')`)
	tk.MustQuery(`select concat_ws('#', a, b) from t;`).Check(testkit.Rows(
		`1#a`,
		`12#a`,
		`126#a`,
		`127#a`,
	))

	tk.MustExec("drop table if exists t")
	tk.MustExec("create table t(a binary(3))")
	tk.MustExec("insert into t values('a')")
	result = tk.MustQuery(`select concat_ws(',', a, 'test') = 'a\0\0,test' from t`)
	result.Check(testkit.Rows("1"))

	// for ascii
	tk.MustExec("drop table if exists t")
	tk.MustExec("create table t(a char(10), b int, c double, d datetime, e time, f bit(4))")
	tk.MustExec(`insert into t values('2', 2, 2.3, "2017-01-01 12:01:01", "12:01:01", 0b1010)`)
	result = tk.MustQuery("select ascii(a), ascii(b), ascii(c), ascii(d), ascii(e), ascii(f) from t")
	result.Check(testkit.Rows("50 50 50 50 49 10"))
	result = tk.MustQuery("select ascii('123'), ascii(123), ascii(''), ascii('你好'), ascii(NULL)")
	result.Check(testkit.Rows("49 49 0 228 <nil>"))

	// for lower
	tk.MustExec("drop table if exists t")
	tk.MustExec("create table t(a int, b double, c datetime, d time, e char(20), f binary(3), g binary(3))")
	tk.MustExec(`insert into t values(1, 1.1, "2017-01-01 12:01:01", "12:01:01", "abcdef", 'aa', 'BB')`)
	result = tk.MustQuery("select lower(a), lower(b), lower(c), lower(d), lower(e), lower(f), lower(g), lower(null) from t")
	result.Check(testkit.Rows("1 1.1 2017-01-01 12:01:01 12:01:01 abcdef aa\x00 BB\x00 <nil>"))

	// for upper
	result = tk.MustQuery("select upper(a), upper(b), upper(c), upper(d), upper(e), upper(f), upper(g), upper(null) from t")
	result.Check(testkit.Rows("1 1.1 2017-01-01 12:01:01 12:01:01 ABCDEF aa\x00 BB\x00 <nil>"))

	// for strcmp
	tk.MustExec("drop table if exists t")
	tk.MustExec("create table t(a char(10), b int, c double, d datetime, e time)")
	tk.MustExec(`insert into t values("123", 123, 12.34, "2017-01-01 12:01:01", "12:01:01")`)
	result = tk.MustQuery(`select strcmp(a, "123"), strcmp(b, "123"), strcmp(c, "12.34"), strcmp(d, "2017-01-01 12:01:01"), strcmp(e, "12:01:01") from t`)
	result.Check(testkit.Rows("0 0 0 0 0"))
	result = tk.MustQuery(`select strcmp("1", "123"), strcmp("123", "1"), strcmp("123", "45"), strcmp("123", null), strcmp(null, "123")`)
	result.Check(testkit.Rows("-1 1 -1 <nil> <nil>"))
	result = tk.MustQuery(`select strcmp("", "123"), strcmp("123", ""), strcmp("", ""), strcmp("", null), strcmp(null, "")`)
	result.Check(testkit.Rows("-1 1 0 <nil> <nil>"))

	// for left
	tk.MustExec("drop table if exists t")
	tk.MustExec("create table t(a char(10), b int, c double, d datetime, e time)")
	tk.MustExec(`insert into t values('abcde', 1234, 12.34, "2017-01-01 12:01:01", "12:01:01")`)
	result = tk.MustQuery("select left(a, 2), left(b, 2), left(c, 2), left(d, 2), left(e, 2) from t")
	result.Check(testkit.Rows("ab 12 12 20 12"))
	result = tk.MustQuery(`select left("abc", 0), left("abc", -1), left(NULL, 1), left("abc", NULL)`)
	result.Check(testkit.Rows("  <nil> <nil>"))
	result = tk.MustQuery(`select left("abc", "a"), left("abc", 1.9), left("abc", 1.2)`)
	result.Check(testkit.Rows(" ab a"))
	result = tk.MustQuery(`select left("中文abc", 2), left("中文abc", 3), left("中文abc", 4)`)
	result.Check(testkit.Rows("中文 中文a 中文ab"))
	// for right, reuse the table created for left
	result = tk.MustQuery("select right(a, 3), right(b, 3), right(c, 3), right(d, 3), right(e, 3) from t")
	result.Check(testkit.Rows("cde 234 .34 :01 :01"))
	result = tk.MustQuery(`select right("abcde", 0), right("abcde", -1), right("abcde", 100), right(NULL, 1), right("abcde", NULL)`)
	result.Check(testkit.Rows("  abcde <nil> <nil>"))
	result = tk.MustQuery(`select right("abcde", "a"), right("abcde", 1.9), right("abcde", 1.2)`)
	result.Check(testkit.Rows(" de e"))
	result = tk.MustQuery(`select right("中文abc", 2), right("中文abc", 4), right("中文abc", 5)`)
	result.Check(testkit.Rows("bc 文abc 中文abc"))
	tk.MustExec("drop table if exists t")
	tk.MustExec("create table t(a binary(10))")
	tk.MustExec(`insert into t select "中文abc"`)
	result = tk.MustQuery(`select left(a, 3), left(a, 6), left(a, 7) from t`)
	result.Check(testkit.Rows("中 中文 中文a"))
	result = tk.MustQuery(`select right(a, 2), right(a, 7) from t`)
	result.Check(testkit.Rows("c\x00 文abc\x00"))

	// for ord
	tk.MustExec("drop table if exists t")
	tk.MustExec("create table t(a char(10), b int, c double, d datetime, e time, f bit(4), g binary(20), h blob(10), i text(30))")
	tk.MustExec(`insert into t values('2', 2, 2.3, "2017-01-01 12:01:01", "12:01:01", 0b1010, "512", "48", "tidb")`)
	result = tk.MustQuery("select ord(a), ord(b), ord(c), ord(d), ord(e), ord(f), ord(g), ord(h), ord(i) from t")
	result.Check(testkit.Rows("50 50 50 50 49 10 53 52 116"))
	result = tk.MustQuery("select ord('123'), ord(123), ord(''), ord('你好'), ord(NULL), ord('👍')")
	result.Check(testkit.Rows("49 49 0 14990752 <nil> 4036989325"))
	result = tk.MustQuery("select ord(X''), ord(X'6161'), ord(X'e4bd'), ord(X'e4bda0'), ord(_ascii'你'), ord(_latin1'你')")
	result.Check(testkit.Rows("0 97 228 228 228 228"))

	// for space
	result = tk.MustQuery(`select space(0), space(2), space(-1), space(1.1), space(1.9)`)
	result.Check(testutil.RowsWithSep(",", ",  ,, ,  "))
	result = tk.MustQuery(`select space("abc"), space("2"), space("1.1"), space(''), space(null)`)
	result.Check(testutil.RowsWithSep(",", ",  , ,,<nil>"))

	// for replace
	tk.MustExec("drop table if exists t")
	tk.MustExec("create table t(a char(20), b int, c double, d datetime, e time)")
	tk.MustExec(`insert into t values('www.mysql.com', 1234, 12.34, "2017-01-01 12:01:01", "12:01:01")`)
	result = tk.MustQuery(`select replace(a, 'mysql', 'pingcap'), replace(b, 2, 55), replace(c, 34, 0), replace(d, '-', '/'), replace(e, '01', '22') from t`)
	result.Check(testutil.RowsWithSep(",", "www.pingcap.com,15534,12.0,2017/01/01 12:01:01,12:22:22"))
	result = tk.MustQuery(`select replace('aaa', 'a', ''), replace(null, 'a', 'b'), replace('a', null, 'b'), replace('a', 'b', null)`)
	result.Check(testkit.Rows(" <nil> <nil> <nil>"))

	// for tobase64
	tk.MustExec("drop table if exists t")
	tk.MustExec("create table t(a int, b double, c datetime, d time, e char(20), f bit(10), g binary(20), h blob(10))")
	tk.MustExec(`insert into t values(1, 1.1, "2017-01-01 12:01:01", "12:01:01", "abcdef", 0b10101, "512", "abc")`)
	result = tk.MustQuery("select to_base64(a), to_base64(b), to_base64(c), to_base64(d), to_base64(e), to_base64(f), to_base64(g), to_base64(h), to_base64(null) from t")
	result.Check(testkit.Rows("MQ== MS4x MjAxNy0wMS0wMSAxMjowMTowMQ== MTI6MDE6MDE= YWJjZGVm ABU= NTEyAAAAAAAAAAAAAAAAAAAAAAA= YWJj <nil>"))

	// for from_base64
	result = tk.MustQuery(`select from_base64("abcd"), from_base64("asc")`)
	result.Check(testkit.Rows("i\xb7\x1d <nil>"))
	result = tk.MustQuery(`select from_base64("MQ=="), from_base64(1234)`)
	result.Check(testkit.Rows("1 \xd7m\xf8"))

	// for substr
	tk.MustExec("drop table if exists t")
	tk.MustExec("create table t(a char(10), b int, c double, d datetime, e time)")
	tk.MustExec(`insert into t values('Sakila', 12345, 123.45, "2017-01-01 12:01:01", "12:01:01")`)
	result = tk.MustQuery(`select substr(a, 3), substr(b, 2, 3), substr(c, -3), substr(d, -8), substr(e, -3, 100) from t`)
	result.Check(testkit.Rows("kila 234 .45 12:01:01 :01"))
	result = tk.MustQuery(`select substr('Sakila', 100), substr('Sakila', -100), substr('Sakila', -5, 3), substr('Sakila', 2, -1)`)
	result.Check(testutil.RowsWithSep(",", ",,aki,"))
	result = tk.MustQuery(`select substr('foobarbar' from 4), substr('Sakila' from -4 for 2)`)
	result.Check(testkit.Rows("barbar ki"))
	result = tk.MustQuery(`select substr(null, 2, 3), substr('foo', null, 3), substr('foo', 2, null)`)
	result.Check(testkit.Rows("<nil> <nil> <nil>"))
	result = tk.MustQuery(`select substr('中文abc', 2), substr('中文abc', 3), substr("中文abc", 1, 2)`)
	result.Check(testkit.Rows("文abc abc 中文"))
	tk.MustExec("drop table if exists t")
	tk.MustExec("create table t(a binary(10))")
	tk.MustExec(`insert into t select "中文abc"`)
	result = tk.MustQuery(`select substr(a, 4), substr(a, 1, 3), substr(a, 1, 6) from t`)
	result.Check(testkit.Rows("文abc\x00 中 中文"))
	result = tk.MustQuery(`select substr("string", -1), substr("string", -2), substr("中文", -1), substr("中文", -2) from t`)
	result.Check(testkit.Rows("g ng 文 中文"))

	// for bit_length
	tk.MustExec("drop table if exists t")
	tk.MustExec("create table t(a int, b double, c datetime, d time, e char(20), f bit(10), g binary(20), h varbinary(20))")
	tk.MustExec(`insert into t values(1, 1.1, "2017-01-01 12:01:01", "12:01:01", "abcdef", 0b10101, "g", "h")`)
	result = tk.MustQuery("select bit_length(a), bit_length(b), bit_length(c), bit_length(d), bit_length(e), bit_length(f), bit_length(g), bit_length(h), bit_length(null) from t")
	result.Check(testkit.Rows("8 24 152 64 48 16 160 8 <nil>"))

	// for substring_index
	tk.MustExec("drop table if exists t")
	tk.MustExec("create table t(a char(20), b int, c double, d datetime, e time)")
	tk.MustExec(`insert into t values('www.pingcap.com', 12345, 123.45, "2017-01-01 12:01:01", "12:01:01")`)
	result = tk.MustQuery(`select substring_index(a, '.', 2), substring_index(b, '.', 2), substring_index(c, '.', -1), substring_index(d, '-', 1), substring_index(e, ':', -2) from t`)
	result.Check(testkit.Rows("www.pingcap 12345 45 2017 01:01"))
	result = tk.MustQuery(`select substring_index('www.pingcap.com', '.', 0), substring_index('www.pingcap.com', '.', 100), substring_index('www.pingcap.com', '.', -100)`)
	result.Check(testkit.Rows(" www.pingcap.com www.pingcap.com"))
	tk.MustQuery(`select substring_index('xyz', 'abc', 9223372036854775808)`).Check(testkit.Rows(``))
	result = tk.MustQuery(`select substring_index('www.pingcap.com', 'd', 1), substring_index('www.pingcap.com', '', 1), substring_index('', '.', 1)`)
	result.Check(testutil.RowsWithSep(",", "www.pingcap.com,,"))
	result = tk.MustQuery(`select substring_index(null, '.', 1), substring_index('www.pingcap.com', null, 1), substring_index('www.pingcap.com', '.', null)`)
	result.Check(testkit.Rows("<nil> <nil> <nil>"))

	// for hex
	tk.MustExec("drop table if exists t")
	tk.MustExec("create table t(a char(20), b int, c double, d datetime, e time, f decimal(5, 2), g bit(4))")
	tk.MustExec(`insert into t values('www.pingcap.com', 12345, 123.45, "2017-01-01 12:01:01", "12:01:01", 123.45, 0b1100)`)
	result = tk.MustQuery(`select hex(a), hex(b), hex(c), hex(d), hex(e), hex(f), hex(g) from t`)
	result.Check(testkit.Rows("7777772E70696E676361702E636F6D 3039 7B 323031372D30312D30312031323A30313A3031 31323A30313A3031 7B C"))
	result = tk.MustQuery(`select hex('abc'), hex('你好'), hex(12), hex(12.3), hex(12.8)`)
	result.Check(testkit.Rows("616263 E4BDA0E5A5BD C C D"))
	result = tk.MustQuery(`select hex(-1), hex(-12.3), hex(-12.8), hex(0x12), hex(null)`)
	result.Check(testkit.Rows("FFFFFFFFFFFFFFFF FFFFFFFFFFFFFFF4 FFFFFFFFFFFFFFF3 12 <nil>"))

	// for unhex
	result = tk.MustQuery(`select unhex('4D7953514C'), unhex('313233'), unhex(313233), unhex('')`)
	result.Check(testkit.Rows("MySQL 123 123 "))
	result = tk.MustQuery(`select unhex('string'), unhex('你好'), unhex(123.4), unhex(null)`)
	result.Check(testkit.Rows("<nil> <nil> <nil> <nil>"))

	// for ltrim and rtrim
	result = tk.MustQuery(`select ltrim('   bar   '), ltrim('bar'), ltrim(''), ltrim(null)`)
	result.Check(testutil.RowsWithSep(",", "bar   ,bar,,<nil>"))
	result = tk.MustQuery(`select rtrim('   bar   '), rtrim('bar'), rtrim(''), rtrim(null)`)
	result.Check(testutil.RowsWithSep(",", "   bar,bar,,<nil>"))
	result = tk.MustQuery(`select ltrim("\t   bar   "), ltrim("   \tbar"), ltrim("\n  bar"), ltrim("\r  bar")`)
	result.Check(testutil.RowsWithSep(",", "\t   bar   ,\tbar,\n  bar,\r  bar"))
	result = tk.MustQuery(`select rtrim("   bar   \t"), rtrim("bar\t   "), rtrim("bar   \n"), rtrim("bar   \r")`)
	result.Check(testutil.RowsWithSep(",", "   bar   \t,bar\t,bar   \n,bar   \r"))

	// for reverse
	tk.MustExec(`DROP TABLE IF EXISTS t;`)
	tk.MustExec(`CREATE TABLE t(a BINARY(6));`)
	tk.MustExec(`INSERT INTO t VALUES("中文");`)
	result = tk.MustQuery(`SELECT a, REVERSE(a), REVERSE("中文"), REVERSE("123 ") FROM t;`)
	result.Check(testkit.Rows("中文 \x87\x96歸\xe4 文中  321"))
	result = tk.MustQuery(`SELECT REVERSE(123), REVERSE(12.09) FROM t;`)
	result.Check(testkit.Rows("321 90.21"))

	// for trim
	result = tk.MustQuery(`select trim('   bar   '), trim(leading 'x' from 'xxxbarxxx'), trim(trailing 'xyz' from 'barxxyz'), trim(both 'x' from 'xxxbarxxx')`)
	result.Check(testkit.Rows("bar barxxx barx bar"))
	result = tk.MustQuery(`select trim('\t   bar\n   '), trim('   \rbar   \t')`)
	result.Check(testutil.RowsWithSep(",", "\t   bar\n,\rbar   \t"))
	result = tk.MustQuery(`select trim(leading from '   bar'), trim('x' from 'xxxbarxxx'), trim('x' from 'bar'), trim('' from '   bar   ')`)
	result.Check(testutil.RowsWithSep(",", "bar,bar,bar,   bar   "))
	result = tk.MustQuery(`select trim(''), trim('x' from '')`)
	result.Check(testutil.RowsWithSep(",", ","))
	result = tk.MustQuery(`select trim(null from 'bar'), trim('x' from null), trim(null), trim(leading null from 'bar')`)
	// FIXME: the result for trim(leading null from 'bar') should be <nil>, current is 'bar'
	result.Check(testkit.Rows("<nil> <nil> <nil> bar"))

	// for locate
	tk.MustExec("drop table if exists t")
	tk.MustExec("create table t(a char(20), b int, c double, d datetime, e time, f binary(5))")
	tk.MustExec(`insert into t values('www.pingcap.com', 12345, 123.45, "2017-01-01 12:01:01", "12:01:01", "HelLo")`)
	result = tk.MustQuery(`select locate(".ping", a), locate(".ping", a, 5) from t`)
	result.Check(testkit.Rows("4 0"))
	result = tk.MustQuery(`select locate("234", b), locate("235", b, 10) from t`)
	result.Check(testkit.Rows("2 0"))
	result = tk.MustQuery(`select locate(".45", c), locate(".35", b) from t`)
	result.Check(testkit.Rows("4 0"))
	result = tk.MustQuery(`select locate("El", f), locate("ll", f), locate("lL", f), locate("Lo", f), locate("lo", f) from t`)
	result.Check(testkit.Rows("0 0 3 4 0"))
	result = tk.MustQuery(`select locate("01 12", d) from t`)
	result.Check(testkit.Rows("9"))
	result = tk.MustQuery(`select locate("文", "中文字符串", 2)`)
	result.Check(testkit.Rows("2"))
	result = tk.MustQuery(`select locate("文", "中文字符串", 3)`)
	result.Check(testkit.Rows("0"))
	result = tk.MustQuery(`select locate("文", "中文字符串")`)
	result.Check(testkit.Rows("2"))

	// for bin
	result = tk.MustQuery(`select bin(-1);`)
	result.Check(testkit.Rows("1111111111111111111111111111111111111111111111111111111111111111"))
	result = tk.MustQuery(`select bin(5);`)
	result.Check(testkit.Rows("101"))
	result = tk.MustQuery(`select bin("中文");`)
	result.Check(testkit.Rows("0"))

	// for character_length
	result = tk.MustQuery(`select character_length(null), character_length("Hello"), character_length("a中b文c"),
	character_length(123), character_length(12.3456);`)
	result.Check(testkit.Rows("<nil> 5 5 3 7"))

	// for char_length
	result = tk.MustQuery(`select char_length(null), char_length("Hello"), char_length("a中b文c"), char_length(123),char_length(12.3456);`)
	result.Check(testkit.Rows("<nil> 5 5 3 7"))
	result = tk.MustQuery(`select char_length(null), char_length("Hello"), char_length("a 中 b 文 c"), char_length("НОЧЬ НА ОКРАИНЕ МОСКВЫ");`)
	result.Check(testkit.Rows("<nil> 5 9 22"))
	// for char_length, binary string type
	result = tk.MustQuery(`select char_length(null), char_length(binary("Hello")), char_length(binary("a 中 b 文 c")), char_length(binary("НОЧЬ НА ОКРАИНЕ МОСКВЫ"));`)
	result.Check(testkit.Rows("<nil> 5 13 41"))

	// for elt
	result = tk.MustQuery(`select elt(0, "abc", "def"), elt(2, "hello", "中文", "tidb"), elt(4, "hello", "中文",
	"tidb");`)
	result.Check(testkit.Rows("<nil> 中文 <nil>"))

	// for instr
	result = tk.MustQuery(`select instr("中国", "国"), instr("中国", ""), instr("abc", ""), instr("", ""), instr("", "abc");`)
	result.Check(testkit.Rows("2 1 1 1 0"))
	result = tk.MustQuery(`select instr("中国", null), instr(null, ""), instr(null, null);`)
	result.Check(testkit.Rows("<nil> <nil> <nil>"))
	tk.MustExec(`drop table if exists t;`)
	tk.MustExec(`create table t(a binary(20), b char(20));`)
	tk.MustExec(`insert into t values("中国", cast("国" as binary)), ("中国", ""), ("abc", ""), ("", ""), ("", "abc");`)
	result = tk.MustQuery(`select instr(a, b) from t;`)
	result.Check(testkit.Rows("4", "1", "1", "1", "0"))

	// for oct
	result = tk.MustQuery(`select oct("aaaa"), oct("-1.9"),  oct("-9999999999999999999999999"), oct("9999999999999999999999999");`)
	result.Check(testkit.Rows("0 1777777777777777777777 1777777777777777777777 1777777777777777777777"))
	result = tk.MustQuery(`select oct(-1.9), oct(1.9), oct(-1), oct(1), oct(-9999999999999999999999999), oct(9999999999999999999999999);`)
	result.Check(testkit.Rows("1777777777777777777777 1 1777777777777777777777 1 1777777777777777777777 1777777777777777777777"))

	// #issue 4356
	tk.MustExec("drop table if exists t")
	tk.MustExec("CREATE TABLE t (b BIT(8));")
	tk.MustExec(`INSERT INTO t SET b = b'11111111';`)
	tk.MustExec(`INSERT INTO t SET b = b'1010';`)
	tk.MustExec(`INSERT INTO t SET b = b'0101';`)
	result = tk.MustQuery(`SELECT b+0, BIN(b), OCT(b), HEX(b) FROM t;`)
	result.Check(testkit.Rows("255 11111111 377 FF", "10 1010 12 A", "5 101 5 5"))

	// for find_in_set
	result = tk.MustQuery(`select find_in_set("", ""), find_in_set("", ","), find_in_set("中文", "字符串,中文"), find_in_set("b,", "a,b,c,d");`)
	result.Check(testkit.Rows("0 1 2 0"))
	result = tk.MustQuery(`select find_in_set(NULL, ""), find_in_set("", NULL), find_in_set(1, "2,3,1");`)
	result.Check(testkit.Rows("<nil> <nil> 3"))

	// for make_set
	result = tk.MustQuery(`select make_set(0, "12"), make_set(3, "aa", "11"), make_set(3, NULL, "中文"), make_set(NULL, "aa");`)
	result.Check(testkit.Rows(" aa,11 中文 <nil>"))

	// for quote
	result = tk.MustQuery(`select quote("aaaa"), quote(""), quote("\"\""), quote("\n\n");`)
	result.Check(testkit.Rows("'aaaa' '' '\"\"' '\n\n'"))
	result = tk.MustQuery(`select quote(0121), quote(0000), quote("中文"), quote(NULL);`)
	result.Check(testkit.Rows("'121' '0' '中文' NULL"))
	tk.MustQuery(`select quote(null) is NULL;`).Check(testkit.Rows(`0`))
	tk.MustQuery(`select quote(null) is NOT NULL;`).Check(testkit.Rows(`1`))
	tk.MustQuery(`select length(quote(null));`).Check(testkit.Rows(`4`))
	tk.MustQuery(`select quote(null) REGEXP binary 'null'`).Check(testkit.Rows(`0`))
	tk.MustQuery(`select quote(null) REGEXP binary 'NULL'`).Check(testkit.Rows(`1`))
	tk.MustQuery(`select quote(null) REGEXP 'NULL'`).Check(testkit.Rows(`1`))
	tk.MustQuery(`select quote(null) REGEXP 'null'`).Check(testkit.Rows(`1`))

	// for convert
	result = tk.MustQuery(`select convert("123" using "binary"), convert("中文" using "binary"), convert("中文" using "utf8"), convert("中文" using "utf8mb4"), convert(cast("中文" as binary) using "utf8");`)
	result.Check(testkit.Rows("123 中文 中文 中文 中文"))
	// Charset 866 does not have a default collation configured currently, so this will return error.
	err = tk.ExecToErr(`select convert("123" using "866");`)
	c.Assert(err.Error(), Equals, "[parser:1115]Unknown character set: '866'")
	// Test case in issue #4436.
	tk.MustExec("drop table if exists t;")
	tk.MustExec("create table t(a char(20));")
	err = tk.ExecToErr("select convert(a using a) from t;")
	c.Assert(err.Error(), Equals, "[parser:1115]Unknown character set: 'a'")

	// for insert
	result = tk.MustQuery(`select insert("中文", 1, 1, cast("aaa" as binary)), insert("ba", -1, 1, "aaa"), insert("ba", 1, 100, "aaa"), insert("ba", 100, 1, "aaa");`)
	result.Check(testkit.Rows("aaa文 ba aaa ba"))
	result = tk.MustQuery(`select insert("bb", NULL, 1, "aa"), insert("bb", 1, NULL, "aa"), insert(NULL, 1, 1, "aaa"), insert("bb", 1, 1, NULL);`)
	result.Check(testkit.Rows("<nil> <nil> <nil> <nil>"))
	result = tk.MustQuery(`SELECT INSERT("bb", 0, 1, NULL), INSERT("bb", 0, NULL, "aaa");`)
	result.Check(testkit.Rows("<nil> <nil>"))
	result = tk.MustQuery(`SELECT INSERT("中文", 0, 1, NULL), INSERT("中文", 0, NULL, "aaa");`)
	result.Check(testkit.Rows("<nil> <nil>"))

	// for export_set
	result = tk.MustQuery(`select export_set(7, "1", "0", ",", 65);`)
	result.Check(testkit.Rows("1,1,1,0,0,0,0,0,0,0,0,0,0,0,0,0,0,0,0,0,0,0,0,0,0,0,0,0,0,0,0,0,0,0,0,0,0,0,0,0,0,0,0,0,0,0,0,0,0,0,0,0,0,0,0,0,0,0,0,0,0,0,0,0"))
	result = tk.MustQuery(`select export_set(7, "1", "0", ",", -1);`)
	result.Check(testkit.Rows("1,1,1,0,0,0,0,0,0,0,0,0,0,0,0,0,0,0,0,0,0,0,0,0,0,0,0,0,0,0,0,0,0,0,0,0,0,0,0,0,0,0,0,0,0,0,0,0,0,0,0,0,0,0,0,0,0,0,0,0,0,0,0,0"))
	result = tk.MustQuery(`select export_set(7, "1", "0", ",");`)
	result.Check(testkit.Rows("1,1,1,0,0,0,0,0,0,0,0,0,0,0,0,0,0,0,0,0,0,0,0,0,0,0,0,0,0,0,0,0,0,0,0,0,0,0,0,0,0,0,0,0,0,0,0,0,0,0,0,0,0,0,0,0,0,0,0,0,0,0,0,0"))
	result = tk.MustQuery(`select export_set(7, "1", "0");`)
	result.Check(testkit.Rows("1,1,1,0,0,0,0,0,0,0,0,0,0,0,0,0,0,0,0,0,0,0,0,0,0,0,0,0,0,0,0,0,0,0,0,0,0,0,0,0,0,0,0,0,0,0,0,0,0,0,0,0,0,0,0,0,0,0,0,0,0,0,0,0"))
	result = tk.MustQuery(`select export_set(NULL, "1", "0", ",", 65);`)
	result.Check(testkit.Rows("<nil>"))
	result = tk.MustQuery(`select export_set(7, "1", "0", ",", 1);`)
	result.Check(testkit.Rows("1"))

	// for format
	result = tk.MustQuery(`select format(12332.1, 4), format(12332.2, 0), format(12332.2, 2,'en_US');`)
	result.Check(testkit.Rows("12,332.1000 12,332 12,332.20"))
	result = tk.MustQuery(`select format(NULL, 4), format(12332.2, NULL);`)
	result.Check(testkit.Rows("<nil> <nil>"))
	rs, err := tk.Exec(`select format(12332.2, 2,'es_EC');`)
	c.Assert(err, IsNil)
	_, err = session.GetRows4Test(ctx, tk.Se, rs)
	c.Assert(err, NotNil)
	c.Assert(err.Error(), Matches, "not support for the specific locale")
	c.Assert(rs.Close(), IsNil)

	// for field
	result = tk.MustQuery(`select field(1, 2, 1), field(1, 0, NULL), field(1, NULL, 2, 1), field(NULL, 1, 2, NULL);`)
	result.Check(testkit.Rows("2 0 3 0"))
	result = tk.MustQuery(`select field("1", 2, 1), field(1, "0", NULL), field("1", NULL, 2, 1), field(NULL, 1, "2", NULL);`)
	result.Check(testkit.Rows("2 0 3 0"))
	result = tk.MustQuery(`select field("1", 2, 1), field(1, "abc", NULL), field("1", NULL, 2, 1), field(NULL, 1, "2", NULL);`)
	result.Check(testkit.Rows("2 0 3 0"))
	result = tk.MustQuery(`select field("abc", "a", 1), field(1.3, "1.3", 1.5);`)
	result.Check(testkit.Rows("1 1"))

	tk.MustExec("drop table if exists t")
	tk.MustExec("create table t(a decimal(11, 8), b decimal(11,8))")
	tk.MustExec("insert into t values('114.57011441','38.04620115'), ('-38.04620119', '38.04620115');")
	result = tk.MustQuery("select a,b,concat_ws(',',a,b) from t")
	result.Check(testkit.Rows("114.57011441 38.04620115 114.57011441,38.04620115",
		"-38.04620119 38.04620115 -38.04620119,38.04620115"))
}

func (s *testIntegrationSuite2) TestEncryptionBuiltin(c *C) {
	defer s.cleanEnv(c)
	tk := testkit.NewTestKit(c, s.store)
	tk.MustExec("use test")
	ctx := context.Background()

	// for password
	tk.MustExec("drop table if exists t")
	tk.MustExec("create table t(a char(41), b char(41), c char(41))")
	tk.MustExec(`insert into t values(NULL, '', 'abc')`)
	result := tk.MustQuery("select password(a) from t")
	result.Check(testkit.Rows(""))
	result = tk.MustQuery("select password(b) from t")
	result.Check(testkit.Rows(""))
	result = tk.MustQuery("select password(c) from t")
	result.Check(testkit.Rows("*0D3CED9BEC10A777AEC23CCC353A8C08A633045E"))

	// for md5
	tk.MustExec("drop table if exists t")
	tk.MustExec("create table t(a char(10), b int, c double, d datetime, e time, f bit(4), g binary(20), h blob(10), i text(30))")
	tk.MustExec(`insert into t values('2', 2, 2.3, "2017-01-01 12:01:01", "12:01:01", 0b1010, "512", "48", "tidb")`)
	result = tk.MustQuery("select md5(a), md5(b), md5(c), md5(d), md5(e), md5(f), md5(g), md5(h), md5(i) from t")
	result.Check(testkit.Rows("c81e728d9d4c2f636f067f89cc14862c c81e728d9d4c2f636f067f89cc14862c 1a18da63cbbfb49cb9616e6bfd35f662 bad2fa88e1f35919ec7584cc2623a310 991f84d41d7acff6471e536caa8d97db 68b329da9893e34099c7d8ad5cb9c940 5c9f0e9b3b36276731bfba852a73ccc6 642e92efb79421734881b53e1e1b18b6 c337e11bfca9f12ae9b1342901e04379"))
	result = tk.MustQuery("select md5('123'), md5(123), md5(''), md5('你好'), md5(NULL), md5('👍')")
	result.Check(testkit.Rows(`202cb962ac59075b964b07152d234b70 202cb962ac59075b964b07152d234b70 d41d8cd98f00b204e9800998ecf8427e 7eca689f0d3389d9dea66ae112e5cfd7 <nil> 0215ac4dab1ecaf71d83f98af5726984`))

	// for sha/sha1
	tk.MustExec("drop table if exists t")
	tk.MustExec("create table t(a char(10), b int, c double, d datetime, e time, f bit(4), g binary(20), h blob(10), i text(30))")
	tk.MustExec(`insert into t values('2', 2, 2.3, "2017-01-01 12:01:01", "12:01:01", 0b1010, "512", "48", "tidb")`)
	result = tk.MustQuery("select sha1(a), sha1(b), sha1(c), sha1(d), sha1(e), sha1(f), sha1(g), sha1(h), sha1(i) from t")
	result.Check(testkit.Rows("da4b9237bacccdf19c0760cab7aec4a8359010b0 da4b9237bacccdf19c0760cab7aec4a8359010b0 ce0d88c5002b6cf7664052f1fc7d652cbdadccec 6c6956de323692298e4e5ad3028ff491f7ad363c 1906f8aeb5a717ca0f84154724045839330b0ea9 adc83b19e793491b1c6ea0fd8b46cd9f32e592fc 9aadd14ceb737b28697b8026f205f4b3e31de147 64e095fe763fc62418378753f9402623bea9e227 4df56fc09a3e66b48fb896e90b0a6fc02c978e9e"))
	result = tk.MustQuery("select sha1('123'), sha1(123), sha1(''), sha1('你好'), sha1(NULL)")
	result.Check(testkit.Rows(`40bd001563085fc35165329ea1ff5c5ecbdbbeef 40bd001563085fc35165329ea1ff5c5ecbdbbeef da39a3ee5e6b4b0d3255bfef95601890afd80709 440ee0853ad1e99f962b63e459ef992d7c211722 <nil>`))
	tk.MustExec("drop table if exists t")
	tk.MustExec("create table t(a char(10), b int, c double, d datetime, e time, f bit(4), g binary(20), h blob(10), i text(30))")
	tk.MustExec(`insert into t values('2', 2, 2.3, "2017-01-01 12:01:01", "12:01:01", 0b1010, "512", "48", "tidb")`)
	result = tk.MustQuery("select sha(a), sha(b), sha(c), sha(d), sha(e), sha(f), sha(g), sha(h), sha(i) from t")
	result.Check(testkit.Rows("da4b9237bacccdf19c0760cab7aec4a8359010b0 da4b9237bacccdf19c0760cab7aec4a8359010b0 ce0d88c5002b6cf7664052f1fc7d652cbdadccec 6c6956de323692298e4e5ad3028ff491f7ad363c 1906f8aeb5a717ca0f84154724045839330b0ea9 adc83b19e793491b1c6ea0fd8b46cd9f32e592fc 9aadd14ceb737b28697b8026f205f4b3e31de147 64e095fe763fc62418378753f9402623bea9e227 4df56fc09a3e66b48fb896e90b0a6fc02c978e9e"))
	result = tk.MustQuery("select sha('123'), sha(123), sha(''), sha('你好'), sha(NULL)")
	result.Check(testkit.Rows(`40bd001563085fc35165329ea1ff5c5ecbdbbeef 40bd001563085fc35165329ea1ff5c5ecbdbbeef da39a3ee5e6b4b0d3255bfef95601890afd80709 440ee0853ad1e99f962b63e459ef992d7c211722 <nil>`))

	// for sha2
	tk.MustExec("drop table if exists t")
	tk.MustExec("create table t(a char(10), b int, c double, d datetime, e time, f bit(4), g binary(20), h blob(10), i text(30))")
	tk.MustExec(`insert into t values('2', 2, 2.3, "2017-01-01 12:01:01", "12:01:01", 0b1010, "512", "48", "tidb")`)
	result = tk.MustQuery("select sha2(a, 224), sha2(b, 0), sha2(c, 512), sha2(d, 256), sha2(e, 384), sha2(f, 0), sha2(g, 512), sha2(h, 256), sha2(i, 224) from t")
	result.Check(testkit.Rows("58b2aaa0bfae7acc021b3260e941117b529b2e69de878fd7d45c61a9 d4735e3a265e16eee03f59718b9b5d03019c07d8b6c51f90da3a666eec13ab35 42415572557b0ca47e14fa928e83f5746d33f90c74270172cc75c61a78db37fe1485159a4fd75f33ab571b154572a5a300938f7d25969bdd05d8ac9dd6c66123 8c2fa3f276952c92b0b40ed7d27454e44b8399a19769e6bceb40da236e45a20a b11d35f1a37e54d5800d210d8e6b80b42c9f6d20ea7ae548c762383ebaa12c5954c559223c6c7a428e37af96bb4f1e0d 01ba4719c80b6fe911b091a7c05124b64eeece964e09c058ef8f9805daca546b 9550da35ea1683abaf5bfa8de68fe02b9c6d756c64589d1ef8367544c254f5f09218a6466cadcee8d74214f0c0b7fb342d1a9f3bd4d406aacf7be59c327c9306 98010bd9270f9b100b6214a21754fd33bdc8d41b2bc9f9dd16ff54d3c34ffd71 a7cddb7346fbc66ab7f803e865b74cbd99aace8e7dabbd8884c148cb"))
	result = tk.MustQuery("select sha2('123', 512), sha2(123, 512), sha2('', 512), sha2('你好', 224), sha2(NULL, 256), sha2('foo', 123)")
	result.Check(testkit.Rows(`3c9909afec25354d551dae21590bb26e38d53f2173b8d3dc3eee4c047e7ab1c1eb8b85103e3be7ba613b31bb5c9c36214dc9f14a42fd7a2fdb84856bca5c44c2 3c9909afec25354d551dae21590bb26e38d53f2173b8d3dc3eee4c047e7ab1c1eb8b85103e3be7ba613b31bb5c9c36214dc9f14a42fd7a2fdb84856bca5c44c2 cf83e1357eefb8bdf1542850d66d8007d620e4050b5715dc83f4a921d36ce9ce47d0d13c5d85f2b0ff8318d2877eec2f63b931bd47417a81a538327af927da3e e91f006ed4e0882de2f6a3c96ec228a6a5c715f356d00091bce842b5 <nil> <nil>`))

	// for AES_ENCRYPT
	tk.MustExec("drop table if exists t")
	tk.MustExec("create table t(a char(10), b int, c double, d datetime, e time, f bit(4), g binary(20), h blob(10), i text(30))")
	tk.MustExec(`insert into t values('2', 2, 2.3, "2017-01-01 12:01:01", "12:01:01", 0b1010, "512", "48", "tidb")`)
	tk.MustExec("SET block_encryption_mode='aes-128-ecb';")
	result = tk.MustQuery("select HEX(AES_ENCRYPT(a, 'key')), HEX(AES_ENCRYPT(b, 'key')), HEX(AES_ENCRYPT(c, 'key')), HEX(AES_ENCRYPT(d, 'key')), HEX(AES_ENCRYPT(e, 'key')), HEX(AES_ENCRYPT(f, 'key')), HEX(AES_ENCRYPT(g, 'key')), HEX(AES_ENCRYPT(h, 'key')), HEX(AES_ENCRYPT(i, 'key')) from t")
	result.Check(testkit.Rows("B3800B3A3CB4ECE2051A3E80FE373EAC B3800B3A3CB4ECE2051A3E80FE373EAC 9E018F7F2838DBA23C57F0E4CCF93287 E764D3E9D4AF8F926CD0979DDB1D0AF40C208B20A6C39D5D028644885280973A C452FFEEB76D3F5E9B26B8D48F7A228C 181BD5C81CBD36779A3C9DD5FF486B35 CE15F14AC7FF4E56ECCF148DE60E4BEDBDB6900AD51383970A5F32C59B3AC6E3 E1B29995CCF423C75519790F54A08CD2 84525677E95AC97698D22E1125B67E92"))
	result = tk.MustQuery("select HEX(AES_ENCRYPT('123', 'foobar')), HEX(AES_ENCRYPT(123, 'foobar')), HEX(AES_ENCRYPT('', 'foobar')), HEX(AES_ENCRYPT('你好', 'foobar')), AES_ENCRYPT(NULL, 'foobar')")
	result.Check(testkit.Rows(`45ABDD5C4802EFA6771A94C43F805208 45ABDD5C4802EFA6771A94C43F805208 791F1AEB6A6B796E6352BF381895CA0E D0147E2EB856186F146D9F6DE33F9546 <nil>`))
	result = tk.MustQuery("select HEX(AES_ENCRYPT(a, 'key', 'iv')), HEX(AES_ENCRYPT(b, 'key', 'iv')) from t")
	result.Check(testkit.Rows("B3800B3A3CB4ECE2051A3E80FE373EAC B3800B3A3CB4ECE2051A3E80FE373EAC"))
	tk.MustQuery("show warnings").Check(testutil.RowsWithSep("|", "Warning|1618|<IV> option ignored", "Warning|1618|<IV> option ignored"))
	tk.MustExec("SET block_encryption_mode='aes-128-cbc';")
	result = tk.MustQuery("select HEX(AES_ENCRYPT(a, 'key', '1234567890123456')), HEX(AES_ENCRYPT(b, 'key', '1234567890123456')), HEX(AES_ENCRYPT(c, 'key', '1234567890123456')), HEX(AES_ENCRYPT(d, 'key', '1234567890123456')), HEX(AES_ENCRYPT(e, 'key', '1234567890123456')), HEX(AES_ENCRYPT(f, 'key', '1234567890123456')), HEX(AES_ENCRYPT(g, 'key', '1234567890123456')), HEX(AES_ENCRYPT(h, 'key', '1234567890123456')), HEX(AES_ENCRYPT(i, 'key', '1234567890123456')) from t")
	result.Check(testkit.Rows("341672829F84CB6B0BE690FEC4C4DAE9 341672829F84CB6B0BE690FEC4C4DAE9 D43734E147A12BB96C6897C4BBABA283 16F2C972411948DCEF3659B726D2CCB04AD1379A1A367FA64242058A50211B67 41E71D0C58967C1F50EEC074523946D1 1117D292E2D39C3EAA3B435371BE56FC 8ACB7ECC0883B672D7BD1CFAA9FA5FAF5B731ADE978244CD581F114D591C2E7E D2B13C30937E3251AEDA73859BA32E4B 2CF4A6051FF248A67598A17AA2C17267"))
	result = tk.MustQuery("select HEX(AES_ENCRYPT('123', 'foobar', '1234567890123456')), HEX(AES_ENCRYPT(123, 'foobar', '1234567890123456')), HEX(AES_ENCRYPT('', 'foobar', '1234567890123456')), HEX(AES_ENCRYPT('你好', 'foobar', '1234567890123456')), AES_ENCRYPT(NULL, 'foobar', '1234567890123456')")
	result.Check(testkit.Rows(`80D5646F07B4654B05A02D9085759770 80D5646F07B4654B05A02D9085759770 B3C14BA15030D2D7E99376DBE011E752 0CD2936EE4FEC7A8CDF6208438B2BC05 <nil>`))
	tk.MustExec("SET block_encryption_mode='aes-128-ofb';")
	result = tk.MustQuery("select HEX(AES_ENCRYPT(a, 'key', '1234567890123456')), HEX(AES_ENCRYPT(b, 'key', '1234567890123456')), HEX(AES_ENCRYPT(c, 'key', '1234567890123456')), HEX(AES_ENCRYPT(d, 'key', '1234567890123456')), HEX(AES_ENCRYPT(e, 'key', '1234567890123456')), HEX(AES_ENCRYPT(f, 'key', '1234567890123456')), HEX(AES_ENCRYPT(g, 'key', '1234567890123456')), HEX(AES_ENCRYPT(h, 'key', '1234567890123456')), HEX(AES_ENCRYPT(i, 'key', '1234567890123456')) from t")
	result.Check(testkit.Rows("40 40 40C35C 40DD5EBDFCAA397102386E27DDF97A39ECCEC5 43DF55BAE0A0386D 78 47DC5D8AD19A085C32094E16EFC34A08D6FEF459 46D5 06840BE8"))
	result = tk.MustQuery("select HEX(AES_ENCRYPT('123', 'foobar', '1234567890123456')), HEX(AES_ENCRYPT(123, 'foobar', '1234567890123456')), HEX(AES_ENCRYPT('', 'foobar', '1234567890123456')), HEX(AES_ENCRYPT('你好', 'foobar', '1234567890123456')), AES_ENCRYPT(NULL, 'foobar', '1234567890123456')")
	result.Check(testkit.Rows(`48E38A 48E38A  9D6C199101C3 <nil>`))
	tk.MustExec("SET block_encryption_mode='aes-192-ofb';")
	result = tk.MustQuery("select HEX(AES_ENCRYPT(a, 'key', '1234567890123456')), HEX(AES_ENCRYPT(b, 'key', '1234567890123456')), HEX(AES_ENCRYPT(c, 'key', '1234567890123456')), HEX(AES_ENCRYPT(d, 'key', '1234567890123456')), HEX(AES_ENCRYPT(e, 'key', '1234567890123456')), HEX(AES_ENCRYPT(f, 'key', '1234567890123456')), HEX(AES_ENCRYPT(g, 'key', '1234567890123456')), HEX(AES_ENCRYPT(h, 'key', '1234567890123456')), HEX(AES_ENCRYPT(i, 'key', '1234567890123456')) from t")
	result.Check(testkit.Rows("4B 4B 4B573F 4B493D42572E6477233A429BF3E0AD39DB816D 484B36454B24656B 73 4C483E757A1E555A130B62AAC1DA9D08E1B15C47 4D41 0D106817"))
	result = tk.MustQuery("select HEX(AES_ENCRYPT('123', 'foobar', '1234567890123456')), HEX(AES_ENCRYPT(123, 'foobar', '1234567890123456')), HEX(AES_ENCRYPT('', 'foobar', '1234567890123456')), HEX(AES_ENCRYPT('你好', 'foobar', '1234567890123456')), AES_ENCRYPT(NULL, 'foobar', '1234567890123456')")
	result.Check(testkit.Rows(`3A76B0 3A76B0  EFF92304268E <nil>`))
	tk.MustExec("SET block_encryption_mode='aes-256-ofb';")
	result = tk.MustQuery("select HEX(AES_ENCRYPT(a, 'key', '1234567890123456')), HEX(AES_ENCRYPT(b, 'key', '1234567890123456')), HEX(AES_ENCRYPT(c, 'key', '1234567890123456')), HEX(AES_ENCRYPT(d, 'key', '1234567890123456')), HEX(AES_ENCRYPT(e, 'key', '1234567890123456')), HEX(AES_ENCRYPT(f, 'key', '1234567890123456')), HEX(AES_ENCRYPT(g, 'key', '1234567890123456')), HEX(AES_ENCRYPT(h, 'key', '1234567890123456')), HEX(AES_ENCRYPT(i, 'key', '1234567890123456')) from t")
	result.Check(testkit.Rows("16 16 16D103 16CF01CBC95D33E2ED721CBD930262415A69AD 15CD0ACCD55732FE 2E 11CE02FCE46D02CFDD433C8CA138527060599C35 10C7 5096549E"))
	result = tk.MustQuery("select HEX(AES_ENCRYPT('123', 'foobar', '1234567890123456')), HEX(AES_ENCRYPT(123, 'foobar', '1234567890123456')), HEX(AES_ENCRYPT('', 'foobar', '1234567890123456')), HEX(AES_ENCRYPT('你好', 'foobar', '1234567890123456')), AES_ENCRYPT(NULL, 'foobar', '1234567890123456')")
	result.Check(testkit.Rows(`E842C5 E842C5  3DCD5646767D <nil>`))

	// for AES_DECRYPT
	tk.MustExec("SET block_encryption_mode='aes-128-ecb';")
	result = tk.MustQuery("select AES_DECRYPT(AES_ENCRYPT('foo', 'bar'), 'bar')")
	result.Check(testkit.Rows("foo"))
	result = tk.MustQuery("select AES_DECRYPT(UNHEX('45ABDD5C4802EFA6771A94C43F805208'), 'foobar'), AES_DECRYPT(UNHEX('791F1AEB6A6B796E6352BF381895CA0E'), 'foobar'), AES_DECRYPT(UNHEX('D0147E2EB856186F146D9F6DE33F9546'), 'foobar'), AES_DECRYPT(NULL, 'foobar'), AES_DECRYPT('SOME_THING_STRANGE', 'foobar')")
	result.Check(testkit.Rows(`123  你好 <nil> <nil>`))
	tk.MustExec("SET block_encryption_mode='aes-128-cbc';")
	result = tk.MustQuery("select AES_DECRYPT(AES_ENCRYPT('foo', 'bar', '1234567890123456'), 'bar', '1234567890123456')")
	result.Check(testkit.Rows("foo"))
	result = tk.MustQuery("select AES_DECRYPT(UNHEX('80D5646F07B4654B05A02D9085759770'), 'foobar', '1234567890123456'), AES_DECRYPT(UNHEX('B3C14BA15030D2D7E99376DBE011E752'), 'foobar', '1234567890123456'), AES_DECRYPT(UNHEX('0CD2936EE4FEC7A8CDF6208438B2BC05'), 'foobar', '1234567890123456'), AES_DECRYPT(NULL, 'foobar', '1234567890123456'), AES_DECRYPT('SOME_THING_STRANGE', 'foobar', '1234567890123456')")
	result.Check(testkit.Rows(`123  你好 <nil> <nil>`))
	tk.MustExec("SET block_encryption_mode='aes-128-ofb';")
	result = tk.MustQuery("select AES_DECRYPT(AES_ENCRYPT('foo', 'bar', '1234567890123456'), 'bar', '1234567890123456')")
	result.Check(testkit.Rows("foo"))
	result = tk.MustQuery("select AES_DECRYPT(UNHEX('48E38A'), 'foobar', '1234567890123456'), AES_DECRYPT(UNHEX(''), 'foobar', '1234567890123456'), AES_DECRYPT(UNHEX('9D6C199101C3'), 'foobar', '1234567890123456'), AES_DECRYPT(NULL, 'foobar', '1234567890123456'), HEX(AES_DECRYPT('SOME_THING_STRANGE', 'foobar', '1234567890123456'))")
	result.Check(testkit.Rows(`123  你好 <nil> 2A9EF431FB2ACB022D7F2E7C71EEC48C7D2B`))
	tk.MustExec("SET block_encryption_mode='aes-192-ofb';")
	result = tk.MustQuery("select AES_DECRYPT(AES_ENCRYPT('foo', 'bar', '1234567890123456'), 'bar', '1234567890123456')")
	result.Check(testkit.Rows("foo"))
	result = tk.MustQuery("select AES_DECRYPT(UNHEX('3A76B0'), 'foobar', '1234567890123456'), AES_DECRYPT(UNHEX(''), 'foobar', '1234567890123456'), AES_DECRYPT(UNHEX('EFF92304268E'), 'foobar', '1234567890123456'), AES_DECRYPT(NULL, 'foobar', '1234567890123456'), HEX(AES_DECRYPT('SOME_THING_STRANGE', 'foobar', '1234567890123456'))")
	result.Check(testkit.Rows(`123  你好 <nil> 580BCEA4DC67CF33FF2C7C570D36ECC89437`))
	tk.MustExec("SET block_encryption_mode='aes-256-ofb';")
	result = tk.MustQuery("select AES_DECRYPT(AES_ENCRYPT('foo', 'bar', '1234567890123456'), 'bar', '1234567890123456')")
	result.Check(testkit.Rows("foo"))
	result = tk.MustQuery("select AES_DECRYPT(UNHEX('E842C5'), 'foobar', '1234567890123456'), AES_DECRYPT(UNHEX(''), 'foobar', '1234567890123456'), AES_DECRYPT(UNHEX('3DCD5646767D'), 'foobar', '1234567890123456'), AES_DECRYPT(NULL, 'foobar', '1234567890123456'), HEX(AES_DECRYPT('SOME_THING_STRANGE', 'foobar', '1234567890123456'))")
	result.Check(testkit.Rows(`123  你好 <nil> 8A3FBBE68C9465834584430E3AEEBB04B1F5`))

	// for COMPRESS
	tk.MustExec("DROP TABLE IF EXISTS t1;")
	tk.MustExec("CREATE TABLE t1(a VARCHAR(1000));")
	tk.MustExec("INSERT INTO t1 VALUES('12345'), ('23456');")
	result = tk.MustQuery("SELECT HEX(COMPRESS(a)) FROM t1;")
	result.Check(testkit.Rows("05000000789C323432363105040000FFFF02F80100", "05000000789C323236313503040000FFFF03070105"))
	tk.MustExec("DROP TABLE IF EXISTS t2;")
	tk.MustExec("CREATE TABLE t2(a VARCHAR(1000), b VARBINARY(1000));")
	tk.MustExec("INSERT INTO t2 (a, b) SELECT a, COMPRESS(a) from t1;")
	result = tk.MustQuery("SELECT a, HEX(b) FROM t2;")
	result.Check(testkit.Rows("12345 05000000789C323432363105040000FFFF02F80100", "23456 05000000789C323236313503040000FFFF03070105"))

	// for UNCOMPRESS
	result = tk.MustQuery("SELECT UNCOMPRESS(COMPRESS('123'))")
	result.Check(testkit.Rows("123"))
	result = tk.MustQuery("SELECT UNCOMPRESS(UNHEX('03000000789C3334320600012D0097'))")
	result.Check(testkit.Rows("123"))
	result = tk.MustQuery("SELECT UNCOMPRESS(UNHEX('03000000789C32343206040000FFFF012D0097'))")
	result.Check(testkit.Rows("123"))
	tk.MustExec("INSERT INTO t2 VALUES ('12345', UNHEX('05000000789C3334323631050002F80100'))")
	result = tk.MustQuery("SELECT UNCOMPRESS(a), UNCOMPRESS(b) FROM t2;")
	result.Check(testkit.Rows("<nil> 12345", "<nil> 23456", "<nil> 12345"))

	// for UNCOMPRESSED_LENGTH
	result = tk.MustQuery("SELECT UNCOMPRESSED_LENGTH(COMPRESS('123'))")
	result.Check(testkit.Rows("3"))
	result = tk.MustQuery("SELECT UNCOMPRESSED_LENGTH(UNHEX('03000000789C3334320600012D0097'))")
	result.Check(testkit.Rows("3"))
	result = tk.MustQuery("SELECT UNCOMPRESSED_LENGTH(UNHEX('03000000789C32343206040000FFFF012D0097'))")
	result.Check(testkit.Rows("3"))
	result = tk.MustQuery("SELECT UNCOMPRESSED_LENGTH('')")
	result.Check(testkit.Rows("0"))
	result = tk.MustQuery("SELECT UNCOMPRESSED_LENGTH(UNHEX('0100'))")
	result.Check(testkit.Rows("0"))
	result = tk.MustQuery("SELECT UNCOMPRESSED_LENGTH(a), UNCOMPRESSED_LENGTH(b) FROM t2;")
	result.Check(testkit.Rows("875770417 5", "892613426 5", "875770417 5"))

	// for RANDOM_BYTES
	lengths := []int{0, -5, 1025, 4000}
	for _, len := range lengths {
		rs, err := tk.Exec(fmt.Sprintf("SELECT RANDOM_BYTES(%d);", len))
		c.Assert(err, IsNil, Commentf("%v", len))
		_, err = session.GetRows4Test(ctx, tk.Se, rs)
		c.Assert(err, NotNil, Commentf("%v", len))
		terr := errors.Cause(err).(*terror.Error)
		c.Assert(terr.Code(), Equals, terror.ErrCode(mysql.ErrDataOutOfRange), Commentf("%v", len))
		c.Assert(rs.Close(), IsNil)
	}
	tk.MustQuery("SELECT RANDOM_BYTES('1');")
	tk.MustQuery("SELECT RANDOM_BYTES(1024);")
	result = tk.MustQuery("SELECT RANDOM_BYTES(NULL);")
	result.Check(testkit.Rows("<nil>"))
}

func (s *testIntegrationSuite2) TestTimeBuiltin(c *C) {
	originSQLMode := s.ctx.GetSessionVars().StrictSQLMode
	s.ctx.GetSessionVars().StrictSQLMode = true
	defer func() {
		s.ctx.GetSessionVars().StrictSQLMode = originSQLMode
		s.cleanEnv(c)
	}()
	tk := testkit.NewTestKit(c, s.store)
	tk.MustExec("use test")

	// for makeDate
	tk.MustExec("drop table if exists t")
	tk.MustExec("create table t(a int, b double, c datetime, d time, e char(20), f bit(10))")
	tk.MustExec(`insert into t values(1, 1.1, "2017-01-01 12:01:01", "12:01:01", "abcdef", 0b10101)`)
	result := tk.MustQuery("select makedate(a,a), makedate(b,b), makedate(c,c), makedate(d,d), makedate(e,e), makedate(f,f), makedate(null,null), makedate(a,b) from t")
	result.Check(testkit.Rows("2001-01-01 2001-01-01 <nil> <nil> <nil> 2021-01-21 <nil> 2001-01-01"))

	// for date
	result = tk.MustQuery(`select date("2019-09-12"), date("2019-09-12 12:12:09"), date("2019-09-12 12:12:09.121212");`)
	result.Check(testkit.Rows("2019-09-12 2019-09-12 2019-09-12"))
	result = tk.MustQuery(`select date("0000-00-00"), date("0000-00-00 12:12:09"), date("0000-00-00 00:00:00.121212"), date("0000-00-00 00:00:00.000000");`)
	result.Check(testkit.Rows("<nil> 0000-00-00 0000-00-00 <nil>"))
	result = tk.MustQuery(`select date("aa"), date(12.1), date("");`)
	result.Check(testkit.Rows("<nil> <nil> <nil>"))

	// for year
	result = tk.MustQuery(`select year("2013-01-09"), year("2013-00-09"), year("000-01-09"), year("1-01-09"), year("20131-01-09"), year(null);`)
	result.Check(testkit.Rows("2013 2013 0 1 <nil> <nil>"))
	result = tk.MustQuery(`select year("2013-00-00"), year("2013-00-00 00:00:00"), year("0000-00-00 12:12:12"), year("2017-00-00 12:12:12");`)
	result.Check(testkit.Rows("2013 2013 0 2017"))
	result = tk.MustQuery(`select year("aa"), year(2013), year(2012.09), year("1-01"), year("-09");`)
	result.Check(testkit.Rows("<nil> <nil> <nil> <nil> <nil>"))
	tk.MustExec(`drop table if exists t`)
	tk.MustExec(`create table t(a bigint)`)
	_, err := tk.Exec(`insert into t select year("aa")`)
	c.Assert(err, NotNil)
	c.Assert(terror.ErrorEqual(err, types.ErrWrongValue), IsTrue, Commentf("err %v", err))
	tk.MustExec(`set sql_mode='STRICT_TRANS_TABLES'`) // without zero date
	tk.MustExec(`insert into t select year("0000-00-00 00:00:00")`)
	tk.MustExec(`set sql_mode="NO_ZERO_DATE";`) // with zero date
	tk.MustExec(`insert into t select year("0000-00-00 00:00:00")`)
	tk.MustQuery("show warnings").Check(testutil.RowsWithSep("|", "Warning|1292|Incorrect datetime value: '0000-00-00 00:00:00.000000'"))
	tk.MustExec(`set sql_mode="NO_ZERO_DATE,STRICT_TRANS_TABLES";`)
	_, err = tk.Exec(`insert into t select year("0000-00-00 00:00:00");`)
	c.Assert(err, NotNil)
	c.Assert(types.ErrWrongValue.Equal(err), IsTrue, Commentf("err %v", err))
	tk.MustExec(`insert into t select 1`)
	tk.MustExec(`set sql_mode="STRICT_TRANS_TABLES,NO_ENGINE_SUBSTITUTION";`)
	_, err = tk.Exec(`update t set a = year("aa")`)
	c.Assert(terror.ErrorEqual(err, types.ErrWrongValue), IsTrue, Commentf("err %v", err))
	_, err = tk.Exec(`delete from t where a = year("aa")`)
	// Only `code` can be used to compare because the error `class` information
	// will be lost after expression push-down
	c.Assert(errors.Cause(err).(*terror.Error).Code(), Equals, types.ErrWrongValue.Code(), Commentf("err %v", err))

	// for month
	result = tk.MustQuery(`select month("2013-01-09"), month("2013-00-09"), month("000-01-09"), month("1-01-09"), month("20131-01-09"), month(null);`)
	result.Check(testkit.Rows("1 0 1 1 <nil> <nil>"))
	result = tk.MustQuery(`select month("2013-00-00"), month("2013-00-00 00:00:00"), month("0000-00-00 12:12:12"), month("2017-00-00 12:12:12");`)
	result.Check(testkit.Rows("0 0 0 0"))
	result = tk.MustQuery(`select month("aa"), month(2013), month(2012.09), month("1-01"), month("-09");`)
	result.Check(testkit.Rows("<nil> <nil> <nil> <nil> <nil>"))
	result = tk.MustQuery(`select month("2013-012-09"), month("2013-0000000012-09"), month("2013-30-09"), month("000-41-09");`)
	result.Check(testkit.Rows("12 12 <nil> <nil>"))
	tk.MustExec(`drop table if exists t`)
	tk.MustExec(`create table t(a bigint)`)
	_, err = tk.Exec(`insert into t select month("aa")`)
	c.Assert(err, NotNil)
	c.Assert(terror.ErrorEqual(err, types.ErrWrongValue), IsTrue, Commentf("err: %v", err))
	tk.MustExec(`insert into t select month("0000-00-00 00:00:00")`)
	tk.MustExec(`set sql_mode="NO_ZERO_DATE";`)
	tk.MustExec(`insert into t select month("0000-00-00 00:00:00")`)
	tk.MustQuery("show warnings").Check(testutil.RowsWithSep("|", "Warning|1292|Incorrect datetime value: '0000-00-00 00:00:00.000000'"))
	tk.MustExec(`set sql_mode="NO_ZERO_DATE,STRICT_TRANS_TABLES";`)
	_, err = tk.Exec(`insert into t select month("0000-00-00 00:00:00");`)
	c.Assert(err, NotNil)
	c.Assert(types.ErrWrongValue.Equal(err), IsTrue, Commentf("err %v", err))
	tk.MustExec(`insert into t select 1`)
	tk.MustExec(`set sql_mode="STRICT_TRANS_TABLES,NO_ENGINE_SUBSTITUTION";`)
	tk.MustExec(`insert into t select 1`)
	_, err = tk.Exec(`update t set a = month("aa")`)
	c.Assert(terror.ErrorEqual(err, types.ErrWrongValue), IsTrue)
	_, err = tk.Exec(`delete from t where a = month("aa")`)
	c.Assert(errors.Cause(err).(*terror.Error).Code(), Equals, types.ErrWrongValue.Code(), Commentf("err %v", err))

	// for week
	result = tk.MustQuery(`select week("2012-12-22"), week("2012-12-22", -2), week("2012-12-22", 0), week("2012-12-22", 1), week("2012-12-22", 2), week("2012-12-22", 200);`)
	result.Check(testkit.Rows("51 51 51 51 51 51"))
	result = tk.MustQuery(`select week("2008-02-20"), week("2008-02-20", 0), week("2008-02-20", 1), week("2009-02-20", 2), week("2008-02-20", 3), week("2008-02-20", 4);`)
	result.Check(testkit.Rows("7 7 8 7 8 8"))
	result = tk.MustQuery(`select week("2008-02-20", 5), week("2008-02-20", 6), week("2009-02-20", 7), week("2008-02-20", 8), week("2008-02-20", 9);`)
	result.Check(testkit.Rows("7 8 7 7 8"))
	result = tk.MustQuery(`select week("aa", 1), week(null, 2), week(11, 2), week(12.99, 2);`)
	result.Check(testkit.Rows("<nil> <nil> <nil> <nil>"))
	result = tk.MustQuery(`select week("aa"), week(null), week(11), week(12.99);`)
	result.Check(testkit.Rows("<nil> <nil> <nil> <nil>"))
	tk.MustExec(`drop table if exists t`)
	tk.MustExec(`create table t(a datetime)`)
	_, err = tk.Exec(`insert into t select week("aa", 1)`)
	c.Assert(err, NotNil)
	c.Assert(terror.ErrorEqual(err, types.ErrWrongValue), IsTrue)
	tk.MustExec(`insert into t select now()`)
	_, err = tk.Exec(`update t set a = week("aa", 1)`)
	c.Assert(terror.ErrorEqual(err, types.ErrWrongValue), IsTrue)
	_, err = tk.Exec(`delete from t where a = week("aa", 1)`)
	c.Assert(terror.ErrorEqual(err, types.ErrWrongValue), IsTrue)

	// for weekofyear
	result = tk.MustQuery(`select weekofyear("2012-12-22"), weekofyear("2008-02-20"), weekofyear("aa"), weekofyear(null), weekofyear(11), weekofyear(12.99);`)
	result.Check(testkit.Rows("51 8 <nil> <nil> <nil> <nil>"))
	tk.MustExec(`drop table if exists t`)
	tk.MustExec(`create table t(a bigint)`)
	_, err = tk.Exec(`insert into t select weekofyear("aa")`)
	c.Assert(err, NotNil)
	c.Assert(terror.ErrorEqual(err, types.ErrWrongValue), IsTrue)
	tk.MustExec(`insert into t select 1`)
	_, err = tk.Exec(`update t set a = weekofyear("aa")`)
	c.Assert(terror.ErrorEqual(err, types.ErrWrongValue), IsTrue)
	_, err = tk.Exec(`delete from t where a = weekofyear("aa")`)
	c.Assert(terror.ErrorEqual(err, types.ErrWrongValue), IsTrue)

	// for weekday
	result = tk.MustQuery(`select weekday("2012-12-20"), weekday("2012-12-21"), weekday("2012-12-22"), weekday("2012-12-23"), weekday("2012-12-24"), weekday("2012-12-25"), weekday("2012-12-26"), weekday("2012-12-27");`)
	result.Check(testkit.Rows("3 4 5 6 0 1 2 3"))
	result = tk.MustQuery(`select weekday("2012-12-90"), weekday("0000-00-00"), weekday("aa"), weekday(null), weekday(11), weekday(12.99);`)
	result.Check(testkit.Rows("<nil> <nil> <nil> <nil> <nil> <nil>"))

	// for quarter
	result = tk.MustQuery(`select quarter("2012-00-20"), quarter("2012-01-21"), quarter("2012-03-22"), quarter("2012-05-23"), quarter("2012-08-24"), quarter("2012-09-25"), quarter("2012-11-26"), quarter("2012-12-27");`)
	result.Check(testkit.Rows("0 1 1 2 3 3 4 4"))
	result = tk.MustQuery(`select quarter("2012-14-20"), quarter("aa"), quarter(null), quarter(11), quarter(12.99);`)
	result.Check(testkit.Rows("<nil> <nil> <nil> <nil> <nil>"))
	result = tk.MustQuery(`select quarter("0000-00-00"), quarter("0000-00-00 00:00:00");`)
	result.Check(testkit.Rows("<nil> <nil>"))
	tk.MustQuery("show warnings").Check(testutil.RowsWithSep("|",
		"Warning|1292|Incorrect datetime value: '0000-00-00 00:00:00.000000'",
		"Warning|1292|Incorrect datetime value: '0000-00-00 00:00:00.000000'"))
	result = tk.MustQuery(`select quarter(0), quarter(0.0), quarter(0e1), quarter(0.00);`)
	result.Check(testkit.Rows("0 0 0 0"))
	tk.MustQuery("show warnings").Check(testkit.Rows())

	// for from_days
	result = tk.MustQuery(`select from_days(0), from_days(-199), from_days(1111), from_days(120), from_days(1), from_days(1111111), from_days(9999999), from_days(22222);`)
	result.Check(testkit.Rows("0000-00-00 0000-00-00 0003-01-16 0000-00-00 0000-00-00 3042-02-13 0000-00-00 0060-11-03"))
	result = tk.MustQuery(`select from_days("2012-14-20"), from_days("111a"), from_days("aa"), from_days(null), from_days("123asf"), from_days(12.99);`)
	result.Check(testkit.Rows("0005-07-05 0000-00-00 0000-00-00 <nil> 0000-00-00 0000-00-00"))

	// Fix issue #3923
	result = tk.MustQuery("select timediff(cast('2004-12-30 12:00:00' as time), '12:00:00');")
	result.Check(testkit.Rows("00:00:00"))
	result = tk.MustQuery("select timediff('12:00:00', cast('2004-12-30 12:00:00' as time));")
	result.Check(testkit.Rows("00:00:00"))
	result = tk.MustQuery("select timediff(cast('2004-12-30 12:00:00' as time), '2004-12-30 12:00:00');")
	result.Check(testkit.Rows("<nil>"))
	result = tk.MustQuery("select timediff('2004-12-30 12:00:00', cast('2004-12-30 12:00:00' as time));")
	result.Check(testkit.Rows("<nil>"))
	result = tk.MustQuery("select timediff(cast('2004-12-30 12:00:01' as datetime), '2004-12-30 12:00:00');")
	result.Check(testkit.Rows("00:00:01"))
	result = tk.MustQuery("select timediff('2004-12-30 12:00:00', cast('2004-12-30 12:00:01' as datetime));")
	result.Check(testkit.Rows("-00:00:01"))
	result = tk.MustQuery("select timediff(cast('2004-12-30 12:00:01' as time), '-34 00:00:00');")
	result.Check(testkit.Rows("828:00:01"))
	result = tk.MustQuery("select timediff('-34 00:00:00', cast('2004-12-30 12:00:01' as time));")
	result.Check(testkit.Rows("-828:00:01"))
	result = tk.MustQuery("select timediff(cast('2004-12-30 12:00:01' as datetime), cast('2004-12-30 11:00:01' as datetime));")
	result.Check(testkit.Rows("01:00:00"))
	result = tk.MustQuery("select timediff(cast('2004-12-30 12:00:01' as datetime), '2004-12-30 12:00:00.1');")
	result.Check(testkit.Rows("00:00:00.9"))
	result = tk.MustQuery("select timediff('2004-12-30 12:00:00.1', cast('2004-12-30 12:00:01' as datetime));")
	result.Check(testkit.Rows("-00:00:00.9"))
	result = tk.MustQuery("select timediff(cast('2004-12-30 12:00:01' as datetime), '-34 124:00:00');")
	result.Check(testkit.Rows("<nil>"))
	result = tk.MustQuery("select timediff('-34 124:00:00', cast('2004-12-30 12:00:01' as datetime));")
	result.Check(testkit.Rows("<nil>"))
	result = tk.MustQuery("select timediff(cast('2004-12-30 12:00:01' as time), '-34 124:00:00');")
	result.Check(testkit.Rows("838:59:59"))
	result = tk.MustQuery("select timediff('-34 124:00:00', cast('2004-12-30 12:00:01' as time));")
	result.Check(testkit.Rows("-838:59:59"))
	result = tk.MustQuery("select timediff(cast('2004-12-30' as datetime), '12:00:00');")
	result.Check(testkit.Rows("<nil>"))
	result = tk.MustQuery("select timediff('12:00:00', cast('2004-12-30' as datetime));")
	result.Check(testkit.Rows("<nil>"))
	result = tk.MustQuery("select timediff('12:00:00', '-34 12:00:00');")
	result.Check(testkit.Rows("838:59:59"))
	result = tk.MustQuery("select timediff('12:00:00', '34 12:00:00');")
	result.Check(testkit.Rows("-816:00:00"))
	result = tk.MustQuery("select timediff('2014-1-2 12:00:00', '-34 12:00:00');")
	result.Check(testkit.Rows("<nil>"))
	result = tk.MustQuery("select timediff('-34 12:00:00', '2014-1-2 12:00:00');")
	result.Check(testkit.Rows("<nil>"))
	result = tk.MustQuery("select timediff('2014-1-2 12:00:00', '12:00:00');")
	result.Check(testkit.Rows("<nil>"))
	result = tk.MustQuery("select timediff('12:00:00', '2014-1-2 12:00:00');")
	result.Check(testkit.Rows("<nil>"))
	result = tk.MustQuery("select timediff('2014-1-2 12:00:00', '2014-1-1 12:00:00');")
	result.Check(testkit.Rows("24:00:00"))
	tk.MustQuery("select timediff(cast('10:10:10' as time), cast('10:10:11' as time))").Check(testkit.Rows("-00:00:01"))

	result = tk.MustQuery("select timestampadd(MINUTE, 1, '2003-01-02'), timestampadd(WEEK, 1, '2003-01-02 23:59:59')" +
		", timestampadd(MICROSECOND, 1, 950501);")
	result.Check(testkit.Rows("2003-01-02 00:01:00 2003-01-09 23:59:59 1995-05-01 00:00:00.000001"))
	result = tk.MustQuery("select timestampadd(day, 2, 950501), timestampadd(MINUTE, 37.5,'2003-01-02'), timestampadd(MINUTE, 37.49,'2003-01-02')," +
		" timestampadd(YeAr, 1, '2003-01-02');")
	result.Check(testkit.Rows("1995-05-03 00:00:00 2003-01-02 00:38:00 2003-01-02 00:37:00 2004-01-02 00:00:00"))
	result = tk.MustQuery("select to_seconds(950501), to_seconds('2009-11-29'), to_seconds('2009-11-29 13:43:32'), to_seconds('09-11-29 13:43:32');")
	result.Check(testkit.Rows("62966505600 63426672000 63426721412 63426721412"))
	result = tk.MustQuery("select to_days(950501), to_days('2007-10-07'), to_days('2007-10-07 00:00:59'), to_days('0000-01-01')")
	result.Check(testkit.Rows("728779 733321 733321 1"))

	result = tk.MustQuery("select last_day('2003-02-05'), last_day('2004-02-05'), last_day('2004-01-01 01:01:01'), last_day(950501);")
	result.Check(testkit.Rows("2003-02-28 2004-02-29 2004-01-31 1995-05-31"))

	tk.MustExec("SET SQL_MODE='';")
	result = tk.MustQuery("select last_day('0000-00-00');")
	result.Check(testkit.Rows("<nil>"))
	result = tk.MustQuery("select to_days('0000-00-00');")
	result.Check(testkit.Rows("<nil>"))
	result = tk.MustQuery("select to_seconds('0000-00-00');")
	result.Check(testkit.Rows("<nil>"))

	result = tk.MustQuery("select timestamp('2003-12-31'), timestamp('2003-12-31 12:00:00','12:00:00');")
	result.Check(testkit.Rows("2003-12-31 00:00:00 2004-01-01 00:00:00"))
	result = tk.MustQuery("select timestamp(20170118123950.123), timestamp(20170118123950.999);")
	result.Check(testkit.Rows("2017-01-18 12:39:50.123 2017-01-18 12:39:50.999"))
	result = tk.MustQuery("select timestamp('2003-12-31', '01:01:01.01'), timestamp('2003-12-31 12:34', '01:01:01.01')," +
		" timestamp('2008-12-31','00:00:00.0'), timestamp('2008-12-31 00:00:00.000');")

	tk.MustQuery(`select timestampadd(second, 1, cast("2001-01-01" as date))`).Check(testkit.Rows("2001-01-01 00:00:01"))
	tk.MustQuery(`select timestampadd(hour, 1, cast("2001-01-01" as date))`).Check(testkit.Rows("2001-01-01 01:00:00"))
	tk.MustQuery(`select timestampadd(day, 1, cast("2001-01-01" as date))`).Check(testkit.Rows("2001-01-02"))
	tk.MustQuery(`select timestampadd(month, 1, cast("2001-01-01" as date))`).Check(testkit.Rows("2001-02-01"))
	tk.MustQuery(`select timestampadd(year, 1, cast("2001-01-01" as date))`).Check(testkit.Rows("2002-01-01"))
	tk.MustQuery(`select timestampadd(second, 1, cast("2001-01-01" as datetime))`).Check(testkit.Rows("2001-01-01 00:00:01"))
	tk.MustQuery(`select timestampadd(hour, 1, cast("2001-01-01" as datetime))`).Check(testkit.Rows("2001-01-01 01:00:00"))
	tk.MustQuery(`select timestampadd(day, 1, cast("2001-01-01" as datetime))`).Check(testkit.Rows("2001-01-02 00:00:00"))
	tk.MustQuery(`select timestampadd(month, 1, cast("2001-01-01" as datetime))`).Check(testkit.Rows("2001-02-01 00:00:00"))
	tk.MustQuery(`select timestampadd(year, 1, cast("2001-01-01" as datetime))`).Check(testkit.Rows("2002-01-01 00:00:00"))

	result.Check(testkit.Rows("2003-12-31 01:01:01.01 2003-12-31 13:35:01.01 2008-12-31 00:00:00.0 2008-12-31 00:00:00.000"))
	result = tk.MustQuery("select timestamp('2003-12-31', 1), timestamp('2003-12-31', -1);")
	result.Check(testkit.Rows("2003-12-31 00:00:01 2003-12-30 23:59:59"))
	result = tk.MustQuery("select timestamp('2003-12-31', '2000-12-12 01:01:01.01'), timestamp('2003-14-31','01:01:01.01');")
	result.Check(testkit.Rows("<nil> <nil>"))

	result = tk.MustQuery("select TIMESTAMPDIFF(MONTH,'2003-02-01','2003-05-01'), TIMESTAMPDIFF(yEaR,'2002-05-01', " +
		"'2001-01-01'), TIMESTAMPDIFF(minute,binary('2003-02-01'),'2003-05-01 12:05:55'), TIMESTAMPDIFF(day," +
		"'1995-05-02', 950501);")
	result.Check(testkit.Rows("3 -1 128885 -1"))

	result = tk.MustQuery("select datediff('2007-12-31 23:59:59','2007-12-30'), datediff('2010-11-30 23:59:59', " +
		"'2010-12-31'), datediff(950501,'2016-01-13'), datediff(950501.9,'2016-01-13'), datediff(binary(950501), '2016-01-13');")
	result.Check(testkit.Rows("1 -31 -7562 -7562 -7562"))
	result = tk.MustQuery("select datediff('0000-01-01','0001-01-01'), datediff('0001-00-01', '0001-00-01'), datediff('0001-01-00','0001-01-00'), datediff('2017-01-01','2017-01-01');")
	result.Check(testkit.Rows("-365 <nil> <nil> 0"))

	// for ADDTIME
	result = tk.MustQuery("select addtime('01:01:11', '00:00:01.013'), addtime('01:01:11.00', '00:00:01'), addtime" +
		"('2017-01-01 01:01:11.12', '00:00:01'), addtime('2017-01-01 01:01:11.12', '00:00:01.88');")
	result.Check(testkit.Rows("01:01:12.013000 01:01:12 2017-01-01 01:01:12.120000 2017-01-01 01:01:13"))
	result = tk.MustQuery("select addtime(cast('01:01:11' as time(4)), '00:00:01.013'), addtime(cast('01:01:11.00' " +
		"as datetime(3)), '00:00:01')," + " addtime(cast('2017-01-01 01:01:11.12' as date), '00:00:01'), addtime(cast" +
		"(cast('2017-01-01 01:01:11.12' as date) as datetime(2)), '00:00:01.88');")
	result.Check(testkit.Rows("01:01:12.0130 2001-01-11 00:00:01.000 00:00:01 2017-01-01 00:00:01.88"))
	result = tk.MustQuery("select addtime('2017-01-01 01:01:01', 5), addtime('2017-01-01 01:01:01', -5), addtime('2017-01-01 01:01:01', 0.0), addtime('2017-01-01 01:01:01', 1.34);")
	result.Check(testkit.Rows("2017-01-01 01:01:06 2017-01-01 01:00:56 2017-01-01 01:01:01 2017-01-01 01:01:02.340000"))
	result = tk.MustQuery("select addtime(cast('01:01:11.00' as datetime(3)), cast('00:00:01' as time)), addtime(cast('01:01:11.00' as datetime(3)), cast('00:00:01' as time(5)))")
	result.Check(testkit.Rows("2001-01-11 00:00:01.000 2001-01-11 00:00:01.00000"))
	result = tk.MustQuery("select addtime(cast('01:01:11.00' as date), cast('00:00:01' as time));")
	result.Check(testkit.Rows("00:00:01"))
	tk.MustExec("drop table if exists t")
	tk.MustExec("create table t(a datetime, b timestamp, c time)")
	tk.MustExec(`insert into t values("2017 01-01 12:30:31", "2017 01-01 12:30:31", "01:01:01")`)
	result = tk.MustQuery("select addtime(a, b), addtime(cast(a as date), b), addtime(b,a), addtime(a,c), addtime(b," +
		"c), addtime(c,a), addtime(c,b)" +
		" from t;")
	result.Check(testkit.Rows("<nil> <nil> <nil> 2017-01-01 13:31:32 2017-01-01 13:31:32 <nil> <nil>"))
	result = tk.MustQuery("select addtime('01:01:11', cast('1' as time))")
	result.Check(testkit.Rows("01:01:12"))
	tk.MustQuery("select addtime(cast(null as char(20)), cast('1' as time))").Check(testkit.Rows("<nil>"))
	c.Assert(tk.QueryToErr(`select addtime("01:01:11", cast('sdf' as time))`), IsNil)
	tk.MustQuery(`select addtime("01:01:11", cast(null as char(20)))`).Check(testkit.Rows("<nil>"))
	tk.MustQuery(`select addtime(cast(1 as time), cast(1 as time))`).Check(testkit.Rows("00:00:02"))
	tk.MustQuery(`select addtime(cast(null as time), cast(1 as time))`).Check(testkit.Rows("<nil>"))
	tk.MustQuery(`select addtime(cast(1 as time), cast(null as time))`).Check(testkit.Rows("<nil>"))

	// for SUBTIME
	result = tk.MustQuery("select subtime('01:01:11', '00:00:01.013'), subtime('01:01:11.00', '00:00:01'), subtime" +
		"('2017-01-01 01:01:11.12', '00:00:01'), subtime('2017-01-01 01:01:11.12', '00:00:01.88');")
	result.Check(testkit.Rows("01:01:09.987000 01:01:10 2017-01-01 01:01:10.120000 2017-01-01 01:01:09.240000"))
	result = tk.MustQuery("select subtime(cast('01:01:11' as time(4)), '00:00:01.013'), subtime(cast('01:01:11.00' " +
		"as datetime(3)), '00:00:01')," + " subtime(cast('2017-01-01 01:01:11.12' as date), '00:00:01'), subtime(cast" +
		"(cast('2017-01-01 01:01:11.12' as date) as datetime(2)), '00:00:01.88');")
	result.Check(testkit.Rows("01:01:09.9870 2001-01-10 23:59:59.000 -00:00:01 2016-12-31 23:59:58.12"))
	result = tk.MustQuery("select subtime('2017-01-01 01:01:01', 5), subtime('2017-01-01 01:01:01', -5), subtime('2017-01-01 01:01:01', 0.0), subtime('2017-01-01 01:01:01', 1.34);")
	result.Check(testkit.Rows("2017-01-01 01:00:56 2017-01-01 01:01:06 2017-01-01 01:01:01 2017-01-01 01:00:59.660000"))
	result = tk.MustQuery("select subtime('01:01:11', '0:0:1.013'), subtime('01:01:11.00', '0:0:1'), subtime('2017-01-01 01:01:11.12', '0:0:1'), subtime('2017-01-01 01:01:11.12', '0:0:1.120000');")
	result.Check(testkit.Rows("01:01:09.987000 01:01:10 2017-01-01 01:01:10.120000 2017-01-01 01:01:10"))
	result = tk.MustQuery("select subtime(cast('01:01:11.00' as datetime(3)), cast('00:00:01' as time)), subtime(cast('01:01:11.00' as datetime(3)), cast('00:00:01' as time(5)))")
	result.Check(testkit.Rows("2001-01-10 23:59:59.000 2001-01-10 23:59:59.00000"))
	result = tk.MustQuery("select subtime(cast('01:01:11.00' as date), cast('00:00:01' as time));")
	result.Check(testkit.Rows("-00:00:01"))
	result = tk.MustQuery("select subtime(a, b), subtime(cast(a as date), b), subtime(b,a), subtime(a,c), subtime(b," +
		"c), subtime(c,a), subtime(c,b) from t;")
	result.Check(testkit.Rows("<nil> <nil> <nil> 2017-01-01 11:29:30 2017-01-01 11:29:30 <nil> <nil>"))
	tk.MustQuery("select subtime(cast('10:10:10' as time), cast('9:10:10' as time))").Check(testkit.Rows("01:00:00"))
	tk.MustQuery("select subtime('10:10:10', cast('9:10:10' as time))").Check(testkit.Rows("01:00:00"))

	// ADDTIME & SUBTIME issue #5966
	tk.MustExec("drop table if exists t")
	tk.MustExec("create table t(a datetime, b timestamp, c time, d date, e bit(1))")
	tk.MustExec(`insert into t values("2017-01-01 12:30:31", "2017-01-01 12:30:31", "01:01:01", "2017-01-01", 0b1)`)

	result = tk.MustQuery("select addtime(a, e), addtime(b, e), addtime(c, e), addtime(d, e) from t")
	result.Check(testkit.Rows("<nil> <nil> <nil> <nil>"))
	result = tk.MustQuery("select addtime('2017-01-01 01:01:01', 0b1), addtime('2017-01-01', b'1'), addtime('01:01:01', 0b1011)")
	result.Check(testkit.Rows("<nil> <nil> <nil>"))
	result = tk.MustQuery("select addtime('2017-01-01', 1), addtime('2017-01-01 01:01:01', 1), addtime(cast('2017-01-01' as date), 1)")
	result.Check(testkit.Rows("2017-01-01 00:00:01 2017-01-01 01:01:02 00:00:01"))
	result = tk.MustQuery("select subtime(a, e), subtime(b, e), subtime(c, e), subtime(d, e) from t")
	result.Check(testkit.Rows("<nil> <nil> <nil> <nil>"))
	result = tk.MustQuery("select subtime('2017-01-01 01:01:01', 0b1), subtime('2017-01-01', b'1'), subtime('01:01:01', 0b1011)")
	result.Check(testkit.Rows("<nil> <nil> <nil>"))
	result = tk.MustQuery("select subtime('2017-01-01', 1), subtime('2017-01-01 01:01:01', 1), subtime(cast('2017-01-01' as date), 1)")
	result.Check(testkit.Rows("2016-12-31 23:59:59 2017-01-01 01:01:00 -00:00:01"))

	result = tk.MustQuery("select addtime(-32073, 0), addtime(0, -32073);")
	result.Check(testkit.Rows("<nil> <nil>"))
	tk.MustQuery("show warnings").Check(testutil.RowsWithSep("|",
		"Warning|1292|Truncated incorrect time value: '-32073'",
		"Warning|1292|Truncated incorrect time value: '-32073'"))
	result = tk.MustQuery("select addtime(-32073, c), addtime(c, -32073) from t;")
	result.Check(testkit.Rows("<nil> <nil>"))
	tk.MustQuery("show warnings").Check(testutil.RowsWithSep("|",
		"Warning|1292|Truncated incorrect time value: '-32073'",
		"Warning|1292|Truncated incorrect time value: '-32073'"))
	result = tk.MustQuery("select addtime(a, -32073), addtime(b, -32073), addtime(d, -32073) from t;")
	result.Check(testkit.Rows("<nil> <nil> <nil>"))
	tk.MustQuery("show warnings").Check(testutil.RowsWithSep("|",
		"Warning|1292|Truncated incorrect time value: '-32073'",
		"Warning|1292|Truncated incorrect time value: '-32073'",
		"Warning|1292|Truncated incorrect time value: '-32073'"))

	result = tk.MustQuery("select subtime(-32073, 0), subtime(0, -32073);")
	result.Check(testkit.Rows("<nil> <nil>"))
	tk.MustQuery("show warnings").Check(testutil.RowsWithSep("|",
		"Warning|1292|Truncated incorrect time value: '-32073'",
		"Warning|1292|Truncated incorrect time value: '-32073'"))
	result = tk.MustQuery("select subtime(-32073, c), subtime(c, -32073) from t;")
	result.Check(testkit.Rows("<nil> <nil>"))
	tk.MustQuery("show warnings").Check(testutil.RowsWithSep("|",
		"Warning|1292|Truncated incorrect time value: '-32073'",
		"Warning|1292|Truncated incorrect time value: '-32073'"))
	result = tk.MustQuery("select subtime(a, -32073), subtime(b, -32073), subtime(d, -32073) from t;")
	result.Check(testkit.Rows("<nil> <nil> <nil>"))
	tk.MustQuery("show warnings").Check(testutil.RowsWithSep("|",
		"Warning|1292|Truncated incorrect time value: '-32073'",
		"Warning|1292|Truncated incorrect time value: '-32073'",
		"Warning|1292|Truncated incorrect time value: '-32073'"))

	// fixed issue #3986
	tk.MustExec("SET SQL_MODE='NO_ENGINE_SUBSTITUTION';")
	tk.MustExec("SET TIME_ZONE='+03:00';")
	tk.MustExec("DROP TABLE IF EXISTS t;")
	tk.MustExec("CREATE TABLE t (ix TIMESTAMP NOT NULL DEFAULT CURRENT_TIMESTAMP ON UPDATE CURRENT_TIMESTAMP);")
	tk.MustExec("INSERT INTO t VALUES (0), (20030101010160), (20030101016001), (20030101240101), (20030132010101), (20031301010101), (20031200000000), (20030000000000);")
	result = tk.MustQuery("SELECT CAST(ix AS SIGNED) FROM t;")
	result.Check(testkit.Rows("0", "0", "0", "0", "0", "0", "0", "0"))

	// test time
	result = tk.MustQuery("select time('2003-12-31 01:02:03')")
	result.Check(testkit.Rows("01:02:03"))
	result = tk.MustQuery("select time('2003-12-31 01:02:03.000123')")
	result.Check(testkit.Rows("01:02:03.000123"))
	result = tk.MustQuery("select time('01:02:03.000123')")
	result.Check(testkit.Rows("01:02:03.000123"))
	result = tk.MustQuery("select time('01:02:03')")
	result.Check(testkit.Rows("01:02:03"))
	result = tk.MustQuery("select time('-838:59:59.000000')")
	result.Check(testkit.Rows("-838:59:59.000000"))
	result = tk.MustQuery("select time('-838:59:59.000001')")
	result.Check(testkit.Rows("-838:59:59.000000"))
	result = tk.MustQuery("select time('-839:59:59.000000')")
	result.Check(testkit.Rows("-838:59:59.000000"))
	result = tk.MustQuery("select time('840:59:59.000000')")
	result.Check(testkit.Rows("838:59:59.000000"))
	// FIXME: #issue 4193
	// result = tk.MustQuery("select time('840:59:60.000000')")
	// result.Check(testkit.Rows("<nil>"))
	// result = tk.MustQuery("select time('800:59:59.9999999')")
	// result.Check(testkit.Rows("801:00:00.000000"))
	// result = tk.MustQuery("select time('12003-12-10 01:02:03.000123')")
	// result.Check(testkit.Rows("<nil>")
	// result = tk.MustQuery("select time('')")
	// result.Check(testkit.Rows("<nil>")
	// result = tk.MustQuery("select time('2003-12-10-10 01:02:03.000123')")
	// result.Check(testkit.Rows("00:20:03")

	//for hour
	result = tk.MustQuery(`SELECT hour("12:13:14.123456"), hour("12:13:14.000010"), hour("272:59:55"), hour(020005), hour(null), hour("27aaaa2:59:55");`)
	result.Check(testkit.Rows("12 12 272 2 <nil> <nil>"))

	// for hour, issue #4340
	result = tk.MustQuery(`SELECT HOUR(20171222020005);`)
	result.Check(testkit.Rows("2"))
	result = tk.MustQuery(`SELECT HOUR(20171222020005.1);`)
	result.Check(testkit.Rows("2"))
	result = tk.MustQuery(`SELECT HOUR(20171222020005.1e0);`)
	result.Check(testkit.Rows("2"))
	result = tk.MustQuery(`SELECT HOUR("20171222020005");`)
	result.Check(testkit.Rows("2"))
	result = tk.MustQuery(`SELECT HOUR("20171222020005.1");`)
	result.Check(testkit.Rows("2"))
	result = tk.MustQuery(`select hour(20171222);`)
	result.Check(testkit.Rows("<nil>"))
	result = tk.MustQuery(`select hour(8381222);`)
	result.Check(testkit.Rows("838"))
	result = tk.MustQuery(`select hour(10000000000);`)
	result.Check(testkit.Rows("<nil>"))
	result = tk.MustQuery(`select hour(10100000000);`)
	result.Check(testkit.Rows("<nil>"))
	result = tk.MustQuery(`select hour(10001000000);`)
	result.Check(testkit.Rows("<nil>"))
	result = tk.MustQuery(`select hour(10101000000);`)
	result.Check(testkit.Rows("0"))

	// for minute
	result = tk.MustQuery(`SELECT minute("12:13:14.123456"), minute("12:13:14.000010"), minute("272:59:55"), minute(null), minute("27aaaa2:59:55");`)
	result.Check(testkit.Rows("13 13 59 <nil> <nil>"))

	// for second
	result = tk.MustQuery(`SELECT second("12:13:14.123456"), second("12:13:14.000010"), second("272:59:55"), second(null), second("27aaaa2:59:55");`)
	result.Check(testkit.Rows("14 14 55 <nil> <nil>"))

	// for microsecond
	result = tk.MustQuery(`SELECT microsecond("12:00:00.123456"), microsecond("12:00:00.000010"), microsecond(null), microsecond("27aaaa2:59:55");`)
	result.Check(testkit.Rows("123456 10 <nil> <nil>"))

	// for period_add
	result = tk.MustQuery(`SELECT period_add(200807, 2), period_add(200807, -2);`)
	result.Check(testkit.Rows("200809 200805"))
	result = tk.MustQuery(`SELECT period_add(NULL, 2), period_add(-191, NULL), period_add(NULL, NULL), period_add(12.09, -2), period_add("200207aa", "1aa");`)
	result.Check(testkit.Rows("<nil> <nil> <nil> 200010 200208"))
	for _, errPeriod := range []string{
		"period_add(0, 20)", "period_add(0, 0)", "period_add(-1, 1)", "period_add(200013, 1)", "period_add(-200012, 1)", "period_add('', '')",
	} {
		err := tk.QueryToErr(fmt.Sprintf("SELECT %v;", errPeriod))
		c.Assert(err.Error(), Equals, "[expression:1210]Incorrect arguments to period_add")
	}

	// for period_diff
	result = tk.MustQuery(`SELECT period_diff(200807, 200705), period_diff(200807, 200908);`)
	result.Check(testkit.Rows("14 -13"))
	result = tk.MustQuery(`SELECT period_diff(NULL, 2), period_diff(-191, NULL), period_diff(NULL, NULL), period_diff(12.09, 2), period_diff("12aa", "11aa");`)
	result.Check(testkit.Rows("<nil> <nil> <nil> 10 1"))
	for _, errPeriod := range []string{
		"period_diff(-00013,1)", "period_diff(00013,1)", "period_diff(0, 0)", "period_diff(200013, 1)", "period_diff(5612, 4513)", "period_diff('', '')",
	} {
		err := tk.QueryToErr(fmt.Sprintf("SELECT %v;", errPeriod))
		c.Assert(err.Error(), Equals, "[expression:1210]Incorrect arguments to period_diff")
	}

	// TODO: fix `CAST(xx as duration)` and release the test below:
	// result = tk.MustQuery(`SELECT hour("aaa"), hour(123456), hour(1234567);`)
	// result = tk.MustQuery(`SELECT minute("aaa"), minute(123456), minute(1234567);`)
	// result = tk.MustQuery(`SELECT second("aaa"), second(123456), second(1234567);`)
	// result = tk.MustQuery(`SELECT microsecond("aaa"), microsecond(123456), microsecond(1234567);`)

	// for time_format
	result = tk.MustQuery("SELECT TIME_FORMAT('150:02:28', '%H:%i:%s %p');")
	result.Check(testkit.Rows("150:02:28 AM"))
	result = tk.MustQuery("SELECT TIME_FORMAT('bad string', '%H:%i:%s %p');")
	result.Check(testkit.Rows("<nil>"))
	result = tk.MustQuery("SELECT TIME_FORMAT(null, '%H:%i:%s %p');")
	result.Check(testkit.Rows("<nil>"))
	result = tk.MustQuery("SELECT TIME_FORMAT(123, '%H:%i:%s %p');")
	result.Check(testkit.Rows("00:01:23 AM"))
	result = tk.MustQuery("SELECT TIME_FORMAT('24:00:00', '%r');")
	result.Check(testkit.Rows("12:00:00 AM"))
	result = tk.MustQuery("SELECT TIME_FORMAT('25:00:00', '%r');")
	result.Check(testkit.Rows("01:00:00 AM"))
	result = tk.MustQuery("SELECT TIME_FORMAT('24:00:00', '%l %p');")
	result.Check(testkit.Rows("12 AM"))

	// for date_format
	result = tk.MustQuery(`SELECT DATE_FORMAT('2017-06-15', '%W %M %e %Y %r %y');`)
	result.Check(testkit.Rows("Thursday June 15 2017 12:00:00 AM 17"))
	result = tk.MustQuery(`SELECT DATE_FORMAT(151113102019.12, '%W %M %e %Y %r %y');`)
	result.Check(testkit.Rows("Friday November 13 2015 10:20:19 AM 15"))
	result = tk.MustQuery(`SELECT DATE_FORMAT('0000-00-00', '%W %M %e %Y %r %y');`)
	result.Check(testkit.Rows("<nil>"))
	tk.MustQuery("show warnings").Check(testutil.RowsWithSep("|",
		"Warning|1292|Incorrect datetime value: '0000-00-00 00:00:00.000000'"))
	result = tk.MustQuery(`SELECT DATE_FORMAT('0', '%W %M %e %Y %r %y'), DATE_FORMAT('0.0', '%W %M %e %Y %r %y'), DATE_FORMAT(0, 0);`)
	result.Check(testkit.Rows("<nil> <nil> 0"))
	tk.MustQuery("show warnings").Check(testutil.RowsWithSep("|",
		"Warning|1292|Incorrect time value: '0'",
		"Warning|1292|Incorrect time value: '0.0'"))
	result = tk.MustQuery(`SELECT DATE_FORMAT(0, '%W %M %e %Y %r %y'), DATE_FORMAT(0.0, '%W %M %e %Y %r %y');`)
	result.Check(testkit.Rows("<nil> <nil>"))
	tk.MustQuery("show warnings").Check(testkit.Rows())

	// for yearweek
	result = tk.MustQuery(`select yearweek("2014-12-27"), yearweek("2014-29-27"), yearweek("2014-00-27"), yearweek("2014-12-27 12:38:32"), yearweek("2014-12-27 12:38:32.1111111"), yearweek("2014-12-27 12:90:32"), yearweek("2014-12-27 89:38:32.1111111");`)
	result.Check(testkit.Rows("201451 <nil> <nil> 201451 201451 <nil> <nil>"))
	result = tk.MustQuery(`select yearweek(12121), yearweek(1.00009), yearweek("aaaaa"), yearweek(""), yearweek(NULL);`)
	result.Check(testkit.Rows("<nil> <nil> <nil> <nil> <nil>"))
	result = tk.MustQuery(`select yearweek("0000-00-00"), yearweek("2019-01-29", "aa"), yearweek("2011-01-01", null);`)
	result.Check(testkit.Rows("<nil> 201904 201052"))

	// for dayOfWeek, dayOfMonth, dayOfYear
	result = tk.MustQuery(`select dayOfWeek(null), dayOfWeek("2017-08-12"), dayOfWeek("0000-00-00"), dayOfWeek("2017-00-00"), dayOfWeek("0000-00-00 12:12:12"), dayOfWeek("2017-00-00 12:12:12")`)
	result.Check(testkit.Rows("<nil> 7 <nil> <nil> <nil> <nil>"))
	result = tk.MustQuery(`select dayOfYear(null), dayOfYear("2017-08-12"), dayOfYear("0000-00-00"), dayOfYear("2017-00-00"), dayOfYear("0000-00-00 12:12:12"), dayOfYear("2017-00-00 12:12:12")`)
	result.Check(testkit.Rows("<nil> 224 <nil> <nil> <nil> <nil>"))
	result = tk.MustQuery(`select dayOfMonth(null), dayOfMonth("2017-08-12"), dayOfMonth("0000-00-00"), dayOfMonth("2017-00-00"), dayOfMonth("0000-00-00 12:12:12"), dayOfMonth("2017-00-00 12:12:12")`)
	result.Check(testkit.Rows("<nil> 12 0 0 0 0"))

	tk.MustExec("set sql_mode = 'NO_ZERO_DATE'")
	result = tk.MustQuery(`select dayOfWeek(null), dayOfWeek("2017-08-12"), dayOfWeek("0000-00-00"), dayOfWeek("2017-00-00"), dayOfWeek("0000-00-00 12:12:12"), dayOfWeek("2017-00-00 12:12:12")`)
	result.Check(testkit.Rows("<nil> 7 <nil> <nil> <nil> <nil>"))
	result = tk.MustQuery(`select dayOfYear(null), dayOfYear("2017-08-12"), dayOfYear("0000-00-00"), dayOfYear("2017-00-00"), dayOfYear("0000-00-00 12:12:12"), dayOfYear("2017-00-00 12:12:12")`)
	result.Check(testkit.Rows("<nil> 224 <nil> <nil> <nil> <nil>"))
	result = tk.MustQuery(`select dayOfMonth(null), dayOfMonth("2017-08-12"), dayOfMonth("0000-00-00"), dayOfMonth("2017-00-00"), dayOfMonth("0000-00-00 12:12:12"), dayOfMonth("2017-00-00 12:12:12")`)
	result.Check(testkit.Rows("<nil> 12 <nil> 0 0 0"))

	tk.MustExec(`drop table if exists t`)
	tk.MustExec(`create table t(a bigint)`)
	tk.MustExec(`insert into t value(1)`)
	tk.MustExec("set sql_mode = 'STRICT_TRANS_TABLES'")

	_, err = tk.Exec("insert into t value(dayOfWeek('0000-00-00'))")
	c.Assert(table.ErrTruncatedWrongValueForField.Equal(err), IsTrue, Commentf("%v", err))
	_, err = tk.Exec(`update t set a = dayOfWeek("0000-00-00")`)
	c.Assert(types.ErrWrongValue.Equal(err), IsTrue)
	_, err = tk.Exec(`delete from t where a = dayOfWeek(123)`)
	c.Assert(err, IsNil)

	_, err = tk.Exec("insert into t value(dayOfMonth('2017-00-00'))")
	c.Assert(table.ErrTruncatedWrongValueForField.Equal(err), IsTrue)
	tk.MustExec("insert into t value(dayOfMonth('0000-00-00'))")
	tk.MustExec(`update t set a = dayOfMonth("0000-00-00")`)
	tk.MustExec("set sql_mode = 'NO_ZERO_DATE';")
	tk.MustExec("insert into t value(dayOfMonth('0000-00-00'))")
	tk.MustQuery("show warnings").Check(testutil.RowsWithSep("|", "Warning|1292|Incorrect datetime value: '0000-00-00 00:00:00.000000'"))
	tk.MustExec(`update t set a = dayOfMonth("0000-00-00")`)
	tk.MustExec("set sql_mode = 'NO_ZERO_DATE,STRICT_TRANS_TABLES';")
	_, err = tk.Exec("insert into t value(dayOfMonth('0000-00-00'))")
	c.Assert(table.ErrTruncatedWrongValueForField.Equal(err), IsTrue)
	tk.MustExec("insert into t value(0)")
	_, err = tk.Exec(`update t set a = dayOfMonth("0000-00-00")`)
	c.Assert(types.ErrWrongValue.Equal(err), IsTrue)
	_, err = tk.Exec(`delete from t where a = dayOfMonth(123)`)
	c.Assert(err, IsNil)

	_, err = tk.Exec("insert into t value(dayOfYear('0000-00-00'))")
	c.Assert(table.ErrTruncatedWrongValueForField.Equal(err), IsTrue)
	_, err = tk.Exec(`update t set a = dayOfYear("0000-00-00")`)
	c.Assert(types.ErrWrongValue.Equal(err), IsTrue)
	_, err = tk.Exec(`delete from t where a = dayOfYear(123)`)
	c.Assert(err, IsNil)

	tk.MustExec("set sql_mode = ''")

	// for unix_timestamp
	tk.MustExec("SET time_zone = '+00:00';")
	result = tk.MustQuery("SELECT UNIX_TIMESTAMP(151113);")
	result.Check(testkit.Rows("1447372800"))
	result = tk.MustQuery("SELECT UNIX_TIMESTAMP(20151113);")
	result.Check(testkit.Rows("1447372800"))
	result = tk.MustQuery("SELECT UNIX_TIMESTAMP(151113102019);")
	result.Check(testkit.Rows("1447410019"))
	result = tk.MustQuery("SELECT UNIX_TIMESTAMP(151113102019e0);")
	result.Check(testkit.Rows("1447410019.000000"))
	result = tk.MustQuery("SELECT UNIX_TIMESTAMP(15111310201912e-2);")
	result.Check(testkit.Rows("1447410019.120000"))
	result = tk.MustQuery("SELECT UNIX_TIMESTAMP(151113102019.12);")
	result.Check(testkit.Rows("1447410019.12"))
	result = tk.MustQuery("SELECT UNIX_TIMESTAMP(151113102019.1234567);")
	result.Check(testkit.Rows("1447410019.123457"))
	result = tk.MustQuery("SELECT UNIX_TIMESTAMP(20151113102019);")
	result.Check(testkit.Rows("1447410019"))
	result = tk.MustQuery("SELECT UNIX_TIMESTAMP('2015-11-13 10:20:19');")
	result.Check(testkit.Rows("1447410019"))
	result = tk.MustQuery("SELECT UNIX_TIMESTAMP('2015-11-13 10:20:19.012');")
	result.Check(testkit.Rows("1447410019.012"))
	result = tk.MustQuery("SELECT UNIX_TIMESTAMP('1970-01-01 00:00:00');")
	result.Check(testkit.Rows("0"))
	result = tk.MustQuery("SELECT UNIX_TIMESTAMP('1969-12-31 23:59:59');")
	result.Check(testkit.Rows("0"))
	result = tk.MustQuery("SELECT UNIX_TIMESTAMP('1970-13-01 00:00:00');")
	// FIXME: MySQL returns 0 here.
	result.Check(testkit.Rows("<nil>"))
	result = tk.MustQuery("SELECT UNIX_TIMESTAMP('2038-01-19 03:14:07.999999');")
	result.Check(testkit.Rows("2147483647.999999"))
	result = tk.MustQuery("SELECT UNIX_TIMESTAMP('2038-01-19 03:14:08');")
	result.Check(testkit.Rows("0"))
	result = tk.MustQuery("SELECT UNIX_TIMESTAMP(0);")
	result.Check(testkit.Rows("0"))
	//result = tk.MustQuery("SELECT UNIX_TIMESTAMP(-1);")
	//result.Check(testkit.Rows("0"))
	//result = tk.MustQuery("SELECT UNIX_TIMESTAMP(12345);")
	//result.Check(testkit.Rows("0"))
	result = tk.MustQuery("SELECT UNIX_TIMESTAMP('2017-01-01')")
	result.Check(testkit.Rows("1483228800"))
	// Test different time zone.
	tk.MustExec("SET time_zone = '+08:00';")
	result = tk.MustQuery("SELECT UNIX_TIMESTAMP('1970-01-01 00:00:00');")
	result.Check(testkit.Rows("0"))
	result = tk.MustQuery("SELECT UNIX_TIMESTAMP('1970-01-01 08:00:00');")
	result.Check(testkit.Rows("0"))
	result = tk.MustQuery("SELECT UNIX_TIMESTAMP('2015-11-13 18:20:19.012'), UNIX_TIMESTAMP('2015-11-13 18:20:19.0123');")
	result.Check(testkit.Rows("1447410019.012 1447410019.0123"))
	result = tk.MustQuery("SELECT UNIX_TIMESTAMP('2038-01-19 11:14:07.999999');")
	result.Check(testkit.Rows("2147483647.999999"))

	result = tk.MustQuery("SELECT TIME_FORMAT('bad string', '%H:%i:%s %p');")
	result.Check(testkit.Rows("<nil>"))
	result = tk.MustQuery("SELECT TIME_FORMAT(null, '%H:%i:%s %p');")
	result.Check(testkit.Rows("<nil>"))
	result = tk.MustQuery("SELECT TIME_FORMAT(123, '%H:%i:%s %p');")
	result.Check(testkit.Rows("00:01:23 AM"))

	// for monthname
	tk.MustExec(`drop table if exists t`)
	tk.MustExec(`create table t(a varchar(10))`)
	tk.MustExec(`insert into t value("abc")`)
	tk.MustExec("set sql_mode = 'STRICT_TRANS_TABLES'")

	tk.MustExec("insert into t value(monthname('0000-00-00'))")
	tk.MustExec(`update t set a = monthname("0000-00-00")`)
	tk.MustExec("set sql_mode = 'NO_ZERO_DATE'")
	tk.MustExec("insert into t value(monthname('0000-00-00'))")
	tk.MustQuery("show warnings").Check(testutil.RowsWithSep("|", "Warning|1292|Incorrect datetime value: '0000-00-00 00:00:00.000000'"))
	tk.MustExec(`update t set a = monthname("0000-00-00")`)
	tk.MustExec("set sql_mode = ''")
	tk.MustExec("insert into t value(monthname('0000-00-00'))")
	tk.MustExec("set sql_mode = 'STRICT_TRANS_TABLES,NO_ZERO_DATE'")
	_, err = tk.Exec(`update t set a = monthname("0000-00-00")`)
	c.Assert(types.ErrWrongValue.Equal(err), IsTrue)
	_, err = tk.Exec(`delete from t where a = monthname(123)`)
	c.Assert(err, IsNil)
	result = tk.MustQuery(`select monthname("2017-12-01"), monthname("0000-00-00"), monthname("0000-01-00"), monthname("0000-01-00 00:00:00")`)
	result.Check(testkit.Rows("December <nil> January January"))
	tk.MustQuery("show warnings").Check(testutil.RowsWithSep("|", "Warning|1292|Incorrect datetime value: '0000-00-00 00:00:00.000000'"))

	// for dayname
	tk.MustExec(`drop table if exists t`)
	tk.MustExec(`create table t(a varchar(10))`)
	tk.MustExec(`insert into t value("abc")`)
	tk.MustExec("set sql_mode = 'STRICT_TRANS_TABLES'")

	_, err = tk.Exec("insert into t value(dayname('0000-00-00'))")
	c.Assert(table.ErrTruncatedWrongValueForField.Equal(err), IsTrue)
	_, err = tk.Exec(`update t set a = dayname("0000-00-00")`)
	c.Assert(types.ErrWrongValue.Equal(err), IsTrue)
	_, err = tk.Exec(`delete from t where a = dayname(123)`)
	c.Assert(err, IsNil)
	result = tk.MustQuery(`select dayname("2017-12-01"), dayname("0000-00-00"), dayname("0000-01-00"), dayname("0000-01-00 00:00:00")`)
	result.Check(testkit.Rows("Friday <nil> <nil> <nil>"))
	tk.MustQuery("show warnings").Check(testutil.RowsWithSep("|",
		"Warning|1292|Incorrect datetime value: '0000-00-00 00:00:00.000000'",
		"Warning|1292|Incorrect datetime value: '0000-01-00 00:00:00.000000'",
		"Warning|1292|Incorrect datetime value: '0000-01-00 00:00:00.000000'"))

	// for sec_to_time
	result = tk.MustQuery("select sec_to_time(NULL)")
	result.Check(testkit.Rows("<nil>"))
	result = tk.MustQuery("select sec_to_time(2378), sec_to_time(3864000), sec_to_time(-3864000)")
	result.Check(testkit.Rows("00:39:38 838:59:59 -838:59:59"))
	result = tk.MustQuery("select sec_to_time(86401.4), sec_to_time(-86401.4), sec_to_time(864014e-1), sec_to_time(-864014e-1), sec_to_time('86401.4'), sec_to_time('-86401.4')")
	result.Check(testkit.Rows("24:00:01.4 -24:00:01.4 24:00:01.400000 -24:00:01.400000 24:00:01.400000 -24:00:01.400000"))
	result = tk.MustQuery("select sec_to_time(86401.54321), sec_to_time(86401.543212345)")
	result.Check(testkit.Rows("24:00:01.54321 24:00:01.543212"))
	result = tk.MustQuery("select sec_to_time('123.4'), sec_to_time('123.4567891'), sec_to_time('123')")
	result.Check(testkit.Rows("00:02:03.400000 00:02:03.456789 00:02:03.000000"))

	// for time_to_sec
	result = tk.MustQuery("select time_to_sec(NULL)")
	result.Check(testkit.Rows("<nil>"))
	result = tk.MustQuery("select time_to_sec('22:23:00'), time_to_sec('00:39:38'), time_to_sec('23:00'), time_to_sec('00:00'), time_to_sec('00:00:00'), time_to_sec('23:59:59')")
	result.Check(testkit.Rows("80580 2378 82800 0 0 86399"))
	result = tk.MustQuery("select time_to_sec('1:0'), time_to_sec('1:00'), time_to_sec('1:0:0'), time_to_sec('-02:00'), time_to_sec('-02:00:05'), time_to_sec('020005')")
	result.Check(testkit.Rows("3600 3600 3600 -7200 -7205 7205"))
	result = tk.MustQuery("select time_to_sec('20171222020005'), time_to_sec(020005), time_to_sec(20171222020005), time_to_sec(171222020005)")
	result.Check(testkit.Rows("7205 7205 7205 7205"))

	// for str_to_date
	result = tk.MustQuery("select str_to_date('01-01-2017', '%d-%m-%Y'), str_to_date('59:20:12 01-01-2017', '%s:%i:%H %d-%m-%Y'), str_to_date('59:20:12', '%s:%i:%H')")
	result.Check(testkit.Rows("2017-01-01 2017-01-01 12:20:59 12:20:59"))
	result = tk.MustQuery("select str_to_date('aaa01-01-2017', 'aaa%d-%m-%Y'), str_to_date('59:20:12 aaa01-01-2017', '%s:%i:%H aaa%d-%m-%Y'), str_to_date('59:20:12aaa', '%s:%i:%Haaa')")
	result.Check(testkit.Rows("2017-01-01 2017-01-01 12:20:59 12:20:59"))
	result = tk.MustQuery("select str_to_date('01-01-2017', '%d'), str_to_date('59', '%d-%Y')")
	// TODO: MySQL returns "<nil> <nil>".
	result.Check(testkit.Rows("0000-00-01 <nil>"))
	tk.MustQuery("show warnings").Check(testutil.RowsWithSep("|", "Warning|1292|Incorrect datetime value: '0000-00-00 00:00:00'"))
	result = tk.MustQuery("select str_to_date('2018-6-1', '%Y-%m-%d'), str_to_date('2018-6-1', '%Y-%c-%d'), str_to_date('59:20:1', '%s:%i:%k'), str_to_date('59:20:1', '%s:%i:%l')")
	result.Check(testkit.Rows("2018-06-01 2018-06-01 01:20:59 01:20:59"))

	// for maketime
	tk.MustExec(`drop table if exists t`)
	tk.MustExec(`create table t(a double, b float, c decimal(10,4));`)
	tk.MustExec(`insert into t value(1.23, 2.34, 3.1415)`)
	result = tk.MustQuery("select maketime(1,1,a), maketime(2,2,b), maketime(3,3,c) from t;")
	result.Check(testkit.Rows("01:01:01.230000 02:02:02.340000 03:03:03.1415"))
	result = tk.MustQuery("select maketime(12, 13, 14), maketime('12', '15', 30.1), maketime(0, 1, 59.1), maketime(0, 1, '59.1'), maketime(0, 1, 59.5)")
	result.Check(testkit.Rows("12:13:14 12:15:30.1 00:01:59.1 00:01:59.100000 00:01:59.5"))
	result = tk.MustQuery("select maketime(12, 15, 60), maketime(12, 15, '60'), maketime(12, 60, 0), maketime(12, 15, null)")
	result.Check(testkit.Rows("<nil> <nil> <nil> <nil>"))
	result = tk.MustQuery("select maketime('', '', ''), maketime('h', 'm', 's');")
	result.Check(testkit.Rows("00:00:00.000000 00:00:00.000000"))

	// for get_format
	result = tk.MustQuery(`select GET_FORMAT(DATE,'USA'), GET_FORMAT(DATE,'JIS'), GET_FORMAT(DATE,'ISO'), GET_FORMAT(DATE,'EUR'),
	GET_FORMAT(DATE,'INTERNAL'), GET_FORMAT(DATETIME,'USA') , GET_FORMAT(DATETIME,'JIS'), GET_FORMAT(DATETIME,'ISO'),
	GET_FORMAT(DATETIME,'EUR') , GET_FORMAT(DATETIME,'INTERNAL'), GET_FORMAT(TIME,'USA') , GET_FORMAT(TIME,'JIS'),
	GET_FORMAT(TIME,'ISO'), GET_FORMAT(TIME,'EUR'), GET_FORMAT(TIME,'INTERNAL')`)
	result.Check(testkit.Rows("%m.%d.%Y %Y-%m-%d %Y-%m-%d %d.%m.%Y %Y%m%d %Y-%m-%d %H.%i.%s %Y-%m-%d %H:%i:%s %Y-%m-%d %H:%i:%s %Y-%m-%d %H.%i.%s %Y%m%d%H%i%s %h:%i:%s %p %H:%i:%s %H:%i:%s %H.%i.%s %H%i%s"))

	// for convert_tz
	result = tk.MustQuery(`select convert_tz("2004-01-01 12:00:00", "+00:00", "+10:32"), convert_tz("2004-01-01 12:00:00.01", "+00:00", "+10:32"), convert_tz("2004-01-01 12:00:00.01234567", "+00:00", "+10:32");`)
	result.Check(testkit.Rows("2004-01-01 22:32:00 2004-01-01 22:32:00.01 2004-01-01 22:32:00.012346"))
	result = tk.MustQuery(`select convert_tz(20040101, "+00:00", "+10:32"), convert_tz(20040101.01, "+00:00", "+10:32"), convert_tz(20040101.01234567, "+00:00", "+10:32");`)
	result.Check(testkit.Rows("2004-01-01 10:32:00 2004-01-01 10:32:00.00 2004-01-01 10:32:00.000000"))
	result = tk.MustQuery(`select convert_tz(NULL, "+00:00", "+10:32"), convert_tz("2004-01-01 12:00:00", NULL, "+10:32"), convert_tz("2004-01-01 12:00:00", "+00:00", NULL);`)
	result.Check(testkit.Rows("<nil> <nil> <nil>"))
	result = tk.MustQuery(`select convert_tz("a", "+00:00", "+10:32"), convert_tz("2004-01-01 12:00:00", "a", "+10:32"), convert_tz("2004-01-01 12:00:00", "+00:00", "a");`)
	result.Check(testkit.Rows("<nil> <nil> <nil>"))
	result = tk.MustQuery(`select convert_tz("", "+00:00", "+10:32"), convert_tz("2004-01-01 12:00:00", "", "+10:32"), convert_tz("2004-01-01 12:00:00", "+00:00", "");`)
	result.Check(testkit.Rows("<nil> <nil> <nil>"))
	result = tk.MustQuery(`select convert_tz("0", "+00:00", "+10:32"), convert_tz("2004-01-01 12:00:00", "0", "+10:32"), convert_tz("2004-01-01 12:00:00", "+00:00", "0");`)
	result.Check(testkit.Rows("<nil> <nil> <nil>"))

	// for from_unixtime
	tk.MustExec(`set @@session.time_zone = "+08:00"`)
	result = tk.MustQuery(`select from_unixtime(20170101), from_unixtime(20170101.9999999), from_unixtime(20170101.999), from_unixtime(20170101.999, "%Y %D %M %h:%i:%s %x"), from_unixtime(20170101.999, "%Y %D %M %h:%i:%s %x")`)
	result.Check(testkit.Rows("1970-08-22 18:48:21 1970-08-22 18:48:22.000000 1970-08-22 18:48:21.999 1970 22nd August 06:48:21 1970 1970 22nd August 06:48:21 1970"))
	tk.MustExec(`set @@session.time_zone = "+00:00"`)
	result = tk.MustQuery(`select from_unixtime(20170101), from_unixtime(20170101.9999999), from_unixtime(20170101.999), from_unixtime(20170101.999, "%Y %D %M %h:%i:%s %x"), from_unixtime(20170101.999, "%Y %D %M %h:%i:%s %x")`)
	result.Check(testkit.Rows("1970-08-22 10:48:21 1970-08-22 10:48:22.000000 1970-08-22 10:48:21.999 1970 22nd August 10:48:21 1970 1970 22nd August 10:48:21 1970"))
	tk.MustExec(`set @@session.time_zone = @@global.time_zone`)

	// for extract
	result = tk.MustQuery(`select extract(day from '800:12:12'), extract(hour from '800:12:12'), extract(month from 20170101), extract(day_second from '2017-01-01 12:12:12')`)
	result.Check(testkit.Rows("12 800 1 1121212"))

	// for adddate, subdate
	dateArithmeticalTests := []struct {
		Date      string
		Interval  string
		Unit      string
		AddResult string
		SubResult string
	}{
		{"\"2011-11-11\"", "1", "DAY", "2011-11-12", "2011-11-10"},
		{"NULL", "1", "DAY", "<nil>", "<nil>"},
		{"\"2011-11-11\"", "NULL", "DAY", "<nil>", "<nil>"},
		{"\"2011-11-11 10:10:10\"", "1000", "MICROSECOND", "2011-11-11 10:10:10.001000", "2011-11-11 10:10:09.999000"},
		{"\"2011-11-11 10:10:10\"", "\"10\"", "SECOND", "2011-11-11 10:10:20", "2011-11-11 10:10:00"},
		{"\"2011-11-11 10:10:10\"", "\"10\"", "MINUTE", "2011-11-11 10:20:10", "2011-11-11 10:00:10"},
		{"\"2011-11-11 10:10:10\"", "\"10\"", "HOUR", "2011-11-11 20:10:10", "2011-11-11 00:10:10"},
		{"\"2011-11-11 10:10:10\"", "\"11\"", "DAY", "2011-11-22 10:10:10", "2011-10-31 10:10:10"},
		{"\"2011-11-11 10:10:10\"", "\"2\"", "WEEK", "2011-11-25 10:10:10", "2011-10-28 10:10:10"},
		{"\"2011-11-11 10:10:10\"", "\"2\"", "MONTH", "2012-01-11 10:10:10", "2011-09-11 10:10:10"},
		{"\"2011-11-11 10:10:10\"", "\"4\"", "QUARTER", "2012-11-11 10:10:10", "2010-11-11 10:10:10"},
		{"\"2011-11-11 10:10:10\"", "\"2\"", "YEAR", "2013-11-11 10:10:10", "2009-11-11 10:10:10"},
		{"\"2011-11-11 10:10:10\"", "\"10.00100000\"", "SECOND_MICROSECOND", "2011-11-11 10:10:20.100000", "2011-11-11 10:09:59.900000"},
		{"\"2011-11-11 10:10:10\"", "\"10.0010000000\"", "SECOND_MICROSECOND", "2011-11-11 10:10:30", "2011-11-11 10:09:50"},
		{"\"2011-11-11 10:10:10\"", "\"10.0010000010\"", "SECOND_MICROSECOND", "2011-11-11 10:10:30.000010", "2011-11-11 10:09:49.999990"},
		{"\"2011-11-11 10:10:10\"", "\"10:10.100\"", "MINUTE_MICROSECOND", "2011-11-11 10:20:20.100000", "2011-11-11 09:59:59.900000"},
		{"\"2011-11-11 10:10:10\"", "\"10:10\"", "MINUTE_SECOND", "2011-11-11 10:20:20", "2011-11-11 10:00:00"},
		{"\"2011-11-11 10:10:10\"", "\"10:10:10.100\"", "HOUR_MICROSECOND", "2011-11-11 20:20:20.100000", "2011-11-10 23:59:59.900000"},
		{"\"2011-11-11 10:10:10\"", "\"10:10:10\"", "HOUR_SECOND", "2011-11-11 20:20:20", "2011-11-11 00:00:00"},
		{"\"2011-11-11 10:10:10\"", "\"10:10\"", "HOUR_MINUTE", "2011-11-11 20:20:10", "2011-11-11 00:00:10"},
		{"\"2011-11-11 10:10:10\"", "\"11 10:10:10.100\"", "DAY_MICROSECOND", "2011-11-22 20:20:20.100000", "2011-10-30 23:59:59.900000"},
		{"\"2011-11-11 10:10:10\"", "\"11 10:10:10\"", "DAY_SECOND", "2011-11-22 20:20:20", "2011-10-31 00:00:00"},
		{"\"2011-11-11 10:10:10\"", "\"11 10:10\"", "DAY_MINUTE", "2011-11-22 20:20:10", "2011-10-31 00:00:10"},
		{"\"2011-11-11 10:10:10\"", "\"11 10\"", "DAY_HOUR", "2011-11-22 20:10:10", "2011-10-31 00:10:10"},
		{"\"2011-11-11 10:10:10\"", "\"11-1\"", "YEAR_MONTH", "2022-12-11 10:10:10", "2000-10-11 10:10:10"},
		{"\"2011-11-11 10:10:10\"", "\"11-11\"", "YEAR_MONTH", "2023-10-11 10:10:10", "1999-12-11 10:10:10"},
		{"\"2011-11-11 10:10:10\"", "\"20\"", "DAY", "2011-12-01 10:10:10", "2011-10-22 10:10:10"},
		{"\"2011-11-11 10:10:10\"", "19.88", "DAY", "2011-12-01 10:10:10", "2011-10-22 10:10:10"},
		{"\"2011-11-11 10:10:10\"", "\"19.88\"", "DAY", "2011-11-30 10:10:10", "2011-10-23 10:10:10"},
		{"\"2011-11-11 10:10:10\"", "\"prefix19suffix\"", "DAY", "2011-11-30 10:10:10", "2011-10-23 10:10:10"},
		{"\"2011-11-11 10:10:10\"", "\"20-11\"", "DAY", "2011-12-01 10:10:10", "2011-10-22 10:10:10"},
		{"\"2011-11-11 10:10:10\"", "\"20,11\"", "daY", "2011-12-01 10:10:10", "2011-10-22 10:10:10"},
		{"\"2011-11-11 10:10:10\"", "\"1000\"", "dAy", "2014-08-07 10:10:10", "2009-02-14 10:10:10"},
		{"\"2011-11-11 10:10:10\"", "\"true\"", "Day", "2011-11-12 10:10:10", "2011-11-10 10:10:10"},
		{"\"2011-11-11 10:10:10\"", "true", "Day", "2011-11-12 10:10:10", "2011-11-10 10:10:10"},
		{"\"2011-11-11\"", "1", "DAY", "2011-11-12", "2011-11-10"},
		{"\"2011-11-11\"", "10", "HOUR", "2011-11-11 10:00:00", "2011-11-10 14:00:00"},
		{"\"2011-11-11\"", "10", "MINUTE", "2011-11-11 00:10:00", "2011-11-10 23:50:00"},
		{"\"2011-11-11\"", "10", "SECOND", "2011-11-11 00:00:10", "2011-11-10 23:59:50"},
		{"\"2011-11-11\"", "\"10:10\"", "HOUR_MINUTE", "2011-11-11 10:10:00", "2011-11-10 13:50:00"},
		{"\"2011-11-11\"", "\"10:10:10\"", "HOUR_SECOND", "2011-11-11 10:10:10", "2011-11-10 13:49:50"},
		{"\"2011-11-11\"", "\"10:10:10.101010\"", "HOUR_MICROSECOND", "2011-11-11 10:10:10.101010", "2011-11-10 13:49:49.898990"},
		{"\"2011-11-11\"", "\"10:10\"", "MINUTE_SECOND", "2011-11-11 00:10:10", "2011-11-10 23:49:50"},
		{"\"2011-11-11\"", "\"10:10.101010\"", "MINUTE_MICROSECOND", "2011-11-11 00:10:10.101010", "2011-11-10 23:49:49.898990"},
		{"\"2011-11-11\"", "\"10.101010\"", "SECOND_MICROSECOND", "2011-11-11 00:00:10.101010", "2011-11-10 23:59:49.898990"},
		{"\"2011-11-11 00:00:00\"", "1", "DAY", "2011-11-12 00:00:00", "2011-11-10 00:00:00"},
		{"\"2011-11-11 00:00:00\"", "10", "HOUR", "2011-11-11 10:00:00", "2011-11-10 14:00:00"},
		{"\"2011-11-11 00:00:00\"", "10", "MINUTE", "2011-11-11 00:10:00", "2011-11-10 23:50:00"},
		{"\"2011-11-11 00:00:00\"", "10", "SECOND", "2011-11-11 00:00:10", "2011-11-10 23:59:50"},

		{"\"2011-11-11\"", "\"abc1000\"", "MICROSECOND", "2011-11-11 00:00:00", "2011-11-11 00:00:00"},
		{"\"20111111 10:10:10\"", "\"1\"", "DAY", "<nil>", "<nil>"},
		{"\"2011-11-11\"", "\"10\"", "SECOND_MICROSECOND", "2011-11-11 00:00:00.100000", "2011-11-10 23:59:59.900000"},
		{"\"2011-11-11\"", "\"10.0000\"", "MINUTE_MICROSECOND", "2011-11-11 00:00:10", "2011-11-10 23:59:50"},
		{"\"2011-11-11\"", "\"10:10:10\"", "MINUTE_MICROSECOND", "2011-11-11 00:10:10.100000", "2011-11-10 23:49:49.900000"},

		{"cast(\"2011-11-11\" as datetime)", "\"10:10:10\"", "MINUTE_MICROSECOND", "2011-11-11 00:10:10.100000", "2011-11-10 23:49:49.900000"},
		{"cast(\"2011-11-11 00:00:00\" as datetime)", "1", "DAY", "2011-11-12 00:00:00", "2011-11-10 00:00:00"},
		{"cast(\"2011-11-11 00:00:00\" as datetime)", "10", "HOUR", "2011-11-11 10:00:00", "2011-11-10 14:00:00"},
		{"cast(\"2011-11-11 00:00:00\" as datetime)", "10", "MINUTE", "2011-11-11 00:10:00", "2011-11-10 23:50:00"},
		{"cast(\"2011-11-11 00:00:00\" as datetime)", "10", "SECOND", "2011-11-11 00:00:10", "2011-11-10 23:59:50"},

		{"cast(\"2011-11-11 00:00:00\" as datetime)", "\"1\"", "DAY", "2011-11-12 00:00:00", "2011-11-10 00:00:00"},
		{"cast(\"2011-11-11 00:00:00\" as datetime)", "\"10\"", "HOUR", "2011-11-11 10:00:00", "2011-11-10 14:00:00"},
		{"cast(\"2011-11-11 00:00:00\" as datetime)", "\"10\"", "MINUTE", "2011-11-11 00:10:00", "2011-11-10 23:50:00"},
		{"cast(\"2011-11-11 00:00:00\" as datetime)", "\"10\"", "SECOND", "2011-11-11 00:00:10", "2011-11-10 23:59:50"},

		{"cast(\"2011-11-11\" as date)", "\"10:10:10\"", "MINUTE_MICROSECOND", "2011-11-11 00:10:10.100000", "2011-11-10 23:49:49.900000"},
		{"cast(\"2011-11-11 00:00:00\" as date)", "1", "DAY", "2011-11-12", "2011-11-10"},
		{"cast(\"2011-11-11 00:00:00\" as date)", "10", "HOUR", "2011-11-11 10:00:00", "2011-11-10 14:00:00"},
		{"cast(\"2011-11-11 00:00:00\" as date)", "10", "MINUTE", "2011-11-11 00:10:00", "2011-11-10 23:50:00"},
		{"cast(\"2011-11-11 00:00:00\" as date)", "10", "SECOND", "2011-11-11 00:00:10", "2011-11-10 23:59:50"},

		{"cast(\"2011-11-11 00:00:00\" as date)", "\"1\"", "DAY", "2011-11-12", "2011-11-10"},
		{"cast(\"2011-11-11 00:00:00\" as date)", "\"10\"", "HOUR", "2011-11-11 10:00:00", "2011-11-10 14:00:00"},
		{"cast(\"2011-11-11 00:00:00\" as date)", "\"10\"", "MINUTE", "2011-11-11 00:10:00", "2011-11-10 23:50:00"},
		{"cast(\"2011-11-11 00:00:00\" as date)", "\"10\"", "SECOND", "2011-11-11 00:00:10", "2011-11-10 23:59:50"},

		// interval decimal support
		{"\"2011-01-01 00:00:00\"", "10.10", "YEAR_MONTH", "2021-11-01 00:00:00", "2000-03-01 00:00:00"},
		{"\"2011-01-01 00:00:00\"", "10.10", "DAY_HOUR", "2011-01-11 10:00:00", "2010-12-21 14:00:00"},
		{"\"2011-01-01 00:00:00\"", "10.10", "HOUR_MINUTE", "2011-01-01 10:10:00", "2010-12-31 13:50:00"},
		{"\"2011-01-01 00:00:00\"", "10.10", "DAY_MINUTE", "2011-01-01 10:10:00", "2010-12-31 13:50:00"},
		{"\"2011-01-01 00:00:00\"", "10.10", "DAY_SECOND", "2011-01-01 00:10:10", "2010-12-31 23:49:50"},
		{"\"2011-01-01 00:00:00\"", "10.10", "HOUR_SECOND", "2011-01-01 00:10:10", "2010-12-31 23:49:50"},
		{"\"2011-01-01 00:00:00\"", "10.10", "MINUTE_SECOND", "2011-01-01 00:10:10", "2010-12-31 23:49:50"},
		{"\"2011-01-01 00:00:00\"", "10.10", "DAY_MICROSECOND", "2011-01-01 00:00:10.100000", "2010-12-31 23:59:49.900000"},
		{"\"2011-01-01 00:00:00\"", "10.10", "HOUR_MICROSECOND", "2011-01-01 00:00:10.100000", "2010-12-31 23:59:49.900000"},
		{"\"2011-01-01 00:00:00\"", "10.10", "MINUTE_MICROSECOND", "2011-01-01 00:00:10.100000", "2010-12-31 23:59:49.900000"},
		{"\"2011-01-01 00:00:00\"", "10.10", "SECOND_MICROSECOND", "2011-01-01 00:00:10.100000", "2010-12-31 23:59:49.900000"},
		{"\"2011-01-01 00:00:00\"", "10.10", "YEAR", "2021-01-01 00:00:00", "2001-01-01 00:00:00"},
		{"\"2011-01-01 00:00:00\"", "10.10", "QUARTER", "2013-07-01 00:00:00", "2008-07-01 00:00:00"},
		{"\"2011-01-01 00:00:00\"", "10.10", "MONTH", "2011-11-01 00:00:00", "2010-03-01 00:00:00"},
		{"\"2011-01-01 00:00:00\"", "10.10", "WEEK", "2011-03-12 00:00:00", "2010-10-23 00:00:00"},
		{"\"2011-01-01 00:00:00\"", "10.10", "DAY", "2011-01-11 00:00:00", "2010-12-22 00:00:00"},
		{"\"2011-01-01 00:00:00\"", "10.10", "HOUR", "2011-01-01 10:00:00", "2010-12-31 14:00:00"},
		{"\"2011-01-01 00:00:00\"", "10.10", "MINUTE", "2011-01-01 00:10:00", "2010-12-31 23:50:00"},
		{"\"2011-01-01 00:00:00\"", "10.10", "SECOND", "2011-01-01 00:00:10.100000", "2010-12-31 23:59:49.900000"},
		{"\"2011-01-01 00:00:00\"", "10.10", "MICROSECOND", "2011-01-01 00:00:00.000010", "2010-12-31 23:59:59.999990"},
		{"\"2011-01-01 00:00:00\"", "10.90", "MICROSECOND", "2011-01-01 00:00:00.000011", "2010-12-31 23:59:59.999989"},

		{"\"2009-01-01\"", "6/4", "HOUR_MINUTE", "2009-01-04 12:20:00", "2008-12-28 11:40:00"},
		{"\"2009-01-01\"", "6/0", "HOUR_MINUTE", "<nil>", "<nil>"},
		{"\"1970-01-01 12:00:00\"", "CAST(6/4 AS DECIMAL(3,1))", "HOUR_MINUTE", "1970-01-01 13:05:00", "1970-01-01 10:55:00"},
		//for issue #8077
		{"\"2012-01-02\"", "\"prefix8\"", "HOUR", "2012-01-02 08:00:00", "2012-01-01 16:00:00"},
		{"\"2012-01-02\"", "\"prefix8prefix\"", "HOUR", "2012-01-02 08:00:00", "2012-01-01 16:00:00"},
		{"\"2012-01-02\"", "\"8:00\"", "HOUR", "2012-01-02 08:00:00", "2012-01-01 16:00:00"},
		{"\"2012-01-02\"", "\"8:00:00\"", "HOUR", "2012-01-02 08:00:00", "2012-01-01 16:00:00"},
	}
	for _, tc := range dateArithmeticalTests {
		addDate := fmt.Sprintf("select adddate(%s, interval %s %s);", tc.Date, tc.Interval, tc.Unit)
		subDate := fmt.Sprintf("select subdate(%s, interval %s %s);", tc.Date, tc.Interval, tc.Unit)
		result = tk.MustQuery(addDate)
		result.Check(testkit.Rows(tc.AddResult))
		result = tk.MustQuery(subDate)
		result.Check(testkit.Rows(tc.SubResult))
	}
	tk.MustQuery(`select subdate(cast("2000-02-01" as datetime), cast(1 as decimal))`).Check(testkit.Rows("2000-01-31 00:00:00"))
	tk.MustQuery(`select subdate(cast("2000-02-01" as datetime), cast(null as decimal))`).Check(testkit.Rows("<nil>"))
	tk.MustQuery(`select subdate(cast(null as datetime), cast(1 as decimal))`).Check(testkit.Rows("<nil>"))
	tk.MustQuery(`select subdate(cast("2000-02-01" as datetime), cast("xxx" as decimal))`).Check(testkit.Rows("2000-02-01 00:00:00"))
	tk.MustQuery(`select subdate(cast("xxx" as datetime), cast(1 as decimal))`).Check(testkit.Rows("<nil>"))
	tk.MustQuery(`select subdate(cast(20000101 as SIGNED), cast("1" as decimal))`).Check(testkit.Rows("1999-12-31"))
	tk.MustQuery(`select subdate(cast(20000101 as SIGNED), cast("xxx" as decimal))`).Check(testkit.Rows("2000-01-01"))
	tk.MustQuery(`select subdate(cast("abc" as SIGNED), cast("1" as decimal))`).Check(testkit.Rows("<nil>"))
	tk.MustQuery(`select subdate(cast(null as SIGNED), cast("1" as decimal))`).Check(testkit.Rows("<nil>"))
	tk.MustQuery(`select subdate(cast(20000101 as SIGNED), cast(null as decimal))`).Check(testkit.Rows("<nil>"))
	tk.MustQuery(`select adddate(cast("2000-02-01" as datetime), cast(1 as decimal))`).Check(testkit.Rows("2000-02-02 00:00:00"))
	tk.MustQuery(`select adddate(cast("2000-02-01" as datetime), cast(null as decimal))`).Check(testkit.Rows("<nil>"))
	tk.MustQuery(`select adddate(cast(null as datetime), cast(1 as decimal))`).Check(testkit.Rows("<nil>"))
	tk.MustQuery(`select adddate(cast("2000-02-01" as datetime), cast("xxx" as decimal))`).Check(testkit.Rows("2000-02-01 00:00:00"))
	tk.MustQuery(`select adddate(cast("xxx" as datetime), cast(1 as decimal))`).Check(testkit.Rows("<nil>"))
	tk.MustQuery(`select adddate(cast("2000-02-01" as datetime), cast(1 as SIGNED))`).Check(testkit.Rows("2000-02-02 00:00:00"))
	tk.MustQuery(`select adddate(cast("2000-02-01" as datetime), cast(null as SIGNED))`).Check(testkit.Rows("<nil>"))
	tk.MustQuery(`select adddate(cast(null as datetime), cast(1 as SIGNED))`).Check(testkit.Rows("<nil>"))
	tk.MustQuery(`select adddate(cast("2000-02-01" as datetime), cast("xxx" as SIGNED))`).Check(testkit.Rows("2000-02-01 00:00:00"))
	tk.MustQuery(`select adddate(cast("xxx" as datetime), cast(1 as SIGNED))`).Check(testkit.Rows("<nil>"))
	tk.MustQuery(`select adddate(20100101, cast(1 as decimal))`).Check(testkit.Rows("2010-01-02"))
	tk.MustQuery(`select adddate(cast('10:10:10' as time), 1)`).Check(testkit.Rows("34:10:10"))
	tk.MustQuery(`select adddate(cast('10:10:10' as time), cast(1 as decimal))`).Check(testkit.Rows("34:10:10"))

	// for localtime, localtimestamp
	result = tk.MustQuery(`select localtime() = now(), localtime = now(), localtimestamp() = now(), localtimestamp = now()`)
	result.Check(testkit.Rows("1 1 1 1"))

	// for current_timestamp, current_timestamp()
	result = tk.MustQuery(`select current_timestamp() = now(), current_timestamp = now()`)
	result.Check(testkit.Rows("1 1"))

	// for tidb_parse_tso
	tk.MustExec("SET time_zone = '+00:00';")
	result = tk.MustQuery(`select tidb_parse_tso(404411537129996288)`)
	result.Check(testkit.Rows("2018-11-20 09:53:04.877000"))
	result = tk.MustQuery(`select tidb_parse_tso("404411537129996288")`)
	result.Check(testkit.Rows("2018-11-20 09:53:04.877000"))
	result = tk.MustQuery(`select tidb_parse_tso(1)`)
	result.Check(testkit.Rows("1970-01-01 00:00:00.000000"))
	result = tk.MustQuery(`select tidb_parse_tso(0)`)
	result.Check(testkit.Rows("<nil>"))
	result = tk.MustQuery(`select tidb_parse_tso(-1)`)
	result.Check(testkit.Rows("<nil>"))

	// fix issue 10308
	result = tk.MustQuery("select time(\"- -\");")
	result.Check(testkit.Rows("00:00:00"))
	tk.MustQuery("show warnings;").Check(testkit.Rows("Warning 1292 Truncated incorrect time value: '- -'"))
	result = tk.MustQuery("select time(\"---1\");")
	result.Check(testkit.Rows("00:00:00"))
	tk.MustQuery("show warnings;").Check(testkit.Rows("Warning 1292 Truncated incorrect time value: '---1'"))
	result = tk.MustQuery("select time(\"-- --1\");")
	result.Check(testkit.Rows("00:00:00"))
	tk.MustQuery("show warnings;").Check(testkit.Rows("Warning 1292 Truncated incorrect time value: '-- --1'"))
}

func (s *testIntegrationSuite) TestOpBuiltin(c *C) {
	defer s.cleanEnv(c)
	tk := testkit.NewTestKit(c, s.store)
	tk.MustExec("use test")

	// for logicAnd
	result := tk.MustQuery("select 1 && 1, 1 && 0, 0 && 1, 0 && 0, 2 && -1, null && 1, '1a' && 'a'")
	result.Check(testkit.Rows("1 0 0 0 1 <nil> 0"))
	// for bitNeg
	result = tk.MustQuery("select ~123, ~-123, ~null")
	result.Check(testkit.Rows("18446744073709551492 122 <nil>"))
	// for logicNot
	result = tk.MustQuery("select !1, !123, !0, !null")
	result.Check(testkit.Rows("0 0 1 <nil>"))
	// for logicalXor
	result = tk.MustQuery("select 1 xor 1, 1 xor 0, 0 xor 1, 0 xor 0, 2 xor -1, null xor 1, '1a' xor 'a'")
	result.Check(testkit.Rows("0 1 1 0 0 <nil> 1"))
	// for bitAnd
	result = tk.MustQuery("select 123 & 321, -123 & 321, null & 1")
	result.Check(testkit.Rows("65 257 <nil>"))
	// for bitOr
	result = tk.MustQuery("select 123 | 321, -123 | 321, null | 1")
	result.Check(testkit.Rows("379 18446744073709551557 <nil>"))
	// for bitXor
	result = tk.MustQuery("select 123 ^ 321, -123 ^ 321, null ^ 1")
	result.Check(testkit.Rows("314 18446744073709551300 <nil>"))
	// for leftShift
	result = tk.MustQuery("select 123 << 2, -123 << 2, null << 1")
	result.Check(testkit.Rows("492 18446744073709551124 <nil>"))
	// for rightShift
	result = tk.MustQuery("select 123 >> 2, -123 >> 2, null >> 1")
	result.Check(testkit.Rows("30 4611686018427387873 <nil>"))
	// for logicOr
	result = tk.MustQuery("select 1 || 1, 1 || 0, 0 || 1, 0 || 0, 2 || -1, null || 1, '1a' || 'a'")
	result.Check(testkit.Rows("1 1 1 0 1 1 1"))
	// for unaryPlus
	result = tk.MustQuery(`select +1, +0, +(-9), +(-0.001), +0.999, +null, +"aaa"`)
	result.Check(testkit.Rows("1 0 -9 -0.001 0.999 <nil> aaa"))
	// for unaryMinus
	tk.MustExec("drop table if exists f")
	tk.MustExec("create table f(a decimal(65,0))")
	tk.MustExec("insert into f value (-17000000000000000000)")
	result = tk.MustQuery("select a from f")
	result.Check(testkit.Rows("-17000000000000000000"))
}

func (s *testIntegrationSuite) TestDatetimeOverflow(c *C) {
	defer s.cleanEnv(c)
	tk := testkit.NewTestKit(c, s.store)
	tk.MustExec("use test")

	tk.MustExec("create table t1 (d date)")
	tk.MustExec("set sql_mode='traditional'")
	overflowSQLs := []string{
		"insert into t1 (d) select date_add('2000-01-01',interval 8000 year)",
		"insert into t1 (d) select date_sub('2000-01-01', INTERVAL 2001 YEAR)",
		"insert into t1 (d) select date_add('9999-12-31',interval 1 year)",
		"insert into t1 (d) select date_sub('1000-01-01', INTERVAL 1 YEAR)",
		"insert into t1 (d) select date_add('9999-12-31',interval 1 day)",
		"insert into t1 (d) select date_sub('1000-01-01', INTERVAL 1 day)",
		"insert into t1 (d) select date_sub('1000-01-01', INTERVAL 1 second)",
	}

	for _, sql := range overflowSQLs {
		_, err := tk.Exec(sql)
		c.Assert(err.Error(), Equals, "[types:1441]Datetime function: datetime field overflow")
	}

	tk.MustExec("set sql_mode=''")
	for _, sql := range overflowSQLs {
		tk.MustExec(sql)
	}

	rows := make([]string, 0, len(overflowSQLs))
	for range overflowSQLs {
		rows = append(rows, "<nil>")
	}
	tk.MustQuery("select * from t1").Check(testkit.Rows(rows...))

	//Fix ISSUE 11256
	tk.MustQuery(`select DATE_ADD('2000-04-13 07:17:02',INTERVAL -1465647104 YEAR);`).Check(testkit.Rows("<nil>"))
	tk.MustQuery(`select DATE_ADD('2008-11-23 22:47:31',INTERVAL 266076160 QUARTER);`).Check(testkit.Rows("<nil>"))
	tk.MustQuery(`select DATE_SUB('2000-04-13 07:17:02',INTERVAL 1465647104 YEAR);`).Check(testkit.Rows("<nil>"))
	tk.MustQuery(`select DATE_SUB('2008-11-23 22:47:31',INTERVAL -266076160 QUARTER);`).Check(testkit.Rows("<nil>"))
}

func (s *testIntegrationSuite2) TestBuiltin(c *C) {
	defer s.cleanEnv(c)
	tk := testkit.NewTestKit(c, s.store)
	tk.MustExec("use test")
	ctx := context.Background()

	// for is true && is false
	tk.MustExec("drop table if exists t")
	tk.MustExec("create table t (a int, b int, index idx_b (b))")
	tk.MustExec("insert t values (1, 1)")
	tk.MustExec("insert t values (2, 2)")
	tk.MustExec("insert t values (3, 2)")
	result := tk.MustQuery("select * from t where b is true")
	result.Check(testkit.Rows("1 1", "2 2", "3 2"))
	result = tk.MustQuery("select all + a from t where a = 1")
	result.Check(testkit.Rows("1"))
	result = tk.MustQuery("select * from t where a is false")
	result.Check(nil)
	result = tk.MustQuery("select * from t where a is not true")
	result.Check(nil)
	result = tk.MustQuery(`select 1 is true, 0 is true, null is true, "aaa" is true, "" is true, -12.00 is true, 0.0 is true, 0.0000001 is true;`)
	result.Check(testkit.Rows("1 0 0 0 0 1 0 1"))
	result = tk.MustQuery(`select 1 is false, 0 is false, null is false, "aaa" is false, "" is false, -12.00 is false, 0.0 is false, 0.0000001 is false;`)
	result.Check(testkit.Rows("0 1 0 1 1 0 1 0"))

	// for in
	result = tk.MustQuery("select * from t where b in (a)")
	result.Check(testkit.Rows("1 1", "2 2"))
	result = tk.MustQuery("select * from t where b not in (a)")
	result.Check(testkit.Rows("3 2"))

	// test cast
	result = tk.MustQuery("select cast(1 as decimal(3,2))")
	result.Check(testkit.Rows("1.00"))
	result = tk.MustQuery("select cast('1991-09-05 11:11:11' as datetime)")
	result.Check(testkit.Rows("1991-09-05 11:11:11"))
	result = tk.MustQuery("select cast(cast('1991-09-05 11:11:11' as datetime) as char)")
	result.Check(testkit.Rows("1991-09-05 11:11:11"))
	result = tk.MustQuery("select cast('11:11:11' as time)")
	result.Check(testkit.Rows("11:11:11"))
	result = tk.MustQuery("select * from t where a > cast(2 as decimal)")
	result.Check(testkit.Rows("3 2"))
	result = tk.MustQuery("select cast(-1 as unsigned)")
	result.Check(testkit.Rows("18446744073709551615"))
	tk.MustExec("drop table if exists t")
	tk.MustExec("create table t(a decimal(3, 1), b double, c datetime, d time, e int)")
	tk.MustExec("insert into t value(12.3, 1.23, '2017-01-01 12:12:12', '12:12:12', 123)")
	result = tk.MustQuery("select cast(a as json), cast(b as json), cast(c as json), cast(d as json), cast(e as json) from t")
	result.Check(testkit.Rows(`12.3 1.23 "2017-01-01 12:12:12.000000" "12:12:12.000000" 123`))
	result = tk.MustQuery(`select cast(10101000000 as time);`)
	result.Check(testkit.Rows("00:00:00"))
	result = tk.MustQuery(`select cast(10101001000 as time);`)
	result.Check(testkit.Rows("00:10:00"))
	result = tk.MustQuery(`select cast(10000000000 as time);`)
	result.Check(testkit.Rows("<nil>"))
	result = tk.MustQuery(`select cast(20171222020005 as time);`)
	result.Check(testkit.Rows("02:00:05"))
	result = tk.MustQuery(`select cast(8380000 as time);`)
	result.Check(testkit.Rows("838:00:00"))
	result = tk.MustQuery(`select cast(8390000 as time);`)
	result.Check(testkit.Rows("<nil>"))
	result = tk.MustQuery(`select cast(8386000 as time);`)
	result.Check(testkit.Rows("<nil>"))
	result = tk.MustQuery(`select cast(8385960 as time);`)
	result.Check(testkit.Rows("<nil>"))
	result = tk.MustQuery(`select cast(cast('2017-01-01 01:01:11.12' as date) as datetime(2));`)
	result.Check(testkit.Rows("2017-01-01 00:00:00.00"))
	result = tk.MustQuery(`select cast(20170118.999 as datetime);`)
	result.Check(testkit.Rows("2017-01-18 00:00:00"))
	tk.MustQuery(`select convert(a2.a, unsigned int) from (select cast('"9223372036854775808"' as json) as a) as a2;`)

	tk.MustExec(`create table tb5(a bigint(64) unsigned, b double);`)
	tk.MustExec(`insert into tb5 (a, b) values (9223372036854776000, 9223372036854776000);`)
	tk.MustExec(`insert into tb5 (a, b) select * from (select cast(a as json) as a1, b from tb5) as t where t.a1 = t.b;`)
	tk.MustExec(`drop table tb5;`)

	tk.MustExec(`create table tb5(a float(64));`)
	tk.MustExec(`insert into tb5(a) values (13835058055282163712);`)
	tk.MustQuery(`select convert(t.a1, signed int) from (select convert(a, json) as a1 from tb5) as t`)
	tk.MustExec(`drop table tb5;`)

	// test builtinCastIntAsIntSig
	// Cast MaxUint64 to unsigned should be -1
	tk.MustQuery("select cast(0xffffffffffffffff as signed);").Check(testkit.Rows("-1"))
	tk.MustQuery("select cast(0x9999999999999999999999999999999999999999999 as signed);").Check(testkit.Rows("-1"))
	tk.MustExec("create table tb5(a bigint);")
	tk.MustExec("set sql_mode=''")
	tk.MustExec("insert into tb5(a) values (0xfffffffffffffffffffffffff);")
	tk.MustQuery("select * from tb5;").Check(testkit.Rows("9223372036854775807"))
	tk.MustExec("drop table tb5;")

	tk.MustExec(`create table tb5(a double);`)
	tk.MustExec(`insert into test.tb5 (a) values (18446744073709551616);`)
	tk.MustExec(`insert into test.tb5 (a) values (184467440737095516160);`)
	result = tk.MustQuery(`select cast(a as unsigned) from test.tb5;`)
	// Note: MySQL will return 9223372036854775807, and it should be a bug.
	result.Check(testkit.Rows("18446744073709551615", "18446744073709551615"))
	tk.MustExec(`drop table tb5;`)

	// test builtinCastIntAsDecimalSig
	tk.MustExec(`create table tb5(a bigint(64) unsigned, b decimal(64, 10));`)
	tk.MustExec(`insert into tb5 (a, b) values (9223372036854775808, 9223372036854775808);`)
	tk.MustExec(`insert into tb5 (select * from tb5 where a = b);`)
	result = tk.MustQuery(`select * from tb5;`)
	result.Check(testkit.Rows("9223372036854775808 9223372036854775808.0000000000", "9223372036854775808 9223372036854775808.0000000000"))
	tk.MustExec(`drop table tb5;`)

	// test builtinCastIntAsRealSig
	tk.MustExec(`create table tb5(a bigint(64) unsigned, b double(64, 10));`)
	tk.MustExec(`insert into tb5 (a, b) values (13835058000000000000, 13835058000000000000);`)
	tk.MustExec(`insert into tb5 (select * from tb5 where a = b);`)
	result = tk.MustQuery(`select * from tb5;`)
	result.Check(testkit.Rows("13835058000000000000 13835058000000000000", "13835058000000000000 13835058000000000000"))
	tk.MustExec(`drop table tb5;`)

	// test builtinCastRealAsIntSig
	tk.MustExec(`create table tb5(a double, b float);`)
	tk.MustExec(`insert into tb5 (a, b) values (184467440737095516160, 184467440737095516160);`)
	tk.MustQuery(`select * from tb5 where cast(a as unsigned int)=0;`).Check(testkit.Rows())
	tk.MustQuery("show warnings;").Check(testkit.Rows("Warning 1690 constant 1.844674407370955e+20 overflows bigint"))
	_ = tk.MustQuery(`select * from tb5 where cast(b as unsigned int)=0;`)
	tk.MustQuery("show warnings;").Check(testkit.Rows("Warning 1690 constant 1.844674407370955e+20 overflows bigint"))
	tk.MustExec(`drop table tb5;`)
	tk.MustExec(`create table tb5(a double, b bigint unsigned);`)
	tk.MustExec(`insert into tb5 (a, b) values (18446744073709551616, 18446744073709551615);`)
	_ = tk.MustQuery(`select * from tb5 where cast(a as unsigned int)=b;`)
	// TODO `obtained string = "[18446744073709552000 18446744073709551615]`
	// result.Check(testkit.Rows("18446744073709551616 18446744073709551615"))
	tk.MustQuery("show warnings;").Check(testkit.Rows())
	tk.MustExec(`drop table tb5;`)

	// test builtinCastJSONAsIntSig
	tk.MustExec(`create table tb5(a json, b bigint unsigned);`)
	tk.MustExec(`insert into tb5 (a, b) values ('184467440737095516160', 18446744073709551615);`)
	_ = tk.MustQuery(`select * from tb5 where cast(a as unsigned int)=b;`)
	tk.MustQuery("show warnings;").Check(testkit.Rows("Warning 1690 constant 1.844674407370955e+20 overflows bigint"))
	_ = tk.MustQuery(`select * from tb5 where cast(b as unsigned int)=0;`)
	tk.MustQuery("show warnings;").Check(testkit.Rows())
	tk.MustExec(`drop table tb5;`)
	tk.MustExec(`create table tb5(a json, b bigint unsigned);`)
	tk.MustExec(`insert into tb5 (a, b) values ('92233720368547758080', 18446744073709551615);`)
	_ = tk.MustQuery(`select * from tb5 where cast(a as signed int)=b;`)
	tk.MustQuery("show warnings;").Check(testkit.Rows("Warning 1690 constant 9.223372036854776e+19 overflows bigint"))
	tk.MustExec(`drop table tb5;`)

	// test builtinCastIntAsStringSig
	tk.MustExec(`create table tb5(a bigint(64) unsigned,b varchar(50));`)
	tk.MustExec(`insert into tb5(a, b) values (9223372036854775808, '9223372036854775808');`)
	tk.MustExec(`insert into tb5(select * from tb5 where a = b);`)
	result = tk.MustQuery(`select * from tb5;`)
	result.Check(testkit.Rows("9223372036854775808 9223372036854775808", "9223372036854775808 9223372036854775808"))
	tk.MustExec(`drop table tb5;`)

	// test builtinCastIntAsDecimalSig
	tk.MustExec(`drop table if exists tb5`)
	tk.MustExec(`create table tb5 (a decimal(65), b bigint(64) unsigned);`)
	tk.MustExec(`insert into tb5 (a, b) values (9223372036854775808, 9223372036854775808);`)
	result = tk.MustQuery(`select cast(b as decimal(64)) from tb5 union all select b from tb5;`)
	result.Check(testkit.Rows("9223372036854775808", "9223372036854775808"))
	tk.MustExec(`drop table tb5`)

	// test builtinCastIntAsRealSig
	tk.MustExec(`drop table if exists tb5`)
	tk.MustExec(`create table tb5 (a bigint(64) unsigned, b double(64, 10));`)
	tk.MustExec(`insert into tb5 (a, b) values (9223372036854775808, 9223372036854775808);`)
	result = tk.MustQuery(`select a from tb5 where a = b union all select b from tb5;`)
	result.Check(testkit.Rows("9223372036854776000", "9223372036854776000"))
	tk.MustExec(`drop table tb5`)

	// Test corner cases of cast string as datetime
	result = tk.MustQuery(`select cast("170102034" as datetime);`)
	result.Check(testkit.Rows("2017-01-02 03:04:00"))
	result = tk.MustQuery(`select cast("1701020304" as datetime);`)
	result.Check(testkit.Rows("2017-01-02 03:04:00"))
	result = tk.MustQuery(`select cast("1701020304." as datetime);`)
	result.Check(testkit.Rows("2017-01-02 03:04:00"))
	result = tk.MustQuery(`select cast("1701020304.1" as datetime);`)
	result.Check(testkit.Rows("2017-01-02 03:04:01"))
	result = tk.MustQuery(`select cast("1701020304.111" as datetime);`)
	result.Check(testkit.Rows("2017-01-02 03:04:11"))
	tk.MustQuery("show warnings;").Check(testkit.Rows("Warning 1292 Truncated incorrect datetime value: '1701020304.111'"))
	result = tk.MustQuery(`select cast("17011" as datetime);`)
	result.Check(testkit.Rows("2017-01-01 00:00:00"))
	result = tk.MustQuery(`select cast("150101." as datetime);`)
	result.Check(testkit.Rows("2015-01-01 00:00:00"))
	result = tk.MustQuery(`select cast("150101.a" as datetime);`)
	result.Check(testkit.Rows("2015-01-01 00:00:00"))
	tk.MustQuery("show warnings;").Check(testkit.Rows("Warning 1292 Truncated incorrect datetime value: '150101.a'"))
	result = tk.MustQuery(`select cast("150101.1a" as datetime);`)
	result.Check(testkit.Rows("2015-01-01 01:00:00"))
	tk.MustQuery("show warnings;").Check(testkit.Rows("Warning 1292 Truncated incorrect datetime value: '150101.1a'"))
	result = tk.MustQuery(`select cast("150101.1a1" as datetime);`)
	result.Check(testkit.Rows("2015-01-01 01:00:00"))
	tk.MustQuery("show warnings;").Check(testkit.Rows("Warning 1292 Truncated incorrect datetime value: '150101.1a1'"))
	result = tk.MustQuery(`select cast("1101010101.111" as datetime);`)
	result.Check(testkit.Rows("2011-01-01 01:01:11"))
	tk.MustQuery("show warnings;").Check(testkit.Rows("Warning 1292 Truncated incorrect datetime value: '1101010101.111'"))
	result = tk.MustQuery(`select cast("1101010101.11aaaaa" as datetime);`)
	result.Check(testkit.Rows("2011-01-01 01:01:11"))
	tk.MustQuery("show warnings;").Check(testkit.Rows("Warning 1292 Truncated incorrect datetime value: '1101010101.11aaaaa'"))
	result = tk.MustQuery(`select cast("1101010101.a1aaaaa" as datetime);`)
	result.Check(testkit.Rows("2011-01-01 01:01:00"))
	tk.MustQuery("show warnings;").Check(testkit.Rows("Warning 1292 Truncated incorrect datetime value: '1101010101.a1aaaaa'"))
	result = tk.MustQuery(`select cast("1101010101.11" as datetime);`)
	result.Check(testkit.Rows("2011-01-01 01:01:11"))
	tk.MustQuery("select @@warning_count;").Check(testkit.Rows("0"))
	result = tk.MustQuery(`select cast("1101010101.111" as datetime);`)
	result.Check(testkit.Rows("2011-01-01 01:01:11"))
	tk.MustQuery("show warnings;").Check(testkit.Rows("Warning 1292 Truncated incorrect datetime value: '1101010101.111'"))
	result = tk.MustQuery(`select cast("970101.111" as datetime);`)
	result.Check(testkit.Rows("1997-01-01 11:01:00"))
	tk.MustQuery("select @@warning_count;").Check(testkit.Rows("0"))
	result = tk.MustQuery(`select cast("970101.11111" as datetime);`)
	result.Check(testkit.Rows("1997-01-01 11:11:01"))
	tk.MustQuery("select @@warning_count;").Check(testkit.Rows("0"))
	result = tk.MustQuery(`select cast("970101.111a1" as datetime);`)
	result.Check(testkit.Rows("1997-01-01 11:01:00"))
	tk.MustQuery("show warnings;").Check(testkit.Rows("Warning 1292 Truncated incorrect datetime value: '970101.111a1'"))

	// for ISNULL
	tk.MustExec("drop table if exists t")
	tk.MustExec("create table t (a int, b int, c int, d char(10), e datetime, f float, g decimal(10, 3))")
	tk.MustExec("insert t values (1, 0, null, null, null, null, null)")
	result = tk.MustQuery("select ISNULL(a), ISNULL(b), ISNULL(c), ISNULL(d), ISNULL(e), ISNULL(f), ISNULL(g) from t")
	result.Check(testkit.Rows("0 0 1 1 1 1 1"))

	// fix issue #3942
	result = tk.MustQuery("select cast('-24 100:00:00' as time);")
	result.Check(testkit.Rows("-676:00:00"))
	result = tk.MustQuery("select cast('12:00:00.000000' as datetime);")
	result.Check(testkit.Rows("2012-00-00 00:00:00"))
	result = tk.MustQuery("select cast('-34 100:00:00' as time);")
	result.Check(testkit.Rows("-838:59:59"))

	// fix issue #4324. cast decimal/int/string to time compatibility.
	invalidTimes := []string{
		"10009010",
		"239010",
		"233070",
		"23:90:10",
		"23:30:70",
		"239010.2",
		"233070.8",
	}
	tk.MustExec("DROP TABLE IF EXISTS t;")
	tk.MustExec("CREATE TABLE t (ix TIME);")
	tk.MustExec("SET SQL_MODE='';")
	for _, invalidTime := range invalidTimes {
		msg := fmt.Sprintf("Warning 1292 Truncated incorrect time value: '%s'", invalidTime)
		result = tk.MustQuery(fmt.Sprintf("select cast('%s' as time);", invalidTime))
		result.Check(testkit.Rows("<nil>"))
		result = tk.MustQuery("show warnings")
		result.Check(testkit.Rows(msg))
		_, err := tk.Exec(fmt.Sprintf("insert into t select cast('%s' as time);", invalidTime))
		c.Assert(err, IsNil)
		result = tk.MustQuery("show warnings")
		result.Check(testkit.Rows(msg))
	}
	tk.MustExec("set sql_mode = 'STRICT_TRANS_TABLES'")
	for _, invalidTime := range invalidTimes {
		msg := fmt.Sprintf("Warning 1292 Truncated incorrect time value: '%s'", invalidTime)
		result = tk.MustQuery(fmt.Sprintf("select cast('%s' as time);", invalidTime))
		result.Check(testkit.Rows("<nil>"))
		result = tk.MustQuery("show warnings")
		result.Check(testkit.Rows(msg))
		_, err := tk.Exec(fmt.Sprintf("insert into t select cast('%s' as time);", invalidTime))
		c.Assert(err.Error(), Equals, fmt.Sprintf("[types:1292]Truncated incorrect time value: '%s'", invalidTime))
	}

	// Fix issue #3691, cast compatibility.
	result = tk.MustQuery("select cast('18446744073709551616' as unsigned);")
	result.Check(testkit.Rows("18446744073709551615"))
	result = tk.MustQuery("select cast('18446744073709551616' as signed);")
	result.Check(testkit.Rows("-1"))
	result = tk.MustQuery("select cast('9223372036854775808' as signed);")
	result.Check(testkit.Rows("-9223372036854775808"))
	result = tk.MustQuery("select cast('9223372036854775809' as signed);")
	result.Check(testkit.Rows("-9223372036854775807"))
	result = tk.MustQuery("select cast('9223372036854775807' as signed);")
	result.Check(testkit.Rows("9223372036854775807"))
	result = tk.MustQuery("select cast('18446744073709551615' as signed);")
	result.Check(testkit.Rows("-1"))
	result = tk.MustQuery("select cast('18446744073709551614' as signed);")
	result.Check(testkit.Rows("-2"))
	result = tk.MustQuery("select cast(18446744073709551615 as unsigned);")
	result.Check(testkit.Rows("18446744073709551615"))
	result = tk.MustQuery("select cast(18446744073709551616 as unsigned);")
	result.Check(testkit.Rows("18446744073709551615"))
	result = tk.MustQuery("select cast(18446744073709551616 as signed);")
	result.Check(testkit.Rows("9223372036854775807"))
	result = tk.MustQuery("select cast(18446744073709551617 as signed);")
	result.Check(testkit.Rows("9223372036854775807"))
	result = tk.MustQuery("select cast(18446744073709551615 as signed);")
	result.Check(testkit.Rows("-1"))
	result = tk.MustQuery("select cast(18446744073709551614 as signed);")
	result.Check(testkit.Rows("-2"))
	result = tk.MustQuery("select cast(-18446744073709551616 as signed);")
	result.Check(testkit.Rows("-9223372036854775808"))
	result = tk.MustQuery("select cast(18446744073709551614.9 as unsigned);") // Round up
	result.Check(testkit.Rows("18446744073709551615"))
	result = tk.MustQuery("select cast(18446744073709551614.4 as unsigned);") // Round down
	result.Check(testkit.Rows("18446744073709551614"))
	result = tk.MustQuery("select cast(-9223372036854775809 as signed);")
	result.Check(testkit.Rows("-9223372036854775808"))
	result = tk.MustQuery("select cast(-9223372036854775809 as unsigned);")
	result.Check(testkit.Rows("0"))
	result = tk.MustQuery("select cast(-9223372036854775808 as unsigned);")
	result.Check(testkit.Rows("9223372036854775808"))
	result = tk.MustQuery("select cast('-9223372036854775809' as unsigned);")
	result.Check(testkit.Rows("9223372036854775808"))
	result = tk.MustQuery("select cast('-9223372036854775807' as unsigned);")
	result.Check(testkit.Rows("9223372036854775809"))
	result = tk.MustQuery("select cast('-2' as unsigned);")
	result.Check(testkit.Rows("18446744073709551614"))
	result = tk.MustQuery("select cast(cast(1-2 as unsigned) as signed integer);")
	result.Check(testkit.Rows("-1"))
	result = tk.MustQuery("select cast(1 as signed int)")
	result.Check(testkit.Rows("1"))

	// test cast as double
	result = tk.MustQuery("select cast(1 as double)")
	result.Check(testkit.Rows("1"))
	result = tk.MustQuery("select cast(cast(12345 as unsigned) as double)")
	result.Check(testkit.Rows("12345"))
	result = tk.MustQuery("select cast(1.1 as double)")
	result.Check(testkit.Rows("1.1"))
	result = tk.MustQuery("select cast(-1.1 as double)")
	result.Check(testkit.Rows("-1.1"))
	result = tk.MustQuery("select cast('123.321' as double)")
	result.Check(testkit.Rows("123.321"))
	result = tk.MustQuery("select cast('12345678901234567890' as double) = 1.2345678901234567e19")
	result.Check(testkit.Rows("1"))
	result = tk.MustQuery("select cast(-1 as double)")
	result.Check(testkit.Rows("-1"))
	result = tk.MustQuery("select cast(null as double)")
	result.Check(testkit.Rows("<nil>"))
	result = tk.MustQuery("select cast(12345678901234567890 as double) = 1.2345678901234567e19")
	result.Check(testkit.Rows("1"))
	result = tk.MustQuery("select cast(cast(-1 as unsigned) as double) = 1.8446744073709552e19")
	result.Check(testkit.Rows("1"))
	result = tk.MustQuery("select cast(1e100 as double) = 1e100")
	result.Check(testkit.Rows("1"))
	result = tk.MustQuery("select cast(123456789012345678901234567890 as double) = 1.2345678901234568e29")
	result.Check(testkit.Rows("1"))
	result = tk.MustQuery("select cast(0x12345678 as double)")
	result.Check(testkit.Rows("305419896"))

	// test cast as float
	result = tk.MustQuery("select cast(1 as float)")
	result.Check(testkit.Rows("1"))
	result = tk.MustQuery("select cast(cast(12345 as unsigned) as float)")
	result.Check(testkit.Rows("12345"))
	result = tk.MustQuery("select cast(1.1 as float) = 1.1")
	result.Check(testkit.Rows("1"))
	result = tk.MustQuery("select cast(-1.1 as float) = -1.1")
	result.Check(testkit.Rows("1"))
	result = tk.MustQuery("select cast('123.321' as float) =123.321")
	result.Check(testkit.Rows("1"))
	result = tk.MustQuery("select cast('12345678901234567890' as float) = 1.2345678901234567e19")
	result.Check(testkit.Rows("1"))
	result = tk.MustQuery("select cast(-1 as float)")
	result.Check(testkit.Rows("-1"))
	result = tk.MustQuery("select cast(null as float)")
	result.Check(testkit.Rows("<nil>"))
	result = tk.MustQuery("select cast(12345678901234567890 as float) = 1.2345678901234567e19")
	result.Check(testkit.Rows("1"))
	result = tk.MustQuery("select cast(cast(-1 as unsigned) as float) = 1.8446744073709552e19")
	result.Check(testkit.Rows("1"))
	result = tk.MustQuery("select cast(1e100 as float(40)) = 1e100")
	result.Check(testkit.Rows("1"))
	result = tk.MustQuery("select cast(123456789012345678901234567890 as float(40)) = 1.2345678901234568e29")
	result.Check(testkit.Rows("1"))
	result = tk.MustQuery("select cast(0x12345678 as float(40)) = 305419896")
	result.Check(testkit.Rows("1"))

	// test cast as real
	result = tk.MustQuery("select cast(1 as real)")
	result.Check(testkit.Rows("1"))
	result = tk.MustQuery("select cast(cast(12345 as unsigned) as real)")
	result.Check(testkit.Rows("12345"))
	result = tk.MustQuery("select cast(1.1 as real) = 1.1")
	result.Check(testkit.Rows("1"))
	result = tk.MustQuery("select cast(-1.1 as real) = -1.1")
	result.Check(testkit.Rows("1"))
	result = tk.MustQuery("select cast('123.321' as real) =123.321")
	result.Check(testkit.Rows("1"))
	result = tk.MustQuery("select cast('12345678901234567890' as real) = 1.2345678901234567e19")
	result.Check(testkit.Rows("1"))
	result = tk.MustQuery("select cast(-1 as real)")
	result.Check(testkit.Rows("-1"))
	result = tk.MustQuery("select cast(null as real)")
	result.Check(testkit.Rows("<nil>"))
	result = tk.MustQuery("select cast(12345678901234567890 as real) = 1.2345678901234567e19")
	result.Check(testkit.Rows("1"))
	result = tk.MustQuery("select cast(cast(-1 as unsigned) as real) = 1.8446744073709552e19")
	result.Check(testkit.Rows("1"))
	result = tk.MustQuery("select cast(1e100 as real) = 1e100")
	result.Check(testkit.Rows("1"))
	result = tk.MustQuery("select cast(123456789012345678901234567890 as real) = 1.2345678901234568e29")
	result.Check(testkit.Rows("1"))
	result = tk.MustQuery("select cast(0x12345678 as real) = 305419896")
	result.Check(testkit.Rows("1"))

	// test cast time as decimal overflow
	tk.MustExec("drop table if exists t1")
	tk.MustExec("create table t1(s1 time);")
	tk.MustExec("insert into t1 values('11:11:11');")
	result = tk.MustQuery("select cast(s1 as decimal(7, 2)) from t1;")
	result.Check(testkit.Rows("99999.99"))
	result = tk.MustQuery("select cast(s1 as decimal(8, 2)) from t1;")
	result.Check(testkit.Rows("111111.00"))
	_, err := tk.Exec("insert into t1 values(cast('111111.00' as decimal(7, 2)));")
	c.Assert(err, NotNil)

	result = tk.MustQuery(`select CAST(0x8fffffffffffffff as signed) a,
	CAST(0xfffffffffffffffe as signed) b,
	CAST(0xffffffffffffffff as unsigned) c;`)
	result.Check(testkit.Rows("-8070450532247928833 -2 18446744073709551615"))

	result = tk.MustQuery(`select cast("1:2:3" as TIME) = "1:02:03"`)
	result.Check(testkit.Rows("0"))

	// fixed issue #3471
	tk.MustExec("drop table if exists t")
	tk.MustExec("create table t(a time(6));")
	tk.MustExec("insert into t value('12:59:59.999999')")
	result = tk.MustQuery("select cast(a as signed) from t")
	result.Check(testkit.Rows("130000"))

	// fixed issue #3762
	result = tk.MustQuery("select -9223372036854775809;")
	result.Check(testkit.Rows("-9223372036854775809"))
	result = tk.MustQuery("select --9223372036854775809;")
	result.Check(testkit.Rows("9223372036854775809"))
	result = tk.MustQuery("select -9223372036854775808;")
	result.Check(testkit.Rows("-9223372036854775808"))

	tk.MustExec("drop table if exists t")
	tk.MustExec("create table t(a bigint(30));")
	_, err = tk.Exec("insert into t values(-9223372036854775809)")
	c.Assert(err, NotNil)

	// test case decimal precision less than the scale.
	rs, err := tk.Exec("select cast(12.1 as decimal(3, 4));")
	c.Assert(err, IsNil)
	_, err = session.GetRows4Test(ctx, tk.Se, rs)
	c.Assert(err, NotNil)
	c.Assert(err.Error(), Equals, "[types:1427]For float(M,D), double(M,D) or decimal(M,D), M must be >= D (column '').")
	c.Assert(rs.Close(), IsNil)

	// test unhex and hex
	result = tk.MustQuery("select unhex('4D7953514C')")
	result.Check(testkit.Rows("MySQL"))
	result = tk.MustQuery("select unhex(hex('string'))")
	result.Check(testkit.Rows("string"))
	result = tk.MustQuery("select unhex('ggg')")
	result.Check(testkit.Rows("<nil>"))
	result = tk.MustQuery("select unhex(-1)")
	result.Check(testkit.Rows("<nil>"))
	result = tk.MustQuery("select hex(unhex('1267'))")
	result.Check(testkit.Rows("1267"))
	result = tk.MustQuery("select hex(unhex(1267))")
	result.Check(testkit.Rows("1267"))
	tk.MustExec("drop table if exists t")
	tk.MustExec("create table t(a binary(8))")
	tk.MustExec(`insert into t values('test')`)
	result = tk.MustQuery("select hex(a) from t")
	result.Check(testkit.Rows("7465737400000000"))
	result = tk.MustQuery("select unhex(a) from t")
	result.Check(testkit.Rows("<nil>"))

	// select from_unixtime
	result = tk.MustQuery("select from_unixtime(1451606400)")
	unixTime := time.Unix(1451606400, 0).String()[:19]
	result.Check(testkit.Rows(unixTime))
	result = tk.MustQuery("select from_unixtime(14516064000/10)")
	result.Check(testkit.Rows("2016-01-01 08:00:00.0000"))
	result = tk.MustQuery("select from_unixtime('14516064000'/10)")
	result.Check(testkit.Rows("2016-01-01 08:00:00.000000"))
	result = tk.MustQuery("select from_unixtime(cast(1451606400 as double))")
	result.Check(testkit.Rows("2016-01-01 08:00:00.000000"))
	result = tk.MustQuery("select from_unixtime(cast(cast(1451606400 as double) as DECIMAL))")
	result.Check(testkit.Rows("2016-01-01 08:00:00"))
	result = tk.MustQuery("select from_unixtime(cast(cast(1451606400 as double) as DECIMAL(65,1)))")
	result.Check(testkit.Rows("2016-01-01 08:00:00.0"))
	result = tk.MustQuery("select from_unixtime(1451606400.123456)")
	unixTime = time.Unix(1451606400, 123456000).String()[:26]
	result.Check(testkit.Rows(unixTime))
	result = tk.MustQuery("select from_unixtime(1451606400.1234567)")
	unixTime = time.Unix(1451606400, 123456700).Round(time.Microsecond).Format("2006-01-02 15:04:05.000000")[:26]
	result.Check(testkit.Rows(unixTime))
	result = tk.MustQuery("select from_unixtime(1451606400.999999)")
	unixTime = time.Unix(1451606400, 999999000).String()[:26]
	result.Check(testkit.Rows(unixTime))
	result = tk.MustQuery("select from_unixtime(1511247196661)")
	result.Check(testkit.Rows("<nil>"))
	result = tk.MustQuery("select from_unixtime('1451606400.123');")
	result.Check(testkit.Rows("2016-01-01 08:00:00.123000"))

	tk.MustExec("drop table if exists t;")
	tk.MustExec("create table t(a int);")
	tk.MustExec("insert into t value(1451606400);")
	result = tk.MustQuery("select from_unixtime(a) from t;")
	result.Check(testkit.Rows("2016-01-01 08:00:00"))

	// test strcmp
	result = tk.MustQuery("select strcmp('abc', 'def')")
	result.Check(testkit.Rows("-1"))
	result = tk.MustQuery("select strcmp('abc', 'aba')")
	result.Check(testkit.Rows("1"))
	result = tk.MustQuery("select strcmp('abc', 'abc')")
	result.Check(testkit.Rows("0"))
	result = tk.MustQuery("select substr(null, 1, 2)")
	result.Check(testkit.Rows("<nil>"))
	result = tk.MustQuery("select substr('123', null, 2)")
	result.Check(testkit.Rows("<nil>"))
	result = tk.MustQuery("select substr('123', 1, null)")
	result.Check(testkit.Rows("<nil>"))

	// for case
	tk.MustExec("drop table if exists t")
	tk.MustExec("create table t (a varchar(255), b int)")
	tk.MustExec("insert t values ('str1', 1)")
	result = tk.MustQuery("select * from t where a = case b when 1 then 'str1' when 2 then 'str2' end")
	result.Check(testkit.Rows("str1 1"))
	result = tk.MustQuery("select * from t where a = case b when 1 then 'str2' when 2 then 'str3' end")
	result.Check(nil)
	tk.MustExec("insert t values ('str2', 2)")
	result = tk.MustQuery("select * from t where a = case b when 2 then 'str2' when 3 then 'str3' end")
	result.Check(testkit.Rows("str2 2"))
	tk.MustExec("insert t values ('str3', 3)")
	result = tk.MustQuery("select * from t where a = case b when 4 then 'str4' when 5 then 'str5' else 'str3' end")
	result.Check(testkit.Rows("str3 3"))
	result = tk.MustQuery("select * from t where a = case b when 4 then 'str4' when 5 then 'str5' else 'str6' end")
	result.Check(nil)
	result = tk.MustQuery("select * from t where a = case  when b then 'str3' when 1 then 'str1' else 'str2' end")
	result.Check(testkit.Rows("str3 3"))
	tk.MustExec("delete from t")
	tk.MustExec("insert t values ('str2', 0)")
	result = tk.MustQuery("select * from t where a = case  when b then 'str3' when 0 then 'str1' else 'str2' end")
	result.Check(testkit.Rows("str2 0"))
	tk.MustExec("insert t values ('str1', null)")
	result = tk.MustQuery("select * from t where a = case b when null then 'str3' when 10 then 'str1' else 'str2' end")
	result.Check(testkit.Rows("str2 0"))
	result = tk.MustQuery("select * from t where a = case null when b then 'str3' when 10 then 'str1' else 'str2' end")
	result.Check(testkit.Rows("str2 0"))
	tk.MustExec("insert t values (null, 4)")
	result = tk.MustQuery("select * from t where b < case a when null then 0 when 'str2' then 0 else 9 end")
	result.Check(testkit.Rows("<nil> 4"))
	result = tk.MustQuery("select * from t where b = case when a is null then 4 when  a = 'str5' then 7 else 9 end")
	result.Check(testkit.Rows("<nil> 4"))

	tk.MustQuery("select case 2.0 when 2.0 then 3.0 when 3.0 then 2.0 end").Check(testkit.Rows("3.0"))
	tk.MustQuery("select case 2.0 when 3.0 then 2.0 when 4.0 then 3.0 else 5.0 end").Check(testkit.Rows("5.0"))
	tk.MustQuery("select case cast('2011-01-01' as date) when cast('2011-01-01' as date) then cast('2011-02-02' as date) end").Check(testkit.Rows("2011-02-02"))
	tk.MustQuery("select case cast('2012-01-01' as date) when cast('2011-01-01' as date) then cast('2011-02-02' as date) else cast('2011-03-03' as date) end").Check(testkit.Rows("2011-03-03"))
	tk.MustQuery("select case cast('10:10:10' as time) when cast('10:10:10' as time) then cast('11:11:11' as time) end").Check(testkit.Rows("11:11:11"))
	tk.MustQuery("select case cast('10:10:13' as time) when cast('10:10:10' as time) then cast('11:11:11' as time) else cast('22:22:22' as time) end").Check(testkit.Rows("22:22:22"))

	// for cast
	result = tk.MustQuery("select cast(1234 as char(3))")
	result.Check(testkit.Rows("123"))
	result = tk.MustQuery("select cast(1234 as char(0))")
	result.Check(testkit.Rows(""))
	result = tk.MustQuery("show warnings")
	result.Check(testkit.Rows("Warning 1406 Data Too Long, field len 0, data len 4"))
	result = tk.MustQuery("select CAST( - 8 AS DECIMAL ) * + 52 + 87 < - 86")
	result.Check(testkit.Rows("1"))

	// for char
	result = tk.MustQuery("select char(97, 100, 256, 89)")
	result.Check(testkit.Rows("ad\x01\x00Y"))
	result = tk.MustQuery("select char(97, null, 100, 256, 89)")
	result.Check(testkit.Rows("ad\x01\x00Y"))
	result = tk.MustQuery("select char(97, null, 100, 256, 89 using utf8)")
	result.Check(testkit.Rows("ad\x01\x00Y"))
	result = tk.MustQuery("select char(97, null, 100, 256, 89 using ascii)")
	result.Check(testkit.Rows("ad\x01\x00Y"))
	err = tk.ExecToErr("select char(97, null, 100, 256, 89 using tidb)")
	c.Assert(err.Error(), Equals, "[parser:1115]Unknown character set: 'tidb'")

	// issue 3884
	tk.MustExec("drop table if exists t")
	tk.MustExec("CREATE TABLE t (c1 date, c2 datetime, c3 timestamp, c4 time, c5 year);")
	tk.MustExec("INSERT INTO t values ('2000-01-01', '2000-01-01 12:12:12', '2000-01-01 12:12:12', '12:12:12', '2000');")
	tk.MustExec("INSERT INTO t values ('2000-02-01', '2000-02-01 12:12:12', '2000-02-01 12:12:12', '13:12:12', 2000);")
	tk.MustExec("INSERT INTO t values ('2000-03-01', '2000-03-01', '2000-03-01 12:12:12', '1 12:12:12', 2000);")
	tk.MustExec("INSERT INTO t SET c1 = '2000-04-01', c2 = '2000-04-01', c3 = '2000-04-01 12:12:12', c4 = '-1 13:12:12', c5 = 2000;")
	result = tk.MustQuery("SELECT c4 FROM t where c4 < '-13:12:12';")
	result.Check(testkit.Rows("-37:12:12"))
	result = tk.MustQuery(`SELECT 1 DIV - - 28 + ( - SUM( - + 25 ) ) * - CASE - 18 WHEN 44 THEN NULL ELSE - 41 + 32 + + - 70 - + COUNT( - 95 ) * 15 END + 92`)
	result.Check(testkit.Rows("2442"))

	// for regexp, rlike
	// https://github.com/pingcap/tidb/issues/4080
	tk.MustExec(`drop table if exists t;`)
	tk.MustExec(`create table t (a char(10), b varchar(10), c binary(10), d varbinary(10));`)
	tk.MustExec(`insert into t values ('text','text','text','text');`)
	result = tk.MustQuery(`select a regexp 'Xt' from t;`)
	result.Check(testkit.Rows("1"))
	result = tk.MustQuery(`select b regexp 'Xt' from t;`)
	result.Check(testkit.Rows("1"))
	result = tk.MustQuery(`select b regexp binary 'Xt' from t;`)
	result.Check(testkit.Rows("0"))
	result = tk.MustQuery(`select c regexp 'Xt' from t;`)
	result.Check(testkit.Rows("0"))
	result = tk.MustQuery(`select d regexp 'Xt' from t;`)
	result.Check(testkit.Rows("0"))
	result = tk.MustQuery(`select a rlike 'Xt' from t;`)
	result.Check(testkit.Rows("1"))
	result = tk.MustQuery(`select a rlike binary 'Xt' from t;`)
	result.Check(testkit.Rows("0"))
	result = tk.MustQuery(`select b rlike 'Xt' from t;`)
	result.Check(testkit.Rows("1"))
	result = tk.MustQuery(`select c rlike 'Xt' from t;`)
	result.Check(testkit.Rows("0"))
	result = tk.MustQuery(`select d rlike 'Xt' from t;`)
	result.Check(testkit.Rows("0"))
	result = tk.MustQuery(`select 'a' regexp 'A', 'a' regexp binary 'A'`)
	result.Check(testkit.Rows("1 0"))

	// testCase is for like and regexp
	type testCase struct {
		pattern string
		val     string
		result  int
	}
	patternMatching := func(c *C, tk *testkit.TestKit, queryOp string, data []testCase) {
		tk.MustExec("drop table if exists t")
		tk.MustExec("create table t (a varchar(255), b int)")
		for i, d := range data {
			tk.MustExec(fmt.Sprintf("insert into t values('%s', %d)", d.val, i))
			result = tk.MustQuery(fmt.Sprintf("select * from t where a %s '%s'", queryOp, d.pattern))
			if d.result == 1 {
				rowStr := fmt.Sprintf("%s %d", d.val, i)
				result.Check(testkit.Rows(rowStr))
			} else {
				result.Check(nil)
			}
			tk.MustExec(fmt.Sprintf("delete from t where b = %d", i))
		}
	}
	// for like
	likeTests := []testCase{
		{"a", "a", 1},
		{"a", "b", 0},
		{"aA", "Aa", 0},
		{`aA%`, "aAab", 1},
		{"aA_", "Aaab", 0},
		{"Aa_", "Aab", 1},
		{"", "", 1},
		{"", "a", 0},
	}
	patternMatching(c, tk, "like", likeTests)
	// for regexp
	likeTests = []testCase{
		{"^$", "a", 0},
		{"a", "a", 1},
		{"a", "b", 0},
		{"aA", "aA", 1},
		{".", "a", 1},
		{"^.$", "ab", 0},
		{"..", "b", 0},
		{".ab", "aab", 1},
		{"ab.", "abcd", 1},
		{".*", "abcd", 1},
	}
	patternMatching(c, tk, "regexp", likeTests)

	// for #9838
	result = tk.MustQuery("select cast(1 as signed) + cast(9223372036854775807 as unsigned);")
	result.Check(testkit.Rows("9223372036854775808"))
	result = tk.MustQuery("select cast(9223372036854775807 as unsigned) + cast(1 as signed);")
	result.Check(testkit.Rows("9223372036854775808"))
	err = tk.QueryToErr("select cast(9223372036854775807 as signed) + cast(9223372036854775809 as unsigned);")
	c.Assert(err, NotNil)
	err = tk.QueryToErr("select cast(9223372036854775809 as unsigned) + cast(9223372036854775807 as signed);")
	c.Assert(err, NotNil)
	err = tk.QueryToErr("select cast(-9223372036854775807 as signed) + cast(9223372036854775806 as unsigned);")
	c.Assert(err, NotNil)
	err = tk.QueryToErr("select cast(9223372036854775806 as unsigned) + cast(-9223372036854775807 as signed);")
	c.Assert(err, NotNil)

	result = tk.MustQuery(`select 1 / '2007' div 1;`)
	result.Check(testkit.Rows("0"))
}

func (s *testIntegrationSuite) TestInfoBuiltin(c *C) {
	defer s.cleanEnv(c)
	tk := testkit.NewTestKit(c, s.store)
	tk.MustExec("use test")

	// for last_insert_id
	tk.MustExec("drop table if exists t")
	tk.MustExec("create table t (id int auto_increment, a int, PRIMARY KEY (id))")
	tk.MustExec("insert into t(a) values(1)")
	result := tk.MustQuery("select last_insert_id();")
	result.Check(testkit.Rows("1"))
	tk.MustExec("insert into t values(2, 1)")
	result = tk.MustQuery("select last_insert_id();")
	result.Check(testkit.Rows("1"))
	tk.MustExec("insert into t(a) values(1)")
	result = tk.MustQuery("select last_insert_id();")
	result.Check(testkit.Rows("3"))

	result = tk.MustQuery("select last_insert_id(5);")
	result.Check(testkit.Rows("5"))
	result = tk.MustQuery("select last_insert_id();")
	result.Check(testkit.Rows("5"))

	// for found_rows
	tk.MustExec("drop table if exists t")
	tk.MustExec("create table t (a int)")
	tk.MustQuery("select * from t") // Test XSelectTableExec
	result = tk.MustQuery("select found_rows()")
	result.Check(testkit.Rows("0"))
	result = tk.MustQuery("select found_rows()")
	result.Check(testkit.Rows("1")) // Last query is found_rows(), it returns 1 row with value 0
	tk.MustExec("insert t values (1),(2),(2)")
	tk.MustQuery("select * from t")
	result = tk.MustQuery("select found_rows()")
	result.Check(testkit.Rows("3"))
	tk.MustQuery("select * from t where a = 0")
	result = tk.MustQuery("select found_rows()")
	result.Check(testkit.Rows("0"))
	tk.MustQuery("select * from t where a = 1")
	result = tk.MustQuery("select found_rows()")
	result.Check(testkit.Rows("1"))
	tk.MustQuery("select * from t where a like '2'") // Test SelectionExec
	result = tk.MustQuery("select found_rows()")
	result.Check(testkit.Rows("2"))
	tk.MustQuery("show tables like 't'")
	result = tk.MustQuery("select found_rows()")
	result.Check(testkit.Rows("1"))
	tk.MustQuery("select count(*) from t") // Test ProjectionExec
	result = tk.MustQuery("select found_rows()")
	result.Check(testkit.Rows("1"))

	// for database
	result = tk.MustQuery("select database()")
	result.Check(testkit.Rows("test"))
	tk.MustExec("drop database test")
	result = tk.MustQuery("select database()")
	result.Check(testkit.Rows("<nil>"))
	tk.MustExec("create database test")
	tk.MustExec("use test")

	// for current_user
	sessionVars := tk.Se.GetSessionVars()
	originUser := sessionVars.User
	sessionVars.User = &auth.UserIdentity{Username: "root", Hostname: "localhost", AuthUsername: "root", AuthHostname: "127.0.%%"}
	result = tk.MustQuery("select current_user()")
	result.Check(testkit.Rows("root@127.0.%%"))
	sessionVars.User = originUser

	// for user
	sessionVars.User = &auth.UserIdentity{Username: "root", Hostname: "localhost", AuthUsername: "root", AuthHostname: "127.0.%%"}
	result = tk.MustQuery("select user()")
	result.Check(testkit.Rows("root@localhost"))
	sessionVars.User = originUser

	// for connection_id
	originConnectionID := sessionVars.ConnectionID
	sessionVars.ConnectionID = uint64(1)
	result = tk.MustQuery("select connection_id()")
	result.Check(testkit.Rows("1"))
	sessionVars.ConnectionID = originConnectionID

	// for version
	result = tk.MustQuery("select version()")
	result.Check(testkit.Rows(mysql.ServerVersion))

	// for row_count
	tk.MustExec("drop table if exists t")
	tk.MustExec("create table t (a int, b int, PRIMARY KEY (a))")
	result = tk.MustQuery("select row_count();")
	result.Check(testkit.Rows("0"))
	tk.MustExec("insert into t(a, b) values(1, 11), (2, 22), (3, 33)")
	result = tk.MustQuery("select row_count();")
	result.Check(testkit.Rows("3"))
	tk.MustExec("select * from t")
	result = tk.MustQuery("select row_count();")
	result.Check(testkit.Rows("-1"))
	tk.MustExec("update t set b=22 where a=1")
	result = tk.MustQuery("select row_count();")
	result.Check(testkit.Rows("1"))
	tk.MustExec("update t set b=22 where a=1")
	result = tk.MustQuery("select row_count();")
	result.Check(testkit.Rows("0"))
	tk.MustExec("delete from t where a=2")
	result = tk.MustQuery("select row_count();")
	result.Check(testkit.Rows("1"))
	result = tk.MustQuery("select row_count();")
	result.Check(testkit.Rows("-1"))

	// for benchmark
	success := testkit.Rows("0")
	tk.MustExec("drop table if exists t")
	tk.MustExec("create table t (a int, b int)")
	result = tk.MustQuery(`select benchmark(3, benchmark(2, length("abc")))`)
	result.Check(success)
	err := tk.ExecToErr(`select benchmark(3, length("a", "b"))`)
	c.Assert(err, NotNil)
	// Quoted from https://dev.mysql.com/doc/refman/5.7/en/information-functions.html#function_benchmark
	// Although the expression can be a subquery, it must return a single column and at most a single row.
	// For example, BENCHMARK(10, (SELECT * FROM t)) will fail if the table t has more than one column or
	// more than one row.
	oneColumnQuery := "select benchmark(10, (select a from t))"
	twoColumnQuery := "select benchmark(10, (select * from t))"
	// rows * columns:
	// 0 * 1, success;
	result = tk.MustQuery(oneColumnQuery)
	result.Check(success)
	// 0 * 2, error;
	err = tk.ExecToErr(twoColumnQuery)
	c.Assert(err, NotNil)
	// 1 * 1, success;
	tk.MustExec("insert t values (1, 2)")
	result = tk.MustQuery(oneColumnQuery)
	result.Check(success)
	// 1 * 2, error;
	err = tk.ExecToErr(twoColumnQuery)
	c.Assert(err, NotNil)
	// 2 * 1, error;
	tk.MustExec("insert t values (3, 4)")
	err = tk.ExecToErr(oneColumnQuery)
	c.Assert(err, NotNil)
	// 2 * 2, error.
	err = tk.ExecToErr(twoColumnQuery)
	c.Assert(err, NotNil)
}

func (s *testIntegrationSuite) TestControlBuiltin(c *C) {
	defer s.cleanEnv(c)
	tk := testkit.NewTestKit(c, s.store)
	tk.MustExec("use test")

	// for ifnull
	result := tk.MustQuery("select ifnull(1, 2)")
	result.Check(testkit.Rows("1"))
	result = tk.MustQuery("select ifnull(null, 2)")
	result.Check(testkit.Rows("2"))
	result = tk.MustQuery("select ifnull(1, null)")
	result.Check(testkit.Rows("1"))
	result = tk.MustQuery("select ifnull(null, null)")
	result.Check(testkit.Rows("<nil>"))

	tk.MustExec("drop table if exists t1")
	tk.MustExec("create table t1(a bigint not null)")
	result = tk.MustQuery("select ifnull(max(a),0) from t1")
	result.Check(testkit.Rows("0"))

	tk.MustExec("drop table if exists t1")
	tk.MustExec("drop table if exists t2")
	tk.MustExec("create table t1(a decimal(20,4))")
	tk.MustExec("create table t2(a decimal(20,4))")
	tk.MustExec("insert into t1 select 1.2345")
	tk.MustExec("insert into t2 select 1.2345")

	result = tk.MustQuery(`select sum(ifnull(a, 0)) from (
	select ifnull(a, 0) as a from t1
	union all
	select ifnull(a, 0) as a from t2
	) t;`)
	result.Check(testkit.Rows("2.4690"))

	// for if
	result = tk.MustQuery(`select IF(0,"ERROR","this"),IF(1,"is","ERROR"),IF(NULL,"ERROR","a"),IF(1,2,3)|0,IF(1,2.0,3.0)+0;`)
	result.Check(testkit.Rows("this is a 2 2.0"))
	tk.MustExec("drop table if exists t1;")
	tk.MustExec("CREATE TABLE t1 (st varchar(255) NOT NULL, u int(11) NOT NULL);")
	tk.MustExec("INSERT INTO t1 VALUES ('a',1),('A',1),('aa',1),('AA',1),('a',1),('aaa',0),('BBB',0);")
	result = tk.MustQuery("select if(1,st,st) s from t1 order by s;")
	result.Check(testkit.Rows("A", "AA", "BBB", "a", "a", "aa", "aaa"))
	result = tk.MustQuery("select if(u=1,st,st) s from t1 order by s;")
	result.Check(testkit.Rows("A", "AA", "BBB", "a", "a", "aa", "aaa"))
	tk.MustExec("drop table if exists t1;")
	tk.MustExec("CREATE TABLE t1 (a varchar(255), b time, c int)")
	tk.MustExec("INSERT INTO t1 VALUE('abc', '12:00:00', 0)")
	tk.MustExec("INSERT INTO t1 VALUE('1abc', '00:00:00', 1)")
	tk.MustExec("INSERT INTO t1 VALUE('0abc', '12:59:59', 0)")
	result = tk.MustQuery("select if(a, b, c), if(b, a, c), if(c, a, b) from t1")
	result.Check(testkit.Rows("0 abc 12:00:00", "00:00:00 1 1abc", "0 0abc 12:59:59"))
	result = tk.MustQuery("select if(1, 1.0, 1)")
	result.Check(testkit.Rows("1.0"))
	// FIXME: MySQL returns `1.0`.
	result = tk.MustQuery("select if(1, 1, 1.0)")
	result.Check(testkit.Rows("1"))
	tk.MustQuery("select if(count(*), cast('2000-01-01' as date), cast('2011-01-01' as date)) from t1").Check(testkit.Rows("2000-01-01"))
	tk.MustQuery("select if(count(*)=0, cast('2000-01-01' as date), cast('2011-01-01' as date)) from t1").Check(testkit.Rows("2011-01-01"))
	tk.MustQuery("select if(count(*), cast('[]' as json), cast('{}' as json)) from t1").Check(testkit.Rows("[]"))
	tk.MustQuery("select if(count(*)=0, cast('[]' as json), cast('{}' as json)) from t1").Check(testkit.Rows("{}"))

	result = tk.MustQuery("SELECT 79 + + + CASE -87 WHEN -30 THEN COALESCE(COUNT(*), +COALESCE(+15, -33, -12 ) + +72) WHEN +COALESCE(+AVG(DISTINCT(60)), 21) THEN NULL ELSE NULL END AS col0;")
	result.Check(testkit.Rows("<nil>"))

	result = tk.MustQuery("SELECT -63 + COALESCE ( - 83, - 61 + - + 72 * - CAST( NULL AS SIGNED ) + + 3 );")
	result.Check(testkit.Rows("-146"))
}

func (s *testIntegrationSuite) TestArithmeticBuiltin(c *C) {
	defer s.cleanEnv(c)
	tk := testkit.NewTestKit(c, s.store)
	tk.MustExec("use test")
	ctx := context.Background()

	// for plus
	tk.MustExec("DROP TABLE IF EXISTS t;")
	tk.MustExec("CREATE TABLE t(a DECIMAL(4, 2), b DECIMAL(5, 3));")
	tk.MustExec("INSERT INTO t(a, b) VALUES(1.09, 1.999), (-1.1, -0.1);")
	result := tk.MustQuery("SELECT a+b FROM t;")
	result.Check(testkit.Rows("3.089", "-1.200"))
	result = tk.MustQuery("SELECT b+12, b+0.01, b+0.00001, b+12.00001 FROM t;")
	result.Check(testkit.Rows("13.999 2.009 1.99901 13.99901", "11.900 -0.090 -0.09999 11.90001"))
	result = tk.MustQuery("SELECT 1+12, 21+0.01, 89+\"11\", 12+\"a\", 12+NULL, NULL+1, NULL+NULL;")
	result.Check(testkit.Rows("13 21.01 100 12 <nil> <nil> <nil>"))
	tk.MustExec("DROP TABLE IF EXISTS t;")
	tk.MustExec("CREATE TABLE t(a BIGINT UNSIGNED, b BIGINT UNSIGNED);")
	tk.MustExec("INSERT INTO t SELECT 1<<63, 1<<63;")
	rs, err := tk.Exec("SELECT a+b FROM t;")
	c.Assert(errors.ErrorStack(err), Equals, "")
	c.Assert(rs, NotNil)
	rows, err := session.GetRows4Test(ctx, tk.Se, rs)
	c.Assert(rows, IsNil)
	c.Assert(err, NotNil)
	c.Assert(err.Error(), Equals, "[types:1690]BIGINT UNSIGNED value is out of range in '(test.t.a + test.t.b)'")
	c.Assert(rs.Close(), IsNil)
	rs, err = tk.Exec("select cast(-3 as signed) + cast(2 as unsigned);")
	c.Assert(errors.ErrorStack(err), Equals, "")
	c.Assert(rs, NotNil)
	rows, err = session.GetRows4Test(ctx, tk.Se, rs)
	c.Assert(rows, IsNil)
	c.Assert(err, NotNil)
	c.Assert(err.Error(), Equals, "[types:1690]BIGINT UNSIGNED value is out of range in '(-3 + 2)'")
	c.Assert(rs.Close(), IsNil)
	rs, err = tk.Exec("select cast(2 as unsigned) + cast(-3 as signed);")
	c.Assert(errors.ErrorStack(err), Equals, "")
	c.Assert(rs, NotNil)
	rows, err = session.GetRows4Test(ctx, tk.Se, rs)
	c.Assert(rows, IsNil)
	c.Assert(err, NotNil)
	c.Assert(err.Error(), Equals, "[types:1690]BIGINT UNSIGNED value is out of range in '(2 + -3)'")
	c.Assert(rs.Close(), IsNil)

	// for minus
	tk.MustExec("DROP TABLE IF EXISTS t;")
	tk.MustExec("CREATE TABLE t(a DECIMAL(4, 2), b DECIMAL(5, 3));")
	tk.MustExec("INSERT INTO t(a, b) VALUES(1.09, 1.999), (-1.1, -0.1);")
	result = tk.MustQuery("SELECT a-b FROM t;")
	result.Check(testkit.Rows("-0.909", "-1.000"))
	result = tk.MustQuery("SELECT b-12, b-0.01, b-0.00001, b-12.00001 FROM t;")
	result.Check(testkit.Rows("-10.001 1.989 1.99899 -10.00101", "-12.100 -0.110 -0.10001 -12.10001"))
	result = tk.MustQuery("SELECT 1-12, 21-0.01, 89-\"11\", 12-\"a\", 12-NULL, NULL-1, NULL-NULL;")
	result.Check(testkit.Rows("-11 20.99 78 12 <nil> <nil> <nil>"))
	tk.MustExec("DROP TABLE IF EXISTS t;")
	tk.MustExec("CREATE TABLE t(a BIGINT UNSIGNED, b BIGINT UNSIGNED);")
	tk.MustExec("INSERT INTO t SELECT 1, 4;")
	rs, err = tk.Exec("SELECT a-b FROM t;")
	c.Assert(errors.ErrorStack(err), Equals, "")
	c.Assert(rs, NotNil)
	rows, err = session.GetRows4Test(ctx, tk.Se, rs)
	c.Assert(rows, IsNil)
	c.Assert(err, NotNil)
	c.Assert(err.Error(), Equals, "[types:1690]BIGINT UNSIGNED value is out of range in '(test.t.a - test.t.b)'")
	c.Assert(rs.Close(), IsNil)
	rs, err = tk.Exec("select cast(-1 as signed) - cast(-1 as unsigned);")
	c.Assert(errors.ErrorStack(err), Equals, "")
	c.Assert(rs, NotNil)
	rows, err = session.GetRows4Test(ctx, tk.Se, rs)
	c.Assert(rows, IsNil)
	c.Assert(err, NotNil)
	c.Assert(err.Error(), Equals, "[types:1690]BIGINT UNSIGNED value is out of range in '(-1 - 18446744073709551615)'")
	c.Assert(rs.Close(), IsNil)
	rs, err = tk.Exec("select cast(-1 as unsigned) - cast(-1 as signed);")
	c.Assert(errors.ErrorStack(err), Equals, "")
	c.Assert(rs, NotNil)
	rows, err = session.GetRows4Test(ctx, tk.Se, rs)
	c.Assert(rows, IsNil)
	c.Assert(err, NotNil)
	c.Assert(err.Error(), Equals, "[types:1690]BIGINT UNSIGNED value is out of range in '(18446744073709551615 - -1)'")
	c.Assert(rs.Close(), IsNil)
	tk.MustQuery(`select cast(-3 as unsigned) - cast(-1 as signed);`).Check(testkit.Rows("18446744073709551614"))
	tk.MustQuery("select 1.11 - 1.11;").Check(testkit.Rows("0.00"))
	tk.MustExec(`create table tb5(a int(10));`)
	tk.MustExec(`insert into tb5 (a) values (10);`)
	e := tk.QueryToErr(`select * from tb5 where a - -9223372036854775808;`)
	c.Assert(e, NotNil)
	c.Assert(strings.HasSuffix(e.Error(), `BIGINT value is out of range in '(Column#0 - -9223372036854775808)'`), IsTrue, Commentf("err: %v", err))
	tk.MustExec(`drop table tb5`)

	// for multiply
	tk.MustQuery("select 1234567890 * 1234567890").Check(testkit.Rows("1524157875019052100"))
	rs, err = tk.Exec("select 1234567890 * 12345671890")
	c.Assert(err, IsNil)
	_, err = session.GetRows4Test(ctx, tk.Se, rs)
	c.Assert(terror.ErrorEqual(err, types.ErrOverflow), IsTrue)
	c.Assert(rs.Close(), IsNil)
	tk.MustQuery("select cast(1234567890 as unsigned int) * 12345671890").Check(testkit.Rows("15241570095869612100"))
	tk.MustQuery("select 123344532434234234267890.0 * 1234567118923479823749823749.230").Check(testkit.Rows("152277104042296270209916846800130443726237424001224.7000"))
	rs, err = tk.Exec("select 123344532434234234267890.0 * 12345671189234798237498232384982309489238402830480239849238048239084749.230")
	c.Assert(err, IsNil)
	_, err = session.GetRows4Test(ctx, tk.Se, rs)
	c.Assert(terror.ErrorEqual(err, types.ErrOverflow), IsTrue)
	c.Assert(rs.Close(), IsNil)
	// FIXME: There is something wrong in showing float number.
	//tk.MustQuery("select 1.797693134862315708145274237317043567981e+308 * 1").Check(testkit.Rows("1.7976931348623157e308"))
	//tk.MustQuery("select 1.797693134862315708145274237317043567981e+308 * -1").Check(testkit.Rows("-1.7976931348623157e308"))
	rs, err = tk.Exec("select 1.797693134862315708145274237317043567981e+308 * 1.1")
	c.Assert(err, IsNil)
	_, err = session.GetRows4Test(ctx, tk.Se, rs)
	c.Assert(terror.ErrorEqual(err, types.ErrOverflow), IsTrue)
	c.Assert(rs.Close(), IsNil)
	rs, err = tk.Exec("select 1.797693134862315708145274237317043567981e+308 * -1.1")
	c.Assert(err, IsNil)
	_, err = session.GetRows4Test(ctx, tk.Se, rs)
	c.Assert(terror.ErrorEqual(err, types.ErrOverflow), IsTrue)
	c.Assert(rs.Close(), IsNil)
	tk.MustQuery("select 0.0 * -1;").Check(testkit.Rows("0.0"))

	tk.MustExec("DROP TABLE IF EXISTS t;")
	tk.MustExec("CREATE TABLE t(a DECIMAL(4, 2), b DECIMAL(5, 3));")
	tk.MustExec("INSERT INTO t(a, b) VALUES(-1.09, 1.999);")
	result = tk.MustQuery("SELECT a/b, a/12, a/-0.01, b/12, b/-0.01, b/0.000, NULL/b, b/NULL, NULL/NULL FROM t;")
	result.Check(testkit.Rows("-0.545273 -0.090833 109.000000 0.1665833 -199.9000000 <nil> <nil> <nil> <nil>"))
	tk.MustQuery("show warnings;").Check(testkit.Rows("Warning 1365 Division by 0"))
	rs, err = tk.Exec("select 1e200/1e-200")
	c.Assert(err, IsNil)
	_, err = session.GetRows4Test(ctx, tk.Se, rs)
	c.Assert(terror.ErrorEqual(err, types.ErrOverflow), IsTrue)
	c.Assert(rs.Close(), IsNil)

	// for intDiv
	result = tk.MustQuery("SELECT 13 DIV 12, 13 DIV 0.01, -13 DIV 2, 13 DIV NULL, NULL DIV 13, NULL DIV NULL;")
	result.Check(testkit.Rows("1 1300 -6 <nil> <nil> <nil>"))
	result = tk.MustQuery("SELECT 2.4 div 1.1, 2.4 div 1.2, 2.4 div 1.3;")
	result.Check(testkit.Rows("2 2 1"))
	result = tk.MustQuery("SELECT 1.175494351E-37 div 1.7976931348623157E+308, 1.7976931348623157E+308 div -1.7976931348623157E+307, 1 div 1e-82;")
	result.Check(testkit.Rows("0 -1 <nil>"))
	tk.MustQuery("show warnings").Check(testutil.RowsWithSep("|",
		"Warning|1292|Truncated incorrect DECIMAL value: 'cast(1.7976931348623157e+308, decimal(309,0) BINARY)'",
		"Warning|1292|Truncated incorrect DECIMAL value: 'cast(1.7976931348623157e+308, decimal(309,0) BINARY)'",
		"Warning|1292|Truncated incorrect DECIMAL value: 'cast(-1.7976931348623158e+307, decimal(309,0) BINARY)'",
		"Warning|1365|Division by 0"))
	rs, err = tk.Exec("select 1e300 DIV 1.5")
	c.Assert(err, IsNil)
	_, err = session.GetRows4Test(ctx, tk.Se, rs)
	c.Assert(terror.ErrorEqual(err, types.ErrOverflow), IsTrue)
	c.Assert(rs.Close(), IsNil)

	tk.MustExec("drop table if exists t;")
	tk.MustExec("CREATE TABLE t (c_varchar varchar(255), c_time time, nonzero int, zero int, c_int_unsigned int unsigned, c_timestamp timestamp, c_enum enum('a','b','c'));")
	tk.MustExec("INSERT INTO t VALUE('abc', '12:00:00', 12, 0, 5, '2017-08-05 18:19:03', 'b');")
	result = tk.MustQuery("select c_varchar div nonzero, c_time div nonzero, c_time div zero, c_timestamp div nonzero, c_timestamp div zero, c_varchar div zero from t;")
	result.Check(testkit.Rows("0 10000 <nil> 1680900431825 <nil> <nil>"))
	result = tk.MustQuery("select c_enum div nonzero from t;")
	result.Check(testkit.Rows("0"))
	tk.MustQuery("select c_enum div zero from t").Check(testkit.Rows("<nil>"))
	tk.MustQuery("select nonzero div zero from t").Check(testkit.Rows("<nil>"))
	tk.MustQuery("show warnings;").Check(testkit.Rows("Warning 1365 Division by 0"))
	result = tk.MustQuery("select c_time div c_enum, c_timestamp div c_time, c_timestamp div c_enum from t;")
	result.Check(testkit.Rows("60000 168090043 10085402590951"))
	result = tk.MustQuery("select c_int_unsigned div nonzero, nonzero div c_int_unsigned, c_int_unsigned div zero from t;")
	result.Check(testkit.Rows("0 2 <nil>"))
	tk.MustQuery("show warnings;").Check(testkit.Rows("Warning 1365 Division by 0"))

	// for mod
	result = tk.MustQuery("SELECT CAST(1 AS UNSIGNED) MOD -9223372036854775808, -9223372036854775808 MOD CAST(1 AS UNSIGNED);")
	result.Check(testkit.Rows("1 0"))
	result = tk.MustQuery("SELECT 13 MOD 12, 13 MOD 0.01, -13 MOD 2, 13 MOD NULL, NULL MOD 13, NULL DIV NULL;")
	result.Check(testkit.Rows("1 0.00 -1 <nil> <nil> <nil>"))
	result = tk.MustQuery("SELECT 2.4 MOD 1.1, 2.4 MOD 1.2, 2.4 mod 1.30;")
	result.Check(testkit.Rows("0.2 0.0 1.10"))
	tk.MustExec("drop table if exists t;")
	tk.MustExec("CREATE TABLE t (c_varchar varchar(255), c_time time, nonzero int, zero int, c_timestamp timestamp, c_enum enum('a','b','c'));")
	tk.MustExec("INSERT INTO t VALUE('abc', '12:00:00', 12, 0, '2017-08-05 18:19:03', 'b');")
	result = tk.MustQuery("select c_varchar MOD nonzero, c_time MOD nonzero, c_timestamp MOD nonzero, c_enum MOD nonzero from t;")
	result.Check(testkit.Rows("0 0 3 2"))
	result = tk.MustQuery("select c_time MOD c_enum, c_timestamp MOD c_time, c_timestamp MOD c_enum from t;")
	result.Check(testkit.Rows("0 21903 1"))
	tk.MustQuery("select c_enum MOD zero from t;").Check(testkit.Rows("<nil>"))
	tk.MustQuery("show warnings;").Check(testkit.Rows("Warning 1365 Division by 0"))
	tk.MustExec("SET SQL_MODE='ERROR_FOR_DIVISION_BY_ZERO,STRICT_ALL_TABLES';")
	tk.MustExec("drop table if exists t;")
	tk.MustExec("CREATE TABLE t (v int);")
	tk.MustExec("INSERT IGNORE INTO t VALUE(12 MOD 0);")
	tk.MustQuery("show warnings;").Check(testkit.Rows("Warning 1365 Division by 0"))
	tk.MustQuery("select v from t;").Check(testkit.Rows("<nil>"))
	tk.MustQuery("select 0.000 % 0.11234500000000000000;").Check(testkit.Rows("0.00000000000000000000"))

	_, err = tk.Exec("INSERT INTO t VALUE(12 MOD 0);")
	c.Assert(terror.ErrorEqual(err, expression.ErrDivisionByZero), IsTrue)

	tk.MustQuery("select sum(1.2e2) * 0.1").Check(testkit.Rows("12"))
	tk.MustExec("drop table if exists t")
	tk.MustExec("create table t(a double)")
	tk.MustExec("insert into t value(1.2)")
	tk.MustQuery("select sum(a) * 0.1 from t").Check(testkit.Rows("0.12"))

	tk.MustExec("drop table if exists t")
	tk.MustExec("create table t(a double)")
	tk.MustExec("insert into t value(1.2)")
	result = tk.MustQuery("select * from t where a/0 > 1")
	result.Check(testkit.Rows())
	tk.MustQuery("show warnings").Check(testutil.RowsWithSep("|", "Warning|1365|Division by 0"))

	tk.MustExec("USE test;")
	tk.MustExec("DROP TABLE IF EXISTS t;")
	tk.MustExec("CREATE TABLE t(a BIGINT, b DECIMAL(6, 2));")
	tk.MustExec("INSERT INTO t VALUES(0, 1.12), (1, 1.21);")
	tk.MustQuery("SELECT a/b FROM t;").Check(testkit.Rows("0.0000", "0.8264"))
}

func (s *testIntegrationSuite) TestCompareBuiltin(c *C) {
	defer s.cleanEnv(c)
	tk := testkit.NewTestKit(c, s.store)
	tk.MustExec("use test")

	// compare as JSON
	tk.MustExec("drop table if exists t")
	tk.MustExec("CREATE TABLE t (pk int  NOT NULL PRIMARY KEY AUTO_INCREMENT, i INT, j JSON);")
	tk.MustExec(`INSERT INTO t(i, j) VALUES (0, NULL)`)
	tk.MustExec(`INSERT INTO t(i, j) VALUES (1, '{"a": 2}')`)
	tk.MustExec(`INSERT INTO t(i, j) VALUES (2, '[1,2]')`)
	tk.MustExec(`INSERT INTO t(i, j) VALUES (3, '{"a":"b", "c":"d","ab":"abc", "bc": ["x", "y"]}')`)
	tk.MustExec(`INSERT INTO t(i, j) VALUES (4, '["here", ["I", "am"], "!!!"]')`)
	tk.MustExec(`INSERT INTO t(i, j) VALUES (5, '"scalar string"')`)
	tk.MustExec(`INSERT INTO t(i, j) VALUES (6, 'true')`)
	tk.MustExec(`INSERT INTO t(i, j) VALUES (7, 'false')`)
	tk.MustExec(`INSERT INTO t(i, j) VALUES (8, 'null')`)
	tk.MustExec(`INSERT INTO t(i, j) VALUES (9, '-1')`)
	tk.MustExec(`INSERT INTO t(i, j) VALUES (10, CAST(CAST(1 AS UNSIGNED) AS JSON))`)
	tk.MustExec(`INSERT INTO t(i, j) VALUES (11, '32767')`)
	tk.MustExec(`INSERT INTO t(i, j) VALUES (12, '32768')`)
	tk.MustExec(`INSERT INTO t(i, j) VALUES (13, '-32768')`)
	tk.MustExec(`INSERT INTO t(i, j) VALUES (14, '-32769')`)
	tk.MustExec(`INSERT INTO t(i, j) VALUES (15, '2147483647')`)
	tk.MustExec(`INSERT INTO t(i, j) VALUES (16, '2147483648')`)
	tk.MustExec(`INSERT INTO t(i, j) VALUES (17, '-2147483648')`)
	tk.MustExec(`INSERT INTO t(i, j) VALUES (18, '-2147483649')`)
	tk.MustExec(`INSERT INTO t(i, j) VALUES (19, '18446744073709551615')`)
	tk.MustExec(`INSERT INTO t(i, j) VALUES (20, '18446744073709551616')`)
	tk.MustExec(`INSERT INTO t(i, j) VALUES (21, '3.14')`)
	tk.MustExec(`INSERT INTO t(i, j) VALUES (22, '{}')`)
	tk.MustExec(`INSERT INTO t(i, j) VALUES (23, '[]')`)
	tk.MustExec(`INSERT INTO t(i, j) VALUES (24, CAST(CAST('2015-01-15 23:24:25' AS DATETIME) AS JSON))`)
	tk.MustExec(`INSERT INTO t(i, j) VALUES (25, CAST(CAST('23:24:25' AS TIME) AS JSON))`)
	tk.MustExec(`INSERT INTO t(i, j) VALUES (26, CAST(CAST('2015-01-15' AS DATE) AS JSON))`)
	tk.MustExec(`INSERT INTO t(i, j) VALUES (27, CAST(TIMESTAMP('2015-01-15 23:24:25') AS JSON))`)
	tk.MustExec(`INSERT INTO t(i, j) VALUES (28, CAST('[]' AS CHAR CHARACTER SET 'ascii'))`)

	result := tk.MustQuery(`SELECT i,
		(j = '"scalar string"') AS c1,
		(j = 'scalar string') AS c2,
		(j = CAST('"scalar string"' AS JSON)) AS c3,
		(j = CAST(CAST(j AS CHAR CHARACTER SET 'utf8mb4') AS JSON)) AS c4,
		(j = CAST(NULL AS JSON)) AS c5,
		(j = NULL) AS c6,
		(j <=> NULL) AS c7,
		(j <=> CAST(NULL AS JSON)) AS c8,
		(j IN (-1, 2, 32768, 3.14)) AS c9,
		(j IN (CAST('[1, 2]' AS JSON), CAST('{}' AS JSON), CAST(3.14 AS JSON))) AS c10,
		(j = (SELECT j FROM t WHERE j = CAST('null' AS JSON))) AS c11,
		(j = (SELECT j FROM t WHERE j IS NULL)) AS c12,
		(j = (SELECT j FROM t WHERE 1<>1)) AS c13,
		(j = DATE('2015-01-15')) AS c14,
		(j = TIME('23:24:25')) AS c15,
		(j = TIMESTAMP('2015-01-15 23:24:25')) AS c16,
		(j = CURRENT_TIMESTAMP) AS c17,
		(JSON_EXTRACT(j, '$.a') = 2) AS c18
		FROM t
		ORDER BY i;`)
	result.Check(testkit.Rows("0 <nil> <nil> <nil> <nil> <nil> <nil> 1 1 <nil> <nil> <nil> <nil> <nil> <nil> <nil> <nil> <nil> <nil>",
		"1 0 0 0 1 <nil> <nil> 0 0 0 0 0 <nil> <nil> 0 0 0 0 1",
		"2 0 0 0 1 <nil> <nil> 0 0 0 1 0 <nil> <nil> 0 0 0 0 <nil>",
		"3 0 0 0 1 <nil> <nil> 0 0 0 0 0 <nil> <nil> 0 0 0 0 0",
		"4 0 0 0 1 <nil> <nil> 0 0 0 0 0 <nil> <nil> 0 0 0 0 <nil>",
		"5 0 1 1 1 <nil> <nil> 0 0 0 0 0 <nil> <nil> 0 0 0 0 <nil>",
		"6 0 0 0 1 <nil> <nil> 0 0 0 0 0 <nil> <nil> 0 0 0 0 <nil>",
		"7 0 0 0 1 <nil> <nil> 0 0 0 0 0 <nil> <nil> 0 0 0 0 <nil>",
		"8 0 0 0 1 <nil> <nil> 0 0 0 0 1 <nil> <nil> 0 0 0 0 <nil>",
		"9 0 0 0 1 <nil> <nil> 0 0 1 0 0 <nil> <nil> 0 0 0 0 <nil>",
		"10 0 0 0 1 <nil> <nil> 0 0 0 0 0 <nil> <nil> 0 0 0 0 <nil>",
		"11 0 0 0 1 <nil> <nil> 0 0 0 0 0 <nil> <nil> 0 0 0 0 <nil>",
		"12 0 0 0 1 <nil> <nil> 0 0 1 0 0 <nil> <nil> 0 0 0 0 <nil>",
		"13 0 0 0 1 <nil> <nil> 0 0 0 0 0 <nil> <nil> 0 0 0 0 <nil>",
		"14 0 0 0 1 <nil> <nil> 0 0 0 0 0 <nil> <nil> 0 0 0 0 <nil>",
		"15 0 0 0 1 <nil> <nil> 0 0 0 0 0 <nil> <nil> 0 0 0 0 <nil>",
		"16 0 0 0 1 <nil> <nil> 0 0 0 0 0 <nil> <nil> 0 0 0 0 <nil>",
		"17 0 0 0 1 <nil> <nil> 0 0 0 0 0 <nil> <nil> 0 0 0 0 <nil>",
		"18 0 0 0 1 <nil> <nil> 0 0 0 0 0 <nil> <nil> 0 0 0 0 <nil>",
		"19 0 0 0 1 <nil> <nil> 0 0 0 0 0 <nil> <nil> 0 0 0 0 <nil>",
		"20 0 0 0 1 <nil> <nil> 0 0 0 0 0 <nil> <nil> 0 0 0 0 <nil>",
		"21 0 0 0 1 <nil> <nil> 0 0 1 1 0 <nil> <nil> 0 0 0 0 <nil>",
		"22 0 0 0 1 <nil> <nil> 0 0 0 1 0 <nil> <nil> 0 0 0 0 <nil>",
		"23 0 0 0 1 <nil> <nil> 0 0 0 0 0 <nil> <nil> 0 0 0 0 <nil>",
		"24 0 0 0 1 <nil> <nil> 0 0 0 0 0 <nil> <nil> 0 0 1 0 <nil>",
		"25 0 0 0 1 <nil> <nil> 0 0 0 0 0 <nil> <nil> 0 1 0 0 <nil>",
		"26 0 0 0 1 <nil> <nil> 0 0 0 0 0 <nil> <nil> 1 0 0 0 <nil>",
		"27 0 0 0 1 <nil> <nil> 0 0 0 0 0 <nil> <nil> 0 0 1 0 <nil>",
		"28 0 0 0 1 <nil> <nil> 0 0 0 0 0 <nil> <nil> 0 0 0 0 <nil>"))

	// for coalesce
	result = tk.MustQuery("select coalesce(NULL), coalesce(NULL, NULL), coalesce(NULL, NULL, NULL);")
	result.Check(testkit.Rows("<nil> <nil> <nil>"))
	tk.MustQuery(`select coalesce(cast(1 as json), cast(2 as json));`).Check(testkit.Rows(`1`))
	tk.MustQuery(`select coalesce(NULL, cast(2 as json));`).Check(testkit.Rows(`2`))
	tk.MustQuery(`select coalesce(cast(1 as json), NULL);`).Check(testkit.Rows(`1`))
	tk.MustQuery(`select coalesce(NULL, NULL);`).Check(testkit.Rows(`<nil>`))

	tk.MustExec("drop table if exists t2")
	tk.MustExec("create table t2(a int, b double, c datetime, d time, e char(20), f bit(10))")
	tk.MustExec(`insert into t2 values(1, 1.1, "2017-08-01 12:01:01", "12:01:01", "abcdef", 0b10101)`)

	result = tk.MustQuery("select coalesce(NULL, a), coalesce(NULL, b, a), coalesce(c, NULL, a, b), coalesce(d, NULL), coalesce(d, c), coalesce(NULL, NULL, e, 1), coalesce(f), coalesce(1, a, b, c, d, e, f) from t2")
	result.Check(testkit.Rows(fmt.Sprintf("1 1.1 2017-08-01 12:01:01 12:01:01 %s 12:01:01 abcdef 21 1", time.Now().In(tk.Se.GetSessionVars().Location()).Format("2006-01-02"))))

	// nullif
	result = tk.MustQuery(`SELECT NULLIF(NULL, 1), NULLIF(1, NULL), NULLIF(1, 1), NULLIF(NULL, NULL);`)
	result.Check(testkit.Rows("<nil> 1 <nil> <nil>"))

	result = tk.MustQuery(`SELECT NULLIF(1, 1.0), NULLIF(1, "1.0");`)
	result.Check(testkit.Rows("<nil> <nil>"))

	result = tk.MustQuery(`SELECT NULLIF("abc", 1);`)
	result.Check(testkit.Rows("abc"))

	result = tk.MustQuery(`SELECT NULLIF(1+2, 1);`)
	result.Check(testkit.Rows("3"))

	result = tk.MustQuery(`SELECT NULLIF(1, 1+2);`)
	result.Check(testkit.Rows("1"))

	result = tk.MustQuery(`SELECT NULLIF(2+3, 1+2);`)
	result.Check(testkit.Rows("5"))

	result = tk.MustQuery(`SELECT HEX(NULLIF("abc", 1));`)
	result.Check(testkit.Rows("616263"))

	tk.MustExec("drop table if exists t;")
	tk.MustExec("create table t(a date)")
	result = tk.MustQuery("desc select a = a from t")
	result.Check(testkit.Rows(
		"Projection_3 10000.00 root  eq(test.t.a, test.t.a)->Column#3",
		"└─TableReader_5 10000.00 root  data:TableFullScan_4",
		"  └─TableFullScan_4 10000.00 cop[tikv] table:t keep order:false, stats:pseudo",
	))

	// for interval
	result = tk.MustQuery(`select interval(null, 1, 2), interval(1, 2, 3), interval(2, 1, 3)`)
	result.Check(testkit.Rows("-1 0 1"))
	result = tk.MustQuery(`select interval(3, 1, 2), interval(0, "b", "1", "2"), interval("a", "b", "1", "2")`)
	result.Check(testkit.Rows("2 1 1"))
	result = tk.MustQuery(`select interval(23, 1, 23, 23, 23, 30, 44, 200), interval(23, 1.7, 15.3, 23.1, 30, 44, 200), interval(9007199254740992, 9007199254740993)`)
	result.Check(testkit.Rows("4 2 0"))
	result = tk.MustQuery(`select interval(cast(9223372036854775808 as unsigned), cast(9223372036854775809 as unsigned)), interval(9223372036854775807, cast(9223372036854775808 as unsigned)), interval(-9223372036854775807, cast(9223372036854775808 as unsigned))`)
	result.Check(testkit.Rows("0 0 0"))
	result = tk.MustQuery(`select interval(cast(9223372036854775806 as unsigned), 9223372036854775807), interval(cast(9223372036854775806 as unsigned), -9223372036854775807), interval("9007199254740991", "9007199254740992")`)
	result.Check(testkit.Rows("0 1 0"))
	result = tk.MustQuery(`select interval(9007199254740992, "9007199254740993"), interval("9007199254740992", 9007199254740993), interval("9007199254740992", "9007199254740993")`)
	result.Check(testkit.Rows("1 1 1"))
	result = tk.MustQuery(`select INTERVAL(100, NULL, NULL, NULL, NULL, NULL, 100);`)
	result.Check(testkit.Rows("6"))

	// for greatest
	result = tk.MustQuery(`select greatest(1, 2, 3), greatest("a", "b", "c"), greatest(1.1, 1.2, 1.3), greatest("123a", 1, 2)`)
	result.Check(testkit.Rows("3 c 1.3 123"))
	tk.MustQuery("show warnings").Check(testutil.RowsWithSep("|", "Warning|1292|Truncated incorrect FLOAT value: '123a'"))
	result = tk.MustQuery(`select greatest(cast("2017-01-01" as datetime), "123", "234", cast("2018-01-01" as date)), greatest(cast("2017-01-01" as date), "123", null)`)
	// todo: MySQL returns "2018-01-01 <nil>"
	result.Check(testkit.Rows("2018-01-01 00:00:00 <nil>"))
	tk.MustQuery("show warnings").Check(testutil.RowsWithSep("|", "Warning|1292|Incorrect time value: '123'", "Warning|1292|Incorrect time value: '234'", "Warning|1292|Incorrect time value: '123'"))
	// for least
	result = tk.MustQuery(`select least(1, 2, 3), least("a", "b", "c"), least(1.1, 1.2, 1.3), least("123a", 1, 2)`)
	result.Check(testkit.Rows("1 a 1.1 1"))
	tk.MustQuery("show warnings").Check(testutil.RowsWithSep("|", "Warning|1292|Truncated incorrect FLOAT value: '123a'"))
	result = tk.MustQuery(`select least(cast("2017-01-01" as datetime), "123", "234", cast("2018-01-01" as date)), least(cast("2017-01-01" as date), "123", null)`)
	result.Check(testkit.Rows("123 <nil>"))
	tk.MustQuery("show warnings").Check(testutil.RowsWithSep("|", "Warning|1292|Incorrect time value: '123'", "Warning|1292|Incorrect time value: '234'", "Warning|1292|Incorrect time value: '123'"))
	tk.MustQuery(`select 1 < 17666000000000000000, 1 > 17666000000000000000, 1 = 17666000000000000000`).Check(testkit.Rows("1 0 0"))

	tk.MustExec("drop table if exists t")
	// insert value at utc timezone
	tk.MustExec("set time_zone = '+00:00'")
	tk.MustExec("create table t(a timestamp)")
	tk.MustExec("insert into t value('1991-05-06 04:59:28')")
	// check daylight saving time in Asia/Shanghai
	tk.MustExec("set time_zone='Asia/Shanghai'")
	tk.MustQuery("select * from t").Check(testkit.Rows("1991-05-06 13:59:28"))
	// insert an nonexistent time
	tk.MustExec("set time_zone = 'America/Los_Angeles'")
	_, err := tk.Exec("insert into t value('2011-03-13 02:00:00')")
	c.Assert(err, NotNil)
	// reset timezone to a +8 offset
	tk.MustExec("set time_zone = '+08:00'")
	tk.MustQuery("select * from t").Check(testkit.Rows("1991-05-06 12:59:28"))

	tk.MustExec("drop table if exists t")
	tk.MustExec("create table t(a bigint unsigned)")
	tk.MustExec("insert into t value(17666000000000000000)")
	tk.MustQuery("select * from t where a = 17666000000000000000").Check(testkit.Rows("17666000000000000000"))

	// test for compare row
	result = tk.MustQuery(`select row(1,2,3)=row(1,2,3)`)
	result.Check(testkit.Rows("1"))
	result = tk.MustQuery(`select row(1,2,3)=row(1+3,2,3)`)
	result.Check(testkit.Rows("0"))
	result = tk.MustQuery(`select row(1,2,3)<>row(1,2,3)`)
	result.Check(testkit.Rows("0"))
	result = tk.MustQuery(`select row(1,2,3)<>row(1+3,2,3)`)
	result.Check(testkit.Rows("1"))
	result = tk.MustQuery(`select row(1+3,2,3)<>row(1+3,2,3)`)
	result.Check(testkit.Rows("0"))
}

func (s *testIntegrationSuite) TestAggregationBuiltin(c *C) {
	defer s.cleanEnv(c)
	tk := testkit.NewTestKit(c, s.store)
	tk.MustExec("use test")
	tk.MustExec("create table t(a decimal(7, 6))")
	tk.MustExec("insert into t values(1.123456), (1.123456)")
	result := tk.MustQuery("select avg(a) from t")
	result.Check(testkit.Rows("1.1234560000"))

	tk.MustExec("use test")
	tk.MustExec("drop table t")
	tk.MustExec("CREATE TABLE `t` (	`a` int, KEY `idx_a` (`a`))")
	result = tk.MustQuery("select avg(a) from t")
	result.Check(testkit.Rows("<nil>"))
	result = tk.MustQuery("select max(a), min(a) from t")
	result.Check(testkit.Rows("<nil> <nil>"))
	result = tk.MustQuery("select distinct a from t")
	result.Check(testkit.Rows())
	result = tk.MustQuery("select sum(a) from t")
	result.Check(testkit.Rows("<nil>"))
	result = tk.MustQuery("select count(a) from t")
	result.Check(testkit.Rows("0"))
	result = tk.MustQuery("select bit_or(a) from t")
	result.Check(testkit.Rows("0"))
	result = tk.MustQuery("select bit_xor(a) from t")
	result.Check(testkit.Rows("0"))
	result = tk.MustQuery("select bit_and(a) from t")
	result.Check(testkit.Rows("18446744073709551615"))
}

func (s *testIntegrationSuite) TestAggregationBuiltinBitOr(c *C) {
	defer s.cleanEnv(c)
	tk := testkit.NewTestKit(c, s.store)
	tk.MustExec("use test")
	tk.MustExec("drop table if exists t;")
	tk.MustExec("create table t(a bigint)")
	tk.MustExec("insert into t values(null);")
	result := tk.MustQuery("select bit_or(a) from t")
	result.Check(testkit.Rows("0"))
	tk.MustExec("insert into t values(1);")
	result = tk.MustQuery("select bit_or(a) from t")
	result.Check(testkit.Rows("1"))
	tk.MustExec("insert into t values(2);")
	result = tk.MustQuery("select bit_or(a) from t")
	result.Check(testkit.Rows("3"))
	tk.MustExec("insert into t values(4);")
	result = tk.MustQuery("select bit_or(a) from t")
	result.Check(testkit.Rows("7"))
	result = tk.MustQuery("select a, bit_or(a) from t group by a order by a")
	result.Check(testkit.Rows("<nil> 0", "1 1", "2 2", "4 4"))
	tk.MustExec("insert into t values(-1);")
	result = tk.MustQuery("select bit_or(a) from t")
	result.Check(testkit.Rows("18446744073709551615"))
}

func (s *testIntegrationSuite) TestAggregationBuiltinBitXor(c *C) {
	defer s.cleanEnv(c)
	tk := testkit.NewTestKit(c, s.store)
	tk.MustExec("use test")
	tk.MustExec("drop table if exists t;")
	tk.MustExec("create table t(a bigint)")
	tk.MustExec("insert into t values(null);")
	result := tk.MustQuery("select bit_xor(a) from t")
	result.Check(testkit.Rows("0"))
	tk.MustExec("insert into t values(1);")
	result = tk.MustQuery("select bit_xor(a) from t")
	result.Check(testkit.Rows("1"))
	tk.MustExec("insert into t values(2);")
	result = tk.MustQuery("select bit_xor(a) from t")
	result.Check(testkit.Rows("3"))
	tk.MustExec("insert into t values(3);")
	result = tk.MustQuery("select bit_xor(a) from t")
	result.Check(testkit.Rows("0"))
	tk.MustExec("insert into t values(3);")
	result = tk.MustQuery("select bit_xor(a) from t")
	result.Check(testkit.Rows("3"))
	result = tk.MustQuery("select a, bit_xor(a) from t group by a order by a")
	result.Check(testkit.Rows("<nil> 0", "1 1", "2 2", "3 0"))
}

func (s *testIntegrationSuite) TestAggregationBuiltinBitAnd(c *C) {
	defer s.cleanEnv(c)
	tk := testkit.NewTestKit(c, s.store)
	tk.MustExec("use test")
	tk.MustExec("drop table if exists t;")
	tk.MustExec("create table t(a bigint)")
	tk.MustExec("insert into t values(null);")
	result := tk.MustQuery("select bit_and(a) from t")
	result.Check(testkit.Rows("18446744073709551615"))
	tk.MustExec("insert into t values(7);")
	result = tk.MustQuery("select bit_and(a) from t")
	result.Check(testkit.Rows("7"))
	tk.MustExec("insert into t values(5);")
	result = tk.MustQuery("select bit_and(a) from t")
	result.Check(testkit.Rows("5"))
	tk.MustExec("insert into t values(3);")
	result = tk.MustQuery("select bit_and(a) from t")
	result.Check(testkit.Rows("1"))
	tk.MustExec("insert into t values(2);")
	result = tk.MustQuery("select bit_and(a) from t")
	result.Check(testkit.Rows("0"))
	result = tk.MustQuery("select a, bit_and(a) from t group by a order by a desc")
	result.Check(testkit.Rows("7 7", "5 5", "3 3", "2 2", "<nil> 18446744073709551615"))
}

func (s *testIntegrationSuite) TestAggregationBuiltinGroupConcat(c *C) {
	defer s.cleanEnv(c)
	tk := testkit.NewTestKit(c, s.store)
	tk.MustExec("use test")
	tk.MustExec("create table t(a varchar(100))")
	tk.MustExec("create table d(a varchar(100))")
	tk.MustExec("insert into t values('hello'), ('hello')")
	result := tk.MustQuery("select group_concat(a) from t")
	result.Check(testkit.Rows("hello,hello"))

	tk.MustExec("set @@group_concat_max_len=7")
	result = tk.MustQuery("select group_concat(a) from t")
	result.Check(testkit.Rows("hello,h"))
	tk.MustQuery("show warnings").Check(testutil.RowsWithSep("|", "Warning 1260 Some rows were cut by GROUPCONCAT(test.t.a)"))

	_, err := tk.Exec("insert into d select group_concat(a) from t")
	c.Assert(errors.Cause(err).(*terror.Error).Code(), Equals, terror.ErrCode(mysql.ErrCutValueGroupConcat))

	tk.Exec("set sql_mode=''")
	tk.MustExec("insert into d select group_concat(a) from t")
	tk.MustQuery("show warnings").Check(testutil.RowsWithSep("|", "Warning 1260 Some rows were cut by GROUPCONCAT(test.t.a)"))
	tk.MustQuery("select * from d").Check(testkit.Rows("hello,h"))
}

func (s *testIntegrationSuite) TestAggregationBuiltinJSONObjectAgg(c *C) {
	defer s.cleanEnv(c)
	tk := testkit.NewTestKit(c, s.store)
	tk.MustExec("use test")

	tk.MustExec("drop table if exists t;")
	tk.MustExec(`CREATE TABLE t (
		a int(11),
		b varchar(100),
		c decimal(3,2),
		d json,
		e date,
		f time,
		g datetime DEFAULT '2012-01-01',
		h timestamp NOT NULL DEFAULT CURRENT_TIMESTAMP,
		i char(36),
		j text(50));`)

	tk.MustExec(`insert into t values(1, 'ab', 5.5, '{"id": 1}', '2020-01-10', '11:12:13', '2020-01-11', '0000-00-00 00:00:00', 'first', 'json_objectagg_test');`)

	result := tk.MustQuery("select json_objectagg(a, b) from t group by a order by a;")
	result.Check(testkit.Rows(`{"1": "ab"}`))
	result = tk.MustQuery("select json_objectagg(b, c) from t group by b order by b;")
	result.Check(testkit.Rows(`{"ab": 5.5}`))
	result = tk.MustQuery("select json_objectagg(e, f) from t group by e order by e;")
	result.Check(testkit.Rows(`{"2020-01-10": "11:12:13"}`))
	result = tk.MustQuery("select json_objectagg(f, g) from t group by f order by f;")
	result.Check(testkit.Rows(`{"11:12:13": "2020-01-11 00:00:00"}`))
	result = tk.MustQuery("select json_objectagg(g, h) from t group by g order by g;")
	result.Check(testkit.Rows(`{"2020-01-11 00:00:00": "0000-00-00 00:00:00"}`))
	result = tk.MustQuery("select json_objectagg(h, i) from t group by h order by h;")
	result.Check(testkit.Rows(`{"0000-00-00 00:00:00": "first"}`))
	result = tk.MustQuery("select json_objectagg(i, j) from t group by i order by i;")
	result.Check(testkit.Rows(`{"first": "json_objectagg_test"}`))
	result = tk.MustQuery("select json_objectagg(a, null) from t group by a order by a;")
	result.Check(testkit.Rows(`{"1": null}`))
}

func (s *testIntegrationSuite2) TestOtherBuiltin(c *C) {
	defer s.cleanEnv(c)
	tk := testkit.NewTestKit(c, s.store)
	tk.MustExec("use test")

	tk.MustExec("drop table if exists t")
	tk.MustExec("create table t(a int, b double, c varchar(20), d datetime, e time)")
	tk.MustExec("insert into t value(1, 2, 'string', '2017-01-01 12:12:12', '12:12:12')")

	// for in
	result := tk.MustQuery("select 1 in (a, b, c), 'string' in (a, b, c), '2017-01-01 12:12:12' in (c, d, e), '12:12:12' in (c, d, e) from t")
	result.Check(testkit.Rows("1 1 1 1"))
	result = tk.MustQuery("select 1 in (null, c), 2 in (null, c) from t")
	result.Check(testkit.Rows("<nil> <nil>"))
	result = tk.MustQuery("select 0 in (a, b, c), 0 in (a, b, c), 3 in (a, b, c), 4 in (a, b, c) from t")
	result.Check(testkit.Rows("1 1 0 0"))
	result = tk.MustQuery("select (0,1) in ((0,1), (0,2)), (0,1) in ((0,0), (0,2))")
	result.Check(testkit.Rows("1 0"))

	result = tk.MustQuery(`select bit_count(121), bit_count(-1), bit_count(null), bit_count("1231aaa");`)
	result.Check(testkit.Rows("5 64 <nil> 7"))

	tk.MustExec("drop table if exists t")
	tk.MustExec("create table t(a int primary key, b time, c double, d varchar(10))")
	tk.MustExec(`insert into t values(1, '01:01:01', 1.1, "1"), (2, '02:02:02', 2.2, "2")`)
	tk.MustExec(`insert into t(a, b) values(1, '12:12:12') on duplicate key update a = values(b)`)
	result = tk.MustQuery(`select a from t order by a`)
	result.Check(testkit.Rows("2", "121212"))
	tk.MustExec(`insert into t values(2, '12:12:12', 1.1, "3.3") on duplicate key update a = values(c) + values(d)`)
	result = tk.MustQuery(`select a from t order by a`)
	result.Check(testkit.Rows("4", "121212"))

	// for setvar, getvar
	tk.MustExec(`set @varname = "Abc"`)
	result = tk.MustQuery(`select @varname, @VARNAME`)
	result.Check(testkit.Rows("Abc Abc"))

	// for values
	tk.MustExec("drop table t")
	tk.MustExec("CREATE TABLE `t` (`id` varchar(32) NOT NULL, `count` decimal(18,2), PRIMARY KEY (`id`));")
	tk.MustExec("INSERT INTO t (id,count)VALUES('abc',2) ON DUPLICATE KEY UPDATE count=if(VALUES(count) > count,VALUES(count),count)")
	result = tk.MustQuery("select count from t where id = 'abc'")
	result.Check(testkit.Rows("2.00"))
	tk.MustExec("INSERT INTO t (id,count)VALUES('abc',265.0) ON DUPLICATE KEY UPDATE count=if(VALUES(count) > count,VALUES(count),count)")
	result = tk.MustQuery("select count from t where id = 'abc'")
	result.Check(testkit.Rows("265.00"))

	// for values(issue #4884)
	tk.MustExec("drop table if exists t;")
	tk.MustExec("create table test(id int not null, val text, primary key(id));")
	tk.MustExec("insert into test values(1,'hello');")
	result = tk.MustQuery("select * from test;")
	result.Check(testkit.Rows("1 hello"))
	tk.MustExec("insert into test values(1, NULL) on duplicate key update val = VALUES(val);")
	result = tk.MustQuery("select * from test;")
	result.Check(testkit.Rows("1 <nil>"))

	tk.MustExec("drop table if exists test;")
	tk.MustExec(`create table test(
		id int not null,
		a text,
		b blob,
		c varchar(20),
		d int,
		e float,
		f DECIMAL(6,4),
		g JSON,
		primary key(id));`)

	tk.MustExec(`insert into test values(1,'txt hello', 'blb hello', 'vc hello', 1, 1.1, 1.0, '{"key1": "value1", "key2": "value2"}');`)
	tk.MustExec(`insert into test values(1, NULL, NULL, NULL, NULL, NULL, NULL, NULL)
	on duplicate key update
	a = values(a),
	b = values(b),
	c = values(c),
	d = values(d),
	e = values(e),
	f = values(f),
	g = values(g);`)

	result = tk.MustQuery("select * from test;")
	result.Check(testkit.Rows("1 <nil> <nil> <nil> <nil> <nil> <nil> <nil>"))
}

func (s *testIntegrationSuite) TestDateBuiltin(c *C) {
	ctx := context.Background()
	defer s.cleanEnv(c)
	tk := testkit.NewTestKit(c, s.store)
	tk.MustExec("USE test;")
	tk.MustExec("DROP TABLE IF EXISTS t;")
	tk.MustExec("create table t (d date);")
	tk.MustExec("insert into t values ('1997-01-02')")
	tk.MustExec("insert into t values ('1998-01-02')")
	r := tk.MustQuery("select * from t where d < date '1998-01-01';")
	r.Check(testkit.Rows("1997-01-02"))

	r = tk.MustQuery("select date'20171212'")
	r.Check(testkit.Rows("2017-12-12"))

	r = tk.MustQuery("select date'2017/12/12'")
	r.Check(testkit.Rows("2017-12-12"))

	r = tk.MustQuery("select date'2017/12-12'")
	r.Check(testkit.Rows("2017-12-12"))

	tk.MustExec("set sql_mode = ''")
	r = tk.MustQuery("select date '0000-00-00';")
	r.Check(testkit.Rows("0000-00-00"))

	tk.MustExec("set sql_mode = 'NO_ZERO_IN_DATE'")
	r = tk.MustQuery("select date '0000-00-00';")
	r.Check(testkit.Rows("0000-00-00"))

	tk.MustExec("set sql_mode = 'NO_ZERO_DATE'")
	rs, err := tk.Exec("select date '0000-00-00';")
	c.Assert(err, IsNil)
	_, err = session.GetRows4Test(ctx, tk.Se, rs)
	c.Assert(err, NotNil)
	c.Assert(terror.ErrorEqual(err, types.ErrWrongValue.GenWithStackByArgs(types.DateTimeStr, "0000-00-00")), IsTrue)
	c.Assert(rs.Close(), IsNil)

	tk.MustExec("set sql_mode = ''")
	r = tk.MustQuery("select date '2007-10-00';")
	r.Check(testkit.Rows("2007-10-00"))

	tk.MustExec("set sql_mode = 'NO_ZERO_IN_DATE'")
	rs, _ = tk.Exec("select date '2007-10-00';")
	_, err = session.GetRows4Test(ctx, tk.Se, rs)
	c.Assert(err, NotNil)
	c.Assert(terror.ErrorEqual(err, types.ErrWrongValue.GenWithStackByArgs(types.DateTimeStr, "2017-10-00")), IsTrue)
	c.Assert(rs.Close(), IsNil)

	tk.MustExec("set sql_mode = 'NO_ZERO_DATE'")
	r = tk.MustQuery("select date '2007-10-00';")
	r.Check(testkit.Rows("2007-10-00"))

	tk.MustExec("set sql_mode = 'NO_ZERO_IN_DATE,NO_ZERO_DATE'")

	rs, _ = tk.Exec("select date '2007-10-00';")
	_, err = session.GetRows4Test(ctx, tk.Se, rs)
	c.Assert(err, NotNil)
	c.Assert(terror.ErrorEqual(err, types.ErrWrongValue.GenWithStackByArgs(types.DateTimeStr, "2017-10-00")), IsTrue)
	c.Assert(rs.Close(), IsNil)

	rs, err = tk.Exec("select date '0000-00-00';")
	c.Assert(err, IsNil)
	_, err = session.GetRows4Test(ctx, tk.Se, rs)
	c.Assert(err, NotNil)
	c.Assert(terror.ErrorEqual(err, types.ErrWrongValue.GenWithStackByArgs(types.DateTimeStr, "0000-00-00")), IsTrue)
	c.Assert(rs.Close(), IsNil)

	r = tk.MustQuery("select date'1998~01~02'")
	r.Check(testkit.Rows("1998-01-02"))

	r = tk.MustQuery("select date'731124', date '011124'")
	r.Check(testkit.Rows("1973-11-24 2001-11-24"))

	_, err = tk.Exec("select date '0000-00-00 00:00:00';")
	c.Assert(err, NotNil)
	c.Assert(terror.ErrorEqual(err, types.ErrWrongValue.GenWithStackByArgs(types.DateTimeStr, "0000-00-00 00:00:00")), IsTrue)

	_, err = tk.Exec("select date '2017-99-99';")
	c.Assert(err, NotNil)
	c.Assert(terror.ErrorEqual(err, types.ErrWrongValue), IsTrue, Commentf("err: %v", err))

	_, err = tk.Exec("select date '2017-2-31';")
	c.Assert(err, NotNil)
	c.Assert(terror.ErrorEqual(err, types.ErrWrongValue), IsTrue, Commentf("err: %v", err))

	_, err = tk.Exec("select date '201712-31';")
	c.Assert(err, NotNil)
	c.Assert(terror.ErrorEqual(err, types.ErrWrongValue.GenWithStackByArgs(types.DateTimeStr, "201712-31")), IsTrue, Commentf("err: %v", err))

	_, err = tk.Exec("select date 'abcdefg';")
	c.Assert(err, NotNil)
	c.Assert(terror.ErrorEqual(err, types.ErrWrongValue.GenWithStackByArgs(types.DateTimeStr, "abcdefg")), IsTrue, Commentf("err: %v", err))
}

func (s *testIntegrationSuite) TestJSONBuiltin(c *C) {
	defer s.cleanEnv(c)
	tk := testkit.NewTestKit(c, s.store)
	tk.MustExec("USE test;")
	tk.MustExec("DROP TABLE IF EXISTS t;")
	tk.MustExec("CREATE TABLE `my_collection` (	`doc` json DEFAULT NULL, `_id` varchar(32) GENERATED ALWAYS AS (JSON_UNQUOTE(JSON_EXTRACT(doc,'$._id'))) STORED NOT NULL, PRIMARY KEY (`_id`))")
	_, err := tk.Exec("UPDATE `test`.`my_collection` SET doc=JSON_SET(doc) WHERE (JSON_EXTRACT(doc,'$.name') = 'clare');")
	c.Assert(err, NotNil)

	r := tk.MustQuery("select json_valid(null);")
	r.Check(testkit.Rows("<nil>"))

	r = tk.MustQuery(`select json_valid("null");`)
	r.Check(testkit.Rows("1"))

	r = tk.MustQuery("select json_valid(0);")
	r.Check(testkit.Rows("0"))

	r = tk.MustQuery(`select json_valid("0");`)
	r.Check(testkit.Rows("1"))

	r = tk.MustQuery(`select json_valid("hello");`)
	r.Check(testkit.Rows("0"))

	r = tk.MustQuery(`select json_valid('"hello"');`)
	r.Check(testkit.Rows("1"))

	r = tk.MustQuery(`select json_valid('{"a":1}');`)
	r.Check(testkit.Rows("1"))

	r = tk.MustQuery("select json_valid('{}');")
	r.Check(testkit.Rows("1"))

	r = tk.MustQuery(`select json_valid('[]');`)
	r.Check(testkit.Rows("1"))

	r = tk.MustQuery("select json_valid('2019-8-19');")
	r.Check(testkit.Rows("0"))

	r = tk.MustQuery(`select json_valid('"2019-8-19"');`)
	r.Check(testkit.Rows("1"))
}

func (s *testIntegrationSuite) TestTimeLiteral(c *C) {
	defer s.cleanEnv(c)
	tk := testkit.NewTestKit(c, s.store)

	r := tk.MustQuery("select time '117:01:12';")
	r.Check(testkit.Rows("117:01:12"))

	r = tk.MustQuery("select time '01:00:00.999999';")
	r.Check(testkit.Rows("01:00:00.999999"))

	r = tk.MustQuery("select time '1 01:00:00';")
	r.Check(testkit.Rows("25:00:00"))

	r = tk.MustQuery("select time '110:00:00';")
	r.Check(testkit.Rows("110:00:00"))

	r = tk.MustQuery("select time'-1:1:1.123454656';")
	r.Check(testkit.Rows("-01:01:01.123455"))

	r = tk.MustQuery("select time '33:33';")
	r.Check(testkit.Rows("33:33:00"))

	r = tk.MustQuery("select time '1.1';")
	r.Check(testkit.Rows("00:00:01.1"))

	r = tk.MustQuery("select time '21';")
	r.Check(testkit.Rows("00:00:21"))

	r = tk.MustQuery("select time '20 20:20';")
	r.Check(testkit.Rows("500:20:00"))

	_, err := tk.Exec("select time '2017-01-01 00:00:00';")
	c.Assert(err, NotNil)
	c.Assert(terror.ErrorEqual(err, types.ErrWrongValue.GenWithStackByArgs(types.DateTimeStr, "2017-01-01 00:00:00")), IsTrue)

	_, err = tk.Exec("select time '071231235959.999999';")
	c.Assert(err, NotNil)
	c.Assert(terror.ErrorEqual(err, types.ErrWrongValue.GenWithStackByArgs(types.DateTimeStr, "071231235959.999999")), IsTrue)

	_, err = tk.Exec("select time '20171231235959.999999';")
	c.Assert(err, NotNil)
	c.Assert(terror.ErrorEqual(err, types.ErrWrongValue.GenWithStackByArgs(types.DateTimeStr, "20171231235959.999999")), IsTrue)

	_, err = tk.Exec("select ADDDATE('2008-01-34', -1);")
	c.Assert(err, IsNil)
	tk.MustQuery("Show warnings;").Check(testutil.RowsWithSep("|",
		"Warning|1292|Incorrect datetime value: '2008-01-34'"))
}

func (s *testIntegrationSuite) TestIssue13822(c *C) {
	tk := testkit.NewTestKitWithInit(c, s.store)
	tk.MustQuery("select ADDDATE(20111111, interval '-123' DAY);").Check(testkit.Rows("2011-07-11"))
	tk.MustQuery("select SUBDATE(20111111, interval '-123' DAY);").Check(testkit.Rows("2012-03-13"))
}

func (s *testIntegrationSuite) TestTimestampLiteral(c *C) {
	defer s.cleanEnv(c)
	tk := testkit.NewTestKit(c, s.store)

	r := tk.MustQuery("select timestamp '2017-01-01 00:00:00';")
	r.Check(testkit.Rows("2017-01-01 00:00:00"))

	r = tk.MustQuery("select timestamp '2017@01@01 00:00:00';")
	r.Check(testkit.Rows("2017-01-01 00:00:00"))

	r = tk.MustQuery("select timestamp '2017@01@01 00~00~00';")
	r.Check(testkit.Rows("2017-01-01 00:00:00"))

	r = tk.MustQuery("select timestamp '2017@01@0001 00~00~00.333';")
	r.Check(testkit.Rows("2017-01-01 00:00:00.333"))

	_, err := tk.Exec("select timestamp '00:00:00';")
	c.Assert(err, NotNil)
	c.Assert(terror.ErrorEqual(err, types.ErrWrongValue.GenWithStackByArgs(types.DateTimeStr, "00:00:00")), IsTrue)

	_, err = tk.Exec("select timestamp '1992-01-03';")
	c.Assert(err, NotNil)
	c.Assert(terror.ErrorEqual(err, types.ErrWrongValue.GenWithStackByArgs(types.DateTimeStr, "1992-01-03")), IsTrue)

	_, err = tk.Exec("select timestamp '20171231235959.999999';")
	c.Assert(err, NotNil)
	c.Assert(terror.ErrorEqual(err, types.ErrWrongValue.GenWithStackByArgs(types.DateTimeStr, "20171231235959.999999")), IsTrue)
}

func (s *testIntegrationSuite) TestLiterals(c *C) {
	defer s.cleanEnv(c)
	tk := testkit.NewTestKit(c, s.store)
	r := tk.MustQuery("SELECT LENGTH(b''), LENGTH(B''), b''+1, b''-1, B''+1;")
	r.Check(testkit.Rows("0 0 1 -1 1"))
}

func (s *testIntegrationSuite) TestFuncJSON(c *C) {
	tk := testkit.NewTestKit(c, s.store)
	defer s.cleanEnv(c)
	tk.MustExec("USE test;")
	tk.MustExec("DROP TABLE IF EXISTS table_json;")
	tk.MustExec("CREATE TABLE table_json(a json, b VARCHAR(255));")

	j1 := `{"\\"hello\\"": "world", "a": [1, "2", {"aa": "bb"}, 4.0, {"aa": "cc"}], "b": true, "c": ["d"]}`
	j2 := `[{"a": 1, "b": true}, 3, 3.5, "hello, world", null, true]`
	for _, j := range []string{j1, j2} {
		tk.MustExec(fmt.Sprintf(`INSERT INTO table_json values('%s', '%s')`, j, j))
	}

	r := tk.MustQuery(`select json_type(a), json_type(b) from table_json`)
	r.Check(testkit.Rows("OBJECT OBJECT", "ARRAY ARRAY"))

	tk.MustGetErrCode("select json_quote();", mysql.ErrWrongParamcountToNativeFct)
	tk.MustGetErrCode("select json_quote('abc', 'def');", mysql.ErrWrongParamcountToNativeFct)
	tk.MustGetErrCode("select json_quote(NULL, 'def');", mysql.ErrWrongParamcountToNativeFct)
	tk.MustGetErrCode("select json_quote('abc', NULL);", mysql.ErrWrongParamcountToNativeFct)

	tk.MustGetErrCode("select json_unquote();", mysql.ErrWrongParamcountToNativeFct)
	tk.MustGetErrCode("select json_unquote('abc', 'def');", mysql.ErrWrongParamcountToNativeFct)
	tk.MustGetErrCode("select json_unquote(NULL, 'def');", mysql.ErrWrongParamcountToNativeFct)
	tk.MustGetErrCode("select json_unquote('abc', NULL);", mysql.ErrWrongParamcountToNativeFct)

	tk.MustQuery("select json_quote(NULL);").Check(testkit.Rows("<nil>"))
	tk.MustQuery("select json_unquote(NULL);").Check(testkit.Rows("<nil>"))

	tk.MustQuery("select json_quote('abc');").Check(testkit.Rows(`"abc"`))
	tk.MustQuery(`select json_quote(convert('"abc"' using ascii));`).Check(testkit.Rows(`"\"abc\""`))
	tk.MustQuery(`select json_quote(convert('"abc"' using latin1));`).Check(testkit.Rows(`"\"abc\""`))
	tk.MustQuery(`select json_quote(convert('"abc"' using utf8));`).Check(testkit.Rows(`"\"abc\""`))
	tk.MustQuery(`select json_quote(convert('"abc"' using utf8mb4));`).Check(testkit.Rows(`"\"abc\""`))

	tk.MustQuery("select json_unquote('abc');").Check(testkit.Rows("abc"))
	tk.MustQuery(`select json_unquote('"abc"');`).Check(testkit.Rows("abc"))
	tk.MustQuery(`select json_unquote(convert('"abc"' using ascii));`).Check(testkit.Rows("abc"))
	tk.MustQuery(`select json_unquote(convert('"abc"' using latin1));`).Check(testkit.Rows("abc"))
	tk.MustQuery(`select json_unquote(convert('"abc"' using utf8));`).Check(testkit.Rows("abc"))
	tk.MustQuery(`select json_unquote(convert('"abc"' using utf8mb4));`).Check(testkit.Rows("abc"))

	tk.MustQuery(`select json_quote('"');`).Check(testkit.Rows(`"\""`))
	tk.MustQuery(`select json_unquote('"');`).Check(testkit.Rows(`"`))

	tk.MustQuery(`select json_unquote('""');`).Check(testkit.Rows(``))
	tk.MustQuery(`select char_length(json_unquote('""'));`).Check(testkit.Rows(`0`))
	tk.MustQuery(`select json_unquote('"" ');`).Check(testkit.Rows(`"" `))
	tk.MustQuery(`select json_unquote(cast(json_quote('abc') as json));`).Check(testkit.Rows("abc"))

	tk.MustQuery(`select json_unquote(cast('{"abc": "foo"}' as json));`).Check(testkit.Rows(`{"abc": "foo"}`))
	tk.MustQuery(`select json_unquote(json_extract(cast('{"abc": "foo"}' as json), '$.abc'));`).Check(testkit.Rows("foo"))
	tk.MustQuery(`select json_unquote('["a", "b", "c"]');`).Check(testkit.Rows(`["a", "b", "c"]`))
	tk.MustQuery(`select json_unquote(cast('["a", "b", "c"]' as json));`).Check(testkit.Rows(`["a", "b", "c"]`))
	tk.MustQuery(`select json_quote(convert(X'e68891' using utf8));`).Check(testkit.Rows(`"我"`))
	tk.MustQuery(`select json_quote(convert(X'e68891' using utf8mb4));`).Check(testkit.Rows(`"我"`))
	tk.MustQuery(`select cast(json_quote(convert(X'e68891' using utf8)) as json);`).Check(testkit.Rows(`"我"`))
	tk.MustQuery(`select json_unquote(convert(X'e68891' using utf8));`).Check(testkit.Rows("我"))

	tk.MustQuery(`select json_quote(json_quote(json_quote('abc')));`).Check(testkit.Rows(`"\"\\\"abc\\\"\""`))
	tk.MustQuery(`select json_unquote(json_unquote(json_unquote(json_quote(json_quote(json_quote('abc'))))));`).Check(testkit.Rows("abc"))

	tk.MustGetErrCode("select json_quote(123)", mysql.ErrIncorrectType)
	tk.MustGetErrCode("select json_quote(-100)", mysql.ErrIncorrectType)
	tk.MustGetErrCode("select json_quote(123.123)", mysql.ErrIncorrectType)
	tk.MustGetErrCode("select json_quote(-100.000)", mysql.ErrIncorrectType)
	tk.MustGetErrCode(`select json_quote(true);`, mysql.ErrIncorrectType)
	tk.MustGetErrCode(`select json_quote(false);`, mysql.ErrIncorrectType)
	tk.MustGetErrCode(`select json_quote(cast("{}" as JSON));`, mysql.ErrIncorrectType)
	tk.MustGetErrCode(`select json_quote(cast("[]" as JSON));`, mysql.ErrIncorrectType)
	tk.MustGetErrCode(`select json_quote(cast("2015-07-29" as date));`, mysql.ErrIncorrectType)
	tk.MustGetErrCode(`select json_quote(cast("12:18:29.000000" as time));`, mysql.ErrIncorrectType)
	tk.MustGetErrCode(`select json_quote(cast("2015-07-29 12:18:29.000000" as datetime));`, mysql.ErrIncorrectType)

	tk.MustGetErrCode("select json_unquote(123)", mysql.ErrIncorrectType)
	tk.MustGetErrCode("select json_unquote(-100)", mysql.ErrIncorrectType)
	tk.MustGetErrCode("select json_unquote(123.123)", mysql.ErrIncorrectType)
	tk.MustGetErrCode("select json_unquote(-100.000)", mysql.ErrIncorrectType)
	tk.MustGetErrCode(`select json_unquote(true);`, mysql.ErrIncorrectType)
	tk.MustGetErrCode(`select json_unquote(false);`, mysql.ErrIncorrectType)
	tk.MustGetErrCode(`select json_unquote(cast("2015-07-29" as date));`, mysql.ErrIncorrectType)
	tk.MustGetErrCode(`select json_unquote(cast("12:18:29.000000" as time));`, mysql.ErrIncorrectType)
	tk.MustGetErrCode(`select json_unquote(cast("2015-07-29 12:18:29.000000" as datetime));`, mysql.ErrIncorrectType)

	r = tk.MustQuery(`select json_extract(a, '$.a[1]'), json_extract(b, '$.b') from table_json`)
	r.Check(testkit.Rows("\"2\" true", "<nil> <nil>"))

	r = tk.MustQuery(`select json_extract(json_set(a, '$.a[1]', 3), '$.a[1]'), json_extract(json_set(b, '$.b', false), '$.b') from table_json`)
	r.Check(testkit.Rows("3 false", "<nil> <nil>"))

	r = tk.MustQuery(`select json_extract(json_insert(a, '$.a[1]', 3), '$.a[1]'), json_extract(json_insert(b, '$.b', false), '$.b') from table_json`)
	r.Check(testkit.Rows("\"2\" true", "<nil> <nil>"))

	r = tk.MustQuery(`select json_extract(json_replace(a, '$.a[1]', 3), '$.a[1]'), json_extract(json_replace(b, '$.b', false), '$.b') from table_json`)
	r.Check(testkit.Rows("3 false", "<nil> <nil>"))

	r = tk.MustQuery(`select json_extract(json_merge(a, cast(b as JSON)), '$[0].a[0]') from table_json`)
	r.Check(testkit.Rows("1", "1"))

	r = tk.MustQuery(`select json_extract(json_array(1,2,3), '$[1]')`)
	r.Check(testkit.Rows("2"))

	r = tk.MustQuery(`select json_extract(json_object(1,2,3,4), '$."1"')`)
	r.Check(testkit.Rows("2"))

	tk.MustExec(`update table_json set a=json_set(a,'$.a',json_object('a',1,'b',2)) where json_extract(a,'$.a[1]') = '2'`)
	r = tk.MustQuery(`select json_extract(a, '$.a.a'), json_extract(a, '$.a.b') from table_json`)
	r.Check(testkit.Rows("1 2", "<nil> <nil>"))

	r = tk.MustQuery(`select json_contains(NULL, '1'), json_contains('1', NULL), json_contains('1', '1', NULL)`)
	r.Check(testkit.Rows("<nil> <nil> <nil>"))
	r = tk.MustQuery(`select json_contains('{}','{}'), json_contains('[1]','1'), json_contains('[1]','"1"'), json_contains('[1,2,[1,[5,[3]]]]', '[1,3]', '$[2]'), json_contains('[1,2,[1,[5,{"a":[2,3]}]]]', '[1,{"a":[3]}]', "$[2]"), json_contains('{"a":1}', '{"a":1,"b":2}', "$")`)
	r.Check(testkit.Rows("1 1 0 1 1 0"))
	r = tk.MustQuery(`select json_contains('{"a": 1}', '1', "$.c"), json_contains('{"a": [1, 2]}', '1', "$.a[2]"), json_contains('{"a": [1, {"a": 1}]}', '1', "$.a[1].b")`)
	r.Check(testkit.Rows("<nil> <nil> <nil>"))
	rs, err := tk.Exec("select json_contains('1','1','$.*')")
	c.Assert(err, IsNil)
	c.Assert(rs, NotNil)
	_, err = session.GetRows4Test(context.Background(), tk.Se, rs)
	c.Assert(err, NotNil)
	c.Assert(err.Error(), Equals, "[json:3149]In this situation, path expressions may not contain the * and ** tokens.")

	r = tk.MustQuery(`select
		json_contains_path(NULL, 'one', "$.c"),
		json_contains_path(NULL, 'all', "$.c"),
		json_contains_path('{"a": 1}', NULL, "$.c"),
		json_contains_path('{"a": 1}', 'one', NULL),
		json_contains_path('{"a": 1}', 'all', NULL)
	`)
	r.Check(testkit.Rows("<nil> <nil> <nil> <nil> <nil>"))

	r = tk.MustQuery(`select
		json_contains_path('{"a": 1, "b": 2, "c": {"d": 4}}', 'one', '$.c.d'),
		json_contains_path('{"a": 1, "b": 2, "c": {"d": 4}}', 'one', '$.a.d'),
		json_contains_path('{"a": 1, "b": 2, "c": {"d": 4}}', 'all', '$.c.d'),
		json_contains_path('{"a": 1, "b": 2, "c": {"d": 4}}', 'all', '$.a.d')
	`)
	r.Check(testkit.Rows("1 0 1 0"))

	r = tk.MustQuery(`select
		json_contains_path('{"a": 1, "b": 2, "c": {"d": 4}}', 'one', '$.a', '$.e'),
		json_contains_path('{"a": 1, "b": 2, "c": {"d": 4}}', 'one', '$.a', '$.b'),
		json_contains_path('{"a": 1, "b": 2, "c": {"d": 4}}', 'all', '$.a', '$.e'),
		json_contains_path('{"a": 1, "b": 2, "c": {"d": 4}}', 'all', '$.a', '$.b')
	`)
	r.Check(testkit.Rows("1 1 0 1"))

	r = tk.MustQuery(`select
		json_contains_path('{"a": 1, "b": 2, "c": {"d": 4}}', 'one', '$.*'),
		json_contains_path('{"a": 1, "b": 2, "c": {"d": 4}}', 'one', '$[*]'),
		json_contains_path('{"a": 1, "b": 2, "c": {"d": 4}}', 'all', '$.*'),
		json_contains_path('{"a": 1, "b": 2, "c": {"d": 4}}', 'all', '$[*]')
	`)
	r.Check(testkit.Rows("1 0 1 0"))

	r = tk.MustQuery(`select
		json_keys('[]'),
		json_keys('{}'),
		json_keys('{"a": 1, "b": 2}'),
		json_keys('{"a": {"c": 3}, "b": 2}'),
		json_keys('{"a": {"c": 3}, "b": 2}', "$.a")
	`)
	r.Check(testkit.Rows(`<nil> [] ["a", "b"] ["a", "b"] ["c"]`))

	r = tk.MustQuery(`select
		json_length('1'),
		json_length('{}'),
		json_length('[]'),
		json_length('{"a": 1}'),
		json_length('{"a": 1, "b": 2}'),
		json_length('[1, 2, 3]')
	`)
	r.Check(testkit.Rows("1 0 0 1 2 3"))
}

func (s *testIntegrationSuite) TestColumnInfoModified(c *C) {
	testKit := testkit.NewTestKit(c, s.store)
	defer s.cleanEnv(c)
	testKit.MustExec("use test")
	testKit.MustExec("drop table if exists tab0")
	testKit.MustExec("CREATE TABLE tab0(col0 INTEGER, col1 INTEGER, col2 INTEGER)")
	testKit.MustExec("SELECT + - (- CASE + col0 WHEN + CAST( col0 AS SIGNED ) THEN col1 WHEN 79 THEN NULL WHEN + - col1 THEN col0 / + col0 END ) * - 16 FROM tab0")
	ctx := testKit.Se.(sessionctx.Context)
	is := domain.GetDomain(ctx).InfoSchema()
	tbl, _ := is.TableByName(model.NewCIStr("test"), model.NewCIStr("tab0"))
	col := table.FindCol(tbl.Cols(), "col1")
	c.Assert(col.Tp, Equals, mysql.TypeLong)
}

func (s *testIntegrationSuite) TestSetVariables(c *C) {
	tk := testkit.NewTestKit(c, s.store)
	defer s.cleanEnv(c)
	_, err := tk.Exec("set sql_mode='adfasdfadsfdasd';")
	c.Assert(err, NotNil)
	_, err = tk.Exec("set @@sql_mode='adfasdfadsfdasd';")
	c.Assert(err, NotNil)
	_, err = tk.Exec("set @@global.sql_mode='adfasdfadsfdasd';")
	c.Assert(err, NotNil)
	_, err = tk.Exec("set @@session.sql_mode='adfasdfadsfdasd';")
	c.Assert(err, NotNil)

	var r *testkit.Result
	_, err = tk.Exec("set @@session.sql_mode=',NO_ZERO_DATE,ANSI,ANSI_QUOTES';")
	c.Assert(err, IsNil)
	r = tk.MustQuery(`select @@session.sql_mode`)
	r.Check(testkit.Rows("NO_ZERO_DATE,REAL_AS_FLOAT,PIPES_AS_CONCAT,ANSI_QUOTES,IGNORE_SPACE,ONLY_FULL_GROUP_BY,ANSI"))
	r = tk.MustQuery(`show variables like 'sql_mode'`)
	r.Check(testkit.Rows("sql_mode NO_ZERO_DATE,REAL_AS_FLOAT,PIPES_AS_CONCAT,ANSI_QUOTES,IGNORE_SPACE,ONLY_FULL_GROUP_BY,ANSI"))

	// for invalid SQL mode.
	tk.MustExec("use test")
	tk.MustExec("drop table if exists tab0")
	tk.MustExec("CREATE TABLE tab0(col1 time)")
	_, err = tk.Exec("set sql_mode='STRICT_TRANS_TABLES';")
	c.Assert(err, IsNil)
	_, err = tk.Exec("INSERT INTO tab0 select cast('999:44:33' as time);")
	c.Assert(err, NotNil)
	c.Assert(err.Error(), Equals, "[types:1292]Truncated incorrect time value: '999:44:33'")
	_, err = tk.Exec("set sql_mode=' ,';")
	c.Assert(err, NotNil)
	_, err = tk.Exec("INSERT INTO tab0 select cast('999:44:33' as time);")
	c.Assert(err, NotNil)
	c.Assert(err.Error(), Equals, "[types:1292]Truncated incorrect time value: '999:44:33'")

	// issue #5478
	_, err = tk.Exec("set session transaction read write;")
	c.Assert(err, IsNil)
	_, err = tk.Exec("set global transaction read write;")
	c.Assert(err, IsNil)
	r = tk.MustQuery(`select @@session.tx_read_only, @@global.tx_read_only, @@session.transaction_read_only, @@global.transaction_read_only;`)
	r.Check(testkit.Rows("0 0 0 0"))

	_, err = tk.Exec("set session transaction read only;")
	c.Assert(err, IsNil)
	r = tk.MustQuery(`select @@session.tx_read_only, @@global.tx_read_only, @@session.transaction_read_only, @@global.transaction_read_only;`)
	r.Check(testkit.Rows("1 0 1 0"))
	_, err = tk.Exec("set global transaction read only;")
	c.Assert(err, IsNil)
	r = tk.MustQuery(`select @@session.tx_read_only, @@global.tx_read_only, @@session.transaction_read_only, @@global.transaction_read_only;`)
	r.Check(testkit.Rows("1 1 1 1"))

	_, err = tk.Exec("set session transaction read write;")
	c.Assert(err, IsNil)
	_, err = tk.Exec("set global transaction read write;")
	c.Assert(err, IsNil)
	r = tk.MustQuery(`select @@session.tx_read_only, @@global.tx_read_only, @@session.transaction_read_only, @@global.transaction_read_only;`)
	r.Check(testkit.Rows("0 0 0 0"))

	_, err = tk.Exec("set @@global.max_user_connections='';")
	c.Assert(err, NotNil)
	c.Assert(err.Error(), Equals, variable.ErrWrongTypeForVar.GenWithStackByArgs("max_user_connections").Error())
	_, err = tk.Exec("set @@global.max_prepared_stmt_count='';")
	c.Assert(err, NotNil)
	c.Assert(err.Error(), Equals, variable.ErrWrongTypeForVar.GenWithStackByArgs("max_prepared_stmt_count").Error())
}

func (s *testIntegrationSuite) TestIssues(c *C) {
	// for issue #4954
	tk := testkit.NewTestKit(c, s.store)
	defer s.cleanEnv(c)
	tk.MustExec("use test")
	tk.MustExec("drop table if exists t")
	tk.MustExec("CREATE TABLE t (a CHAR(5) CHARACTER SET latin1);")
	tk.MustExec("INSERT INTO t VALUES ('oe');")
	tk.MustExec("INSERT INTO t VALUES (0xf6);")
	r := tk.MustQuery(`SELECT * FROM t WHERE a= 'oe';`)
	r.Check(testkit.Rows("oe"))
	r = tk.MustQuery(`SELECT HEX(a) FROM t WHERE a= 0xf6;`)
	r.Check(testkit.Rows("F6"))

	// for issue #4006
	tk.MustExec(`drop table if exists tb`)
	tk.MustExec("create table tb(id int auto_increment primary key, v varchar(32));")
	tk.MustExec("insert into tb(v) (select v from tb);")
	r = tk.MustQuery(`SELECT * FROM tb;`)
	r.Check(testkit.Rows())
	tk.MustExec(`insert into tb(v) values('hello');`)
	tk.MustExec("insert into tb(v) (select v from tb);")
	r = tk.MustQuery(`SELECT * FROM tb;`)
	r.Check(testkit.Rows("1 hello", "2 hello"))

	// for issue #5111
	tk.MustExec(`drop table if exists t`)
	tk.MustExec("create table t(c varchar(32));")
	tk.MustExec("insert into t values('1e649'),('-1e649');")
	r = tk.MustQuery(`SELECT * FROM t where c < 1;`)
	r.Check(testkit.Rows("-1e649"))
	tk.MustQuery("show warnings").Check(testutil.RowsWithSep("|",
		"Warning|1292|Truncated incorrect DOUBLE value: '1e649'",
		"Warning|1292|Truncated incorrect DOUBLE value: '-1e649'"))
	r = tk.MustQuery(`SELECT * FROM t where c > 1;`)
	r.Check(testkit.Rows("1e649"))
	tk.MustQuery("show warnings").Check(testutil.RowsWithSep("|",
		"Warning|1292|Truncated incorrect DOUBLE value: '1e649'",
		"Warning|1292|Truncated incorrect DOUBLE value: '-1e649'"))

	// for issue #5293
	tk.MustExec("drop table if exists t")
	tk.MustExec("create table t(a int)")
	tk.MustExec("insert t values (1)")
	tk.MustQuery("select * from t where cast(a as binary)").Check(testkit.Rows("1"))

	// for issue #16351
	tk.MustExec("drop table if exists t2")
	tk.MustExec("create table t2(a int, b varchar(20))")
	tk.MustExec(`insert into t2 values(1,"1111"),(2,"2222"),(3,"3333"),(4,"4444"),(5,"5555"),(6,"6666"),(7,"7777"),(8,"8888"),(9,"9999"),(10,"0000")`)
	tk.MustQuery(`select (@j := case when substr(t2.b,1,3)=@i then 1 else @j+1 end) from t2, (select @j := 0, @i := "0") tt limit 10`).Check(testkit.Rows(
		"1", "2", "3", "4", "5", "6", "7", "8", "9", "10"))
}

func (s *testIntegrationSuite) TestInPredicate4UnsignedInt(c *C) {
	// for issue #6661
	tk := testkit.NewTestKit(c, s.store)
	defer s.cleanEnv(c)
	tk.MustExec("use test")
	tk.MustExec("drop table if exists t")
	tk.MustExec("CREATE TABLE t (a bigint unsigned,key (a));")
	tk.MustExec("INSERT INTO t VALUES (0), (4), (5), (6), (7), (8), (9223372036854775810), (18446744073709551614), (18446744073709551615);")
	r := tk.MustQuery(`SELECT a FROM t WHERE a NOT IN (-1, -2, 18446744073709551615);`)
	r.Check(testkit.Rows("0", "4", "5", "6", "7", "8", "9223372036854775810", "18446744073709551614"))
	r = tk.MustQuery(`SELECT a FROM t WHERE a NOT IN (-1, -2, 4, 9223372036854775810);`)
	r.Check(testkit.Rows("0", "5", "6", "7", "8", "18446744073709551614", "18446744073709551615"))
	r = tk.MustQuery(`SELECT a FROM t WHERE a NOT IN (-1, -2, 0, 4, 18446744073709551614);`)
	r.Check(testkit.Rows("5", "6", "7", "8", "9223372036854775810", "18446744073709551615"))

	// for issue #4473
	tk.MustExec("drop table if exists t")
	tk.MustExec("create table t1 (some_id smallint(5) unsigned,key (some_id) )")
	tk.MustExec("insert into t1 values (1),(2)")
	r = tk.MustQuery(`select some_id from t1 where some_id not in(2,-1);`)
	r.Check(testkit.Rows("1"))
}

func (s *testIntegrationSuite) TestFilterExtractFromDNF(c *C) {
	tk := testkit.NewTestKit(c, s.store)
	defer s.cleanEnv(c)
	tk.MustExec("use test")
	tk.MustExec("drop table if exists t")
	tk.MustExec("create table t(a int, b int, c int)")

	tests := []struct {
		exprStr string
		result  string
	}{
		{
			exprStr: "a = 1 or a = 1 or a = 1",
			result:  "[eq(test.t.a, 1)]",
		},
		{
			exprStr: "a = 1 or a = 1 or (a = 1 and b = 1)",
			result:  "[eq(test.t.a, 1)]",
		},
		{
			exprStr: "(a = 1 and a = 1) or a = 1 or b = 1",
			result:  "[or(or(and(eq(test.t.a, 1), eq(test.t.a, 1)), eq(test.t.a, 1)), eq(test.t.b, 1))]",
		},
		{
			exprStr: "(a = 1 and b = 2) or (a = 1 and b = 3) or (a = 1 and b = 4)",
			result:  "[eq(test.t.a, 1) or(eq(test.t.b, 2), or(eq(test.t.b, 3), eq(test.t.b, 4)))]",
		},
		{
			exprStr: "(a = 1 and b = 1 and c = 1) or (a = 1 and b = 1) or (a = 1 and b = 1 and c > 2 and c < 3)",
			result:  "[eq(test.t.a, 1) eq(test.t.b, 1)]",
		},
	}

	ctx := context.Background()
	for _, tt := range tests {
		sql := "select * from t where " + tt.exprStr
		sctx := tk.Se.(sessionctx.Context)
		sc := sctx.GetSessionVars().StmtCtx
		stmts, err := session.Parse(sctx, sql)
		c.Assert(err, IsNil, Commentf("error %v, for expr %s", err, tt.exprStr))
		c.Assert(stmts, HasLen, 1)
		is := domain.GetDomain(sctx).InfoSchema()
		err = plannercore.Preprocess(sctx, stmts[0], is)
		c.Assert(err, IsNil, Commentf("error %v, for resolve name, expr %s", err, tt.exprStr))
		p, _, err := plannercore.BuildLogicalPlan(ctx, sctx, stmts[0], is)
		c.Assert(err, IsNil, Commentf("error %v, for build plan, expr %s", err, tt.exprStr))
		selection := p.(plannercore.LogicalPlan).Children()[0].(*plannercore.LogicalSelection)
		conds := make([]expression.Expression, len(selection.Conditions))
		for i, cond := range selection.Conditions {
			conds[i] = expression.PushDownNot(sctx, cond)
		}
		afterFunc := expression.ExtractFiltersFromDNFs(sctx, conds)
		sort.Slice(afterFunc, func(i, j int) bool {
			return bytes.Compare(afterFunc[i].HashCode(sc), afterFunc[j].HashCode(sc)) < 0
		})
		c.Assert(fmt.Sprintf("%s", afterFunc), Equals, tt.result, Commentf("wrong result for expr: %s", tt.exprStr))
	}
}

func (s *testIntegrationSuite) testTiDBIsOwnerFunc(c *C) {
	tk := testkit.NewTestKit(c, s.store)
	defer s.cleanEnv(c)
	result := tk.MustQuery("select tidb_is_ddl_owner()")
	ddlOwnerChecker := tk.Se.DDLOwnerChecker()
	c.Assert(ddlOwnerChecker, NotNil)
	var ret int64
	if ddlOwnerChecker.IsOwner() {
		ret = 1
	}
	result.Check(testkit.Rows(fmt.Sprintf("%v", ret)))
}

func (s *testIntegrationSuite) TestTiDBDecodePlanFunc(c *C) {
	tk := testkit.NewTestKit(c, s.store)
	defer s.cleanEnv(c)
	tk.MustQuery("select tidb_decode_plan('')").Check(testkit.Rows(""))
	tk.MustQuery("select tidb_decode_plan('7APIMAk1XzEzCTAJMQlmdW5jczpjb3VudCgxKQoxCTE3XzE0CTAJMAlpbm5lciBqb2luLCBp" +
		"AQyQOlRhYmxlUmVhZGVyXzIxLCBlcXVhbDpbZXEoQ29sdW1uIzEsIA0KCDkpIBkXADIVFywxMCldCjIJMzFfMTgFZXhkYXRhOlNlbGVjdGlvbl" +
		"8xNwozCTFfMTcJMQkwCWx0HVlATlVMTCksIG5vdChpc251bGwVHAApUhcAUDIpKQo0CTEwXzE2CTEJMTAwMDAJdAHB2Dp0MSwgcmFuZ2U6Wy1p" +
		"bmYsK2luZl0sIGtlZXAgb3JkZXI6ZmFsc2UsIHN0YXRzOnBzZXVkbwoFtgAyAZcEMAk6tgAEMjAFtgQyMDq2AAg5LCBmtgAAMFa3AAA5FbcAO" +
		"T63AAAyzrcA')").Check(testkit.Rows("" +
		"\tStreamAgg_13        \troot\t1    \tfuncs:count(1)\n" +
		"\t└─HashJoin_14       \troot\t0    \tinner join, inner:TableReader_21, equal:[eq(Column#1, Column#9) eq(Column#2, Column#10)]\n" +
		"\t  ├─TableReader_18  \troot\t0    \tdata:Selection_17\n" +
		"\t  │ └─Selection_17  \tcop \t0    \tlt(Column#1, NULL), not(isnull(Column#1)), not(isnull(Column#2))\n" +
		"\t  │   └─TableScan_16\tcop \t10000\ttable:t1, range:[-inf,+inf], keep order:false, stats:pseudo\n" +
		"\t  └─TableReader_21  \troot\t0    \tdata:Selection_20\n" +
		"\t    └─Selection_20  \tcop \t0    \tlt(Column#9, NULL), not(isnull(Column#10)), not(isnull(Column#9))\n" +
		"\t      └─TableScan_19\tcop \t10000\ttable:t2, range:[-inf,+inf], keep order:false, stats:pseudo"))
}

func (s *testIntegrationSuite) TestTiDBInternalFunc(c *C) {
	tk := testkit.NewTestKit(c, s.store)
	defer s.cleanEnv(c)
	result := tk.MustQuery("select tidb_decode_key( '74800000000000002B5F72800000000000A5D3' )")
	result.Check(testkit.Rows("tableID=43, _tidb_rowid=42451"))

	result = tk.MustQuery("select tidb_decode_key( '74800000000000019B5F698000000000000001015257303100000000FB013736383232313130FF3900000000000000F8010000000000000000F7' )")
	result.Check(testkit.Rows("tableID=411, indexID=1, indexValues=015257303100000000FB013736383232313130FF3900000000000000F8010000000000000000F7"))

	// Test invalid record/index key.
	result = tk.MustQuery("select tidb_decode_key( '7480000000000000FF2E5F728000000011FFE1A3000000000000' )")
	result.Check(testkit.Rows("7480000000000000FF2E5F728000000011FFE1A3000000000000"))
	warns := tk.Se.GetSessionVars().StmtCtx.GetWarnings()
	c.Assert(warns, HasLen, 1)
	c.Assert(warns[0].Err.Error(), Equals, "invalid record/index key: 7480000000000000FF2E5F728000000011FFE1A3000000000000")
}

func newStoreWithBootstrap() (kv.Storage, *domain.Domain, error) {
	store, err := mockstore.NewMockTikvStore()
	if err != nil {
		return nil, nil, err
	}
	session.SetSchemaLease(0)
	dom, err := session.BootstrapSession(store)
	return store, dom, err
}

func (s *testIntegrationSuite) TestTwoDecimalTruncate(c *C) {
	tk := testkit.NewTestKit(c, s.store)
	defer s.cleanEnv(c)
	tk.MustExec("use test")
	tk.MustExec("set sql_mode=''")
	tk.MustExec("drop table if exists t")
	tk.MustExec("create table t1(a decimal(10,5), b decimal(10,1))")
	tk.MustExec("insert into t1 values(123.12345, 123.12345)")
	tk.MustExec("update t1 set b = a")
	res := tk.MustQuery("select a, b from t1")
	res.Check(testkit.Rows("123.12345 123.1"))
	res = tk.MustQuery("select 2.00000000000000000000000000000001 * 1.000000000000000000000000000000000000000000002")
	res.Check(testkit.Rows("2.000000000000000000000000000000"))
}

func (s *testIntegrationSuite) TestPrefixIndex(c *C) {
	tk := testkit.NewTestKit(c, s.store)
	defer s.cleanEnv(c)
	tk.MustExec("use test")
	tk.MustExec(`CREATE TABLE t1 (
  			name varchar(12) DEFAULT NULL,
  			KEY pname (name(12))
		) ENGINE=InnoDB DEFAULT CHARSET=utf8mb4 COLLATE=utf8mb4_unicode_ci`)

	tk.MustExec("insert into t1 values('借款策略集_网页');")
	res := tk.MustQuery("select * from t1 where name = '借款策略集_网页';")
	res.Check(testkit.Rows("借款策略集_网页"))

	tk.MustExec(`CREATE TABLE prefix (
		a int(11) NOT NULL,
		b varchar(55) DEFAULT NULL,
		c int(11) DEFAULT NULL,
		PRIMARY KEY (a),
		KEY prefix_index (b(2)),
		KEY prefix_complex (a,b(2))
	) ENGINE=InnoDB DEFAULT CHARSET=utf8 COLLATE=utf8_bin;`)

	tk.MustExec("INSERT INTO prefix VALUES(0, 'b', 2), (1, 'bbb', 3), (2, 'bbc', 4), (3, 'bbb', 5), (4, 'abc', 6), (5, 'abc', 7), (6, 'abc', 7), (7, 'ÿÿ', 8), (8, 'ÿÿ0', 9), (9, 'ÿÿÿ', 10);")
	res = tk.MustQuery("select c, b from prefix where b > 'ÿ' and b < 'ÿÿc'")
	res.Check(testkit.Rows("8 ÿÿ", "9 ÿÿ0"))

	res = tk.MustQuery("select a, b from prefix where b LIKE 'ÿÿ%'")
	res.Check(testkit.Rows("7 ÿÿ", "8 ÿÿ0", "9 ÿÿÿ"))
}

func (s *testIntegrationSuite) TestDecimalMul(c *C) {
	tk := testkit.NewTestKit(c, s.store)
	tk.MustExec("USE test")
	tk.MustExec("create table t(a decimal(38, 17));")
	tk.MustExec("insert into t select 0.5999991229316*0.918755041726043;")
	res := tk.MustQuery("select * from t;")
	res.Check(testkit.Rows("0.55125221922461136"))
}

func (s *testIntegrationSuite) TestDecimalDiv(c *C) {
	tk := testkit.NewTestKit(c, s.store)
	tk.MustQuery("select cast(1 as decimal(60,30)) / cast(1 as decimal(60,30)) / cast(1 as decimal(60, 30))").Check(testkit.Rows("1.000000000000000000000000000000"))
	tk.MustQuery("select cast(1 as decimal(60,30)) / cast(3 as decimal(60,30)) / cast(7 as decimal(60, 30))").Check(testkit.Rows("0.047619047619047619047619047619"))
	tk.MustQuery("select cast(1 as decimal(60,30)) / cast(3 as decimal(60,30)) / cast(7 as decimal(60, 30)) / cast(13 as decimal(60, 30))").Check(testkit.Rows("0.003663003663003663003663003663"))
}

func (s *testIntegrationSuite) TestUnknowHintIgnore(c *C) {
	tk := testkit.NewTestKit(c, s.store)
	tk.MustExec("USE test")
	tk.MustExec("create table t(a int)")
	tk.MustQuery("select /*+ unknown_hint(c1)*/ 1").Check(testkit.Rows("1"))
	tk.MustQuery("show warnings").Check(testkit.Rows("Warning 1064 You have an error in your SQL syntax; check the manual that corresponds to your TiDB version for the right syntax to use [parser:8064]Optimizer hint syntax error at line 1 column 23 near \"unknown_hint(c1)*/\" "))
	_, err := tk.Exec("select 1 from /*+ test1() */ t")
	c.Assert(err, IsNil)
}

func (s *testIntegrationSuite) TestValuesInNonInsertStmt(c *C) {
	tk := testkit.NewTestKit(c, s.store)
	tk.MustExec(`use test;`)
	tk.MustExec(`drop table if exists t;`)
	tk.MustExec(`create table t(a bigint, b double, c decimal, d varchar(20), e datetime, f time, g json);`)
	tk.MustExec(`insert into t values(1, 1.1, 2.2, "abc", "2018-10-24", NOW(), "12");`)
	res := tk.MustQuery(`select values(a), values(b), values(c), values(d), values(e), values(f), values(g) from t;`)
	res.Check(testkit.Rows(`<nil> <nil> <nil> <nil> <nil> <nil> <nil>`))
}

func (s *testIntegrationSuite) TestForeignKeyVar(c *C) {

	tk := testkit.NewTestKit(c, s.store)

	tk.MustExec("SET FOREIGN_KEY_CHECKS=1")
	tk.MustQuery("SHOW WARNINGS").Check(testkit.Rows("Warning 8047 variable 'foreign_key_checks' does not yet support value: 1"))
}

func (s *testIntegrationSuite) TestUserVarMockWindFunc(c *C) {
	tk := testkit.NewTestKit(c, s.store)
	tk.MustExec(`use test;`)
	tk.MustExec(`drop table if exists t;`)
	tk.MustExec(`create table t (a int, b varchar (20), c varchar (20));`)
	tk.MustExec(`insert into t values
					(1,'key1-value1','insert_order1'),
    				(1,'key1-value2','insert_order2'),
    				(1,'key1-value3','insert_order3'),
    				(1,'key1-value4','insert_order4'),
    				(1,'key1-value5','insert_order5'),
    				(1,'key1-value6','insert_order6'),
    				(2,'key2-value1','insert_order1'),
    				(2,'key2-value2','insert_order2'),
    				(2,'key2-value3','insert_order3'),
    				(2,'key2-value4','insert_order4'),
    				(2,'key2-value5','insert_order5'),
    				(2,'key2-value6','insert_order6'),
    				(3,'key3-value1','insert_order1'),
    				(3,'key3-value2','insert_order2'),
    				(3,'key3-value3','insert_order3'),
    				(3,'key3-value4','insert_order4'),
    				(3,'key3-value5','insert_order5'),
    				(3,'key3-value6','insert_order6');
					`)
	tk.MustExec(`SET @LAST_VAL := NULL;`)
	tk.MustExec(`SET @ROW_NUM := 0;`)

	tk.MustQuery(`select * from (
					SELECT a,
    				       @ROW_NUM := IF(a = @LAST_VAL, @ROW_NUM + 1, 1) AS ROW_NUM,
    				       @LAST_VAL := a AS LAST_VAL,
    				       b,
    				       c
    				FROM (select * from t where a in (1, 2, 3) ORDER BY a, c) t1
				) t2
				where t2.ROW_NUM < 2;
				`).Check(testkit.Rows(
		`1 1 1 key1-value1 insert_order1`,
		`2 1 2 key2-value1 insert_order1`,
		`3 1 3 key3-value1 insert_order1`,
	))

	tk.MustQuery(`select * from (
					SELECT a,
    				       @ROW_NUM := IF(a = @LAST_VAL, @ROW_NUM + 1, 1) AS ROW_NUM,
    				       @LAST_VAL := a AS LAST_VAL,
    				       b,
    				       c
    				FROM (select * from t where a in (1, 2, 3) ORDER BY a, c) t1
				) t2;
				`).Check(testkit.Rows(
		`1 1 1 key1-value1 insert_order1`,
		`1 2 1 key1-value2 insert_order2`,
		`1 3 1 key1-value3 insert_order3`,
		`1 4 1 key1-value4 insert_order4`,
		`1 5 1 key1-value5 insert_order5`,
		`1 6 1 key1-value6 insert_order6`,
		`2 1 2 key2-value1 insert_order1`,
		`2 2 2 key2-value2 insert_order2`,
		`2 3 2 key2-value3 insert_order3`,
		`2 4 2 key2-value4 insert_order4`,
		`2 5 2 key2-value5 insert_order5`,
		`2 6 2 key2-value6 insert_order6`,
		`3 1 3 key3-value1 insert_order1`,
		`3 2 3 key3-value2 insert_order2`,
		`3 3 3 key3-value3 insert_order3`,
		`3 4 3 key3-value4 insert_order4`,
		`3 5 3 key3-value5 insert_order5`,
		`3 6 3 key3-value6 insert_order6`,
	))
}

func (s *testIntegrationSuite) TestCastAsTime(c *C) {
	tk := testkit.NewTestKit(c, s.store)
	tk.MustExec(`use test;`)
	tk.MustExec(`drop table if exists t;`)
	tk.MustExec(`create table t (col1 bigint, col2 double, col3 decimal, col4 varchar(20), col5 json);`)
	tk.MustExec(`insert into t values (1, 1, 1, "1", "1");`)
	tk.MustExec(`insert into t values (null, null, null, null, null);`)
	tk.MustQuery(`select cast(col1 as time), cast(col2 as time), cast(col3 as time), cast(col4 as time), cast(col5 as time) from t where col1 = 1;`).Check(testkit.Rows(
		`00:00:01 00:00:01 00:00:01 00:00:01 00:00:01`,
	))
	tk.MustQuery(`select cast(col1 as time), cast(col2 as time), cast(col3 as time), cast(col4 as time), cast(col5 as time) from t where col1 is null;`).Check(testkit.Rows(
		`<nil> <nil> <nil> <nil> <nil>`,
	))

	err := tk.ExecToErr(`select cast(col1 as time(31)) from t where col1 is null;`)
	c.Assert(err.Error(), Equals, "[expression:1426]Too big precision 31 specified for column 'CAST'. Maximum is 6.")

	err = tk.ExecToErr(`select cast(col2 as time(31)) from t where col1 is null;`)
	c.Assert(err.Error(), Equals, "[expression:1426]Too big precision 31 specified for column 'CAST'. Maximum is 6.")

	err = tk.ExecToErr(`select cast(col3 as time(31)) from t where col1 is null;`)
	c.Assert(err.Error(), Equals, "[expression:1426]Too big precision 31 specified for column 'CAST'. Maximum is 6.")

	err = tk.ExecToErr(`select cast(col4 as time(31)) from t where col1 is null;`)
	c.Assert(err.Error(), Equals, "[expression:1426]Too big precision 31 specified for column 'CAST'. Maximum is 6.")

	err = tk.ExecToErr(`select cast(col5 as time(31)) from t where col1 is null;`)
	c.Assert(err.Error(), Equals, "[expression:1426]Too big precision 31 specified for column 'CAST'. Maximum is 6.")
}

func (s *testIntegrationSuite) TestValuesFloat32(c *C) {
	tk := testkit.NewTestKit(c, s.store)
	tk.MustExec("use test")
	tk.MustExec(`drop table if exists t;`)
	tk.MustExec(`create table t (i int key, j float);`)
	tk.MustExec(`insert into t values (1, 0.01);`)
	tk.MustQuery(`select * from t;`).Check(testkit.Rows(`1 0.01`))
	tk.MustExec(`insert into t values (1, 0.02) on duplicate key update j = values (j);`)
	tk.MustQuery(`select * from t;`).Check(testkit.Rows(`1 0.02`))
}

func (s *testIntegrationSuite) TestFuncNameConst(c *C) {
	tk := testkit.NewTestKit(c, s.store)
	defer s.cleanEnv(c)
	tk.MustExec("USE test;")
	tk.MustExec("DROP TABLE IF EXISTS t;")
	tk.MustExec("CREATE TABLE t(a CHAR(20), b VARCHAR(20), c BIGINT);")
	tk.MustExec("INSERT INTO t (b, c) values('hello', 1);")

	r := tk.MustQuery("SELECT name_const('test_int', 1), name_const('test_float', 3.1415);")
	r.Check(testkit.Rows("1 3.1415"))
	r = tk.MustQuery("SELECT name_const('test_string', 'hello'), name_const('test_nil', null);")
	r.Check(testkit.Rows("hello <nil>"))
	r = tk.MustQuery("SELECT name_const('test_string', 1) + c FROM t;")
	r.Check(testkit.Rows("2"))
	r = tk.MustQuery("SELECT concat('hello', name_const('test_string', 'world')) FROM t;")
	r.Check(testkit.Rows("helloworld"))
	r = tk.MustQuery("SELECT NAME_CONST('come', -1);")
	r.Check(testkit.Rows("-1"))
	r = tk.MustQuery("SELECT NAME_CONST('come', -1.0);")
	r.Check(testkit.Rows("-1.0"))
	err := tk.ExecToErr(`select name_const(a,b) from t;`)
	c.Assert(err.Error(), Equals, "[planner:1210]Incorrect arguments to NAME_CONST")
	err = tk.ExecToErr(`select name_const(a,"hello") from t;`)
	c.Assert(err.Error(), Equals, "[planner:1210]Incorrect arguments to NAME_CONST")
	err = tk.ExecToErr(`select name_const("hello", b) from t;`)
	c.Assert(err.Error(), Equals, "[planner:1210]Incorrect arguments to NAME_CONST")
	err = tk.ExecToErr(`select name_const("hello", 1+1) from t;`)
	c.Assert(err.Error(), Equals, "[planner:1210]Incorrect arguments to NAME_CONST")
	err = tk.ExecToErr(`select name_const(concat('a', 'b'), 555) from t;`)
	c.Assert(err.Error(), Equals, "[planner:1210]Incorrect arguments to NAME_CONST")
	err = tk.ExecToErr(`select name_const(555) from t;`)
	c.Assert(err.Error(), Equals, "[expression:1582]Incorrect parameter count in the call to native function 'name_const'")

	var rs sqlexec.RecordSet
	rs, err = tk.Exec(`select name_const("hello", 1);`)
	c.Assert(err, IsNil)
	c.Assert(len(rs.Fields()), Equals, 1)
	c.Assert(rs.Fields()[0].Column.Name.L, Equals, "hello")
}

func (s *testIntegrationSuite) TestValuesEnum(c *C) {
	tk := testkit.NewTestKit(c, s.store)
	tk.MustExec("use test")
	tk.MustExec(`drop table if exists t;`)
	tk.MustExec(`create table t (a bigint primary key, b enum('a','b','c'));`)
	tk.MustExec(`insert into t values (1, "a");`)
	tk.MustQuery(`select * from t;`).Check(testkit.Rows(`1 a`))
	tk.MustExec(`insert into t values (1, "b") on duplicate key update b = values(b);`)
	tk.MustQuery(`select * from t;`).Check(testkit.Rows(`1 b`))
}

func (s *testIntegrationSuite) TestIssue9325(c *C) {
	tk := testkit.NewTestKit(c, s.store)
	tk.MustExec("use test")
	tk.MustExec("drop table if exists t")
	tk.MustExec("create table t(a timestamp) partition by range(unix_timestamp(a)) (partition p0 values less than(unix_timestamp('2019-02-16 14:20:00')), partition p1 values less than (maxvalue))")
	tk.MustExec("insert into t values('2019-02-16 14:19:59'), ('2019-02-16 14:20:01')")
	result := tk.MustQuery("select * from t where a between timestamp'2019-02-16 14:19:00' and timestamp'2019-02-16 14:21:00'")
	c.Assert(result.Rows(), HasLen, 2)

	tk.MustExec("drop table if exists t")
	tk.MustExec("create table t(a timestamp)")
	tk.MustExec("insert into t values('2019-02-16 14:19:59'), ('2019-02-16 14:20:01')")
	result = tk.MustQuery("select * from t where a < timestamp'2019-02-16 14:21:00'")
	result.Check(testkit.Rows("2019-02-16 14:19:59", "2019-02-16 14:20:01"))
}

func (s *testIntegrationSuite) TestIssue9710(c *C) {
	tk := testkit.NewTestKit(c, s.store)
	getSAndMS := func(str string) (int, int) {
		results := strings.Split(str, ":")
		SAndMS := strings.Split(results[len(results)-1], ".")
		var s, ms int
		s, _ = strconv.Atoi(SAndMS[0])
		if len(SAndMS) > 1 {
			ms, _ = strconv.Atoi(SAndMS[1])
		}
		return s, ms
	}

	for {
		rs := tk.MustQuery("select now(), now(6), unix_timestamp(), unix_timestamp(now())")
		s, ms := getSAndMS(rs.Rows()[0][1].(string))
		if ms < 500000 {
			time.Sleep(time.Second / 10)
			continue
		}

		s1, _ := getSAndMS(rs.Rows()[0][0].(string))
		c.Assert(s, Equals, s1) // now() will truncate the result instead of rounding it

		c.Assert(rs.Rows()[0][2], Equals, rs.Rows()[0][3]) // unix_timestamp() will truncate the result
		break
	}
}

// TestDecimalConvertToTime for issue #9770
func (s *testIntegrationSuite) TestDecimalConvertToTime(c *C) {
	tk := testkit.NewTestKit(c, s.store)
	defer s.cleanEnv(c)

	tk.MustExec("use test")
	tk.MustExec("drop table if exists t")
	tk.MustExec("create table t(a datetime(6), b timestamp)")
	tk.MustExec("insert t values (20010101100000.123456, 20110707101112.123456)")
	tk.MustQuery("select * from t").Check(testkit.Rows("2001-01-01 10:00:00.123456 2011-07-07 10:11:12"))
}

func (s *testIntegrationSuite) TestIssue9732(c *C) {
	tk := testkit.NewTestKit(c, s.store)
	defer s.cleanEnv(c)

	tk.MustQuery(`select monthname(str_to_date(null, '%m')), monthname(str_to_date(null, '%m')),
monthname(str_to_date(1, '%m')), monthname(str_to_date(0, '%m'));`).Check(testkit.Rows("<nil> <nil> <nil> <nil>"))

	nullCases := []struct {
		sql string
		ret string
	}{
		{"select str_to_date(1, '%m')", "0000-01-00"},
		{"select str_to_date(01, '%d')", "0000-00-01"},
		{"select str_to_date(2019, '%Y')", "2019-00-00"},
		{"select str_to_date('5,2019','%m,%Y')", "2019-05-00"},
		{"select str_to_date('01,2019','%d,%Y')", "2019-00-01"},
		{"select str_to_date('01,5','%d,%m')", "0000-05-01"},
	}

	for _, nullCase := range nullCases {
		tk.MustQuery(nullCase.sql).Check(testkit.Rows("<nil>"))
	}

	// remove NO_ZERO_DATE mode
	tk.MustExec("set sql_mode='ONLY_FULL_GROUP_BY,STRICT_TRANS_TABLES,NO_ZERO_IN_DATE,ERROR_FOR_DIVISION_BY_ZERO,NO_AUTO_CREATE_USER,NO_ENGINE_SUBSTITUTION'")

	for _, nullCase := range nullCases {
		tk.MustQuery(nullCase.sql).Check(testkit.Rows(nullCase.ret))
	}
}

func (s *testIntegrationSuite) TestDaynameArithmetic(c *C) {
	tk := testkit.NewTestKit(c, s.store)
	defer s.cleanEnv(c)

	cases := []struct {
		sql    string
		result string
	}{
		{`select dayname("1962-03-01")+0;`, "3"},
		{`select dayname("1962-03-02")+0;`, "4"},
		{`select dayname("1962-03-03")+0;`, "5"},
		{`select dayname("1962-03-04")+0;`, "6"},
		{`select dayname("1962-03-05")+0;`, "0"},
		{`select dayname("1962-03-06")+0;`, "1"},
		{`select dayname("1962-03-07")+0;`, "2"},
		{`select dayname("1962-03-08")+0;`, "3"},
		{`select dayname("1962-03-01")+1;`, "4"},
		{`select dayname("1962-03-01")+2;`, "5"},
		{`select dayname("1962-03-01")+3;`, "6"},
		{`select dayname("1962-03-01")+4;`, "7"},
		{`select dayname("1962-03-01")+5;`, "8"},
		{`select dayname("1962-03-01")+6;`, "9"},
		{`select dayname("1962-03-01")+7;`, "10"},
		{`select dayname("1962-03-01")+2333;`, "2336"},
		{`select dayname("1962-03-01")+2.333;`, "5.333"},
		{`select dayname("1962-03-01")>2;`, "1"},
		{`select dayname("1962-03-01")<2;`, "0"},
		{`select dayname("1962-03-01")=3;`, "1"},
		{`select dayname("1962-03-01")!=3;`, "0"},
		{`select dayname("1962-03-01")<4;`, "1"},
		{`select dayname("1962-03-01")>4;`, "0"},
		{`select !dayname("1962-03-01");`, "0"},
		{`select dayname("1962-03-01")&1;`, "1"},
		{`select dayname("1962-03-01")&3;`, "3"},
		{`select dayname("1962-03-01")&7;`, "3"},
		{`select dayname("1962-03-01")|1;`, "3"},
		{`select dayname("1962-03-01")|3;`, "3"},
		{`select dayname("1962-03-01")|7;`, "7"},
		{`select dayname("1962-03-01")^1;`, "2"},
		{`select dayname("1962-03-01")^3;`, "0"},
		{`select dayname("1962-03-01")^7;`, "4"},
	}

	for _, c := range cases {
		tk.MustQuery(c.sql).Check(testkit.Rows(c.result))
	}
}

func (s *testIntegrationSuite) TestIssue10156(c *C) {
	tk := testkit.NewTestKit(c, s.store)
	defer s.cleanEnv(c)

	tk.MustExec("use test")
	tk.MustExec("CREATE TABLE `t1` (`period_name` varchar(24) DEFAULT NULL ,`period_id` bigint(20) DEFAULT NULL ,`starttime` bigint(20) DEFAULT NULL)")
	tk.MustExec("CREATE TABLE `t2` (`bussid` bigint(20) DEFAULT NULL,`ct` bigint(20) DEFAULT NULL)")
	q := `
select
    a.period_name,
    b.date8
from
    (select * from t1) a
left join
    (select bussid,date(from_unixtime(ct)) date8 from t2) b
on
    a.period_id = b.bussid
where
    datediff(b.date8, date(from_unixtime(a.starttime))) >= 0`
	tk.MustQuery(q)
}

func (s *testIntegrationSuite) TestIssue9727(c *C) {
	tk := testkit.NewTestKit(c, s.store)
	defer s.cleanEnv(c)

	cases := []struct {
		sql    string
		result string
	}{
		{`SELECT "1900-01-01 00:00:00" + INTERVAL "100000000:214748364700" MINUTE_SECOND;`, "8895-03-27 22:11:40"},
		{`SELECT "1900-01-01 00:00:00" + INTERVAL 1 << 37 SECOND;`, "6255-04-08 15:04:32"},
		{`SELECT "1900-01-01 00:00:00" + INTERVAL 1 << 31 MINUTE;`, "5983-01-24 02:08:00"},
		{`SELECT "1900-01-01 00:00:00" + INTERVAL 1 << 38 SECOND;`, "<nil>"},
		{`SELECT "1900-01-01 00:00:00" + INTERVAL 1 << 33 MINUTE;`, "<nil>"},
		{`SELECT "1900-01-01 00:00:00" + INTERVAL 1 << 30 HOUR;`, "<nil>"},
		{`SELECT "1900-01-01 00:00:00" + INTERVAL "1000000000:214748364700" MINUTE_SECOND;`, "<nil>"},
		{`SELECT 19000101000000 + INTERVAL "100000000:214748364700" MINUTE_SECOND;`, "8895-03-27 22:11:40"},
		{`SELECT 19000101000000 + INTERVAL 1 << 37 SECOND;`, "6255-04-08 15:04:32"},
		{`SELECT 19000101000000 + INTERVAL 1 << 31 MINUTE;`, "5983-01-24 02:08:00"},

		{`SELECT "8895-03-27 22:11:40" - INTERVAL "100000000:214748364700" MINUTE_SECOND;`, "1900-01-01 00:00:00"},
		{`SELECT "6255-04-08 15:04:32" - INTERVAL 1 << 37 SECOND;`, "1900-01-01 00:00:00"},
		{`SELECT "5983-01-24 02:08:00" - INTERVAL 1 << 31 MINUTE;`, "1900-01-01 00:00:00"},
		{`SELECT "9999-01-01 00:00:00" - INTERVAL 1 << 39 SECOND;`, "<nil>"},
		{`SELECT "9999-01-01 00:00:00" - INTERVAL 1 << 33 MINUTE;`, "<nil>"},
		{`SELECT "9999-01-01 00:00:00" - INTERVAL 1 << 30 HOUR;`, "<nil>"},
		{`SELECT "9999-01-01 00:00:00" - INTERVAL "10000000000:214748364700" MINUTE_SECOND;`, "<nil>"},
		{`SELECT 88950327221140 - INTERVAL "100000000:214748364700" MINUTE_SECOND ;`, "1900-01-01 00:00:00"},
		{`SELECT 62550408150432 - INTERVAL 1 << 37 SECOND;`, "1900-01-01 00:00:00"},
		{`SELECT 59830124020800 - INTERVAL 1 << 31 MINUTE;`, "1900-01-01 00:00:00"},

		{`SELECT 10000101000000 + INTERVAL "111111111111111111" MICROSECOND;`, `4520-12-21 05:31:51.111111`},
		{`SELECT 10000101000000 + INTERVAL "111111111111.111111" SECOND;`, `4520-12-21 05:31:51.111111`},
		{`SELECT 10000101000000 + INTERVAL "111111111111.111111111" SECOND;`, `4520-12-21 05:31:51.111111`},
		{`SELECT 10000101000000 + INTERVAL "111111111111.111" SECOND;`, `4520-12-21 05:31:51.111000`},
		{`SELECT 10000101000000 + INTERVAL "111111111111." SECOND;`, `4520-12-21 05:31:51`},
		{`SELECT 10000101000000 + INTERVAL "111111111111111111.5" MICROSECOND;`, `4520-12-21 05:31:51.111112`},
		{`SELECT 10000101000000 + INTERVAL "111111111111111112.5" MICROSECOND;`, `4520-12-21 05:31:51.111113`},
		{`SELECT 10000101000000 + INTERVAL "111111111111111111.500000" MICROSECOND;`, `4520-12-21 05:31:51.111112`},
		{`SELECT 10000101000000 + INTERVAL "111111111111111111.50000000" MICROSECOND;`, `4520-12-21 05:31:51.111112`},
		{`SELECT 10000101000000 + INTERVAL "111111111111111111.6" MICROSECOND;`, `4520-12-21 05:31:51.111112`},
		{`SELECT 10000101000000 + INTERVAL "111111111111111111.499999" MICROSECOND;`, `4520-12-21 05:31:51.111111`},
		{`SELECT 10000101000000 + INTERVAL "111111111111111111.499999999999" MICROSECOND;`, `4520-12-21 05:31:51.111111`},
	}

	for _, c := range cases {
		tk.MustQuery(c.sql).Check(testkit.Rows(c.result))
	}
}

func (s *testIntegrationSuite) TestTimestampDatumEncode(c *C) {
	tk := testkit.NewTestKit(c, s.store)
	tk.MustExec("use test")
	tk.MustExec(`drop table if exists t;`)
	tk.MustExec(`create table t (a bigint primary key, b timestamp)`)
	tk.MustExec(`insert into t values (1, "2019-04-29 11:56:12")`)
	tk.MustQuery(`explain select * from t where b = (select max(b) from t)`).Check(testkit.Rows(
		"TableReader_43 10.00 root  data:Selection_42",
		"└─Selection_42 10.00 cop[tikv]  eq(test.t.b, 2019-04-29 11:56:12)",
		"  └─TableFullScan_41 10000.00 cop[tikv] table:t keep order:false, stats:pseudo",
	))
	tk.MustQuery(`select * from t where b = (select max(b) from t)`).Check(testkit.Rows(`1 2019-04-29 11:56:12`))
}

func (s *testIntegrationSuite) TestDateTimeAddReal(c *C) {
	tk := testkit.NewTestKit(c, s.store)
	defer s.cleanEnv(c)

	cases := []struct {
		sql    string
		result string
	}{
		{`SELECT "1900-01-01 00:00:00" + INTERVAL 1.123456789e3 SECOND;`, "1900-01-01 00:18:43.456789"},
		{`SELECT 19000101000000 + INTERVAL 1.123456789e3 SECOND;`, "1900-01-01 00:18:43.456789"},
		{`select date("1900-01-01") + interval 1.123456789e3 second;`, "1900-01-01 00:18:43.456789"},
		{`SELECT "1900-01-01 00:18:43.456789" - INTERVAL 1.123456789e3 SECOND;`, "1900-01-01 00:00:00"},
		{`SELECT 19000101001843.456789 - INTERVAL 1.123456789e3 SECOND;`, "1900-01-01 00:00:00"},
		{`select date("1900-01-01") - interval 1.123456789e3 second;`, "1899-12-31 23:41:16.543211"},
		{`select 19000101000000 - interval 1.123456789e3 second;`, "1899-12-31 23:41:16.543211"},
	}

	for _, c := range cases {
		tk.MustQuery(c.sql).Check(testkit.Rows(c.result))
	}
}

func (s *testIntegrationSuite) TestIssue10181(c *C) {
	tk := testkit.NewTestKit(c, s.store)
	tk.MustExec("use test")
	tk.MustExec(`drop table if exists t;`)
	tk.MustExec(`create table t(a bigint unsigned primary key);`)
	tk.MustExec(`insert into t values(9223372036854775807), (18446744073709551615)`)
	tk.MustQuery(`select * from t where a > 9223372036854775807-0.5 order by a`).Check(testkit.Rows(`9223372036854775807`, `18446744073709551615`))
}

func (s *testIntegrationSuite) TestExprPushdown(c *C) {
	tk := testkit.NewTestKit(c, s.store)
	tk.MustExec("use test")
	tk.MustExec("drop table if exists t")
	tk.MustExec("create table t(id int, col1 varchar(10), col2 varchar(10), col3 int, col4 int, col5 int, index key1" +
		" (col1, col2, col3, col4), index key2 (col4, col3, col2, col1))")
	tk.MustExec("insert into t values(1,'211111','311',4,5,6),(2,'311111','411',5,6,7),(3,'411111','511',6,7,8)," +
		"(4,'511111','611',7,8,9),(5,'611111','711',8,9,10)")

	// case 1, index scan without double read, some filters can not be pushed to cop task
	rows := tk.MustQuery("explain select col2, col1 from t use index(key1) where col2 like '5%' and substr(col1, 1, 1) = '4'").Rows()
	c.Assert(fmt.Sprintf("%v", rows[1][2]), Equals, "root")
	c.Assert(fmt.Sprintf("%v", rows[1][4]), Equals, "eq(substr(test.t.col1, 1, 1), \"4\")")
	c.Assert(fmt.Sprintf("%v", rows[3][2]), Equals, "cop[tikv]")
	c.Assert(fmt.Sprintf("%v", rows[3][4]), Equals, "like(test.t.col2, \"5%\", 92)")
	tk.MustQuery("select col2, col1 from t use index(key1) where col2 like '5%' and substr(col1, 1, 1) = '4'").Check(testkit.Rows("511 411111"))
	tk.MustQuery("select count(col2) from t use index(key1) where col2 like '5%' and substr(col1, 1, 1) = '4'").Check(testkit.Rows("1"))

	// case 2, index scan without double read, none of the filters can be pushed to cop task
	rows = tk.MustQuery("explain select col1, col2 from t use index(key2) where substr(col2, 1, 1) = '5' and substr(col1, 1, 1) = '4'").Rows()
	c.Assert(fmt.Sprintf("%v", rows[0][2]), Equals, "root")
	c.Assert(fmt.Sprintf("%v", rows[0][4]), Equals, "eq(substr(test.t.col1, 1, 1), \"4\"), eq(substr(test.t.col2, 1, 1), \"5\")")
	tk.MustQuery("select col1, col2 from t use index(key2) where substr(col2, 1, 1) = '5' and substr(col1, 1, 1) = '4'").Check(testkit.Rows("411111 511"))
	tk.MustQuery("select count(col1) from t use index(key2) where substr(col2, 1, 1) = '5' and substr(col1, 1, 1) = '4'").Check(testkit.Rows("1"))

	// case 3, index scan with double read, some filters can not be pushed to cop task
	rows = tk.MustQuery("explain select id from t use index(key1) where col2 like '5%' and substr(col1, 1, 1) = '4'").Rows()
	c.Assert(fmt.Sprintf("%v", rows[1][2]), Equals, "root")
	c.Assert(fmt.Sprintf("%v", rows[1][4]), Equals, "eq(substr(test.t.col1, 1, 1), \"4\")")
	c.Assert(fmt.Sprintf("%v", rows[3][2]), Equals, "cop[tikv]")
	c.Assert(fmt.Sprintf("%v", rows[3][4]), Equals, "like(test.t.col2, \"5%\", 92)")
	tk.MustQuery("select id from t use index(key1) where col2 like '5%' and substr(col1, 1, 1) = '4'").Check(testkit.Rows("3"))
	tk.MustQuery("select count(id) from t use index(key1) where col2 like '5%' and substr(col1, 1, 1) = '4'").Check(testkit.Rows("1"))

	// case 4, index scan with double read, none of the filters can be pushed to cop task
	rows = tk.MustQuery("explain select id from t use index(key2) where substr(col2, 1, 1) = '5' and substr(col1, 1, 1) = '4'").Rows()
	c.Assert(fmt.Sprintf("%v", rows[1][2]), Equals, "root")
	c.Assert(fmt.Sprintf("%v", rows[1][4]), Equals, "eq(substr(test.t.col1, 1, 1), \"4\"), eq(substr(test.t.col2, 1, 1), \"5\")")
	tk.MustQuery("select id from t use index(key2) where substr(col2, 1, 1) = '5' and substr(col1, 1, 1) = '4'").Check(testkit.Rows("3"))
	tk.MustQuery("select count(id) from t use index(key2) where substr(col2, 1, 1) = '5' and substr(col1, 1, 1) = '4'").Check(testkit.Rows("1"))
}
func (s *testIntegrationSuite) TestIssue16973(c *C) {
	tk := testkit.NewTestKit(c, s.store)
	tk.MustExec("use test")
	tk.MustExec("drop table if exists t1")
	tk.MustExec("create table t1(id varchar(36) not null primary key, org_id varchar(36) not null, " +
		"status tinyint default 1 not null, ns varchar(36) default '' not null);")
	tk.MustExec("create table t2(id varchar(36) not null primary key, order_id varchar(36) not null, " +
		"begin_time timestamp(3) default CURRENT_TIMESTAMP(3) not null);")
	tk.MustExec("create index idx_oid on t2(order_id);")
	tk.MustExec("insert into t1 value (1,1,1,'a');")
	tk.MustExec("insert into t1 value (2,1,2,'a');")
	tk.MustExec("insert into t1 value (3,1,3,'a');")
	tk.MustExec("insert into t2 value (1,2,date'2020-05-08');")

	rows := tk.MustQuery("explain SELECT /*+ INL_MERGE_JOIN(t1,t2) */ COUNT(*) FROM  t1 LEFT JOIN t2 ON t1.id = t2.order_id WHERE t1.ns = 'a' AND t1.org_id IN (1) " +
		"AND t1.status IN (2,6,10) AND timestampdiff(month, t2.begin_time, date'2020-05-06') = 0;").Rows()
	c.Assert(fmt.Sprintf("%v", rows[1][0]), Matches, ".*IndexMergeJoin.*")
	c.Assert(fmt.Sprintf("%v", rows[4][3]), Equals, "table:t1")
	c.Assert(fmt.Sprintf("%v", rows[5][0]), Matches, ".*Selection.*")
	c.Assert(fmt.Sprintf("%v", rows[9][3]), Equals, "table:t2")
	tk.MustQuery("SELECT /*+ INL_MERGE_JOIN(t1,t2) */ COUNT(*) FROM  t1 LEFT JOIN t2 ON t1.id = t2.order_id WHERE t1.ns = 'a' AND t1.org_id IN (1) " +
		"AND t1.status IN (2,6,10) AND timestampdiff(month, t2.begin_time, date'2020-05-06') = 0;").Check(testkit.Rows("1"))
}

func (s *testIntegrationSuite) TestExprPushdownBlacklist(c *C) {
	tk := testkit.NewTestKit(c, s.store)
	tk.MustQuery(`select * from mysql.expr_pushdown_blacklist`).Check(testkit.Rows(
		"date_add tiflash DST(daylight saving time) does not take effect in TiFlash date_add",
		"cast tiflash Behavior of some corner cases(overflow, truncate etc) is different in TiFlash and TiDB"))

	tk.MustExec("use test")
	tk.MustExec("drop table if exists t")
	tk.MustExec("create table t(a int , b date)")

	// Create virtual tiflash replica info.
	dom := domain.GetDomain(tk.Se)
	is := dom.InfoSchema()
	db, exists := is.SchemaByName(model.NewCIStr("test"))
	c.Assert(exists, IsTrue)
	for _, tblInfo := range db.Tables {
		if tblInfo.Name.L == "t" {
			tblInfo.TiFlashReplica = &model.TiFlashReplicaInfo{
				Count:     1,
				Available: true,
			}
		}
	}

	tk.MustExec("insert into mysql.expr_pushdown_blacklist " +
		"values('<', 'tikv,tiflash,tidb', 'for test'),('date_format', 'tikv', 'for test')")
	tk.MustExec("admin reload expr_pushdown_blacklist")

	tk.MustExec("set @@session.tidb_isolation_read_engines = 'tiflash'")

	// < not pushed, cast only pushed to TiKV, date_format only pushed to TiFlash,
	// > pushed to both TiKV and TiFlash
	rows := tk.MustQuery("explain select * from test.t where b > date'1988-01-01' and b < date'1994-01-01' " +
		"and cast(a as decimal(10,2)) > 10.10 and date_format(b,'%m') = '11'").Rows()
	c.Assert(fmt.Sprintf("%v", rows[0][4]), Equals, "lt(test.t.b, 1994-01-01)")
	c.Assert(fmt.Sprintf("%v", rows[1][4]), Equals, "gt(cast(test.t.a), 10.10)")
	c.Assert(fmt.Sprintf("%v", rows[3][4]), Equals, "eq(date_format(test.t.b, \"%m\"), \"11\"), gt(test.t.b, 1988-01-01)")

	tk.MustExec("set @@session.tidb_isolation_read_engines = 'tikv'")
	rows = tk.MustQuery("explain select * from test.t where b > date'1988-01-01' and b < date'1994-01-01' " +
		"and cast(a as decimal(10,2)) > 10.10 and date_format(b,'%m') = '11'").Rows()
	c.Assert(fmt.Sprintf("%v", rows[0][4]), Equals, "lt(test.t.b, 1994-01-01)")
	c.Assert(fmt.Sprintf("%v", rows[1][4]), Equals, "eq(date_format(test.t.b, \"%m\"), \"11\")")
	c.Assert(fmt.Sprintf("%v", rows[3][4]), Equals, "gt(cast(test.t.a), 10.10), gt(test.t.b, 1988-01-01)")

	tk.MustExec("delete from mysql.expr_pushdown_blacklist where name = '<' and store_type = 'tikv,tiflash,tidb' and reason = 'for test'")
	tk.MustExec("delete from mysql.expr_pushdown_blacklist where name = 'date_format' and store_type = 'tikv' and reason = 'for test'")
	tk.MustExec("admin reload expr_pushdown_blacklist")
}

func (s *testIntegrationSuite) TestOptRuleBlacklist(c *C) {
	tk := testkit.NewTestKit(c, s.store)
	tk.MustQuery(`select * from mysql.opt_rule_blacklist`).Check(testkit.Rows())
}

func (s *testIntegrationSuite) TestIssue10804(c *C) {
	tk := testkit.NewTestKit(c, s.store)
	tk.MustQuery(`SELECT @@information_schema_stats_expiry`).Check(testkit.Rows(`86400`))
	tk.MustExec("/*!80000 SET SESSION information_schema_stats_expiry=0 */")
	tk.MustQuery(`SELECT @@information_schema_stats_expiry`).Check(testkit.Rows(`0`))
	tk.MustQuery(`SELECT @@GLOBAL.information_schema_stats_expiry`).Check(testkit.Rows(`86400`))
	tk.MustExec("/*!80000 SET GLOBAL information_schema_stats_expiry=0 */")
	tk.MustQuery(`SELECT @@GLOBAL.information_schema_stats_expiry`).Check(testkit.Rows(`0`))
}

func (s *testIntegrationSuite) TestInvalidEndingStatement(c *C) {
	tk := testkit.NewTestKit(c, s.store)
	tk.MustExec("use test")
	parseErrMsg := "[parser:1064]"
	errMsgLen := len(parseErrMsg)

	assertParseErr := func(sql string) {
		_, err := tk.Exec(sql)
		c.Assert(err, NotNil)
		c.Assert(err.Error()[:errMsgLen], Equals, parseErrMsg)
	}

	assertParseErr("drop table if exists t'xyz")
	assertParseErr("drop table if exists t'")
	assertParseErr("drop table if exists t`")
	assertParseErr(`drop table if exists t'`)
	assertParseErr(`drop table if exists t"`)
}

func (s *testIntegrationSuite) TestIssue15613(c *C) {
	tk := testkit.NewTestKit(c, s.store)
	tk.MustQuery("select sec_to_time(1e-4)").Check(testkit.Rows("00:00:00.000100"))
	tk.MustQuery("select sec_to_time(1e-5)").Check(testkit.Rows("00:00:00.000010"))
	tk.MustQuery("select sec_to_time(1e-6)").Check(testkit.Rows("00:00:00.000001"))
	tk.MustQuery("select sec_to_time(1e-7)").Check(testkit.Rows("00:00:00.000000"))
}

func (s *testIntegrationSuite) TestIssue10675(c *C) {
	tk := testkit.NewTestKit(c, s.store)
	tk.MustExec("use test")
	tk.MustExec(`drop table if exists t;`)
	tk.MustExec(`create table t(a int);`)
	tk.MustExec(`insert into t values(1);`)
	tk.MustQuery(`select * from t where a < -184467440737095516167.1;`).Check(testkit.Rows())
	tk.MustQuery(`select * from t where a > -184467440737095516167.1;`).Check(
		testkit.Rows("1"))
	tk.MustQuery(`select * from t where a < 184467440737095516167.1;`).Check(
		testkit.Rows("1"))
	tk.MustQuery(`select * from t where a > 184467440737095516167.1;`).Check(testkit.Rows())

	// issue 11647
	tk.MustExec(`drop table if exists t;`)
	tk.MustExec(`create table t(b bit(1));`)
	tk.MustExec(`insert into t values(b'1');`)
	tk.MustQuery(`select count(*) from t where b = 1;`).Check(testkit.Rows("1"))
	tk.MustQuery(`select count(*) from t where b = '1';`).Check(testkit.Rows("1"))
	tk.MustQuery(`select count(*) from t where b = b'1';`).Check(testkit.Rows("1"))

	tk.MustExec(`drop table if exists t;`)
	tk.MustExec(`create table t(b bit(63));`)
	// Not 64, because the behavior of mysql is amazing. I have no idea to fix it.
	tk.MustExec(`insert into t values(b'111111111111111111111111111111111111111111111111111111111111111');`)
	tk.MustQuery(`select count(*) from t where b = 9223372036854775807;`).Check(testkit.Rows("1"))
	tk.MustQuery(`select count(*) from t where b = '9223372036854775807';`).Check(testkit.Rows("1"))
	tk.MustQuery(`select count(*) from t where b = b'111111111111111111111111111111111111111111111111111111111111111';`).Check(testkit.Rows("1"))
}

func (s *testIntegrationSuite) TestDatetimeMicrosecond(c *C) {
	tk := testkit.NewTestKit(c, s.store)
	// For int
	tk.MustQuery(`select DATE_ADD('2007-03-28 22:08:28',INTERVAL -2 SECOND_MICROSECOND);`).Check(
		testkit.Rows("2007-03-28 22:08:27.800000"))
	tk.MustQuery(`select DATE_ADD('2007-03-28 22:08:28',INTERVAL -2 MINUTE_MICROSECOND);`).Check(
		testkit.Rows("2007-03-28 22:08:27.800000"))
	tk.MustQuery(`select DATE_ADD('2007-03-28 22:08:28',INTERVAL -2 HOUR_MICROSECOND);`).Check(
		testkit.Rows("2007-03-28 22:08:27.800000"))
	tk.MustQuery(`select DATE_ADD('2007-03-28 22:08:28',INTERVAL -2 DAY_MICROSECOND);`).Check(
		testkit.Rows("2007-03-28 22:08:27.800000"))

	// For Decimal
	tk.MustQuery(`select DATE_ADD('2007-03-28 22:08:28',INTERVAL 2.2 HOUR_MINUTE);`).Check(
		testkit.Rows("2007-03-29 00:10:28"))
	tk.MustQuery(`select DATE_ADD('2007-03-28 22:08:28',INTERVAL 2.2 MINUTE_SECOND);`).Check(
		testkit.Rows("2007-03-28 22:10:30"))
	tk.MustQuery(`select DATE_ADD('2007-03-28 22:08:28',INTERVAL 2.2 YEAR_MONTH);`).Check(
		testkit.Rows("2009-05-28 22:08:28"))
	tk.MustQuery(`select DATE_ADD('2007-03-28 22:08:28',INTERVAL 2.2 DAY_HOUR);`).Check(
		testkit.Rows("2007-03-31 00:08:28"))
	tk.MustQuery(`select DATE_ADD('2007-03-28 22:08:28',INTERVAL 2.2 DAY_MINUTE);`).Check(
		testkit.Rows("2007-03-29 00:10:28"))
	tk.MustQuery(`select DATE_ADD('2007-03-28 22:08:28',INTERVAL 2.2 DAY_SECOND);`).Check(
		testkit.Rows("2007-03-28 22:10:30"))
	tk.MustQuery(`select DATE_ADD('2007-03-28 22:08:28',INTERVAL 2.2 HOUR_SECOND);`).Check(
		testkit.Rows("2007-03-28 22:10:30"))
	tk.MustQuery(`select DATE_ADD('2007-03-28 22:08:28',INTERVAL 2.2 SECOND);`).Check(
		testkit.Rows("2007-03-28 22:08:30.200000"))
	tk.MustQuery(`select DATE_ADD('2007-03-28 22:08:28',INTERVAL 2.2 YEAR);`).Check(
		testkit.Rows("2009-03-28 22:08:28"))
	tk.MustQuery(`select DATE_ADD('2007-03-28 22:08:28',INTERVAL 2.2 QUARTER);`).Check(
		testkit.Rows("2007-09-28 22:08:28"))
	tk.MustQuery(`select DATE_ADD('2007-03-28 22:08:28',INTERVAL 2.2 MONTH);`).Check(
		testkit.Rows("2007-05-28 22:08:28"))
	tk.MustQuery(`select DATE_ADD('2007-03-28 22:08:28',INTERVAL 2.2 WEEK);`).Check(
		testkit.Rows("2007-04-11 22:08:28"))
	tk.MustQuery(`select DATE_ADD('2007-03-28 22:08:28',INTERVAL 2.2 DAY);`).Check(
		testkit.Rows("2007-03-30 22:08:28"))
	tk.MustQuery(`select DATE_ADD('2007-03-28 22:08:28',INTERVAL 2.2 HOUR);`).Check(
		testkit.Rows("2007-03-29 00:08:28"))
	tk.MustQuery(`select DATE_ADD('2007-03-28 22:08:28',INTERVAL 2.2 MINUTE);`).Check(
		testkit.Rows("2007-03-28 22:10:28"))
	tk.MustQuery(`select DATE_ADD('2007-03-28 22:08:28',INTERVAL 2.2 MICROSECOND);`).Check(
		testkit.Rows("2007-03-28 22:08:28.000002"))
	tk.MustQuery(`select DATE_ADD('2007-03-28 22:08:28',INTERVAL -2.2 HOUR_MINUTE);`).Check(
		testkit.Rows("2007-03-28 20:06:28"))
	tk.MustQuery(`select DATE_ADD('2007-03-28 22:08:28',INTERVAL -2.2 MINUTE_SECOND);`).Check(
		testkit.Rows("2007-03-28 22:06:26"))
	tk.MustQuery(`select DATE_ADD('2007-03-28 22:08:28',INTERVAL -2.2 YEAR_MONTH);`).Check(
		testkit.Rows("2005-01-28 22:08:28"))
	tk.MustQuery(`select DATE_ADD('2007-03-28 22:08:28',INTERVAL -2.2 DAY_HOUR);`).Check(
		testkit.Rows("2007-03-26 20:08:28"))
	tk.MustQuery(`select DATE_ADD('2007-03-28 22:08:28',INTERVAL -2.2 DAY_MINUTE);`).Check(
		testkit.Rows("2007-03-28 20:06:28"))
	tk.MustQuery(`select DATE_ADD('2007-03-28 22:08:28',INTERVAL -2.2 DAY_SECOND);`).Check(
		testkit.Rows("2007-03-28 22:06:26"))
	tk.MustQuery(`select DATE_ADD('2007-03-28 22:08:28',INTERVAL -2.2 HOUR_SECOND);`).Check(
		testkit.Rows("2007-03-28 22:06:26"))
	//	tk.MustQuery(`select DATE_ADD('2007-03-28 22:08:28',INTERVAL -2.2 SECOND);`).Check(
	//		testkit.Rows("2007-03-28 22:08:25.800000"))
	tk.MustQuery(`select DATE_ADD('2007-03-28 22:08:28',INTERVAL -2.2 YEAR);`).Check(
		testkit.Rows("2005-03-28 22:08:28"))
	tk.MustQuery(`select DATE_ADD('2007-03-28 22:08:28',INTERVAL -2.2 QUARTER);`).Check(
		testkit.Rows("2006-09-28 22:08:28"))
	tk.MustQuery(`select DATE_ADD('2007-03-28 22:08:28',INTERVAL -2.2 MONTH);`).Check(
		testkit.Rows("2007-01-28 22:08:28"))
	tk.MustQuery(`select DATE_ADD('2007-03-28 22:08:28',INTERVAL -2.2 WEEK);`).Check(
		testkit.Rows("2007-03-14 22:08:28"))
	tk.MustQuery(`select DATE_ADD('2007-03-28 22:08:28',INTERVAL -2.2 DAY);`).Check(
		testkit.Rows("2007-03-26 22:08:28"))
	tk.MustQuery(`select DATE_ADD('2007-03-28 22:08:28',INTERVAL -2.2 HOUR);`).Check(
		testkit.Rows("2007-03-28 20:08:28"))
	tk.MustQuery(`select DATE_ADD('2007-03-28 22:08:28',INTERVAL -2.2 MINUTE);`).Check(
		testkit.Rows("2007-03-28 22:06:28"))
	tk.MustQuery(`select DATE_ADD('2007-03-28 22:08:28',INTERVAL -2.2 MICROSECOND);`).Check(
		testkit.Rows("2007-03-28 22:08:27.999998"))
	tk.MustQuery(`select DATE_ADD('2007-03-28 22:08:28',INTERVAL "-2.2" HOUR_MINUTE);`).Check(
		testkit.Rows("2007-03-28 20:06:28"))
	tk.MustQuery(`select DATE_ADD('2007-03-28 22:08:28',INTERVAL "-2.2" MINUTE_SECOND);`).Check(
		testkit.Rows("2007-03-28 22:06:26"))
	tk.MustQuery(`select DATE_ADD('2007-03-28 22:08:28',INTERVAL "-2.2" YEAR_MONTH);`).Check(
		testkit.Rows("2005-01-28 22:08:28"))
	tk.MustQuery(`select DATE_ADD('2007-03-28 22:08:28',INTERVAL "-2.2" DAY_HOUR);`).Check(
		testkit.Rows("2007-03-26 20:08:28"))
	tk.MustQuery(`select DATE_ADD('2007-03-28 22:08:28',INTERVAL "-2.2" DAY_MINUTE);`).Check(
		testkit.Rows("2007-03-28 20:06:28"))
	tk.MustQuery(`select DATE_ADD('2007-03-28 22:08:28',INTERVAL "-2.2" DAY_SECOND);`).Check(
		testkit.Rows("2007-03-28 22:06:26"))
	tk.MustQuery(`select DATE_ADD('2007-03-28 22:08:28',INTERVAL "-2.2" HOUR_SECOND);`).Check(
		testkit.Rows("2007-03-28 22:06:26"))
	//	tk.MustQuery(`select DATE_ADD('2007-03-28 22:08:28',INTERVAL "-2.2" SECOND);`).Check(
	//		testkit.Rows("2007-03-28 22:08:25.800000"))
	tk.MustQuery(`select DATE_ADD('2007-03-28 22:08:28',INTERVAL "-2.2" YEAR);`).Check(
		testkit.Rows("2005-03-28 22:08:28"))
	tk.MustQuery(`select DATE_ADD('2007-03-28 22:08:28',INTERVAL "-2.2" QUARTER);`).Check(
		testkit.Rows("2006-09-28 22:08:28"))
	tk.MustQuery(`select DATE_ADD('2007-03-28 22:08:28',INTERVAL "-2.2" MONTH);`).Check(
		testkit.Rows("2007-01-28 22:08:28"))
	tk.MustQuery(`select DATE_ADD('2007-03-28 22:08:28',INTERVAL "-2.2" WEEK);`).Check(
		testkit.Rows("2007-03-14 22:08:28"))
	//	tk.MustQuery(`select DATE_ADD('2007-03-28 22:08:28',INTERVAL "-2.2" DAY);`).Check(
	//		testkit.Rows("2007-03-26 22:08:28"))
	//	tk.MustQuery(`select DATE_ADD('2007-03-28 22:08:28',INTERVAL "-2.2" HOUR);`).Check(
	//		testkit.Rows("2007-03-28 20:08:28"))
	tk.MustQuery(`select DATE_ADD('2007-03-28 22:08:28',INTERVAL "-2.2" MINUTE);`).Check(
		testkit.Rows("2007-03-28 22:06:28"))
	tk.MustQuery(`select DATE_ADD('2007-03-28 22:08:28',INTERVAL "-2.2" MICROSECOND);`).Check(
		testkit.Rows("2007-03-28 22:08:27.999998"))
	tk.MustQuery(`select DATE_ADD('2007-03-28 22:08:28',INTERVAL "-2.-2" HOUR_MINUTE);`).Check(
		testkit.Rows("2007-03-28 20:06:28"))
	tk.MustQuery(`select DATE_ADD('2007-03-28 22:08:28',INTERVAL "-2.-2" MINUTE_SECOND);`).Check(
		testkit.Rows("2007-03-28 22:06:26"))
	tk.MustQuery(`select DATE_ADD('2007-03-28 22:08:28',INTERVAL "-2.-2" YEAR_MONTH);`).Check(
		testkit.Rows("2005-01-28 22:08:28"))
	tk.MustQuery(`select DATE_ADD('2007-03-28 22:08:28',INTERVAL "-2.-2" DAY_HOUR);`).Check(
		testkit.Rows("2007-03-26 20:08:28"))
	tk.MustQuery(`select DATE_ADD('2007-03-28 22:08:28',INTERVAL "-2.-2" DAY_MINUTE);`).Check(
		testkit.Rows("2007-03-28 20:06:28"))
	tk.MustQuery(`select DATE_ADD('2007-03-28 22:08:28',INTERVAL "-2.-2" DAY_SECOND);`).Check(
		testkit.Rows("2007-03-28 22:06:26"))
	tk.MustQuery(`select DATE_ADD('2007-03-28 22:08:28',INTERVAL "-2.-2" HOUR_SECOND);`).Check(
		testkit.Rows("2007-03-28 22:06:26"))
	//	tk.MustQuery(`select DATE_ADD('2007-03-28 22:08:28',INTERVAL "-2.-2" SECOND);`).Check(
	//		testkit.Rows("2007-03-28 22:08:26"))
	tk.MustQuery(`select DATE_ADD('2007-03-28 22:08:28',INTERVAL "-2.-2" YEAR);`).Check(
		testkit.Rows("2005-03-28 22:08:28"))
	tk.MustQuery(`select DATE_ADD('2007-03-28 22:08:28',INTERVAL "-2.-2" QUARTER);`).Check(
		testkit.Rows("2006-09-28 22:08:28"))
	tk.MustQuery(`select DATE_ADD('2007-03-28 22:08:28',INTERVAL "-2.-2" MONTH);`).Check(
		testkit.Rows("2007-01-28 22:08:28"))
	tk.MustQuery(`select DATE_ADD('2007-03-28 22:08:28',INTERVAL "-2.-2" WEEK);`).Check(
		testkit.Rows("2007-03-14 22:08:28"))
	//	tk.MustQuery(`select DATE_ADD('2007-03-28 22:08:28',INTERVAL "-2.-2" DAY);`).Check(
	//		testkit.Rows("2007-03-26 22:08:28"))
	//	tk.MustQuery(`select DATE_ADD('2007-03-28 22:08:28',INTERVAL "-2.-2" HOUR);`).Check(
	//		testkit.Rows("2007-03-28 20:08:28"))
	tk.MustQuery(`select DATE_ADD('2007-03-28 22:08:28',INTERVAL "-2.-2" MINUTE);`).Check(
		testkit.Rows("2007-03-28 22:06:28"))
	tk.MustQuery(`select DATE_ADD('2007-03-28 22:08:28',INTERVAL "-2.-2" MICROSECOND);`).Check(
		testkit.Rows("2007-03-28 22:08:27.999998"))
}

func (s *testIntegrationSuite) TestFuncCaseWithLeftJoin(c *C) {
	tk := testkit.NewTestKitWithInit(c, s.store)

	tk.MustExec("create table kankan1(id int, name text)")
	tk.MustExec("insert into kankan1 values(1, 'a')")
	tk.MustExec("insert into kankan1 values(2, 'a')")

	tk.MustExec("create table kankan2(id int, h1 text)")
	tk.MustExec("insert into kankan2 values(2, 'z')")

	tk.MustQuery("select t1.id from kankan1 t1 left join kankan2 t2 on t1.id = t2.id where (case  when t1.name='b' then 'case2' when t1.name='a' then 'case1' else NULL end) = 'case1' order by t1.id").Check(testkit.Rows("1", "2"))
}

func (s *testIntegrationSuite) TestIssue11594(c *C) {
	tk := testkit.NewTestKit(c, s.store)
	tk.MustExec("use test")
	tk.MustExec(`drop table if exists t1;`)
	tk.MustExec("CREATE TABLE t1 (v bigint(20) UNSIGNED NOT NULL);")
	tk.MustExec("INSERT INTO t1 VALUES (1), (2);")
	tk.MustQuery("SELECT SUM(IF(v > 1, v, -v)) FROM t1;").Check(testkit.Rows("1"))
	tk.MustQuery("SELECT sum(IFNULL(cast(null+rand() as unsigned), -v)) FROM t1;").Check(testkit.Rows("-3"))
	tk.MustQuery("SELECT sum(COALESCE(cast(null+rand() as unsigned), -v)) FROM t1;").Check(testkit.Rows("-3"))
	tk.MustQuery("SELECT sum(COALESCE(cast(null+rand() as unsigned), v)) FROM t1;").Check(testkit.Rows("3"))
}

func (s *testIntegrationSuite) TestDefEnableVectorizedEvaluation(c *C) {
	tk := testkit.NewTestKit(c, s.store)
	tk.MustExec("use mysql")
	tk.MustQuery(`select @@tidb_enable_vectorized_expression`).Check(testkit.Rows("1"))
}

func (s *testIntegrationSuite) TestIssue11309And11319(c *C) {
	tk := testkit.NewTestKit(c, s.store)
	tk.MustExec("use test")
	tk.MustExec(`drop table if exists t;`)
	tk.MustExec(`CREATE TABLE t (a decimal(6,3),b double(6,3),c float(6,3));`)
	tk.MustExec(`INSERT INTO t VALUES (1.100,1.100,1.100);`)
	tk.MustQuery(`SELECT DATE_ADD('2003-11-18 07:25:13',INTERVAL a MINUTE_SECOND) FROM t`).Check(testkit.Rows(`2003-11-18 07:27:53`))
	tk.MustQuery(`SELECT DATE_ADD('2003-11-18 07:25:13',INTERVAL b MINUTE_SECOND) FROM t`).Check(testkit.Rows(`2003-11-18 07:27:53`))
	tk.MustQuery(`SELECT DATE_ADD('2003-11-18 07:25:13',INTERVAL c MINUTE_SECOND) FROM t`).Check(testkit.Rows(`2003-11-18 07:27:53`))
	tk.MustExec(`drop table if exists t;`)
	tk.MustExec(`CREATE TABLE t (a decimal(11,7),b double(11,7),c float(11,7));`)
	tk.MustExec(`INSERT INTO t VALUES (123.9999999,123.9999999,123.9999999),(-123.9999999,-123.9999999,-123.9999999);`)
	tk.MustQuery(`SELECT DATE_ADD('2003-11-18 07:25:13',INTERVAL a MINUTE_SECOND) FROM t`).Check(testkit.Rows(`2004-03-13 03:14:52`, `2003-07-25 11:35:34`))
	tk.MustQuery(`SELECT DATE_ADD('2003-11-18 07:25:13',INTERVAL b MINUTE_SECOND) FROM t`).Check(testkit.Rows(`2004-03-13 03:14:52`, `2003-07-25 11:35:34`))
	tk.MustQuery(`SELECT DATE_ADD('2003-11-18 07:25:13',INTERVAL c MINUTE_SECOND) FROM t`).Check(testkit.Rows(`2003-11-18 09:29:13`, `2003-11-18 05:21:13`))
	tk.MustExec(`drop table if exists t;`)

	// for https://github.com/pingcap/tidb/issues/11319
	tk.MustQuery(`SELECT DATE_ADD('2007-03-28 22:08:28',INTERVAL -2.2 MINUTE_MICROSECOND)`).Check(testkit.Rows("2007-03-28 22:08:25.800000"))
	tk.MustQuery(`SELECT DATE_ADD('2007-03-28 22:08:28',INTERVAL -2.2 SECOND_MICROSECOND)`).Check(testkit.Rows("2007-03-28 22:08:25.800000"))
	tk.MustQuery(`SELECT DATE_ADD('2007-03-28 22:08:28',INTERVAL -2.2 HOUR_MICROSECOND)`).Check(testkit.Rows("2007-03-28 22:08:25.800000"))
	tk.MustQuery(`SELECT DATE_ADD('2007-03-28 22:08:28',INTERVAL -2.2 DAY_MICROSECOND)`).Check(testkit.Rows("2007-03-28 22:08:25.800000"))
	tk.MustQuery(`SELECT DATE_ADD('2007-03-28 22:08:28',INTERVAL -2.2 SECOND)`).Check(testkit.Rows("2007-03-28 22:08:25.800000"))
	tk.MustQuery(`SELECT DATE_ADD('2007-03-28 22:08:28',INTERVAL -2.2 HOUR_SECOND)`).Check(testkit.Rows("2007-03-28 22:06:26"))
	tk.MustQuery(`SELECT DATE_ADD('2007-03-28 22:08:28',INTERVAL -2.2 DAY_SECOND)`).Check(testkit.Rows("2007-03-28 22:06:26"))
	tk.MustQuery(`SELECT DATE_ADD('2007-03-28 22:08:28',INTERVAL -2.2 MINUTE_SECOND)`).Check(testkit.Rows("2007-03-28 22:06:26"))
	tk.MustQuery(`SELECT DATE_ADD('2007-03-28 22:08:28',INTERVAL -2.2 MINUTE)`).Check(testkit.Rows("2007-03-28 22:06:28"))
	tk.MustQuery(`SELECT DATE_ADD('2007-03-28 22:08:28',INTERVAL -2.2 DAY_MINUTE)`).Check(testkit.Rows("2007-03-28 20:06:28"))
	tk.MustQuery(`SELECT DATE_ADD('2007-03-28 22:08:28',INTERVAL -2.2 HOUR_MINUTE)`).Check(testkit.Rows("2007-03-28 20:06:28"))
	tk.MustQuery(`SELECT DATE_ADD('2007-03-28 22:08:28',INTERVAL -2.2 DAY_HOUR)`).Check(testkit.Rows("2007-03-26 20:08:28"))
	tk.MustQuery(`SELECT DATE_ADD('2007-03-28 22:08:28',INTERVAL -2.2 YEAR_MONTH)`).Check(testkit.Rows("2005-01-28 22:08:28"))

	tk.MustQuery(`SELECT DATE_ADD('2007-03-28 22:08:28',INTERVAL 2.2 MINUTE_MICROSECOND)`).Check(testkit.Rows("2007-03-28 22:08:30.200000"))
	tk.MustQuery(`SELECT DATE_ADD('2007-03-28 22:08:28',INTERVAL 2.2 SECOND_MICROSECOND)`).Check(testkit.Rows("2007-03-28 22:08:30.200000"))
	tk.MustQuery(`SELECT DATE_ADD('2007-03-28 22:08:28',INTERVAL 2.2 HOUR_MICROSECOND)`).Check(testkit.Rows("2007-03-28 22:08:30.200000"))
	tk.MustQuery(`SELECT DATE_ADD('2007-03-28 22:08:28',INTERVAL 2.2 DAY_MICROSECOND)`).Check(testkit.Rows("2007-03-28 22:08:30.200000"))
	tk.MustQuery(`SELECT DATE_ADD('2007-03-28 22:08:28',INTERVAL 2.2 SECOND)`).Check(testkit.Rows("2007-03-28 22:08:30.200000"))
	tk.MustQuery(`SELECT DATE_ADD('2007-03-28 22:08:28',INTERVAL 2.2 HOUR_SECOND)`).Check(testkit.Rows("2007-03-28 22:10:30"))
	tk.MustQuery(`SELECT DATE_ADD('2007-03-28 22:08:28',INTERVAL 2.2 DAY_SECOND)`).Check(testkit.Rows("2007-03-28 22:10:30"))
	tk.MustQuery(`SELECT DATE_ADD('2007-03-28 22:08:28',INTERVAL 2.2 MINUTE_SECOND)`).Check(testkit.Rows("2007-03-28 22:10:30"))
	tk.MustQuery(`SELECT DATE_ADD('2007-03-28 22:08:28',INTERVAL 2.2 MINUTE)`).Check(testkit.Rows("2007-03-28 22:10:28"))
	tk.MustQuery(`SELECT DATE_ADD('2007-03-28 22:08:28',INTERVAL 2.2 DAY_MINUTE)`).Check(testkit.Rows("2007-03-29 00:10:28"))
	tk.MustQuery(`SELECT DATE_ADD('2007-03-28 22:08:28',INTERVAL 2.2 HOUR_MINUTE)`).Check(testkit.Rows("2007-03-29 00:10:28"))
	tk.MustQuery(`SELECT DATE_ADD('2007-03-28 22:08:28',INTERVAL 2.2 DAY_HOUR)`).Check(testkit.Rows("2007-03-31 00:08:28"))
	tk.MustQuery(`SELECT DATE_ADD('2007-03-28 22:08:28',INTERVAL 2.2 YEAR_MONTH)`).Check(testkit.Rows("2009-05-28 22:08:28"))
}

func (s *testIntegrationSuite) TestIssue12301(c *C) {
	tk := testkit.NewTestKit(c, s.store)
	tk.MustExec("use test")
	tk.MustExec("create table t (d decimal(19, 0), i bigint(11))")
	tk.MustExec("insert into t values (123456789012, 123456789012)")
	tk.MustQuery("select * from t where d = i").Check(testkit.Rows("123456789012 123456789012"))
}

func (s *testIntegrationSerialSuite) TestIssue15315(c *C) {
	tk := testkit.NewTestKit(c, s.store)
	tk.MustExec("use test")
	tk.MustQuery("select '0-3261554956'+0.0").Check(testkit.Rows("0"))
	tk.MustQuery("select cast('0-1234' as real)").Check(testkit.Rows("0"))
}

func (s *testIntegrationSuite) TestNotExistFunc(c *C) {
	tk := testkit.NewTestKit(c, s.store)

	// current db is empty
	_, err := tk.Exec("SELECT xxx(1)")
	c.Assert(err.Error(), Equals, "[planner:1046]No database selected")

	_, err = tk.Exec("SELECT yyy()")
	c.Assert(err.Error(), Equals, "[planner:1046]No database selected")

	// current db is not empty
	tk.MustExec("use test")
	_, err = tk.Exec("SELECT xxx(1)")
	c.Assert(err.Error(), Equals, "[expression:1305]FUNCTION test.xxx does not exist")

	_, err = tk.Exec("SELECT yyy()")
	c.Assert(err.Error(), Equals, "[expression:1305]FUNCTION test.yyy does not exist")

	tk.MustExec("use test")
	_, err = tk.Exec("SELECT timestampliteral(rand())")
	c.Assert(err.Error(), Equals, "[expression:1305]FUNCTION test.timestampliteral does not exist")

}

func (s *testIntegrationSuite) TestDecodetoChunkReuse(c *C) {
	tk := testkit.NewTestKitWithInit(c, s.store)
	tk.MustExec("create table chk (a int,b varchar(20))")
	for i := 0; i < 200; i++ {
		if i%5 == 0 {
			tk.MustExec(fmt.Sprintf("insert chk values (NULL,NULL)"))
			continue
		}
		tk.MustExec(fmt.Sprintf("insert chk values (%d,'%s')", i, strconv.Itoa(i)))
	}

	tk.Se.GetSessionVars().DistSQLScanConcurrency = 1
	tk.MustExec("set tidb_init_chunk_size = 2")
	tk.MustExec("set tidb_max_chunk_size = 32")
	defer func() {
		tk.MustExec(fmt.Sprintf("set tidb_init_chunk_size = %d", variable.DefInitChunkSize))
		tk.MustExec(fmt.Sprintf("set tidb_max_chunk_size = %d", variable.DefMaxChunkSize))
	}()
	rs, err := tk.Exec("select * from chk")
	c.Assert(err, IsNil)
	req := rs.NewChunk()
	var count int
	for {
		err = rs.Next(context.TODO(), req)
		c.Assert(err, IsNil)
		numRows := req.NumRows()
		if numRows == 0 {
			break
		}
		for i := 0; i < numRows; i++ {
			if count%5 == 0 {
				c.Assert(req.GetRow(i).IsNull(0), Equals, true)
				c.Assert(req.GetRow(i).IsNull(1), Equals, true)
			} else {
				c.Assert(req.GetRow(i).IsNull(0), Equals, false)
				c.Assert(req.GetRow(i).IsNull(1), Equals, false)
				c.Assert(req.GetRow(i).GetInt64(0), Equals, int64(count))
				c.Assert(req.GetRow(i).GetString(1), Equals, strconv.Itoa(count))
			}
			count++
		}
	}
	c.Assert(count, Equals, 200)
	rs.Close()
}

func (s *testIntegrationSuite) TestInMeetsPrepareAndExecute(c *C) {
	tk := testkit.NewTestKitWithInit(c, s.store)
	tk.MustExec("prepare pr1 from 'select ? in (1,?,?)'")
	tk.MustExec("set @a=1, @b=2, @c=3")
	tk.MustQuery("execute pr1 using @a,@b,@c").Check(testkit.Rows("1"))

	tk.MustExec("prepare pr2 from 'select 3 in (1,?,?)'")
	tk.MustExec("set @a=2, @b=3")
	tk.MustQuery("execute pr2 using @a,@b").Check(testkit.Rows("1"))

	tk.MustExec("prepare pr3 from 'select ? in (1,2,3)'")
	tk.MustExec("set @a=4")
	tk.MustQuery("execute pr3 using @a").Check(testkit.Rows("0"))

	tk.MustExec("prepare pr4 from 'select ? in (?,?,?)'")
	tk.MustExec("set @a=1, @b=2, @c=3, @d=4")
	tk.MustQuery("execute pr4 using @a,@b,@c,@d").Check(testkit.Rows("0"))
}

func (s *testIntegrationSuite) TestCastStrToInt(c *C) {
	tk := testkit.NewTestKitWithInit(c, s.store)
	cases := []struct {
		sql    string
		result int
	}{
		{"select cast('' as signed)", 0},
		{"select cast('12345abcde' as signed)", 12345},
		{"select cast('123e456' as signed)", 123},
		{"select cast('-12345abcde' as signed)", -12345},
		{"select cast('-123e456' as signed)", -123},
	}
	for _, ca := range cases {
		tk.Se.GetSessionVars().StmtCtx.SetWarnings(nil)
		tk.MustQuery(ca.sql).Check(testkit.Rows(fmt.Sprintf("%v", ca.result)))
		c.Assert(terror.ErrorEqual(tk.Se.GetSessionVars().StmtCtx.GetWarnings()[0].Err, types.ErrTruncatedWrongVal), IsTrue)
	}
}

func (s *testIntegrationSerialSuite) TestIssue16205(c *C) {
	tk := testkit.NewTestKit(c, s.store)
	orgEnable := plannercore.PreparedPlanCacheEnabled()
	defer func() {
		plannercore.SetPreparedPlanCache(orgEnable)
	}()
	plannercore.SetPreparedPlanCache(true)
	var err error
	tk.Se, err = session.CreateSession4TestWithOpt(s.store, &session.Opt{
		PreparedPlanCache: kvcache.NewSimpleLRUCache(100, 0.1, math.MaxUint64),
	})
	c.Assert(err, IsNil)

	tk.MustExec("use test")
	tk.MustExec("prepare stmt from 'select random_bytes(3)'")
	rows1 := tk.MustQuery("execute stmt").Rows()
	c.Assert(len(rows1), Equals, 1)
	rows2 := tk.MustQuery("execute stmt").Rows()
	c.Assert(len(rows2), Equals, 1)
	c.Assert(rows1[0][0].(string), Not(Equals), rows2[0][0].(string))
}

func (s *testIntegrationSerialSuite) TestRowCountPlanCache(c *C) {
	tk := testkit.NewTestKit(c, s.store)
	orgEnable := plannercore.PreparedPlanCacheEnabled()
	defer func() {
		plannercore.SetPreparedPlanCache(orgEnable)
	}()
	plannercore.SetPreparedPlanCache(true)
	var err error
	tk.Se, err = session.CreateSession4TestWithOpt(s.store, &session.Opt{
		PreparedPlanCache: kvcache.NewSimpleLRUCache(100, 0.1, math.MaxUint64),
	})
	c.Assert(err, IsNil)

	tk.MustExec("use test")
	tk.MustExec("drop table if exists t")
	tk.MustExec("create table t(a int auto_increment primary key)")
	tk.MustExec("prepare stmt from 'select row_count()';")
	tk.MustExec("insert into t values()")
	res := tk.MustQuery("execute stmt").Rows()
	c.Assert(len(res), Equals, 1)
	c.Assert(res[0][0], Equals, "1")
	tk.MustExec("insert into t values(),(),()")
	res = tk.MustQuery("execute stmt").Rows()
	c.Assert(len(res), Equals, 1)
	c.Assert(res[0][0], Equals, "3")
}

func (s *testIntegrationSuite) TestValuesForBinaryLiteral(c *C) {
	// See issue #15310
	tk := testkit.NewTestKit(c, s.store)
	tk.MustExec("use test;")
	tk.MustExec("create table testValuesBinary(id int primary key auto_increment, a bit(1));")
	tk.MustExec("insert into testValuesBinary values(1,1);")
	err := tk.ExecToErr("insert into testValuesBinary values(1,1) on duplicate key update id = values(id),a = values(a);")
	c.Assert(err, IsNil)
	tk.MustQuery("select a=0 from testValuesBinary;").Check(testkit.Rows("0"))
	err = tk.ExecToErr("insert into testValuesBinary values(1,0) on duplicate key update id = values(id),a = values(a);")
	c.Assert(err, IsNil)
	tk.MustQuery("select a=0 from testValuesBinary;").Check(testkit.Rows("1"))
	tk.MustExec("drop table testValuesBinary;")
}

func (s *testIntegrationSuite) TestIssue14159(c *C) {
	tk := testkit.NewTestKitWithInit(c, s.store)
	tk.MustExec("DROP TABLE IF EXISTS t")
	tk.MustExec("CREATE TABLE t (v VARCHAR(100))")
	tk.MustExec("INSERT INTO t VALUES ('3289742893213123732904809')")
	tk.MustQuery("SELECT * FROM t WHERE v").Check(testkit.Rows("3289742893213123732904809"))
}

func (s *testIntegrationSuite) TestIssue14146(c *C) {
	tk := testkit.NewTestKit(c, s.store)
	tk.MustExec("use test")
	tk.MustExec("create table tt(a varchar(10))")
	tk.MustExec("insert into tt values(NULL)")
	tk.MustExec("analyze table tt;")
	tk.MustQuery("select * from tt").Check(testkit.Rows("<nil>"))
}

func (s *testIntegrationSerialSuite) TestCacheRegexpr(c *C) {
	tk := testkit.NewTestKit(c, s.store)
	orgEnable := plannercore.PreparedPlanCacheEnabled()
	defer func() {
		plannercore.SetPreparedPlanCache(orgEnable)
	}()
	plannercore.SetPreparedPlanCache(true)
	var err error
	tk.Se, err = session.CreateSession4TestWithOpt(s.store, &session.Opt{
		PreparedPlanCache: kvcache.NewSimpleLRUCache(100, 0.1, math.MaxUint64),
	})
	c.Assert(err, IsNil)

	tk.MustExec("use test")
	tk.MustExec("drop table if exists t1")
	tk.MustExec("create table t1 (a varchar(40))")
	tk.MustExec("insert into t1 values ('C1'),('R1')")
	tk.MustExec("prepare stmt1 from 'select a from t1 where a rlike ?'")
	tk.MustExec("set @a='^C.*'")
	tk.MustQuery("execute stmt1 using @a").Check(testkit.Rows("C1"))
	tk.MustExec("set @a='^R.*'")
	tk.MustQuery("execute stmt1 using @a").Check(testkit.Rows("R1"))
}

func (s *testIntegrationSerialSuite) TestCacheRefineArgs(c *C) {
	tk := testkit.NewTestKit(c, s.store)
	orgEnable := plannercore.PreparedPlanCacheEnabled()
	defer func() {
		plannercore.SetPreparedPlanCache(orgEnable)
	}()
	plannercore.SetPreparedPlanCache(true)
	var err error
	tk.Se, err = session.CreateSession4TestWithOpt(s.store, &session.Opt{
		PreparedPlanCache: kvcache.NewSimpleLRUCache(100, 0.1, math.MaxUint64),
	})
	c.Assert(err, IsNil)

	tk.MustExec("use test")
	tk.MustExec("drop table if exists t")
	tk.MustExec("create table t(col_int int)")
	tk.MustExec("insert into t values(null)")
	tk.MustExec("prepare stmt from 'SELECT ((col_int is true) = ?) AS res FROM t'")
	tk.MustExec("set @p0='0.8'")
	tk.MustQuery("execute stmt using @p0").Check(testkit.Rows("0"))
	tk.MustExec("set @p0='0'")
	tk.MustQuery("execute stmt using @p0").Check(testkit.Rows("1"))

	tk.MustExec("delete from t")
	tk.MustExec("insert into t values(1)")
	tk.MustExec("prepare stmt from 'SELECT col_int < ? FROM t'")
	tk.MustExec("set @p0='-184467440737095516167.1'")
	tk.MustQuery("execute stmt using @p0").Check(testkit.Rows("0"))
}

func (s *testIntegrationSuite) TestOrderByFuncPlanCache(c *C) {
	tk := testkit.NewTestKit(c, s.store)
	orgEnable := plannercore.PreparedPlanCacheEnabled()
	defer func() {
		plannercore.SetPreparedPlanCache(orgEnable)
	}()
	plannercore.SetPreparedPlanCache(true)
	var err error
	tk.Se, err = session.CreateSession4TestWithOpt(s.store, &session.Opt{
		PreparedPlanCache: kvcache.NewSimpleLRUCache(100, 0.1, math.MaxUint64),
	})
	c.Assert(err, IsNil)

	tk.MustExec("use test")
	tk.MustExec("drop table if exists t")
	tk.MustExec("create table t(a int)")
	tk.MustExec("prepare stmt from 'SELECT * FROM t order by rand()'")
	tk.MustQuery("execute stmt").Check(testkit.Rows())
	tk.MustExec("prepare stmt from 'SELECT * FROM t order by now()'")
	tk.MustQuery("execute stmt").Check(testkit.Rows())
}

func (s *testIntegrationSuite) TestCollation(c *C) {
	tk := testkit.NewTestKit(c, s.store)
	tk.MustExec("use test")
	tk.MustExec("drop table if exists t")
	tk.MustExec("create table t (utf8_bin_c varchar(10) charset utf8 collate utf8_bin, utf8_gen_c varchar(10) charset utf8 collate utf8_general_ci, bin_c binary, num_c int, " +
		"abin char collate ascii_bin, lbin char collate latin1_bin, u4bin char collate utf8mb4_bin, u4ci char collate utf8mb4_general_ci)")
	tk.MustExec("insert into t values ('a', 'b', 'c', 4, 'a', 'a', 'a', 'a')")
	tk.MustQuery("select collation(null)").Check(testkit.Rows("binary"))
	tk.MustQuery("select collation(2)").Check(testkit.Rows("binary"))
	tk.MustQuery("select collation(2 + 'a')").Check(testkit.Rows("binary"))
	tk.MustQuery("select collation(2 + utf8_gen_c) from t").Check(testkit.Rows("binary"))
	tk.MustQuery("select collation(2 + utf8_bin_c) from t").Check(testkit.Rows("binary"))
	tk.MustQuery("select collation(concat(utf8_bin_c, 2)) from t").Check(testkit.Rows("utf8_bin"))
	tk.MustQuery("select collation(concat(utf8_gen_c, 'abc')) from t").Check(testkit.Rows("utf8_general_ci"))
	tk.MustQuery("select collation(concat(utf8_gen_c, null)) from t").Check(testkit.Rows("utf8_general_ci"))
	tk.MustQuery("select collation(concat(utf8_gen_c, num_c)) from t").Check(testkit.Rows("utf8_general_ci"))
	tk.MustQuery("select collation(concat(utf8_bin_c, utf8_gen_c)) from t").Check(testkit.Rows("utf8_bin"))
	tk.MustQuery("select collation(upper(utf8_bin_c)) from t").Check(testkit.Rows("utf8_bin"))
	tk.MustQuery("select collation(upper(utf8_gen_c)) from t").Check(testkit.Rows("utf8_general_ci"))
	tk.MustQuery("select collation(upper(bin_c)) from t").Check(testkit.Rows("binary"))
	tk.MustQuery("select collation(concat(abin, bin_c)) from t").Check(testkit.Rows("binary"))
	tk.MustQuery("select collation(concat(lbin, bin_c)) from t").Check(testkit.Rows("binary"))
	tk.MustQuery("select collation(concat(utf8_bin_c, bin_c)) from t").Check(testkit.Rows("binary"))
	tk.MustQuery("select collation(concat(utf8_gen_c, bin_c)) from t").Check(testkit.Rows("binary"))
	tk.MustQuery("select collation(concat(u4bin, bin_c)) from t").Check(testkit.Rows("binary"))
	tk.MustQuery("select collation(concat(u4ci, bin_c)) from t").Check(testkit.Rows("binary"))
	tk.MustQuery("select collation(concat(abin, u4bin)) from t").Check(testkit.Rows("utf8mb4_bin"))
	tk.MustQuery("select collation(concat(lbin, u4bin)) from t").Check(testkit.Rows("utf8mb4_bin"))
	tk.MustQuery("select collation(concat(utf8_bin_c, u4bin)) from t").Check(testkit.Rows("utf8mb4_bin"))
	tk.MustQuery("select collation(concat(utf8_gen_c, u4bin)) from t").Check(testkit.Rows("utf8mb4_bin"))
	tk.MustQuery("select collation(concat(u4ci, u4bin)) from t").Check(testkit.Rows("utf8mb4_bin"))
	tk.MustQuery("select collation(concat(abin, u4ci)) from t").Check(testkit.Rows("utf8mb4_general_ci"))
	tk.MustQuery("select collation(concat(lbin, u4ci)) from t").Check(testkit.Rows("utf8mb4_general_ci"))
	tk.MustQuery("select collation(concat(utf8_bin_c, u4ci)) from t").Check(testkit.Rows("utf8mb4_general_ci"))
	tk.MustQuery("select collation(concat(utf8_gen_c, u4ci)) from t").Check(testkit.Rows("utf8mb4_general_ci"))
	tk.MustQuery("select collation(concat(abin, utf8_bin_c)) from t").Check(testkit.Rows("utf8_bin"))
	tk.MustQuery("select collation(concat(lbin, utf8_bin_c)) from t").Check(testkit.Rows("utf8_bin"))
	tk.MustQuery("select collation(concat(utf8_gen_c, utf8_bin_c)) from t").Check(testkit.Rows("utf8_bin"))
	tk.MustQuery("select collation(concat(abin, utf8_gen_c)) from t").Check(testkit.Rows("utf8_general_ci"))
	tk.MustQuery("select collation(concat(lbin, utf8_gen_c)) from t").Check(testkit.Rows("utf8_general_ci"))
	tk.MustQuery("select collation(concat(abin, lbin)) from t").Check(testkit.Rows("latin1_bin"))

	tk.MustExec("set names utf8mb4 collate utf8mb4_bin")
	tk.MustQuery("select collation('a')").Check(testkit.Rows("utf8mb4_bin"))
	tk.MustExec("set names utf8mb4 collate utf8mb4_general_ci")
	tk.MustQuery("select collation('a')").Check(testkit.Rows("utf8mb4_general_ci"))

	tk.MustExec("set names utf8mb4 collate utf8mb4_general_ci")
	tk.MustExec("set @test_collate_var = 'a'")
	tk.MustQuery("select collation(@test_collate_var)").Check(testkit.Rows("utf8mb4_general_ci"))
	tk.MustExec("set names utf8mb4 collate utf8mb4_general_ci")
	tk.MustExec("set @test_collate_var = 1")
	tk.MustQuery("select collation(@test_collate_var)").Check(testkit.Rows("utf8mb4_general_ci"))
	tk.MustExec("set @test_collate_var = concat(\"a\", \"b\" collate utf8mb4_bin)")
	tk.MustQuery("select collation(@test_collate_var)").Check(testkit.Rows("utf8mb4_bin"))
}

func (s *testIntegrationSuite) TestCoercibility(c *C) {
	tk := testkit.NewTestKit(c, s.store)

	type testCase struct {
		expr   string
		result int
	}
	testFunc := func(cases []testCase, suffix string) {
		for _, tc := range cases {
			tk.MustQuery(fmt.Sprintf("select coercibility(%v) %v", tc.expr, suffix)).Check(testkit.Rows(fmt.Sprintf("%v", tc.result)))
		}
	}
	testFunc([]testCase{
		// constants
		{"1", 5}, {"null", 6}, {"'abc'", 4},
		// sys-constants
		{"version()", 3}, {"user()", 3}, {"database()", 3},
		{"current_role()", 3}, {"current_user()", 3},
		// scalar functions after constant folding
		{"1+null", 5}, {"null+'abcde'", 5}, {"concat(null, 'abcde')", 4},
		// non-deterministic functions
		{"rand()", 5}, {"now()", 5}, {"sysdate()", 5},
	}, "")

	tk.MustExec("use test")
	tk.MustExec("drop table if exists t")
	tk.MustExec("create table t (i int, r real, d datetime, t timestamp, c char(10), vc varchar(10), b binary(10), vb binary(10))")
	tk.MustExec("insert into t values (null, null, null, null, null, null, null, null)")
	testFunc([]testCase{
		{"i", 5}, {"r", 5}, {"d", 5}, {"t", 5},
		{"c", 2}, {"b", 2}, {"vb", 2}, {"vc", 2},
		{"i+r", 5}, {"i*r", 5}, {"cos(r)+sin(i)", 5}, {"d+2", 5},
		{"t*10", 5}, {"concat(c, vc)", 2}, {"replace(c, 'x', 'y')", 2},
	}, "from t")
}

func (s *testIntegrationSerialSuite) TestCacheConstEval(c *C) {
	tk := testkit.NewTestKit(c, s.store)
	orgEnable := plannercore.PreparedPlanCacheEnabled()
	defer func() {
		plannercore.SetPreparedPlanCache(orgEnable)
	}()
	plannercore.SetPreparedPlanCache(true)
	var err error
	tk.Se, err = session.CreateSession4TestWithOpt(s.store, &session.Opt{
		PreparedPlanCache: kvcache.NewSimpleLRUCache(100, 0.1, math.MaxUint64),
	})
	c.Assert(err, IsNil)

	tk.MustExec("use test")
	tk.MustExec("drop table if exists t")
	tk.MustExec("create table t(col_double double)")
	tk.MustExec("insert into t values (1)")
	tk.Se.GetSessionVars().EnableVectorizedExpression = false
	tk.MustExec("insert into mysql.expr_pushdown_blacklist values('cast', 'tikv,tiflash,tidb', 'for test')")
	tk.MustExec("admin reload expr_pushdown_blacklist")
	tk.MustExec("prepare stmt from 'SELECT * FROM (SELECT col_double AS c0 FROM t) t WHERE (ABS((REPEAT(?, ?) OR 5617780767323292672)) < LN(EXP(c0)) + (? ^ ?))'")
	tk.MustExec("set @a1 = 'JuvkBX7ykVux20zQlkwDK2DFelgn7'")
	tk.MustExec("set @a2 = 1")
	tk.MustExec("set @a3 = -112990.35179796701")
	tk.MustExec("set @a4 = 87997.92704840179")
	// Main purpose here is checking no error is reported. 1 is the result when plan cache is disabled, it is
	// incompatible with MySQL actually, update the result after fixing it.
	tk.MustQuery("execute stmt using @a1, @a2, @a3, @a4").Check(testkit.Rows("1"))
	tk.Se.GetSessionVars().EnableVectorizedExpression = true
	tk.MustExec("delete from mysql.expr_pushdown_blacklist where name = 'cast' and store_type = 'tikv,tiflash,tidb' and reason = 'for test'")
	tk.MustExec("admin reload expr_pushdown_blacklist")
}

func (s *testIntegrationSerialSuite) TestCollationBasic(c *C) {
	tk := testkit.NewTestKit(c, s.store)
	collate.SetNewCollationEnabledForTest(true)
	defer collate.SetNewCollationEnabledForTest(false)
	tk.MustExec("use test")
	tk.MustExec("create table t_ci(a varchar(10) collate utf8mb4_general_ci, unique key(a))")
	tk.MustExec("insert into t_ci values ('a')")
	tk.MustQuery("select * from t_ci").Check(testkit.Rows("a"))
	tk.MustQuery("select * from t_ci").Check(testkit.Rows("a"))
	tk.MustQuery("select * from t_ci where a='a'").Check(testkit.Rows("a"))
	tk.MustQuery("select * from t_ci where a='A'").Check(testkit.Rows("a"))
	tk.MustQuery("select * from t_ci where a='a   '").Check(testkit.Rows("a"))
	tk.MustQuery("select * from t_ci where a='a                    '").Check(testkit.Rows("a"))
}

func (s *testIntegrationSerialSuite) TestWeightString(c *C) {
	tk := testkit.NewTestKit(c, s.store)
	collate.SetNewCollationEnabledForTest(true)
	defer collate.SetNewCollationEnabledForTest(false)

	type testCase struct {
		input                    []string
		result                   []string
		resultAsChar1            []string
		resultAsChar3            []string
		resultAsBinary1          []string
		resultAsBinary5          []string
		resultExplicitCollateBin []string
	}
	tk.MustExec("use test")
	tk.MustExec("drop table if exists t")
	tk.MustExec("create table t (id int, a varchar(20) collate utf8mb4_general_ci)")
	cases := testCase{
		input:                    []string{"aAÁàãăâ", "a", "a  ", "中", "中 "},
		result:                   []string{"\x00A\x00A\x00A\x00A\x00A\x00A\x00A", "\x00A", "\x00A", "\x4E\x2D", "\x4E\x2D"},
		resultAsChar1:            []string{"\x00A", "\x00A", "\x00A", "\x4E\x2D", "\x4E\x2D"},
		resultAsChar3:            []string{"\x00A\x00A\x00A", "\x00A", "\x00A", "\x4E\x2D", "\x4E\x2D"},
		resultAsBinary1:          []string{"a", "a", "a", "\xE4", "\xE4"},
		resultAsBinary5:          []string{"aA\xc3\x81\xc3", "a\x00\x00\x00\x00", "a  \x00\x00", "中\x00\x00", "中 \x00"},
		resultExplicitCollateBin: []string{"aAÁàãăâ", "a", "a", "中", "中"},
	}
	values := make([]string, len(cases.input))
	for i, input := range cases.input {
		values[i] = fmt.Sprintf("(%d, '%s')", i, input)
	}
	tk.MustExec("insert into t values " + strings.Join(values, ","))
	rows := tk.MustQuery("select weight_string(a) from t order by id").Rows()
	for i, out := range cases.result {
		c.Assert(rows[i][0].(string), Equals, out)
	}
	rows = tk.MustQuery("select weight_string(a as char(1)) from t order by id").Rows()
	for i, out := range cases.resultAsChar1 {
		c.Assert(rows[i][0].(string), Equals, out)
	}
	rows = tk.MustQuery("select weight_string(a as char(3)) from t order by id").Rows()
	for i, out := range cases.resultAsChar3 {
		c.Assert(rows[i][0].(string), Equals, out)
	}
	rows = tk.MustQuery("select weight_string(a as binary(1)) from t order by id").Rows()
	for i, out := range cases.resultAsBinary1 {
		c.Assert(rows[i][0].(string), Equals, out)
	}
	rows = tk.MustQuery("select weight_string(a as binary(5)) from t order by id").Rows()
	for i, out := range cases.resultAsBinary5 {
		c.Assert(rows[i][0].(string), Equals, out)
	}
	c.Assert(tk.MustQuery("select weight_string(NULL);").Rows()[0][0], Equals, "<nil>")
	c.Assert(tk.MustQuery("select weight_string(7);").Rows()[0][0], Equals, "<nil>")
	c.Assert(tk.MustQuery("select weight_string(cast(7 as decimal(5)));").Rows()[0][0], Equals, "<nil>")
	c.Assert(tk.MustQuery("select weight_string(cast(20190821 as date));").Rows()[0][0], Equals, "2019-08-21")
	c.Assert(tk.MustQuery("select weight_string(cast(20190821 as date) as binary(5));").Rows()[0][0], Equals, "2019-")
	c.Assert(tk.MustQuery("select weight_string(7.0);").Rows()[0][0], Equals, "<nil>")
	c.Assert(tk.MustQuery("select weight_string(7 AS BINARY(2));").Rows()[0][0], Equals, "7\x00")
	// test explicit collation
	c.Assert(tk.MustQuery("select weight_string('中 ' collate utf8mb4_general_ci);").Rows()[0][0], Equals, "\x4E\x2D")
	c.Assert(tk.MustQuery("select weight_string('中 ' collate utf8mb4_bin);").Rows()[0][0], Equals, "中")
	c.Assert(tk.MustQuery("select collation(a collate utf8mb4_general_ci) from t order by id").Rows()[0][0], Equals, "utf8mb4_general_ci")
	c.Assert(tk.MustQuery("select collation('中 ' collate utf8mb4_general_ci);").Rows()[0][0], Equals, "utf8mb4_general_ci")
	rows = tk.MustQuery("select weight_string(a collate utf8mb4_bin) from t order by id").Rows()
	for i, out := range cases.resultExplicitCollateBin {
		c.Assert(rows[i][0].(string), Equals, out)
	}
	tk.MustGetErrMsg("select weight_string(a collate utf8_general_ci) from t order by id", "[ddl:1253]COLLATION 'utf8_general_ci' is not valid for CHARACTER SET 'utf8mb4'")
	tk.MustGetErrMsg("select weight_string('中' collate utf8_bin)", "[ddl:1253]COLLATION 'utf8_bin' is not valid for CHARACTER SET 'utf8mb4'")
}

func (s *testIntegrationSerialSuite) TestCollationCreateIndex(c *C) {
	tk := testkit.NewTestKit(c, s.store)
	collate.SetNewCollationEnabledForTest(true)
	defer collate.SetNewCollationEnabledForTest(false)
	tk.MustExec("use test")
	tk.MustExec("drop table if exists t")
	tk.MustExec("create table t (a varchar(10) collate utf8mb4_general_ci);")
	tk.MustExec("insert into t values ('a');")
	tk.MustExec("insert into t values ('A');")
	tk.MustExec("insert into t values ('b');")
	tk.MustExec("insert into t values ('B');")
	tk.MustExec("insert into t values ('a');")
	tk.MustExec("insert into t values ('A');")
	tk.MustExec("create index idx on t(a);")
	tk.MustQuery("select * from t order by a").Check(testkit.Rows("a", "A", "a", "A", "b", "B"))
}

func (s *testIntegrationSerialSuite) TestCollateConstantPropagation(c *C) {
	tk := testkit.NewTestKit(c, s.store)
	collate.SetNewCollationEnabledForTest(true)
	defer collate.SetNewCollationEnabledForTest(false)

	tk.MustExec("use test")
	tk.MustExec("drop table if exists t")
	tk.MustExec("create table t (a char(10) collate utf8mb4_bin, b char(10) collate utf8mb4_general_ci);")
	tk.MustExec("insert into t values ('a', 'A');")
	tk.MustQuery("select * from t t1, t t2 where t1.a=t2.b and t2.b='a' collate utf8mb4_general_ci;").Check(nil)
	tk.MustQuery("select * from t t1, t t2 where t1.a=t2.b and t2.b>='a' collate utf8mb4_general_ci;").Check(nil)
	tk.MustExec("drop table t;")
	tk.MustExec("create table t (a char(10) collate utf8mb4_general_ci, b char(10) collate utf8mb4_general_ci);")
	tk.MustExec("insert into t values ('A', 'a');")
	tk.MustQuery("select * from t t1, t t2 where t1.a=t2.b and t2.b='a' collate utf8mb4_bin;").Check(testkit.Rows("A a A a"))
	tk.MustQuery("select * from t t1, t t2 where t1.a=t2.b and t2.b>='a' collate utf8mb4_bin;").Check(testkit.Rows("A a A a"))
	tk.MustExec("drop table t;")
	tk.MustExec("set names utf8mb4")
	tk.MustExec("create table t (a char(10) collate utf8mb4_general_ci, b char(10) collate utf8_general_ci);")
	tk.MustExec("insert into t values ('a', 'A');")
	tk.MustQuery("select * from t t1, t t2 where t1.a=t2.b and t2.b='A'").Check(testkit.Rows("a A a A"))
	tk.MustExec("drop table t;")
	tk.MustExec("create table t(a char collate utf8_general_ci, b char collate utf8mb4_general_ci, c char collate utf8_bin);")
	tk.MustExec("insert into t values ('b', 'B', 'B');")
	tk.MustQuery("select * from t t1, t t2 where t1.a=t2.b and t2.b=t2.c;").Check(testkit.Rows("b B B b B B"))
	tk.MustExec("drop table t;")
	tk.MustExec("create table t(a char collate utf8_bin, b char collate utf8_general_ci);")
	tk.MustExec("insert into t values ('a', 'A');")
	tk.MustQuery("select * from t t1, t t2 where t1.b=t2.b and t2.b=t1.a collate utf8_general_ci;").Check(testkit.Rows("a A a A"))
	tk.MustExec("drop table if exists t1, t2;")
	tk.MustExec("set names utf8mb4 collate utf8mb4_general_ci;")
	tk.MustExec("create table t1(a char, b varchar(10)) charset utf8mb4 collate utf8mb4_general_ci;")
	tk.MustExec("create table t2(a char, b varchar(10)) charset utf8mb4 collate utf8mb4_bin;")
	tk.MustExec("insert into t1 values ('A', 'a');")
	tk.MustExec("insert into t2 values ('a', 'a')")
	tk.MustQuery("select * from t1 left join t2 on t1.a = t2.a where t1.a = 'a';").Check(testkit.Rows("A a <nil> <nil>"))
	tk.MustExec("drop table t;")
	tk.MustExec("set names utf8mb4 collate utf8mb4_general_ci;")
	tk.MustExec("create table t(a char collate utf8mb4_bin, b char collate utf8mb4_general_ci);")
	tk.MustExec("insert into t values ('a', 'a');")
	tk.MustQuery("select * from t t1, t t2 where  t2.b = 'A' and lower(concat(t1.a , '' ))  = t2.b;").Check(testkit.Rows("a a a a"))
}
func (s *testIntegrationSerialSuite) prepare4Join(c *C) *testkit.TestKit {
	tk := testkit.NewTestKit(c, s.store)
	tk.MustExec("USE test")
	tk.MustExec("drop table if exists t")
	tk.MustExec("drop table if exists t_bin")
	tk.MustExec("CREATE TABLE `t` ( `a` int(11) NOT NULL,`b` varchar(5) CHARACTER SET utf8mb4 COLLATE utf8mb4_general_ci DEFAULT NULL)")
	tk.MustExec("CREATE TABLE `t_bin` ( `a` int(11) NOT NULL,`b` varchar(5) CHARACTER SET binary)")
	tk.MustExec("insert into t values (1, 'a'), (2, 'À'), (3, 'á'), (4, 'à'), (5, 'b'), (6, 'c'), (7, ' ')")
	tk.MustExec("insert into t_bin values (1, 'a'), (2, 'À'), (3, 'á'), (4, 'à'), (5, 'b'), (6, 'c'), (7, ' ')")
	return tk
}

func (s *testIntegrationSerialSuite) prepare4Join2(c *C) *testkit.TestKit {
	tk := testkit.NewTestKit(c, s.store)
	tk.MustExec("USE test")
	tk.MustExec("drop table if exists t1")
	tk.MustExec("drop table if exists t2")
	tk.MustExec("create table t1 (id int, v varchar(5) character set binary, key(v))")
	tk.MustExec("create table t2 (v varchar(5) CHARACTER SET utf8mb4 COLLATE utf8mb4_general_ci, key(v))")
	tk.MustExec("insert into t1 values (1, 'a'), (2, 'À'), (3, 'á'), (4, 'à'), (5, 'b'), (6, 'c'), (7, ' ')")
	tk.MustExec("insert into t2 values ('a'), ('À'), ('á'), ('à'), ('b'), ('c'), (' ')")
	return tk
}

func (s *testIntegrationSerialSuite) TestCollateHashJoin(c *C) {
	collate.SetNewCollationEnabledForTest(true)
	defer collate.SetNewCollationEnabledForTest(false)
	tk := s.prepare4Join(c)
	tk.MustQuery("select /*+ TIDB_HJ(t1, t2) */ t1.a, t1.b from t t1, t t2 where t1.b=t2.b order by t1.a").Check(
		testkit.Rows("1 a", "1 a", "1 a", "1 a", "2 À", "2 À", "2 À", "2 À", "3 á", "3 á", "3 á", "3 á", "4 à", "4 à", "4 à", "4 à", "5 b", "6 c", "7  "))
	tk.MustQuery("select /*+ TIDB_HJ(t1, t2) */ t1.a, t1.b from t_bin t1, t_bin t2 where t1.b=t2.b order by t1.a").Check(
		testkit.Rows("1 a", "2 À", "3 á", "4 à", "5 b", "6 c", "7  "))
	tk.MustQuery("select /*+ TIDB_HJ(t1, t2) */ t1.a, t1.b from t t1, t t2 where t1.b=t2.b and t1.a>3 order by t1.a").Check(
		testkit.Rows("4 à", "4 à", "4 à", "4 à", "5 b", "6 c", "7  "))
	tk.MustQuery("select /*+ TIDB_HJ(t1, t2) */ t1.a, t1.b from t_bin t1, t_bin t2 where t1.b=t2.b and t1.a>3 order by t1.a").Check(
		testkit.Rows("4 à", "5 b", "6 c", "7  "))
	tk.MustQuery("select /*+ TIDB_HJ(t1, t2) */ t1.a, t1.b from t t1, t t2 where t1.b=t2.b and t1.a>3 order by t1.a").Check(
		testkit.Rows("4 à", "4 à", "4 à", "4 à", "5 b", "6 c", "7  "))
	tk.MustQuery("select /*+ TIDB_HJ(t1, t2) */ t1.a, t1.b from t_bin t1, t_bin t2 where t1.b=t2.b and t1.a>3 order by t1.a").Check(
		testkit.Rows("4 à", "5 b", "6 c", "7  "))
	tk.MustQuery("select /*+ TIDB_HJ(t1, t2) */ t1.a, t1.b from t t1, t t2 where t1.b=t2.b and t1.a>t2.a order by t1.a").Check(
		testkit.Rows("2 À", "3 á", "3 á", "4 à", "4 à", "4 à"))
	tk.MustQuery("select /*+ TIDB_HJ(t1, t2) */ t1.a, t1.b from t_bin t1, t_bin t2 where t1.b=t2.b and t1.a>t2.a order by t1.a").Check(
		testkit.Rows())
}

func (s *testIntegrationSerialSuite) TestCollateHashJoin2(c *C) {
	collate.SetNewCollationEnabledForTest(true)
	defer collate.SetNewCollationEnabledForTest(false)
	tk := s.prepare4Join2(c)
	tk.MustQuery("select /*+ TIDB_HJ(t1, t2) */ * from t1, t2 where t1.v=t2.v order by t1.id").Check(
		testkit.Rows("1 a a", "2 À À", "3 á á", "4 à à", "5 b b", "6 c c", "7    "))
}

func (s *testIntegrationSerialSuite) TestCollateMergeJoin(c *C) {
	collate.SetNewCollationEnabledForTest(true)
	defer collate.SetNewCollationEnabledForTest(false)
	tk := s.prepare4Join(c)
	tk.MustQuery("select /*+ TIDB_SMJ(t1, t2) */ t1.a, t1.b from t t1, t t2 where t1.b=t2.b order by t1.a").Check(
		testkit.Rows("1 a", "1 a", "1 a", "1 a", "2 À", "2 À", "2 À", "2 À", "3 á", "3 á", "3 á", "3 á", "4 à", "4 à", "4 à", "4 à", "5 b", "6 c", "7  "))
	tk.MustQuery("select /*+ TIDB_SMJ(t1, t2) */ t1.a, t1.b from t_bin t1, t_bin t2 where t1.b=t2.b order by t1.a").Check(
		testkit.Rows("1 a", "2 À", "3 á", "4 à", "5 b", "6 c", "7  "))
	tk.MustQuery("select /*+ TIDB_SMJ(t1, t2) */ t1.a, t1.b from t t1, t t2 where t1.b=t2.b and t1.a>3 order by t1.a").Check(
		testkit.Rows("4 à", "4 à", "4 à", "4 à", "5 b", "6 c", "7  "))
	tk.MustQuery("select /*+ TIDB_SMJ(t1, t2) */ t1.a, t1.b from t_bin t1, t_bin t2 where t1.b=t2.b and t1.a>3 order by t1.a").Check(
		testkit.Rows("4 à", "5 b", "6 c", "7  "))
	tk.MustQuery("select /*+ TIDB_SMJ(t1, t2) */ t1.a, t1.b from t t1, t t2 where t1.b=t2.b and t1.a>3 order by t1.a").Check(
		testkit.Rows("4 à", "4 à", "4 à", "4 à", "5 b", "6 c", "7  "))
	tk.MustQuery("select /*+ TIDB_SMJ(t1, t2) */ t1.a, t1.b from t_bin t1, t_bin t2 where t1.b=t2.b and t1.a>3 order by t1.a").Check(
		testkit.Rows("4 à", "5 b", "6 c", "7  "))
	tk.MustQuery("select /*+ TIDB_SMJ(t1, t2) */ t1.a, t1.b from t t1, t t2 where t1.b=t2.b and t1.a>t2.a order by t1.a").Check(
		testkit.Rows("2 À", "3 á", "3 á", "4 à", "4 à", "4 à"))
	tk.MustQuery("select /*+ TIDB_SMJ(t1, t2) */ t1.a, t1.b from t_bin t1, t_bin t2 where t1.b=t2.b and t1.a>t2.a order by t1.a").Check(
		testkit.Rows())
}

func (s *testIntegrationSerialSuite) TestCollateMergeJoin2(c *C) {
	collate.SetNewCollationEnabledForTest(true)
	defer collate.SetNewCollationEnabledForTest(false)
	tk := s.prepare4Join2(c)
	tk.MustQuery("select /*+ TIDB_SMJ(t1, t2) */ * from t1, t2 where t1.v=t2.v order by t1.id").Check(
		testkit.Rows("1 a a", "2 À À", "3 á á", "4 à à", "5 b b", "6 c c", "7    "))
}

func (s *testIntegrationSerialSuite) prepare4Collation(c *C, hasIndex bool) *testkit.TestKit {
	tk := testkit.NewTestKit(c, s.store)
	tk.MustExec("USE test")
	tk.MustExec("drop table if exists t")
	tk.MustExec("drop table if exists t_bin")
	idxSQL := ", key(v)"
	if !hasIndex {
		idxSQL = ""
	}
	tk.MustExec(fmt.Sprintf("create table t (id int, v varchar(5) CHARACTER SET utf8mb4 COLLATE utf8mb4_general_ci DEFAULT NULL %v)", idxSQL))
	tk.MustExec(fmt.Sprintf("create table t_bin (id int, v varchar(5) CHARACTER SET binary %v)", idxSQL))
	tk.MustExec("insert into t values (1, 'a'), (2, 'À'), (3, 'á'), (4, 'à'), (5, 'b'), (6, 'c'), (7, ' ')")
	tk.MustExec("insert into t_bin values (1, 'a'), (2, 'À'), (3, 'á'), (4, 'à'), (5, 'b'), (6, 'c'), (7, ' ')")
	return tk
}

func (s *testIntegrationSerialSuite) TestCollateSelection(c *C) {
	collate.SetNewCollationEnabledForTest(true)
	defer collate.SetNewCollationEnabledForTest(false)
	tk := s.prepare4Collation(c, false)
	tk.MustQuery("select v from t where v='a' order by id").Check(testkit.Rows("a", "À", "á", "à"))
	tk.MustQuery("select v from t_bin where v='a' order by id").Check(testkit.Rows("a"))
	tk.MustQuery("select v from t where v<'b' and id<=3").Check(testkit.Rows("a", "À", "á"))
	tk.MustQuery("select v from t_bin where v<'b' and id<=3").Check(testkit.Rows("a"))
}

func (s *testIntegrationSerialSuite) TestCollateSort(c *C) {
	collate.SetNewCollationEnabledForTest(true)
	defer collate.SetNewCollationEnabledForTest(false)
	tk := s.prepare4Collation(c, false)
	tk.MustQuery("select id from t order by v, id").Check(testkit.Rows("7", "1", "2", "3", "4", "5", "6"))
	tk.MustQuery("select id from t_bin order by v, id").Check(testkit.Rows("7", "1", "5", "6", "2", "4", "3"))

	tk.MustExec("drop table if exists t")
	tk.MustExec("create table t(a char(10) collate utf8mb4_general_ci, key(a))")
	tk.MustExec("insert into t values ('a'), ('A'), ('b')")
	tk.MustExec("insert into t values ('a'), ('A'), ('b')")
	tk.MustExec("insert into t values ('a'), ('A'), ('b')")
	tk.MustQuery("select * from t order by a collate utf8mb4_bin").Check(testkit.Rows("A", "A", "A", "a", "a", "a", "b", "b", "b"))
}

func (s *testIntegrationSerialSuite) TestCollateHashAgg(c *C) {
	collate.SetNewCollationEnabledForTest(true)
	defer collate.SetNewCollationEnabledForTest(false)
	tk := s.prepare4Collation(c, false)
	tk.HasPlan("select distinct(v) from t_bin", "HashAgg")
	tk.MustQuery("select distinct(v) from t_bin").Sort().Check(testkit.Rows(" ", "a", "b", "c", "À", "à", "á"))
	tk.HasPlan("select distinct(v) from t", "HashAgg")
	tk.MustQuery("select distinct(v) from t").Sort().Check(testkit.Rows(" ", "a", "b", "c"))
	tk.HasPlan("select v, count(*) from t_bin group by v", "HashAgg")
	tk.MustQuery("select v, count(*) from t_bin group by v").Sort().Check(testkit.Rows("  1", "a 1", "b 1", "c 1", "À 1", "à 1", "á 1"))
	tk.HasPlan("select v, count(*) from t group by v", "HashAgg")
	tk.MustQuery("select v, count(*) from t group by v").Sort().Check(testkit.Rows("  1", "a 4", "b 1", "c 1"))

	tk.MustExec("drop table if exists t")
	tk.MustExec("create table t(a char(10) collate utf8mb4_general_ci, key(a))")
	tk.MustExec("insert into t values ('a'), ('A'), ('b')")
	tk.MustExec("insert into t values ('a'), ('A'), ('b')")
	tk.MustExec("insert into t values ('a'), ('A'), ('b')")
	tk.MustQuery("select count(1) from t group by a collate utf8mb4_bin").Check(testkit.Rows("3", "3", "3"))
}

func (s *testIntegrationSerialSuite) TestCollateStreamAgg(c *C) {
	collate.SetNewCollationEnabledForTest(true)
	defer collate.SetNewCollationEnabledForTest(false)
	tk := s.prepare4Collation(c, true)
	tk.HasPlan("select distinct(v) from t_bin", "StreamAgg")
	tk.MustQuery("select distinct(v) from t_bin").Sort().Check(testkit.Rows(" ", "a", "b", "c", "À", "à", "á"))
	tk.HasPlan("select distinct(v) from t", "StreamAgg")
	tk.MustQuery("select distinct(v) from t").Sort().Check(testkit.Rows(" ", "a", "b", "c"))
	tk.HasPlan("select v, count(*) from t_bin group by v", "StreamAgg")
	tk.MustQuery("select v, count(*) from t_bin group by v").Sort().Check(testkit.Rows("  1", "a 1", "b 1", "c 1", "À 1", "à 1", "á 1"))
	tk.HasPlan("select v, count(*) from t group by v", "StreamAgg")
	tk.MustQuery("select v, count(*) from t group by v").Sort().Check(testkit.Rows("  1", "a 4", "b 1", "c 1"))
}

func (s *testIntegrationSerialSuite) TestCollateIndexReader(c *C) {
	collate.SetNewCollationEnabledForTest(true)
	defer collate.SetNewCollationEnabledForTest(false)
	tk := s.prepare4Collation(c, true)
	tk.HasPlan("select v from t where v < 'b'  order by v", "IndexReader")
	tk.MustQuery("select v from t where v < 'b' order by v").Check(testkit.Rows(" ", "a", "À", "á", "à"))
	tk.HasPlan("select v from t where v < 'b' and v > ' ' order by v", "IndexReader")
	tk.MustQuery("select v from t where v < 'b' and v > ' ' order by v").Check(testkit.Rows("a", "À", "á", "à"))
	tk.HasPlan("select v from t_bin where v < 'b' order by v", "IndexReader")
	tk.MustQuery("select v from t_bin where v < 'b' order by v").Sort().Check(testkit.Rows(" ", "a"))
	tk.HasPlan("select v from t_bin where v < 'b' and v > ' ' order by v", "IndexReader")
	tk.MustQuery("select v from t_bin where v < 'b' and v > ' ' order by v").Sort().Check(testkit.Rows("a"))
}

func (s *testIntegrationSerialSuite) TestCollateIndexLookup(c *C) {
	collate.SetNewCollationEnabledForTest(true)
	defer collate.SetNewCollationEnabledForTest(false)
	tk := s.prepare4Collation(c, true)

	tk.HasPlan("select id from t where v < 'b'", "IndexLookUp")
	tk.MustQuery("select id from t where v < 'b'").Sort().Check(testkit.Rows("1", "2", "3", "4", "7"))
	tk.HasPlan("select id from t where v < 'b' and v > ' '", "IndexLookUp")
	tk.MustQuery("select id from t where v < 'b' and v > ' '").Sort().Check(testkit.Rows("1", "2", "3", "4"))
	tk.HasPlan("select id from t_bin where v < 'b'", "IndexLookUp")
	tk.MustQuery("select id from t_bin where v < 'b'").Sort().Check(testkit.Rows("1", "7"))
	tk.HasPlan("select id from t_bin where v < 'b' and v > ' '", "IndexLookUp")
	tk.MustQuery("select id from t_bin where v < 'b' and v > ' '").Sort().Check(testkit.Rows("1"))
}

func (s *testIntegrationSerialSuite) TestCollateStringFunction(c *C) {
	collate.SetNewCollationEnabledForTest(true)
	defer collate.SetNewCollationEnabledForTest(false)
	tk := testkit.NewTestKit(c, s.store)

	tk.MustQuery("select field('a', 'b', 'a');").Check(testkit.Rows("2"))
	tk.MustQuery("select field('a', 'b', 'A');").Check(testkit.Rows("0"))
	tk.MustQuery("select field('a', 'b', 'A' collate utf8mb4_bin);").Check(testkit.Rows("0"))
	tk.MustQuery("select field('a', 'b', 'a ' collate utf8mb4_bin);").Check(testkit.Rows("2"))
	tk.MustQuery("select field('a', 'b', 'A' collate utf8mb4_general_ci);").Check(testkit.Rows("2"))
	tk.MustQuery("select field('a', 'b', 'a ' collate utf8mb4_general_ci);").Check(testkit.Rows("2"))

	tk.MustQuery("select FIND_IN_SET('a','b,a,c,d');").Check(testkit.Rows("2"))
	tk.MustQuery("select FIND_IN_SET('a','b,A,c,d');").Check(testkit.Rows("0"))
	tk.MustQuery("select FIND_IN_SET('a','b,A,c,d' collate utf8mb4_bin);").Check(testkit.Rows("0"))
	tk.MustQuery("select FIND_IN_SET('a','b,a ,c,d' collate utf8mb4_bin);").Check(testkit.Rows("2"))
	tk.MustQuery("select FIND_IN_SET('a','b,A,c,d' collate utf8mb4_general_ci);").Check(testkit.Rows("2"))
	tk.MustQuery("select FIND_IN_SET('a','b,a ,c,d' collate utf8mb4_general_ci);").Check(testkit.Rows("2"))

	tk.MustExec("select concat('a' collate utf8mb4_bin, 'b' collate utf8mb4_bin);")
	tk.MustGetErrMsg("select concat('a' collate utf8mb4_bin, 'b' collate utf8mb4_general_ci);", "[expression:1267]Illegal mix of collations (utf8mb4_bin,EXPLICIT) and (utf8mb4_general_ci,EXPLICIT) for operation 'concat'")
	tk.MustExec("use test")
	tk.MustExec("drop table if exists t")
	tk.MustExec("create table t(a char)")
	tk.MustGetErrMsg("select * from t t1 join t t2 on t1.a collate utf8mb4_bin = t2.a collate utf8mb4_general_ci;", "[expression:1267]Illegal mix of collations (utf8mb4_bin,EXPLICIT) and (utf8mb4_general_ci,EXPLICIT) for operation 'eq'")

	tk.MustExec("DROP TABLE IF EXISTS t1;")
	tk.MustExec("CREATE TABLE t1 ( a int, p1 VARCHAR(255) CHARACTER SET utf8 COLLATE utf8_bin,p2 VARCHAR(255) CHARACTER SET utf8 COLLATE utf8_general_ci , p3 VARCHAR(255) CHARACTER SET utf8mb4 COLLATE utf8mb4_bin,p4 VARCHAR(255) CHARACTER SET utf8mb4 COLLATE utf8mb4_general_ci ,n1 VARCHAR(255) CHARACTER SET utf8 COLLATE utf8_bin,n2 VARCHAR(255) CHARACTER SET utf8 COLLATE utf8_general_ci , n3 VARCHAR(255) CHARACTER SET utf8mb4 COLLATE utf8mb4_bin,n4 VARCHAR(255) CHARACTER SET utf8mb4 COLLATE utf8mb4_general_ci );")
	tk.MustExec("insert into t1 (a,p1,p2,p3,p4,n1,n2,n3,n4) values(1,'  0aA1!测试テストמבחן  ','  0aA1!测试テストמבחן 	','  0aA1!测试テストמבחן 	','  0aA1!测试テストמבחן 	','  0Aa1!测试テストמבחן  ','  0Aa1!测试テストמבחן 	','  0Aa1!测试テストמבחן 	','  0Aa1!测试テストמבחן 	');")

	tk.MustQuery("select INSTR(p1,n1) from t1;").Check(testkit.Rows("0"))
	tk.MustQuery("select INSTR(p1,n2) from t1;").Check(testkit.Rows("0"))
	tk.MustQuery("select INSTR(p1,n3) from t1;").Check(testkit.Rows("0"))
	tk.MustQuery("select INSTR(p1,n4) from t1;").Check(testkit.Rows("0"))
	tk.MustQuery("select INSTR(p2,n1) from t1;").Check(testkit.Rows("0"))
	tk.MustQuery("select INSTR(p2,n2) from t1;").Check(testkit.Rows("1"))
	tk.MustQuery("select INSTR(p2,n3) from t1;").Check(testkit.Rows("0"))
	tk.MustQuery("select INSTR(p2,n4) from t1;").Check(testkit.Rows("1"))
	tk.MustQuery("select INSTR(p3,n1) from t1;").Check(testkit.Rows("0"))
	tk.MustQuery("select INSTR(p3,n2) from t1;").Check(testkit.Rows("0"))
	tk.MustQuery("select INSTR(p3,n3) from t1;").Check(testkit.Rows("0"))
	tk.MustQuery("select INSTR(p3,n4) from t1;").Check(testkit.Rows("0"))
	tk.MustQuery("select INSTR(p4,n1) from t1;").Check(testkit.Rows("0"))
	tk.MustQuery("select INSTR(p4,n2) from t1;").Check(testkit.Rows("1"))
	tk.MustQuery("select INSTR(p4,n3) from t1;").Check(testkit.Rows("0"))
	tk.MustQuery("select INSTR(p4,n4) from t1;").Check(testkit.Rows("1"))

	tk.MustExec("truncate table t1;")
	tk.MustExec("insert into t1 (a,p1,p2,p3,p4,n1,n2,n3,n4) values (2,'0aA1!测试テストמבחן  ','0aA1!测试テストמבחן 	','0aA1!测试テストמבחן 	','0aA1!测试テストמבחן 	','0Aa1!测试テストמבחן','0Aa1!测试テストמבחן','0Aa1!测试テストמבחן','0Aa1!测试テストמבחן');")
	tk.MustExec("insert into t1 (a,p1,p2,p3,p4,n1,n2,n3,n4) values (2,'0aA1!测试テストמבחן','0aA1!测试テストמבחן','0aA1!测试テストמבחן','0aA1!测试テストמבחן','0Aa1!测试テストמבחן','0Aa1!测试テストמבחן','0Aa1!测试テストמבחן','0Aa1!测试テストמבחן');")
	tk.MustExec("insert into t1 (a,p1,p2,p3,p4,n1,n2,n3,n4) values (3,'0aA1!测试テストמבחן','0aA1!测试テストמבחן','0aA1!测试テストמבחן','0aA1!测试テストמבחן','0Aa1!测试テストמבחן  ','0Aa1!测试テストמבחן  ','0Aa1!测试テストמבחן  ','0Aa1!测试テストמבחן  ');")

	tk.MustQuery("select LOCATE(p1,n1) from t1;").Check(testkit.Rows("0", "0", "0"))
	tk.MustQuery("select LOCATE(p1,n2) from t1;").Check(testkit.Rows("0", "0", "0"))
	tk.MustQuery("select LOCATE(p1,n3) from t1;").Check(testkit.Rows("0", "0", "0"))
	tk.MustQuery("select LOCATE(p1,n4) from t1;").Check(testkit.Rows("0", "1", "1"))
	tk.MustQuery("select LOCATE(p2,n1) from t1;").Check(testkit.Rows("0", "0", "0"))
	tk.MustQuery("select LOCATE(p2,n2) from t1;").Check(testkit.Rows("0", "1", "1"))
	tk.MustQuery("select LOCATE(p2,n3) from t1;").Check(testkit.Rows("0", "0", "0"))
	tk.MustQuery("select LOCATE(p2,n4) from t1;").Check(testkit.Rows("0", "1", "1"))
	tk.MustQuery("select LOCATE(p3,n1) from t1;").Check(testkit.Rows("0", "0", "0"))
	tk.MustQuery("select LOCATE(p3,n2) from t1;").Check(testkit.Rows("0", "0", "0"))
	tk.MustQuery("select LOCATE(p3,n3) from t1;").Check(testkit.Rows("0", "0", "0"))
	tk.MustQuery("select LOCATE(p3,n4) from t1;").Check(testkit.Rows("0", "0", "0"))
	tk.MustQuery("select LOCATE(p4,n1) from t1;").Check(testkit.Rows("0", "1", "1"))
	tk.MustQuery("select LOCATE(p4,n2) from t1;").Check(testkit.Rows("0", "1", "1"))
	tk.MustQuery("select LOCATE(p4,n3) from t1;").Check(testkit.Rows("0", "0", "0"))
	tk.MustQuery("select LOCATE(p4,n4) from t1;").Check(testkit.Rows("0", "1", "1"))

	tk.MustExec("drop table t1;")
}

func (s *testIntegrationSerialSuite) TestCollateLike(c *C) {
	collate.SetNewCollationEnabledForTest(true)
	defer collate.SetNewCollationEnabledForTest(false)

	tk := testkit.NewTestKit(c, s.store)
	tk.MustExec("set names utf8mb4 collate utf8mb4_general_ci")
	tk.MustQuery("select 'a' like 'A'").Check(testkit.Rows("1"))
	tk.MustQuery("select 'a' like 'A' collate utf8mb4_general_ci").Check(testkit.Rows("1"))
	tk.MustQuery("select 'a' like 'À'").Check(testkit.Rows("1"))
	tk.MustQuery("select 'a' like '%À'").Check(testkit.Rows("1"))
	tk.MustQuery("select 'a' like '%À '").Check(testkit.Rows("0"))
	tk.MustQuery("select 'a' like 'À%'").Check(testkit.Rows("1"))
	tk.MustQuery("select 'a' like 'À_'").Check(testkit.Rows("0"))
	tk.MustQuery("select 'a' like '%À%'").Check(testkit.Rows("1"))
	tk.MustQuery("select 'aaa' like '%ÀAa%'").Check(testkit.Rows("1"))
	tk.MustExec("set names utf8mb4 collate utf8mb4_bin")

	tk.MustExec("use test;")
	tk.MustExec("drop table if exists t_like;")
	tk.MustExec("create table t_like(id int, b varchar(20) collate utf8mb4_general_ci);")
	tk.MustExec("insert into t_like values (1, 'aaa'), (2, 'abc'), (3, 'aac');")
	tk.MustQuery("select b like 'AaÀ' from t_like order by id;").Check(testkit.Rows("1", "0", "0"))
	tk.MustQuery("select b like 'Aa_' from t_like order by id;").Check(testkit.Rows("1", "0", "1"))
	tk.MustQuery("select b like '_A_' from t_like order by id;").Check(testkit.Rows("1", "0", "1"))
	tk.MustQuery("select b from t_like where b like 'Aa_' order by id;").Check(testkit.Rows("aaa", "aac"))
	tk.MustQuery("select b from t_like where b like 'A%' order by id;").Check(testkit.Rows("aaa", "abc", "aac"))
	tk.MustQuery("select b from t_like where b like '%A%' order by id;").Check(testkit.Rows("aaa", "abc", "aac"))
	tk.MustExec("alter table t_like add index idx_b(b);")
	tk.MustQuery("select b from t_like use index(idx_b) where b like 'Aa_' order by id;").Check(testkit.Rows("aaa", "aac"))
	tk.MustQuery("select b from t_like use index(idx_b) where b like 'A%' order by id;").Check(testkit.Rows("aaa", "abc", "aac"))
	tk.MustQuery("select b from t_like use index(idx_b) where b like '%A%' order by id;").Check(testkit.Rows("aaa", "abc", "aac"))
}

func (s *testIntegrationSerialSuite) TestCollateSubQuery(c *C) {
	collate.SetNewCollationEnabledForTest(true)
	defer collate.SetNewCollationEnabledForTest(false)
	tk := s.prepare4Collation(c, false)
	tk.MustQuery("select id from t where v in (select v from t_bin) order by id").Check(testkit.Rows("1", "2", "3", "4", "5", "6", "7"))
	tk.MustQuery("select id from t_bin where v in (select v from t) order by id").Check(testkit.Rows("1", "2", "3", "4", "5", "6", "7"))
	tk.MustQuery("select id from t where v not in (select v from t_bin) order by id").Check(testkit.Rows())
	tk.MustQuery("select id from t_bin where v not in (select v from t) order by id").Check(testkit.Rows())
	tk.MustQuery("select id from t where exists (select 1 from t_bin where t_bin.v=t.v) order by id").Check(testkit.Rows("1", "2", "3", "4", "5", "6", "7"))
	tk.MustQuery("select id from t_bin where exists (select 1 from t where t_bin.v=t.v) order by id").Check(testkit.Rows("1", "2", "3", "4", "5", "6", "7"))
	tk.MustQuery("select id from t where not exists (select 1 from t_bin where t_bin.v=t.v) order by id").Check(testkit.Rows())
	tk.MustQuery("select id from t_bin where not exists (select 1 from t where t_bin.v=t.v) order by id").Check(testkit.Rows())
}

func (s *testIntegrationSerialSuite) TestCollateDDL(c *C) {
	collate.SetNewCollationEnabledForTest(true)
	defer collate.SetNewCollationEnabledForTest(false)
	tk := testkit.NewTestKit(c, s.store)
	tk.MustExec("create database t;")
	tk.MustExec("use t;")
	tk.MustExec("drop database t;")
}

func (s *testIntegrationSuite) TestIssue15986(c *C) {
	tk := testkit.NewTestKit(c, s.store)
	tk.MustExec("use test")
	tk.MustExec("drop table if exists t0")
	tk.MustExec("CREATE TABLE t0(c0 int)")
	tk.MustExec("INSERT INTO t0 VALUES (0)")
	tk.MustQuery("SELECT t0.c0 FROM t0 WHERE CHAR(204355900);").Check(testkit.Rows("0"))
	tk.MustQuery("SELECT t0.c0 FROM t0 WHERE not CHAR(204355900);").Check(testkit.Rows())
	tk.MustQuery("SELECT t0.c0 FROM t0 WHERE '.0';").Check(testkit.Rows())
	tk.MustQuery("SELECT t0.c0 FROM t0 WHERE not '.0';").Check(testkit.Rows("0"))
	// If the number does not exceed the range of float64 and its value is not 0, it will be converted to true.
	tk.MustQuery("select * from t0 where '.000000000000000000000000000000000000000000000000000000" +
		"00000000000000000000000000000000000000000000000000000000000000000000000000000000000000000000" +
		"00000000000000000000000000000000000000000000000000000000000000000000000000000000000000000000" +
		"0000000000000000000000000000000000000000000000000000000000000000009';").Check(testkit.Rows("0"))
	tk.MustQuery("select * from t0 where not '.000000000000000000000000000000000000000000000000000000" +
		"00000000000000000000000000000000000000000000000000000000000000000000000000000000000000000000" +
		"00000000000000000000000000000000000000000000000000000000000000000000000000000000000000000000" +
		"0000000000000000000000000000000000000000000000000000000000000000009';").Check(testkit.Rows())

	// If the number is truncated beyond the range of float64, it will be converted to true when the truncated result is 0.
	tk.MustQuery("select * from t0 where '.0000000000000000000000000000000000000000000000000000000" +
		"000000000000000000000000000000000000000000000000000000000000000000000000000000000000000000000" +
		"000000000000000000000000000000000000000000000000000000000000000000000000000000000000000000000" +
		"00000000000000000000000000000000000000000000000000000000000000000000000000000000000009';").Check(testkit.Rows())
	tk.MustQuery("select * from t0 where not '.0000000000000000000000000000000000000000000000000000000" +
		"000000000000000000000000000000000000000000000000000000000000000000000000000000000000000000000" +
		"000000000000000000000000000000000000000000000000000000000000000000000000000000000000000000000" +
		"00000000000000000000000000000000000000000000000000000000000000000000000000000000000009';").Check(testkit.Rows("0"))
}

func (s *testIntegrationSuite) TestNegativeZeroForHashJoin(c *C) {
	tk := testkit.NewTestKit(c, s.store)
	tk.MustExec("use test;")
	tk.MustExec("drop table if exists t0, t1")
	tk.MustExec("CREATE TABLE t0(c0 float);")
	tk.MustExec("CREATE TABLE t1(c0 float);")
	tk.MustExec("INSERT INTO t1(c0) VALUES (0);")
	tk.MustExec("INSERT INTO t0(c0) VALUES (0);")
	tk.MustQuery("SELECT t1.c0 FROM t1, t0 WHERE t0.c0=-t1.c0;").Check(testkit.Rows("0"))
	tk.MustExec("drop TABLE t0;")
	tk.MustExec("drop table t1;")
}

func (s *testIntegrationSuite) TestIssue15743(c *C) {
	tk := testkit.NewTestKit(c, s.store)
	tk.MustExec("use test")
	tk.MustExec("drop table if exists t0")
	tk.MustExec("CREATE TABLE t0(c0 int)")
	tk.MustExec("INSERT INTO t0 VALUES (1)")
	tk.MustQuery("SELECT * FROM t0 WHERE 1 AND 0.4").Check(testkit.Rows("1"))
}

func (s *testIntegrationSuite) TestIssue15725(c *C) {
	tk := testkit.NewTestKit(c, s.store)
	tk.MustExec("use test;")
	tk.MustExec("drop table if exists t")
	tk.MustExec("create table t(a int)")
	tk.MustExec("insert into t values(2)")
	tk.MustQuery("select * from t where (not not a) = a").Check(testkit.Rows())
	tk.MustQuery("select * from t where (not not not not a) = a").Check(testkit.Rows())
}

func (s *testIntegrationSuite) TestIssue15790(c *C) {
	tk := testkit.NewTestKit(c, s.store)
	tk.MustExec("use test;")
	tk.MustExec("drop table if exists t0")
	tk.MustExec("CREATE TABLE t0(c0 INT);")
	tk.MustExec("INSERT INTO t0(c0) VALUES (0);")
	tk.MustQuery("SELECT * FROM t0 WHERE -10000000000000000000 | t0.c0 UNION SELECT * FROM t0;").Check(testkit.Rows("0"))
	tk.MustQuery("SELECT * FROM t0 WHERE -10000000000000000000 | t0.c0 UNION all SELECT * FROM t0;").Check(testkit.Rows("0", "0"))
	tk.MustExec("drop table t0;")
}

func (s *testIntegrationSuite) TestIssue15992(c *C) {
	tk := testkit.NewTestKitWithInit(c, s.store)
	tk.MustExec("use test;")
	tk.MustExec("drop table if exists t0")
	tk.MustExec("CREATE TABLE t0(c0 INT, c1 INT AS (c0));")
	tk.MustExec("CREATE INDEX i0 ON t0(c1);")
	tk.MustQuery("SELECT t0.c0 FROM t0 UNION ALL SELECT 0 FROM t0;").Check(testkit.Rows())
	tk.MustExec("drop table t0;")
}

func (s *testIntegrationSuite) TestIssue16419(c *C) {
	tk := testkit.NewTestKitWithInit(c, s.store)
	tk.MustExec("use test;")
	tk.MustExec("drop table if exists t0")
	tk.MustExec("drop table if exists t1")
	tk.MustExec("CREATE TABLE t0(c0 INT);")
	tk.MustExec("CREATE TABLE t1(c0 INT);")
	tk.MustQuery("SELECT * FROM t1 NATURAL LEFT JOIN t0 WHERE NOT t1.c0;").Check(testkit.Rows())
	tk.MustExec("drop table t0, t1;")
}

func (s *testIntegrationSuite) TestIssue16029(c *C) {
	tk := testkit.NewTestKit(c, s.store)
	tk.MustExec("use test;")
	tk.MustExec("drop table if exists t0,t1;")
	tk.MustExec("CREATE TABLE t0(c0 INT);")
	tk.MustExec("CREATE TABLE t1(c0 INT);")
	tk.MustExec("INSERT INTO t0 VALUES (NULL), (1);")
	tk.MustExec("INSERT INTO t1 VALUES (0);")
	tk.MustQuery("SELECT t0.c0 FROM t0 JOIN t1 ON (t0.c0 REGEXP 1) | t1.c0  WHERE BINARY STRCMP(t1.c0, t0.c0);").Check(testkit.Rows("1"))
	tk.MustExec("drop table t0;")
	tk.MustExec("drop table t1;")
}

func (s *testIntegrationSuite) TestIssue16426(c *C) {
	tk := testkit.NewTestKit(c, s.store)
	tk.MustExec("use test")
	tk.MustExec("drop table if exists t")
	tk.MustExec("create table t (a int)")
	tk.MustExec("insert into t values (42)")
	tk.MustQuery("select a from t where a/10000").Check(testkit.Rows("42"))
	tk.MustQuery("select a from t where a/100000").Check(testkit.Rows("42"))
	tk.MustQuery("select a from t where a/1000000").Check(testkit.Rows("42"))
	tk.MustQuery("select a from t where a/10000000").Check(testkit.Rows("42"))
}

func (s *testIntegrationSuite) TestIssue16779(c *C) {
	tk := testkit.NewTestKit(c, s.store)
	tk.MustExec("use test")
	tk.MustExec("drop table if exists t0")
	tk.MustExec("drop table if exists t1")
	tk.MustExec("create table t0 (c0 int)")
	tk.MustExec("create table t1 (c0 int)")
	tk.MustQuery("SELECT * FROM t1 LEFT JOIN t0 ON TRUE WHERE BINARY EXPORT_SET(0, 0, 0 COLLATE 'binary', t0.c0, 0 COLLATE 'binary')")
}

func (s *testIntegrationSuite) TestIssue16505(c *C) {
	tk := testkit.NewTestKit(c, s.store)
	tk.MustExec("use test;")
	tk.MustExec("drop table if exists t;")
	tk.MustExec("CREATE TABLE t(c varchar(100), index idx(c(100)));")
	tk.MustExec("INSERT INTO t VALUES (NULL),('1'),('0'),(''),('aaabbb'),('0abc'),('123e456'),('0.0001deadsfeww');")
	tk.MustQuery("select * from t where c;").Sort().Check(testkit.Rows("0.0001deadsfeww", "1", "123e456"))
	tk.MustQuery("select /*+ USE_INDEX(t, idx) */ * from t where c;").Sort().Check(testkit.Rows("0.0001deadsfeww", "1", "123e456"))
	tk.MustQuery("select /*+ IGNORE_INDEX(t, idx) */* from t where c;").Sort().Check(testkit.Rows("0.0001deadsfeww", "1", "123e456"))
	tk.MustExec("drop table t;")
}

<<<<<<< HEAD
func (s *testIntegrationSuite) TestIssue17098(c *C) {
	tk := testkit.NewTestKit(c, s.store)
	tk.MustExec("use test")
	tk.MustExec("drop table if exists t1, t2")
	tk.MustExec("create table t1(a char) collate utf8mb4_bin;")
	tk.MustExec("create table t2(a char) collate utf8mb4_bin;;")
	tk.MustExec("insert into t1 values('a');")
	tk.MustExec("insert into t2 values('a');")
	tk.MustQuery("select collation(t1.a) from t1 union select collation(t2.a) from t2;").Check(testkit.Rows("utf8mb4_bin"))
=======
func (s *testIntegrationSuite) TestIssue16697(c *C) {
	tk := testkit.NewTestKit(c, s.store)
	tk.MustExec("use test")
	tk.MustExec("drop table if exists t")
	tk.MustExec("CREATE TABLE `t` (`a` int(11) DEFAULT NULL,`b` int(11) DEFAULT NULL)")
	tk.MustExec("insert into t values (1, 1)")
	for i := 0; i < 8; i++ {
		tk.MustExec("insert into t select * from t")
	}
	rows := tk.MustQuery("explain analyze  select t1.a, t1.a +1 from t t1 join t t2 join t t3 order by t1.a").Rows()
	for _, row := range rows {
		line := fmt.Sprintf("%v", row)
		if strings.Contains(line, "Projection") {
			c.Assert(strings.Contains(line, "KB"), IsTrue)
			c.Assert(strings.Contains(line, "MB"), IsFalse)
			c.Assert(strings.Contains(line, "GB"), IsFalse)
		}
	}
>>>>>>> 1934f34c
}<|MERGE_RESOLUTION|>--- conflicted
+++ resolved
@@ -6353,7 +6353,6 @@
 	tk.MustExec("drop table t;")
 }
 
-<<<<<<< HEAD
 func (s *testIntegrationSuite) TestIssue17098(c *C) {
 	tk := testkit.NewTestKit(c, s.store)
 	tk.MustExec("use test")
@@ -6363,7 +6362,8 @@
 	tk.MustExec("insert into t1 values('a');")
 	tk.MustExec("insert into t2 values('a');")
 	tk.MustQuery("select collation(t1.a) from t1 union select collation(t2.a) from t2;").Check(testkit.Rows("utf8mb4_bin"))
-=======
+}
+
 func (s *testIntegrationSuite) TestIssue16697(c *C) {
 	tk := testkit.NewTestKit(c, s.store)
 	tk.MustExec("use test")
@@ -6382,5 +6382,4 @@
 			c.Assert(strings.Contains(line, "GB"), IsFalse)
 		}
 	}
->>>>>>> 1934f34c
 }