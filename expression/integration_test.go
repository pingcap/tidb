// Copyright 2017 PingCAP, Inc.
//
// Licensed under the Apache License, Version 2.0 (the "License");
// you may not use this file except in compliance with the License.
// You may obtain a copy of the License at
//
//     http://www.apache.org/licenses/LICENSE-2.0
//
// Unless required by applicable law or agreed to in writing, software
// distributed under the License is distributed on an "AS IS" BASIS,
// See the License for the specific language governing permissions and
// limitations under the License.

package expression_test

import (
	"bytes"
	"context"
	"fmt"
	"math"
	"sort"
	"strconv"
	"strings"
	"time"

	. "github.com/pingcap/check"
	"github.com/pingcap/errors"
	"github.com/pingcap/parser/auth"
	"github.com/pingcap/parser/model"
	"github.com/pingcap/parser/mysql"
	"github.com/pingcap/parser/terror"
	"github.com/pingcap/tidb/domain"
	"github.com/pingcap/tidb/expression"
	"github.com/pingcap/tidb/kv"
	plannercore "github.com/pingcap/tidb/planner/core"
	"github.com/pingcap/tidb/session"
	"github.com/pingcap/tidb/sessionctx"
	"github.com/pingcap/tidb/sessionctx/variable"
	"github.com/pingcap/tidb/store/mockstore"
	"github.com/pingcap/tidb/table"
	"github.com/pingcap/tidb/types"
	"github.com/pingcap/tidb/util/collate"
	"github.com/pingcap/tidb/util/kvcache"
	"github.com/pingcap/tidb/util/mock"
	"github.com/pingcap/tidb/util/sqlexec"
	"github.com/pingcap/tidb/util/testkit"
	"github.com/pingcap/tidb/util/testutil"
)

var _ = Suite(&testIntegrationSuite{})
var _ = Suite(&testIntegrationSuite2{})
var _ = SerialSuites(&testIntegrationSerialSuite{})

type testIntegrationSuiteBase struct {
	store kv.Storage
	dom   *domain.Domain
	ctx   sessionctx.Context
}

type testIntegrationSuite struct {
	testIntegrationSuiteBase
}

type testIntegrationSuite2 struct {
	testIntegrationSuiteBase
}

type testIntegrationSerialSuite struct {
	testIntegrationSuiteBase
}

func (s *testIntegrationSuiteBase) cleanEnv(c *C) {
	tk := testkit.NewTestKit(c, s.store)
	tk.MustExec("use test")
	r := tk.MustQuery("show tables")
	for _, tb := range r.Rows() {
		tableName := tb[0]
		tk.MustExec(fmt.Sprintf("drop table %v", tableName))
	}
}

func (s *testIntegrationSuiteBase) SetUpSuite(c *C) {
	var err error
	s.store, s.dom, err = newStoreWithBootstrap()
	c.Assert(err, IsNil)
	s.ctx = mock.NewContext()
}

func (s *testIntegrationSuiteBase) TearDownSuite(c *C) {
	s.dom.Close()
	s.store.Close()
}

func (s *testIntegrationSuite) Test19654(c *C) {
	tk := testkit.NewTestKit(c, s.store)
	tk.MustExec("USE test;")

	// enum vs enum
	tk.MustExec("drop table if exists t1, t2;")
	tk.MustExec("create table t1 (b enum('a', 'b'));")
	tk.MustExec("insert into t1 values ('a');")
	tk.MustExec("create table t2 (b enum('b','a') not null, unique(b));")
	tk.MustExec("insert into t2 values ('a');")
	tk.MustQuery("select /*+ inl_join(t2)*/ * from t1, t2 where t1.b=t2.b;").Check(testkit.Rows("a a"))

	// set vs set
	tk.MustExec("drop table if exists t1, t2;")
	tk.MustExec("create table t1 (b set('a', 'b'));")
	tk.MustExec("insert into t1 values ('a');")
	tk.MustExec("create table t2 (b set('b','a') not null, unique(b));")
	tk.MustExec("insert into t2 values ('a');")
	tk.MustQuery("select /*+ inl_join(t2)*/ * from t1, t2 where t1.b=t2.b;").Check(testkit.Rows("a a"))

	// enum vs set
	tk.MustExec("drop table if exists t1, t2;")
	tk.MustExec("create table t1 (b enum('a', 'b'));")
	tk.MustExec("insert into t1 values ('a');")
	tk.MustExec("create table t2 (b set('b','a') not null, unique(b));")
	tk.MustExec("insert into t2 values ('a');")
	tk.MustQuery("select /*+ inl_join(t2)*/ * from t1, t2 where t1.b=t2.b;").Check(testkit.Rows("a a"))

	// char vs enum
	tk.MustExec("drop table if exists t1, t2;")
	tk.MustExec("create table t1 (b char(10));")
	tk.MustExec("insert into t1 values ('a');")
	tk.MustExec("create table t2 (b enum('b','a') not null, unique(b));")
	tk.MustExec("insert into t2 values ('a');")
	tk.MustQuery("select /*+ inl_join(t2)*/ * from t1, t2 where t1.b=t2.b;").Check(testkit.Rows("a a"))

	// char vs set
	tk.MustExec("drop table if exists t1, t2;")
	tk.MustExec("create table t1 (b char(10));")
	tk.MustExec("insert into t1 values ('a');")
	tk.MustExec("create table t2 (b set('b','a') not null, unique(b));")
	tk.MustExec("insert into t2 values ('a');")
	tk.MustQuery("select /*+ inl_join(t2)*/ * from t1, t2 where t1.b=t2.b;").Check(testkit.Rows("a a"))
}

func (s *testIntegrationSuite) TestFuncREPEAT(c *C) {
	tk := testkit.NewTestKit(c, s.store)
	defer s.cleanEnv(c)
	tk.MustExec("USE test;")
	tk.MustExec("DROP TABLE IF EXISTS table_string;")
	tk.MustExec("CREATE TABLE table_string(a CHAR(20), b VARCHAR(20), c TINYTEXT, d TEXT(20), e MEDIUMTEXT, f LONGTEXT, g BIGINT);")
	tk.MustExec("INSERT INTO table_string (a, b, c, d, e, f, g) VALUES ('a', 'b', 'c', 'd', 'e', 'f', 2);")
	tk.CheckExecResult(1, 0)

	r := tk.MustQuery("SELECT REPEAT(a, g), REPEAT(b, g), REPEAT(c, g), REPEAT(d, g), REPEAT(e, g), REPEAT(f, g) FROM table_string;")
	r.Check(testkit.Rows("aa bb cc dd ee ff"))

	r = tk.MustQuery("SELECT REPEAT(NULL, g), REPEAT(NULL, g), REPEAT(NULL, g), REPEAT(NULL, g), REPEAT(NULL, g), REPEAT(NULL, g) FROM table_string;")
	r.Check(testkit.Rows("<nil> <nil> <nil> <nil> <nil> <nil>"))

	r = tk.MustQuery("SELECT REPEAT(a, NULL), REPEAT(b, NULL), REPEAT(c, NULL), REPEAT(d, NULL), REPEAT(e, NULL), REPEAT(f, NULL) FROM table_string;")
	r.Check(testkit.Rows("<nil> <nil> <nil> <nil> <nil> <nil>"))

	r = tk.MustQuery("SELECT REPEAT(a, 2), REPEAT(b, 2), REPEAT(c, 2), REPEAT(d, 2), REPEAT(e, 2), REPEAT(f, 2) FROM table_string;")
	r.Check(testkit.Rows("aa bb cc dd ee ff"))

	r = tk.MustQuery("SELECT REPEAT(NULL, 2), REPEAT(NULL, 2), REPEAT(NULL, 2), REPEAT(NULL, 2), REPEAT(NULL, 2), REPEAT(NULL, 2) FROM table_string;")
	r.Check(testkit.Rows("<nil> <nil> <nil> <nil> <nil> <nil>"))

	r = tk.MustQuery("SELECT REPEAT(a, -1), REPEAT(b, -2), REPEAT(c, -2), REPEAT(d, -2), REPEAT(e, -2), REPEAT(f, -2) FROM table_string;")
	r.Check(testkit.Rows("     "))

	r = tk.MustQuery("SELECT REPEAT(a, 0), REPEAT(b, 0), REPEAT(c, 0), REPEAT(d, 0), REPEAT(e, 0), REPEAT(f, 0) FROM table_string;")
	r.Check(testkit.Rows("     "))

	r = tk.MustQuery("SELECT REPEAT(a, 16777217), REPEAT(b, 16777217), REPEAT(c, 16777217), REPEAT(d, 16777217), REPEAT(e, 16777217), REPEAT(f, 16777217) FROM table_string;")
	r.Check(testkit.Rows("<nil> <nil> <nil> <nil> <nil> <nil>"))
}

func (s *testIntegrationSuite) TestFuncLpadAndRpad(c *C) {
	tk := testkit.NewTestKit(c, s.store)
	defer s.cleanEnv(c)
	tk.MustExec(`USE test;`)
	tk.MustExec(`DROP TABLE IF EXISTS t;`)
	tk.MustExec(`CREATE TABLE t(a BINARY(10), b CHAR(10));`)
	tk.MustExec(`INSERT INTO t SELECT "中文", "abc";`)
	result := tk.MustQuery(`SELECT LPAD(a, 11, "a"), LPAD(b, 2, "xx") FROM t;`)
	result.Check(testkit.Rows("a中文\x00\x00\x00\x00 ab"))
	result = tk.MustQuery(`SELECT RPAD(a, 11, "a"), RPAD(b, 2, "xx") FROM t;`)
	result.Check(testkit.Rows("中文\x00\x00\x00\x00a ab"))
	result = tk.MustQuery(`SELECT LPAD("中文", 5, "字符"), LPAD("中文", 1, "a");`)
	result.Check(testkit.Rows("字符字中文 中"))
	result = tk.MustQuery(`SELECT RPAD("中文", 5, "字符"), RPAD("中文", 1, "a");`)
	result.Check(testkit.Rows("中文字符字 中"))
	result = tk.MustQuery(`SELECT RPAD("中文", -5, "字符"), RPAD("中文", 10, "");`)
	result.Check(testkit.Rows("<nil> <nil>"))
	result = tk.MustQuery(`SELECT LPAD("中文", -5, "字符"), LPAD("中文", 10, "");`)
	result.Check(testkit.Rows("<nil> <nil>"))
}

func (s *testIntegrationSuite) TestMiscellaneousBuiltin(c *C) {
	ctx := context.Background()
	defer s.cleanEnv(c)

	tk := testkit.NewTestKit(c, s.store)
	tk.MustExec("use test")
	// for uuid
	r := tk.MustQuery("select uuid(), uuid(), uuid(), uuid(), uuid(), uuid();")
	for _, it := range r.Rows() {
		for _, item := range it {
			uuid, ok := item.(string)
			c.Assert(ok, Equals, true)
			list := strings.Split(uuid, "-")
			c.Assert(len(list), Equals, 5)
			c.Assert(len(list[0]), Equals, 8)
			c.Assert(len(list[1]), Equals, 4)
			c.Assert(len(list[2]), Equals, 4)
			c.Assert(len(list[3]), Equals, 4)
			c.Assert(len(list[4]), Equals, 12)
		}
	}
	tk.MustQuery("select sleep(1);").Check(testkit.Rows("0"))
	tk.MustQuery("select sleep(0);").Check(testkit.Rows("0"))
	tk.MustQuery("select sleep('a');").Check(testkit.Rows("0"))
	tk.MustQuery("show warnings;").Check(testkit.Rows("Warning 1292 Truncated incorrect FLOAT value: 'a'"))
	rs, err := tk.Exec("select sleep(-1);")
	c.Assert(err, IsNil)
	c.Assert(rs, NotNil)
	_, err = session.GetRows4Test(ctx, tk.Se, rs)
	c.Assert(err, NotNil)
	c.Assert(rs.Close(), IsNil)

	tk.MustQuery("SELECT INET_ATON('10.0.5.9');").Check(testkit.Rows("167773449"))
	tk.MustQuery("SELECT INET_NTOA(167773449);").Check(testkit.Rows("10.0.5.9"))
	tk.MustQuery("SELECT HEX(INET6_ATON('fdfe::5a55:caff:fefa:9089'));").Check(testkit.Rows("FDFE0000000000005A55CAFFFEFA9089"))
	tk.MustQuery("SELECT HEX(INET6_ATON('10.0.5.9'));").Check(testkit.Rows("0A000509"))
	tk.MustQuery("SELECT INET6_NTOA(INET6_ATON('fdfe::5a55:caff:fefa:9089'));").Check(testkit.Rows("fdfe::5a55:caff:fefa:9089"))
	tk.MustQuery("SELECT INET6_NTOA(INET6_ATON('10.0.5.9'));").Check(testkit.Rows("10.0.5.9"))
	tk.MustQuery("SELECT INET6_NTOA(UNHEX('FDFE0000000000005A55CAFFFEFA9089'));").Check(testkit.Rows("fdfe::5a55:caff:fefa:9089"))
	tk.MustQuery("SELECT INET6_NTOA(UNHEX('0A000509'));").Check(testkit.Rows("10.0.5.9"))

	tk.MustQuery(`SELECT IS_IPV4('10.0.5.9'), IS_IPV4('10.0.5.256');`).Check(testkit.Rows("1 0"))
	tk.MustQuery(`SELECT IS_IPV4_COMPAT(INET6_ATON('::10.0.5.9'));`).Check(testkit.Rows("1"))
	tk.MustQuery(`SELECT IS_IPV4_COMPAT(INET6_ATON('::ffff:10.0.5.9'));`).Check(testkit.Rows("0"))
	tk.MustQuery(`SELECT
	  IS_IPV4_COMPAT(INET6_ATON('::192.168.0.1')),
	  IS_IPV4_COMPAT(INET6_ATON('::c0a8:0001')),
	  IS_IPV4_COMPAT(INET6_ATON('::c0a8:1'));`).Check(testkit.Rows("1 1 1"))
	tk.MustQuery(`SELECT IS_IPV4_MAPPED(INET6_ATON('::10.0.5.9'));`).Check(testkit.Rows("0"))
	tk.MustQuery(`SELECT IS_IPV4_MAPPED(INET6_ATON('::ffff:10.0.5.9'));`).Check(testkit.Rows("1"))
	tk.MustQuery(`SELECT
	  IS_IPV4_MAPPED(INET6_ATON('::ffff:192.168.0.1')),
	  IS_IPV4_MAPPED(INET6_ATON('::ffff:c0a8:0001')),
	  IS_IPV4_MAPPED(INET6_ATON('::ffff:c0a8:1'));`).Check(testkit.Rows("1 1 1"))
	tk.MustQuery(`SELECT IS_IPV6('10.0.5.9'), IS_IPV6('::1');`).Check(testkit.Rows("0 1"))

	tk.MustExec("drop table if exists t1;")
	tk.MustExec(`create table t1(
        a int,
        b int not null,
        c int not null default 0,
        d int default 0,
        unique key(b,c),
        unique key(b,d)
);`)
	tk.MustExec("insert into t1 (a,b) values(1,10),(1,20),(2,30),(2,40);")
	tk.MustQuery("select any_value(a), sum(b) from t1;").Check(testkit.Rows("1 100"))
	tk.MustQuery("select a,any_value(b),sum(c) from t1 group by a order by a;").Check(testkit.Rows("1 10 0", "2 30 0"))

	// for locks
	tk.MustExec(`set tidb_enable_noop_functions=1;`)
	result := tk.MustQuery(`SELECT GET_LOCK('test_lock1', 10);`)
	result.Check(testkit.Rows("1"))
	result = tk.MustQuery(`SELECT GET_LOCK('test_lock2', 10);`)
	result.Check(testkit.Rows("1"))

	result = tk.MustQuery(`SELECT RELEASE_LOCK('test_lock2');`)
	result.Check(testkit.Rows("1"))
	result = tk.MustQuery(`SELECT RELEASE_LOCK('test_lock1');`)
	result.Check(testkit.Rows("1"))
}

func (s *testIntegrationSuite) TestConvertToBit(c *C) {
	defer s.cleanEnv(c)
	tk := testkit.NewTestKit(c, s.store)
	tk.MustExec("use test")
	tk.MustExec("drop table if exists t, t1")
	tk.MustExec("create table t (a bit(64))")
	tk.MustExec("create table t1 (a varchar(2))")
	tk.MustExec(`insert t1 value ('10')`)
	tk.MustExec(`insert t select a from t1`)
	tk.MustQuery("select a+0 from t").Check(testkit.Rows("12592"))

	tk.MustExec("drop table if exists t, t1")
	tk.MustExec("create table t (a bit(64))")
	tk.MustExec("create table t1 (a binary(2))")
	tk.MustExec(`insert t1 value ('10')`)
	tk.MustExec(`insert t select a from t1`)
	tk.MustQuery("select a+0 from t").Check(testkit.Rows("12592"))

	tk.MustExec("drop table if exists t, t1")
	tk.MustExec("create table t (a bit(64))")
	tk.MustExec("create table t1 (a datetime)")
	tk.MustExec(`insert t1 value ('09-01-01')`)
	tk.MustExec(`insert t select a from t1`)
	tk.MustQuery("select a+0 from t").Check(testkit.Rows("20090101000000"))

	// For issue 20118
	tk.MustExec("drop table if exists t;")
	tk.MustExec("create table t(a tinyint, b bit(63));")
	tk.MustExec("insert ignore  into t values(599999999, -1);")
	tk.MustQuery("show warnings;").Check(testkit.Rows(
		"Warning 1690 constant 599999999 overflows tinyint",
		"Warning 1406 Data Too Long, field len 63"))
	tk.MustQuery("select * from t;").Check(testkit.Rows("127 \u007f\xff\xff\xff\xff\xff\xff\xff"))
}

func (s *testIntegrationSuite2) TestMathBuiltin(c *C) {
	ctx := context.Background()
	defer s.cleanEnv(c)
	tk := testkit.NewTestKit(c, s.store)
	tk.MustExec("use test")

	// for degrees
	result := tk.MustQuery("select degrees(0), degrees(1)")
	result.Check(testkit.Rows("0 57.29577951308232"))
	result = tk.MustQuery("select degrees(2), degrees(5)")
	result.Check(testkit.Rows("114.59155902616465 286.4788975654116"))

	// for sin
	result = tk.MustQuery("select sin(0), sin(1.5707963267949)")
	result.Check(testkit.Rows("0 1"))
	result = tk.MustQuery("select sin(1), sin(100)")
	result.Check(testkit.Rows("0.8414709848078965 -0.5063656411097588"))
	result = tk.MustQuery("select sin('abcd')")
	result.Check(testkit.Rows("0"))

	// for cos
	result = tk.MustQuery("select cos(0), cos(3.1415926535898)")
	result.Check(testkit.Rows("1 -1"))
	result = tk.MustQuery("select cos('abcd')")
	result.Check(testkit.Rows("1"))

	// for tan
	result = tk.MustQuery("select tan(0.00), tan(PI()/4)")
	result.Check(testkit.Rows("0 1"))
	result = tk.MustQuery("select tan('abcd')")
	result.Check(testkit.Rows("0"))

	// for log2
	result = tk.MustQuery("select log2(0.0)")
	result.Check(testkit.Rows("<nil>"))
	result = tk.MustQuery("select log2(4)")
	result.Check(testkit.Rows("2"))
	result = tk.MustQuery("select log2('8.0abcd')")
	result.Check(testkit.Rows("3"))
	result = tk.MustQuery("select log2(-1)")
	result.Check(testkit.Rows("<nil>"))
	result = tk.MustQuery("select log2(NULL)")
	result.Check(testkit.Rows("<nil>"))

	// for log10
	result = tk.MustQuery("select log10(0.0)")
	result.Check(testkit.Rows("<nil>"))
	result = tk.MustQuery("select log10(100)")
	result.Check(testkit.Rows("2"))
	result = tk.MustQuery("select log10('1000.0abcd')")
	result.Check(testkit.Rows("3"))
	result = tk.MustQuery("select log10(-1)")
	result.Check(testkit.Rows("<nil>"))
	result = tk.MustQuery("select log10(NULL)")
	result.Check(testkit.Rows("<nil>"))

	//for log
	result = tk.MustQuery("select log(0.0)")
	result.Check(testkit.Rows("<nil>"))
	result = tk.MustQuery("select log(100)")
	result.Check(testkit.Rows("4.605170185988092"))
	result = tk.MustQuery("select log('100.0abcd')")
	result.Check(testkit.Rows("4.605170185988092"))
	result = tk.MustQuery("select log(-1)")
	result.Check(testkit.Rows("<nil>"))
	result = tk.MustQuery("select log(NULL)")
	result.Check(testkit.Rows("<nil>"))
	result = tk.MustQuery("select log(NULL, NULL)")
	result.Check(testkit.Rows("<nil>"))
	result = tk.MustQuery("select log(1, 100)")
	result.Check(testkit.Rows("<nil>"))
	result = tk.MustQuery("select log(0.5, 0.25)")
	result.Check(testkit.Rows("2"))
	result = tk.MustQuery("select log(-1, 0.25)")
	result.Check(testkit.Rows("<nil>"))

	// for atan
	result = tk.MustQuery("select atan(0), atan(-1), atan(1), atan(1,2)")
	result.Check(testkit.Rows("0 -0.7853981633974483 0.7853981633974483 0.4636476090008061"))
	result = tk.MustQuery("select atan('tidb')")
	result.Check(testkit.Rows("0"))

	// for asin
	result = tk.MustQuery("select asin(0), asin(-2), asin(2), asin(1)")
	result.Check(testkit.Rows("0 <nil> <nil> 1.5707963267948966"))
	result = tk.MustQuery("select asin('tidb')")
	result.Check(testkit.Rows("0"))

	// for acos
	result = tk.MustQuery("select acos(0), acos(-2), acos(2), acos(1)")
	result.Check(testkit.Rows("1.5707963267948966 <nil> <nil> 0"))
	result = tk.MustQuery("select acos('tidb')")
	result.Check(testkit.Rows("1.5707963267948966"))

	// for pi
	result = tk.MustQuery("select pi()")
	result.Check(testkit.Rows("3.141592653589793"))

	// for floor
	result = tk.MustQuery("select floor(0), floor(null), floor(1.23), floor(-1.23), floor(1)")
	result.Check(testkit.Rows("0 <nil> 1 -2 1"))
	result = tk.MustQuery("select floor('tidb'), floor('1tidb'), floor('tidb1')")
	result.Check(testkit.Rows("0 1 0"))
	result = tk.MustQuery("SELECT floor(t.c_datetime) FROM (select CAST('2017-07-19 00:00:00' AS DATETIME) AS c_datetime) AS t")
	result.Check(testkit.Rows("20170719000000"))
	result = tk.MustQuery("SELECT floor(t.c_time) FROM (select CAST('12:34:56' AS TIME) AS c_time) AS t")
	result.Check(testkit.Rows("123456"))
	result = tk.MustQuery("SELECT floor(t.c_time) FROM (select CAST('00:34:00' AS TIME) AS c_time) AS t")
	result.Check(testkit.Rows("3400"))
	result = tk.MustQuery("SELECT floor(t.c_time) FROM (select CAST('00:00:00' AS TIME) AS c_time) AS t")
	result.Check(testkit.Rows("0"))
	result = tk.MustQuery("SELECT floor(t.c_decimal) FROM (SELECT CAST('-10.01' AS DECIMAL(10,2)) AS c_decimal) AS t")
	result.Check(testkit.Rows("-11"))
	result = tk.MustQuery("SELECT floor(t.c_decimal) FROM (SELECT CAST('-10.01' AS DECIMAL(10,1)) AS c_decimal) AS t")
	result.Check(testkit.Rows("-10"))

	// for ceil/ceiling
	result = tk.MustQuery("select ceil(0), ceil(null), ceil(1.23), ceil(-1.23), ceil(1)")
	result.Check(testkit.Rows("0 <nil> 2 -1 1"))
	result = tk.MustQuery("select ceiling(0), ceiling(null), ceiling(1.23), ceiling(-1.23), ceiling(1)")
	result.Check(testkit.Rows("0 <nil> 2 -1 1"))
	result = tk.MustQuery("select ceil('tidb'), ceil('1tidb'), ceil('tidb1'), ceiling('tidb'), ceiling('1tidb'), ceiling('tidb1')")
	result.Check(testkit.Rows("0 1 0 0 1 0"))
	result = tk.MustQuery("select ceil(t.c_datetime), ceiling(t.c_datetime) from (select cast('2017-07-20 00:00:00' as datetime) as c_datetime) as t")
	result.Check(testkit.Rows("20170720000000 20170720000000"))
	result = tk.MustQuery("select ceil(t.c_time), ceiling(t.c_time) from (select cast('12:34:56' as time) as c_time) as t")
	result.Check(testkit.Rows("123456 123456"))
	result = tk.MustQuery("select ceil(t.c_time), ceiling(t.c_time) from (select cast('00:34:00' as time) as c_time) as t")
	result.Check(testkit.Rows("3400 3400"))
	result = tk.MustQuery("select ceil(t.c_time), ceiling(t.c_time) from (select cast('00:00:00' as time) as c_time) as t")
	result.Check(testkit.Rows("0 0"))
	result = tk.MustQuery("select ceil(t.c_decimal), ceiling(t.c_decimal) from (select cast('-10.01' as decimal(10,2)) as c_decimal) as t")
	result.Check(testkit.Rows("-10 -10"))
	result = tk.MustQuery("select ceil(t.c_decimal), ceiling(t.c_decimal) from (select cast('-10.01' as decimal(10,1)) as c_decimal) as t")
	result.Check(testkit.Rows("-10 -10"))
	result = tk.MustQuery("select floor(18446744073709551615), ceil(18446744073709551615)")
	result.Check(testkit.Rows("18446744073709551615 18446744073709551615"))
	result = tk.MustQuery("select floor(18446744073709551615.1233), ceil(18446744073709551615.1233)")
	result.Check(testkit.Rows("18446744073709551615 18446744073709551616"))
	result = tk.MustQuery("select floor(-18446744073709551617), ceil(-18446744073709551617), floor(-18446744073709551617.11), ceil(-18446744073709551617.11)")
	result.Check(testkit.Rows("-18446744073709551617 -18446744073709551617 -18446744073709551618 -18446744073709551617"))
	tk.MustExec("drop table if exists t;")
	tk.MustExec("create table t(a decimal(40,20) UNSIGNED);")
	tk.MustExec("insert into t values(2.99999999900000000000), (12), (0);")
	tk.MustQuery("select a, ceil(a) from t where ceil(a) > 1;").Check(testkit.Rows("2.99999999900000000000 3", "12.00000000000000000000 12"))
	tk.MustQuery("select a, ceil(a) from t;").Check(testkit.Rows("2.99999999900000000000 3", "12.00000000000000000000 12", "0.00000000000000000000 0"))
	tk.MustQuery("select ceil(-29464);").Check(testkit.Rows("-29464"))
	tk.MustQuery("select a, floor(a) from t where floor(a) > 1;").Check(testkit.Rows("2.99999999900000000000 2", "12.00000000000000000000 12"))
	tk.MustQuery("select a, floor(a) from t;").Check(testkit.Rows("2.99999999900000000000 2", "12.00000000000000000000 12", "0.00000000000000000000 0"))
	tk.MustQuery("select floor(-29464);").Check(testkit.Rows("-29464"))

	tk.MustExec(`drop table if exists t;`)
	tk.MustExec(`create table t(a decimal(40,20), b bigint);`)
	tk.MustExec(`insert into t values(-2.99999990000000000000, -1);`)
	tk.MustQuery(`select floor(a), floor(a), floor(a) from t;`).Check(testkit.Rows(`-3 -3 -3`))
	tk.MustQuery(`select b, floor(b) from t;`).Check(testkit.Rows(`-1 -1`))

	// for cot
	result = tk.MustQuery("select cot(1), cot(-1), cot(NULL)")
	result.Check(testkit.Rows("0.6420926159343308 -0.6420926159343308 <nil>"))
	result = tk.MustQuery("select cot('1tidb')")
	result.Check(testkit.Rows("0.6420926159343308"))
	rs, err := tk.Exec("select cot(0)")
	c.Assert(err, IsNil)
	_, err = session.GetRows4Test(ctx, tk.Se, rs)
	c.Assert(err, NotNil)
	terr := errors.Cause(err).(*terror.Error)
	c.Assert(terr.Code(), Equals, errors.ErrCode(mysql.ErrDataOutOfRange))
	c.Assert(rs.Close(), IsNil)

	//for exp
	result = tk.MustQuery("select exp(0), exp(1), exp(-1), exp(1.2), exp(NULL)")
	result.Check(testkit.Rows("1 2.718281828459045 0.36787944117144233 3.3201169227365472 <nil>"))
	result = tk.MustQuery("select exp('tidb'), exp('1tidb')")
	result.Check(testkit.Rows("1 2.718281828459045"))
	rs, err = tk.Exec("select exp(1000000)")
	c.Assert(err, IsNil)
	_, err = session.GetRows4Test(ctx, tk.Se, rs)
	c.Assert(err, NotNil)
	terr = errors.Cause(err).(*terror.Error)
	c.Assert(terr.Code(), Equals, errors.ErrCode(mysql.ErrDataOutOfRange))
	c.Assert(rs.Close(), IsNil)
	tk.MustExec("drop table if exists t")
	tk.MustExec("create table t(a float)")
	tk.MustExec("insert into t values(1000000)")
	rs, err = tk.Exec("select exp(a) from t")
	c.Assert(err, IsNil)
	_, err = session.GetRows4Test(ctx, tk.Se, rs)
	c.Assert(err, NotNil)
	terr = errors.Cause(err).(*terror.Error)
	c.Assert(terr.Code(), Equals, errors.ErrCode(mysql.ErrDataOutOfRange))
	c.Assert(err.Error(), Equals, "[types:1690]DOUBLE value is out of range in 'exp(test.t.a)'")
	c.Assert(rs.Close(), IsNil)

	// for conv
	result = tk.MustQuery("SELECT CONV('a', 16, 2);")
	result.Check(testkit.Rows("1010"))
	result = tk.MustQuery("SELECT CONV('6E', 18, 8);")
	result.Check(testkit.Rows("172"))
	result = tk.MustQuery("SELECT CONV(-17, 10, -18);")
	result.Check(testkit.Rows("-H"))
	result = tk.MustQuery("SELECT CONV(10+'10'+'10'+X'0a', 10, 10);")
	result.Check(testkit.Rows("40"))
	result = tk.MustQuery("SELECT CONV('a', 1, 10);")
	result.Check(testkit.Rows("<nil>"))
	result = tk.MustQuery("SELECT CONV('a', 37, 10);")
	result.Check(testkit.Rows("<nil>"))
	result = tk.MustQuery("SELECT CONV(0x0020, 2, 2);")
	result.Check(testkit.Rows("100000"))
	result = tk.MustQuery("SELECT CONV(0b10, 16, 2)")
	result.Check(testkit.Rows("10"))
	result = tk.MustQuery("SELECT CONV(0b10, 16, 8)")
	result.Check(testkit.Rows("2"))
	tk.MustExec("drop table if exists bit")
	tk.MustExec("create table bit(b bit(10))")
	tk.MustExec(`INSERT INTO bit (b) VALUES
			(0b0000010101),
			(0b0000010101),
			(NULL),
			(0b0000000001),
			(0b0000000000),
			(0b1111111111),
			(0b1111111111),
			(0b1111111111),
			(0b0000000000),
			(0b0000000000),
			(0b0000000000),
			(0b0000000000),
			(0b0000100000);`)
	tk.MustQuery("select conv(b, 2, 2) from `bit`").Check(testkit.Rows(
		"10101",
		"10101",
		"<nil>",
		"1",
		"0",
		"1111111111",
		"1111111111",
		"1111111111",
		"0",
		"0",
		"0",
		"0",
		"100000"))

	// for abs
	result = tk.MustQuery("SELECT ABS(-1);")
	result.Check(testkit.Rows("1"))
	result = tk.MustQuery("SELECT ABS('abc');")
	result.Check(testkit.Rows("0"))
	result = tk.MustQuery("SELECT ABS(18446744073709551615);")
	result.Check(testkit.Rows("18446744073709551615"))
	result = tk.MustQuery("SELECT ABS(123.4);")
	result.Check(testkit.Rows("123.4"))
	result = tk.MustQuery("SELECT ABS(-123.4);")
	result.Check(testkit.Rows("123.4"))
	result = tk.MustQuery("SELECT ABS(1234E-1);")
	result.Check(testkit.Rows("123.4"))
	result = tk.MustQuery("SELECT ABS(-9223372036854775807);")
	result.Check(testkit.Rows("9223372036854775807"))
	result = tk.MustQuery("SELECT ABS(NULL);")
	result.Check(testkit.Rows("<nil>"))
	rs, err = tk.Exec("SELECT ABS(-9223372036854775808);")
	c.Assert(err, IsNil)
	_, err = session.GetRows4Test(ctx, tk.Se, rs)
	c.Assert(err, NotNil)
	terr = errors.Cause(err).(*terror.Error)
	c.Assert(terr.Code(), Equals, errors.ErrCode(mysql.ErrDataOutOfRange))
	c.Assert(rs.Close(), IsNil)

	// for round
	result = tk.MustQuery("SELECT ROUND(2.5), ROUND(-2.5), ROUND(25E-1);")
	result.Check(testkit.Rows("3 -3 2"))
	result = tk.MustQuery("SELECT ROUND(2.5, NULL), ROUND(NULL, 4), ROUND(NULL, NULL), ROUND(NULL);")
	result.Check(testkit.Rows("<nil> <nil> <nil> <nil>"))
	result = tk.MustQuery("SELECT ROUND('123.4'), ROUND('123e-2');")
	result.Check(testkit.Rows("123 1"))
	result = tk.MustQuery("SELECT ROUND(-9223372036854775808);")
	result.Check(testkit.Rows("-9223372036854775808"))
	result = tk.MustQuery("SELECT ROUND(123.456, 0), ROUND(123.456, 1), ROUND(123.456, 2), ROUND(123.456, 3), ROUND(123.456, 4), ROUND(123.456, -1), ROUND(123.456, -2), ROUND(123.456, -3), ROUND(123.456, -4);")
	result.Check(testkit.Rows("123 123.5 123.46 123.456 123.4560 120 100 0 0"))
	result = tk.MustQuery("SELECT ROUND(123456E-3, 0), ROUND(123456E-3, 1), ROUND(123456E-3, 2), ROUND(123456E-3, 3), ROUND(123456E-3, 4), ROUND(123456E-3, -1), ROUND(123456E-3, -2), ROUND(123456E-3, -3), ROUND(123456E-3, -4);")
	result.Check(testkit.Rows("123 123.5 123.46 123.456 123.456 120 100 0 0")) // TODO: Column 5 should be 123.4560

	// for truncate
	result = tk.MustQuery("SELECT truncate(123, -2), truncate(123, 2), truncate(123, 1), truncate(123, -1);")
	result.Check(testkit.Rows("100 123 123 120"))
	result = tk.MustQuery("SELECT truncate(123.456, -2), truncate(123.456, 2), truncate(123.456, 1), truncate(123.456, 3), truncate(1.23, 100), truncate(123456E-3, 2);")
	result.Check(testkit.Rows("100 123.45 123.4 123.456 1.230000000000000000000000000000 123.45"))
	result = tk.MustQuery("SELECT truncate(9223372036854775807, -7), truncate(9223372036854775808, -10), truncate(cast(-1 as unsigned), -10);")
	result.Check(testkit.Rows("9223372036850000000 9223372030000000000 18446744070000000000"))
	// issue 17181,19390
	tk.MustQuery("select truncate(42, -9223372036854775808);").Check(testkit.Rows("0"))
	tk.MustQuery("select truncate(42, 9223372036854775808);").Check(testkit.Rows("42"))
	tk.MustQuery("select truncate(42, -2147483648);").Check(testkit.Rows("0"))
	tk.MustQuery("select truncate(42, 2147483648);").Check(testkit.Rows("42"))
	tk.MustQuery("select truncate(42, 18446744073709551615);").Check(testkit.Rows("42"))
	tk.MustQuery("select truncate(42, 4294967295);").Check(testkit.Rows("42"))
	tk.MustQuery("select truncate(42, -0);").Check(testkit.Rows("42"))
	tk.MustQuery("select truncate(42, -307);").Check(testkit.Rows("0"))
	tk.MustQuery("select truncate(42, -308);").Check(testkit.Rows("0"))
	tk.MustQuery("select truncate(42, -309);").Check(testkit.Rows("0"))
	tk.MustExec(`drop table if exists t;`)
	tk.MustExec("create table t (a bigint unsigned);")
	tk.MustExec("insert into t values (18446744073709551615), (4294967295), (9223372036854775808), (2147483648);")
	tk.MustQuery("select truncate(42, a) from t;").Check(testkit.Rows("42", "42", "42", "42"))

	tk.MustExec(`drop table if exists t;`)
	tk.MustExec(`create table t(a date, b datetime, c timestamp, d varchar(20));`)
	tk.MustExec(`insert into t select "1234-12-29", "1234-12-29 16:24:13.9912", "2014-12-29 16:19:28", "12.34567";`)

	// NOTE: the actually result is: 12341220 12341229.0 12341200 12341229.00,
	// but Datum.ToString() don't format decimal length for float numbers.
	result = tk.MustQuery(`select truncate(a, -1), truncate(a, 1), truncate(a, -2), truncate(a, 2) from t;`)
	result.Check(testkit.Rows("12341220 12341229 12341200 12341229"))

	// NOTE: the actually result is: 12341229162410 12341229162414.0 12341229162400 12341229162414.00,
	// but Datum.ToString() don't format decimal length for float numbers.
	result = tk.MustQuery(`select truncate(b, -1), truncate(b, 1), truncate(b, -2), truncate(b, 2) from t;`)
	result.Check(testkit.Rows("12341229162410 12341229162414 12341229162400 12341229162414"))

	// NOTE: the actually result is: 20141229161920 20141229161928.0 20141229161900 20141229161928.00,
	// but Datum.ToString() don't format decimal length for float numbers.
	result = tk.MustQuery(`select truncate(c, -1), truncate(c, 1), truncate(c, -2), truncate(c, 2) from t;`)
	result.Check(testkit.Rows("20141229161920 20141229161928 20141229161900 20141229161928"))

	result = tk.MustQuery(`select truncate(d, -1), truncate(d, 1), truncate(d, -2), truncate(d, 2) from t;`)
	result.Check(testkit.Rows("10 12.3 0 12.34"))

	result = tk.MustQuery(`select truncate(json_array(), 1), truncate("cascasc", 1);`)
	result.Check(testkit.Rows("0 0"))

	// for pow
	result = tk.MustQuery("SELECT POW('12', 2), POW(1.2e1, '2.0'), POW(12, 2.0);")
	result.Check(testkit.Rows("144 144 144"))
	result = tk.MustQuery("SELECT POW(null, 2), POW(2, null), POW(null, null);")
	result.Check(testkit.Rows("<nil> <nil> <nil>"))
	result = tk.MustQuery("SELECT POW(0, 0);")
	result.Check(testkit.Rows("1"))
	result = tk.MustQuery("SELECT POW(0, 0.1), POW(0, 0.5), POW(0, 1);")
	result.Check(testkit.Rows("0 0 0"))
	rs, err = tk.Exec("SELECT POW(0, -1);")
	c.Assert(err, IsNil)
	_, err = session.GetRows4Test(ctx, tk.Se, rs)
	c.Assert(err, NotNil)
	terr = errors.Cause(err).(*terror.Error)
	c.Assert(terr.Code(), Equals, errors.ErrCode(mysql.ErrDataOutOfRange))
	c.Assert(rs.Close(), IsNil)

	// for sign
	result = tk.MustQuery("SELECT SIGN('12'), SIGN(1.2e1), SIGN(12), SIGN(0.0000012);")
	result.Check(testkit.Rows("1 1 1 1"))
	result = tk.MustQuery("SELECT SIGN('-12'), SIGN(-1.2e1), SIGN(-12), SIGN(-0.0000012);")
	result.Check(testkit.Rows("-1 -1 -1 -1"))
	result = tk.MustQuery("SELECT SIGN('0'), SIGN('-0'), SIGN(0);")
	result.Check(testkit.Rows("0 0 0"))
	result = tk.MustQuery("SELECT SIGN(NULL);")
	result.Check(testkit.Rows("<nil>"))
	result = tk.MustQuery("SELECT SIGN(-9223372036854775808), SIGN(9223372036854775808);")
	result.Check(testkit.Rows("-1 1"))

	// for sqrt
	result = tk.MustQuery("SELECT SQRT(-10), SQRT(144), SQRT(4.84), SQRT(0.04), SQRT(0);")
	result.Check(testkit.Rows("<nil> 12 2.2 0.2 0"))

	// for crc32
	result = tk.MustQuery("SELECT crc32(0), crc32(-0), crc32('0'), crc32('abc'), crc32('ABC'), crc32(NULL), crc32(''), crc32('hello world!')")
	result.Check(testkit.Rows("4108050209 4108050209 4108050209 891568578 2743272264 <nil> 0 62177901"))

	// for radians
	result = tk.MustQuery("SELECT radians(1.0), radians(pi()), radians(pi()/2), radians(180), radians(1.009);")
	result.Check(testkit.Rows("0.017453292519943295 0.05483113556160754 0.02741556778080377 3.141592653589793 0.01761037215262278"))

	// for rand
	tk.MustExec("drop table if exists t")
	tk.MustExec("create table t(a int)")
	tk.MustExec("insert into t values(1),(2),(3)")
	tk.Se.GetSessionVars().MaxChunkSize = 1
	tk.MustQuery("select rand(1) from t").Check(testkit.Rows("0.40540353712197724", "0.8716141803857071", "0.1418603212962489"))
	tk.MustQuery("select rand(a) from t").Check(testkit.Rows("0.40540353712197724", "0.6555866465490187", "0.9057697559760601"))
	tk.MustQuery("select rand(1), rand(2), rand(3)").Check(testkit.Rows("0.40540353712197724 0.6555866465490187 0.9057697559760601"))
}

func (s *testIntegrationSuite2) TestStringBuiltin(c *C) {
	defer s.cleanEnv(c)
	tk := testkit.NewTestKit(c, s.store)
	tk.MustExec("use test")
	ctx := context.Background()
	var err error

	// for length
	tk.MustExec("drop table if exists t")
	tk.MustExec("create table t(a int, b double, c datetime, d time, e char(20), f bit(10))")
	tk.MustExec(`insert into t values(1, 1.1, "2017-01-01 12:01:01", "12:01:01", "abcdef", 0b10101)`)
	result := tk.MustQuery("select length(a), length(b), length(c), length(d), length(e), length(f), length(null) from t")
	result.Check(testkit.Rows("1 3 19 8 6 2 <nil>"))
	tk.MustExec("drop table if exists t")
	tk.MustExec("create table t(a char(20))")
	tk.MustExec(`insert into t values("tidb  "), (concat("a  ", "b  "))`)
	result = tk.MustQuery("select a, length(a) from t")
	result.Check(testkit.Rows("tidb 4", "a  b 4"))

	// for concat
	tk.MustExec("drop table if exists t")
	tk.MustExec("create table t(a int, b double, c datetime, d time, e char(20))")
	tk.MustExec(`insert into t values(1, 1.1, "2017-01-01 12:01:01", "12:01:01", "abcdef")`)
	result = tk.MustQuery("select concat(a, b, c, d, e) from t")
	result.Check(testkit.Rows("11.12017-01-01 12:01:0112:01:01abcdef"))
	result = tk.MustQuery("select concat(null)")
	result.Check(testkit.Rows("<nil>"))
	result = tk.MustQuery("select concat(null, a, b) from t")
	result.Check(testkit.Rows("<nil>"))
	tk.MustExec("drop table if exists t")
	// Fix issue 9123
	tk.MustExec("create table t(a char(32) not null, b float default '0') engine=innodb default charset=utf8mb4")
	tk.MustExec("insert into t value('0a6f9d012f98467f8e671e9870044528', 208.867)")
	result = tk.MustQuery("select concat_ws( ',', b) from t where a = '0a6f9d012f98467f8e671e9870044528';")
	result.Check(testkit.Rows("208.867"))

	// for concat_ws
	tk.MustExec("drop table if exists t")
	tk.MustExec("create table t(a int, b double, c datetime, d time, e char(20))")
	tk.MustExec(`insert into t values(1, 1.1, "2017-01-01 12:01:01", "12:01:01", "abcdef")`)
	result = tk.MustQuery("select concat_ws('|', a, b, c, d, e) from t")
	result.Check(testkit.Rows("1|1.1|2017-01-01 12:01:01|12:01:01|abcdef"))
	result = tk.MustQuery("select concat_ws(null, null)")
	result.Check(testkit.Rows("<nil>"))
	result = tk.MustQuery("select concat_ws(null, a, b) from t")
	result.Check(testkit.Rows("<nil>"))
	result = tk.MustQuery("select concat_ws(',', 'a', 'b')")
	result.Check(testkit.Rows("a,b"))
	result = tk.MustQuery("select concat_ws(',','First name',NULL,'Last Name')")
	result.Check(testkit.Rows("First name,Last Name"))

	tk.MustExec(`drop table if exists t;`)
	tk.MustExec(`create table t(a tinyint(2), b varchar(10));`)
	tk.MustExec(`insert into t values (1, 'a'), (12, 'a'), (126, 'a'), (127, 'a')`)
	tk.MustQuery(`select concat_ws('#', a, b) from t;`).Check(testkit.Rows(
		`1#a`,
		`12#a`,
		`126#a`,
		`127#a`,
	))

	tk.MustExec("drop table if exists t")
	tk.MustExec("create table t(a binary(3))")
	tk.MustExec("insert into t values('a')")
	result = tk.MustQuery(`select concat_ws(',', a, 'test') = 'a\0\0,test' from t`)
	result.Check(testkit.Rows("1"))

	// for ascii
	tk.MustExec("drop table if exists t")
	tk.MustExec("create table t(a char(10), b int, c double, d datetime, e time, f bit(4))")
	tk.MustExec(`insert into t values('2', 2, 2.3, "2017-01-01 12:01:01", "12:01:01", 0b1010)`)
	result = tk.MustQuery("select ascii(a), ascii(b), ascii(c), ascii(d), ascii(e), ascii(f) from t")
	result.Check(testkit.Rows("50 50 50 50 49 10"))
	result = tk.MustQuery("select ascii('123'), ascii(123), ascii(''), ascii('你好'), ascii(NULL)")
	result.Check(testkit.Rows("49 49 0 228 <nil>"))

	// for lower
	tk.MustExec("drop table if exists t")
	tk.MustExec("create table t(a int, b double, c datetime, d time, e char(20), f binary(3), g binary(3))")
	tk.MustExec(`insert into t values(1, 1.1, "2017-01-01 12:01:01", "12:01:01", "abcdef", 'aa', 'BB')`)
	result = tk.MustQuery("select lower(a), lower(b), lower(c), lower(d), lower(e), lower(f), lower(g), lower(null) from t")
	result.Check(testkit.Rows("1 1.1 2017-01-01 12:01:01 12:01:01 abcdef aa\x00 BB\x00 <nil>"))

	// for upper
	result = tk.MustQuery("select upper(a), upper(b), upper(c), upper(d), upper(e), upper(f), upper(g), upper(null) from t")
	result.Check(testkit.Rows("1 1.1 2017-01-01 12:01:01 12:01:01 ABCDEF aa\x00 BB\x00 <nil>"))

	// for strcmp
	tk.MustExec("drop table if exists t")
	tk.MustExec("create table t(a char(10), b int, c double, d datetime, e time)")
	tk.MustExec(`insert into t values("123", 123, 12.34, "2017-01-01 12:01:01", "12:01:01")`)
	result = tk.MustQuery(`select strcmp(a, "123"), strcmp(b, "123"), strcmp(c, "12.34"), strcmp(d, "2017-01-01 12:01:01"), strcmp(e, "12:01:01") from t`)
	result.Check(testkit.Rows("0 0 0 0 0"))
	result = tk.MustQuery(`select strcmp("1", "123"), strcmp("123", "1"), strcmp("123", "45"), strcmp("123", null), strcmp(null, "123")`)
	result.Check(testkit.Rows("-1 1 -1 <nil> <nil>"))
	result = tk.MustQuery(`select strcmp("", "123"), strcmp("123", ""), strcmp("", ""), strcmp("", null), strcmp(null, "")`)
	result.Check(testkit.Rows("-1 1 0 <nil> <nil>"))

	// for left
	tk.MustExec("drop table if exists t")
	tk.MustExec("create table t(a char(10), b int, c double, d datetime, e time)")
	tk.MustExec(`insert into t values('abcde', 1234, 12.34, "2017-01-01 12:01:01", "12:01:01")`)
	result = tk.MustQuery("select left(a, 2), left(b, 2), left(c, 2), left(d, 2), left(e, 2) from t")
	result.Check(testkit.Rows("ab 12 12 20 12"))
	result = tk.MustQuery(`select left("abc", 0), left("abc", -1), left(NULL, 1), left("abc", NULL)`)
	result.Check(testkit.Rows("  <nil> <nil>"))
	result = tk.MustQuery(`select left("abc", "a"), left("abc", 1.9), left("abc", 1.2)`)
	result.Check(testkit.Rows(" ab a"))
	result = tk.MustQuery(`select left("中文abc", 2), left("中文abc", 3), left("中文abc", 4)`)
	result.Check(testkit.Rows("中文 中文a 中文ab"))
	// for right, reuse the table created for left
	result = tk.MustQuery("select right(a, 3), right(b, 3), right(c, 3), right(d, 3), right(e, 3) from t")
	result.Check(testkit.Rows("cde 234 .34 :01 :01"))
	result = tk.MustQuery(`select right("abcde", 0), right("abcde", -1), right("abcde", 100), right(NULL, 1), right("abcde", NULL)`)
	result.Check(testkit.Rows("  abcde <nil> <nil>"))
	result = tk.MustQuery(`select right("abcde", "a"), right("abcde", 1.9), right("abcde", 1.2)`)
	result.Check(testkit.Rows(" de e"))
	result = tk.MustQuery(`select right("中文abc", 2), right("中文abc", 4), right("中文abc", 5)`)
	result.Check(testkit.Rows("bc 文abc 中文abc"))
	tk.MustExec("drop table if exists t")
	tk.MustExec("create table t(a binary(10))")
	tk.MustExec(`insert into t select "中文abc"`)
	result = tk.MustQuery(`select left(a, 3), left(a, 6), left(a, 7) from t`)
	result.Check(testkit.Rows("中 中文 中文a"))
	result = tk.MustQuery(`select right(a, 2), right(a, 7) from t`)
	result.Check(testkit.Rows("c\x00 文abc\x00"))

	// for ord
	tk.MustExec("drop table if exists t")
	tk.MustExec("create table t(a char(10), b int, c double, d datetime, e time, f bit(4), g binary(20), h blob(10), i text(30))")
	tk.MustExec(`insert into t values('2', 2, 2.3, "2017-01-01 12:01:01", "12:01:01", 0b1010, "512", "48", "tidb")`)
	result = tk.MustQuery("select ord(a), ord(b), ord(c), ord(d), ord(e), ord(f), ord(g), ord(h), ord(i) from t")
	result.Check(testkit.Rows("50 50 50 50 49 10 53 52 116"))
	result = tk.MustQuery("select ord('123'), ord(123), ord(''), ord('你好'), ord(NULL), ord('👍')")
	result.Check(testkit.Rows("49 49 0 14990752 <nil> 4036989325"))
	result = tk.MustQuery("select ord(X''), ord(X'6161'), ord(X'e4bd'), ord(X'e4bda0'), ord(_ascii'你'), ord(_latin1'你')")
	result.Check(testkit.Rows("0 97 228 228 228 228"))

	// for space
	result = tk.MustQuery(`select space(0), space(2), space(-1), space(1.1), space(1.9)`)
	result.Check(testutil.RowsWithSep(",", ",  ,, ,  "))
	result = tk.MustQuery(`select space("abc"), space("2"), space("1.1"), space(''), space(null)`)
	result.Check(testutil.RowsWithSep(",", ",  , ,,<nil>"))

	// for replace
	tk.MustExec("drop table if exists t")
	tk.MustExec("create table t(a char(20), b int, c double, d datetime, e time)")
	tk.MustExec(`insert into t values('www.mysql.com', 1234, 12.34, "2017-01-01 12:01:01", "12:01:01")`)
	result = tk.MustQuery(`select replace(a, 'mysql', 'pingcap'), replace(b, 2, 55), replace(c, 34, 0), replace(d, '-', '/'), replace(e, '01', '22') from t`)
	result.Check(testutil.RowsWithSep(",", "www.pingcap.com,15534,12.0,2017/01/01 12:01:01,12:22:22"))
	result = tk.MustQuery(`select replace('aaa', 'a', ''), replace(null, 'a', 'b'), replace('a', null, 'b'), replace('a', 'b', null)`)
	result.Check(testkit.Rows(" <nil> <nil> <nil>"))

	// for tobase64
	tk.MustExec("drop table if exists t")
	tk.MustExec("create table t(a int, b double, c datetime, d time, e char(20), f bit(10), g binary(20), h blob(10))")
	tk.MustExec(`insert into t values(1, 1.1, "2017-01-01 12:01:01", "12:01:01", "abcdef", 0b10101, "512", "abc")`)
	result = tk.MustQuery("select to_base64(a), to_base64(b), to_base64(c), to_base64(d), to_base64(e), to_base64(f), to_base64(g), to_base64(h), to_base64(null) from t")
	result.Check(testkit.Rows("MQ== MS4x MjAxNy0wMS0wMSAxMjowMTowMQ== MTI6MDE6MDE= YWJjZGVm ABU= NTEyAAAAAAAAAAAAAAAAAAAAAAA= YWJj <nil>"))

	// for from_base64
	result = tk.MustQuery(`select from_base64("abcd"), from_base64("asc")`)
	result.Check(testkit.Rows("i\xb7\x1d <nil>"))
	result = tk.MustQuery(`select from_base64("MQ=="), from_base64(1234)`)
	result.Check(testkit.Rows("1 \xd7m\xf8"))

	// for substr
	tk.MustExec("drop table if exists t")
	tk.MustExec("create table t(a char(10), b int, c double, d datetime, e time)")
	tk.MustExec(`insert into t values('Sakila', 12345, 123.45, "2017-01-01 12:01:01", "12:01:01")`)
	result = tk.MustQuery(`select substr(a, 3), substr(b, 2, 3), substr(c, -3), substr(d, -8), substr(e, -3, 100) from t`)
	result.Check(testkit.Rows("kila 234 .45 12:01:01 :01"))
	result = tk.MustQuery(`select substr('Sakila', 100), substr('Sakila', -100), substr('Sakila', -5, 3), substr('Sakila', 2, -1)`)
	result.Check(testutil.RowsWithSep(",", ",,aki,"))
	result = tk.MustQuery(`select substr('foobarbar' from 4), substr('Sakila' from -4 for 2)`)
	result.Check(testkit.Rows("barbar ki"))
	result = tk.MustQuery(`select substr(null, 2, 3), substr('foo', null, 3), substr('foo', 2, null)`)
	result.Check(testkit.Rows("<nil> <nil> <nil>"))
	result = tk.MustQuery(`select substr('中文abc', 2), substr('中文abc', 3), substr("中文abc", 1, 2)`)
	result.Check(testkit.Rows("文abc abc 中文"))
	tk.MustExec("drop table if exists t")
	tk.MustExec("create table t(a binary(10))")
	tk.MustExec(`insert into t select "中文abc"`)
	result = tk.MustQuery(`select substr(a, 4), substr(a, 1, 3), substr(a, 1, 6) from t`)
	result.Check(testkit.Rows("文abc\x00 中 中文"))
	result = tk.MustQuery(`select substr("string", -1), substr("string", -2), substr("中文", -1), substr("中文", -2) from t`)
	result.Check(testkit.Rows("g ng 文 中文"))

	// for bit_length
	tk.MustExec("drop table if exists t")
	tk.MustExec("create table t(a int, b double, c datetime, d time, e char(20), f bit(10), g binary(20), h varbinary(20))")
	tk.MustExec(`insert into t values(1, 1.1, "2017-01-01 12:01:01", "12:01:01", "abcdef", 0b10101, "g", "h")`)
	result = tk.MustQuery("select bit_length(a), bit_length(b), bit_length(c), bit_length(d), bit_length(e), bit_length(f), bit_length(g), bit_length(h), bit_length(null) from t")
	result.Check(testkit.Rows("8 24 152 64 48 16 160 8 <nil>"))

	// for substring_index
	tk.MustExec("drop table if exists t")
	tk.MustExec("create table t(a char(20), b int, c double, d datetime, e time)")
	tk.MustExec(`insert into t values('www.pingcap.com', 12345, 123.45, "2017-01-01 12:01:01", "12:01:01")`)
	result = tk.MustQuery(`select substring_index(a, '.', 2), substring_index(b, '.', 2), substring_index(c, '.', -1), substring_index(d, '-', 1), substring_index(e, ':', -2) from t`)
	result.Check(testkit.Rows("www.pingcap 12345 45 2017 01:01"))
	result = tk.MustQuery(`select substring_index('www.pingcap.com', '.', 0), substring_index('www.pingcap.com', '.', 100), substring_index('www.pingcap.com', '.', -100)`)
	result.Check(testkit.Rows(" www.pingcap.com www.pingcap.com"))
	tk.MustQuery(`select substring_index('xyz', 'abc', 9223372036854775808)`).Check(testkit.Rows(``))
	result = tk.MustQuery(`select substring_index('www.pingcap.com', 'd', 1), substring_index('www.pingcap.com', '', 1), substring_index('', '.', 1)`)
	result.Check(testutil.RowsWithSep(",", "www.pingcap.com,,"))
	result = tk.MustQuery(`select substring_index(null, '.', 1), substring_index('www.pingcap.com', null, 1), substring_index('www.pingcap.com', '.', null)`)
	result.Check(testkit.Rows("<nil> <nil> <nil>"))

	// for hex
	tk.MustExec("drop table if exists t")
	tk.MustExec("create table t(a char(20), b int, c double, d datetime, e time, f decimal(5, 2), g bit(4))")
	tk.MustExec(`insert into t values('www.pingcap.com', 12345, 123.45, "2017-01-01 12:01:01", "12:01:01", 123.45, 0b1100)`)
	result = tk.MustQuery(`select hex(a), hex(b), hex(c), hex(d), hex(e), hex(f), hex(g) from t`)
	result.Check(testkit.Rows("7777772E70696E676361702E636F6D 3039 7B 323031372D30312D30312031323A30313A3031 31323A30313A3031 7B C"))
	result = tk.MustQuery(`select hex('abc'), hex('你好'), hex(12), hex(12.3), hex(12.8)`)
	result.Check(testkit.Rows("616263 E4BDA0E5A5BD C C D"))
	result = tk.MustQuery(`select hex(-1), hex(-12.3), hex(-12.8), hex(0x12), hex(null)`)
	result.Check(testkit.Rows("FFFFFFFFFFFFFFFF FFFFFFFFFFFFFFF4 FFFFFFFFFFFFFFF3 12 <nil>"))
	tk.MustExec("drop table if exists t")
	tk.MustExec("CREATE TABLE t(i int primary key auto_increment, a binary, b binary(0), c binary(20), d binary(255)) character set utf8 collate utf8_bin;")
	tk.MustExec("insert into t(a, b, c, d) values ('a', NULL, 'a','a');")
	tk.MustQuery("select i, hex(a), hex(b), hex(c), hex(d) from t;").Check(testkit.Rows("1 61 <nil> 6100000000000000000000000000000000000000 610000000000000000000000000000000000000000000000000000000000000000000000000000000000000000000000000000000000000000000000000000000000000000000000000000000000000000000000000000000000000000000000000000000000000000000000000000000000000000000000000000000000000000000000000000000000000000000000000000000000000000000000000000000000000000000000000000000000000000000000000000000000000000000000000000000000000000000000000000000000000000000000000000000000000000000000000000000000000000000000000000000000000000000000000000"))

	// for unhex
	result = tk.MustQuery(`select unhex('4D7953514C'), unhex('313233'), unhex(313233), unhex('')`)
	result.Check(testkit.Rows("MySQL 123 123 "))
	result = tk.MustQuery(`select unhex('string'), unhex('你好'), unhex(123.4), unhex(null)`)
	result.Check(testkit.Rows("<nil> <nil> <nil> <nil>"))

	// for ltrim and rtrim
	result = tk.MustQuery(`select ltrim('   bar   '), ltrim('bar'), ltrim(''), ltrim(null)`)
	result.Check(testutil.RowsWithSep(",", "bar   ,bar,,<nil>"))
	result = tk.MustQuery(`select rtrim('   bar   '), rtrim('bar'), rtrim(''), rtrim(null)`)
	result.Check(testutil.RowsWithSep(",", "   bar,bar,,<nil>"))
	result = tk.MustQuery(`select ltrim("\t   bar   "), ltrim("   \tbar"), ltrim("\n  bar"), ltrim("\r  bar")`)
	result.Check(testutil.RowsWithSep(",", "\t   bar   ,\tbar,\n  bar,\r  bar"))
	result = tk.MustQuery(`select rtrim("   bar   \t"), rtrim("bar\t   "), rtrim("bar   \n"), rtrim("bar   \r")`)
	result.Check(testutil.RowsWithSep(",", "   bar   \t,bar\t,bar   \n,bar   \r"))

	// for reverse
	tk.MustExec(`DROP TABLE IF EXISTS t;`)
	tk.MustExec(`CREATE TABLE t(a BINARY(6));`)
	tk.MustExec(`INSERT INTO t VALUES("中文");`)
	result = tk.MustQuery(`SELECT a, REVERSE(a), REVERSE("中文"), REVERSE("123 ") FROM t;`)
	result.Check(testkit.Rows("中文 \x87\x96歸\xe4 文中  321"))
	result = tk.MustQuery(`SELECT REVERSE(123), REVERSE(12.09) FROM t;`)
	result.Check(testkit.Rows("321 90.21"))

	// for trim
	result = tk.MustQuery(`select trim('   bar   '), trim(leading 'x' from 'xxxbarxxx'), trim(trailing 'xyz' from 'barxxyz'), trim(both 'x' from 'xxxbarxxx')`)
	result.Check(testkit.Rows("bar barxxx barx bar"))
	result = tk.MustQuery(`select trim('\t   bar\n   '), trim('   \rbar   \t')`)
	result.Check(testutil.RowsWithSep(",", "\t   bar\n,\rbar   \t"))
	result = tk.MustQuery(`select trim(leading from '   bar'), trim('x' from 'xxxbarxxx'), trim('x' from 'bar'), trim('' from '   bar   ')`)
	result.Check(testutil.RowsWithSep(",", "bar,bar,bar,   bar   "))
	result = tk.MustQuery(`select trim(''), trim('x' from '')`)
	result.Check(testutil.RowsWithSep(",", ","))
	result = tk.MustQuery(`select trim(null from 'bar'), trim('x' from null), trim(null), trim(leading null from 'bar')`)
	// FIXME: the result for trim(leading null from 'bar') should be <nil>, current is 'bar'
	result.Check(testkit.Rows("<nil> <nil> <nil> bar"))

	// for locate
	tk.MustExec("drop table if exists t")
	tk.MustExec("create table t(a char(20), b int, c double, d datetime, e time, f binary(5))")
	tk.MustExec(`insert into t values('www.pingcap.com', 12345, 123.45, "2017-01-01 12:01:01", "12:01:01", "HelLo")`)
	result = tk.MustQuery(`select locate(".ping", a), locate(".ping", a, 5) from t`)
	result.Check(testkit.Rows("4 0"))
	result = tk.MustQuery(`select locate("234", b), locate("235", b, 10) from t`)
	result.Check(testkit.Rows("2 0"))
	result = tk.MustQuery(`select locate(".45", c), locate(".35", b) from t`)
	result.Check(testkit.Rows("4 0"))
	result = tk.MustQuery(`select locate("El", f), locate("ll", f), locate("lL", f), locate("Lo", f), locate("lo", f) from t`)
	result.Check(testkit.Rows("0 0 3 4 0"))
	result = tk.MustQuery(`select locate("01 12", d) from t`)
	result.Check(testkit.Rows("9"))
	result = tk.MustQuery(`select locate("文", "中文字符串", 2)`)
	result.Check(testkit.Rows("2"))
	result = tk.MustQuery(`select locate("文", "中文字符串", 3)`)
	result.Check(testkit.Rows("0"))
	result = tk.MustQuery(`select locate("文", "中文字符串")`)
	result.Check(testkit.Rows("2"))

	// for bin
	result = tk.MustQuery(`select bin(-1);`)
	result.Check(testkit.Rows("1111111111111111111111111111111111111111111111111111111111111111"))
	result = tk.MustQuery(`select bin(5);`)
	result.Check(testkit.Rows("101"))
	result = tk.MustQuery(`select bin("中文");`)
	result.Check(testkit.Rows("0"))

	// for character_length
	result = tk.MustQuery(`select character_length(null), character_length("Hello"), character_length("a中b文c"),
	character_length(123), character_length(12.3456);`)
	result.Check(testkit.Rows("<nil> 5 5 3 7"))

	// for char_length
	result = tk.MustQuery(`select char_length(null), char_length("Hello"), char_length("a中b文c"), char_length(123),char_length(12.3456);`)
	result.Check(testkit.Rows("<nil> 5 5 3 7"))
	result = tk.MustQuery(`select char_length(null), char_length("Hello"), char_length("a 中 b 文 c"), char_length("НОЧЬ НА ОКРАИНЕ МОСКВЫ");`)
	result.Check(testkit.Rows("<nil> 5 9 22"))
	// for char_length, binary string type
	result = tk.MustQuery(`select char_length(null), char_length(binary("Hello")), char_length(binary("a 中 b 文 c")), char_length(binary("НОЧЬ НА ОКРАИНЕ МОСКВЫ"));`)
	result.Check(testkit.Rows("<nil> 5 13 41"))

	// for elt
	result = tk.MustQuery(`select elt(0, "abc", "def"), elt(2, "hello", "中文", "tidb"), elt(4, "hello", "中文",
	"tidb");`)
	result.Check(testkit.Rows("<nil> 中文 <nil>"))

	// for instr
	result = tk.MustQuery(`select instr("中国", "国"), instr("中国", ""), instr("abc", ""), instr("", ""), instr("", "abc");`)
	result.Check(testkit.Rows("2 1 1 1 0"))
	result = tk.MustQuery(`select instr("中国", null), instr(null, ""), instr(null, null);`)
	result.Check(testkit.Rows("<nil> <nil> <nil>"))
	tk.MustExec(`drop table if exists t;`)
	tk.MustExec(`create table t(a binary(20), b char(20));`)
	tk.MustExec(`insert into t values("中国", cast("国" as binary)), ("中国", ""), ("abc", ""), ("", ""), ("", "abc");`)
	result = tk.MustQuery(`select instr(a, b) from t;`)
	result.Check(testkit.Rows("4", "1", "1", "1", "0"))

	// for oct
	result = tk.MustQuery(`select oct("aaaa"), oct("-1.9"),  oct("-9999999999999999999999999"), oct("9999999999999999999999999");`)
	result.Check(testkit.Rows("0 1777777777777777777777 1777777777777777777777 1777777777777777777777"))
	result = tk.MustQuery(`select oct(-1.9), oct(1.9), oct(-1), oct(1), oct(-9999999999999999999999999), oct(9999999999999999999999999);`)
	result.Check(testkit.Rows("1777777777777777777777 1 1777777777777777777777 1 1777777777777777777777 1777777777777777777777"))

	// #issue 4356
	tk.MustExec("drop table if exists t")
	tk.MustExec("CREATE TABLE t (b BIT(8));")
	tk.MustExec(`INSERT INTO t SET b = b'11111111';`)
	tk.MustExec(`INSERT INTO t SET b = b'1010';`)
	tk.MustExec(`INSERT INTO t SET b = b'0101';`)
	result = tk.MustQuery(`SELECT b+0, BIN(b), OCT(b), HEX(b) FROM t;`)
	result.Check(testkit.Rows("255 11111111 377 FF", "10 1010 12 A", "5 101 5 5"))

	// for find_in_set
	result = tk.MustQuery(`select find_in_set("", ""), find_in_set("", ","), find_in_set("中文", "字符串,中文"), find_in_set("b,", "a,b,c,d");`)
	result.Check(testkit.Rows("0 1 2 0"))
	result = tk.MustQuery(`select find_in_set(NULL, ""), find_in_set("", NULL), find_in_set(1, "2,3,1");`)
	result.Check(testkit.Rows("<nil> <nil> 3"))

	// for make_set
	result = tk.MustQuery(`select make_set(0, "12"), make_set(3, "aa", "11"), make_set(3, NULL, "中文"), make_set(NULL, "aa");`)
	result.Check(testkit.Rows(" aa,11 中文 <nil>"))

	// for quote
	result = tk.MustQuery(`select quote("aaaa"), quote(""), quote("\"\""), quote("\n\n");`)
	result.Check(testkit.Rows("'aaaa' '' '\"\"' '\n\n'"))
	result = tk.MustQuery(`select quote(0121), quote(0000), quote("中文"), quote(NULL);`)
	result.Check(testkit.Rows("'121' '0' '中文' NULL"))
	tk.MustQuery(`select quote(null) is NULL;`).Check(testkit.Rows(`0`))
	tk.MustQuery(`select quote(null) is NOT NULL;`).Check(testkit.Rows(`1`))
	tk.MustQuery(`select length(quote(null));`).Check(testkit.Rows(`4`))
	tk.MustQuery(`select quote(null) REGEXP binary 'null'`).Check(testkit.Rows(`0`))
	tk.MustQuery(`select quote(null) REGEXP binary 'NULL'`).Check(testkit.Rows(`1`))
	tk.MustQuery(`select quote(null) REGEXP 'NULL'`).Check(testkit.Rows(`1`))
	tk.MustQuery(`select quote(null) REGEXP 'null'`).Check(testkit.Rows(`0`))

	// for convert
	result = tk.MustQuery(`select convert("123" using "binary"), convert("中文" using "binary"), convert("中文" using "utf8"), convert("中文" using "utf8mb4"), convert(cast("中文" as binary) using "utf8");`)
	result.Check(testkit.Rows("123 中文 中文 中文 中文"))
	// Charset 866 does not have a default collation configured currently, so this will return error.
	err = tk.ExecToErr(`select convert("123" using "866");`)
	c.Assert(err.Error(), Equals, "[parser:1115]Unknown character set: '866'")
	// Test case in issue #4436.
	tk.MustExec("drop table if exists t;")
	tk.MustExec("create table t(a char(20));")
	err = tk.ExecToErr("select convert(a using a) from t;")
	c.Assert(err.Error(), Equals, "[parser:1115]Unknown character set: 'a'")

	// for insert
	result = tk.MustQuery(`select insert("中文", 1, 1, cast("aaa" as binary)), insert("ba", -1, 1, "aaa"), insert("ba", 1, 100, "aaa"), insert("ba", 100, 1, "aaa");`)
	result.Check(testkit.Rows("aaa文 ba aaa ba"))
	result = tk.MustQuery(`select insert("bb", NULL, 1, "aa"), insert("bb", 1, NULL, "aa"), insert(NULL, 1, 1, "aaa"), insert("bb", 1, 1, NULL);`)
	result.Check(testkit.Rows("<nil> <nil> <nil> <nil>"))
	result = tk.MustQuery(`SELECT INSERT("bb", 0, 1, NULL), INSERT("bb", 0, NULL, "aaa");`)
	result.Check(testkit.Rows("<nil> <nil>"))
	result = tk.MustQuery(`SELECT INSERT("中文", 0, 1, NULL), INSERT("中文", 0, NULL, "aaa");`)
	result.Check(testkit.Rows("<nil> <nil>"))

	// for export_set
	result = tk.MustQuery(`select export_set(7, "1", "0", ",", 65);`)
	result.Check(testkit.Rows("1,1,1,0,0,0,0,0,0,0,0,0,0,0,0,0,0,0,0,0,0,0,0,0,0,0,0,0,0,0,0,0,0,0,0,0,0,0,0,0,0,0,0,0,0,0,0,0,0,0,0,0,0,0,0,0,0,0,0,0,0,0,0,0"))
	result = tk.MustQuery(`select export_set(7, "1", "0", ",", -1);`)
	result.Check(testkit.Rows("1,1,1,0,0,0,0,0,0,0,0,0,0,0,0,0,0,0,0,0,0,0,0,0,0,0,0,0,0,0,0,0,0,0,0,0,0,0,0,0,0,0,0,0,0,0,0,0,0,0,0,0,0,0,0,0,0,0,0,0,0,0,0,0"))
	result = tk.MustQuery(`select export_set(7, "1", "0", ",");`)
	result.Check(testkit.Rows("1,1,1,0,0,0,0,0,0,0,0,0,0,0,0,0,0,0,0,0,0,0,0,0,0,0,0,0,0,0,0,0,0,0,0,0,0,0,0,0,0,0,0,0,0,0,0,0,0,0,0,0,0,0,0,0,0,0,0,0,0,0,0,0"))
	result = tk.MustQuery(`select export_set(7, "1", "0");`)
	result.Check(testkit.Rows("1,1,1,0,0,0,0,0,0,0,0,0,0,0,0,0,0,0,0,0,0,0,0,0,0,0,0,0,0,0,0,0,0,0,0,0,0,0,0,0,0,0,0,0,0,0,0,0,0,0,0,0,0,0,0,0,0,0,0,0,0,0,0,0"))
	result = tk.MustQuery(`select export_set(NULL, "1", "0", ",", 65);`)
	result.Check(testkit.Rows("<nil>"))
	result = tk.MustQuery(`select export_set(7, "1", "0", ",", 1);`)
	result.Check(testkit.Rows("1"))

	// for format
	result = tk.MustQuery(`select format(12332.1, 4), format(12332.2, 0), format(12332.2, 2,'en_US');`)
	result.Check(testkit.Rows("12,332.1000 12,332 12,332.20"))
	result = tk.MustQuery(`select format(NULL, 4), format(12332.2, NULL);`)
	result.Check(testkit.Rows("<nil> <nil>"))
	rs, err := tk.Exec(`select format(12332.2, 2,'es_EC');`)
	c.Assert(err, IsNil)
	_, err = session.GetRows4Test(ctx, tk.Se, rs)
	c.Assert(err, NotNil)
	c.Assert(err.Error(), Matches, "not support for the specific locale")
	c.Assert(rs.Close(), IsNil)

	// for field
	result = tk.MustQuery(`select field(1, 2, 1), field(1, 0, NULL), field(1, NULL, 2, 1), field(NULL, 1, 2, NULL);`)
	result.Check(testkit.Rows("2 0 3 0"))
	result = tk.MustQuery(`select field("1", 2, 1), field(1, "0", NULL), field("1", NULL, 2, 1), field(NULL, 1, "2", NULL);`)
	result.Check(testkit.Rows("2 0 3 0"))
	result = tk.MustQuery(`select field("1", 2, 1), field(1, "abc", NULL), field("1", NULL, 2, 1), field(NULL, 1, "2", NULL);`)
	result.Check(testkit.Rows("2 0 3 0"))
	result = tk.MustQuery(`select field("abc", "a", 1), field(1.3, "1.3", 1.5);`)
	result.Check(testkit.Rows("1 1"))

	tk.MustExec("drop table if exists t")
	tk.MustExec("create table t(a decimal(11, 8), b decimal(11,8))")
	tk.MustExec("insert into t values('114.57011441','38.04620115'), ('-38.04620119', '38.04620115');")
	result = tk.MustQuery("select a,b,concat_ws(',',a,b) from t")
	result.Check(testkit.Rows("114.57011441 38.04620115 114.57011441,38.04620115",
		"-38.04620119 38.04620115 -38.04620119,38.04620115"))
}

func (s *testIntegrationSuite2) TestEncryptionBuiltin(c *C) {
	defer s.cleanEnv(c)
	tk := testkit.NewTestKit(c, s.store)
	tk.MustExec("use test")
	ctx := context.Background()

	// for password
	tk.MustExec("drop table if exists t")
	tk.MustExec("create table t(a char(41), b char(41), c char(41))")
	tk.MustExec(`insert into t values(NULL, '', 'abc')`)
	result := tk.MustQuery("select password(a) from t")
	result.Check(testkit.Rows(""))
	result = tk.MustQuery("select password(b) from t")
	result.Check(testkit.Rows(""))
	result = tk.MustQuery("select password(c) from t")
	result.Check(testkit.Rows("*0D3CED9BEC10A777AEC23CCC353A8C08A633045E"))

	// for md5
	tk.MustExec("drop table if exists t")
	tk.MustExec("create table t(a char(10), b int, c double, d datetime, e time, f bit(4), g binary(20), h blob(10), i text(30))")
	tk.MustExec(`insert into t values('2', 2, 2.3, "2017-01-01 12:01:01", "12:01:01", 0b1010, "512", "48", "tidb")`)
	result = tk.MustQuery("select md5(a), md5(b), md5(c), md5(d), md5(e), md5(f), md5(g), md5(h), md5(i) from t")
	result.Check(testkit.Rows("c81e728d9d4c2f636f067f89cc14862c c81e728d9d4c2f636f067f89cc14862c 1a18da63cbbfb49cb9616e6bfd35f662 bad2fa88e1f35919ec7584cc2623a310 991f84d41d7acff6471e536caa8d97db 68b329da9893e34099c7d8ad5cb9c940 5c9f0e9b3b36276731bfba852a73ccc6 642e92efb79421734881b53e1e1b18b6 c337e11bfca9f12ae9b1342901e04379"))
	result = tk.MustQuery("select md5('123'), md5(123), md5(''), md5('你好'), md5(NULL), md5('👍')")
	result.Check(testkit.Rows(`202cb962ac59075b964b07152d234b70 202cb962ac59075b964b07152d234b70 d41d8cd98f00b204e9800998ecf8427e 7eca689f0d3389d9dea66ae112e5cfd7 <nil> 0215ac4dab1ecaf71d83f98af5726984`))

	// for sha/sha1
	tk.MustExec("drop table if exists t")
	tk.MustExec("create table t(a char(10), b int, c double, d datetime, e time, f bit(4), g binary(20), h blob(10), i text(30))")
	tk.MustExec(`insert into t values('2', 2, 2.3, "2017-01-01 12:01:01", "12:01:01", 0b1010, "512", "48", "tidb")`)
	result = tk.MustQuery("select sha1(a), sha1(b), sha1(c), sha1(d), sha1(e), sha1(f), sha1(g), sha1(h), sha1(i) from t")
	result.Check(testkit.Rows("da4b9237bacccdf19c0760cab7aec4a8359010b0 da4b9237bacccdf19c0760cab7aec4a8359010b0 ce0d88c5002b6cf7664052f1fc7d652cbdadccec 6c6956de323692298e4e5ad3028ff491f7ad363c 1906f8aeb5a717ca0f84154724045839330b0ea9 adc83b19e793491b1c6ea0fd8b46cd9f32e592fc 9aadd14ceb737b28697b8026f205f4b3e31de147 64e095fe763fc62418378753f9402623bea9e227 4df56fc09a3e66b48fb896e90b0a6fc02c978e9e"))
	result = tk.MustQuery("select sha1('123'), sha1(123), sha1(''), sha1('你好'), sha1(NULL)")
	result.Check(testkit.Rows(`40bd001563085fc35165329ea1ff5c5ecbdbbeef 40bd001563085fc35165329ea1ff5c5ecbdbbeef da39a3ee5e6b4b0d3255bfef95601890afd80709 440ee0853ad1e99f962b63e459ef992d7c211722 <nil>`))
	tk.MustExec("drop table if exists t")
	tk.MustExec("create table t(a char(10), b int, c double, d datetime, e time, f bit(4), g binary(20), h blob(10), i text(30))")
	tk.MustExec(`insert into t values('2', 2, 2.3, "2017-01-01 12:01:01", "12:01:01", 0b1010, "512", "48", "tidb")`)
	result = tk.MustQuery("select sha(a), sha(b), sha(c), sha(d), sha(e), sha(f), sha(g), sha(h), sha(i) from t")
	result.Check(testkit.Rows("da4b9237bacccdf19c0760cab7aec4a8359010b0 da4b9237bacccdf19c0760cab7aec4a8359010b0 ce0d88c5002b6cf7664052f1fc7d652cbdadccec 6c6956de323692298e4e5ad3028ff491f7ad363c 1906f8aeb5a717ca0f84154724045839330b0ea9 adc83b19e793491b1c6ea0fd8b46cd9f32e592fc 9aadd14ceb737b28697b8026f205f4b3e31de147 64e095fe763fc62418378753f9402623bea9e227 4df56fc09a3e66b48fb896e90b0a6fc02c978e9e"))
	result = tk.MustQuery("select sha('123'), sha(123), sha(''), sha('你好'), sha(NULL)")
	result.Check(testkit.Rows(`40bd001563085fc35165329ea1ff5c5ecbdbbeef 40bd001563085fc35165329ea1ff5c5ecbdbbeef da39a3ee5e6b4b0d3255bfef95601890afd80709 440ee0853ad1e99f962b63e459ef992d7c211722 <nil>`))

	// for sha2
	tk.MustExec("drop table if exists t")
	tk.MustExec("create table t(a char(10), b int, c double, d datetime, e time, f bit(4), g binary(20), h blob(10), i text(30))")
	tk.MustExec(`insert into t values('2', 2, 2.3, "2017-01-01 12:01:01", "12:01:01", 0b1010, "512", "48", "tidb")`)
	result = tk.MustQuery("select sha2(a, 224), sha2(b, 0), sha2(c, 512), sha2(d, 256), sha2(e, 384), sha2(f, 0), sha2(g, 512), sha2(h, 256), sha2(i, 224) from t")
	result.Check(testkit.Rows("58b2aaa0bfae7acc021b3260e941117b529b2e69de878fd7d45c61a9 d4735e3a265e16eee03f59718b9b5d03019c07d8b6c51f90da3a666eec13ab35 42415572557b0ca47e14fa928e83f5746d33f90c74270172cc75c61a78db37fe1485159a4fd75f33ab571b154572a5a300938f7d25969bdd05d8ac9dd6c66123 8c2fa3f276952c92b0b40ed7d27454e44b8399a19769e6bceb40da236e45a20a b11d35f1a37e54d5800d210d8e6b80b42c9f6d20ea7ae548c762383ebaa12c5954c559223c6c7a428e37af96bb4f1e0d 01ba4719c80b6fe911b091a7c05124b64eeece964e09c058ef8f9805daca546b 9550da35ea1683abaf5bfa8de68fe02b9c6d756c64589d1ef8367544c254f5f09218a6466cadcee8d74214f0c0b7fb342d1a9f3bd4d406aacf7be59c327c9306 98010bd9270f9b100b6214a21754fd33bdc8d41b2bc9f9dd16ff54d3c34ffd71 a7cddb7346fbc66ab7f803e865b74cbd99aace8e7dabbd8884c148cb"))
	result = tk.MustQuery("select sha2('123', 512), sha2(123, 512), sha2('', 512), sha2('你好', 224), sha2(NULL, 256), sha2('foo', 123)")
	result.Check(testkit.Rows(`3c9909afec25354d551dae21590bb26e38d53f2173b8d3dc3eee4c047e7ab1c1eb8b85103e3be7ba613b31bb5c9c36214dc9f14a42fd7a2fdb84856bca5c44c2 3c9909afec25354d551dae21590bb26e38d53f2173b8d3dc3eee4c047e7ab1c1eb8b85103e3be7ba613b31bb5c9c36214dc9f14a42fd7a2fdb84856bca5c44c2 cf83e1357eefb8bdf1542850d66d8007d620e4050b5715dc83f4a921d36ce9ce47d0d13c5d85f2b0ff8318d2877eec2f63b931bd47417a81a538327af927da3e e91f006ed4e0882de2f6a3c96ec228a6a5c715f356d00091bce842b5 <nil> <nil>`))

	// for AES_ENCRYPT
	tk.MustExec("drop table if exists t")
	tk.MustExec("create table t(a char(10), b int, c double, d datetime, e time, f bit(4), g binary(20), h blob(10), i text(30))")
	tk.MustExec(`insert into t values('2', 2, 2.3, "2017-01-01 12:01:01", "12:01:01", 0b1010, "512", "48", "tidb")`)
	tk.MustExec("SET block_encryption_mode='aes-128-ecb';")
	result = tk.MustQuery("select HEX(AES_ENCRYPT(a, 'key')), HEX(AES_ENCRYPT(b, 'key')), HEX(AES_ENCRYPT(c, 'key')), HEX(AES_ENCRYPT(d, 'key')), HEX(AES_ENCRYPT(e, 'key')), HEX(AES_ENCRYPT(f, 'key')), HEX(AES_ENCRYPT(g, 'key')), HEX(AES_ENCRYPT(h, 'key')), HEX(AES_ENCRYPT(i, 'key')) from t")
	result.Check(testkit.Rows("B3800B3A3CB4ECE2051A3E80FE373EAC B3800B3A3CB4ECE2051A3E80FE373EAC 9E018F7F2838DBA23C57F0E4CCF93287 E764D3E9D4AF8F926CD0979DDB1D0AF40C208B20A6C39D5D028644885280973A C452FFEEB76D3F5E9B26B8D48F7A228C 181BD5C81CBD36779A3C9DD5FF486B35 CE15F14AC7FF4E56ECCF148DE60E4BEDBDB6900AD51383970A5F32C59B3AC6E3 E1B29995CCF423C75519790F54A08CD2 84525677E95AC97698D22E1125B67E92"))
	result = tk.MustQuery("select HEX(AES_ENCRYPT('123', 'foobar')), HEX(AES_ENCRYPT(123, 'foobar')), HEX(AES_ENCRYPT('', 'foobar')), HEX(AES_ENCRYPT('你好', 'foobar')), AES_ENCRYPT(NULL, 'foobar')")
	result.Check(testkit.Rows(`45ABDD5C4802EFA6771A94C43F805208 45ABDD5C4802EFA6771A94C43F805208 791F1AEB6A6B796E6352BF381895CA0E D0147E2EB856186F146D9F6DE33F9546 <nil>`))
	result = tk.MustQuery("select HEX(AES_ENCRYPT(a, 'key', 'iv')), HEX(AES_ENCRYPT(b, 'key', 'iv')) from t")
	result.Check(testkit.Rows("B3800B3A3CB4ECE2051A3E80FE373EAC B3800B3A3CB4ECE2051A3E80FE373EAC"))
	tk.MustQuery("show warnings").Check(testutil.RowsWithSep("|", "Warning|1618|<IV> option ignored", "Warning|1618|<IV> option ignored"))
	tk.MustExec("SET block_encryption_mode='aes-128-cbc';")
	result = tk.MustQuery("select HEX(AES_ENCRYPT(a, 'key', '1234567890123456')), HEX(AES_ENCRYPT(b, 'key', '1234567890123456')), HEX(AES_ENCRYPT(c, 'key', '1234567890123456')), HEX(AES_ENCRYPT(d, 'key', '1234567890123456')), HEX(AES_ENCRYPT(e, 'key', '1234567890123456')), HEX(AES_ENCRYPT(f, 'key', '1234567890123456')), HEX(AES_ENCRYPT(g, 'key', '1234567890123456')), HEX(AES_ENCRYPT(h, 'key', '1234567890123456')), HEX(AES_ENCRYPT(i, 'key', '1234567890123456')) from t")
	result.Check(testkit.Rows("341672829F84CB6B0BE690FEC4C4DAE9 341672829F84CB6B0BE690FEC4C4DAE9 D43734E147A12BB96C6897C4BBABA283 16F2C972411948DCEF3659B726D2CCB04AD1379A1A367FA64242058A50211B67 41E71D0C58967C1F50EEC074523946D1 1117D292E2D39C3EAA3B435371BE56FC 8ACB7ECC0883B672D7BD1CFAA9FA5FAF5B731ADE978244CD581F114D591C2E7E D2B13C30937E3251AEDA73859BA32E4B 2CF4A6051FF248A67598A17AA2C17267"))
	result = tk.MustQuery("select HEX(AES_ENCRYPT('123', 'foobar', '1234567890123456')), HEX(AES_ENCRYPT(123, 'foobar', '1234567890123456')), HEX(AES_ENCRYPT('', 'foobar', '1234567890123456')), HEX(AES_ENCRYPT('你好', 'foobar', '1234567890123456')), AES_ENCRYPT(NULL, 'foobar', '1234567890123456')")
	result.Check(testkit.Rows(`80D5646F07B4654B05A02D9085759770 80D5646F07B4654B05A02D9085759770 B3C14BA15030D2D7E99376DBE011E752 0CD2936EE4FEC7A8CDF6208438B2BC05 <nil>`))
	tk.MustExec("SET block_encryption_mode='aes-128-ofb';")
	result = tk.MustQuery("select HEX(AES_ENCRYPT(a, 'key', '1234567890123456')), HEX(AES_ENCRYPT(b, 'key', '1234567890123456')), HEX(AES_ENCRYPT(c, 'key', '1234567890123456')), HEX(AES_ENCRYPT(d, 'key', '1234567890123456')), HEX(AES_ENCRYPT(e, 'key', '1234567890123456')), HEX(AES_ENCRYPT(f, 'key', '1234567890123456')), HEX(AES_ENCRYPT(g, 'key', '1234567890123456')), HEX(AES_ENCRYPT(h, 'key', '1234567890123456')), HEX(AES_ENCRYPT(i, 'key', '1234567890123456')) from t")
	result.Check(testkit.Rows("40 40 40C35C 40DD5EBDFCAA397102386E27DDF97A39ECCEC5 43DF55BAE0A0386D 78 47DC5D8AD19A085C32094E16EFC34A08D6FEF459 46D5 06840BE8"))
	result = tk.MustQuery("select HEX(AES_ENCRYPT('123', 'foobar', '1234567890123456')), HEX(AES_ENCRYPT(123, 'foobar', '1234567890123456')), HEX(AES_ENCRYPT('', 'foobar', '1234567890123456')), HEX(AES_ENCRYPT('你好', 'foobar', '1234567890123456')), AES_ENCRYPT(NULL, 'foobar', '1234567890123456')")
	result.Check(testkit.Rows(`48E38A 48E38A  9D6C199101C3 <nil>`))
	tk.MustExec("SET block_encryption_mode='aes-192-ofb';")
	result = tk.MustQuery("select HEX(AES_ENCRYPT(a, 'key', '1234567890123456')), HEX(AES_ENCRYPT(b, 'key', '1234567890123456')), HEX(AES_ENCRYPT(c, 'key', '1234567890123456')), HEX(AES_ENCRYPT(d, 'key', '1234567890123456')), HEX(AES_ENCRYPT(e, 'key', '1234567890123456')), HEX(AES_ENCRYPT(f, 'key', '1234567890123456')), HEX(AES_ENCRYPT(g, 'key', '1234567890123456')), HEX(AES_ENCRYPT(h, 'key', '1234567890123456')), HEX(AES_ENCRYPT(i, 'key', '1234567890123456')) from t")
	result.Check(testkit.Rows("4B 4B 4B573F 4B493D42572E6477233A429BF3E0AD39DB816D 484B36454B24656B 73 4C483E757A1E555A130B62AAC1DA9D08E1B15C47 4D41 0D106817"))
	result = tk.MustQuery("select HEX(AES_ENCRYPT('123', 'foobar', '1234567890123456')), HEX(AES_ENCRYPT(123, 'foobar', '1234567890123456')), HEX(AES_ENCRYPT('', 'foobar', '1234567890123456')), HEX(AES_ENCRYPT('你好', 'foobar', '1234567890123456')), AES_ENCRYPT(NULL, 'foobar', '1234567890123456')")
	result.Check(testkit.Rows(`3A76B0 3A76B0  EFF92304268E <nil>`))
	tk.MustExec("SET block_encryption_mode='aes-256-ofb';")
	result = tk.MustQuery("select HEX(AES_ENCRYPT(a, 'key', '1234567890123456')), HEX(AES_ENCRYPT(b, 'key', '1234567890123456')), HEX(AES_ENCRYPT(c, 'key', '1234567890123456')), HEX(AES_ENCRYPT(d, 'key', '1234567890123456')), HEX(AES_ENCRYPT(e, 'key', '1234567890123456')), HEX(AES_ENCRYPT(f, 'key', '1234567890123456')), HEX(AES_ENCRYPT(g, 'key', '1234567890123456')), HEX(AES_ENCRYPT(h, 'key', '1234567890123456')), HEX(AES_ENCRYPT(i, 'key', '1234567890123456')) from t")
	result.Check(testkit.Rows("16 16 16D103 16CF01CBC95D33E2ED721CBD930262415A69AD 15CD0ACCD55732FE 2E 11CE02FCE46D02CFDD433C8CA138527060599C35 10C7 5096549E"))
	result = tk.MustQuery("select HEX(AES_ENCRYPT('123', 'foobar', '1234567890123456')), HEX(AES_ENCRYPT(123, 'foobar', '1234567890123456')), HEX(AES_ENCRYPT('', 'foobar', '1234567890123456')), HEX(AES_ENCRYPT('你好', 'foobar', '1234567890123456')), AES_ENCRYPT(NULL, 'foobar', '1234567890123456')")
	result.Check(testkit.Rows(`E842C5 E842C5  3DCD5646767D <nil>`))

	// for AES_DECRYPT
	tk.MustExec("SET block_encryption_mode='aes-128-ecb';")
	result = tk.MustQuery("select AES_DECRYPT(AES_ENCRYPT('foo', 'bar'), 'bar')")
	result.Check(testkit.Rows("foo"))
	result = tk.MustQuery("select AES_DECRYPT(UNHEX('45ABDD5C4802EFA6771A94C43F805208'), 'foobar'), AES_DECRYPT(UNHEX('791F1AEB6A6B796E6352BF381895CA0E'), 'foobar'), AES_DECRYPT(UNHEX('D0147E2EB856186F146D9F6DE33F9546'), 'foobar'), AES_DECRYPT(NULL, 'foobar'), AES_DECRYPT('SOME_THING_STRANGE', 'foobar')")
	result.Check(testkit.Rows(`123  你好 <nil> <nil>`))
	tk.MustExec("SET block_encryption_mode='aes-128-cbc';")
	result = tk.MustQuery("select AES_DECRYPT(AES_ENCRYPT('foo', 'bar', '1234567890123456'), 'bar', '1234567890123456')")
	result.Check(testkit.Rows("foo"))
	result = tk.MustQuery("select AES_DECRYPT(UNHEX('80D5646F07B4654B05A02D9085759770'), 'foobar', '1234567890123456'), AES_DECRYPT(UNHEX('B3C14BA15030D2D7E99376DBE011E752'), 'foobar', '1234567890123456'), AES_DECRYPT(UNHEX('0CD2936EE4FEC7A8CDF6208438B2BC05'), 'foobar', '1234567890123456'), AES_DECRYPT(NULL, 'foobar', '1234567890123456'), AES_DECRYPT('SOME_THING_STRANGE', 'foobar', '1234567890123456')")
	result.Check(testkit.Rows(`123  你好 <nil> <nil>`))
	tk.MustExec("SET block_encryption_mode='aes-128-ofb';")
	result = tk.MustQuery("select AES_DECRYPT(AES_ENCRYPT('foo', 'bar', '1234567890123456'), 'bar', '1234567890123456')")
	result.Check(testkit.Rows("foo"))
	result = tk.MustQuery("select AES_DECRYPT(UNHEX('48E38A'), 'foobar', '1234567890123456'), AES_DECRYPT(UNHEX(''), 'foobar', '1234567890123456'), AES_DECRYPT(UNHEX('9D6C199101C3'), 'foobar', '1234567890123456'), AES_DECRYPT(NULL, 'foobar', '1234567890123456'), HEX(AES_DECRYPT('SOME_THING_STRANGE', 'foobar', '1234567890123456'))")
	result.Check(testkit.Rows(`123  你好 <nil> 2A9EF431FB2ACB022D7F2E7C71EEC48C7D2B`))
	tk.MustExec("SET block_encryption_mode='aes-192-ofb';")
	result = tk.MustQuery("select AES_DECRYPT(AES_ENCRYPT('foo', 'bar', '1234567890123456'), 'bar', '1234567890123456')")
	result.Check(testkit.Rows("foo"))
	result = tk.MustQuery("select AES_DECRYPT(UNHEX('3A76B0'), 'foobar', '1234567890123456'), AES_DECRYPT(UNHEX(''), 'foobar', '1234567890123456'), AES_DECRYPT(UNHEX('EFF92304268E'), 'foobar', '1234567890123456'), AES_DECRYPT(NULL, 'foobar', '1234567890123456'), HEX(AES_DECRYPT('SOME_THING_STRANGE', 'foobar', '1234567890123456'))")
	result.Check(testkit.Rows(`123  你好 <nil> 580BCEA4DC67CF33FF2C7C570D36ECC89437`))
	tk.MustExec("SET block_encryption_mode='aes-256-ofb';")
	result = tk.MustQuery("select AES_DECRYPT(AES_ENCRYPT('foo', 'bar', '1234567890123456'), 'bar', '1234567890123456')")
	result.Check(testkit.Rows("foo"))
	result = tk.MustQuery("select AES_DECRYPT(UNHEX('E842C5'), 'foobar', '1234567890123456'), AES_DECRYPT(UNHEX(''), 'foobar', '1234567890123456'), AES_DECRYPT(UNHEX('3DCD5646767D'), 'foobar', '1234567890123456'), AES_DECRYPT(NULL, 'foobar', '1234567890123456'), HEX(AES_DECRYPT('SOME_THING_STRANGE', 'foobar', '1234567890123456'))")
	result.Check(testkit.Rows(`123  你好 <nil> 8A3FBBE68C9465834584430E3AEEBB04B1F5`))

	// for COMPRESS
	tk.MustExec("DROP TABLE IF EXISTS t1;")
	tk.MustExec("CREATE TABLE t1(a VARCHAR(1000));")
	tk.MustExec("INSERT INTO t1 VALUES('12345'), ('23456');")
	result = tk.MustQuery("SELECT HEX(COMPRESS(a)) FROM t1;")
	result.Check(testkit.Rows("05000000789C323432363105040000FFFF02F80100", "05000000789C323236313503040000FFFF03070105"))
	tk.MustExec("DROP TABLE IF EXISTS t2;")
	tk.MustExec("CREATE TABLE t2(a VARCHAR(1000), b VARBINARY(1000));")
	tk.MustExec("INSERT INTO t2 (a, b) SELECT a, COMPRESS(a) from t1;")
	result = tk.MustQuery("SELECT a, HEX(b) FROM t2;")
	result.Check(testkit.Rows("12345 05000000789C323432363105040000FFFF02F80100", "23456 05000000789C323236313503040000FFFF03070105"))

	// for UNCOMPRESS
	result = tk.MustQuery("SELECT UNCOMPRESS(COMPRESS('123'))")
	result.Check(testkit.Rows("123"))
	result = tk.MustQuery("SELECT UNCOMPRESS(UNHEX('03000000789C3334320600012D0097'))")
	result.Check(testkit.Rows("123"))
	result = tk.MustQuery("SELECT UNCOMPRESS(UNHEX('03000000789C32343206040000FFFF012D0097'))")
	result.Check(testkit.Rows("123"))
	tk.MustExec("INSERT INTO t2 VALUES ('12345', UNHEX('05000000789C3334323631050002F80100'))")
	result = tk.MustQuery("SELECT UNCOMPRESS(a), UNCOMPRESS(b) FROM t2;")
	result.Check(testkit.Rows("<nil> 12345", "<nil> 23456", "<nil> 12345"))

	// for UNCOMPRESSED_LENGTH
	result = tk.MustQuery("SELECT UNCOMPRESSED_LENGTH(COMPRESS('123'))")
	result.Check(testkit.Rows("3"))
	result = tk.MustQuery("SELECT UNCOMPRESSED_LENGTH(UNHEX('03000000789C3334320600012D0097'))")
	result.Check(testkit.Rows("3"))
	result = tk.MustQuery("SELECT UNCOMPRESSED_LENGTH(UNHEX('03000000789C32343206040000FFFF012D0097'))")
	result.Check(testkit.Rows("3"))
	result = tk.MustQuery("SELECT UNCOMPRESSED_LENGTH('')")
	result.Check(testkit.Rows("0"))
	result = tk.MustQuery("SELECT UNCOMPRESSED_LENGTH(UNHEX('0100'))")
	result.Check(testkit.Rows("0"))
	result = tk.MustQuery("SELECT UNCOMPRESSED_LENGTH(a), UNCOMPRESSED_LENGTH(b) FROM t2;")
	result.Check(testkit.Rows("875770417 5", "892613426 5", "875770417 5"))

	// for RANDOM_BYTES
	lengths := []int{0, -5, 1025, 4000}
	for _, len := range lengths {
		rs, err := tk.Exec(fmt.Sprintf("SELECT RANDOM_BYTES(%d);", len))
		c.Assert(err, IsNil, Commentf("%v", len))
		_, err = session.GetRows4Test(ctx, tk.Se, rs)
		c.Assert(err, NotNil, Commentf("%v", len))
		terr := errors.Cause(err).(*terror.Error)
		c.Assert(terr.Code(), Equals, errors.ErrCode(mysql.ErrDataOutOfRange), Commentf("%v", len))
		c.Assert(rs.Close(), IsNil)
	}
	tk.MustQuery("SELECT RANDOM_BYTES('1');")
	tk.MustQuery("SELECT RANDOM_BYTES(1024);")
	result = tk.MustQuery("SELECT RANDOM_BYTES(NULL);")
	result.Check(testkit.Rows("<nil>"))
}

func (s *testIntegrationSuite2) TestTimeBuiltin(c *C) {
	originSQLMode := s.ctx.GetSessionVars().StrictSQLMode
	s.ctx.GetSessionVars().StrictSQLMode = true
	defer func() {
		s.ctx.GetSessionVars().StrictSQLMode = originSQLMode
		s.cleanEnv(c)
	}()
	tk := testkit.NewTestKit(c, s.store)
	tk.MustExec("use test")

	// for makeDate
	tk.MustExec("drop table if exists t")
	tk.MustExec("create table t(a int, b double, c datetime, d time, e char(20), f bit(10))")
	tk.MustExec(`insert into t values(1, 1.1, "2017-01-01 12:01:01", "12:01:01", "abcdef", 0b10101)`)
	result := tk.MustQuery("select makedate(a,a), makedate(b,b), makedate(c,c), makedate(d,d), makedate(e,e), makedate(f,f), makedate(null,null), makedate(a,b) from t")
	result.Check(testkit.Rows("2001-01-01 2001-01-01 <nil> <nil> <nil> 2021-01-21 <nil> 2001-01-01"))

	// for date
	result = tk.MustQuery(`select date("2019-09-12"), date("2019-09-12 12:12:09"), date("2019-09-12 12:12:09.121212");`)
	result.Check(testkit.Rows("2019-09-12 2019-09-12 2019-09-12"))
	result = tk.MustQuery(`select date("0000-00-00"), date("0000-00-00 12:12:09"), date("0000-00-00 00:00:00.121212"), date("0000-00-00 00:00:00.000000");`)
	result.Check(testkit.Rows("<nil> 0000-00-00 0000-00-00 <nil>"))
	result = tk.MustQuery(`select date("aa"), date(12.1), date("");`)
	result.Check(testkit.Rows("<nil> <nil> <nil>"))

	// for year
	result = tk.MustQuery(`select year("2013-01-09"), year("2013-00-09"), year("000-01-09"), year("1-01-09"), year("20131-01-09"), year(null);`)
	result.Check(testkit.Rows("2013 2013 0 1 <nil> <nil>"))
	result = tk.MustQuery(`select year("2013-00-00"), year("2013-00-00 00:00:00"), year("0000-00-00 12:12:12"), year("2017-00-00 12:12:12");`)
	result.Check(testkit.Rows("2013 2013 0 2017"))
	result = tk.MustQuery(`select year("aa"), year(2013), year(2012.09), year("1-01"), year("-09");`)
	result.Check(testkit.Rows("<nil> <nil> <nil> <nil> <nil>"))
	tk.MustExec(`drop table if exists t`)
	tk.MustExec(`create table t(a bigint)`)
	_, err := tk.Exec(`insert into t select year("aa")`)
	c.Assert(err, NotNil)
	c.Assert(terror.ErrorEqual(err, types.ErrWrongValue), IsTrue, Commentf("err %v", err))
	tk.MustExec(`set sql_mode='STRICT_TRANS_TABLES'`) // without zero date
	tk.MustExec(`insert into t select year("0000-00-00 00:00:00")`)
	tk.MustExec(`set sql_mode="NO_ZERO_DATE";`) // with zero date
	tk.MustExec(`insert into t select year("0000-00-00 00:00:00")`)
	tk.MustQuery("show warnings").Check(testutil.RowsWithSep("|", "Warning|1292|Incorrect datetime value: '0000-00-00 00:00:00.000000'"))
	tk.MustExec(`set sql_mode="NO_ZERO_DATE,STRICT_TRANS_TABLES";`)
	_, err = tk.Exec(`insert into t select year("0000-00-00 00:00:00");`)
	c.Assert(err, NotNil)
	c.Assert(types.ErrWrongValue.Equal(err), IsTrue, Commentf("err %v", err))
	tk.MustExec(`insert into t select 1`)
	tk.MustExec(`set sql_mode="STRICT_TRANS_TABLES,NO_ENGINE_SUBSTITUTION";`)
	_, err = tk.Exec(`update t set a = year("aa")`)
	c.Assert(terror.ErrorEqual(err, types.ErrWrongValue), IsTrue, Commentf("err %v", err))
	_, err = tk.Exec(`delete from t where a = year("aa")`)
	// Only `code` can be used to compare because the error `class` information
	// will be lost after expression push-down
	c.Assert(errors.Cause(err).(*terror.Error).Code(), Equals, types.ErrWrongValue.Code(), Commentf("err %v", err))

	// for month
	result = tk.MustQuery(`select month("2013-01-09"), month("2013-00-09"), month("000-01-09"), month("1-01-09"), month("20131-01-09"), month(null);`)
	result.Check(testkit.Rows("1 0 1 1 <nil> <nil>"))
	result = tk.MustQuery(`select month("2013-00-00"), month("2013-00-00 00:00:00"), month("0000-00-00 12:12:12"), month("2017-00-00 12:12:12");`)
	result.Check(testkit.Rows("0 0 0 0"))
	result = tk.MustQuery(`select month("aa"), month(2013), month(2012.09), month("1-01"), month("-09");`)
	result.Check(testkit.Rows("<nil> <nil> <nil> <nil> <nil>"))
	result = tk.MustQuery(`select month("2013-012-09"), month("2013-0000000012-09"), month("2013-30-09"), month("000-41-09");`)
	result.Check(testkit.Rows("12 12 <nil> <nil>"))
	tk.MustExec(`drop table if exists t`)
	tk.MustExec(`create table t(a bigint)`)
	_, err = tk.Exec(`insert into t select month("aa")`)
	c.Assert(err, NotNil)
	c.Assert(terror.ErrorEqual(err, types.ErrWrongValue), IsTrue, Commentf("err: %v", err))
	tk.MustExec(`insert into t select month("0000-00-00 00:00:00")`)
	tk.MustExec(`set sql_mode="NO_ZERO_DATE";`)
	tk.MustExec(`insert into t select month("0000-00-00 00:00:00")`)
	tk.MustQuery("show warnings").Check(testutil.RowsWithSep("|", "Warning|1292|Incorrect datetime value: '0000-00-00 00:00:00.000000'"))
	tk.MustExec(`set sql_mode="NO_ZERO_DATE,STRICT_TRANS_TABLES";`)
	_, err = tk.Exec(`insert into t select month("0000-00-00 00:00:00");`)
	c.Assert(err, NotNil)
	c.Assert(types.ErrWrongValue.Equal(err), IsTrue, Commentf("err %v", err))
	tk.MustExec(`insert into t select 1`)
	tk.MustExec(`set sql_mode="STRICT_TRANS_TABLES,NO_ENGINE_SUBSTITUTION";`)
	tk.MustExec(`insert into t select 1`)
	_, err = tk.Exec(`update t set a = month("aa")`)
	c.Assert(terror.ErrorEqual(err, types.ErrWrongValue), IsTrue)
	_, err = tk.Exec(`delete from t where a = month("aa")`)
	c.Assert(errors.Cause(err).(*terror.Error).Code(), Equals, types.ErrWrongValue.Code(), Commentf("err %v", err))

	// for week
	result = tk.MustQuery(`select week("2012-12-22"), week("2012-12-22", -2), week("2012-12-22", 0), week("2012-12-22", 1), week("2012-12-22", 2), week("2012-12-22", 200);`)
	result.Check(testkit.Rows("51 51 51 51 51 51"))
	result = tk.MustQuery(`select week("2008-02-20"), week("2008-02-20", 0), week("2008-02-20", 1), week("2009-02-20", 2), week("2008-02-20", 3), week("2008-02-20", 4);`)
	result.Check(testkit.Rows("7 7 8 7 8 8"))
	result = tk.MustQuery(`select week("2008-02-20", 5), week("2008-02-20", 6), week("2009-02-20", 7), week("2008-02-20", 8), week("2008-02-20", 9);`)
	result.Check(testkit.Rows("7 8 7 7 8"))
	result = tk.MustQuery(`select week("aa", 1), week(null, 2), week(11, 2), week(12.99, 2);`)
	result.Check(testkit.Rows("<nil> <nil> <nil> <nil>"))
	result = tk.MustQuery(`select week("aa"), week(null), week(11), week(12.99);`)
	result.Check(testkit.Rows("<nil> <nil> <nil> <nil>"))
	tk.MustExec(`drop table if exists t`)
	tk.MustExec(`create table t(a datetime)`)
	_, err = tk.Exec(`insert into t select week("aa", 1)`)
	c.Assert(err, NotNil)
	c.Assert(terror.ErrorEqual(err, types.ErrWrongValue), IsTrue)
	tk.MustExec(`insert into t select now()`)
	_, err = tk.Exec(`update t set a = week("aa", 1)`)
	c.Assert(terror.ErrorEqual(err, types.ErrWrongValue), IsTrue)
	_, err = tk.Exec(`delete from t where a = week("aa", 1)`)
	c.Assert(terror.ErrorEqual(err, types.ErrWrongValue), IsTrue)

	// for weekofyear
	result = tk.MustQuery(`select weekofyear("2012-12-22"), weekofyear("2008-02-20"), weekofyear("aa"), weekofyear(null), weekofyear(11), weekofyear(12.99);`)
	result.Check(testkit.Rows("51 8 <nil> <nil> <nil> <nil>"))
	tk.MustExec(`drop table if exists t`)
	tk.MustExec(`create table t(a bigint)`)
	_, err = tk.Exec(`insert into t select weekofyear("aa")`)
	c.Assert(err, NotNil)
	c.Assert(terror.ErrorEqual(err, types.ErrWrongValue), IsTrue)
	tk.MustExec(`insert into t select 1`)
	_, err = tk.Exec(`update t set a = weekofyear("aa")`)
	c.Assert(terror.ErrorEqual(err, types.ErrWrongValue), IsTrue)
	_, err = tk.Exec(`delete from t where a = weekofyear("aa")`)
	c.Assert(terror.ErrorEqual(err, types.ErrWrongValue), IsTrue)

	// for weekday
	result = tk.MustQuery(`select weekday("2012-12-20"), weekday("2012-12-21"), weekday("2012-12-22"), weekday("2012-12-23"), weekday("2012-12-24"), weekday("2012-12-25"), weekday("2012-12-26"), weekday("2012-12-27");`)
	result.Check(testkit.Rows("3 4 5 6 0 1 2 3"))
	result = tk.MustQuery(`select weekday("2012-12-90"), weekday("0000-00-00"), weekday("aa"), weekday(null), weekday(11), weekday(12.99);`)
	result.Check(testkit.Rows("<nil> <nil> <nil> <nil> <nil> <nil>"))

	// for quarter
	result = tk.MustQuery(`select quarter("2012-00-20"), quarter("2012-01-21"), quarter("2012-03-22"), quarter("2012-05-23"), quarter("2012-08-24"), quarter("2012-09-25"), quarter("2012-11-26"), quarter("2012-12-27");`)
	result.Check(testkit.Rows("0 1 1 2 3 3 4 4"))
	result = tk.MustQuery(`select quarter("2012-14-20"), quarter("aa"), quarter(null), quarter(11), quarter(12.99);`)
	result.Check(testkit.Rows("<nil> <nil> <nil> <nil> <nil>"))
	result = tk.MustQuery(`select quarter("0000-00-00"), quarter("0000-00-00 00:00:00");`)
	result.Check(testkit.Rows("<nil> <nil>"))
	tk.MustQuery("show warnings").Check(testutil.RowsWithSep("|",
		"Warning|1292|Incorrect datetime value: '0000-00-00 00:00:00.000000'",
		"Warning|1292|Incorrect datetime value: '0000-00-00 00:00:00.000000'"))
	result = tk.MustQuery(`select quarter(0), quarter(0.0), quarter(0e1), quarter(0.00);`)
	result.Check(testkit.Rows("0 0 0 0"))
	tk.MustQuery("show warnings").Check(testkit.Rows())

	// for from_days
	result = tk.MustQuery(`select from_days(0), from_days(-199), from_days(1111), from_days(120), from_days(1), from_days(1111111), from_days(9999999), from_days(22222);`)
	result.Check(testkit.Rows("0000-00-00 0000-00-00 0003-01-16 0000-00-00 0000-00-00 3042-02-13 0000-00-00 0060-11-03"))
	result = tk.MustQuery(`select from_days("2012-14-20"), from_days("111a"), from_days("aa"), from_days(null), from_days("123asf"), from_days(12.99);`)
	result.Check(testkit.Rows("0005-07-05 0000-00-00 0000-00-00 <nil> 0000-00-00 0000-00-00"))

	// Fix issue #3923
	result = tk.MustQuery("select timediff(cast('2004-12-30 12:00:00' as time), '12:00:00');")
	result.Check(testkit.Rows("00:00:00"))
	result = tk.MustQuery("select timediff('12:00:00', cast('2004-12-30 12:00:00' as time));")
	result.Check(testkit.Rows("00:00:00"))
	result = tk.MustQuery("select timediff(cast('2004-12-30 12:00:00' as time), '2004-12-30 12:00:00');")
	result.Check(testkit.Rows("<nil>"))
	result = tk.MustQuery("select timediff('2004-12-30 12:00:00', cast('2004-12-30 12:00:00' as time));")
	result.Check(testkit.Rows("<nil>"))
	result = tk.MustQuery("select timediff(cast('2004-12-30 12:00:01' as datetime), '2004-12-30 12:00:00');")
	result.Check(testkit.Rows("00:00:01"))
	result = tk.MustQuery("select timediff('2004-12-30 12:00:00', cast('2004-12-30 12:00:01' as datetime));")
	result.Check(testkit.Rows("-00:00:01"))
	result = tk.MustQuery("select timediff(cast('2004-12-30 12:00:01' as time), '-34 00:00:00');")
	result.Check(testkit.Rows("828:00:01"))
	result = tk.MustQuery("select timediff('-34 00:00:00', cast('2004-12-30 12:00:01' as time));")
	result.Check(testkit.Rows("-828:00:01"))
	result = tk.MustQuery("select timediff(cast('2004-12-30 12:00:01' as datetime), cast('2004-12-30 11:00:01' as datetime));")
	result.Check(testkit.Rows("01:00:00"))
	result = tk.MustQuery("select timediff(cast('2004-12-30 12:00:01' as datetime), '2004-12-30 12:00:00.1');")
	result.Check(testkit.Rows("00:00:00.9"))
	result = tk.MustQuery("select timediff('2004-12-30 12:00:00.1', cast('2004-12-30 12:00:01' as datetime));")
	result.Check(testkit.Rows("-00:00:00.9"))
	result = tk.MustQuery("select timediff(cast('2004-12-30 12:00:01' as datetime), '-34 124:00:00');")
	result.Check(testkit.Rows("<nil>"))
	result = tk.MustQuery("select timediff('-34 124:00:00', cast('2004-12-30 12:00:01' as datetime));")
	result.Check(testkit.Rows("<nil>"))
	result = tk.MustQuery("select timediff(cast('2004-12-30 12:00:01' as time), '-34 124:00:00');")
	result.Check(testkit.Rows("838:59:59"))
	result = tk.MustQuery("select timediff('-34 124:00:00', cast('2004-12-30 12:00:01' as time));")
	result.Check(testkit.Rows("-838:59:59"))
	result = tk.MustQuery("select timediff(cast('2004-12-30' as datetime), '12:00:00');")
	result.Check(testkit.Rows("<nil>"))
	result = tk.MustQuery("select timediff('12:00:00', cast('2004-12-30' as datetime));")
	result.Check(testkit.Rows("<nil>"))
	result = tk.MustQuery("select timediff('12:00:00', '-34 12:00:00');")
	result.Check(testkit.Rows("838:59:59"))
	result = tk.MustQuery("select timediff('12:00:00', '34 12:00:00');")
	result.Check(testkit.Rows("-816:00:00"))
	result = tk.MustQuery("select timediff('2014-1-2 12:00:00', '-34 12:00:00');")
	result.Check(testkit.Rows("<nil>"))
	result = tk.MustQuery("select timediff('-34 12:00:00', '2014-1-2 12:00:00');")
	result.Check(testkit.Rows("<nil>"))
	result = tk.MustQuery("select timediff('2014-1-2 12:00:00', '12:00:00');")
	result.Check(testkit.Rows("<nil>"))
	result = tk.MustQuery("select timediff('12:00:00', '2014-1-2 12:00:00');")
	result.Check(testkit.Rows("<nil>"))
	result = tk.MustQuery("select timediff('2014-1-2 12:00:00', '2014-1-1 12:00:00');")
	result.Check(testkit.Rows("24:00:00"))
	tk.MustQuery("select timediff(cast('10:10:10' as time), cast('10:10:11' as time))").Check(testkit.Rows("-00:00:01"))

	result = tk.MustQuery("select timestampadd(MINUTE, 1, '2003-01-02'), timestampadd(WEEK, 1, '2003-01-02 23:59:59')" +
		", timestampadd(MICROSECOND, 1, 950501);")
	result.Check(testkit.Rows("2003-01-02 00:01:00 2003-01-09 23:59:59 1995-05-01 00:00:00.000001"))
	result = tk.MustQuery("select timestampadd(day, 2, 950501), timestampadd(MINUTE, 37.5,'2003-01-02'), timestampadd(MINUTE, 37.49,'2003-01-02')," +
		" timestampadd(YeAr, 1, '2003-01-02');")
	result.Check(testkit.Rows("1995-05-03 00:00:00 2003-01-02 00:38:00 2003-01-02 00:37:00 2004-01-02 00:00:00"))
	result = tk.MustQuery("select to_seconds(950501), to_seconds('2009-11-29'), to_seconds('2009-11-29 13:43:32'), to_seconds('09-11-29 13:43:32');")
	result.Check(testkit.Rows("62966505600 63426672000 63426721412 63426721412"))
	result = tk.MustQuery("select to_days(950501), to_days('2007-10-07'), to_days('2007-10-07 00:00:59'), to_days('0000-01-01')")
	result.Check(testkit.Rows("728779 733321 733321 1"))

	result = tk.MustQuery("select last_day('2003-02-05'), last_day('2004-02-05'), last_day('2004-01-01 01:01:01'), last_day(950501);")
	result.Check(testkit.Rows("2003-02-28 2004-02-29 2004-01-31 1995-05-31"))

	tk.MustExec("SET SQL_MODE='';")
	result = tk.MustQuery("select last_day('0000-00-00');")
	result.Check(testkit.Rows("<nil>"))
	result = tk.MustQuery("select to_days('0000-00-00');")
	result.Check(testkit.Rows("<nil>"))
	result = tk.MustQuery("select to_seconds('0000-00-00');")
	result.Check(testkit.Rows("<nil>"))

	result = tk.MustQuery("select timestamp('2003-12-31'), timestamp('2003-12-31 12:00:00','12:00:00');")
	result.Check(testkit.Rows("2003-12-31 00:00:00 2004-01-01 00:00:00"))
	result = tk.MustQuery("select timestamp(20170118123950.123), timestamp(20170118123950.999);")
	result.Check(testkit.Rows("2017-01-18 12:39:50.123 2017-01-18 12:39:50.999"))
	// Issue https://github.com/pingcap/tidb/issues/20003
	result = tk.MustQuery("select timestamp(0.0001, 0.00001);")
	result.Check(testkit.Rows("<nil>"))
	result = tk.MustQuery("select timestamp('2003-12-31', '01:01:01.01'), timestamp('2003-12-31 12:34', '01:01:01.01')," +
		" timestamp('2008-12-31','00:00:00.0'), timestamp('2008-12-31 00:00:00.000');")

	tk.MustQuery(`select timestampadd(second, 1, cast("2001-01-01" as date))`).Check(testkit.Rows("2001-01-01 00:00:01"))
	tk.MustQuery(`select timestampadd(hour, 1, cast("2001-01-01" as date))`).Check(testkit.Rows("2001-01-01 01:00:00"))
	tk.MustQuery(`select timestampadd(day, 1, cast("2001-01-01" as date))`).Check(testkit.Rows("2001-01-02"))
	tk.MustQuery(`select timestampadd(month, 1, cast("2001-01-01" as date))`).Check(testkit.Rows("2001-02-01"))
	tk.MustQuery(`select timestampadd(year, 1, cast("2001-01-01" as date))`).Check(testkit.Rows("2002-01-01"))
	tk.MustQuery(`select timestampadd(second, 1, cast("2001-01-01" as datetime))`).Check(testkit.Rows("2001-01-01 00:00:01"))
	tk.MustQuery(`select timestampadd(hour, 1, cast("2001-01-01" as datetime))`).Check(testkit.Rows("2001-01-01 01:00:00"))
	tk.MustQuery(`select timestampadd(day, 1, cast("2001-01-01" as datetime))`).Check(testkit.Rows("2001-01-02 00:00:00"))
	tk.MustQuery(`select timestampadd(month, 1, cast("2001-01-01" as datetime))`).Check(testkit.Rows("2001-02-01 00:00:00"))
	tk.MustQuery(`select timestampadd(year, 1, cast("2001-01-01" as datetime))`).Check(testkit.Rows("2002-01-01 00:00:00"))

	result.Check(testkit.Rows("2003-12-31 01:01:01.01 2003-12-31 13:35:01.01 2008-12-31 00:00:00.0 2008-12-31 00:00:00.000"))
	result = tk.MustQuery("select timestamp('2003-12-31', 1), timestamp('2003-12-31', -1);")
	result.Check(testkit.Rows("2003-12-31 00:00:01 2003-12-30 23:59:59"))
	result = tk.MustQuery("select timestamp('2003-12-31', '2000-12-12 01:01:01.01'), timestamp('2003-14-31','01:01:01.01');")
	result.Check(testkit.Rows("<nil> <nil>"))

	result = tk.MustQuery("select TIMESTAMPDIFF(MONTH,'2003-02-01','2003-05-01'), TIMESTAMPDIFF(yEaR,'2002-05-01', " +
		"'2001-01-01'), TIMESTAMPDIFF(minute,binary('2003-02-01'),'2003-05-01 12:05:55'), TIMESTAMPDIFF(day," +
		"'1995-05-02', 950501);")
	result.Check(testkit.Rows("3 -1 128885 -1"))

	result = tk.MustQuery("select datediff('2007-12-31 23:59:59','2007-12-30'), datediff('2010-11-30 23:59:59', " +
		"'2010-12-31'), datediff(950501,'2016-01-13'), datediff(950501.9,'2016-01-13'), datediff(binary(950501), '2016-01-13');")
	result.Check(testkit.Rows("1 -31 -7562 -7562 -7562"))
	result = tk.MustQuery("select datediff('0000-01-01','0001-01-01'), datediff('0001-00-01', '0001-00-01'), datediff('0001-01-00','0001-01-00'), datediff('2017-01-01','2017-01-01');")
	result.Check(testkit.Rows("-365 <nil> <nil> 0"))

	// for ADDTIME
	result = tk.MustQuery("select addtime('01:01:11', '00:00:01.013'), addtime('01:01:11.00', '00:00:01'), addtime" +
		"('2017-01-01 01:01:11.12', '00:00:01'), addtime('2017-01-01 01:01:11.12', '00:00:01.88');")
	result.Check(testkit.Rows("01:01:12.013000 01:01:12 2017-01-01 01:01:12.120000 2017-01-01 01:01:13"))
	result = tk.MustQuery("select addtime(cast('01:01:11' as time(4)), '00:00:01.013'), addtime(cast('01:01:11.00' " +
		"as datetime(3)), '00:00:01')," + " addtime(cast('2017-01-01 01:01:11.12' as date), '00:00:01'), addtime(cast" +
		"(cast('2017-01-01 01:01:11.12' as date) as datetime(2)), '00:00:01.88');")
	result.Check(testkit.Rows("01:01:12.0130 2001-01-11 00:00:01.000 00:00:01 2017-01-01 00:00:01.88"))
	result = tk.MustQuery("select addtime('2017-01-01 01:01:01', 5), addtime('2017-01-01 01:01:01', -5), addtime('2017-01-01 01:01:01', 0.0), addtime('2017-01-01 01:01:01', 1.34);")
	result.Check(testkit.Rows("2017-01-01 01:01:06 2017-01-01 01:00:56 2017-01-01 01:01:01 2017-01-01 01:01:02.340000"))
	result = tk.MustQuery("select addtime(cast('01:01:11.00' as datetime(3)), cast('00:00:01' as time)), addtime(cast('01:01:11.00' as datetime(3)), cast('00:00:01' as time(5)))")
	result.Check(testkit.Rows("2001-01-11 00:00:01.000 2001-01-11 00:00:01.00000"))
	result = tk.MustQuery("select addtime(cast('01:01:11.00' as date), cast('00:00:01' as time));")
	result.Check(testkit.Rows("00:00:01"))
	tk.MustExec("drop table if exists t")
	tk.MustExec("create table t(a datetime, b timestamp, c time)")
	tk.MustExec(`insert into t values("2017-01-01 12:30:31", "2017-01-01 12:30:31", "01:01:01")`)
	result = tk.MustQuery("select addtime(a, b), addtime(cast(a as date), b), addtime(b,a), addtime(a,c), addtime(b," +
		"c), addtime(c,a), addtime(c,b)" +
		" from t;")
	result.Check(testkit.Rows("<nil> <nil> <nil> 2017-01-01 13:31:32 2017-01-01 13:31:32 <nil> <nil>"))
	result = tk.MustQuery("select addtime('01:01:11', cast('1' as time))")
	result.Check(testkit.Rows("01:01:12"))
	tk.MustQuery("select addtime(cast(null as char(20)), cast('1' as time))").Check(testkit.Rows("<nil>"))
	c.Assert(tk.QueryToErr(`select addtime("01:01:11", cast('sdf' as time))`), IsNil)
	tk.MustQuery(`select addtime("01:01:11", cast(null as char(20)))`).Check(testkit.Rows("<nil>"))
	tk.MustQuery(`select addtime(cast(1 as time), cast(1 as time))`).Check(testkit.Rows("00:00:02"))
	tk.MustQuery(`select addtime(cast(null as time), cast(1 as time))`).Check(testkit.Rows("<nil>"))
	tk.MustQuery(`select addtime(cast(1 as time), cast(null as time))`).Check(testkit.Rows("<nil>"))

	// for SUBTIME
	result = tk.MustQuery("select subtime('01:01:11', '00:00:01.013'), subtime('01:01:11.00', '00:00:01'), subtime" +
		"('2017-01-01 01:01:11.12', '00:00:01'), subtime('2017-01-01 01:01:11.12', '00:00:01.88');")
	result.Check(testkit.Rows("01:01:09.987000 01:01:10 2017-01-01 01:01:10.120000 2017-01-01 01:01:09.240000"))
	result = tk.MustQuery("select subtime(cast('01:01:11' as time(4)), '00:00:01.013'), subtime(cast('01:01:11.00' " +
		"as datetime(3)), '00:00:01')," + " subtime(cast('2017-01-01 01:01:11.12' as date), '00:00:01'), subtime(cast" +
		"(cast('2017-01-01 01:01:11.12' as date) as datetime(2)), '00:00:01.88');")
	result.Check(testkit.Rows("01:01:09.9870 2001-01-10 23:59:59.000 -00:00:01 2016-12-31 23:59:58.12"))
	result = tk.MustQuery("select subtime('2017-01-01 01:01:01', 5), subtime('2017-01-01 01:01:01', -5), subtime('2017-01-01 01:01:01', 0.0), subtime('2017-01-01 01:01:01', 1.34);")
	result.Check(testkit.Rows("2017-01-01 01:00:56 2017-01-01 01:01:06 2017-01-01 01:01:01 2017-01-01 01:00:59.660000"))
	result = tk.MustQuery("select subtime('01:01:11', '0:0:1.013'), subtime('01:01:11.00', '0:0:1'), subtime('2017-01-01 01:01:11.12', '0:0:1'), subtime('2017-01-01 01:01:11.12', '0:0:1.120000');")
	result.Check(testkit.Rows("01:01:09.987000 01:01:10 2017-01-01 01:01:10.120000 2017-01-01 01:01:10"))
	result = tk.MustQuery("select subtime(cast('01:01:11.00' as datetime(3)), cast('00:00:01' as time)), subtime(cast('01:01:11.00' as datetime(3)), cast('00:00:01' as time(5)))")
	result.Check(testkit.Rows("2001-01-10 23:59:59.000 2001-01-10 23:59:59.00000"))
	result = tk.MustQuery("select subtime(cast('01:01:11.00' as date), cast('00:00:01' as time));")
	result.Check(testkit.Rows("-00:00:01"))
	result = tk.MustQuery("select subtime(a, b), subtime(cast(a as date), b), subtime(b,a), subtime(a,c), subtime(b," +
		"c), subtime(c,a), subtime(c,b) from t;")
	result.Check(testkit.Rows("<nil> <nil> <nil> 2017-01-01 11:29:30 2017-01-01 11:29:30 <nil> <nil>"))
	tk.MustQuery("select subtime(cast('10:10:10' as time), cast('9:10:10' as time))").Check(testkit.Rows("01:00:00"))
	tk.MustQuery("select subtime('10:10:10', cast('9:10:10' as time))").Check(testkit.Rows("01:00:00"))

	// ADDTIME & SUBTIME issue #5966
	tk.MustExec("drop table if exists t")
	tk.MustExec("create table t(a datetime, b timestamp, c time, d date, e bit(1))")
	tk.MustExec(`insert into t values("2017-01-01 12:30:31", "2017-01-01 12:30:31", "01:01:01", "2017-01-01", 0b1)`)

	result = tk.MustQuery("select addtime(a, e), addtime(b, e), addtime(c, e), addtime(d, e) from t")
	result.Check(testkit.Rows("<nil> <nil> <nil> <nil>"))
	result = tk.MustQuery("select addtime('2017-01-01 01:01:01', 0b1), addtime('2017-01-01', b'1'), addtime('01:01:01', 0b1011)")
	result.Check(testkit.Rows("<nil> <nil> <nil>"))
	result = tk.MustQuery("select addtime('2017-01-01', 1), addtime('2017-01-01 01:01:01', 1), addtime(cast('2017-01-01' as date), 1)")
	result.Check(testkit.Rows("2017-01-01 00:00:01 2017-01-01 01:01:02 00:00:01"))
	result = tk.MustQuery("select subtime(a, e), subtime(b, e), subtime(c, e), subtime(d, e) from t")
	result.Check(testkit.Rows("<nil> <nil> <nil> <nil>"))
	result = tk.MustQuery("select subtime('2017-01-01 01:01:01', 0b1), subtime('2017-01-01', b'1'), subtime('01:01:01', 0b1011)")
	result.Check(testkit.Rows("<nil> <nil> <nil>"))
	result = tk.MustQuery("select subtime('2017-01-01', 1), subtime('2017-01-01 01:01:01', 1), subtime(cast('2017-01-01' as date), 1)")
	result.Check(testkit.Rows("2016-12-31 23:59:59 2017-01-01 01:01:00 -00:00:01"))

	result = tk.MustQuery("select addtime(-32073, 0), addtime(0, -32073);")
	result.Check(testkit.Rows("<nil> <nil>"))
	tk.MustQuery("show warnings").Check(testutil.RowsWithSep("|",
		"Warning|1292|Truncated incorrect time value: '-32073'",
		"Warning|1292|Truncated incorrect time value: '-32073'"))
	result = tk.MustQuery("select addtime(-32073, c), addtime(c, -32073) from t;")
	result.Check(testkit.Rows("<nil> <nil>"))
	tk.MustQuery("show warnings").Check(testutil.RowsWithSep("|",
		"Warning|1292|Truncated incorrect time value: '-32073'",
		"Warning|1292|Truncated incorrect time value: '-32073'"))
	result = tk.MustQuery("select addtime(a, -32073), addtime(b, -32073), addtime(d, -32073) from t;")
	result.Check(testkit.Rows("<nil> <nil> <nil>"))
	tk.MustQuery("show warnings").Check(testutil.RowsWithSep("|",
		"Warning|1292|Truncated incorrect time value: '-32073'",
		"Warning|1292|Truncated incorrect time value: '-32073'",
		"Warning|1292|Truncated incorrect time value: '-32073'"))

	result = tk.MustQuery("select subtime(-32073, 0), subtime(0, -32073);")
	result.Check(testkit.Rows("<nil> <nil>"))
	tk.MustQuery("show warnings").Check(testutil.RowsWithSep("|",
		"Warning|1292|Truncated incorrect time value: '-32073'",
		"Warning|1292|Truncated incorrect time value: '-32073'"))
	result = tk.MustQuery("select subtime(-32073, c), subtime(c, -32073) from t;")
	result.Check(testkit.Rows("<nil> <nil>"))
	tk.MustQuery("show warnings").Check(testutil.RowsWithSep("|",
		"Warning|1292|Truncated incorrect time value: '-32073'",
		"Warning|1292|Truncated incorrect time value: '-32073'"))
	result = tk.MustQuery("select subtime(a, -32073), subtime(b, -32073), subtime(d, -32073) from t;")
	result.Check(testkit.Rows("<nil> <nil> <nil>"))
	tk.MustQuery("show warnings").Check(testutil.RowsWithSep("|",
		"Warning|1292|Truncated incorrect time value: '-32073'",
		"Warning|1292|Truncated incorrect time value: '-32073'",
		"Warning|1292|Truncated incorrect time value: '-32073'"))

	// fixed issue #3986
	tk.MustExec("SET SQL_MODE='NO_ENGINE_SUBSTITUTION';")
	tk.MustExec("SET TIME_ZONE='+03:00';")
	tk.MustExec("DROP TABLE IF EXISTS t;")
	tk.MustExec("CREATE TABLE t (ix TIMESTAMP NOT NULL DEFAULT CURRENT_TIMESTAMP ON UPDATE CURRENT_TIMESTAMP);")
	tk.MustExec("INSERT INTO t VALUES (0), (20030101010160), (20030101016001), (20030101240101), (20030132010101), (20031301010101), (20031200000000), (20030000000000);")
	result = tk.MustQuery("SELECT CAST(ix AS SIGNED) FROM t;")
	result.Check(testkit.Rows("0", "0", "0", "0", "0", "0", "0", "0"))

	// test time
	result = tk.MustQuery("select time('2003-12-31 01:02:03')")
	result.Check(testkit.Rows("01:02:03"))
	result = tk.MustQuery("select time('2003-12-31 01:02:03.000123')")
	result.Check(testkit.Rows("01:02:03.000123"))
	result = tk.MustQuery("select time('01:02:03.000123')")
	result.Check(testkit.Rows("01:02:03.000123"))
	result = tk.MustQuery("select time('01:02:03')")
	result.Check(testkit.Rows("01:02:03"))
	result = tk.MustQuery("select time('-838:59:59.000000')")
	result.Check(testkit.Rows("-838:59:59.000000"))
	result = tk.MustQuery("select time('-838:59:59.000001')")
	result.Check(testkit.Rows("-838:59:59.000000"))
	result = tk.MustQuery("select time('-839:59:59.000000')")
	result.Check(testkit.Rows("-838:59:59.000000"))
	result = tk.MustQuery("select time('840:59:59.000000')")
	result.Check(testkit.Rows("838:59:59.000000"))
	// FIXME: #issue 4193
	// result = tk.MustQuery("select time('840:59:60.000000')")
	// result.Check(testkit.Rows("<nil>"))
	// result = tk.MustQuery("select time('800:59:59.9999999')")
	// result.Check(testkit.Rows("801:00:00.000000"))
	// result = tk.MustQuery("select time('12003-12-10 01:02:03.000123')")
	// result.Check(testkit.Rows("<nil>")
	// result = tk.MustQuery("select time('')")
	// result.Check(testkit.Rows("<nil>")
	// result = tk.MustQuery("select time('2003-12-10-10 01:02:03.000123')")
	// result.Check(testkit.Rows("00:20:03")

	// Issue 20995
	result = tk.MustQuery("select time('0.1234567')")
	result.Check(testkit.Rows("00:00:00.123457"))

	//for hour
	result = tk.MustQuery(`SELECT hour("12:13:14.123456"), hour("12:13:14.000010"), hour("272:59:55"), hour(020005), hour(null), hour("27aaaa2:59:55");`)
	result.Check(testkit.Rows("12 12 272 2 <nil> <nil>"))

	// for hour, issue #4340
	result = tk.MustQuery(`SELECT HOUR(20171222020005);`)
	result.Check(testkit.Rows("2"))
	result = tk.MustQuery(`SELECT HOUR(20171222020005.1);`)
	result.Check(testkit.Rows("2"))
	result = tk.MustQuery(`SELECT HOUR(20171222020005.1e0);`)
	result.Check(testkit.Rows("2"))
	result = tk.MustQuery(`SELECT HOUR("20171222020005");`)
	result.Check(testkit.Rows("2"))
	result = tk.MustQuery(`SELECT HOUR("20171222020005.1");`)
	result.Check(testkit.Rows("2"))
	result = tk.MustQuery(`select hour(20171222);`)
	result.Check(testkit.Rows("<nil>"))
	result = tk.MustQuery(`select hour(8381222);`)
	result.Check(testkit.Rows("838"))
	result = tk.MustQuery(`select hour(10000000000);`)
	result.Check(testkit.Rows("<nil>"))
	result = tk.MustQuery(`select hour(10100000000);`)
	result.Check(testkit.Rows("<nil>"))
	result = tk.MustQuery(`select hour(10001000000);`)
	result.Check(testkit.Rows("<nil>"))
	result = tk.MustQuery(`select hour(10101000000);`)
	result.Check(testkit.Rows("0"))

	// for minute
	result = tk.MustQuery(`SELECT minute("12:13:14.123456"), minute("12:13:14.000010"), minute("272:59:55"), minute(null), minute("27aaaa2:59:55");`)
	result.Check(testkit.Rows("13 13 59 <nil> <nil>"))

	// for second
	result = tk.MustQuery(`SELECT second("12:13:14.123456"), second("12:13:14.000010"), second("272:59:55"), second(null), second("27aaaa2:59:55");`)
	result.Check(testkit.Rows("14 14 55 <nil> <nil>"))

	// for microsecond
	result = tk.MustQuery(`SELECT microsecond("12:00:00.123456"), microsecond("12:00:00.000010"), microsecond(null), microsecond("27aaaa2:59:55");`)
	result.Check(testkit.Rows("123456 10 <nil> <nil>"))

	// for period_add
	result = tk.MustQuery(`SELECT period_add(200807, 2), period_add(200807, -2);`)
	result.Check(testkit.Rows("200809 200805"))
	result = tk.MustQuery(`SELECT period_add(NULL, 2), period_add(-191, NULL), period_add(NULL, NULL), period_add(12.09, -2), period_add("200207aa", "1aa");`)
	result.Check(testkit.Rows("<nil> <nil> <nil> 200010 200208"))
	for _, errPeriod := range []string{
		"period_add(0, 20)", "period_add(0, 0)", "period_add(-1, 1)", "period_add(200013, 1)", "period_add(-200012, 1)", "period_add('', '')",
	} {
		err := tk.QueryToErr(fmt.Sprintf("SELECT %v;", errPeriod))
		c.Assert(err.Error(), Equals, "[expression:1210]Incorrect arguments to period_add")
	}

	// for period_diff
	result = tk.MustQuery(`SELECT period_diff(200807, 200705), period_diff(200807, 200908);`)
	result.Check(testkit.Rows("14 -13"))
	result = tk.MustQuery(`SELECT period_diff(NULL, 2), period_diff(-191, NULL), period_diff(NULL, NULL), period_diff(12.09, 2), period_diff("12aa", "11aa");`)
	result.Check(testkit.Rows("<nil> <nil> <nil> 10 1"))
	for _, errPeriod := range []string{
		"period_diff(-00013,1)", "period_diff(00013,1)", "period_diff(0, 0)", "period_diff(200013, 1)", "period_diff(5612, 4513)", "period_diff('', '')",
	} {
		err := tk.QueryToErr(fmt.Sprintf("SELECT %v;", errPeriod))
		c.Assert(err.Error(), Equals, "[expression:1210]Incorrect arguments to period_diff")
	}

	// TODO: fix `CAST(xx as duration)` and release the test below:
	// result = tk.MustQuery(`SELECT hour("aaa"), hour(123456), hour(1234567);`)
	// result = tk.MustQuery(`SELECT minute("aaa"), minute(123456), minute(1234567);`)
	// result = tk.MustQuery(`SELECT second("aaa"), second(123456), second(1234567);`)
	// result = tk.MustQuery(`SELECT microsecond("aaa"), microsecond(123456), microsecond(1234567);`)

	// for time_format
	result = tk.MustQuery("SELECT TIME_FORMAT('150:02:28', '%H:%i:%s %p');")
	result.Check(testkit.Rows("150:02:28 AM"))
	result = tk.MustQuery("SELECT TIME_FORMAT('bad string', '%H:%i:%s %p');")
	result.Check(testkit.Rows("<nil>"))
	result = tk.MustQuery("SELECT TIME_FORMAT(null, '%H:%i:%s %p');")
	result.Check(testkit.Rows("<nil>"))
	result = tk.MustQuery("SELECT TIME_FORMAT(123, '%H:%i:%s %p');")
	result.Check(testkit.Rows("00:01:23 AM"))
	result = tk.MustQuery("SELECT TIME_FORMAT('24:00:00', '%r');")
	result.Check(testkit.Rows("12:00:00 AM"))
	result = tk.MustQuery("SELECT TIME_FORMAT('25:00:00', '%r');")
	result.Check(testkit.Rows("01:00:00 AM"))
	result = tk.MustQuery("SELECT TIME_FORMAT('24:00:00', '%l %p');")
	result.Check(testkit.Rows("12 AM"))

	// for date_format
	result = tk.MustQuery(`SELECT DATE_FORMAT('2017-06-15', '%W %M %e %Y %r %y');`)
	result.Check(testkit.Rows("Thursday June 15 2017 12:00:00 AM 17"))
	result = tk.MustQuery(`SELECT DATE_FORMAT(151113102019.12, '%W %M %e %Y %r %y');`)
	result.Check(testkit.Rows("Friday November 13 2015 10:20:19 AM 15"))
	result = tk.MustQuery(`SELECT DATE_FORMAT('0000-00-00', '%W %M %e %Y %r %y');`)
	result.Check(testkit.Rows("<nil>"))
	tk.MustQuery("show warnings").Check(testutil.RowsWithSep("|",
		"Warning|1292|Incorrect datetime value: '0000-00-00 00:00:00.000000'"))
	result = tk.MustQuery(`SELECT DATE_FORMAT('0', '%W %M %e %Y %r %y'), DATE_FORMAT('0.0', '%W %M %e %Y %r %y'), DATE_FORMAT(0, 0);`)
	result.Check(testkit.Rows("<nil> <nil> 0"))
	tk.MustQuery("show warnings").Check(testutil.RowsWithSep("|",
		"Warning|1292|Incorrect time value: '0'",
		"Warning|1292|Incorrect datetime value: '0.0'"))
	result = tk.MustQuery(`SELECT DATE_FORMAT(0, '%W %M %e %Y %r %y'), DATE_FORMAT(0.0, '%W %M %e %Y %r %y');`)
	result.Check(testkit.Rows("<nil> <nil>"))
	tk.MustQuery("show warnings").Check(testkit.Rows())

	// for yearweek
	result = tk.MustQuery(`select yearweek("2014-12-27"), yearweek("2014-29-27"), yearweek("2014-00-27"), yearweek("2014-12-27 12:38:32"), yearweek("2014-12-27 12:38:32.1111111"), yearweek("2014-12-27 12:90:32"), yearweek("2014-12-27 89:38:32.1111111");`)
	result.Check(testkit.Rows("201451 <nil> <nil> 201451 201451 <nil> <nil>"))
	result = tk.MustQuery(`select yearweek(12121), yearweek(1.00009), yearweek("aaaaa"), yearweek(""), yearweek(NULL);`)
	result.Check(testkit.Rows("<nil> <nil> <nil> <nil> <nil>"))
	result = tk.MustQuery(`select yearweek("0000-00-00"), yearweek("2019-01-29", "aa"), yearweek("2011-01-01", null);`)
	result.Check(testkit.Rows("<nil> 201904 201052"))

	// for dayOfWeek, dayOfMonth, dayOfYear
	result = tk.MustQuery(`select dayOfWeek(null), dayOfWeek("2017-08-12"), dayOfWeek("0000-00-00"), dayOfWeek("2017-00-00"), dayOfWeek("0000-00-00 12:12:12"), dayOfWeek("2017-00-00 12:12:12")`)
	result.Check(testkit.Rows("<nil> 7 <nil> <nil> <nil> <nil>"))
	result = tk.MustQuery(`select dayOfYear(null), dayOfYear("2017-08-12"), dayOfYear("0000-00-00"), dayOfYear("2017-00-00"), dayOfYear("0000-00-00 12:12:12"), dayOfYear("2017-00-00 12:12:12")`)
	result.Check(testkit.Rows("<nil> 224 <nil> <nil> <nil> <nil>"))
	result = tk.MustQuery(`select dayOfMonth(null), dayOfMonth("2017-08-12"), dayOfMonth("0000-00-00"), dayOfMonth("2017-00-00"), dayOfMonth("0000-00-00 12:12:12"), dayOfMonth("2017-00-00 12:12:12")`)
	result.Check(testkit.Rows("<nil> 12 0 0 0 0"))

	tk.MustExec("set sql_mode = 'NO_ZERO_DATE'")
	result = tk.MustQuery(`select dayOfWeek(null), dayOfWeek("2017-08-12"), dayOfWeek("0000-00-00"), dayOfWeek("2017-00-00"), dayOfWeek("0000-00-00 12:12:12"), dayOfWeek("2017-00-00 12:12:12")`)
	result.Check(testkit.Rows("<nil> 7 <nil> <nil> <nil> <nil>"))
	result = tk.MustQuery(`select dayOfYear(null), dayOfYear("2017-08-12"), dayOfYear("0000-00-00"), dayOfYear("2017-00-00"), dayOfYear("0000-00-00 12:12:12"), dayOfYear("2017-00-00 12:12:12")`)
	result.Check(testkit.Rows("<nil> 224 <nil> <nil> <nil> <nil>"))
	result = tk.MustQuery(`select dayOfMonth(null), dayOfMonth("2017-08-12"), dayOfMonth("0000-00-00"), dayOfMonth("2017-00-00"), dayOfMonth("0000-00-00 12:12:12"), dayOfMonth("2017-00-00 12:12:12")`)
	result.Check(testkit.Rows("<nil> 12 <nil> 0 0 0"))

	tk.MustExec(`drop table if exists t`)
	tk.MustExec(`create table t(a bigint)`)
	tk.MustExec(`insert into t value(1)`)
	tk.MustExec("set sql_mode = 'STRICT_TRANS_TABLES'")

	_, err = tk.Exec("insert into t value(dayOfWeek('0000-00-00'))")
	c.Assert(table.ErrTruncatedWrongValueForField.Equal(err), IsTrue, Commentf("%v", err))
	_, err = tk.Exec(`update t set a = dayOfWeek("0000-00-00")`)
	c.Assert(types.ErrWrongValue.Equal(err), IsTrue)
	_, err = tk.Exec(`delete from t where a = dayOfWeek(123)`)
	c.Assert(err, IsNil)

	tk.MustExec("insert into t value(dayOfMonth('2017-00-00'))")
	tk.MustExec("insert into t value(dayOfMonth('0000-00-00'))")
	tk.MustExec(`update t set a = dayOfMonth("0000-00-00")`)
	tk.MustExec("set sql_mode = 'NO_ZERO_DATE';")
	tk.MustExec("insert into t value(dayOfMonth('0000-00-00'))")
	tk.MustQuery("show warnings").Check(testutil.RowsWithSep("|", "Warning|1292|Incorrect datetime value: '0000-00-00 00:00:00.000000'"))
	tk.MustExec(`update t set a = dayOfMonth("0000-00-00")`)
	tk.MustExec("set sql_mode = 'NO_ZERO_DATE,STRICT_TRANS_TABLES';")
	_, err = tk.Exec("insert into t value(dayOfMonth('0000-00-00'))")
	c.Assert(table.ErrTruncatedWrongValueForField.Equal(err), IsTrue)
	tk.MustExec("insert into t value(0)")
	_, err = tk.Exec(`update t set a = dayOfMonth("0000-00-00")`)
	c.Assert(types.ErrWrongValue.Equal(err), IsTrue)
	_, err = tk.Exec(`delete from t where a = dayOfMonth(123)`)
	c.Assert(err, IsNil)

	_, err = tk.Exec("insert into t value(dayOfYear('0000-00-00'))")
	c.Assert(table.ErrTruncatedWrongValueForField.Equal(err), IsTrue)
	_, err = tk.Exec(`update t set a = dayOfYear("0000-00-00")`)
	c.Assert(types.ErrWrongValue.Equal(err), IsTrue)
	_, err = tk.Exec(`delete from t where a = dayOfYear(123)`)
	c.Assert(err, IsNil)

	tk.MustExec("set sql_mode = ''")

	// for unix_timestamp
	tk.MustExec("SET time_zone = '+00:00';")
	result = tk.MustQuery("SELECT UNIX_TIMESTAMP(151113);")
	result.Check(testkit.Rows("1447372800"))
	result = tk.MustQuery("SELECT UNIX_TIMESTAMP(20151113);")
	result.Check(testkit.Rows("1447372800"))
	result = tk.MustQuery("SELECT UNIX_TIMESTAMP(151113102019);")
	result.Check(testkit.Rows("1447410019"))
	result = tk.MustQuery("SELECT UNIX_TIMESTAMP(151113102019e0);")
	result.Check(testkit.Rows("1447410019.000000"))
	result = tk.MustQuery("SELECT UNIX_TIMESTAMP(15111310201912e-2);")
	result.Check(testkit.Rows("1447410019.120000"))
	result = tk.MustQuery("SELECT UNIX_TIMESTAMP(151113102019.12);")
	result.Check(testkit.Rows("1447410019.12"))
	result = tk.MustQuery("SELECT UNIX_TIMESTAMP(151113102019.1234567);")
	result.Check(testkit.Rows("1447410019.123457"))
	result = tk.MustQuery("SELECT UNIX_TIMESTAMP(20151113102019);")
	result.Check(testkit.Rows("1447410019"))
	result = tk.MustQuery("SELECT UNIX_TIMESTAMP('2015-11-13 10:20:19');")
	result.Check(testkit.Rows("1447410019"))
	result = tk.MustQuery("SELECT UNIX_TIMESTAMP('2015-11-13 10:20:19.012');")
	result.Check(testkit.Rows("1447410019.012"))
	result = tk.MustQuery("SELECT UNIX_TIMESTAMP('1970-01-01 00:00:00');")
	result.Check(testkit.Rows("0"))
	result = tk.MustQuery("SELECT UNIX_TIMESTAMP('1969-12-31 23:59:59');")
	result.Check(testkit.Rows("0"))
	result = tk.MustQuery("SELECT UNIX_TIMESTAMP('1970-13-01 00:00:00');")
	// FIXME: MySQL returns 0 here.
	result.Check(testkit.Rows("<nil>"))
	result = tk.MustQuery("SELECT UNIX_TIMESTAMP('2038-01-19 03:14:07.999999');")
	result.Check(testkit.Rows("2147483647.999999"))
	result = tk.MustQuery("SELECT UNIX_TIMESTAMP('2038-01-19 03:14:08');")
	result.Check(testkit.Rows("0"))
	result = tk.MustQuery("SELECT UNIX_TIMESTAMP(0);")
	result.Check(testkit.Rows("0"))
	//result = tk.MustQuery("SELECT UNIX_TIMESTAMP(-1);")
	//result.Check(testkit.Rows("0"))
	//result = tk.MustQuery("SELECT UNIX_TIMESTAMP(12345);")
	//result.Check(testkit.Rows("0"))
	result = tk.MustQuery("SELECT UNIX_TIMESTAMP('2017-01-01')")
	result.Check(testkit.Rows("1483228800"))
	// Test different time zone.
	tk.MustExec("SET time_zone = '+08:00';")
	result = tk.MustQuery("SELECT UNIX_TIMESTAMP('1970-01-01 00:00:00');")
	result.Check(testkit.Rows("0"))
	result = tk.MustQuery("SELECT UNIX_TIMESTAMP('1970-01-01 08:00:00');")
	result.Check(testkit.Rows("0"))
	result = tk.MustQuery("SELECT UNIX_TIMESTAMP('2015-11-13 18:20:19.012'), UNIX_TIMESTAMP('2015-11-13 18:20:19.0123');")
	result.Check(testkit.Rows("1447410019.012 1447410019.0123"))
	result = tk.MustQuery("SELECT UNIX_TIMESTAMP('2038-01-19 11:14:07.999999');")
	result.Check(testkit.Rows("2147483647.999999"))

	result = tk.MustQuery("SELECT TIME_FORMAT('bad string', '%H:%i:%s %p');")
	result.Check(testkit.Rows("<nil>"))
	result = tk.MustQuery("SELECT TIME_FORMAT(null, '%H:%i:%s %p');")
	result.Check(testkit.Rows("<nil>"))
	result = tk.MustQuery("SELECT TIME_FORMAT(123, '%H:%i:%s %p');")
	result.Check(testkit.Rows("00:01:23 AM"))

	// for monthname
	tk.MustExec(`drop table if exists t`)
	tk.MustExec(`create table t(a varchar(10))`)
	tk.MustExec(`insert into t value("abc")`)
	tk.MustExec("set sql_mode = 'STRICT_TRANS_TABLES'")

	tk.MustExec("insert into t value(monthname('0000-00-00'))")
	tk.MustExec(`update t set a = monthname("0000-00-00")`)
	tk.MustExec("set sql_mode = 'NO_ZERO_DATE'")
	tk.MustExec("insert into t value(monthname('0000-00-00'))")
	tk.MustQuery("show warnings").Check(testutil.RowsWithSep("|", "Warning|1292|Incorrect datetime value: '0000-00-00 00:00:00.000000'"))
	tk.MustExec(`update t set a = monthname("0000-00-00")`)
	tk.MustExec("set sql_mode = ''")
	tk.MustExec("insert into t value(monthname('0000-00-00'))")
	tk.MustExec("set sql_mode = 'STRICT_TRANS_TABLES,NO_ZERO_DATE'")
	_, err = tk.Exec(`update t set a = monthname("0000-00-00")`)
	c.Assert(types.ErrWrongValue.Equal(err), IsTrue)
	_, err = tk.Exec(`delete from t where a = monthname(123)`)
	c.Assert(err, IsNil)
	result = tk.MustQuery(`select monthname("2017-12-01"), monthname("0000-00-00"), monthname("0000-01-00"), monthname("0000-01-00 00:00:00")`)
	result.Check(testkit.Rows("December <nil> January January"))
	tk.MustQuery("show warnings").Check(testutil.RowsWithSep("|", "Warning|1292|Incorrect datetime value: '0000-00-00 00:00:00.000000'"))

	// for dayname
	tk.MustExec(`drop table if exists t`)
	tk.MustExec(`create table t(a varchar(10))`)
	tk.MustExec(`insert into t value("abc")`)
	tk.MustExec("set sql_mode = 'STRICT_TRANS_TABLES'")

	_, err = tk.Exec("insert into t value(dayname('0000-00-00'))")
	c.Assert(table.ErrTruncatedWrongValueForField.Equal(err), IsTrue)
	_, err = tk.Exec(`update t set a = dayname("0000-00-00")`)
	c.Assert(types.ErrWrongValue.Equal(err), IsTrue)
	_, err = tk.Exec(`delete from t where a = dayname(123)`)
	c.Assert(err, IsNil)
	result = tk.MustQuery(`select dayname("2017-12-01"), dayname("0000-00-00"), dayname("0000-01-00"), dayname("0000-01-00 00:00:00")`)
	result.Check(testkit.Rows("Friday <nil> <nil> <nil>"))
	tk.MustQuery("show warnings").Check(testutil.RowsWithSep("|",
		"Warning|1292|Incorrect datetime value: '0000-00-00 00:00:00.000000'",
		"Warning|1292|Incorrect datetime value: '0000-01-00 00:00:00.000000'",
		"Warning|1292|Incorrect datetime value: '0000-01-00 00:00:00.000000'"))
	// for dayname implicit cast to boolean and real
	result = tk.MustQuery(`select 1 from dual where dayname('2016-03-07')`)
	result.Check(testkit.Rows())
	result = tk.MustQuery(`select 1 from dual where dayname('2016-03-07') is true`)
	result.Check(testkit.Rows())
	result = tk.MustQuery(`select 1 from dual where dayname('2016-03-07') is false`)
	result.Check(testkit.Rows("1"))
	result = tk.MustQuery(`select 1 from dual where dayname('2016-03-08')`)
	result.Check(testkit.Rows("1"))
	result = tk.MustQuery(`select 1 from dual where dayname('2016-03-08') is true`)
	result.Check(testkit.Rows("1"))
	result = tk.MustQuery(`select 1 from dual where dayname('2016-03-08') is false`)
	result.Check(testkit.Rows())
	result = tk.MustQuery(`select cast(dayname("2016-03-07") as double), cast(dayname("2016-03-08") as double)`)
	result.Check(testkit.Rows("0 1"))

	// for sec_to_time
	result = tk.MustQuery("select sec_to_time(NULL)")
	result.Check(testkit.Rows("<nil>"))
	result = tk.MustQuery("select sec_to_time(2378), sec_to_time(3864000), sec_to_time(-3864000)")
	result.Check(testkit.Rows("00:39:38 838:59:59 -838:59:59"))
	result = tk.MustQuery("select sec_to_time(86401.4), sec_to_time(-86401.4), sec_to_time(864014e-1), sec_to_time(-864014e-1), sec_to_time('86401.4'), sec_to_time('-86401.4')")
	result.Check(testkit.Rows("24:00:01.4 -24:00:01.4 24:00:01.400000 -24:00:01.400000 24:00:01.400000 -24:00:01.400000"))
	result = tk.MustQuery("select sec_to_time(86401.54321), sec_to_time(86401.543212345)")
	result.Check(testkit.Rows("24:00:01.54321 24:00:01.543212"))
	result = tk.MustQuery("select sec_to_time('123.4'), sec_to_time('123.4567891'), sec_to_time('123')")
	result.Check(testkit.Rows("00:02:03.400000 00:02:03.456789 00:02:03.000000"))

	// for time_to_sec
	result = tk.MustQuery("select time_to_sec(NULL)")
	result.Check(testkit.Rows("<nil>"))
	result = tk.MustQuery("select time_to_sec('22:23:00'), time_to_sec('00:39:38'), time_to_sec('23:00'), time_to_sec('00:00'), time_to_sec('00:00:00'), time_to_sec('23:59:59')")
	result.Check(testkit.Rows("80580 2378 82800 0 0 86399"))
	result = tk.MustQuery("select time_to_sec('1:0'), time_to_sec('1:00'), time_to_sec('1:0:0'), time_to_sec('-02:00'), time_to_sec('-02:00:05'), time_to_sec('020005')")
	result.Check(testkit.Rows("3600 3600 3600 -7200 -7205 7205"))
	result = tk.MustQuery("select time_to_sec('20171222020005'), time_to_sec(020005), time_to_sec(20171222020005), time_to_sec(171222020005)")
	result.Check(testkit.Rows("7205 7205 7205 7205"))

	// for str_to_date
	result = tk.MustQuery("select str_to_date('01-01-2017', '%d-%m-%Y'), str_to_date('59:20:12 01-01-2017', '%s:%i:%H %d-%m-%Y'), str_to_date('59:20:12', '%s:%i:%H')")
	result.Check(testkit.Rows("2017-01-01 2017-01-01 12:20:59 12:20:59"))
	result = tk.MustQuery("select str_to_date('aaa01-01-2017', 'aaa%d-%m-%Y'), str_to_date('59:20:12 aaa01-01-2017', '%s:%i:%H aaa%d-%m-%Y'), str_to_date('59:20:12aaa', '%s:%i:%Haaa')")
	result.Check(testkit.Rows("2017-01-01 2017-01-01 12:20:59 12:20:59"))
	result = tk.MustQuery("select str_to_date('01-01-2017', '%d'), str_to_date('59', '%d-%Y')")
	// TODO: MySQL returns "<nil> <nil>".
	result.Check(testkit.Rows("0000-00-01 <nil>"))
	tk.MustQuery("show warnings").Check(testutil.RowsWithSep("|", "Warning|1292|Incorrect datetime value: '0000-00-00 00:00:00'"))
	result = tk.MustQuery("select str_to_date('2018-6-1', '%Y-%m-%d'), str_to_date('2018-6-1', '%Y-%c-%d'), str_to_date('59:20:1', '%s:%i:%k'), str_to_date('59:20:1', '%s:%i:%l')")
	result.Check(testkit.Rows("2018-06-01 2018-06-01 01:20:59 01:20:59"))

	// for maketime
	tk.MustExec(`drop table if exists t`)
	tk.MustExec(`create table t(a double, b float, c decimal(10,4));`)
	tk.MustExec(`insert into t value(1.23, 2.34, 3.1415)`)
	result = tk.MustQuery("select maketime(1,1,a), maketime(2,2,b), maketime(3,3,c) from t;")
	result.Check(testkit.Rows("01:01:01.230000 02:02:02.340000 03:03:03.1415"))
	result = tk.MustQuery("select maketime(12, 13, 14), maketime('12', '15', 30.1), maketime(0, 1, 59.1), maketime(0, 1, '59.1'), maketime(0, 1, 59.5)")
	result.Check(testkit.Rows("12:13:14 12:15:30.1 00:01:59.1 00:01:59.100000 00:01:59.5"))
	result = tk.MustQuery("select maketime(12, 15, 60), maketime(12, 15, '60'), maketime(12, 60, 0), maketime(12, 15, null)")
	result.Check(testkit.Rows("<nil> <nil> <nil> <nil>"))
	result = tk.MustQuery("select maketime('', '', ''), maketime('h', 'm', 's');")
	result.Check(testkit.Rows("00:00:00.000000 00:00:00.000000"))

	// for get_format
	result = tk.MustQuery(`select GET_FORMAT(DATE,'USA'), GET_FORMAT(DATE,'JIS'), GET_FORMAT(DATE,'ISO'), GET_FORMAT(DATE,'EUR'),
	GET_FORMAT(DATE,'INTERNAL'), GET_FORMAT(DATETIME,'USA') , GET_FORMAT(DATETIME,'JIS'), GET_FORMAT(DATETIME,'ISO'),
	GET_FORMAT(DATETIME,'EUR') , GET_FORMAT(DATETIME,'INTERNAL'), GET_FORMAT(TIME,'USA') , GET_FORMAT(TIME,'JIS'),
	GET_FORMAT(TIME,'ISO'), GET_FORMAT(TIME,'EUR'), GET_FORMAT(TIME,'INTERNAL')`)
	result.Check(testkit.Rows("%m.%d.%Y %Y-%m-%d %Y-%m-%d %d.%m.%Y %Y%m%d %Y-%m-%d %H.%i.%s %Y-%m-%d %H:%i:%s %Y-%m-%d %H:%i:%s %Y-%m-%d %H.%i.%s %Y%m%d%H%i%s %h:%i:%s %p %H:%i:%s %H:%i:%s %H.%i.%s %H%i%s"))

	// for convert_tz
	result = tk.MustQuery(`select convert_tz("2004-01-01 12:00:00", "+00:00", "+10:32"), convert_tz("2004-01-01 12:00:00.01", "+00:00", "+10:32"), convert_tz("2004-01-01 12:00:00.01234567", "+00:00", "+10:32");`)
	result.Check(testkit.Rows("2004-01-01 22:32:00 2004-01-01 22:32:00.01 2004-01-01 22:32:00.012346"))
	result = tk.MustQuery(`select convert_tz(20040101, "+00:00", "+10:32"), convert_tz(20040101.01, "+00:00", "+10:32"), convert_tz(20040101.01234567, "+00:00", "+10:32");`)
	result.Check(testkit.Rows("2004-01-01 10:32:00 2004-01-01 10:32:00.00 2004-01-01 10:32:00.000000"))
	result = tk.MustQuery(`select convert_tz(NULL, "+00:00", "+10:32"), convert_tz("2004-01-01 12:00:00", NULL, "+10:32"), convert_tz("2004-01-01 12:00:00", "+00:00", NULL);`)
	result.Check(testkit.Rows("<nil> <nil> <nil>"))
	result = tk.MustQuery(`select convert_tz("a", "+00:00", "+10:32"), convert_tz("2004-01-01 12:00:00", "a", "+10:32"), convert_tz("2004-01-01 12:00:00", "+00:00", "a");`)
	result.Check(testkit.Rows("<nil> <nil> <nil>"))
	result = tk.MustQuery(`select convert_tz("", "+00:00", "+10:32"), convert_tz("2004-01-01 12:00:00", "", "+10:32"), convert_tz("2004-01-01 12:00:00", "+00:00", "");`)
	result.Check(testkit.Rows("<nil> <nil> <nil>"))
	result = tk.MustQuery(`select convert_tz("0", "+00:00", "+10:32"), convert_tz("2004-01-01 12:00:00", "0", "+10:32"), convert_tz("2004-01-01 12:00:00", "+00:00", "0");`)
	result.Check(testkit.Rows("<nil> <nil> <nil>"))

	// for from_unixtime
	tk.MustExec(`set @@session.time_zone = "+08:00"`)
	result = tk.MustQuery(`select from_unixtime(20170101), from_unixtime(20170101.9999999), from_unixtime(20170101.999), from_unixtime(20170101.999, "%Y %D %M %h:%i:%s %x"), from_unixtime(20170101.999, "%Y %D %M %h:%i:%s %x")`)
	result.Check(testkit.Rows("1970-08-22 18:48:21 1970-08-22 18:48:22.000000 1970-08-22 18:48:21.999 1970 22nd August 06:48:21 1970 1970 22nd August 06:48:21 1970"))
	tk.MustExec(`set @@session.time_zone = "+00:00"`)
	result = tk.MustQuery(`select from_unixtime(20170101), from_unixtime(20170101.9999999), from_unixtime(20170101.999), from_unixtime(20170101.999, "%Y %D %M %h:%i:%s %x"), from_unixtime(20170101.999, "%Y %D %M %h:%i:%s %x")`)
	result.Check(testkit.Rows("1970-08-22 10:48:21 1970-08-22 10:48:22.000000 1970-08-22 10:48:21.999 1970 22nd August 10:48:21 1970 1970 22nd August 10:48:21 1970"))
	tk.MustExec(`set @@session.time_zone = @@global.time_zone`)

	// for extract
	result = tk.MustQuery(`select extract(day from '800:12:12'), extract(hour from '800:12:12'), extract(month from 20170101), extract(day_second from '2017-01-01 12:12:12')`)
	result.Check(testkit.Rows("12 800 1 1121212"))
	result = tk.MustQuery("select extract(day_microsecond from '2017-01-01 12:12:12'), extract(day_microsecond from '01 12:12:12'), extract(day_microsecond from '12:12:12'), extract(day_microsecond from '01 00:00:00.89')")
	result.Check(testkit.Rows("1121212000000 361212000000 121212000000 240000890000"))
	result = tk.MustQuery("select extract(day_second from '2017-01-01 12:12:12'), extract(day_second from '01 12:12:12'), extract(day_second from '12:12:12'), extract(day_second from '01 00:00:00.89')")
	result.Check(testkit.Rows("1121212 361212 121212 240000"))
	result = tk.MustQuery("select extract(day_minute from '2017-01-01 12:12:12'), extract(day_minute from '01 12:12:12'), extract(day_minute from '12:12:12'), extract(day_minute from '01 00:00:00.89')")
	result.Check(testkit.Rows("11212 3612 1212 2400"))
	result = tk.MustQuery("select extract(day_hour from '2017-01-01 12:12:12'), extract(day_hour from '01 12:12:12'), extract(day_hour from '12:12:12'), extract(day_hour from '01 00:00:00.89')")
	result.Check(testkit.Rows("112 36 12 24"))

	// for adddate, subdate
	dateArithmeticalTests := []struct {
		Date      string
		Interval  string
		Unit      string
		AddResult string
		SubResult string
	}{
		{"\"2011-11-11\"", "1", "DAY", "2011-11-12", "2011-11-10"},
		{"NULL", "1", "DAY", "<nil>", "<nil>"},
		{"\"2011-11-11\"", "NULL", "DAY", "<nil>", "<nil>"},
		{"\"2011-11-11 10:10:10\"", "1000", "MICROSECOND", "2011-11-11 10:10:10.001000", "2011-11-11 10:10:09.999000"},
		{"\"2011-11-11 10:10:10\"", "\"10\"", "SECOND", "2011-11-11 10:10:20", "2011-11-11 10:10:00"},
		{"\"2011-11-11 10:10:10\"", "\"10\"", "MINUTE", "2011-11-11 10:20:10", "2011-11-11 10:00:10"},
		{"\"2011-11-11 10:10:10\"", "\"10\"", "HOUR", "2011-11-11 20:10:10", "2011-11-11 00:10:10"},
		{"\"2011-11-11 10:10:10\"", "\"11\"", "DAY", "2011-11-22 10:10:10", "2011-10-31 10:10:10"},
		{"\"2011-11-11 10:10:10\"", "\"2\"", "WEEK", "2011-11-25 10:10:10", "2011-10-28 10:10:10"},
		{"\"2011-11-11 10:10:10\"", "\"2\"", "MONTH", "2012-01-11 10:10:10", "2011-09-11 10:10:10"},
		{"\"2011-11-11 10:10:10\"", "\"4\"", "QUARTER", "2012-11-11 10:10:10", "2010-11-11 10:10:10"},
		{"\"2011-11-11 10:10:10\"", "\"2\"", "YEAR", "2013-11-11 10:10:10", "2009-11-11 10:10:10"},
		{"\"2011-11-11 10:10:10\"", "\"10.00100000\"", "SECOND_MICROSECOND", "2011-11-11 10:10:20.100000", "2011-11-11 10:09:59.900000"},
		{"\"2011-11-11 10:10:10\"", "\"10.0010000000\"", "SECOND_MICROSECOND", "2011-11-11 10:10:30", "2011-11-11 10:09:50"},
		{"\"2011-11-11 10:10:10\"", "\"10.0010000010\"", "SECOND_MICROSECOND", "2011-11-11 10:10:30.000010", "2011-11-11 10:09:49.999990"},
		{"\"2011-11-11 10:10:10\"", "\"10:10.100\"", "MINUTE_MICROSECOND", "2011-11-11 10:20:20.100000", "2011-11-11 09:59:59.900000"},
		{"\"2011-11-11 10:10:10\"", "\"10:10\"", "MINUTE_SECOND", "2011-11-11 10:20:20", "2011-11-11 10:00:00"},
		{"\"2011-11-11 10:10:10\"", "\"10:10:10.100\"", "HOUR_MICROSECOND", "2011-11-11 20:20:20.100000", "2011-11-10 23:59:59.900000"},
		{"\"2011-11-11 10:10:10\"", "\"10:10:10\"", "HOUR_SECOND", "2011-11-11 20:20:20", "2011-11-11 00:00:00"},
		{"\"2011-11-11 10:10:10\"", "\"10:10\"", "HOUR_MINUTE", "2011-11-11 20:20:10", "2011-11-11 00:00:10"},
		{"\"2011-11-11 10:10:10\"", "\"11 10:10:10.100\"", "DAY_MICROSECOND", "2011-11-22 20:20:20.100000", "2011-10-30 23:59:59.900000"},
		{"\"2011-11-11 10:10:10\"", "\"11 10:10:10\"", "DAY_SECOND", "2011-11-22 20:20:20", "2011-10-31 00:00:00"},
		{"\"2011-11-11 10:10:10\"", "\"11 10:10\"", "DAY_MINUTE", "2011-11-22 20:20:10", "2011-10-31 00:00:10"},
		{"\"2011-11-11 10:10:10\"", "\"11 10\"", "DAY_HOUR", "2011-11-22 20:10:10", "2011-10-31 00:10:10"},
		{"\"2011-11-11 10:10:10\"", "\"11-1\"", "YEAR_MONTH", "2022-12-11 10:10:10", "2000-10-11 10:10:10"},
		{"\"2011-11-11 10:10:10\"", "\"11-11\"", "YEAR_MONTH", "2023-10-11 10:10:10", "1999-12-11 10:10:10"},
		{"\"2011-11-11 10:10:10\"", "\"20\"", "DAY", "2011-12-01 10:10:10", "2011-10-22 10:10:10"},
		{"\"2011-11-11 10:10:10\"", "19.88", "DAY", "2011-12-01 10:10:10", "2011-10-22 10:10:10"},
		{"\"2011-11-11 10:10:10\"", "\"19.88\"", "DAY", "2011-11-30 10:10:10", "2011-10-23 10:10:10"},
		{"\"2011-11-11 10:10:10\"", "\"prefix19suffix\"", "DAY", "2011-11-30 10:10:10", "2011-10-23 10:10:10"},
		{"\"2011-11-11 10:10:10\"", "\"20-11\"", "DAY", "2011-12-01 10:10:10", "2011-10-22 10:10:10"},
		{"\"2011-11-11 10:10:10\"", "\"20,11\"", "daY", "2011-12-01 10:10:10", "2011-10-22 10:10:10"},
		{"\"2011-11-11 10:10:10\"", "\"1000\"", "dAy", "2014-08-07 10:10:10", "2009-02-14 10:10:10"},
		{"\"2011-11-11 10:10:10\"", "\"true\"", "Day", "2011-11-12 10:10:10", "2011-11-10 10:10:10"},
		{"\"2011-11-11 10:10:10\"", "true", "Day", "2011-11-12 10:10:10", "2011-11-10 10:10:10"},
		{"\"2011-11-11\"", "1", "DAY", "2011-11-12", "2011-11-10"},
		{"\"2011-11-11\"", "10", "HOUR", "2011-11-11 10:00:00", "2011-11-10 14:00:00"},
		{"\"2011-11-11\"", "10", "MINUTE", "2011-11-11 00:10:00", "2011-11-10 23:50:00"},
		{"\"2011-11-11\"", "10", "SECOND", "2011-11-11 00:00:10", "2011-11-10 23:59:50"},
		{"\"2011-11-11\"", "\"10:10\"", "HOUR_MINUTE", "2011-11-11 10:10:00", "2011-11-10 13:50:00"},
		{"\"2011-11-11\"", "\"10:10:10\"", "HOUR_SECOND", "2011-11-11 10:10:10", "2011-11-10 13:49:50"},
		{"\"2011-11-11\"", "\"10:10:10.101010\"", "HOUR_MICROSECOND", "2011-11-11 10:10:10.101010", "2011-11-10 13:49:49.898990"},
		{"\"2011-11-11\"", "\"10:10\"", "MINUTE_SECOND", "2011-11-11 00:10:10", "2011-11-10 23:49:50"},
		{"\"2011-11-11\"", "\"10:10.101010\"", "MINUTE_MICROSECOND", "2011-11-11 00:10:10.101010", "2011-11-10 23:49:49.898990"},
		{"\"2011-11-11\"", "\"10.101010\"", "SECOND_MICROSECOND", "2011-11-11 00:00:10.101010", "2011-11-10 23:59:49.898990"},
		{"\"2011-11-11 00:00:00\"", "1", "DAY", "2011-11-12 00:00:00", "2011-11-10 00:00:00"},
		{"\"2011-11-11 00:00:00\"", "10", "HOUR", "2011-11-11 10:00:00", "2011-11-10 14:00:00"},
		{"\"2011-11-11 00:00:00\"", "10", "MINUTE", "2011-11-11 00:10:00", "2011-11-10 23:50:00"},
		{"\"2011-11-11 00:00:00\"", "10", "SECOND", "2011-11-11 00:00:10", "2011-11-10 23:59:50"},

		{"\"2011-11-11\"", "\"abc1000\"", "MICROSECOND", "2011-11-11 00:00:00", "2011-11-11 00:00:00"},
		{"\"20111111 10:10:10\"", "\"1\"", "DAY", "<nil>", "<nil>"},
		{"\"2011-11-11\"", "\"10\"", "SECOND_MICROSECOND", "2011-11-11 00:00:00.100000", "2011-11-10 23:59:59.900000"},
		{"\"2011-11-11\"", "\"10.0000\"", "MINUTE_MICROSECOND", "2011-11-11 00:00:10", "2011-11-10 23:59:50"},
		{"\"2011-11-11\"", "\"10:10:10\"", "MINUTE_MICROSECOND", "2011-11-11 00:10:10.100000", "2011-11-10 23:49:49.900000"},

		{"cast(\"2011-11-11\" as datetime)", "\"10:10:10\"", "MINUTE_MICROSECOND", "2011-11-11 00:10:10.100000", "2011-11-10 23:49:49.900000"},
		{"cast(\"2011-11-11 00:00:00\" as datetime)", "1", "DAY", "2011-11-12 00:00:00", "2011-11-10 00:00:00"},
		{"cast(\"2011-11-11 00:00:00\" as datetime)", "10", "HOUR", "2011-11-11 10:00:00", "2011-11-10 14:00:00"},
		{"cast(\"2011-11-11 00:00:00\" as datetime)", "10", "MINUTE", "2011-11-11 00:10:00", "2011-11-10 23:50:00"},
		{"cast(\"2011-11-11 00:00:00\" as datetime)", "10", "SECOND", "2011-11-11 00:00:10", "2011-11-10 23:59:50"},

		{"cast(\"2011-11-11 00:00:00\" as datetime)", "\"1\"", "DAY", "2011-11-12 00:00:00", "2011-11-10 00:00:00"},
		{"cast(\"2011-11-11 00:00:00\" as datetime)", "\"10\"", "HOUR", "2011-11-11 10:00:00", "2011-11-10 14:00:00"},
		{"cast(\"2011-11-11 00:00:00\" as datetime)", "\"10\"", "MINUTE", "2011-11-11 00:10:00", "2011-11-10 23:50:00"},
		{"cast(\"2011-11-11 00:00:00\" as datetime)", "\"10\"", "SECOND", "2011-11-11 00:00:10", "2011-11-10 23:59:50"},

		{"cast(\"2011-11-11\" as date)", "\"10:10:10\"", "MINUTE_MICROSECOND", "2011-11-11 00:10:10.100000", "2011-11-10 23:49:49.900000"},
		{"cast(\"2011-11-11 00:00:00\" as date)", "1", "DAY", "2011-11-12", "2011-11-10"},
		{"cast(\"2011-11-11 00:00:00\" as date)", "10", "HOUR", "2011-11-11 10:00:00", "2011-11-10 14:00:00"},
		{"cast(\"2011-11-11 00:00:00\" as date)", "10", "MINUTE", "2011-11-11 00:10:00", "2011-11-10 23:50:00"},
		{"cast(\"2011-11-11 00:00:00\" as date)", "10", "SECOND", "2011-11-11 00:00:10", "2011-11-10 23:59:50"},

		{"cast(\"2011-11-11 00:00:00\" as date)", "\"1\"", "DAY", "2011-11-12", "2011-11-10"},
		{"cast(\"2011-11-11 00:00:00\" as date)", "\"10\"", "HOUR", "2011-11-11 10:00:00", "2011-11-10 14:00:00"},
		{"cast(\"2011-11-11 00:00:00\" as date)", "\"10\"", "MINUTE", "2011-11-11 00:10:00", "2011-11-10 23:50:00"},
		{"cast(\"2011-11-11 00:00:00\" as date)", "\"10\"", "SECOND", "2011-11-11 00:00:10", "2011-11-10 23:59:50"},

		// interval decimal support
		{"\"2011-01-01 00:00:00\"", "10.10", "YEAR_MONTH", "2021-11-01 00:00:00", "2000-03-01 00:00:00"},
		{"\"2011-01-01 00:00:00\"", "10.10", "DAY_HOUR", "2011-01-11 10:00:00", "2010-12-21 14:00:00"},
		{"\"2011-01-01 00:00:00\"", "10.10", "HOUR_MINUTE", "2011-01-01 10:10:00", "2010-12-31 13:50:00"},
		{"\"2011-01-01 00:00:00\"", "10.10", "DAY_MINUTE", "2011-01-01 10:10:00", "2010-12-31 13:50:00"},
		{"\"2011-01-01 00:00:00\"", "10.10", "DAY_SECOND", "2011-01-01 00:10:10", "2010-12-31 23:49:50"},
		{"\"2011-01-01 00:00:00\"", "10.10", "HOUR_SECOND", "2011-01-01 00:10:10", "2010-12-31 23:49:50"},
		{"\"2011-01-01 00:00:00\"", "10.10", "MINUTE_SECOND", "2011-01-01 00:10:10", "2010-12-31 23:49:50"},
		{"\"2011-01-01 00:00:00\"", "10.10", "DAY_MICROSECOND", "2011-01-01 00:00:10.100000", "2010-12-31 23:59:49.900000"},
		{"\"2011-01-01 00:00:00\"", "10.10", "HOUR_MICROSECOND", "2011-01-01 00:00:10.100000", "2010-12-31 23:59:49.900000"},
		{"\"2011-01-01 00:00:00\"", "10.10", "MINUTE_MICROSECOND", "2011-01-01 00:00:10.100000", "2010-12-31 23:59:49.900000"},
		{"\"2011-01-01 00:00:00\"", "10.10", "SECOND_MICROSECOND", "2011-01-01 00:00:10.100000", "2010-12-31 23:59:49.900000"},
		{"\"2011-01-01 00:00:00\"", "10.10", "YEAR", "2021-01-01 00:00:00", "2001-01-01 00:00:00"},
		{"\"2011-01-01 00:00:00\"", "10.10", "QUARTER", "2013-07-01 00:00:00", "2008-07-01 00:00:00"},
		{"\"2011-01-01 00:00:00\"", "10.10", "MONTH", "2011-11-01 00:00:00", "2010-03-01 00:00:00"},
		{"\"2011-01-01 00:00:00\"", "10.10", "WEEK", "2011-03-12 00:00:00", "2010-10-23 00:00:00"},
		{"\"2011-01-01 00:00:00\"", "10.10", "DAY", "2011-01-11 00:00:00", "2010-12-22 00:00:00"},
		{"\"2011-01-01 00:00:00\"", "10.10", "HOUR", "2011-01-01 10:00:00", "2010-12-31 14:00:00"},
		{"\"2011-01-01 00:00:00\"", "10.10", "MINUTE", "2011-01-01 00:10:00", "2010-12-31 23:50:00"},
		{"\"2011-01-01 00:00:00\"", "10.10", "SECOND", "2011-01-01 00:00:10.100000", "2010-12-31 23:59:49.900000"},
		{"\"2011-01-01 00:00:00\"", "10.10", "MICROSECOND", "2011-01-01 00:00:00.000010", "2010-12-31 23:59:59.999990"},
		{"\"2011-01-01 00:00:00\"", "10.90", "MICROSECOND", "2011-01-01 00:00:00.000011", "2010-12-31 23:59:59.999989"},

		{"\"2009-01-01\"", "6/4", "HOUR_MINUTE", "2009-01-04 12:20:00", "2008-12-28 11:40:00"},
		{"\"2009-01-01\"", "6/0", "HOUR_MINUTE", "<nil>", "<nil>"},
		{"\"1970-01-01 12:00:00\"", "CAST(6/4 AS DECIMAL(3,1))", "HOUR_MINUTE", "1970-01-01 13:05:00", "1970-01-01 10:55:00"},
		//for issue #8077
		{"\"2012-01-02\"", "\"prefix8\"", "HOUR", "2012-01-02 08:00:00", "2012-01-01 16:00:00"},
		{"\"2012-01-02\"", "\"prefix8prefix\"", "HOUR", "2012-01-02 08:00:00", "2012-01-01 16:00:00"},
		{"\"2012-01-02\"", "\"8:00\"", "HOUR", "2012-01-02 08:00:00", "2012-01-01 16:00:00"},
		{"\"2012-01-02\"", "\"8:00:00\"", "HOUR", "2012-01-02 08:00:00", "2012-01-01 16:00:00"},
	}
	for _, tc := range dateArithmeticalTests {
		addDate := fmt.Sprintf("select adddate(%s, interval %s %s);", tc.Date, tc.Interval, tc.Unit)
		subDate := fmt.Sprintf("select subdate(%s, interval %s %s);", tc.Date, tc.Interval, tc.Unit)
		result = tk.MustQuery(addDate)
		result.Check(testkit.Rows(tc.AddResult))
		result = tk.MustQuery(subDate)
		result.Check(testkit.Rows(tc.SubResult))
	}
	tk.MustQuery(`select subdate(cast("2000-02-01" as datetime), cast(1 as decimal))`).Check(testkit.Rows("2000-01-31 00:00:00"))
	tk.MustQuery(`select subdate(cast("2000-02-01" as datetime), cast(null as decimal))`).Check(testkit.Rows("<nil>"))
	tk.MustQuery(`select subdate(cast(null as datetime), cast(1 as decimal))`).Check(testkit.Rows("<nil>"))
	tk.MustQuery(`select subdate(cast("2000-02-01" as datetime), cast("xxx" as decimal))`).Check(testkit.Rows("2000-02-01 00:00:00"))
	tk.MustQuery(`select subdate(cast("xxx" as datetime), cast(1 as decimal))`).Check(testkit.Rows("<nil>"))
	tk.MustQuery(`select subdate(cast(20000101 as SIGNED), cast("1" as decimal))`).Check(testkit.Rows("1999-12-31"))
	tk.MustQuery(`select subdate(cast(20000101 as SIGNED), cast("xxx" as decimal))`).Check(testkit.Rows("2000-01-01"))
	tk.MustQuery(`select subdate(cast("abc" as SIGNED), cast("1" as decimal))`).Check(testkit.Rows("<nil>"))
	tk.MustQuery(`select subdate(cast(null as SIGNED), cast("1" as decimal))`).Check(testkit.Rows("<nil>"))
	tk.MustQuery(`select subdate(cast(20000101 as SIGNED), cast(null as decimal))`).Check(testkit.Rows("<nil>"))
	tk.MustQuery(`select adddate(cast("2000-02-01" as datetime), cast(1 as decimal))`).Check(testkit.Rows("2000-02-02 00:00:00"))
	tk.MustQuery(`select adddate(cast("2000-02-01" as datetime), cast(null as decimal))`).Check(testkit.Rows("<nil>"))
	tk.MustQuery(`select adddate(cast(null as datetime), cast(1 as decimal))`).Check(testkit.Rows("<nil>"))
	tk.MustQuery(`select adddate(cast("2000-02-01" as datetime), cast("xxx" as decimal))`).Check(testkit.Rows("2000-02-01 00:00:00"))
	tk.MustQuery(`select adddate(cast("xxx" as datetime), cast(1 as decimal))`).Check(testkit.Rows("<nil>"))
	tk.MustQuery(`select adddate(cast("2000-02-01" as datetime), cast(1 as SIGNED))`).Check(testkit.Rows("2000-02-02 00:00:00"))
	tk.MustQuery(`select adddate(cast("2000-02-01" as datetime), cast(null as SIGNED))`).Check(testkit.Rows("<nil>"))
	tk.MustQuery(`select adddate(cast(null as datetime), cast(1 as SIGNED))`).Check(testkit.Rows("<nil>"))
	tk.MustQuery(`select adddate(cast("2000-02-01" as datetime), cast("xxx" as SIGNED))`).Check(testkit.Rows("2000-02-01 00:00:00"))
	tk.MustQuery(`select adddate(cast("xxx" as datetime), cast(1 as SIGNED))`).Check(testkit.Rows("<nil>"))
	tk.MustQuery(`select adddate(20100101, cast(1 as decimal))`).Check(testkit.Rows("2010-01-02"))
	tk.MustQuery(`select adddate(cast('10:10:10' as time), 1)`).Check(testkit.Rows("34:10:10"))
	tk.MustQuery(`select adddate(cast('10:10:10' as time), cast(1 as decimal))`).Check(testkit.Rows("34:10:10"))

	// for localtime, localtimestamp
	result = tk.MustQuery(`select localtime() = now(), localtime = now(), localtimestamp() = now(), localtimestamp = now()`)
	result.Check(testkit.Rows("1 1 1 1"))

	// for current_timestamp, current_timestamp()
	result = tk.MustQuery(`select current_timestamp() = now(), current_timestamp = now()`)
	result.Check(testkit.Rows("1 1"))

	// for tidb_parse_tso
	tk.MustExec("SET time_zone = '+00:00';")
	result = tk.MustQuery(`select tidb_parse_tso(404411537129996288)`)
	result.Check(testkit.Rows("2018-11-20 09:53:04.877000"))
	result = tk.MustQuery(`select tidb_parse_tso("404411537129996288")`)
	result.Check(testkit.Rows("2018-11-20 09:53:04.877000"))
	result = tk.MustQuery(`select tidb_parse_tso(1)`)
	result.Check(testkit.Rows("1970-01-01 00:00:00.000000"))
	result = tk.MustQuery(`select tidb_parse_tso(0)`)
	result.Check(testkit.Rows("<nil>"))
	result = tk.MustQuery(`select tidb_parse_tso(-1)`)
	result.Check(testkit.Rows("<nil>"))

	// fix issue 10308
	result = tk.MustQuery("select time(\"- -\");")
	result.Check(testkit.Rows("00:00:00"))
	tk.MustQuery("show warnings;").Check(testkit.Rows("Warning 1292 Truncated incorrect time value: '- -'"))
	result = tk.MustQuery("select time(\"---1\");")
	result.Check(testkit.Rows("00:00:00"))
	tk.MustQuery("show warnings;").Check(testkit.Rows("Warning 1292 Truncated incorrect time value: '---1'"))
	result = tk.MustQuery("select time(\"-- --1\");")
	result.Check(testkit.Rows("00:00:00"))
	tk.MustQuery("show warnings;").Check(testkit.Rows("Warning 1292 Truncated incorrect time value: '-- --1'"))

	// fix issue #15185
	result = tk.MustQuery(`select timestamp(11111.1111)`)
	result.Check(testkit.Rows("2001-11-11 00:00:00.0000"))
	result = tk.MustQuery(`select timestamp(cast(11111.1111 as decimal(60, 5)))`)
	result.Check(testkit.Rows("2001-11-11 00:00:00.00000"))
	result = tk.MustQuery(`select timestamp(1021121141105.4324)`)
	result.Check(testkit.Rows("0102-11-21 14:11:05.4324"))
	result = tk.MustQuery(`select timestamp(cast(1021121141105.4324 as decimal(60, 5)))`)
	result.Check(testkit.Rows("0102-11-21 14:11:05.43240"))
	result = tk.MustQuery(`select timestamp(21121141105.101)`)
	result.Check(testkit.Rows("2002-11-21 14:11:05.101"))
	result = tk.MustQuery(`select timestamp(cast(21121141105.101 as decimal(60, 5)))`)
	result.Check(testkit.Rows("2002-11-21 14:11:05.10100"))
	result = tk.MustQuery(`select timestamp(1121141105.799055)`)
	result.Check(testkit.Rows("2000-11-21 14:11:05.799055"))
	result = tk.MustQuery(`select timestamp(cast(1121141105.799055 as decimal(60, 5)))`)
	result.Check(testkit.Rows("2000-11-21 14:11:05.79906"))
	result = tk.MustQuery(`select timestamp(121141105.123)`)
	result.Check(testkit.Rows("2000-01-21 14:11:05.123"))
	result = tk.MustQuery(`select timestamp(cast(121141105.123 as decimal(60, 5)))`)
	result.Check(testkit.Rows("2000-01-21 14:11:05.12300"))
	result = tk.MustQuery(`select timestamp(1141105)`)
	result.Check(testkit.Rows("0114-11-05 00:00:00"))
	result = tk.MustQuery(`select timestamp(cast(1141105 as decimal(60, 5)))`)
	result.Check(testkit.Rows("0114-11-05 00:00:00.00000"))
	result = tk.MustQuery(`select timestamp(41105.11)`)
	result.Check(testkit.Rows("2004-11-05 00:00:00.00"))
	result = tk.MustQuery(`select timestamp(cast(41105.11 as decimal(60, 5)))`)
	result.Check(testkit.Rows("2004-11-05 00:00:00.00000"))
	result = tk.MustQuery(`select timestamp(1105.3)`)
	result.Check(testkit.Rows("2000-11-05 00:00:00.0"))
	result = tk.MustQuery(`select timestamp(cast(1105.3 as decimal(60, 5)))`)
	result.Check(testkit.Rows("2000-11-05 00:00:00.00000"))
	result = tk.MustQuery(`select timestamp(105)`)
	result.Check(testkit.Rows("2000-01-05 00:00:00"))
	result = tk.MustQuery(`select timestamp(cast(105 as decimal(60, 5)))`)
	result.Check(testkit.Rows("2000-01-05 00:00:00.00000"))
}

func (s *testIntegrationSuite) TestOpBuiltin(c *C) {
	defer s.cleanEnv(c)
	tk := testkit.NewTestKit(c, s.store)
	tk.MustExec("use test")

	// for logicAnd
	result := tk.MustQuery("select 1 && 1, 1 && 0, 0 && 1, 0 && 0, 2 && -1, null && 1, '1a' && 'a'")
	result.Check(testkit.Rows("1 0 0 0 1 <nil> 0"))
	// for bitNeg
	result = tk.MustQuery("select ~123, ~-123, ~null")
	result.Check(testkit.Rows("18446744073709551492 122 <nil>"))
	// for logicNot
	result = tk.MustQuery("select !1, !123, !0, !null")
	result.Check(testkit.Rows("0 0 1 <nil>"))
	// for logicalXor
	result = tk.MustQuery("select 1 xor 1, 1 xor 0, 0 xor 1, 0 xor 0, 2 xor -1, null xor 1, '1a' xor 'a'")
	result.Check(testkit.Rows("0 1 1 0 0 <nil> 1"))
	// for bitAnd
	result = tk.MustQuery("select 123 & 321, -123 & 321, null & 1")
	result.Check(testkit.Rows("65 257 <nil>"))
	// for bitOr
	result = tk.MustQuery("select 123 | 321, -123 | 321, null | 1")
	result.Check(testkit.Rows("379 18446744073709551557 <nil>"))
	// for bitXor
	result = tk.MustQuery("select 123 ^ 321, -123 ^ 321, null ^ 1")
	result.Check(testkit.Rows("314 18446744073709551300 <nil>"))
	// for leftShift
	result = tk.MustQuery("select 123 << 2, -123 << 2, null << 1")
	result.Check(testkit.Rows("492 18446744073709551124 <nil>"))
	// for rightShift
	result = tk.MustQuery("select 123 >> 2, -123 >> 2, null >> 1")
	result.Check(testkit.Rows("30 4611686018427387873 <nil>"))
	// for logicOr
	result = tk.MustQuery("select 1 || 1, 1 || 0, 0 || 1, 0 || 0, 2 || -1, null || 1, '1a' || 'a'")
	result.Check(testkit.Rows("1 1 1 0 1 1 1"))
	// for unaryPlus
	result = tk.MustQuery(`select +1, +0, +(-9), +(-0.001), +0.999, +null, +"aaa"`)
	result.Check(testkit.Rows("1 0 -9 -0.001 0.999 <nil> aaa"))
	// for unaryMinus
	tk.MustExec("drop table if exists f")
	tk.MustExec("create table f(a decimal(65,0))")
	tk.MustExec("insert into f value (-17000000000000000000)")
	result = tk.MustQuery("select a from f")
	result.Check(testkit.Rows("-17000000000000000000"))
}

func (s *testIntegrationSuite) TestDatetimeOverflow(c *C) {
	defer s.cleanEnv(c)
	tk := testkit.NewTestKit(c, s.store)
	tk.MustExec("use test")

	tk.MustExec("create table t1 (d date)")
	tk.MustExec("set sql_mode='traditional'")
	overflowSQLs := []string{
		"insert into t1 (d) select date_add('2000-01-01',interval 8000 year)",
		"insert into t1 (d) select date_sub('2000-01-01', INTERVAL 2001 YEAR)",
		"insert into t1 (d) select date_add('9999-12-31',interval 1 year)",
		"insert into t1 (d) select date_add('9999-12-31',interval 1 day)",
	}

	for _, sql := range overflowSQLs {
		_, err := tk.Exec(sql)
		c.Assert(err.Error(), Equals, "[types:1441]Datetime function: datetime field overflow")
	}

	tk.MustExec("set sql_mode=''")
	for _, sql := range overflowSQLs {
		tk.MustExec(sql)
	}

	rows := make([]string, 0, len(overflowSQLs))
	for range overflowSQLs {
		rows = append(rows, "<nil>")
	}
	tk.MustQuery("select * from t1").Check(testkit.Rows(rows...))

	//Fix ISSUE 11256
	tk.MustQuery(`select DATE_ADD('2000-04-13 07:17:02',INTERVAL -1465647104 YEAR);`).Check(testkit.Rows("<nil>"))
	tk.MustQuery(`select DATE_ADD('2008-11-23 22:47:31',INTERVAL 266076160 QUARTER);`).Check(testkit.Rows("<nil>"))
	tk.MustQuery(`select DATE_SUB('2000-04-13 07:17:02',INTERVAL 1465647104 YEAR);`).Check(testkit.Rows("<nil>"))
	tk.MustQuery(`select DATE_SUB('2008-11-23 22:47:31',INTERVAL -266076160 QUARTER);`).Check(testkit.Rows("<nil>"))
}

func (s *testIntegrationSuite2) TestBuiltin(c *C) {
	defer s.cleanEnv(c)
	tk := testkit.NewTestKit(c, s.store)
	tk.MustExec("use test")

	// for is true && is false
	tk.MustExec("drop table if exists t")
	tk.MustExec("create table t (a int, b int, index idx_b (b))")
	tk.MustExec("insert t values (1, 1)")
	tk.MustExec("insert t values (2, 2)")
	tk.MustExec("insert t values (3, 2)")
	result := tk.MustQuery("select * from t where b is true")
	result.Check(testkit.Rows("1 1", "2 2", "3 2"))
	result = tk.MustQuery("select all + a from t where a = 1")
	result.Check(testkit.Rows("1"))
	result = tk.MustQuery("select * from t where a is false")
	result.Check(nil)
	result = tk.MustQuery("select * from t where a is not true")
	result.Check(nil)
	result = tk.MustQuery(`select 1 is true, 0 is true, null is true, "aaa" is true, "" is true, -12.00 is true, 0.0 is true, 0.0000001 is true;`)
	result.Check(testkit.Rows("1 0 0 0 0 1 0 1"))
	result = tk.MustQuery(`select 1 is false, 0 is false, null is false, "aaa" is false, "" is false, -12.00 is false, 0.0 is false, 0.0000001 is false;`)
	result.Check(testkit.Rows("0 1 0 1 1 0 1 0"))
	// Issue https://github.com/pingcap/tidb/issues/19986
	result = tk.MustQuery("select 1 from dual where sec_to_time(2/10) is true")
	result.Check(testkit.Rows("1"))
	result = tk.MustQuery("select 1 from dual where sec_to_time(2/10) is false")
	result.Check(nil)
	// Issue https://github.com/pingcap/tidb/issues/19999
	result = tk.MustQuery("select 1 from dual where timediff((7/'2014-07-07 02:30:02'),'2012-01-16') is true")
	result.Check(testkit.Rows("1"))
	result = tk.MustQuery("select 1 from dual where timediff((7/'2014-07-07 02:30:02'),'2012-01-16') is false")
	result.Check(nil)
	// Issue https://github.com/pingcap/tidb/issues/20001
	result = tk.MustQuery("select 1 from dual where time(0.0001) is true")
	result.Check(testkit.Rows("1"))
	result = tk.MustQuery("select 1 from dual where time(0.0001) is false")
	result.Check(nil)

	// for in
	result = tk.MustQuery("select * from t where b in (a)")
	result.Check(testkit.Rows("1 1", "2 2"))
	result = tk.MustQuery("select * from t where b not in (a)")
	result.Check(testkit.Rows("3 2"))

	// test cast
	result = tk.MustQuery("select cast(1 as decimal(3,2))")
	result.Check(testkit.Rows("1.00"))
	result = tk.MustQuery("select cast('1991-09-05 11:11:11' as datetime)")
	result.Check(testkit.Rows("1991-09-05 11:11:11"))
	result = tk.MustQuery("select cast(cast('1991-09-05 11:11:11' as datetime) as char)")
	result.Check(testkit.Rows("1991-09-05 11:11:11"))
	result = tk.MustQuery("select cast('11:11:11' as time)")
	result.Check(testkit.Rows("11:11:11"))
	result = tk.MustQuery("select * from t where a > cast(2 as decimal)")
	result.Check(testkit.Rows("3 2"))
	result = tk.MustQuery("select cast(-1 as unsigned)")
	result.Check(testkit.Rows("18446744073709551615"))
	tk.MustExec("drop table if exists t")
	tk.MustExec("create table t(a decimal(3, 1), b double, c datetime, d time, e int)")
	tk.MustExec("insert into t value(12.3, 1.23, '2017-01-01 12:12:12', '12:12:12', 123)")
	result = tk.MustQuery("select cast(a as json), cast(b as json), cast(c as json), cast(d as json), cast(e as json) from t")
	result.Check(testkit.Rows(`12.3 1.23 "2017-01-01 12:12:12.000000" "12:12:12.000000" 123`))
	result = tk.MustQuery(`select cast(10101000000 as time);`)
	result.Check(testkit.Rows("00:00:00"))
	result = tk.MustQuery(`select cast(10101001000 as time);`)
	result.Check(testkit.Rows("00:10:00"))
	result = tk.MustQuery(`select cast(10000000000 as time);`)
	result.Check(testkit.Rows("<nil>"))
	result = tk.MustQuery(`select cast(20171222020005 as time);`)
	result.Check(testkit.Rows("02:00:05"))
	result = tk.MustQuery(`select cast(8380000 as time);`)
	result.Check(testkit.Rows("838:00:00"))
	result = tk.MustQuery(`select cast(8390000 as time);`)
	result.Check(testkit.Rows("<nil>"))
	result = tk.MustQuery(`select cast(8386000 as time);`)
	result.Check(testkit.Rows("<nil>"))
	result = tk.MustQuery(`select cast(8385960 as time);`)
	result.Check(testkit.Rows("<nil>"))
	result = tk.MustQuery(`select cast(cast('2017-01-01 01:01:11.12' as date) as datetime(2));`)
	result.Check(testkit.Rows("2017-01-01 00:00:00.00"))
	result = tk.MustQuery(`select cast(20170118.999 as datetime);`)
	result.Check(testkit.Rows("2017-01-18 00:00:00"))
	tk.MustQuery(`select convert(a2.a, unsigned int) from (select cast('"9223372036854775808"' as json) as a) as a2;`)

	tk.MustExec(`create table tb5(a bigint(64) unsigned, b double);`)
	tk.MustExec(`insert into tb5 (a, b) values (9223372036854776000, 9223372036854776000);`)
	tk.MustExec(`insert into tb5 (a, b) select * from (select cast(a as json) as a1, b from tb5) as t where t.a1 = t.b;`)
	tk.MustExec(`drop table tb5;`)

	tk.MustExec(`create table tb5(a float(64));`)
	tk.MustExec(`insert into tb5(a) values (13835058055282163712);`)
	tk.MustQuery(`select convert(t.a1, signed int) from (select convert(a, json) as a1 from tb5) as t`)
	tk.MustExec(`drop table tb5;`)

	// test builtinCastIntAsIntSig
	// Cast MaxUint64 to unsigned should be -1
	tk.MustQuery("select cast(0xffffffffffffffff as signed);").Check(testkit.Rows("-1"))
	tk.MustQuery("select cast(0x9999999999999999999999999999999999999999999 as signed);").Check(testkit.Rows("-1"))
	tk.MustExec("create table tb5(a bigint);")
	tk.MustExec("set sql_mode=''")
	tk.MustExec("insert into tb5(a) values (0xfffffffffffffffffffffffff);")
	tk.MustQuery("select * from tb5;").Check(testkit.Rows("9223372036854775807"))
	tk.MustExec("drop table tb5;")

	tk.MustExec(`create table tb5(a double);`)
	tk.MustExec(`insert into test.tb5 (a) values (18446744073709551616);`)
	tk.MustExec(`insert into test.tb5 (a) values (184467440737095516160);`)
	result = tk.MustQuery(`select cast(a as unsigned) from test.tb5;`)
	// Note: MySQL will return 9223372036854775807, and it should be a bug.
	result.Check(testkit.Rows("18446744073709551615", "18446744073709551615"))
	tk.MustExec(`drop table tb5;`)

	// test builtinCastIntAsDecimalSig
	tk.MustExec(`create table tb5(a bigint(64) unsigned, b decimal(64, 10));`)
	tk.MustExec(`insert into tb5 (a, b) values (9223372036854775808, 9223372036854775808);`)
	tk.MustExec(`insert into tb5 (select * from tb5 where a = b);`)
	result = tk.MustQuery(`select * from tb5;`)
	result.Check(testkit.Rows("9223372036854775808 9223372036854775808.0000000000", "9223372036854775808 9223372036854775808.0000000000"))
	tk.MustExec(`drop table tb5;`)

	// test builtinCastIntAsRealSig
	tk.MustExec(`create table tb5(a bigint(64) unsigned, b double(64, 10));`)
	tk.MustExec(`insert into tb5 (a, b) values (13835058000000000000, 13835058000000000000);`)
	tk.MustExec(`insert into tb5 (select * from tb5 where a = b);`)
	result = tk.MustQuery(`select * from tb5;`)
	result.Check(testkit.Rows("13835058000000000000 13835058000000000000", "13835058000000000000 13835058000000000000"))
	tk.MustExec(`drop table tb5;`)

	// test builtinCastRealAsIntSig
	tk.MustExec(`create table tb5(a double, b float);`)
	tk.MustExec(`insert into tb5 (a, b) values (184467440737095516160, 184467440737095516160);`)
	tk.MustQuery(`select * from tb5 where cast(a as unsigned int)=0;`).Check(testkit.Rows())
	tk.MustQuery("show warnings;").Check(testkit.Rows("Warning 1690 constant 1.844674407370955e+20 overflows bigint"))
	_ = tk.MustQuery(`select * from tb5 where cast(b as unsigned int)=0;`)
	tk.MustQuery("show warnings;").Check(testkit.Rows("Warning 1690 constant 1.844674407370955e+20 overflows bigint"))
	tk.MustExec(`drop table tb5;`)
	tk.MustExec(`create table tb5(a double, b bigint unsigned);`)
	tk.MustExec(`insert into tb5 (a, b) values (18446744073709551616, 18446744073709551615);`)
	_ = tk.MustQuery(`select * from tb5 where cast(a as unsigned int)=b;`)
	// TODO `obtained string = "[18446744073709552000 18446744073709551615]`
	// result.Check(testkit.Rows("18446744073709551616 18446744073709551615"))
	tk.MustQuery("show warnings;").Check(testkit.Rows())
	tk.MustExec(`drop table tb5;`)

	// test builtinCastJSONAsIntSig
	tk.MustExec(`create table tb5(a json, b bigint unsigned);`)
	tk.MustExec(`insert into tb5 (a, b) values ('184467440737095516160', 18446744073709551615);`)
	_ = tk.MustQuery(`select * from tb5 where cast(a as unsigned int)=b;`)
	tk.MustQuery("show warnings;").Check(testkit.Rows("Warning 1690 constant 1.844674407370955e+20 overflows bigint"))
	_ = tk.MustQuery(`select * from tb5 where cast(b as unsigned int)=0;`)
	tk.MustQuery("show warnings;").Check(testkit.Rows())
	tk.MustExec(`drop table tb5;`)
	tk.MustExec(`create table tb5(a json, b bigint unsigned);`)
	tk.MustExec(`insert into tb5 (a, b) values ('92233720368547758080', 18446744073709551615);`)
	_ = tk.MustQuery(`select * from tb5 where cast(a as signed int)=b;`)
	tk.MustQuery("show warnings;").Check(testkit.Rows("Warning 1690 constant 9.223372036854776e+19 overflows bigint"))
	tk.MustExec(`drop table tb5;`)

	// test builtinCastIntAsStringSig
	tk.MustExec(`create table tb5(a bigint(64) unsigned,b varchar(50));`)
	tk.MustExec(`insert into tb5(a, b) values (9223372036854775808, '9223372036854775808');`)
	tk.MustExec(`insert into tb5(select * from tb5 where a = b);`)
	result = tk.MustQuery(`select * from tb5;`)
	result.Check(testkit.Rows("9223372036854775808 9223372036854775808", "9223372036854775808 9223372036854775808"))
	tk.MustExec(`drop table tb5;`)

	// test builtinCastIntAsDecimalSig
	tk.MustExec(`drop table if exists tb5`)
	tk.MustExec(`create table tb5 (a decimal(65), b bigint(64) unsigned);`)
	tk.MustExec(`insert into tb5 (a, b) values (9223372036854775808, 9223372036854775808);`)
	result = tk.MustQuery(`select cast(b as decimal(64)) from tb5 union all select b from tb5;`)
	result.Check(testkit.Rows("9223372036854775808", "9223372036854775808"))
	tk.MustExec(`drop table tb5`)

	// test builtinCastIntAsRealSig
	tk.MustExec(`drop table if exists tb5`)
	tk.MustExec(`create table tb5 (a bigint(64) unsigned, b double(64, 10));`)
	tk.MustExec(`insert into tb5 (a, b) values (9223372036854775808, 9223372036854775808);`)
	result = tk.MustQuery(`select a from tb5 where a = b union all select b from tb5;`)
	result.Check(testkit.Rows("9223372036854776000", "9223372036854776000"))
	tk.MustExec(`drop table tb5`)

	// Test corner cases of cast string as datetime
	result = tk.MustQuery(`select cast("170102034" as datetime);`)
	result.Check(testkit.Rows("2017-01-02 03:04:00"))
	result = tk.MustQuery(`select cast("1701020304" as datetime);`)
	result.Check(testkit.Rows("2017-01-02 03:04:00"))
	result = tk.MustQuery(`select cast("1701020304." as datetime);`)
	result.Check(testkit.Rows("2017-01-02 03:04:00"))
	result = tk.MustQuery(`select cast("1701020304.1" as datetime);`)
	result.Check(testkit.Rows("2017-01-02 03:04:01"))
	result = tk.MustQuery(`select cast("1701020304.111" as datetime);`)
	result.Check(testkit.Rows("2017-01-02 03:04:11"))
	tk.MustQuery("show warnings;").Check(testkit.Rows("Warning 1292 Truncated incorrect datetime value: '1701020304.111'"))
	result = tk.MustQuery(`select cast("17011" as datetime);`)
	result.Check(testkit.Rows("2017-01-01 00:00:00"))
	result = tk.MustQuery(`select cast("150101." as datetime);`)
	result.Check(testkit.Rows("2015-01-01 00:00:00"))
	result = tk.MustQuery(`select cast("150101.a" as datetime);`)
	result.Check(testkit.Rows("2015-01-01 00:00:00"))
	tk.MustQuery("show warnings;").Check(testkit.Rows("Warning 1292 Truncated incorrect datetime value: '150101.a'"))
	result = tk.MustQuery(`select cast("150101.1a" as datetime);`)
	result.Check(testkit.Rows("2015-01-01 01:00:00"))
	tk.MustQuery("show warnings;").Check(testkit.Rows("Warning 1292 Truncated incorrect datetime value: '150101.1a'"))
	result = tk.MustQuery(`select cast("150101.1a1" as datetime);`)
	result.Check(testkit.Rows("2015-01-01 01:00:00"))
	tk.MustQuery("show warnings;").Check(testkit.Rows("Warning 1292 Truncated incorrect datetime value: '150101.1a1'"))
	result = tk.MustQuery(`select cast("1101010101.111" as datetime);`)
	result.Check(testkit.Rows("2011-01-01 01:01:11"))
	tk.MustQuery("show warnings;").Check(testkit.Rows("Warning 1292 Truncated incorrect datetime value: '1101010101.111'"))
	result = tk.MustQuery(`select cast("1101010101.11aaaaa" as datetime);`)
	result.Check(testkit.Rows("2011-01-01 01:01:11"))
	tk.MustQuery("show warnings;").Check(testkit.Rows("Warning 1292 Truncated incorrect datetime value: '1101010101.11aaaaa'"))
	result = tk.MustQuery(`select cast("1101010101.a1aaaaa" as datetime);`)
	result.Check(testkit.Rows("2011-01-01 01:01:00"))
	tk.MustQuery("show warnings;").Check(testkit.Rows("Warning 1292 Truncated incorrect datetime value: '1101010101.a1aaaaa'"))
	result = tk.MustQuery(`select cast("1101010101.11" as datetime);`)
	result.Check(testkit.Rows("2011-01-01 01:01:11"))
	tk.MustQuery("select @@warning_count;").Check(testkit.Rows("0"))
	result = tk.MustQuery(`select cast("1101010101.111" as datetime);`)
	result.Check(testkit.Rows("2011-01-01 01:01:11"))
	tk.MustQuery("show warnings;").Check(testkit.Rows("Warning 1292 Truncated incorrect datetime value: '1101010101.111'"))
	result = tk.MustQuery(`select cast("970101.111" as datetime);`)
	result.Check(testkit.Rows("1997-01-01 11:01:00"))
	tk.MustQuery("select @@warning_count;").Check(testkit.Rows("0"))
	result = tk.MustQuery(`select cast("970101.11111" as datetime);`)
	result.Check(testkit.Rows("1997-01-01 11:11:01"))
	tk.MustQuery("select @@warning_count;").Check(testkit.Rows("0"))
	result = tk.MustQuery(`select cast("970101.111a1" as datetime);`)
	result.Check(testkit.Rows("1997-01-01 11:01:00"))
	tk.MustQuery("show warnings;").Check(testkit.Rows("Warning 1292 Truncated incorrect datetime value: '970101.111a1'"))

	// for ISNULL
	tk.MustExec("drop table if exists t")
	tk.MustExec("create table t (a int, b int, c int, d char(10), e datetime, f float, g decimal(10, 3))")
	tk.MustExec("insert t values (1, 0, null, null, null, null, null)")
	result = tk.MustQuery("select ISNULL(a), ISNULL(b), ISNULL(c), ISNULL(d), ISNULL(e), ISNULL(f), ISNULL(g) from t")
	result.Check(testkit.Rows("0 0 1 1 1 1 1"))

	// fix issue #3942
	result = tk.MustQuery("select cast('-24 100:00:00' as time);")
	result.Check(testkit.Rows("-676:00:00"))
	result = tk.MustQuery("select cast('12:00:00.000000' as datetime);")
	result.Check(testkit.Rows("2012-00-00 00:00:00"))
	result = tk.MustQuery("select cast('-34 100:00:00' as time);")
	result.Check(testkit.Rows("-838:59:59"))

	// fix issue #4324. cast decimal/int/string to time compatibility.
	invalidTimes := []string{
		"10009010",
		"239010",
		"233070",
		"23:90:10",
		"23:30:70",
		"239010.2",
		"233070.8",
	}
	tk.MustExec("DROP TABLE IF EXISTS t;")
	tk.MustExec("CREATE TABLE t (ix TIME);")
	tk.MustExec("SET SQL_MODE='';")
	for _, invalidTime := range invalidTimes {
		msg := fmt.Sprintf("Warning 1292 Truncated incorrect time value: '%s'", invalidTime)
		result = tk.MustQuery(fmt.Sprintf("select cast('%s' as time);", invalidTime))
		result.Check(testkit.Rows("<nil>"))
		result = tk.MustQuery("show warnings")
		result.Check(testkit.Rows(msg))
		_, err := tk.Exec(fmt.Sprintf("insert into t select cast('%s' as time);", invalidTime))
		c.Assert(err, IsNil)
		result = tk.MustQuery("show warnings")
		result.Check(testkit.Rows(msg))
	}
	tk.MustExec("set sql_mode = 'STRICT_TRANS_TABLES'")
	for _, invalidTime := range invalidTimes {
		msg := fmt.Sprintf("Warning 1292 Truncated incorrect time value: '%s'", invalidTime)
		result = tk.MustQuery(fmt.Sprintf("select cast('%s' as time);", invalidTime))
		result.Check(testkit.Rows("<nil>"))
		result = tk.MustQuery("show warnings")
		result.Check(testkit.Rows(msg))
		_, err := tk.Exec(fmt.Sprintf("insert into t select cast('%s' as time);", invalidTime))
		c.Assert(err.Error(), Equals, fmt.Sprintf("[types:1292]Truncated incorrect time value: '%s'", invalidTime))
	}

	// Fix issue #3691, cast compatibility.
	result = tk.MustQuery("select cast('18446744073709551616' as unsigned);")
	result.Check(testkit.Rows("18446744073709551615"))
	result = tk.MustQuery("select cast('18446744073709551616' as signed);")
	result.Check(testkit.Rows("-1"))
	result = tk.MustQuery("select cast('9223372036854775808' as signed);")
	result.Check(testkit.Rows("-9223372036854775808"))
	result = tk.MustQuery("select cast('9223372036854775809' as signed);")
	result.Check(testkit.Rows("-9223372036854775807"))
	result = tk.MustQuery("select cast('9223372036854775807' as signed);")
	result.Check(testkit.Rows("9223372036854775807"))
	result = tk.MustQuery("select cast('18446744073709551615' as signed);")
	result.Check(testkit.Rows("-1"))
	result = tk.MustQuery("select cast('18446744073709551614' as signed);")
	result.Check(testkit.Rows("-2"))
	result = tk.MustQuery("select cast(18446744073709551615 as unsigned);")
	result.Check(testkit.Rows("18446744073709551615"))
	result = tk.MustQuery("select cast(18446744073709551616 as unsigned);")
	result.Check(testkit.Rows("18446744073709551615"))
	result = tk.MustQuery("select cast(18446744073709551616 as signed);")
	result.Check(testkit.Rows("9223372036854775807"))
	result = tk.MustQuery("select cast(18446744073709551617 as signed);")
	result.Check(testkit.Rows("9223372036854775807"))
	result = tk.MustQuery("select cast(18446744073709551615 as signed);")
	result.Check(testkit.Rows("-1"))
	result = tk.MustQuery("select cast(18446744073709551614 as signed);")
	result.Check(testkit.Rows("-2"))
	result = tk.MustQuery("select cast(-18446744073709551616 as signed);")
	result.Check(testkit.Rows("-9223372036854775808"))
	result = tk.MustQuery("select cast(18446744073709551614.9 as unsigned);") // Round up
	result.Check(testkit.Rows("18446744073709551615"))
	result = tk.MustQuery("select cast(18446744073709551614.4 as unsigned);") // Round down
	result.Check(testkit.Rows("18446744073709551614"))
	result = tk.MustQuery("select cast(-9223372036854775809 as signed);")
	result.Check(testkit.Rows("-9223372036854775808"))
	result = tk.MustQuery("select cast(-9223372036854775809 as unsigned);")
	result.Check(testkit.Rows("0"))
	result = tk.MustQuery("select cast(-9223372036854775808 as unsigned);")
	result.Check(testkit.Rows("9223372036854775808"))
	result = tk.MustQuery("select cast('-9223372036854775809' as unsigned);")
	result.Check(testkit.Rows("9223372036854775808"))
	result = tk.MustQuery("select cast('-9223372036854775807' as unsigned);")
	result.Check(testkit.Rows("9223372036854775809"))
	result = tk.MustQuery("select cast('-2' as unsigned);")
	result.Check(testkit.Rows("18446744073709551614"))
	result = tk.MustQuery("select cast(cast(1-2 as unsigned) as signed integer);")
	result.Check(testkit.Rows("-1"))
	result = tk.MustQuery("select cast(1 as signed int)")
	result.Check(testkit.Rows("1"))

	// test cast as double
	result = tk.MustQuery("select cast(1 as double)")
	result.Check(testkit.Rows("1"))
	result = tk.MustQuery("select cast(cast(12345 as unsigned) as double)")
	result.Check(testkit.Rows("12345"))
	result = tk.MustQuery("select cast(1.1 as double)")
	result.Check(testkit.Rows("1.1"))
	result = tk.MustQuery("select cast(-1.1 as double)")
	result.Check(testkit.Rows("-1.1"))
	result = tk.MustQuery("select cast('123.321' as double)")
	result.Check(testkit.Rows("123.321"))
	result = tk.MustQuery("select cast('12345678901234567890' as double) = 1.2345678901234567e19")
	result.Check(testkit.Rows("1"))
	result = tk.MustQuery("select cast(-1 as double)")
	result.Check(testkit.Rows("-1"))
	result = tk.MustQuery("select cast(null as double)")
	result.Check(testkit.Rows("<nil>"))
	result = tk.MustQuery("select cast(12345678901234567890 as double) = 1.2345678901234567e19")
	result.Check(testkit.Rows("1"))
	result = tk.MustQuery("select cast(cast(-1 as unsigned) as double) = 1.8446744073709552e19")
	result.Check(testkit.Rows("1"))
	result = tk.MustQuery("select cast(1e100 as double) = 1e100")
	result.Check(testkit.Rows("1"))
	result = tk.MustQuery("select cast(123456789012345678901234567890 as double) = 1.2345678901234568e29")
	result.Check(testkit.Rows("1"))
	result = tk.MustQuery("select cast(0x12345678 as double)")
	result.Check(testkit.Rows("305419896"))

	// test cast as float
	result = tk.MustQuery("select cast(1 as float)")
	result.Check(testkit.Rows("1"))
	result = tk.MustQuery("select cast(cast(12345 as unsigned) as float)")
	result.Check(testkit.Rows("12345"))
	result = tk.MustQuery("select cast(1.1 as float) = 1.1")
	result.Check(testkit.Rows("1"))
	result = tk.MustQuery("select cast(-1.1 as float) = -1.1")
	result.Check(testkit.Rows("1"))
	result = tk.MustQuery("select cast('123.321' as float) =123.321")
	result.Check(testkit.Rows("1"))
	result = tk.MustQuery("select cast('12345678901234567890' as float) = 1.2345678901234567e19")
	result.Check(testkit.Rows("1"))
	result = tk.MustQuery("select cast(-1 as float)")
	result.Check(testkit.Rows("-1"))
	result = tk.MustQuery("select cast(null as float)")
	result.Check(testkit.Rows("<nil>"))
	result = tk.MustQuery("select cast(12345678901234567890 as float) = 1.2345678901234567e19")
	result.Check(testkit.Rows("1"))
	result = tk.MustQuery("select cast(cast(-1 as unsigned) as float) = 1.8446744073709552e19")
	result.Check(testkit.Rows("1"))
	result = tk.MustQuery("select cast(1e100 as float(40)) = 1e100")
	result.Check(testkit.Rows("1"))
	result = tk.MustQuery("select cast(123456789012345678901234567890 as float(40)) = 1.2345678901234568e29")
	result.Check(testkit.Rows("1"))
	result = tk.MustQuery("select cast(0x12345678 as float(40)) = 305419896")
	result.Check(testkit.Rows("1"))

	// test cast as real
	result = tk.MustQuery("select cast(1 as real)")
	result.Check(testkit.Rows("1"))
	result = tk.MustQuery("select cast(cast(12345 as unsigned) as real)")
	result.Check(testkit.Rows("12345"))
	result = tk.MustQuery("select cast(1.1 as real) = 1.1")
	result.Check(testkit.Rows("1"))
	result = tk.MustQuery("select cast(-1.1 as real) = -1.1")
	result.Check(testkit.Rows("1"))
	result = tk.MustQuery("select cast('123.321' as real) =123.321")
	result.Check(testkit.Rows("1"))
	result = tk.MustQuery("select cast('12345678901234567890' as real) = 1.2345678901234567e19")
	result.Check(testkit.Rows("1"))
	result = tk.MustQuery("select cast(-1 as real)")
	result.Check(testkit.Rows("-1"))
	result = tk.MustQuery("select cast(null as real)")
	result.Check(testkit.Rows("<nil>"))
	result = tk.MustQuery("select cast(12345678901234567890 as real) = 1.2345678901234567e19")
	result.Check(testkit.Rows("1"))
	result = tk.MustQuery("select cast(cast(-1 as unsigned) as real) = 1.8446744073709552e19")
	result.Check(testkit.Rows("1"))
	result = tk.MustQuery("select cast(1e100 as real) = 1e100")
	result.Check(testkit.Rows("1"))
	result = tk.MustQuery("select cast(123456789012345678901234567890 as real) = 1.2345678901234568e29")
	result.Check(testkit.Rows("1"))
	result = tk.MustQuery("select cast(0x12345678 as real) = 305419896")
	result.Check(testkit.Rows("1"))

	// test cast time as decimal overflow
	tk.MustExec("drop table if exists t1")
	tk.MustExec("create table t1(s1 time);")
	tk.MustExec("insert into t1 values('11:11:11');")
	result = tk.MustQuery("select cast(s1 as decimal(7, 2)) from t1;")
	result.Check(testkit.Rows("99999.99"))
	result = tk.MustQuery("select cast(s1 as decimal(8, 2)) from t1;")
	result.Check(testkit.Rows("111111.00"))
	_, err := tk.Exec("insert into t1 values(cast('111111.00' as decimal(7, 2)));")
	c.Assert(err, NotNil)

	result = tk.MustQuery(`select CAST(0x8fffffffffffffff as signed) a,
	CAST(0xfffffffffffffffe as signed) b,
	CAST(0xffffffffffffffff as unsigned) c;`)
	result.Check(testkit.Rows("-8070450532247928833 -2 18446744073709551615"))

	result = tk.MustQuery(`select cast("1:2:3" as TIME) = "1:02:03"`)
	result.Check(testkit.Rows("0"))

	// fixed issue #3471
	tk.MustExec("drop table if exists t")
	tk.MustExec("create table t(a time(6));")
	tk.MustExec("insert into t value('12:59:59.999999')")
	result = tk.MustQuery("select cast(a as signed) from t")
	result.Check(testkit.Rows("130000"))

	// fixed issue #3762
	result = tk.MustQuery("select -9223372036854775809;")
	result.Check(testkit.Rows("-9223372036854775809"))
	result = tk.MustQuery("select --9223372036854775809;")
	result.Check(testkit.Rows("9223372036854775809"))
	result = tk.MustQuery("select -9223372036854775808;")
	result.Check(testkit.Rows("-9223372036854775808"))

	tk.MustExec("drop table if exists t")
	tk.MustExec("create table t(a bigint(30));")
	_, err = tk.Exec("insert into t values(-9223372036854775809)")
	c.Assert(err, NotNil)

	// test case decimal precision less than the scale.
	_, err = tk.Exec("select cast(12.1 as decimal(3, 4));")
	c.Assert(err, NotNil)
	c.Assert(err.Error(), Equals, "[types:1427]For float(M,D), double(M,D) or decimal(M,D), M must be >= D (column '12.1').")

	// test unhex and hex
	result = tk.MustQuery("select unhex('4D7953514C')")
	result.Check(testkit.Rows("MySQL"))
	result = tk.MustQuery("select unhex(hex('string'))")
	result.Check(testkit.Rows("string"))
	result = tk.MustQuery("select unhex('ggg')")
	result.Check(testkit.Rows("<nil>"))
	result = tk.MustQuery("select unhex(-1)")
	result.Check(testkit.Rows("<nil>"))
	result = tk.MustQuery("select hex(unhex('1267'))")
	result.Check(testkit.Rows("1267"))
	result = tk.MustQuery("select hex(unhex(1267))")
	result.Check(testkit.Rows("1267"))
	tk.MustExec("drop table if exists t")
	tk.MustExec("create table t(a binary(8))")
	tk.MustExec(`insert into t values('test')`)
	result = tk.MustQuery("select hex(a) from t")
	result.Check(testkit.Rows("7465737400000000"))
	result = tk.MustQuery("select unhex(a) from t")
	result.Check(testkit.Rows("<nil>"))

	// select from_unixtime
	result = tk.MustQuery("select from_unixtime(1451606400)")
	unixTime := time.Unix(1451606400, 0).String()[:19]
	result.Check(testkit.Rows(unixTime))
	result = tk.MustQuery("select from_unixtime(14516064000/10)")
	result.Check(testkit.Rows("2016-01-01 08:00:00.0000"))
	result = tk.MustQuery("select from_unixtime('14516064000'/10)")
	result.Check(testkit.Rows("2016-01-01 08:00:00.000000"))
	result = tk.MustQuery("select from_unixtime(cast(1451606400 as double))")
	result.Check(testkit.Rows("2016-01-01 08:00:00.000000"))
	result = tk.MustQuery("select from_unixtime(cast(cast(1451606400 as double) as DECIMAL))")
	result.Check(testkit.Rows("2016-01-01 08:00:00"))
	result = tk.MustQuery("select from_unixtime(cast(cast(1451606400 as double) as DECIMAL(65,1)))")
	result.Check(testkit.Rows("2016-01-01 08:00:00.0"))
	result = tk.MustQuery("select from_unixtime(1451606400.123456)")
	unixTime = time.Unix(1451606400, 123456000).String()[:26]
	result.Check(testkit.Rows(unixTime))
	result = tk.MustQuery("select from_unixtime(1451606400.1234567)")
	unixTime = time.Unix(1451606400, 123456700).Round(time.Microsecond).Format("2006-01-02 15:04:05.000000")[:26]
	result.Check(testkit.Rows(unixTime))
	result = tk.MustQuery("select from_unixtime(1451606400.999999)")
	unixTime = time.Unix(1451606400, 999999000).String()[:26]
	result.Check(testkit.Rows(unixTime))
	result = tk.MustQuery("select from_unixtime(1511247196661)")
	result.Check(testkit.Rows("<nil>"))
	result = tk.MustQuery("select from_unixtime('1451606400.123');")
	result.Check(testkit.Rows("2016-01-01 08:00:00.123000"))

	tk.MustExec("drop table if exists t;")
	tk.MustExec("create table t(a int);")
	tk.MustExec("insert into t value(1451606400);")
	result = tk.MustQuery("select from_unixtime(a) from t;")
	result.Check(testkit.Rows("2016-01-01 08:00:00"))

	// test strcmp
	result = tk.MustQuery("select strcmp('abc', 'def')")
	result.Check(testkit.Rows("-1"))
	result = tk.MustQuery("select strcmp('abc', 'aba')")
	result.Check(testkit.Rows("1"))
	result = tk.MustQuery("select strcmp('abc', 'abc')")
	result.Check(testkit.Rows("0"))
	result = tk.MustQuery("select substr(null, 1, 2)")
	result.Check(testkit.Rows("<nil>"))
	result = tk.MustQuery("select substr('123', null, 2)")
	result.Check(testkit.Rows("<nil>"))
	result = tk.MustQuery("select substr('123', 1, null)")
	result.Check(testkit.Rows("<nil>"))

	// for case
	tk.MustExec("drop table if exists t")
	tk.MustExec("create table t (a varchar(255), b int)")
	tk.MustExec("insert t values ('str1', 1)")
	result = tk.MustQuery("select * from t where a = case b when 1 then 'str1' when 2 then 'str2' end")
	result.Check(testkit.Rows("str1 1"))
	result = tk.MustQuery("select * from t where a = case b when 1 then 'str2' when 2 then 'str3' end")
	result.Check(nil)
	tk.MustExec("insert t values ('str2', 2)")
	result = tk.MustQuery("select * from t where a = case b when 2 then 'str2' when 3 then 'str3' end")
	result.Check(testkit.Rows("str2 2"))
	tk.MustExec("insert t values ('str3', 3)")
	result = tk.MustQuery("select * from t where a = case b when 4 then 'str4' when 5 then 'str5' else 'str3' end")
	result.Check(testkit.Rows("str3 3"))
	result = tk.MustQuery("select * from t where a = case b when 4 then 'str4' when 5 then 'str5' else 'str6' end")
	result.Check(nil)
	result = tk.MustQuery("select * from t where a = case  when b then 'str3' when 1 then 'str1' else 'str2' end")
	result.Check(testkit.Rows("str3 3"))
	tk.MustExec("delete from t")
	tk.MustExec("insert t values ('str2', 0)")
	result = tk.MustQuery("select * from t where a = case  when b then 'str3' when 0 then 'str1' else 'str2' end")
	result.Check(testkit.Rows("str2 0"))
	tk.MustExec("insert t values ('str1', null)")
	result = tk.MustQuery("select * from t where a = case b when null then 'str3' when 10 then 'str1' else 'str2' end")
	result.Check(testkit.Rows("str2 0"))
	result = tk.MustQuery("select * from t where a = case null when b then 'str3' when 10 then 'str1' else 'str2' end")
	result.Check(testkit.Rows("str2 0"))
	tk.MustExec("insert t values (null, 4)")
	result = tk.MustQuery("select * from t where b < case a when null then 0 when 'str2' then 0 else 9 end")
	result.Check(testkit.Rows("<nil> 4"))
	result = tk.MustQuery("select * from t where b = case when a is null then 4 when  a = 'str5' then 7 else 9 end")
	result.Check(testkit.Rows("<nil> 4"))
	// test warnings
	tk.MustQuery("select case when b=0 then 1 else 1/b end from t")
	tk.MustQuery("show warnings").Check(testkit.Rows())
	tk.MustQuery("select if(b=0, 1, 1/b) from t")
	tk.MustQuery("show warnings").Check(testkit.Rows())
	tk.MustQuery("select ifnull(b, b/0) from t")
	tk.MustQuery("show warnings").Check(testkit.Rows())

	tk.MustQuery("select case when 1 then 1 else 1/0 end")
	tk.MustQuery("show warnings").Check(testkit.Rows())
	tk.MustQuery(" select if(1,1,1/0)")
	tk.MustQuery("show warnings").Check(testkit.Rows())
	tk.MustQuery("select ifnull(1, 1/0)")
	tk.MustQuery("show warnings").Check(testkit.Rows())

	tk.MustExec("delete from t")
	tk.MustExec("insert t values ('str2', 0)")
	tk.MustQuery("select case when b < 1 then 1 else 1/0 end from t")
	tk.MustQuery("show warnings").Check(testkit.Rows())
	tk.MustQuery("select case when b < 1 then 1 when 1/0 then b else 1/0 end from t")
	tk.MustQuery("show warnings").Check(testkit.Rows())
	tk.MustQuery("select if(b < 1 , 1, 1/0) from t")
	tk.MustQuery("show warnings").Check(testkit.Rows())
	tk.MustQuery("select ifnull(b, 1/0) from t")
	tk.MustQuery("show warnings").Check(testkit.Rows())
	tk.MustQuery("select COALESCE(1, b, b/0) from t")
	tk.MustQuery("show warnings").Check(testkit.Rows())
	tk.MustQuery("select 0 and b/0 from t")
	tk.MustQuery("show warnings").Check(testkit.Rows())
	tk.MustQuery("select 1 or b/0 from t")
	tk.MustQuery("show warnings").Check(testkit.Rows())

	tk.MustQuery("select 1 or 1/0")
	tk.MustQuery("show warnings").Check(testkit.Rows())
	tk.MustQuery("select 0 and 1/0")
	tk.MustQuery("show warnings").Check(testkit.Rows())
	tk.MustQuery("select COALESCE(1, 1/0)")
	tk.MustQuery("show warnings").Check(testkit.Rows())
	tk.MustQuery("select interval(1,0,1,2,1/0)")
	tk.MustQuery("show warnings").Check(testkit.Rows())

	tk.MustQuery("select case 2.0 when 2.0 then 3.0 when 3.0 then 2.0 end").Check(testkit.Rows("3.0"))
	tk.MustQuery("select case 2.0 when 3.0 then 2.0 when 4.0 then 3.0 else 5.0 end").Check(testkit.Rows("5.0"))
	tk.MustQuery("select case cast('2011-01-01' as date) when cast('2011-01-01' as date) then cast('2011-02-02' as date) end").Check(testkit.Rows("2011-02-02"))
	tk.MustQuery("select case cast('2012-01-01' as date) when cast('2011-01-01' as date) then cast('2011-02-02' as date) else cast('2011-03-03' as date) end").Check(testkit.Rows("2011-03-03"))
	tk.MustQuery("select case cast('10:10:10' as time) when cast('10:10:10' as time) then cast('11:11:11' as time) end").Check(testkit.Rows("11:11:11"))
	tk.MustQuery("select case cast('10:10:13' as time) when cast('10:10:10' as time) then cast('11:11:11' as time) else cast('22:22:22' as time) end").Check(testkit.Rows("22:22:22"))

	// for cast
	result = tk.MustQuery("select cast(1234 as char(3))")
	result.Check(testkit.Rows("123"))
	result = tk.MustQuery("select cast(1234 as char(0))")
	result.Check(testkit.Rows(""))
	result = tk.MustQuery("show warnings")
	result.Check(testkit.Rows("Warning 1406 Data Too Long, field len 0, data len 4"))
	result = tk.MustQuery("select CAST( - 8 AS DECIMAL ) * + 52 + 87 < - 86")
	result.Check(testkit.Rows("1"))

	// for char
	result = tk.MustQuery("select char(97, 100, 256, 89)")
	result.Check(testkit.Rows("ad\x01\x00Y"))
	result = tk.MustQuery("select char(97, null, 100, 256, 89)")
	result.Check(testkit.Rows("ad\x01\x00Y"))
	result = tk.MustQuery("select char(97, null, 100, 256, 89 using utf8)")
	result.Check(testkit.Rows("ad\x01\x00Y"))
	result = tk.MustQuery("select char(97, null, 100, 256, 89 using ascii)")
	result.Check(testkit.Rows("ad\x01\x00Y"))
	err = tk.ExecToErr("select char(97, null, 100, 256, 89 using tidb)")
	c.Assert(err.Error(), Equals, "[parser:1115]Unknown character set: 'tidb'")

	// issue 3884
	tk.MustExec("drop table if exists t")
	tk.MustExec("CREATE TABLE t (c1 date, c2 datetime, c3 timestamp, c4 time, c5 year);")
	tk.MustExec("INSERT INTO t values ('2000-01-01', '2000-01-01 12:12:12', '2000-01-01 12:12:12', '12:12:12', '2000');")
	tk.MustExec("INSERT INTO t values ('2000-02-01', '2000-02-01 12:12:12', '2000-02-01 12:12:12', '13:12:12', 2000);")
	tk.MustExec("INSERT INTO t values ('2000-03-01', '2000-03-01', '2000-03-01 12:12:12', '1 12:12:12', 2000);")
	tk.MustExec("INSERT INTO t SET c1 = '2000-04-01', c2 = '2000-04-01', c3 = '2000-04-01 12:12:12', c4 = '-1 13:12:12', c5 = 2000;")
	result = tk.MustQuery("SELECT c4 FROM t where c4 < '-13:12:12';")
	result.Check(testkit.Rows("-37:12:12"))
	result = tk.MustQuery(`SELECT 1 DIV - - 28 + ( - SUM( - + 25 ) ) * - CASE - 18 WHEN 44 THEN NULL ELSE - 41 + 32 + + - 70 - + COUNT( - 95 ) * 15 END + 92`)
	result.Check(testkit.Rows("2442"))

	// for regexp, rlike
	// https://github.com/pingcap/tidb/issues/4080
	tk.MustExec(`drop table if exists t;`)
	tk.MustExec(`create table t (a char(10), b varchar(10), c binary(10), d varbinary(10));`)
	tk.MustExec(`insert into t values ('text','text','text','text');`)
	result = tk.MustQuery(`select a regexp 'xt' from t;`)
	result.Check(testkit.Rows("1"))
	result = tk.MustQuery(`select b regexp 'xt' from t;`)
	result.Check(testkit.Rows("1"))
	result = tk.MustQuery(`select b regexp binary 'Xt' from t;`)
	result.Check(testkit.Rows("0"))
	result = tk.MustQuery(`select c regexp 'Xt' from t;`)
	result.Check(testkit.Rows("0"))
	result = tk.MustQuery(`select d regexp 'Xt' from t;`)
	result.Check(testkit.Rows("0"))
	result = tk.MustQuery(`select a rlike 'xt' from t;`)
	result.Check(testkit.Rows("1"))
	result = tk.MustQuery(`select a rlike binary 'Xt' from t;`)
	result.Check(testkit.Rows("0"))
	result = tk.MustQuery(`select b rlike 'xt' from t;`)
	result.Check(testkit.Rows("1"))
	result = tk.MustQuery(`select c rlike 'Xt' from t;`)
	result.Check(testkit.Rows("0"))
	result = tk.MustQuery(`select d rlike 'Xt' from t;`)
	result.Check(testkit.Rows("0"))
	result = tk.MustQuery(`select 'a' regexp 'A', 'a' regexp binary 'A'`)
	result.Check(testkit.Rows("0 0"))

	// testCase is for like and regexp
	type testCase struct {
		pattern string
		val     string
		result  int
	}
	patternMatching := func(c *C, tk *testkit.TestKit, queryOp string, data []testCase) {
		tk.MustExec("drop table if exists t")
		tk.MustExec("create table t (a varchar(255), b int)")
		for i, d := range data {
			tk.MustExec(fmt.Sprintf("insert into t values('%s', %d)", d.val, i))
			result = tk.MustQuery(fmt.Sprintf("select * from t where a %s '%s'", queryOp, d.pattern))
			if d.result == 1 {
				rowStr := fmt.Sprintf("%s %d", d.val, i)
				result.Check(testkit.Rows(rowStr))
			} else {
				result.Check(nil)
			}
			tk.MustExec(fmt.Sprintf("delete from t where b = %d", i))
		}
	}
	// for like
	likeTests := []testCase{
		{"a", "a", 1},
		{"a", "b", 0},
		{"aA", "Aa", 0},
		{`aA%`, "aAab", 1},
		{"aA_", "Aaab", 0},
		{"Aa_", "Aab", 1},
		{"", "", 1},
		{"", "a", 0},
	}
	patternMatching(c, tk, "like", likeTests)
	// for regexp
	likeTests = []testCase{
		{"^$", "a", 0},
		{"a", "a", 1},
		{"a", "b", 0},
		{"aA", "aA", 1},
		{".", "a", 1},
		{"^.$", "ab", 0},
		{"..", "b", 0},
		{".ab", "aab", 1},
		{"ab.", "abcd", 1},
		{".*", "abcd", 1},
	}
	patternMatching(c, tk, "regexp", likeTests)

	// for #9838
	result = tk.MustQuery("select cast(1 as signed) + cast(9223372036854775807 as unsigned);")
	result.Check(testkit.Rows("9223372036854775808"))
	result = tk.MustQuery("select cast(9223372036854775807 as unsigned) + cast(1 as signed);")
	result.Check(testkit.Rows("9223372036854775808"))
	err = tk.QueryToErr("select cast(9223372036854775807 as signed) + cast(9223372036854775809 as unsigned);")
	c.Assert(err, NotNil)
	err = tk.QueryToErr("select cast(9223372036854775809 as unsigned) + cast(9223372036854775807 as signed);")
	c.Assert(err, NotNil)
	err = tk.QueryToErr("select cast(-9223372036854775807 as signed) + cast(9223372036854775806 as unsigned);")
	c.Assert(err, NotNil)
	err = tk.QueryToErr("select cast(9223372036854775806 as unsigned) + cast(-9223372036854775807 as signed);")
	c.Assert(err, NotNil)

	result = tk.MustQuery(`select 1 / '2007' div 1;`)
	result.Check(testkit.Rows("0"))
}

func (s *testIntegrationSuite) TestInfoBuiltin(c *C) {
	defer s.cleanEnv(c)
	tk := testkit.NewTestKit(c, s.store)
	tk.MustExec("use test")

	// for last_insert_id
	tk.MustExec("drop table if exists t")
	tk.MustExec("create table t (id int auto_increment, a int, PRIMARY KEY (id))")
	tk.MustExec("insert into t(a) values(1)")
	result := tk.MustQuery("select last_insert_id();")
	result.Check(testkit.Rows("1"))
	tk.MustExec("insert into t values(2, 1)")
	result = tk.MustQuery("select last_insert_id();")
	result.Check(testkit.Rows("1"))
	tk.MustExec("insert into t(a) values(1)")
	result = tk.MustQuery("select last_insert_id();")
	result.Check(testkit.Rows("3"))

	result = tk.MustQuery("select last_insert_id(5);")
	result.Check(testkit.Rows("5"))
	result = tk.MustQuery("select last_insert_id();")
	result.Check(testkit.Rows("5"))

	// for found_rows
	tk.MustExec("drop table if exists t")
	tk.MustExec("create table t (a int)")
	tk.MustQuery("select * from t") // Test XSelectTableExec
	result = tk.MustQuery("select found_rows()")
	result.Check(testkit.Rows("0"))
	result = tk.MustQuery("select found_rows()")
	result.Check(testkit.Rows("1")) // Last query is found_rows(), it returns 1 row with value 0
	tk.MustExec("insert t values (1),(2),(2)")
	tk.MustQuery("select * from t")
	result = tk.MustQuery("select found_rows()")
	result.Check(testkit.Rows("3"))
	tk.MustQuery("select * from t where a = 0")
	result = tk.MustQuery("select found_rows()")
	result.Check(testkit.Rows("0"))
	tk.MustQuery("select * from t where a = 1")
	result = tk.MustQuery("select found_rows()")
	result.Check(testkit.Rows("1"))
	tk.MustQuery("select * from t where a like '2'") // Test SelectionExec
	result = tk.MustQuery("select found_rows()")
	result.Check(testkit.Rows("2"))
	tk.MustQuery("show tables like 't'")
	result = tk.MustQuery("select found_rows()")
	result.Check(testkit.Rows("1"))
	tk.MustQuery("select count(*) from t") // Test ProjectionExec
	result = tk.MustQuery("select found_rows()")
	result.Check(testkit.Rows("1"))

	// for database
	result = tk.MustQuery("select database()")
	result.Check(testkit.Rows("test"))
	tk.MustExec("drop database test")
	result = tk.MustQuery("select database()")
	result.Check(testkit.Rows("<nil>"))
	tk.MustExec("create database test")
	tk.MustExec("use test")

	// for current_user
	sessionVars := tk.Se.GetSessionVars()
	originUser := sessionVars.User
	sessionVars.User = &auth.UserIdentity{Username: "root", Hostname: "localhost", AuthUsername: "root", AuthHostname: "127.0.%%"}
	result = tk.MustQuery("select current_user()")
	result.Check(testkit.Rows("root@127.0.%%"))
	sessionVars.User = originUser

	// for user
	sessionVars.User = &auth.UserIdentity{Username: "root", Hostname: "localhost", AuthUsername: "root", AuthHostname: "127.0.%%"}
	result = tk.MustQuery("select user()")
	result.Check(testkit.Rows("root@localhost"))
	sessionVars.User = originUser

	// for connection_id
	originConnectionID := sessionVars.ConnectionID
	sessionVars.ConnectionID = uint64(1)
	result = tk.MustQuery("select connection_id()")
	result.Check(testkit.Rows("1"))
	sessionVars.ConnectionID = originConnectionID

	// for version
	result = tk.MustQuery("select version()")
	result.Check(testkit.Rows(mysql.ServerVersion))

	// for row_count
	tk.MustExec("drop table if exists t")
	tk.MustExec("create table t (a int, b int, PRIMARY KEY (a))")
	result = tk.MustQuery("select row_count();")
	result.Check(testkit.Rows("0"))
	tk.MustExec("insert into t(a, b) values(1, 11), (2, 22), (3, 33)")
	result = tk.MustQuery("select row_count();")
	result.Check(testkit.Rows("3"))
	tk.MustExec("select * from t")
	result = tk.MustQuery("select row_count();")
	result.Check(testkit.Rows("-1"))
	tk.MustExec("update t set b=22 where a=1")
	result = tk.MustQuery("select row_count();")
	result.Check(testkit.Rows("1"))
	tk.MustExec("update t set b=22 where a=1")
	result = tk.MustQuery("select row_count();")
	result.Check(testkit.Rows("0"))
	tk.MustExec("delete from t where a=2")
	result = tk.MustQuery("select row_count();")
	result.Check(testkit.Rows("1"))
	result = tk.MustQuery("select row_count();")
	result.Check(testkit.Rows("-1"))

	// for benchmark
	success := testkit.Rows("0")
	tk.MustExec("drop table if exists t")
	tk.MustExec("create table t (a int, b int)")
	result = tk.MustQuery(`select benchmark(3, benchmark(2, length("abc")))`)
	result.Check(success)
	err := tk.ExecToErr(`select benchmark(3, length("a", "b"))`)
	c.Assert(err, NotNil)
	// Quoted from https://dev.mysql.com/doc/refman/5.7/en/information-functions.html#function_benchmark
	// Although the expression can be a subquery, it must return a single column and at most a single row.
	// For example, BENCHMARK(10, (SELECT * FROM t)) will fail if the table t has more than one column or
	// more than one row.
	oneColumnQuery := "select benchmark(10, (select a from t))"
	twoColumnQuery := "select benchmark(10, (select * from t))"
	// rows * columns:
	// 0 * 1, success;
	result = tk.MustQuery(oneColumnQuery)
	result.Check(success)
	// 0 * 2, error;
	err = tk.ExecToErr(twoColumnQuery)
	c.Assert(err, NotNil)
	// 1 * 1, success;
	tk.MustExec("insert t values (1, 2)")
	result = tk.MustQuery(oneColumnQuery)
	result.Check(success)
	// 1 * 2, error;
	err = tk.ExecToErr(twoColumnQuery)
	c.Assert(err, NotNil)
	// 2 * 1, error;
	tk.MustExec("insert t values (3, 4)")
	err = tk.ExecToErr(oneColumnQuery)
	c.Assert(err, NotNil)
	// 2 * 2, error.
	err = tk.ExecToErr(twoColumnQuery)
	c.Assert(err, NotNil)
}

func (s *testIntegrationSuite) TestControlBuiltin(c *C) {
	defer s.cleanEnv(c)
	tk := testkit.NewTestKit(c, s.store)
	tk.MustExec("use test")

	// for ifnull
	result := tk.MustQuery("select ifnull(1, 2)")
	result.Check(testkit.Rows("1"))
	result = tk.MustQuery("select ifnull(null, 2)")
	result.Check(testkit.Rows("2"))
	result = tk.MustQuery("select ifnull(1, null)")
	result.Check(testkit.Rows("1"))
	result = tk.MustQuery("select ifnull(null, null)")
	result.Check(testkit.Rows("<nil>"))

	tk.MustExec("drop table if exists t1")
	tk.MustExec("create table t1(a bigint not null)")
	result = tk.MustQuery("select ifnull(max(a),0) from t1")
	result.Check(testkit.Rows("0"))

	tk.MustExec("drop table if exists t1")
	tk.MustExec("drop table if exists t2")
	tk.MustExec("create table t1(a decimal(20,4))")
	tk.MustExec("create table t2(a decimal(20,4))")
	tk.MustExec("insert into t1 select 1.2345")
	tk.MustExec("insert into t2 select 1.2345")

	result = tk.MustQuery(`select sum(ifnull(a, 0)) from (
	select ifnull(a, 0) as a from t1
	union all
	select ifnull(a, 0) as a from t2
	) t;`)
	result.Check(testkit.Rows("2.4690"))

	// for if
	result = tk.MustQuery(`select IF(0,"ERROR","this"),IF(1,"is","ERROR"),IF(NULL,"ERROR","a"),IF(1,2,3)|0,IF(1,2.0,3.0)+0;`)
	result.Check(testkit.Rows("this is a 2 2.0"))
	tk.MustExec("drop table if exists t1;")
	tk.MustExec("CREATE TABLE t1 (st varchar(255) NOT NULL, u int(11) NOT NULL);")
	tk.MustExec("INSERT INTO t1 VALUES ('a',1),('A',1),('aa',1),('AA',1),('a',1),('aaa',0),('BBB',0);")
	result = tk.MustQuery("select if(1,st,st) s from t1 order by s;")
	result.Check(testkit.Rows("A", "AA", "BBB", "a", "a", "aa", "aaa"))
	result = tk.MustQuery("select if(u=1,st,st) s from t1 order by s;")
	result.Check(testkit.Rows("A", "AA", "BBB", "a", "a", "aa", "aaa"))
	tk.MustExec("drop table if exists t1;")
	tk.MustExec("CREATE TABLE t1 (a varchar(255), b time, c int)")
	tk.MustExec("INSERT INTO t1 VALUE('abc', '12:00:00', 0)")
	tk.MustExec("INSERT INTO t1 VALUE('1abc', '00:00:00', 1)")
	tk.MustExec("INSERT INTO t1 VALUE('0abc', '12:59:59', 0)")
	result = tk.MustQuery("select if(a, b, c), if(b, a, c), if(c, a, b) from t1")
	result.Check(testkit.Rows("0 abc 12:00:00", "00:00:00 1 1abc", "0 0abc 12:59:59"))
	result = tk.MustQuery("select if(1, 1.0, 1)")
	result.Check(testkit.Rows("1.0"))
	// FIXME: MySQL returns `1.0`.
	result = tk.MustQuery("select if(1, 1, 1.0)")
	result.Check(testkit.Rows("1"))
	tk.MustQuery("select if(count(*), cast('2000-01-01' as date), cast('2011-01-01' as date)) from t1").Check(testkit.Rows("2000-01-01"))
	tk.MustQuery("select if(count(*)=0, cast('2000-01-01' as date), cast('2011-01-01' as date)) from t1").Check(testkit.Rows("2011-01-01"))
	tk.MustQuery("select if(count(*), cast('[]' as json), cast('{}' as json)) from t1").Check(testkit.Rows("[]"))
	tk.MustQuery("select if(count(*)=0, cast('[]' as json), cast('{}' as json)) from t1").Check(testkit.Rows("{}"))

	result = tk.MustQuery("SELECT 79 + + + CASE -87 WHEN -30 THEN COALESCE(COUNT(*), +COALESCE(+15, -33, -12 ) + +72) WHEN +COALESCE(+AVG(DISTINCT(60)), 21) THEN NULL ELSE NULL END AS col0;")
	result.Check(testkit.Rows("<nil>"))

	result = tk.MustQuery("SELECT -63 + COALESCE ( - 83, - 61 + - + 72 * - CAST( NULL AS SIGNED ) + + 3 );")
	result.Check(testkit.Rows("-146"))
}

func (s *testIntegrationSuite) TestArithmeticBuiltin(c *C) {
	defer s.cleanEnv(c)
	tk := testkit.NewTestKit(c, s.store)
	tk.MustExec("use test")
	ctx := context.Background()

	// for plus
	tk.MustExec("DROP TABLE IF EXISTS t;")
	tk.MustExec("CREATE TABLE t(a DECIMAL(4, 2), b DECIMAL(5, 3));")
	tk.MustExec("INSERT INTO t(a, b) VALUES(1.09, 1.999), (-1.1, -0.1);")
	result := tk.MustQuery("SELECT a+b FROM t;")
	result.Check(testkit.Rows("3.089", "-1.200"))
	result = tk.MustQuery("SELECT b+12, b+0.01, b+0.00001, b+12.00001 FROM t;")
	result.Check(testkit.Rows("13.999 2.009 1.99901 13.99901", "11.900 -0.090 -0.09999 11.90001"))
	result = tk.MustQuery("SELECT 1+12, 21+0.01, 89+\"11\", 12+\"a\", 12+NULL, NULL+1, NULL+NULL;")
	result.Check(testkit.Rows("13 21.01 100 12 <nil> <nil> <nil>"))
	tk.MustExec("DROP TABLE IF EXISTS t;")
	tk.MustExec("CREATE TABLE t(a BIGINT UNSIGNED, b BIGINT UNSIGNED);")
	tk.MustExec("INSERT INTO t SELECT 1<<63, 1<<63;")
	rs, err := tk.Exec("SELECT a+b FROM t;")
	c.Assert(errors.ErrorStack(err), Equals, "")
	c.Assert(rs, NotNil)
	rows, err := session.GetRows4Test(ctx, tk.Se, rs)
	c.Assert(rows, IsNil)
	c.Assert(err, NotNil)
	c.Assert(err.Error(), Equals, "[types:1690]BIGINT UNSIGNED value is out of range in '(test.t.a + test.t.b)'")
	c.Assert(rs.Close(), IsNil)
	rs, err = tk.Exec("select cast(-3 as signed) + cast(2 as unsigned);")
	c.Assert(errors.ErrorStack(err), Equals, "")
	c.Assert(rs, NotNil)
	rows, err = session.GetRows4Test(ctx, tk.Se, rs)
	c.Assert(rows, IsNil)
	c.Assert(err, NotNil)
	c.Assert(err.Error(), Equals, "[types:1690]BIGINT UNSIGNED value is out of range in '(-3 + 2)'")
	c.Assert(rs.Close(), IsNil)
	rs, err = tk.Exec("select cast(2 as unsigned) + cast(-3 as signed);")
	c.Assert(errors.ErrorStack(err), Equals, "")
	c.Assert(rs, NotNil)
	rows, err = session.GetRows4Test(ctx, tk.Se, rs)
	c.Assert(rows, IsNil)
	c.Assert(err, NotNil)
	c.Assert(err.Error(), Equals, "[types:1690]BIGINT UNSIGNED value is out of range in '(2 + -3)'")
	c.Assert(rs.Close(), IsNil)

	// for minus
	tk.MustExec("DROP TABLE IF EXISTS t;")
	tk.MustExec("CREATE TABLE t(a DECIMAL(4, 2), b DECIMAL(5, 3));")
	tk.MustExec("INSERT INTO t(a, b) VALUES(1.09, 1.999), (-1.1, -0.1);")
	result = tk.MustQuery("SELECT a-b FROM t;")
	result.Check(testkit.Rows("-0.909", "-1.000"))
	result = tk.MustQuery("SELECT b-12, b-0.01, b-0.00001, b-12.00001 FROM t;")
	result.Check(testkit.Rows("-10.001 1.989 1.99899 -10.00101", "-12.100 -0.110 -0.10001 -12.10001"))
	result = tk.MustQuery("SELECT 1-12, 21-0.01, 89-\"11\", 12-\"a\", 12-NULL, NULL-1, NULL-NULL;")
	result.Check(testkit.Rows("-11 20.99 78 12 <nil> <nil> <nil>"))
	tk.MustExec("DROP TABLE IF EXISTS t;")
	tk.MustExec("CREATE TABLE t(a BIGINT UNSIGNED, b BIGINT UNSIGNED);")
	tk.MustExec("INSERT INTO t SELECT 1, 4;")
	rs, err = tk.Exec("SELECT a-b FROM t;")
	c.Assert(errors.ErrorStack(err), Equals, "")
	c.Assert(rs, NotNil)
	rows, err = session.GetRows4Test(ctx, tk.Se, rs)
	c.Assert(rows, IsNil)
	c.Assert(err, NotNil)
	c.Assert(err.Error(), Equals, "[types:1690]BIGINT UNSIGNED value is out of range in '(test.t.a - test.t.b)'")
	c.Assert(rs.Close(), IsNil)
	rs, err = tk.Exec("select cast(-1 as signed) - cast(-1 as unsigned);")
	c.Assert(errors.ErrorStack(err), Equals, "")
	c.Assert(rs, NotNil)
	rows, err = session.GetRows4Test(ctx, tk.Se, rs)
	c.Assert(rows, IsNil)
	c.Assert(err, NotNil)
	c.Assert(err.Error(), Equals, "[types:1690]BIGINT UNSIGNED value is out of range in '(-1 - 18446744073709551615)'")
	c.Assert(rs.Close(), IsNil)
	rs, err = tk.Exec("select cast(-1 as unsigned) - cast(-1 as signed);")
	c.Assert(errors.ErrorStack(err), Equals, "")
	c.Assert(rs, NotNil)
	rows, err = session.GetRows4Test(ctx, tk.Se, rs)
	c.Assert(rows, IsNil)
	c.Assert(err, NotNil)
	c.Assert(err.Error(), Equals, "[types:1690]BIGINT UNSIGNED value is out of range in '(18446744073709551615 - -1)'")
	c.Assert(rs.Close(), IsNil)
	tk.MustQuery(`select cast(-3 as unsigned) - cast(-1 as signed);`).Check(testkit.Rows("18446744073709551614"))
	tk.MustQuery("select 1.11 - 1.11;").Check(testkit.Rows("0.00"))
	tk.MustExec(`create table tb5(a int(10));`)
	tk.MustExec(`insert into tb5 (a) values (10);`)
	e := tk.QueryToErr(`select * from tb5 where a - -9223372036854775808;`)
	c.Assert(e, NotNil)
	c.Assert(strings.HasSuffix(e.Error(), `BIGINT value is out of range in '(Column#0 - -9223372036854775808)'`), IsTrue, Commentf("err: %v", err))
	tk.MustExec(`drop table tb5`)

	// for multiply
	tk.MustQuery("select 1234567890 * 1234567890").Check(testkit.Rows("1524157875019052100"))
	rs, err = tk.Exec("select 1234567890 * 12345671890")
	c.Assert(err, IsNil)
	_, err = session.GetRows4Test(ctx, tk.Se, rs)
	c.Assert(terror.ErrorEqual(err, types.ErrOverflow), IsTrue)
	c.Assert(rs.Close(), IsNil)
	tk.MustQuery("select cast(1234567890 as unsigned int) * 12345671890").Check(testkit.Rows("15241570095869612100"))
	tk.MustQuery("select 123344532434234234267890.0 * 1234567118923479823749823749.230").Check(testkit.Rows("152277104042296270209916846800130443726237424001224.7000"))
	rs, err = tk.Exec("select 123344532434234234267890.0 * 12345671189234798237498232384982309489238402830480239849238048239084749.230")
	c.Assert(err, IsNil)
	_, err = session.GetRows4Test(ctx, tk.Se, rs)
	c.Assert(terror.ErrorEqual(err, types.ErrOverflow), IsTrue)
	c.Assert(rs.Close(), IsNil)
	// FIXME: There is something wrong in showing float number.
	//tk.MustQuery("select 1.797693134862315708145274237317043567981e+308 * 1").Check(testkit.Rows("1.7976931348623157e308"))
	//tk.MustQuery("select 1.797693134862315708145274237317043567981e+308 * -1").Check(testkit.Rows("-1.7976931348623157e308"))
	rs, err = tk.Exec("select 1.797693134862315708145274237317043567981e+308 * 1.1")
	c.Assert(err, IsNil)
	_, err = session.GetRows4Test(ctx, tk.Se, rs)
	c.Assert(terror.ErrorEqual(err, types.ErrOverflow), IsTrue)
	c.Assert(rs.Close(), IsNil)
	rs, err = tk.Exec("select 1.797693134862315708145274237317043567981e+308 * -1.1")
	c.Assert(err, IsNil)
	_, err = session.GetRows4Test(ctx, tk.Se, rs)
	c.Assert(terror.ErrorEqual(err, types.ErrOverflow), IsTrue)
	c.Assert(rs.Close(), IsNil)
	tk.MustQuery("select 0.0 * -1;").Check(testkit.Rows("0.0"))

	tk.MustExec("DROP TABLE IF EXISTS t;")
	tk.MustExec("CREATE TABLE t(a DECIMAL(4, 2), b DECIMAL(5, 3));")
	tk.MustExec("INSERT INTO t(a, b) VALUES(-1.09, 1.999);")
	result = tk.MustQuery("SELECT a/b, a/12, a/-0.01, b/12, b/-0.01, b/0.000, NULL/b, b/NULL, NULL/NULL FROM t;")
	result.Check(testkit.Rows("-0.545273 -0.090833 109.000000 0.1665833 -199.9000000 <nil> <nil> <nil> <nil>"))
	tk.MustQuery("show warnings;").Check(testkit.Rows("Warning 1365 Division by 0"))
	rs, err = tk.Exec("select 1e200/1e-200")
	c.Assert(err, IsNil)
	_, err = session.GetRows4Test(ctx, tk.Se, rs)
	c.Assert(terror.ErrorEqual(err, types.ErrOverflow), IsTrue)
	c.Assert(rs.Close(), IsNil)

	// for intDiv
	result = tk.MustQuery("SELECT 13 DIV 12, 13 DIV 0.01, -13 DIV 2, 13 DIV NULL, NULL DIV 13, NULL DIV NULL;")
	result.Check(testkit.Rows("1 1300 -6 <nil> <nil> <nil>"))
	result = tk.MustQuery("SELECT 2.4 div 1.1, 2.4 div 1.2, 2.4 div 1.3;")
	result.Check(testkit.Rows("2 2 1"))
	result = tk.MustQuery("SELECT 1.175494351E-37 div 1.7976931348623157E+308, 1.7976931348623157E+308 div -1.7976931348623157E+307, 1 div 1e-82;")
	result.Check(testkit.Rows("0 -1 <nil>"))
	tk.MustQuery("show warnings").Check(testutil.RowsWithSep("|",
		"Warning|1292|Truncated incorrect DECIMAL value: '1.7976931348623157e+308'",
		"Warning|1292|Truncated incorrect DECIMAL value: '1.7976931348623157e+308'",
		"Warning|1292|Truncated incorrect DECIMAL value: '-1.7976931348623158e+307'",
		"Warning|1365|Division by 0"))
	rs, err = tk.Exec("select 1e300 DIV 1.5")
	c.Assert(err, IsNil)
	_, err = session.GetRows4Test(ctx, tk.Se, rs)
	c.Assert(terror.ErrorEqual(err, types.ErrOverflow), IsTrue)
	c.Assert(rs.Close(), IsNil)

	tk.MustExec("drop table if exists t;")
	tk.MustExec("CREATE TABLE t (c_varchar varchar(255), c_time time, nonzero int, zero int, c_int_unsigned int unsigned, c_timestamp timestamp, c_enum enum('a','b','c'));")
	tk.MustExec("INSERT INTO t VALUE('abc', '12:00:00', 12, 0, 5, '2017-08-05 18:19:03', 'b');")
	result = tk.MustQuery("select c_varchar div nonzero, c_time div nonzero, c_time div zero, c_timestamp div nonzero, c_timestamp div zero, c_varchar div zero from t;")
	result.Check(testkit.Rows("0 10000 <nil> 1680900431825 <nil> <nil>"))
	result = tk.MustQuery("select c_enum div nonzero from t;")
	result.Check(testkit.Rows("0"))
	tk.MustQuery("select c_enum div zero from t").Check(testkit.Rows("<nil>"))
	tk.MustQuery("select nonzero div zero from t").Check(testkit.Rows("<nil>"))
	tk.MustQuery("show warnings;").Check(testkit.Rows("Warning 1365 Division by 0"))
	result = tk.MustQuery("select c_time div c_enum, c_timestamp div c_time, c_timestamp div c_enum from t;")
	result.Check(testkit.Rows("60000 168090043 10085402590951"))
	result = tk.MustQuery("select c_int_unsigned div nonzero, nonzero div c_int_unsigned, c_int_unsigned div zero from t;")
	result.Check(testkit.Rows("0 2 <nil>"))
	tk.MustQuery("show warnings;").Check(testkit.Rows("Warning 1365 Division by 0"))

	// for mod
	result = tk.MustQuery("SELECT CAST(1 AS UNSIGNED) MOD -9223372036854775808, -9223372036854775808 MOD CAST(1 AS UNSIGNED);")
	result.Check(testkit.Rows("1 0"))
	result = tk.MustQuery("SELECT 13 MOD 12, 13 MOD 0.01, -13 MOD 2, 13 MOD NULL, NULL MOD 13, NULL DIV NULL;")
	result.Check(testkit.Rows("1 0.00 -1 <nil> <nil> <nil>"))
	result = tk.MustQuery("SELECT 2.4 MOD 1.1, 2.4 MOD 1.2, 2.4 mod 1.30;")
	result.Check(testkit.Rows("0.2 0.0 1.10"))
	tk.MustExec("drop table if exists t;")
	tk.MustExec("CREATE TABLE t (c_varchar varchar(255), c_time time, nonzero int, zero int, c_timestamp timestamp, c_enum enum('a','b','c'));")
	tk.MustExec("INSERT INTO t VALUE('abc', '12:00:00', 12, 0, '2017-08-05 18:19:03', 'b');")
	result = tk.MustQuery("select c_varchar MOD nonzero, c_time MOD nonzero, c_timestamp MOD nonzero, c_enum MOD nonzero from t;")
	result.Check(testkit.Rows("0 0 3 2"))
	result = tk.MustQuery("select c_time MOD c_enum, c_timestamp MOD c_time, c_timestamp MOD c_enum from t;")
	result.Check(testkit.Rows("0 21903 1"))
	tk.MustQuery("select c_enum MOD zero from t;").Check(testkit.Rows("<nil>"))
	tk.MustQuery("show warnings;").Check(testkit.Rows("Warning 1365 Division by 0"))
	tk.MustExec("SET SQL_MODE='ERROR_FOR_DIVISION_BY_ZERO,STRICT_ALL_TABLES';")
	tk.MustExec("drop table if exists t;")
	tk.MustExec("CREATE TABLE t (v int);")
	tk.MustExec("INSERT IGNORE INTO t VALUE(12 MOD 0);")
	tk.MustQuery("show warnings;").Check(testkit.Rows("Warning 1365 Division by 0"))
	tk.MustQuery("select v from t;").Check(testkit.Rows("<nil>"))
	tk.MustQuery("select 0.000 % 0.11234500000000000000;").Check(testkit.Rows("0.00000000000000000000"))

	_, err = tk.Exec("INSERT INTO t VALUE(12 MOD 0);")
	c.Assert(terror.ErrorEqual(err, expression.ErrDivisionByZero), IsTrue)

	tk.MustQuery("select sum(1.2e2) * 0.1").Check(testkit.Rows("12"))
	tk.MustExec("drop table if exists t")
	tk.MustExec("create table t(a double)")
	tk.MustExec("insert into t value(1.2)")
	tk.MustQuery("select sum(a) * 0.1 from t").Check(testkit.Rows("0.12"))

	tk.MustExec("drop table if exists t")
	tk.MustExec("create table t(a double)")
	tk.MustExec("insert into t value(1.2)")
	result = tk.MustQuery("select * from t where a/0 > 1")
	result.Check(testkit.Rows())
	tk.MustQuery("show warnings").Check(testutil.RowsWithSep("|", "Warning|1365|Division by 0"))

	tk.MustExec("USE test;")
	tk.MustExec("DROP TABLE IF EXISTS t;")
	tk.MustExec("CREATE TABLE t(a BIGINT, b DECIMAL(6, 2));")
	tk.MustExec("INSERT INTO t VALUES(0, 1.12), (1, 1.21);")
	tk.MustQuery("SELECT a/b FROM t;").Check(testkit.Rows("0.0000", "0.8264"))
}

func (s *testIntegrationSuite) TestCompareBuiltin(c *C) {
	defer s.cleanEnv(c)
	tk := testkit.NewTestKit(c, s.store)
	tk.MustExec("use test")

	// compare as JSON
	tk.MustExec("drop table if exists t")
	tk.MustExec("CREATE TABLE t (pk int  NOT NULL PRIMARY KEY AUTO_INCREMENT, i INT, j JSON);")
	tk.MustExec(`INSERT INTO t(i, j) VALUES (0, NULL)`)
	tk.MustExec(`INSERT INTO t(i, j) VALUES (1, '{"a": 2}')`)
	tk.MustExec(`INSERT INTO t(i, j) VALUES (2, '[1,2]')`)
	tk.MustExec(`INSERT INTO t(i, j) VALUES (3, '{"a":"b", "c":"d","ab":"abc", "bc": ["x", "y"]}')`)
	tk.MustExec(`INSERT INTO t(i, j) VALUES (4, '["here", ["I", "am"], "!!!"]')`)
	tk.MustExec(`INSERT INTO t(i, j) VALUES (5, '"scalar string"')`)
	tk.MustExec(`INSERT INTO t(i, j) VALUES (6, 'true')`)
	tk.MustExec(`INSERT INTO t(i, j) VALUES (7, 'false')`)
	tk.MustExec(`INSERT INTO t(i, j) VALUES (8, 'null')`)
	tk.MustExec(`INSERT INTO t(i, j) VALUES (9, '-1')`)
	tk.MustExec(`INSERT INTO t(i, j) VALUES (10, CAST(CAST(1 AS UNSIGNED) AS JSON))`)
	tk.MustExec(`INSERT INTO t(i, j) VALUES (11, '32767')`)
	tk.MustExec(`INSERT INTO t(i, j) VALUES (12, '32768')`)
	tk.MustExec(`INSERT INTO t(i, j) VALUES (13, '-32768')`)
	tk.MustExec(`INSERT INTO t(i, j) VALUES (14, '-32769')`)
	tk.MustExec(`INSERT INTO t(i, j) VALUES (15, '2147483647')`)
	tk.MustExec(`INSERT INTO t(i, j) VALUES (16, '2147483648')`)
	tk.MustExec(`INSERT INTO t(i, j) VALUES (17, '-2147483648')`)
	tk.MustExec(`INSERT INTO t(i, j) VALUES (18, '-2147483649')`)
	tk.MustExec(`INSERT INTO t(i, j) VALUES (19, '18446744073709551615')`)
	tk.MustExec(`INSERT INTO t(i, j) VALUES (20, '18446744073709551616')`)
	tk.MustExec(`INSERT INTO t(i, j) VALUES (21, '3.14')`)
	tk.MustExec(`INSERT INTO t(i, j) VALUES (22, '{}')`)
	tk.MustExec(`INSERT INTO t(i, j) VALUES (23, '[]')`)
	tk.MustExec(`INSERT INTO t(i, j) VALUES (24, CAST(CAST('2015-01-15 23:24:25' AS DATETIME) AS JSON))`)
	tk.MustExec(`INSERT INTO t(i, j) VALUES (25, CAST(CAST('23:24:25' AS TIME) AS JSON))`)
	tk.MustExec(`INSERT INTO t(i, j) VALUES (26, CAST(CAST('2015-01-15' AS DATE) AS JSON))`)
	tk.MustExec(`INSERT INTO t(i, j) VALUES (27, CAST(TIMESTAMP('2015-01-15 23:24:25') AS JSON))`)
	tk.MustExec(`INSERT INTO t(i, j) VALUES (28, CAST('[]' AS CHAR CHARACTER SET 'ascii'))`)

	result := tk.MustQuery(`SELECT i,
		(j = '"scalar string"') AS c1,
		(j = 'scalar string') AS c2,
		(j = CAST('"scalar string"' AS JSON)) AS c3,
		(j = CAST(CAST(j AS CHAR CHARACTER SET 'utf8mb4') AS JSON)) AS c4,
		(j = CAST(NULL AS JSON)) AS c5,
		(j = NULL) AS c6,
		(j <=> NULL) AS c7,
		(j <=> CAST(NULL AS JSON)) AS c8,
		(j IN (-1, 2, 32768, 3.14)) AS c9,
		(j IN (CAST('[1, 2]' AS JSON), CAST('{}' AS JSON), CAST(3.14 AS JSON))) AS c10,
		(j = (SELECT j FROM t WHERE j = CAST('null' AS JSON))) AS c11,
		(j = (SELECT j FROM t WHERE j IS NULL)) AS c12,
		(j = (SELECT j FROM t WHERE 1<>1)) AS c13,
		(j = DATE('2015-01-15')) AS c14,
		(j = TIME('23:24:25')) AS c15,
		(j = TIMESTAMP('2015-01-15 23:24:25')) AS c16,
		(j = CURRENT_TIMESTAMP) AS c17,
		(JSON_EXTRACT(j, '$.a') = 2) AS c18
		FROM t
		ORDER BY i;`)
	result.Check(testkit.Rows("0 <nil> <nil> <nil> <nil> <nil> <nil> 1 1 <nil> <nil> <nil> <nil> <nil> <nil> <nil> <nil> <nil> <nil>",
		"1 0 0 0 1 <nil> <nil> 0 0 0 0 0 <nil> <nil> 0 0 0 0 1",
		"2 0 0 0 1 <nil> <nil> 0 0 0 1 0 <nil> <nil> 0 0 0 0 <nil>",
		"3 0 0 0 1 <nil> <nil> 0 0 0 0 0 <nil> <nil> 0 0 0 0 0",
		"4 0 0 0 1 <nil> <nil> 0 0 0 0 0 <nil> <nil> 0 0 0 0 <nil>",
		"5 0 1 1 1 <nil> <nil> 0 0 0 0 0 <nil> <nil> 0 0 0 0 <nil>",
		"6 0 0 0 1 <nil> <nil> 0 0 0 0 0 <nil> <nil> 0 0 0 0 <nil>",
		"7 0 0 0 1 <nil> <nil> 0 0 0 0 0 <nil> <nil> 0 0 0 0 <nil>",
		"8 0 0 0 1 <nil> <nil> 0 0 0 0 1 <nil> <nil> 0 0 0 0 <nil>",
		"9 0 0 0 1 <nil> <nil> 0 0 1 0 0 <nil> <nil> 0 0 0 0 <nil>",
		"10 0 0 0 1 <nil> <nil> 0 0 0 0 0 <nil> <nil> 0 0 0 0 <nil>",
		"11 0 0 0 1 <nil> <nil> 0 0 0 0 0 <nil> <nil> 0 0 0 0 <nil>",
		"12 0 0 0 1 <nil> <nil> 0 0 1 0 0 <nil> <nil> 0 0 0 0 <nil>",
		"13 0 0 0 1 <nil> <nil> 0 0 0 0 0 <nil> <nil> 0 0 0 0 <nil>",
		"14 0 0 0 1 <nil> <nil> 0 0 0 0 0 <nil> <nil> 0 0 0 0 <nil>",
		"15 0 0 0 1 <nil> <nil> 0 0 0 0 0 <nil> <nil> 0 0 0 0 <nil>",
		"16 0 0 0 1 <nil> <nil> 0 0 0 0 0 <nil> <nil> 0 0 0 0 <nil>",
		"17 0 0 0 1 <nil> <nil> 0 0 0 0 0 <nil> <nil> 0 0 0 0 <nil>",
		"18 0 0 0 1 <nil> <nil> 0 0 0 0 0 <nil> <nil> 0 0 0 0 <nil>",
		"19 0 0 0 1 <nil> <nil> 0 0 0 0 0 <nil> <nil> 0 0 0 0 <nil>",
		"20 0 0 0 1 <nil> <nil> 0 0 0 0 0 <nil> <nil> 0 0 0 0 <nil>",
		"21 0 0 0 1 <nil> <nil> 0 0 1 1 0 <nil> <nil> 0 0 0 0 <nil>",
		"22 0 0 0 1 <nil> <nil> 0 0 0 1 0 <nil> <nil> 0 0 0 0 <nil>",
		"23 0 0 0 1 <nil> <nil> 0 0 0 0 0 <nil> <nil> 0 0 0 0 <nil>",
		"24 0 0 0 1 <nil> <nil> 0 0 0 0 0 <nil> <nil> 0 0 1 0 <nil>",
		"25 0 0 0 1 <nil> <nil> 0 0 0 0 0 <nil> <nil> 0 1 0 0 <nil>",
		"26 0 0 0 1 <nil> <nil> 0 0 0 0 0 <nil> <nil> 1 0 0 0 <nil>",
		"27 0 0 0 1 <nil> <nil> 0 0 0 0 0 <nil> <nil> 0 0 1 0 <nil>",
		"28 0 0 0 1 <nil> <nil> 0 0 0 0 0 <nil> <nil> 0 0 0 0 <nil>"))

	// for coalesce
	result = tk.MustQuery("select coalesce(NULL), coalesce(NULL, NULL), coalesce(NULL, NULL, NULL);")
	result.Check(testkit.Rows("<nil> <nil> <nil>"))
	tk.MustQuery(`select coalesce(cast(1 as json), cast(2 as json));`).Check(testkit.Rows(`1`))
	tk.MustQuery(`select coalesce(NULL, cast(2 as json));`).Check(testkit.Rows(`2`))
	tk.MustQuery(`select coalesce(cast(1 as json), NULL);`).Check(testkit.Rows(`1`))
	tk.MustQuery(`select coalesce(NULL, NULL);`).Check(testkit.Rows(`<nil>`))

	tk.MustExec("drop table if exists t2")
	tk.MustExec("create table t2(a int, b double, c datetime, d time, e char(20), f bit(10))")
	tk.MustExec(`insert into t2 values(1, 1.1, "2017-08-01 12:01:01", "12:01:01", "abcdef", 0b10101)`)

	result = tk.MustQuery("select coalesce(NULL, a), coalesce(NULL, b, a), coalesce(c, NULL, a, b), coalesce(d, NULL), coalesce(d, c), coalesce(NULL, NULL, e, 1), coalesce(f), coalesce(1, a, b, c, d, e, f) from t2")
	result.Check(testkit.Rows(fmt.Sprintf("1 1.1 2017-08-01 12:01:01 12:01:01 %s 12:01:01 abcdef 21 1", time.Now().In(tk.Se.GetSessionVars().Location()).Format("2006-01-02"))))

	// nullif
	result = tk.MustQuery(`SELECT NULLIF(NULL, 1), NULLIF(1, NULL), NULLIF(1, 1), NULLIF(NULL, NULL);`)
	result.Check(testkit.Rows("<nil> 1 <nil> <nil>"))

	result = tk.MustQuery(`SELECT NULLIF(1, 1.0), NULLIF(1, "1.0");`)
	result.Check(testkit.Rows("<nil> <nil>"))

	result = tk.MustQuery(`SELECT NULLIF("abc", 1);`)
	result.Check(testkit.Rows("abc"))

	result = tk.MustQuery(`SELECT NULLIF(1+2, 1);`)
	result.Check(testkit.Rows("3"))

	result = tk.MustQuery(`SELECT NULLIF(1, 1+2);`)
	result.Check(testkit.Rows("1"))

	result = tk.MustQuery(`SELECT NULLIF(2+3, 1+2);`)
	result.Check(testkit.Rows("5"))

	result = tk.MustQuery(`SELECT HEX(NULLIF("abc", 1));`)
	result.Check(testkit.Rows("616263"))

	tk.MustExec("drop table if exists t;")
	tk.MustExec("create table t(a date)")
	result = tk.MustQuery("desc select a = a from t")
	result.Check(testkit.Rows(
		"Projection_3 10000.00 root  eq(test.t.a, test.t.a)->Column#3",
		"└─TableReader_5 10000.00 root  data:TableFullScan_4",
		"  └─TableFullScan_4 10000.00 cop[tikv] table:t keep order:false, stats:pseudo",
	))

	// for interval
	result = tk.MustQuery(`select interval(null, 1, 2), interval(1, 2, 3), interval(2, 1, 3)`)
	result.Check(testkit.Rows("-1 0 1"))
	result = tk.MustQuery(`select interval(3, 1, 2), interval(0, "b", "1", "2"), interval("a", "b", "1", "2")`)
	result.Check(testkit.Rows("2 1 1"))
	result = tk.MustQuery(`select interval(23, 1, 23, 23, 23, 30, 44, 200), interval(23, 1.7, 15.3, 23.1, 30, 44, 200), interval(9007199254740992, 9007199254740993)`)
	result.Check(testkit.Rows("4 2 0"))
	result = tk.MustQuery(`select interval(cast(9223372036854775808 as unsigned), cast(9223372036854775809 as unsigned)), interval(9223372036854775807, cast(9223372036854775808 as unsigned)), interval(-9223372036854775807, cast(9223372036854775808 as unsigned))`)
	result.Check(testkit.Rows("0 0 0"))
	result = tk.MustQuery(`select interval(cast(9223372036854775806 as unsigned), 9223372036854775807), interval(cast(9223372036854775806 as unsigned), -9223372036854775807), interval("9007199254740991", "9007199254740992")`)
	result.Check(testkit.Rows("0 1 0"))
	result = tk.MustQuery(`select interval(9007199254740992, "9007199254740993"), interval("9007199254740992", 9007199254740993), interval("9007199254740992", "9007199254740993")`)
	result.Check(testkit.Rows("1 1 1"))
	result = tk.MustQuery(`select INTERVAL(100, NULL, NULL, NULL, NULL, NULL, 100);`)
	result.Check(testkit.Rows("6"))

	// for greatest
	result = tk.MustQuery(`select greatest(1, 2, 3), greatest("a", "b", "c"), greatest(1.1, 1.2, 1.3), greatest("123a", 1, 2)`)
	result.Check(testkit.Rows("3 c 1.3 2"))
	tk.MustQuery("show warnings").Check(testkit.Rows())
	result = tk.MustQuery(`select greatest(cast("2017-01-01" as datetime), "123", "234", cast("2018-01-01" as date)), greatest(cast("2017-01-01" as date), "123", null)`)
	// todo: MySQL returns "2018-01-01 <nil>"
	result.Check(testkit.Rows("2018-01-01 00:00:00 <nil>"))
	tk.MustQuery("show warnings").Check(testutil.RowsWithSep("|", "Warning|1292|Incorrect time value: '123'", "Warning|1292|Incorrect time value: '234'", "Warning|1292|Incorrect time value: '123'"))
	// for least
	result = tk.MustQuery(`select least(1, 2, 3), least("a", "b", "c"), least(1.1, 1.2, 1.3), least("123a", 1, 2)`)
	result.Check(testkit.Rows("1 a 1.1 1"))
	tk.MustQuery("show warnings").Check(testkit.Rows())
	result = tk.MustQuery(`select least(cast("2017-01-01" as datetime), "123", "234", cast("2018-01-01" as date)), least(cast("2017-01-01" as date), "123", null)`)
	result.Check(testkit.Rows("123 <nil>"))
	tk.MustQuery("show warnings").Check(testutil.RowsWithSep("|", "Warning|1292|Incorrect time value: '123'", "Warning|1292|Incorrect time value: '234'", "Warning|1292|Incorrect time value: '123'"))
	tk.MustQuery(`select 1 < 17666000000000000000, 1 > 17666000000000000000, 1 = 17666000000000000000`).Check(testkit.Rows("1 0 0"))

	tk.MustExec("drop table if exists t")
	// insert value at utc timezone
	tk.MustExec("set time_zone = '+00:00'")
	tk.MustExec("create table t(a timestamp)")
	tk.MustExec("insert into t value('1991-05-06 04:59:28')")
	// check daylight saving time in Asia/Shanghai
	tk.MustExec("set time_zone='Asia/Shanghai'")
	tk.MustQuery("select * from t").Check(testkit.Rows("1991-05-06 13:59:28"))
	// insert an nonexistent time
	tk.MustExec("set time_zone = 'America/Los_Angeles'")
	_, err := tk.Exec("insert into t value('2011-03-13 02:00:00')")
	c.Assert(err, NotNil)
	// reset timezone to a +8 offset
	tk.MustExec("set time_zone = '+08:00'")
	tk.MustQuery("select * from t").Check(testkit.Rows("1991-05-06 12:59:28"))

	tk.MustExec("drop table if exists t")
	tk.MustExec("create table t(a bigint unsigned)")
	tk.MustExec("insert into t value(17666000000000000000)")
	tk.MustQuery("select * from t where a = 17666000000000000000").Check(testkit.Rows("17666000000000000000"))

	// test for compare row
	result = tk.MustQuery(`select row(1,2,3)=row(1,2,3)`)
	result.Check(testkit.Rows("1"))
	result = tk.MustQuery(`select row(1,2,3)=row(1+3,2,3)`)
	result.Check(testkit.Rows("0"))
	result = tk.MustQuery(`select row(1,2,3)<>row(1,2,3)`)
	result.Check(testkit.Rows("0"))
	result = tk.MustQuery(`select row(1,2,3)<>row(1+3,2,3)`)
	result.Check(testkit.Rows("1"))
	result = tk.MustQuery(`select row(1+3,2,3)<>row(1+3,2,3)`)
	result.Check(testkit.Rows("0"))
}

func (s *testIntegrationSuite) TestAggregationBuiltin(c *C) {
	defer s.cleanEnv(c)
	tk := testkit.NewTestKit(c, s.store)
	tk.MustExec("use test")
	tk.MustExec("drop table if exists t")
	tk.MustExec("create table t(a decimal(7, 6))")
	tk.MustExec("insert into t values(1.123456), (1.123456)")
	result := tk.MustQuery("select avg(a) from t")
	result.Check(testkit.Rows("1.1234560000"))

	tk.MustExec("use test")
	tk.MustExec("drop table t")
	tk.MustExec("CREATE TABLE `t` (	`a` int, KEY `idx_a` (`a`))")
	result = tk.MustQuery("select avg(a) from t")
	result.Check(testkit.Rows("<nil>"))
	result = tk.MustQuery("select max(a), min(a) from t")
	result.Check(testkit.Rows("<nil> <nil>"))
	result = tk.MustQuery("select distinct a from t")
	result.Check(testkit.Rows())
	result = tk.MustQuery("select sum(a) from t")
	result.Check(testkit.Rows("<nil>"))
	result = tk.MustQuery("select count(a) from t")
	result.Check(testkit.Rows("0"))
	result = tk.MustQuery("select bit_or(a) from t")
	result.Check(testkit.Rows("0"))
	result = tk.MustQuery("select bit_xor(a) from t")
	result.Check(testkit.Rows("0"))
	result = tk.MustQuery("select bit_and(a) from t")
	result.Check(testkit.Rows("18446744073709551615"))
}

func (s *testIntegrationSuite) Test19387(c *C) {
	tk := testkit.NewTestKit(c, s.store)
	tk.MustExec("USE test;")

	tk.MustExec("drop table if exists t;")
	tk.MustExec("create table t(a decimal(16, 2));")
	tk.MustExec("select sum(case when 1 then a end) from t group by a;")
	res := tk.MustQuery("show create table t")
	c.Assert(len(res.Rows()), Equals, 1)
	str := res.Rows()[0][1].(string)
	c.Assert(strings.Contains(str, "decimal(16,2)"), IsTrue)
}

func (s *testIntegrationSuite) TestAggregationBuiltinBitOr(c *C) {
	defer s.cleanEnv(c)
	tk := testkit.NewTestKit(c, s.store)
	tk.MustExec("use test")
	tk.MustExec("drop table if exists t;")
	tk.MustExec("create table t(a bigint)")
	tk.MustExec("insert into t values(null);")
	result := tk.MustQuery("select bit_or(a) from t")
	result.Check(testkit.Rows("0"))
	tk.MustExec("insert into t values(1);")
	result = tk.MustQuery("select bit_or(a) from t")
	result.Check(testkit.Rows("1"))
	tk.MustExec("insert into t values(2);")
	result = tk.MustQuery("select bit_or(a) from t")
	result.Check(testkit.Rows("3"))
	tk.MustExec("insert into t values(4);")
	result = tk.MustQuery("select bit_or(a) from t")
	result.Check(testkit.Rows("7"))
	result = tk.MustQuery("select a, bit_or(a) from t group by a order by a")
	result.Check(testkit.Rows("<nil> 0", "1 1", "2 2", "4 4"))
	tk.MustExec("insert into t values(-1);")
	result = tk.MustQuery("select bit_or(a) from t")
	result.Check(testkit.Rows("18446744073709551615"))
}

func (s *testIntegrationSuite) TestAggregationBuiltinBitXor(c *C) {
	defer s.cleanEnv(c)
	tk := testkit.NewTestKit(c, s.store)
	tk.MustExec("use test")
	tk.MustExec("drop table if exists t;")
	tk.MustExec("create table t(a bigint)")
	tk.MustExec("insert into t values(null);")
	result := tk.MustQuery("select bit_xor(a) from t")
	result.Check(testkit.Rows("0"))
	tk.MustExec("insert into t values(1);")
	result = tk.MustQuery("select bit_xor(a) from t")
	result.Check(testkit.Rows("1"))
	tk.MustExec("insert into t values(2);")
	result = tk.MustQuery("select bit_xor(a) from t")
	result.Check(testkit.Rows("3"))
	tk.MustExec("insert into t values(3);")
	result = tk.MustQuery("select bit_xor(a) from t")
	result.Check(testkit.Rows("0"))
	tk.MustExec("insert into t values(3);")
	result = tk.MustQuery("select bit_xor(a) from t")
	result.Check(testkit.Rows("3"))
	result = tk.MustQuery("select a, bit_xor(a) from t group by a order by a")
	result.Check(testkit.Rows("<nil> 0", "1 1", "2 2", "3 0"))
}

func (s *testIntegrationSuite) TestAggregationBuiltinBitAnd(c *C) {
	defer s.cleanEnv(c)
	tk := testkit.NewTestKit(c, s.store)
	tk.MustExec("use test")
	tk.MustExec("drop table if exists t;")
	tk.MustExec("create table t(a bigint)")
	tk.MustExec("insert into t values(null);")
	result := tk.MustQuery("select bit_and(a) from t")
	result.Check(testkit.Rows("18446744073709551615"))
	tk.MustExec("insert into t values(7);")
	result = tk.MustQuery("select bit_and(a) from t")
	result.Check(testkit.Rows("7"))
	tk.MustExec("insert into t values(5);")
	result = tk.MustQuery("select bit_and(a) from t")
	result.Check(testkit.Rows("5"))
	tk.MustExec("insert into t values(3);")
	result = tk.MustQuery("select bit_and(a) from t")
	result.Check(testkit.Rows("1"))
	tk.MustExec("insert into t values(2);")
	result = tk.MustQuery("select bit_and(a) from t")
	result.Check(testkit.Rows("0"))
	result = tk.MustQuery("select a, bit_and(a) from t group by a order by a desc")
	result.Check(testkit.Rows("7 7", "5 5", "3 3", "2 2", "<nil> 18446744073709551615"))
}

func (s *testIntegrationSuite) TestAggregationBuiltinGroupConcat(c *C) {
	defer s.cleanEnv(c)
	tk := testkit.NewTestKit(c, s.store)
	tk.MustExec("use test")
	tk.MustExec("create table t(a varchar(100))")
	tk.MustExec("create table d(a varchar(100))")
	tk.MustExec("insert into t values('hello'), ('hello')")
	result := tk.MustQuery("select group_concat(a) from t")
	result.Check(testkit.Rows("hello,hello"))

	tk.MustExec("set @@group_concat_max_len=7")
	result = tk.MustQuery("select group_concat(a) from t")
	result.Check(testkit.Rows("hello,h"))
	tk.MustQuery("show warnings").Check(testutil.RowsWithSep("|", "Warning 1260 Some rows were cut by GROUPCONCAT(test.t.a)"))

	_, err := tk.Exec("insert into d select group_concat(a) from t")
	c.Assert(errors.Cause(err).(*terror.Error).Code(), Equals, errors.ErrCode(mysql.ErrCutValueGroupConcat))

	tk.Exec("set sql_mode=''")
	tk.MustExec("insert into d select group_concat(a) from t")
	tk.MustQuery("show warnings").Check(testutil.RowsWithSep("|", "Warning 1260 Some rows were cut by GROUPCONCAT(test.t.a)"))
	tk.MustQuery("select * from d").Check(testkit.Rows("hello,h"))
}

func (s *testIntegrationSuite) TestAggregationBuiltinJSONObjectAgg(c *C) {
	defer s.cleanEnv(c)
	tk := testkit.NewTestKit(c, s.store)
	tk.MustExec("use test")

	tk.MustExec("drop table if exists t;")
	tk.MustExec(`CREATE TABLE t (
		a int(11),
		b varchar(100),
		c decimal(3,2),
		d json,
		e date,
		f time,
		g datetime DEFAULT '2012-01-01',
		h timestamp NOT NULL DEFAULT CURRENT_TIMESTAMP,
		i char(36),
		j text(50));`)

	tk.MustExec(`insert into t values(1, 'ab', 5.5, '{"id": 1}', '2020-01-10', '11:12:13', '2020-01-11', '2020-10-18 00:00:00', 'first', 'json_objectagg_test');`)

	result := tk.MustQuery("select json_objectagg(a, b) from t group by a order by a;")
	result.Check(testkit.Rows(`{"1": "ab"}`))
	result = tk.MustQuery("select json_objectagg(b, c) from t group by b order by b;")
	result.Check(testkit.Rows(`{"ab": 5.5}`))
	result = tk.MustQuery("select json_objectagg(e, f) from t group by e order by e;")
	result.Check(testkit.Rows(`{"2020-01-10": "11:12:13"}`))
	result = tk.MustQuery("select json_objectagg(f, g) from t group by f order by f;")
	result.Check(testkit.Rows(`{"11:12:13": "2020-01-11 00:00:00"}`))
	result = tk.MustQuery("select json_objectagg(g, h) from t group by g order by g;")
	result.Check(testkit.Rows(`{"2020-01-11 00:00:00": "2020-10-18 00:00:00"}`))
	result = tk.MustQuery("select json_objectagg(h, i) from t group by h order by h;")
	result.Check(testkit.Rows(`{"2020-10-18 00:00:00": "first"}`))
	result = tk.MustQuery("select json_objectagg(i, j) from t group by i order by i;")
	result.Check(testkit.Rows(`{"first": "json_objectagg_test"}`))
	result = tk.MustQuery("select json_objectagg(a, null) from t group by a order by a;")
	result.Check(testkit.Rows(`{"1": null}`))
}

func (s *testIntegrationSuite2) TestOtherBuiltin(c *C) {
	defer s.cleanEnv(c)
	tk := testkit.NewTestKit(c, s.store)
	tk.MustExec("use test")

	tk.MustExec("drop table if exists t")
	tk.MustExec("create table t(a int, b double, c varchar(20), d datetime, e time)")
	tk.MustExec("insert into t value(1, 2, 'string', '2017-01-01 12:12:12', '12:12:12')")

	// for in
	result := tk.MustQuery("select 1 in (a, b, c), 'string' in (a, b, c), '2017-01-01 12:12:12' in (c, d, e), '12:12:12' in (c, d, e) from t")
	result.Check(testkit.Rows("1 1 1 1"))
	result = tk.MustQuery("select 1 in (null, c), 2 in (null, c) from t")
	result.Check(testkit.Rows("<nil> <nil>"))
	result = tk.MustQuery("select 0 in (a, b, c), 0 in (a, b, c), 3 in (a, b, c), 4 in (a, b, c) from t")
	result.Check(testkit.Rows("1 1 0 0"))
	result = tk.MustQuery("select (0,1) in ((0,1), (0,2)), (0,1) in ((0,0), (0,2))")
	result.Check(testkit.Rows("1 0"))

	result = tk.MustQuery(`select bit_count(121), bit_count(-1), bit_count(null), bit_count("1231aaa");`)
	result.Check(testkit.Rows("5 64 <nil> 7"))

	tk.MustExec("drop table if exists t")
	tk.MustExec("create table t(a int primary key, b time, c double, d varchar(10))")
	tk.MustExec(`insert into t values(1, '01:01:01', 1.1, "1"), (2, '02:02:02', 2.2, "2")`)
	tk.MustExec(`insert into t(a, b) values(1, '12:12:12') on duplicate key update a = values(b)`)
	result = tk.MustQuery(`select a from t order by a`)
	result.Check(testkit.Rows("2", "121212"))
	tk.MustExec(`insert into t values(2, '12:12:12', 1.1, "3.3") on duplicate key update a = values(c) + values(d)`)
	result = tk.MustQuery(`select a from t order by a`)
	result.Check(testkit.Rows("4", "121212"))

	// for setvar, getvar
	tk.MustExec(`set @varname = "Abc"`)
	result = tk.MustQuery(`select @varname, @VARNAME`)
	result.Check(testkit.Rows("Abc Abc"))

	// for values
	tk.MustExec("drop table t")
	tk.MustExec("CREATE TABLE `t` (`id` varchar(32) NOT NULL, `count` decimal(18,2), PRIMARY KEY (`id`));")
	tk.MustExec("INSERT INTO t (id,count)VALUES('abc',2) ON DUPLICATE KEY UPDATE count=if(VALUES(count) > count,VALUES(count),count)")
	result = tk.MustQuery("select count from t where id = 'abc'")
	result.Check(testkit.Rows("2.00"))
	tk.MustExec("INSERT INTO t (id,count)VALUES('abc',265.0) ON DUPLICATE KEY UPDATE count=if(VALUES(count) > count,VALUES(count),count)")
	result = tk.MustQuery("select count from t where id = 'abc'")
	result.Check(testkit.Rows("265.00"))

	// for values(issue #4884)
	tk.MustExec("drop table if exists t;")
	tk.MustExec("create table test(id int not null, val text, primary key(id));")
	tk.MustExec("insert into test values(1,'hello');")
	result = tk.MustQuery("select * from test;")
	result.Check(testkit.Rows("1 hello"))
	tk.MustExec("insert into test values(1, NULL) on duplicate key update val = VALUES(val);")
	result = tk.MustQuery("select * from test;")
	result.Check(testkit.Rows("1 <nil>"))

	tk.MustExec("drop table if exists test;")
	tk.MustExec(`create table test(
		id int not null,
		a text,
		b blob,
		c varchar(20),
		d int,
		e float,
		f DECIMAL(6,4),
		g JSON,
		primary key(id));`)

	tk.MustExec(`insert into test values(1,'txt hello', 'blb hello', 'vc hello', 1, 1.1, 1.0, '{"key1": "value1", "key2": "value2"}');`)
	tk.MustExec(`insert into test values(1, NULL, NULL, NULL, NULL, NULL, NULL, NULL)
	on duplicate key update
	a = values(a),
	b = values(b),
	c = values(c),
	d = values(d),
	e = values(e),
	f = values(f),
	g = values(g);`)

	result = tk.MustQuery("select * from test;")
	result.Check(testkit.Rows("1 <nil> <nil> <nil> <nil> <nil> <nil> <nil>"))
}

func (s *testIntegrationSuite) TestDateBuiltin(c *C) {
	ctx := context.Background()
	defer s.cleanEnv(c)
	tk := testkit.NewTestKit(c, s.store)
	tk.MustExec("USE test;")
	tk.MustExec("DROP TABLE IF EXISTS t;")
	tk.MustExec("create table t (d date);")
	tk.MustExec("insert into t values ('1997-01-02')")
	tk.MustExec("insert into t values ('1998-01-02')")
	r := tk.MustQuery("select * from t where d < date '1998-01-01';")
	r.Check(testkit.Rows("1997-01-02"))

	r = tk.MustQuery("select date'20171212'")
	r.Check(testkit.Rows("2017-12-12"))

	r = tk.MustQuery("select date'2017/12/12'")
	r.Check(testkit.Rows("2017-12-12"))

	r = tk.MustQuery("select date'2017/12-12'")
	r.Check(testkit.Rows("2017-12-12"))

	tk.MustExec("set sql_mode = ''")
	r = tk.MustQuery("select date '0000-00-00';")
	r.Check(testkit.Rows("0000-00-00"))

	tk.MustExec("set sql_mode = 'NO_ZERO_IN_DATE'")
	r = tk.MustQuery("select date '0000-00-00';")
	r.Check(testkit.Rows("0000-00-00"))

	tk.MustExec("set sql_mode = 'NO_ZERO_DATE'")
	rs, err := tk.Exec("select date '0000-00-00';")
	c.Assert(err, IsNil)
	_, err = session.GetRows4Test(ctx, tk.Se, rs)
	c.Assert(err, NotNil)
	c.Assert(terror.ErrorEqual(err, types.ErrWrongValue.GenWithStackByArgs(types.DateTimeStr, "0000-00-00")), IsTrue)
	c.Assert(rs.Close(), IsNil)

	tk.MustExec("set sql_mode = ''")
	r = tk.MustQuery("select date '2007-10-00';")
	r.Check(testkit.Rows("2007-10-00"))

	tk.MustExec("set sql_mode = 'NO_ZERO_IN_DATE'")
	rs, _ = tk.Exec("select date '2007-10-00';")
	_, err = session.GetRows4Test(ctx, tk.Se, rs)
	c.Assert(err, NotNil)
	c.Assert(terror.ErrorEqual(err, types.ErrWrongValue.GenWithStackByArgs(types.DateTimeStr, "2017-10-00")), IsTrue)
	c.Assert(rs.Close(), IsNil)

	tk.MustExec("set sql_mode = 'NO_ZERO_DATE'")
	r = tk.MustQuery("select date '2007-10-00';")
	r.Check(testkit.Rows("2007-10-00"))

	tk.MustExec("set sql_mode = 'NO_ZERO_IN_DATE,NO_ZERO_DATE'")

	rs, _ = tk.Exec("select date '2007-10-00';")
	_, err = session.GetRows4Test(ctx, tk.Se, rs)
	c.Assert(err, NotNil)
	c.Assert(terror.ErrorEqual(err, types.ErrWrongValue.GenWithStackByArgs(types.DateTimeStr, "2017-10-00")), IsTrue)
	c.Assert(rs.Close(), IsNil)

	rs, err = tk.Exec("select date '0000-00-00';")
	c.Assert(err, IsNil)
	_, err = session.GetRows4Test(ctx, tk.Se, rs)
	c.Assert(err, NotNil)
	c.Assert(terror.ErrorEqual(err, types.ErrWrongValue.GenWithStackByArgs(types.DateTimeStr, "0000-00-00")), IsTrue)
	c.Assert(rs.Close(), IsNil)

	r = tk.MustQuery("select date'1998~01~02'")
	r.Check(testkit.Rows("1998-01-02"))

	r = tk.MustQuery("select date'731124', date '011124'")
	r.Check(testkit.Rows("1973-11-24 2001-11-24"))

	_, err = tk.Exec("select date '0000-00-00 00:00:00';")
	c.Assert(err, NotNil)
	c.Assert(terror.ErrorEqual(err, types.ErrWrongValue.GenWithStackByArgs(types.DateTimeStr, "0000-00-00 00:00:00")), IsTrue)

	_, err = tk.Exec("select date '2017-99-99';")
	c.Assert(err, NotNil)
	c.Assert(terror.ErrorEqual(err, types.ErrWrongValue), IsTrue, Commentf("err: %v", err))

	_, err = tk.Exec("select date '2017-2-31';")
	c.Assert(err, NotNil)
	c.Assert(terror.ErrorEqual(err, types.ErrWrongValue), IsTrue, Commentf("err: %v", err))

	_, err = tk.Exec("select date '201712-31';")
	c.Assert(err, NotNil)
	c.Assert(terror.ErrorEqual(err, types.ErrWrongValue.GenWithStackByArgs(types.DateTimeStr, "201712-31")), IsTrue, Commentf("err: %v", err))

	_, err = tk.Exec("select date 'abcdefg';")
	c.Assert(err, NotNil)
	c.Assert(terror.ErrorEqual(err, types.ErrWrongValue.GenWithStackByArgs(types.DateTimeStr, "abcdefg")), IsTrue, Commentf("err: %v", err))
}

func (s *testIntegrationSuite) TestJSONBuiltin(c *C) {
	defer s.cleanEnv(c)
	tk := testkit.NewTestKit(c, s.store)
	tk.MustExec("USE test;")
	tk.MustExec("DROP TABLE IF EXISTS t;")
	tk.MustExec("CREATE TABLE `my_collection` (	`doc` json DEFAULT NULL, `_id` varchar(32) GENERATED ALWAYS AS (JSON_UNQUOTE(JSON_EXTRACT(doc,'$._id'))) STORED NOT NULL, PRIMARY KEY (`_id`))")
	_, err := tk.Exec("UPDATE `test`.`my_collection` SET doc=JSON_SET(doc) WHERE (JSON_EXTRACT(doc,'$.name') = 'clare');")
	c.Assert(err, NotNil)

	r := tk.MustQuery("select json_valid(null);")
	r.Check(testkit.Rows("<nil>"))

	r = tk.MustQuery(`select json_valid("null");`)
	r.Check(testkit.Rows("1"))

	r = tk.MustQuery("select json_valid(0);")
	r.Check(testkit.Rows("0"))

	r = tk.MustQuery(`select json_valid("0");`)
	r.Check(testkit.Rows("1"))

	r = tk.MustQuery(`select json_valid("hello");`)
	r.Check(testkit.Rows("0"))

	r = tk.MustQuery(`select json_valid('"hello"');`)
	r.Check(testkit.Rows("1"))

	r = tk.MustQuery(`select json_valid('{"a":1}');`)
	r.Check(testkit.Rows("1"))

	r = tk.MustQuery("select json_valid('{}');")
	r.Check(testkit.Rows("1"))

	r = tk.MustQuery(`select json_valid('[]');`)
	r.Check(testkit.Rows("1"))

	r = tk.MustQuery("select json_valid('2019-8-19');")
	r.Check(testkit.Rows("0"))

	r = tk.MustQuery(`select json_valid('"2019-8-19"');`)
	r.Check(testkit.Rows("1"))
}

func (s *testIntegrationSuite) TestTimeLiteral(c *C) {
	defer s.cleanEnv(c)
	tk := testkit.NewTestKit(c, s.store)

	r := tk.MustQuery("select time '117:01:12';")
	r.Check(testkit.Rows("117:01:12"))

	r = tk.MustQuery("select time '01:00:00.999999';")
	r.Check(testkit.Rows("01:00:00.999999"))

	r = tk.MustQuery("select time '1 01:00:00';")
	r.Check(testkit.Rows("25:00:00"))

	r = tk.MustQuery("select time '110:00:00';")
	r.Check(testkit.Rows("110:00:00"))

	r = tk.MustQuery("select time'-1:1:1.123454656';")
	r.Check(testkit.Rows("-01:01:01.123455"))

	r = tk.MustQuery("select time '33:33';")
	r.Check(testkit.Rows("33:33:00"))

	r = tk.MustQuery("select time '1.1';")
	r.Check(testkit.Rows("00:00:01.1"))

	r = tk.MustQuery("select time '21';")
	r.Check(testkit.Rows("00:00:21"))

	r = tk.MustQuery("select time '20 20:20';")
	r.Check(testkit.Rows("500:20:00"))

	_, err := tk.Exec("select time '2017-01-01 00:00:00';")
	c.Assert(err, NotNil)
	c.Assert(terror.ErrorEqual(err, types.ErrWrongValue.GenWithStackByArgs(types.DateTimeStr, "2017-01-01 00:00:00")), IsTrue)

	_, err = tk.Exec("select time '071231235959.999999';")
	c.Assert(err, NotNil)
	c.Assert(terror.ErrorEqual(err, types.ErrWrongValue.GenWithStackByArgs(types.DateTimeStr, "071231235959.999999")), IsTrue)

	_, err = tk.Exec("select time '20171231235959.999999';")
	c.Assert(err, NotNil)
	c.Assert(terror.ErrorEqual(err, types.ErrWrongValue.GenWithStackByArgs(types.DateTimeStr, "20171231235959.999999")), IsTrue)

	_, err = tk.Exec("select ADDDATE('2008-01-34', -1);")
	c.Assert(err, IsNil)
	tk.MustQuery("Show warnings;").Check(testutil.RowsWithSep("|",
		"Warning|1292|Incorrect datetime value: '2008-01-34'"))
}

func (s *testIntegrationSuite) TestIssue13822(c *C) {
	tk := testkit.NewTestKitWithInit(c, s.store)
	tk.MustQuery("select ADDDATE(20111111, interval '-123' DAY);").Check(testkit.Rows("2011-07-11"))
	tk.MustQuery("select SUBDATE(20111111, interval '-123' DAY);").Check(testkit.Rows("2012-03-13"))
}

func (s *testIntegrationSuite) TestTimestampLiteral(c *C) {
	defer s.cleanEnv(c)
	tk := testkit.NewTestKit(c, s.store)

	r := tk.MustQuery("select timestamp '2017-01-01 00:00:00';")
	r.Check(testkit.Rows("2017-01-01 00:00:00"))

	r = tk.MustQuery("select timestamp '2017@01@01 00:00:00';")
	r.Check(testkit.Rows("2017-01-01 00:00:00"))

	r = tk.MustQuery("select timestamp '2017@01@01 00~00~00';")
	r.Check(testkit.Rows("2017-01-01 00:00:00"))

	r = tk.MustQuery("select timestamp '2017@01@0001 00~00~00.333';")
	r.Check(testkit.Rows("2017-01-01 00:00:00.333"))

	_, err := tk.Exec("select timestamp '00:00:00';")
	c.Assert(err, NotNil)
	c.Assert(terror.ErrorEqual(err, types.ErrWrongValue.GenWithStackByArgs(types.DateTimeStr, "00:00:00")), IsTrue)

	_, err = tk.Exec("select timestamp '1992-01-03';")
	c.Assert(err, NotNil)
	c.Assert(terror.ErrorEqual(err, types.ErrWrongValue.GenWithStackByArgs(types.DateTimeStr, "1992-01-03")), IsTrue)

	_, err = tk.Exec("select timestamp '20171231235959.999999';")
	c.Assert(err, NotNil)
	c.Assert(terror.ErrorEqual(err, types.ErrWrongValue.GenWithStackByArgs(types.DateTimeStr, "20171231235959.999999")), IsTrue)
}

func (s *testIntegrationSuite) TestLiterals(c *C) {
	defer s.cleanEnv(c)
	tk := testkit.NewTestKit(c, s.store)
	r := tk.MustQuery("SELECT LENGTH(b''), LENGTH(B''), b''+1, b''-1, B''+1;")
	r.Check(testkit.Rows("0 0 1 -1 1"))
}

func (s *testIntegrationSuite) TestFuncJSON(c *C) {
	tk := testkit.NewTestKit(c, s.store)
	defer s.cleanEnv(c)
	tk.MustExec("USE test;")
	tk.MustExec("DROP TABLE IF EXISTS table_json;")
	tk.MustExec("CREATE TABLE table_json(a json, b VARCHAR(255));")

	j1 := `{"\\"hello\\"": "world", "a": [1, "2", {"aa": "bb"}, 4.0, {"aa": "cc"}], "b": true, "c": ["d"]}`
	j2 := `[{"a": 1, "b": true}, 3, 3.5, "hello, world", null, true]`
	for _, j := range []string{j1, j2} {
		tk.MustExec(fmt.Sprintf(`INSERT INTO table_json values('%s', '%s')`, j, j))
	}

	r := tk.MustQuery(`select json_type(a), json_type(b) from table_json`)
	r.Check(testkit.Rows("OBJECT OBJECT", "ARRAY ARRAY"))

	tk.MustGetErrCode("select json_quote();", mysql.ErrWrongParamcountToNativeFct)
	tk.MustGetErrCode("select json_quote('abc', 'def');", mysql.ErrWrongParamcountToNativeFct)
	tk.MustGetErrCode("select json_quote(NULL, 'def');", mysql.ErrWrongParamcountToNativeFct)
	tk.MustGetErrCode("select json_quote('abc', NULL);", mysql.ErrWrongParamcountToNativeFct)

	tk.MustGetErrCode("select json_unquote();", mysql.ErrWrongParamcountToNativeFct)
	tk.MustGetErrCode("select json_unquote('abc', 'def');", mysql.ErrWrongParamcountToNativeFct)
	tk.MustGetErrCode("select json_unquote(NULL, 'def');", mysql.ErrWrongParamcountToNativeFct)
	tk.MustGetErrCode("select json_unquote('abc', NULL);", mysql.ErrWrongParamcountToNativeFct)

	tk.MustQuery("select json_quote(NULL);").Check(testkit.Rows("<nil>"))
	tk.MustQuery("select json_unquote(NULL);").Check(testkit.Rows("<nil>"))

	tk.MustQuery("select json_quote('abc');").Check(testkit.Rows(`"abc"`))
	tk.MustQuery(`select json_quote(convert('"abc"' using ascii));`).Check(testkit.Rows(`"\"abc\""`))
	tk.MustQuery(`select json_quote(convert('"abc"' using latin1));`).Check(testkit.Rows(`"\"abc\""`))
	tk.MustQuery(`select json_quote(convert('"abc"' using utf8));`).Check(testkit.Rows(`"\"abc\""`))
	tk.MustQuery(`select json_quote(convert('"abc"' using utf8mb4));`).Check(testkit.Rows(`"\"abc\""`))

	tk.MustQuery("select json_unquote('abc');").Check(testkit.Rows("abc"))
	tk.MustQuery(`select json_unquote('"abc"');`).Check(testkit.Rows("abc"))
	tk.MustQuery(`select json_unquote(convert('"abc"' using ascii));`).Check(testkit.Rows("abc"))
	tk.MustQuery(`select json_unquote(convert('"abc"' using latin1));`).Check(testkit.Rows("abc"))
	tk.MustQuery(`select json_unquote(convert('"abc"' using utf8));`).Check(testkit.Rows("abc"))
	tk.MustQuery(`select json_unquote(convert('"abc"' using utf8mb4));`).Check(testkit.Rows("abc"))

	tk.MustQuery(`select json_quote('"');`).Check(testkit.Rows(`"\""`))
	tk.MustQuery(`select json_unquote('"');`).Check(testkit.Rows(`"`))

	tk.MustQuery(`select json_unquote('""');`).Check(testkit.Rows(``))
	tk.MustQuery(`select char_length(json_unquote('""'));`).Check(testkit.Rows(`0`))
	tk.MustQuery(`select json_unquote('"" ');`).Check(testkit.Rows(`"" `))
	tk.MustQuery(`select json_unquote(cast(json_quote('abc') as json));`).Check(testkit.Rows("abc"))

	tk.MustQuery(`select json_unquote(cast('{"abc": "foo"}' as json));`).Check(testkit.Rows(`{"abc": "foo"}`))
	tk.MustQuery(`select json_unquote(json_extract(cast('{"abc": "foo"}' as json), '$.abc'));`).Check(testkit.Rows("foo"))
	tk.MustQuery(`select json_unquote('["a", "b", "c"]');`).Check(testkit.Rows(`["a", "b", "c"]`))
	tk.MustQuery(`select json_unquote(cast('["a", "b", "c"]' as json));`).Check(testkit.Rows(`["a", "b", "c"]`))
	tk.MustQuery(`select json_quote(convert(X'e68891' using utf8));`).Check(testkit.Rows(`"我"`))
	tk.MustQuery(`select json_quote(convert(X'e68891' using utf8mb4));`).Check(testkit.Rows(`"我"`))
	tk.MustQuery(`select cast(json_quote(convert(X'e68891' using utf8)) as json);`).Check(testkit.Rows(`"我"`))
	tk.MustQuery(`select json_unquote(convert(X'e68891' using utf8));`).Check(testkit.Rows("我"))

	tk.MustQuery(`select json_quote(json_quote(json_quote('abc')));`).Check(testkit.Rows(`"\"\\\"abc\\\"\""`))
	tk.MustQuery(`select json_unquote(json_unquote(json_unquote(json_quote(json_quote(json_quote('abc'))))));`).Check(testkit.Rows("abc"))

	tk.MustGetErrCode("select json_quote(123)", mysql.ErrIncorrectType)
	tk.MustGetErrCode("select json_quote(-100)", mysql.ErrIncorrectType)
	tk.MustGetErrCode("select json_quote(123.123)", mysql.ErrIncorrectType)
	tk.MustGetErrCode("select json_quote(-100.000)", mysql.ErrIncorrectType)
	tk.MustGetErrCode(`select json_quote(true);`, mysql.ErrIncorrectType)
	tk.MustGetErrCode(`select json_quote(false);`, mysql.ErrIncorrectType)
	tk.MustGetErrCode(`select json_quote(cast("{}" as JSON));`, mysql.ErrIncorrectType)
	tk.MustGetErrCode(`select json_quote(cast("[]" as JSON));`, mysql.ErrIncorrectType)
	tk.MustGetErrCode(`select json_quote(cast("2015-07-29" as date));`, mysql.ErrIncorrectType)
	tk.MustGetErrCode(`select json_quote(cast("12:18:29.000000" as time));`, mysql.ErrIncorrectType)
	tk.MustGetErrCode(`select json_quote(cast("2015-07-29 12:18:29.000000" as datetime));`, mysql.ErrIncorrectType)

	tk.MustGetErrCode("select json_unquote(123)", mysql.ErrIncorrectType)
	tk.MustGetErrCode("select json_unquote(-100)", mysql.ErrIncorrectType)
	tk.MustGetErrCode("select json_unquote(123.123)", mysql.ErrIncorrectType)
	tk.MustGetErrCode("select json_unquote(-100.000)", mysql.ErrIncorrectType)
	tk.MustGetErrCode(`select json_unquote(true);`, mysql.ErrIncorrectType)
	tk.MustGetErrCode(`select json_unquote(false);`, mysql.ErrIncorrectType)
	tk.MustGetErrCode(`select json_unquote(cast("2015-07-29" as date));`, mysql.ErrIncorrectType)
	tk.MustGetErrCode(`select json_unquote(cast("12:18:29.000000" as time));`, mysql.ErrIncorrectType)
	tk.MustGetErrCode(`select json_unquote(cast("2015-07-29 12:18:29.000000" as datetime));`, mysql.ErrIncorrectType)

	r = tk.MustQuery(`select json_extract(a, '$.a[1]'), json_extract(b, '$.b') from table_json`)
	r.Check(testkit.Rows("\"2\" true", "<nil> <nil>"))

	r = tk.MustQuery(`select json_extract(json_set(a, '$.a[1]', 3), '$.a[1]'), json_extract(json_set(b, '$.b', false), '$.b') from table_json`)
	r.Check(testkit.Rows("3 false", "<nil> <nil>"))

	r = tk.MustQuery(`select json_extract(json_insert(a, '$.a[1]', 3), '$.a[1]'), json_extract(json_insert(b, '$.b', false), '$.b') from table_json`)
	r.Check(testkit.Rows("\"2\" true", "<nil> <nil>"))

	r = tk.MustQuery(`select json_extract(json_replace(a, '$.a[1]', 3), '$.a[1]'), json_extract(json_replace(b, '$.b', false), '$.b') from table_json`)
	r.Check(testkit.Rows("3 false", "<nil> <nil>"))

	r = tk.MustQuery(`select json_extract(json_merge(a, cast(b as JSON)), '$[0].a[0]') from table_json`)
	r.Check(testkit.Rows("1", "1"))

	r = tk.MustQuery(`select json_extract(json_array(1,2,3), '$[1]')`)
	r.Check(testkit.Rows("2"))

	r = tk.MustQuery(`select json_extract(json_object(1,2,3,4), '$."1"')`)
	r.Check(testkit.Rows("2"))

	tk.MustExec(`update table_json set a=json_set(a,'$.a',json_object('a',1,'b',2)) where json_extract(a,'$.a[1]') = '2'`)
	r = tk.MustQuery(`select json_extract(a, '$.a.a'), json_extract(a, '$.a.b') from table_json`)
	r.Check(testkit.Rows("1 2", "<nil> <nil>"))

	r = tk.MustQuery(`select json_contains(NULL, '1'), json_contains('1', NULL), json_contains('1', '1', NULL)`)
	r.Check(testkit.Rows("<nil> <nil> <nil>"))
	r = tk.MustQuery(`select json_contains('{}','{}'), json_contains('[1]','1'), json_contains('[1]','"1"'), json_contains('[1,2,[1,[5,[3]]]]', '[1,3]', '$[2]'), json_contains('[1,2,[1,[5,{"a":[2,3]}]]]', '[1,{"a":[3]}]', "$[2]"), json_contains('{"a":1}', '{"a":1,"b":2}', "$")`)
	r.Check(testkit.Rows("1 1 0 1 1 0"))
	r = tk.MustQuery(`select json_contains('{"a": 1}', '1', "$.c"), json_contains('{"a": [1, 2]}', '1', "$.a[2]"), json_contains('{"a": [1, {"a": 1}]}', '1', "$.a[1].b")`)
	r.Check(testkit.Rows("<nil> <nil> <nil>"))
	rs, err := tk.Exec("select json_contains('1','1','$.*')")
	c.Assert(err, IsNil)
	c.Assert(rs, NotNil)
	_, err = session.GetRows4Test(context.Background(), tk.Se, rs)
	c.Assert(err, NotNil)
	c.Assert(err.Error(), Equals, "[json:3149]In this situation, path expressions may not contain the * and ** tokens.")

	r = tk.MustQuery(`select
		json_contains_path(NULL, 'one', "$.c"),
		json_contains_path(NULL, 'all', "$.c"),
		json_contains_path('{"a": 1}', NULL, "$.c"),
		json_contains_path('{"a": 1}', 'one', NULL),
		json_contains_path('{"a": 1}', 'all', NULL)
	`)
	r.Check(testkit.Rows("<nil> <nil> <nil> <nil> <nil>"))

	r = tk.MustQuery(`select
		json_contains_path('{"a": 1, "b": 2, "c": {"d": 4}}', 'one', '$.c.d'),
		json_contains_path('{"a": 1, "b": 2, "c": {"d": 4}}', 'one', '$.a.d'),
		json_contains_path('{"a": 1, "b": 2, "c": {"d": 4}}', 'all', '$.c.d'),
		json_contains_path('{"a": 1, "b": 2, "c": {"d": 4}}', 'all', '$.a.d')
	`)
	r.Check(testkit.Rows("1 0 1 0"))

	r = tk.MustQuery(`select
		json_contains_path('{"a": 1, "b": 2, "c": {"d": 4}}', 'one', '$.a', '$.e'),
		json_contains_path('{"a": 1, "b": 2, "c": {"d": 4}}', 'one', '$.a', '$.b'),
		json_contains_path('{"a": 1, "b": 2, "c": {"d": 4}}', 'all', '$.a', '$.e'),
		json_contains_path('{"a": 1, "b": 2, "c": {"d": 4}}', 'all', '$.a', '$.b')
	`)
	r.Check(testkit.Rows("1 1 0 1"))

	r = tk.MustQuery(`select
		json_contains_path('{"a": 1, "b": 2, "c": {"d": 4}}', 'one', '$.*'),
		json_contains_path('{"a": 1, "b": 2, "c": {"d": 4}}', 'one', '$[*]'),
		json_contains_path('{"a": 1, "b": 2, "c": {"d": 4}}', 'all', '$.*'),
		json_contains_path('{"a": 1, "b": 2, "c": {"d": 4}}', 'all', '$[*]')
	`)
	r.Check(testkit.Rows("1 0 1 0"))

	r = tk.MustQuery(`select
		json_keys('[]'),
		json_keys('{}'),
		json_keys('{"a": 1, "b": 2}'),
		json_keys('{"a": {"c": 3}, "b": 2}'),
		json_keys('{"a": {"c": 3}, "b": 2}', "$.a")
	`)
	r.Check(testkit.Rows(`<nil> [] ["a", "b"] ["a", "b"] ["c"]`))

	r = tk.MustQuery(`select
		json_length('1'),
		json_length('{}'),
		json_length('[]'),
		json_length('{"a": 1}'),
		json_length('{"a": 1, "b": 2}'),
		json_length('[1, 2, 3]')
	`)
	r.Check(testkit.Rows("1 0 0 1 2 3"))

	// #16267
	tk.MustQuery(`select json_array(922337203685477580) =  json_array(922337203685477581);`).Check(testkit.Rows("0"))

	// #10461
	tk.MustExec("drop table if exists tx1")
	tk.MustExec("create table tx1(id int key, a double, b double, c double, d double)")
	tk.MustExec("insert into tx1 values (1, 0.1, 0.2, 0.3, 0.0)")
	tk.MustQuery("select a+b, c from tx1").Check(testkit.Rows("0.30000000000000004 0.3"))
	tk.MustQuery("select json_array(a+b) = json_array(c) from tx1").Check(testkit.Rows("0"))
}

func (s *testIntegrationSuite) TestColumnInfoModified(c *C) {
	testKit := testkit.NewTestKit(c, s.store)
	defer s.cleanEnv(c)
	testKit.MustExec("use test")
	testKit.MustExec("drop table if exists tab0")
	testKit.MustExec("CREATE TABLE tab0(col0 INTEGER, col1 INTEGER, col2 INTEGER)")
	testKit.MustExec("SELECT + - (- CASE + col0 WHEN + CAST( col0 AS SIGNED ) THEN col1 WHEN 79 THEN NULL WHEN + - col1 THEN col0 / + col0 END ) * - 16 FROM tab0")
	ctx := testKit.Se.(sessionctx.Context)
	is := domain.GetDomain(ctx).InfoSchema()
	tbl, _ := is.TableByName(model.NewCIStr("test"), model.NewCIStr("tab0"))
	col := table.FindCol(tbl.Cols(), "col1")
	c.Assert(col.Tp, Equals, mysql.TypeLong)
}

func (s *testIntegrationSuite) TestSetVariables(c *C) {
	tk := testkit.NewTestKit(c, s.store)
	defer s.cleanEnv(c)
	_, err := tk.Exec("set sql_mode='adfasdfadsfdasd';")
	c.Assert(err, NotNil)
	_, err = tk.Exec("set @@sql_mode='adfasdfadsfdasd';")
	c.Assert(err, NotNil)
	_, err = tk.Exec("set @@global.sql_mode='adfasdfadsfdasd';")
	c.Assert(err, NotNil)
	_, err = tk.Exec("set @@session.sql_mode='adfasdfadsfdasd';")
	c.Assert(err, NotNil)

	var r *testkit.Result
	_, err = tk.Exec("set @@session.sql_mode=',NO_ZERO_DATE,ANSI,ANSI_QUOTES';")
	c.Assert(err, IsNil)
	r = tk.MustQuery(`select @@session.sql_mode`)
	r.Check(testkit.Rows("NO_ZERO_DATE,REAL_AS_FLOAT,PIPES_AS_CONCAT,ANSI_QUOTES,IGNORE_SPACE,ONLY_FULL_GROUP_BY,ANSI"))
	r = tk.MustQuery(`show variables like 'sql_mode'`)
	r.Check(testkit.Rows("sql_mode NO_ZERO_DATE,REAL_AS_FLOAT,PIPES_AS_CONCAT,ANSI_QUOTES,IGNORE_SPACE,ONLY_FULL_GROUP_BY,ANSI"))

	// for invalid SQL mode.
	tk.MustExec("use test")
	tk.MustExec("drop table if exists tab0")
	tk.MustExec("CREATE TABLE tab0(col1 time)")
	_, err = tk.Exec("set sql_mode='STRICT_TRANS_TABLES';")
	c.Assert(err, IsNil)
	_, err = tk.Exec("INSERT INTO tab0 select cast('999:44:33' as time);")
	c.Assert(err, NotNil)
	c.Assert(err.Error(), Equals, "[types:1292]Truncated incorrect time value: '999:44:33'")
	_, err = tk.Exec("set sql_mode=' ,';")
	c.Assert(err, NotNil)
	_, err = tk.Exec("INSERT INTO tab0 select cast('999:44:33' as time);")
	c.Assert(err, NotNil)
	c.Assert(err.Error(), Equals, "[types:1292]Truncated incorrect time value: '999:44:33'")

	// issue #5478
	_, err = tk.Exec("set session transaction read write;")
	c.Assert(err, IsNil)
	_, err = tk.Exec("set global transaction read write;")
	c.Assert(err, IsNil)
	r = tk.MustQuery(`select @@session.tx_read_only, @@global.tx_read_only, @@session.transaction_read_only, @@global.transaction_read_only;`)
	r.Check(testkit.Rows("0 0 0 0"))

	_, err = tk.Exec("set session transaction read only;")
	c.Assert(err, IsNil)
	r = tk.MustQuery(`select @@session.tx_read_only, @@global.tx_read_only, @@session.transaction_read_only, @@global.transaction_read_only;`)
	r.Check(testkit.Rows("1 0 1 0"))
	_, err = tk.Exec("set global transaction read only;")
	c.Assert(err, IsNil)
	r = tk.MustQuery(`select @@session.tx_read_only, @@global.tx_read_only, @@session.transaction_read_only, @@global.transaction_read_only;`)
	r.Check(testkit.Rows("1 1 1 1"))

	_, err = tk.Exec("set session transaction read write;")
	c.Assert(err, IsNil)
	_, err = tk.Exec("set global transaction read write;")
	c.Assert(err, IsNil)
	r = tk.MustQuery(`select @@session.tx_read_only, @@global.tx_read_only, @@session.transaction_read_only, @@global.transaction_read_only;`)
	r.Check(testkit.Rows("0 0 0 0"))

	_, err = tk.Exec("set @@global.max_user_connections='';")
	c.Assert(err, NotNil)
	c.Assert(err.Error(), Equals, variable.ErrWrongTypeForVar.GenWithStackByArgs("max_user_connections").Error())
	_, err = tk.Exec("set @@global.max_prepared_stmt_count='';")
	c.Assert(err, NotNil)
	c.Assert(err.Error(), Equals, variable.ErrWrongTypeForVar.GenWithStackByArgs("max_prepared_stmt_count").Error())
}

func (s *testIntegrationSuite) TestIssues(c *C) {
	// for issue #4954
	tk := testkit.NewTestKit(c, s.store)
	defer s.cleanEnv(c)
	tk.MustExec("use test")
	tk.MustExec("drop table if exists t")
	tk.MustExec("CREATE TABLE t (a CHAR(5) CHARACTER SET latin1);")
	tk.MustExec("INSERT INTO t VALUES ('oe');")
	tk.MustExec("INSERT INTO t VALUES (0xf6);")
	r := tk.MustQuery(`SELECT * FROM t WHERE a= 'oe';`)
	r.Check(testkit.Rows("oe"))
	r = tk.MustQuery(`SELECT HEX(a) FROM t WHERE a= 0xf6;`)
	r.Check(testkit.Rows("F6"))

	// for issue #4006
	tk.MustExec(`drop table if exists tb`)
	tk.MustExec("create table tb(id int auto_increment primary key, v varchar(32));")
	tk.MustExec("insert into tb(v) (select v from tb);")
	r = tk.MustQuery(`SELECT * FROM tb;`)
	r.Check(testkit.Rows())
	tk.MustExec(`insert into tb(v) values('hello');`)
	tk.MustExec("insert into tb(v) (select v from tb);")
	r = tk.MustQuery(`SELECT * FROM tb;`)
	r.Check(testkit.Rows("1 hello", "2 hello"))

	// for issue #5111
	tk.MustExec(`drop table if exists t`)
	tk.MustExec("create table t(c varchar(32));")
	tk.MustExec("insert into t values('1e649'),('-1e649');")
	r = tk.MustQuery(`SELECT * FROM t where c < 1;`)
	r.Check(testkit.Rows("-1e649"))
	tk.MustQuery("show warnings").Check(testutil.RowsWithSep("|",
		"Warning|1292|Truncated incorrect DOUBLE value: '1e649'",
		"Warning|1292|Truncated incorrect DOUBLE value: '-1e649'"))
	r = tk.MustQuery(`SELECT * FROM t where c > 1;`)
	r.Check(testkit.Rows("1e649"))
	tk.MustQuery("show warnings").Check(testutil.RowsWithSep("|",
		"Warning|1292|Truncated incorrect DOUBLE value: '1e649'",
		"Warning|1292|Truncated incorrect DOUBLE value: '-1e649'"))

	// for issue #5293
	tk.MustExec("drop table if exists t")
	tk.MustExec("create table t(a int)")
	tk.MustExec("insert t values (1)")
	tk.MustQuery("select * from t where cast(a as binary)").Check(testkit.Rows("1"))

	// for issue #16351
	tk.MustExec("drop table if exists t2")
	tk.MustExec("create table t2(a int, b varchar(20))")
	tk.MustExec(`insert into t2 values(1,"1111"),(2,"2222"),(3,"3333"),(4,"4444"),(5,"5555"),(6,"6666"),(7,"7777"),(8,"8888"),(9,"9999"),(10,"0000")`)
	tk.MustQuery(`select (@j := case when substr(t2.b,1,3)=@i then 1 else @j+1 end) from t2, (select @j := 0, @i := "0") tt limit 10`).Check(testkit.Rows(
		"1", "2", "3", "4", "5", "6", "7", "8", "9", "10"))
}

func (s *testIntegrationSuite) TestInPredicate4UnsignedInt(c *C) {
	// for issue #6661
	tk := testkit.NewTestKit(c, s.store)
	defer s.cleanEnv(c)
	tk.MustExec("use test")
	tk.MustExec("drop table if exists t")
	tk.MustExec("CREATE TABLE t (a bigint unsigned,key (a));")
	tk.MustExec("INSERT INTO t VALUES (0), (4), (5), (6), (7), (8), (9223372036854775810), (18446744073709551614), (18446744073709551615);")
	r := tk.MustQuery(`SELECT a FROM t WHERE a NOT IN (-1, -2, 18446744073709551615);`)
	r.Check(testkit.Rows("0", "4", "5", "6", "7", "8", "9223372036854775810", "18446744073709551614"))
	r = tk.MustQuery(`SELECT a FROM t WHERE a NOT IN (-1, -2, 4, 9223372036854775810);`)
	r.Check(testkit.Rows("0", "5", "6", "7", "8", "18446744073709551614", "18446744073709551615"))
	r = tk.MustQuery(`SELECT a FROM t WHERE a NOT IN (-1, -2, 0, 4, 18446744073709551614);`)
	r.Check(testkit.Rows("5", "6", "7", "8", "9223372036854775810", "18446744073709551615"))

	// for issue #4473
	tk.MustExec("drop table if exists t")
	tk.MustExec("create table t1 (some_id smallint(5) unsigned,key (some_id) )")
	tk.MustExec("insert into t1 values (1),(2)")
	r = tk.MustQuery(`select some_id from t1 where some_id not in(2,-1);`)
	r.Check(testkit.Rows("1"))
}

func (s *testIntegrationSuite) TestFilterExtractFromDNF(c *C) {
	tk := testkit.NewTestKit(c, s.store)
	defer s.cleanEnv(c)
	tk.MustExec("use test")
	tk.MustExec("drop table if exists t")
	tk.MustExec("create table t(a int, b int, c int)")

	tests := []struct {
		exprStr string
		result  string
	}{
		{
			exprStr: "a = 1 or a = 1 or a = 1",
			result:  "[eq(test.t.a, 1)]",
		},
		{
			exprStr: "a = 1 or a = 1 or (a = 1 and b = 1)",
			result:  "[eq(test.t.a, 1)]",
		},
		{
			exprStr: "(a = 1 and a = 1) or a = 1 or b = 1",
			result:  "[or(or(and(eq(test.t.a, 1), eq(test.t.a, 1)), eq(test.t.a, 1)), eq(test.t.b, 1))]",
		},
		{
			exprStr: "(a = 1 and b = 2) or (a = 1 and b = 3) or (a = 1 and b = 4)",
			result:  "[eq(test.t.a, 1) or(eq(test.t.b, 2), or(eq(test.t.b, 3), eq(test.t.b, 4)))]",
		},
		{
			exprStr: "(a = 1 and b = 1 and c = 1) or (a = 1 and b = 1) or (a = 1 and b = 1 and c > 2 and c < 3)",
			result:  "[eq(test.t.a, 1) eq(test.t.b, 1)]",
		},
	}

	ctx := context.Background()
	for _, tt := range tests {
		sql := "select * from t where " + tt.exprStr
		sctx := tk.Se.(sessionctx.Context)
		sc := sctx.GetSessionVars().StmtCtx
		stmts, err := session.Parse(sctx, sql)
		c.Assert(err, IsNil, Commentf("error %v, for expr %s", err, tt.exprStr))
		c.Assert(stmts, HasLen, 1)
		is := domain.GetDomain(sctx).InfoSchema()
		err = plannercore.Preprocess(sctx, stmts[0], is)
		c.Assert(err, IsNil, Commentf("error %v, for resolve name, expr %s", err, tt.exprStr))
		p, _, err := plannercore.BuildLogicalPlan(ctx, sctx, stmts[0], is)
		c.Assert(err, IsNil, Commentf("error %v, for build plan, expr %s", err, tt.exprStr))
		selection := p.(plannercore.LogicalPlan).Children()[0].(*plannercore.LogicalSelection)
		conds := make([]expression.Expression, len(selection.Conditions))
		for i, cond := range selection.Conditions {
			conds[i] = expression.PushDownNot(sctx, cond)
		}
		afterFunc := expression.ExtractFiltersFromDNFs(sctx, conds)
		sort.Slice(afterFunc, func(i, j int) bool {
			return bytes.Compare(afterFunc[i].HashCode(sc), afterFunc[j].HashCode(sc)) < 0
		})
		c.Assert(fmt.Sprintf("%s", afterFunc), Equals, tt.result, Commentf("wrong result for expr: %s", tt.exprStr))
	}
}

func (s *testIntegrationSuite) testTiDBIsOwnerFunc(c *C) {
	tk := testkit.NewTestKit(c, s.store)
	defer s.cleanEnv(c)
	result := tk.MustQuery("select tidb_is_ddl_owner()")
	ddlOwnerChecker := tk.Se.DDLOwnerChecker()
	c.Assert(ddlOwnerChecker, NotNil)
	var ret int64
	if ddlOwnerChecker.IsOwner() {
		ret = 1
	}
	result.Check(testkit.Rows(fmt.Sprintf("%v", ret)))
}

func (s *testIntegrationSuite) TestTiDBDecodePlanFunc(c *C) {
	tk := testkit.NewTestKit(c, s.store)
	defer s.cleanEnv(c)
	tk.MustQuery("select tidb_decode_plan('')").Check(testkit.Rows(""))
	tk.MustQuery("select tidb_decode_plan('7APIMAk1XzEzCTAJMQlmdW5jczpjb3VudCgxKQoxCTE3XzE0CTAJMAlpbm5lciBqb2luLCBp" +
		"AQyQOlRhYmxlUmVhZGVyXzIxLCBlcXVhbDpbZXEoQ29sdW1uIzEsIA0KCDkpIBkXADIVFywxMCldCjIJMzFfMTgFZXhkYXRhOlNlbGVjdGlvbl" +
		"8xNwozCTFfMTcJMQkwCWx0HVlATlVMTCksIG5vdChpc251bGwVHAApUhcAUDIpKQo0CTEwXzE2CTEJMTAwMDAJdAHB2Dp0MSwgcmFuZ2U6Wy1p" +
		"bmYsK2luZl0sIGtlZXAgb3JkZXI6ZmFsc2UsIHN0YXRzOnBzZXVkbwoFtgAyAZcEMAk6tgAEMjAFtgQyMDq2AAg5LCBmtgAAMFa3AAA5FbcAO" +
		"T63AAAyzrcA')").Check(testkit.Rows("" +
		"\tid                  \ttask\testRows\toperator info\n" +
		"\tStreamAgg_13        \troot\t1      \tfuncs:count(1)\n" +
		"\t└─HashJoin_14       \troot\t0      \tinner join, inner:TableReader_21, equal:[eq(Column#1, Column#9) eq(Column#2, Column#10)]\n" +
		"\t  ├─TableReader_18  \troot\t0      \tdata:Selection_17\n" +
		"\t  │ └─Selection_17  \tcop \t0      \tlt(Column#1, NULL), not(isnull(Column#1)), not(isnull(Column#2))\n" +
		"\t  │   └─TableScan_16\tcop \t10000  \ttable:t1, range:[-inf,+inf], keep order:false, stats:pseudo\n" +
		"\t  └─TableReader_21  \troot\t0      \tdata:Selection_20\n" +
		"\t    └─Selection_20  \tcop \t0      \tlt(Column#9, NULL), not(isnull(Column#10)), not(isnull(Column#9))\n" +
		"\t      └─TableScan_19\tcop \t10000  \ttable:t2, range:[-inf,+inf], keep order:false, stats:pseudo"))
	tk.MustQuery("select tidb_decode_plan('rwPwcTAJNV8xNAkwCTEJZnVuY3M6bWF4KHRlc3QudC5hKS0+Q29sdW1uIzQJMQl0aW1lOj" +
		"IyMy45MzXCtXMsIGxvb3BzOjIJMTI4IEJ5dGVzCU4vQQoxCTE2XzE4CTAJMQlvZmZzZXQ6MCwgY291bnQ6MQkxCQlHFDE4LjQyMjJHAAhOL0" +
		"EBBCAKMgkzMl8yOAkBlEBpbmRleDpMaW1pdF8yNwkxCQ0+DDYuODUdPSwxLCBycGMgbnVtOiANDAUpGDE1MC44MjQFKjhwcm9jIGtleXM6MA" +
		"kxOTgdsgAzAbIAMgFearIAFDU3LjM5NgVKAGwN+BGxIDQJMTNfMjYJMQGgHGFibGU6dCwgCbqwaWR4KGEpLCByYW5nZTooMCwraW5mXSwga2" +
		"VlcCBvcmRlcjp0cnVlLCBkZXNjAT8kaW1lOjU2LjY2MR1rJDEJTi9BCU4vQQo=')").Check(testkit.Rows("" +
		"\tid                  \ttask\testRows\toperator info                                               \tactRows\texecution info                                                       \tmemory   \tdisk\n" +
		"\tStreamAgg_14        \troot\t1      \tfuncs:max(test.t.a)->Column#4                               \t1      \ttime:223.935µs, loops:2                                             \t128 Bytes\tN/A\n" +
		"\t└─Limit_18          \troot\t1      \toffset:0, count:1                                           \t1      \ttime:218.422µs, loops:2                                             \tN/A      \tN/A\n" +
		"\t  └─IndexReader_28  \troot\t1      \tindex:Limit_27                                              \t1      \ttime:216.85µs, loops:1, rpc num: 1, rpc time:150.824µs, proc keys:0\t198 Bytes\tN/A\n" +
		"\t    └─Limit_27      \tcop \t1      \toffset:0, count:1                                           \t1      \ttime:57.396µs, loops:2                                              \tN/A      \tN/A\n" +
		"\t      └─IndexScan_26\tcop \t1      \ttable:t, index:idx(a), range:(0,+inf], keep order:true, desc\t1      \ttime:56.661µs, loops:1                                              \tN/A      \tN/A"))
}

func (s *testIntegrationSuite) TestTiDBInternalFunc(c *C) {
	tk := testkit.NewTestKit(c, s.store)
	defer s.cleanEnv(c)
	result := tk.MustQuery("select tidb_decode_key( '74800000000000002B5F72800000000000A5D3' )")
	result.Check(testkit.Rows("tableID=43, _tidb_rowid=42451"))

	result = tk.MustQuery("select tidb_decode_key( '74800000000000019B5F698000000000000001015257303100000000FB013736383232313130FF3900000000000000F8010000000000000000F7' )")
	result.Check(testkit.Rows("tableID=411, indexID=1, indexValues=015257303100000000FB013736383232313130FF3900000000000000F8010000000000000000F7"))

	// Test invalid record/index key.
	result = tk.MustQuery("select tidb_decode_key( '7480000000000000FF2E5F728000000011FFE1A3000000000000' )")
	result.Check(testkit.Rows("7480000000000000FF2E5F728000000011FFE1A3000000000000"))
	warns := tk.Se.GetSessionVars().StmtCtx.GetWarnings()
	c.Assert(warns, HasLen, 1)
	c.Assert(warns[0].Err.Error(), Equals, "invalid record/index key: 7480000000000000FF2E5F728000000011FFE1A3000000000000")
}

func newStoreWithBootstrap() (kv.Storage, *domain.Domain, error) {
	store, err := mockstore.NewMockTikvStore()
	if err != nil {
		return nil, nil, err
	}
	session.SetSchemaLease(0)
	dom, err := session.BootstrapSession(store)
	return store, dom, err
}

func (s *testIntegrationSuite) TestTwoDecimalTruncate(c *C) {
	tk := testkit.NewTestKit(c, s.store)
	defer s.cleanEnv(c)
	tk.MustExec("use test")
	tk.MustExec("set sql_mode=''")
	tk.MustExec("drop table if exists t")
	tk.MustExec("create table t1(a decimal(10,5), b decimal(10,1))")
	tk.MustExec("insert into t1 values(123.12345, 123.12345)")
	tk.MustExec("update t1 set b = a")
	res := tk.MustQuery("select a, b from t1")
	res.Check(testkit.Rows("123.12345 123.1"))
	res = tk.MustQuery("select 2.00000000000000000000000000000001 * 1.000000000000000000000000000000000000000000002")
	res.Check(testkit.Rows("2.000000000000000000000000000000"))
}

func (s *testIntegrationSuite) TestPrefixIndex(c *C) {
	tk := testkit.NewTestKit(c, s.store)
	defer s.cleanEnv(c)
	tk.MustExec("use test")
	tk.MustExec(`CREATE TABLE t1 (
  			name varchar(12) DEFAULT NULL,
  			KEY pname (name(12))
		) ENGINE=InnoDB DEFAULT CHARSET=utf8mb4 COLLATE=utf8mb4_unicode_ci`)

	tk.MustExec("insert into t1 values('借款策略集_网页');")
	res := tk.MustQuery("select * from t1 where name = '借款策略集_网页';")
	res.Check(testkit.Rows("借款策略集_网页"))

	tk.MustExec(`CREATE TABLE prefix (
		a int(11) NOT NULL,
		b varchar(55) DEFAULT NULL,
		c int(11) DEFAULT NULL,
		PRIMARY KEY (a),
		KEY prefix_index (b(2)),
		KEY prefix_complex (a,b(2))
	) ENGINE=InnoDB DEFAULT CHARSET=utf8 COLLATE=utf8_bin;`)

	tk.MustExec("INSERT INTO prefix VALUES(0, 'b', 2), (1, 'bbb', 3), (2, 'bbc', 4), (3, 'bbb', 5), (4, 'abc', 6), (5, 'abc', 7), (6, 'abc', 7), (7, 'ÿÿ', 8), (8, 'ÿÿ0', 9), (9, 'ÿÿÿ', 10);")
	res = tk.MustQuery("select c, b from prefix where b > 'ÿ' and b < 'ÿÿc'")
	res.Check(testkit.Rows("8 ÿÿ", "9 ÿÿ0"))

	res = tk.MustQuery("select a, b from prefix where b LIKE 'ÿÿ%'")
	res.Check(testkit.Rows("7 ÿÿ", "8 ÿÿ0", "9 ÿÿÿ"))
}

func (s *testIntegrationSuite) TestDecimalMul(c *C) {
	tk := testkit.NewTestKit(c, s.store)
	tk.MustExec("USE test")
	tk.MustExec("create table t(a decimal(38, 17));")
	tk.MustExec("insert into t select 0.5999991229316*0.918755041726043;")
	res := tk.MustQuery("select * from t;")
	res.Check(testkit.Rows("0.55125221922461136"))
}

func (s *testIntegrationSuite) TestDecimalDiv(c *C) {
	tk := testkit.NewTestKit(c, s.store)
	tk.MustQuery("select cast(1 as decimal(60,30)) / cast(1 as decimal(60,30)) / cast(1 as decimal(60, 30))").Check(testkit.Rows("1.000000000000000000000000000000"))
	tk.MustQuery("select cast(1 as decimal(60,30)) / cast(3 as decimal(60,30)) / cast(7 as decimal(60, 30))").Check(testkit.Rows("0.047619047619047619047619047619"))
	tk.MustQuery("select cast(1 as decimal(60,30)) / cast(3 as decimal(60,30)) / cast(7 as decimal(60, 30)) / cast(13 as decimal(60, 30))").Check(testkit.Rows("0.003663003663003663003663003663"))
}

func (s *testIntegrationSuite) TestUnknowHintIgnore(c *C) {
	tk := testkit.NewTestKit(c, s.store)
	tk.MustExec("USE test")
	tk.MustExec("create table t(a int)")
	tk.MustQuery("select /*+ unknown_hint(c1)*/ 1").Check(testkit.Rows("1"))
	tk.MustQuery("show warnings").Check(testkit.Rows("Warning 1064 You have an error in your SQL syntax; check the manual that corresponds to your TiDB version for the right syntax to use [parser:8064]Optimizer hint syntax error at line 1 column 23 near \"unknown_hint(c1)*/\" "))
	_, err := tk.Exec("select 1 from /*+ test1() */ t")
	c.Assert(err, IsNil)
}

func (s *testIntegrationSuite) TestValuesInNonInsertStmt(c *C) {
	tk := testkit.NewTestKit(c, s.store)
	tk.MustExec(`use test;`)
	tk.MustExec(`drop table if exists t;`)
	tk.MustExec(`create table t(a bigint, b double, c decimal, d varchar(20), e datetime, f time, g json);`)
	tk.MustExec(`insert into t values(1, 1.1, 2.2, "abc", "2018-10-24", NOW(), "12");`)
	res := tk.MustQuery(`select values(a), values(b), values(c), values(d), values(e), values(f), values(g) from t;`)
	res.Check(testkit.Rows(`<nil> <nil> <nil> <nil> <nil> <nil> <nil>`))
}

func (s *testIntegrationSuite) TestForeignKeyVar(c *C) {

	tk := testkit.NewTestKit(c, s.store)

	tk.MustExec("SET FOREIGN_KEY_CHECKS=1")
	tk.MustQuery("SHOW WARNINGS").Check(testkit.Rows("Warning 8047 variable 'foreign_key_checks' does not yet support value: 1"))
}

func (s *testIntegrationSuite) TestUserVarMockWindFunc(c *C) {
	tk := testkit.NewTestKit(c, s.store)
	tk.MustExec(`use test;`)
	tk.MustExec(`drop table if exists t;`)
	tk.MustExec(`create table t (a int, b varchar (20), c varchar (20));`)
	tk.MustExec(`insert into t values
					(1,'key1-value1','insert_order1'),
    				(1,'key1-value2','insert_order2'),
    				(1,'key1-value3','insert_order3'),
    				(1,'key1-value4','insert_order4'),
    				(1,'key1-value5','insert_order5'),
    				(1,'key1-value6','insert_order6'),
    				(2,'key2-value1','insert_order1'),
    				(2,'key2-value2','insert_order2'),
    				(2,'key2-value3','insert_order3'),
    				(2,'key2-value4','insert_order4'),
    				(2,'key2-value5','insert_order5'),
    				(2,'key2-value6','insert_order6'),
    				(3,'key3-value1','insert_order1'),
    				(3,'key3-value2','insert_order2'),
    				(3,'key3-value3','insert_order3'),
    				(3,'key3-value4','insert_order4'),
    				(3,'key3-value5','insert_order5'),
    				(3,'key3-value6','insert_order6');
					`)
	tk.MustExec(`SET @LAST_VAL := NULL;`)
	tk.MustExec(`SET @ROW_NUM := 0;`)

	tk.MustQuery(`select * from (
					SELECT a,
    				       @ROW_NUM := IF(a = @LAST_VAL, @ROW_NUM + 1, 1) AS ROW_NUM,
    				       @LAST_VAL := a AS LAST_VAL,
    				       b,
    				       c
    				FROM (select * from t where a in (1, 2, 3) ORDER BY a, c) t1
				) t2
				where t2.ROW_NUM < 2;
				`).Check(testkit.Rows(
		`1 1 1 key1-value1 insert_order1`,
		`2 1 2 key2-value1 insert_order1`,
		`3 1 3 key3-value1 insert_order1`,
	))

	tk.MustQuery(`select * from (
					SELECT a,
    				       @ROW_NUM := IF(a = @LAST_VAL, @ROW_NUM + 1, 1) AS ROW_NUM,
    				       @LAST_VAL := a AS LAST_VAL,
    				       b,
    				       c
    				FROM (select * from t where a in (1, 2, 3) ORDER BY a, c) t1
				) t2;
				`).Check(testkit.Rows(
		`1 1 1 key1-value1 insert_order1`,
		`1 2 1 key1-value2 insert_order2`,
		`1 3 1 key1-value3 insert_order3`,
		`1 4 1 key1-value4 insert_order4`,
		`1 5 1 key1-value5 insert_order5`,
		`1 6 1 key1-value6 insert_order6`,
		`2 1 2 key2-value1 insert_order1`,
		`2 2 2 key2-value2 insert_order2`,
		`2 3 2 key2-value3 insert_order3`,
		`2 4 2 key2-value4 insert_order4`,
		`2 5 2 key2-value5 insert_order5`,
		`2 6 2 key2-value6 insert_order6`,
		`3 1 3 key3-value1 insert_order1`,
		`3 2 3 key3-value2 insert_order2`,
		`3 3 3 key3-value3 insert_order3`,
		`3 4 3 key3-value4 insert_order4`,
		`3 5 3 key3-value5 insert_order5`,
		`3 6 3 key3-value6 insert_order6`,
	))
}

func (s *testIntegrationSuite) TestCastAsTime(c *C) {
	tk := testkit.NewTestKit(c, s.store)
	tk.MustExec(`use test;`)
	tk.MustExec(`drop table if exists t;`)
	tk.MustExec(`create table t (col1 bigint, col2 double, col3 decimal, col4 varchar(20), col5 json);`)
	tk.MustExec(`insert into t values (1, 1, 1, "1", "1");`)
	tk.MustExec(`insert into t values (null, null, null, null, null);`)
	tk.MustQuery(`select cast(col1 as time), cast(col2 as time), cast(col3 as time), cast(col4 as time), cast(col5 as time) from t where col1 = 1;`).Check(testkit.Rows(
		`00:00:01 00:00:01 00:00:01 00:00:01 00:00:01`,
	))
	tk.MustQuery(`select cast(col1 as time), cast(col2 as time), cast(col3 as time), cast(col4 as time), cast(col5 as time) from t where col1 is null;`).Check(testkit.Rows(
		`<nil> <nil> <nil> <nil> <nil>`,
	))

	err := tk.ExecToErr(`select cast(col1 as time(31)) from t where col1 is null;`)
	c.Assert(err.Error(), Equals, "[expression:1426]Too big precision 31 specified for column 'CAST'. Maximum is 6.")

	err = tk.ExecToErr(`select cast(col2 as time(31)) from t where col1 is null;`)
	c.Assert(err.Error(), Equals, "[expression:1426]Too big precision 31 specified for column 'CAST'. Maximum is 6.")

	err = tk.ExecToErr(`select cast(col3 as time(31)) from t where col1 is null;`)
	c.Assert(err.Error(), Equals, "[expression:1426]Too big precision 31 specified for column 'CAST'. Maximum is 6.")

	err = tk.ExecToErr(`select cast(col4 as time(31)) from t where col1 is null;`)
	c.Assert(err.Error(), Equals, "[expression:1426]Too big precision 31 specified for column 'CAST'. Maximum is 6.")

	err = tk.ExecToErr(`select cast(col5 as time(31)) from t where col1 is null;`)
	c.Assert(err.Error(), Equals, "[expression:1426]Too big precision 31 specified for column 'CAST'. Maximum is 6.")
}

func (s *testIntegrationSuite) TestValuesFloat32(c *C) {
	tk := testkit.NewTestKit(c, s.store)
	tk.MustExec("use test")
	tk.MustExec(`drop table if exists t;`)
	tk.MustExec(`create table t (i int key, j float);`)
	tk.MustExec(`insert into t values (1, 0.01);`)
	tk.MustQuery(`select * from t;`).Check(testkit.Rows(`1 0.01`))
	tk.MustExec(`insert into t values (1, 0.02) on duplicate key update j = values (j);`)
	tk.MustQuery(`select * from t;`).Check(testkit.Rows(`1 0.02`))
}

func (s *testIntegrationSuite) TestFuncNameConst(c *C) {
	tk := testkit.NewTestKit(c, s.store)
	defer s.cleanEnv(c)
	tk.MustExec("USE test;")
	tk.MustExec("DROP TABLE IF EXISTS t;")
	tk.MustExec("CREATE TABLE t(a CHAR(20), b VARCHAR(20), c BIGINT);")
	tk.MustExec("INSERT INTO t (b, c) values('hello', 1);")

	r := tk.MustQuery("SELECT name_const('test_int', 1), name_const('test_float', 3.1415);")
	r.Check(testkit.Rows("1 3.1415"))
	r = tk.MustQuery("SELECT name_const('test_string', 'hello'), name_const('test_nil', null);")
	r.Check(testkit.Rows("hello <nil>"))
	r = tk.MustQuery("SELECT name_const('test_string', 1) + c FROM t;")
	r.Check(testkit.Rows("2"))
	r = tk.MustQuery("SELECT concat('hello', name_const('test_string', 'world')) FROM t;")
	r.Check(testkit.Rows("helloworld"))
	r = tk.MustQuery("SELECT NAME_CONST('come', -1);")
	r.Check(testkit.Rows("-1"))
	r = tk.MustQuery("SELECT NAME_CONST('come', -1.0);")
	r.Check(testkit.Rows("-1.0"))
	err := tk.ExecToErr(`select name_const(a,b) from t;`)
	c.Assert(err.Error(), Equals, "[planner:1210]Incorrect arguments to NAME_CONST")
	err = tk.ExecToErr(`select name_const(a,"hello") from t;`)
	c.Assert(err.Error(), Equals, "[planner:1210]Incorrect arguments to NAME_CONST")
	err = tk.ExecToErr(`select name_const("hello", b) from t;`)
	c.Assert(err.Error(), Equals, "[planner:1210]Incorrect arguments to NAME_CONST")
	err = tk.ExecToErr(`select name_const("hello", 1+1) from t;`)
	c.Assert(err.Error(), Equals, "[planner:1210]Incorrect arguments to NAME_CONST")
	err = tk.ExecToErr(`select name_const(concat('a', 'b'), 555) from t;`)
	c.Assert(err.Error(), Equals, "[planner:1210]Incorrect arguments to NAME_CONST")
	err = tk.ExecToErr(`select name_const(555) from t;`)
	c.Assert(err.Error(), Equals, "[expression:1582]Incorrect parameter count in the call to native function 'name_const'")

	var rs sqlexec.RecordSet
	rs, err = tk.Exec(`select name_const("hello", 1);`)
	c.Assert(err, IsNil)
	c.Assert(len(rs.Fields()), Equals, 1)
	c.Assert(rs.Fields()[0].Column.Name.L, Equals, "hello")
}

func (s *testIntegrationSuite) TestValuesEnum(c *C) {
	tk := testkit.NewTestKit(c, s.store)
	tk.MustExec("use test")
	tk.MustExec(`drop table if exists t;`)
	tk.MustExec(`create table t (a bigint primary key, b enum('a','b','c'));`)
	tk.MustExec(`insert into t values (1, "a");`)
	tk.MustQuery(`select * from t;`).Check(testkit.Rows(`1 a`))
	tk.MustExec(`insert into t values (1, "b") on duplicate key update b = values(b);`)
	tk.MustQuery(`select * from t;`).Check(testkit.Rows(`1 b`))
}

func (s *testIntegrationSuite) TestIssue9325(c *C) {
	tk := testkit.NewTestKit(c, s.store)
	tk.MustExec("use test")
	tk.MustExec("drop table if exists t")
	tk.MustExec("create table t(a timestamp) partition by range(unix_timestamp(a)) (partition p0 values less than(unix_timestamp('2019-02-16 14:20:00')), partition p1 values less than (maxvalue))")
	tk.MustExec("insert into t values('2019-02-16 14:19:59'), ('2019-02-16 14:20:01')")
	result := tk.MustQuery("select * from t where a between timestamp'2019-02-16 14:19:00' and timestamp'2019-02-16 14:21:00'")
	c.Assert(result.Rows(), HasLen, 2)

	tk.MustExec("drop table if exists t")
	tk.MustExec("create table t(a timestamp)")
	tk.MustExec("insert into t values('2019-02-16 14:19:59'), ('2019-02-16 14:20:01')")
	result = tk.MustQuery("select * from t where a < timestamp'2019-02-16 14:21:00'")
	result.Check(testkit.Rows("2019-02-16 14:19:59", "2019-02-16 14:20:01"))
}

func (s *testIntegrationSuite) TestIssue9710(c *C) {
	tk := testkit.NewTestKit(c, s.store)
	getSAndMS := func(str string) (int, int) {
		results := strings.Split(str, ":")
		SAndMS := strings.Split(results[len(results)-1], ".")
		var s, ms int
		s, _ = strconv.Atoi(SAndMS[0])
		if len(SAndMS) > 1 {
			ms, _ = strconv.Atoi(SAndMS[1])
		}
		return s, ms
	}

	for {
		rs := tk.MustQuery("select now(), now(6), unix_timestamp(), unix_timestamp(now())")
		s, ms := getSAndMS(rs.Rows()[0][1].(string))
		if ms < 500000 {
			time.Sleep(time.Second / 10)
			continue
		}

		s1, _ := getSAndMS(rs.Rows()[0][0].(string))
		c.Assert(s, Equals, s1) // now() will truncate the result instead of rounding it

		c.Assert(rs.Rows()[0][2], Equals, rs.Rows()[0][3]) // unix_timestamp() will truncate the result
		break
	}
}

// TestDecimalConvertToTime for issue #9770
func (s *testIntegrationSuite) TestDecimalConvertToTime(c *C) {
	tk := testkit.NewTestKit(c, s.store)
	defer s.cleanEnv(c)

	tk.MustExec("use test")
	tk.MustExec("drop table if exists t")
	tk.MustExec("create table t(a datetime(6), b timestamp)")
	tk.MustExec("insert t values (20010101100000.123456, 20110707101112.123456)")
	tk.MustQuery("select * from t").Check(testkit.Rows("2001-01-01 10:00:00.123456 2011-07-07 10:11:12"))
}

func (s *testIntegrationSuite) TestIssue9732(c *C) {
	tk := testkit.NewTestKit(c, s.store)
	defer s.cleanEnv(c)

	tk.MustQuery(`select monthname(str_to_date(null, '%m')), monthname(str_to_date(null, '%m')),
monthname(str_to_date(1, '%m')), monthname(str_to_date(0, '%m'));`).Check(testkit.Rows("<nil> <nil> <nil> <nil>"))

	nullCases := []struct {
		sql string
		ret string
	}{
		{"select str_to_date(1, '%m')", "0000-01-00"},
		{"select str_to_date(01, '%d')", "0000-00-01"},
		{"select str_to_date(2019, '%Y')", "2019-00-00"},
		{"select str_to_date('5,2019','%m,%Y')", "2019-05-00"},
		{"select str_to_date('01,2019','%d,%Y')", "2019-00-01"},
		{"select str_to_date('01,5','%d,%m')", "0000-05-01"},
	}

	for _, nullCase := range nullCases {
		tk.MustQuery(nullCase.sql).Check(testkit.Rows("<nil>"))
	}

	// remove NO_ZERO_DATE mode
	tk.MustExec("set sql_mode='ONLY_FULL_GROUP_BY,STRICT_TRANS_TABLES,NO_ZERO_IN_DATE,ERROR_FOR_DIVISION_BY_ZERO,NO_AUTO_CREATE_USER,NO_ENGINE_SUBSTITUTION'")

	for _, nullCase := range nullCases {
		tk.MustQuery(nullCase.sql).Check(testkit.Rows(nullCase.ret))
	}
}

func (s *testIntegrationSuite) TestDaynameArithmetic(c *C) {
	tk := testkit.NewTestKit(c, s.store)
	defer s.cleanEnv(c)

	cases := []struct {
		sql    string
		result string
	}{
		{`select dayname("1962-03-01")+0;`, "3"},
		{`select dayname("1962-03-02")+0;`, "4"},
		{`select dayname("1962-03-03")+0;`, "5"},
		{`select dayname("1962-03-04")+0;`, "6"},
		{`select dayname("1962-03-05")+0;`, "0"},
		{`select dayname("1962-03-06")+0;`, "1"},
		{`select dayname("1962-03-07")+0;`, "2"},
		{`select dayname("1962-03-08")+0;`, "3"},
		{`select dayname("1962-03-01")+1;`, "4"},
		{`select dayname("1962-03-01")+2;`, "5"},
		{`select dayname("1962-03-01")+3;`, "6"},
		{`select dayname("1962-03-01")+4;`, "7"},
		{`select dayname("1962-03-01")+5;`, "8"},
		{`select dayname("1962-03-01")+6;`, "9"},
		{`select dayname("1962-03-01")+7;`, "10"},
		{`select dayname("1962-03-01")+2333;`, "2336"},
		{`select dayname("1962-03-01")+2.333;`, "5.333"},
		{`select dayname("1962-03-01")>2;`, "1"},
		{`select dayname("1962-03-01")<2;`, "0"},
		{`select dayname("1962-03-01")=3;`, "1"},
		{`select dayname("1962-03-01")!=3;`, "0"},
		{`select dayname("1962-03-01")<4;`, "1"},
		{`select dayname("1962-03-01")>4;`, "0"},
		{`select !dayname("1962-03-01");`, "0"},
		{`select dayname("1962-03-01")&1;`, "1"},
		{`select dayname("1962-03-01")&3;`, "3"},
		{`select dayname("1962-03-01")&7;`, "3"},
		{`select dayname("1962-03-01")|1;`, "3"},
		{`select dayname("1962-03-01")|3;`, "3"},
		{`select dayname("1962-03-01")|7;`, "7"},
		{`select dayname("1962-03-01")^1;`, "2"},
		{`select dayname("1962-03-01")^3;`, "0"},
		{`select dayname("1962-03-01")^7;`, "4"},
	}

	for _, c := range cases {
		tk.MustQuery(c.sql).Check(testkit.Rows(c.result))
	}
}

func (s *testIntegrationSuite) TestIssue10156(c *C) {
	tk := testkit.NewTestKit(c, s.store)
	defer s.cleanEnv(c)

	tk.MustExec("use test")
	tk.MustExec("CREATE TABLE `t1` (`period_name` varchar(24) DEFAULT NULL ,`period_id` bigint(20) DEFAULT NULL ,`starttime` bigint(20) DEFAULT NULL)")
	tk.MustExec("CREATE TABLE `t2` (`bussid` bigint(20) DEFAULT NULL,`ct` bigint(20) DEFAULT NULL)")
	q := `
select
    a.period_name,
    b.date8
from
    (select * from t1) a
left join
    (select bussid,date(from_unixtime(ct)) date8 from t2) b
on
    a.period_id = b.bussid
where
    datediff(b.date8, date(from_unixtime(a.starttime))) >= 0`
	tk.MustQuery(q)
}

func (s *testIntegrationSuite) TestIssue9727(c *C) {
	tk := testkit.NewTestKit(c, s.store)
	defer s.cleanEnv(c)

	cases := []struct {
		sql    string
		result string
	}{
		{`SELECT "1900-01-01 00:00:00" + INTERVAL "100000000:214748364700" MINUTE_SECOND;`, "8895-03-27 22:11:40"},
		{`SELECT "1900-01-01 00:00:00" + INTERVAL 1 << 37 SECOND;`, "6255-04-08 15:04:32"},
		{`SELECT "1900-01-01 00:00:00" + INTERVAL 1 << 31 MINUTE;`, "5983-01-24 02:08:00"},
		{`SELECT "1900-01-01 00:00:00" + INTERVAL 1 << 38 SECOND;`, "<nil>"},
		{`SELECT "1900-01-01 00:00:00" + INTERVAL 1 << 33 MINUTE;`, "<nil>"},
		{`SELECT "1900-01-01 00:00:00" + INTERVAL 1 << 30 HOUR;`, "<nil>"},
		{`SELECT "1900-01-01 00:00:00" + INTERVAL "1000000000:214748364700" MINUTE_SECOND;`, "<nil>"},
		{`SELECT 19000101000000 + INTERVAL "100000000:214748364700" MINUTE_SECOND;`, "8895-03-27 22:11:40"},
		{`SELECT 19000101000000 + INTERVAL 1 << 37 SECOND;`, "6255-04-08 15:04:32"},
		{`SELECT 19000101000000 + INTERVAL 1 << 31 MINUTE;`, "5983-01-24 02:08:00"},

		{`SELECT "8895-03-27 22:11:40" - INTERVAL "100000000:214748364700" MINUTE_SECOND;`, "1900-01-01 00:00:00"},
		{`SELECT "6255-04-08 15:04:32" - INTERVAL 1 << 37 SECOND;`, "1900-01-01 00:00:00"},
		{`SELECT "5983-01-24 02:08:00" - INTERVAL 1 << 31 MINUTE;`, "1900-01-01 00:00:00"},
		{`SELECT "9999-01-01 00:00:00" - INTERVAL 1 << 39 SECOND;`, "<nil>"},
		{`SELECT "9999-01-01 00:00:00" - INTERVAL 1 << 33 MINUTE;`, "<nil>"},
		{`SELECT "9999-01-01 00:00:00" - INTERVAL 1 << 30 HOUR;`, "<nil>"},
		{`SELECT "9999-01-01 00:00:00" - INTERVAL "10000000000:214748364700" MINUTE_SECOND;`, "<nil>"},
		{`SELECT 88950327221140 - INTERVAL "100000000:214748364700" MINUTE_SECOND ;`, "1900-01-01 00:00:00"},
		{`SELECT 62550408150432 - INTERVAL 1 << 37 SECOND;`, "1900-01-01 00:00:00"},
		{`SELECT 59830124020800 - INTERVAL 1 << 31 MINUTE;`, "1900-01-01 00:00:00"},

		{`SELECT 10000101000000 + INTERVAL "111111111111111111" MICROSECOND;`, `4520-12-21 05:31:51.111111`},
		{`SELECT 10000101000000 + INTERVAL "111111111111.111111" SECOND;`, `4520-12-21 05:31:51.111111`},
		{`SELECT 10000101000000 + INTERVAL "111111111111.111111111" SECOND;`, `4520-12-21 05:31:51.111111`},
		{`SELECT 10000101000000 + INTERVAL "111111111111.111" SECOND;`, `4520-12-21 05:31:51.111000`},
		{`SELECT 10000101000000 + INTERVAL "111111111111." SECOND;`, `4520-12-21 05:31:51`},
		{`SELECT 10000101000000 + INTERVAL "111111111111111111.5" MICROSECOND;`, `4520-12-21 05:31:51.111112`},
		{`SELECT 10000101000000 + INTERVAL "111111111111111112.5" MICROSECOND;`, `4520-12-21 05:31:51.111113`},
		{`SELECT 10000101000000 + INTERVAL "111111111111111111.500000" MICROSECOND;`, `4520-12-21 05:31:51.111112`},
		{`SELECT 10000101000000 + INTERVAL "111111111111111111.50000000" MICROSECOND;`, `4520-12-21 05:31:51.111112`},
		{`SELECT 10000101000000 + INTERVAL "111111111111111111.6" MICROSECOND;`, `4520-12-21 05:31:51.111112`},
		{`SELECT 10000101000000 + INTERVAL "111111111111111111.499999" MICROSECOND;`, `4520-12-21 05:31:51.111111`},
		{`SELECT 10000101000000 + INTERVAL "111111111111111111.499999999999" MICROSECOND;`, `4520-12-21 05:31:51.111111`},
	}

	for _, c := range cases {
		tk.MustQuery(c.sql).Check(testkit.Rows(c.result))
	}
}

func (s *testIntegrationSuite) TestTimestampDatumEncode(c *C) {
	tk := testkit.NewTestKit(c, s.store)
	tk.MustExec("use test")
	tk.MustExec(`drop table if exists t;`)
	tk.MustExec(`create table t (a bigint primary key, b timestamp)`)
	tk.MustExec(`insert into t values (1, "2019-04-29 11:56:12")`)
	tk.MustQuery(`explain select * from t where b = (select max(b) from t)`).Check(testkit.Rows(
		"TableReader_40 10.00 root  data:Selection_39",
		"└─Selection_39 10.00 cop[tikv]  eq(test.t.b, 2019-04-29 11:56:12)",
		"  └─TableFullScan_38 10000.00 cop[tikv] table:t keep order:false, stats:pseudo",
	))
	tk.MustQuery(`select * from t where b = (select max(b) from t)`).Check(testkit.Rows(`1 2019-04-29 11:56:12`))
}

func (s *testIntegrationSuite) TestDateTimeAddReal(c *C) {
	tk := testkit.NewTestKit(c, s.store)
	defer s.cleanEnv(c)

	cases := []struct {
		sql    string
		result string
	}{
		{`SELECT "1900-01-01 00:00:00" + INTERVAL 1.123456789e3 SECOND;`, "1900-01-01 00:18:43.456789"},
		{`SELECT 19000101000000 + INTERVAL 1.123456789e3 SECOND;`, "1900-01-01 00:18:43.456789"},
		{`select date("1900-01-01") + interval 1.123456789e3 second;`, "1900-01-01 00:18:43.456789"},
		{`SELECT "1900-01-01 00:18:43.456789" - INTERVAL 1.123456789e3 SECOND;`, "1900-01-01 00:00:00"},
		{`SELECT 19000101001843.456789 - INTERVAL 1.123456789e3 SECOND;`, "1900-01-01 00:00:00"},
		{`select date("1900-01-01") - interval 1.123456789e3 second;`, "1899-12-31 23:41:16.543211"},
		{`select 19000101000000 - interval 1.123456789e3 second;`, "1899-12-31 23:41:16.543211"},
	}

	for _, c := range cases {
		tk.MustQuery(c.sql).Check(testkit.Rows(c.result))
	}
}

func (s *testIntegrationSuite) TestIssue10181(c *C) {
	tk := testkit.NewTestKit(c, s.store)
	tk.MustExec("use test")
	tk.MustExec(`drop table if exists t;`)
	tk.MustExec(`create table t(a bigint unsigned primary key);`)
	tk.MustExec(`insert into t values(9223372036854775807), (18446744073709551615)`)
	tk.MustQuery(`select * from t where a > 9223372036854775807-0.5 order by a`).Check(testkit.Rows(`9223372036854775807`, `18446744073709551615`))
}

func (s *testIntegrationSuite) TestExprPushdown(c *C) {
	tk := testkit.NewTestKit(c, s.store)
	tk.MustExec("use test")
	tk.MustExec("drop table if exists t")
	tk.MustExec("create table t(id int, col1 varchar(10), col2 varchar(10), col3 int, col4 int, col5 int, index key1" +
		" (col1, col2, col3, col4), index key2 (col4, col3, col2, col1))")
	tk.MustExec("insert into t values(1,'211111','311',4,5,6),(2,'311111','411',5,6,7),(3,'411111','511',6,7,8)," +
		"(4,'511111','611',7,8,9),(5,'611111','711',8,9,10)")

	// case 1, index scan without double read, some filters can not be pushed to cop task
	rows := tk.MustQuery("explain select col2, col1 from t use index(key1) where col2 like '5%' and substr(col1, 1, 1) = '4'").Rows()
	c.Assert(fmt.Sprintf("%v", rows[1][2]), Equals, "root")
	c.Assert(fmt.Sprintf("%v", rows[1][4]), Equals, "eq(substr(test.t.col1, 1, 1), \"4\")")
	c.Assert(fmt.Sprintf("%v", rows[3][2]), Equals, "cop[tikv]")
	c.Assert(fmt.Sprintf("%v", rows[3][4]), Equals, "like(test.t.col2, \"5%\", 92)")
	tk.MustQuery("select col2, col1 from t use index(key1) where col2 like '5%' and substr(col1, 1, 1) = '4'").Check(testkit.Rows("511 411111"))
	tk.MustQuery("select count(col2) from t use index(key1) where col2 like '5%' and substr(col1, 1, 1) = '4'").Check(testkit.Rows("1"))

	// case 2, index scan without double read, none of the filters can be pushed to cop task
	rows = tk.MustQuery("explain select col1, col2 from t use index(key2) where substr(col2, 1, 1) = '5' and substr(col1, 1, 1) = '4'").Rows()
	c.Assert(fmt.Sprintf("%v", rows[0][2]), Equals, "root")
	c.Assert(fmt.Sprintf("%v", rows[0][4]), Equals, "eq(substr(test.t.col1, 1, 1), \"4\"), eq(substr(test.t.col2, 1, 1), \"5\")")
	tk.MustQuery("select col1, col2 from t use index(key2) where substr(col2, 1, 1) = '5' and substr(col1, 1, 1) = '4'").Check(testkit.Rows("411111 511"))
	tk.MustQuery("select count(col1) from t use index(key2) where substr(col2, 1, 1) = '5' and substr(col1, 1, 1) = '4'").Check(testkit.Rows("1"))

	// case 3, index scan with double read, some filters can not be pushed to cop task
	rows = tk.MustQuery("explain select id from t use index(key1) where col2 like '5%' and substr(col1, 1, 1) = '4'").Rows()
	c.Assert(fmt.Sprintf("%v", rows[1][2]), Equals, "root")
	c.Assert(fmt.Sprintf("%v", rows[1][4]), Equals, "eq(substr(test.t.col1, 1, 1), \"4\")")
	c.Assert(fmt.Sprintf("%v", rows[3][2]), Equals, "cop[tikv]")
	c.Assert(fmt.Sprintf("%v", rows[3][4]), Equals, "like(test.t.col2, \"5%\", 92)")
	tk.MustQuery("select id from t use index(key1) where col2 like '5%' and substr(col1, 1, 1) = '4'").Check(testkit.Rows("3"))
	tk.MustQuery("select count(id) from t use index(key1) where col2 like '5%' and substr(col1, 1, 1) = '4'").Check(testkit.Rows("1"))

	// case 4, index scan with double read, none of the filters can be pushed to cop task
	rows = tk.MustQuery("explain select id from t use index(key2) where substr(col2, 1, 1) = '5' and substr(col1, 1, 1) = '4'").Rows()
	c.Assert(fmt.Sprintf("%v", rows[1][2]), Equals, "root")
	c.Assert(fmt.Sprintf("%v", rows[1][4]), Equals, "eq(substr(test.t.col1, 1, 1), \"4\"), eq(substr(test.t.col2, 1, 1), \"5\")")
	tk.MustQuery("select id from t use index(key2) where substr(col2, 1, 1) = '5' and substr(col1, 1, 1) = '4'").Check(testkit.Rows("3"))
	tk.MustQuery("select count(id) from t use index(key2) where substr(col2, 1, 1) = '5' and substr(col1, 1, 1) = '4'").Check(testkit.Rows("1"))
}

// TODO: reopen the index merge join in future.

//func (s *testIntegrationSuite) TestIssue16973(c *C) {
//	tk := testkit.NewTestKit(c, s.store)
//	tk.MustExec("use test")
//	tk.MustExec("drop table if exists t1")
//	tk.MustExec("create table t1(id varchar(36) not null primary key, org_id varchar(36) not null, " +
//		"status tinyint default 1 not null, ns varchar(36) default '' not null);")
//	tk.MustExec("create table t2(id varchar(36) not null primary key, order_id varchar(36) not null, " +
//		"begin_time timestamp(3) default CURRENT_TIMESTAMP(3) not null);")
//	tk.MustExec("create index idx_oid on t2(order_id);")
//	tk.MustExec("insert into t1 value (1,1,1,'a');")
//	tk.MustExec("insert into t1 value (2,1,2,'a');")
//	tk.MustExec("insert into t1 value (3,1,3,'a');")
//	tk.MustExec("insert into t2 value (1,2,date'2020-05-08');")
//
//	rows := tk.MustQuery("explain SELECT /*+ INL_MERGE_JOIN(t1,t2) */ COUNT(*) FROM  t1 LEFT JOIN t2 ON t1.id = t2.order_id WHERE t1.ns = 'a' AND t1.org_id IN (1) " +
//		"AND t1.status IN (2,6,10) AND timestampdiff(month, t2.begin_time, date'2020-05-06') = 0;").Rows()
//	c.Assert(fmt.Sprintf("%v", rows[1][0]), Matches, ".*IndexMergeJoin.*")
//	c.Assert(fmt.Sprintf("%v", rows[4][3]), Equals, "table:t1")
//	c.Assert(fmt.Sprintf("%v", rows[5][0]), Matches, ".*Selection.*")
//	c.Assert(fmt.Sprintf("%v", rows[9][3]), Equals, "table:t2")
//	tk.MustQuery("SELECT /*+ INL_MERGE_JOIN(t1,t2) */ COUNT(*) FROM  t1 LEFT JOIN t2 ON t1.id = t2.order_id WHERE t1.ns = 'a' AND t1.org_id IN (1) " +
//		"AND t1.status IN (2,6,10) AND timestampdiff(month, t2.begin_time, date'2020-05-06') = 0;").Check(testkit.Rows("1"))
//}

func (s *testIntegrationSuite) TestExprPushdownBlacklist(c *C) {
	tk := testkit.NewTestKit(c, s.store)
	tk.MustQuery(`select * from mysql.expr_pushdown_blacklist`).Check(testkit.Rows(
		"date_add tiflash DST(daylight saving time) does not take effect in TiFlash date_add"))

	tk.MustExec("use test")
	tk.MustExec("drop table if exists t")
	tk.MustExec("create table t(a int , b date)")

	// Create virtual tiflash replica info.
	dom := domain.GetDomain(tk.Se)
	is := dom.InfoSchema()
	db, exists := is.SchemaByName(model.NewCIStr("test"))
	c.Assert(exists, IsTrue)
	for _, tblInfo := range db.Tables {
		if tblInfo.Name.L == "t" {
			tblInfo.TiFlashReplica = &model.TiFlashReplicaInfo{
				Count:     1,
				Available: true,
			}
		}
	}

	tk.MustExec("insert into mysql.expr_pushdown_blacklist " +
		"values('<', 'tikv,tiflash,tidb', 'for test'),('cast', 'tiflash', 'for test'),('date_format', 'tikv', 'for test')")
	tk.MustExec("admin reload expr_pushdown_blacklist")

	tk.MustExec("set @@session.tidb_isolation_read_engines = 'tiflash'")

	// < not pushed, cast only pushed to TiKV, date_format only pushed to TiFlash,
	// > pushed to both TiKV and TiFlash
	rows := tk.MustQuery("explain select * from test.t where b > date'1988-01-01' and b < date'1994-01-01' " +
		"and cast(a as decimal(10,2)) > 10.10 and date_format(b,'%m') = '11'").Rows()
	c.Assert(fmt.Sprintf("%v", rows[0][4]), Equals, "lt(test.t.b, 1994-01-01)")
	c.Assert(fmt.Sprintf("%v", rows[1][4]), Equals, "gt(cast(test.t.a), 10.10)")
	c.Assert(fmt.Sprintf("%v", rows[3][4]), Equals, "eq(date_format(test.t.b, \"%m\"), \"11\"), gt(test.t.b, 1988-01-01)")

	tk.MustExec("set @@session.tidb_isolation_read_engines = 'tikv'")
	rows = tk.MustQuery("explain select * from test.t where b > date'1988-01-01' and b < date'1994-01-01' " +
		"and cast(a as decimal(10,2)) > 10.10 and date_format(b,'%m') = '11'").Rows()
	c.Assert(fmt.Sprintf("%v", rows[0][4]), Equals, "lt(test.t.b, 1994-01-01)")
	c.Assert(fmt.Sprintf("%v", rows[1][4]), Equals, "eq(date_format(test.t.b, \"%m\"), \"11\")")
	c.Assert(fmt.Sprintf("%v", rows[3][4]), Equals, "gt(cast(test.t.a), 10.10), gt(test.t.b, 1988-01-01)")

	tk.MustExec("delete from mysql.expr_pushdown_blacklist where name = '<' and store_type = 'tikv,tiflash,tidb' and reason = 'for test'")
	tk.MustExec("delete from mysql.expr_pushdown_blacklist where name = 'date_format' and store_type = 'tikv' and reason = 'for test'")
	tk.MustExec("admin reload expr_pushdown_blacklist")
}

func (s *testIntegrationSuite) TestOptRuleBlacklist(c *C) {
	tk := testkit.NewTestKit(c, s.store)
	tk.MustQuery(`select * from mysql.opt_rule_blacklist`).Check(testkit.Rows())
}

func (s *testIntegrationSuite) TestIssue10804(c *C) {
	tk := testkit.NewTestKit(c, s.store)
	tk.MustQuery(`SELECT @@information_schema_stats_expiry`).Check(testkit.Rows(`86400`))
	tk.MustExec("/*!80000 SET SESSION information_schema_stats_expiry=0 */")
	tk.MustQuery(`SELECT @@information_schema_stats_expiry`).Check(testkit.Rows(`0`))
	tk.MustQuery(`SELECT @@GLOBAL.information_schema_stats_expiry`).Check(testkit.Rows(`86400`))
	tk.MustExec("/*!80000 SET GLOBAL information_schema_stats_expiry=0 */")
	tk.MustQuery(`SELECT @@GLOBAL.information_schema_stats_expiry`).Check(testkit.Rows(`0`))
}

func (s *testIntegrationSuite) TestInvalidEndingStatement(c *C) {
	tk := testkit.NewTestKit(c, s.store)
	tk.MustExec("use test")
	parseErrMsg := "[parser:1064]"
	errMsgLen := len(parseErrMsg)

	assertParseErr := func(sql string) {
		_, err := tk.Exec(sql)
		c.Assert(err, NotNil)
		c.Assert(err.Error()[:errMsgLen], Equals, parseErrMsg)
	}

	assertParseErr("drop table if exists t'xyz")
	assertParseErr("drop table if exists t'")
	assertParseErr("drop table if exists t`")
	assertParseErr(`drop table if exists t'`)
	assertParseErr(`drop table if exists t"`)
}

func (s *testIntegrationSuite) TestIssue15613(c *C) {
	tk := testkit.NewTestKit(c, s.store)
	tk.MustQuery("select sec_to_time(1e-4)").Check(testkit.Rows("00:00:00.000100"))
	tk.MustQuery("select sec_to_time(1e-5)").Check(testkit.Rows("00:00:00.000010"))
	tk.MustQuery("select sec_to_time(1e-6)").Check(testkit.Rows("00:00:00.000001"))
	tk.MustQuery("select sec_to_time(1e-7)").Check(testkit.Rows("00:00:00.000000"))
}

func (s *testIntegrationSuite) TestIssue10675(c *C) {
	tk := testkit.NewTestKit(c, s.store)
	tk.MustExec("use test")
	tk.MustExec(`drop table if exists t;`)
	tk.MustExec(`create table t(a int);`)
	tk.MustExec(`insert into t values(1);`)
	tk.MustQuery(`select * from t where a < -184467440737095516167.1;`).Check(testkit.Rows())
	tk.MustQuery(`select * from t where a > -184467440737095516167.1;`).Check(
		testkit.Rows("1"))
	tk.MustQuery(`select * from t where a < 184467440737095516167.1;`).Check(
		testkit.Rows("1"))
	tk.MustQuery(`select * from t where a > 184467440737095516167.1;`).Check(testkit.Rows())

	// issue 11647
	tk.MustExec(`drop table if exists t;`)
	tk.MustExec(`create table t(b bit(1));`)
	tk.MustExec(`insert into t values(b'1');`)
	tk.MustQuery(`select count(*) from t where b = 1;`).Check(testkit.Rows("1"))
	tk.MustQuery(`select count(*) from t where b = '1';`).Check(testkit.Rows("1"))
	tk.MustQuery(`select count(*) from t where b = b'1';`).Check(testkit.Rows("1"))

	tk.MustExec(`drop table if exists t;`)
	tk.MustExec(`create table t(b bit(63));`)
	// Not 64, because the behavior of mysql is amazing. I have no idea to fix it.
	tk.MustExec(`insert into t values(b'111111111111111111111111111111111111111111111111111111111111111');`)
	tk.MustQuery(`select count(*) from t where b = 9223372036854775807;`).Check(testkit.Rows("1"))
	tk.MustQuery(`select count(*) from t where b = '9223372036854775807';`).Check(testkit.Rows("1"))
	tk.MustQuery(`select count(*) from t where b = b'111111111111111111111111111111111111111111111111111111111111111';`).Check(testkit.Rows("1"))
}

func (s *testIntegrationSuite) TestDatetimeMicrosecond(c *C) {
	tk := testkit.NewTestKit(c, s.store)
	// For int
	tk.MustQuery(`select DATE_ADD('2007-03-28 22:08:28',INTERVAL -2 SECOND_MICROSECOND);`).Check(
		testkit.Rows("2007-03-28 22:08:27.800000"))
	tk.MustQuery(`select DATE_ADD('2007-03-28 22:08:28',INTERVAL -2 MINUTE_MICROSECOND);`).Check(
		testkit.Rows("2007-03-28 22:08:27.800000"))
	tk.MustQuery(`select DATE_ADD('2007-03-28 22:08:28',INTERVAL -2 HOUR_MICROSECOND);`).Check(
		testkit.Rows("2007-03-28 22:08:27.800000"))
	tk.MustQuery(`select DATE_ADD('2007-03-28 22:08:28',INTERVAL -2 DAY_MICROSECOND);`).Check(
		testkit.Rows("2007-03-28 22:08:27.800000"))

	// For Decimal
	tk.MustQuery(`select DATE_ADD('2007-03-28 22:08:28',INTERVAL 2.2 HOUR_MINUTE);`).Check(
		testkit.Rows("2007-03-29 00:10:28"))
	tk.MustQuery(`select DATE_ADD('2007-03-28 22:08:28',INTERVAL 2.2 MINUTE_SECOND);`).Check(
		testkit.Rows("2007-03-28 22:10:30"))
	tk.MustQuery(`select DATE_ADD('2007-03-28 22:08:28',INTERVAL 2.2 YEAR_MONTH);`).Check(
		testkit.Rows("2009-05-28 22:08:28"))
	tk.MustQuery(`select DATE_ADD('2007-03-28 22:08:28',INTERVAL 2.2 DAY_HOUR);`).Check(
		testkit.Rows("2007-03-31 00:08:28"))
	tk.MustQuery(`select DATE_ADD('2007-03-28 22:08:28',INTERVAL 2.2 DAY_MINUTE);`).Check(
		testkit.Rows("2007-03-29 00:10:28"))
	tk.MustQuery(`select DATE_ADD('2007-03-28 22:08:28',INTERVAL 2.2 DAY_SECOND);`).Check(
		testkit.Rows("2007-03-28 22:10:30"))
	tk.MustQuery(`select DATE_ADD('2007-03-28 22:08:28',INTERVAL 2.2 HOUR_SECOND);`).Check(
		testkit.Rows("2007-03-28 22:10:30"))
	tk.MustQuery(`select DATE_ADD('2007-03-28 22:08:28',INTERVAL 2.2 SECOND);`).Check(
		testkit.Rows("2007-03-28 22:08:30.200000"))
	tk.MustQuery(`select DATE_ADD('2007-03-28 22:08:28',INTERVAL 2.2 YEAR);`).Check(
		testkit.Rows("2009-03-28 22:08:28"))
	tk.MustQuery(`select DATE_ADD('2007-03-28 22:08:28',INTERVAL 2.2 QUARTER);`).Check(
		testkit.Rows("2007-09-28 22:08:28"))
	tk.MustQuery(`select DATE_ADD('2007-03-28 22:08:28',INTERVAL 2.2 MONTH);`).Check(
		testkit.Rows("2007-05-28 22:08:28"))
	tk.MustQuery(`select DATE_ADD('2007-03-28 22:08:28',INTERVAL 2.2 WEEK);`).Check(
		testkit.Rows("2007-04-11 22:08:28"))
	tk.MustQuery(`select DATE_ADD('2007-03-28 22:08:28',INTERVAL 2.2 DAY);`).Check(
		testkit.Rows("2007-03-30 22:08:28"))
	tk.MustQuery(`select DATE_ADD('2007-03-28 22:08:28',INTERVAL 2.2 HOUR);`).Check(
		testkit.Rows("2007-03-29 00:08:28"))
	tk.MustQuery(`select DATE_ADD('2007-03-28 22:08:28',INTERVAL 2.2 MINUTE);`).Check(
		testkit.Rows("2007-03-28 22:10:28"))
	tk.MustQuery(`select DATE_ADD('2007-03-28 22:08:28',INTERVAL 2.2 MICROSECOND);`).Check(
		testkit.Rows("2007-03-28 22:08:28.000002"))
	tk.MustQuery(`select DATE_ADD('2007-03-28 22:08:28',INTERVAL -2.2 HOUR_MINUTE);`).Check(
		testkit.Rows("2007-03-28 20:06:28"))
	tk.MustQuery(`select DATE_ADD('2007-03-28 22:08:28',INTERVAL -2.2 MINUTE_SECOND);`).Check(
		testkit.Rows("2007-03-28 22:06:26"))
	tk.MustQuery(`select DATE_ADD('2007-03-28 22:08:28',INTERVAL -2.2 YEAR_MONTH);`).Check(
		testkit.Rows("2005-01-28 22:08:28"))
	tk.MustQuery(`select DATE_ADD('2007-03-28 22:08:28',INTERVAL -2.2 DAY_HOUR);`).Check(
		testkit.Rows("2007-03-26 20:08:28"))
	tk.MustQuery(`select DATE_ADD('2007-03-28 22:08:28',INTERVAL -2.2 DAY_MINUTE);`).Check(
		testkit.Rows("2007-03-28 20:06:28"))
	tk.MustQuery(`select DATE_ADD('2007-03-28 22:08:28',INTERVAL -2.2 DAY_SECOND);`).Check(
		testkit.Rows("2007-03-28 22:06:26"))
	tk.MustQuery(`select DATE_ADD('2007-03-28 22:08:28',INTERVAL -2.2 HOUR_SECOND);`).Check(
		testkit.Rows("2007-03-28 22:06:26"))
	//	tk.MustQuery(`select DATE_ADD('2007-03-28 22:08:28',INTERVAL -2.2 SECOND);`).Check(
	//		testkit.Rows("2007-03-28 22:08:25.800000"))
	tk.MustQuery(`select DATE_ADD('2007-03-28 22:08:28',INTERVAL -2.2 YEAR);`).Check(
		testkit.Rows("2005-03-28 22:08:28"))
	tk.MustQuery(`select DATE_ADD('2007-03-28 22:08:28',INTERVAL -2.2 QUARTER);`).Check(
		testkit.Rows("2006-09-28 22:08:28"))
	tk.MustQuery(`select DATE_ADD('2007-03-28 22:08:28',INTERVAL -2.2 MONTH);`).Check(
		testkit.Rows("2007-01-28 22:08:28"))
	tk.MustQuery(`select DATE_ADD('2007-03-28 22:08:28',INTERVAL -2.2 WEEK);`).Check(
		testkit.Rows("2007-03-14 22:08:28"))
	tk.MustQuery(`select DATE_ADD('2007-03-28 22:08:28',INTERVAL -2.2 DAY);`).Check(
		testkit.Rows("2007-03-26 22:08:28"))
	tk.MustQuery(`select DATE_ADD('2007-03-28 22:08:28',INTERVAL -2.2 HOUR);`).Check(
		testkit.Rows("2007-03-28 20:08:28"))
	tk.MustQuery(`select DATE_ADD('2007-03-28 22:08:28',INTERVAL -2.2 MINUTE);`).Check(
		testkit.Rows("2007-03-28 22:06:28"))
	tk.MustQuery(`select DATE_ADD('2007-03-28 22:08:28',INTERVAL -2.2 MICROSECOND);`).Check(
		testkit.Rows("2007-03-28 22:08:27.999998"))
	tk.MustQuery(`select DATE_ADD('2007-03-28 22:08:28',INTERVAL "-2.2" HOUR_MINUTE);`).Check(
		testkit.Rows("2007-03-28 20:06:28"))
	tk.MustQuery(`select DATE_ADD('2007-03-28 22:08:28',INTERVAL "-2.2" MINUTE_SECOND);`).Check(
		testkit.Rows("2007-03-28 22:06:26"))
	tk.MustQuery(`select DATE_ADD('2007-03-28 22:08:28',INTERVAL "-2.2" YEAR_MONTH);`).Check(
		testkit.Rows("2005-01-28 22:08:28"))
	tk.MustQuery(`select DATE_ADD('2007-03-28 22:08:28',INTERVAL "-2.2" DAY_HOUR);`).Check(
		testkit.Rows("2007-03-26 20:08:28"))
	tk.MustQuery(`select DATE_ADD('2007-03-28 22:08:28',INTERVAL "-2.2" DAY_MINUTE);`).Check(
		testkit.Rows("2007-03-28 20:06:28"))
	tk.MustQuery(`select DATE_ADD('2007-03-28 22:08:28',INTERVAL "-2.2" DAY_SECOND);`).Check(
		testkit.Rows("2007-03-28 22:06:26"))
	tk.MustQuery(`select DATE_ADD('2007-03-28 22:08:28',INTERVAL "-2.2" HOUR_SECOND);`).Check(
		testkit.Rows("2007-03-28 22:06:26"))
	tk.MustQuery(`select DATE_ADD('2007-03-28 22:08:28',INTERVAL "-2.2" SECOND);`).Check(
		testkit.Rows("2007-03-28 22:08:25.800000"))
	tk.MustQuery(`select DATE_ADD('2007-03-28 22:08:28',INTERVAL "-2.2" YEAR);`).Check(
		testkit.Rows("2005-03-28 22:08:28"))
	tk.MustQuery(`select DATE_ADD('2007-03-28 22:08:28',INTERVAL "-2.2" QUARTER);`).Check(
		testkit.Rows("2006-09-28 22:08:28"))
	tk.MustQuery(`select DATE_ADD('2007-03-28 22:08:28',INTERVAL "-2.2" MONTH);`).Check(
		testkit.Rows("2007-01-28 22:08:28"))
	tk.MustQuery(`select DATE_ADD('2007-03-28 22:08:28',INTERVAL "-2.2" WEEK);`).Check(
		testkit.Rows("2007-03-14 22:08:28"))
	tk.MustQuery(`select DATE_ADD('2007-03-28 22:08:28',INTERVAL "-2.2" DAY);`).Check(
		testkit.Rows("2007-03-26 22:08:28"))
	tk.MustQuery(`select DATE_ADD('2007-03-28 22:08:28',INTERVAL "-2.2" HOUR);`).Check(
		testkit.Rows("2007-03-28 20:08:28"))
	tk.MustQuery(`select DATE_ADD('2007-03-28 22:08:28',INTERVAL "-2.2" MINUTE);`).Check(
		testkit.Rows("2007-03-28 22:06:28"))
	tk.MustQuery(`select DATE_ADD('2007-03-28 22:08:28',INTERVAL "-2.2" MICROSECOND);`).Check(
		testkit.Rows("2007-03-28 22:08:27.999998"))
	tk.MustQuery(`select DATE_ADD('2007-03-28 22:08:28',INTERVAL "-2.-2" HOUR_MINUTE);`).Check(
		testkit.Rows("2007-03-28 20:06:28"))
	tk.MustQuery(`select DATE_ADD('2007-03-28 22:08:28',INTERVAL "-2.-2" MINUTE_SECOND);`).Check(
		testkit.Rows("2007-03-28 22:06:26"))
	tk.MustQuery(`select DATE_ADD('2007-03-28 22:08:28',INTERVAL "-2.-2" YEAR_MONTH);`).Check(
		testkit.Rows("2005-01-28 22:08:28"))
	tk.MustQuery(`select DATE_ADD('2007-03-28 22:08:28',INTERVAL "-2.-2" DAY_HOUR);`).Check(
		testkit.Rows("2007-03-26 20:08:28"))
	tk.MustQuery(`select DATE_ADD('2007-03-28 22:08:28',INTERVAL "-2.-2" DAY_MINUTE);`).Check(
		testkit.Rows("2007-03-28 20:06:28"))
	tk.MustQuery(`select DATE_ADD('2007-03-28 22:08:28',INTERVAL "-2.-2" DAY_SECOND);`).Check(
		testkit.Rows("2007-03-28 22:06:26"))
	tk.MustQuery(`select DATE_ADD('2007-03-28 22:08:28',INTERVAL "-2.-2" HOUR_SECOND);`).Check(
		testkit.Rows("2007-03-28 22:06:26"))
	tk.MustQuery(`select DATE_ADD('2007-03-28 22:08:28',INTERVAL "-2.-2" SECOND);`).Check(
		testkit.Rows("2007-03-28 22:08:26"))
	tk.MustQuery(`select DATE_ADD('2007-03-28 22:08:28',INTERVAL "-2.+2" SECOND);`).Check(
		testkit.Rows("2007-03-28 22:08:26"))
	tk.MustQuery(`select DATE_ADD('2007-03-28 22:08:28',INTERVAL "-2.*2" SECOND);`).Check(
		testkit.Rows("2007-03-28 22:08:26"))
	tk.MustQuery(`select DATE_ADD('2007-03-28 22:08:28',INTERVAL "-2./2" SECOND);`).Check(
		testkit.Rows("2007-03-28 22:08:26"))
	tk.MustQuery(`select DATE_ADD('2007-03-28 22:08:28',INTERVAL "-2.a2" SECOND);`).Check(
		testkit.Rows("2007-03-28 22:08:26"))
	tk.MustQuery(`select DATE_ADD('2007-03-28 22:08:28',INTERVAL "-2.-2" YEAR);`).Check(
		testkit.Rows("2005-03-28 22:08:28"))
	tk.MustQuery(`select DATE_ADD('2007-03-28 22:08:28',INTERVAL "-2.-2" QUARTER);`).Check(
		testkit.Rows("2006-09-28 22:08:28"))
	tk.MustQuery(`select DATE_ADD('2007-03-28 22:08:28',INTERVAL "-2.-2" MONTH);`).Check(
		testkit.Rows("2007-01-28 22:08:28"))
	tk.MustQuery(`select DATE_ADD('2007-03-28 22:08:28',INTERVAL "-2.-2" WEEK);`).Check(
		testkit.Rows("2007-03-14 22:08:28"))
	tk.MustQuery(`select DATE_ADD('2007-03-28 22:08:28',INTERVAL "-2.-2" DAY);`).Check(
		testkit.Rows("2007-03-26 22:08:28"))
	tk.MustQuery(`select DATE_ADD('2007-03-28 22:08:28',INTERVAL "-2.-2" HOUR);`).Check(
		testkit.Rows("2007-03-28 20:08:28"))
	tk.MustQuery(`select DATE_ADD('2007-03-28 22:08:28',INTERVAL "-2.-2" MINUTE);`).Check(
		testkit.Rows("2007-03-28 22:06:28"))
	tk.MustQuery(`select DATE_ADD('2007-03-28 22:08:28',INTERVAL "-2.-2" MICROSECOND);`).Check(
		testkit.Rows("2007-03-28 22:08:27.999998"))
}

func (s *testIntegrationSuite) TestFuncCaseWithLeftJoin(c *C) {
	tk := testkit.NewTestKitWithInit(c, s.store)

	tk.MustExec("create table kankan1(id int, name text)")
	tk.MustExec("insert into kankan1 values(1, 'a')")
	tk.MustExec("insert into kankan1 values(2, 'a')")

	tk.MustExec("create table kankan2(id int, h1 text)")
	tk.MustExec("insert into kankan2 values(2, 'z')")

	tk.MustQuery("select t1.id from kankan1 t1 left join kankan2 t2 on t1.id = t2.id where (case  when t1.name='b' then 'case2' when t1.name='a' then 'case1' else NULL end) = 'case1' order by t1.id").Check(testkit.Rows("1", "2"))
}

func (s *testIntegrationSuite) TestIssue11594(c *C) {
	tk := testkit.NewTestKit(c, s.store)
	tk.MustExec("use test")
	tk.MustExec(`drop table if exists t1;`)
	tk.MustExec("CREATE TABLE t1 (v bigint(20) UNSIGNED NOT NULL);")
	tk.MustExec("INSERT INTO t1 VALUES (1), (2);")
	tk.MustQuery("SELECT SUM(IF(v > 1, v, -v)) FROM t1;").Check(testkit.Rows("1"))
	tk.MustQuery("SELECT sum(IFNULL(cast(null+rand() as unsigned), -v)) FROM t1;").Check(testkit.Rows("-3"))
	tk.MustQuery("SELECT sum(COALESCE(cast(null+rand() as unsigned), -v)) FROM t1;").Check(testkit.Rows("-3"))
	tk.MustQuery("SELECT sum(COALESCE(cast(null+rand() as unsigned), v)) FROM t1;").Check(testkit.Rows("3"))
}

func (s *testIntegrationSuite) TestDefEnableVectorizedEvaluation(c *C) {
	tk := testkit.NewTestKit(c, s.store)
	tk.MustExec("use mysql")
	tk.MustQuery(`select @@tidb_enable_vectorized_expression`).Check(testkit.Rows("1"))
}

func (s *testIntegrationSuite) TestIssue11309And11319(c *C) {
	tk := testkit.NewTestKit(c, s.store)
	tk.MustExec("use test")
	tk.MustExec(`drop table if exists t;`)
	tk.MustExec(`CREATE TABLE t (a decimal(6,3),b double(6,3),c float(6,3));`)
	tk.MustExec(`INSERT INTO t VALUES (1.100,1.100,1.100);`)
	tk.MustQuery(`SELECT DATE_ADD('2003-11-18 07:25:13',INTERVAL a MINUTE_SECOND) FROM t`).Check(testkit.Rows(`2003-11-18 07:27:53`))
	tk.MustQuery(`SELECT DATE_ADD('2003-11-18 07:25:13',INTERVAL b MINUTE_SECOND) FROM t`).Check(testkit.Rows(`2003-11-18 07:27:53`))
	tk.MustQuery(`SELECT DATE_ADD('2003-11-18 07:25:13',INTERVAL c MINUTE_SECOND) FROM t`).Check(testkit.Rows(`2003-11-18 07:27:53`))
	tk.MustExec(`drop table if exists t;`)
	tk.MustExec(`CREATE TABLE t (a decimal(11,7),b double(11,7),c float(11,7));`)
	tk.MustExec(`INSERT INTO t VALUES (123.9999999,123.9999999,123.9999999),(-123.9999999,-123.9999999,-123.9999999);`)
	tk.MustQuery(`SELECT DATE_ADD('2003-11-18 07:25:13',INTERVAL a MINUTE_SECOND) FROM t`).Check(testkit.Rows(`2004-03-13 03:14:52`, `2003-07-25 11:35:34`))
	tk.MustQuery(`SELECT DATE_ADD('2003-11-18 07:25:13',INTERVAL b MINUTE_SECOND) FROM t`).Check(testkit.Rows(`2004-03-13 03:14:52`, `2003-07-25 11:35:34`))
	tk.MustQuery(`SELECT DATE_ADD('2003-11-18 07:25:13',INTERVAL c MINUTE_SECOND) FROM t`).Check(testkit.Rows(`2003-11-18 09:29:13`, `2003-11-18 05:21:13`))
	tk.MustExec(`drop table if exists t;`)

	// for https://github.com/pingcap/tidb/issues/11319
	tk.MustQuery(`SELECT DATE_ADD('2007-03-28 22:08:28',INTERVAL -2.2 MINUTE_MICROSECOND)`).Check(testkit.Rows("2007-03-28 22:08:25.800000"))
	tk.MustQuery(`SELECT DATE_ADD('2007-03-28 22:08:28',INTERVAL -2.2 SECOND_MICROSECOND)`).Check(testkit.Rows("2007-03-28 22:08:25.800000"))
	tk.MustQuery(`SELECT DATE_ADD('2007-03-28 22:08:28',INTERVAL -2.2 HOUR_MICROSECOND)`).Check(testkit.Rows("2007-03-28 22:08:25.800000"))
	tk.MustQuery(`SELECT DATE_ADD('2007-03-28 22:08:28',INTERVAL -2.2 DAY_MICROSECOND)`).Check(testkit.Rows("2007-03-28 22:08:25.800000"))
	tk.MustQuery(`SELECT DATE_ADD('2007-03-28 22:08:28',INTERVAL -2.2 SECOND)`).Check(testkit.Rows("2007-03-28 22:08:25.800000"))
	tk.MustQuery(`SELECT DATE_ADD('2007-03-28 22:08:28',INTERVAL -2.2 HOUR_SECOND)`).Check(testkit.Rows("2007-03-28 22:06:26"))
	tk.MustQuery(`SELECT DATE_ADD('2007-03-28 22:08:28',INTERVAL -2.2 DAY_SECOND)`).Check(testkit.Rows("2007-03-28 22:06:26"))
	tk.MustQuery(`SELECT DATE_ADD('2007-03-28 22:08:28',INTERVAL -2.2 MINUTE_SECOND)`).Check(testkit.Rows("2007-03-28 22:06:26"))
	tk.MustQuery(`SELECT DATE_ADD('2007-03-28 22:08:28',INTERVAL -2.2 MINUTE)`).Check(testkit.Rows("2007-03-28 22:06:28"))
	tk.MustQuery(`SELECT DATE_ADD('2007-03-28 22:08:28',INTERVAL -2.2 DAY_MINUTE)`).Check(testkit.Rows("2007-03-28 20:06:28"))
	tk.MustQuery(`SELECT DATE_ADD('2007-03-28 22:08:28',INTERVAL -2.2 HOUR_MINUTE)`).Check(testkit.Rows("2007-03-28 20:06:28"))
	tk.MustQuery(`SELECT DATE_ADD('2007-03-28 22:08:28',INTERVAL -2.2 DAY_HOUR)`).Check(testkit.Rows("2007-03-26 20:08:28"))
	tk.MustQuery(`SELECT DATE_ADD('2007-03-28 22:08:28',INTERVAL -2.2 YEAR_MONTH)`).Check(testkit.Rows("2005-01-28 22:08:28"))

	tk.MustQuery(`SELECT DATE_ADD('2007-03-28 22:08:28',INTERVAL 2.2 MINUTE_MICROSECOND)`).Check(testkit.Rows("2007-03-28 22:08:30.200000"))
	tk.MustQuery(`SELECT DATE_ADD('2007-03-28 22:08:28',INTERVAL 2.2 SECOND_MICROSECOND)`).Check(testkit.Rows("2007-03-28 22:08:30.200000"))
	tk.MustQuery(`SELECT DATE_ADD('2007-03-28 22:08:28',INTERVAL 2.2 HOUR_MICROSECOND)`).Check(testkit.Rows("2007-03-28 22:08:30.200000"))
	tk.MustQuery(`SELECT DATE_ADD('2007-03-28 22:08:28',INTERVAL 2.2 DAY_MICROSECOND)`).Check(testkit.Rows("2007-03-28 22:08:30.200000"))
	tk.MustQuery(`SELECT DATE_ADD('2007-03-28 22:08:28',INTERVAL 2.2 SECOND)`).Check(testkit.Rows("2007-03-28 22:08:30.200000"))
	tk.MustQuery(`SELECT DATE_ADD('2007-03-28 22:08:28',INTERVAL 2.2 HOUR_SECOND)`).Check(testkit.Rows("2007-03-28 22:10:30"))
	tk.MustQuery(`SELECT DATE_ADD('2007-03-28 22:08:28',INTERVAL 2.2 DAY_SECOND)`).Check(testkit.Rows("2007-03-28 22:10:30"))
	tk.MustQuery(`SELECT DATE_ADD('2007-03-28 22:08:28',INTERVAL 2.2 MINUTE_SECOND)`).Check(testkit.Rows("2007-03-28 22:10:30"))
	tk.MustQuery(`SELECT DATE_ADD('2007-03-28 22:08:28',INTERVAL 2.2 MINUTE)`).Check(testkit.Rows("2007-03-28 22:10:28"))
	tk.MustQuery(`SELECT DATE_ADD('2007-03-28 22:08:28',INTERVAL 2.2 DAY_MINUTE)`).Check(testkit.Rows("2007-03-29 00:10:28"))
	tk.MustQuery(`SELECT DATE_ADD('2007-03-28 22:08:28',INTERVAL 2.2 HOUR_MINUTE)`).Check(testkit.Rows("2007-03-29 00:10:28"))
	tk.MustQuery(`SELECT DATE_ADD('2007-03-28 22:08:28',INTERVAL 2.2 DAY_HOUR)`).Check(testkit.Rows("2007-03-31 00:08:28"))
	tk.MustQuery(`SELECT DATE_ADD('2007-03-28 22:08:28',INTERVAL 2.2 YEAR_MONTH)`).Check(testkit.Rows("2009-05-28 22:08:28"))
}

func (s *testIntegrationSuite) TestIssue12301(c *C) {
	tk := testkit.NewTestKit(c, s.store)
	tk.MustExec("use test")
	tk.MustExec("create table t (d decimal(19, 0), i bigint(11))")
	tk.MustExec("insert into t values (123456789012, 123456789012)")
	tk.MustQuery("select * from t where d = i").Check(testkit.Rows("123456789012 123456789012"))
}

func (s *testIntegrationSerialSuite) TestIssue15315(c *C) {
	tk := testkit.NewTestKit(c, s.store)
	tk.MustExec("use test")
	tk.MustQuery("select '0-3261554956'+0.0").Check(testkit.Rows("0"))
	tk.MustQuery("select cast('0-1234' as real)").Check(testkit.Rows("0"))
}

func (s *testIntegrationSuite) TestNotExistFunc(c *C) {
	tk := testkit.NewTestKit(c, s.store)

	// current db is empty
	_, err := tk.Exec("SELECT xxx(1)")
	c.Assert(err.Error(), Equals, "[planner:1046]No database selected")

	_, err = tk.Exec("SELECT yyy()")
	c.Assert(err.Error(), Equals, "[planner:1046]No database selected")

	// current db is not empty
	tk.MustExec("use test")
	_, err = tk.Exec("SELECT xxx(1)")
	c.Assert(err.Error(), Equals, "[expression:1305]FUNCTION test.xxx does not exist")

	_, err = tk.Exec("SELECT yyy()")
	c.Assert(err.Error(), Equals, "[expression:1305]FUNCTION test.yyy does not exist")

	tk.MustExec("use test")
	_, err = tk.Exec("SELECT timestampliteral(rand())")
	c.Assert(err.Error(), Equals, "[expression:1305]FUNCTION test.timestampliteral does not exist")

}

func (s *testIntegrationSuite) TestDecodetoChunkReuse(c *C) {
	tk := testkit.NewTestKitWithInit(c, s.store)
	tk.MustExec("create table chk (a int,b varchar(20))")
	for i := 0; i < 200; i++ {
		if i%5 == 0 {
			tk.MustExec(fmt.Sprintf("insert chk values (NULL,NULL)"))
			continue
		}
		tk.MustExec(fmt.Sprintf("insert chk values (%d,'%s')", i, strconv.Itoa(i)))
	}

	tk.Se.GetSessionVars().DistSQLScanConcurrency = 1
	tk.MustExec("set tidb_init_chunk_size = 2")
	tk.MustExec("set tidb_max_chunk_size = 32")
	defer func() {
		tk.MustExec(fmt.Sprintf("set tidb_init_chunk_size = %d", variable.DefInitChunkSize))
		tk.MustExec(fmt.Sprintf("set tidb_max_chunk_size = %d", variable.DefMaxChunkSize))
	}()
	rs, err := tk.Exec("select * from chk")
	c.Assert(err, IsNil)
	req := rs.NewChunk()
	var count int
	for {
		err = rs.Next(context.TODO(), req)
		c.Assert(err, IsNil)
		numRows := req.NumRows()
		if numRows == 0 {
			break
		}
		for i := 0; i < numRows; i++ {
			if count%5 == 0 {
				c.Assert(req.GetRow(i).IsNull(0), Equals, true)
				c.Assert(req.GetRow(i).IsNull(1), Equals, true)
			} else {
				c.Assert(req.GetRow(i).IsNull(0), Equals, false)
				c.Assert(req.GetRow(i).IsNull(1), Equals, false)
				c.Assert(req.GetRow(i).GetInt64(0), Equals, int64(count))
				c.Assert(req.GetRow(i).GetString(1), Equals, strconv.Itoa(count))
			}
			count++
		}
	}
	c.Assert(count, Equals, 200)
	rs.Close()
}

func (s *testIntegrationSuite) TestInMeetsPrepareAndExecute(c *C) {
	tk := testkit.NewTestKitWithInit(c, s.store)
	tk.MustExec("prepare pr1 from 'select ? in (1,?,?)'")
	tk.MustExec("set @a=1, @b=2, @c=3")
	tk.MustQuery("execute pr1 using @a,@b,@c").Check(testkit.Rows("1"))

	tk.MustExec("prepare pr2 from 'select 3 in (1,?,?)'")
	tk.MustExec("set @a=2, @b=3")
	tk.MustQuery("execute pr2 using @a,@b").Check(testkit.Rows("1"))

	tk.MustExec("prepare pr3 from 'select ? in (1,2,3)'")
	tk.MustExec("set @a=4")
	tk.MustQuery("execute pr3 using @a").Check(testkit.Rows("0"))

	tk.MustExec("prepare pr4 from 'select ? in (?,?,?)'")
	tk.MustExec("set @a=1, @b=2, @c=3, @d=4")
	tk.MustQuery("execute pr4 using @a,@b,@c,@d").Check(testkit.Rows("0"))
}

func (s *testIntegrationSuite) TestCastStrToInt(c *C) {
	tk := testkit.NewTestKitWithInit(c, s.store)
	cases := []struct {
		sql    string
		result int
	}{
		{"select cast('' as signed)", 0},
		{"select cast('12345abcde' as signed)", 12345},
		{"select cast('123e456' as signed)", 123},
		{"select cast('-12345abcde' as signed)", -12345},
		{"select cast('-123e456' as signed)", -123},
	}
	for _, ca := range cases {
		tk.Se.GetSessionVars().StmtCtx.SetWarnings(nil)
		tk.MustQuery(ca.sql).Check(testkit.Rows(fmt.Sprintf("%v", ca.result)))
		c.Assert(terror.ErrorEqual(tk.Se.GetSessionVars().StmtCtx.GetWarnings()[0].Err, types.ErrTruncatedWrongVal), IsTrue)
	}
}

func (s *testIntegrationSerialSuite) TestIssue16205(c *C) {
	tk := testkit.NewTestKit(c, s.store)
	orgEnable := plannercore.PreparedPlanCacheEnabled()
	defer func() {
		plannercore.SetPreparedPlanCache(orgEnable)
	}()
	plannercore.SetPreparedPlanCache(true)
	var err error
	tk.Se, err = session.CreateSession4TestWithOpt(s.store, &session.Opt{
		PreparedPlanCache: kvcache.NewSimpleLRUCache(100, 0.1, math.MaxUint64),
	})
	c.Assert(err, IsNil)

	tk.MustExec("use test")
	tk.MustExec("prepare stmt from 'select random_bytes(3)'")
	rows1 := tk.MustQuery("execute stmt").Rows()
	c.Assert(len(rows1), Equals, 1)
	rows2 := tk.MustQuery("execute stmt").Rows()
	c.Assert(len(rows2), Equals, 1)
	c.Assert(rows1[0][0].(string), Not(Equals), rows2[0][0].(string))
}

func (s *testIntegrationSerialSuite) TestRowCountPlanCache(c *C) {
	tk := testkit.NewTestKit(c, s.store)
	orgEnable := plannercore.PreparedPlanCacheEnabled()
	defer func() {
		plannercore.SetPreparedPlanCache(orgEnable)
	}()
	plannercore.SetPreparedPlanCache(true)
	var err error
	tk.Se, err = session.CreateSession4TestWithOpt(s.store, &session.Opt{
		PreparedPlanCache: kvcache.NewSimpleLRUCache(100, 0.1, math.MaxUint64),
	})
	c.Assert(err, IsNil)

	tk.MustExec("use test")
	tk.MustExec("drop table if exists t")
	tk.MustExec("create table t(a int auto_increment primary key)")
	tk.MustExec("prepare stmt from 'select row_count()';")
	tk.MustExec("insert into t values()")
	res := tk.MustQuery("execute stmt").Rows()
	c.Assert(len(res), Equals, 1)
	c.Assert(res[0][0], Equals, "1")
	tk.MustExec("insert into t values(),(),()")
	res = tk.MustQuery("execute stmt").Rows()
	c.Assert(len(res), Equals, 1)
	c.Assert(res[0][0], Equals, "3")
}

func (s *testIntegrationSuite) TestValuesForBinaryLiteral(c *C) {
	// See issue #15310
	tk := testkit.NewTestKit(c, s.store)
	tk.MustExec("use test;")
	tk.MustExec("create table testValuesBinary(id int primary key auto_increment, a bit(1));")
	tk.MustExec("insert into testValuesBinary values(1,1);")
	err := tk.ExecToErr("insert into testValuesBinary values(1,1) on duplicate key update id = values(id),a = values(a);")
	c.Assert(err, IsNil)
	tk.MustQuery("select a=0 from testValuesBinary;").Check(testkit.Rows("0"))
	err = tk.ExecToErr("insert into testValuesBinary values(1,0) on duplicate key update id = values(id),a = values(a);")
	c.Assert(err, IsNil)
	tk.MustQuery("select a=0 from testValuesBinary;").Check(testkit.Rows("1"))
	tk.MustExec("drop table testValuesBinary;")
}

func (s *testIntegrationSuite) TestIssue14159(c *C) {
	tk := testkit.NewTestKitWithInit(c, s.store)
	tk.MustExec("DROP TABLE IF EXISTS t")
	tk.MustExec("CREATE TABLE t (v VARCHAR(100))")
	tk.MustExec("INSERT INTO t VALUES ('3289742893213123732904809')")
	tk.MustQuery("SELECT * FROM t WHERE v").Check(testkit.Rows("3289742893213123732904809"))
}

func (s *testIntegrationSuite) TestIssue14146(c *C) {
	tk := testkit.NewTestKit(c, s.store)
	tk.MustExec("use test")
	tk.MustExec("create table tt(a varchar(10))")
	tk.MustExec("insert into tt values(NULL)")
	tk.MustExec("analyze table tt;")
	tk.MustQuery("select * from tt").Check(testkit.Rows("<nil>"))
}

func (s *testIntegrationSerialSuite) TestCacheRegexpr(c *C) {
	tk := testkit.NewTestKit(c, s.store)
	orgEnable := plannercore.PreparedPlanCacheEnabled()
	defer func() {
		plannercore.SetPreparedPlanCache(orgEnable)
	}()
	plannercore.SetPreparedPlanCache(true)
	var err error
	tk.Se, err = session.CreateSession4TestWithOpt(s.store, &session.Opt{
		PreparedPlanCache: kvcache.NewSimpleLRUCache(100, 0.1, math.MaxUint64),
	})
	c.Assert(err, IsNil)

	tk.MustExec("use test")
	tk.MustExec("drop table if exists t1")
	tk.MustExec("create table t1 (a varchar(40))")
	tk.MustExec("insert into t1 values ('C1'),('R1')")
	tk.MustExec("prepare stmt1 from 'select a from t1 where a rlike ?'")
	tk.MustExec("set @a='^C.*'")
	tk.MustQuery("execute stmt1 using @a").Check(testkit.Rows("C1"))
	tk.MustExec("set @a='^R.*'")
	tk.MustQuery("execute stmt1 using @a").Check(testkit.Rows("R1"))
}

func (s *testIntegrationSerialSuite) TestCacheRefineArgs(c *C) {
	tk := testkit.NewTestKit(c, s.store)
	orgEnable := plannercore.PreparedPlanCacheEnabled()
	defer func() {
		plannercore.SetPreparedPlanCache(orgEnable)
	}()
	plannercore.SetPreparedPlanCache(true)
	var err error
	tk.Se, err = session.CreateSession4TestWithOpt(s.store, &session.Opt{
		PreparedPlanCache: kvcache.NewSimpleLRUCache(100, 0.1, math.MaxUint64),
	})
	c.Assert(err, IsNil)

	tk.MustExec("use test")
	tk.MustExec("drop table if exists t")
	tk.MustExec("create table t(col_int int)")
	tk.MustExec("insert into t values(null)")
	tk.MustExec("prepare stmt from 'SELECT ((col_int is true) = ?) AS res FROM t'")
	tk.MustExec("set @p0='0.8'")
	tk.MustQuery("execute stmt using @p0").Check(testkit.Rows("0"))
	tk.MustExec("set @p0='0'")
	tk.MustQuery("execute stmt using @p0").Check(testkit.Rows("1"))

	tk.MustExec("delete from t")
	tk.MustExec("insert into t values(1)")
	tk.MustExec("prepare stmt from 'SELECT col_int < ? FROM t'")
	tk.MustExec("set @p0='-184467440737095516167.1'")
	tk.MustQuery("execute stmt using @p0").Check(testkit.Rows("0"))
}

func (s *testIntegrationSuite) TestOrderByFuncPlanCache(c *C) {
	tk := testkit.NewTestKit(c, s.store)
	orgEnable := plannercore.PreparedPlanCacheEnabled()
	defer func() {
		plannercore.SetPreparedPlanCache(orgEnable)
	}()
	plannercore.SetPreparedPlanCache(true)
	var err error
	tk.Se, err = session.CreateSession4TestWithOpt(s.store, &session.Opt{
		PreparedPlanCache: kvcache.NewSimpleLRUCache(100, 0.1, math.MaxUint64),
	})
	c.Assert(err, IsNil)

	tk.MustExec("use test")
	tk.MustExec("drop table if exists t")
	tk.MustExec("create table t(a int)")
	tk.MustExec("prepare stmt from 'SELECT * FROM t order by rand()'")
	tk.MustQuery("execute stmt").Check(testkit.Rows())
	tk.MustExec("prepare stmt from 'SELECT * FROM t order by now()'")
	tk.MustQuery("execute stmt").Check(testkit.Rows())
}

func (s *testIntegrationSuite) TestSelectLimitPlanCache(c *C) {
	tk := testkit.NewTestKit(c, s.store)
	orgEnable := plannercore.PreparedPlanCacheEnabled()
	defer func() {
		plannercore.SetPreparedPlanCache(orgEnable)
	}()
	plannercore.SetPreparedPlanCache(true)
	var err error
	tk.Se, err = session.CreateSession4TestWithOpt(s.store, &session.Opt{
		PreparedPlanCache: kvcache.NewSimpleLRUCache(100, 0.1, math.MaxUint64),
	})
	c.Assert(err, IsNil)

	tk.MustExec("use test")
	tk.MustExec("drop table if exists t")
	tk.MustExec("create table t(a int)")
	tk.MustExec("insert into t values(1), (2), (3)")
	tk.MustExec("set @@session.sql_select_limit = 1")
	tk.MustExec("prepare stmt from 'SELECT * FROM t'")
	tk.MustQuery("execute stmt").Check(testkit.Rows("1"))
	tk.MustExec("set @@session.sql_select_limit = default")
	tk.MustQuery("execute stmt").Check(testkit.Rows("1", "2", "3"))
	tk.MustExec("set @@session.sql_select_limit = 2")
	tk.MustQuery("execute stmt").Check(testkit.Rows("1", "2"))
	tk.MustExec("set @@session.sql_select_limit = 1")
	tk.MustQuery("execute stmt").Check(testkit.Rows("1"))
	tk.MustExec("set @@session.sql_select_limit = default")
	tk.MustQuery("execute stmt").Check(testkit.Rows("1", "2", "3"))
	tk.MustExec("set @@session.sql_select_limit = 2")
	tk.MustQuery("execute stmt").Check(testkit.Rows("1", "2"))
}

func (s *testIntegrationSuite) TestCollation(c *C) {
	tk := testkit.NewTestKit(c, s.store)
	tk.MustExec("use test")
	tk.MustExec("drop table if exists t")
	tk.MustExec("create table t (utf8_bin_c varchar(10) charset utf8 collate utf8_bin, utf8_gen_c varchar(10) charset utf8 collate utf8_general_ci, bin_c binary, num_c int, " +
		"abin char collate ascii_bin, lbin char collate latin1_bin, u4bin char collate utf8mb4_bin, u4ci char collate utf8mb4_general_ci)")
	tk.MustExec("insert into t values ('a', 'b', 'c', 4, 'a', 'a', 'a', 'a')")
	tk.MustQuery("select collation(null)").Check(testkit.Rows("binary"))
	tk.MustQuery("select collation(2)").Check(testkit.Rows("binary"))
	tk.MustQuery("select collation(2 + 'a')").Check(testkit.Rows("binary"))
	tk.MustQuery("select collation(2 + utf8_gen_c) from t").Check(testkit.Rows("binary"))
	tk.MustQuery("select collation(2 + utf8_bin_c) from t").Check(testkit.Rows("binary"))
	tk.MustQuery("select collation(concat(utf8_bin_c, 2)) from t").Check(testkit.Rows("utf8_bin"))
	tk.MustQuery("select collation(concat(utf8_gen_c, 'abc')) from t").Check(testkit.Rows("utf8_general_ci"))
	tk.MustQuery("select collation(concat(utf8_gen_c, null)) from t").Check(testkit.Rows("utf8_general_ci"))
	tk.MustQuery("select collation(concat(utf8_gen_c, num_c)) from t").Check(testkit.Rows("utf8_general_ci"))
	tk.MustQuery("select collation(concat(utf8_bin_c, utf8_gen_c)) from t").Check(testkit.Rows("utf8_bin"))
	tk.MustQuery("select collation(upper(utf8_bin_c)) from t").Check(testkit.Rows("utf8_bin"))
	tk.MustQuery("select collation(upper(utf8_gen_c)) from t").Check(testkit.Rows("utf8_general_ci"))
	tk.MustQuery("select collation(upper(bin_c)) from t").Check(testkit.Rows("binary"))
	tk.MustQuery("select collation(concat(abin, bin_c)) from t").Check(testkit.Rows("binary"))
	tk.MustQuery("select collation(concat(lbin, bin_c)) from t").Check(testkit.Rows("binary"))
	tk.MustQuery("select collation(concat(utf8_bin_c, bin_c)) from t").Check(testkit.Rows("binary"))
	tk.MustQuery("select collation(concat(utf8_gen_c, bin_c)) from t").Check(testkit.Rows("binary"))
	tk.MustQuery("select collation(concat(u4bin, bin_c)) from t").Check(testkit.Rows("binary"))
	tk.MustQuery("select collation(concat(u4ci, bin_c)) from t").Check(testkit.Rows("binary"))
	tk.MustQuery("select collation(concat(abin, u4bin)) from t").Check(testkit.Rows("utf8mb4_bin"))
	tk.MustQuery("select collation(concat(lbin, u4bin)) from t").Check(testkit.Rows("utf8mb4_bin"))
	tk.MustQuery("select collation(concat(utf8_bin_c, u4bin)) from t").Check(testkit.Rows("utf8mb4_bin"))
	tk.MustQuery("select collation(concat(utf8_gen_c, u4bin)) from t").Check(testkit.Rows("utf8mb4_bin"))
	tk.MustQuery("select collation(concat(u4ci, u4bin)) from t").Check(testkit.Rows("utf8mb4_bin"))
	tk.MustQuery("select collation(concat(abin, u4ci)) from t").Check(testkit.Rows("utf8mb4_general_ci"))
	tk.MustQuery("select collation(concat(lbin, u4ci)) from t").Check(testkit.Rows("utf8mb4_general_ci"))
	tk.MustQuery("select collation(concat(utf8_bin_c, u4ci)) from t").Check(testkit.Rows("utf8mb4_general_ci"))
	tk.MustQuery("select collation(concat(utf8_gen_c, u4ci)) from t").Check(testkit.Rows("utf8mb4_general_ci"))
	tk.MustQuery("select collation(concat(abin, utf8_bin_c)) from t").Check(testkit.Rows("utf8_bin"))
	tk.MustQuery("select collation(concat(lbin, utf8_bin_c)) from t").Check(testkit.Rows("utf8_bin"))
	tk.MustQuery("select collation(concat(utf8_gen_c, utf8_bin_c)) from t").Check(testkit.Rows("utf8_bin"))
	tk.MustQuery("select collation(concat(abin, utf8_gen_c)) from t").Check(testkit.Rows("utf8_general_ci"))
	tk.MustQuery("select collation(concat(lbin, utf8_gen_c)) from t").Check(testkit.Rows("utf8_general_ci"))
	tk.MustQuery("select collation(concat(abin, lbin)) from t").Check(testkit.Rows("latin1_bin"))

	tk.MustExec("set names utf8mb4 collate utf8mb4_bin")
	tk.MustQuery("select collation('a')").Check(testkit.Rows("utf8mb4_bin"))
	tk.MustExec("set names utf8mb4 collate utf8mb4_general_ci")
	tk.MustQuery("select collation('a')").Check(testkit.Rows("utf8mb4_general_ci"))

	tk.MustExec("set names utf8mb4 collate utf8mb4_general_ci")
	tk.MustExec("set @test_collate_var = 'a'")
	tk.MustQuery("select collation(@test_collate_var)").Check(testkit.Rows("utf8mb4_general_ci"))
	tk.MustExec("set @test_collate_var = concat(\"a\", \"b\" collate utf8mb4_bin)")
	tk.MustQuery("select collation(@test_collate_var)").Check(testkit.Rows("utf8mb4_bin"))
}

func (s *testIntegrationSerialSuite) TestIssue18638(c *C) {
	collate.SetNewCollationEnabledForTest(true)
	defer collate.SetNewCollationEnabledForTest(false)

	tk := testkit.NewTestKit(c, s.store)
	tk.MustExec("use test")
	tk.MustExec("drop table if exists t")
	tk.MustExec("create table t(a varchar(10) collate utf8mb4_bin, b varchar(10) collate utf8mb4_general_ci);")
	tk.MustExec("insert into t (a, b) values ('a', 'A');")
	tk.MustQuery("select * from t t1, t t2 where t1.a = t2.b collate utf8mb4_general_ci;").Check(testkit.Rows("a A a A"))
	tk.MustQuery("select * from t t1 left join t t2 on t1.a = t2.b collate utf8mb4_general_ci;").Check(testkit.Rows("a A a A"))
}

func (s *testIntegrationSuite) TestCoercibility(c *C) {
	tk := testkit.NewTestKit(c, s.store)

	type testCase struct {
		expr   string
		result int
	}
	testFunc := func(cases []testCase, suffix string) {
		for _, tc := range cases {
			tk.MustQuery(fmt.Sprintf("select coercibility(%v) %v", tc.expr, suffix)).Check(testkit.Rows(fmt.Sprintf("%v", tc.result)))
		}
	}
	testFunc([]testCase{
		// constants
		{"1", 5}, {"null", 6}, {"'abc'", 4},
		// sys-constants
		{"version()", 3}, {"user()", 3}, {"database()", 3},
		{"current_role()", 3}, {"current_user()", 3},
		// scalar functions after constant folding
		{"1+null", 5}, {"null+'abcde'", 5}, {"concat(null, 'abcde')", 4},
		// non-deterministic functions
		{"rand()", 5}, {"now()", 5}, {"sysdate()", 5},
	}, "")

	tk.MustExec("use test")
	tk.MustExec("drop table if exists t")
	tk.MustExec("create table t (i int, r real, d datetime, t timestamp, c char(10), vc varchar(10), b binary(10), vb binary(10))")
	tk.MustExec("insert into t values (null, null, null, null, null, null, null, null)")
	testFunc([]testCase{
		{"i", 5}, {"r", 5}, {"d", 5}, {"t", 5},
		{"c", 2}, {"b", 2}, {"vb", 2}, {"vc", 2},
		{"i+r", 5}, {"i*r", 5}, {"cos(r)+sin(i)", 5}, {"d+2", 5},
		{"t*10", 5}, {"concat(c, vc)", 2}, {"replace(c, 'x', 'y')", 2},
	}, "from t")

	tk.MustQuery("SELECT COERCIBILITY(@straaa);").Check(testkit.Rows("2"))
}

func (s *testIntegrationSerialSuite) TestCacheConstEval(c *C) {
	tk := testkit.NewTestKit(c, s.store)
	orgEnable := plannercore.PreparedPlanCacheEnabled()
	defer func() {
		plannercore.SetPreparedPlanCache(orgEnable)
	}()
	plannercore.SetPreparedPlanCache(true)
	var err error
	tk.Se, err = session.CreateSession4TestWithOpt(s.store, &session.Opt{
		PreparedPlanCache: kvcache.NewSimpleLRUCache(100, 0.1, math.MaxUint64),
	})
	c.Assert(err, IsNil)

	tk.MustExec("use test")
	tk.MustExec("drop table if exists t")
	tk.MustExec("create table t(col_double double)")
	tk.MustExec("insert into t values (1)")
	tk.Se.GetSessionVars().EnableVectorizedExpression = false
	tk.MustExec("insert into mysql.expr_pushdown_blacklist values('cast', 'tikv,tiflash,tidb', 'for test')")
	tk.MustExec("admin reload expr_pushdown_blacklist")
	tk.MustExec("prepare stmt from 'SELECT * FROM (SELECT col_double AS c0 FROM t) t WHERE (ABS((REPEAT(?, ?) OR 5617780767323292672)) < LN(EXP(c0)) + (? ^ ?))'")
	tk.MustExec("set @a1 = 'JuvkBX7ykVux20zQlkwDK2DFelgn7'")
	tk.MustExec("set @a2 = 1")
	tk.MustExec("set @a3 = -112990.35179796701")
	tk.MustExec("set @a4 = 87997.92704840179")
	// Main purpose here is checking no error is reported. 1 is the result when plan cache is disabled, it is
	// incompatible with MySQL actually, update the result after fixing it.
	tk.MustQuery("execute stmt using @a1, @a2, @a3, @a4").Check(testkit.Rows("1"))
	tk.Se.GetSessionVars().EnableVectorizedExpression = true
	tk.MustExec("delete from mysql.expr_pushdown_blacklist where name = 'cast' and store_type = 'tikv,tiflash,tidb' and reason = 'for test'")
	tk.MustExec("admin reload expr_pushdown_blacklist")
}

func (s *testIntegrationSerialSuite) TestCollationBasic(c *C) {
	tk := testkit.NewTestKit(c, s.store)
	collate.SetNewCollationEnabledForTest(true)
	defer collate.SetNewCollationEnabledForTest(false)
	tk.MustExec("use test")
	tk.MustExec("create table t_ci(a varchar(10) collate utf8mb4_general_ci, unique key(a))")
	tk.MustExec("insert into t_ci values ('a')")
	tk.MustQuery("select * from t_ci").Check(testkit.Rows("a"))
	tk.MustQuery("select * from t_ci").Check(testkit.Rows("a"))
	tk.MustQuery("select * from t_ci where a='a'").Check(testkit.Rows("a"))
	tk.MustQuery("select * from t_ci where a='A'").Check(testkit.Rows("a"))
	tk.MustQuery("select * from t_ci where a='a   '").Check(testkit.Rows("a"))
	tk.MustQuery("select * from t_ci where a='a                    '").Check(testkit.Rows("a"))
}

func (s *testIntegrationSerialSuite) TestWeightString(c *C) {
	tk := testkit.NewTestKit(c, s.store)
	collate.SetNewCollationEnabledForTest(true)
	defer collate.SetNewCollationEnabledForTest(false)

	type testCase struct {
		input                    []string
		result                   []string
		resultAsChar1            []string
		resultAsChar3            []string
		resultAsBinary1          []string
		resultAsBinary5          []string
		resultExplicitCollateBin []string
	}
	tk.MustExec("use test")
	tk.MustExec("drop table if exists t")
	tk.MustExec("create table t (id int, a varchar(20) collate utf8mb4_general_ci)")
	cases := testCase{
		input:                    []string{"aAÁàãăâ", "a", "a  ", "中", "中 "},
		result:                   []string{"\x00A\x00A\x00A\x00A\x00A\x00A\x00A", "\x00A", "\x00A", "\x4E\x2D", "\x4E\x2D"},
		resultAsChar1:            []string{"\x00A", "\x00A", "\x00A", "\x4E\x2D", "\x4E\x2D"},
		resultAsChar3:            []string{"\x00A\x00A\x00A", "\x00A", "\x00A", "\x4E\x2D", "\x4E\x2D"},
		resultAsBinary1:          []string{"a", "a", "a", "\xE4", "\xE4"},
		resultAsBinary5:          []string{"aA\xc3\x81\xc3", "a\x00\x00\x00\x00", "a  \x00\x00", "中\x00\x00", "中 \x00"},
		resultExplicitCollateBin: []string{"aAÁàãăâ", "a", "a", "中", "中"},
	}
	values := make([]string, len(cases.input))
	for i, input := range cases.input {
		values[i] = fmt.Sprintf("(%d, '%s')", i, input)
	}
	tk.MustExec("insert into t values " + strings.Join(values, ","))
	rows := tk.MustQuery("select weight_string(a) from t order by id").Rows()
	for i, out := range cases.result {
		c.Assert(rows[i][0].(string), Equals, out)
	}
	rows = tk.MustQuery("select weight_string(a as char(1)) from t order by id").Rows()
	for i, out := range cases.resultAsChar1 {
		c.Assert(rows[i][0].(string), Equals, out)
	}
	rows = tk.MustQuery("select weight_string(a as char(3)) from t order by id").Rows()
	for i, out := range cases.resultAsChar3 {
		c.Assert(rows[i][0].(string), Equals, out)
	}
	rows = tk.MustQuery("select weight_string(a as binary(1)) from t order by id").Rows()
	for i, out := range cases.resultAsBinary1 {
		c.Assert(rows[i][0].(string), Equals, out)
	}
	rows = tk.MustQuery("select weight_string(a as binary(5)) from t order by id").Rows()
	for i, out := range cases.resultAsBinary5 {
		c.Assert(rows[i][0].(string), Equals, out)
	}
	c.Assert(tk.MustQuery("select weight_string(NULL);").Rows()[0][0], Equals, "<nil>")
	c.Assert(tk.MustQuery("select weight_string(7);").Rows()[0][0], Equals, "<nil>")
	c.Assert(tk.MustQuery("select weight_string(cast(7 as decimal(5)));").Rows()[0][0], Equals, "<nil>")
	c.Assert(tk.MustQuery("select weight_string(cast(20190821 as date));").Rows()[0][0], Equals, "2019-08-21")
	c.Assert(tk.MustQuery("select weight_string(cast(20190821 as date) as binary(5));").Rows()[0][0], Equals, "2019-")
	c.Assert(tk.MustQuery("select weight_string(7.0);").Rows()[0][0], Equals, "<nil>")
	c.Assert(tk.MustQuery("select weight_string(7 AS BINARY(2));").Rows()[0][0], Equals, "7\x00")
	// test explicit collation
	c.Assert(tk.MustQuery("select weight_string('中 ' collate utf8mb4_general_ci);").Rows()[0][0], Equals, "\x4E\x2D")
	c.Assert(tk.MustQuery("select weight_string('中 ' collate utf8mb4_bin);").Rows()[0][0], Equals, "中")
	c.Assert(tk.MustQuery("select weight_string('中 ' collate utf8mb4_unicode_ci);").Rows()[0][0], Equals, "\xFB\x40\xCE\x2D")
	c.Assert(tk.MustQuery("select collation(a collate utf8mb4_general_ci) from t order by id").Rows()[0][0], Equals, "utf8mb4_general_ci")
	c.Assert(tk.MustQuery("select collation('中 ' collate utf8mb4_general_ci);").Rows()[0][0], Equals, "utf8mb4_general_ci")
	rows = tk.MustQuery("select weight_string(a collate utf8mb4_bin) from t order by id").Rows()
	for i, out := range cases.resultExplicitCollateBin {
		c.Assert(rows[i][0].(string), Equals, out)
	}
	tk.MustGetErrMsg("select weight_string(a collate utf8_general_ci) from t order by id", "[ddl:1253]COLLATION 'utf8_general_ci' is not valid for CHARACTER SET 'utf8mb4'")
	tk.MustGetErrMsg("select weight_string('中' collate utf8_bin)", "[ddl:1253]COLLATION 'utf8_bin' is not valid for CHARACTER SET 'utf8mb4'")
}

func (s *testIntegrationSerialSuite) TestCollationCreateIndex(c *C) {
	tk := testkit.NewTestKit(c, s.store)
	collate.SetNewCollationEnabledForTest(true)
	defer collate.SetNewCollationEnabledForTest(false)
	tk.MustExec("use test")
	tk.MustExec("drop table if exists t")
	tk.MustExec("create table t (a varchar(10) collate utf8mb4_general_ci);")
	tk.MustExec("insert into t values ('a');")
	tk.MustExec("insert into t values ('A');")
	tk.MustExec("insert into t values ('b');")
	tk.MustExec("insert into t values ('B');")
	tk.MustExec("insert into t values ('a');")
	tk.MustExec("insert into t values ('A');")
	tk.MustExec("insert into t values ('ß');")
	tk.MustExec("insert into t values ('sa');")
	tk.MustExec("create index idx on t(a);")
	tk.MustQuery("select * from t order by a").Check(testkit.Rows("a", "A", "a", "A", "b", "B", "ß", "sa"))

	tk.MustExec("drop table if exists t")
	tk.MustExec("create table t (a varchar(10) collate utf8mb4_unicode_ci);")
	tk.MustExec("insert into t values ('a');")
	tk.MustExec("insert into t values ('A');")
	tk.MustExec("insert into t values ('b');")
	tk.MustExec("insert into t values ('B');")
	tk.MustExec("insert into t values ('a');")
	tk.MustExec("insert into t values ('A');")
	tk.MustExec("insert into t values ('ß');")
	tk.MustExec("insert into t values ('sa');")
	tk.MustExec("create index idx on t(a);")
	tk.MustQuery("select * from t order by a").Check(testkit.Rows("a", "A", "a", "A", "b", "B", "sa", "ß"))
}

func (s *testIntegrationSerialSuite) TestCollateConstantPropagation(c *C) {
	tk := testkit.NewTestKit(c, s.store)
	collate.SetNewCollationEnabledForTest(true)
	defer collate.SetNewCollationEnabledForTest(false)

	tk.MustExec("use test")
	tk.MustExec("drop table if exists t")
	tk.MustExec("create table t (a char(10) collate utf8mb4_bin, b char(10) collate utf8mb4_general_ci);")
	tk.MustExec("insert into t values ('a', 'A');")
	tk.MustQuery("select * from t t1, t t2 where t1.a=t2.b and t2.b='a' collate utf8mb4_general_ci;").Check(nil)
	tk.MustQuery("select * from t t1, t t2 where t1.a=t2.b and t2.b>='a' collate utf8mb4_general_ci;").Check(nil)
	tk.MustExec("drop table t;")
	tk.MustExec("create table t (a char(10) collate utf8mb4_general_ci, b char(10) collate utf8mb4_general_ci);")
	tk.MustExec("insert into t values ('A', 'a');")
	tk.MustQuery("select * from t t1, t t2 where t1.a=t2.b and t2.b='a' collate utf8mb4_bin;").Check(testkit.Rows("A a A a"))
	tk.MustQuery("select * from t t1, t t2 where t1.a=t2.b and t2.b>='a' collate utf8mb4_bin;").Check(testkit.Rows("A a A a"))
	tk.MustExec("drop table t;")
	tk.MustExec("set names utf8mb4")
	tk.MustExec("create table t (a char(10) collate utf8mb4_general_ci, b char(10) collate utf8_general_ci);")
	tk.MustExec("insert into t values ('a', 'A');")
	tk.MustQuery("select * from t t1, t t2 where t1.a=t2.b and t2.b='A'").Check(testkit.Rows("a A a A"))
	tk.MustExec("drop table t;")
	tk.MustExec("create table t(a char collate utf8_general_ci, b char collate utf8mb4_general_ci, c char collate utf8_bin);")
	tk.MustExec("insert into t values ('b', 'B', 'B');")
	tk.MustQuery("select * from t t1, t t2 where t1.a=t2.b and t2.b=t2.c;").Check(testkit.Rows("b B B b B B"))
	tk.MustExec("drop table t;")
	tk.MustExec("create table t(a char collate utf8_bin, b char collate utf8_general_ci);")
	tk.MustExec("insert into t values ('a', 'A');")
	tk.MustQuery("select * from t t1, t t2 where t1.b=t2.b and t2.b=t1.a collate utf8_general_ci;").Check(testkit.Rows("a A a A"))
	tk.MustExec("drop table if exists t1, t2;")
	tk.MustExec("set names utf8mb4 collate utf8mb4_general_ci;")
	tk.MustExec("create table t1(a char, b varchar(10)) charset utf8mb4 collate utf8mb4_general_ci;")
	tk.MustExec("create table t2(a char, b varchar(10)) charset utf8mb4 collate utf8mb4_bin;")
	tk.MustExec("insert into t1 values ('A', 'a');")
	tk.MustExec("insert into t2 values ('a', 'a')")
	tk.MustQuery("select * from t1 left join t2 on t1.a = t2.a where t1.a = 'a';").Check(testkit.Rows("A a <nil> <nil>"))
	tk.MustExec("drop table t;")
	tk.MustExec("set names utf8mb4 collate utf8mb4_general_ci;")
	tk.MustExec("create table t(a char collate utf8mb4_bin, b char collate utf8mb4_general_ci);")
	tk.MustExec("insert into t values ('a', 'a');")
	tk.MustQuery("select * from t t1, t t2 where  t2.b = 'A' and lower(concat(t1.a , '' ))  = t2.b;").Check(testkit.Rows("a a a a"))
	tk.MustExec("drop table t;")
	tk.MustExec("create table t(a char collate utf8_unicode_ci, b char collate utf8mb4_unicode_ci, c char collate utf8_bin);")
	tk.MustExec("insert into t values ('b', 'B', 'B');")
	tk.MustQuery("select * from t t1, t t2 where t1.a=t2.b and t2.b=t2.c;").Check(testkit.Rows("b B B b B B"))
	tk.MustExec("drop table if exists t1, t2;")
	tk.MustExec("set names utf8mb4 collate utf8mb4_unicode_ci;")
	tk.MustExec("create table t1(a char, b varchar(10)) charset utf8mb4 collate utf8mb4_unicode_ci;")
	tk.MustExec("create table t2(a char, b varchar(10)) charset utf8mb4 collate utf8mb4_bin;")
	tk.MustExec("insert into t1 values ('A', 'a');")
	tk.MustExec("insert into t2 values ('a', 'a')")
	tk.MustQuery("select * from t1 left join t2 on t1.a = t2.a where t1.a = 'a';").Check(testkit.Rows("A a <nil> <nil>"))
	tk.MustExec("drop table if exists t1, t2;")
	tk.MustExec("set names utf8mb4 collate utf8mb4_general_ci;")
	tk.MustExec("create table t1(a char, b varchar(10)) charset utf8mb4 collate utf8mb4_general_ci;")
	tk.MustExec("create table t2(a char, b varchar(10)) charset utf8mb4 collate utf8mb4_unicode_ci;")
	tk.MustExec("insert into t1 values ('ß', 's');")
	tk.MustExec("insert into t2 values ('s', 's')")
	tk.MustQuery("select * from t1 left join t2 on t1.a = t2.a collate utf8mb4_unicode_ci where t1.a = 's';").Check(testkit.Rows("ß s <nil> <nil>"))
}

func (s *testIntegrationSerialSuite) TestMixCollation(c *C) {
	tk := testkit.NewTestKit(c, s.store)
	collate.SetNewCollationEnabledForTest(true)
	defer collate.SetNewCollationEnabledForTest(false)

	tk.MustGetErrMsg(`select 'a' collate utf8mb4_bin = 'a' collate utf8mb4_general_ci;`, "[expression:1267]Illegal mix of collations (utf8mb4_bin,EXPLICIT) and (utf8mb4_general_ci,EXPLICIT) for operation 'eq'")

	tk.MustExec("use test;")
	tk.MustExec("drop table if exists t;")
	tk.MustExec(`create table t (
			mb4general varchar(10) charset utf8mb4 collate utf8mb4_general_ci,
			mb4unicode varchar(10) charset utf8mb4 collate utf8mb4_unicode_ci,
			mb4bin     varchar(10) charset utf8mb4 collate utf8mb4_bin,
			general    varchar(10) charset utf8 collate utf8_general_ci,
			unicode    varchar(10) charset utf8 collate utf8_unicode_ci,
			utfbin     varchar(10) charset utf8 collate utf8_bin,
			bin        varchar(10) charset binary collate binary,
			latin1_bin varchar(10) charset latin1 collate latin1_bin,
			ascii_bin  varchar(10) charset ascii collate ascii_bin,
    		i          int
	);`)
	tk.MustExec("insert into t values ('s', 's', 's', 's', 's', 's', 's', 's', 's', 1);")
	tk.MustExec("set names utf8mb4 collate utf8mb4_general_ci;")

	tk.MustQuery("select * from t where mb4unicode = 's' collate utf8mb4_unicode_ci;").Check(testkit.Rows("s s s s s s s s s 1"))
	tk.MustQuery(`select * from t t1, t t2 where t1.mb4unicode = t2.mb4general collate utf8mb4_general_ci;`).Check(testkit.Rows("s s s s s s s s s 1 s s s s s s s s s 1"))
	tk.MustQuery(`select * from t t1, t t2 where t1.mb4general = t2.mb4unicode collate utf8mb4_general_ci;`).Check(testkit.Rows("s s s s s s s s s 1 s s s s s s s s s 1"))
	tk.MustQuery(`select * from t t1, t t2 where t1.mb4general = t2.mb4unicode collate utf8mb4_unicode_ci;`).Check(testkit.Rows("s s s s s s s s s 1 s s s s s s s s s 1"))
	tk.MustQuery(`select * from t t1, t t2 where t1.mb4unicode = t2.mb4general collate utf8mb4_unicode_ci;`).Check(testkit.Rows("s s s s s s s s s 1 s s s s s s s s s 1"))
	tk.MustQuery(`select * from t where mb4general = mb4bin collate utf8mb4_general_ci;`).Check(testkit.Rows("s s s s s s s s s 1"))
	tk.MustQuery(`select * from t where mb4unicode = mb4general collate utf8mb4_unicode_ci;`).Check(testkit.Rows("s s s s s s s s s 1"))
	tk.MustQuery(`select * from t where mb4general = mb4unicode collate utf8mb4_unicode_ci;`).Check(testkit.Rows("s s s s s s s s s 1"))
	tk.MustQuery(`select * from t where mb4unicode = 's' collate utf8mb4_unicode_ci;`).Check(testkit.Rows("s s s s s s s s s 1"))
	tk.MustQuery("select * from t where mb4unicode = mb4bin;").Check(testkit.Rows("s s s s s s s s s 1"))
	tk.MustQuery("select * from t where general = mb4unicode;").Check(testkit.Rows("s s s s s s s s s 1"))
	tk.MustQuery("select * from t where unicode = mb4unicode;").Check(testkit.Rows("s s s s s s s s s 1"))
	tk.MustQuery("select * from t where mb4unicode = mb4unicode;").Check(testkit.Rows("s s s s s s s s s 1"))

	tk.MustQuery("select collation(concat(mb4unicode, mb4general collate utf8mb4_unicode_ci)) from t;").Check(testkit.Rows("utf8mb4_unicode_ci"))
	tk.MustQuery("select collation(concat(mb4general, mb4unicode, mb4bin)) from t;").Check(testkit.Rows("utf8mb4_bin"))
	tk.MustQuery("select coercibility(concat(mb4general, mb4unicode, mb4bin)) from t;").Check(testkit.Rows("1"))
	tk.MustQuery("select collation(concat(mb4unicode, mb4bin, concat(mb4general))) from t;").Check(testkit.Rows("utf8mb4_bin"))
	tk.MustQuery("select coercibility(concat(mb4unicode, mb4bin)) from t;").Check(testkit.Rows("2"))
	tk.MustQuery("select collation(concat(mb4unicode, mb4bin)) from t;").Check(testkit.Rows("utf8mb4_bin"))
	tk.MustQuery("select coercibility(concat(mb4bin, concat(mb4general))) from t;").Check(testkit.Rows("2"))
	tk.MustQuery("select collation(concaT(mb4bin, cOncAt(mb4general))) from t;").Check(testkit.Rows("utf8mb4_bin"))
	tk.MustQuery("select coercibility(concat(mb4unicode, mb4bin, concat(mb4general))) from t;").Check(testkit.Rows("2"))
	tk.MustQuery("select collation(concat(mb4unicode, mb4bin, concat(mb4general))) from t;").Check(testkit.Rows("utf8mb4_bin"))
	tk.MustQuery("select coercibility(concat(mb4unicode, mb4general)) from t;").Check(testkit.Rows("1"))
	tk.MustQuery("select collation(coalesce(mb4unicode, mb4general)) from t;").Check(testkit.Rows("utf8mb4_bin"))
	tk.MustQuery("select coercibility(coalesce(mb4unicode, mb4general)) from t;").Check(testkit.Rows("1"))
	tk.MustQuery("select collation(CONCAT(concat(mb4unicode), concat(mb4general))) from t;").Check(testkit.Rows("utf8mb4_bin"))
	tk.MustQuery("select coercibility(cONcat(unicode, general)) from t;").Check(testkit.Rows("1"))
	tk.MustQuery("select collation(concAt(unicode, general)) from t;").Check(testkit.Rows("utf8_bin"))
	tk.MustQuery("select collation(concat(bin, mb4general)) from t;").Check(testkit.Rows("binary"))
	tk.MustQuery("select coercibility(concat(bin, mb4general)) from t;").Check(testkit.Rows("2"))
	tk.MustQuery("select collation(concat(mb4unicode, ascii_bin)) from t;").Check(testkit.Rows("utf8mb4_unicode_ci"))
	tk.MustQuery("select coercibility(concat(mb4unicode, ascii_bin)) from t;").Check(testkit.Rows("2"))
	tk.MustQuery("select collation(concat(mb4unicode, mb4unicode)) from t;").Check(testkit.Rows("utf8mb4_unicode_ci"))
	tk.MustQuery("select coercibility(concat(mb4unicode, mb4unicode)) from t;").Check(testkit.Rows("2"))
	tk.MustQuery("select collation(concat(bin, bin)) from t;").Check(testkit.Rows("binary"))
	tk.MustQuery("select coercibility(concat(bin, bin)) from t;").Check(testkit.Rows("2"))
	tk.MustQuery("select collation(concat(latin1_bin, ascii_bin)) from t;").Check(testkit.Rows("latin1_bin"))
	tk.MustQuery("select coercibility(concat(latin1_bin, ascii_bin)) from t;").Check(testkit.Rows("2"))
	tk.MustQuery("select collation(concat(mb4unicode, bin)) from t;").Check(testkit.Rows("binary"))
	tk.MustQuery("select coercibility(concat(mb4unicode, bin)) from t;").Check(testkit.Rows("2"))
	tk.MustQuery("select collation(mb4general collate utf8mb4_unicode_ci) from t;").Check(testkit.Rows("utf8mb4_unicode_ci"))
	tk.MustQuery("select coercibility(mb4general collate utf8mb4_unicode_ci) from t;").Check(testkit.Rows("0"))
	tk.MustQuery("select collation(concat(concat(mb4unicode, mb4general), concat(unicode, general))) from t;").Check(testkit.Rows("utf8mb4_bin"))
	tk.MustQuery("select coercibility(concat(concat(mb4unicode, mb4general), concat(unicode, general))) from t;").Check(testkit.Rows("1"))
	tk.MustGetErrMsg("select * from t where mb4unicode = mb4general;", "[expression:1267]Illegal mix of collations (utf8mb4_unicode_ci,IMPLICIT) and (utf8mb4_general_ci,IMPLICIT) for operation 'eq'")
	tk.MustGetErrMsg("select * from t where unicode = general;", "[expression:1267]Illegal mix of collations (utf8_unicode_ci,IMPLICIT) and (utf8_general_ci,IMPLICIT) for operation 'eq'")
	tk.MustGetErrMsg("select concat(mb4general) = concat(mb4unicode) from t;", "[expression:1267]Illegal mix of collations (utf8mb4_general_ci,IMPLICIT) and (utf8mb4_unicode_ci,IMPLICIT) for operation 'eq'")
	tk.MustGetErrMsg("select * from t t1, t t2 where t1.mb4unicode = t2.mb4general;", "[expression:1267]Illegal mix of collations (utf8mb4_unicode_ci,IMPLICIT) and (utf8mb4_general_ci,IMPLICIT) for operation 'eq'")
	tk.MustGetErrMsg("select field('s', mb4general, mb4unicode, mb4bin) from t;", "[expression:1271]Illegal mix of collations for operation 'field'")
	tk.MustGetErrMsg("select concat(mb4unicode, mb4general) = mb4unicode from t;", "[expression:1267]Illegal mix of collations (utf8mb4_bin,NONE) and (utf8mb4_unicode_ci,IMPLICIT) for operation 'eq'")

	tk.MustExec("drop table t;")
}

func (s *testIntegrationSerialSuite) prepare4Join(c *C) *testkit.TestKit {
	tk := testkit.NewTestKit(c, s.store)
	tk.MustExec("USE test")
	tk.MustExec("drop table if exists t")
	tk.MustExec("drop table if exists t_bin")
	tk.MustExec("CREATE TABLE `t` ( `a` int(11) NOT NULL,`b` varchar(5) CHARACTER SET utf8mb4 COLLATE utf8mb4_general_ci DEFAULT NULL)")
	tk.MustExec("CREATE TABLE `t_bin` ( `a` int(11) NOT NULL,`b` varchar(5) CHARACTER SET binary)")
	tk.MustExec("insert into t values (1, 'a'), (2, 'À'), (3, 'á'), (4, 'à'), (5, 'b'), (6, 'c'), (7, ' ')")
	tk.MustExec("insert into t_bin values (1, 'a'), (2, 'À'), (3, 'á'), (4, 'à'), (5, 'b'), (6, 'c'), (7, ' ')")
	return tk
}

func (s *testIntegrationSerialSuite) prepare4Join2(c *C) *testkit.TestKit {
	tk := testkit.NewTestKit(c, s.store)
	tk.MustExec("USE test")
	tk.MustExec("drop table if exists t1")
	tk.MustExec("drop table if exists t2")
	tk.MustExec("create table t1 (id int, v varchar(5) character set binary, key(v))")
	tk.MustExec("create table t2 (v varchar(5) CHARACTER SET utf8mb4 COLLATE utf8mb4_general_ci, key(v))")
	tk.MustExec("insert into t1 values (1, 'a'), (2, 'À'), (3, 'á'), (4, 'à'), (5, 'b'), (6, 'c'), (7, ' ')")
	tk.MustExec("insert into t2 values ('a'), ('À'), ('á'), ('à'), ('b'), ('c'), (' ')")
	return tk
}

func (s *testIntegrationSerialSuite) TestCollateHashJoin(c *C) {
	collate.SetNewCollationEnabledForTest(true)
	defer collate.SetNewCollationEnabledForTest(false)
	tk := s.prepare4Join(c)
	tk.MustQuery("select /*+ TIDB_HJ(t1, t2) */ t1.a, t1.b from t t1, t t2 where t1.b=t2.b order by t1.a").Check(
		testkit.Rows("1 a", "1 a", "1 a", "1 a", "2 À", "2 À", "2 À", "2 À", "3 á", "3 á", "3 á", "3 á", "4 à", "4 à", "4 à", "4 à", "5 b", "6 c", "7  "))
	tk.MustQuery("select /*+ TIDB_HJ(t1, t2) */ t1.a, t1.b from t_bin t1, t_bin t2 where t1.b=t2.b order by t1.a").Check(
		testkit.Rows("1 a", "2 À", "3 á", "4 à", "5 b", "6 c", "7  "))
	tk.MustQuery("select /*+ TIDB_HJ(t1, t2) */ t1.a, t1.b from t t1, t t2 where t1.b=t2.b and t1.a>3 order by t1.a").Check(
		testkit.Rows("4 à", "4 à", "4 à", "4 à", "5 b", "6 c", "7  "))
	tk.MustQuery("select /*+ TIDB_HJ(t1, t2) */ t1.a, t1.b from t_bin t1, t_bin t2 where t1.b=t2.b and t1.a>3 order by t1.a").Check(
		testkit.Rows("4 à", "5 b", "6 c", "7  "))
	tk.MustQuery("select /*+ TIDB_HJ(t1, t2) */ t1.a, t1.b from t t1, t t2 where t1.b=t2.b and t1.a>3 order by t1.a").Check(
		testkit.Rows("4 à", "4 à", "4 à", "4 à", "5 b", "6 c", "7  "))
	tk.MustQuery("select /*+ TIDB_HJ(t1, t2) */ t1.a, t1.b from t_bin t1, t_bin t2 where t1.b=t2.b and t1.a>3 order by t1.a").Check(
		testkit.Rows("4 à", "5 b", "6 c", "7  "))
	tk.MustQuery("select /*+ TIDB_HJ(t1, t2) */ t1.a, t1.b from t t1, t t2 where t1.b=t2.b and t1.a>t2.a order by t1.a").Check(
		testkit.Rows("2 À", "3 á", "3 á", "4 à", "4 à", "4 à"))
	tk.MustQuery("select /*+ TIDB_HJ(t1, t2) */ t1.a, t1.b from t_bin t1, t_bin t2 where t1.b=t2.b and t1.a>t2.a order by t1.a").Check(
		testkit.Rows())
}

func (s *testIntegrationSerialSuite) TestCollateHashJoin2(c *C) {
	collate.SetNewCollationEnabledForTest(true)
	defer collate.SetNewCollationEnabledForTest(false)
	tk := s.prepare4Join2(c)
	tk.MustQuery("select /*+ TIDB_HJ(t1, t2) */ * from t1, t2 where t1.v=t2.v order by t1.id").Check(
		testkit.Rows("1 a a", "2 À À", "3 á á", "4 à à", "5 b b", "6 c c", "7    "))
}

func (s *testIntegrationSerialSuite) TestCollateMergeJoin(c *C) {
	collate.SetNewCollationEnabledForTest(true)
	defer collate.SetNewCollationEnabledForTest(false)
	tk := s.prepare4Join(c)
	tk.MustQuery("select /*+ TIDB_SMJ(t1, t2) */ t1.a, t1.b from t t1, t t2 where t1.b=t2.b order by t1.a").Check(
		testkit.Rows("1 a", "1 a", "1 a", "1 a", "2 À", "2 À", "2 À", "2 À", "3 á", "3 á", "3 á", "3 á", "4 à", "4 à", "4 à", "4 à", "5 b", "6 c", "7  "))
	tk.MustQuery("select /*+ TIDB_SMJ(t1, t2) */ t1.a, t1.b from t_bin t1, t_bin t2 where t1.b=t2.b order by t1.a").Check(
		testkit.Rows("1 a", "2 À", "3 á", "4 à", "5 b", "6 c", "7  "))
	tk.MustQuery("select /*+ TIDB_SMJ(t1, t2) */ t1.a, t1.b from t t1, t t2 where t1.b=t2.b and t1.a>3 order by t1.a").Check(
		testkit.Rows("4 à", "4 à", "4 à", "4 à", "5 b", "6 c", "7  "))
	tk.MustQuery("select /*+ TIDB_SMJ(t1, t2) */ t1.a, t1.b from t_bin t1, t_bin t2 where t1.b=t2.b and t1.a>3 order by t1.a").Check(
		testkit.Rows("4 à", "5 b", "6 c", "7  "))
	tk.MustQuery("select /*+ TIDB_SMJ(t1, t2) */ t1.a, t1.b from t t1, t t2 where t1.b=t2.b and t1.a>3 order by t1.a").Check(
		testkit.Rows("4 à", "4 à", "4 à", "4 à", "5 b", "6 c", "7  "))
	tk.MustQuery("select /*+ TIDB_SMJ(t1, t2) */ t1.a, t1.b from t_bin t1, t_bin t2 where t1.b=t2.b and t1.a>3 order by t1.a").Check(
		testkit.Rows("4 à", "5 b", "6 c", "7  "))
	tk.MustQuery("select /*+ TIDB_SMJ(t1, t2) */ t1.a, t1.b from t t1, t t2 where t1.b=t2.b and t1.a>t2.a order by t1.a").Check(
		testkit.Rows("2 À", "3 á", "3 á", "4 à", "4 à", "4 à"))
	tk.MustQuery("select /*+ TIDB_SMJ(t1, t2) */ t1.a, t1.b from t_bin t1, t_bin t2 where t1.b=t2.b and t1.a>t2.a order by t1.a").Check(
		testkit.Rows())
}

func (s *testIntegrationSerialSuite) TestCollateMergeJoin2(c *C) {
	collate.SetNewCollationEnabledForTest(true)
	defer collate.SetNewCollationEnabledForTest(false)
	tk := s.prepare4Join2(c)
	tk.MustQuery("select /*+ TIDB_SMJ(t1, t2) */ * from t1, t2 where t1.v=t2.v order by t1.id").Check(
		testkit.Rows("1 a a", "2 À À", "3 á á", "4 à à", "5 b b", "6 c c", "7    "))
}

func (s *testIntegrationSerialSuite) prepare4Collation(c *C, hasIndex bool) *testkit.TestKit {
	tk := testkit.NewTestKit(c, s.store)
	tk.MustExec("USE test")
	tk.MustExec("drop table if exists t")
	tk.MustExec("drop table if exists t_bin")
	idxSQL := ", key(v)"
	if !hasIndex {
		idxSQL = ""
	}
	tk.MustExec(fmt.Sprintf("create table t (id int, v varchar(5) CHARACTER SET utf8mb4 COLLATE utf8mb4_general_ci DEFAULT NULL %v)", idxSQL))
	tk.MustExec(fmt.Sprintf("create table t_bin (id int, v varchar(5) CHARACTER SET binary %v)", idxSQL))
	tk.MustExec("insert into t values (1, 'a'), (2, 'À'), (3, 'á'), (4, 'à'), (5, 'b'), (6, 'c'), (7, ' ')")
	tk.MustExec("insert into t_bin values (1, 'a'), (2, 'À'), (3, 'á'), (4, 'à'), (5, 'b'), (6, 'c'), (7, ' ')")
	return tk
}

func (s *testIntegrationSerialSuite) TestCollateSelection(c *C) {
	collate.SetNewCollationEnabledForTest(true)
	defer collate.SetNewCollationEnabledForTest(false)
	tk := s.prepare4Collation(c, false)
	tk.MustQuery("select v from t where v='a' order by id").Check(testkit.Rows("a", "À", "á", "à"))
	tk.MustQuery("select v from t_bin where v='a' order by id").Check(testkit.Rows("a"))
	tk.MustQuery("select v from t where v<'b' and id<=3").Check(testkit.Rows("a", "À", "á"))
	tk.MustQuery("select v from t_bin where v<'b' and id<=3").Check(testkit.Rows("a"))
}

func (s *testIntegrationSerialSuite) TestCollateSort(c *C) {
	collate.SetNewCollationEnabledForTest(true)
	defer collate.SetNewCollationEnabledForTest(false)
	tk := s.prepare4Collation(c, false)
	tk.MustQuery("select id from t order by v, id").Check(testkit.Rows("7", "1", "2", "3", "4", "5", "6"))
	tk.MustQuery("select id from t_bin order by v, id").Check(testkit.Rows("7", "1", "5", "6", "2", "4", "3"))

	tk.MustExec("drop table if exists t")
	tk.MustExec("create table t(a char(10) collate utf8mb4_general_ci, key(a))")
	tk.MustExec("insert into t values ('a'), ('A'), ('b')")
	tk.MustExec("insert into t values ('a'), ('A'), ('b')")
	tk.MustExec("insert into t values ('a'), ('A'), ('b')")
	tk.MustQuery("select * from t order by a collate utf8mb4_bin").Check(testkit.Rows("A", "A", "A", "a", "a", "a", "b", "b", "b"))
	tk.MustQuery("select * from t order by a collate utf8mb4_general_ci").Check(testkit.Rows("a", "A", "a", "A", "a", "A", "b", "b", "b"))
	tk.MustQuery("select * from t order by a collate utf8mb4_unicode_ci").Check(testkit.Rows("a", "A", "a", "A", "a", "A", "b", "b", "b"))
}

func (s *testIntegrationSerialSuite) TestCollateHashAgg(c *C) {
	collate.SetNewCollationEnabledForTest(true)
	defer collate.SetNewCollationEnabledForTest(false)
	tk := s.prepare4Collation(c, false)
	tk.HasPlan("select distinct(v) from t_bin", "HashAgg")
	tk.MustQuery("select distinct(v) from t_bin").Sort().Check(testkit.Rows(" ", "a", "b", "c", "À", "à", "á"))
	tk.HasPlan("select distinct(v) from t", "HashAgg")
	tk.MustQuery("select distinct(v) from t").Sort().Check(testkit.Rows(" ", "a", "b", "c"))
	tk.HasPlan("select v, count(*) from t_bin group by v", "HashAgg")
	tk.MustQuery("select v, count(*) from t_bin group by v").Sort().Check(testkit.Rows("  1", "a 1", "b 1", "c 1", "À 1", "à 1", "á 1"))
	tk.HasPlan("select v, count(*) from t group by v", "HashAgg")
	tk.MustQuery("select v, count(*) from t group by v").Sort().Check(testkit.Rows("  1", "a 4", "b 1", "c 1"))

	tk.MustExec("drop table if exists t")
	tk.MustExec("create table t(a char(10) collate utf8mb4_general_ci, key(a))")
	tk.MustExec("insert into t values ('a'), ('A'), ('b')")
	tk.MustExec("insert into t values ('a'), ('A'), ('b')")
	tk.MustExec("insert into t values ('a'), ('A'), ('b')")
	tk.MustExec("insert into t values ('s'), ('ss'), ('ß')")
	tk.MustQuery("select count(1) from t group by a collate utf8mb4_bin order by a collate utf8mb4_bin").Check(testkit.Rows("3", "3", "3", "1", "1", "1"))
	tk.MustQuery("select count(1) from t group by a collate utf8mb4_unicode_ci order by a collate utf8mb4_unicode_ci").Check(testkit.Rows("6", "3", "1", "2"))
	tk.MustQuery("select count(1) from t group by a collate utf8mb4_general_ci order by a collate utf8mb4_general_ci").Check(testkit.Rows("6", "3", "2", "1"))
}

func (s *testIntegrationSerialSuite) TestCollateStreamAgg(c *C) {
	collate.SetNewCollationEnabledForTest(true)
	defer collate.SetNewCollationEnabledForTest(false)
	tk := s.prepare4Collation(c, true)
	tk.HasPlan("select distinct(v) from t_bin", "StreamAgg")
	tk.MustQuery("select distinct(v) from t_bin").Sort().Check(testkit.Rows(" ", "a", "b", "c", "À", "à", "á"))
	tk.HasPlan("select distinct(v) from t", "StreamAgg")
	tk.MustQuery("select distinct(v) from t").Sort().Check(testkit.Rows(" ", "a", "b", "c"))
	tk.HasPlan("select v, count(*) from t_bin group by v", "StreamAgg")
	tk.MustQuery("select v, count(*) from t_bin group by v").Sort().Check(testkit.Rows("  1", "a 1", "b 1", "c 1", "À 1", "à 1", "á 1"))
	tk.HasPlan("select v, count(*) from t group by v", "StreamAgg")
	tk.MustQuery("select v, count(*) from t group by v").Sort().Check(testkit.Rows("  1", "a 4", "b 1", "c 1"))
}

func (s *testIntegrationSerialSuite) TestCollateIndexReader(c *C) {
	collate.SetNewCollationEnabledForTest(true)
	defer collate.SetNewCollationEnabledForTest(false)
	tk := s.prepare4Collation(c, true)
	tk.HasPlan("select v from t where v < 'b'  order by v", "IndexReader")
	tk.MustQuery("select v from t where v < 'b' order by v").Check(testkit.Rows(" ", "a", "À", "á", "à"))
	tk.HasPlan("select v from t where v < 'b' and v > ' ' order by v", "IndexReader")
	tk.MustQuery("select v from t where v < 'b' and v > ' ' order by v").Check(testkit.Rows("a", "À", "á", "à"))
	tk.HasPlan("select v from t_bin where v < 'b' order by v", "IndexReader")
	tk.MustQuery("select v from t_bin where v < 'b' order by v").Sort().Check(testkit.Rows(" ", "a"))
	tk.HasPlan("select v from t_bin where v < 'b' and v > ' ' order by v", "IndexReader")
	tk.MustQuery("select v from t_bin where v < 'b' and v > ' ' order by v").Sort().Check(testkit.Rows("a"))
}

func (s *testIntegrationSerialSuite) TestCollateIndexLookup(c *C) {
	collate.SetNewCollationEnabledForTest(true)
	defer collate.SetNewCollationEnabledForTest(false)
	tk := s.prepare4Collation(c, true)

	tk.HasPlan("select id from t where v < 'b'", "IndexLookUp")
	tk.MustQuery("select id from t where v < 'b'").Sort().Check(testkit.Rows("1", "2", "3", "4", "7"))
	tk.HasPlan("select id from t where v < 'b' and v > ' '", "IndexLookUp")
	tk.MustQuery("select id from t where v < 'b' and v > ' '").Sort().Check(testkit.Rows("1", "2", "3", "4"))
	tk.HasPlan("select id from t_bin where v < 'b'", "IndexLookUp")
	tk.MustQuery("select id from t_bin where v < 'b'").Sort().Check(testkit.Rows("1", "7"))
	tk.HasPlan("select id from t_bin where v < 'b' and v > ' '", "IndexLookUp")
	tk.MustQuery("select id from t_bin where v < 'b' and v > ' '").Sort().Check(testkit.Rows("1"))
}

func (s *testIntegrationSerialSuite) TestIssue16668(c *C) {
	collate.SetNewCollationEnabledForTest(true)
	defer collate.SetNewCollationEnabledForTest(false)
	tk := testkit.NewTestKit(c, s.store)
	tk.MustExec("use test")
	tk.MustExec("drop table if exists tx")
	tk.MustExec("CREATE TABLE `tx` ( `a` int(11) NOT NULL,`b` varchar(5) CHARACTER SET utf8mb4 COLLATE utf8mb4_general_ci DEFAULT NULL)")
	tk.MustExec("insert into tx values (1, 'a'), (2, 'À'), (3, 'á'), (4, 'à'), (5, 'b'), (6, 'c'), (7, ' ')")
	tk.MustQuery("select count(distinct(b)) from tx").Check(testkit.Rows("4"))
}

func (s *testIntegrationSerialSuite) TestCollateStringFunction(c *C) {
	collate.SetNewCollationEnabledForTest(true)
	defer collate.SetNewCollationEnabledForTest(false)
	tk := testkit.NewTestKit(c, s.store)

	tk.MustQuery("select field('a', 'b', 'a');").Check(testkit.Rows("2"))
	tk.MustQuery("select field('a', 'b', 'A');").Check(testkit.Rows("0"))
	tk.MustQuery("select field('a', 'b', 'A' collate utf8mb4_bin);").Check(testkit.Rows("0"))
	tk.MustQuery("select field('a', 'b', 'a ' collate utf8mb4_bin);").Check(testkit.Rows("2"))
	tk.MustQuery("select field('a', 'b', 'A' collate utf8mb4_unicode_ci);").Check(testkit.Rows("2"))
	tk.MustQuery("select field('a', 'b', 'a ' collate utf8mb4_unicode_ci);").Check(testkit.Rows("2"))
	tk.MustQuery("select field('a', 'b', 'A' collate utf8mb4_general_ci);").Check(testkit.Rows("2"))
	tk.MustQuery("select field('a', 'b', 'a ' collate utf8mb4_general_ci);").Check(testkit.Rows("2"))

	tk.MustExec("USE test")
	tk.MustExec("drop table if exists t")
	tk.MustExec("create table t(a char(10), b char (10)) collate utf8mb4_general_ci")
	tk.MustExec("insert into t values ('a', 'A')")
	tk.MustQuery("select field(a, b) from t").Check(testkit.Rows("1"))

	tk.MustQuery("select FIND_IN_SET('a','b,a,c,d');").Check(testkit.Rows("2"))
	tk.MustQuery("select FIND_IN_SET('a','b,A,c,d');").Check(testkit.Rows("0"))
	tk.MustQuery("select FIND_IN_SET('a','b,A,c,d' collate utf8mb4_bin);").Check(testkit.Rows("0"))
	tk.MustQuery("select FIND_IN_SET('a','b,a ,c,d' collate utf8mb4_bin);").Check(testkit.Rows("2"))
	tk.MustQuery("select FIND_IN_SET('a','b,A,c,d' collate utf8mb4_general_ci);").Check(testkit.Rows("2"))
	tk.MustQuery("select FIND_IN_SET('a','b,a ,c,d' collate utf8mb4_general_ci);").Check(testkit.Rows("2"))
	tk.MustQuery("select FIND_IN_SET('a','b,A,c,d' collate utf8mb4_unicode_ci);").Check(testkit.Rows("2"))
	tk.MustQuery("select FIND_IN_SET('a','b,a ,c,d' collate utf8mb4_unicode_ci);").Check(testkit.Rows("2"))

	tk.MustExec("select concat('a' collate utf8mb4_bin, 'b' collate utf8mb4_bin);")
	tk.MustGetErrMsg("select concat('a' collate utf8mb4_bin, 'b' collate utf8mb4_general_ci);", "[expression:1267]Illegal mix of collations (utf8mb4_bin,EXPLICIT) and (utf8mb4_general_ci,EXPLICIT) for operation 'concat'")
	tk.MustExec("use test")
	tk.MustExec("drop table if exists t")
	tk.MustExec("create table t(a char)")
	tk.MustGetErrMsg("select * from t t1 join t t2 on t1.a collate utf8mb4_bin = t2.a collate utf8mb4_general_ci;", "[expression:1267]Illegal mix of collations (utf8mb4_bin,EXPLICIT) and (utf8mb4_general_ci,EXPLICIT) for operation 'eq'")

	tk.MustExec("DROP TABLE IF EXISTS t1;")
	tk.MustExec("CREATE TABLE t1 ( a int, p1 VARCHAR(255) CHARACTER SET utf8 COLLATE utf8_bin,p2 VARCHAR(255) CHARACTER SET utf8 COLLATE utf8_general_ci , p3 VARCHAR(255) CHARACTER SET utf8mb4 COLLATE utf8mb4_bin,p4 VARCHAR(255) CHARACTER SET utf8mb4 COLLATE utf8mb4_general_ci ,n1 VARCHAR(255) CHARACTER SET utf8 COLLATE utf8_bin,n2 VARCHAR(255) CHARACTER SET utf8 COLLATE utf8_general_ci , n3 VARCHAR(255) CHARACTER SET utf8mb4 COLLATE utf8mb4_bin,n4 VARCHAR(255) CHARACTER SET utf8mb4 COLLATE utf8mb4_general_ci );")
	tk.MustExec("insert into t1 (a,p1,p2,p3,p4,n1,n2,n3,n4) values(1,'  0aA1!测试テストמבחן  ','  0aA1!测试テストמבחן 	','  0aA1!测试テストמבחן 	','  0aA1!测试テストמבחן 	','  0Aa1!测试テストמבחן  ','  0Aa1!测试テストמבחן 	','  0Aa1!测试テストמבחן 	','  0Aa1!测试テストמבחן 	');")

	tk.MustQuery("select INSTR(p1,n1) from t1;").Check(testkit.Rows("0"))
	tk.MustQuery("select INSTR(p1,n2) from t1;").Check(testkit.Rows("0"))
	tk.MustQuery("select INSTR(p1,n3) from t1;").Check(testkit.Rows("0"))
	tk.MustQuery("select INSTR(p1,n4) from t1;").Check(testkit.Rows("0"))
	tk.MustQuery("select INSTR(p2,n1) from t1;").Check(testkit.Rows("0"))
	tk.MustQuery("select INSTR(p2,n2) from t1;").Check(testkit.Rows("1"))
	tk.MustQuery("select INSTR(p2,n3) from t1;").Check(testkit.Rows("0"))
	tk.MustQuery("select INSTR(p2,n4) from t1;").Check(testkit.Rows("1"))
	tk.MustQuery("select INSTR(p3,n1) from t1;").Check(testkit.Rows("0"))
	tk.MustQuery("select INSTR(p3,n2) from t1;").Check(testkit.Rows("0"))
	tk.MustQuery("select INSTR(p3,n3) from t1;").Check(testkit.Rows("0"))
	tk.MustQuery("select INSTR(p3,n4) from t1;").Check(testkit.Rows("0"))
	tk.MustQuery("select INSTR(p4,n1) from t1;").Check(testkit.Rows("0"))
	tk.MustQuery("select INSTR(p4,n2) from t1;").Check(testkit.Rows("1"))
	tk.MustQuery("select INSTR(p4,n3) from t1;").Check(testkit.Rows("0"))
	tk.MustQuery("select INSTR(p4,n4) from t1;").Check(testkit.Rows("1"))

	tk.MustExec("truncate table t1;")
	tk.MustExec("insert into t1 (a,p1,p2,p3,p4,n1,n2,n3,n4) values (1,'0aA1!测试テストמבחן  ','0aA1!测试テストמבחן 	','0aA1!测试テストמבחן 	','0aA1!测试テストמבחן 	','0Aa1!测试テストמבחן','0Aa1!测试テストמבחן','0Aa1!测试テストמבחן','0Aa1!测试テストמבחן');")
	tk.MustExec("insert into t1 (a,p1,p2,p3,p4,n1,n2,n3,n4) values (2,'0aA1!测试テストמבחן','0aA1!测试テストמבחן','0aA1!测试テストמבחן','0aA1!测试テストמבחן','0Aa1!测试テストמבחן','0Aa1!测试テストמבחן','0Aa1!测试テストמבחן','0Aa1!测试テストמבחן');")
	tk.MustExec("insert into t1 (a,p1,p2,p3,p4,n1,n2,n3,n4) values (3,'0aA1!测试テストמבחן','0aA1!测试テストמבחן','0aA1!测试テストמבחן','0aA1!测试テストמבחן','0Aa1!测试テストמבחן  ','0Aa1!测试テストמבחן  ','0Aa1!测试テストמבחן  ','0Aa1!测试テストמבחן  ');")

	tk.MustQuery("select LOCATE(p1,n1) from t1;").Check(testkit.Rows("0", "0", "0"))
	tk.MustQuery("select LOCATE(p1,n2) from t1;").Check(testkit.Rows("0", "0", "0"))
	tk.MustQuery("select LOCATE(p1,n3) from t1;").Check(testkit.Rows("0", "0", "0"))
	tk.MustQuery("select LOCATE(p1,n4) from t1;").Check(testkit.Rows("0", "1", "1"))
	tk.MustQuery("select LOCATE(p2,n1) from t1;").Check(testkit.Rows("0", "0", "0"))
	tk.MustQuery("select LOCATE(p2,n2) from t1;").Check(testkit.Rows("0", "1", "1"))
	tk.MustQuery("select LOCATE(p2,n3) from t1;").Check(testkit.Rows("0", "0", "0"))
	tk.MustQuery("select LOCATE(p2,n4) from t1;").Check(testkit.Rows("0", "1", "1"))
	tk.MustQuery("select LOCATE(p3,n1) from t1;").Check(testkit.Rows("0", "0", "0"))
	tk.MustQuery("select LOCATE(p3,n2) from t1;").Check(testkit.Rows("0", "0", "0"))
	tk.MustQuery("select LOCATE(p3,n3) from t1;").Check(testkit.Rows("0", "0", "0"))
	tk.MustQuery("select LOCATE(p3,n4) from t1;").Check(testkit.Rows("0", "0", "0"))
	tk.MustQuery("select LOCATE(p4,n1) from t1;").Check(testkit.Rows("0", "1", "1"))
	tk.MustQuery("select LOCATE(p4,n2) from t1;").Check(testkit.Rows("0", "1", "1"))
	tk.MustQuery("select LOCATE(p4,n3) from t1;").Check(testkit.Rows("0", "0", "0"))
	tk.MustQuery("select LOCATE(p4,n4) from t1;").Check(testkit.Rows("0", "1", "1"))

	tk.MustExec("truncate table t1;")
	tk.MustExec("insert into t1 (a) values (1);")
	tk.MustExec("insert into t1 (a,p1,p2,p3,p4,n1,n2,n3,n4) values (2,'0aA1!测试テストמבחן  ','0aA1!测试テストמבחן       ','0aA1!测试テストמבחן  ','0aA1!测试テストמבחן  ','0Aa1!测试テストמבחן','0Aa1!测试テストמבחן','0Aa1!测试テストמבחן','0Aa1!测试テストמבחן');")
	tk.MustExec("insert into t1 (a,p1,p2,p3,p4,n1,n2,n3,n4) values (3,'0aA1!测试テストמבחן','0aA1!测试テストמבחן','0aA1!测试テストמבחן','0aA1!测试テストמבחן','0Aa1!测试テストמבחן','0Aa1!测试テストמבחן','0Aa1!测试テストמבחן','0Aa1!测试テストמבחן');")
	tk.MustExec("insert into t1 (a,p1,p2,p3,p4,n1,n2,n3,n4) values (4,'0aA1!测试テストמבחן','0aA1!测试テストמבחן','0aA1!测试テストמבחן','0aA1!测试テストמבחן','0Aa1!测试テストמבחן  ','0Aa1!测试テストמבחן  ','0Aa1!测试テストמבחן  ','0Aa1!测试テストמבחן  ');")
	tk.MustExec("insert into t1 (a,p1,p2,p3,p4,n1,n2,n3,n4) values (5,'0aA1!测试テストמבחן0aA1!测试','0aA1!测试テストמבחן0aA1!测试','0aA1!测试テストמבחן0aA1!测试','0aA1!测试テストמבחן0aA1!测试','0Aa1!测试','0Aa1!测试','0Aa1!测试','0Aa1!测试');")
	tk.MustExec("insert into t1 (a,p1,p2,p3,p4,n1,n2,n3,n4) values (6,'0aA1!测试テストמבחן0aA1!测试','0aA1!测试テストמבחן0aA1!测试','0aA1!测试テストמבחן0aA1!测试','0aA1!测试テストמבחן0aA1!测试','0aA1!测试','0aA1!测试','0aA1!测试','0aA1!测试');")
	tk.MustExec("insert into t1 (a,p1,p2,p3,p4,n1,n2,n3,n4) values (7,'0aA1!测试テストמבחן  ','0aA1!测试テストמבחן       ','0aA1!测试テストמבחן  ','0aA1!测试テストמבחן  ','0aA1!测试テストמבחן','0aA1!测试テストמבחן','0aA1!测试テストמבחן','0aA1!测试テストמבחן');")
	tk.MustExec("insert into t1 (a,p1,p2,p3,p4,n1,n2,n3,n4) values (8,'0aA1!测试テストמבחן','0aA1!测试テストמבחן','0aA1!测试テストמבחן','0aA1!测试テストמבחן','0aA1!测试テストמבחן  ','0aA1!测试テストמבחן  ','0aA1!测试テストמבחן  ','0aA1!测试テストמבחן  ');")

	tk.MustQuery("select p1 REGEXP n1 from t1;").Check(testkit.Rows("<nil>", "0", "0", "0", "0", "1", "1", "0"))
	tk.MustQuery("select p1 REGEXP n2 from t1;").Check(testkit.Rows("<nil>", "0", "0", "0", "0", "1", "1", "0"))
	tk.MustQuery("select p1 REGEXP n3 from t1;").Check(testkit.Rows("<nil>", "0", "0", "0", "0", "1", "1", "0"))
	tk.MustQuery("select p1 REGEXP n4 from t1;").Check(testkit.Rows("<nil>", "1", "1", "0", "1", "1", "1", "0"))
	tk.MustQuery("select p2 REGEXP n1 from t1;").Check(testkit.Rows("<nil>", "0", "0", "0", "0", "1", "1", "0"))
	tk.MustQuery("select p2 REGEXP n2 from t1;").Check(testkit.Rows("<nil>", "1", "1", "0", "1", "1", "1", "0"))
	tk.MustQuery("select p2 REGEXP n3 from t1;").Check(testkit.Rows("<nil>", "0", "0", "0", "0", "1", "1", "0"))
	tk.MustQuery("select p2 REGEXP n4 from t1;").Check(testkit.Rows("<nil>", "1", "1", "0", "1", "1", "1", "0"))
	tk.MustQuery("select p3 REGEXP n1 from t1;").Check(testkit.Rows("<nil>", "0", "0", "0", "0", "1", "1", "0"))
	tk.MustQuery("select p3 REGEXP n2 from t1;").Check(testkit.Rows("<nil>", "0", "0", "0", "0", "1", "1", "0"))
	tk.MustQuery("select p3 REGEXP n3 from t1;").Check(testkit.Rows("<nil>", "0", "0", "0", "0", "1", "1", "0"))
	tk.MustQuery("select p3 REGEXP n4 from t1;").Check(testkit.Rows("<nil>", "0", "0", "0", "0", "1", "1", "0"))
	tk.MustQuery("select p4 REGEXP n1 from t1;").Check(testkit.Rows("<nil>", "1", "1", "0", "1", "1", "1", "0"))
	tk.MustQuery("select p4 REGEXP n2 from t1;").Check(testkit.Rows("<nil>", "1", "1", "0", "1", "1", "1", "0"))
	tk.MustQuery("select p4 REGEXP n3 from t1;").Check(testkit.Rows("<nil>", "0", "0", "0", "0", "1", "1", "0"))
	tk.MustQuery("select p4 REGEXP n4 from t1;").Check(testkit.Rows("<nil>", "1", "1", "0", "1", "1", "1", "0"))

	tk.MustExec("drop table t1;")
}

func (s *testIntegrationSerialSuite) TestCollateLike(c *C) {
	collate.SetNewCollationEnabledForTest(true)
	defer collate.SetNewCollationEnabledForTest(false)

	tk := testkit.NewTestKit(c, s.store)
	tk.MustExec("set names utf8mb4 collate utf8mb4_general_ci")
	tk.MustQuery("select 'a' like 'A'").Check(testkit.Rows("1"))
	tk.MustQuery("select 'a' like 'A' collate utf8mb4_general_ci").Check(testkit.Rows("1"))
	tk.MustQuery("select 'a' like 'À'").Check(testkit.Rows("1"))
	tk.MustQuery("select 'a' like '%À'").Check(testkit.Rows("1"))
	tk.MustQuery("select 'a' like '%À '").Check(testkit.Rows("0"))
	tk.MustQuery("select 'a' like 'À%'").Check(testkit.Rows("1"))
	tk.MustQuery("select 'a' like 'À_'").Check(testkit.Rows("0"))
	tk.MustQuery("select 'a' like '%À%'").Check(testkit.Rows("1"))
	tk.MustQuery("select 'aaa' like '%ÀAa%'").Check(testkit.Rows("1"))
	tk.MustExec("set names utf8mb4 collate utf8mb4_bin")

	tk.MustExec("use test;")
	tk.MustExec("drop table if exists t_like;")
	tk.MustExec("create table t_like(id int, b varchar(20) collate utf8mb4_general_ci);")
	tk.MustExec("insert into t_like values (1, 'aaa'), (2, 'abc'), (3, 'aac');")
	tk.MustQuery("select b like 'AaÀ' from t_like order by id;").Check(testkit.Rows("1", "0", "0"))
	tk.MustQuery("select b like 'Aa_' from t_like order by id;").Check(testkit.Rows("1", "0", "1"))
	tk.MustQuery("select b like '_A_' from t_like order by id;").Check(testkit.Rows("1", "0", "1"))
	tk.MustQuery("select b from t_like where b like 'Aa_' order by id;").Check(testkit.Rows("aaa", "aac"))
	tk.MustQuery("select b from t_like where b like 'A%' order by id;").Check(testkit.Rows("aaa", "abc", "aac"))
	tk.MustQuery("select b from t_like where b like '%A%' order by id;").Check(testkit.Rows("aaa", "abc", "aac"))
	tk.MustExec("alter table t_like add index idx_b(b);")
	tk.MustQuery("select b from t_like use index(idx_b) where b like 'Aa_' order by id;").Check(testkit.Rows("aaa", "aac"))
	tk.MustQuery("select b from t_like use index(idx_b) where b like 'A%' order by id;").Check(testkit.Rows("aaa", "abc", "aac"))
	tk.MustQuery("select b from t_like use index(idx_b) where b like '%A%' order by id;").Check(testkit.Rows("aaa", "abc", "aac"))
}

func (s *testIntegrationSerialSuite) TestCollateSubQuery(c *C) {
	collate.SetNewCollationEnabledForTest(true)
	defer collate.SetNewCollationEnabledForTest(false)
	tk := s.prepare4Collation(c, false)
	tk.MustQuery("select id from t where v in (select v from t_bin) order by id").Check(testkit.Rows("1", "2", "3", "4", "5", "6", "7"))
	tk.MustQuery("select id from t_bin where v in (select v from t) order by id").Check(testkit.Rows("1", "2", "3", "4", "5", "6", "7"))
	tk.MustQuery("select id from t where v not in (select v from t_bin) order by id").Check(testkit.Rows())
	tk.MustQuery("select id from t_bin where v not in (select v from t) order by id").Check(testkit.Rows())
	tk.MustQuery("select id from t where exists (select 1 from t_bin where t_bin.v=t.v) order by id").Check(testkit.Rows("1", "2", "3", "4", "5", "6", "7"))
	tk.MustQuery("select id from t_bin where exists (select 1 from t where t_bin.v=t.v) order by id").Check(testkit.Rows("1", "2", "3", "4", "5", "6", "7"))
	tk.MustQuery("select id from t where not exists (select 1 from t_bin where t_bin.v=t.v) order by id").Check(testkit.Rows())
	tk.MustQuery("select id from t_bin where not exists (select 1 from t where t_bin.v=t.v) order by id").Check(testkit.Rows())
}

func (s *testIntegrationSerialSuite) TestCollateDDL(c *C) {
	collate.SetNewCollationEnabledForTest(true)
	defer collate.SetNewCollationEnabledForTest(false)
	tk := testkit.NewTestKit(c, s.store)
	tk.MustExec("create database t;")
	tk.MustExec("use t;")
	tk.MustExec("drop database t;")
}

func (s *testIntegrationSuite) TestIssue15986(c *C) {
	tk := testkit.NewTestKit(c, s.store)
	tk.MustExec("use test")
	tk.MustExec("drop table if exists t0")
	tk.MustExec("CREATE TABLE t0(c0 int)")
	tk.MustExec("INSERT INTO t0 VALUES (0)")
	tk.MustQuery("SELECT t0.c0 FROM t0 WHERE CHAR(204355900);").Check(testkit.Rows("0"))
	tk.MustQuery("SELECT t0.c0 FROM t0 WHERE not CHAR(204355900);").Check(testkit.Rows())
	tk.MustQuery("SELECT t0.c0 FROM t0 WHERE '.0';").Check(testkit.Rows())
	tk.MustQuery("SELECT t0.c0 FROM t0 WHERE not '.0';").Check(testkit.Rows("0"))
	// If the number does not exceed the range of float64 and its value is not 0, it will be converted to true.
	tk.MustQuery("select * from t0 where '.000000000000000000000000000000000000000000000000000000" +
		"00000000000000000000000000000000000000000000000000000000000000000000000000000000000000000000" +
		"00000000000000000000000000000000000000000000000000000000000000000000000000000000000000000000" +
		"0000000000000000000000000000000000000000000000000000000000000000009';").Check(testkit.Rows("0"))
	tk.MustQuery("select * from t0 where not '.000000000000000000000000000000000000000000000000000000" +
		"00000000000000000000000000000000000000000000000000000000000000000000000000000000000000000000" +
		"00000000000000000000000000000000000000000000000000000000000000000000000000000000000000000000" +
		"0000000000000000000000000000000000000000000000000000000000000000009';").Check(testkit.Rows())

	// If the number is truncated beyond the range of float64, it will be converted to true when the truncated result is 0.
	tk.MustQuery("select * from t0 where '.0000000000000000000000000000000000000000000000000000000" +
		"000000000000000000000000000000000000000000000000000000000000000000000000000000000000000000000" +
		"000000000000000000000000000000000000000000000000000000000000000000000000000000000000000000000" +
		"00000000000000000000000000000000000000000000000000000000000000000000000000000000000009';").Check(testkit.Rows())
	tk.MustQuery("select * from t0 where not '.0000000000000000000000000000000000000000000000000000000" +
		"000000000000000000000000000000000000000000000000000000000000000000000000000000000000000000000" +
		"000000000000000000000000000000000000000000000000000000000000000000000000000000000000000000000" +
		"00000000000000000000000000000000000000000000000000000000000000000000000000000000000009';").Check(testkit.Rows("0"))
}

func (s *testIntegrationSuite2) TestIssue17791(c *C) {
	tk := testkit.NewTestKit(c, s.store)

	tk.MustExec("use test;")
	tk.MustExec("drop table if exists t;")
	tk.MustExec("SET sql_mode=DEFAULT;")
	tk.MustExec("CREATE TABLE t1 (" +
		" id INT NOT NULL PRIMARY KEY auto_increment," +
		" pad VARCHAR(10) NOT NULL," +
		" expr varchar(100) AS (NOT 1 BETWEEN -5 AND 5)" +
		");")
	tk.MustExec("INSERT INTO t1 (pad) VALUES ('a'), ('b');")
	tk.MustQuery("SELECT id, pad, expr, NOT 1 BETWEEN -5 AND 5 as expr_in_select FROM t1;").Check(testkit.Rows("1 a 0 0", "2 b 0 0"))
}

func (s *testIntegrationSuite) TestNegativeZeroForHashJoin(c *C) {
	tk := testkit.NewTestKit(c, s.store)
	tk.MustExec("use test;")
	tk.MustExec("drop table if exists t0, t1")
	tk.MustExec("CREATE TABLE t0(c0 float);")
	tk.MustExec("CREATE TABLE t1(c0 float);")
	tk.MustExec("INSERT INTO t1(c0) VALUES (0);")
	tk.MustExec("INSERT INTO t0(c0) VALUES (0);")
	tk.MustQuery("SELECT t1.c0 FROM t1, t0 WHERE t0.c0=-t1.c0;").Check(testkit.Rows("0"))
	tk.MustExec("drop TABLE t0;")
	tk.MustExec("drop table t1;")
}

func (s *testIntegrationSuite) TestIssue15743(c *C) {
	tk := testkit.NewTestKit(c, s.store)
	tk.MustExec("use test")
	tk.MustExec("drop table if exists t0")
	tk.MustExec("CREATE TABLE t0(c0 int)")
	tk.MustExec("INSERT INTO t0 VALUES (1)")
	tk.MustQuery("SELECT * FROM t0 WHERE 1 AND 0.4").Check(testkit.Rows("1"))
}

func (s *testIntegrationSuite) TestIssue15725(c *C) {
	tk := testkit.NewTestKit(c, s.store)
	tk.MustExec("use test;")
	tk.MustExec("drop table if exists t")
	tk.MustExec("create table t(a int)")
	tk.MustExec("insert into t values(2)")
	tk.MustQuery("select * from t where (not not a) = a").Check(testkit.Rows())
	tk.MustQuery("select * from t where (not not not not a) = a").Check(testkit.Rows())
}

func (s *testIntegrationSuite) TestIssue15790(c *C) {
	tk := testkit.NewTestKit(c, s.store)
	tk.MustExec("use test;")
	tk.MustExec("drop table if exists t0")
	tk.MustExec("CREATE TABLE t0(c0 INT);")
	tk.MustExec("INSERT INTO t0(c0) VALUES (0);")
	tk.MustQuery("SELECT * FROM t0 WHERE -10000000000000000000 | t0.c0 UNION SELECT * FROM t0;").Check(testkit.Rows("0"))
	tk.MustQuery("SELECT * FROM t0 WHERE -10000000000000000000 | t0.c0 UNION all SELECT * FROM t0;").Check(testkit.Rows("0", "0"))
	tk.MustExec("drop table t0;")
}

func (s *testIntegrationSuite) TestIssue15992(c *C) {
	tk := testkit.NewTestKitWithInit(c, s.store)
	tk.MustExec("use test;")
	tk.MustExec("drop table if exists t0")
	tk.MustExec("CREATE TABLE t0(c0 INT, c1 INT AS (c0));")
	tk.MustExec("CREATE INDEX i0 ON t0(c1);")
	tk.MustQuery("SELECT t0.c0 FROM t0 UNION ALL SELECT 0 FROM t0;").Check(testkit.Rows())
	tk.MustExec("drop table t0;")
}

func (s *testIntegrationSuite) TestIssue16419(c *C) {
	tk := testkit.NewTestKitWithInit(c, s.store)
	tk.MustExec("use test;")
	tk.MustExec("drop table if exists t0")
	tk.MustExec("drop table if exists t1")
	tk.MustExec("CREATE TABLE t0(c0 INT);")
	tk.MustExec("CREATE TABLE t1(c0 INT);")
	tk.MustQuery("SELECT * FROM t1 NATURAL LEFT JOIN t0 WHERE NOT t1.c0;").Check(testkit.Rows())
	tk.MustExec("drop table t0, t1;")
}

func (s *testIntegrationSuite) TestIssue16029(c *C) {
	tk := testkit.NewTestKit(c, s.store)
	tk.MustExec("use test;")
	tk.MustExec("drop table if exists t0,t1;")
	tk.MustExec("CREATE TABLE t0(c0 INT);")
	tk.MustExec("CREATE TABLE t1(c0 INT);")
	tk.MustExec("INSERT INTO t0 VALUES (NULL), (1);")
	tk.MustExec("INSERT INTO t1 VALUES (0);")
	tk.MustQuery("SELECT t0.c0 FROM t0 JOIN t1 ON (t0.c0 REGEXP 1) | t1.c0  WHERE BINARY STRCMP(t1.c0, t0.c0);").Check(testkit.Rows("1"))
	tk.MustExec("drop table t0;")
	tk.MustExec("drop table t1;")
}

func (s *testIntegrationSuite) TestIssue16426(c *C) {
	tk := testkit.NewTestKit(c, s.store)
	tk.MustExec("use test")
	tk.MustExec("drop table if exists t")
	tk.MustExec("create table t (a int)")
	tk.MustExec("insert into t values (42)")
	tk.MustQuery("select a from t where a/10000").Check(testkit.Rows("42"))
	tk.MustQuery("select a from t where a/100000").Check(testkit.Rows("42"))
	tk.MustQuery("select a from t where a/1000000").Check(testkit.Rows("42"))
	tk.MustQuery("select a from t where a/10000000").Check(testkit.Rows("42"))
}

func (s *testIntegrationSuite) TestIssue16779(c *C) {
	tk := testkit.NewTestKit(c, s.store)
	tk.MustExec("use test")
	tk.MustExec("drop table if exists t0")
	tk.MustExec("drop table if exists t1")
	tk.MustExec("create table t0 (c0 int)")
	tk.MustExec("create table t1 (c0 int)")
	tk.MustQuery("SELECT * FROM t1 LEFT JOIN t0 ON TRUE WHERE BINARY EXPORT_SET(0, 0, 0 COLLATE 'binary', t0.c0, 0 COLLATE 'binary')")
}

func (s *testIntegrationSuite) TestIssue16505(c *C) {
	tk := testkit.NewTestKit(c, s.store)
	tk.MustExec("use test;")
	tk.MustExec("drop table if exists t;")
	tk.MustExec("CREATE TABLE t(c varchar(100), index idx(c(100)));")
	tk.MustExec("INSERT INTO t VALUES (NULL),('1'),('0'),(''),('aaabbb'),('0abc'),('123e456'),('0.0001deadsfeww');")
	tk.MustQuery("select * from t where c;").Sort().Check(testkit.Rows("0.0001deadsfeww", "1", "123e456"))
	tk.MustQuery("select /*+ USE_INDEX(t, idx) */ * from t where c;").Sort().Check(testkit.Rows("0.0001deadsfeww", "1", "123e456"))
	tk.MustQuery("select /*+ IGNORE_INDEX(t, idx) */* from t where c;").Sort().Check(testkit.Rows("0.0001deadsfeww", "1", "123e456"))
	tk.MustExec("drop table t;")
}

func (s *testIntegrationSuite) TestIssue20121(c *C) {
	tk := testkit.NewTestKit(c, s.store)
	tk.MustExec("use test")
	// testcase for Datetime vs Year
	tk.MustExec("drop table if exists t")
	tk.MustExec("create table t(a datetime, b year)")
	tk.MustExec("insert into t values('2000-05-03 16:44:44', 2018)")
	tk.MustExec("insert into t values('2020-10-01 11:11:11', 2000)")
	tk.MustExec("insert into t values('2020-10-01 11:11:11', 2070)")
	tk.MustExec("insert into t values('2020-10-01 11:11:11', 1999)")

	tk.MustQuery("select * from t where t.a < t.b").Check(testkit.Rows("2000-05-03 16:44:44 2018", "2020-10-01 11:11:11 2070"))
	tk.MustQuery("select * from t where t.a > t.b").Check(testkit.Rows("2020-10-01 11:11:11 2000", "2020-10-01 11:11:11 1999"))

	// testcase for Date vs Year
	tk.MustExec("drop table if exists tt")
	tk.MustExec("create table tt(a date, b year)")
	tk.MustExec("insert into tt values('2019-11-11', 2000)")
	tk.MustExec("insert into tt values('2019-11-11', 2020)")
	tk.MustExec("insert into tt values('2019-11-11', 2022)")

	tk.MustQuery("select * from tt where tt.a > tt.b").Check(testkit.Rows("2019-11-11 2000"))
	tk.MustQuery("select * from tt where tt.a < tt.b").Check(testkit.Rows("2019-11-11 2020", "2019-11-11 2022"))

	// testcase for Timestamp vs Year
	tk.MustExec("drop table if exists ttt")
	tk.MustExec("create table ttt(a timestamp, b year)")
	tk.MustExec("insert into ttt values('2019-11-11 11:11:11', 2019)")
	tk.MustExec("insert into ttt values('2019-11-11 11:11:11', 2000)")
	tk.MustExec("insert into ttt values('2019-11-11 11:11:11', 2022)")

	tk.MustQuery("select * from ttt where ttt.a > ttt.b").Check(testkit.Rows("2019-11-11 11:11:11 2019", "2019-11-11 11:11:11 2000"))
	tk.MustQuery("select * from ttt where ttt.a < ttt.b").Check(testkit.Rows("2019-11-11 11:11:11 2022"))
}

func (s *testIntegrationSuite) TestIssue17098(c *C) {
	tk := testkit.NewTestKit(c, s.store)
	tk.MustExec("use test")
	tk.MustExec("drop table if exists t1, t2")
	tk.MustExec("create table t1(a char) collate utf8mb4_bin;")
	tk.MustExec("create table t2(a char) collate utf8mb4_bin;;")
	tk.MustExec("insert into t1 values('a');")
	tk.MustExec("insert into t2 values('a');")
	tk.MustQuery("select collation(t1.a) from t1 union select collation(t2.a) from t2;").Check(testkit.Rows("utf8mb4_bin"))
}

func (s *testIntegrationSuite) TestIssue16697(c *C) {
	tk := testkit.NewTestKit(c, s.store)
	tk.MustExec("use test")
	tk.MustExec("drop table if exists t")
	tk.MustExec("CREATE TABLE `t` (`a` int(11) DEFAULT NULL,`b` int(11) DEFAULT NULL)")
	tk.MustExec("insert into t values (1, 1)")
	for i := 0; i < 8; i++ {
		tk.MustExec("insert into t select * from t")
	}
	rows := tk.MustQuery("explain analyze  select t1.a, t1.a +1 from t t1 join t t2 join t t3 order by t1.a").Rows()
	for _, row := range rows {
		line := fmt.Sprintf("%v", row)
		if strings.Contains(line, "Projection") {
			c.Assert(strings.Contains(line, "KB"), IsTrue)
			c.Assert(strings.Contains(line, "MB"), IsFalse)
			c.Assert(strings.Contains(line, "GB"), IsFalse)
		}
	}
}

func (s *testIntegrationSuite) TestIssue17115(c *C) {
	tk := testkit.NewTestKit(c, s.store)
	tk.MustQuery("select collation(user());").Check(testkit.Rows("utf8mb4_bin"))
	tk.MustQuery("select collation(compress('abc'));").Check(testkit.Rows("binary"))
}

func (s *testIntegrationSuite) TestIssue17287(c *C) {
	tk := testkit.NewTestKit(c, s.store)
	orgEnable := plannercore.PreparedPlanCacheEnabled()
	defer func() {
		plannercore.SetPreparedPlanCache(orgEnable)
	}()
	plannercore.SetPreparedPlanCache(true)
	var err error
	tk.Se, err = session.CreateSession4TestWithOpt(s.store, &session.Opt{
		PreparedPlanCache: kvcache.NewSimpleLRUCache(100, 0.1, math.MaxUint64),
	})
	c.Assert(err, IsNil)

	tk.MustExec("use test;")
	tk.MustExec("drop table if exists t;")
	tk.MustExec("set @@tidb_enable_vectorized_expression = false;")
	tk.MustExec("create table t(a datetime);")
	tk.MustExec("insert into t values(from_unixtime(1589873945)), (from_unixtime(1589873946));")
	tk.MustExec("prepare stmt7 from 'SELECT unix_timestamp(a) FROM t WHERE a = from_unixtime(?);';")
	tk.MustExec("set @val1 = 1589873945;")
	tk.MustExec("set @val2 = 1589873946;")
	tk.MustQuery("execute stmt7 using @val1;").Check(testkit.Rows("1589873945"))
	tk.MustQuery("execute stmt7 using @val2;").Check(testkit.Rows("1589873946"))
}

func (s *testIntegrationSuite) TestIssue17898(c *C) {
	tk := testkit.NewTestKit(c, s.store)
	tk.MustExec("use test")

	tk.MustExec("drop table t0")
	tk.MustExec("create table t0(a char(10), b int as ((a)));")
	tk.MustExec("insert into t0(a) values(\"0.5\");")
	tk.MustQuery("select * from t0;").Check(testkit.Rows("0.5 1"))
}

func (s *testIntegrationSuite) TestIssue17727(c *C) {
	tk := testkit.NewTestKit(c, s.store)
	orgEnable := plannercore.PreparedPlanCacheEnabled()
	defer func() {
		plannercore.SetPreparedPlanCache(orgEnable)
	}()
	plannercore.SetPreparedPlanCache(true)
	var err error
	tk.Se, err = session.CreateSession4TestWithOpt(s.store, &session.Opt{
		PreparedPlanCache: kvcache.NewSimpleLRUCache(100, 0.1, math.MaxUint64),
	})
	c.Assert(err, IsNil)

	tk.MustExec("use test;")
	tk.MustExec("DROP TABLE IF EXISTS t1;")
	tk.MustExec("CREATE TABLE t1 (id INT NOT NULL PRIMARY KEY auto_increment, a timestamp NOT NULL);")
	tk.MustExec("INSERT INTO t1 VALUES (null, '2020-05-30 20:30:00');")
	tk.MustExec("PREPARE mystmt FROM 'SELECT * FROM t1 WHERE UNIX_TIMESTAMP(a) >= ?';")
	tk.MustExec("SET @a=1590868800;")
	tk.MustQuery("EXECUTE mystmt USING @a;").Check(testkit.Rows())
	tk.MustQuery("select @@last_plan_from_cache;").Check(testkit.Rows("0"))

	tk.MustExec("SET @a=1590868801;")
	tk.MustQuery("EXECUTE mystmt USING @a;").Check(testkit.Rows())
	tk.MustQuery("select @@last_plan_from_cache;").Check(testkit.Rows("1"))

	tk.MustExec("prepare stmt from 'select unix_timestamp(?)';")
	tk.MustExec("set @a = '2020-05-30 20:30:00';")
	tk.MustQuery("execute stmt using @a;").Check(testkit.Rows("1590841800"))
	tk.MustQuery("select @@last_plan_from_cache;").Check(testkit.Rows("0"))

	tk.MustExec("set @a = '2020-06-12 13:47:58';")
	tk.MustQuery("execute stmt using @a;").Check(testkit.Rows("1591940878"))
	tk.MustQuery("select @@last_plan_from_cache;").Check(testkit.Rows("1"))
}

func (s *testIntegrationSerialSuite) TestIssue20268(c *C) {
	collate.SetNewCollationEnabledForTest(true)
	defer collate.SetNewCollationEnabledForTest(false)

	tk := testkit.NewTestKit(c, s.store)
	tk.MustExec("use test")
	tk.MustExec("drop table if exists t")
	tk.MustExec("CREATE TABLE `t` (   `a` enum('a','b') DEFAULT NULL ) ENGINE=InnoDB DEFAULT CHARSET=utf8mb4 COLLATE=utf8mb4_general_ci;")
	tk.MustExec("insert into t values('a');")
	tk.MustExec("select * from t where a = 'A';")
}

func (s *testIntegrationSuite) TestIssue18515(c *C) {
	tk := testkit.NewTestKit(c, s.store)
	tk.MustExec("use test")
	tk.MustExec("drop table if exists t")
	tk.MustExec("create table t(a int, b json, c int AS (JSON_EXTRACT(b, '$.population')), key(c));")
	tk.MustExec("select /*+ TIDB_INLJ(t2) */ t1.a, t1.c, t2.a from t t1, t t2 where t1.c=t2.c;")
}

func (s *testIntegrationSuite) TestIssue20223(c *C) {
	tk := testkit.NewTestKit(c, s.store)
	tk.MustExec("use test")
	tk.MustExec("drop table if exists t")
	tk.MustExec("CREATE TABLE t (" +
		"id int(10) unsigned NOT NULL AUTO_INCREMENT," +
		"type tinyint(4) NOT NULL," +
		"create_time int(11) NOT NULL," +
		"PRIMARY KEY (id)" +
		")")
	tk.MustExec("insert into t values (4, 2, 1598584933)")
	tk.MustQuery("select from_unixtime(create_time,'%Y-%m-%d') as t_day,count(*) as cnt from t where `type` = 1 " +
		"group by t_day union all " +
		"select from_unixtime(create_time,'%Y-%m-%d') as t_day,count(*) as cnt from t where `type` = 2 " +
		"group by t_day").Check(testkit.Rows("2020-08-28 1"))
}

func (s *testIntegrationSuite) TestIssue18525(c *C) {
	tk := testkit.NewTestKit(c, s.store)
	tk.MustExec("use test")
	tk.MustExec("drop table if exists t1")
	tk.MustExec("create table t1 (col0 BLOB, col1 CHAR(74), col2 DATE UNIQUE)")
	tk.MustExec("insert into t1 values ('l', '7a34bc7d-6786-461b-92d3-fd0a6cd88f39', '1000-01-03')")
	tk.MustExec("insert into t1 values ('l', NULL, '1000-01-04')")
	tk.MustExec("insert into t1 values ('b', NULL, '1000-01-02')")
	tk.MustQuery("select INTERVAL( ( CONVERT( -11752 USING utf8 ) ), 6558853612195285496, `col1`) from t1").Check(testkit.Rows("0", "0", "0"))

}

func (s *testIntegrationSerialSuite) TestIssue17989(c *C) {
	tk := testkit.NewTestKit(c, s.store)
	tk.MustExec("use test")
	tk.MustExec("drop table if exists t")
	tk.MustExec("create table t(a int, b tinyint as(a+1), c int as(b+1));")
	tk.MustExec("set sql_mode='';")
	tk.MustExec("insert into t(a) values(2000);")
	tk.MustExec("create index idx on t(c);")
	tk.MustQuery("select c from t;").Check(testkit.Rows("128"))
	tk.MustExec("admin check table t")
}

func (s *testIntegrationSuite2) TestSchemaDMLNotChange(c *C) {
	tk := testkit.NewTestKit(c, s.store)
	tk2 := testkit.NewTestKit(c, s.store)
	tk.MustExec("use test")
	tk2.MustExec("use test")
	tk.MustExec("drop table if exists t")
	tk.MustExec("create table t (id int primary key, c_json json);")
	tk.MustExec("insert into t values (1, '{\"k\": 1}');")
	tk.MustExec("begin")
	tk.MustExec("update t set c_json = '{\"k\": 2}' where id = 1;")
	tk2.MustExec("alter table t rename column c_json to cc_json;")
	tk.MustExec("commit")
}

func (s *testIntegrationSerialSuite) TestIssue18702(c *C) {
	collate.SetNewCollationEnabledForTest(true)
	defer collate.SetNewCollationEnabledForTest(false)
	tk := testkit.NewTestKit(c, s.store)

	tk.MustExec("use test;")
	tk.MustExec("DROP TABLE IF EXISTS t;")
	// test unique index
	tk.MustExec(`CREATE TABLE t (
  a bigint(20) PRIMARY KEY,
  b varchar(50) COLLATE utf8_general_ci DEFAULT NULL,
  c int,
  d int,
    UNIQUE KEY idx_bc(b, c)
  ) ENGINE=InnoDB DEFAULT CHARSET=utf8 COLLATE=utf8_general_ci;
`)
	// test without untouched flag.
	tk.MustExec("INSERT INTO t VALUES (1, 'A', 10, 1), (2, 'B', 20, 1);")
	tk.MustExec("BEGIN;")
	tk.MustExec("UPDATE t SET c = 5 WHERE c = 10;")
	tk.MustQuery("SELECT * FROM t FORCE INDEX(idx_bc) WHERE b = 'A';").Check(testkit.Rows("1 A 5 1"))
	tk.MustExec("ROLLBACK;")
	tk.MustQuery("SELECT * FROM t FORCE INDEX(idx_bc);").Check(testkit.Rows("1 A 10 1", "2 B 20 1"))

	// test with untouched flag.
	tk.MustExec("BEGIN;")
	tk.MustExec("UPDATE t SET d = 5 WHERE c = 10;")
	tk.MustQuery("SELECT * FROM t FORCE INDEX(idx_bc) WHERE b = 'A';").Check(testkit.Rows("1 A 10 5"))
	tk.MustExec("ROLLBACK;")
	tk.MustQuery("SELECT * FROM t FORCE INDEX(idx_bc);").Check(testkit.Rows("1 A 10 1", "2 B 20 1"))

	// test update handle
	tk.MustExec("BEGIN;")
	tk.MustExec("UPDATE t SET a = 3 WHERE a = 1;")
	tk.MustQuery("SELECT * FROM t FORCE INDEX(idx_bc) WHERE b = 'A';").Check(testkit.Rows("3 A 10 1"))
	tk.MustExec("ROLLBACK;")
	tk.MustQuery("SELECT * FROM t FORCE INDEX(idx_bc);").Check(testkit.Rows("1 A 10 1", "2 B 20 1"))

	// test with INSERT ... ON DUPLICATE KEY UPDATE
	tk.MustExec("BEGIN;")
	tk.MustExec("INSERT INTO t VALUES (1, 'A', 10, 1) ON DUPLICATE KEY UPDATE c = 5;")
	tk.MustQuery("SELECT * FROM t FORCE INDEX(idx_bc) WHERE b = 'A';").Check(testkit.Rows("1 A 5 1"))
	tk.MustExec("ROLLBACK;")
	tk.MustQuery("SELECT * FROM t FORCE INDEX(idx_bc);").Check(testkit.Rows("1 A 10 1", "2 B 20 1"))

	tk.MustExec("BEGIN;")
	tk.MustExec("INSERT INTO t VALUES (1, 'A', 10, 1) ON DUPLICATE KEY UPDATE b = 'C'")
	tk.MustQuery("SELECT * FROM t FORCE INDEX(idx_bc) WHERE b = 'c';").Check(testkit.Rows("1 C 10 1"))
	tk.MustExec("ROLLBACK;")
	tk.MustQuery("SELECT * FROM t FORCE INDEX(idx_bc);").Check(testkit.Rows("1 A 10 1", "2 B 20 1"))

	// test update handle
	tk.MustExec("BEGIN;")
	tk.MustExec("INSERT INTO t VALUES (1, 'A', 10, 1) ON DUPLICATE KEY UPDATE a = 3")
	tk.MustQuery("SELECT * FROM t FORCE INDEX(idx_bc) WHERE b = 'A';").Check(testkit.Rows("3 A 10 1"))
	tk.MustExec("ROLLBACK;")
	tk.MustQuery("SELECT * FROM t FORCE INDEX(idx_bc);").Check(testkit.Rows("1 A 10 1", "2 B 20 1"))

	// test with REPLACE INTO
	tk.MustExec("BEGIN;")
	tk.MustExec("REPLACE INTO t VALUES (1, 'A', 5, 1);")
	tk.MustQuery("SELECT * FROM t FORCE INDEX(idx_bc) WHERE b = 'A';").Check(testkit.Rows("1 A 5 1"))
	tk.MustExec("ROLLBACK;")
	tk.MustQuery("SELECT * FROM t FORCE INDEX(idx_bc);").Check(testkit.Rows("1 A 10 1", "2 B 20 1"))

	// test update handle
	tk.MustExec("BEGIN;")
	tk.MustExec("REPLACE INTO t VALUES (3, 'A', 10, 1);")
	tk.MustQuery("SELECT * FROM t FORCE INDEX(idx_bc) WHERE b = 'A';").Check(testkit.Rows("3 A 10 1"))
	tk.MustExec("ROLLBACK;")
	tk.MustQuery("SELECT * FROM t FORCE INDEX(idx_bc);").Check(testkit.Rows("1 A 10 1", "2 B 20 1"))

	// test non-unique index
	tk.MustExec("DROP TABLE IF EXISTS t;")
	tk.MustExec(`CREATE TABLE t (
  a bigint(20) PRIMARY KEY,
  b varchar(50) COLLATE utf8_general_ci DEFAULT NULL,
  c int,
  d int,
    KEY idx_bc(b, c)
  ) ENGINE=InnoDB DEFAULT CHARSET=utf8 COLLATE=utf8_general_ci;
`)
	// test without untouched flag.
	tk.MustExec("INSERT INTO t VALUES (1, 'A', 10, 1), (2, 'B', 20, 1);")
	tk.MustExec("BEGIN;")
	tk.MustExec("UPDATE t SET c = 5 WHERE c = 10;")
	tk.MustQuery("SELECT * FROM t FORCE INDEX(idx_bc) WHERE b = 'A';").Check(testkit.Rows("1 A 5 1"))
	tk.MustExec("ROLLBACK;")
	tk.MustQuery("SELECT * FROM t FORCE INDEX(idx_bc);").Check(testkit.Rows("1 A 10 1", "2 B 20 1"))

	// test with untouched flag.
	tk.MustExec("BEGIN;")
	tk.MustExec("UPDATE t SET d = 5 WHERE c = 10;")
	tk.MustQuery("SELECT * FROM t FORCE INDEX(idx_bc) WHERE b = 'A';").Check(testkit.Rows("1 A 10 5"))
	tk.MustExec("ROLLBACK;")
	tk.MustQuery("SELECT * FROM t FORCE INDEX(idx_bc);").Check(testkit.Rows("1 A 10 1", "2 B 20 1"))

	// test with INSERT ... ON DUPLICATE KEY UPDATE
	tk.MustExec("BEGIN;")
	tk.MustExec("INSERT INTO t VALUES (1, 'A', 10, 1) ON DUPLICATE KEY UPDATE c = 5;")
	tk.MustQuery("SELECT * FROM t FORCE INDEX(idx_bc) WHERE b = 'A';").Check(testkit.Rows("1 A 5 1"))
	tk.MustExec("ROLLBACK;")
	tk.MustQuery("SELECT * FROM t FORCE INDEX(idx_bc);").Check(testkit.Rows("1 A 10 1", "2 B 20 1"))

	tk.MustExec("BEGIN;")
	tk.MustExec("INSERT INTO t VALUES (1, 'A', 10, 1) ON DUPLICATE KEY UPDATE b = 'C'")
	tk.MustQuery("SELECT * FROM t FORCE INDEX(idx_bc) WHERE b = 'c';").Check(testkit.Rows("1 C 10 1"))
	tk.MustExec("ROLLBACK;")
	tk.MustQuery("SELECT * FROM t FORCE INDEX(idx_bc);").Check(testkit.Rows("1 A 10 1", "2 B 20 1"))

	// test update handle
	tk.MustExec("BEGIN;")
	tk.MustExec("INSERT INTO t VALUES (1, 'A', 10, 1) ON DUPLICATE KEY UPDATE a = 3")
	tk.MustQuery("SELECT * FROM t FORCE INDEX(idx_bc) WHERE b = 'A';").Check(testkit.Rows("3 A 10 1"))
	tk.MustExec("ROLLBACK;")
	tk.MustQuery("SELECT * FROM t FORCE INDEX(idx_bc);").Check(testkit.Rows("1 A 10 1", "2 B 20 1"))

	// test with REPLACE INTO
	tk.MustExec("BEGIN;")
	tk.MustExec("REPLACE INTO t VALUES (1, 'A', 5, 1);")
	tk.MustQuery("SELECT * FROM t FORCE INDEX(idx_bc) WHERE b = 'A';").Check(testkit.Rows("1 A 5 1"))
	tk.MustExec("ROLLBACK;")
	tk.MustQuery("SELECT * FROM t FORCE INDEX(idx_bc);").Check(testkit.Rows("1 A 10 1", "2 B 20 1"))

	// test update handle
	tk.MustExec("BEGIN;")
	tk.MustExec("REPLACE INTO t VALUES (3, 'A', 10, 1);")
	tk.MustQuery("SELECT * FROM t FORCE INDEX(idx_bc) WHERE b = 'A';").Check(testkit.Rows("1 A 10 1", "3 A 10 1"))
	tk.MustExec("ROLLBACK;")
	tk.MustQuery("SELECT * FROM t FORCE INDEX(idx_bc);").Check(testkit.Rows("1 A 10 1", "2 B 20 1"))
}

func (s *testIntegrationSuite) TestIssue18850(c *C) {
	tk := testkit.NewTestKit(c, s.store)
	tk.MustExec("use test")
	tk.MustExec("drop table if exists t, t1")
	tk.MustExec("create table t(a int, b enum('A', 'B'));")
	tk.MustExec("create table t1(a1 int, b1 enum('B', 'A'));")
	tk.MustExec("insert into t values (1, 'A');")
	tk.MustExec("insert into t1 values (1, 'A');")
	tk.MustQuery("select /*+ HASH_JOIN(t, t1) */ * from t join t1 on t.b = t1.b1;").Check(testkit.Rows("1 A 1 A"))

	tk.MustExec("drop table t, t1")
	tk.MustExec("create table t(a int, b set('A', 'B'));")
	tk.MustExec("create table t1(a1 int, b1 set('B', 'A'));")
	tk.MustExec("insert into t values (1, 'A');")
	tk.MustExec("insert into t1 values (1, 'A');")
	tk.MustQuery("select /*+ HASH_JOIN(t, t1) */ * from t join t1 on t.b = t1.b1;").Check(testkit.Rows("1 A 1 A"))
}

func (s *testIntegrationSerialSuite) TestIssue18652(c *C) {
	tk := testkit.NewTestKit(c, s.store)
	tk.MustExec("use test")
	tk.MustExec("DROP TABLE IF EXISTS t1")
	tk.MustExec("CREATE TABLE t1 ( `pk` int not null primary key auto_increment, `col_smallint_key_signed` smallint  , key (`col_smallint_key_signed`))")
	tk.MustExec("INSERT INTO `t1` VALUES (1,0),(2,NULL),(3,NULL),(4,0),(5,0),(6,NULL),(7,NULL),(8,0),(9,0),(10,0)")
	tk.MustQuery("SELECT * FROM t1 WHERE ( LOG( `col_smallint_key_signed`, -8297584758403770424 ) ) DIV 1").Check(testkit.Rows())
}

func (s *testIntegrationSerialSuite) TestIssue18662(c *C) {
	collate.SetNewCollationEnabledForTest(true)
	defer collate.SetNewCollationEnabledForTest(false)

	tk := testkit.NewTestKit(c, s.store)
	tk.MustExec("use test")
	tk.MustExec("drop table if exists t")
	tk.MustExec("create table t(a varchar(10) collate utf8mb4_bin, b varchar(10) collate utf8mb4_general_ci);")
	tk.MustExec("insert into t (a, b) values ('a', 'A');")
	tk.MustQuery("select * from t where field('A', a collate utf8mb4_general_ci, b) > 1;").Check(testkit.Rows())
	tk.MustQuery("select * from t where field('A', a, b collate utf8mb4_general_ci) > 1;").Check(testkit.Rows())
	tk.MustQuery("select * from t where field('A' collate utf8mb4_general_ci, a, b) > 1;").Check(testkit.Rows())
	tk.MustQuery("select * from t where field('A', a, b) > 1;").Check(testkit.Rows("a A"))
}

func (s *testIntegrationSerialSuite) TestIssue19045(c *C) {
	tk := testkit.NewTestKit(c, s.store)
	tk.MustExec("use test")
	tk.MustExec("drop table if exists t, t1, t2")
	tk.MustExec(`CREATE TABLE t (
  id int(11) NOT NULL AUTO_INCREMENT,
  a char(10) DEFAULT NULL,
  PRIMARY KEY (id)
);`)
	tk.MustExec(`CREATE TABLE t1 (
  id int(11) NOT NULL AUTO_INCREMENT,
  a char(10) DEFAULT NULL,
  b char(10) DEFAULT NULL,
  c char(10) DEFAULT NULL,
  PRIMARY KEY (id)
);`)
	tk.MustExec(`CREATE TABLE t2 (
  id int(11) NOT NULL AUTO_INCREMENT,
  a char(10) DEFAULT NULL,
  b char(10) DEFAULT NULL,
  PRIMARY KEY (id),
  UNIQUE KEY b (b)
);`)
	tk.MustExec(`insert into t1(a,b,c) values('hs4_0004', "04", "101"), ('a01', "01", "101"),('a011', "02", "101");`)
	tk.MustExec(`insert into t2(a,b) values("02","03");`)
	tk.MustExec(`insert into t(a) values('101'),('101');`)
	tk.MustQuery(`select  ( SELECT t1.a FROM  t1,  t2 WHERE t1.b = t2.a AND  t2.b = '03' AND t1.c = a.a) invode from t a ;`).Check(testkit.Rows("a011", "a011"))
}

func (s *testIntegrationSerialSuite) TestIssue19383(c *C) {
	tk := testkit.NewTestKit(c, s.store)
	tk.MustExec("use test")
	tk.MustExec("DROP TABLE IF EXISTS t1")
	tk.MustExec("CREATE TABLE t1 (a INT NOT NULL PRIMARY KEY)")
	tk.MustExec("INSERT INTO t1 VALUES (1),(2),(3)")
	_, err := tk.Exec("SELECT * FROM t1 LOCK IN SHARE MODE")
	message := `function LOCK IN SHARE MODE has only noop implementation in tidb now, use tidb_enable_noop_functions to enable these functions`
	c.Assert(strings.Contains(err.Error(), message), IsTrue)
	tk.MustExec("SET tidb_enable_noop_functions=1")
	tk.MustExec("SELECT * FROM t1 LOCK IN SHARE MODE")
}

func (s *testIntegrationSerialSuite) TestIssue19315(c *C) {
	tk := testkit.NewTestKit(c, s.store)
	tk.MustExec("use test")
	tk.MustExec("drop table if exists t")
	tk.MustExec("drop table if exists t1")
	tk.MustExec("CREATE TABLE `t` (`a` bit(10) DEFAULT NULL,`b` int(11) DEFAULT NULL) ENGINE=InnoDB DEFAULT CHARSET=utf8mb4 COLLATE=utf8mb4_bin")
	tk.MustExec("INSERT INTO `t` VALUES (_binary '\\0',1),(_binary '\\0',2),(_binary '\\0',5),(_binary '\\0',4),(_binary '\\0',2),(_binary '\\0	',4)")
	tk.MustExec("CREATE TABLE `t1` (`a` int(11) DEFAULT NULL, `b` int(11) DEFAULT NULL) ENGINE=InnoDB DEFAULT CHARSET=utf8mb4 COLLATE=utf8mb4_bin")
	tk.MustExec("INSERT INTO `t1` VALUES (1,1),(1,5),(2,3),(2,4),(3,3)")
	err := tk.QueryToErr("select * from t where t.b > (select min(t1.b) from t1 where t1.a > t.a)")
	c.Assert(err, IsNil)
}

func (s *testIntegrationSerialSuite) TestIssue18674(c *C) {
	tk := testkit.NewTestKit(c, s.store)
	tk.MustQuery("select -1.0 % -1.0").Check(testkit.Rows("0.0"))
	tk.MustExec("use test")
	tk.MustExec("drop table if exists t1")
	tk.MustExec("create table t1(`pk` int primary key,`col_float_key_signed` float  ,key (`col_float_key_signed`))")
	tk.MustExec("insert into t1 values (0, null), (1, 0), (2, -0), (3, 1), (-1,-1)")
	tk.MustQuery("select * from t1 where ( `col_float_key_signed` % `col_float_key_signed`) IS FALSE").Sort().Check(testkit.Rows("-1 -1", "3 1"))
	tk.MustQuery("select  `col_float_key_signed` , `col_float_key_signed` % `col_float_key_signed` from t1").Sort().Check(testkit.Rows(
		"-1 -0", "0 <nil>", "0 <nil>", "1 0", "<nil> <nil>"))
	tk.MustQuery("select  `col_float_key_signed` , (`col_float_key_signed` % `col_float_key_signed`) IS FALSE from t1").Sort().Check(testkit.Rows(
		"-1 1", "0 0", "0 0", "1 1", "<nil> 0"))
}

func (s *testIntegrationSerialSuite) TestIssue11177(c *C) {
	collate.SetNewCollationEnabledForTest(true)
	defer collate.SetNewCollationEnabledForTest(false)

	tk := testkit.NewTestKit(c, s.store)
	tk.MustQuery("SELECT 'lvuleck' BETWEEN '2008-09-16 22:23:50' AND 0;").Check(testkit.Rows("0"))
	tk.MustQuery("show warnings;").Check(testkit.Rows("Warning 1292 Truncated incorrect FLOAT value: 'lvuleck'", "Warning 1292 Truncated incorrect FLOAT value: '2008-09-16 22:23:50'"))
	tk.MustQuery("SELECT 'aa' BETWEEN 'bb' AND 0;").Check(testkit.Rows("1"))
	tk.MustQuery("show warnings;").Check(testkit.Rows("Warning 1292 Truncated incorrect FLOAT value: 'aa'", "Warning 1292 Truncated incorrect FLOAT value: 'bb'"))
	tk.MustQuery("select 1 between 0 and b'110';").Check(testkit.Rows("1"))
	tk.MustQuery("show warnings;").Check(testkit.Rows())
	tk.MustQuery("select 'b' between 'a' and b'110';").Check(testkit.Rows("0"))
	tk.MustQuery("show warnings;").Check(testkit.Rows())
}

func (s *testIntegrationSuite) TestIssue19504(c *C) {
	tk := testkit.NewTestKit(c, s.store)
	tk.MustExec("use test")
	tk.MustExec("drop table if exists t1;")
	tk.MustExec("create table t1 (c_int int, primary key (c_int));")
	tk.MustExec("insert into t1 values (1), (2), (3);")
	tk.MustExec("drop table if exists t2;")
	tk.MustExec("create table t2 (c_int int, primary key (c_int));")
	tk.MustExec("insert into t2 values (1);")
	tk.MustQuery("select (select count(c_int) from t2 where c_int = t1.c_int) c1, (select count(1) from t2 where c_int = t1.c_int) c2 from t1;").
		Check(testkit.Rows("1 1", "0 0", "0 0"))
	tk.MustQuery("select (select count(c_int*c_int) from t2 where c_int = t1.c_int) c1, (select count(1) from t2 where c_int = t1.c_int) c2 from t1;").
		Check(testkit.Rows("1 1", "0 0", "0 0"))
}

func (s *testIntegrationSerialSuite) TestIssue19804(c *C) {
	collate.SetNewCollationEnabledForTest(true)
	defer collate.SetNewCollationEnabledForTest(false)

	tk := testkit.NewTestKit(c, s.store)
	tk.MustExec(`use test;`)
	tk.MustExec(`drop table if exists t;`)
	tk.MustExec(`create table t(a set('a', 'b', 'c'));`)
	tk.MustGetErrMsg("alter table t change a a set('a', 'b', 'c', 'c');", "[types:1291]Column 'a' has duplicated value 'c' in SET")
	tk.MustExec(`drop table if exists t;`)
	tk.MustExec(`create table t(a enum('a', 'b', 'c'));`)
	tk.MustGetErrMsg("alter table t change a a enum('a', 'b', 'c', 'c');", "[types:1291]Column 'a' has duplicated value 'c' in ENUM")
	tk.MustExec(`drop table if exists t;`)
	tk.MustExec(`create table t(a set('a', 'b', 'c'));`)
	tk.MustExec(`alter table t change a a set('a', 'b', 'c', 'd');`)
	tk.MustGetErrMsg(`alter table t change a a set('a', 'b', 'c', 'e', 'f');`, "[ddl:8200]Unsupported modify column: cannot modify set column value d to e")
}

func (s *testIntegrationSerialSuite) TestIssue18949(c *C) {
	collate.SetNewCollationEnabledForTest(true)
	defer collate.SetNewCollationEnabledForTest(false)

	tk := testkit.NewTestKit(c, s.store)
	tk.MustExec("use test")
	tk.MustExec("drop table if exists t")
	tk.MustExec("create table t(id int, value set ('a','b','c') charset utf8mb4 collate utf8mb4_bin default 'a,b ');")
	tk.MustExec("drop table t")
	tk.MustExec("create table test(id int, value set ('a','b','c') charset utf8mb4 collate utf8mb4_general_ci default 'a,B ,C');")
}

func (s *testIntegrationSerialSuite) TestIssue17233(c *C) {
	tk := testkit.NewTestKit(c, s.store)
	tk.MustExec("use test")
	tk.MustExec("drop table if exists table_int")
	tk.MustExec(`CREATE TABLE table_int (
	  id_0 int(16) NOT NULL AUTO_INCREMENT,
	  col_int_0 int(16) DEFAULT NULL,
	  PRIMARY KEY (id_0),
	  KEY fvclc (id_0,col_int_0));`)
	tk.MustExec("INSERT INTO table_int VALUES (1,NULL),(2,NULL),(3,65535),(4,1),(5,0),(6,NULL),(7,-1),(8,65535),(9,NULL),(10,65535),(11,-1),(12,0),(13,-1),(14,1),(15,65535),(16,0),(17,1),(18,0),(19,0)")

	tk.MustExec("drop table if exists table_varchar")
	tk.MustExec(`CREATE TABLE table_varchar (
	  id_2 int(16) NOT NULL AUTO_INCREMENT,
	  col_varchar_2 varchar(511) DEFAULT NULL,
	  PRIMARY KEY (id_2));`)
	tk.MustExec(`INSERT INTO table_varchar VALUES (1,''),(2,''),(3,''),(4,''),(5,''),(6,''),(7,''),(8,''),(9,''),(10,''),(11,''),(12,'');`)

	tk.MustExec("drop table if exists table_float_varchar")
	tk.MustExec(`CREATE TABLE table_int_float_varchar (
	  id_6 int(16) NOT NULL AUTO_INCREMENT,
	  col_int_6 int(16) NOT NULL,
	  col_float_6 float DEFAULT NULL,
	  col_varchar_6 varchar(511) DEFAULT NULL,
	  PRIMARY KEY (id_6,col_int_6)
	)
	PARTITION BY RANGE ( col_int_6 ) (
	  PARTITION p0 VALUES LESS THAN (1),
	  PARTITION p2 VALUES LESS THAN (1000),
	  PARTITION p3 VALUES LESS THAN (10000),
	  PARTITION p5 VALUES LESS THAN (1000000),
	  PARTITION p7 VALUES LESS THAN (100000000),
	  PARTITION p9 VALUES LESS THAN (10000000000),
	  PARTITION p10 VALUES LESS THAN (100000000000),
	  PARTITION pn VALUES LESS THAN (MAXVALUE));`)
	tk.MustExec(`INSERT INTO table_int_float_varchar VALUES (1,-1,0.1,'0000-00-00 00:00:00'),(2,0,0,NULL),(3,-1,1,NULL),(4,0,NULL,NULL),(7,0,0.5,NULL),(8,0,0,NULL),(10,-1,0,'-1'),(5,1,-0.1,NULL),(6,1,0.1,NULL),(9,65535,0,'1');`)

	tk.MustExec("drop table if exists table_float")
	tk.MustExec(`CREATE TABLE table_float (
	  id_1 int(16) NOT NULL AUTO_INCREMENT,
	  col_float_1 float DEFAULT NULL,
	  PRIMARY KEY (id_1),
	  KEY zbjus (id_1,col_float_1));`)
	tk.MustExec(`INSERT INTO table_float VALUES (1,NULL),(2,-0.1),(3,-1),(4,NULL),(5,-0.1),(6,0),(7,0),(8,-1),(9,NULL),(10,NULL),(11,0.1),(12,-1);`)

	tk.MustExec("drop view if exists view_4")
	tk.MustExec(`CREATE DEFINER='root'@'127.0.0.1' VIEW view_4 (col_1, col_2, col_3, col_4, col_5, col_6, col_7, col_8, col_9, col_10) AS
    SELECT /*+ USE_INDEX(table_int fvclc, fvclc)*/
        tmp1.id_6 AS col_1,
        tmp1.col_int_6 AS col_2,
        tmp1.col_float_6 AS col_3,
        tmp1.col_varchar_6 AS col_4,
        tmp2.id_2 AS col_5,
        tmp2.col_varchar_2 AS col_6,
        tmp3.id_0 AS col_7,
        tmp3.col_int_0 AS col_8,
        tmp4.id_1 AS col_9,
        tmp4.col_float_1 AS col_10
    FROM ((
            test.table_int_float_varchar AS tmp1 LEFT JOIN
            test.table_varchar AS tmp2 ON ((NULL<=tmp2.col_varchar_2)) IS NULL
        ) JOIN
        test.table_int AS tmp3 ON (1.117853833115198e-03!=tmp1.col_int_6))
    JOIN
        test.table_float AS tmp4 ON !((1900370398268920328=0e+00)) WHERE ((''<='{Gm~PcZNb') OR (tmp2.id_2 OR tmp3.col_int_0)) ORDER BY col_1,col_2,col_3,col_4,col_5,col_6,col_7,col_8,col_9,col_10 LIMIT 20580,5;`)

	tk.MustExec("drop view if exists view_10")
	tk.MustExec(`CREATE DEFINER='root'@'127.0.0.1' VIEW view_10 (col_1, col_2) AS
    SELECT  table_int.id_0 AS col_1,
            table_int.col_int_0 AS col_2
    FROM test.table_int
    WHERE
        ((-1e+00=1) OR (0e+00>=table_int.col_int_0))
    ORDER BY col_1,col_2
    LIMIT 5,9;`)

	tk.MustQuery("SELECT col_1 FROM test.view_10").Sort().Check(testkit.Rows("16", "18", "19"))
	tk.MustQuery("SELECT col_1 FROM test.view_4").Sort().Check(testkit.Rows("8", "8", "8", "8", "8"))
	tk.MustQuery("SELECT view_10.col_1 FROM view_4 JOIN view_10").Check(testkit.Rows("16", "16", "16", "16", "16", "18", "18", "18", "18", "18", "19", "19", "19", "19", "19"))
}

func (s *testIntegrationSuite) TestIssue17767(c *C) {
	tk := testkit.NewTestKit(c, s.store)
	tk.MustExec("use test")
	tk.MustExec("drop table if exists t0;")
	tk.MustExec("CREATE TABLE t0(c0 INTEGER AS (NULL) NOT NULL, c1 INT);")
	tk.MustExec("CREATE INDEX i0 ON t0(c0, c1);")
	tk.MustExec("INSERT IGNORE INTO t0(c1) VALUES (0);")
	tk.MustQuery("SELECT * FROM t0").Check(testkit.Rows("0 0"))

	tk.MustExec("begin")
	tk.MustExec("INSERT IGNORE INTO t0(c1) VALUES (0);")
	tk.MustQuery("SELECT * FROM t0").Check(testkit.Rows("0 0", "0 0"))
	tk.MustExec("rollback")
}

func (s *testIntegrationSuite) TestIssue19596(c *C) {
	tk := testkit.NewTestKit(c, s.store)
	tk.MustExec("use test")
	tk.MustExec("drop table if exists t;")
	tk.MustExec("create table t (a int) partition by range(a) (PARTITION p0 VALUES LESS THAN (10));")
	tk.MustGetErrMsg("alter table t add partition (partition p1 values less than (a));", "[expression:1054]Unknown column 'a' in 'expression'")
	tk.MustQuery("select * from t;")
	tk.MustExec("drop table if exists t;")
	tk.MustGetErrMsg("create table t (a int) partition by range(a) (PARTITION p0 VALUES LESS THAN (a));", "[expression:1054]Unknown column 'a' in 'expression'")
}

func (s *testIntegrationSuite) TestIssue17476(c *C) {
	tk := testkit.NewTestKit(c, s.store)
	tk.MustExec("use test")
	tk.MustExec("DROP TABLE IF EXISTS `table_float`;")
	tk.MustExec("DROP TABLE IF EXISTS `table_int_float_varchar`;")
	tk.MustExec("CREATE TABLE `table_float` (`id_1` int(16) NOT NULL AUTO_INCREMENT,`col_float_1` float DEFAULT NULL,PRIMARY KEY (`id_1`)) ENGINE=InnoDB DEFAULT CHARSET=utf8mb4 COLLATE=utf8mb4_bin AUTO_INCREMENT=97635;")
	tk.MustExec("CREATE TABLE `table_int_float_varchar` " +
		"(`id_6` int(16) NOT NULL AUTO_INCREMENT," +
		"`col_int_6` int(16) DEFAULT NULL,`col_float_6` float DEFAULT NULL," +
		"`col_varchar_6` varchar(511) DEFAULT NULL,PRIMARY KEY (`id_6`)," +
		"KEY `vhyen` (`id_6`,`col_int_6`,`col_float_6`,`col_varchar_6`(1))," +
		"KEY `zzylq` (`id_6`,`col_int_6`,`col_float_6`,`col_varchar_6`(1))) " +
		"ENGINE=InnoDB DEFAULT CHARSET=utf8mb4 COLLATE=utf8mb4_bin AUTO_INCREMENT=90818;")

	tk.MustExec("INSERT INTO `table_float` VALUES (1,NULL),(2,0.1),(3,0),(4,-0.1),(5,-0.1),(6,NULL),(7,0.5),(8,0),(9,0),(10,NULL),(11,1),(12,1.5),(13,NULL),(14,NULL);")
	tk.MustExec("INSERT INTO `table_int_float_varchar` VALUES (1,0,0.1,'true'),(2,-1,1.5,'2020-02-02 02:02:00'),(3,NULL,1.5,NULL),(4,65535,0.1,'true'),(5,NULL,0.1,'1'),(6,-1,1.5,'2020-02-02 02:02:00'),(7,-1,NULL,''),(8,NULL,-0.1,NULL),(9,NULL,-0.1,'1'),(10,-1,NULL,''),(11,NULL,1.5,'false'),(12,-1,0,NULL),(13,0,-0.1,NULL),(14,-1,NULL,'-0'),(15,65535,-1,'1'),(16,NULL,0.5,NULL),(17,-1,NULL,NULL);")
	tk.MustQuery(`select count(*) from table_float
 JOIN table_int_float_varchar AS tmp3 ON (tmp3.col_varchar_6 AND NULL)
 IS NULL WHERE col_int_6=0;`).Check(testkit.Rows("14"))
	tk.MustQuery(`SELECT count(*) FROM (table_float JOIN table_int_float_varchar AS tmp3 ON (tmp3.col_varchar_6 AND NULL) IS NULL);`).Check(testkit.Rows("154"))
	tk.MustQuery(`SELECT * FROM (table_int_float_varchar AS tmp3) WHERE (col_varchar_6 AND NULL) IS NULL AND col_int_6=0;`).Check(testkit.Rows("13 0 -0.1 <nil>"))
}

func (s *testIntegrationSuite) TestIssue14349(c *C) {
	defer s.cleanEnv(c)
	tk := testkit.NewTestKit(c, s.store)
	tk.MustExec("use test;")
	tk.MustExec("drop table if exists papers;")
	tk.MustExec("create table papers(title text, content longtext)")
	tk.MustExec("insert into papers values('title', 'content')")
	tk.MustQuery(`select to_base64(title), to_base64(content) from papers;`).Check(testkit.Rows("dGl0bGU= Y29udGVudA=="))
	tk.MustExec("set tidb_enable_vectorized_expression = 0;")
	tk.MustQuery(`select to_base64(title), to_base64(content) from papers;`).Check(testkit.Rows("dGl0bGU= Y29udGVudA=="))
	tk.MustExec("set tidb_enable_vectorized_expression = 1;")
}

func (s *testIntegrationSuite) TestIssue20180(c *C) {
	tk := testkit.NewTestKit(c, s.store)
	tk.MustExec("use test")
	tk.MustExec("drop table if exists t;")
	tk.MustExec("drop table if exists t1;")
	tk.MustExec("create table t(a enum('a', 'b'), b tinyint);")
	tk.MustExec("create table t1(c varchar(20));")
	tk.MustExec("insert into t values('b', 0);")
	tk.MustExec("insert into t1 values('b');")
	tk.MustQuery("select * from t, t1 where t.a= t1.c;").Check(testkit.Rows("b 0 b"))
	tk.MustQuery("select * from t, t1 where t.b= t1.c;").Check(testkit.Rows("b 0 b"))
	tk.MustQuery("select * from t, t1 where t.a = t1.c and t.b= t1.c;").Check(testkit.Rows("b 0 b"))

	tk.MustExec("drop table if exists t;")
	tk.MustExec("create table t(a enum('a','b'));")
	tk.MustExec("insert into t values('b');")
	tk.MustQuery("select * from t where a > 1  and a = \"b\";").Check(testkit.Rows("b"))
}

func (s *testIntegrationSuite) TestIssue11755(c *C) {
	tk := testkit.NewTestKit(c, s.store)
	tk.MustExec("use test")
	tk.MustExec("drop table if exists lt;")
	tk.MustExec("create table lt (d decimal(10, 4));")
	tk.MustExec("insert into lt values(0.2),(0.2);")
	tk.MustQuery("select LEAD(d,1,1) OVER(), LAG(d,1,1) OVER() from lt;").Check(testkit.Rows("0.2000 1.0000", "1.0000 0.2000"))
}

func (s *testIntegrationSuite) TestIssue20369(c *C) {
	tk := testkit.NewTestKit(c, s.store)
	tk.MustExec("use test")
	tk.MustExec("drop table if exists t;")
	tk.MustExec("create table t(a int);")
	tk.MustExec("insert into t values (1);")
	tk.MustExec("insert into t select values(a) from t;")
	tk.MustQuery("select * from t").Check(testkit.Rows("1", "<nil>"))
}

func (s *testIntegrationSuite) TestIssue20730(c *C) {
	tk := testkit.NewTestKit(c, s.store)
	tk.MustExec("use test")
	tk.MustExec("DROP TABLE IF EXISTS tmp;")
	tk.MustExec("CREATE TABLE tmp (id int(11) NOT NULL,value int(1) NOT NULL,PRIMARY KEY (id))")
	tk.MustExec("INSERT INTO tmp VALUES (1, 1),(2,2),(3,3),(4,4),(5,5)")
	tk.MustExec("SET @sum := 10")
	tk.MustQuery("SELECT @sum := IF(@sum=20,4,@sum + tmp.value) sum FROM tmp ORDER BY tmp.id").Check(testkit.Rows("11", "13", "16", "20", "4"))
}

func (s *testIntegrationSuite) TestIssue20860(c *C) {
	tk := testkit.NewTestKit(c, s.store)
	tk.MustExec("use test")
	tk.MustExec("drop table if exists t;")
	tk.MustExec("create table t(id int primary key, c int, d timestamp null default null)")
	tk.MustExec("insert into t values(1, 2, '2038-01-18 20:20:30')")
	c.Assert(tk.ExecToErr("update t set d = adddate(d, interval 1 day) where id < 10"), NotNil)
}

func (s *testIntegrationSerialSuite) TestIssue20161(c *C) {
	collate.SetNewCollationEnabledForTest(true)
	defer collate.SetNewCollationEnabledForTest(false)

	tk := testkit.NewTestKit(c, s.store)
	tk.MustExec(`use test;`)
	tk.MustExec(`drop table if exists t;`)
	tk.MustExec(`create table t(raw JSON);`)
	tk.MustExec(`insert into t(raw) values('["a","ab"]'), ('["a"]'), (null);`)
	tk.MustQuery(`SELECT JSON_SEARCH(raw,'one','c') FROM t;`).
		Check(testkit.Rows("<nil>", "<nil>", "<nil>"))
}

func (s *testIntegrationSuite) TestIssue10462(c *C) {
	tk := testkit.NewTestKit(c, s.store)
	tk.MustExec("use test")
	tk.MustQuery("select json_array(true)").Check(testkit.Rows("[true]"))
	tk.MustQuery("select json_array(1=2)").Check(testkit.Rows("[false]"))
	tk.MustQuery("select json_array(1!=2)").Check(testkit.Rows("[true]"))
	tk.MustQuery("select json_array(1<2)").Check(testkit.Rows("[true]"))
	tk.MustQuery("select json_array(1<=2)").Check(testkit.Rows("[true]"))
	tk.MustQuery("select json_array(1>2)").Check(testkit.Rows("[false]"))
	tk.MustQuery("select json_array(1>=2)").Check(testkit.Rows("[false]"))
	tk.MustQuery("select json_object(true, null <=> null)").Check(testkit.Rows("{\"1\": true}"))
	tk.MustQuery("select json_object(false, 1 and 2)").Check(testkit.Rows("{\"0\": true}"))
	tk.MustQuery("select json_object(false, 1 and 0)").Check(testkit.Rows("{\"0\": false}"))
	tk.MustQuery("select json_object(false, 1 or 0)").Check(testkit.Rows("{\"0\": true}"))
	tk.MustQuery("select json_object(false, 1 xor 0)").Check(testkit.Rows("{\"0\": true}"))
	tk.MustQuery("select json_object(false, 1 xor 1)").Check(testkit.Rows("{\"0\": false}"))
	tk.MustQuery("select json_object(false, not 1)").Check(testkit.Rows("{\"0\": false}"))
	tk.MustQuery("select json_array(null and 1)").Check(testkit.Rows("[null]"))
	tk.MustQuery("select json_array(null and 0)").Check(testkit.Rows("[false]"))
	tk.MustQuery("select json_array(null or 1)").Check(testkit.Rows("[true]"))
	tk.MustQuery("select json_array(null or 0)").Check(testkit.Rows("[null]"))
	tk.MustQuery("select json_array(1.15 or 0)").Check(testkit.Rows("[true]"))
	tk.MustQuery("select json_array('abc' or 0)").Check(testkit.Rows("[false]"))
	tk.MustQuery("select json_array('1abc' or 0)").Check(testkit.Rows("[true]"))
	tk.MustQuery("select json_array(null is true)").Check(testkit.Rows("[false]"))
	tk.MustQuery("select json_array(null is null)").Check(testkit.Rows("[true]"))
	tk.MustQuery("select json_array(1 in (1, 2))").Check(testkit.Rows("[true]"))
	tk.MustQuery("select json_array(0 in (1, 2))").Check(testkit.Rows("[false]"))
	tk.MustQuery("select json_array(0 not in (1, 2))").Check(testkit.Rows("[true]"))
	tk.MustQuery("select json_array(1 between 0 and 2)").Check(testkit.Rows("[true]"))
	tk.MustQuery("select json_array(1 not between 0 and 2)").Check(testkit.Rows("[false]"))
	tk.MustQuery("select json_array('123' like '123')").Check(testkit.Rows("[true]"))
	tk.MustQuery("select json_array('abcdef' rlike 'a.*c.*')").Check(testkit.Rows("[true]"))
	tk.MustQuery("select json_array(is_ipv4('127.0.0.1'))").Check(testkit.Rows("[true]"))
	tk.MustQuery("select json_array(is_ipv6('1a6b:8888:ff66:77ee:0000:1234:5678:bcde'))").Check(testkit.Rows("[true]"))
}

func (s *testIntegrationSerialSuite) TestJsonObjectCompare(c *C) {
	tk := testkit.NewTestKit(c, s.store)
	tk.MustExec("use test")

	tk.MustQuery("select json_object('k', -1) > json_object('k', 2)").Check(testkit.Rows("0"))
	tk.MustQuery("select json_object('k', -1) < json_object('k', 2)").Check(testkit.Rows("1"))

	tk.MustExec("drop table if exists tx")
	tk.MustExec("create table tx(a double, b int)")
	tk.MustExec("insert into tx values (3.0, 3)")
	tk.MustQuery("select json_object('k', a) = json_object('k', b) from tx").Check(testkit.Rows("1"))
}

func (s *testIntegrationSuite2) TestIssue15847(c *C) {
	tk := testkit.NewTestKit(c, s.store)
	tk.MustExec("use test")
	tk.MustExec("drop view if exists t15847")
	tk.MustExec("CREATE VIEW t15847(c0) AS SELECT NULL;")
	tk.MustQuery("SELECT * FROM t15847 WHERE (NOT (IF(t15847.c0, NULL, NULL)));").Check(testkit.Rows())
	tk.MustExec("drop view if exists t15847")
}

func (s *testIntegrationSerialSuite) TestLikeWithCollation(c *C) {
	tk := testkit.NewTestKit(c, s.store)
	collate.SetNewCollationEnabledForTest(true)
	defer collate.SetNewCollationEnabledForTest(false)

	tk.MustQuery(`select 'a' like 'A' collate utf8mb4_general_ci;`).Check(testkit.Rows("1"))
	tk.MustGetErrMsg(`select 'a' collate utf8mb4_bin like 'A' collate utf8mb4_general_ci;`, "[expression:1267]Illegal mix of collations (utf8mb4_bin,EXPLICIT) and (utf8mb4_general_ci,EXPLICIT) for operation 'eq'")
	tk.MustQuery(`select '😛' collate utf8mb4_general_ci like '😋';`).Check(testkit.Rows("1"))
	tk.MustQuery(`select '😛' collate utf8mb4_general_ci = '😋';`).Check(testkit.Rows("1"))
	tk.MustQuery(`select '😛' collate utf8mb4_unicode_ci like '😋';`).Check(testkit.Rows("0"))
	tk.MustQuery(`select '😛' collate utf8mb4_unicode_ci = '😋';`).Check(testkit.Rows("1"))
	tk.MustQuery(`select 'ss' collate utf8mb4_unicode_ci like 'ß';`).Check(testkit.Rows("0"))
	tk.MustQuery(`select 'ss' collate utf8mb4_unicode_ci = 'ß';`).Check(testkit.Rows("1"))
}

func (s *testIntegrationSerialSuite) TestIssue21290(c *C) {
	tk := testkit.NewTestKit(c, s.store)
	tk.MustExec("use test")
	tk.MustExec("drop table if exists t1;")
	tk.MustExec("create table t1(a date);")
	tk.MustExec("insert into t1 values (20100202);")
	tk.MustQuery("select a in ('2020-02-02', 20100202) from t1;").Check(testkit.Rows("1"))
}

func (s *testIntegrationSuite) TestIssue11645(c *C) {
	defer s.cleanEnv(c)
	tk := testkit.NewTestKit(c, s.store)
	tk.MustQuery(`SELECT DATE_ADD('1000-01-01 00:00:00', INTERVAL -2 HOUR);`).Check(testkit.Rows("0999-12-31 22:00:00"))
	tk.MustQuery(`SELECT DATE_ADD('1000-01-01 00:00:00', INTERVAL -200 HOUR);`).Check(testkit.Rows("0999-12-23 16:00:00"))
	tk.MustQuery(`SELECT DATE_ADD('0001-01-01 00:00:00', INTERVAL -2 HOUR);`).Check(testkit.Rows("0000-00-00 22:00:00"))
	tk.MustQuery(`SELECT DATE_ADD('0001-01-01 00:00:00', INTERVAL -25 HOUR);`).Check(testkit.Rows("0000-00-00 23:00:00"))
	tk.MustQuery(`SELECT DATE_ADD('0001-01-01 00:00:00', INTERVAL -8784 HOUR);`).Check(testkit.Rows("0000-00-00 00:00:00"))
	tk.MustQuery(`SELECT DATE_ADD('0001-01-01 00:00:00', INTERVAL -8785 HOUR);`).Check(testkit.Rows("<nil>"))
	tk.MustQuery(`SELECT DATE_ADD('0001-01-02 00:00:00', INTERVAL -2 HOUR);`).Check(testkit.Rows("0001-01-01 22:00:00"))
	tk.MustQuery(`SELECT DATE_ADD('0001-01-02 00:00:00', INTERVAL -24 HOUR);`).Check(testkit.Rows("0001-01-01 00:00:00"))
	tk.MustQuery(`SELECT DATE_ADD('0001-01-02 00:00:00', INTERVAL -25 HOUR);`).Check(testkit.Rows("0000-00-00 23:00:00"))
	tk.MustQuery(`SELECT DATE_ADD('0001-01-02 00:00:00', INTERVAL -8785 HOUR);`).Check(testkit.Rows("0000-00-00 23:00:00"))
}

func (s *testIntegrationSerialSuite) TestCollationIndexJoin(c *C) {
	collate.SetNewCollationEnabledForTest(true)
	defer collate.SetNewCollationEnabledForTest(false)
	tk := testkit.NewTestKit(c, s.store)
	tk.MustExec("use test")
	tk.MustExec("drop table if exists t1, t2")
	tk.MustExec("create table t1(a int, b char(10), key(b)) collate utf8mb4_general_ci")
	tk.MustExec("create table t2(a int, b char(10), key(b)) collate ascii_bin")
	tk.MustExec("insert into t1 values (1, 'a')")
	tk.MustExec("insert into t2 values (1, 'A')")

	tk.MustQuery("select /*+ inl_join(t1) */ t1.b, t2.b from t1 join t2 where t1.b=t2.b").Check(testkit.Rows("a A"))
	tk.MustQuery("select /*+ hash_join(t1) */ t1.b, t2.b from t1 join t2 where t1.b=t2.b").Check(testkit.Rows("a A"))
	tk.MustQuery("select /*+ merge_join(t1) */ t1.b, t2.b from t1 join t2 where t1.b=t2.b").Check(testkit.Rows("a A"))
	tk.MustQuery("select /*+ inl_hash_join(t1) */ t1.b, t2.b from t1 join t2 where t1.b=t2.b").Check(testkit.Rows("a A"))
	tk.MustQuery("select /*+ inl_hash_join(t2) */ t1.b, t2.b from t1 join t2 where t1.b=t2.b").Check(testkit.Rows("a A"))
	tk.MustQuery("show warnings").Check(testkit.Rows("Warning 1815 Optimizer Hint /*+ INL_HASH_JOIN(t2) */ is inapplicable"))
	tk.MustQuery("select /*+ inl_merge_join(t1) */ t1.b, t2.b from t1 join t2 where t1.b=t2.b").Check(testkit.Rows("a A"))
	tk.MustQuery("select /*+ inl_merge_join(t2) */ t1.b, t2.b from t1 join t2 where t1.b=t2.b").Check(testkit.Rows("a A"))
	tk.MustQuery("show warnings").Check(testkit.Rows("Warning 1815 Optimizer Hint /*+ INL_MERGE_JOIN(t2) */ is inapplicable"))
}

<<<<<<< HEAD
func (s *testSuite) TestIssue12206(c *C) {
	tk := testkit.NewTestKit(c, s.store)
	tk.MustExec("use test")
	tk.MustExec("drop table if exists t12206;")
	tk.MustExec("create table t12206(\n    `col_tinyint_unsigned` tinyint(3) unsigned DEFAULT NULL,\n    `col_double_unsigned` double unsigned DEFAULT NULL,\n    `col_year_key` year(4) DEFAULT NULL\n);")
	tk.MustExec("insert into t12206 values(73,0,0000);")
	tk.MustQuery("SELECT TIME_FORMAT( `col_tinyint_unsigned`, ( IFNULL( `col_double_unsigned`, `col_year_key` ) ) ) AS field1 FROM `t12206`;").Check(
		testkit.Rows("<nil>"))
	tk.MustQuery("show warnings").Check(testkit.Rows("Warning 1292 Truncated incorrect time value: '73'"))
=======
func (s *testIntegrationSuite) TestIssue19892(c *C) {
	defer s.cleanEnv(c)
	tk := testkit.NewTestKit(c, s.store)
	tk.MustExec("USE test")
	tk.MustExec("CREATE TABLE dd(a date, b datetime, c timestamp)")

	// check NO_ZERO_DATE
	{
		tk.MustExec("SET sql_mode=''")
		{
			tk.MustExec("TRUNCATE TABLE dd")
			tk.MustExec("INSERT INTO dd(a) values('0000-00-00')")
			tk.MustQuery("SHOW WARNINGS").Check(testkit.Rows())
			tk.MustQuery("SELECT a FROM dd").Check(testkit.Rows("0000-00-00"))

			tk.MustExec("TRUNCATE TABLE dd")
			tk.MustExec("INSERT INTO dd(b) values('2000-10-01')")
			tk.MustExec("UPDATE dd SET b = '0000-00-00'")
			tk.MustQuery("SHOW WARNINGS").Check(testkit.Rows())
			tk.MustQuery("SELECT b FROM dd").Check(testkit.Rows("0000-00-00 00:00:00"))

			tk.MustExec("TRUNCATE TABLE dd")
			tk.MustExec("INSERT INTO dd(c) values('0000-00-00 20:00:00')")
			tk.MustQuery("SHOW WARNINGS").Check(testkit.Rows("Warning 1292 Incorrect timestamp value: '0000-00-00 20:00:00'"))
			tk.MustQuery("SELECT c FROM dd").Check(testkit.Rows("0000-00-00 00:00:00"))

			tk.MustExec("TRUNCATE TABLE dd")
			tk.MustExec("INSERT INTO dd(c) values('2000-10-01 20:00:00')")
			tk.MustExec("UPDATE dd SET c = '0000-00-00 20:00:00'")
			tk.MustQuery("SHOW WARNINGS").Check(testkit.Rows("Warning 1292 Incorrect timestamp value: '0000-00-00 20:00:00'"))
			tk.MustQuery("SELECT c FROM dd").Check(testkit.Rows("0000-00-00 00:00:00"))
		}

		tk.MustExec("SET sql_mode='NO_ZERO_DATE'")
		{
			tk.MustExec("TRUNCATE TABLE dd")
			tk.MustExec("INSERT INTO dd(b) values('0000-0-00')")
			tk.MustQuery("SHOW WARNINGS").Check(testkit.Rows("Warning 1292 Incorrect datetime value: '0000-0-00'"))
			tk.MustQuery("SELECT b FROM dd").Check(testkit.Rows("0000-00-00 00:00:00"))

			tk.MustExec("TRUNCATE TABLE dd")
			tk.MustExec("INSERT INTO dd(a) values('2000-10-01')")
			tk.MustExec("UPDATE dd SET a = '0000-00-00'")
			tk.MustQuery("SHOW WARNINGS").Check(testkit.Rows("Warning 1292 Incorrect date value: '0000-00-00'"))
			tk.MustQuery("SELECT a FROM dd").Check(testkit.Rows("0000-00-00"))

			tk.MustExec("TRUNCATE TABLE dd")
			tk.MustExec("INSERT INTO dd(c) values('2000-10-01 10:00:00')")
			tk.MustExec("UPDATE dd SET c = '0000-00-00 10:00:00'")
			tk.MustQuery("SHOW WARNINGS").Check(testkit.Rows("Warning 1292 Incorrect timestamp value: '0000-00-00 10:00:00'"))
			tk.MustQuery("SELECT c FROM dd").Check(testkit.Rows("0000-00-00 00:00:00"))
		}

		tk.MustExec("SET sql_mode='NO_ZERO_DATE,STRICT_TRANS_TABLES'")
		{
			tk.MustExec("TRUNCATE TABLE dd")
			tk.MustGetErrMsg("INSERT INTO dd(c) VALUES ('0000-00-00 20:00:00')", "[table:1366]Incorrect timestamp value: '0000-00-00 20:00:00' for column 'c' at row 1")
			tk.MustExec("INSERT IGNORE INTO dd(c) VALUES ('0000-00-00 20:00:00')")
			tk.MustQuery("SHOW WARNINGS").Check(testkit.Rows("Warning 1292 Incorrect timestamp value: '0000-00-00 20:00:00'"))
			tk.MustQuery("SELECT c FROM dd").Check(testkit.Rows("0000-00-00 00:00:00"))

			tk.MustExec("TRUNCATE TABLE dd")
			tk.MustExec("INSERT INTO dd(b) values('2000-10-01')")
			tk.MustGetErrMsg("UPDATE dd SET b = '0000-00-00'", "[types:1292]Incorrect datetime value: '0000-00-00'")
			tk.MustExec("UPDATE IGNORE dd SET b = '0000-00-00'")
			tk.MustQuery("SHOW WARNINGS").Check(testkit.Rows("Warning 1292 Incorrect datetime value: '0000-00-00'"))
			tk.MustQuery("SELECT b FROM dd").Check(testkit.Rows("0000-00-00 00:00:00"))

			tk.MustExec("TRUNCATE TABLE dd")
			tk.MustExec("INSERT INTO dd(c) values('2000-10-01 10:00:00')")
			tk.MustGetErrMsg("UPDATE dd SET c = '0000-00-00 00:00:00'", "[types:1292]Incorrect timestamp value: '0000-00-00 00:00:00'")
			tk.MustExec("UPDATE IGNORE dd SET c = '0000-00-00 00:00:00'")
			tk.MustQuery("SHOW WARNINGS").Check(testkit.Rows("Warning 1292 Incorrect timestamp value: '0000-00-00 00:00:00'"))
			tk.MustQuery("SELECT c FROM dd").Check(testkit.Rows("0000-00-00 00:00:00"))
		}
	}

	// check NO_ZERO_IN_DATE
	{
		tk.MustExec("SET sql_mode=''")
		{
			tk.MustExec("TRUNCATE TABLE dd")
			tk.MustExec("INSERT INTO dd(a) values('2000-01-00')")
			tk.MustQuery("SHOW WARNINGS").Check(testkit.Rows())
			tk.MustQuery("SELECT a FROM dd").Check(testkit.Rows("2000-01-00"))
			tk.MustExec("INSERT INTO dd(a) values('2000-00-01')")
			tk.MustQuery("SHOW WARNINGS").Check(testkit.Rows())
			tk.MustQuery("SELECT a FROM dd").Check(testkit.Rows("2000-01-00", "2000-00-01"))
			tk.MustExec("INSERT INTO dd(a) values('0-01-02')")
			tk.MustQuery("SHOW WARNINGS").Check(testkit.Rows())
			tk.MustQuery("SELECT a FROM dd").Check(testkit.Rows("2000-01-00", "2000-00-01", "0000-01-02"))

			tk.MustExec("TRUNCATE TABLE dd")
			tk.MustExec("INSERT INTO dd(b) values('2000-01-02')")
			tk.MustExec("UPDATE dd SET b = '2000-00-02'")
			tk.MustQuery("SHOW WARNINGS").Check(testkit.Rows())
			tk.MustQuery("SELECT b FROM dd").Check(testkit.Rows("2000-00-02 00:00:00"))

			tk.MustExec("TRUNCATE TABLE dd")
			tk.MustExec("INSERT INTO dd(c) values('2000-01-02 20:00:00')")
			tk.MustExec("UPDATE dd SET c = '0000-01-02 20:00:00'")
			tk.MustQuery("SHOW WARNINGS").Check(testkit.Rows("Warning 1292 Incorrect timestamp value: '0000-01-02 20:00:00'"))
			tk.MustQuery("SELECT c FROM dd").Check(testkit.Rows("0000-00-00 00:00:00"))
		}

		tk.MustExec("SET sql_mode='NO_ZERO_IN_DATE'")
		{
			tk.MustExec("TRUNCATE TABLE dd")
			tk.MustExec("INSERT INTO dd(a) values('2000-01-00')")
			tk.MustQuery("SHOW WARNINGS").Check(testkit.Rows("Warning 1292 Incorrect date value: '2000-01-00'"))
			tk.MustQuery("SELECT a FROM dd").Check(testkit.Rows("0000-00-00"))

			tk.MustExec("TRUNCATE TABLE dd")
			tk.MustExec("INSERT INTO dd(a) values('2000-01-02')")
			tk.MustExec("UPDATE dd SET a = '2000-00-02'")
			tk.MustQuery("SHOW WARNINGS").Check(testkit.Rows("Warning 1292 Incorrect date value: '2000-00-02'"))
			tk.MustQuery("SELECT a FROM dd").Check(testkit.Rows("0000-00-00"))
			tk.MustExec("UPDATE dd SET b = '2000-01-0'")
			tk.MustQuery("SHOW WARNINGS").Check(testkit.Rows("Warning 1292 Incorrect datetime value: '2000-01-0'"))
			tk.MustQuery("SELECT b FROM dd").Check(testkit.Rows("0000-00-00 00:00:00"))
			// consistent with Mysql8
			tk.MustExec("UPDATE dd SET b = '0-01-02'")
			tk.MustQuery("SHOW WARNINGS").Check(testkit.Rows())
			tk.MustQuery("SELECT b FROM dd").Check(testkit.Rows("0000-01-02 00:00:00"))

			tk.MustExec("TRUNCATE TABLE dd")
			tk.MustExec("INSERT INTO dd(c) values('2000-01-02 20:00:00')")
			tk.MustExec("UPDATE dd SET c = '2000-00-02 20:00:00'")
			tk.MustQuery("SHOW WARNINGS").Check(testkit.Rows("Warning 1292 Incorrect timestamp value: '2000-00-02 20:00:00'"))
			tk.MustQuery("SELECT c FROM dd").Check(testkit.Rows("0000-00-00 00:00:00"))
		}

		tk.MustExec("SET sql_mode='NO_ZERO_IN_DATE,STRICT_TRANS_TABLES'")
		{
			tk.MustExec("TRUNCATE TABLE dd")
			tk.MustGetErrMsg("INSERT INTO dd(b) VALUES ('2000-01-00')", "[table:1366]Incorrect datetime value: '2000-01-00' for column 'b' at row 1")
			tk.MustExec("INSERT IGNORE INTO dd(b) VALUES ('2000-00-01')")
			tk.MustQuery("SHOW WARNINGS").Check(testkit.Rows("Warning 1292 Incorrect datetime value: '2000-00-01'"))
			tk.MustQuery("SELECT b FROM dd").Check(testkit.Rows("0000-00-00 00:00:00"))

			tk.MustExec("TRUNCATE TABLE dd")
			tk.MustExec("INSERT INTO dd(b) VALUES ('2000-01-02')")
			tk.MustGetErrMsg("UPDATE dd SET b = '2000-01-00'", "[types:1292]Incorrect datetime value: '2000-01-00'")
			tk.MustExec("UPDATE IGNORE dd SET b = '2000-01-0'")
			tk.MustQuery("SHOW WARNINGS").Check(testkit.Rows("Warning 1292 Incorrect datetime value: '2000-01-0'"))
			tk.MustQuery("SELECT b FROM dd").Check(testkit.Rows("0000-00-00 00:00:00"))
			tk.MustExec("UPDATE dd SET b = '0000-1-2'")
			tk.MustQuery("SELECT b FROM dd").Check(testkit.Rows("0000-01-02 00:00:00"))
			tk.MustGetErrMsg("UPDATE dd SET c = '0000-01-05'", "[types:1292]Incorrect timestamp value: '0000-01-05'")
			tk.MustExec("UPDATE IGNORE dd SET c = '0000-01-5'")
			tk.MustQuery("SHOW WARNINGS").Check(testkit.Rows("Warning 1292 Incorrect timestamp value: '0000-01-5'"))
			tk.MustQuery("SELECT c FROM dd").Check(testkit.Rows("0000-00-00 00:00:00"))

			tk.MustExec("TRUNCATE TABLE dd")
			tk.MustGetErrMsg("INSERT INTO dd(c) VALUES ('2000-01-00 20:00:00')", "[table:1366]Incorrect timestamp value: '2000-01-00 20:00:00' for column 'c' at row 1")
			tk.MustExec("INSERT INTO dd(c) VALUES ('2000-01-02')")
			tk.MustGetErrMsg("UPDATE dd SET c = '2000-01-00 20:00:00'", "[types:1292]Incorrect timestamp value: '2000-01-00 20:00:00'")
			tk.MustExec("UPDATE IGNORE dd SET b = '2000-01-00'")
			tk.MustQuery("SHOW WARNINGS").Check(testkit.Rows("Warning 1292 Incorrect datetime value: '2000-01-00'"))
			tk.MustQuery("SELECT b FROM dd").Check(testkit.Rows("0000-00-00 00:00:00"))
		}
	}

	// check !NO_ZERO_DATE
	tk.MustExec("SET sql_mode='ONLY_FULL_GROUP_BY,STRICT_TRANS_TABLES,NO_ZERO_IN_DATE,ERROR_FOR_DIVISION_BY_ZERO,NO_AUTO_CREATE_USER,NO_ENGINE_SUBSTITUTION'")
	{
		tk.MustExec("TRUNCATE TABLE dd")
		tk.MustExec("INSERT INTO dd(a) values('0000-00-00')")
		tk.MustQuery("SHOW WARNINGS").Check(testkit.Rows())
		tk.MustQuery("SELECT a FROM dd").Check(testkit.Rows("0000-00-00"))

		tk.MustExec("TRUNCATE TABLE dd")
		tk.MustExec("INSERT INTO dd(b) values('2000-10-01')")
		tk.MustExec("UPDATE dd SET b = '0000-00-00'")
		tk.MustQuery("SHOW WARNINGS").Check(testkit.Rows())
		tk.MustQuery("SELECT b FROM dd").Check(testkit.Rows("0000-00-00 00:00:00"))

		tk.MustExec("TRUNCATE TABLE dd")
		tk.MustExec("INSERT INTO dd(c) values('0000-00-00 00:00:00')")
		tk.MustQuery("SHOW WARNINGS").Check(testkit.Rows())

		tk.MustExec("TRUNCATE TABLE dd")
		tk.MustExec("INSERT INTO dd(c) values('2000-10-01 10:00:00')")
		tk.MustExec("UPDATE dd SET c = '0000-00-00 00:00:00'")
		tk.MustQuery("SHOW WARNINGS").Check(testkit.Rows())
		tk.MustQuery("SELECT c FROM dd").Check(testkit.Rows("0000-00-00 00:00:00"))

		tk.MustExec("TRUNCATE TABLE dd")
		tk.MustGetErrMsg("INSERT INTO dd(b) VALUES ('2000-01-00')", "[table:1366]Incorrect datetime value: '2000-01-00' for column 'b' at row 1")
		tk.MustExec("INSERT IGNORE INTO dd(b) VALUES ('2000-00-01')")
		tk.MustQuery("SHOW WARNINGS").Check(testkit.Rows("Warning 1292 Incorrect datetime value: '2000-00-01'"))
		tk.MustQuery("SELECT b FROM dd").Check(testkit.Rows("0000-00-00 00:00:00"))

		tk.MustExec("TRUNCATE TABLE dd")
		tk.MustExec("INSERT INTO dd(b) VALUES ('2000-01-02')")
		tk.MustGetErrMsg("UPDATE dd SET b = '2000-01-00'", "[types:1292]Incorrect datetime value: '2000-01-00'")
		tk.MustExec("UPDATE IGNORE dd SET b = '2000-01-0'")
		tk.MustQuery("SHOW WARNINGS").Check(testkit.Rows("Warning 1292 Incorrect datetime value: '2000-01-0'"))
		tk.MustQuery("SELECT b FROM dd").Check(testkit.Rows("0000-00-00 00:00:00"))
		tk.MustExec("UPDATE dd SET b = '0000-1-2'")
		tk.MustQuery("SELECT b FROM dd").Check(testkit.Rows("0000-01-02 00:00:00"))
		tk.MustGetErrMsg("UPDATE dd SET c = '0000-01-05'", "[types:1292]Incorrect timestamp value: '0000-01-05'")
		tk.MustExec("UPDATE IGNORE dd SET c = '0000-01-5'")
		tk.MustQuery("SHOW WARNINGS").Check(testkit.Rows("Warning 1292 Incorrect timestamp value: '0000-01-5'"))
		tk.MustQuery("SELECT c FROM dd").Check(testkit.Rows("0000-00-00 00:00:00"))

		tk.MustExec("TRUNCATE TABLE dd")
		tk.MustGetErrMsg("INSERT INTO dd(c) VALUES ('2000-01-00 20:00:00')", "[table:1366]Incorrect timestamp value: '2000-01-00 20:00:00' for column 'c' at row 1")
		tk.MustExec("INSERT INTO dd(c) VALUES ('2000-01-02')")
		tk.MustGetErrMsg("UPDATE dd SET c = '2000-01-00 20:00:00'", "[types:1292]Incorrect timestamp value: '2000-01-00 20:00:00'")
		tk.MustExec("UPDATE IGNORE dd SET b = '2000-01-00'")
		tk.MustQuery("SHOW WARNINGS").Check(testkit.Rows("Warning 1292 Incorrect datetime value: '2000-01-00'"))
		tk.MustQuery("SELECT b FROM dd").Check(testkit.Rows("0000-00-00 00:00:00"))
	}

	// check !NO_ZERO_IN_DATE
	tk.MustExec("SET sql_mode='ONLY_FULL_GROUP_BY,STRICT_TRANS_TABLES,NO_ZERO_DATE,ERROR_FOR_DIVISION_BY_ZERO,NO_AUTO_CREATE_USER,NO_ENGINE_SUBSTITUTION'")
	{
		tk.MustExec("TRUNCATE TABLE dd")
		tk.MustExec("INSERT INTO dd(a) values('2000-00-10')")
		tk.MustQuery("SHOW WARNINGS").Check(testkit.Rows())
		tk.MustQuery("SELECT a FROM dd").Check(testkit.Rows("2000-00-10"))

		tk.MustExec("TRUNCATE TABLE dd")
		tk.MustExec("INSERT INTO dd(b) values('2000-10-01')")
		tk.MustExec("UPDATE dd SET b = '2000-00-10'")
		tk.MustQuery("SHOW WARNINGS").Check(testkit.Rows())
		tk.MustQuery("SELECT b FROM dd").Check(testkit.Rows("2000-00-10 00:00:00"))

		tk.MustExec("TRUNCATE TABLE dd")
		tk.MustExec("INSERT INTO dd(c) values('2000-10-01 10:00:00')")
		tk.MustGetErrMsg("UPDATE dd SET c = '2000-00-10 00:00:00'", "[types:1292]Incorrect timestamp value: '2000-00-10 00:00:00'")
		tk.MustExec("UPDATE IGNORE dd SET c = '2000-01-00 00:00:00'")
		tk.MustQuery("SHOW WARNINGS").Check(testkit.Rows("Warning 1292 Incorrect timestamp value: '2000-01-00 00:00:00'"))
		tk.MustQuery("SELECT c FROM dd").Check(testkit.Rows("0000-00-00 00:00:00"))
	}
>>>>>>> 058e52ad
}

func (s *testIntegrationSuite2) TestCastCoer(c *C) {
	tk := testkit.NewTestKit(c, s.store)

	tk.MustQuery("select coercibility(binary('a'))").Check(testkit.Rows("2"))
	tk.MustQuery("select coercibility(cast('a' as char(10)))").Check(testkit.Rows("2"))
	tk.MustQuery("select coercibility(convert('abc', char(10)));").Check(testkit.Rows("2"))
}

func (s *testIntegrationSuite) TestDatetimeUserVariable(c *C) {
	tk := testkit.NewTestKit(c, s.store)
	tk.MustExec("set @p = now()")
	tk.MustExec("set @@tidb_enable_vectorized_expression = false")
	c.Check(tk.MustQuery("select @p").Rows()[0][0] != "", IsTrue)
	tk.MustExec("set @@tidb_enable_vectorized_expression = true")
	c.Check(tk.MustQuery("select @p").Rows()[0][0] != "", IsTrue)
}

func (s *testIntegrationSuite) TestIssue22098(c *C) {
	tk := testkit.NewTestKit(c, s.store)
	tk.MustExec("use test")
	tk.MustExec("CREATE TABLE `ta` (" +
		"  `k` varchar(32) NOT NULL DEFAULT ' '," +
		"  `c0` varchar(32) NOT NULL DEFAULT ' '," +
		"  `c` varchar(18) NOT NULL DEFAULT ' '," +
		"  `e0` varchar(1) NOT NULL DEFAULT ' '," +
		"  PRIMARY KEY (`k`,`c0`,`c`)," +
		"  KEY `idx` (`c`,`e0`)" +
		") ENGINE=InnoDB DEFAULT CHARSET=utf8mb4 COLLATE=utf8mb4_bin")
	tk.MustExec("CREATE TABLE `tb` (" +
		"  `k` varchar(32) NOT NULL DEFAULT ' '," +
		"  `e` int(11) NOT NULL DEFAULT '0'," +
		"  `i` int(11) NOT NULL DEFAULT '0'," +
		"  `s` varchar(1) NOT NULL DEFAULT ' '," +
		"  `c` varchar(50) NOT NULL DEFAULT ' '," +
		"  PRIMARY KEY (`k`)" +
		") ENGINE=InnoDB DEFAULT CHARSET=utf8mb4 COLLATE=utf8mb4_bin")
	tk.MustExec("prepare stmt from \"select a.* from ta a left join tb b on a.k = b.k where (a.k <> '000000' and ((b.s = ? and i = ? ) or (b.s = ? and e = ?) or (b.s not in(?, ?))) and b.c like '%1%') or (a.c <> '000000' and a.k = '000000')\"")
	tk.MustExec("set @a=3;set @b=20200414;set @c='a';set @d=20200414;set @e=3;set @f='a';")
	tk.MustQuery("execute stmt using @a,@b,@c,@d,@e,@f").Check(testkit.Rows())
}

func (s *testIntegrationSerialSuite) TestIssue20608(c *C) {
	collate.SetNewCollationEnabledForTest(true)
	defer collate.SetNewCollationEnabledForTest(false)
	tk := testkit.NewTestKit(c, s.store)
	tk.MustQuery("select '䇇Հ' collate utf8mb4_bin like '___Հ';").Check(testkit.Rows("0"))
}

func (s *testSuite2) TestIssue12205(c *C) {
	tk := testkit.NewTestKit(c, s.store)

	tk.MustExec("use test")
	tk.MustExec("drop table if exists t12205;")
	tk.MustExec("create table t12205(\n    `col_varchar_64` varchar(64) DEFAULT NULL,\n    `col_varchar_64_key` varchar(64) DEFAULT NULL\n);")
	tk.MustExec("insert into t12205 values('-1038024704','-527892480');")
	tk.MustQuery("select SEC_TO_TIME( ( `col_varchar_64` & `col_varchar_64_key` ) ),`col_varchar_64` & `col_varchar_64_key` from t12205; ").Check(
		testkit.Rows("838:59:59 18446744072635875328"))
	tk.MustQuery("show warnings;").Check(
		testkit.Rows("Warning 1292 Truncated incorrect time value: '18446744072635875000'"))
}

func (s *testIntegrationSuite) TestIssue11333(c *C) {
	defer s.cleanEnv(c)
	tk := testkit.NewTestKit(c, s.store)
	tk.MustExec("use test")
	tk.MustExec("drop table if exists t;")
	tk.MustExec("drop table if exists t1;")
	tk.MustExec("create table t(col1 decimal);")
	tk.MustExec(" insert into t values(0.00000000000000000000000000000000000000000000000000000000000000000000000000000000000000000);")
	tk.MustQuery(`select * from t;`).Check(testkit.Rows("0"))
	tk.MustExec("create table t1(col1 decimal(65,30));")
	tk.MustExec(" insert into t1 values(0.00000000000000000000000000000000000000000000000000000000000000000000000000000000000000000);")
	tk.MustQuery(`select * from t1;`).Check(testkit.Rows("0.000000000000000000000000000000"))
	tk.MustQuery(`select 0.00000000000000000000000000000000000000000000000000000000000000000000000000000000000000000;`).Check(testkit.Rows("0.000000000000000000000000000000000000000000000000000000000000000000000000"))
	tk.MustQuery(`select 0.0000000000000000000000000000000000000000000000000000000000000000000000012;`).Check(testkit.Rows("0.000000000000000000000000000000000000000000000000000000000000000000000001"))
	tk.MustQuery(`select 0.000000000000000000000000000000000000000000000000000000000000000000000001;`).Check(testkit.Rows("0.000000000000000000000000000000000000000000000000000000000000000000000001"))
}

func (s *testIntegrationSerialSuite) TestIssue19116(c *C) {
	collate.SetNewCollationEnabledForTest(true)
	defer collate.SetNewCollationEnabledForTest(false)

	tk := testkit.NewTestKit(c, s.store)
	tk.MustExec("set names utf8mb4 collate utf8mb4_general_ci;")
	tk.MustQuery("select collation(concat(1 collate `binary`));").Check(testkit.Rows("binary"))
	tk.MustQuery("select coercibility(concat(1 collate `binary`));").Check(testkit.Rows("0"))
	tk.MustQuery("select collation(concat(NULL,NULL));").Check(testkit.Rows("binary"))
	tk.MustQuery("select coercibility(concat(NULL,NULL));").Check(testkit.Rows("6"))
	tk.MustQuery("select collation(concat(1,1));").Check(testkit.Rows("utf8mb4_general_ci"))
	tk.MustQuery("select coercibility(concat(1,1));").Check(testkit.Rows("4"))
	tk.MustQuery("select collation(1);").Check(testkit.Rows("binary"))
	tk.MustQuery("select coercibility(1);").Check(testkit.Rows("5"))
	tk.MustQuery("select coercibility(1=1);").Check(testkit.Rows("5"))
}<|MERGE_RESOLUTION|>--- conflicted
+++ resolved
@@ -7704,7 +7704,6 @@
 	tk.MustQuery("show warnings").Check(testkit.Rows("Warning 1815 Optimizer Hint /*+ INL_MERGE_JOIN(t2) */ is inapplicable"))
 }
 
-<<<<<<< HEAD
 func (s *testSuite) TestIssue12206(c *C) {
 	tk := testkit.NewTestKit(c, s.store)
 	tk.MustExec("use test")
@@ -7713,8 +7712,9 @@
 	tk.MustExec("insert into t12206 values(73,0,0000);")
 	tk.MustQuery("SELECT TIME_FORMAT( `col_tinyint_unsigned`, ( IFNULL( `col_double_unsigned`, `col_year_key` ) ) ) AS field1 FROM `t12206`;").Check(
 		testkit.Rows("<nil>"))
-	tk.MustQuery("show warnings").Check(testkit.Rows("Warning 1292 Truncated incorrect time value: '73'"))
-=======
+	tk.MustQuery("show warnings").Check(testkit.Rows("Warning 1292 Truncated incorrect time value: '73'")) 
+}
+
 func (s *testIntegrationSuite) TestIssue19892(c *C) {
 	defer s.cleanEnv(c)
 	tk := testkit.NewTestKit(c, s.store)
@@ -7951,7 +7951,6 @@
 		tk.MustQuery("SHOW WARNINGS").Check(testkit.Rows("Warning 1292 Incorrect timestamp value: '2000-01-00 00:00:00'"))
 		tk.MustQuery("SELECT c FROM dd").Check(testkit.Rows("0000-00-00 00:00:00"))
 	}
->>>>>>> 058e52ad
 }
 
 func (s *testIntegrationSuite2) TestCastCoer(c *C) {
