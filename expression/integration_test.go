// Copyright 2017 PingCAP, Inc.
//
// Licensed under the Apache License, Version 2.0 (the "License");
// you may not use this file except in compliance with the License.
// You may obtain a copy of the License at
//
//     http://www.apache.org/licenses/LICENSE-2.0
//
// Unless required by applicable law or agreed to in writing, software
// distributed under the License is distributed on an "AS IS" BASIS,
// See the License for the specific language governing permissions and
// limitations under the License.

package expression_test

import (
	"fmt"
	"strings"
	"time"

	"github.com/juju/errors"
	. "github.com/pingcap/check"
	"github.com/pingcap/tidb"
	"github.com/pingcap/tidb/context"
	"github.com/pingcap/tidb/kv"
	"github.com/pingcap/tidb/mysql"
	"github.com/pingcap/tidb/terror"
	"github.com/pingcap/tidb/util/mock"
	"github.com/pingcap/tidb/util/testkit"
	"github.com/pingcap/tidb/util/testleak"
	"github.com/pingcap/tidb/util/testutil"
	"github.com/pingcap/tidb/util/types"
)

var _ = Suite(&testIntegrationSuite{})

type testIntegrationSuite struct {
	store kv.Storage
	ctx   context.Context
}

func (s *testIntegrationSuite) cleanEnv(c *C) {
	tk := testkit.NewTestKit(c, s.store)
	tk.MustExec("use test")
	r := tk.MustQuery("show tables")
	for _, tb := range r.Rows() {
		tableName := tb[0]
		tk.MustExec(fmt.Sprintf("drop table %v", tableName))
	}
}

func (s *testIntegrationSuite) SetUpSuite(c *C) {
	s.store, _ = newStoreWithBootstrap()
	s.ctx = mock.NewContext()
}

func (s *testIntegrationSuite) TestFuncREPEAT(c *C) {
	tk := testkit.NewTestKit(c, s.store)
	defer func() {
		s.cleanEnv(c)
		testleak.AfterTest(c)()
	}()
	tk.MustExec("USE test;")
	tk.MustExec("DROP TABLE IF EXISTS table_string;")
	tk.MustExec("CREATE TABLE table_string(a CHAR(20), b VARCHAR(20), c TINYTEXT, d TEXT(20), e MEDIUMTEXT, f LONGTEXT, g BIGINT);")
	tk.MustExec("INSERT INTO table_string (a, b, c, d, e, f, g) VALUES ('a', 'b', 'c', 'd', 'e', 'f', 2);")
	tk.CheckExecResult(1, 0)

	r := tk.MustQuery("SELECT REPEAT(a, g), REPEAT(b, g), REPEAT(c, g), REPEAT(d, g), REPEAT(e, g), REPEAT(f, g) FROM table_string;")
	r.Check(testkit.Rows("aa bb cc dd ee ff"))

	r = tk.MustQuery("SELECT REPEAT(NULL, g), REPEAT(NULL, g), REPEAT(NULL, g), REPEAT(NULL, g), REPEAT(NULL, g), REPEAT(NULL, g) FROM table_string;")
	r.Check(testkit.Rows("<nil> <nil> <nil> <nil> <nil> <nil>"))

	r = tk.MustQuery("SELECT REPEAT(a, NULL), REPEAT(b, NULL), REPEAT(c, NULL), REPEAT(d, NULL), REPEAT(e, NULL), REPEAT(f, NULL) FROM table_string;")
	r.Check(testkit.Rows("<nil> <nil> <nil> <nil> <nil> <nil>"))

	r = tk.MustQuery("SELECT REPEAT(a, 2), REPEAT(b, 2), REPEAT(c, 2), REPEAT(d, 2), REPEAT(e, 2), REPEAT(f, 2) FROM table_string;")
	r.Check(testkit.Rows("aa bb cc dd ee ff"))

	r = tk.MustQuery("SELECT REPEAT(NULL, 2), REPEAT(NULL, 2), REPEAT(NULL, 2), REPEAT(NULL, 2), REPEAT(NULL, 2), REPEAT(NULL, 2) FROM table_string;")
	r.Check(testkit.Rows("<nil> <nil> <nil> <nil> <nil> <nil>"))

	r = tk.MustQuery("SELECT REPEAT(a, -1), REPEAT(b, -2), REPEAT(c, -2), REPEAT(d, -2), REPEAT(e, -2), REPEAT(f, -2) FROM table_string;")
	r.Check(testkit.Rows("     "))

	r = tk.MustQuery("SELECT REPEAT(a, 0), REPEAT(b, 0), REPEAT(c, 0), REPEAT(d, 0), REPEAT(e, 0), REPEAT(f, 0) FROM table_string;")
	r.Check(testkit.Rows("     "))

	r = tk.MustQuery("SELECT REPEAT(a, 16777217), REPEAT(b, 16777217), REPEAT(c, 16777217), REPEAT(d, 16777217), REPEAT(e, 16777217), REPEAT(f, 16777217) FROM table_string;")
	r.Check(testkit.Rows("<nil> <nil> <nil> <nil> <nil> <nil>"))
}

func (s *testIntegrationSuite) TestFuncLpadAndRpad(c *C) {
	tk := testkit.NewTestKit(c, s.store)
	defer func() {
		s.cleanEnv(c)
		testleak.AfterTest(c)()
	}()
	tk.MustExec(`USE test;`)
	tk.MustExec(`DROP TABLE IF EXISTS t;`)
	tk.MustExec(`CREATE TABLE t(a BINARY(10), b CHAR(10));`)
	tk.MustExec(`INSERT INTO t SELECT "中文", "abc";`)
	result := tk.MustQuery(`SELECT LPAD(a, 11, "a"), LPAD(b, 2, "xx") FROM t;`)
	result.Check(testkit.Rows("a中文\x00\x00\x00\x00 ab"))
	result = tk.MustQuery(`SELECT RPAD(a, 11, "a"), RPAD(b, 2, "xx") FROM t;`)
	result.Check(testkit.Rows("中文\x00\x00\x00\x00a ab"))
	result = tk.MustQuery(`SELECT LPAD("中文", 5, "字符"), LPAD("中文", 1, "a");`)
	result.Check(testkit.Rows("字符字中文 中"))
	result = tk.MustQuery(`SELECT RPAD("中文", 5, "字符"), RPAD("中文", 1, "a");`)
	result.Check(testkit.Rows("中文字符字 中"))
	result = tk.MustQuery(`SELECT RPAD("中文", -5, "字符"), RPAD("中文", 10, "");`)
	result.Check(testkit.Rows("<nil> <nil>"))
	result = tk.MustQuery(`SELECT LPAD("中文", -5, "字符"), LPAD("中文", 10, "");`)
	result.Check(testkit.Rows("<nil> <nil>"))
}

func (s *testIntegrationSuite) TestMiscellaneousBuiltin(c *C) {
	defer func() {
		s.cleanEnv(c)
		testleak.AfterTest(c)()
	}()

	tk := testkit.NewTestKit(c, s.store)
	tk.MustExec("use test")
	// for uuid
	r := tk.MustQuery("select uuid(), uuid(), uuid(), uuid(), uuid(), uuid();")
	for _, it := range r.Rows() {
		for _, item := range it {
			uuid, ok := item.(string)
			c.Assert(ok, Equals, true)
			list := strings.Split(uuid, "-")
			c.Assert(len(list), Equals, 5)
			c.Assert(len(list[0]), Equals, 8)
			c.Assert(len(list[1]), Equals, 4)
			c.Assert(len(list[2]), Equals, 4)
			c.Assert(len(list[3]), Equals, 4)
			c.Assert(len(list[4]), Equals, 12)
		}
	}
	tk.MustQuery("select sleep(1);").Check(testkit.Rows("0"))
	tk.MustQuery("select sleep(0);").Check(testkit.Rows("0"))
	tk.MustQuery("select sleep('a');").Check(testkit.Rows("0"))
	tk.MustQuery("show warnings;").Check(testkit.Rows("Warning 1265 Data Truncated"))
	rs, err := tk.Exec("select sleep(-1);")
	c.Assert(err, IsNil)
	c.Assert(rs, NotNil)
	_, err = tidb.GetRows(rs)
	c.Assert(err, NotNil)

	tk.MustQuery("SELECT INET_ATON('10.0.5.9');").Check(testkit.Rows("167773449"))
	tk.MustQuery("SELECT INET_NTOA(167773449);").Check(testkit.Rows("10.0.5.9"))
	tk.MustQuery("SELECT HEX(INET6_ATON('fdfe::5a55:caff:fefa:9089'));").Check(testkit.Rows("FDFE0000000000005A55CAFFFEFA9089"))
	tk.MustQuery("SELECT HEX(INET6_ATON('10.0.5.9'));").Check(testkit.Rows("0A000509"))
	tk.MustQuery("SELECT INET6_NTOA(INET6_ATON('fdfe::5a55:caff:fefa:9089'));").Check(testkit.Rows("fdfe::5a55:caff:fefa:9089"))
	tk.MustQuery("SELECT INET6_NTOA(INET6_ATON('10.0.5.9'));").Check(testkit.Rows("10.0.5.9"))
	tk.MustQuery("SELECT INET6_NTOA(UNHEX('FDFE0000000000005A55CAFFFEFA9089'));").Check(testkit.Rows("fdfe::5a55:caff:fefa:9089"))
	tk.MustQuery("SELECT INET6_NTOA(UNHEX('0A000509'));").Check(testkit.Rows("10.0.5.9"))

	tk.MustQuery(`SELECT IS_IPV4('10.0.5.9'), IS_IPV4('10.0.5.256');`).Check(testkit.Rows("1 0"))
	tk.MustQuery(`SELECT IS_IPV4_COMPAT(INET6_ATON('::10.0.5.9'));`).Check(testkit.Rows("1"))
	tk.MustQuery(`SELECT IS_IPV4_COMPAT(INET6_ATON('::ffff:10.0.5.9'));`).Check(testkit.Rows("0"))
	tk.MustQuery(`SELECT
	  IS_IPV4_COMPAT(INET6_ATON('::192.168.0.1')),
	  IS_IPV4_COMPAT(INET6_ATON('::c0a8:0001')),
	  IS_IPV4_COMPAT(INET6_ATON('::c0a8:1'));`).Check(testkit.Rows("1 1 1"))
	tk.MustQuery(`SELECT IS_IPV4_MAPPED(INET6_ATON('::10.0.5.9'));`).Check(testkit.Rows("0"))
	tk.MustQuery(`SELECT IS_IPV4_MAPPED(INET6_ATON('::ffff:10.0.5.9'));`).Check(testkit.Rows("1"))
	tk.MustQuery(`SELECT
	  IS_IPV4_MAPPED(INET6_ATON('::ffff:192.168.0.1')),
	  IS_IPV4_MAPPED(INET6_ATON('::ffff:c0a8:0001')),
	  IS_IPV4_MAPPED(INET6_ATON('::ffff:c0a8:1'));`).Check(testkit.Rows("1 1 1"))
	tk.MustQuery(`SELECT IS_IPV6('10.0.5.9'), IS_IPV6('::1');`).Check(testkit.Rows("0 1"))

	tk.MustExec("drop table if exists t1;")
	tk.MustExec(`create table t1(
        a int,
        b int not null,
        c int not null default 0,
        d int default 0,
        unique key(b,c),
        unique key(b,d)
);`)
	tk.MustExec("insert into t1 (a,b) values(1,10),(1,20),(2,30),(2,40);")
	tk.MustQuery("select any_value(a), sum(b) from t1;").Check(testkit.Rows("1 100"))
	tk.MustQuery("select a,any_value(b),sum(c) from t1 group by a;").Check(testkit.Rows("1 10 0", "2 30 0"))
}

func (s *testIntegrationSuite) TestConvertToBit(c *C) {
	defer func() {
		s.cleanEnv(c)
		testleak.AfterTest(c)()
	}()
	tk := testkit.NewTestKit(c, s.store)
	tk.MustExec("use test")
	tk.MustExec("drop table if exists t, t1")
	tk.MustExec("create table t (a bit(64))")
	tk.MustExec("create table t1 (a varchar(2))")
	tk.MustExec(`insert t1 value ('10')`)
	tk.MustExec(`insert t select a from t1`)
	tk.MustQuery("select a+0 from t").Check(testkit.Rows("12592"))

	tk.MustExec("drop table if exists t, t1")
	tk.MustExec("create table t (a bit(64))")
	tk.MustExec("create table t1 (a binary(2))")
	tk.MustExec(`insert t1 value ('10')`)
	tk.MustExec(`insert t select a from t1`)
	tk.MustQuery("select a+0 from t").Check(testkit.Rows("12592"))

	tk.MustExec("drop table if exists t, t1")
	tk.MustExec("create table t (a bit(64))")
	tk.MustExec("create table t1 (a datetime)")
	tk.MustExec(`insert t1 value ('09-01-01')`)
	tk.MustExec(`insert t select a from t1`)
	tk.MustQuery("select a+0 from t").Check(testkit.Rows("20090101000000"))
}

func (s *testIntegrationSuite) TestMathBuiltin(c *C) {
	defer func() {
		s.cleanEnv(c)
		testleak.AfterTest(c)()
	}()
	tk := testkit.NewTestKit(c, s.store)
	tk.MustExec("use test")

	// for degrees
	result := tk.MustQuery("select degrees(0), degrees(1)")
	result.Check(testkit.Rows("0 57.29577951308232"))
	result = tk.MustQuery("select degrees(2), degrees(5)")
	result.Check(testkit.Rows("114.59155902616465 286.4788975654116"))

	// for sin
	result = tk.MustQuery("select sin(0), sin(1.5707963267949)")
	result.Check(testkit.Rows("0 1"))
	result = tk.MustQuery("select sin(1), sin(100)")
	result.Check(testkit.Rows("0.8414709848078965 -0.5063656411097588"))
	result = tk.MustQuery("select sin('abcd')")
	result.Check(testkit.Rows("0"))

	// for cos
	result = tk.MustQuery("select cos(0), cos(3.1415926535898)")
	result.Check(testkit.Rows("1 -1"))
	result = tk.MustQuery("select cos('abcd')")
	result.Check(testkit.Rows("1"))

	// for tan
	result = tk.MustQuery("select tan(0.00), tan(PI()/4)")
	result.Check(testkit.Rows("0 1"))
	result = tk.MustQuery("select tan('abcd')")
	result.Check(testkit.Rows("0"))

	// for log2
	result = tk.MustQuery("select log2(0.0)")
	result.Check(testkit.Rows("<nil>"))
	result = tk.MustQuery("select log2(4)")
	result.Check(testkit.Rows("2"))
	result = tk.MustQuery("select log2('8.0abcd')")
	result.Check(testkit.Rows("3"))
	result = tk.MustQuery("select log2(-1)")
	result.Check(testkit.Rows("<nil>"))
	result = tk.MustQuery("select log2(NULL)")
	result.Check(testkit.Rows("<nil>"))

	// for log10
	result = tk.MustQuery("select log10(0.0)")
	result.Check(testkit.Rows("<nil>"))
	result = tk.MustQuery("select log10(100)")
	result.Check(testkit.Rows("2"))
	result = tk.MustQuery("select log10('1000.0abcd')")
	result.Check(testkit.Rows("3"))
	result = tk.MustQuery("select log10(-1)")
	result.Check(testkit.Rows("<nil>"))
	result = tk.MustQuery("select log10(NULL)")
	result.Check(testkit.Rows("<nil>"))

	//for log
	result = tk.MustQuery("select log(0.0)")
	result.Check(testkit.Rows("<nil>"))
	result = tk.MustQuery("select log(100)")
	result.Check(testkit.Rows("4.605170185988092"))
	result = tk.MustQuery("select log('100.0abcd')")
	result.Check(testkit.Rows("4.605170185988092"))
	result = tk.MustQuery("select log(-1)")
	result.Check(testkit.Rows("<nil>"))
	result = tk.MustQuery("select log(NULL)")
	result.Check(testkit.Rows("<nil>"))
	result = tk.MustQuery("select log(NULL, NULL)")
	result.Check(testkit.Rows("<nil>"))
	result = tk.MustQuery("select log(1, 100)")
	result.Check(testkit.Rows("<nil>"))
	result = tk.MustQuery("select log(0.5, 0.25)")
	result.Check(testkit.Rows("2"))
	result = tk.MustQuery("select log(-1, 0.25)")
	result.Check(testkit.Rows("<nil>"))

	// for atan
	result = tk.MustQuery("select atan(0), atan(-1), atan(1), atan(1,2)")
	result.Check(testkit.Rows("0 -0.7853981633974483 0.7853981633974483 0.4636476090008061"))
	result = tk.MustQuery("select atan('tidb')")
	result.Check(testkit.Rows("0"))

	// for asin
	result = tk.MustQuery("select asin(0), asin(-2), asin(2), asin(1)")
	result.Check(testkit.Rows("0 <nil> <nil> 1.5707963267948966"))
	result = tk.MustQuery("select asin('tidb')")
	result.Check(testkit.Rows("0"))

	// for acos
	result = tk.MustQuery("select acos(0), acos(-2), acos(2), acos(1)")
	result.Check(testkit.Rows("1.5707963267948966 <nil> <nil> 0"))
	result = tk.MustQuery("select acos('tidb')")
	result.Check(testkit.Rows("1.5707963267948966"))

	// for pi
	result = tk.MustQuery("select pi()")
	result.Check(testkit.Rows("3.141592653589793"))

	// for floor
	result = tk.MustQuery("select floor(0), floor(null), floor(1.23), floor(-1.23), floor(1)")
	result.Check(testkit.Rows("0 <nil> 1 -2 1"))
	result = tk.MustQuery("select floor('tidb'), floor('1tidb'), floor('tidb1')")
	result.Check(testkit.Rows("0 1 0"))
	result = tk.MustQuery("SELECT floor(t.c_datetime) FROM (select CAST('2017-07-19 00:00:00' AS DATETIME) AS c_datetime) AS t")
	result.Check(testkit.Rows("20170719000000"))
	result = tk.MustQuery("SELECT floor(t.c_time) FROM (select CAST('12:34:56' AS TIME) AS c_time) AS t")
	result.Check(testkit.Rows("123456"))
	result = tk.MustQuery("SELECT floor(t.c_time) FROM (select CAST('00:34:00' AS TIME) AS c_time) AS t")
	result.Check(testkit.Rows("3400"))
	result = tk.MustQuery("SELECT floor(t.c_time) FROM (select CAST('00:00:00' AS TIME) AS c_time) AS t")
	result.Check(testkit.Rows("0"))
	result = tk.MustQuery("SELECT floor(t.c_decimal) FROM (SELECT CAST('-10.01' AS DECIMAL(10,2)) AS c_decimal) AS t")
	result.Check(testkit.Rows("-11"))
	result = tk.MustQuery("SELECT floor(t.c_decimal) FROM (SELECT CAST('-10.01' AS DECIMAL(10,1)) AS c_decimal) AS t")
	result.Check(testkit.Rows("-10"))

	// for ceil/ceiling
	result = tk.MustQuery("select ceil(0), ceil(null), ceil(1.23), ceil(-1.23), ceil(1)")
	result.Check(testkit.Rows("0 <nil> 2 -1 1"))
	result = tk.MustQuery("select ceiling(0), ceiling(null), ceiling(1.23), ceiling(-1.23), ceiling(1)")
	result.Check(testkit.Rows("0 <nil> 2 -1 1"))
	result = tk.MustQuery("select ceil('tidb'), ceil('1tidb'), ceil('tidb1'), ceiling('tidb'), ceiling('1tidb'), ceiling('tidb1')")
	result.Check(testkit.Rows("0 1 0 0 1 0"))
	result = tk.MustQuery("select ceil(t.c_datetime), ceiling(t.c_datetime) from (select cast('2017-07-20 00:00:00' as datetime) as c_datetime) as t")
	result.Check(testkit.Rows("20170720000000 20170720000000"))
	result = tk.MustQuery("select ceil(t.c_time), ceiling(t.c_time) from (select cast('12:34:56' as time) as c_time) as t")
	result.Check(testkit.Rows("123456 123456"))
	result = tk.MustQuery("select ceil(t.c_time), ceiling(t.c_time) from (select cast('00:34:00' as time) as c_time) as t")
	result.Check(testkit.Rows("3400 3400"))
	result = tk.MustQuery("select ceil(t.c_time), ceiling(t.c_time) from (select cast('00:00:00' as time) as c_time) as t")
	result.Check(testkit.Rows("0 0"))
	result = tk.MustQuery("select ceil(t.c_decimal), ceiling(t.c_decimal) from (select cast('-10.01' as decimal(10,2)) as c_decimal) as t")
	result.Check(testkit.Rows("-10 -10"))
	result = tk.MustQuery("select ceil(t.c_decimal), ceiling(t.c_decimal) from (select cast('-10.01' as decimal(10,1)) as c_decimal) as t")
	result.Check(testkit.Rows("-10 -10"))
	result = tk.MustQuery("select floor(18446744073709551615), ceil(18446744073709551615)")
	result.Check(testkit.Rows("18446744073709551615 18446744073709551615"))
	result = tk.MustQuery("select floor(18446744073709551615.1233), ceil(18446744073709551615.1233)")
	result.Check(testkit.Rows("18446744073709551615 18446744073709551616"))
	result = tk.MustQuery("select floor(-18446744073709551617), ceil(-18446744073709551617), floor(-18446744073709551617.11), ceil(-18446744073709551617.11)")
	result.Check(testkit.Rows("-18446744073709551617 -18446744073709551617 -18446744073709551618 -18446744073709551617"))

	// for cot
	result = tk.MustQuery("select cot(1), cot(-1), cot(NULL)")
	result.Check(testkit.Rows("0.6420926159343308 -0.6420926159343308 <nil>"))
	result = tk.MustQuery("select cot('1tidb')")
	result.Check(testkit.Rows("0.6420926159343308"))
	rs, err := tk.Exec("select cot(0)")
	c.Assert(err, IsNil)
	_, err = tidb.GetRows(rs)
	c.Assert(err, NotNil)
	terr := errors.Trace(err).(*errors.Err).Cause().(*terror.Error)
	c.Assert(terr.Code(), Equals, terror.ErrCode(mysql.ErrDataOutOfRange))

	//for exp
	result = tk.MustQuery("select exp(0), exp(1), exp(-1), exp(1.2), exp(NULL)")
	result.Check(testkit.Rows("1 2.718281828459045 0.36787944117144233 3.3201169227365472 <nil>"))
	result = tk.MustQuery("select exp('tidb'), exp('1tidb')")
	result.Check(testkit.Rows("1 2.718281828459045"))
	rs, err = tk.Exec("select exp(1000000)")
	c.Assert(err, IsNil)
	_, err = tidb.GetRows(rs)
	c.Assert(err, NotNil)
	terr = errors.Trace(err).(*errors.Err).Cause().(*terror.Error)
	c.Assert(terr.Code(), Equals, terror.ErrCode(mysql.ErrDataOutOfRange))

	// for conv
	result = tk.MustQuery("SELECT CONV('a', 16, 2);")
	result.Check(testkit.Rows("1010"))
	result = tk.MustQuery("SELECT CONV('6E', 18, 8);")
	result.Check(testkit.Rows("172"))
	result = tk.MustQuery("SELECT CONV(-17, 10, -18);")
	result.Check(testkit.Rows("-H"))
	result = tk.MustQuery("SELECT CONV(10+'10'+'10'+X'0a', 10, 10);")
	result.Check(testkit.Rows("40"))
	result = tk.MustQuery("SELECT CONV('a', 1, 10);")
	result.Check(testkit.Rows("<nil>"))
	result = tk.MustQuery("SELECT CONV('a', 37, 10);")
	result.Check(testkit.Rows("<nil>"))

	// for abs
	result = tk.MustQuery("SELECT ABS(-1);")
	result.Check(testkit.Rows("1"))
	result = tk.MustQuery("SELECT ABS('abc');")
	result.Check(testkit.Rows("0"))
	result = tk.MustQuery("SELECT ABS(18446744073709551615);")
	result.Check(testkit.Rows("18446744073709551615"))
	result = tk.MustQuery("SELECT ABS(123.4);")
	result.Check(testkit.Rows("123.4"))
	result = tk.MustQuery("SELECT ABS(-123.4);")
	result.Check(testkit.Rows("123.4"))
	result = tk.MustQuery("SELECT ABS(1234E-1);")
	result.Check(testkit.Rows("123.4"))
	result = tk.MustQuery("SELECT ABS(-9223372036854775807);")
	result.Check(testkit.Rows("9223372036854775807"))
	result = tk.MustQuery("SELECT ABS(NULL);")
	result.Check(testkit.Rows("<nil>"))
	rs, err = tk.Exec("SELECT ABS(-9223372036854775808);")
	c.Assert(err, IsNil)
	_, err = tidb.GetRows(rs)
	c.Assert(err, NotNil)
	terr = errors.Trace(err).(*errors.Err).Cause().(*terror.Error)
	c.Assert(terr.Code(), Equals, terror.ErrCode(mysql.ErrDataOutOfRange))

	// for round
	result = tk.MustQuery("SELECT ROUND(2.5), ROUND(-2.5), ROUND(25E-1);")
	result.Check(testkit.Rows("3 -3 3")) // TODO: Should be 3 -3 2
	result = tk.MustQuery("SELECT ROUND(2.5, NULL), ROUND(NULL, 4), ROUND(NULL, NULL), ROUND(NULL);")
	result.Check(testkit.Rows("<nil> <nil> <nil> <nil>"))
	result = tk.MustQuery("SELECT ROUND('123.4'), ROUND('123e-2');")
	result.Check(testkit.Rows("123 1"))
	result = tk.MustQuery("SELECT ROUND(-9223372036854775808);")
	result.Check(testkit.Rows("-9223372036854775808"))
	result = tk.MustQuery("SELECT ROUND(123.456, 0), ROUND(123.456, 1), ROUND(123.456, 2), ROUND(123.456, 3), ROUND(123.456, 4), ROUND(123.456, -1), ROUND(123.456, -2), ROUND(123.456, -3), ROUND(123.456, -4);")
	result.Check(testkit.Rows("123 123.5 123.46 123.456 123.4560 120 100 0 0"))
	result = tk.MustQuery("SELECT ROUND(123456E-3, 0), ROUND(123456E-3, 1), ROUND(123456E-3, 2), ROUND(123456E-3, 3), ROUND(123456E-3, 4), ROUND(123456E-3, -1), ROUND(123456E-3, -2), ROUND(123456E-3, -3), ROUND(123456E-3, -4);")
	result.Check(testkit.Rows("123 123.5 123.46 123.456 123.456 120 100 0 0")) // TODO: Column 5 should be 123.4560

	// for truncate
	result = tk.MustQuery("SELECT truncate(123, -2), truncate(123, 2), truncate(123, 1), truncate(123, -1);")
	result.Check(testkit.Rows("100 123 123 120"))
	result = tk.MustQuery("SELECT truncate(123.456, -2), truncate(123.456, 2), truncate(123.456, 1), truncate(123.456, 3), truncate(1.23, 100), truncate(123456E-3, 2);")
	result.Check(testkit.Rows("100 123.45 123.4 123.456 1.230000000000000000000000000000 123.45"))

	tk.MustExec(`drop table if exists t;`)
	tk.MustExec(`create table t(a date, b datetime, c timestamp, d varchar(20));`)
	tk.MustExec(`insert into t select "1234-12-29", "1234-12-29 16:24:13.9912", "2014-12-29 16:19:28", "12.34567";`)

	// NOTE: the actually result is: 12341220 12341229.0 12341200 12341229.00,
	// but Datum.ToString() don't format decimal length for float numbers.
	result = tk.MustQuery(`select truncate(a, -1), truncate(a, 1), truncate(a, -2), truncate(a, 2) from t;`)
	result.Check(testkit.Rows("12341220 12341229 12341200 12341229"))

	// NOTE: the actually result is: 12341229162410 12341229162414.0 12341229162400 12341229162414.00,
	// but Datum.ToString() don't format decimal length for float numbers.
	result = tk.MustQuery(`select truncate(b, -1), truncate(b, 1), truncate(b, -2), truncate(b, 2) from t;`)
	result.Check(testkit.Rows("12341229162410 12341229162414 12341229162400 12341229162414"))

	// NOTE: the actually result is: 20141229161920 20141229161928.0 20141229161900 20141229161928.00,
	// but Datum.ToString() don't format decimal length for float numbers.
	result = tk.MustQuery(`select truncate(c, -1), truncate(c, 1), truncate(c, -2), truncate(c, 2) from t;`)
	result.Check(testkit.Rows("20141229161920 20141229161928 20141229161900 20141229161928"))

	result = tk.MustQuery(`select truncate(d, -1), truncate(d, 1), truncate(d, -2), truncate(d, 2) from t;`)
	result.Check(testkit.Rows("10 12.3 0 12.34"))

	// for pow
	result = tk.MustQuery("SELECT POW('12', 2), POW(1.2e1, '2.0'), POW(12, 2.0);")
	result.Check(testkit.Rows("144 144 144"))
	result = tk.MustQuery("SELECT POW(null, 2), POW(2, null), POW(null, null);")
	result.Check(testkit.Rows("<nil> <nil> <nil>"))
	result = tk.MustQuery("SELECT POW(0, 0);")
	result.Check(testkit.Rows("1"))
	result = tk.MustQuery("SELECT POW(0, 0.1), POW(0, 0.5), POW(0, 1);")
	result.Check(testkit.Rows("0 0 0"))
	rs, err = tk.Exec("SELECT POW(0, -1);")
	c.Assert(err, IsNil)
	_, err = tidb.GetRows(rs)
	c.Assert(err, NotNil)
	terr = errors.Trace(err).(*errors.Err).Cause().(*terror.Error)
	c.Assert(terr.Code(), Equals, terror.ErrCode(mysql.ErrDataOutOfRange))

	// for sign
	result = tk.MustQuery("SELECT SIGN('12'), SIGN(1.2e1), SIGN(12), SIGN(0.0000012);")
	result.Check(testkit.Rows("1 1 1 1"))
	result = tk.MustQuery("SELECT SIGN('-12'), SIGN(-1.2e1), SIGN(-12), SIGN(-0.0000012);")
	result.Check(testkit.Rows("-1 -1 -1 -1"))
	result = tk.MustQuery("SELECT SIGN('0'), SIGN('-0'), SIGN(0);")
	result.Check(testkit.Rows("0 0 0"))
	result = tk.MustQuery("SELECT SIGN(NULL);")
	result.Check(testkit.Rows("<nil>"))
	result = tk.MustQuery("SELECT SIGN(-9223372036854775808), SIGN(9223372036854775808);")
	result.Check(testkit.Rows("-1 1"))

	// for sqrt
	result = tk.MustQuery("SELECT SQRT(-10), SQRT(144), SQRT(4.84), SQRT(0.04), SQRT(0);")
	result.Check(testkit.Rows("<nil> 12 2.2 0.2 0"))

	// for crc32
	result = tk.MustQuery("SELECT crc32(0), crc32(-0), crc32('0'), crc32('abc'), crc32('ABC'), crc32(NULL), crc32(''), crc32('hello world!')")
	result.Check(testkit.Rows("4108050209 4108050209 4108050209 891568578 2743272264 <nil> 0 62177901"))

	// for radians
	result = tk.MustQuery("SELECT radians(1.0), radians(pi()), radians(pi()/2), radians(180), radians(1.009);")
	result.Check(testkit.Rows("0.017453292519943295 0.05483113556160754 0.02741556778080377 3.141592653589793 0.01761037215262278"))
}

func (s *testIntegrationSuite) TestStringBuiltin(c *C) {
	defer func() {
		s.cleanEnv(c)
		testleak.AfterTest(c)()
	}()
	tk := testkit.NewTestKit(c, s.store)
	tk.MustExec("use test")

	// for length
	tk.MustExec("drop table if exists t")
	tk.MustExec("create table t(a int, b double, c datetime, d time, e char(20), f bit(10))")
	tk.MustExec(`insert into t values(1, 1.1, "2017-01-01 12:01:01", "12:01:01", "abcdef", 0b10101)`)
	result := tk.MustQuery("select length(a), length(b), length(c), length(d), length(e), length(f), length(null) from t")
	result.Check(testkit.Rows("1 3 19 8 6 2 <nil>"))
	tk.MustExec("drop table if exists t")
	tk.MustExec("create table t(a char(20))")
	tk.MustExec(`insert into t values("tidb  "), (concat("a  ", "b  "))`)
	result = tk.MustQuery("select a, length(a) from t")
	result.Check(testkit.Rows("tidb 4", "a  b 4"))

	// for concat
	tk.MustExec("drop table if exists t")
	tk.MustExec("create table t(a int, b double, c datetime, d time, e char(20))")
	tk.MustExec(`insert into t values(1, 1.1, "2017-01-01 12:01:01", "12:01:01", "abcdef")`)
	result = tk.MustQuery("select concat(a, b, c, d, e) from t")
	result.Check(testkit.Rows("11.12017-01-01 12:01:0112:01:01abcdef"))
	result = tk.MustQuery("select concat(null)")
	result.Check(testkit.Rows("<nil>"))
	result = tk.MustQuery("select concat(null, a, b) from t")
	result.Check(testkit.Rows("<nil>"))

	// for concat_ws
	tk.MustExec("drop table if exists t")
	tk.MustExec("create table t(a int, b double, c datetime, d time, e char(20))")
	tk.MustExec(`insert into t values(1, 1.1, "2017-01-01 12:01:01", "12:01:01", "abcdef")`)
	result = tk.MustQuery("select concat_ws('|', a, b, c, d, e) from t")
	result.Check(testkit.Rows("1|1.1|2017-01-01 12:01:01|12:01:01|abcdef"))
	result = tk.MustQuery("select concat_ws(null, null)")
	result.Check(testkit.Rows("<nil>"))
	result = tk.MustQuery("select concat_ws(null, a, b) from t")
	result.Check(testkit.Rows("<nil>"))
	result = tk.MustQuery("select concat_ws(',', 'a', 'b')")
	result.Check(testkit.Rows("a,b"))
	result = tk.MustQuery("select concat_ws(',','First name',NULL,'Last Name')")
	result.Check(testkit.Rows("First name,Last Name"))

	tk.MustExec("drop table if exists t")
	tk.MustExec("create table t(a binary(3))")
	tk.MustExec("insert into t values('a')")
	result = tk.MustQuery(`select concat_ws(',', a, 'test') = 'a\0\0,test' from t`)
	result.Check(testkit.Rows("1"))

	// for ascii
	tk.MustExec("drop table if exists t")
	tk.MustExec("create table t(a char(10), b int, c double, d datetime, e time, f bit(4))")
	tk.MustExec(`insert into t values('2', 2, 2.3, "2017-01-01 12:01:01", "12:01:01", 0b1010)`)
	result = tk.MustQuery("select ascii(a), ascii(b), ascii(c), ascii(d), ascii(e), ascii(f) from t")
	result.Check(testkit.Rows("50 50 50 50 49 10"))
	result = tk.MustQuery("select ascii('123'), ascii(123), ascii(''), ascii('你好'), ascii(NULL)")
	result.Check(testkit.Rows("49 49 0 228 <nil>"))

	// for lower
	tk.MustExec("drop table if exists t")
	tk.MustExec("create table t(a int, b double, c datetime, d time, e char(20), f binary(3), g binary(3))")
	tk.MustExec(`insert into t values(1, 1.1, "2017-01-01 12:01:01", "12:01:01", "abcdef", 'aa', 'BB')`)
	result = tk.MustQuery("select lower(a), lower(b), lower(c), lower(d), lower(e), lower(f), lower(g), lower(null) from t")
	result.Check(testkit.Rows("1 1.1 2017-01-01 12:01:01 12:01:01 abcdef aa\x00 BB\x00 <nil>"))

	// for upper
	result = tk.MustQuery("select upper(a), upper(b), upper(c), upper(d), upper(e), upper(f), upper(g), upper(null) from t")
	result.Check(testkit.Rows("1 1.1 2017-01-01 12:01:01 12:01:01 ABCDEF aa\x00 BB\x00 <nil>"))

	// for strcmp
	tk.MustExec("drop table if exists t")
	tk.MustExec("create table t(a char(10), b int, c double, d datetime, e time)")
	tk.MustExec(`insert into t values("123", 123, 12.34, "2017-01-01 12:01:01", "12:01:01")`)
	result = tk.MustQuery(`select strcmp(a, "123"), strcmp(b, "123"), strcmp(c, "12.34"), strcmp(d, "2017-01-01 12:01:01"), strcmp(e, "12:01:01") from t`)
	result.Check(testkit.Rows("0 0 0 0 0"))
	result = tk.MustQuery(`select strcmp("1", "123"), strcmp("123", "1"), strcmp("123", "45"), strcmp("123", null), strcmp(null, "123")`)
	result.Check(testkit.Rows("-1 1 -1 <nil> <nil>"))
	result = tk.MustQuery(`select strcmp("", "123"), strcmp("123", ""), strcmp("", ""), strcmp("", null), strcmp(null, "")`)
	result.Check(testkit.Rows("-1 1 0 <nil> <nil>"))

	// for left
	tk.MustExec("drop table if exists t")
	tk.MustExec("create table t(a char(10), b int, c double, d datetime, e time)")
	tk.MustExec(`insert into t values('abcde', 1234, 12.34, "2017-01-01 12:01:01", "12:01:01")`)
	result = tk.MustQuery("select left(a, 2), left(b, 2), left(c, 2), left(d, 2), left(e, 2) from t")
	result.Check(testkit.Rows("ab 12 12 20 12"))
	result = tk.MustQuery(`select left("abc", 0), left("abc", -1), left(NULL, 1), left("abc", NULL)`)
	result.Check(testkit.Rows("  <nil> <nil>"))
	result = tk.MustQuery(`select left("abc", "a"), left("abc", 1.9), left("abc", 1.2)`)
	result.Check(testkit.Rows(" ab a"))
	result = tk.MustQuery(`select left("中文abc", 2), left("中文abc", 3), left("中文abc", 4)`)
	result.Check(testkit.Rows("中文 中文a 中文ab"))
	// for right, reuse the table created for left
	result = tk.MustQuery("select right(a, 3), right(b, 3), right(c, 3), right(d, 3), right(e, 3) from t")
	result.Check(testkit.Rows("cde 234 .34 :01 :01"))
	result = tk.MustQuery(`select right("abcde", 0), right("abcde", -1), right("abcde", 100), right(NULL, 1), right("abcde", NULL)`)
	result.Check(testkit.Rows("  abcde <nil> <nil>"))
	result = tk.MustQuery(`select right("abcde", "a"), right("abcde", 1.9), right("abcde", 1.2)`)
	result.Check(testkit.Rows(" de e"))
	result = tk.MustQuery(`select right("中文abc", 2), right("中文abc", 4), right("中文abc", 5)`)
	result.Check(testkit.Rows("bc 文abc 中文abc"))
	tk.MustExec("drop table if exists t")
	tk.MustExec("create table t(a binary(10))")
	tk.MustExec(`insert into t select "中文abc"`)
	result = tk.MustQuery(`select left(a, 3), left(a, 6), left(a, 7) from t`)
	result.Check(testkit.Rows("中 中文 中文a"))
	result = tk.MustQuery(`select right(a, 2), right(a, 7) from t`)
	result.Check(testkit.Rows("c\x00 文abc\x00"))

	// for ord
	tk.MustExec("drop table if exists t")
	tk.MustExec("create table t(a char(10), b int, c double, d datetime, e time, f bit(4), g binary(20), h blob(10), i text(30))")
	tk.MustExec(`insert into t values('2', 2, 2.3, "2017-01-01 12:01:01", "12:01:01", 0b1010, "512", "48", "tidb")`)
	result = tk.MustQuery("select ord(a), ord(b), ord(c), ord(d), ord(e), ord(f), ord(g), ord(h), ord(i) from t")
	result.Check(testkit.Rows("50 50 50 50 49 10 53 52 116"))
	result = tk.MustQuery("select ord('123'), ord(123), ord(''), ord('你好'), ord(NULL), ord('👍')")
	result.Check(testkit.Rows("49 49 0 14990752 <nil> 4036989325"))

	// for space
	result = tk.MustQuery(`select space(0), space(2), space(-1), space(1.1), space(1.9)`)
	result.Check(testutil.RowsWithSep(",", ",  ,, ,  "))
	result = tk.MustQuery(`select space("abc"), space("2"), space("1.1"), space(''), space(null)`)
	result.Check(testutil.RowsWithSep(",", ",  , ,,<nil>"))

	// for replace
	tk.MustExec("drop table if exists t")
	tk.MustExec("create table t(a char(20), b int, c double, d datetime, e time)")
	tk.MustExec(`insert into t values('www.mysql.com', 1234, 12.34, "2017-01-01 12:01:01", "12:01:01")`)
	result = tk.MustQuery(`select replace(a, 'mysql', 'pingcap'), replace(b, 2, 55), replace(c, 34, 0), replace(d, '-', '/'), replace(e, '01', '22') from t`)
	result.Check(testutil.RowsWithSep(",", "www.pingcap.com,15534,12.0,2017/01/01 12:01:01,12:22:22"))
	result = tk.MustQuery(`select replace('aaa', 'a', ''), replace(null, 'a', 'b'), replace('a', null, 'b'), replace('a', 'b', null)`)
	result.Check(testkit.Rows(" <nil> <nil> <nil>"))

	// for tobase64
	tk.MustExec("drop table if exists t")
	tk.MustExec("create table t(a int, b double, c datetime, d time, e char(20), f bit(10), g binary(20), h blob(10))")
	tk.MustExec(`insert into t values(1, 1.1, "2017-01-01 12:01:01", "12:01:01", "abcdef", 0b10101, "512", "abc")`)
	result = tk.MustQuery("select to_base64(a), to_base64(b), to_base64(c), to_base64(d), to_base64(e), to_base64(f), to_base64(g), to_base64(h), to_base64(null) from t")
	result.Check(testkit.Rows("MQ== MS4x MjAxNy0wMS0wMSAxMjowMTowMQ== MTI6MDE6MDE= YWJjZGVm ABU= NTEyAAAAAAAAAAAAAAAAAAAAAAA= YWJj <nil>"))

	// for from_base64
	result = tk.MustQuery(`select from_base64("abcd"), from_base64("asc")`)
	result.Check(testkit.Rows("i\xb7\x1d <nil>"))
	result = tk.MustQuery(`select from_base64("MQ=="), from_base64(1234)`)
	result.Check(testkit.Rows("1 \xd7m\xf8"))

	// for substr
	tk.MustExec("drop table if exists t")
	tk.MustExec("create table t(a char(10), b int, c double, d datetime, e time)")
	tk.MustExec(`insert into t values('Sakila', 12345, 123.45, "2017-01-01 12:01:01", "12:01:01")`)
	result = tk.MustQuery(`select substr(a, 3), substr(b, 2, 3), substr(c, -3), substr(d, -8), substr(e, -3, 100) from t`)
	result.Check(testkit.Rows("kila 234 .45 12:01:01 :01"))
	result = tk.MustQuery(`select substr('Sakila', 100), substr('Sakila', -100), substr('Sakila', -5, 3), substr('Sakila', 2, -1)`)
	result.Check(testutil.RowsWithSep(",", ",,aki,"))
	result = tk.MustQuery(`select substr('foobarbar' from 4), substr('Sakila' from -4 for 2)`)
	result.Check(testkit.Rows("barbar ki"))
	result = tk.MustQuery(`select substr(null, 2, 3), substr('foo', null, 3), substr('foo', 2, null)`)
	result.Check(testkit.Rows("<nil> <nil> <nil>"))
	result = tk.MustQuery(`select substr('中文abc', 2), substr('中文abc', 3), substr("中文abc", 1, 2)`)
	result.Check(testkit.Rows("文abc abc 中文"))
	tk.MustExec("drop table if exists t")
	tk.MustExec("create table t(a binary(10))")
	tk.MustExec(`insert into t select "中文abc"`)
	result = tk.MustQuery(`select substr(a, 4), substr(a, 1, 3), substr(a, 1, 6) from t`)
	result.Check(testkit.Rows("文abc\x00 中 中文"))
	result = tk.MustQuery(`select substr("string", -1), substr("string", -2), substr("中文", -1), substr("中文", -2) from t`)
	result.Check(testkit.Rows("g ng 文 中文"))

	// for bit_length
	tk.MustExec("drop table if exists t")
	tk.MustExec("create table t(a int, b double, c datetime, d time, e char(20), f bit(10), g binary(20), h varbinary(20))")
	tk.MustExec(`insert into t values(1, 1.1, "2017-01-01 12:01:01", "12:01:01", "abcdef", 0b10101, "g", "h")`)
	result = tk.MustQuery("select bit_length(a), bit_length(b), bit_length(c), bit_length(d), bit_length(e), bit_length(f), bit_length(g), bit_length(h), bit_length(null) from t")
	result.Check(testkit.Rows("8 24 152 64 48 16 160 8 <nil>"))

	// for substring_index
	tk.MustExec("drop table if exists t")
	tk.MustExec("create table t(a char(20), b int, c double, d datetime, e time)")
	tk.MustExec(`insert into t values('www.pingcap.com', 12345, 123.45, "2017-01-01 12:01:01", "12:01:01")`)
	result = tk.MustQuery(`select substring_index(a, '.', 2), substring_index(b, '.', 2), substring_index(c, '.', -1), substring_index(d, '-', 1), substring_index(e, ':', -2) from t`)
	result.Check(testkit.Rows("www.pingcap 12345 45 2017 01:01"))
	result = tk.MustQuery(`select substring_index('www.pingcap.com', '.', 0), substring_index('www.pingcap.com', '.', 100), substring_index('www.pingcap.com', '.', -100)`)
	result.Check(testkit.Rows(" www.pingcap.com www.pingcap.com"))
	result = tk.MustQuery(`select substring_index('www.pingcap.com', 'd', 1), substring_index('www.pingcap.com', '', 1), substring_index('', '.', 1)`)
	result.Check(testutil.RowsWithSep(",", "www.pingcap.com,,"))
	result = tk.MustQuery(`select substring_index(null, '.', 1), substring_index('www.pingcap.com', null, 1), substring_index('www.pingcap.com', '.', null)`)
	result.Check(testkit.Rows("<nil> <nil> <nil>"))

	// for hex
	tk.MustExec("drop table if exists t")
	tk.MustExec("create table t(a char(20), b int, c double, d datetime, e time, f decimal(5, 2), g bit(4))")
	tk.MustExec(`insert into t values('www.pingcap.com', 12345, 123.45, "2017-01-01 12:01:01", "12:01:01", 123.45, 0b1100)`)
	result = tk.MustQuery(`select hex(a), hex(b), hex(c), hex(d), hex(e), hex(f), hex(g) from t`)
	result.Check(testkit.Rows("7777772E70696E676361702E636F6D 3039 7B 323031372D30312D30312031323A30313A3031 31323A30313A3031 7B C"))
	result = tk.MustQuery(`select hex('abc'), hex('你好'), hex(12), hex(12.3), hex(12.8)`)
	result.Check(testkit.Rows("616263 E4BDA0E5A5BD C C D"))
	result = tk.MustQuery(`select hex(-1), hex(-12.3), hex(-12.8), hex(0x12), hex(null)`)
	result.Check(testkit.Rows("FFFFFFFFFFFFFFFF FFFFFFFFFFFFFFF4 FFFFFFFFFFFFFFF3 12 <nil>"))

	// for unhex
	result = tk.MustQuery(`select unhex('4D7953514C'), unhex('313233'), unhex(313233), unhex('')`)
	result.Check(testkit.Rows("MySQL 123 123 "))
	result = tk.MustQuery(`select unhex('string'), unhex('你好'), unhex(123.4), unhex(null)`)
	result.Check(testkit.Rows("<nil> <nil> <nil> <nil>"))

	// for ltrim and rtrim
	result = tk.MustQuery(`select ltrim('   bar   '), ltrim('bar'), ltrim(''), ltrim(null)`)
	result.Check(testutil.RowsWithSep(",", "bar   ,bar,,<nil>"))
	result = tk.MustQuery(`select rtrim('   bar   '), rtrim('bar'), rtrim(''), rtrim(null)`)
	result.Check(testutil.RowsWithSep(",", "   bar,bar,,<nil>"))

	// for reverse
	tk.MustExec(`DROP TABLE IF EXISTS t;`)
	tk.MustExec(`CREATE TABLE t(a BINARY(6));`)
	tk.MustExec(`INSERT INTO t VALUES("中文");`)
	result = tk.MustQuery(`SELECT a, REVERSE(a), REVERSE("中文"), REVERSE("123 ") FROM t;`)
	result.Check(testkit.Rows("中文 \x87\x96歸\xe4 文中  321"))
	result = tk.MustQuery(`SELECT REVERSE(123), REVERSE(12.09) FROM t;`)
	result.Check(testkit.Rows("321 90.21"))

	// for trim
	result = tk.MustQuery(`select trim('   bar   '), trim(leading 'x' from 'xxxbarxxx'), trim(trailing 'xyz' from 'barxxyz'), trim(both 'x' from 'xxxbarxxx')`)
	result.Check(testkit.Rows("bar barxxx barx bar"))
	result = tk.MustQuery(`select trim(leading from '   bar'), trim('x' from 'xxxbarxxx'), trim('x' from 'bar'), trim('' from '   bar   ')`)
	result.Check(testutil.RowsWithSep(",", "bar,bar,bar,   bar   "))
	result = tk.MustQuery(`select trim(''), trim('x' from '')`)
	result.Check(testutil.RowsWithSep(",", ","))
	result = tk.MustQuery(`select trim(null from 'bar'), trim('x' from null), trim(null), trim(leading null from 'bar')`)
	// FIXME: the result for trim(leading null from 'bar') should be <nil>, current is 'bar'
	result.Check(testkit.Rows("<nil> <nil> <nil> bar"))

	// for locate
	tk.MustExec("drop table if exists t")
	tk.MustExec("create table t(a char(20), b int, c double, d datetime, e time, f binary(5))")
	tk.MustExec(`insert into t values('www.pingcap.com', 12345, 123.45, "2017-01-01 12:01:01", "12:01:01", "HelLo")`)
	result = tk.MustQuery(`select locate(".ping", a), locate(".ping", a, 5) from t`)
	result.Check(testkit.Rows("4 0"))
	result = tk.MustQuery(`select locate("234", b), locate("235", b, 10) from t`)
	result.Check(testkit.Rows("2 0"))
	result = tk.MustQuery(`select locate(".45", c), locate(".35", b) from t`)
	result.Check(testkit.Rows("4 0"))
	result = tk.MustQuery(`select locate("El", f), locate("ll", f), locate("lL", f), locate("Lo", f), locate("lo", f) from t`)
	result.Check(testkit.Rows("0 0 3 4 0"))
	result = tk.MustQuery(`select locate("01 12", d) from t`)
	result.Check(testkit.Rows("9"))
	result = tk.MustQuery(`select locate("文", "中文字符串", 2)`)
	result.Check(testkit.Rows("2"))
	result = tk.MustQuery(`select locate("文", "中文字符串", 3)`)
	result.Check(testkit.Rows("0"))
	result = tk.MustQuery(`select locate("文", "中文字符串")`)
	result.Check(testkit.Rows("2"))

	// for bin
	result = tk.MustQuery(`select bin(-1);`)
	result.Check(testkit.Rows("1111111111111111111111111111111111111111111111111111111111111111"))
	result = tk.MustQuery(`select bin(5);`)
	result.Check(testkit.Rows("101"))
	result = tk.MustQuery(`select bin("中文");`)
	result.Check(testkit.Rows("0"))

	// for character_length
	result = tk.MustQuery(`select character_length(null), character_length("Hello"), character_length("a中b文c"),
	character_length(123), character_length(12.3456);`)
	result.Check(testkit.Rows("<nil> 5 5 3 7"))

	// for char_length
	result = tk.MustQuery(`select char_length(null), char_length("Hello"), char_length("a中b文c"), char_length(123),char_length(12.3456);`)
	result.Check(testkit.Rows("<nil> 5 5 3 7"))

	// for elt
	result = tk.MustQuery(`select elt(0, "abc", "def"), elt(2, "hello", "中文", "tidb"), elt(4, "hello", "中文",
	"tidb");`)
	result.Check(testkit.Rows("<nil> 中文 <nil>"))

	// for instr
	result = tk.MustQuery(`select instr("中国", "国"), instr("中国", ""), instr("abc", ""), instr("", ""), instr("", "abc");`)
	result.Check(testkit.Rows("2 1 1 1 0"))
	result = tk.MustQuery(`select instr("中国", null), instr(null, ""), instr(null, null);`)
	result.Check(testkit.Rows("<nil> <nil> <nil>"))
	tk.MustExec(`drop table if exists t;`)
	tk.MustExec(`create table t(a binary(20), b char(20));`)
	tk.MustExec(`insert into t values("中国", cast("国" as binary)), ("中国", ""), ("abc", ""), ("", ""), ("", "abc");`)
	result = tk.MustQuery(`select instr(a, b) from t;`)
	result.Check(testkit.Rows("4", "1", "1", "1", "0"))

	result = tk.MustQuery(`select oct("aaaa"), oct("-1.9"),  oct("-9999999999999999999999999"), oct("9999999999999999999999999");`)
	result.Check(testkit.Rows("0 1777777777777777777777 1777777777777777777777 1777777777777777777777"))
	result = tk.MustQuery(`select oct(-1.9), oct(1.9), oct(-1), oct(1), oct(-9999999999999999999999999), oct(9999999999999999999999999);`)
	result.Check(testkit.Rows("1777777777777777777777 1 1777777777777777777777 1 1777777777777777777777 1777777777777777777777"))

	// for find_in_set
	result = tk.MustQuery(`select find_in_set("", ""), find_in_set("", ","), find_in_set("中文", "字符串,中文"), find_in_set("b,", "a,b,c,d");`)
	result.Check(testkit.Rows("0 1 2 0"))
	result = tk.MustQuery(`select find_in_set(NULL, ""), find_in_set("", NULL), find_in_set(1, "2,3,1");`)
	result.Check(testkit.Rows("<nil> <nil> 3"))
}

func (s *testIntegrationSuite) TestEncryptionBuiltin(c *C) {
	defer func() {
		s.cleanEnv(c)
		testleak.AfterTest(c)()
	}()
	tk := testkit.NewTestKit(c, s.store)
	tk.MustExec("use test")

	// for password
	tk.MustExec("drop table if exists t")
	tk.MustExec("create table t(a char(41), b char(41), c char(41))")
	tk.MustExec(`insert into t values(NULL, '', 'abc')`)
	result := tk.MustQuery("select password(a) from t")
	result.Check(testkit.Rows(""))
	result = tk.MustQuery("select password(b) from t")
	result.Check(testkit.Rows(""))
	result = tk.MustQuery("select password(c) from t")
	result.Check(testkit.Rows("*0D3CED9BEC10A777AEC23CCC353A8C08A633045E"))

	// for md5
	tk.MustExec("drop table if exists t")
	tk.MustExec("create table t(a char(10), b int, c double, d datetime, e time, f bit(4), g binary(20), h blob(10), i text(30))")
	tk.MustExec(`insert into t values('2', 2, 2.3, "2017-01-01 12:01:01", "12:01:01", 0b1010, "512", "48", "tidb")`)
	result = tk.MustQuery("select md5(a), md5(b), md5(c), md5(d), md5(e), md5(f), md5(g), md5(h), md5(i) from t")
	result.Check(testkit.Rows("c81e728d9d4c2f636f067f89cc14862c c81e728d9d4c2f636f067f89cc14862c 1a18da63cbbfb49cb9616e6bfd35f662 bad2fa88e1f35919ec7584cc2623a310 991f84d41d7acff6471e536caa8d97db 68b329da9893e34099c7d8ad5cb9c940 5c9f0e9b3b36276731bfba852a73ccc6 642e92efb79421734881b53e1e1b18b6 c337e11bfca9f12ae9b1342901e04379"))
	result = tk.MustQuery("select md5('123'), md5(123), md5(''), md5('你好'), md5(NULL), md5('👍')")
	result.Check(testkit.Rows(`202cb962ac59075b964b07152d234b70 202cb962ac59075b964b07152d234b70 d41d8cd98f00b204e9800998ecf8427e 7eca689f0d3389d9dea66ae112e5cfd7 <nil> 0215ac4dab1ecaf71d83f98af5726984`))

	// for sha/sha1
	tk.MustExec("drop table if exists t")
	tk.MustExec("create table t(a char(10), b int, c double, d datetime, e time, f bit(4), g binary(20), h blob(10), i text(30))")
	tk.MustExec(`insert into t values('2', 2, 2.3, "2017-01-01 12:01:01", "12:01:01", 0b1010, "512", "48", "tidb")`)
	result = tk.MustQuery("select sha1(a), sha1(b), sha1(c), sha1(d), sha1(e), sha1(f), sha1(g), sha1(h), sha1(i) from t")
	result.Check(testkit.Rows("da4b9237bacccdf19c0760cab7aec4a8359010b0 da4b9237bacccdf19c0760cab7aec4a8359010b0 ce0d88c5002b6cf7664052f1fc7d652cbdadccec 6c6956de323692298e4e5ad3028ff491f7ad363c 1906f8aeb5a717ca0f84154724045839330b0ea9 adc83b19e793491b1c6ea0fd8b46cd9f32e592fc 9aadd14ceb737b28697b8026f205f4b3e31de147 64e095fe763fc62418378753f9402623bea9e227 4df56fc09a3e66b48fb896e90b0a6fc02c978e9e"))
	result = tk.MustQuery("select sha1('123'), sha1(123), sha1(''), sha1('你好'), sha1(NULL)")
	result.Check(testkit.Rows(`40bd001563085fc35165329ea1ff5c5ecbdbbeef 40bd001563085fc35165329ea1ff5c5ecbdbbeef da39a3ee5e6b4b0d3255bfef95601890afd80709 440ee0853ad1e99f962b63e459ef992d7c211722 <nil>`))
	tk.MustExec("drop table if exists t")
	tk.MustExec("create table t(a char(10), b int, c double, d datetime, e time, f bit(4), g binary(20), h blob(10), i text(30))")
	tk.MustExec(`insert into t values('2', 2, 2.3, "2017-01-01 12:01:01", "12:01:01", 0b1010, "512", "48", "tidb")`)
	result = tk.MustQuery("select sha(a), sha(b), sha(c), sha(d), sha(e), sha(f), sha(g), sha(h), sha(i) from t")
	result.Check(testkit.Rows("da4b9237bacccdf19c0760cab7aec4a8359010b0 da4b9237bacccdf19c0760cab7aec4a8359010b0 ce0d88c5002b6cf7664052f1fc7d652cbdadccec 6c6956de323692298e4e5ad3028ff491f7ad363c 1906f8aeb5a717ca0f84154724045839330b0ea9 adc83b19e793491b1c6ea0fd8b46cd9f32e592fc 9aadd14ceb737b28697b8026f205f4b3e31de147 64e095fe763fc62418378753f9402623bea9e227 4df56fc09a3e66b48fb896e90b0a6fc02c978e9e"))
	result = tk.MustQuery("select sha('123'), sha(123), sha(''), sha('你好'), sha(NULL)")
	result.Check(testkit.Rows(`40bd001563085fc35165329ea1ff5c5ecbdbbeef 40bd001563085fc35165329ea1ff5c5ecbdbbeef da39a3ee5e6b4b0d3255bfef95601890afd80709 440ee0853ad1e99f962b63e459ef992d7c211722 <nil>`))

	// for sha2
	tk.MustExec("drop table if exists t")
	tk.MustExec("create table t(a char(10), b int, c double, d datetime, e time, f bit(4), g binary(20), h blob(10), i text(30))")
	tk.MustExec(`insert into t values('2', 2, 2.3, "2017-01-01 12:01:01", "12:01:01", 0b1010, "512", "48", "tidb")`)
	result = tk.MustQuery("select sha2(a, 224), sha2(b, 0), sha2(c, 512), sha2(d, 256), sha2(e, 384), sha2(f, 0), sha2(g, 512), sha2(h, 256), sha2(i, 224) from t")
	result.Check(testkit.Rows("58b2aaa0bfae7acc021b3260e941117b529b2e69de878fd7d45c61a9 d4735e3a265e16eee03f59718b9b5d03019c07d8b6c51f90da3a666eec13ab35 42415572557b0ca47e14fa928e83f5746d33f90c74270172cc75c61a78db37fe1485159a4fd75f33ab571b154572a5a300938f7d25969bdd05d8ac9dd6c66123 8c2fa3f276952c92b0b40ed7d27454e44b8399a19769e6bceb40da236e45a20a b11d35f1a37e54d5800d210d8e6b80b42c9f6d20ea7ae548c762383ebaa12c5954c559223c6c7a428e37af96bb4f1e0d 01ba4719c80b6fe911b091a7c05124b64eeece964e09c058ef8f9805daca546b 9550da35ea1683abaf5bfa8de68fe02b9c6d756c64589d1ef8367544c254f5f09218a6466cadcee8d74214f0c0b7fb342d1a9f3bd4d406aacf7be59c327c9306 98010bd9270f9b100b6214a21754fd33bdc8d41b2bc9f9dd16ff54d3c34ffd71 a7cddb7346fbc66ab7f803e865b74cbd99aace8e7dabbd8884c148cb"))
	result = tk.MustQuery("select sha2('123', 512), sha2(123, 512), sha2('', 512), sha2('你好', 224), sha2(NULL, 256), sha2('foo', 123)")
	result.Check(testkit.Rows(`3c9909afec25354d551dae21590bb26e38d53f2173b8d3dc3eee4c047e7ab1c1eb8b85103e3be7ba613b31bb5c9c36214dc9f14a42fd7a2fdb84856bca5c44c2 3c9909afec25354d551dae21590bb26e38d53f2173b8d3dc3eee4c047e7ab1c1eb8b85103e3be7ba613b31bb5c9c36214dc9f14a42fd7a2fdb84856bca5c44c2 cf83e1357eefb8bdf1542850d66d8007d620e4050b5715dc83f4a921d36ce9ce47d0d13c5d85f2b0ff8318d2877eec2f63b931bd47417a81a538327af927da3e e91f006ed4e0882de2f6a3c96ec228a6a5c715f356d00091bce842b5 <nil> <nil>`))

	// for AES_ENCRYPT
	tk.MustExec("drop table if exists t")
	tk.MustExec("create table t(a char(10), b int, c double, d datetime, e time, f bit(4), g binary(20), h blob(10), i text(30))")
	tk.MustExec(`insert into t values('2', 2, 2.3, "2017-01-01 12:01:01", "12:01:01", 0b1010, "512", "48", "tidb")`)
	result = tk.MustQuery("select HEX(AES_ENCRYPT(a, 'key')), HEX(AES_ENCRYPT(b, 'key')), HEX(AES_ENCRYPT(c, 'key')), HEX(AES_ENCRYPT(d, 'key')), HEX(AES_ENCRYPT(e, 'key')), HEX(AES_ENCRYPT(f, 'key')), HEX(AES_ENCRYPT(g, 'key')), HEX(AES_ENCRYPT(h, 'key')), HEX(AES_ENCRYPT(i, 'key')) from t")
	result.Check(testkit.Rows("B3800B3A3CB4ECE2051A3E80FE373EAC B3800B3A3CB4ECE2051A3E80FE373EAC 9E018F7F2838DBA23C57F0E4CCF93287 E764D3E9D4AF8F926CD0979DDB1D0AF40C208B20A6C39D5D028644885280973A C452FFEEB76D3F5E9B26B8D48F7A228C 181BD5C81CBD36779A3C9DD5FF486B35 CE15F14AC7FF4E56ECCF148DE60E4BEDBDB6900AD51383970A5F32C59B3AC6E3 E1B29995CCF423C75519790F54A08CD2 84525677E95AC97698D22E1125B67E92"))
	result = tk.MustQuery("select HEX(AES_ENCRYPT('123', 'foobar')), HEX(AES_ENCRYPT(123, 'foobar')), HEX(AES_ENCRYPT('', 'foobar')), HEX(AES_ENCRYPT('你好', 'foobar')), AES_ENCRYPT(NULL, 'foobar')")
	result.Check(testkit.Rows(`45ABDD5C4802EFA6771A94C43F805208 45ABDD5C4802EFA6771A94C43F805208 791F1AEB6A6B796E6352BF381895CA0E D0147E2EB856186F146D9F6DE33F9546 <nil>`))

	// for AES_DECRYPT
	result = tk.MustQuery("select AES_DECRYPT(AES_ENCRYPT('foo', 'bar'), 'bar')")
	result.Check(testkit.Rows("foo"))
	result = tk.MustQuery("select AES_DECRYPT(UNHEX('45ABDD5C4802EFA6771A94C43F805208'), 'foobar'), AES_DECRYPT(UNHEX('791F1AEB6A6B796E6352BF381895CA0E'), 'foobar'), AES_DECRYPT(UNHEX('D0147E2EB856186F146D9F6DE33F9546'), 'foobar'), AES_DECRYPT(NULL, 'foobar'), AES_DECRYPT('SOME_THING_STRANGE', 'foobar')")
	result.Check(testkit.Rows(`123  你好 <nil> <nil>`))

	// for COMPRESS
	tk.MustExec("DROP TABLE IF EXISTS t1;")
	tk.MustExec("CREATE TABLE t1(a VARCHAR(1000));")
	tk.MustExec("INSERT INTO t1 VALUES('12345'), ('23456');")
	result = tk.MustQuery("SELECT HEX(COMPRESS(a)) FROM t1;")
	result.Check(testkit.Rows("05000000789C323432363105040000FFFF02F80100", "05000000789C323236313503040000FFFF03070105"))
	tk.MustExec("DROP TABLE IF EXISTS t2;")
	tk.MustExec("CREATE TABLE t2(a VARCHAR(1000), b VARBINARY(1000));")
	tk.MustExec("INSERT INTO t2 (a, b) SELECT a, COMPRESS(a) from t1;")
	result = tk.MustQuery("SELECT a, HEX(b) FROM t2;")
	result.Check(testkit.Rows("12345 05000000789C323432363105040000FFFF02F80100", "23456 05000000789C323236313503040000FFFF03070105"))

	// for UNCOMPRESS
	result = tk.MustQuery("SELECT UNCOMPRESS(COMPRESS('123'))")
	result.Check(testkit.Rows("123"))
	result = tk.MustQuery("SELECT UNCOMPRESS(UNHEX('03000000789C3334320600012D0097'))")
	result.Check(testkit.Rows("123"))
	result = tk.MustQuery("SELECT UNCOMPRESS(UNHEX('03000000789C32343206040000FFFF012D0097'))")
	result.Check(testkit.Rows("123"))
	tk.MustExec("INSERT INTO t2 VALUES ('12345', UNHEX('05000000789C3334323631050002F80100'))")
	result = tk.MustQuery("SELECT UNCOMPRESS(a), UNCOMPRESS(b) FROM t2;")
	result.Check(testkit.Rows("<nil> 12345", "<nil> 23456", "<nil> 12345"))

	// for UNCOMPRESSED_LENGTH
	result = tk.MustQuery("SELECT UNCOMPRESSED_LENGTH(COMPRESS('123'))")
	result.Check(testkit.Rows("3"))
	result = tk.MustQuery("SELECT UNCOMPRESSED_LENGTH(UNHEX('03000000789C3334320600012D0097'))")
	result.Check(testkit.Rows("3"))
	result = tk.MustQuery("SELECT UNCOMPRESSED_LENGTH(UNHEX('03000000789C32343206040000FFFF012D0097'))")
	result.Check(testkit.Rows("3"))
	result = tk.MustQuery("SELECT UNCOMPRESSED_LENGTH('')")
	result.Check(testkit.Rows("0"))
	result = tk.MustQuery("SELECT UNCOMPRESSED_LENGTH(UNHEX('0100'))")
	result.Check(testkit.Rows("0"))
	result = tk.MustQuery("SELECT UNCOMPRESSED_LENGTH(a), UNCOMPRESSED_LENGTH(b) FROM t2;")
	result.Check(testkit.Rows("875770417 5", "892613426 5", "875770417 5"))

	// for RANDOM_BYTES
	lengths := []int{0, -5, 1025, 4000}
	for _, len := range lengths {
		rs, err := tk.Exec(fmt.Sprintf("SELECT RANDOM_BYTES(%d);", len))
		c.Assert(err, IsNil, Commentf("%v", len))
		_, err = tidb.GetRows(rs)
		c.Assert(err, NotNil, Commentf("%v", len))
		terr := errors.Trace(err).(*errors.Err).Cause().(*terror.Error)
		c.Assert(terr.Code(), Equals, terror.ErrCode(mysql.ErrDataOutOfRange), Commentf("%v", len))
	}
	tk.MustQuery("SELECT RANDOM_BYTES('1');")
	tk.MustQuery("SELECT RANDOM_BYTES(1024);")
	result = tk.MustQuery("SELECT RANDOM_BYTES(NULL);")
	result.Check(testkit.Rows("<nil>"))
}

func (s *testIntegrationSuite) TestTimeBuiltin(c *C) {
	originSQLMode := s.ctx.GetSessionVars().StrictSQLMode
	s.ctx.GetSessionVars().StrictSQLMode = true
	defer func() {
		s.ctx.GetSessionVars().StrictSQLMode = originSQLMode
		s.cleanEnv(c)
		testleak.AfterTest(c)()
	}()
	tk := testkit.NewTestKit(c, s.store)
	tk.MustExec("use test")

	// for makeDate
	tk.MustExec("drop table if exists t")
	tk.MustExec("create table t(a int, b double, c datetime, d time, e char(20), f bit(10))")
	tk.MustExec(`insert into t values(1, 1.1, "2017-01-01 12:01:01", "12:01:01", "abcdef", 0b10101)`)
	result := tk.MustQuery("select makedate(a,a), makedate(b,b), makedate(c,c), makedate(d,d), makedate(e,e), makedate(f,f), makedate(null,null), makedate(a,b) from t")
	result.Check(testkit.Rows("2001-01-01 2001-01-01 <nil> <nil> <nil> 2021-01-21 <nil> 2001-01-01"))

	// for date
	result = tk.MustQuery(`select date("2019-09-12"), date("2019-09-12 12:12:09"), date("2019-09-12 12:12:09.121212");`)
	result.Check(testkit.Rows("2019-09-12 2019-09-12 2019-09-12"))
	result = tk.MustQuery(`select date("0000-00-00"), date("0000-00-00 12:12:09"), date("0000-00-00 00:00:00.121212"), date("0000-00-00 00:00:00.000000");`)
	result.Check(testkit.Rows("<nil> 0000-00-00 0000-00-00 <nil>"))
	result = tk.MustQuery(`select date("aa"), date(12.1), date("");`)
	result.Check(testkit.Rows("<nil> <nil> <nil>"))

	// for year
	result = tk.MustQuery(`select year("2013-01-09"), year("2013-00-09"), year("000-01-09"), year("1-01-09"), year("20131-01-09"), year(null);`)
	result.Check(testkit.Rows("2013 2013 0 1 <nil> <nil>"))
	result = tk.MustQuery(`select year("2013-00-00"), year("2013-00-00 00:00:00"), year("0000-00-00 12:12:12"), year("2017-00-00 12:12:12");`)
	result.Check(testkit.Rows("2013 2013 0 2017"))
	result = tk.MustQuery(`select year("aa"), year(2013), year(2012.09), year("1-01"), year("-09");`)
	result.Check(testkit.Rows("<nil> <nil> <nil> <nil> <nil>"))
	tk.MustExec(`drop table if exists t`)
	tk.MustExec(`create table t(a bigint)`)
	_, err := tk.Exec(`insert into t select year("aa")`)
	c.Assert(err, NotNil)
	c.Assert(terror.ErrorEqual(err, types.ErrInvalidTimeFormat), IsTrue)
	_, err = tk.Exec(`insert into t select year("0000-00-00 00:00:00")`)
	c.Assert(err, NotNil)
	c.Assert(terror.ErrorEqual(err, types.ErrInvalidTimeFormat), IsTrue)
	tk.MustExec(`insert into t select 1`)
	_, err = tk.Exec(`update t set a = year("aa")`)
	c.Assert(terror.ErrorEqual(err, types.ErrInvalidTimeFormat), IsTrue)
	_, err = tk.Exec(`delete from t where a = year("aa")`)
	c.Assert(terror.ErrorEqual(err, types.ErrInvalidTimeFormat), IsTrue)

	// for month
	result = tk.MustQuery(`select month("2013-01-09"), month("2013-00-09"), month("000-01-09"), month("1-01-09"), month("20131-01-09"), month(null);`)
	result.Check(testkit.Rows("1 0 1 1 <nil> <nil>"))
	result = tk.MustQuery(`select month("2013-00-00"), month("2013-00-00 00:00:00"), month("0000-00-00 12:12:12"), month("2017-00-00 12:12:12");`)
	result.Check(testkit.Rows("0 0 0 0"))
	result = tk.MustQuery(`select month("aa"), month(2013), month(2012.09), month("1-01"), month("-09");`)
	result.Check(testkit.Rows("<nil> <nil> <nil> <nil> <nil>"))
	result = tk.MustQuery(`select month("2013-012-09"), month("2013-0000000012-09"), month("2013-30-09"), month("000-41-09");`)
	result.Check(testkit.Rows("12 12 <nil> <nil>"))
	tk.MustExec(`drop table if exists t`)
	tk.MustExec(`create table t(a bigint)`)
	_, err = tk.Exec(`insert into t select month("aa")`)
	c.Assert(err, NotNil)
	c.Assert(terror.ErrorEqual(err, types.ErrInvalidTimeFormat), IsTrue)
	_, err = tk.Exec(`insert into t select month("0000-00-00 00:00:00")`)
	c.Assert(err, NotNil)
	c.Assert(terror.ErrorEqual(err, types.ErrInvalidTimeFormat), IsTrue)
	tk.MustExec(`insert into t select 1`)
	_, err = tk.Exec(`update t set a = month("aa")`)
	c.Assert(terror.ErrorEqual(err, types.ErrInvalidTimeFormat), IsTrue)
	_, err = tk.Exec(`delete from t where a = month("aa")`)
	c.Assert(terror.ErrorEqual(err, types.ErrInvalidTimeFormat), IsTrue)

	// for week
	result = tk.MustQuery(`select week("2012-12-22"), week("2012-12-22", -2), week("2012-12-22", 0), week("2012-12-22", 1), week("2012-12-22", 2), week("2012-12-22", 200);`)
	result.Check(testkit.Rows("51 51 51 51 51 51"))
	result = tk.MustQuery(`select week("2008-02-20"), week("2008-02-20", 0), week("2008-02-20", 1), week("2009-02-20", 2), week("2008-02-20", 3), week("2008-02-20", 4);`)
	result.Check(testkit.Rows("7 7 8 7 8 8"))
	result = tk.MustQuery(`select week("2008-02-20", 5), week("2008-02-20", 6), week("2009-02-20", 7), week("2008-02-20", 8), week("2008-02-20", 9);`)
	result.Check(testkit.Rows("7 8 7 7 8"))
	result = tk.MustQuery(`select week("aa", 1), week(null, 2), week(11, 2), week(12.99, 2);`)
	result.Check(testkit.Rows("<nil> <nil> <nil> <nil>"))
	result = tk.MustQuery(`select week("aa"), week(null), week(11), week(12.99);`)
	result.Check(testkit.Rows("<nil> <nil> <nil> <nil>"))
	tk.MustExec(`drop table if exists t`)
	tk.MustExec(`create table t(a datetime)`)
	_, err = tk.Exec(`insert into t select week("aa", 1)`)
	c.Assert(err, NotNil)
	c.Assert(terror.ErrorEqual(err, types.ErrInvalidTimeFormat), IsTrue)
	tk.MustExec(`insert into t select now()`)
	_, err = tk.Exec(`update t set a = week("aa", 1)`)
	c.Assert(terror.ErrorEqual(err, types.ErrInvalidTimeFormat), IsTrue)
	_, err = tk.Exec(`delete from t where a = week("aa", 1)`)
	c.Assert(terror.ErrorEqual(err, types.ErrInvalidTimeFormat), IsTrue)

	// for weekofyear
	result = tk.MustQuery(`select weekofyear("2012-12-22"), weekofyear("2008-02-20"), weekofyear("aa"), weekofyear(null), weekofyear(11), weekofyear(12.99);`)
	result.Check(testkit.Rows("51 8 <nil> <nil> <nil> <nil>"))
	tk.MustExec(`drop table if exists t`)
	tk.MustExec(`create table t(a bigint)`)
	_, err = tk.Exec(`insert into t select weekofyear("aa")`)
	c.Assert(err, NotNil)
	c.Assert(terror.ErrorEqual(err, types.ErrInvalidTimeFormat), IsTrue)
	tk.MustExec(`insert into t select 1`)
	_, err = tk.Exec(`update t set a = weekofyear("aa")`)
	c.Assert(terror.ErrorEqual(err, types.ErrInvalidTimeFormat), IsTrue)
	_, err = tk.Exec(`delete from t where a = weekofyear("aa")`)
	c.Assert(terror.ErrorEqual(err, types.ErrInvalidTimeFormat), IsTrue)

	// for weekday
	result = tk.MustQuery(`select weekday("2012-12-20"), weekday("2012-12-21"), weekday("2012-12-22"), weekday("2012-12-23"), weekday("2012-12-24"), weekday("2012-12-25"), weekday("2012-12-26"), weekday("2012-12-27");`)
	result.Check(testkit.Rows("3 4 5 6 0 1 2 3"))
	result = tk.MustQuery(`select weekday("2012-12-90"), weekday("0000-00-00"), weekday("aa"), weekday(null), weekday(11), weekday(12.99);`)
	result.Check(testkit.Rows("<nil> <nil> <nil> <nil> <nil> <nil>"))

	// for quarter
	result = tk.MustQuery(`select quarter("2012-00-20"), quarter("2012-01-21"), quarter("2012-03-22"), quarter("2012-05-23"), quarter("2012-08-24"), quarter("2012-09-25"), quarter("2012-11-26"), quarter("2012-12-27");`)
	result.Check(testkit.Rows("0 1 1 2 3 3 4 4"))
	result = tk.MustQuery(`select quarter("2012-14-20"), quarter("0000-00-00"), quarter("aa"), quarter(null), quarter(11), quarter(12.99);`)
	result.Check(testkit.Rows("<nil> <nil> <nil> <nil> <nil> <nil>"))

	// for from_days
	result = tk.MustQuery(`select from_days(0), from_days(-199), from_days(1111), from_days(120), from_days(1), from_days(1111111), from_days(9999999), from_days(22222);`)
	result.Check(testkit.Rows("0000-00-00 0000-00-00 0003-01-16 0000-00-00 0000-00-00 3042-02-13 0000-00-00 0060-11-03"))
	result = tk.MustQuery(`select from_days("2012-14-20"), from_days("111a"), from_days("aa"), from_days(null), from_days("123asf"), from_days(12.99);`)
	result.Check(testkit.Rows("0005-07-05 0000-00-00 0000-00-00 <nil> 0000-00-00 0000-00-00"))

	// Fix issue #3923
	result = tk.MustQuery("select timediff(cast('2004-12-30 12:00:00' as time), '12:00:00');")
	result.Check(testkit.Rows("00:00:00"))
	result = tk.MustQuery("select timediff(cast('2004-12-30 12:00:00' as time), '2004-12-30 12:00:00');")
	result.Check(testkit.Rows("<nil>"))
	result = tk.MustQuery("select timediff(cast('2004-12-30 12:00:01' as datetime), '2004-12-30 12:00:00');")
	result.Check(testkit.Rows("00:00:01"))
	result = tk.MustQuery("select timediff(cast('2004-12-30 12:00:01' as time), '-34 00:00:00');")
	result.Check(testkit.Rows("828:00:01"))
	result = tk.MustQuery("select timediff(cast('2004-12-30 12:00:01' as datetime), '2004-12-30 12:00:00.1');")
	result.Check(testkit.Rows("00:00:00.9"))
	result = tk.MustQuery("select timediff(cast('2004-12-30 12:00:01' as datetime), '-34 124:00:00');")
	result.Check(testkit.Rows("<nil>"))
	result = tk.MustQuery("select timediff(cast('2004-12-30 12:00:01' as time), '-34 124:00:00');")
	result.Check(testkit.Rows("838:59:59"))
	result = tk.MustQuery("select timediff(cast('2004-12-30' as datetime), '12:00:00');")
	result.Check(testkit.Rows("<nil>"))
	result = tk.MustQuery("select timediff('12:00:00', '-34 12:00:00');")
	result.Check(testkit.Rows("838:59:59"))
	result = tk.MustQuery("select timediff('12:00:00', '34 12:00:00');")
	result.Check(testkit.Rows("-816:00:00"))
	result = tk.MustQuery("select timediff('2014-1-2 12:00:00', '-34 12:00:00');")
	result.Check(testkit.Rows("<nil>"))
	result = tk.MustQuery("select timediff('2014-1-2 12:00:00', '12:00:00');")
	result.Check(testkit.Rows("<nil>"))
	result = tk.MustQuery("select timediff('2014-1-2 12:00:00', '2014-1-1 12:00:00');")
	result.Check(testkit.Rows("24:00:00"))
	result = tk.MustQuery("select timestampadd(MINUTE, 1, '2003-01-02'), timestampadd(WEEK, 1, '2003-01-02 23:59:59')" +
		", timestampadd(MICROSECOND, 1, 950501);")
	result.Check(testkit.Rows("2003-01-02 00:01:00 2003-01-09 23:59:59 1995-05-01 00:00:00.000001"))
	result = tk.MustQuery("select timestampadd(day, 2, 950501), timestampadd(MINUTE, 37.5,'2003-01-02'), timestampadd(MINUTE, 37.49,'2003-01-02')," +
		" timestampadd(YeAr, 1, '2003-01-02');")
	result.Check(testkit.Rows("1995-05-03 00:00:00 2003-01-02 00:38:00 2003-01-02 00:37:00 2004-01-02 00:00:00"))
	result = tk.MustQuery("select to_seconds(950501), to_seconds('2009-11-29'), to_seconds('2009-11-29 13:43:32'), to_seconds('09-11-29 13:43:32');")
	result.Check(testkit.Rows("62966505600 63426672000 63426721412 63426721412"))
	result = tk.MustQuery("select to_days(950501), to_days('2007-10-07'), to_days('2007-10-07 00:00:59'), to_days('0000-01-01')")
	result.Check(testkit.Rows("728779 733321 733321 1"))

	result = tk.MustQuery("select last_day('2003-02-05'), last_day('2004-02-05'), last_day('2004-01-01 01:01:01'), last_day(950501);")
	result.Check(testkit.Rows("2003-02-28 2004-02-29 2004-01-31 1995-05-31"))

	tk.MustExec("SET SQL_MODE='';")
	result = tk.MustQuery("select last_day('0000-00-00');")
	result.Check(testkit.Rows("<nil>"))
	result = tk.MustQuery("select to_days('0000-00-00');")
	result.Check(testkit.Rows("<nil>"))
	result = tk.MustQuery("select to_seconds('0000-00-00');")
	result.Check(testkit.Rows("<nil>"))

	result = tk.MustQuery("select TIMESTAMPDIFF(MONTH,'2003-02-01','2003-05-01'), TIMESTAMPDIFF(yEaR,'2002-05-01', " +
		"'2001-01-01'), TIMESTAMPDIFF(minute,binary('2003-02-01'),'2003-05-01 12:05:55'), TIMESTAMPDIFF(day," +
		"'1995-05-02', 950501);")
	result.Check(testkit.Rows("3 -1 128885 -1"))

	result = tk.MustQuery("select datediff('2007-12-31 23:59:59','2007-12-30'), datediff('2010-11-30 23:59:59', " +
		"'2010-12-31'), datediff(950501,'2016-01-13'), datediff(950501.9,'2016-01-13'), datediff(binary(950501), '2016-01-13');")
	result.Check(testkit.Rows("1 -31 -7562 -7562 -7562"))
	result = tk.MustQuery("select datediff('0000-01-01','0001-01-01'), datediff('0001-00-01', '0001-00-01'), datediff('0001-01-00','0001-01-00'), datediff('2017-01-01','2017-01-01');")
	result.Check(testkit.Rows("-365 <nil> <nil> 0"))

	// fixed issue #3986
	tk.MustExec("SET SQL_MODE='NO_ENGINE_SUBSTITUTION';")
	tk.MustExec("SET TIME_ZONE='+03:00';")
	tk.MustExec("DROP TABLE IF EXISTS t;")
	tk.MustExec("CREATE TABLE t (ix TIMESTAMP NOT NULL DEFAULT CURRENT_TIMESTAMP ON UPDATE CURRENT_TIMESTAMP);")
	tk.MustExec("INSERT INTO t VALUES (0), (20030101010160), (20030101016001), (20030101240101), (20030132010101), (20031301010101), (20031200000000), (20030000000000);")
	result = tk.MustQuery("SELECT CAST(ix AS SIGNED) FROM t;")
	result.Check(testkit.Rows("0", "0", "0", "0", "0", "0", "0", "0"))

	// test time
	result = tk.MustQuery("select time('2003-12-31 01:02:03')")
	result.Check(testkit.Rows("01:02:03"))
	result = tk.MustQuery("select time('2003-12-31 01:02:03.000123')")
	result.Check(testkit.Rows("01:02:03.000123"))
	result = tk.MustQuery("select time('01:02:03.000123')")
	result.Check(testkit.Rows("01:02:03.000123"))
	result = tk.MustQuery("select time('01:02:03')")
	result.Check(testkit.Rows("01:02:03"))
	result = tk.MustQuery("select time('-838:59:59.000000')")
	result.Check(testkit.Rows("-838:59:59.000000"))
	result = tk.MustQuery("select time('-838:59:59.000001')")
	result.Check(testkit.Rows("-838:59:59.000000"))
	result = tk.MustQuery("select time('-839:59:59.000000')")
	result.Check(testkit.Rows("-838:59:59.000000"))
	result = tk.MustQuery("select time('840:59:59.000000')")
	result.Check(testkit.Rows("838:59:59.000000"))
	// FIXME: #issue 4193
	// result = tk.MustQuery("select time('840:59:60.000000')")
	// result.Check(testkit.Rows("<nil>"))
	// result = tk.MustQuery("select time('800:59:59.9999999')")
	// result.Check(testkit.Rows("801:00:00.000000"))
	// result = tk.MustQuery("select time('12003-12-10 01:02:03.000123')")
	// result.Check(testkit.Rows("<nil>")
	// result = tk.MustQuery("select time('')")
	// result.Check(testkit.Rows("<nil>")
	// result = tk.MustQuery("select time('2003-12-10-10 01:02:03.000123')")
	// result.Check(testkit.Rows("00:20:03")

	//for hour
	result = tk.MustQuery(`SELECT hour("12:13:14.123456"), hour("12:13:14.000010"), hour("272:59:55"), hour(null), hour("27aaaa2:59:55");`)
	result.Check(testkit.Rows("12 12 272 <nil> <nil>"))

	// for minute
	result = tk.MustQuery(`SELECT minute("12:13:14.123456"), minute("12:13:14.000010"), minute("272:59:55"), minute(null), minute("27aaaa2:59:55");`)
	result.Check(testkit.Rows("13 13 59 <nil> <nil>"))

	// for second
	result = tk.MustQuery(`SELECT second("12:13:14.123456"), second("12:13:14.000010"), second("272:59:55"), second(null), second("27aaaa2:59:55");`)
	result.Check(testkit.Rows("14 14 55 <nil> <nil>"))

	// for microsecond
	result = tk.MustQuery(`SELECT microsecond("12:00:00.123456"), microsecond("12:00:00.000010"), microsecond(null), microsecond("27aaaa2:59:55");`)
	result.Check(testkit.Rows("123456 10 <nil> <nil>"))

	// TODO: fix `CAST(xx as duration)` and release the test below:
	// result = tk.MustQuery(`SELECT hour("aaa"), hour(123456), hour(1234567);`)
	// result = tk.MustQuery(`SELECT minute("aaa"), minute(123456), minute(1234567);`)
	// result = tk.MustQuery(`SELECT second("aaa"), second(123456), second(1234567);`)
	// result = tk.MustQuery(`SELECT microsecond("aaa"), microsecond(123456), microsecond(1234567);`)

	// for time_format
	result = tk.MustQuery("SELECT TIME_FORMAT('150:02:28', '%H:%i:%s %p');")
	result.Check(testkit.Rows("150:02:28 AM"))
	result = tk.MustQuery("SELECT TIME_FORMAT('bad string', '%H:%i:%s %p');")
	result.Check(testkit.Rows("00:00:00 AM"))
	result = tk.MustQuery("SELECT TIME_FORMAT(null, '%H:%i:%s %p');")
	result.Check(testkit.Rows("<nil>"))
	result = tk.MustQuery("SELECT TIME_FORMAT(123, '%H:%i:%s %p');")
	result.Check(testkit.Rows("00:01:23 AM"))

	// for yearweek
	result = tk.MustQuery(`select yearweek("2014-12-27"), yearweek("2014-29-27"), yearweek("2014-00-27"), yearweek("2014-12-27 12:38:32"), yearweek("2014-12-27 12:38:32.1111111"), yearweek("2014-12-27 12:90:32"), yearweek("2014-12-27 89:38:32.1111111");`)
	result.Check(testkit.Rows("201451 <nil> <nil> 201451 201451 <nil> <nil>"))
	result = tk.MustQuery(`select yearweek(12121), yearweek(1.00009), yearweek("aaaaa"), yearweek(""), yearweek(NULL);`)
	result.Check(testkit.Rows("<nil> <nil> <nil> <nil> <nil>"))
	result = tk.MustQuery(`select yearweek("0000-00-00"), yearweek("2019-01-29", "aa"), yearweek("2011-01-01", null);`)
	result.Check(testkit.Rows("<nil> 201904 201052"))

	// for dayOfWeek, dayOfMonth, dayOfYear
	result = tk.MustQuery(`select dayOfWeek(null), dayOfWeek("2017-08-12"), dayOfWeek("0000-00-00"), dayOfWeek("2017-00-00"), dayOfWeek("0000-00-00 12:12:12"), dayOfWeek("2017-00-00 12:12:12")`)
	result.Check(testkit.Rows("<nil> 7 <nil> <nil> <nil> <nil>"))
	result = tk.MustQuery(`select dayOfYear(null), dayOfYear("2017-08-12"), dayOfYear("0000-00-00"), dayOfYear("2017-00-00"), dayOfYear("0000-00-00 12:12:12"), dayOfYear("2017-00-00 12:12:12")`)
	result.Check(testkit.Rows("<nil> 224 <nil> <nil> <nil> <nil>"))
	result = tk.MustQuery(`select dayOfMonth(null), dayOfMonth("2017-08-12"), dayOfMonth("0000-00-00"), dayOfMonth("2017-00-00"), dayOfMonth("0000-00-00 12:12:12"), dayOfMonth("2017-00-00 12:12:12")`)
	result.Check(testkit.Rows("<nil> 12 <nil> 0 0 0"))

	tk.MustExec(`drop table if exists t`)
	tk.MustExec(`create table t(a bigint)`)
	tk.MustExec(`insert into t value(1)`)
	tk.MustExec("set sql_mode = 'STRICT_TRANS_TABLES'")

	_, err = tk.Exec("insert into t value(dayOfWeek('0000-00-00'))")
	c.Assert(terror.ErrorEqual(err, types.ErrInvalidTimeFormat), IsTrue)
	_, err = tk.Exec(`update t set a = dayOfWeek("0000-00-00")`)
	c.Assert(terror.ErrorEqual(err, types.ErrInvalidTimeFormat), IsTrue)
	_, err = tk.Exec(`delete from t where a = dayOfWeek(123)`)
	c.Assert(terror.ErrorEqual(err, types.ErrInvalidTimeFormat), IsTrue)

	_, err = tk.Exec("insert into t value(dayOfMonth('2017-00-00'))")
	c.Assert(err, IsNil)
	_, err = tk.Exec("insert into t value(dayOfMonth('0000-00-00'))")
	c.Assert(terror.ErrorEqual(err, types.ErrInvalidTimeFormat), IsTrue)
	_, err = tk.Exec(`update t set a = dayOfMonth("0000-00-00")`)
	c.Assert(terror.ErrorEqual(err, types.ErrInvalidTimeFormat), IsTrue)
	_, err = tk.Exec(`delete from t where a = dayOfMonth(123)`)
	c.Assert(terror.ErrorEqual(err, types.ErrInvalidTimeFormat), IsTrue)

	_, err = tk.Exec("insert into t value(dayOfYear('0000-00-00'))")
	c.Assert(terror.ErrorEqual(err, types.ErrInvalidTimeFormat), IsTrue)
	_, err = tk.Exec(`update t set a = dayOfYear("0000-00-00")`)
	c.Assert(terror.ErrorEqual(err, types.ErrInvalidTimeFormat), IsTrue)
	_, err = tk.Exec(`delete from t where a = dayOfYear(123)`)
	c.Assert(terror.ErrorEqual(err, types.ErrInvalidTimeFormat), IsTrue)

	// for monthname
	tk.MustExec(`drop table if exists t`)
	tk.MustExec(`create table t(a varchar(10))`)
	tk.MustExec(`insert into t value("abc")`)
	tk.MustExec("set sql_mode = 'STRICT_TRANS_TABLES'")

	_, err = tk.Exec("insert into t value(monthname('0000-00-00'))")
	c.Assert(terror.ErrorEqual(err, types.ErrInvalidTimeFormat), IsTrue)
	_, err = tk.Exec(`update t set a = monthname("0000-00-00")`)
	c.Assert(terror.ErrorEqual(err, types.ErrInvalidTimeFormat), IsTrue)
	_, err = tk.Exec(`delete from t where a = monthname(123)`)
	c.Assert(terror.ErrorEqual(err, types.ErrInvalidTimeFormat), IsTrue)
	result = tk.MustQuery(`select monthname("2017-12-01"), monthname("0000-00-00"), monthname("0000-01-00"), monthname("0000-01-00 00:00:00")`)
	result.Check(testkit.Rows("December <nil> January January"))
	tk.MustQuery("show warnings").Check(testutil.RowsWithSep("|", "Warning|1105|invalid time format"))

	// for dayname
	tk.MustExec(`drop table if exists t`)
	tk.MustExec(`create table t(a varchar(10))`)
	tk.MustExec(`insert into t value("abc")`)
	tk.MustExec("set sql_mode = 'STRICT_TRANS_TABLES'")

	_, err = tk.Exec("insert into t value(dayname('0000-00-00'))")
	c.Assert(terror.ErrorEqual(err, types.ErrInvalidTimeFormat), IsTrue)
	_, err = tk.Exec(`update t set a = dayname("0000-00-00")`)
	c.Assert(terror.ErrorEqual(err, types.ErrInvalidTimeFormat), IsTrue)
	_, err = tk.Exec(`delete from t where a = dayname(123)`)
	c.Assert(terror.ErrorEqual(err, types.ErrInvalidTimeFormat), IsTrue)
	result = tk.MustQuery(`select dayname("2017-12-01"), dayname("0000-00-00"), dayname("0000-01-00"), dayname("0000-01-00 00:00:00")`)
	result.Check(testkit.Rows("Friday <nil> <nil> <nil>"))
	tk.MustQuery("show warnings").Check(testutil.RowsWithSep("|", "Warning|1105|invalid time format", "Warning|1105|invalid time format", "Warning|1105|invalid time format"))
}

func (s *testIntegrationSuite) TestOpBuiltin(c *C) {
	defer func() {
		s.cleanEnv(c)
		testleak.AfterTest(c)()
	}()
	tk := testkit.NewTestKit(c, s.store)
	tk.MustExec("use test")

	// for logicAnd
	result := tk.MustQuery("select 1 && 1, 1 && 0, 0 && 1, 0 && 0, 2 && -1, null && 1, '1a' && 'a'")
	result.Check(testkit.Rows("1 0 0 0 1 <nil> 0"))
	// for bitNeg
	result = tk.MustQuery("select ~123, ~-123, ~null")
	result.Check(testkit.Rows("18446744073709551492 122 <nil>"))
	// for logicNot
	result = tk.MustQuery("select !1, !123, !0, !null")
	result.Check(testkit.Rows("0 0 1 <nil>"))
	// for logicalXor
	result = tk.MustQuery("select 1 xor 1, 1 xor 0, 0 xor 1, 0 xor 0, 2 xor -1, null xor 1, '1a' xor 'a'")
	result.Check(testkit.Rows("0 1 1 0 0 <nil> 1"))
	// for bitAnd
	result = tk.MustQuery("select 123 & 321, -123 & 321, null & 1")
	result.Check(testkit.Rows("65 257 <nil>"))
	// for bitOr
	result = tk.MustQuery("select 123 | 321, -123 | 321, null | 1")
	result.Check(testkit.Rows("379 18446744073709551557 <nil>"))
	// for bitXor
	result = tk.MustQuery("select 123 ^ 321, -123 ^ 321, null ^ 1")
	result.Check(testkit.Rows("314 18446744073709551300 <nil>"))
	// for leftShift
	result = tk.MustQuery("select 123 << 2, -123 << 2, null << 1")
	result.Check(testkit.Rows("492 18446744073709551124 <nil>"))
	// for rightShift
	result = tk.MustQuery("select 123 >> 2, -123 >> 2, null >> 1")
	result.Check(testkit.Rows("30 4611686018427387873 <nil>"))
	// for logicOr
	result = tk.MustQuery("select 1 || 1, 1 || 0, 0 || 1, 0 || 0, 2 || -1, null || 1, '1a' || 'a'")
	result.Check(testkit.Rows("1 1 1 0 1 1 1"))
	// for unaryPlus
	result = tk.MustQuery(`select +1, +0, +(-9), +(-0.001), +0.999, +null, +"aaa"`)
	result.Check(testkit.Rows("1 0 -9 -0.001 0.999 <nil> aaa"))
}

func (s *testIntegrationSuite) TestBuiltin(c *C) {
	defer func() {
		s.cleanEnv(c)
		testleak.AfterTest(c)()
	}()
	tk := testkit.NewTestKit(c, s.store)
	tk.MustExec("use test")

	// for is true && is false
	tk.MustExec("drop table if exists t")
	tk.MustExec("create table t (a int, b int, index idx_b (b))")
	tk.MustExec("insert t values (1, 1)")
	tk.MustExec("insert t values (2, 2)")
	tk.MustExec("insert t values (3, 2)")
	result := tk.MustQuery("select * from t where b is true")
	result.Check(testkit.Rows("1 1", "2 2", "3 2"))
	result = tk.MustQuery("select all + a from t where a = 1")
	result.Check(testkit.Rows("1"))
	result = tk.MustQuery("select * from t where a is false")
	result.Check(nil)
	result = tk.MustQuery("select * from t where a is not true")
	result.Check(nil)
	result = tk.MustQuery(`select 1 is true, 0 is true, null is true, "aaa" is true, "" is true, -12.00 is true, 0.0 is true, 0.0000001 is true;`)
	result.Check(testkit.Rows("1 0 0 0 0 1 0 1"))
	result = tk.MustQuery(`select 1 is false, 0 is false, null is false, "aaa" is false, "" is false, -12.00 is false, 0.0 is false, 0.0000001 is false;`)
	result.Check(testkit.Rows("0 1 0 1 1 0 1 0"))

	// for in
	result = tk.MustQuery("select * from t where b in (a)")
	result.Check(testkit.Rows("1 1", "2 2"))
	result = tk.MustQuery("select * from t where b not in (a)")
	result.Check(testkit.Rows("3 2"))

	// test cast
	result = tk.MustQuery("select cast(1 as decimal(3,2))")
	result.Check(testkit.Rows("1.00"))
	result = tk.MustQuery("select cast('1991-09-05 11:11:11' as datetime)")
	result.Check(testkit.Rows("1991-09-05 11:11:11"))
	result = tk.MustQuery("select cast(cast('1991-09-05 11:11:11' as datetime) as char)")
	result.Check(testkit.Rows("1991-09-05 11:11:11"))
	result = tk.MustQuery("select cast('11:11:11' as time)")
	result.Check(testkit.Rows("11:11:11"))
	result = tk.MustQuery("select * from t where a > cast(2 as decimal)")
	result.Check(testkit.Rows("3 2"))
	result = tk.MustQuery("select cast(-1 as unsigned)")
	result.Check(testkit.Rows("18446744073709551615"))
	tk.MustExec("drop table if exists t")
	tk.MustExec("create table t(a decimal(3, 1), b double, c datetime, d time, e int)")
	tk.MustExec("insert into t value(12.3, 1.23, '2017-01-01 12:12:12', '12:12:12', 123)")
	result = tk.MustQuery("select cast(a as json), cast(b as json), cast(c as json), cast(d as json), cast(e as json) from t")
	result.Check(testkit.Rows(`12.3 1.23 "2017-01-01 12:12:12.000000" "12:12:12.000000" 123`))

	// for ISNULL
	tk.MustExec("drop table if exists t")
	tk.MustExec("create table t (a int, b int, c int, d char(10), e datetime, f float, g decimal(10, 3))")
	tk.MustExec("insert t values (1, 0, null, null, null, null, null)")
	result = tk.MustQuery("select ISNULL(a), ISNULL(b), ISNULL(c), ISNULL(d), ISNULL(e), ISNULL(f), ISNULL(g) from t")
	result.Check(testkit.Rows("0 0 1 1 1 1 1"))

	// fix issue #3942
	result = tk.MustQuery("select cast('-24 100:00:00' as time);")
	result.Check(testkit.Rows("-676:00:00"))
	result = tk.MustQuery("select cast('12:00:00.000000' as datetime);")
	result.Check(testkit.Rows("2012-00-00 00:00:00"))
	result = tk.MustQuery("select cast('-34 100:00:00' as time);")
	result.Check(testkit.Rows("-838:59:59"))

	// Fix issue #3691, cast compability.
	result = tk.MustQuery("select cast('18446744073709551616' as unsigned);")
	result.Check(testkit.Rows("18446744073709551615"))
	result = tk.MustQuery("select cast('18446744073709551616' as signed);")
	result.Check(testkit.Rows("-1"))
	result = tk.MustQuery("select cast('9223372036854775808' as signed);")
	result.Check(testkit.Rows("-9223372036854775808"))
	result = tk.MustQuery("select cast('9223372036854775809' as signed);")
	result.Check(testkit.Rows("-9223372036854775807"))
	result = tk.MustQuery("select cast('9223372036854775807' as signed);")
	result.Check(testkit.Rows("9223372036854775807"))
	result = tk.MustQuery("select cast('18446744073709551615' as signed);")
	result.Check(testkit.Rows("-1"))
	result = tk.MustQuery("select cast('18446744073709551614' as signed);")
	result.Check(testkit.Rows("-2"))
	result = tk.MustQuery("select cast(18446744073709551615 as unsigned);")
	result.Check(testkit.Rows("18446744073709551615"))
	result = tk.MustQuery("select cast(18446744073709551616 as unsigned);")
	result.Check(testkit.Rows("18446744073709551615"))
	result = tk.MustQuery("select cast(18446744073709551616 as signed);")
	result.Check(testkit.Rows("9223372036854775807"))
	result = tk.MustQuery("select cast(18446744073709551617 as signed);")
	result.Check(testkit.Rows("9223372036854775807"))
	result = tk.MustQuery("select cast(18446744073709551615 as signed);")
	result.Check(testkit.Rows("-1"))
	result = tk.MustQuery("select cast(18446744073709551614 as signed);")
	result.Check(testkit.Rows("-2"))
	result = tk.MustQuery("select cast(-18446744073709551616 as signed);")
	result.Check(testkit.Rows("-9223372036854775808"))
	result = tk.MustQuery("select cast(18446744073709551614.9 as unsigned);") // Round up
	result.Check(testkit.Rows("18446744073709551615"))
	result = tk.MustQuery("select cast(18446744073709551614.4 as unsigned);") // Round down
	result.Check(testkit.Rows("18446744073709551614"))
	result = tk.MustQuery("select cast(-9223372036854775809 as signed);")
	result.Check(testkit.Rows("-9223372036854775808"))
	result = tk.MustQuery("select cast(-9223372036854775809 as unsigned);")
	result.Check(testkit.Rows("0"))
	result = tk.MustQuery("select cast(-9223372036854775808 as unsigned);")
	result.Check(testkit.Rows("9223372036854775808"))
	result = tk.MustQuery("select cast('-9223372036854775809' as unsigned);")
	result.Check(testkit.Rows("9223372036854775808"))
	result = tk.MustQuery("select cast('-9223372036854775807' as unsigned);")
	result.Check(testkit.Rows("9223372036854775809"))
	result = tk.MustQuery("select cast('-2' as unsigned);")
	result.Check(testkit.Rows("18446744073709551614"))
	result = tk.MustQuery("select cast(cast(1-2 as unsigned) as signed integer);")
	result.Check(testkit.Rows("-1"))
	result = tk.MustQuery("select cast(1 as signed int)")
	result.Check(testkit.Rows("1"))

	// test cast time as decimal overflow
	tk.MustExec("drop table if exists t1")
	tk.MustExec("create table t1(s1 time);")
	tk.MustExec("insert into t1 values('11:11:11');")
	result = tk.MustQuery("select cast(s1 as decimal(7, 2)) from t1;")
	result.Check(testkit.Rows("99999.99"))
	result = tk.MustQuery("select cast(s1 as decimal(8, 2)) from t1;")
	result.Check(testkit.Rows("111111.00"))
	_, err := tk.Exec("insert into t1 values(cast('111111.00' as decimal(7, 2)));")
	c.Assert(err, NotNil)

	result = tk.MustQuery(`select CAST(0x8fffffffffffffff as signed) a,
	CAST(0xfffffffffffffffe as signed) b,
	CAST(0xffffffffffffffff as unsigned) c;`)
	result.Check(testkit.Rows("-8070450532247928833 -2 18446744073709551615"))

	result = tk.MustQuery(`select cast("1:2:3" as TIME) = "1:02:03"`)
	result.Check(testkit.Rows("0"))

	// fixed issue #3471
	tk.MustExec("drop table if exists t")
	tk.MustExec("create table t(a time(6));")
	tk.MustExec("insert into t value('12:59:59.999999')")
	result = tk.MustQuery("select cast(a as signed) from t")
	result.Check(testkit.Rows("130000"))

	// fixed issue #3762
	result = tk.MustQuery("select -9223372036854775809;")
	result.Check(testkit.Rows("-9223372036854775809"))
	result = tk.MustQuery("select --9223372036854775809;")
	result.Check(testkit.Rows("9223372036854775809"))
	result = tk.MustQuery("select -9223372036854775808;")
	result.Check(testkit.Rows("-9223372036854775808"))

	tk.MustExec("drop table if exists t")
	tk.MustExec("create table t(a bigint(30));")
	_, err = tk.Exec("insert into t values(-9223372036854775809)")
	c.Assert(err, NotNil)

	// test unhex and hex
	result = tk.MustQuery("select unhex('4D7953514C')")
	result.Check(testkit.Rows("MySQL"))
	result = tk.MustQuery("select unhex(hex('string'))")
	result.Check(testkit.Rows("string"))
	result = tk.MustQuery("select unhex('ggg')")
	result.Check(testkit.Rows("<nil>"))
	result = tk.MustQuery("select unhex(-1)")
	result.Check(testkit.Rows("<nil>"))
	result = tk.MustQuery("select hex(unhex('1267'))")
	result.Check(testkit.Rows("1267"))
	result = tk.MustQuery("select hex(unhex(1267))")
	result.Check(testkit.Rows("1267"))
	tk.MustExec("drop table if exists t")
	tk.MustExec("create table t(a binary(8))")
	tk.MustExec(`insert into t values('test')`)
	result = tk.MustQuery("select hex(a) from t")
	result.Check(testkit.Rows("7465737400000000"))
	result = tk.MustQuery("select unhex(a) from t")
	result.Check(testkit.Rows("<nil>"))

	// select from_unixtime
	result = tk.MustQuery("select from_unixtime(1451606400)")
	unixTime := time.Unix(1451606400, 0).String()[:19]
	result.Check(testkit.Rows(unixTime))
	result = tk.MustQuery("select from_unixtime(1451606400.123456)")
	unixTime = time.Unix(1451606400, 123456000).String()[:26]
	result.Check(testkit.Rows(unixTime))
	result = tk.MustQuery("select from_unixtime(1451606400.1234567)")
	unixTime = time.Unix(1451606400, 123456700).Round(time.Microsecond).Format("2006-01-02 15:04:05.000000")[:26]
	result.Check(testkit.Rows(unixTime))
	result = tk.MustQuery("select from_unixtime(1451606400.999999)")
	unixTime = time.Unix(1451606400, 999999000).String()[:26]
	result.Check(testkit.Rows(unixTime))

	// test strcmp
	result = tk.MustQuery("select strcmp('abc', 'def')")
	result.Check(testkit.Rows("-1"))
	result = tk.MustQuery("select strcmp('abc', 'aba')")
	result.Check(testkit.Rows("1"))
	result = tk.MustQuery("select strcmp('abc', 'abc')")
	result.Check(testkit.Rows("0"))
	result = tk.MustQuery("select substr(null, 1, 2)")
	result.Check(testkit.Rows("<nil>"))
	result = tk.MustQuery("select substr('123', null, 2)")
	result.Check(testkit.Rows("<nil>"))
	result = tk.MustQuery("select substr('123', 1, null)")
	result.Check(testkit.Rows("<nil>"))

	// for case
	tk.MustExec("drop table if exists t")
	tk.MustExec("create table t (a varchar(255), b int)")
	tk.MustExec("insert t values ('str1', 1)")
	result = tk.MustQuery("select * from t where a = case b when 1 then 'str1' when 2 then 'str2' end")
	result.Check(testkit.Rows("str1 1"))
	result = tk.MustQuery("select * from t where a = case b when 1 then 'str2' when 2 then 'str3' end")
	result.Check(nil)
	tk.MustExec("insert t values ('str2', 2)")
	result = tk.MustQuery("select * from t where a = case b when 2 then 'str2' when 3 then 'str3' end")
	result.Check(testkit.Rows("str2 2"))
	tk.MustExec("insert t values ('str3', 3)")
	result = tk.MustQuery("select * from t where a = case b when 4 then 'str4' when 5 then 'str5' else 'str3' end")
	result.Check(testkit.Rows("str3 3"))
	result = tk.MustQuery("select * from t where a = case b when 4 then 'str4' when 5 then 'str5' else 'str6' end")
	result.Check(nil)
	result = tk.MustQuery("select * from t where a = case  when b then 'str3' when 1 then 'str1' else 'str2' end")
	result.Check(testkit.Rows("str3 3"))
	tk.MustExec("delete from t")
	tk.MustExec("insert t values ('str2', 0)")
	result = tk.MustQuery("select * from t where a = case  when b then 'str3' when 0 then 'str1' else 'str2' end")
	result.Check(testkit.Rows("str2 0"))
	tk.MustExec("insert t values ('str1', null)")
	result = tk.MustQuery("select * from t where a = case b when null then 'str3' when 10 then 'str1' else 'str2' end")
	result.Check(testkit.Rows("str2 0"))
	result = tk.MustQuery("select * from t where a = case null when b then 'str3' when 10 then 'str1' else 'str2' end")
	result.Check(testkit.Rows("str2 0"))
	tk.MustExec("insert t values (null, 4)")
	result = tk.MustQuery("select * from t where b < case a when null then 0 when 'str2' then 0 else 9 end")
	result.Check(testkit.Rows("<nil> 4"))
	result = tk.MustQuery("select * from t where b = case when a is null then 4 when  a = 'str5' then 7 else 9 end")
	result.Check(testkit.Rows("<nil> 4"))

	// for cast
	result = tk.MustQuery("select cast(1234 as char(3))")
	result.Check(testkit.Rows("123"))
	result = tk.MustQuery("select cast(1234 as char(0))")
	result.Check(testkit.Rows(""))
	result = tk.MustQuery("show warnings")
	result.Check(testkit.Rows("Warning 1406 Data Too Long, field len 0, data len 4"))
	result = tk.MustQuery("select CAST( - 8 AS DECIMAL ) * + 52 + 87 < - 86")
	result.Check(testkit.Rows("1"))

	// for char
	result = tk.MustQuery("select char(97, 100, 256, 89)")
	result.Check(testkit.Rows("ad\x01\x00Y"))
	result = tk.MustQuery("select char(97, null, 100, 256, 89)")
	result.Check(testkit.Rows("ad\x01\x00Y"))
	result = tk.MustQuery("select char(97, null, 100, 256, 89 using utf8)")
	result.Check(testkit.Rows("ad\x01\x00Y"))
	result = tk.MustQuery("select char(97, null, 100, 256, 89 using ascii)")
	result.Check(testkit.Rows("ad\x01\x00Y"))
	charRecordSet, err := tk.Exec("select char(97, null, 100, 256, 89 using tidb)")
	c.Assert(err, IsNil)
	c.Assert(charRecordSet, NotNil)
	_, err = tidb.GetRows(charRecordSet)
	c.Assert(err.Error(), Equals, "unknown encoding: tidb")

	// issue 3884
	tk.MustExec("drop table if exists t")
	tk.MustExec("CREATE TABLE t (c1 date, c2 datetime, c3 timestamp, c4 time, c5 year);")
	tk.MustExec("INSERT INTO t values ('2000-01-01', '2000-01-01 12:12:12', '2000-01-01 12:12:12', '12:12:12', '2000');")
	tk.MustExec("INSERT INTO t values ('2000-02-01', '2000-02-01 12:12:12', '2000-02-01 12:12:12', '13:12:12', 2000);")
	tk.MustExec("INSERT INTO t values ('2000-03-01', '2000-03-01', '2000-03-01 12:12:12', '1 12:12:12', 2000);")
	tk.MustExec("INSERT INTO t SET c1 = '2000-04-01', c2 = '2000-04-01', c3 = '2000-04-01 12:12:12', c4 = '-1 13:12:12', c5 = 2000;")
	result = tk.MustQuery("SELECT c4 FROM t where c4 < '-13:12:12';")
	result.Check(testkit.Rows("-37:12:12"))
	result = tk.MustQuery(`SELECT 1 DIV - - 28 + ( - SUM( - + 25 ) ) * - CASE - 18 WHEN 44 THEN NULL ELSE - 41 + 32 + + - 70 - + COUNT( - 95 ) * 15 END + 92`)
	result.Check(testkit.Rows("2442"))

	// testCase is for like and regexp
	type testCase struct {
		pattern string
		val     string
		result  int
	}
	patternMatching := func(c *C, tk *testkit.TestKit, queryOp string, data []testCase) {
		tk.MustExec("drop table if exists t")
		tk.MustExec("create table t (a varchar(255), b int)")
		for i, d := range data {
			tk.MustExec(fmt.Sprintf("insert into t values('%s', %d)", d.val, i))
			result = tk.MustQuery(fmt.Sprintf("select * from t where a %s '%s'", queryOp, d.pattern))
			if d.result == 1 {
				rowStr := fmt.Sprintf("%s %d", d.val, i)
				result.Check(testkit.Rows(rowStr))
			} else {
				result.Check(nil)
			}
			tk.MustExec(fmt.Sprintf("delete from t where b = %d", i))
		}
	}
	// for like
	likeTests := []testCase{
		{"a", "a", 1},
		{"a", "b", 0},
		{"aA", "Aa", 1},
		{"aA%", "aAab", 1},
		{"aA_", "Aaab", 0},
		{"aA_", "Aab", 1},
		{"", "", 1},
		{"", "a", 0},
	}
	patternMatching(c, tk, "like", likeTests)
	// for regexp
	likeTests = []testCase{
		{"^$", "a", 0},
		{"a", "a", 1},
		{"a", "b", 0},
		{"aA", "aA", 1},
		{".", "a", 1},
		{"^.$", "ab", 0},
		{"..", "b", 0},
		{".ab", "aab", 1},
		{"ab.", "abcd", 1},
		{".*", "abcd", 1},
	}
	patternMatching(c, tk, "regexp", likeTests)

	// for found_rows
	tk.MustExec("drop table if exists t")
	tk.MustExec("create table t (a int)")
	tk.MustQuery("select * from t") // Test XSelectTableExec
	result = tk.MustQuery("select found_rows()")
	result.Check(testkit.Rows("0"))
	result = tk.MustQuery("select found_rows()")
	result.Check(testkit.Rows("1")) // Last query is found_rows(), it returns 1 row with value 0
	tk.MustExec("insert t values (1),(2),(2)")
	tk.MustQuery("select * from t")
	result = tk.MustQuery("select found_rows()")
	result.Check(testkit.Rows("3"))
	tk.MustQuery("select * from t where a = 0")
	result = tk.MustQuery("select found_rows()")
	result.Check(testkit.Rows("0"))
	tk.MustQuery("select * from t where a = 1")
	result = tk.MustQuery("select found_rows()")
	result.Check(testkit.Rows("1"))
	tk.MustQuery("select * from t where a like '2'") // Test SelectionExec
	result = tk.MustQuery("select found_rows()")
	result.Check(testkit.Rows("2"))
	tk.MustQuery("show tables like 't'")
	result = tk.MustQuery("select found_rows()")
	result.Check(testkit.Rows("1"))
	tk.MustQuery("select count(*) from t") // Test ProjectionExec
	result = tk.MustQuery("select found_rows()")
	result.Check(testkit.Rows("1"))
}

func (s *testIntegrationSuite) TestInfoBuiltin(c *C) {
	defer func() {
		s.cleanEnv(c)
		testleak.AfterTest(c)()
	}()
	tk := testkit.NewTestKit(c, s.store)
	tk.MustExec("use test")

	tk.MustExec("drop table if exists t")
	tk.MustExec("create table t (id int auto_increment, a int, PRIMARY KEY (id))")
	tk.MustExec("insert into t(a) values(1)")
	result := tk.MustQuery("select last_insert_id();")
	result.Check(testkit.Rows("1"))
	tk.MustExec("insert into t values(2, 1)")
	result = tk.MustQuery("select last_insert_id();")
	result.Check(testkit.Rows("1"))
	tk.MustExec("insert into t(a) values(1)")
	result = tk.MustQuery("select last_insert_id();")
	result.Check(testkit.Rows("3"))

	result = tk.MustQuery("select last_insert_id(5);")
	result.Check(testkit.Rows("5"))
	result = tk.MustQuery("select last_insert_id();")
	result.Check(testkit.Rows("5"))
}

func (s *testIntegrationSuite) TestControlBuiltin(c *C) {
	defer func() {
		s.cleanEnv(c)
		testleak.AfterTest(c)()
	}()
	tk := testkit.NewTestKit(c, s.store)
	tk.MustExec("use test")

	// for ifnull
	result := tk.MustQuery("select ifnull(1, 2)")
	result.Check(testkit.Rows("1"))
	result = tk.MustQuery("select ifnull(null, 2)")
	result.Check(testkit.Rows("2"))
	result = tk.MustQuery("select ifnull(1, null)")
	result.Check(testkit.Rows("1"))
	result = tk.MustQuery("select ifnull(null, null)")
	result.Check(testkit.Rows("<nil>"))

	tk.MustExec("drop table if exists t1")
	tk.MustExec("drop table if exists t2")
	tk.MustExec("create table t1(a decimal(20,4))")
	tk.MustExec("create table t2(a decimal(20,4))")
	tk.MustExec("insert into t1 select 1.2345")
	tk.MustExec("insert into t2 select 1.2345")

	result = tk.MustQuery(`select sum(ifnull(a, 0)) from (
	select ifnull(a, 0) as a from t1
	union all
	select ifnull(a, 0) as a from t2
	) t;`)
	result.Check(testkit.Rows("2.4690"))

	// for if
	result = tk.MustQuery(`select IF(0,"ERROR","this"),IF(1,"is","ERROR"),IF(NULL,"ERROR","a"),IF(1,2,3)|0,IF(1,2.0,3.0)+0;`)
	result.Check(testkit.Rows("this is a 2 2.0"))
	tk.MustExec("drop table if exists t1;")
	tk.MustExec("CREATE TABLE t1 (st varchar(255) NOT NULL, u int(11) NOT NULL);")
	tk.MustExec("INSERT INTO t1 VALUES ('a',1),('A',1),('aa',1),('AA',1),('a',1),('aaa',0),('BBB',0);")
	result = tk.MustQuery("select if(1,st,st) s from t1 order by s;")
	result.Check(testkit.Rows("A", "AA", "BBB", "a", "a", "aa", "aaa"))
	result = tk.MustQuery("select if(u=1,st,st) s from t1 order by s;")
	result.Check(testkit.Rows("A", "AA", "BBB", "a", "a", "aa", "aaa"))
	tk.MustExec("drop table if exists t1;")
	tk.MustExec("CREATE TABLE t1 (a varchar(255), b time, c int)")
	tk.MustExec("INSERT INTO t1 VALUE('abc', '12:00:00', 0)")
	tk.MustExec("INSERT INTO t1 VALUE('1abc', '00:00:00', 1)")
	tk.MustExec("INSERT INTO t1 VALUE('0abc', '12:59:59', 0)")
	result = tk.MustQuery("select if(a, b, c), if(b, a, c), if(c, a, b) from t1")
	result.Check(testkit.Rows("0 abc 12:00:00", "00:00:00 1 1abc", "0 0abc 12:59:59"))
	result = tk.MustQuery("select if(1, 1.0, 1)")
	result.Check(testkit.Rows("1.0"))
	// FIXME: MySQL returns `1.0`.
	result = tk.MustQuery("select if(1, 1, 1.0)")
	result.Check(testkit.Rows("1"))

	result = tk.MustQuery("SELECT 79 + + + CASE -87 WHEN -30 THEN COALESCE(COUNT(*), +COALESCE(+15, -33, -12 ) + +72) WHEN +COALESCE(+AVG(DISTINCT(60)), 21) THEN NULL ELSE NULL END AS col0;")
	result.Check(testkit.Rows("<nil>"))

	result = tk.MustQuery("SELECT -63 + COALESCE ( - 83, - 61 + - + 72 * - CAST( NULL AS SIGNED ) + + 3 );")
	result.Check(testkit.Rows("-146"))
}

func (s *testIntegrationSuite) TestArithmeticBuiltin(c *C) {
	defer func() {
		s.cleanEnv(c)
		testleak.AfterTest(c)()
	}()
	tk := testkit.NewTestKit(c, s.store)
	tk.MustExec("use test")

	// for plus
	tk.MustExec("DROP TABLE IF EXISTS t;")
	tk.MustExec("CREATE TABLE t(a DECIMAL(4, 2), b DECIMAL(5, 3));")
	tk.MustExec("INSERT INTO t(a, b) VALUES(1.09, 1.999), (-1.1, -0.1);")
	result := tk.MustQuery("SELECT a+b FROM t;")
	result.Check(testkit.Rows("3.089", "-1.200"))
	result = tk.MustQuery("SELECT b+12, b+0.01, b+0.00001, b+12.00001 FROM t;")
	result.Check(testkit.Rows("13.999 2.009 1.99901 13.99901", "11.900 -0.090 -0.09999 11.90001"))
	result = tk.MustQuery("SELECT 1+12, 21+0.01, 89+\"11\", 12+\"a\", 12+NULL, NULL+1, NULL+NULL;")
	result.Check(testkit.Rows("13 21.01 100 12 <nil> <nil> <nil>"))
	tk.MustExec("DROP TABLE IF EXISTS t;")
	tk.MustExec("CREATE TABLE t(a BIGINT UNSIGNED, b BIGINT UNSIGNED);")
	tk.MustExec("INSERT INTO t SELECT 1<<63, 1<<63;")
	rs, err := tk.Exec("SELECT a+b FROM t;")
	c.Assert(errors.ErrorStack(err), Equals, "")
	c.Assert(rs, NotNil)
	rows, err := tidb.GetRows(rs)
	c.Assert(rows, IsNil)
	c.Assert(err, NotNil)
	c.Assert(err.Error(), Equals, "[types:1690]BIGINT UNSIGNED value is out of range in '(test.t.a + test.t.b)'")
	rs, err = tk.Exec("select cast(-3 as signed) + cast(2 as unsigned);")
	c.Assert(errors.ErrorStack(err), Equals, "")
	c.Assert(rs, NotNil)
	rows, err = tidb.GetRows(rs)
	c.Assert(rows, IsNil)
	c.Assert(err, NotNil)
	c.Assert(err.Error(), Equals, "[types:1690]BIGINT UNSIGNED value is out of range in '(-3 + 2)'")
	rs, err = tk.Exec("select cast(2 as unsigned) + cast(-3 as signed);")
	c.Assert(errors.ErrorStack(err), Equals, "")
	c.Assert(rs, NotNil)
	rows, err = tidb.GetRows(rs)
	c.Assert(rows, IsNil)
	c.Assert(err, NotNil)
	c.Assert(err.Error(), Equals, "[types:1690]BIGINT UNSIGNED value is out of range in '(2 + -3)'")

	// for minus
	tk.MustExec("DROP TABLE IF EXISTS t;")
	tk.MustExec("CREATE TABLE t(a DECIMAL(4, 2), b DECIMAL(5, 3));")
	tk.MustExec("INSERT INTO t(a, b) VALUES(1.09, 1.999), (-1.1, -0.1);")
	result = tk.MustQuery("SELECT a-b FROM t;")
	result.Check(testkit.Rows("-0.909", "-1.000"))
	result = tk.MustQuery("SELECT b-12, b-0.01, b-0.00001, b-12.00001 FROM t;")
	result.Check(testkit.Rows("-10.001 1.989 1.99899 -10.00101", "-12.100 -0.110 -0.10001 -12.10001"))
	result = tk.MustQuery("SELECT 1-12, 21-0.01, 89-\"11\", 12-\"a\", 12-NULL, NULL-1, NULL-NULL;")
	result.Check(testkit.Rows("-11 20.99 78 12 <nil> <nil> <nil>"))
	tk.MustExec("DROP TABLE IF EXISTS t;")
	tk.MustExec("CREATE TABLE t(a BIGINT UNSIGNED, b BIGINT UNSIGNED);")
	tk.MustExec("INSERT INTO t SELECT 1, 4;")
	rs, err = tk.Exec("SELECT a-b FROM t;")
	c.Assert(errors.ErrorStack(err), Equals, "")
	c.Assert(rs, NotNil)
	rows, err = tidb.GetRows(rs)
	c.Assert(rows, IsNil)
	c.Assert(err, NotNil)
	c.Assert(err.Error(), Equals, "[types:1690]BIGINT UNSIGNED value is out of range in '(test.t.a - test.t.b)'")
	rs, err = tk.Exec("select cast(-1 as signed) - cast(-1 as unsigned);")
	c.Assert(errors.ErrorStack(err), Equals, "")
	c.Assert(rs, NotNil)
	rows, err = tidb.GetRows(rs)
	c.Assert(rows, IsNil)
	c.Assert(err, NotNil)
	c.Assert(err.Error(), Equals, "[types:1690]BIGINT UNSIGNED value is out of range in '(-1 - 18446744073709551615)'")
	rs, err = tk.Exec("select cast(-1 as unsigned) - cast(-1 as signed);")
	c.Assert(errors.ErrorStack(err), Equals, "")
	c.Assert(rs, NotNil)
	rows, err = tidb.GetRows(rs)
	c.Assert(rows, IsNil)
	c.Assert(err, NotNil)
	c.Assert(err.Error(), Equals, "[types:1690]BIGINT UNSIGNED value is out of range in '(18446744073709551615 - -1)'")

	tk.MustQuery("select 1234567890 * 1234567890").Check(testkit.Rows("1524157875019052100"))
	rs, err = tk.Exec("select 1234567890 * 12345671890")
	c.Assert(err, IsNil)
	_, err = tidb.GetRows(rs)
	c.Assert(terror.ErrorEqual(err, types.ErrOverflow), IsTrue)
	tk.MustQuery("select cast(1234567890 as unsigned int) * 12345671890").Check(testkit.Rows("15241570095869612100"))
	tk.MustQuery("select 123344532434234234267890.0 * 1234567118923479823749823749.230").Check(testkit.Rows("152277104042296270209916846800130443726237424001224.7000"))
	rs, err = tk.Exec("select 123344532434234234267890.0 * 12345671189234798237498232384982309489238402830480239849238048239084749.230")
	c.Assert(err, IsNil)
	_, err = tidb.GetRows(rs)
	c.Assert(terror.ErrorEqual(err, types.ErrOverflow), IsTrue)
	// FIXME: There is something wrong in showing float number.
	//tk.MustQuery("select 1.797693134862315708145274237317043567981e+308 * 1").Check(testkit.Rows("1.7976931348623157e308"))
	//tk.MustQuery("select 1.797693134862315708145274237317043567981e+308 * -1").Check(testkit.Rows("-1.7976931348623157e308"))
	rs, err = tk.Exec("select 1.797693134862315708145274237317043567981e+308 * 1.1")
	c.Assert(err, IsNil)
	_, err = tidb.GetRows(rs)
	c.Assert(terror.ErrorEqual(err, types.ErrOverflow), IsTrue)
	rs, err = tk.Exec("select 1.797693134862315708145274237317043567981e+308 * -1.1")
	c.Assert(err, IsNil)
	_, err = tidb.GetRows(rs)
	c.Assert(terror.ErrorEqual(err, types.ErrOverflow), IsTrue)
	result = tk.MustQuery(`select cast(-3 as unsigned) - cast(-1 as signed);`)
	result.Check(testkit.Rows("18446744073709551614"))

	tk.MustExec("DROP TABLE IF EXISTS t;")
	tk.MustExec("CREATE TABLE t(a DECIMAL(4, 2), b DECIMAL(5, 3));")
	tk.MustExec("INSERT INTO t(a, b) VALUES(-1.09, 1.999);")
	result = tk.MustQuery("SELECT a/b, a/12, a/-0.01, b/12, b/-0.01, b/0.000, NULL/b, b/NULL, NULL/NULL FROM t;")
	result.Check(testkit.Rows("-0.545273 -0.090833 109.000000 0.1665833 -199.9000000 <nil> <nil> <nil> <nil>"))
	rs, err = tk.Exec("select 1e200/1e-200")
	c.Assert(err, IsNil)
	_, err = tidb.GetRows(rs)
	c.Assert(terror.ErrorEqual(err, types.ErrOverflow), IsTrue)
}

func (s *testIntegrationSuite) TestCompareBuiltin(c *C) {
	defer func() {
		s.cleanEnv(c)
		testleak.AfterTest(c)()
	}()
	tk := testkit.NewTestKit(c, s.store)
	tk.MustExec("use test")

	// compare as JSON
	tk.MustExec("drop table if exists t")
	tk.MustExec("CREATE TABLE t (pk int  NOT NULL PRIMARY KEY AUTO_INCREMENT, i INT, j JSON);")
	tk.MustExec(`INSERT INTO t(i, j) VALUES (0, NULL)`)
	tk.MustExec(`INSERT INTO t(i, j) VALUES (1, '{"a": 2}')`)
	tk.MustExec(`INSERT INTO t(i, j) VALUES (2, '[1,2]')`)
	tk.MustExec(`INSERT INTO t(i, j) VALUES (3, '{"a":"b", "c":"d","ab":"abc", "bc": ["x", "y"]}')`)
	tk.MustExec(`INSERT INTO t(i, j) VALUES (4, '["here", ["I", "am"], "!!!"]')`)
	tk.MustExec(`INSERT INTO t(i, j) VALUES (5, '"scalar string"')`)
	tk.MustExec(`INSERT INTO t(i, j) VALUES (6, 'true')`)
	tk.MustExec(`INSERT INTO t(i, j) VALUES (7, 'false')`)
	tk.MustExec(`INSERT INTO t(i, j) VALUES (8, 'null')`)
	tk.MustExec(`INSERT INTO t(i, j) VALUES (9, '-1')`)
	tk.MustExec(`INSERT INTO t(i, j) VALUES (10, CAST(CAST(1 AS UNSIGNED) AS JSON))`)
	tk.MustExec(`INSERT INTO t(i, j) VALUES (11, '32767')`)
	tk.MustExec(`INSERT INTO t(i, j) VALUES (12, '32768')`)
	tk.MustExec(`INSERT INTO t(i, j) VALUES (13, '-32768')`)
	tk.MustExec(`INSERT INTO t(i, j) VALUES (14, '-32769')`)
	tk.MustExec(`INSERT INTO t(i, j) VALUES (15, '2147483647')`)
	tk.MustExec(`INSERT INTO t(i, j) VALUES (16, '2147483648')`)
	tk.MustExec(`INSERT INTO t(i, j) VALUES (17, '-2147483648')`)
	tk.MustExec(`INSERT INTO t(i, j) VALUES (18, '-2147483649')`)
	tk.MustExec(`INSERT INTO t(i, j) VALUES (19, '18446744073709551615')`)
	tk.MustExec(`INSERT INTO t(i, j) VALUES (20, '18446744073709551616')`)
	tk.MustExec(`INSERT INTO t(i, j) VALUES (21, '3.14')`)
	tk.MustExec(`INSERT INTO t(i, j) VALUES (22, '{}')`)
	tk.MustExec(`INSERT INTO t(i, j) VALUES (23, '[]')`)
	tk.MustExec(`INSERT INTO t(i, j) VALUES (24, CAST(CAST('2015-01-15 23:24:25' AS DATETIME) AS JSON))`)
	tk.MustExec(`INSERT INTO t(i, j) VALUES (25, CAST(CAST('23:24:25' AS TIME) AS JSON))`)
	tk.MustExec(`INSERT INTO t(i, j) VALUES (26, CAST(CAST('2015-01-15' AS DATE) AS JSON))`)
	tk.MustExec(`INSERT INTO t(i, j) VALUES (27, CAST(TIMESTAMP('2015-01-15 23:24:25') AS JSON))`)
	tk.MustExec(`INSERT INTO t(i, j) VALUES (28, CAST('[]' AS CHAR CHARACTER SET 'ascii'))`)

	result := tk.MustQuery(`SELECT i,
		(j = '"scalar string"') AS c1,
		(j = 'scalar string') AS c2,
		(j = CAST('"scalar string"' AS JSON)) AS c3,
		(j = CAST(CAST(j AS CHAR CHARACTER SET 'utf8mb4') AS JSON)) AS c4,
		(j = CAST(NULL AS JSON)) AS c5,
		(j = NULL) AS c6,
		(j <=> NULL) AS c7,
		(j <=> CAST(NULL AS JSON)) AS c8,
		(j IN (-1, 2, 32768, 3.14)) AS c9,
		(j IN (CAST('[1, 2]' AS JSON), CAST('{}' AS JSON), CAST(3.14 AS JSON))) AS c10,
		(j = (SELECT j FROM t WHERE j = CAST('null' AS JSON))) AS c11,
		(j = (SELECT j FROM t WHERE j IS NULL)) AS c12,
		(j = (SELECT j FROM t WHERE 1<>1)) AS c13,
		(j = DATE('2015-01-15')) AS c14,
		(j = TIME('23:24:25')) AS c15,
		(j = TIMESTAMP('2015-01-15 23:24:25')) AS c16,
		(j = CURRENT_TIMESTAMP) AS c17,
		(JSON_EXTRACT(j, '$.a') = 2) AS c18
		FROM t
		ORDER BY i;`)
	result.Check(testkit.Rows("0 <nil> <nil> <nil> <nil> <nil> <nil> 1 1 <nil> <nil> <nil> <nil> <nil> <nil> <nil> <nil> <nil> <nil>",
		"1 0 0 0 1 <nil> <nil> 0 0 0 0 0 <nil> <nil> 0 0 0 0 1",
		"2 0 0 0 1 <nil> <nil> 0 0 0 1 0 <nil> <nil> 0 0 0 0 <nil>",
		"3 0 0 0 1 <nil> <nil> 0 0 0 0 0 <nil> <nil> 0 0 0 0 0",
		"4 0 0 0 1 <nil> <nil> 0 0 0 0 0 <nil> <nil> 0 0 0 0 <nil>",
		"5 0 1 1 1 <nil> <nil> 0 0 0 0 0 <nil> <nil> 0 0 0 0 <nil>",
		"6 0 0 0 1 <nil> <nil> 0 0 0 0 0 <nil> <nil> 0 0 0 0 <nil>",
		"7 0 0 0 1 <nil> <nil> 0 0 1 0 0 <nil> <nil> 0 0 0 0 <nil>",
		"8 0 0 0 1 <nil> <nil> 0 0 0 0 1 <nil> <nil> 0 0 0 0 <nil>",
		"9 0 0 0 1 <nil> <nil> 0 0 1 0 0 <nil> <nil> 0 0 0 0 <nil>",
		"10 0 0 0 1 <nil> <nil> 0 0 0 0 0 <nil> <nil> 0 0 0 0 <nil>",
		"11 0 0 0 1 <nil> <nil> 0 0 0 0 0 <nil> <nil> 0 0 0 0 <nil>",
		"12 0 0 0 1 <nil> <nil> 0 0 1 0 0 <nil> <nil> 0 0 0 0 <nil>",
		"13 0 0 0 1 <nil> <nil> 0 0 0 0 0 <nil> <nil> 0 0 0 0 <nil>",
		"14 0 0 0 1 <nil> <nil> 0 0 0 0 0 <nil> <nil> 0 0 0 0 <nil>",
		"15 0 0 0 1 <nil> <nil> 0 0 0 0 0 <nil> <nil> 0 0 0 0 <nil>",
		"16 0 0 0 1 <nil> <nil> 0 0 0 0 0 <nil> <nil> 0 0 0 0 <nil>",
		"17 0 0 0 1 <nil> <nil> 0 0 0 0 0 <nil> <nil> 0 0 0 0 <nil>",
		"18 0 0 0 1 <nil> <nil> 0 0 0 0 0 <nil> <nil> 0 0 0 0 <nil>",
		"19 0 0 0 1 <nil> <nil> 0 0 0 0 0 <nil> <nil> 0 0 0 0 <nil>",
		"20 0 0 0 1 <nil> <nil> 0 0 0 0 0 <nil> <nil> 0 0 0 0 <nil>",
		"21 0 0 0 1 <nil> <nil> 0 0 1 1 0 <nil> <nil> 0 0 0 0 <nil>",
		"22 0 0 0 1 <nil> <nil> 0 0 0 1 0 <nil> <nil> 0 0 0 0 <nil>",
		"23 0 0 0 1 <nil> <nil> 0 0 0 0 0 <nil> <nil> 0 0 0 0 <nil>",
		"24 0 0 0 1 <nil> <nil> 0 0 0 0 0 <nil> <nil> 0 0 1 0 <nil>",
		"25 0 0 0 1 <nil> <nil> 0 0 0 0 0 <nil> <nil> 0 1 0 0 <nil>",
		"26 0 0 0 1 <nil> <nil> 0 0 0 0 0 <nil> <nil> 1 0 0 0 <nil>",
		"27 0 0 0 1 <nil> <nil> 0 0 0 0 0 <nil> <nil> 0 0 1 0 <nil>",
		"28 0 0 0 1 <nil> <nil> 0 0 0 0 0 <nil> <nil> 0 0 0 0 <nil>"))

	// for coalesce
	result = tk.MustQuery("select coalesce(NULL), coalesce(NULL, NULL), coalesce(NULL, NULL, NULL);")
	result.Check(testkit.Rows("<nil> <nil> <nil>"))

	tk.MustExec("drop table if exists t2")
	tk.MustExec("create table t2(a int, b double, c datetime, d time, e char(20), f bit(10))")
	tk.MustExec(`insert into t2 values(1, 1.1, "2017-08-01 12:01:01", "12:01:01", "abcdef", 0b10101)`)

	result = tk.MustQuery("select coalesce(NULL, a), coalesce(NULL, b, a), coalesce(c, NULL, a, b), coalesce(d, NULL), coalesce(d, c), coalesce(NULL, NULL, e, 1), coalesce(f), coalesce(1, a, b, c, d, e, f) from t2")
	result.Check(testkit.Rows(fmt.Sprintf("1 1.1 2017-08-01 12:01:01 12:01:01 %s 12:01:01 abcdef 21 1", time.Now().Format("2006-01-02"))))

	// nullif
	result = tk.MustQuery(`SELECT NULLIF(NULL, 1), NULLIF(1, NULL), NULLIF(1, 1), NULLIF(NULL, NULL);`)
	result.Check(testkit.Rows("<nil> 1 <nil> <nil>"))

	result = tk.MustQuery(`SELECT NULLIF(1, 1.0), NULLIF(1, "1.0");`)
	result.Check(testkit.Rows("<nil> <nil>"))

	result = tk.MustQuery(`SELECT NULLIF("abc", 1);`)
	result.Check(testkit.Rows("abc"))

	result = tk.MustQuery(`SELECT NULLIF(1+2, 1);`)
	result.Check(testkit.Rows("3"))

	result = tk.MustQuery(`SELECT NULLIF(1, 1+2);`)
	result.Check(testkit.Rows("1"))

	result = tk.MustQuery(`SELECT NULLIF(2+3, 1+2);`)
	result.Check(testkit.Rows("5"))

	result = tk.MustQuery(`SELECT HEX(NULLIF("abc", 1));`)
	result.Check(testkit.Rows("616263"))

	tk.MustExec("drop table if exists t;")
	tk.MustExec("create table t(a date)")
	result = tk.MustQuery("desc select a = a from t")
	result.Check(testkit.Rows("TableScan_3   cop table:t, range:(-inf,+inf), keep order:false 8000", "TableReader_4 Projection_2  root data:TableScan_3 8000", "Projection_2  TableReader_4 root eq(test.t.a, test.t.a) 8000"))
}

func (s *testIntegrationSuite) TestAggregationBuiltin(c *C) {
	defer func() {
		s.cleanEnv(c)
		testleak.AfterTest(c)()
	}()
	tk := testkit.NewTestKit(c, s.store)
	tk.MustExec("use test")
	tk.MustExec("create table t(a decimal(7, 6))")
	tk.MustExec("insert into t values(1.123456), (1.123456)")
	result := tk.MustQuery("select avg(a) from t")
	result.Check(testkit.Rows("1.1234560000"))
}

func (s *testIntegrationSuite) TestOtherBuiltin(c *C) {
	defer func() {
		s.cleanEnv(c)
		testleak.AfterTest(c)()
	}()
	tk := testkit.NewTestKit(c, s.store)
	tk.MustExec("use test")

	tk.MustExec("drop table if exists t")
	tk.MustExec("create table t(a int, b double, c varchar(20), d datetime, e time)")
	tk.MustExec("insert into t value(1, 2, 'string', '2017-01-01 12:12:12', '12:12:12')")
	result := tk.MustQuery("select 1 in (a, b, c), 'string' in (a, b, c), '2017-01-01 12:12:12' in (c, d, e), '12:12:12' in (c, d, e) from t")
	result.Check(testkit.Rows("1 1 1 1"))
	result = tk.MustQuery("select 1 in (null, c), 2 in (null, c) from t")
	result.Check(testkit.Rows("<nil> <nil>"))
	result = tk.MustQuery("select 0 in (a, b, c), 0 in (a, b, c), 3 in (a, b, c), 4 in (a, b, c) from t")
	result.Check(testkit.Rows("1 1 0 0"))
	result = tk.MustQuery("select (0,1) in ((0,1), (0,2)), (0,1) in ((0,0), (0,2))")
	result.Check(testkit.Rows("1 0"))
<<<<<<< HEAD

	result = tk.MustQuery(`select bit_count(121), bit_count(-1), bit_count(null), bit_count("1231aaa");`)
	result.Check(testkit.Rows("5 64 <nil> 7"))
=======
}

func (s *testIntegrationSuite) TestDateBuiltin(c *C) {
	defer func() {
		s.cleanEnv(c)
		testleak.AfterTest(c)()
	}()

	tk := testkit.NewTestKit(c, s.store)
	tk.MustExec("USE test;")
	tk.MustExec("DROP TABLE IF EXISTS t;")
	tk.MustExec("create table t (d date);")
	tk.MustExec("insert into t values ('1997-01-02')")
	tk.MustExec("insert into t values ('1998-01-02')")
	r := tk.MustQuery("select * from t where d < date '1998-01-01';")
	r.Check(testkit.Rows("1997-01-02"))

	r = tk.MustQuery("select date'20171212'")
	r.Check(testkit.Rows("2017-12-12"))

	r = tk.MustQuery("select date'2017/12/12'")
	r.Check(testkit.Rows("2017-12-12"))

	r = tk.MustQuery("select date'2017/12-12'")
	r.Check(testkit.Rows("2017-12-12"))

	r = tk.MustQuery("select date'0000-00-00'")
	r.Check(testkit.Rows("<nil>"))

	r = tk.MustQuery("select date'0000-00-00 00:00:00'")
	r.Check(testkit.Rows("<nil>"))

	r = tk.MustQuery("select date'2017-99-99';")
	r.Check(testkit.Rows("<nil>"))

	r = tk.MustQuery("select date'2017-2-31';")
	r.Check(testkit.Rows("<nil>"))

	r = tk.MustQuery("select date'201712-31';")
	r.Check(testkit.Rows("<nil>"))

>>>>>>> ff8072e4
}<|MERGE_RESOLUTION|>--- conflicted
+++ resolved
@@ -2016,11 +2016,9 @@
 	result.Check(testkit.Rows("1 1 0 0"))
 	result = tk.MustQuery("select (0,1) in ((0,1), (0,2)), (0,1) in ((0,0), (0,2))")
 	result.Check(testkit.Rows("1 0"))
-<<<<<<< HEAD
 
 	result = tk.MustQuery(`select bit_count(121), bit_count(-1), bit_count(null), bit_count("1231aaa");`)
 	result.Check(testkit.Rows("5 64 <nil> 7"))
-=======
 }
 
 func (s *testIntegrationSuite) TestDateBuiltin(c *C) {
@@ -2062,5 +2060,4 @@
 	r = tk.MustQuery("select date'201712-31';")
 	r.Check(testkit.Rows("<nil>"))
 
->>>>>>> ff8072e4
 }