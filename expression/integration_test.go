--- conflicted
+++ resolved
@@ -8927,7 +8927,6 @@
 	tk.MustQuery("select (select t2.c_str from t2 where t2.c_str = t1.c_str and t2.c_int = 10 order by t2.c_str limit 1) x from t1;").Check(testkit.Rows("<nil>", "goofy mestorf"))
 }
 
-<<<<<<< HEAD
 func (s *testIntegrationSuite) TestEnumPushdown(c *C) {
 	tk := testkit.NewTestKit(c, s.store)
 	tk.MustExec("use test")
@@ -8986,7 +8985,8 @@
 		Check(testkit.Rows("c", "b", "a"))
 	tk.MustQuery("select c_enum from t group by c_enum order by c_enum").
 		Check(testkit.Rows("c", "b", "a"))
-=======
+}
+
 func (s *testIntegrationSuite) TestJiraSetInnoDBDefaultRowFormat(c *C) {
 	// For issue #23541
 	// JIRA needs to be able to set this to be happy.
@@ -9023,5 +9023,4 @@
 	tk.MustExec("create table t (a bit(10))")
 	tk.MustExec("insert into t values(b'1111')")
 	tk.MustQuery("select approx_percentile(a, 10) from t").Check(testkit.Rows("<nil>"))
->>>>>>> addbd46c
 }