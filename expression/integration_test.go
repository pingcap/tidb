--- conflicted
+++ resolved
@@ -5026,7 +5026,10 @@
 	_, err = tk.Exec("SELECT yyy()")
 	c.Assert(err.Error(), Equals, "[expression:1305]FUNCTION test.yyy does not exist")
 
-<<<<<<< HEAD
+	tk.MustExec("use test")
+	_, err = tk.Exec("SELECT timestampliteral(rand())")
+	c.Assert(err.Error(), Equals, "[expression:1305]FUNCTION test.timestampliteral does not exist")
+
 }
 
 func (s *testIntegrationSuite) TestDecodetoChunkReuse(c *C) {
@@ -5073,10 +5076,4 @@
 	}
 	c.Assert(count, Equals, 200)
 	rs.Close()
-=======
-	tk.MustExec("use test")
-	_, err = tk.Exec("SELECT timestampliteral(rand())")
-	c.Assert(err.Error(), Equals, "[expression:1305]FUNCTION test.timestampliteral does not exist")
-
->>>>>>> 7b27cfb6
 }