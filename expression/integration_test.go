--- conflicted
+++ resolved
@@ -403,7 +403,6 @@
 	result = tk.MustQuery("SELECT ROUND(123456E-3, 0), ROUND(123456E-3, 1), ROUND(123456E-3, 2), ROUND(123456E-3, 3), ROUND(123456E-3, 4), ROUND(123456E-3, -1), ROUND(123456E-3, -2), ROUND(123456E-3, -3), ROUND(123456E-3, -4);")
 	result.Check(testkit.Rows("123 123.5 123.46 123.456 123.456 120 100 0 0")) // TODO: Column 5 should be 123.4560
 
-<<<<<<< HEAD
 	// for truncate
 	result = tk.MustQuery("SELECT truncate(123, -2), truncate(123, 2), truncate(123, 1), truncate(123, -1);")
 	result.Check(testkit.Rows("100 123 123 120"))
@@ -411,11 +410,10 @@
 	result.Check(testkit.Rows("100 123.45 123.4 123.456"))
 	result = tk.MustQuery("SELECT truncate(1.23, 100);")
 	result.Check(testkit.Rows("1.230000000000000000000000000000"))
-=======
+
 	// for radians
 	result = tk.MustQuery("SELECT radians(1.0), radians(pi()), radians(pi()/2), radians(180), radians(1.009);")
 	result.Check(testkit.Rows("0.017453292519943295 0.05483113556160754 0.02741556778080377 3.141592653589793 0.01761037215262278"))
->>>>>>> 7e1836aa
 }
 
 func (s *testIntegrationSuite) TestStringBuiltin(c *C) {
