// Copyright 2017 PingCAP, Inc.
//
// Licensed under the Apache License, Version 2.0 (the "License");
// you may not use this file except in compliance with the License.
// You may obtain a copy of the License at
//
//     http://www.apache.org/licenses/LICENSE-2.0
//
// Unless required by applicable law or agreed to in writing, software
// distributed under the License is distributed on an "AS IS" BASIS,
// WITHOUT WARRANTIES OR CONDITIONS OF ANY KIND, either express or implied.
// See the License for the specific language governing permissions and
// limitations under the License.

package expression_test

import (
	"bytes"
	"context"
	"encoding/hex"
	"fmt"
	"math"
	"math/rand"
	"sort"
	"strconv"
	"strings"
	"testing"
	"time"

	"github.com/pingcap/errors"
	"github.com/pingcap/tidb/domain"
	"github.com/pingcap/tidb/errno"
	"github.com/pingcap/tidb/expression"
	"github.com/pingcap/tidb/kv"
	"github.com/pingcap/tidb/parser/auth"
	"github.com/pingcap/tidb/parser/model"
	"github.com/pingcap/tidb/parser/mysql"
	"github.com/pingcap/tidb/parser/terror"
	plannercore "github.com/pingcap/tidb/planner/core"
	"github.com/pingcap/tidb/session"
	"github.com/pingcap/tidb/sessionctx"
	"github.com/pingcap/tidb/sessionctx/variable"
	"github.com/pingcap/tidb/table"
	"github.com/pingcap/tidb/tablecodec"
	"github.com/pingcap/tidb/testkit"
	"github.com/pingcap/tidb/types"
	"github.com/pingcap/tidb/types/json"
	"github.com/pingcap/tidb/util/codec"
	"github.com/pingcap/tidb/util/kvcache"
	"github.com/pingcap/tidb/util/sem"
	"github.com/pingcap/tidb/util/sqlexec"
	"github.com/pingcap/tidb/util/testutil"
	"github.com/stretchr/testify/require"
)

func Test19654(t *testing.T) {
	store, clean := testkit.CreateMockStore(t)
	defer clean()

	tk := testkit.NewTestKit(t, store)
	tk.MustExec("USE test;")

	// enum vs enum
	tk.MustExec("drop table if exists t1, t2;")
	tk.MustExec("create table t1 (b enum('a', 'b'));")
	tk.MustExec("insert into t1 values ('a');")
	tk.MustExec("create table t2 (b enum('b','a') not null, unique(b));")
	tk.MustExec("insert into t2 values ('a');")
	tk.MustQuery("select /*+ inl_join(t2)*/ * from t1, t2 where t1.b=t2.b;").Check(testkit.Rows("a a"))

	// set vs set
	tk.MustExec("drop table if exists t1, t2;")
	tk.MustExec("create table t1 (b set('a', 'b'));")
	tk.MustExec("insert into t1 values ('a');")
	tk.MustExec("create table t2 (b set('b','a') not null, unique(b));")
	tk.MustExec("insert into t2 values ('a');")
	tk.MustQuery("select /*+ inl_join(t2)*/ * from t1, t2 where t1.b=t2.b;").Check(testkit.Rows("a a"))

	// enum vs set
	tk.MustExec("drop table if exists t1, t2;")
	tk.MustExec("create table t1 (b enum('a', 'b'));")
	tk.MustExec("insert into t1 values ('a');")
	tk.MustExec("create table t2 (b set('b','a') not null, unique(b));")
	tk.MustExec("insert into t2 values ('a');")
	tk.MustQuery("select /*+ inl_join(t2)*/ * from t1, t2 where t1.b=t2.b;").Check(testkit.Rows("a a"))

	// char vs enum
	tk.MustExec("drop table if exists t1, t2;")
	tk.MustExec("create table t1 (b char(10));")
	tk.MustExec("insert into t1 values ('a');")
	tk.MustExec("create table t2 (b enum('b','a') not null, unique(b));")
	tk.MustExec("insert into t2 values ('a');")
	tk.MustQuery("select /*+ inl_join(t2)*/ * from t1, t2 where t1.b=t2.b;").Check(testkit.Rows("a a"))

	// char vs set
	tk.MustExec("drop table if exists t1, t2;")
	tk.MustExec("create table t1 (b char(10));")
	tk.MustExec("insert into t1 values ('a');")
	tk.MustExec("create table t2 (b set('b','a') not null, unique(b));")
	tk.MustExec("insert into t2 values ('a');")
	tk.MustQuery("select /*+ inl_join(t2)*/ * from t1, t2 where t1.b=t2.b;").Check(testkit.Rows("a a"))
}

func Test19387(t *testing.T) {
	store, clean := testkit.CreateMockStore(t)
	defer clean()

	tk := testkit.NewTestKit(t, store)
	tk.MustExec("USE test;")

	tk.MustExec("drop table if exists t;")
	tk.MustExec("create table t(a decimal(16, 2));")
	tk.MustExec("select sum(case when 1 then a end) from t group by a;")
	res := tk.MustQuery("show create table t")
	require.Len(t, res.Rows(), 1)
	str := res.Rows()[0][1].(string)
	require.Contains(t, str, "decimal(16,2)")
}

func TestFuncREPEAT(t *testing.T) {
	store, clean := testkit.CreateMockStore(t)
	defer clean()

	tk := testkit.NewTestKit(t, store)

	tk.MustExec("USE test;")
	tk.MustExec("DROP TABLE IF EXISTS table_string;")
	tk.MustExec("CREATE TABLE table_string(a CHAR(20), b VARCHAR(20), c TINYTEXT, d TEXT(20), e MEDIUMTEXT, f LONGTEXT, g BIGINT);")
	tk.MustExec("INSERT INTO table_string (a, b, c, d, e, f, g) VALUES ('a', 'b', 'c', 'd', 'e', 'f', 2);")
	tk.CheckExecResult(1, 0)

	r := tk.MustQuery("SELECT REPEAT(a, g), REPEAT(b, g), REPEAT(c, g), REPEAT(d, g), REPEAT(e, g), REPEAT(f, g) FROM table_string;")
	r.Check(testkit.Rows("aa bb cc dd ee ff"))

	r = tk.MustQuery("SELECT REPEAT(NULL, g), REPEAT(NULL, g), REPEAT(NULL, g), REPEAT(NULL, g), REPEAT(NULL, g), REPEAT(NULL, g) FROM table_string;")
	r.Check(testkit.Rows("<nil> <nil> <nil> <nil> <nil> <nil>"))

	r = tk.MustQuery("SELECT REPEAT(a, NULL), REPEAT(b, NULL), REPEAT(c, NULL), REPEAT(d, NULL), REPEAT(e, NULL), REPEAT(f, NULL) FROM table_string;")
	r.Check(testkit.Rows("<nil> <nil> <nil> <nil> <nil> <nil>"))

	r = tk.MustQuery("SELECT REPEAT(a, 2), REPEAT(b, 2), REPEAT(c, 2), REPEAT(d, 2), REPEAT(e, 2), REPEAT(f, 2) FROM table_string;")
	r.Check(testkit.Rows("aa bb cc dd ee ff"))

	r = tk.MustQuery("SELECT REPEAT(NULL, 2), REPEAT(NULL, 2), REPEAT(NULL, 2), REPEAT(NULL, 2), REPEAT(NULL, 2), REPEAT(NULL, 2) FROM table_string;")
	r.Check(testkit.Rows("<nil> <nil> <nil> <nil> <nil> <nil>"))

	r = tk.MustQuery("SELECT REPEAT(a, -1), REPEAT(b, -2), REPEAT(c, -2), REPEAT(d, -2), REPEAT(e, -2), REPEAT(f, -2) FROM table_string;")
	r.Check(testkit.Rows("     "))

	r = tk.MustQuery("SELECT REPEAT(a, 0), REPEAT(b, 0), REPEAT(c, 0), REPEAT(d, 0), REPEAT(e, 0), REPEAT(f, 0) FROM table_string;")
	r.Check(testkit.Rows("     "))

	r = tk.MustQuery("SELECT REPEAT(a, 16777217), REPEAT(b, 16777217), REPEAT(c, 16777217), REPEAT(d, 16777217), REPEAT(e, 16777217), REPEAT(f, 16777217) FROM table_string;")
	r.Check(testkit.Rows("<nil> <nil> <nil> <nil> <nil> <nil>"))
}

func TestFuncLpadAndRpad(t *testing.T) {
	store, clean := testkit.CreateMockStore(t)
	defer clean()

	tk := testkit.NewTestKit(t, store)

	tk.MustExec(`USE test;`)
	tk.MustExec(`DROP TABLE IF EXISTS t;`)
	tk.MustExec(`CREATE TABLE t(a BINARY(10), b CHAR(10));`)
	tk.MustExec(`INSERT INTO t SELECT "中文", "abc";`)
	result := tk.MustQuery(`SELECT LPAD(a, 11, "a"), LPAD(b, 2, "xx") FROM t;`)
	result.Check(testkit.Rows("a中文\x00\x00\x00\x00 ab"))
	result = tk.MustQuery(`SELECT RPAD(a, 11, "a"), RPAD(b, 2, "xx") FROM t;`)
	result.Check(testkit.Rows("中文\x00\x00\x00\x00a ab"))
	result = tk.MustQuery(`SELECT LPAD("中文", 5, "字符"), LPAD("中文", 1, "a");`)
	result.Check(testkit.Rows("字符字中文 中"))
	result = tk.MustQuery(`SELECT RPAD("中文", 5, "字符"), RPAD("中文", 1, "a");`)
	result.Check(testkit.Rows("中文字符字 中"))
	result = tk.MustQuery(`SELECT RPAD("中文", -5, "字符"), RPAD("中文", 10, "");`)
	result.Check(testkit.Rows("<nil> <nil>"))
	result = tk.MustQuery(`SELECT LPAD("中文", -5, "字符"), LPAD("中文", 10, "");`)
	result.Check(testkit.Rows("<nil> <nil>"))
}

func TestBuiltinFuncJsonPretty(t *testing.T) {
	ctx := context.Background()
	store, clean := testkit.CreateMockStore(t)
	defer clean()

	tk := testkit.NewTestKit(t, store)

	tk.MustExec(`use test;`)
	tk.MustExec(`drop table if exists t;`)
	tk.MustExec("CREATE TABLE t  (`id` int NOT NULL AUTO_INCREMENT, `j` json,vc VARCHAR(500) ,  PRIMARY KEY (`id`));")
	tk.MustExec(`INSERT INTO t ( id, j, vc ) VALUES
	( 1, '{"a":1,"b":"qwe","c":[1,2,3,"123",null],"d":{"d1":1,"d2":2}}', '{"a":1,"b":"qwe","c":[1,2,3,"123",null],"d":{"d1":1,"d2":2}}' ),
	( 2, '[1,2,34]', '{' );`)

	// valid json format in json and varchar
	checkResult := []string{
		`{
  "a": 1,
  "b": "qwe",
  "c": [
    1,
    2,
    3,
    "123",
    null
  ],
  "d": {
    "d1": 1,
    "d2": 2
  }
}`,
		`{
  "a": 1,
  "b": "qwe",
  "c": [
    1,
    2,
    3,
    "123",
    null
  ],
  "d": {
    "d1": 1,
    "d2": 2
  }
}`,
	}
	tk.
		MustQuery("select JSON_PRETTY(t.j),JSON_PRETTY(vc) from  t where id = 1;").
		Check(testkit.Rows(strings.Join(checkResult, " ")))

	// invalid json format in varchar
	rs, _ := tk.Exec("select JSON_PRETTY(t.j),JSON_PRETTY(vc) from  t where id = 2;")
	_, err := session.GetRows4Test(ctx, tk.Session(), rs)
	terr := errors.Cause(err).(*terror.Error)
	require.Equal(t, errors.ErrCode(mysql.ErrInvalidJSONText), terr.Code())

	// invalid json format in one row
	rs, _ = tk.Exec("select JSON_PRETTY(t.j),JSON_PRETTY(vc) from  t where id in (1,2);")
	_, err = session.GetRows4Test(ctx, tk.Session(), rs)
	terr = errors.Cause(err).(*terror.Error)
	require.Equal(t, errors.ErrCode(mysql.ErrInvalidJSONText), terr.Code())

	// invalid json string
	rs, _ = tk.Exec(`select JSON_PRETTY("[1,2,3]}");`)
	_, err = session.GetRows4Test(ctx, tk.Session(), rs)
	terr = errors.Cause(err).(*terror.Error)
	require.Equal(t, errors.ErrCode(mysql.ErrInvalidJSONText), terr.Code())
}

func TestMiscellaneousBuiltin(t *testing.T) {
	ctx := context.Background()
	store, clean := testkit.CreateMockStore(t)
	defer clean()

	tk := testkit.NewTestKit(t, store)
	tk.MustExec("use test")
	// for uuid
	r := tk.MustQuery("select uuid(), uuid(), uuid(), uuid(), uuid(), uuid();")
	for _, it := range r.Rows() {
		for _, item := range it {
			uuid, ok := item.(string)
			require.True(t, ok)
			list := strings.Split(uuid, "-")
			require.Len(t, list, 5)
			require.Len(t, list[0], 8)
			require.Len(t, list[1], 4)
			require.Len(t, list[2], 4)
			require.Len(t, list[3], 4)
			require.Len(t, list[4], 12)
		}
	}
	tk.MustQuery("select sleep(1);").Check(testkit.Rows("0"))
	tk.MustQuery("select sleep(0);").Check(testkit.Rows("0"))
	tk.MustQuery("select sleep('a');").Check(testkit.Rows("0"))
	tk.MustQuery("show warnings;").Check(testkit.Rows("Warning 1292 Truncated incorrect DOUBLE value: 'a'"))
	rs, err := tk.Exec("select sleep(-1);")
	require.NoError(t, err)
	require.NotNil(t, rs)
	_, err = session.GetRows4Test(ctx, tk.Session(), rs)
	require.Error(t, err)
	require.NoError(t, rs.Close())

	tk.MustQuery("SELECT INET_ATON('10.0.5.9');").Check(testkit.Rows("167773449"))
	tk.MustQuery("SELECT INET_NTOA(167773449);").Check(testkit.Rows("10.0.5.9"))
	tk.MustQuery("SELECT HEX(INET6_ATON('fdfe::5a55:caff:fefa:9089'));").Check(testkit.Rows("FDFE0000000000005A55CAFFFEFA9089"))
	tk.MustQuery("SELECT HEX(INET6_ATON('10.0.5.9'));").Check(testkit.Rows("0A000509"))
	tk.MustQuery("SELECT INET6_NTOA(INET6_ATON('fdfe::5a55:caff:fefa:9089'));").Check(testkit.Rows("fdfe::5a55:caff:fefa:9089"))
	tk.MustQuery("SELECT INET6_NTOA(INET6_ATON('10.0.5.9'));").Check(testkit.Rows("10.0.5.9"))
	tk.MustQuery("SELECT INET6_NTOA(UNHEX('FDFE0000000000005A55CAFFFEFA9089'));").Check(testkit.Rows("fdfe::5a55:caff:fefa:9089"))
	tk.MustQuery("SELECT INET6_NTOA(UNHEX('0A000509'));").Check(testkit.Rows("10.0.5.9"))

	tk.MustQuery(`SELECT IS_IPV4('10.0.5.9'), IS_IPV4('10.0.5.256');`).Check(testkit.Rows("1 0"))
	tk.MustQuery(`SELECT IS_IPV4_COMPAT(INET6_ATON('::10.0.5.9'));`).Check(testkit.Rows("1"))
	tk.MustQuery(`SELECT IS_IPV4_COMPAT(INET6_ATON('::ffff:10.0.5.9'));`).Check(testkit.Rows("0"))
	tk.MustQuery(`SELECT
	  IS_IPV4_COMPAT(INET6_ATON('::192.168.0.1')),
	  IS_IPV4_COMPAT(INET6_ATON('::c0a8:0001')),
	  IS_IPV4_COMPAT(INET6_ATON('::c0a8:1'));`).Check(testkit.Rows("1 1 1"))
	tk.MustQuery(`SELECT IS_IPV4_MAPPED(INET6_ATON('::10.0.5.9'));`).Check(testkit.Rows("0"))
	tk.MustQuery(`SELECT IS_IPV4_MAPPED(INET6_ATON('::ffff:10.0.5.9'));`).Check(testkit.Rows("1"))
	tk.MustQuery(`SELECT
	  IS_IPV4_MAPPED(INET6_ATON('::ffff:192.168.0.1')),
	  IS_IPV4_MAPPED(INET6_ATON('::ffff:c0a8:0001')),
	  IS_IPV4_MAPPED(INET6_ATON('::ffff:c0a8:1'));`).Check(testkit.Rows("1 1 1"))
	tk.MustQuery(`SELECT IS_IPV6('10.0.5.9'), IS_IPV6('::1');`).Check(testkit.Rows("0 1"))

	tk.MustExec("drop table if exists t1;")
	tk.MustExec(`create table t1(
        a int,
        b int not null,
        c int not null default 0,
        d int default 0,
        unique key(b,c),
        unique key(b,d)
);`)
	tk.MustExec("insert into t1 (a,b) values(1,10),(1,20),(2,30),(2,40);")
	tk.MustQuery("select any_value(a), sum(b) from t1;").Check(testkit.Rows("1 100"))
	tk.MustQuery("select a,any_value(b),sum(c) from t1 group by a order by a;").Check(testkit.Rows("1 10 0", "2 30 0"))

	// for locks
	tk.MustExec(`set tidb_enable_noop_functions=1;`)
	result := tk.MustQuery(`SELECT GET_LOCK('test_lock1', 10);`)
	result.Check(testkit.Rows("1"))
	result = tk.MustQuery(`SELECT GET_LOCK('test_lock2', 10);`)
	result.Check(testkit.Rows("1"))

	result = tk.MustQuery(`SELECT RELEASE_LOCK('test_lock2');`)
	result.Check(testkit.Rows("1"))
	result = tk.MustQuery(`SELECT RELEASE_LOCK('test_lock1');`)
	result.Check(testkit.Rows("1"))
}

func TestConvertToBit(t *testing.T) {
	store, clean := testkit.CreateMockStore(t)
	defer clean()

	tk := testkit.NewTestKit(t, store)
	tk.MustExec("use test")
	tk.MustExec("drop table if exists t, t1")
	tk.MustExec("create table t (a bit(64))")
	tk.MustExec("create table t1 (a varchar(2))")
	tk.MustExec(`insert t1 value ('10')`)
	tk.MustExec(`insert t select a from t1`)
	tk.MustQuery("select a+0 from t").Check(testkit.Rows("12592"))

	tk.MustExec("drop table if exists t, t1")
	tk.MustExec("create table t (a bit(64))")
	tk.MustExec("create table t1 (a binary(2))")
	tk.MustExec(`insert t1 value ('10')`)
	tk.MustExec(`insert t select a from t1`)
	tk.MustQuery("select a+0 from t").Check(testkit.Rows("12592"))

	tk.MustExec("drop table if exists t, t1")
	tk.MustExec("create table t (a bit(64))")
	tk.MustExec("create table t1 (a datetime)")
	tk.MustExec(`insert t1 value ('09-01-01')`)
	tk.MustExec(`insert t select a from t1`)
	tk.MustQuery("select a+0 from t").Check(testkit.Rows("20090101000000"))

	// For issue 20118
	tk.MustExec("drop table if exists t;")
	tk.MustExec("create table t(a tinyint, b bit(63));")
	tk.MustExec("insert ignore  into t values(599999999, -1);")
	tk.MustQuery("show warnings;").Check(testkit.Rows(
		"Warning 1690 constant 599999999 overflows tinyint",
		"Warning 1406 Data Too Long, field len 63"))
	tk.MustQuery("select * from t;").Check(testkit.Rows("127 \u007f\xff\xff\xff\xff\xff\xff\xff"))

	// For issue 24900
	tk.MustExec("drop table if exists t;")
	tk.MustExec("create table t(b bit(16));")
	tk.MustExec("insert ignore into t values(0x3635313836),(0x333830);")
	tk.MustQuery("show warnings;").Check(testkit.Rows(
		"Warning 1406 Data Too Long, field len 16",
		"Warning 1406 Data Too Long, field len 16"))
	tk.MustQuery("select * from t;").Check(testkit.Rows("\xff\xff", "\xff\xff"))
}

func TestStringBuiltin(t *testing.T) {
	store, clean := testkit.CreateMockStore(t)
	defer clean()

	tk := testkit.NewTestKit(t, store)
	tk.MustExec("use test")
	var err error

	// for length
	tk.MustExec("drop table if exists t")
	tk.MustExec("create table t(a int, b double, c datetime, d time, e char(20), f bit(10))")
	tk.MustExec(`insert into t values(1, 1.1, "2017-01-01 12:01:01", "12:01:01", "abcdef", 0b10101)`)
	result := tk.MustQuery("select length(a), length(b), length(c), length(d), length(e), length(f), length(null) from t")
	result.Check(testkit.Rows("1 3 19 8 6 2 <nil>"))
	tk.MustExec("drop table if exists t")
	tk.MustExec("create table t(a char(20))")
	tk.MustExec(`insert into t values("tidb  "), (concat("a  ", "b  "))`)
	result = tk.MustQuery("select a, length(a) from t")
	result.Check(testkit.Rows("tidb 4", "a  b 4"))

	// for concat
	tk.MustExec("drop table if exists t")
	tk.MustExec("create table t(a int, b double, c datetime, d time, e char(20))")
	tk.MustExec(`insert into t values(1, 1.1, "2017-01-01 12:01:01", "12:01:01", "abcdef")`)
	result = tk.MustQuery("select concat(a, b, c, d, e) from t")
	result.Check(testkit.Rows("11.12017-01-01 12:01:0112:01:01abcdef"))
	result = tk.MustQuery("select concat(null)")
	result.Check(testkit.Rows("<nil>"))
	result = tk.MustQuery("select concat(null, a, b) from t")
	result.Check(testkit.Rows("<nil>"))
	tk.MustExec("drop table if exists t")
	// Fix issue 9123
	tk.MustExec("create table t(a char(32) not null, b float default '0') engine=innodb default charset=utf8mb4")
	tk.MustExec("insert into t value('0a6f9d012f98467f8e671e9870044528', 208.867)")
	result = tk.MustQuery("select concat_ws( ',', b) from t where a = '0a6f9d012f98467f8e671e9870044528';")
	result.Check(testkit.Rows("208.867"))

	// for concat_ws
	tk.MustExec("drop table if exists t")
	tk.MustExec("create table t(a int, b double, c datetime, d time, e char(20))")
	tk.MustExec(`insert into t values(1, 1.1, "2017-01-01 12:01:01", "12:01:01", "abcdef")`)
	result = tk.MustQuery("select concat_ws('|', a, b, c, d, e) from t")
	result.Check(testkit.Rows("1|1.1|2017-01-01 12:01:01|12:01:01|abcdef"))
	result = tk.MustQuery("select concat_ws(null, null)")
	result.Check(testkit.Rows("<nil>"))
	result = tk.MustQuery("select concat_ws(null, a, b) from t")
	result.Check(testkit.Rows("<nil>"))
	result = tk.MustQuery("select concat_ws(',', 'a', 'b')")
	result.Check(testkit.Rows("a,b"))
	result = tk.MustQuery("select concat_ws(',','First name',NULL,'Last Name')")
	result.Check(testkit.Rows("First name,Last Name"))

	tk.MustExec(`drop table if exists t;`)
	tk.MustExec(`create table t(a tinyint(2), b varchar(10));`)
	tk.MustExec(`insert into t values (1, 'a'), (12, 'a'), (126, 'a'), (127, 'a')`)
	tk.MustQuery(`select concat_ws('#', a, b) from t;`).Check(testkit.Rows(
		`1#a`,
		`12#a`,
		`126#a`,
		`127#a`,
	))

	tk.MustExec("drop table if exists t")
	tk.MustExec("create table t(a binary(3))")
	tk.MustExec("insert into t values('a')")
	result = tk.MustQuery(`select concat_ws(',', a, 'test') = 'a\0\0,test' from t`)
	result.Check(testkit.Rows("1"))

	// for ascii
	tk.MustExec("drop table if exists t")
	tk.MustExec("create table t(a char(10), b int, c double, d datetime, e time, f bit(4))")
	tk.MustExec(`insert into t values('2', 2, 2.3, "2017-01-01 12:01:01", "12:01:01", 0b1010)`)
	result = tk.MustQuery("select ascii(a), ascii(b), ascii(c), ascii(d), ascii(e), ascii(f) from t")
	result.Check(testkit.Rows("50 50 50 50 49 10"))
	result = tk.MustQuery("select ascii('123'), ascii(123), ascii(''), ascii('你好'), ascii(NULL)")
	result.Check(testkit.Rows("49 49 0 228 <nil>"))

	// for lower
	tk.MustExec("drop table if exists t")
	tk.MustExec("create table t(a int, b double, c datetime, d time, e char(20), f binary(3), g binary(3))")
	tk.MustExec(`insert into t values(1, 1.1, "2017-01-01 12:01:01", "12:01:01", "abcdef", 'aa', 'BB')`)
	result = tk.MustQuery("select lower(a), lower(b), lower(c), lower(d), lower(e), lower(f), lower(g), lower(null) from t")
	result.Check(testkit.Rows("1 1.1 2017-01-01 12:01:01 12:01:01 abcdef aa\x00 BB\x00 <nil>"))

	// for upper
	result = tk.MustQuery("select upper(a), upper(b), upper(c), upper(d), upper(e), upper(f), upper(g), upper(null) from t")
	result.Check(testkit.Rows("1 1.1 2017-01-01 12:01:01 12:01:01 ABCDEF aa\x00 BB\x00 <nil>"))

	// for strcmp
	tk.MustExec("drop table if exists t")
	tk.MustExec("create table t(a char(10), b int, c double, d datetime, e time)")
	tk.MustExec(`insert into t values("123", 123, 12.34, "2017-01-01 12:01:01", "12:01:01")`)
	result = tk.MustQuery(`select strcmp(a, "123"), strcmp(b, "123"), strcmp(c, "12.34"), strcmp(d, "2017-01-01 12:01:01"), strcmp(e, "12:01:01") from t`)
	result.Check(testkit.Rows("0 0 0 0 0"))
	result = tk.MustQuery(`select strcmp("1", "123"), strcmp("123", "1"), strcmp("123", "45"), strcmp("123", null), strcmp(null, "123")`)
	result.Check(testkit.Rows("-1 1 -1 <nil> <nil>"))
	result = tk.MustQuery(`select strcmp("", "123"), strcmp("123", ""), strcmp("", ""), strcmp("", null), strcmp(null, "")`)
	result.Check(testkit.Rows("-1 1 0 <nil> <nil>"))

	// for left
	tk.MustExec("drop table if exists t")
	tk.MustExec("create table t(a char(10), b int, c double, d datetime, e time)")
	tk.MustExec(`insert into t values('abcde', 1234, 12.34, "2017-01-01 12:01:01", "12:01:01")`)
	result = tk.MustQuery("select left(a, 2), left(b, 2), left(c, 2), left(d, 2), left(e, 2) from t")
	result.Check(testkit.Rows("ab 12 12 20 12"))
	result = tk.MustQuery(`select left("abc", 0), left("abc", -1), left(NULL, 1), left("abc", NULL)`)
	result.Check(testkit.Rows("  <nil> <nil>"))
	result = tk.MustQuery(`select left("abc", "a"), left("abc", 1.9), left("abc", 1.2)`)
	result.Check(testkit.Rows(" ab a"))
	result = tk.MustQuery(`select left("中文abc", 2), left("中文abc", 3), left("中文abc", 4)`)
	result.Check(testkit.Rows("中文 中文a 中文ab"))
	// for right, reuse the table created for left
	result = tk.MustQuery("select right(a, 3), right(b, 3), right(c, 3), right(d, 3), right(e, 3) from t")
	result.Check(testkit.Rows("cde 234 .34 :01 :01"))
	result = tk.MustQuery(`select right("abcde", 0), right("abcde", -1), right("abcde", 100), right(NULL, 1), right("abcde", NULL)`)
	result.Check(testkit.Rows("  abcde <nil> <nil>"))
	result = tk.MustQuery(`select right("abcde", "a"), right("abcde", 1.9), right("abcde", 1.2)`)
	result.Check(testkit.Rows(" de e"))
	result = tk.MustQuery(`select right("中文abc", 2), right("中文abc", 4), right("中文abc", 5)`)
	result.Check(testkit.Rows("bc 文abc 中文abc"))
	tk.MustExec("drop table if exists t")
	tk.MustExec("create table t(a binary(10))")
	tk.MustExec(`insert into t select "中文abc"`)
	result = tk.MustQuery(`select left(a, 3), left(a, 6), left(a, 7) from t`)
	result.Check(testkit.Rows("中 中文 中文a"))
	result = tk.MustQuery(`select right(a, 2), right(a, 7) from t`)
	result.Check(testkit.Rows("c\x00 文abc\x00"))

	// for ord
	tk.MustExec("drop table if exists t")
	tk.MustExec("create table t(a char(10), b int, c double, d datetime, e time, f bit(4), g binary(20), h blob(10), i text(30))")
	tk.MustExec(`insert into t values('2', 2, 2.3, "2017-01-01 12:01:01", "12:01:01", 0b1010, "512", "48", "tidb")`)
	result = tk.MustQuery("select ord(a), ord(b), ord(c), ord(d), ord(e), ord(f), ord(g), ord(h), ord(i) from t")
	result.Check(testkit.Rows("50 50 50 50 49 10 53 52 116"))
	result = tk.MustQuery("select ord('123'), ord(123), ord(''), ord('你好'), ord(NULL), ord('👍')")
	result.Check(testkit.Rows("49 49 0 14990752 <nil> 4036989325"))
	result = tk.MustQuery("select ord(X''), ord(X'6161'), ord(X'e4bd'), ord(X'e4bda0'), ord(_ascii'你'), ord(_latin1'你')")
	result.Check(testkit.Rows("0 97 228 228 228 228"))

	// for space
	result = tk.MustQuery(`select space(0), space(2), space(-1), space(1.1), space(1.9)`)
	result.Check(testutil.RowsWithSep(",", ",  ,, ,  "))
	result = tk.MustQuery(`select space("abc"), space("2"), space("1.1"), space(''), space(null)`)
	result.Check(testutil.RowsWithSep(",", ",  , ,,<nil>"))

	// for replace
	tk.MustExec("drop table if exists t")
	tk.MustExec("create table t(a char(20), b int, c double, d datetime, e time)")
	tk.MustExec(`insert into t values('www.mysql.com', 1234, 12.34, "2017-01-01 12:01:01", "12:01:01")`)
	result = tk.MustQuery(`select replace(a, 'mysql', 'pingcap'), replace(b, 2, 55), replace(c, 34, 0), replace(d, '-', '/'), replace(e, '01', '22') from t`)
	result.Check(testutil.RowsWithSep(",", "www.pingcap.com,15534,12.0,2017/01/01 12:01:01,12:22:22"))
	result = tk.MustQuery(`select replace('aaa', 'a', ''), replace(null, 'a', 'b'), replace('a', null, 'b'), replace('a', 'b', null)`)
	result.Check(testkit.Rows(" <nil> <nil> <nil>"))

	// for tobase64
	tk.MustExec("drop table if exists t")
	tk.MustExec("create table t(a int, b double, c datetime, d time, e char(20), f bit(10), g binary(20), h blob(10))")
	tk.MustExec(`insert into t values(1, 1.1, "2017-01-01 12:01:01", "12:01:01", "abcdef", 0b10101, "512", "abc")`)
	result = tk.MustQuery("select to_base64(a), to_base64(b), to_base64(c), to_base64(d), to_base64(e), to_base64(f), to_base64(g), to_base64(h), to_base64(null) from t")
	result.Check(testkit.Rows("MQ== MS4x MjAxNy0wMS0wMSAxMjowMTowMQ== MTI6MDE6MDE= YWJjZGVm ABU= NTEyAAAAAAAAAAAAAAAAAAAAAAA= YWJj <nil>"))

	// for from_base64
	result = tk.MustQuery(`select from_base64("abcd"), from_base64("asc")`)
	result.Check(testkit.Rows("i\xb7\x1d <nil>"))
	result = tk.MustQuery(`select from_base64("MQ=="), from_base64(1234)`)
	result.Check(testkit.Rows("1 \xd7m\xf8"))

	// for substr
	tk.MustExec("drop table if exists t")
	tk.MustExec("create table t(a char(10), b int, c double, d datetime, e time)")
	tk.MustExec(`insert into t values('Sakila', 12345, 123.45, "2017-01-01 12:01:01", "12:01:01")`)
	result = tk.MustQuery(`select substr(a, 3), substr(b, 2, 3), substr(c, -3), substr(d, -8), substr(e, -3, 100) from t`)
	result.Check(testkit.Rows("kila 234 .45 12:01:01 :01"))
	result = tk.MustQuery(`select substr('Sakila', 100), substr('Sakila', -100), substr('Sakila', -5, 3), substr('Sakila', 2, -1)`)
	result.Check(testutil.RowsWithSep(",", ",,aki,"))
	result = tk.MustQuery(`select substr('foobarbar' from 4), substr('Sakila' from -4 for 2)`)
	result.Check(testkit.Rows("barbar ki"))
	result = tk.MustQuery(`select substr(null, 2, 3), substr('foo', null, 3), substr('foo', 2, null)`)
	result.Check(testkit.Rows("<nil> <nil> <nil>"))
	result = tk.MustQuery(`select substr('中文abc', 2), substr('中文abc', 3), substr("中文abc", 1, 2)`)
	result.Check(testkit.Rows("文abc abc 中文"))
	tk.MustExec("drop table if exists t")
	tk.MustExec("create table t(a binary(10))")
	tk.MustExec(`insert into t select "中文abc"`)
	result = tk.MustQuery(`select substr(a, 4), substr(a, 1, 3), substr(a, 1, 6) from t`)
	result.Check(testkit.Rows("文abc\x00 中 中文"))
	result = tk.MustQuery(`select substr("string", -1), substr("string", -2), substr("中文", -1), substr("中文", -2) from t`)
	result.Check(testkit.Rows("g ng 文 中文"))

	// for bit_length
	tk.MustExec("drop table if exists t")
	tk.MustExec("create table t(a int, b double, c datetime, d time, e char(20), f bit(10), g binary(20), h varbinary(20))")
	tk.MustExec(`insert into t values(1, 1.1, "2017-01-01 12:01:01", "12:01:01", "abcdef", 0b10101, "g", "h")`)
	result = tk.MustQuery("select bit_length(a), bit_length(b), bit_length(c), bit_length(d), bit_length(e), bit_length(f), bit_length(g), bit_length(h), bit_length(null) from t")
	result.Check(testkit.Rows("8 24 152 64 48 16 160 8 <nil>"))

	// for substring_index
	tk.MustExec("drop table if exists t")
	tk.MustExec("create table t(a char(20), b int, c double, d datetime, e time)")
	tk.MustExec(`insert into t values('www.pingcap.com', 12345, 123.45, "2017-01-01 12:01:01", "12:01:01")`)
	result = tk.MustQuery(`select substring_index(a, '.', 2), substring_index(b, '.', 2), substring_index(c, '.', -1), substring_index(d, '-', 1), substring_index(e, ':', -2) from t`)
	result.Check(testkit.Rows("www.pingcap 12345 45 2017 01:01"))
	result = tk.MustQuery(`select substring_index('www.pingcap.com', '.', 0), substring_index('www.pingcap.com', '.', 100), substring_index('www.pingcap.com', '.', -100)`)
	result.Check(testkit.Rows(" www.pingcap.com www.pingcap.com"))
	result = tk.MustQuery(`select substring_index('www.pingcap.com', 'd', 1), substring_index('www.pingcap.com', '', 1), substring_index('', '.', 1)`)
	result.Check(testutil.RowsWithSep(",", "www.pingcap.com,,"))
	result = tk.MustQuery(`select substring_index(null, '.', 1), substring_index('www.pingcap.com', null, 1), substring_index('www.pingcap.com', '.', null)`)
	result.Check(testkit.Rows("<nil> <nil> <nil>"))

	// for substring_index with overflow
	tk.MustQuery(`select substring_index('xyz', 'abc', 9223372036854775808)`).Check(testkit.Rows(`xyz`))
	tk.MustQuery(`select substring_index("aaa.bbb.ccc.ddd.eee",'.',18446744073709551613);`).Check(testkit.Rows(`aaa.bbb.ccc.ddd.eee`))
	tk.MustQuery(`select substring_index("aaa.bbb.ccc.ddd.eee",'.',-18446744073709551613);`).Check(testkit.Rows(`aaa.bbb.ccc.ddd.eee`))
	tk.MustQuery(`select substring_index('aaa.bbb.ccc.ddd.eee', '.', 18446744073709551615 - 1 + id) from (select 1 as id) as t1`).Check(testkit.Rows(`aaa.bbb.ccc.ddd.eee`))
	tk.MustQuery(`select substring_index('aaa.bbb.ccc.ddd.eee', '.', -18446744073709551615 - 1 + id) from (select 1 as id) as t1`).Check(testkit.Rows(`aaa.bbb.ccc.ddd.eee`))

	tk.MustExec("set tidb_enable_vectorized_expression = 0;")
	tk.MustQuery(`select substring_index("aaa.bbb.ccc.ddd.eee",'.',18446744073709551613);`).Check(testkit.Rows(`aaa.bbb.ccc.ddd.eee`))
	tk.MustQuery(`select substring_index("aaa.bbb.ccc.ddd.eee",'.',-18446744073709551613);`).Check(testkit.Rows(`aaa.bbb.ccc.ddd.eee`))
	tk.MustQuery(`select substring_index('aaa.bbb.ccc.ddd.eee', '.', 18446744073709551615 - 1 + id) from (select 1 as id) as t1`).Check(testkit.Rows(`aaa.bbb.ccc.ddd.eee`))
	tk.MustQuery(`select substring_index('aaa.bbb.ccc.ddd.eee', '.', -18446744073709551615 - 1 + id) from (select 1 as id) as t1`).Check(testkit.Rows(`aaa.bbb.ccc.ddd.eee`))
	tk.MustExec("set tidb_enable_vectorized_expression = 1;")

	// for hex
	tk.MustExec("drop table if exists t")
	tk.MustExec("create table t(a char(20), b int, c double, d datetime, e time, f decimal(5, 2), g bit(4))")
	tk.MustExec(`insert into t values('www.pingcap.com', 12345, 123.45, "2017-01-01 12:01:01", "12:01:01", 123.45, 0b1100)`)
	result = tk.MustQuery(`select hex(a), hex(b), hex(c), hex(d), hex(e), hex(f), hex(g) from t`)
	result.Check(testkit.Rows("7777772E70696E676361702E636F6D 3039 7B 323031372D30312D30312031323A30313A3031 31323A30313A3031 7B C"))
	result = tk.MustQuery(`select hex('abc'), hex('你好'), hex(12), hex(12.3), hex(12.8)`)
	result.Check(testkit.Rows("616263 E4BDA0E5A5BD C C D"))
	result = tk.MustQuery(`select hex(-1), hex(-12.3), hex(-12.8), hex(0x12), hex(null)`)
	result.Check(testkit.Rows("FFFFFFFFFFFFFFFF FFFFFFFFFFFFFFF4 FFFFFFFFFFFFFFF3 12 <nil>"))
	tk.MustExec("drop table if exists t")
	tk.MustExec("CREATE TABLE t(i int primary key auto_increment, a binary, b binary(0), c binary(20), d binary(255)) character set utf8 collate utf8_bin;")
	tk.MustExec("insert into t(a, b, c, d) values ('a', NULL, 'a','a');")
	tk.MustQuery("select i, hex(a), hex(b), hex(c), hex(d) from t;").Check(testkit.Rows("1 61 <nil> 6100000000000000000000000000000000000000 610000000000000000000000000000000000000000000000000000000000000000000000000000000000000000000000000000000000000000000000000000000000000000000000000000000000000000000000000000000000000000000000000000000000000000000000000000000000000000000000000000000000000000000000000000000000000000000000000000000000000000000000000000000000000000000000000000000000000000000000000000000000000000000000000000000000000000000000000000000000000000000000000000000000000000000000000000000000000000000000000000000000000000000000000000"))

	// for unhex
	result = tk.MustQuery(`select unhex('4D7953514C'), unhex('313233'), unhex(313233), unhex('')`)
	result.Check(testkit.Rows("MySQL 123 123 "))
	result = tk.MustQuery(`select unhex('string'), unhex('你好'), unhex(123.4), unhex(null)`)
	result.Check(testkit.Rows("<nil> <nil> <nil> <nil>"))

	// for ltrim and rtrim
	result = tk.MustQuery(`select ltrim('   bar   '), ltrim('bar'), ltrim(''), ltrim(null)`)
	result.Check(testutil.RowsWithSep(",", "bar   ,bar,,<nil>"))
	result = tk.MustQuery(`select rtrim('   bar   '), rtrim('bar'), rtrim(''), rtrim(null)`)
	result.Check(testutil.RowsWithSep(",", "   bar,bar,,<nil>"))
	result = tk.MustQuery(`select ltrim("\t   bar   "), ltrim("   \tbar"), ltrim("\n  bar"), ltrim("\r  bar")`)
	result.Check(testutil.RowsWithSep(",", "\t   bar   ,\tbar,\n  bar,\r  bar"))
	result = tk.MustQuery(`select rtrim("   bar   \t"), rtrim("bar\t   "), rtrim("bar   \n"), rtrim("bar   \r")`)
	result.Check(testutil.RowsWithSep(",", "   bar   \t,bar\t,bar   \n,bar   \r"))

	// for reverse
	tk.MustExec(`DROP TABLE IF EXISTS t;`)
	tk.MustExec(`CREATE TABLE t(a BINARY(6));`)
	tk.MustExec(`INSERT INTO t VALUES("中文");`)
	result = tk.MustQuery(`SELECT a, REVERSE(a), REVERSE("中文"), REVERSE("123 ") FROM t;`)
	result.Check(testkit.Rows("中文 \x87\x96歸\xe4 文中  321"))
	result = tk.MustQuery(`SELECT REVERSE(123), REVERSE(12.09) FROM t;`)
	result.Check(testkit.Rows("321 90.21"))

	// for trim
	result = tk.MustQuery(`select trim('   bar   '), trim(leading 'x' from 'xxxbarxxx'), trim(trailing 'xyz' from 'barxxyz'), trim(both 'x' from 'xxxbarxxx')`)
	result.Check(testkit.Rows("bar barxxx barx bar"))
	result = tk.MustQuery(`select trim('\t   bar\n   '), trim('   \rbar   \t')`)
	result.Check(testutil.RowsWithSep(",", "\t   bar\n,\rbar   \t"))
	result = tk.MustQuery(`select trim(leading from '   bar'), trim('x' from 'xxxbarxxx'), trim('x' from 'bar'), trim('' from '   bar   ')`)
	result.Check(testutil.RowsWithSep(",", "bar,bar,bar,   bar   "))
	result = tk.MustQuery(`select trim(''), trim('x' from '')`)
	result.Check(testutil.RowsWithSep(",", ","))
	result = tk.MustQuery(`select trim(null from 'bar'), trim('x' from null), trim(null), trim(leading null from 'bar')`)
	result.Check(testkit.Rows("<nil> <nil> <nil> <nil>"))

	// for locate
	tk.MustExec("drop table if exists t")
	tk.MustExec("create table t(a char(20), b int, c double, d datetime, e time, f binary(5))")
	tk.MustExec(`insert into t values('www.pingcap.com', 12345, 123.45, "2017-01-01 12:01:01", "12:01:01", "HelLo")`)
	result = tk.MustQuery(`select locate(".ping", a), locate(".ping", a, 5) from t`)
	result.Check(testkit.Rows("4 0"))
	result = tk.MustQuery(`select locate("234", b), locate("235", b, 10) from t`)
	result.Check(testkit.Rows("2 0"))
	result = tk.MustQuery(`select locate(".45", c), locate(".35", b) from t`)
	result.Check(testkit.Rows("4 0"))
	result = tk.MustQuery(`select locate("El", f), locate("ll", f), locate("lL", f), locate("Lo", f), locate("lo", f) from t`)
	result.Check(testkit.Rows("0 0 3 4 0"))
	result = tk.MustQuery(`select locate("01 12", d) from t`)
	result.Check(testkit.Rows("9"))
	result = tk.MustQuery(`select locate("文", "中文字符串", 2)`)
	result.Check(testkit.Rows("2"))
	result = tk.MustQuery(`select locate("文", "中文字符串", 3)`)
	result.Check(testkit.Rows("0"))
	result = tk.MustQuery(`select locate("文", "中文字符串")`)
	result.Check(testkit.Rows("2"))

	// for bin
	result = tk.MustQuery(`select bin(-1);`)
	result.Check(testkit.Rows("1111111111111111111111111111111111111111111111111111111111111111"))
	result = tk.MustQuery(`select bin(5);`)
	result.Check(testkit.Rows("101"))
	result = tk.MustQuery(`select bin("中文");`)
	result.Check(testkit.Rows("0"))

	// for character_length
	result = tk.MustQuery(`select character_length(null), character_length("Hello"), character_length("a中b文c"),
	character_length(123), character_length(12.3456);`)
	result.Check(testkit.Rows("<nil> 5 5 3 7"))

	// for char_length
	result = tk.MustQuery(`select char_length(null), char_length("Hello"), char_length("a中b文c"), char_length(123),char_length(12.3456);`)
	result.Check(testkit.Rows("<nil> 5 5 3 7"))
	result = tk.MustQuery(`select char_length(null), char_length("Hello"), char_length("a 中 b 文 c"), char_length("НОЧЬ НА ОКРАИНЕ МОСКВЫ");`)
	result.Check(testkit.Rows("<nil> 5 9 22"))
	// for char_length, binary string type
	result = tk.MustQuery(`select char_length(null), char_length(binary("Hello")), char_length(binary("a 中 b 文 c")), char_length(binary("НОЧЬ НА ОКРАИНЕ МОСКВЫ"));`)
	result.Check(testkit.Rows("<nil> 5 13 41"))

	// for elt
	result = tk.MustQuery(`select elt(0, "abc", "def"), elt(2, "hello", "中文", "tidb"), elt(4, "hello", "中文",
	"tidb");`)
	result.Check(testkit.Rows("<nil> 中文 <nil>"))

	// for instr
	result = tk.MustQuery(`select instr("中国", "国"), instr("中国", ""), instr("abc", ""), instr("", ""), instr("", "abc");`)
	result.Check(testkit.Rows("2 1 1 1 0"))
	result = tk.MustQuery(`select instr("中国", null), instr(null, ""), instr(null, null);`)
	result.Check(testkit.Rows("<nil> <nil> <nil>"))
	tk.MustExec(`drop table if exists t;`)
	tk.MustExec(`create table t(a binary(20), b char(20));`)
	tk.MustExec(`insert into t values("中国", cast("国" as binary)), ("中国", ""), ("abc", ""), ("", ""), ("", "abc");`)
	result = tk.MustQuery(`select instr(a, b) from t;`)
	result.Check(testkit.Rows("4", "1", "1", "1", "0"))

	// for oct
	result = tk.MustQuery(`select oct("aaaa"), oct("-1.9"),  oct("-9999999999999999999999999"), oct("9999999999999999999999999");`)
	result.Check(testkit.Rows("0 1777777777777777777777 1777777777777777777777 1777777777777777777777"))
	result = tk.MustQuery(`select oct(-1.9), oct(1.9), oct(-1), oct(1), oct(-9999999999999999999999999), oct(9999999999999999999999999);`)
	result.Check(testkit.Rows("1777777777777777777777 1 1777777777777777777777 1 1777777777777777777777 1777777777777777777777"))

	// #issue 4356
	tk.MustExec("drop table if exists t")
	tk.MustExec("CREATE TABLE t (b BIT(8));")
	tk.MustExec(`INSERT INTO t SET b = b'11111111';`)
	tk.MustExec(`INSERT INTO t SET b = b'1010';`)
	tk.MustExec(`INSERT INTO t SET b = b'0101';`)
	result = tk.MustQuery(`SELECT b+0, BIN(b), OCT(b), HEX(b) FROM t;`)
	result.Check(testkit.Rows("255 11111111 377 FF", "10 1010 12 A", "5 101 5 5"))

	// for find_in_set
	result = tk.MustQuery(`select find_in_set("", ""), find_in_set("", ","), find_in_set("中文", "字符串,中文"), find_in_set("b,", "a,b,c,d");`)
	result.Check(testkit.Rows("0 1 2 0"))
	result = tk.MustQuery(`select find_in_set(NULL, ""), find_in_set("", NULL), find_in_set(1, "2,3,1");`)
	result.Check(testkit.Rows("<nil> <nil> 3"))

	// for make_set
	result = tk.MustQuery(`select make_set(0, "12"), make_set(3, "aa", "11"), make_set(3, NULL, "中文"), make_set(NULL, "aa");`)
	result.Check(testkit.Rows(" aa,11 中文 <nil>"))

	// for quote
	result = tk.MustQuery(`select quote("aaaa"), quote(""), quote("\"\""), quote("\n\n");`)
	result.Check(testkit.Rows("'aaaa' '' '\"\"' '\n\n'"))
	result = tk.MustQuery(`select quote(0121), quote(0000), quote("中文"), quote(NULL);`)
	result.Check(testkit.Rows("'121' '0' '中文' NULL"))
	tk.MustQuery(`select quote(null) is NULL;`).Check(testkit.Rows(`0`))
	tk.MustQuery(`select quote(null) is NOT NULL;`).Check(testkit.Rows(`1`))
	tk.MustQuery(`select length(quote(null));`).Check(testkit.Rows(`4`))
	tk.MustQuery(`select quote(null) REGEXP binary 'null'`).Check(testkit.Rows(`0`))
	tk.MustQuery(`select quote(null) REGEXP binary 'NULL'`).Check(testkit.Rows(`1`))
	tk.MustQuery(`select quote(null) REGEXP 'NULL'`).Check(testkit.Rows(`1`))
	tk.MustQuery(`select quote(null) REGEXP 'null'`).Check(testkit.Rows(`0`))

	// for convert
	result = tk.MustQuery(`select convert("123" using "binary"), convert("中文" using "binary"), convert("中文" using "utf8"), convert("中文" using "utf8mb4"), convert(cast("中文" as binary) using "utf8");`)
	result.Check(testkit.Rows("123 中文 中文 中文 中文"))
	// Charset 866 does not have a default collation configured currently, so this will return error.
	err = tk.ExecToErr(`select convert("123" using "866");`)
	require.Error(t, err, "[parser:1115]Unknown character set: '866'")
	// Test case in issue #4436.
	tk.MustExec("drop table if exists t;")
	tk.MustExec("create table t(a char(20));")
	err = tk.ExecToErr("select convert(a using a) from t;")
	require.Error(t, err, "[parser:1115]Unknown character set: 'a'")

	// for insert
	result = tk.MustQuery(`select insert("中文", 1, 1, cast("aaa" as binary)), insert("ba", -1, 1, "aaa"), insert("ba", 1, 100, "aaa"), insert("ba", 100, 1, "aaa");`)
	result.Check(testkit.Rows("aaa\xb8\xad文 ba aaa ba"))
	result = tk.MustQuery(`select insert("bb", NULL, 1, "aa"), insert("bb", 1, NULL, "aa"), insert(NULL, 1, 1, "aaa"), insert("bb", 1, 1, NULL);`)
	result.Check(testkit.Rows("<nil> <nil> <nil> <nil>"))
	result = tk.MustQuery(`SELECT INSERT("bb", 0, 1, NULL), INSERT("bb", 0, NULL, "aaa");`)
	result.Check(testkit.Rows("<nil> <nil>"))
	result = tk.MustQuery(`SELECT INSERT("中文", 0, 1, NULL), INSERT("中文", 0, NULL, "aaa");`)
	result.Check(testkit.Rows("<nil> <nil>"))

	// for export_set
	result = tk.MustQuery(`select export_set(7, "1", "0", ",", 65);`)
	result.Check(testkit.Rows("1,1,1,0,0,0,0,0,0,0,0,0,0,0,0,0,0,0,0,0,0,0,0,0,0,0,0,0,0,0,0,0,0,0,0,0,0,0,0,0,0,0,0,0,0,0,0,0,0,0,0,0,0,0,0,0,0,0,0,0,0,0,0,0"))
	result = tk.MustQuery(`select export_set(7, "1", "0", ",", -1);`)
	result.Check(testkit.Rows("1,1,1,0,0,0,0,0,0,0,0,0,0,0,0,0,0,0,0,0,0,0,0,0,0,0,0,0,0,0,0,0,0,0,0,0,0,0,0,0,0,0,0,0,0,0,0,0,0,0,0,0,0,0,0,0,0,0,0,0,0,0,0,0"))
	result = tk.MustQuery(`select export_set(7, "1", "0", ",");`)
	result.Check(testkit.Rows("1,1,1,0,0,0,0,0,0,0,0,0,0,0,0,0,0,0,0,0,0,0,0,0,0,0,0,0,0,0,0,0,0,0,0,0,0,0,0,0,0,0,0,0,0,0,0,0,0,0,0,0,0,0,0,0,0,0,0,0,0,0,0,0"))
	result = tk.MustQuery(`select export_set(7, "1", "0");`)
	result.Check(testkit.Rows("1,1,1,0,0,0,0,0,0,0,0,0,0,0,0,0,0,0,0,0,0,0,0,0,0,0,0,0,0,0,0,0,0,0,0,0,0,0,0,0,0,0,0,0,0,0,0,0,0,0,0,0,0,0,0,0,0,0,0,0,0,0,0,0"))
	result = tk.MustQuery(`select export_set(NULL, "1", "0", ",", 65);`)
	result.Check(testkit.Rows("<nil>"))
	result = tk.MustQuery(`select export_set(7, "1", "0", ",", 1);`)
	result.Check(testkit.Rows("1"))

	// for format
	result = tk.MustQuery(`select format(12332.1, 4), format(12332.2, 0), format(12332.2, 2,'en_US');`)
	result.Check(testkit.Rows("12,332.1000 12,332 12,332.20"))
	result = tk.MustQuery(`select format(NULL, 4), format(12332.2, NULL);`)
	result.Check(testkit.Rows("<nil> <nil>"))
	result = tk.MustQuery(`select format(12332.2, 2,'es_EC');`)
	result.Check(testkit.Rows("12,332.20"))
	tk.MustQuery("show warnings").Check(testkit.Rows("Warning 1649 Unknown locale: 'es_EC'"))

	// for field
	result = tk.MustQuery(`select field(1, 2, 1), field(1, 0, NULL), field(1, NULL, 2, 1), field(NULL, 1, 2, NULL);`)
	result.Check(testkit.Rows("2 0 3 0"))
	result = tk.MustQuery(`select field("1", 2, 1), field(1, "0", NULL), field("1", NULL, 2, 1), field(NULL, 1, "2", NULL);`)
	result.Check(testkit.Rows("2 0 3 0"))
	result = tk.MustQuery(`select field("1", 2, 1), field(1, "abc", NULL), field("1", NULL, 2, 1), field(NULL, 1, "2", NULL);`)
	result.Check(testkit.Rows("2 0 3 0"))
	result = tk.MustQuery(`select field("abc", "a", 1), field(1.3, "1.3", 1.5);`)
	result.Check(testkit.Rows("1 1"))

	tk.MustExec("drop table if exists t")
	tk.MustExec("create table t(a decimal(11, 8), b decimal(11,8))")
	tk.MustExec("insert into t values('114.57011441','38.04620115'), ('-38.04620119', '38.04620115');")
	result = tk.MustQuery("select a,b,concat_ws(',',a,b) from t")
	result.Check(testkit.Rows("114.57011441 38.04620115 114.57011441,38.04620115",
		"-38.04620119 38.04620115 -38.04620119,38.04620115"))
}

func TestInvalidStrings(t *testing.T) {
	store, clean := testkit.CreateMockStore(t)
	defer clean()

	tk := testkit.NewTestKit(t, store)
	tk.MustExec("use test")

	// Test convert invalid string.
	tk.MustExec("drop table if exists t;")
	tk.MustExec("create table t (a binary(5));")
	tk.MustExec("insert into t values (0x1e240), ('ABCDE');")
	tk.MustExec("set tidb_enable_vectorized_expression = on;")
	tk.MustQuery("select convert(t.a using utf8) from t;").Check(testkit.Rows("<nil>", "ABCDE"))
	tk.MustQuery("select convert(0x1e240 using utf8);").Check(testkit.Rows("<nil>"))
	tk.MustExec("set tidb_enable_vectorized_expression = off;")
	tk.MustQuery("select convert(t.a using utf8) from t;").Check(testkit.Rows("<nil>", "ABCDE"))
	tk.MustQuery("select convert(0x1e240 using utf8);").Check(testkit.Rows("<nil>"))
}

func TestEncryptionBuiltin(t *testing.T) {
	store, clean := testkit.CreateMockStore(t)
	defer clean()

	tk := testkit.NewTestKit(t, store)
	tk.MustExec("use test")
	ctx := context.Background()

	// for password
	tk.MustExec("drop table if exists t")
	tk.MustExec("create table t(a char(41), b char(41), c char(41))")
	tk.MustExec(`insert into t values(NULL, '', 'abc')`)
	result := tk.MustQuery("select password(a) from t")
	result.Check(testkit.Rows(""))
	result = tk.MustQuery("select password(b) from t")
	result.Check(testkit.Rows(""))
	result = tk.MustQuery("select password(c) from t")
	result.Check(testkit.Rows("*0D3CED9BEC10A777AEC23CCC353A8C08A633045E"))

	// for md5
	tk.MustExec("drop table if exists t")
	tk.MustExec("create table t(a char(10), b int, c double, d datetime, e time, f bit(4), g binary(20), h blob(10), i text(30))")
	tk.MustExec(`insert into t values('2', 2, 2.3, "2017-01-01 12:01:01", "12:01:01", 0b1010, "512", "48", "tidb")`)
	result = tk.MustQuery("select md5(a), md5(b), md5(c), md5(d), md5(e), md5(f), md5(g), md5(h), md5(i) from t")
	result.Check(testkit.Rows("c81e728d9d4c2f636f067f89cc14862c c81e728d9d4c2f636f067f89cc14862c 1a18da63cbbfb49cb9616e6bfd35f662 bad2fa88e1f35919ec7584cc2623a310 991f84d41d7acff6471e536caa8d97db 68b329da9893e34099c7d8ad5cb9c940 5c9f0e9b3b36276731bfba852a73ccc6 642e92efb79421734881b53e1e1b18b6 c337e11bfca9f12ae9b1342901e04379"))
	result = tk.MustQuery("select md5('123'), md5(123), md5(''), md5('你好'), md5(NULL), md5('👍')")
	result.Check(testkit.Rows(`202cb962ac59075b964b07152d234b70 202cb962ac59075b964b07152d234b70 d41d8cd98f00b204e9800998ecf8427e 7eca689f0d3389d9dea66ae112e5cfd7 <nil> 0215ac4dab1ecaf71d83f98af5726984`))

	// for sha/sha1
	tk.MustExec("drop table if exists t")
	tk.MustExec("create table t(a char(10), b int, c double, d datetime, e time, f bit(4), g binary(20), h blob(10), i text(30))")
	tk.MustExec(`insert into t values('2', 2, 2.3, "2017-01-01 12:01:01", "12:01:01", 0b1010, "512", "48", "tidb")`)
	result = tk.MustQuery("select sha1(a), sha1(b), sha1(c), sha1(d), sha1(e), sha1(f), sha1(g), sha1(h), sha1(i) from t")
	result.Check(testkit.Rows("da4b9237bacccdf19c0760cab7aec4a8359010b0 da4b9237bacccdf19c0760cab7aec4a8359010b0 ce0d88c5002b6cf7664052f1fc7d652cbdadccec 6c6956de323692298e4e5ad3028ff491f7ad363c 1906f8aeb5a717ca0f84154724045839330b0ea9 adc83b19e793491b1c6ea0fd8b46cd9f32e592fc 9aadd14ceb737b28697b8026f205f4b3e31de147 64e095fe763fc62418378753f9402623bea9e227 4df56fc09a3e66b48fb896e90b0a6fc02c978e9e"))
	result = tk.MustQuery("select sha1('123'), sha1(123), sha1(''), sha1('你好'), sha1(NULL)")
	result.Check(testkit.Rows(`40bd001563085fc35165329ea1ff5c5ecbdbbeef 40bd001563085fc35165329ea1ff5c5ecbdbbeef da39a3ee5e6b4b0d3255bfef95601890afd80709 440ee0853ad1e99f962b63e459ef992d7c211722 <nil>`))
	tk.MustExec("drop table if exists t")
	tk.MustExec("create table t(a char(10), b int, c double, d datetime, e time, f bit(4), g binary(20), h blob(10), i text(30))")
	tk.MustExec(`insert into t values('2', 2, 2.3, "2017-01-01 12:01:01", "12:01:01", 0b1010, "512", "48", "tidb")`)
	result = tk.MustQuery("select sha(a), sha(b), sha(c), sha(d), sha(e), sha(f), sha(g), sha(h), sha(i) from t")
	result.Check(testkit.Rows("da4b9237bacccdf19c0760cab7aec4a8359010b0 da4b9237bacccdf19c0760cab7aec4a8359010b0 ce0d88c5002b6cf7664052f1fc7d652cbdadccec 6c6956de323692298e4e5ad3028ff491f7ad363c 1906f8aeb5a717ca0f84154724045839330b0ea9 adc83b19e793491b1c6ea0fd8b46cd9f32e592fc 9aadd14ceb737b28697b8026f205f4b3e31de147 64e095fe763fc62418378753f9402623bea9e227 4df56fc09a3e66b48fb896e90b0a6fc02c978e9e"))
	result = tk.MustQuery("select sha('123'), sha(123), sha(''), sha('你好'), sha(NULL)")
	result.Check(testkit.Rows(`40bd001563085fc35165329ea1ff5c5ecbdbbeef 40bd001563085fc35165329ea1ff5c5ecbdbbeef da39a3ee5e6b4b0d3255bfef95601890afd80709 440ee0853ad1e99f962b63e459ef992d7c211722 <nil>`))

	// for sha2
	tk.MustExec("drop table if exists t")
	tk.MustExec("create table t(a char(10), b int, c double, d datetime, e time, f bit(4), g binary(20), h blob(10), i text(30))")
	tk.MustExec(`insert into t values('2', 2, 2.3, "2017-01-01 12:01:01", "12:01:01", 0b1010, "512", "48", "tidb")`)
	result = tk.MustQuery("select sha2(a, 224), sha2(b, 0), sha2(c, 512), sha2(d, 256), sha2(e, 384), sha2(f, 0), sha2(g, 512), sha2(h, 256), sha2(i, 224) from t")
	result.Check(testkit.Rows("58b2aaa0bfae7acc021b3260e941117b529b2e69de878fd7d45c61a9 d4735e3a265e16eee03f59718b9b5d03019c07d8b6c51f90da3a666eec13ab35 42415572557b0ca47e14fa928e83f5746d33f90c74270172cc75c61a78db37fe1485159a4fd75f33ab571b154572a5a300938f7d25969bdd05d8ac9dd6c66123 8c2fa3f276952c92b0b40ed7d27454e44b8399a19769e6bceb40da236e45a20a b11d35f1a37e54d5800d210d8e6b80b42c9f6d20ea7ae548c762383ebaa12c5954c559223c6c7a428e37af96bb4f1e0d 01ba4719c80b6fe911b091a7c05124b64eeece964e09c058ef8f9805daca546b 9550da35ea1683abaf5bfa8de68fe02b9c6d756c64589d1ef8367544c254f5f09218a6466cadcee8d74214f0c0b7fb342d1a9f3bd4d406aacf7be59c327c9306 98010bd9270f9b100b6214a21754fd33bdc8d41b2bc9f9dd16ff54d3c34ffd71 a7cddb7346fbc66ab7f803e865b74cbd99aace8e7dabbd8884c148cb"))
	result = tk.MustQuery("select sha2('123', 512), sha2(123, 512), sha2('', 512), sha2('你好', 224), sha2(NULL, 256), sha2('foo', 123)")
	result.Check(testkit.Rows(`3c9909afec25354d551dae21590bb26e38d53f2173b8d3dc3eee4c047e7ab1c1eb8b85103e3be7ba613b31bb5c9c36214dc9f14a42fd7a2fdb84856bca5c44c2 3c9909afec25354d551dae21590bb26e38d53f2173b8d3dc3eee4c047e7ab1c1eb8b85103e3be7ba613b31bb5c9c36214dc9f14a42fd7a2fdb84856bca5c44c2 cf83e1357eefb8bdf1542850d66d8007d620e4050b5715dc83f4a921d36ce9ce47d0d13c5d85f2b0ff8318d2877eec2f63b931bd47417a81a538327af927da3e e91f006ed4e0882de2f6a3c96ec228a6a5c715f356d00091bce842b5 <nil> <nil>`))

	// for AES_ENCRYPT
	tk.MustExec("drop table if exists t")
	tk.MustExec("create table t(a char(10), b int, c double, d datetime, e time, f bit(4), g binary(20), h blob(10), i text(30))")
	tk.MustExec(`insert into t values('2', 2, 2.3, "2017-01-01 12:01:01", "12:01:01", 0b1010, "512", "48", "tidb")`)
	tk.MustExec("SET block_encryption_mode='aes-128-ecb';")
	result = tk.MustQuery("select HEX(AES_ENCRYPT(a, 'key')), HEX(AES_ENCRYPT(b, 'key')), HEX(AES_ENCRYPT(c, 'key')), HEX(AES_ENCRYPT(d, 'key')), HEX(AES_ENCRYPT(e, 'key')), HEX(AES_ENCRYPT(f, 'key')), HEX(AES_ENCRYPT(g, 'key')), HEX(AES_ENCRYPT(h, 'key')), HEX(AES_ENCRYPT(i, 'key')) from t")
	result.Check(testkit.Rows("B3800B3A3CB4ECE2051A3E80FE373EAC B3800B3A3CB4ECE2051A3E80FE373EAC 9E018F7F2838DBA23C57F0E4CCF93287 E764D3E9D4AF8F926CD0979DDB1D0AF40C208B20A6C39D5D028644885280973A C452FFEEB76D3F5E9B26B8D48F7A228C 181BD5C81CBD36779A3C9DD5FF486B35 CE15F14AC7FF4E56ECCF148DE60E4BEDBDB6900AD51383970A5F32C59B3AC6E3 E1B29995CCF423C75519790F54A08CD2 84525677E95AC97698D22E1125B67E92"))
	result = tk.MustQuery("select HEX(AES_ENCRYPT('123', 'foobar')), HEX(AES_ENCRYPT(123, 'foobar')), HEX(AES_ENCRYPT('', 'foobar')), HEX(AES_ENCRYPT('你好', 'foobar')), AES_ENCRYPT(NULL, 'foobar')")
	result.Check(testkit.Rows(`45ABDD5C4802EFA6771A94C43F805208 45ABDD5C4802EFA6771A94C43F805208 791F1AEB6A6B796E6352BF381895CA0E D0147E2EB856186F146D9F6DE33F9546 <nil>`))
	result = tk.MustQuery("select HEX(AES_ENCRYPT(a, 'key', 'iv')), HEX(AES_ENCRYPT(b, 'key', 'iv')) from t")
	result.Check(testkit.Rows("B3800B3A3CB4ECE2051A3E80FE373EAC B3800B3A3CB4ECE2051A3E80FE373EAC"))
	tk.MustQuery("show warnings").Check(testutil.RowsWithSep("|", "Warning|1618|<IV> option ignored", "Warning|1618|<IV> option ignored"))
	tk.MustExec("SET block_encryption_mode='aes-128-cbc';")
	result = tk.MustQuery("select HEX(AES_ENCRYPT(a, 'key', '1234567890123456')), HEX(AES_ENCRYPT(b, 'key', '1234567890123456')), HEX(AES_ENCRYPT(c, 'key', '1234567890123456')), HEX(AES_ENCRYPT(d, 'key', '1234567890123456')), HEX(AES_ENCRYPT(e, 'key', '1234567890123456')), HEX(AES_ENCRYPT(f, 'key', '1234567890123456')), HEX(AES_ENCRYPT(g, 'key', '1234567890123456')), HEX(AES_ENCRYPT(h, 'key', '1234567890123456')), HEX(AES_ENCRYPT(i, 'key', '1234567890123456')) from t")
	result.Check(testkit.Rows("341672829F84CB6B0BE690FEC4C4DAE9 341672829F84CB6B0BE690FEC4C4DAE9 D43734E147A12BB96C6897C4BBABA283 16F2C972411948DCEF3659B726D2CCB04AD1379A1A367FA64242058A50211B67 41E71D0C58967C1F50EEC074523946D1 1117D292E2D39C3EAA3B435371BE56FC 8ACB7ECC0883B672D7BD1CFAA9FA5FAF5B731ADE978244CD581F114D591C2E7E D2B13C30937E3251AEDA73859BA32E4B 2CF4A6051FF248A67598A17AA2C17267"))
	result = tk.MustQuery("select HEX(AES_ENCRYPT('123', 'foobar', '1234567890123456')), HEX(AES_ENCRYPT(123, 'foobar', '1234567890123456')), HEX(AES_ENCRYPT('', 'foobar', '1234567890123456')), HEX(AES_ENCRYPT('你好', 'foobar', '1234567890123456')), AES_ENCRYPT(NULL, 'foobar', '1234567890123456')")
	result.Check(testkit.Rows(`80D5646F07B4654B05A02D9085759770 80D5646F07B4654B05A02D9085759770 B3C14BA15030D2D7E99376DBE011E752 0CD2936EE4FEC7A8CDF6208438B2BC05 <nil>`))
	tk.MustExec("SET block_encryption_mode='aes-128-ofb';")
	result = tk.MustQuery("select HEX(AES_ENCRYPT(a, 'key', '1234567890123456')), HEX(AES_ENCRYPT(b, 'key', '1234567890123456')), HEX(AES_ENCRYPT(c, 'key', '1234567890123456')), HEX(AES_ENCRYPT(d, 'key', '1234567890123456')), HEX(AES_ENCRYPT(e, 'key', '1234567890123456')), HEX(AES_ENCRYPT(f, 'key', '1234567890123456')), HEX(AES_ENCRYPT(g, 'key', '1234567890123456')), HEX(AES_ENCRYPT(h, 'key', '1234567890123456')), HEX(AES_ENCRYPT(i, 'key', '1234567890123456')) from t")
	result.Check(testkit.Rows("40 40 40C35C 40DD5EBDFCAA397102386E27DDF97A39ECCEC5 43DF55BAE0A0386D 78 47DC5D8AD19A085C32094E16EFC34A08D6FEF459 46D5 06840BE8"))
	result = tk.MustQuery("select HEX(AES_ENCRYPT('123', 'foobar', '1234567890123456')), HEX(AES_ENCRYPT(123, 'foobar', '1234567890123456')), HEX(AES_ENCRYPT('', 'foobar', '1234567890123456')), HEX(AES_ENCRYPT('你好', 'foobar', '1234567890123456')), AES_ENCRYPT(NULL, 'foobar', '1234567890123456')")
	result.Check(testkit.Rows(`48E38A 48E38A  9D6C199101C3 <nil>`))
	tk.MustExec("SET block_encryption_mode='aes-192-ofb';")
	result = tk.MustQuery("select HEX(AES_ENCRYPT(a, 'key', '1234567890123456')), HEX(AES_ENCRYPT(b, 'key', '1234567890123456')), HEX(AES_ENCRYPT(c, 'key', '1234567890123456')), HEX(AES_ENCRYPT(d, 'key', '1234567890123456')), HEX(AES_ENCRYPT(e, 'key', '1234567890123456')), HEX(AES_ENCRYPT(f, 'key', '1234567890123456')), HEX(AES_ENCRYPT(g, 'key', '1234567890123456')), HEX(AES_ENCRYPT(h, 'key', '1234567890123456')), HEX(AES_ENCRYPT(i, 'key', '1234567890123456')) from t")
	result.Check(testkit.Rows("4B 4B 4B573F 4B493D42572E6477233A429BF3E0AD39DB816D 484B36454B24656B 73 4C483E757A1E555A130B62AAC1DA9D08E1B15C47 4D41 0D106817"))
	result = tk.MustQuery("select HEX(AES_ENCRYPT('123', 'foobar', '1234567890123456')), HEX(AES_ENCRYPT(123, 'foobar', '1234567890123456')), HEX(AES_ENCRYPT('', 'foobar', '1234567890123456')), HEX(AES_ENCRYPT('你好', 'foobar', '1234567890123456')), AES_ENCRYPT(NULL, 'foobar', '1234567890123456')")
	result.Check(testkit.Rows(`3A76B0 3A76B0  EFF92304268E <nil>`))
	tk.MustExec("SET block_encryption_mode='aes-256-ofb';")
	result = tk.MustQuery("select HEX(AES_ENCRYPT(a, 'key', '1234567890123456')), HEX(AES_ENCRYPT(b, 'key', '1234567890123456')), HEX(AES_ENCRYPT(c, 'key', '1234567890123456')), HEX(AES_ENCRYPT(d, 'key', '1234567890123456')), HEX(AES_ENCRYPT(e, 'key', '1234567890123456')), HEX(AES_ENCRYPT(f, 'key', '1234567890123456')), HEX(AES_ENCRYPT(g, 'key', '1234567890123456')), HEX(AES_ENCRYPT(h, 'key', '1234567890123456')), HEX(AES_ENCRYPT(i, 'key', '1234567890123456')) from t")
	result.Check(testkit.Rows("16 16 16D103 16CF01CBC95D33E2ED721CBD930262415A69AD 15CD0ACCD55732FE 2E 11CE02FCE46D02CFDD433C8CA138527060599C35 10C7 5096549E"))
	result = tk.MustQuery("select HEX(AES_ENCRYPT('123', 'foobar', '1234567890123456')), HEX(AES_ENCRYPT(123, 'foobar', '1234567890123456')), HEX(AES_ENCRYPT('', 'foobar', '1234567890123456')), HEX(AES_ENCRYPT('你好', 'foobar', '1234567890123456')), AES_ENCRYPT(NULL, 'foobar', '1234567890123456')")
	result.Check(testkit.Rows(`E842C5 E842C5  3DCD5646767D <nil>`))

	// for AES_DECRYPT
	tk.MustExec("SET block_encryption_mode='aes-128-ecb';")
	result = tk.MustQuery("select AES_DECRYPT(AES_ENCRYPT('foo', 'bar'), 'bar')")
	result.Check(testkit.Rows("foo"))
	result = tk.MustQuery("select AES_DECRYPT(UNHEX('45ABDD5C4802EFA6771A94C43F805208'), 'foobar'), AES_DECRYPT(UNHEX('791F1AEB6A6B796E6352BF381895CA0E'), 'foobar'), AES_DECRYPT(UNHEX('D0147E2EB856186F146D9F6DE33F9546'), 'foobar'), AES_DECRYPT(NULL, 'foobar'), AES_DECRYPT('SOME_THING_STRANGE', 'foobar')")
	result.Check(testkit.Rows(`123  你好 <nil> <nil>`))
	tk.MustExec("SET block_encryption_mode='aes-128-cbc';")
	result = tk.MustQuery("select AES_DECRYPT(AES_ENCRYPT('foo', 'bar', '1234567890123456'), 'bar', '1234567890123456')")
	result.Check(testkit.Rows("foo"))
	result = tk.MustQuery("select AES_DECRYPT(UNHEX('80D5646F07B4654B05A02D9085759770'), 'foobar', '1234567890123456'), AES_DECRYPT(UNHEX('B3C14BA15030D2D7E99376DBE011E752'), 'foobar', '1234567890123456'), AES_DECRYPT(UNHEX('0CD2936EE4FEC7A8CDF6208438B2BC05'), 'foobar', '1234567890123456'), AES_DECRYPT(NULL, 'foobar', '1234567890123456'), AES_DECRYPT('SOME_THING_STRANGE', 'foobar', '1234567890123456')")
	result.Check(testkit.Rows(`123  你好 <nil> <nil>`))
	tk.MustExec("SET block_encryption_mode='aes-128-ofb';")
	result = tk.MustQuery("select AES_DECRYPT(AES_ENCRYPT('foo', 'bar', '1234567890123456'), 'bar', '1234567890123456')")
	result.Check(testkit.Rows("foo"))
	result = tk.MustQuery("select AES_DECRYPT(UNHEX('48E38A'), 'foobar', '1234567890123456'), AES_DECRYPT(UNHEX(''), 'foobar', '1234567890123456'), AES_DECRYPT(UNHEX('9D6C199101C3'), 'foobar', '1234567890123456'), AES_DECRYPT(NULL, 'foobar', '1234567890123456'), HEX(AES_DECRYPT('SOME_THING_STRANGE', 'foobar', '1234567890123456'))")
	result.Check(testkit.Rows(`123  你好 <nil> 2A9EF431FB2ACB022D7F2E7C71EEC48C7D2B`))
	tk.MustExec("SET block_encryption_mode='aes-192-ofb';")
	result = tk.MustQuery("select AES_DECRYPT(AES_ENCRYPT('foo', 'bar', '1234567890123456'), 'bar', '1234567890123456')")
	result.Check(testkit.Rows("foo"))
	result = tk.MustQuery("select AES_DECRYPT(UNHEX('3A76B0'), 'foobar', '1234567890123456'), AES_DECRYPT(UNHEX(''), 'foobar', '1234567890123456'), AES_DECRYPT(UNHEX('EFF92304268E'), 'foobar', '1234567890123456'), AES_DECRYPT(NULL, 'foobar', '1234567890123456'), HEX(AES_DECRYPT('SOME_THING_STRANGE', 'foobar', '1234567890123456'))")
	result.Check(testkit.Rows(`123  你好 <nil> 580BCEA4DC67CF33FF2C7C570D36ECC89437`))
	tk.MustExec("SET block_encryption_mode='aes-256-ofb';")
	result = tk.MustQuery("select AES_DECRYPT(AES_ENCRYPT('foo', 'bar', '1234567890123456'), 'bar', '1234567890123456')")
	result.Check(testkit.Rows("foo"))
	result = tk.MustQuery("select AES_DECRYPT(UNHEX('E842C5'), 'foobar', '1234567890123456'), AES_DECRYPT(UNHEX(''), 'foobar', '1234567890123456'), AES_DECRYPT(UNHEX('3DCD5646767D'), 'foobar', '1234567890123456'), AES_DECRYPT(NULL, 'foobar', '1234567890123456'), HEX(AES_DECRYPT('SOME_THING_STRANGE', 'foobar', '1234567890123456'))")
	result.Check(testkit.Rows(`123  你好 <nil> 8A3FBBE68C9465834584430E3AEEBB04B1F5`))

	// for COMPRESS
	tk.MustExec("DROP TABLE IF EXISTS t1;")
	tk.MustExec("CREATE TABLE t1(a VARCHAR(1000));")
	tk.MustExec("INSERT INTO t1 VALUES('12345'), ('23456');")
	result = tk.MustQuery("SELECT HEX(COMPRESS(a)) FROM t1;")
	result.Check(testkit.Rows("05000000789C323432363105040000FFFF02F80100", "05000000789C323236313503040000FFFF03070105"))
	tk.MustExec("DROP TABLE IF EXISTS t2;")
	tk.MustExec("CREATE TABLE t2(a VARCHAR(1000), b VARBINARY(1000));")
	tk.MustExec("INSERT INTO t2 (a, b) SELECT a, COMPRESS(a) from t1;")
	result = tk.MustQuery("SELECT a, HEX(b) FROM t2;")
	result.Check(testkit.Rows("12345 05000000789C323432363105040000FFFF02F80100", "23456 05000000789C323236313503040000FFFF03070105"))

	// for UNCOMPRESS
	result = tk.MustQuery("SELECT UNCOMPRESS(COMPRESS('123'))")
	result.Check(testkit.Rows("123"))
	result = tk.MustQuery("SELECT UNCOMPRESS(UNHEX('03000000789C3334320600012D0097'))")
	result.Check(testkit.Rows("123"))
	result = tk.MustQuery("SELECT UNCOMPRESS(UNHEX('03000000789C32343206040000FFFF012D0097'))")
	result.Check(testkit.Rows("123"))
	tk.MustExec("INSERT INTO t2 VALUES ('12345', UNHEX('05000000789C3334323631050002F80100'))")
	result = tk.MustQuery("SELECT UNCOMPRESS(a), UNCOMPRESS(b) FROM t2;")
	result.Check(testkit.Rows("<nil> 12345", "<nil> 23456", "<nil> 12345"))

	// for UNCOMPRESSED_LENGTH
	result = tk.MustQuery("SELECT UNCOMPRESSED_LENGTH(COMPRESS('123'))")
	result.Check(testkit.Rows("3"))
	result = tk.MustQuery("SELECT UNCOMPRESSED_LENGTH(UNHEX('03000000789C3334320600012D0097'))")
	result.Check(testkit.Rows("3"))
	result = tk.MustQuery("SELECT UNCOMPRESSED_LENGTH(UNHEX('03000000789C32343206040000FFFF012D0097'))")
	result.Check(testkit.Rows("3"))
	result = tk.MustQuery("SELECT UNCOMPRESSED_LENGTH('')")
	result.Check(testkit.Rows("0"))
	result = tk.MustQuery("SELECT UNCOMPRESSED_LENGTH(UNHEX('0100'))")
	result.Check(testkit.Rows("0"))
	result = tk.MustQuery("SELECT UNCOMPRESSED_LENGTH(a), UNCOMPRESSED_LENGTH(b) FROM t2;")
	result.Check(testkit.Rows("875770417 5", "892613426 5", "875770417 5"))

	// for RANDOM_BYTES
	lengths := []int{0, -5, 1025, 4000}
	for _, length := range lengths {
		rs, err := tk.Exec(fmt.Sprintf("SELECT RANDOM_BYTES(%d);", length))
		require.NoError(t, err, "%v", length)
		_, err = session.GetRows4Test(ctx, tk.Session(), rs)
		require.Error(t, err, "%v", length)
		terr := errors.Cause(err).(*terror.Error)
		require.Equal(t, errors.ErrCode(mysql.ErrDataOutOfRange), terr.Code(), "%v", length)
		require.NoError(t, rs.Close())
	}
	tk.MustQuery("SELECT RANDOM_BYTES('1');")
	tk.MustQuery("SELECT RANDOM_BYTES(1024);")
	result = tk.MustQuery("SELECT RANDOM_BYTES(NULL);")
	result.Check(testkit.Rows("<nil>"))
}

func TestOpBuiltin(t *testing.T) {
	store, clean := testkit.CreateMockStore(t)
	defer clean()

	tk := testkit.NewTestKit(t, store)
	tk.MustExec("use test")

	// for logicAnd
	result := tk.MustQuery("select 1 && 1, 1 && 0, 0 && 1, 0 && 0, 2 && -1, null && 1, '1a' && 'a'")
	result.Check(testkit.Rows("1 0 0 0 1 <nil> 0"))
	// for bitNeg
	result = tk.MustQuery("select ~123, ~-123, ~null")
	result.Check(testkit.Rows("18446744073709551492 122 <nil>"))
	// for logicNot
	result = tk.MustQuery("select !1, !123, !0, !null")
	result.Check(testkit.Rows("0 0 1 <nil>"))
	// for logicalXor
	result = tk.MustQuery("select 1 xor 1, 1 xor 0, 0 xor 1, 0 xor 0, 2 xor -1, null xor 1, '1a' xor 'a'")
	result.Check(testkit.Rows("0 1 1 0 0 <nil> 1"))
	// for bitAnd
	result = tk.MustQuery("select 123 & 321, -123 & 321, null & 1")
	result.Check(testkit.Rows("65 257 <nil>"))
	// for bitOr
	result = tk.MustQuery("select 123 | 321, -123 | 321, null | 1")
	result.Check(testkit.Rows("379 18446744073709551557 <nil>"))
	// for bitXor
	result = tk.MustQuery("select 123 ^ 321, -123 ^ 321, null ^ 1")
	result.Check(testkit.Rows("314 18446744073709551300 <nil>"))
	// for leftShift
	result = tk.MustQuery("select 123 << 2, -123 << 2, null << 1")
	result.Check(testkit.Rows("492 18446744073709551124 <nil>"))
	// for rightShift
	result = tk.MustQuery("select 123 >> 2, -123 >> 2, null >> 1")
	result.Check(testkit.Rows("30 4611686018427387873 <nil>"))
	// for logicOr
	result = tk.MustQuery("select 1 || 1, 1 || 0, 0 || 1, 0 || 0, 2 || -1, null || 1, '1a' || 'a'")
	result.Check(testkit.Rows("1 1 1 0 1 1 1"))
	// for unaryPlus
	result = tk.MustQuery(`select +1, +0, +(-9), +(-0.001), +0.999, +null, +"aaa"`)
	result.Check(testkit.Rows("1 0 -9 -0.001 0.999 <nil> aaa"))
	// for unaryMinus
	tk.MustExec("drop table if exists f")
	tk.MustExec("create table f(a decimal(65,0))")
	tk.MustExec("insert into f value (-17000000000000000000)")
	result = tk.MustQuery("select a from f")
	result.Check(testkit.Rows("-17000000000000000000"))
}

func TestDatetimeOverflow(t *testing.T) {
	store, clean := testkit.CreateMockStore(t)
	defer clean()

	tk := testkit.NewTestKit(t, store)
	tk.MustExec("use test")

	tk.MustExec("create table t1 (d date)")
	tk.MustExec("set sql_mode='traditional'")
	overflowSQLs := []string{
		"insert into t1 (d) select date_add('2000-01-01',interval 8000 year)",
		"insert into t1 (d) select date_sub('2000-01-01', INTERVAL 2001 YEAR)",
		"insert into t1 (d) select date_add('9999-12-31',interval 1 year)",
		"insert into t1 (d) select date_add('9999-12-31',interval 1 day)",
	}

	for _, sql := range overflowSQLs {
		_, err := tk.Exec(sql)
		require.Error(t, err, "[types:1441]Datetime function: datetime field overflow")
	}

	tk.MustExec("set sql_mode=''")
	for _, sql := range overflowSQLs {
		tk.MustExec(sql)
	}

	rows := make([]string, 0, len(overflowSQLs))
	for range overflowSQLs {
		rows = append(rows, "<nil>")
	}
	tk.MustQuery("select * from t1").Check(testkit.Rows(rows...))

	// Fix ISSUE 11256
	tk.MustQuery(`select DATE_ADD('2000-04-13 07:17:02',INTERVAL -1465647104 YEAR);`).Check(testkit.Rows("<nil>"))
	tk.MustQuery(`select DATE_ADD('2008-11-23 22:47:31',INTERVAL 266076160 QUARTER);`).Check(testkit.Rows("<nil>"))
	tk.MustQuery(`select DATE_SUB('2000-04-13 07:17:02',INTERVAL 1465647104 YEAR);`).Check(testkit.Rows("<nil>"))
	tk.MustQuery(`select DATE_SUB('2008-11-23 22:47:31',INTERVAL -266076160 QUARTER);`).Check(testkit.Rows("<nil>"))
}

func TestIssue11648(t *testing.T) {
	store, clean := testkit.CreateMockStore(t)
	defer clean()

	tk := testkit.NewTestKit(t, store)
	tk.MustExec("use test")
	tk.MustExec("drop table if exists t")
	tk.MustExec("create table t (id int NOT NULL DEFAULT 8);")
	tk.MustExec("SET sql_mode = '';")
	tk.MustExec("insert into t values (1), (NULL), (2);")
	tk.MustQuery("show warnings").Check(testkit.Rows("Warning 1048 Column 'id' cannot be null"))
	tk.MustQuery("select * from t").Check(testkit.Rows("1", "0", "2"))
}

func TestInfoBuiltin(t *testing.T) {
	store, clean := testkit.CreateMockStore(t)
	defer clean()

	tk := testkit.NewTestKit(t, store)
	tk.MustExec("use test")

	// for last_insert_id
	tk.MustExec("drop table if exists t")
	tk.MustExec("create table t (id int auto_increment, a int, PRIMARY KEY (id))")
	tk.MustExec("insert into t(a) values(1)")
	result := tk.MustQuery("select last_insert_id();")
	result.Check(testkit.Rows("1"))
	tk.MustExec("insert into t values(2, 1)")
	result = tk.MustQuery("select last_insert_id();")
	result.Check(testkit.Rows("1"))
	tk.MustExec("insert into t(a) values(1)")
	result = tk.MustQuery("select last_insert_id();")
	result.Check(testkit.Rows("3"))

	result = tk.MustQuery("select last_insert_id(5);")
	result.Check(testkit.Rows("5"))
	result = tk.MustQuery("select last_insert_id();")
	result.Check(testkit.Rows("5"))

	// for found_rows
	tk.MustExec("drop table if exists t")
	tk.MustExec("create table t (a int)")
	tk.MustQuery("select * from t") // Test XSelectTableExec
	result = tk.MustQuery("select found_rows()")
	result.Check(testkit.Rows("0"))
	result = tk.MustQuery("select found_rows()")
	result.Check(testkit.Rows("1")) // Last query is found_rows(), it returns 1 row with value 0
	tk.MustExec("insert t values (1),(2),(2)")
	tk.MustQuery("select * from t")
	result = tk.MustQuery("select found_rows()")
	result.Check(testkit.Rows("3"))
	tk.MustQuery("select * from t where a = 0")
	result = tk.MustQuery("select found_rows()")
	result.Check(testkit.Rows("0"))
	tk.MustQuery("select * from t where a = 1")
	result = tk.MustQuery("select found_rows()")
	result.Check(testkit.Rows("1"))
	tk.MustQuery("select * from t where a like '2'") // Test SelectionExec
	result = tk.MustQuery("select found_rows()")
	result.Check(testkit.Rows("2"))
	tk.MustQuery("show tables like 't'")
	result = tk.MustQuery("select found_rows()")
	result.Check(testkit.Rows("1"))
	tk.MustQuery("select count(*) from t") // Test ProjectionExec
	result = tk.MustQuery("select found_rows()")
	result.Check(testkit.Rows("1"))

	// for database
	result = tk.MustQuery("select database()")
	result.Check(testkit.Rows("test"))
	tk.MustExec("drop database test")
	result = tk.MustQuery("select database()")
	result.Check(testkit.Rows("<nil>"))
	tk.MustExec("create database test")
	tk.MustExec("use test")

	// for current_user
	sessionVars := tk.Session().GetSessionVars()
	originUser := sessionVars.User
	sessionVars.User = &auth.UserIdentity{Username: "root", Hostname: "localhost", AuthUsername: "root", AuthHostname: "127.0.%%"}
	result = tk.MustQuery("select current_user()")
	result.Check(testkit.Rows("root@127.0.%%"))
	sessionVars.User = originUser

	// for user
	sessionVars.User = &auth.UserIdentity{Username: "root", Hostname: "localhost", AuthUsername: "root", AuthHostname: "127.0.%%"}
	result = tk.MustQuery("select user()")
	result.Check(testkit.Rows("root@localhost"))
	sessionVars.User = originUser

	// for connection_id
	originConnectionID := sessionVars.ConnectionID
	sessionVars.ConnectionID = uint64(1)
	result = tk.MustQuery("select connection_id()")
	result.Check(testkit.Rows("1"))
	sessionVars.ConnectionID = originConnectionID

	// for version
	result = tk.MustQuery("select version()")
	result.Check(testkit.Rows(mysql.ServerVersion))

	// for row_count
	tk.MustExec("drop table if exists t")
	tk.MustExec("create table t (a int, b int, PRIMARY KEY (a))")
	result = tk.MustQuery("select row_count();")
	result.Check(testkit.Rows("0"))
	tk.MustExec("insert into t(a, b) values(1, 11), (2, 22), (3, 33)")
	result = tk.MustQuery("select row_count();")
	result.Check(testkit.Rows("3"))
	tk.MustExec("select * from t")
	result = tk.MustQuery("select row_count();")
	result.Check(testkit.Rows("-1"))
	tk.MustExec("update t set b=22 where a=1")
	result = tk.MustQuery("select row_count();")
	result.Check(testkit.Rows("1"))
	tk.MustExec("update t set b=22 where a=1")
	result = tk.MustQuery("select row_count();")
	result.Check(testkit.Rows("0"))
	tk.MustExec("delete from t where a=2")
	result = tk.MustQuery("select row_count();")
	result.Check(testkit.Rows("1"))
	result = tk.MustQuery("select row_count();")
	result.Check(testkit.Rows("-1"))

	// for benchmark
	success := testkit.Rows("0")
	tk.MustExec("drop table if exists t")
	tk.MustExec("create table t (a int, b int)")
	result = tk.MustQuery(`select benchmark(3, benchmark(2, length("abc")))`)
	result.Check(success)
	err := tk.ExecToErr(`select benchmark(3, length("a", "b"))`)
	require.Error(t, err)
	// Quoted from https://dev.mysql.com/doc/refman/5.7/en/information-functions.html#function_benchmark
	// Although the expression can be a subquery, it must return a single column and at most a single row.
	// For example, BENCHMARK(10, (SELECT * FROM t)) will fail if the table t has more than one column or
	// more than one row.
	oneColumnQuery := "select benchmark(10, (select a from t))"
	twoColumnQuery := "select benchmark(10, (select * from t))"
	// rows * columns:
	// 0 * 1, success;
	result = tk.MustQuery(oneColumnQuery)
	result.Check(success)
	// 0 * 2, error;
	err = tk.ExecToErr(twoColumnQuery)
	require.Error(t, err)
	// 1 * 1, success;
	tk.MustExec("insert t values (1, 2)")
	result = tk.MustQuery(oneColumnQuery)
	result.Check(success)
	// 1 * 2, error;
	err = tk.ExecToErr(twoColumnQuery)
	require.Error(t, err)
	// 2 * 1, error;
	tk.MustExec("insert t values (3, 4)")
	err = tk.ExecToErr(oneColumnQuery)
	require.Error(t, err)
	// 2 * 2, error.
	err = tk.ExecToErr(twoColumnQuery)
	require.Error(t, err)
}

func TestControlBuiltin(t *testing.T) {
	store, clean := testkit.CreateMockStore(t)
	defer clean()

	tk := testkit.NewTestKit(t, store)
	tk.MustExec("use test")

	// for ifnull
	result := tk.MustQuery("select ifnull(1, 2)")
	result.Check(testkit.Rows("1"))
	result = tk.MustQuery("select ifnull(null, 2)")
	result.Check(testkit.Rows("2"))
	result = tk.MustQuery("select ifnull(1, null)")
	result.Check(testkit.Rows("1"))
	result = tk.MustQuery("select ifnull(null, null)")
	result.Check(testkit.Rows("<nil>"))

	tk.MustExec("drop table if exists t1")
	tk.MustExec("create table t1(a bigint not null)")
	result = tk.MustQuery("select ifnull(max(a),0) from t1")
	result.Check(testkit.Rows("0"))

	tk.MustExec("drop table if exists t1")
	tk.MustExec("drop table if exists t2")
	tk.MustExec("create table t1(a decimal(20,4))")
	tk.MustExec("create table t2(a decimal(20,4))")
	tk.MustExec("insert into t1 select 1.2345")
	tk.MustExec("insert into t2 select 1.2345")

	result = tk.MustQuery(`select sum(ifnull(a, 0)) from (
	select ifnull(a, 0) as a from t1
	union all
	select ifnull(a, 0) as a from t2
	) t;`)
	result.Check(testkit.Rows("2.4690"))

	// for if
	result = tk.MustQuery(`select IF(0,"ERROR","this"),IF(1,"is","ERROR"),IF(NULL,"ERROR","a"),IF(1,2,3)|0,IF(1,2.0,3.0)+0;`)
	result.Check(testkit.Rows("this is a 2 2.0"))
	tk.MustExec("drop table if exists t1;")
	tk.MustExec("CREATE TABLE t1 (st varchar(255) NOT NULL, u int(11) NOT NULL);")
	tk.MustExec("INSERT INTO t1 VALUES ('a',1),('A',1),('aa',1),('AA',1),('a',1),('aaa',0),('BBB',0);")
	result = tk.MustQuery("select if(1,st,st) s from t1 order by s;")
	result.Check(testkit.Rows("A", "AA", "BBB", "a", "a", "aa", "aaa"))
	result = tk.MustQuery("select if(u=1,st,st) s from t1 order by s;")
	result.Check(testkit.Rows("A", "AA", "BBB", "a", "a", "aa", "aaa"))
	tk.MustExec("drop table if exists t1;")
	tk.MustExec("CREATE TABLE t1 (a varchar(255), b time, c int)")
	tk.MustExec("INSERT INTO t1 VALUE('abc', '12:00:00', 0)")
	tk.MustExec("INSERT INTO t1 VALUE('1abc', '00:00:00', 1)")
	tk.MustExec("INSERT INTO t1 VALUE('0abc', '12:59:59', 0)")
	result = tk.MustQuery("select if(a, b, c), if(b, a, c), if(c, a, b) from t1")
	result.Check(testkit.Rows("0 abc 12:00:00", "00:00:00 1 1abc", "0 0abc 12:59:59"))
	result = tk.MustQuery("select if(1, 1.0, 1)")
	result.Check(testkit.Rows("1.0"))
	// FIXME: MySQL returns `1.0`.
	result = tk.MustQuery("select if(1, 1, 1.0)")
	result.Check(testkit.Rows("1"))
	tk.MustQuery("select if(count(*), cast('2000-01-01' as date), cast('2011-01-01' as date)) from t1").Check(testkit.Rows("2000-01-01"))
	tk.MustQuery("select if(count(*)=0, cast('2000-01-01' as date), cast('2011-01-01' as date)) from t1").Check(testkit.Rows("2011-01-01"))
	tk.MustQuery("select if(count(*), cast('[]' as json), cast('{}' as json)) from t1").Check(testkit.Rows("[]"))
	tk.MustQuery("select if(count(*)=0, cast('[]' as json), cast('{}' as json)) from t1").Check(testkit.Rows("{}"))

	result = tk.MustQuery("SELECT 79 + + + CASE -87 WHEN -30 THEN COALESCE(COUNT(*), +COALESCE(+15, -33, -12 ) + +72) WHEN +COALESCE(+AVG(DISTINCT(60)), 21) THEN NULL ELSE NULL END AS col0;")
	result.Check(testkit.Rows("<nil>"))

	result = tk.MustQuery("SELECT -63 + COALESCE ( - 83, - 61 + - + 72 * - CAST( NULL AS SIGNED ) + + 3 );")
	result.Check(testkit.Rows("-146"))
}

func TestArithmeticBuiltin(t *testing.T) {
	store, clean := testkit.CreateMockStore(t)
	defer clean()

	tk := testkit.NewTestKit(t, store)
	tk.MustExec("use test")
	ctx := context.Background()

	// for plus
	tk.MustExec("DROP TABLE IF EXISTS t;")
	tk.MustExec("CREATE TABLE t(a DECIMAL(4, 2), b DECIMAL(5, 3));")
	tk.MustExec("INSERT INTO t(a, b) VALUES(1.09, 1.999), (-1.1, -0.1);")
	result := tk.MustQuery("SELECT a+b FROM t;")
	result.Check(testkit.Rows("3.089", "-1.200"))
	result = tk.MustQuery("SELECT b+12, b+0.01, b+0.00001, b+12.00001 FROM t;")
	result.Check(testkit.Rows("13.999 2.009 1.99901 13.99901", "11.900 -0.090 -0.09999 11.90001"))
	result = tk.MustQuery("SELECT 1+12, 21+0.01, 89+\"11\", 12+\"a\", 12+NULL, NULL+1, NULL+NULL;")
	result.Check(testkit.Rows("13 21.01 100 12 <nil> <nil> <nil>"))
	tk.MustExec("DROP TABLE IF EXISTS t;")
	tk.MustExec("CREATE TABLE t(a BIGINT UNSIGNED, b BIGINT UNSIGNED);")
	tk.MustExec("INSERT INTO t SELECT 1<<63, 1<<63;")
	rs, err := tk.Exec("SELECT a+b FROM t;")
	require.NoError(t, err)
	require.NotNil(t, rs)
	rows, err := session.GetRows4Test(ctx, tk.Session(), rs)
	require.Nil(t, rows)
	require.Error(t, err)
	require.Error(t, err, "[types:1690]BIGINT UNSIGNED value is out of range in '(test.t.a + test.t.b)'")
	require.NoError(t, rs.Close())
	rs, err = tk.Exec("select cast(-3 as signed) + cast(2 as unsigned);")
	require.NoError(t, err)
	require.NotNil(t, rs)
	rows, err = session.GetRows4Test(ctx, tk.Session(), rs)
	require.Nil(t, rows)
	require.Error(t, err)
	require.Error(t, err, "[types:1690]BIGINT UNSIGNED value is out of range in '(-3 + 2)'")
	require.NoError(t, rs.Close())
	rs, err = tk.Exec("select cast(2 as unsigned) + cast(-3 as signed);")
	require.NoError(t, err)
	require.NotNil(t, rs)
	rows, err = session.GetRows4Test(ctx, tk.Session(), rs)
	require.Nil(t, rows)
	require.Error(t, err)
	require.Error(t, err, "[types:1690]BIGINT UNSIGNED value is out of range in '(2 + -3)'")
	require.NoError(t, rs.Close())

	// for minus
	tk.MustExec("DROP TABLE IF EXISTS t;")
	tk.MustExec("CREATE TABLE t(a DECIMAL(4, 2), b DECIMAL(5, 3));")
	tk.MustExec("INSERT INTO t(a, b) VALUES(1.09, 1.999), (-1.1, -0.1);")
	result = tk.MustQuery("SELECT a-b FROM t;")
	result.Check(testkit.Rows("-0.909", "-1.000"))
	result = tk.MustQuery("SELECT b-12, b-0.01, b-0.00001, b-12.00001 FROM t;")
	result.Check(testkit.Rows("-10.001 1.989 1.99899 -10.00101", "-12.100 -0.110 -0.10001 -12.10001"))
	result = tk.MustQuery("SELECT 1-12, 21-0.01, 89-\"11\", 12-\"a\", 12-NULL, NULL-1, NULL-NULL;")
	result.Check(testkit.Rows("-11 20.99 78 12 <nil> <nil> <nil>"))

	tk.MustExec("DROP TABLE IF EXISTS t;")
	tk.MustExec("CREATE TABLE t(a BIGINT UNSIGNED, b BIGINT UNSIGNED);")
	tk.MustExec("INSERT INTO t SELECT 1, 4;")
	err = tk.QueryToErr("SELECT a-b FROM t;")
	require.Error(t, err)
	require.Error(t, err, "[types:1690]BIGINT UNSIGNED value is out of range in '(test.t.a - test.t.b)'")

	err = tk.QueryToErr("select cast(1 as unsigned) - cast(4 as unsigned);")
	require.Error(t, err)
	// TODO: make error compatible with MySQL, should be BIGINT UNSIGNED value is out of range in '(cast(1 as unsigned) - cast(4 as unsigned))
	require.Error(t, err, "[types:1690]BIGINT UNSIGNED value is out of range in '(1 - 4)'")

	err = tk.QueryToErr("select cast(-1 as signed) - cast(-1 as unsigned);")
	require.Error(t, err)
	require.Error(t, err, "[types:1690]BIGINT UNSIGNED value is out of range in '(-1 - 18446744073709551615)'")

	err = tk.QueryToErr("select cast(1 as signed) - cast(-1 as unsigned);")
	require.Error(t, err)
	require.Error(t, err, "[types:1690]BIGINT UNSIGNED value is out of range in '(1 - 18446744073709551615)'")

	err = tk.QueryToErr("select cast(-1 as unsigned) - cast(-1 as signed);")
	require.Error(t, err)
	require.Error(t, err, "[types:1690]BIGINT UNSIGNED value is out of range in '(18446744073709551615 - -1)'")

	err = tk.QueryToErr("select cast(-9223372036854775808 as unsigned) - (-9223372036854775808);")
	require.Error(t, err)
	require.Error(t, err, "[types:1690]BIGINT UNSIGNED value is out of range in '(9223372036854775808 - -9223372036854775808)'")

	err = tk.QueryToErr("select cast(12 as unsigned) - (14);")
	require.Error(t, err)
	require.Error(t, err, "[types:1690]BIGINT UNSIGNED value is out of range in '(12 - 14)'")

	err = tk.QueryToErr("select cast(9223372036854775807 as signed) - cast(-1 as signed);")
	require.Error(t, err, "[types:1690]BIGINT value is out of range in '(9223372036854775807 - -1)'")

	err = tk.QueryToErr("select cast(-9223372036854775808 as signed) - cast(1 as signed);")
	require.Error(t, err)
	require.Error(t, err, "[types:1690]BIGINT value is out of range in '(-9223372036854775808 - 1)'")

	err = tk.QueryToErr("select cast(12 as signed) - cast(-9223372036854775808 as signed);")
	require.Error(t, err)
	require.Error(t, err, "[types:1690]BIGINT value is out of range in '(12 - -9223372036854775808)'")

	tk.MustExec(`create table tb5(a int(10));`)
	tk.MustExec(`insert into tb5 (a) values (10);`)
	e := tk.QueryToErr(`select * from tb5 where a - -9223372036854775808;`)
	require.NotNil(t, e)
	require.True(t, strings.HasSuffix(e.Error(), `BIGINT value is out of range in '(Column#0 - -9223372036854775808)'`), "err: %v", err)

	tk.MustExec(`drop table tb5`)
	tk.MustQuery("select cast(-9223372036854775808 as unsigned) - (-9223372036854775807);").Check(testkit.Rows("18446744073709551615"))
	tk.MustQuery("select cast(-3 as unsigned) - cast(-1 as signed);").Check(testkit.Rows("18446744073709551614"))
	tk.MustQuery("select 1.11 - 1.11;").Check(testkit.Rows("0.00"))
	tk.MustQuery("select cast(-1 as unsigned) - cast(-12 as unsigned);").Check(testkit.Rows("11"))
	tk.MustQuery("select cast(-1 as unsigned) - cast(0 as unsigned);").Check(testkit.Rows("18446744073709551615"))

	// for multiply
	tk.MustQuery("select 1234567890 * 1234567890").Check(testkit.Rows("1524157875019052100"))
	rs, err = tk.Exec("select 1234567890 * 12345671890")
	require.NoError(t, err)
	_, err = session.GetRows4Test(ctx, tk.Session(), rs)
	require.True(t, terror.ErrorEqual(err, types.ErrOverflow))
	require.NoError(t, rs.Close())
	tk.MustQuery("select cast(1234567890 as unsigned int) * 12345671890").Check(testkit.Rows("15241570095869612100"))
	tk.MustQuery("select 123344532434234234267890.0 * 1234567118923479823749823749.230").Check(testkit.Rows("152277104042296270209916846800130443726237424001224.7000"))
	rs, err = tk.Exec("select 123344532434234234267890.0 * 12345671189234798237498232384982309489238402830480239849238048239084749.230")
	require.NoError(t, err)
	_, err = session.GetRows4Test(ctx, tk.Session(), rs)
	require.True(t, terror.ErrorEqual(err, types.ErrOverflow))
	require.NoError(t, rs.Close())
	// FIXME: There is something wrong in showing float number.
	// tk.MustQuery("select 1.797693134862315708145274237317043567981e+308 * 1").Check(testkit.Rows("1.7976931348623157e308"))
	// tk.MustQuery("select 1.797693134862315708145274237317043567981e+308 * -1").Check(testkit.Rows("-1.7976931348623157e308"))
	rs, err = tk.Exec("select 1.797693134862315708145274237317043567981e+308 * 1.1")
	require.NoError(t, err)
	_, err = session.GetRows4Test(ctx, tk.Session(), rs)
	require.True(t, terror.ErrorEqual(err, types.ErrOverflow))
	require.NoError(t, rs.Close())
	rs, err = tk.Exec("select 1.797693134862315708145274237317043567981e+308 * -1.1")
	require.NoError(t, err)
	_, err = session.GetRows4Test(ctx, tk.Session(), rs)
	require.True(t, terror.ErrorEqual(err, types.ErrOverflow))
	require.NoError(t, rs.Close())
	tk.MustQuery("select 0.0 * -1;").Check(testkit.Rows("0.0"))

	tk.MustExec("DROP TABLE IF EXISTS t;")
	tk.MustExec("CREATE TABLE t(a DECIMAL(4, 2), b DECIMAL(5, 3));")
	tk.MustExec("INSERT INTO t(a, b) VALUES(-1.09, 1.999);")
	result = tk.MustQuery("SELECT a/b, a/12, a/-0.01, b/12, b/-0.01, b/0.000, NULL/b, b/NULL, NULL/NULL FROM t;")
	result.Check(testkit.Rows("-0.545273 -0.090833 109.000000 0.1665833 -199.9000000 <nil> <nil> <nil> <nil>"))
	tk.MustQuery("show warnings;").Check(testkit.Rows("Warning 1365 Division by 0"))
	rs, err = tk.Exec("select 1e200/1e-200")
	require.NoError(t, err)
	_, err = session.GetRows4Test(ctx, tk.Session(), rs)
	require.True(t, terror.ErrorEqual(err, types.ErrOverflow))
	require.NoError(t, rs.Close())

	// for intDiv
	result = tk.MustQuery("SELECT 13 DIV 12, 13 DIV 0.01, -13 DIV 2, 13 DIV NULL, NULL DIV 13, NULL DIV NULL;")
	result.Check(testkit.Rows("1 1300 -6 <nil> <nil> <nil>"))
	result = tk.MustQuery("SELECT 2.4 div 1.1, 2.4 div 1.2, 2.4 div 1.3;")
	result.Check(testkit.Rows("2 2 1"))
	result = tk.MustQuery("SELECT 1.175494351E-37 div 1.7976931348623157E+308, 1.7976931348623157E+308 div -1.7976931348623157E+307, 1 div 1e-82;")
	result.Check(testkit.Rows("0 -1 <nil>"))
	tk.MustQuery("show warnings").Check(testutil.RowsWithSep("|",
		"Warning|1292|Truncated incorrect DECIMAL value: '1.7976931348623157e+308'",
		"Warning|1292|Truncated incorrect DECIMAL value: '1.7976931348623157e+308'",
		"Warning|1292|Truncated incorrect DECIMAL value: '-1.7976931348623158e+307'",
		"Warning|1365|Division by 0"))
	rs, err = tk.Exec("select 1e300 DIV 1.5")
	require.NoError(t, err)
	_, err = session.GetRows4Test(ctx, tk.Session(), rs)
	require.True(t, terror.ErrorEqual(err, types.ErrOverflow))
	require.NoError(t, rs.Close())

	tk.MustExec("drop table if exists t;")
	tk.MustExec("CREATE TABLE t (c_varchar varchar(255), c_time time, nonzero int, zero int, c_int_unsigned int unsigned, c_timestamp timestamp, c_enum enum('a','b','c'));")
	tk.MustExec("INSERT INTO t VALUE('abc', '12:00:00', 12, 0, 5, '2017-08-05 18:19:03', 'b');")
	result = tk.MustQuery("select c_varchar div nonzero, c_time div nonzero, c_time div zero, c_timestamp div nonzero, c_timestamp div zero, c_varchar div zero from t;")
	result.Check(testkit.Rows("0 10000 <nil> 1680900431825 <nil> <nil>"))
	result = tk.MustQuery("select c_enum div nonzero from t;")
	result.Check(testkit.Rows("0"))
	tk.MustQuery("select c_enum div zero from t").Check(testkit.Rows("<nil>"))
	tk.MustQuery("select nonzero div zero from t").Check(testkit.Rows("<nil>"))
	tk.MustQuery("show warnings;").Check(testkit.Rows("Warning 1365 Division by 0"))
	result = tk.MustQuery("select c_time div c_enum, c_timestamp div c_time, c_timestamp div c_enum from t;")
	result.Check(testkit.Rows("60000 168090043 10085402590951"))
	result = tk.MustQuery("select c_int_unsigned div nonzero, nonzero div c_int_unsigned, c_int_unsigned div zero from t;")
	result.Check(testkit.Rows("0 2 <nil>"))
	tk.MustQuery("show warnings;").Check(testkit.Rows("Warning 1365 Division by 0"))

	// for mod
	result = tk.MustQuery("SELECT CAST(1 AS UNSIGNED) MOD -9223372036854775808, -9223372036854775808 MOD CAST(1 AS UNSIGNED);")
	result.Check(testkit.Rows("1 0"))
	result = tk.MustQuery("SELECT 13 MOD 12, 13 MOD 0.01, -13 MOD 2, 13 MOD NULL, NULL MOD 13, NULL DIV NULL;")
	result.Check(testkit.Rows("1 0.00 -1 <nil> <nil> <nil>"))
	result = tk.MustQuery("SELECT 2.4 MOD 1.1, 2.4 MOD 1.2, 2.4 mod 1.30;")
	result.Check(testkit.Rows("0.2 0.0 1.10"))
	tk.MustExec("drop table if exists t;")
	tk.MustExec("CREATE TABLE t (c_varchar varchar(255), c_time time, nonzero int, zero int, c_timestamp timestamp, c_enum enum('a','b','c'));")
	tk.MustExec("INSERT INTO t VALUE('abc', '12:00:00', 12, 0, '2017-08-05 18:19:03', 'b');")
	result = tk.MustQuery("select c_varchar MOD nonzero, c_time MOD nonzero, c_timestamp MOD nonzero, c_enum MOD nonzero from t;")
	result.Check(testkit.Rows("0 0 3 2"))
	result = tk.MustQuery("select c_time MOD c_enum, c_timestamp MOD c_time, c_timestamp MOD c_enum from t;")
	result.Check(testkit.Rows("0 21903 1"))
	tk.MustQuery("select c_enum MOD zero from t;").Check(testkit.Rows("<nil>"))
	tk.MustQuery("show warnings;").Check(testkit.Rows("Warning 1365 Division by 0"))
	tk.MustExec("SET SQL_MODE='ERROR_FOR_DIVISION_BY_ZERO,STRICT_ALL_TABLES';")
	tk.MustExec("drop table if exists t;")
	tk.MustExec("CREATE TABLE t (v int);")
	tk.MustExec("INSERT IGNORE INTO t VALUE(12 MOD 0);")
	tk.MustQuery("show warnings;").Check(testkit.Rows("Warning 1365 Division by 0"))
	tk.MustQuery("select v from t;").Check(testkit.Rows("<nil>"))
	tk.MustQuery("select 0.000 % 0.11234500000000000000;").Check(testkit.Rows("0.00000000000000000000"))

	_, err = tk.Exec("INSERT INTO t VALUE(12 MOD 0);")
	require.True(t, terror.ErrorEqual(err, expression.ErrDivisionByZero))

	tk.MustQuery("select sum(1.2e2) * 0.1").Check(testkit.Rows("12"))
	tk.MustExec("drop table if exists t")
	tk.MustExec("create table t(a double)")
	tk.MustExec("insert into t value(1.2)")
	tk.MustQuery("select sum(a) * 0.1 from t").Check(testkit.Rows("0.12"))

	tk.MustExec("drop table if exists t")
	tk.MustExec("create table t(a double)")
	tk.MustExec("insert into t value(1.2)")
	result = tk.MustQuery("select * from t where a/0 > 1")
	result.Check(testkit.Rows())
	tk.MustQuery("show warnings").Check(testutil.RowsWithSep("|", "Warning|1365|Division by 0"))

	tk.MustExec("USE test;")
	tk.MustExec("DROP TABLE IF EXISTS t;")
	tk.MustExec("CREATE TABLE t(a BIGINT, b DECIMAL(6, 2));")
	tk.MustExec("INSERT INTO t VALUES(0, 1.12), (1, 1.21);")
	tk.MustQuery("SELECT a/b FROM t;").Check(testkit.Rows("0.0000", "0.8264"))
}

func TestGreatestTimeType(t *testing.T) {
	store, clean := testkit.CreateMockStore(t)
	defer clean()

	tk := testkit.NewTestKit(t, store)
	tk.MustExec("use test")

	tk.MustExec("drop table if exists t1;")
	tk.MustExec("create table t1(c_time time(5), c_dt datetime(4), c_ts timestamp(3), c_d date, c_str varchar(100));")
	tk.MustExec("insert into t1 values('-800:10:10', '2021-10-10 10:10:10.1234', '2021-10-10 10:10:10.1234', '2021-10-11', '2021-10-10 10:10:10.1234');")

	for i := 0; i < 2; i++ {
		if i == 0 {
			tk.MustExec("set @@tidb_enable_vectorized_expression = off;")
		} else {
			tk.MustExec("set @@tidb_enable_vectorized_expression = on;")
		}
		tk.MustQuery("select greatest(c_time, c_time) from t1;").Check(testkit.Rows("-800:10:10.00000"))
		tk.MustQuery("select greatest(c_dt, c_dt) from t1;").Check(testkit.Rows("2021-10-10 10:10:10.1234"))
		tk.MustQuery("select greatest(c_ts, c_ts) from t1;").Check(testkit.Rows("2021-10-10 10:10:10.123"))
		tk.MustQuery("select greatest(c_d, c_d) from t1;").Check(testkit.Rows("2021-10-11"))
		tk.MustQuery("select greatest(c_str, c_str) from t1;").Check(testkit.Rows("2021-10-10 10:10:10.1234"))

		tk.MustQuery("select least(c_time, c_time) from t1;").Check(testkit.Rows("-800:10:10.00000"))
		tk.MustQuery("select least(c_dt, c_dt) from t1;").Check(testkit.Rows("2021-10-10 10:10:10.1234"))
		tk.MustQuery("select least(c_ts, c_ts) from t1;").Check(testkit.Rows("2021-10-10 10:10:10.123"))
		tk.MustQuery("select least(c_d, c_d) from t1;").Check(testkit.Rows("2021-10-11"))
		tk.MustQuery("select least(c_str, c_str) from t1;").Check(testkit.Rows("2021-10-10 10:10:10.1234"))

		tk.MustQuery("select greatest(c_time, cast('10:01:01' as time)) from t1;").Check(testkit.Rows("10:01:01.00000"))
		tk.MustQuery("select least(c_time, cast('10:01:01' as time)) from t1;").Check(testkit.Rows("-800:10:10.00000"))

		tk.MustQuery("select greatest(c_d, cast('1999-10-10' as date)) from t1;").Check(testkit.Rows("2021-10-11"))
		tk.MustQuery("select least(c_d, cast('1999-10-10' as date)) from t1;").Check(testkit.Rows("1999-10-10"))

		tk.MustQuery("select greatest(c_dt, cast('1999-10-10 10:10:10.1234' as datetime)) from t1;").Check(testkit.Rows("2021-10-10 10:10:10.1234"))
		tk.MustQuery("select least(c_dt, cast('1999-10-10 10:10:10.1234' as datetime)) from t1;").Check(testkit.Rows("1999-10-10 10:10:10"))
	}
}

func TestCompareBuiltin(t *testing.T) {
	store, clean := testkit.CreateMockStore(t)
	defer clean()

	tk := testkit.NewTestKit(t, store)
	tk.MustExec("use test")

	// compare as JSON
	tk.MustExec("drop table if exists t")
	tk.MustExec("CREATE TABLE t (pk int  NOT NULL PRIMARY KEY AUTO_INCREMENT, i INT, j JSON);")
	tk.MustExec(`INSERT INTO t(i, j) VALUES (0, NULL)`)
	tk.MustExec(`INSERT INTO t(i, j) VALUES (1, '{"a": 2}')`)
	tk.MustExec(`INSERT INTO t(i, j) VALUES (2, '[1,2]')`)
	tk.MustExec(`INSERT INTO t(i, j) VALUES (3, '{"a":"b", "c":"d","ab":"abc", "bc": ["x", "y"]}')`)
	tk.MustExec(`INSERT INTO t(i, j) VALUES (4, '["here", ["I", "am"], "!!!"]')`)
	tk.MustExec(`INSERT INTO t(i, j) VALUES (5, '"scalar string"')`)
	tk.MustExec(`INSERT INTO t(i, j) VALUES (6, 'true')`)
	tk.MustExec(`INSERT INTO t(i, j) VALUES (7, 'false')`)
	tk.MustExec(`INSERT INTO t(i, j) VALUES (8, 'null')`)
	tk.MustExec(`INSERT INTO t(i, j) VALUES (9, '-1')`)
	tk.MustExec(`INSERT INTO t(i, j) VALUES (10, CAST(CAST(1 AS UNSIGNED) AS JSON))`)
	tk.MustExec(`INSERT INTO t(i, j) VALUES (11, '32767')`)
	tk.MustExec(`INSERT INTO t(i, j) VALUES (12, '32768')`)
	tk.MustExec(`INSERT INTO t(i, j) VALUES (13, '-32768')`)
	tk.MustExec(`INSERT INTO t(i, j) VALUES (14, '-32769')`)
	tk.MustExec(`INSERT INTO t(i, j) VALUES (15, '2147483647')`)
	tk.MustExec(`INSERT INTO t(i, j) VALUES (16, '2147483648')`)
	tk.MustExec(`INSERT INTO t(i, j) VALUES (17, '-2147483648')`)
	tk.MustExec(`INSERT INTO t(i, j) VALUES (18, '-2147483649')`)
	tk.MustExec(`INSERT INTO t(i, j) VALUES (19, '18446744073709551615')`)
	tk.MustExec(`INSERT INTO t(i, j) VALUES (20, '18446744073709551616')`)
	tk.MustExec(`INSERT INTO t(i, j) VALUES (21, '3.14')`)
	tk.MustExec(`INSERT INTO t(i, j) VALUES (22, '{}')`)
	tk.MustExec(`INSERT INTO t(i, j) VALUES (23, '[]')`)
	tk.MustExec(`INSERT INTO t(i, j) VALUES (24, CAST(CAST('2015-01-15 23:24:25' AS DATETIME) AS JSON))`)
	tk.MustExec(`INSERT INTO t(i, j) VALUES (25, CAST(CAST('23:24:25' AS TIME) AS JSON))`)
	tk.MustExec(`INSERT INTO t(i, j) VALUES (26, CAST(CAST('2015-01-15' AS DATE) AS JSON))`)
	tk.MustExec(`INSERT INTO t(i, j) VALUES (27, CAST(TIMESTAMP('2015-01-15 23:24:25') AS JSON))`)
	tk.MustExec(`INSERT INTO t(i, j) VALUES (28, CAST('[]' AS CHAR CHARACTER SET 'ascii'))`)

	result := tk.MustQuery(`SELECT i,
		(j = '"scalar string"') AS c1,
		(j = 'scalar string') AS c2,
		(j = CAST('"scalar string"' AS JSON)) AS c3,
		(j = CAST(CAST(j AS CHAR CHARACTER SET 'utf8mb4') AS JSON)) AS c4,
		(j = CAST(NULL AS JSON)) AS c5,
		(j = NULL) AS c6,
		(j <=> NULL) AS c7,
		(j <=> CAST(NULL AS JSON)) AS c8,
		(j IN (-1, 2, 32768, 3.14)) AS c9,
		(j IN (CAST('[1, 2]' AS JSON), CAST('{}' AS JSON), CAST(3.14 AS JSON))) AS c10,
		(j = (SELECT j FROM t WHERE j = CAST('null' AS JSON))) AS c11,
		(j = (SELECT j FROM t WHERE j IS NULL)) AS c12,
		(j = (SELECT j FROM t WHERE 1<>1)) AS c13,
		(j = DATE('2015-01-15')) AS c14,
		(j = TIME('23:24:25')) AS c15,
		(j = TIMESTAMP('2015-01-15 23:24:25')) AS c16,
		(j = CURRENT_TIMESTAMP) AS c17,
		(JSON_EXTRACT(j, '$.a') = 2) AS c18
		FROM t
		ORDER BY i;`)
	result.Check(testkit.Rows("0 <nil> <nil> <nil> <nil> <nil> <nil> 1 1 <nil> <nil> <nil> <nil> <nil> <nil> <nil> <nil> <nil> <nil>",
		"1 0 0 0 1 <nil> <nil> 0 0 0 0 0 <nil> <nil> 0 0 0 0 1",
		"2 0 0 0 1 <nil> <nil> 0 0 0 1 0 <nil> <nil> 0 0 0 0 <nil>",
		"3 0 0 0 1 <nil> <nil> 0 0 0 0 0 <nil> <nil> 0 0 0 0 0",
		"4 0 0 0 1 <nil> <nil> 0 0 0 0 0 <nil> <nil> 0 0 0 0 <nil>",
		"5 0 1 1 1 <nil> <nil> 0 0 0 0 0 <nil> <nil> 0 0 0 0 <nil>",
		"6 0 0 0 1 <nil> <nil> 0 0 0 0 0 <nil> <nil> 0 0 0 0 <nil>",
		"7 0 0 0 1 <nil> <nil> 0 0 0 0 0 <nil> <nil> 0 0 0 0 <nil>",
		"8 0 0 0 1 <nil> <nil> 0 0 0 0 1 <nil> <nil> 0 0 0 0 <nil>",
		"9 0 0 0 1 <nil> <nil> 0 0 1 0 0 <nil> <nil> 0 0 0 0 <nil>",
		"10 0 0 0 1 <nil> <nil> 0 0 0 0 0 <nil> <nil> 0 0 0 0 <nil>",
		"11 0 0 0 1 <nil> <nil> 0 0 0 0 0 <nil> <nil> 0 0 0 0 <nil>",
		"12 0 0 0 1 <nil> <nil> 0 0 1 0 0 <nil> <nil> 0 0 0 0 <nil>",
		"13 0 0 0 1 <nil> <nil> 0 0 0 0 0 <nil> <nil> 0 0 0 0 <nil>",
		"14 0 0 0 1 <nil> <nil> 0 0 0 0 0 <nil> <nil> 0 0 0 0 <nil>",
		"15 0 0 0 1 <nil> <nil> 0 0 0 0 0 <nil> <nil> 0 0 0 0 <nil>",
		"16 0 0 0 1 <nil> <nil> 0 0 0 0 0 <nil> <nil> 0 0 0 0 <nil>",
		"17 0 0 0 1 <nil> <nil> 0 0 0 0 0 <nil> <nil> 0 0 0 0 <nil>",
		"18 0 0 0 1 <nil> <nil> 0 0 0 0 0 <nil> <nil> 0 0 0 0 <nil>",
		"19 0 0 0 1 <nil> <nil> 0 0 0 0 0 <nil> <nil> 0 0 0 0 <nil>",
		"20 0 0 0 1 <nil> <nil> 0 0 0 0 0 <nil> <nil> 0 0 0 0 <nil>",
		"21 0 0 0 1 <nil> <nil> 0 0 1 1 0 <nil> <nil> 0 0 0 0 <nil>",
		"22 0 0 0 1 <nil> <nil> 0 0 0 1 0 <nil> <nil> 0 0 0 0 <nil>",
		"23 0 0 0 1 <nil> <nil> 0 0 0 0 0 <nil> <nil> 0 0 0 0 <nil>",
		"24 0 0 0 1 <nil> <nil> 0 0 0 0 0 <nil> <nil> 0 0 1 0 <nil>",
		"25 0 0 0 1 <nil> <nil> 0 0 0 0 0 <nil> <nil> 0 1 0 0 <nil>",
		"26 0 0 0 1 <nil> <nil> 0 0 0 0 0 <nil> <nil> 1 0 0 0 <nil>",
		"27 0 0 0 1 <nil> <nil> 0 0 0 0 0 <nil> <nil> 0 0 1 0 <nil>",
		"28 0 0 0 1 <nil> <nil> 0 0 0 0 0 <nil> <nil> 0 0 0 0 <nil>"))

	// for coalesce
	result = tk.MustQuery("select coalesce(NULL), coalesce(NULL, NULL), coalesce(NULL, NULL, NULL);")
	result.Check(testkit.Rows("<nil> <nil> <nil>"))
	tk.MustQuery(`select coalesce(cast(1 as json), cast(2 as json));`).Check(testkit.Rows(`1`))
	tk.MustQuery(`select coalesce(NULL, cast(2 as json));`).Check(testkit.Rows(`2`))
	tk.MustQuery(`select coalesce(cast(1 as json), NULL);`).Check(testkit.Rows(`1`))
	tk.MustQuery(`select coalesce(NULL, NULL);`).Check(testkit.Rows(`<nil>`))

	tk.MustExec("drop table if exists t2")
	tk.MustExec("create table t2(a int, b double, c datetime, d time, e char(20), f bit(10))")
	tk.MustExec(`insert into t2 values(1, 1.1, "2017-08-01 12:01:01", "12:01:01", "abcdef", 0b10101)`)

	result = tk.MustQuery("select coalesce(NULL, a), coalesce(NULL, b, a), coalesce(c, NULL, a, b), coalesce(d, NULL), coalesce(d, c), coalesce(NULL, NULL, e, 1), coalesce(f), coalesce(1, a, b, c, d, e, f) from t2")
	// coalesce(col_bit) is not same with MySQL, because it's a bug of MySQL(https://bugs.mysql.com/bug.php?id=103289&thanks=4)
	result.Check(testkit.Rows(fmt.Sprintf("1 1.1 2017-08-01 12:01:01 12:01:01 %s 12:01:01 abcdef \x00\x15 1", time.Now().In(tk.Session().GetSessionVars().Location()).Format("2006-01-02"))))

	// nullif
	result = tk.MustQuery(`SELECT NULLIF(NULL, 1), NULLIF(1, NULL), NULLIF(1, 1), NULLIF(NULL, NULL);`)
	result.Check(testkit.Rows("<nil> 1 <nil> <nil>"))

	result = tk.MustQuery(`SELECT NULLIF(1, 1.0), NULLIF(1, "1.0");`)
	result.Check(testkit.Rows("<nil> <nil>"))

	result = tk.MustQuery(`SELECT NULLIF("abc", 1);`)
	result.Check(testkit.Rows("abc"))

	result = tk.MustQuery(`SELECT NULLIF(1+2, 1);`)
	result.Check(testkit.Rows("3"))

	result = tk.MustQuery(`SELECT NULLIF(1, 1+2);`)
	result.Check(testkit.Rows("1"))

	result = tk.MustQuery(`SELECT NULLIF(2+3, 1+2);`)
	result.Check(testkit.Rows("5"))

	result = tk.MustQuery(`SELECT HEX(NULLIF("abc", 1));`)
	result.Check(testkit.Rows("616263"))

	tk.MustExec("drop table if exists t;")
	tk.MustExec("create table t(a date)")
	result = tk.MustQuery("desc select a = a from t")
	result.Check(testkit.Rows(
		"Projection_3 10000.00 root  eq(test.t.a, test.t.a)->Column#3",
		"└─TableReader_5 10000.00 root  data:TableFullScan_4",
		"  └─TableFullScan_4 10000.00 cop[tikv] table:t keep order:false, stats:pseudo",
	))

	// for interval
	result = tk.MustQuery(`select interval(null, 1, 2), interval(1, 2, 3), interval(2, 1, 3)`)
	result.Check(testkit.Rows("-1 0 1"))
	result = tk.MustQuery(`select interval(3, 1, 2), interval(0, "b", "1", "2"), interval("a", "b", "1", "2")`)
	result.Check(testkit.Rows("2 1 1"))
	result = tk.MustQuery(`select interval(23, 1, 23, 23, 23, 30, 44, 200), interval(23, 1.7, 15.3, 23.1, 30, 44, 200), interval(9007199254740992, 9007199254740993)`)
	result.Check(testkit.Rows("4 2 0"))
	result = tk.MustQuery(`select interval(cast(9223372036854775808 as unsigned), cast(9223372036854775809 as unsigned)), interval(9223372036854775807, cast(9223372036854775808 as unsigned)), interval(-9223372036854775807, cast(9223372036854775808 as unsigned))`)
	result.Check(testkit.Rows("0 0 0"))
	result = tk.MustQuery(`select interval(cast(9223372036854775806 as unsigned), 9223372036854775807), interval(cast(9223372036854775806 as unsigned), -9223372036854775807), interval("9007199254740991", "9007199254740992")`)
	result.Check(testkit.Rows("0 1 0"))
	result = tk.MustQuery(`select interval(9007199254740992, "9007199254740993"), interval("9007199254740992", 9007199254740993), interval("9007199254740992", "9007199254740993")`)
	result.Check(testkit.Rows("1 1 1"))
	result = tk.MustQuery(`select INTERVAL(100, NULL, NULL, NULL, NULL, NULL, 100);`)
	result.Check(testkit.Rows("6"))
	result = tk.MustQuery(`SELECT INTERVAL(0,(1*5)/2) + INTERVAL(5,4,3);`)
	result.Check(testkit.Rows("2"))

	// for greatest
	result = tk.MustQuery(`select greatest(1, 2, 3), greatest("a", "b", "c"), greatest(1.1, 1.2, 1.3), greatest("123a", 1, 2)`)
	result.Check(testkit.Rows("3 c 1.3 2"))
	tk.MustQuery("show warnings").Check(testkit.Rows())
	result = tk.MustQuery(`select greatest(cast("2017-01-01" as datetime), "123", "234", cast("2018-01-01" as date)), greatest(cast("2017-01-01" as date), "123", null)`)
	result.Check(testkit.Rows("234 <nil>"))
	tk.MustQuery("show warnings").Check(testutil.RowsWithSep("|", "Warning|1292|Incorrect time value: '123'", "Warning|1292|Incorrect time value: '234'", "Warning|1292|Incorrect time value: '123'"))
	// for least
	result = tk.MustQuery(`select least(1, 2, 3), least("a", "b", "c"), least(1.1, 1.2, 1.3), least("123a", 1, 2)`)
	result.Check(testkit.Rows("1 a 1.1 1"))
	tk.MustQuery("show warnings").Check(testkit.Rows())
	result = tk.MustQuery(`select least(cast("2017-01-01" as datetime), "123", "234", cast("2018-01-01" as date)), least(cast("2017-01-01" as date), "123", null)`)
	result.Check(testkit.Rows("123 <nil>"))
	tk.MustQuery("show warnings").Check(testutil.RowsWithSep("|", "Warning|1292|Incorrect time value: '123'", "Warning|1292|Incorrect time value: '234'", "Warning|1292|Incorrect time value: '123'"))
	tk.MustQuery(`select 1 < 17666000000000000000, 1 > 17666000000000000000, 1 = 17666000000000000000`).Check(testkit.Rows("1 0 0"))

	tk.MustExec("drop table if exists t")
	// insert value at utc timezone
	tk.MustExec("set time_zone = '+00:00'")
	tk.MustExec("create table t(a timestamp)")
	tk.MustExec("insert into t value('1991-05-06 04:59:28')")
	// check daylight saving time in Asia/Shanghai
	tk.MustExec("set time_zone='Asia/Shanghai'")
	tk.MustQuery("select * from t").Check(testkit.Rows("1991-05-06 13:59:28"))
	// insert an nonexistent time
	tk.MustExec("set time_zone = 'America/Los_Angeles'")
	_, err := tk.Exec("insert into t value('2011-03-13 02:00:00')")
	require.Error(t, err)
	// reset timezone to a +8 offset
	tk.MustExec("set time_zone = '+08:00'")
	tk.MustQuery("select * from t").Check(testkit.Rows("1991-05-06 12:59:28"))

	tk.MustExec("drop table if exists t")
	tk.MustExec("create table t(a bigint unsigned)")
	tk.MustExec("insert into t value(17666000000000000000)")
	tk.MustQuery("select * from t where a = 17666000000000000000").Check(testkit.Rows("17666000000000000000"))

	// test for compare row
	result = tk.MustQuery(`select row(1,2,3)=row(1,2,3)`)
	result.Check(testkit.Rows("1"))
	result = tk.MustQuery(`select row(1,2,3)=row(1+3,2,3)`)
	result.Check(testkit.Rows("0"))
	result = tk.MustQuery(`select row(1,2,3)<>row(1,2,3)`)
	result.Check(testkit.Rows("0"))
	result = tk.MustQuery(`select row(1,2,3)<>row(1+3,2,3)`)
	result.Check(testkit.Rows("1"))
	result = tk.MustQuery(`select row(1+3,2,3)<>row(1+3,2,3)`)
	result.Check(testkit.Rows("0"))
}

// #23157: make sure if Nullif expr is correct combined with IsNull expr.
func TestNullifWithIsNull(t *testing.T) {
	store, clean := testkit.CreateMockStore(t)
	defer clean()

	tk := testkit.NewTestKit(t, store)
	tk.MustExec("use test")
	tk.MustExec("drop table if exists t")
	tk.MustExec("create table t(a int not null);")
	tk.MustExec("insert into t values(1),(2);")
	rows := tk.MustQuery("select * from t where nullif(a,a) is null;")
	rows.Check(testkit.Rows("1", "2"))
}

func TestAggregationBuiltin(t *testing.T) {
	store, clean := testkit.CreateMockStore(t)
	defer clean()

	tk := testkit.NewTestKit(t, store)
	tk.MustExec("use test")
	tk.MustExec("drop table if exists t")
	tk.MustExec("create table t(a decimal(7, 6))")
	tk.MustExec("insert into t values(1.123456), (1.123456)")
	result := tk.MustQuery("select avg(a) from t")
	result.Check(testkit.Rows("1.1234560000"))

	tk.MustExec("use test")
	tk.MustExec("drop table t")
	tk.MustExec("CREATE TABLE `t` (	`a` int, KEY `idx_a` (`a`))")
	result = tk.MustQuery("select avg(a) from t")
	result.Check(testkit.Rows("<nil>"))
	result = tk.MustQuery("select max(a), min(a) from t")
	result.Check(testkit.Rows("<nil> <nil>"))
	result = tk.MustQuery("select distinct a from t")
	result.Check(testkit.Rows())
	result = tk.MustQuery("select sum(a) from t")
	result.Check(testkit.Rows("<nil>"))
	result = tk.MustQuery("select count(a) from t")
	result.Check(testkit.Rows("0"))
	result = tk.MustQuery("select bit_or(a) from t")
	result.Check(testkit.Rows("0"))
	result = tk.MustQuery("select bit_xor(a) from t")
	result.Check(testkit.Rows("0"))
	result = tk.MustQuery("select bit_and(a) from t")
	result.Check(testkit.Rows("18446744073709551615"))
	result = tk.MustQuery("select count(1) from (select count(1) from t) as t1")
	result.Check(testkit.Rows("1"))
}

func TestAggregationBuiltinBitOr(t *testing.T) {
	store, clean := testkit.CreateMockStore(t)
	defer clean()

	tk := testkit.NewTestKit(t, store)
	tk.MustExec("use test")
	tk.MustExec("drop table if exists t;")
	tk.MustExec("create table t(a bigint)")
	tk.MustExec("insert into t values(null);")
	result := tk.MustQuery("select bit_or(a) from t")
	result.Check(testkit.Rows("0"))
	tk.MustExec("insert into t values(1);")
	result = tk.MustQuery("select bit_or(a) from t")
	result.Check(testkit.Rows("1"))
	tk.MustExec("insert into t values(2);")
	result = tk.MustQuery("select bit_or(a) from t")
	result.Check(testkit.Rows("3"))
	tk.MustExec("insert into t values(4);")
	result = tk.MustQuery("select bit_or(a) from t")
	result.Check(testkit.Rows("7"))
	result = tk.MustQuery("select a, bit_or(a) from t group by a order by a")
	result.Check(testkit.Rows("<nil> 0", "1 1", "2 2", "4 4"))
	tk.MustExec("insert into t values(-1);")
	result = tk.MustQuery("select bit_or(a) from t")
	result.Check(testkit.Rows("18446744073709551615"))
}

func TestAggregationBuiltinBitXor(t *testing.T) {
	store, clean := testkit.CreateMockStore(t)
	defer clean()

	tk := testkit.NewTestKit(t, store)
	tk.MustExec("use test")
	tk.MustExec("drop table if exists t;")
	tk.MustExec("create table t(a bigint)")
	tk.MustExec("insert into t values(null);")
	result := tk.MustQuery("select bit_xor(a) from t")
	result.Check(testkit.Rows("0"))
	tk.MustExec("insert into t values(1);")
	result = tk.MustQuery("select bit_xor(a) from t")
	result.Check(testkit.Rows("1"))
	tk.MustExec("insert into t values(2);")
	result = tk.MustQuery("select bit_xor(a) from t")
	result.Check(testkit.Rows("3"))
	tk.MustExec("insert into t values(3);")
	result = tk.MustQuery("select bit_xor(a) from t")
	result.Check(testkit.Rows("0"))
	tk.MustExec("insert into t values(3);")
	result = tk.MustQuery("select bit_xor(a) from t")
	result.Check(testkit.Rows("3"))
	result = tk.MustQuery("select a, bit_xor(a) from t group by a order by a")
	result.Check(testkit.Rows("<nil> 0", "1 1", "2 2", "3 0"))
}

func TestAggregationBuiltinBitAnd(t *testing.T) {
	store, clean := testkit.CreateMockStore(t)
	defer clean()

	tk := testkit.NewTestKit(t, store)
	tk.MustExec("use test")
	tk.MustExec("drop table if exists t;")
	tk.MustExec("create table t(a bigint)")
	tk.MustExec("insert into t values(null);")
	result := tk.MustQuery("select bit_and(a) from t")
	result.Check(testkit.Rows("18446744073709551615"))
	tk.MustExec("insert into t values(7);")
	result = tk.MustQuery("select bit_and(a) from t")
	result.Check(testkit.Rows("7"))
	tk.MustExec("insert into t values(5);")
	result = tk.MustQuery("select bit_and(a) from t")
	result.Check(testkit.Rows("5"))
	tk.MustExec("insert into t values(3);")
	result = tk.MustQuery("select bit_and(a) from t")
	result.Check(testkit.Rows("1"))
	tk.MustExec("insert into t values(2);")
	result = tk.MustQuery("select bit_and(a) from t")
	result.Check(testkit.Rows("0"))
	result = tk.MustQuery("select a, bit_and(a) from t group by a order by a desc")
	result.Check(testkit.Rows("7 7", "5 5", "3 3", "2 2", "<nil> 18446744073709551615"))
}

func TestAggregationBuiltinGroupConcat(t *testing.T) {
	store, clean := testkit.CreateMockStore(t)
	defer clean()

	tk := testkit.NewTestKit(t, store)
	tk.MustExec("use test")
	tk.MustExec("create table t(a varchar(100))")
	tk.MustExec("create table d(a varchar(100))")
	tk.MustExec("insert into t values('hello'), ('hello')")
	result := tk.MustQuery("select group_concat(a) from t")
	result.Check(testkit.Rows("hello,hello"))

	tk.MustExec("set @@group_concat_max_len=7")
	result = tk.MustQuery("select group_concat(a) from t")
	result.Check(testkit.Rows("hello,h"))
	tk.MustQuery("show warnings").Check(testutil.RowsWithSep("|", "Warning 1260 Some rows were cut by GROUPCONCAT(test.t.a)"))

	_, err := tk.Exec("insert into d select group_concat(a) from t")
	require.Equal(t, errors.ErrCode(mysql.ErrCutValueGroupConcat), errors.Cause(err).(*terror.Error).Code())

	_, err = tk.Exec("set sql_mode=''")
	require.NoError(t, err)
	tk.MustExec("insert into d select group_concat(a) from t")
	tk.MustQuery("show warnings").Check(testutil.RowsWithSep("|", "Warning 1260 Some rows were cut by GROUPCONCAT(test.t.a)"))
	tk.MustQuery("select * from d").Check(testkit.Rows("hello,h"))
}

func TestAggregationBuiltinJSONArrayagg(t *testing.T) {
	store, clean := testkit.CreateMockStore(t)
	defer clean()

	tk := testkit.NewTestKit(t, store)
	tk.MustExec("use test")

	tk.MustExec("drop table if exists t;")
	tk.MustExec(`CREATE TABLE t (
		a int(11),
		b varchar(100),
		c decimal(3,2),
		d json,
		e date,
		f time,
		g datetime DEFAULT '2012-01-01',
		h timestamp NOT NULL DEFAULT CURRENT_TIMESTAMP,
		i char(36),
		j text(50));`)

	tk.MustExec(`insert into t values(1, 'ab', 5.5, '{"id": 1}', '2020-01-10', '11:12:13', '2020-01-11', '2020-10-18 00:00:00', 'first', 'json_arrayagg_test');`)

	result := tk.MustQuery("select a, json_arrayagg(b) from t group by a order by a;")
	result.Check(testkit.Rows(`1 ["ab"]`))
	result = tk.MustQuery("select b, json_arrayagg(c) from t group by b order by b;")
	result.Check(testkit.Rows(`ab [5.5]`))
	result = tk.MustQuery("select e, json_arrayagg(f) from t group by e order by e;")
	result.Check(testkit.Rows(`2020-01-10 ["11:12:13"]`))
	result = tk.MustQuery("select f, json_arrayagg(g) from t group by f order by f;")
	result.Check(testkit.Rows(`11:12:13 ["2020-01-11 00:00:00"]`))
	result = tk.MustQuery("select g, json_arrayagg(h) from t group by g order by g;")
	result.Check(testkit.Rows(`2020-01-11 00:00:00 ["2020-10-18 00:00:00"]`))
	result = tk.MustQuery("select h, json_arrayagg(i) from t group by h order by h;")
	result.Check(testkit.Rows(`2020-10-18 00:00:00 ["first"]`))
	result = tk.MustQuery("select i, json_arrayagg(j) from t group by i order by i;")
	result.Check(testkit.Rows(`first ["json_arrayagg_test"]`))
	result = tk.MustQuery("select json_arrayagg(23) from t group by a order by a;")
	result.Check(testkit.Rows(`[23]`))
	result = tk.MustQuery("select json_arrayagg(null) from t group by a order by a;")
	result.Check(testkit.Rows(`[null]`))
}

func TestAggregationBuiltinJSONObjectAgg(t *testing.T) {
	store, clean := testkit.CreateMockStore(t)
	defer clean()

	tk := testkit.NewTestKit(t, store)
	tk.MustExec("use test")

	tk.MustExec("drop table if exists t;")
	tk.MustExec(`CREATE TABLE t (
		a int(11),
		b varchar(100),
		c decimal(3,2),
		d json,
		e date,
		f time,
		g datetime DEFAULT '2012-01-01',
		h timestamp NOT NULL DEFAULT CURRENT_TIMESTAMP,
		i char(36),
		j text(50));`)

	tk.MustExec(`insert into t values(1, 'ab', 5.5, '{"id": 1}', '2020-01-10', '11:12:13', '2020-01-11', '2020-10-18 00:00:00', 'first', 'json_objectagg_test');`)

	result := tk.MustQuery("select json_objectagg(a, b) from t group by a order by a;")
	result.Check(testkit.Rows(`{"1": "ab"}`))
	result = tk.MustQuery("select json_objectagg(b, c) from t group by b order by b;")
	result.Check(testkit.Rows(`{"ab": 5.5}`))
	result = tk.MustQuery("select json_objectagg(e, f) from t group by e order by e;")
	result.Check(testkit.Rows(`{"2020-01-10": "11:12:13"}`))
	result = tk.MustQuery("select json_objectagg(f, g) from t group by f order by f;")
	result.Check(testkit.Rows(`{"11:12:13": "2020-01-11 00:00:00"}`))
	result = tk.MustQuery("select json_objectagg(g, h) from t group by g order by g;")
	result.Check(testkit.Rows(`{"2020-01-11 00:00:00": "2020-10-18 00:00:00"}`))
	result = tk.MustQuery("select json_objectagg(h, i) from t group by h order by h;")
	result.Check(testkit.Rows(`{"2020-10-18 00:00:00": "first"}`))
	result = tk.MustQuery("select json_objectagg(i, j) from t group by i order by i;")
	result.Check(testkit.Rows(`{"first": "json_objectagg_test"}`))
	result = tk.MustQuery("select json_objectagg(a, null) from t group by a order by a;")
	result.Check(testkit.Rows(`{"1": null}`))
}

func TestOtherBuiltin(t *testing.T) {
	store, clean := testkit.CreateMockStore(t)
	defer clean()

	tk := testkit.NewTestKit(t, store)
	tk.MustExec("use test")

	tk.MustExec("drop table if exists t")
	tk.MustExec("create table t(a int, b double, c varchar(20), d datetime, e time)")
	tk.MustExec("insert into t value(1, 2, 'string', '2017-01-01 12:12:12', '12:12:12')")

	// for in
	result := tk.MustQuery("select 1 in (a, b, c), 'string' in (a, b, c), '2017-01-01 12:12:12' in (c, d, e), '12:12:12' in (c, d, e) from t")
	result.Check(testkit.Rows("1 1 1 1"))
	result = tk.MustQuery("select 1 in (null, c), 2 in (null, c) from t")
	result.Check(testkit.Rows("<nil> <nil>"))
	result = tk.MustQuery("select 0 in (a, b, c), 0 in (a, b, c), 3 in (a, b, c), 4 in (a, b, c) from t")
	result.Check(testkit.Rows("1 1 0 0"))
	result = tk.MustQuery("select (0,1) in ((0,1), (0,2)), (0,1) in ((0,0), (0,2))")
	result.Check(testkit.Rows("1 0"))

	result = tk.MustQuery(`select bit_count(121), bit_count(-1), bit_count(null), bit_count("1231aaa");`)
	result.Check(testkit.Rows("5 64 <nil> 7"))

	tk.MustExec("drop table if exists t")
	tk.MustExec("create table t(a int primary key, b time, c double, d varchar(10))")
	tk.MustExec(`insert into t values(1, '01:01:01', 1.1, "1"), (2, '02:02:02', 2.2, "2")`)
	tk.MustExec(`insert into t(a, b) values(1, '12:12:12') on duplicate key update a = values(b)`)
	result = tk.MustQuery(`select a from t order by a`)
	result.Check(testkit.Rows("2", "121212"))
	tk.MustExec(`insert into t values(2, '12:12:12', 1.1, "3.3") on duplicate key update a = values(c) + values(d)`)
	result = tk.MustQuery(`select a from t order by a`)
	result.Check(testkit.Rows("4", "121212"))

	// for setvar, getvar
	tk.MustExec(`set @varname = "Abc"`)
	result = tk.MustQuery(`select @varname, @VARNAME`)
	result.Check(testkit.Rows("Abc Abc"))

	// for values
	tk.MustExec("drop table t")
	tk.MustExec("CREATE TABLE `t` (`id` varchar(32) NOT NULL, `count` decimal(18,2), PRIMARY KEY (`id`));")
	tk.MustExec("INSERT INTO t (id,count)VALUES('abc',2) ON DUPLICATE KEY UPDATE count=if(VALUES(count) > count,VALUES(count),count)")
	result = tk.MustQuery("select count from t where id = 'abc'")
	result.Check(testkit.Rows("2.00"))
	tk.MustExec("INSERT INTO t (id,count)VALUES('abc',265.0) ON DUPLICATE KEY UPDATE count=if(VALUES(count) > count,VALUES(count),count)")
	result = tk.MustQuery("select count from t where id = 'abc'")
	result.Check(testkit.Rows("265.00"))

	// for values(issue #4884)
	tk.MustExec("drop table if exists t;")
	tk.MustExec("create table test(id int not null, val text, primary key(id));")
	tk.MustExec("insert into test values(1,'hello');")
	result = tk.MustQuery("select * from test;")
	result.Check(testkit.Rows("1 hello"))
	tk.MustExec("insert into test values(1, NULL) on duplicate key update val = VALUES(val);")
	result = tk.MustQuery("select * from test;")
	result.Check(testkit.Rows("1 <nil>"))

	tk.MustExec("drop table if exists test;")
	tk.MustExec(`create table test(
		id int not null,
		a text,
		b blob,
		c varchar(20),
		d int,
		e float,
		f DECIMAL(6,4),
		g JSON,
		primary key(id));`)

	tk.MustExec(`insert into test values(1,'txt hello', 'blb hello', 'vc hello', 1, 1.1, 1.0, '{"key1": "value1", "key2": "value2"}');`)
	tk.MustExec(`insert into test values(1, NULL, NULL, NULL, NULL, NULL, NULL, NULL)
	on duplicate key update
	a = values(a),
	b = values(b),
	c = values(c),
	d = values(d),
	e = values(e),
	f = values(f),
	g = values(g);`)

	result = tk.MustQuery("select * from test;")
	result.Check(testkit.Rows("1 <nil> <nil> <nil> <nil> <nil> <nil> <nil>"))
}

func TestDateBuiltin(t *testing.T) {
	ctx := context.Background()
	store, clean := testkit.CreateMockStore(t)
	defer clean()

	tk := testkit.NewTestKit(t, store)
	tk.MustExec("USE test;")
	tk.MustExec("DROP TABLE IF EXISTS t;")
	tk.MustExec("create table t (d date);")
	tk.MustExec("insert into t values ('1997-01-02')")
	tk.MustExec("insert into t values ('1998-01-02')")
	r := tk.MustQuery("select * from t where d < date '1998-01-01';")
	r.Check(testkit.Rows("1997-01-02"))

	r = tk.MustQuery("select date'20171212'")
	r.Check(testkit.Rows("2017-12-12"))

	r = tk.MustQuery("select date'2017/12/12'")
	r.Check(testkit.Rows("2017-12-12"))

	r = tk.MustQuery("select date'2017/12-12'")
	r.Check(testkit.Rows("2017-12-12"))

	tk.MustExec("set sql_mode = ''")
	r = tk.MustQuery("select date '0000-00-00';")
	r.Check(testkit.Rows("0000-00-00"))

	tk.MustExec("set sql_mode = 'NO_ZERO_IN_DATE'")
	r = tk.MustQuery("select date '0000-00-00';")
	r.Check(testkit.Rows("0000-00-00"))

	tk.MustExec("set sql_mode = 'NO_ZERO_DATE'")
	rs, err := tk.Exec("select date '0000-00-00';")
	require.NoError(t, err)
	_, err = session.GetRows4Test(ctx, tk.Session(), rs)
	require.Error(t, err)
	require.True(t, terror.ErrorEqual(err, types.ErrWrongValue.GenWithStackByArgs(types.DateStr, "0000-00-00")))
	require.NoError(t, rs.Close())

	tk.MustExec("set sql_mode = ''")
	r = tk.MustQuery("select date '2007-10-00';")
	r.Check(testkit.Rows("2007-10-00"))

	tk.MustExec("set sql_mode = 'NO_ZERO_IN_DATE'")
	rs, _ = tk.Exec("select date '2007-10-00';")
	_, err = session.GetRows4Test(ctx, tk.Session(), rs)
	require.Error(t, err)
	require.True(t, terror.ErrorEqual(err, types.ErrWrongValue.GenWithStackByArgs(types.DateStr, "2017-10-00")))
	require.NoError(t, rs.Close())

	tk.MustExec("set sql_mode = 'NO_ZERO_DATE'")
	r = tk.MustQuery("select date '2007-10-00';")
	r.Check(testkit.Rows("2007-10-00"))

	tk.MustExec("set sql_mode = 'NO_ZERO_IN_DATE,NO_ZERO_DATE'")

	rs, _ = tk.Exec("select date '2007-10-00';")
	_, err = session.GetRows4Test(ctx, tk.Session(), rs)
	require.Error(t, err)
	require.True(t, terror.ErrorEqual(err, types.ErrWrongValue.GenWithStackByArgs(types.DateStr, "2017-10-00")))
	require.NoError(t, rs.Close())

	rs, err = tk.Exec("select date '0000-00-00';")
	require.NoError(t, err)
	_, err = session.GetRows4Test(ctx, tk.Session(), rs)
	require.Error(t, err)
	require.True(t, terror.ErrorEqual(err, types.ErrWrongValue.GenWithStackByArgs(types.DateStr, "2017-10-00")))
	require.NoError(t, rs.Close())

	r = tk.MustQuery("select date'1998~01~02'")
	r.Check(testkit.Rows("1998-01-02"))

	r = tk.MustQuery("select date'731124', date '011124'")
	r.Check(testkit.Rows("1973-11-24 2001-11-24"))

	_, err = tk.Exec("select date '0000-00-00 00:00:00';")
	require.Error(t, err)
	require.True(t, terror.ErrorEqual(err, types.ErrWrongValue.GenWithStackByArgs(types.DateStr, "0000-00-00 00:00:00")))

	_, err = tk.Exec("select date '2017-99-99';")
	require.Error(t, err)
	require.True(t, terror.ErrorEqual(err, types.ErrWrongValue), "err: %v", err)

	_, err = tk.Exec("select date '2017-2-31';")
	require.Error(t, err)
	require.True(t, terror.ErrorEqual(err, types.ErrWrongValue), "err: %v", err)

	_, err = tk.Exec("select date '201712-31';")
	require.Error(t, err)
	require.True(t, terror.ErrorEqual(err, types.ErrWrongValue.GenWithStackByArgs(types.DateStr, "201712-31")), "err: %v", err)

	_, err = tk.Exec("select date 'abcdefg';")
	require.Error(t, err)
	require.True(t, terror.ErrorEqual(err, types.ErrWrongValue.GenWithStackByArgs(types.DateStr, "abcdefg")), "err: %v", err)
}

func TestJSONBuiltin(t *testing.T) {
	store, clean := testkit.CreateMockStore(t)
	defer clean()

	tk := testkit.NewTestKit(t, store)
	tk.MustExec("USE test;")
	tk.MustExec("DROP TABLE IF EXISTS t;")
	tk.MustExec("CREATE TABLE `my_collection` (	`doc` json DEFAULT NULL, `_id` varchar(32) GENERATED ALWAYS AS (JSON_UNQUOTE(JSON_EXTRACT(doc,'$._id'))) STORED NOT NULL, PRIMARY KEY (`_id`))")
	_, err := tk.Exec("UPDATE `test`.`my_collection` SET doc=JSON_SET(doc) WHERE (JSON_EXTRACT(doc,'$.name') = 'clare');")
	require.Error(t, err)

	r := tk.MustQuery("select json_valid(null);")
	r.Check(testkit.Rows("<nil>"))

	r = tk.MustQuery(`select json_valid("null");`)
	r.Check(testkit.Rows("1"))

	r = tk.MustQuery("select json_valid(0);")
	r.Check(testkit.Rows("0"))

	r = tk.MustQuery(`select json_valid("0");`)
	r.Check(testkit.Rows("1"))

	r = tk.MustQuery(`select json_valid("hello");`)
	r.Check(testkit.Rows("0"))

	r = tk.MustQuery(`select json_valid('"hello"');`)
	r.Check(testkit.Rows("1"))

	r = tk.MustQuery(`select json_valid('{"a":1}');`)
	r.Check(testkit.Rows("1"))

	r = tk.MustQuery("select json_valid('{}');")
	r.Check(testkit.Rows("1"))

	r = tk.MustQuery(`select json_valid('[]');`)
	r.Check(testkit.Rows("1"))

	r = tk.MustQuery("select json_valid('2019-8-19');")
	r.Check(testkit.Rows("0"))

	r = tk.MustQuery(`select json_valid('"2019-8-19"');`)
	r.Check(testkit.Rows("1"))
}

func TestTimeLiteral(t *testing.T) {
	store, clean := testkit.CreateMockStore(t)
	defer clean()

	tk := testkit.NewTestKit(t, store)

	r := tk.MustQuery("select time '117:01:12';")
	r.Check(testkit.Rows("117:01:12"))

	r = tk.MustQuery("select time '01:00:00.999999';")
	r.Check(testkit.Rows("01:00:00.999999"))

	r = tk.MustQuery("select time '1 01:00:00';")
	r.Check(testkit.Rows("25:00:00"))

	r = tk.MustQuery("select time '110:00:00';")
	r.Check(testkit.Rows("110:00:00"))

	r = tk.MustQuery("select time'-1:1:1.123454656';")
	r.Check(testkit.Rows("-01:01:01.123455"))

	r = tk.MustQuery("select time '33:33';")
	r.Check(testkit.Rows("33:33:00"))

	r = tk.MustQuery("select time '1.1';")
	r.Check(testkit.Rows("00:00:01.1"))

	r = tk.MustQuery("select time '21';")
	r.Check(testkit.Rows("00:00:21"))

	r = tk.MustQuery("select time '20 20:20';")
	r.Check(testkit.Rows("500:20:00"))

	_, err := tk.Exec("select time '2017-01-01 00:00:00';")
	require.Error(t, err)
	require.True(t, terror.ErrorEqual(err, types.ErrWrongValue.GenWithStackByArgs(types.TimeStr, "2017-01-01 00:00:00")))

	_, err = tk.Exec("select time '071231235959.999999';")
	require.Error(t, err)
	require.True(t, terror.ErrorEqual(err, types.ErrWrongValue.GenWithStackByArgs(types.TimeStr, "071231235959.999999")))

	_, err = tk.Exec("select time '20171231235959.999999';")
	require.Error(t, err)
	require.True(t, terror.ErrorEqual(err, types.ErrWrongValue.GenWithStackByArgs(types.TimeStr, "20171231235959.999999")))

	_, err = tk.Exec("select ADDDATE('2008-01-34', -1);")
	require.NoError(t, err)
	tk.MustQuery("Show warnings;").Check(testutil.RowsWithSep("|",
		"Warning|1292|Incorrect datetime value: '2008-01-34'"))
}

func TestIssue13822(t *testing.T) {
	store, clean := testkit.CreateMockStore(t)
	defer clean()

	tk := testkit.NewTestKit(t, store)
	tk.MustQuery("select ADDDATE(20111111, interval '-123' DAY);").Check(testkit.Rows("2011-07-11"))
	tk.MustQuery("select SUBDATE(20111111, interval '-123' DAY);").Check(testkit.Rows("2012-03-13"))
}

func TestTimestampLiteral(t *testing.T) {
	store, clean := testkit.CreateMockStore(t)
	defer clean()

	tk := testkit.NewTestKit(t, store)

	r := tk.MustQuery("select timestamp '2017-01-01 00:00:00';")
	r.Check(testkit.Rows("2017-01-01 00:00:00"))

	r = tk.MustQuery("select timestamp '2017@01@01 00:00:00';")
	r.Check(testkit.Rows("2017-01-01 00:00:00"))

	r = tk.MustQuery("select timestamp '2017@01@01 00~00~00';")
	r.Check(testkit.Rows("2017-01-01 00:00:00"))

	r = tk.MustQuery("select timestamp '2017@01@0001 00~00~00.333';")
	r.Check(testkit.Rows("2017-01-01 00:00:00.333"))

	_, err := tk.Exec("select timestamp '00:00:00';")
	require.Error(t, err)
	require.True(t, terror.ErrorEqual(err, types.ErrWrongValue.GenWithStackByArgs(types.DateTimeStr, "00:00:00")))

	_, err = tk.Exec("select timestamp '1992-01-03';")
	require.Error(t, err)
	require.True(t, terror.ErrorEqual(err, types.ErrWrongValue.GenWithStackByArgs(types.DateTimeStr, "1992-01-03")))

	_, err = tk.Exec("select timestamp '20171231235959.999999';")
	require.Error(t, err)
	require.True(t, terror.ErrorEqual(err, types.ErrWrongValue.GenWithStackByArgs(types.DateTimeStr, "20171231235959.999999")))
}

func TestLiterals(t *testing.T) {
	store, clean := testkit.CreateMockStore(t)
	defer clean()

	tk := testkit.NewTestKit(t, store)
	r := tk.MustQuery("SELECT LENGTH(b''), LENGTH(B''), b''+1, b''-1, B''+1;")
	r.Check(testkit.Rows("0 0 1 -1 1"))
}

func TestFuncJSON(t *testing.T) {
	store, clean := testkit.CreateMockStore(t)
	defer clean()

	tk := testkit.NewTestKit(t, store)
	tk.MustExec("USE test;")
	tk.MustExec("DROP TABLE IF EXISTS table_json;")
	tk.MustExec("CREATE TABLE table_json(a json, b VARCHAR(255));")

	j1 := `{"\\"hello\\"": "world", "a": [1, "2", {"aa": "bb"}, 4.0, {"aa": "cc"}], "b": true, "c": ["d"]}`
	j2 := `[{"a": 1, "b": true}, 3, 3.5, "hello, world", null, true]`
	for _, j := range []string{j1, j2} {
		tk.MustExec(fmt.Sprintf(`INSERT INTO table_json values('%s', '%s')`, j, j))
	}

	r := tk.MustQuery(`select json_type(a), json_type(b) from table_json`)
	r.Check(testkit.Rows("OBJECT OBJECT", "ARRAY ARRAY"))

	tk.MustGetErrCode("select json_quote();", mysql.ErrWrongParamcountToNativeFct)
	tk.MustGetErrCode("select json_quote('abc', 'def');", mysql.ErrWrongParamcountToNativeFct)
	tk.MustGetErrCode("select json_quote(NULL, 'def');", mysql.ErrWrongParamcountToNativeFct)
	tk.MustGetErrCode("select json_quote('abc', NULL);", mysql.ErrWrongParamcountToNativeFct)

	tk.MustGetErrCode("select json_unquote();", mysql.ErrWrongParamcountToNativeFct)
	tk.MustGetErrCode("select json_unquote('abc', 'def');", mysql.ErrWrongParamcountToNativeFct)
	tk.MustGetErrCode("select json_unquote(NULL, 'def');", mysql.ErrWrongParamcountToNativeFct)
	tk.MustGetErrCode("select json_unquote('abc', NULL);", mysql.ErrWrongParamcountToNativeFct)

	tk.MustQuery("select json_quote(NULL);").Check(testkit.Rows("<nil>"))
	tk.MustQuery("select json_unquote(NULL);").Check(testkit.Rows("<nil>"))

	tk.MustQuery("select json_quote('abc');").Check(testkit.Rows(`"abc"`))
	tk.MustQuery(`select json_quote(convert('"abc"' using ascii));`).Check(testkit.Rows(`"\"abc\""`))
	tk.MustQuery(`select json_quote(convert('"abc"' using latin1));`).Check(testkit.Rows(`"\"abc\""`))
	tk.MustQuery(`select json_quote(convert('"abc"' using utf8));`).Check(testkit.Rows(`"\"abc\""`))
	tk.MustQuery(`select json_quote(convert('"abc"' using utf8mb4));`).Check(testkit.Rows(`"\"abc\""`))

	tk.MustQuery("select json_unquote('abc');").Check(testkit.Rows("abc"))
	tk.MustQuery(`select json_unquote('"abc"');`).Check(testkit.Rows("abc"))
	tk.MustQuery(`select json_unquote(convert('"abc"' using ascii));`).Check(testkit.Rows("abc"))
	tk.MustQuery(`select json_unquote(convert('"abc"' using latin1));`).Check(testkit.Rows("abc"))
	tk.MustQuery(`select json_unquote(convert('"abc"' using utf8));`).Check(testkit.Rows("abc"))
	tk.MustQuery(`select json_unquote(convert('"abc"' using utf8mb4));`).Check(testkit.Rows("abc"))

	tk.MustQuery(`select json_quote('"');`).Check(testkit.Rows(`"\""`))
	tk.MustQuery(`select json_unquote('"');`).Check(testkit.Rows(`"`))

	tk.MustQuery(`select json_unquote('""');`).Check(testkit.Rows(``))
	tk.MustQuery(`select char_length(json_unquote('""'));`).Check(testkit.Rows(`0`))
	tk.MustQuery(`select json_unquote('"" ');`).Check(testkit.Rows(`"" `))
	tk.MustQuery(`select json_unquote(cast(json_quote('abc') as json));`).Check(testkit.Rows("abc"))

	tk.MustQuery(`select json_unquote(cast('{"abc": "foo"}' as json));`).Check(testkit.Rows(`{"abc": "foo"}`))
	tk.MustQuery(`select json_unquote(json_extract(cast('{"abc": "foo"}' as json), '$.abc'));`).Check(testkit.Rows("foo"))
	tk.MustQuery(`select json_unquote('["a", "b", "c"]');`).Check(testkit.Rows(`["a", "b", "c"]`))
	tk.MustQuery(`select json_unquote(cast('["a", "b", "c"]' as json));`).Check(testkit.Rows(`["a", "b", "c"]`))
	tk.MustQuery(`select json_quote(convert(X'e68891' using utf8));`).Check(testkit.Rows(`"我"`))
	tk.MustQuery(`select json_quote(convert(X'e68891' using utf8mb4));`).Check(testkit.Rows(`"我"`))
	tk.MustQuery(`select cast(json_quote(convert(X'e68891' using utf8)) as json);`).Check(testkit.Rows(`"我"`))
	tk.MustQuery(`select json_unquote(convert(X'e68891' using utf8));`).Check(testkit.Rows("我"))

	tk.MustQuery(`select json_quote(json_quote(json_quote('abc')));`).Check(testkit.Rows(`"\"\\\"abc\\\"\""`))
	tk.MustQuery(`select json_unquote(json_unquote(json_unquote(json_quote(json_quote(json_quote('abc'))))));`).Check(testkit.Rows("abc"))

	tk.MustGetErrCode("select json_quote(123)", mysql.ErrIncorrectType)
	tk.MustGetErrCode("select json_quote(-100)", mysql.ErrIncorrectType)
	tk.MustGetErrCode("select json_quote(123.123)", mysql.ErrIncorrectType)
	tk.MustGetErrCode("select json_quote(-100.000)", mysql.ErrIncorrectType)
	tk.MustGetErrCode(`select json_quote(true);`, mysql.ErrIncorrectType)
	tk.MustGetErrCode(`select json_quote(false);`, mysql.ErrIncorrectType)
	tk.MustGetErrCode(`select json_quote(cast("{}" as JSON));`, mysql.ErrIncorrectType)
	tk.MustGetErrCode(`select json_quote(cast("[]" as JSON));`, mysql.ErrIncorrectType)
	tk.MustGetErrCode(`select json_quote(cast("2015-07-29" as date));`, mysql.ErrIncorrectType)
	tk.MustGetErrCode(`select json_quote(cast("12:18:29.000000" as time));`, mysql.ErrIncorrectType)
	tk.MustGetErrCode(`select json_quote(cast("2015-07-29 12:18:29.000000" as datetime));`, mysql.ErrIncorrectType)

	tk.MustGetErrCode("select json_unquote(123)", mysql.ErrIncorrectType)
	tk.MustGetErrCode("select json_unquote(-100)", mysql.ErrIncorrectType)
	tk.MustGetErrCode("select json_unquote(123.123)", mysql.ErrIncorrectType)
	tk.MustGetErrCode("select json_unquote(-100.000)", mysql.ErrIncorrectType)
	tk.MustGetErrCode(`select json_unquote(true);`, mysql.ErrIncorrectType)
	tk.MustGetErrCode(`select json_unquote(false);`, mysql.ErrIncorrectType)
	tk.MustGetErrCode(`select json_unquote(cast("2015-07-29" as date));`, mysql.ErrIncorrectType)
	tk.MustGetErrCode(`select json_unquote(cast("12:18:29.000000" as time));`, mysql.ErrIncorrectType)
	tk.MustGetErrCode(`select json_unquote(cast("2015-07-29 12:18:29.000000" as datetime));`, mysql.ErrIncorrectType)

	r = tk.MustQuery(`select json_extract(a, '$.a[1]'), json_extract(b, '$.b') from table_json`)
	r.Check(testkit.Rows("\"2\" true", "<nil> <nil>"))

	r = tk.MustQuery(`select json_extract(json_set(a, '$.a[1]', 3), '$.a[1]'), json_extract(json_set(b, '$.b', false), '$.b') from table_json`)
	r.Check(testkit.Rows("3 false", "<nil> <nil>"))

	r = tk.MustQuery(`select json_extract(json_insert(a, '$.a[1]', 3), '$.a[1]'), json_extract(json_insert(b, '$.b', false), '$.b') from table_json`)
	r.Check(testkit.Rows("\"2\" true", "<nil> <nil>"))

	r = tk.MustQuery(`select json_extract(json_replace(a, '$.a[1]', 3), '$.a[1]'), json_extract(json_replace(b, '$.b', false), '$.b') from table_json`)
	r.Check(testkit.Rows("3 false", "<nil> <nil>"))

	r = tk.MustQuery(`select json_extract(json_merge(a, cast(b as JSON)), '$[0].a[0]') from table_json`)
	r.Check(testkit.Rows("1", "1"))

	r = tk.MustQuery(`select json_extract(json_array(1,2,3), '$[1]')`)
	r.Check(testkit.Rows("2"))

	r = tk.MustQuery(`select json_extract(json_object(1,2,3,4), '$."1"')`)
	r.Check(testkit.Rows("2"))

	tk.MustExec(`update table_json set a=json_set(a,'$.a',json_object('a',1,'b',2)) where json_extract(a,'$.a[1]') = '2'`)
	r = tk.MustQuery(`select json_extract(a, '$.a.a'), json_extract(a, '$.a.b') from table_json`)
	r.Check(testkit.Rows("1 2", "<nil> <nil>"))

	r = tk.MustQuery(`select json_contains(NULL, '1'), json_contains('1', NULL), json_contains('1', '1', NULL)`)
	r.Check(testkit.Rows("<nil> <nil> <nil>"))
	r = tk.MustQuery(`select json_contains('{}','{}'), json_contains('[1]','1'), json_contains('[1]','"1"'), json_contains('[1,2,[1,[5,[3]]]]', '[1,3]', '$[2]'), json_contains('[1,2,[1,[5,{"a":[2,3]}]]]', '[1,{"a":[3]}]', "$[2]"), json_contains('{"a":1}', '{"a":1,"b":2}', "$")`)
	r.Check(testkit.Rows("1 1 0 1 1 0"))
	r = tk.MustQuery(`select json_contains('{"a": 1}', '1', "$.c"), json_contains('{"a": [1, 2]}', '1', "$.a[2]"), json_contains('{"a": [1, {"a": 1}]}', '1', "$.a[1].b")`)
	r.Check(testkit.Rows("<nil> <nil> <nil>"))
	rs, err := tk.Exec("select json_contains('1','1','$.*')")
	require.NoError(t, err)
	require.NotNil(t, rs)
	_, err = session.GetRows4Test(context.Background(), tk.Session(), rs)
	require.Error(t, err)
	require.Error(t, err, "[json:3149]In this situation, path expressions may not contain the * and ** tokens.")

	r = tk.MustQuery(`select
		json_contains_path(NULL, 'one', "$.c"),
		json_contains_path(NULL, 'all', "$.c"),
		json_contains_path('{"a": 1}', NULL, "$.c"),
		json_contains_path('{"a": 1}', 'one', NULL),
		json_contains_path('{"a": 1}', 'all', NULL)
	`)
	r.Check(testkit.Rows("<nil> <nil> <nil> <nil> <nil>"))

	r = tk.MustQuery(`select
		json_contains_path('{"a": 1, "b": 2, "c": {"d": 4}}', 'one', '$.c.d'),
		json_contains_path('{"a": 1, "b": 2, "c": {"d": 4}}', 'one', '$.a.d'),
		json_contains_path('{"a": 1, "b": 2, "c": {"d": 4}}', 'all', '$.c.d'),
		json_contains_path('{"a": 1, "b": 2, "c": {"d": 4}}', 'all', '$.a.d')
	`)
	r.Check(testkit.Rows("1 0 1 0"))

	r = tk.MustQuery(`select
		json_contains_path('{"a": 1, "b": 2, "c": {"d": 4}}', 'one', '$.a', '$.e'),
		json_contains_path('{"a": 1, "b": 2, "c": {"d": 4}}', 'one', '$.a', '$.b'),
		json_contains_path('{"a": 1, "b": 2, "c": {"d": 4}}', 'all', '$.a', '$.e'),
		json_contains_path('{"a": 1, "b": 2, "c": {"d": 4}}', 'all', '$.a', '$.b')
	`)
	r.Check(testkit.Rows("1 1 0 1"))

	r = tk.MustQuery(`select
		json_contains_path('{"a": 1, "b": 2, "c": {"d": 4}}', 'one', '$.*'),
		json_contains_path('{"a": 1, "b": 2, "c": {"d": 4}}', 'one', '$[*]'),
		json_contains_path('{"a": 1, "b": 2, "c": {"d": 4}}', 'all', '$.*'),
		json_contains_path('{"a": 1, "b": 2, "c": {"d": 4}}', 'all', '$[*]')
	`)
	r.Check(testkit.Rows("1 0 1 0"))

	r = tk.MustQuery(`select
		json_keys('[]'),
		json_keys('{}'),
		json_keys('{"a": 1, "b": 2}'),
		json_keys('{"a": {"c": 3}, "b": 2}'),
		json_keys('{"a": {"c": 3}, "b": 2}', "$.a")
	`)
	r.Check(testkit.Rows(`<nil> [] ["a", "b"] ["a", "b"] ["c"]`))

	r = tk.MustQuery(`select
		json_length('1'),
		json_length('{}'),
		json_length('[]'),
		json_length('{"a": 1}'),
		json_length('{"a": 1, "b": 2}'),
		json_length('[1, 2, 3]')
	`)
	r.Check(testkit.Rows("1 0 0 1 2 3"))

	// #16267
	tk.MustQuery(`select json_array(922337203685477580) =  json_array(922337203685477581);`).Check(testkit.Rows("0"))

	// #10461
	tk.MustExec("drop table if exists tx1")
	tk.MustExec("create table tx1(id int key, a double, b double, c double, d double)")
	tk.MustExec("insert into tx1 values (1, 0.1, 0.2, 0.3, 0.0)")
	tk.MustQuery("select a+b, c from tx1").Check(testkit.Rows("0.30000000000000004 0.3"))
	tk.MustQuery("select json_array(a+b) = json_array(c) from tx1").Check(testkit.Rows("0"))
}

func TestColumnInfoModified(t *testing.T) {
	store, clean := testkit.CreateMockStore(t)
	defer clean()

	testKit := testkit.NewTestKit(t, store)
	testKit.MustExec("use test")
	testKit.MustExec("drop table if exists tab0")
	testKit.MustExec("CREATE TABLE tab0(col0 INTEGER, col1 INTEGER, col2 INTEGER)")
	testKit.MustExec("SELECT + - (- CASE + col0 WHEN + CAST( col0 AS SIGNED ) THEN col1 WHEN 79 THEN NULL WHEN + - col1 THEN col0 / + col0 END ) * - 16 FROM tab0")
	ctx := testKit.Session().(sessionctx.Context)
	is := domain.GetDomain(ctx).InfoSchema()
	tbl, _ := is.TableByName(model.NewCIStr("test"), model.NewCIStr("tab0"))
	col := table.FindCol(tbl.Cols(), "col1")
	require.Equal(t, mysql.TypeLong, col.Tp)
}

func TestIssues(t *testing.T) {
	t.Skip("it has been broken. Please fix it as soon as possible.")
	// for issue #4954
	store, clean := testkit.CreateMockStore(t)
	defer clean()

	tk := testkit.NewTestKit(t, store)
	tk.MustExec("use test")
	tk.MustExec("drop table if exists t")
	tk.MustExec("CREATE TABLE t (a CHAR(5) CHARACTER SET latin1);")
	tk.MustExec("INSERT INTO t VALUES ('oe');")
	tk.MustExec("INSERT INTO t VALUES (0xf6);")
	r := tk.MustQuery(`SELECT * FROM t WHERE a= 'oe';`)
	r.Check(testkit.Rows("oe"))
	r = tk.MustQuery(`SELECT HEX(a) FROM t WHERE a= 0xf6;`)
	r.Check(testkit.Rows("F6"))

	// for issue #4006
	tk.MustExec(`drop table if exists tb`)
	tk.MustExec("create table tb(id int auto_increment primary key, v varchar(32));")
	tk.MustExec("insert into tb(v) (select v from tb);")
	r = tk.MustQuery(`SELECT * FROM tb;`)
	r.Check(testkit.Rows())
	tk.MustExec(`insert into tb(v) values('hello');`)
	tk.MustExec("insert into tb(v) (select v from tb);")
	r = tk.MustQuery(`SELECT * FROM tb;`)
	r.Check(testkit.Rows("1 hello", "2 hello"))

	// for issue #5111
	tk.MustExec(`drop table if exists t`)
	tk.MustExec("create table t(c varchar(32));")
	tk.MustExec("insert into t values('1e649'),('-1e649');")
	r = tk.MustQuery(`SELECT * FROM t where c < 1;`)
	r.Check(testkit.Rows("-1e649"))
	tk.MustQuery("show warnings").Check(testutil.RowsWithSep("|",
		"Warning|1292|Truncated incorrect DOUBLE value: '1e649'",
		"Warning|1292|Truncated incorrect DOUBLE value: '-1e649'"))
	r = tk.MustQuery(`SELECT * FROM t where c > 1;`)
	r.Check(testkit.Rows("1e649"))
	tk.MustQuery("show warnings").Check(testutil.RowsWithSep("|",
		"Warning|1292|Truncated incorrect DOUBLE value: '1e649'",
		"Warning|1292|Truncated incorrect DOUBLE value: '-1e649'"))

	// for issue #5293
	tk.MustExec("drop table if exists t")
	tk.MustExec("create table t(a int)")
	tk.MustExec("insert t values (1)")
	tk.MustQuery("select * from t where cast(a as binary)").Check(testkit.Rows("1"))

	// for issue #16351
	tk.MustExec("drop table if exists t2")
	tk.MustExec("create table t2(a int, b varchar(20))")
	tk.MustExec(`insert into t2 values(1,"1111"),(2,"2222"),(3,"3333"),(4,"4444"),(5,"5555"),(6,"6666"),(7,"7777"),(8,"8888"),(9,"9999"),(10,"0000")`)
	tk.MustQuery(`select (@j := case when substr(t2.b,1,3)=@i then 1 else @j+1 end) from t2, (select @j := 0, @i := "0") tt limit 10`).Check(testkit.Rows(
		"1", "2", "3", "4", "5", "6", "7", "8", "9", "10"))

	// for issue #23479
	tk.MustQuery("select b'10000000' DIV 10").Check(testkit.Rows("12"))
	tk.MustQuery("select cast(b'10000000' as unsigned) / 10").Check(testkit.Rows("12.8000"))
	tk.MustQuery("select b'10000000' / 10").Check(testkit.Rows("12.8000"))
}

func TestInPredicate4UnsignedInt(t *testing.T) {
	// for issue #6661
	store, clean := testkit.CreateMockStore(t)
	defer clean()

	tk := testkit.NewTestKit(t, store)
	tk.MustExec("use test")
	tk.MustExec("drop table if exists t")
	tk.MustExec("CREATE TABLE t (a bigint unsigned,key (a));")
	tk.MustExec("INSERT INTO t VALUES (0), (4), (5), (6), (7), (8), (9223372036854775810), (18446744073709551614), (18446744073709551615);")
	r := tk.MustQuery(`SELECT a FROM t WHERE a NOT IN (-1, -2, 18446744073709551615);`)
	r.Check(testkit.Rows("0", "4", "5", "6", "7", "8", "9223372036854775810", "18446744073709551614"))
	r = tk.MustQuery(`SELECT a FROM t WHERE a NOT IN (-1, -2, 4, 9223372036854775810);`)
	r.Check(testkit.Rows("0", "5", "6", "7", "8", "18446744073709551614", "18446744073709551615"))
	r = tk.MustQuery(`SELECT a FROM t WHERE a NOT IN (-1, -2, 0, 4, 18446744073709551614);`)
	r.Check(testkit.Rows("5", "6", "7", "8", "9223372036854775810", "18446744073709551615"))

	// for issue #4473
	tk.MustExec("drop table if exists t1")
	tk.MustExec("create table t1 (some_id smallint(5) unsigned,key (some_id) )")
	tk.MustExec("insert into t1 values (1),(2)")
	r = tk.MustQuery(`select some_id from t1 where some_id not in(2,-1);`)
	r.Check(testkit.Rows("1"))
}

func TestFilterExtractFromDNF(t *testing.T) {
	store, clean := testkit.CreateMockStore(t)
	defer clean()

	tk := testkit.NewTestKit(t, store)
	tk.MustExec("use test")
	tk.MustExec("drop table if exists t")
	tk.MustExec("create table t(a int, b int, c int)")

	tests := []struct {
		exprStr string
		result  string
	}{
		{
			exprStr: "a = 1 or a = 1 or a = 1",
			result:  "[eq(test.t.a, 1)]",
		},
		{
			exprStr: "a = 1 or a = 1 or (a = 1 and b = 1)",
			result:  "[eq(test.t.a, 1)]",
		},
		{
			exprStr: "(a = 1 and a = 1) or a = 1 or b = 1",
			result:  "[or(or(and(eq(test.t.a, 1), eq(test.t.a, 1)), eq(test.t.a, 1)), eq(test.t.b, 1))]",
		},
		{
			exprStr: "(a = 1 and b = 2) or (a = 1 and b = 3) or (a = 1 and b = 4)",
			result:  "[eq(test.t.a, 1) or(eq(test.t.b, 2), or(eq(test.t.b, 3), eq(test.t.b, 4)))]",
		},
		{
			exprStr: "(a = 1 and b = 1 and c = 1) or (a = 1 and b = 1) or (a = 1 and b = 1 and c > 2 and c < 3)",
			result:  "[eq(test.t.a, 1) eq(test.t.b, 1)]",
		},
	}

	ctx := context.Background()
	for _, tt := range tests {
		sql := "select * from t where " + tt.exprStr
		sctx := tk.Session().(sessionctx.Context)
		sc := sctx.GetSessionVars().StmtCtx
		stmts, err := session.Parse(sctx, sql)
		require.NoError(t, err, "error %v, for expr %s", err, tt.exprStr)
		require.Len(t, stmts, 1)
		ret := &plannercore.PreprocessorReturn{}
		err = plannercore.Preprocess(sctx, stmts[0], plannercore.WithPreprocessorReturn(ret))
		require.NoError(t, err, "error %v, for resolve name, expr %s", err, tt.exprStr)
		p, _, err := plannercore.BuildLogicalPlanForTest(ctx, sctx, stmts[0], ret.InfoSchema)
		require.NoError(t, err, "error %v, for build plan, expr %s", err, tt.exprStr)
		selection := p.(plannercore.LogicalPlan).Children()[0].(*plannercore.LogicalSelection)
		conds := make([]expression.Expression, len(selection.Conditions))
		for i, cond := range selection.Conditions {
			conds[i] = expression.PushDownNot(sctx, cond)
		}
		afterFunc := expression.ExtractFiltersFromDNFs(sctx, conds)
		sort.Slice(afterFunc, func(i, j int) bool {
			return bytes.Compare(afterFunc[i].HashCode(sc), afterFunc[j].HashCode(sc)) < 0
		})
		require.Equal(t, fmt.Sprintf("%s", afterFunc), tt.result, "wrong result for expr: %s", tt.exprStr)
	}
}

func TestTiDBIsOwnerFunc(t *testing.T) {
	store, clean := testkit.CreateMockStore(t)
	defer clean()

	tk := testkit.NewTestKit(t, store)
	result := tk.MustQuery("select tidb_is_ddl_owner()")
	ddlOwnerChecker := tk.Session().DDLOwnerChecker()
	require.NotNil(t, ddlOwnerChecker)
	var ret int64
	if ddlOwnerChecker.IsOwner() {
		ret = 1
	}
	result.Check(testkit.Rows(fmt.Sprintf("%v", ret)))
}

func TestTiDBDecodePlanFunc(t *testing.T) {
	store, clean := testkit.CreateMockStore(t)
	defer clean()

	tk := testkit.NewTestKit(t, store)
	tk.MustQuery("select tidb_decode_plan('')").Check(testkit.Rows(""))
	tk.MustQuery("select tidb_decode_plan('7APIMAk1XzEzCTAJMQlmdW5jczpjb3VudCgxKQoxCTE3XzE0CTAJMAlpbm5lciBqb2luLCBp" +
		"AQyQOlRhYmxlUmVhZGVyXzIxLCBlcXVhbDpbZXEoQ29sdW1uIzEsIA0KCDkpIBkXADIVFywxMCldCjIJMzFfMTgFZXhkYXRhOlNlbGVjdGlvbl" +
		"8xNwozCTFfMTcJMQkwCWx0HVlATlVMTCksIG5vdChpc251bGwVHAApUhcAUDIpKQo0CTEwXzE2CTEJMTAwMDAJdAHB2Dp0MSwgcmFuZ2U6Wy1p" +
		"bmYsK2luZl0sIGtlZXAgb3JkZXI6ZmFsc2UsIHN0YXRzOnBzZXVkbwoFtgAyAZcEMAk6tgAEMjAFtgQyMDq2AAg5LCBmtgAAMFa3AAA5FbcAO" +
		"T63AAAyzrcA')").Check(testkit.Rows("" +
		"\tid                  \ttask\testRows\toperator info\n" +
		"\tStreamAgg_13        \troot\t1      \tfuncs:count(1)\n" +
		"\t└─HashJoin_14       \troot\t0      \tinner join, inner:TableReader_21, equal:[eq(Column#1, Column#9) eq(Column#2, Column#10)]\n" +
		"\t  ├─TableReader_18  \troot\t0      \tdata:Selection_17\n" +
		"\t  │ └─Selection_17  \tcop \t0      \tlt(Column#1, NULL), not(isnull(Column#1)), not(isnull(Column#2))\n" +
		"\t  │   └─TableScan_16\tcop \t10000  \ttable:t1, range:[-inf,+inf], keep order:false, stats:pseudo\n" +
		"\t  └─TableReader_21  \troot\t0      \tdata:Selection_20\n" +
		"\t    └─Selection_20  \tcop \t0      \tlt(Column#9, NULL), not(isnull(Column#10)), not(isnull(Column#9))\n" +
		"\t      └─TableScan_19\tcop \t10000  \ttable:t2, range:[-inf,+inf], keep order:false, stats:pseudo"))
	tk.MustQuery("select tidb_decode_plan('rwPwcTAJNV8xNAkwCTEJZnVuY3M6bWF4KHRlc3QudC5hKS0+Q29sdW1uIzQJMQl0aW1lOj" +
		"IyMy45MzXCtXMsIGxvb3BzOjIJMTI4IEJ5dGVzCU4vQQoxCTE2XzE4CTAJMQlvZmZzZXQ6MCwgY291bnQ6MQkxCQlHFDE4LjQyMjJHAAhOL0" +
		"EBBCAKMgkzMl8yOAkBlEBpbmRleDpMaW1pdF8yNwkxCQ0+DDYuODUdPSwxLCBycGMgbnVtOiANDAUpGDE1MC44MjQFKjhwcm9jIGtleXM6MA" +
		"kxOTgdsgAzAbIAMgFearIAFDU3LjM5NgVKAGwN+BGxIDQJMTNfMjYJMQGgHGFibGU6dCwgCbqwaWR4KGEpLCByYW5nZTooMCwraW5mXSwga2" +
		"VlcCBvcmRlcjp0cnVlLCBkZXNjAT8kaW1lOjU2LjY2MR1rJDEJTi9BCU4vQQo=')").Check(testkit.Rows("" +
		"\tid                  \ttask\testRows\toperator info                                               \tactRows\texecution info                                                       \tmemory   \tdisk\n" +
		"\tStreamAgg_14        \troot\t1      \tfuncs:max(test.t.a)->Column#4                               \t1      \ttime:223.935µs, loops:2                                             \t128 Bytes\tN/A\n" +
		"\t└─Limit_18          \troot\t1      \toffset:0, count:1                                           \t1      \ttime:218.422µs, loops:2                                             \tN/A      \tN/A\n" +
		"\t  └─IndexReader_28  \troot\t1      \tindex:Limit_27                                              \t1      \ttime:216.85µs, loops:1, rpc num: 1, rpc time:150.824µs, proc keys:0\t198 Bytes\tN/A\n" +
		"\t    └─Limit_27      \tcop \t1      \toffset:0, count:1                                           \t1      \ttime:57.396µs, loops:2                                              \tN/A      \tN/A\n" +
		"\t      └─IndexScan_26\tcop \t1      \ttable:t, index:idx(a), range:(0,+inf], keep order:true, desc\t1      \ttime:56.661µs, loops:1                                              \tN/A      \tN/A"))

	// Test issue16939
	tk.MustQuery("select tidb_decode_plan(query), time from information_schema.slow_query order by time desc limit 1;")
	tk.MustQuery("select tidb_decode_plan('xxx')").Check(testkit.Rows("xxx"))
}

func TestTiDBDecodeKeyFunc(t *testing.T) {
	store, clean := testkit.CreateMockStore(t)
	defer clean()

	tk := testkit.NewTestKit(t, store)
	var result *testkit.Result

	// Row Keys
	result = tk.MustQuery("select tidb_decode_key( '74800000000000002B5F72800000000000A5D3' )")
	result.Check(testkit.Rows(`{"_tidb_rowid":42451,"table_id":"43"}`))
	result = tk.MustQuery("select tidb_decode_key( '7480000000000000325f7205bff199999999999a013131000000000000f9' )")
	result.Check(testkit.Rows(`{"handle":"{1.1, 11}","table_id":50}`))

	// Index Keys
	result = tk.MustQuery("select tidb_decode_key( '74800000000000019B5F698000000000000001015257303100000000FB013736383232313130FF3900000000000000F8010000000000000000F7' )")
	result.Check(testkit.Rows(`{"index_id":1,"index_vals":"RW01, 768221109, ","table_id":411}`))
	result = tk.MustQuery("select tidb_decode_key( '7480000000000000695F698000000000000001038000000000004E20' )")
	result.Check(testkit.Rows(`{"index_id":1,"index_vals":"20000","table_id":105}`))

	// Table keys
	result = tk.MustQuery("select tidb_decode_key( '7480000000000000FF4700000000000000F8' )")
	result.Check(testkit.Rows(`{"table_id":71}`))

	// Test invalid record/index key.
	result = tk.MustQuery("select tidb_decode_key( '7480000000000000FF2E5F728000000011FFE1A3000000000000' )")
	result.Check(testkit.Rows("7480000000000000FF2E5F728000000011FFE1A3000000000000"))
	warns := tk.Session().GetSessionVars().StmtCtx.GetWarnings()
	require.Len(t, warns, 1)
	require.Error(t, warns[0].Err, "invalid record/index key: 7480000000000000FF2E5F728000000011FFE1A3000000000000")

	// Test in real tables.
	tk.MustExec("use test;")
	tk.MustExec("drop table if exists t;")
	tk.MustExec("create table t (a varchar(255), b int, c datetime, primary key (a, b, c));")
	dom := domain.GetDomain(tk.Session())
	is := dom.InfoSchema()
	tbl, err := is.TableByName(model.NewCIStr("test"), model.NewCIStr("t"))
	require.NoError(t, err)
	getTime := func(year, month, day int, timeType byte) types.Time {
		ret := types.NewTime(types.FromDate(year, month, day, 0, 0, 0, 0), timeType, types.DefaultFsp)
		return ret
	}
	buildCommonKeyFromData := func(tableID int64, data []types.Datum) string {
		k, err := codec.EncodeKey(tk.Session().GetSessionVars().StmtCtx, nil, data...)
		require.NoError(t, err)
		h, err := kv.NewCommonHandle(k)
		require.NoError(t, err)
		k = tablecodec.EncodeRowKeyWithHandle(tableID, h)
		return hex.EncodeToString(codec.EncodeBytes(nil, k))
	}
	// split table t by ('bbbb', 10, '2020-01-01');
	data := []types.Datum{types.NewStringDatum("bbbb"), types.NewIntDatum(10), types.NewTimeDatum(getTime(2020, 1, 1, mysql.TypeDatetime))}
	hexKey := buildCommonKeyFromData(tbl.Meta().ID, data)
	sql := fmt.Sprintf("select tidb_decode_key( '%s' )", hexKey)
	rs := fmt.Sprintf(`{"handle":{"a":"bbbb","b":"10","c":"2020-01-01 00:00:00"},"table_id":%d}`, tbl.Meta().ID)
	tk.MustQuery(sql).Check(testkit.Rows(rs))

	// split table t by ('bbbb', 10, null);
	data = []types.Datum{types.NewStringDatum("bbbb"), types.NewIntDatum(10), types.NewDatum(nil)}
	hexKey = buildCommonKeyFromData(tbl.Meta().ID, data)
	sql = fmt.Sprintf("select tidb_decode_key( '%s' )", hexKey)
	tk.MustQuery(sql).Check(testkit.Rows(hexKey))

	tk.MustExec("drop table if exists t;")
	tk.MustExec("create table t (a varchar(255), b int, c datetime, index idx(a, b, c));")
	dom = domain.GetDomain(tk.Session())
	is = dom.InfoSchema()
	tbl, err = is.TableByName(model.NewCIStr("test"), model.NewCIStr("t"))
	require.NoError(t, err)
	buildIndexKeyFromData := func(tableID, indexID int64, data []types.Datum) string {
		k, err := codec.EncodeKey(tk.Session().GetSessionVars().StmtCtx, nil, data...)
		require.NoError(t, err)
		k = tablecodec.EncodeIndexSeekKey(tableID, indexID, k)
		return hex.EncodeToString(codec.EncodeBytes(nil, k))
	}
	// split table t index idx by ('aaaaa', 100, '2000-01-01');
	data = []types.Datum{types.NewStringDatum("aaaaa"), types.NewIntDatum(100), types.NewTimeDatum(getTime(2000, 1, 1, mysql.TypeDatetime))}
	hexKey = buildIndexKeyFromData(tbl.Meta().ID, tbl.Indices()[0].Meta().ID, data)
	sql = fmt.Sprintf("select tidb_decode_key( '%s' )", hexKey)
	result = tk.MustQuery(sql)
	rs = fmt.Sprintf(`{"index_id":1,"index_vals":{"a":"aaaaa","b":"100","c":"2000-01-01 00:00:00"},"table_id":%d}`, tbl.Meta().ID)
	result.Check(testkit.Rows(rs))
	// split table t index idx by (null, null, null);
	data = []types.Datum{types.NewDatum(nil), types.NewDatum(nil), types.NewDatum(nil)}
	hexKey = buildIndexKeyFromData(tbl.Meta().ID, tbl.Indices()[0].Meta().ID, data)
	sql = fmt.Sprintf("select tidb_decode_key( '%s' )", hexKey)
	result = tk.MustQuery(sql)
	rs = fmt.Sprintf(`{"index_id":1,"index_vals":{"a":null,"b":null,"c":null},"table_id":%d}`, tbl.Meta().ID)
	result.Check(testkit.Rows(rs))

	// https://github.com/pingcap/tidb/issues/27434.
	hexKey = "7480000000000000375F69800000000000000103800000000001D4C1023B6458"
	sql = fmt.Sprintf("select tidb_decode_key( '%s' )", hexKey)
	tk.MustQuery(sql).Check(testkit.Rows(hexKey))

	// Test the table with the nonclustered index.
	const rowID = 10
	tk.MustExec("drop table if exists t;")
	tk.MustExec("create table t (a int primary key nonclustered, b int, key bk (b));")
	dom = domain.GetDomain(tk.Session())
	is = dom.InfoSchema()
	tbl, err = is.TableByName(model.NewCIStr("test"), model.NewCIStr("t"))
	require.NoError(t, err)
	buildTableRowKey := func(tableID, rowID int64) string {
		return hex.EncodeToString(
			codec.EncodeBytes(
				nil,
				tablecodec.EncodeRowKeyWithHandle(tableID, kv.IntHandle(rowID)),
			))
	}
	hexKey = buildTableRowKey(tbl.Meta().ID, rowID)
	sql = fmt.Sprintf("select tidb_decode_key( '%s' )", hexKey)
	rs = fmt.Sprintf(`{"_tidb_rowid":%d,"table_id":"%d"}`, rowID, tbl.Meta().ID)
	tk.MustQuery(sql).Check(testkit.Rows(rs))

	// Test the table with the clustered index.
	tk.MustExec("drop table if exists t;")
	tk.MustExec("create table t (a int primary key clustered, b int, key bk (b));")
	dom = domain.GetDomain(tk.Session())
	is = dom.InfoSchema()
	tbl, err = is.TableByName(model.NewCIStr("test"), model.NewCIStr("t"))
	require.NoError(t, err)
	hexKey = buildTableRowKey(tbl.Meta().ID, rowID)
	sql = fmt.Sprintf("select tidb_decode_key( '%s' )", hexKey)
	rs = fmt.Sprintf(`{"%s":%d,"table_id":"%d"}`, tbl.Meta().GetPkName().String(), rowID, tbl.Meta().ID)
	tk.MustQuery(sql).Check(testkit.Rows(rs))
}

func TestTwoDecimalTruncate(t *testing.T) {
	store, clean := testkit.CreateMockStore(t)
	defer clean()

	tk := testkit.NewTestKit(t, store)

	tk.MustExec("use test")
	tk.MustExec("set sql_mode=''")
	tk.MustExec("drop table if exists t")
	tk.MustExec("create table t1(a decimal(10,5), b decimal(10,1))")
	tk.MustExec("insert into t1 values(123.12345, 123.12345)")
	tk.MustExec("update t1 set b = a")
	res := tk.MustQuery("select a, b from t1")
	res.Check(testkit.Rows("123.12345 123.1"))
	res = tk.MustQuery("select 2.00000000000000000000000000000001 * 1.000000000000000000000000000000000000000000002")
	res.Check(testkit.Rows("2.000000000000000000000000000000"))
}

func TestPrefixIndex(t *testing.T) {
	store, clean := testkit.CreateMockStore(t)
	defer clean()

	tk := testkit.NewTestKit(t, store)

	tk.MustExec("use test")
	tk.MustExec(`CREATE TABLE t1 (
  			name varchar(12) DEFAULT NULL,
  			KEY pname (name(12))
		) ENGINE=InnoDB DEFAULT CHARSET=utf8mb4 COLLATE=utf8mb4_unicode_ci`)

	tk.MustExec("insert into t1 values('借款策略集_网页');")
	res := tk.MustQuery("select * from t1 where name = '借款策略集_网页';")
	res.Check(testkit.Rows("借款策略集_网页"))

	tk.MustExec(`CREATE TABLE prefix (
		a int(11) NOT NULL,
		b varchar(55) DEFAULT NULL,
		c int(11) DEFAULT NULL,
		PRIMARY KEY (a),
		KEY prefix_index (b(2)),
		KEY prefix_complex (a,b(2))
	) ENGINE=InnoDB DEFAULT CHARSET=utf8 COLLATE=utf8_bin;`)

	tk.MustExec("INSERT INTO prefix VALUES(0, 'b', 2), (1, 'bbb', 3), (2, 'bbc', 4), (3, 'bbb', 5), (4, 'abc', 6), (5, 'abc', 7), (6, 'abc', 7), (7, 'ÿÿ', 8), (8, 'ÿÿ0', 9), (9, 'ÿÿÿ', 10);")
	res = tk.MustQuery("select c, b from prefix where b > 'ÿ' and b < 'ÿÿc'")
	res.Check(testkit.Rows("8 ÿÿ", "9 ÿÿ0"))

	res = tk.MustQuery("select a, b from prefix where b LIKE 'ÿÿ%'")
	res.Check(testkit.Rows("7 ÿÿ", "8 ÿÿ0", "9 ÿÿÿ"))
}

func TestDecimalMul(t *testing.T) {
	store, clean := testkit.CreateMockStore(t)
	defer clean()

	tk := testkit.NewTestKit(t, store)
	tk.MustExec("USE test")
	tk.MustExec("create table t(a decimal(38, 17));")
	tk.MustExec("insert into t select 0.5999991229316*0.918755041726043;")
	res := tk.MustQuery("select * from t;")
	res.Check(testkit.Rows("0.55125221922461136"))
}

func TestDecimalDiv(t *testing.T) {
	store, clean := testkit.CreateMockStore(t)
	defer clean()

	tk := testkit.NewTestKit(t, store)
	tk.MustQuery("select cast(1 as decimal(60,30)) / cast(1 as decimal(60,30)) / cast(1 as decimal(60, 30))").Check(testkit.Rows("1.000000000000000000000000000000"))
	tk.MustQuery("select cast(1 as decimal(60,30)) / cast(3 as decimal(60,30)) / cast(7 as decimal(60, 30))").Check(testkit.Rows("0.047619047619047619047619047619"))
	tk.MustQuery("select cast(1 as decimal(60,30)) / cast(3 as decimal(60,30)) / cast(7 as decimal(60, 30)) / cast(13 as decimal(60, 30))").Check(testkit.Rows("0.003663003663003663003663003663"))
}

func TestUnknowHintIgnore(t *testing.T) {
	store, clean := testkit.CreateMockStore(t)
	defer clean()

	tk := testkit.NewTestKit(t, store)
	tk.MustExec("USE test")
	tk.MustExec("create table t(a int)")
	tk.MustQuery("select /*+ unknown_hint(c1)*/ 1").Check(testkit.Rows("1"))
	tk.MustQuery("show warnings").Check(testkit.Rows("Warning 1064 Optimizer hint syntax error at line 1 column 23 near \"unknown_hint(c1)*/\" "))
	_, err := tk.Exec("select 1 from /*+ test1() */ t")
	require.NoError(t, err)
}

func TestValuesInNonInsertStmt(t *testing.T) {
	store, clean := testkit.CreateMockStore(t)
	defer clean()

	tk := testkit.NewTestKit(t, store)
	tk.MustExec(`use test;`)
	tk.MustExec(`drop table if exists t;`)
	tk.MustExec(`create table t(a bigint, b double, c decimal, d varchar(20), e datetime, f time, g json);`)
	tk.MustExec(`insert into t values(1, 1.1, 2.2, "abc", "2018-10-24", NOW(), "12");`)
	res := tk.MustQuery(`select values(a), values(b), values(c), values(d), values(e), values(f), values(g) from t;`)
	res.Check(testkit.Rows(`<nil> <nil> <nil> <nil> <nil> <nil> <nil>`))
}

func TestForeignKeyVar(t *testing.T) {
	store, clean := testkit.CreateMockStore(t)
	defer clean()

	tk := testkit.NewTestKit(t, store)

	tk.MustExec("SET FOREIGN_KEY_CHECKS=1")
	tk.MustQuery("SHOW WARNINGS").Check(testkit.Rows("Warning 8047 variable 'foreign_key_checks' does not yet support value: 1"))
}

func TestUserVarMockWindFunc(t *testing.T) {
	store, clean := testkit.CreateMockStore(t)
	defer clean()

	tk := testkit.NewTestKit(t, store)
	tk.MustExec(`use test;`)
	tk.MustExec(`drop table if exists t;`)
	tk.MustExec(`create table t (a int, b varchar (20), c varchar (20));`)
	tk.MustExec(`insert into t values
					(1,'key1-value1','insert_order1'),
    				(1,'key1-value2','insert_order2'),
    				(1,'key1-value3','insert_order3'),
    				(1,'key1-value4','insert_order4'),
    				(1,'key1-value5','insert_order5'),
    				(1,'key1-value6','insert_order6'),
    				(2,'key2-value1','insert_order1'),
    				(2,'key2-value2','insert_order2'),
    				(2,'key2-value3','insert_order3'),
    				(2,'key2-value4','insert_order4'),
    				(2,'key2-value5','insert_order5'),
    				(2,'key2-value6','insert_order6'),
    				(3,'key3-value1','insert_order1'),
    				(3,'key3-value2','insert_order2'),
    				(3,'key3-value3','insert_order3'),
    				(3,'key3-value4','insert_order4'),
    				(3,'key3-value5','insert_order5'),
    				(3,'key3-value6','insert_order6');
					`)
	tk.MustExec(`SET @LAST_VAL := NULL;`)
	tk.MustExec(`SET @ROW_NUM := 0;`)

	tk.MustQuery(`select * from (
					SELECT a,
    				       @ROW_NUM := IF(a = @LAST_VAL, @ROW_NUM + 1, 1) AS ROW_NUM,
    				       @LAST_VAL := a AS LAST_VAL,
    				       b,
    				       c
    				FROM (select * from t where a in (1, 2, 3) ORDER BY a, c) t1
				) t2
				where t2.ROW_NUM < 2;
				`).Check(testkit.Rows(
		`1 1 1 key1-value1 insert_order1`,
		`2 1 2 key2-value1 insert_order1`,
		`3 1 3 key3-value1 insert_order1`,
	))

	tk.MustQuery(`select * from (
					SELECT a,
    				       @ROW_NUM := IF(a = @LAST_VAL, @ROW_NUM + 1, 1) AS ROW_NUM,
    				       @LAST_VAL := a AS LAST_VAL,
    				       b,
    				       c
    				FROM (select * from t where a in (1, 2, 3) ORDER BY a, c) t1
				) t2;
				`).Check(testkit.Rows(
		`1 1 1 key1-value1 insert_order1`,
		`1 2 1 key1-value2 insert_order2`,
		`1 3 1 key1-value3 insert_order3`,
		`1 4 1 key1-value4 insert_order4`,
		`1 5 1 key1-value5 insert_order5`,
		`1 6 1 key1-value6 insert_order6`,
		`2 1 2 key2-value1 insert_order1`,
		`2 2 2 key2-value2 insert_order2`,
		`2 3 2 key2-value3 insert_order3`,
		`2 4 2 key2-value4 insert_order4`,
		`2 5 2 key2-value5 insert_order5`,
		`2 6 2 key2-value6 insert_order6`,
		`3 1 3 key3-value1 insert_order1`,
		`3 2 3 key3-value2 insert_order2`,
		`3 3 3 key3-value3 insert_order3`,
		`3 4 3 key3-value4 insert_order4`,
		`3 5 3 key3-value5 insert_order5`,
		`3 6 3 key3-value6 insert_order6`,
	))
}

func TestCastAsTime(t *testing.T) {
	store, clean := testkit.CreateMockStore(t)
	defer clean()

	tk := testkit.NewTestKit(t, store)
	tk.MustExec(`use test;`)
	tk.MustExec(`drop table if exists t;`)
	tk.MustExec(`create table t (col1 bigint, col2 double, col3 decimal, col4 varchar(20), col5 json);`)
	tk.MustExec(`insert into t values (1, 1, 1, "1", "1");`)
	tk.MustExec(`insert into t values (null, null, null, null, null);`)
	tk.MustQuery(`select cast(col1 as time), cast(col2 as time), cast(col3 as time), cast(col4 as time), cast(col5 as time) from t where col1 = 1;`).Check(testkit.Rows(
		`00:00:01 00:00:01 00:00:01 00:00:01 00:00:01`,
	))
	tk.MustQuery(`select cast(col1 as time), cast(col2 as time), cast(col3 as time), cast(col4 as time), cast(col5 as time) from t where col1 is null;`).Check(testkit.Rows(
		`<nil> <nil> <nil> <nil> <nil>`,
	))

	err := tk.ExecToErr(`select cast(col1 as time(31)) from t where col1 is null;`)
	require.Error(t, err, "[expression:1426]Too big precision 31 specified for column 'CAST'. Maximum is 6.")

	err = tk.ExecToErr(`select cast(col2 as time(31)) from t where col1 is null;`)
	require.Error(t, err, "[expression:1426]Too big precision 31 specified for column 'CAST'. Maximum is 6.")

	err = tk.ExecToErr(`select cast(col3 as time(31)) from t where col1 is null;`)
	require.Error(t, err, "[expression:1426]Too big precision 31 specified for column 'CAST'. Maximum is 6.")

	err = tk.ExecToErr(`select cast(col4 as time(31)) from t where col1 is null;`)
	require.Error(t, err, "[expression:1426]Too big precision 31 specified for column 'CAST'. Maximum is 6.")

	err = tk.ExecToErr(`select cast(col5 as time(31)) from t where col1 is null;`)
	require.Error(t, err, "[expression:1426]Too big precision 31 specified for column 'CAST'. Maximum is 6.")
}

func TestValuesFloat32(t *testing.T) {
	store, clean := testkit.CreateMockStore(t)
	defer clean()

	tk := testkit.NewTestKit(t, store)
	tk.MustExec("use test")
	tk.MustExec(`drop table if exists t;`)
	tk.MustExec(`create table t (i int key, j float);`)
	tk.MustExec(`insert into t values (1, 0.01);`)
	tk.MustQuery(`select * from t;`).Check(testkit.Rows(`1 0.01`))
	tk.MustExec(`insert into t values (1, 0.02) on duplicate key update j = values (j);`)
	tk.MustQuery(`select * from t;`).Check(testkit.Rows(`1 0.02`))
}

func TestFuncNameConst(t *testing.T) {
	store, clean := testkit.CreateMockStore(t)
	defer clean()

	tk := testkit.NewTestKit(t, store)

	tk.MustExec("USE test;")
	tk.MustExec("DROP TABLE IF EXISTS t;")
	tk.MustExec("CREATE TABLE t(a CHAR(20), b VARCHAR(20), c BIGINT);")
	tk.MustExec("INSERT INTO t (b, c) values('hello', 1);")

	r := tk.MustQuery("SELECT name_const('test_int', 1), name_const('test_float', 3.1415);")
	r.Check(testkit.Rows("1 3.1415"))
	r = tk.MustQuery("SELECT name_const('test_string', 'hello'), name_const('test_nil', null);")
	r.Check(testkit.Rows("hello <nil>"))
	r = tk.MustQuery("SELECT name_const('test_string', 1) + c FROM t;")
	r.Check(testkit.Rows("2"))
	r = tk.MustQuery("SELECT concat('hello', name_const('test_string', 'world')) FROM t;")
	r.Check(testkit.Rows("helloworld"))
	r = tk.MustQuery("SELECT NAME_CONST('come', -1);")
	r.Check(testkit.Rows("-1"))
	r = tk.MustQuery("SELECT NAME_CONST('come', -1.0);")
	r.Check(testkit.Rows("-1.0"))
	err := tk.ExecToErr(`select name_const(a,b) from t;`)
	require.Error(t, err, "[planner:1210]Incorrect arguments to NAME_CONST")
	err = tk.ExecToErr(`select name_const(a,"hello") from t;`)
	require.Error(t, err, "[planner:1210]Incorrect arguments to NAME_CONST")
	err = tk.ExecToErr(`select name_const("hello", b) from t;`)
	require.Error(t, err, "[planner:1210]Incorrect arguments to NAME_CONST")
	err = tk.ExecToErr(`select name_const("hello", 1+1) from t;`)
	require.Error(t, err, "[planner:1210]Incorrect arguments to NAME_CONST")
	err = tk.ExecToErr(`select name_const(concat('a', 'b'), 555) from t;`)
	require.Error(t, err, "[planner:1210]Incorrect arguments to NAME_CONST")
	err = tk.ExecToErr(`select name_const(555) from t;`)
	require.Error(t, err, "[expression:1582]Incorrect parameter count in the call to native function 'name_const'")

	var rs sqlexec.RecordSet
	rs, err = tk.Exec(`select name_const("hello", 1);`)
	require.NoError(t, err)
	require.Len(t, rs.Fields(), 1)
	require.Equal(t, "hello", rs.Fields()[0].Column.Name.L)
}

func TestValuesEnum(t *testing.T) {
	store, clean := testkit.CreateMockStore(t)
	defer clean()

	tk := testkit.NewTestKit(t, store)
	tk.MustExec("use test")
	tk.MustExec(`drop table if exists t;`)
	tk.MustExec(`create table t (a bigint primary key, b enum('a','b','c'));`)
	tk.MustExec(`insert into t values (1, "a");`)
	tk.MustQuery(`select * from t;`).Check(testkit.Rows(`1 a`))
	tk.MustExec(`insert into t values (1, "b") on duplicate key update b = values(b);`)
	tk.MustQuery(`select * from t;`).Check(testkit.Rows(`1 b`))
}

func TestIssue9325(t *testing.T) {
	store, clean := testkit.CreateMockStore(t)
	defer clean()

	tk := testkit.NewTestKit(t, store)
	tk.MustExec("use test")
	tk.MustExec("drop table if exists t")
	tk.MustExec("create table t(a timestamp) partition by range(unix_timestamp(a)) (partition p0 values less than(unix_timestamp('2019-02-16 14:20:00')), partition p1 values less than (maxvalue))")
	tk.MustExec("insert into t values('2019-02-16 14:19:59'), ('2019-02-16 14:20:01')")
	result := tk.MustQuery("select * from t where a between timestamp'2019-02-16 14:19:00' and timestamp'2019-02-16 14:21:00'")
	require.Len(t, result.Rows(), 2)

	tk.MustExec("drop table if exists t")
	tk.MustExec("create table t(a timestamp)")
	tk.MustExec("insert into t values('2019-02-16 14:19:59'), ('2019-02-16 14:20:01')")
	result = tk.MustQuery("select * from t where a < timestamp'2019-02-16 14:21:00'")
	result.Check(testkit.Rows("2019-02-16 14:19:59", "2019-02-16 14:20:01"))
}

func TestIssue9710(t *testing.T) {
	store, clean := testkit.CreateMockStore(t)
	defer clean()

	tk := testkit.NewTestKit(t, store)
	getSAndMS := func(str string) (int, int) {
		results := strings.Split(str, ":")
		SAndMS := strings.Split(results[len(results)-1], ".")
		var s, ms int
		s, _ = strconv.Atoi(SAndMS[0])
		if len(SAndMS) > 1 {
			ms, _ = strconv.Atoi(SAndMS[1])
		}
		return s, ms
	}

	for {
		rs := tk.MustQuery("select now(), now(6), unix_timestamp(), unix_timestamp(now())")
		s, ms := getSAndMS(rs.Rows()[0][1].(string))
		if ms < 500000 {
			time.Sleep(time.Second / 10)
			continue
		}

		s1, _ := getSAndMS(rs.Rows()[0][0].(string))
		require.Equal(t, s, s1) // now() will truncate the result instead of rounding it

		require.Equal(t, rs.Rows()[0][2], rs.Rows()[0][3]) // unix_timestamp() will truncate the result
		break
	}
}

// TestDecimalConvertToTime for issue #9770
func TestDecimalConvertToTime(t *testing.T) {
	store, clean := testkit.CreateMockStore(t)
	defer clean()

	tk := testkit.NewTestKit(t, store)

	tk.MustExec("use test")
	tk.MustExec("drop table if exists t")
	tk.MustExec("create table t(a datetime(6), b timestamp)")
	tk.MustExec("insert t values (20010101100000.123456, 20110707101112.123456)")
	tk.MustQuery("select * from t").Check(testkit.Rows("2001-01-01 10:00:00.123456 2011-07-07 10:11:12"))
}

func TestIssue9732(t *testing.T) {
	store, clean := testkit.CreateMockStore(t)
	defer clean()

	tk := testkit.NewTestKit(t, store)

	tk.MustQuery(`select monthname(str_to_date(null, '%m')), monthname(str_to_date(null, '%m')),
monthname(str_to_date(1, '%m')), monthname(str_to_date(0, '%m'));`).Check(testkit.Rows("<nil> <nil> <nil> <nil>"))

	nullCases := []struct {
		sql string
		ret string
	}{
		{"select str_to_date(1, '%m')", "0000-01-00"},
		{"select str_to_date(01, '%d')", "0000-00-01"},
		{"select str_to_date(2019, '%Y')", "2019-00-00"},
		{"select str_to_date('5,2019','%m,%Y')", "2019-05-00"},
		{"select str_to_date('01,2019','%d,%Y')", "2019-00-01"},
		{"select str_to_date('01,5','%d,%m')", "0000-05-01"},
	}

	for _, nullCase := range nullCases {
		tk.MustQuery(nullCase.sql).Check(testkit.Rows("<nil>"))
	}

	// remove NO_ZERO_DATE mode
	tk.MustExec("set sql_mode='ONLY_FULL_GROUP_BY,STRICT_TRANS_TABLES,NO_ZERO_IN_DATE,ERROR_FOR_DIVISION_BY_ZERO,NO_AUTO_CREATE_USER,NO_ENGINE_SUBSTITUTION'")

	for _, nullCase := range nullCases {
		tk.MustQuery(nullCase.sql).Check(testkit.Rows(nullCase.ret))
	}
}

func TestDaynameArithmetic(t *testing.T) {
	store, clean := testkit.CreateMockStore(t)
	defer clean()

	tk := testkit.NewTestKit(t, store)

	cases := []struct {
		sql    string
		result string
	}{
		{`select dayname("1962-03-01")+0;`, "3"},
		{`select dayname("1962-03-02")+0;`, "4"},
		{`select dayname("1962-03-03")+0;`, "5"},
		{`select dayname("1962-03-04")+0;`, "6"},
		{`select dayname("1962-03-05")+0;`, "0"},
		{`select dayname("1962-03-06")+0;`, "1"},
		{`select dayname("1962-03-07")+0;`, "2"},
		{`select dayname("1962-03-08")+0;`, "3"},
		{`select dayname("1962-03-01")+1;`, "4"},
		{`select dayname("1962-03-01")+2;`, "5"},
		{`select dayname("1962-03-01")+3;`, "6"},
		{`select dayname("1962-03-01")+4;`, "7"},
		{`select dayname("1962-03-01")+5;`, "8"},
		{`select dayname("1962-03-01")+6;`, "9"},
		{`select dayname("1962-03-01")+7;`, "10"},
		{`select dayname("1962-03-01")+2333;`, "2336"},
		{`select dayname("1962-03-01")+2.333;`, "5.333"},
		{`select dayname("1962-03-01")>2;`, "1"},
		{`select dayname("1962-03-01")<2;`, "0"},
		{`select dayname("1962-03-01")=3;`, "1"},
		{`select dayname("1962-03-01")!=3;`, "0"},
		{`select dayname("1962-03-01")<4;`, "1"},
		{`select dayname("1962-03-01")>4;`, "0"},
		{`select !dayname("1962-03-01");`, "0"},
		{`select dayname("1962-03-01")&1;`, "1"},
		{`select dayname("1962-03-01")&3;`, "3"},
		{`select dayname("1962-03-01")&7;`, "3"},
		{`select dayname("1962-03-01")|1;`, "3"},
		{`select dayname("1962-03-01")|3;`, "3"},
		{`select dayname("1962-03-01")|7;`, "7"},
		{`select dayname("1962-03-01")^1;`, "2"},
		{`select dayname("1962-03-01")^3;`, "0"},
		{`select dayname("1962-03-01")^7;`, "4"},
	}

	for _, c := range cases {
		tk.MustQuery(c.sql).Check(testkit.Rows(c.result))
	}
}

func TestIssue10156(t *testing.T) {
	store, clean := testkit.CreateMockStore(t)
	defer clean()

	tk := testkit.NewTestKit(t, store)

	tk.MustExec("use test")
	tk.MustExec("CREATE TABLE `t1` (`period_name` varchar(24) DEFAULT NULL ,`period_id` bigint(20) DEFAULT NULL ,`starttime` bigint(20) DEFAULT NULL)")
	tk.MustExec("CREATE TABLE `t2` (`bussid` bigint(20) DEFAULT NULL,`ct` bigint(20) DEFAULT NULL)")
	q := `
select
    a.period_name,
    b.date8
from
    (select * from t1) a
left join
    (select bussid,date(from_unixtime(ct)) date8 from t2) b
on
    a.period_id = b.bussid
where
    datediff(b.date8, date(from_unixtime(a.starttime))) >= 0`
	tk.MustQuery(q)
}

func TestIssue9727(t *testing.T) {
	store, clean := testkit.CreateMockStore(t)
	defer clean()

	tk := testkit.NewTestKit(t, store)

	cases := []struct {
		sql    string
		result string
	}{
		{`SELECT "1900-01-01 00:00:00" + INTERVAL "100000000:214748364700" MINUTE_SECOND;`, "8895-03-27 22:11:40"},
		{`SELECT "1900-01-01 00:00:00" + INTERVAL 1 << 37 SECOND;`, "6255-04-08 15:04:32"},
		{`SELECT "1900-01-01 00:00:00" + INTERVAL 1 << 31 MINUTE;`, "5983-01-24 02:08:00"},
		{`SELECT "1900-01-01 00:00:00" + INTERVAL 1 << 38 SECOND;`, "<nil>"},
		{`SELECT "1900-01-01 00:00:00" + INTERVAL 1 << 33 MINUTE;`, "<nil>"},
		{`SELECT "1900-01-01 00:00:00" + INTERVAL 1 << 30 HOUR;`, "<nil>"},
		{`SELECT "1900-01-01 00:00:00" + INTERVAL "1000000000:214748364700" MINUTE_SECOND;`, "<nil>"},
		{`SELECT 19000101000000 + INTERVAL "100000000:214748364700" MINUTE_SECOND;`, "8895-03-27 22:11:40"},
		{`SELECT 19000101000000 + INTERVAL 1 << 37 SECOND;`, "6255-04-08 15:04:32"},
		{`SELECT 19000101000000 + INTERVAL 1 << 31 MINUTE;`, "5983-01-24 02:08:00"},

		{`SELECT "8895-03-27 22:11:40" - INTERVAL "100000000:214748364700" MINUTE_SECOND;`, "1900-01-01 00:00:00"},
		{`SELECT "6255-04-08 15:04:32" - INTERVAL 1 << 37 SECOND;`, "1900-01-01 00:00:00"},
		{`SELECT "5983-01-24 02:08:00" - INTERVAL 1 << 31 MINUTE;`, "1900-01-01 00:00:00"},
		{`SELECT "9999-01-01 00:00:00" - INTERVAL 1 << 39 SECOND;`, "<nil>"},
		{`SELECT "9999-01-01 00:00:00" - INTERVAL 1 << 33 MINUTE;`, "<nil>"},
		{`SELECT "9999-01-01 00:00:00" - INTERVAL 1 << 30 HOUR;`, "<nil>"},
		{`SELECT "9999-01-01 00:00:00" - INTERVAL "10000000000:214748364700" MINUTE_SECOND;`, "<nil>"},
		{`SELECT 88950327221140 - INTERVAL "100000000:214748364700" MINUTE_SECOND ;`, "1900-01-01 00:00:00"},
		{`SELECT 62550408150432 - INTERVAL 1 << 37 SECOND;`, "1900-01-01 00:00:00"},
		{`SELECT 59830124020800 - INTERVAL 1 << 31 MINUTE;`, "1900-01-01 00:00:00"},

		{`SELECT 10000101000000 + INTERVAL "111111111111111111" MICROSECOND;`, `4520-12-21 05:31:51.111111`},
		{`SELECT 10000101000000 + INTERVAL "111111111111.111111" SECOND;`, `4520-12-21 05:31:51.111111`},
		{`SELECT 10000101000000 + INTERVAL "111111111111.111111111" SECOND;`, `4520-12-21 05:31:51.111111`},
		{`SELECT 10000101000000 + INTERVAL "111111111111.111" SECOND;`, `4520-12-21 05:31:51.111000`},
		{`SELECT 10000101000000 + INTERVAL "111111111111." SECOND;`, `4520-12-21 05:31:51`},
		{`SELECT 10000101000000 + INTERVAL "111111111111111111.5" MICROSECOND;`, `4520-12-21 05:31:51.111112`},
		{`SELECT 10000101000000 + INTERVAL "111111111111111112.5" MICROSECOND;`, `4520-12-21 05:31:51.111113`},
		{`SELECT 10000101000000 + INTERVAL "111111111111111111.500000" MICROSECOND;`, `4520-12-21 05:31:51.111112`},
		{`SELECT 10000101000000 + INTERVAL "111111111111111111.50000000" MICROSECOND;`, `4520-12-21 05:31:51.111112`},
		{`SELECT 10000101000000 + INTERVAL "111111111111111111.6" MICROSECOND;`, `4520-12-21 05:31:51.111112`},
		{`SELECT 10000101000000 + INTERVAL "111111111111111111.499999" MICROSECOND;`, `4520-12-21 05:31:51.111111`},
		{`SELECT 10000101000000 + INTERVAL "111111111111111111.499999999999" MICROSECOND;`, `4520-12-21 05:31:51.111111`},
	}

	for _, c := range cases {
		tk.MustQuery(c.sql).Check(testkit.Rows(c.result))
	}
}

func TestTimestampDatumEncode(t *testing.T) {
	store, clean := testkit.CreateMockStore(t)
	defer clean()

	tk := testkit.NewTestKit(t, store)
	tk.MustExec("use test")
	tk.MustExec(`drop table if exists t;`)
	tk.MustExec(`create table t (a bigint primary key, b timestamp)`)
	tk.MustExec(`insert into t values (1, "2019-04-29 11:56:12")`)
	tk.MustQuery(`explain format = 'brief' select * from t where b = (select max(b) from t)`).Check(testkit.Rows(
		"TableReader 10.00 root  data:Selection",
		"└─Selection 10.00 cop[tikv]  eq(test.t.b, 2019-04-29 11:56:12)",
		"  └─TableFullScan 10000.00 cop[tikv] table:t keep order:false, stats:pseudo",
	))
	tk.MustQuery(`select * from t where b = (select max(b) from t)`).Check(testkit.Rows(`1 2019-04-29 11:56:12`))
}

func TestDateTimeAddReal(t *testing.T) {
	store, clean := testkit.CreateMockStore(t)
	defer clean()

	tk := testkit.NewTestKit(t, store)

	cases := []struct {
		sql    string
		result string
	}{
		{`SELECT "1900-01-01 00:00:00" + INTERVAL 1.123456789e3 SECOND;`, "1900-01-01 00:18:43.456789"},
		{`SELECT 19000101000000 + INTERVAL 1.123456789e3 SECOND;`, "1900-01-01 00:18:43.456789"},
		{`select date("1900-01-01") + interval 1.123456789e3 second;`, "1900-01-01 00:18:43.456789"},
		{`SELECT "1900-01-01 00:18:43.456789" - INTERVAL 1.123456789e3 SECOND;`, "1900-01-01 00:00:00"},
		{`SELECT 19000101001843.456789 - INTERVAL 1.123456789e3 SECOND;`, "1900-01-01 00:00:00"},
		{`select date("1900-01-01") - interval 1.123456789e3 second;`, "1899-12-31 23:41:16.543211"},
		{`select 19000101000000 - interval 1.123456789e3 second;`, "1899-12-31 23:41:16.543211"},
	}

	for _, c := range cases {
		tk.MustQuery(c.sql).Check(testkit.Rows(c.result))
	}
}

func TestIssue10181(t *testing.T) {
	store, clean := testkit.CreateMockStore(t)
	defer clean()

	tk := testkit.NewTestKit(t, store)
	tk.MustExec("use test")
	tk.MustExec(`drop table if exists t;`)
	tk.MustExec(`create table t(a bigint unsigned primary key);`)
	tk.MustExec(`insert into t values(9223372036854775807), (18446744073709551615)`)
	tk.MustQuery(`select * from t where a > 9223372036854775807-0.5 order by a`).Check(testkit.Rows(`9223372036854775807`, `18446744073709551615`))
}

func TestExprPushdown(t *testing.T) {
	store, clean := testkit.CreateMockStore(t)
	defer clean()

	tk := testkit.NewTestKit(t, store)
	tk.MustExec("use test")
	tk.MustExec("drop table if exists t")
	tk.MustExec("create table t(id int, col1 varchar(10), col2 varchar(10), col3 int, col4 int, col5 int, index key1" +
		" (col1, col2, col3, col4), index key2 (col4, col3, col2, col1))")
	tk.MustExec("insert into t values(1,'211111','311',4,5,6),(2,'311111','411',5,6,7),(3,'411111','511',6,7,8)," +
		"(4,'511111','611',7,8,9),(5,'611111','711',8,9,10)")

	// case 1, index scan without double read, some filters can not be pushed to cop task
	rows := tk.MustQuery("explain format = 'brief' select col2, col1 from t use index(key1) where col2 like '5%' and from_base64(to_base64(substr(col1, 1, 1))) = '4'").Rows()
	require.Equal(t, "root", fmt.Sprintf("%v", rows[1][2]))
	require.Equal(t, "eq(from_base64(to_base64(substr(test.t.col1, 1, 1))), \"4\")", fmt.Sprintf("%v", rows[1][4]))
	require.Equal(t, "cop[tikv]", fmt.Sprintf("%v", rows[3][2]))
	require.Equal(t, "like(test.t.col2, \"5%\", 92)", fmt.Sprintf("%v", rows[3][4]))
	tk.MustQuery("select col2, col1 from t use index(key1) where col2 like '5%' and from_base64(to_base64(substr(col1, 1, 1))) = '4'").Check(testkit.Rows("511 411111"))
	tk.MustQuery("select count(col2) from t use index(key1) where col2 like '5%' and from_base64(to_base64(substr(col1, 1, 1))) = '4'").Check(testkit.Rows("1"))

	// case 2, index scan without double read, none of the filters can be pushed to cop task
	rows = tk.MustQuery("explain format = 'brief' select col1, col2 from t use index(key2) where from_base64(to_base64(substr(col2, 1, 1))) = '5' and from_base64(to_base64(substr(col1, 1, 1))) = '4'").Rows()
	require.Equal(t, "root", fmt.Sprintf("%v", rows[0][2]))
	require.Equal(t, "eq(from_base64(to_base64(substr(test.t.col1, 1, 1))), \"4\"), eq(from_base64(to_base64(substr(test.t.col2, 1, 1))), \"5\")", fmt.Sprintf("%v", rows[0][4]))
	tk.MustQuery("select col1, col2 from t use index(key2) where from_base64(to_base64(substr(col2, 1, 1))) = '5' and from_base64(to_base64(substr(col1, 1, 1))) = '4'").Check(testkit.Rows("411111 511"))
	tk.MustQuery("select count(col1) from t use index(key2) where from_base64(to_base64(substr(col2, 1, 1))) = '5' and from_base64(to_base64(substr(col1, 1, 1))) = '4'").Check(testkit.Rows("1"))

	// case 3, index scan with double read, some filters can not be pushed to cop task
	rows = tk.MustQuery("explain format = 'brief' select id from t use index(key1) where col2 like '5%' and from_base64(to_base64(substr(col1, 1, 1))) = '4'").Rows()
	require.Equal(t, "root", fmt.Sprintf("%v", rows[1][2]))
	require.Equal(t, "eq(from_base64(to_base64(substr(test.t.col1, 1, 1))), \"4\")", fmt.Sprintf("%v", rows[1][4]))
	require.Equal(t, "cop[tikv]", fmt.Sprintf("%v", rows[3][2]))
	require.Equal(t, "like(test.t.col2, \"5%\", 92)", fmt.Sprintf("%v", rows[3][4]))
	tk.MustQuery("select id from t use index(key1) where col2 like '5%' and from_base64(to_base64(substr(col1, 1, 1))) = '4'").Check(testkit.Rows("3"))
	tk.MustQuery("select count(id) from t use index(key1) where col2 like '5%' and from_base64(to_base64(substr(col1, 1, 1))) = '4'").Check(testkit.Rows("1"))

	// case 4, index scan with double read, none of the filters can be pushed to cop task
	rows = tk.MustQuery("explain format = 'brief' select id from t use index(key2) where from_base64(to_base64(substr(col2, 1, 1))) = '5' and from_base64(to_base64(substr(col1, 1, 1))) = '4'").Rows()
	require.Equal(t, "root", fmt.Sprintf("%v", rows[1][2]))
	require.Equal(t, "eq(from_base64(to_base64(substr(test.t.col1, 1, 1))), \"4\"), eq(from_base64(to_base64(substr(test.t.col2, 1, 1))), \"5\")", fmt.Sprintf("%v", rows[1][4]))
	tk.MustQuery("select id from t use index(key2) where from_base64(to_base64(substr(col2, 1, 1))) = '5' and from_base64(to_base64(substr(col1, 1, 1))) = '4'").Check(testkit.Rows("3"))
	tk.MustQuery("select count(id) from t use index(key2) where from_base64(to_base64(substr(col2, 1, 1))) = '5' and from_base64(to_base64(substr(col1, 1, 1))) = '4'").Check(testkit.Rows("1"))
}
func TestIssue16973(t *testing.T) {
	store, clean := testkit.CreateMockStore(t)
	defer clean()

	tk := testkit.NewTestKit(t, store)
	tk.MustExec("use test")
	tk.MustExec("drop table if exists t1")
	tk.Session().GetSessionVars().EnableClusteredIndex = variable.ClusteredIndexDefModeIntOnly
	tk.MustExec("create table t1(id varchar(36) not null primary key, org_id varchar(36) not null, " +
		"status tinyint default 1 not null, ns varchar(36) default '' not null);")
	tk.MustExec("create table t2(id varchar(36) not null primary key, order_id varchar(36) not null, " +
		"begin_time timestamp(3) default CURRENT_TIMESTAMP(3) not null);")
	tk.MustExec("create index idx_oid on t2(order_id);")
	tk.MustExec("insert into t1 value (1,1,1,'a');")
	tk.MustExec("insert into t1 value (2,1,2,'a');")
	tk.MustExec("insert into t1 value (3,1,3,'a');")
	tk.MustExec("insert into t2 value (1,2,date'2020-05-08');")

	rows := tk.MustQuery("explain format = 'brief' SELECT /*+ INL_MERGE_JOIN(t1,t2) */ COUNT(*) FROM  t1 LEFT JOIN t2 ON t1.id = t2.order_id WHERE t1.ns = 'a' AND t1.org_id IN (1) " +
		"AND t1.status IN (2,6,10) AND timestampdiff(month, t2.begin_time, date'2020-05-06') = 0;").Rows()
	require.Regexp(t, ".*IndexMergeJoin.*", fmt.Sprintf("%v", rows[1][0]))
	require.Equal(t, "table:t1", fmt.Sprintf("%v", rows[4][3]))
	require.Regexp(t, ".*Selection.*", fmt.Sprintf("%v", rows[5][0]))
	require.Equal(t, "table:t2", fmt.Sprintf("%v", rows[9][3]))
	tk.MustQuery("SELECT /*+ INL_MERGE_JOIN(t1,t2) */ COUNT(*) FROM  t1 LEFT JOIN t2 ON t1.id = t2.order_id WHERE t1.ns = 'a' AND t1.org_id IN (1) " +
		"AND t1.status IN (2,6,10) AND timestampdiff(month, t2.begin_time, date'2020-05-06') = 0;").Check(testkit.Rows("1"))
}

func TestExprPushdownBlacklist(t *testing.T) {
	store, clean := testkit.CreateMockStore(t)
	defer clean()

	tk := testkit.NewTestKit(t, store)
	tk.MustQuery(`select * from mysql.expr_pushdown_blacklist`).Check(testkit.Rows(
		"date_add tiflash DST(daylight saving time) does not take effect in TiFlash date_add"))

	tk.MustExec("use test")
	tk.MustExec("drop table if exists t")
	tk.MustExec("create table t(a int , b date)")

	// Create virtual tiflash replica info.
	dom := domain.GetDomain(tk.Session())
	is := dom.InfoSchema()
	db, exists := is.SchemaByName(model.NewCIStr("test"))
	require.True(t, exists)
	for _, tblInfo := range db.Tables {
		if tblInfo.Name.L == "t" {
			tblInfo.TiFlashReplica = &model.TiFlashReplicaInfo{
				Count:     1,
				Available: true,
			}
		}
	}

	tk.MustExec("insert into mysql.expr_pushdown_blacklist " +
		"values('<', 'tikv,tiflash,tidb', 'for test'),('cast', 'tiflash', 'for test'),('date_format', 'tikv', 'for test')")
	tk.MustExec("admin reload expr_pushdown_blacklist")

	tk.MustExec("set @@session.tidb_isolation_read_engines = 'tiflash'")

	// < not pushed, cast only pushed to TiKV, date_format only pushed to TiFlash,
	// > pushed to both TiKV and TiFlash
	rows := tk.MustQuery("explain format = 'brief' select * from test.t where b > date'1988-01-01' and b < date'1994-01-01' " +
		"and cast(a as decimal(10,2)) > 10.10 and date_format(b,'%m') = '11'").Rows()
	require.Equal(t, "gt(cast(test.t.a, decimal(10,2) BINARY), 10.10), lt(test.t.b, 1994-01-01)", fmt.Sprintf("%v", rows[0][4]))
	require.Equal(t, "eq(date_format(test.t.b, \"%m\"), \"11\"), gt(test.t.b, 1988-01-01)", fmt.Sprintf("%v", rows[2][4]))

	tk.MustExec("set @@session.tidb_isolation_read_engines = 'tikv'")
	rows = tk.MustQuery("explain format = 'brief' select * from test.t where b > date'1988-01-01' and b < date'1994-01-01' " +
		"and cast(a as decimal(10,2)) > 10.10 and date_format(b,'%m') = '11'").Rows()
	require.Equal(t, "eq(date_format(test.t.b, \"%m\"), \"11\"), lt(test.t.b, 1994-01-01)", fmt.Sprintf("%v", rows[0][4]))
	require.Equal(t, "gt(cast(test.t.a, decimal(10,2) BINARY), 10.10), gt(test.t.b, 1988-01-01)", fmt.Sprintf("%v", rows[2][4]))

	tk.MustExec("delete from mysql.expr_pushdown_blacklist where name = '<' and store_type = 'tikv,tiflash,tidb' and reason = 'for test'")
	tk.MustExec("delete from mysql.expr_pushdown_blacklist where name = 'date_format' and store_type = 'tikv' and reason = 'for test'")
	tk.MustExec("admin reload expr_pushdown_blacklist")
}

func TestOptRuleBlacklist(t *testing.T) {
	store, clean := testkit.CreateMockStore(t)
	defer clean()

	tk := testkit.NewTestKit(t, store)
	tk.MustQuery(`select * from mysql.opt_rule_blacklist`).Check(testkit.Rows())
}

func TestIssue10804(t *testing.T) {
	store, clean := testkit.CreateMockStore(t)
	defer clean()

	tk := testkit.NewTestKit(t, store)
	tk.MustQuery(`SELECT @@information_schema_stats_expiry`).Check(testkit.Rows(`86400`))
	tk.MustExec("/*!80000 SET SESSION information_schema_stats_expiry=0 */")
	tk.MustQuery(`SELECT @@information_schema_stats_expiry`).Check(testkit.Rows(`0`))
	tk.MustQuery(`SELECT @@GLOBAL.information_schema_stats_expiry`).Check(testkit.Rows(`86400`))
	tk.MustExec("/*!80000 SET GLOBAL information_schema_stats_expiry=0 */")
	tk.MustQuery(`SELECT @@GLOBAL.information_schema_stats_expiry`).Check(testkit.Rows(`0`))
}

func TestInvalidEndingStatement(t *testing.T) {
	store, clean := testkit.CreateMockStore(t)
	defer clean()

	tk := testkit.NewTestKit(t, store)
	tk.MustExec("use test")
	parseErrMsg := "[parser:1064]"
	errMsgLen := len(parseErrMsg)

	assertParseErr := func(sql string) {
		_, err := tk.Exec(sql)
		require.Error(t, err)
		require.Equal(t, err.Error()[:errMsgLen], parseErrMsg)
	}

	assertParseErr("drop table if exists t'xyz")
	assertParseErr("drop table if exists t'")
	assertParseErr("drop table if exists t`")
	assertParseErr(`drop table if exists t'`)
	assertParseErr(`drop table if exists t"`)
}

func TestIssue15613(t *testing.T) {
	store, clean := testkit.CreateMockStore(t)
	defer clean()

	tk := testkit.NewTestKit(t, store)
	tk.MustQuery("select sec_to_time(1e-4)").Check(testkit.Rows("00:00:00.000100"))
	tk.MustQuery("select sec_to_time(1e-5)").Check(testkit.Rows("00:00:00.000010"))
	tk.MustQuery("select sec_to_time(1e-6)").Check(testkit.Rows("00:00:00.000001"))
	tk.MustQuery("select sec_to_time(1e-7)").Check(testkit.Rows("00:00:00.000000"))
}

func TestIssue10675(t *testing.T) {
	store, clean := testkit.CreateMockStore(t)
	defer clean()

	tk := testkit.NewTestKit(t, store)
	tk.MustExec("use test")
	tk.MustExec(`drop table if exists t;`)
	tk.MustExec(`create table t(a int);`)
	tk.MustExec(`insert into t values(1);`)
	tk.MustQuery(`select * from t where a < -184467440737095516167.1;`).Check(testkit.Rows())
	tk.MustQuery(`select * from t where a > -184467440737095516167.1;`).Check(
		testkit.Rows("1"))
	tk.MustQuery(`select * from t where a < 184467440737095516167.1;`).Check(
		testkit.Rows("1"))
	tk.MustQuery(`select * from t where a > 184467440737095516167.1;`).Check(testkit.Rows())

	// issue 11647
	tk.MustExec(`drop table if exists t;`)
	tk.MustExec(`create table t(b bit(1));`)
	tk.MustExec(`insert into t values(b'1');`)
	tk.MustQuery(`select count(*) from t where b = 1;`).Check(testkit.Rows("1"))
	tk.MustQuery(`select count(*) from t where b = '1';`).Check(testkit.Rows("1"))
	tk.MustQuery(`select count(*) from t where b = b'1';`).Check(testkit.Rows("1"))

	tk.MustExec(`drop table if exists t;`)
	tk.MustExec(`create table t(b bit(63));`)
	// Not 64, because the behavior of mysql is amazing. I have no idea to fix it.
	tk.MustExec(`insert into t values(b'111111111111111111111111111111111111111111111111111111111111111');`)
	tk.MustQuery(`select count(*) from t where b = 9223372036854775807;`).Check(testkit.Rows("1"))
	tk.MustQuery(`select count(*) from t where b = '9223372036854775807';`).Check(testkit.Rows("1"))
	tk.MustQuery(`select count(*) from t where b = b'111111111111111111111111111111111111111111111111111111111111111';`).Check(testkit.Rows("1"))
}

func TestDatetimeMicrosecond(t *testing.T) {
	store, clean := testkit.CreateMockStore(t)
	defer clean()

	tk := testkit.NewTestKit(t, store)
	// For int
	tk.MustQuery(`select DATE_ADD('2007-03-28 22:08:28',INTERVAL -2 SECOND_MICROSECOND);`).Check(
		testkit.Rows("2007-03-28 22:08:27.800000"))
	tk.MustQuery(`select DATE_ADD('2007-03-28 22:08:28',INTERVAL -2 MINUTE_MICROSECOND);`).Check(
		testkit.Rows("2007-03-28 22:08:27.800000"))
	tk.MustQuery(`select DATE_ADD('2007-03-28 22:08:28',INTERVAL -2 HOUR_MICROSECOND);`).Check(
		testkit.Rows("2007-03-28 22:08:27.800000"))
	tk.MustQuery(`select DATE_ADD('2007-03-28 22:08:28',INTERVAL -2 DAY_MICROSECOND);`).Check(
		testkit.Rows("2007-03-28 22:08:27.800000"))

	// For Decimal
	tk.MustQuery(`select DATE_ADD('2007-03-28 22:08:28',INTERVAL 2.2 HOUR_MINUTE);`).Check(
		testkit.Rows("2007-03-29 00:10:28"))
	tk.MustQuery(`select DATE_ADD('2007-03-28 22:08:28',INTERVAL 2.2 MINUTE_SECOND);`).Check(
		testkit.Rows("2007-03-28 22:10:30"))
	tk.MustQuery(`select DATE_ADD('2007-03-28 22:08:28',INTERVAL 2.2 YEAR_MONTH);`).Check(
		testkit.Rows("2009-05-28 22:08:28"))
	tk.MustQuery(`select DATE_ADD('2007-03-28 22:08:28',INTERVAL 2.2 DAY_HOUR);`).Check(
		testkit.Rows("2007-03-31 00:08:28"))
	tk.MustQuery(`select DATE_ADD('2007-03-28 22:08:28',INTERVAL 2.2 DAY_MINUTE);`).Check(
		testkit.Rows("2007-03-29 00:10:28"))
	tk.MustQuery(`select DATE_ADD('2007-03-28 22:08:28',INTERVAL 2.2 DAY_SECOND);`).Check(
		testkit.Rows("2007-03-28 22:10:30"))
	tk.MustQuery(`select DATE_ADD('2007-03-28 22:08:28',INTERVAL 2.2 HOUR_SECOND);`).Check(
		testkit.Rows("2007-03-28 22:10:30"))
	tk.MustQuery(`select DATE_ADD('2007-03-28 22:08:28',INTERVAL 2.2 SECOND);`).Check(
		testkit.Rows("2007-03-28 22:08:30.200000"))
	tk.MustQuery(`select DATE_ADD('2007-03-28 22:08:28',INTERVAL 2.2 YEAR);`).Check(
		testkit.Rows("2009-03-28 22:08:28"))
	tk.MustQuery(`select DATE_ADD('2007-03-28 22:08:28',INTERVAL 2.2 QUARTER);`).Check(
		testkit.Rows("2007-09-28 22:08:28"))
	tk.MustQuery(`select DATE_ADD('2007-03-28 22:08:28',INTERVAL 2.2 MONTH);`).Check(
		testkit.Rows("2007-05-28 22:08:28"))
	tk.MustQuery(`select DATE_ADD('2007-03-28 22:08:28',INTERVAL 2.2 WEEK);`).Check(
		testkit.Rows("2007-04-11 22:08:28"))
	tk.MustQuery(`select DATE_ADD('2007-03-28 22:08:28',INTERVAL 2.2 DAY);`).Check(
		testkit.Rows("2007-03-30 22:08:28"))
	tk.MustQuery(`select DATE_ADD('2007-03-28 22:08:28',INTERVAL 2.2 HOUR);`).Check(
		testkit.Rows("2007-03-29 00:08:28"))
	tk.MustQuery(`select DATE_ADD('2007-03-28 22:08:28',INTERVAL 2.2 MINUTE);`).Check(
		testkit.Rows("2007-03-28 22:10:28"))
	tk.MustQuery(`select DATE_ADD('2007-03-28 22:08:28',INTERVAL 2.2 MICROSECOND);`).Check(
		testkit.Rows("2007-03-28 22:08:28.000002"))
	tk.MustQuery(`select DATE_ADD('2007-03-28 22:08:28',INTERVAL -2.2 HOUR_MINUTE);`).Check(
		testkit.Rows("2007-03-28 20:06:28"))
	tk.MustQuery(`select DATE_ADD('2007-03-28 22:08:28',INTERVAL -2.2 MINUTE_SECOND);`).Check(
		testkit.Rows("2007-03-28 22:06:26"))
	tk.MustQuery(`select DATE_ADD('2007-03-28 22:08:28',INTERVAL -2.2 YEAR_MONTH);`).Check(
		testkit.Rows("2005-01-28 22:08:28"))
	tk.MustQuery(`select DATE_ADD('2007-03-28 22:08:28',INTERVAL -2.2 DAY_HOUR);`).Check(
		testkit.Rows("2007-03-26 20:08:28"))
	tk.MustQuery(`select DATE_ADD('2007-03-28 22:08:28',INTERVAL -2.2 DAY_MINUTE);`).Check(
		testkit.Rows("2007-03-28 20:06:28"))
	tk.MustQuery(`select DATE_ADD('2007-03-28 22:08:28',INTERVAL -2.2 DAY_SECOND);`).Check(
		testkit.Rows("2007-03-28 22:06:26"))
	tk.MustQuery(`select DATE_ADD('2007-03-28 22:08:28',INTERVAL -2.2 HOUR_SECOND);`).Check(
		testkit.Rows("2007-03-28 22:06:26"))
	//	tk.MustQuery(`select DATE_ADD('2007-03-28 22:08:28',INTERVAL -2.2 SECOND);`).Check(
	//		testkit.Rows("2007-03-28 22:08:25.800000"))
	tk.MustQuery(`select DATE_ADD('2007-03-28 22:08:28',INTERVAL -2.2 YEAR);`).Check(
		testkit.Rows("2005-03-28 22:08:28"))
	tk.MustQuery(`select DATE_ADD('2007-03-28 22:08:28',INTERVAL -2.2 QUARTER);`).Check(
		testkit.Rows("2006-09-28 22:08:28"))
	tk.MustQuery(`select DATE_ADD('2007-03-28 22:08:28',INTERVAL -2.2 MONTH);`).Check(
		testkit.Rows("2007-01-28 22:08:28"))
	tk.MustQuery(`select DATE_ADD('2007-03-28 22:08:28',INTERVAL -2.2 WEEK);`).Check(
		testkit.Rows("2007-03-14 22:08:28"))
	tk.MustQuery(`select DATE_ADD('2007-03-28 22:08:28',INTERVAL -2.2 DAY);`).Check(
		testkit.Rows("2007-03-26 22:08:28"))
	tk.MustQuery(`select DATE_ADD('2007-03-28 22:08:28',INTERVAL -2.2 HOUR);`).Check(
		testkit.Rows("2007-03-28 20:08:28"))
	tk.MustQuery(`select DATE_ADD('2007-03-28 22:08:28',INTERVAL -2.2 MINUTE);`).Check(
		testkit.Rows("2007-03-28 22:06:28"))
	tk.MustQuery(`select DATE_ADD('2007-03-28 22:08:28',INTERVAL -2.2 MICROSECOND);`).Check(
		testkit.Rows("2007-03-28 22:08:27.999998"))
	tk.MustQuery(`select DATE_ADD('2007-03-28 22:08:28',INTERVAL "-2.2" HOUR_MINUTE);`).Check(
		testkit.Rows("2007-03-28 20:06:28"))
	tk.MustQuery(`select DATE_ADD('2007-03-28 22:08:28',INTERVAL "-2.2" MINUTE_SECOND);`).Check(
		testkit.Rows("2007-03-28 22:06:26"))
	tk.MustQuery(`select DATE_ADD('2007-03-28 22:08:28',INTERVAL "-2.2" YEAR_MONTH);`).Check(
		testkit.Rows("2005-01-28 22:08:28"))
	tk.MustQuery(`select DATE_ADD('2007-03-28 22:08:28',INTERVAL "-2.2" DAY_HOUR);`).Check(
		testkit.Rows("2007-03-26 20:08:28"))
	tk.MustQuery(`select DATE_ADD('2007-03-28 22:08:28',INTERVAL "-2.2" DAY_MINUTE);`).Check(
		testkit.Rows("2007-03-28 20:06:28"))
	tk.MustQuery(`select DATE_ADD('2007-03-28 22:08:28',INTERVAL "-2.2" DAY_SECOND);`).Check(
		testkit.Rows("2007-03-28 22:06:26"))
	tk.MustQuery(`select DATE_ADD('2007-03-28 22:08:28',INTERVAL "-2.2" HOUR_SECOND);`).Check(
		testkit.Rows("2007-03-28 22:06:26"))
	tk.MustQuery(`select DATE_ADD('2007-03-28 22:08:28',INTERVAL "-2.2" SECOND);`).Check(
		testkit.Rows("2007-03-28 22:08:25.800000"))
	tk.MustQuery(`select DATE_ADD('2007-03-28 22:08:28',INTERVAL "-2.2" YEAR);`).Check(
		testkit.Rows("2005-03-28 22:08:28"))
	tk.MustQuery(`select DATE_ADD('2007-03-28 22:08:28',INTERVAL "-2.2" QUARTER);`).Check(
		testkit.Rows("2006-09-28 22:08:28"))
	tk.MustQuery(`select DATE_ADD('2007-03-28 22:08:28',INTERVAL "-2.2" MONTH);`).Check(
		testkit.Rows("2007-01-28 22:08:28"))
	tk.MustQuery(`select DATE_ADD('2007-03-28 22:08:28',INTERVAL "-2.2" WEEK);`).Check(
		testkit.Rows("2007-03-14 22:08:28"))
	tk.MustQuery(`select DATE_ADD('2007-03-28 22:08:28',INTERVAL "-2.2" DAY);`).Check(
		testkit.Rows("2007-03-26 22:08:28"))
	tk.MustQuery(`select DATE_ADD('2007-03-28 22:08:28',INTERVAL "-2.2" HOUR);`).Check(
		testkit.Rows("2007-03-28 20:08:28"))
	tk.MustQuery(`select DATE_ADD('2007-03-28 22:08:28',INTERVAL "-2.2" MINUTE);`).Check(
		testkit.Rows("2007-03-28 22:06:28"))
	tk.MustQuery(`select DATE_ADD('2007-03-28 22:08:28',INTERVAL "-2.2" MICROSECOND);`).Check(
		testkit.Rows("2007-03-28 22:08:27.999998"))
	tk.MustQuery(`select DATE_ADD('2007-03-28 22:08:28',INTERVAL "-2.-2" HOUR_MINUTE);`).Check(
		testkit.Rows("2007-03-28 20:06:28"))
	tk.MustQuery(`select DATE_ADD('2007-03-28 22:08:28',INTERVAL "-2.-2" MINUTE_SECOND);`).Check(
		testkit.Rows("2007-03-28 22:06:26"))
	tk.MustQuery(`select DATE_ADD('2007-03-28 22:08:28',INTERVAL "-2.-2" YEAR_MONTH);`).Check(
		testkit.Rows("2005-01-28 22:08:28"))
	tk.MustQuery(`select DATE_ADD('2007-03-28 22:08:28',INTERVAL "-2.-2" DAY_HOUR);`).Check(
		testkit.Rows("2007-03-26 20:08:28"))
	tk.MustQuery(`select DATE_ADD('2007-03-28 22:08:28',INTERVAL "-2.-2" DAY_MINUTE);`).Check(
		testkit.Rows("2007-03-28 20:06:28"))
	tk.MustQuery(`select DATE_ADD('2007-03-28 22:08:28',INTERVAL "-2.-2" DAY_SECOND);`).Check(
		testkit.Rows("2007-03-28 22:06:26"))
	tk.MustQuery(`select DATE_ADD('2007-03-28 22:08:28',INTERVAL "-2.-2" HOUR_SECOND);`).Check(
		testkit.Rows("2007-03-28 22:06:26"))
	tk.MustQuery(`select DATE_ADD('2007-03-28 22:08:28',INTERVAL "-2.-2" SECOND);`).Check(
		testkit.Rows("2007-03-28 22:08:26"))
	tk.MustQuery(`select DATE_ADD('2007-03-28 22:08:28',INTERVAL "-2.+2" SECOND);`).Check(
		testkit.Rows("2007-03-28 22:08:26"))
	tk.MustQuery(`select DATE_ADD('2007-03-28 22:08:28',INTERVAL "-2.*2" SECOND);`).Check(
		testkit.Rows("2007-03-28 22:08:26"))
	tk.MustQuery(`select DATE_ADD('2007-03-28 22:08:28',INTERVAL "-2./2" SECOND);`).Check(
		testkit.Rows("2007-03-28 22:08:26"))
	tk.MustQuery(`select DATE_ADD('2007-03-28 22:08:28',INTERVAL "-2.a2" SECOND);`).Check(
		testkit.Rows("2007-03-28 22:08:26"))
	tk.MustQuery(`select DATE_ADD('2007-03-28 22:08:28',INTERVAL "-2.-2" YEAR);`).Check(
		testkit.Rows("2005-03-28 22:08:28"))
	tk.MustQuery(`select DATE_ADD('2007-03-28 22:08:28',INTERVAL "-2.-2" QUARTER);`).Check(
		testkit.Rows("2006-09-28 22:08:28"))
	tk.MustQuery(`select DATE_ADD('2007-03-28 22:08:28',INTERVAL "-2.-2" MONTH);`).Check(
		testkit.Rows("2007-01-28 22:08:28"))
	tk.MustQuery(`select DATE_ADD('2007-03-28 22:08:28',INTERVAL "-2.-2" WEEK);`).Check(
		testkit.Rows("2007-03-14 22:08:28"))
	tk.MustQuery(`select DATE_ADD('2007-03-28 22:08:28',INTERVAL "-2.-2" DAY);`).Check(
		testkit.Rows("2007-03-26 22:08:28"))
	tk.MustQuery(`select DATE_ADD('2007-03-28 22:08:28',INTERVAL "-2.-2" HOUR);`).Check(
		testkit.Rows("2007-03-28 20:08:28"))
	tk.MustQuery(`select DATE_ADD('2007-03-28 22:08:28',INTERVAL "-2.-2" MINUTE);`).Check(
		testkit.Rows("2007-03-28 22:06:28"))
	tk.MustQuery(`select DATE_ADD('2007-03-28 22:08:28',INTERVAL "-2.-2" MICROSECOND);`).Check(
		testkit.Rows("2007-03-28 22:08:27.999998"))
}

func TestFuncCaseWithLeftJoin(t *testing.T) {
	store, clean := testkit.CreateMockStore(t)
	defer clean()

	tk := testkit.NewTestKit(t, store)
	tk.MustExec("use test")

	tk.MustExec("create table kankan1(id int, name text)")
	tk.MustExec("insert into kankan1 values(1, 'a')")
	tk.MustExec("insert into kankan1 values(2, 'a')")

	tk.MustExec("create table kankan2(id int, h1 text)")
	tk.MustExec("insert into kankan2 values(2, 'z')")

	tk.MustQuery("select t1.id from kankan1 t1 left join kankan2 t2 on t1.id = t2.id where (case  when t1.name='b' then 'case2' when t1.name='a' then 'case1' else NULL end) = 'case1' order by t1.id").Check(testkit.Rows("1", "2"))
}

func TestIssue11594(t *testing.T) {
	store, clean := testkit.CreateMockStore(t)
	defer clean()

	tk := testkit.NewTestKit(t, store)
	tk.MustExec("use test")
	tk.MustExec(`drop table if exists t1;`)
	tk.MustExec("CREATE TABLE t1 (v bigint(20) UNSIGNED NOT NULL);")
	tk.MustExec("INSERT INTO t1 VALUES (1), (2);")
	tk.MustQuery("SELECT SUM(IF(v > 1, v, -v)) FROM t1;").Check(testkit.Rows("1"))
	tk.MustQuery("SELECT sum(IFNULL(cast(null+rand() as unsigned), -v)) FROM t1;").Check(testkit.Rows("-3"))
	tk.MustQuery("SELECT sum(COALESCE(cast(null+rand() as unsigned), -v)) FROM t1;").Check(testkit.Rows("-3"))
	tk.MustQuery("SELECT sum(COALESCE(cast(null+rand() as unsigned), v)) FROM t1;").Check(testkit.Rows("3"))
}

func TestDefEnableVectorizedEvaluation(t *testing.T) {
	store, clean := testkit.CreateMockStore(t)
	defer clean()

	tk := testkit.NewTestKit(t, store)
	tk.MustExec("use mysql")
	tk.MustQuery(`select @@tidb_enable_vectorized_expression`).Check(testkit.Rows("1"))
}

func TestIssue11309And11319(t *testing.T) {
	store, clean := testkit.CreateMockStore(t)
	defer clean()

	tk := testkit.NewTestKit(t, store)
	tk.MustExec("use test")
	tk.MustExec(`drop table if exists t;`)
	tk.MustExec(`CREATE TABLE t (a decimal(6,3),b double(6,3),c float(6,3));`)
	tk.MustExec(`INSERT INTO t VALUES (1.100,1.100,1.100);`)
	tk.MustQuery(`SELECT DATE_ADD('2003-11-18 07:25:13',INTERVAL a MINUTE_SECOND) FROM t`).Check(testkit.Rows(`2003-11-18 07:27:53`))
	tk.MustQuery(`SELECT DATE_ADD('2003-11-18 07:25:13',INTERVAL b MINUTE_SECOND) FROM t`).Check(testkit.Rows(`2003-11-18 07:27:53`))
	tk.MustQuery(`SELECT DATE_ADD('2003-11-18 07:25:13',INTERVAL c MINUTE_SECOND) FROM t`).Check(testkit.Rows(`2003-11-18 07:27:53`))
	tk.MustExec(`drop table if exists t;`)
	tk.MustExec(`CREATE TABLE t (a decimal(11,7),b double(11,7),c float(11,7));`)
	tk.MustExec(`INSERT INTO t VALUES (123.9999999,123.9999999,123.9999999),(-123.9999999,-123.9999999,-123.9999999);`)
	tk.MustQuery(`SELECT DATE_ADD('2003-11-18 07:25:13',INTERVAL a MINUTE_SECOND) FROM t`).Check(testkit.Rows(`2004-03-13 03:14:52`, `2003-07-25 11:35:34`))
	tk.MustQuery(`SELECT DATE_ADD('2003-11-18 07:25:13',INTERVAL b MINUTE_SECOND) FROM t`).Check(testkit.Rows(`2004-03-13 03:14:52`, `2003-07-25 11:35:34`))
	tk.MustQuery(`SELECT DATE_ADD('2003-11-18 07:25:13',INTERVAL c MINUTE_SECOND) FROM t`).Check(testkit.Rows(`2003-11-18 09:29:13`, `2003-11-18 05:21:13`))
	tk.MustExec(`drop table if exists t;`)

	// for https://github.com/pingcap/tidb/issues/11319
	tk.MustQuery(`SELECT DATE_ADD('2007-03-28 22:08:28',INTERVAL -2.2 MINUTE_MICROSECOND)`).Check(testkit.Rows("2007-03-28 22:08:25.800000"))
	tk.MustQuery(`SELECT DATE_ADD('2007-03-28 22:08:28',INTERVAL -2.2 SECOND_MICROSECOND)`).Check(testkit.Rows("2007-03-28 22:08:25.800000"))
	tk.MustQuery(`SELECT DATE_ADD('2007-03-28 22:08:28',INTERVAL -2.2 HOUR_MICROSECOND)`).Check(testkit.Rows("2007-03-28 22:08:25.800000"))
	tk.MustQuery(`SELECT DATE_ADD('2007-03-28 22:08:28',INTERVAL -2.2 DAY_MICROSECOND)`).Check(testkit.Rows("2007-03-28 22:08:25.800000"))
	tk.MustQuery(`SELECT DATE_ADD('2007-03-28 22:08:28',INTERVAL -2.2 SECOND)`).Check(testkit.Rows("2007-03-28 22:08:25.800000"))
	tk.MustQuery(`SELECT DATE_ADD('2007-03-28 22:08:28',INTERVAL -2.2 HOUR_SECOND)`).Check(testkit.Rows("2007-03-28 22:06:26"))
	tk.MustQuery(`SELECT DATE_ADD('2007-03-28 22:08:28',INTERVAL -2.2 DAY_SECOND)`).Check(testkit.Rows("2007-03-28 22:06:26"))
	tk.MustQuery(`SELECT DATE_ADD('2007-03-28 22:08:28',INTERVAL -2.2 MINUTE_SECOND)`).Check(testkit.Rows("2007-03-28 22:06:26"))
	tk.MustQuery(`SELECT DATE_ADD('2007-03-28 22:08:28',INTERVAL -2.2 MINUTE)`).Check(testkit.Rows("2007-03-28 22:06:28"))
	tk.MustQuery(`SELECT DATE_ADD('2007-03-28 22:08:28',INTERVAL -2.2 DAY_MINUTE)`).Check(testkit.Rows("2007-03-28 20:06:28"))
	tk.MustQuery(`SELECT DATE_ADD('2007-03-28 22:08:28',INTERVAL -2.2 HOUR_MINUTE)`).Check(testkit.Rows("2007-03-28 20:06:28"))
	tk.MustQuery(`SELECT DATE_ADD('2007-03-28 22:08:28',INTERVAL -2.2 DAY_HOUR)`).Check(testkit.Rows("2007-03-26 20:08:28"))
	tk.MustQuery(`SELECT DATE_ADD('2007-03-28 22:08:28',INTERVAL -2.2 YEAR_MONTH)`).Check(testkit.Rows("2005-01-28 22:08:28"))

	tk.MustQuery(`SELECT DATE_ADD('2007-03-28 22:08:28',INTERVAL 2.2 MINUTE_MICROSECOND)`).Check(testkit.Rows("2007-03-28 22:08:30.200000"))
	tk.MustQuery(`SELECT DATE_ADD('2007-03-28 22:08:28',INTERVAL 2.2 SECOND_MICROSECOND)`).Check(testkit.Rows("2007-03-28 22:08:30.200000"))
	tk.MustQuery(`SELECT DATE_ADD('2007-03-28 22:08:28',INTERVAL 2.2 HOUR_MICROSECOND)`).Check(testkit.Rows("2007-03-28 22:08:30.200000"))
	tk.MustQuery(`SELECT DATE_ADD('2007-03-28 22:08:28',INTERVAL 2.2 DAY_MICROSECOND)`).Check(testkit.Rows("2007-03-28 22:08:30.200000"))
	tk.MustQuery(`SELECT DATE_ADD('2007-03-28 22:08:28',INTERVAL 2.2 SECOND)`).Check(testkit.Rows("2007-03-28 22:08:30.200000"))
	tk.MustQuery(`SELECT DATE_ADD('2007-03-28 22:08:28',INTERVAL 2.2 HOUR_SECOND)`).Check(testkit.Rows("2007-03-28 22:10:30"))
	tk.MustQuery(`SELECT DATE_ADD('2007-03-28 22:08:28',INTERVAL 2.2 DAY_SECOND)`).Check(testkit.Rows("2007-03-28 22:10:30"))
	tk.MustQuery(`SELECT DATE_ADD('2007-03-28 22:08:28',INTERVAL 2.2 MINUTE_SECOND)`).Check(testkit.Rows("2007-03-28 22:10:30"))
	tk.MustQuery(`SELECT DATE_ADD('2007-03-28 22:08:28',INTERVAL 2.2 MINUTE)`).Check(testkit.Rows("2007-03-28 22:10:28"))
	tk.MustQuery(`SELECT DATE_ADD('2007-03-28 22:08:28',INTERVAL 2.2 DAY_MINUTE)`).Check(testkit.Rows("2007-03-29 00:10:28"))
	tk.MustQuery(`SELECT DATE_ADD('2007-03-28 22:08:28',INTERVAL 2.2 HOUR_MINUTE)`).Check(testkit.Rows("2007-03-29 00:10:28"))
	tk.MustQuery(`SELECT DATE_ADD('2007-03-28 22:08:28',INTERVAL 2.2 DAY_HOUR)`).Check(testkit.Rows("2007-03-31 00:08:28"))
	tk.MustQuery(`SELECT DATE_ADD('2007-03-28 22:08:28',INTERVAL 2.2 YEAR_MONTH)`).Check(testkit.Rows("2009-05-28 22:08:28"))
}

func TestIssue12301(t *testing.T) {
	store, clean := testkit.CreateMockStore(t)
	defer clean()

	tk := testkit.NewTestKit(t, store)
	tk.MustExec("use test")
	tk.MustExec("create table t (d decimal(19, 0), i bigint(11))")
	tk.MustExec("insert into t values (123456789012, 123456789012)")
	tk.MustQuery("select * from t where d = i").Check(testkit.Rows("123456789012 123456789012"))
}

func TestIssue15315(t *testing.T) {
	store, clean := testkit.CreateMockStore(t)
	defer clean()

	tk := testkit.NewTestKit(t, store)
	tk.MustExec("use test")
	tk.MustQuery("select '0-3261554956'+0.0").Check(testkit.Rows("0"))
	tk.MustQuery("select cast('0-1234' as real)").Check(testkit.Rows("0"))
}

func TestNotExistFunc(t *testing.T) {
	store, clean := testkit.CreateMockStore(t)
	defer clean()

	tk := testkit.NewTestKit(t, store)

	// current db is empty
	_, err := tk.Exec("SELECT xxx(1)")
	require.Error(t, err, "[planner:1046]No database selected")

	_, err = tk.Exec("SELECT yyy()")
	require.Error(t, err, "[planner:1046]No database selected")

	// current db is not empty
	tk.MustExec("use test")
	_, err = tk.Exec("SELECT xxx(1)")
	require.Error(t, err, "[expression:1305]FUNCTION test.xxx does not exist")

	_, err = tk.Exec("SELECT yyy()")
	require.Error(t, err, "[expression:1305]FUNCTION test.yyy does not exist")

	tk.MustExec("use test")
	_, err = tk.Exec("SELECT timestampliteral(rand())")
	require.Error(t, err, "[expression:1305]FUNCTION test.timestampliteral does not exist")

}

func TestDecodetoChunkReuse(t *testing.T) {
	store, clean := testkit.CreateMockStore(t)
	defer clean()

	tk := testkit.NewTestKit(t, store)
	tk.MustExec("use test")
	tk.MustExec("create table chk (a int,b varchar(20))")
	for i := 0; i < 200; i++ {
		if i%5 == 0 {
			tk.MustExec("insert chk values (NULL,NULL)")
			continue
		}
		tk.MustExec(fmt.Sprintf("insert chk values (%d,'%s')", i, strconv.Itoa(i)))
	}

	tk.Session().GetSessionVars().SetDistSQLScanConcurrency(1)
	tk.MustExec("set tidb_init_chunk_size = 2")
	tk.MustExec("set tidb_max_chunk_size = 32")
	defer func() {
		tk.MustExec(fmt.Sprintf("set tidb_init_chunk_size = %d", variable.DefInitChunkSize))
		tk.MustExec(fmt.Sprintf("set tidb_max_chunk_size = %d", variable.DefMaxChunkSize))
	}()
	rs, err := tk.Exec("select * from chk")
	require.NoError(t, err)
	req := rs.NewChunk(nil)
	var count int
	for {
		err = rs.Next(context.TODO(), req)
		require.NoError(t, err)
		numRows := req.NumRows()
		if numRows == 0 {
			break
		}
		for i := 0; i < numRows; i++ {
			if count%5 == 0 {
				require.True(t, req.GetRow(i).IsNull(0))
				require.True(t, req.GetRow(i).IsNull(1))
			} else {
				require.False(t, req.GetRow(i).IsNull(0))
				require.False(t, req.GetRow(i).IsNull(1))
				require.Equal(t, int64(count), req.GetRow(i).GetInt64(0))
				require.Equal(t, strconv.Itoa(count), req.GetRow(i).GetString(1))
			}
			count++
		}
	}
	require.Equal(t, count, 200)
	rs.Close()
}

func TestInMeetsPrepareAndExecute(t *testing.T) {
	store, clean := testkit.CreateMockStore(t)
	defer clean()

	tk := testkit.NewTestKit(t, store)
	tk.MustExec("use test")
	tk.MustExec("prepare pr1 from 'select ? in (1,?,?)'")
	tk.MustExec("set @a=1, @b=2, @c=3")
	tk.MustQuery("execute pr1 using @a,@b,@c").Check(testkit.Rows("1"))

	tk.MustExec("prepare pr2 from 'select 3 in (1,?,?)'")
	tk.MustExec("set @a=2, @b=3")
	tk.MustQuery("execute pr2 using @a,@b").Check(testkit.Rows("1"))

	tk.MustExec("prepare pr3 from 'select ? in (1,2,3)'")
	tk.MustExec("set @a=4")
	tk.MustQuery("execute pr3 using @a").Check(testkit.Rows("0"))

	tk.MustExec("prepare pr4 from 'select ? in (?,?,?)'")
	tk.MustExec("set @a=1, @b=2, @c=3, @d=4")
	tk.MustQuery("execute pr4 using @a,@b,@c,@d").Check(testkit.Rows("0"))
}

func TestCastStrToInt(t *testing.T) {
	store, clean := testkit.CreateMockStore(t)
	defer clean()

	tk := testkit.NewTestKit(t, store)
	tk.MustExec("use test")
	cases := []struct {
		sql    string
		result int
	}{
		{"select cast('' as signed)", 0},
		{"select cast('12345abcde' as signed)", 12345},
		{"select cast('123e456' as signed)", 123},
		{"select cast('-12345abcde' as signed)", -12345},
		{"select cast('-123e456' as signed)", -123},
	}
	for _, ca := range cases {
		tk.Session().GetSessionVars().StmtCtx.SetWarnings(nil)
		tk.MustQuery(ca.sql).Check(testkit.Rows(fmt.Sprintf("%v", ca.result)))
		require.True(t, terror.ErrorEqual(tk.Session().GetSessionVars().StmtCtx.GetWarnings()[0].Err, types.ErrTruncatedWrongVal))
	}
}

func TestValuesForBinaryLiteral(t *testing.T) {
	// See issue #15310
	store, clean := testkit.CreateMockStore(t)
	defer clean()

	tk := testkit.NewTestKit(t, store)
	tk.MustExec("use test;")
	tk.MustExec("create table testValuesBinary(id int primary key auto_increment, a bit(1));")
	tk.MustExec("insert into testValuesBinary values(1,1);")
	err := tk.ExecToErr("insert into testValuesBinary values(1,1) on duplicate key update id = values(id),a = values(a);")
	require.NoError(t, err)
	tk.MustQuery("select a=0 from testValuesBinary;").Check(testkit.Rows("0"))
	err = tk.ExecToErr("insert into testValuesBinary values(1,0) on duplicate key update id = values(id),a = values(a);")
	require.NoError(t, err)
	tk.MustQuery("select a=0 from testValuesBinary;").Check(testkit.Rows("1"))
	tk.MustExec("drop table testValuesBinary;")
}

func TestIssue14159(t *testing.T) {
	store, clean := testkit.CreateMockStore(t)
	defer clean()

	tk := testkit.NewTestKit(t, store)
	tk.MustExec("use test")
	tk.MustExec("DROP TABLE IF EXISTS t")
	tk.MustExec("CREATE TABLE t (v VARCHAR(100))")
	tk.MustExec("INSERT INTO t VALUES ('3289742893213123732904809')")
	tk.MustQuery("SELECT * FROM t WHERE v").Check(testkit.Rows("3289742893213123732904809"))
}

func TestIssue14146(t *testing.T) {
	store, clean := testkit.CreateMockStore(t)
	defer clean()

	tk := testkit.NewTestKit(t, store)
	tk.MustExec("use test")
	tk.MustExec("create table tt(a varchar(10))")
	tk.MustExec("insert into tt values(NULL)")
	tk.MustExec("analyze table tt;")
	tk.MustQuery("select * from tt").Check(testkit.Rows("<nil>"))
}

func TestIssue15346(t *testing.T) {
	store, clean := testkit.CreateMockStore(t)
	defer clean()

	tk := testkit.NewTestKit(t, store)
	tk.MustExec("use test")
	tk.MustQuery("select collation(format_bytes(1024)) != 'binary';").Check(testkit.Rows("1"))
	tk.MustQuery("select collation(format_nano_time(234)) != 'binary';").Check(testkit.Rows("1"))
}

func TestOrderByFuncPlanCache(t *testing.T) {
	store, clean := testkit.CreateMockStore(t)
	defer clean()

	tk := testkit.NewTestKit(t, store)
	orgEnable := plannercore.PreparedPlanCacheEnabled()
	defer func() {
		plannercore.SetPreparedPlanCache(orgEnable)
	}()
	plannercore.SetPreparedPlanCache(true)
	var err error
	se, err := session.CreateSession4TestWithOpt(store, &session.Opt{
		PreparedPlanCache: kvcache.NewSimpleLRUCache(100, 0.1, math.MaxUint64),
	})
	require.NoError(t, err)
	tk.SetSession(se)
	tk.MustExec("use test")
	tk.MustExec("drop table if exists t")
	tk.MustExec("create table t(a int)")
	tk.MustExec("prepare stmt from 'SELECT * FROM t order by rand()'")
	tk.MustQuery("execute stmt").Check(testkit.Rows())
	tk.MustExec("prepare stmt from 'SELECT * FROM t order by now()'")
	tk.MustQuery("execute stmt").Check(testkit.Rows())
}

func TestSelectLimitPlanCache(t *testing.T) {
	store, clean := testkit.CreateMockStore(t)
	defer clean()

	tk := testkit.NewTestKit(t, store)
	orgEnable := plannercore.PreparedPlanCacheEnabled()
	defer func() {
		plannercore.SetPreparedPlanCache(orgEnable)
	}()
	plannercore.SetPreparedPlanCache(true)
	var err error
	se, err := session.CreateSession4TestWithOpt(store, &session.Opt{
		PreparedPlanCache: kvcache.NewSimpleLRUCache(100, 0.1, math.MaxUint64),
	})
	require.NoError(t, err)
	tk.SetSession(se)
	tk.MustExec("use test")
	tk.MustExec("drop table if exists t")
	tk.MustExec("create table t(a int)")
	tk.MustExec("insert into t values(1), (2), (3)")
	tk.MustExec("set @@session.sql_select_limit = 1")
	tk.MustExec("prepare stmt from 'SELECT * FROM t'")
	tk.MustQuery("execute stmt").Check(testkit.Rows("1"))
	tk.MustExec("set @@session.sql_select_limit = default")
	tk.MustQuery("execute stmt").Check(testkit.Rows("1", "2", "3"))
	tk.MustExec("set @@session.sql_select_limit = 2")
	tk.MustQuery("execute stmt").Check(testkit.Rows("1", "2"))
	tk.MustExec("set @@session.sql_select_limit = 1")
	tk.MustQuery("execute stmt").Check(testkit.Rows("1"))
	tk.MustExec("set @@session.sql_select_limit = default")
	tk.MustQuery("execute stmt").Check(testkit.Rows("1", "2", "3"))
	tk.MustExec("set @@session.sql_select_limit = 2")
	tk.MustQuery("execute stmt").Check(testkit.Rows("1", "2"))
}

func TestCollation(t *testing.T) {
	store, clean := testkit.CreateMockStore(t)
	defer clean()

	tk := testkit.NewTestKit(t, store)
	tk.MustExec("use test")
	tk.MustExec("drop table if exists t")
	tk.MustExec("create table t (utf8_bin_c varchar(10) charset utf8 collate utf8_bin, utf8_gen_c varchar(10) charset utf8 collate utf8_general_ci, bin_c binary, num_c int, " +
		"abin char collate ascii_bin, lbin char collate latin1_bin, u4bin char collate utf8mb4_bin, u4ci char collate utf8mb4_general_ci)")
	tk.MustExec("insert into t values ('a', 'b', 'c', 4, 'a', 'a', 'a', 'a')")
	tk.MustQuery("select collation(null)").Check(testkit.Rows("binary"))
	tk.MustQuery("select collation(2)").Check(testkit.Rows("binary"))
	tk.MustQuery("select collation(2 + 'a')").Check(testkit.Rows("binary"))
	tk.MustQuery("select collation(2 + utf8_gen_c) from t").Check(testkit.Rows("binary"))
	tk.MustQuery("select collation(2 + utf8_bin_c) from t").Check(testkit.Rows("binary"))
	tk.MustQuery("select collation(concat(utf8_bin_c, 2)) from t").Check(testkit.Rows("utf8_bin"))
	tk.MustQuery("select collation(concat(utf8_gen_c, 'abc')) from t").Check(testkit.Rows("utf8_general_ci"))
	tk.MustQuery("select collation(concat(utf8_gen_c, null)) from t").Check(testkit.Rows("utf8_general_ci"))
	tk.MustQuery("select collation(concat(utf8_gen_c, num_c)) from t").Check(testkit.Rows("utf8_general_ci"))
	tk.MustQuery("select collation(concat(utf8_bin_c, utf8_gen_c)) from t").Check(testkit.Rows("utf8_bin"))
	tk.MustQuery("select collation(upper(utf8_bin_c)) from t").Check(testkit.Rows("utf8_bin"))
	tk.MustQuery("select collation(upper(utf8_gen_c)) from t").Check(testkit.Rows("utf8_general_ci"))
	tk.MustQuery("select collation(upper(bin_c)) from t").Check(testkit.Rows("binary"))
	tk.MustQuery("select collation(concat(abin, bin_c)) from t").Check(testkit.Rows("binary"))
	tk.MustQuery("select collation(concat(lbin, bin_c)) from t").Check(testkit.Rows("binary"))
	tk.MustQuery("select collation(concat(utf8_bin_c, bin_c)) from t").Check(testkit.Rows("binary"))
	tk.MustQuery("select collation(concat(utf8_gen_c, bin_c)) from t").Check(testkit.Rows("binary"))
	tk.MustQuery("select collation(concat(u4bin, bin_c)) from t").Check(testkit.Rows("binary"))
	tk.MustQuery("select collation(concat(u4ci, bin_c)) from t").Check(testkit.Rows("binary"))
	tk.MustQuery("select collation(concat(abin, u4bin)) from t").Check(testkit.Rows("utf8mb4_bin"))
	tk.MustQuery("select collation(concat(lbin, u4bin)) from t").Check(testkit.Rows("utf8mb4_bin"))
	tk.MustQuery("select collation(concat(utf8_bin_c, u4bin)) from t").Check(testkit.Rows("utf8mb4_bin"))
	tk.MustQuery("select collation(concat(utf8_gen_c, u4bin)) from t").Check(testkit.Rows("utf8mb4_bin"))
	tk.MustQuery("select collation(concat(u4ci, u4bin)) from t").Check(testkit.Rows("utf8mb4_bin"))
	tk.MustQuery("select collation(concat(abin, u4ci)) from t").Check(testkit.Rows("utf8mb4_general_ci"))
	tk.MustQuery("select collation(concat(lbin, u4ci)) from t").Check(testkit.Rows("utf8mb4_general_ci"))
	tk.MustQuery("select collation(concat(utf8_bin_c, u4ci)) from t").Check(testkit.Rows("utf8mb4_general_ci"))
	tk.MustQuery("select collation(concat(utf8_gen_c, u4ci)) from t").Check(testkit.Rows("utf8mb4_general_ci"))
	tk.MustQuery("select collation(concat(abin, utf8_bin_c)) from t").Check(testkit.Rows("utf8_bin"))
	tk.MustQuery("select collation(concat(lbin, utf8_bin_c)) from t").Check(testkit.Rows("utf8_bin"))
	tk.MustQuery("select collation(concat(utf8_gen_c, utf8_bin_c)) from t").Check(testkit.Rows("utf8_bin"))
	tk.MustQuery("select collation(concat(abin, utf8_gen_c)) from t").Check(testkit.Rows("utf8_general_ci"))
	tk.MustQuery("select collation(concat(lbin, utf8_gen_c)) from t").Check(testkit.Rows("utf8_general_ci"))
	tk.MustQuery("select collation(concat(abin, lbin)) from t").Check(testkit.Rows("latin1_bin"))

	tk.MustExec("set names utf8mb4 collate utf8mb4_bin")
	tk.MustQuery("select collation('a')").Check(testkit.Rows("utf8mb4_bin"))
	tk.MustExec("set names utf8mb4 collate utf8mb4_general_ci")
	tk.MustQuery("select collation('a')").Check(testkit.Rows("utf8mb4_general_ci"))

	tk.MustExec("set names utf8mb4 collate utf8mb4_general_ci")
	tk.MustExec("set @test_collate_var = 'a'")
	tk.MustQuery("select collation(@test_collate_var)").Check(testkit.Rows("utf8mb4_general_ci"))
	tk.MustExec("set @test_collate_var = concat(\"a\", \"b\" collate utf8mb4_bin)")
	tk.MustQuery("select collation(@test_collate_var)").Check(testkit.Rows("utf8mb4_bin"))

	tk.MustQuery("select locate('1', '123' collate utf8mb4_bin, 2 collate `binary`);").Check(testkit.Rows("0"))
	tk.MustQuery("select 1 in ('a' collate utf8mb4_bin, 'b' collate utf8mb4_general_ci);").Check(testkit.Rows("0"))
	tk.MustQuery("select left('abc' collate utf8mb4_bin, 2 collate `binary`);").Check(testkit.Rows("ab"))
	tk.MustQuery("select right('abc' collate utf8mb4_bin, 2 collate `binary`);").Check(testkit.Rows("bc"))
	tk.MustQuery("select repeat('abc' collate utf8mb4_bin, 2 collate `binary`);").Check(testkit.Rows("abcabc"))
	tk.MustQuery("select trim(both 'abc' collate utf8mb4_bin from 'c' collate utf8mb4_general_ci);").Check(testkit.Rows("c"))
	tk.MustQuery("select substr('abc' collate utf8mb4_bin, 2 collate `binary`);").Check(testkit.Rows("bc"))
	tk.MustQuery("select replace('abc' collate utf8mb4_bin, 'b' collate utf8mb4_general_ci, 'd' collate utf8mb4_unicode_ci);").Check(testkit.Rows("adc"))
}

func TestCoercibility(t *testing.T) {
	store, clean := testkit.CreateMockStore(t)
	defer clean()

	tk := testkit.NewTestKit(t, store)

	type testCase struct {
		expr   string
		result int
	}
	testFunc := func(cases []testCase, suffix string) {
		for _, tc := range cases {
			tk.MustQuery(fmt.Sprintf("select coercibility(%v) %v", tc.expr, suffix)).Check(testkit.Rows(fmt.Sprintf("%v", tc.result)))
		}
	}
	testFunc([]testCase{
		// constants
		{"1", 5}, {"null", 6}, {"'abc'", 4},
		// sys-constants
		{"version()", 3}, {"user()", 3}, {"database()", 3},
		{"current_role()", 3}, {"current_user()", 3},
		// scalar functions after constant folding
		{"1+null", 5}, {"null+'abcde'", 5}, {"concat(null, 'abcde')", 4},
		// non-deterministic functions
		{"rand()", 5}, {"now()", 5}, {"sysdate()", 5},
	}, "")

	tk.MustExec("use test")
	tk.MustExec("drop table if exists t")
	tk.MustExec("create table t (i int, r real, d datetime, t timestamp, c char(10), vc varchar(10), b binary(10), vb binary(10))")
	tk.MustExec("insert into t values (null, null, null, null, null, null, null, null)")
	testFunc([]testCase{
		{"i", 5}, {"r", 5}, {"d", 5}, {"t", 5},
		{"c", 2}, {"b", 2}, {"vb", 2}, {"vc", 2},
		{"i+r", 5}, {"i*r", 5}, {"cos(r)+sin(i)", 5}, {"d+2", 5},
		{"t*10", 5}, {"concat(c, vc)", 2}, {"replace(c, 'x', 'y')", 2},
	}, "from t")

	tk.MustQuery("SELECT COERCIBILITY(@straaa);").Check(testkit.Rows("2"))
}

func TestIssue20071(t *testing.T) {
	store, clean := testkit.CreateMockStore(t)
	defer clean()

	tk := testkit.NewTestKit(t, store)
	tk.MustExec("use test")
	tk.MustExec("drop table if exists table_30_utf8_4")
	tk.MustExec("drop table if exists t")
	tk.MustExec("create table t(a int)")
	tk.MustExec("insert into t values(1)")
	tk.MustExec("create table table_30_utf8_4 ( `pk` int primary key, `col_int_key_unsigned` int unsigned , `col_int_key_signed` int, `col_float_key_signed` float  , `col_float_key_unsigned` float unsigned) character set utf8 partition by hash(pk) partitions 4;")
	tk.MustExec("insert ignore into table_30_utf8_4 values (0,91, 10, 14,19.0495)")
	tk.MustExec("alter table table_30_utf8_4 add column a int as (col_int_key_signed * 2)")
	tk.MustExec("SELECT count(1) AS val FROM table_30_utf8_4 WHERE table_30_utf8_4.col_int_key_unsigned!=table_30_utf8_4.a OR (SELECT count(1) AS val FROM t WHERE table_30_utf8_4.col_float_key_signed!=table_30_utf8_4.col_float_key_unsigned )!=7984764426240273913;")
	tk.MustExec("select a from table_30_utf8_4 order by a")
}

func TestVirtualGeneratedColumnAndLimit(t *testing.T) {
	store, clean := testkit.CreateMockStore(t)
	defer clean()

	tk := testkit.NewTestKit(t, store)
	tk.MustExec("use test")
	tk.MustExec("drop table if exists t;")
	tk.MustExec("create table t (a int, b int as (a + 1));")
	tk.MustExec("insert into t(a) values (1);")
	tk.MustQuery("select /*+ LIMIT_TO_COP() */ b from t limit 1;").Check(testkit.Rows("2"))
	tk.MustQuery("select /*+ LIMIT_TO_COP() */ b from t order by b limit 1;").Check(testkit.Rows("2"))
}

func TestIssue17791(t *testing.T) {
	store, clean := testkit.CreateMockStore(t)
	defer clean()

	tk := testkit.NewTestKit(t, store)

	tk.MustExec("use test;")
	tk.MustExec("drop table if exists t;")
	tk.MustExec("SET sql_mode=DEFAULT;")
	tk.MustExec("CREATE TABLE t1 (" +
		" id INT NOT NULL PRIMARY KEY auto_increment," +
		" pad VARCHAR(10) NOT NULL," +
		" expr varchar(100) AS (NOT 1 BETWEEN -5 AND 5)" +
		");")
	tk.MustExec("INSERT INTO t1 (pad) VALUES ('a'), ('b');")
	tk.MustQuery("SELECT id, pad, expr, NOT 1 BETWEEN -5 AND 5 as expr_in_select FROM t1;").Check(testkit.Rows("1 a 0 0", "2 b 0 0"))
}

func TestIssue15986(t *testing.T) {
	store, clean := testkit.CreateMockStore(t)
	defer clean()

	tk := testkit.NewTestKit(t, store)
	tk.MustExec("use test")
	tk.MustExec("drop table if exists t0")
	tk.MustExec("CREATE TABLE t0(c0 int)")
	tk.MustExec("INSERT INTO t0 VALUES (0)")
	tk.MustQuery("SELECT t0.c0 FROM t0 WHERE CHAR(204355900);").Check(testkit.Rows("0"))
	tk.MustQuery("SELECT t0.c0 FROM t0 WHERE not CHAR(204355900);").Check(testkit.Rows())
	tk.MustQuery("SELECT t0.c0 FROM t0 WHERE '.0';").Check(testkit.Rows())
	tk.MustQuery("SELECT t0.c0 FROM t0 WHERE not '.0';").Check(testkit.Rows("0"))
	// If the number does not exceed the range of float64 and its value is not 0, it will be converted to true.
	tk.MustQuery("select * from t0 where '.000000000000000000000000000000000000000000000000000000" +
		"00000000000000000000000000000000000000000000000000000000000000000000000000000000000000000000" +
		"00000000000000000000000000000000000000000000000000000000000000000000000000000000000000000000" +
		"0000000000000000000000000000000000000000000000000000000000000000009';").Check(testkit.Rows("0"))
	tk.MustQuery("select * from t0 where not '.000000000000000000000000000000000000000000000000000000" +
		"00000000000000000000000000000000000000000000000000000000000000000000000000000000000000000000" +
		"00000000000000000000000000000000000000000000000000000000000000000000000000000000000000000000" +
		"0000000000000000000000000000000000000000000000000000000000000000009';").Check(testkit.Rows())

	// If the number is truncated beyond the range of float64, it will be converted to true when the truncated result is 0.
	tk.MustQuery("select * from t0 where '.0000000000000000000000000000000000000000000000000000000" +
		"000000000000000000000000000000000000000000000000000000000000000000000000000000000000000000000" +
		"000000000000000000000000000000000000000000000000000000000000000000000000000000000000000000000" +
		"00000000000000000000000000000000000000000000000000000000000000000000000000000000000009';").Check(testkit.Rows())
	tk.MustQuery("select * from t0 where not '.0000000000000000000000000000000000000000000000000000000" +
		"000000000000000000000000000000000000000000000000000000000000000000000000000000000000000000000" +
		"000000000000000000000000000000000000000000000000000000000000000000000000000000000000000000000" +
		"00000000000000000000000000000000000000000000000000000000000000000000000000000000000009';").Check(testkit.Rows("0"))
}

func TestNegativeZeroForHashJoin(t *testing.T) {
	store, clean := testkit.CreateMockStore(t)
	defer clean()

	tk := testkit.NewTestKit(t, store)
	tk.MustExec("use test;")
	tk.MustExec("drop table if exists t0, t1")
	tk.MustExec("CREATE TABLE t0(c0 float);")
	tk.MustExec("CREATE TABLE t1(c0 float);")
	tk.MustExec("INSERT INTO t1(c0) VALUES (0);")
	tk.MustExec("INSERT INTO t0(c0) VALUES (0);")
	tk.MustQuery("SELECT t1.c0 FROM t1, t0 WHERE t0.c0=-t1.c0;").Check(testkit.Rows("0"))
	tk.MustExec("drop TABLE t0;")
	tk.MustExec("drop table t1;")
}

func TestIssue1223(t *testing.T) {
	store, clean := testkit.CreateMockStore(t)
	defer clean()

	tk := testkit.NewTestKit(t, store)
	tk.MustExec("use test")
	tk.MustExec("drop table if exists testjson")
	tk.MustExec("CREATE TABLE testjson (j json DEFAULT NULL) ENGINE=InnoDB DEFAULT CHARSET=utf8;")
	tk.MustExec(`INSERT INTO testjson SET j='{"test":3}';`)
	tk.MustExec(`INSERT INTO testjson SET j='{"test":0}';`)
	tk.MustExec(`insert into testjson set j='{"test":"0"}';`)
	tk.MustExec(`insert into testjson set j='{"test":0.0}';`)
	tk.MustExec(`INSERT INTO testjson SET j='{"test":"aaabbb"}';`)
	tk.MustExec(`INSERT INTO testjson SET j='{"test":3.1415}';`)
	tk.MustExec(`INSERT INTO testjson SET j='{"test":[]}';`)
	tk.MustExec(`INSERT INTO testjson SET j='{"test":[1,2]}';`)
	tk.MustExec(`INSERT INTO testjson SET j='{"test":["b","c"]}';`)
	tk.MustExec(`INSERT INTO testjson SET j='{"test":{"ke":"val"}}';`)
	tk.MustExec(`insert into testjson set j='{"test":"2015-07-27 09:43:47"}';`)
	tk.MustExec(`insert into testjson set j='{"test":"0000-00-00 00:00:00"}';`)
	tk.MustExec(`insert into testjson set j='{"test":"0778"}';`)
	tk.MustExec(`insert into testjson set j='{"test":"0000"}';`)
	tk.MustExec(`insert into testjson set j='{"test":null}';`)
	tk.MustExec(`insert into testjson set j=null;`)
	tk.MustExec(`insert into testjson set j='{"test":[null]}';`)
	tk.MustExec(`insert into testjson set j='{"test":true}';`)
	tk.MustExec(`insert into testjson set j='{"test":false}';`)
	tk.MustExec(`insert into testjson set j='""';`)
	tk.MustExec(`insert into testjson set j='null';`)
	tk.MustExec(`insert into testjson set j='0';`)
	tk.MustExec(`insert into testjson set j='"0"';`)
	tk.MustQuery("SELECT * FROM testjson WHERE JSON_EXTRACT(j,'$.test');").Check(testkit.Rows(`{"test": 3}`,
		`{"test": "0"}`, `{"test": "aaabbb"}`, `{"test": 3.1415}`, `{"test": []}`, `{"test": [1, 2]}`,
		`{"test": ["b", "c"]}`, `{"test": {"ke": "val"}}`, `{"test": "2015-07-27 09:43:47"}`,
		`{"test": "0000-00-00 00:00:00"}`, `{"test": "0778"}`, `{"test": "0000"}`, `{"test": null}`,
		`{"test": [null]}`, `{"test": true}`, `{"test": false}`))
	tk.MustQuery("select * from testjson where j;").Check(testkit.Rows(`{"test": 3}`, `{"test": 0}`,
		`{"test": "0"}`, `{"test": 0}`, `{"test": "aaabbb"}`, `{"test": 3.1415}`, `{"test": []}`, `{"test": [1, 2]}`,
		`{"test": ["b", "c"]}`, `{"test": {"ke": "val"}}`, `{"test": "2015-07-27 09:43:47"}`,
		`{"test": "0000-00-00 00:00:00"}`, `{"test": "0778"}`, `{"test": "0000"}`, `{"test": null}`,
		`{"test": [null]}`, `{"test": true}`, `{"test": false}`, `""`, "null", `"0"`))
	tk.MustExec("insert into mysql.expr_pushdown_blacklist values('json_extract','tikv','');")
	tk.MustExec("admin reload expr_pushdown_blacklist;")
	tk.MustQuery("SELECT * FROM testjson WHERE JSON_EXTRACT(j,'$.test');").Check(testkit.Rows("{\"test\": 3}",
		"{\"test\": \"0\"}", "{\"test\": \"aaabbb\"}", "{\"test\": 3.1415}", "{\"test\": []}", "{\"test\": [1, 2]}",
		"{\"test\": [\"b\", \"c\"]}", "{\"test\": {\"ke\": \"val\"}}", "{\"test\": \"2015-07-27 09:43:47\"}",
		"{\"test\": \"0000-00-00 00:00:00\"}", "{\"test\": \"0778\"}", "{\"test\": \"0000\"}", "{\"test\": null}",
		"{\"test\": [null]}", "{\"test\": true}", "{\"test\": false}"))
	tk.MustQuery("select * from testjson where j;").Check(testkit.Rows(`{"test": 3}`, `{"test": 0}`,
		`{"test": "0"}`, `{"test": 0}`, `{"test": "aaabbb"}`, `{"test": 3.1415}`, `{"test": []}`, `{"test": [1, 2]}`,
		`{"test": ["b", "c"]}`, `{"test": {"ke": "val"}}`, `{"test": "2015-07-27 09:43:47"}`,
		`{"test": "0000-00-00 00:00:00"}`, `{"test": "0778"}`, `{"test": "0000"}`, `{"test": null}`,
		`{"test": [null]}`, `{"test": true}`, `{"test": false}`, `""`, "null", `"0"`))
}

func TestIssue15743(t *testing.T) {
	store, clean := testkit.CreateMockStore(t)
	defer clean()

	tk := testkit.NewTestKit(t, store)
	tk.MustExec("use test")
	tk.MustExec("drop table if exists t0")
	tk.MustExec("CREATE TABLE t0(c0 int)")
	tk.MustExec("INSERT INTO t0 VALUES (1)")
	tk.MustQuery("SELECT * FROM t0 WHERE 1 AND 0.4").Check(testkit.Rows("1"))
}

func TestIssue15725(t *testing.T) {
	store, clean := testkit.CreateMockStore(t)
	defer clean()

	tk := testkit.NewTestKit(t, store)
	tk.MustExec("use test;")
	tk.MustExec("drop table if exists t")
	tk.MustExec("create table t(a int)")
	tk.MustExec("insert into t values(2)")
	tk.MustQuery("select * from t where (not not a) = a").Check(testkit.Rows())
	tk.MustQuery("select * from t where (not not not not a) = a").Check(testkit.Rows())
}

func TestIssue15790(t *testing.T) {
	store, clean := testkit.CreateMockStore(t)
	defer clean()

	tk := testkit.NewTestKit(t, store)
	tk.MustExec("use test;")
	tk.MustExec("drop table if exists t0")
	tk.MustExec("CREATE TABLE t0(c0 INT);")
	tk.MustExec("INSERT INTO t0(c0) VALUES (0);")
	tk.MustQuery("SELECT * FROM t0 WHERE -10000000000000000000 | t0.c0 UNION SELECT * FROM t0;").Check(testkit.Rows("0"))
	tk.MustQuery("SELECT * FROM t0 WHERE -10000000000000000000 | t0.c0 UNION all SELECT * FROM t0;").Check(testkit.Rows("0", "0"))
	tk.MustExec("drop table t0;")
}

func TestIssue15990(t *testing.T) {
	store, clean := testkit.CreateMockStore(t)
	defer clean()

	tk := testkit.NewTestKit(t, store)
	tk.MustExec("use test;")
	tk.MustExec("drop table if exists t0;")
	tk.MustExec("CREATE TABLE t0(c0 TEXT(10));")
	tk.MustExec("INSERT INTO t0(c0) VALUES (1);")
	tk.MustQuery("SELECT * FROM t0 WHERE ('a' != t0.c0) AND t0.c0;").Check(testkit.Rows("1"))
	tk.MustExec("CREATE INDEX i0 ON t0(c0(10));")
	tk.MustQuery("SELECT * FROM t0 WHERE ('a' != t0.c0) AND t0.c0;").Check(testkit.Rows("1"))
	tk.MustExec("drop table t0;")
}

func TestIssue15992(t *testing.T) {
	store, clean := testkit.CreateMockStore(t)
	defer clean()

	tk := testkit.NewTestKit(t, store)
	tk.MustExec("use test;")
	tk.MustExec("drop table if exists t0")
	tk.MustExec("CREATE TABLE t0(c0 INT, c1 INT AS (c0));")
	tk.MustExec("CREATE INDEX i0 ON t0(c1);")
	tk.MustQuery("SELECT t0.c0 FROM t0 UNION ALL SELECT 0 FROM t0;").Check(testkit.Rows())
	tk.MustExec("drop table t0;")
}

func TestCTEWithDML(t *testing.T) {
	store, clean := testkit.CreateMockStore(t)
	defer clean()

	tk := testkit.NewTestKit(t, store)
	tk.MustExec("use test;")
	tk.MustExec("drop table if exists t1;")
	tk.MustExec("create table t1(a int);")
	tk.MustExec("insert into t1 values(2),(3);")
	tk.MustQuery("with t1 as (select 36 as col from t1 where a=3) select * from t1;").Check(testkit.Rows("36"))
	tk.MustExec("insert into t1 with t1 as (select 36 as col from t1) select * from t1;")
	tk.MustQuery("select * from t1").Check(testkit.Rows("2", "3", "36", "36"))
	tk.MustExec("with cte1(a) as (select 36) update t1 set a = 1 where a in (select a from cte1);")
	tk.MustQuery("select * from t1").Check(testkit.Rows("2", "3", "1", "1"))
	tk.MustExec("with recursive cte(a) as (select 1 union select a + 1 from cte where a < 10) update cte, t1 set t1.a=1")
	tk.MustQuery("select * from t1").Check(testkit.Rows("1", "1", "1", "1"))

	tk.MustGetErrCode("with recursive cte(a) as (select 1 union select a + 1 from cte where a < 10) update cte set a=1", mysql.ErrNonUpdatableTable)
	tk.MustGetErrCode("with recursive cte(a) as (select 1 union select a + 1 from cte where a < 10) delete from cte", mysql.ErrNonUpdatableTable)
	tk.MustGetErrCode("with cte(a) as (select a from t1) delete from cte", mysql.ErrNonUpdatableTable)
	tk.MustGetErrCode("with cte(a) as (select a from t1) update cte set a=1", mysql.ErrNonUpdatableTable)

	tk.MustExec("drop table if exists t1;")
	tk.MustExec("create table t1(a int, b int, primary key(a));")
	tk.MustExec("insert into t1 values (1, 1),(2,1),(3,1);")
	tk.MustExec("replace into t1 with recursive cte(a,b) as (select 1, 1 union select a + 1,b+1 from cte where a < 5) select * from cte;")
	tk.MustQuery("select * from t1").Check(testkit.Rows("1 1", "2 2", "3 3", "4 4", "5 5"))
}

func TestIssue16419(t *testing.T) {
	store, clean := testkit.CreateMockStore(t)
	defer clean()

	tk := testkit.NewTestKit(t, store)
	tk.MustExec("use test;")
	tk.MustExec("drop table if exists t0")
	tk.MustExec("drop table if exists t1")
	tk.MustExec("CREATE TABLE t0(c0 INT);")
	tk.MustExec("CREATE TABLE t1(c0 INT);")
	tk.MustQuery("SELECT * FROM t1 NATURAL LEFT JOIN t0 WHERE NOT t1.c0;").Check(testkit.Rows())
	tk.MustExec("drop table t0, t1;")
}

func TestIssue16029(t *testing.T) {
	store, clean := testkit.CreateMockStore(t)
	defer clean()

	tk := testkit.NewTestKit(t, store)
	tk.MustExec("use test;")
	tk.MustExec("drop table if exists t0,t1;")
	tk.MustExec("CREATE TABLE t0(c0 INT);")
	tk.MustExec("CREATE TABLE t1(c0 INT);")
	tk.MustExec("INSERT INTO t0 VALUES (NULL), (1);")
	tk.MustExec("INSERT INTO t1 VALUES (0);")
	tk.MustQuery("SELECT t0.c0 FROM t0 JOIN t1 ON (t0.c0 REGEXP 1) | t1.c0  WHERE BINARY STRCMP(t1.c0, t0.c0);").Check(testkit.Rows("1"))
	tk.MustExec("drop table t0;")
	tk.MustExec("drop table t1;")
}

func TestIssue16426(t *testing.T) {
	store, clean := testkit.CreateMockStore(t)
	defer clean()

	tk := testkit.NewTestKit(t, store)
	tk.MustExec("use test")
	tk.MustExec("drop table if exists t")
	tk.MustExec("create table t (a int)")
	tk.MustExec("insert into t values (42)")
	tk.MustQuery("select a from t where a/10000").Check(testkit.Rows("42"))
	tk.MustQuery("select a from t where a/100000").Check(testkit.Rows("42"))
	tk.MustQuery("select a from t where a/1000000").Check(testkit.Rows("42"))
	tk.MustQuery("select a from t where a/10000000").Check(testkit.Rows("42"))
}

func TestIssue16505(t *testing.T) {
	store, clean := testkit.CreateMockStore(t)
	defer clean()

	tk := testkit.NewTestKit(t, store)
	tk.MustExec("use test;")
	tk.MustExec("drop table if exists t;")
	tk.MustExec("CREATE TABLE t(c varchar(100), index idx(c(100)));")
	tk.MustExec("INSERT INTO t VALUES (NULL),('1'),('0'),(''),('aaabbb'),('0abc'),('123e456'),('0.0001deadsfeww');")
	tk.MustQuery("select * from t where c;").Sort().Check(testkit.Rows("0.0001deadsfeww", "1", "123e456"))
	tk.MustQuery("select /*+ USE_INDEX(t, idx) */ * from t where c;").Sort().Check(testkit.Rows("0.0001deadsfeww", "1", "123e456"))
	tk.MustQuery("select /*+ IGNORE_INDEX(t, idx) */* from t where c;").Sort().Check(testkit.Rows("0.0001deadsfeww", "1", "123e456"))
	tk.MustExec("drop table t;")
}

func TestIssue20121(t *testing.T) {
	store, clean := testkit.CreateMockStore(t)
	defer clean()

	tk := testkit.NewTestKit(t, store)
	tk.MustExec("use test")
	// testcase for Datetime vs Year
	tk.MustExec("drop table if exists t")
	tk.MustExec("create table t(a datetime, b year)")
	tk.MustExec("insert into t values('2000-05-03 16:44:44', 2018)")
	tk.MustExec("insert into t values('2020-10-01 11:11:11', 2000)")
	tk.MustExec("insert into t values('2020-10-01 11:11:11', 2070)")
	tk.MustExec("insert into t values('2020-10-01 11:11:11', 1999)")

	tk.MustQuery("select * from t where t.a < t.b").Check(testkit.Rows("2000-05-03 16:44:44 2018", "2020-10-01 11:11:11 2070"))
	tk.MustQuery("select * from t where t.a > t.b").Check(testkit.Rows("2020-10-01 11:11:11 2000", "2020-10-01 11:11:11 1999"))

	// testcase for Date vs Year
	tk.MustExec("drop table if exists tt")
	tk.MustExec("create table tt(a date, b year)")
	tk.MustExec("insert into tt values('2019-11-11', 2000)")
	tk.MustExec("insert into tt values('2019-11-11', 2020)")
	tk.MustExec("insert into tt values('2019-11-11', 2022)")

	tk.MustQuery("select * from tt where tt.a > tt.b").Check(testkit.Rows("2019-11-11 2000"))
	tk.MustQuery("select * from tt where tt.a < tt.b").Check(testkit.Rows("2019-11-11 2020", "2019-11-11 2022"))

	// testcase for Timestamp vs Year
	tk.MustExec("drop table if exists ttt")
	tk.MustExec("create table ttt(a timestamp, b year)")
	tk.MustExec("insert into ttt values('2019-11-11 11:11:11', 2019)")
	tk.MustExec("insert into ttt values('2019-11-11 11:11:11', 2000)")
	tk.MustExec("insert into ttt values('2019-11-11 11:11:11', 2022)")

	tk.MustQuery("select * from ttt where ttt.a > ttt.b").Check(testkit.Rows("2019-11-11 11:11:11 2019", "2019-11-11 11:11:11 2000"))
	tk.MustQuery("select * from ttt where ttt.a < ttt.b").Check(testkit.Rows("2019-11-11 11:11:11 2022"))
}

func TestIssue16779(t *testing.T) {
	store, clean := testkit.CreateMockStore(t)
	defer clean()

	tk := testkit.NewTestKit(t, store)
	tk.MustExec("use test")
	tk.MustExec("drop table if exists t0")
	tk.MustExec("drop table if exists t1")
	tk.MustExec("create table t0 (c0 int)")
	tk.MustExec("create table t1 (c0 int)")
	tk.MustQuery("SELECT * FROM t1 LEFT JOIN t0 ON TRUE WHERE BINARY EXPORT_SET(0, 0, 0 COLLATE 'binary', t0.c0, 0 COLLATE 'binary')")
}

func TestIssue16697(t *testing.T) {
	store, clean := testkit.CreateMockStore(t)
	defer clean()

	tk := testkit.NewTestKit(t, store)
	tk.MustExec("use test")
	tk.MustExec("drop table if exists t")
	tk.MustExec("CREATE TABLE t (v varchar(1024))")
	tk.MustExec("insert into t values (space(1024))")
	for i := 0; i < 5; i++ {
		tk.MustExec("insert into t select * from t")
	}
	rows := tk.MustQuery("explain analyze select * from t").Rows()
	for _, row := range rows {
		line := fmt.Sprintf("%v", row)
		if strings.Contains(line, "Projection") {
			require.Contains(t, line, "KB")
			require.NotContains(t, line, "MB")
			require.NotContains(t, line, "GB")
		}
	}
}

func TestIssue17045(t *testing.T) {
	store, clean := testkit.CreateMockStore(t)
	defer clean()

	tk := testkit.NewTestKit(t, store)
	tk.MustExec("use test")
	tk.MustExec("drop table if exists t")
	tk.MustExec("create table t(a int,b varchar(20),c datetime,d double,e int,f int as(a+b),key(a),key(b),key(c),key(d),key(e),key(f));")
	tk.MustExec("insert into t(a,b,e) values(null,\"5\",null);")
	tk.MustExec("insert into t(a,b,e) values(\"5\",null,null);")
	tk.MustQuery("select /*+ use_index_merge(t)*/ * from t where t.e=5 or t.a=5;").Check(testkit.Rows("5 <nil> <nil> <nil> <nil> <nil>"))
}

func TestIssue17098(t *testing.T) {
	store, clean := testkit.CreateMockStore(t)
	defer clean()

	tk := testkit.NewTestKit(t, store)
	tk.MustExec("use test")
	tk.MustExec("drop table if exists t1, t2")
	tk.MustExec("create table t1(a char) collate utf8mb4_bin;")
	tk.MustExec("create table t2(a char) collate utf8mb4_bin;;")
	tk.MustExec("insert into t1 values('a');")
	tk.MustExec("insert into t2 values('a');")
	tk.MustQuery("select collation(t1.a) from t1 union select collation(t2.a) from t2;").Check(testkit.Rows("utf8mb4_bin"))
}

func TestIssue17115(t *testing.T) {
	store, clean := testkit.CreateMockStore(t)
	defer clean()

	tk := testkit.NewTestKit(t, store)
	tk.MustQuery("select collation(user());").Check(testkit.Rows("utf8mb4_bin"))
	tk.MustQuery("select collation(compress('abc'));").Check(testkit.Rows("binary"))
}

func TestIndexedVirtualGeneratedColumnTruncate(t *testing.T) {
	store, clean := testkit.CreateMockStore(t)
	defer clean()

	tk := testkit.NewTestKit(t, store)
	tk.MustExec("use test")
	tk.MustExec("drop table if exists t1")
	tk.MustExec("create table t(a int, b tinyint as(a+100) unique key)")
	tk.MustExec("insert ignore into t values(200, default)")
	tk.MustExec("update t set a=1 where a=200")
	tk.MustExec("admin check table t")
	tk.MustExec("delete from t")
	tk.MustExec("insert ignore into t values(200, default)")
	tk.MustExec("admin check table t")
	tk.MustExec("insert ignore into t values(200, default) on duplicate key update a=100")
	tk.MustExec("admin check table t")
	tk.MustExec("delete from t")
	tk.MustExec("admin check table t")

	tk.MustExec("begin")
	tk.MustExec("insert ignore into t values(200, default)")
	tk.MustExec("update t set a=1 where a=200")
	tk.MustExec("admin check table t")
	tk.MustExec("delete from t")
	tk.MustExec("insert ignore into t values(200, default)")
	tk.MustExec("admin check table t")
	tk.MustExec("insert ignore into t values(200, default) on duplicate key update a=100")
	tk.MustExec("admin check table t")
	tk.MustExec("delete from t")
	tk.MustExec("admin check table t")
	tk.MustExec("commit")
	tk.MustExec("admin check table t")
}

func TestIssue17287(t *testing.T) {
	store, clean := testkit.CreateMockStore(t)
	defer clean()

	tk := testkit.NewTestKit(t, store)
	orgEnable := plannercore.PreparedPlanCacheEnabled()
	defer func() {
		plannercore.SetPreparedPlanCache(orgEnable)
	}()
	plannercore.SetPreparedPlanCache(true)
	var err error
	se, err := session.CreateSession4TestWithOpt(store, &session.Opt{
		PreparedPlanCache: kvcache.NewSimpleLRUCache(100, 0.1, math.MaxUint64),
	})
	require.NoError(t, err)
	tk.SetSession(se)
	tk.MustExec("use test;")
	tk.MustExec("drop table if exists t;")
	tk.MustExec("set @@tidb_enable_vectorized_expression = false;")
	tk.MustExec("create table t(a datetime);")
	tk.MustExec("insert into t values(from_unixtime(1589873945)), (from_unixtime(1589873946));")
	tk.MustExec("prepare stmt7 from 'SELECT unix_timestamp(a) FROM t WHERE a = from_unixtime(?);';")
	tk.MustExec("set @val1 = 1589873945;")
	tk.MustExec("set @val2 = 1589873946;")
	tk.MustQuery("execute stmt7 using @val1;").Check(testkit.Rows("1589873945"))
	tk.MustQuery("execute stmt7 using @val2;").Check(testkit.Rows("1589873946"))
}

func TestIssue26989(t *testing.T) {
	store, clean := testkit.CreateMockStore(t)
	defer clean()

	tk := testkit.NewTestKit(t, store)
	tk.MustExec("set names utf8mb4 collate utf8mb4_general_ci;")
	tk.MustQuery("select position('a' in 'AA');").Check(testkit.Rows("0"))
	tk.MustQuery("select locate('a', 'AA');").Check(testkit.Rows("0"))
	tk.MustQuery("select locate('a', 'a');").Check(testkit.Rows("1"))
}

func TestIssue17898(t *testing.T) {
	store, clean := testkit.CreateMockStore(t)
	defer clean()

	tk := testkit.NewTestKit(t, store)
	tk.MustExec("use test")

	tk.MustExec("drop table if exists t0")
	tk.MustExec("create table t0(a char(10), b int as ((a)));")
	tk.MustExec("insert into t0(a) values(\"0.5\");")
	tk.MustQuery("select * from t0;").Check(testkit.Rows("0.5 1"))
}

func TestIssue18515(t *testing.T) {
	store, clean := testkit.CreateMockStore(t)
	defer clean()

	tk := testkit.NewTestKit(t, store)
	tk.MustExec("use test")
	tk.MustExec("drop table if exists t")
	tk.MustExec("create table t(a int, b json, c int AS (JSON_EXTRACT(b, '$.population')), key(c));")
	tk.MustExec("select /*+ TIDB_INLJ(t2) */ t1.a, t1.c, t2.a from t t1, t t2 where t1.c=t2.c;")
}

func TestIssue20223(t *testing.T) {
	store, clean := testkit.CreateMockStore(t)
	defer clean()

	tk := testkit.NewTestKit(t, store)
	tk.MustExec("use test")
	tk.MustExec("drop table if exists t")
	tk.MustExec("CREATE TABLE t (" +
		"id int(10) unsigned NOT NULL AUTO_INCREMENT," +
		"type tinyint(4) NOT NULL," +
		"create_time int(11) NOT NULL," +
		"PRIMARY KEY (id)" +
		")")
	tk.MustExec("insert into t values (4, 2, 1598584933)")
	tk.MustQuery("select from_unixtime(create_time,'%Y-%m-%d') as t_day,count(*) as cnt from t where `type` = 1 " +
		"group by t_day union all " +
		"select from_unixtime(create_time,'%Y-%m-%d') as t_day,count(*) as cnt from t where `type` = 2 " +
		"group by t_day").Check(testkit.Rows("2020-08-28 1"))
}

func TestIssue18525(t *testing.T) {
	store, clean := testkit.CreateMockStore(t)
	defer clean()

	tk := testkit.NewTestKit(t, store)
	tk.MustExec("use test")
	tk.MustExec("drop table if exists t1")
	tk.MustExec("create table t1 (col0 BLOB, col1 CHAR(74), col2 DATE UNIQUE)")
	tk.MustExec("insert into t1 values ('l', '7a34bc7d-6786-461b-92d3-fd0a6cd88f39', '1000-01-03')")
	tk.MustExec("insert into t1 values ('l', NULL, '1000-01-04')")
	tk.MustExec("insert into t1 values ('b', NULL, '1000-01-02')")
	tk.MustQuery("select INTERVAL( ( CONVERT( -11752 USING utf8 ) ), 6558853612195285496, `col1`) from t1").Check(testkit.Rows("0", "0", "0"))

}

func TestSchemaDMLNotChange(t *testing.T) {
	store, clean := testkit.CreateMockStore(t)
	defer clean()

	tk := testkit.NewTestKit(t, store)
	tk2 := testkit.NewTestKit(t, store)
	tk.MustExec("use test")
	tk2.MustExec("use test")
	tk.MustExec("drop table if exists t")
	tk.MustExec("create table t (id int primary key, c_json json);")
	tk.MustExec("insert into t values (1, '{\"k\": 1}');")
	tk.MustExec("begin")
	tk.MustExec("update t set c_json = '{\"k\": 2}' where id = 1;")
	tk2.MustExec("alter table t rename column c_json to cc_json;")
	tk.MustExec("commit")
}

func TestIssue18850(t *testing.T) {
	store, clean := testkit.CreateMockStore(t)
	defer clean()

	tk := testkit.NewTestKit(t, store)
	tk.MustExec("use test")
	tk.MustExec("drop table if exists t, t1")
	tk.MustExec("create table t(a int, b enum('A', 'B'));")
	tk.MustExec("create table t1(a1 int, b1 enum('B', 'A'));")
	tk.MustExec("insert into t values (1, 'A');")
	tk.MustExec("insert into t1 values (1, 'A');")
	tk.MustQuery("select /*+ HASH_JOIN(t, t1) */ * from t join t1 on t.b = t1.b1;").Check(testkit.Rows("1 A 1 A"))

	tk.MustExec("drop table t, t1")
	tk.MustExec("create table t(a int, b set('A', 'B'));")
	tk.MustExec("create table t1(a1 int, b1 set('B', 'A'));")
	tk.MustExec("insert into t values (1, 'A');")
	tk.MustExec("insert into t1 values (1, 'A');")
	tk.MustQuery("select /*+ HASH_JOIN(t, t1) */ * from t join t1 on t.b = t1.b1;").Check(testkit.Rows("1 A 1 A"))
}

func TestIssue19504(t *testing.T) {
	store, clean := testkit.CreateMockStore(t)
	defer clean()

	tk := testkit.NewTestKit(t, store)
	tk.MustExec("use test")
	tk.MustExec("drop table if exists t1;")
	tk.MustExec("create table t1 (c_int int, primary key (c_int));")
	tk.MustExec("insert into t1 values (1), (2), (3);")
	tk.MustExec("drop table if exists t2;")
	tk.MustExec("create table t2 (c_int int, primary key (c_int));")
	tk.MustExec("insert into t2 values (1);")
	tk.MustQuery("select (select count(c_int) from t2 where c_int = t1.c_int) c1, (select count(1) from t2 where c_int = t1.c_int) c2 from t1;").
		Check(testkit.Rows("1 1", "0 0", "0 0"))
	tk.MustQuery("select (select count(c_int*c_int) from t2 where c_int = t1.c_int) c1, (select count(1) from t2 where c_int = t1.c_int) c2 from t1;").
		Check(testkit.Rows("1 1", "0 0", "0 0"))
}

func TestIssue17767(t *testing.T) {
	store, clean := testkit.CreateMockStore(t)
	defer clean()

	tk := testkit.NewTestKit(t, store)
	tk.MustExec("use test")
	tk.MustExec("drop table if exists t0;")
	tk.MustExec("CREATE TABLE t0(c0 INTEGER AS (NULL) NOT NULL, c1 INT);")
	tk.MustExec("CREATE INDEX i0 ON t0(c0, c1);")
	tk.MustExec("INSERT IGNORE INTO t0(c1) VALUES (0);")
	tk.MustQuery("SELECT * FROM t0").Check(testkit.Rows("0 0"))

	tk.MustExec("begin")
	tk.MustExec("INSERT IGNORE INTO t0(c1) VALUES (0);")
	tk.MustQuery("SELECT * FROM t0").Check(testkit.Rows("0 0", "0 0"))
	tk.MustExec("rollback")
}

func TestIssue19596(t *testing.T) {
	store, clean := testkit.CreateMockStore(t)
	defer clean()

	tk := testkit.NewTestKit(t, store)
	tk.MustExec("use test")
	tk.MustExec("drop table if exists t;")
	tk.MustExec("create table t (a int) partition by range(a) (PARTITION p0 VALUES LESS THAN (10));")
	tk.MustGetErrMsg("alter table t add partition (partition p1 values less than (a));", "[planner:1054]Unknown column 'a' in 'expression'")
	tk.MustQuery("select * from t;")
	tk.MustExec("drop table if exists t;")
	tk.MustGetErrMsg("create table t (a int) partition by range(a) (PARTITION p0 VALUES LESS THAN (a));", "[planner:1054]Unknown column 'a' in 'expression'")
}

func TestIssue17476(t *testing.T) {
	store, clean := testkit.CreateMockStore(t)
	defer clean()

	tk := testkit.NewTestKit(t, store)
	tk.MustExec("use test")
	tk.MustExec("DROP TABLE IF EXISTS `table_float`;")
	tk.MustExec("DROP TABLE IF EXISTS `table_int_float_varchar`;")
	tk.MustExec("CREATE TABLE `table_float` (`id_1` int(16) NOT NULL AUTO_INCREMENT,`col_float_1` float DEFAULT NULL,PRIMARY KEY (`id_1`)) ENGINE=InnoDB DEFAULT CHARSET=utf8mb4 COLLATE=utf8mb4_bin AUTO_INCREMENT=97635;")
	tk.MustExec("CREATE TABLE `table_int_float_varchar` " +
		"(`id_6` int(16) NOT NULL AUTO_INCREMENT," +
		"`col_int_6` int(16) DEFAULT NULL,`col_float_6` float DEFAULT NULL," +
		"`col_varchar_6` varchar(511) DEFAULT NULL,PRIMARY KEY (`id_6`)," +
		"KEY `vhyen` (`id_6`,`col_int_6`,`col_float_6`,`col_varchar_6`(1))," +
		"KEY `zzylq` (`id_6`,`col_int_6`,`col_float_6`,`col_varchar_6`(1))) " +
		"ENGINE=InnoDB DEFAULT CHARSET=utf8mb4 COLLATE=utf8mb4_bin AUTO_INCREMENT=90818;")

	tk.MustExec("INSERT INTO `table_float` VALUES (1,NULL),(2,0.1),(3,0),(4,-0.1),(5,-0.1),(6,NULL),(7,0.5),(8,0),(9,0),(10,NULL),(11,1),(12,1.5),(13,NULL),(14,NULL);")
	tk.MustExec("INSERT INTO `table_int_float_varchar` VALUES (1,0,0.1,'true'),(2,-1,1.5,'2020-02-02 02:02:00'),(3,NULL,1.5,NULL),(4,65535,0.1,'true'),(5,NULL,0.1,'1'),(6,-1,1.5,'2020-02-02 02:02:00'),(7,-1,NULL,''),(8,NULL,-0.1,NULL),(9,NULL,-0.1,'1'),(10,-1,NULL,''),(11,NULL,1.5,'false'),(12,-1,0,NULL),(13,0,-0.1,NULL),(14,-1,NULL,'-0'),(15,65535,-1,'1'),(16,NULL,0.5,NULL),(17,-1,NULL,NULL);")
	tk.MustQuery(`select count(*) from table_float
 JOIN table_int_float_varchar AS tmp3 ON (tmp3.col_varchar_6 AND NULL)
 IS NULL WHERE col_int_6=0;`).Check(testkit.Rows("14"))
	tk.MustQuery(`SELECT count(*) FROM (table_float JOIN table_int_float_varchar AS tmp3 ON (tmp3.col_varchar_6 AND NULL) IS NULL);`).Check(testkit.Rows("154"))
	tk.MustQuery(`SELECT * FROM (table_int_float_varchar AS tmp3) WHERE (col_varchar_6 AND NULL) IS NULL AND col_int_6=0;`).Check(testkit.Rows("13 0 -0.1 <nil>"))
}

func TestIssue11645(t *testing.T) {
	store, clean := testkit.CreateMockStore(t)
	defer clean()

	tk := testkit.NewTestKit(t, store)
	tk.MustQuery(`SELECT DATE_ADD('1000-01-01 00:00:00', INTERVAL -2 HOUR);`).Check(testkit.Rows("0999-12-31 22:00:00"))
	tk.MustQuery(`SELECT DATE_ADD('1000-01-01 00:00:00', INTERVAL -200 HOUR);`).Check(testkit.Rows("0999-12-23 16:00:00"))
	tk.MustQuery(`SELECT DATE_ADD('0001-01-01 00:00:00', INTERVAL -2 HOUR);`).Check(testkit.Rows("0000-00-00 22:00:00"))
	tk.MustQuery(`SELECT DATE_ADD('0001-01-01 00:00:00', INTERVAL -25 HOUR);`).Check(testkit.Rows("0000-00-00 23:00:00"))
	tk.MustQuery(`SELECT DATE_ADD('0001-01-01 00:00:00', INTERVAL -8784 HOUR);`).Check(testkit.Rows("0000-00-00 00:00:00"))
	tk.MustQuery(`SELECT DATE_ADD('0001-01-01 00:00:00', INTERVAL -8785 HOUR);`).Check(testkit.Rows("<nil>"))
	tk.MustQuery(`SELECT DATE_ADD('0001-01-02 00:00:00', INTERVAL -2 HOUR);`).Check(testkit.Rows("0001-01-01 22:00:00"))
	tk.MustQuery(`SELECT DATE_ADD('0001-01-02 00:00:00', INTERVAL -24 HOUR);`).Check(testkit.Rows("0001-01-01 00:00:00"))
	tk.MustQuery(`SELECT DATE_ADD('0001-01-02 00:00:00', INTERVAL -25 HOUR);`).Check(testkit.Rows("0000-00-00 23:00:00"))
	tk.MustQuery(`SELECT DATE_ADD('0001-01-02 00:00:00', INTERVAL -8785 HOUR);`).Check(testkit.Rows("0000-00-00 23:00:00"))
}

func TestIssue14349(t *testing.T) {
	store, clean := testkit.CreateMockStore(t)
	defer clean()

	tk := testkit.NewTestKit(t, store)
	tk.MustExec("use test;")
	tk.MustExec("drop table if exists papers;")
	tk.MustExec("create table papers(title text, content longtext)")
	tk.MustExec("insert into papers values('title', 'content')")
	tk.MustQuery(`select to_base64(title), to_base64(content) from papers;`).Check(testkit.Rows("dGl0bGU= Y29udGVudA=="))
	tk.MustExec("set tidb_enable_vectorized_expression = 0;")
	tk.MustQuery(`select to_base64(title), to_base64(content) from papers;`).Check(testkit.Rows("dGl0bGU= Y29udGVudA=="))
	tk.MustExec("set tidb_enable_vectorized_expression = 1;")
}

func TestIssue20180(t *testing.T) {
	store, clean := testkit.CreateMockStore(t)
	defer clean()

	tk := testkit.NewTestKit(t, store)
	tk.MustExec("use test")
	tk.MustExec("drop table if exists t;")
	tk.MustExec("drop table if exists t1;")
	tk.MustExec("create table t(a enum('a', 'b'), b tinyint);")
	tk.MustExec("create table t1(c varchar(20));")
	tk.MustExec("insert into t values('b', 0);")
	tk.MustExec("insert into t1 values('b');")
	tk.MustQuery("select * from t, t1 where t.a= t1.c;").Check(testkit.Rows("b 0 b"))
	tk.MustQuery("select * from t, t1 where t.b= t1.c;").Check(testkit.Rows("b 0 b"))
	tk.MustQuery("select * from t, t1 where t.a = t1.c and t.b= t1.c;").Check(testkit.Rows("b 0 b"))

	tk.MustExec("drop table if exists t;")
	tk.MustExec("create table t(a enum('a','b'));")
	tk.MustExec("insert into t values('b');")
	tk.MustQuery("select * from t where a > 1  and a = \"b\";").Check(testkit.Rows("b"))
}

func TestIssue11755(t *testing.T) {
	store, clean := testkit.CreateMockStore(t)
	defer clean()

	tk := testkit.NewTestKit(t, store)
	tk.MustExec("use test")
	tk.MustExec("drop table if exists lt;")
	tk.MustExec("create table lt (d decimal(10, 4));")
	tk.MustExec("insert into lt values(0.2),(0.2);")
	tk.MustQuery("select LEAD(d,1,1) OVER(), LAG(d,1,1) OVER() from lt;").Check(testkit.Rows("0.2000 1.0000", "1.0000 0.2000"))
}

func TestIssue20369(t *testing.T) {
	store, clean := testkit.CreateMockStore(t)
	defer clean()

	tk := testkit.NewTestKit(t, store)
	tk.MustExec("use test")
	tk.MustExec("drop table if exists t;")
	tk.MustExec("create table t(a int);")
	tk.MustExec("insert into t values (1);")
	tk.MustExec("insert into t select values(a) from t;")
	tk.MustQuery("select * from t").Check(testkit.Rows("1", "<nil>"))
}

func TestIssue20730(t *testing.T) {
	store, clean := testkit.CreateMockStore(t)
	defer clean()

	tk := testkit.NewTestKit(t, store)
	tk.MustExec("use test")
	tk.MustExec("DROP TABLE IF EXISTS tmp;")
	tk.MustExec("CREATE TABLE tmp (id int(11) NOT NULL,value int(1) NOT NULL,PRIMARY KEY (id))")
	tk.MustExec("INSERT INTO tmp VALUES (1, 1),(2,2),(3,3),(4,4),(5,5)")
	tk.MustExec("SET @sum := 10")
	tk.MustQuery("SELECT @sum := IF(@sum=20,4,@sum + tmp.value) sum FROM tmp ORDER BY tmp.id").Check(testkit.Rows("11", "13", "16", "20", "4"))
}

func TestIssue20860(t *testing.T) {
	store, clean := testkit.CreateMockStore(t)
	defer clean()

	tk := testkit.NewTestKit(t, store)
	tk.MustExec("use test")
	tk.MustExec("drop table if exists t;")
	tk.MustExec("create table t(id int primary key, c int, d timestamp null default null)")
	tk.MustExec("insert into t values(1, 2, '2038-01-18 20:20:30')")
	require.Error(t, tk.ExecToErr("update t set d = adddate(d, interval 1 day) where id < 10"))
}

func TestIssue15847(t *testing.T) {
	store, clean := testkit.CreateMockStore(t)
	defer clean()

	tk := testkit.NewTestKit(t, store)
	tk.MustExec("use test")
	tk.MustExec("drop view if exists t15847")
	tk.MustExec("CREATE VIEW t15847(c0) AS SELECT NULL;")
	tk.MustQuery("SELECT * FROM t15847 WHERE (NOT (IF(t15847.c0, NULL, NULL)));").Check(testkit.Rows())
	tk.MustExec("drop view if exists t15847")
}

func TestIssue10462(t *testing.T) {
	store, clean := testkit.CreateMockStore(t)
	defer clean()

	tk := testkit.NewTestKit(t, store)
	tk.MustExec("use test")
	tk.MustQuery("select json_array(true)").Check(testkit.Rows("[true]"))
	tk.MustQuery("select json_array(1=2)").Check(testkit.Rows("[false]"))
	tk.MustQuery("select json_array(1!=2)").Check(testkit.Rows("[true]"))
	tk.MustQuery("select json_array(1<2)").Check(testkit.Rows("[true]"))
	tk.MustQuery("select json_array(1<=2)").Check(testkit.Rows("[true]"))
	tk.MustQuery("select json_array(1>2)").Check(testkit.Rows("[false]"))
	tk.MustQuery("select json_array(1>=2)").Check(testkit.Rows("[false]"))
	tk.MustQuery("select json_object(true, null <=> null)").Check(testkit.Rows("{\"1\": true}"))
	tk.MustQuery("select json_object(false, 1 and 2)").Check(testkit.Rows("{\"0\": true}"))
	tk.MustQuery("select json_object(false, 1 and 0)").Check(testkit.Rows("{\"0\": false}"))
	tk.MustQuery("select json_object(false, 1 or 0)").Check(testkit.Rows("{\"0\": true}"))
	tk.MustQuery("select json_object(false, 1 xor 0)").Check(testkit.Rows("{\"0\": true}"))
	tk.MustQuery("select json_object(false, 1 xor 1)").Check(testkit.Rows("{\"0\": false}"))
	tk.MustQuery("select json_object(false, not 1)").Check(testkit.Rows("{\"0\": false}"))
	tk.MustQuery("select json_array(null and 1)").Check(testkit.Rows("[null]"))
	tk.MustQuery("select json_array(null and 0)").Check(testkit.Rows("[false]"))
	tk.MustQuery("select json_array(null or 1)").Check(testkit.Rows("[true]"))
	tk.MustQuery("select json_array(null or 0)").Check(testkit.Rows("[null]"))
	tk.MustQuery("select json_array(1.15 or 0)").Check(testkit.Rows("[true]"))
	tk.MustQuery("select json_array('abc' or 0)").Check(testkit.Rows("[false]"))
	tk.MustQuery("select json_array('1abc' or 0)").Check(testkit.Rows("[true]"))
	tk.MustQuery("select json_array(null is true)").Check(testkit.Rows("[false]"))
	tk.MustQuery("select json_array(null is null)").Check(testkit.Rows("[true]"))
	tk.MustQuery("select json_array(1 in (1, 2))").Check(testkit.Rows("[true]"))
	tk.MustQuery("select json_array(0 in (1, 2))").Check(testkit.Rows("[false]"))
	tk.MustQuery("select json_array(0 not in (1, 2))").Check(testkit.Rows("[true]"))
	tk.MustQuery("select json_array(1 between 0 and 2)").Check(testkit.Rows("[true]"))
	tk.MustQuery("select json_array(1 not between 0 and 2)").Check(testkit.Rows("[false]"))
	tk.MustQuery("select json_array('123' like '123')").Check(testkit.Rows("[true]"))
	tk.MustQuery("select json_array('abcdef' rlike 'a.*c.*')").Check(testkit.Rows("[true]"))
	tk.MustQuery("select json_array(is_ipv4('127.0.0.1'))").Check(testkit.Rows("[true]"))
	tk.MustQuery("select json_array(is_ipv6('1a6b:8888:ff66:77ee:0000:1234:5678:bcde'))").Check(testkit.Rows("[true]"))
}

func TestIssue17868(t *testing.T) {
	store, clean := testkit.CreateMockStore(t)
	defer clean()

	tk := testkit.NewTestKit(t, store)
	tk.MustExec("use test")
	tk.MustExec("drop table if exists t7")
	tk.MustExec("create table t7 (col0 SMALLINT, col1 VARBINARY(1), col2 DATE, col3 BIGINT, col4 BINARY(166))")
	tk.MustExec("insert into t7 values ('32767', '', '1000-01-03', '-0', '11101011')")
	tk.MustQuery("select col2 = 1 from t7").Check(testkit.Rows("0"))
	tk.MustQuery("select col2 != 1 from t7").Check(testkit.Rows("1"))
}

func TestIssue21619(t *testing.T) {
	store, clean := testkit.CreateMockStore(t)
	defer clean()

	tk := testkit.NewTestKit(t, store)
	tk.MustQuery(`select CAST("9223372036854775808" as json)`).Check(testkit.Rows("9223372036854775808"))
	tk.MustQuery(`select json_type(CAST("9223372036854775808" as json))`).Check(testkit.Rows("UNSIGNED INTEGER"))
	tk.MustQuery(`select CAST(9223372036854775808 as json)`).Check(testkit.Rows("9223372036854775808"))
	tk.MustQuery(`select json_type(CAST(9223372036854775808 as json))`).Check(testkit.Rows("UNSIGNED INTEGER"))
	tk.MustQuery(`select CAST(-9223372036854775808 as json)`).Check(testkit.Rows("-9223372036854775808"))
	tk.MustQuery(`select json_type(CAST(-9223372036854775808 as json))`).Check(testkit.Rows("INTEGER"))
}

func TestIssue10467(t *testing.T) {
	store, clean := testkit.CreateMockStore(t)
	defer clean()

	tk := testkit.NewTestKit(t, store)
	tk.MustExec("use test")
	tk.MustExec("drop table if exists tx2;")
	tk.MustExec("create table tx2 (col json);")
	tk.MustExec(`insert into tx2 values (json_array("3")),(json_array("3")),(json_array("3")),(json_array("3"));`)
	tk.MustExec(`insert into tx2 values (json_array(3.0));`)
	tk.MustExec(`insert into tx2 values (json_array(3));`)
	tk.MustExec(`insert into tx2 values (json_array(3.0));`)
	tk.MustExec(`insert into tx2 values (json_array(-3));`)
	tk.MustExec(`insert into tx2 values (json_array(-3.0));`)
	tk.MustExec(`insert into tx2 values (json_array(922337203685477580));`)
	tk.MustExec(`insert into tx2 values (json_array(922337203685477581)),(json_array(922337203685477581)),(json_array(922337203685477581)),(json_array(922337203685477581)),(json_array(922337203685477581));`)

	// TODO: in MySQL these values will hash the same because the first is stored as JSON type DECIMAL.
	// Currently TiDB does not support JSON type DECIMAL.
	// See: https://github.com/pingcap/tidb/issues/9988
	// insert into tx2 values (json_array(9223372036854775808.0));
	// insert into tx2 values (json_array(9223372036854775808));

	// ordering by a JSON col is not supported in MySQL, and the order is a bit questionable in TiDB.
	// sort by count for test result stability.
	tk.MustQuery("select col, count(1) c from tx2 group by col order by c desc;").Check(testkit.Rows("[922337203685477581] 5", `["3"] 4`, "[3] 3", "[-3] 2", "[922337203685477580] 1"))
}

func TestIssue19892(t *testing.T) {
	store, clean := testkit.CreateMockStore(t)
	defer clean()

	tk := testkit.NewTestKit(t, store)
	tk.MustExec("USE test")
	tk.MustExec("CREATE TABLE dd(a date, b datetime, c timestamp)")

	// check NO_ZERO_DATE
	{
		tk.MustExec("SET sql_mode=''")
		{
			tk.MustExec("TRUNCATE TABLE dd")
			tk.MustExec("INSERT INTO dd(a) values('0000-00-00')")
			tk.MustQuery("SHOW WARNINGS").Check(testkit.Rows())
			tk.MustQuery("SELECT a FROM dd").Check(testkit.Rows("0000-00-00"))

			tk.MustExec("TRUNCATE TABLE dd")
			tk.MustExec("INSERT INTO dd(b) values('2000-10-01')")
			tk.MustExec("UPDATE dd SET b = '0000-00-00'")
			tk.MustQuery("SHOW WARNINGS").Check(testkit.Rows())
			tk.MustQuery("SELECT b FROM dd").Check(testkit.Rows("0000-00-00 00:00:00"))

			tk.MustExec("TRUNCATE TABLE dd")
			tk.MustExec("INSERT INTO dd(c) values('0000-00-00 20:00:00')")
			tk.MustQuery("SHOW WARNINGS").Check(testkit.Rows("Warning 1292 Incorrect timestamp value: '0000-00-00 20:00:00'"))
			tk.MustQuery("SELECT c FROM dd").Check(testkit.Rows("0000-00-00 00:00:00"))

			tk.MustExec("TRUNCATE TABLE dd")
			tk.MustExec("INSERT INTO dd(c) values('2000-10-01 20:00:00')")
			tk.MustExec("UPDATE dd SET c = '0000-00-00 20:00:00'")
			tk.MustQuery("SHOW WARNINGS").Check(testkit.Rows("Warning 1292 Incorrect timestamp value: '0000-00-00 20:00:00'"))
			tk.MustQuery("SELECT c FROM dd").Check(testkit.Rows("0000-00-00 00:00:00"))
		}

		tk.MustExec("SET sql_mode='NO_ZERO_DATE'")
		{
			tk.MustExec("TRUNCATE TABLE dd")
			tk.MustExec("INSERT INTO dd(b) values('0000-0-00')")
			tk.MustQuery("SHOW WARNINGS").Check(testkit.Rows("Warning 1292 Incorrect datetime value: '0000-0-00'"))
			tk.MustQuery("SELECT b FROM dd").Check(testkit.Rows("0000-00-00 00:00:00"))

			tk.MustExec("TRUNCATE TABLE dd")
			tk.MustExec("INSERT INTO dd(a) values('2000-10-01')")
			tk.MustExec("UPDATE dd SET a = '0000-00-00'")
			tk.MustQuery("SHOW WARNINGS").Check(testkit.Rows("Warning 1292 Incorrect date value: '0000-00-00'"))
			tk.MustQuery("SELECT a FROM dd").Check(testkit.Rows("0000-00-00"))

			tk.MustExec("TRUNCATE TABLE dd")
			tk.MustExec("INSERT INTO dd(c) values('2000-10-01 10:00:00')")
			tk.MustExec("UPDATE dd SET c = '0000-00-00 10:00:00'")
			tk.MustQuery("SHOW WARNINGS").Check(testkit.Rows("Warning 1292 Incorrect timestamp value: '0000-00-00 10:00:00'"))
			tk.MustQuery("SELECT c FROM dd").Check(testkit.Rows("0000-00-00 00:00:00"))
		}

		tk.MustExec("SET sql_mode='NO_ZERO_DATE,STRICT_TRANS_TABLES'")
		{
			tk.MustExec("TRUNCATE TABLE dd")
			tk.MustGetErrMsg("INSERT INTO dd(c) VALUES ('0000-00-00 20:00:00')", "[table:1292]Incorrect timestamp value: '0000-00-00 20:00:00' for column 'c' at row 1")
			tk.MustExec("INSERT IGNORE INTO dd(c) VALUES ('0000-00-00 20:00:00')")
			tk.MustQuery("SHOW WARNINGS").Check(testkit.Rows("Warning 1292 Incorrect timestamp value: '0000-00-00 20:00:00'"))
			tk.MustQuery("SELECT c FROM dd").Check(testkit.Rows("0000-00-00 00:00:00"))

			tk.MustExec("TRUNCATE TABLE dd")
			tk.MustExec("INSERT INTO dd(b) values('2000-10-01')")
			tk.MustGetErrMsg("UPDATE dd SET b = '0000-00-00'", "[types:1292]Incorrect datetime value: '0000-00-00'")
			tk.MustExec("UPDATE IGNORE dd SET b = '0000-00-00'")
			tk.MustQuery("SHOW WARNINGS").Check(testkit.Rows("Warning 1292 Incorrect datetime value: '0000-00-00'"))
			tk.MustQuery("SELECT b FROM dd").Check(testkit.Rows("0000-00-00 00:00:00"))

			tk.MustExec("TRUNCATE TABLE dd")
			tk.MustExec("INSERT INTO dd(c) values('2000-10-01 10:00:00')")
			tk.MustGetErrMsg("UPDATE dd SET c = '0000-00-00 00:00:00'", "[types:1292]Incorrect timestamp value: '0000-00-00 00:00:00'")
			tk.MustExec("UPDATE IGNORE dd SET c = '0000-00-00 00:00:00'")
			tk.MustQuery("SHOW WARNINGS").Check(testkit.Rows("Warning 1292 Incorrect timestamp value: '0000-00-00 00:00:00'"))
			tk.MustQuery("SELECT c FROM dd").Check(testkit.Rows("0000-00-00 00:00:00"))
		}
	}

	// check NO_ZERO_IN_DATE
	{
		tk.MustExec("SET sql_mode=''")
		{
			tk.MustExec("TRUNCATE TABLE dd")
			tk.MustExec("INSERT INTO dd(a) values('2000-01-00')")
			tk.MustQuery("SHOW WARNINGS").Check(testkit.Rows())
			tk.MustQuery("SELECT a FROM dd").Check(testkit.Rows("2000-01-00"))
			tk.MustExec("INSERT INTO dd(a) values('2000-00-01')")
			tk.MustQuery("SHOW WARNINGS").Check(testkit.Rows())
			tk.MustQuery("SELECT a FROM dd").Check(testkit.Rows("2000-01-00", "2000-00-01"))
			tk.MustExec("INSERT INTO dd(a) values('0-01-02')")
			tk.MustQuery("SHOW WARNINGS").Check(testkit.Rows())
			tk.MustQuery("SELECT a FROM dd").Check(testkit.Rows("2000-01-00", "2000-00-01", "2000-01-02"))

			tk.MustExec("TRUNCATE TABLE dd")
			tk.MustExec("INSERT INTO dd(b) values('2000-01-02')")
			tk.MustExec("UPDATE dd SET b = '2000-00-02'")
			tk.MustQuery("SHOW WARNINGS").Check(testkit.Rows())
			tk.MustQuery("SELECT b FROM dd").Check(testkit.Rows("2000-00-02 00:00:00"))

			tk.MustExec("TRUNCATE TABLE dd")
			tk.MustExec("INSERT INTO dd(c) values('2000-01-02 20:00:00')")
			tk.MustExec("UPDATE dd SET c = '0000-01-02 20:00:00'")
			tk.MustQuery("SHOW WARNINGS").Check(testkit.Rows("Warning 1292 Incorrect timestamp value: '0000-01-02 20:00:00'"))
			tk.MustQuery("SELECT c FROM dd").Check(testkit.Rows("0000-00-00 00:00:00"))
		}

		tk.MustExec("SET sql_mode='NO_ZERO_IN_DATE'")
		{
			tk.MustExec("TRUNCATE TABLE dd")
			tk.MustExec("INSERT INTO dd(a) values('2000-01-00')")
			tk.MustQuery("SHOW WARNINGS").Check(testkit.Rows("Warning 1292 Incorrect date value: '2000-01-00'"))
			tk.MustQuery("SELECT a FROM dd").Check(testkit.Rows("0000-00-00"))

			tk.MustExec("TRUNCATE TABLE dd")
			tk.MustExec("INSERT INTO dd(a) values('2000-01-02')")
			tk.MustExec("UPDATE dd SET a = '2000-00-02'")
			tk.MustQuery("SHOW WARNINGS").Check(testkit.Rows("Warning 1292 Incorrect date value: '2000-00-02'"))
			tk.MustQuery("SELECT a FROM dd").Check(testkit.Rows("0000-00-00"))
			tk.MustExec("UPDATE dd SET b = '2000-01-0'")
			tk.MustQuery("SHOW WARNINGS").Check(testkit.Rows("Warning 1292 Incorrect datetime value: '2000-01-0'"))
			tk.MustQuery("SELECT b FROM dd").Check(testkit.Rows("0000-00-00 00:00:00"))
			// consistent with Mysql8
			tk.MustExec("UPDATE dd SET b = '0-01-02'")
			tk.MustQuery("SHOW WARNINGS").Check(testkit.Rows())
			tk.MustQuery("SELECT b FROM dd").Check(testkit.Rows("2000-01-02 00:00:00"))

			tk.MustExec("TRUNCATE TABLE dd")
			tk.MustExec("INSERT INTO dd(c) values('2000-01-02 20:00:00')")
			tk.MustExec("UPDATE dd SET c = '2000-00-02 20:00:00'")
			tk.MustQuery("SHOW WARNINGS").Check(testkit.Rows("Warning 1292 Incorrect timestamp value: '2000-00-02 20:00:00'"))
			tk.MustQuery("SELECT c FROM dd").Check(testkit.Rows("0000-00-00 00:00:00"))
		}

		tk.MustExec("SET sql_mode='NO_ZERO_IN_DATE,STRICT_TRANS_TABLES'")
		{
			tk.MustExec("TRUNCATE TABLE dd")
			tk.MustGetErrMsg("INSERT INTO dd(b) VALUES ('2000-01-00')", "[table:1292]Incorrect datetime value: '2000-01-00' for column 'b' at row 1")
			tk.MustExec("INSERT IGNORE INTO dd(b) VALUES ('2000-00-01')")
			tk.MustQuery("SHOW WARNINGS").Check(testkit.Rows("Warning 1292 Incorrect datetime value: '2000-00-01'"))
			tk.MustQuery("SELECT b FROM dd").Check(testkit.Rows("0000-00-00 00:00:00"))

			tk.MustExec("TRUNCATE TABLE dd")
			tk.MustExec("INSERT INTO dd(b) VALUES ('2000-01-02')")
			tk.MustGetErrMsg("UPDATE dd SET b = '2000-01-00'", "[types:1292]Incorrect datetime value: '2000-01-00'")
			tk.MustExec("UPDATE IGNORE dd SET b = '2000-01-0'")
			tk.MustQuery("SHOW WARNINGS").Check(testkit.Rows("Warning 1292 Incorrect datetime value: '2000-01-0'"))
			tk.MustQuery("SELECT b FROM dd").Check(testkit.Rows("0000-00-00 00:00:00"))
			tk.MustExec("UPDATE dd SET b = '0000-1-2'")
			tk.MustQuery("SELECT b FROM dd").Check(testkit.Rows("0000-01-02 00:00:00"))
			tk.MustGetErrMsg("UPDATE dd SET c = '0000-01-05'", "[types:1292]Incorrect timestamp value: '0000-01-05'")
			tk.MustExec("UPDATE IGNORE dd SET c = '0000-01-5'")
			tk.MustQuery("SHOW WARNINGS").Check(testkit.Rows("Warning 1292 Incorrect timestamp value: '0000-01-5'"))
			tk.MustQuery("SELECT c FROM dd").Check(testkit.Rows("0000-00-00 00:00:00"))

			tk.MustExec("TRUNCATE TABLE dd")
			tk.MustGetErrMsg("INSERT INTO dd(c) VALUES ('2000-01-00 20:00:00')", "[table:1292]Incorrect timestamp value: '2000-01-00 20:00:00' for column 'c' at row 1")
			tk.MustExec("INSERT INTO dd(c) VALUES ('2000-01-02')")
			tk.MustGetErrMsg("UPDATE dd SET c = '2000-01-00 20:00:00'", "[types:1292]Incorrect timestamp value: '2000-01-00 20:00:00'")
			tk.MustExec("UPDATE IGNORE dd SET b = '2000-01-00'")
			tk.MustQuery("SHOW WARNINGS").Check(testkit.Rows("Warning 1292 Incorrect datetime value: '2000-01-00'"))
			tk.MustQuery("SELECT b FROM dd").Check(testkit.Rows("0000-00-00 00:00:00"))
		}
	}

	// check !NO_ZERO_DATE
	tk.MustExec("SET sql_mode='ONLY_FULL_GROUP_BY,STRICT_TRANS_TABLES,NO_ZERO_IN_DATE,ERROR_FOR_DIVISION_BY_ZERO,NO_AUTO_CREATE_USER,NO_ENGINE_SUBSTITUTION'")
	{
		tk.MustExec("TRUNCATE TABLE dd")
		tk.MustExec("INSERT INTO dd(a) values('0000-00-00')")
		tk.MustQuery("SHOW WARNINGS").Check(testkit.Rows())
		tk.MustQuery("SELECT a FROM dd").Check(testkit.Rows("0000-00-00"))

		tk.MustExec("TRUNCATE TABLE dd")
		tk.MustExec("INSERT INTO dd(b) values('2000-10-01')")
		tk.MustExec("UPDATE dd SET b = '0000-00-00'")
		tk.MustQuery("SHOW WARNINGS").Check(testkit.Rows())
		tk.MustQuery("SELECT b FROM dd").Check(testkit.Rows("0000-00-00 00:00:00"))

		tk.MustExec("TRUNCATE TABLE dd")
		tk.MustExec("INSERT INTO dd(c) values('0000-00-00 00:00:00')")
		tk.MustQuery("SHOW WARNINGS").Check(testkit.Rows())

		tk.MustExec("TRUNCATE TABLE dd")
		tk.MustExec("INSERT INTO dd(c) values('2000-10-01 10:00:00')")
		tk.MustExec("UPDATE dd SET c = '0000-00-00 00:00:00'")
		tk.MustQuery("SHOW WARNINGS").Check(testkit.Rows())
		tk.MustQuery("SELECT c FROM dd").Check(testkit.Rows("0000-00-00 00:00:00"))

		tk.MustExec("TRUNCATE TABLE dd")
		tk.MustGetErrMsg("INSERT INTO dd(b) VALUES ('2000-01-00')", "[table:1292]Incorrect datetime value: '2000-01-00' for column 'b' at row 1")
		tk.MustExec("INSERT IGNORE INTO dd(b) VALUES ('2000-00-01')")
		tk.MustQuery("SHOW WARNINGS").Check(testkit.Rows("Warning 1292 Incorrect datetime value: '2000-00-01'"))
		tk.MustQuery("SELECT b FROM dd").Check(testkit.Rows("0000-00-00 00:00:00"))

		tk.MustExec("TRUNCATE TABLE dd")
		tk.MustExec("INSERT INTO dd(b) VALUES ('2000-01-02')")
		tk.MustGetErrMsg("UPDATE dd SET b = '2000-01-00'", "[types:1292]Incorrect datetime value: '2000-01-00'")
		tk.MustExec("UPDATE IGNORE dd SET b = '2000-01-0'")
		tk.MustQuery("SHOW WARNINGS").Check(testkit.Rows("Warning 1292 Incorrect datetime value: '2000-01-0'"))
		tk.MustQuery("SELECT b FROM dd").Check(testkit.Rows("0000-00-00 00:00:00"))
		tk.MustExec("UPDATE dd SET b = '0000-1-2'")
		tk.MustQuery("SELECT b FROM dd").Check(testkit.Rows("0000-01-02 00:00:00"))
		tk.MustGetErrMsg("UPDATE dd SET c = '0000-01-05'", "[types:1292]Incorrect timestamp value: '0000-01-05'")
		tk.MustExec("UPDATE IGNORE dd SET c = '0000-01-5'")
		tk.MustQuery("SHOW WARNINGS").Check(testkit.Rows("Warning 1292 Incorrect timestamp value: '0000-01-5'"))
		tk.MustQuery("SELECT c FROM dd").Check(testkit.Rows("0000-00-00 00:00:00"))

		tk.MustExec("TRUNCATE TABLE dd")
		tk.MustGetErrMsg("INSERT INTO dd(c) VALUES ('2000-01-00 20:00:00')", "[table:1292]Incorrect timestamp value: '2000-01-00 20:00:00' for column 'c' at row 1")
		tk.MustExec("INSERT INTO dd(c) VALUES ('2000-01-02')")
		tk.MustGetErrMsg("UPDATE dd SET c = '2000-01-00 20:00:00'", "[types:1292]Incorrect timestamp value: '2000-01-00 20:00:00'")
		tk.MustExec("UPDATE IGNORE dd SET b = '2000-01-00'")
		tk.MustQuery("SHOW WARNINGS").Check(testkit.Rows("Warning 1292 Incorrect datetime value: '2000-01-00'"))
		tk.MustQuery("SELECT b FROM dd").Check(testkit.Rows("0000-00-00 00:00:00"))
	}

	// check !NO_ZERO_IN_DATE
	tk.MustExec("SET sql_mode='ONLY_FULL_GROUP_BY,STRICT_TRANS_TABLES,NO_ZERO_DATE,ERROR_FOR_DIVISION_BY_ZERO,NO_AUTO_CREATE_USER,NO_ENGINE_SUBSTITUTION'")
	{
		tk.MustExec("TRUNCATE TABLE dd")
		tk.MustExec("INSERT INTO dd(a) values('2000-00-10')")
		tk.MustQuery("SHOW WARNINGS").Check(testkit.Rows())
		tk.MustQuery("SELECT a FROM dd").Check(testkit.Rows("2000-00-10"))

		tk.MustExec("TRUNCATE TABLE dd")
		tk.MustExec("INSERT INTO dd(b) values('2000-10-01')")
		tk.MustExec("UPDATE dd SET b = '2000-00-10'")
		tk.MustQuery("SHOW WARNINGS").Check(testkit.Rows())
		tk.MustQuery("SELECT b FROM dd").Check(testkit.Rows("2000-00-10 00:00:00"))

		tk.MustExec("TRUNCATE TABLE dd")
		tk.MustExec("INSERT INTO dd(c) values('2000-10-01 10:00:00')")
		tk.MustGetErrMsg("UPDATE dd SET c = '2000-00-10 00:00:00'", "[types:1292]Incorrect timestamp value: '2000-00-10 00:00:00'")
		tk.MustExec("UPDATE IGNORE dd SET c = '2000-01-00 00:00:00'")
		tk.MustQuery("SHOW WARNINGS").Check(testkit.Rows("Warning 1292 Incorrect timestamp value: '2000-01-00 00:00:00'"))
		tk.MustQuery("SELECT c FROM dd").Check(testkit.Rows("0000-00-00 00:00:00"))
	}
}

// The actual results do not agree with the test results, It should be modified after the test suite is updated
func TestIssue17726(t *testing.T) {
	store, clean := testkit.CreateMockStore(t)
	defer clean()

	tk := testkit.NewTestKit(t, store)
	tk.MustExec("use test")
	tk.MustExec("drop table if exists t0")
	tk.MustExec("create table t0 (c1 DATE, c2 TIME, c3 DATETIME, c4 TIMESTAMP)")
	tk.MustExec("insert into t0 values ('1000-01-01', '-838:59:59', '1000-01-01 00:00:00', '1970-01-01 08:00:01')")
	tk.MustExec("insert into t0 values ('9999-12-31', '838:59:59', '9999-12-31 23:59:59', '2038-01-19 11:14:07')")
	result := tk.MustQuery("select avg(c1), avg(c2), avg(c3), avg(c4) from t0")
	result.Check(testkit.Rows("54995666 0 54995666117979.5 20040110095704"))
}

func TestDatetimeUserVariable(t *testing.T) {
	store, clean := testkit.CreateMockStore(t)
	defer clean()

	tk := testkit.NewTestKit(t, store)
	tk.MustExec("set @p = now()")
	tk.MustExec("set @@tidb_enable_vectorized_expression = false")
	require.NotEqual(t, "", tk.MustQuery("select @p").Rows()[0][0])
	tk.MustExec("set @@tidb_enable_vectorized_expression = true")
	require.NotEqual(t, "", tk.MustQuery("select @p").Rows()[0][0])
}

func TestIssue12205(t *testing.T) {
	store, clean := testkit.CreateMockStore(t)
	defer clean()

	tk := testkit.NewTestKit(t, store)

	tk.MustExec("use test")
	tk.MustExec("drop table if exists t12205;")
	tk.MustExec("create table t12205(\n    `col_varchar_64` varchar(64) DEFAULT NULL,\n    `col_varchar_64_key` varchar(64) DEFAULT NULL\n);")
	tk.MustExec("insert into t12205 values('-1038024704','-527892480');")
	tk.MustQuery("select SEC_TO_TIME( ( `col_varchar_64` & `col_varchar_64_key` ) ),`col_varchar_64` & `col_varchar_64_key` from t12205; ").Check(
		testkit.Rows("838:59:59 18446744072635875328"))
	tk.MustQuery("show warnings;").Check(
		testkit.Rows("Warning 1292 Truncated incorrect time value: '18446744072635875000'"))
}

func TestIssue21677(t *testing.T) {
	store, clean := testkit.CreateMockStore(t)
	defer clean()

	tk := testkit.NewTestKit(t, store)

	tk.MustExec("use test")
	tk.MustExec("drop table if exists t;")
	tk.MustExec("create table t(1e int);")
	tk.MustExec("insert into t values (1);")
	tk.MustQuery("select t.1e from test.t;").Check(testkit.Rows("1"))
	tk.MustExec("drop table if exists t;")
	tk.MustExec("create table t(99e int, r10 int);")
	tk.MustExec("insert into t values (1, 10), (2, 2);")
	tk.MustQuery("select 99e+r10 from t;").Check(testkit.Rows("11", "4"))
	tk.MustQuery("select .78$123;").Check(testkit.Rows("0.78"))
	tk.MustGetErrCode("select .78$421+1;", mysql.ErrParse)
	tk.MustQuery("select t. `r10` > 3 from t;").Check(testkit.Rows("1", "0"))
	tk.MustQuery("select * from t where t. `r10` > 3;").Check(testkit.Rows("1 10"))
}

func TestIssue11333(t *testing.T) {
	store, clean := testkit.CreateMockStore(t)
	defer clean()

	tk := testkit.NewTestKit(t, store)
	tk.MustExec("use test")
	tk.MustExec("drop table if exists t;")
	tk.MustExec("drop table if exists t1;")
	tk.MustExec("create table t(col1 decimal);")
	tk.MustExec(" insert into t values(0.00000000000000000000000000000000000000000000000000000000000000000000000000000000000000000);")
	tk.MustQuery(`select * from t;`).Check(testkit.Rows("0"))
	tk.MustExec("create table t1(col1 decimal(65,30));")
	tk.MustExec(" insert into t1 values(0.00000000000000000000000000000000000000000000000000000000000000000000000000000000000000000);")
	tk.MustQuery(`select * from t1;`).Check(testkit.Rows("0.000000000000000000000000000000"))
	tk.MustQuery(`select 0.00000000000000000000000000000000000000000000000000000000000000000000000000000000000000000;`).Check(testkit.Rows("0.000000000000000000000000000000000000000000000000000000000000000000000000"))
	tk.MustQuery(`select 0.0000000000000000000000000000000000000000000000000000000000000000000000012;`).Check(testkit.Rows("0.000000000000000000000000000000000000000000000000000000000000000000000001"))
	tk.MustQuery(`select 0.000000000000000000000000000000000000000000000000000000000000000000000001;`).Check(testkit.Rows("0.000000000000000000000000000000000000000000000000000000000000000000000001"))
}

func TestIssue12206(t *testing.T) {
	store, clean := testkit.CreateMockStore(t)
	defer clean()

	tk := testkit.NewTestKit(t, store)
	tk.MustExec("use test")
	tk.MustExec("drop table if exists t12206;")
	tk.MustExec("create table t12206(\n    `col_tinyint_unsigned` tinyint(3) unsigned DEFAULT NULL,\n    `col_double_unsigned` double unsigned DEFAULT NULL,\n    `col_year_key` year(4) DEFAULT NULL\n);")
	tk.MustExec("insert into t12206 values(73,0,0000);")
	tk.MustQuery("SELECT TIME_FORMAT( `col_tinyint_unsigned`, ( IFNULL( `col_double_unsigned`, `col_year_key` ) ) ) AS field1 FROM `t12206`;").Check(
		testkit.Rows("<nil>"))
	tk.MustQuery("show warnings").Check(testkit.Rows("Warning 1292 Truncated incorrect time value: '73'"))
}

func TestCastCoer(t *testing.T) {
	store, clean := testkit.CreateMockStore(t)
	defer clean()

	tk := testkit.NewTestKit(t, store)

	tk.MustQuery("select coercibility(binary('a'))").Check(testkit.Rows("2"))
	tk.MustQuery("select coercibility(cast('a' as char(10)))").Check(testkit.Rows("2"))
	tk.MustQuery("select coercibility(convert('abc', char(10)));").Check(testkit.Rows("2"))
}

func TestIssue12209(t *testing.T) {
	store, clean := testkit.CreateMockStore(t)
	defer clean()

	tk := testkit.NewTestKit(t, store)

	tk.MustExec("use test")
	tk.MustExec("drop table if exists t12209;")
	tk.MustExec("create table t12209(a bigint(20));")
	tk.MustExec("insert into t12209 values(1);")
	tk.MustQuery("select  `a` DIV ( ROUND( ( SCHEMA() ), '1978-05-18 03:35:52.043591' ) ) from `t12209`;").Check(
		testkit.Rows("<nil>"))
}

func TestIssue22098(t *testing.T) {
	store, clean := testkit.CreateMockStore(t)
	defer clean()

	tk := testkit.NewTestKit(t, store)

	tk.MustExec("use test")
	tk.MustExec("CREATE TABLE `ta` (" +
		"  `k` varchar(32) NOT NULL DEFAULT ' '," +
		"  `c0` varchar(32) NOT NULL DEFAULT ' '," +
		"  `c` varchar(18) NOT NULL DEFAULT ' '," +
		"  `e0` varchar(1) NOT NULL DEFAULT ' '," +
		"  PRIMARY KEY (`k`,`c0`,`c`)," +
		"  KEY `idx` (`c`,`e0`)" +
		") ENGINE=InnoDB DEFAULT CHARSET=utf8mb4 COLLATE=utf8mb4_bin")
	tk.MustExec("CREATE TABLE `tb` (" +
		"  `k` varchar(32) NOT NULL DEFAULT ' '," +
		"  `e` int(11) NOT NULL DEFAULT '0'," +
		"  `i` int(11) NOT NULL DEFAULT '0'," +
		"  `s` varchar(1) NOT NULL DEFAULT ' '," +
		"  `c` varchar(50) NOT NULL DEFAULT ' '," +
		"  PRIMARY KEY (`k`)" +
		") ENGINE=InnoDB DEFAULT CHARSET=utf8mb4 COLLATE=utf8mb4_bin")
	tk.MustExec("prepare stmt from \"select a.* from ta a left join tb b on a.k = b.k where (a.k <> '000000' and ((b.s = ? and i = ? ) or (b.s = ? and e = ?) or (b.s not in(?, ?))) and b.c like '%1%') or (a.c <> '000000' and a.k = '000000')\"")
	tk.MustExec("set @a=3;set @b=20200414;set @c='a';set @d=20200414;set @e=3;set @f='a';")
	tk.MustQuery("execute stmt using @a,@b,@c,@d,@e,@f").Check(testkit.Rows())
}

func Test22717(t *testing.T) {
	// For issue 22717
	store, clean := testkit.CreateMockStore(t)
	defer clean()

	tk := testkit.NewTestKit(t, store)
	tk.MustExec("use test")
	tk.MustExec("drop table if exists t")
	tk.MustExec(`create table t(
					 	a enum('a','','c'),
						b enum('0','1','2'),
						c set('a','','c'),
						d set('0','1','2')
					 )`)
	tk.MustExec("insert into t values(1,1,1,1),(2,2,2,2),(3,3,3,3)")
	tk.MustExec("set @@sql_mode = ''")
	tk.MustExec("insert into t values('','','','')")
	tk.MustQuery("select * from t").Check(testkit.Rows("a 0 a 0", " 1  1", "c 2 a, 0,1", "   "))
	tk.MustQuery("select a from t where a").Check(testkit.Rows("a", "", "c", ""))
	tk.MustQuery("select b from t where b").Check(testkit.Rows("0", "1", "2"))
	tk.MustQuery("select c from t where c").Check(testkit.Rows("a", "", "a,", ""))
	tk.MustQuery("select d from t where d").Check(testkit.Rows("0", "1", "0,1"))
}

func Test23262(t *testing.T) {
	store, clean := testkit.CreateMockStore(t)
	defer clean()

	tk := testkit.NewTestKit(t, store)
	tk.MustExec("use test")
	tk.MustExec("drop table if exists t")
	tk.MustExec("create table t(a year)")
	tk.MustExec("insert into t values(2002)")
	tk.MustQuery("select * from t where a=2").Check(testkit.Rows("2002"))
	tk.MustQuery("select * from t where a='2'").Check(testkit.Rows("2002"))
}

func TestClusteredIndexCorCol(t *testing.T) {
	// For issue 23076
	store, clean := testkit.CreateMockStore(t)
	defer clean()

	tk := testkit.NewTestKit(t, store)
	tk.MustExec("use test")
	tk.MustExec("drop table if exists t1, t2;")
	tk.MustExec("create table t1  (c_int int, c_str varchar(40), primary key (c_int, c_str) clustered, key(c_int) );")
	tk.MustExec("create table t2  like t1 ;")
	tk.MustExec("insert into t1 values (1, 'crazy lumiere'), (10, 'goofy mestorf');")
	tk.MustExec("insert into t2 select * from t1 ;")
	tk.MustQuery("select (select t2.c_str from t2 where t2.c_str = t1.c_str and t2.c_int = 10 order by t2.c_str limit 1) x from t1;").Check(testkit.Rows("<nil>", "goofy mestorf"))
}

func TestEnumPushDown(t *testing.T) {
	store, clean := testkit.CreateMockStore(t)
	defer clean()

	tk := testkit.NewTestKit(t, store)
	tk.MustExec("use test")
	tk.MustExec("drop table if exists t")
	tk.MustExec("create table t (c_enum enum('c', 'b', 'a'))")
	tk.MustExec("insert into t values ('a'), ('b'), ('c'), ('a'), ('b'), ('a')")

	// test order by
	tk.MustQuery("select c_enum from t order by c_enum").
		Check(testkit.Rows("c", "b", "b", "a", "a", "a"))
	tk.MustQuery("select c_enum from t order by c_enum desc").
		Check(testkit.Rows("a", "a", "a", "b", "b", "c"))
	tk.MustQuery("select c_enum from t order by if(c_enum>1, c_enum, c_enum)").
		Check(testkit.Rows("a", "a", "a", "b", "b", "c"))

	// test selection
	tk.MustQuery("select c_enum from t where c_enum order by c_enum").
		Check(testkit.Rows("c", "b", "b", "a", "a", "a"))
	tk.MustQuery("select c_enum from t where c_enum > 'a' order by c_enum").
		Check(testkit.Rows("c", "b", "b"))
	tk.MustQuery("select c_enum from t where c_enum > 1 order by c_enum").
		Check(testkit.Rows("b", "b", "a", "a", "a"))
	tk.MustQuery("select c_enum from t where c_enum = 1 order by c_enum").
		Check(testkit.Rows("c"))
	tk.MustQuery("select c_enum from t where c_enum = 'a' order by c_enum").
		Check(testkit.Rows("a", "a", "a"))
	tk.MustQuery("select c_enum from t where c_enum + 1 order by c_enum").
		Check(testkit.Rows("c", "b", "b", "a", "a", "a"))
	tk.MustQuery("select c_enum from t where c_enum - 1 order by c_enum").
		Check(testkit.Rows("b", "b", "a", "a", "a"))

	// test projection
	tk.MustQuery("select c_enum+1 from t order by c_enum").
		Check(testkit.Rows("2", "3", "3", "4", "4", "4"))
	tk.MustQuery("select c_enum, c_enum=1 from t order by c_enum").
		Check(testkit.Rows("c 1", "b 0", "b 0", "a 0", "a 0", "a 0"))
	tk.MustQuery("select c_enum, c_enum>1 from t order by c_enum").
		Check(testkit.Rows("c 0", "b 1", "b 1", "a 1", "a 1", "a 1"))
	tk.MustQuery("select c_enum, c_enum>'a' from t order by c_enum").
		Check(testkit.Rows("c 1", "b 1", "b 1", "a 0", "a 0", "a 0"))

	// test aggregate
	tk.MustQuery("select max(c_enum) from t").
		Check(testkit.Rows("c"))
	tk.MustQuery("select min(c_enum) from t").
		Check(testkit.Rows("a"))
	tk.MustQuery("select max(c_enum+1) from t").
		Check(testkit.Rows("4"))
	tk.MustQuery("select min(c_enum+1) from t").
		Check(testkit.Rows("2"))
	tk.MustQuery("select avg(c_enum) from t").
		Check(testkit.Rows("2.3333333333333335"))
	tk.MustQuery("select avg(distinct c_enum) from t").
		Check(testkit.Rows("2"))
	tk.MustQuery("select distinct c_enum from t order by c_enum").
		Check(testkit.Rows("c", "b", "a"))
	tk.MustQuery("select c_enum from t group by c_enum order by c_enum").
		Check(testkit.Rows("c", "b", "a"))

	// test correlated
	tk.MustExec("drop table if exists t1")
	tk.MustExec(`CREATE TABLE t1 (
		a char(3) NOT NULL default '',
		e enum('a','b','c','d','e') NOT NULL default 'a'
	)`)
	tk.MustExec("INSERT INTO t1 VALUES ('aaa','e')")
	tk.MustExec("INSERT INTO t1 VALUES ('bbb','e')")
	tk.MustExec("INSERT INTO t1 VALUES ('ccc','a')")
	tk.MustExec("INSERT INTO t1 VALUES ('ddd','e')")
	tk.MustQuery(`SELECT DISTINCT e AS c FROM t1 outr WHERE
	a <> SOME ( SELECT a FROM t1 WHERE e = outr.e)`).
		Check(testkit.Rows("e"))

	// no index
	tk.MustExec("drop table t")
	tk.MustExec("create table t(e enum('c','b','a'))")
	tk.MustExec("insert into t values(1),(2),(3)")
	tk.MustQuery("select e from t where e > 'b'").
		Check(testkit.Rows("c"))
	tk.MustQuery("select e from t where e > 2").
		Check(testkit.Rows("a"))

	// enable index
	tk.MustExec("alter table t add index idx(e)")
	tk.MustQuery("select e from t where e > 'b'").
		Check(testkit.Rows("c"))
	tk.MustQuery("select e from t where e > 2").
		Check(testkit.Rows("a"))

	tk.MustExec("drop table if exists tdm")
	tk.MustExec("create table tdm(id int, `c12` enum('a','b','c'), PRIMARY KEY (`id`));")
	tk.MustExec("insert into tdm values (1, 'a');")
	tk.MustExec("update tdm set c12 = 2 where id = 1;")
	tk.MustQuery("select * from tdm").Check(testkit.Rows("1 b"))
	tk.MustExec("set @@sql_mode = '';")
	tk.MustExec("update tdm set c12 = 0 where id = 1;")
	tk.MustQuery("select c12+0 from tdm").Check(testkit.Rows("0"))
	tk.MustExec("update tdm set c12 = '0' where id = 1;")
	tk.MustQuery("select c12+0 from tdm").Check(testkit.Rows("0"))
}

func TestJiraSetInnoDBDefaultRowFormat(t *testing.T) {
	// For issue #23541
	// JIRA needs to be able to set this to be happy.
	// See: https://nova.moe/run-jira-on-tidb/
	store, clean := testkit.CreateMockStore(t)
	defer clean()

	tk := testkit.NewTestKit(t, store)
	tk.MustExec("set global innodb_default_row_format = dynamic")
	tk.MustExec("set global innodb_default_row_format = 'dynamic'")
	tk.MustQuery("SHOW VARIABLES LIKE 'innodb_default_row_format'").Check(testkit.Rows("innodb_default_row_format dynamic"))
	tk.MustQuery("SHOW VARIABLES LIKE 'character_set_server'").Check(testkit.Rows("character_set_server utf8mb4"))
	tk.MustQuery("SHOW VARIABLES LIKE 'innodb_file_format'").Check(testkit.Rows("innodb_file_format Barracuda"))
	tk.MustQuery("SHOW VARIABLES LIKE 'innodb_large_prefix'").Check(testkit.Rows("innodb_large_prefix ON"))

}

func TestIssue23623(t *testing.T) {
	store, clean := testkit.CreateMockStore(t)
	defer clean()

	tk := testkit.NewTestKit(t, store)
	tk.MustExec("use test")
	tk.MustExec("drop table if exists t1;")
	tk.MustExec("create table t1(c1 int);")
	tk.MustExec("insert into t1 values(-2147483648), (-2147483648), (null);")
	tk.MustQuery("select count(*) from t1 where c1 > (select sum(c1) from t1);").Check(testkit.Rows("2"))
}

func TestApproximatePercentile(t *testing.T) {
	store, clean := testkit.CreateMockStore(t)
	defer clean()

	tk := testkit.NewTestKit(t, store)
	tk.MustExec("use test")
	tk.MustExec("drop table if exists t")
	tk.MustExec("create table t (a bit(10))")
	tk.MustExec("insert into t values(b'1111')")
	tk.MustQuery("select approx_percentile(a, 10) from t").Check(testkit.Rows("<nil>"))
}

func TestIssue24429(t *testing.T) {
	store, clean := testkit.CreateMockStore(t)
	defer clean()

	tk := testkit.NewTestKit(t, store)

	tk.MustExec("set @@sql_mode = ANSI_QUOTES;")
	tk.MustExec("use test")
	tk.MustExec("drop table if exists t;")
	tk.MustExec("create table t (a int);")
	tk.MustQuery(`select t."a"=10 from t;`).Check(testkit.Rows())
	tk.MustExec("drop table if exists t;")
}

func TestVitessHash(t *testing.T) {
	store, clean := testkit.CreateMockStore(t)
	defer clean()

	tk := testkit.NewTestKit(t, store)
	tk.MustExec("use test")
	tk.MustExec("drop table if exists t_int, t_blob, t_varchar;")
	tk.MustExec("create table t_int(id int, a bigint unsigned null);")
	tk.MustExec("insert into t_int values " +
		"(1, 30375298039), " +
		"(2, 1123), " +
		"(3, 30573721600), " +
		"(4, " + fmt.Sprintf("%d", uint64(math.MaxUint64)) + ")," +
		"(5, 116)," +
		"(6, null);")

	// Integers
	tk.MustQuery("select hex(vitess_hash(a)) from t_int").
		Check(testkit.Rows(
			"31265661E5F1133",
			"31B565D41BDF8CA",
			"1EFD6439F2050FFD",
			"355550B2150E2451",
			"1E1788FF0FDE093C",
			"<nil>"))

	// Nested function sanity test
	tk.MustQuery("select hex(vitess_hash(convert(a, decimal(8,4)))) from t_int where id = 5").
		Check(testkit.Rows("1E1788FF0FDE093C"))
}

func TestVitessHashMatchesVitessShards(t *testing.T) {
	store, clean := testkit.CreateMockStore(t)
	defer clean()

	tk := testkit.NewTestKit(t, store)
	tk.MustExec("use test")
	tk.MustExec("drop table if exists t;")
	tk.MustExec("create table t(customer_id bigint, id bigint, expected_shard bigint unsigned, computed_shard bigint unsigned null, primary key (customer_id, id));")

	tk.MustExec("insert into t (customer_id, id, expected_shard) values " +
		"(30370720100, 1, x'd6'), " +
		"(30370670010, 2, x'd6'), " +
		"(30370689320, 3, x'e1'), " +
		"(30370693008, 4, x'e0'), " +
		"(30370656005, 5, x'89'), " +
		"(30370702638, 6, x'89'), " +
		"(30370658809, 7, x'ce'), " +
		"(30370665369, 8, x'cf'), " +
		"(30370706138, 9, x'85'), " +
		"(30370708769, 10, x'85'), " +
		"(30370711915, 11, x'a3'), " +
		"(30370712595, 12, x'a3'), " +
		"(30370656340, 13, x'7d'), " +
		"(30370660143, 14, x'7c'), " +
		"(30371738450, 15, x'fc'), " +
		"(30371683979, 16, x'fd'), " +
		"(30370664597, 17, x'92'), " +
		"(30370667361, 18, x'93'), " +
		"(30370656406, 19, x'd2'), " +
		"(30370716959, 20, x'd3'), " +
		"(30375207698, 21, x'9a'), " +
		"(30375168766, 22, x'9a'), " +
		"(30370711813, 23, x'ca'), " +
		"(30370721803, 24, x'ca'), " +
		"(30370717957, 25, x'97'), " +
		"(30370734969, 26, x'96'), " +
		"(30375203572, 27, x'98'), " +
		"(30375292643, 28, x'99'); ")

	// Sanity check the shards being computed correctly
	tk.MustExec("update t set computed_shard =  (vitess_hash(customer_id) >> 56);")
	tk.MustQuery("select customer_id, id, hex(expected_shard), hex(computed_shard) from t where expected_shard <> computed_shard").
		Check(testkit.Rows())
}

func TestSecurityEnhancedMode(t *testing.T) {
	store, clean := testkit.CreateMockStore(t)
	defer clean()

	tk := testkit.NewTestKit(t, store)
	sem.Enable()
	defer sem.Disable()

	// When SEM is enabled these features are restricted to all users
	// regardless of what privileges they have available.
	_, err := tk.Exec("SELECT 1 INTO OUTFILE '/tmp/aaaa'")
	require.Error(t, err, "[planner:8132]Feature 'SELECT INTO' is not supported when security enhanced mode is enabled")
}

func TestIssue23925(t *testing.T) {
	store, clean := testkit.CreateMockStore(t)
	defer clean()

	tk := testkit.NewTestKit(t, store)

	tk.MustExec("use test;")
	tk.MustExec("drop table if exists t;")
	tk.MustExec("create table t(a int primary key, b set('Alice','Bob') DEFAULT NULL);")
	tk.MustExec("insert into t value(1,'Bob');")
	tk.MustQuery("select max(b) + 0 from t group by a;").Check(testkit.Rows("2"))

	tk.MustExec("drop table if exists t;")
	tk.MustExec("create table t(a int, b set('Alice','Bob') DEFAULT NULL);")
	tk.MustExec("insert into t value(1,'Bob');")
	tk.MustQuery("select max(b) + 0 from t group by a;").Check(testkit.Rows("2"))
}

func TestCTEInvalidUsage(t *testing.T) {
	store, clean := testkit.CreateMockStore(t)
	defer clean()

	tk := testkit.NewTestKit(t, store)

	tk.MustExec("use test;")
	tk.MustExec("drop table if exists t;")
	tk.MustExec("create table t(a int);")
	// A CTE can refer to CTEs defined earlier in the same WITH clause, but not those defined later.
	tk.MustGetErrCode("with cte1 as (select * from cte2), cte2 as (select 1) select * from cte1;", errno.ErrNoSuchTable)
	// A CTE in a given query block can refer to CTEs defined in query blocks at a more outer level, but not CTEs defined in query blocks at a more inner level.
	// MySQL allows this statement, and it should be a bug of MySQL. PostgreSQL also reports an error.
	tk.MustGetErrCode("with cte1 as (select * from cte2)  select * from (with cte2 as (select 2) select * from cte1 ) q;", errno.ErrNoSuchTable)
	// Aggregation function is not allowed in the recursive part.
	tk.MustGetErrCode("with recursive cte(n) as (select 1 union select sum(n) from cte group by n) select * from cte;", errno.ErrCTERecursiveForbidsAggregation)
	// Window function is not allowed in the recursive part.
	tk.MustGetErrCode("with recursive cte(n) as (select 1 union select row_number() over(partition by n) from cte ) select * from cte;", errno.ErrCTERecursiveForbidsAggregation)
	// Group by is not allowed in the recursive part.
	tk.MustGetErrCode("with recursive cte(n) as (select 1 union (select * from cte order by n)) select * from cte;", errno.ErrNotSupportedYet)
	tk.MustGetErrCode("with recursive cte(n) as (select 1 union (select * from cte order by n)) select * from cte;", errno.ErrNotSupportedYet)
	// Distinct is not allowed in the recursive part.
	tk.MustGetErrCode("with recursive cte(n) as (select 1 union select distinct  * from cte) select * from cte;", errno.ErrNotSupportedYet)
	// Limit is not allowed in the recursive part.
	tk.MustGetErrCode("with recursive cte(n) as (select 1 union (select * from cte limit 2)) select * from cte;", errno.ErrNotSupportedYet)
	// The recursive SELECT part must reference the CTE only once and only in its FROM clause, not in any subquery.
	tk.MustGetErrCode("with recursive cte(n) as (select 1 union select * from cte, cte c1) select * from cte;", errno.ErrInvalidRequiresSingleReference)
	tk.MustGetErrCode("with recursive cte(n) as (select 1 union select * from (select * from cte) c1) select * from cte;", errno.ErrInvalidRequiresSingleReference)
	tk.MustGetErrCode("with recursive cte(n) as (select 1 union select * from cte where 1 in (select * from cte)) select * from cte;", errno.ErrInvalidRequiresSingleReference)
	tk.MustGetErrCode("with recursive cte(n) as (select 1 union select * from cte where exists (select * from cte)) select * from cte;", errno.ErrInvalidRequiresSingleReference)
	tk.MustGetErrCode("with recursive cte(n) as (select 1 union select * from cte where 1 >  (select * from cte)) select * from cte;", errno.ErrInvalidRequiresSingleReference)
	tk.MustGetErrCode("with recursive cte(n) as (select 1 union select (select * from cte) c1) select * from cte;", errno.ErrInvalidRequiresSingleReference)
	// The recursive part can reference tables other than the CTE and join them with the CTE. If used in a join like this, the CTE must not be on the right side of a LEFT JOIN.
	tk.MustGetErrCode("with recursive cte(n) as (select 1 union select * from t left join cte on t.a=cte.n) select * from cte;", errno.ErrCTERecursiveForbiddenJoinOrder)
	// Recursive part containing non-recursive query is not allowed.
	tk.MustGetErrCode("with recursive cte(n) as (select  1 intersect select 2 union select * from cte union select 1) select * from cte;", errno.ErrCTERecursiveRequiresNonRecursiveFirst)
	tk.MustGetErrCode("with recursive cte(n) as (select  * from cte union select * from cte) select * from cte;", errno.ErrCTERecursiveRequiresNonRecursiveFirst)
	// Invalid use of intersect/except.
	tk.MustGetErrCode("with recursive cte(n) as (select 1 intersect select * from cte) select * from cte;", errno.ErrNotSupportedYet)
	tk.MustGetErrCode("with recursive cte(n) as (select 1 union select 1 intersect select * from cte) select * from cte;", errno.ErrNotSupportedYet)
	tk.MustGetErrCode("with recursive cte(n) as (select 1 except select * from cte) select * from cte;", errno.ErrNotSupportedYet)
	tk.MustGetErrCode("with recursive cte(n) as (select 1 union select 1 except select * from cte) select * from cte;", errno.ErrNotSupportedYet)
}

func TestIssue23889(t *testing.T) {
	store, clean := testkit.CreateMockStore(t)
	defer clean()

	tk := testkit.NewTestKit(t, store)
	tk.MustExec("use test")
	tk.MustExec("drop table if exists test_decimal,test_t;")
	tk.MustExec("create table test_decimal(col_decimal decimal(10,0));")
	tk.MustExec("insert into test_decimal values(null),(8);")
	tk.MustExec("create table test_t(a int(11), b decimal(32,0));")
	tk.MustExec("insert into test_t values(1,4),(2,4),(5,4),(7,4),(9,4);")

	tk.MustQuery("SELECT ( test_decimal . `col_decimal` , test_decimal . `col_decimal` )  IN ( select * from test_t ) as field1 FROM  test_decimal;").Check(
		testkit.Rows("<nil>", "0"))
}

func TestRefineArgNullValues(t *testing.T) {
	store, clean := testkit.CreateMockStore(t)
	defer clean()

	tk := testkit.NewTestKit(t, store)
	tk.MustExec("use test")
	tk.MustExec("create table t(id int primary key, a int)")
	tk.MustExec("create table s(a int)")
	tk.MustExec("insert into s values(1),(2)")

	tk.MustQuery("select t.id = 1.234 from t right join s on t.a = s.a").Check(testkit.Rows(
		"<nil>",
		"<nil>",
	))
}

func TestEnumIndex(t *testing.T) {
	elems := []string{"\"a\"", "\"b\"", "\"c\""}
	rand.Shuffle(len(elems), func(i, j int) {
		elems[i], elems[j] = elems[j], elems[i]
	})

	store, clean := testkit.CreateMockStore(t)
	defer clean()

	tk := testkit.NewTestKit(t, store)
	tk.MustExec("use test")
	tk.MustExec("drop table if exists t,tidx")
	tk.MustExec("create table t(e enum(" + strings.Join(elems, ",") + "))")
	tk.MustExec("create table tidx(e enum(" + strings.Join(elems, ",") + "), index idx(e))")

	nRows := 50
	values := make([]string, 0, nRows)
	for i := 0; i < nRows; i++ {
		values = append(values, fmt.Sprintf("(%v)", rand.Intn(len(elems))+1))
	}
	tk.MustExec(fmt.Sprintf("insert into t values %v", strings.Join(values, ", ")))
	tk.MustExec(fmt.Sprintf("insert into tidx values %v", strings.Join(values, ", ")))

	ops := []string{"=", "!=", ">", ">=", "<", "<="}
	testElems := []string{"\"a\"", "\"b\"", "\"c\"", "\"d\"", "\"\"", "1", "2", "3", "4", "0", "-1"}
	for i := 0; i < nRows; i++ {
		cond := fmt.Sprintf("e" + ops[rand.Intn(len(ops))] + testElems[rand.Intn(len(testElems))])
		result := tk.MustQuery("select * from t where " + cond).Sort().Rows()
		tk.MustQuery("select * from tidx where " + cond).Sort().Check(result)
	}

	tk.MustExec("use test")
	tk.MustExec("drop table if exists t")
	tk.MustExec("create table t(e enum('d','c','b','a'), a int, index idx(e));")
	tk.MustExec("insert into t values(1,1),(2,2),(3,3),(4,4);")
	tk.MustQuery("select /*+ use_index(t, idx) */ * from t where e not in ('a','d') and a = 2;").Check(
		testkit.Rows("c 2"))

	// issue 24419
	tk.MustExec("use test")
	tk.MustExec("drop table if exists t02")
	tk.MustExec("CREATE TABLE `t02` (  `COL1` enum('^YSQT0]V@9TFN>^WB6G?NG@S8>VYOM;BSC@<BCQ6','TKZQQ=C1@IH9W>64=ZISGS?O[JDFBI5M]QXJYQNSKU>NGAWLXS26LMTZ2YNN`XKIUGKY0IHDWV>E[BJJCABOKH1M^CB5E@DLS7Q88PWZTEAY]1ZQMN5NX[I<KBBK','PXWTHJ?R]P=`Y','OFJHCEKCQGT:MXI7P3[YO4N0DF=2XJWJ4Z9Z;HQ8TMUTZV8YLQAHWJ4BDZHR3A','@[ETQPEKKDD;9INXAQISU0O65J86AWQ2SZ8=ZZW6TKT4GCF_O13^ZQW_S>FIYA983K:E4N77@FINM5HVGQCUCVNF5WLOOOEORAM=_JLMVFURMUASTVDBE','NL3V:J9LM4U5KUCV<RIJ_RKMZ4;CXD_0:K`HCO=P1YNYTHX8KYZRQ?PL01HLNSUC_R7:I5<V[HV0BIDEBZAPT73R7`DP43XXPLQCEI8>R;P','M5=T5FLQEZMPZAXH]4G:TSYYYVQ7O@4S6C3N8WPFKSP;SRD6VW@94BBH8XCT','P]I52Y46F?@RMOOF6;FWDTO`7FIT]R:]ELHD[CNLDSHC7FPBYOOJXLZSBV^5C^AAF6J5BCKE4V9==@H=4C]GMZXPNM','ECIQWH>?MK=ARGI0WVJNIBZFCFVJHFIUYJ:2?2WWZBNBWTPFNQPLLBFP9R_','E<<T9UUF2?XM8TWS_','W[5E_U1J?YSOQISL1KD','M@V^`^8I','5UTEJUZIQ^ZJOJU_D6@V2DSVOIK@LUT^E?RTL>_Y9OT@SOPYR72VIJVMBWIVPF@TTBZ@8ZPBZL=LXZF`WM4V2?K>AT','PZ@PR6XN28JL`B','ZOHBSCRMZPOI`IVTSEZAIDAF7DS@1TT20AP9','QLDIOY[Y:JZR@OL__I^@FBO=O_?WOOR:2BE:QJC','BI^TGJ_N<H:7OW8XXITM@FBWDNJ=KA`X:9@BUY4UHKSHFP`EAWR9_QS^HR2AI39MGVXWVD]RUI46SHU=GXAX;RT765X:CU7M4XOD^S9JFZI=HTTS?C0CT','M@HGGFM43C7','@M`IHSJQ8HBTGOS`=VW]QBMLVWN`SP;E>EEXYKV1POHTOJQPGCPVR=TYZMGWABUQR07J8U::W4','N`ZN4P@9T[JW;FR6=FA4WP@APNPG[XQVIK4]F]2>EC>JEIOXC``;;?OHP') DEFAULT NULL,  `COL2` tinyint DEFAULT NULL,  `COL3` time DEFAULT NULL,  KEY `U_M_COL4` (`COL1`,`COL2`),  KEY `U_M_COL5` (`COL3`,`COL2`)) ENGINE=InnoDB DEFAULT CHARSET=utf8mb4 COLLATE=utf8mb4_bin;")
	tk.MustExec("insert into t02(col1, col2) values ('OFJHCEKCQGT:MXI7P3[YO4N0DF=2XJWJ4Z9Z;HQ8TMUTZV8YLQAHWJ4BDZHR3A', 39), ('OFJHCEKCQGT:MXI7P3[YO4N0DF=2XJWJ4Z9Z;HQ8TMUTZV8YLQAHWJ4BDZHR3A', 51), ('OFJHCEKCQGT:MXI7P3[YO4N0DF=2XJWJ4Z9Z;HQ8TMUTZV8YLQAHWJ4BDZHR3A', 55), ('OFJHCEKCQGT:MXI7P3[YO4N0DF=2XJWJ4Z9Z;HQ8TMUTZV8YLQAHWJ4BDZHR3A', -30), ('ZOHBSCRMZPOI`IVTSEZAIDAF7DS@1TT20AP9', -30);")
	tk.MustQuery("select * from t02 where col1 not in (\"W1Rgd74pbJaGX47h1MPjpr0XSKJNCnwEleJ50Vbpl9EmbHJX6D6BXYKT2UAbl1uDw3ZGeYykhzG6Gld0wKdOiT4Gv5j9upHI0Q7vrXij4N9WNFJvB\", \"N`ZN4P@9T[JW;FR6=FA4WP@APNPG[XQVIK4]F]2>EC>JEIOXC``;;?OHP\") and col2 = -30;").Check(
		testkit.Rows(
			"OFJHCEKCQGT:MXI7P3[YO4N0DF=2XJWJ4Z9Z;HQ8TMUTZV8YLQAHWJ4BDZHR3A -30 <nil>",
			"ZOHBSCRMZPOI`IVTSEZAIDAF7DS@1TT20AP9 -30 <nil>"))

	// issue 24576
	tk.MustExec("use test")
	tk.MustExec("drop table if exists t;")
	tk.MustExec("create table t(col1 enum('a','b','c'), col2 enum('a','b','c'), col3 int, index idx(col1,col2));")
	tk.MustExec("insert into t values(1,1,1),(2,2,2),(3,3,3);")
	tk.MustQuery("select /*+ use_index(t,idx) */ col3 from t where col2 between 'b' and 'b' and col1 is not null;").Check(
		testkit.Rows("2"))
	tk.MustQuery("select /*+ use_index(t,idx) */ col3 from t where col2 = 'b' and col1 is not null;").Check(
		testkit.Rows("2"))

	// issue25099
	tk.MustExec("use test")
	tk.MustExec("drop table if exists t;")
	tk.MustExec("create table t(e enum(\"a\",\"b\",\"c\"), index idx(e));")
	tk.MustExec("insert ignore into t values(0),(1),(2),(3);")
	tk.MustQuery("select * from t where e = '';").Check(
		testkit.Rows(""))
	tk.MustQuery("select * from t where e != 'a';").Sort().Check(
		testkit.Rows("", "b", "c"))
	tk.MustExec("alter table t drop index idx;")
	tk.MustQuery("select * from t where e = '';").Check(
		testkit.Rows(""))
	tk.MustQuery("select * from t where e != 'a';").Sort().Check(
		testkit.Rows("", "b", "c"))

	tk.MustExec("drop table if exists t;")
	tk.MustExec("create table t(e enum(\"\"), index idx(e));")
	tk.MustExec("insert ignore into t values(0),(1);")
	tk.MustQuery("select * from t where e = '';").Check(
		testkit.Rows("", ""))
	tk.MustExec("alter table t drop index idx;")
	tk.MustQuery("select * from t where e = '';").Check(
		testkit.Rows("", ""))

	tk.MustExec("drop table if exists t;")
	tk.MustExec("create table t(e enum(\"a\",\"b\",\"c\"), index idx(e));")
	tk.MustExec("insert ignore into t values(0);")
	tk.MustExec("select * from t t1 join t t2 on t1.e=t2.e;")
	tk.MustQuery("select /*+ inl_join(t1,t2) */ * from t t1 join t t2 on t1.e=t2.e;").Check(
		testkit.Rows(" "))
	tk.MustQuery("select /*+ hash_join(t1,t2) */ * from t t1 join t t2 on t1.e=t2.e;").Check(
		testkit.Rows(" "))
	tk.MustQuery("select /*+ inl_hash_join(t1,t2) */ * from t t1 join t t2 on t1.e=t2.e;").Check(
		testkit.Rows(" "))
}

// Previously global values were cached. This is incorrect.
// See: https://github.com/pingcap/tidb/issues/24368
func TestGlobalCacheCorrectness(t *testing.T) {
	store, clean := testkit.CreateMockStore(t)
	defer clean()

	tk := testkit.NewTestKit(t, store)
	tk.MustQuery("SHOW VARIABLES LIKE 'max_connections'").Check(testkit.Rows("max_connections 151"))
	tk.MustExec("SET GLOBAL max_connections=1234")
	tk.MustQuery("SHOW VARIABLES LIKE 'max_connections'").Check(testkit.Rows("max_connections 1234"))
	// restore
	tk.MustExec("SET GLOBAL max_connections=151")
}

func TestRedundantColumnResolve(t *testing.T) {
	store, clean := testkit.CreateMockStore(t)
	defer clean()

	tk := testkit.NewTestKit(t, store)
	tk.MustExec("use test")
	tk.MustExec("drop table if exists t1, t2")
	tk.MustExec("create table t1(a int not null)")
	tk.MustExec("create table t2(a int not null)")
	tk.MustExec("insert into t1 values(1)")
	tk.MustExec("insert into t2 values(1)")
	tk.MustQuery("select a, count(*) from t1 join t2 using (a) group by a").Check(testkit.Rows("1 1"))
	tk.MustQuery("select a, count(*) from t1 natural join t2 group by a").Check(testkit.Rows("1 1"))
	err := tk.ExecToErr("select a, count(*) from t1 join t2 on t1.a=t2.a group by a")
	require.Error(t, err, "[planner:1052]Column 'a' in field list is ambiguous")
	tk.MustQuery("select t1.a, t2.a from t1 join t2 using (a) group by t1.a").Check(testkit.Rows("1 1"))
	err = tk.ExecToErr("select t1.a, t2.a from t1 join t2 using(a) group by a")
	require.Error(t, err, "[planner:1052]Column 'a' in group statement is ambiguous")
	tk.MustQuery("select t2.a from t1 join t2 using (a) group by t1.a").Check(testkit.Rows("1"))
	tk.MustQuery("select t1.a from t1 join t2 using (a) group by t1.a").Check(testkit.Rows("1"))
	tk.MustQuery("select t2.a from t1 join t2 using (a) group by t2.a").Check(testkit.Rows("1"))
	// The test below cannot pass now since we do not infer functional dependencies from filters as MySQL, hence would fail in only_full_group_by check.
	// tk.MustQuery("select t1.a from t1 join t2 using (a) group by t2.a").Check(testkit.Rows("1"))
	tk.MustQuery("select count(*) from t1 join t2 using (a) group by t2.a").Check(testkit.Rows("1"))
	tk.MustQuery("select t2.a from t1 join t2 using (a) group by a").Check(testkit.Rows("1"))
	tk.MustQuery("select t1.a from t1 join t2 using (a) group by a").Check(testkit.Rows("1"))
	tk.MustQuery("select * from t1 join t2 using(a)").Check(testkit.Rows("1"))
	tk.MustQuery("select t1.a, t2.a from t1 join t2 using(a)").Check(testkit.Rows("1 1"))
	tk.MustQuery("select * from t1 natural join t2").Check(testkit.Rows("1"))
	tk.MustQuery("select t1.a, t2.a from t1 natural join t2").Check(testkit.Rows("1 1"))
}

func TestControlFunctionWithEnumOrSet(t *testing.T) {
	// issue 23114
	store, clean := testkit.CreateMockStore(t)
	defer clean()

	tk := testkit.NewTestKit(t, store)
	tk.MustExec("use test")
	tk.MustExec("drop table if exists e;")
	tk.MustExec("create table e(e enum('c', 'b', 'a'));")
	tk.MustExec("insert into e values ('a'),('b'),('a'),('b');")
	tk.MustQuery("select e from e where if(e>1, e, e);").Sort().Check(
		testkit.Rows("a", "a", "b", "b"))
	tk.MustQuery("select e from e where case e when 1 then e else e end;").Sort().Check(
		testkit.Rows("a", "a", "b", "b"))
	tk.MustQuery("select e from e where case 1 when e then e end;").Check(testkit.Rows())

	tk.MustQuery("select if(e>1,e,e)='a' from e").Sort().Check(
		testkit.Rows("0", "0", "1", "1"))
	tk.MustQuery("select if(e>1,e,e)=1 from e").Sort().Check(
		testkit.Rows("0", "0", "0", "0"))
	// if and if
	tk.MustQuery("select if(e>2,e,e) and if(e<=2,e,e) from e;").Sort().Check(
		testkit.Rows("1", "1", "1", "1"))
	tk.MustQuery("select if(e>2,e,e) and (if(e<3,0,e) or if(e>=2,0,e)) from e;").Sort().Check(
		testkit.Rows("0", "0", "1", "1"))
	tk.MustQuery("select * from e where if(e>2,e,e) and if(e<=2,e,e);").Sort().Check(
		testkit.Rows("a", "a", "b", "b"))
	tk.MustQuery("select * from e where if(e>2,e,e) and (if(e<3,0,e) or if(e>=2,0,e));").Sort().Check(
		testkit.Rows("a", "a"))

	// issue 24494
	tk.MustExec("drop table if exists t;")
	tk.MustExec("create table t(a int,b enum(\"b\",\"y\",\"1\"));")
	tk.MustExec("insert into t values(0,\"y\"),(1,\"b\"),(null,null),(2,\"1\");")
	tk.MustQuery("SELECT count(*) FROM t where if(a,b ,null);").Check(testkit.Rows("2"))

	tk.MustExec("drop table if exists t;")
	tk.MustExec("create table t(a int,b enum(\"b\"),c enum(\"c\"));")
	tk.MustExec("insert into t values(1,1,1),(2,1,1),(1,1,1),(2,1,1);")
	tk.MustQuery("select a from t where if(a=1,b,c)=\"b\";").Check(testkit.Rows("1", "1"))
	tk.MustQuery("select a from t where if(a=1,b,c)=\"c\";").Check(testkit.Rows("2", "2"))
	tk.MustQuery("select a from t where if(a=1,b,c)=1;").Sort().Check(testkit.Rows("1", "1", "2", "2"))
	tk.MustQuery("select a from t where if(a=1,b,c);").Sort().Check(testkit.Rows("1", "1", "2", "2"))

	tk.MustExec("drop table if exists e;")
	tk.MustExec("create table e(e enum('c', 'b', 'a'));")
	tk.MustExec("insert into e values(3)")
	tk.MustQuery("select elt(1,e) = 'a' from e").Check(testkit.Rows("1"))
	tk.MustQuery("select elt(1,e) = 3 from e").Check(testkit.Rows("1"))
	tk.MustQuery("select e from e where elt(1,e)").Check(testkit.Rows("a"))

	// test set type
	tk.MustExec("drop table if exists s;")
	tk.MustExec("create table s(s set('c', 'b', 'a'));")
	tk.MustExec("insert into s values ('a'),('b'),('a'),('b');")
	tk.MustQuery("select s from s where if(s>1, s, s);").Sort().Check(
		testkit.Rows("a", "a", "b", "b"))
	tk.MustQuery("select s from s where case s when 1 then s else s end;").Sort().Check(
		testkit.Rows("a", "a", "b", "b"))
	tk.MustQuery("select s from s where case 1 when s then s end;").Check(testkit.Rows())

	tk.MustQuery("select if(s>1,s,s)='a' from s").Sort().Check(
		testkit.Rows("0", "0", "1", "1"))
	tk.MustQuery("select if(s>1,s,s)=4 from s").Sort().Check(
		testkit.Rows("0", "0", "1", "1"))

	tk.MustExec("drop table if exists s;")
	tk.MustExec("create table s(s set('c', 'b', 'a'));")
	tk.MustExec("insert into s values('a')")
	tk.MustQuery("select elt(1,s) = 'a' from s").Check(testkit.Rows("1"))
	tk.MustQuery("select elt(1,s) = 4 from s").Check(testkit.Rows("1"))
	tk.MustQuery("select s from s where elt(1,s)").Check(testkit.Rows("a"))

	// issue 24543
	tk.MustExec("drop table if exists t;")
	tk.MustExec("create table t(a int,b enum(\"b\"),c enum(\"c\"));")
	tk.MustExec("insert into t values(1,1,1),(2,1,1),(1,1,1),(2,1,1);")
	tk.MustQuery("select if(A, null,b)=1 from t;").Check(testkit.Rows("<nil>", "<nil>", "<nil>", "<nil>"))
	tk.MustQuery("select if(A, null,b)='a' from t;").Check(testkit.Rows("<nil>", "<nil>", "<nil>", "<nil>"))

	tk.MustExec("drop table if exists t;")
	tk.MustExec("create table t(a int,b set(\"b\"),c set(\"c\"));")
	tk.MustExec("insert into t values(1,1,1),(2,1,1),(1,1,1),(2,1,1);")
	tk.MustQuery("select if(A, null,b)=1 from t;").Check(testkit.Rows("<nil>", "<nil>", "<nil>", "<nil>"))
	tk.MustQuery("select if(A, null,b)='a' from t;").Check(testkit.Rows("<nil>", "<nil>", "<nil>", "<nil>"))

	// issue 29357
	tk.MustExec("drop table if exists t;")
	tk.MustExec("create table t(`a` enum('y','b','Abc','null','1','2','0')) CHARSET=binary;")
	tk.MustExec("insert into t values(\"1\");")
	tk.MustQuery("SELECT count(*) from t where (null like 'a') = (case when cast('2015' as real) <=> round(\"1200\",\"1\") then a end);\n").Check(testkit.Rows("0"))
	tk.MustQuery("SELECT (null like 'a') = (case when cast('2015' as real) <=> round(\"1200\",\"1\") then a end) from t;\n").Check(testkit.Rows("<nil>"))
	tk.MustQuery("SELECT 5 = (case when 0 <=> 0 then a end) from t;").Check(testkit.Rows("1"))
	tk.MustQuery("SELECT '1' = (case when 0 <=> 0 then a end) from t;").Check(testkit.Rows("1"))
	tk.MustQuery("SELECT 5 = (case when 0 <=> 1 then a end) from t;").Check(testkit.Rows("<nil>"))
	tk.MustQuery("SELECT '1' = (case when 0 <=> 1 then a end) from t;").Check(testkit.Rows("<nil>"))
	tk.MustQuery("SELECT 5 = (case when 0 <=> 1 then a else a end) from t;").Check(testkit.Rows("1"))
	tk.MustQuery("SELECT '1' = (case when 0 <=> 1 then a else a end) from t;").Check(testkit.Rows("1"))
}

func TestComplexShowVariables(t *testing.T) {
	// This is an example SHOW VARIABLES from mysql-connector-java-5.1.34
	// It returns 19 rows in MySQL 5.7 (the language sysvar no longer exists in 5.6+)
	// and 16 rows in MySQL 8.0 (the aliases for tx_isolation is removed, along with query cache)
	// In the event that we hide noop sysvars in future, we must keep these variables.
	store, clean := testkit.CreateMockStore(t)
	defer clean()

	tk := testkit.NewTestKit(t, store)
	require.Len(t, tk.MustQuery(`SHOW VARIABLES WHERE Variable_name ='language' OR Variable_name = 'net_write_timeout' OR Variable_name = 'interactive_timeout'
OR Variable_name = 'wait_timeout' OR Variable_name = 'character_set_client' OR Variable_name = 'character_set_connection'
OR Variable_name = 'character_set' OR Variable_name = 'character_set_server' OR Variable_name = 'tx_isolation'
OR Variable_name = 'transaction_isolation' OR Variable_name = 'character_set_results' OR Variable_name = 'timezone'
OR Variable_name = 'time_zone' OR Variable_name = 'system_time_zone'
OR Variable_name = 'lower_case_table_names' OR Variable_name = 'max_allowed_packet' OR Variable_name = 'net_buffer_length'
OR Variable_name = 'sql_mode' OR Variable_name = 'query_cache_type'  OR Variable_name = 'query_cache_size'
OR Variable_name = 'license' OR Variable_name = 'init_connect'`).Rows(), 19)

}

func TestBuiltinFuncJSONMergePatch_InColumn(t *testing.T) {
	ctx := context.Background()
	store, clean := testkit.CreateMockStore(t)
	defer clean()

	tk := testkit.NewTestKit(t, store)

	tests := []struct {
		input    [2]interface{}
		expected interface{}
		success  bool
		errCode  int
	}{
		// RFC 7396 document: https://datatracker.ietf.org/doc/html/rfc7396
		// RFC 7396 Example Test Cases
		{[2]interface{}{`{"a":"b"}`, `{"a":"c"}`}, `{"a": "c"}`, true, 0},
		{[2]interface{}{`{"a":"b"}`, `{"b":"c"}`}, `{"a": "b", "b": "c"}`, true, 0},
		{[2]interface{}{`{"a":"b"}`, `{"a":null}`}, `{}`, true, 0},
		{[2]interface{}{`{"a":"b", "b":"c"}`, `{"a":null}`}, `{"b": "c"}`, true, 0},
		{[2]interface{}{`{"a":["b"]}`, `{"a":"c"}`}, `{"a": "c"}`, true, 0},
		{[2]interface{}{`{"a":"c"}`, `{"a":["b"]}`}, `{"a": ["b"]}`, true, 0},
		{[2]interface{}{`{"a":{"b":"c"}}`, `{"a":{"b":"d","c":null}}`}, `{"a": {"b": "d"}}`, true, 0},
		{[2]interface{}{`{"a":[{"b":"c"}]}`, `{"a": [1]}`}, `{"a": [1]}`, true, 0},
		{[2]interface{}{`["a","b"]`, `["c","d"]`}, `["c", "d"]`, true, 0},
		{[2]interface{}{`{"a":"b"}`, `["c"]`}, `["c"]`, true, 0},
		{[2]interface{}{`{"a":"foo"}`, `null`}, `null`, true, 0},
		{[2]interface{}{`{"a":"foo"}`, `"bar"`}, `"bar"`, true, 0},
		{[2]interface{}{`{"e":null}`, `{"a":1}`}, `{"e": null, "a": 1}`, true, 0},
		{[2]interface{}{`[1,2]`, `{"a":"b","c":null}`}, `{"a": "b"}`, true, 0},
		{[2]interface{}{`{}`, `{"a":{"bb":{"ccc":null}}}`}, `{"a": {"bb": {}}}`, true, 0},
		// RFC 7396 Example Document
		{[2]interface{}{`{"title":"Goodbye!","author":{"givenName":"John","familyName":"Doe"},"tags":["example","sample"],"content":"This will be unchanged"}`, `{"title":"Hello!","phoneNumber":"+01-123-456-7890","author":{"familyName":null},"tags":["example"]}`}, `{"title":"Hello!","author":{"givenName":"John"},"tags":["example"],"content":"This will be unchanged","phoneNumber":"+01-123-456-7890"}`, true, 0},

		// From mysql Example Test Cases
		{[2]interface{}{nil, `{"a":1}`}, nil, true, 0},
		{[2]interface{}{`{"a":1}`, nil}, nil, true, 0},
		{[2]interface{}{`{"a":"foo"}`, `true`}, `true`, true, 0},
		{[2]interface{}{`{"a":"foo"}`, `false`}, `false`, true, 0},
		{[2]interface{}{`{"a":"foo"}`, `123`}, `123`, true, 0},
		{[2]interface{}{`{"a":"foo"}`, `123.1`}, `123.1`, true, 0},
		{[2]interface{}{`{"a":"foo"}`, `[1,2,3]`}, `[1,2,3]`, true, 0},
		{[2]interface{}{"null", `{"a":1}`}, `{"a":1}`, true, 0},
		{[2]interface{}{`{"a":1}`, "null"}, `null`, true, 0},

		// Invalid json text
		{[2]interface{}{`{"a":1}`, `[1]}`}, nil, false, mysql.ErrInvalidJSONText},
	}

	tk.MustExec(`use test;`)
	tk.MustExec(`drop table if exists t;`)
	tk.MustExec("CREATE TABLE t ( `id` INT NOT NULL AUTO_INCREMENT, `j` json NULL, `vc` VARCHAR ( 5000 ) NULL, PRIMARY KEY ( `id` ) );")
	for id, tt := range tests {
		tk.MustExec("insert into t values(?,?,?)", id+1, tt.input[0], tt.input[1])
		if tt.success {
			result := tk.MustQuery("select json_merge_patch(j,vc) from t where id = ?", id+1)
			if tt.expected == nil {
				result.Check(testkit.Rows("<nil>"))
			} else {
				j, e := json.ParseBinaryFromString(tt.expected.(string))
				require.NoError(t, e)
				result.Check(testkit.Rows(j.String()))
			}
		} else {
			rs, _ := tk.Exec("select json_merge_patch(j,vc) from  t where id = ?;", id+1)
			_, err := session.GetRows4Test(ctx, tk.Session(), rs)
			terr := errors.Cause(err).(*terror.Error)
			require.Equal(t, errors.ErrCode(tt.errCode), terr.Code())
		}
	}
}

func TestBuiltinFuncJSONMergePatch_InExpression(t *testing.T) {
	ctx := context.Background()
	store, clean := testkit.CreateMockStore(t)
	defer clean()

	tk := testkit.NewTestKit(t, store)

	tests := []struct {
		input    []interface{}
		expected interface{}
		success  bool
		errCode  int
	}{
		// RFC 7396 document: https://datatracker.ietf.org/doc/html/rfc7396
		// RFC 7396 Example Test Cases
		{[]interface{}{`{"a":"b"}`, `{"a":"c"}`}, `{"a": "c"}`, true, 0},
		{[]interface{}{`{"a":"b"}`, `{"b":"c"}`}, `{"a": "b","b": "c"}`, true, 0},
		{[]interface{}{`{"a":"b"}`, `{"a":null}`}, `{}`, true, 0},
		{[]interface{}{`{"a":"b", "b":"c"}`, `{"a":null}`}, `{"b": "c"}`, true, 0},
		{[]interface{}{`{"a":["b"]}`, `{"a":"c"}`}, `{"a": "c"}`, true, 0},
		{[]interface{}{`{"a":"c"}`, `{"a":["b"]}`}, `{"a": ["b"]}`, true, 0},
		{[]interface{}{`{"a":{"b":"c"}}`, `{"a":{"b":"d","c":null}}`}, `{"a": {"b": "d"}}`, true, 0},
		{[]interface{}{`{"a":[{"b":"c"}]}`, `{"a": [1]}`}, `{"a": [1]}`, true, 0},
		{[]interface{}{`["a","b"]`, `["c","d"]`}, `["c", "d"]`, true, 0},
		{[]interface{}{`{"a":"b"}`, `["c"]`}, `["c"]`, true, 0},
		{[]interface{}{`{"a":"foo"}`, `null`}, `null`, true, 0},
		{[]interface{}{`{"a":"foo"}`, `"bar"`}, `"bar"`, true, 0},
		{[]interface{}{`{"e":null}`, `{"a":1}`}, `{"e": null,"a": 1}`, true, 0},
		{[]interface{}{`[1,2]`, `{"a":"b","c":null}`}, `{"a":"b"}`, true, 0},
		{[]interface{}{`{}`, `{"a":{"bb":{"ccc":null}}}`}, `{"a":{"bb": {}}}`, true, 0},
		// RFC 7396 Example Document
		{[]interface{}{`{"title":"Goodbye!","author":{"givenName":"John","familyName":"Doe"},"tags":["example","sample"],"content":"This will be unchanged"}`, `{"title":"Hello!","phoneNumber":"+01-123-456-7890","author":{"familyName":null},"tags":["example"]}`}, `{"title":"Hello!","author":{"givenName":"John"},"tags":["example"],"content":"This will be unchanged","phoneNumber":"+01-123-456-7890"}`, true, 0},

		// test cases
		{[]interface{}{nil, `1`}, `1`, true, 0},
		{[]interface{}{`1`, nil}, nil, true, 0},
		{[]interface{}{nil, `null`}, `null`, true, 0},
		{[]interface{}{`null`, nil}, nil, true, 0},
		{[]interface{}{nil, `true`}, `true`, true, 0},
		{[]interface{}{`true`, nil}, nil, true, 0},
		{[]interface{}{nil, `false`}, `false`, true, 0},
		{[]interface{}{`false`, nil}, nil, true, 0},
		{[]interface{}{nil, `[1,2,3]`}, `[1,2,3]`, true, 0},
		{[]interface{}{`[1,2,3]`, nil}, nil, true, 0},
		{[]interface{}{nil, `{"a":"foo"}`}, nil, true, 0},
		{[]interface{}{`{"a":"foo"}`, nil}, nil, true, 0},

		{[]interface{}{`{"a":"foo"}`, `{"a":null}`, `{"b":"123"}`, `{"c":1}`}, `{"b":"123","c":1}`, true, 0},
		{[]interface{}{`{"a":"foo"}`, `{"a":null}`, `{"c":1}`}, `{"c":1}`, true, 0},
		{[]interface{}{`{"a":"foo"}`, `{"a":null}`, `true`}, `true`, true, 0},
		{[]interface{}{`{"a":"foo"}`, `{"d":1}`, `{"a":{"bb":{"ccc":null}}}`}, `{"a":{"bb":{}},"d":1}`, true, 0},
		{[]interface{}{`null`, `true`, `[1,2,3]`}, `[1,2,3]`, true, 0},

		// From mysql Example Test Cases
		{[]interface{}{nil, `null`, `[1,2,3]`, `{"a":1}`}, `{"a": 1}`, true, 0},
		{[]interface{}{`null`, nil, `[1,2,3]`, `{"a":1}`}, `{"a": 1}`, true, 0},
		{[]interface{}{`null`, `[1,2,3]`, nil, `{"a":1}`}, nil, true, 0},
		{[]interface{}{`null`, `[1,2,3]`, `{"a":1}`, nil}, nil, true, 0},

		{[]interface{}{nil, `null`, `{"a":1}`, `[1,2,3]`}, `[1,2,3]`, true, 0},
		{[]interface{}{`null`, nil, `{"a":1}`, `[1,2,3]`}, `[1,2,3]`, true, 0},
		{[]interface{}{`null`, `{"a":1}`, nil, `[1,2,3]`}, `[1,2,3]`, true, 0},
		{[]interface{}{`null`, `{"a":1}`, `[1,2,3]`, nil}, nil, true, 0},

		{[]interface{}{nil, `null`, `{"a":1}`, `true`}, `true`, true, 0},
		{[]interface{}{`null`, nil, `{"a":1}`, `true`}, `true`, true, 0},
		{[]interface{}{`null`, `{"a":1}`, nil, `true`}, `true`, true, 0},
		{[]interface{}{`null`, `{"a":1}`, `true`, nil}, nil, true, 0},

		// non-object last item
		{[]interface{}{"true", "false", "[]", "{}", "null"}, "null", true, 0},
		{[]interface{}{"false", "[]", "{}", "null", "true"}, "true", true, 0},
		{[]interface{}{"true", "[]", "{}", "null", "false"}, "false", true, 0},
		{[]interface{}{"true", "false", "{}", "null", "[]"}, "[]", true, 0},
		{[]interface{}{"true", "false", "{}", "null", "1"}, "1", true, 0},
		{[]interface{}{"true", "false", "{}", "null", "1.8"}, "1.8", true, 0},
		{[]interface{}{"true", "false", "{}", "null", `"112"`}, `"112"`, true, 0},

		{[]interface{}{`{"a":"foo"}`, nil}, nil, true, 0},
		{[]interface{}{nil, `{"a":"foo"}`}, nil, true, 0},
		{[]interface{}{`{"a":"foo"}`, `false`}, `false`, true, 0},
		{[]interface{}{`{"a":"foo"}`, `123`}, `123`, true, 0},
		{[]interface{}{`{"a":"foo"}`, `123.1`}, `123.1`, true, 0},
		{[]interface{}{`{"a":"foo"}`, `[1,2,3]`}, `[1,2,3]`, true, 0},
		{[]interface{}{`null`, `{"a":1}`}, `{"a":1}`, true, 0},
		{[]interface{}{`{"a":1}`, `null`}, `null`, true, 0},
		{[]interface{}{`{"a":"foo"}`, `{"a":null}`, `{"b":"123"}`, `{"c":1}`}, `{"b":"123","c":1}`, true, 0},
		{[]interface{}{`{"a":"foo"}`, `{"a":null}`, `{"c":1}`}, `{"c":1}`, true, 0},
		{[]interface{}{`{"a":"foo"}`, `{"a":null}`, `true`}, `true`, true, 0},
		{[]interface{}{`{"a":"foo"}`, `{"d":1}`, `{"a":{"bb":{"ccc":null}}}`}, `{"a":{"bb":{}},"d":1}`, true, 0},

		// Invalid json text
		{[]interface{}{`{"a":1}`, `[1]}`}, nil, false, mysql.ErrInvalidJSONText},
		{[]interface{}{`{{"a":1}`, `[1]`, `null`}, nil, false, mysql.ErrInvalidJSONText},
		{[]interface{}{`{"a":1}`, `jjj`, `null`}, nil, false, mysql.ErrInvalidJSONText},
	}

	for _, tt := range tests {
		marks := make([]string, len(tt.input))
		for i := 0; i < len(marks); i++ {
			marks[i] = "?"
		}
		sql := fmt.Sprintf("select json_merge_patch(%s);", strings.Join(marks, ","))
		if tt.success {
			result := tk.MustQuery(sql, tt.input...)
			if tt.expected == nil {
				result.Check(testkit.Rows("<nil>"))
			} else {
				j, e := json.ParseBinaryFromString(tt.expected.(string))
				require.NoError(t, e)
				result.Check(testkit.Rows(j.String()))
			}
		} else {
			rs, _ := tk.Exec(sql, tt.input...)
			_, err := session.GetRows4Test(ctx, tk.Session(), rs)
			terr := errors.Cause(err).(*terror.Error)
			require.Equal(t, errors.ErrCode(tt.errCode), terr.Code())
		}
	}
}

func TestFloat64Inf(t *testing.T) {
	store, clean := testkit.CreateMockStore(t)
	defer clean()

	tk := testkit.NewTestKit(t, store)
	tk.MustQuery("select '1e800' + 1e100;").Check(
		testkit.Rows("179769313486231570000000000000000000000000000000000000000000000000000000000000000000000000000000000000000000000000000000000000000000000000000000000000000000000000000000000000000000000000000000000000000000000000000000000000000000000000000000000000000000000000000000000000000000000000000000000000000000000000000"))
	tk.MustQuery("select '-1e800' - 1e100;").Check(
		testkit.Rows("-179769313486231570000000000000000000000000000000000000000000000000000000000000000000000000000000000000000000000000000000000000000000000000000000000000000000000000000000000000000000000000000000000000000000000000000000000000000000000000000000000000000000000000000000000000000000000000000000000000000000000000000"))
}

func TestCharsetErr(t *testing.T) {
	store, clean := testkit.CreateMockStore(t)
	defer clean()

	tk := testkit.NewTestKit(t, store)
	tk.MustExec("use test")
	tk.MustExec("create table charset_test(id int auto_increment primary key, c1 varchar(255) character set ascii)")
	err := tk.ExecToErr("insert into charset_test(c1) values ('aaa\xEF\xBF\xBDabcdef')")
	require.Error(t, err, "[table:1366]Incorrect string value '\\xEF\\xBF\\xBDabc...' for column 'c1'")

	err = tk.ExecToErr("insert into charset_test(c1) values ('aaa\xEF\xBF\xBD')")
	require.Error(t, err, "[table:1366]Incorrect string value '\\xEF\\xBF\\xBD' for column 'c1'")
}

func TestIssue25591(t *testing.T) {
	store, clean := testkit.CreateMockStore(t)
	defer clean()

	tk := testkit.NewTestKit(t, store)

	tk.MustExec("use test;")
	tk.MustExec("drop table if exists t1_1, t2_1;")
	tk.MustExec("CREATE TABLE `t1_1` (`col1` double DEFAULT NULL, `col2` double DEFAULT NULL);")
	tk.MustExec("CREATE TABLE `t2_1` (`col1` varchar(20) DEFAULT NULL, `col2` double DEFAULT NULL);")
	tk.MustExec("insert into t1_1 values(12.991, null), (12.991, null);")
	tk.MustExec("insert into t2_1(col2) values(87), (-9.183), (-9.183);")

	tk.MustExec("set @@tidb_enable_vectorized_expression  = false;")
	rows := tk.MustQuery("select t1.col1, t2.col1, t2.col2 from t1_1 t1 inner join  t2_1 t2 on t1.col1 not in (1,t2.col1,t2.col2) order by 1,2,3;")
	rows.Check(testkit.Rows())

	tk.MustExec("set @@tidb_enable_vectorized_expression  = true;")
	rows = tk.MustQuery("select t1.col1, t2.col1, t2.col2 from t1_1 t1 inner join  t2_1 t2 on t1.col1 not in (1,t2.col1,t2.col2) order by 1,2,3;")
	rows.Check(testkit.Rows())
}

func TestIssue25526(t *testing.T) {
	store, clean := testkit.CreateMockStore(t)
	defer clean()

	tk := testkit.NewTestKit(t, store)

	tk.MustExec("use test;")
	tk.MustExec("drop table if exists tbl_6, tbl_17;")
	tk.MustExec("create table tbl_6 (col_31 year, index(col_31));")
	tk.MustExec("create table tbl_17 (col_102 int, col_105 int);")
	tk.MustExec("replace into tbl_17 (col_102, col_105) values (9999, 0);")

	rows := tk.MustQuery("select tbl_6.col_31 from tbl_6 where col_31 in (select col_102 from tbl_17 where tbl_17.col_102 = 9999 and tbl_17.col_105 = 0);")
	rows.Check(testkit.Rows())
}

func TestTimestampIssue25093(t *testing.T) {
	store, clean := testkit.CreateMockStore(t)
	defer clean()

	tk := testkit.NewTestKit(t, store)
	tk.MustExec("use test")
	tk.MustExec("drop table if exists t")
	tk.MustExec("create table t(col decimal(45,8) default 13.654 not null);")
	tk.MustExec("insert  into t set col = 0.4352;")
	tk.MustQuery("select timestamp(0.123)").Check(testkit.Rows("0000-00-00 00:00:00.123"))
	tk.MustQuery("select timestamp(col) from t;").Check(testkit.Rows("0000-00-00 00:00:00.435200"))
	tk.MustQuery("select timestamp(1.234) from t;").Check(testkit.Rows("<nil>"))
	tk.MustQuery("select timestamp(0.12345678) from t;").Check(testkit.Rows("0000-00-00 00:00:00.123457"))
	tk.MustQuery("select timestamp(0.9999999) from t;").Check(testkit.Rows("<nil>"))
	tk.MustQuery("select timestamp(101.234) from t;").Check(testkit.Rows("2000-01-01 00:00:00.000"))
}

func TestIssue24953(t *testing.T) {
	store, clean := testkit.CreateMockStore(t)
	defer clean()

	tk := testkit.NewTestKit(t, store)
	tk.MustExec("use test")
	tk.MustExec("drop table if exists tbl_0,tbl_9;")
	tk.MustExec("CREATE TABLE `tbl_9` (\n  `col_54` mediumint NOT NULL DEFAULT '2412996',\n  `col_55` int NOT NULL,\n  `col_56` bigint unsigned NOT NULL,\n  `col_57` varchar(108) CHARACTER SET utf8mb4 COLLATE utf8mb4_general_ci NOT NULL,\n  PRIMARY KEY (`col_57`(3),`col_55`,`col_56`,`col_54`)\n) ENGINE=InnoDB DEFAULT CHARSET=utf8mb4 COLLATE=utf8mb4_bin;")
	tk.MustExec("CREATE TABLE `tbl_0` (\n  `col_76` bigint(20) unsigned DEFAULT NULL,\n  `col_1` time NOT NULL DEFAULT '13:11:28',\n  `col_2` datetime DEFAULT '1990-07-29 00:00:00',\n  `col_3` date NOT NULL DEFAULT '1976-09-16',\n  `col_4` date DEFAULT NULL,\n  `col_143` varbinary(208) DEFAULT 'lXRTXUkTeWaJ',\n  KEY `idx_0` (`col_2`,`col_1`,`col_76`,`col_4`,`col_3`),\n  PRIMARY KEY (`col_1`,`col_3`) /*T![clustered_index] NONCLUSTERED */,\n  KEY `idx_2` (`col_1`,`col_4`,`col_76`,`col_3`),\n  KEY `idx_3` (`col_4`,`col_76`,`col_3`,`col_2`,`col_1`),\n  UNIQUE KEY `idx_4` (`col_76`,`col_3`,`col_1`,`col_4`),\n  KEY `idx_5` (`col_3`,`col_4`,`col_76`,`col_2`),\n  KEY `idx_6` (`col_2`),\n  KEY `idx_7` (`col_76`,`col_3`)\n) ENGINE=InnoDB DEFAULT CHARSET=utf8mb4 COLLATE=utf8mb4_bin;")
	tk.MustExec("insert into tbl_9 values (-5765442,-597990898,384599625723370089,\"ZdfkUJiHcOfi\");")
	tk.MustQuery("(select col_76,col_1,col_143,col_2 from tbl_0) union (select   col_54,col_57,col_55,col_56 from tbl_9);").Check(testkit.Rows("-5765442 ZdfkUJiHcOfi -597990898 384599625723370089"))
}

// issue https://github.com/pingcap/tidb/issues/26111
func TestRailsFKUsage(t *testing.T) {
	store, clean := testkit.CreateMockStore(t)
	defer clean()

	tk := testkit.NewTestKit(t, store)
	tk.MustExec("use test")
	tk.MustExec(`CREATE TABLE author_addresses (
		id bigint(20) NOT NULL AUTO_INCREMENT,
		PRIMARY KEY (id)
	  ) ENGINE=InnoDB DEFAULT CHARSET=utf8mb4`)
	tk.MustExec(`CREATE TABLE authors (
		id bigint(20) NOT NULL AUTO_INCREMENT,
		name varchar(255) NOT NULL,
		author_address_id bigint(20) DEFAULT NULL,
		author_address_extra_id bigint(20) DEFAULT NULL,
		organization_id varchar(255) DEFAULT NULL,
		owned_essay_id varchar(255) DEFAULT NULL,
		PRIMARY KEY (id),
		KEY index_authors_on_author_address_id (author_address_id),
		KEY index_authors_on_author_address_extra_id (author_address_extra_id),
		CONSTRAINT fk_rails_94423a17a3 FOREIGN KEY (author_address_id) REFERENCES author_addresses (id) ON UPDATE CASCADE ON DELETE RESTRICT
	  ) ENGINE=InnoDB DEFAULT CHARSET=utf8mb4`)
	tk.MustQuery(`SELECT fk.referenced_table_name AS 'to_table',
		fk.referenced_column_name AS 'primary_key',
		fk.column_name AS 'column',
		fk.constraint_name AS 'name',
		rc.update_rule AS 'on_update',
		rc.delete_rule AS 'on_delete'
		FROM information_schema.referential_constraints rc
		JOIN information_schema.key_column_usage fk
		USING (constraint_schema, constraint_name)
		WHERE fk.referenced_column_name IS NOT NULL
		AND fk.table_schema = database()
		AND fk.table_name = 'authors';`).Check(testkit.Rows("author_addresses id author_address_id fk_rails_94423a17a3 CASCADE RESTRICT"))
}

func TestTranslate(t *testing.T) {
	cases := []string{"'ABC'", "'AABC'", "'A.B.C'", "'aaaaabbbbb'", "'abc'", "'aaa'", "NULL"}
	store, clean := testkit.CreateMockStore(t)
	defer clean()

	tk := testkit.NewTestKit(t, store)
	tk.MustExec("use test")
	tk.MustExec("drop table if exists t")
	// Non-reserved keyword
	tk.MustExec("create table if not exists `translate`(id int)")
	tk.MustExec("create table t(str varchar(100), i int)")
	for i, str := range cases {
		stmt := fmt.Sprintf("insert into t set str=%s, i=%d", str, i)
		tk.MustExec(stmt)
	}
	// Open vectorized expression
	tk.MustExec("set @@tidb_enable_vectorized_expression=true")
	tk.MustQuery("select translate(str, 'AAa', 'Zz') from t").Check(testkit.Rows("ZBC", "ZZBC", "Z.B.C", "bbbbb", "bc", "", "<nil>"))
	// Null
	tk.MustQuery("select translate(str, NULL, 'Zz') from t").Check(testkit.Rows("<nil>", "<nil>", "<nil>", "<nil>", "<nil>", "<nil>", "<nil>"))
	tk.MustQuery("select translate(str, 'AAa', NULL) from t").Check(testkit.Rows("<nil>", "<nil>", "<nil>", "<nil>", "<nil>", "<nil>", "<nil>"))
	// Empty string
	tk.MustQuery("select translate(str, 'AAa', '') from t").Check(testkit.Rows("BC", "BC", ".B.C", "bbbbb", "bc", "", "<nil>"))
	tk.MustQuery("select translate(str, '', 'Zzz') from t").Check(testkit.Rows("ABC", "AABC", "A.B.C", "aaaaabbbbb", "abc", "aaa", "<nil>"))
	// Close vectorized expression
	tk.MustExec("set @@tidb_enable_vectorized_expression=false")
	tk.MustQuery("select translate(str, 'AAa', 'Zz') from t").Check(testkit.Rows("ZBC", "ZZBC", "Z.B.C", "bbbbb", "bc", "", "<nil>"))
	// Null
	tk.MustQuery("select translate(str, NULL, 'Zz') from t").Check(testkit.Rows("<nil>", "<nil>", "<nil>", "<nil>", "<nil>", "<nil>", "<nil>"))
	tk.MustQuery("select translate(str, 'AAa', NULL) from t").Check(testkit.Rows("<nil>", "<nil>", "<nil>", "<nil>", "<nil>", "<nil>", "<nil>"))
	// Empty string
	tk.MustQuery("select translate(str, 'AAa', '') from t").Check(testkit.Rows("BC", "BC", ".B.C", "bbbbb", "bc", "", "<nil>"))
	tk.MustQuery("select translate(str, '', 'Zzz') from t").Check(testkit.Rows("ABC", "AABC", "A.B.C", "aaaaabbbbb", "abc", "aaa", "<nil>"))
	// Convert from int
	tk.MustQuery("select translate(i, '0123456', 'abcdefg') from t").Check(testkit.Rows("a", "b", "c", "d", "e", "f", "g"))
}

func TestIssue26958(t *testing.T) {
	store, clean := testkit.CreateMockStore(t)
	defer clean()

	tk := testkit.NewTestKit(t, store)
	tk.MustExec("use test;")
	tk.MustExec("drop table if exists t1;")
	tk.MustExec("create table t1 (c_int int not null);")
	tk.MustExec("insert into t1 values (1), (2), (3),(1),(2),(3);")
	tk.MustExec("drop table if exists t2;")
	tk.MustExec("create table t2 (c_int int not null);")
	tk.MustExec("insert into t2 values (1), (2), (3),(1),(2),(3);")
	tk.MustQuery("select \n(select count(distinct c_int) from t2 where c_int >= t1.c_int) c1, \n(select count(distinct c_int) from t2 where c_int >= t1.c_int) c2\nfrom t1 group by c_int;\n").
		Check(testkit.Rows("3 3", "2 2", "1 1"))
}

func TestConstPropNullFunctions(t *testing.T) {
	store, clean := testkit.CreateMockStore(t)
	defer clean()

	tk := testkit.NewTestKit(t, store)
	tk.MustExec("use test")
	tk.MustExec("drop table if exists t1, t2")
	tk.MustExec("create table t1 (a integer)")
	tk.MustExec("insert into t1 values (0), (1), (2), (3)")
	tk.MustExec("create table t2 (a integer, b integer)")
	tk.MustExec("insert into t2 values (0,1), (1,1), (2,1), (3,1)")
	tk.MustQuery("select t1.* from t1 left join t2 on t2.a = t1.a where t1.a = ifnull(t2.b, 0)").Check(testkit.Rows("1"))

	tk.MustExec("drop table if exists t1, t2")
	tk.MustExec("create table t1 (i1 integer, c1 char)")
	tk.MustExec("insert into t1 values (2, 'a'), (1, 'b'), (3, 'c'), (0, null);")
	tk.MustExec("create table t2 (i2 integer, c2 char, f2 float)")
	tk.MustExec("insert into t2 values (0, 'c', null), (1, null, 0.1), (3, 'b', 0.01), (2, 'q', 0.12), (null, 'a', -0.1), (null, null, null)")
	tk.MustQuery("select * from t2 where t2.i2=((select count(1) from t1 where t1.i1=t2.i2))").Check(testkit.Rows("1 <nil> 0.1"))
}

func TestIssue27233(t *testing.T) {
	store, clean := testkit.CreateMockStore(t)
	defer clean()

	tk := testkit.NewTestKit(t, store)
	tk.MustExec("use test;")
	tk.MustExec("drop table if exists t;")
	tk.MustExec("CREATE TABLE `t` (\n  `COL1` tinyint(45) NOT NULL,\n  `COL2` tinyint(45) NOT NULL,\n  PRIMARY KEY (`COL1`,`COL2`) /*T![clustered_index] NONCLUSTERED */\n) ENGINE=InnoDB DEFAULT CHARSET=utf8mb4 COLLATE=utf8mb4_bin;")
	tk.MustExec("insert into t values(122,100),(124,-22),(124,34),(127,103);")
	tk.MustQuery("SELECT col2 FROM t AS T1 WHERE ( SELECT count(DISTINCT COL1, COL2) FROM t AS T2 WHERE T2.COL1 > T1.COL1  ) > 2 ;").
		Check(testkit.Rows("100"))
}

func TestIssue27236(t *testing.T) {
	store, clean := testkit.CreateMockStore(t)
	defer clean()

	tk := testkit.NewTestKit(t, store)
	tk.MustExec("use test;")
	row := tk.MustQuery(`select extract(hour_second from "-838:59:59.00");`)
	row.Check(testkit.Rows("-8385959"))

	tk.MustExec(`drop table if exists t`)
	tk.MustExec(`create table t(c1 varchar(100));`)
	tk.MustExec(`insert into t values('-838:59:59.00'), ('700:59:59.00');`)
	row = tk.MustQuery(`select extract(hour_second from c1) from t order by c1;`)
	row.Check(testkit.Rows("-8385959", "7005959"))
}

func TestIssue26977(t *testing.T) {
	store, clean := testkit.CreateMockStore(t)
	defer clean()

	tk := testkit.NewTestKit(t, store)
	result := tk.MustQuery("select a + 1 as f from (select cast(0xfffffffffffffff0 as unsigned) as a union select cast(1 as unsigned)) t having f != 2;")
	result.Check(testkit.Rows("18446744073709551601"))
}

func TestIssue27610(t *testing.T) {
	store, clean := testkit.CreateMockStore(t)
	defer clean()

	tk := testkit.NewTestKit(t, store)
	tk.MustExec(`use test;`)
	tk.MustExec(`drop table if exists PK_TCOLLATION3966STROBJSTROBJ;`)
	tk.MustExec("CREATE TABLE `PK_TCOLLATION3966STROBJSTROBJ` (\n  `COL1` enum('ll','aa','bb','cc','dd','ee') COLLATE utf8_general_ci NOT NULL,\n  `COL2` varchar(20) COLLATE utf8_general_ci DEFAULT NULL,\n  PRIMARY KEY (`COL1`) /*T![clustered_index] CLUSTERED */\n) ENGINE=InnoDB DEFAULT CHARSET=utf8 COLLATE=utf8_general_ci;")
	tk.MustExec(`insert into PK_TCOLLATION3966STROBJSTROBJ values("ee", "tttt");`)
	tk.MustQuery("SELECT col1, COL2 FROM PK_TCOLLATION3966STROBJSTROBJ WHERE COL1 IN ('notexist','6') and col2 not in (\"abcd\");").
		Check(testkit.Rows())
}

func TestLastInsertId(t *testing.T) {
	store, clean := testkit.CreateMockStore(t)
	defer clean()

	tk := testkit.NewTestKit(t, store)
	tk.MustExec(`use test;`)
	tk.MustExec(`drop table if exists lastinsertid;`)
	tk.MustExec(`create table lastinsertid (id int not null primary key auto_increment);`)
	tk.MustQuery("SELECT @@last_insert_id;").Check(testkit.Rows("0"))
	tk.MustExec(`INSERT INTO lastinsertid VALUES (NULL);`)
	tk.MustQuery("SELECT @@last_insert_id, LAST_INSERT_ID()").Check(testkit.Rows("1 1"))
	tk.MustExec(`INSERT INTO lastinsertid VALUES (NULL);`)
	tk.MustQuery("SELECT @@last_insert_id, LAST_INSERT_ID()").Check(testkit.Rows("2 2"))
	tk.MustExec(`INSERT INTO lastinsertid VALUES (NULL);`)
	tk.MustQuery("SELECT @@last_insert_id, LAST_INSERT_ID()").Check(testkit.Rows("3 3"))
}

func TestTimestamp(t *testing.T) {
	store, clean := testkit.CreateMockStore(t)
	defer clean()

	tk := testkit.NewTestKit(t, store)
	tk.MustExec(`use test;`)
	tk.MustExec("SET time_zone = '+00:00';")
	defer tk.MustExec("SET time_zone = DEFAULT;")
	timestampStr1 := fmt.Sprintf("%s", tk.MustQuery("SELECT @@timestamp;").Rows()[0])
	timestampStr1 = timestampStr1[1:]
	timestampStr1 = timestampStr1[:len(timestampStr1)-1]
	timestamp1, err := strconv.ParseFloat(timestampStr1, 64)
	require.NoError(t, err)
	nowStr1 := fmt.Sprintf("%s", tk.MustQuery("SELECT NOW(6);").Rows()[0])
	now1, err := time.Parse("[2006-01-02 15:04:05.000000]", nowStr1)
	require.NoError(t, err)
	tk.MustExec("set @@timestamp = 12345;")
	tk.MustQuery("SELECT @@timestamp;").Check(testkit.Rows("12345"))
	tk.MustQuery("SELECT NOW();").Check(testkit.Rows("1970-01-01 03:25:45"))
	tk.MustQuery("SELECT NOW();").Check(testkit.Rows("1970-01-01 03:25:45"))
	tk.MustExec("set @@timestamp = default;")
	time.Sleep(2 * time.Microsecond)
	timestampStr2 := fmt.Sprintf("%s", tk.MustQuery("SELECT @@timestamp;").Rows()[0])
	timestampStr2 = timestampStr2[1:]
	timestampStr2 = timestampStr2[:len(timestampStr2)-1]
	timestamp2, err := strconv.ParseFloat(timestampStr2, 64)
	require.NoError(t, err)
	nowStr2 := fmt.Sprintf("%s", tk.MustQuery("SELECT NOW(6);").Rows()[0])
	now2, err := time.Parse("[2006-01-02 15:04:05.000000]", nowStr2)
	require.NoError(t, err)
	require.Less(t, timestamp1, timestamp2)
	require.Less(t, now1.UnixNano(), now2.UnixNano())
	tk.MustExec("set @@timestamp = 12345;")
	tk.MustQuery("SELECT @@timestamp;").Check(testkit.Rows("12345"))
	tk.MustQuery("SELECT NOW();").Check(testkit.Rows("1970-01-01 03:25:45"))
	tk.MustQuery("SELECT NOW();").Check(testkit.Rows("1970-01-01 03:25:45"))
	tk.MustExec("set @@timestamp = 0;")
	time.Sleep(2 * time.Microsecond)
	timestampStr3 := fmt.Sprintf("%s", tk.MustQuery("SELECT @@timestamp;").Rows()[0])
	timestampStr3 = timestampStr3[1:]
	timestampStr3 = timestampStr3[:len(timestampStr3)-1]
	timestamp3, err := strconv.ParseFloat(timestampStr3, 64)
	require.NoError(t, err)
	nowStr3 := fmt.Sprintf("%s", tk.MustQuery("SELECT NOW(6);").Rows()[0])
	now3, err := time.Parse("[2006-01-02 15:04:05.000000]", nowStr3)
	require.NoError(t, err)
	require.Less(t, timestamp2, timestamp3)
	require.Less(t, now2.UnixNano(), now3.UnixNano())
}

func TestIdentity(t *testing.T) {
	store, clean := testkit.CreateMockStore(t)
	defer clean()

	tk := testkit.NewTestKit(t, store)
	tk.MustExec(`use test;`)
	tk.MustExec(`drop table if exists identity;`)
	tk.MustExec(`create table identity (id int not null primary key auto_increment);`)
	tk.MustQuery("SELECT @@identity;").Check(testkit.Rows("0"))
	tk.MustExec(`INSERT INTO identity VALUES (NULL);`)
	tk.MustQuery("SELECT @@identity, LAST_INSERT_ID()").Check(testkit.Rows("1 1"))
	tk.MustExec(`INSERT INTO identity VALUES (NULL);`)
	tk.MustQuery("SELECT @@identity, LAST_INSERT_ID()").Check(testkit.Rows("2 2"))
	tk.MustExec(`INSERT INTO identity VALUES (NULL);`)
	tk.MustQuery("SELECT @@identity, LAST_INSERT_ID()").Check(testkit.Rows("3 3"))
}

func TestIssue28804(t *testing.T) {
	store, clean := testkit.CreateMockStore(t)
	defer clean()

	tk := testkit.NewTestKit(t, store)
	tk.MustExec("use test")
	tk.MustExec("drop table if exists perf_offline_day;")
	tk.MustExec(`CREATE TABLE perf_offline_day (
uuid varchar(50),
ts timestamp NOT NULL,
user_id varchar(50) COLLATE utf8mb4_general_ci DEFAULT NULL,
platform varchar(50) COLLATE utf8mb4_general_ci DEFAULT NULL,
host_id bigint(20) DEFAULT NULL,
PRIMARY KEY (uuid,ts) /*T![clustered_index] NONCLUSTERED */
) ENGINE=InnoDB DEFAULT CHARSET=utf8mb4 COLLATE=utf8mb4_general_ci
PARTITION BY RANGE ( UNIX_TIMESTAMP(ts) ) (
PARTITION p20210906 VALUES LESS THAN (1630944000),
PARTITION p20210907 VALUES LESS THAN (1631030400),
PARTITION p20210908 VALUES LESS THAN (1631116800),
PARTITION p20210909 VALUES LESS THAN (1631203200)
);`)
	tk.MustExec("set @@tidb_partition_prune_mode = 'static'")
	tk.MustExec("INSERT INTO `perf_offline_day` VALUES ('dd082c8a-3bab-4431-943a-348fe0592abd','2021-09-08 13:00:07','Xg9C8zq81jGNbugM', 'pc', 12345);")
	tk.MustQuery("SELECT cast(floor(hour(ts) / 4) as char) as win_start FROM perf_offline_day partition (p20210907, p20210908) GROUP BY win_start;").Check(testkit.Rows("3"))
}

func TestIssue28643(t *testing.T) {
	store, clean := testkit.CreateMockStore(t)
	defer clean()

	tk := testkit.NewTestKit(t, store)
	tk.MustExec("use test")
	tk.MustExec("drop table if exists t")
	tk.MustExec("create table t(a time(4));")
	tk.MustExec("insert into t values(\"-838:59:59.000000\");")
	tk.MustExec("insert into t values(\"838:59:59.000000\");")
	tk.MustExec("set tidb_enable_vectorized_expression = on;")
	tk.MustQuery("select hour(a) from t;").Check(testkit.Rows("838", "838"))
	tk.MustExec("set tidb_enable_vectorized_expression = off;")
	tk.MustQuery("select hour(a) from t;").Check(testkit.Rows("838", "838"))
}

func TestIssue27831(t *testing.T) {
	store, clean := testkit.CreateMockStore(t)
	defer clean()

	tk := testkit.NewTestKit(t, store)
	tk.MustExec("use test")
	tk.MustExec("drop table if exists t")
	tk.MustExec("create table t(a enum(\"a\", \"b\"), b enum(\"a\", \"b\"), c bool)")
	tk.MustExec("insert into t values(\"a\", \"a\", 1);")
	tk.MustQuery("select * from t t1 right join t t2 on t1.a=t2.b and t1.a= t2.c;").Check(testkit.Rows("a a 1 a a 1"))

	tk.MustExec("drop table if exists t")
	tk.MustExec("create table t(a enum(\"a\", \"b\"), b enum(\"a\", \"b\"), c bool, d int, index idx(d))")
	tk.MustExec("insert into t values(\"a\", \"a\", 1, 1);")
	tk.MustQuery("select /*+ inl_hash_join(t1) */  * from t t1 right join t t2 on t1.a=t2.b and t1.a= t2.c and t1.d=t2.d;").Check(testkit.Rows("a a 1 1 a a 1 1"))
}

func TestIssue29434(t *testing.T) {
	store, clean := testkit.CreateMockStore(t)
	defer clean()

	tk := testkit.NewTestKit(t, store)
	tk.MustExec("use test")

	tk.MustExec("drop table if exists t1;")
	tk.MustExec("create table t1(c1 datetime);")
	tk.MustExec("insert into t1 values('2021-12-12 10:10:10.000');")
	tk.MustExec("set tidb_enable_vectorized_expression = on;")
	tk.MustQuery("select greatest(c1, '99999999999999') from t1;").Check(testkit.Rows("99999999999999"))
	tk.MustExec("set tidb_enable_vectorized_expression = off;")
	tk.MustQuery("select greatest(c1, '99999999999999') from t1;").Check(testkit.Rows("99999999999999"))

	tk.MustExec("set tidb_enable_vectorized_expression = on;")
	tk.MustQuery("select least(c1, '99999999999999') from t1;").Check(testkit.Rows("2021-12-12 10:10:10"))
	tk.MustExec("set tidb_enable_vectorized_expression = off;")
	tk.MustQuery("select least(c1, '99999999999999') from t1;").Check(testkit.Rows("2021-12-12 10:10:10"))
}

func TestIssue29417(t *testing.T) {
	store, clean := testkit.CreateMockStore(t)
	defer clean()

	tk := testkit.NewTestKit(t, store)
	tk.MustExec("use test")
	tk.MustExec("drop table if exists t1;")
	tk.MustExec("create table t1 (f1 decimal(5,5));")
	tk.MustExec("insert into t1 values (-0.12345);")
	tk.MustQuery("select concat(f1) from t1;").Check(testkit.Rows("-0.12345"))
}

func TestIssue29244(t *testing.T) {
	store, clean := testkit.CreateMockStore(t)
	defer clean()

	tk := testkit.NewTestKit(t, store)
	tk.MustExec("use test")
	tk.MustExec("drop table if exists t")
	tk.MustExec("create table t(a time(4));")
	tk.MustExec("insert into t values(\"-700:10:10.123456111\");")
	tk.MustExec("insert into t values(\"700:10:10.123456111\");")
	tk.MustExec("set tidb_enable_vectorized_expression = on;")
	tk.MustQuery("select microsecond(a) from t;").Check(testkit.Rows("123500", "123500"))
	tk.MustExec("set tidb_enable_vectorized_expression = off;")
	tk.MustQuery("select microsecond(a) from t;").Check(testkit.Rows("123500", "123500"))
}

func TestIssue29513(t *testing.T) {
	store, clean := testkit.CreateMockStore(t)
	defer clean()

	tk := testkit.NewTestKit(t, store)
	tk.MustExec("use test")
	tk.MustQuery("select '123' union select cast(45678 as char);").Sort().Check(testkit.Rows("123", "45678"))
	tk.MustQuery("select '123' union select cast(45678 as char(2));").Sort().Check(testkit.Rows("123", "45"))

	tk.MustExec("drop table if exists t")
	tk.MustExec("create table t(a int);")
	tk.MustExec("insert into t values(45678);")
	tk.MustQuery("select '123' union select cast(a as char) from t;").Sort().Check(testkit.Rows("123", "45678"))
	tk.MustQuery("select '123' union select cast(a as char(2)) from t;").Sort().Check(testkit.Rows("123", "45"))
}

func TestIssue29755(t *testing.T) {
	store, clean := testkit.CreateMockStore(t)
	defer clean()

	tk := testkit.NewTestKit(t, store)
	tk.MustExec("use test")

	tk.MustExec("set tidb_enable_vectorized_expression = on;")
	tk.MustQuery("select char(123, NULL, 123)").Check(testkit.Rows("{{"))
	tk.MustQuery("select char(NULL, 123, 123)").Check(testkit.Rows("{{"))
	tk.MustExec("set tidb_enable_vectorized_expression = off;")
	tk.MustQuery("select char(123, NULL, 123)").Check(testkit.Rows("{{"))
	tk.MustQuery("select char(NULL, 123, 123)").Check(testkit.Rows("{{"))
}

func TestIssue30101(t *testing.T) {
	store, clean := testkit.CreateMockStore(t)
	defer clean()

	tk := testkit.NewTestKit(t, store)
	tk.MustExec("use test")
	tk.MustExec("drop table if exists t1;")
	tk.MustExec("create table t1(c1 bigint unsigned, c2 bigint unsigned);")
	tk.MustExec("insert into t1 values(9223372036854775808, 9223372036854775809);")
	tk.MustQuery("select greatest(c1, c2) from t1;").Sort().Check(testkit.Rows("9223372036854775809"))
}

func TestIssue28739(t *testing.T) {
	store, clean := testkit.CreateMockStore(t)
	defer clean()

	tk := testkit.NewTestKit(t, store)
	tk.MustExec(`USE test`)
	tk.MustExec("SET time_zone = 'Europe/Vilnius'")
	tk.MustQuery("SELECT UNIX_TIMESTAMP('2020-03-29 03:45:00')").Check(testkit.Rows("1585443600"))
	tk.MustQuery("SELECT FROM_UNIXTIME(UNIX_TIMESTAMP('2020-03-29 03:45:00'))").Check(testkit.Rows("2020-03-29 04:00:00"))
	tk.MustExec(`DROP TABLE IF EXISTS t`)
	tk.MustExec(`CREATE TABLE t (dt DATETIME NULL)`)
	defer tk.MustExec(`DROP TABLE t`)
	// Test the vector implememtation
	tk.MustExec(`INSERT INTO t VALUES ('2021-10-31 02:30:00'), ('2021-03-28 02:30:00'), ('2020-10-04 02:15:00'), ('2020-03-29 03:45:00'), (NULL)`)
	tk.MustQuery(`SELECT dt, UNIX_TIMESTAMP(dt) FROM t`).Sort().Check(testkit.Rows(
		"2020-03-29 03:45:00 1585443600",
		"2020-10-04 02:15:00 1601766900",
		"2021-03-28 02:30:00 1616891400",
		"2021-10-31 02:30:00 1635636600",
		"<nil> <nil>"))
}

func TestIssue30326(t *testing.T) {
	store, clean := testkit.CreateMockStore(t)
	defer clean()

	tk := testkit.NewTestKit(t, store)
	tk.MustExec("use test")
	tk.MustExec("drop table if exists t;")
	tk.MustExec("create table t(a int);")
	tk.MustExec("insert into t values(1),(1),(2),(2);")
	tk.MustExec("set tidb_window_concurrency = 1;")
	err := tk.QueryToErr("select (FIRST_VALUE(1) over (partition by v.a)) as c3 from (select a from t where t.a = (select a from t t2 where t.a = t2.a)) as v;")
	require.Error(t, err, "[executor:1242]Subquery returns more than 1 row")
}

func TestIssue30174(t *testing.T) {
	store, clean := testkit.CreateMockStore(t)
	defer clean()
	tk := testkit.NewTestKit(t, store)
	tk.MustExec("use test")
	tk.MustExec("drop table if exists t1,t2;")
	tk.MustExec("CREATE TABLE `t1` (\n  `c1` enum('Alice','Bob','Charlie','David') NOT NULL,\n  `c2` blob NOT NULL,\n  PRIMARY KEY (`c2`(5)),\n  UNIQUE KEY `idx_89` (`c1`)\n);")
	tk.MustExec("CREATE TABLE `t2` (\n  `c1` enum('Alice','Bob','Charlie','David') NOT NULL DEFAULT 'Alice',\n  `c2` set('Alice','Bob','Charlie','David') NOT NULL DEFAULT 'David',\n  `c3` enum('Alice','Bob','Charlie','David') NOT NULL,\n  PRIMARY KEY (`c3`,`c2`)\n);")
	tk.MustExec("insert into t1 values('Charlie','');")
	tk.MustExec("insert into t2 values('Charlie','Charlie','Alice');")
	tk.MustQuery("select * from t2 where c3 in (select c2 from t1);").Check(testkit.Rows())
	tk.MustQuery("select * from t2 where c2 in (select c2 from t1);").Check(testkit.Rows())
}

<<<<<<< HEAD
func TestIssue30327(t *testing.T) {
	store, clean := testkit.CreateMockStore(t)
	defer clean()
	tk := testkit.NewTestKit(t, store)
	result := tk.MustQuery("SELECT cast(TIME'23:59:59.4' as date)")
	result.Check(testkit.Rows(time.Now().Format("2006-01-02")))
	tk.MustExec("SET TIMESTAMP=UNIX_TIMESTAMP('2001-01-01');")
	result = tk.MustQuery("SELECT cast(TIME'23:59:59.4' as date)")
	result.Check(testkit.Rows("2001-01-01"))
	tk.MustExec("SET @@TIMESTAMP=UNIX_TIMESTAMP('2002-01-01');")
	result = tk.MustQuery("SELECT cast(TIME'23:59:59.4' as date)")
	result.Check(testkit.Rows("2002-01-01"))
	result = tk.MustQuery("SELECT cast(TIME'23:59:59.4' as date)")
	result.Check(testkit.Rows("2002-01-01"))
=======
func TestIssue30264(t *testing.T) {
	store, clean := testkit.CreateMockStore(t)
	defer clean()

	tk := testkit.NewTestKit(t, store)
	tk.MustExec("use test")
	// compare Time/Int/Int as string type, return string type
	tk.MustQuery("select greatest(time '21:00', year(date'20220101'), 23);").Check(testkit.Rows("23"))
	// compare Time/Date/Int as string type, return string type
	tk.MustQuery("select greatest(time '21:00', date'891001', 120000);").Check(testkit.Rows("21:00:00"))
	// compare Time/Date/Int as string type, return string type
	tk.MustQuery("select greatest(time '20:00', date'101001', 120101);").Check(testkit.Rows("20:00:00"))
	// compare Date/String/Int as Date type, return string type
	tk.MustQuery("select greatest(date'101001', '19990329', 120101);").Check(testkit.Rows("2012-01-01"))
	// compare Time/Date as DateTime type, return DateTime type
	tk.MustQuery("select greatest(time '20:00', date'691231');").Check(testkit.Rows("2069-12-31 00:00:00"))
	// compare Date/Date as Date type, return Date type
	tk.MustQuery("select greatest(date '120301', date'691231');").Check(testkit.Rows("2069-12-31"))
	// compare Time/Time as Time type, return Time type
	tk.MustQuery("select greatest(time '203001', time '2230');").Check(testkit.Rows("20:30:01"))
	// compare DateTime/DateTime as DateTime type, return DateTime type
	tk.MustQuery("select greatest(timestamp '2021-01-31 00:00:01', timestamp '2021-12-31 12:00:00');").Check(testkit.Rows("2021-12-31 12:00:00"))
	// compare Time/DateTime as DateTime type, return DateTime type
	tk.MustQuery("select greatest(time '00:00:01', timestamp '2069-12-31 12:00:00');").Check(testkit.Rows("2069-12-31 12:00:00"))
	// compare Date/DateTime as DateTime type, return DateTime type
	tk.MustQuery("select greatest(date '21000101', timestamp '2069-12-31 12:00:00');").Check(testkit.Rows("2100-01-01 00:00:00"))
	// compare JSON/JSON, return JSON type
	tk.MustQuery("select greatest(cast('1' as JSON), cast('2' as JSON));").Check(testkit.Rows("2"))
	//Original 30264 Issue:
	tk.MustQuery("select greatest(time '20:00:00', 120000);").Check(testkit.Rows("20:00:00"))
	tk.MustQuery("select greatest(date '2005-05-05', 20010101, 20040404, 20030303);").Check(testkit.Rows("2005-05-05"))
	tk.MustQuery("select greatest(date '1995-05-05', 19910101, 20050505, 19930303);").Check(testkit.Rows("2005-05-05"))

	tk.MustExec("use test")
	tk.MustExec("drop table if exists t1,t2;")
	tk.MustExec("CREATE TABLE `t1` (a datetime, b date, c time)")
	tk.MustExec("insert into t1 values(timestamp'2021-01-31 00:00:01', '2069-12-31', '20:00:01');")
	tk.MustExec("set tidb_enable_vectorized_expression = on;")
	// compare Time/Int/Int as string type, return string type
	tk.MustQuery("select greatest(c, year(date'20220101'), 23) from t1;").Check(testkit.Rows("23"))
	// compare Time/Date/Int as string type, return string type
	tk.MustQuery("select greatest(c, date'891001', 120000) from t1;").Check(testkit.Rows("20:00:01"))
	// compare Time/Date/Int as string type, return string type
	tk.MustQuery("select greatest(c, date'101001', 120101) from t1;").Check(testkit.Rows("20:00:01"))
	// compare Date/String/Int as Date type, return string type
	tk.MustQuery("select greatest(b, '19990329', 120101) from t1;").Check(testkit.Rows("2069-12-31"))
	// compare Time/Date as DateTime type, return DateTime type
	tk.MustQuery("select greatest(time '20:00', b) from t1;").Check(testkit.Rows("2069-12-31 00:00:00"))
	// compare Date/Date as Date type, return Date type
	tk.MustQuery("select greatest(date '120301', b) from t1;").Check(testkit.Rows("2069-12-31"))
	// compare Time/Time as Time type, return Time type
	tk.MustQuery("select greatest(c, time '2230') from t1;").Check(testkit.Rows("20:00:01"))
	// compare DateTime/DateTime as DateTime type, return DateTime type
	tk.MustQuery("select greatest(a, timestamp '2021-12-31 12:00:00') from t1;").Check(testkit.Rows("2021-12-31 12:00:00"))
	// compare Time/DateTime as DateTime type, return DateTime type
	tk.MustQuery("select greatest(c, timestamp '2069-12-31 12:00:00') from t1;").Check(testkit.Rows("2069-12-31 12:00:00"))
	// compare Date/DateTime as DateTime type, return DateTime type
	tk.MustQuery("select greatest(date '21000101', a) from t1;").Check(testkit.Rows("2100-01-01 00:00:00"))
	// compare JSON/JSON, return JSON type
	tk.MustQuery("select greatest(cast(a as JSON), cast('3' as JSON)) from t1;").Check(testkit.Rows("3"))
>>>>>>> 676a56df
}<|MERGE_RESOLUTION|>--- conflicted
+++ resolved
@@ -6928,7 +6928,7 @@
 	tk.MustQuery("select * from t2 where c2 in (select c2 from t1);").Check(testkit.Rows())
 }
 
-<<<<<<< HEAD
+
 func TestIssue30327(t *testing.T) {
 	store, clean := testkit.CreateMockStore(t)
 	defer clean()
@@ -6943,7 +6943,8 @@
 	result.Check(testkit.Rows("2002-01-01"))
 	result = tk.MustQuery("SELECT cast(TIME'23:59:59.4' as date)")
 	result.Check(testkit.Rows("2002-01-01"))
-=======
+}
+
 func TestIssue30264(t *testing.T) {
 	store, clean := testkit.CreateMockStore(t)
 	defer clean()
@@ -7004,5 +7005,4 @@
 	tk.MustQuery("select greatest(date '21000101', a) from t1;").Check(testkit.Rows("2100-01-01 00:00:00"))
 	// compare JSON/JSON, return JSON type
 	tk.MustQuery("select greatest(cast(a as JSON), cast('3' as JSON)) from t1;").Check(testkit.Rows("3"))
->>>>>>> 676a56df
 }