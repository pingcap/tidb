// Copyright 2017 PingCAP, Inc.
//
// Licensed under the Apache License, Version 2.0 (the "License");
// you may not use this file except in compliance with the License.
// You may obtain a copy of the License at
//
//     http://www.apache.org/licenses/LICENSE-2.0
//
// Unless required by applicable law or agreed to in writing, software
// distributed under the License is distributed on an "AS IS" BASIS,
// See the License for the specific language governing permissions and
// limitations under the License.

package expression_test

import (
	"fmt"
	"strings"
	"time"

	"github.com/juju/errors"
	. "github.com/pingcap/check"
	"github.com/pingcap/tidb"
	"github.com/pingcap/tidb/context"
	"github.com/pingcap/tidb/domain"
	"github.com/pingcap/tidb/expression"
	"github.com/pingcap/tidb/kv"
	"github.com/pingcap/tidb/model"
	"github.com/pingcap/tidb/mysql"
	"github.com/pingcap/tidb/store/tikv"
	"github.com/pingcap/tidb/table"
	"github.com/pingcap/tidb/terror"
	"github.com/pingcap/tidb/types"
	"github.com/pingcap/tidb/util/auth"
	"github.com/pingcap/tidb/util/mock"
	"github.com/pingcap/tidb/util/testkit"
	"github.com/pingcap/tidb/util/testleak"
	"github.com/pingcap/tidb/util/testutil"
)

var _ = Suite(&testIntegrationSuite{})

type testIntegrationSuite struct {
	store kv.Storage
	dom   *domain.Domain
	ctx   context.Context
}

func (s *testIntegrationSuite) cleanEnv(c *C) {
	tk := testkit.NewTestKit(c, s.store)
	tk.MustExec("use test")
	r := tk.MustQuery("show tables")
	for _, tb := range r.Rows() {
		tableName := tb[0]
		tk.MustExec(fmt.Sprintf("drop table %v", tableName))
	}
}

func (s *testIntegrationSuite) SetUpSuite(c *C) {
	var err error
	testleak.BeforeTest()
	s.store, s.dom, err = newStoreWithBootstrap()
	c.Assert(err, IsNil)
	s.ctx = mock.NewContext()
}

func (s *testIntegrationSuite) TearDownSuite(c *C) {
	s.dom.Close()
	s.store.Close()
	testleak.AfterTest(c)()
}

func (s *testIntegrationSuite) TestFuncREPEAT(c *C) {
	tk := testkit.NewTestKit(c, s.store)
	defer s.cleanEnv(c)
	tk.MustExec("USE test;")
	tk.MustExec("DROP TABLE IF EXISTS table_string;")
	tk.MustExec("CREATE TABLE table_string(a CHAR(20), b VARCHAR(20), c TINYTEXT, d TEXT(20), e MEDIUMTEXT, f LONGTEXT, g BIGINT);")
	tk.MustExec("INSERT INTO table_string (a, b, c, d, e, f, g) VALUES ('a', 'b', 'c', 'd', 'e', 'f', 2);")
	tk.CheckExecResult(1, 0)

	r := tk.MustQuery("SELECT REPEAT(a, g), REPEAT(b, g), REPEAT(c, g), REPEAT(d, g), REPEAT(e, g), REPEAT(f, g) FROM table_string;")
	r.Check(testkit.Rows("aa bb cc dd ee ff"))

	r = tk.MustQuery("SELECT REPEAT(NULL, g), REPEAT(NULL, g), REPEAT(NULL, g), REPEAT(NULL, g), REPEAT(NULL, g), REPEAT(NULL, g) FROM table_string;")
	r.Check(testkit.Rows("<nil> <nil> <nil> <nil> <nil> <nil>"))

	r = tk.MustQuery("SELECT REPEAT(a, NULL), REPEAT(b, NULL), REPEAT(c, NULL), REPEAT(d, NULL), REPEAT(e, NULL), REPEAT(f, NULL) FROM table_string;")
	r.Check(testkit.Rows("<nil> <nil> <nil> <nil> <nil> <nil>"))

	r = tk.MustQuery("SELECT REPEAT(a, 2), REPEAT(b, 2), REPEAT(c, 2), REPEAT(d, 2), REPEAT(e, 2), REPEAT(f, 2) FROM table_string;")
	r.Check(testkit.Rows("aa bb cc dd ee ff"))

	r = tk.MustQuery("SELECT REPEAT(NULL, 2), REPEAT(NULL, 2), REPEAT(NULL, 2), REPEAT(NULL, 2), REPEAT(NULL, 2), REPEAT(NULL, 2) FROM table_string;")
	r.Check(testkit.Rows("<nil> <nil> <nil> <nil> <nil> <nil>"))

	r = tk.MustQuery("SELECT REPEAT(a, -1), REPEAT(b, -2), REPEAT(c, -2), REPEAT(d, -2), REPEAT(e, -2), REPEAT(f, -2) FROM table_string;")
	r.Check(testkit.Rows("     "))

	r = tk.MustQuery("SELECT REPEAT(a, 0), REPEAT(b, 0), REPEAT(c, 0), REPEAT(d, 0), REPEAT(e, 0), REPEAT(f, 0) FROM table_string;")
	r.Check(testkit.Rows("     "))

	r = tk.MustQuery("SELECT REPEAT(a, 16777217), REPEAT(b, 16777217), REPEAT(c, 16777217), REPEAT(d, 16777217), REPEAT(e, 16777217), REPEAT(f, 16777217) FROM table_string;")
	r.Check(testkit.Rows("<nil> <nil> <nil> <nil> <nil> <nil>"))
}

func (s *testIntegrationSuite) TestFuncLpadAndRpad(c *C) {
	tk := testkit.NewTestKit(c, s.store)
	defer s.cleanEnv(c)
	tk.MustExec(`USE test;`)
	tk.MustExec(`DROP TABLE IF EXISTS t;`)
	tk.MustExec(`CREATE TABLE t(a BINARY(10), b CHAR(10));`)
	tk.MustExec(`INSERT INTO t SELECT "中文", "abc";`)
	result := tk.MustQuery(`SELECT LPAD(a, 11, "a"), LPAD(b, 2, "xx") FROM t;`)
	result.Check(testkit.Rows("a中文\x00\x00\x00\x00 ab"))
	result = tk.MustQuery(`SELECT RPAD(a, 11, "a"), RPAD(b, 2, "xx") FROM t;`)
	result.Check(testkit.Rows("中文\x00\x00\x00\x00a ab"))
	result = tk.MustQuery(`SELECT LPAD("中文", 5, "字符"), LPAD("中文", 1, "a");`)
	result.Check(testkit.Rows("字符字中文 中"))
	result = tk.MustQuery(`SELECT RPAD("中文", 5, "字符"), RPAD("中文", 1, "a");`)
	result.Check(testkit.Rows("中文字符字 中"))
	result = tk.MustQuery(`SELECT RPAD("中文", -5, "字符"), RPAD("中文", 10, "");`)
	result.Check(testkit.Rows("<nil> <nil>"))
	result = tk.MustQuery(`SELECT LPAD("中文", -5, "字符"), LPAD("中文", 10, "");`)
	result.Check(testkit.Rows("<nil> <nil>"))
}

func (s *testIntegrationSuite) TestMiscellaneousBuiltin(c *C) {
	defer s.cleanEnv(c)

	tk := testkit.NewTestKit(c, s.store)
	tk.MustExec("use test")
	// for uuid
	r := tk.MustQuery("select uuid(), uuid(), uuid(), uuid(), uuid(), uuid();")
	for _, it := range r.Rows() {
		for _, item := range it {
			uuid, ok := item.(string)
			c.Assert(ok, Equals, true)
			list := strings.Split(uuid, "-")
			c.Assert(len(list), Equals, 5)
			c.Assert(len(list[0]), Equals, 8)
			c.Assert(len(list[1]), Equals, 4)
			c.Assert(len(list[2]), Equals, 4)
			c.Assert(len(list[3]), Equals, 4)
			c.Assert(len(list[4]), Equals, 12)
		}
	}
	tk.MustQuery("select sleep(1);").Check(testkit.Rows("0"))
	tk.MustQuery("select sleep(0);").Check(testkit.Rows("0"))
	tk.MustQuery("select sleep('a');").Check(testkit.Rows("0"))
	tk.MustQuery("show warnings;").Check(testkit.Rows("Warning 1265 Data Truncated"))
	rs, err := tk.Exec("select sleep(-1);")
	c.Assert(err, IsNil)
	c.Assert(rs, NotNil)
	_, err = tidb.GetRows(rs)
	c.Assert(err, NotNil)

	tk.MustQuery("SELECT INET_ATON('10.0.5.9');").Check(testkit.Rows("167773449"))
	tk.MustQuery("SELECT INET_NTOA(167773449);").Check(testkit.Rows("10.0.5.9"))
	tk.MustQuery("SELECT HEX(INET6_ATON('fdfe::5a55:caff:fefa:9089'));").Check(testkit.Rows("FDFE0000000000005A55CAFFFEFA9089"))
	tk.MustQuery("SELECT HEX(INET6_ATON('10.0.5.9'));").Check(testkit.Rows("0A000509"))
	tk.MustQuery("SELECT INET6_NTOA(INET6_ATON('fdfe::5a55:caff:fefa:9089'));").Check(testkit.Rows("fdfe::5a55:caff:fefa:9089"))
	tk.MustQuery("SELECT INET6_NTOA(INET6_ATON('10.0.5.9'));").Check(testkit.Rows("10.0.5.9"))
	tk.MustQuery("SELECT INET6_NTOA(UNHEX('FDFE0000000000005A55CAFFFEFA9089'));").Check(testkit.Rows("fdfe::5a55:caff:fefa:9089"))
	tk.MustQuery("SELECT INET6_NTOA(UNHEX('0A000509'));").Check(testkit.Rows("10.0.5.9"))

	tk.MustQuery(`SELECT IS_IPV4('10.0.5.9'), IS_IPV4('10.0.5.256');`).Check(testkit.Rows("1 0"))
	tk.MustQuery(`SELECT IS_IPV4_COMPAT(INET6_ATON('::10.0.5.9'));`).Check(testkit.Rows("1"))
	tk.MustQuery(`SELECT IS_IPV4_COMPAT(INET6_ATON('::ffff:10.0.5.9'));`).Check(testkit.Rows("0"))
	tk.MustQuery(`SELECT
	  IS_IPV4_COMPAT(INET6_ATON('::192.168.0.1')),
	  IS_IPV4_COMPAT(INET6_ATON('::c0a8:0001')),
	  IS_IPV4_COMPAT(INET6_ATON('::c0a8:1'));`).Check(testkit.Rows("1 1 1"))
	tk.MustQuery(`SELECT IS_IPV4_MAPPED(INET6_ATON('::10.0.5.9'));`).Check(testkit.Rows("0"))
	tk.MustQuery(`SELECT IS_IPV4_MAPPED(INET6_ATON('::ffff:10.0.5.9'));`).Check(testkit.Rows("1"))
	tk.MustQuery(`SELECT
	  IS_IPV4_MAPPED(INET6_ATON('::ffff:192.168.0.1')),
	  IS_IPV4_MAPPED(INET6_ATON('::ffff:c0a8:0001')),
	  IS_IPV4_MAPPED(INET6_ATON('::ffff:c0a8:1'));`).Check(testkit.Rows("1 1 1"))
	tk.MustQuery(`SELECT IS_IPV6('10.0.5.9'), IS_IPV6('::1');`).Check(testkit.Rows("0 1"))

	tk.MustExec("drop table if exists t1;")
	tk.MustExec(`create table t1(
        a int,
        b int not null,
        c int not null default 0,
        d int default 0,
        unique key(b,c),
        unique key(b,d)
);`)
	tk.MustExec("insert into t1 (a,b) values(1,10),(1,20),(2,30),(2,40);")
	tk.MustQuery("select any_value(a), sum(b) from t1;").Check(testkit.Rows("1 100"))
	tk.MustQuery("select a,any_value(b),sum(c) from t1 group by a;").Check(testkit.Rows("1 10 0", "2 30 0"))

	// for locks
	result := tk.MustQuery(`SELECT GET_LOCK('test_lock1', 10);`)
	result.Check(testkit.Rows("1"))
	result = tk.MustQuery(`SELECT GET_LOCK('test_lock2', 10);`)
	result.Check(testkit.Rows("1"))

	result = tk.MustQuery(`SELECT RELEASE_LOCK('test_lock2');`)
	result.Check(testkit.Rows("1"))
	result = tk.MustQuery(`SELECT RELEASE_LOCK('test_lock1');`)
	result.Check(testkit.Rows("1"))
}

func (s *testIntegrationSuite) TestConvertToBit(c *C) {
	defer s.cleanEnv(c)
	tk := testkit.NewTestKit(c, s.store)
	tk.MustExec("use test")
	tk.MustExec("drop table if exists t, t1")
	tk.MustExec("create table t (a bit(64))")
	tk.MustExec("create table t1 (a varchar(2))")
	tk.MustExec(`insert t1 value ('10')`)
	tk.MustExec(`insert t select a from t1`)
	tk.MustQuery("select a+0 from t").Check(testkit.Rows("12592"))

	tk.MustExec("drop table if exists t, t1")
	tk.MustExec("create table t (a bit(64))")
	tk.MustExec("create table t1 (a binary(2))")
	tk.MustExec(`insert t1 value ('10')`)
	tk.MustExec(`insert t select a from t1`)
	tk.MustQuery("select a+0 from t").Check(testkit.Rows("12592"))

	tk.MustExec("drop table if exists t, t1")
	tk.MustExec("create table t (a bit(64))")
	tk.MustExec("create table t1 (a datetime)")
	tk.MustExec(`insert t1 value ('09-01-01')`)
	tk.MustExec(`insert t select a from t1`)
	tk.MustQuery("select a+0 from t").Check(testkit.Rows("20090101000000"))
}

func (s *testIntegrationSuite) TestMathBuiltin(c *C) {
	defer s.cleanEnv(c)
	tk := testkit.NewTestKit(c, s.store)
	tk.MustExec("use test")

	// for degrees
	result := tk.MustQuery("select degrees(0), degrees(1)")
	result.Check(testkit.Rows("0 57.29577951308232"))
	result = tk.MustQuery("select degrees(2), degrees(5)")
	result.Check(testkit.Rows("114.59155902616465 286.4788975654116"))

	// for sin
	result = tk.MustQuery("select sin(0), sin(1.5707963267949)")
	result.Check(testkit.Rows("0 1"))
	result = tk.MustQuery("select sin(1), sin(100)")
	result.Check(testkit.Rows("0.8414709848078965 -0.5063656411097588"))
	result = tk.MustQuery("select sin('abcd')")
	result.Check(testkit.Rows("0"))

	// for cos
	result = tk.MustQuery("select cos(0), cos(3.1415926535898)")
	result.Check(testkit.Rows("1 -1"))
	result = tk.MustQuery("select cos('abcd')")
	result.Check(testkit.Rows("1"))

	// for tan
	result = tk.MustQuery("select tan(0.00), tan(PI()/4)")
	result.Check(testkit.Rows("0 1"))
	result = tk.MustQuery("select tan('abcd')")
	result.Check(testkit.Rows("0"))

	// for log2
	result = tk.MustQuery("select log2(0.0)")
	result.Check(testkit.Rows("<nil>"))
	result = tk.MustQuery("select log2(4)")
	result.Check(testkit.Rows("2"))
	result = tk.MustQuery("select log2('8.0abcd')")
	result.Check(testkit.Rows("3"))
	result = tk.MustQuery("select log2(-1)")
	result.Check(testkit.Rows("<nil>"))
	result = tk.MustQuery("select log2(NULL)")
	result.Check(testkit.Rows("<nil>"))

	// for log10
	result = tk.MustQuery("select log10(0.0)")
	result.Check(testkit.Rows("<nil>"))
	result = tk.MustQuery("select log10(100)")
	result.Check(testkit.Rows("2"))
	result = tk.MustQuery("select log10('1000.0abcd')")
	result.Check(testkit.Rows("3"))
	result = tk.MustQuery("select log10(-1)")
	result.Check(testkit.Rows("<nil>"))
	result = tk.MustQuery("select log10(NULL)")
	result.Check(testkit.Rows("<nil>"))

	//for log
	result = tk.MustQuery("select log(0.0)")
	result.Check(testkit.Rows("<nil>"))
	result = tk.MustQuery("select log(100)")
	result.Check(testkit.Rows("4.605170185988092"))
	result = tk.MustQuery("select log('100.0abcd')")
	result.Check(testkit.Rows("4.605170185988092"))
	result = tk.MustQuery("select log(-1)")
	result.Check(testkit.Rows("<nil>"))
	result = tk.MustQuery("select log(NULL)")
	result.Check(testkit.Rows("<nil>"))
	result = tk.MustQuery("select log(NULL, NULL)")
	result.Check(testkit.Rows("<nil>"))
	result = tk.MustQuery("select log(1, 100)")
	result.Check(testkit.Rows("<nil>"))
	result = tk.MustQuery("select log(0.5, 0.25)")
	result.Check(testkit.Rows("2"))
	result = tk.MustQuery("select log(-1, 0.25)")
	result.Check(testkit.Rows("<nil>"))

	// for atan
	result = tk.MustQuery("select atan(0), atan(-1), atan(1), atan(1,2)")
	result.Check(testkit.Rows("0 -0.7853981633974483 0.7853981633974483 0.4636476090008061"))
	result = tk.MustQuery("select atan('tidb')")
	result.Check(testkit.Rows("0"))

	// for asin
	result = tk.MustQuery("select asin(0), asin(-2), asin(2), asin(1)")
	result.Check(testkit.Rows("0 <nil> <nil> 1.5707963267948966"))
	result = tk.MustQuery("select asin('tidb')")
	result.Check(testkit.Rows("0"))

	// for acos
	result = tk.MustQuery("select acos(0), acos(-2), acos(2), acos(1)")
	result.Check(testkit.Rows("1.5707963267948966 <nil> <nil> 0"))
	result = tk.MustQuery("select acos('tidb')")
	result.Check(testkit.Rows("1.5707963267948966"))

	// for pi
	result = tk.MustQuery("select pi()")
	result.Check(testkit.Rows("3.141592653589793"))

	// for floor
	result = tk.MustQuery("select floor(0), floor(null), floor(1.23), floor(-1.23), floor(1)")
	result.Check(testkit.Rows("0 <nil> 1 -2 1"))
	result = tk.MustQuery("select floor('tidb'), floor('1tidb'), floor('tidb1')")
	result.Check(testkit.Rows("0 1 0"))
	result = tk.MustQuery("SELECT floor(t.c_datetime) FROM (select CAST('2017-07-19 00:00:00' AS DATETIME) AS c_datetime) AS t")
	result.Check(testkit.Rows("20170719000000"))
	result = tk.MustQuery("SELECT floor(t.c_time) FROM (select CAST('12:34:56' AS TIME) AS c_time) AS t")
	result.Check(testkit.Rows("123456"))
	result = tk.MustQuery("SELECT floor(t.c_time) FROM (select CAST('00:34:00' AS TIME) AS c_time) AS t")
	result.Check(testkit.Rows("3400"))
	result = tk.MustQuery("SELECT floor(t.c_time) FROM (select CAST('00:00:00' AS TIME) AS c_time) AS t")
	result.Check(testkit.Rows("0"))
	result = tk.MustQuery("SELECT floor(t.c_decimal) FROM (SELECT CAST('-10.01' AS DECIMAL(10,2)) AS c_decimal) AS t")
	result.Check(testkit.Rows("-11"))
	result = tk.MustQuery("SELECT floor(t.c_decimal) FROM (SELECT CAST('-10.01' AS DECIMAL(10,1)) AS c_decimal) AS t")
	result.Check(testkit.Rows("-10"))

	// for ceil/ceiling
	result = tk.MustQuery("select ceil(0), ceil(null), ceil(1.23), ceil(-1.23), ceil(1)")
	result.Check(testkit.Rows("0 <nil> 2 -1 1"))
	result = tk.MustQuery("select ceiling(0), ceiling(null), ceiling(1.23), ceiling(-1.23), ceiling(1)")
	result.Check(testkit.Rows("0 <nil> 2 -1 1"))
	result = tk.MustQuery("select ceil('tidb'), ceil('1tidb'), ceil('tidb1'), ceiling('tidb'), ceiling('1tidb'), ceiling('tidb1')")
	result.Check(testkit.Rows("0 1 0 0 1 0"))
	result = tk.MustQuery("select ceil(t.c_datetime), ceiling(t.c_datetime) from (select cast('2017-07-20 00:00:00' as datetime) as c_datetime) as t")
	result.Check(testkit.Rows("20170720000000 20170720000000"))
	result = tk.MustQuery("select ceil(t.c_time), ceiling(t.c_time) from (select cast('12:34:56' as time) as c_time) as t")
	result.Check(testkit.Rows("123456 123456"))
	result = tk.MustQuery("select ceil(t.c_time), ceiling(t.c_time) from (select cast('00:34:00' as time) as c_time) as t")
	result.Check(testkit.Rows("3400 3400"))
	result = tk.MustQuery("select ceil(t.c_time), ceiling(t.c_time) from (select cast('00:00:00' as time) as c_time) as t")
	result.Check(testkit.Rows("0 0"))
	result = tk.MustQuery("select ceil(t.c_decimal), ceiling(t.c_decimal) from (select cast('-10.01' as decimal(10,2)) as c_decimal) as t")
	result.Check(testkit.Rows("-10 -10"))
	result = tk.MustQuery("select ceil(t.c_decimal), ceiling(t.c_decimal) from (select cast('-10.01' as decimal(10,1)) as c_decimal) as t")
	result.Check(testkit.Rows("-10 -10"))
	result = tk.MustQuery("select floor(18446744073709551615), ceil(18446744073709551615)")
	result.Check(testkit.Rows("18446744073709551615 18446744073709551615"))
	result = tk.MustQuery("select floor(18446744073709551615.1233), ceil(18446744073709551615.1233)")
	result.Check(testkit.Rows("18446744073709551615 18446744073709551616"))
	result = tk.MustQuery("select floor(-18446744073709551617), ceil(-18446744073709551617), floor(-18446744073709551617.11), ceil(-18446744073709551617.11)")
	result.Check(testkit.Rows("-18446744073709551617 -18446744073709551617 -18446744073709551618 -18446744073709551617"))

	// for cot
	result = tk.MustQuery("select cot(1), cot(-1), cot(NULL)")
	result.Check(testkit.Rows("0.6420926159343308 -0.6420926159343308 <nil>"))
	result = tk.MustQuery("select cot('1tidb')")
	result.Check(testkit.Rows("0.6420926159343308"))
	rs, err := tk.Exec("select cot(0)")
	c.Assert(err, IsNil)
	_, err = tidb.GetRows(rs)
	c.Assert(err, NotNil)
	terr := errors.Trace(err).(*errors.Err).Cause().(*terror.Error)
	c.Assert(terr.Code(), Equals, terror.ErrCode(mysql.ErrDataOutOfRange))

	//for exp
	result = tk.MustQuery("select exp(0), exp(1), exp(-1), exp(1.2), exp(NULL)")
	result.Check(testkit.Rows("1 2.718281828459045 0.36787944117144233 3.3201169227365472 <nil>"))
	result = tk.MustQuery("select exp('tidb'), exp('1tidb')")
	result.Check(testkit.Rows("1 2.718281828459045"))
	rs, err = tk.Exec("select exp(1000000)")
	c.Assert(err, IsNil)
	_, err = tidb.GetRows(rs)
	c.Assert(err, NotNil)
	terr = errors.Trace(err).(*errors.Err).Cause().(*terror.Error)
	c.Assert(terr.Code(), Equals, terror.ErrCode(mysql.ErrDataOutOfRange))

	// for conv
	result = tk.MustQuery("SELECT CONV('a', 16, 2);")
	result.Check(testkit.Rows("1010"))
	result = tk.MustQuery("SELECT CONV('6E', 18, 8);")
	result.Check(testkit.Rows("172"))
	result = tk.MustQuery("SELECT CONV(-17, 10, -18);")
	result.Check(testkit.Rows("-H"))
	result = tk.MustQuery("SELECT CONV(10+'10'+'10'+X'0a', 10, 10);")
	result.Check(testkit.Rows("40"))
	result = tk.MustQuery("SELECT CONV('a', 1, 10);")
	result.Check(testkit.Rows("<nil>"))
	result = tk.MustQuery("SELECT CONV('a', 37, 10);")
	result.Check(testkit.Rows("<nil>"))

	// for abs
	result = tk.MustQuery("SELECT ABS(-1);")
	result.Check(testkit.Rows("1"))
	result = tk.MustQuery("SELECT ABS('abc');")
	result.Check(testkit.Rows("0"))
	result = tk.MustQuery("SELECT ABS(18446744073709551615);")
	result.Check(testkit.Rows("18446744073709551615"))
	result = tk.MustQuery("SELECT ABS(123.4);")
	result.Check(testkit.Rows("123.4"))
	result = tk.MustQuery("SELECT ABS(-123.4);")
	result.Check(testkit.Rows("123.4"))
	result = tk.MustQuery("SELECT ABS(1234E-1);")
	result.Check(testkit.Rows("123.4"))
	result = tk.MustQuery("SELECT ABS(-9223372036854775807);")
	result.Check(testkit.Rows("9223372036854775807"))
	result = tk.MustQuery("SELECT ABS(NULL);")
	result.Check(testkit.Rows("<nil>"))
	rs, err = tk.Exec("SELECT ABS(-9223372036854775808);")
	c.Assert(err, IsNil)
	_, err = tidb.GetRows(rs)
	c.Assert(err, NotNil)
	terr = errors.Trace(err).(*errors.Err).Cause().(*terror.Error)
	c.Assert(terr.Code(), Equals, terror.ErrCode(mysql.ErrDataOutOfRange))

	// for round
	result = tk.MustQuery("SELECT ROUND(2.5), ROUND(-2.5), ROUND(25E-1);")
	result.Check(testkit.Rows("3 -3 3")) // TODO: Should be 3 -3 2
	result = tk.MustQuery("SELECT ROUND(2.5, NULL), ROUND(NULL, 4), ROUND(NULL, NULL), ROUND(NULL);")
	result.Check(testkit.Rows("<nil> <nil> <nil> <nil>"))
	result = tk.MustQuery("SELECT ROUND('123.4'), ROUND('123e-2');")
	result.Check(testkit.Rows("123 1"))
	result = tk.MustQuery("SELECT ROUND(-9223372036854775808);")
	result.Check(testkit.Rows("-9223372036854775808"))
	result = tk.MustQuery("SELECT ROUND(123.456, 0), ROUND(123.456, 1), ROUND(123.456, 2), ROUND(123.456, 3), ROUND(123.456, 4), ROUND(123.456, -1), ROUND(123.456, -2), ROUND(123.456, -3), ROUND(123.456, -4);")
	result.Check(testkit.Rows("123 123.5 123.46 123.456 123.4560 120 100 0 0"))
	result = tk.MustQuery("SELECT ROUND(123456E-3, 0), ROUND(123456E-3, 1), ROUND(123456E-3, 2), ROUND(123456E-3, 3), ROUND(123456E-3, 4), ROUND(123456E-3, -1), ROUND(123456E-3, -2), ROUND(123456E-3, -3), ROUND(123456E-3, -4);")
	result.Check(testkit.Rows("123 123.5 123.46 123.456 123.456 120 100 0 0")) // TODO: Column 5 should be 123.4560

	// for truncate
	result = tk.MustQuery("SELECT truncate(123, -2), truncate(123, 2), truncate(123, 1), truncate(123, -1);")
	result.Check(testkit.Rows("100 123 123 120"))
	result = tk.MustQuery("SELECT truncate(123.456, -2), truncate(123.456, 2), truncate(123.456, 1), truncate(123.456, 3), truncate(1.23, 100), truncate(123456E-3, 2);")
	result.Check(testkit.Rows("100 123.45 123.4 123.456 1.230000000000000000000000000000 123.45"))

	tk.MustExec(`drop table if exists t;`)
	tk.MustExec(`create table t(a date, b datetime, c timestamp, d varchar(20));`)
	tk.MustExec(`insert into t select "1234-12-29", "1234-12-29 16:24:13.9912", "2014-12-29 16:19:28", "12.34567";`)

	// NOTE: the actually result is: 12341220 12341229.0 12341200 12341229.00,
	// but Datum.ToString() don't format decimal length for float numbers.
	result = tk.MustQuery(`select truncate(a, -1), truncate(a, 1), truncate(a, -2), truncate(a, 2) from t;`)
	result.Check(testkit.Rows("12341220 12341229 12341200 12341229"))

	// NOTE: the actually result is: 12341229162410 12341229162414.0 12341229162400 12341229162414.00,
	// but Datum.ToString() don't format decimal length for float numbers.
	result = tk.MustQuery(`select truncate(b, -1), truncate(b, 1), truncate(b, -2), truncate(b, 2) from t;`)
	result.Check(testkit.Rows("12341229162410 12341229162414 12341229162400 12341229162414"))

	// NOTE: the actually result is: 20141229161920 20141229161928.0 20141229161900 20141229161928.00,
	// but Datum.ToString() don't format decimal length for float numbers.
	result = tk.MustQuery(`select truncate(c, -1), truncate(c, 1), truncate(c, -2), truncate(c, 2) from t;`)
	result.Check(testkit.Rows("20141229161920 20141229161928 20141229161900 20141229161928"))

	result = tk.MustQuery(`select truncate(d, -1), truncate(d, 1), truncate(d, -2), truncate(d, 2) from t;`)
	result.Check(testkit.Rows("10 12.3 0 12.34"))

	// for pow
	result = tk.MustQuery("SELECT POW('12', 2), POW(1.2e1, '2.0'), POW(12, 2.0);")
	result.Check(testkit.Rows("144 144 144"))
	result = tk.MustQuery("SELECT POW(null, 2), POW(2, null), POW(null, null);")
	result.Check(testkit.Rows("<nil> <nil> <nil>"))
	result = tk.MustQuery("SELECT POW(0, 0);")
	result.Check(testkit.Rows("1"))
	result = tk.MustQuery("SELECT POW(0, 0.1), POW(0, 0.5), POW(0, 1);")
	result.Check(testkit.Rows("0 0 0"))
	rs, err = tk.Exec("SELECT POW(0, -1);")
	c.Assert(err, IsNil)
	_, err = tidb.GetRows(rs)
	c.Assert(err, NotNil)
	terr = errors.Trace(err).(*errors.Err).Cause().(*terror.Error)
	c.Assert(terr.Code(), Equals, terror.ErrCode(mysql.ErrDataOutOfRange))

	// for sign
	result = tk.MustQuery("SELECT SIGN('12'), SIGN(1.2e1), SIGN(12), SIGN(0.0000012);")
	result.Check(testkit.Rows("1 1 1 1"))
	result = tk.MustQuery("SELECT SIGN('-12'), SIGN(-1.2e1), SIGN(-12), SIGN(-0.0000012);")
	result.Check(testkit.Rows("-1 -1 -1 -1"))
	result = tk.MustQuery("SELECT SIGN('0'), SIGN('-0'), SIGN(0);")
	result.Check(testkit.Rows("0 0 0"))
	result = tk.MustQuery("SELECT SIGN(NULL);")
	result.Check(testkit.Rows("<nil>"))
	result = tk.MustQuery("SELECT SIGN(-9223372036854775808), SIGN(9223372036854775808);")
	result.Check(testkit.Rows("-1 1"))

	// for sqrt
	result = tk.MustQuery("SELECT SQRT(-10), SQRT(144), SQRT(4.84), SQRT(0.04), SQRT(0);")
	result.Check(testkit.Rows("<nil> 12 2.2 0.2 0"))

	// for crc32
	result = tk.MustQuery("SELECT crc32(0), crc32(-0), crc32('0'), crc32('abc'), crc32('ABC'), crc32(NULL), crc32(''), crc32('hello world!')")
	result.Check(testkit.Rows("4108050209 4108050209 4108050209 891568578 2743272264 <nil> 0 62177901"))

	// for radians
	result = tk.MustQuery("SELECT radians(1.0), radians(pi()), radians(pi()/2), radians(180), radians(1.009);")
	result.Check(testkit.Rows("0.017453292519943295 0.05483113556160754 0.02741556778080377 3.141592653589793 0.01761037215262278"))
}

func (s *testIntegrationSuite) TestStringBuiltin(c *C) {
	defer s.cleanEnv(c)
	tk := testkit.NewTestKit(c, s.store)
	tk.MustExec("use test")

	// for length
	tk.MustExec("drop table if exists t")
	tk.MustExec("create table t(a int, b double, c datetime, d time, e char(20), f bit(10))")
	tk.MustExec(`insert into t values(1, 1.1, "2017-01-01 12:01:01", "12:01:01", "abcdef", 0b10101)`)
	result := tk.MustQuery("select length(a), length(b), length(c), length(d), length(e), length(f), length(null) from t")
	result.Check(testkit.Rows("1 3 19 8 6 2 <nil>"))
	tk.MustExec("drop table if exists t")
	tk.MustExec("create table t(a char(20))")
	tk.MustExec(`insert into t values("tidb  "), (concat("a  ", "b  "))`)
	result = tk.MustQuery("select a, length(a) from t")
	result.Check(testkit.Rows("tidb 4", "a  b 4"))

	// for concat
	tk.MustExec("drop table if exists t")
	tk.MustExec("create table t(a int, b double, c datetime, d time, e char(20))")
	tk.MustExec(`insert into t values(1, 1.1, "2017-01-01 12:01:01", "12:01:01", "abcdef")`)
	result = tk.MustQuery("select concat(a, b, c, d, e) from t")
	result.Check(testkit.Rows("11.12017-01-01 12:01:0112:01:01abcdef"))
	result = tk.MustQuery("select concat(null)")
	result.Check(testkit.Rows("<nil>"))
	result = tk.MustQuery("select concat(null, a, b) from t")
	result.Check(testkit.Rows("<nil>"))

	// for concat_ws
	tk.MustExec("drop table if exists t")
	tk.MustExec("create table t(a int, b double, c datetime, d time, e char(20))")
	tk.MustExec(`insert into t values(1, 1.1, "2017-01-01 12:01:01", "12:01:01", "abcdef")`)
	result = tk.MustQuery("select concat_ws('|', a, b, c, d, e) from t")
	result.Check(testkit.Rows("1|1.1|2017-01-01 12:01:01|12:01:01|abcdef"))
	result = tk.MustQuery("select concat_ws(null, null)")
	result.Check(testkit.Rows("<nil>"))
	result = tk.MustQuery("select concat_ws(null, a, b) from t")
	result.Check(testkit.Rows("<nil>"))
	result = tk.MustQuery("select concat_ws(',', 'a', 'b')")
	result.Check(testkit.Rows("a,b"))
	result = tk.MustQuery("select concat_ws(',','First name',NULL,'Last Name')")
	result.Check(testkit.Rows("First name,Last Name"))

	tk.MustExec("drop table if exists t")
	tk.MustExec("create table t(a binary(3))")
	tk.MustExec("insert into t values('a')")
	result = tk.MustQuery(`select concat_ws(',', a, 'test') = 'a\0\0,test' from t`)
	result.Check(testkit.Rows("1"))

	// for ascii
	tk.MustExec("drop table if exists t")
	tk.MustExec("create table t(a char(10), b int, c double, d datetime, e time, f bit(4))")
	tk.MustExec(`insert into t values('2', 2, 2.3, "2017-01-01 12:01:01", "12:01:01", 0b1010)`)
	result = tk.MustQuery("select ascii(a), ascii(b), ascii(c), ascii(d), ascii(e), ascii(f) from t")
	result.Check(testkit.Rows("50 50 50 50 49 10"))
	result = tk.MustQuery("select ascii('123'), ascii(123), ascii(''), ascii('你好'), ascii(NULL)")
	result.Check(testkit.Rows("49 49 0 228 <nil>"))

	// for lower
	tk.MustExec("drop table if exists t")
	tk.MustExec("create table t(a int, b double, c datetime, d time, e char(20), f binary(3), g binary(3))")
	tk.MustExec(`insert into t values(1, 1.1, "2017-01-01 12:01:01", "12:01:01", "abcdef", 'aa', 'BB')`)
	result = tk.MustQuery("select lower(a), lower(b), lower(c), lower(d), lower(e), lower(f), lower(g), lower(null) from t")
	result.Check(testkit.Rows("1 1.1 2017-01-01 12:01:01 12:01:01 abcdef aa\x00 BB\x00 <nil>"))

	// for upper
	result = tk.MustQuery("select upper(a), upper(b), upper(c), upper(d), upper(e), upper(f), upper(g), upper(null) from t")
	result.Check(testkit.Rows("1 1.1 2017-01-01 12:01:01 12:01:01 ABCDEF aa\x00 BB\x00 <nil>"))

	// for strcmp
	tk.MustExec("drop table if exists t")
	tk.MustExec("create table t(a char(10), b int, c double, d datetime, e time)")
	tk.MustExec(`insert into t values("123", 123, 12.34, "2017-01-01 12:01:01", "12:01:01")`)
	result = tk.MustQuery(`select strcmp(a, "123"), strcmp(b, "123"), strcmp(c, "12.34"), strcmp(d, "2017-01-01 12:01:01"), strcmp(e, "12:01:01") from t`)
	result.Check(testkit.Rows("0 0 0 0 0"))
	result = tk.MustQuery(`select strcmp("1", "123"), strcmp("123", "1"), strcmp("123", "45"), strcmp("123", null), strcmp(null, "123")`)
	result.Check(testkit.Rows("-1 1 -1 <nil> <nil>"))
	result = tk.MustQuery(`select strcmp("", "123"), strcmp("123", ""), strcmp("", ""), strcmp("", null), strcmp(null, "")`)
	result.Check(testkit.Rows("-1 1 0 <nil> <nil>"))

	// for left
	tk.MustExec("drop table if exists t")
	tk.MustExec("create table t(a char(10), b int, c double, d datetime, e time)")
	tk.MustExec(`insert into t values('abcde', 1234, 12.34, "2017-01-01 12:01:01", "12:01:01")`)
	result = tk.MustQuery("select left(a, 2), left(b, 2), left(c, 2), left(d, 2), left(e, 2) from t")
	result.Check(testkit.Rows("ab 12 12 20 12"))
	result = tk.MustQuery(`select left("abc", 0), left("abc", -1), left(NULL, 1), left("abc", NULL)`)
	result.Check(testkit.Rows("  <nil> <nil>"))
	result = tk.MustQuery(`select left("abc", "a"), left("abc", 1.9), left("abc", 1.2)`)
	result.Check(testkit.Rows(" ab a"))
	result = tk.MustQuery(`select left("中文abc", 2), left("中文abc", 3), left("中文abc", 4)`)
	result.Check(testkit.Rows("中文 中文a 中文ab"))
	// for right, reuse the table created for left
	result = tk.MustQuery("select right(a, 3), right(b, 3), right(c, 3), right(d, 3), right(e, 3) from t")
	result.Check(testkit.Rows("cde 234 .34 :01 :01"))
	result = tk.MustQuery(`select right("abcde", 0), right("abcde", -1), right("abcde", 100), right(NULL, 1), right("abcde", NULL)`)
	result.Check(testkit.Rows("  abcde <nil> <nil>"))
	result = tk.MustQuery(`select right("abcde", "a"), right("abcde", 1.9), right("abcde", 1.2)`)
	result.Check(testkit.Rows(" de e"))
	result = tk.MustQuery(`select right("中文abc", 2), right("中文abc", 4), right("中文abc", 5)`)
	result.Check(testkit.Rows("bc 文abc 中文abc"))
	tk.MustExec("drop table if exists t")
	tk.MustExec("create table t(a binary(10))")
	tk.MustExec(`insert into t select "中文abc"`)
	result = tk.MustQuery(`select left(a, 3), left(a, 6), left(a, 7) from t`)
	result.Check(testkit.Rows("中 中文 中文a"))
	result = tk.MustQuery(`select right(a, 2), right(a, 7) from t`)
	result.Check(testkit.Rows("c\x00 文abc\x00"))

	// for ord
	tk.MustExec("drop table if exists t")
	tk.MustExec("create table t(a char(10), b int, c double, d datetime, e time, f bit(4), g binary(20), h blob(10), i text(30))")
	tk.MustExec(`insert into t values('2', 2, 2.3, "2017-01-01 12:01:01", "12:01:01", 0b1010, "512", "48", "tidb")`)
	result = tk.MustQuery("select ord(a), ord(b), ord(c), ord(d), ord(e), ord(f), ord(g), ord(h), ord(i) from t")
	result.Check(testkit.Rows("50 50 50 50 49 10 53 52 116"))
	result = tk.MustQuery("select ord('123'), ord(123), ord(''), ord('你好'), ord(NULL), ord('👍')")
	result.Check(testkit.Rows("49 49 0 14990752 <nil> 4036989325"))

	// for space
	result = tk.MustQuery(`select space(0), space(2), space(-1), space(1.1), space(1.9)`)
	result.Check(testutil.RowsWithSep(",", ",  ,, ,  "))
	result = tk.MustQuery(`select space("abc"), space("2"), space("1.1"), space(''), space(null)`)
	result.Check(testutil.RowsWithSep(",", ",  , ,,<nil>"))

	// for replace
	tk.MustExec("drop table if exists t")
	tk.MustExec("create table t(a char(20), b int, c double, d datetime, e time)")
	tk.MustExec(`insert into t values('www.mysql.com', 1234, 12.34, "2017-01-01 12:01:01", "12:01:01")`)
	result = tk.MustQuery(`select replace(a, 'mysql', 'pingcap'), replace(b, 2, 55), replace(c, 34, 0), replace(d, '-', '/'), replace(e, '01', '22') from t`)
	result.Check(testutil.RowsWithSep(",", "www.pingcap.com,15534,12.0,2017/01/01 12:01:01,12:22:22"))
	result = tk.MustQuery(`select replace('aaa', 'a', ''), replace(null, 'a', 'b'), replace('a', null, 'b'), replace('a', 'b', null)`)
	result.Check(testkit.Rows(" <nil> <nil> <nil>"))

	// for tobase64
	tk.MustExec("drop table if exists t")
	tk.MustExec("create table t(a int, b double, c datetime, d time, e char(20), f bit(10), g binary(20), h blob(10))")
	tk.MustExec(`insert into t values(1, 1.1, "2017-01-01 12:01:01", "12:01:01", "abcdef", 0b10101, "512", "abc")`)
	result = tk.MustQuery("select to_base64(a), to_base64(b), to_base64(c), to_base64(d), to_base64(e), to_base64(f), to_base64(g), to_base64(h), to_base64(null) from t")
	result.Check(testkit.Rows("MQ== MS4x MjAxNy0wMS0wMSAxMjowMTowMQ== MTI6MDE6MDE= YWJjZGVm ABU= NTEyAAAAAAAAAAAAAAAAAAAAAAA= YWJj <nil>"))

	// for from_base64
	result = tk.MustQuery(`select from_base64("abcd"), from_base64("asc")`)
	result.Check(testkit.Rows("i\xb7\x1d <nil>"))
	result = tk.MustQuery(`select from_base64("MQ=="), from_base64(1234)`)
	result.Check(testkit.Rows("1 \xd7m\xf8"))

	// for substr
	tk.MustExec("drop table if exists t")
	tk.MustExec("create table t(a char(10), b int, c double, d datetime, e time)")
	tk.MustExec(`insert into t values('Sakila', 12345, 123.45, "2017-01-01 12:01:01", "12:01:01")`)
	result = tk.MustQuery(`select substr(a, 3), substr(b, 2, 3), substr(c, -3), substr(d, -8), substr(e, -3, 100) from t`)
	result.Check(testkit.Rows("kila 234 .45 12:01:01 :01"))
	result = tk.MustQuery(`select substr('Sakila', 100), substr('Sakila', -100), substr('Sakila', -5, 3), substr('Sakila', 2, -1)`)
	result.Check(testutil.RowsWithSep(",", ",,aki,"))
	result = tk.MustQuery(`select substr('foobarbar' from 4), substr('Sakila' from -4 for 2)`)
	result.Check(testkit.Rows("barbar ki"))
	result = tk.MustQuery(`select substr(null, 2, 3), substr('foo', null, 3), substr('foo', 2, null)`)
	result.Check(testkit.Rows("<nil> <nil> <nil>"))
	result = tk.MustQuery(`select substr('中文abc', 2), substr('中文abc', 3), substr("中文abc", 1, 2)`)
	result.Check(testkit.Rows("文abc abc 中文"))
	tk.MustExec("drop table if exists t")
	tk.MustExec("create table t(a binary(10))")
	tk.MustExec(`insert into t select "中文abc"`)
	result = tk.MustQuery(`select substr(a, 4), substr(a, 1, 3), substr(a, 1, 6) from t`)
	result.Check(testkit.Rows("文abc\x00 中 中文"))
	result = tk.MustQuery(`select substr("string", -1), substr("string", -2), substr("中文", -1), substr("中文", -2) from t`)
	result.Check(testkit.Rows("g ng 文 中文"))

	// for bit_length
	tk.MustExec("drop table if exists t")
	tk.MustExec("create table t(a int, b double, c datetime, d time, e char(20), f bit(10), g binary(20), h varbinary(20))")
	tk.MustExec(`insert into t values(1, 1.1, "2017-01-01 12:01:01", "12:01:01", "abcdef", 0b10101, "g", "h")`)
	result = tk.MustQuery("select bit_length(a), bit_length(b), bit_length(c), bit_length(d), bit_length(e), bit_length(f), bit_length(g), bit_length(h), bit_length(null) from t")
	result.Check(testkit.Rows("8 24 152 64 48 16 160 8 <nil>"))

	// for substring_index
	tk.MustExec("drop table if exists t")
	tk.MustExec("create table t(a char(20), b int, c double, d datetime, e time)")
	tk.MustExec(`insert into t values('www.pingcap.com', 12345, 123.45, "2017-01-01 12:01:01", "12:01:01")`)
	result = tk.MustQuery(`select substring_index(a, '.', 2), substring_index(b, '.', 2), substring_index(c, '.', -1), substring_index(d, '-', 1), substring_index(e, ':', -2) from t`)
	result.Check(testkit.Rows("www.pingcap 12345 45 2017 01:01"))
	result = tk.MustQuery(`select substring_index('www.pingcap.com', '.', 0), substring_index('www.pingcap.com', '.', 100), substring_index('www.pingcap.com', '.', -100)`)
	result.Check(testkit.Rows(" www.pingcap.com www.pingcap.com"))
	result = tk.MustQuery(`select substring_index('www.pingcap.com', 'd', 1), substring_index('www.pingcap.com', '', 1), substring_index('', '.', 1)`)
	result.Check(testutil.RowsWithSep(",", "www.pingcap.com,,"))
	result = tk.MustQuery(`select substring_index(null, '.', 1), substring_index('www.pingcap.com', null, 1), substring_index('www.pingcap.com', '.', null)`)
	result.Check(testkit.Rows("<nil> <nil> <nil>"))

	// for hex
	tk.MustExec("drop table if exists t")
	tk.MustExec("create table t(a char(20), b int, c double, d datetime, e time, f decimal(5, 2), g bit(4))")
	tk.MustExec(`insert into t values('www.pingcap.com', 12345, 123.45, "2017-01-01 12:01:01", "12:01:01", 123.45, 0b1100)`)
	result = tk.MustQuery(`select hex(a), hex(b), hex(c), hex(d), hex(e), hex(f), hex(g) from t`)
	result.Check(testkit.Rows("7777772E70696E676361702E636F6D 3039 7B 323031372D30312D30312031323A30313A3031 31323A30313A3031 7B C"))
	result = tk.MustQuery(`select hex('abc'), hex('你好'), hex(12), hex(12.3), hex(12.8)`)
	result.Check(testkit.Rows("616263 E4BDA0E5A5BD C C D"))
	result = tk.MustQuery(`select hex(-1), hex(-12.3), hex(-12.8), hex(0x12), hex(null)`)
	result.Check(testkit.Rows("FFFFFFFFFFFFFFFF FFFFFFFFFFFFFFF4 FFFFFFFFFFFFFFF3 12 <nil>"))

	// for unhex
	result = tk.MustQuery(`select unhex('4D7953514C'), unhex('313233'), unhex(313233), unhex('')`)
	result.Check(testkit.Rows("MySQL 123 123 "))
	result = tk.MustQuery(`select unhex('string'), unhex('你好'), unhex(123.4), unhex(null)`)
	result.Check(testkit.Rows("<nil> <nil> <nil> <nil>"))

	// for ltrim and rtrim
	result = tk.MustQuery(`select ltrim('   bar   '), ltrim('bar'), ltrim(''), ltrim(null)`)
	result.Check(testutil.RowsWithSep(",", "bar   ,bar,,<nil>"))
	result = tk.MustQuery(`select rtrim('   bar   '), rtrim('bar'), rtrim(''), rtrim(null)`)
	result.Check(testutil.RowsWithSep(",", "   bar,bar,,<nil>"))

	// for reverse
	tk.MustExec(`DROP TABLE IF EXISTS t;`)
	tk.MustExec(`CREATE TABLE t(a BINARY(6));`)
	tk.MustExec(`INSERT INTO t VALUES("中文");`)
	result = tk.MustQuery(`SELECT a, REVERSE(a), REVERSE("中文"), REVERSE("123 ") FROM t;`)
	result.Check(testkit.Rows("中文 \x87\x96歸\xe4 文中  321"))
	result = tk.MustQuery(`SELECT REVERSE(123), REVERSE(12.09) FROM t;`)
	result.Check(testkit.Rows("321 90.21"))

	// for trim
	result = tk.MustQuery(`select trim('   bar   '), trim(leading 'x' from 'xxxbarxxx'), trim(trailing 'xyz' from 'barxxyz'), trim(both 'x' from 'xxxbarxxx')`)
	result.Check(testkit.Rows("bar barxxx barx bar"))
	result = tk.MustQuery(`select trim(leading from '   bar'), trim('x' from 'xxxbarxxx'), trim('x' from 'bar'), trim('' from '   bar   ')`)
	result.Check(testutil.RowsWithSep(",", "bar,bar,bar,   bar   "))
	result = tk.MustQuery(`select trim(''), trim('x' from '')`)
	result.Check(testutil.RowsWithSep(",", ","))
	result = tk.MustQuery(`select trim(null from 'bar'), trim('x' from null), trim(null), trim(leading null from 'bar')`)
	// FIXME: the result for trim(leading null from 'bar') should be <nil>, current is 'bar'
	result.Check(testkit.Rows("<nil> <nil> <nil> bar"))

	// for locate
	tk.MustExec("drop table if exists t")
	tk.MustExec("create table t(a char(20), b int, c double, d datetime, e time, f binary(5))")
	tk.MustExec(`insert into t values('www.pingcap.com', 12345, 123.45, "2017-01-01 12:01:01", "12:01:01", "HelLo")`)
	result = tk.MustQuery(`select locate(".ping", a), locate(".ping", a, 5) from t`)
	result.Check(testkit.Rows("4 0"))
	result = tk.MustQuery(`select locate("234", b), locate("235", b, 10) from t`)
	result.Check(testkit.Rows("2 0"))
	result = tk.MustQuery(`select locate(".45", c), locate(".35", b) from t`)
	result.Check(testkit.Rows("4 0"))
	result = tk.MustQuery(`select locate("El", f), locate("ll", f), locate("lL", f), locate("Lo", f), locate("lo", f) from t`)
	result.Check(testkit.Rows("0 0 3 4 0"))
	result = tk.MustQuery(`select locate("01 12", d) from t`)
	result.Check(testkit.Rows("9"))
	result = tk.MustQuery(`select locate("文", "中文字符串", 2)`)
	result.Check(testkit.Rows("2"))
	result = tk.MustQuery(`select locate("文", "中文字符串", 3)`)
	result.Check(testkit.Rows("0"))
	result = tk.MustQuery(`select locate("文", "中文字符串")`)
	result.Check(testkit.Rows("2"))

	// for bin
	result = tk.MustQuery(`select bin(-1);`)
	result.Check(testkit.Rows("1111111111111111111111111111111111111111111111111111111111111111"))
	result = tk.MustQuery(`select bin(5);`)
	result.Check(testkit.Rows("101"))
	result = tk.MustQuery(`select bin("中文");`)
	result.Check(testkit.Rows("0"))

	// for character_length
	result = tk.MustQuery(`select character_length(null), character_length("Hello"), character_length("a中b文c"),
	character_length(123), character_length(12.3456);`)
	result.Check(testkit.Rows("<nil> 5 5 3 7"))

	// for char_length
	result = tk.MustQuery(`select char_length(null), char_length("Hello"), char_length("a中b文c"), char_length(123),char_length(12.3456);`)
	result.Check(testkit.Rows("<nil> 5 5 3 7"))

	// for elt
	result = tk.MustQuery(`select elt(0, "abc", "def"), elt(2, "hello", "中文", "tidb"), elt(4, "hello", "中文",
	"tidb");`)
	result.Check(testkit.Rows("<nil> 中文 <nil>"))

	// for instr
	result = tk.MustQuery(`select instr("中国", "国"), instr("中国", ""), instr("abc", ""), instr("", ""), instr("", "abc");`)
	result.Check(testkit.Rows("2 1 1 1 0"))
	result = tk.MustQuery(`select instr("中国", null), instr(null, ""), instr(null, null);`)
	result.Check(testkit.Rows("<nil> <nil> <nil>"))
	tk.MustExec(`drop table if exists t;`)
	tk.MustExec(`create table t(a binary(20), b char(20));`)
	tk.MustExec(`insert into t values("中国", cast("国" as binary)), ("中国", ""), ("abc", ""), ("", ""), ("", "abc");`)
	result = tk.MustQuery(`select instr(a, b) from t;`)
	result.Check(testkit.Rows("4", "1", "1", "1", "0"))

	// for oct
	result = tk.MustQuery(`select oct("aaaa"), oct("-1.9"),  oct("-9999999999999999999999999"), oct("9999999999999999999999999");`)
	result.Check(testkit.Rows("0 1777777777777777777777 1777777777777777777777 1777777777777777777777"))
	result = tk.MustQuery(`select oct(-1.9), oct(1.9), oct(-1), oct(1), oct(-9999999999999999999999999), oct(9999999999999999999999999);`)
	result.Check(testkit.Rows("1777777777777777777777 1 1777777777777777777777 1 1777777777777777777777 1777777777777777777777"))

	// #issue 4356
	tk.MustExec("drop table if exists t")
	tk.MustExec("CREATE TABLE t (b BIT(8));")
	tk.MustExec(`INSERT INTO t SET b = b'11111111';`)
	tk.MustExec(`INSERT INTO t SET b = b'1010';`)
	tk.MustExec(`INSERT INTO t SET b = b'0101';`)
	result = tk.MustQuery(`SELECT b+0, BIN(b), OCT(b), HEX(b) FROM t;`)
	result.Check(testkit.Rows("255 11111111 377 FF", "10 1010 12 A", "5 101 5 5"))

	// for find_in_set
	result = tk.MustQuery(`select find_in_set("", ""), find_in_set("", ","), find_in_set("中文", "字符串,中文"), find_in_set("b,", "a,b,c,d");`)
	result.Check(testkit.Rows("0 1 2 0"))
	result = tk.MustQuery(`select find_in_set(NULL, ""), find_in_set("", NULL), find_in_set(1, "2,3,1");`)
	result.Check(testkit.Rows("<nil> <nil> 3"))

	// for make_set
	result = tk.MustQuery(`select make_set(0, "12"), make_set(3, "aa", "11"), make_set(3, NULL, "中文"), make_set(NULL, "aa");`)
	result.Check(testkit.Rows(" aa,11 中文 <nil>"))

	// for quote
	result = tk.MustQuery(`select quote("aaaa"), quote(""), quote("\"\""), quote("\n\n");`)
	result.Check(testkit.Rows("'aaaa' '' '\"\"' '\n\n'"))
	result = tk.MustQuery(`select quote(0121), quote(0000), quote("中文"), quote(NULL);`)
	result.Check(testkit.Rows("'121' '0' '中文' <nil>"))

	// for convert
	result = tk.MustQuery(`select convert("123" using "866"), convert("123" using "binary"), convert("中文" using "binary"), convert("中文" using "utf8"), convert(cast("中文" as binary) using "utf8");`)
	result.Check(testkit.Rows("123 123 中文 中文 中文"))

	// for insert
	result = tk.MustQuery(`select insert("中文", 1, 1, cast("aaa" as binary)), insert("ba", -1, 1, "aaa"), insert("ba", 1, 100, "aaa"), insert("ba", 100, 1, "aaa");`)
	result.Check(testkit.Rows("aaa文 ba aaa ba"))
	result = tk.MustQuery(`select insert("bb", NULL, 1, "aa"), insert("bb", 1, NULL, "aa"), insert(NULL, 1, 1, "aaa"), insert("bb", 1, 1, NULL);`)
	result.Check(testkit.Rows("<nil> <nil> <nil> <nil>"))

	// for export_set
	result = tk.MustQuery(`select export_set(7, "1", "0", ",", 65);`)
	result.Check(testkit.Rows("1,1,1,0,0,0,0,0,0,0,0,0,0,0,0,0,0,0,0,0,0,0,0,0,0,0,0,0,0,0,0,0,0,0,0,0,0,0,0,0,0,0,0,0,0,0,0,0,0,0,0,0,0,0,0,0,0,0,0,0,0,0,0,0"))
	result = tk.MustQuery(`select export_set(7, "1", "0", ",", -1);`)
	result.Check(testkit.Rows("1,1,1,0,0,0,0,0,0,0,0,0,0,0,0,0,0,0,0,0,0,0,0,0,0,0,0,0,0,0,0,0,0,0,0,0,0,0,0,0,0,0,0,0,0,0,0,0,0,0,0,0,0,0,0,0,0,0,0,0,0,0,0,0"))
	result = tk.MustQuery(`select export_set(7, "1", "0", ",");`)
	result.Check(testkit.Rows("1,1,1,0,0,0,0,0,0,0,0,0,0,0,0,0,0,0,0,0,0,0,0,0,0,0,0,0,0,0,0,0,0,0,0,0,0,0,0,0,0,0,0,0,0,0,0,0,0,0,0,0,0,0,0,0,0,0,0,0,0,0,0,0"))
	result = tk.MustQuery(`select export_set(7, "1", "0");`)
	result.Check(testkit.Rows("1,1,1,0,0,0,0,0,0,0,0,0,0,0,0,0,0,0,0,0,0,0,0,0,0,0,0,0,0,0,0,0,0,0,0,0,0,0,0,0,0,0,0,0,0,0,0,0,0,0,0,0,0,0,0,0,0,0,0,0,0,0,0,0"))
	result = tk.MustQuery(`select export_set(NULL, "1", "0", ",", 65);`)
	result.Check(testkit.Rows("<nil>"))
	result = tk.MustQuery(`select export_set(7, "1", "0", ",", 1);`)
	result.Check(testkit.Rows("1"))

	// for format
	result = tk.MustQuery(`select format(12332.1, 4), format(12332.2, 0), format(12332.2, 2,'en_US');`)
	result.Check(testkit.Rows("12,332.1000 12,332 12,332.20"))
	result = tk.MustQuery(`select format(NULL, 4), format(12332.2, NULL);`)
	result.Check(testkit.Rows("<nil> <nil>"))
	rs, err := tk.Exec(`select format(12332.2, 2,'es_EC');`)
	c.Assert(err, IsNil)
	_, err = tidb.GetRows(rs)
	c.Assert(err, NotNil)
	c.Assert(err.Error(), Matches, "not support for the specific locale")

	// for field
	result = tk.MustQuery(`select field(1, 2, 1), field(1, 0, NULL), field(1, NULL, 2, 1), field(NULL, 1, 2, NULL);`)
	result.Check(testkit.Rows("2 0 3 0"))
	result = tk.MustQuery(`select field("1", 2, 1), field(1, "0", NULL), field("1", NULL, 2, 1), field(NULL, 1, "2", NULL);`)
	result.Check(testkit.Rows("2 0 3 0"))
	result = tk.MustQuery(`select field("1", 2, 1), field(1, "abc", NULL), field("1", NULL, 2, 1), field(NULL, 1, "2", NULL);`)
	result.Check(testkit.Rows("2 0 3 0"))
	result = tk.MustQuery(`select field("abc", "a", 1), field(1.3, "1.3", 1.5);`)
	result.Check(testkit.Rows("1 1"))
}

func (s *testIntegrationSuite) TestEncryptionBuiltin(c *C) {
	defer s.cleanEnv(c)
	tk := testkit.NewTestKit(c, s.store)
	tk.MustExec("use test")

	// for password
	tk.MustExec("drop table if exists t")
	tk.MustExec("create table t(a char(41), b char(41), c char(41))")
	tk.MustExec(`insert into t values(NULL, '', 'abc')`)
	result := tk.MustQuery("select password(a) from t")
	result.Check(testkit.Rows(""))
	result = tk.MustQuery("select password(b) from t")
	result.Check(testkit.Rows(""))
	result = tk.MustQuery("select password(c) from t")
	result.Check(testkit.Rows("*0D3CED9BEC10A777AEC23CCC353A8C08A633045E"))

	// for md5
	tk.MustExec("drop table if exists t")
	tk.MustExec("create table t(a char(10), b int, c double, d datetime, e time, f bit(4), g binary(20), h blob(10), i text(30))")
	tk.MustExec(`insert into t values('2', 2, 2.3, "2017-01-01 12:01:01", "12:01:01", 0b1010, "512", "48", "tidb")`)
	result = tk.MustQuery("select md5(a), md5(b), md5(c), md5(d), md5(e), md5(f), md5(g), md5(h), md5(i) from t")
	result.Check(testkit.Rows("c81e728d9d4c2f636f067f89cc14862c c81e728d9d4c2f636f067f89cc14862c 1a18da63cbbfb49cb9616e6bfd35f662 bad2fa88e1f35919ec7584cc2623a310 991f84d41d7acff6471e536caa8d97db 68b329da9893e34099c7d8ad5cb9c940 5c9f0e9b3b36276731bfba852a73ccc6 642e92efb79421734881b53e1e1b18b6 c337e11bfca9f12ae9b1342901e04379"))
	result = tk.MustQuery("select md5('123'), md5(123), md5(''), md5('你好'), md5(NULL), md5('👍')")
	result.Check(testkit.Rows(`202cb962ac59075b964b07152d234b70 202cb962ac59075b964b07152d234b70 d41d8cd98f00b204e9800998ecf8427e 7eca689f0d3389d9dea66ae112e5cfd7 <nil> 0215ac4dab1ecaf71d83f98af5726984`))

	// for sha/sha1
	tk.MustExec("drop table if exists t")
	tk.MustExec("create table t(a char(10), b int, c double, d datetime, e time, f bit(4), g binary(20), h blob(10), i text(30))")
	tk.MustExec(`insert into t values('2', 2, 2.3, "2017-01-01 12:01:01", "12:01:01", 0b1010, "512", "48", "tidb")`)
	result = tk.MustQuery("select sha1(a), sha1(b), sha1(c), sha1(d), sha1(e), sha1(f), sha1(g), sha1(h), sha1(i) from t")
	result.Check(testkit.Rows("da4b9237bacccdf19c0760cab7aec4a8359010b0 da4b9237bacccdf19c0760cab7aec4a8359010b0 ce0d88c5002b6cf7664052f1fc7d652cbdadccec 6c6956de323692298e4e5ad3028ff491f7ad363c 1906f8aeb5a717ca0f84154724045839330b0ea9 adc83b19e793491b1c6ea0fd8b46cd9f32e592fc 9aadd14ceb737b28697b8026f205f4b3e31de147 64e095fe763fc62418378753f9402623bea9e227 4df56fc09a3e66b48fb896e90b0a6fc02c978e9e"))
	result = tk.MustQuery("select sha1('123'), sha1(123), sha1(''), sha1('你好'), sha1(NULL)")
	result.Check(testkit.Rows(`40bd001563085fc35165329ea1ff5c5ecbdbbeef 40bd001563085fc35165329ea1ff5c5ecbdbbeef da39a3ee5e6b4b0d3255bfef95601890afd80709 440ee0853ad1e99f962b63e459ef992d7c211722 <nil>`))
	tk.MustExec("drop table if exists t")
	tk.MustExec("create table t(a char(10), b int, c double, d datetime, e time, f bit(4), g binary(20), h blob(10), i text(30))")
	tk.MustExec(`insert into t values('2', 2, 2.3, "2017-01-01 12:01:01", "12:01:01", 0b1010, "512", "48", "tidb")`)
	result = tk.MustQuery("select sha(a), sha(b), sha(c), sha(d), sha(e), sha(f), sha(g), sha(h), sha(i) from t")
	result.Check(testkit.Rows("da4b9237bacccdf19c0760cab7aec4a8359010b0 da4b9237bacccdf19c0760cab7aec4a8359010b0 ce0d88c5002b6cf7664052f1fc7d652cbdadccec 6c6956de323692298e4e5ad3028ff491f7ad363c 1906f8aeb5a717ca0f84154724045839330b0ea9 adc83b19e793491b1c6ea0fd8b46cd9f32e592fc 9aadd14ceb737b28697b8026f205f4b3e31de147 64e095fe763fc62418378753f9402623bea9e227 4df56fc09a3e66b48fb896e90b0a6fc02c978e9e"))
	result = tk.MustQuery("select sha('123'), sha(123), sha(''), sha('你好'), sha(NULL)")
	result.Check(testkit.Rows(`40bd001563085fc35165329ea1ff5c5ecbdbbeef 40bd001563085fc35165329ea1ff5c5ecbdbbeef da39a3ee5e6b4b0d3255bfef95601890afd80709 440ee0853ad1e99f962b63e459ef992d7c211722 <nil>`))

	// for sha2
	tk.MustExec("drop table if exists t")
	tk.MustExec("create table t(a char(10), b int, c double, d datetime, e time, f bit(4), g binary(20), h blob(10), i text(30))")
	tk.MustExec(`insert into t values('2', 2, 2.3, "2017-01-01 12:01:01", "12:01:01", 0b1010, "512", "48", "tidb")`)
	result = tk.MustQuery("select sha2(a, 224), sha2(b, 0), sha2(c, 512), sha2(d, 256), sha2(e, 384), sha2(f, 0), sha2(g, 512), sha2(h, 256), sha2(i, 224) from t")
	result.Check(testkit.Rows("58b2aaa0bfae7acc021b3260e941117b529b2e69de878fd7d45c61a9 d4735e3a265e16eee03f59718b9b5d03019c07d8b6c51f90da3a666eec13ab35 42415572557b0ca47e14fa928e83f5746d33f90c74270172cc75c61a78db37fe1485159a4fd75f33ab571b154572a5a300938f7d25969bdd05d8ac9dd6c66123 8c2fa3f276952c92b0b40ed7d27454e44b8399a19769e6bceb40da236e45a20a b11d35f1a37e54d5800d210d8e6b80b42c9f6d20ea7ae548c762383ebaa12c5954c559223c6c7a428e37af96bb4f1e0d 01ba4719c80b6fe911b091a7c05124b64eeece964e09c058ef8f9805daca546b 9550da35ea1683abaf5bfa8de68fe02b9c6d756c64589d1ef8367544c254f5f09218a6466cadcee8d74214f0c0b7fb342d1a9f3bd4d406aacf7be59c327c9306 98010bd9270f9b100b6214a21754fd33bdc8d41b2bc9f9dd16ff54d3c34ffd71 a7cddb7346fbc66ab7f803e865b74cbd99aace8e7dabbd8884c148cb"))
	result = tk.MustQuery("select sha2('123', 512), sha2(123, 512), sha2('', 512), sha2('你好', 224), sha2(NULL, 256), sha2('foo', 123)")
	result.Check(testkit.Rows(`3c9909afec25354d551dae21590bb26e38d53f2173b8d3dc3eee4c047e7ab1c1eb8b85103e3be7ba613b31bb5c9c36214dc9f14a42fd7a2fdb84856bca5c44c2 3c9909afec25354d551dae21590bb26e38d53f2173b8d3dc3eee4c047e7ab1c1eb8b85103e3be7ba613b31bb5c9c36214dc9f14a42fd7a2fdb84856bca5c44c2 cf83e1357eefb8bdf1542850d66d8007d620e4050b5715dc83f4a921d36ce9ce47d0d13c5d85f2b0ff8318d2877eec2f63b931bd47417a81a538327af927da3e e91f006ed4e0882de2f6a3c96ec228a6a5c715f356d00091bce842b5 <nil> <nil>`))

	// for AES_ENCRYPT
	tk.MustExec("drop table if exists t")
	tk.MustExec("create table t(a char(10), b int, c double, d datetime, e time, f bit(4), g binary(20), h blob(10), i text(30))")
	tk.MustExec(`insert into t values('2', 2, 2.3, "2017-01-01 12:01:01", "12:01:01", 0b1010, "512", "48", "tidb")`)
	result = tk.MustQuery("select HEX(AES_ENCRYPT(a, 'key')), HEX(AES_ENCRYPT(b, 'key')), HEX(AES_ENCRYPT(c, 'key')), HEX(AES_ENCRYPT(d, 'key')), HEX(AES_ENCRYPT(e, 'key')), HEX(AES_ENCRYPT(f, 'key')), HEX(AES_ENCRYPT(g, 'key')), HEX(AES_ENCRYPT(h, 'key')), HEX(AES_ENCRYPT(i, 'key')) from t")
	result.Check(testkit.Rows("B3800B3A3CB4ECE2051A3E80FE373EAC B3800B3A3CB4ECE2051A3E80FE373EAC 9E018F7F2838DBA23C57F0E4CCF93287 E764D3E9D4AF8F926CD0979DDB1D0AF40C208B20A6C39D5D028644885280973A C452FFEEB76D3F5E9B26B8D48F7A228C 181BD5C81CBD36779A3C9DD5FF486B35 CE15F14AC7FF4E56ECCF148DE60E4BEDBDB6900AD51383970A5F32C59B3AC6E3 E1B29995CCF423C75519790F54A08CD2 84525677E95AC97698D22E1125B67E92"))
	result = tk.MustQuery("select HEX(AES_ENCRYPT('123', 'foobar')), HEX(AES_ENCRYPT(123, 'foobar')), HEX(AES_ENCRYPT('', 'foobar')), HEX(AES_ENCRYPT('你好', 'foobar')), AES_ENCRYPT(NULL, 'foobar')")
	result.Check(testkit.Rows(`45ABDD5C4802EFA6771A94C43F805208 45ABDD5C4802EFA6771A94C43F805208 791F1AEB6A6B796E6352BF381895CA0E D0147E2EB856186F146D9F6DE33F9546 <nil>`))

	// for AES_DECRYPT
	result = tk.MustQuery("select AES_DECRYPT(AES_ENCRYPT('foo', 'bar'), 'bar')")
	result.Check(testkit.Rows("foo"))
	result = tk.MustQuery("select AES_DECRYPT(UNHEX('45ABDD5C4802EFA6771A94C43F805208'), 'foobar'), AES_DECRYPT(UNHEX('791F1AEB6A6B796E6352BF381895CA0E'), 'foobar'), AES_DECRYPT(UNHEX('D0147E2EB856186F146D9F6DE33F9546'), 'foobar'), AES_DECRYPT(NULL, 'foobar'), AES_DECRYPT('SOME_THING_STRANGE', 'foobar')")
	result.Check(testkit.Rows(`123  你好 <nil> <nil>`))

	// for COMPRESS
	tk.MustExec("DROP TABLE IF EXISTS t1;")
	tk.MustExec("CREATE TABLE t1(a VARCHAR(1000));")
	tk.MustExec("INSERT INTO t1 VALUES('12345'), ('23456');")
	result = tk.MustQuery("SELECT HEX(COMPRESS(a)) FROM t1;")
	result.Check(testkit.Rows("05000000789C323432363105040000FFFF02F80100", "05000000789C323236313503040000FFFF03070105"))
	tk.MustExec("DROP TABLE IF EXISTS t2;")
	tk.MustExec("CREATE TABLE t2(a VARCHAR(1000), b VARBINARY(1000));")
	tk.MustExec("INSERT INTO t2 (a, b) SELECT a, COMPRESS(a) from t1;")
	result = tk.MustQuery("SELECT a, HEX(b) FROM t2;")
	result.Check(testkit.Rows("12345 05000000789C323432363105040000FFFF02F80100", "23456 05000000789C323236313503040000FFFF03070105"))

	// for UNCOMPRESS
	result = tk.MustQuery("SELECT UNCOMPRESS(COMPRESS('123'))")
	result.Check(testkit.Rows("123"))
	result = tk.MustQuery("SELECT UNCOMPRESS(UNHEX('03000000789C3334320600012D0097'))")
	result.Check(testkit.Rows("123"))
	result = tk.MustQuery("SELECT UNCOMPRESS(UNHEX('03000000789C32343206040000FFFF012D0097'))")
	result.Check(testkit.Rows("123"))
	tk.MustExec("INSERT INTO t2 VALUES ('12345', UNHEX('05000000789C3334323631050002F80100'))")
	result = tk.MustQuery("SELECT UNCOMPRESS(a), UNCOMPRESS(b) FROM t2;")
	result.Check(testkit.Rows("<nil> 12345", "<nil> 23456", "<nil> 12345"))

	// for UNCOMPRESSED_LENGTH
	result = tk.MustQuery("SELECT UNCOMPRESSED_LENGTH(COMPRESS('123'))")
	result.Check(testkit.Rows("3"))
	result = tk.MustQuery("SELECT UNCOMPRESSED_LENGTH(UNHEX('03000000789C3334320600012D0097'))")
	result.Check(testkit.Rows("3"))
	result = tk.MustQuery("SELECT UNCOMPRESSED_LENGTH(UNHEX('03000000789C32343206040000FFFF012D0097'))")
	result.Check(testkit.Rows("3"))
	result = tk.MustQuery("SELECT UNCOMPRESSED_LENGTH('')")
	result.Check(testkit.Rows("0"))
	result = tk.MustQuery("SELECT UNCOMPRESSED_LENGTH(UNHEX('0100'))")
	result.Check(testkit.Rows("0"))
	result = tk.MustQuery("SELECT UNCOMPRESSED_LENGTH(a), UNCOMPRESSED_LENGTH(b) FROM t2;")
	result.Check(testkit.Rows("875770417 5", "892613426 5", "875770417 5"))

	// for RANDOM_BYTES
	lengths := []int{0, -5, 1025, 4000}
	for _, len := range lengths {
		rs, err := tk.Exec(fmt.Sprintf("SELECT RANDOM_BYTES(%d);", len))
		c.Assert(err, IsNil, Commentf("%v", len))
		_, err = tidb.GetRows(rs)
		c.Assert(err, NotNil, Commentf("%v", len))
		terr := errors.Trace(err).(*errors.Err).Cause().(*terror.Error)
		c.Assert(terr.Code(), Equals, terror.ErrCode(mysql.ErrDataOutOfRange), Commentf("%v", len))
	}
	tk.MustQuery("SELECT RANDOM_BYTES('1');")
	tk.MustQuery("SELECT RANDOM_BYTES(1024);")
	result = tk.MustQuery("SELECT RANDOM_BYTES(NULL);")
	result.Check(testkit.Rows("<nil>"))
}

func (s *testIntegrationSuite) TestTimeBuiltin(c *C) {
	originSQLMode := s.ctx.GetSessionVars().StrictSQLMode
	s.ctx.GetSessionVars().StrictSQLMode = true
	defer func() {
		s.ctx.GetSessionVars().StrictSQLMode = originSQLMode
		s.cleanEnv(c)
	}()
	tk := testkit.NewTestKit(c, s.store)
	tk.MustExec("use test")

	// for makeDate
	tk.MustExec("drop table if exists t")
	tk.MustExec("create table t(a int, b double, c datetime, d time, e char(20), f bit(10))")
	tk.MustExec(`insert into t values(1, 1.1, "2017-01-01 12:01:01", "12:01:01", "abcdef", 0b10101)`)
	result := tk.MustQuery("select makedate(a,a), makedate(b,b), makedate(c,c), makedate(d,d), makedate(e,e), makedate(f,f), makedate(null,null), makedate(a,b) from t")
	result.Check(testkit.Rows("2001-01-01 2001-01-01 <nil> <nil> <nil> 2021-01-21 <nil> 2001-01-01"))

	// for date
	result = tk.MustQuery(`select date("2019-09-12"), date("2019-09-12 12:12:09"), date("2019-09-12 12:12:09.121212");`)
	result.Check(testkit.Rows("2019-09-12 2019-09-12 2019-09-12"))
	result = tk.MustQuery(`select date("0000-00-00"), date("0000-00-00 12:12:09"), date("0000-00-00 00:00:00.121212"), date("0000-00-00 00:00:00.000000");`)
	result.Check(testkit.Rows("<nil> 0000-00-00 0000-00-00 <nil>"))
	result = tk.MustQuery(`select date("aa"), date(12.1), date("");`)
	result.Check(testkit.Rows("<nil> <nil> <nil>"))

	// for year
	result = tk.MustQuery(`select year("2013-01-09"), year("2013-00-09"), year("000-01-09"), year("1-01-09"), year("20131-01-09"), year(null);`)
	result.Check(testkit.Rows("2013 2013 0 1 <nil> <nil>"))
	result = tk.MustQuery(`select year("2013-00-00"), year("2013-00-00 00:00:00"), year("0000-00-00 12:12:12"), year("2017-00-00 12:12:12");`)
	result.Check(testkit.Rows("2013 2013 0 2017"))
	result = tk.MustQuery(`select year("aa"), year(2013), year(2012.09), year("1-01"), year("-09");`)
	result.Check(testkit.Rows("<nil> <nil> <nil> <nil> <nil>"))
	tk.MustExec(`drop table if exists t`)
	tk.MustExec(`create table t(a bigint)`)
	_, err := tk.Exec(`insert into t select year("aa")`)
	c.Assert(err, NotNil)
	c.Assert(terror.ErrorEqual(err, types.ErrInvalidTimeFormat), IsTrue)
	_, err = tk.Exec(`insert into t select year("0000-00-00 00:00:00")`)
	c.Assert(err, NotNil)
	c.Assert(types.ErrIncorrectDatetimeValue.Equal(err), IsTrue)
	tk.MustExec(`insert into t select 1`)
	_, err = tk.Exec(`update t set a = year("aa")`)
	c.Assert(terror.ErrorEqual(err, types.ErrInvalidTimeFormat), IsTrue)
	_, err = tk.Exec(`delete from t where a = year("aa")`)
	c.Assert(terror.ErrorEqual(err, types.ErrInvalidTimeFormat), IsTrue)

	// for month
	result = tk.MustQuery(`select month("2013-01-09"), month("2013-00-09"), month("000-01-09"), month("1-01-09"), month("20131-01-09"), month(null);`)
	result.Check(testkit.Rows("1 0 1 1 <nil> <nil>"))
	result = tk.MustQuery(`select month("2013-00-00"), month("2013-00-00 00:00:00"), month("0000-00-00 12:12:12"), month("2017-00-00 12:12:12");`)
	result.Check(testkit.Rows("0 0 0 0"))
	result = tk.MustQuery(`select month("aa"), month(2013), month(2012.09), month("1-01"), month("-09");`)
	result.Check(testkit.Rows("<nil> <nil> <nil> <nil> <nil>"))
	result = tk.MustQuery(`select month("2013-012-09"), month("2013-0000000012-09"), month("2013-30-09"), month("000-41-09");`)
	result.Check(testkit.Rows("12 12 <nil> <nil>"))
	tk.MustExec(`drop table if exists t`)
	tk.MustExec(`create table t(a bigint)`)
	_, err = tk.Exec(`insert into t select month("aa")`)
	c.Assert(err, NotNil)
	c.Assert(terror.ErrorEqual(err, types.ErrInvalidTimeFormat), IsTrue)
	_, err = tk.Exec(`insert into t select month("0000-00-00 00:00:00")`)
	c.Assert(err, NotNil)
	c.Assert(types.ErrIncorrectDatetimeValue.Equal(err), IsTrue)
	tk.MustExec(`insert into t select 1`)
	_, err = tk.Exec(`update t set a = month("aa")`)
	c.Assert(terror.ErrorEqual(err, types.ErrInvalidTimeFormat), IsTrue)
	_, err = tk.Exec(`delete from t where a = month("aa")`)
	c.Assert(terror.ErrorEqual(err, types.ErrInvalidTimeFormat), IsTrue)

	// for week
	result = tk.MustQuery(`select week("2012-12-22"), week("2012-12-22", -2), week("2012-12-22", 0), week("2012-12-22", 1), week("2012-12-22", 2), week("2012-12-22", 200);`)
	result.Check(testkit.Rows("51 51 51 51 51 51"))
	result = tk.MustQuery(`select week("2008-02-20"), week("2008-02-20", 0), week("2008-02-20", 1), week("2009-02-20", 2), week("2008-02-20", 3), week("2008-02-20", 4);`)
	result.Check(testkit.Rows("7 7 8 7 8 8"))
	result = tk.MustQuery(`select week("2008-02-20", 5), week("2008-02-20", 6), week("2009-02-20", 7), week("2008-02-20", 8), week("2008-02-20", 9);`)
	result.Check(testkit.Rows("7 8 7 7 8"))
	result = tk.MustQuery(`select week("aa", 1), week(null, 2), week(11, 2), week(12.99, 2);`)
	result.Check(testkit.Rows("<nil> <nil> <nil> <nil>"))
	result = tk.MustQuery(`select week("aa"), week(null), week(11), week(12.99);`)
	result.Check(testkit.Rows("<nil> <nil> <nil> <nil>"))
	tk.MustExec(`drop table if exists t`)
	tk.MustExec(`create table t(a datetime)`)
	_, err = tk.Exec(`insert into t select week("aa", 1)`)
	c.Assert(err, NotNil)
	c.Assert(terror.ErrorEqual(err, types.ErrInvalidTimeFormat), IsTrue)
	tk.MustExec(`insert into t select now()`)
	_, err = tk.Exec(`update t set a = week("aa", 1)`)
	c.Assert(terror.ErrorEqual(err, types.ErrInvalidTimeFormat), IsTrue)
	_, err = tk.Exec(`delete from t where a = week("aa", 1)`)
	c.Assert(terror.ErrorEqual(err, types.ErrInvalidTimeFormat), IsTrue)

	// for weekofyear
	result = tk.MustQuery(`select weekofyear("2012-12-22"), weekofyear("2008-02-20"), weekofyear("aa"), weekofyear(null), weekofyear(11), weekofyear(12.99);`)
	result.Check(testkit.Rows("51 8 <nil> <nil> <nil> <nil>"))
	tk.MustExec(`drop table if exists t`)
	tk.MustExec(`create table t(a bigint)`)
	_, err = tk.Exec(`insert into t select weekofyear("aa")`)
	c.Assert(err, NotNil)
	c.Assert(terror.ErrorEqual(err, types.ErrInvalidTimeFormat), IsTrue)
	tk.MustExec(`insert into t select 1`)
	_, err = tk.Exec(`update t set a = weekofyear("aa")`)
	c.Assert(terror.ErrorEqual(err, types.ErrInvalidTimeFormat), IsTrue)
	_, err = tk.Exec(`delete from t where a = weekofyear("aa")`)
	c.Assert(terror.ErrorEqual(err, types.ErrInvalidTimeFormat), IsTrue)

	// for weekday
	result = tk.MustQuery(`select weekday("2012-12-20"), weekday("2012-12-21"), weekday("2012-12-22"), weekday("2012-12-23"), weekday("2012-12-24"), weekday("2012-12-25"), weekday("2012-12-26"), weekday("2012-12-27");`)
	result.Check(testkit.Rows("3 4 5 6 0 1 2 3"))
	result = tk.MustQuery(`select weekday("2012-12-90"), weekday("0000-00-00"), weekday("aa"), weekday(null), weekday(11), weekday(12.99);`)
	result.Check(testkit.Rows("<nil> <nil> <nil> <nil> <nil> <nil>"))

	// for quarter
	result = tk.MustQuery(`select quarter("2012-00-20"), quarter("2012-01-21"), quarter("2012-03-22"), quarter("2012-05-23"), quarter("2012-08-24"), quarter("2012-09-25"), quarter("2012-11-26"), quarter("2012-12-27");`)
	result.Check(testkit.Rows("0 1 1 2 3 3 4 4"))
	result = tk.MustQuery(`select quarter("2012-14-20"), quarter("0000-00-00"), quarter("aa"), quarter(null), quarter(11), quarter(12.99);`)
	result.Check(testkit.Rows("<nil> <nil> <nil> <nil> <nil> <nil>"))

	// for from_days
	result = tk.MustQuery(`select from_days(0), from_days(-199), from_days(1111), from_days(120), from_days(1), from_days(1111111), from_days(9999999), from_days(22222);`)
	result.Check(testkit.Rows("0000-00-00 0000-00-00 0003-01-16 0000-00-00 0000-00-00 3042-02-13 0000-00-00 0060-11-03"))
	result = tk.MustQuery(`select from_days("2012-14-20"), from_days("111a"), from_days("aa"), from_days(null), from_days("123asf"), from_days(12.99);`)
	result.Check(testkit.Rows("0005-07-05 0000-00-00 0000-00-00 <nil> 0000-00-00 0000-00-00"))

	// Fix issue #3923
	result = tk.MustQuery("select timediff(cast('2004-12-30 12:00:00' as time), '12:00:00');")
	result.Check(testkit.Rows("00:00:00"))
	result = tk.MustQuery("select timediff('12:00:00', cast('2004-12-30 12:00:00' as time));")
	result.Check(testkit.Rows("00:00:00"))
	result = tk.MustQuery("select timediff(cast('2004-12-30 12:00:00' as time), '2004-12-30 12:00:00');")
	result.Check(testkit.Rows("<nil>"))
	result = tk.MustQuery("select timediff('2004-12-30 12:00:00', cast('2004-12-30 12:00:00' as time));")
	result.Check(testkit.Rows("<nil>"))
	result = tk.MustQuery("select timediff(cast('2004-12-30 12:00:01' as datetime), '2004-12-30 12:00:00');")
	result.Check(testkit.Rows("00:00:01"))
	result = tk.MustQuery("select timediff('2004-12-30 12:00:00', cast('2004-12-30 12:00:01' as datetime));")
	result.Check(testkit.Rows("-00:00:01"))
	result = tk.MustQuery("select timediff(cast('2004-12-30 12:00:01' as time), '-34 00:00:00');")
	result.Check(testkit.Rows("828:00:01"))
	result = tk.MustQuery("select timediff('-34 00:00:00', cast('2004-12-30 12:00:01' as time));")
	result.Check(testkit.Rows("-828:00:01"))
	result = tk.MustQuery("select timediff(cast('2004-12-30 12:00:01' as datetime), cast('2004-12-30 11:00:01' as datetime));")
	result.Check(testkit.Rows("01:00:00"))
	result = tk.MustQuery("select timediff(cast('2004-12-30 12:00:01' as datetime), '2004-12-30 12:00:00.1');")
	result.Check(testkit.Rows("00:00:00.9"))
	result = tk.MustQuery("select timediff('2004-12-30 12:00:00.1', cast('2004-12-30 12:00:01' as datetime));")
	result.Check(testkit.Rows("-00:00:00.9"))
	result = tk.MustQuery("select timediff(cast('2004-12-30 12:00:01' as datetime), '-34 124:00:00');")
	result.Check(testkit.Rows("<nil>"))
	result = tk.MustQuery("select timediff('-34 124:00:00', cast('2004-12-30 12:00:01' as datetime));")
	result.Check(testkit.Rows("<nil>"))
	result = tk.MustQuery("select timediff(cast('2004-12-30 12:00:01' as time), '-34 124:00:00');")
	result.Check(testkit.Rows("838:59:59"))
	result = tk.MustQuery("select timediff('-34 124:00:00', cast('2004-12-30 12:00:01' as time));")
	result.Check(testkit.Rows("-838:59:59"))
	result = tk.MustQuery("select timediff(cast('2004-12-30' as datetime), '12:00:00');")
	result.Check(testkit.Rows("<nil>"))
	result = tk.MustQuery("select timediff('12:00:00', cast('2004-12-30' as datetime));")
	result.Check(testkit.Rows("<nil>"))
	result = tk.MustQuery("select timediff('12:00:00', '-34 12:00:00');")
	result.Check(testkit.Rows("838:59:59"))
	result = tk.MustQuery("select timediff('12:00:00', '34 12:00:00');")
	result.Check(testkit.Rows("-816:00:00"))
	result = tk.MustQuery("select timediff('2014-1-2 12:00:00', '-34 12:00:00');")
	result.Check(testkit.Rows("<nil>"))
	result = tk.MustQuery("select timediff('-34 12:00:00', '2014-1-2 12:00:00');")
	result.Check(testkit.Rows("<nil>"))
	result = tk.MustQuery("select timediff('2014-1-2 12:00:00', '12:00:00');")
	result.Check(testkit.Rows("<nil>"))
	result = tk.MustQuery("select timediff('12:00:00', '2014-1-2 12:00:00');")
	result.Check(testkit.Rows("<nil>"))
	result = tk.MustQuery("select timediff('2014-1-2 12:00:00', '2014-1-1 12:00:00');")
	result.Check(testkit.Rows("24:00:00"))

	result = tk.MustQuery("select timestampadd(MINUTE, 1, '2003-01-02'), timestampadd(WEEK, 1, '2003-01-02 23:59:59')" +
		", timestampadd(MICROSECOND, 1, 950501);")
	result.Check(testkit.Rows("2003-01-02 00:01:00 2003-01-09 23:59:59 1995-05-01 00:00:00.000001"))
	result = tk.MustQuery("select timestampadd(day, 2, 950501), timestampadd(MINUTE, 37.5,'2003-01-02'), timestampadd(MINUTE, 37.49,'2003-01-02')," +
		" timestampadd(YeAr, 1, '2003-01-02');")
	result.Check(testkit.Rows("1995-05-03 00:00:00 2003-01-02 00:38:00 2003-01-02 00:37:00 2004-01-02 00:00:00"))
	result = tk.MustQuery("select to_seconds(950501), to_seconds('2009-11-29'), to_seconds('2009-11-29 13:43:32'), to_seconds('09-11-29 13:43:32');")
	result.Check(testkit.Rows("62966505600 63426672000 63426721412 63426721412"))
	result = tk.MustQuery("select to_days(950501), to_days('2007-10-07'), to_days('2007-10-07 00:00:59'), to_days('0000-01-01')")
	result.Check(testkit.Rows("728779 733321 733321 1"))

	result = tk.MustQuery("select last_day('2003-02-05'), last_day('2004-02-05'), last_day('2004-01-01 01:01:01'), last_day(950501);")
	result.Check(testkit.Rows("2003-02-28 2004-02-29 2004-01-31 1995-05-31"))

	tk.MustExec("SET SQL_MODE='';")
	result = tk.MustQuery("select last_day('0000-00-00');")
	result.Check(testkit.Rows("<nil>"))
	result = tk.MustQuery("select to_days('0000-00-00');")
	result.Check(testkit.Rows("<nil>"))
	result = tk.MustQuery("select to_seconds('0000-00-00');")
	result.Check(testkit.Rows("<nil>"))

	result = tk.MustQuery("select timestamp('2003-12-31'), timestamp('2003-12-31 12:00:00','12:00:00');")
	result.Check(testkit.Rows("2003-12-31 00:00:00 2004-01-01 00:00:00"))
	result = tk.MustQuery("select timestamp(20170118123950.123), timestamp(20170118123950.999);")
	result.Check(testkit.Rows("2017-01-18 12:39:50.123 2017-01-18 12:39:50.999"))
	result = tk.MustQuery("select timestamp('2003-12-31', '01:01:01.01'), timestamp('2003-12-31 12:34', '01:01:01.01')," +
		" timestamp('2008-12-31','00:00:00.0'), timestamp('2008-12-31 00:00:00.000');")
	result.Check(testkit.Rows("2003-12-31 01:01:01.01 2003-12-31 13:35:01.01 2008-12-31 00:00:00.0 2008-12-31 00:00:00.000"))
	result = tk.MustQuery("select timestamp('2003-12-31', 1), timestamp('2003-12-31', -1);")
	result.Check(testkit.Rows("2003-12-31 00:00:01 2003-12-30 23:59:59"))
	result = tk.MustQuery("select timestamp('2003-12-31', '2000-12-12 01:01:01.01'), timestamp('2003-14-31','01:01:01.01');")
	result.Check(testkit.Rows("<nil> <nil>"))

	result = tk.MustQuery("select TIMESTAMPDIFF(MONTH,'2003-02-01','2003-05-01'), TIMESTAMPDIFF(yEaR,'2002-05-01', " +
		"'2001-01-01'), TIMESTAMPDIFF(minute,binary('2003-02-01'),'2003-05-01 12:05:55'), TIMESTAMPDIFF(day," +
		"'1995-05-02', 950501);")
	result.Check(testkit.Rows("3 -1 128885 -1"))

	result = tk.MustQuery("select datediff('2007-12-31 23:59:59','2007-12-30'), datediff('2010-11-30 23:59:59', " +
		"'2010-12-31'), datediff(950501,'2016-01-13'), datediff(950501.9,'2016-01-13'), datediff(binary(950501), '2016-01-13');")
	result.Check(testkit.Rows("1 -31 -7562 -7562 -7562"))
	result = tk.MustQuery("select datediff('0000-01-01','0001-01-01'), datediff('0001-00-01', '0001-00-01'), datediff('0001-01-00','0001-01-00'), datediff('2017-01-01','2017-01-01');")
	result.Check(testkit.Rows("-365 <nil> <nil> 0"))

	// for ADDTIME
	result = tk.MustQuery("select addtime('01:01:11', '00:00:01.013'), addtime('01:01:11.00', '00:00:01'), addtime" +
		"('2017-01-01 01:01:11.12', '00:00:01'), addtime('2017-01-01 01:01:11.12', '00:00:01.88');")
	result.Check(testkit.Rows("01:01:12.013000 01:01:12 2017-01-01 01:01:12.120000 2017-01-01 01:01:13"))
	result = tk.MustQuery("select addtime(cast('01:01:11' as time(4)), '00:00:01.013'), addtime(cast('01:01:11.00' " +
		"as datetime(3)), '00:00:01')," + " addtime(cast('2017-01-01 01:01:11.12' as date), '00:00:01'), addtime(cast" +
		"(cast('2017-01-01 01:01:11.12' as date) as datetime(2)), '00:00:01.88');")
	result.Check(testkit.Rows("01:01:12.0130 2001-01-11 00:00:01.000 00:00:01 2017-01-01 00:00:01.88"))
	result = tk.MustQuery("select addtime('2017-01-01 01:01:01', 5), addtime('2017-01-01 01:01:01', -5), addtime('2017-01-01 01:01:01', 0.0), addtime('2017-01-01 01:01:01', 1.34);")
	result.Check(testkit.Rows("2017-01-01 01:01:06 2017-01-01 01:00:56 2017-01-01 01:01:01 2017-01-01 01:01:02.340000"))
	result = tk.MustQuery("select addtime(cast('01:01:11.00' as datetime(3)), cast('00:00:01' as time)), addtime(cast('01:01:11.00' as datetime(3)), cast('00:00:01' as time(5)))")
	result.Check(testkit.Rows("2001-01-11 00:00:01.000 2001-01-11 00:00:01.00000"))
	result = tk.MustQuery("select addtime(cast('01:01:11.00' as date), cast('00:00:01' as time));")
	result.Check(testkit.Rows("00:00:01"))
	tk.MustExec("drop table if exists t")
	tk.MustExec("create table t(a datetime, b timestamp, c time)")
	tk.MustExec(`insert into t values("2017 01-01 12:30:31", "2017 01-01 12:30:31", "01:01:01")`)
	result = tk.MustQuery("select addtime(a, b), addtime(cast(a as date), b), addtime(b,a), addtime(a,c), addtime(b," +
		"c), addtime(c,a), addtime(c,b)" +
		" from t;")
	result.Check(testkit.Rows("<nil> <nil> <nil> 2017-01-01 13:31:32 2017-01-01 13:31:32 <nil> <nil>"))

	// for SUBTIME
	result = tk.MustQuery("select subtime('01:01:11', '00:00:01.013'), subtime('01:01:11.00', '00:00:01'), subtime" +
		"('2017-01-01 01:01:11.12', '00:00:01'), subtime('2017-01-01 01:01:11.12', '00:00:01.88');")
	result.Check(testkit.Rows("01:01:09.987000 01:01:10 2017-01-01 01:01:10.120000 2017-01-01 01:01:09.240000"))
	result = tk.MustQuery("select subtime(cast('01:01:11' as time(4)), '00:00:01.013'), subtime(cast('01:01:11.00' " +
		"as datetime(3)), '00:00:01')," + " subtime(cast('2017-01-01 01:01:11.12' as date), '00:00:01'), subtime(cast" +
		"(cast('2017-01-01 01:01:11.12' as date) as datetime(2)), '00:00:01.88');")
	result.Check(testkit.Rows("01:01:09.9870 2001-01-10 23:59:59.000 -00:00:01 2016-12-31 23:59:58.12"))
	result = tk.MustQuery("select subtime('2017-01-01 01:01:01', 5), subtime('2017-01-01 01:01:01', -5), subtime('2017-01-01 01:01:01', 0.0), subtime('2017-01-01 01:01:01', 1.34);")
	result.Check(testkit.Rows("2017-01-01 01:00:56 2017-01-01 01:01:06 2017-01-01 01:01:01 2017-01-01 01:00:59.660000"))
	result = tk.MustQuery("select subtime('01:01:11', '0:0:1.013'), subtime('01:01:11.00', '0:0:1'), subtime('2017-01-01 01:01:11.12', '0:0:1'), subtime('2017-01-01 01:01:11.12', '0:0:1.120000');")
	result.Check(testkit.Rows("01:01:09.987000 01:01:10 2017-01-01 01:01:10.120000 2017-01-01 01:01:10"))
	result = tk.MustQuery("select subtime(cast('01:01:11.00' as datetime(3)), cast('00:00:01' as time)), subtime(cast('01:01:11.00' as datetime(3)), cast('00:00:01' as time(5)))")
	result.Check(testkit.Rows("2001-01-10 23:59:59.000 2001-01-10 23:59:59.00000"))
	result = tk.MustQuery("select subtime(cast('01:01:11.00' as date), cast('00:00:01' as time));")
	result.Check(testkit.Rows("-00:00:01"))
	result = tk.MustQuery("select subtime(a, b), subtime(cast(a as date), b), subtime(b,a), subtime(a,c), subtime(b," +
		"c), subtime(c,a), subtime(c,b) from t;")
	result.Check(testkit.Rows("<nil> <nil> <nil> 2017-01-01 11:29:30 2017-01-01 11:29:30 <nil> <nil>"))

	// fixed issue #3986
	tk.MustExec("SET SQL_MODE='NO_ENGINE_SUBSTITUTION';")
	tk.MustExec("SET TIME_ZONE='+03:00';")
	tk.MustExec("DROP TABLE IF EXISTS t;")
	tk.MustExec("CREATE TABLE t (ix TIMESTAMP NOT NULL DEFAULT CURRENT_TIMESTAMP ON UPDATE CURRENT_TIMESTAMP);")
	tk.MustExec("INSERT INTO t VALUES (0), (20030101010160), (20030101016001), (20030101240101), (20030132010101), (20031301010101), (20031200000000), (20030000000000);")
	result = tk.MustQuery("SELECT CAST(ix AS SIGNED) FROM t;")
	result.Check(testkit.Rows("0", "0", "0", "0", "0", "0", "0", "0"))

	// test time
	result = tk.MustQuery("select time('2003-12-31 01:02:03')")
	result.Check(testkit.Rows("01:02:03"))
	result = tk.MustQuery("select time('2003-12-31 01:02:03.000123')")
	result.Check(testkit.Rows("01:02:03.000123"))
	result = tk.MustQuery("select time('01:02:03.000123')")
	result.Check(testkit.Rows("01:02:03.000123"))
	result = tk.MustQuery("select time('01:02:03')")
	result.Check(testkit.Rows("01:02:03"))
	result = tk.MustQuery("select time('-838:59:59.000000')")
	result.Check(testkit.Rows("-838:59:59.000000"))
	result = tk.MustQuery("select time('-838:59:59.000001')")
	result.Check(testkit.Rows("-838:59:59.000000"))
	result = tk.MustQuery("select time('-839:59:59.000000')")
	result.Check(testkit.Rows("-838:59:59.000000"))
	result = tk.MustQuery("select time('840:59:59.000000')")
	result.Check(testkit.Rows("838:59:59.000000"))
	// FIXME: #issue 4193
	// result = tk.MustQuery("select time('840:59:60.000000')")
	// result.Check(testkit.Rows("<nil>"))
	// result = tk.MustQuery("select time('800:59:59.9999999')")
	// result.Check(testkit.Rows("801:00:00.000000"))
	// result = tk.MustQuery("select time('12003-12-10 01:02:03.000123')")
	// result.Check(testkit.Rows("<nil>")
	// result = tk.MustQuery("select time('')")
	// result.Check(testkit.Rows("<nil>")
	// result = tk.MustQuery("select time('2003-12-10-10 01:02:03.000123')")
	// result.Check(testkit.Rows("00:20:03")

	//for hour
	result = tk.MustQuery(`SELECT hour("12:13:14.123456"), hour("12:13:14.000010"), hour("272:59:55"), hour(020005), hour(null), hour("27aaaa2:59:55");`)
	result.Check(testkit.Rows("12 12 272 2 <nil> <nil>"))

	// for hour, issue #4340
	result = tk.MustQuery(`SELECT HOUR(20171222020005);`)
	result.Check(testkit.Rows("2"))
	result = tk.MustQuery(`SELECT HOUR(20171222020005.1);`)
	result.Check(testkit.Rows("2"))
	result = tk.MustQuery(`SELECT HOUR(20171222020005.1e0);`)
	result.Check(testkit.Rows("2"))
	result = tk.MustQuery(`SELECT HOUR("20171222020005");`)
	result.Check(testkit.Rows("2"))
	result = tk.MustQuery(`SELECT HOUR("20171222020005.1");`)
	result.Check(testkit.Rows("2"))
	result = tk.MustQuery(`select hour(20171222);`)
	result.Check(testkit.Rows("<nil>"))
	result = tk.MustQuery(`select hour(8381222);`)
	result.Check(testkit.Rows("838"))
	result = tk.MustQuery(`select hour(10000000000);`)
	result.Check(testkit.Rows("<nil>"))
	result = tk.MustQuery(`select hour(10100000000);`)
	result.Check(testkit.Rows("<nil>"))
	result = tk.MustQuery(`select hour(10001000000);`)
	result.Check(testkit.Rows("<nil>"))
	result = tk.MustQuery(`select hour(10101000000);`)
	result.Check(testkit.Rows("0"))

	// for minute
	result = tk.MustQuery(`SELECT minute("12:13:14.123456"), minute("12:13:14.000010"), minute("272:59:55"), minute(null), minute("27aaaa2:59:55");`)
	result.Check(testkit.Rows("13 13 59 <nil> <nil>"))

	// for second
	result = tk.MustQuery(`SELECT second("12:13:14.123456"), second("12:13:14.000010"), second("272:59:55"), second(null), second("27aaaa2:59:55");`)
	result.Check(testkit.Rows("14 14 55 <nil> <nil>"))

	// for microsecond
	result = tk.MustQuery(`SELECT microsecond("12:00:00.123456"), microsecond("12:00:00.000010"), microsecond(null), microsecond("27aaaa2:59:55");`)
	result.Check(testkit.Rows("123456 10 <nil> <nil>"))

	// for period_add
	result = tk.MustQuery(`SELECT period_add(191, 2), period_add(191, -2), period_add(0, 20), period_add(0, 0);`)
	result.Check(testkit.Rows("200809 200805 0 0"))
	result = tk.MustQuery(`SELECT period_add(NULL, 2), period_add(-191, NULL), period_add(NULL, NULL), period_add(12.09, -2), period_add("21aa", "11aa"), period_add("", "");`)
	result.Check(testkit.Rows("<nil> <nil> <nil> 200010 200208 0"))

	// for period_diff
	result = tk.MustQuery(`SELECT period_diff(191, 2), period_diff(191, -2), period_diff(0, 0), period_diff(191, 191);`)
	result.Check(testkit.Rows("101 -2213609288845122103 0 0"))
	result = tk.MustQuery(`SELECT period_diff(NULL, 2), period_diff(-191, NULL), period_diff(NULL, NULL), period_diff(12.09, 2), period_diff("21aa", "11aa"), period_diff("", "");`)
	result.Check(testkit.Rows("<nil> <nil> <nil> 10 10 0"))

	// TODO: fix `CAST(xx as duration)` and release the test below:
	// result = tk.MustQuery(`SELECT hour("aaa"), hour(123456), hour(1234567);`)
	// result = tk.MustQuery(`SELECT minute("aaa"), minute(123456), minute(1234567);`)
	// result = tk.MustQuery(`SELECT second("aaa"), second(123456), second(1234567);`)
	// result = tk.MustQuery(`SELECT microsecond("aaa"), microsecond(123456), microsecond(1234567);`)

	// for time_format
	result = tk.MustQuery("SELECT TIME_FORMAT('150:02:28', '%H:%i:%s %p');")
	result.Check(testkit.Rows("150:02:28 AM"))
	result = tk.MustQuery("SELECT TIME_FORMAT('bad string', '%H:%i:%s %p');")
	result.Check(testkit.Rows("00:00:00 AM"))
	result = tk.MustQuery("SELECT TIME_FORMAT(null, '%H:%i:%s %p');")
	result.Check(testkit.Rows("<nil>"))
	result = tk.MustQuery("SELECT TIME_FORMAT(123, '%H:%i:%s %p');")
	result.Check(testkit.Rows("00:01:23 AM"))

	// for date_format
	result = tk.MustQuery("SELECT DATE_FORMAT('2017-06-15', '%W %M %e %Y %r %y');")
	result.Check(testkit.Rows("Thursday June 15 2017 12:00:00 AM 17"))
	result = tk.MustQuery("SELECT DATE_FORMAT(151113102019.12, '%W %M %e %Y %r %y');")
	result.Check(testkit.Rows("Friday November 13 2015 10:20:19 AM 15"))
	result = tk.MustQuery("SELECT DATE_FORMAT('0000-00-00', '%W %M %e %Y %r %y');")
	result.Check(testkit.Rows("<nil>"))

	// for yearweek
	result = tk.MustQuery(`select yearweek("2014-12-27"), yearweek("2014-29-27"), yearweek("2014-00-27"), yearweek("2014-12-27 12:38:32"), yearweek("2014-12-27 12:38:32.1111111"), yearweek("2014-12-27 12:90:32"), yearweek("2014-12-27 89:38:32.1111111");`)
	result.Check(testkit.Rows("201451 <nil> <nil> 201451 201451 <nil> <nil>"))
	result = tk.MustQuery(`select yearweek(12121), yearweek(1.00009), yearweek("aaaaa"), yearweek(""), yearweek(NULL);`)
	result.Check(testkit.Rows("<nil> <nil> <nil> <nil> <nil>"))
	result = tk.MustQuery(`select yearweek("0000-00-00"), yearweek("2019-01-29", "aa"), yearweek("2011-01-01", null);`)
	result.Check(testkit.Rows("<nil> 201904 201052"))

	// for dayOfWeek, dayOfMonth, dayOfYear
	result = tk.MustQuery(`select dayOfWeek(null), dayOfWeek("2017-08-12"), dayOfWeek("0000-00-00"), dayOfWeek("2017-00-00"), dayOfWeek("0000-00-00 12:12:12"), dayOfWeek("2017-00-00 12:12:12")`)
	result.Check(testkit.Rows("<nil> 7 <nil> <nil> <nil> <nil>"))
	result = tk.MustQuery(`select dayOfYear(null), dayOfYear("2017-08-12"), dayOfYear("0000-00-00"), dayOfYear("2017-00-00"), dayOfYear("0000-00-00 12:12:12"), dayOfYear("2017-00-00 12:12:12")`)
	result.Check(testkit.Rows("<nil> 224 <nil> <nil> <nil> <nil>"))
	result = tk.MustQuery(`select dayOfMonth(null), dayOfMonth("2017-08-12"), dayOfMonth("0000-00-00"), dayOfMonth("2017-00-00"), dayOfMonth("0000-00-00 12:12:12"), dayOfMonth("2017-00-00 12:12:12")`)
	result.Check(testkit.Rows("<nil> 12 <nil> 0 0 0"))

	tk.MustExec(`drop table if exists t`)
	tk.MustExec(`create table t(a bigint)`)
	tk.MustExec(`insert into t value(1)`)
	tk.MustExec("set sql_mode = 'STRICT_TRANS_TABLES'")

	_, err = tk.Exec("insert into t value(dayOfWeek('0000-00-00'))")
	c.Assert(types.ErrIncorrectDatetimeValue.Equal(err), IsTrue)
	_, err = tk.Exec(`update t set a = dayOfWeek("0000-00-00")`)
	c.Assert(types.ErrIncorrectDatetimeValue.Equal(err), IsTrue)
	_, err = tk.Exec(`delete from t where a = dayOfWeek(123)`)
	c.Assert(err, IsNil)

	_, err = tk.Exec("insert into t value(dayOfMonth('2017-00-00'))")
	c.Assert(types.ErrIncorrectDatetimeValue.Equal(err), IsTrue)
	_, err = tk.Exec("insert into t value(dayOfMonth('0000-00-00'))")
	c.Assert(types.ErrIncorrectDatetimeValue.Equal(err), IsTrue)
	tk.MustExec("insert into t value(0)")
	_, err = tk.Exec(`update t set a = dayOfMonth("0000-00-00")`)
	c.Assert(types.ErrIncorrectDatetimeValue.Equal(err), IsTrue)
	_, err = tk.Exec(`delete from t where a = dayOfMonth(123)`)
	c.Assert(err, IsNil)

	_, err = tk.Exec("insert into t value(dayOfYear('0000-00-00'))")
	c.Assert(types.ErrIncorrectDatetimeValue.Equal(err), IsTrue)
	_, err = tk.Exec(`update t set a = dayOfYear("0000-00-00")`)
	c.Assert(types.ErrIncorrectDatetimeValue.Equal(err), IsTrue)
	_, err = tk.Exec(`delete from t where a = dayOfYear(123)`)
	c.Assert(err, IsNil)

	tk.MustExec("set sql_mode = ''")

	// for unix_timestamp
	tk.MustExec("SET time_zone = '+00:00';")
	result = tk.MustQuery("SELECT UNIX_TIMESTAMP(151113);")
	result.Check(testkit.Rows("1447372800"))
	result = tk.MustQuery("SELECT UNIX_TIMESTAMP(20151113);")
	result.Check(testkit.Rows("1447372800"))
	result = tk.MustQuery("SELECT UNIX_TIMESTAMP(151113102019);")
	result.Check(testkit.Rows("1447410019"))
	result = tk.MustQuery("SELECT UNIX_TIMESTAMP(151113102019e0);")
	result.Check(testkit.Rows("1447410019.000000"))
	result = tk.MustQuery("SELECT UNIX_TIMESTAMP(15111310201912e-2);")
	result.Check(testkit.Rows("1447410019.120000"))
	result = tk.MustQuery("SELECT UNIX_TIMESTAMP(151113102019.12);")
	result.Check(testkit.Rows("1447410019.12"))
	result = tk.MustQuery("SELECT UNIX_TIMESTAMP(151113102019.1234567);")
	result.Check(testkit.Rows("1447410019.123457"))
	result = tk.MustQuery("SELECT UNIX_TIMESTAMP(20151113102019);")
	result.Check(testkit.Rows("1447410019"))
	result = tk.MustQuery("SELECT UNIX_TIMESTAMP('2015-11-13 10:20:19');")
	result.Check(testkit.Rows("1447410019.000000"))
	result = tk.MustQuery("SELECT UNIX_TIMESTAMP('2015-11-13 10:20:19.012');")
	result.Check(testkit.Rows("1447410019.012000"))
	result = tk.MustQuery("SELECT UNIX_TIMESTAMP('1970-01-01 00:00:00');")
	result.Check(testkit.Rows("0.000000"))
	result = tk.MustQuery("SELECT UNIX_TIMESTAMP('1969-12-31 23:59:59');")
	result.Check(testkit.Rows("0"))
	result = tk.MustQuery("SELECT UNIX_TIMESTAMP('1970-13-01 00:00:00');")
	result.Check(testkit.Rows("0"))
	result = tk.MustQuery("SELECT UNIX_TIMESTAMP('2038-01-19 03:14:07.999999');")
	result.Check(testkit.Rows("2147483647.999999"))
	result = tk.MustQuery("SELECT UNIX_TIMESTAMP('2038-01-19 03:14:08');")
	result.Check(testkit.Rows("0"))
	result = tk.MustQuery("SELECT UNIX_TIMESTAMP(0);")
	result.Check(testkit.Rows("0"))
	result = tk.MustQuery("SELECT UNIX_TIMESTAMP(-1);")
	result.Check(testkit.Rows("0"))
	result = tk.MustQuery("SELECT UNIX_TIMESTAMP(12345);")
	result.Check(testkit.Rows("0"))
	// Test different time zone.
	tk.MustExec("SET time_zone = '+08:00';")
	result = tk.MustQuery("SELECT UNIX_TIMESTAMP('1970-01-01 00:00:00');")
	result.Check(testkit.Rows("0"))
	result = tk.MustQuery("SELECT UNIX_TIMESTAMP('1970-01-01 08:00:00');")
	result.Check(testkit.Rows("0.000000"))
	result = tk.MustQuery("SELECT UNIX_TIMESTAMP('2015-11-13 18:20:19.012');")
	result.Check(testkit.Rows("1447410019.012000"))
	result = tk.MustQuery("SELECT UNIX_TIMESTAMP('2038-01-19 11:14:07.999999');")
	result.Check(testkit.Rows("2147483647.999999"))

	result = tk.MustQuery("SELECT TIME_FORMAT('bad string', '%H:%i:%s %p');")
	result.Check(testkit.Rows("00:00:00 AM"))
	result = tk.MustQuery("SELECT TIME_FORMAT(null, '%H:%i:%s %p');")
	result.Check(testkit.Rows("<nil>"))
	result = tk.MustQuery("SELECT TIME_FORMAT(123, '%H:%i:%s %p');")
	result.Check(testkit.Rows("00:01:23 AM"))

	// for monthname
	tk.MustExec(`drop table if exists t`)
	tk.MustExec(`create table t(a varchar(10))`)
	tk.MustExec(`insert into t value("abc")`)
	tk.MustExec("set sql_mode = 'STRICT_TRANS_TABLES'")

	_, err = tk.Exec("insert into t value(monthname('0000-00-00'))")
	c.Assert(types.ErrIncorrectDatetimeValue.Equal(err), IsTrue)
	_, err = tk.Exec(`update t set a = monthname("0000-00-00")`)
	c.Assert(types.ErrIncorrectDatetimeValue.Equal(err), IsTrue)
	_, err = tk.Exec(`delete from t where a = monthname(123)`)
	c.Assert(err, IsNil)
	result = tk.MustQuery(`select monthname("2017-12-01"), monthname("0000-00-00"), monthname("0000-01-00"), monthname("0000-01-00 00:00:00")`)
	result.Check(testkit.Rows("December <nil> January January"))
	tk.MustQuery("show warnings").Check(testutil.RowsWithSep("|", "Warning|1292|Incorrect datetime value: '0000-00-00 00:00:00.000000'"))

	// for dayname
	tk.MustExec(`drop table if exists t`)
	tk.MustExec(`create table t(a varchar(10))`)
	tk.MustExec(`insert into t value("abc")`)
	tk.MustExec("set sql_mode = 'STRICT_TRANS_TABLES'")

	_, err = tk.Exec("insert into t value(dayname('0000-00-00'))")
	c.Assert(types.ErrIncorrectDatetimeValue.Equal(err), IsTrue)
	_, err = tk.Exec(`update t set a = dayname("0000-00-00")`)
	c.Assert(types.ErrIncorrectDatetimeValue.Equal(err), IsTrue)
	_, err = tk.Exec(`delete from t where a = dayname(123)`)
	c.Assert(err, IsNil)
	result = tk.MustQuery(`select dayname("2017-12-01"), dayname("0000-00-00"), dayname("0000-01-00"), dayname("0000-01-00 00:00:00")`)
	result.Check(testkit.Rows("Friday <nil> <nil> <nil>"))
	tk.MustQuery("show warnings").Check(testutil.RowsWithSep("|",
		"Warning|1292|Incorrect datetime value: '0000-00-00 00:00:00.000000'",
		"Warning|1292|Incorrect datetime value: '0000-01-00 00:00:00.000000'",
		"Warning|1292|Incorrect datetime value: '0000-01-00 00:00:00.000000'"))

	// for sec_to_time
	result = tk.MustQuery("select sec_to_time(NULL)")
	result.Check(testkit.Rows("<nil>"))
	result = tk.MustQuery("select sec_to_time(2378), sec_to_time(3864000), sec_to_time(-3864000)")
	result.Check(testkit.Rows("00:39:38 838:59:59 -838:59:59"))
	result = tk.MustQuery("select sec_to_time(86401.4), sec_to_time(-86401.4), sec_to_time(864014e-1), sec_to_time(-864014e-1), sec_to_time('86401.4'), sec_to_time('-86401.4')")
	result.Check(testkit.Rows("24:00:01.4 -24:00:01.4 24:00:01.400000 -24:00:01.400000 24:00:01.400000 -24:00:01.400000"))
	result = tk.MustQuery("select sec_to_time(86401.54321), sec_to_time(86401.543212345)")
	result.Check(testkit.Rows("24:00:01.54321 24:00:01.543212"))
	result = tk.MustQuery("select sec_to_time('123.4'), sec_to_time('123.4567891'), sec_to_time('123')")
	result.Check(testkit.Rows("00:02:03.400000 00:02:03.456789 00:02:03.000000"))

	// for time_to_sec
	result = tk.MustQuery("select time_to_sec(NULL)")
	result.Check(testkit.Rows("<nil>"))
	result = tk.MustQuery("select time_to_sec('22:23:00'), time_to_sec('00:39:38'), time_to_sec('23:00'), time_to_sec('00:00'), time_to_sec('00:00:00'), time_to_sec('23:59:59')")
	result.Check(testkit.Rows("80580 2378 82800 0 0 86399"))
	result = tk.MustQuery("select time_to_sec('1:0'), time_to_sec('1:00'), time_to_sec('1:0:0'), time_to_sec('-02:00'), time_to_sec('-02:00:05'), time_to_sec('020005')")
	result.Check(testkit.Rows("3600 3600 3600 -7200 -7205 7205"))
	result = tk.MustQuery("select time_to_sec('20171222020005'), time_to_sec(020005), time_to_sec(20171222020005), time_to_sec(171222020005)")
	result.Check(testkit.Rows("7205 7205 7205 7205"))

	// for str_to_date
	result = tk.MustQuery("select str_to_date('01-01-2017', '%d-%m-%Y'), str_to_date('59:20:12 01-01-2017', '%s:%i:%H %d-%m-%Y'), str_to_date('59:20:12', '%s:%i:%H')")
	result.Check(testkit.Rows("2017-01-01 2017-01-01 12:20:59 12:20:59"))
	result = tk.MustQuery("select str_to_date('aaa01-01-2017', 'aaa%d-%m-%Y'), str_to_date('59:20:12 aaa01-01-2017', '%s:%i:%H aaa%d-%m-%Y'), str_to_date('59:20:12aaa', '%s:%i:%Haaa')")
	result.Check(testkit.Rows("2017-01-01 2017-01-01 12:20:59 12:20:59"))
	result = tk.MustQuery("select str_to_date('01-01-2017', '%d'), str_to_date('59', '%d-%Y')")
	// TODO: MySQL returns "<nil> <nil>".
	result.Check(testkit.Rows("0000-00-01 <nil>"))
	tk.MustQuery("show warnings").Check(testutil.RowsWithSep("|", "Warning|1292|Incorrect datetime value: '0000-00-00 00:00:00'"))

	// for maketime
	tk.MustExec(`drop table if exists t`)
	tk.MustExec(`create table t(a double, b float, c decimal(10,4));`)
	tk.MustExec(`insert into t value(1.23, 2.34, 3.1415)`)
	result = tk.MustQuery("select maketime(1,1,a), maketime(2,2,b), maketime(3,3,c) from t;")
	result.Check(testkit.Rows("01:01:01.230000 02:02:02.340000 03:03:03.1415"))
	result = tk.MustQuery("select maketime(12, 13, 14), maketime('12', '15', 30.1), maketime(0, 1, 59.1), maketime(0, 1, '59.1'), maketime(0, 1, 59.5)")
	result.Check(testkit.Rows("12:13:14 12:15:30.1 00:01:59.1 00:01:59.100000 00:01:59.5"))
	result = tk.MustQuery("select maketime(12, 15, 60), maketime(12, 15, '60'), maketime(12, 60, 0), maketime(12, 15, null)")
	result.Check(testkit.Rows("<nil> <nil> <nil> <nil>"))
	result = tk.MustQuery("select maketime('', '', ''), maketime('h', 'm', 's');")
	result.Check(testkit.Rows("00:00:00.000000 00:00:00.000000"))

	// for get_format
	result = tk.MustQuery(`select GET_FORMAT(DATE,'USA'), GET_FORMAT(DATE,'JIS'), GET_FORMAT(DATE,'ISO'), GET_FORMAT(DATE,'EUR'),
	GET_FORMAT(DATE,'INTERNAL'), GET_FORMAT(DATETIME,'USA') , GET_FORMAT(DATETIME,'JIS'), GET_FORMAT(DATETIME,'ISO'),
	GET_FORMAT(DATETIME,'EUR') , GET_FORMAT(DATETIME,'INTERNAL'), GET_FORMAT(TIME,'USA') , GET_FORMAT(TIME,'JIS'),
	GET_FORMAT(TIME,'ISO'), GET_FORMAT(TIME,'EUR'), GET_FORMAT(TIME,'INTERNAL')`)
	result.Check(testkit.Rows("%m.%d.%Y %Y-%m-%d %Y-%m-%d %d.%m.%Y %Y%m%d %Y-%m-%d %H.%i.%s %Y-%m-%d %H:%i:%s %Y-%m-%d %H:%i:%s %Y-%m-%d %H.%i.%s %Y%m%d%H%i%s %h:%i:%s %p %H:%i:%s %H:%i:%s %H.%i.%s %H%i%s"))

	// for convert_tz
	result = tk.MustQuery(`select convert_tz("2004-01-01 12:00:00", "+00:00", "+10:32"), convert_tz("2004-01-01 12:00:00.01", "+00:00", "+10:32"), convert_tz("2004-01-01 12:00:00.01234567", "+00:00", "+10:32");`)
	result.Check(testkit.Rows("2004-01-01 22:32:00 2004-01-01 22:32:00.01 2004-01-01 22:32:00.012346"))
	// TODO: release the following test after fix #4462
	//result = tk.MustQuery(`select convert_tz(20040101, "+00:00", "+10:32"), convert_tz(20040101.01, "+00:00", "+10:32"), convert_tz(20040101.01234567, "+00:00", "+10:32");`)
	//result.Check(testkit.Rows("2004-01-01 10:32:00 2004-01-01 10:32:00.00 2004-01-01 10:32:00.000000"))

	// for from_unixtime
	tk.MustExec(`set @@session.time_zone = "+08:00"`)
	result = tk.MustQuery(`select from_unixtime(20170101), from_unixtime(20170101.9999999), from_unixtime(20170101.999), from_unixtime(20170101.999, "%Y %D %M %h:%i:%s %x"), from_unixtime(20170101.999, "%Y %D %M %h:%i:%s %x")`)
	result.Check(testkit.Rows("1970-08-22 18:48:21 1970-08-22 18:48:22.000000 1970-08-22 18:48:21.999 1970 22nd August 06:48:21 1970 1970 22nd August 06:48:21 1970"))
	tk.MustExec(`set @@session.time_zone = "+00:00"`)
	result = tk.MustQuery(`select from_unixtime(20170101), from_unixtime(20170101.9999999), from_unixtime(20170101.999), from_unixtime(20170101.999, "%Y %D %M %h:%i:%s %x"), from_unixtime(20170101.999, "%Y %D %M %h:%i:%s %x")`)
	result.Check(testkit.Rows("1970-08-22 10:48:21 1970-08-22 10:48:22.000000 1970-08-22 10:48:21.999 1970 22nd August 10:48:21 1970 1970 22nd August 10:48:21 1970"))
	tk.MustExec(`set @@session.time_zone = @@global.time_zone`)

	// for extract
	result = tk.MustQuery(`select extract(day from '800:12:12'), extract(hour from '800:12:12'), extract(month from 20170101), extract(day_second from '2017-01-01 12:12:12')`)
	result.Check(testkit.Rows("12 800 1 1121212"))

	// for adddate, subdate
	dateArithmeticalTests := []struct {
		Date      string
		Interval  string
		Unit      string
		AddResult string
		SubResult string
	}{
		{"\"2011-11-11\"", "1", "DAY", "2011-11-12", "2011-11-10"},
		{"NULL", "1", "DAY", "<nil>", "<nil>"},
		{"\"2011-11-11\"", "NULL", "DAY", "<nil>", "<nil>"},
		{"\"2011-11-11 10:10:10\"", "1000", "MICROSECOND", "2011-11-11 10:10:10.001000", "2011-11-11 10:10:09.999000"},
		{"\"2011-11-11 10:10:10\"", "\"10\"", "SECOND", "2011-11-11 10:10:20", "2011-11-11 10:10:00"},
		{"\"2011-11-11 10:10:10\"", "\"10\"", "MINUTE", "2011-11-11 10:20:10", "2011-11-11 10:00:10"},
		{"\"2011-11-11 10:10:10\"", "\"10\"", "HOUR", "2011-11-11 20:10:10", "2011-11-11 00:10:10"},
		{"\"2011-11-11 10:10:10\"", "\"11\"", "DAY", "2011-11-22 10:10:10", "2011-10-31 10:10:10"},
		{"\"2011-11-11 10:10:10\"", "\"2\"", "WEEK", "2011-11-25 10:10:10", "2011-10-28 10:10:10"},
		{"\"2011-11-11 10:10:10\"", "\"2\"", "MONTH", "2012-01-11 10:10:10", "2011-09-11 10:10:10"},
		{"\"2011-11-11 10:10:10\"", "\"4\"", "QUARTER", "2012-11-11 10:10:10", "2010-11-11 10:10:10"},
		{"\"2011-11-11 10:10:10\"", "\"2\"", "YEAR", "2013-11-11 10:10:10", "2009-11-11 10:10:10"},
		{"\"2011-11-11 10:10:10\"", "\"10.00100000\"", "SECOND_MICROSECOND", "2011-11-11 10:10:20.100000", "2011-11-11 10:09:59.900000"},
		{"\"2011-11-11 10:10:10\"", "\"10.0010000000\"", "SECOND_MICROSECOND", "2011-11-11 10:10:30", "2011-11-11 10:09:50"},
		{"\"2011-11-11 10:10:10\"", "\"10.0010000010\"", "SECOND_MICROSECOND", "2011-11-11 10:10:30.000010", "2011-11-11 10:09:49.999990"},
		{"\"2011-11-11 10:10:10\"", "\"10:10.100\"", "MINUTE_MICROSECOND", "2011-11-11 10:20:20.100000", "2011-11-11 09:59:59.900000"},
		{"\"2011-11-11 10:10:10\"", "\"10:10\"", "MINUTE_SECOND", "2011-11-11 10:20:20", "2011-11-11 10:00:00"},
		{"\"2011-11-11 10:10:10\"", "\"10:10:10.100\"", "HOUR_MICROSECOND", "2011-11-11 20:20:20.100000", "2011-11-10 23:59:59.900000"},
		{"\"2011-11-11 10:10:10\"", "\"10:10:10\"", "HOUR_SECOND", "2011-11-11 20:20:20", "2011-11-11 00:00:00"},
		{"\"2011-11-11 10:10:10\"", "\"10:10\"", "HOUR_MINUTE", "2011-11-11 20:20:10", "2011-11-11 00:00:10"},
		{"\"2011-11-11 10:10:10\"", "\"11 10:10:10.100\"", "DAY_MICROSECOND", "2011-11-22 20:20:20.100000", "2011-10-30 23:59:59.900000"},
		{"\"2011-11-11 10:10:10\"", "\"11 10:10:10\"", "DAY_SECOND", "2011-11-22 20:20:20", "2011-10-31 00:00:00"},
		{"\"2011-11-11 10:10:10\"", "\"11 10:10\"", "DAY_MINUTE", "2011-11-22 20:20:10", "2011-10-31 00:00:10"},
		{"\"2011-11-11 10:10:10\"", "\"11 10\"", "DAY_HOUR", "2011-11-22 20:10:10", "2011-10-31 00:10:10"},
		{"\"2011-11-11 10:10:10\"", "\"11-1\"", "YEAR_MONTH", "2022-12-11 10:10:10", "2000-10-11 10:10:10"},
		{"\"2011-11-11 10:10:10\"", "\"11-11\"", "YEAR_MONTH", "2023-10-11 10:10:10", "1999-12-11 10:10:10"},
		{"\"2011-11-11 10:10:10\"", "\"20\"", "DAY", "2011-12-01 10:10:10", "2011-10-22 10:10:10"},
		{"\"2011-11-11 10:10:10\"", "19.88", "DAY", "2011-12-01 10:10:10", "2011-10-22 10:10:10"},
		{"\"2011-11-11 10:10:10\"", "\"19.88\"", "DAY", "2011-11-30 10:10:10", "2011-10-23 10:10:10"},
		{"\"2011-11-11 10:10:10\"", "\"prefix19suffix\"", "DAY", "2011-11-30 10:10:10", "2011-10-23 10:10:10"},
		{"\"2011-11-11 10:10:10\"", "\"20-11\"", "DAY", "2011-12-01 10:10:10", "2011-10-22 10:10:10"},
		{"\"2011-11-11 10:10:10\"", "\"20,11\"", "daY", "2011-12-01 10:10:10", "2011-10-22 10:10:10"},
		{"\"2011-11-11 10:10:10\"", "\"1000\"", "dAy", "2014-08-07 10:10:10", "2009-02-14 10:10:10"},
		{"\"2011-11-11 10:10:10\"", "\"true\"", "Day", "2011-11-12 10:10:10", "2011-11-10 10:10:10"},
		{"\"2011-11-11 10:10:10\"", "true", "Day", "2011-11-12 10:10:10", "2011-11-10 10:10:10"},
		{"\"2011-11-11\"", "1", "DAY", "2011-11-12", "2011-11-10"},
		{"\"2011-11-11\"", "10", "HOUR", "2011-11-11 10:00:00", "2011-11-10 14:00:00"},
		{"\"2011-11-11\"", "10", "MINUTE", "2011-11-11 00:10:00", "2011-11-10 23:50:00"},
		{"\"2011-11-11\"", "10", "SECOND", "2011-11-11 00:00:10", "2011-11-10 23:59:50"},
		{"\"2011-11-11\"", "\"10:10\"", "HOUR_MINUTE", "2011-11-11 10:10:00", "2011-11-10 13:50:00"},
		{"\"2011-11-11\"", "\"10:10:10\"", "HOUR_SECOND", "2011-11-11 10:10:10", "2011-11-10 13:49:50"},
		{"\"2011-11-11\"", "\"10:10:10.101010\"", "HOUR_MICROSECOND", "2011-11-11 10:10:10.101010", "2011-11-10 13:49:49.898990"},
		{"\"2011-11-11\"", "\"10:10\"", "MINUTE_SECOND", "2011-11-11 00:10:10", "2011-11-10 23:49:50"},
		{"\"2011-11-11\"", "\"10:10.101010\"", "MINUTE_MICROSECOND", "2011-11-11 00:10:10.101010", "2011-11-10 23:49:49.898990"},
		{"\"2011-11-11\"", "\"10.101010\"", "SECOND_MICROSECOND", "2011-11-11 00:00:10.101010", "2011-11-10 23:59:49.898990"},
		{"\"2011-11-11 00:00:00\"", "1", "DAY", "2011-11-12 00:00:00", "2011-11-10 00:00:00"},
		{"\"2011-11-11 00:00:00\"", "10", "HOUR", "2011-11-11 10:00:00", "2011-11-10 14:00:00"},
		{"\"2011-11-11 00:00:00\"", "10", "MINUTE", "2011-11-11 00:10:00", "2011-11-10 23:50:00"},
		{"\"2011-11-11 00:00:00\"", "10", "SECOND", "2011-11-11 00:00:10", "2011-11-10 23:59:50"},

		{"\"2011-11-11\"", "\"abc1000\"", "MICROSECOND", "<nil>", "<nil>"},
		{"\"20111111 10:10:10\"", "\"1\"", "DAY", "<nil>", "<nil>"},
		{"\"2011-11-11\"", "\"10\"", "SECOND_MICROSECOND", "<nil>", "<nil>"},
		{"\"2011-11-11\"", "\"10.0000\"", "MINUTE_MICROSECOND", "<nil>", "<nil>"},
		{"\"2011-11-11\"", "\"10:10:10\"", "MINUTE_MICROSECOND", "<nil>", "<nil>"},

		{"cast(\"2011-11-11\" as datetime)", "\"10:10:10\"", "MINUTE_MICROSECOND", "<nil>", "<nil>"},
		{"cast(\"2011-11-11 00:00:00\" as datetime)", "1", "DAY", "2011-11-12 00:00:00", "2011-11-10 00:00:00"},
		{"cast(\"2011-11-11 00:00:00\" as datetime)", "10", "HOUR", "2011-11-11 10:00:00", "2011-11-10 14:00:00"},
		{"cast(\"2011-11-11 00:00:00\" as datetime)", "10", "MINUTE", "2011-11-11 00:10:00", "2011-11-10 23:50:00"},
		{"cast(\"2011-11-11 00:00:00\" as datetime)", "10", "SECOND", "2011-11-11 00:00:10", "2011-11-10 23:59:50"},

		{"cast(\"2011-11-11 00:00:00\" as datetime)", "\"1\"", "DAY", "2011-11-12 00:00:00", "2011-11-10 00:00:00"},
		{"cast(\"2011-11-11 00:00:00\" as datetime)", "\"10\"", "HOUR", "2011-11-11 10:00:00", "2011-11-10 14:00:00"},
		{"cast(\"2011-11-11 00:00:00\" as datetime)", "\"10\"", "MINUTE", "2011-11-11 00:10:00", "2011-11-10 23:50:00"},
		{"cast(\"2011-11-11 00:00:00\" as datetime)", "\"10\"", "SECOND", "2011-11-11 00:00:10", "2011-11-10 23:59:50"},

		{"cast(\"2011-11-11\" as date)", "\"10:10:10\"", "MINUTE_MICROSECOND", "<nil>", "<nil>"},
		{"cast(\"2011-11-11 00:00:00\" as date)", "1", "DAY", "2011-11-12", "2011-11-10"},
		{"cast(\"2011-11-11 00:00:00\" as date)", "10", "HOUR", "2011-11-11 10:00:00", "2011-11-10 14:00:00"},
		{"cast(\"2011-11-11 00:00:00\" as date)", "10", "MINUTE", "2011-11-11 00:10:00", "2011-11-10 23:50:00"},
		{"cast(\"2011-11-11 00:00:00\" as date)", "10", "SECOND", "2011-11-11 00:00:10", "2011-11-10 23:59:50"},

		{"cast(\"2011-11-11 00:00:00\" as date)", "\"1\"", "DAY", "2011-11-12", "2011-11-10"},
		{"cast(\"2011-11-11 00:00:00\" as date)", "\"10\"", "HOUR", "2011-11-11 10:00:00", "2011-11-10 14:00:00"},
		{"cast(\"2011-11-11 00:00:00\" as date)", "\"10\"", "MINUTE", "2011-11-11 00:10:00", "2011-11-10 23:50:00"},
		{"cast(\"2011-11-11 00:00:00\" as date)", "\"10\"", "SECOND", "2011-11-11 00:00:10", "2011-11-10 23:59:50"},
	}
	for _, tc := range dateArithmeticalTests {
		addDate := fmt.Sprintf("select adddate(%s, interval %s %s);", tc.Date, tc.Interval, tc.Unit)
		subDate := fmt.Sprintf("select subdate(%s, interval %s %s);", tc.Date, tc.Interval, tc.Unit)
		result = tk.MustQuery(addDate)
		result.Check(testkit.Rows(tc.AddResult))
		result = tk.MustQuery(subDate)
		result.Check(testkit.Rows(tc.SubResult))
	}

	// for localtime, localtimestamp
	result = tk.MustQuery(`select localtime() = now(), localtime = now(), localtimestamp() = now(), localtimestamp = now()`)
	result.Check(testkit.Rows("1 1 1 1"))

	// for current_timestamp, current_timestamp()
	result = tk.MustQuery(`select current_timestamp() = now(), current_timestamp = now()`)
	result.Check(testkit.Rows("1 1"))
}

func (s *testIntegrationSuite) TestOpBuiltin(c *C) {
	defer s.cleanEnv(c)
	tk := testkit.NewTestKit(c, s.store)
	tk.MustExec("use test")

	// for logicAnd
	result := tk.MustQuery("select 1 && 1, 1 && 0, 0 && 1, 0 && 0, 2 && -1, null && 1, '1a' && 'a'")
	result.Check(testkit.Rows("1 0 0 0 1 <nil> 0"))
	// for bitNeg
	result = tk.MustQuery("select ~123, ~-123, ~null")
	result.Check(testkit.Rows("18446744073709551492 122 <nil>"))
	// for logicNot
	result = tk.MustQuery("select !1, !123, !0, !null")
	result.Check(testkit.Rows("0 0 1 <nil>"))
	// for logicalXor
	result = tk.MustQuery("select 1 xor 1, 1 xor 0, 0 xor 1, 0 xor 0, 2 xor -1, null xor 1, '1a' xor 'a'")
	result.Check(testkit.Rows("0 1 1 0 0 <nil> 1"))
	// for bitAnd
	result = tk.MustQuery("select 123 & 321, -123 & 321, null & 1")
	result.Check(testkit.Rows("65 257 <nil>"))
	// for bitOr
	result = tk.MustQuery("select 123 | 321, -123 | 321, null | 1")
	result.Check(testkit.Rows("379 18446744073709551557 <nil>"))
	// for bitXor
	result = tk.MustQuery("select 123 ^ 321, -123 ^ 321, null ^ 1")
	result.Check(testkit.Rows("314 18446744073709551300 <nil>"))
	// for leftShift
	result = tk.MustQuery("select 123 << 2, -123 << 2, null << 1")
	result.Check(testkit.Rows("492 18446744073709551124 <nil>"))
	// for rightShift
	result = tk.MustQuery("select 123 >> 2, -123 >> 2, null >> 1")
	result.Check(testkit.Rows("30 4611686018427387873 <nil>"))
	// for logicOr
	result = tk.MustQuery("select 1 || 1, 1 || 0, 0 || 1, 0 || 0, 2 || -1, null || 1, '1a' || 'a'")
	result.Check(testkit.Rows("1 1 1 0 1 1 1"))
	// for unaryPlus
	result = tk.MustQuery(`select +1, +0, +(-9), +(-0.001), +0.999, +null, +"aaa"`)
	result.Check(testkit.Rows("1 0 -9 -0.001 0.999 <nil> aaa"))
}

func (s *testIntegrationSuite) TestBuiltin(c *C) {
	defer s.cleanEnv(c)
	tk := testkit.NewTestKit(c, s.store)
	tk.MustExec("use test")

	// for is true && is false
	tk.MustExec("drop table if exists t")
	tk.MustExec("create table t (a int, b int, index idx_b (b))")
	tk.MustExec("insert t values (1, 1)")
	tk.MustExec("insert t values (2, 2)")
	tk.MustExec("insert t values (3, 2)")
	result := tk.MustQuery("select * from t where b is true")
	result.Check(testkit.Rows("1 1", "2 2", "3 2"))
	result = tk.MustQuery("select all + a from t where a = 1")
	result.Check(testkit.Rows("1"))
	result = tk.MustQuery("select * from t where a is false")
	result.Check(nil)
	result = tk.MustQuery("select * from t where a is not true")
	result.Check(nil)
	result = tk.MustQuery(`select 1 is true, 0 is true, null is true, "aaa" is true, "" is true, -12.00 is true, 0.0 is true, 0.0000001 is true;`)
	result.Check(testkit.Rows("1 0 0 0 0 1 0 1"))
	result = tk.MustQuery(`select 1 is false, 0 is false, null is false, "aaa" is false, "" is false, -12.00 is false, 0.0 is false, 0.0000001 is false;`)
	result.Check(testkit.Rows("0 1 0 1 1 0 1 0"))

	// for in
	result = tk.MustQuery("select * from t where b in (a)")
	result.Check(testkit.Rows("1 1", "2 2"))
	result = tk.MustQuery("select * from t where b not in (a)")
	result.Check(testkit.Rows("3 2"))

	// test cast
	result = tk.MustQuery("select cast(1 as decimal(3,2))")
	result.Check(testkit.Rows("1.00"))
	result = tk.MustQuery("select cast('1991-09-05 11:11:11' as datetime)")
	result.Check(testkit.Rows("1991-09-05 11:11:11"))
	result = tk.MustQuery("select cast(cast('1991-09-05 11:11:11' as datetime) as char)")
	result.Check(testkit.Rows("1991-09-05 11:11:11"))
	result = tk.MustQuery("select cast('11:11:11' as time)")
	result.Check(testkit.Rows("11:11:11"))
	result = tk.MustQuery("select * from t where a > cast(2 as decimal)")
	result.Check(testkit.Rows("3 2"))
	result = tk.MustQuery("select cast(-1 as unsigned)")
	result.Check(testkit.Rows("18446744073709551615"))
	tk.MustExec("drop table if exists t")
	tk.MustExec("create table t(a decimal(3, 1), b double, c datetime, d time, e int)")
	tk.MustExec("insert into t value(12.3, 1.23, '2017-01-01 12:12:12', '12:12:12', 123)")
	result = tk.MustQuery("select cast(a as json), cast(b as json), cast(c as json), cast(d as json), cast(e as json) from t")
	result.Check(testkit.Rows(`12.3 1.23 "2017-01-01 12:12:12.000000" "12:12:12.000000" 123`))
	result = tk.MustQuery(`select cast(10101000000 as time);`)
	result.Check(testkit.Rows("00:00:00"))
	result = tk.MustQuery(`select cast(10101001000 as time);`)
	result.Check(testkit.Rows("00:10:00"))
	result = tk.MustQuery(`select cast(10000000000 as time);`)
	result.Check(testkit.Rows("<nil>"))
	result = tk.MustQuery(`select cast(20171222020005 as time);`)
	result.Check(testkit.Rows("02:00:05"))
	result = tk.MustQuery(`select cast(8380000 as time);`)
	result.Check(testkit.Rows("838:00:00"))
	result = tk.MustQuery(`select cast(8390000 as time);`)
	result.Check(testkit.Rows("<nil>"))
	result = tk.MustQuery(`select cast(8386000 as time);`)
	result.Check(testkit.Rows("<nil>"))
	result = tk.MustQuery(`select cast(8385960 as time);`)
	result.Check(testkit.Rows("<nil>"))
	result = tk.MustQuery(`select cast(cast('2017-01-01 01:01:11.12' as date) as datetime(2));`)
	result.Check(testkit.Rows("2017-01-01 00:00:00.00"))

	// for ISNULL
	tk.MustExec("drop table if exists t")
	tk.MustExec("create table t (a int, b int, c int, d char(10), e datetime, f float, g decimal(10, 3))")
	tk.MustExec("insert t values (1, 0, null, null, null, null, null)")
	result = tk.MustQuery("select ISNULL(a), ISNULL(b), ISNULL(c), ISNULL(d), ISNULL(e), ISNULL(f), ISNULL(g) from t")
	result.Check(testkit.Rows("0 0 1 1 1 1 1"))

	// fix issue #3942
	result = tk.MustQuery("select cast('-24 100:00:00' as time);")
	result.Check(testkit.Rows("-676:00:00"))
	result = tk.MustQuery("select cast('12:00:00.000000' as datetime);")
	result.Check(testkit.Rows("2012-00-00 00:00:00"))
	result = tk.MustQuery("select cast('-34 100:00:00' as time);")
	result.Check(testkit.Rows("-838:59:59"))

	// fix issue #4324. cast decimal/int/string to time compability.
	invalidTimes := []string{
		"10009010",
		"239010",
		"233070",
		"23:90:10",
		"23:30:70",
		"239010.2",
		"233070.8",
	}
	tk.MustExec("DROP TABLE IF EXISTS t;")
	tk.MustExec("CREATE TABLE t (ix TIME);")
	tk.MustExec("SET SQL_MODE='';")
	for _, invalidTime := range invalidTimes {
		msg := fmt.Sprintf("Warning 1292 Truncated incorrect time value: '%s'", invalidTime)
		result = tk.MustQuery(fmt.Sprintf("select cast('%s' as time);", invalidTime))
		result.Check(testkit.Rows("<nil>"))
		result = tk.MustQuery("show warnings")
		result.Check(testkit.Rows(msg))
		_, err := tk.Exec(fmt.Sprintf("insert into t select cast('%s' as time);", invalidTime))
		c.Assert(err, IsNil)
		result = tk.MustQuery("show warnings")
		result.Check(testkit.Rows(msg))
	}
	tk.MustExec("set sql_mode = 'STRICT_TRANS_TABLES'")
	for _, invalidTime := range invalidTimes {
		msg := fmt.Sprintf("Warning 1292 Truncated incorrect time value: '%s'", invalidTime)
		result = tk.MustQuery(fmt.Sprintf("select cast('%s' as time);", invalidTime))
		result.Check(testkit.Rows("<nil>"))
		result = tk.MustQuery("show warnings")
		result.Check(testkit.Rows(msg))
		_, err := tk.Exec(fmt.Sprintf("insert into t select cast('%s' as time);", invalidTime))
		c.Assert(err.Error(), Equals, fmt.Sprintf("[types:1292]Truncated incorrect time value: '%s'", invalidTime))
	}

	// Fix issue #3691, cast compatibility.
	result = tk.MustQuery("select cast('18446744073709551616' as unsigned);")
	result.Check(testkit.Rows("18446744073709551615"))
	result = tk.MustQuery("select cast('18446744073709551616' as signed);")
	result.Check(testkit.Rows("-1"))
	result = tk.MustQuery("select cast('9223372036854775808' as signed);")
	result.Check(testkit.Rows("-9223372036854775808"))
	result = tk.MustQuery("select cast('9223372036854775809' as signed);")
	result.Check(testkit.Rows("-9223372036854775807"))
	result = tk.MustQuery("select cast('9223372036854775807' as signed);")
	result.Check(testkit.Rows("9223372036854775807"))
	result = tk.MustQuery("select cast('18446744073709551615' as signed);")
	result.Check(testkit.Rows("-1"))
	result = tk.MustQuery("select cast('18446744073709551614' as signed);")
	result.Check(testkit.Rows("-2"))
	result = tk.MustQuery("select cast(18446744073709551615 as unsigned);")
	result.Check(testkit.Rows("18446744073709551615"))
	result = tk.MustQuery("select cast(18446744073709551616 as unsigned);")
	result.Check(testkit.Rows("18446744073709551615"))
	result = tk.MustQuery("select cast(18446744073709551616 as signed);")
	result.Check(testkit.Rows("9223372036854775807"))
	result = tk.MustQuery("select cast(18446744073709551617 as signed);")
	result.Check(testkit.Rows("9223372036854775807"))
	result = tk.MustQuery("select cast(18446744073709551615 as signed);")
	result.Check(testkit.Rows("-1"))
	result = tk.MustQuery("select cast(18446744073709551614 as signed);")
	result.Check(testkit.Rows("-2"))
	result = tk.MustQuery("select cast(-18446744073709551616 as signed);")
	result.Check(testkit.Rows("-9223372036854775808"))
	result = tk.MustQuery("select cast(18446744073709551614.9 as unsigned);") // Round up
	result.Check(testkit.Rows("18446744073709551615"))
	result = tk.MustQuery("select cast(18446744073709551614.4 as unsigned);") // Round down
	result.Check(testkit.Rows("18446744073709551614"))
	result = tk.MustQuery("select cast(-9223372036854775809 as signed);")
	result.Check(testkit.Rows("-9223372036854775808"))
	result = tk.MustQuery("select cast(-9223372036854775809 as unsigned);")
	result.Check(testkit.Rows("0"))
	result = tk.MustQuery("select cast(-9223372036854775808 as unsigned);")
	result.Check(testkit.Rows("9223372036854775808"))
	result = tk.MustQuery("select cast('-9223372036854775809' as unsigned);")
	result.Check(testkit.Rows("9223372036854775808"))
	result = tk.MustQuery("select cast('-9223372036854775807' as unsigned);")
	result.Check(testkit.Rows("9223372036854775809"))
	result = tk.MustQuery("select cast('-2' as unsigned);")
	result.Check(testkit.Rows("18446744073709551614"))
	result = tk.MustQuery("select cast(cast(1-2 as unsigned) as signed integer);")
	result.Check(testkit.Rows("-1"))
	result = tk.MustQuery("select cast(1 as signed int)")
	result.Check(testkit.Rows("1"))

	// test cast time as decimal overflow
	tk.MustExec("drop table if exists t1")
	tk.MustExec("create table t1(s1 time);")
	tk.MustExec("insert into t1 values('11:11:11');")
	result = tk.MustQuery("select cast(s1 as decimal(7, 2)) from t1;")
	result.Check(testkit.Rows("99999.99"))
	result = tk.MustQuery("select cast(s1 as decimal(8, 2)) from t1;")
	result.Check(testkit.Rows("111111.00"))
	_, err := tk.Exec("insert into t1 values(cast('111111.00' as decimal(7, 2)));")
	c.Assert(err, NotNil)

	result = tk.MustQuery(`select CAST(0x8fffffffffffffff as signed) a,
	CAST(0xfffffffffffffffe as signed) b,
	CAST(0xffffffffffffffff as unsigned) c;`)
	result.Check(testkit.Rows("-8070450532247928833 -2 18446744073709551615"))

	result = tk.MustQuery(`select cast("1:2:3" as TIME) = "1:02:03"`)
	result.Check(testkit.Rows("0"))

	// fixed issue #3471
	tk.MustExec("drop table if exists t")
	tk.MustExec("create table t(a time(6));")
	tk.MustExec("insert into t value('12:59:59.999999')")
	result = tk.MustQuery("select cast(a as signed) from t")
	result.Check(testkit.Rows("130000"))

	// fixed issue #3762
	result = tk.MustQuery("select -9223372036854775809;")
	result.Check(testkit.Rows("-9223372036854775809"))
	result = tk.MustQuery("select --9223372036854775809;")
	result.Check(testkit.Rows("9223372036854775809"))
	result = tk.MustQuery("select -9223372036854775808;")
	result.Check(testkit.Rows("-9223372036854775808"))

	tk.MustExec("drop table if exists t")
	tk.MustExec("create table t(a bigint(30));")
	_, err = tk.Exec("insert into t values(-9223372036854775809)")
	c.Assert(err, NotNil)

	// test case decimal precision less than the scale.
	rs, err := tk.Exec("select cast(12.1 as decimal(3, 4));")
	c.Assert(err, IsNil)
	_, err = tidb.GetRows(rs)
	c.Assert(err, NotNil)
	c.Assert(err.Error(), Equals, "[types:1427]For float(M,D), double(M,D) or decimal(M,D), M must be >= D (column '').")

	// test unhex and hex
	result = tk.MustQuery("select unhex('4D7953514C')")
	result.Check(testkit.Rows("MySQL"))
	result = tk.MustQuery("select unhex(hex('string'))")
	result.Check(testkit.Rows("string"))
	result = tk.MustQuery("select unhex('ggg')")
	result.Check(testkit.Rows("<nil>"))
	result = tk.MustQuery("select unhex(-1)")
	result.Check(testkit.Rows("<nil>"))
	result = tk.MustQuery("select hex(unhex('1267'))")
	result.Check(testkit.Rows("1267"))
	result = tk.MustQuery("select hex(unhex(1267))")
	result.Check(testkit.Rows("1267"))
	tk.MustExec("drop table if exists t")
	tk.MustExec("create table t(a binary(8))")
	tk.MustExec(`insert into t values('test')`)
	result = tk.MustQuery("select hex(a) from t")
	result.Check(testkit.Rows("7465737400000000"))
	result = tk.MustQuery("select unhex(a) from t")
	result.Check(testkit.Rows("<nil>"))

	// select from_unixtime
	result = tk.MustQuery("select from_unixtime(1451606400)")
	unixTime := time.Unix(1451606400, 0).String()[:19]
	result.Check(testkit.Rows(unixTime))
	result = tk.MustQuery("select from_unixtime(1451606400.123456)")
	unixTime = time.Unix(1451606400, 123456000).String()[:26]
	result.Check(testkit.Rows(unixTime))
	result = tk.MustQuery("select from_unixtime(1451606400.1234567)")
	unixTime = time.Unix(1451606400, 123456700).Round(time.Microsecond).Format("2006-01-02 15:04:05.000000")[:26]
	result.Check(testkit.Rows(unixTime))
	result = tk.MustQuery("select from_unixtime(1451606400.999999)")
	unixTime = time.Unix(1451606400, 999999000).String()[:26]
	result.Check(testkit.Rows(unixTime))
	result = tk.MustQuery("select from_unixtime(1511247196661)")
	result.Check(testkit.Rows("<nil>"))

	// test strcmp
	result = tk.MustQuery("select strcmp('abc', 'def')")
	result.Check(testkit.Rows("-1"))
	result = tk.MustQuery("select strcmp('abc', 'aba')")
	result.Check(testkit.Rows("1"))
	result = tk.MustQuery("select strcmp('abc', 'abc')")
	result.Check(testkit.Rows("0"))
	result = tk.MustQuery("select substr(null, 1, 2)")
	result.Check(testkit.Rows("<nil>"))
	result = tk.MustQuery("select substr('123', null, 2)")
	result.Check(testkit.Rows("<nil>"))
	result = tk.MustQuery("select substr('123', 1, null)")
	result.Check(testkit.Rows("<nil>"))

	// for case
	tk.MustExec("drop table if exists t")
	tk.MustExec("create table t (a varchar(255), b int)")
	tk.MustExec("insert t values ('str1', 1)")
	result = tk.MustQuery("select * from t where a = case b when 1 then 'str1' when 2 then 'str2' end")
	result.Check(testkit.Rows("str1 1"))
	result = tk.MustQuery("select * from t where a = case b when 1 then 'str2' when 2 then 'str3' end")
	result.Check(nil)
	tk.MustExec("insert t values ('str2', 2)")
	result = tk.MustQuery("select * from t where a = case b when 2 then 'str2' when 3 then 'str3' end")
	result.Check(testkit.Rows("str2 2"))
	tk.MustExec("insert t values ('str3', 3)")
	result = tk.MustQuery("select * from t where a = case b when 4 then 'str4' when 5 then 'str5' else 'str3' end")
	result.Check(testkit.Rows("str3 3"))
	result = tk.MustQuery("select * from t where a = case b when 4 then 'str4' when 5 then 'str5' else 'str6' end")
	result.Check(nil)
	result = tk.MustQuery("select * from t where a = case  when b then 'str3' when 1 then 'str1' else 'str2' end")
	result.Check(testkit.Rows("str3 3"))
	tk.MustExec("delete from t")
	tk.MustExec("insert t values ('str2', 0)")
	result = tk.MustQuery("select * from t where a = case  when b then 'str3' when 0 then 'str1' else 'str2' end")
	result.Check(testkit.Rows("str2 0"))
	tk.MustExec("insert t values ('str1', null)")
	result = tk.MustQuery("select * from t where a = case b when null then 'str3' when 10 then 'str1' else 'str2' end")
	result.Check(testkit.Rows("str2 0"))
	result = tk.MustQuery("select * from t where a = case null when b then 'str3' when 10 then 'str1' else 'str2' end")
	result.Check(testkit.Rows("str2 0"))
	tk.MustExec("insert t values (null, 4)")
	result = tk.MustQuery("select * from t where b < case a when null then 0 when 'str2' then 0 else 9 end")
	result.Check(testkit.Rows("<nil> 4"))
	result = tk.MustQuery("select * from t where b = case when a is null then 4 when  a = 'str5' then 7 else 9 end")
	result.Check(testkit.Rows("<nil> 4"))

	// for cast
	result = tk.MustQuery("select cast(1234 as char(3))")
	result.Check(testkit.Rows("123"))
	result = tk.MustQuery("select cast(1234 as char(0))")
	result.Check(testkit.Rows(""))
	result = tk.MustQuery("show warnings")
	result.Check(testkit.Rows("Warning 1406 Data Too Long, field len 0, data len 4"))
	result = tk.MustQuery("select CAST( - 8 AS DECIMAL ) * + 52 + 87 < - 86")
	result.Check(testkit.Rows("1"))

	// for char
	result = tk.MustQuery("select char(97, 100, 256, 89)")
	result.Check(testkit.Rows("ad\x01\x00Y"))
	result = tk.MustQuery("select char(97, null, 100, 256, 89)")
	result.Check(testkit.Rows("ad\x01\x00Y"))
	result = tk.MustQuery("select char(97, null, 100, 256, 89 using utf8)")
	result.Check(testkit.Rows("ad\x01\x00Y"))
	result = tk.MustQuery("select char(97, null, 100, 256, 89 using ascii)")
	result.Check(testkit.Rows("ad\x01\x00Y"))
	charRecordSet, err := tk.Exec("select char(97, null, 100, 256, 89 using tidb)")
	c.Assert(err, IsNil)
	c.Assert(charRecordSet, NotNil)
	_, err = tidb.GetRows(charRecordSet)
	c.Assert(err.Error(), Equals, "unknown encoding: tidb")

	// issue 3884
	tk.MustExec("drop table if exists t")
	tk.MustExec("CREATE TABLE t (c1 date, c2 datetime, c3 timestamp, c4 time, c5 year);")
	tk.MustExec("INSERT INTO t values ('2000-01-01', '2000-01-01 12:12:12', '2000-01-01 12:12:12', '12:12:12', '2000');")
	tk.MustExec("INSERT INTO t values ('2000-02-01', '2000-02-01 12:12:12', '2000-02-01 12:12:12', '13:12:12', 2000);")
	tk.MustExec("INSERT INTO t values ('2000-03-01', '2000-03-01', '2000-03-01 12:12:12', '1 12:12:12', 2000);")
	tk.MustExec("INSERT INTO t SET c1 = '2000-04-01', c2 = '2000-04-01', c3 = '2000-04-01 12:12:12', c4 = '-1 13:12:12', c5 = 2000;")
	result = tk.MustQuery("SELECT c4 FROM t where c4 < '-13:12:12';")
	result.Check(testkit.Rows("-37:12:12"))
	result = tk.MustQuery(`SELECT 1 DIV - - 28 + ( - SUM( - + 25 ) ) * - CASE - 18 WHEN 44 THEN NULL ELSE - 41 + 32 + + - 70 - + COUNT( - 95 ) * 15 END + 92`)
	result.Check(testkit.Rows("2442"))

	// for regexp, rlike
	// https://github.com/pingcap/tidb/issues/4080
	tk.MustExec(`drop table if exists t;`)
	tk.MustExec(`create table t (a char(10), b varchar(10), c binary(10), d varbinary(10));`)
	tk.MustExec(`insert into t values ('text','text','text','text');`)
	result = tk.MustQuery(`select a regexp 'Xt' from t;`)
	result.Check(testkit.Rows("1"))
	result = tk.MustQuery(`select b regexp 'Xt' from t;`)
	result.Check(testkit.Rows("1"))
	result = tk.MustQuery(`select c regexp 'Xt' from t;`)
	result.Check(testkit.Rows("0"))
	result = tk.MustQuery(`select d regexp 'Xt' from t;`)
	result.Check(testkit.Rows("0"))
	result = tk.MustQuery(`select a rlike 'Xt' from t;`)
	result.Check(testkit.Rows("1"))
	result = tk.MustQuery(`select b rlike 'Xt' from t;`)
	result.Check(testkit.Rows("1"))
	result = tk.MustQuery(`select c rlike 'Xt' from t;`)
	result.Check(testkit.Rows("0"))
	result = tk.MustQuery(`select d rlike 'Xt' from t;`)
	result.Check(testkit.Rows("0"))

	// testCase is for like and regexp
	type testCase struct {
		pattern string
		val     string
		result  int
	}
	patternMatching := func(c *C, tk *testkit.TestKit, queryOp string, data []testCase) {
		tk.MustExec("drop table if exists t")
		tk.MustExec("create table t (a varchar(255), b int)")
		for i, d := range data {
			tk.MustExec(fmt.Sprintf("insert into t values('%s', %d)", d.val, i))
			result = tk.MustQuery(fmt.Sprintf("select * from t where a %s '%s'", queryOp, d.pattern))
			if d.result == 1 {
				rowStr := fmt.Sprintf("%s %d", d.val, i)
				result.Check(testkit.Rows(rowStr))
			} else {
				result.Check(nil)
			}
			tk.MustExec(fmt.Sprintf("delete from t where b = %d", i))
		}
	}
	// for like
	likeTests := []testCase{
		{"a", "a", 1},
		{"a", "b", 0},
		{"aA", "Aa", 0},
		{"aA%", "aAab", 1},
		{"aA_", "Aaab", 0},
		{"Aa_", "Aab", 1},
		{"", "", 1},
		{"", "a", 0},
	}
	patternMatching(c, tk, "like", likeTests)
	// for regexp
	likeTests = []testCase{
		{"^$", "a", 0},
		{"a", "a", 1},
		{"a", "b", 0},
		{"aA", "aA", 1},
		{".", "a", 1},
		{"^.$", "ab", 0},
		{"..", "b", 0},
		{".ab", "aab", 1},
		{"ab.", "abcd", 1},
		{".*", "abcd", 1},
	}
	patternMatching(c, tk, "regexp", likeTests)
}

func (s *testIntegrationSuite) TestInfoBuiltin(c *C) {
	defer s.cleanEnv(c)
	tk := testkit.NewTestKit(c, s.store)
	tk.MustExec("use test")

	// for last_insert_id
	tk.MustExec("drop table if exists t")
	tk.MustExec("create table t (id int auto_increment, a int, PRIMARY KEY (id))")
	tk.MustExec("insert into t(a) values(1)")
	result := tk.MustQuery("select last_insert_id();")
	result.Check(testkit.Rows("1"))
	tk.MustExec("insert into t values(2, 1)")
	result = tk.MustQuery("select last_insert_id();")
	result.Check(testkit.Rows("1"))
	tk.MustExec("insert into t(a) values(1)")
	result = tk.MustQuery("select last_insert_id();")
	result.Check(testkit.Rows("3"))

	result = tk.MustQuery("select last_insert_id(5);")
	result.Check(testkit.Rows("5"))
	result = tk.MustQuery("select last_insert_id();")
	result.Check(testkit.Rows("5"))

	// for found_rows
	tk.MustExec("drop table if exists t")
	tk.MustExec("create table t (a int)")
	tk.MustQuery("select * from t") // Test XSelectTableExec
	result = tk.MustQuery("select found_rows()")
	result.Check(testkit.Rows("0"))
	result = tk.MustQuery("select found_rows()")
	result.Check(testkit.Rows("1")) // Last query is found_rows(), it returns 1 row with value 0
	tk.MustExec("insert t values (1),(2),(2)")
	tk.MustQuery("select * from t")
	result = tk.MustQuery("select found_rows()")
	result.Check(testkit.Rows("3"))
	tk.MustQuery("select * from t where a = 0")
	result = tk.MustQuery("select found_rows()")
	result.Check(testkit.Rows("0"))
	tk.MustQuery("select * from t where a = 1")
	result = tk.MustQuery("select found_rows()")
	result.Check(testkit.Rows("1"))
	tk.MustQuery("select * from t where a like '2'") // Test SelectionExec
	result = tk.MustQuery("select found_rows()")
	result.Check(testkit.Rows("2"))
	tk.MustQuery("show tables like 't'")
	result = tk.MustQuery("select found_rows()")
	result.Check(testkit.Rows("1"))
	tk.MustQuery("select count(*) from t") // Test ProjectionExec
	result = tk.MustQuery("select found_rows()")
	result.Check(testkit.Rows("1"))

	// for database
	result = tk.MustQuery("select database()")
	result.Check(testkit.Rows("test"))
	tk.MustExec("drop database test")
	result = tk.MustQuery("select database()")
	result.Check(testkit.Rows("<nil>"))
	tk.MustExec("create database test")
	tk.MustExec("use test")

	// for current_user
	sessionVars := tk.Se.GetSessionVars()
	originUser := sessionVars.User
	sessionVars.User = &auth.UserIdentity{Username: "root", Hostname: "localhost"}
	result = tk.MustQuery("select current_user()")
	result.Check(testkit.Rows("root@localhost"))
	sessionVars.User = originUser

	// for user
	sessionVars.User = &auth.UserIdentity{Username: "root", Hostname: "localhost"}
	result = tk.MustQuery("select user()")
	result.Check(testkit.Rows("root@localhost"))
	sessionVars.User = originUser

	// for connection_id
	originConnectionID := sessionVars.ConnectionID
	sessionVars.ConnectionID = uint64(1)
	result = tk.MustQuery("select connection_id()")
	result.Check(testkit.Rows("1"))
	sessionVars.ConnectionID = originConnectionID

	// for version
	result = tk.MustQuery("select version()")
	result.Check(testkit.Rows(mysql.ServerVersion))

	// for row_count
	tk.MustExec("drop table if exists t")
	tk.MustExec("create table t (a int, b int, PRIMARY KEY (a))")
	result = tk.MustQuery("select row_count();")
	result.Check(testkit.Rows("0"))
	tk.MustExec("insert into t(a, b) values(1, 11), (2, 22), (3, 33)")
	result = tk.MustQuery("select row_count();")
	result.Check(testkit.Rows("3"))
	tk.MustExec("select * from t")
	result = tk.MustQuery("select row_count();")
	result.Check(testkit.Rows("-1"))
	tk.MustExec("update t set b=22 where a=1")
	result = tk.MustQuery("select row_count();")
	result.Check(testkit.Rows("1"))
	tk.MustExec("update t set b=22 where a=1")
	result = tk.MustQuery("select row_count();")
	result.Check(testkit.Rows("0"))
	tk.MustExec("delete from t where a=2")
	result = tk.MustQuery("select row_count();")
	result.Check(testkit.Rows("1"))
	result = tk.MustQuery("select row_count();")
	result.Check(testkit.Rows("-1"))
}

func (s *testIntegrationSuite) TestControlBuiltin(c *C) {
	defer s.cleanEnv(c)
	tk := testkit.NewTestKit(c, s.store)
	tk.MustExec("use test")

	// for ifnull
	result := tk.MustQuery("select ifnull(1, 2)")
	result.Check(testkit.Rows("1"))
	result = tk.MustQuery("select ifnull(null, 2)")
	result.Check(testkit.Rows("2"))
	result = tk.MustQuery("select ifnull(1, null)")
	result.Check(testkit.Rows("1"))
	result = tk.MustQuery("select ifnull(null, null)")
	result.Check(testkit.Rows("<nil>"))

	tk.MustExec("drop table if exists t1")
	tk.MustExec("drop table if exists t2")
	tk.MustExec("create table t1(a decimal(20,4))")
	tk.MustExec("create table t2(a decimal(20,4))")
	tk.MustExec("insert into t1 select 1.2345")
	tk.MustExec("insert into t2 select 1.2345")

	result = tk.MustQuery(`select sum(ifnull(a, 0)) from (
	select ifnull(a, 0) as a from t1
	union all
	select ifnull(a, 0) as a from t2
	) t;`)
	result.Check(testkit.Rows("2.4690"))

	// for if
	result = tk.MustQuery(`select IF(0,"ERROR","this"),IF(1,"is","ERROR"),IF(NULL,"ERROR","a"),IF(1,2,3)|0,IF(1,2.0,3.0)+0;`)
	result.Check(testkit.Rows("this is a 2 2.0"))
	tk.MustExec("drop table if exists t1;")
	tk.MustExec("CREATE TABLE t1 (st varchar(255) NOT NULL, u int(11) NOT NULL);")
	tk.MustExec("INSERT INTO t1 VALUES ('a',1),('A',1),('aa',1),('AA',1),('a',1),('aaa',0),('BBB',0);")
	result = tk.MustQuery("select if(1,st,st) s from t1 order by s;")
	result.Check(testkit.Rows("A", "AA", "BBB", "a", "a", "aa", "aaa"))
	result = tk.MustQuery("select if(u=1,st,st) s from t1 order by s;")
	result.Check(testkit.Rows("A", "AA", "BBB", "a", "a", "aa", "aaa"))
	tk.MustExec("drop table if exists t1;")
	tk.MustExec("CREATE TABLE t1 (a varchar(255), b time, c int)")
	tk.MustExec("INSERT INTO t1 VALUE('abc', '12:00:00', 0)")
	tk.MustExec("INSERT INTO t1 VALUE('1abc', '00:00:00', 1)")
	tk.MustExec("INSERT INTO t1 VALUE('0abc', '12:59:59', 0)")
	result = tk.MustQuery("select if(a, b, c), if(b, a, c), if(c, a, b) from t1")
	result.Check(testkit.Rows("0 abc 12:00:00", "00:00:00 1 1abc", "0 0abc 12:59:59"))
	result = tk.MustQuery("select if(1, 1.0, 1)")
	result.Check(testkit.Rows("1.0"))
	// FIXME: MySQL returns `1.0`.
	result = tk.MustQuery("select if(1, 1, 1.0)")
	result.Check(testkit.Rows("1"))

	result = tk.MustQuery("SELECT 79 + + + CASE -87 WHEN -30 THEN COALESCE(COUNT(*), +COALESCE(+15, -33, -12 ) + +72) WHEN +COALESCE(+AVG(DISTINCT(60)), 21) THEN NULL ELSE NULL END AS col0;")
	result.Check(testkit.Rows("<nil>"))

	result = tk.MustQuery("SELECT -63 + COALESCE ( - 83, - 61 + - + 72 * - CAST( NULL AS SIGNED ) + + 3 );")
	result.Check(testkit.Rows("-146"))
}

func (s *testIntegrationSuite) TestArithmeticBuiltin(c *C) {
	defer s.cleanEnv(c)
	tk := testkit.NewTestKit(c, s.store)
	tk.MustExec("use test")

	// for plus
	tk.MustExec("DROP TABLE IF EXISTS t;")
	tk.MustExec("CREATE TABLE t(a DECIMAL(4, 2), b DECIMAL(5, 3));")
	tk.MustExec("INSERT INTO t(a, b) VALUES(1.09, 1.999), (-1.1, -0.1);")
	result := tk.MustQuery("SELECT a+b FROM t;")
	result.Check(testkit.Rows("3.089", "-1.200"))
	result = tk.MustQuery("SELECT b+12, b+0.01, b+0.00001, b+12.00001 FROM t;")
	result.Check(testkit.Rows("13.999 2.009 1.99901 13.99901", "11.900 -0.090 -0.09999 11.90001"))
	result = tk.MustQuery("SELECT 1+12, 21+0.01, 89+\"11\", 12+\"a\", 12+NULL, NULL+1, NULL+NULL;")
	result.Check(testkit.Rows("13 21.01 100 12 <nil> <nil> <nil>"))
	tk.MustExec("DROP TABLE IF EXISTS t;")
	tk.MustExec("CREATE TABLE t(a BIGINT UNSIGNED, b BIGINT UNSIGNED);")
	tk.MustExec("INSERT INTO t SELECT 1<<63, 1<<63;")
	rs, err := tk.Exec("SELECT a+b FROM t;")
	c.Assert(errors.ErrorStack(err), Equals, "")
	c.Assert(rs, NotNil)
	rows, err := tidb.GetRows(rs)
	c.Assert(rows, IsNil)
	c.Assert(err, NotNil)
	c.Assert(err.Error(), Equals, "[types:1690]BIGINT UNSIGNED value is out of range in '(test.t.a + test.t.b)'")
	rs, err = tk.Exec("select cast(-3 as signed) + cast(2 as unsigned);")
	c.Assert(errors.ErrorStack(err), Equals, "")
	c.Assert(rs, NotNil)
	rows, err = tidb.GetRows(rs)
	c.Assert(rows, IsNil)
	c.Assert(err, NotNil)
	c.Assert(err.Error(), Equals, "[types:1690]BIGINT UNSIGNED value is out of range in '(-3 + 2)'")
	rs, err = tk.Exec("select cast(2 as unsigned) + cast(-3 as signed);")
	c.Assert(errors.ErrorStack(err), Equals, "")
	c.Assert(rs, NotNil)
	rows, err = tidb.GetRows(rs)
	c.Assert(rows, IsNil)
	c.Assert(err, NotNil)
	c.Assert(err.Error(), Equals, "[types:1690]BIGINT UNSIGNED value is out of range in '(2 + -3)'")

	// for minus
	tk.MustExec("DROP TABLE IF EXISTS t;")
	tk.MustExec("CREATE TABLE t(a DECIMAL(4, 2), b DECIMAL(5, 3));")
	tk.MustExec("INSERT INTO t(a, b) VALUES(1.09, 1.999), (-1.1, -0.1);")
	result = tk.MustQuery("SELECT a-b FROM t;")
	result.Check(testkit.Rows("-0.909", "-1.000"))
	result = tk.MustQuery("SELECT b-12, b-0.01, b-0.00001, b-12.00001 FROM t;")
	result.Check(testkit.Rows("-10.001 1.989 1.99899 -10.00101", "-12.100 -0.110 -0.10001 -12.10001"))
	result = tk.MustQuery("SELECT 1-12, 21-0.01, 89-\"11\", 12-\"a\", 12-NULL, NULL-1, NULL-NULL;")
	result.Check(testkit.Rows("-11 20.99 78 12 <nil> <nil> <nil>"))
	tk.MustExec("DROP TABLE IF EXISTS t;")
	tk.MustExec("CREATE TABLE t(a BIGINT UNSIGNED, b BIGINT UNSIGNED);")
	tk.MustExec("INSERT INTO t SELECT 1, 4;")
	rs, err = tk.Exec("SELECT a-b FROM t;")
	c.Assert(errors.ErrorStack(err), Equals, "")
	c.Assert(rs, NotNil)
	rows, err = tidb.GetRows(rs)
	c.Assert(rows, IsNil)
	c.Assert(err, NotNil)
	c.Assert(err.Error(), Equals, "[types:1690]BIGINT UNSIGNED value is out of range in '(test.t.a - test.t.b)'")
	rs, err = tk.Exec("select cast(-1 as signed) - cast(-1 as unsigned);")
	c.Assert(errors.ErrorStack(err), Equals, "")
	c.Assert(rs, NotNil)
	rows, err = tidb.GetRows(rs)
	c.Assert(rows, IsNil)
	c.Assert(err, NotNil)
	c.Assert(err.Error(), Equals, "[types:1690]BIGINT UNSIGNED value is out of range in '(-1 - 18446744073709551615)'")
	rs, err = tk.Exec("select cast(-1 as unsigned) - cast(-1 as signed);")
	c.Assert(errors.ErrorStack(err), Equals, "")
	c.Assert(rs, NotNil)
	rows, err = tidb.GetRows(rs)
	c.Assert(rows, IsNil)
	c.Assert(err, NotNil)
	c.Assert(err.Error(), Equals, "[types:1690]BIGINT UNSIGNED value is out of range in '(18446744073709551615 - -1)'")

	tk.MustQuery("select 1234567890 * 1234567890").Check(testkit.Rows("1524157875019052100"))
	rs, err = tk.Exec("select 1234567890 * 12345671890")
	c.Assert(err, IsNil)
	_, err = tidb.GetRows(rs)
	c.Assert(terror.ErrorEqual(err, types.ErrOverflow), IsTrue)
	tk.MustQuery("select cast(1234567890 as unsigned int) * 12345671890").Check(testkit.Rows("15241570095869612100"))
	tk.MustQuery("select 123344532434234234267890.0 * 1234567118923479823749823749.230").Check(testkit.Rows("152277104042296270209916846800130443726237424001224.7000"))
	rs, err = tk.Exec("select 123344532434234234267890.0 * 12345671189234798237498232384982309489238402830480239849238048239084749.230")
	c.Assert(err, IsNil)
	_, err = tidb.GetRows(rs)
	c.Assert(terror.ErrorEqual(err, types.ErrOverflow), IsTrue)
	// FIXME: There is something wrong in showing float number.
	//tk.MustQuery("select 1.797693134862315708145274237317043567981e+308 * 1").Check(testkit.Rows("1.7976931348623157e308"))
	//tk.MustQuery("select 1.797693134862315708145274237317043567981e+308 * -1").Check(testkit.Rows("-1.7976931348623157e308"))
	rs, err = tk.Exec("select 1.797693134862315708145274237317043567981e+308 * 1.1")
	c.Assert(err, IsNil)
	_, err = tidb.GetRows(rs)
	c.Assert(terror.ErrorEqual(err, types.ErrOverflow), IsTrue)
	rs, err = tk.Exec("select 1.797693134862315708145274237317043567981e+308 * -1.1")
	c.Assert(err, IsNil)
	_, err = tidb.GetRows(rs)
	c.Assert(terror.ErrorEqual(err, types.ErrOverflow), IsTrue)
	result = tk.MustQuery(`select cast(-3 as unsigned) - cast(-1 as signed);`)
	result.Check(testkit.Rows("18446744073709551614"))

	tk.MustExec("DROP TABLE IF EXISTS t;")
	tk.MustExec("CREATE TABLE t(a DECIMAL(4, 2), b DECIMAL(5, 3));")
	tk.MustExec("INSERT INTO t(a, b) VALUES(-1.09, 1.999);")
	result = tk.MustQuery("SELECT a/b, a/12, a/-0.01, b/12, b/-0.01, b/0.000, NULL/b, b/NULL, NULL/NULL FROM t;")
	result.Check(testkit.Rows("-0.545273 -0.090833 109.000000 0.1665833 -199.9000000 <nil> <nil> <nil> <nil>"))
	tk.MustQuery("show warnings;").Check(testkit.Rows("Warning 1365 Division by 0"))
	rs, err = tk.Exec("select 1e200/1e-200")
	c.Assert(err, IsNil)
	_, err = tidb.GetRows(rs)
	c.Assert(terror.ErrorEqual(err, types.ErrOverflow), IsTrue)

	// for intDiv
	result = tk.MustQuery("SELECT 13 DIV 12, 13 DIV 0.01, -13 DIV 2, 13 DIV NULL, NULL DIV 13, NULL DIV NULL;")
	result.Check(testkit.Rows("1 1300 -6 <nil> <nil> <nil>"))
	result = tk.MustQuery("SELECT 2.4 div 1.1, 2.4 div 1.2, 2.4 div 1.3;")
	result.Check(testkit.Rows("2 2 1"))
	rs, err = tk.Exec("select 1e300 DIV 1.5")
	c.Assert(err, IsNil)
	_, err = tidb.GetRows(rs)
	c.Assert(terror.ErrorEqual(err, types.ErrOverflow), IsTrue)

	tk.MustExec("drop table if exists t;")
	tk.MustExec("CREATE TABLE t (c_varchar varchar(255), c_time time, nonzero int, zero int, c_int_unsigned int unsigned, c_timestamp timestamp, c_enum enum('a','b','c'));")
	tk.MustExec("INSERT INTO t VALUE('abc', '12:00:00', 12, 0, 5, '2017-08-05 18:19:03', 'b');")
	result = tk.MustQuery("select c_varchar div nonzero, c_time div nonzero, c_time div zero, c_timestamp div nonzero, c_timestamp div zero, c_varchar div zero from t;")
	result.Check(testkit.Rows("0 10000 <nil> 1680900431825 <nil> <nil>"))
	result = tk.MustQuery("select c_enum div nonzero from t;")
	result.Check(testkit.Rows("0"))
	tk.MustQuery("select c_enum div zero from t").Check(testkit.Rows("<nil>"))
	tk.MustQuery("select nonzero div zero from t").Check(testkit.Rows("<nil>"))
	tk.MustQuery("show warnings;").Check(testkit.Rows("Warning 1365 Division by 0"))
	result = tk.MustQuery("select c_time div c_enum, c_timestamp div c_time, c_timestamp div c_enum from t;")
	result.Check(testkit.Rows("60000 168090043 10085402590951"))
	result = tk.MustQuery("select c_int_unsigned div nonzero, nonzero div c_int_unsigned, c_int_unsigned div zero from t;")
	result.Check(testkit.Rows("0 2 <nil>"))
	tk.MustQuery("show warnings;").Check(testkit.Rows("Warning 1365 Division by 0"))

	// for mod
	result = tk.MustQuery("SELECT CAST(1 AS UNSIGNED) MOD -9223372036854775808, -9223372036854775808 MOD CAST(1 AS UNSIGNED);")
	result.Check(testkit.Rows("1 0"))
	result = tk.MustQuery("SELECT 13 MOD 12, 13 MOD 0.01, -13 MOD 2, 13 MOD NULL, NULL MOD 13, NULL DIV NULL;")
	result.Check(testkit.Rows("1 0.00 -1 <nil> <nil> <nil>"))
	result = tk.MustQuery("SELECT 2.4 MOD 1.1, 2.4 MOD 1.2, 2.4 mod 1.30;")
	result.Check(testkit.Rows("0.2 0.0 1.10"))
	tk.MustExec("drop table if exists t;")
	tk.MustExec("CREATE TABLE t (c_varchar varchar(255), c_time time, nonzero int, zero int, c_timestamp timestamp, c_enum enum('a','b','c'));")
	tk.MustExec("INSERT INTO t VALUE('abc', '12:00:00', 12, 0, '2017-08-05 18:19:03', 'b');")
	result = tk.MustQuery("select c_varchar MOD nonzero, c_time MOD nonzero, c_timestamp MOD nonzero, c_enum MOD nonzero from t;")
	result.Check(testkit.Rows("0 0 3 2"))
	result = tk.MustQuery("select c_time MOD c_enum, c_timestamp MOD c_time, c_timestamp MOD c_enum from t;")
	result.Check(testkit.Rows("0 21903 1"))
	tk.MustQuery("select c_enum MOD zero from t;").Check(testkit.Rows("<nil>"))
	tk.MustQuery("show warnings;").Check(testkit.Rows("Warning 1365 Division by 0"))
	tk.MustExec("SET SQL_MODE='ERROR_FOR_DIVISION_BY_ZERO,STRICT_ALL_TABLES';")
	tk.MustExec("drop table if exists t;")
	tk.MustExec("CREATE TABLE t (v int);")
	tk.MustExec("INSERT IGNORE INTO t VALUE(12 MOD 0);")
	tk.MustQuery("show warnings;").Check(testkit.Rows("Warning 1365 Division by 0"))
	tk.MustQuery("select v from t;").Check(testkit.Rows("<nil>"))

	_, err = tk.Exec("INSERT INTO t VALUE(12 MOD 0);")
	c.Assert(terror.ErrorEqual(err, expression.ErrDivisionByZero), IsTrue)

	tk.MustQuery("select sum(1.2e2) * 0.1").Check(testkit.Rows("12.0"))
	tk.MustExec("drop table if exists t")
	tk.MustExec("create table t(a double)")
	tk.MustExec("insert into t value(1.2)")
	tk.MustQuery("select sum(a) * 0.1 from t").Check(testkit.Rows("0.12"))
}

func (s *testIntegrationSuite) TestCompareBuiltin(c *C) {
	defer s.cleanEnv(c)
	tk := testkit.NewTestKit(c, s.store)
	tk.MustExec("use test")

	// compare as JSON
	tk.MustExec("drop table if exists t")
	tk.MustExec("CREATE TABLE t (pk int  NOT NULL PRIMARY KEY AUTO_INCREMENT, i INT, j JSON);")
	tk.MustExec(`INSERT INTO t(i, j) VALUES (0, NULL)`)
	tk.MustExec(`INSERT INTO t(i, j) VALUES (1, '{"a": 2}')`)
	tk.MustExec(`INSERT INTO t(i, j) VALUES (2, '[1,2]')`)
	tk.MustExec(`INSERT INTO t(i, j) VALUES (3, '{"a":"b", "c":"d","ab":"abc", "bc": ["x", "y"]}')`)
	tk.MustExec(`INSERT INTO t(i, j) VALUES (4, '["here", ["I", "am"], "!!!"]')`)
	tk.MustExec(`INSERT INTO t(i, j) VALUES (5, '"scalar string"')`)
	tk.MustExec(`INSERT INTO t(i, j) VALUES (6, 'true')`)
	tk.MustExec(`INSERT INTO t(i, j) VALUES (7, 'false')`)
	tk.MustExec(`INSERT INTO t(i, j) VALUES (8, 'null')`)
	tk.MustExec(`INSERT INTO t(i, j) VALUES (9, '-1')`)
	tk.MustExec(`INSERT INTO t(i, j) VALUES (10, CAST(CAST(1 AS UNSIGNED) AS JSON))`)
	tk.MustExec(`INSERT INTO t(i, j) VALUES (11, '32767')`)
	tk.MustExec(`INSERT INTO t(i, j) VALUES (12, '32768')`)
	tk.MustExec(`INSERT INTO t(i, j) VALUES (13, '-32768')`)
	tk.MustExec(`INSERT INTO t(i, j) VALUES (14, '-32769')`)
	tk.MustExec(`INSERT INTO t(i, j) VALUES (15, '2147483647')`)
	tk.MustExec(`INSERT INTO t(i, j) VALUES (16, '2147483648')`)
	tk.MustExec(`INSERT INTO t(i, j) VALUES (17, '-2147483648')`)
	tk.MustExec(`INSERT INTO t(i, j) VALUES (18, '-2147483649')`)
	tk.MustExec(`INSERT INTO t(i, j) VALUES (19, '18446744073709551615')`)
	tk.MustExec(`INSERT INTO t(i, j) VALUES (20, '18446744073709551616')`)
	tk.MustExec(`INSERT INTO t(i, j) VALUES (21, '3.14')`)
	tk.MustExec(`INSERT INTO t(i, j) VALUES (22, '{}')`)
	tk.MustExec(`INSERT INTO t(i, j) VALUES (23, '[]')`)
	tk.MustExec(`INSERT INTO t(i, j) VALUES (24, CAST(CAST('2015-01-15 23:24:25' AS DATETIME) AS JSON))`)
	tk.MustExec(`INSERT INTO t(i, j) VALUES (25, CAST(CAST('23:24:25' AS TIME) AS JSON))`)
	tk.MustExec(`INSERT INTO t(i, j) VALUES (26, CAST(CAST('2015-01-15' AS DATE) AS JSON))`)
	tk.MustExec(`INSERT INTO t(i, j) VALUES (27, CAST(TIMESTAMP('2015-01-15 23:24:25') AS JSON))`)
	tk.MustExec(`INSERT INTO t(i, j) VALUES (28, CAST('[]' AS CHAR CHARACTER SET 'ascii'))`)

	result := tk.MustQuery(`SELECT i,
		(j = '"scalar string"') AS c1,
		(j = 'scalar string') AS c2,
		(j = CAST('"scalar string"' AS JSON)) AS c3,
		(j = CAST(CAST(j AS CHAR CHARACTER SET 'utf8mb4') AS JSON)) AS c4,
		(j = CAST(NULL AS JSON)) AS c5,
		(j = NULL) AS c6,
		(j <=> NULL) AS c7,
		(j <=> CAST(NULL AS JSON)) AS c8,
		(j IN (-1, 2, 32768, 3.14)) AS c9,
		(j IN (CAST('[1, 2]' AS JSON), CAST('{}' AS JSON), CAST(3.14 AS JSON))) AS c10,
		(j = (SELECT j FROM t WHERE j = CAST('null' AS JSON))) AS c11,
		(j = (SELECT j FROM t WHERE j IS NULL)) AS c12,
		(j = (SELECT j FROM t WHERE 1<>1)) AS c13,
		(j = DATE('2015-01-15')) AS c14,
		(j = TIME('23:24:25')) AS c15,
		(j = TIMESTAMP('2015-01-15 23:24:25')) AS c16,
		(j = CURRENT_TIMESTAMP) AS c17,
		(JSON_EXTRACT(j, '$.a') = 2) AS c18
		FROM t
		ORDER BY i;`)
	result.Check(testkit.Rows("0 <nil> <nil> <nil> <nil> <nil> <nil> 1 1 <nil> <nil> <nil> <nil> <nil> <nil> <nil> <nil> <nil> <nil>",
		"1 0 0 0 1 <nil> <nil> 0 0 0 0 0 <nil> <nil> 0 0 0 0 1",
		"2 0 0 0 1 <nil> <nil> 0 0 0 1 0 <nil> <nil> 0 0 0 0 <nil>",
		"3 0 0 0 1 <nil> <nil> 0 0 0 0 0 <nil> <nil> 0 0 0 0 0",
		"4 0 0 0 1 <nil> <nil> 0 0 0 0 0 <nil> <nil> 0 0 0 0 <nil>",
		"5 0 1 1 1 <nil> <nil> 0 0 0 0 0 <nil> <nil> 0 0 0 0 <nil>",
		"6 0 0 0 1 <nil> <nil> 0 0 0 0 0 <nil> <nil> 0 0 0 0 <nil>",
		"7 0 0 0 1 <nil> <nil> 0 0 0 0 0 <nil> <nil> 0 0 0 0 <nil>",
		"8 0 0 0 1 <nil> <nil> 0 0 0 0 1 <nil> <nil> 0 0 0 0 <nil>",
		"9 0 0 0 1 <nil> <nil> 0 0 1 0 0 <nil> <nil> 0 0 0 0 <nil>",
		"10 0 0 0 1 <nil> <nil> 0 0 0 0 0 <nil> <nil> 0 0 0 0 <nil>",
		"11 0 0 0 1 <nil> <nil> 0 0 0 0 0 <nil> <nil> 0 0 0 0 <nil>",
		"12 0 0 0 1 <nil> <nil> 0 0 1 0 0 <nil> <nil> 0 0 0 0 <nil>",
		"13 0 0 0 1 <nil> <nil> 0 0 0 0 0 <nil> <nil> 0 0 0 0 <nil>",
		"14 0 0 0 1 <nil> <nil> 0 0 0 0 0 <nil> <nil> 0 0 0 0 <nil>",
		"15 0 0 0 1 <nil> <nil> 0 0 0 0 0 <nil> <nil> 0 0 0 0 <nil>",
		"16 0 0 0 1 <nil> <nil> 0 0 0 0 0 <nil> <nil> 0 0 0 0 <nil>",
		"17 0 0 0 1 <nil> <nil> 0 0 0 0 0 <nil> <nil> 0 0 0 0 <nil>",
		"18 0 0 0 1 <nil> <nil> 0 0 0 0 0 <nil> <nil> 0 0 0 0 <nil>",
		"19 0 0 0 1 <nil> <nil> 0 0 0 0 0 <nil> <nil> 0 0 0 0 <nil>",
		"20 0 0 0 1 <nil> <nil> 0 0 0 0 0 <nil> <nil> 0 0 0 0 <nil>",
		"21 0 0 0 1 <nil> <nil> 0 0 1 1 0 <nil> <nil> 0 0 0 0 <nil>",
		"22 0 0 0 1 <nil> <nil> 0 0 0 1 0 <nil> <nil> 0 0 0 0 <nil>",
		"23 0 0 0 1 <nil> <nil> 0 0 0 0 0 <nil> <nil> 0 0 0 0 <nil>",
		"24 0 0 0 1 <nil> <nil> 0 0 0 0 0 <nil> <nil> 0 0 1 0 <nil>",
		"25 0 0 0 1 <nil> <nil> 0 0 0 0 0 <nil> <nil> 0 1 0 0 <nil>",
		"26 0 0 0 1 <nil> <nil> 0 0 0 0 0 <nil> <nil> 1 0 0 0 <nil>",
		"27 0 0 0 1 <nil> <nil> 0 0 0 0 0 <nil> <nil> 0 0 1 0 <nil>",
		"28 0 0 0 1 <nil> <nil> 0 0 0 0 0 <nil> <nil> 0 0 0 0 <nil>"))

	// for coalesce
	result = tk.MustQuery("select coalesce(NULL), coalesce(NULL, NULL), coalesce(NULL, NULL, NULL);")
	result.Check(testkit.Rows("<nil> <nil> <nil>"))

	tk.MustExec("drop table if exists t2")
	tk.MustExec("create table t2(a int, b double, c datetime, d time, e char(20), f bit(10))")
	tk.MustExec(`insert into t2 values(1, 1.1, "2017-08-01 12:01:01", "12:01:01", "abcdef", 0b10101)`)

	result = tk.MustQuery("select coalesce(NULL, a), coalesce(NULL, b, a), coalesce(c, NULL, a, b), coalesce(d, NULL), coalesce(d, c), coalesce(NULL, NULL, e, 1), coalesce(f), coalesce(1, a, b, c, d, e, f) from t2")
	result.Check(testkit.Rows(fmt.Sprintf("1 1.1 2017-08-01 12:01:01 12:01:01 %s 12:01:01 abcdef 21 1", time.Now().Format("2006-01-02"))))

	// nullif
	result = tk.MustQuery(`SELECT NULLIF(NULL, 1), NULLIF(1, NULL), NULLIF(1, 1), NULLIF(NULL, NULL);`)
	result.Check(testkit.Rows("<nil> 1 <nil> <nil>"))

	result = tk.MustQuery(`SELECT NULLIF(1, 1.0), NULLIF(1, "1.0");`)
	result.Check(testkit.Rows("<nil> <nil>"))

	result = tk.MustQuery(`SELECT NULLIF("abc", 1);`)
	result.Check(testkit.Rows("abc"))

	result = tk.MustQuery(`SELECT NULLIF(1+2, 1);`)
	result.Check(testkit.Rows("3"))

	result = tk.MustQuery(`SELECT NULLIF(1, 1+2);`)
	result.Check(testkit.Rows("1"))

	result = tk.MustQuery(`SELECT NULLIF(2+3, 1+2);`)
	result.Check(testkit.Rows("5"))

	result = tk.MustQuery(`SELECT HEX(NULLIF("abc", 1));`)
	result.Check(testkit.Rows("616263"))

	tk.MustExec("drop table if exists t;")
	tk.MustExec("create table t(a date)")
	result = tk.MustQuery("desc select a = a from t")
	result.Check(testkit.Rows("TableScan_3   cop table:t, range:(-inf,+inf), keep order:false 8000", "TableReader_4 Projection_2  root data:TableScan_3 8000", "Projection_2  TableReader_4 root eq(test.t.a, test.t.a) 8000"))

	// for interval
	result = tk.MustQuery(`select interval(null, 1, 2), interval(1, 2, 3), interval(2, 1, 3)`)
	result.Check(testkit.Rows("-1 0 1"))
	result = tk.MustQuery(`select interval(3, 1, 2), interval(0, "b", "1", "2"), interval("a", "b", "1", "2")`)
	result.Check(testkit.Rows("2 1 1"))
	result = tk.MustQuery(`select interval(23, 1, 23, 23, 23, 30, 44, 200), interval(23, 1.7, 15.3, 23.1, 30, 44, 200), interval(9007199254740992, 9007199254740993)`)
	result.Check(testkit.Rows("4 2 0"))
	result = tk.MustQuery(`select interval(cast(9223372036854775808 as unsigned), cast(9223372036854775809 as unsigned)), interval(9223372036854775807, cast(9223372036854775808 as unsigned)), interval(-9223372036854775807, cast(9223372036854775808 as unsigned))`)
	result.Check(testkit.Rows("0 0 0"))
	result = tk.MustQuery(`select interval(cast(9223372036854775806 as unsigned), 9223372036854775807), interval(cast(9223372036854775806 as unsigned), -9223372036854775807), interval("9007199254740991", "9007199254740992")`)
	result.Check(testkit.Rows("0 1 0"))
	result = tk.MustQuery(`select interval(9007199254740992, "9007199254740993"), interval("9007199254740992", 9007199254740993), interval("9007199254740992", "9007199254740993")`)
	result.Check(testkit.Rows("1 1 1"))
	result = tk.MustQuery(`select INTERVAL(100, NULL, NULL, NULL, NULL, NULL, 100);`)
	result.Check(testkit.Rows("6"))

	// for greatest
	result = tk.MustQuery(`select greatest(1, 2, 3), greatest("a", "b", "c"), greatest(1.1, 1.2, 1.3), greatest("123a", 1, 2)`)
	result.Check(testkit.Rows("3 c 1.3 123"))
	tk.MustQuery("show warnings").Check(testutil.RowsWithSep("|", "Warning|1265|Data Truncated"))
	result = tk.MustQuery(`select greatest(cast("2017-01-01" as datetime), "123", "234", cast("2018-01-01" as date)), greatest(cast("2017-01-01" as date), "123", null)`)
	// todo: MySQL returns "2018-01-01 <nil>"
	result.Check(testkit.Rows("2018-01-01 00:00:00 <nil>"))
	tk.MustQuery("show warnings").Check(testutil.RowsWithSep("|", "Warning|1105|invalid time format", "Warning|1105|invalid time format", "Warning|1105|invalid time format"))
	// for least
	result = tk.MustQuery(`select least(1, 2, 3), least("a", "b", "c"), least(1.1, 1.2, 1.3), least("123a", 1, 2)`)
	result.Check(testkit.Rows("1 a 1.1 1"))
	tk.MustQuery("show warnings").Check(testutil.RowsWithSep("|", "Warning|1265|Data Truncated"))
	result = tk.MustQuery(`select least(cast("2017-01-01" as datetime), "123", "234", cast("2018-01-01" as date)), least(cast("2017-01-01" as date), "123", null)`)
	result.Check(testkit.Rows("123 <nil>"))
	tk.MustQuery("show warnings").Check(testutil.RowsWithSep("|", "Warning|1105|invalid time format", "Warning|1105|invalid time format", "Warning|1105|invalid time format"))
}

func (s *testIntegrationSuite) TestAggregationBuiltin(c *C) {
	defer s.cleanEnv(c)
	tk := testkit.NewTestKit(c, s.store)
	tk.MustExec("use test")
	tk.MustExec("create table t(a decimal(7, 6))")
	tk.MustExec("insert into t values(1.123456), (1.123456)")
	result := tk.MustQuery("select avg(a) from t")
	result.Check(testkit.Rows("1.1234560000"))
}

func (s *testIntegrationSuite) TestAggregationBuiltinBitXor(c *C) {
	defer s.cleanEnv(c)
	tk := testkit.NewTestKit(c, s.store)
	tk.MustExec("use test")
	tk.MustExec("drop table if exists t;")
	tk.MustExec("create table t(a bigint)")
	tk.MustExec("insert into t values(null);")
<<<<<<< HEAD
	result := tk.MustQuery("select bit_xor(a) from t")
	result.Check(testkit.Rows("0"))
	tk.MustExec("insert into t values(1);")
	result = tk.MustQuery("select bit_xor(a) from t")
	result.Check(testkit.Rows("1"))
	tk.MustExec("insert into t values(2);")
	result = tk.MustQuery("select bit_xor(a) from t")
	result.Check(testkit.Rows("3"))
	tk.MustExec("insert into t values(3);")
	result = tk.MustQuery("select bit_xor(a) from t")
	result.Check(testkit.Rows("0"))
	tk.MustExec("insert into t values(3);")
	result = tk.MustQuery("select bit_xor(a) from t")
	result.Check(testkit.Rows("3"))
	result = tk.MustQuery("select a, bit_xor(a) from t group by a order by a")
	result.Check(testkit.Rows("<nil> 0", "1 1", "2 2", "3 0"))
=======
	result := tk.MustQuery("select bit_and(a) from t")
	result.Check(testkit.Rows("18446744073709551615"))
	tk.MustExec("insert into t values(7);")
	result = tk.MustQuery("select bit_and(a) from t")
	result.Check(testkit.Rows("7"))
	tk.MustExec("insert into t values(5);")
	result = tk.MustQuery("select bit_and(a) from t")
	result.Check(testkit.Rows("5"))
	tk.MustExec("insert into t values(3);")
	result = tk.MustQuery("select bit_and(a) from t")
	result.Check(testkit.Rows("1"))
	tk.MustExec("insert into t values(2);")
	result = tk.MustQuery("select bit_and(a) from t")
	result.Check(testkit.Rows("0"))
	result = tk.MustQuery("select a, bit_and(a) from t group by a order by a desc")
	result.Check(testkit.Rows("7 7", "5 5", "3 3", "2 2", "<nil> 18446744073709551615"))
>>>>>>> 52e7f1a9
}

func (s *testIntegrationSuite) TestOtherBuiltin(c *C) {
	defer s.cleanEnv(c)
	tk := testkit.NewTestKit(c, s.store)
	tk.MustExec("use test")

	tk.MustExec("drop table if exists t")
	tk.MustExec("create table t(a int, b double, c varchar(20), d datetime, e time)")
	tk.MustExec("insert into t value(1, 2, 'string', '2017-01-01 12:12:12', '12:12:12')")

	// for in
	result := tk.MustQuery("select 1 in (a, b, c), 'string' in (a, b, c), '2017-01-01 12:12:12' in (c, d, e), '12:12:12' in (c, d, e) from t")
	result.Check(testkit.Rows("1 1 1 1"))
	result = tk.MustQuery("select 1 in (null, c), 2 in (null, c) from t")
	result.Check(testkit.Rows("<nil> <nil>"))
	result = tk.MustQuery("select 0 in (a, b, c), 0 in (a, b, c), 3 in (a, b, c), 4 in (a, b, c) from t")
	result.Check(testkit.Rows("1 1 0 0"))
	result = tk.MustQuery("select (0,1) in ((0,1), (0,2)), (0,1) in ((0,0), (0,2))")
	result.Check(testkit.Rows("1 0"))

	result = tk.MustQuery(`select bit_count(121), bit_count(-1), bit_count(null), bit_count("1231aaa");`)
	result.Check(testkit.Rows("5 64 <nil> 7"))

	tk.MustExec("drop table if exists t")
	tk.MustExec("create table t(a int primary key, b time, c double, d varchar(10))")
	tk.MustExec(`insert into t values(1, '01:01:01', 1.1, "1"), (2, '02:02:02', 2.2, "2")`)
	tk.MustExec(`insert into t(a, b) values(1, '12:12:12') on duplicate key update a = values(b)`)
	result = tk.MustQuery(`select a from t order by a`)
	result.Check(testkit.Rows("2", "121212"))
	tk.MustExec(`insert into t values(2, '12:12:12', 1.1, "3.3") on duplicate key update a = values(c) + values(d)`)
	result = tk.MustQuery(`select a from t order by a`)
	result.Check(testkit.Rows("4", "121212"))

	// for setvar, getvar
	tk.MustExec(`set @varname = "Abc"`)
	result = tk.MustQuery(`select @varname, @VARNAME`)
	result.Check(testkit.Rows("Abc Abc"))

	// for values
	tk.MustExec("drop table t")
	tk.MustExec("CREATE TABLE `t` (`id` varchar(32) NOT NULL, `count` decimal(18,2), PRIMARY KEY (`id`));")
	tk.MustExec("INSERT INTO t (id,count)VALUES('abc',2) ON DUPLICATE KEY UPDATE count=if(VALUES(count) > count,VALUES(count),count)")
	result = tk.MustQuery("select count from t where id = 'abc'")
	result.Check(testkit.Rows("2.00"))
	tk.MustExec("INSERT INTO t (id,count)VALUES('abc',265.0) ON DUPLICATE KEY UPDATE count=if(VALUES(count) > count,VALUES(count),count)")
	result = tk.MustQuery("select count from t where id = 'abc'")
	result.Check(testkit.Rows("265.00"))

	// for values(issue #4884)
	tk.MustExec("drop table if exists t;")
	tk.MustExec("create table test(id int not null, val text, primary key(id));")
	tk.MustExec("insert into test values(1,'hello');")
	result = tk.MustQuery("select * from test;")
	result.Check(testkit.Rows("1 hello"))
	tk.MustExec("insert into test values(1, NULL) on duplicate key update val = VALUES(val);")
	result = tk.MustQuery("select * from test;")
	result.Check(testkit.Rows("1 <nil>"))

	tk.MustExec("drop table if exists test;")
	tk.MustExec(`create table test(
		id int not null,
		a text,
		b blob,
		c varchar(20),
		d int,
		e float,
		f DECIMAL(6,4),
		g JSON,
		primary key(id));`)

	tk.MustExec(`insert into test values(1,'txt hello', 'blb hello', 'vc hello', 1, 1.1, 1.0, '{"key1": "value1", "key2": "value2"}');`)
	tk.MustExec(`insert into test values(1, NULL, NULL, NULL, NULL, NULL, NULL, NULL)
	on duplicate key update
	a = values(a),
	b = values(b),
	c = values(c),
	d = values(d),
	e = values(e),
	f = values(f),
	g = values(g);`)

	result = tk.MustQuery("select * from test;")
	result.Check(testkit.Rows("1 <nil> <nil> <nil> <nil> <nil> <nil> <nil>"))
}

func (s *testIntegrationSuite) TestDateBuiltin(c *C) {
	defer s.cleanEnv(c)
	tk := testkit.NewTestKit(c, s.store)
	tk.MustExec("USE test;")
	tk.MustExec("DROP TABLE IF EXISTS t;")
	tk.MustExec("create table t (d date);")
	tk.MustExec("insert into t values ('1997-01-02')")
	tk.MustExec("insert into t values ('1998-01-02')")
	r := tk.MustQuery("select * from t where d < date '1998-01-01';")
	r.Check(testkit.Rows("1997-01-02"))

	r = tk.MustQuery("select date'20171212'")
	r.Check(testkit.Rows("2017-12-12"))

	r = tk.MustQuery("select date'2017/12/12'")
	r.Check(testkit.Rows("2017-12-12"))

	r = tk.MustQuery("select date'2017/12-12'")
	r.Check(testkit.Rows("2017-12-12"))

	tk.MustExec("set sql_mode = ''")
	r = tk.MustQuery("select date '0000-00-00';")
	r.Check(testkit.Rows("0000-00-00"))

	tk.MustExec("set sql_mode = 'NO_ZERO_IN_DATE'")
	r = tk.MustQuery("select date '0000-00-00';")
	r.Check(testkit.Rows("0000-00-00"))

	tk.MustExec("set sql_mode = 'NO_ZERO_DATE'")
	rs, err := tk.Exec("select date '0000-00-00';")
	_, err = tidb.GetRows(rs)
	c.Assert(err, NotNil)
	c.Assert(terror.ErrorEqual(err, types.ErrIncorrectDatetimeValue.GenByArgs("0000-00-00")), IsTrue)

	tk.MustExec("set sql_mode = ''")
	r = tk.MustQuery("select date '2007-10-00';")
	r.Check(testkit.Rows("2007-10-00"))

	tk.MustExec("set sql_mode = 'NO_ZERO_IN_DATE'")
	rs, _ = tk.Exec("select date '2007-10-00';")
	_, err = tidb.GetRows(rs)
	c.Assert(err, NotNil)
	c.Assert(terror.ErrorEqual(err, types.ErrIncorrectDatetimeValue.GenByArgs("2017-10-00")), IsTrue)

	tk.MustExec("set sql_mode = 'NO_ZERO_DATE'")
	r = tk.MustQuery("select date '2007-10-00';")
	r.Check(testkit.Rows("2007-10-00"))

	tk.MustExec("set sql_mode = 'NO_ZERO_IN_DATE,NO_ZERO_DATE'")

	rs, _ = tk.Exec("select date '2007-10-00';")
	_, err = tidb.GetRows(rs)
	c.Assert(err, NotNil)
	c.Assert(terror.ErrorEqual(err, types.ErrIncorrectDatetimeValue.GenByArgs("2017-10-00")), IsTrue)

	rs, err = tk.Exec("select date '0000-00-00';")
	_, err = tidb.GetRows(rs)
	c.Assert(err, NotNil)
	c.Assert(terror.ErrorEqual(err, types.ErrIncorrectDatetimeValue.GenByArgs("0000-00-00")), IsTrue)

	r = tk.MustQuery("select date'1998~01~02'")
	r.Check(testkit.Rows("1998-01-02"))

	r = tk.MustQuery("select date'731124', date '011124'")
	r.Check(testkit.Rows("1973-11-24 2001-11-24"))

	_, err = tk.Exec("select date '0000-00-00 00:00:00';")
	c.Assert(err, NotNil)
	c.Assert(terror.ErrorEqual(err, types.ErrIncorrectDatetimeValue.GenByArgs("0000-00-00 00:00:00")), IsTrue)

	_, err = tk.Exec("select date '2017-99-99';")
	c.Assert(err, NotNil)
	c.Assert(terror.ErrorEqual(err, types.ErrInvalidTimeFormat), IsTrue)

	_, err = tk.Exec("select date '2017-2-31';")
	c.Assert(err, NotNil)
	c.Assert(terror.ErrorEqual(err, types.ErrInvalidTimeFormat), IsTrue)

	_, err = tk.Exec("select date '201712-31';")
	c.Assert(err, NotNil)
	c.Assert(terror.ErrorEqual(err, types.ErrIncorrectDatetimeValue.GenByArgs("201712-31")), IsTrue)

	_, err = tk.Exec("select date 'abcdefg';")
	c.Assert(err, NotNil)
	c.Assert(terror.ErrorEqual(err, types.ErrIncorrectDatetimeValue.GenByArgs("abcdefg")), IsTrue)
}

func (s *testIntegrationSuite) TestJSONBuiltin(c *C) {
	defer s.cleanEnv(c)
	tk := testkit.NewTestKit(c, s.store)
	tk.MustExec("USE test;")
	tk.MustExec("DROP TABLE IF EXISTS t;")
	tk.MustExec("CREATE TABLE `my_collection` (	`doc` json DEFAULT NULL, `_id` varchar(32) GENERATED ALWAYS AS (JSON_UNQUOTE(JSON_EXTRACT(doc,'$._id'))) STORED NOT NULL, PRIMARY KEY (`_id`))")
	_, err := tk.Exec("UPDATE `test`.`my_collection` SET doc=JSON_SET(doc) WHERE (JSON_EXTRACT(doc,'$.name') = 'clare');")
	c.Assert(err, NotNil)
}

func (s *testIntegrationSuite) TestTimeLiteral(c *C) {
	defer s.cleanEnv(c)
	tk := testkit.NewTestKit(c, s.store)

	r := tk.MustQuery("select time '117:01:12';")
	r.Check(testkit.Rows("117:01:12"))

	r = tk.MustQuery("select time '01:00:00.999999';")
	r.Check(testkit.Rows("01:00:00.999999"))

	r = tk.MustQuery("select time '1 01:00:00';")
	r.Check(testkit.Rows("25:00:00"))

	r = tk.MustQuery("select time '110:00:00';")
	r.Check(testkit.Rows("110:00:00"))

	r = tk.MustQuery("select time'-1:1:1.123454656';")
	r.Check(testkit.Rows("-01:01:01.123455"))

	r = tk.MustQuery("select time '33:33';")
	r.Check(testkit.Rows("33:33:00"))

	r = tk.MustQuery("select time '1.1';")
	r.Check(testkit.Rows("00:00:01.1"))

	r = tk.MustQuery("select time '21';")
	r.Check(testkit.Rows("00:00:21"))

	r = tk.MustQuery("select time '20 20:20';")
	r.Check(testkit.Rows("500:20:00"))

	_, err := tk.Exec("select time '2017-01-01 00:00:00';")
	c.Assert(err, NotNil)
	c.Assert(terror.ErrorEqual(err, types.ErrIncorrectDatetimeValue.GenByArgs("2017-01-01 00:00:00")), IsTrue)

	_, err = tk.Exec("select time '071231235959.999999';")
	c.Assert(err, NotNil)
	c.Assert(terror.ErrorEqual(err, types.ErrIncorrectDatetimeValue.GenByArgs("071231235959.999999")), IsTrue)

	_, err = tk.Exec("select time '20171231235959.999999';")
	c.Assert(err, NotNil)
	c.Assert(terror.ErrorEqual(err, types.ErrIncorrectDatetimeValue.GenByArgs("20171231235959.999999")), IsTrue)
}

func (s *testIntegrationSuite) TestTimestampLiteral(c *C) {
	defer s.cleanEnv(c)
	tk := testkit.NewTestKit(c, s.store)

	r := tk.MustQuery("select timestamp '2017-01-01 00:00:00';")
	r.Check(testkit.Rows("2017-01-01 00:00:00"))

	r = tk.MustQuery("select timestamp '2017@01@01 00:00:00';")
	r.Check(testkit.Rows("2017-01-01 00:00:00"))

	r = tk.MustQuery("select timestamp '2017@01@01 00~00~00';")
	r.Check(testkit.Rows("2017-01-01 00:00:00"))

	r = tk.MustQuery("select timestamp '2017@01@0001 00~00~00.333';")
	r.Check(testkit.Rows("2017-01-01 00:00:00.333"))

	_, err := tk.Exec("select timestamp '00:00:00';")
	c.Assert(err, NotNil)
	c.Assert(terror.ErrorEqual(err, types.ErrIncorrectDatetimeValue.GenByArgs("00:00:00")), IsTrue)

	_, err = tk.Exec("select timestamp '1992-01-03';")
	c.Assert(err, NotNil)
	c.Assert(terror.ErrorEqual(err, types.ErrIncorrectDatetimeValue.GenByArgs("1992-01-03")), IsTrue)

	_, err = tk.Exec("select timestamp '20171231235959.999999';")
	c.Assert(err, NotNil)
	c.Assert(terror.ErrorEqual(err, types.ErrIncorrectDatetimeValue.GenByArgs("20171231235959.999999")), IsTrue)
}

func (s *testIntegrationSuite) TestLiterals(c *C) {
	defer s.cleanEnv(c)
	tk := testkit.NewTestKit(c, s.store)
	r := tk.MustQuery("SELECT LENGTH(b''), LENGTH(B''), b''+1, b''-1, B''+1;")
	r.Check(testkit.Rows("0 0 1 -1 1"))
}

func (s *testIntegrationSuite) TestFuncJSON(c *C) {
	tk := testkit.NewTestKit(c, s.store)
	defer s.cleanEnv(c)
	tk.MustExec("USE test;")
	tk.MustExec("DROP TABLE IF EXISTS table_json;")
	tk.MustExec("CREATE TABLE table_json(a json, b VARCHAR(255));")

	j1 := `{"\\"hello\\"": "world", "a": [1, "2", {"aa": "bb"}, 4.0, {"aa": "cc"}], "b": true, "c": ["d"]}`
	j2 := `[{"a": 1, "b": true}, 3, 3.5, "hello, world", null, true]`
	for _, j := range []string{j1, j2} {
		tk.MustExec(fmt.Sprintf(`INSERT INTO table_json values('%s', '%s')`, j, j))
	}

	var r *testkit.Result
	r = tk.MustQuery(`select json_type(a), json_type(b) from table_json`)
	r.Check(testkit.Rows("OBJECT OBJECT", "ARRAY ARRAY"))

	r = tk.MustQuery(`select json_unquote('hello'), json_unquote('world')`)
	r.Check(testkit.Rows("hello world"))

	r = tk.MustQuery(`select json_extract(a, '$.a[1]'), json_extract(b, '$.b') from table_json`)
	r.Check(testkit.Rows("\"2\" true", "<nil> <nil>"))

	r = tk.MustQuery(`select json_extract(json_set(a, '$.a[1]', 3), '$.a[1]'), json_extract(json_set(b, '$.b', false), '$.b') from table_json`)
	r.Check(testkit.Rows("3 false", "<nil> <nil>"))

	r = tk.MustQuery(`select json_extract(json_insert(a, '$.a[1]', 3), '$.a[1]'), json_extract(json_insert(b, '$.b', false), '$.b') from table_json`)
	r.Check(testkit.Rows("\"2\" true", "<nil> <nil>"))

	r = tk.MustQuery(`select json_extract(json_replace(a, '$.a[1]', 3), '$.a[1]'), json_extract(json_replace(b, '$.b', false), '$.b') from table_json`)
	r.Check(testkit.Rows("3 false", "<nil> <nil>"))

	r = tk.MustQuery(`select json_extract(json_merge(a, cast(b as JSON)), '$[0].a[0]') from table_json`)
	r.Check(testkit.Rows("1", "1"))

	r = tk.MustQuery(`select json_extract(json_array(1,2,3), '$[1]')`)
	r.Check(testkit.Rows("2"))

	r = tk.MustQuery(`select json_extract(json_object(1,2,3,4), '$."1"')`)
	r.Check(testkit.Rows("2"))

	tk.MustExec(`update table_json set a=json_set(a,'$.a',json_object('a',1,'b',2)) where json_extract(a,'$.a[1]') = '2'`)
	r = tk.MustQuery(`select json_extract(a, '$.a.a'), json_extract(a, '$.a.b') from table_json`)
	r.Check(testkit.Rows("1 2", "<nil> <nil>"))
}

func (s *testIntegrationSuite) TestColumnInfoModified(c *C) {
	testKit := testkit.NewTestKit(c, s.store)
	defer s.cleanEnv(c)
	testKit.MustExec("use test")
	testKit.MustExec("drop table if exists tab0")
	testKit.MustExec("CREATE TABLE tab0(col0 INTEGER, col1 INTEGER, col2 INTEGER)")
	testKit.MustExec("SELECT + - (- CASE + col0 WHEN + CAST( col0 AS SIGNED ) THEN col1 WHEN 79 THEN NULL WHEN + - col1 THEN col0 / + col0 END ) * - 16 FROM tab0")
	ctx := testKit.Se.(context.Context)
	is := domain.GetDomain(ctx).InfoSchema()
	tbl, _ := is.TableByName(model.NewCIStr("test"), model.NewCIStr("tab0"))
	col := table.FindCol(tbl.Cols(), "col1")
	c.Assert(col.Tp, Equals, mysql.TypeLong)
}

func (s *testIntegrationSuite) TestSetVariables(c *C) {
	tk := testkit.NewTestKit(c, s.store)
	defer s.cleanEnv(c)
	_, err := tk.Exec("set sql_mode='adfasdfadsfdasd';")
	c.Assert(err, NotNil)
	_, err = tk.Exec("set @@sql_mode='adfasdfadsfdasd';")
	c.Assert(err, NotNil)
	_, err = tk.Exec("set @@global.sql_mode='adfasdfadsfdasd';")
	c.Assert(err, NotNil)
	_, err = tk.Exec("set @@session.sql_mode='adfasdfadsfdasd';")
	c.Assert(err, NotNil)

	var r *testkit.Result
	_, err = tk.Exec("set @@session.sql_mode=',NO_ZERO_DATE,ANSI,ANSI_QUOTES';")
	r = tk.MustQuery(`select @@session.sql_mode`)
	r.Check(testkit.Rows("NO_ZERO_DATE,REAL_AS_FLOAT,PIPES_AS_CONCAT,ANSI_QUOTES,IGNORE_SPACE,ONLY_FULL_GROUP_BY,ANSI"))
	r = tk.MustQuery(`show variables like 'sql_mode'`)
	r.Check(testkit.Rows("sql_mode NO_ZERO_DATE,REAL_AS_FLOAT,PIPES_AS_CONCAT,ANSI_QUOTES,IGNORE_SPACE,ONLY_FULL_GROUP_BY,ANSI"))

	// for invalid SQL mode.
	tk.MustExec("use test")
	tk.MustExec("drop table if exists tab0")
	tk.MustExec("CREATE TABLE tab0(col1 time)")
	_, err = tk.Exec("set sql_mode='STRICT_TRANS_TABLES';")
	c.Assert(err, IsNil)
	_, err = tk.Exec("INSERT INTO tab0 select cast('999:44:33' as time);")
	c.Assert(err, NotNil)
	c.Assert(err.Error(), Equals, "[types:1292]Truncated incorrect time value: '999h44m33s'")
	_, err = tk.Exec("set sql_mode=' ,';")
	c.Assert(err, NotNil)
	_, err = tk.Exec("INSERT INTO tab0 select cast('999:44:33' as time);")
	c.Assert(err, NotNil)
	c.Assert(err.Error(), Equals, "[types:1292]Truncated incorrect time value: '999h44m33s'")
}

func (s *testIntegrationSuite) TestIssues(c *C) {
	// for issue #4954
	tk := testkit.NewTestKit(c, s.store)
	defer s.cleanEnv(c)
	tk.MustExec("use test")
	tk.MustExec("drop table if exists t")
	tk.MustExec("CREATE TABLE t (a CHAR(5) CHARACTER SET latin1);")
	tk.MustExec("INSERT INTO t VALUES ('oe');")
	tk.MustExec("INSERT INTO t VALUES (0xf6);")
	r := tk.MustQuery(`SELECT * FROM t WHERE a= 'oe';`)
	r.Check(testkit.Rows("oe"))
	r = tk.MustQuery(`SELECT HEX(a) FROM t WHERE a= 0xf6;`)
	r.Check(testkit.Rows("F6"))

	// for issue #4006
	tk.MustExec(`drop table if exists tb`)
	tk.MustExec("create table tb(id int auto_increment primary key, v varchar(32));")
	tk.MustExec("insert into tb(v) (select v from tb);")
	r = tk.MustQuery(`SELECT * FROM tb;`)
	r.Check(testkit.Rows())
	tk.MustExec(`insert into tb(v) values('hello');`)
	tk.MustExec("insert into tb(v) (select v from tb);")
	r = tk.MustQuery(`SELECT * FROM tb;`)
	r.Check(testkit.Rows("1 hello", "2 hello"))

	// for issue #5111
	tk.MustExec(`drop table if exists t`)
	tk.MustExec("create table t(c varchar(32));")
	tk.MustExec("insert into t values('1e649'),('-1e649');")
	r = tk.MustQuery(`SELECT * FROM t where c < 1;`)
	r.Check(testkit.Rows("-1e649"))
	tk.MustQuery("show warnings").Check(testutil.RowsWithSep("|",
		"Warning|1292|Truncated incorrect DOUBLE value: '1e649'",
		"Warning|1292|Truncated incorrect DOUBLE value: '-1e649'"))
	r = tk.MustQuery(`SELECT * FROM t where c > 1;`)
	r.Check(testkit.Rows("1e649"))
	tk.MustQuery("show warnings").Check(testutil.RowsWithSep("|",
		"Warning|1292|Truncated incorrect DOUBLE value: '1e649'",
		"Warning|1292|Truncated incorrect DOUBLE value: '-1e649'"))
}

func newStoreWithBootstrap() (kv.Storage, *domain.Domain, error) {
	store, err := tikv.NewMockTikvStore()
	if err != nil {
		return nil, nil, errors.Trace(err)
	}
	tidb.SetSchemaLease(0)
	dom, err := tidb.BootstrapSession(store)
	return store, dom, errors.Trace(err)
}<|MERGE_RESOLUTION|>--- conflicted
+++ resolved
@@ -2644,7 +2644,6 @@
 	tk.MustExec("drop table if exists t;")
 	tk.MustExec("create table t(a bigint)")
 	tk.MustExec("insert into t values(null);")
-<<<<<<< HEAD
 	result := tk.MustQuery("select bit_xor(a) from t")
 	result.Check(testkit.Rows("0"))
 	tk.MustExec("insert into t values(1);")
@@ -2661,7 +2660,15 @@
 	result.Check(testkit.Rows("3"))
 	result = tk.MustQuery("select a, bit_xor(a) from t group by a order by a")
 	result.Check(testkit.Rows("<nil> 0", "1 1", "2 2", "3 0"))
-=======
+}
+
+func (s *testIntegrationSuite) TestAggregationBuiltinBitAnd(c *C) {
+	defer s.cleanEnv(c)
+	tk := testkit.NewTestKit(c, s.store)
+	tk.MustExec("use test")
+	tk.MustExec("drop table if exists t;")
+	tk.MustExec("create table t(a bigint)")
+	tk.MustExec("insert into t values(null);")
 	result := tk.MustQuery("select bit_and(a) from t")
 	result.Check(testkit.Rows("18446744073709551615"))
 	tk.MustExec("insert into t values(7);")
@@ -2678,7 +2685,6 @@
 	result.Check(testkit.Rows("0"))
 	result = tk.MustQuery("select a, bit_and(a) from t group by a order by a desc")
 	result.Check(testkit.Rows("7 7", "5 5", "3 3", "2 2", "<nil> 18446744073709551615"))
->>>>>>> 52e7f1a9
 }
 
 func (s *testIntegrationSuite) TestOtherBuiltin(c *C) {
