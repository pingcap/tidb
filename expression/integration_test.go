// Copyright 2017 PingCAP, Inc.
//
// Licensed under the Apache License, Version 2.0 (the "License");
// you may not use this file except in compliance with the License.
// You may obtain a copy of the License at
//
//     http://www.apache.org/licenses/LICENSE-2.0
//
// Unless required by applicable law or agreed to in writing, software
// distributed under the License is distributed on an "AS IS" BASIS,
// See the License for the specific language governing permissions and
// limitations under the License.

package expression_test

import (
	"fmt"
	"strings"
	"time"

	"github.com/juju/errors"
	. "github.com/pingcap/check"
	"github.com/pingcap/tidb"
	"github.com/pingcap/tidb/context"
	"github.com/pingcap/tidb/domain"
	"github.com/pingcap/tidb/expression"
	"github.com/pingcap/tidb/kv"
	"github.com/pingcap/tidb/model"
	"github.com/pingcap/tidb/mysql"
	"github.com/pingcap/tidb/store/tikv"
	"github.com/pingcap/tidb/table"
	"github.com/pingcap/tidb/terror"
	"github.com/pingcap/tidb/types"
	"github.com/pingcap/tidb/util/auth"
	"github.com/pingcap/tidb/util/mock"
	"github.com/pingcap/tidb/util/testkit"
	"github.com/pingcap/tidb/util/testleak"
	"github.com/pingcap/tidb/util/testutil"
	goctx "golang.org/x/net/context"
)

var _ = Suite(&testIntegrationSuite{})

type testIntegrationSuite struct {
	store kv.Storage
	dom   *domain.Domain
	ctx   context.Context
}

func (s *testIntegrationSuite) cleanEnv(c *C) {
	tk := testkit.NewTestKit(c, s.store)
	tk.MustExec("use test")
	r := tk.MustQuery("show tables")
	for _, tb := range r.Rows() {
		tableName := tb[0]
		tk.MustExec(fmt.Sprintf("drop table %v", tableName))
	}
}

func (s *testIntegrationSuite) SetUpSuite(c *C) {
	var err error
	testleak.BeforeTest()
	s.store, s.dom, err = newStoreWithBootstrap()
	c.Assert(err, IsNil)
	s.ctx = mock.NewContext()
}

func (s *testIntegrationSuite) TearDownSuite(c *C) {
	s.dom.Close()
	s.store.Close()
	testleak.AfterTest(c)()
}

func (s *testIntegrationSuite) TestFuncREPEAT(c *C) {
	tk := testkit.NewTestKit(c, s.store)
	defer s.cleanEnv(c)
	tk.MustExec("USE test;")
	tk.MustExec("DROP TABLE IF EXISTS table_string;")
	tk.MustExec("CREATE TABLE table_string(a CHAR(20), b VARCHAR(20), c TINYTEXT, d TEXT(20), e MEDIUMTEXT, f LONGTEXT, g BIGINT);")
	tk.MustExec("INSERT INTO table_string (a, b, c, d, e, f, g) VALUES ('a', 'b', 'c', 'd', 'e', 'f', 2);")
	tk.CheckExecResult(1, 0)

	r := tk.MustQuery("SELECT REPEAT(a, g), REPEAT(b, g), REPEAT(c, g), REPEAT(d, g), REPEAT(e, g), REPEAT(f, g) FROM table_string;")
	r.Check(testkit.Rows("aa bb cc dd ee ff"))

	r = tk.MustQuery("SELECT REPEAT(NULL, g), REPEAT(NULL, g), REPEAT(NULL, g), REPEAT(NULL, g), REPEAT(NULL, g), REPEAT(NULL, g) FROM table_string;")
	r.Check(testkit.Rows("<nil> <nil> <nil> <nil> <nil> <nil>"))

	r = tk.MustQuery("SELECT REPEAT(a, NULL), REPEAT(b, NULL), REPEAT(c, NULL), REPEAT(d, NULL), REPEAT(e, NULL), REPEAT(f, NULL) FROM table_string;")
	r.Check(testkit.Rows("<nil> <nil> <nil> <nil> <nil> <nil>"))

	r = tk.MustQuery("SELECT REPEAT(a, 2), REPEAT(b, 2), REPEAT(c, 2), REPEAT(d, 2), REPEAT(e, 2), REPEAT(f, 2) FROM table_string;")
	r.Check(testkit.Rows("aa bb cc dd ee ff"))

	r = tk.MustQuery("SELECT REPEAT(NULL, 2), REPEAT(NULL, 2), REPEAT(NULL, 2), REPEAT(NULL, 2), REPEAT(NULL, 2), REPEAT(NULL, 2) FROM table_string;")
	r.Check(testkit.Rows("<nil> <nil> <nil> <nil> <nil> <nil>"))

	r = tk.MustQuery("SELECT REPEAT(a, -1), REPEAT(b, -2), REPEAT(c, -2), REPEAT(d, -2), REPEAT(e, -2), REPEAT(f, -2) FROM table_string;")
	r.Check(testkit.Rows("     "))

	r = tk.MustQuery("SELECT REPEAT(a, 0), REPEAT(b, 0), REPEAT(c, 0), REPEAT(d, 0), REPEAT(e, 0), REPEAT(f, 0) FROM table_string;")
	r.Check(testkit.Rows("     "))

	r = tk.MustQuery("SELECT REPEAT(a, 16777217), REPEAT(b, 16777217), REPEAT(c, 16777217), REPEAT(d, 16777217), REPEAT(e, 16777217), REPEAT(f, 16777217) FROM table_string;")
	r.Check(testkit.Rows("<nil> <nil> <nil> <nil> <nil> <nil>"))
}

func (s *testIntegrationSuite) TestFuncLpadAndRpad(c *C) {
	tk := testkit.NewTestKit(c, s.store)
	defer s.cleanEnv(c)
	tk.MustExec(`USE test;`)
	tk.MustExec(`DROP TABLE IF EXISTS t;`)
	tk.MustExec(`CREATE TABLE t(a BINARY(10), b CHAR(10));`)
	tk.MustExec(`INSERT INTO t SELECT "中文", "abc";`)
	result := tk.MustQuery(`SELECT LPAD(a, 11, "a"), LPAD(b, 2, "xx") FROM t;`)
	result.Check(testkit.Rows("a中文\x00\x00\x00\x00 ab"))
	result = tk.MustQuery(`SELECT RPAD(a, 11, "a"), RPAD(b, 2, "xx") FROM t;`)
	result.Check(testkit.Rows("中文\x00\x00\x00\x00a ab"))
	result = tk.MustQuery(`SELECT LPAD("中文", 5, "字符"), LPAD("中文", 1, "a");`)
	result.Check(testkit.Rows("字符字中文 中"))
	result = tk.MustQuery(`SELECT RPAD("中文", 5, "字符"), RPAD("中文", 1, "a");`)
	result.Check(testkit.Rows("中文字符字 中"))
	result = tk.MustQuery(`SELECT RPAD("中文", -5, "字符"), RPAD("中文", 10, "");`)
	result.Check(testkit.Rows("<nil> <nil>"))
	result = tk.MustQuery(`SELECT LPAD("中文", -5, "字符"), LPAD("中文", 10, "");`)
	result.Check(testkit.Rows("<nil> <nil>"))
}

func (s *testIntegrationSuite) TestMiscellaneousBuiltin(c *C) {
	goCtx := goctx.Background()
	defer s.cleanEnv(c)

	tk := testkit.NewTestKit(c, s.store)
	tk.MustExec("use test")
	// for uuid
	r := tk.MustQuery("select uuid(), uuid(), uuid(), uuid(), uuid(), uuid();")
	for _, it := range r.Rows() {
		for _, item := range it {
			uuid, ok := item.(string)
			c.Assert(ok, Equals, true)
			list := strings.Split(uuid, "-")
			c.Assert(len(list), Equals, 5)
			c.Assert(len(list[0]), Equals, 8)
			c.Assert(len(list[1]), Equals, 4)
			c.Assert(len(list[2]), Equals, 4)
			c.Assert(len(list[3]), Equals, 4)
			c.Assert(len(list[4]), Equals, 12)
		}
	}
	tk.MustQuery("select sleep(1);").Check(testkit.Rows("0"))
	tk.MustQuery("select sleep(0);").Check(testkit.Rows("0"))
	tk.MustQuery("select sleep('a');").Check(testkit.Rows("0"))
	tk.MustQuery("show warnings;").Check(testkit.Rows("Warning 1265 Data Truncated"))
	rs, err := tk.Exec("select sleep(-1);")
	c.Assert(err, IsNil)
	c.Assert(rs, NotNil)
	_, err = tidb.GetRows4Test(goCtx, tk.Se, rs)
	c.Assert(err, NotNil)
	c.Assert(rs.Close(), IsNil)

	tk.MustQuery("SELECT INET_ATON('10.0.5.9');").Check(testkit.Rows("167773449"))
	tk.MustQuery("SELECT INET_NTOA(167773449);").Check(testkit.Rows("10.0.5.9"))
	tk.MustQuery("SELECT HEX(INET6_ATON('fdfe::5a55:caff:fefa:9089'));").Check(testkit.Rows("FDFE0000000000005A55CAFFFEFA9089"))
	tk.MustQuery("SELECT HEX(INET6_ATON('10.0.5.9'));").Check(testkit.Rows("0A000509"))
	tk.MustQuery("SELECT INET6_NTOA(INET6_ATON('fdfe::5a55:caff:fefa:9089'));").Check(testkit.Rows("fdfe::5a55:caff:fefa:9089"))
	tk.MustQuery("SELECT INET6_NTOA(INET6_ATON('10.0.5.9'));").Check(testkit.Rows("10.0.5.9"))
	tk.MustQuery("SELECT INET6_NTOA(UNHEX('FDFE0000000000005A55CAFFFEFA9089'));").Check(testkit.Rows("fdfe::5a55:caff:fefa:9089"))
	tk.MustQuery("SELECT INET6_NTOA(UNHEX('0A000509'));").Check(testkit.Rows("10.0.5.9"))

	tk.MustQuery(`SELECT IS_IPV4('10.0.5.9'), IS_IPV4('10.0.5.256');`).Check(testkit.Rows("1 0"))
	tk.MustQuery(`SELECT IS_IPV4_COMPAT(INET6_ATON('::10.0.5.9'));`).Check(testkit.Rows("1"))
	tk.MustQuery(`SELECT IS_IPV4_COMPAT(INET6_ATON('::ffff:10.0.5.9'));`).Check(testkit.Rows("0"))
	tk.MustQuery(`SELECT
	  IS_IPV4_COMPAT(INET6_ATON('::192.168.0.1')),
	  IS_IPV4_COMPAT(INET6_ATON('::c0a8:0001')),
	  IS_IPV4_COMPAT(INET6_ATON('::c0a8:1'));`).Check(testkit.Rows("1 1 1"))
	tk.MustQuery(`SELECT IS_IPV4_MAPPED(INET6_ATON('::10.0.5.9'));`).Check(testkit.Rows("0"))
	tk.MustQuery(`SELECT IS_IPV4_MAPPED(INET6_ATON('::ffff:10.0.5.9'));`).Check(testkit.Rows("1"))
	tk.MustQuery(`SELECT
	  IS_IPV4_MAPPED(INET6_ATON('::ffff:192.168.0.1')),
	  IS_IPV4_MAPPED(INET6_ATON('::ffff:c0a8:0001')),
	  IS_IPV4_MAPPED(INET6_ATON('::ffff:c0a8:1'));`).Check(testkit.Rows("1 1 1"))
	tk.MustQuery(`SELECT IS_IPV6('10.0.5.9'), IS_IPV6('::1');`).Check(testkit.Rows("0 1"))

	tk.MustExec("drop table if exists t1;")
	tk.MustExec(`create table t1(
        a int,
        b int not null,
        c int not null default 0,
        d int default 0,
        unique key(b,c),
        unique key(b,d)
);`)
	tk.MustExec("insert into t1 (a,b) values(1,10),(1,20),(2,30),(2,40);")
	tk.MustQuery("select any_value(a), sum(b) from t1;").Check(testkit.Rows("1 100"))
	tk.MustQuery("select a,any_value(b),sum(c) from t1 group by a;").Check(testkit.Rows("1 10 0", "2 30 0"))

	// for locks
	result := tk.MustQuery(`SELECT GET_LOCK('test_lock1', 10);`)
	result.Check(testkit.Rows("1"))
	result = tk.MustQuery(`SELECT GET_LOCK('test_lock2', 10);`)
	result.Check(testkit.Rows("1"))

	result = tk.MustQuery(`SELECT RELEASE_LOCK('test_lock2');`)
	result.Check(testkit.Rows("1"))
	result = tk.MustQuery(`SELECT RELEASE_LOCK('test_lock1');`)
	result.Check(testkit.Rows("1"))
}

func (s *testIntegrationSuite) TestConvertToBit(c *C) {
	defer s.cleanEnv(c)
	tk := testkit.NewTestKit(c, s.store)
	tk.MustExec("use test")
	tk.MustExec("drop table if exists t, t1")
	tk.MustExec("create table t (a bit(64))")
	tk.MustExec("create table t1 (a varchar(2))")
	tk.MustExec(`insert t1 value ('10')`)
	tk.MustExec(`insert t select a from t1`)
	tk.MustQuery("select a+0 from t").Check(testkit.Rows("12592"))

	tk.MustExec("drop table if exists t, t1")
	tk.MustExec("create table t (a bit(64))")
	tk.MustExec("create table t1 (a binary(2))")
	tk.MustExec(`insert t1 value ('10')`)
	tk.MustExec(`insert t select a from t1`)
	tk.MustQuery("select a+0 from t").Check(testkit.Rows("12592"))

	tk.MustExec("drop table if exists t, t1")
	tk.MustExec("create table t (a bit(64))")
	tk.MustExec("create table t1 (a datetime)")
	tk.MustExec(`insert t1 value ('09-01-01')`)
	tk.MustExec(`insert t select a from t1`)
	tk.MustQuery("select a+0 from t").Check(testkit.Rows("20090101000000"))
}

func (s *testIntegrationSuite) TestMathBuiltin(c *C) {
	goCtx := goctx.Background()
	defer s.cleanEnv(c)
	tk := testkit.NewTestKit(c, s.store)
	tk.MustExec("use test")

	// for degrees
	result := tk.MustQuery("select degrees(0), degrees(1)")
	result.Check(testkit.Rows("0 57.29577951308232"))
	result = tk.MustQuery("select degrees(2), degrees(5)")
	result.Check(testkit.Rows("114.59155902616465 286.4788975654116"))

	// for sin
	result = tk.MustQuery("select sin(0), sin(1.5707963267949)")
	result.Check(testkit.Rows("0 1"))
	result = tk.MustQuery("select sin(1), sin(100)")
	result.Check(testkit.Rows("0.8414709848078965 -0.5063656411097588"))
	result = tk.MustQuery("select sin('abcd')")
	result.Check(testkit.Rows("0"))

	// for cos
	result = tk.MustQuery("select cos(0), cos(3.1415926535898)")
	result.Check(testkit.Rows("1 -1"))
	result = tk.MustQuery("select cos('abcd')")
	result.Check(testkit.Rows("1"))

	// for tan
	result = tk.MustQuery("select tan(0.00), tan(PI()/4)")
	result.Check(testkit.Rows("0 1"))
	result = tk.MustQuery("select tan('abcd')")
	result.Check(testkit.Rows("0"))

	// for log2
	result = tk.MustQuery("select log2(0.0)")
	result.Check(testkit.Rows("<nil>"))
	result = tk.MustQuery("select log2(4)")
	result.Check(testkit.Rows("2"))
	result = tk.MustQuery("select log2('8.0abcd')")
	result.Check(testkit.Rows("3"))
	result = tk.MustQuery("select log2(-1)")
	result.Check(testkit.Rows("<nil>"))
	result = tk.MustQuery("select log2(NULL)")
	result.Check(testkit.Rows("<nil>"))

	// for log10
	result = tk.MustQuery("select log10(0.0)")
	result.Check(testkit.Rows("<nil>"))
	result = tk.MustQuery("select log10(100)")
	result.Check(testkit.Rows("2"))
	result = tk.MustQuery("select log10('1000.0abcd')")
	result.Check(testkit.Rows("3"))
	result = tk.MustQuery("select log10(-1)")
	result.Check(testkit.Rows("<nil>"))
	result = tk.MustQuery("select log10(NULL)")
	result.Check(testkit.Rows("<nil>"))

	//for log
	result = tk.MustQuery("select log(0.0)")
	result.Check(testkit.Rows("<nil>"))
	result = tk.MustQuery("select log(100)")
	result.Check(testkit.Rows("4.605170185988092"))
	result = tk.MustQuery("select log('100.0abcd')")
	result.Check(testkit.Rows("4.605170185988092"))
	result = tk.MustQuery("select log(-1)")
	result.Check(testkit.Rows("<nil>"))
	result = tk.MustQuery("select log(NULL)")
	result.Check(testkit.Rows("<nil>"))
	result = tk.MustQuery("select log(NULL, NULL)")
	result.Check(testkit.Rows("<nil>"))
	result = tk.MustQuery("select log(1, 100)")
	result.Check(testkit.Rows("<nil>"))
	result = tk.MustQuery("select log(0.5, 0.25)")
	result.Check(testkit.Rows("2"))
	result = tk.MustQuery("select log(-1, 0.25)")
	result.Check(testkit.Rows("<nil>"))

	// for atan
	result = tk.MustQuery("select atan(0), atan(-1), atan(1), atan(1,2)")
	result.Check(testkit.Rows("0 -0.7853981633974483 0.7853981633974483 0.4636476090008061"))
	result = tk.MustQuery("select atan('tidb')")
	result.Check(testkit.Rows("0"))

	// for asin
	result = tk.MustQuery("select asin(0), asin(-2), asin(2), asin(1)")
	result.Check(testkit.Rows("0 <nil> <nil> 1.5707963267948966"))
	result = tk.MustQuery("select asin('tidb')")
	result.Check(testkit.Rows("0"))

	// for acos
	result = tk.MustQuery("select acos(0), acos(-2), acos(2), acos(1)")
	result.Check(testkit.Rows("1.5707963267948966 <nil> <nil> 0"))
	result = tk.MustQuery("select acos('tidb')")
	result.Check(testkit.Rows("1.5707963267948966"))

	// for pi
	result = tk.MustQuery("select pi()")
	result.Check(testkit.Rows("3.141592653589793"))

	// for floor
	result = tk.MustQuery("select floor(0), floor(null), floor(1.23), floor(-1.23), floor(1)")
	result.Check(testkit.Rows("0 <nil> 1 -2 1"))
	result = tk.MustQuery("select floor('tidb'), floor('1tidb'), floor('tidb1')")
	result.Check(testkit.Rows("0 1 0"))
	result = tk.MustQuery("SELECT floor(t.c_datetime) FROM (select CAST('2017-07-19 00:00:00' AS DATETIME) AS c_datetime) AS t")
	result.Check(testkit.Rows("20170719000000"))
	result = tk.MustQuery("SELECT floor(t.c_time) FROM (select CAST('12:34:56' AS TIME) AS c_time) AS t")
	result.Check(testkit.Rows("123456"))
	result = tk.MustQuery("SELECT floor(t.c_time) FROM (select CAST('00:34:00' AS TIME) AS c_time) AS t")
	result.Check(testkit.Rows("3400"))
	result = tk.MustQuery("SELECT floor(t.c_time) FROM (select CAST('00:00:00' AS TIME) AS c_time) AS t")
	result.Check(testkit.Rows("0"))
	result = tk.MustQuery("SELECT floor(t.c_decimal) FROM (SELECT CAST('-10.01' AS DECIMAL(10,2)) AS c_decimal) AS t")
	result.Check(testkit.Rows("-11"))
	result = tk.MustQuery("SELECT floor(t.c_decimal) FROM (SELECT CAST('-10.01' AS DECIMAL(10,1)) AS c_decimal) AS t")
	result.Check(testkit.Rows("-10"))

	// for ceil/ceiling
	result = tk.MustQuery("select ceil(0), ceil(null), ceil(1.23), ceil(-1.23), ceil(1)")
	result.Check(testkit.Rows("0 <nil> 2 -1 1"))
	result = tk.MustQuery("select ceiling(0), ceiling(null), ceiling(1.23), ceiling(-1.23), ceiling(1)")
	result.Check(testkit.Rows("0 <nil> 2 -1 1"))
	result = tk.MustQuery("select ceil('tidb'), ceil('1tidb'), ceil('tidb1'), ceiling('tidb'), ceiling('1tidb'), ceiling('tidb1')")
	result.Check(testkit.Rows("0 1 0 0 1 0"))
	result = tk.MustQuery("select ceil(t.c_datetime), ceiling(t.c_datetime) from (select cast('2017-07-20 00:00:00' as datetime) as c_datetime) as t")
	result.Check(testkit.Rows("20170720000000 20170720000000"))
	result = tk.MustQuery("select ceil(t.c_time), ceiling(t.c_time) from (select cast('12:34:56' as time) as c_time) as t")
	result.Check(testkit.Rows("123456 123456"))
	result = tk.MustQuery("select ceil(t.c_time), ceiling(t.c_time) from (select cast('00:34:00' as time) as c_time) as t")
	result.Check(testkit.Rows("3400 3400"))
	result = tk.MustQuery("select ceil(t.c_time), ceiling(t.c_time) from (select cast('00:00:00' as time) as c_time) as t")
	result.Check(testkit.Rows("0 0"))
	result = tk.MustQuery("select ceil(t.c_decimal), ceiling(t.c_decimal) from (select cast('-10.01' as decimal(10,2)) as c_decimal) as t")
	result.Check(testkit.Rows("-10 -10"))
	result = tk.MustQuery("select ceil(t.c_decimal), ceiling(t.c_decimal) from (select cast('-10.01' as decimal(10,1)) as c_decimal) as t")
	result.Check(testkit.Rows("-10 -10"))
	result = tk.MustQuery("select floor(18446744073709551615), ceil(18446744073709551615)")
	result.Check(testkit.Rows("18446744073709551615 18446744073709551615"))
	result = tk.MustQuery("select floor(18446744073709551615.1233), ceil(18446744073709551615.1233)")
	result.Check(testkit.Rows("18446744073709551615 18446744073709551616"))
	result = tk.MustQuery("select floor(-18446744073709551617), ceil(-18446744073709551617), floor(-18446744073709551617.11), ceil(-18446744073709551617.11)")
	result.Check(testkit.Rows("-18446744073709551617 -18446744073709551617 -18446744073709551618 -18446744073709551617"))

	// for cot
	result = tk.MustQuery("select cot(1), cot(-1), cot(NULL)")
	result.Check(testkit.Rows("0.6420926159343308 -0.6420926159343308 <nil>"))
	result = tk.MustQuery("select cot('1tidb')")
	result.Check(testkit.Rows("0.6420926159343308"))
	rs, err := tk.Exec("select cot(0)")
	c.Assert(err, IsNil)
	_, err = tidb.GetRows4Test(goCtx, tk.Se, rs)
	c.Assert(err, NotNil)
	terr := errors.Trace(err).(*errors.Err).Cause().(*terror.Error)
	c.Assert(terr.Code(), Equals, terror.ErrCode(mysql.ErrDataOutOfRange))
	c.Assert(rs.Close(), IsNil)

	//for exp
	result = tk.MustQuery("select exp(0), exp(1), exp(-1), exp(1.2), exp(NULL)")
	result.Check(testkit.Rows("1 2.718281828459045 0.36787944117144233 3.3201169227365472 <nil>"))
	result = tk.MustQuery("select exp('tidb'), exp('1tidb')")
	result.Check(testkit.Rows("1 2.718281828459045"))
	rs, err = tk.Exec("select exp(1000000)")
	c.Assert(err, IsNil)
	_, err = tidb.GetRows4Test(goCtx, tk.Se, rs)
	c.Assert(err, NotNil)
	terr = errors.Trace(err).(*errors.Err).Cause().(*terror.Error)
	c.Assert(terr.Code(), Equals, terror.ErrCode(mysql.ErrDataOutOfRange))
	c.Assert(rs.Close(), IsNil)

	// for conv
	result = tk.MustQuery("SELECT CONV('a', 16, 2);")
	result.Check(testkit.Rows("1010"))
	result = tk.MustQuery("SELECT CONV('6E', 18, 8);")
	result.Check(testkit.Rows("172"))
	result = tk.MustQuery("SELECT CONV(-17, 10, -18);")
	result.Check(testkit.Rows("-H"))
	result = tk.MustQuery("SELECT CONV(10+'10'+'10'+X'0a', 10, 10);")
	result.Check(testkit.Rows("40"))
	result = tk.MustQuery("SELECT CONV('a', 1, 10);")
	result.Check(testkit.Rows("<nil>"))
	result = tk.MustQuery("SELECT CONV('a', 37, 10);")
	result.Check(testkit.Rows("<nil>"))

	// for abs
	result = tk.MustQuery("SELECT ABS(-1);")
	result.Check(testkit.Rows("1"))
	result = tk.MustQuery("SELECT ABS('abc');")
	result.Check(testkit.Rows("0"))
	result = tk.MustQuery("SELECT ABS(18446744073709551615);")
	result.Check(testkit.Rows("18446744073709551615"))
	result = tk.MustQuery("SELECT ABS(123.4);")
	result.Check(testkit.Rows("123.4"))
	result = tk.MustQuery("SELECT ABS(-123.4);")
	result.Check(testkit.Rows("123.4"))
	result = tk.MustQuery("SELECT ABS(1234E-1);")
	result.Check(testkit.Rows("123.4"))
	result = tk.MustQuery("SELECT ABS(-9223372036854775807);")
	result.Check(testkit.Rows("9223372036854775807"))
	result = tk.MustQuery("SELECT ABS(NULL);")
	result.Check(testkit.Rows("<nil>"))
	rs, err = tk.Exec("SELECT ABS(-9223372036854775808);")
	c.Assert(err, IsNil)
	_, err = tidb.GetRows4Test(goCtx, tk.Se, rs)
	c.Assert(err, NotNil)
	terr = errors.Trace(err).(*errors.Err).Cause().(*terror.Error)
	c.Assert(terr.Code(), Equals, terror.ErrCode(mysql.ErrDataOutOfRange))
	c.Assert(rs.Close(), IsNil)

	// for round
	result = tk.MustQuery("SELECT ROUND(2.5), ROUND(-2.5), ROUND(25E-1);")
	result.Check(testkit.Rows("3 -3 3")) // TODO: Should be 3 -3 2
	result = tk.MustQuery("SELECT ROUND(2.5, NULL), ROUND(NULL, 4), ROUND(NULL, NULL), ROUND(NULL);")
	result.Check(testkit.Rows("<nil> <nil> <nil> <nil>"))
	result = tk.MustQuery("SELECT ROUND('123.4'), ROUND('123e-2');")
	result.Check(testkit.Rows("123 1"))
	result = tk.MustQuery("SELECT ROUND(-9223372036854775808);")
	result.Check(testkit.Rows("-9223372036854775808"))
	result = tk.MustQuery("SELECT ROUND(123.456, 0), ROUND(123.456, 1), ROUND(123.456, 2), ROUND(123.456, 3), ROUND(123.456, 4), ROUND(123.456, -1), ROUND(123.456, -2), ROUND(123.456, -3), ROUND(123.456, -4);")
	result.Check(testkit.Rows("123 123.5 123.46 123.456 123.4560 120 100 0 0"))
	result = tk.MustQuery("SELECT ROUND(123456E-3, 0), ROUND(123456E-3, 1), ROUND(123456E-3, 2), ROUND(123456E-3, 3), ROUND(123456E-3, 4), ROUND(123456E-3, -1), ROUND(123456E-3, -2), ROUND(123456E-3, -3), ROUND(123456E-3, -4);")
	result.Check(testkit.Rows("123 123.5 123.46 123.456 123.456 120 100 0 0")) // TODO: Column 5 should be 123.4560

	// for truncate
	result = tk.MustQuery("SELECT truncate(123, -2), truncate(123, 2), truncate(123, 1), truncate(123, -1);")
	result.Check(testkit.Rows("100 123 123 120"))
	result = tk.MustQuery("SELECT truncate(123.456, -2), truncate(123.456, 2), truncate(123.456, 1), truncate(123.456, 3), truncate(1.23, 100), truncate(123456E-3, 2);")
	result.Check(testkit.Rows("100 123.45 123.4 123.456 1.230000000000000000000000000000 123.45"))

	tk.MustExec(`drop table if exists t;`)
	tk.MustExec(`create table t(a date, b datetime, c timestamp, d varchar(20));`)
	tk.MustExec(`insert into t select "1234-12-29", "1234-12-29 16:24:13.9912", "2014-12-29 16:19:28", "12.34567";`)

	// NOTE: the actually result is: 12341220 12341229.0 12341200 12341229.00,
	// but Datum.ToString() don't format decimal length for float numbers.
	result = tk.MustQuery(`select truncate(a, -1), truncate(a, 1), truncate(a, -2), truncate(a, 2) from t;`)
	result.Check(testkit.Rows("12341220 12341229 12341200 12341229"))

	// NOTE: the actually result is: 12341229162410 12341229162414.0 12341229162400 12341229162414.00,
	// but Datum.ToString() don't format decimal length for float numbers.
	result = tk.MustQuery(`select truncate(b, -1), truncate(b, 1), truncate(b, -2), truncate(b, 2) from t;`)
	result.Check(testkit.Rows("12341229162410 12341229162414 12341229162400 12341229162414"))

	// NOTE: the actually result is: 20141229161920 20141229161928.0 20141229161900 20141229161928.00,
	// but Datum.ToString() don't format decimal length for float numbers.
	result = tk.MustQuery(`select truncate(c, -1), truncate(c, 1), truncate(c, -2), truncate(c, 2) from t;`)
	result.Check(testkit.Rows("20141229161920 20141229161928 20141229161900 20141229161928"))

	result = tk.MustQuery(`select truncate(d, -1), truncate(d, 1), truncate(d, -2), truncate(d, 2) from t;`)
	result.Check(testkit.Rows("10 12.3 0 12.34"))

	// for pow
	result = tk.MustQuery("SELECT POW('12', 2), POW(1.2e1, '2.0'), POW(12, 2.0);")
	result.Check(testkit.Rows("144 144 144"))
	result = tk.MustQuery("SELECT POW(null, 2), POW(2, null), POW(null, null);")
	result.Check(testkit.Rows("<nil> <nil> <nil>"))
	result = tk.MustQuery("SELECT POW(0, 0);")
	result.Check(testkit.Rows("1"))
	result = tk.MustQuery("SELECT POW(0, 0.1), POW(0, 0.5), POW(0, 1);")
	result.Check(testkit.Rows("0 0 0"))
	rs, err = tk.Exec("SELECT POW(0, -1);")
	c.Assert(err, IsNil)
	_, err = tidb.GetRows4Test(goCtx, tk.Se, rs)
	c.Assert(err, NotNil)
	terr = errors.Trace(err).(*errors.Err).Cause().(*terror.Error)
	c.Assert(terr.Code(), Equals, terror.ErrCode(mysql.ErrDataOutOfRange))
	c.Assert(rs.Close(), IsNil)

	// for sign
	result = tk.MustQuery("SELECT SIGN('12'), SIGN(1.2e1), SIGN(12), SIGN(0.0000012);")
	result.Check(testkit.Rows("1 1 1 1"))
	result = tk.MustQuery("SELECT SIGN('-12'), SIGN(-1.2e1), SIGN(-12), SIGN(-0.0000012);")
	result.Check(testkit.Rows("-1 -1 -1 -1"))
	result = tk.MustQuery("SELECT SIGN('0'), SIGN('-0'), SIGN(0);")
	result.Check(testkit.Rows("0 0 0"))
	result = tk.MustQuery("SELECT SIGN(NULL);")
	result.Check(testkit.Rows("<nil>"))
	result = tk.MustQuery("SELECT SIGN(-9223372036854775808), SIGN(9223372036854775808);")
	result.Check(testkit.Rows("-1 1"))

	// for sqrt
	result = tk.MustQuery("SELECT SQRT(-10), SQRT(144), SQRT(4.84), SQRT(0.04), SQRT(0);")
	result.Check(testkit.Rows("<nil> 12 2.2 0.2 0"))

	// for crc32
	result = tk.MustQuery("SELECT crc32(0), crc32(-0), crc32('0'), crc32('abc'), crc32('ABC'), crc32(NULL), crc32(''), crc32('hello world!')")
	result.Check(testkit.Rows("4108050209 4108050209 4108050209 891568578 2743272264 <nil> 0 62177901"))

	// for radians
	result = tk.MustQuery("SELECT radians(1.0), radians(pi()), radians(pi()/2), radians(180), radians(1.009);")
	result.Check(testkit.Rows("0.017453292519943295 0.05483113556160754 0.02741556778080377 3.141592653589793 0.01761037215262278"))
}

func (s *testIntegrationSuite) TestStringBuiltin(c *C) {
	defer s.cleanEnv(c)
	tk := testkit.NewTestKit(c, s.store)
	tk.MustExec("use test")
	goCtx := goctx.Background()

	// for length
	tk.MustExec("drop table if exists t")
	tk.MustExec("create table t(a int, b double, c datetime, d time, e char(20), f bit(10))")
	tk.MustExec(`insert into t values(1, 1.1, "2017-01-01 12:01:01", "12:01:01", "abcdef", 0b10101)`)
	result := tk.MustQuery("select length(a), length(b), length(c), length(d), length(e), length(f), length(null) from t")
	result.Check(testkit.Rows("1 3 19 8 6 2 <nil>"))
	tk.MustExec("drop table if exists t")
	tk.MustExec("create table t(a char(20))")
	tk.MustExec(`insert into t values("tidb  "), (concat("a  ", "b  "))`)
	result = tk.MustQuery("select a, length(a) from t")
	result.Check(testkit.Rows("tidb 4", "a  b 4"))

	// for concat
	tk.MustExec("drop table if exists t")
	tk.MustExec("create table t(a int, b double, c datetime, d time, e char(20))")
	tk.MustExec(`insert into t values(1, 1.1, "2017-01-01 12:01:01", "12:01:01", "abcdef")`)
	result = tk.MustQuery("select concat(a, b, c, d, e) from t")
	result.Check(testkit.Rows("11.12017-01-01 12:01:0112:01:01abcdef"))
	result = tk.MustQuery("select concat(null)")
	result.Check(testkit.Rows("<nil>"))
	result = tk.MustQuery("select concat(null, a, b) from t")
	result.Check(testkit.Rows("<nil>"))

	// for concat_ws
	tk.MustExec("drop table if exists t")
	tk.MustExec("create table t(a int, b double, c datetime, d time, e char(20))")
	tk.MustExec(`insert into t values(1, 1.1, "2017-01-01 12:01:01", "12:01:01", "abcdef")`)
	result = tk.MustQuery("select concat_ws('|', a, b, c, d, e) from t")
	result.Check(testkit.Rows("1|1.1|2017-01-01 12:01:01|12:01:01|abcdef"))
	result = tk.MustQuery("select concat_ws(null, null)")
	result.Check(testkit.Rows("<nil>"))
	result = tk.MustQuery("select concat_ws(null, a, b) from t")
	result.Check(testkit.Rows("<nil>"))
	result = tk.MustQuery("select concat_ws(',', 'a', 'b')")
	result.Check(testkit.Rows("a,b"))
	result = tk.MustQuery("select concat_ws(',','First name',NULL,'Last Name')")
	result.Check(testkit.Rows("First name,Last Name"))

	tk.MustExec("drop table if exists t")
	tk.MustExec("create table t(a binary(3))")
	tk.MustExec("insert into t values('a')")
	result = tk.MustQuery(`select concat_ws(',', a, 'test') = 'a\0\0,test' from t`)
	result.Check(testkit.Rows("1"))

	// for ascii
	tk.MustExec("drop table if exists t")
	tk.MustExec("create table t(a char(10), b int, c double, d datetime, e time, f bit(4))")
	tk.MustExec(`insert into t values('2', 2, 2.3, "2017-01-01 12:01:01", "12:01:01", 0b1010)`)
	result = tk.MustQuery("select ascii(a), ascii(b), ascii(c), ascii(d), ascii(e), ascii(f) from t")
	result.Check(testkit.Rows("50 50 50 50 49 10"))
	result = tk.MustQuery("select ascii('123'), ascii(123), ascii(''), ascii('你好'), ascii(NULL)")
	result.Check(testkit.Rows("49 49 0 228 <nil>"))

	// for lower
	tk.MustExec("drop table if exists t")
	tk.MustExec("create table t(a int, b double, c datetime, d time, e char(20), f binary(3), g binary(3))")
	tk.MustExec(`insert into t values(1, 1.1, "2017-01-01 12:01:01", "12:01:01", "abcdef", 'aa', 'BB')`)
	result = tk.MustQuery("select lower(a), lower(b), lower(c), lower(d), lower(e), lower(f), lower(g), lower(null) from t")
	result.Check(testkit.Rows("1 1.1 2017-01-01 12:01:01 12:01:01 abcdef aa\x00 BB\x00 <nil>"))

	// for upper
	result = tk.MustQuery("select upper(a), upper(b), upper(c), upper(d), upper(e), upper(f), upper(g), upper(null) from t")
	result.Check(testkit.Rows("1 1.1 2017-01-01 12:01:01 12:01:01 ABCDEF aa\x00 BB\x00 <nil>"))

	// for strcmp
	tk.MustExec("drop table if exists t")
	tk.MustExec("create table t(a char(10), b int, c double, d datetime, e time)")
	tk.MustExec(`insert into t values("123", 123, 12.34, "2017-01-01 12:01:01", "12:01:01")`)
	result = tk.MustQuery(`select strcmp(a, "123"), strcmp(b, "123"), strcmp(c, "12.34"), strcmp(d, "2017-01-01 12:01:01"), strcmp(e, "12:01:01") from t`)
	result.Check(testkit.Rows("0 0 0 0 0"))
	result = tk.MustQuery(`select strcmp("1", "123"), strcmp("123", "1"), strcmp("123", "45"), strcmp("123", null), strcmp(null, "123")`)
	result.Check(testkit.Rows("-1 1 -1 <nil> <nil>"))
	result = tk.MustQuery(`select strcmp("", "123"), strcmp("123", ""), strcmp("", ""), strcmp("", null), strcmp(null, "")`)
	result.Check(testkit.Rows("-1 1 0 <nil> <nil>"))

	// for left
	tk.MustExec("drop table if exists t")
	tk.MustExec("create table t(a char(10), b int, c double, d datetime, e time)")
	tk.MustExec(`insert into t values('abcde', 1234, 12.34, "2017-01-01 12:01:01", "12:01:01")`)
	result = tk.MustQuery("select left(a, 2), left(b, 2), left(c, 2), left(d, 2), left(e, 2) from t")
	result.Check(testkit.Rows("ab 12 12 20 12"))
	result = tk.MustQuery(`select left("abc", 0), left("abc", -1), left(NULL, 1), left("abc", NULL)`)
	result.Check(testkit.Rows("  <nil> <nil>"))
	result = tk.MustQuery(`select left("abc", "a"), left("abc", 1.9), left("abc", 1.2)`)
	result.Check(testkit.Rows(" ab a"))
	result = tk.MustQuery(`select left("中文abc", 2), left("中文abc", 3), left("中文abc", 4)`)
	result.Check(testkit.Rows("中文 中文a 中文ab"))
	// for right, reuse the table created for left
	result = tk.MustQuery("select right(a, 3), right(b, 3), right(c, 3), right(d, 3), right(e, 3) from t")
	result.Check(testkit.Rows("cde 234 .34 :01 :01"))
	result = tk.MustQuery(`select right("abcde", 0), right("abcde", -1), right("abcde", 100), right(NULL, 1), right("abcde", NULL)`)
	result.Check(testkit.Rows("  abcde <nil> <nil>"))
	result = tk.MustQuery(`select right("abcde", "a"), right("abcde", 1.9), right("abcde", 1.2)`)
	result.Check(testkit.Rows(" de e"))
	result = tk.MustQuery(`select right("中文abc", 2), right("中文abc", 4), right("中文abc", 5)`)
	result.Check(testkit.Rows("bc 文abc 中文abc"))
	tk.MustExec("drop table if exists t")
	tk.MustExec("create table t(a binary(10))")
	tk.MustExec(`insert into t select "中文abc"`)
	result = tk.MustQuery(`select left(a, 3), left(a, 6), left(a, 7) from t`)
	result.Check(testkit.Rows("中 中文 中文a"))
	result = tk.MustQuery(`select right(a, 2), right(a, 7) from t`)
	result.Check(testkit.Rows("c\x00 文abc\x00"))

	// for ord
	tk.MustExec("drop table if exists t")
	tk.MustExec("create table t(a char(10), b int, c double, d datetime, e time, f bit(4), g binary(20), h blob(10), i text(30))")
	tk.MustExec(`insert into t values('2', 2, 2.3, "2017-01-01 12:01:01", "12:01:01", 0b1010, "512", "48", "tidb")`)
	result = tk.MustQuery("select ord(a), ord(b), ord(c), ord(d), ord(e), ord(f), ord(g), ord(h), ord(i) from t")
	result.Check(testkit.Rows("50 50 50 50 49 10 53 52 116"))
	result = tk.MustQuery("select ord('123'), ord(123), ord(''), ord('你好'), ord(NULL), ord('👍')")
	result.Check(testkit.Rows("49 49 0 14990752 <nil> 4036989325"))

	// for space
	result = tk.MustQuery(`select space(0), space(2), space(-1), space(1.1), space(1.9)`)
	result.Check(testutil.RowsWithSep(",", ",  ,, ,  "))
	result = tk.MustQuery(`select space("abc"), space("2"), space("1.1"), space(''), space(null)`)
	result.Check(testutil.RowsWithSep(",", ",  , ,,<nil>"))

	// for replace
	tk.MustExec("drop table if exists t")
	tk.MustExec("create table t(a char(20), b int, c double, d datetime, e time)")
	tk.MustExec(`insert into t values('www.mysql.com', 1234, 12.34, "2017-01-01 12:01:01", "12:01:01")`)
	result = tk.MustQuery(`select replace(a, 'mysql', 'pingcap'), replace(b, 2, 55), replace(c, 34, 0), replace(d, '-', '/'), replace(e, '01', '22') from t`)
	result.Check(testutil.RowsWithSep(",", "www.pingcap.com,15534,12.0,2017/01/01 12:01:01,12:22:22"))
	result = tk.MustQuery(`select replace('aaa', 'a', ''), replace(null, 'a', 'b'), replace('a', null, 'b'), replace('a', 'b', null)`)
	result.Check(testkit.Rows(" <nil> <nil> <nil>"))

	// for tobase64
	tk.MustExec("drop table if exists t")
	tk.MustExec("create table t(a int, b double, c datetime, d time, e char(20), f bit(10), g binary(20), h blob(10))")
	tk.MustExec(`insert into t values(1, 1.1, "2017-01-01 12:01:01", "12:01:01", "abcdef", 0b10101, "512", "abc")`)
	result = tk.MustQuery("select to_base64(a), to_base64(b), to_base64(c), to_base64(d), to_base64(e), to_base64(f), to_base64(g), to_base64(h), to_base64(null) from t")
	result.Check(testkit.Rows("MQ== MS4x MjAxNy0wMS0wMSAxMjowMTowMQ== MTI6MDE6MDE= YWJjZGVm ABU= NTEyAAAAAAAAAAAAAAAAAAAAAAA= YWJj <nil>"))

	// for from_base64
	result = tk.MustQuery(`select from_base64("abcd"), from_base64("asc")`)
	result.Check(testkit.Rows("i\xb7\x1d <nil>"))
	result = tk.MustQuery(`select from_base64("MQ=="), from_base64(1234)`)
	result.Check(testkit.Rows("1 \xd7m\xf8"))

	// for substr
	tk.MustExec("drop table if exists t")
	tk.MustExec("create table t(a char(10), b int, c double, d datetime, e time)")
	tk.MustExec(`insert into t values('Sakila', 12345, 123.45, "2017-01-01 12:01:01", "12:01:01")`)
	result = tk.MustQuery(`select substr(a, 3), substr(b, 2, 3), substr(c, -3), substr(d, -8), substr(e, -3, 100) from t`)
	result.Check(testkit.Rows("kila 234 .45 12:01:01 :01"))
	result = tk.MustQuery(`select substr('Sakila', 100), substr('Sakila', -100), substr('Sakila', -5, 3), substr('Sakila', 2, -1)`)
	result.Check(testutil.RowsWithSep(",", ",,aki,"))
	result = tk.MustQuery(`select substr('foobarbar' from 4), substr('Sakila' from -4 for 2)`)
	result.Check(testkit.Rows("barbar ki"))
	result = tk.MustQuery(`select substr(null, 2, 3), substr('foo', null, 3), substr('foo', 2, null)`)
	result.Check(testkit.Rows("<nil> <nil> <nil>"))
	result = tk.MustQuery(`select substr('中文abc', 2), substr('中文abc', 3), substr("中文abc", 1, 2)`)
	result.Check(testkit.Rows("文abc abc 中文"))
	tk.MustExec("drop table if exists t")
	tk.MustExec("create table t(a binary(10))")
	tk.MustExec(`insert into t select "中文abc"`)
	result = tk.MustQuery(`select substr(a, 4), substr(a, 1, 3), substr(a, 1, 6) from t`)
	result.Check(testkit.Rows("文abc\x00 中 中文"))
	result = tk.MustQuery(`select substr("string", -1), substr("string", -2), substr("中文", -1), substr("中文", -2) from t`)
	result.Check(testkit.Rows("g ng 文 中文"))

	// for bit_length
	tk.MustExec("drop table if exists t")
	tk.MustExec("create table t(a int, b double, c datetime, d time, e char(20), f bit(10), g binary(20), h varbinary(20))")
	tk.MustExec(`insert into t values(1, 1.1, "2017-01-01 12:01:01", "12:01:01", "abcdef", 0b10101, "g", "h")`)
	result = tk.MustQuery("select bit_length(a), bit_length(b), bit_length(c), bit_length(d), bit_length(e), bit_length(f), bit_length(g), bit_length(h), bit_length(null) from t")
	result.Check(testkit.Rows("8 24 152 64 48 16 160 8 <nil>"))

	// for substring_index
	tk.MustExec("drop table if exists t")
	tk.MustExec("create table t(a char(20), b int, c double, d datetime, e time)")
	tk.MustExec(`insert into t values('www.pingcap.com', 12345, 123.45, "2017-01-01 12:01:01", "12:01:01")`)
	result = tk.MustQuery(`select substring_index(a, '.', 2), substring_index(b, '.', 2), substring_index(c, '.', -1), substring_index(d, '-', 1), substring_index(e, ':', -2) from t`)
	result.Check(testkit.Rows("www.pingcap 12345 45 2017 01:01"))
	result = tk.MustQuery(`select substring_index('www.pingcap.com', '.', 0), substring_index('www.pingcap.com', '.', 100), substring_index('www.pingcap.com', '.', -100)`)
	result.Check(testkit.Rows(" www.pingcap.com www.pingcap.com"))
	result = tk.MustQuery(`select substring_index('www.pingcap.com', 'd', 1), substring_index('www.pingcap.com', '', 1), substring_index('', '.', 1)`)
	result.Check(testutil.RowsWithSep(",", "www.pingcap.com,,"))
	result = tk.MustQuery(`select substring_index(null, '.', 1), substring_index('www.pingcap.com', null, 1), substring_index('www.pingcap.com', '.', null)`)
	result.Check(testkit.Rows("<nil> <nil> <nil>"))

	// for hex
	tk.MustExec("drop table if exists t")
	tk.MustExec("create table t(a char(20), b int, c double, d datetime, e time, f decimal(5, 2), g bit(4))")
	tk.MustExec(`insert into t values('www.pingcap.com', 12345, 123.45, "2017-01-01 12:01:01", "12:01:01", 123.45, 0b1100)`)
	result = tk.MustQuery(`select hex(a), hex(b), hex(c), hex(d), hex(e), hex(f), hex(g) from t`)
	result.Check(testkit.Rows("7777772E70696E676361702E636F6D 3039 7B 323031372D30312D30312031323A30313A3031 31323A30313A3031 7B C"))
	result = tk.MustQuery(`select hex('abc'), hex('你好'), hex(12), hex(12.3), hex(12.8)`)
	result.Check(testkit.Rows("616263 E4BDA0E5A5BD C C D"))
	result = tk.MustQuery(`select hex(-1), hex(-12.3), hex(-12.8), hex(0x12), hex(null)`)
	result.Check(testkit.Rows("FFFFFFFFFFFFFFFF FFFFFFFFFFFFFFF4 FFFFFFFFFFFFFFF3 12 <nil>"))

	// for unhex
	result = tk.MustQuery(`select unhex('4D7953514C'), unhex('313233'), unhex(313233), unhex('')`)
	result.Check(testkit.Rows("MySQL 123 123 "))
	result = tk.MustQuery(`select unhex('string'), unhex('你好'), unhex(123.4), unhex(null)`)
	result.Check(testkit.Rows("<nil> <nil> <nil> <nil>"))

	// for ltrim and rtrim
	result = tk.MustQuery(`select ltrim('   bar   '), ltrim('bar'), ltrim(''), ltrim(null)`)
	result.Check(testutil.RowsWithSep(",", "bar   ,bar,,<nil>"))
	result = tk.MustQuery(`select rtrim('   bar   '), rtrim('bar'), rtrim(''), rtrim(null)`)
	result.Check(testutil.RowsWithSep(",", "   bar,bar,,<nil>"))

	// for reverse
	tk.MustExec(`DROP TABLE IF EXISTS t;`)
	tk.MustExec(`CREATE TABLE t(a BINARY(6));`)
	tk.MustExec(`INSERT INTO t VALUES("中文");`)
	result = tk.MustQuery(`SELECT a, REVERSE(a), REVERSE("中文"), REVERSE("123 ") FROM t;`)
	result.Check(testkit.Rows("中文 \x87\x96歸\xe4 文中  321"))
	result = tk.MustQuery(`SELECT REVERSE(123), REVERSE(12.09) FROM t;`)
	result.Check(testkit.Rows("321 90.21"))

	// for trim
	result = tk.MustQuery(`select trim('   bar   '), trim(leading 'x' from 'xxxbarxxx'), trim(trailing 'xyz' from 'barxxyz'), trim(both 'x' from 'xxxbarxxx')`)
	result.Check(testkit.Rows("bar barxxx barx bar"))
	result = tk.MustQuery(`select trim(leading from '   bar'), trim('x' from 'xxxbarxxx'), trim('x' from 'bar'), trim('' from '   bar   ')`)
	result.Check(testutil.RowsWithSep(",", "bar,bar,bar,   bar   "))
	result = tk.MustQuery(`select trim(''), trim('x' from '')`)
	result.Check(testutil.RowsWithSep(",", ","))
	result = tk.MustQuery(`select trim(null from 'bar'), trim('x' from null), trim(null), trim(leading null from 'bar')`)
	// FIXME: the result for trim(leading null from 'bar') should be <nil>, current is 'bar'
	result.Check(testkit.Rows("<nil> <nil> <nil> bar"))

	// for locate
	tk.MustExec("drop table if exists t")
	tk.MustExec("create table t(a char(20), b int, c double, d datetime, e time, f binary(5))")
	tk.MustExec(`insert into t values('www.pingcap.com', 12345, 123.45, "2017-01-01 12:01:01", "12:01:01", "HelLo")`)
	result = tk.MustQuery(`select locate(".ping", a), locate(".ping", a, 5) from t`)
	result.Check(testkit.Rows("4 0"))
	result = tk.MustQuery(`select locate("234", b), locate("235", b, 10) from t`)
	result.Check(testkit.Rows("2 0"))
	result = tk.MustQuery(`select locate(".45", c), locate(".35", b) from t`)
	result.Check(testkit.Rows("4 0"))
	result = tk.MustQuery(`select locate("El", f), locate("ll", f), locate("lL", f), locate("Lo", f), locate("lo", f) from t`)
	result.Check(testkit.Rows("0 0 3 4 0"))
	result = tk.MustQuery(`select locate("01 12", d) from t`)
	result.Check(testkit.Rows("9"))
	result = tk.MustQuery(`select locate("文", "中文字符串", 2)`)
	result.Check(testkit.Rows("2"))
	result = tk.MustQuery(`select locate("文", "中文字符串", 3)`)
	result.Check(testkit.Rows("0"))
	result = tk.MustQuery(`select locate("文", "中文字符串")`)
	result.Check(testkit.Rows("2"))

	// for bin
	result = tk.MustQuery(`select bin(-1);`)
	result.Check(testkit.Rows("1111111111111111111111111111111111111111111111111111111111111111"))
	result = tk.MustQuery(`select bin(5);`)
	result.Check(testkit.Rows("101"))
	result = tk.MustQuery(`select bin("中文");`)
	result.Check(testkit.Rows("0"))

	// for character_length
	result = tk.MustQuery(`select character_length(null), character_length("Hello"), character_length("a中b文c"),
	character_length(123), character_length(12.3456);`)
	result.Check(testkit.Rows("<nil> 5 5 3 7"))

	// for char_length
	result = tk.MustQuery(`select char_length(null), char_length("Hello"), char_length("a中b文c"), char_length(123),char_length(12.3456);`)
	result.Check(testkit.Rows("<nil> 5 5 3 7"))

	// for elt
	result = tk.MustQuery(`select elt(0, "abc", "def"), elt(2, "hello", "中文", "tidb"), elt(4, "hello", "中文",
	"tidb");`)
	result.Check(testkit.Rows("<nil> 中文 <nil>"))

	// for instr
	result = tk.MustQuery(`select instr("中国", "国"), instr("中国", ""), instr("abc", ""), instr("", ""), instr("", "abc");`)
	result.Check(testkit.Rows("2 1 1 1 0"))
	result = tk.MustQuery(`select instr("中国", null), instr(null, ""), instr(null, null);`)
	result.Check(testkit.Rows("<nil> <nil> <nil>"))
	tk.MustExec(`drop table if exists t;`)
	tk.MustExec(`create table t(a binary(20), b char(20));`)
	tk.MustExec(`insert into t values("中国", cast("国" as binary)), ("中国", ""), ("abc", ""), ("", ""), ("", "abc");`)
	result = tk.MustQuery(`select instr(a, b) from t;`)
	result.Check(testkit.Rows("4", "1", "1", "1", "0"))

	// for oct
	result = tk.MustQuery(`select oct("aaaa"), oct("-1.9"),  oct("-9999999999999999999999999"), oct("9999999999999999999999999");`)
	result.Check(testkit.Rows("0 1777777777777777777777 1777777777777777777777 1777777777777777777777"))
	result = tk.MustQuery(`select oct(-1.9), oct(1.9), oct(-1), oct(1), oct(-9999999999999999999999999), oct(9999999999999999999999999);`)
	result.Check(testkit.Rows("1777777777777777777777 1 1777777777777777777777 1 1777777777777777777777 1777777777777777777777"))

	// #issue 4356
	tk.MustExec("drop table if exists t")
	tk.MustExec("CREATE TABLE t (b BIT(8));")
	tk.MustExec(`INSERT INTO t SET b = b'11111111';`)
	tk.MustExec(`INSERT INTO t SET b = b'1010';`)
	tk.MustExec(`INSERT INTO t SET b = b'0101';`)
	result = tk.MustQuery(`SELECT b+0, BIN(b), OCT(b), HEX(b) FROM t;`)
	result.Check(testkit.Rows("255 11111111 377 FF", "10 1010 12 A", "5 101 5 5"))

	// for find_in_set
	result = tk.MustQuery(`select find_in_set("", ""), find_in_set("", ","), find_in_set("中文", "字符串,中文"), find_in_set("b,", "a,b,c,d");`)
	result.Check(testkit.Rows("0 1 2 0"))
	result = tk.MustQuery(`select find_in_set(NULL, ""), find_in_set("", NULL), find_in_set(1, "2,3,1");`)
	result.Check(testkit.Rows("<nil> <nil> 3"))

	// for make_set
	result = tk.MustQuery(`select make_set(0, "12"), make_set(3, "aa", "11"), make_set(3, NULL, "中文"), make_set(NULL, "aa");`)
	result.Check(testkit.Rows(" aa,11 中文 <nil>"))

	// for quote
	result = tk.MustQuery(`select quote("aaaa"), quote(""), quote("\"\""), quote("\n\n");`)
	result.Check(testkit.Rows("'aaaa' '' '\"\"' '\n\n'"))
	result = tk.MustQuery(`select quote(0121), quote(0000), quote("中文"), quote(NULL);`)
	result.Check(testkit.Rows("'121' '0' '中文' <nil>"))

	// for convert
	result = tk.MustQuery(`select convert("123" using "866"), convert("123" using "binary"), convert("中文" using "binary"), convert("中文" using "utf8"), convert(cast("中文" as binary) using "utf8");`)
	result.Check(testkit.Rows("123 123 中文 中文 中文"))

	// for insert
	result = tk.MustQuery(`select insert("中文", 1, 1, cast("aaa" as binary)), insert("ba", -1, 1, "aaa"), insert("ba", 1, 100, "aaa"), insert("ba", 100, 1, "aaa");`)
	result.Check(testkit.Rows("aaa文 ba aaa ba"))
	result = tk.MustQuery(`select insert("bb", NULL, 1, "aa"), insert("bb", 1, NULL, "aa"), insert(NULL, 1, 1, "aaa"), insert("bb", 1, 1, NULL);`)
	result.Check(testkit.Rows("<nil> <nil> <nil> <nil>"))

	// for export_set
	result = tk.MustQuery(`select export_set(7, "1", "0", ",", 65);`)
	result.Check(testkit.Rows("1,1,1,0,0,0,0,0,0,0,0,0,0,0,0,0,0,0,0,0,0,0,0,0,0,0,0,0,0,0,0,0,0,0,0,0,0,0,0,0,0,0,0,0,0,0,0,0,0,0,0,0,0,0,0,0,0,0,0,0,0,0,0,0"))
	result = tk.MustQuery(`select export_set(7, "1", "0", ",", -1);`)
	result.Check(testkit.Rows("1,1,1,0,0,0,0,0,0,0,0,0,0,0,0,0,0,0,0,0,0,0,0,0,0,0,0,0,0,0,0,0,0,0,0,0,0,0,0,0,0,0,0,0,0,0,0,0,0,0,0,0,0,0,0,0,0,0,0,0,0,0,0,0"))
	result = tk.MustQuery(`select export_set(7, "1", "0", ",");`)
	result.Check(testkit.Rows("1,1,1,0,0,0,0,0,0,0,0,0,0,0,0,0,0,0,0,0,0,0,0,0,0,0,0,0,0,0,0,0,0,0,0,0,0,0,0,0,0,0,0,0,0,0,0,0,0,0,0,0,0,0,0,0,0,0,0,0,0,0,0,0"))
	result = tk.MustQuery(`select export_set(7, "1", "0");`)
	result.Check(testkit.Rows("1,1,1,0,0,0,0,0,0,0,0,0,0,0,0,0,0,0,0,0,0,0,0,0,0,0,0,0,0,0,0,0,0,0,0,0,0,0,0,0,0,0,0,0,0,0,0,0,0,0,0,0,0,0,0,0,0,0,0,0,0,0,0,0"))
	result = tk.MustQuery(`select export_set(NULL, "1", "0", ",", 65);`)
	result.Check(testkit.Rows("<nil>"))
	result = tk.MustQuery(`select export_set(7, "1", "0", ",", 1);`)
	result.Check(testkit.Rows("1"))

	// for format
	result = tk.MustQuery(`select format(12332.1, 4), format(12332.2, 0), format(12332.2, 2,'en_US');`)
	result.Check(testkit.Rows("12,332.1000 12,332 12,332.20"))
	result = tk.MustQuery(`select format(NULL, 4), format(12332.2, NULL);`)
	result.Check(testkit.Rows("<nil> <nil>"))
	rs, err := tk.Exec(`select format(12332.2, 2,'es_EC');`)
	c.Assert(err, IsNil)
	_, err = tidb.GetRows4Test(goCtx, tk.Se, rs)
	c.Assert(err, NotNil)
	c.Assert(err.Error(), Matches, "not support for the specific locale")
	c.Assert(rs.Close(), IsNil)

	// for field
	result = tk.MustQuery(`select field(1, 2, 1), field(1, 0, NULL), field(1, NULL, 2, 1), field(NULL, 1, 2, NULL);`)
	result.Check(testkit.Rows("2 0 3 0"))
	result = tk.MustQuery(`select field("1", 2, 1), field(1, "0", NULL), field("1", NULL, 2, 1), field(NULL, 1, "2", NULL);`)
	result.Check(testkit.Rows("2 0 3 0"))
	result = tk.MustQuery(`select field("1", 2, 1), field(1, "abc", NULL), field("1", NULL, 2, 1), field(NULL, 1, "2", NULL);`)
	result.Check(testkit.Rows("2 0 3 0"))
	result = tk.MustQuery(`select field("abc", "a", 1), field(1.3, "1.3", 1.5);`)
	result.Check(testkit.Rows("1 1"))
}

func (s *testIntegrationSuite) TestEncryptionBuiltin(c *C) {
	defer s.cleanEnv(c)
	tk := testkit.NewTestKit(c, s.store)
	tk.MustExec("use test")
	goCtx := goctx.Background()

	// for password
	tk.MustExec("drop table if exists t")
	tk.MustExec("create table t(a char(41), b char(41), c char(41))")
	tk.MustExec(`insert into t values(NULL, '', 'abc')`)
	result := tk.MustQuery("select password(a) from t")
	result.Check(testkit.Rows(""))
	result = tk.MustQuery("select password(b) from t")
	result.Check(testkit.Rows(""))
	result = tk.MustQuery("select password(c) from t")
	result.Check(testkit.Rows("*0D3CED9BEC10A777AEC23CCC353A8C08A633045E"))

	// for md5
	tk.MustExec("drop table if exists t")
	tk.MustExec("create table t(a char(10), b int, c double, d datetime, e time, f bit(4), g binary(20), h blob(10), i text(30))")
	tk.MustExec(`insert into t values('2', 2, 2.3, "2017-01-01 12:01:01", "12:01:01", 0b1010, "512", "48", "tidb")`)
	result = tk.MustQuery("select md5(a), md5(b), md5(c), md5(d), md5(e), md5(f), md5(g), md5(h), md5(i) from t")
	result.Check(testkit.Rows("c81e728d9d4c2f636f067f89cc14862c c81e728d9d4c2f636f067f89cc14862c 1a18da63cbbfb49cb9616e6bfd35f662 bad2fa88e1f35919ec7584cc2623a310 991f84d41d7acff6471e536caa8d97db 68b329da9893e34099c7d8ad5cb9c940 5c9f0e9b3b36276731bfba852a73ccc6 642e92efb79421734881b53e1e1b18b6 c337e11bfca9f12ae9b1342901e04379"))
	result = tk.MustQuery("select md5('123'), md5(123), md5(''), md5('你好'), md5(NULL), md5('👍')")
	result.Check(testkit.Rows(`202cb962ac59075b964b07152d234b70 202cb962ac59075b964b07152d234b70 d41d8cd98f00b204e9800998ecf8427e 7eca689f0d3389d9dea66ae112e5cfd7 <nil> 0215ac4dab1ecaf71d83f98af5726984`))

	// for sha/sha1
	tk.MustExec("drop table if exists t")
	tk.MustExec("create table t(a char(10), b int, c double, d datetime, e time, f bit(4), g binary(20), h blob(10), i text(30))")
	tk.MustExec(`insert into t values('2', 2, 2.3, "2017-01-01 12:01:01", "12:01:01", 0b1010, "512", "48", "tidb")`)
	result = tk.MustQuery("select sha1(a), sha1(b), sha1(c), sha1(d), sha1(e), sha1(f), sha1(g), sha1(h), sha1(i) from t")
	result.Check(testkit.Rows("da4b9237bacccdf19c0760cab7aec4a8359010b0 da4b9237bacccdf19c0760cab7aec4a8359010b0 ce0d88c5002b6cf7664052f1fc7d652cbdadccec 6c6956de323692298e4e5ad3028ff491f7ad363c 1906f8aeb5a717ca0f84154724045839330b0ea9 adc83b19e793491b1c6ea0fd8b46cd9f32e592fc 9aadd14ceb737b28697b8026f205f4b3e31de147 64e095fe763fc62418378753f9402623bea9e227 4df56fc09a3e66b48fb896e90b0a6fc02c978e9e"))
	result = tk.MustQuery("select sha1('123'), sha1(123), sha1(''), sha1('你好'), sha1(NULL)")
	result.Check(testkit.Rows(`40bd001563085fc35165329ea1ff5c5ecbdbbeef 40bd001563085fc35165329ea1ff5c5ecbdbbeef da39a3ee5e6b4b0d3255bfef95601890afd80709 440ee0853ad1e99f962b63e459ef992d7c211722 <nil>`))
	tk.MustExec("drop table if exists t")
	tk.MustExec("create table t(a char(10), b int, c double, d datetime, e time, f bit(4), g binary(20), h blob(10), i text(30))")
	tk.MustExec(`insert into t values('2', 2, 2.3, "2017-01-01 12:01:01", "12:01:01", 0b1010, "512", "48", "tidb")`)
	result = tk.MustQuery("select sha(a), sha(b), sha(c), sha(d), sha(e), sha(f), sha(g), sha(h), sha(i) from t")
	result.Check(testkit.Rows("da4b9237bacccdf19c0760cab7aec4a8359010b0 da4b9237bacccdf19c0760cab7aec4a8359010b0 ce0d88c5002b6cf7664052f1fc7d652cbdadccec 6c6956de323692298e4e5ad3028ff491f7ad363c 1906f8aeb5a717ca0f84154724045839330b0ea9 adc83b19e793491b1c6ea0fd8b46cd9f32e592fc 9aadd14ceb737b28697b8026f205f4b3e31de147 64e095fe763fc62418378753f9402623bea9e227 4df56fc09a3e66b48fb896e90b0a6fc02c978e9e"))
	result = tk.MustQuery("select sha('123'), sha(123), sha(''), sha('你好'), sha(NULL)")
	result.Check(testkit.Rows(`40bd001563085fc35165329ea1ff5c5ecbdbbeef 40bd001563085fc35165329ea1ff5c5ecbdbbeef da39a3ee5e6b4b0d3255bfef95601890afd80709 440ee0853ad1e99f962b63e459ef992d7c211722 <nil>`))

	// for sha2
	tk.MustExec("drop table if exists t")
	tk.MustExec("create table t(a char(10), b int, c double, d datetime, e time, f bit(4), g binary(20), h blob(10), i text(30))")
	tk.MustExec(`insert into t values('2', 2, 2.3, "2017-01-01 12:01:01", "12:01:01", 0b1010, "512", "48", "tidb")`)
	result = tk.MustQuery("select sha2(a, 224), sha2(b, 0), sha2(c, 512), sha2(d, 256), sha2(e, 384), sha2(f, 0), sha2(g, 512), sha2(h, 256), sha2(i, 224) from t")
	result.Check(testkit.Rows("58b2aaa0bfae7acc021b3260e941117b529b2e69de878fd7d45c61a9 d4735e3a265e16eee03f59718b9b5d03019c07d8b6c51f90da3a666eec13ab35 42415572557b0ca47e14fa928e83f5746d33f90c74270172cc75c61a78db37fe1485159a4fd75f33ab571b154572a5a300938f7d25969bdd05d8ac9dd6c66123 8c2fa3f276952c92b0b40ed7d27454e44b8399a19769e6bceb40da236e45a20a b11d35f1a37e54d5800d210d8e6b80b42c9f6d20ea7ae548c762383ebaa12c5954c559223c6c7a428e37af96bb4f1e0d 01ba4719c80b6fe911b091a7c05124b64eeece964e09c058ef8f9805daca546b 9550da35ea1683abaf5bfa8de68fe02b9c6d756c64589d1ef8367544c254f5f09218a6466cadcee8d74214f0c0b7fb342d1a9f3bd4d406aacf7be59c327c9306 98010bd9270f9b100b6214a21754fd33bdc8d41b2bc9f9dd16ff54d3c34ffd71 a7cddb7346fbc66ab7f803e865b74cbd99aace8e7dabbd8884c148cb"))
	result = tk.MustQuery("select sha2('123', 512), sha2(123, 512), sha2('', 512), sha2('你好', 224), sha2(NULL, 256), sha2('foo', 123)")
	result.Check(testkit.Rows(`3c9909afec25354d551dae21590bb26e38d53f2173b8d3dc3eee4c047e7ab1c1eb8b85103e3be7ba613b31bb5c9c36214dc9f14a42fd7a2fdb84856bca5c44c2 3c9909afec25354d551dae21590bb26e38d53f2173b8d3dc3eee4c047e7ab1c1eb8b85103e3be7ba613b31bb5c9c36214dc9f14a42fd7a2fdb84856bca5c44c2 cf83e1357eefb8bdf1542850d66d8007d620e4050b5715dc83f4a921d36ce9ce47d0d13c5d85f2b0ff8318d2877eec2f63b931bd47417a81a538327af927da3e e91f006ed4e0882de2f6a3c96ec228a6a5c715f356d00091bce842b5 <nil> <nil>`))

	// for AES_ENCRYPT
	tk.MustExec("drop table if exists t")
	tk.MustExec("create table t(a char(10), b int, c double, d datetime, e time, f bit(4), g binary(20), h blob(10), i text(30))")
	tk.MustExec(`insert into t values('2', 2, 2.3, "2017-01-01 12:01:01", "12:01:01", 0b1010, "512", "48", "tidb")`)
	result = tk.MustQuery("select HEX(AES_ENCRYPT(a, 'key')), HEX(AES_ENCRYPT(b, 'key')), HEX(AES_ENCRYPT(c, 'key')), HEX(AES_ENCRYPT(d, 'key')), HEX(AES_ENCRYPT(e, 'key')), HEX(AES_ENCRYPT(f, 'key')), HEX(AES_ENCRYPT(g, 'key')), HEX(AES_ENCRYPT(h, 'key')), HEX(AES_ENCRYPT(i, 'key')) from t")
	result.Check(testkit.Rows("B3800B3A3CB4ECE2051A3E80FE373EAC B3800B3A3CB4ECE2051A3E80FE373EAC 9E018F7F2838DBA23C57F0E4CCF93287 E764D3E9D4AF8F926CD0979DDB1D0AF40C208B20A6C39D5D028644885280973A C452FFEEB76D3F5E9B26B8D48F7A228C 181BD5C81CBD36779A3C9DD5FF486B35 CE15F14AC7FF4E56ECCF148DE60E4BEDBDB6900AD51383970A5F32C59B3AC6E3 E1B29995CCF423C75519790F54A08CD2 84525677E95AC97698D22E1125B67E92"))
	result = tk.MustQuery("select HEX(AES_ENCRYPT('123', 'foobar')), HEX(AES_ENCRYPT(123, 'foobar')), HEX(AES_ENCRYPT('', 'foobar')), HEX(AES_ENCRYPT('你好', 'foobar')), AES_ENCRYPT(NULL, 'foobar')")
	result.Check(testkit.Rows(`45ABDD5C4802EFA6771A94C43F805208 45ABDD5C4802EFA6771A94C43F805208 791F1AEB6A6B796E6352BF381895CA0E D0147E2EB856186F146D9F6DE33F9546 <nil>`))

	// for AES_DECRYPT
	result = tk.MustQuery("select AES_DECRYPT(AES_ENCRYPT('foo', 'bar'), 'bar')")
	result.Check(testkit.Rows("foo"))
	result = tk.MustQuery("select AES_DECRYPT(UNHEX('45ABDD5C4802EFA6771A94C43F805208'), 'foobar'), AES_DECRYPT(UNHEX('791F1AEB6A6B796E6352BF381895CA0E'), 'foobar'), AES_DECRYPT(UNHEX('D0147E2EB856186F146D9F6DE33F9546'), 'foobar'), AES_DECRYPT(NULL, 'foobar'), AES_DECRYPT('SOME_THING_STRANGE', 'foobar')")
	result.Check(testkit.Rows(`123  你好 <nil> <nil>`))

	// for COMPRESS
	tk.MustExec("DROP TABLE IF EXISTS t1;")
	tk.MustExec("CREATE TABLE t1(a VARCHAR(1000));")
	tk.MustExec("INSERT INTO t1 VALUES('12345'), ('23456');")
	result = tk.MustQuery("SELECT HEX(COMPRESS(a)) FROM t1;")
	result.Check(testkit.Rows("05000000789C323432363105040000FFFF02F80100", "05000000789C323236313503040000FFFF03070105"))
	tk.MustExec("DROP TABLE IF EXISTS t2;")
	tk.MustExec("CREATE TABLE t2(a VARCHAR(1000), b VARBINARY(1000));")
	tk.MustExec("INSERT INTO t2 (a, b) SELECT a, COMPRESS(a) from t1;")
	result = tk.MustQuery("SELECT a, HEX(b) FROM t2;")
	result.Check(testkit.Rows("12345 05000000789C323432363105040000FFFF02F80100", "23456 05000000789C323236313503040000FFFF03070105"))

	// for UNCOMPRESS
	result = tk.MustQuery("SELECT UNCOMPRESS(COMPRESS('123'))")
	result.Check(testkit.Rows("123"))
	result = tk.MustQuery("SELECT UNCOMPRESS(UNHEX('03000000789C3334320600012D0097'))")
	result.Check(testkit.Rows("123"))
	result = tk.MustQuery("SELECT UNCOMPRESS(UNHEX('03000000789C32343206040000FFFF012D0097'))")
	result.Check(testkit.Rows("123"))
	tk.MustExec("INSERT INTO t2 VALUES ('12345', UNHEX('05000000789C3334323631050002F80100'))")
	result = tk.MustQuery("SELECT UNCOMPRESS(a), UNCOMPRESS(b) FROM t2;")
	result.Check(testkit.Rows("<nil> 12345", "<nil> 23456", "<nil> 12345"))

	// for UNCOMPRESSED_LENGTH
	result = tk.MustQuery("SELECT UNCOMPRESSED_LENGTH(COMPRESS('123'))")
	result.Check(testkit.Rows("3"))
	result = tk.MustQuery("SELECT UNCOMPRESSED_LENGTH(UNHEX('03000000789C3334320600012D0097'))")
	result.Check(testkit.Rows("3"))
	result = tk.MustQuery("SELECT UNCOMPRESSED_LENGTH(UNHEX('03000000789C32343206040000FFFF012D0097'))")
	result.Check(testkit.Rows("3"))
	result = tk.MustQuery("SELECT UNCOMPRESSED_LENGTH('')")
	result.Check(testkit.Rows("0"))
	result = tk.MustQuery("SELECT UNCOMPRESSED_LENGTH(UNHEX('0100'))")
	result.Check(testkit.Rows("0"))
	result = tk.MustQuery("SELECT UNCOMPRESSED_LENGTH(a), UNCOMPRESSED_LENGTH(b) FROM t2;")
	result.Check(testkit.Rows("875770417 5", "892613426 5", "875770417 5"))

	// for RANDOM_BYTES
	lengths := []int{0, -5, 1025, 4000}
	for _, len := range lengths {
		rs, err := tk.Exec(fmt.Sprintf("SELECT RANDOM_BYTES(%d);", len))
		c.Assert(err, IsNil, Commentf("%v", len))
		_, err = tidb.GetRows4Test(goCtx, tk.Se, rs)
		c.Assert(err, NotNil, Commentf("%v", len))
		terr := errors.Trace(err).(*errors.Err).Cause().(*terror.Error)
		c.Assert(terr.Code(), Equals, terror.ErrCode(mysql.ErrDataOutOfRange), Commentf("%v", len))
		c.Assert(rs.Close(), IsNil)
	}
	tk.MustQuery("SELECT RANDOM_BYTES('1');")
	tk.MustQuery("SELECT RANDOM_BYTES(1024);")
	result = tk.MustQuery("SELECT RANDOM_BYTES(NULL);")
	result.Check(testkit.Rows("<nil>"))
}

func (s *testIntegrationSuite) TestTimeBuiltin(c *C) {
	originSQLMode := s.ctx.GetSessionVars().StrictSQLMode
	s.ctx.GetSessionVars().StrictSQLMode = true
	defer func() {
		s.ctx.GetSessionVars().StrictSQLMode = originSQLMode
		s.cleanEnv(c)
	}()
	tk := testkit.NewTestKit(c, s.store)
	tk.MustExec("use test")

	// for makeDate
	tk.MustExec("drop table if exists t")
	tk.MustExec("create table t(a int, b double, c datetime, d time, e char(20), f bit(10))")
	tk.MustExec(`insert into t values(1, 1.1, "2017-01-01 12:01:01", "12:01:01", "abcdef", 0b10101)`)
	result := tk.MustQuery("select makedate(a,a), makedate(b,b), makedate(c,c), makedate(d,d), makedate(e,e), makedate(f,f), makedate(null,null), makedate(a,b) from t")
	result.Check(testkit.Rows("2001-01-01 2001-01-01 <nil> <nil> <nil> 2021-01-21 <nil> 2001-01-01"))

	// for date
	result = tk.MustQuery(`select date("2019-09-12"), date("2019-09-12 12:12:09"), date("2019-09-12 12:12:09.121212");`)
	result.Check(testkit.Rows("2019-09-12 2019-09-12 2019-09-12"))
	result = tk.MustQuery(`select date("0000-00-00"), date("0000-00-00 12:12:09"), date("0000-00-00 00:00:00.121212"), date("0000-00-00 00:00:00.000000");`)
	result.Check(testkit.Rows("<nil> 0000-00-00 0000-00-00 <nil>"))
	result = tk.MustQuery(`select date("aa"), date(12.1), date("");`)
	result.Check(testkit.Rows("<nil> <nil> <nil>"))

	// for year
	result = tk.MustQuery(`select year("2013-01-09"), year("2013-00-09"), year("000-01-09"), year("1-01-09"), year("20131-01-09"), year(null);`)
	result.Check(testkit.Rows("2013 2013 0 1 <nil> <nil>"))
	result = tk.MustQuery(`select year("2013-00-00"), year("2013-00-00 00:00:00"), year("0000-00-00 12:12:12"), year("2017-00-00 12:12:12");`)
	result.Check(testkit.Rows("2013 2013 0 2017"))
	result = tk.MustQuery(`select year("aa"), year(2013), year(2012.09), year("1-01"), year("-09");`)
	result.Check(testkit.Rows("<nil> <nil> <nil> <nil> <nil>"))
	tk.MustExec(`drop table if exists t`)
	tk.MustExec(`create table t(a bigint)`)
	_, err := tk.Exec(`insert into t select year("aa")`)
	c.Assert(err, NotNil)
	c.Assert(terror.ErrorEqual(err, types.ErrInvalidTimeFormat), IsTrue)
	_, err = tk.Exec(`insert into t select year("0000-00-00 00:00:00")`)
	c.Assert(err, NotNil)
	c.Assert(types.ErrIncorrectDatetimeValue.Equal(err), IsTrue)
	tk.MustExec(`insert into t select 1`)
	_, err = tk.Exec(`update t set a = year("aa")`)
	c.Assert(terror.ErrorEqual(err, types.ErrInvalidTimeFormat), IsTrue)
	_, err = tk.Exec(`delete from t where a = year("aa")`)
	c.Assert(terror.ErrorEqual(err, types.ErrInvalidTimeFormat), IsTrue)

	// for month
	result = tk.MustQuery(`select month("2013-01-09"), month("2013-00-09"), month("000-01-09"), month("1-01-09"), month("20131-01-09"), month(null);`)
	result.Check(testkit.Rows("1 0 1 1 <nil> <nil>"))
	result = tk.MustQuery(`select month("2013-00-00"), month("2013-00-00 00:00:00"), month("0000-00-00 12:12:12"), month("2017-00-00 12:12:12");`)
	result.Check(testkit.Rows("0 0 0 0"))
	result = tk.MustQuery(`select month("aa"), month(2013), month(2012.09), month("1-01"), month("-09");`)
	result.Check(testkit.Rows("<nil> <nil> <nil> <nil> <nil>"))
	result = tk.MustQuery(`select month("2013-012-09"), month("2013-0000000012-09"), month("2013-30-09"), month("000-41-09");`)
	result.Check(testkit.Rows("12 12 <nil> <nil>"))
	tk.MustExec(`drop table if exists t`)
	tk.MustExec(`create table t(a bigint)`)
	_, err = tk.Exec(`insert into t select month("aa")`)
	c.Assert(err, NotNil)
	c.Assert(terror.ErrorEqual(err, types.ErrInvalidTimeFormat), IsTrue)
	_, err = tk.Exec(`insert into t select month("0000-00-00 00:00:00")`)
	c.Assert(err, NotNil)
	c.Assert(types.ErrIncorrectDatetimeValue.Equal(err), IsTrue)
	tk.MustExec(`insert into t select 1`)
	_, err = tk.Exec(`update t set a = month("aa")`)
	c.Assert(terror.ErrorEqual(err, types.ErrInvalidTimeFormat), IsTrue)
	_, err = tk.Exec(`delete from t where a = month("aa")`)
	c.Assert(terror.ErrorEqual(err, types.ErrInvalidTimeFormat), IsTrue)

	// for week
	result = tk.MustQuery(`select week("2012-12-22"), week("2012-12-22", -2), week("2012-12-22", 0), week("2012-12-22", 1), week("2012-12-22", 2), week("2012-12-22", 200);`)
	result.Check(testkit.Rows("51 51 51 51 51 51"))
	result = tk.MustQuery(`select week("2008-02-20"), week("2008-02-20", 0), week("2008-02-20", 1), week("2009-02-20", 2), week("2008-02-20", 3), week("2008-02-20", 4);`)
	result.Check(testkit.Rows("7 7 8 7 8 8"))
	result = tk.MustQuery(`select week("2008-02-20", 5), week("2008-02-20", 6), week("2009-02-20", 7), week("2008-02-20", 8), week("2008-02-20", 9);`)
	result.Check(testkit.Rows("7 8 7 7 8"))
	result = tk.MustQuery(`select week("aa", 1), week(null, 2), week(11, 2), week(12.99, 2);`)
	result.Check(testkit.Rows("<nil> <nil> <nil> <nil>"))
	result = tk.MustQuery(`select week("aa"), week(null), week(11), week(12.99);`)
	result.Check(testkit.Rows("<nil> <nil> <nil> <nil>"))
	tk.MustExec(`drop table if exists t`)
	tk.MustExec(`create table t(a datetime)`)
	_, err = tk.Exec(`insert into t select week("aa", 1)`)
	c.Assert(err, NotNil)
	c.Assert(terror.ErrorEqual(err, types.ErrInvalidTimeFormat), IsTrue)
	tk.MustExec(`insert into t select now()`)
	_, err = tk.Exec(`update t set a = week("aa", 1)`)
	c.Assert(terror.ErrorEqual(err, types.ErrInvalidTimeFormat), IsTrue)
	_, err = tk.Exec(`delete from t where a = week("aa", 1)`)
	c.Assert(terror.ErrorEqual(err, types.ErrInvalidTimeFormat), IsTrue)

	// for weekofyear
	result = tk.MustQuery(`select weekofyear("2012-12-22"), weekofyear("2008-02-20"), weekofyear("aa"), weekofyear(null), weekofyear(11), weekofyear(12.99);`)
	result.Check(testkit.Rows("51 8 <nil> <nil> <nil> <nil>"))
	tk.MustExec(`drop table if exists t`)
	tk.MustExec(`create table t(a bigint)`)
	_, err = tk.Exec(`insert into t select weekofyear("aa")`)
	c.Assert(err, NotNil)
	c.Assert(terror.ErrorEqual(err, types.ErrInvalidTimeFormat), IsTrue)
	tk.MustExec(`insert into t select 1`)
	_, err = tk.Exec(`update t set a = weekofyear("aa")`)
	c.Assert(terror.ErrorEqual(err, types.ErrInvalidTimeFormat), IsTrue)
	_, err = tk.Exec(`delete from t where a = weekofyear("aa")`)
	c.Assert(terror.ErrorEqual(err, types.ErrInvalidTimeFormat), IsTrue)

	// for weekday
	result = tk.MustQuery(`select weekday("2012-12-20"), weekday("2012-12-21"), weekday("2012-12-22"), weekday("2012-12-23"), weekday("2012-12-24"), weekday("2012-12-25"), weekday("2012-12-26"), weekday("2012-12-27");`)
	result.Check(testkit.Rows("3 4 5 6 0 1 2 3"))
	result = tk.MustQuery(`select weekday("2012-12-90"), weekday("0000-00-00"), weekday("aa"), weekday(null), weekday(11), weekday(12.99);`)
	result.Check(testkit.Rows("<nil> <nil> <nil> <nil> <nil> <nil>"))

	// for quarter
	result = tk.MustQuery(`select quarter("2012-00-20"), quarter("2012-01-21"), quarter("2012-03-22"), quarter("2012-05-23"), quarter("2012-08-24"), quarter("2012-09-25"), quarter("2012-11-26"), quarter("2012-12-27");`)
	result.Check(testkit.Rows("0 1 1 2 3 3 4 4"))
	result = tk.MustQuery(`select quarter("2012-14-20"), quarter("0000-00-00"), quarter("aa"), quarter(null), quarter(11), quarter(12.99);`)
	result.Check(testkit.Rows("<nil> <nil> <nil> <nil> <nil> <nil>"))

	// for from_days
	result = tk.MustQuery(`select from_days(0), from_days(-199), from_days(1111), from_days(120), from_days(1), from_days(1111111), from_days(9999999), from_days(22222);`)
	result.Check(testkit.Rows("0000-00-00 0000-00-00 0003-01-16 0000-00-00 0000-00-00 3042-02-13 0000-00-00 0060-11-03"))
	result = tk.MustQuery(`select from_days("2012-14-20"), from_days("111a"), from_days("aa"), from_days(null), from_days("123asf"), from_days(12.99);`)
	result.Check(testkit.Rows("0005-07-05 0000-00-00 0000-00-00 <nil> 0000-00-00 0000-00-00"))

	// Fix issue #3923
	result = tk.MustQuery("select timediff(cast('2004-12-30 12:00:00' as time), '12:00:00');")
	result.Check(testkit.Rows("00:00:00"))
	result = tk.MustQuery("select timediff('12:00:00', cast('2004-12-30 12:00:00' as time));")
	result.Check(testkit.Rows("00:00:00"))
	result = tk.MustQuery("select timediff(cast('2004-12-30 12:00:00' as time), '2004-12-30 12:00:00');")
	result.Check(testkit.Rows("<nil>"))
	result = tk.MustQuery("select timediff('2004-12-30 12:00:00', cast('2004-12-30 12:00:00' as time));")
	result.Check(testkit.Rows("<nil>"))
	result = tk.MustQuery("select timediff(cast('2004-12-30 12:00:01' as datetime), '2004-12-30 12:00:00');")
	result.Check(testkit.Rows("00:00:01"))
	result = tk.MustQuery("select timediff('2004-12-30 12:00:00', cast('2004-12-30 12:00:01' as datetime));")
	result.Check(testkit.Rows("-00:00:01"))
	result = tk.MustQuery("select timediff(cast('2004-12-30 12:00:01' as time), '-34 00:00:00');")
	result.Check(testkit.Rows("828:00:01"))
	result = tk.MustQuery("select timediff('-34 00:00:00', cast('2004-12-30 12:00:01' as time));")
	result.Check(testkit.Rows("-828:00:01"))
	result = tk.MustQuery("select timediff(cast('2004-12-30 12:00:01' as datetime), cast('2004-12-30 11:00:01' as datetime));")
	result.Check(testkit.Rows("01:00:00"))
	result = tk.MustQuery("select timediff(cast('2004-12-30 12:00:01' as datetime), '2004-12-30 12:00:00.1');")
	result.Check(testkit.Rows("00:00:00.9"))
	result = tk.MustQuery("select timediff('2004-12-30 12:00:00.1', cast('2004-12-30 12:00:01' as datetime));")
	result.Check(testkit.Rows("-00:00:00.9"))
	result = tk.MustQuery("select timediff(cast('2004-12-30 12:00:01' as datetime), '-34 124:00:00');")
	result.Check(testkit.Rows("<nil>"))
	result = tk.MustQuery("select timediff('-34 124:00:00', cast('2004-12-30 12:00:01' as datetime));")
	result.Check(testkit.Rows("<nil>"))
	result = tk.MustQuery("select timediff(cast('2004-12-30 12:00:01' as time), '-34 124:00:00');")
	result.Check(testkit.Rows("838:59:59"))
	result = tk.MustQuery("select timediff('-34 124:00:00', cast('2004-12-30 12:00:01' as time));")
	result.Check(testkit.Rows("-838:59:59"))
	result = tk.MustQuery("select timediff(cast('2004-12-30' as datetime), '12:00:00');")
	result.Check(testkit.Rows("<nil>"))
	result = tk.MustQuery("select timediff('12:00:00', cast('2004-12-30' as datetime));")
	result.Check(testkit.Rows("<nil>"))
	result = tk.MustQuery("select timediff('12:00:00', '-34 12:00:00');")
	result.Check(testkit.Rows("838:59:59"))
	result = tk.MustQuery("select timediff('12:00:00', '34 12:00:00');")
	result.Check(testkit.Rows("-816:00:00"))
	result = tk.MustQuery("select timediff('2014-1-2 12:00:00', '-34 12:00:00');")
	result.Check(testkit.Rows("<nil>"))
	result = tk.MustQuery("select timediff('-34 12:00:00', '2014-1-2 12:00:00');")
	result.Check(testkit.Rows("<nil>"))
	result = tk.MustQuery("select timediff('2014-1-2 12:00:00', '12:00:00');")
	result.Check(testkit.Rows("<nil>"))
	result = tk.MustQuery("select timediff('12:00:00', '2014-1-2 12:00:00');")
	result.Check(testkit.Rows("<nil>"))
	result = tk.MustQuery("select timediff('2014-1-2 12:00:00', '2014-1-1 12:00:00');")
	result.Check(testkit.Rows("24:00:00"))

	result = tk.MustQuery("select timestampadd(MINUTE, 1, '2003-01-02'), timestampadd(WEEK, 1, '2003-01-02 23:59:59')" +
		", timestampadd(MICROSECOND, 1, 950501);")
	result.Check(testkit.Rows("2003-01-02 00:01:00 2003-01-09 23:59:59 1995-05-01 00:00:00.000001"))
	result = tk.MustQuery("select timestampadd(day, 2, 950501), timestampadd(MINUTE, 37.5,'2003-01-02'), timestampadd(MINUTE, 37.49,'2003-01-02')," +
		" timestampadd(YeAr, 1, '2003-01-02');")
	result.Check(testkit.Rows("1995-05-03 00:00:00 2003-01-02 00:38:00 2003-01-02 00:37:00 2004-01-02 00:00:00"))
	result = tk.MustQuery("select to_seconds(950501), to_seconds('2009-11-29'), to_seconds('2009-11-29 13:43:32'), to_seconds('09-11-29 13:43:32');")
	result.Check(testkit.Rows("62966505600 63426672000 63426721412 63426721412"))
	result = tk.MustQuery("select to_days(950501), to_days('2007-10-07'), to_days('2007-10-07 00:00:59'), to_days('0000-01-01')")
	result.Check(testkit.Rows("728779 733321 733321 1"))

	result = tk.MustQuery("select last_day('2003-02-05'), last_day('2004-02-05'), last_day('2004-01-01 01:01:01'), last_day(950501);")
	result.Check(testkit.Rows("2003-02-28 2004-02-29 2004-01-31 1995-05-31"))

	tk.MustExec("SET SQL_MODE='';")
	result = tk.MustQuery("select last_day('0000-00-00');")
	result.Check(testkit.Rows("<nil>"))
	result = tk.MustQuery("select to_days('0000-00-00');")
	result.Check(testkit.Rows("<nil>"))
	result = tk.MustQuery("select to_seconds('0000-00-00');")
	result.Check(testkit.Rows("<nil>"))

	result = tk.MustQuery("select timestamp('2003-12-31'), timestamp('2003-12-31 12:00:00','12:00:00');")
	result.Check(testkit.Rows("2003-12-31 00:00:00 2004-01-01 00:00:00"))
	result = tk.MustQuery("select timestamp(20170118123950.123), timestamp(20170118123950.999);")
	result.Check(testkit.Rows("2017-01-18 12:39:50.123 2017-01-18 12:39:50.999"))
	result = tk.MustQuery("select timestamp('2003-12-31', '01:01:01.01'), timestamp('2003-12-31 12:34', '01:01:01.01')," +
		" timestamp('2008-12-31','00:00:00.0'), timestamp('2008-12-31 00:00:00.000');")
	result.Check(testkit.Rows("2003-12-31 01:01:01.01 2003-12-31 13:35:01.01 2008-12-31 00:00:00.0 2008-12-31 00:00:00.000"))
	result = tk.MustQuery("select timestamp('2003-12-31', 1), timestamp('2003-12-31', -1);")
	result.Check(testkit.Rows("2003-12-31 00:00:01 2003-12-30 23:59:59"))
	result = tk.MustQuery("select timestamp('2003-12-31', '2000-12-12 01:01:01.01'), timestamp('2003-14-31','01:01:01.01');")
	result.Check(testkit.Rows("<nil> <nil>"))

	result = tk.MustQuery("select TIMESTAMPDIFF(MONTH,'2003-02-01','2003-05-01'), TIMESTAMPDIFF(yEaR,'2002-05-01', " +
		"'2001-01-01'), TIMESTAMPDIFF(minute,binary('2003-02-01'),'2003-05-01 12:05:55'), TIMESTAMPDIFF(day," +
		"'1995-05-02', 950501);")
	result.Check(testkit.Rows("3 -1 128885 -1"))

	result = tk.MustQuery("select datediff('2007-12-31 23:59:59','2007-12-30'), datediff('2010-11-30 23:59:59', " +
		"'2010-12-31'), datediff(950501,'2016-01-13'), datediff(950501.9,'2016-01-13'), datediff(binary(950501), '2016-01-13');")
	result.Check(testkit.Rows("1 -31 -7562 -7562 -7562"))
	result = tk.MustQuery("select datediff('0000-01-01','0001-01-01'), datediff('0001-00-01', '0001-00-01'), datediff('0001-01-00','0001-01-00'), datediff('2017-01-01','2017-01-01');")
	result.Check(testkit.Rows("-365 <nil> <nil> 0"))

	// for ADDTIME
	result = tk.MustQuery("select addtime('01:01:11', '00:00:01.013'), addtime('01:01:11.00', '00:00:01'), addtime" +
		"('2017-01-01 01:01:11.12', '00:00:01'), addtime('2017-01-01 01:01:11.12', '00:00:01.88');")
	result.Check(testkit.Rows("01:01:12.013000 01:01:12 2017-01-01 01:01:12.120000 2017-01-01 01:01:13"))
	result = tk.MustQuery("select addtime(cast('01:01:11' as time(4)), '00:00:01.013'), addtime(cast('01:01:11.00' " +
		"as datetime(3)), '00:00:01')," + " addtime(cast('2017-01-01 01:01:11.12' as date), '00:00:01'), addtime(cast" +
		"(cast('2017-01-01 01:01:11.12' as date) as datetime(2)), '00:00:01.88');")
	result.Check(testkit.Rows("01:01:12.0130 2001-01-11 00:00:01.000 00:00:01 2017-01-01 00:00:01.88"))
	result = tk.MustQuery("select addtime('2017-01-01 01:01:01', 5), addtime('2017-01-01 01:01:01', -5), addtime('2017-01-01 01:01:01', 0.0), addtime('2017-01-01 01:01:01', 1.34);")
	result.Check(testkit.Rows("2017-01-01 01:01:06 2017-01-01 01:00:56 2017-01-01 01:01:01 2017-01-01 01:01:02.340000"))
	result = tk.MustQuery("select addtime(cast('01:01:11.00' as datetime(3)), cast('00:00:01' as time)), addtime(cast('01:01:11.00' as datetime(3)), cast('00:00:01' as time(5)))")
	result.Check(testkit.Rows("2001-01-11 00:00:01.000 2001-01-11 00:00:01.00000"))
	result = tk.MustQuery("select addtime(cast('01:01:11.00' as date), cast('00:00:01' as time));")
	result.Check(testkit.Rows("00:00:01"))
	tk.MustExec("drop table if exists t")
	tk.MustExec("create table t(a datetime, b timestamp, c time)")
	tk.MustExec(`insert into t values("2017 01-01 12:30:31", "2017 01-01 12:30:31", "01:01:01")`)
	result = tk.MustQuery("select addtime(a, b), addtime(cast(a as date), b), addtime(b,a), addtime(a,c), addtime(b," +
		"c), addtime(c,a), addtime(c,b)" +
		" from t;")
	result.Check(testkit.Rows("<nil> <nil> <nil> 2017-01-01 13:31:32 2017-01-01 13:31:32 <nil> <nil>"))

	// for SUBTIME
	result = tk.MustQuery("select subtime('01:01:11', '00:00:01.013'), subtime('01:01:11.00', '00:00:01'), subtime" +
		"('2017-01-01 01:01:11.12', '00:00:01'), subtime('2017-01-01 01:01:11.12', '00:00:01.88');")
	result.Check(testkit.Rows("01:01:09.987000 01:01:10 2017-01-01 01:01:10.120000 2017-01-01 01:01:09.240000"))
	result = tk.MustQuery("select subtime(cast('01:01:11' as time(4)), '00:00:01.013'), subtime(cast('01:01:11.00' " +
		"as datetime(3)), '00:00:01')," + " subtime(cast('2017-01-01 01:01:11.12' as date), '00:00:01'), subtime(cast" +
		"(cast('2017-01-01 01:01:11.12' as date) as datetime(2)), '00:00:01.88');")
	result.Check(testkit.Rows("01:01:09.9870 2001-01-10 23:59:59.000 -00:00:01 2016-12-31 23:59:58.12"))
	result = tk.MustQuery("select subtime('2017-01-01 01:01:01', 5), subtime('2017-01-01 01:01:01', -5), subtime('2017-01-01 01:01:01', 0.0), subtime('2017-01-01 01:01:01', 1.34);")
	result.Check(testkit.Rows("2017-01-01 01:00:56 2017-01-01 01:01:06 2017-01-01 01:01:01 2017-01-01 01:00:59.660000"))
	result = tk.MustQuery("select subtime('01:01:11', '0:0:1.013'), subtime('01:01:11.00', '0:0:1'), subtime('2017-01-01 01:01:11.12', '0:0:1'), subtime('2017-01-01 01:01:11.12', '0:0:1.120000');")
	result.Check(testkit.Rows("01:01:09.987000 01:01:10 2017-01-01 01:01:10.120000 2017-01-01 01:01:10"))
	result = tk.MustQuery("select subtime(cast('01:01:11.00' as datetime(3)), cast('00:00:01' as time)), subtime(cast('01:01:11.00' as datetime(3)), cast('00:00:01' as time(5)))")
	result.Check(testkit.Rows("2001-01-10 23:59:59.000 2001-01-10 23:59:59.00000"))
	result = tk.MustQuery("select subtime(cast('01:01:11.00' as date), cast('00:00:01' as time));")
	result.Check(testkit.Rows("-00:00:01"))
	result = tk.MustQuery("select subtime(a, b), subtime(cast(a as date), b), subtime(b,a), subtime(a,c), subtime(b," +
		"c), subtime(c,a), subtime(c,b) from t;")
	result.Check(testkit.Rows("<nil> <nil> <nil> 2017-01-01 11:29:30 2017-01-01 11:29:30 <nil> <nil>"))

	// fixed issue #3986
	tk.MustExec("SET SQL_MODE='NO_ENGINE_SUBSTITUTION';")
	tk.MustExec("SET TIME_ZONE='+03:00';")
	tk.MustExec("DROP TABLE IF EXISTS t;")
	tk.MustExec("CREATE TABLE t (ix TIMESTAMP NOT NULL DEFAULT CURRENT_TIMESTAMP ON UPDATE CURRENT_TIMESTAMP);")
	tk.MustExec("INSERT INTO t VALUES (0), (20030101010160), (20030101016001), (20030101240101), (20030132010101), (20031301010101), (20031200000000), (20030000000000);")
	result = tk.MustQuery("SELECT CAST(ix AS SIGNED) FROM t;")
	result.Check(testkit.Rows("0", "0", "0", "0", "0", "0", "0", "0"))

	// test time
	result = tk.MustQuery("select time('2003-12-31 01:02:03')")
	result.Check(testkit.Rows("01:02:03"))
	result = tk.MustQuery("select time('2003-12-31 01:02:03.000123')")
	result.Check(testkit.Rows("01:02:03.000123"))
	result = tk.MustQuery("select time('01:02:03.000123')")
	result.Check(testkit.Rows("01:02:03.000123"))
	result = tk.MustQuery("select time('01:02:03')")
	result.Check(testkit.Rows("01:02:03"))
	result = tk.MustQuery("select time('-838:59:59.000000')")
	result.Check(testkit.Rows("-838:59:59.000000"))
	result = tk.MustQuery("select time('-838:59:59.000001')")
	result.Check(testkit.Rows("-838:59:59.000000"))
	result = tk.MustQuery("select time('-839:59:59.000000')")
	result.Check(testkit.Rows("-838:59:59.000000"))
	result = tk.MustQuery("select time('840:59:59.000000')")
	result.Check(testkit.Rows("838:59:59.000000"))
	// FIXME: #issue 4193
	// result = tk.MustQuery("select time('840:59:60.000000')")
	// result.Check(testkit.Rows("<nil>"))
	// result = tk.MustQuery("select time('800:59:59.9999999')")
	// result.Check(testkit.Rows("801:00:00.000000"))
	// result = tk.MustQuery("select time('12003-12-10 01:02:03.000123')")
	// result.Check(testkit.Rows("<nil>")
	// result = tk.MustQuery("select time('')")
	// result.Check(testkit.Rows("<nil>")
	// result = tk.MustQuery("select time('2003-12-10-10 01:02:03.000123')")
	// result.Check(testkit.Rows("00:20:03")

	//for hour
	result = tk.MustQuery(`SELECT hour("12:13:14.123456"), hour("12:13:14.000010"), hour("272:59:55"), hour(020005), hour(null), hour("27aaaa2:59:55");`)
	result.Check(testkit.Rows("12 12 272 2 <nil> <nil>"))

	// for hour, issue #4340
	result = tk.MustQuery(`SELECT HOUR(20171222020005);`)
	result.Check(testkit.Rows("2"))
	result = tk.MustQuery(`SELECT HOUR(20171222020005.1);`)
	result.Check(testkit.Rows("2"))
	result = tk.MustQuery(`SELECT HOUR(20171222020005.1e0);`)
	result.Check(testkit.Rows("2"))
	result = tk.MustQuery(`SELECT HOUR("20171222020005");`)
	result.Check(testkit.Rows("2"))
	result = tk.MustQuery(`SELECT HOUR("20171222020005.1");`)
	result.Check(testkit.Rows("2"))
	result = tk.MustQuery(`select hour(20171222);`)
	result.Check(testkit.Rows("<nil>"))
	result = tk.MustQuery(`select hour(8381222);`)
	result.Check(testkit.Rows("838"))
	result = tk.MustQuery(`select hour(10000000000);`)
	result.Check(testkit.Rows("<nil>"))
	result = tk.MustQuery(`select hour(10100000000);`)
	result.Check(testkit.Rows("<nil>"))
	result = tk.MustQuery(`select hour(10001000000);`)
	result.Check(testkit.Rows("<nil>"))
	result = tk.MustQuery(`select hour(10101000000);`)
	result.Check(testkit.Rows("0"))

	// for minute
	result = tk.MustQuery(`SELECT minute("12:13:14.123456"), minute("12:13:14.000010"), minute("272:59:55"), minute(null), minute("27aaaa2:59:55");`)
	result.Check(testkit.Rows("13 13 59 <nil> <nil>"))

	// for second
	result = tk.MustQuery(`SELECT second("12:13:14.123456"), second("12:13:14.000010"), second("272:59:55"), second(null), second("27aaaa2:59:55");`)
	result.Check(testkit.Rows("14 14 55 <nil> <nil>"))

	// for microsecond
	result = tk.MustQuery(`SELECT microsecond("12:00:00.123456"), microsecond("12:00:00.000010"), microsecond(null), microsecond("27aaaa2:59:55");`)
	result.Check(testkit.Rows("123456 10 <nil> <nil>"))

	// for period_add
	result = tk.MustQuery(`SELECT period_add(191, 2), period_add(191, -2), period_add(0, 20), period_add(0, 0);`)
	result.Check(testkit.Rows("200809 200805 0 0"))
	result = tk.MustQuery(`SELECT period_add(NULL, 2), period_add(-191, NULL), period_add(NULL, NULL), period_add(12.09, -2), period_add("21aa", "11aa"), period_add("", "");`)
	result.Check(testkit.Rows("<nil> <nil> <nil> 200010 200208 0"))

	// for period_diff
	result = tk.MustQuery(`SELECT period_diff(191, 2), period_diff(191, -2), period_diff(0, 0), period_diff(191, 191);`)
	result.Check(testkit.Rows("101 -2213609288845122103 0 0"))
	result = tk.MustQuery(`SELECT period_diff(NULL, 2), period_diff(-191, NULL), period_diff(NULL, NULL), period_diff(12.09, 2), period_diff("21aa", "11aa"), period_diff("", "");`)
	result.Check(testkit.Rows("<nil> <nil> <nil> 10 10 0"))

	// TODO: fix `CAST(xx as duration)` and release the test below:
	// result = tk.MustQuery(`SELECT hour("aaa"), hour(123456), hour(1234567);`)
	// result = tk.MustQuery(`SELECT minute("aaa"), minute(123456), minute(1234567);`)
	// result = tk.MustQuery(`SELECT second("aaa"), second(123456), second(1234567);`)
	// result = tk.MustQuery(`SELECT microsecond("aaa"), microsecond(123456), microsecond(1234567);`)

	// for time_format
	result = tk.MustQuery("SELECT TIME_FORMAT('150:02:28', '%H:%i:%s %p');")
	result.Check(testkit.Rows("150:02:28 AM"))
	result = tk.MustQuery("SELECT TIME_FORMAT('bad string', '%H:%i:%s %p');")
	result.Check(testkit.Rows("00:00:00 AM"))
	result = tk.MustQuery("SELECT TIME_FORMAT(null, '%H:%i:%s %p');")
	result.Check(testkit.Rows("<nil>"))
	result = tk.MustQuery("SELECT TIME_FORMAT(123, '%H:%i:%s %p');")
	result.Check(testkit.Rows("00:01:23 AM"))

	// for date_format
	result = tk.MustQuery("SELECT DATE_FORMAT('2017-06-15', '%W %M %e %Y %r %y');")
	result.Check(testkit.Rows("Thursday June 15 2017 12:00:00 AM 17"))
	result = tk.MustQuery("SELECT DATE_FORMAT(151113102019.12, '%W %M %e %Y %r %y');")
	result.Check(testkit.Rows("Friday November 13 2015 10:20:19 AM 15"))
	result = tk.MustQuery("SELECT DATE_FORMAT('0000-00-00', '%W %M %e %Y %r %y');")
	result.Check(testkit.Rows("<nil>"))

	// for yearweek
	result = tk.MustQuery(`select yearweek("2014-12-27"), yearweek("2014-29-27"), yearweek("2014-00-27"), yearweek("2014-12-27 12:38:32"), yearweek("2014-12-27 12:38:32.1111111"), yearweek("2014-12-27 12:90:32"), yearweek("2014-12-27 89:38:32.1111111");`)
	result.Check(testkit.Rows("201451 <nil> <nil> 201451 201451 <nil> <nil>"))
	result = tk.MustQuery(`select yearweek(12121), yearweek(1.00009), yearweek("aaaaa"), yearweek(""), yearweek(NULL);`)
	result.Check(testkit.Rows("<nil> <nil> <nil> <nil> <nil>"))
	result = tk.MustQuery(`select yearweek("0000-00-00"), yearweek("2019-01-29", "aa"), yearweek("2011-01-01", null);`)
	result.Check(testkit.Rows("<nil> 201904 201052"))

	// for dayOfWeek, dayOfMonth, dayOfYear
	result = tk.MustQuery(`select dayOfWeek(null), dayOfWeek("2017-08-12"), dayOfWeek("0000-00-00"), dayOfWeek("2017-00-00"), dayOfWeek("0000-00-00 12:12:12"), dayOfWeek("2017-00-00 12:12:12")`)
	result.Check(testkit.Rows("<nil> 7 <nil> <nil> <nil> <nil>"))
	result = tk.MustQuery(`select dayOfYear(null), dayOfYear("2017-08-12"), dayOfYear("0000-00-00"), dayOfYear("2017-00-00"), dayOfYear("0000-00-00 12:12:12"), dayOfYear("2017-00-00 12:12:12")`)
	result.Check(testkit.Rows("<nil> 224 <nil> <nil> <nil> <nil>"))
	result = tk.MustQuery(`select dayOfMonth(null), dayOfMonth("2017-08-12"), dayOfMonth("0000-00-00"), dayOfMonth("2017-00-00"), dayOfMonth("0000-00-00 12:12:12"), dayOfMonth("2017-00-00 12:12:12")`)
	result.Check(testkit.Rows("<nil> 12 <nil> 0 0 0"))

	tk.MustExec(`drop table if exists t`)
	tk.MustExec(`create table t(a bigint)`)
	tk.MustExec(`insert into t value(1)`)
	tk.MustExec("set sql_mode = 'STRICT_TRANS_TABLES'")

	_, err = tk.Exec("insert into t value(dayOfWeek('0000-00-00'))")
	c.Assert(types.ErrIncorrectDatetimeValue.Equal(err), IsTrue)
	_, err = tk.Exec(`update t set a = dayOfWeek("0000-00-00")`)
	c.Assert(types.ErrIncorrectDatetimeValue.Equal(err), IsTrue)
	_, err = tk.Exec(`delete from t where a = dayOfWeek(123)`)
	c.Assert(err, IsNil)

	_, err = tk.Exec("insert into t value(dayOfMonth('2017-00-00'))")
	c.Assert(types.ErrIncorrectDatetimeValue.Equal(err), IsTrue)
	_, err = tk.Exec("insert into t value(dayOfMonth('0000-00-00'))")
	c.Assert(types.ErrIncorrectDatetimeValue.Equal(err), IsTrue)
	tk.MustExec("insert into t value(0)")
	_, err = tk.Exec(`update t set a = dayOfMonth("0000-00-00")`)
	c.Assert(types.ErrIncorrectDatetimeValue.Equal(err), IsTrue)
	_, err = tk.Exec(`delete from t where a = dayOfMonth(123)`)
	c.Assert(err, IsNil)

	_, err = tk.Exec("insert into t value(dayOfYear('0000-00-00'))")
	c.Assert(types.ErrIncorrectDatetimeValue.Equal(err), IsTrue)
	_, err = tk.Exec(`update t set a = dayOfYear("0000-00-00")`)
	c.Assert(types.ErrIncorrectDatetimeValue.Equal(err), IsTrue)
	_, err = tk.Exec(`delete from t where a = dayOfYear(123)`)
	c.Assert(err, IsNil)

	tk.MustExec("set sql_mode = ''")

	// for unix_timestamp
	tk.MustExec("SET time_zone = '+00:00';")
	result = tk.MustQuery("SELECT UNIX_TIMESTAMP(151113);")
	result.Check(testkit.Rows("1447372800"))
	result = tk.MustQuery("SELECT UNIX_TIMESTAMP(20151113);")
	result.Check(testkit.Rows("1447372800"))
	result = tk.MustQuery("SELECT UNIX_TIMESTAMP(151113102019);")
	result.Check(testkit.Rows("1447410019"))
	result = tk.MustQuery("SELECT UNIX_TIMESTAMP(151113102019e0);")
	result.Check(testkit.Rows("1447410019.000000"))
	result = tk.MustQuery("SELECT UNIX_TIMESTAMP(15111310201912e-2);")
	result.Check(testkit.Rows("1447410019.120000"))
	result = tk.MustQuery("SELECT UNIX_TIMESTAMP(151113102019.12);")
	result.Check(testkit.Rows("1447410019.12"))
	result = tk.MustQuery("SELECT UNIX_TIMESTAMP(151113102019.1234567);")
	result.Check(testkit.Rows("1447410019.123457"))
	result = tk.MustQuery("SELECT UNIX_TIMESTAMP(20151113102019);")
	result.Check(testkit.Rows("1447410019"))
	result = tk.MustQuery("SELECT UNIX_TIMESTAMP('2015-11-13 10:20:19');")
	result.Check(testkit.Rows("1447410019.000000"))
	result = tk.MustQuery("SELECT UNIX_TIMESTAMP('2015-11-13 10:20:19.012');")
	result.Check(testkit.Rows("1447410019.012000"))
	result = tk.MustQuery("SELECT UNIX_TIMESTAMP('1970-01-01 00:00:00');")
	result.Check(testkit.Rows("0.000000"))
	result = tk.MustQuery("SELECT UNIX_TIMESTAMP('1969-12-31 23:59:59');")
	result.Check(testkit.Rows("0"))
	result = tk.MustQuery("SELECT UNIX_TIMESTAMP('1970-13-01 00:00:00');")
	result.Check(testkit.Rows("0"))
	result = tk.MustQuery("SELECT UNIX_TIMESTAMP('2038-01-19 03:14:07.999999');")
	result.Check(testkit.Rows("2147483647.999999"))
	result = tk.MustQuery("SELECT UNIX_TIMESTAMP('2038-01-19 03:14:08');")
	result.Check(testkit.Rows("0"))
	result = tk.MustQuery("SELECT UNIX_TIMESTAMP(0);")
	result.Check(testkit.Rows("0"))
	result = tk.MustQuery("SELECT UNIX_TIMESTAMP(-1);")
	result.Check(testkit.Rows("0"))
	result = tk.MustQuery("SELECT UNIX_TIMESTAMP(12345);")
	result.Check(testkit.Rows("0"))
	// Test different time zone.
	tk.MustExec("SET time_zone = '+08:00';")
	result = tk.MustQuery("SELECT UNIX_TIMESTAMP('1970-01-01 00:00:00');")
	result.Check(testkit.Rows("0"))
	result = tk.MustQuery("SELECT UNIX_TIMESTAMP('1970-01-01 08:00:00');")
	result.Check(testkit.Rows("0.000000"))
	result = tk.MustQuery("SELECT UNIX_TIMESTAMP('2015-11-13 18:20:19.012');")
	result.Check(testkit.Rows("1447410019.012000"))
	result = tk.MustQuery("SELECT UNIX_TIMESTAMP('2038-01-19 11:14:07.999999');")
	result.Check(testkit.Rows("2147483647.999999"))

	result = tk.MustQuery("SELECT TIME_FORMAT('bad string', '%H:%i:%s %p');")
	result.Check(testkit.Rows("00:00:00 AM"))
	result = tk.MustQuery("SELECT TIME_FORMAT(null, '%H:%i:%s %p');")
	result.Check(testkit.Rows("<nil>"))
	result = tk.MustQuery("SELECT TIME_FORMAT(123, '%H:%i:%s %p');")
	result.Check(testkit.Rows("00:01:23 AM"))

	// for monthname
	tk.MustExec(`drop table if exists t`)
	tk.MustExec(`create table t(a varchar(10))`)
	tk.MustExec(`insert into t value("abc")`)
	tk.MustExec("set sql_mode = 'STRICT_TRANS_TABLES'")

	_, err = tk.Exec("insert into t value(monthname('0000-00-00'))")
	c.Assert(types.ErrIncorrectDatetimeValue.Equal(err), IsTrue)
	_, err = tk.Exec(`update t set a = monthname("0000-00-00")`)
	c.Assert(types.ErrIncorrectDatetimeValue.Equal(err), IsTrue)
	_, err = tk.Exec(`delete from t where a = monthname(123)`)
	c.Assert(err, IsNil)
	result = tk.MustQuery(`select monthname("2017-12-01"), monthname("0000-00-00"), monthname("0000-01-00"), monthname("0000-01-00 00:00:00")`)
	result.Check(testkit.Rows("December <nil> January January"))
	tk.MustQuery("show warnings").Check(testutil.RowsWithSep("|", "Warning|1292|Incorrect datetime value: '0000-00-00 00:00:00.000000'"))

	// for dayname
	tk.MustExec(`drop table if exists t`)
	tk.MustExec(`create table t(a varchar(10))`)
	tk.MustExec(`insert into t value("abc")`)
	tk.MustExec("set sql_mode = 'STRICT_TRANS_TABLES'")

	_, err = tk.Exec("insert into t value(dayname('0000-00-00'))")
	c.Assert(types.ErrIncorrectDatetimeValue.Equal(err), IsTrue)
	_, err = tk.Exec(`update t set a = dayname("0000-00-00")`)
	c.Assert(types.ErrIncorrectDatetimeValue.Equal(err), IsTrue)
	_, err = tk.Exec(`delete from t where a = dayname(123)`)
	c.Assert(err, IsNil)
	result = tk.MustQuery(`select dayname("2017-12-01"), dayname("0000-00-00"), dayname("0000-01-00"), dayname("0000-01-00 00:00:00")`)
	result.Check(testkit.Rows("Friday <nil> <nil> <nil>"))
	tk.MustQuery("show warnings").Check(testutil.RowsWithSep("|",
		"Warning|1292|Incorrect datetime value: '0000-00-00 00:00:00.000000'",
		"Warning|1292|Incorrect datetime value: '0000-01-00 00:00:00.000000'",
		"Warning|1292|Incorrect datetime value: '0000-01-00 00:00:00.000000'"))

	// for sec_to_time
	result = tk.MustQuery("select sec_to_time(NULL)")
	result.Check(testkit.Rows("<nil>"))
	result = tk.MustQuery("select sec_to_time(2378), sec_to_time(3864000), sec_to_time(-3864000)")
	result.Check(testkit.Rows("00:39:38 838:59:59 -838:59:59"))
	result = tk.MustQuery("select sec_to_time(86401.4), sec_to_time(-86401.4), sec_to_time(864014e-1), sec_to_time(-864014e-1), sec_to_time('86401.4'), sec_to_time('-86401.4')")
	result.Check(testkit.Rows("24:00:01.4 -24:00:01.4 24:00:01.400000 -24:00:01.400000 24:00:01.400000 -24:00:01.400000"))
	result = tk.MustQuery("select sec_to_time(86401.54321), sec_to_time(86401.543212345)")
	result.Check(testkit.Rows("24:00:01.54321 24:00:01.543212"))
	result = tk.MustQuery("select sec_to_time('123.4'), sec_to_time('123.4567891'), sec_to_time('123')")
	result.Check(testkit.Rows("00:02:03.400000 00:02:03.456789 00:02:03.000000"))

	// for time_to_sec
	result = tk.MustQuery("select time_to_sec(NULL)")
	result.Check(testkit.Rows("<nil>"))
	result = tk.MustQuery("select time_to_sec('22:23:00'), time_to_sec('00:39:38'), time_to_sec('23:00'), time_to_sec('00:00'), time_to_sec('00:00:00'), time_to_sec('23:59:59')")
	result.Check(testkit.Rows("80580 2378 82800 0 0 86399"))
	result = tk.MustQuery("select time_to_sec('1:0'), time_to_sec('1:00'), time_to_sec('1:0:0'), time_to_sec('-02:00'), time_to_sec('-02:00:05'), time_to_sec('020005')")
	result.Check(testkit.Rows("3600 3600 3600 -7200 -7205 7205"))
	result = tk.MustQuery("select time_to_sec('20171222020005'), time_to_sec(020005), time_to_sec(20171222020005), time_to_sec(171222020005)")
	result.Check(testkit.Rows("7205 7205 7205 7205"))

	// for str_to_date
	result = tk.MustQuery("select str_to_date('01-01-2017', '%d-%m-%Y'), str_to_date('59:20:12 01-01-2017', '%s:%i:%H %d-%m-%Y'), str_to_date('59:20:12', '%s:%i:%H')")
	result.Check(testkit.Rows("2017-01-01 2017-01-01 12:20:59 12:20:59"))
	result = tk.MustQuery("select str_to_date('aaa01-01-2017', 'aaa%d-%m-%Y'), str_to_date('59:20:12 aaa01-01-2017', '%s:%i:%H aaa%d-%m-%Y'), str_to_date('59:20:12aaa', '%s:%i:%Haaa')")
	result.Check(testkit.Rows("2017-01-01 2017-01-01 12:20:59 12:20:59"))
	result = tk.MustQuery("select str_to_date('01-01-2017', '%d'), str_to_date('59', '%d-%Y')")
	// TODO: MySQL returns "<nil> <nil>".
	result.Check(testkit.Rows("0000-00-01 <nil>"))
	tk.MustQuery("show warnings").Check(testutil.RowsWithSep("|", "Warning|1292|Incorrect datetime value: '0000-00-00 00:00:00'"))

	// for maketime
	tk.MustExec(`drop table if exists t`)
	tk.MustExec(`create table t(a double, b float, c decimal(10,4));`)
	tk.MustExec(`insert into t value(1.23, 2.34, 3.1415)`)
	result = tk.MustQuery("select maketime(1,1,a), maketime(2,2,b), maketime(3,3,c) from t;")
	result.Check(testkit.Rows("01:01:01.230000 02:02:02.340000 03:03:03.1415"))
	result = tk.MustQuery("select maketime(12, 13, 14), maketime('12', '15', 30.1), maketime(0, 1, 59.1), maketime(0, 1, '59.1'), maketime(0, 1, 59.5)")
	result.Check(testkit.Rows("12:13:14 12:15:30.1 00:01:59.1 00:01:59.100000 00:01:59.5"))
	result = tk.MustQuery("select maketime(12, 15, 60), maketime(12, 15, '60'), maketime(12, 60, 0), maketime(12, 15, null)")
	result.Check(testkit.Rows("<nil> <nil> <nil> <nil>"))
	result = tk.MustQuery("select maketime('', '', ''), maketime('h', 'm', 's');")
	result.Check(testkit.Rows("00:00:00.000000 00:00:00.000000"))

	// for get_format
	result = tk.MustQuery(`select GET_FORMAT(DATE,'USA'), GET_FORMAT(DATE,'JIS'), GET_FORMAT(DATE,'ISO'), GET_FORMAT(DATE,'EUR'),
	GET_FORMAT(DATE,'INTERNAL'), GET_FORMAT(DATETIME,'USA') , GET_FORMAT(DATETIME,'JIS'), GET_FORMAT(DATETIME,'ISO'),
	GET_FORMAT(DATETIME,'EUR') , GET_FORMAT(DATETIME,'INTERNAL'), GET_FORMAT(TIME,'USA') , GET_FORMAT(TIME,'JIS'),
	GET_FORMAT(TIME,'ISO'), GET_FORMAT(TIME,'EUR'), GET_FORMAT(TIME,'INTERNAL')`)
	result.Check(testkit.Rows("%m.%d.%Y %Y-%m-%d %Y-%m-%d %d.%m.%Y %Y%m%d %Y-%m-%d %H.%i.%s %Y-%m-%d %H:%i:%s %Y-%m-%d %H:%i:%s %Y-%m-%d %H.%i.%s %Y%m%d%H%i%s %h:%i:%s %p %H:%i:%s %H:%i:%s %H.%i.%s %H%i%s"))

	// for convert_tz
	result = tk.MustQuery(`select convert_tz("2004-01-01 12:00:00", "+00:00", "+10:32"), convert_tz("2004-01-01 12:00:00.01", "+00:00", "+10:32"), convert_tz("2004-01-01 12:00:00.01234567", "+00:00", "+10:32");`)
	result.Check(testkit.Rows("2004-01-01 22:32:00 2004-01-01 22:32:00.01 2004-01-01 22:32:00.012346"))
	// TODO: release the following test after fix #4462
	//result = tk.MustQuery(`select convert_tz(20040101, "+00:00", "+10:32"), convert_tz(20040101.01, "+00:00", "+10:32"), convert_tz(20040101.01234567, "+00:00", "+10:32");`)
	//result.Check(testkit.Rows("2004-01-01 10:32:00 2004-01-01 10:32:00.00 2004-01-01 10:32:00.000000"))

	// for from_unixtime
	tk.MustExec(`set @@session.time_zone = "+08:00"`)
	result = tk.MustQuery(`select from_unixtime(20170101), from_unixtime(20170101.9999999), from_unixtime(20170101.999), from_unixtime(20170101.999, "%Y %D %M %h:%i:%s %x"), from_unixtime(20170101.999, "%Y %D %M %h:%i:%s %x")`)
	result.Check(testkit.Rows("1970-08-22 18:48:21 1970-08-22 18:48:22.000000 1970-08-22 18:48:21.999 1970 22nd August 06:48:21 1970 1970 22nd August 06:48:21 1970"))
	tk.MustExec(`set @@session.time_zone = "+00:00"`)
	result = tk.MustQuery(`select from_unixtime(20170101), from_unixtime(20170101.9999999), from_unixtime(20170101.999), from_unixtime(20170101.999, "%Y %D %M %h:%i:%s %x"), from_unixtime(20170101.999, "%Y %D %M %h:%i:%s %x")`)
	result.Check(testkit.Rows("1970-08-22 10:48:21 1970-08-22 10:48:22.000000 1970-08-22 10:48:21.999 1970 22nd August 10:48:21 1970 1970 22nd August 10:48:21 1970"))
	tk.MustExec(`set @@session.time_zone = @@global.time_zone`)

	// for extract
	result = tk.MustQuery(`select extract(day from '800:12:12'), extract(hour from '800:12:12'), extract(month from 20170101), extract(day_second from '2017-01-01 12:12:12')`)
	result.Check(testkit.Rows("12 800 1 1121212"))

	// for adddate, subdate
	dateArithmeticalTests := []struct {
		Date      string
		Interval  string
		Unit      string
		AddResult string
		SubResult string
	}{
		{"\"2011-11-11\"", "1", "DAY", "2011-11-12", "2011-11-10"},
		{"NULL", "1", "DAY", "<nil>", "<nil>"},
		{"\"2011-11-11\"", "NULL", "DAY", "<nil>", "<nil>"},
		{"\"2011-11-11 10:10:10\"", "1000", "MICROSECOND", "2011-11-11 10:10:10.001000", "2011-11-11 10:10:09.999000"},
		{"\"2011-11-11 10:10:10\"", "\"10\"", "SECOND", "2011-11-11 10:10:20", "2011-11-11 10:10:00"},
		{"\"2011-11-11 10:10:10\"", "\"10\"", "MINUTE", "2011-11-11 10:20:10", "2011-11-11 10:00:10"},
		{"\"2011-11-11 10:10:10\"", "\"10\"", "HOUR", "2011-11-11 20:10:10", "2011-11-11 00:10:10"},
		{"\"2011-11-11 10:10:10\"", "\"11\"", "DAY", "2011-11-22 10:10:10", "2011-10-31 10:10:10"},
		{"\"2011-11-11 10:10:10\"", "\"2\"", "WEEK", "2011-11-25 10:10:10", "2011-10-28 10:10:10"},
		{"\"2011-11-11 10:10:10\"", "\"2\"", "MONTH", "2012-01-11 10:10:10", "2011-09-11 10:10:10"},
		{"\"2011-11-11 10:10:10\"", "\"4\"", "QUARTER", "2012-11-11 10:10:10", "2010-11-11 10:10:10"},
		{"\"2011-11-11 10:10:10\"", "\"2\"", "YEAR", "2013-11-11 10:10:10", "2009-11-11 10:10:10"},
		{"\"2011-11-11 10:10:10\"", "\"10.00100000\"", "SECOND_MICROSECOND", "2011-11-11 10:10:20.100000", "2011-11-11 10:09:59.900000"},
		{"\"2011-11-11 10:10:10\"", "\"10.0010000000\"", "SECOND_MICROSECOND", "2011-11-11 10:10:30", "2011-11-11 10:09:50"},
		{"\"2011-11-11 10:10:10\"", "\"10.0010000010\"", "SECOND_MICROSECOND", "2011-11-11 10:10:30.000010", "2011-11-11 10:09:49.999990"},
		{"\"2011-11-11 10:10:10\"", "\"10:10.100\"", "MINUTE_MICROSECOND", "2011-11-11 10:20:20.100000", "2011-11-11 09:59:59.900000"},
		{"\"2011-11-11 10:10:10\"", "\"10:10\"", "MINUTE_SECOND", "2011-11-11 10:20:20", "2011-11-11 10:00:00"},
		{"\"2011-11-11 10:10:10\"", "\"10:10:10.100\"", "HOUR_MICROSECOND", "2011-11-11 20:20:20.100000", "2011-11-10 23:59:59.900000"},
		{"\"2011-11-11 10:10:10\"", "\"10:10:10\"", "HOUR_SECOND", "2011-11-11 20:20:20", "2011-11-11 00:00:00"},
		{"\"2011-11-11 10:10:10\"", "\"10:10\"", "HOUR_MINUTE", "2011-11-11 20:20:10", "2011-11-11 00:00:10"},
		{"\"2011-11-11 10:10:10\"", "\"11 10:10:10.100\"", "DAY_MICROSECOND", "2011-11-22 20:20:20.100000", "2011-10-30 23:59:59.900000"},
		{"\"2011-11-11 10:10:10\"", "\"11 10:10:10\"", "DAY_SECOND", "2011-11-22 20:20:20", "2011-10-31 00:00:00"},
		{"\"2011-11-11 10:10:10\"", "\"11 10:10\"", "DAY_MINUTE", "2011-11-22 20:20:10", "2011-10-31 00:00:10"},
		{"\"2011-11-11 10:10:10\"", "\"11 10\"", "DAY_HOUR", "2011-11-22 20:10:10", "2011-10-31 00:10:10"},
		{"\"2011-11-11 10:10:10\"", "\"11-1\"", "YEAR_MONTH", "2022-12-11 10:10:10", "2000-10-11 10:10:10"},
		{"\"2011-11-11 10:10:10\"", "\"11-11\"", "YEAR_MONTH", "2023-10-11 10:10:10", "1999-12-11 10:10:10"},
		{"\"2011-11-11 10:10:10\"", "\"20\"", "DAY", "2011-12-01 10:10:10", "2011-10-22 10:10:10"},
		{"\"2011-11-11 10:10:10\"", "19.88", "DAY", "2011-12-01 10:10:10", "2011-10-22 10:10:10"},
		{"\"2011-11-11 10:10:10\"", "\"19.88\"", "DAY", "2011-11-30 10:10:10", "2011-10-23 10:10:10"},
		{"\"2011-11-11 10:10:10\"", "\"prefix19suffix\"", "DAY", "2011-11-30 10:10:10", "2011-10-23 10:10:10"},
		{"\"2011-11-11 10:10:10\"", "\"20-11\"", "DAY", "2011-12-01 10:10:10", "2011-10-22 10:10:10"},
		{"\"2011-11-11 10:10:10\"", "\"20,11\"", "daY", "2011-12-01 10:10:10", "2011-10-22 10:10:10"},
		{"\"2011-11-11 10:10:10\"", "\"1000\"", "dAy", "2014-08-07 10:10:10", "2009-02-14 10:10:10"},
		{"\"2011-11-11 10:10:10\"", "\"true\"", "Day", "2011-11-12 10:10:10", "2011-11-10 10:10:10"},
		{"\"2011-11-11 10:10:10\"", "true", "Day", "2011-11-12 10:10:10", "2011-11-10 10:10:10"},
		{"\"2011-11-11\"", "1", "DAY", "2011-11-12", "2011-11-10"},
		{"\"2011-11-11\"", "10", "HOUR", "2011-11-11 10:00:00", "2011-11-10 14:00:00"},
		{"\"2011-11-11\"", "10", "MINUTE", "2011-11-11 00:10:00", "2011-11-10 23:50:00"},
		{"\"2011-11-11\"", "10", "SECOND", "2011-11-11 00:00:10", "2011-11-10 23:59:50"},
		{"\"2011-11-11\"", "\"10:10\"", "HOUR_MINUTE", "2011-11-11 10:10:00", "2011-11-10 13:50:00"},
		{"\"2011-11-11\"", "\"10:10:10\"", "HOUR_SECOND", "2011-11-11 10:10:10", "2011-11-10 13:49:50"},
		{"\"2011-11-11\"", "\"10:10:10.101010\"", "HOUR_MICROSECOND", "2011-11-11 10:10:10.101010", "2011-11-10 13:49:49.898990"},
		{"\"2011-11-11\"", "\"10:10\"", "MINUTE_SECOND", "2011-11-11 00:10:10", "2011-11-10 23:49:50"},
		{"\"2011-11-11\"", "\"10:10.101010\"", "MINUTE_MICROSECOND", "2011-11-11 00:10:10.101010", "2011-11-10 23:49:49.898990"},
		{"\"2011-11-11\"", "\"10.101010\"", "SECOND_MICROSECOND", "2011-11-11 00:00:10.101010", "2011-11-10 23:59:49.898990"},
		{"\"2011-11-11 00:00:00\"", "1", "DAY", "2011-11-12 00:00:00", "2011-11-10 00:00:00"},
		{"\"2011-11-11 00:00:00\"", "10", "HOUR", "2011-11-11 10:00:00", "2011-11-10 14:00:00"},
		{"\"2011-11-11 00:00:00\"", "10", "MINUTE", "2011-11-11 00:10:00", "2011-11-10 23:50:00"},
		{"\"2011-11-11 00:00:00\"", "10", "SECOND", "2011-11-11 00:00:10", "2011-11-10 23:59:50"},

		{"\"2011-11-11\"", "\"abc1000\"", "MICROSECOND", "<nil>", "<nil>"},
		{"\"20111111 10:10:10\"", "\"1\"", "DAY", "<nil>", "<nil>"},
		{"\"2011-11-11\"", "\"10\"", "SECOND_MICROSECOND", "<nil>", "<nil>"},
		{"\"2011-11-11\"", "\"10.0000\"", "MINUTE_MICROSECOND", "<nil>", "<nil>"},
		{"\"2011-11-11\"", "\"10:10:10\"", "MINUTE_MICROSECOND", "<nil>", "<nil>"},

		{"cast(\"2011-11-11\" as datetime)", "\"10:10:10\"", "MINUTE_MICROSECOND", "<nil>", "<nil>"},
		{"cast(\"2011-11-11 00:00:00\" as datetime)", "1", "DAY", "2011-11-12 00:00:00", "2011-11-10 00:00:00"},
		{"cast(\"2011-11-11 00:00:00\" as datetime)", "10", "HOUR", "2011-11-11 10:00:00", "2011-11-10 14:00:00"},
		{"cast(\"2011-11-11 00:00:00\" as datetime)", "10", "MINUTE", "2011-11-11 00:10:00", "2011-11-10 23:50:00"},
		{"cast(\"2011-11-11 00:00:00\" as datetime)", "10", "SECOND", "2011-11-11 00:00:10", "2011-11-10 23:59:50"},

		{"cast(\"2011-11-11 00:00:00\" as datetime)", "\"1\"", "DAY", "2011-11-12 00:00:00", "2011-11-10 00:00:00"},
		{"cast(\"2011-11-11 00:00:00\" as datetime)", "\"10\"", "HOUR", "2011-11-11 10:00:00", "2011-11-10 14:00:00"},
		{"cast(\"2011-11-11 00:00:00\" as datetime)", "\"10\"", "MINUTE", "2011-11-11 00:10:00", "2011-11-10 23:50:00"},
		{"cast(\"2011-11-11 00:00:00\" as datetime)", "\"10\"", "SECOND", "2011-11-11 00:00:10", "2011-11-10 23:59:50"},

		{"cast(\"2011-11-11\" as date)", "\"10:10:10\"", "MINUTE_MICROSECOND", "<nil>", "<nil>"},
		{"cast(\"2011-11-11 00:00:00\" as date)", "1", "DAY", "2011-11-12", "2011-11-10"},
		{"cast(\"2011-11-11 00:00:00\" as date)", "10", "HOUR", "2011-11-11 10:00:00", "2011-11-10 14:00:00"},
		{"cast(\"2011-11-11 00:00:00\" as date)", "10", "MINUTE", "2011-11-11 00:10:00", "2011-11-10 23:50:00"},
		{"cast(\"2011-11-11 00:00:00\" as date)", "10", "SECOND", "2011-11-11 00:00:10", "2011-11-10 23:59:50"},

		{"cast(\"2011-11-11 00:00:00\" as date)", "\"1\"", "DAY", "2011-11-12", "2011-11-10"},
		{"cast(\"2011-11-11 00:00:00\" as date)", "\"10\"", "HOUR", "2011-11-11 10:00:00", "2011-11-10 14:00:00"},
		{"cast(\"2011-11-11 00:00:00\" as date)", "\"10\"", "MINUTE", "2011-11-11 00:10:00", "2011-11-10 23:50:00"},
		{"cast(\"2011-11-11 00:00:00\" as date)", "\"10\"", "SECOND", "2011-11-11 00:00:10", "2011-11-10 23:59:50"},
	}
	for _, tc := range dateArithmeticalTests {
		addDate := fmt.Sprintf("select adddate(%s, interval %s %s);", tc.Date, tc.Interval, tc.Unit)
		subDate := fmt.Sprintf("select subdate(%s, interval %s %s);", tc.Date, tc.Interval, tc.Unit)
		result = tk.MustQuery(addDate)
		result.Check(testkit.Rows(tc.AddResult))
		result = tk.MustQuery(subDate)
		result.Check(testkit.Rows(tc.SubResult))
	}

	// for localtime, localtimestamp
	result = tk.MustQuery(`select localtime() = now(), localtime = now(), localtimestamp() = now(), localtimestamp = now()`)
	result.Check(testkit.Rows("1 1 1 1"))

	// for current_timestamp, current_timestamp()
	result = tk.MustQuery(`select current_timestamp() = now(), current_timestamp = now()`)
	result.Check(testkit.Rows("1 1"))
}

func (s *testIntegrationSuite) TestOpBuiltin(c *C) {
	defer s.cleanEnv(c)
	tk := testkit.NewTestKit(c, s.store)
	tk.MustExec("use test")

	// for logicAnd
	result := tk.MustQuery("select 1 && 1, 1 && 0, 0 && 1, 0 && 0, 2 && -1, null && 1, '1a' && 'a'")
	result.Check(testkit.Rows("1 0 0 0 1 <nil> 0"))
	// for bitNeg
	result = tk.MustQuery("select ~123, ~-123, ~null")
	result.Check(testkit.Rows("18446744073709551492 122 <nil>"))
	// for logicNot
	result = tk.MustQuery("select !1, !123, !0, !null")
	result.Check(testkit.Rows("0 0 1 <nil>"))
	// for logicalXor
	result = tk.MustQuery("select 1 xor 1, 1 xor 0, 0 xor 1, 0 xor 0, 2 xor -1, null xor 1, '1a' xor 'a'")
	result.Check(testkit.Rows("0 1 1 0 0 <nil> 1"))
	// for bitAnd
	result = tk.MustQuery("select 123 & 321, -123 & 321, null & 1")
	result.Check(testkit.Rows("65 257 <nil>"))
	// for bitOr
	result = tk.MustQuery("select 123 | 321, -123 | 321, null | 1")
	result.Check(testkit.Rows("379 18446744073709551557 <nil>"))
	// for bitXor
	result = tk.MustQuery("select 123 ^ 321, -123 ^ 321, null ^ 1")
	result.Check(testkit.Rows("314 18446744073709551300 <nil>"))
	// for leftShift
	result = tk.MustQuery("select 123 << 2, -123 << 2, null << 1")
	result.Check(testkit.Rows("492 18446744073709551124 <nil>"))
	// for rightShift
	result = tk.MustQuery("select 123 >> 2, -123 >> 2, null >> 1")
	result.Check(testkit.Rows("30 4611686018427387873 <nil>"))
	// for logicOr
	result = tk.MustQuery("select 1 || 1, 1 || 0, 0 || 1, 0 || 0, 2 || -1, null || 1, '1a' || 'a'")
	result.Check(testkit.Rows("1 1 1 0 1 1 1"))
	// for unaryPlus
	result = tk.MustQuery(`select +1, +0, +(-9), +(-0.001), +0.999, +null, +"aaa"`)
	result.Check(testkit.Rows("1 0 -9 -0.001 0.999 <nil> aaa"))
}

func (s *testIntegrationSuite) TestBuiltin(c *C) {
	defer s.cleanEnv(c)
	tk := testkit.NewTestKit(c, s.store)
	tk.MustExec("use test")
	goCtx := goctx.Background()

	// for is true && is false
	tk.MustExec("drop table if exists t")
	tk.MustExec("create table t (a int, b int, index idx_b (b))")
	tk.MustExec("insert t values (1, 1)")
	tk.MustExec("insert t values (2, 2)")
	tk.MustExec("insert t values (3, 2)")
	result := tk.MustQuery("select * from t where b is true")
	result.Check(testkit.Rows("1 1", "2 2", "3 2"))
	result = tk.MustQuery("select all + a from t where a = 1")
	result.Check(testkit.Rows("1"))
	result = tk.MustQuery("select * from t where a is false")
	result.Check(nil)
	result = tk.MustQuery("select * from t where a is not true")
	result.Check(nil)
	result = tk.MustQuery(`select 1 is true, 0 is true, null is true, "aaa" is true, "" is true, -12.00 is true, 0.0 is true, 0.0000001 is true;`)
	result.Check(testkit.Rows("1 0 0 0 0 1 0 1"))
	result = tk.MustQuery(`select 1 is false, 0 is false, null is false, "aaa" is false, "" is false, -12.00 is false, 0.0 is false, 0.0000001 is false;`)
	result.Check(testkit.Rows("0 1 0 1 1 0 1 0"))

	// for in
	result = tk.MustQuery("select * from t where b in (a)")
	result.Check(testkit.Rows("1 1", "2 2"))
	result = tk.MustQuery("select * from t where b not in (a)")
	result.Check(testkit.Rows("3 2"))

	// test cast
	result = tk.MustQuery("select cast(1 as decimal(3,2))")
	result.Check(testkit.Rows("1.00"))
	result = tk.MustQuery("select cast('1991-09-05 11:11:11' as datetime)")
	result.Check(testkit.Rows("1991-09-05 11:11:11"))
	result = tk.MustQuery("select cast(cast('1991-09-05 11:11:11' as datetime) as char)")
	result.Check(testkit.Rows("1991-09-05 11:11:11"))
	result = tk.MustQuery("select cast('11:11:11' as time)")
	result.Check(testkit.Rows("11:11:11"))
	result = tk.MustQuery("select * from t where a > cast(2 as decimal)")
	result.Check(testkit.Rows("3 2"))
	result = tk.MustQuery("select cast(-1 as unsigned)")
	result.Check(testkit.Rows("18446744073709551615"))
	tk.MustExec("drop table if exists t")
	tk.MustExec("create table t(a decimal(3, 1), b double, c datetime, d time, e int)")
	tk.MustExec("insert into t value(12.3, 1.23, '2017-01-01 12:12:12', '12:12:12', 123)")
	result = tk.MustQuery("select cast(a as json), cast(b as json), cast(c as json), cast(d as json), cast(e as json) from t")
	result.Check(testkit.Rows(`12.3 1.23 "2017-01-01 12:12:12.000000" "12:12:12.000000" 123`))
	result = tk.MustQuery(`select cast(10101000000 as time);`)
	result.Check(testkit.Rows("00:00:00"))
	result = tk.MustQuery(`select cast(10101001000 as time);`)
	result.Check(testkit.Rows("00:10:00"))
	result = tk.MustQuery(`select cast(10000000000 as time);`)
	result.Check(testkit.Rows("<nil>"))
	result = tk.MustQuery(`select cast(20171222020005 as time);`)
	result.Check(testkit.Rows("02:00:05"))
	result = tk.MustQuery(`select cast(8380000 as time);`)
	result.Check(testkit.Rows("838:00:00"))
	result = tk.MustQuery(`select cast(8390000 as time);`)
	result.Check(testkit.Rows("<nil>"))
	result = tk.MustQuery(`select cast(8386000 as time);`)
	result.Check(testkit.Rows("<nil>"))
	result = tk.MustQuery(`select cast(8385960 as time);`)
	result.Check(testkit.Rows("<nil>"))
	result = tk.MustQuery(`select cast(cast('2017-01-01 01:01:11.12' as date) as datetime(2));`)
	result.Check(testkit.Rows("2017-01-01 00:00:00.00"))

	// for ISNULL
	tk.MustExec("drop table if exists t")
	tk.MustExec("create table t (a int, b int, c int, d char(10), e datetime, f float, g decimal(10, 3))")
	tk.MustExec("insert t values (1, 0, null, null, null, null, null)")
	result = tk.MustQuery("select ISNULL(a), ISNULL(b), ISNULL(c), ISNULL(d), ISNULL(e), ISNULL(f), ISNULL(g) from t")
	result.Check(testkit.Rows("0 0 1 1 1 1 1"))

	// fix issue #3942
	result = tk.MustQuery("select cast('-24 100:00:00' as time);")
	result.Check(testkit.Rows("-676:00:00"))
	result = tk.MustQuery("select cast('12:00:00.000000' as datetime);")
	result.Check(testkit.Rows("2012-00-00 00:00:00"))
	result = tk.MustQuery("select cast('-34 100:00:00' as time);")
	result.Check(testkit.Rows("-838:59:59"))

	// fix issue #4324. cast decimal/int/string to time compability.
	invalidTimes := []string{
		"10009010",
		"239010",
		"233070",
		"23:90:10",
		"23:30:70",
		"239010.2",
		"233070.8",
	}
	tk.MustExec("DROP TABLE IF EXISTS t;")
	tk.MustExec("CREATE TABLE t (ix TIME);")
	tk.MustExec("SET SQL_MODE='';")
	for _, invalidTime := range invalidTimes {
		msg := fmt.Sprintf("Warning 1292 Truncated incorrect time value: '%s'", invalidTime)
		result = tk.MustQuery(fmt.Sprintf("select cast('%s' as time);", invalidTime))
		result.Check(testkit.Rows("<nil>"))
		result = tk.MustQuery("show warnings")
		result.Check(testkit.Rows(msg))
		_, err := tk.Exec(fmt.Sprintf("insert into t select cast('%s' as time);", invalidTime))
		c.Assert(err, IsNil)
		result = tk.MustQuery("show warnings")
		result.Check(testkit.Rows(msg))
	}
	tk.MustExec("set sql_mode = 'STRICT_TRANS_TABLES'")
	for _, invalidTime := range invalidTimes {
		msg := fmt.Sprintf("Warning 1292 Truncated incorrect time value: '%s'", invalidTime)
		result = tk.MustQuery(fmt.Sprintf("select cast('%s' as time);", invalidTime))
		result.Check(testkit.Rows("<nil>"))
		result = tk.MustQuery("show warnings")
		result.Check(testkit.Rows(msg))
		_, err := tk.Exec(fmt.Sprintf("insert into t select cast('%s' as time);", invalidTime))
		c.Assert(err.Error(), Equals, fmt.Sprintf("[types:1292]Truncated incorrect time value: '%s'", invalidTime))
	}

	// Fix issue #3691, cast compatibility.
	result = tk.MustQuery("select cast('18446744073709551616' as unsigned);")
	result.Check(testkit.Rows("18446744073709551615"))
	result = tk.MustQuery("select cast('18446744073709551616' as signed);")
	result.Check(testkit.Rows("-1"))
	result = tk.MustQuery("select cast('9223372036854775808' as signed);")
	result.Check(testkit.Rows("-9223372036854775808"))
	result = tk.MustQuery("select cast('9223372036854775809' as signed);")
	result.Check(testkit.Rows("-9223372036854775807"))
	result = tk.MustQuery("select cast('9223372036854775807' as signed);")
	result.Check(testkit.Rows("9223372036854775807"))
	result = tk.MustQuery("select cast('18446744073709551615' as signed);")
	result.Check(testkit.Rows("-1"))
	result = tk.MustQuery("select cast('18446744073709551614' as signed);")
	result.Check(testkit.Rows("-2"))
	result = tk.MustQuery("select cast(18446744073709551615 as unsigned);")
	result.Check(testkit.Rows("18446744073709551615"))
	result = tk.MustQuery("select cast(18446744073709551616 as unsigned);")
	result.Check(testkit.Rows("18446744073709551615"))
	result = tk.MustQuery("select cast(18446744073709551616 as signed);")
	result.Check(testkit.Rows("9223372036854775807"))
	result = tk.MustQuery("select cast(18446744073709551617 as signed);")
	result.Check(testkit.Rows("9223372036854775807"))
	result = tk.MustQuery("select cast(18446744073709551615 as signed);")
	result.Check(testkit.Rows("-1"))
	result = tk.MustQuery("select cast(18446744073709551614 as signed);")
	result.Check(testkit.Rows("-2"))
	result = tk.MustQuery("select cast(-18446744073709551616 as signed);")
	result.Check(testkit.Rows("-9223372036854775808"))
	result = tk.MustQuery("select cast(18446744073709551614.9 as unsigned);") // Round up
	result.Check(testkit.Rows("18446744073709551615"))
	result = tk.MustQuery("select cast(18446744073709551614.4 as unsigned);") // Round down
	result.Check(testkit.Rows("18446744073709551614"))
	result = tk.MustQuery("select cast(-9223372036854775809 as signed);")
	result.Check(testkit.Rows("-9223372036854775808"))
	result = tk.MustQuery("select cast(-9223372036854775809 as unsigned);")
	result.Check(testkit.Rows("0"))
	result = tk.MustQuery("select cast(-9223372036854775808 as unsigned);")
	result.Check(testkit.Rows("9223372036854775808"))
	result = tk.MustQuery("select cast('-9223372036854775809' as unsigned);")
	result.Check(testkit.Rows("9223372036854775808"))
	result = tk.MustQuery("select cast('-9223372036854775807' as unsigned);")
	result.Check(testkit.Rows("9223372036854775809"))
	result = tk.MustQuery("select cast('-2' as unsigned);")
	result.Check(testkit.Rows("18446744073709551614"))
	result = tk.MustQuery("select cast(cast(1-2 as unsigned) as signed integer);")
	result.Check(testkit.Rows("-1"))
	result = tk.MustQuery("select cast(1 as signed int)")
	result.Check(testkit.Rows("1"))

	// test cast time as decimal overflow
	tk.MustExec("drop table if exists t1")
	tk.MustExec("create table t1(s1 time);")
	tk.MustExec("insert into t1 values('11:11:11');")
	result = tk.MustQuery("select cast(s1 as decimal(7, 2)) from t1;")
	result.Check(testkit.Rows("99999.99"))
	result = tk.MustQuery("select cast(s1 as decimal(8, 2)) from t1;")
	result.Check(testkit.Rows("111111.00"))
	_, err := tk.Exec("insert into t1 values(cast('111111.00' as decimal(7, 2)));")
	c.Assert(err, NotNil)

	result = tk.MustQuery(`select CAST(0x8fffffffffffffff as signed) a,
	CAST(0xfffffffffffffffe as signed) b,
	CAST(0xffffffffffffffff as unsigned) c;`)
	result.Check(testkit.Rows("-8070450532247928833 -2 18446744073709551615"))

	result = tk.MustQuery(`select cast("1:2:3" as TIME) = "1:02:03"`)
	result.Check(testkit.Rows("0"))

	// fixed issue #3471
	tk.MustExec("drop table if exists t")
	tk.MustExec("create table t(a time(6));")
	tk.MustExec("insert into t value('12:59:59.999999')")
	result = tk.MustQuery("select cast(a as signed) from t")
	result.Check(testkit.Rows("130000"))

	// fixed issue #3762
	result = tk.MustQuery("select -9223372036854775809;")
	result.Check(testkit.Rows("-9223372036854775809"))
	result = tk.MustQuery("select --9223372036854775809;")
	result.Check(testkit.Rows("9223372036854775809"))
	result = tk.MustQuery("select -9223372036854775808;")
	result.Check(testkit.Rows("-9223372036854775808"))

	tk.MustExec("drop table if exists t")
	tk.MustExec("create table t(a bigint(30));")
	_, err = tk.Exec("insert into t values(-9223372036854775809)")
	c.Assert(err, NotNil)

	// test case decimal precision less than the scale.
	rs, err := tk.Exec("select cast(12.1 as decimal(3, 4));")
	c.Assert(err, IsNil)
	_, err = tidb.GetRows4Test(goCtx, tk.Se, rs)
	c.Assert(err, NotNil)
	c.Assert(err.Error(), Equals, "[types:1427]For float(M,D), double(M,D) or decimal(M,D), M must be >= D (column '').")
	c.Assert(rs.Close(), IsNil)

	// test unhex and hex
	result = tk.MustQuery("select unhex('4D7953514C')")
	result.Check(testkit.Rows("MySQL"))
	result = tk.MustQuery("select unhex(hex('string'))")
	result.Check(testkit.Rows("string"))
	result = tk.MustQuery("select unhex('ggg')")
	result.Check(testkit.Rows("<nil>"))
	result = tk.MustQuery("select unhex(-1)")
	result.Check(testkit.Rows("<nil>"))
	result = tk.MustQuery("select hex(unhex('1267'))")
	result.Check(testkit.Rows("1267"))
	result = tk.MustQuery("select hex(unhex(1267))")
	result.Check(testkit.Rows("1267"))
	tk.MustExec("drop table if exists t")
	tk.MustExec("create table t(a binary(8))")
	tk.MustExec(`insert into t values('test')`)
	result = tk.MustQuery("select hex(a) from t")
	result.Check(testkit.Rows("7465737400000000"))
	result = tk.MustQuery("select unhex(a) from t")
	result.Check(testkit.Rows("<nil>"))

	// select from_unixtime
	result = tk.MustQuery("select from_unixtime(1451606400)")
	unixTime := time.Unix(1451606400, 0).String()[:19]
	result.Check(testkit.Rows(unixTime))
	result = tk.MustQuery("select from_unixtime(1451606400.123456)")
	unixTime = time.Unix(1451606400, 123456000).String()[:26]
	result.Check(testkit.Rows(unixTime))
	result = tk.MustQuery("select from_unixtime(1451606400.1234567)")
	unixTime = time.Unix(1451606400, 123456700).Round(time.Microsecond).Format("2006-01-02 15:04:05.000000")[:26]
	result.Check(testkit.Rows(unixTime))
	result = tk.MustQuery("select from_unixtime(1451606400.999999)")
	unixTime = time.Unix(1451606400, 999999000).String()[:26]
	result.Check(testkit.Rows(unixTime))
	result = tk.MustQuery("select from_unixtime(1511247196661)")
	result.Check(testkit.Rows("<nil>"))

	// test strcmp
	result = tk.MustQuery("select strcmp('abc', 'def')")
	result.Check(testkit.Rows("-1"))
	result = tk.MustQuery("select strcmp('abc', 'aba')")
	result.Check(testkit.Rows("1"))
	result = tk.MustQuery("select strcmp('abc', 'abc')")
	result.Check(testkit.Rows("0"))
	result = tk.MustQuery("select substr(null, 1, 2)")
	result.Check(testkit.Rows("<nil>"))
	result = tk.MustQuery("select substr('123', null, 2)")
	result.Check(testkit.Rows("<nil>"))
	result = tk.MustQuery("select substr('123', 1, null)")
	result.Check(testkit.Rows("<nil>"))

	// for case
	tk.MustExec("drop table if exists t")
	tk.MustExec("create table t (a varchar(255), b int)")
	tk.MustExec("insert t values ('str1', 1)")
	result = tk.MustQuery("select * from t where a = case b when 1 then 'str1' when 2 then 'str2' end")
	result.Check(testkit.Rows("str1 1"))
	result = tk.MustQuery("select * from t where a = case b when 1 then 'str2' when 2 then 'str3' end")
	result.Check(nil)
	tk.MustExec("insert t values ('str2', 2)")
	result = tk.MustQuery("select * from t where a = case b when 2 then 'str2' when 3 then 'str3' end")
	result.Check(testkit.Rows("str2 2"))
	tk.MustExec("insert t values ('str3', 3)")
	result = tk.MustQuery("select * from t where a = case b when 4 then 'str4' when 5 then 'str5' else 'str3' end")
	result.Check(testkit.Rows("str3 3"))
	result = tk.MustQuery("select * from t where a = case b when 4 then 'str4' when 5 then 'str5' else 'str6' end")
	result.Check(nil)
	result = tk.MustQuery("select * from t where a = case  when b then 'str3' when 1 then 'str1' else 'str2' end")
	result.Check(testkit.Rows("str3 3"))
	tk.MustExec("delete from t")
	tk.MustExec("insert t values ('str2', 0)")
	result = tk.MustQuery("select * from t where a = case  when b then 'str3' when 0 then 'str1' else 'str2' end")
	result.Check(testkit.Rows("str2 0"))
	tk.MustExec("insert t values ('str1', null)")
	result = tk.MustQuery("select * from t where a = case b when null then 'str3' when 10 then 'str1' else 'str2' end")
	result.Check(testkit.Rows("str2 0"))
	result = tk.MustQuery("select * from t where a = case null when b then 'str3' when 10 then 'str1' else 'str2' end")
	result.Check(testkit.Rows("str2 0"))
	tk.MustExec("insert t values (null, 4)")
	result = tk.MustQuery("select * from t where b < case a when null then 0 when 'str2' then 0 else 9 end")
	result.Check(testkit.Rows("<nil> 4"))
	result = tk.MustQuery("select * from t where b = case when a is null then 4 when  a = 'str5' then 7 else 9 end")
	result.Check(testkit.Rows("<nil> 4"))

	// for cast
	result = tk.MustQuery("select cast(1234 as char(3))")
	result.Check(testkit.Rows("123"))
	result = tk.MustQuery("select cast(1234 as char(0))")
	result.Check(testkit.Rows(""))
	result = tk.MustQuery("show warnings")
	result.Check(testkit.Rows("Warning 1406 Data Too Long, field len 0, data len 4"))
	result = tk.MustQuery("select CAST( - 8 AS DECIMAL ) * + 52 + 87 < - 86")
	result.Check(testkit.Rows("1"))

	// for char
	result = tk.MustQuery("select char(97, 100, 256, 89)")
	result.Check(testkit.Rows("ad\x01\x00Y"))
	result = tk.MustQuery("select char(97, null, 100, 256, 89)")
	result.Check(testkit.Rows("ad\x01\x00Y"))
	result = tk.MustQuery("select char(97, null, 100, 256, 89 using utf8)")
	result.Check(testkit.Rows("ad\x01\x00Y"))
	result = tk.MustQuery("select char(97, null, 100, 256, 89 using ascii)")
	result.Check(testkit.Rows("ad\x01\x00Y"))
	charRecordSet, err := tk.Exec("select char(97, null, 100, 256, 89 using tidb)")
	c.Assert(err, IsNil)
	c.Assert(charRecordSet, NotNil)
	_, err = tidb.GetRows4Test(goCtx, tk.Se, charRecordSet)
	c.Assert(err.Error(), Equals, "unknown encoding: tidb")
	c.Assert(rs.Close(), IsNil)

	// issue 3884
	tk.MustExec("drop table if exists t")
	tk.MustExec("CREATE TABLE t (c1 date, c2 datetime, c3 timestamp, c4 time, c5 year);")
	tk.MustExec("INSERT INTO t values ('2000-01-01', '2000-01-01 12:12:12', '2000-01-01 12:12:12', '12:12:12', '2000');")
	tk.MustExec("INSERT INTO t values ('2000-02-01', '2000-02-01 12:12:12', '2000-02-01 12:12:12', '13:12:12', 2000);")
	tk.MustExec("INSERT INTO t values ('2000-03-01', '2000-03-01', '2000-03-01 12:12:12', '1 12:12:12', 2000);")
	tk.MustExec("INSERT INTO t SET c1 = '2000-04-01', c2 = '2000-04-01', c3 = '2000-04-01 12:12:12', c4 = '-1 13:12:12', c5 = 2000;")
	result = tk.MustQuery("SELECT c4 FROM t where c4 < '-13:12:12';")
	result.Check(testkit.Rows("-37:12:12"))
	result = tk.MustQuery(`SELECT 1 DIV - - 28 + ( - SUM( - + 25 ) ) * - CASE - 18 WHEN 44 THEN NULL ELSE - 41 + 32 + + - 70 - + COUNT( - 95 ) * 15 END + 92`)
	result.Check(testkit.Rows("2442"))

	// for regexp, rlike
	// https://github.com/pingcap/tidb/issues/4080
	tk.MustExec(`drop table if exists t;`)
	tk.MustExec(`create table t (a char(10), b varchar(10), c binary(10), d varbinary(10));`)
	tk.MustExec(`insert into t values ('text','text','text','text');`)
	result = tk.MustQuery(`select a regexp 'Xt' from t;`)
	result.Check(testkit.Rows("1"))
	result = tk.MustQuery(`select b regexp 'Xt' from t;`)
	result.Check(testkit.Rows("1"))
	result = tk.MustQuery(`select c regexp 'Xt' from t;`)
	result.Check(testkit.Rows("0"))
	result = tk.MustQuery(`select d regexp 'Xt' from t;`)
	result.Check(testkit.Rows("0"))
	result = tk.MustQuery(`select a rlike 'Xt' from t;`)
	result.Check(testkit.Rows("1"))
	result = tk.MustQuery(`select b rlike 'Xt' from t;`)
	result.Check(testkit.Rows("1"))
	result = tk.MustQuery(`select c rlike 'Xt' from t;`)
	result.Check(testkit.Rows("0"))
	result = tk.MustQuery(`select d rlike 'Xt' from t;`)
	result.Check(testkit.Rows("0"))

	// testCase is for like and regexp
	type testCase struct {
		pattern string
		val     string
		result  int
	}
	patternMatching := func(c *C, tk *testkit.TestKit, queryOp string, data []testCase) {
		tk.MustExec("drop table if exists t")
		tk.MustExec("create table t (a varchar(255), b int)")
		for i, d := range data {
			tk.MustExec(fmt.Sprintf("insert into t values('%s', %d)", d.val, i))
			result = tk.MustQuery(fmt.Sprintf("select * from t where a %s '%s'", queryOp, d.pattern))
			if d.result == 1 {
				rowStr := fmt.Sprintf("%s %d", d.val, i)
				result.Check(testkit.Rows(rowStr))
			} else {
				result.Check(nil)
			}
			tk.MustExec(fmt.Sprintf("delete from t where b = %d", i))
		}
	}
	// for like
	likeTests := []testCase{
		{"a", "a", 1},
		{"a", "b", 0},
		{"aA", "Aa", 0},
		{"aA%", "aAab", 1},
		{"aA_", "Aaab", 0},
		{"Aa_", "Aab", 1},
		{"", "", 1},
		{"", "a", 0},
	}
	patternMatching(c, tk, "like", likeTests)
	// for regexp
	likeTests = []testCase{
		{"^$", "a", 0},
		{"a", "a", 1},
		{"a", "b", 0},
		{"aA", "aA", 1},
		{".", "a", 1},
		{"^.$", "ab", 0},
		{"..", "b", 0},
		{".ab", "aab", 1},
		{"ab.", "abcd", 1},
		{".*", "abcd", 1},
	}
	patternMatching(c, tk, "regexp", likeTests)
}

func (s *testIntegrationSuite) TestInfoBuiltin(c *C) {
	defer s.cleanEnv(c)
	tk := testkit.NewTestKit(c, s.store)
	tk.MustExec("use test")

	// for last_insert_id
	tk.MustExec("drop table if exists t")
	tk.MustExec("create table t (id int auto_increment, a int, PRIMARY KEY (id))")
	tk.MustExec("insert into t(a) values(1)")
	result := tk.MustQuery("select last_insert_id();")
	result.Check(testkit.Rows("1"))
	tk.MustExec("insert into t values(2, 1)")
	result = tk.MustQuery("select last_insert_id();")
	result.Check(testkit.Rows("1"))
	tk.MustExec("insert into t(a) values(1)")
	result = tk.MustQuery("select last_insert_id();")
	result.Check(testkit.Rows("3"))

	result = tk.MustQuery("select last_insert_id(5);")
	result.Check(testkit.Rows("5"))
	result = tk.MustQuery("select last_insert_id();")
	result.Check(testkit.Rows("5"))

	// for found_rows
	tk.MustExec("drop table if exists t")
	tk.MustExec("create table t (a int)")
	tk.MustQuery("select * from t") // Test XSelectTableExec
	result = tk.MustQuery("select found_rows()")
	result.Check(testkit.Rows("0"))
	result = tk.MustQuery("select found_rows()")
	result.Check(testkit.Rows("1")) // Last query is found_rows(), it returns 1 row with value 0
	tk.MustExec("insert t values (1),(2),(2)")
	tk.MustQuery("select * from t")
	result = tk.MustQuery("select found_rows()")
	result.Check(testkit.Rows("3"))
	tk.MustQuery("select * from t where a = 0")
	result = tk.MustQuery("select found_rows()")
	result.Check(testkit.Rows("0"))
	tk.MustQuery("select * from t where a = 1")
	result = tk.MustQuery("select found_rows()")
	result.Check(testkit.Rows("1"))
	tk.MustQuery("select * from t where a like '2'") // Test SelectionExec
	result = tk.MustQuery("select found_rows()")
	result.Check(testkit.Rows("2"))
	tk.MustQuery("show tables like 't'")
	result = tk.MustQuery("select found_rows()")
	result.Check(testkit.Rows("1"))
	tk.MustQuery("select count(*) from t") // Test ProjectionExec
	result = tk.MustQuery("select found_rows()")
	result.Check(testkit.Rows("1"))

	// for database
	result = tk.MustQuery("select database()")
	result.Check(testkit.Rows("test"))
	tk.MustExec("drop database test")
	result = tk.MustQuery("select database()")
	result.Check(testkit.Rows("<nil>"))
	tk.MustExec("create database test")
	tk.MustExec("use test")

	// for current_user
	sessionVars := tk.Se.GetSessionVars()
	originUser := sessionVars.User
	sessionVars.User = &auth.UserIdentity{Username: "root", Hostname: "localhost"}
	result = tk.MustQuery("select current_user()")
	result.Check(testkit.Rows("root@localhost"))
	sessionVars.User = originUser

	// for user
	sessionVars.User = &auth.UserIdentity{Username: "root", Hostname: "localhost"}
	result = tk.MustQuery("select user()")
	result.Check(testkit.Rows("root@localhost"))
	sessionVars.User = originUser

	// for connection_id
	originConnectionID := sessionVars.ConnectionID
	sessionVars.ConnectionID = uint64(1)
	result = tk.MustQuery("select connection_id()")
	result.Check(testkit.Rows("1"))
	sessionVars.ConnectionID = originConnectionID

	// for version
	result = tk.MustQuery("select version()")
	result.Check(testkit.Rows(mysql.ServerVersion))

	// for row_count
	tk.MustExec("drop table if exists t")
	tk.MustExec("create table t (a int, b int, PRIMARY KEY (a))")
	result = tk.MustQuery("select row_count();")
	result.Check(testkit.Rows("0"))
	tk.MustExec("insert into t(a, b) values(1, 11), (2, 22), (3, 33)")
	result = tk.MustQuery("select row_count();")
	result.Check(testkit.Rows("3"))
	tk.MustExec("select * from t")
	result = tk.MustQuery("select row_count();")
	result.Check(testkit.Rows("-1"))
	tk.MustExec("update t set b=22 where a=1")
	result = tk.MustQuery("select row_count();")
	result.Check(testkit.Rows("1"))
	tk.MustExec("update t set b=22 where a=1")
	result = tk.MustQuery("select row_count();")
	result.Check(testkit.Rows("0"))
	tk.MustExec("delete from t where a=2")
	result = tk.MustQuery("select row_count();")
	result.Check(testkit.Rows("1"))
	result = tk.MustQuery("select row_count();")
	result.Check(testkit.Rows("-1"))
}

func (s *testIntegrationSuite) TestControlBuiltin(c *C) {
	defer s.cleanEnv(c)
	tk := testkit.NewTestKit(c, s.store)
	tk.MustExec("use test")

	// for ifnull
	result := tk.MustQuery("select ifnull(1, 2)")
	result.Check(testkit.Rows("1"))
	result = tk.MustQuery("select ifnull(null, 2)")
	result.Check(testkit.Rows("2"))
	result = tk.MustQuery("select ifnull(1, null)")
	result.Check(testkit.Rows("1"))
	result = tk.MustQuery("select ifnull(null, null)")
	result.Check(testkit.Rows("<nil>"))

	tk.MustExec("drop table if exists t1")
	tk.MustExec("drop table if exists t2")
	tk.MustExec("create table t1(a decimal(20,4))")
	tk.MustExec("create table t2(a decimal(20,4))")
	tk.MustExec("insert into t1 select 1.2345")
	tk.MustExec("insert into t2 select 1.2345")

	result = tk.MustQuery(`select sum(ifnull(a, 0)) from (
	select ifnull(a, 0) as a from t1
	union all
	select ifnull(a, 0) as a from t2
	) t;`)
	result.Check(testkit.Rows("2.4690"))

	// for if
	result = tk.MustQuery(`select IF(0,"ERROR","this"),IF(1,"is","ERROR"),IF(NULL,"ERROR","a"),IF(1,2,3)|0,IF(1,2.0,3.0)+0;`)
	result.Check(testkit.Rows("this is a 2 2.0"))
	tk.MustExec("drop table if exists t1;")
	tk.MustExec("CREATE TABLE t1 (st varchar(255) NOT NULL, u int(11) NOT NULL);")
	tk.MustExec("INSERT INTO t1 VALUES ('a',1),('A',1),('aa',1),('AA',1),('a',1),('aaa',0),('BBB',0);")
	result = tk.MustQuery("select if(1,st,st) s from t1 order by s;")
	result.Check(testkit.Rows("A", "AA", "BBB", "a", "a", "aa", "aaa"))
	result = tk.MustQuery("select if(u=1,st,st) s from t1 order by s;")
	result.Check(testkit.Rows("A", "AA", "BBB", "a", "a", "aa", "aaa"))
	tk.MustExec("drop table if exists t1;")
	tk.MustExec("CREATE TABLE t1 (a varchar(255), b time, c int)")
	tk.MustExec("INSERT INTO t1 VALUE('abc', '12:00:00', 0)")
	tk.MustExec("INSERT INTO t1 VALUE('1abc', '00:00:00', 1)")
	tk.MustExec("INSERT INTO t1 VALUE('0abc', '12:59:59', 0)")
	result = tk.MustQuery("select if(a, b, c), if(b, a, c), if(c, a, b) from t1")
	result.Check(testkit.Rows("0 abc 12:00:00", "00:00:00 1 1abc", "0 0abc 12:59:59"))
	result = tk.MustQuery("select if(1, 1.0, 1)")
	result.Check(testkit.Rows("1.0"))
	// FIXME: MySQL returns `1.0`.
	result = tk.MustQuery("select if(1, 1, 1.0)")
	result.Check(testkit.Rows("1"))

	result = tk.MustQuery("SELECT 79 + + + CASE -87 WHEN -30 THEN COALESCE(COUNT(*), +COALESCE(+15, -33, -12 ) + +72) WHEN +COALESCE(+AVG(DISTINCT(60)), 21) THEN NULL ELSE NULL END AS col0;")
	result.Check(testkit.Rows("<nil>"))

	result = tk.MustQuery("SELECT -63 + COALESCE ( - 83, - 61 + - + 72 * - CAST( NULL AS SIGNED ) + + 3 );")
	result.Check(testkit.Rows("-146"))
}

func (s *testIntegrationSuite) TestArithmeticBuiltin(c *C) {
	defer s.cleanEnv(c)
	tk := testkit.NewTestKit(c, s.store)
	tk.MustExec("use test")
	goCtx := goctx.Background()

	// for plus
	tk.MustExec("DROP TABLE IF EXISTS t;")
	tk.MustExec("CREATE TABLE t(a DECIMAL(4, 2), b DECIMAL(5, 3));")
	tk.MustExec("INSERT INTO t(a, b) VALUES(1.09, 1.999), (-1.1, -0.1);")
	result := tk.MustQuery("SELECT a+b FROM t;")
	result.Check(testkit.Rows("3.089", "-1.200"))
	result = tk.MustQuery("SELECT b+12, b+0.01, b+0.00001, b+12.00001 FROM t;")
	result.Check(testkit.Rows("13.999 2.009 1.99901 13.99901", "11.900 -0.090 -0.09999 11.90001"))
	result = tk.MustQuery("SELECT 1+12, 21+0.01, 89+\"11\", 12+\"a\", 12+NULL, NULL+1, NULL+NULL;")
	result.Check(testkit.Rows("13 21.01 100 12 <nil> <nil> <nil>"))
	tk.MustExec("DROP TABLE IF EXISTS t;")
	tk.MustExec("CREATE TABLE t(a BIGINT UNSIGNED, b BIGINT UNSIGNED);")
	tk.MustExec("INSERT INTO t SELECT 1<<63, 1<<63;")
	rs, err := tk.Exec("SELECT a+b FROM t;")
	c.Assert(errors.ErrorStack(err), Equals, "")
	c.Assert(rs, NotNil)
	rows, err := tidb.GetRows4Test(goCtx, tk.Se, rs)
	c.Assert(rows, IsNil)
	c.Assert(err, NotNil)
	c.Assert(err.Error(), Equals, "[types:1690]BIGINT UNSIGNED value is out of range in '(test.t.a + test.t.b)'")
	c.Assert(rs.Close(), IsNil)
	rs, err = tk.Exec("select cast(-3 as signed) + cast(2 as unsigned);")
	c.Assert(errors.ErrorStack(err), Equals, "")
	c.Assert(rs, NotNil)
	rows, err = tidb.GetRows4Test(goCtx, tk.Se, rs)
	c.Assert(rows, IsNil)
	c.Assert(err, NotNil)
	c.Assert(err.Error(), Equals, "[types:1690]BIGINT UNSIGNED value is out of range in '(-3 + 2)'")
	c.Assert(rs.Close(), IsNil)
	rs, err = tk.Exec("select cast(2 as unsigned) + cast(-3 as signed);")
	c.Assert(errors.ErrorStack(err), Equals, "")
	c.Assert(rs, NotNil)
	rows, err = tidb.GetRows4Test(goCtx, tk.Se, rs)
	c.Assert(rows, IsNil)
	c.Assert(err, NotNil)
	c.Assert(err.Error(), Equals, "[types:1690]BIGINT UNSIGNED value is out of range in '(2 + -3)'")
	c.Assert(rs.Close(), IsNil)

	// for minus
	tk.MustExec("DROP TABLE IF EXISTS t;")
	tk.MustExec("CREATE TABLE t(a DECIMAL(4, 2), b DECIMAL(5, 3));")
	tk.MustExec("INSERT INTO t(a, b) VALUES(1.09, 1.999), (-1.1, -0.1);")
	result = tk.MustQuery("SELECT a-b FROM t;")
	result.Check(testkit.Rows("-0.909", "-1.000"))
	result = tk.MustQuery("SELECT b-12, b-0.01, b-0.00001, b-12.00001 FROM t;")
	result.Check(testkit.Rows("-10.001 1.989 1.99899 -10.00101", "-12.100 -0.110 -0.10001 -12.10001"))
	result = tk.MustQuery("SELECT 1-12, 21-0.01, 89-\"11\", 12-\"a\", 12-NULL, NULL-1, NULL-NULL;")
	result.Check(testkit.Rows("-11 20.99 78 12 <nil> <nil> <nil>"))
	tk.MustExec("DROP TABLE IF EXISTS t;")
	tk.MustExec("CREATE TABLE t(a BIGINT UNSIGNED, b BIGINT UNSIGNED);")
	tk.MustExec("INSERT INTO t SELECT 1, 4;")
	rs, err = tk.Exec("SELECT a-b FROM t;")
	c.Assert(errors.ErrorStack(err), Equals, "")
	c.Assert(rs, NotNil)
	rows, err = tidb.GetRows4Test(goCtx, tk.Se, rs)
	c.Assert(rows, IsNil)
	c.Assert(err, NotNil)
	c.Assert(err.Error(), Equals, "[types:1690]BIGINT UNSIGNED value is out of range in '(test.t.a - test.t.b)'")
	c.Assert(rs.Close(), IsNil)
	rs, err = tk.Exec("select cast(-1 as signed) - cast(-1 as unsigned);")
	c.Assert(errors.ErrorStack(err), Equals, "")
	c.Assert(rs, NotNil)
	rows, err = tidb.GetRows4Test(goCtx, tk.Se, rs)
	c.Assert(rows, IsNil)
	c.Assert(err, NotNil)
	c.Assert(err.Error(), Equals, "[types:1690]BIGINT UNSIGNED value is out of range in '(-1 - 18446744073709551615)'")
	c.Assert(rs.Close(), IsNil)
	rs, err = tk.Exec("select cast(-1 as unsigned) - cast(-1 as signed);")
	c.Assert(errors.ErrorStack(err), Equals, "")
	c.Assert(rs, NotNil)
	rows, err = tidb.GetRows4Test(goCtx, tk.Se, rs)
	c.Assert(rows, IsNil)
	c.Assert(err, NotNil)
	c.Assert(err.Error(), Equals, "[types:1690]BIGINT UNSIGNED value is out of range in '(18446744073709551615 - -1)'")
	c.Assert(rs.Close(), IsNil)

	tk.MustQuery("select 1234567890 * 1234567890").Check(testkit.Rows("1524157875019052100"))
	rs, err = tk.Exec("select 1234567890 * 12345671890")
	c.Assert(err, IsNil)
	_, err = tidb.GetRows4Test(goCtx, tk.Se, rs)
	c.Assert(terror.ErrorEqual(err, types.ErrOverflow), IsTrue)
	c.Assert(rs.Close(), IsNil)
	tk.MustQuery("select cast(1234567890 as unsigned int) * 12345671890").Check(testkit.Rows("15241570095869612100"))
	tk.MustQuery("select 123344532434234234267890.0 * 1234567118923479823749823749.230").Check(testkit.Rows("152277104042296270209916846800130443726237424001224.7000"))
	rs, err = tk.Exec("select 123344532434234234267890.0 * 12345671189234798237498232384982309489238402830480239849238048239084749.230")
	c.Assert(err, IsNil)
	_, err = tidb.GetRows4Test(goCtx, tk.Se, rs)
	c.Assert(terror.ErrorEqual(err, types.ErrOverflow), IsTrue)
	c.Assert(rs.Close(), IsNil)
	// FIXME: There is something wrong in showing float number.
	//tk.MustQuery("select 1.797693134862315708145274237317043567981e+308 * 1").Check(testkit.Rows("1.7976931348623157e308"))
	//tk.MustQuery("select 1.797693134862315708145274237317043567981e+308 * -1").Check(testkit.Rows("-1.7976931348623157e308"))
	rs, err = tk.Exec("select 1.797693134862315708145274237317043567981e+308 * 1.1")
	c.Assert(err, IsNil)
	_, err = tidb.GetRows4Test(goCtx, tk.Se, rs)
	c.Assert(terror.ErrorEqual(err, types.ErrOverflow), IsTrue)
	c.Assert(rs.Close(), IsNil)
	rs, err = tk.Exec("select 1.797693134862315708145274237317043567981e+308 * -1.1")
	c.Assert(err, IsNil)
	_, err = tidb.GetRows4Test(goCtx, tk.Se, rs)
	c.Assert(terror.ErrorEqual(err, types.ErrOverflow), IsTrue)
	c.Assert(rs.Close(), IsNil)
	result = tk.MustQuery(`select cast(-3 as unsigned) - cast(-1 as signed);`)
	result.Check(testkit.Rows("18446744073709551614"))

	tk.MustExec("DROP TABLE IF EXISTS t;")
	tk.MustExec("CREATE TABLE t(a DECIMAL(4, 2), b DECIMAL(5, 3));")
	tk.MustExec("INSERT INTO t(a, b) VALUES(-1.09, 1.999);")
	result = tk.MustQuery("SELECT a/b, a/12, a/-0.01, b/12, b/-0.01, b/0.000, NULL/b, b/NULL, NULL/NULL FROM t;")
	result.Check(testkit.Rows("-0.545273 -0.090833 109.000000 0.1665833 -199.9000000 <nil> <nil> <nil> <nil>"))
	tk.MustQuery("show warnings;").Check(testkit.Rows("Warning 1365 Division by 0"))
	rs, err = tk.Exec("select 1e200/1e-200")
	c.Assert(err, IsNil)
	_, err = tidb.GetRows4Test(goCtx, tk.Se, rs)
	c.Assert(terror.ErrorEqual(err, types.ErrOverflow), IsTrue)
	c.Assert(rs.Close(), IsNil)

	// for intDiv
	result = tk.MustQuery("SELECT 13 DIV 12, 13 DIV 0.01, -13 DIV 2, 13 DIV NULL, NULL DIV 13, NULL DIV NULL;")
	result.Check(testkit.Rows("1 1300 -6 <nil> <nil> <nil>"))
	result = tk.MustQuery("SELECT 2.4 div 1.1, 2.4 div 1.2, 2.4 div 1.3;")
	result.Check(testkit.Rows("2 2 1"))
	rs, err = tk.Exec("select 1e300 DIV 1.5")
	c.Assert(err, IsNil)
	_, err = tidb.GetRows4Test(goCtx, tk.Se, rs)
	c.Assert(terror.ErrorEqual(err, types.ErrOverflow), IsTrue)
	c.Assert(rs.Close(), IsNil)

	tk.MustExec("drop table if exists t;")
	tk.MustExec("CREATE TABLE t (c_varchar varchar(255), c_time time, nonzero int, zero int, c_int_unsigned int unsigned, c_timestamp timestamp, c_enum enum('a','b','c'));")
	tk.MustExec("INSERT INTO t VALUE('abc', '12:00:00', 12, 0, 5, '2017-08-05 18:19:03', 'b');")
	result = tk.MustQuery("select c_varchar div nonzero, c_time div nonzero, c_time div zero, c_timestamp div nonzero, c_timestamp div zero, c_varchar div zero from t;")
	result.Check(testkit.Rows("0 10000 <nil> 1680900431825 <nil> <nil>"))
	result = tk.MustQuery("select c_enum div nonzero from t;")
	result.Check(testkit.Rows("0"))
	tk.MustQuery("select c_enum div zero from t").Check(testkit.Rows("<nil>"))
	tk.MustQuery("select nonzero div zero from t").Check(testkit.Rows("<nil>"))
	tk.MustQuery("show warnings;").Check(testkit.Rows("Warning 1365 Division by 0"))
	result = tk.MustQuery("select c_time div c_enum, c_timestamp div c_time, c_timestamp div c_enum from t;")
	result.Check(testkit.Rows("60000 168090043 10085402590951"))
	result = tk.MustQuery("select c_int_unsigned div nonzero, nonzero div c_int_unsigned, c_int_unsigned div zero from t;")
	result.Check(testkit.Rows("0 2 <nil>"))
	tk.MustQuery("show warnings;").Check(testkit.Rows("Warning 1365 Division by 0"))

	// for mod
	result = tk.MustQuery("SELECT CAST(1 AS UNSIGNED) MOD -9223372036854775808, -9223372036854775808 MOD CAST(1 AS UNSIGNED);")
	result.Check(testkit.Rows("1 0"))
	result = tk.MustQuery("SELECT 13 MOD 12, 13 MOD 0.01, -13 MOD 2, 13 MOD NULL, NULL MOD 13, NULL DIV NULL;")
	result.Check(testkit.Rows("1 0.00 -1 <nil> <nil> <nil>"))
	result = tk.MustQuery("SELECT 2.4 MOD 1.1, 2.4 MOD 1.2, 2.4 mod 1.30;")
	result.Check(testkit.Rows("0.2 0.0 1.10"))
	tk.MustExec("drop table if exists t;")
	tk.MustExec("CREATE TABLE t (c_varchar varchar(255), c_time time, nonzero int, zero int, c_timestamp timestamp, c_enum enum('a','b','c'));")
	tk.MustExec("INSERT INTO t VALUE('abc', '12:00:00', 12, 0, '2017-08-05 18:19:03', 'b');")
	result = tk.MustQuery("select c_varchar MOD nonzero, c_time MOD nonzero, c_timestamp MOD nonzero, c_enum MOD nonzero from t;")
	result.Check(testkit.Rows("0 0 3 2"))
	result = tk.MustQuery("select c_time MOD c_enum, c_timestamp MOD c_time, c_timestamp MOD c_enum from t;")
	result.Check(testkit.Rows("0 21903 1"))
	tk.MustQuery("select c_enum MOD zero from t;").Check(testkit.Rows("<nil>"))
	tk.MustQuery("show warnings;").Check(testkit.Rows("Warning 1365 Division by 0"))
	tk.MustExec("SET SQL_MODE='ERROR_FOR_DIVISION_BY_ZERO,STRICT_ALL_TABLES';")
	tk.MustExec("drop table if exists t;")
	tk.MustExec("CREATE TABLE t (v int);")
	tk.MustExec("INSERT IGNORE INTO t VALUE(12 MOD 0);")
	tk.MustQuery("show warnings;").Check(testkit.Rows("Warning 1365 Division by 0"))
	tk.MustQuery("select v from t;").Check(testkit.Rows("<nil>"))

	_, err = tk.Exec("INSERT INTO t VALUE(12 MOD 0);")
	c.Assert(terror.ErrorEqual(err, expression.ErrDivisionByZero), IsTrue)

	tk.MustQuery("select sum(1.2e2) * 0.1").Check(testkit.Rows("12"))
	tk.MustExec("drop table if exists t")
	tk.MustExec("create table t(a double)")
	tk.MustExec("insert into t value(1.2)")
	tk.MustQuery("select sum(a) * 0.1 from t").Check(testkit.Rows("0.12"))
}

func (s *testIntegrationSuite) TestCompareBuiltin(c *C) {
	defer s.cleanEnv(c)
	tk := testkit.NewTestKit(c, s.store)
	tk.MustExec("use test")

	// compare as JSON
	tk.MustExec("drop table if exists t")
	tk.MustExec("CREATE TABLE t (pk int  NOT NULL PRIMARY KEY AUTO_INCREMENT, i INT, j JSON);")
	tk.MustExec(`INSERT INTO t(i, j) VALUES (0, NULL)`)
	tk.MustExec(`INSERT INTO t(i, j) VALUES (1, '{"a": 2}')`)
	tk.MustExec(`INSERT INTO t(i, j) VALUES (2, '[1,2]')`)
	tk.MustExec(`INSERT INTO t(i, j) VALUES (3, '{"a":"b", "c":"d","ab":"abc", "bc": ["x", "y"]}')`)
	tk.MustExec(`INSERT INTO t(i, j) VALUES (4, '["here", ["I", "am"], "!!!"]')`)
	tk.MustExec(`INSERT INTO t(i, j) VALUES (5, '"scalar string"')`)
	tk.MustExec(`INSERT INTO t(i, j) VALUES (6, 'true')`)
	tk.MustExec(`INSERT INTO t(i, j) VALUES (7, 'false')`)
	tk.MustExec(`INSERT INTO t(i, j) VALUES (8, 'null')`)
	tk.MustExec(`INSERT INTO t(i, j) VALUES (9, '-1')`)
	tk.MustExec(`INSERT INTO t(i, j) VALUES (10, CAST(CAST(1 AS UNSIGNED) AS JSON))`)
	tk.MustExec(`INSERT INTO t(i, j) VALUES (11, '32767')`)
	tk.MustExec(`INSERT INTO t(i, j) VALUES (12, '32768')`)
	tk.MustExec(`INSERT INTO t(i, j) VALUES (13, '-32768')`)
	tk.MustExec(`INSERT INTO t(i, j) VALUES (14, '-32769')`)
	tk.MustExec(`INSERT INTO t(i, j) VALUES (15, '2147483647')`)
	tk.MustExec(`INSERT INTO t(i, j) VALUES (16, '2147483648')`)
	tk.MustExec(`INSERT INTO t(i, j) VALUES (17, '-2147483648')`)
	tk.MustExec(`INSERT INTO t(i, j) VALUES (18, '-2147483649')`)
	tk.MustExec(`INSERT INTO t(i, j) VALUES (19, '18446744073709551615')`)
	tk.MustExec(`INSERT INTO t(i, j) VALUES (20, '18446744073709551616')`)
	tk.MustExec(`INSERT INTO t(i, j) VALUES (21, '3.14')`)
	tk.MustExec(`INSERT INTO t(i, j) VALUES (22, '{}')`)
	tk.MustExec(`INSERT INTO t(i, j) VALUES (23, '[]')`)
	tk.MustExec(`INSERT INTO t(i, j) VALUES (24, CAST(CAST('2015-01-15 23:24:25' AS DATETIME) AS JSON))`)
	tk.MustExec(`INSERT INTO t(i, j) VALUES (25, CAST(CAST('23:24:25' AS TIME) AS JSON))`)
	tk.MustExec(`INSERT INTO t(i, j) VALUES (26, CAST(CAST('2015-01-15' AS DATE) AS JSON))`)
	tk.MustExec(`INSERT INTO t(i, j) VALUES (27, CAST(TIMESTAMP('2015-01-15 23:24:25') AS JSON))`)
	tk.MustExec(`INSERT INTO t(i, j) VALUES (28, CAST('[]' AS CHAR CHARACTER SET 'ascii'))`)

	result := tk.MustQuery(`SELECT i,
		(j = '"scalar string"') AS c1,
		(j = 'scalar string') AS c2,
		(j = CAST('"scalar string"' AS JSON)) AS c3,
		(j = CAST(CAST(j AS CHAR CHARACTER SET 'utf8mb4') AS JSON)) AS c4,
		(j = CAST(NULL AS JSON)) AS c5,
		(j = NULL) AS c6,
		(j <=> NULL) AS c7,
		(j <=> CAST(NULL AS JSON)) AS c8,
		(j IN (-1, 2, 32768, 3.14)) AS c9,
		(j IN (CAST('[1, 2]' AS JSON), CAST('{}' AS JSON), CAST(3.14 AS JSON))) AS c10,
		(j = (SELECT j FROM t WHERE j = CAST('null' AS JSON))) AS c11,
		(j = (SELECT j FROM t WHERE j IS NULL)) AS c12,
		(j = (SELECT j FROM t WHERE 1<>1)) AS c13,
		(j = DATE('2015-01-15')) AS c14,
		(j = TIME('23:24:25')) AS c15,
		(j = TIMESTAMP('2015-01-15 23:24:25')) AS c16,
		(j = CURRENT_TIMESTAMP) AS c17,
		(JSON_EXTRACT(j, '$.a') = 2) AS c18
		FROM t
		ORDER BY i;`)
	result.Check(testkit.Rows("0 <nil> <nil> <nil> <nil> <nil> <nil> 1 1 <nil> <nil> <nil> <nil> <nil> <nil> <nil> <nil> <nil> <nil>",
		"1 0 0 0 1 <nil> <nil> 0 0 0 0 0 <nil> <nil> 0 0 0 0 1",
		"2 0 0 0 1 <nil> <nil> 0 0 0 1 0 <nil> <nil> 0 0 0 0 <nil>",
		"3 0 0 0 1 <nil> <nil> 0 0 0 0 0 <nil> <nil> 0 0 0 0 0",
		"4 0 0 0 1 <nil> <nil> 0 0 0 0 0 <nil> <nil> 0 0 0 0 <nil>",
		"5 0 1 1 1 <nil> <nil> 0 0 0 0 0 <nil> <nil> 0 0 0 0 <nil>",
		"6 0 0 0 1 <nil> <nil> 0 0 0 0 0 <nil> <nil> 0 0 0 0 <nil>",
		"7 0 0 0 1 <nil> <nil> 0 0 0 0 0 <nil> <nil> 0 0 0 0 <nil>",
		"8 0 0 0 1 <nil> <nil> 0 0 0 0 1 <nil> <nil> 0 0 0 0 <nil>",
		"9 0 0 0 1 <nil> <nil> 0 0 1 0 0 <nil> <nil> 0 0 0 0 <nil>",
		"10 0 0 0 1 <nil> <nil> 0 0 0 0 0 <nil> <nil> 0 0 0 0 <nil>",
		"11 0 0 0 1 <nil> <nil> 0 0 0 0 0 <nil> <nil> 0 0 0 0 <nil>",
		"12 0 0 0 1 <nil> <nil> 0 0 1 0 0 <nil> <nil> 0 0 0 0 <nil>",
		"13 0 0 0 1 <nil> <nil> 0 0 0 0 0 <nil> <nil> 0 0 0 0 <nil>",
		"14 0 0 0 1 <nil> <nil> 0 0 0 0 0 <nil> <nil> 0 0 0 0 <nil>",
		"15 0 0 0 1 <nil> <nil> 0 0 0 0 0 <nil> <nil> 0 0 0 0 <nil>",
		"16 0 0 0 1 <nil> <nil> 0 0 0 0 0 <nil> <nil> 0 0 0 0 <nil>",
		"17 0 0 0 1 <nil> <nil> 0 0 0 0 0 <nil> <nil> 0 0 0 0 <nil>",
		"18 0 0 0 1 <nil> <nil> 0 0 0 0 0 <nil> <nil> 0 0 0 0 <nil>",
		"19 0 0 0 1 <nil> <nil> 0 0 0 0 0 <nil> <nil> 0 0 0 0 <nil>",
		"20 0 0 0 1 <nil> <nil> 0 0 0 0 0 <nil> <nil> 0 0 0 0 <nil>",
		"21 0 0 0 1 <nil> <nil> 0 0 1 1 0 <nil> <nil> 0 0 0 0 <nil>",
		"22 0 0 0 1 <nil> <nil> 0 0 0 1 0 <nil> <nil> 0 0 0 0 <nil>",
		"23 0 0 0 1 <nil> <nil> 0 0 0 0 0 <nil> <nil> 0 0 0 0 <nil>",
		"24 0 0 0 1 <nil> <nil> 0 0 0 0 0 <nil> <nil> 0 0 1 0 <nil>",
		"25 0 0 0 1 <nil> <nil> 0 0 0 0 0 <nil> <nil> 0 1 0 0 <nil>",
		"26 0 0 0 1 <nil> <nil> 0 0 0 0 0 <nil> <nil> 1 0 0 0 <nil>",
		"27 0 0 0 1 <nil> <nil> 0 0 0 0 0 <nil> <nil> 0 0 1 0 <nil>",
		"28 0 0 0 1 <nil> <nil> 0 0 0 0 0 <nil> <nil> 0 0 0 0 <nil>"))

	// for coalesce
	result = tk.MustQuery("select coalesce(NULL), coalesce(NULL, NULL), coalesce(NULL, NULL, NULL);")
	result.Check(testkit.Rows("<nil> <nil> <nil>"))

	tk.MustExec("drop table if exists t2")
	tk.MustExec("create table t2(a int, b double, c datetime, d time, e char(20), f bit(10))")
	tk.MustExec(`insert into t2 values(1, 1.1, "2017-08-01 12:01:01", "12:01:01", "abcdef", 0b10101)`)

	result = tk.MustQuery("select coalesce(NULL, a), coalesce(NULL, b, a), coalesce(c, NULL, a, b), coalesce(d, NULL), coalesce(d, c), coalesce(NULL, NULL, e, 1), coalesce(f), coalesce(1, a, b, c, d, e, f) from t2")
	result.Check(testkit.Rows(fmt.Sprintf("1 1.1 2017-08-01 12:01:01 12:01:01 %s 12:01:01 abcdef 21 1", time.Now().In(time.UTC).Format("2006-01-02"))))

	// nullif
	result = tk.MustQuery(`SELECT NULLIF(NULL, 1), NULLIF(1, NULL), NULLIF(1, 1), NULLIF(NULL, NULL);`)
	result.Check(testkit.Rows("<nil> 1 <nil> <nil>"))

	result = tk.MustQuery(`SELECT NULLIF(1, 1.0), NULLIF(1, "1.0");`)
	result.Check(testkit.Rows("<nil> <nil>"))

	result = tk.MustQuery(`SELECT NULLIF("abc", 1);`)
	result.Check(testkit.Rows("abc"))

	result = tk.MustQuery(`SELECT NULLIF(1+2, 1);`)
	result.Check(testkit.Rows("3"))

	result = tk.MustQuery(`SELECT NULLIF(1, 1+2);`)
	result.Check(testkit.Rows("1"))

	result = tk.MustQuery(`SELECT NULLIF(2+3, 1+2);`)
	result.Check(testkit.Rows("5"))

	result = tk.MustQuery(`SELECT HEX(NULLIF("abc", 1));`)
	result.Check(testkit.Rows("616263"))

	tk.MustExec("drop table if exists t;")
	tk.MustExec("create table t(a date)")
	result = tk.MustQuery("desc select a = a from t")
<<<<<<< HEAD
	result.Check(testkit.Rows("TableScan_4   cop table:t, range:[-inf,+inf], keep order:false 10000",
		"TableReader_5 Projection_3  root data:TableScan_4 10000",
		"Projection_3  TableReader_5 root eq(test.t.a, test.t.a) 10000"))
=======
	result.Check(testkit.Rows("TableScan_4   cop table:t, range:[-inf,+inf], keep order:false 10000.00",
		"TableReader_5 Projection_3  root data:TableScan_4 10000.00",
		"Projection_3  TableReader_5 root eq(test.t.a, test.t.a) 8000.00"))
>>>>>>> 5be134e3

	// for interval
	result = tk.MustQuery(`select interval(null, 1, 2), interval(1, 2, 3), interval(2, 1, 3)`)
	result.Check(testkit.Rows("-1 0 1"))
	result = tk.MustQuery(`select interval(3, 1, 2), interval(0, "b", "1", "2"), interval("a", "b", "1", "2")`)
	result.Check(testkit.Rows("2 1 1"))
	result = tk.MustQuery(`select interval(23, 1, 23, 23, 23, 30, 44, 200), interval(23, 1.7, 15.3, 23.1, 30, 44, 200), interval(9007199254740992, 9007199254740993)`)
	result.Check(testkit.Rows("4 2 0"))
	result = tk.MustQuery(`select interval(cast(9223372036854775808 as unsigned), cast(9223372036854775809 as unsigned)), interval(9223372036854775807, cast(9223372036854775808 as unsigned)), interval(-9223372036854775807, cast(9223372036854775808 as unsigned))`)
	result.Check(testkit.Rows("0 0 0"))
	result = tk.MustQuery(`select interval(cast(9223372036854775806 as unsigned), 9223372036854775807), interval(cast(9223372036854775806 as unsigned), -9223372036854775807), interval("9007199254740991", "9007199254740992")`)
	result.Check(testkit.Rows("0 1 0"))
	result = tk.MustQuery(`select interval(9007199254740992, "9007199254740993"), interval("9007199254740992", 9007199254740993), interval("9007199254740992", "9007199254740993")`)
	result.Check(testkit.Rows("1 1 1"))
	result = tk.MustQuery(`select INTERVAL(100, NULL, NULL, NULL, NULL, NULL, 100);`)
	result.Check(testkit.Rows("6"))

	// for greatest
	result = tk.MustQuery(`select greatest(1, 2, 3), greatest("a", "b", "c"), greatest(1.1, 1.2, 1.3), greatest("123a", 1, 2)`)
	result.Check(testkit.Rows("3 c 1.3 123"))
	tk.MustQuery("show warnings").Check(testutil.RowsWithSep("|", "Warning|1265|Data Truncated"))
	result = tk.MustQuery(`select greatest(cast("2017-01-01" as datetime), "123", "234", cast("2018-01-01" as date)), greatest(cast("2017-01-01" as date), "123", null)`)
	// todo: MySQL returns "2018-01-01 <nil>"
	result.Check(testkit.Rows("2018-01-01 00:00:00 <nil>"))
	tk.MustQuery("show warnings").Check(testutil.RowsWithSep("|", "Warning|1105|invalid time format", "Warning|1105|invalid time format", "Warning|1105|invalid time format"))
	// for least
	result = tk.MustQuery(`select least(1, 2, 3), least("a", "b", "c"), least(1.1, 1.2, 1.3), least("123a", 1, 2)`)
	result.Check(testkit.Rows("1 a 1.1 1"))
	tk.MustQuery("show warnings").Check(testutil.RowsWithSep("|", "Warning|1265|Data Truncated"))
	result = tk.MustQuery(`select least(cast("2017-01-01" as datetime), "123", "234", cast("2018-01-01" as date)), least(cast("2017-01-01" as date), "123", null)`)
	result.Check(testkit.Rows("123 <nil>"))
	tk.MustQuery("show warnings").Check(testutil.RowsWithSep("|", "Warning|1105|invalid time format", "Warning|1105|invalid time format", "Warning|1105|invalid time format"))
}

func (s *testIntegrationSuite) TestAggregationBuiltin(c *C) {
	defer s.cleanEnv(c)
	tk := testkit.NewTestKit(c, s.store)
	tk.MustExec("use test")
	tk.MustExec("create table t(a decimal(7, 6))")
	tk.MustExec("insert into t values(1.123456), (1.123456)")
	result := tk.MustQuery("select avg(a) from t")
	result.Check(testkit.Rows("1.1234560000"))
}

func (s *testIntegrationSuite) TestAggregationBuiltinBitOr(c *C) {
	defer s.cleanEnv(c)
	tk := testkit.NewTestKit(c, s.store)
	tk.MustExec("use test")
	tk.MustExec("drop table if exists t;")
	tk.MustExec("create table t(a bigint)")
	tk.MustExec("insert into t values(null);")
	result := tk.MustQuery("select bit_or(a) from t")
	result.Check(testkit.Rows("0"))
	tk.MustExec("insert into t values(1);")
	result = tk.MustQuery("select bit_or(a) from t")
	result.Check(testkit.Rows("1"))
	tk.MustExec("insert into t values(2);")
	result = tk.MustQuery("select bit_or(a) from t")
	result.Check(testkit.Rows("3"))
	tk.MustExec("insert into t values(4);")
	result = tk.MustQuery("select bit_or(a) from t")
	result.Check(testkit.Rows("7"))
	result = tk.MustQuery("select a, bit_or(a) from t group by a order by a")
	result.Check(testkit.Rows("<nil> 0", "1 1", "2 2", "4 4"))
	tk.MustExec("insert into t values(-1);")
	result = tk.MustQuery("select bit_or(a) from t")
	result.Check(testkit.Rows("18446744073709551615"))
}

func (s *testIntegrationSuite) TestAggregationBuiltinBitXor(c *C) {
	defer s.cleanEnv(c)
	tk := testkit.NewTestKit(c, s.store)
	tk.MustExec("use test")
	tk.MustExec("drop table if exists t;")
	tk.MustExec("create table t(a bigint)")
	tk.MustExec("insert into t values(null);")
	result := tk.MustQuery("select bit_xor(a) from t")
	result.Check(testkit.Rows("0"))
	tk.MustExec("insert into t values(1);")
	result = tk.MustQuery("select bit_xor(a) from t")
	result.Check(testkit.Rows("1"))
	tk.MustExec("insert into t values(2);")
	result = tk.MustQuery("select bit_xor(a) from t")
	result.Check(testkit.Rows("3"))
	tk.MustExec("insert into t values(3);")
	result = tk.MustQuery("select bit_xor(a) from t")
	result.Check(testkit.Rows("0"))
	tk.MustExec("insert into t values(3);")
	result = tk.MustQuery("select bit_xor(a) from t")
	result.Check(testkit.Rows("3"))
	result = tk.MustQuery("select a, bit_xor(a) from t group by a order by a")
	result.Check(testkit.Rows("<nil> 0", "1 1", "2 2", "3 0"))
}

func (s *testIntegrationSuite) TestAggregationBuiltinBitAnd(c *C) {
	defer s.cleanEnv(c)
	tk := testkit.NewTestKit(c, s.store)
	tk.MustExec("use test")
	tk.MustExec("drop table if exists t;")
	tk.MustExec("create table t(a bigint)")
	tk.MustExec("insert into t values(null);")
	result := tk.MustQuery("select bit_and(a) from t")
	result.Check(testkit.Rows("18446744073709551615"))
	tk.MustExec("insert into t values(7);")
	result = tk.MustQuery("select bit_and(a) from t")
	result.Check(testkit.Rows("7"))
	tk.MustExec("insert into t values(5);")
	result = tk.MustQuery("select bit_and(a) from t")
	result.Check(testkit.Rows("5"))
	tk.MustExec("insert into t values(3);")
	result = tk.MustQuery("select bit_and(a) from t")
	result.Check(testkit.Rows("1"))
	tk.MustExec("insert into t values(2);")
	result = tk.MustQuery("select bit_and(a) from t")
	result.Check(testkit.Rows("0"))
	result = tk.MustQuery("select a, bit_and(a) from t group by a order by a desc")
	result.Check(testkit.Rows("7 7", "5 5", "3 3", "2 2", "<nil> 18446744073709551615"))
}

func (s *testIntegrationSuite) TestOtherBuiltin(c *C) {
	defer s.cleanEnv(c)
	tk := testkit.NewTestKit(c, s.store)
	tk.MustExec("use test")

	tk.MustExec("drop table if exists t")
	tk.MustExec("create table t(a int, b double, c varchar(20), d datetime, e time)")
	tk.MustExec("insert into t value(1, 2, 'string', '2017-01-01 12:12:12', '12:12:12')")

	// for in
	result := tk.MustQuery("select 1 in (a, b, c), 'string' in (a, b, c), '2017-01-01 12:12:12' in (c, d, e), '12:12:12' in (c, d, e) from t")
	result.Check(testkit.Rows("1 1 1 1"))
	result = tk.MustQuery("select 1 in (null, c), 2 in (null, c) from t")
	result.Check(testkit.Rows("<nil> <nil>"))
	result = tk.MustQuery("select 0 in (a, b, c), 0 in (a, b, c), 3 in (a, b, c), 4 in (a, b, c) from t")
	result.Check(testkit.Rows("1 1 0 0"))
	result = tk.MustQuery("select (0,1) in ((0,1), (0,2)), (0,1) in ((0,0), (0,2))")
	result.Check(testkit.Rows("1 0"))

	result = tk.MustQuery(`select bit_count(121), bit_count(-1), bit_count(null), bit_count("1231aaa");`)
	result.Check(testkit.Rows("5 64 <nil> 7"))

	tk.MustExec("drop table if exists t")
	tk.MustExec("create table t(a int primary key, b time, c double, d varchar(10))")
	tk.MustExec(`insert into t values(1, '01:01:01', 1.1, "1"), (2, '02:02:02', 2.2, "2")`)
	tk.MustExec(`insert into t(a, b) values(1, '12:12:12') on duplicate key update a = values(b)`)
	result = tk.MustQuery(`select a from t order by a`)
	result.Check(testkit.Rows("2", "121212"))
	tk.MustExec(`insert into t values(2, '12:12:12', 1.1, "3.3") on duplicate key update a = values(c) + values(d)`)
	result = tk.MustQuery(`select a from t order by a`)
	result.Check(testkit.Rows("4", "121212"))

	// for setvar, getvar
	tk.MustExec(`set @varname = "Abc"`)
	result = tk.MustQuery(`select @varname, @VARNAME`)
	result.Check(testkit.Rows("Abc Abc"))

	// for values
	tk.MustExec("drop table t")
	tk.MustExec("CREATE TABLE `t` (`id` varchar(32) NOT NULL, `count` decimal(18,2), PRIMARY KEY (`id`));")
	tk.MustExec("INSERT INTO t (id,count)VALUES('abc',2) ON DUPLICATE KEY UPDATE count=if(VALUES(count) > count,VALUES(count),count)")
	result = tk.MustQuery("select count from t where id = 'abc'")
	result.Check(testkit.Rows("2.00"))
	tk.MustExec("INSERT INTO t (id,count)VALUES('abc',265.0) ON DUPLICATE KEY UPDATE count=if(VALUES(count) > count,VALUES(count),count)")
	result = tk.MustQuery("select count from t where id = 'abc'")
	result.Check(testkit.Rows("265.00"))

	// for values(issue #4884)
	tk.MustExec("drop table if exists t;")
	tk.MustExec("create table test(id int not null, val text, primary key(id));")
	tk.MustExec("insert into test values(1,'hello');")
	result = tk.MustQuery("select * from test;")
	result.Check(testkit.Rows("1 hello"))
	tk.MustExec("insert into test values(1, NULL) on duplicate key update val = VALUES(val);")
	result = tk.MustQuery("select * from test;")
	result.Check(testkit.Rows("1 <nil>"))

	tk.MustExec("drop table if exists test;")
	tk.MustExec(`create table test(
		id int not null,
		a text,
		b blob,
		c varchar(20),
		d int,
		e float,
		f DECIMAL(6,4),
		g JSON,
		primary key(id));`)

	tk.MustExec(`insert into test values(1,'txt hello', 'blb hello', 'vc hello', 1, 1.1, 1.0, '{"key1": "value1", "key2": "value2"}');`)
	tk.MustExec(`insert into test values(1, NULL, NULL, NULL, NULL, NULL, NULL, NULL)
	on duplicate key update
	a = values(a),
	b = values(b),
	c = values(c),
	d = values(d),
	e = values(e),
	f = values(f),
	g = values(g);`)

	result = tk.MustQuery("select * from test;")
	result.Check(testkit.Rows("1 <nil> <nil> <nil> <nil> <nil> <nil> <nil>"))
}

func (s *testIntegrationSuite) TestDateBuiltin(c *C) {
	goCtx := goctx.Background()
	defer s.cleanEnv(c)
	tk := testkit.NewTestKit(c, s.store)
	tk.MustExec("USE test;")
	tk.MustExec("DROP TABLE IF EXISTS t;")
	tk.MustExec("create table t (d date);")
	tk.MustExec("insert into t values ('1997-01-02')")
	tk.MustExec("insert into t values ('1998-01-02')")
	r := tk.MustQuery("select * from t where d < date '1998-01-01';")
	r.Check(testkit.Rows("1997-01-02"))

	r = tk.MustQuery("select date'20171212'")
	r.Check(testkit.Rows("2017-12-12"))

	r = tk.MustQuery("select date'2017/12/12'")
	r.Check(testkit.Rows("2017-12-12"))

	r = tk.MustQuery("select date'2017/12-12'")
	r.Check(testkit.Rows("2017-12-12"))

	tk.MustExec("set sql_mode = ''")
	r = tk.MustQuery("select date '0000-00-00';")
	r.Check(testkit.Rows("0000-00-00"))

	tk.MustExec("set sql_mode = 'NO_ZERO_IN_DATE'")
	r = tk.MustQuery("select date '0000-00-00';")
	r.Check(testkit.Rows("0000-00-00"))

	tk.MustExec("set sql_mode = 'NO_ZERO_DATE'")
	rs, err := tk.Exec("select date '0000-00-00';")
	_, err = tidb.GetRows4Test(goCtx, tk.Se, rs)
	c.Assert(err, NotNil)
	c.Assert(terror.ErrorEqual(err, types.ErrIncorrectDatetimeValue.GenByArgs("0000-00-00")), IsTrue)
	c.Assert(rs.Close(), IsNil)

	tk.MustExec("set sql_mode = ''")
	r = tk.MustQuery("select date '2007-10-00';")
	r.Check(testkit.Rows("2007-10-00"))

	tk.MustExec("set sql_mode = 'NO_ZERO_IN_DATE'")
	rs, _ = tk.Exec("select date '2007-10-00';")
	_, err = tidb.GetRows4Test(goCtx, tk.Se, rs)
	c.Assert(err, NotNil)
	c.Assert(terror.ErrorEqual(err, types.ErrIncorrectDatetimeValue.GenByArgs("2017-10-00")), IsTrue)
	c.Assert(rs.Close(), IsNil)

	tk.MustExec("set sql_mode = 'NO_ZERO_DATE'")
	r = tk.MustQuery("select date '2007-10-00';")
	r.Check(testkit.Rows("2007-10-00"))

	tk.MustExec("set sql_mode = 'NO_ZERO_IN_DATE,NO_ZERO_DATE'")

	rs, _ = tk.Exec("select date '2007-10-00';")
	_, err = tidb.GetRows4Test(goCtx, tk.Se, rs)
	c.Assert(err, NotNil)
	c.Assert(terror.ErrorEqual(err, types.ErrIncorrectDatetimeValue.GenByArgs("2017-10-00")), IsTrue)
	c.Assert(rs.Close(), IsNil)

	rs, err = tk.Exec("select date '0000-00-00';")
	_, err = tidb.GetRows4Test(goCtx, tk.Se, rs)
	c.Assert(err, NotNil)
	c.Assert(terror.ErrorEqual(err, types.ErrIncorrectDatetimeValue.GenByArgs("0000-00-00")), IsTrue)
	c.Assert(rs.Close(), IsNil)

	r = tk.MustQuery("select date'1998~01~02'")
	r.Check(testkit.Rows("1998-01-02"))

	r = tk.MustQuery("select date'731124', date '011124'")
	r.Check(testkit.Rows("1973-11-24 2001-11-24"))

	_, err = tk.Exec("select date '0000-00-00 00:00:00';")
	c.Assert(err, NotNil)
	c.Assert(terror.ErrorEqual(err, types.ErrIncorrectDatetimeValue.GenByArgs("0000-00-00 00:00:00")), IsTrue)

	_, err = tk.Exec("select date '2017-99-99';")
	c.Assert(err, NotNil)
	c.Assert(terror.ErrorEqual(err, types.ErrInvalidTimeFormat), IsTrue)

	_, err = tk.Exec("select date '2017-2-31';")
	c.Assert(err, NotNil)
	c.Assert(terror.ErrorEqual(err, types.ErrInvalidTimeFormat), IsTrue)

	_, err = tk.Exec("select date '201712-31';")
	c.Assert(err, NotNil)
	c.Assert(terror.ErrorEqual(err, types.ErrIncorrectDatetimeValue.GenByArgs("201712-31")), IsTrue)

	_, err = tk.Exec("select date 'abcdefg';")
	c.Assert(err, NotNil)
	c.Assert(terror.ErrorEqual(err, types.ErrIncorrectDatetimeValue.GenByArgs("abcdefg")), IsTrue)
}

func (s *testIntegrationSuite) TestJSONBuiltin(c *C) {
	defer s.cleanEnv(c)
	tk := testkit.NewTestKit(c, s.store)
	tk.MustExec("USE test;")
	tk.MustExec("DROP TABLE IF EXISTS t;")
	tk.MustExec("CREATE TABLE `my_collection` (	`doc` json DEFAULT NULL, `_id` varchar(32) GENERATED ALWAYS AS (JSON_UNQUOTE(JSON_EXTRACT(doc,'$._id'))) STORED NOT NULL, PRIMARY KEY (`_id`))")
	_, err := tk.Exec("UPDATE `test`.`my_collection` SET doc=JSON_SET(doc) WHERE (JSON_EXTRACT(doc,'$.name') = 'clare');")
	c.Assert(err, NotNil)
}

func (s *testIntegrationSuite) TestTimeLiteral(c *C) {
	defer s.cleanEnv(c)
	tk := testkit.NewTestKit(c, s.store)

	r := tk.MustQuery("select time '117:01:12';")
	r.Check(testkit.Rows("117:01:12"))

	r = tk.MustQuery("select time '01:00:00.999999';")
	r.Check(testkit.Rows("01:00:00.999999"))

	r = tk.MustQuery("select time '1 01:00:00';")
	r.Check(testkit.Rows("25:00:00"))

	r = tk.MustQuery("select time '110:00:00';")
	r.Check(testkit.Rows("110:00:00"))

	r = tk.MustQuery("select time'-1:1:1.123454656';")
	r.Check(testkit.Rows("-01:01:01.123455"))

	r = tk.MustQuery("select time '33:33';")
	r.Check(testkit.Rows("33:33:00"))

	r = tk.MustQuery("select time '1.1';")
	r.Check(testkit.Rows("00:00:01.1"))

	r = tk.MustQuery("select time '21';")
	r.Check(testkit.Rows("00:00:21"))

	r = tk.MustQuery("select time '20 20:20';")
	r.Check(testkit.Rows("500:20:00"))

	_, err := tk.Exec("select time '2017-01-01 00:00:00';")
	c.Assert(err, NotNil)
	c.Assert(terror.ErrorEqual(err, types.ErrIncorrectDatetimeValue.GenByArgs("2017-01-01 00:00:00")), IsTrue)

	_, err = tk.Exec("select time '071231235959.999999';")
	c.Assert(err, NotNil)
	c.Assert(terror.ErrorEqual(err, types.ErrIncorrectDatetimeValue.GenByArgs("071231235959.999999")), IsTrue)

	_, err = tk.Exec("select time '20171231235959.999999';")
	c.Assert(err, NotNil)
	c.Assert(terror.ErrorEqual(err, types.ErrIncorrectDatetimeValue.GenByArgs("20171231235959.999999")), IsTrue)
}

func (s *testIntegrationSuite) TestTimestampLiteral(c *C) {
	defer s.cleanEnv(c)
	tk := testkit.NewTestKit(c, s.store)

	r := tk.MustQuery("select timestamp '2017-01-01 00:00:00';")
	r.Check(testkit.Rows("2017-01-01 00:00:00"))

	r = tk.MustQuery("select timestamp '2017@01@01 00:00:00';")
	r.Check(testkit.Rows("2017-01-01 00:00:00"))

	r = tk.MustQuery("select timestamp '2017@01@01 00~00~00';")
	r.Check(testkit.Rows("2017-01-01 00:00:00"))

	r = tk.MustQuery("select timestamp '2017@01@0001 00~00~00.333';")
	r.Check(testkit.Rows("2017-01-01 00:00:00.333"))

	_, err := tk.Exec("select timestamp '00:00:00';")
	c.Assert(err, NotNil)
	c.Assert(terror.ErrorEqual(err, types.ErrIncorrectDatetimeValue.GenByArgs("00:00:00")), IsTrue)

	_, err = tk.Exec("select timestamp '1992-01-03';")
	c.Assert(err, NotNil)
	c.Assert(terror.ErrorEqual(err, types.ErrIncorrectDatetimeValue.GenByArgs("1992-01-03")), IsTrue)

	_, err = tk.Exec("select timestamp '20171231235959.999999';")
	c.Assert(err, NotNil)
	c.Assert(terror.ErrorEqual(err, types.ErrIncorrectDatetimeValue.GenByArgs("20171231235959.999999")), IsTrue)
}

func (s *testIntegrationSuite) TestLiterals(c *C) {
	defer s.cleanEnv(c)
	tk := testkit.NewTestKit(c, s.store)
	r := tk.MustQuery("SELECT LENGTH(b''), LENGTH(B''), b''+1, b''-1, B''+1;")
	r.Check(testkit.Rows("0 0 1 -1 1"))
}

func (s *testIntegrationSuite) TestFuncJSON(c *C) {
	tk := testkit.NewTestKit(c, s.store)
	defer s.cleanEnv(c)
	tk.MustExec("USE test;")
	tk.MustExec("DROP TABLE IF EXISTS table_json;")
	tk.MustExec("CREATE TABLE table_json(a json, b VARCHAR(255));")

	j1 := `{"\\"hello\\"": "world", "a": [1, "2", {"aa": "bb"}, 4.0, {"aa": "cc"}], "b": true, "c": ["d"]}`
	j2 := `[{"a": 1, "b": true}, 3, 3.5, "hello, world", null, true]`
	for _, j := range []string{j1, j2} {
		tk.MustExec(fmt.Sprintf(`INSERT INTO table_json values('%s', '%s')`, j, j))
	}

	var r *testkit.Result
	r = tk.MustQuery(`select json_type(a), json_type(b) from table_json`)
	r.Check(testkit.Rows("OBJECT OBJECT", "ARRAY ARRAY"))

	r = tk.MustQuery(`select json_unquote('hello'), json_unquote('world')`)
	r.Check(testkit.Rows("hello world"))

	r = tk.MustQuery(`select json_extract(a, '$.a[1]'), json_extract(b, '$.b') from table_json`)
	r.Check(testkit.Rows("\"2\" true", "<nil> <nil>"))

	r = tk.MustQuery(`select json_extract(json_set(a, '$.a[1]', 3), '$.a[1]'), json_extract(json_set(b, '$.b', false), '$.b') from table_json`)
	r.Check(testkit.Rows("3 false", "<nil> <nil>"))

	r = tk.MustQuery(`select json_extract(json_insert(a, '$.a[1]', 3), '$.a[1]'), json_extract(json_insert(b, '$.b', false), '$.b') from table_json`)
	r.Check(testkit.Rows("\"2\" true", "<nil> <nil>"))

	r = tk.MustQuery(`select json_extract(json_replace(a, '$.a[1]', 3), '$.a[1]'), json_extract(json_replace(b, '$.b', false), '$.b') from table_json`)
	r.Check(testkit.Rows("3 false", "<nil> <nil>"))

	r = tk.MustQuery(`select json_extract(json_merge(a, cast(b as JSON)), '$[0].a[0]') from table_json`)
	r.Check(testkit.Rows("1", "1"))

	r = tk.MustQuery(`select json_extract(json_array(1,2,3), '$[1]')`)
	r.Check(testkit.Rows("2"))

	r = tk.MustQuery(`select json_extract(json_object(1,2,3,4), '$."1"')`)
	r.Check(testkit.Rows("2"))

	tk.MustExec(`update table_json set a=json_set(a,'$.a',json_object('a',1,'b',2)) where json_extract(a,'$.a[1]') = '2'`)
	r = tk.MustQuery(`select json_extract(a, '$.a.a'), json_extract(a, '$.a.b') from table_json`)
	r.Check(testkit.Rows("1 2", "<nil> <nil>"))
}

func (s *testIntegrationSuite) TestColumnInfoModified(c *C) {
	testKit := testkit.NewTestKit(c, s.store)
	defer s.cleanEnv(c)
	testKit.MustExec("use test")
	testKit.MustExec("drop table if exists tab0")
	testKit.MustExec("CREATE TABLE tab0(col0 INTEGER, col1 INTEGER, col2 INTEGER)")
	testKit.MustExec("SELECT + - (- CASE + col0 WHEN + CAST( col0 AS SIGNED ) THEN col1 WHEN 79 THEN NULL WHEN + - col1 THEN col0 / + col0 END ) * - 16 FROM tab0")
	ctx := testKit.Se.(context.Context)
	is := domain.GetDomain(ctx).InfoSchema()
	tbl, _ := is.TableByName(model.NewCIStr("test"), model.NewCIStr("tab0"))
	col := table.FindCol(tbl.Cols(), "col1")
	c.Assert(col.Tp, Equals, mysql.TypeLong)
}

func (s *testIntegrationSuite) TestSetVariables(c *C) {
	tk := testkit.NewTestKit(c, s.store)
	defer s.cleanEnv(c)
	_, err := tk.Exec("set sql_mode='adfasdfadsfdasd';")
	c.Assert(err, NotNil)
	_, err = tk.Exec("set @@sql_mode='adfasdfadsfdasd';")
	c.Assert(err, NotNil)
	_, err = tk.Exec("set @@global.sql_mode='adfasdfadsfdasd';")
	c.Assert(err, NotNil)
	_, err = tk.Exec("set @@session.sql_mode='adfasdfadsfdasd';")
	c.Assert(err, NotNil)

	var r *testkit.Result
	_, err = tk.Exec("set @@session.sql_mode=',NO_ZERO_DATE,ANSI,ANSI_QUOTES';")
	r = tk.MustQuery(`select @@session.sql_mode`)
	r.Check(testkit.Rows("NO_ZERO_DATE,REAL_AS_FLOAT,PIPES_AS_CONCAT,ANSI_QUOTES,IGNORE_SPACE,ONLY_FULL_GROUP_BY,ANSI"))
	r = tk.MustQuery(`show variables like 'sql_mode'`)
	r.Check(testkit.Rows("sql_mode NO_ZERO_DATE,REAL_AS_FLOAT,PIPES_AS_CONCAT,ANSI_QUOTES,IGNORE_SPACE,ONLY_FULL_GROUP_BY,ANSI"))

	// for invalid SQL mode.
	tk.MustExec("use test")
	tk.MustExec("drop table if exists tab0")
	tk.MustExec("CREATE TABLE tab0(col1 time)")
	_, err = tk.Exec("set sql_mode='STRICT_TRANS_TABLES';")
	c.Assert(err, IsNil)
	_, err = tk.Exec("INSERT INTO tab0 select cast('999:44:33' as time);")
	c.Assert(err, NotNil)
	c.Assert(err.Error(), Equals, "[types:1292]Truncated incorrect time value: '999h44m33s'")
	_, err = tk.Exec("set sql_mode=' ,';")
	c.Assert(err, NotNil)
	_, err = tk.Exec("INSERT INTO tab0 select cast('999:44:33' as time);")
	c.Assert(err, NotNil)
	c.Assert(err.Error(), Equals, "[types:1292]Truncated incorrect time value: '999h44m33s'")

	// issue #5478
	_, err = tk.Exec("set session transaction read write;")
	_, err = tk.Exec("set global transaction read write;")
	r = tk.MustQuery(`select @@session.tx_read_only, @@global.tx_read_only, @@session.transaction_read_only, @@global.transaction_read_only;`)
	r.Check(testkit.Rows("0 0 0 0"))

	_, err = tk.Exec("set session transaction read only;")
	c.Assert(err, IsNil)
	r = tk.MustQuery(`select @@session.tx_read_only, @@global.tx_read_only, @@session.transaction_read_only, @@global.transaction_read_only;`)
	r.Check(testkit.Rows("1 0 1 0"))
	_, err = tk.Exec("set global transaction read only;")
	r = tk.MustQuery(`select @@session.tx_read_only, @@global.tx_read_only, @@session.transaction_read_only, @@global.transaction_read_only;`)
	r.Check(testkit.Rows("1 1 1 1"))

	_, err = tk.Exec("set session transaction read write;")
	_, err = tk.Exec("set global transaction read write;")
	r = tk.MustQuery(`select @@session.tx_read_only, @@global.tx_read_only, @@session.transaction_read_only, @@global.transaction_read_only;`)
	r.Check(testkit.Rows("0 0 0 0"))
}

func (s *testIntegrationSuite) TestIssues(c *C) {
	// for issue #4954
	tk := testkit.NewTestKit(c, s.store)
	defer s.cleanEnv(c)
	tk.MustExec("use test")
	tk.MustExec("drop table if exists t")
	tk.MustExec("CREATE TABLE t (a CHAR(5) CHARACTER SET latin1);")
	tk.MustExec("INSERT INTO t VALUES ('oe');")
	tk.MustExec("INSERT INTO t VALUES (0xf6);")
	r := tk.MustQuery(`SELECT * FROM t WHERE a= 'oe';`)
	r.Check(testkit.Rows("oe"))
	r = tk.MustQuery(`SELECT HEX(a) FROM t WHERE a= 0xf6;`)
	r.Check(testkit.Rows("F6"))

	// for issue #4006
	tk.MustExec(`drop table if exists tb`)
	tk.MustExec("create table tb(id int auto_increment primary key, v varchar(32));")
	tk.MustExec("insert into tb(v) (select v from tb);")
	r = tk.MustQuery(`SELECT * FROM tb;`)
	r.Check(testkit.Rows())
	tk.MustExec(`insert into tb(v) values('hello');`)
	tk.MustExec("insert into tb(v) (select v from tb);")
	r = tk.MustQuery(`SELECT * FROM tb;`)
	r.Check(testkit.Rows("1 hello", "2 hello"))

	// for issue #5111
	tk.MustExec(`drop table if exists t`)
	tk.MustExec("create table t(c varchar(32));")
	tk.MustExec("insert into t values('1e649'),('-1e649');")
	r = tk.MustQuery(`SELECT * FROM t where c < 1;`)
	r.Check(testkit.Rows("-1e649"))
	tk.MustQuery("show warnings").Check(testutil.RowsWithSep("|",
		"Warning|1292|Truncated incorrect DOUBLE value: '1e649'",
		"Warning|1292|Truncated incorrect DOUBLE value: '-1e649'"))
	r = tk.MustQuery(`SELECT * FROM t where c > 1;`)
	r.Check(testkit.Rows("1e649"))
	tk.MustQuery("show warnings").Check(testutil.RowsWithSep("|",
		"Warning|1292|Truncated incorrect DOUBLE value: '1e649'",
		"Warning|1292|Truncated incorrect DOUBLE value: '-1e649'"))

	// for issue #5293
	tk.MustExec("drop table if exists t")
	tk.MustExec("create table t(a int)")
	tk.MustExec("insert t values (1)")
	tk.MustQuery("select * from t where cast(a as binary)").Check(testkit.Rows("1"))
}

func newStoreWithBootstrap() (kv.Storage, *domain.Domain, error) {
	store, err := tikv.NewMockTikvStore()
	if err != nil {
		return nil, nil, errors.Trace(err)
	}
	tidb.SetSchemaLease(0)
	dom, err := tidb.BootstrapSession(store)
	return store, dom, errors.Trace(err)
}<|MERGE_RESOLUTION|>--- conflicted
+++ resolved
@@ -2620,15 +2620,9 @@
 	tk.MustExec("drop table if exists t;")
 	tk.MustExec("create table t(a date)")
 	result = tk.MustQuery("desc select a = a from t")
-<<<<<<< HEAD
-	result.Check(testkit.Rows("TableScan_4   cop table:t, range:[-inf,+inf], keep order:false 10000",
-		"TableReader_5 Projection_3  root data:TableScan_4 10000",
-		"Projection_3  TableReader_5 root eq(test.t.a, test.t.a) 10000"))
-=======
 	result.Check(testkit.Rows("TableScan_4   cop table:t, range:[-inf,+inf], keep order:false 10000.00",
 		"TableReader_5 Projection_3  root data:TableScan_4 10000.00",
-		"Projection_3  TableReader_5 root eq(test.t.a, test.t.a) 8000.00"))
->>>>>>> 5be134e3
+		"Projection_3  TableReader_5 root eq(test.t.a, test.t.a) 10000.00"))
 
 	// for interval
 	result = tk.MustQuery(`select interval(null, 1, 2), interval(1, 2, 3), interval(2, 1, 3)`)
