--- conflicted
+++ resolved
@@ -8794,7 +8794,6 @@
 	c.Check(len(res.Rows()), Equals, 1)
 }
 
-<<<<<<< HEAD
 func (s *testIntegrationSuite2) TestTableStmt(c *C) {
 	tk := testkit.NewTestKitWithInit(c, s.store)
 	tk.MustExec("drop table if exists t")
@@ -8809,7 +8808,8 @@
 	tableRows = tk.MustQuery("explain (table t)").Rows()
 	c.Assert(selectStarRows, DeepEquals, tableRows)
 	tk.MustQuery("table t union all table t").Check(testkit.Rows("1", "2", "3", "1", "2", "3"))
-=======
+}
+
 func (s *testIntegrationSuite) TestIssue22098(c *C) {
 	tk := testkit.NewTestKit(c, s.store)
 
@@ -8913,5 +8913,4 @@
 	tk.MustExec("insert into t1 values (1, 'crazy lumiere'), (10, 'goofy mestorf');")
 	tk.MustExec("insert into t2 select * from t1 ;")
 	tk.MustQuery("select (select t2.c_str from t2 where t2.c_str = t1.c_str and t2.c_int = 10 order by t2.c_str limit 1) x from t1;").Check(testkit.Rows("<nil>", "goofy mestorf"))
->>>>>>> f6a61bc9
 }