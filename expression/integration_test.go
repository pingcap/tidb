// Copyright 2017 PingCAP, Inc.
//
// Licensed under the Apache License, Version 2.0 (the "License");
// you may not use this file except in compliance with the License.
// You may obtain a copy of the License at
//
//     http://www.apache.org/licenses/LICENSE-2.0
//
// Unless required by applicable law or agreed to in writing, software
// distributed under the License is distributed on an "AS IS" BASIS,
// See the License for the specific language governing permissions and
// limitations under the License.

package expression_test

import (
	"bytes"
	"context"
	"fmt"
	"math"
	"sort"
	"strconv"
	"strings"
	"time"

	. "github.com/pingcap/check"
	"github.com/pingcap/errors"
	"github.com/pingcap/parser/auth"
	"github.com/pingcap/parser/model"
	"github.com/pingcap/parser/mysql"
	"github.com/pingcap/parser/terror"
	"github.com/pingcap/tidb/domain"
	"github.com/pingcap/tidb/expression"
	"github.com/pingcap/tidb/kv"
	plannercore "github.com/pingcap/tidb/planner/core"
	"github.com/pingcap/tidb/session"
	"github.com/pingcap/tidb/sessionctx"
	"github.com/pingcap/tidb/sessionctx/variable"
	"github.com/pingcap/tidb/store/mockstore"
	"github.com/pingcap/tidb/table"
	"github.com/pingcap/tidb/types"
	"github.com/pingcap/tidb/util/collate"
	"github.com/pingcap/tidb/util/kvcache"
	"github.com/pingcap/tidb/util/mock"
	"github.com/pingcap/tidb/util/sqlexec"
	"github.com/pingcap/tidb/util/testkit"
	"github.com/pingcap/tidb/util/testutil"
)

var _ = Suite(&testIntegrationSuite{})
var _ = Suite(&testIntegrationSuite2{})
var _ = SerialSuites(&testIntegrationSerialSuite{})

type testIntegrationSuiteBase struct {
	store kv.Storage
	dom   *domain.Domain
	ctx   sessionctx.Context
}

type testIntegrationSuite struct {
	testIntegrationSuiteBase
}

type testIntegrationSuite2 struct {
	testIntegrationSuiteBase
}

type testIntegrationSerialSuite struct {
	testIntegrationSuiteBase
}

func (s *testIntegrationSuiteBase) cleanEnv(c *C) {
	tk := testkit.NewTestKit(c, s.store)
	tk.MustExec("use test")
	r := tk.MustQuery("show tables")
	for _, tb := range r.Rows() {
		tableName := tb[0]
		tk.MustExec(fmt.Sprintf("drop table %v", tableName))
	}
}

func (s *testIntegrationSuiteBase) SetUpSuite(c *C) {
	var err error
	s.store, s.dom, err = newStoreWithBootstrap()
	c.Assert(err, IsNil)
	s.ctx = mock.NewContext()
}

func (s *testIntegrationSuiteBase) TearDownSuite(c *C) {
	s.dom.Close()
	s.store.Close()
}

func (s *testIntegrationSuite) Test19654(c *C) {
	tk := testkit.NewTestKit(c, s.store)
	tk.MustExec("USE test;")

	// enum vs enum
	tk.MustExec("drop table if exists t1, t2;")
	tk.MustExec("create table t1 (b enum('a', 'b'));")
	tk.MustExec("insert into t1 values ('a');")
	tk.MustExec("create table t2 (b enum('b','a') not null, unique(b));")
	tk.MustExec("insert into t2 values ('a');")
	tk.MustQuery("select /*+ inl_join(t2)*/ * from t1, t2 where t1.b=t2.b;").Check(testkit.Rows("a a"))

	// set vs set
	tk.MustExec("drop table if exists t1, t2;")
	tk.MustExec("create table t1 (b set('a', 'b'));")
	tk.MustExec("insert into t1 values ('a');")
	tk.MustExec("create table t2 (b set('b','a') not null, unique(b));")
	tk.MustExec("insert into t2 values ('a');")
	tk.MustQuery("select /*+ inl_join(t2)*/ * from t1, t2 where t1.b=t2.b;").Check(testkit.Rows("a a"))

	// enum vs set
	tk.MustExec("drop table if exists t1, t2;")
	tk.MustExec("create table t1 (b enum('a', 'b'));")
	tk.MustExec("insert into t1 values ('a');")
	tk.MustExec("create table t2 (b set('b','a') not null, unique(b));")
	tk.MustExec("insert into t2 values ('a');")
	tk.MustQuery("select /*+ inl_join(t2)*/ * from t1, t2 where t1.b=t2.b;").Check(testkit.Rows("a a"))

	// char vs enum
	tk.MustExec("drop table if exists t1, t2;")
	tk.MustExec("create table t1 (b char(10));")
	tk.MustExec("insert into t1 values ('a');")
	tk.MustExec("create table t2 (b enum('b','a') not null, unique(b));")
	tk.MustExec("insert into t2 values ('a');")
	tk.MustQuery("select /*+ inl_join(t2)*/ * from t1, t2 where t1.b=t2.b;").Check(testkit.Rows("a a"))

	// char vs set
	tk.MustExec("drop table if exists t1, t2;")
	tk.MustExec("create table t1 (b char(10));")
	tk.MustExec("insert into t1 values ('a');")
	tk.MustExec("create table t2 (b set('b','a') not null, unique(b));")
	tk.MustExec("insert into t2 values ('a');")
	tk.MustQuery("select /*+ inl_join(t2)*/ * from t1, t2 where t1.b=t2.b;").Check(testkit.Rows("a a"))
}

func (s *testIntegrationSuite) TestFuncREPEAT(c *C) {
	tk := testkit.NewTestKit(c, s.store)
	defer s.cleanEnv(c)
	tk.MustExec("USE test;")
	tk.MustExec("DROP TABLE IF EXISTS table_string;")
	tk.MustExec("CREATE TABLE table_string(a CHAR(20), b VARCHAR(20), c TINYTEXT, d TEXT(20), e MEDIUMTEXT, f LONGTEXT, g BIGINT);")
	tk.MustExec("INSERT INTO table_string (a, b, c, d, e, f, g) VALUES ('a', 'b', 'c', 'd', 'e', 'f', 2);")
	tk.CheckExecResult(1, 0)

	r := tk.MustQuery("SELECT REPEAT(a, g), REPEAT(b, g), REPEAT(c, g), REPEAT(d, g), REPEAT(e, g), REPEAT(f, g) FROM table_string;")
	r.Check(testkit.Rows("aa bb cc dd ee ff"))

	r = tk.MustQuery("SELECT REPEAT(NULL, g), REPEAT(NULL, g), REPEAT(NULL, g), REPEAT(NULL, g), REPEAT(NULL, g), REPEAT(NULL, g) FROM table_string;")
	r.Check(testkit.Rows("<nil> <nil> <nil> <nil> <nil> <nil>"))

	r = tk.MustQuery("SELECT REPEAT(a, NULL), REPEAT(b, NULL), REPEAT(c, NULL), REPEAT(d, NULL), REPEAT(e, NULL), REPEAT(f, NULL) FROM table_string;")
	r.Check(testkit.Rows("<nil> <nil> <nil> <nil> <nil> <nil>"))

	r = tk.MustQuery("SELECT REPEAT(a, 2), REPEAT(b, 2), REPEAT(c, 2), REPEAT(d, 2), REPEAT(e, 2), REPEAT(f, 2) FROM table_string;")
	r.Check(testkit.Rows("aa bb cc dd ee ff"))

	r = tk.MustQuery("SELECT REPEAT(NULL, 2), REPEAT(NULL, 2), REPEAT(NULL, 2), REPEAT(NULL, 2), REPEAT(NULL, 2), REPEAT(NULL, 2) FROM table_string;")
	r.Check(testkit.Rows("<nil> <nil> <nil> <nil> <nil> <nil>"))

	r = tk.MustQuery("SELECT REPEAT(a, -1), REPEAT(b, -2), REPEAT(c, -2), REPEAT(d, -2), REPEAT(e, -2), REPEAT(f, -2) FROM table_string;")
	r.Check(testkit.Rows("     "))

	r = tk.MustQuery("SELECT REPEAT(a, 0), REPEAT(b, 0), REPEAT(c, 0), REPEAT(d, 0), REPEAT(e, 0), REPEAT(f, 0) FROM table_string;")
	r.Check(testkit.Rows("     "))

	r = tk.MustQuery("SELECT REPEAT(a, 16777217), REPEAT(b, 16777217), REPEAT(c, 16777217), REPEAT(d, 16777217), REPEAT(e, 16777217), REPEAT(f, 16777217) FROM table_string;")
	r.Check(testkit.Rows("<nil> <nil> <nil> <nil> <nil> <nil>"))
}

func (s *testIntegrationSuite) TestFuncLpadAndRpad(c *C) {
	tk := testkit.NewTestKit(c, s.store)
	defer s.cleanEnv(c)
	tk.MustExec(`USE test;`)
	tk.MustExec(`DROP TABLE IF EXISTS t;`)
	tk.MustExec(`CREATE TABLE t(a BINARY(10), b CHAR(10));`)
	tk.MustExec(`INSERT INTO t SELECT "中文", "abc";`)
	result := tk.MustQuery(`SELECT LPAD(a, 11, "a"), LPAD(b, 2, "xx") FROM t;`)
	result.Check(testkit.Rows("a中文\x00\x00\x00\x00 ab"))
	result = tk.MustQuery(`SELECT RPAD(a, 11, "a"), RPAD(b, 2, "xx") FROM t;`)
	result.Check(testkit.Rows("中文\x00\x00\x00\x00a ab"))
	result = tk.MustQuery(`SELECT LPAD("中文", 5, "字符"), LPAD("中文", 1, "a");`)
	result.Check(testkit.Rows("字符字中文 中"))
	result = tk.MustQuery(`SELECT RPAD("中文", 5, "字符"), RPAD("中文", 1, "a");`)
	result.Check(testkit.Rows("中文字符字 中"))
	result = tk.MustQuery(`SELECT RPAD("中文", -5, "字符"), RPAD("中文", 10, "");`)
	result.Check(testkit.Rows("<nil> <nil>"))
	result = tk.MustQuery(`SELECT LPAD("中文", -5, "字符"), LPAD("中文", 10, "");`)
	result.Check(testkit.Rows("<nil> <nil>"))
}

func (s *testIntegrationSuite) TestMiscellaneousBuiltin(c *C) {
	ctx := context.Background()
	defer s.cleanEnv(c)

	tk := testkit.NewTestKit(c, s.store)
	tk.MustExec("use test")
	// for uuid
	r := tk.MustQuery("select uuid(), uuid(), uuid(), uuid(), uuid(), uuid();")
	for _, it := range r.Rows() {
		for _, item := range it {
			uuid, ok := item.(string)
			c.Assert(ok, Equals, true)
			list := strings.Split(uuid, "-")
			c.Assert(len(list), Equals, 5)
			c.Assert(len(list[0]), Equals, 8)
			c.Assert(len(list[1]), Equals, 4)
			c.Assert(len(list[2]), Equals, 4)
			c.Assert(len(list[3]), Equals, 4)
			c.Assert(len(list[4]), Equals, 12)
		}
	}
	tk.MustQuery("select sleep(1);").Check(testkit.Rows("0"))
	tk.MustQuery("select sleep(0);").Check(testkit.Rows("0"))
	tk.MustQuery("select sleep('a');").Check(testkit.Rows("0"))
	tk.MustQuery("show warnings;").Check(testkit.Rows("Warning 1292 Truncated incorrect FLOAT value: 'a'"))
	rs, err := tk.Exec("select sleep(-1);")
	c.Assert(err, IsNil)
	c.Assert(rs, NotNil)
	_, err = session.GetRows4Test(ctx, tk.Se, rs)
	c.Assert(err, NotNil)
	c.Assert(rs.Close(), IsNil)

	tk.MustQuery("SELECT INET_ATON('10.0.5.9');").Check(testkit.Rows("167773449"))
	tk.MustQuery("SELECT INET_NTOA(167773449);").Check(testkit.Rows("10.0.5.9"))
	tk.MustQuery("SELECT HEX(INET6_ATON('fdfe::5a55:caff:fefa:9089'));").Check(testkit.Rows("FDFE0000000000005A55CAFFFEFA9089"))
	tk.MustQuery("SELECT HEX(INET6_ATON('10.0.5.9'));").Check(testkit.Rows("0A000509"))
	tk.MustQuery("SELECT INET6_NTOA(INET6_ATON('fdfe::5a55:caff:fefa:9089'));").Check(testkit.Rows("fdfe::5a55:caff:fefa:9089"))
	tk.MustQuery("SELECT INET6_NTOA(INET6_ATON('10.0.5.9'));").Check(testkit.Rows("10.0.5.9"))
	tk.MustQuery("SELECT INET6_NTOA(UNHEX('FDFE0000000000005A55CAFFFEFA9089'));").Check(testkit.Rows("fdfe::5a55:caff:fefa:9089"))
	tk.MustQuery("SELECT INET6_NTOA(UNHEX('0A000509'));").Check(testkit.Rows("10.0.5.9"))

	tk.MustQuery(`SELECT IS_IPV4('10.0.5.9'), IS_IPV4('10.0.5.256');`).Check(testkit.Rows("1 0"))
	tk.MustQuery(`SELECT IS_IPV4_COMPAT(INET6_ATON('::10.0.5.9'));`).Check(testkit.Rows("1"))
	tk.MustQuery(`SELECT IS_IPV4_COMPAT(INET6_ATON('::ffff:10.0.5.9'));`).Check(testkit.Rows("0"))
	tk.MustQuery(`SELECT
	  IS_IPV4_COMPAT(INET6_ATON('::192.168.0.1')),
	  IS_IPV4_COMPAT(INET6_ATON('::c0a8:0001')),
	  IS_IPV4_COMPAT(INET6_ATON('::c0a8:1'));`).Check(testkit.Rows("1 1 1"))
	tk.MustQuery(`SELECT IS_IPV4_MAPPED(INET6_ATON('::10.0.5.9'));`).Check(testkit.Rows("0"))
	tk.MustQuery(`SELECT IS_IPV4_MAPPED(INET6_ATON('::ffff:10.0.5.9'));`).Check(testkit.Rows("1"))
	tk.MustQuery(`SELECT
	  IS_IPV4_MAPPED(INET6_ATON('::ffff:192.168.0.1')),
	  IS_IPV4_MAPPED(INET6_ATON('::ffff:c0a8:0001')),
	  IS_IPV4_MAPPED(INET6_ATON('::ffff:c0a8:1'));`).Check(testkit.Rows("1 1 1"))
	tk.MustQuery(`SELECT IS_IPV6('10.0.5.9'), IS_IPV6('::1');`).Check(testkit.Rows("0 1"))

	tk.MustExec("drop table if exists t1;")
	tk.MustExec(`create table t1(
        a int,
        b int not null,
        c int not null default 0,
        d int default 0,
        unique key(b,c),
        unique key(b,d)
);`)
	tk.MustExec("insert into t1 (a,b) values(1,10),(1,20),(2,30),(2,40);")
	tk.MustQuery("select any_value(a), sum(b) from t1;").Check(testkit.Rows("1 100"))
	tk.MustQuery("select a,any_value(b),sum(c) from t1 group by a order by a;").Check(testkit.Rows("1 10 0", "2 30 0"))

	// for locks
	tk.MustExec(`set tidb_enable_noop_functions=1;`)
	result := tk.MustQuery(`SELECT GET_LOCK('test_lock1', 10);`)
	result.Check(testkit.Rows("1"))
	result = tk.MustQuery(`SELECT GET_LOCK('test_lock2', 10);`)
	result.Check(testkit.Rows("1"))

	result = tk.MustQuery(`SELECT RELEASE_LOCK('test_lock2');`)
	result.Check(testkit.Rows("1"))
	result = tk.MustQuery(`SELECT RELEASE_LOCK('test_lock1');`)
	result.Check(testkit.Rows("1"))
}

func (s *testIntegrationSuite) TestConvertToBit(c *C) {
	defer s.cleanEnv(c)
	tk := testkit.NewTestKit(c, s.store)
	tk.MustExec("use test")
	tk.MustExec("drop table if exists t, t1")
	tk.MustExec("create table t (a bit(64))")
	tk.MustExec("create table t1 (a varchar(2))")
	tk.MustExec(`insert t1 value ('10')`)
	tk.MustExec(`insert t select a from t1`)
	tk.MustQuery("select a+0 from t").Check(testkit.Rows("12592"))

	tk.MustExec("drop table if exists t, t1")
	tk.MustExec("create table t (a bit(64))")
	tk.MustExec("create table t1 (a binary(2))")
	tk.MustExec(`insert t1 value ('10')`)
	tk.MustExec(`insert t select a from t1`)
	tk.MustQuery("select a+0 from t").Check(testkit.Rows("12592"))

	tk.MustExec("drop table if exists t, t1")
	tk.MustExec("create table t (a bit(64))")
	tk.MustExec("create table t1 (a datetime)")
	tk.MustExec(`insert t1 value ('09-01-01')`)
	tk.MustExec(`insert t select a from t1`)
	tk.MustQuery("select a+0 from t").Check(testkit.Rows("20090101000000"))

	// For issue 20118
	tk.MustExec("drop table if exists t;")
	tk.MustExec("create table t(a tinyint, b bit(63));")
	tk.MustExec("insert ignore  into t values(599999999, -1);")
	tk.MustQuery("show warnings;").Check(testkit.Rows(
		"Warning 1690 constant 599999999 overflows tinyint",
		"Warning 1406 Data Too Long, field len 63"))
	tk.MustQuery("select * from t;").Check(testkit.Rows("127 \u007f\xff\xff\xff\xff\xff\xff\xff"))
}

func (s *testIntegrationSuite2) TestMathBuiltin(c *C) {
	ctx := context.Background()
	defer s.cleanEnv(c)
	tk := testkit.NewTestKit(c, s.store)
	tk.MustExec("use test")

	// for degrees
	result := tk.MustQuery("select degrees(0), degrees(1)")
	result.Check(testkit.Rows("0 57.29577951308232"))
	result = tk.MustQuery("select degrees(2), degrees(5)")
	result.Check(testkit.Rows("114.59155902616465 286.4788975654116"))

	// for sin
	result = tk.MustQuery("select sin(0), sin(1.5707963267949)")
	result.Check(testkit.Rows("0 1"))
	result = tk.MustQuery("select sin(1), sin(100)")
	result.Check(testkit.Rows("0.8414709848078965 -0.5063656411097588"))
	result = tk.MustQuery("select sin('abcd')")
	result.Check(testkit.Rows("0"))

	// for cos
	result = tk.MustQuery("select cos(0), cos(3.1415926535898)")
	result.Check(testkit.Rows("1 -1"))
	result = tk.MustQuery("select cos('abcd')")
	result.Check(testkit.Rows("1"))

	// for tan
	result = tk.MustQuery("select tan(0.00), tan(PI()/4)")
	result.Check(testkit.Rows("0 1"))
	result = tk.MustQuery("select tan('abcd')")
	result.Check(testkit.Rows("0"))

	// for log2
	result = tk.MustQuery("select log2(0.0)")
	result.Check(testkit.Rows("<nil>"))
	result = tk.MustQuery("select log2(4)")
	result.Check(testkit.Rows("2"))
	result = tk.MustQuery("select log2('8.0abcd')")
	result.Check(testkit.Rows("3"))
	result = tk.MustQuery("select log2(-1)")
	result.Check(testkit.Rows("<nil>"))
	result = tk.MustQuery("select log2(NULL)")
	result.Check(testkit.Rows("<nil>"))

	// for log10
	result = tk.MustQuery("select log10(0.0)")
	result.Check(testkit.Rows("<nil>"))
	result = tk.MustQuery("select log10(100)")
	result.Check(testkit.Rows("2"))
	result = tk.MustQuery("select log10('1000.0abcd')")
	result.Check(testkit.Rows("3"))
	result = tk.MustQuery("select log10(-1)")
	result.Check(testkit.Rows("<nil>"))
	result = tk.MustQuery("select log10(NULL)")
	result.Check(testkit.Rows("<nil>"))

	//for log
	result = tk.MustQuery("select log(0.0)")
	result.Check(testkit.Rows("<nil>"))
	result = tk.MustQuery("select log(100)")
	result.Check(testkit.Rows("4.605170185988092"))
	result = tk.MustQuery("select log('100.0abcd')")
	result.Check(testkit.Rows("4.605170185988092"))
	result = tk.MustQuery("select log(-1)")
	result.Check(testkit.Rows("<nil>"))
	result = tk.MustQuery("select log(NULL)")
	result.Check(testkit.Rows("<nil>"))
	result = tk.MustQuery("select log(NULL, NULL)")
	result.Check(testkit.Rows("<nil>"))
	result = tk.MustQuery("select log(1, 100)")
	result.Check(testkit.Rows("<nil>"))
	result = tk.MustQuery("select log(0.5, 0.25)")
	result.Check(testkit.Rows("2"))
	result = tk.MustQuery("select log(-1, 0.25)")
	result.Check(testkit.Rows("<nil>"))

	// for atan
	result = tk.MustQuery("select atan(0), atan(-1), atan(1), atan(1,2)")
	result.Check(testkit.Rows("0 -0.7853981633974483 0.7853981633974483 0.4636476090008061"))
	result = tk.MustQuery("select atan('tidb')")
	result.Check(testkit.Rows("0"))

	// for asin
	result = tk.MustQuery("select asin(0), asin(-2), asin(2), asin(1)")
	result.Check(testkit.Rows("0 <nil> <nil> 1.5707963267948966"))
	result = tk.MustQuery("select asin('tidb')")
	result.Check(testkit.Rows("0"))

	// for acos
	result = tk.MustQuery("select acos(0), acos(-2), acos(2), acos(1)")
	result.Check(testkit.Rows("1.5707963267948966 <nil> <nil> 0"))
	result = tk.MustQuery("select acos('tidb')")
	result.Check(testkit.Rows("1.5707963267948966"))

	// for pi
	result = tk.MustQuery("select pi()")
	result.Check(testkit.Rows("3.141592653589793"))

	// for floor
	result = tk.MustQuery("select floor(0), floor(null), floor(1.23), floor(-1.23), floor(1)")
	result.Check(testkit.Rows("0 <nil> 1 -2 1"))
	result = tk.MustQuery("select floor('tidb'), floor('1tidb'), floor('tidb1')")
	result.Check(testkit.Rows("0 1 0"))
	result = tk.MustQuery("SELECT floor(t.c_datetime) FROM (select CAST('2017-07-19 00:00:00' AS DATETIME) AS c_datetime) AS t")
	result.Check(testkit.Rows("20170719000000"))
	result = tk.MustQuery("SELECT floor(t.c_time) FROM (select CAST('12:34:56' AS TIME) AS c_time) AS t")
	result.Check(testkit.Rows("123456"))
	result = tk.MustQuery("SELECT floor(t.c_time) FROM (select CAST('00:34:00' AS TIME) AS c_time) AS t")
	result.Check(testkit.Rows("3400"))
	result = tk.MustQuery("SELECT floor(t.c_time) FROM (select CAST('00:00:00' AS TIME) AS c_time) AS t")
	result.Check(testkit.Rows("0"))
	result = tk.MustQuery("SELECT floor(t.c_decimal) FROM (SELECT CAST('-10.01' AS DECIMAL(10,2)) AS c_decimal) AS t")
	result.Check(testkit.Rows("-11"))
	result = tk.MustQuery("SELECT floor(t.c_decimal) FROM (SELECT CAST('-10.01' AS DECIMAL(10,1)) AS c_decimal) AS t")
	result.Check(testkit.Rows("-10"))

	// for ceil/ceiling
	result = tk.MustQuery("select ceil(0), ceil(null), ceil(1.23), ceil(-1.23), ceil(1)")
	result.Check(testkit.Rows("0 <nil> 2 -1 1"))
	result = tk.MustQuery("select ceiling(0), ceiling(null), ceiling(1.23), ceiling(-1.23), ceiling(1)")
	result.Check(testkit.Rows("0 <nil> 2 -1 1"))
	result = tk.MustQuery("select ceil('tidb'), ceil('1tidb'), ceil('tidb1'), ceiling('tidb'), ceiling('1tidb'), ceiling('tidb1')")
	result.Check(testkit.Rows("0 1 0 0 1 0"))
	result = tk.MustQuery("select ceil(t.c_datetime), ceiling(t.c_datetime) from (select cast('2017-07-20 00:00:00' as datetime) as c_datetime) as t")
	result.Check(testkit.Rows("20170720000000 20170720000000"))
	result = tk.MustQuery("select ceil(t.c_time), ceiling(t.c_time) from (select cast('12:34:56' as time) as c_time) as t")
	result.Check(testkit.Rows("123456 123456"))
	result = tk.MustQuery("select ceil(t.c_time), ceiling(t.c_time) from (select cast('00:34:00' as time) as c_time) as t")
	result.Check(testkit.Rows("3400 3400"))
	result = tk.MustQuery("select ceil(t.c_time), ceiling(t.c_time) from (select cast('00:00:00' as time) as c_time) as t")
	result.Check(testkit.Rows("0 0"))
	result = tk.MustQuery("select ceil(t.c_decimal), ceiling(t.c_decimal) from (select cast('-10.01' as decimal(10,2)) as c_decimal) as t")
	result.Check(testkit.Rows("-10 -10"))
	result = tk.MustQuery("select ceil(t.c_decimal), ceiling(t.c_decimal) from (select cast('-10.01' as decimal(10,1)) as c_decimal) as t")
	result.Check(testkit.Rows("-10 -10"))
	result = tk.MustQuery("select floor(18446744073709551615), ceil(18446744073709551615)")
	result.Check(testkit.Rows("18446744073709551615 18446744073709551615"))
	result = tk.MustQuery("select floor(18446744073709551615.1233), ceil(18446744073709551615.1233)")
	result.Check(testkit.Rows("18446744073709551615 18446744073709551616"))
	result = tk.MustQuery("select floor(-18446744073709551617), ceil(-18446744073709551617), floor(-18446744073709551617.11), ceil(-18446744073709551617.11)")
	result.Check(testkit.Rows("-18446744073709551617 -18446744073709551617 -18446744073709551618 -18446744073709551617"))
	tk.MustExec("drop table if exists t;")
	tk.MustExec("create table t(a decimal(40,20) UNSIGNED);")
	tk.MustExec("insert into t values(2.99999999900000000000), (12), (0);")
	tk.MustQuery("select a, ceil(a) from t where ceil(a) > 1;").Check(testkit.Rows("2.99999999900000000000 3", "12.00000000000000000000 12"))
	tk.MustQuery("select a, ceil(a) from t;").Check(testkit.Rows("2.99999999900000000000 3", "12.00000000000000000000 12", "0.00000000000000000000 0"))
	tk.MustQuery("select ceil(-29464);").Check(testkit.Rows("-29464"))
	tk.MustQuery("select a, floor(a) from t where floor(a) > 1;").Check(testkit.Rows("2.99999999900000000000 2", "12.00000000000000000000 12"))
	tk.MustQuery("select a, floor(a) from t;").Check(testkit.Rows("2.99999999900000000000 2", "12.00000000000000000000 12", "0.00000000000000000000 0"))
	tk.MustQuery("select floor(-29464);").Check(testkit.Rows("-29464"))

	tk.MustExec(`drop table if exists t;`)
	tk.MustExec(`create table t(a decimal(40,20), b bigint);`)
	tk.MustExec(`insert into t values(-2.99999990000000000000, -1);`)
	tk.MustQuery(`select floor(a), floor(a), floor(a) from t;`).Check(testkit.Rows(`-3 -3 -3`))
	tk.MustQuery(`select b, floor(b) from t;`).Check(testkit.Rows(`-1 -1`))

	// for cot
	result = tk.MustQuery("select cot(1), cot(-1), cot(NULL)")
	result.Check(testkit.Rows("0.6420926159343308 -0.6420926159343308 <nil>"))
	result = tk.MustQuery("select cot('1tidb')")
	result.Check(testkit.Rows("0.6420926159343308"))
	rs, err := tk.Exec("select cot(0)")
	c.Assert(err, IsNil)
	_, err = session.GetRows4Test(ctx, tk.Se, rs)
	c.Assert(err, NotNil)
	terr := errors.Cause(err).(*terror.Error)
	c.Assert(terr.Code(), Equals, errors.ErrCode(mysql.ErrDataOutOfRange))
	c.Assert(rs.Close(), IsNil)

	//for exp
	result = tk.MustQuery("select exp(0), exp(1), exp(-1), exp(1.2), exp(NULL)")
	result.Check(testkit.Rows("1 2.718281828459045 0.36787944117144233 3.3201169227365472 <nil>"))
	result = tk.MustQuery("select exp('tidb'), exp('1tidb')")
	result.Check(testkit.Rows("1 2.718281828459045"))
	rs, err = tk.Exec("select exp(1000000)")
	c.Assert(err, IsNil)
	_, err = session.GetRows4Test(ctx, tk.Se, rs)
	c.Assert(err, NotNil)
	terr = errors.Cause(err).(*terror.Error)
	c.Assert(terr.Code(), Equals, errors.ErrCode(mysql.ErrDataOutOfRange))
	c.Assert(rs.Close(), IsNil)
	tk.MustExec("drop table if exists t")
	tk.MustExec("create table t(a float)")
	tk.MustExec("insert into t values(1000000)")
	rs, err = tk.Exec("select exp(a) from t")
	c.Assert(err, IsNil)
	_, err = session.GetRows4Test(ctx, tk.Se, rs)
	c.Assert(err, NotNil)
	terr = errors.Cause(err).(*terror.Error)
	c.Assert(terr.Code(), Equals, errors.ErrCode(mysql.ErrDataOutOfRange))
	c.Assert(err.Error(), Equals, "[types:1690]DOUBLE value is out of range in 'exp(test.t.a)'")
	c.Assert(rs.Close(), IsNil)

	// for conv
	result = tk.MustQuery("SELECT CONV('a', 16, 2);")
	result.Check(testkit.Rows("1010"))
	result = tk.MustQuery("SELECT CONV('6E', 18, 8);")
	result.Check(testkit.Rows("172"))
	result = tk.MustQuery("SELECT CONV(-17, 10, -18);")
	result.Check(testkit.Rows("-H"))
	result = tk.MustQuery("SELECT CONV(10+'10'+'10'+X'0a', 10, 10);")
	result.Check(testkit.Rows("40"))
	result = tk.MustQuery("SELECT CONV('a', 1, 10);")
	result.Check(testkit.Rows("<nil>"))
	result = tk.MustQuery("SELECT CONV('a', 37, 10);")
	result.Check(testkit.Rows("<nil>"))
	result = tk.MustQuery("SELECT CONV(0x0020, 2, 2);")
	result.Check(testkit.Rows("100000"))
	result = tk.MustQuery("SELECT CONV(0b10, 16, 2)")
	result.Check(testkit.Rows("10"))
	result = tk.MustQuery("SELECT CONV(0b10, 16, 8)")
	result.Check(testkit.Rows("2"))
	tk.MustExec("drop table if exists bit")
	tk.MustExec("create table bit(b bit(10))")
	tk.MustExec(`INSERT INTO bit (b) VALUES
			(0b0000010101),
			(0b0000010101),
			(NULL),
			(0b0000000001),
			(0b0000000000),
			(0b1111111111),
			(0b1111111111),
			(0b1111111111),
			(0b0000000000),
			(0b0000000000),
			(0b0000000000),
			(0b0000000000),
			(0b0000100000);`)
	tk.MustQuery("select conv(b, 2, 2) from `bit`").Check(testkit.Rows(
		"10101",
		"10101",
		"<nil>",
		"1",
		"0",
		"1111111111",
		"1111111111",
		"1111111111",
		"0",
		"0",
		"0",
		"0",
		"100000"))

	// for abs
	result = tk.MustQuery("SELECT ABS(-1);")
	result.Check(testkit.Rows("1"))
	result = tk.MustQuery("SELECT ABS('abc');")
	result.Check(testkit.Rows("0"))
	result = tk.MustQuery("SELECT ABS(18446744073709551615);")
	result.Check(testkit.Rows("18446744073709551615"))
	result = tk.MustQuery("SELECT ABS(123.4);")
	result.Check(testkit.Rows("123.4"))
	result = tk.MustQuery("SELECT ABS(-123.4);")
	result.Check(testkit.Rows("123.4"))
	result = tk.MustQuery("SELECT ABS(1234E-1);")
	result.Check(testkit.Rows("123.4"))
	result = tk.MustQuery("SELECT ABS(-9223372036854775807);")
	result.Check(testkit.Rows("9223372036854775807"))
	result = tk.MustQuery("SELECT ABS(NULL);")
	result.Check(testkit.Rows("<nil>"))
	rs, err = tk.Exec("SELECT ABS(-9223372036854775808);")
	c.Assert(err, IsNil)
	_, err = session.GetRows4Test(ctx, tk.Se, rs)
	c.Assert(err, NotNil)
	terr = errors.Cause(err).(*terror.Error)
	c.Assert(terr.Code(), Equals, errors.ErrCode(mysql.ErrDataOutOfRange))
	c.Assert(rs.Close(), IsNil)

	// for round
	result = tk.MustQuery("SELECT ROUND(2.5), ROUND(-2.5), ROUND(25E-1);")
	result.Check(testkit.Rows("3 -3 2"))
	result = tk.MustQuery("SELECT ROUND(2.5, NULL), ROUND(NULL, 4), ROUND(NULL, NULL), ROUND(NULL);")
	result.Check(testkit.Rows("<nil> <nil> <nil> <nil>"))
	result = tk.MustQuery("SELECT ROUND('123.4'), ROUND('123e-2');")
	result.Check(testkit.Rows("123 1"))
	result = tk.MustQuery("SELECT ROUND(-9223372036854775808);")
	result.Check(testkit.Rows("-9223372036854775808"))
	result = tk.MustQuery("SELECT ROUND(123.456, 0), ROUND(123.456, 1), ROUND(123.456, 2), ROUND(123.456, 3), ROUND(123.456, 4), ROUND(123.456, -1), ROUND(123.456, -2), ROUND(123.456, -3), ROUND(123.456, -4);")
	result.Check(testkit.Rows("123 123.5 123.46 123.456 123.4560 120 100 0 0"))
	result = tk.MustQuery("SELECT ROUND(123456E-3, 0), ROUND(123456E-3, 1), ROUND(123456E-3, 2), ROUND(123456E-3, 3), ROUND(123456E-3, 4), ROUND(123456E-3, -1), ROUND(123456E-3, -2), ROUND(123456E-3, -3), ROUND(123456E-3, -4);")
	result.Check(testkit.Rows("123 123.5 123.46 123.456 123.456 120 100 0 0")) // TODO: Column 5 should be 123.4560

	// for truncate
	result = tk.MustQuery("SELECT truncate(123, -2), truncate(123, 2), truncate(123, 1), truncate(123, -1);")
	result.Check(testkit.Rows("100 123 123 120"))
	result = tk.MustQuery("SELECT truncate(123.456, -2), truncate(123.456, 2), truncate(123.456, 1), truncate(123.456, 3), truncate(1.23, 100), truncate(123456E-3, 2);")
	result.Check(testkit.Rows("100 123.45 123.4 123.456 1.230000000000000000000000000000 123.45"))
	result = tk.MustQuery("SELECT truncate(9223372036854775807, -7), truncate(9223372036854775808, -10), truncate(cast(-1 as unsigned), -10);")
	result.Check(testkit.Rows("9223372036850000000 9223372030000000000 18446744070000000000"))
	// issue 17181,19390
	tk.MustQuery("select truncate(42, -9223372036854775808);").Check(testkit.Rows("0"))
	tk.MustQuery("select truncate(42, 9223372036854775808);").Check(testkit.Rows("42"))
	tk.MustQuery("select truncate(42, -2147483648);").Check(testkit.Rows("0"))
	tk.MustQuery("select truncate(42, 2147483648);").Check(testkit.Rows("42"))
	tk.MustQuery("select truncate(42, 18446744073709551615);").Check(testkit.Rows("42"))
	tk.MustQuery("select truncate(42, 4294967295);").Check(testkit.Rows("42"))
	tk.MustQuery("select truncate(42, -0);").Check(testkit.Rows("42"))
	tk.MustQuery("select truncate(42, -307);").Check(testkit.Rows("0"))
	tk.MustQuery("select truncate(42, -308);").Check(testkit.Rows("0"))
	tk.MustQuery("select truncate(42, -309);").Check(testkit.Rows("0"))
	tk.MustExec(`drop table if exists t;`)
	tk.MustExec("create table t (a bigint unsigned);")
	tk.MustExec("insert into t values (18446744073709551615), (4294967295), (9223372036854775808), (2147483648);")
	tk.MustQuery("select truncate(42, a) from t;").Check(testkit.Rows("42", "42", "42", "42"))

	tk.MustExec(`drop table if exists t;`)
	tk.MustExec(`create table t(a date, b datetime, c timestamp, d varchar(20));`)
	tk.MustExec(`insert into t select "1234-12-29", "1234-12-29 16:24:13.9912", "2014-12-29 16:19:28", "12.34567";`)

	// NOTE: the actually result is: 12341220 12341229.0 12341200 12341229.00,
	// but Datum.ToString() don't format decimal length for float numbers.
	result = tk.MustQuery(`select truncate(a, -1), truncate(a, 1), truncate(a, -2), truncate(a, 2) from t;`)
	result.Check(testkit.Rows("12341220 12341229 12341200 12341229"))

	// NOTE: the actually result is: 12341229162410 12341229162414.0 12341229162400 12341229162414.00,
	// but Datum.ToString() don't format decimal length for float numbers.
	result = tk.MustQuery(`select truncate(b, -1), truncate(b, 1), truncate(b, -2), truncate(b, 2) from t;`)
	result.Check(testkit.Rows("12341229162410 12341229162414 12341229162400 12341229162414"))

	// NOTE: the actually result is: 20141229161920 20141229161928.0 20141229161900 20141229161928.00,
	// but Datum.ToString() don't format decimal length for float numbers.
	result = tk.MustQuery(`select truncate(c, -1), truncate(c, 1), truncate(c, -2), truncate(c, 2) from t;`)
	result.Check(testkit.Rows("20141229161920 20141229161928 20141229161900 20141229161928"))

	result = tk.MustQuery(`select truncate(d, -1), truncate(d, 1), truncate(d, -2), truncate(d, 2) from t;`)
	result.Check(testkit.Rows("10 12.3 0 12.34"))

	result = tk.MustQuery(`select truncate(json_array(), 1), truncate("cascasc", 1);`)
	result.Check(testkit.Rows("0 0"))

	// for pow
	result = tk.MustQuery("SELECT POW('12', 2), POW(1.2e1, '2.0'), POW(12, 2.0);")
	result.Check(testkit.Rows("144 144 144"))
	result = tk.MustQuery("SELECT POW(null, 2), POW(2, null), POW(null, null);")
	result.Check(testkit.Rows("<nil> <nil> <nil>"))
	result = tk.MustQuery("SELECT POW(0, 0);")
	result.Check(testkit.Rows("1"))
	result = tk.MustQuery("SELECT POW(0, 0.1), POW(0, 0.5), POW(0, 1);")
	result.Check(testkit.Rows("0 0 0"))
	rs, err = tk.Exec("SELECT POW(0, -1);")
	c.Assert(err, IsNil)
	_, err = session.GetRows4Test(ctx, tk.Se, rs)
	c.Assert(err, NotNil)
	terr = errors.Cause(err).(*terror.Error)
	c.Assert(terr.Code(), Equals, errors.ErrCode(mysql.ErrDataOutOfRange))
	c.Assert(rs.Close(), IsNil)

	// for sign
	result = tk.MustQuery("SELECT SIGN('12'), SIGN(1.2e1), SIGN(12), SIGN(0.0000012);")
	result.Check(testkit.Rows("1 1 1 1"))
	result = tk.MustQuery("SELECT SIGN('-12'), SIGN(-1.2e1), SIGN(-12), SIGN(-0.0000012);")
	result.Check(testkit.Rows("-1 -1 -1 -1"))
	result = tk.MustQuery("SELECT SIGN('0'), SIGN('-0'), SIGN(0);")
	result.Check(testkit.Rows("0 0 0"))
	result = tk.MustQuery("SELECT SIGN(NULL);")
	result.Check(testkit.Rows("<nil>"))
	result = tk.MustQuery("SELECT SIGN(-9223372036854775808), SIGN(9223372036854775808);")
	result.Check(testkit.Rows("-1 1"))

	// for sqrt
	result = tk.MustQuery("SELECT SQRT(-10), SQRT(144), SQRT(4.84), SQRT(0.04), SQRT(0);")
	result.Check(testkit.Rows("<nil> 12 2.2 0.2 0"))

	// for crc32
	result = tk.MustQuery("SELECT crc32(0), crc32(-0), crc32('0'), crc32('abc'), crc32('ABC'), crc32(NULL), crc32(''), crc32('hello world!')")
	result.Check(testkit.Rows("4108050209 4108050209 4108050209 891568578 2743272264 <nil> 0 62177901"))

	// for radians
	result = tk.MustQuery("SELECT radians(1.0), radians(pi()), radians(pi()/2), radians(180), radians(1.009);")
	result.Check(testkit.Rows("0.017453292519943295 0.05483113556160754 0.02741556778080377 3.141592653589793 0.01761037215262278"))

	// for rand
	tk.MustExec("drop table if exists t")
	tk.MustExec("create table t(a int)")
	tk.MustExec("insert into t values(1),(2),(3)")
	tk.Se.GetSessionVars().MaxChunkSize = 1
	tk.MustQuery("select rand(1) from t").Check(testkit.Rows("0.40540353712197724", "0.8716141803857071", "0.1418603212962489"))
	tk.MustQuery("select rand(a) from t").Check(testkit.Rows("0.40540353712197724", "0.6555866465490187", "0.9057697559760601"))
	tk.MustQuery("select rand(1), rand(2), rand(3)").Check(testkit.Rows("0.40540353712197724 0.6555866465490187 0.9057697559760601"))
}

func (s *testIntegrationSuite2) TestStringBuiltin(c *C) {
	defer s.cleanEnv(c)
	tk := testkit.NewTestKit(c, s.store)
	tk.MustExec("use test")
	ctx := context.Background()
	var err error

	// for length
	tk.MustExec("drop table if exists t")
	tk.MustExec("create table t(a int, b double, c datetime, d time, e char(20), f bit(10))")
	tk.MustExec(`insert into t values(1, 1.1, "2017-01-01 12:01:01", "12:01:01", "abcdef", 0b10101)`)
	result := tk.MustQuery("select length(a), length(b), length(c), length(d), length(e), length(f), length(null) from t")
	result.Check(testkit.Rows("1 3 19 8 6 2 <nil>"))
	tk.MustExec("drop table if exists t")
	tk.MustExec("create table t(a char(20))")
	tk.MustExec(`insert into t values("tidb  "), (concat("a  ", "b  "))`)
	result = tk.MustQuery("select a, length(a) from t")
	result.Check(testkit.Rows("tidb 4", "a  b 4"))

	// for concat
	tk.MustExec("drop table if exists t")
	tk.MustExec("create table t(a int, b double, c datetime, d time, e char(20))")
	tk.MustExec(`insert into t values(1, 1.1, "2017-01-01 12:01:01", "12:01:01", "abcdef")`)
	result = tk.MustQuery("select concat(a, b, c, d, e) from t")
	result.Check(testkit.Rows("11.12017-01-01 12:01:0112:01:01abcdef"))
	result = tk.MustQuery("select concat(null)")
	result.Check(testkit.Rows("<nil>"))
	result = tk.MustQuery("select concat(null, a, b) from t")
	result.Check(testkit.Rows("<nil>"))
	tk.MustExec("drop table if exists t")
	// Fix issue 9123
	tk.MustExec("create table t(a char(32) not null, b float default '0') engine=innodb default charset=utf8mb4")
	tk.MustExec("insert into t value('0a6f9d012f98467f8e671e9870044528', 208.867)")
	result = tk.MustQuery("select concat_ws( ',', b) from t where a = '0a6f9d012f98467f8e671e9870044528';")
	result.Check(testkit.Rows("208.867"))

	// for concat_ws
	tk.MustExec("drop table if exists t")
	tk.MustExec("create table t(a int, b double, c datetime, d time, e char(20))")
	tk.MustExec(`insert into t values(1, 1.1, "2017-01-01 12:01:01", "12:01:01", "abcdef")`)
	result = tk.MustQuery("select concat_ws('|', a, b, c, d, e) from t")
	result.Check(testkit.Rows("1|1.1|2017-01-01 12:01:01|12:01:01|abcdef"))
	result = tk.MustQuery("select concat_ws(null, null)")
	result.Check(testkit.Rows("<nil>"))
	result = tk.MustQuery("select concat_ws(null, a, b) from t")
	result.Check(testkit.Rows("<nil>"))
	result = tk.MustQuery("select concat_ws(',', 'a', 'b')")
	result.Check(testkit.Rows("a,b"))
	result = tk.MustQuery("select concat_ws(',','First name',NULL,'Last Name')")
	result.Check(testkit.Rows("First name,Last Name"))

	tk.MustExec(`drop table if exists t;`)
	tk.MustExec(`create table t(a tinyint(2), b varchar(10));`)
	tk.MustExec(`insert into t values (1, 'a'), (12, 'a'), (126, 'a'), (127, 'a')`)
	tk.MustQuery(`select concat_ws('#', a, b) from t;`).Check(testkit.Rows(
		`1#a`,
		`12#a`,
		`126#a`,
		`127#a`,
	))

	tk.MustExec("drop table if exists t")
	tk.MustExec("create table t(a binary(3))")
	tk.MustExec("insert into t values('a')")
	result = tk.MustQuery(`select concat_ws(',', a, 'test') = 'a\0\0,test' from t`)
	result.Check(testkit.Rows("1"))

	// for ascii
	tk.MustExec("drop table if exists t")
	tk.MustExec("create table t(a char(10), b int, c double, d datetime, e time, f bit(4))")
	tk.MustExec(`insert into t values('2', 2, 2.3, "2017-01-01 12:01:01", "12:01:01", 0b1010)`)
	result = tk.MustQuery("select ascii(a), ascii(b), ascii(c), ascii(d), ascii(e), ascii(f) from t")
	result.Check(testkit.Rows("50 50 50 50 49 10"))
	result = tk.MustQuery("select ascii('123'), ascii(123), ascii(''), ascii('你好'), ascii(NULL)")
	result.Check(testkit.Rows("49 49 0 228 <nil>"))

	// for lower
	tk.MustExec("drop table if exists t")
	tk.MustExec("create table t(a int, b double, c datetime, d time, e char(20), f binary(3), g binary(3))")
	tk.MustExec(`insert into t values(1, 1.1, "2017-01-01 12:01:01", "12:01:01", "abcdef", 'aa', 'BB')`)
	result = tk.MustQuery("select lower(a), lower(b), lower(c), lower(d), lower(e), lower(f), lower(g), lower(null) from t")
	result.Check(testkit.Rows("1 1.1 2017-01-01 12:01:01 12:01:01 abcdef aa\x00 BB\x00 <nil>"))

	// for upper
	result = tk.MustQuery("select upper(a), upper(b), upper(c), upper(d), upper(e), upper(f), upper(g), upper(null) from t")
	result.Check(testkit.Rows("1 1.1 2017-01-01 12:01:01 12:01:01 ABCDEF aa\x00 BB\x00 <nil>"))

	// for strcmp
	tk.MustExec("drop table if exists t")
	tk.MustExec("create table t(a char(10), b int, c double, d datetime, e time)")
	tk.MustExec(`insert into t values("123", 123, 12.34, "2017-01-01 12:01:01", "12:01:01")`)
	result = tk.MustQuery(`select strcmp(a, "123"), strcmp(b, "123"), strcmp(c, "12.34"), strcmp(d, "2017-01-01 12:01:01"), strcmp(e, "12:01:01") from t`)
	result.Check(testkit.Rows("0 0 0 0 0"))
	result = tk.MustQuery(`select strcmp("1", "123"), strcmp("123", "1"), strcmp("123", "45"), strcmp("123", null), strcmp(null, "123")`)
	result.Check(testkit.Rows("-1 1 -1 <nil> <nil>"))
	result = tk.MustQuery(`select strcmp("", "123"), strcmp("123", ""), strcmp("", ""), strcmp("", null), strcmp(null, "")`)
	result.Check(testkit.Rows("-1 1 0 <nil> <nil>"))

	// for left
	tk.MustExec("drop table if exists t")
	tk.MustExec("create table t(a char(10), b int, c double, d datetime, e time)")
	tk.MustExec(`insert into t values('abcde', 1234, 12.34, "2017-01-01 12:01:01", "12:01:01")`)
	result = tk.MustQuery("select left(a, 2), left(b, 2), left(c, 2), left(d, 2), left(e, 2) from t")
	result.Check(testkit.Rows("ab 12 12 20 12"))
	result = tk.MustQuery(`select left("abc", 0), left("abc", -1), left(NULL, 1), left("abc", NULL)`)
	result.Check(testkit.Rows("  <nil> <nil>"))
	result = tk.MustQuery(`select left("abc", "a"), left("abc", 1.9), left("abc", 1.2)`)
	result.Check(testkit.Rows(" ab a"))
	result = tk.MustQuery(`select left("中文abc", 2), left("中文abc", 3), left("中文abc", 4)`)
	result.Check(testkit.Rows("中文 中文a 中文ab"))
	// for right, reuse the table created for left
	result = tk.MustQuery("select right(a, 3), right(b, 3), right(c, 3), right(d, 3), right(e, 3) from t")
	result.Check(testkit.Rows("cde 234 .34 :01 :01"))
	result = tk.MustQuery(`select right("abcde", 0), right("abcde", -1), right("abcde", 100), right(NULL, 1), right("abcde", NULL)`)
	result.Check(testkit.Rows("  abcde <nil> <nil>"))
	result = tk.MustQuery(`select right("abcde", "a"), right("abcde", 1.9), right("abcde", 1.2)`)
	result.Check(testkit.Rows(" de e"))
	result = tk.MustQuery(`select right("中文abc", 2), right("中文abc", 4), right("中文abc", 5)`)
	result.Check(testkit.Rows("bc 文abc 中文abc"))
	tk.MustExec("drop table if exists t")
	tk.MustExec("create table t(a binary(10))")
	tk.MustExec(`insert into t select "中文abc"`)
	result = tk.MustQuery(`select left(a, 3), left(a, 6), left(a, 7) from t`)
	result.Check(testkit.Rows("中 中文 中文a"))
	result = tk.MustQuery(`select right(a, 2), right(a, 7) from t`)
	result.Check(testkit.Rows("c\x00 文abc\x00"))

	// for ord
	tk.MustExec("drop table if exists t")
	tk.MustExec("create table t(a char(10), b int, c double, d datetime, e time, f bit(4), g binary(20), h blob(10), i text(30))")
	tk.MustExec(`insert into t values('2', 2, 2.3, "2017-01-01 12:01:01", "12:01:01", 0b1010, "512", "48", "tidb")`)
	result = tk.MustQuery("select ord(a), ord(b), ord(c), ord(d), ord(e), ord(f), ord(g), ord(h), ord(i) from t")
	result.Check(testkit.Rows("50 50 50 50 49 10 53 52 116"))
	result = tk.MustQuery("select ord('123'), ord(123), ord(''), ord('你好'), ord(NULL), ord('👍')")
	result.Check(testkit.Rows("49 49 0 14990752 <nil> 4036989325"))
	result = tk.MustQuery("select ord(X''), ord(X'6161'), ord(X'e4bd'), ord(X'e4bda0'), ord(_ascii'你'), ord(_latin1'你')")
	result.Check(testkit.Rows("0 97 228 228 228 228"))

	// for space
	result = tk.MustQuery(`select space(0), space(2), space(-1), space(1.1), space(1.9)`)
	result.Check(testutil.RowsWithSep(",", ",  ,, ,  "))
	result = tk.MustQuery(`select space("abc"), space("2"), space("1.1"), space(''), space(null)`)
	result.Check(testutil.RowsWithSep(",", ",  , ,,<nil>"))

	// for replace
	tk.MustExec("drop table if exists t")
	tk.MustExec("create table t(a char(20), b int, c double, d datetime, e time)")
	tk.MustExec(`insert into t values('www.mysql.com', 1234, 12.34, "2017-01-01 12:01:01", "12:01:01")`)
	result = tk.MustQuery(`select replace(a, 'mysql', 'pingcap'), replace(b, 2, 55), replace(c, 34, 0), replace(d, '-', '/'), replace(e, '01', '22') from t`)
	result.Check(testutil.RowsWithSep(",", "www.pingcap.com,15534,12.0,2017/01/01 12:01:01,12:22:22"))
	result = tk.MustQuery(`select replace('aaa', 'a', ''), replace(null, 'a', 'b'), replace('a', null, 'b'), replace('a', 'b', null)`)
	result.Check(testkit.Rows(" <nil> <nil> <nil>"))

	// for tobase64
	tk.MustExec("drop table if exists t")
	tk.MustExec("create table t(a int, b double, c datetime, d time, e char(20), f bit(10), g binary(20), h blob(10))")
	tk.MustExec(`insert into t values(1, 1.1, "2017-01-01 12:01:01", "12:01:01", "abcdef", 0b10101, "512", "abc")`)
	result = tk.MustQuery("select to_base64(a), to_base64(b), to_base64(c), to_base64(d), to_base64(e), to_base64(f), to_base64(g), to_base64(h), to_base64(null) from t")
	result.Check(testkit.Rows("MQ== MS4x MjAxNy0wMS0wMSAxMjowMTowMQ== MTI6MDE6MDE= YWJjZGVm ABU= NTEyAAAAAAAAAAAAAAAAAAAAAAA= YWJj <nil>"))

	// for from_base64
	result = tk.MustQuery(`select from_base64("abcd"), from_base64("asc")`)
	result.Check(testkit.Rows("i\xb7\x1d <nil>"))
	result = tk.MustQuery(`select from_base64("MQ=="), from_base64(1234)`)
	result.Check(testkit.Rows("1 \xd7m\xf8"))

	// for substr
	tk.MustExec("drop table if exists t")
	tk.MustExec("create table t(a char(10), b int, c double, d datetime, e time)")
	tk.MustExec(`insert into t values('Sakila', 12345, 123.45, "2017-01-01 12:01:01", "12:01:01")`)
	result = tk.MustQuery(`select substr(a, 3), substr(b, 2, 3), substr(c, -3), substr(d, -8), substr(e, -3, 100) from t`)
	result.Check(testkit.Rows("kila 234 .45 12:01:01 :01"))
	result = tk.MustQuery(`select substr('Sakila', 100), substr('Sakila', -100), substr('Sakila', -5, 3), substr('Sakila', 2, -1)`)
	result.Check(testutil.RowsWithSep(",", ",,aki,"))
	result = tk.MustQuery(`select substr('foobarbar' from 4), substr('Sakila' from -4 for 2)`)
	result.Check(testkit.Rows("barbar ki"))
	result = tk.MustQuery(`select substr(null, 2, 3), substr('foo', null, 3), substr('foo', 2, null)`)
	result.Check(testkit.Rows("<nil> <nil> <nil>"))
	result = tk.MustQuery(`select substr('中文abc', 2), substr('中文abc', 3), substr("中文abc", 1, 2)`)
	result.Check(testkit.Rows("文abc abc 中文"))
	tk.MustExec("drop table if exists t")
	tk.MustExec("create table t(a binary(10))")
	tk.MustExec(`insert into t select "中文abc"`)
	result = tk.MustQuery(`select substr(a, 4), substr(a, 1, 3), substr(a, 1, 6) from t`)
	result.Check(testkit.Rows("文abc\x00 中 中文"))
	result = tk.MustQuery(`select substr("string", -1), substr("string", -2), substr("中文", -1), substr("中文", -2) from t`)
	result.Check(testkit.Rows("g ng 文 中文"))

	// for bit_length
	tk.MustExec("drop table if exists t")
	tk.MustExec("create table t(a int, b double, c datetime, d time, e char(20), f bit(10), g binary(20), h varbinary(20))")
	tk.MustExec(`insert into t values(1, 1.1, "2017-01-01 12:01:01", "12:01:01", "abcdef", 0b10101, "g", "h")`)
	result = tk.MustQuery("select bit_length(a), bit_length(b), bit_length(c), bit_length(d), bit_length(e), bit_length(f), bit_length(g), bit_length(h), bit_length(null) from t")
	result.Check(testkit.Rows("8 24 152 64 48 16 160 8 <nil>"))

	// for substring_index
	tk.MustExec("drop table if exists t")
	tk.MustExec("create table t(a char(20), b int, c double, d datetime, e time)")
	tk.MustExec(`insert into t values('www.pingcap.com', 12345, 123.45, "2017-01-01 12:01:01", "12:01:01")`)
	result = tk.MustQuery(`select substring_index(a, '.', 2), substring_index(b, '.', 2), substring_index(c, '.', -1), substring_index(d, '-', 1), substring_index(e, ':', -2) from t`)
	result.Check(testkit.Rows("www.pingcap 12345 45 2017 01:01"))
	result = tk.MustQuery(`select substring_index('www.pingcap.com', '.', 0), substring_index('www.pingcap.com', '.', 100), substring_index('www.pingcap.com', '.', -100)`)
	result.Check(testkit.Rows(" www.pingcap.com www.pingcap.com"))
	tk.MustQuery(`select substring_index('xyz', 'abc', 9223372036854775808)`).Check(testkit.Rows(``))
	result = tk.MustQuery(`select substring_index('www.pingcap.com', 'd', 1), substring_index('www.pingcap.com', '', 1), substring_index('', '.', 1)`)
	result.Check(testutil.RowsWithSep(",", "www.pingcap.com,,"))
	result = tk.MustQuery(`select substring_index(null, '.', 1), substring_index('www.pingcap.com', null, 1), substring_index('www.pingcap.com', '.', null)`)
	result.Check(testkit.Rows("<nil> <nil> <nil>"))

	// for hex
	tk.MustExec("drop table if exists t")
	tk.MustExec("create table t(a char(20), b int, c double, d datetime, e time, f decimal(5, 2), g bit(4))")
	tk.MustExec(`insert into t values('www.pingcap.com', 12345, 123.45, "2017-01-01 12:01:01", "12:01:01", 123.45, 0b1100)`)
	result = tk.MustQuery(`select hex(a), hex(b), hex(c), hex(d), hex(e), hex(f), hex(g) from t`)
	result.Check(testkit.Rows("7777772E70696E676361702E636F6D 3039 7B 323031372D30312D30312031323A30313A3031 31323A30313A3031 7B C"))
	result = tk.MustQuery(`select hex('abc'), hex('你好'), hex(12), hex(12.3), hex(12.8)`)
	result.Check(testkit.Rows("616263 E4BDA0E5A5BD C C D"))
	result = tk.MustQuery(`select hex(-1), hex(-12.3), hex(-12.8), hex(0x12), hex(null)`)
	result.Check(testkit.Rows("FFFFFFFFFFFFFFFF FFFFFFFFFFFFFFF4 FFFFFFFFFFFFFFF3 12 <nil>"))
	tk.MustExec("drop table if exists t")
	tk.MustExec("CREATE TABLE t(i int primary key auto_increment, a binary, b binary(0), c binary(20), d binary(255)) character set utf8 collate utf8_bin;")
	tk.MustExec("insert into t(a, b, c, d) values ('a', NULL, 'a','a');")
	tk.MustQuery("select i, hex(a), hex(b), hex(c), hex(d) from t;").Check(testkit.Rows("1 61 <nil> 6100000000000000000000000000000000000000 610000000000000000000000000000000000000000000000000000000000000000000000000000000000000000000000000000000000000000000000000000000000000000000000000000000000000000000000000000000000000000000000000000000000000000000000000000000000000000000000000000000000000000000000000000000000000000000000000000000000000000000000000000000000000000000000000000000000000000000000000000000000000000000000000000000000000000000000000000000000000000000000000000000000000000000000000000000000000000000000000000000000000000000000000000"))

	// for unhex
	result = tk.MustQuery(`select unhex('4D7953514C'), unhex('313233'), unhex(313233), unhex('')`)
	result.Check(testkit.Rows("MySQL 123 123 "))
	result = tk.MustQuery(`select unhex('string'), unhex('你好'), unhex(123.4), unhex(null)`)
	result.Check(testkit.Rows("<nil> <nil> <nil> <nil>"))

	// for ltrim and rtrim
	result = tk.MustQuery(`select ltrim('   bar   '), ltrim('bar'), ltrim(''), ltrim(null)`)
	result.Check(testutil.RowsWithSep(",", "bar   ,bar,,<nil>"))
	result = tk.MustQuery(`select rtrim('   bar   '), rtrim('bar'), rtrim(''), rtrim(null)`)
	result.Check(testutil.RowsWithSep(",", "   bar,bar,,<nil>"))
	result = tk.MustQuery(`select ltrim("\t   bar   "), ltrim("   \tbar"), ltrim("\n  bar"), ltrim("\r  bar")`)
	result.Check(testutil.RowsWithSep(",", "\t   bar   ,\tbar,\n  bar,\r  bar"))
	result = tk.MustQuery(`select rtrim("   bar   \t"), rtrim("bar\t   "), rtrim("bar   \n"), rtrim("bar   \r")`)
	result.Check(testutil.RowsWithSep(",", "   bar   \t,bar\t,bar   \n,bar   \r"))

	// for reverse
	tk.MustExec(`DROP TABLE IF EXISTS t;`)
	tk.MustExec(`CREATE TABLE t(a BINARY(6));`)
	tk.MustExec(`INSERT INTO t VALUES("中文");`)
	result = tk.MustQuery(`SELECT a, REVERSE(a), REVERSE("中文"), REVERSE("123 ") FROM t;`)
	result.Check(testkit.Rows("中文 \x87\x96歸\xe4 文中  321"))
	result = tk.MustQuery(`SELECT REVERSE(123), REVERSE(12.09) FROM t;`)
	result.Check(testkit.Rows("321 90.21"))

	// for trim
	result = tk.MustQuery(`select trim('   bar   '), trim(leading 'x' from 'xxxbarxxx'), trim(trailing 'xyz' from 'barxxyz'), trim(both 'x' from 'xxxbarxxx')`)
	result.Check(testkit.Rows("bar barxxx barx bar"))
	result = tk.MustQuery(`select trim('\t   bar\n   '), trim('   \rbar   \t')`)
	result.Check(testutil.RowsWithSep(",", "\t   bar\n,\rbar   \t"))
	result = tk.MustQuery(`select trim(leading from '   bar'), trim('x' from 'xxxbarxxx'), trim('x' from 'bar'), trim('' from '   bar   ')`)
	result.Check(testutil.RowsWithSep(",", "bar,bar,bar,   bar   "))
	result = tk.MustQuery(`select trim(''), trim('x' from '')`)
	result.Check(testutil.RowsWithSep(",", ","))
	result = tk.MustQuery(`select trim(null from 'bar'), trim('x' from null), trim(null), trim(leading null from 'bar')`)
	// FIXME: the result for trim(leading null from 'bar') should be <nil>, current is 'bar'
	result.Check(testkit.Rows("<nil> <nil> <nil> bar"))

	// for locate
	tk.MustExec("drop table if exists t")
	tk.MustExec("create table t(a char(20), b int, c double, d datetime, e time, f binary(5))")
	tk.MustExec(`insert into t values('www.pingcap.com', 12345, 123.45, "2017-01-01 12:01:01", "12:01:01", "HelLo")`)
	result = tk.MustQuery(`select locate(".ping", a), locate(".ping", a, 5) from t`)
	result.Check(testkit.Rows("4 0"))
	result = tk.MustQuery(`select locate("234", b), locate("235", b, 10) from t`)
	result.Check(testkit.Rows("2 0"))
	result = tk.MustQuery(`select locate(".45", c), locate(".35", b) from t`)
	result.Check(testkit.Rows("4 0"))
	result = tk.MustQuery(`select locate("El", f), locate("ll", f), locate("lL", f), locate("Lo", f), locate("lo", f) from t`)
	result.Check(testkit.Rows("0 0 3 4 0"))
	result = tk.MustQuery(`select locate("01 12", d) from t`)
	result.Check(testkit.Rows("9"))
	result = tk.MustQuery(`select locate("文", "中文字符串", 2)`)
	result.Check(testkit.Rows("2"))
	result = tk.MustQuery(`select locate("文", "中文字符串", 3)`)
	result.Check(testkit.Rows("0"))
	result = tk.MustQuery(`select locate("文", "中文字符串")`)
	result.Check(testkit.Rows("2"))

	// for bin
	result = tk.MustQuery(`select bin(-1);`)
	result.Check(testkit.Rows("1111111111111111111111111111111111111111111111111111111111111111"))
	result = tk.MustQuery(`select bin(5);`)
	result.Check(testkit.Rows("101"))
	result = tk.MustQuery(`select bin("中文");`)
	result.Check(testkit.Rows("0"))

	// for character_length
	result = tk.MustQuery(`select character_length(null), character_length("Hello"), character_length("a中b文c"),
	character_length(123), character_length(12.3456);`)
	result.Check(testkit.Rows("<nil> 5 5 3 7"))

	// for char_length
	result = tk.MustQuery(`select char_length(null), char_length("Hello"), char_length("a中b文c"), char_length(123),char_length(12.3456);`)
	result.Check(testkit.Rows("<nil> 5 5 3 7"))
	result = tk.MustQuery(`select char_length(null), char_length("Hello"), char_length("a 中 b 文 c"), char_length("НОЧЬ НА ОКРАИНЕ МОСКВЫ");`)
	result.Check(testkit.Rows("<nil> 5 9 22"))
	// for char_length, binary string type
	result = tk.MustQuery(`select char_length(null), char_length(binary("Hello")), char_length(binary("a 中 b 文 c")), char_length(binary("НОЧЬ НА ОКРАИНЕ МОСКВЫ"));`)
	result.Check(testkit.Rows("<nil> 5 13 41"))

	// for elt
	result = tk.MustQuery(`select elt(0, "abc", "def"), elt(2, "hello", "中文", "tidb"), elt(4, "hello", "中文",
	"tidb");`)
	result.Check(testkit.Rows("<nil> 中文 <nil>"))

	// for instr
	result = tk.MustQuery(`select instr("中国", "国"), instr("中国", ""), instr("abc", ""), instr("", ""), instr("", "abc");`)
	result.Check(testkit.Rows("2 1 1 1 0"))
	result = tk.MustQuery(`select instr("中国", null), instr(null, ""), instr(null, null);`)
	result.Check(testkit.Rows("<nil> <nil> <nil>"))
	tk.MustExec(`drop table if exists t;`)
	tk.MustExec(`create table t(a binary(20), b char(20));`)
	tk.MustExec(`insert into t values("中国", cast("国" as binary)), ("中国", ""), ("abc", ""), ("", ""), ("", "abc");`)
	result = tk.MustQuery(`select instr(a, b) from t;`)
	result.Check(testkit.Rows("4", "1", "1", "1", "0"))

	// for oct
	result = tk.MustQuery(`select oct("aaaa"), oct("-1.9"),  oct("-9999999999999999999999999"), oct("9999999999999999999999999");`)
	result.Check(testkit.Rows("0 1777777777777777777777 1777777777777777777777 1777777777777777777777"))
	result = tk.MustQuery(`select oct(-1.9), oct(1.9), oct(-1), oct(1), oct(-9999999999999999999999999), oct(9999999999999999999999999);`)
	result.Check(testkit.Rows("1777777777777777777777 1 1777777777777777777777 1 1777777777777777777777 1777777777777777777777"))

	// #issue 4356
	tk.MustExec("drop table if exists t")
	tk.MustExec("CREATE TABLE t (b BIT(8));")
	tk.MustExec(`INSERT INTO t SET b = b'11111111';`)
	tk.MustExec(`INSERT INTO t SET b = b'1010';`)
	tk.MustExec(`INSERT INTO t SET b = b'0101';`)
	result = tk.MustQuery(`SELECT b+0, BIN(b), OCT(b), HEX(b) FROM t;`)
	result.Check(testkit.Rows("255 11111111 377 FF", "10 1010 12 A", "5 101 5 5"))

	// for find_in_set
	result = tk.MustQuery(`select find_in_set("", ""), find_in_set("", ","), find_in_set("中文", "字符串,中文"), find_in_set("b,", "a,b,c,d");`)
	result.Check(testkit.Rows("0 1 2 0"))
	result = tk.MustQuery(`select find_in_set(NULL, ""), find_in_set("", NULL), find_in_set(1, "2,3,1");`)
	result.Check(testkit.Rows("<nil> <nil> 3"))

	// for make_set
	result = tk.MustQuery(`select make_set(0, "12"), make_set(3, "aa", "11"), make_set(3, NULL, "中文"), make_set(NULL, "aa");`)
	result.Check(testkit.Rows(" aa,11 中文 <nil>"))

	// for quote
	result = tk.MustQuery(`select quote("aaaa"), quote(""), quote("\"\""), quote("\n\n");`)
	result.Check(testkit.Rows("'aaaa' '' '\"\"' '\n\n'"))
	result = tk.MustQuery(`select quote(0121), quote(0000), quote("中文"), quote(NULL);`)
	result.Check(testkit.Rows("'121' '0' '中文' NULL"))
	tk.MustQuery(`select quote(null) is NULL;`).Check(testkit.Rows(`0`))
	tk.MustQuery(`select quote(null) is NOT NULL;`).Check(testkit.Rows(`1`))
	tk.MustQuery(`select length(quote(null));`).Check(testkit.Rows(`4`))
	tk.MustQuery(`select quote(null) REGEXP binary 'null'`).Check(testkit.Rows(`0`))
	tk.MustQuery(`select quote(null) REGEXP binary 'NULL'`).Check(testkit.Rows(`1`))
	tk.MustQuery(`select quote(null) REGEXP 'NULL'`).Check(testkit.Rows(`1`))
	tk.MustQuery(`select quote(null) REGEXP 'null'`).Check(testkit.Rows(`0`))

	// for convert
	result = tk.MustQuery(`select convert("123" using "binary"), convert("中文" using "binary"), convert("中文" using "utf8"), convert("中文" using "utf8mb4"), convert(cast("中文" as binary) using "utf8");`)
	result.Check(testkit.Rows("123 中文 中文 中文 中文"))
	// Charset 866 does not have a default collation configured currently, so this will return error.
	err = tk.ExecToErr(`select convert("123" using "866");`)
	c.Assert(err.Error(), Equals, "[parser:1115]Unknown character set: '866'")
	// Test case in issue #4436.
	tk.MustExec("drop table if exists t;")
	tk.MustExec("create table t(a char(20));")
	err = tk.ExecToErr("select convert(a using a) from t;")
	c.Assert(err.Error(), Equals, "[parser:1115]Unknown character set: 'a'")

	// for insert
	result = tk.MustQuery(`select insert("中文", 1, 1, cast("aaa" as binary)), insert("ba", -1, 1, "aaa"), insert("ba", 1, 100, "aaa"), insert("ba", 100, 1, "aaa");`)
	result.Check(testkit.Rows("aaa文 ba aaa ba"))
	result = tk.MustQuery(`select insert("bb", NULL, 1, "aa"), insert("bb", 1, NULL, "aa"), insert(NULL, 1, 1, "aaa"), insert("bb", 1, 1, NULL);`)
	result.Check(testkit.Rows("<nil> <nil> <nil> <nil>"))
	result = tk.MustQuery(`SELECT INSERT("bb", 0, 1, NULL), INSERT("bb", 0, NULL, "aaa");`)
	result.Check(testkit.Rows("<nil> <nil>"))
	result = tk.MustQuery(`SELECT INSERT("中文", 0, 1, NULL), INSERT("中文", 0, NULL, "aaa");`)
	result.Check(testkit.Rows("<nil> <nil>"))

	// for export_set
	result = tk.MustQuery(`select export_set(7, "1", "0", ",", 65);`)
	result.Check(testkit.Rows("1,1,1,0,0,0,0,0,0,0,0,0,0,0,0,0,0,0,0,0,0,0,0,0,0,0,0,0,0,0,0,0,0,0,0,0,0,0,0,0,0,0,0,0,0,0,0,0,0,0,0,0,0,0,0,0,0,0,0,0,0,0,0,0"))
	result = tk.MustQuery(`select export_set(7, "1", "0", ",", -1);`)
	result.Check(testkit.Rows("1,1,1,0,0,0,0,0,0,0,0,0,0,0,0,0,0,0,0,0,0,0,0,0,0,0,0,0,0,0,0,0,0,0,0,0,0,0,0,0,0,0,0,0,0,0,0,0,0,0,0,0,0,0,0,0,0,0,0,0,0,0,0,0"))
	result = tk.MustQuery(`select export_set(7, "1", "0", ",");`)
	result.Check(testkit.Rows("1,1,1,0,0,0,0,0,0,0,0,0,0,0,0,0,0,0,0,0,0,0,0,0,0,0,0,0,0,0,0,0,0,0,0,0,0,0,0,0,0,0,0,0,0,0,0,0,0,0,0,0,0,0,0,0,0,0,0,0,0,0,0,0"))
	result = tk.MustQuery(`select export_set(7, "1", "0");`)
	result.Check(testkit.Rows("1,1,1,0,0,0,0,0,0,0,0,0,0,0,0,0,0,0,0,0,0,0,0,0,0,0,0,0,0,0,0,0,0,0,0,0,0,0,0,0,0,0,0,0,0,0,0,0,0,0,0,0,0,0,0,0,0,0,0,0,0,0,0,0"))
	result = tk.MustQuery(`select export_set(NULL, "1", "0", ",", 65);`)
	result.Check(testkit.Rows("<nil>"))
	result = tk.MustQuery(`select export_set(7, "1", "0", ",", 1);`)
	result.Check(testkit.Rows("1"))

	// for format
	result = tk.MustQuery(`select format(12332.1, 4), format(12332.2, 0), format(12332.2, 2,'en_US');`)
	result.Check(testkit.Rows("12,332.1000 12,332 12,332.20"))
	result = tk.MustQuery(`select format(NULL, 4), format(12332.2, NULL);`)
	result.Check(testkit.Rows("<nil> <nil>"))
	rs, err := tk.Exec(`select format(12332.2, 2,'es_EC');`)
	c.Assert(err, IsNil)
	_, err = session.GetRows4Test(ctx, tk.Se, rs)
	c.Assert(err, NotNil)
	c.Assert(err.Error(), Matches, "not support for the specific locale")
	c.Assert(rs.Close(), IsNil)

	// for field
	result = tk.MustQuery(`select field(1, 2, 1), field(1, 0, NULL), field(1, NULL, 2, 1), field(NULL, 1, 2, NULL);`)
	result.Check(testkit.Rows("2 0 3 0"))
	result = tk.MustQuery(`select field("1", 2, 1), field(1, "0", NULL), field("1", NULL, 2, 1), field(NULL, 1, "2", NULL);`)
	result.Check(testkit.Rows("2 0 3 0"))
	result = tk.MustQuery(`select field("1", 2, 1), field(1, "abc", NULL), field("1", NULL, 2, 1), field(NULL, 1, "2", NULL);`)
	result.Check(testkit.Rows("2 0 3 0"))
	result = tk.MustQuery(`select field("abc", "a", 1), field(1.3, "1.3", 1.5);`)
	result.Check(testkit.Rows("1 1"))

	tk.MustExec("drop table if exists t")
	tk.MustExec("create table t(a decimal(11, 8), b decimal(11,8))")
	tk.MustExec("insert into t values('114.57011441','38.04620115'), ('-38.04620119', '38.04620115');")
	result = tk.MustQuery("select a,b,concat_ws(',',a,b) from t")
	result.Check(testkit.Rows("114.57011441 38.04620115 114.57011441,38.04620115",
		"-38.04620119 38.04620115 -38.04620119,38.04620115"))
}

func (s *testIntegrationSuite2) TestEncryptionBuiltin(c *C) {
	defer s.cleanEnv(c)
	tk := testkit.NewTestKit(c, s.store)
	tk.MustExec("use test")
	ctx := context.Background()

	// for password
	tk.MustExec("drop table if exists t")
	tk.MustExec("create table t(a char(41), b char(41), c char(41))")
	tk.MustExec(`insert into t values(NULL, '', 'abc')`)
	result := tk.MustQuery("select password(a) from t")
	result.Check(testkit.Rows(""))
	result = tk.MustQuery("select password(b) from t")
	result.Check(testkit.Rows(""))
	result = tk.MustQuery("select password(c) from t")
	result.Check(testkit.Rows("*0D3CED9BEC10A777AEC23CCC353A8C08A633045E"))

	// for md5
	tk.MustExec("drop table if exists t")
	tk.MustExec("create table t(a char(10), b int, c double, d datetime, e time, f bit(4), g binary(20), h blob(10), i text(30))")
	tk.MustExec(`insert into t values('2', 2, 2.3, "2017-01-01 12:01:01", "12:01:01", 0b1010, "512", "48", "tidb")`)
	result = tk.MustQuery("select md5(a), md5(b), md5(c), md5(d), md5(e), md5(f), md5(g), md5(h), md5(i) from t")
	result.Check(testkit.Rows("c81e728d9d4c2f636f067f89cc14862c c81e728d9d4c2f636f067f89cc14862c 1a18da63cbbfb49cb9616e6bfd35f662 bad2fa88e1f35919ec7584cc2623a310 991f84d41d7acff6471e536caa8d97db 68b329da9893e34099c7d8ad5cb9c940 5c9f0e9b3b36276731bfba852a73ccc6 642e92efb79421734881b53e1e1b18b6 c337e11bfca9f12ae9b1342901e04379"))
	result = tk.MustQuery("select md5('123'), md5(123), md5(''), md5('你好'), md5(NULL), md5('👍')")
	result.Check(testkit.Rows(`202cb962ac59075b964b07152d234b70 202cb962ac59075b964b07152d234b70 d41d8cd98f00b204e9800998ecf8427e 7eca689f0d3389d9dea66ae112e5cfd7 <nil> 0215ac4dab1ecaf71d83f98af5726984`))

	// for sha/sha1
	tk.MustExec("drop table if exists t")
	tk.MustExec("create table t(a char(10), b int, c double, d datetime, e time, f bit(4), g binary(20), h blob(10), i text(30))")
	tk.MustExec(`insert into t values('2', 2, 2.3, "2017-01-01 12:01:01", "12:01:01", 0b1010, "512", "48", "tidb")`)
	result = tk.MustQuery("select sha1(a), sha1(b), sha1(c), sha1(d), sha1(e), sha1(f), sha1(g), sha1(h), sha1(i) from t")
	result.Check(testkit.Rows("da4b9237bacccdf19c0760cab7aec4a8359010b0 da4b9237bacccdf19c0760cab7aec4a8359010b0 ce0d88c5002b6cf7664052f1fc7d652cbdadccec 6c6956de323692298e4e5ad3028ff491f7ad363c 1906f8aeb5a717ca0f84154724045839330b0ea9 adc83b19e793491b1c6ea0fd8b46cd9f32e592fc 9aadd14ceb737b28697b8026f205f4b3e31de147 64e095fe763fc62418378753f9402623bea9e227 4df56fc09a3e66b48fb896e90b0a6fc02c978e9e"))
	result = tk.MustQuery("select sha1('123'), sha1(123), sha1(''), sha1('你好'), sha1(NULL)")
	result.Check(testkit.Rows(`40bd001563085fc35165329ea1ff5c5ecbdbbeef 40bd001563085fc35165329ea1ff5c5ecbdbbeef da39a3ee5e6b4b0d3255bfef95601890afd80709 440ee0853ad1e99f962b63e459ef992d7c211722 <nil>`))
	tk.MustExec("drop table if exists t")
	tk.MustExec("create table t(a char(10), b int, c double, d datetime, e time, f bit(4), g binary(20), h blob(10), i text(30))")
	tk.MustExec(`insert into t values('2', 2, 2.3, "2017-01-01 12:01:01", "12:01:01", 0b1010, "512", "48", "tidb")`)
	result = tk.MustQuery("select sha(a), sha(b), sha(c), sha(d), sha(e), sha(f), sha(g), sha(h), sha(i) from t")
	result.Check(testkit.Rows("da4b9237bacccdf19c0760cab7aec4a8359010b0 da4b9237bacccdf19c0760cab7aec4a8359010b0 ce0d88c5002b6cf7664052f1fc7d652cbdadccec 6c6956de323692298e4e5ad3028ff491f7ad363c 1906f8aeb5a717ca0f84154724045839330b0ea9 adc83b19e793491b1c6ea0fd8b46cd9f32e592fc 9aadd14ceb737b28697b8026f205f4b3e31de147 64e095fe763fc62418378753f9402623bea9e227 4df56fc09a3e66b48fb896e90b0a6fc02c978e9e"))
	result = tk.MustQuery("select sha('123'), sha(123), sha(''), sha('你好'), sha(NULL)")
	result.Check(testkit.Rows(`40bd001563085fc35165329ea1ff5c5ecbdbbeef 40bd001563085fc35165329ea1ff5c5ecbdbbeef da39a3ee5e6b4b0d3255bfef95601890afd80709 440ee0853ad1e99f962b63e459ef992d7c211722 <nil>`))

	// for sha2
	tk.MustExec("drop table if exists t")
	tk.MustExec("create table t(a char(10), b int, c double, d datetime, e time, f bit(4), g binary(20), h blob(10), i text(30))")
	tk.MustExec(`insert into t values('2', 2, 2.3, "2017-01-01 12:01:01", "12:01:01", 0b1010, "512", "48", "tidb")`)
	result = tk.MustQuery("select sha2(a, 224), sha2(b, 0), sha2(c, 512), sha2(d, 256), sha2(e, 384), sha2(f, 0), sha2(g, 512), sha2(h, 256), sha2(i, 224) from t")
	result.Check(testkit.Rows("58b2aaa0bfae7acc021b3260e941117b529b2e69de878fd7d45c61a9 d4735e3a265e16eee03f59718b9b5d03019c07d8b6c51f90da3a666eec13ab35 42415572557b0ca47e14fa928e83f5746d33f90c74270172cc75c61a78db37fe1485159a4fd75f33ab571b154572a5a300938f7d25969bdd05d8ac9dd6c66123 8c2fa3f276952c92b0b40ed7d27454e44b8399a19769e6bceb40da236e45a20a b11d35f1a37e54d5800d210d8e6b80b42c9f6d20ea7ae548c762383ebaa12c5954c559223c6c7a428e37af96bb4f1e0d 01ba4719c80b6fe911b091a7c05124b64eeece964e09c058ef8f9805daca546b 9550da35ea1683abaf5bfa8de68fe02b9c6d756c64589d1ef8367544c254f5f09218a6466cadcee8d74214f0c0b7fb342d1a9f3bd4d406aacf7be59c327c9306 98010bd9270f9b100b6214a21754fd33bdc8d41b2bc9f9dd16ff54d3c34ffd71 a7cddb7346fbc66ab7f803e865b74cbd99aace8e7dabbd8884c148cb"))
	result = tk.MustQuery("select sha2('123', 512), sha2(123, 512), sha2('', 512), sha2('你好', 224), sha2(NULL, 256), sha2('foo', 123)")
	result.Check(testkit.Rows(`3c9909afec25354d551dae21590bb26e38d53f2173b8d3dc3eee4c047e7ab1c1eb8b85103e3be7ba613b31bb5c9c36214dc9f14a42fd7a2fdb84856bca5c44c2 3c9909afec25354d551dae21590bb26e38d53f2173b8d3dc3eee4c047e7ab1c1eb8b85103e3be7ba613b31bb5c9c36214dc9f14a42fd7a2fdb84856bca5c44c2 cf83e1357eefb8bdf1542850d66d8007d620e4050b5715dc83f4a921d36ce9ce47d0d13c5d85f2b0ff8318d2877eec2f63b931bd47417a81a538327af927da3e e91f006ed4e0882de2f6a3c96ec228a6a5c715f356d00091bce842b5 <nil> <nil>`))

	// for AES_ENCRYPT
	tk.MustExec("drop table if exists t")
	tk.MustExec("create table t(a char(10), b int, c double, d datetime, e time, f bit(4), g binary(20), h blob(10), i text(30))")
	tk.MustExec(`insert into t values('2', 2, 2.3, "2017-01-01 12:01:01", "12:01:01", 0b1010, "512", "48", "tidb")`)
	tk.MustExec("SET block_encryption_mode='aes-128-ecb';")
	result = tk.MustQuery("select HEX(AES_ENCRYPT(a, 'key')), HEX(AES_ENCRYPT(b, 'key')), HEX(AES_ENCRYPT(c, 'key')), HEX(AES_ENCRYPT(d, 'key')), HEX(AES_ENCRYPT(e, 'key')), HEX(AES_ENCRYPT(f, 'key')), HEX(AES_ENCRYPT(g, 'key')), HEX(AES_ENCRYPT(h, 'key')), HEX(AES_ENCRYPT(i, 'key')) from t")
	result.Check(testkit.Rows("B3800B3A3CB4ECE2051A3E80FE373EAC B3800B3A3CB4ECE2051A3E80FE373EAC 9E018F7F2838DBA23C57F0E4CCF93287 E764D3E9D4AF8F926CD0979DDB1D0AF40C208B20A6C39D5D028644885280973A C452FFEEB76D3F5E9B26B8D48F7A228C 181BD5C81CBD36779A3C9DD5FF486B35 CE15F14AC7FF4E56ECCF148DE60E4BEDBDB6900AD51383970A5F32C59B3AC6E3 E1B29995CCF423C75519790F54A08CD2 84525677E95AC97698D22E1125B67E92"))
	result = tk.MustQuery("select HEX(AES_ENCRYPT('123', 'foobar')), HEX(AES_ENCRYPT(123, 'foobar')), HEX(AES_ENCRYPT('', 'foobar')), HEX(AES_ENCRYPT('你好', 'foobar')), AES_ENCRYPT(NULL, 'foobar')")
	result.Check(testkit.Rows(`45ABDD5C4802EFA6771A94C43F805208 45ABDD5C4802EFA6771A94C43F805208 791F1AEB6A6B796E6352BF381895CA0E D0147E2EB856186F146D9F6DE33F9546 <nil>`))
	result = tk.MustQuery("select HEX(AES_ENCRYPT(a, 'key', 'iv')), HEX(AES_ENCRYPT(b, 'key', 'iv')) from t")
	result.Check(testkit.Rows("B3800B3A3CB4ECE2051A3E80FE373EAC B3800B3A3CB4ECE2051A3E80FE373EAC"))
	tk.MustQuery("show warnings").Check(testutil.RowsWithSep("|", "Warning|1618|<IV> option ignored", "Warning|1618|<IV> option ignored"))
	tk.MustExec("SET block_encryption_mode='aes-128-cbc';")
	result = tk.MustQuery("select HEX(AES_ENCRYPT(a, 'key', '1234567890123456')), HEX(AES_ENCRYPT(b, 'key', '1234567890123456')), HEX(AES_ENCRYPT(c, 'key', '1234567890123456')), HEX(AES_ENCRYPT(d, 'key', '1234567890123456')), HEX(AES_ENCRYPT(e, 'key', '1234567890123456')), HEX(AES_ENCRYPT(f, 'key', '1234567890123456')), HEX(AES_ENCRYPT(g, 'key', '1234567890123456')), HEX(AES_ENCRYPT(h, 'key', '1234567890123456')), HEX(AES_ENCRYPT(i, 'key', '1234567890123456')) from t")
	result.Check(testkit.Rows("341672829F84CB6B0BE690FEC4C4DAE9 341672829F84CB6B0BE690FEC4C4DAE9 D43734E147A12BB96C6897C4BBABA283 16F2C972411948DCEF3659B726D2CCB04AD1379A1A367FA64242058A50211B67 41E71D0C58967C1F50EEC074523946D1 1117D292E2D39C3EAA3B435371BE56FC 8ACB7ECC0883B672D7BD1CFAA9FA5FAF5B731ADE978244CD581F114D591C2E7E D2B13C30937E3251AEDA73859BA32E4B 2CF4A6051FF248A67598A17AA2C17267"))
	result = tk.MustQuery("select HEX(AES_ENCRYPT('123', 'foobar', '1234567890123456')), HEX(AES_ENCRYPT(123, 'foobar', '1234567890123456')), HEX(AES_ENCRYPT('', 'foobar', '1234567890123456')), HEX(AES_ENCRYPT('你好', 'foobar', '1234567890123456')), AES_ENCRYPT(NULL, 'foobar', '1234567890123456')")
	result.Check(testkit.Rows(`80D5646F07B4654B05A02D9085759770 80D5646F07B4654B05A02D9085759770 B3C14BA15030D2D7E99376DBE011E752 0CD2936EE4FEC7A8CDF6208438B2BC05 <nil>`))
	tk.MustExec("SET block_encryption_mode='aes-128-ofb';")
	result = tk.MustQuery("select HEX(AES_ENCRYPT(a, 'key', '1234567890123456')), HEX(AES_ENCRYPT(b, 'key', '1234567890123456')), HEX(AES_ENCRYPT(c, 'key', '1234567890123456')), HEX(AES_ENCRYPT(d, 'key', '1234567890123456')), HEX(AES_ENCRYPT(e, 'key', '1234567890123456')), HEX(AES_ENCRYPT(f, 'key', '1234567890123456')), HEX(AES_ENCRYPT(g, 'key', '1234567890123456')), HEX(AES_ENCRYPT(h, 'key', '1234567890123456')), HEX(AES_ENCRYPT(i, 'key', '1234567890123456')) from t")
	result.Check(testkit.Rows("40 40 40C35C 40DD5EBDFCAA397102386E27DDF97A39ECCEC5 43DF55BAE0A0386D 78 47DC5D8AD19A085C32094E16EFC34A08D6FEF459 46D5 06840BE8"))
	result = tk.MustQuery("select HEX(AES_ENCRYPT('123', 'foobar', '1234567890123456')), HEX(AES_ENCRYPT(123, 'foobar', '1234567890123456')), HEX(AES_ENCRYPT('', 'foobar', '1234567890123456')), HEX(AES_ENCRYPT('你好', 'foobar', '1234567890123456')), AES_ENCRYPT(NULL, 'foobar', '1234567890123456')")
	result.Check(testkit.Rows(`48E38A 48E38A  9D6C199101C3 <nil>`))
	tk.MustExec("SET block_encryption_mode='aes-192-ofb';")
	result = tk.MustQuery("select HEX(AES_ENCRYPT(a, 'key', '1234567890123456')), HEX(AES_ENCRYPT(b, 'key', '1234567890123456')), HEX(AES_ENCRYPT(c, 'key', '1234567890123456')), HEX(AES_ENCRYPT(d, 'key', '1234567890123456')), HEX(AES_ENCRYPT(e, 'key', '1234567890123456')), HEX(AES_ENCRYPT(f, 'key', '1234567890123456')), HEX(AES_ENCRYPT(g, 'key', '1234567890123456')), HEX(AES_ENCRYPT(h, 'key', '1234567890123456')), HEX(AES_ENCRYPT(i, 'key', '1234567890123456')) from t")
	result.Check(testkit.Rows("4B 4B 4B573F 4B493D42572E6477233A429BF3E0AD39DB816D 484B36454B24656B 73 4C483E757A1E555A130B62AAC1DA9D08E1B15C47 4D41 0D106817"))
	result = tk.MustQuery("select HEX(AES_ENCRYPT('123', 'foobar', '1234567890123456')), HEX(AES_ENCRYPT(123, 'foobar', '1234567890123456')), HEX(AES_ENCRYPT('', 'foobar', '1234567890123456')), HEX(AES_ENCRYPT('你好', 'foobar', '1234567890123456')), AES_ENCRYPT(NULL, 'foobar', '1234567890123456')")
	result.Check(testkit.Rows(`3A76B0 3A76B0  EFF92304268E <nil>`))
	tk.MustExec("SET block_encryption_mode='aes-256-ofb';")
	result = tk.MustQuery("select HEX(AES_ENCRYPT(a, 'key', '1234567890123456')), HEX(AES_ENCRYPT(b, 'key', '1234567890123456')), HEX(AES_ENCRYPT(c, 'key', '1234567890123456')), HEX(AES_ENCRYPT(d, 'key', '1234567890123456')), HEX(AES_ENCRYPT(e, 'key', '1234567890123456')), HEX(AES_ENCRYPT(f, 'key', '1234567890123456')), HEX(AES_ENCRYPT(g, 'key', '1234567890123456')), HEX(AES_ENCRYPT(h, 'key', '1234567890123456')), HEX(AES_ENCRYPT(i, 'key', '1234567890123456')) from t")
	result.Check(testkit.Rows("16 16 16D103 16CF01CBC95D33E2ED721CBD930262415A69AD 15CD0ACCD55732FE 2E 11CE02FCE46D02CFDD433C8CA138527060599C35 10C7 5096549E"))
	result = tk.MustQuery("select HEX(AES_ENCRYPT('123', 'foobar', '1234567890123456')), HEX(AES_ENCRYPT(123, 'foobar', '1234567890123456')), HEX(AES_ENCRYPT('', 'foobar', '1234567890123456')), HEX(AES_ENCRYPT('你好', 'foobar', '1234567890123456')), AES_ENCRYPT(NULL, 'foobar', '1234567890123456')")
	result.Check(testkit.Rows(`E842C5 E842C5  3DCD5646767D <nil>`))

	// for AES_DECRYPT
	tk.MustExec("SET block_encryption_mode='aes-128-ecb';")
	result = tk.MustQuery("select AES_DECRYPT(AES_ENCRYPT('foo', 'bar'), 'bar')")
	result.Check(testkit.Rows("foo"))
	result = tk.MustQuery("select AES_DECRYPT(UNHEX('45ABDD5C4802EFA6771A94C43F805208'), 'foobar'), AES_DECRYPT(UNHEX('791F1AEB6A6B796E6352BF381895CA0E'), 'foobar'), AES_DECRYPT(UNHEX('D0147E2EB856186F146D9F6DE33F9546'), 'foobar'), AES_DECRYPT(NULL, 'foobar'), AES_DECRYPT('SOME_THING_STRANGE', 'foobar')")
	result.Check(testkit.Rows(`123  你好 <nil> <nil>`))
	tk.MustExec("SET block_encryption_mode='aes-128-cbc';")
	result = tk.MustQuery("select AES_DECRYPT(AES_ENCRYPT('foo', 'bar', '1234567890123456'), 'bar', '1234567890123456')")
	result.Check(testkit.Rows("foo"))
	result = tk.MustQuery("select AES_DECRYPT(UNHEX('80D5646F07B4654B05A02D9085759770'), 'foobar', '1234567890123456'), AES_DECRYPT(UNHEX('B3C14BA15030D2D7E99376DBE011E752'), 'foobar', '1234567890123456'), AES_DECRYPT(UNHEX('0CD2936EE4FEC7A8CDF6208438B2BC05'), 'foobar', '1234567890123456'), AES_DECRYPT(NULL, 'foobar', '1234567890123456'), AES_DECRYPT('SOME_THING_STRANGE', 'foobar', '1234567890123456')")
	result.Check(testkit.Rows(`123  你好 <nil> <nil>`))
	tk.MustExec("SET block_encryption_mode='aes-128-ofb';")
	result = tk.MustQuery("select AES_DECRYPT(AES_ENCRYPT('foo', 'bar', '1234567890123456'), 'bar', '1234567890123456')")
	result.Check(testkit.Rows("foo"))
	result = tk.MustQuery("select AES_DECRYPT(UNHEX('48E38A'), 'foobar', '1234567890123456'), AES_DECRYPT(UNHEX(''), 'foobar', '1234567890123456'), AES_DECRYPT(UNHEX('9D6C199101C3'), 'foobar', '1234567890123456'), AES_DECRYPT(NULL, 'foobar', '1234567890123456'), HEX(AES_DECRYPT('SOME_THING_STRANGE', 'foobar', '1234567890123456'))")
	result.Check(testkit.Rows(`123  你好 <nil> 2A9EF431FB2ACB022D7F2E7C71EEC48C7D2B`))
	tk.MustExec("SET block_encryption_mode='aes-192-ofb';")
	result = tk.MustQuery("select AES_DECRYPT(AES_ENCRYPT('foo', 'bar', '1234567890123456'), 'bar', '1234567890123456')")
	result.Check(testkit.Rows("foo"))
	result = tk.MustQuery("select AES_DECRYPT(UNHEX('3A76B0'), 'foobar', '1234567890123456'), AES_DECRYPT(UNHEX(''), 'foobar', '1234567890123456'), AES_DECRYPT(UNHEX('EFF92304268E'), 'foobar', '1234567890123456'), AES_DECRYPT(NULL, 'foobar', '1234567890123456'), HEX(AES_DECRYPT('SOME_THING_STRANGE', 'foobar', '1234567890123456'))")
	result.Check(testkit.Rows(`123  你好 <nil> 580BCEA4DC67CF33FF2C7C570D36ECC89437`))
	tk.MustExec("SET block_encryption_mode='aes-256-ofb';")
	result = tk.MustQuery("select AES_DECRYPT(AES_ENCRYPT('foo', 'bar', '1234567890123456'), 'bar', '1234567890123456')")
	result.Check(testkit.Rows("foo"))
	result = tk.MustQuery("select AES_DECRYPT(UNHEX('E842C5'), 'foobar', '1234567890123456'), AES_DECRYPT(UNHEX(''), 'foobar', '1234567890123456'), AES_DECRYPT(UNHEX('3DCD5646767D'), 'foobar', '1234567890123456'), AES_DECRYPT(NULL, 'foobar', '1234567890123456'), HEX(AES_DECRYPT('SOME_THING_STRANGE', 'foobar', '1234567890123456'))")
	result.Check(testkit.Rows(`123  你好 <nil> 8A3FBBE68C9465834584430E3AEEBB04B1F5`))

	// for COMPRESS
	tk.MustExec("DROP TABLE IF EXISTS t1;")
	tk.MustExec("CREATE TABLE t1(a VARCHAR(1000));")
	tk.MustExec("INSERT INTO t1 VALUES('12345'), ('23456');")
	result = tk.MustQuery("SELECT HEX(COMPRESS(a)) FROM t1;")
	result.Check(testkit.Rows("05000000789C323432363105040000FFFF02F80100", "05000000789C323236313503040000FFFF03070105"))
	tk.MustExec("DROP TABLE IF EXISTS t2;")
	tk.MustExec("CREATE TABLE t2(a VARCHAR(1000), b VARBINARY(1000));")
	tk.MustExec("INSERT INTO t2 (a, b) SELECT a, COMPRESS(a) from t1;")
	result = tk.MustQuery("SELECT a, HEX(b) FROM t2;")
	result.Check(testkit.Rows("12345 05000000789C323432363105040000FFFF02F80100", "23456 05000000789C323236313503040000FFFF03070105"))

	// for UNCOMPRESS
	result = tk.MustQuery("SELECT UNCOMPRESS(COMPRESS('123'))")
	result.Check(testkit.Rows("123"))
	result = tk.MustQuery("SELECT UNCOMPRESS(UNHEX('03000000789C3334320600012D0097'))")
	result.Check(testkit.Rows("123"))
	result = tk.MustQuery("SELECT UNCOMPRESS(UNHEX('03000000789C32343206040000FFFF012D0097'))")
	result.Check(testkit.Rows("123"))
	tk.MustExec("INSERT INTO t2 VALUES ('12345', UNHEX('05000000789C3334323631050002F80100'))")
	result = tk.MustQuery("SELECT UNCOMPRESS(a), UNCOMPRESS(b) FROM t2;")
	result.Check(testkit.Rows("<nil> 12345", "<nil> 23456", "<nil> 12345"))

	// for UNCOMPRESSED_LENGTH
	result = tk.MustQuery("SELECT UNCOMPRESSED_LENGTH(COMPRESS('123'))")
	result.Check(testkit.Rows("3"))
	result = tk.MustQuery("SELECT UNCOMPRESSED_LENGTH(UNHEX('03000000789C3334320600012D0097'))")
	result.Check(testkit.Rows("3"))
	result = tk.MustQuery("SELECT UNCOMPRESSED_LENGTH(UNHEX('03000000789C32343206040000FFFF012D0097'))")
	result.Check(testkit.Rows("3"))
	result = tk.MustQuery("SELECT UNCOMPRESSED_LENGTH('')")
	result.Check(testkit.Rows("0"))
	result = tk.MustQuery("SELECT UNCOMPRESSED_LENGTH(UNHEX('0100'))")
	result.Check(testkit.Rows("0"))
	result = tk.MustQuery("SELECT UNCOMPRESSED_LENGTH(a), UNCOMPRESSED_LENGTH(b) FROM t2;")
	result.Check(testkit.Rows("875770417 5", "892613426 5", "875770417 5"))

	// for RANDOM_BYTES
	lengths := []int{0, -5, 1025, 4000}
	for _, len := range lengths {
		rs, err := tk.Exec(fmt.Sprintf("SELECT RANDOM_BYTES(%d);", len))
		c.Assert(err, IsNil, Commentf("%v", len))
		_, err = session.GetRows4Test(ctx, tk.Se, rs)
		c.Assert(err, NotNil, Commentf("%v", len))
		terr := errors.Cause(err).(*terror.Error)
		c.Assert(terr.Code(), Equals, errors.ErrCode(mysql.ErrDataOutOfRange), Commentf("%v", len))
		c.Assert(rs.Close(), IsNil)
	}
	tk.MustQuery("SELECT RANDOM_BYTES('1');")
	tk.MustQuery("SELECT RANDOM_BYTES(1024);")
	result = tk.MustQuery("SELECT RANDOM_BYTES(NULL);")
	result.Check(testkit.Rows("<nil>"))
}

func (s *testIntegrationSuite2) TestTimeBuiltin(c *C) {
	originSQLMode := s.ctx.GetSessionVars().StrictSQLMode
	s.ctx.GetSessionVars().StrictSQLMode = true
	defer func() {
		s.ctx.GetSessionVars().StrictSQLMode = originSQLMode
		s.cleanEnv(c)
	}()
	tk := testkit.NewTestKit(c, s.store)
	tk.MustExec("use test")

	// for makeDate
	tk.MustExec("drop table if exists t")
	tk.MustExec("create table t(a int, b double, c datetime, d time, e char(20), f bit(10))")
	tk.MustExec(`insert into t values(1, 1.1, "2017-01-01 12:01:01", "12:01:01", "abcdef", 0b10101)`)
	result := tk.MustQuery("select makedate(a,a), makedate(b,b), makedate(c,c), makedate(d,d), makedate(e,e), makedate(f,f), makedate(null,null), makedate(a,b) from t")
	result.Check(testkit.Rows("2001-01-01 2001-01-01 <nil> <nil> <nil> 2021-01-21 <nil> 2001-01-01"))

	// for date
	result = tk.MustQuery(`select date("2019-09-12"), date("2019-09-12 12:12:09"), date("2019-09-12 12:12:09.121212");`)
	result.Check(testkit.Rows("2019-09-12 2019-09-12 2019-09-12"))
	result = tk.MustQuery(`select date("0000-00-00"), date("0000-00-00 12:12:09"), date("0000-00-00 00:00:00.121212"), date("0000-00-00 00:00:00.000000");`)
	result.Check(testkit.Rows("<nil> 0000-00-00 0000-00-00 <nil>"))
	result = tk.MustQuery(`select date("aa"), date(12.1), date("");`)
	result.Check(testkit.Rows("<nil> <nil> <nil>"))

	// for year
	result = tk.MustQuery(`select year("2013-01-09"), year("2013-00-09"), year("000-01-09"), year("1-01-09"), year("20131-01-09"), year(null);`)
	result.Check(testkit.Rows("2013 2013 0 1 <nil> <nil>"))
	result = tk.MustQuery(`select year("2013-00-00"), year("2013-00-00 00:00:00"), year("0000-00-00 12:12:12"), year("2017-00-00 12:12:12");`)
	result.Check(testkit.Rows("2013 2013 0 2017"))
	result = tk.MustQuery(`select year("aa"), year(2013), year(2012.09), year("1-01"), year("-09");`)
	result.Check(testkit.Rows("<nil> <nil> <nil> <nil> <nil>"))
	tk.MustExec(`drop table if exists t`)
	tk.MustExec(`create table t(a bigint)`)
	_, err := tk.Exec(`insert into t select year("aa")`)
	c.Assert(err, NotNil)
	c.Assert(terror.ErrorEqual(err, types.ErrWrongValue), IsTrue, Commentf("err %v", err))
	tk.MustExec(`set sql_mode='STRICT_TRANS_TABLES'`) // without zero date
	tk.MustExec(`insert into t select year("0000-00-00 00:00:00")`)
	tk.MustExec(`set sql_mode="NO_ZERO_DATE";`) // with zero date
	tk.MustExec(`insert into t select year("0000-00-00 00:00:00")`)
	tk.MustQuery("show warnings").Check(testutil.RowsWithSep("|", "Warning|1292|Incorrect datetime value: '0000-00-00 00:00:00.000000'"))
	tk.MustExec(`set sql_mode="NO_ZERO_DATE,STRICT_TRANS_TABLES";`)
	_, err = tk.Exec(`insert into t select year("0000-00-00 00:00:00");`)
	c.Assert(err, NotNil)
	c.Assert(types.ErrWrongValue.Equal(err), IsTrue, Commentf("err %v", err))
	tk.MustExec(`insert into t select 1`)
	tk.MustExec(`set sql_mode="STRICT_TRANS_TABLES,NO_ENGINE_SUBSTITUTION";`)
	_, err = tk.Exec(`update t set a = year("aa")`)
	c.Assert(terror.ErrorEqual(err, types.ErrWrongValue), IsTrue, Commentf("err %v", err))
	_, err = tk.Exec(`delete from t where a = year("aa")`)
	// Only `code` can be used to compare because the error `class` information
	// will be lost after expression push-down
	c.Assert(errors.Cause(err).(*terror.Error).Code(), Equals, types.ErrWrongValue.Code(), Commentf("err %v", err))

	// for month
	result = tk.MustQuery(`select month("2013-01-09"), month("2013-00-09"), month("000-01-09"), month("1-01-09"), month("20131-01-09"), month(null);`)
	result.Check(testkit.Rows("1 0 1 1 <nil> <nil>"))
	result = tk.MustQuery(`select month("2013-00-00"), month("2013-00-00 00:00:00"), month("0000-00-00 12:12:12"), month("2017-00-00 12:12:12");`)
	result.Check(testkit.Rows("0 0 0 0"))
	result = tk.MustQuery(`select month("aa"), month(2013), month(2012.09), month("1-01"), month("-09");`)
	result.Check(testkit.Rows("<nil> <nil> <nil> <nil> <nil>"))
	result = tk.MustQuery(`select month("2013-012-09"), month("2013-0000000012-09"), month("2013-30-09"), month("000-41-09");`)
	result.Check(testkit.Rows("12 12 <nil> <nil>"))
	tk.MustExec(`drop table if exists t`)
	tk.MustExec(`create table t(a bigint)`)
	_, err = tk.Exec(`insert into t select month("aa")`)
	c.Assert(err, NotNil)
	c.Assert(terror.ErrorEqual(err, types.ErrWrongValue), IsTrue, Commentf("err: %v", err))
	tk.MustExec(`insert into t select month("0000-00-00 00:00:00")`)
	tk.MustExec(`set sql_mode="NO_ZERO_DATE";`)
	tk.MustExec(`insert into t select month("0000-00-00 00:00:00")`)
	tk.MustQuery("show warnings").Check(testutil.RowsWithSep("|", "Warning|1292|Incorrect datetime value: '0000-00-00 00:00:00.000000'"))
	tk.MustExec(`set sql_mode="NO_ZERO_DATE,STRICT_TRANS_TABLES";`)
	_, err = tk.Exec(`insert into t select month("0000-00-00 00:00:00");`)
	c.Assert(err, NotNil)
	c.Assert(types.ErrWrongValue.Equal(err), IsTrue, Commentf("err %v", err))
	tk.MustExec(`insert into t select 1`)
	tk.MustExec(`set sql_mode="STRICT_TRANS_TABLES,NO_ENGINE_SUBSTITUTION";`)
	tk.MustExec(`insert into t select 1`)
	_, err = tk.Exec(`update t set a = month("aa")`)
	c.Assert(terror.ErrorEqual(err, types.ErrWrongValue), IsTrue)
	_, err = tk.Exec(`delete from t where a = month("aa")`)
	c.Assert(errors.Cause(err).(*terror.Error).Code(), Equals, types.ErrWrongValue.Code(), Commentf("err %v", err))

	// for week
	result = tk.MustQuery(`select week("2012-12-22"), week("2012-12-22", -2), week("2012-12-22", 0), week("2012-12-22", 1), week("2012-12-22", 2), week("2012-12-22", 200);`)
	result.Check(testkit.Rows("51 51 51 51 51 51"))
	result = tk.MustQuery(`select week("2008-02-20"), week("2008-02-20", 0), week("2008-02-20", 1), week("2009-02-20", 2), week("2008-02-20", 3), week("2008-02-20", 4);`)
	result.Check(testkit.Rows("7 7 8 7 8 8"))
	result = tk.MustQuery(`select week("2008-02-20", 5), week("2008-02-20", 6), week("2009-02-20", 7), week("2008-02-20", 8), week("2008-02-20", 9);`)
	result.Check(testkit.Rows("7 8 7 7 8"))
	result = tk.MustQuery(`select week("aa", 1), week(null, 2), week(11, 2), week(12.99, 2);`)
	result.Check(testkit.Rows("<nil> <nil> <nil> <nil>"))
	result = tk.MustQuery(`select week("aa"), week(null), week(11), week(12.99);`)
	result.Check(testkit.Rows("<nil> <nil> <nil> <nil>"))
	tk.MustExec(`drop table if exists t`)
	tk.MustExec(`create table t(a datetime)`)
	_, err = tk.Exec(`insert into t select week("aa", 1)`)
	c.Assert(err, NotNil)
	c.Assert(terror.ErrorEqual(err, types.ErrWrongValue), IsTrue)
	tk.MustExec(`insert into t select now()`)
	_, err = tk.Exec(`update t set a = week("aa", 1)`)
	c.Assert(terror.ErrorEqual(err, types.ErrWrongValue), IsTrue)
	_, err = tk.Exec(`delete from t where a = week("aa", 1)`)
	c.Assert(terror.ErrorEqual(err, types.ErrWrongValue), IsTrue)

	// for weekofyear
	result = tk.MustQuery(`select weekofyear("2012-12-22"), weekofyear("2008-02-20"), weekofyear("aa"), weekofyear(null), weekofyear(11), weekofyear(12.99);`)
	result.Check(testkit.Rows("51 8 <nil> <nil> <nil> <nil>"))
	tk.MustExec(`drop table if exists t`)
	tk.MustExec(`create table t(a bigint)`)
	_, err = tk.Exec(`insert into t select weekofyear("aa")`)
	c.Assert(err, NotNil)
	c.Assert(terror.ErrorEqual(err, types.ErrWrongValue), IsTrue)
	tk.MustExec(`insert into t select 1`)
	_, err = tk.Exec(`update t set a = weekofyear("aa")`)
	c.Assert(terror.ErrorEqual(err, types.ErrWrongValue), IsTrue)
	_, err = tk.Exec(`delete from t where a = weekofyear("aa")`)
	c.Assert(terror.ErrorEqual(err, types.ErrWrongValue), IsTrue)

	// for weekday
	result = tk.MustQuery(`select weekday("2012-12-20"), weekday("2012-12-21"), weekday("2012-12-22"), weekday("2012-12-23"), weekday("2012-12-24"), weekday("2012-12-25"), weekday("2012-12-26"), weekday("2012-12-27");`)
	result.Check(testkit.Rows("3 4 5 6 0 1 2 3"))
	result = tk.MustQuery(`select weekday("2012-12-90"), weekday("0000-00-00"), weekday("aa"), weekday(null), weekday(11), weekday(12.99);`)
	result.Check(testkit.Rows("<nil> <nil> <nil> <nil> <nil> <nil>"))

	// for quarter
	result = tk.MustQuery(`select quarter("2012-00-20"), quarter("2012-01-21"), quarter("2012-03-22"), quarter("2012-05-23"), quarter("2012-08-24"), quarter("2012-09-25"), quarter("2012-11-26"), quarter("2012-12-27");`)
	result.Check(testkit.Rows("0 1 1 2 3 3 4 4"))
	result = tk.MustQuery(`select quarter("2012-14-20"), quarter("aa"), quarter(null), quarter(11), quarter(12.99);`)
	result.Check(testkit.Rows("<nil> <nil> <nil> <nil> <nil>"))
	result = tk.MustQuery(`select quarter("0000-00-00"), quarter("0000-00-00 00:00:00");`)
	result.Check(testkit.Rows("<nil> <nil>"))
	tk.MustQuery("show warnings").Check(testutil.RowsWithSep("|",
		"Warning|1292|Incorrect datetime value: '0000-00-00 00:00:00.000000'",
		"Warning|1292|Incorrect datetime value: '0000-00-00 00:00:00.000000'"))
	result = tk.MustQuery(`select quarter(0), quarter(0.0), quarter(0e1), quarter(0.00);`)
	result.Check(testkit.Rows("0 0 0 0"))
	tk.MustQuery("show warnings").Check(testkit.Rows())

	// for from_days
	result = tk.MustQuery(`select from_days(0), from_days(-199), from_days(1111), from_days(120), from_days(1), from_days(1111111), from_days(9999999), from_days(22222);`)
	result.Check(testkit.Rows("0000-00-00 0000-00-00 0003-01-16 0000-00-00 0000-00-00 3042-02-13 0000-00-00 0060-11-03"))
	result = tk.MustQuery(`select from_days("2012-14-20"), from_days("111a"), from_days("aa"), from_days(null), from_days("123asf"), from_days(12.99);`)
	result.Check(testkit.Rows("0005-07-05 0000-00-00 0000-00-00 <nil> 0000-00-00 0000-00-00"))

	// Fix issue #3923
	result = tk.MustQuery("select timediff(cast('2004-12-30 12:00:00' as time), '12:00:00');")
	result.Check(testkit.Rows("00:00:00"))
	result = tk.MustQuery("select timediff('12:00:00', cast('2004-12-30 12:00:00' as time));")
	result.Check(testkit.Rows("00:00:00"))
	result = tk.MustQuery("select timediff(cast('2004-12-30 12:00:00' as time), '2004-12-30 12:00:00');")
	result.Check(testkit.Rows("<nil>"))
	result = tk.MustQuery("select timediff('2004-12-30 12:00:00', cast('2004-12-30 12:00:00' as time));")
	result.Check(testkit.Rows("<nil>"))
	result = tk.MustQuery("select timediff(cast('2004-12-30 12:00:01' as datetime), '2004-12-30 12:00:00');")
	result.Check(testkit.Rows("00:00:01"))
	result = tk.MustQuery("select timediff('2004-12-30 12:00:00', cast('2004-12-30 12:00:01' as datetime));")
	result.Check(testkit.Rows("-00:00:01"))
	result = tk.MustQuery("select timediff(cast('2004-12-30 12:00:01' as time), '-34 00:00:00');")
	result.Check(testkit.Rows("828:00:01"))
	result = tk.MustQuery("select timediff('-34 00:00:00', cast('2004-12-30 12:00:01' as time));")
	result.Check(testkit.Rows("-828:00:01"))
	result = tk.MustQuery("select timediff(cast('2004-12-30 12:00:01' as datetime), cast('2004-12-30 11:00:01' as datetime));")
	result.Check(testkit.Rows("01:00:00"))
	result = tk.MustQuery("select timediff(cast('2004-12-30 12:00:01' as datetime), '2004-12-30 12:00:00.1');")
	result.Check(testkit.Rows("00:00:00.9"))
	result = tk.MustQuery("select timediff('2004-12-30 12:00:00.1', cast('2004-12-30 12:00:01' as datetime));")
	result.Check(testkit.Rows("-00:00:00.9"))
	result = tk.MustQuery("select timediff(cast('2004-12-30 12:00:01' as datetime), '-34 124:00:00');")
	result.Check(testkit.Rows("<nil>"))
	result = tk.MustQuery("select timediff('-34 124:00:00', cast('2004-12-30 12:00:01' as datetime));")
	result.Check(testkit.Rows("<nil>"))
	result = tk.MustQuery("select timediff(cast('2004-12-30 12:00:01' as time), '-34 124:00:00');")
	result.Check(testkit.Rows("838:59:59"))
	result = tk.MustQuery("select timediff('-34 124:00:00', cast('2004-12-30 12:00:01' as time));")
	result.Check(testkit.Rows("-838:59:59"))
	result = tk.MustQuery("select timediff(cast('2004-12-30' as datetime), '12:00:00');")
	result.Check(testkit.Rows("<nil>"))
	result = tk.MustQuery("select timediff('12:00:00', cast('2004-12-30' as datetime));")
	result.Check(testkit.Rows("<nil>"))
	result = tk.MustQuery("select timediff('12:00:00', '-34 12:00:00');")
	result.Check(testkit.Rows("838:59:59"))
	result = tk.MustQuery("select timediff('12:00:00', '34 12:00:00');")
	result.Check(testkit.Rows("-816:00:00"))
	result = tk.MustQuery("select timediff('2014-1-2 12:00:00', '-34 12:00:00');")
	result.Check(testkit.Rows("<nil>"))
	result = tk.MustQuery("select timediff('-34 12:00:00', '2014-1-2 12:00:00');")
	result.Check(testkit.Rows("<nil>"))
	result = tk.MustQuery("select timediff('2014-1-2 12:00:00', '12:00:00');")
	result.Check(testkit.Rows("<nil>"))
	result = tk.MustQuery("select timediff('12:00:00', '2014-1-2 12:00:00');")
	result.Check(testkit.Rows("<nil>"))
	result = tk.MustQuery("select timediff('2014-1-2 12:00:00', '2014-1-1 12:00:00');")
	result.Check(testkit.Rows("24:00:00"))
	tk.MustQuery("select timediff(cast('10:10:10' as time), cast('10:10:11' as time))").Check(testkit.Rows("-00:00:01"))

	result = tk.MustQuery("select timestampadd(MINUTE, 1, '2003-01-02'), timestampadd(WEEK, 1, '2003-01-02 23:59:59')" +
		", timestampadd(MICROSECOND, 1, 950501);")
	result.Check(testkit.Rows("2003-01-02 00:01:00 2003-01-09 23:59:59 1995-05-01 00:00:00.000001"))
	result = tk.MustQuery("select timestampadd(day, 2, 950501), timestampadd(MINUTE, 37.5,'2003-01-02'), timestampadd(MINUTE, 37.49,'2003-01-02')," +
		" timestampadd(YeAr, 1, '2003-01-02');")
	result.Check(testkit.Rows("1995-05-03 00:00:00 2003-01-02 00:38:00 2003-01-02 00:37:00 2004-01-02 00:00:00"))
	result = tk.MustQuery("select to_seconds(950501), to_seconds('2009-11-29'), to_seconds('2009-11-29 13:43:32'), to_seconds('09-11-29 13:43:32');")
	result.Check(testkit.Rows("62966505600 63426672000 63426721412 63426721412"))
	result = tk.MustQuery("select to_days(950501), to_days('2007-10-07'), to_days('2007-10-07 00:00:59'), to_days('0000-01-01')")
	result.Check(testkit.Rows("728779 733321 733321 1"))

	result = tk.MustQuery("select last_day('2003-02-05'), last_day('2004-02-05'), last_day('2004-01-01 01:01:01'), last_day(950501);")
	result.Check(testkit.Rows("2003-02-28 2004-02-29 2004-01-31 1995-05-31"))

	tk.MustExec("SET SQL_MODE='';")
	result = tk.MustQuery("select last_day('0000-00-00');")
	result.Check(testkit.Rows("<nil>"))
	result = tk.MustQuery("select to_days('0000-00-00');")
	result.Check(testkit.Rows("<nil>"))
	result = tk.MustQuery("select to_seconds('0000-00-00');")
	result.Check(testkit.Rows("<nil>"))

	result = tk.MustQuery("select timestamp('2003-12-31'), timestamp('2003-12-31 12:00:00','12:00:00');")
	result.Check(testkit.Rows("2003-12-31 00:00:00 2004-01-01 00:00:00"))
	result = tk.MustQuery("select timestamp(20170118123950.123), timestamp(20170118123950.999);")
	result.Check(testkit.Rows("2017-01-18 12:39:50.123 2017-01-18 12:39:50.999"))
	// Issue https://github.com/pingcap/tidb/issues/20003
	result = tk.MustQuery("select timestamp(0.0001, 0.00001);")
	result.Check(testkit.Rows("<nil>"))
	result = tk.MustQuery("select timestamp('2003-12-31', '01:01:01.01'), timestamp('2003-12-31 12:34', '01:01:01.01')," +
		" timestamp('2008-12-31','00:00:00.0'), timestamp('2008-12-31 00:00:00.000');")

	tk.MustQuery(`select timestampadd(second, 1, cast("2001-01-01" as date))`).Check(testkit.Rows("2001-01-01 00:00:01"))
	tk.MustQuery(`select timestampadd(hour, 1, cast("2001-01-01" as date))`).Check(testkit.Rows("2001-01-01 01:00:00"))
	tk.MustQuery(`select timestampadd(day, 1, cast("2001-01-01" as date))`).Check(testkit.Rows("2001-01-02"))
	tk.MustQuery(`select timestampadd(month, 1, cast("2001-01-01" as date))`).Check(testkit.Rows("2001-02-01"))
	tk.MustQuery(`select timestampadd(year, 1, cast("2001-01-01" as date))`).Check(testkit.Rows("2002-01-01"))
	tk.MustQuery(`select timestampadd(second, 1, cast("2001-01-01" as datetime))`).Check(testkit.Rows("2001-01-01 00:00:01"))
	tk.MustQuery(`select timestampadd(hour, 1, cast("2001-01-01" as datetime))`).Check(testkit.Rows("2001-01-01 01:00:00"))
	tk.MustQuery(`select timestampadd(day, 1, cast("2001-01-01" as datetime))`).Check(testkit.Rows("2001-01-02 00:00:00"))
	tk.MustQuery(`select timestampadd(month, 1, cast("2001-01-01" as datetime))`).Check(testkit.Rows("2001-02-01 00:00:00"))
	tk.MustQuery(`select timestampadd(year, 1, cast("2001-01-01" as datetime))`).Check(testkit.Rows("2002-01-01 00:00:00"))

	result.Check(testkit.Rows("2003-12-31 01:01:01.01 2003-12-31 13:35:01.01 2008-12-31 00:00:00.0 2008-12-31 00:00:00.000"))
	result = tk.MustQuery("select timestamp('2003-12-31', 1), timestamp('2003-12-31', -1);")
	result.Check(testkit.Rows("2003-12-31 00:00:01 2003-12-30 23:59:59"))
	result = tk.MustQuery("select timestamp('2003-12-31', '2000-12-12 01:01:01.01'), timestamp('2003-14-31','01:01:01.01');")
	result.Check(testkit.Rows("<nil> <nil>"))

	result = tk.MustQuery("select TIMESTAMPDIFF(MONTH,'2003-02-01','2003-05-01'), TIMESTAMPDIFF(yEaR,'2002-05-01', " +
		"'2001-01-01'), TIMESTAMPDIFF(minute,binary('2003-02-01'),'2003-05-01 12:05:55'), TIMESTAMPDIFF(day," +
		"'1995-05-02', 950501);")
	result.Check(testkit.Rows("3 -1 128885 -1"))

	result = tk.MustQuery("select datediff('2007-12-31 23:59:59','2007-12-30'), datediff('2010-11-30 23:59:59', " +
		"'2010-12-31'), datediff(950501,'2016-01-13'), datediff(950501.9,'2016-01-13'), datediff(binary(950501), '2016-01-13');")
	result.Check(testkit.Rows("1 -31 -7562 -7562 -7562"))
	result = tk.MustQuery("select datediff('0000-01-01','0001-01-01'), datediff('0001-00-01', '0001-00-01'), datediff('0001-01-00','0001-01-00'), datediff('2017-01-01','2017-01-01');")
	result.Check(testkit.Rows("-365 <nil> <nil> 0"))

	// for ADDTIME
	result = tk.MustQuery("select addtime('01:01:11', '00:00:01.013'), addtime('01:01:11.00', '00:00:01'), addtime" +
		"('2017-01-01 01:01:11.12', '00:00:01'), addtime('2017-01-01 01:01:11.12', '00:00:01.88');")
	result.Check(testkit.Rows("01:01:12.013000 01:01:12 2017-01-01 01:01:12.120000 2017-01-01 01:01:13"))
	result = tk.MustQuery("select addtime(cast('01:01:11' as time(4)), '00:00:01.013'), addtime(cast('01:01:11.00' " +
		"as datetime(3)), '00:00:01')," + " addtime(cast('2017-01-01 01:01:11.12' as date), '00:00:01'), addtime(cast" +
		"(cast('2017-01-01 01:01:11.12' as date) as datetime(2)), '00:00:01.88');")
	result.Check(testkit.Rows("01:01:12.0130 2001-01-11 00:00:01.000 00:00:01 2017-01-01 00:00:01.88"))
	result = tk.MustQuery("select addtime('2017-01-01 01:01:01', 5), addtime('2017-01-01 01:01:01', -5), addtime('2017-01-01 01:01:01', 0.0), addtime('2017-01-01 01:01:01', 1.34);")
	result.Check(testkit.Rows("2017-01-01 01:01:06 2017-01-01 01:00:56 2017-01-01 01:01:01 2017-01-01 01:01:02.340000"))
	result = tk.MustQuery("select addtime(cast('01:01:11.00' as datetime(3)), cast('00:00:01' as time)), addtime(cast('01:01:11.00' as datetime(3)), cast('00:00:01' as time(5)))")
	result.Check(testkit.Rows("2001-01-11 00:00:01.000 2001-01-11 00:00:01.00000"))
	result = tk.MustQuery("select addtime(cast('01:01:11.00' as date), cast('00:00:01' as time));")
	result.Check(testkit.Rows("00:00:01"))
	tk.MustExec("drop table if exists t")
	tk.MustExec("create table t(a datetime, b timestamp, c time)")
	tk.MustExec(`insert into t values("2017-01-01 12:30:31", "2017-01-01 12:30:31", "01:01:01")`)
	result = tk.MustQuery("select addtime(a, b), addtime(cast(a as date), b), addtime(b,a), addtime(a,c), addtime(b," +
		"c), addtime(c,a), addtime(c,b)" +
		" from t;")
	result.Check(testkit.Rows("<nil> <nil> <nil> 2017-01-01 13:31:32 2017-01-01 13:31:32 <nil> <nil>"))
	result = tk.MustQuery("select addtime('01:01:11', cast('1' as time))")
	result.Check(testkit.Rows("01:01:12"))
	tk.MustQuery("select addtime(cast(null as char(20)), cast('1' as time))").Check(testkit.Rows("<nil>"))
	c.Assert(tk.QueryToErr(`select addtime("01:01:11", cast('sdf' as time))`), IsNil)
	tk.MustQuery(`select addtime("01:01:11", cast(null as char(20)))`).Check(testkit.Rows("<nil>"))
	tk.MustQuery(`select addtime(cast(1 as time), cast(1 as time))`).Check(testkit.Rows("00:00:02"))
	tk.MustQuery(`select addtime(cast(null as time), cast(1 as time))`).Check(testkit.Rows("<nil>"))
	tk.MustQuery(`select addtime(cast(1 as time), cast(null as time))`).Check(testkit.Rows("<nil>"))

	// for SUBTIME
	result = tk.MustQuery("select subtime('01:01:11', '00:00:01.013'), subtime('01:01:11.00', '00:00:01'), subtime" +
		"('2017-01-01 01:01:11.12', '00:00:01'), subtime('2017-01-01 01:01:11.12', '00:00:01.88');")
	result.Check(testkit.Rows("01:01:09.987000 01:01:10 2017-01-01 01:01:10.120000 2017-01-01 01:01:09.240000"))
	result = tk.MustQuery("select subtime(cast('01:01:11' as time(4)), '00:00:01.013'), subtime(cast('01:01:11.00' " +
		"as datetime(3)), '00:00:01')," + " subtime(cast('2017-01-01 01:01:11.12' as date), '00:00:01'), subtime(cast" +
		"(cast('2017-01-01 01:01:11.12' as date) as datetime(2)), '00:00:01.88');")
	result.Check(testkit.Rows("01:01:09.9870 2001-01-10 23:59:59.000 -00:00:01 2016-12-31 23:59:58.12"))
	result = tk.MustQuery("select subtime('2017-01-01 01:01:01', 5), subtime('2017-01-01 01:01:01', -5), subtime('2017-01-01 01:01:01', 0.0), subtime('2017-01-01 01:01:01', 1.34);")
	result.Check(testkit.Rows("2017-01-01 01:00:56 2017-01-01 01:01:06 2017-01-01 01:01:01 2017-01-01 01:00:59.660000"))
	result = tk.MustQuery("select subtime('01:01:11', '0:0:1.013'), subtime('01:01:11.00', '0:0:1'), subtime('2017-01-01 01:01:11.12', '0:0:1'), subtime('2017-01-01 01:01:11.12', '0:0:1.120000');")
	result.Check(testkit.Rows("01:01:09.987000 01:01:10 2017-01-01 01:01:10.120000 2017-01-01 01:01:10"))
	result = tk.MustQuery("select subtime(cast('01:01:11.00' as datetime(3)), cast('00:00:01' as time)), subtime(cast('01:01:11.00' as datetime(3)), cast('00:00:01' as time(5)))")
	result.Check(testkit.Rows("2001-01-10 23:59:59.000 2001-01-10 23:59:59.00000"))
	result = tk.MustQuery("select subtime(cast('01:01:11.00' as date), cast('00:00:01' as time));")
	result.Check(testkit.Rows("-00:00:01"))
	result = tk.MustQuery("select subtime(a, b), subtime(cast(a as date), b), subtime(b,a), subtime(a,c), subtime(b," +
		"c), subtime(c,a), subtime(c,b) from t;")
	result.Check(testkit.Rows("<nil> <nil> <nil> 2017-01-01 11:29:30 2017-01-01 11:29:30 <nil> <nil>"))
	tk.MustQuery("select subtime(cast('10:10:10' as time), cast('9:10:10' as time))").Check(testkit.Rows("01:00:00"))
	tk.MustQuery("select subtime('10:10:10', cast('9:10:10' as time))").Check(testkit.Rows("01:00:00"))

	// ADDTIME & SUBTIME issue #5966
	tk.MustExec("drop table if exists t")
	tk.MustExec("create table t(a datetime, b timestamp, c time, d date, e bit(1))")
	tk.MustExec(`insert into t values("2017-01-01 12:30:31", "2017-01-01 12:30:31", "01:01:01", "2017-01-01", 0b1)`)

	result = tk.MustQuery("select addtime(a, e), addtime(b, e), addtime(c, e), addtime(d, e) from t")
	result.Check(testkit.Rows("<nil> <nil> <nil> <nil>"))
	result = tk.MustQuery("select addtime('2017-01-01 01:01:01', 0b1), addtime('2017-01-01', b'1'), addtime('01:01:01', 0b1011)")
	result.Check(testkit.Rows("<nil> <nil> <nil>"))
	result = tk.MustQuery("select addtime('2017-01-01', 1), addtime('2017-01-01 01:01:01', 1), addtime(cast('2017-01-01' as date), 1)")
	result.Check(testkit.Rows("2017-01-01 00:00:01 2017-01-01 01:01:02 00:00:01"))
	result = tk.MustQuery("select subtime(a, e), subtime(b, e), subtime(c, e), subtime(d, e) from t")
	result.Check(testkit.Rows("<nil> <nil> <nil> <nil>"))
	result = tk.MustQuery("select subtime('2017-01-01 01:01:01', 0b1), subtime('2017-01-01', b'1'), subtime('01:01:01', 0b1011)")
	result.Check(testkit.Rows("<nil> <nil> <nil>"))
	result = tk.MustQuery("select subtime('2017-01-01', 1), subtime('2017-01-01 01:01:01', 1), subtime(cast('2017-01-01' as date), 1)")
	result.Check(testkit.Rows("2016-12-31 23:59:59 2017-01-01 01:01:00 -00:00:01"))

	result = tk.MustQuery("select addtime(-32073, 0), addtime(0, -32073);")
	result.Check(testkit.Rows("<nil> <nil>"))
	tk.MustQuery("show warnings").Check(testutil.RowsWithSep("|",
		"Warning|1292|Truncated incorrect time value: '-32073'",
		"Warning|1292|Truncated incorrect time value: '-32073'"))
	result = tk.MustQuery("select addtime(-32073, c), addtime(c, -32073) from t;")
	result.Check(testkit.Rows("<nil> <nil>"))
	tk.MustQuery("show warnings").Check(testutil.RowsWithSep("|",
		"Warning|1292|Truncated incorrect time value: '-32073'",
		"Warning|1292|Truncated incorrect time value: '-32073'"))
	result = tk.MustQuery("select addtime(a, -32073), addtime(b, -32073), addtime(d, -32073) from t;")
	result.Check(testkit.Rows("<nil> <nil> <nil>"))
	tk.MustQuery("show warnings").Check(testutil.RowsWithSep("|",
		"Warning|1292|Truncated incorrect time value: '-32073'",
		"Warning|1292|Truncated incorrect time value: '-32073'",
		"Warning|1292|Truncated incorrect time value: '-32073'"))

	result = tk.MustQuery("select subtime(-32073, 0), subtime(0, -32073);")
	result.Check(testkit.Rows("<nil> <nil>"))
	tk.MustQuery("show warnings").Check(testutil.RowsWithSep("|",
		"Warning|1292|Truncated incorrect time value: '-32073'",
		"Warning|1292|Truncated incorrect time value: '-32073'"))
	result = tk.MustQuery("select subtime(-32073, c), subtime(c, -32073) from t;")
	result.Check(testkit.Rows("<nil> <nil>"))
	tk.MustQuery("show warnings").Check(testutil.RowsWithSep("|",
		"Warning|1292|Truncated incorrect time value: '-32073'",
		"Warning|1292|Truncated incorrect time value: '-32073'"))
	result = tk.MustQuery("select subtime(a, -32073), subtime(b, -32073), subtime(d, -32073) from t;")
	result.Check(testkit.Rows("<nil> <nil> <nil>"))
	tk.MustQuery("show warnings").Check(testutil.RowsWithSep("|",
		"Warning|1292|Truncated incorrect time value: '-32073'",
		"Warning|1292|Truncated incorrect time value: '-32073'",
		"Warning|1292|Truncated incorrect time value: '-32073'"))

	// fixed issue #3986
	tk.MustExec("SET SQL_MODE='NO_ENGINE_SUBSTITUTION';")
	tk.MustExec("SET TIME_ZONE='+03:00';")
	tk.MustExec("DROP TABLE IF EXISTS t;")
	tk.MustExec("CREATE TABLE t (ix TIMESTAMP NOT NULL DEFAULT CURRENT_TIMESTAMP ON UPDATE CURRENT_TIMESTAMP);")
	tk.MustExec("INSERT INTO t VALUES (0), (20030101010160), (20030101016001), (20030101240101), (20030132010101), (20031301010101), (20031200000000), (20030000000000);")
	result = tk.MustQuery("SELECT CAST(ix AS SIGNED) FROM t;")
	result.Check(testkit.Rows("0", "0", "0", "0", "0", "0", "0", "0"))

	// test time
	result = tk.MustQuery("select time('2003-12-31 01:02:03')")
	result.Check(testkit.Rows("01:02:03"))
	result = tk.MustQuery("select time('2003-12-31 01:02:03.000123')")
	result.Check(testkit.Rows("01:02:03.000123"))
	result = tk.MustQuery("select time('01:02:03.000123')")
	result.Check(testkit.Rows("01:02:03.000123"))
	result = tk.MustQuery("select time('01:02:03')")
	result.Check(testkit.Rows("01:02:03"))
	result = tk.MustQuery("select time('-838:59:59.000000')")
	result.Check(testkit.Rows("-838:59:59.000000"))
	result = tk.MustQuery("select time('-838:59:59.000001')")
	result.Check(testkit.Rows("-838:59:59.000000"))
	result = tk.MustQuery("select time('-839:59:59.000000')")
	result.Check(testkit.Rows("-838:59:59.000000"))
	result = tk.MustQuery("select time('840:59:59.000000')")
	result.Check(testkit.Rows("838:59:59.000000"))
	// FIXME: #issue 4193
	// result = tk.MustQuery("select time('840:59:60.000000')")
	// result.Check(testkit.Rows("<nil>"))
	// result = tk.MustQuery("select time('800:59:59.9999999')")
	// result.Check(testkit.Rows("801:00:00.000000"))
	// result = tk.MustQuery("select time('12003-12-10 01:02:03.000123')")
	// result.Check(testkit.Rows("<nil>")
	// result = tk.MustQuery("select time('')")
	// result.Check(testkit.Rows("<nil>")
	// result = tk.MustQuery("select time('2003-12-10-10 01:02:03.000123')")
	// result.Check(testkit.Rows("00:20:03")

	// Issue 20995
	result = tk.MustQuery("select time('0.1234567')")
	result.Check(testkit.Rows("00:00:00.123457"))

	//for hour
	result = tk.MustQuery(`SELECT hour("12:13:14.123456"), hour("12:13:14.000010"), hour("272:59:55"), hour(020005), hour(null), hour("27aaaa2:59:55");`)
	result.Check(testkit.Rows("12 12 272 2 <nil> <nil>"))

	// for hour, issue #4340
	result = tk.MustQuery(`SELECT HOUR(20171222020005);`)
	result.Check(testkit.Rows("2"))
	result = tk.MustQuery(`SELECT HOUR(20171222020005.1);`)
	result.Check(testkit.Rows("2"))
	result = tk.MustQuery(`SELECT HOUR(20171222020005.1e0);`)
	result.Check(testkit.Rows("2"))
	result = tk.MustQuery(`SELECT HOUR("20171222020005");`)
	result.Check(testkit.Rows("2"))
	result = tk.MustQuery(`SELECT HOUR("20171222020005.1");`)
	result.Check(testkit.Rows("2"))
	result = tk.MustQuery(`select hour(20171222);`)
	result.Check(testkit.Rows("<nil>"))
	result = tk.MustQuery(`select hour(8381222);`)
	result.Check(testkit.Rows("838"))
	result = tk.MustQuery(`select hour(10000000000);`)
	result.Check(testkit.Rows("<nil>"))
	result = tk.MustQuery(`select hour(10100000000);`)
	result.Check(testkit.Rows("<nil>"))
	result = tk.MustQuery(`select hour(10001000000);`)
	result.Check(testkit.Rows("<nil>"))
	result = tk.MustQuery(`select hour(10101000000);`)
	result.Check(testkit.Rows("0"))

	// for minute
	result = tk.MustQuery(`SELECT minute("12:13:14.123456"), minute("12:13:14.000010"), minute("272:59:55"), minute(null), minute("27aaaa2:59:55");`)
	result.Check(testkit.Rows("13 13 59 <nil> <nil>"))

	// for second
	result = tk.MustQuery(`SELECT second("12:13:14.123456"), second("12:13:14.000010"), second("272:59:55"), second(null), second("27aaaa2:59:55");`)
	result.Check(testkit.Rows("14 14 55 <nil> <nil>"))

	// for microsecond
	result = tk.MustQuery(`SELECT microsecond("12:00:00.123456"), microsecond("12:00:00.000010"), microsecond(null), microsecond("27aaaa2:59:55");`)
	result.Check(testkit.Rows("123456 10 <nil> <nil>"))

	// for period_add
	result = tk.MustQuery(`SELECT period_add(200807, 2), period_add(200807, -2);`)
	result.Check(testkit.Rows("200809 200805"))
	result = tk.MustQuery(`SELECT period_add(NULL, 2), period_add(-191, NULL), period_add(NULL, NULL), period_add(12.09, -2), period_add("200207aa", "1aa");`)
	result.Check(testkit.Rows("<nil> <nil> <nil> 200010 200208"))
	for _, errPeriod := range []string{
		"period_add(0, 20)", "period_add(0, 0)", "period_add(-1, 1)", "period_add(200013, 1)", "period_add(-200012, 1)", "period_add('', '')",
	} {
		err := tk.QueryToErr(fmt.Sprintf("SELECT %v;", errPeriod))
		c.Assert(err.Error(), Equals, "[expression:1210]Incorrect arguments to period_add")
	}

	// for period_diff
	result = tk.MustQuery(`SELECT period_diff(200807, 200705), period_diff(200807, 200908);`)
	result.Check(testkit.Rows("14 -13"))
	result = tk.MustQuery(`SELECT period_diff(NULL, 2), period_diff(-191, NULL), period_diff(NULL, NULL), period_diff(12.09, 2), period_diff("12aa", "11aa");`)
	result.Check(testkit.Rows("<nil> <nil> <nil> 10 1"))
	for _, errPeriod := range []string{
		"period_diff(-00013,1)", "period_diff(00013,1)", "period_diff(0, 0)", "period_diff(200013, 1)", "period_diff(5612, 4513)", "period_diff('', '')",
	} {
		err := tk.QueryToErr(fmt.Sprintf("SELECT %v;", errPeriod))
		c.Assert(err.Error(), Equals, "[expression:1210]Incorrect arguments to period_diff")
	}

	// TODO: fix `CAST(xx as duration)` and release the test below:
	// result = tk.MustQuery(`SELECT hour("aaa"), hour(123456), hour(1234567);`)
	// result = tk.MustQuery(`SELECT minute("aaa"), minute(123456), minute(1234567);`)
	// result = tk.MustQuery(`SELECT second("aaa"), second(123456), second(1234567);`)
	// result = tk.MustQuery(`SELECT microsecond("aaa"), microsecond(123456), microsecond(1234567);`)

	// for time_format
	result = tk.MustQuery("SELECT TIME_FORMAT('150:02:28', '%H:%i:%s %p');")
	result.Check(testkit.Rows("150:02:28 AM"))
	result = tk.MustQuery("SELECT TIME_FORMAT('bad string', '%H:%i:%s %p');")
	result.Check(testkit.Rows("<nil>"))
	result = tk.MustQuery("SELECT TIME_FORMAT(null, '%H:%i:%s %p');")
	result.Check(testkit.Rows("<nil>"))
	result = tk.MustQuery("SELECT TIME_FORMAT(123, '%H:%i:%s %p');")
	result.Check(testkit.Rows("00:01:23 AM"))
	result = tk.MustQuery("SELECT TIME_FORMAT('24:00:00', '%r');")
	result.Check(testkit.Rows("12:00:00 AM"))
	result = tk.MustQuery("SELECT TIME_FORMAT('25:00:00', '%r');")
	result.Check(testkit.Rows("01:00:00 AM"))
	result = tk.MustQuery("SELECT TIME_FORMAT('24:00:00', '%l %p');")
	result.Check(testkit.Rows("12 AM"))

	// for date_format
	result = tk.MustQuery(`SELECT DATE_FORMAT('2017-06-15', '%W %M %e %Y %r %y');`)
	result.Check(testkit.Rows("Thursday June 15 2017 12:00:00 AM 17"))
	result = tk.MustQuery(`SELECT DATE_FORMAT(151113102019.12, '%W %M %e %Y %r %y');`)
	result.Check(testkit.Rows("Friday November 13 2015 10:20:19 AM 15"))
	result = tk.MustQuery(`SELECT DATE_FORMAT('0000-00-00', '%W %M %e %Y %r %y');`)
	result.Check(testkit.Rows("<nil>"))
	tk.MustQuery("show warnings").Check(testutil.RowsWithSep("|",
		"Warning|1292|Incorrect datetime value: '0000-00-00 00:00:00.000000'"))
	result = tk.MustQuery(`SELECT DATE_FORMAT('0', '%W %M %e %Y %r %y'), DATE_FORMAT('0.0', '%W %M %e %Y %r %y'), DATE_FORMAT(0, 0);`)
	result.Check(testkit.Rows("<nil> <nil> 0"))
	tk.MustQuery("show warnings").Check(testutil.RowsWithSep("|",
		"Warning|1292|Incorrect time value: '0'",
		"Warning|1292|Incorrect datetime value: '0.0'"))
	result = tk.MustQuery(`SELECT DATE_FORMAT(0, '%W %M %e %Y %r %y'), DATE_FORMAT(0.0, '%W %M %e %Y %r %y');`)
	result.Check(testkit.Rows("<nil> <nil>"))
	tk.MustQuery("show warnings").Check(testkit.Rows())

	// for yearweek
	result = tk.MustQuery(`select yearweek("2014-12-27"), yearweek("2014-29-27"), yearweek("2014-00-27"), yearweek("2014-12-27 12:38:32"), yearweek("2014-12-27 12:38:32.1111111"), yearweek("2014-12-27 12:90:32"), yearweek("2014-12-27 89:38:32.1111111");`)
	result.Check(testkit.Rows("201451 <nil> <nil> 201451 201451 <nil> <nil>"))
	result = tk.MustQuery(`select yearweek(12121), yearweek(1.00009), yearweek("aaaaa"), yearweek(""), yearweek(NULL);`)
	result.Check(testkit.Rows("<nil> <nil> <nil> <nil> <nil>"))
	result = tk.MustQuery(`select yearweek("0000-00-00"), yearweek("2019-01-29", "aa"), yearweek("2011-01-01", null);`)
	result.Check(testkit.Rows("<nil> 201904 201052"))

	// for dayOfWeek, dayOfMonth, dayOfYear
	result = tk.MustQuery(`select dayOfWeek(null), dayOfWeek("2017-08-12"), dayOfWeek("0000-00-00"), dayOfWeek("2017-00-00"), dayOfWeek("0000-00-00 12:12:12"), dayOfWeek("2017-00-00 12:12:12")`)
	result.Check(testkit.Rows("<nil> 7 <nil> <nil> <nil> <nil>"))
	result = tk.MustQuery(`select dayOfYear(null), dayOfYear("2017-08-12"), dayOfYear("0000-00-00"), dayOfYear("2017-00-00"), dayOfYear("0000-00-00 12:12:12"), dayOfYear("2017-00-00 12:12:12")`)
	result.Check(testkit.Rows("<nil> 224 <nil> <nil> <nil> <nil>"))
	result = tk.MustQuery(`select dayOfMonth(null), dayOfMonth("2017-08-12"), dayOfMonth("0000-00-00"), dayOfMonth("2017-00-00"), dayOfMonth("0000-00-00 12:12:12"), dayOfMonth("2017-00-00 12:12:12")`)
	result.Check(testkit.Rows("<nil> 12 0 0 0 0"))

	tk.MustExec("set sql_mode = 'NO_ZERO_DATE'")
	result = tk.MustQuery(`select dayOfWeek(null), dayOfWeek("2017-08-12"), dayOfWeek("0000-00-00"), dayOfWeek("2017-00-00"), dayOfWeek("0000-00-00 12:12:12"), dayOfWeek("2017-00-00 12:12:12")`)
	result.Check(testkit.Rows("<nil> 7 <nil> <nil> <nil> <nil>"))
	result = tk.MustQuery(`select dayOfYear(null), dayOfYear("2017-08-12"), dayOfYear("0000-00-00"), dayOfYear("2017-00-00"), dayOfYear("0000-00-00 12:12:12"), dayOfYear("2017-00-00 12:12:12")`)
	result.Check(testkit.Rows("<nil> 224 <nil> <nil> <nil> <nil>"))
	result = tk.MustQuery(`select dayOfMonth(null), dayOfMonth("2017-08-12"), dayOfMonth("0000-00-00"), dayOfMonth("2017-00-00"), dayOfMonth("0000-00-00 12:12:12"), dayOfMonth("2017-00-00 12:12:12")`)
	result.Check(testkit.Rows("<nil> 12 <nil> 0 0 0"))

	tk.MustExec(`drop table if exists t`)
	tk.MustExec(`create table t(a bigint)`)
	tk.MustExec(`insert into t value(1)`)
	tk.MustExec("set sql_mode = 'STRICT_TRANS_TABLES'")

	_, err = tk.Exec("insert into t value(dayOfWeek('0000-00-00'))")
	c.Assert(table.ErrTruncatedWrongValueForField.Equal(err), IsTrue, Commentf("%v", err))
	_, err = tk.Exec(`update t set a = dayOfWeek("0000-00-00")`)
	c.Assert(types.ErrWrongValue.Equal(err), IsTrue)
	_, err = tk.Exec(`delete from t where a = dayOfWeek(123)`)
	c.Assert(err, IsNil)

	tk.MustExec("insert into t value(dayOfMonth('2017-00-00'))")
	tk.MustExec("insert into t value(dayOfMonth('0000-00-00'))")
	tk.MustExec(`update t set a = dayOfMonth("0000-00-00")`)
	tk.MustExec("set sql_mode = 'NO_ZERO_DATE';")
	tk.MustExec("insert into t value(dayOfMonth('0000-00-00'))")
	tk.MustQuery("show warnings").Check(testutil.RowsWithSep("|", "Warning|1292|Incorrect datetime value: '0000-00-00 00:00:00.000000'"))
	tk.MustExec(`update t set a = dayOfMonth("0000-00-00")`)
	tk.MustExec("set sql_mode = 'NO_ZERO_DATE,STRICT_TRANS_TABLES';")
	_, err = tk.Exec("insert into t value(dayOfMonth('0000-00-00'))")
	c.Assert(table.ErrTruncatedWrongValueForField.Equal(err), IsTrue)
	tk.MustExec("insert into t value(0)")
	_, err = tk.Exec(`update t set a = dayOfMonth("0000-00-00")`)
	c.Assert(types.ErrWrongValue.Equal(err), IsTrue)
	_, err = tk.Exec(`delete from t where a = dayOfMonth(123)`)
	c.Assert(err, IsNil)

	_, err = tk.Exec("insert into t value(dayOfYear('0000-00-00'))")
	c.Assert(table.ErrTruncatedWrongValueForField.Equal(err), IsTrue)
	_, err = tk.Exec(`update t set a = dayOfYear("0000-00-00")`)
	c.Assert(types.ErrWrongValue.Equal(err), IsTrue)
	_, err = tk.Exec(`delete from t where a = dayOfYear(123)`)
	c.Assert(err, IsNil)

	tk.MustExec("set sql_mode = ''")

	// for unix_timestamp
	tk.MustExec("SET time_zone = '+00:00';")
	result = tk.MustQuery("SELECT UNIX_TIMESTAMP(151113);")
	result.Check(testkit.Rows("1447372800"))
	result = tk.MustQuery("SELECT UNIX_TIMESTAMP(20151113);")
	result.Check(testkit.Rows("1447372800"))
	result = tk.MustQuery("SELECT UNIX_TIMESTAMP(151113102019);")
	result.Check(testkit.Rows("1447410019"))
	result = tk.MustQuery("SELECT UNIX_TIMESTAMP(151113102019e0);")
	result.Check(testkit.Rows("1447410019.000000"))
	result = tk.MustQuery("SELECT UNIX_TIMESTAMP(15111310201912e-2);")
	result.Check(testkit.Rows("1447410019.120000"))
	result = tk.MustQuery("SELECT UNIX_TIMESTAMP(151113102019.12);")
	result.Check(testkit.Rows("1447410019.12"))
	result = tk.MustQuery("SELECT UNIX_TIMESTAMP(151113102019.1234567);")
	result.Check(testkit.Rows("1447410019.123457"))
	result = tk.MustQuery("SELECT UNIX_TIMESTAMP(20151113102019);")
	result.Check(testkit.Rows("1447410019"))
	result = tk.MustQuery("SELECT UNIX_TIMESTAMP('2015-11-13 10:20:19');")
	result.Check(testkit.Rows("1447410019"))
	result = tk.MustQuery("SELECT UNIX_TIMESTAMP('2015-11-13 10:20:19.012');")
	result.Check(testkit.Rows("1447410019.012"))
	result = tk.MustQuery("SELECT UNIX_TIMESTAMP('1970-01-01 00:00:00');")
	result.Check(testkit.Rows("0"))
	result = tk.MustQuery("SELECT UNIX_TIMESTAMP('1969-12-31 23:59:59');")
	result.Check(testkit.Rows("0"))
	result = tk.MustQuery("SELECT UNIX_TIMESTAMP('1970-13-01 00:00:00');")
	// FIXME: MySQL returns 0 here.
	result.Check(testkit.Rows("<nil>"))
	result = tk.MustQuery("SELECT UNIX_TIMESTAMP('2038-01-19 03:14:07.999999');")
	result.Check(testkit.Rows("2147483647.999999"))
	result = tk.MustQuery("SELECT UNIX_TIMESTAMP('2038-01-19 03:14:08');")
	result.Check(testkit.Rows("0"))
	result = tk.MustQuery("SELECT UNIX_TIMESTAMP(0);")
	result.Check(testkit.Rows("0"))
	//result = tk.MustQuery("SELECT UNIX_TIMESTAMP(-1);")
	//result.Check(testkit.Rows("0"))
	//result = tk.MustQuery("SELECT UNIX_TIMESTAMP(12345);")
	//result.Check(testkit.Rows("0"))
	result = tk.MustQuery("SELECT UNIX_TIMESTAMP('2017-01-01')")
	result.Check(testkit.Rows("1483228800"))
	// Test different time zone.
	tk.MustExec("SET time_zone = '+08:00';")
	result = tk.MustQuery("SELECT UNIX_TIMESTAMP('1970-01-01 00:00:00');")
	result.Check(testkit.Rows("0"))
	result = tk.MustQuery("SELECT UNIX_TIMESTAMP('1970-01-01 08:00:00');")
	result.Check(testkit.Rows("0"))
	result = tk.MustQuery("SELECT UNIX_TIMESTAMP('2015-11-13 18:20:19.012'), UNIX_TIMESTAMP('2015-11-13 18:20:19.0123');")
	result.Check(testkit.Rows("1447410019.012 1447410019.0123"))
	result = tk.MustQuery("SELECT UNIX_TIMESTAMP('2038-01-19 11:14:07.999999');")
	result.Check(testkit.Rows("2147483647.999999"))

	result = tk.MustQuery("SELECT TIME_FORMAT('bad string', '%H:%i:%s %p');")
	result.Check(testkit.Rows("<nil>"))
	result = tk.MustQuery("SELECT TIME_FORMAT(null, '%H:%i:%s %p');")
	result.Check(testkit.Rows("<nil>"))
	result = tk.MustQuery("SELECT TIME_FORMAT(123, '%H:%i:%s %p');")
	result.Check(testkit.Rows("00:01:23 AM"))

	// for monthname
	tk.MustExec(`drop table if exists t`)
	tk.MustExec(`create table t(a varchar(10))`)
	tk.MustExec(`insert into t value("abc")`)
	tk.MustExec("set sql_mode = 'STRICT_TRANS_TABLES'")

	tk.MustExec("insert into t value(monthname('0000-00-00'))")
	tk.MustExec(`update t set a = monthname("0000-00-00")`)
	tk.MustExec("set sql_mode = 'NO_ZERO_DATE'")
	tk.MustExec("insert into t value(monthname('0000-00-00'))")
	tk.MustQuery("show warnings").Check(testutil.RowsWithSep("|", "Warning|1292|Incorrect datetime value: '0000-00-00 00:00:00.000000'"))
	tk.MustExec(`update t set a = monthname("0000-00-00")`)
	tk.MustExec("set sql_mode = ''")
	tk.MustExec("insert into t value(monthname('0000-00-00'))")
	tk.MustExec("set sql_mode = 'STRICT_TRANS_TABLES,NO_ZERO_DATE'")
	_, err = tk.Exec(`update t set a = monthname("0000-00-00")`)
	c.Assert(types.ErrWrongValue.Equal(err), IsTrue)
	_, err = tk.Exec(`delete from t where a = monthname(123)`)
	c.Assert(err, IsNil)
	result = tk.MustQuery(`select monthname("2017-12-01"), monthname("0000-00-00"), monthname("0000-01-00"), monthname("0000-01-00 00:00:00")`)
	result.Check(testkit.Rows("December <nil> January January"))
	tk.MustQuery("show warnings").Check(testutil.RowsWithSep("|", "Warning|1292|Incorrect datetime value: '0000-00-00 00:00:00.000000'"))

	// for dayname
	tk.MustExec(`drop table if exists t`)
	tk.MustExec(`create table t(a varchar(10))`)
	tk.MustExec(`insert into t value("abc")`)
	tk.MustExec("set sql_mode = 'STRICT_TRANS_TABLES'")

	_, err = tk.Exec("insert into t value(dayname('0000-00-00'))")
	c.Assert(table.ErrTruncatedWrongValueForField.Equal(err), IsTrue)
	_, err = tk.Exec(`update t set a = dayname("0000-00-00")`)
	c.Assert(types.ErrWrongValue.Equal(err), IsTrue)
	_, err = tk.Exec(`delete from t where a = dayname(123)`)
	c.Assert(err, IsNil)
	result = tk.MustQuery(`select dayname("2017-12-01"), dayname("0000-00-00"), dayname("0000-01-00"), dayname("0000-01-00 00:00:00")`)
	result.Check(testkit.Rows("Friday <nil> <nil> <nil>"))
	tk.MustQuery("show warnings").Check(testutil.RowsWithSep("|",
		"Warning|1292|Incorrect datetime value: '0000-00-00 00:00:00.000000'",
		"Warning|1292|Incorrect datetime value: '0000-01-00 00:00:00.000000'",
		"Warning|1292|Incorrect datetime value: '0000-01-00 00:00:00.000000'"))
	// for dayname implicit cast to boolean and real
	result = tk.MustQuery(`select 1 from dual where dayname('2016-03-07')`)
	result.Check(testkit.Rows())
	result = tk.MustQuery(`select 1 from dual where dayname('2016-03-07') is true`)
	result.Check(testkit.Rows())
	result = tk.MustQuery(`select 1 from dual where dayname('2016-03-07') is false`)
	result.Check(testkit.Rows("1"))
	result = tk.MustQuery(`select 1 from dual where dayname('2016-03-08')`)
	result.Check(testkit.Rows("1"))
	result = tk.MustQuery(`select 1 from dual where dayname('2016-03-08') is true`)
	result.Check(testkit.Rows("1"))
	result = tk.MustQuery(`select 1 from dual where dayname('2016-03-08') is false`)
	result.Check(testkit.Rows())
	result = tk.MustQuery(`select cast(dayname("2016-03-07") as double), cast(dayname("2016-03-08") as double)`)
	result.Check(testkit.Rows("0 1"))

	// for sec_to_time
	result = tk.MustQuery("select sec_to_time(NULL)")
	result.Check(testkit.Rows("<nil>"))
	result = tk.MustQuery("select sec_to_time(2378), sec_to_time(3864000), sec_to_time(-3864000)")
	result.Check(testkit.Rows("00:39:38 838:59:59 -838:59:59"))
	result = tk.MustQuery("select sec_to_time(86401.4), sec_to_time(-86401.4), sec_to_time(864014e-1), sec_to_time(-864014e-1), sec_to_time('86401.4'), sec_to_time('-86401.4')")
	result.Check(testkit.Rows("24:00:01.4 -24:00:01.4 24:00:01.400000 -24:00:01.400000 24:00:01.400000 -24:00:01.400000"))
	result = tk.MustQuery("select sec_to_time(86401.54321), sec_to_time(86401.543212345)")
	result.Check(testkit.Rows("24:00:01.54321 24:00:01.543212"))
	result = tk.MustQuery("select sec_to_time('123.4'), sec_to_time('123.4567891'), sec_to_time('123')")
	result.Check(testkit.Rows("00:02:03.400000 00:02:03.456789 00:02:03.000000"))

	// for time_to_sec
	result = tk.MustQuery("select time_to_sec(NULL)")
	result.Check(testkit.Rows("<nil>"))
	result = tk.MustQuery("select time_to_sec('22:23:00'), time_to_sec('00:39:38'), time_to_sec('23:00'), time_to_sec('00:00'), time_to_sec('00:00:00'), time_to_sec('23:59:59')")
	result.Check(testkit.Rows("80580 2378 82800 0 0 86399"))
	result = tk.MustQuery("select time_to_sec('1:0'), time_to_sec('1:00'), time_to_sec('1:0:0'), time_to_sec('-02:00'), time_to_sec('-02:00:05'), time_to_sec('020005')")
	result.Check(testkit.Rows("3600 3600 3600 -7200 -7205 7205"))
	result = tk.MustQuery("select time_to_sec('20171222020005'), time_to_sec(020005), time_to_sec(20171222020005), time_to_sec(171222020005)")
	result.Check(testkit.Rows("7205 7205 7205 7205"))

	// for str_to_date
	result = tk.MustQuery("select str_to_date('01-01-2017', '%d-%m-%Y'), str_to_date('59:20:12 01-01-2017', '%s:%i:%H %d-%m-%Y'), str_to_date('59:20:12', '%s:%i:%H')")
	result.Check(testkit.Rows("2017-01-01 2017-01-01 12:20:59 12:20:59"))
	result = tk.MustQuery("select str_to_date('aaa01-01-2017', 'aaa%d-%m-%Y'), str_to_date('59:20:12 aaa01-01-2017', '%s:%i:%H aaa%d-%m-%Y'), str_to_date('59:20:12aaa', '%s:%i:%Haaa')")
	result.Check(testkit.Rows("2017-01-01 2017-01-01 12:20:59 12:20:59"))
	result = tk.MustQuery("select str_to_date('01-01-2017', '%d'), str_to_date('59', '%d-%Y')")
	// TODO: MySQL returns "<nil> <nil>".
	result.Check(testkit.Rows("0000-00-01 <nil>"))
	tk.MustQuery("show warnings").Check(testutil.RowsWithSep("|", "Warning|1292|Incorrect datetime value: '0000-00-00 00:00:00'"))
	result = tk.MustQuery("select str_to_date('2018-6-1', '%Y-%m-%d'), str_to_date('2018-6-1', '%Y-%c-%d'), str_to_date('59:20:1', '%s:%i:%k'), str_to_date('59:20:1', '%s:%i:%l')")
	result.Check(testkit.Rows("2018-06-01 2018-06-01 01:20:59 01:20:59"))

	// for maketime
	tk.MustExec(`drop table if exists t`)
	tk.MustExec(`create table t(a double, b float, c decimal(10,4));`)
	tk.MustExec(`insert into t value(1.23, 2.34, 3.1415)`)
	result = tk.MustQuery("select maketime(1,1,a), maketime(2,2,b), maketime(3,3,c) from t;")
	result.Check(testkit.Rows("01:01:01.230000 02:02:02.340000 03:03:03.1415"))
	result = tk.MustQuery("select maketime(12, 13, 14), maketime('12', '15', 30.1), maketime(0, 1, 59.1), maketime(0, 1, '59.1'), maketime(0, 1, 59.5)")
	result.Check(testkit.Rows("12:13:14 12:15:30.1 00:01:59.1 00:01:59.100000 00:01:59.5"))
	result = tk.MustQuery("select maketime(12, 15, 60), maketime(12, 15, '60'), maketime(12, 60, 0), maketime(12, 15, null)")
	result.Check(testkit.Rows("<nil> <nil> <nil> <nil>"))
	result = tk.MustQuery("select maketime('', '', ''), maketime('h', 'm', 's');")
	result.Check(testkit.Rows("00:00:00.000000 00:00:00.000000"))

	// for get_format
	result = tk.MustQuery(`select GET_FORMAT(DATE,'USA'), GET_FORMAT(DATE,'JIS'), GET_FORMAT(DATE,'ISO'), GET_FORMAT(DATE,'EUR'),
	GET_FORMAT(DATE,'INTERNAL'), GET_FORMAT(DATETIME,'USA') , GET_FORMAT(DATETIME,'JIS'), GET_FORMAT(DATETIME,'ISO'),
	GET_FORMAT(DATETIME,'EUR') , GET_FORMAT(DATETIME,'INTERNAL'), GET_FORMAT(TIME,'USA') , GET_FORMAT(TIME,'JIS'),
	GET_FORMAT(TIME,'ISO'), GET_FORMAT(TIME,'EUR'), GET_FORMAT(TIME,'INTERNAL')`)
	result.Check(testkit.Rows("%m.%d.%Y %Y-%m-%d %Y-%m-%d %d.%m.%Y %Y%m%d %Y-%m-%d %H.%i.%s %Y-%m-%d %H:%i:%s %Y-%m-%d %H:%i:%s %Y-%m-%d %H.%i.%s %Y%m%d%H%i%s %h:%i:%s %p %H:%i:%s %H:%i:%s %H.%i.%s %H%i%s"))

	// for convert_tz
	result = tk.MustQuery(`select convert_tz("2004-01-01 12:00:00", "+00:00", "+10:32"), convert_tz("2004-01-01 12:00:00.01", "+00:00", "+10:32"), convert_tz("2004-01-01 12:00:00.01234567", "+00:00", "+10:32");`)
	result.Check(testkit.Rows("2004-01-01 22:32:00 2004-01-01 22:32:00.01 2004-01-01 22:32:00.012346"))
	result = tk.MustQuery(`select convert_tz(20040101, "+00:00", "+10:32"), convert_tz(20040101.01, "+00:00", "+10:32"), convert_tz(20040101.01234567, "+00:00", "+10:32");`)
	result.Check(testkit.Rows("2004-01-01 10:32:00 2004-01-01 10:32:00.00 2004-01-01 10:32:00.000000"))
	result = tk.MustQuery(`select convert_tz(NULL, "+00:00", "+10:32"), convert_tz("2004-01-01 12:00:00", NULL, "+10:32"), convert_tz("2004-01-01 12:00:00", "+00:00", NULL);`)
	result.Check(testkit.Rows("<nil> <nil> <nil>"))
	result = tk.MustQuery(`select convert_tz("a", "+00:00", "+10:32"), convert_tz("2004-01-01 12:00:00", "a", "+10:32"), convert_tz("2004-01-01 12:00:00", "+00:00", "a");`)
	result.Check(testkit.Rows("<nil> <nil> <nil>"))
	result = tk.MustQuery(`select convert_tz("", "+00:00", "+10:32"), convert_tz("2004-01-01 12:00:00", "", "+10:32"), convert_tz("2004-01-01 12:00:00", "+00:00", "");`)
	result.Check(testkit.Rows("<nil> <nil> <nil>"))
	result = tk.MustQuery(`select convert_tz("0", "+00:00", "+10:32"), convert_tz("2004-01-01 12:00:00", "0", "+10:32"), convert_tz("2004-01-01 12:00:00", "+00:00", "0");`)
	result.Check(testkit.Rows("<nil> <nil> <nil>"))

	// for from_unixtime
	tk.MustExec(`set @@session.time_zone = "+08:00"`)
	result = tk.MustQuery(`select from_unixtime(20170101), from_unixtime(20170101.9999999), from_unixtime(20170101.999), from_unixtime(20170101.999, "%Y %D %M %h:%i:%s %x"), from_unixtime(20170101.999, "%Y %D %M %h:%i:%s %x")`)
	result.Check(testkit.Rows("1970-08-22 18:48:21 1970-08-22 18:48:22.000000 1970-08-22 18:48:21.999 1970 22nd August 06:48:21 1970 1970 22nd August 06:48:21 1970"))
	tk.MustExec(`set @@session.time_zone = "+00:00"`)
	result = tk.MustQuery(`select from_unixtime(20170101), from_unixtime(20170101.9999999), from_unixtime(20170101.999), from_unixtime(20170101.999, "%Y %D %M %h:%i:%s %x"), from_unixtime(20170101.999, "%Y %D %M %h:%i:%s %x")`)
	result.Check(testkit.Rows("1970-08-22 10:48:21 1970-08-22 10:48:22.000000 1970-08-22 10:48:21.999 1970 22nd August 10:48:21 1970 1970 22nd August 10:48:21 1970"))
	tk.MustExec(`set @@session.time_zone = @@global.time_zone`)

	// for extract
	result = tk.MustQuery(`select extract(day from '800:12:12'), extract(hour from '800:12:12'), extract(month from 20170101), extract(day_second from '2017-01-01 12:12:12')`)
	result.Check(testkit.Rows("12 800 1 1121212"))
	result = tk.MustQuery("select extract(day_microsecond from '2017-01-01 12:12:12'), extract(day_microsecond from '01 12:12:12'), extract(day_microsecond from '12:12:12'), extract(day_microsecond from '01 00:00:00.89')")
	result.Check(testkit.Rows("1121212000000 361212000000 121212000000 240000890000"))
	result = tk.MustQuery("select extract(day_second from '2017-01-01 12:12:12'), extract(day_second from '01 12:12:12'), extract(day_second from '12:12:12'), extract(day_second from '01 00:00:00.89')")
	result.Check(testkit.Rows("1121212 361212 121212 240000"))
	result = tk.MustQuery("select extract(day_minute from '2017-01-01 12:12:12'), extract(day_minute from '01 12:12:12'), extract(day_minute from '12:12:12'), extract(day_minute from '01 00:00:00.89')")
	result.Check(testkit.Rows("11212 3612 1212 2400"))
	result = tk.MustQuery("select extract(day_hour from '2017-01-01 12:12:12'), extract(day_hour from '01 12:12:12'), extract(day_hour from '12:12:12'), extract(day_hour from '01 00:00:00.89')")
	result.Check(testkit.Rows("112 36 12 24"))

	// for adddate, subdate
	dateArithmeticalTests := []struct {
		Date      string
		Interval  string
		Unit      string
		AddResult string
		SubResult string
	}{
		{"\"2011-11-11\"", "1", "DAY", "2011-11-12", "2011-11-10"},
		{"NULL", "1", "DAY", "<nil>", "<nil>"},
		{"\"2011-11-11\"", "NULL", "DAY", "<nil>", "<nil>"},
		{"\"2011-11-11 10:10:10\"", "1000", "MICROSECOND", "2011-11-11 10:10:10.001000", "2011-11-11 10:10:09.999000"},
		{"\"2011-11-11 10:10:10\"", "\"10\"", "SECOND", "2011-11-11 10:10:20", "2011-11-11 10:10:00"},
		{"\"2011-11-11 10:10:10\"", "\"10\"", "MINUTE", "2011-11-11 10:20:10", "2011-11-11 10:00:10"},
		{"\"2011-11-11 10:10:10\"", "\"10\"", "HOUR", "2011-11-11 20:10:10", "2011-11-11 00:10:10"},
		{"\"2011-11-11 10:10:10\"", "\"11\"", "DAY", "2011-11-22 10:10:10", "2011-10-31 10:10:10"},
		{"\"2011-11-11 10:10:10\"", "\"2\"", "WEEK", "2011-11-25 10:10:10", "2011-10-28 10:10:10"},
		{"\"2011-11-11 10:10:10\"", "\"2\"", "MONTH", "2012-01-11 10:10:10", "2011-09-11 10:10:10"},
		{"\"2011-11-11 10:10:10\"", "\"4\"", "QUARTER", "2012-11-11 10:10:10", "2010-11-11 10:10:10"},
		{"\"2011-11-11 10:10:10\"", "\"2\"", "YEAR", "2013-11-11 10:10:10", "2009-11-11 10:10:10"},
		{"\"2011-11-11 10:10:10\"", "\"10.00100000\"", "SECOND_MICROSECOND", "2011-11-11 10:10:20.100000", "2011-11-11 10:09:59.900000"},
		{"\"2011-11-11 10:10:10\"", "\"10.0010000000\"", "SECOND_MICROSECOND", "2011-11-11 10:10:30", "2011-11-11 10:09:50"},
		{"\"2011-11-11 10:10:10\"", "\"10.0010000010\"", "SECOND_MICROSECOND", "2011-11-11 10:10:30.000010", "2011-11-11 10:09:49.999990"},
		{"\"2011-11-11 10:10:10\"", "\"10:10.100\"", "MINUTE_MICROSECOND", "2011-11-11 10:20:20.100000", "2011-11-11 09:59:59.900000"},
		{"\"2011-11-11 10:10:10\"", "\"10:10\"", "MINUTE_SECOND", "2011-11-11 10:20:20", "2011-11-11 10:00:00"},
		{"\"2011-11-11 10:10:10\"", "\"10:10:10.100\"", "HOUR_MICROSECOND", "2011-11-11 20:20:20.100000", "2011-11-10 23:59:59.900000"},
		{"\"2011-11-11 10:10:10\"", "\"10:10:10\"", "HOUR_SECOND", "2011-11-11 20:20:20", "2011-11-11 00:00:00"},
		{"\"2011-11-11 10:10:10\"", "\"10:10\"", "HOUR_MINUTE", "2011-11-11 20:20:10", "2011-11-11 00:00:10"},
		{"\"2011-11-11 10:10:10\"", "\"11 10:10:10.100\"", "DAY_MICROSECOND", "2011-11-22 20:20:20.100000", "2011-10-30 23:59:59.900000"},
		{"\"2011-11-11 10:10:10\"", "\"11 10:10:10\"", "DAY_SECOND", "2011-11-22 20:20:20", "2011-10-31 00:00:00"},
		{"\"2011-11-11 10:10:10\"", "\"11 10:10\"", "DAY_MINUTE", "2011-11-22 20:20:10", "2011-10-31 00:00:10"},
		{"\"2011-11-11 10:10:10\"", "\"11 10\"", "DAY_HOUR", "2011-11-22 20:10:10", "2011-10-31 00:10:10"},
		{"\"2011-11-11 10:10:10\"", "\"11-1\"", "YEAR_MONTH", "2022-12-11 10:10:10", "2000-10-11 10:10:10"},
		{"\"2011-11-11 10:10:10\"", "\"11-11\"", "YEAR_MONTH", "2023-10-11 10:10:10", "1999-12-11 10:10:10"},
		{"\"2011-11-11 10:10:10\"", "\"20\"", "DAY", "2011-12-01 10:10:10", "2011-10-22 10:10:10"},
		{"\"2011-11-11 10:10:10\"", "19.88", "DAY", "2011-12-01 10:10:10", "2011-10-22 10:10:10"},
		{"\"2011-11-11 10:10:10\"", "\"19.88\"", "DAY", "2011-11-30 10:10:10", "2011-10-23 10:10:10"},
		{"\"2011-11-11 10:10:10\"", "\"prefix19suffix\"", "DAY", "2011-11-30 10:10:10", "2011-10-23 10:10:10"},
		{"\"2011-11-11 10:10:10\"", "\"20-11\"", "DAY", "2011-12-01 10:10:10", "2011-10-22 10:10:10"},
		{"\"2011-11-11 10:10:10\"", "\"20,11\"", "daY", "2011-12-01 10:10:10", "2011-10-22 10:10:10"},
		{"\"2011-11-11 10:10:10\"", "\"1000\"", "dAy", "2014-08-07 10:10:10", "2009-02-14 10:10:10"},
		{"\"2011-11-11 10:10:10\"", "\"true\"", "Day", "2011-11-12 10:10:10", "2011-11-10 10:10:10"},
		{"\"2011-11-11 10:10:10\"", "true", "Day", "2011-11-12 10:10:10", "2011-11-10 10:10:10"},
		{"\"2011-11-11\"", "1", "DAY", "2011-11-12", "2011-11-10"},
		{"\"2011-11-11\"", "10", "HOUR", "2011-11-11 10:00:00", "2011-11-10 14:00:00"},
		{"\"2011-11-11\"", "10", "MINUTE", "2011-11-11 00:10:00", "2011-11-10 23:50:00"},
		{"\"2011-11-11\"", "10", "SECOND", "2011-11-11 00:00:10", "2011-11-10 23:59:50"},
		{"\"2011-11-11\"", "\"10:10\"", "HOUR_MINUTE", "2011-11-11 10:10:00", "2011-11-10 13:50:00"},
		{"\"2011-11-11\"", "\"10:10:10\"", "HOUR_SECOND", "2011-11-11 10:10:10", "2011-11-10 13:49:50"},
		{"\"2011-11-11\"", "\"10:10:10.101010\"", "HOUR_MICROSECOND", "2011-11-11 10:10:10.101010", "2011-11-10 13:49:49.898990"},
		{"\"2011-11-11\"", "\"10:10\"", "MINUTE_SECOND", "2011-11-11 00:10:10", "2011-11-10 23:49:50"},
		{"\"2011-11-11\"", "\"10:10.101010\"", "MINUTE_MICROSECOND", "2011-11-11 00:10:10.101010", "2011-11-10 23:49:49.898990"},
		{"\"2011-11-11\"", "\"10.101010\"", "SECOND_MICROSECOND", "2011-11-11 00:00:10.101010", "2011-11-10 23:59:49.898990"},
		{"\"2011-11-11 00:00:00\"", "1", "DAY", "2011-11-12 00:00:00", "2011-11-10 00:00:00"},
		{"\"2011-11-11 00:00:00\"", "10", "HOUR", "2011-11-11 10:00:00", "2011-11-10 14:00:00"},
		{"\"2011-11-11 00:00:00\"", "10", "MINUTE", "2011-11-11 00:10:00", "2011-11-10 23:50:00"},
		{"\"2011-11-11 00:00:00\"", "10", "SECOND", "2011-11-11 00:00:10", "2011-11-10 23:59:50"},

		{"\"2011-11-11\"", "\"abc1000\"", "MICROSECOND", "2011-11-11 00:00:00", "2011-11-11 00:00:00"},
		{"\"20111111 10:10:10\"", "\"1\"", "DAY", "<nil>", "<nil>"},
		{"\"2011-11-11\"", "\"10\"", "SECOND_MICROSECOND", "2011-11-11 00:00:00.100000", "2011-11-10 23:59:59.900000"},
		{"\"2011-11-11\"", "\"10.0000\"", "MINUTE_MICROSECOND", "2011-11-11 00:00:10", "2011-11-10 23:59:50"},
		{"\"2011-11-11\"", "\"10:10:10\"", "MINUTE_MICROSECOND", "2011-11-11 00:10:10.100000", "2011-11-10 23:49:49.900000"},

		{"cast(\"2011-11-11\" as datetime)", "\"10:10:10\"", "MINUTE_MICROSECOND", "2011-11-11 00:10:10.100000", "2011-11-10 23:49:49.900000"},
		{"cast(\"2011-11-11 00:00:00\" as datetime)", "1", "DAY", "2011-11-12 00:00:00", "2011-11-10 00:00:00"},
		{"cast(\"2011-11-11 00:00:00\" as datetime)", "10", "HOUR", "2011-11-11 10:00:00", "2011-11-10 14:00:00"},
		{"cast(\"2011-11-11 00:00:00\" as datetime)", "10", "MINUTE", "2011-11-11 00:10:00", "2011-11-10 23:50:00"},
		{"cast(\"2011-11-11 00:00:00\" as datetime)", "10", "SECOND", "2011-11-11 00:00:10", "2011-11-10 23:59:50"},

		{"cast(\"2011-11-11 00:00:00\" as datetime)", "\"1\"", "DAY", "2011-11-12 00:00:00", "2011-11-10 00:00:00"},
		{"cast(\"2011-11-11 00:00:00\" as datetime)", "\"10\"", "HOUR", "2011-11-11 10:00:00", "2011-11-10 14:00:00"},
		{"cast(\"2011-11-11 00:00:00\" as datetime)", "\"10\"", "MINUTE", "2011-11-11 00:10:00", "2011-11-10 23:50:00"},
		{"cast(\"2011-11-11 00:00:00\" as datetime)", "\"10\"", "SECOND", "2011-11-11 00:00:10", "2011-11-10 23:59:50"},

		{"cast(\"2011-11-11\" as date)", "\"10:10:10\"", "MINUTE_MICROSECOND", "2011-11-11 00:10:10.100000", "2011-11-10 23:49:49.900000"},
		{"cast(\"2011-11-11 00:00:00\" as date)", "1", "DAY", "2011-11-12", "2011-11-10"},
		{"cast(\"2011-11-11 00:00:00\" as date)", "10", "HOUR", "2011-11-11 10:00:00", "2011-11-10 14:00:00"},
		{"cast(\"2011-11-11 00:00:00\" as date)", "10", "MINUTE", "2011-11-11 00:10:00", "2011-11-10 23:50:00"},
		{"cast(\"2011-11-11 00:00:00\" as date)", "10", "SECOND", "2011-11-11 00:00:10", "2011-11-10 23:59:50"},

		{"cast(\"2011-11-11 00:00:00\" as date)", "\"1\"", "DAY", "2011-11-12", "2011-11-10"},
		{"cast(\"2011-11-11 00:00:00\" as date)", "\"10\"", "HOUR", "2011-11-11 10:00:00", "2011-11-10 14:00:00"},
		{"cast(\"2011-11-11 00:00:00\" as date)", "\"10\"", "MINUTE", "2011-11-11 00:10:00", "2011-11-10 23:50:00"},
		{"cast(\"2011-11-11 00:00:00\" as date)", "\"10\"", "SECOND", "2011-11-11 00:00:10", "2011-11-10 23:59:50"},

		// interval decimal support
		{"\"2011-01-01 00:00:00\"", "10.10", "YEAR_MONTH", "2021-11-01 00:00:00", "2000-03-01 00:00:00"},
		{"\"2011-01-01 00:00:00\"", "10.10", "DAY_HOUR", "2011-01-11 10:00:00", "2010-12-21 14:00:00"},
		{"\"2011-01-01 00:00:00\"", "10.10", "HOUR_MINUTE", "2011-01-01 10:10:00", "2010-12-31 13:50:00"},
		{"\"2011-01-01 00:00:00\"", "10.10", "DAY_MINUTE", "2011-01-01 10:10:00", "2010-12-31 13:50:00"},
		{"\"2011-01-01 00:00:00\"", "10.10", "DAY_SECOND", "2011-01-01 00:10:10", "2010-12-31 23:49:50"},
		{"\"2011-01-01 00:00:00\"", "10.10", "HOUR_SECOND", "2011-01-01 00:10:10", "2010-12-31 23:49:50"},
		{"\"2011-01-01 00:00:00\"", "10.10", "MINUTE_SECOND", "2011-01-01 00:10:10", "2010-12-31 23:49:50"},
		{"\"2011-01-01 00:00:00\"", "10.10", "DAY_MICROSECOND", "2011-01-01 00:00:10.100000", "2010-12-31 23:59:49.900000"},
		{"\"2011-01-01 00:00:00\"", "10.10", "HOUR_MICROSECOND", "2011-01-01 00:00:10.100000", "2010-12-31 23:59:49.900000"},
		{"\"2011-01-01 00:00:00\"", "10.10", "MINUTE_MICROSECOND", "2011-01-01 00:00:10.100000", "2010-12-31 23:59:49.900000"},
		{"\"2011-01-01 00:00:00\"", "10.10", "SECOND_MICROSECOND", "2011-01-01 00:00:10.100000", "2010-12-31 23:59:49.900000"},
		{"\"2011-01-01 00:00:00\"", "10.10", "YEAR", "2021-01-01 00:00:00", "2001-01-01 00:00:00"},
		{"\"2011-01-01 00:00:00\"", "10.10", "QUARTER", "2013-07-01 00:00:00", "2008-07-01 00:00:00"},
		{"\"2011-01-01 00:00:00\"", "10.10", "MONTH", "2011-11-01 00:00:00", "2010-03-01 00:00:00"},
		{"\"2011-01-01 00:00:00\"", "10.10", "WEEK", "2011-03-12 00:00:00", "2010-10-23 00:00:00"},
		{"\"2011-01-01 00:00:00\"", "10.10", "DAY", "2011-01-11 00:00:00", "2010-12-22 00:00:00"},
		{"\"2011-01-01 00:00:00\"", "10.10", "HOUR", "2011-01-01 10:00:00", "2010-12-31 14:00:00"},
		{"\"2011-01-01 00:00:00\"", "10.10", "MINUTE", "2011-01-01 00:10:00", "2010-12-31 23:50:00"},
		{"\"2011-01-01 00:00:00\"", "10.10", "SECOND", "2011-01-01 00:00:10.100000", "2010-12-31 23:59:49.900000"},
		{"\"2011-01-01 00:00:00\"", "10.10", "MICROSECOND", "2011-01-01 00:00:00.000010", "2010-12-31 23:59:59.999990"},
		{"\"2011-01-01 00:00:00\"", "10.90", "MICROSECOND", "2011-01-01 00:00:00.000011", "2010-12-31 23:59:59.999989"},

		{"\"2009-01-01\"", "6/4", "HOUR_MINUTE", "2009-01-04 12:20:00", "2008-12-28 11:40:00"},
		{"\"2009-01-01\"", "6/0", "HOUR_MINUTE", "<nil>", "<nil>"},
		{"\"1970-01-01 12:00:00\"", "CAST(6/4 AS DECIMAL(3,1))", "HOUR_MINUTE", "1970-01-01 13:05:00", "1970-01-01 10:55:00"},
		//for issue #8077
		{"\"2012-01-02\"", "\"prefix8\"", "HOUR", "2012-01-02 08:00:00", "2012-01-01 16:00:00"},
		{"\"2012-01-02\"", "\"prefix8prefix\"", "HOUR", "2012-01-02 08:00:00", "2012-01-01 16:00:00"},
		{"\"2012-01-02\"", "\"8:00\"", "HOUR", "2012-01-02 08:00:00", "2012-01-01 16:00:00"},
		{"\"2012-01-02\"", "\"8:00:00\"", "HOUR", "2012-01-02 08:00:00", "2012-01-01 16:00:00"},
	}
	for _, tc := range dateArithmeticalTests {
		addDate := fmt.Sprintf("select adddate(%s, interval %s %s);", tc.Date, tc.Interval, tc.Unit)
		subDate := fmt.Sprintf("select subdate(%s, interval %s %s);", tc.Date, tc.Interval, tc.Unit)
		result = tk.MustQuery(addDate)
		result.Check(testkit.Rows(tc.AddResult))
		result = tk.MustQuery(subDate)
		result.Check(testkit.Rows(tc.SubResult))
	}
	tk.MustQuery(`select subdate(cast("2000-02-01" as datetime), cast(1 as decimal))`).Check(testkit.Rows("2000-01-31 00:00:00"))
	tk.MustQuery(`select subdate(cast("2000-02-01" as datetime), cast(null as decimal))`).Check(testkit.Rows("<nil>"))
	tk.MustQuery(`select subdate(cast(null as datetime), cast(1 as decimal))`).Check(testkit.Rows("<nil>"))
	tk.MustQuery(`select subdate(cast("2000-02-01" as datetime), cast("xxx" as decimal))`).Check(testkit.Rows("2000-02-01 00:00:00"))
	tk.MustQuery(`select subdate(cast("xxx" as datetime), cast(1 as decimal))`).Check(testkit.Rows("<nil>"))
	tk.MustQuery(`select subdate(cast(20000101 as SIGNED), cast("1" as decimal))`).Check(testkit.Rows("1999-12-31"))
	tk.MustQuery(`select subdate(cast(20000101 as SIGNED), cast("xxx" as decimal))`).Check(testkit.Rows("2000-01-01"))
	tk.MustQuery(`select subdate(cast("abc" as SIGNED), cast("1" as decimal))`).Check(testkit.Rows("<nil>"))
	tk.MustQuery(`select subdate(cast(null as SIGNED), cast("1" as decimal))`).Check(testkit.Rows("<nil>"))
	tk.MustQuery(`select subdate(cast(20000101 as SIGNED), cast(null as decimal))`).Check(testkit.Rows("<nil>"))
	tk.MustQuery(`select adddate(cast("2000-02-01" as datetime), cast(1 as decimal))`).Check(testkit.Rows("2000-02-02 00:00:00"))
	tk.MustQuery(`select adddate(cast("2000-02-01" as datetime), cast(null as decimal))`).Check(testkit.Rows("<nil>"))
	tk.MustQuery(`select adddate(cast(null as datetime), cast(1 as decimal))`).Check(testkit.Rows("<nil>"))
	tk.MustQuery(`select adddate(cast("2000-02-01" as datetime), cast("xxx" as decimal))`).Check(testkit.Rows("2000-02-01 00:00:00"))
	tk.MustQuery(`select adddate(cast("xxx" as datetime), cast(1 as decimal))`).Check(testkit.Rows("<nil>"))
	tk.MustQuery(`select adddate(cast("2000-02-01" as datetime), cast(1 as SIGNED))`).Check(testkit.Rows("2000-02-02 00:00:00"))
	tk.MustQuery(`select adddate(cast("2000-02-01" as datetime), cast(null as SIGNED))`).Check(testkit.Rows("<nil>"))
	tk.MustQuery(`select adddate(cast(null as datetime), cast(1 as SIGNED))`).Check(testkit.Rows("<nil>"))
	tk.MustQuery(`select adddate(cast("2000-02-01" as datetime), cast("xxx" as SIGNED))`).Check(testkit.Rows("2000-02-01 00:00:00"))
	tk.MustQuery(`select adddate(cast("xxx" as datetime), cast(1 as SIGNED))`).Check(testkit.Rows("<nil>"))
	tk.MustQuery(`select adddate(20100101, cast(1 as decimal))`).Check(testkit.Rows("2010-01-02"))
	tk.MustQuery(`select adddate(cast('10:10:10' as time), 1)`).Check(testkit.Rows("34:10:10"))
	tk.MustQuery(`select adddate(cast('10:10:10' as time), cast(1 as decimal))`).Check(testkit.Rows("34:10:10"))

	// for localtime, localtimestamp
	result = tk.MustQuery(`select localtime() = now(), localtime = now(), localtimestamp() = now(), localtimestamp = now()`)
	result.Check(testkit.Rows("1 1 1 1"))

	// for current_timestamp, current_timestamp()
	result = tk.MustQuery(`select current_timestamp() = now(), current_timestamp = now()`)
	result.Check(testkit.Rows("1 1"))

	// for tidb_parse_tso
	tk.MustExec("SET time_zone = '+00:00';")
	result = tk.MustQuery(`select tidb_parse_tso(404411537129996288)`)
	result.Check(testkit.Rows("2018-11-20 09:53:04.877000"))
	result = tk.MustQuery(`select tidb_parse_tso("404411537129996288")`)
	result.Check(testkit.Rows("2018-11-20 09:53:04.877000"))
	result = tk.MustQuery(`select tidb_parse_tso(1)`)
	result.Check(testkit.Rows("1970-01-01 00:00:00.000000"))
	result = tk.MustQuery(`select tidb_parse_tso(0)`)
	result.Check(testkit.Rows("<nil>"))
	result = tk.MustQuery(`select tidb_parse_tso(-1)`)
	result.Check(testkit.Rows("<nil>"))

	// fix issue 10308
	result = tk.MustQuery("select time(\"- -\");")
	result.Check(testkit.Rows("00:00:00"))
	tk.MustQuery("show warnings;").Check(testkit.Rows("Warning 1292 Truncated incorrect time value: '- -'"))
	result = tk.MustQuery("select time(\"---1\");")
	result.Check(testkit.Rows("00:00:00"))
	tk.MustQuery("show warnings;").Check(testkit.Rows("Warning 1292 Truncated incorrect time value: '---1'"))
	result = tk.MustQuery("select time(\"-- --1\");")
	result.Check(testkit.Rows("00:00:00"))
	tk.MustQuery("show warnings;").Check(testkit.Rows("Warning 1292 Truncated incorrect time value: '-- --1'"))

	// fix issue #15185
	result = tk.MustQuery(`select timestamp(11111.1111)`)
	result.Check(testkit.Rows("2001-11-11 00:00:00.0000"))
	result = tk.MustQuery(`select timestamp(cast(11111.1111 as decimal(60, 5)))`)
	result.Check(testkit.Rows("2001-11-11 00:00:00.00000"))
	result = tk.MustQuery(`select timestamp(1021121141105.4324)`)
	result.Check(testkit.Rows("0102-11-21 14:11:05.4324"))
	result = tk.MustQuery(`select timestamp(cast(1021121141105.4324 as decimal(60, 5)))`)
	result.Check(testkit.Rows("0102-11-21 14:11:05.43240"))
	result = tk.MustQuery(`select timestamp(21121141105.101)`)
	result.Check(testkit.Rows("2002-11-21 14:11:05.101"))
	result = tk.MustQuery(`select timestamp(cast(21121141105.101 as decimal(60, 5)))`)
	result.Check(testkit.Rows("2002-11-21 14:11:05.10100"))
	result = tk.MustQuery(`select timestamp(1121141105.799055)`)
	result.Check(testkit.Rows("2000-11-21 14:11:05.799055"))
	result = tk.MustQuery(`select timestamp(cast(1121141105.799055 as decimal(60, 5)))`)
	result.Check(testkit.Rows("2000-11-21 14:11:05.79906"))
	result = tk.MustQuery(`select timestamp(121141105.123)`)
	result.Check(testkit.Rows("2000-01-21 14:11:05.123"))
	result = tk.MustQuery(`select timestamp(cast(121141105.123 as decimal(60, 5)))`)
	result.Check(testkit.Rows("2000-01-21 14:11:05.12300"))
	result = tk.MustQuery(`select timestamp(1141105)`)
	result.Check(testkit.Rows("0114-11-05 00:00:00"))
	result = tk.MustQuery(`select timestamp(cast(1141105 as decimal(60, 5)))`)
	result.Check(testkit.Rows("0114-11-05 00:00:00.00000"))
	result = tk.MustQuery(`select timestamp(41105.11)`)
	result.Check(testkit.Rows("2004-11-05 00:00:00.00"))
	result = tk.MustQuery(`select timestamp(cast(41105.11 as decimal(60, 5)))`)
	result.Check(testkit.Rows("2004-11-05 00:00:00.00000"))
	result = tk.MustQuery(`select timestamp(1105.3)`)
	result.Check(testkit.Rows("2000-11-05 00:00:00.0"))
	result = tk.MustQuery(`select timestamp(cast(1105.3 as decimal(60, 5)))`)
	result.Check(testkit.Rows("2000-11-05 00:00:00.00000"))
	result = tk.MustQuery(`select timestamp(105)`)
	result.Check(testkit.Rows("2000-01-05 00:00:00"))
	result = tk.MustQuery(`select timestamp(cast(105 as decimal(60, 5)))`)
	result.Check(testkit.Rows("2000-01-05 00:00:00.00000"))
}

func (s *testIntegrationSuite) TestOpBuiltin(c *C) {
	defer s.cleanEnv(c)
	tk := testkit.NewTestKit(c, s.store)
	tk.MustExec("use test")

	// for logicAnd
	result := tk.MustQuery("select 1 && 1, 1 && 0, 0 && 1, 0 && 0, 2 && -1, null && 1, '1a' && 'a'")
	result.Check(testkit.Rows("1 0 0 0 1 <nil> 0"))
	// for bitNeg
	result = tk.MustQuery("select ~123, ~-123, ~null")
	result.Check(testkit.Rows("18446744073709551492 122 <nil>"))
	// for logicNot
	result = tk.MustQuery("select !1, !123, !0, !null")
	result.Check(testkit.Rows("0 0 1 <nil>"))
	// for logicalXor
	result = tk.MustQuery("select 1 xor 1, 1 xor 0, 0 xor 1, 0 xor 0, 2 xor -1, null xor 1, '1a' xor 'a'")
	result.Check(testkit.Rows("0 1 1 0 0 <nil> 1"))
	// for bitAnd
	result = tk.MustQuery("select 123 & 321, -123 & 321, null & 1")
	result.Check(testkit.Rows("65 257 <nil>"))
	// for bitOr
	result = tk.MustQuery("select 123 | 321, -123 | 321, null | 1")
	result.Check(testkit.Rows("379 18446744073709551557 <nil>"))
	// for bitXor
	result = tk.MustQuery("select 123 ^ 321, -123 ^ 321, null ^ 1")
	result.Check(testkit.Rows("314 18446744073709551300 <nil>"))
	// for leftShift
	result = tk.MustQuery("select 123 << 2, -123 << 2, null << 1")
	result.Check(testkit.Rows("492 18446744073709551124 <nil>"))
	// for rightShift
	result = tk.MustQuery("select 123 >> 2, -123 >> 2, null >> 1")
	result.Check(testkit.Rows("30 4611686018427387873 <nil>"))
	// for logicOr
	result = tk.MustQuery("select 1 || 1, 1 || 0, 0 || 1, 0 || 0, 2 || -1, null || 1, '1a' || 'a'")
	result.Check(testkit.Rows("1 1 1 0 1 1 1"))
	// for unaryPlus
	result = tk.MustQuery(`select +1, +0, +(-9), +(-0.001), +0.999, +null, +"aaa"`)
	result.Check(testkit.Rows("1 0 -9 -0.001 0.999 <nil> aaa"))
	// for unaryMinus
	tk.MustExec("drop table if exists f")
	tk.MustExec("create table f(a decimal(65,0))")
	tk.MustExec("insert into f value (-17000000000000000000)")
	result = tk.MustQuery("select a from f")
	result.Check(testkit.Rows("-17000000000000000000"))
}

func (s *testIntegrationSuite) TestDatetimeOverflow(c *C) {
	defer s.cleanEnv(c)
	tk := testkit.NewTestKit(c, s.store)
	tk.MustExec("use test")

	tk.MustExec("create table t1 (d date)")
	tk.MustExec("set sql_mode='traditional'")
	overflowSQLs := []string{
		"insert into t1 (d) select date_add('2000-01-01',interval 8000 year)",
		"insert into t1 (d) select date_sub('2000-01-01', INTERVAL 2001 YEAR)",
		"insert into t1 (d) select date_add('9999-12-31',interval 1 year)",
		"insert into t1 (d) select date_add('9999-12-31',interval 1 day)",
	}

	for _, sql := range overflowSQLs {
		_, err := tk.Exec(sql)
		c.Assert(err.Error(), Equals, "[types:1441]Datetime function: datetime field overflow")
	}

	tk.MustExec("set sql_mode=''")
	for _, sql := range overflowSQLs {
		tk.MustExec(sql)
	}

	rows := make([]string, 0, len(overflowSQLs))
	for range overflowSQLs {
		rows = append(rows, "<nil>")
	}
	tk.MustQuery("select * from t1").Check(testkit.Rows(rows...))

	//Fix ISSUE 11256
	tk.MustQuery(`select DATE_ADD('2000-04-13 07:17:02',INTERVAL -1465647104 YEAR);`).Check(testkit.Rows("<nil>"))
	tk.MustQuery(`select DATE_ADD('2008-11-23 22:47:31',INTERVAL 266076160 QUARTER);`).Check(testkit.Rows("<nil>"))
	tk.MustQuery(`select DATE_SUB('2000-04-13 07:17:02',INTERVAL 1465647104 YEAR);`).Check(testkit.Rows("<nil>"))
	tk.MustQuery(`select DATE_SUB('2008-11-23 22:47:31',INTERVAL -266076160 QUARTER);`).Check(testkit.Rows("<nil>"))
}

func (s *testIntegrationSuite2) TestBuiltin(c *C) {
	defer s.cleanEnv(c)
	tk := testkit.NewTestKit(c, s.store)
	tk.MustExec("use test")

	// for is true && is false
	tk.MustExec("drop table if exists t")
	tk.MustExec("create table t (a int, b int, index idx_b (b))")
	tk.MustExec("insert t values (1, 1)")
	tk.MustExec("insert t values (2, 2)")
	tk.MustExec("insert t values (3, 2)")
	result := tk.MustQuery("select * from t where b is true")
	result.Check(testkit.Rows("1 1", "2 2", "3 2"))
	result = tk.MustQuery("select all + a from t where a = 1")
	result.Check(testkit.Rows("1"))
	result = tk.MustQuery("select * from t where a is false")
	result.Check(nil)
	result = tk.MustQuery("select * from t where a is not true")
	result.Check(nil)
	result = tk.MustQuery(`select 1 is true, 0 is true, null is true, "aaa" is true, "" is true, -12.00 is true, 0.0 is true, 0.0000001 is true;`)
	result.Check(testkit.Rows("1 0 0 0 0 1 0 1"))
	result = tk.MustQuery(`select 1 is false, 0 is false, null is false, "aaa" is false, "" is false, -12.00 is false, 0.0 is false, 0.0000001 is false;`)
	result.Check(testkit.Rows("0 1 0 1 1 0 1 0"))
	// Issue https://github.com/pingcap/tidb/issues/19986
	result = tk.MustQuery("select 1 from dual where sec_to_time(2/10) is true")
	result.Check(testkit.Rows("1"))
	result = tk.MustQuery("select 1 from dual where sec_to_time(2/10) is false")
	result.Check(nil)
	// Issue https://github.com/pingcap/tidb/issues/19999
	result = tk.MustQuery("select 1 from dual where timediff((7/'2014-07-07 02:30:02'),'2012-01-16') is true")
	result.Check(testkit.Rows("1"))
	result = tk.MustQuery("select 1 from dual where timediff((7/'2014-07-07 02:30:02'),'2012-01-16') is false")
	result.Check(nil)
	// Issue https://github.com/pingcap/tidb/issues/20001
	result = tk.MustQuery("select 1 from dual where time(0.0001) is true")
	result.Check(testkit.Rows("1"))
	result = tk.MustQuery("select 1 from dual where time(0.0001) is false")
	result.Check(nil)

	// for in
	result = tk.MustQuery("select * from t where b in (a)")
	result.Check(testkit.Rows("1 1", "2 2"))
	result = tk.MustQuery("select * from t where b not in (a)")
	result.Check(testkit.Rows("3 2"))

	// test cast
	result = tk.MustQuery("select cast(1 as decimal(3,2))")
	result.Check(testkit.Rows("1.00"))
	result = tk.MustQuery("select cast('1991-09-05 11:11:11' as datetime)")
	result.Check(testkit.Rows("1991-09-05 11:11:11"))
	result = tk.MustQuery("select cast(cast('1991-09-05 11:11:11' as datetime) as char)")
	result.Check(testkit.Rows("1991-09-05 11:11:11"))
	result = tk.MustQuery("select cast('11:11:11' as time)")
	result.Check(testkit.Rows("11:11:11"))
	result = tk.MustQuery("select * from t where a > cast(2 as decimal)")
	result.Check(testkit.Rows("3 2"))
	result = tk.MustQuery("select cast(-1 as unsigned)")
	result.Check(testkit.Rows("18446744073709551615"))
	tk.MustExec("drop table if exists t")
	tk.MustExec("create table t(a decimal(3, 1), b double, c datetime, d time, e int)")
	tk.MustExec("insert into t value(12.3, 1.23, '2017-01-01 12:12:12', '12:12:12', 123)")
	result = tk.MustQuery("select cast(a as json), cast(b as json), cast(c as json), cast(d as json), cast(e as json) from t")
	result.Check(testkit.Rows(`12.3 1.23 "2017-01-01 12:12:12.000000" "12:12:12.000000" 123`))
	result = tk.MustQuery(`select cast(10101000000 as time);`)
	result.Check(testkit.Rows("00:00:00"))
	result = tk.MustQuery(`select cast(10101001000 as time);`)
	result.Check(testkit.Rows("00:10:00"))
	result = tk.MustQuery(`select cast(10000000000 as time);`)
	result.Check(testkit.Rows("<nil>"))
	result = tk.MustQuery(`select cast(20171222020005 as time);`)
	result.Check(testkit.Rows("02:00:05"))
	result = tk.MustQuery(`select cast(8380000 as time);`)
	result.Check(testkit.Rows("838:00:00"))
	result = tk.MustQuery(`select cast(8390000 as time);`)
	result.Check(testkit.Rows("<nil>"))
	result = tk.MustQuery(`select cast(8386000 as time);`)
	result.Check(testkit.Rows("<nil>"))
	result = tk.MustQuery(`select cast(8385960 as time);`)
	result.Check(testkit.Rows("<nil>"))
	result = tk.MustQuery(`select cast(cast('2017-01-01 01:01:11.12' as date) as datetime(2));`)
	result.Check(testkit.Rows("2017-01-01 00:00:00.00"))
	result = tk.MustQuery(`select cast(20170118.999 as datetime);`)
	result.Check(testkit.Rows("2017-01-18 00:00:00"))
	tk.MustQuery(`select convert(a2.a, unsigned int) from (select cast('"9223372036854775808"' as json) as a) as a2;`)

	tk.MustExec(`create table tb5(a bigint(64) unsigned, b double);`)
	tk.MustExec(`insert into tb5 (a, b) values (9223372036854776000, 9223372036854776000);`)
	tk.MustExec(`insert into tb5 (a, b) select * from (select cast(a as json) as a1, b from tb5) as t where t.a1 = t.b;`)
	tk.MustExec(`drop table tb5;`)

	tk.MustExec(`create table tb5(a float(64));`)
	tk.MustExec(`insert into tb5(a) values (13835058055282163712);`)
	tk.MustQuery(`select convert(t.a1, signed int) from (select convert(a, json) as a1 from tb5) as t`)
	tk.MustExec(`drop table tb5;`)

	// test builtinCastIntAsIntSig
	// Cast MaxUint64 to unsigned should be -1
	tk.MustQuery("select cast(0xffffffffffffffff as signed);").Check(testkit.Rows("-1"))
	tk.MustQuery("select cast(0x9999999999999999999999999999999999999999999 as signed);").Check(testkit.Rows("-1"))
	tk.MustExec("create table tb5(a bigint);")
	tk.MustExec("set sql_mode=''")
	tk.MustExec("insert into tb5(a) values (0xfffffffffffffffffffffffff);")
	tk.MustQuery("select * from tb5;").Check(testkit.Rows("9223372036854775807"))
	tk.MustExec("drop table tb5;")

	tk.MustExec(`create table tb5(a double);`)
	tk.MustExec(`insert into test.tb5 (a) values (18446744073709551616);`)
	tk.MustExec(`insert into test.tb5 (a) values (184467440737095516160);`)
	result = tk.MustQuery(`select cast(a as unsigned) from test.tb5;`)
	// Note: MySQL will return 9223372036854775807, and it should be a bug.
	result.Check(testkit.Rows("18446744073709551615", "18446744073709551615"))
	tk.MustExec(`drop table tb5;`)

	// test builtinCastIntAsDecimalSig
	tk.MustExec(`create table tb5(a bigint(64) unsigned, b decimal(64, 10));`)
	tk.MustExec(`insert into tb5 (a, b) values (9223372036854775808, 9223372036854775808);`)
	tk.MustExec(`insert into tb5 (select * from tb5 where a = b);`)
	result = tk.MustQuery(`select * from tb5;`)
	result.Check(testkit.Rows("9223372036854775808 9223372036854775808.0000000000", "9223372036854775808 9223372036854775808.0000000000"))
	tk.MustExec(`drop table tb5;`)

	// test builtinCastIntAsRealSig
	tk.MustExec(`create table tb5(a bigint(64) unsigned, b double(64, 10));`)
	tk.MustExec(`insert into tb5 (a, b) values (13835058000000000000, 13835058000000000000);`)
	tk.MustExec(`insert into tb5 (select * from tb5 where a = b);`)
	result = tk.MustQuery(`select * from tb5;`)
	result.Check(testkit.Rows("13835058000000000000 13835058000000000000", "13835058000000000000 13835058000000000000"))
	tk.MustExec(`drop table tb5;`)

	// test builtinCastRealAsIntSig
	tk.MustExec(`create table tb5(a double, b float);`)
	tk.MustExec(`insert into tb5 (a, b) values (184467440737095516160, 184467440737095516160);`)
	tk.MustQuery(`select * from tb5 where cast(a as unsigned int)=0;`).Check(testkit.Rows())
	tk.MustQuery("show warnings;").Check(testkit.Rows("Warning 1690 constant 1.844674407370955e+20 overflows bigint"))
	_ = tk.MustQuery(`select * from tb5 where cast(b as unsigned int)=0;`)
	tk.MustQuery("show warnings;").Check(testkit.Rows("Warning 1690 constant 1.844674407370955e+20 overflows bigint"))
	tk.MustExec(`drop table tb5;`)
	tk.MustExec(`create table tb5(a double, b bigint unsigned);`)
	tk.MustExec(`insert into tb5 (a, b) values (18446744073709551616, 18446744073709551615);`)
	_ = tk.MustQuery(`select * from tb5 where cast(a as unsigned int)=b;`)
	// TODO `obtained string = "[18446744073709552000 18446744073709551615]`
	// result.Check(testkit.Rows("18446744073709551616 18446744073709551615"))
	tk.MustQuery("show warnings;").Check(testkit.Rows())
	tk.MustExec(`drop table tb5;`)

	// test builtinCastJSONAsIntSig
	tk.MustExec(`create table tb5(a json, b bigint unsigned);`)
	tk.MustExec(`insert into tb5 (a, b) values ('184467440737095516160', 18446744073709551615);`)
	_ = tk.MustQuery(`select * from tb5 where cast(a as unsigned int)=b;`)
	tk.MustQuery("show warnings;").Check(testkit.Rows("Warning 1690 constant 1.844674407370955e+20 overflows bigint"))
	_ = tk.MustQuery(`select * from tb5 where cast(b as unsigned int)=0;`)
	tk.MustQuery("show warnings;").Check(testkit.Rows())
	tk.MustExec(`drop table tb5;`)
	tk.MustExec(`create table tb5(a json, b bigint unsigned);`)
	tk.MustExec(`insert into tb5 (a, b) values ('92233720368547758080', 18446744073709551615);`)
	_ = tk.MustQuery(`select * from tb5 where cast(a as signed int)=b;`)
	tk.MustQuery("show warnings;").Check(testkit.Rows("Warning 1690 constant 9.223372036854776e+19 overflows bigint"))
	tk.MustExec(`drop table tb5;`)

	// test builtinCastIntAsStringSig
	tk.MustExec(`create table tb5(a bigint(64) unsigned,b varchar(50));`)
	tk.MustExec(`insert into tb5(a, b) values (9223372036854775808, '9223372036854775808');`)
	tk.MustExec(`insert into tb5(select * from tb5 where a = b);`)
	result = tk.MustQuery(`select * from tb5;`)
	result.Check(testkit.Rows("9223372036854775808 9223372036854775808", "9223372036854775808 9223372036854775808"))
	tk.MustExec(`drop table tb5;`)

	// test builtinCastIntAsDecimalSig
	tk.MustExec(`drop table if exists tb5`)
	tk.MustExec(`create table tb5 (a decimal(65), b bigint(64) unsigned);`)
	tk.MustExec(`insert into tb5 (a, b) values (9223372036854775808, 9223372036854775808);`)
	result = tk.MustQuery(`select cast(b as decimal(64)) from tb5 union all select b from tb5;`)
	result.Check(testkit.Rows("9223372036854775808", "9223372036854775808"))
	tk.MustExec(`drop table tb5`)

	// test builtinCastIntAsRealSig
	tk.MustExec(`drop table if exists tb5`)
	tk.MustExec(`create table tb5 (a bigint(64) unsigned, b double(64, 10));`)
	tk.MustExec(`insert into tb5 (a, b) values (9223372036854775808, 9223372036854775808);`)
	result = tk.MustQuery(`select a from tb5 where a = b union all select b from tb5;`)
	result.Check(testkit.Rows("9223372036854776000", "9223372036854776000"))
	tk.MustExec(`drop table tb5`)

	// Test corner cases of cast string as datetime
	result = tk.MustQuery(`select cast("170102034" as datetime);`)
	result.Check(testkit.Rows("2017-01-02 03:04:00"))
	result = tk.MustQuery(`select cast("1701020304" as datetime);`)
	result.Check(testkit.Rows("2017-01-02 03:04:00"))
	result = tk.MustQuery(`select cast("1701020304." as datetime);`)
	result.Check(testkit.Rows("2017-01-02 03:04:00"))
	result = tk.MustQuery(`select cast("1701020304.1" as datetime);`)
	result.Check(testkit.Rows("2017-01-02 03:04:01"))
	result = tk.MustQuery(`select cast("1701020304.111" as datetime);`)
	result.Check(testkit.Rows("2017-01-02 03:04:11"))
	tk.MustQuery("show warnings;").Check(testkit.Rows("Warning 1292 Truncated incorrect datetime value: '1701020304.111'"))
	result = tk.MustQuery(`select cast("17011" as datetime);`)
	result.Check(testkit.Rows("2017-01-01 00:00:00"))
	result = tk.MustQuery(`select cast("150101." as datetime);`)
	result.Check(testkit.Rows("2015-01-01 00:00:00"))
	result = tk.MustQuery(`select cast("150101.a" as datetime);`)
	result.Check(testkit.Rows("2015-01-01 00:00:00"))
	tk.MustQuery("show warnings;").Check(testkit.Rows("Warning 1292 Truncated incorrect datetime value: '150101.a'"))
	result = tk.MustQuery(`select cast("150101.1a" as datetime);`)
	result.Check(testkit.Rows("2015-01-01 01:00:00"))
	tk.MustQuery("show warnings;").Check(testkit.Rows("Warning 1292 Truncated incorrect datetime value: '150101.1a'"))
	result = tk.MustQuery(`select cast("150101.1a1" as datetime);`)
	result.Check(testkit.Rows("2015-01-01 01:00:00"))
	tk.MustQuery("show warnings;").Check(testkit.Rows("Warning 1292 Truncated incorrect datetime value: '150101.1a1'"))
	result = tk.MustQuery(`select cast("1101010101.111" as datetime);`)
	result.Check(testkit.Rows("2011-01-01 01:01:11"))
	tk.MustQuery("show warnings;").Check(testkit.Rows("Warning 1292 Truncated incorrect datetime value: '1101010101.111'"))
	result = tk.MustQuery(`select cast("1101010101.11aaaaa" as datetime);`)
	result.Check(testkit.Rows("2011-01-01 01:01:11"))
	tk.MustQuery("show warnings;").Check(testkit.Rows("Warning 1292 Truncated incorrect datetime value: '1101010101.11aaaaa'"))
	result = tk.MustQuery(`select cast("1101010101.a1aaaaa" as datetime);`)
	result.Check(testkit.Rows("2011-01-01 01:01:00"))
	tk.MustQuery("show warnings;").Check(testkit.Rows("Warning 1292 Truncated incorrect datetime value: '1101010101.a1aaaaa'"))
	result = tk.MustQuery(`select cast("1101010101.11" as datetime);`)
	result.Check(testkit.Rows("2011-01-01 01:01:11"))
	tk.MustQuery("select @@warning_count;").Check(testkit.Rows("0"))
	result = tk.MustQuery(`select cast("1101010101.111" as datetime);`)
	result.Check(testkit.Rows("2011-01-01 01:01:11"))
	tk.MustQuery("show warnings;").Check(testkit.Rows("Warning 1292 Truncated incorrect datetime value: '1101010101.111'"))
	result = tk.MustQuery(`select cast("970101.111" as datetime);`)
	result.Check(testkit.Rows("1997-01-01 11:01:00"))
	tk.MustQuery("select @@warning_count;").Check(testkit.Rows("0"))
	result = tk.MustQuery(`select cast("970101.11111" as datetime);`)
	result.Check(testkit.Rows("1997-01-01 11:11:01"))
	tk.MustQuery("select @@warning_count;").Check(testkit.Rows("0"))
	result = tk.MustQuery(`select cast("970101.111a1" as datetime);`)
	result.Check(testkit.Rows("1997-01-01 11:01:00"))
	tk.MustQuery("show warnings;").Check(testkit.Rows("Warning 1292 Truncated incorrect datetime value: '970101.111a1'"))

	// for ISNULL
	tk.MustExec("drop table if exists t")
	tk.MustExec("create table t (a int, b int, c int, d char(10), e datetime, f float, g decimal(10, 3))")
	tk.MustExec("insert t values (1, 0, null, null, null, null, null)")
	result = tk.MustQuery("select ISNULL(a), ISNULL(b), ISNULL(c), ISNULL(d), ISNULL(e), ISNULL(f), ISNULL(g) from t")
	result.Check(testkit.Rows("0 0 1 1 1 1 1"))

	// fix issue #3942
	result = tk.MustQuery("select cast('-24 100:00:00' as time);")
	result.Check(testkit.Rows("-676:00:00"))
	result = tk.MustQuery("select cast('12:00:00.000000' as datetime);")
	result.Check(testkit.Rows("2012-00-00 00:00:00"))
	result = tk.MustQuery("select cast('-34 100:00:00' as time);")
	result.Check(testkit.Rows("-838:59:59"))

	// fix issue #4324. cast decimal/int/string to time compatibility.
	invalidTimes := []string{
		"10009010",
		"239010",
		"233070",
		"23:90:10",
		"23:30:70",
		"239010.2",
		"233070.8",
	}
	tk.MustExec("DROP TABLE IF EXISTS t;")
	tk.MustExec("CREATE TABLE t (ix TIME);")
	tk.MustExec("SET SQL_MODE='';")
	for _, invalidTime := range invalidTimes {
		msg := fmt.Sprintf("Warning 1292 Truncated incorrect time value: '%s'", invalidTime)
		result = tk.MustQuery(fmt.Sprintf("select cast('%s' as time);", invalidTime))
		result.Check(testkit.Rows("<nil>"))
		result = tk.MustQuery("show warnings")
		result.Check(testkit.Rows(msg))
		_, err := tk.Exec(fmt.Sprintf("insert into t select cast('%s' as time);", invalidTime))
		c.Assert(err, IsNil)
		result = tk.MustQuery("show warnings")
		result.Check(testkit.Rows(msg))
	}
	tk.MustExec("set sql_mode = 'STRICT_TRANS_TABLES'")
	for _, invalidTime := range invalidTimes {
		msg := fmt.Sprintf("Warning 1292 Truncated incorrect time value: '%s'", invalidTime)
		result = tk.MustQuery(fmt.Sprintf("select cast('%s' as time);", invalidTime))
		result.Check(testkit.Rows("<nil>"))
		result = tk.MustQuery("show warnings")
		result.Check(testkit.Rows(msg))
		_, err := tk.Exec(fmt.Sprintf("insert into t select cast('%s' as time);", invalidTime))
		c.Assert(err.Error(), Equals, fmt.Sprintf("[types:1292]Truncated incorrect time value: '%s'", invalidTime))
	}

	// Fix issue #3691, cast compatibility.
	result = tk.MustQuery("select cast('18446744073709551616' as unsigned);")
	result.Check(testkit.Rows("18446744073709551615"))
	result = tk.MustQuery("select cast('18446744073709551616' as signed);")
	result.Check(testkit.Rows("-1"))
	result = tk.MustQuery("select cast('9223372036854775808' as signed);")
	result.Check(testkit.Rows("-9223372036854775808"))
	result = tk.MustQuery("select cast('9223372036854775809' as signed);")
	result.Check(testkit.Rows("-9223372036854775807"))
	result = tk.MustQuery("select cast('9223372036854775807' as signed);")
	result.Check(testkit.Rows("9223372036854775807"))
	result = tk.MustQuery("select cast('18446744073709551615' as signed);")
	result.Check(testkit.Rows("-1"))
	result = tk.MustQuery("select cast('18446744073709551614' as signed);")
	result.Check(testkit.Rows("-2"))
	result = tk.MustQuery("select cast(18446744073709551615 as unsigned);")
	result.Check(testkit.Rows("18446744073709551615"))
	result = tk.MustQuery("select cast(18446744073709551616 as unsigned);")
	result.Check(testkit.Rows("18446744073709551615"))
	result = tk.MustQuery("select cast(18446744073709551616 as signed);")
	result.Check(testkit.Rows("9223372036854775807"))
	result = tk.MustQuery("select cast(18446744073709551617 as signed);")
	result.Check(testkit.Rows("9223372036854775807"))
	result = tk.MustQuery("select cast(18446744073709551615 as signed);")
	result.Check(testkit.Rows("-1"))
	result = tk.MustQuery("select cast(18446744073709551614 as signed);")
	result.Check(testkit.Rows("-2"))
	result = tk.MustQuery("select cast(-18446744073709551616 as signed);")
	result.Check(testkit.Rows("-9223372036854775808"))
	result = tk.MustQuery("select cast(18446744073709551614.9 as unsigned);") // Round up
	result.Check(testkit.Rows("18446744073709551615"))
	result = tk.MustQuery("select cast(18446744073709551614.4 as unsigned);") // Round down
	result.Check(testkit.Rows("18446744073709551614"))
	result = tk.MustQuery("select cast(-9223372036854775809 as signed);")
	result.Check(testkit.Rows("-9223372036854775808"))
	result = tk.MustQuery("select cast(-9223372036854775809 as unsigned);")
	result.Check(testkit.Rows("0"))
	result = tk.MustQuery("select cast(-9223372036854775808 as unsigned);")
	result.Check(testkit.Rows("9223372036854775808"))
	result = tk.MustQuery("select cast('-9223372036854775809' as unsigned);")
	result.Check(testkit.Rows("9223372036854775808"))
	result = tk.MustQuery("select cast('-9223372036854775807' as unsigned);")
	result.Check(testkit.Rows("9223372036854775809"))
	result = tk.MustQuery("select cast('-2' as unsigned);")
	result.Check(testkit.Rows("18446744073709551614"))
	result = tk.MustQuery("select cast(cast(1-2 as unsigned) as signed integer);")
	result.Check(testkit.Rows("-1"))
	result = tk.MustQuery("select cast(1 as signed int)")
	result.Check(testkit.Rows("1"))

	// test cast as double
	result = tk.MustQuery("select cast(1 as double)")
	result.Check(testkit.Rows("1"))
	result = tk.MustQuery("select cast(cast(12345 as unsigned) as double)")
	result.Check(testkit.Rows("12345"))
	result = tk.MustQuery("select cast(1.1 as double)")
	result.Check(testkit.Rows("1.1"))
	result = tk.MustQuery("select cast(-1.1 as double)")
	result.Check(testkit.Rows("-1.1"))
	result = tk.MustQuery("select cast('123.321' as double)")
	result.Check(testkit.Rows("123.321"))
	result = tk.MustQuery("select cast('12345678901234567890' as double) = 1.2345678901234567e19")
	result.Check(testkit.Rows("1"))
	result = tk.MustQuery("select cast(-1 as double)")
	result.Check(testkit.Rows("-1"))
	result = tk.MustQuery("select cast(null as double)")
	result.Check(testkit.Rows("<nil>"))
	result = tk.MustQuery("select cast(12345678901234567890 as double) = 1.2345678901234567e19")
	result.Check(testkit.Rows("1"))
	result = tk.MustQuery("select cast(cast(-1 as unsigned) as double) = 1.8446744073709552e19")
	result.Check(testkit.Rows("1"))
	result = tk.MustQuery("select cast(1e100 as double) = 1e100")
	result.Check(testkit.Rows("1"))
	result = tk.MustQuery("select cast(123456789012345678901234567890 as double) = 1.2345678901234568e29")
	result.Check(testkit.Rows("1"))
	result = tk.MustQuery("select cast(0x12345678 as double)")
	result.Check(testkit.Rows("305419896"))

	// test cast as float
	result = tk.MustQuery("select cast(1 as float)")
	result.Check(testkit.Rows("1"))
	result = tk.MustQuery("select cast(cast(12345 as unsigned) as float)")
	result.Check(testkit.Rows("12345"))
	result = tk.MustQuery("select cast(1.1 as float) = 1.1")
	result.Check(testkit.Rows("1"))
	result = tk.MustQuery("select cast(-1.1 as float) = -1.1")
	result.Check(testkit.Rows("1"))
	result = tk.MustQuery("select cast('123.321' as float) =123.321")
	result.Check(testkit.Rows("1"))
	result = tk.MustQuery("select cast('12345678901234567890' as float) = 1.2345678901234567e19")
	result.Check(testkit.Rows("1"))
	result = tk.MustQuery("select cast(-1 as float)")
	result.Check(testkit.Rows("-1"))
	result = tk.MustQuery("select cast(null as float)")
	result.Check(testkit.Rows("<nil>"))
	result = tk.MustQuery("select cast(12345678901234567890 as float) = 1.2345678901234567e19")
	result.Check(testkit.Rows("1"))
	result = tk.MustQuery("select cast(cast(-1 as unsigned) as float) = 1.8446744073709552e19")
	result.Check(testkit.Rows("1"))
	result = tk.MustQuery("select cast(1e100 as float(40)) = 1e100")
	result.Check(testkit.Rows("1"))
	result = tk.MustQuery("select cast(123456789012345678901234567890 as float(40)) = 1.2345678901234568e29")
	result.Check(testkit.Rows("1"))
	result = tk.MustQuery("select cast(0x12345678 as float(40)) = 305419896")
	result.Check(testkit.Rows("1"))

	// test cast as real
	result = tk.MustQuery("select cast(1 as real)")
	result.Check(testkit.Rows("1"))
	result = tk.MustQuery("select cast(cast(12345 as unsigned) as real)")
	result.Check(testkit.Rows("12345"))
	result = tk.MustQuery("select cast(1.1 as real) = 1.1")
	result.Check(testkit.Rows("1"))
	result = tk.MustQuery("select cast(-1.1 as real) = -1.1")
	result.Check(testkit.Rows("1"))
	result = tk.MustQuery("select cast('123.321' as real) =123.321")
	result.Check(testkit.Rows("1"))
	result = tk.MustQuery("select cast('12345678901234567890' as real) = 1.2345678901234567e19")
	result.Check(testkit.Rows("1"))
	result = tk.MustQuery("select cast(-1 as real)")
	result.Check(testkit.Rows("-1"))
	result = tk.MustQuery("select cast(null as real)")
	result.Check(testkit.Rows("<nil>"))
	result = tk.MustQuery("select cast(12345678901234567890 as real) = 1.2345678901234567e19")
	result.Check(testkit.Rows("1"))
	result = tk.MustQuery("select cast(cast(-1 as unsigned) as real) = 1.8446744073709552e19")
	result.Check(testkit.Rows("1"))
	result = tk.MustQuery("select cast(1e100 as real) = 1e100")
	result.Check(testkit.Rows("1"))
	result = tk.MustQuery("select cast(123456789012345678901234567890 as real) = 1.2345678901234568e29")
	result.Check(testkit.Rows("1"))
	result = tk.MustQuery("select cast(0x12345678 as real) = 305419896")
	result.Check(testkit.Rows("1"))

	// test cast time as decimal overflow
	tk.MustExec("drop table if exists t1")
	tk.MustExec("create table t1(s1 time);")
	tk.MustExec("insert into t1 values('11:11:11');")
	result = tk.MustQuery("select cast(s1 as decimal(7, 2)) from t1;")
	result.Check(testkit.Rows("99999.99"))
	result = tk.MustQuery("select cast(s1 as decimal(8, 2)) from t1;")
	result.Check(testkit.Rows("111111.00"))
	_, err := tk.Exec("insert into t1 values(cast('111111.00' as decimal(7, 2)));")
	c.Assert(err, NotNil)

	result = tk.MustQuery(`select CAST(0x8fffffffffffffff as signed) a,
	CAST(0xfffffffffffffffe as signed) b,
	CAST(0xffffffffffffffff as unsigned) c;`)
	result.Check(testkit.Rows("-8070450532247928833 -2 18446744073709551615"))

	result = tk.MustQuery(`select cast("1:2:3" as TIME) = "1:02:03"`)
	result.Check(testkit.Rows("0"))

	// fixed issue #3471
	tk.MustExec("drop table if exists t")
	tk.MustExec("create table t(a time(6));")
	tk.MustExec("insert into t value('12:59:59.999999')")
	result = tk.MustQuery("select cast(a as signed) from t")
	result.Check(testkit.Rows("130000"))

	// fixed issue #3762
	result = tk.MustQuery("select -9223372036854775809;")
	result.Check(testkit.Rows("-9223372036854775809"))
	result = tk.MustQuery("select --9223372036854775809;")
	result.Check(testkit.Rows("9223372036854775809"))
	result = tk.MustQuery("select -9223372036854775808;")
	result.Check(testkit.Rows("-9223372036854775808"))

	tk.MustExec("drop table if exists t")
	tk.MustExec("create table t(a bigint(30));")
	_, err = tk.Exec("insert into t values(-9223372036854775809)")
	c.Assert(err, NotNil)

	// test case decimal precision less than the scale.
	_, err = tk.Exec("select cast(12.1 as decimal(3, 4));")
	c.Assert(err, NotNil)
	c.Assert(err.Error(), Equals, "[types:1427]For float(M,D), double(M,D) or decimal(M,D), M must be >= D (column '12.1').")

	// test unhex and hex
	result = tk.MustQuery("select unhex('4D7953514C')")
	result.Check(testkit.Rows("MySQL"))
	result = tk.MustQuery("select unhex(hex('string'))")
	result.Check(testkit.Rows("string"))
	result = tk.MustQuery("select unhex('ggg')")
	result.Check(testkit.Rows("<nil>"))
	result = tk.MustQuery("select unhex(-1)")
	result.Check(testkit.Rows("<nil>"))
	result = tk.MustQuery("select hex(unhex('1267'))")
	result.Check(testkit.Rows("1267"))
	result = tk.MustQuery("select hex(unhex(1267))")
	result.Check(testkit.Rows("1267"))
	tk.MustExec("drop table if exists t")
	tk.MustExec("create table t(a binary(8))")
	tk.MustExec(`insert into t values('test')`)
	result = tk.MustQuery("select hex(a) from t")
	result.Check(testkit.Rows("7465737400000000"))
	result = tk.MustQuery("select unhex(a) from t")
	result.Check(testkit.Rows("<nil>"))

	// select from_unixtime
	result = tk.MustQuery("select from_unixtime(1451606400)")
	unixTime := time.Unix(1451606400, 0).String()[:19]
	result.Check(testkit.Rows(unixTime))
	result = tk.MustQuery("select from_unixtime(14516064000/10)")
	result.Check(testkit.Rows("2016-01-01 08:00:00.0000"))
	result = tk.MustQuery("select from_unixtime('14516064000'/10)")
	result.Check(testkit.Rows("2016-01-01 08:00:00.000000"))
	result = tk.MustQuery("select from_unixtime(cast(1451606400 as double))")
	result.Check(testkit.Rows("2016-01-01 08:00:00.000000"))
	result = tk.MustQuery("select from_unixtime(cast(cast(1451606400 as double) as DECIMAL))")
	result.Check(testkit.Rows("2016-01-01 08:00:00"))
	result = tk.MustQuery("select from_unixtime(cast(cast(1451606400 as double) as DECIMAL(65,1)))")
	result.Check(testkit.Rows("2016-01-01 08:00:00.0"))
	result = tk.MustQuery("select from_unixtime(1451606400.123456)")
	unixTime = time.Unix(1451606400, 123456000).String()[:26]
	result.Check(testkit.Rows(unixTime))
	result = tk.MustQuery("select from_unixtime(1451606400.1234567)")
	unixTime = time.Unix(1451606400, 123456700).Round(time.Microsecond).Format("2006-01-02 15:04:05.000000")[:26]
	result.Check(testkit.Rows(unixTime))
	result = tk.MustQuery("select from_unixtime(1451606400.999999)")
	unixTime = time.Unix(1451606400, 999999000).String()[:26]
	result.Check(testkit.Rows(unixTime))
	result = tk.MustQuery("select from_unixtime(1511247196661)")
	result.Check(testkit.Rows("<nil>"))
	result = tk.MustQuery("select from_unixtime('1451606400.123');")
	result.Check(testkit.Rows("2016-01-01 08:00:00.123000"))

	tk.MustExec("drop table if exists t;")
	tk.MustExec("create table t(a int);")
	tk.MustExec("insert into t value(1451606400);")
	result = tk.MustQuery("select from_unixtime(a) from t;")
	result.Check(testkit.Rows("2016-01-01 08:00:00"))

	// test strcmp
	result = tk.MustQuery("select strcmp('abc', 'def')")
	result.Check(testkit.Rows("-1"))
	result = tk.MustQuery("select strcmp('abc', 'aba')")
	result.Check(testkit.Rows("1"))
	result = tk.MustQuery("select strcmp('abc', 'abc')")
	result.Check(testkit.Rows("0"))
	result = tk.MustQuery("select substr(null, 1, 2)")
	result.Check(testkit.Rows("<nil>"))
	result = tk.MustQuery("select substr('123', null, 2)")
	result.Check(testkit.Rows("<nil>"))
	result = tk.MustQuery("select substr('123', 1, null)")
	result.Check(testkit.Rows("<nil>"))

	// for case
	tk.MustExec("drop table if exists t")
	tk.MustExec("create table t (a varchar(255), b int)")
	tk.MustExec("insert t values ('str1', 1)")
	result = tk.MustQuery("select * from t where a = case b when 1 then 'str1' when 2 then 'str2' end")
	result.Check(testkit.Rows("str1 1"))
	result = tk.MustQuery("select * from t where a = case b when 1 then 'str2' when 2 then 'str3' end")
	result.Check(nil)
	tk.MustExec("insert t values ('str2', 2)")
	result = tk.MustQuery("select * from t where a = case b when 2 then 'str2' when 3 then 'str3' end")
	result.Check(testkit.Rows("str2 2"))
	tk.MustExec("insert t values ('str3', 3)")
	result = tk.MustQuery("select * from t where a = case b when 4 then 'str4' when 5 then 'str5' else 'str3' end")
	result.Check(testkit.Rows("str3 3"))
	result = tk.MustQuery("select * from t where a = case b when 4 then 'str4' when 5 then 'str5' else 'str6' end")
	result.Check(nil)
	result = tk.MustQuery("select * from t where a = case  when b then 'str3' when 1 then 'str1' else 'str2' end")
	result.Check(testkit.Rows("str3 3"))
	tk.MustExec("delete from t")
	tk.MustExec("insert t values ('str2', 0)")
	result = tk.MustQuery("select * from t where a = case  when b then 'str3' when 0 then 'str1' else 'str2' end")
	result.Check(testkit.Rows("str2 0"))
	tk.MustExec("insert t values ('str1', null)")
	result = tk.MustQuery("select * from t where a = case b when null then 'str3' when 10 then 'str1' else 'str2' end")
	result.Check(testkit.Rows("str2 0"))
	result = tk.MustQuery("select * from t where a = case null when b then 'str3' when 10 then 'str1' else 'str2' end")
	result.Check(testkit.Rows("str2 0"))
	tk.MustExec("insert t values (null, 4)")
	result = tk.MustQuery("select * from t where b < case a when null then 0 when 'str2' then 0 else 9 end")
	result.Check(testkit.Rows("<nil> 4"))
	result = tk.MustQuery("select * from t where b = case when a is null then 4 when  a = 'str5' then 7 else 9 end")
	result.Check(testkit.Rows("<nil> 4"))

	// return type of case when expr should not include NotNullFlag. issue-23036
	tk.MustExec("drop table if exists t1")
	tk.MustExec("create table t1(c1 int not null)")
	tk.MustExec("insert into t1 values(1)")
	result = tk.MustQuery("select (case when null then c1 end) is null from t1")
	result.Check(testkit.Rows("1"))
	result = tk.MustQuery("select (case when null then c1 end) is not null from t1")
	result.Check(testkit.Rows("0"))

	// test warnings
	tk.MustQuery("select case when b=0 then 1 else 1/b end from t")
	tk.MustQuery("show warnings").Check(testkit.Rows())
	tk.MustQuery("select if(b=0, 1, 1/b) from t")
	tk.MustQuery("show warnings").Check(testkit.Rows())
	tk.MustQuery("select ifnull(b, b/0) from t")
	tk.MustQuery("show warnings").Check(testkit.Rows())

	tk.MustQuery("select case when 1 then 1 else 1/0 end")
	tk.MustQuery("show warnings").Check(testkit.Rows())
	tk.MustQuery(" select if(1,1,1/0)")
	tk.MustQuery("show warnings").Check(testkit.Rows())
	tk.MustQuery("select ifnull(1, 1/0)")
	tk.MustQuery("show warnings").Check(testkit.Rows())

	tk.MustExec("delete from t")
	tk.MustExec("insert t values ('str2', 0)")
	tk.MustQuery("select case when b < 1 then 1 else 1/0 end from t")
	tk.MustQuery("show warnings").Check(testkit.Rows())
	tk.MustQuery("select case when b < 1 then 1 when 1/0 then b else 1/0 end from t")
	tk.MustQuery("show warnings").Check(testkit.Rows())
	tk.MustQuery("select if(b < 1 , 1, 1/0) from t")
	tk.MustQuery("show warnings").Check(testkit.Rows())
	tk.MustQuery("select ifnull(b, 1/0) from t")
	tk.MustQuery("show warnings").Check(testkit.Rows())
	tk.MustQuery("select COALESCE(1, b, b/0) from t")
	tk.MustQuery("show warnings").Check(testkit.Rows())
	tk.MustQuery("select 0 and b/0 from t")
	tk.MustQuery("show warnings").Check(testkit.Rows())
	tk.MustQuery("select 1 or b/0 from t")
	tk.MustQuery("show warnings").Check(testkit.Rows())

	tk.MustQuery("select 1 or 1/0")
	tk.MustQuery("show warnings").Check(testkit.Rows())
	tk.MustQuery("select 0 and 1/0")
	tk.MustQuery("show warnings").Check(testkit.Rows())
	tk.MustQuery("select COALESCE(1, 1/0)")
	tk.MustQuery("show warnings").Check(testkit.Rows())
	tk.MustQuery("select interval(1,0,1,2,1/0)")
	tk.MustQuery("show warnings").Check(testkit.Rows())

	tk.MustQuery("select case 2.0 when 2.0 then 3.0 when 3.0 then 2.0 end").Check(testkit.Rows("3.0"))
	tk.MustQuery("select case 2.0 when 3.0 then 2.0 when 4.0 then 3.0 else 5.0 end").Check(testkit.Rows("5.0"))
	tk.MustQuery("select case cast('2011-01-01' as date) when cast('2011-01-01' as date) then cast('2011-02-02' as date) end").Check(testkit.Rows("2011-02-02"))
	tk.MustQuery("select case cast('2012-01-01' as date) when cast('2011-01-01' as date) then cast('2011-02-02' as date) else cast('2011-03-03' as date) end").Check(testkit.Rows("2011-03-03"))
	tk.MustQuery("select case cast('10:10:10' as time) when cast('10:10:10' as time) then cast('11:11:11' as time) end").Check(testkit.Rows("11:11:11"))
	tk.MustQuery("select case cast('10:10:13' as time) when cast('10:10:10' as time) then cast('11:11:11' as time) else cast('22:22:22' as time) end").Check(testkit.Rows("22:22:22"))

	// for cast
	result = tk.MustQuery("select cast(1234 as char(3))")
	result.Check(testkit.Rows("123"))
	result = tk.MustQuery("select cast(1234 as char(0))")
	result.Check(testkit.Rows(""))
	result = tk.MustQuery("show warnings")
	result.Check(testkit.Rows("Warning 1406 Data Too Long, field len 0, data len 4"))
	result = tk.MustQuery("select CAST( - 8 AS DECIMAL ) * + 52 + 87 < - 86")
	result.Check(testkit.Rows("1"))

	// for char
	result = tk.MustQuery("select char(97, 100, 256, 89)")
	result.Check(testkit.Rows("ad\x01\x00Y"))
	result = tk.MustQuery("select char(97, null, 100, 256, 89)")
	result.Check(testkit.Rows("ad\x01\x00Y"))
	result = tk.MustQuery("select char(97, null, 100, 256, 89 using utf8)")
	result.Check(testkit.Rows("ad\x01\x00Y"))
	result = tk.MustQuery("select char(97, null, 100, 256, 89 using ascii)")
	result.Check(testkit.Rows("ad\x01\x00Y"))
	err = tk.ExecToErr("select char(97, null, 100, 256, 89 using tidb)")
	c.Assert(err.Error(), Equals, "[parser:1115]Unknown character set: 'tidb'")

	// issue 3884
	tk.MustExec("drop table if exists t")
	tk.MustExec("CREATE TABLE t (c1 date, c2 datetime, c3 timestamp, c4 time, c5 year);")
	tk.MustExec("INSERT INTO t values ('2000-01-01', '2000-01-01 12:12:12', '2000-01-01 12:12:12', '12:12:12', '2000');")
	tk.MustExec("INSERT INTO t values ('2000-02-01', '2000-02-01 12:12:12', '2000-02-01 12:12:12', '13:12:12', 2000);")
	tk.MustExec("INSERT INTO t values ('2000-03-01', '2000-03-01', '2000-03-01 12:12:12', '1 12:12:12', 2000);")
	tk.MustExec("INSERT INTO t SET c1 = '2000-04-01', c2 = '2000-04-01', c3 = '2000-04-01 12:12:12', c4 = '-1 13:12:12', c5 = 2000;")
	result = tk.MustQuery("SELECT c4 FROM t where c4 < '-13:12:12';")
	result.Check(testkit.Rows("-37:12:12"))
	result = tk.MustQuery(`SELECT 1 DIV - - 28 + ( - SUM( - + 25 ) ) * - CASE - 18 WHEN 44 THEN NULL ELSE - 41 + 32 + + - 70 - + COUNT( - 95 ) * 15 END + 92`)
	result.Check(testkit.Rows("2442"))

	// for regexp, rlike
	// https://github.com/pingcap/tidb/issues/4080
	tk.MustExec(`drop table if exists t;`)
	tk.MustExec(`create table t (a char(10), b varchar(10), c binary(10), d varbinary(10));`)
	tk.MustExec(`insert into t values ('text','text','text','text');`)
	result = tk.MustQuery(`select a regexp 'xt' from t;`)
	result.Check(testkit.Rows("1"))
	result = tk.MustQuery(`select b regexp 'xt' from t;`)
	result.Check(testkit.Rows("1"))
	result = tk.MustQuery(`select b regexp binary 'Xt' from t;`)
	result.Check(testkit.Rows("0"))
	result = tk.MustQuery(`select c regexp 'Xt' from t;`)
	result.Check(testkit.Rows("0"))
	result = tk.MustQuery(`select d regexp 'Xt' from t;`)
	result.Check(testkit.Rows("0"))
	result = tk.MustQuery(`select a rlike 'xt' from t;`)
	result.Check(testkit.Rows("1"))
	result = tk.MustQuery(`select a rlike binary 'Xt' from t;`)
	result.Check(testkit.Rows("0"))
	result = tk.MustQuery(`select b rlike 'xt' from t;`)
	result.Check(testkit.Rows("1"))
	result = tk.MustQuery(`select c rlike 'Xt' from t;`)
	result.Check(testkit.Rows("0"))
	result = tk.MustQuery(`select d rlike 'Xt' from t;`)
	result.Check(testkit.Rows("0"))
	result = tk.MustQuery(`select 'a' regexp 'A', 'a' regexp binary 'A'`)
	result.Check(testkit.Rows("0 0"))

	// testCase is for like and regexp
	type testCase struct {
		pattern string
		val     string
		result  int
	}
	patternMatching := func(c *C, tk *testkit.TestKit, queryOp string, data []testCase) {
		tk.MustExec("drop table if exists t")
		tk.MustExec("create table t (a varchar(255), b int)")
		for i, d := range data {
			tk.MustExec(fmt.Sprintf("insert into t values('%s', %d)", d.val, i))
			result = tk.MustQuery(fmt.Sprintf("select * from t where a %s '%s'", queryOp, d.pattern))
			if d.result == 1 {
				rowStr := fmt.Sprintf("%s %d", d.val, i)
				result.Check(testkit.Rows(rowStr))
			} else {
				result.Check(nil)
			}
			tk.MustExec(fmt.Sprintf("delete from t where b = %d", i))
		}
	}
	// for like
	likeTests := []testCase{
		{"a", "a", 1},
		{"a", "b", 0},
		{"aA", "Aa", 0},
		{`aA%`, "aAab", 1},
		{"aA_", "Aaab", 0},
		{"Aa_", "Aab", 1},
		{"", "", 1},
		{"", "a", 0},
	}
	patternMatching(c, tk, "like", likeTests)
	// for regexp
	likeTests = []testCase{
		{"^$", "a", 0},
		{"a", "a", 1},
		{"a", "b", 0},
		{"aA", "aA", 1},
		{".", "a", 1},
		{"^.$", "ab", 0},
		{"..", "b", 0},
		{".ab", "aab", 1},
		{"ab.", "abcd", 1},
		{".*", "abcd", 1},
	}
	patternMatching(c, tk, "regexp", likeTests)

	// for #9838
	result = tk.MustQuery("select cast(1 as signed) + cast(9223372036854775807 as unsigned);")
	result.Check(testkit.Rows("9223372036854775808"))
	result = tk.MustQuery("select cast(9223372036854775807 as unsigned) + cast(1 as signed);")
	result.Check(testkit.Rows("9223372036854775808"))
	err = tk.QueryToErr("select cast(9223372036854775807 as signed) + cast(9223372036854775809 as unsigned);")
	c.Assert(err, NotNil)
	err = tk.QueryToErr("select cast(9223372036854775809 as unsigned) + cast(9223372036854775807 as signed);")
	c.Assert(err, NotNil)
	err = tk.QueryToErr("select cast(-9223372036854775807 as signed) + cast(9223372036854775806 as unsigned);")
	c.Assert(err, NotNil)
	err = tk.QueryToErr("select cast(9223372036854775806 as unsigned) + cast(-9223372036854775807 as signed);")
	c.Assert(err, NotNil)

	result = tk.MustQuery(`select 1 / '2007' div 1;`)
	result.Check(testkit.Rows("0"))
}

func (s *testIntegrationSuite) TestInfoBuiltin(c *C) {
	defer s.cleanEnv(c)
	tk := testkit.NewTestKit(c, s.store)
	tk.MustExec("use test")

	// for last_insert_id
	tk.MustExec("drop table if exists t")
	tk.MustExec("create table t (id int auto_increment, a int, PRIMARY KEY (id))")
	tk.MustExec("insert into t(a) values(1)")
	result := tk.MustQuery("select last_insert_id();")
	result.Check(testkit.Rows("1"))
	tk.MustExec("insert into t values(2, 1)")
	result = tk.MustQuery("select last_insert_id();")
	result.Check(testkit.Rows("1"))
	tk.MustExec("insert into t(a) values(1)")
	result = tk.MustQuery("select last_insert_id();")
	result.Check(testkit.Rows("3"))

	result = tk.MustQuery("select last_insert_id(5);")
	result.Check(testkit.Rows("5"))
	result = tk.MustQuery("select last_insert_id();")
	result.Check(testkit.Rows("5"))

	// for found_rows
	tk.MustExec("drop table if exists t")
	tk.MustExec("create table t (a int)")
	tk.MustQuery("select * from t") // Test XSelectTableExec
	result = tk.MustQuery("select found_rows()")
	result.Check(testkit.Rows("0"))
	result = tk.MustQuery("select found_rows()")
	result.Check(testkit.Rows("1")) // Last query is found_rows(), it returns 1 row with value 0
	tk.MustExec("insert t values (1),(2),(2)")
	tk.MustQuery("select * from t")
	result = tk.MustQuery("select found_rows()")
	result.Check(testkit.Rows("3"))
	tk.MustQuery("select * from t where a = 0")
	result = tk.MustQuery("select found_rows()")
	result.Check(testkit.Rows("0"))
	tk.MustQuery("select * from t where a = 1")
	result = tk.MustQuery("select found_rows()")
	result.Check(testkit.Rows("1"))
	tk.MustQuery("select * from t where a like '2'") // Test SelectionExec
	result = tk.MustQuery("select found_rows()")
	result.Check(testkit.Rows("2"))
	tk.MustQuery("show tables like 't'")
	result = tk.MustQuery("select found_rows()")
	result.Check(testkit.Rows("1"))
	tk.MustQuery("select count(*) from t") // Test ProjectionExec
	result = tk.MustQuery("select found_rows()")
	result.Check(testkit.Rows("1"))

	// for database
	result = tk.MustQuery("select database()")
	result.Check(testkit.Rows("test"))
	tk.MustExec("drop database test")
	result = tk.MustQuery("select database()")
	result.Check(testkit.Rows("<nil>"))
	tk.MustExec("create database test")
	tk.MustExec("use test")

	// for current_user
	sessionVars := tk.Se.GetSessionVars()
	originUser := sessionVars.User
	sessionVars.User = &auth.UserIdentity{Username: "root", Hostname: "localhost", AuthUsername: "root", AuthHostname: "127.0.%%"}
	result = tk.MustQuery("select current_user()")
	result.Check(testkit.Rows("root@127.0.%%"))
	sessionVars.User = originUser

	// for user
	sessionVars.User = &auth.UserIdentity{Username: "root", Hostname: "localhost", AuthUsername: "root", AuthHostname: "127.0.%%"}
	result = tk.MustQuery("select user()")
	result.Check(testkit.Rows("root@localhost"))
	sessionVars.User = originUser

	// for connection_id
	originConnectionID := sessionVars.ConnectionID
	sessionVars.ConnectionID = uint64(1)
	result = tk.MustQuery("select connection_id()")
	result.Check(testkit.Rows("1"))
	sessionVars.ConnectionID = originConnectionID

	// for version
	result = tk.MustQuery("select version()")
	result.Check(testkit.Rows(mysql.ServerVersion))

	// for row_count
	tk.MustExec("drop table if exists t")
	tk.MustExec("create table t (a int, b int, PRIMARY KEY (a))")
	result = tk.MustQuery("select row_count();")
	result.Check(testkit.Rows("0"))
	tk.MustExec("insert into t(a, b) values(1, 11), (2, 22), (3, 33)")
	result = tk.MustQuery("select row_count();")
	result.Check(testkit.Rows("3"))
	tk.MustExec("select * from t")
	result = tk.MustQuery("select row_count();")
	result.Check(testkit.Rows("-1"))
	tk.MustExec("update t set b=22 where a=1")
	result = tk.MustQuery("select row_count();")
	result.Check(testkit.Rows("1"))
	tk.MustExec("update t set b=22 where a=1")
	result = tk.MustQuery("select row_count();")
	result.Check(testkit.Rows("0"))
	tk.MustExec("delete from t where a=2")
	result = tk.MustQuery("select row_count();")
	result.Check(testkit.Rows("1"))
	result = tk.MustQuery("select row_count();")
	result.Check(testkit.Rows("-1"))

	// for benchmark
	success := testkit.Rows("0")
	tk.MustExec("drop table if exists t")
	tk.MustExec("create table t (a int, b int)")
	result = tk.MustQuery(`select benchmark(3, benchmark(2, length("abc")))`)
	result.Check(success)
	err := tk.ExecToErr(`select benchmark(3, length("a", "b"))`)
	c.Assert(err, NotNil)
	// Quoted from https://dev.mysql.com/doc/refman/5.7/en/information-functions.html#function_benchmark
	// Although the expression can be a subquery, it must return a single column and at most a single row.
	// For example, BENCHMARK(10, (SELECT * FROM t)) will fail if the table t has more than one column or
	// more than one row.
	oneColumnQuery := "select benchmark(10, (select a from t))"
	twoColumnQuery := "select benchmark(10, (select * from t))"
	// rows * columns:
	// 0 * 1, success;
	result = tk.MustQuery(oneColumnQuery)
	result.Check(success)
	// 0 * 2, error;
	err = tk.ExecToErr(twoColumnQuery)
	c.Assert(err, NotNil)
	// 1 * 1, success;
	tk.MustExec("insert t values (1, 2)")
	result = tk.MustQuery(oneColumnQuery)
	result.Check(success)
	// 1 * 2, error;
	err = tk.ExecToErr(twoColumnQuery)
	c.Assert(err, NotNil)
	// 2 * 1, error;
	tk.MustExec("insert t values (3, 4)")
	err = tk.ExecToErr(oneColumnQuery)
	c.Assert(err, NotNil)
	// 2 * 2, error.
	err = tk.ExecToErr(twoColumnQuery)
	c.Assert(err, NotNil)
}

func (s *testIntegrationSuite) TestControlBuiltin(c *C) {
	defer s.cleanEnv(c)
	tk := testkit.NewTestKit(c, s.store)
	tk.MustExec("use test")

	// for ifnull
	result := tk.MustQuery("select ifnull(1, 2)")
	result.Check(testkit.Rows("1"))
	result = tk.MustQuery("select ifnull(null, 2)")
	result.Check(testkit.Rows("2"))
	result = tk.MustQuery("select ifnull(1, null)")
	result.Check(testkit.Rows("1"))
	result = tk.MustQuery("select ifnull(null, null)")
	result.Check(testkit.Rows("<nil>"))

	tk.MustExec("drop table if exists t1")
	tk.MustExec("create table t1(a bigint not null)")
	result = tk.MustQuery("select ifnull(max(a),0) from t1")
	result.Check(testkit.Rows("0"))

	tk.MustExec("drop table if exists t1")
	tk.MustExec("drop table if exists t2")
	tk.MustExec("create table t1(a decimal(20,4))")
	tk.MustExec("create table t2(a decimal(20,4))")
	tk.MustExec("insert into t1 select 1.2345")
	tk.MustExec("insert into t2 select 1.2345")

	result = tk.MustQuery(`select sum(ifnull(a, 0)) from (
	select ifnull(a, 0) as a from t1
	union all
	select ifnull(a, 0) as a from t2
	) t;`)
	result.Check(testkit.Rows("2.4690"))

	// for if
	result = tk.MustQuery(`select IF(0,"ERROR","this"),IF(1,"is","ERROR"),IF(NULL,"ERROR","a"),IF(1,2,3)|0,IF(1,2.0,3.0)+0;`)
	result.Check(testkit.Rows("this is a 2 2.0"))
	tk.MustExec("drop table if exists t1;")
	tk.MustExec("CREATE TABLE t1 (st varchar(255) NOT NULL, u int(11) NOT NULL);")
	tk.MustExec("INSERT INTO t1 VALUES ('a',1),('A',1),('aa',1),('AA',1),('a',1),('aaa',0),('BBB',0);")
	result = tk.MustQuery("select if(1,st,st) s from t1 order by s;")
	result.Check(testkit.Rows("A", "AA", "BBB", "a", "a", "aa", "aaa"))
	result = tk.MustQuery("select if(u=1,st,st) s from t1 order by s;")
	result.Check(testkit.Rows("A", "AA", "BBB", "a", "a", "aa", "aaa"))
	tk.MustExec("drop table if exists t1;")
	tk.MustExec("CREATE TABLE t1 (a varchar(255), b time, c int)")
	tk.MustExec("INSERT INTO t1 VALUE('abc', '12:00:00', 0)")
	tk.MustExec("INSERT INTO t1 VALUE('1abc', '00:00:00', 1)")
	tk.MustExec("INSERT INTO t1 VALUE('0abc', '12:59:59', 0)")
	result = tk.MustQuery("select if(a, b, c), if(b, a, c), if(c, a, b) from t1")
	result.Check(testkit.Rows("0 abc 12:00:00", "00:00:00 1 1abc", "0 0abc 12:59:59"))
	result = tk.MustQuery("select if(1, 1.0, 1)")
	result.Check(testkit.Rows("1.0"))
	// FIXME: MySQL returns `1.0`.
	result = tk.MustQuery("select if(1, 1, 1.0)")
	result.Check(testkit.Rows("1"))
	tk.MustQuery("select if(count(*), cast('2000-01-01' as date), cast('2011-01-01' as date)) from t1").Check(testkit.Rows("2000-01-01"))
	tk.MustQuery("select if(count(*)=0, cast('2000-01-01' as date), cast('2011-01-01' as date)) from t1").Check(testkit.Rows("2011-01-01"))
	tk.MustQuery("select if(count(*), cast('[]' as json), cast('{}' as json)) from t1").Check(testkit.Rows("[]"))
	tk.MustQuery("select if(count(*)=0, cast('[]' as json), cast('{}' as json)) from t1").Check(testkit.Rows("{}"))

	result = tk.MustQuery("SELECT 79 + + + CASE -87 WHEN -30 THEN COALESCE(COUNT(*), +COALESCE(+15, -33, -12 ) + +72) WHEN +COALESCE(+AVG(DISTINCT(60)), 21) THEN NULL ELSE NULL END AS col0;")
	result.Check(testkit.Rows("<nil>"))

	result = tk.MustQuery("SELECT -63 + COALESCE ( - 83, - 61 + - + 72 * - CAST( NULL AS SIGNED ) + + 3 );")
	result.Check(testkit.Rows("-146"))
}

func (s *testIntegrationSuite) TestArithmeticBuiltin(c *C) {
	defer s.cleanEnv(c)
	tk := testkit.NewTestKit(c, s.store)
	tk.MustExec("use test")
	ctx := context.Background()

	// for plus
	tk.MustExec("DROP TABLE IF EXISTS t;")
	tk.MustExec("CREATE TABLE t(a DECIMAL(4, 2), b DECIMAL(5, 3));")
	tk.MustExec("INSERT INTO t(a, b) VALUES(1.09, 1.999), (-1.1, -0.1);")
	result := tk.MustQuery("SELECT a+b FROM t;")
	result.Check(testkit.Rows("3.089", "-1.200"))
	result = tk.MustQuery("SELECT b+12, b+0.01, b+0.00001, b+12.00001 FROM t;")
	result.Check(testkit.Rows("13.999 2.009 1.99901 13.99901", "11.900 -0.090 -0.09999 11.90001"))
	result = tk.MustQuery("SELECT 1+12, 21+0.01, 89+\"11\", 12+\"a\", 12+NULL, NULL+1, NULL+NULL;")
	result.Check(testkit.Rows("13 21.01 100 12 <nil> <nil> <nil>"))
	tk.MustExec("DROP TABLE IF EXISTS t;")
	tk.MustExec("CREATE TABLE t(a BIGINT UNSIGNED, b BIGINT UNSIGNED);")
	tk.MustExec("INSERT INTO t SELECT 1<<63, 1<<63;")
	rs, err := tk.Exec("SELECT a+b FROM t;")
	c.Assert(errors.ErrorStack(err), Equals, "")
	c.Assert(rs, NotNil)
	rows, err := session.GetRows4Test(ctx, tk.Se, rs)
	c.Assert(rows, IsNil)
	c.Assert(err, NotNil)
	c.Assert(err.Error(), Equals, "[types:1690]BIGINT UNSIGNED value is out of range in '(test.t.a + test.t.b)'")
	c.Assert(rs.Close(), IsNil)
	rs, err = tk.Exec("select cast(-3 as signed) + cast(2 as unsigned);")
	c.Assert(errors.ErrorStack(err), Equals, "")
	c.Assert(rs, NotNil)
	rows, err = session.GetRows4Test(ctx, tk.Se, rs)
	c.Assert(rows, IsNil)
	c.Assert(err, NotNil)
	c.Assert(err.Error(), Equals, "[types:1690]BIGINT UNSIGNED value is out of range in '(-3 + 2)'")
	c.Assert(rs.Close(), IsNil)
	rs, err = tk.Exec("select cast(2 as unsigned) + cast(-3 as signed);")
	c.Assert(errors.ErrorStack(err), Equals, "")
	c.Assert(rs, NotNil)
	rows, err = session.GetRows4Test(ctx, tk.Se, rs)
	c.Assert(rows, IsNil)
	c.Assert(err, NotNil)
	c.Assert(err.Error(), Equals, "[types:1690]BIGINT UNSIGNED value is out of range in '(2 + -3)'")
	c.Assert(rs.Close(), IsNil)

	// for minus
	tk.MustExec("DROP TABLE IF EXISTS t;")
	tk.MustExec("CREATE TABLE t(a DECIMAL(4, 2), b DECIMAL(5, 3));")
	tk.MustExec("INSERT INTO t(a, b) VALUES(1.09, 1.999), (-1.1, -0.1);")
	result = tk.MustQuery("SELECT a-b FROM t;")
	result.Check(testkit.Rows("-0.909", "-1.000"))
	result = tk.MustQuery("SELECT b-12, b-0.01, b-0.00001, b-12.00001 FROM t;")
	result.Check(testkit.Rows("-10.001 1.989 1.99899 -10.00101", "-12.100 -0.110 -0.10001 -12.10001"))
	result = tk.MustQuery("SELECT 1-12, 21-0.01, 89-\"11\", 12-\"a\", 12-NULL, NULL-1, NULL-NULL;")
	result.Check(testkit.Rows("-11 20.99 78 12 <nil> <nil> <nil>"))
	tk.MustExec("DROP TABLE IF EXISTS t;")
	tk.MustExec("CREATE TABLE t(a BIGINT UNSIGNED, b BIGINT UNSIGNED);")
	tk.MustExec("INSERT INTO t SELECT 1, 4;")
	rs, err = tk.Exec("SELECT a-b FROM t;")
	c.Assert(errors.ErrorStack(err), Equals, "")
	c.Assert(rs, NotNil)
	rows, err = session.GetRows4Test(ctx, tk.Se, rs)
	c.Assert(rows, IsNil)
	c.Assert(err, NotNil)
	c.Assert(err.Error(), Equals, "[types:1690]BIGINT UNSIGNED value is out of range in '(test.t.a - test.t.b)'")
	c.Assert(rs.Close(), IsNil)
	rs, err = tk.Exec("select cast(-1 as signed) - cast(-1 as unsigned);")
	c.Assert(errors.ErrorStack(err), Equals, "")
	c.Assert(rs, NotNil)
	rows, err = session.GetRows4Test(ctx, tk.Se, rs)
	c.Assert(rows, IsNil)
	c.Assert(err, NotNil)
	c.Assert(err.Error(), Equals, "[types:1690]BIGINT UNSIGNED value is out of range in '(-1 - 18446744073709551615)'")
	c.Assert(rs.Close(), IsNil)
	rs, err = tk.Exec("select cast(-1 as unsigned) - cast(-1 as signed);")
	c.Assert(errors.ErrorStack(err), Equals, "")
	c.Assert(rs, NotNil)
	rows, err = session.GetRows4Test(ctx, tk.Se, rs)
	c.Assert(rows, IsNil)
	c.Assert(err, NotNil)
	c.Assert(err.Error(), Equals, "[types:1690]BIGINT UNSIGNED value is out of range in '(18446744073709551615 - -1)'")
	c.Assert(rs.Close(), IsNil)
	tk.MustQuery(`select cast(-3 as unsigned) - cast(-1 as signed);`).Check(testkit.Rows("18446744073709551614"))
	tk.MustQuery("select 1.11 - 1.11;").Check(testkit.Rows("0.00"))
	tk.MustExec(`create table tb5(a int(10));`)
	tk.MustExec(`insert into tb5 (a) values (10);`)
	e := tk.QueryToErr(`select * from tb5 where a - -9223372036854775808;`)
	c.Assert(e, NotNil)
	c.Assert(strings.HasSuffix(e.Error(), `BIGINT value is out of range in '(Column#0 - -9223372036854775808)'`), IsTrue, Commentf("err: %v", err))
	tk.MustExec(`drop table tb5`)

	// for multiply
	tk.MustQuery("select 1234567890 * 1234567890").Check(testkit.Rows("1524157875019052100"))
	rs, err = tk.Exec("select 1234567890 * 12345671890")
	c.Assert(err, IsNil)
	_, err = session.GetRows4Test(ctx, tk.Se, rs)
	c.Assert(terror.ErrorEqual(err, types.ErrOverflow), IsTrue)
	c.Assert(rs.Close(), IsNil)
	tk.MustQuery("select cast(1234567890 as unsigned int) * 12345671890").Check(testkit.Rows("15241570095869612100"))
	tk.MustQuery("select 123344532434234234267890.0 * 1234567118923479823749823749.230").Check(testkit.Rows("152277104042296270209916846800130443726237424001224.7000"))
	rs, err = tk.Exec("select 123344532434234234267890.0 * 12345671189234798237498232384982309489238402830480239849238048239084749.230")
	c.Assert(err, IsNil)
	_, err = session.GetRows4Test(ctx, tk.Se, rs)
	c.Assert(terror.ErrorEqual(err, types.ErrOverflow), IsTrue)
	c.Assert(rs.Close(), IsNil)
	// FIXME: There is something wrong in showing float number.
	//tk.MustQuery("select 1.797693134862315708145274237317043567981e+308 * 1").Check(testkit.Rows("1.7976931348623157e308"))
	//tk.MustQuery("select 1.797693134862315708145274237317043567981e+308 * -1").Check(testkit.Rows("-1.7976931348623157e308"))
	rs, err = tk.Exec("select 1.797693134862315708145274237317043567981e+308 * 1.1")
	c.Assert(err, IsNil)
	_, err = session.GetRows4Test(ctx, tk.Se, rs)
	c.Assert(terror.ErrorEqual(err, types.ErrOverflow), IsTrue)
	c.Assert(rs.Close(), IsNil)
	rs, err = tk.Exec("select 1.797693134862315708145274237317043567981e+308 * -1.1")
	c.Assert(err, IsNil)
	_, err = session.GetRows4Test(ctx, tk.Se, rs)
	c.Assert(terror.ErrorEqual(err, types.ErrOverflow), IsTrue)
	c.Assert(rs.Close(), IsNil)
	tk.MustQuery("select 0.0 * -1;").Check(testkit.Rows("0.0"))

	tk.MustExec("DROP TABLE IF EXISTS t;")
	tk.MustExec("CREATE TABLE t(a DECIMAL(4, 2), b DECIMAL(5, 3));")
	tk.MustExec("INSERT INTO t(a, b) VALUES(-1.09, 1.999);")
	result = tk.MustQuery("SELECT a/b, a/12, a/-0.01, b/12, b/-0.01, b/0.000, NULL/b, b/NULL, NULL/NULL FROM t;")
	result.Check(testkit.Rows("-0.545273 -0.090833 109.000000 0.1665833 -199.9000000 <nil> <nil> <nil> <nil>"))
	tk.MustQuery("show warnings;").Check(testkit.Rows("Warning 1365 Division by 0"))
	rs, err = tk.Exec("select 1e200/1e-200")
	c.Assert(err, IsNil)
	_, err = session.GetRows4Test(ctx, tk.Se, rs)
	c.Assert(terror.ErrorEqual(err, types.ErrOverflow), IsTrue)
	c.Assert(rs.Close(), IsNil)

	// for intDiv
	result = tk.MustQuery("SELECT 13 DIV 12, 13 DIV 0.01, -13 DIV 2, 13 DIV NULL, NULL DIV 13, NULL DIV NULL;")
	result.Check(testkit.Rows("1 1300 -6 <nil> <nil> <nil>"))
	result = tk.MustQuery("SELECT 2.4 div 1.1, 2.4 div 1.2, 2.4 div 1.3;")
	result.Check(testkit.Rows("2 2 1"))
	result = tk.MustQuery("SELECT 1.175494351E-37 div 1.7976931348623157E+308, 1.7976931348623157E+308 div -1.7976931348623157E+307, 1 div 1e-82;")
	result.Check(testkit.Rows("0 -1 <nil>"))
	tk.MustQuery("show warnings").Check(testutil.RowsWithSep("|",
		"Warning|1292|Truncated incorrect DECIMAL value: '1.7976931348623157e+308'",
		"Warning|1292|Truncated incorrect DECIMAL value: '1.7976931348623157e+308'",
		"Warning|1292|Truncated incorrect DECIMAL value: '-1.7976931348623158e+307'",
		"Warning|1365|Division by 0"))
	rs, err = tk.Exec("select 1e300 DIV 1.5")
	c.Assert(err, IsNil)
	_, err = session.GetRows4Test(ctx, tk.Se, rs)
	c.Assert(terror.ErrorEqual(err, types.ErrOverflow), IsTrue)
	c.Assert(rs.Close(), IsNil)

	tk.MustExec("drop table if exists t;")
	tk.MustExec("CREATE TABLE t (c_varchar varchar(255), c_time time, nonzero int, zero int, c_int_unsigned int unsigned, c_timestamp timestamp, c_enum enum('a','b','c'));")
	tk.MustExec("INSERT INTO t VALUE('abc', '12:00:00', 12, 0, 5, '2017-08-05 18:19:03', 'b');")
	result = tk.MustQuery("select c_varchar div nonzero, c_time div nonzero, c_time div zero, c_timestamp div nonzero, c_timestamp div zero, c_varchar div zero from t;")
	result.Check(testkit.Rows("0 10000 <nil> 1680900431825 <nil> <nil>"))
	result = tk.MustQuery("select c_enum div nonzero from t;")
	result.Check(testkit.Rows("0"))
	tk.MustQuery("select c_enum div zero from t").Check(testkit.Rows("<nil>"))
	tk.MustQuery("select nonzero div zero from t").Check(testkit.Rows("<nil>"))
	tk.MustQuery("show warnings;").Check(testkit.Rows("Warning 1365 Division by 0"))
	result = tk.MustQuery("select c_time div c_enum, c_timestamp div c_time, c_timestamp div c_enum from t;")
	result.Check(testkit.Rows("60000 168090043 10085402590951"))
	result = tk.MustQuery("select c_int_unsigned div nonzero, nonzero div c_int_unsigned, c_int_unsigned div zero from t;")
	result.Check(testkit.Rows("0 2 <nil>"))
	tk.MustQuery("show warnings;").Check(testkit.Rows("Warning 1365 Division by 0"))

	// for mod
	result = tk.MustQuery("SELECT CAST(1 AS UNSIGNED) MOD -9223372036854775808, -9223372036854775808 MOD CAST(1 AS UNSIGNED);")
	result.Check(testkit.Rows("1 0"))
	result = tk.MustQuery("SELECT 13 MOD 12, 13 MOD 0.01, -13 MOD 2, 13 MOD NULL, NULL MOD 13, NULL DIV NULL;")
	result.Check(testkit.Rows("1 0.00 -1 <nil> <nil> <nil>"))
	result = tk.MustQuery("SELECT 2.4 MOD 1.1, 2.4 MOD 1.2, 2.4 mod 1.30;")
	result.Check(testkit.Rows("0.2 0.0 1.10"))
	tk.MustExec("drop table if exists t;")
	tk.MustExec("CREATE TABLE t (c_varchar varchar(255), c_time time, nonzero int, zero int, c_timestamp timestamp, c_enum enum('a','b','c'));")
	tk.MustExec("INSERT INTO t VALUE('abc', '12:00:00', 12, 0, '2017-08-05 18:19:03', 'b');")
	result = tk.MustQuery("select c_varchar MOD nonzero, c_time MOD nonzero, c_timestamp MOD nonzero, c_enum MOD nonzero from t;")
	result.Check(testkit.Rows("0 0 3 2"))
	result = tk.MustQuery("select c_time MOD c_enum, c_timestamp MOD c_time, c_timestamp MOD c_enum from t;")
	result.Check(testkit.Rows("0 21903 1"))
	tk.MustQuery("select c_enum MOD zero from t;").Check(testkit.Rows("<nil>"))
	tk.MustQuery("show warnings;").Check(testkit.Rows("Warning 1365 Division by 0"))
	tk.MustExec("SET SQL_MODE='ERROR_FOR_DIVISION_BY_ZERO,STRICT_ALL_TABLES';")
	tk.MustExec("drop table if exists t;")
	tk.MustExec("CREATE TABLE t (v int);")
	tk.MustExec("INSERT IGNORE INTO t VALUE(12 MOD 0);")
	tk.MustQuery("show warnings;").Check(testkit.Rows("Warning 1365 Division by 0"))
	tk.MustQuery("select v from t;").Check(testkit.Rows("<nil>"))
	tk.MustQuery("select 0.000 % 0.11234500000000000000;").Check(testkit.Rows("0.00000000000000000000"))

	_, err = tk.Exec("INSERT INTO t VALUE(12 MOD 0);")
	c.Assert(terror.ErrorEqual(err, expression.ErrDivisionByZero), IsTrue)

	tk.MustQuery("select sum(1.2e2) * 0.1").Check(testkit.Rows("12"))
	tk.MustExec("drop table if exists t")
	tk.MustExec("create table t(a double)")
	tk.MustExec("insert into t value(1.2)")
	tk.MustQuery("select sum(a) * 0.1 from t").Check(testkit.Rows("0.12"))

	tk.MustExec("drop table if exists t")
	tk.MustExec("create table t(a double)")
	tk.MustExec("insert into t value(1.2)")
	result = tk.MustQuery("select * from t where a/0 > 1")
	result.Check(testkit.Rows())
	tk.MustQuery("show warnings").Check(testutil.RowsWithSep("|", "Warning|1365|Division by 0"))

	tk.MustExec("USE test;")
	tk.MustExec("DROP TABLE IF EXISTS t;")
	tk.MustExec("CREATE TABLE t(a BIGINT, b DECIMAL(6, 2));")
	tk.MustExec("INSERT INTO t VALUES(0, 1.12), (1, 1.21);")
	tk.MustQuery("SELECT a/b FROM t;").Check(testkit.Rows("0.0000", "0.8264"))
}

func (s *testIntegrationSuite) TestCompareBuiltin(c *C) {
	defer s.cleanEnv(c)
	tk := testkit.NewTestKit(c, s.store)
	tk.MustExec("use test")

	// compare as JSON
	tk.MustExec("drop table if exists t")
	tk.MustExec("CREATE TABLE t (pk int  NOT NULL PRIMARY KEY AUTO_INCREMENT, i INT, j JSON);")
	tk.MustExec(`INSERT INTO t(i, j) VALUES (0, NULL)`)
	tk.MustExec(`INSERT INTO t(i, j) VALUES (1, '{"a": 2}')`)
	tk.MustExec(`INSERT INTO t(i, j) VALUES (2, '[1,2]')`)
	tk.MustExec(`INSERT INTO t(i, j) VALUES (3, '{"a":"b", "c":"d","ab":"abc", "bc": ["x", "y"]}')`)
	tk.MustExec(`INSERT INTO t(i, j) VALUES (4, '["here", ["I", "am"], "!!!"]')`)
	tk.MustExec(`INSERT INTO t(i, j) VALUES (5, '"scalar string"')`)
	tk.MustExec(`INSERT INTO t(i, j) VALUES (6, 'true')`)
	tk.MustExec(`INSERT INTO t(i, j) VALUES (7, 'false')`)
	tk.MustExec(`INSERT INTO t(i, j) VALUES (8, 'null')`)
	tk.MustExec(`INSERT INTO t(i, j) VALUES (9, '-1')`)
	tk.MustExec(`INSERT INTO t(i, j) VALUES (10, CAST(CAST(1 AS UNSIGNED) AS JSON))`)
	tk.MustExec(`INSERT INTO t(i, j) VALUES (11, '32767')`)
	tk.MustExec(`INSERT INTO t(i, j) VALUES (12, '32768')`)
	tk.MustExec(`INSERT INTO t(i, j) VALUES (13, '-32768')`)
	tk.MustExec(`INSERT INTO t(i, j) VALUES (14, '-32769')`)
	tk.MustExec(`INSERT INTO t(i, j) VALUES (15, '2147483647')`)
	tk.MustExec(`INSERT INTO t(i, j) VALUES (16, '2147483648')`)
	tk.MustExec(`INSERT INTO t(i, j) VALUES (17, '-2147483648')`)
	tk.MustExec(`INSERT INTO t(i, j) VALUES (18, '-2147483649')`)
	tk.MustExec(`INSERT INTO t(i, j) VALUES (19, '18446744073709551615')`)
	tk.MustExec(`INSERT INTO t(i, j) VALUES (20, '18446744073709551616')`)
	tk.MustExec(`INSERT INTO t(i, j) VALUES (21, '3.14')`)
	tk.MustExec(`INSERT INTO t(i, j) VALUES (22, '{}')`)
	tk.MustExec(`INSERT INTO t(i, j) VALUES (23, '[]')`)
	tk.MustExec(`INSERT INTO t(i, j) VALUES (24, CAST(CAST('2015-01-15 23:24:25' AS DATETIME) AS JSON))`)
	tk.MustExec(`INSERT INTO t(i, j) VALUES (25, CAST(CAST('23:24:25' AS TIME) AS JSON))`)
	tk.MustExec(`INSERT INTO t(i, j) VALUES (26, CAST(CAST('2015-01-15' AS DATE) AS JSON))`)
	tk.MustExec(`INSERT INTO t(i, j) VALUES (27, CAST(TIMESTAMP('2015-01-15 23:24:25') AS JSON))`)
	tk.MustExec(`INSERT INTO t(i, j) VALUES (28, CAST('[]' AS CHAR CHARACTER SET 'ascii'))`)

	result := tk.MustQuery(`SELECT i,
		(j = '"scalar string"') AS c1,
		(j = 'scalar string') AS c2,
		(j = CAST('"scalar string"' AS JSON)) AS c3,
		(j = CAST(CAST(j AS CHAR CHARACTER SET 'utf8mb4') AS JSON)) AS c4,
		(j = CAST(NULL AS JSON)) AS c5,
		(j = NULL) AS c6,
		(j <=> NULL) AS c7,
		(j <=> CAST(NULL AS JSON)) AS c8,
		(j IN (-1, 2, 32768, 3.14)) AS c9,
		(j IN (CAST('[1, 2]' AS JSON), CAST('{}' AS JSON), CAST(3.14 AS JSON))) AS c10,
		(j = (SELECT j FROM t WHERE j = CAST('null' AS JSON))) AS c11,
		(j = (SELECT j FROM t WHERE j IS NULL)) AS c12,
		(j = (SELECT j FROM t WHERE 1<>1)) AS c13,
		(j = DATE('2015-01-15')) AS c14,
		(j = TIME('23:24:25')) AS c15,
		(j = TIMESTAMP('2015-01-15 23:24:25')) AS c16,
		(j = CURRENT_TIMESTAMP) AS c17,
		(JSON_EXTRACT(j, '$.a') = 2) AS c18
		FROM t
		ORDER BY i;`)
	result.Check(testkit.Rows("0 <nil> <nil> <nil> <nil> <nil> <nil> 1 1 <nil> <nil> <nil> <nil> <nil> <nil> <nil> <nil> <nil> <nil>",
		"1 0 0 0 1 <nil> <nil> 0 0 0 0 0 <nil> <nil> 0 0 0 0 1",
		"2 0 0 0 1 <nil> <nil> 0 0 0 1 0 <nil> <nil> 0 0 0 0 <nil>",
		"3 0 0 0 1 <nil> <nil> 0 0 0 0 0 <nil> <nil> 0 0 0 0 0",
		"4 0 0 0 1 <nil> <nil> 0 0 0 0 0 <nil> <nil> 0 0 0 0 <nil>",
		"5 0 1 1 1 <nil> <nil> 0 0 0 0 0 <nil> <nil> 0 0 0 0 <nil>",
		"6 0 0 0 1 <nil> <nil> 0 0 0 0 0 <nil> <nil> 0 0 0 0 <nil>",
		"7 0 0 0 1 <nil> <nil> 0 0 0 0 0 <nil> <nil> 0 0 0 0 <nil>",
		"8 0 0 0 1 <nil> <nil> 0 0 0 0 1 <nil> <nil> 0 0 0 0 <nil>",
		"9 0 0 0 1 <nil> <nil> 0 0 1 0 0 <nil> <nil> 0 0 0 0 <nil>",
		"10 0 0 0 1 <nil> <nil> 0 0 0 0 0 <nil> <nil> 0 0 0 0 <nil>",
		"11 0 0 0 1 <nil> <nil> 0 0 0 0 0 <nil> <nil> 0 0 0 0 <nil>",
		"12 0 0 0 1 <nil> <nil> 0 0 1 0 0 <nil> <nil> 0 0 0 0 <nil>",
		"13 0 0 0 1 <nil> <nil> 0 0 0 0 0 <nil> <nil> 0 0 0 0 <nil>",
		"14 0 0 0 1 <nil> <nil> 0 0 0 0 0 <nil> <nil> 0 0 0 0 <nil>",
		"15 0 0 0 1 <nil> <nil> 0 0 0 0 0 <nil> <nil> 0 0 0 0 <nil>",
		"16 0 0 0 1 <nil> <nil> 0 0 0 0 0 <nil> <nil> 0 0 0 0 <nil>",
		"17 0 0 0 1 <nil> <nil> 0 0 0 0 0 <nil> <nil> 0 0 0 0 <nil>",
		"18 0 0 0 1 <nil> <nil> 0 0 0 0 0 <nil> <nil> 0 0 0 0 <nil>",
		"19 0 0 0 1 <nil> <nil> 0 0 0 0 0 <nil> <nil> 0 0 0 0 <nil>",
		"20 0 0 0 1 <nil> <nil> 0 0 0 0 0 <nil> <nil> 0 0 0 0 <nil>",
		"21 0 0 0 1 <nil> <nil> 0 0 1 1 0 <nil> <nil> 0 0 0 0 <nil>",
		"22 0 0 0 1 <nil> <nil> 0 0 0 1 0 <nil> <nil> 0 0 0 0 <nil>",
		"23 0 0 0 1 <nil> <nil> 0 0 0 0 0 <nil> <nil> 0 0 0 0 <nil>",
		"24 0 0 0 1 <nil> <nil> 0 0 0 0 0 <nil> <nil> 0 0 1 0 <nil>",
		"25 0 0 0 1 <nil> <nil> 0 0 0 0 0 <nil> <nil> 0 1 0 0 <nil>",
		"26 0 0 0 1 <nil> <nil> 0 0 0 0 0 <nil> <nil> 1 0 0 0 <nil>",
		"27 0 0 0 1 <nil> <nil> 0 0 0 0 0 <nil> <nil> 0 0 1 0 <nil>",
		"28 0 0 0 1 <nil> <nil> 0 0 0 0 0 <nil> <nil> 0 0 0 0 <nil>"))

	// for coalesce
	result = tk.MustQuery("select coalesce(NULL), coalesce(NULL, NULL), coalesce(NULL, NULL, NULL);")
	result.Check(testkit.Rows("<nil> <nil> <nil>"))
	tk.MustQuery(`select coalesce(cast(1 as json), cast(2 as json));`).Check(testkit.Rows(`1`))
	tk.MustQuery(`select coalesce(NULL, cast(2 as json));`).Check(testkit.Rows(`2`))
	tk.MustQuery(`select coalesce(cast(1 as json), NULL);`).Check(testkit.Rows(`1`))
	tk.MustQuery(`select coalesce(NULL, NULL);`).Check(testkit.Rows(`<nil>`))

	tk.MustExec("drop table if exists t2")
	tk.MustExec("create table t2(a int, b double, c datetime, d time, e char(20), f bit(10))")
	tk.MustExec(`insert into t2 values(1, 1.1, "2017-08-01 12:01:01", "12:01:01", "abcdef", 0b10101)`)

	result = tk.MustQuery("select coalesce(NULL, a), coalesce(NULL, b, a), coalesce(c, NULL, a, b), coalesce(d, NULL), coalesce(d, c), coalesce(NULL, NULL, e, 1), coalesce(f), coalesce(1, a, b, c, d, e, f) from t2")
	result.Check(testkit.Rows(fmt.Sprintf("1 1.1 2017-08-01 12:01:01 12:01:01 %s 12:01:01 abcdef 21 1", time.Now().In(tk.Se.GetSessionVars().Location()).Format("2006-01-02"))))

	// nullif
	result = tk.MustQuery(`SELECT NULLIF(NULL, 1), NULLIF(1, NULL), NULLIF(1, 1), NULLIF(NULL, NULL);`)
	result.Check(testkit.Rows("<nil> 1 <nil> <nil>"))

	result = tk.MustQuery(`SELECT NULLIF(1, 1.0), NULLIF(1, "1.0");`)
	result.Check(testkit.Rows("<nil> <nil>"))

	result = tk.MustQuery(`SELECT NULLIF("abc", 1);`)
	result.Check(testkit.Rows("abc"))

	result = tk.MustQuery(`SELECT NULLIF(1+2, 1);`)
	result.Check(testkit.Rows("3"))

	result = tk.MustQuery(`SELECT NULLIF(1, 1+2);`)
	result.Check(testkit.Rows("1"))

	result = tk.MustQuery(`SELECT NULLIF(2+3, 1+2);`)
	result.Check(testkit.Rows("5"))

	result = tk.MustQuery(`SELECT HEX(NULLIF("abc", 1));`)
	result.Check(testkit.Rows("616263"))

	tk.MustExec("drop table if exists t;")
	tk.MustExec("create table t(a date)")
	result = tk.MustQuery("desc select a = a from t")
	result.Check(testkit.Rows(
		"Projection_3 10000.00 root  eq(test.t.a, test.t.a)->Column#3",
		"└─TableReader_5 10000.00 root  data:TableFullScan_4",
		"  └─TableFullScan_4 10000.00 cop[tikv] table:t keep order:false, stats:pseudo",
	))

	// for interval
	result = tk.MustQuery(`select interval(null, 1, 2), interval(1, 2, 3), interval(2, 1, 3)`)
	result.Check(testkit.Rows("-1 0 1"))
	result = tk.MustQuery(`select interval(3, 1, 2), interval(0, "b", "1", "2"), interval("a", "b", "1", "2")`)
	result.Check(testkit.Rows("2 1 1"))
	result = tk.MustQuery(`select interval(23, 1, 23, 23, 23, 30, 44, 200), interval(23, 1.7, 15.3, 23.1, 30, 44, 200), interval(9007199254740992, 9007199254740993)`)
	result.Check(testkit.Rows("4 2 0"))
	result = tk.MustQuery(`select interval(cast(9223372036854775808 as unsigned), cast(9223372036854775809 as unsigned)), interval(9223372036854775807, cast(9223372036854775808 as unsigned)), interval(-9223372036854775807, cast(9223372036854775808 as unsigned))`)
	result.Check(testkit.Rows("0 0 0"))
	result = tk.MustQuery(`select interval(cast(9223372036854775806 as unsigned), 9223372036854775807), interval(cast(9223372036854775806 as unsigned), -9223372036854775807), interval("9007199254740991", "9007199254740992")`)
	result.Check(testkit.Rows("0 1 0"))
	result = tk.MustQuery(`select interval(9007199254740992, "9007199254740993"), interval("9007199254740992", 9007199254740993), interval("9007199254740992", "9007199254740993")`)
	result.Check(testkit.Rows("1 1 1"))
	result = tk.MustQuery(`select INTERVAL(100, NULL, NULL, NULL, NULL, NULL, 100);`)
	result.Check(testkit.Rows("6"))

	// for greatest
	result = tk.MustQuery(`select greatest(1, 2, 3), greatest("a", "b", "c"), greatest(1.1, 1.2, 1.3), greatest("123a", 1, 2)`)
	result.Check(testkit.Rows("3 c 1.3 2"))
	tk.MustQuery("show warnings").Check(testkit.Rows())
	result = tk.MustQuery(`select greatest(cast("2017-01-01" as datetime), "123", "234", cast("2018-01-01" as date)), greatest(cast("2017-01-01" as date), "123", null)`)
	// todo: MySQL returns "2018-01-01 <nil>"
	result.Check(testkit.Rows("2018-01-01 00:00:00 <nil>"))
	tk.MustQuery("show warnings").Check(testutil.RowsWithSep("|", "Warning|1292|Incorrect time value: '123'", "Warning|1292|Incorrect time value: '234'", "Warning|1292|Incorrect time value: '123'"))
	// for least
	result = tk.MustQuery(`select least(1, 2, 3), least("a", "b", "c"), least(1.1, 1.2, 1.3), least("123a", 1, 2)`)
	result.Check(testkit.Rows("1 a 1.1 1"))
	tk.MustQuery("show warnings").Check(testkit.Rows())
	result = tk.MustQuery(`select least(cast("2017-01-01" as datetime), "123", "234", cast("2018-01-01" as date)), least(cast("2017-01-01" as date), "123", null)`)
	result.Check(testkit.Rows("123 <nil>"))
	tk.MustQuery("show warnings").Check(testutil.RowsWithSep("|", "Warning|1292|Incorrect time value: '123'", "Warning|1292|Incorrect time value: '234'", "Warning|1292|Incorrect time value: '123'"))
	tk.MustQuery(`select 1 < 17666000000000000000, 1 > 17666000000000000000, 1 = 17666000000000000000`).Check(testkit.Rows("1 0 0"))

	tk.MustExec("drop table if exists t")
	// insert value at utc timezone
	tk.MustExec("set time_zone = '+00:00'")
	tk.MustExec("create table t(a timestamp)")
	tk.MustExec("insert into t value('1991-05-06 04:59:28')")
	// check daylight saving time in Asia/Shanghai
	tk.MustExec("set time_zone='Asia/Shanghai'")
	tk.MustQuery("select * from t").Check(testkit.Rows("1991-05-06 13:59:28"))
	// insert an nonexistent time
	tk.MustExec("set time_zone = 'America/Los_Angeles'")
	_, err := tk.Exec("insert into t value('2011-03-13 02:00:00')")
	c.Assert(err, NotNil)
	// reset timezone to a +8 offset
	tk.MustExec("set time_zone = '+08:00'")
	tk.MustQuery("select * from t").Check(testkit.Rows("1991-05-06 12:59:28"))

	tk.MustExec("drop table if exists t")
	tk.MustExec("create table t(a bigint unsigned)")
	tk.MustExec("insert into t value(17666000000000000000)")
	tk.MustQuery("select * from t where a = 17666000000000000000").Check(testkit.Rows("17666000000000000000"))

	// test for compare row
	result = tk.MustQuery(`select row(1,2,3)=row(1,2,3)`)
	result.Check(testkit.Rows("1"))
	result = tk.MustQuery(`select row(1,2,3)=row(1+3,2,3)`)
	result.Check(testkit.Rows("0"))
	result = tk.MustQuery(`select row(1,2,3)<>row(1,2,3)`)
	result.Check(testkit.Rows("0"))
	result = tk.MustQuery(`select row(1,2,3)<>row(1+3,2,3)`)
	result.Check(testkit.Rows("1"))
	result = tk.MustQuery(`select row(1+3,2,3)<>row(1+3,2,3)`)
	result.Check(testkit.Rows("0"))
}

// #23157: make sure if Nullif expr is correct combined with IsNull expr.
func (s *testIntegrationSuite) TestNullifWithIsNull(c *C) {
	tk := testkit.NewTestKit(c, s.store)
	tk.MustExec("use test")
	tk.MustExec("drop table if exists t")
	tk.MustExec("create table t(a int not null);")
	tk.MustExec("insert into t values(1),(2);")
	rows := tk.MustQuery("select * from t where nullif(a,a) is null;")
	rows.Check(testkit.Rows("1", "2"))
}

func (s *testIntegrationSuite) TestAggregationBuiltin(c *C) {
	defer s.cleanEnv(c)
	tk := testkit.NewTestKit(c, s.store)
	tk.MustExec("use test")
	tk.MustExec("drop table if exists t")
	tk.MustExec("create table t(a decimal(7, 6))")
	tk.MustExec("insert into t values(1.123456), (1.123456)")
	result := tk.MustQuery("select avg(a) from t")
	result.Check(testkit.Rows("1.1234560000"))

	tk.MustExec("use test")
	tk.MustExec("drop table t")
	tk.MustExec("CREATE TABLE `t` (	`a` int, KEY `idx_a` (`a`))")
	result = tk.MustQuery("select avg(a) from t")
	result.Check(testkit.Rows("<nil>"))
	result = tk.MustQuery("select max(a), min(a) from t")
	result.Check(testkit.Rows("<nil> <nil>"))
	result = tk.MustQuery("select distinct a from t")
	result.Check(testkit.Rows())
	result = tk.MustQuery("select sum(a) from t")
	result.Check(testkit.Rows("<nil>"))
	result = tk.MustQuery("select count(a) from t")
	result.Check(testkit.Rows("0"))
	result = tk.MustQuery("select bit_or(a) from t")
	result.Check(testkit.Rows("0"))
	result = tk.MustQuery("select bit_xor(a) from t")
	result.Check(testkit.Rows("0"))
	result = tk.MustQuery("select bit_and(a) from t")
	result.Check(testkit.Rows("18446744073709551615"))
}

func (s *testIntegrationSuite) Test19387(c *C) {
	tk := testkit.NewTestKit(c, s.store)
	tk.MustExec("USE test;")

	tk.MustExec("drop table if exists t;")
	tk.MustExec("create table t(a decimal(16, 2));")
	tk.MustExec("select sum(case when 1 then a end) from t group by a;")
	res := tk.MustQuery("show create table t")
	c.Assert(len(res.Rows()), Equals, 1)
	str := res.Rows()[0][1].(string)
	c.Assert(strings.Contains(str, "decimal(16,2)"), IsTrue)
}

func (s *testIntegrationSuite) TestAggregationBuiltinBitOr(c *C) {
	defer s.cleanEnv(c)
	tk := testkit.NewTestKit(c, s.store)
	tk.MustExec("use test")
	tk.MustExec("drop table if exists t;")
	tk.MustExec("create table t(a bigint)")
	tk.MustExec("insert into t values(null);")
	result := tk.MustQuery("select bit_or(a) from t")
	result.Check(testkit.Rows("0"))
	tk.MustExec("insert into t values(1);")
	result = tk.MustQuery("select bit_or(a) from t")
	result.Check(testkit.Rows("1"))
	tk.MustExec("insert into t values(2);")
	result = tk.MustQuery("select bit_or(a) from t")
	result.Check(testkit.Rows("3"))
	tk.MustExec("insert into t values(4);")
	result = tk.MustQuery("select bit_or(a) from t")
	result.Check(testkit.Rows("7"))
	result = tk.MustQuery("select a, bit_or(a) from t group by a order by a")
	result.Check(testkit.Rows("<nil> 0", "1 1", "2 2", "4 4"))
	tk.MustExec("insert into t values(-1);")
	result = tk.MustQuery("select bit_or(a) from t")
	result.Check(testkit.Rows("18446744073709551615"))
}

func (s *testIntegrationSuite) TestAggregationBuiltinBitXor(c *C) {
	defer s.cleanEnv(c)
	tk := testkit.NewTestKit(c, s.store)
	tk.MustExec("use test")
	tk.MustExec("drop table if exists t;")
	tk.MustExec("create table t(a bigint)")
	tk.MustExec("insert into t values(null);")
	result := tk.MustQuery("select bit_xor(a) from t")
	result.Check(testkit.Rows("0"))
	tk.MustExec("insert into t values(1);")
	result = tk.MustQuery("select bit_xor(a) from t")
	result.Check(testkit.Rows("1"))
	tk.MustExec("insert into t values(2);")
	result = tk.MustQuery("select bit_xor(a) from t")
	result.Check(testkit.Rows("3"))
	tk.MustExec("insert into t values(3);")
	result = tk.MustQuery("select bit_xor(a) from t")
	result.Check(testkit.Rows("0"))
	tk.MustExec("insert into t values(3);")
	result = tk.MustQuery("select bit_xor(a) from t")
	result.Check(testkit.Rows("3"))
	result = tk.MustQuery("select a, bit_xor(a) from t group by a order by a")
	result.Check(testkit.Rows("<nil> 0", "1 1", "2 2", "3 0"))
}

func (s *testIntegrationSuite) TestAggregationBuiltinBitAnd(c *C) {
	defer s.cleanEnv(c)
	tk := testkit.NewTestKit(c, s.store)
	tk.MustExec("use test")
	tk.MustExec("drop table if exists t;")
	tk.MustExec("create table t(a bigint)")
	tk.MustExec("insert into t values(null);")
	result := tk.MustQuery("select bit_and(a) from t")
	result.Check(testkit.Rows("18446744073709551615"))
	tk.MustExec("insert into t values(7);")
	result = tk.MustQuery("select bit_and(a) from t")
	result.Check(testkit.Rows("7"))
	tk.MustExec("insert into t values(5);")
	result = tk.MustQuery("select bit_and(a) from t")
	result.Check(testkit.Rows("5"))
	tk.MustExec("insert into t values(3);")
	result = tk.MustQuery("select bit_and(a) from t")
	result.Check(testkit.Rows("1"))
	tk.MustExec("insert into t values(2);")
	result = tk.MustQuery("select bit_and(a) from t")
	result.Check(testkit.Rows("0"))
	result = tk.MustQuery("select a, bit_and(a) from t group by a order by a desc")
	result.Check(testkit.Rows("7 7", "5 5", "3 3", "2 2", "<nil> 18446744073709551615"))
}

func (s *testIntegrationSuite) TestAggregationBuiltinGroupConcat(c *C) {
	defer s.cleanEnv(c)
	tk := testkit.NewTestKit(c, s.store)
	tk.MustExec("use test")
	tk.MustExec("create table t(a varchar(100))")
	tk.MustExec("create table d(a varchar(100))")
	tk.MustExec("insert into t values('hello'), ('hello')")
	result := tk.MustQuery("select group_concat(a) from t")
	result.Check(testkit.Rows("hello,hello"))

	tk.MustExec("set @@group_concat_max_len=7")
	result = tk.MustQuery("select group_concat(a) from t")
	result.Check(testkit.Rows("hello,h"))
	tk.MustQuery("show warnings").Check(testutil.RowsWithSep("|", "Warning 1260 Some rows were cut by GROUPCONCAT(test.t.a)"))

	_, err := tk.Exec("insert into d select group_concat(a) from t")
	c.Assert(errors.Cause(err).(*terror.Error).Code(), Equals, errors.ErrCode(mysql.ErrCutValueGroupConcat))

	tk.Exec("set sql_mode=''")
	tk.MustExec("insert into d select group_concat(a) from t")
	tk.MustQuery("show warnings").Check(testutil.RowsWithSep("|", "Warning 1260 Some rows were cut by GROUPCONCAT(test.t.a)"))
	tk.MustQuery("select * from d").Check(testkit.Rows("hello,h"))
}

func (s *testIntegrationSuite) TestAggregationBuiltinJSONObjectAgg(c *C) {
	defer s.cleanEnv(c)
	tk := testkit.NewTestKit(c, s.store)
	tk.MustExec("use test")

	tk.MustExec("drop table if exists t;")
	tk.MustExec(`CREATE TABLE t (
		a int(11),
		b varchar(100),
		c decimal(3,2),
		d json,
		e date,
		f time,
		g datetime DEFAULT '2012-01-01',
		h timestamp NOT NULL DEFAULT CURRENT_TIMESTAMP,
		i char(36),
		j text(50));`)

	tk.MustExec(`insert into t values(1, 'ab', 5.5, '{"id": 1}', '2020-01-10', '11:12:13', '2020-01-11', '2020-10-18 00:00:00', 'first', 'json_objectagg_test');`)

	result := tk.MustQuery("select json_objectagg(a, b) from t group by a order by a;")
	result.Check(testkit.Rows(`{"1": "ab"}`))
	result = tk.MustQuery("select json_objectagg(b, c) from t group by b order by b;")
	result.Check(testkit.Rows(`{"ab": 5.5}`))
	result = tk.MustQuery("select json_objectagg(e, f) from t group by e order by e;")
	result.Check(testkit.Rows(`{"2020-01-10": "11:12:13"}`))
	result = tk.MustQuery("select json_objectagg(f, g) from t group by f order by f;")
	result.Check(testkit.Rows(`{"11:12:13": "2020-01-11 00:00:00"}`))
	result = tk.MustQuery("select json_objectagg(g, h) from t group by g order by g;")
	result.Check(testkit.Rows(`{"2020-01-11 00:00:00": "2020-10-18 00:00:00"}`))
	result = tk.MustQuery("select json_objectagg(h, i) from t group by h order by h;")
	result.Check(testkit.Rows(`{"2020-10-18 00:00:00": "first"}`))
	result = tk.MustQuery("select json_objectagg(i, j) from t group by i order by i;")
	result.Check(testkit.Rows(`{"first": "json_objectagg_test"}`))
	result = tk.MustQuery("select json_objectagg(a, null) from t group by a order by a;")
	result.Check(testkit.Rows(`{"1": null}`))
}

func (s *testIntegrationSuite2) TestOtherBuiltin(c *C) {
	defer s.cleanEnv(c)
	tk := testkit.NewTestKit(c, s.store)
	tk.MustExec("use test")

	tk.MustExec("drop table if exists t")
	tk.MustExec("create table t(a int, b double, c varchar(20), d datetime, e time)")
	tk.MustExec("insert into t value(1, 2, 'string', '2017-01-01 12:12:12', '12:12:12')")

	// for in
	result := tk.MustQuery("select 1 in (a, b, c), 'string' in (a, b, c), '2017-01-01 12:12:12' in (c, d, e), '12:12:12' in (c, d, e) from t")
	result.Check(testkit.Rows("1 1 1 1"))
	result = tk.MustQuery("select 1 in (null, c), 2 in (null, c) from t")
	result.Check(testkit.Rows("<nil> <nil>"))
	result = tk.MustQuery("select 0 in (a, b, c), 0 in (a, b, c), 3 in (a, b, c), 4 in (a, b, c) from t")
	result.Check(testkit.Rows("1 1 0 0"))
	result = tk.MustQuery("select (0,1) in ((0,1), (0,2)), (0,1) in ((0,0), (0,2))")
	result.Check(testkit.Rows("1 0"))

	result = tk.MustQuery(`select bit_count(121), bit_count(-1), bit_count(null), bit_count("1231aaa");`)
	result.Check(testkit.Rows("5 64 <nil> 7"))

	tk.MustExec("drop table if exists t")
	tk.MustExec("create table t(a int primary key, b time, c double, d varchar(10))")
	tk.MustExec(`insert into t values(1, '01:01:01', 1.1, "1"), (2, '02:02:02', 2.2, "2")`)
	tk.MustExec(`insert into t(a, b) values(1, '12:12:12') on duplicate key update a = values(b)`)
	result = tk.MustQuery(`select a from t order by a`)
	result.Check(testkit.Rows("2", "121212"))
	tk.MustExec(`insert into t values(2, '12:12:12', 1.1, "3.3") on duplicate key update a = values(c) + values(d)`)
	result = tk.MustQuery(`select a from t order by a`)
	result.Check(testkit.Rows("4", "121212"))

	// for setvar, getvar
	tk.MustExec(`set @varname = "Abc"`)
	result = tk.MustQuery(`select @varname, @VARNAME`)
	result.Check(testkit.Rows("Abc Abc"))

	// for values
	tk.MustExec("drop table t")
	tk.MustExec("CREATE TABLE `t` (`id` varchar(32) NOT NULL, `count` decimal(18,2), PRIMARY KEY (`id`));")
	tk.MustExec("INSERT INTO t (id,count)VALUES('abc',2) ON DUPLICATE KEY UPDATE count=if(VALUES(count) > count,VALUES(count),count)")
	result = tk.MustQuery("select count from t where id = 'abc'")
	result.Check(testkit.Rows("2.00"))
	tk.MustExec("INSERT INTO t (id,count)VALUES('abc',265.0) ON DUPLICATE KEY UPDATE count=if(VALUES(count) > count,VALUES(count),count)")
	result = tk.MustQuery("select count from t where id = 'abc'")
	result.Check(testkit.Rows("265.00"))

	// for values(issue #4884)
	tk.MustExec("drop table if exists t;")
	tk.MustExec("create table test(id int not null, val text, primary key(id));")
	tk.MustExec("insert into test values(1,'hello');")
	result = tk.MustQuery("select * from test;")
	result.Check(testkit.Rows("1 hello"))
	tk.MustExec("insert into test values(1, NULL) on duplicate key update val = VALUES(val);")
	result = tk.MustQuery("select * from test;")
	result.Check(testkit.Rows("1 <nil>"))

	tk.MustExec("drop table if exists test;")
	tk.MustExec(`create table test(
		id int not null,
		a text,
		b blob,
		c varchar(20),
		d int,
		e float,
		f DECIMAL(6,4),
		g JSON,
		primary key(id));`)

	tk.MustExec(`insert into test values(1,'txt hello', 'blb hello', 'vc hello', 1, 1.1, 1.0, '{"key1": "value1", "key2": "value2"}');`)
	tk.MustExec(`insert into test values(1, NULL, NULL, NULL, NULL, NULL, NULL, NULL)
	on duplicate key update
	a = values(a),
	b = values(b),
	c = values(c),
	d = values(d),
	e = values(e),
	f = values(f),
	g = values(g);`)

	result = tk.MustQuery("select * from test;")
	result.Check(testkit.Rows("1 <nil> <nil> <nil> <nil> <nil> <nil> <nil>"))
}

func (s *testIntegrationSuite) TestDateBuiltin(c *C) {
	ctx := context.Background()
	defer s.cleanEnv(c)
	tk := testkit.NewTestKit(c, s.store)
	tk.MustExec("USE test;")
	tk.MustExec("DROP TABLE IF EXISTS t;")
	tk.MustExec("create table t (d date);")
	tk.MustExec("insert into t values ('1997-01-02')")
	tk.MustExec("insert into t values ('1998-01-02')")
	r := tk.MustQuery("select * from t where d < date '1998-01-01';")
	r.Check(testkit.Rows("1997-01-02"))

	r = tk.MustQuery("select date'20171212'")
	r.Check(testkit.Rows("2017-12-12"))

	r = tk.MustQuery("select date'2017/12/12'")
	r.Check(testkit.Rows("2017-12-12"))

	r = tk.MustQuery("select date'2017/12-12'")
	r.Check(testkit.Rows("2017-12-12"))

	tk.MustExec("set sql_mode = ''")
	r = tk.MustQuery("select date '0000-00-00';")
	r.Check(testkit.Rows("0000-00-00"))

	tk.MustExec("set sql_mode = 'NO_ZERO_IN_DATE'")
	r = tk.MustQuery("select date '0000-00-00';")
	r.Check(testkit.Rows("0000-00-00"))

	tk.MustExec("set sql_mode = 'NO_ZERO_DATE'")
	rs, err := tk.Exec("select date '0000-00-00';")
	c.Assert(err, IsNil)
	_, err = session.GetRows4Test(ctx, tk.Se, rs)
	c.Assert(err, NotNil)
	c.Assert(terror.ErrorEqual(err, types.ErrWrongValue.GenWithStackByArgs(types.DateTimeStr, "0000-00-00")), IsTrue)
	c.Assert(rs.Close(), IsNil)

	tk.MustExec("set sql_mode = ''")
	r = tk.MustQuery("select date '2007-10-00';")
	r.Check(testkit.Rows("2007-10-00"))

	tk.MustExec("set sql_mode = 'NO_ZERO_IN_DATE'")
	rs, _ = tk.Exec("select date '2007-10-00';")
	_, err = session.GetRows4Test(ctx, tk.Se, rs)
	c.Assert(err, NotNil)
	c.Assert(terror.ErrorEqual(err, types.ErrWrongValue.GenWithStackByArgs(types.DateTimeStr, "2017-10-00")), IsTrue)
	c.Assert(rs.Close(), IsNil)

	tk.MustExec("set sql_mode = 'NO_ZERO_DATE'")
	r = tk.MustQuery("select date '2007-10-00';")
	r.Check(testkit.Rows("2007-10-00"))

	tk.MustExec("set sql_mode = 'NO_ZERO_IN_DATE,NO_ZERO_DATE'")

	rs, _ = tk.Exec("select date '2007-10-00';")
	_, err = session.GetRows4Test(ctx, tk.Se, rs)
	c.Assert(err, NotNil)
	c.Assert(terror.ErrorEqual(err, types.ErrWrongValue.GenWithStackByArgs(types.DateTimeStr, "2017-10-00")), IsTrue)
	c.Assert(rs.Close(), IsNil)

	rs, err = tk.Exec("select date '0000-00-00';")
	c.Assert(err, IsNil)
	_, err = session.GetRows4Test(ctx, tk.Se, rs)
	c.Assert(err, NotNil)
	c.Assert(terror.ErrorEqual(err, types.ErrWrongValue.GenWithStackByArgs(types.DateTimeStr, "0000-00-00")), IsTrue)
	c.Assert(rs.Close(), IsNil)

	r = tk.MustQuery("select date'1998~01~02'")
	r.Check(testkit.Rows("1998-01-02"))

	r = tk.MustQuery("select date'731124', date '011124'")
	r.Check(testkit.Rows("1973-11-24 2001-11-24"))

	_, err = tk.Exec("select date '0000-00-00 00:00:00';")
	c.Assert(err, NotNil)
	c.Assert(terror.ErrorEqual(err, types.ErrWrongValue.GenWithStackByArgs(types.DateTimeStr, "0000-00-00 00:00:00")), IsTrue)

	_, err = tk.Exec("select date '2017-99-99';")
	c.Assert(err, NotNil)
	c.Assert(terror.ErrorEqual(err, types.ErrWrongValue), IsTrue, Commentf("err: %v", err))

	_, err = tk.Exec("select date '2017-2-31';")
	c.Assert(err, NotNil)
	c.Assert(terror.ErrorEqual(err, types.ErrWrongValue), IsTrue, Commentf("err: %v", err))

	_, err = tk.Exec("select date '201712-31';")
	c.Assert(err, NotNil)
	c.Assert(terror.ErrorEqual(err, types.ErrWrongValue.GenWithStackByArgs(types.DateTimeStr, "201712-31")), IsTrue, Commentf("err: %v", err))

	_, err = tk.Exec("select date 'abcdefg';")
	c.Assert(err, NotNil)
	c.Assert(terror.ErrorEqual(err, types.ErrWrongValue.GenWithStackByArgs(types.DateTimeStr, "abcdefg")), IsTrue, Commentf("err: %v", err))
}

func (s *testIntegrationSuite) TestJSONBuiltin(c *C) {
	defer s.cleanEnv(c)
	tk := testkit.NewTestKit(c, s.store)
	tk.MustExec("USE test;")
	tk.MustExec("DROP TABLE IF EXISTS t;")
	tk.MustExec("CREATE TABLE `my_collection` (	`doc` json DEFAULT NULL, `_id` varchar(32) GENERATED ALWAYS AS (JSON_UNQUOTE(JSON_EXTRACT(doc,'$._id'))) STORED NOT NULL, PRIMARY KEY (`_id`))")
	_, err := tk.Exec("UPDATE `test`.`my_collection` SET doc=JSON_SET(doc) WHERE (JSON_EXTRACT(doc,'$.name') = 'clare');")
	c.Assert(err, NotNil)

	r := tk.MustQuery("select json_valid(null);")
	r.Check(testkit.Rows("<nil>"))

	r = tk.MustQuery(`select json_valid("null");`)
	r.Check(testkit.Rows("1"))

	r = tk.MustQuery("select json_valid(0);")
	r.Check(testkit.Rows("0"))

	r = tk.MustQuery(`select json_valid("0");`)
	r.Check(testkit.Rows("1"))

	r = tk.MustQuery(`select json_valid("hello");`)
	r.Check(testkit.Rows("0"))

	r = tk.MustQuery(`select json_valid('"hello"');`)
	r.Check(testkit.Rows("1"))

	r = tk.MustQuery(`select json_valid('{"a":1}');`)
	r.Check(testkit.Rows("1"))

	r = tk.MustQuery("select json_valid('{}');")
	r.Check(testkit.Rows("1"))

	r = tk.MustQuery(`select json_valid('[]');`)
	r.Check(testkit.Rows("1"))

	r = tk.MustQuery("select json_valid('2019-8-19');")
	r.Check(testkit.Rows("0"))

	r = tk.MustQuery(`select json_valid('"2019-8-19"');`)
	r.Check(testkit.Rows("1"))
}

func (s *testIntegrationSuite) TestTimeLiteral(c *C) {
	defer s.cleanEnv(c)
	tk := testkit.NewTestKit(c, s.store)

	r := tk.MustQuery("select time '117:01:12';")
	r.Check(testkit.Rows("117:01:12"))

	r = tk.MustQuery("select time '01:00:00.999999';")
	r.Check(testkit.Rows("01:00:00.999999"))

	r = tk.MustQuery("select time '1 01:00:00';")
	r.Check(testkit.Rows("25:00:00"))

	r = tk.MustQuery("select time '110:00:00';")
	r.Check(testkit.Rows("110:00:00"))

	r = tk.MustQuery("select time'-1:1:1.123454656';")
	r.Check(testkit.Rows("-01:01:01.123455"))

	r = tk.MustQuery("select time '33:33';")
	r.Check(testkit.Rows("33:33:00"))

	r = tk.MustQuery("select time '1.1';")
	r.Check(testkit.Rows("00:00:01.1"))

	r = tk.MustQuery("select time '21';")
	r.Check(testkit.Rows("00:00:21"))

	r = tk.MustQuery("select time '20 20:20';")
	r.Check(testkit.Rows("500:20:00"))

	_, err := tk.Exec("select time '2017-01-01 00:00:00';")
	c.Assert(err, NotNil)
	c.Assert(terror.ErrorEqual(err, types.ErrWrongValue.GenWithStackByArgs(types.DateTimeStr, "2017-01-01 00:00:00")), IsTrue)

	_, err = tk.Exec("select time '071231235959.999999';")
	c.Assert(err, NotNil)
	c.Assert(terror.ErrorEqual(err, types.ErrWrongValue.GenWithStackByArgs(types.DateTimeStr, "071231235959.999999")), IsTrue)

	_, err = tk.Exec("select time '20171231235959.999999';")
	c.Assert(err, NotNil)
	c.Assert(terror.ErrorEqual(err, types.ErrWrongValue.GenWithStackByArgs(types.DateTimeStr, "20171231235959.999999")), IsTrue)

	_, err = tk.Exec("select ADDDATE('2008-01-34', -1);")
	c.Assert(err, IsNil)
	tk.MustQuery("Show warnings;").Check(testutil.RowsWithSep("|",
		"Warning|1292|Incorrect datetime value: '2008-01-34'"))
}

func (s *testIntegrationSuite) TestIssue13822(c *C) {
	tk := testkit.NewTestKitWithInit(c, s.store)
	tk.MustQuery("select ADDDATE(20111111, interval '-123' DAY);").Check(testkit.Rows("2011-07-11"))
	tk.MustQuery("select SUBDATE(20111111, interval '-123' DAY);").Check(testkit.Rows("2012-03-13"))
}

func (s *testIntegrationSuite) TestTimestampLiteral(c *C) {
	defer s.cleanEnv(c)
	tk := testkit.NewTestKit(c, s.store)

	r := tk.MustQuery("select timestamp '2017-01-01 00:00:00';")
	r.Check(testkit.Rows("2017-01-01 00:00:00"))

	r = tk.MustQuery("select timestamp '2017@01@01 00:00:00';")
	r.Check(testkit.Rows("2017-01-01 00:00:00"))

	r = tk.MustQuery("select timestamp '2017@01@01 00~00~00';")
	r.Check(testkit.Rows("2017-01-01 00:00:00"))

	r = tk.MustQuery("select timestamp '2017@01@0001 00~00~00.333';")
	r.Check(testkit.Rows("2017-01-01 00:00:00.333"))

	_, err := tk.Exec("select timestamp '00:00:00';")
	c.Assert(err, NotNil)
	c.Assert(terror.ErrorEqual(err, types.ErrWrongValue.GenWithStackByArgs(types.DateTimeStr, "00:00:00")), IsTrue)

	_, err = tk.Exec("select timestamp '1992-01-03';")
	c.Assert(err, NotNil)
	c.Assert(terror.ErrorEqual(err, types.ErrWrongValue.GenWithStackByArgs(types.DateTimeStr, "1992-01-03")), IsTrue)

	_, err = tk.Exec("select timestamp '20171231235959.999999';")
	c.Assert(err, NotNil)
	c.Assert(terror.ErrorEqual(err, types.ErrWrongValue.GenWithStackByArgs(types.DateTimeStr, "20171231235959.999999")), IsTrue)
}

func (s *testIntegrationSuite) TestLiterals(c *C) {
	defer s.cleanEnv(c)
	tk := testkit.NewTestKit(c, s.store)
	r := tk.MustQuery("SELECT LENGTH(b''), LENGTH(B''), b''+1, b''-1, B''+1;")
	r.Check(testkit.Rows("0 0 1 -1 1"))
}

func (s *testIntegrationSuite) TestFuncJSON(c *C) {
	tk := testkit.NewTestKit(c, s.store)
	defer s.cleanEnv(c)
	tk.MustExec("USE test;")
	tk.MustExec("DROP TABLE IF EXISTS table_json;")
	tk.MustExec("CREATE TABLE table_json(a json, b VARCHAR(255));")

	j1 := `{"\\"hello\\"": "world", "a": [1, "2", {"aa": "bb"}, 4.0, {"aa": "cc"}], "b": true, "c": ["d"]}`
	j2 := `[{"a": 1, "b": true}, 3, 3.5, "hello, world", null, true]`
	for _, j := range []string{j1, j2} {
		tk.MustExec(fmt.Sprintf(`INSERT INTO table_json values('%s', '%s')`, j, j))
	}

	r := tk.MustQuery(`select json_type(a), json_type(b) from table_json`)
	r.Check(testkit.Rows("OBJECT OBJECT", "ARRAY ARRAY"))

	tk.MustGetErrCode("select json_quote();", mysql.ErrWrongParamcountToNativeFct)
	tk.MustGetErrCode("select json_quote('abc', 'def');", mysql.ErrWrongParamcountToNativeFct)
	tk.MustGetErrCode("select json_quote(NULL, 'def');", mysql.ErrWrongParamcountToNativeFct)
	tk.MustGetErrCode("select json_quote('abc', NULL);", mysql.ErrWrongParamcountToNativeFct)

	tk.MustGetErrCode("select json_unquote();", mysql.ErrWrongParamcountToNativeFct)
	tk.MustGetErrCode("select json_unquote('abc', 'def');", mysql.ErrWrongParamcountToNativeFct)
	tk.MustGetErrCode("select json_unquote(NULL, 'def');", mysql.ErrWrongParamcountToNativeFct)
	tk.MustGetErrCode("select json_unquote('abc', NULL);", mysql.ErrWrongParamcountToNativeFct)

	tk.MustQuery("select json_quote(NULL);").Check(testkit.Rows("<nil>"))
	tk.MustQuery("select json_unquote(NULL);").Check(testkit.Rows("<nil>"))

	tk.MustQuery("select json_quote('abc');").Check(testkit.Rows(`"abc"`))
	tk.MustQuery(`select json_quote(convert('"abc"' using ascii));`).Check(testkit.Rows(`"\"abc\""`))
	tk.MustQuery(`select json_quote(convert('"abc"' using latin1));`).Check(testkit.Rows(`"\"abc\""`))
	tk.MustQuery(`select json_quote(convert('"abc"' using utf8));`).Check(testkit.Rows(`"\"abc\""`))
	tk.MustQuery(`select json_quote(convert('"abc"' using utf8mb4));`).Check(testkit.Rows(`"\"abc\""`))

	tk.MustQuery("select json_unquote('abc');").Check(testkit.Rows("abc"))
	tk.MustQuery(`select json_unquote('"abc"');`).Check(testkit.Rows("abc"))
	tk.MustQuery(`select json_unquote(convert('"abc"' using ascii));`).Check(testkit.Rows("abc"))
	tk.MustQuery(`select json_unquote(convert('"abc"' using latin1));`).Check(testkit.Rows("abc"))
	tk.MustQuery(`select json_unquote(convert('"abc"' using utf8));`).Check(testkit.Rows("abc"))
	tk.MustQuery(`select json_unquote(convert('"abc"' using utf8mb4));`).Check(testkit.Rows("abc"))

	tk.MustQuery(`select json_quote('"');`).Check(testkit.Rows(`"\""`))
	tk.MustQuery(`select json_unquote('"');`).Check(testkit.Rows(`"`))

	tk.MustQuery(`select json_unquote('""');`).Check(testkit.Rows(``))
	tk.MustQuery(`select char_length(json_unquote('""'));`).Check(testkit.Rows(`0`))
	tk.MustQuery(`select json_unquote('"" ');`).Check(testkit.Rows(`"" `))
	tk.MustQuery(`select json_unquote(cast(json_quote('abc') as json));`).Check(testkit.Rows("abc"))

	tk.MustQuery(`select json_unquote(cast('{"abc": "foo"}' as json));`).Check(testkit.Rows(`{"abc": "foo"}`))
	tk.MustQuery(`select json_unquote(json_extract(cast('{"abc": "foo"}' as json), '$.abc'));`).Check(testkit.Rows("foo"))
	tk.MustQuery(`select json_unquote('["a", "b", "c"]');`).Check(testkit.Rows(`["a", "b", "c"]`))
	tk.MustQuery(`select json_unquote(cast('["a", "b", "c"]' as json));`).Check(testkit.Rows(`["a", "b", "c"]`))
	tk.MustQuery(`select json_quote(convert(X'e68891' using utf8));`).Check(testkit.Rows(`"我"`))
	tk.MustQuery(`select json_quote(convert(X'e68891' using utf8mb4));`).Check(testkit.Rows(`"我"`))
	tk.MustQuery(`select cast(json_quote(convert(X'e68891' using utf8)) as json);`).Check(testkit.Rows(`"我"`))
	tk.MustQuery(`select json_unquote(convert(X'e68891' using utf8));`).Check(testkit.Rows("我"))

	tk.MustQuery(`select json_quote(json_quote(json_quote('abc')));`).Check(testkit.Rows(`"\"\\\"abc\\\"\""`))
	tk.MustQuery(`select json_unquote(json_unquote(json_unquote(json_quote(json_quote(json_quote('abc'))))));`).Check(testkit.Rows("abc"))

	tk.MustGetErrCode("select json_quote(123)", mysql.ErrIncorrectType)
	tk.MustGetErrCode("select json_quote(-100)", mysql.ErrIncorrectType)
	tk.MustGetErrCode("select json_quote(123.123)", mysql.ErrIncorrectType)
	tk.MustGetErrCode("select json_quote(-100.000)", mysql.ErrIncorrectType)
	tk.MustGetErrCode(`select json_quote(true);`, mysql.ErrIncorrectType)
	tk.MustGetErrCode(`select json_quote(false);`, mysql.ErrIncorrectType)
	tk.MustGetErrCode(`select json_quote(cast("{}" as JSON));`, mysql.ErrIncorrectType)
	tk.MustGetErrCode(`select json_quote(cast("[]" as JSON));`, mysql.ErrIncorrectType)
	tk.MustGetErrCode(`select json_quote(cast("2015-07-29" as date));`, mysql.ErrIncorrectType)
	tk.MustGetErrCode(`select json_quote(cast("12:18:29.000000" as time));`, mysql.ErrIncorrectType)
	tk.MustGetErrCode(`select json_quote(cast("2015-07-29 12:18:29.000000" as datetime));`, mysql.ErrIncorrectType)

	tk.MustGetErrCode("select json_unquote(123)", mysql.ErrIncorrectType)
	tk.MustGetErrCode("select json_unquote(-100)", mysql.ErrIncorrectType)
	tk.MustGetErrCode("select json_unquote(123.123)", mysql.ErrIncorrectType)
	tk.MustGetErrCode("select json_unquote(-100.000)", mysql.ErrIncorrectType)
	tk.MustGetErrCode(`select json_unquote(true);`, mysql.ErrIncorrectType)
	tk.MustGetErrCode(`select json_unquote(false);`, mysql.ErrIncorrectType)
	tk.MustGetErrCode(`select json_unquote(cast("2015-07-29" as date));`, mysql.ErrIncorrectType)
	tk.MustGetErrCode(`select json_unquote(cast("12:18:29.000000" as time));`, mysql.ErrIncorrectType)
	tk.MustGetErrCode(`select json_unquote(cast("2015-07-29 12:18:29.000000" as datetime));`, mysql.ErrIncorrectType)

	r = tk.MustQuery(`select json_extract(a, '$.a[1]'), json_extract(b, '$.b') from table_json`)
	r.Check(testkit.Rows("\"2\" true", "<nil> <nil>"))

	r = tk.MustQuery(`select json_extract(json_set(a, '$.a[1]', 3), '$.a[1]'), json_extract(json_set(b, '$.b', false), '$.b') from table_json`)
	r.Check(testkit.Rows("3 false", "<nil> <nil>"))

	r = tk.MustQuery(`select json_extract(json_insert(a, '$.a[1]', 3), '$.a[1]'), json_extract(json_insert(b, '$.b', false), '$.b') from table_json`)
	r.Check(testkit.Rows("\"2\" true", "<nil> <nil>"))

	r = tk.MustQuery(`select json_extract(json_replace(a, '$.a[1]', 3), '$.a[1]'), json_extract(json_replace(b, '$.b', false), '$.b') from table_json`)
	r.Check(testkit.Rows("3 false", "<nil> <nil>"))

	r = tk.MustQuery(`select json_extract(json_merge(a, cast(b as JSON)), '$[0].a[0]') from table_json`)
	r.Check(testkit.Rows("1", "1"))

	r = tk.MustQuery(`select json_extract(json_array(1,2,3), '$[1]')`)
	r.Check(testkit.Rows("2"))

	r = tk.MustQuery(`select json_extract(json_object(1,2,3,4), '$."1"')`)
	r.Check(testkit.Rows("2"))

	tk.MustExec(`update table_json set a=json_set(a,'$.a',json_object('a',1,'b',2)) where json_extract(a,'$.a[1]') = '2'`)
	r = tk.MustQuery(`select json_extract(a, '$.a.a'), json_extract(a, '$.a.b') from table_json`)
	r.Check(testkit.Rows("1 2", "<nil> <nil>"))

	r = tk.MustQuery(`select json_contains(NULL, '1'), json_contains('1', NULL), json_contains('1', '1', NULL)`)
	r.Check(testkit.Rows("<nil> <nil> <nil>"))
	r = tk.MustQuery(`select json_contains('{}','{}'), json_contains('[1]','1'), json_contains('[1]','"1"'), json_contains('[1,2,[1,[5,[3]]]]', '[1,3]', '$[2]'), json_contains('[1,2,[1,[5,{"a":[2,3]}]]]', '[1,{"a":[3]}]', "$[2]"), json_contains('{"a":1}', '{"a":1,"b":2}', "$")`)
	r.Check(testkit.Rows("1 1 0 1 1 0"))
	r = tk.MustQuery(`select json_contains('{"a": 1}', '1', "$.c"), json_contains('{"a": [1, 2]}', '1', "$.a[2]"), json_contains('{"a": [1, {"a": 1}]}', '1', "$.a[1].b")`)
	r.Check(testkit.Rows("<nil> <nil> <nil>"))
	rs, err := tk.Exec("select json_contains('1','1','$.*')")
	c.Assert(err, IsNil)
	c.Assert(rs, NotNil)
	_, err = session.GetRows4Test(context.Background(), tk.Se, rs)
	c.Assert(err, NotNil)
	c.Assert(err.Error(), Equals, "[json:3149]In this situation, path expressions may not contain the * and ** tokens.")

	r = tk.MustQuery(`select
		json_contains_path(NULL, 'one', "$.c"),
		json_contains_path(NULL, 'all', "$.c"),
		json_contains_path('{"a": 1}', NULL, "$.c"),
		json_contains_path('{"a": 1}', 'one', NULL),
		json_contains_path('{"a": 1}', 'all', NULL)
	`)
	r.Check(testkit.Rows("<nil> <nil> <nil> <nil> <nil>"))

	r = tk.MustQuery(`select
		json_contains_path('{"a": 1, "b": 2, "c": {"d": 4}}', 'one', '$.c.d'),
		json_contains_path('{"a": 1, "b": 2, "c": {"d": 4}}', 'one', '$.a.d'),
		json_contains_path('{"a": 1, "b": 2, "c": {"d": 4}}', 'all', '$.c.d'),
		json_contains_path('{"a": 1, "b": 2, "c": {"d": 4}}', 'all', '$.a.d')
	`)
	r.Check(testkit.Rows("1 0 1 0"))

	r = tk.MustQuery(`select
		json_contains_path('{"a": 1, "b": 2, "c": {"d": 4}}', 'one', '$.a', '$.e'),
		json_contains_path('{"a": 1, "b": 2, "c": {"d": 4}}', 'one', '$.a', '$.b'),
		json_contains_path('{"a": 1, "b": 2, "c": {"d": 4}}', 'all', '$.a', '$.e'),
		json_contains_path('{"a": 1, "b": 2, "c": {"d": 4}}', 'all', '$.a', '$.b')
	`)
	r.Check(testkit.Rows("1 1 0 1"))

	r = tk.MustQuery(`select
		json_contains_path('{"a": 1, "b": 2, "c": {"d": 4}}', 'one', '$.*'),
		json_contains_path('{"a": 1, "b": 2, "c": {"d": 4}}', 'one', '$[*]'),
		json_contains_path('{"a": 1, "b": 2, "c": {"d": 4}}', 'all', '$.*'),
		json_contains_path('{"a": 1, "b": 2, "c": {"d": 4}}', 'all', '$[*]')
	`)
	r.Check(testkit.Rows("1 0 1 0"))

	r = tk.MustQuery(`select
		json_keys('[]'),
		json_keys('{}'),
		json_keys('{"a": 1, "b": 2}'),
		json_keys('{"a": {"c": 3}, "b": 2}'),
		json_keys('{"a": {"c": 3}, "b": 2}', "$.a")
	`)
	r.Check(testkit.Rows(`<nil> [] ["a", "b"] ["a", "b"] ["c"]`))

	r = tk.MustQuery(`select
		json_length('1'),
		json_length('{}'),
		json_length('[]'),
		json_length('{"a": 1}'),
		json_length('{"a": 1, "b": 2}'),
		json_length('[1, 2, 3]')
	`)
	r.Check(testkit.Rows("1 0 0 1 2 3"))

	// #16267
	tk.MustQuery(`select json_array(922337203685477580) =  json_array(922337203685477581);`).Check(testkit.Rows("0"))

	// #10461
	tk.MustExec("drop table if exists tx1")
	tk.MustExec("create table tx1(id int key, a double, b double, c double, d double)")
	tk.MustExec("insert into tx1 values (1, 0.1, 0.2, 0.3, 0.0)")
	tk.MustQuery("select a+b, c from tx1").Check(testkit.Rows("0.30000000000000004 0.3"))
	tk.MustQuery("select json_array(a+b) = json_array(c) from tx1").Check(testkit.Rows("0"))
}

func (s *testIntegrationSuite) TestColumnInfoModified(c *C) {
	testKit := testkit.NewTestKit(c, s.store)
	defer s.cleanEnv(c)
	testKit.MustExec("use test")
	testKit.MustExec("drop table if exists tab0")
	testKit.MustExec("CREATE TABLE tab0(col0 INTEGER, col1 INTEGER, col2 INTEGER)")
	testKit.MustExec("SELECT + - (- CASE + col0 WHEN + CAST( col0 AS SIGNED ) THEN col1 WHEN 79 THEN NULL WHEN + - col1 THEN col0 / + col0 END ) * - 16 FROM tab0")
	ctx := testKit.Se.(sessionctx.Context)
	is := domain.GetDomain(ctx).InfoSchema()
	tbl, _ := is.TableByName(model.NewCIStr("test"), model.NewCIStr("tab0"))
	col := table.FindCol(tbl.Cols(), "col1")
	c.Assert(col.Tp, Equals, mysql.TypeLong)
}

func (s *testIntegrationSuite) TestSetVariables(c *C) {
	tk := testkit.NewTestKit(c, s.store)
	defer s.cleanEnv(c)
	_, err := tk.Exec("set sql_mode='adfasdfadsfdasd';")
	c.Assert(err, NotNil)
	_, err = tk.Exec("set @@sql_mode='adfasdfadsfdasd';")
	c.Assert(err, NotNil)
	_, err = tk.Exec("set @@global.sql_mode='adfasdfadsfdasd';")
	c.Assert(err, NotNil)
	_, err = tk.Exec("set @@session.sql_mode='adfasdfadsfdasd';")
	c.Assert(err, NotNil)

	var r *testkit.Result
	_, err = tk.Exec("set @@session.sql_mode=',NO_ZERO_DATE,ANSI,ANSI_QUOTES';")
	c.Assert(err, IsNil)
	r = tk.MustQuery(`select @@session.sql_mode`)
	r.Check(testkit.Rows("NO_ZERO_DATE,REAL_AS_FLOAT,PIPES_AS_CONCAT,ANSI_QUOTES,IGNORE_SPACE,ONLY_FULL_GROUP_BY,ANSI"))
	r = tk.MustQuery(`show variables like 'sql_mode'`)
	r.Check(testkit.Rows("sql_mode NO_ZERO_DATE,REAL_AS_FLOAT,PIPES_AS_CONCAT,ANSI_QUOTES,IGNORE_SPACE,ONLY_FULL_GROUP_BY,ANSI"))

	// for invalid SQL mode.
	tk.MustExec("use test")
	tk.MustExec("drop table if exists tab0")
	tk.MustExec("CREATE TABLE tab0(col1 time)")
	_, err = tk.Exec("set sql_mode='STRICT_TRANS_TABLES';")
	c.Assert(err, IsNil)
	_, err = tk.Exec("INSERT INTO tab0 select cast('999:44:33' as time);")
	c.Assert(err, NotNil)
	c.Assert(err.Error(), Equals, "[types:1292]Truncated incorrect time value: '999:44:33'")
	_, err = tk.Exec("set sql_mode=' ,';")
	c.Assert(err, NotNil)
	_, err = tk.Exec("INSERT INTO tab0 select cast('999:44:33' as time);")
	c.Assert(err, NotNil)
	c.Assert(err.Error(), Equals, "[types:1292]Truncated incorrect time value: '999:44:33'")

	// issue #5478
	_, err = tk.Exec("set session transaction read write;")
	c.Assert(err, IsNil)
	_, err = tk.Exec("set global transaction read write;")
	c.Assert(err, IsNil)
	r = tk.MustQuery(`select @@session.tx_read_only, @@global.tx_read_only, @@session.transaction_read_only, @@global.transaction_read_only;`)
	r.Check(testkit.Rows("0 0 0 0"))

	_, err = tk.Exec("set session transaction read only;")
	c.Assert(err, IsNil)
	r = tk.MustQuery(`select @@session.tx_read_only, @@global.tx_read_only, @@session.transaction_read_only, @@global.transaction_read_only;`)
	r.Check(testkit.Rows("1 0 1 0"))
	_, err = tk.Exec("set global transaction read only;")
	c.Assert(err, IsNil)
	r = tk.MustQuery(`select @@session.tx_read_only, @@global.tx_read_only, @@session.transaction_read_only, @@global.transaction_read_only;`)
	r.Check(testkit.Rows("1 1 1 1"))

	_, err = tk.Exec("set session transaction read write;")
	c.Assert(err, IsNil)
	_, err = tk.Exec("set global transaction read write;")
	c.Assert(err, IsNil)
	r = tk.MustQuery(`select @@session.tx_read_only, @@global.tx_read_only, @@session.transaction_read_only, @@global.transaction_read_only;`)
	r.Check(testkit.Rows("0 0 0 0"))

	_, err = tk.Exec("set @@global.max_user_connections='';")
	c.Assert(err, NotNil)
	c.Assert(err.Error(), Equals, variable.ErrWrongTypeForVar.GenWithStackByArgs("max_user_connections").Error())
	_, err = tk.Exec("set @@global.max_prepared_stmt_count='';")
	c.Assert(err, NotNil)
	c.Assert(err.Error(), Equals, variable.ErrWrongTypeForVar.GenWithStackByArgs("max_prepared_stmt_count").Error())
}

func (s *testIntegrationSuite) TestIssues(c *C) {
	// for issue #4954
	tk := testkit.NewTestKit(c, s.store)
	defer s.cleanEnv(c)
	tk.MustExec("use test")
	tk.MustExec("drop table if exists t")
	tk.MustExec("CREATE TABLE t (a CHAR(5) CHARACTER SET latin1);")
	tk.MustExec("INSERT INTO t VALUES ('oe');")
	tk.MustExec("INSERT INTO t VALUES (0xf6);")
	r := tk.MustQuery(`SELECT * FROM t WHERE a= 'oe';`)
	r.Check(testkit.Rows("oe"))
	r = tk.MustQuery(`SELECT HEX(a) FROM t WHERE a= 0xf6;`)
	r.Check(testkit.Rows("F6"))

	// for issue #4006
	tk.MustExec(`drop table if exists tb`)
	tk.MustExec("create table tb(id int auto_increment primary key, v varchar(32));")
	tk.MustExec("insert into tb(v) (select v from tb);")
	r = tk.MustQuery(`SELECT * FROM tb;`)
	r.Check(testkit.Rows())
	tk.MustExec(`insert into tb(v) values('hello');`)
	tk.MustExec("insert into tb(v) (select v from tb);")
	r = tk.MustQuery(`SELECT * FROM tb;`)
	r.Check(testkit.Rows("1 hello", "2 hello"))

	// for issue #5111
	tk.MustExec(`drop table if exists t`)
	tk.MustExec("create table t(c varchar(32));")
	tk.MustExec("insert into t values('1e649'),('-1e649');")
	r = tk.MustQuery(`SELECT * FROM t where c < 1;`)
	r.Check(testkit.Rows("-1e649"))
	tk.MustQuery("show warnings").Check(testutil.RowsWithSep("|",
		"Warning|1292|Truncated incorrect DOUBLE value: '1e649'",
		"Warning|1292|Truncated incorrect DOUBLE value: '-1e649'"))
	r = tk.MustQuery(`SELECT * FROM t where c > 1;`)
	r.Check(testkit.Rows("1e649"))
	tk.MustQuery("show warnings").Check(testutil.RowsWithSep("|",
		"Warning|1292|Truncated incorrect DOUBLE value: '1e649'",
		"Warning|1292|Truncated incorrect DOUBLE value: '-1e649'"))

	// for issue #5293
	tk.MustExec("drop table if exists t")
	tk.MustExec("create table t(a int)")
	tk.MustExec("insert t values (1)")
	tk.MustQuery("select * from t where cast(a as binary)").Check(testkit.Rows("1"))

	// for issue #16351
	tk.MustExec("drop table if exists t2")
	tk.MustExec("create table t2(a int, b varchar(20))")
	tk.MustExec(`insert into t2 values(1,"1111"),(2,"2222"),(3,"3333"),(4,"4444"),(5,"5555"),(6,"6666"),(7,"7777"),(8,"8888"),(9,"9999"),(10,"0000")`)
	tk.MustQuery(`select (@j := case when substr(t2.b,1,3)=@i then 1 else @j+1 end) from t2, (select @j := 0, @i := "0") tt limit 10`).Check(testkit.Rows(
		"1", "2", "3", "4", "5", "6", "7", "8", "9", "10"))
}

func (s *testIntegrationSuite) TestInPredicate4UnsignedInt(c *C) {
	// for issue #6661
	tk := testkit.NewTestKit(c, s.store)
	defer s.cleanEnv(c)
	tk.MustExec("use test")
	tk.MustExec("drop table if exists t")
	tk.MustExec("CREATE TABLE t (a bigint unsigned,key (a));")
	tk.MustExec("INSERT INTO t VALUES (0), (4), (5), (6), (7), (8), (9223372036854775810), (18446744073709551614), (18446744073709551615);")
	r := tk.MustQuery(`SELECT a FROM t WHERE a NOT IN (-1, -2, 18446744073709551615);`)
	r.Check(testkit.Rows("0", "4", "5", "6", "7", "8", "9223372036854775810", "18446744073709551614"))
	r = tk.MustQuery(`SELECT a FROM t WHERE a NOT IN (-1, -2, 4, 9223372036854775810);`)
	r.Check(testkit.Rows("0", "5", "6", "7", "8", "18446744073709551614", "18446744073709551615"))
	r = tk.MustQuery(`SELECT a FROM t WHERE a NOT IN (-1, -2, 0, 4, 18446744073709551614);`)
	r.Check(testkit.Rows("5", "6", "7", "8", "9223372036854775810", "18446744073709551615"))

	// for issue #4473
	tk.MustExec("drop table if exists t")
	tk.MustExec("create table t1 (some_id smallint(5) unsigned,key (some_id) )")
	tk.MustExec("insert into t1 values (1),(2)")
	r = tk.MustQuery(`select some_id from t1 where some_id not in(2,-1);`)
	r.Check(testkit.Rows("1"))
}

func (s *testIntegrationSuite) TestFilterExtractFromDNF(c *C) {
	tk := testkit.NewTestKit(c, s.store)
	defer s.cleanEnv(c)
	tk.MustExec("use test")
	tk.MustExec("drop table if exists t")
	tk.MustExec("create table t(a int, b int, c int)")

	tests := []struct {
		exprStr string
		result  string
	}{
		{
			exprStr: "a = 1 or a = 1 or a = 1",
			result:  "[eq(test.t.a, 1)]",
		},
		{
			exprStr: "a = 1 or a = 1 or (a = 1 and b = 1)",
			result:  "[eq(test.t.a, 1)]",
		},
		{
			exprStr: "(a = 1 and a = 1) or a = 1 or b = 1",
			result:  "[or(or(and(eq(test.t.a, 1), eq(test.t.a, 1)), eq(test.t.a, 1)), eq(test.t.b, 1))]",
		},
		{
			exprStr: "(a = 1 and b = 2) or (a = 1 and b = 3) or (a = 1 and b = 4)",
			result:  "[eq(test.t.a, 1) or(eq(test.t.b, 2), or(eq(test.t.b, 3), eq(test.t.b, 4)))]",
		},
		{
			exprStr: "(a = 1 and b = 1 and c = 1) or (a = 1 and b = 1) or (a = 1 and b = 1 and c > 2 and c < 3)",
			result:  "[eq(test.t.a, 1) eq(test.t.b, 1)]",
		},
	}

	ctx := context.Background()
	for _, tt := range tests {
		sql := "select * from t where " + tt.exprStr
		sctx := tk.Se.(sessionctx.Context)
		sc := sctx.GetSessionVars().StmtCtx
		stmts, err := session.Parse(sctx, sql)
		c.Assert(err, IsNil, Commentf("error %v, for expr %s", err, tt.exprStr))
		c.Assert(stmts, HasLen, 1)
		is := domain.GetDomain(sctx).InfoSchema()
		err = plannercore.Preprocess(sctx, stmts[0], is)
		c.Assert(err, IsNil, Commentf("error %v, for resolve name, expr %s", err, tt.exprStr))
		p, _, err := plannercore.BuildLogicalPlan(ctx, sctx, stmts[0], is)
		c.Assert(err, IsNil, Commentf("error %v, for build plan, expr %s", err, tt.exprStr))
		selection := p.(plannercore.LogicalPlan).Children()[0].(*plannercore.LogicalSelection)
		conds := make([]expression.Expression, len(selection.Conditions))
		for i, cond := range selection.Conditions {
			conds[i] = expression.PushDownNot(sctx, cond)
		}
		afterFunc := expression.ExtractFiltersFromDNFs(sctx, conds)
		sort.Slice(afterFunc, func(i, j int) bool {
			return bytes.Compare(afterFunc[i].HashCode(sc), afterFunc[j].HashCode(sc)) < 0
		})
		c.Assert(fmt.Sprintf("%s", afterFunc), Equals, tt.result, Commentf("wrong result for expr: %s", tt.exprStr))
	}
}

func (s *testIntegrationSuite) testTiDBIsOwnerFunc(c *C) {
	tk := testkit.NewTestKit(c, s.store)
	defer s.cleanEnv(c)
	result := tk.MustQuery("select tidb_is_ddl_owner()")
	ddlOwnerChecker := tk.Se.DDLOwnerChecker()
	c.Assert(ddlOwnerChecker, NotNil)
	var ret int64
	if ddlOwnerChecker.IsOwner() {
		ret = 1
	}
	result.Check(testkit.Rows(fmt.Sprintf("%v", ret)))
}

func (s *testIntegrationSuite) TestTiDBDecodePlanFunc(c *C) {
	tk := testkit.NewTestKit(c, s.store)
	defer s.cleanEnv(c)
	tk.MustQuery("select tidb_decode_plan('')").Check(testkit.Rows(""))
	tk.MustQuery("select tidb_decode_plan('7APIMAk1XzEzCTAJMQlmdW5jczpjb3VudCgxKQoxCTE3XzE0CTAJMAlpbm5lciBqb2luLCBp" +
		"AQyQOlRhYmxlUmVhZGVyXzIxLCBlcXVhbDpbZXEoQ29sdW1uIzEsIA0KCDkpIBkXADIVFywxMCldCjIJMzFfMTgFZXhkYXRhOlNlbGVjdGlvbl" +
		"8xNwozCTFfMTcJMQkwCWx0HVlATlVMTCksIG5vdChpc251bGwVHAApUhcAUDIpKQo0CTEwXzE2CTEJMTAwMDAJdAHB2Dp0MSwgcmFuZ2U6Wy1p" +
		"bmYsK2luZl0sIGtlZXAgb3JkZXI6ZmFsc2UsIHN0YXRzOnBzZXVkbwoFtgAyAZcEMAk6tgAEMjAFtgQyMDq2AAg5LCBmtgAAMFa3AAA5FbcAO" +
		"T63AAAyzrcA')").Check(testkit.Rows("" +
		"\tid                  \ttask\testRows\toperator info\n" +
		"\tStreamAgg_13        \troot\t1      \tfuncs:count(1)\n" +
		"\t└─HashJoin_14       \troot\t0      \tinner join, inner:TableReader_21, equal:[eq(Column#1, Column#9) eq(Column#2, Column#10)]\n" +
		"\t  ├─TableReader_18  \troot\t0      \tdata:Selection_17\n" +
		"\t  │ └─Selection_17  \tcop \t0      \tlt(Column#1, NULL), not(isnull(Column#1)), not(isnull(Column#2))\n" +
		"\t  │   └─TableScan_16\tcop \t10000  \ttable:t1, range:[-inf,+inf], keep order:false, stats:pseudo\n" +
		"\t  └─TableReader_21  \troot\t0      \tdata:Selection_20\n" +
		"\t    └─Selection_20  \tcop \t0      \tlt(Column#9, NULL), not(isnull(Column#10)), not(isnull(Column#9))\n" +
		"\t      └─TableScan_19\tcop \t10000  \ttable:t2, range:[-inf,+inf], keep order:false, stats:pseudo"))
	tk.MustQuery("select tidb_decode_plan('rwPwcTAJNV8xNAkwCTEJZnVuY3M6bWF4KHRlc3QudC5hKS0+Q29sdW1uIzQJMQl0aW1lOj" +
		"IyMy45MzXCtXMsIGxvb3BzOjIJMTI4IEJ5dGVzCU4vQQoxCTE2XzE4CTAJMQlvZmZzZXQ6MCwgY291bnQ6MQkxCQlHFDE4LjQyMjJHAAhOL0" +
		"EBBCAKMgkzMl8yOAkBlEBpbmRleDpMaW1pdF8yNwkxCQ0+DDYuODUdPSwxLCBycGMgbnVtOiANDAUpGDE1MC44MjQFKjhwcm9jIGtleXM6MA" +
		"kxOTgdsgAzAbIAMgFearIAFDU3LjM5NgVKAGwN+BGxIDQJMTNfMjYJMQGgHGFibGU6dCwgCbqwaWR4KGEpLCByYW5nZTooMCwraW5mXSwga2" +
		"VlcCBvcmRlcjp0cnVlLCBkZXNjAT8kaW1lOjU2LjY2MR1rJDEJTi9BCU4vQQo=')").Check(testkit.Rows("" +
		"\tid                  \ttask\testRows\toperator info                                               \tactRows\texecution info                                                       \tmemory   \tdisk\n" +
		"\tStreamAgg_14        \troot\t1      \tfuncs:max(test.t.a)->Column#4                               \t1      \ttime:223.935µs, loops:2                                             \t128 Bytes\tN/A\n" +
		"\t└─Limit_18          \troot\t1      \toffset:0, count:1                                           \t1      \ttime:218.422µs, loops:2                                             \tN/A      \tN/A\n" +
		"\t  └─IndexReader_28  \troot\t1      \tindex:Limit_27                                              \t1      \ttime:216.85µs, loops:1, rpc num: 1, rpc time:150.824µs, proc keys:0\t198 Bytes\tN/A\n" +
		"\t    └─Limit_27      \tcop \t1      \toffset:0, count:1                                           \t1      \ttime:57.396µs, loops:2                                              \tN/A      \tN/A\n" +
		"\t      └─IndexScan_26\tcop \t1      \ttable:t, index:idx(a), range:(0,+inf], keep order:true, desc\t1      \ttime:56.661µs, loops:1                                              \tN/A      \tN/A"))
}

func (s *testIntegrationSuite) TestTiDBInternalFunc(c *C) {
	tk := testkit.NewTestKit(c, s.store)
	defer s.cleanEnv(c)
	result := tk.MustQuery("select tidb_decode_key( '74800000000000002B5F72800000000000A5D3' )")
	result.Check(testkit.Rows("tableID=43, _tidb_rowid=42451"))

	result = tk.MustQuery("select tidb_decode_key( '74800000000000019B5F698000000000000001015257303100000000FB013736383232313130FF3900000000000000F8010000000000000000F7' )")
	result.Check(testkit.Rows("tableID=411, indexID=1, indexValues=015257303100000000FB013736383232313130FF3900000000000000F8010000000000000000F7"))

	// Test invalid record/index key.
	result = tk.MustQuery("select tidb_decode_key( '7480000000000000FF2E5F728000000011FFE1A3000000000000' )")
	result.Check(testkit.Rows("7480000000000000FF2E5F728000000011FFE1A3000000000000"))
	warns := tk.Se.GetSessionVars().StmtCtx.GetWarnings()
	c.Assert(warns, HasLen, 1)
	c.Assert(warns[0].Err.Error(), Equals, "invalid record/index key: 7480000000000000FF2E5F728000000011FFE1A3000000000000")
}

func newStoreWithBootstrap() (kv.Storage, *domain.Domain, error) {
	store, err := mockstore.NewMockTikvStore()
	if err != nil {
		return nil, nil, err
	}
	session.SetSchemaLease(0)
	dom, err := session.BootstrapSession(store)
	return store, dom, err
}

func (s *testIntegrationSuite) TestTwoDecimalTruncate(c *C) {
	tk := testkit.NewTestKit(c, s.store)
	defer s.cleanEnv(c)
	tk.MustExec("use test")
	tk.MustExec("set sql_mode=''")
	tk.MustExec("drop table if exists t")
	tk.MustExec("create table t1(a decimal(10,5), b decimal(10,1))")
	tk.MustExec("insert into t1 values(123.12345, 123.12345)")
	tk.MustExec("update t1 set b = a")
	res := tk.MustQuery("select a, b from t1")
	res.Check(testkit.Rows("123.12345 123.1"))
	res = tk.MustQuery("select 2.00000000000000000000000000000001 * 1.000000000000000000000000000000000000000000002")
	res.Check(testkit.Rows("2.000000000000000000000000000000"))
}

func (s *testIntegrationSuite) TestPrefixIndex(c *C) {
	tk := testkit.NewTestKit(c, s.store)
	defer s.cleanEnv(c)
	tk.MustExec("use test")
	tk.MustExec(`CREATE TABLE t1 (
  			name varchar(12) DEFAULT NULL,
  			KEY pname (name(12))
		) ENGINE=InnoDB DEFAULT CHARSET=utf8mb4 COLLATE=utf8mb4_unicode_ci`)

	tk.MustExec("insert into t1 values('借款策略集_网页');")
	res := tk.MustQuery("select * from t1 where name = '借款策略集_网页';")
	res.Check(testkit.Rows("借款策略集_网页"))

	tk.MustExec(`CREATE TABLE prefix (
		a int(11) NOT NULL,
		b varchar(55) DEFAULT NULL,
		c int(11) DEFAULT NULL,
		PRIMARY KEY (a),
		KEY prefix_index (b(2)),
		KEY prefix_complex (a,b(2))
	) ENGINE=InnoDB DEFAULT CHARSET=utf8 COLLATE=utf8_bin;`)

	tk.MustExec("INSERT INTO prefix VALUES(0, 'b', 2), (1, 'bbb', 3), (2, 'bbc', 4), (3, 'bbb', 5), (4, 'abc', 6), (5, 'abc', 7), (6, 'abc', 7), (7, 'ÿÿ', 8), (8, 'ÿÿ0', 9), (9, 'ÿÿÿ', 10);")
	res = tk.MustQuery("select c, b from prefix where b > 'ÿ' and b < 'ÿÿc'")
	res.Check(testkit.Rows("8 ÿÿ", "9 ÿÿ0"))

	res = tk.MustQuery("select a, b from prefix where b LIKE 'ÿÿ%'")
	res.Check(testkit.Rows("7 ÿÿ", "8 ÿÿ0", "9 ÿÿÿ"))
}

func (s *testIntegrationSuite) TestDecimalMul(c *C) {
	tk := testkit.NewTestKit(c, s.store)
	tk.MustExec("USE test")
	tk.MustExec("create table t(a decimal(38, 17));")
	tk.MustExec("insert into t select 0.5999991229316*0.918755041726043;")
	res := tk.MustQuery("select * from t;")
	res.Check(testkit.Rows("0.55125221922461136"))
}

func (s *testIntegrationSuite) TestDecimalDiv(c *C) {
	tk := testkit.NewTestKit(c, s.store)
	tk.MustQuery("select cast(1 as decimal(60,30)) / cast(1 as decimal(60,30)) / cast(1 as decimal(60, 30))").Check(testkit.Rows("1.000000000000000000000000000000"))
	tk.MustQuery("select cast(1 as decimal(60,30)) / cast(3 as decimal(60,30)) / cast(7 as decimal(60, 30))").Check(testkit.Rows("0.047619047619047619047619047619"))
	tk.MustQuery("select cast(1 as decimal(60,30)) / cast(3 as decimal(60,30)) / cast(7 as decimal(60, 30)) / cast(13 as decimal(60, 30))").Check(testkit.Rows("0.003663003663003663003663003663"))
}

func (s *testIntegrationSuite) TestUnknowHintIgnore(c *C) {
	tk := testkit.NewTestKit(c, s.store)
	tk.MustExec("USE test")
	tk.MustExec("create table t(a int)")
	tk.MustQuery("select /*+ unknown_hint(c1)*/ 1").Check(testkit.Rows("1"))
	tk.MustQuery("show warnings").Check(testkit.Rows("Warning 1064 You have an error in your SQL syntax; check the manual that corresponds to your TiDB version for the right syntax to use [parser:8064]Optimizer hint syntax error at line 1 column 23 near \"unknown_hint(c1)*/\" "))
	_, err := tk.Exec("select 1 from /*+ test1() */ t")
	c.Assert(err, IsNil)
}

func (s *testIntegrationSuite) TestValuesInNonInsertStmt(c *C) {
	tk := testkit.NewTestKit(c, s.store)
	tk.MustExec(`use test;`)
	tk.MustExec(`drop table if exists t;`)
	tk.MustExec(`create table t(a bigint, b double, c decimal, d varchar(20), e datetime, f time, g json);`)
	tk.MustExec(`insert into t values(1, 1.1, 2.2, "abc", "2018-10-24", NOW(), "12");`)
	res := tk.MustQuery(`select values(a), values(b), values(c), values(d), values(e), values(f), values(g) from t;`)
	res.Check(testkit.Rows(`<nil> <nil> <nil> <nil> <nil> <nil> <nil>`))
}

func (s *testIntegrationSuite) TestForeignKeyVar(c *C) {

	tk := testkit.NewTestKit(c, s.store)

	tk.MustExec("SET FOREIGN_KEY_CHECKS=1")
	tk.MustQuery("SHOW WARNINGS").Check(testkit.Rows("Warning 8047 variable 'foreign_key_checks' does not yet support value: 1"))
}

func (s *testIntegrationSuite) TestUserVarMockWindFunc(c *C) {
	tk := testkit.NewTestKit(c, s.store)
	tk.MustExec(`use test;`)
	tk.MustExec(`drop table if exists t;`)
	tk.MustExec(`create table t (a int, b varchar (20), c varchar (20));`)
	tk.MustExec(`insert into t values
					(1,'key1-value1','insert_order1'),
    				(1,'key1-value2','insert_order2'),
    				(1,'key1-value3','insert_order3'),
    				(1,'key1-value4','insert_order4'),
    				(1,'key1-value5','insert_order5'),
    				(1,'key1-value6','insert_order6'),
    				(2,'key2-value1','insert_order1'),
    				(2,'key2-value2','insert_order2'),
    				(2,'key2-value3','insert_order3'),
    				(2,'key2-value4','insert_order4'),
    				(2,'key2-value5','insert_order5'),
    				(2,'key2-value6','insert_order6'),
    				(3,'key3-value1','insert_order1'),
    				(3,'key3-value2','insert_order2'),
    				(3,'key3-value3','insert_order3'),
    				(3,'key3-value4','insert_order4'),
    				(3,'key3-value5','insert_order5'),
    				(3,'key3-value6','insert_order6');
					`)
	tk.MustExec(`SET @LAST_VAL := NULL;`)
	tk.MustExec(`SET @ROW_NUM := 0;`)

	tk.MustQuery(`select * from (
					SELECT a,
    				       @ROW_NUM := IF(a = @LAST_VAL, @ROW_NUM + 1, 1) AS ROW_NUM,
    				       @LAST_VAL := a AS LAST_VAL,
    				       b,
    				       c
    				FROM (select * from t where a in (1, 2, 3) ORDER BY a, c) t1
				) t2
				where t2.ROW_NUM < 2;
				`).Check(testkit.Rows(
		`1 1 1 key1-value1 insert_order1`,
		`2 1 2 key2-value1 insert_order1`,
		`3 1 3 key3-value1 insert_order1`,
	))

	tk.MustQuery(`select * from (
					SELECT a,
    				       @ROW_NUM := IF(a = @LAST_VAL, @ROW_NUM + 1, 1) AS ROW_NUM,
    				       @LAST_VAL := a AS LAST_VAL,
    				       b,
    				       c
    				FROM (select * from t where a in (1, 2, 3) ORDER BY a, c) t1
				) t2;
				`).Check(testkit.Rows(
		`1 1 1 key1-value1 insert_order1`,
		`1 2 1 key1-value2 insert_order2`,
		`1 3 1 key1-value3 insert_order3`,
		`1 4 1 key1-value4 insert_order4`,
		`1 5 1 key1-value5 insert_order5`,
		`1 6 1 key1-value6 insert_order6`,
		`2 1 2 key2-value1 insert_order1`,
		`2 2 2 key2-value2 insert_order2`,
		`2 3 2 key2-value3 insert_order3`,
		`2 4 2 key2-value4 insert_order4`,
		`2 5 2 key2-value5 insert_order5`,
		`2 6 2 key2-value6 insert_order6`,
		`3 1 3 key3-value1 insert_order1`,
		`3 2 3 key3-value2 insert_order2`,
		`3 3 3 key3-value3 insert_order3`,
		`3 4 3 key3-value4 insert_order4`,
		`3 5 3 key3-value5 insert_order5`,
		`3 6 3 key3-value6 insert_order6`,
	))
}

func (s *testIntegrationSuite) TestCastAsTime(c *C) {
	tk := testkit.NewTestKit(c, s.store)
	tk.MustExec(`use test;`)
	tk.MustExec(`drop table if exists t;`)
	tk.MustExec(`create table t (col1 bigint, col2 double, col3 decimal, col4 varchar(20), col5 json);`)
	tk.MustExec(`insert into t values (1, 1, 1, "1", "1");`)
	tk.MustExec(`insert into t values (null, null, null, null, null);`)
	tk.MustQuery(`select cast(col1 as time), cast(col2 as time), cast(col3 as time), cast(col4 as time), cast(col5 as time) from t where col1 = 1;`).Check(testkit.Rows(
		`00:00:01 00:00:01 00:00:01 00:00:01 00:00:01`,
	))
	tk.MustQuery(`select cast(col1 as time), cast(col2 as time), cast(col3 as time), cast(col4 as time), cast(col5 as time) from t where col1 is null;`).Check(testkit.Rows(
		`<nil> <nil> <nil> <nil> <nil>`,
	))

	err := tk.ExecToErr(`select cast(col1 as time(31)) from t where col1 is null;`)
	c.Assert(err.Error(), Equals, "[expression:1426]Too big precision 31 specified for column 'CAST'. Maximum is 6.")

	err = tk.ExecToErr(`select cast(col2 as time(31)) from t where col1 is null;`)
	c.Assert(err.Error(), Equals, "[expression:1426]Too big precision 31 specified for column 'CAST'. Maximum is 6.")

	err = tk.ExecToErr(`select cast(col3 as time(31)) from t where col1 is null;`)
	c.Assert(err.Error(), Equals, "[expression:1426]Too big precision 31 specified for column 'CAST'. Maximum is 6.")

	err = tk.ExecToErr(`select cast(col4 as time(31)) from t where col1 is null;`)
	c.Assert(err.Error(), Equals, "[expression:1426]Too big precision 31 specified for column 'CAST'. Maximum is 6.")

	err = tk.ExecToErr(`select cast(col5 as time(31)) from t where col1 is null;`)
	c.Assert(err.Error(), Equals, "[expression:1426]Too big precision 31 specified for column 'CAST'. Maximum is 6.")
}

func (s *testIntegrationSuite) TestValuesFloat32(c *C) {
	tk := testkit.NewTestKit(c, s.store)
	tk.MustExec("use test")
	tk.MustExec(`drop table if exists t;`)
	tk.MustExec(`create table t (i int key, j float);`)
	tk.MustExec(`insert into t values (1, 0.01);`)
	tk.MustQuery(`select * from t;`).Check(testkit.Rows(`1 0.01`))
	tk.MustExec(`insert into t values (1, 0.02) on duplicate key update j = values (j);`)
	tk.MustQuery(`select * from t;`).Check(testkit.Rows(`1 0.02`))
}

func (s *testIntegrationSuite) TestFuncNameConst(c *C) {
	tk := testkit.NewTestKit(c, s.store)
	defer s.cleanEnv(c)
	tk.MustExec("USE test;")
	tk.MustExec("DROP TABLE IF EXISTS t;")
	tk.MustExec("CREATE TABLE t(a CHAR(20), b VARCHAR(20), c BIGINT);")
	tk.MustExec("INSERT INTO t (b, c) values('hello', 1);")

	r := tk.MustQuery("SELECT name_const('test_int', 1), name_const('test_float', 3.1415);")
	r.Check(testkit.Rows("1 3.1415"))
	r = tk.MustQuery("SELECT name_const('test_string', 'hello'), name_const('test_nil', null);")
	r.Check(testkit.Rows("hello <nil>"))
	r = tk.MustQuery("SELECT name_const('test_string', 1) + c FROM t;")
	r.Check(testkit.Rows("2"))
	r = tk.MustQuery("SELECT concat('hello', name_const('test_string', 'world')) FROM t;")
	r.Check(testkit.Rows("helloworld"))
	r = tk.MustQuery("SELECT NAME_CONST('come', -1);")
	r.Check(testkit.Rows("-1"))
	r = tk.MustQuery("SELECT NAME_CONST('come', -1.0);")
	r.Check(testkit.Rows("-1.0"))
	err := tk.ExecToErr(`select name_const(a,b) from t;`)
	c.Assert(err.Error(), Equals, "[planner:1210]Incorrect arguments to NAME_CONST")
	err = tk.ExecToErr(`select name_const(a,"hello") from t;`)
	c.Assert(err.Error(), Equals, "[planner:1210]Incorrect arguments to NAME_CONST")
	err = tk.ExecToErr(`select name_const("hello", b) from t;`)
	c.Assert(err.Error(), Equals, "[planner:1210]Incorrect arguments to NAME_CONST")
	err = tk.ExecToErr(`select name_const("hello", 1+1) from t;`)
	c.Assert(err.Error(), Equals, "[planner:1210]Incorrect arguments to NAME_CONST")
	err = tk.ExecToErr(`select name_const(concat('a', 'b'), 555) from t;`)
	c.Assert(err.Error(), Equals, "[planner:1210]Incorrect arguments to NAME_CONST")
	err = tk.ExecToErr(`select name_const(555) from t;`)
	c.Assert(err.Error(), Equals, "[expression:1582]Incorrect parameter count in the call to native function 'name_const'")

	var rs sqlexec.RecordSet
	rs, err = tk.Exec(`select name_const("hello", 1);`)
	c.Assert(err, IsNil)
	c.Assert(len(rs.Fields()), Equals, 1)
	c.Assert(rs.Fields()[0].Column.Name.L, Equals, "hello")
}

func (s *testIntegrationSuite) TestValuesEnum(c *C) {
	tk := testkit.NewTestKit(c, s.store)
	tk.MustExec("use test")
	tk.MustExec(`drop table if exists t;`)
	tk.MustExec(`create table t (a bigint primary key, b enum('a','b','c'));`)
	tk.MustExec(`insert into t values (1, "a");`)
	tk.MustQuery(`select * from t;`).Check(testkit.Rows(`1 a`))
	tk.MustExec(`insert into t values (1, "b") on duplicate key update b = values(b);`)
	tk.MustQuery(`select * from t;`).Check(testkit.Rows(`1 b`))
}

func (s *testIntegrationSuite) TestIssue9325(c *C) {
	tk := testkit.NewTestKit(c, s.store)
	tk.MustExec("use test")
	tk.MustExec("drop table if exists t")
	tk.MustExec("create table t(a timestamp) partition by range(unix_timestamp(a)) (partition p0 values less than(unix_timestamp('2019-02-16 14:20:00')), partition p1 values less than (maxvalue))")
	tk.MustExec("insert into t values('2019-02-16 14:19:59'), ('2019-02-16 14:20:01')")
	result := tk.MustQuery("select * from t where a between timestamp'2019-02-16 14:19:00' and timestamp'2019-02-16 14:21:00'")
	c.Assert(result.Rows(), HasLen, 2)

	tk.MustExec("drop table if exists t")
	tk.MustExec("create table t(a timestamp)")
	tk.MustExec("insert into t values('2019-02-16 14:19:59'), ('2019-02-16 14:20:01')")
	result = tk.MustQuery("select * from t where a < timestamp'2019-02-16 14:21:00'")
	result.Check(testkit.Rows("2019-02-16 14:19:59", "2019-02-16 14:20:01"))
}

func (s *testIntegrationSuite) TestIssue9710(c *C) {
	tk := testkit.NewTestKit(c, s.store)
	getSAndMS := func(str string) (int, int) {
		results := strings.Split(str, ":")
		SAndMS := strings.Split(results[len(results)-1], ".")
		var s, ms int
		s, _ = strconv.Atoi(SAndMS[0])
		if len(SAndMS) > 1 {
			ms, _ = strconv.Atoi(SAndMS[1])
		}
		return s, ms
	}

	for {
		rs := tk.MustQuery("select now(), now(6), unix_timestamp(), unix_timestamp(now())")
		s, ms := getSAndMS(rs.Rows()[0][1].(string))
		if ms < 500000 {
			time.Sleep(time.Second / 10)
			continue
		}

		s1, _ := getSAndMS(rs.Rows()[0][0].(string))
		c.Assert(s, Equals, s1) // now() will truncate the result instead of rounding it

		c.Assert(rs.Rows()[0][2], Equals, rs.Rows()[0][3]) // unix_timestamp() will truncate the result
		break
	}
}

// TestDecimalConvertToTime for issue #9770
func (s *testIntegrationSuite) TestDecimalConvertToTime(c *C) {
	tk := testkit.NewTestKit(c, s.store)
	defer s.cleanEnv(c)

	tk.MustExec("use test")
	tk.MustExec("drop table if exists t")
	tk.MustExec("create table t(a datetime(6), b timestamp)")
	tk.MustExec("insert t values (20010101100000.123456, 20110707101112.123456)")
	tk.MustQuery("select * from t").Check(testkit.Rows("2001-01-01 10:00:00.123456 2011-07-07 10:11:12"))
}

func (s *testIntegrationSuite) TestIssue9732(c *C) {
	tk := testkit.NewTestKit(c, s.store)
	defer s.cleanEnv(c)

	tk.MustQuery(`select monthname(str_to_date(null, '%m')), monthname(str_to_date(null, '%m')),
monthname(str_to_date(1, '%m')), monthname(str_to_date(0, '%m'));`).Check(testkit.Rows("<nil> <nil> <nil> <nil>"))

	nullCases := []struct {
		sql string
		ret string
	}{
		{"select str_to_date(1, '%m')", "0000-01-00"},
		{"select str_to_date(01, '%d')", "0000-00-01"},
		{"select str_to_date(2019, '%Y')", "2019-00-00"},
		{"select str_to_date('5,2019','%m,%Y')", "2019-05-00"},
		{"select str_to_date('01,2019','%d,%Y')", "2019-00-01"},
		{"select str_to_date('01,5','%d,%m')", "0000-05-01"},
	}

	for _, nullCase := range nullCases {
		tk.MustQuery(nullCase.sql).Check(testkit.Rows("<nil>"))
	}

	// remove NO_ZERO_DATE mode
	tk.MustExec("set sql_mode='ONLY_FULL_GROUP_BY,STRICT_TRANS_TABLES,NO_ZERO_IN_DATE,ERROR_FOR_DIVISION_BY_ZERO,NO_AUTO_CREATE_USER,NO_ENGINE_SUBSTITUTION'")

	for _, nullCase := range nullCases {
		tk.MustQuery(nullCase.sql).Check(testkit.Rows(nullCase.ret))
	}
}

func (s *testIntegrationSuite) TestDaynameArithmetic(c *C) {
	tk := testkit.NewTestKit(c, s.store)
	defer s.cleanEnv(c)

	cases := []struct {
		sql    string
		result string
	}{
		{`select dayname("1962-03-01")+0;`, "3"},
		{`select dayname("1962-03-02")+0;`, "4"},
		{`select dayname("1962-03-03")+0;`, "5"},
		{`select dayname("1962-03-04")+0;`, "6"},
		{`select dayname("1962-03-05")+0;`, "0"},
		{`select dayname("1962-03-06")+0;`, "1"},
		{`select dayname("1962-03-07")+0;`, "2"},
		{`select dayname("1962-03-08")+0;`, "3"},
		{`select dayname("1962-03-01")+1;`, "4"},
		{`select dayname("1962-03-01")+2;`, "5"},
		{`select dayname("1962-03-01")+3;`, "6"},
		{`select dayname("1962-03-01")+4;`, "7"},
		{`select dayname("1962-03-01")+5;`, "8"},
		{`select dayname("1962-03-01")+6;`, "9"},
		{`select dayname("1962-03-01")+7;`, "10"},
		{`select dayname("1962-03-01")+2333;`, "2336"},
		{`select dayname("1962-03-01")+2.333;`, "5.333"},
		{`select dayname("1962-03-01")>2;`, "1"},
		{`select dayname("1962-03-01")<2;`, "0"},
		{`select dayname("1962-03-01")=3;`, "1"},
		{`select dayname("1962-03-01")!=3;`, "0"},
		{`select dayname("1962-03-01")<4;`, "1"},
		{`select dayname("1962-03-01")>4;`, "0"},
		{`select !dayname("1962-03-01");`, "0"},
		{`select dayname("1962-03-01")&1;`, "1"},
		{`select dayname("1962-03-01")&3;`, "3"},
		{`select dayname("1962-03-01")&7;`, "3"},
		{`select dayname("1962-03-01")|1;`, "3"},
		{`select dayname("1962-03-01")|3;`, "3"},
		{`select dayname("1962-03-01")|7;`, "7"},
		{`select dayname("1962-03-01")^1;`, "2"},
		{`select dayname("1962-03-01")^3;`, "0"},
		{`select dayname("1962-03-01")^7;`, "4"},
	}

	for _, c := range cases {
		tk.MustQuery(c.sql).Check(testkit.Rows(c.result))
	}
}

func (s *testIntegrationSuite) TestIssue10156(c *C) {
	tk := testkit.NewTestKit(c, s.store)
	defer s.cleanEnv(c)

	tk.MustExec("use test")
	tk.MustExec("CREATE TABLE `t1` (`period_name` varchar(24) DEFAULT NULL ,`period_id` bigint(20) DEFAULT NULL ,`starttime` bigint(20) DEFAULT NULL)")
	tk.MustExec("CREATE TABLE `t2` (`bussid` bigint(20) DEFAULT NULL,`ct` bigint(20) DEFAULT NULL)")
	q := `
select
    a.period_name,
    b.date8
from
    (select * from t1) a
left join
    (select bussid,date(from_unixtime(ct)) date8 from t2) b
on
    a.period_id = b.bussid
where
    datediff(b.date8, date(from_unixtime(a.starttime))) >= 0`
	tk.MustQuery(q)
}

func (s *testIntegrationSuite) TestIssue9727(c *C) {
	tk := testkit.NewTestKit(c, s.store)
	defer s.cleanEnv(c)

	cases := []struct {
		sql    string
		result string
	}{
		{`SELECT "1900-01-01 00:00:00" + INTERVAL "100000000:214748364700" MINUTE_SECOND;`, "8895-03-27 22:11:40"},
		{`SELECT "1900-01-01 00:00:00" + INTERVAL 1 << 37 SECOND;`, "6255-04-08 15:04:32"},
		{`SELECT "1900-01-01 00:00:00" + INTERVAL 1 << 31 MINUTE;`, "5983-01-24 02:08:00"},
		{`SELECT "1900-01-01 00:00:00" + INTERVAL 1 << 38 SECOND;`, "<nil>"},
		{`SELECT "1900-01-01 00:00:00" + INTERVAL 1 << 33 MINUTE;`, "<nil>"},
		{`SELECT "1900-01-01 00:00:00" + INTERVAL 1 << 30 HOUR;`, "<nil>"},
		{`SELECT "1900-01-01 00:00:00" + INTERVAL "1000000000:214748364700" MINUTE_SECOND;`, "<nil>"},
		{`SELECT 19000101000000 + INTERVAL "100000000:214748364700" MINUTE_SECOND;`, "8895-03-27 22:11:40"},
		{`SELECT 19000101000000 + INTERVAL 1 << 37 SECOND;`, "6255-04-08 15:04:32"},
		{`SELECT 19000101000000 + INTERVAL 1 << 31 MINUTE;`, "5983-01-24 02:08:00"},

		{`SELECT "8895-03-27 22:11:40" - INTERVAL "100000000:214748364700" MINUTE_SECOND;`, "1900-01-01 00:00:00"},
		{`SELECT "6255-04-08 15:04:32" - INTERVAL 1 << 37 SECOND;`, "1900-01-01 00:00:00"},
		{`SELECT "5983-01-24 02:08:00" - INTERVAL 1 << 31 MINUTE;`, "1900-01-01 00:00:00"},
		{`SELECT "9999-01-01 00:00:00" - INTERVAL 1 << 39 SECOND;`, "<nil>"},
		{`SELECT "9999-01-01 00:00:00" - INTERVAL 1 << 33 MINUTE;`, "<nil>"},
		{`SELECT "9999-01-01 00:00:00" - INTERVAL 1 << 30 HOUR;`, "<nil>"},
		{`SELECT "9999-01-01 00:00:00" - INTERVAL "10000000000:214748364700" MINUTE_SECOND;`, "<nil>"},
		{`SELECT 88950327221140 - INTERVAL "100000000:214748364700" MINUTE_SECOND ;`, "1900-01-01 00:00:00"},
		{`SELECT 62550408150432 - INTERVAL 1 << 37 SECOND;`, "1900-01-01 00:00:00"},
		{`SELECT 59830124020800 - INTERVAL 1 << 31 MINUTE;`, "1900-01-01 00:00:00"},

		{`SELECT 10000101000000 + INTERVAL "111111111111111111" MICROSECOND;`, `4520-12-21 05:31:51.111111`},
		{`SELECT 10000101000000 + INTERVAL "111111111111.111111" SECOND;`, `4520-12-21 05:31:51.111111`},
		{`SELECT 10000101000000 + INTERVAL "111111111111.111111111" SECOND;`, `4520-12-21 05:31:51.111111`},
		{`SELECT 10000101000000 + INTERVAL "111111111111.111" SECOND;`, `4520-12-21 05:31:51.111000`},
		{`SELECT 10000101000000 + INTERVAL "111111111111." SECOND;`, `4520-12-21 05:31:51`},
		{`SELECT 10000101000000 + INTERVAL "111111111111111111.5" MICROSECOND;`, `4520-12-21 05:31:51.111112`},
		{`SELECT 10000101000000 + INTERVAL "111111111111111112.5" MICROSECOND;`, `4520-12-21 05:31:51.111113`},
		{`SELECT 10000101000000 + INTERVAL "111111111111111111.500000" MICROSECOND;`, `4520-12-21 05:31:51.111112`},
		{`SELECT 10000101000000 + INTERVAL "111111111111111111.50000000" MICROSECOND;`, `4520-12-21 05:31:51.111112`},
		{`SELECT 10000101000000 + INTERVAL "111111111111111111.6" MICROSECOND;`, `4520-12-21 05:31:51.111112`},
		{`SELECT 10000101000000 + INTERVAL "111111111111111111.499999" MICROSECOND;`, `4520-12-21 05:31:51.111111`},
		{`SELECT 10000101000000 + INTERVAL "111111111111111111.499999999999" MICROSECOND;`, `4520-12-21 05:31:51.111111`},
	}

	for _, c := range cases {
		tk.MustQuery(c.sql).Check(testkit.Rows(c.result))
	}
}

func (s *testIntegrationSuite) TestTimestampDatumEncode(c *C) {
	tk := testkit.NewTestKit(c, s.store)
	tk.MustExec("use test")
	tk.MustExec(`drop table if exists t;`)
	tk.MustExec(`create table t (a bigint primary key, b timestamp)`)
	tk.MustExec(`insert into t values (1, "2019-04-29 11:56:12")`)
	tk.MustQuery(`explain select * from t where b = (select max(b) from t)`).Check(testkit.Rows(
		"TableReader_40 10.00 root  data:Selection_39",
		"└─Selection_39 10.00 cop[tikv]  eq(test.t.b, 2019-04-29 11:56:12)",
		"  └─TableFullScan_38 10000.00 cop[tikv] table:t keep order:false, stats:pseudo",
	))
	tk.MustQuery(`select * from t where b = (select max(b) from t)`).Check(testkit.Rows(`1 2019-04-29 11:56:12`))
}

func (s *testIntegrationSuite) TestDateTimeAddReal(c *C) {
	tk := testkit.NewTestKit(c, s.store)
	defer s.cleanEnv(c)

	cases := []struct {
		sql    string
		result string
	}{
		{`SELECT "1900-01-01 00:00:00" + INTERVAL 1.123456789e3 SECOND;`, "1900-01-01 00:18:43.456789"},
		{`SELECT 19000101000000 + INTERVAL 1.123456789e3 SECOND;`, "1900-01-01 00:18:43.456789"},
		{`select date("1900-01-01") + interval 1.123456789e3 second;`, "1900-01-01 00:18:43.456789"},
		{`SELECT "1900-01-01 00:18:43.456789" - INTERVAL 1.123456789e3 SECOND;`, "1900-01-01 00:00:00"},
		{`SELECT 19000101001843.456789 - INTERVAL 1.123456789e3 SECOND;`, "1900-01-01 00:00:00"},
		{`select date("1900-01-01") - interval 1.123456789e3 second;`, "1899-12-31 23:41:16.543211"},
		{`select 19000101000000 - interval 1.123456789e3 second;`, "1899-12-31 23:41:16.543211"},
	}

	for _, c := range cases {
		tk.MustQuery(c.sql).Check(testkit.Rows(c.result))
	}
}

func (s *testIntegrationSuite) TestIssue10181(c *C) {
	tk := testkit.NewTestKit(c, s.store)
	tk.MustExec("use test")
	tk.MustExec(`drop table if exists t;`)
	tk.MustExec(`create table t(a bigint unsigned primary key);`)
	tk.MustExec(`insert into t values(9223372036854775807), (18446744073709551615)`)
	tk.MustQuery(`select * from t where a > 9223372036854775807-0.5 order by a`).Check(testkit.Rows(`9223372036854775807`, `18446744073709551615`))
}

func (s *testIntegrationSuite) TestExprPushdown(c *C) {
	tk := testkit.NewTestKit(c, s.store)
	tk.MustExec("use test")
	tk.MustExec("drop table if exists t")
	tk.MustExec("create table t(id int, col1 varchar(10), col2 varchar(10), col3 int, col4 int, col5 int, index key1" +
		" (col1, col2, col3, col4), index key2 (col4, col3, col2, col1))")
	tk.MustExec("insert into t values(1,'211111','311',4,5,6),(2,'311111','411',5,6,7),(3,'411111','511',6,7,8)," +
		"(4,'511111','611',7,8,9),(5,'611111','711',8,9,10)")

	// case 1, index scan without double read, some filters can not be pushed to cop task
	rows := tk.MustQuery("explain select col2, col1 from t use index(key1) where col2 like '5%' and substr(col1, 1, 1) = '4'").Rows()
	c.Assert(fmt.Sprintf("%v", rows[1][2]), Equals, "root")
	c.Assert(fmt.Sprintf("%v", rows[1][4]), Equals, "eq(substr(test.t.col1, 1, 1), \"4\")")
	c.Assert(fmt.Sprintf("%v", rows[3][2]), Equals, "cop[tikv]")
	c.Assert(fmt.Sprintf("%v", rows[3][4]), Equals, "like(test.t.col2, \"5%\", 92)")
	tk.MustQuery("select col2, col1 from t use index(key1) where col2 like '5%' and substr(col1, 1, 1) = '4'").Check(testkit.Rows("511 411111"))
	tk.MustQuery("select count(col2) from t use index(key1) where col2 like '5%' and substr(col1, 1, 1) = '4'").Check(testkit.Rows("1"))

	// case 2, index scan without double read, none of the filters can be pushed to cop task
	rows = tk.MustQuery("explain select col1, col2 from t use index(key2) where substr(col2, 1, 1) = '5' and substr(col1, 1, 1) = '4'").Rows()
	c.Assert(fmt.Sprintf("%v", rows[0][2]), Equals, "root")
	c.Assert(fmt.Sprintf("%v", rows[0][4]), Equals, "eq(substr(test.t.col1, 1, 1), \"4\"), eq(substr(test.t.col2, 1, 1), \"5\")")
	tk.MustQuery("select col1, col2 from t use index(key2) where substr(col2, 1, 1) = '5' and substr(col1, 1, 1) = '4'").Check(testkit.Rows("411111 511"))
	tk.MustQuery("select count(col1) from t use index(key2) where substr(col2, 1, 1) = '5' and substr(col1, 1, 1) = '4'").Check(testkit.Rows("1"))

	// case 3, index scan with double read, some filters can not be pushed to cop task
	rows = tk.MustQuery("explain select id from t use index(key1) where col2 like '5%' and substr(col1, 1, 1) = '4'").Rows()
	c.Assert(fmt.Sprintf("%v", rows[1][2]), Equals, "root")
	c.Assert(fmt.Sprintf("%v", rows[1][4]), Equals, "eq(substr(test.t.col1, 1, 1), \"4\")")
	c.Assert(fmt.Sprintf("%v", rows[3][2]), Equals, "cop[tikv]")
	c.Assert(fmt.Sprintf("%v", rows[3][4]), Equals, "like(test.t.col2, \"5%\", 92)")
	tk.MustQuery("select id from t use index(key1) where col2 like '5%' and substr(col1, 1, 1) = '4'").Check(testkit.Rows("3"))
	tk.MustQuery("select count(id) from t use index(key1) where col2 like '5%' and substr(col1, 1, 1) = '4'").Check(testkit.Rows("1"))

	// case 4, index scan with double read, none of the filters can be pushed to cop task
	rows = tk.MustQuery("explain select id from t use index(key2) where substr(col2, 1, 1) = '5' and substr(col1, 1, 1) = '4'").Rows()
	c.Assert(fmt.Sprintf("%v", rows[1][2]), Equals, "root")
	c.Assert(fmt.Sprintf("%v", rows[1][4]), Equals, "eq(substr(test.t.col1, 1, 1), \"4\"), eq(substr(test.t.col2, 1, 1), \"5\")")
	tk.MustQuery("select id from t use index(key2) where substr(col2, 1, 1) = '5' and substr(col1, 1, 1) = '4'").Check(testkit.Rows("3"))
	tk.MustQuery("select count(id) from t use index(key2) where substr(col2, 1, 1) = '5' and substr(col1, 1, 1) = '4'").Check(testkit.Rows("1"))
}

// TODO: reopen the index merge join in future.

//func (s *testIntegrationSuite) TestIssue16973(c *C) {
//	tk := testkit.NewTestKit(c, s.store)
//	tk.MustExec("use test")
//	tk.MustExec("drop table if exists t1")
//	tk.MustExec("create table t1(id varchar(36) not null primary key, org_id varchar(36) not null, " +
//		"status tinyint default 1 not null, ns varchar(36) default '' not null);")
//	tk.MustExec("create table t2(id varchar(36) not null primary key, order_id varchar(36) not null, " +
//		"begin_time timestamp(3) default CURRENT_TIMESTAMP(3) not null);")
//	tk.MustExec("create index idx_oid on t2(order_id);")
//	tk.MustExec("insert into t1 value (1,1,1,'a');")
//	tk.MustExec("insert into t1 value (2,1,2,'a');")
//	tk.MustExec("insert into t1 value (3,1,3,'a');")
//	tk.MustExec("insert into t2 value (1,2,date'2020-05-08');")
//
//	rows := tk.MustQuery("explain SELECT /*+ INL_MERGE_JOIN(t1,t2) */ COUNT(*) FROM  t1 LEFT JOIN t2 ON t1.id = t2.order_id WHERE t1.ns = 'a' AND t1.org_id IN (1) " +
//		"AND t1.status IN (2,6,10) AND timestampdiff(month, t2.begin_time, date'2020-05-06') = 0;").Rows()
//	c.Assert(fmt.Sprintf("%v", rows[1][0]), Matches, ".*IndexMergeJoin.*")
//	c.Assert(fmt.Sprintf("%v", rows[4][3]), Equals, "table:t1")
//	c.Assert(fmt.Sprintf("%v", rows[5][0]), Matches, ".*Selection.*")
//	c.Assert(fmt.Sprintf("%v", rows[9][3]), Equals, "table:t2")
//	tk.MustQuery("SELECT /*+ INL_MERGE_JOIN(t1,t2) */ COUNT(*) FROM  t1 LEFT JOIN t2 ON t1.id = t2.order_id WHERE t1.ns = 'a' AND t1.org_id IN (1) " +
//		"AND t1.status IN (2,6,10) AND timestampdiff(month, t2.begin_time, date'2020-05-06') = 0;").Check(testkit.Rows("1"))
//}

func (s *testIntegrationSuite) TestExprPushdownBlacklist(c *C) {
	tk := testkit.NewTestKit(c, s.store)
	tk.MustQuery(`select * from mysql.expr_pushdown_blacklist`).Check(testkit.Rows(
		"date_add tiflash DST(daylight saving time) does not take effect in TiFlash date_add"))

	tk.MustExec("use test")
	tk.MustExec("drop table if exists t")
	tk.MustExec("create table t(a int , b date)")

	// Create virtual tiflash replica info.
	dom := domain.GetDomain(tk.Se)
	is := dom.InfoSchema()
	db, exists := is.SchemaByName(model.NewCIStr("test"))
	c.Assert(exists, IsTrue)
	for _, tblInfo := range db.Tables {
		if tblInfo.Name.L == "t" {
			tblInfo.TiFlashReplica = &model.TiFlashReplicaInfo{
				Count:     1,
				Available: true,
			}
		}
	}

	tk.MustExec("insert into mysql.expr_pushdown_blacklist " +
		"values('<', 'tikv,tiflash,tidb', 'for test'),('cast', 'tiflash', 'for test'),('date_format', 'tikv', 'for test')")
	tk.MustExec("admin reload expr_pushdown_blacklist")

	tk.MustExec("set @@session.tidb_isolation_read_engines = 'tiflash'")

	// < not pushed, cast only pushed to TiKV, date_format only pushed to TiFlash,
	// > pushed to both TiKV and TiFlash
	rows := tk.MustQuery("explain select * from test.t where b > date'1988-01-01' and b < date'1994-01-01' " +
		"and cast(a as decimal(10,2)) > 10.10 and date_format(b,'%m') = '11'").Rows()
	c.Assert(fmt.Sprintf("%v", rows[0][4]), Equals, "lt(test.t.b, 1994-01-01)")
	c.Assert(fmt.Sprintf("%v", rows[1][4]), Equals, "gt(cast(test.t.a), 10.10)")
	c.Assert(fmt.Sprintf("%v", rows[3][4]), Equals, "eq(date_format(test.t.b, \"%m\"), \"11\"), gt(test.t.b, 1988-01-01)")

	tk.MustExec("set @@session.tidb_isolation_read_engines = 'tikv'")
	rows = tk.MustQuery("explain select * from test.t where b > date'1988-01-01' and b < date'1994-01-01' " +
		"and cast(a as decimal(10,2)) > 10.10 and date_format(b,'%m') = '11'").Rows()
	c.Assert(fmt.Sprintf("%v", rows[0][4]), Equals, "lt(test.t.b, 1994-01-01)")
	c.Assert(fmt.Sprintf("%v", rows[1][4]), Equals, "eq(date_format(test.t.b, \"%m\"), \"11\")")
	c.Assert(fmt.Sprintf("%v", rows[3][4]), Equals, "gt(cast(test.t.a), 10.10), gt(test.t.b, 1988-01-01)")

	tk.MustExec("delete from mysql.expr_pushdown_blacklist where name = '<' and store_type = 'tikv,tiflash,tidb' and reason = 'for test'")
	tk.MustExec("delete from mysql.expr_pushdown_blacklist where name = 'date_format' and store_type = 'tikv' and reason = 'for test'")
	tk.MustExec("admin reload expr_pushdown_blacklist")
}

func (s *testIntegrationSuite) TestOptRuleBlacklist(c *C) {
	tk := testkit.NewTestKit(c, s.store)
	tk.MustQuery(`select * from mysql.opt_rule_blacklist`).Check(testkit.Rows())
}

func (s *testIntegrationSuite) TestIssue10804(c *C) {
	tk := testkit.NewTestKit(c, s.store)
	tk.MustQuery(`SELECT @@information_schema_stats_expiry`).Check(testkit.Rows(`86400`))
	tk.MustExec("/*!80000 SET SESSION information_schema_stats_expiry=0 */")
	tk.MustQuery(`SELECT @@information_schema_stats_expiry`).Check(testkit.Rows(`0`))
	tk.MustQuery(`SELECT @@GLOBAL.information_schema_stats_expiry`).Check(testkit.Rows(`86400`))
	tk.MustExec("/*!80000 SET GLOBAL information_schema_stats_expiry=0 */")
	tk.MustQuery(`SELECT @@GLOBAL.information_schema_stats_expiry`).Check(testkit.Rows(`0`))
}

func (s *testIntegrationSuite) TestInvalidEndingStatement(c *C) {
	tk := testkit.NewTestKit(c, s.store)
	tk.MustExec("use test")
	parseErrMsg := "[parser:1064]"
	errMsgLen := len(parseErrMsg)

	assertParseErr := func(sql string) {
		_, err := tk.Exec(sql)
		c.Assert(err, NotNil)
		c.Assert(err.Error()[:errMsgLen], Equals, parseErrMsg)
	}

	assertParseErr("drop table if exists t'xyz")
	assertParseErr("drop table if exists t'")
	assertParseErr("drop table if exists t`")
	assertParseErr(`drop table if exists t'`)
	assertParseErr(`drop table if exists t"`)
}

func (s *testIntegrationSuite) TestIssue15613(c *C) {
	tk := testkit.NewTestKit(c, s.store)
	tk.MustQuery("select sec_to_time(1e-4)").Check(testkit.Rows("00:00:00.000100"))
	tk.MustQuery("select sec_to_time(1e-5)").Check(testkit.Rows("00:00:00.000010"))
	tk.MustQuery("select sec_to_time(1e-6)").Check(testkit.Rows("00:00:00.000001"))
	tk.MustQuery("select sec_to_time(1e-7)").Check(testkit.Rows("00:00:00.000000"))
}

func (s *testIntegrationSuite) TestIssue10675(c *C) {
	tk := testkit.NewTestKit(c, s.store)
	tk.MustExec("use test")
	tk.MustExec(`drop table if exists t;`)
	tk.MustExec(`create table t(a int);`)
	tk.MustExec(`insert into t values(1);`)
	tk.MustQuery(`select * from t where a < -184467440737095516167.1;`).Check(testkit.Rows())
	tk.MustQuery(`select * from t where a > -184467440737095516167.1;`).Check(
		testkit.Rows("1"))
	tk.MustQuery(`select * from t where a < 184467440737095516167.1;`).Check(
		testkit.Rows("1"))
	tk.MustQuery(`select * from t where a > 184467440737095516167.1;`).Check(testkit.Rows())

	// issue 11647
	tk.MustExec(`drop table if exists t;`)
	tk.MustExec(`create table t(b bit(1));`)
	tk.MustExec(`insert into t values(b'1');`)
	tk.MustQuery(`select count(*) from t where b = 1;`).Check(testkit.Rows("1"))
	tk.MustQuery(`select count(*) from t where b = '1';`).Check(testkit.Rows("1"))
	tk.MustQuery(`select count(*) from t where b = b'1';`).Check(testkit.Rows("1"))

	tk.MustExec(`drop table if exists t;`)
	tk.MustExec(`create table t(b bit(63));`)
	// Not 64, because the behavior of mysql is amazing. I have no idea to fix it.
	tk.MustExec(`insert into t values(b'111111111111111111111111111111111111111111111111111111111111111');`)
	tk.MustQuery(`select count(*) from t where b = 9223372036854775807;`).Check(testkit.Rows("1"))
	tk.MustQuery(`select count(*) from t where b = '9223372036854775807';`).Check(testkit.Rows("1"))
	tk.MustQuery(`select count(*) from t where b = b'111111111111111111111111111111111111111111111111111111111111111';`).Check(testkit.Rows("1"))
}

func (s *testIntegrationSuite) TestDatetimeMicrosecond(c *C) {
	tk := testkit.NewTestKit(c, s.store)
	// For int
	tk.MustQuery(`select DATE_ADD('2007-03-28 22:08:28',INTERVAL -2 SECOND_MICROSECOND);`).Check(
		testkit.Rows("2007-03-28 22:08:27.800000"))
	tk.MustQuery(`select DATE_ADD('2007-03-28 22:08:28',INTERVAL -2 MINUTE_MICROSECOND);`).Check(
		testkit.Rows("2007-03-28 22:08:27.800000"))
	tk.MustQuery(`select DATE_ADD('2007-03-28 22:08:28',INTERVAL -2 HOUR_MICROSECOND);`).Check(
		testkit.Rows("2007-03-28 22:08:27.800000"))
	tk.MustQuery(`select DATE_ADD('2007-03-28 22:08:28',INTERVAL -2 DAY_MICROSECOND);`).Check(
		testkit.Rows("2007-03-28 22:08:27.800000"))

	// For Decimal
	tk.MustQuery(`select DATE_ADD('2007-03-28 22:08:28',INTERVAL 2.2 HOUR_MINUTE);`).Check(
		testkit.Rows("2007-03-29 00:10:28"))
	tk.MustQuery(`select DATE_ADD('2007-03-28 22:08:28',INTERVAL 2.2 MINUTE_SECOND);`).Check(
		testkit.Rows("2007-03-28 22:10:30"))
	tk.MustQuery(`select DATE_ADD('2007-03-28 22:08:28',INTERVAL 2.2 YEAR_MONTH);`).Check(
		testkit.Rows("2009-05-28 22:08:28"))
	tk.MustQuery(`select DATE_ADD('2007-03-28 22:08:28',INTERVAL 2.2 DAY_HOUR);`).Check(
		testkit.Rows("2007-03-31 00:08:28"))
	tk.MustQuery(`select DATE_ADD('2007-03-28 22:08:28',INTERVAL 2.2 DAY_MINUTE);`).Check(
		testkit.Rows("2007-03-29 00:10:28"))
	tk.MustQuery(`select DATE_ADD('2007-03-28 22:08:28',INTERVAL 2.2 DAY_SECOND);`).Check(
		testkit.Rows("2007-03-28 22:10:30"))
	tk.MustQuery(`select DATE_ADD('2007-03-28 22:08:28',INTERVAL 2.2 HOUR_SECOND);`).Check(
		testkit.Rows("2007-03-28 22:10:30"))
	tk.MustQuery(`select DATE_ADD('2007-03-28 22:08:28',INTERVAL 2.2 SECOND);`).Check(
		testkit.Rows("2007-03-28 22:08:30.200000"))
	tk.MustQuery(`select DATE_ADD('2007-03-28 22:08:28',INTERVAL 2.2 YEAR);`).Check(
		testkit.Rows("2009-03-28 22:08:28"))
	tk.MustQuery(`select DATE_ADD('2007-03-28 22:08:28',INTERVAL 2.2 QUARTER);`).Check(
		testkit.Rows("2007-09-28 22:08:28"))
	tk.MustQuery(`select DATE_ADD('2007-03-28 22:08:28',INTERVAL 2.2 MONTH);`).Check(
		testkit.Rows("2007-05-28 22:08:28"))
	tk.MustQuery(`select DATE_ADD('2007-03-28 22:08:28',INTERVAL 2.2 WEEK);`).Check(
		testkit.Rows("2007-04-11 22:08:28"))
	tk.MustQuery(`select DATE_ADD('2007-03-28 22:08:28',INTERVAL 2.2 DAY);`).Check(
		testkit.Rows("2007-03-30 22:08:28"))
	tk.MustQuery(`select DATE_ADD('2007-03-28 22:08:28',INTERVAL 2.2 HOUR);`).Check(
		testkit.Rows("2007-03-29 00:08:28"))
	tk.MustQuery(`select DATE_ADD('2007-03-28 22:08:28',INTERVAL 2.2 MINUTE);`).Check(
		testkit.Rows("2007-03-28 22:10:28"))
	tk.MustQuery(`select DATE_ADD('2007-03-28 22:08:28',INTERVAL 2.2 MICROSECOND);`).Check(
		testkit.Rows("2007-03-28 22:08:28.000002"))
	tk.MustQuery(`select DATE_ADD('2007-03-28 22:08:28',INTERVAL -2.2 HOUR_MINUTE);`).Check(
		testkit.Rows("2007-03-28 20:06:28"))
	tk.MustQuery(`select DATE_ADD('2007-03-28 22:08:28',INTERVAL -2.2 MINUTE_SECOND);`).Check(
		testkit.Rows("2007-03-28 22:06:26"))
	tk.MustQuery(`select DATE_ADD('2007-03-28 22:08:28',INTERVAL -2.2 YEAR_MONTH);`).Check(
		testkit.Rows("2005-01-28 22:08:28"))
	tk.MustQuery(`select DATE_ADD('2007-03-28 22:08:28',INTERVAL -2.2 DAY_HOUR);`).Check(
		testkit.Rows("2007-03-26 20:08:28"))
	tk.MustQuery(`select DATE_ADD('2007-03-28 22:08:28',INTERVAL -2.2 DAY_MINUTE);`).Check(
		testkit.Rows("2007-03-28 20:06:28"))
	tk.MustQuery(`select DATE_ADD('2007-03-28 22:08:28',INTERVAL -2.2 DAY_SECOND);`).Check(
		testkit.Rows("2007-03-28 22:06:26"))
	tk.MustQuery(`select DATE_ADD('2007-03-28 22:08:28',INTERVAL -2.2 HOUR_SECOND);`).Check(
		testkit.Rows("2007-03-28 22:06:26"))
	//	tk.MustQuery(`select DATE_ADD('2007-03-28 22:08:28',INTERVAL -2.2 SECOND);`).Check(
	//		testkit.Rows("2007-03-28 22:08:25.800000"))
	tk.MustQuery(`select DATE_ADD('2007-03-28 22:08:28',INTERVAL -2.2 YEAR);`).Check(
		testkit.Rows("2005-03-28 22:08:28"))
	tk.MustQuery(`select DATE_ADD('2007-03-28 22:08:28',INTERVAL -2.2 QUARTER);`).Check(
		testkit.Rows("2006-09-28 22:08:28"))
	tk.MustQuery(`select DATE_ADD('2007-03-28 22:08:28',INTERVAL -2.2 MONTH);`).Check(
		testkit.Rows("2007-01-28 22:08:28"))
	tk.MustQuery(`select DATE_ADD('2007-03-28 22:08:28',INTERVAL -2.2 WEEK);`).Check(
		testkit.Rows("2007-03-14 22:08:28"))
	tk.MustQuery(`select DATE_ADD('2007-03-28 22:08:28',INTERVAL -2.2 DAY);`).Check(
		testkit.Rows("2007-03-26 22:08:28"))
	tk.MustQuery(`select DATE_ADD('2007-03-28 22:08:28',INTERVAL -2.2 HOUR);`).Check(
		testkit.Rows("2007-03-28 20:08:28"))
	tk.MustQuery(`select DATE_ADD('2007-03-28 22:08:28',INTERVAL -2.2 MINUTE);`).Check(
		testkit.Rows("2007-03-28 22:06:28"))
	tk.MustQuery(`select DATE_ADD('2007-03-28 22:08:28',INTERVAL -2.2 MICROSECOND);`).Check(
		testkit.Rows("2007-03-28 22:08:27.999998"))
	tk.MustQuery(`select DATE_ADD('2007-03-28 22:08:28',INTERVAL "-2.2" HOUR_MINUTE);`).Check(
		testkit.Rows("2007-03-28 20:06:28"))
	tk.MustQuery(`select DATE_ADD('2007-03-28 22:08:28',INTERVAL "-2.2" MINUTE_SECOND);`).Check(
		testkit.Rows("2007-03-28 22:06:26"))
	tk.MustQuery(`select DATE_ADD('2007-03-28 22:08:28',INTERVAL "-2.2" YEAR_MONTH);`).Check(
		testkit.Rows("2005-01-28 22:08:28"))
	tk.MustQuery(`select DATE_ADD('2007-03-28 22:08:28',INTERVAL "-2.2" DAY_HOUR);`).Check(
		testkit.Rows("2007-03-26 20:08:28"))
	tk.MustQuery(`select DATE_ADD('2007-03-28 22:08:28',INTERVAL "-2.2" DAY_MINUTE);`).Check(
		testkit.Rows("2007-03-28 20:06:28"))
	tk.MustQuery(`select DATE_ADD('2007-03-28 22:08:28',INTERVAL "-2.2" DAY_SECOND);`).Check(
		testkit.Rows("2007-03-28 22:06:26"))
	tk.MustQuery(`select DATE_ADD('2007-03-28 22:08:28',INTERVAL "-2.2" HOUR_SECOND);`).Check(
		testkit.Rows("2007-03-28 22:06:26"))
	tk.MustQuery(`select DATE_ADD('2007-03-28 22:08:28',INTERVAL "-2.2" SECOND);`).Check(
		testkit.Rows("2007-03-28 22:08:25.800000"))
	tk.MustQuery(`select DATE_ADD('2007-03-28 22:08:28',INTERVAL "-2.2" YEAR);`).Check(
		testkit.Rows("2005-03-28 22:08:28"))
	tk.MustQuery(`select DATE_ADD('2007-03-28 22:08:28',INTERVAL "-2.2" QUARTER);`).Check(
		testkit.Rows("2006-09-28 22:08:28"))
	tk.MustQuery(`select DATE_ADD('2007-03-28 22:08:28',INTERVAL "-2.2" MONTH);`).Check(
		testkit.Rows("2007-01-28 22:08:28"))
	tk.MustQuery(`select DATE_ADD('2007-03-28 22:08:28',INTERVAL "-2.2" WEEK);`).Check(
		testkit.Rows("2007-03-14 22:08:28"))
	tk.MustQuery(`select DATE_ADD('2007-03-28 22:08:28',INTERVAL "-2.2" DAY);`).Check(
		testkit.Rows("2007-03-26 22:08:28"))
	tk.MustQuery(`select DATE_ADD('2007-03-28 22:08:28',INTERVAL "-2.2" HOUR);`).Check(
		testkit.Rows("2007-03-28 20:08:28"))
	tk.MustQuery(`select DATE_ADD('2007-03-28 22:08:28',INTERVAL "-2.2" MINUTE);`).Check(
		testkit.Rows("2007-03-28 22:06:28"))
	tk.MustQuery(`select DATE_ADD('2007-03-28 22:08:28',INTERVAL "-2.2" MICROSECOND);`).Check(
		testkit.Rows("2007-03-28 22:08:27.999998"))
	tk.MustQuery(`select DATE_ADD('2007-03-28 22:08:28',INTERVAL "-2.-2" HOUR_MINUTE);`).Check(
		testkit.Rows("2007-03-28 20:06:28"))
	tk.MustQuery(`select DATE_ADD('2007-03-28 22:08:28',INTERVAL "-2.-2" MINUTE_SECOND);`).Check(
		testkit.Rows("2007-03-28 22:06:26"))
	tk.MustQuery(`select DATE_ADD('2007-03-28 22:08:28',INTERVAL "-2.-2" YEAR_MONTH);`).Check(
		testkit.Rows("2005-01-28 22:08:28"))
	tk.MustQuery(`select DATE_ADD('2007-03-28 22:08:28',INTERVAL "-2.-2" DAY_HOUR);`).Check(
		testkit.Rows("2007-03-26 20:08:28"))
	tk.MustQuery(`select DATE_ADD('2007-03-28 22:08:28',INTERVAL "-2.-2" DAY_MINUTE);`).Check(
		testkit.Rows("2007-03-28 20:06:28"))
	tk.MustQuery(`select DATE_ADD('2007-03-28 22:08:28',INTERVAL "-2.-2" DAY_SECOND);`).Check(
		testkit.Rows("2007-03-28 22:06:26"))
	tk.MustQuery(`select DATE_ADD('2007-03-28 22:08:28',INTERVAL "-2.-2" HOUR_SECOND);`).Check(
		testkit.Rows("2007-03-28 22:06:26"))
	tk.MustQuery(`select DATE_ADD('2007-03-28 22:08:28',INTERVAL "-2.-2" SECOND);`).Check(
		testkit.Rows("2007-03-28 22:08:26"))
	tk.MustQuery(`select DATE_ADD('2007-03-28 22:08:28',INTERVAL "-2.+2" SECOND);`).Check(
		testkit.Rows("2007-03-28 22:08:26"))
	tk.MustQuery(`select DATE_ADD('2007-03-28 22:08:28',INTERVAL "-2.*2" SECOND);`).Check(
		testkit.Rows("2007-03-28 22:08:26"))
	tk.MustQuery(`select DATE_ADD('2007-03-28 22:08:28',INTERVAL "-2./2" SECOND);`).Check(
		testkit.Rows("2007-03-28 22:08:26"))
	tk.MustQuery(`select DATE_ADD('2007-03-28 22:08:28',INTERVAL "-2.a2" SECOND);`).Check(
		testkit.Rows("2007-03-28 22:08:26"))
	tk.MustQuery(`select DATE_ADD('2007-03-28 22:08:28',INTERVAL "-2.-2" YEAR);`).Check(
		testkit.Rows("2005-03-28 22:08:28"))
	tk.MustQuery(`select DATE_ADD('2007-03-28 22:08:28',INTERVAL "-2.-2" QUARTER);`).Check(
		testkit.Rows("2006-09-28 22:08:28"))
	tk.MustQuery(`select DATE_ADD('2007-03-28 22:08:28',INTERVAL "-2.-2" MONTH);`).Check(
		testkit.Rows("2007-01-28 22:08:28"))
	tk.MustQuery(`select DATE_ADD('2007-03-28 22:08:28',INTERVAL "-2.-2" WEEK);`).Check(
		testkit.Rows("2007-03-14 22:08:28"))
	tk.MustQuery(`select DATE_ADD('2007-03-28 22:08:28',INTERVAL "-2.-2" DAY);`).Check(
		testkit.Rows("2007-03-26 22:08:28"))
	tk.MustQuery(`select DATE_ADD('2007-03-28 22:08:28',INTERVAL "-2.-2" HOUR);`).Check(
		testkit.Rows("2007-03-28 20:08:28"))
	tk.MustQuery(`select DATE_ADD('2007-03-28 22:08:28',INTERVAL "-2.-2" MINUTE);`).Check(
		testkit.Rows("2007-03-28 22:06:28"))
	tk.MustQuery(`select DATE_ADD('2007-03-28 22:08:28',INTERVAL "-2.-2" MICROSECOND);`).Check(
		testkit.Rows("2007-03-28 22:08:27.999998"))
}

func (s *testIntegrationSuite) TestFuncCaseWithLeftJoin(c *C) {
	tk := testkit.NewTestKitWithInit(c, s.store)

	tk.MustExec("create table kankan1(id int, name text)")
	tk.MustExec("insert into kankan1 values(1, 'a')")
	tk.MustExec("insert into kankan1 values(2, 'a')")

	tk.MustExec("create table kankan2(id int, h1 text)")
	tk.MustExec("insert into kankan2 values(2, 'z')")

	tk.MustQuery("select t1.id from kankan1 t1 left join kankan2 t2 on t1.id = t2.id where (case  when t1.name='b' then 'case2' when t1.name='a' then 'case1' else NULL end) = 'case1' order by t1.id").Check(testkit.Rows("1", "2"))
}

func (s *testIntegrationSuite) TestIssue11594(c *C) {
	tk := testkit.NewTestKit(c, s.store)
	tk.MustExec("use test")
	tk.MustExec(`drop table if exists t1;`)
	tk.MustExec("CREATE TABLE t1 (v bigint(20) UNSIGNED NOT NULL);")
	tk.MustExec("INSERT INTO t1 VALUES (1), (2);")
	tk.MustQuery("SELECT SUM(IF(v > 1, v, -v)) FROM t1;").Check(testkit.Rows("1"))
	tk.MustQuery("SELECT sum(IFNULL(cast(null+rand() as unsigned), -v)) FROM t1;").Check(testkit.Rows("-3"))
	tk.MustQuery("SELECT sum(COALESCE(cast(null+rand() as unsigned), -v)) FROM t1;").Check(testkit.Rows("-3"))
	tk.MustQuery("SELECT sum(COALESCE(cast(null+rand() as unsigned), v)) FROM t1;").Check(testkit.Rows("3"))
}

func (s *testIntegrationSuite) TestDefEnableVectorizedEvaluation(c *C) {
	tk := testkit.NewTestKit(c, s.store)
	tk.MustExec("use mysql")
	tk.MustQuery(`select @@tidb_enable_vectorized_expression`).Check(testkit.Rows("1"))
}

func (s *testIntegrationSuite) TestIssue11309And11319(c *C) {
	tk := testkit.NewTestKit(c, s.store)
	tk.MustExec("use test")
	tk.MustExec(`drop table if exists t;`)
	tk.MustExec(`CREATE TABLE t (a decimal(6,3),b double(6,3),c float(6,3));`)
	tk.MustExec(`INSERT INTO t VALUES (1.100,1.100,1.100);`)
	tk.MustQuery(`SELECT DATE_ADD('2003-11-18 07:25:13',INTERVAL a MINUTE_SECOND) FROM t`).Check(testkit.Rows(`2003-11-18 07:27:53`))
	tk.MustQuery(`SELECT DATE_ADD('2003-11-18 07:25:13',INTERVAL b MINUTE_SECOND) FROM t`).Check(testkit.Rows(`2003-11-18 07:27:53`))
	tk.MustQuery(`SELECT DATE_ADD('2003-11-18 07:25:13',INTERVAL c MINUTE_SECOND) FROM t`).Check(testkit.Rows(`2003-11-18 07:27:53`))
	tk.MustExec(`drop table if exists t;`)
	tk.MustExec(`CREATE TABLE t (a decimal(11,7),b double(11,7),c float(11,7));`)
	tk.MustExec(`INSERT INTO t VALUES (123.9999999,123.9999999,123.9999999),(-123.9999999,-123.9999999,-123.9999999);`)
	tk.MustQuery(`SELECT DATE_ADD('2003-11-18 07:25:13',INTERVAL a MINUTE_SECOND) FROM t`).Check(testkit.Rows(`2004-03-13 03:14:52`, `2003-07-25 11:35:34`))
	tk.MustQuery(`SELECT DATE_ADD('2003-11-18 07:25:13',INTERVAL b MINUTE_SECOND) FROM t`).Check(testkit.Rows(`2004-03-13 03:14:52`, `2003-07-25 11:35:34`))
	tk.MustQuery(`SELECT DATE_ADD('2003-11-18 07:25:13',INTERVAL c MINUTE_SECOND) FROM t`).Check(testkit.Rows(`2003-11-18 09:29:13`, `2003-11-18 05:21:13`))
	tk.MustExec(`drop table if exists t;`)

	// for https://github.com/pingcap/tidb/issues/11319
	tk.MustQuery(`SELECT DATE_ADD('2007-03-28 22:08:28',INTERVAL -2.2 MINUTE_MICROSECOND)`).Check(testkit.Rows("2007-03-28 22:08:25.800000"))
	tk.MustQuery(`SELECT DATE_ADD('2007-03-28 22:08:28',INTERVAL -2.2 SECOND_MICROSECOND)`).Check(testkit.Rows("2007-03-28 22:08:25.800000"))
	tk.MustQuery(`SELECT DATE_ADD('2007-03-28 22:08:28',INTERVAL -2.2 HOUR_MICROSECOND)`).Check(testkit.Rows("2007-03-28 22:08:25.800000"))
	tk.MustQuery(`SELECT DATE_ADD('2007-03-28 22:08:28',INTERVAL -2.2 DAY_MICROSECOND)`).Check(testkit.Rows("2007-03-28 22:08:25.800000"))
	tk.MustQuery(`SELECT DATE_ADD('2007-03-28 22:08:28',INTERVAL -2.2 SECOND)`).Check(testkit.Rows("2007-03-28 22:08:25.800000"))
	tk.MustQuery(`SELECT DATE_ADD('2007-03-28 22:08:28',INTERVAL -2.2 HOUR_SECOND)`).Check(testkit.Rows("2007-03-28 22:06:26"))
	tk.MustQuery(`SELECT DATE_ADD('2007-03-28 22:08:28',INTERVAL -2.2 DAY_SECOND)`).Check(testkit.Rows("2007-03-28 22:06:26"))
	tk.MustQuery(`SELECT DATE_ADD('2007-03-28 22:08:28',INTERVAL -2.2 MINUTE_SECOND)`).Check(testkit.Rows("2007-03-28 22:06:26"))
	tk.MustQuery(`SELECT DATE_ADD('2007-03-28 22:08:28',INTERVAL -2.2 MINUTE)`).Check(testkit.Rows("2007-03-28 22:06:28"))
	tk.MustQuery(`SELECT DATE_ADD('2007-03-28 22:08:28',INTERVAL -2.2 DAY_MINUTE)`).Check(testkit.Rows("2007-03-28 20:06:28"))
	tk.MustQuery(`SELECT DATE_ADD('2007-03-28 22:08:28',INTERVAL -2.2 HOUR_MINUTE)`).Check(testkit.Rows("2007-03-28 20:06:28"))
	tk.MustQuery(`SELECT DATE_ADD('2007-03-28 22:08:28',INTERVAL -2.2 DAY_HOUR)`).Check(testkit.Rows("2007-03-26 20:08:28"))
	tk.MustQuery(`SELECT DATE_ADD('2007-03-28 22:08:28',INTERVAL -2.2 YEAR_MONTH)`).Check(testkit.Rows("2005-01-28 22:08:28"))

	tk.MustQuery(`SELECT DATE_ADD('2007-03-28 22:08:28',INTERVAL 2.2 MINUTE_MICROSECOND)`).Check(testkit.Rows("2007-03-28 22:08:30.200000"))
	tk.MustQuery(`SELECT DATE_ADD('2007-03-28 22:08:28',INTERVAL 2.2 SECOND_MICROSECOND)`).Check(testkit.Rows("2007-03-28 22:08:30.200000"))
	tk.MustQuery(`SELECT DATE_ADD('2007-03-28 22:08:28',INTERVAL 2.2 HOUR_MICROSECOND)`).Check(testkit.Rows("2007-03-28 22:08:30.200000"))
	tk.MustQuery(`SELECT DATE_ADD('2007-03-28 22:08:28',INTERVAL 2.2 DAY_MICROSECOND)`).Check(testkit.Rows("2007-03-28 22:08:30.200000"))
	tk.MustQuery(`SELECT DATE_ADD('2007-03-28 22:08:28',INTERVAL 2.2 SECOND)`).Check(testkit.Rows("2007-03-28 22:08:30.200000"))
	tk.MustQuery(`SELECT DATE_ADD('2007-03-28 22:08:28',INTERVAL 2.2 HOUR_SECOND)`).Check(testkit.Rows("2007-03-28 22:10:30"))
	tk.MustQuery(`SELECT DATE_ADD('2007-03-28 22:08:28',INTERVAL 2.2 DAY_SECOND)`).Check(testkit.Rows("2007-03-28 22:10:30"))
	tk.MustQuery(`SELECT DATE_ADD('2007-03-28 22:08:28',INTERVAL 2.2 MINUTE_SECOND)`).Check(testkit.Rows("2007-03-28 22:10:30"))
	tk.MustQuery(`SELECT DATE_ADD('2007-03-28 22:08:28',INTERVAL 2.2 MINUTE)`).Check(testkit.Rows("2007-03-28 22:10:28"))
	tk.MustQuery(`SELECT DATE_ADD('2007-03-28 22:08:28',INTERVAL 2.2 DAY_MINUTE)`).Check(testkit.Rows("2007-03-29 00:10:28"))
	tk.MustQuery(`SELECT DATE_ADD('2007-03-28 22:08:28',INTERVAL 2.2 HOUR_MINUTE)`).Check(testkit.Rows("2007-03-29 00:10:28"))
	tk.MustQuery(`SELECT DATE_ADD('2007-03-28 22:08:28',INTERVAL 2.2 DAY_HOUR)`).Check(testkit.Rows("2007-03-31 00:08:28"))
	tk.MustQuery(`SELECT DATE_ADD('2007-03-28 22:08:28',INTERVAL 2.2 YEAR_MONTH)`).Check(testkit.Rows("2009-05-28 22:08:28"))
}

func (s *testIntegrationSuite) TestIssue12301(c *C) {
	tk := testkit.NewTestKit(c, s.store)
	tk.MustExec("use test")
	tk.MustExec("create table t (d decimal(19, 0), i bigint(11))")
	tk.MustExec("insert into t values (123456789012, 123456789012)")
	tk.MustQuery("select * from t where d = i").Check(testkit.Rows("123456789012 123456789012"))
}

func (s *testIntegrationSerialSuite) TestIssue15315(c *C) {
	tk := testkit.NewTestKit(c, s.store)
	tk.MustExec("use test")
	tk.MustQuery("select '0-3261554956'+0.0").Check(testkit.Rows("0"))
	tk.MustQuery("select cast('0-1234' as real)").Check(testkit.Rows("0"))
}

func (s *testIntegrationSuite) TestNotExistFunc(c *C) {
	tk := testkit.NewTestKit(c, s.store)

	// current db is empty
	_, err := tk.Exec("SELECT xxx(1)")
	c.Assert(err.Error(), Equals, "[planner:1046]No database selected")

	_, err = tk.Exec("SELECT yyy()")
	c.Assert(err.Error(), Equals, "[planner:1046]No database selected")

	// current db is not empty
	tk.MustExec("use test")
	_, err = tk.Exec("SELECT xxx(1)")
	c.Assert(err.Error(), Equals, "[expression:1305]FUNCTION test.xxx does not exist")

	_, err = tk.Exec("SELECT yyy()")
	c.Assert(err.Error(), Equals, "[expression:1305]FUNCTION test.yyy does not exist")

	tk.MustExec("use test")
	_, err = tk.Exec("SELECT timestampliteral(rand())")
	c.Assert(err.Error(), Equals, "[expression:1305]FUNCTION test.timestampliteral does not exist")

}

func (s *testIntegrationSuite) TestDecodetoChunkReuse(c *C) {
	tk := testkit.NewTestKitWithInit(c, s.store)
	tk.MustExec("create table chk (a int,b varchar(20))")
	for i := 0; i < 200; i++ {
		if i%5 == 0 {
			tk.MustExec(fmt.Sprintf("insert chk values (NULL,NULL)"))
			continue
		}
		tk.MustExec(fmt.Sprintf("insert chk values (%d,'%s')", i, strconv.Itoa(i)))
	}

	tk.Se.GetSessionVars().DistSQLScanConcurrency = 1
	tk.MustExec("set tidb_init_chunk_size = 2")
	tk.MustExec("set tidb_max_chunk_size = 32")
	defer func() {
		tk.MustExec(fmt.Sprintf("set tidb_init_chunk_size = %d", variable.DefInitChunkSize))
		tk.MustExec(fmt.Sprintf("set tidb_max_chunk_size = %d", variable.DefMaxChunkSize))
	}()
	rs, err := tk.Exec("select * from chk")
	c.Assert(err, IsNil)
	req := rs.NewChunk()
	var count int
	for {
		err = rs.Next(context.TODO(), req)
		c.Assert(err, IsNil)
		numRows := req.NumRows()
		if numRows == 0 {
			break
		}
		for i := 0; i < numRows; i++ {
			if count%5 == 0 {
				c.Assert(req.GetRow(i).IsNull(0), Equals, true)
				c.Assert(req.GetRow(i).IsNull(1), Equals, true)
			} else {
				c.Assert(req.GetRow(i).IsNull(0), Equals, false)
				c.Assert(req.GetRow(i).IsNull(1), Equals, false)
				c.Assert(req.GetRow(i).GetInt64(0), Equals, int64(count))
				c.Assert(req.GetRow(i).GetString(1), Equals, strconv.Itoa(count))
			}
			count++
		}
	}
	c.Assert(count, Equals, 200)
	rs.Close()
}

func (s *testIntegrationSuite) TestInMeetsPrepareAndExecute(c *C) {
	tk := testkit.NewTestKitWithInit(c, s.store)
	tk.MustExec("prepare pr1 from 'select ? in (1,?,?)'")
	tk.MustExec("set @a=1, @b=2, @c=3")
	tk.MustQuery("execute pr1 using @a,@b,@c").Check(testkit.Rows("1"))

	tk.MustExec("prepare pr2 from 'select 3 in (1,?,?)'")
	tk.MustExec("set @a=2, @b=3")
	tk.MustQuery("execute pr2 using @a,@b").Check(testkit.Rows("1"))

	tk.MustExec("prepare pr3 from 'select ? in (1,2,3)'")
	tk.MustExec("set @a=4")
	tk.MustQuery("execute pr3 using @a").Check(testkit.Rows("0"))

	tk.MustExec("prepare pr4 from 'select ? in (?,?,?)'")
	tk.MustExec("set @a=1, @b=2, @c=3, @d=4")
	tk.MustQuery("execute pr4 using @a,@b,@c,@d").Check(testkit.Rows("0"))
}

func (s *testIntegrationSuite) TestCastStrToInt(c *C) {
	tk := testkit.NewTestKitWithInit(c, s.store)
	cases := []struct {
		sql    string
		result int
	}{
		{"select cast('' as signed)", 0},
		{"select cast('12345abcde' as signed)", 12345},
		{"select cast('123e456' as signed)", 123},
		{"select cast('-12345abcde' as signed)", -12345},
		{"select cast('-123e456' as signed)", -123},
	}
	for _, ca := range cases {
		tk.Se.GetSessionVars().StmtCtx.SetWarnings(nil)
		tk.MustQuery(ca.sql).Check(testkit.Rows(fmt.Sprintf("%v", ca.result)))
		c.Assert(terror.ErrorEqual(tk.Se.GetSessionVars().StmtCtx.GetWarnings()[0].Err, types.ErrTruncatedWrongVal), IsTrue)
	}
}

func (s *testIntegrationSerialSuite) TestIssue16205(c *C) {
	tk := testkit.NewTestKit(c, s.store)
	orgEnable := plannercore.PreparedPlanCacheEnabled()
	defer func() {
		plannercore.SetPreparedPlanCache(orgEnable)
	}()
	plannercore.SetPreparedPlanCache(true)
	var err error
	tk.Se, err = session.CreateSession4TestWithOpt(s.store, &session.Opt{
		PreparedPlanCache: kvcache.NewSimpleLRUCache(100, 0.1, math.MaxUint64),
	})
	c.Assert(err, IsNil)

	tk.MustExec("use test")
	tk.MustExec("prepare stmt from 'select random_bytes(3)'")
	rows1 := tk.MustQuery("execute stmt").Rows()
	c.Assert(len(rows1), Equals, 1)
	rows2 := tk.MustQuery("execute stmt").Rows()
	c.Assert(len(rows2), Equals, 1)
	c.Assert(rows1[0][0].(string), Not(Equals), rows2[0][0].(string))
}

func (s *testIntegrationSerialSuite) TestRowCountPlanCache(c *C) {
	tk := testkit.NewTestKit(c, s.store)
	orgEnable := plannercore.PreparedPlanCacheEnabled()
	defer func() {
		plannercore.SetPreparedPlanCache(orgEnable)
	}()
	plannercore.SetPreparedPlanCache(true)
	var err error
	tk.Se, err = session.CreateSession4TestWithOpt(s.store, &session.Opt{
		PreparedPlanCache: kvcache.NewSimpleLRUCache(100, 0.1, math.MaxUint64),
	})
	c.Assert(err, IsNil)

	tk.MustExec("use test")
	tk.MustExec("drop table if exists t")
	tk.MustExec("create table t(a int auto_increment primary key)")
	tk.MustExec("prepare stmt from 'select row_count()';")
	tk.MustExec("insert into t values()")
	res := tk.MustQuery("execute stmt").Rows()
	c.Assert(len(res), Equals, 1)
	c.Assert(res[0][0], Equals, "1")
	tk.MustExec("insert into t values(),(),()")
	res = tk.MustQuery("execute stmt").Rows()
	c.Assert(len(res), Equals, 1)
	c.Assert(res[0][0], Equals, "3")
}

func (s *testIntegrationSuite) TestValuesForBinaryLiteral(c *C) {
	// See issue #15310
	tk := testkit.NewTestKit(c, s.store)
	tk.MustExec("use test;")
	tk.MustExec("create table testValuesBinary(id int primary key auto_increment, a bit(1));")
	tk.MustExec("insert into testValuesBinary values(1,1);")
	err := tk.ExecToErr("insert into testValuesBinary values(1,1) on duplicate key update id = values(id),a = values(a);")
	c.Assert(err, IsNil)
	tk.MustQuery("select a=0 from testValuesBinary;").Check(testkit.Rows("0"))
	err = tk.ExecToErr("insert into testValuesBinary values(1,0) on duplicate key update id = values(id),a = values(a);")
	c.Assert(err, IsNil)
	tk.MustQuery("select a=0 from testValuesBinary;").Check(testkit.Rows("1"))
	tk.MustExec("drop table testValuesBinary;")
}

func (s *testIntegrationSuite) TestIssue14159(c *C) {
	tk := testkit.NewTestKitWithInit(c, s.store)
	tk.MustExec("DROP TABLE IF EXISTS t")
	tk.MustExec("CREATE TABLE t (v VARCHAR(100))")
	tk.MustExec("INSERT INTO t VALUES ('3289742893213123732904809')")
	tk.MustQuery("SELECT * FROM t WHERE v").Check(testkit.Rows("3289742893213123732904809"))
}

func (s *testIntegrationSuite) TestIssue14146(c *C) {
	tk := testkit.NewTestKit(c, s.store)
	tk.MustExec("use test")
	tk.MustExec("create table tt(a varchar(10))")
	tk.MustExec("insert into tt values(NULL)")
	tk.MustExec("analyze table tt;")
	tk.MustQuery("select * from tt").Check(testkit.Rows("<nil>"))
}

func (s *testIntegrationSerialSuite) TestCacheRegexpr(c *C) {
	tk := testkit.NewTestKit(c, s.store)
	orgEnable := plannercore.PreparedPlanCacheEnabled()
	defer func() {
		plannercore.SetPreparedPlanCache(orgEnable)
	}()
	plannercore.SetPreparedPlanCache(true)
	var err error
	tk.Se, err = session.CreateSession4TestWithOpt(s.store, &session.Opt{
		PreparedPlanCache: kvcache.NewSimpleLRUCache(100, 0.1, math.MaxUint64),
	})
	c.Assert(err, IsNil)

	tk.MustExec("use test")
	tk.MustExec("drop table if exists t1")
	tk.MustExec("create table t1 (a varchar(40))")
	tk.MustExec("insert into t1 values ('C1'),('R1')")
	tk.MustExec("prepare stmt1 from 'select a from t1 where a rlike ?'")
	tk.MustExec("set @a='^C.*'")
	tk.MustQuery("execute stmt1 using @a").Check(testkit.Rows("C1"))
	tk.MustExec("set @a='^R.*'")
	tk.MustQuery("execute stmt1 using @a").Check(testkit.Rows("R1"))
}

func (s *testIntegrationSerialSuite) TestCacheRefineArgs(c *C) {
	tk := testkit.NewTestKit(c, s.store)
	orgEnable := plannercore.PreparedPlanCacheEnabled()
	defer func() {
		plannercore.SetPreparedPlanCache(orgEnable)
	}()
	plannercore.SetPreparedPlanCache(true)
	var err error
	tk.Se, err = session.CreateSession4TestWithOpt(s.store, &session.Opt{
		PreparedPlanCache: kvcache.NewSimpleLRUCache(100, 0.1, math.MaxUint64),
	})
	c.Assert(err, IsNil)

	tk.MustExec("use test")
	tk.MustExec("drop table if exists t")
	tk.MustExec("create table t(col_int int)")
	tk.MustExec("insert into t values(null)")
	tk.MustExec("prepare stmt from 'SELECT ((col_int is true) = ?) AS res FROM t'")
	tk.MustExec("set @p0='0.8'")
	tk.MustQuery("execute stmt using @p0").Check(testkit.Rows("0"))
	tk.MustExec("set @p0='0'")
	tk.MustQuery("execute stmt using @p0").Check(testkit.Rows("1"))

	tk.MustExec("delete from t")
	tk.MustExec("insert into t values(1)")
	tk.MustExec("prepare stmt from 'SELECT col_int < ? FROM t'")
	tk.MustExec("set @p0='-184467440737095516167.1'")
	tk.MustQuery("execute stmt using @p0").Check(testkit.Rows("0"))
}

func (s *testIntegrationSuite) TestOrderByFuncPlanCache(c *C) {
	tk := testkit.NewTestKit(c, s.store)
	orgEnable := plannercore.PreparedPlanCacheEnabled()
	defer func() {
		plannercore.SetPreparedPlanCache(orgEnable)
	}()
	plannercore.SetPreparedPlanCache(true)
	var err error
	tk.Se, err = session.CreateSession4TestWithOpt(s.store, &session.Opt{
		PreparedPlanCache: kvcache.NewSimpleLRUCache(100, 0.1, math.MaxUint64),
	})
	c.Assert(err, IsNil)

	tk.MustExec("use test")
	tk.MustExec("drop table if exists t")
	tk.MustExec("create table t(a int)")
	tk.MustExec("prepare stmt from 'SELECT * FROM t order by rand()'")
	tk.MustQuery("execute stmt").Check(testkit.Rows())
	tk.MustExec("prepare stmt from 'SELECT * FROM t order by now()'")
	tk.MustQuery("execute stmt").Check(testkit.Rows())
}

func (s *testIntegrationSuite) TestSelectLimitPlanCache(c *C) {
	tk := testkit.NewTestKit(c, s.store)
	orgEnable := plannercore.PreparedPlanCacheEnabled()
	defer func() {
		plannercore.SetPreparedPlanCache(orgEnable)
	}()
	plannercore.SetPreparedPlanCache(true)
	var err error
	tk.Se, err = session.CreateSession4TestWithOpt(s.store, &session.Opt{
		PreparedPlanCache: kvcache.NewSimpleLRUCache(100, 0.1, math.MaxUint64),
	})
	c.Assert(err, IsNil)

	tk.MustExec("use test")
	tk.MustExec("drop table if exists t")
	tk.MustExec("create table t(a int)")
	tk.MustExec("insert into t values(1), (2), (3)")
	tk.MustExec("set @@session.sql_select_limit = 1")
	tk.MustExec("prepare stmt from 'SELECT * FROM t'")
	tk.MustQuery("execute stmt").Check(testkit.Rows("1"))
	tk.MustExec("set @@session.sql_select_limit = default")
	tk.MustQuery("execute stmt").Check(testkit.Rows("1", "2", "3"))
	tk.MustExec("set @@session.sql_select_limit = 2")
	tk.MustQuery("execute stmt").Check(testkit.Rows("1", "2"))
	tk.MustExec("set @@session.sql_select_limit = 1")
	tk.MustQuery("execute stmt").Check(testkit.Rows("1"))
	tk.MustExec("set @@session.sql_select_limit = default")
	tk.MustQuery("execute stmt").Check(testkit.Rows("1", "2", "3"))
	tk.MustExec("set @@session.sql_select_limit = 2")
	tk.MustQuery("execute stmt").Check(testkit.Rows("1", "2"))
}

func (s *testIntegrationSuite) TestCollation(c *C) {
	tk := testkit.NewTestKit(c, s.store)
	tk.MustExec("use test")
	tk.MustExec("drop table if exists t")
	tk.MustExec("create table t (utf8_bin_c varchar(10) charset utf8 collate utf8_bin, utf8_gen_c varchar(10) charset utf8 collate utf8_general_ci, bin_c binary, num_c int, " +
		"abin char collate ascii_bin, lbin char collate latin1_bin, u4bin char collate utf8mb4_bin, u4ci char collate utf8mb4_general_ci)")
	tk.MustExec("insert into t values ('a', 'b', 'c', 4, 'a', 'a', 'a', 'a')")
	tk.MustQuery("select collation(null)").Check(testkit.Rows("binary"))
	tk.MustQuery("select collation(2)").Check(testkit.Rows("binary"))
	tk.MustQuery("select collation(2 + 'a')").Check(testkit.Rows("binary"))
	tk.MustQuery("select collation(2 + utf8_gen_c) from t").Check(testkit.Rows("binary"))
	tk.MustQuery("select collation(2 + utf8_bin_c) from t").Check(testkit.Rows("binary"))
	tk.MustQuery("select collation(concat(utf8_bin_c, 2)) from t").Check(testkit.Rows("utf8_bin"))
	tk.MustQuery("select collation(concat(utf8_gen_c, 'abc')) from t").Check(testkit.Rows("utf8_general_ci"))
	tk.MustQuery("select collation(concat(utf8_gen_c, null)) from t").Check(testkit.Rows("utf8_general_ci"))
	tk.MustQuery("select collation(concat(utf8_gen_c, num_c)) from t").Check(testkit.Rows("utf8_general_ci"))
	tk.MustQuery("select collation(concat(utf8_bin_c, utf8_gen_c)) from t").Check(testkit.Rows("utf8_bin"))
	tk.MustQuery("select collation(upper(utf8_bin_c)) from t").Check(testkit.Rows("utf8_bin"))
	tk.MustQuery("select collation(upper(utf8_gen_c)) from t").Check(testkit.Rows("utf8_general_ci"))
	tk.MustQuery("select collation(upper(bin_c)) from t").Check(testkit.Rows("binary"))
	tk.MustQuery("select collation(concat(abin, bin_c)) from t").Check(testkit.Rows("binary"))
	tk.MustQuery("select collation(concat(lbin, bin_c)) from t").Check(testkit.Rows("binary"))
	tk.MustQuery("select collation(concat(utf8_bin_c, bin_c)) from t").Check(testkit.Rows("binary"))
	tk.MustQuery("select collation(concat(utf8_gen_c, bin_c)) from t").Check(testkit.Rows("binary"))
	tk.MustQuery("select collation(concat(u4bin, bin_c)) from t").Check(testkit.Rows("binary"))
	tk.MustQuery("select collation(concat(u4ci, bin_c)) from t").Check(testkit.Rows("binary"))
	tk.MustQuery("select collation(concat(abin, u4bin)) from t").Check(testkit.Rows("utf8mb4_bin"))
	tk.MustQuery("select collation(concat(lbin, u4bin)) from t").Check(testkit.Rows("utf8mb4_bin"))
	tk.MustQuery("select collation(concat(utf8_bin_c, u4bin)) from t").Check(testkit.Rows("utf8mb4_bin"))
	tk.MustQuery("select collation(concat(utf8_gen_c, u4bin)) from t").Check(testkit.Rows("utf8mb4_bin"))
	tk.MustQuery("select collation(concat(u4ci, u4bin)) from t").Check(testkit.Rows("utf8mb4_bin"))
	tk.MustQuery("select collation(concat(abin, u4ci)) from t").Check(testkit.Rows("utf8mb4_general_ci"))
	tk.MustQuery("select collation(concat(lbin, u4ci)) from t").Check(testkit.Rows("utf8mb4_general_ci"))
	tk.MustQuery("select collation(concat(utf8_bin_c, u4ci)) from t").Check(testkit.Rows("utf8mb4_general_ci"))
	tk.MustQuery("select collation(concat(utf8_gen_c, u4ci)) from t").Check(testkit.Rows("utf8mb4_general_ci"))
	tk.MustQuery("select collation(concat(abin, utf8_bin_c)) from t").Check(testkit.Rows("utf8_bin"))
	tk.MustQuery("select collation(concat(lbin, utf8_bin_c)) from t").Check(testkit.Rows("utf8_bin"))
	tk.MustQuery("select collation(concat(utf8_gen_c, utf8_bin_c)) from t").Check(testkit.Rows("utf8_bin"))
	tk.MustQuery("select collation(concat(abin, utf8_gen_c)) from t").Check(testkit.Rows("utf8_general_ci"))
	tk.MustQuery("select collation(concat(lbin, utf8_gen_c)) from t").Check(testkit.Rows("utf8_general_ci"))
	tk.MustQuery("select collation(concat(abin, lbin)) from t").Check(testkit.Rows("latin1_bin"))

	tk.MustExec("set names utf8mb4 collate utf8mb4_bin")
	tk.MustQuery("select collation('a')").Check(testkit.Rows("utf8mb4_bin"))
	tk.MustExec("set names utf8mb4 collate utf8mb4_general_ci")
	tk.MustQuery("select collation('a')").Check(testkit.Rows("utf8mb4_general_ci"))

	tk.MustExec("set names utf8mb4 collate utf8mb4_general_ci")
	tk.MustExec("set @test_collate_var = 'a'")
	tk.MustQuery("select collation(@test_collate_var)").Check(testkit.Rows("utf8mb4_general_ci"))
	tk.MustExec("set @test_collate_var = concat(\"a\", \"b\" collate utf8mb4_bin)")
	tk.MustQuery("select collation(@test_collate_var)").Check(testkit.Rows("utf8mb4_bin"))
}

func (s *testIntegrationSerialSuite) TestIssue18638(c *C) {
	collate.SetNewCollationEnabledForTest(true)
	defer collate.SetNewCollationEnabledForTest(false)

	tk := testkit.NewTestKit(c, s.store)
	tk.MustExec("use test")
	tk.MustExec("drop table if exists t")
	tk.MustExec("create table t(a varchar(10) collate utf8mb4_bin, b varchar(10) collate utf8mb4_general_ci);")
	tk.MustExec("insert into t (a, b) values ('a', 'A');")
	tk.MustQuery("select * from t t1, t t2 where t1.a = t2.b collate utf8mb4_general_ci;").Check(testkit.Rows("a A a A"))
	tk.MustQuery("select * from t t1 left join t t2 on t1.a = t2.b collate utf8mb4_general_ci;").Check(testkit.Rows("a A a A"))
}

func (s *testIntegrationSuite) TestCoercibility(c *C) {
	tk := testkit.NewTestKit(c, s.store)

	type testCase struct {
		expr   string
		result int
	}
	testFunc := func(cases []testCase, suffix string) {
		for _, tc := range cases {
			tk.MustQuery(fmt.Sprintf("select coercibility(%v) %v", tc.expr, suffix)).Check(testkit.Rows(fmt.Sprintf("%v", tc.result)))
		}
	}
	testFunc([]testCase{
		// constants
		{"1", 5}, {"null", 6}, {"'abc'", 4},
		// sys-constants
		{"version()", 3}, {"user()", 3}, {"database()", 3},
		{"current_role()", 3}, {"current_user()", 3},
		// scalar functions after constant folding
		{"1+null", 5}, {"null+'abcde'", 5}, {"concat(null, 'abcde')", 4},
		// non-deterministic functions
		{"rand()", 5}, {"now()", 5}, {"sysdate()", 5},
	}, "")

	tk.MustExec("use test")
	tk.MustExec("drop table if exists t")
	tk.MustExec("create table t (i int, r real, d datetime, t timestamp, c char(10), vc varchar(10), b binary(10), vb binary(10))")
	tk.MustExec("insert into t values (null, null, null, null, null, null, null, null)")
	testFunc([]testCase{
		{"i", 5}, {"r", 5}, {"d", 5}, {"t", 5},
		{"c", 2}, {"b", 2}, {"vb", 2}, {"vc", 2},
		{"i+r", 5}, {"i*r", 5}, {"cos(r)+sin(i)", 5}, {"d+2", 5},
		{"t*10", 5}, {"concat(c, vc)", 2}, {"replace(c, 'x', 'y')", 2},
	}, "from t")

	tk.MustQuery("SELECT COERCIBILITY(@straaa);").Check(testkit.Rows("2"))
}

func (s *testIntegrationSerialSuite) TestCacheConstEval(c *C) {
	tk := testkit.NewTestKit(c, s.store)
	orgEnable := plannercore.PreparedPlanCacheEnabled()
	defer func() {
		plannercore.SetPreparedPlanCache(orgEnable)
	}()
	plannercore.SetPreparedPlanCache(true)
	var err error
	tk.Se, err = session.CreateSession4TestWithOpt(s.store, &session.Opt{
		PreparedPlanCache: kvcache.NewSimpleLRUCache(100, 0.1, math.MaxUint64),
	})
	c.Assert(err, IsNil)

	tk.MustExec("use test")
	tk.MustExec("drop table if exists t")
	tk.MustExec("create table t(col_double double)")
	tk.MustExec("insert into t values (1)")
	tk.Se.GetSessionVars().EnableVectorizedExpression = false
	tk.MustExec("insert into mysql.expr_pushdown_blacklist values('cast', 'tikv,tiflash,tidb', 'for test')")
	tk.MustExec("admin reload expr_pushdown_blacklist")
	tk.MustExec("prepare stmt from 'SELECT * FROM (SELECT col_double AS c0 FROM t) t WHERE (ABS((REPEAT(?, ?) OR 5617780767323292672)) < LN(EXP(c0)) + (? ^ ?))'")
	tk.MustExec("set @a1 = 'JuvkBX7ykVux20zQlkwDK2DFelgn7'")
	tk.MustExec("set @a2 = 1")
	tk.MustExec("set @a3 = -112990.35179796701")
	tk.MustExec("set @a4 = 87997.92704840179")
	// Main purpose here is checking no error is reported. 1 is the result when plan cache is disabled, it is
	// incompatible with MySQL actually, update the result after fixing it.
	tk.MustQuery("execute stmt using @a1, @a2, @a3, @a4").Check(testkit.Rows("1"))
	tk.Se.GetSessionVars().EnableVectorizedExpression = true
	tk.MustExec("delete from mysql.expr_pushdown_blacklist where name = 'cast' and store_type = 'tikv,tiflash,tidb' and reason = 'for test'")
	tk.MustExec("admin reload expr_pushdown_blacklist")
}

func (s *testIntegrationSerialSuite) TestCollationBasic(c *C) {
	tk := testkit.NewTestKit(c, s.store)
	collate.SetNewCollationEnabledForTest(true)
	defer collate.SetNewCollationEnabledForTest(false)
	tk.MustExec("use test")
	tk.MustExec("create table t_ci(a varchar(10) collate utf8mb4_general_ci, unique key(a))")
	tk.MustExec("insert into t_ci values ('a')")
	tk.MustQuery("select * from t_ci").Check(testkit.Rows("a"))
	tk.MustQuery("select * from t_ci").Check(testkit.Rows("a"))
	tk.MustQuery("select * from t_ci where a='a'").Check(testkit.Rows("a"))
	tk.MustQuery("select * from t_ci where a='A'").Check(testkit.Rows("a"))
	tk.MustQuery("select * from t_ci where a='a   '").Check(testkit.Rows("a"))
	tk.MustQuery("select * from t_ci where a='a                    '").Check(testkit.Rows("a"))

	tk.MustExec("drop table if exists t")
	tk.MustExec("create table t(c set('A', 'B') collate utf8mb4_general_ci);")
	tk.MustExec("insert into t values('a');")
	tk.MustExec("insert into t values('B');")
	tk.MustQuery("select c from t where c = 'a';").Check(testkit.Rows("A"))
	tk.MustQuery("select c from t where c = 'A';").Check(testkit.Rows("A"))
	tk.MustQuery("select c from t where c = 'b';").Check(testkit.Rows("B"))
	tk.MustQuery("select c from t where c = 'B';").Check(testkit.Rows("B"))
}

func (s *testIntegrationSerialSuite) TestWeightString(c *C) {
	tk := testkit.NewTestKit(c, s.store)
	collate.SetNewCollationEnabledForTest(true)
	defer collate.SetNewCollationEnabledForTest(false)

	type testCase struct {
		input                    []string
		result                   []string
		resultAsChar1            []string
		resultAsChar3            []string
		resultAsBinary1          []string
		resultAsBinary5          []string
		resultExplicitCollateBin []string
	}
	tk.MustExec("use test")
	tk.MustExec("drop table if exists t")
	tk.MustExec("create table t (id int, a varchar(20) collate utf8mb4_general_ci)")
	cases := testCase{
		input:                    []string{"aAÁàãăâ", "a", "a  ", "中", "中 "},
		result:                   []string{"\x00A\x00A\x00A\x00A\x00A\x00A\x00A", "\x00A", "\x00A", "\x4E\x2D", "\x4E\x2D"},
		resultAsChar1:            []string{"\x00A", "\x00A", "\x00A", "\x4E\x2D", "\x4E\x2D"},
		resultAsChar3:            []string{"\x00A\x00A\x00A", "\x00A", "\x00A", "\x4E\x2D", "\x4E\x2D"},
		resultAsBinary1:          []string{"a", "a", "a", "\xE4", "\xE4"},
		resultAsBinary5:          []string{"aA\xc3\x81\xc3", "a\x00\x00\x00\x00", "a  \x00\x00", "中\x00\x00", "中 \x00"},
		resultExplicitCollateBin: []string{"aAÁàãăâ", "a", "a", "中", "中"},
	}
	values := make([]string, len(cases.input))
	for i, input := range cases.input {
		values[i] = fmt.Sprintf("(%d, '%s')", i, input)
	}
	tk.MustExec("insert into t values " + strings.Join(values, ","))
	rows := tk.MustQuery("select weight_string(a) from t order by id").Rows()
	for i, out := range cases.result {
		c.Assert(rows[i][0].(string), Equals, out)
	}
	rows = tk.MustQuery("select weight_string(a as char(1)) from t order by id").Rows()
	for i, out := range cases.resultAsChar1 {
		c.Assert(rows[i][0].(string), Equals, out)
	}
	rows = tk.MustQuery("select weight_string(a as char(3)) from t order by id").Rows()
	for i, out := range cases.resultAsChar3 {
		c.Assert(rows[i][0].(string), Equals, out)
	}
	rows = tk.MustQuery("select weight_string(a as binary(1)) from t order by id").Rows()
	for i, out := range cases.resultAsBinary1 {
		c.Assert(rows[i][0].(string), Equals, out)
	}
	rows = tk.MustQuery("select weight_string(a as binary(5)) from t order by id").Rows()
	for i, out := range cases.resultAsBinary5 {
		c.Assert(rows[i][0].(string), Equals, out)
	}
	c.Assert(tk.MustQuery("select weight_string(NULL);").Rows()[0][0], Equals, "<nil>")
	c.Assert(tk.MustQuery("select weight_string(7);").Rows()[0][0], Equals, "<nil>")
	c.Assert(tk.MustQuery("select weight_string(cast(7 as decimal(5)));").Rows()[0][0], Equals, "<nil>")
	c.Assert(tk.MustQuery("select weight_string(cast(20190821 as date));").Rows()[0][0], Equals, "2019-08-21")
	c.Assert(tk.MustQuery("select weight_string(cast(20190821 as date) as binary(5));").Rows()[0][0], Equals, "2019-")
	c.Assert(tk.MustQuery("select weight_string(7.0);").Rows()[0][0], Equals, "<nil>")
	c.Assert(tk.MustQuery("select weight_string(7 AS BINARY(2));").Rows()[0][0], Equals, "7\x00")
	// test explicit collation
	c.Assert(tk.MustQuery("select weight_string('中 ' collate utf8mb4_general_ci);").Rows()[0][0], Equals, "\x4E\x2D")
	c.Assert(tk.MustQuery("select weight_string('中 ' collate utf8mb4_bin);").Rows()[0][0], Equals, "中")
	c.Assert(tk.MustQuery("select weight_string('中 ' collate utf8mb4_unicode_ci);").Rows()[0][0], Equals, "\xFB\x40\xCE\x2D")
	c.Assert(tk.MustQuery("select collation(a collate utf8mb4_general_ci) from t order by id").Rows()[0][0], Equals, "utf8mb4_general_ci")
	c.Assert(tk.MustQuery("select collation('中 ' collate utf8mb4_general_ci);").Rows()[0][0], Equals, "utf8mb4_general_ci")
	rows = tk.MustQuery("select weight_string(a collate utf8mb4_bin) from t order by id").Rows()
	for i, out := range cases.resultExplicitCollateBin {
		c.Assert(rows[i][0].(string), Equals, out)
	}
	tk.MustGetErrMsg("select weight_string(a collate utf8_general_ci) from t order by id", "[ddl:1253]COLLATION 'utf8_general_ci' is not valid for CHARACTER SET 'utf8mb4'")
	tk.MustGetErrMsg("select weight_string('中' collate utf8_bin)", "[ddl:1253]COLLATION 'utf8_bin' is not valid for CHARACTER SET 'utf8mb4'")
}

func (s *testIntegrationSerialSuite) TestCollationCreateIndex(c *C) {
	tk := testkit.NewTestKit(c, s.store)
	collate.SetNewCollationEnabledForTest(true)
	defer collate.SetNewCollationEnabledForTest(false)
	tk.MustExec("use test")
	tk.MustExec("drop table if exists t")
	tk.MustExec("create table t (a varchar(10) collate utf8mb4_general_ci);")
	tk.MustExec("insert into t values ('a');")
	tk.MustExec("insert into t values ('A');")
	tk.MustExec("insert into t values ('b');")
	tk.MustExec("insert into t values ('B');")
	tk.MustExec("insert into t values ('a');")
	tk.MustExec("insert into t values ('A');")
	tk.MustExec("insert into t values ('ß');")
	tk.MustExec("insert into t values ('sa');")
	tk.MustExec("create index idx on t(a);")
	tk.MustQuery("select * from t order by a").Check(testkit.Rows("a", "A", "a", "A", "b", "B", "ß", "sa"))

	tk.MustExec("drop table if exists t")
	tk.MustExec("create table t (a varchar(10) collate utf8mb4_unicode_ci);")
	tk.MustExec("insert into t values ('a');")
	tk.MustExec("insert into t values ('A');")
	tk.MustExec("insert into t values ('b');")
	tk.MustExec("insert into t values ('B');")
	tk.MustExec("insert into t values ('a');")
	tk.MustExec("insert into t values ('A');")
	tk.MustExec("insert into t values ('ß');")
	tk.MustExec("insert into t values ('sa');")
	tk.MustExec("create index idx on t(a);")
	tk.MustQuery("select * from t order by a").Check(testkit.Rows("a", "A", "a", "A", "b", "B", "sa", "ß"))
}

func (s *testIntegrationSerialSuite) TestCollateConstantPropagation(c *C) {
	tk := testkit.NewTestKit(c, s.store)
	collate.SetNewCollationEnabledForTest(true)
	defer collate.SetNewCollationEnabledForTest(false)

	tk.MustExec("use test")
	tk.MustExec("drop table if exists t")
	tk.MustExec("create table t (a char(10) collate utf8mb4_bin, b char(10) collate utf8mb4_general_ci);")
	tk.MustExec("insert into t values ('a', 'A');")
	tk.MustQuery("select * from t t1, t t2 where t1.a=t2.b and t2.b='a' collate utf8mb4_general_ci;").Check(nil)
	tk.MustQuery("select * from t t1, t t2 where t1.a=t2.b and t2.b>='a' collate utf8mb4_general_ci;").Check(nil)
	tk.MustExec("drop table t;")
	tk.MustExec("create table t (a char(10) collate utf8mb4_general_ci, b char(10) collate utf8mb4_general_ci);")
	tk.MustExec("insert into t values ('A', 'a');")
	tk.MustQuery("select * from t t1, t t2 where t1.a=t2.b and t2.b='a' collate utf8mb4_bin;").Check(testkit.Rows("A a A a"))
	tk.MustQuery("select * from t t1, t t2 where t1.a=t2.b and t2.b>='a' collate utf8mb4_bin;").Check(testkit.Rows("A a A a"))
	tk.MustExec("drop table t;")
	tk.MustExec("set names utf8mb4")
	tk.MustExec("create table t (a char(10) collate utf8mb4_general_ci, b char(10) collate utf8_general_ci);")
	tk.MustExec("insert into t values ('a', 'A');")
	tk.MustQuery("select * from t t1, t t2 where t1.a=t2.b and t2.b='A'").Check(testkit.Rows("a A a A"))
	tk.MustExec("drop table t;")
	tk.MustExec("create table t(a char collate utf8_general_ci, b char collate utf8mb4_general_ci, c char collate utf8_bin);")
	tk.MustExec("insert into t values ('b', 'B', 'B');")
	tk.MustQuery("select * from t t1, t t2 where t1.a=t2.b and t2.b=t2.c;").Check(testkit.Rows("b B B b B B"))
	tk.MustExec("drop table t;")
	tk.MustExec("create table t(a char collate utf8_bin, b char collate utf8_general_ci);")
	tk.MustExec("insert into t values ('a', 'A');")
	tk.MustQuery("select * from t t1, t t2 where t1.b=t2.b and t2.b=t1.a collate utf8_general_ci;").Check(testkit.Rows("a A a A"))
	tk.MustExec("drop table if exists t1, t2;")
	tk.MustExec("set names utf8mb4 collate utf8mb4_general_ci;")
	tk.MustExec("create table t1(a char, b varchar(10)) charset utf8mb4 collate utf8mb4_general_ci;")
	tk.MustExec("create table t2(a char, b varchar(10)) charset utf8mb4 collate utf8mb4_bin;")
	tk.MustExec("insert into t1 values ('A', 'a');")
	tk.MustExec("insert into t2 values ('a', 'a')")
	tk.MustQuery("select * from t1 left join t2 on t1.a = t2.a where t1.a = 'a';").Check(testkit.Rows("A a <nil> <nil>"))
	tk.MustExec("drop table t;")
	tk.MustExec("set names utf8mb4 collate utf8mb4_general_ci;")
	tk.MustExec("create table t(a char collate utf8mb4_bin, b char collate utf8mb4_general_ci);")
	tk.MustExec("insert into t values ('a', 'a');")
	tk.MustQuery("select * from t t1, t t2 where  t2.b = 'A' and lower(concat(t1.a , '' ))  = t2.b;").Check(testkit.Rows("a a a a"))
	tk.MustExec("drop table t;")
	tk.MustExec("create table t(a char collate utf8_unicode_ci, b char collate utf8mb4_unicode_ci, c char collate utf8_bin);")
	tk.MustExec("insert into t values ('b', 'B', 'B');")
	tk.MustQuery("select * from t t1, t t2 where t1.a=t2.b and t2.b=t2.c;").Check(testkit.Rows("b B B b B B"))
	tk.MustExec("drop table if exists t1, t2;")
	tk.MustExec("set names utf8mb4 collate utf8mb4_unicode_ci;")
	tk.MustExec("create table t1(a char, b varchar(10)) charset utf8mb4 collate utf8mb4_unicode_ci;")
	tk.MustExec("create table t2(a char, b varchar(10)) charset utf8mb4 collate utf8mb4_bin;")
	tk.MustExec("insert into t1 values ('A', 'a');")
	tk.MustExec("insert into t2 values ('a', 'a')")
	tk.MustQuery("select * from t1 left join t2 on t1.a = t2.a where t1.a = 'a';").Check(testkit.Rows("A a <nil> <nil>"))
	tk.MustExec("drop table if exists t1, t2;")
	tk.MustExec("set names utf8mb4 collate utf8mb4_general_ci;")
	tk.MustExec("create table t1(a char, b varchar(10)) charset utf8mb4 collate utf8mb4_general_ci;")
	tk.MustExec("create table t2(a char, b varchar(10)) charset utf8mb4 collate utf8mb4_unicode_ci;")
	tk.MustExec("insert into t1 values ('ß', 's');")
	tk.MustExec("insert into t2 values ('s', 's')")
	tk.MustQuery("select * from t1 left join t2 on t1.a = t2.a collate utf8mb4_unicode_ci where t1.a = 's';").Check(testkit.Rows("ß s <nil> <nil>"))
}

func (s *testIntegrationSerialSuite) TestMixCollation(c *C) {
	tk := testkit.NewTestKit(c, s.store)
	collate.SetNewCollationEnabledForTest(true)
	defer collate.SetNewCollationEnabledForTest(false)

	tk.MustGetErrMsg(`select 'a' collate utf8mb4_bin = 'a' collate utf8mb4_general_ci;`, "[expression:1267]Illegal mix of collations (utf8mb4_bin,EXPLICIT) and (utf8mb4_general_ci,EXPLICIT) for operation 'eq'")

	tk.MustExec("use test;")
	tk.MustExec("drop table if exists t;")
	tk.MustExec(`create table t (
			mb4general varchar(10) charset utf8mb4 collate utf8mb4_general_ci,
			mb4unicode varchar(10) charset utf8mb4 collate utf8mb4_unicode_ci,
			mb4bin     varchar(10) charset utf8mb4 collate utf8mb4_bin,
			general    varchar(10) charset utf8 collate utf8_general_ci,
			unicode    varchar(10) charset utf8 collate utf8_unicode_ci,
			utfbin     varchar(10) charset utf8 collate utf8_bin,
			bin        varchar(10) charset binary collate binary,
			latin1_bin varchar(10) charset latin1 collate latin1_bin,
			ascii_bin  varchar(10) charset ascii collate ascii_bin,
    		i          int
	);`)
	tk.MustExec("insert into t values ('s', 's', 's', 's', 's', 's', 's', 's', 's', 1);")
	tk.MustExec("set names utf8mb4 collate utf8mb4_general_ci;")

	tk.MustQuery("select * from t where mb4unicode = 's' collate utf8mb4_unicode_ci;").Check(testkit.Rows("s s s s s s s s s 1"))
	tk.MustQuery(`select * from t t1, t t2 where t1.mb4unicode = t2.mb4general collate utf8mb4_general_ci;`).Check(testkit.Rows("s s s s s s s s s 1 s s s s s s s s s 1"))
	tk.MustQuery(`select * from t t1, t t2 where t1.mb4general = t2.mb4unicode collate utf8mb4_general_ci;`).Check(testkit.Rows("s s s s s s s s s 1 s s s s s s s s s 1"))
	tk.MustQuery(`select * from t t1, t t2 where t1.mb4general = t2.mb4unicode collate utf8mb4_unicode_ci;`).Check(testkit.Rows("s s s s s s s s s 1 s s s s s s s s s 1"))
	tk.MustQuery(`select * from t t1, t t2 where t1.mb4unicode = t2.mb4general collate utf8mb4_unicode_ci;`).Check(testkit.Rows("s s s s s s s s s 1 s s s s s s s s s 1"))
	tk.MustQuery(`select * from t where mb4general = mb4bin collate utf8mb4_general_ci;`).Check(testkit.Rows("s s s s s s s s s 1"))
	tk.MustQuery(`select * from t where mb4unicode = mb4general collate utf8mb4_unicode_ci;`).Check(testkit.Rows("s s s s s s s s s 1"))
	tk.MustQuery(`select * from t where mb4general = mb4unicode collate utf8mb4_unicode_ci;`).Check(testkit.Rows("s s s s s s s s s 1"))
	tk.MustQuery(`select * from t where mb4unicode = 's' collate utf8mb4_unicode_ci;`).Check(testkit.Rows("s s s s s s s s s 1"))
	tk.MustQuery("select * from t where mb4unicode = mb4bin;").Check(testkit.Rows("s s s s s s s s s 1"))
	tk.MustQuery("select * from t where general = mb4unicode;").Check(testkit.Rows("s s s s s s s s s 1"))
	tk.MustQuery("select * from t where unicode = mb4unicode;").Check(testkit.Rows("s s s s s s s s s 1"))
	tk.MustQuery("select * from t where mb4unicode = mb4unicode;").Check(testkit.Rows("s s s s s s s s s 1"))

	tk.MustQuery("select collation(concat(mb4unicode, mb4general collate utf8mb4_unicode_ci)) from t;").Check(testkit.Rows("utf8mb4_unicode_ci"))
	tk.MustQuery("select collation(concat(mb4general, mb4unicode, mb4bin)) from t;").Check(testkit.Rows("utf8mb4_bin"))
	tk.MustQuery("select coercibility(concat(mb4general, mb4unicode, mb4bin)) from t;").Check(testkit.Rows("1"))
	tk.MustQuery("select collation(concat(mb4unicode, mb4bin, concat(mb4general))) from t;").Check(testkit.Rows("utf8mb4_bin"))
	tk.MustQuery("select coercibility(concat(mb4unicode, mb4bin)) from t;").Check(testkit.Rows("2"))
	tk.MustQuery("select collation(concat(mb4unicode, mb4bin)) from t;").Check(testkit.Rows("utf8mb4_bin"))
	tk.MustQuery("select coercibility(concat(mb4bin, concat(mb4general))) from t;").Check(testkit.Rows("2"))
	tk.MustQuery("select collation(concaT(mb4bin, cOncAt(mb4general))) from t;").Check(testkit.Rows("utf8mb4_bin"))
	tk.MustQuery("select coercibility(concat(mb4unicode, mb4bin, concat(mb4general))) from t;").Check(testkit.Rows("2"))
	tk.MustQuery("select collation(concat(mb4unicode, mb4bin, concat(mb4general))) from t;").Check(testkit.Rows("utf8mb4_bin"))
	tk.MustQuery("select coercibility(concat(mb4unicode, mb4general)) from t;").Check(testkit.Rows("1"))
	tk.MustQuery("select collation(coalesce(mb4unicode, mb4general)) from t;").Check(testkit.Rows("utf8mb4_bin"))
	tk.MustQuery("select coercibility(coalesce(mb4unicode, mb4general)) from t;").Check(testkit.Rows("1"))
	tk.MustQuery("select collation(CONCAT(concat(mb4unicode), concat(mb4general))) from t;").Check(testkit.Rows("utf8mb4_bin"))
	tk.MustQuery("select coercibility(cONcat(unicode, general)) from t;").Check(testkit.Rows("1"))
	tk.MustQuery("select collation(concAt(unicode, general)) from t;").Check(testkit.Rows("utf8_bin"))
	tk.MustQuery("select collation(concat(bin, mb4general)) from t;").Check(testkit.Rows("binary"))
	tk.MustQuery("select coercibility(concat(bin, mb4general)) from t;").Check(testkit.Rows("2"))
	tk.MustQuery("select collation(concat(mb4unicode, ascii_bin)) from t;").Check(testkit.Rows("utf8mb4_unicode_ci"))
	tk.MustQuery("select coercibility(concat(mb4unicode, ascii_bin)) from t;").Check(testkit.Rows("2"))
	tk.MustQuery("select collation(concat(mb4unicode, mb4unicode)) from t;").Check(testkit.Rows("utf8mb4_unicode_ci"))
	tk.MustQuery("select coercibility(concat(mb4unicode, mb4unicode)) from t;").Check(testkit.Rows("2"))
	tk.MustQuery("select collation(concat(bin, bin)) from t;").Check(testkit.Rows("binary"))
	tk.MustQuery("select coercibility(concat(bin, bin)) from t;").Check(testkit.Rows("2"))
	tk.MustQuery("select collation(concat(latin1_bin, ascii_bin)) from t;").Check(testkit.Rows("latin1_bin"))
	tk.MustQuery("select coercibility(concat(latin1_bin, ascii_bin)) from t;").Check(testkit.Rows("2"))
	tk.MustQuery("select collation(concat(mb4unicode, bin)) from t;").Check(testkit.Rows("binary"))
	tk.MustQuery("select coercibility(concat(mb4unicode, bin)) from t;").Check(testkit.Rows("2"))
	tk.MustQuery("select collation(mb4general collate utf8mb4_unicode_ci) from t;").Check(testkit.Rows("utf8mb4_unicode_ci"))
	tk.MustQuery("select coercibility(mb4general collate utf8mb4_unicode_ci) from t;").Check(testkit.Rows("0"))
	tk.MustQuery("select collation(concat(concat(mb4unicode, mb4general), concat(unicode, general))) from t;").Check(testkit.Rows("utf8mb4_bin"))
	tk.MustQuery("select coercibility(concat(concat(mb4unicode, mb4general), concat(unicode, general))) from t;").Check(testkit.Rows("1"))
	tk.MustGetErrMsg("select * from t where mb4unicode = mb4general;", "[expression:1267]Illegal mix of collations (utf8mb4_unicode_ci,IMPLICIT) and (utf8mb4_general_ci,IMPLICIT) for operation 'eq'")
	tk.MustGetErrMsg("select * from t where unicode = general;", "[expression:1267]Illegal mix of collations (utf8_unicode_ci,IMPLICIT) and (utf8_general_ci,IMPLICIT) for operation 'eq'")
	tk.MustGetErrMsg("select concat(mb4general) = concat(mb4unicode) from t;", "[expression:1267]Illegal mix of collations (utf8mb4_general_ci,IMPLICIT) and (utf8mb4_unicode_ci,IMPLICIT) for operation 'eq'")
	tk.MustGetErrMsg("select * from t t1, t t2 where t1.mb4unicode = t2.mb4general;", "[expression:1267]Illegal mix of collations (utf8mb4_unicode_ci,IMPLICIT) and (utf8mb4_general_ci,IMPLICIT) for operation 'eq'")
	tk.MustGetErrMsg("select field('s', mb4general, mb4unicode, mb4bin) from t;", "[expression:1271]Illegal mix of collations for operation 'field'")
	tk.MustGetErrMsg("select concat(mb4unicode, mb4general) = mb4unicode from t;", "[expression:1267]Illegal mix of collations (utf8mb4_bin,NONE) and (utf8mb4_unicode_ci,IMPLICIT) for operation 'eq'")

	tk.MustExec("drop table t;")
}

func (s *testIntegrationSerialSuite) prepare4Join(c *C) *testkit.TestKit {
	tk := testkit.NewTestKit(c, s.store)
	tk.MustExec("USE test")
	tk.MustExec("drop table if exists t")
	tk.MustExec("drop table if exists t_bin")
	tk.MustExec("CREATE TABLE `t` ( `a` int(11) NOT NULL,`b` varchar(5) CHARACTER SET utf8mb4 COLLATE utf8mb4_general_ci DEFAULT NULL)")
	tk.MustExec("CREATE TABLE `t_bin` ( `a` int(11) NOT NULL,`b` varchar(5) CHARACTER SET binary)")
	tk.MustExec("insert into t values (1, 'a'), (2, 'À'), (3, 'á'), (4, 'à'), (5, 'b'), (6, 'c'), (7, ' ')")
	tk.MustExec("insert into t_bin values (1, 'a'), (2, 'À'), (3, 'á'), (4, 'à'), (5, 'b'), (6, 'c'), (7, ' ')")
	return tk
}

func (s *testIntegrationSerialSuite) prepare4Join2(c *C) *testkit.TestKit {
	tk := testkit.NewTestKit(c, s.store)
	tk.MustExec("USE test")
	tk.MustExec("drop table if exists t1")
	tk.MustExec("drop table if exists t2")
	tk.MustExec("create table t1 (id int, v varchar(5) character set binary, key(v))")
	tk.MustExec("create table t2 (v varchar(5) CHARACTER SET utf8mb4 COLLATE utf8mb4_general_ci, key(v))")
	tk.MustExec("insert into t1 values (1, 'a'), (2, 'À'), (3, 'á'), (4, 'à'), (5, 'b'), (6, 'c'), (7, ' ')")
	tk.MustExec("insert into t2 values ('a'), ('À'), ('á'), ('à'), ('b'), ('c'), (' ')")
	return tk
}

func (s *testIntegrationSerialSuite) TestCollateHashJoin(c *C) {
	collate.SetNewCollationEnabledForTest(true)
	defer collate.SetNewCollationEnabledForTest(false)
	tk := s.prepare4Join(c)
	tk.MustQuery("select /*+ TIDB_HJ(t1, t2) */ t1.a, t1.b from t t1, t t2 where t1.b=t2.b order by t1.a").Check(
		testkit.Rows("1 a", "1 a", "1 a", "1 a", "2 À", "2 À", "2 À", "2 À", "3 á", "3 á", "3 á", "3 á", "4 à", "4 à", "4 à", "4 à", "5 b", "6 c", "7  "))
	tk.MustQuery("select /*+ TIDB_HJ(t1, t2) */ t1.a, t1.b from t_bin t1, t_bin t2 where t1.b=t2.b order by t1.a").Check(
		testkit.Rows("1 a", "2 À", "3 á", "4 à", "5 b", "6 c", "7  "))
	tk.MustQuery("select /*+ TIDB_HJ(t1, t2) */ t1.a, t1.b from t t1, t t2 where t1.b=t2.b and t1.a>3 order by t1.a").Check(
		testkit.Rows("4 à", "4 à", "4 à", "4 à", "5 b", "6 c", "7  "))
	tk.MustQuery("select /*+ TIDB_HJ(t1, t2) */ t1.a, t1.b from t_bin t1, t_bin t2 where t1.b=t2.b and t1.a>3 order by t1.a").Check(
		testkit.Rows("4 à", "5 b", "6 c", "7  "))
	tk.MustQuery("select /*+ TIDB_HJ(t1, t2) */ t1.a, t1.b from t t1, t t2 where t1.b=t2.b and t1.a>3 order by t1.a").Check(
		testkit.Rows("4 à", "4 à", "4 à", "4 à", "5 b", "6 c", "7  "))
	tk.MustQuery("select /*+ TIDB_HJ(t1, t2) */ t1.a, t1.b from t_bin t1, t_bin t2 where t1.b=t2.b and t1.a>3 order by t1.a").Check(
		testkit.Rows("4 à", "5 b", "6 c", "7  "))
	tk.MustQuery("select /*+ TIDB_HJ(t1, t2) */ t1.a, t1.b from t t1, t t2 where t1.b=t2.b and t1.a>t2.a order by t1.a").Check(
		testkit.Rows("2 À", "3 á", "3 á", "4 à", "4 à", "4 à"))
	tk.MustQuery("select /*+ TIDB_HJ(t1, t2) */ t1.a, t1.b from t_bin t1, t_bin t2 where t1.b=t2.b and t1.a>t2.a order by t1.a").Check(
		testkit.Rows())
}

func (s *testIntegrationSerialSuite) TestCollateHashJoin2(c *C) {
	collate.SetNewCollationEnabledForTest(true)
	defer collate.SetNewCollationEnabledForTest(false)
	tk := s.prepare4Join2(c)
	tk.MustQuery("select /*+ TIDB_HJ(t1, t2) */ * from t1, t2 where t1.v=t2.v order by t1.id").Check(
		testkit.Rows("1 a a", "2 À À", "3 á á", "4 à à", "5 b b", "6 c c", "7    "))
}

func (s *testIntegrationSerialSuite) TestCollateMergeJoin(c *C) {
	collate.SetNewCollationEnabledForTest(true)
	defer collate.SetNewCollationEnabledForTest(false)
	tk := s.prepare4Join(c)
	tk.MustQuery("select /*+ TIDB_SMJ(t1, t2) */ t1.a, t1.b from t t1, t t2 where t1.b=t2.b order by t1.a").Check(
		testkit.Rows("1 a", "1 a", "1 a", "1 a", "2 À", "2 À", "2 À", "2 À", "3 á", "3 á", "3 á", "3 á", "4 à", "4 à", "4 à", "4 à", "5 b", "6 c", "7  "))
	tk.MustQuery("select /*+ TIDB_SMJ(t1, t2) */ t1.a, t1.b from t_bin t1, t_bin t2 where t1.b=t2.b order by t1.a").Check(
		testkit.Rows("1 a", "2 À", "3 á", "4 à", "5 b", "6 c", "7  "))
	tk.MustQuery("select /*+ TIDB_SMJ(t1, t2) */ t1.a, t1.b from t t1, t t2 where t1.b=t2.b and t1.a>3 order by t1.a").Check(
		testkit.Rows("4 à", "4 à", "4 à", "4 à", "5 b", "6 c", "7  "))
	tk.MustQuery("select /*+ TIDB_SMJ(t1, t2) */ t1.a, t1.b from t_bin t1, t_bin t2 where t1.b=t2.b and t1.a>3 order by t1.a").Check(
		testkit.Rows("4 à", "5 b", "6 c", "7  "))
	tk.MustQuery("select /*+ TIDB_SMJ(t1, t2) */ t1.a, t1.b from t t1, t t2 where t1.b=t2.b and t1.a>3 order by t1.a").Check(
		testkit.Rows("4 à", "4 à", "4 à", "4 à", "5 b", "6 c", "7  "))
	tk.MustQuery("select /*+ TIDB_SMJ(t1, t2) */ t1.a, t1.b from t_bin t1, t_bin t2 where t1.b=t2.b and t1.a>3 order by t1.a").Check(
		testkit.Rows("4 à", "5 b", "6 c", "7  "))
	tk.MustQuery("select /*+ TIDB_SMJ(t1, t2) */ t1.a, t1.b from t t1, t t2 where t1.b=t2.b and t1.a>t2.a order by t1.a").Check(
		testkit.Rows("2 À", "3 á", "3 á", "4 à", "4 à", "4 à"))
	tk.MustQuery("select /*+ TIDB_SMJ(t1, t2) */ t1.a, t1.b from t_bin t1, t_bin t2 where t1.b=t2.b and t1.a>t2.a order by t1.a").Check(
		testkit.Rows())
}

func (s *testIntegrationSerialSuite) TestCollateMergeJoin2(c *C) {
	collate.SetNewCollationEnabledForTest(true)
	defer collate.SetNewCollationEnabledForTest(false)
	tk := s.prepare4Join2(c)
	tk.MustQuery("select /*+ TIDB_SMJ(t1, t2) */ * from t1, t2 where t1.v=t2.v order by t1.id").Check(
		testkit.Rows("1 a a", "2 À À", "3 á á", "4 à à", "5 b b", "6 c c", "7    "))
}

func (s *testIntegrationSerialSuite) prepare4Collation(c *C, hasIndex bool) *testkit.TestKit {
	tk := testkit.NewTestKit(c, s.store)
	tk.MustExec("USE test")
	tk.MustExec("drop table if exists t")
	tk.MustExec("drop table if exists t_bin")
	idxSQL := ", key(v)"
	if !hasIndex {
		idxSQL = ""
	}
	tk.MustExec(fmt.Sprintf("create table t (id int, v varchar(5) CHARACTER SET utf8mb4 COLLATE utf8mb4_general_ci DEFAULT NULL %v)", idxSQL))
	tk.MustExec(fmt.Sprintf("create table t_bin (id int, v varchar(5) CHARACTER SET binary %v)", idxSQL))
	tk.MustExec("insert into t values (1, 'a'), (2, 'À'), (3, 'á'), (4, 'à'), (5, 'b'), (6, 'c'), (7, ' ')")
	tk.MustExec("insert into t_bin values (1, 'a'), (2, 'À'), (3, 'á'), (4, 'à'), (5, 'b'), (6, 'c'), (7, ' ')")
	return tk
}

func (s *testIntegrationSerialSuite) TestCollateSelection(c *C) {
	collate.SetNewCollationEnabledForTest(true)
	defer collate.SetNewCollationEnabledForTest(false)
	tk := s.prepare4Collation(c, false)
	tk.MustQuery("select v from t where v='a' order by id").Check(testkit.Rows("a", "À", "á", "à"))
	tk.MustQuery("select v from t_bin where v='a' order by id").Check(testkit.Rows("a"))
	tk.MustQuery("select v from t where v<'b' and id<=3").Check(testkit.Rows("a", "À", "á"))
	tk.MustQuery("select v from t_bin where v<'b' and id<=3").Check(testkit.Rows("a"))
}

func (s *testIntegrationSerialSuite) TestCollateSort(c *C) {
	collate.SetNewCollationEnabledForTest(true)
	defer collate.SetNewCollationEnabledForTest(false)
	tk := s.prepare4Collation(c, false)
	tk.MustQuery("select id from t order by v, id").Check(testkit.Rows("7", "1", "2", "3", "4", "5", "6"))
	tk.MustQuery("select id from t_bin order by v, id").Check(testkit.Rows("7", "1", "5", "6", "2", "4", "3"))

	tk.MustExec("drop table if exists t")
	tk.MustExec("create table t(a char(10) collate utf8mb4_general_ci, key(a))")
	tk.MustExec("insert into t values ('a'), ('A'), ('b')")
	tk.MustExec("insert into t values ('a'), ('A'), ('b')")
	tk.MustExec("insert into t values ('a'), ('A'), ('b')")
	tk.MustQuery("select * from t order by a collate utf8mb4_bin").Check(testkit.Rows("A", "A", "A", "a", "a", "a", "b", "b", "b"))
	tk.MustQuery("select * from t order by a collate utf8mb4_general_ci").Check(testkit.Rows("a", "A", "a", "A", "a", "A", "b", "b", "b"))
	tk.MustQuery("select * from t order by a collate utf8mb4_unicode_ci").Check(testkit.Rows("a", "A", "a", "A", "a", "A", "b", "b", "b"))
}

func (s *testIntegrationSerialSuite) TestCollateHashAgg(c *C) {
	collate.SetNewCollationEnabledForTest(true)
	defer collate.SetNewCollationEnabledForTest(false)
	tk := s.prepare4Collation(c, false)
	tk.HasPlan("select distinct(v) from t_bin", "HashAgg")
	tk.MustQuery("select distinct(v) from t_bin").Sort().Check(testkit.Rows(" ", "a", "b", "c", "À", "à", "á"))
	tk.HasPlan("select distinct(v) from t", "HashAgg")
	tk.MustQuery("select distinct(v) from t").Sort().Check(testkit.Rows(" ", "a", "b", "c"))
	tk.HasPlan("select v, count(*) from t_bin group by v", "HashAgg")
	tk.MustQuery("select v, count(*) from t_bin group by v").Sort().Check(testkit.Rows("  1", "a 1", "b 1", "c 1", "À 1", "à 1", "á 1"))
	tk.HasPlan("select v, count(*) from t group by v", "HashAgg")
	tk.MustQuery("select v, count(*) from t group by v").Sort().Check(testkit.Rows("  1", "a 4", "b 1", "c 1"))

	tk.MustExec("drop table if exists t")
	tk.MustExec("create table t(a char(10) collate utf8mb4_general_ci, key(a))")
	tk.MustExec("insert into t values ('a'), ('A'), ('b')")
	tk.MustExec("insert into t values ('a'), ('A'), ('b')")
	tk.MustExec("insert into t values ('a'), ('A'), ('b')")
	tk.MustExec("insert into t values ('s'), ('ss'), ('ß')")
	tk.MustQuery("select count(1) from t group by a collate utf8mb4_bin order by a collate utf8mb4_bin").Check(testkit.Rows("3", "3", "3", "1", "1", "1"))
	tk.MustQuery("select count(1) from t group by a collate utf8mb4_unicode_ci order by a collate utf8mb4_unicode_ci").Check(testkit.Rows("6", "3", "1", "2"))
	tk.MustQuery("select count(1) from t group by a collate utf8mb4_general_ci order by a collate utf8mb4_general_ci").Check(testkit.Rows("6", "3", "2", "1"))
}

func (s *testIntegrationSerialSuite) TestCollateStreamAgg(c *C) {
	collate.SetNewCollationEnabledForTest(true)
	defer collate.SetNewCollationEnabledForTest(false)
	tk := s.prepare4Collation(c, true)
	tk.HasPlan("select distinct(v) from t_bin", "StreamAgg")
	tk.MustQuery("select distinct(v) from t_bin").Sort().Check(testkit.Rows(" ", "a", "b", "c", "À", "à", "á"))
	tk.HasPlan("select distinct(v) from t", "StreamAgg")
	tk.MustQuery("select distinct(v) from t").Sort().Check(testkit.Rows(" ", "a", "b", "c"))
	tk.HasPlan("select v, count(*) from t_bin group by v", "StreamAgg")
	tk.MustQuery("select v, count(*) from t_bin group by v").Sort().Check(testkit.Rows("  1", "a 1", "b 1", "c 1", "À 1", "à 1", "á 1"))
	tk.HasPlan("select v, count(*) from t group by v", "StreamAgg")
	tk.MustQuery("select v, count(*) from t group by v").Sort().Check(testkit.Rows("  1", "a 4", "b 1", "c 1"))
}

func (s *testIntegrationSerialSuite) TestCollateIndexReader(c *C) {
	collate.SetNewCollationEnabledForTest(true)
	defer collate.SetNewCollationEnabledForTest(false)
	tk := s.prepare4Collation(c, true)
	tk.HasPlan("select v from t where v < 'b'  order by v", "IndexReader")
	tk.MustQuery("select v from t where v < 'b' order by v").Check(testkit.Rows(" ", "a", "À", "á", "à"))
	tk.HasPlan("select v from t where v < 'b' and v > ' ' order by v", "IndexReader")
	tk.MustQuery("select v from t where v < 'b' and v > ' ' order by v").Check(testkit.Rows("a", "À", "á", "à"))
	tk.HasPlan("select v from t_bin where v < 'b' order by v", "IndexReader")
	tk.MustQuery("select v from t_bin where v < 'b' order by v").Sort().Check(testkit.Rows(" ", "a"))
	tk.HasPlan("select v from t_bin where v < 'b' and v > ' ' order by v", "IndexReader")
	tk.MustQuery("select v from t_bin where v < 'b' and v > ' ' order by v").Sort().Check(testkit.Rows("a"))
}

func (s *testIntegrationSerialSuite) TestCollateIndexLookup(c *C) {
	collate.SetNewCollationEnabledForTest(true)
	defer collate.SetNewCollationEnabledForTest(false)
	tk := s.prepare4Collation(c, true)

	tk.HasPlan("select id from t where v < 'b'", "IndexLookUp")
	tk.MustQuery("select id from t where v < 'b'").Sort().Check(testkit.Rows("1", "2", "3", "4", "7"))
	tk.HasPlan("select id from t where v < 'b' and v > ' '", "IndexLookUp")
	tk.MustQuery("select id from t where v < 'b' and v > ' '").Sort().Check(testkit.Rows("1", "2", "3", "4"))
	tk.HasPlan("select id from t_bin where v < 'b'", "IndexLookUp")
	tk.MustQuery("select id from t_bin where v < 'b'").Sort().Check(testkit.Rows("1", "7"))
	tk.HasPlan("select id from t_bin where v < 'b' and v > ' '", "IndexLookUp")
	tk.MustQuery("select id from t_bin where v < 'b' and v > ' '").Sort().Check(testkit.Rows("1"))
}

func (s *testIntegrationSerialSuite) TestIssue16668(c *C) {
	collate.SetNewCollationEnabledForTest(true)
	defer collate.SetNewCollationEnabledForTest(false)
	tk := testkit.NewTestKit(c, s.store)
	tk.MustExec("use test")
	tk.MustExec("drop table if exists tx")
	tk.MustExec("CREATE TABLE `tx` ( `a` int(11) NOT NULL,`b` varchar(5) CHARACTER SET utf8mb4 COLLATE utf8mb4_general_ci DEFAULT NULL)")
	tk.MustExec("insert into tx values (1, 'a'), (2, 'À'), (3, 'á'), (4, 'à'), (5, 'b'), (6, 'c'), (7, ' ')")
	tk.MustQuery("select count(distinct(b)) from tx").Check(testkit.Rows("4"))
}

func (s *testIntegrationSerialSuite) TestCollateStringFunction(c *C) {
	collate.SetNewCollationEnabledForTest(true)
	defer collate.SetNewCollationEnabledForTest(false)
	tk := testkit.NewTestKit(c, s.store)

	tk.MustQuery("select field('a', 'b', 'a');").Check(testkit.Rows("2"))
	tk.MustQuery("select field('a', 'b', 'A');").Check(testkit.Rows("0"))
	tk.MustQuery("select field('a', 'b', 'A' collate utf8mb4_bin);").Check(testkit.Rows("0"))
	tk.MustQuery("select field('a', 'b', 'a ' collate utf8mb4_bin);").Check(testkit.Rows("2"))
	tk.MustQuery("select field('a', 'b', 'A' collate utf8mb4_unicode_ci);").Check(testkit.Rows("2"))
	tk.MustQuery("select field('a', 'b', 'a ' collate utf8mb4_unicode_ci);").Check(testkit.Rows("2"))
	tk.MustQuery("select field('a', 'b', 'A' collate utf8mb4_general_ci);").Check(testkit.Rows("2"))
	tk.MustQuery("select field('a', 'b', 'a ' collate utf8mb4_general_ci);").Check(testkit.Rows("2"))

	tk.MustExec("USE test")
	tk.MustExec("drop table if exists t")
	tk.MustExec("create table t(a char(10), b char (10)) collate utf8mb4_general_ci")
	tk.MustExec("insert into t values ('a', 'A')")
	tk.MustQuery("select field(a, b) from t").Check(testkit.Rows("1"))

	tk.MustQuery("select FIND_IN_SET('a','b,a,c,d');").Check(testkit.Rows("2"))
	tk.MustQuery("select FIND_IN_SET('a','b,A,c,d');").Check(testkit.Rows("0"))
	tk.MustQuery("select FIND_IN_SET('a','b,A,c,d' collate utf8mb4_bin);").Check(testkit.Rows("0"))
	tk.MustQuery("select FIND_IN_SET('a','b,a ,c,d' collate utf8mb4_bin);").Check(testkit.Rows("2"))
	tk.MustQuery("select FIND_IN_SET('a','b,A,c,d' collate utf8mb4_general_ci);").Check(testkit.Rows("2"))
	tk.MustQuery("select FIND_IN_SET('a','b,a ,c,d' collate utf8mb4_general_ci);").Check(testkit.Rows("2"))
	tk.MustQuery("select FIND_IN_SET('a','b,A,c,d' collate utf8mb4_unicode_ci);").Check(testkit.Rows("2"))
	tk.MustQuery("select FIND_IN_SET('a','b,a ,c,d' collate utf8mb4_unicode_ci);").Check(testkit.Rows("2"))

	tk.MustExec("select concat('a' collate utf8mb4_bin, 'b' collate utf8mb4_bin);")
	tk.MustGetErrMsg("select concat('a' collate utf8mb4_bin, 'b' collate utf8mb4_general_ci);", "[expression:1267]Illegal mix of collations (utf8mb4_bin,EXPLICIT) and (utf8mb4_general_ci,EXPLICIT) for operation 'concat'")
	tk.MustExec("use test")
	tk.MustExec("drop table if exists t")
	tk.MustExec("create table t(a char)")
	tk.MustGetErrMsg("select * from t t1 join t t2 on t1.a collate utf8mb4_bin = t2.a collate utf8mb4_general_ci;", "[expression:1267]Illegal mix of collations (utf8mb4_bin,EXPLICIT) and (utf8mb4_general_ci,EXPLICIT) for operation 'eq'")

	tk.MustExec("DROP TABLE IF EXISTS t1;")
	tk.MustExec("CREATE TABLE t1 ( a int, p1 VARCHAR(255) CHARACTER SET utf8 COLLATE utf8_bin,p2 VARCHAR(255) CHARACTER SET utf8 COLLATE utf8_general_ci , p3 VARCHAR(255) CHARACTER SET utf8mb4 COLLATE utf8mb4_bin,p4 VARCHAR(255) CHARACTER SET utf8mb4 COLLATE utf8mb4_general_ci ,n1 VARCHAR(255) CHARACTER SET utf8 COLLATE utf8_bin,n2 VARCHAR(255) CHARACTER SET utf8 COLLATE utf8_general_ci , n3 VARCHAR(255) CHARACTER SET utf8mb4 COLLATE utf8mb4_bin,n4 VARCHAR(255) CHARACTER SET utf8mb4 COLLATE utf8mb4_general_ci );")
	tk.MustExec("insert into t1 (a,p1,p2,p3,p4,n1,n2,n3,n4) values(1,'  0aA1!测试テストמבחן  ','  0aA1!测试テストמבחן 	','  0aA1!测试テストמבחן 	','  0aA1!测试テストמבחן 	','  0Aa1!测试テストמבחן  ','  0Aa1!测试テストמבחן 	','  0Aa1!测试テストמבחן 	','  0Aa1!测试テストמבחן 	');")

	tk.MustQuery("select INSTR(p1,n1) from t1;").Check(testkit.Rows("0"))
	tk.MustQuery("select INSTR(p1,n2) from t1;").Check(testkit.Rows("0"))
	tk.MustQuery("select INSTR(p1,n3) from t1;").Check(testkit.Rows("0"))
	tk.MustQuery("select INSTR(p1,n4) from t1;").Check(testkit.Rows("0"))
	tk.MustQuery("select INSTR(p2,n1) from t1;").Check(testkit.Rows("0"))
	tk.MustQuery("select INSTR(p2,n2) from t1;").Check(testkit.Rows("1"))
	tk.MustQuery("select INSTR(p2,n3) from t1;").Check(testkit.Rows("0"))
	tk.MustQuery("select INSTR(p2,n4) from t1;").Check(testkit.Rows("1"))
	tk.MustQuery("select INSTR(p3,n1) from t1;").Check(testkit.Rows("0"))
	tk.MustQuery("select INSTR(p3,n2) from t1;").Check(testkit.Rows("0"))
	tk.MustQuery("select INSTR(p3,n3) from t1;").Check(testkit.Rows("0"))
	tk.MustQuery("select INSTR(p3,n4) from t1;").Check(testkit.Rows("0"))
	tk.MustQuery("select INSTR(p4,n1) from t1;").Check(testkit.Rows("0"))
	tk.MustQuery("select INSTR(p4,n2) from t1;").Check(testkit.Rows("1"))
	tk.MustQuery("select INSTR(p4,n3) from t1;").Check(testkit.Rows("0"))
	tk.MustQuery("select INSTR(p4,n4) from t1;").Check(testkit.Rows("1"))

	tk.MustExec("truncate table t1;")
	tk.MustExec("insert into t1 (a,p1,p2,p3,p4,n1,n2,n3,n4) values (1,'0aA1!测试テストמבחן  ','0aA1!测试テストמבחן 	','0aA1!测试テストמבחן 	','0aA1!测试テストמבחן 	','0Aa1!测试テストמבחן','0Aa1!测试テストמבחן','0Aa1!测试テストמבחן','0Aa1!测试テストמבחן');")
	tk.MustExec("insert into t1 (a,p1,p2,p3,p4,n1,n2,n3,n4) values (2,'0aA1!测试テストמבחן','0aA1!测试テストמבחן','0aA1!测试テストמבחן','0aA1!测试テストמבחן','0Aa1!测试テストמבחן','0Aa1!测试テストמבחן','0Aa1!测试テストמבחן','0Aa1!测试テストמבחן');")
	tk.MustExec("insert into t1 (a,p1,p2,p3,p4,n1,n2,n3,n4) values (3,'0aA1!测试テストמבחן','0aA1!测试テストמבחן','0aA1!测试テストמבחן','0aA1!测试テストמבחן','0Aa1!测试テストמבחן  ','0Aa1!测试テストמבחן  ','0Aa1!测试テストמבחן  ','0Aa1!测试テストמבחן  ');")

	tk.MustQuery("select LOCATE(p1,n1) from t1;").Check(testkit.Rows("0", "0", "0"))
	tk.MustQuery("select LOCATE(p1,n2) from t1;").Check(testkit.Rows("0", "0", "0"))
	tk.MustQuery("select LOCATE(p1,n3) from t1;").Check(testkit.Rows("0", "0", "0"))
	tk.MustQuery("select LOCATE(p1,n4) from t1;").Check(testkit.Rows("0", "1", "1"))
	tk.MustQuery("select LOCATE(p2,n1) from t1;").Check(testkit.Rows("0", "0", "0"))
	tk.MustQuery("select LOCATE(p2,n2) from t1;").Check(testkit.Rows("0", "1", "1"))
	tk.MustQuery("select LOCATE(p2,n3) from t1;").Check(testkit.Rows("0", "0", "0"))
	tk.MustQuery("select LOCATE(p2,n4) from t1;").Check(testkit.Rows("0", "1", "1"))
	tk.MustQuery("select LOCATE(p3,n1) from t1;").Check(testkit.Rows("0", "0", "0"))
	tk.MustQuery("select LOCATE(p3,n2) from t1;").Check(testkit.Rows("0", "0", "0"))
	tk.MustQuery("select LOCATE(p3,n3) from t1;").Check(testkit.Rows("0", "0", "0"))
	tk.MustQuery("select LOCATE(p3,n4) from t1;").Check(testkit.Rows("0", "0", "0"))
	tk.MustQuery("select LOCATE(p4,n1) from t1;").Check(testkit.Rows("0", "1", "1"))
	tk.MustQuery("select LOCATE(p4,n2) from t1;").Check(testkit.Rows("0", "1", "1"))
	tk.MustQuery("select LOCATE(p4,n3) from t1;").Check(testkit.Rows("0", "0", "0"))
	tk.MustQuery("select LOCATE(p4,n4) from t1;").Check(testkit.Rows("0", "1", "1"))

	tk.MustExec("truncate table t1;")
	tk.MustExec("insert into t1 (a) values (1);")
	tk.MustExec("insert into t1 (a,p1,p2,p3,p4,n1,n2,n3,n4) values (2,'0aA1!测试テストמבחן  ','0aA1!测试テストמבחן       ','0aA1!测试テストמבחן  ','0aA1!测试テストמבחן  ','0Aa1!测试テストמבחן','0Aa1!测试テストמבחן','0Aa1!测试テストמבחן','0Aa1!测试テストמבחן');")
	tk.MustExec("insert into t1 (a,p1,p2,p3,p4,n1,n2,n3,n4) values (3,'0aA1!测试テストמבחן','0aA1!测试テストמבחן','0aA1!测试テストמבחן','0aA1!测试テストמבחן','0Aa1!测试テストמבחן','0Aa1!测试テストמבחן','0Aa1!测试テストמבחן','0Aa1!测试テストמבחן');")
	tk.MustExec("insert into t1 (a,p1,p2,p3,p4,n1,n2,n3,n4) values (4,'0aA1!测试テストמבחן','0aA1!测试テストמבחן','0aA1!测试テストמבחן','0aA1!测试テストמבחן','0Aa1!测试テストמבחן  ','0Aa1!测试テストמבחן  ','0Aa1!测试テストמבחן  ','0Aa1!测试テストמבחן  ');")
	tk.MustExec("insert into t1 (a,p1,p2,p3,p4,n1,n2,n3,n4) values (5,'0aA1!测试テストמבחן0aA1!测试','0aA1!测试テストמבחן0aA1!测试','0aA1!测试テストמבחן0aA1!测试','0aA1!测试テストמבחן0aA1!测试','0Aa1!测试','0Aa1!测试','0Aa1!测试','0Aa1!测试');")
	tk.MustExec("insert into t1 (a,p1,p2,p3,p4,n1,n2,n3,n4) values (6,'0aA1!测试テストמבחן0aA1!测试','0aA1!测试テストמבחן0aA1!测试','0aA1!测试テストמבחן0aA1!测试','0aA1!测试テストמבחן0aA1!测试','0aA1!测试','0aA1!测试','0aA1!测试','0aA1!测试');")
	tk.MustExec("insert into t1 (a,p1,p2,p3,p4,n1,n2,n3,n4) values (7,'0aA1!测试テストמבחן  ','0aA1!测试テストמבחן       ','0aA1!测试テストמבחן  ','0aA1!测试テストמבחן  ','0aA1!测试テストמבחן','0aA1!测试テストמבחן','0aA1!测试テストמבחן','0aA1!测试テストמבחן');")
	tk.MustExec("insert into t1 (a,p1,p2,p3,p4,n1,n2,n3,n4) values (8,'0aA1!测试テストמבחן','0aA1!测试テストמבחן','0aA1!测试テストמבחן','0aA1!测试テストמבחן','0aA1!测试テストמבחן  ','0aA1!测试テストמבחן  ','0aA1!测试テストמבחן  ','0aA1!测试テストמבחן  ');")

	tk.MustQuery("select p1 REGEXP n1 from t1;").Check(testkit.Rows("<nil>", "0", "0", "0", "0", "1", "1", "0"))
	tk.MustQuery("select p1 REGEXP n2 from t1;").Check(testkit.Rows("<nil>", "0", "0", "0", "0", "1", "1", "0"))
	tk.MustQuery("select p1 REGEXP n3 from t1;").Check(testkit.Rows("<nil>", "0", "0", "0", "0", "1", "1", "0"))
	tk.MustQuery("select p1 REGEXP n4 from t1;").Check(testkit.Rows("<nil>", "1", "1", "0", "1", "1", "1", "0"))
	tk.MustQuery("select p2 REGEXP n1 from t1;").Check(testkit.Rows("<nil>", "0", "0", "0", "0", "1", "1", "0"))
	tk.MustQuery("select p2 REGEXP n2 from t1;").Check(testkit.Rows("<nil>", "1", "1", "0", "1", "1", "1", "0"))
	tk.MustQuery("select p2 REGEXP n3 from t1;").Check(testkit.Rows("<nil>", "0", "0", "0", "0", "1", "1", "0"))
	tk.MustQuery("select p2 REGEXP n4 from t1;").Check(testkit.Rows("<nil>", "1", "1", "0", "1", "1", "1", "0"))
	tk.MustQuery("select p3 REGEXP n1 from t1;").Check(testkit.Rows("<nil>", "0", "0", "0", "0", "1", "1", "0"))
	tk.MustQuery("select p3 REGEXP n2 from t1;").Check(testkit.Rows("<nil>", "0", "0", "0", "0", "1", "1", "0"))
	tk.MustQuery("select p3 REGEXP n3 from t1;").Check(testkit.Rows("<nil>", "0", "0", "0", "0", "1", "1", "0"))
	tk.MustQuery("select p3 REGEXP n4 from t1;").Check(testkit.Rows("<nil>", "0", "0", "0", "0", "1", "1", "0"))
	tk.MustQuery("select p4 REGEXP n1 from t1;").Check(testkit.Rows("<nil>", "1", "1", "0", "1", "1", "1", "0"))
	tk.MustQuery("select p4 REGEXP n2 from t1;").Check(testkit.Rows("<nil>", "1", "1", "0", "1", "1", "1", "0"))
	tk.MustQuery("select p4 REGEXP n3 from t1;").Check(testkit.Rows("<nil>", "0", "0", "0", "0", "1", "1", "0"))
	tk.MustQuery("select p4 REGEXP n4 from t1;").Check(testkit.Rows("<nil>", "1", "1", "0", "1", "1", "1", "0"))

	tk.MustExec("drop table t1;")
}

func (s *testIntegrationSerialSuite) TestCollateLike(c *C) {
	collate.SetNewCollationEnabledForTest(true)
	defer collate.SetNewCollationEnabledForTest(false)

	tk := testkit.NewTestKit(c, s.store)
	tk.MustExec("set names utf8mb4 collate utf8mb4_general_ci")
	tk.MustQuery("select 'a' like 'A'").Check(testkit.Rows("1"))
	tk.MustQuery("select 'a' like 'A' collate utf8mb4_general_ci").Check(testkit.Rows("1"))
	tk.MustQuery("select 'a' like 'À'").Check(testkit.Rows("1"))
	tk.MustQuery("select 'a' like '%À'").Check(testkit.Rows("1"))
	tk.MustQuery("select 'a' like '%À '").Check(testkit.Rows("0"))
	tk.MustQuery("select 'a' like 'À%'").Check(testkit.Rows("1"))
	tk.MustQuery("select 'a' like 'À_'").Check(testkit.Rows("0"))
	tk.MustQuery("select 'a' like '%À%'").Check(testkit.Rows("1"))
	tk.MustQuery("select 'aaa' like '%ÀAa%'").Check(testkit.Rows("1"))
	tk.MustExec("set names utf8mb4 collate utf8mb4_bin")

	tk.MustExec("use test;")
	tk.MustExec("drop table if exists t_like;")
	tk.MustExec("create table t_like(id int, b varchar(20) collate utf8mb4_general_ci);")
	tk.MustExec("insert into t_like values (1, 'aaa'), (2, 'abc'), (3, 'aac');")
	tk.MustQuery("select b like 'AaÀ' from t_like order by id;").Check(testkit.Rows("1", "0", "0"))
	tk.MustQuery("select b like 'Aa_' from t_like order by id;").Check(testkit.Rows("1", "0", "1"))
	tk.MustQuery("select b like '_A_' from t_like order by id;").Check(testkit.Rows("1", "0", "1"))
	tk.MustQuery("select b from t_like where b like 'Aa_' order by id;").Check(testkit.Rows("aaa", "aac"))
	tk.MustQuery("select b from t_like where b like 'A%' order by id;").Check(testkit.Rows("aaa", "abc", "aac"))
	tk.MustQuery("select b from t_like where b like '%A%' order by id;").Check(testkit.Rows("aaa", "abc", "aac"))
	tk.MustExec("alter table t_like add index idx_b(b);")
	tk.MustQuery("select b from t_like use index(idx_b) where b like 'Aa_' order by id;").Check(testkit.Rows("aaa", "aac"))
	tk.MustQuery("select b from t_like use index(idx_b) where b like 'A%' order by id;").Check(testkit.Rows("aaa", "abc", "aac"))
	tk.MustQuery("select b from t_like use index(idx_b) where b like '%A%' order by id;").Check(testkit.Rows("aaa", "abc", "aac"))
}

func (s *testIntegrationSerialSuite) TestCollateSubQuery(c *C) {
	collate.SetNewCollationEnabledForTest(true)
	defer collate.SetNewCollationEnabledForTest(false)
	tk := s.prepare4Collation(c, false)
	tk.MustQuery("select id from t where v in (select v from t_bin) order by id").Check(testkit.Rows("1", "2", "3", "4", "5", "6", "7"))
	tk.MustQuery("select id from t_bin where v in (select v from t) order by id").Check(testkit.Rows("1", "2", "3", "4", "5", "6", "7"))
	tk.MustQuery("select id from t where v not in (select v from t_bin) order by id").Check(testkit.Rows())
	tk.MustQuery("select id from t_bin where v not in (select v from t) order by id").Check(testkit.Rows())
	tk.MustQuery("select id from t where exists (select 1 from t_bin where t_bin.v=t.v) order by id").Check(testkit.Rows("1", "2", "3", "4", "5", "6", "7"))
	tk.MustQuery("select id from t_bin where exists (select 1 from t where t_bin.v=t.v) order by id").Check(testkit.Rows("1", "2", "3", "4", "5", "6", "7"))
	tk.MustQuery("select id from t where not exists (select 1 from t_bin where t_bin.v=t.v) order by id").Check(testkit.Rows())
	tk.MustQuery("select id from t_bin where not exists (select 1 from t where t_bin.v=t.v) order by id").Check(testkit.Rows())
}

func (s *testIntegrationSerialSuite) TestCollateDDL(c *C) {
	collate.SetNewCollationEnabledForTest(true)
	defer collate.SetNewCollationEnabledForTest(false)
	tk := testkit.NewTestKit(c, s.store)
	tk.MustExec("create database t;")
	tk.MustExec("use t;")
	tk.MustExec("drop database t;")
}

func (s *testIntegrationSuite) TestIssue15986(c *C) {
	tk := testkit.NewTestKit(c, s.store)
	tk.MustExec("use test")
	tk.MustExec("drop table if exists t0")
	tk.MustExec("CREATE TABLE t0(c0 int)")
	tk.MustExec("INSERT INTO t0 VALUES (0)")
	tk.MustQuery("SELECT t0.c0 FROM t0 WHERE CHAR(204355900);").Check(testkit.Rows("0"))
	tk.MustQuery("SELECT t0.c0 FROM t0 WHERE not CHAR(204355900);").Check(testkit.Rows())
	tk.MustQuery("SELECT t0.c0 FROM t0 WHERE '.0';").Check(testkit.Rows())
	tk.MustQuery("SELECT t0.c0 FROM t0 WHERE not '.0';").Check(testkit.Rows("0"))
	// If the number does not exceed the range of float64 and its value is not 0, it will be converted to true.
	tk.MustQuery("select * from t0 where '.000000000000000000000000000000000000000000000000000000" +
		"00000000000000000000000000000000000000000000000000000000000000000000000000000000000000000000" +
		"00000000000000000000000000000000000000000000000000000000000000000000000000000000000000000000" +
		"0000000000000000000000000000000000000000000000000000000000000000009';").Check(testkit.Rows("0"))
	tk.MustQuery("select * from t0 where not '.000000000000000000000000000000000000000000000000000000" +
		"00000000000000000000000000000000000000000000000000000000000000000000000000000000000000000000" +
		"00000000000000000000000000000000000000000000000000000000000000000000000000000000000000000000" +
		"0000000000000000000000000000000000000000000000000000000000000000009';").Check(testkit.Rows())

	// If the number is truncated beyond the range of float64, it will be converted to true when the truncated result is 0.
	tk.MustQuery("select * from t0 where '.0000000000000000000000000000000000000000000000000000000" +
		"000000000000000000000000000000000000000000000000000000000000000000000000000000000000000000000" +
		"000000000000000000000000000000000000000000000000000000000000000000000000000000000000000000000" +
		"00000000000000000000000000000000000000000000000000000000000000000000000000000000000009';").Check(testkit.Rows())
	tk.MustQuery("select * from t0 where not '.0000000000000000000000000000000000000000000000000000000" +
		"000000000000000000000000000000000000000000000000000000000000000000000000000000000000000000000" +
		"000000000000000000000000000000000000000000000000000000000000000000000000000000000000000000000" +
		"00000000000000000000000000000000000000000000000000000000000000000000000000000000000009';").Check(testkit.Rows("0"))
}

func (s *testIntegrationSuite2) TestIssue17791(c *C) {
	tk := testkit.NewTestKit(c, s.store)

	tk.MustExec("use test;")
	tk.MustExec("drop table if exists t;")
	tk.MustExec("SET sql_mode=DEFAULT;")
	tk.MustExec("CREATE TABLE t1 (" +
		" id INT NOT NULL PRIMARY KEY auto_increment," +
		" pad VARCHAR(10) NOT NULL," +
		" expr varchar(100) AS (NOT 1 BETWEEN -5 AND 5)" +
		");")
	tk.MustExec("INSERT INTO t1 (pad) VALUES ('a'), ('b');")
	tk.MustQuery("SELECT id, pad, expr, NOT 1 BETWEEN -5 AND 5 as expr_in_select FROM t1;").Check(testkit.Rows("1 a 0 0", "2 b 0 0"))
}

func (s *testIntegrationSuite) TestNegativeZeroForHashJoin(c *C) {
	tk := testkit.NewTestKit(c, s.store)
	tk.MustExec("use test;")
	tk.MustExec("drop table if exists t0, t1")
	tk.MustExec("CREATE TABLE t0(c0 float);")
	tk.MustExec("CREATE TABLE t1(c0 float);")
	tk.MustExec("INSERT INTO t1(c0) VALUES (0);")
	tk.MustExec("INSERT INTO t0(c0) VALUES (0);")
	tk.MustQuery("SELECT t1.c0 FROM t1, t0 WHERE t0.c0=-t1.c0;").Check(testkit.Rows("0"))
	tk.MustExec("drop TABLE t0;")
	tk.MustExec("drop table t1;")
}

func (s *testIntegrationSuite) TestIssue15743(c *C) {
	tk := testkit.NewTestKit(c, s.store)
	tk.MustExec("use test")
	tk.MustExec("drop table if exists t0")
	tk.MustExec("CREATE TABLE t0(c0 int)")
	tk.MustExec("INSERT INTO t0 VALUES (1)")
	tk.MustQuery("SELECT * FROM t0 WHERE 1 AND 0.4").Check(testkit.Rows("1"))
}

func (s *testIntegrationSuite) TestIssue15725(c *C) {
	tk := testkit.NewTestKit(c, s.store)
	tk.MustExec("use test;")
	tk.MustExec("drop table if exists t")
	tk.MustExec("create table t(a int)")
	tk.MustExec("insert into t values(2)")
	tk.MustQuery("select * from t where (not not a) = a").Check(testkit.Rows())
	tk.MustQuery("select * from t where (not not not not a) = a").Check(testkit.Rows())
}

func (s *testIntegrationSuite) TestIssue15790(c *C) {
	tk := testkit.NewTestKit(c, s.store)
	tk.MustExec("use test;")
	tk.MustExec("drop table if exists t0")
	tk.MustExec("CREATE TABLE t0(c0 INT);")
	tk.MustExec("INSERT INTO t0(c0) VALUES (0);")
	tk.MustQuery("SELECT * FROM t0 WHERE -10000000000000000000 | t0.c0 UNION SELECT * FROM t0;").Check(testkit.Rows("0"))
	tk.MustQuery("SELECT * FROM t0 WHERE -10000000000000000000 | t0.c0 UNION all SELECT * FROM t0;").Check(testkit.Rows("0", "0"))
	tk.MustExec("drop table t0;")
}

func (s *testIntegrationSuite) TestIssue15992(c *C) {
	tk := testkit.NewTestKitWithInit(c, s.store)
	tk.MustExec("use test;")
	tk.MustExec("drop table if exists t0")
	tk.MustExec("CREATE TABLE t0(c0 INT, c1 INT AS (c0));")
	tk.MustExec("CREATE INDEX i0 ON t0(c1);")
	tk.MustQuery("SELECT t0.c0 FROM t0 UNION ALL SELECT 0 FROM t0;").Check(testkit.Rows())
	tk.MustExec("drop table t0;")
}

func (s *testIntegrationSuite) TestIssue16419(c *C) {
	tk := testkit.NewTestKitWithInit(c, s.store)
	tk.MustExec("use test;")
	tk.MustExec("drop table if exists t0")
	tk.MustExec("drop table if exists t1")
	tk.MustExec("CREATE TABLE t0(c0 INT);")
	tk.MustExec("CREATE TABLE t1(c0 INT);")
	tk.MustQuery("SELECT * FROM t1 NATURAL LEFT JOIN t0 WHERE NOT t1.c0;").Check(testkit.Rows())
	tk.MustExec("drop table t0, t1;")
}

func (s *testIntegrationSuite) TestIssue16029(c *C) {
	tk := testkit.NewTestKit(c, s.store)
	tk.MustExec("use test;")
	tk.MustExec("drop table if exists t0,t1;")
	tk.MustExec("CREATE TABLE t0(c0 INT);")
	tk.MustExec("CREATE TABLE t1(c0 INT);")
	tk.MustExec("INSERT INTO t0 VALUES (NULL), (1);")
	tk.MustExec("INSERT INTO t1 VALUES (0);")
	tk.MustQuery("SELECT t0.c0 FROM t0 JOIN t1 ON (t0.c0 REGEXP 1) | t1.c0  WHERE BINARY STRCMP(t1.c0, t0.c0);").Check(testkit.Rows("1"))
	tk.MustExec("drop table t0;")
	tk.MustExec("drop table t1;")
}

func (s *testIntegrationSuite) TestIssue16426(c *C) {
	tk := testkit.NewTestKit(c, s.store)
	tk.MustExec("use test")
	tk.MustExec("drop table if exists t")
	tk.MustExec("create table t (a int)")
	tk.MustExec("insert into t values (42)")
	tk.MustQuery("select a from t where a/10000").Check(testkit.Rows("42"))
	tk.MustQuery("select a from t where a/100000").Check(testkit.Rows("42"))
	tk.MustQuery("select a from t where a/1000000").Check(testkit.Rows("42"))
	tk.MustQuery("select a from t where a/10000000").Check(testkit.Rows("42"))
}

func (s *testIntegrationSuite) TestIssue16779(c *C) {
	tk := testkit.NewTestKit(c, s.store)
	tk.MustExec("use test")
	tk.MustExec("drop table if exists t0")
	tk.MustExec("drop table if exists t1")
	tk.MustExec("create table t0 (c0 int)")
	tk.MustExec("create table t1 (c0 int)")
	tk.MustQuery("SELECT * FROM t1 LEFT JOIN t0 ON TRUE WHERE BINARY EXPORT_SET(0, 0, 0 COLLATE 'binary', t0.c0, 0 COLLATE 'binary')")
}

func (s *testIntegrationSuite) TestIssue16505(c *C) {
	tk := testkit.NewTestKit(c, s.store)
	tk.MustExec("use test;")
	tk.MustExec("drop table if exists t;")
	tk.MustExec("CREATE TABLE t(c varchar(100), index idx(c(100)));")
	tk.MustExec("INSERT INTO t VALUES (NULL),('1'),('0'),(''),('aaabbb'),('0abc'),('123e456'),('0.0001deadsfeww');")
	tk.MustQuery("select * from t where c;").Sort().Check(testkit.Rows("0.0001deadsfeww", "1", "123e456"))
	tk.MustQuery("select /*+ USE_INDEX(t, idx) */ * from t where c;").Sort().Check(testkit.Rows("0.0001deadsfeww", "1", "123e456"))
	tk.MustQuery("select /*+ IGNORE_INDEX(t, idx) */* from t where c;").Sort().Check(testkit.Rows("0.0001deadsfeww", "1", "123e456"))
	tk.MustExec("drop table t;")
}

func (s *testIntegrationSuite) TestIssue20121(c *C) {
	tk := testkit.NewTestKit(c, s.store)
	tk.MustExec("use test")
	// testcase for Datetime vs Year
	tk.MustExec("drop table if exists t")
	tk.MustExec("create table t(a datetime, b year)")
	tk.MustExec("insert into t values('2000-05-03 16:44:44', 2018)")
	tk.MustExec("insert into t values('2020-10-01 11:11:11', 2000)")
	tk.MustExec("insert into t values('2020-10-01 11:11:11', 2070)")
	tk.MustExec("insert into t values('2020-10-01 11:11:11', 1999)")

	tk.MustQuery("select * from t where t.a < t.b").Check(testkit.Rows("2000-05-03 16:44:44 2018", "2020-10-01 11:11:11 2070"))
	tk.MustQuery("select * from t where t.a > t.b").Check(testkit.Rows("2020-10-01 11:11:11 2000", "2020-10-01 11:11:11 1999"))

	// testcase for Date vs Year
	tk.MustExec("drop table if exists tt")
	tk.MustExec("create table tt(a date, b year)")
	tk.MustExec("insert into tt values('2019-11-11', 2000)")
	tk.MustExec("insert into tt values('2019-11-11', 2020)")
	tk.MustExec("insert into tt values('2019-11-11', 2022)")

	tk.MustQuery("select * from tt where tt.a > tt.b").Check(testkit.Rows("2019-11-11 2000"))
	tk.MustQuery("select * from tt where tt.a < tt.b").Check(testkit.Rows("2019-11-11 2020", "2019-11-11 2022"))

	// testcase for Timestamp vs Year
	tk.MustExec("drop table if exists ttt")
	tk.MustExec("create table ttt(a timestamp, b year)")
	tk.MustExec("insert into ttt values('2019-11-11 11:11:11', 2019)")
	tk.MustExec("insert into ttt values('2019-11-11 11:11:11', 2000)")
	tk.MustExec("insert into ttt values('2019-11-11 11:11:11', 2022)")

	tk.MustQuery("select * from ttt where ttt.a > ttt.b").Check(testkit.Rows("2019-11-11 11:11:11 2019", "2019-11-11 11:11:11 2000"))
	tk.MustQuery("select * from ttt where ttt.a < ttt.b").Check(testkit.Rows("2019-11-11 11:11:11 2022"))
}

func (s *testIntegrationSuite) TestIssue17098(c *C) {
	tk := testkit.NewTestKit(c, s.store)
	tk.MustExec("use test")
	tk.MustExec("drop table if exists t1, t2")
	tk.MustExec("create table t1(a char) collate utf8mb4_bin;")
	tk.MustExec("create table t2(a char) collate utf8mb4_bin;;")
	tk.MustExec("insert into t1 values('a');")
	tk.MustExec("insert into t2 values('a');")
	tk.MustQuery("select collation(t1.a) from t1 union select collation(t2.a) from t2;").Check(testkit.Rows("utf8mb4_bin"))
}

func (s *testIntegrationSuite) TestIssue16697(c *C) {
	tk := testkit.NewTestKit(c, s.store)
	tk.MustExec("use test")
	tk.MustExec("drop table if exists t")
	tk.MustExec("CREATE TABLE `t` (`a` int(11) DEFAULT NULL,`b` int(11) DEFAULT NULL)")
	tk.MustExec("insert into t values (1, 1)")
	for i := 0; i < 8; i++ {
		tk.MustExec("insert into t select * from t")
	}
	rows := tk.MustQuery("explain analyze  select t1.a, t1.a +1 from t t1 join t t2 join t t3 order by t1.a").Rows()
	for _, row := range rows {
		line := fmt.Sprintf("%v", row)
		if strings.Contains(line, "Projection") {
			c.Assert(strings.Contains(line, "KB"), IsTrue)
			c.Assert(strings.Contains(line, "MB"), IsFalse)
			c.Assert(strings.Contains(line, "GB"), IsFalse)
		}
	}
}

func (s *testIntegrationSuite) TestIssue17115(c *C) {
	tk := testkit.NewTestKit(c, s.store)
	tk.MustQuery("select collation(user());").Check(testkit.Rows("utf8mb4_bin"))
	tk.MustQuery("select collation(compress('abc'));").Check(testkit.Rows("binary"))
}

func (s *testIntegrationSuite) TestIssue17287(c *C) {
	tk := testkit.NewTestKit(c, s.store)
	orgEnable := plannercore.PreparedPlanCacheEnabled()
	defer func() {
		plannercore.SetPreparedPlanCache(orgEnable)
	}()
	plannercore.SetPreparedPlanCache(true)
	var err error
	tk.Se, err = session.CreateSession4TestWithOpt(s.store, &session.Opt{
		PreparedPlanCache: kvcache.NewSimpleLRUCache(100, 0.1, math.MaxUint64),
	})
	c.Assert(err, IsNil)

	tk.MustExec("use test;")
	tk.MustExec("drop table if exists t;")
	tk.MustExec("set @@tidb_enable_vectorized_expression = false;")
	tk.MustExec("create table t(a datetime);")
	tk.MustExec("insert into t values(from_unixtime(1589873945)), (from_unixtime(1589873946));")
	tk.MustExec("prepare stmt7 from 'SELECT unix_timestamp(a) FROM t WHERE a = from_unixtime(?);';")
	tk.MustExec("set @val1 = 1589873945;")
	tk.MustExec("set @val2 = 1589873946;")
	tk.MustQuery("execute stmt7 using @val1;").Check(testkit.Rows("1589873945"))
	tk.MustQuery("execute stmt7 using @val2;").Check(testkit.Rows("1589873946"))
}

func (s *testIntegrationSuite) TestIssue17898(c *C) {
	tk := testkit.NewTestKit(c, s.store)
	tk.MustExec("use test")

	tk.MustExec("drop table t0")
	tk.MustExec("create table t0(a char(10), b int as ((a)));")
	tk.MustExec("insert into t0(a) values(\"0.5\");")
	tk.MustQuery("select * from t0;").Check(testkit.Rows("0.5 1"))
}

func (s *testIntegrationSuite) TestIssue17727(c *C) {
	tk := testkit.NewTestKit(c, s.store)
	orgEnable := plannercore.PreparedPlanCacheEnabled()
	defer func() {
		plannercore.SetPreparedPlanCache(orgEnable)
	}()
	plannercore.SetPreparedPlanCache(true)
	var err error
	tk.Se, err = session.CreateSession4TestWithOpt(s.store, &session.Opt{
		PreparedPlanCache: kvcache.NewSimpleLRUCache(100, 0.1, math.MaxUint64),
	})
	c.Assert(err, IsNil)

	tk.MustExec("use test;")
	tk.MustExec("DROP TABLE IF EXISTS t1;")
	tk.MustExec("CREATE TABLE t1 (id INT NOT NULL PRIMARY KEY auto_increment, a timestamp NOT NULL);")
	tk.MustExec("INSERT INTO t1 VALUES (null, '2020-05-30 20:30:00');")
	tk.MustExec("PREPARE mystmt FROM 'SELECT * FROM t1 WHERE UNIX_TIMESTAMP(a) >= ?';")
	tk.MustExec("SET @a=1590868800;")
	tk.MustQuery("EXECUTE mystmt USING @a;").Check(testkit.Rows())
	tk.MustQuery("select @@last_plan_from_cache;").Check(testkit.Rows("0"))

	tk.MustExec("SET @a=1590868801;")
	tk.MustQuery("EXECUTE mystmt USING @a;").Check(testkit.Rows())
	tk.MustQuery("select @@last_plan_from_cache;").Check(testkit.Rows("1"))

	tk.MustExec("prepare stmt from 'select unix_timestamp(?)';")
	tk.MustExec("set @a = '2020-05-30 20:30:00';")
	tk.MustQuery("execute stmt using @a;").Check(testkit.Rows("1590841800"))
	tk.MustQuery("select @@last_plan_from_cache;").Check(testkit.Rows("0"))

	tk.MustExec("set @a = '2020-06-12 13:47:58';")
	tk.MustQuery("execute stmt using @a;").Check(testkit.Rows("1591940878"))
	tk.MustQuery("select @@last_plan_from_cache;").Check(testkit.Rows("1"))
}

func (s *testIntegrationSerialSuite) TestIssue20268(c *C) {
	collate.SetNewCollationEnabledForTest(true)
	defer collate.SetNewCollationEnabledForTest(false)

	tk := testkit.NewTestKit(c, s.store)
	tk.MustExec("use test")
	tk.MustExec("drop table if exists t")
	tk.MustExec("CREATE TABLE `t` (   `a` enum('a','b') DEFAULT NULL ) ENGINE=InnoDB DEFAULT CHARSET=utf8mb4 COLLATE=utf8mb4_general_ci;")
	tk.MustExec("insert into t values('a');")
	tk.MustExec("select * from t where a = 'A';")
}

func (s *testIntegrationSuite) TestIssue18515(c *C) {
	tk := testkit.NewTestKit(c, s.store)
	tk.MustExec("use test")
	tk.MustExec("drop table if exists t")
	tk.MustExec("create table t(a int, b json, c int AS (JSON_EXTRACT(b, '$.population')), key(c));")
	tk.MustExec("select /*+ TIDB_INLJ(t2) */ t1.a, t1.c, t2.a from t t1, t t2 where t1.c=t2.c;")
}

func (s *testIntegrationSuite) TestIssue20223(c *C) {
	tk := testkit.NewTestKit(c, s.store)
	tk.MustExec("use test")
	tk.MustExec("drop table if exists t")
	tk.MustExec("CREATE TABLE t (" +
		"id int(10) unsigned NOT NULL AUTO_INCREMENT," +
		"type tinyint(4) NOT NULL," +
		"create_time int(11) NOT NULL," +
		"PRIMARY KEY (id)" +
		")")
	tk.MustExec("insert into t values (4, 2, 1598584933)")
	tk.MustQuery("select from_unixtime(create_time,'%Y-%m-%d') as t_day,count(*) as cnt from t where `type` = 1 " +
		"group by t_day union all " +
		"select from_unixtime(create_time,'%Y-%m-%d') as t_day,count(*) as cnt from t where `type` = 2 " +
		"group by t_day").Check(testkit.Rows("2020-08-28 1"))
}

func (s *testIntegrationSuite) TestIssue18525(c *C) {
	tk := testkit.NewTestKit(c, s.store)
	tk.MustExec("use test")
	tk.MustExec("drop table if exists t1")
	tk.MustExec("create table t1 (col0 BLOB, col1 CHAR(74), col2 DATE UNIQUE)")
	tk.MustExec("insert into t1 values ('l', '7a34bc7d-6786-461b-92d3-fd0a6cd88f39', '1000-01-03')")
	tk.MustExec("insert into t1 values ('l', NULL, '1000-01-04')")
	tk.MustExec("insert into t1 values ('b', NULL, '1000-01-02')")
	tk.MustQuery("select INTERVAL( ( CONVERT( -11752 USING utf8 ) ), 6558853612195285496, `col1`) from t1").Check(testkit.Rows("0", "0", "0"))

}

func (s *testIntegrationSerialSuite) TestIssue17989(c *C) {
	tk := testkit.NewTestKit(c, s.store)
	tk.MustExec("use test")
	tk.MustExec("drop table if exists t")
	tk.MustExec("create table t(a int, b tinyint as(a+1), c int as(b+1));")
	tk.MustExec("set sql_mode='';")
	tk.MustExec("insert into t(a) values(2000);")
	tk.MustExec("create index idx on t(c);")
	tk.MustQuery("select c from t;").Check(testkit.Rows("128"))
	tk.MustExec("admin check table t")
}

func (s *testIntegrationSuite2) TestSchemaDMLNotChange(c *C) {
	tk := testkit.NewTestKit(c, s.store)
	tk2 := testkit.NewTestKit(c, s.store)
	tk.MustExec("use test")
	tk2.MustExec("use test")
	tk.MustExec("drop table if exists t")
	tk.MustExec("create table t (id int primary key, c_json json);")
	tk.MustExec("insert into t values (1, '{\"k\": 1}');")
	tk.MustExec("begin")
	tk.MustExec("update t set c_json = '{\"k\": 2}' where id = 1;")
	tk2.MustExec("alter table t rename column c_json to cc_json;")
	tk.MustExec("commit")
}

func (s *testIntegrationSerialSuite) TestIssue18702(c *C) {
	collate.SetNewCollationEnabledForTest(true)
	defer collate.SetNewCollationEnabledForTest(false)
	tk := testkit.NewTestKit(c, s.store)

	tk.MustExec("use test;")
	tk.MustExec("DROP TABLE IF EXISTS t;")
	// test unique index
	tk.MustExec(`CREATE TABLE t (
  a bigint(20) PRIMARY KEY,
  b varchar(50) COLLATE utf8_general_ci DEFAULT NULL,
  c int,
  d int,
    UNIQUE KEY idx_bc(b, c)
  ) ENGINE=InnoDB DEFAULT CHARSET=utf8 COLLATE=utf8_general_ci;
`)
	// test without untouched flag.
	tk.MustExec("INSERT INTO t VALUES (1, 'A', 10, 1), (2, 'B', 20, 1);")
	tk.MustExec("BEGIN;")
	tk.MustExec("UPDATE t SET c = 5 WHERE c = 10;")
	tk.MustQuery("SELECT * FROM t FORCE INDEX(idx_bc) WHERE b = 'A';").Check(testkit.Rows("1 A 5 1"))
	tk.MustExec("ROLLBACK;")
	tk.MustQuery("SELECT * FROM t FORCE INDEX(idx_bc);").Check(testkit.Rows("1 A 10 1", "2 B 20 1"))

	// test with untouched flag.
	tk.MustExec("BEGIN;")
	tk.MustExec("UPDATE t SET d = 5 WHERE c = 10;")
	tk.MustQuery("SELECT * FROM t FORCE INDEX(idx_bc) WHERE b = 'A';").Check(testkit.Rows("1 A 10 5"))
	tk.MustExec("ROLLBACK;")
	tk.MustQuery("SELECT * FROM t FORCE INDEX(idx_bc);").Check(testkit.Rows("1 A 10 1", "2 B 20 1"))

	// test update handle
	tk.MustExec("BEGIN;")
	tk.MustExec("UPDATE t SET a = 3 WHERE a = 1;")
	tk.MustQuery("SELECT * FROM t FORCE INDEX(idx_bc) WHERE b = 'A';").Check(testkit.Rows("3 A 10 1"))
	tk.MustExec("ROLLBACK;")
	tk.MustQuery("SELECT * FROM t FORCE INDEX(idx_bc);").Check(testkit.Rows("1 A 10 1", "2 B 20 1"))

	// test with INSERT ... ON DUPLICATE KEY UPDATE
	tk.MustExec("BEGIN;")
	tk.MustExec("INSERT INTO t VALUES (1, 'A', 10, 1) ON DUPLICATE KEY UPDATE c = 5;")
	tk.MustQuery("SELECT * FROM t FORCE INDEX(idx_bc) WHERE b = 'A';").Check(testkit.Rows("1 A 5 1"))
	tk.MustExec("ROLLBACK;")
	tk.MustQuery("SELECT * FROM t FORCE INDEX(idx_bc);").Check(testkit.Rows("1 A 10 1", "2 B 20 1"))

	tk.MustExec("BEGIN;")
	tk.MustExec("INSERT INTO t VALUES (1, 'A', 10, 1) ON DUPLICATE KEY UPDATE b = 'C'")
	tk.MustQuery("SELECT * FROM t FORCE INDEX(idx_bc) WHERE b = 'c';").Check(testkit.Rows("1 C 10 1"))
	tk.MustExec("ROLLBACK;")
	tk.MustQuery("SELECT * FROM t FORCE INDEX(idx_bc);").Check(testkit.Rows("1 A 10 1", "2 B 20 1"))

	// test update handle
	tk.MustExec("BEGIN;")
	tk.MustExec("INSERT INTO t VALUES (1, 'A', 10, 1) ON DUPLICATE KEY UPDATE a = 3")
	tk.MustQuery("SELECT * FROM t FORCE INDEX(idx_bc) WHERE b = 'A';").Check(testkit.Rows("3 A 10 1"))
	tk.MustExec("ROLLBACK;")
	tk.MustQuery("SELECT * FROM t FORCE INDEX(idx_bc);").Check(testkit.Rows("1 A 10 1", "2 B 20 1"))

	// test with REPLACE INTO
	tk.MustExec("BEGIN;")
	tk.MustExec("REPLACE INTO t VALUES (1, 'A', 5, 1);")
	tk.MustQuery("SELECT * FROM t FORCE INDEX(idx_bc) WHERE b = 'A';").Check(testkit.Rows("1 A 5 1"))
	tk.MustExec("ROLLBACK;")
	tk.MustQuery("SELECT * FROM t FORCE INDEX(idx_bc);").Check(testkit.Rows("1 A 10 1", "2 B 20 1"))

	// test update handle
	tk.MustExec("BEGIN;")
	tk.MustExec("REPLACE INTO t VALUES (3, 'A', 10, 1);")
	tk.MustQuery("SELECT * FROM t FORCE INDEX(idx_bc) WHERE b = 'A';").Check(testkit.Rows("3 A 10 1"))
	tk.MustExec("ROLLBACK;")
	tk.MustQuery("SELECT * FROM t FORCE INDEX(idx_bc);").Check(testkit.Rows("1 A 10 1", "2 B 20 1"))

	// test non-unique index
	tk.MustExec("DROP TABLE IF EXISTS t;")
	tk.MustExec(`CREATE TABLE t (
  a bigint(20) PRIMARY KEY,
  b varchar(50) COLLATE utf8_general_ci DEFAULT NULL,
  c int,
  d int,
    KEY idx_bc(b, c)
  ) ENGINE=InnoDB DEFAULT CHARSET=utf8 COLLATE=utf8_general_ci;
`)
	// test without untouched flag.
	tk.MustExec("INSERT INTO t VALUES (1, 'A', 10, 1), (2, 'B', 20, 1);")
	tk.MustExec("BEGIN;")
	tk.MustExec("UPDATE t SET c = 5 WHERE c = 10;")
	tk.MustQuery("SELECT * FROM t FORCE INDEX(idx_bc) WHERE b = 'A';").Check(testkit.Rows("1 A 5 1"))
	tk.MustExec("ROLLBACK;")
	tk.MustQuery("SELECT * FROM t FORCE INDEX(idx_bc);").Check(testkit.Rows("1 A 10 1", "2 B 20 1"))

	// test with untouched flag.
	tk.MustExec("BEGIN;")
	tk.MustExec("UPDATE t SET d = 5 WHERE c = 10;")
	tk.MustQuery("SELECT * FROM t FORCE INDEX(idx_bc) WHERE b = 'A';").Check(testkit.Rows("1 A 10 5"))
	tk.MustExec("ROLLBACK;")
	tk.MustQuery("SELECT * FROM t FORCE INDEX(idx_bc);").Check(testkit.Rows("1 A 10 1", "2 B 20 1"))

	// test with INSERT ... ON DUPLICATE KEY UPDATE
	tk.MustExec("BEGIN;")
	tk.MustExec("INSERT INTO t VALUES (1, 'A', 10, 1) ON DUPLICATE KEY UPDATE c = 5;")
	tk.MustQuery("SELECT * FROM t FORCE INDEX(idx_bc) WHERE b = 'A';").Check(testkit.Rows("1 A 5 1"))
	tk.MustExec("ROLLBACK;")
	tk.MustQuery("SELECT * FROM t FORCE INDEX(idx_bc);").Check(testkit.Rows("1 A 10 1", "2 B 20 1"))

	tk.MustExec("BEGIN;")
	tk.MustExec("INSERT INTO t VALUES (1, 'A', 10, 1) ON DUPLICATE KEY UPDATE b = 'C'")
	tk.MustQuery("SELECT * FROM t FORCE INDEX(idx_bc) WHERE b = 'c';").Check(testkit.Rows("1 C 10 1"))
	tk.MustExec("ROLLBACK;")
	tk.MustQuery("SELECT * FROM t FORCE INDEX(idx_bc);").Check(testkit.Rows("1 A 10 1", "2 B 20 1"))

	// test update handle
	tk.MustExec("BEGIN;")
	tk.MustExec("INSERT INTO t VALUES (1, 'A', 10, 1) ON DUPLICATE KEY UPDATE a = 3")
	tk.MustQuery("SELECT * FROM t FORCE INDEX(idx_bc) WHERE b = 'A';").Check(testkit.Rows("3 A 10 1"))
	tk.MustExec("ROLLBACK;")
	tk.MustQuery("SELECT * FROM t FORCE INDEX(idx_bc);").Check(testkit.Rows("1 A 10 1", "2 B 20 1"))

	// test with REPLACE INTO
	tk.MustExec("BEGIN;")
	tk.MustExec("REPLACE INTO t VALUES (1, 'A', 5, 1);")
	tk.MustQuery("SELECT * FROM t FORCE INDEX(idx_bc) WHERE b = 'A';").Check(testkit.Rows("1 A 5 1"))
	tk.MustExec("ROLLBACK;")
	tk.MustQuery("SELECT * FROM t FORCE INDEX(idx_bc);").Check(testkit.Rows("1 A 10 1", "2 B 20 1"))

	// test update handle
	tk.MustExec("BEGIN;")
	tk.MustExec("REPLACE INTO t VALUES (3, 'A', 10, 1);")
	tk.MustQuery("SELECT * FROM t FORCE INDEX(idx_bc) WHERE b = 'A';").Check(testkit.Rows("1 A 10 1", "3 A 10 1"))
	tk.MustExec("ROLLBACK;")
	tk.MustQuery("SELECT * FROM t FORCE INDEX(idx_bc);").Check(testkit.Rows("1 A 10 1", "2 B 20 1"))
}

func (s *testIntegrationSerialSuite) TestCollationText(c *C) {
	collate.SetNewCollationEnabledForTest(true)
	defer collate.SetNewCollationEnabledForTest(false)

	tk := testkit.NewTestKit(c, s.store)
	tk.MustExec("use test")
	tk.MustExec("drop table if exists t")
	tk.MustExec("create table t(a TINYTEXT collate UTF8MB4_GENERAL_CI, UNIQUE KEY `a`(`a`(10)));")
	tk.MustExec("insert into t (a) values ('A');")
	tk.MustQuery("select * from t t1 inner join t t2 on t1.a = t2.a where t1.a = 'A';").Check(testkit.Rows("A A"))
	tk.MustExec("update t set a = 'B';")
	tk.MustExec("admin check table t;")
}

func (s *testIntegrationSuite) TestIssue18850(c *C) {
	tk := testkit.NewTestKit(c, s.store)
	tk.MustExec("use test")
	tk.MustExec("drop table if exists t, t1")
	tk.MustExec("create table t(a int, b enum('A', 'B'));")
	tk.MustExec("create table t1(a1 int, b1 enum('B', 'A'));")
	tk.MustExec("insert into t values (1, 'A');")
	tk.MustExec("insert into t1 values (1, 'A');")
	tk.MustQuery("select /*+ HASH_JOIN(t, t1) */ * from t join t1 on t.b = t1.b1;").Check(testkit.Rows("1 A 1 A"))

	tk.MustExec("drop table t, t1")
	tk.MustExec("create table t(a int, b set('A', 'B'));")
	tk.MustExec("create table t1(a1 int, b1 set('B', 'A'));")
	tk.MustExec("insert into t values (1, 'A');")
	tk.MustExec("insert into t1 values (1, 'A');")
	tk.MustQuery("select /*+ HASH_JOIN(t, t1) */ * from t join t1 on t.b = t1.b1;").Check(testkit.Rows("1 A 1 A"))
}

func (s *testIntegrationSerialSuite) TestIssue18652(c *C) {
	tk := testkit.NewTestKit(c, s.store)
	tk.MustExec("use test")
	tk.MustExec("DROP TABLE IF EXISTS t1")
	tk.MustExec("CREATE TABLE t1 ( `pk` int not null primary key auto_increment, `col_smallint_key_signed` smallint  , key (`col_smallint_key_signed`))")
	tk.MustExec("INSERT INTO `t1` VALUES (1,0),(2,NULL),(3,NULL),(4,0),(5,0),(6,NULL),(7,NULL),(8,0),(9,0),(10,0)")
	tk.MustQuery("SELECT * FROM t1 WHERE ( LOG( `col_smallint_key_signed`, -8297584758403770424 ) ) DIV 1").Check(testkit.Rows())
}

func (s *testIntegrationSerialSuite) TestIssue18662(c *C) {
	collate.SetNewCollationEnabledForTest(true)
	defer collate.SetNewCollationEnabledForTest(false)

	tk := testkit.NewTestKit(c, s.store)
	tk.MustExec("use test")
	tk.MustExec("drop table if exists t")
	tk.MustExec("create table t(a varchar(10) collate utf8mb4_bin, b varchar(10) collate utf8mb4_general_ci);")
	tk.MustExec("insert into t (a, b) values ('a', 'A');")
	tk.MustQuery("select * from t where field('A', a collate utf8mb4_general_ci, b) > 1;").Check(testkit.Rows())
	tk.MustQuery("select * from t where field('A', a, b collate utf8mb4_general_ci) > 1;").Check(testkit.Rows())
	tk.MustQuery("select * from t where field('A' collate utf8mb4_general_ci, a, b) > 1;").Check(testkit.Rows())
	tk.MustQuery("select * from t where field('A', a, b) > 1;").Check(testkit.Rows("a A"))
}

func (s *testIntegrationSerialSuite) TestIssue19045(c *C) {
	tk := testkit.NewTestKit(c, s.store)
	tk.MustExec("use test")
	tk.MustExec("drop table if exists t, t1, t2")
	tk.MustExec(`CREATE TABLE t (
  id int(11) NOT NULL AUTO_INCREMENT,
  a char(10) DEFAULT NULL,
  PRIMARY KEY (id)
);`)
	tk.MustExec(`CREATE TABLE t1 (
  id int(11) NOT NULL AUTO_INCREMENT,
  a char(10) DEFAULT NULL,
  b char(10) DEFAULT NULL,
  c char(10) DEFAULT NULL,
  PRIMARY KEY (id)
);`)
	tk.MustExec(`CREATE TABLE t2 (
  id int(11) NOT NULL AUTO_INCREMENT,
  a char(10) DEFAULT NULL,
  b char(10) DEFAULT NULL,
  PRIMARY KEY (id),
  UNIQUE KEY b (b)
);`)
	tk.MustExec(`insert into t1(a,b,c) values('hs4_0004', "04", "101"), ('a01', "01", "101"),('a011', "02", "101");`)
	tk.MustExec(`insert into t2(a,b) values("02","03");`)
	tk.MustExec(`insert into t(a) values('101'),('101');`)
	tk.MustQuery(`select  ( SELECT t1.a FROM  t1,  t2 WHERE t1.b = t2.a AND  t2.b = '03' AND t1.c = a.a) invode from t a ;`).Check(testkit.Rows("a011", "a011"))
}

func (s *testIntegrationSerialSuite) TestIssue19383(c *C) {
	tk := testkit.NewTestKit(c, s.store)
	tk.MustExec("use test")
	tk.MustExec("DROP TABLE IF EXISTS t1")
	tk.MustExec("CREATE TABLE t1 (a INT NOT NULL PRIMARY KEY)")
	tk.MustExec("INSERT INTO t1 VALUES (1),(2),(3)")
	_, err := tk.Exec("SELECT * FROM t1 LOCK IN SHARE MODE")
	message := `function LOCK IN SHARE MODE has only noop implementation in tidb now, use tidb_enable_noop_functions to enable these functions`
	c.Assert(strings.Contains(err.Error(), message), IsTrue)
	tk.MustExec("SET tidb_enable_noop_functions=1")
	tk.MustExec("SELECT * FROM t1 LOCK IN SHARE MODE")
}

func (s *testIntegrationSerialSuite) TestIssue19315(c *C) {
	tk := testkit.NewTestKit(c, s.store)
	tk.MustExec("use test")
	tk.MustExec("drop table if exists t")
	tk.MustExec("drop table if exists t1")
	tk.MustExec("CREATE TABLE `t` (`a` bit(10) DEFAULT NULL,`b` int(11) DEFAULT NULL) ENGINE=InnoDB DEFAULT CHARSET=utf8mb4 COLLATE=utf8mb4_bin")
	tk.MustExec("INSERT INTO `t` VALUES (_binary '\\0',1),(_binary '\\0',2),(_binary '\\0',5),(_binary '\\0',4),(_binary '\\0',2),(_binary '\\0	',4)")
	tk.MustExec("CREATE TABLE `t1` (`a` int(11) DEFAULT NULL, `b` int(11) DEFAULT NULL) ENGINE=InnoDB DEFAULT CHARSET=utf8mb4 COLLATE=utf8mb4_bin")
	tk.MustExec("INSERT INTO `t1` VALUES (1,1),(1,5),(2,3),(2,4),(3,3)")
	err := tk.QueryToErr("select * from t where t.b > (select min(t1.b) from t1 where t1.a > t.a)")
	c.Assert(err, IsNil)
}

func (s *testIntegrationSerialSuite) TestIssue18674(c *C) {
	tk := testkit.NewTestKit(c, s.store)
	tk.MustQuery("select -1.0 % -1.0").Check(testkit.Rows("0.0"))
	tk.MustExec("use test")
	tk.MustExec("drop table if exists t1")
	tk.MustExec("create table t1(`pk` int primary key,`col_float_key_signed` float  ,key (`col_float_key_signed`))")
	tk.MustExec("insert into t1 values (0, null), (1, 0), (2, -0), (3, 1), (-1,-1)")
	tk.MustQuery("select * from t1 where ( `col_float_key_signed` % `col_float_key_signed`) IS FALSE").Sort().Check(testkit.Rows("-1 -1", "3 1"))
	tk.MustQuery("select  `col_float_key_signed` , `col_float_key_signed` % `col_float_key_signed` from t1").Sort().Check(testkit.Rows(
		"-1 -0", "0 <nil>", "0 <nil>", "1 0", "<nil> <nil>"))
	tk.MustQuery("select  `col_float_key_signed` , (`col_float_key_signed` % `col_float_key_signed`) IS FALSE from t1").Sort().Check(testkit.Rows(
		"-1 1", "0 0", "0 0", "1 1", "<nil> 0"))
}

func (s *testIntegrationSerialSuite) TestIssue11177(c *C) {
	collate.SetNewCollationEnabledForTest(true)
	defer collate.SetNewCollationEnabledForTest(false)

	tk := testkit.NewTestKit(c, s.store)
	tk.MustQuery("SELECT 'lvuleck' BETWEEN '2008-09-16 22:23:50' AND 0;").Check(testkit.Rows("0"))
	tk.MustQuery("show warnings;").Check(testkit.Rows("Warning 1292 Truncated incorrect FLOAT value: 'lvuleck'", "Warning 1292 Truncated incorrect FLOAT value: '2008-09-16 22:23:50'"))
	tk.MustQuery("SELECT 'aa' BETWEEN 'bb' AND 0;").Check(testkit.Rows("1"))
	tk.MustQuery("show warnings;").Check(testkit.Rows("Warning 1292 Truncated incorrect FLOAT value: 'aa'", "Warning 1292 Truncated incorrect FLOAT value: 'bb'"))
	tk.MustQuery("select 1 between 0 and b'110';").Check(testkit.Rows("1"))
	tk.MustQuery("show warnings;").Check(testkit.Rows())
	tk.MustQuery("select 'b' between 'a' and b'110';").Check(testkit.Rows("0"))
	tk.MustQuery("show warnings;").Check(testkit.Rows())
}

func (s *testIntegrationSuite) TestIssue19504(c *C) {
	tk := testkit.NewTestKit(c, s.store)
	tk.MustExec("use test")
	tk.MustExec("drop table if exists t1;")
	tk.MustExec("create table t1 (c_int int, primary key (c_int));")
	tk.MustExec("insert into t1 values (1), (2), (3);")
	tk.MustExec("drop table if exists t2;")
	tk.MustExec("create table t2 (c_int int, primary key (c_int));")
	tk.MustExec("insert into t2 values (1);")
	tk.MustQuery("select (select count(c_int) from t2 where c_int = t1.c_int) c1, (select count(1) from t2 where c_int = t1.c_int) c2 from t1;").
		Check(testkit.Rows("1 1", "0 0", "0 0"))
	tk.MustQuery("select (select count(c_int*c_int) from t2 where c_int = t1.c_int) c1, (select count(1) from t2 where c_int = t1.c_int) c2 from t1;").
		Check(testkit.Rows("1 1", "0 0", "0 0"))
}

func (s *testIntegrationSerialSuite) TestIssue19804(c *C) {
	collate.SetNewCollationEnabledForTest(true)
	defer collate.SetNewCollationEnabledForTest(false)

	tk := testkit.NewTestKit(c, s.store)
	tk.MustExec(`use test;`)
	tk.MustExec(`drop table if exists t;`)
	tk.MustExec(`create table t(a set('a', 'b', 'c'));`)
	tk.MustGetErrMsg("alter table t change a a set('a', 'b', 'c', 'c');", "[types:1291]Column 'a' has duplicated value 'c' in SET")
	tk.MustExec(`drop table if exists t;`)
	tk.MustExec(`create table t(a enum('a', 'b', 'c'));`)
	tk.MustGetErrMsg("alter table t change a a enum('a', 'b', 'c', 'c');", "[types:1291]Column 'a' has duplicated value 'c' in ENUM")
	tk.MustExec(`drop table if exists t;`)
	tk.MustExec(`create table t(a set('a', 'b', 'c'));`)
	tk.MustExec(`alter table t change a a set('a', 'b', 'c', 'd');`)
	tk.MustGetErrMsg(`alter table t change a a set('a', 'b', 'c', 'e', 'f');`, "[ddl:8200]Unsupported modify column: cannot modify set column value d to e")
}

func (s *testIntegrationSerialSuite) TestIssue18949(c *C) {
	collate.SetNewCollationEnabledForTest(true)
	defer collate.SetNewCollationEnabledForTest(false)

	tk := testkit.NewTestKit(c, s.store)
	tk.MustExec("use test")
	tk.MustExec("drop table if exists t")
	tk.MustExec("create table t(id int, value set ('a','b','c') charset utf8mb4 collate utf8mb4_bin default 'a,b ');")
	tk.MustExec("drop table t")
	tk.MustExec("create table test(id int, value set ('a','b','c') charset utf8mb4 collate utf8mb4_general_ci default 'a,B ,C');")
}

func (s *testIntegrationSerialSuite) TestIssue17233(c *C) {
	tk := testkit.NewTestKit(c, s.store)
	tk.MustExec("use test")
	tk.MustExec("drop table if exists table_int")
	tk.MustExec(`CREATE TABLE table_int (
	  id_0 int(16) NOT NULL AUTO_INCREMENT,
	  col_int_0 int(16) DEFAULT NULL,
	  PRIMARY KEY (id_0),
	  KEY fvclc (id_0,col_int_0));`)
	tk.MustExec("INSERT INTO table_int VALUES (1,NULL),(2,NULL),(3,65535),(4,1),(5,0),(6,NULL),(7,-1),(8,65535),(9,NULL),(10,65535),(11,-1),(12,0),(13,-1),(14,1),(15,65535),(16,0),(17,1),(18,0),(19,0)")

	tk.MustExec("drop table if exists table_varchar")
	tk.MustExec(`CREATE TABLE table_varchar (
	  id_2 int(16) NOT NULL AUTO_INCREMENT,
	  col_varchar_2 varchar(511) DEFAULT NULL,
	  PRIMARY KEY (id_2));`)
	tk.MustExec(`INSERT INTO table_varchar VALUES (1,''),(2,''),(3,''),(4,''),(5,''),(6,''),(7,''),(8,''),(9,''),(10,''),(11,''),(12,'');`)

	tk.MustExec("drop table if exists table_float_varchar")
	tk.MustExec(`CREATE TABLE table_int_float_varchar (
	  id_6 int(16) NOT NULL AUTO_INCREMENT,
	  col_int_6 int(16) NOT NULL,
	  col_float_6 float DEFAULT NULL,
	  col_varchar_6 varchar(511) DEFAULT NULL,
	  PRIMARY KEY (id_6,col_int_6)
	)
	PARTITION BY RANGE ( col_int_6 ) (
	  PARTITION p0 VALUES LESS THAN (1),
	  PARTITION p2 VALUES LESS THAN (1000),
	  PARTITION p3 VALUES LESS THAN (10000),
	  PARTITION p5 VALUES LESS THAN (1000000),
	  PARTITION p7 VALUES LESS THAN (100000000),
	  PARTITION p9 VALUES LESS THAN (10000000000),
	  PARTITION p10 VALUES LESS THAN (100000000000),
	  PARTITION pn VALUES LESS THAN (MAXVALUE));`)
	tk.MustExec(`INSERT INTO table_int_float_varchar VALUES (1,-1,0.1,'0000-00-00 00:00:00'),(2,0,0,NULL),(3,-1,1,NULL),(4,0,NULL,NULL),(7,0,0.5,NULL),(8,0,0,NULL),(10,-1,0,'-1'),(5,1,-0.1,NULL),(6,1,0.1,NULL),(9,65535,0,'1');`)

	tk.MustExec("drop table if exists table_float")
	tk.MustExec(`CREATE TABLE table_float (
	  id_1 int(16) NOT NULL AUTO_INCREMENT,
	  col_float_1 float DEFAULT NULL,
	  PRIMARY KEY (id_1),
	  KEY zbjus (id_1,col_float_1));`)
	tk.MustExec(`INSERT INTO table_float VALUES (1,NULL),(2,-0.1),(3,-1),(4,NULL),(5,-0.1),(6,0),(7,0),(8,-1),(9,NULL),(10,NULL),(11,0.1),(12,-1);`)

	tk.MustExec("drop view if exists view_4")
	tk.MustExec(`CREATE DEFINER='root'@'127.0.0.1' VIEW view_4 (col_1, col_2, col_3, col_4, col_5, col_6, col_7, col_8, col_9, col_10) AS
    SELECT /*+ USE_INDEX(table_int fvclc, fvclc)*/
        tmp1.id_6 AS col_1,
        tmp1.col_int_6 AS col_2,
        tmp1.col_float_6 AS col_3,
        tmp1.col_varchar_6 AS col_4,
        tmp2.id_2 AS col_5,
        tmp2.col_varchar_2 AS col_6,
        tmp3.id_0 AS col_7,
        tmp3.col_int_0 AS col_8,
        tmp4.id_1 AS col_9,
        tmp4.col_float_1 AS col_10
    FROM ((
            test.table_int_float_varchar AS tmp1 LEFT JOIN
            test.table_varchar AS tmp2 ON ((NULL<=tmp2.col_varchar_2)) IS NULL
        ) JOIN
        test.table_int AS tmp3 ON (1.117853833115198e-03!=tmp1.col_int_6))
    JOIN
        test.table_float AS tmp4 ON !((1900370398268920328=0e+00)) WHERE ((''<='{Gm~PcZNb') OR (tmp2.id_2 OR tmp3.col_int_0)) ORDER BY col_1,col_2,col_3,col_4,col_5,col_6,col_7,col_8,col_9,col_10 LIMIT 20580,5;`)

	tk.MustExec("drop view if exists view_10")
	tk.MustExec(`CREATE DEFINER='root'@'127.0.0.1' VIEW view_10 (col_1, col_2) AS
    SELECT  table_int.id_0 AS col_1,
            table_int.col_int_0 AS col_2
    FROM test.table_int
    WHERE
        ((-1e+00=1) OR (0e+00>=table_int.col_int_0))
    ORDER BY col_1,col_2
    LIMIT 5,9;`)

	tk.MustQuery("SELECT col_1 FROM test.view_10").Sort().Check(testkit.Rows("16", "18", "19"))
	tk.MustQuery("SELECT col_1 FROM test.view_4").Sort().Check(testkit.Rows("8", "8", "8", "8", "8"))
	tk.MustQuery("SELECT view_10.col_1 FROM view_4 JOIN view_10").Check(testkit.Rows("16", "16", "16", "16", "16", "18", "18", "18", "18", "18", "19", "19", "19", "19", "19"))
}

func (s *testIntegrationSuite) TestIssue17767(c *C) {
	tk := testkit.NewTestKit(c, s.store)
	tk.MustExec("use test")
	tk.MustExec("drop table if exists t0;")
	tk.MustExec("CREATE TABLE t0(c0 INTEGER AS (NULL) NOT NULL, c1 INT);")
	tk.MustExec("CREATE INDEX i0 ON t0(c0, c1);")
	tk.MustExec("INSERT IGNORE INTO t0(c1) VALUES (0);")
	tk.MustQuery("SELECT * FROM t0").Check(testkit.Rows("0 0"))

	tk.MustExec("begin")
	tk.MustExec("INSERT IGNORE INTO t0(c1) VALUES (0);")
	tk.MustQuery("SELECT * FROM t0").Check(testkit.Rows("0 0", "0 0"))
	tk.MustExec("rollback")
}

func (s *testIntegrationSuite) TestIssue19596(c *C) {
	tk := testkit.NewTestKit(c, s.store)
	tk.MustExec("use test")
	tk.MustExec("drop table if exists t;")
	tk.MustExec("create table t (a int) partition by range(a) (PARTITION p0 VALUES LESS THAN (10));")
	tk.MustGetErrMsg("alter table t add partition (partition p1 values less than (a));", "[expression:1054]Unknown column 'a' in 'expression'")
	tk.MustQuery("select * from t;")
	tk.MustExec("drop table if exists t;")
	tk.MustGetErrMsg("create table t (a int) partition by range(a) (PARTITION p0 VALUES LESS THAN (a));", "[expression:1054]Unknown column 'a' in 'expression'")
}

func (s *testIntegrationSuite) TestIssue17476(c *C) {
	tk := testkit.NewTestKit(c, s.store)
	tk.MustExec("use test")
	tk.MustExec("DROP TABLE IF EXISTS `table_float`;")
	tk.MustExec("DROP TABLE IF EXISTS `table_int_float_varchar`;")
	tk.MustExec("CREATE TABLE `table_float` (`id_1` int(16) NOT NULL AUTO_INCREMENT,`col_float_1` float DEFAULT NULL,PRIMARY KEY (`id_1`)) ENGINE=InnoDB DEFAULT CHARSET=utf8mb4 COLLATE=utf8mb4_bin AUTO_INCREMENT=97635;")
	tk.MustExec("CREATE TABLE `table_int_float_varchar` " +
		"(`id_6` int(16) NOT NULL AUTO_INCREMENT," +
		"`col_int_6` int(16) DEFAULT NULL,`col_float_6` float DEFAULT NULL," +
		"`col_varchar_6` varchar(511) DEFAULT NULL,PRIMARY KEY (`id_6`)," +
		"KEY `vhyen` (`id_6`,`col_int_6`,`col_float_6`,`col_varchar_6`(1))," +
		"KEY `zzylq` (`id_6`,`col_int_6`,`col_float_6`,`col_varchar_6`(1))) " +
		"ENGINE=InnoDB DEFAULT CHARSET=utf8mb4 COLLATE=utf8mb4_bin AUTO_INCREMENT=90818;")

	tk.MustExec("INSERT INTO `table_float` VALUES (1,NULL),(2,0.1),(3,0),(4,-0.1),(5,-0.1),(6,NULL),(7,0.5),(8,0),(9,0),(10,NULL),(11,1),(12,1.5),(13,NULL),(14,NULL);")
	tk.MustExec("INSERT INTO `table_int_float_varchar` VALUES (1,0,0.1,'true'),(2,-1,1.5,'2020-02-02 02:02:00'),(3,NULL,1.5,NULL),(4,65535,0.1,'true'),(5,NULL,0.1,'1'),(6,-1,1.5,'2020-02-02 02:02:00'),(7,-1,NULL,''),(8,NULL,-0.1,NULL),(9,NULL,-0.1,'1'),(10,-1,NULL,''),(11,NULL,1.5,'false'),(12,-1,0,NULL),(13,0,-0.1,NULL),(14,-1,NULL,'-0'),(15,65535,-1,'1'),(16,NULL,0.5,NULL),(17,-1,NULL,NULL);")
	tk.MustQuery(`select count(*) from table_float
 JOIN table_int_float_varchar AS tmp3 ON (tmp3.col_varchar_6 AND NULL)
 IS NULL WHERE col_int_6=0;`).Check(testkit.Rows("14"))
	tk.MustQuery(`SELECT count(*) FROM (table_float JOIN table_int_float_varchar AS tmp3 ON (tmp3.col_varchar_6 AND NULL) IS NULL);`).Check(testkit.Rows("154"))
	tk.MustQuery(`SELECT * FROM (table_int_float_varchar AS tmp3) WHERE (col_varchar_6 AND NULL) IS NULL AND col_int_6=0;`).Check(testkit.Rows("13 0 -0.1 <nil>"))
}

func (s *testIntegrationSuite) TestIssue14349(c *C) {
	defer s.cleanEnv(c)
	tk := testkit.NewTestKit(c, s.store)
	tk.MustExec("use test;")
	tk.MustExec("drop table if exists papers;")
	tk.MustExec("create table papers(title text, content longtext)")
	tk.MustExec("insert into papers values('title', 'content')")
	tk.MustQuery(`select to_base64(title), to_base64(content) from papers;`).Check(testkit.Rows("dGl0bGU= Y29udGVudA=="))
	tk.MustExec("set tidb_enable_vectorized_expression = 0;")
	tk.MustQuery(`select to_base64(title), to_base64(content) from papers;`).Check(testkit.Rows("dGl0bGU= Y29udGVudA=="))
	tk.MustExec("set tidb_enable_vectorized_expression = 1;")
}

func (s *testIntegrationSuite) TestIssue20180(c *C) {
	tk := testkit.NewTestKit(c, s.store)
	tk.MustExec("use test")
	tk.MustExec("drop table if exists t;")
	tk.MustExec("drop table if exists t1;")
	tk.MustExec("create table t(a enum('a', 'b'), b tinyint);")
	tk.MustExec("create table t1(c varchar(20));")
	tk.MustExec("insert into t values('b', 0);")
	tk.MustExec("insert into t1 values('b');")
	tk.MustQuery("select * from t, t1 where t.a= t1.c;").Check(testkit.Rows("b 0 b"))
	tk.MustQuery("select * from t, t1 where t.b= t1.c;").Check(testkit.Rows("b 0 b"))
	tk.MustQuery("select * from t, t1 where t.a = t1.c and t.b= t1.c;").Check(testkit.Rows("b 0 b"))

	tk.MustExec("drop table if exists t;")
	tk.MustExec("create table t(a enum('a','b'));")
	tk.MustExec("insert into t values('b');")
	tk.MustQuery("select * from t where a > 1  and a = \"b\";").Check(testkit.Rows("b"))
}

func (s *testIntegrationSuite) TestIssue11755(c *C) {
	tk := testkit.NewTestKit(c, s.store)
	tk.MustExec("use test")
	tk.MustExec("drop table if exists lt;")
	tk.MustExec("create table lt (d decimal(10, 4));")
	tk.MustExec("insert into lt values(0.2),(0.2);")
	tk.MustQuery("select LEAD(d,1,1) OVER(), LAG(d,1,1) OVER() from lt;").Check(testkit.Rows("0.2000 1.0000", "1.0000 0.2000"))
}

func (s *testIntegrationSuite) TestIssue20369(c *C) {
	tk := testkit.NewTestKit(c, s.store)
	tk.MustExec("use test")
	tk.MustExec("drop table if exists t;")
	tk.MustExec("create table t(a int);")
	tk.MustExec("insert into t values (1);")
	tk.MustExec("insert into t select values(a) from t;")
	tk.MustQuery("select * from t").Check(testkit.Rows("1", "<nil>"))
}

func (s *testIntegrationSuite) TestIssue20730(c *C) {
	tk := testkit.NewTestKit(c, s.store)
	tk.MustExec("use test")
	tk.MustExec("DROP TABLE IF EXISTS tmp;")
	tk.MustExec("CREATE TABLE tmp (id int(11) NOT NULL,value int(1) NOT NULL,PRIMARY KEY (id))")
	tk.MustExec("INSERT INTO tmp VALUES (1, 1),(2,2),(3,3),(4,4),(5,5)")
	tk.MustExec("SET @sum := 10")
	tk.MustQuery("SELECT @sum := IF(@sum=20,4,@sum + tmp.value) sum FROM tmp ORDER BY tmp.id").Check(testkit.Rows("11", "13", "16", "20", "4"))
}

func (s *testIntegrationSuite) TestIssue20860(c *C) {
	tk := testkit.NewTestKit(c, s.store)
	tk.MustExec("use test")
	tk.MustExec("drop table if exists t;")
	tk.MustExec("create table t(id int primary key, c int, d timestamp null default null)")
	tk.MustExec("insert into t values(1, 2, '2038-01-18 20:20:30')")
	c.Assert(tk.ExecToErr("update t set d = adddate(d, interval 1 day) where id < 10"), NotNil)
}

func (s *testIntegrationSerialSuite) TestIssue20161(c *C) {
	collate.SetNewCollationEnabledForTest(true)
	defer collate.SetNewCollationEnabledForTest(false)

	tk := testkit.NewTestKit(c, s.store)
	tk.MustExec(`use test;`)
	tk.MustExec(`drop table if exists t;`)
	tk.MustExec(`create table t(raw JSON);`)
	tk.MustExec(`insert into t(raw) values('["a","ab"]'), ('["a"]'), (null);`)
	tk.MustQuery(`SELECT JSON_SEARCH(raw,'one','c') FROM t;`).
		Check(testkit.Rows("<nil>", "<nil>", "<nil>"))
}

func (s *testIntegrationSuite) TestIssue10462(c *C) {
	tk := testkit.NewTestKit(c, s.store)
	tk.MustExec("use test")
	tk.MustQuery("select json_array(true)").Check(testkit.Rows("[true]"))
	tk.MustQuery("select json_array(1=2)").Check(testkit.Rows("[false]"))
	tk.MustQuery("select json_array(1!=2)").Check(testkit.Rows("[true]"))
	tk.MustQuery("select json_array(1<2)").Check(testkit.Rows("[true]"))
	tk.MustQuery("select json_array(1<=2)").Check(testkit.Rows("[true]"))
	tk.MustQuery("select json_array(1>2)").Check(testkit.Rows("[false]"))
	tk.MustQuery("select json_array(1>=2)").Check(testkit.Rows("[false]"))
	tk.MustQuery("select json_object(true, null <=> null)").Check(testkit.Rows("{\"1\": true}"))
	tk.MustQuery("select json_object(false, 1 and 2)").Check(testkit.Rows("{\"0\": true}"))
	tk.MustQuery("select json_object(false, 1 and 0)").Check(testkit.Rows("{\"0\": false}"))
	tk.MustQuery("select json_object(false, 1 or 0)").Check(testkit.Rows("{\"0\": true}"))
	tk.MustQuery("select json_object(false, 1 xor 0)").Check(testkit.Rows("{\"0\": true}"))
	tk.MustQuery("select json_object(false, 1 xor 1)").Check(testkit.Rows("{\"0\": false}"))
	tk.MustQuery("select json_object(false, not 1)").Check(testkit.Rows("{\"0\": false}"))
	tk.MustQuery("select json_array(null and 1)").Check(testkit.Rows("[null]"))
	tk.MustQuery("select json_array(null and 0)").Check(testkit.Rows("[false]"))
	tk.MustQuery("select json_array(null or 1)").Check(testkit.Rows("[true]"))
	tk.MustQuery("select json_array(null or 0)").Check(testkit.Rows("[null]"))
	tk.MustQuery("select json_array(1.15 or 0)").Check(testkit.Rows("[true]"))
	tk.MustQuery("select json_array('abc' or 0)").Check(testkit.Rows("[false]"))
	tk.MustQuery("select json_array('1abc' or 0)").Check(testkit.Rows("[true]"))
	tk.MustQuery("select json_array(null is true)").Check(testkit.Rows("[false]"))
	tk.MustQuery("select json_array(null is null)").Check(testkit.Rows("[true]"))
	tk.MustQuery("select json_array(1 in (1, 2))").Check(testkit.Rows("[true]"))
	tk.MustQuery("select json_array(0 in (1, 2))").Check(testkit.Rows("[false]"))
	tk.MustQuery("select json_array(0 not in (1, 2))").Check(testkit.Rows("[true]"))
	tk.MustQuery("select json_array(1 between 0 and 2)").Check(testkit.Rows("[true]"))
	tk.MustQuery("select json_array(1 not between 0 and 2)").Check(testkit.Rows("[false]"))
	tk.MustQuery("select json_array('123' like '123')").Check(testkit.Rows("[true]"))
	tk.MustQuery("select json_array('abcdef' rlike 'a.*c.*')").Check(testkit.Rows("[true]"))
	tk.MustQuery("select json_array(is_ipv4('127.0.0.1'))").Check(testkit.Rows("[true]"))
	tk.MustQuery("select json_array(is_ipv6('1a6b:8888:ff66:77ee:0000:1234:5678:bcde'))").Check(testkit.Rows("[true]"))
}

func (s *testIntegrationSerialSuite) TestJsonObjectCompare(c *C) {
	tk := testkit.NewTestKit(c, s.store)
	tk.MustExec("use test")

	tk.MustQuery("select json_object('k', -1) > json_object('k', 2)").Check(testkit.Rows("0"))
	tk.MustQuery("select json_object('k', -1) < json_object('k', 2)").Check(testkit.Rows("1"))

	tk.MustExec("drop table if exists tx")
	tk.MustExec("create table tx(a double, b int)")
	tk.MustExec("insert into tx values (3.0, 3)")
	tk.MustQuery("select json_object('k', a) = json_object('k', b) from tx").Check(testkit.Rows("1"))
}

func (s *testIntegrationSuite2) TestIssue15847(c *C) {
	tk := testkit.NewTestKit(c, s.store)
	tk.MustExec("use test")
	tk.MustExec("drop view if exists t15847")
	tk.MustExec("CREATE VIEW t15847(c0) AS SELECT NULL;")
	tk.MustQuery("SELECT * FROM t15847 WHERE (NOT (IF(t15847.c0, NULL, NULL)));").Check(testkit.Rows())
	tk.MustExec("drop view if exists t15847")
}

func (s *testIntegrationSerialSuite) TestLikeWithCollation(c *C) {
	tk := testkit.NewTestKit(c, s.store)
	collate.SetNewCollationEnabledForTest(true)
	defer collate.SetNewCollationEnabledForTest(false)

	tk.MustQuery(`select 'a' like 'A' collate utf8mb4_general_ci;`).Check(testkit.Rows("1"))
	tk.MustGetErrMsg(`select 'a' collate utf8mb4_bin like 'A' collate utf8mb4_general_ci;`, "[expression:1267]Illegal mix of collations (utf8mb4_bin,EXPLICIT) and (utf8mb4_general_ci,EXPLICIT) for operation 'eq'")
	tk.MustQuery(`select '😛' collate utf8mb4_general_ci like '😋';`).Check(testkit.Rows("1"))
	tk.MustQuery(`select '😛' collate utf8mb4_general_ci = '😋';`).Check(testkit.Rows("1"))
	tk.MustQuery(`select '😛' collate utf8mb4_unicode_ci like '😋';`).Check(testkit.Rows("0"))
	tk.MustQuery(`select '😛' collate utf8mb4_unicode_ci = '😋';`).Check(testkit.Rows("1"))
	tk.MustQuery(`select 'ss' collate utf8mb4_unicode_ci like 'ß';`).Check(testkit.Rows("0"))
	tk.MustQuery(`select 'ss' collate utf8mb4_unicode_ci = 'ß';`).Check(testkit.Rows("1"))
}

func (s *testIntegrationSerialSuite) TestIssue21290(c *C) {
	tk := testkit.NewTestKit(c, s.store)
	tk.MustExec("use test")
	tk.MustExec("drop table if exists t1;")
	tk.MustExec("create table t1(a date);")
	tk.MustExec("insert into t1 values (20100202);")
	tk.MustQuery("select a in ('2020-02-02', 20100202) from t1;").Check(testkit.Rows("1"))
}

func (s *testIntegrationSuite) TestIssue11645(c *C) {
	defer s.cleanEnv(c)
	tk := testkit.NewTestKit(c, s.store)
	tk.MustQuery(`SELECT DATE_ADD('1000-01-01 00:00:00', INTERVAL -2 HOUR);`).Check(testkit.Rows("0999-12-31 22:00:00"))
	tk.MustQuery(`SELECT DATE_ADD('1000-01-01 00:00:00', INTERVAL -200 HOUR);`).Check(testkit.Rows("0999-12-23 16:00:00"))
	tk.MustQuery(`SELECT DATE_ADD('0001-01-01 00:00:00', INTERVAL -2 HOUR);`).Check(testkit.Rows("0000-00-00 22:00:00"))
	tk.MustQuery(`SELECT DATE_ADD('0001-01-01 00:00:00', INTERVAL -25 HOUR);`).Check(testkit.Rows("0000-00-00 23:00:00"))
	tk.MustQuery(`SELECT DATE_ADD('0001-01-01 00:00:00', INTERVAL -8784 HOUR);`).Check(testkit.Rows("0000-00-00 00:00:00"))
	tk.MustQuery(`SELECT DATE_ADD('0001-01-01 00:00:00', INTERVAL -8785 HOUR);`).Check(testkit.Rows("<nil>"))
	tk.MustQuery(`SELECT DATE_ADD('0001-01-02 00:00:00', INTERVAL -2 HOUR);`).Check(testkit.Rows("0001-01-01 22:00:00"))
	tk.MustQuery(`SELECT DATE_ADD('0001-01-02 00:00:00', INTERVAL -24 HOUR);`).Check(testkit.Rows("0001-01-01 00:00:00"))
	tk.MustQuery(`SELECT DATE_ADD('0001-01-02 00:00:00', INTERVAL -25 HOUR);`).Check(testkit.Rows("0000-00-00 23:00:00"))
	tk.MustQuery(`SELECT DATE_ADD('0001-01-02 00:00:00', INTERVAL -8785 HOUR);`).Check(testkit.Rows("0000-00-00 23:00:00"))
}

func (s *testIntegrationSerialSuite) TestCollationIndexJoin(c *C) {
	collate.SetNewCollationEnabledForTest(true)
	defer collate.SetNewCollationEnabledForTest(false)
	tk := testkit.NewTestKit(c, s.store)
	tk.MustExec("use test")
	tk.MustExec("drop table if exists t1, t2")
	tk.MustExec("create table t1(a int, b char(10), key(b)) collate utf8mb4_general_ci")
	tk.MustExec("create table t2(a int, b char(10), key(b)) collate ascii_bin")
	tk.MustExec("insert into t1 values (1, 'a')")
	tk.MustExec("insert into t2 values (1, 'A')")

	tk.MustQuery("select /*+ inl_join(t1) */ t1.b, t2.b from t1 join t2 where t1.b=t2.b").Check(testkit.Rows("a A"))
	tk.MustQuery("select /*+ hash_join(t1) */ t1.b, t2.b from t1 join t2 where t1.b=t2.b").Check(testkit.Rows("a A"))
	tk.MustQuery("select /*+ merge_join(t1) */ t1.b, t2.b from t1 join t2 where t1.b=t2.b").Check(testkit.Rows("a A"))
	tk.MustQuery("select /*+ inl_hash_join(t1) */ t1.b, t2.b from t1 join t2 where t1.b=t2.b").Check(testkit.Rows("a A"))
	tk.MustQuery("select /*+ inl_hash_join(t2) */ t1.b, t2.b from t1 join t2 where t1.b=t2.b").Check(testkit.Rows("a A"))
	tk.MustQuery("show warnings").Check(testkit.Rows("Warning 1815 Optimizer Hint /*+ INL_HASH_JOIN(t2) */ is inapplicable"))
	tk.MustQuery("select /*+ inl_merge_join(t1) */ t1.b, t2.b from t1 join t2 where t1.b=t2.b").Check(testkit.Rows("a A"))
	tk.MustQuery("select /*+ inl_merge_join(t2) */ t1.b, t2.b from t1 join t2 where t1.b=t2.b").Check(testkit.Rows("a A"))
	tk.MustQuery("show warnings").Check(testkit.Rows("Warning 1815 Optimizer Hint /*+ INL_MERGE_JOIN(t2) */ is inapplicable"))
}

func (s *testIntegrationSuite) TestIssue19892(c *C) {
	defer s.cleanEnv(c)
	tk := testkit.NewTestKit(c, s.store)
	tk.MustExec("USE test")
	tk.MustExec("CREATE TABLE dd(a date, b datetime, c timestamp)")

	// check NO_ZERO_DATE
	{
		tk.MustExec("SET sql_mode=''")
		{
			tk.MustExec("TRUNCATE TABLE dd")
			tk.MustExec("INSERT INTO dd(a) values('0000-00-00')")
			tk.MustQuery("SHOW WARNINGS").Check(testkit.Rows())
			tk.MustQuery("SELECT a FROM dd").Check(testkit.Rows("0000-00-00"))

			tk.MustExec("TRUNCATE TABLE dd")
			tk.MustExec("INSERT INTO dd(b) values('2000-10-01')")
			tk.MustExec("UPDATE dd SET b = '0000-00-00'")
			tk.MustQuery("SHOW WARNINGS").Check(testkit.Rows())
			tk.MustQuery("SELECT b FROM dd").Check(testkit.Rows("0000-00-00 00:00:00"))

			tk.MustExec("TRUNCATE TABLE dd")
			tk.MustExec("INSERT INTO dd(c) values('0000-00-00 20:00:00')")
			tk.MustQuery("SHOW WARNINGS").Check(testkit.Rows("Warning 1292 Incorrect timestamp value: '0000-00-00 20:00:00'"))
			tk.MustQuery("SELECT c FROM dd").Check(testkit.Rows("0000-00-00 00:00:00"))

			tk.MustExec("TRUNCATE TABLE dd")
			tk.MustExec("INSERT INTO dd(c) values('2000-10-01 20:00:00')")
			tk.MustExec("UPDATE dd SET c = '0000-00-00 20:00:00'")
			tk.MustQuery("SHOW WARNINGS").Check(testkit.Rows("Warning 1292 Incorrect timestamp value: '0000-00-00 20:00:00'"))
			tk.MustQuery("SELECT c FROM dd").Check(testkit.Rows("0000-00-00 00:00:00"))
		}

		tk.MustExec("SET sql_mode='NO_ZERO_DATE'")
		{
			tk.MustExec("TRUNCATE TABLE dd")
			tk.MustExec("INSERT INTO dd(b) values('0000-0-00')")
			tk.MustQuery("SHOW WARNINGS").Check(testkit.Rows("Warning 1292 Incorrect datetime value: '0000-0-00'"))
			tk.MustQuery("SELECT b FROM dd").Check(testkit.Rows("0000-00-00 00:00:00"))

			tk.MustExec("TRUNCATE TABLE dd")
			tk.MustExec("INSERT INTO dd(a) values('2000-10-01')")
			tk.MustExec("UPDATE dd SET a = '0000-00-00'")
			tk.MustQuery("SHOW WARNINGS").Check(testkit.Rows("Warning 1292 Incorrect date value: '0000-00-00'"))
			tk.MustQuery("SELECT a FROM dd").Check(testkit.Rows("0000-00-00"))

			tk.MustExec("TRUNCATE TABLE dd")
			tk.MustExec("INSERT INTO dd(c) values('2000-10-01 10:00:00')")
			tk.MustExec("UPDATE dd SET c = '0000-00-00 10:00:00'")
			tk.MustQuery("SHOW WARNINGS").Check(testkit.Rows("Warning 1292 Incorrect timestamp value: '0000-00-00 10:00:00'"))
			tk.MustQuery("SELECT c FROM dd").Check(testkit.Rows("0000-00-00 00:00:00"))
		}

		tk.MustExec("SET sql_mode='NO_ZERO_DATE,STRICT_TRANS_TABLES'")
		{
			tk.MustExec("TRUNCATE TABLE dd")
			tk.MustGetErrMsg("INSERT INTO dd(c) VALUES ('0000-00-00 20:00:00')", "[table:1366]Incorrect timestamp value: '0000-00-00 20:00:00' for column 'c' at row 1")
			tk.MustExec("INSERT IGNORE INTO dd(c) VALUES ('0000-00-00 20:00:00')")
			tk.MustQuery("SHOW WARNINGS").Check(testkit.Rows("Warning 1292 Incorrect timestamp value: '0000-00-00 20:00:00'"))
			tk.MustQuery("SELECT c FROM dd").Check(testkit.Rows("0000-00-00 00:00:00"))

			tk.MustExec("TRUNCATE TABLE dd")
			tk.MustExec("INSERT INTO dd(b) values('2000-10-01')")
			tk.MustGetErrMsg("UPDATE dd SET b = '0000-00-00'", "[types:1292]Incorrect datetime value: '0000-00-00'")
			tk.MustExec("UPDATE IGNORE dd SET b = '0000-00-00'")
			tk.MustQuery("SHOW WARNINGS").Check(testkit.Rows("Warning 1292 Incorrect datetime value: '0000-00-00'"))
			tk.MustQuery("SELECT b FROM dd").Check(testkit.Rows("0000-00-00 00:00:00"))

			tk.MustExec("TRUNCATE TABLE dd")
			tk.MustExec("INSERT INTO dd(c) values('2000-10-01 10:00:00')")
			tk.MustGetErrMsg("UPDATE dd SET c = '0000-00-00 00:00:00'", "[types:1292]Incorrect timestamp value: '0000-00-00 00:00:00'")
			tk.MustExec("UPDATE IGNORE dd SET c = '0000-00-00 00:00:00'")
			tk.MustQuery("SHOW WARNINGS").Check(testkit.Rows("Warning 1292 Incorrect timestamp value: '0000-00-00 00:00:00'"))
			tk.MustQuery("SELECT c FROM dd").Check(testkit.Rows("0000-00-00 00:00:00"))
		}
	}

	// check NO_ZERO_IN_DATE
	{
		tk.MustExec("SET sql_mode=''")
		{
			tk.MustExec("TRUNCATE TABLE dd")
			tk.MustExec("INSERT INTO dd(a) values('2000-01-00')")
			tk.MustQuery("SHOW WARNINGS").Check(testkit.Rows())
			tk.MustQuery("SELECT a FROM dd").Check(testkit.Rows("2000-01-00"))
			tk.MustExec("INSERT INTO dd(a) values('2000-00-01')")
			tk.MustQuery("SHOW WARNINGS").Check(testkit.Rows())
			tk.MustQuery("SELECT a FROM dd").Check(testkit.Rows("2000-01-00", "2000-00-01"))
			tk.MustExec("INSERT INTO dd(a) values('0-01-02')")
			tk.MustQuery("SHOW WARNINGS").Check(testkit.Rows())
			tk.MustQuery("SELECT a FROM dd").Check(testkit.Rows("2000-01-00", "2000-00-01", "0000-01-02"))

			tk.MustExec("TRUNCATE TABLE dd")
			tk.MustExec("INSERT INTO dd(b) values('2000-01-02')")
			tk.MustExec("UPDATE dd SET b = '2000-00-02'")
			tk.MustQuery("SHOW WARNINGS").Check(testkit.Rows())
			tk.MustQuery("SELECT b FROM dd").Check(testkit.Rows("2000-00-02 00:00:00"))

			tk.MustExec("TRUNCATE TABLE dd")
			tk.MustExec("INSERT INTO dd(c) values('2000-01-02 20:00:00')")
			tk.MustExec("UPDATE dd SET c = '0000-01-02 20:00:00'")
			tk.MustQuery("SHOW WARNINGS").Check(testkit.Rows("Warning 1292 Incorrect timestamp value: '0000-01-02 20:00:00'"))
			tk.MustQuery("SELECT c FROM dd").Check(testkit.Rows("0000-00-00 00:00:00"))
		}

		tk.MustExec("SET sql_mode='NO_ZERO_IN_DATE'")
		{
			tk.MustExec("TRUNCATE TABLE dd")
			tk.MustExec("INSERT INTO dd(a) values('2000-01-00')")
			tk.MustQuery("SHOW WARNINGS").Check(testkit.Rows("Warning 1292 Incorrect date value: '2000-01-00'"))
			tk.MustQuery("SELECT a FROM dd").Check(testkit.Rows("0000-00-00"))

			tk.MustExec("TRUNCATE TABLE dd")
			tk.MustExec("INSERT INTO dd(a) values('2000-01-02')")
			tk.MustExec("UPDATE dd SET a = '2000-00-02'")
			tk.MustQuery("SHOW WARNINGS").Check(testkit.Rows("Warning 1292 Incorrect date value: '2000-00-02'"))
			tk.MustQuery("SELECT a FROM dd").Check(testkit.Rows("0000-00-00"))
			tk.MustExec("UPDATE dd SET b = '2000-01-0'")
			tk.MustQuery("SHOW WARNINGS").Check(testkit.Rows("Warning 1292 Incorrect datetime value: '2000-01-0'"))
			tk.MustQuery("SELECT b FROM dd").Check(testkit.Rows("0000-00-00 00:00:00"))
			// consistent with Mysql8
			tk.MustExec("UPDATE dd SET b = '0-01-02'")
			tk.MustQuery("SHOW WARNINGS").Check(testkit.Rows())
			tk.MustQuery("SELECT b FROM dd").Check(testkit.Rows("0000-01-02 00:00:00"))

			tk.MustExec("TRUNCATE TABLE dd")
			tk.MustExec("INSERT INTO dd(c) values('2000-01-02 20:00:00')")
			tk.MustExec("UPDATE dd SET c = '2000-00-02 20:00:00'")
			tk.MustQuery("SHOW WARNINGS").Check(testkit.Rows("Warning 1292 Incorrect timestamp value: '2000-00-02 20:00:00'"))
			tk.MustQuery("SELECT c FROM dd").Check(testkit.Rows("0000-00-00 00:00:00"))
		}

		tk.MustExec("SET sql_mode='NO_ZERO_IN_DATE,STRICT_TRANS_TABLES'")
		{
			tk.MustExec("TRUNCATE TABLE dd")
			tk.MustGetErrMsg("INSERT INTO dd(b) VALUES ('2000-01-00')", "[table:1366]Incorrect datetime value: '2000-01-00' for column 'b' at row 1")
			tk.MustExec("INSERT IGNORE INTO dd(b) VALUES ('2000-00-01')")
			tk.MustQuery("SHOW WARNINGS").Check(testkit.Rows("Warning 1292 Incorrect datetime value: '2000-00-01'"))
			tk.MustQuery("SELECT b FROM dd").Check(testkit.Rows("0000-00-00 00:00:00"))

			tk.MustExec("TRUNCATE TABLE dd")
			tk.MustExec("INSERT INTO dd(b) VALUES ('2000-01-02')")
			tk.MustGetErrMsg("UPDATE dd SET b = '2000-01-00'", "[types:1292]Incorrect datetime value: '2000-01-00'")
			tk.MustExec("UPDATE IGNORE dd SET b = '2000-01-0'")
			tk.MustQuery("SHOW WARNINGS").Check(testkit.Rows("Warning 1292 Incorrect datetime value: '2000-01-0'"))
			tk.MustQuery("SELECT b FROM dd").Check(testkit.Rows("0000-00-00 00:00:00"))
			tk.MustExec("UPDATE dd SET b = '0000-1-2'")
			tk.MustQuery("SELECT b FROM dd").Check(testkit.Rows("0000-01-02 00:00:00"))
			tk.MustGetErrMsg("UPDATE dd SET c = '0000-01-05'", "[types:1292]Incorrect timestamp value: '0000-01-05'")
			tk.MustExec("UPDATE IGNORE dd SET c = '0000-01-5'")
			tk.MustQuery("SHOW WARNINGS").Check(testkit.Rows("Warning 1292 Incorrect timestamp value: '0000-01-5'"))
			tk.MustQuery("SELECT c FROM dd").Check(testkit.Rows("0000-00-00 00:00:00"))

			tk.MustExec("TRUNCATE TABLE dd")
			tk.MustGetErrMsg("INSERT INTO dd(c) VALUES ('2000-01-00 20:00:00')", "[table:1366]Incorrect timestamp value: '2000-01-00 20:00:00' for column 'c' at row 1")
			tk.MustExec("INSERT INTO dd(c) VALUES ('2000-01-02')")
			tk.MustGetErrMsg("UPDATE dd SET c = '2000-01-00 20:00:00'", "[types:1292]Incorrect timestamp value: '2000-01-00 20:00:00'")
			tk.MustExec("UPDATE IGNORE dd SET b = '2000-01-00'")
			tk.MustQuery("SHOW WARNINGS").Check(testkit.Rows("Warning 1292 Incorrect datetime value: '2000-01-00'"))
			tk.MustQuery("SELECT b FROM dd").Check(testkit.Rows("0000-00-00 00:00:00"))
		}
	}

	// check !NO_ZERO_DATE
	tk.MustExec("SET sql_mode='ONLY_FULL_GROUP_BY,STRICT_TRANS_TABLES,NO_ZERO_IN_DATE,ERROR_FOR_DIVISION_BY_ZERO,NO_AUTO_CREATE_USER,NO_ENGINE_SUBSTITUTION'")
	{
		tk.MustExec("TRUNCATE TABLE dd")
		tk.MustExec("INSERT INTO dd(a) values('0000-00-00')")
		tk.MustQuery("SHOW WARNINGS").Check(testkit.Rows())
		tk.MustQuery("SELECT a FROM dd").Check(testkit.Rows("0000-00-00"))

		tk.MustExec("TRUNCATE TABLE dd")
		tk.MustExec("INSERT INTO dd(b) values('2000-10-01')")
		tk.MustExec("UPDATE dd SET b = '0000-00-00'")
		tk.MustQuery("SHOW WARNINGS").Check(testkit.Rows())
		tk.MustQuery("SELECT b FROM dd").Check(testkit.Rows("0000-00-00 00:00:00"))

		tk.MustExec("TRUNCATE TABLE dd")
		tk.MustExec("INSERT INTO dd(c) values('0000-00-00 00:00:00')")
		tk.MustQuery("SHOW WARNINGS").Check(testkit.Rows())

		tk.MustExec("TRUNCATE TABLE dd")
		tk.MustExec("INSERT INTO dd(c) values('2000-10-01 10:00:00')")
		tk.MustExec("UPDATE dd SET c = '0000-00-00 00:00:00'")
		tk.MustQuery("SHOW WARNINGS").Check(testkit.Rows())
		tk.MustQuery("SELECT c FROM dd").Check(testkit.Rows("0000-00-00 00:00:00"))

		tk.MustExec("TRUNCATE TABLE dd")
		tk.MustGetErrMsg("INSERT INTO dd(b) VALUES ('2000-01-00')", "[table:1366]Incorrect datetime value: '2000-01-00' for column 'b' at row 1")
		tk.MustExec("INSERT IGNORE INTO dd(b) VALUES ('2000-00-01')")
		tk.MustQuery("SHOW WARNINGS").Check(testkit.Rows("Warning 1292 Incorrect datetime value: '2000-00-01'"))
		tk.MustQuery("SELECT b FROM dd").Check(testkit.Rows("0000-00-00 00:00:00"))

		tk.MustExec("TRUNCATE TABLE dd")
		tk.MustExec("INSERT INTO dd(b) VALUES ('2000-01-02')")
		tk.MustGetErrMsg("UPDATE dd SET b = '2000-01-00'", "[types:1292]Incorrect datetime value: '2000-01-00'")
		tk.MustExec("UPDATE IGNORE dd SET b = '2000-01-0'")
		tk.MustQuery("SHOW WARNINGS").Check(testkit.Rows("Warning 1292 Incorrect datetime value: '2000-01-0'"))
		tk.MustQuery("SELECT b FROM dd").Check(testkit.Rows("0000-00-00 00:00:00"))
		tk.MustExec("UPDATE dd SET b = '0000-1-2'")
		tk.MustQuery("SELECT b FROM dd").Check(testkit.Rows("0000-01-02 00:00:00"))
		tk.MustGetErrMsg("UPDATE dd SET c = '0000-01-05'", "[types:1292]Incorrect timestamp value: '0000-01-05'")
		tk.MustExec("UPDATE IGNORE dd SET c = '0000-01-5'")
		tk.MustQuery("SHOW WARNINGS").Check(testkit.Rows("Warning 1292 Incorrect timestamp value: '0000-01-5'"))
		tk.MustQuery("SELECT c FROM dd").Check(testkit.Rows("0000-00-00 00:00:00"))

		tk.MustExec("TRUNCATE TABLE dd")
		tk.MustGetErrMsg("INSERT INTO dd(c) VALUES ('2000-01-00 20:00:00')", "[table:1366]Incorrect timestamp value: '2000-01-00 20:00:00' for column 'c' at row 1")
		tk.MustExec("INSERT INTO dd(c) VALUES ('2000-01-02')")
		tk.MustGetErrMsg("UPDATE dd SET c = '2000-01-00 20:00:00'", "[types:1292]Incorrect timestamp value: '2000-01-00 20:00:00'")
		tk.MustExec("UPDATE IGNORE dd SET b = '2000-01-00'")
		tk.MustQuery("SHOW WARNINGS").Check(testkit.Rows("Warning 1292 Incorrect datetime value: '2000-01-00'"))
		tk.MustQuery("SELECT b FROM dd").Check(testkit.Rows("0000-00-00 00:00:00"))
	}

	// check !NO_ZERO_IN_DATE
	tk.MustExec("SET sql_mode='ONLY_FULL_GROUP_BY,STRICT_TRANS_TABLES,NO_ZERO_DATE,ERROR_FOR_DIVISION_BY_ZERO,NO_AUTO_CREATE_USER,NO_ENGINE_SUBSTITUTION'")
	{
		tk.MustExec("TRUNCATE TABLE dd")
		tk.MustExec("INSERT INTO dd(a) values('2000-00-10')")
		tk.MustQuery("SHOW WARNINGS").Check(testkit.Rows())
		tk.MustQuery("SELECT a FROM dd").Check(testkit.Rows("2000-00-10"))

		tk.MustExec("TRUNCATE TABLE dd")
		tk.MustExec("INSERT INTO dd(b) values('2000-10-01')")
		tk.MustExec("UPDATE dd SET b = '2000-00-10'")
		tk.MustQuery("SHOW WARNINGS").Check(testkit.Rows())
		tk.MustQuery("SELECT b FROM dd").Check(testkit.Rows("2000-00-10 00:00:00"))

		tk.MustExec("TRUNCATE TABLE dd")
		tk.MustExec("INSERT INTO dd(c) values('2000-10-01 10:00:00')")
		tk.MustGetErrMsg("UPDATE dd SET c = '2000-00-10 00:00:00'", "[types:1292]Incorrect timestamp value: '2000-00-10 00:00:00'")
		tk.MustExec("UPDATE IGNORE dd SET c = '2000-01-00 00:00:00'")
		tk.MustQuery("SHOW WARNINGS").Check(testkit.Rows("Warning 1292 Incorrect timestamp value: '2000-01-00 00:00:00'"))
		tk.MustQuery("SELECT c FROM dd").Check(testkit.Rows("0000-00-00 00:00:00"))
	}
}

func (s *testIntegrationSuite2) TestCastCoer(c *C) {
	tk := testkit.NewTestKit(c, s.store)

	tk.MustQuery("select coercibility(binary('a'))").Check(testkit.Rows("2"))
	tk.MustQuery("select coercibility(cast('a' as char(10)))").Check(testkit.Rows("2"))
	tk.MustQuery("select coercibility(convert('abc', char(10)));").Check(testkit.Rows("2"))
}

func (s *testIntegrationSuite) TestDatetimeUserVariable(c *C) {
	tk := testkit.NewTestKit(c, s.store)
	tk.MustExec("set @p = now()")
	tk.MustExec("set @@tidb_enable_vectorized_expression = false")
	c.Check(tk.MustQuery("select @p").Rows()[0][0] != "", IsTrue)
	tk.MustExec("set @@tidb_enable_vectorized_expression = true")
	c.Check(tk.MustQuery("select @p").Rows()[0][0] != "", IsTrue)
}

func (s *testIntegrationSuite) TestIssue22098(c *C) {
	tk := testkit.NewTestKit(c, s.store)
	tk.MustExec("use test")
	tk.MustExec("CREATE TABLE `ta` (" +
		"  `k` varchar(32) NOT NULL DEFAULT ' '," +
		"  `c0` varchar(32) NOT NULL DEFAULT ' '," +
		"  `c` varchar(18) NOT NULL DEFAULT ' '," +
		"  `e0` varchar(1) NOT NULL DEFAULT ' '," +
		"  PRIMARY KEY (`k`,`c0`,`c`)," +
		"  KEY `idx` (`c`,`e0`)" +
		") ENGINE=InnoDB DEFAULT CHARSET=utf8mb4 COLLATE=utf8mb4_bin")
	tk.MustExec("CREATE TABLE `tb` (" +
		"  `k` varchar(32) NOT NULL DEFAULT ' '," +
		"  `e` int(11) NOT NULL DEFAULT '0'," +
		"  `i` int(11) NOT NULL DEFAULT '0'," +
		"  `s` varchar(1) NOT NULL DEFAULT ' '," +
		"  `c` varchar(50) NOT NULL DEFAULT ' '," +
		"  PRIMARY KEY (`k`)" +
		") ENGINE=InnoDB DEFAULT CHARSET=utf8mb4 COLLATE=utf8mb4_bin")
	tk.MustExec("prepare stmt from \"select a.* from ta a left join tb b on a.k = b.k where (a.k <> '000000' and ((b.s = ? and i = ? ) or (b.s = ? and e = ?) or (b.s not in(?, ?))) and b.c like '%1%') or (a.c <> '000000' and a.k = '000000')\"")
	tk.MustExec("set @a=3;set @b=20200414;set @c='a';set @d=20200414;set @e=3;set @f='a';")
	tk.MustQuery("execute stmt using @a,@b,@c,@d,@e,@f").Check(testkit.Rows())
}

func (s *testIntegrationSerialSuite) TestIssue20608(c *C) {
	collate.SetNewCollationEnabledForTest(true)
	defer collate.SetNewCollationEnabledForTest(false)
	tk := testkit.NewTestKit(c, s.store)
	tk.MustQuery("select '䇇Հ' collate utf8mb4_bin like '___Հ';").Check(testkit.Rows("0"))
}

func (s *testSuite2) TestIssue12205(c *C) {
	tk := testkit.NewTestKit(c, s.store)

	tk.MustExec("use test")
	tk.MustExec("drop table if exists t12205;")
	tk.MustExec("create table t12205(\n    `col_varchar_64` varchar(64) DEFAULT NULL,\n    `col_varchar_64_key` varchar(64) DEFAULT NULL\n);")
	tk.MustExec("insert into t12205 values('-1038024704','-527892480');")
	tk.MustQuery("select SEC_TO_TIME( ( `col_varchar_64` & `col_varchar_64_key` ) ),`col_varchar_64` & `col_varchar_64_key` from t12205; ").Check(
		testkit.Rows("838:59:59 18446744072635875328"))
	tk.MustQuery("show warnings;").Check(
		testkit.Rows("Warning 1292 Truncated incorrect time value: '18446744072635875000'"))
}

func (s *testIntegrationSuite) TestIssue11333(c *C) {
	defer s.cleanEnv(c)
	tk := testkit.NewTestKit(c, s.store)
	tk.MustExec("use test")
	tk.MustExec("drop table if exists t;")
	tk.MustExec("drop table if exists t1;")
	tk.MustExec("create table t(col1 decimal);")
	tk.MustExec(" insert into t values(0.00000000000000000000000000000000000000000000000000000000000000000000000000000000000000000);")
	tk.MustQuery(`select * from t;`).Check(testkit.Rows("0"))
	tk.MustExec("create table t1(col1 decimal(65,30));")
	tk.MustExec(" insert into t1 values(0.00000000000000000000000000000000000000000000000000000000000000000000000000000000000000000);")
	tk.MustQuery(`select * from t1;`).Check(testkit.Rows("0.000000000000000000000000000000"))
	tk.MustQuery(`select 0.00000000000000000000000000000000000000000000000000000000000000000000000000000000000000000;`).Check(testkit.Rows("0.000000000000000000000000000000000000000000000000000000000000000000000000"))
	tk.MustQuery(`select 0.0000000000000000000000000000000000000000000000000000000000000000000000012;`).Check(testkit.Rows("0.000000000000000000000000000000000000000000000000000000000000000000000001"))
	tk.MustQuery(`select 0.000000000000000000000000000000000000000000000000000000000000000000000001;`).Check(testkit.Rows("0.000000000000000000000000000000000000000000000000000000000000000000000001"))
}

func (s *testIntegrationSerialSuite) TestIssue19116(c *C) {
	collate.SetNewCollationEnabledForTest(true)
	defer collate.SetNewCollationEnabledForTest(false)

	tk := testkit.NewTestKit(c, s.store)
	tk.MustExec("use test")
	tk.MustExec("set names utf8mb4 collate utf8mb4_general_ci;")
	tk.MustQuery("select collation(concat(1 collate `binary`));").Check(testkit.Rows("binary"))
	tk.MustQuery("select coercibility(concat(1 collate `binary`));").Check(testkit.Rows("0"))
	tk.MustQuery("select collation(concat(NULL,NULL));").Check(testkit.Rows("binary"))
	tk.MustQuery("select coercibility(concat(NULL,NULL));").Check(testkit.Rows("6"))
	tk.MustQuery("select collation(concat(1,1));").Check(testkit.Rows("utf8mb4_general_ci"))
	tk.MustQuery("select coercibility(concat(1,1));").Check(testkit.Rows("4"))
	tk.MustQuery("select collation(1);").Check(testkit.Rows("binary"))
	tk.MustQuery("select coercibility(1);").Check(testkit.Rows("5"))
	tk.MustQuery("select coercibility(1=1);").Check(testkit.Rows("5"))

	tk.MustExec("drop table if exists t")
	tk.MustExec("create table t(a datetime)")
	tk.MustExec("insert into t values ('2020-02-02')")
	tk.MustQuery("select collation(concat(unix_timestamp(a))) from t;").Check(testkit.Rows("utf8mb4_general_ci"))
	tk.MustQuery("select coercibility(concat(unix_timestamp(a))) from t;").Check(testkit.Rows("4"))
}

func (s *testIntegrationSuite) TestApproximatePercentile(c *C) {
	tk := testkit.NewTestKit(c, s.store)
	tk.MustExec("use test")
	tk.MustExec("drop table if exists t")
	tk.MustExec("create table t (a bit(10))")
	tk.MustExec("insert into t values(b'1111')")
	tk.MustQuery("select approx_percentile(a, 10) from t").Check(testkit.Rows("<nil>"))
}

func (s *testIntegrationSuite) TestIssue23889(c *C) {
	defer s.cleanEnv(c)
	tk := testkit.NewTestKit(c, s.store)
	tk.MustExec("use test")
	tk.MustExec("drop table if exists test_decimal,test_t;")
	tk.MustExec("create table test_decimal(col_decimal decimal(10,0));")
	tk.MustExec("insert into test_decimal values(null),(8);")
	tk.MustExec("create table test_t(a int(11), b decimal(32,0));")
	tk.MustExec("insert into test_t values(1,4),(2,4),(5,4),(7,4),(9,4);")

	tk.MustQuery("SELECT ( test_decimal . `col_decimal` , test_decimal . `col_decimal` )  IN ( select * from test_t ) as field1 FROM  test_decimal;").Check(
		testkit.Rows("<nil>", "0"))
}

<<<<<<< HEAD
func (s *testIntegrationSuite) TestIssue23623(c *C) {
	tk := testkit.NewTestKit(c, s.store)
	tk.MustExec("use test")
	tk.MustExec("drop table if exists t1;")
	tk.MustExec("create table t1(c1 int);")
	tk.MustExec("insert into t1 values(-2147483648), (-2147483648), (null);")
	tk.MustQuery("select count(*) from t1 where c1 > (select sum(c1) from t1);").Check(testkit.Rows("2"))
=======
func (s *testIntegrationSerialSuite) TestCollationForBinaryLiteral(c *C) {
	tk := testkit.NewTestKit(c, s.store)
	collate.SetNewCollationEnabledForTest(true)
	defer collate.SetNewCollationEnabledForTest(false)
	tk.MustExec("use test")
	tk.MustExec("drop table if exists t")
	tk.MustExec("CREATE TABLE t (`COL1` tinyblob NOT NULL,  `COL2` binary(1) NOT NULL,  `COL3` bigint(11) NOT NULL,  PRIMARY KEY (`COL1`(5),`COL2`,`COL3`) /*T![clustered_index] CLUSTERED */)")
	tk.MustExec("insert into t values(0x1E,0xEC,6966939640596047133);")
	tk.MustQuery("select * from t where col1 not in (0x1B,0x20) order by col1").Check(testkit.Rows("\x1e \xec 6966939640596047133"))
	tk.MustExec("drop table t")
>>>>>>> ff9af52f
}<|MERGE_RESOLUTION|>--- conflicted
+++ resolved
@@ -8111,7 +8111,6 @@
 		testkit.Rows("<nil>", "0"))
 }
 
-<<<<<<< HEAD
 func (s *testIntegrationSuite) TestIssue23623(c *C) {
 	tk := testkit.NewTestKit(c, s.store)
 	tk.MustExec("use test")
@@ -8119,7 +8118,8 @@
 	tk.MustExec("create table t1(c1 int);")
 	tk.MustExec("insert into t1 values(-2147483648), (-2147483648), (null);")
 	tk.MustQuery("select count(*) from t1 where c1 > (select sum(c1) from t1);").Check(testkit.Rows("2"))
-=======
+}
+
 func (s *testIntegrationSerialSuite) TestCollationForBinaryLiteral(c *C) {
 	tk := testkit.NewTestKit(c, s.store)
 	collate.SetNewCollationEnabledForTest(true)
@@ -8130,5 +8130,4 @@
 	tk.MustExec("insert into t values(0x1E,0xEC,6966939640596047133);")
 	tk.MustQuery("select * from t where col1 not in (0x1B,0x20) order by col1").Check(testkit.Rows("\x1e \xec 6966939640596047133"))
 	tk.MustExec("drop table t")
->>>>>>> ff9af52f
 }