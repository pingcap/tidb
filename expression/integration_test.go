--- conflicted
+++ resolved
@@ -7779,7 +7779,6 @@
 	tk.MustQuery("select * from t where a > 1  and a = \"b\";").Check(testkit.Rows("b"))
 }
 
-<<<<<<< HEAD
 func (s *testIntegrationSuite) TestIssue11755(c *C) {
 	tk := testkit.NewTestKit(c, s.store)
 	tk.MustExec("use test")
@@ -7787,7 +7786,8 @@
 	tk.MustExec("create table lt (d decimal(10, 4));")
 	tk.MustExec("insert into lt values(0.2),(0.2);")
 	tk.MustQuery("select LEAD(d,1,1) OVER(), LAG(d,1,1) OVER() from lt;").Check(testkit.Rows("0.2000 1.0000", "1.0000 0.2000"))
-=======
+}
+
 func (s *testIntegrationSuite) TestIssue20369(c *C) {
 	tk := testkit.NewTestKit(c, s.store)
 	tk.MustExec("use test")
@@ -8201,5 +8201,4 @@
 		testkit.Rows("838:59:59 18446744072635875328"))
 	tk.MustQuery("show warnings;").Check(
 		testkit.Rows("Warning 1292 Truncated incorrect time value: '18446744072635875000'"))
->>>>>>> b9c5aaf5
 }