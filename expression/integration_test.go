--- conflicted
+++ resolved
@@ -6467,7 +6467,6 @@
 	}
 }
 
-<<<<<<< HEAD
 func (s *testIntegrationSerialSuite) TestCollateStringFunction(c *C) {
 	collate.SetNewCollationEnabledForTest(true)
 	defer collate.SetNewCollationEnabledForTest(false)
@@ -6486,75 +6485,4 @@
 	tk.MustQuery("select FIND_IN_SET('a','b,a ,c,d' collate utf8mb4_bin);").Check(testkit.Rows("2"))
 	tk.MustQuery("select FIND_IN_SET('a','b,A,c,d' collate utf8mb4_general_ci);").Check(testkit.Rows("2"))
 	tk.MustQuery("select FIND_IN_SET('a','b,a ,c,d' collate utf8mb4_general_ci);").Check(testkit.Rows("2"))
-=======
-func (s *testIntegrationSerialSuite) TestIssue17176(c *C) {
-	collate.SetNewCollationEnabledForTest(true)
-	defer collate.SetNewCollationEnabledForTest(false)
-
-	tk := testkit.NewTestKit(c, s.store)
-	tk.MustExec("use test")
-	tk.MustExec("drop table if exists t")
-	tk.MustGetErrMsg("create table t(a enum('a', 'a ')) charset utf8 collate utf8_bin;", "[types:1291]Column 'a' has duplicated value 'a ' in ENUM")
-	tk.MustGetErrMsg("create table t(a enum('a', 'Á')) charset utf8 collate utf8_general_ci;", "[types:1291]Column 'a' has duplicated value 'Á' in ENUM")
-	tk.MustGetErrMsg("create table t(a enum('a', 'a ')) charset utf8mb4 collate utf8mb4_bin;", "[types:1291]Column 'a' has duplicated value 'a ' in ENUM")
-	tk.MustExec("create table t(a enum('a', 'A')) charset utf8 collate utf8_bin;")
-	tk.MustExec("drop table t;")
-	tk.MustExec("create table t3(a enum('a', 'A')) charset utf8mb4 collate utf8mb4_bin;")
-}
-
-func (s *testIntegrationSuite) TestIndexedVirtualGeneratedColumnTruncate(c *C) {
-	tk := testkit.NewTestKit(c, s.store)
-	tk.MustExec("use test")
-	tk.MustExec("drop table if exists t1")
-	tk.MustExec("create table t(a int, b tinyint as(a+100) unique key)")
-	tk.MustExec("insert ignore into t values(200, default)")
-	tk.MustExec("update t set a=1 where a=200")
-	tk.MustExec("admin check table t")
-	tk.MustExec("delete from t")
-	tk.MustExec("insert ignore into t values(200, default)")
-	tk.MustExec("admin check table t")
-	tk.MustExec("insert ignore into t values(200, default) on duplicate key update a=100")
-	tk.MustExec("admin check table t")
-	tk.MustExec("delete from t")
-	tk.MustExec("admin check table t")
-
-	tk.MustExec("begin")
-	tk.MustExec("insert ignore into t values(200, default)")
-	tk.MustExec("update t set a=1 where a=200")
-	tk.MustExec("admin check table t")
-	tk.MustExec("delete from t")
-	tk.MustExec("insert ignore into t values(200, default)")
-	tk.MustExec("admin check table t")
-	tk.MustExec("insert ignore into t values(200, default) on duplicate key update a=100")
-	tk.MustExec("admin check table t")
-	tk.MustExec("delete from t")
-	tk.MustExec("admin check table t")
-	tk.MustExec("commit")
-	tk.MustExec("admin check table t")
-}
-
-func (s *testIntegrationSuite) TestIssue17287(c *C) {
-	tk := testkit.NewTestKit(c, s.store)
-	orgEnable := plannercore.PreparedPlanCacheEnabled()
-	defer func() {
-		plannercore.SetPreparedPlanCache(orgEnable)
-	}()
-	plannercore.SetPreparedPlanCache(true)
-	var err error
-	tk.Se, err = session.CreateSession4TestWithOpt(s.store, &session.Opt{
-		PreparedPlanCache: kvcache.NewSimpleLRUCache(100, 0.1, math.MaxUint64),
-	})
-	c.Assert(err, IsNil)
-
-	tk.MustExec("use test;")
-	tk.MustExec("drop table if exists t;")
-	tk.MustExec("set @@tidb_enable_vectorized_expression = false;")
-	tk.MustExec("create table t(a datetime);")
-	tk.MustExec("insert into t values(from_unixtime(1589873945)), (from_unixtime(1589873946));")
-	tk.MustExec("prepare stmt7 from 'SELECT unix_timestamp(a) FROM t WHERE a = from_unixtime(?);';")
-	tk.MustExec("set @val1 = 1589873945;")
-	tk.MustExec("set @val2 = 1589873946;")
-	tk.MustQuery("execute stmt7 using @val1;").Check(testkit.Rows("1589873945"))
-	tk.MustQuery("execute stmt7 using @val2;").Check(testkit.Rows("1589873946"))
->>>>>>> b5b4da0e
 }