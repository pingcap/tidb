--- conflicted
+++ resolved
@@ -7237,7 +7237,21 @@
 		Check(testkit.Rows("1 1", "0 0", "0 0"))
 }
 
-<<<<<<< HEAD
+func (s *testIntegrationSerialSuite) TestIssue18949(c *C) {
+	collate.SetNewCollationEnabledForTest(true)
+	defer collate.SetNewCollationEnabledForTest(false)
+
+	tk := testkit.NewTestKit(c, s.store)
+	tk.MustExec(`use test;`)
+	tk.MustExec(`drop table if exists t;`)
+	tk.MustExec(`create table t(a enum('a ', 'b\t', ' c '), b set('a ', 'b\t', ' c '));`)
+	result := tk.MustQuery("show create table t").Rows()[0][1]
+	c.Assert(result, Matches, `(?s).*enum\('a','b	',' c'\).*set\('a','b	',' c'\).*`)
+	tk.MustExec(`alter table t change a aa enum('a   ', 'b\t', ' c ');`)
+	result = tk.MustQuery("show create table t").Rows()[0][1]
+	c.Assert(result, Matches, `(?s).*enum\('a','b	',' c'\).*set\('a','b	',' c'\).*`)
+}
+
 func (s *testIntegrationSuite) TestIssue17476(c *C) {
 	tk := testkit.NewTestKit(c, s.store)
 	tk.MustExec("use test")
@@ -7259,19 +7273,4 @@
  IS NULL WHERE col_int_6=0;`).Check(testkit.Rows("14"))
 	tk.MustQuery(`SELECT count(*) FROM (table_float JOIN table_int_float_varchar AS tmp3 ON (tmp3.col_varchar_6 AND NULL) IS NULL);`).Check(testkit.Rows("154"))
 	tk.MustQuery(`SELECT * FROM (table_int_float_varchar AS tmp3) WHERE (col_varchar_6 AND NULL) IS NULL AND col_int_6=0;`).Check(testkit.Rows("13 0 -0.1 <nil>"))
-=======
-func (s *testIntegrationSerialSuite) TestIssue18949(c *C) {
-	collate.SetNewCollationEnabledForTest(true)
-	defer collate.SetNewCollationEnabledForTest(false)
-
-	tk := testkit.NewTestKit(c, s.store)
-	tk.MustExec(`use test;`)
-	tk.MustExec(`drop table if exists t;`)
-	tk.MustExec(`create table t(a enum('a ', 'b\t', ' c '), b set('a ', 'b\t', ' c '));`)
-	result := tk.MustQuery("show create table t").Rows()[0][1]
-	c.Assert(result, Matches, `(?s).*enum\('a','b	',' c'\).*set\('a','b	',' c'\).*`)
-	tk.MustExec(`alter table t change a aa enum('a   ', 'b\t', ' c ');`)
-	result = tk.MustQuery("show create table t").Rows()[0][1]
-	c.Assert(result, Matches, `(?s).*enum\('a','b	',' c'\).*set\('a','b	',' c'\).*`)
->>>>>>> 5717194f
 }