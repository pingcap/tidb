--- conflicted
+++ resolved
@@ -7650,7 +7650,6 @@
 	tk.MustQuery("select * from t where a > 1  and a = \"b\";").Check(testkit.Rows("b"))
 }
 
-<<<<<<< HEAD
 func (s *testIntegrationSuite) TestIssue20730(c *C) {
 	tk := testkit.NewTestKit(c, s.store)
 	tk.MustExec("use test")
@@ -7659,11 +7658,11 @@
 	tk.MustExec("INSERT INTO tmp VALUES (1, 1),(2,2),(3,3),(4,4),(5,5)")
 	tk.MustExec("SET @sum := 10")
 	tk.MustQuery("SELECT @sum := IF(@sum=20,4,@sum + tmp.value) sum FROM tmp ORDER BY tmp.id").Check(testkit.Rows("11", "13", "16", "20", "4"))
-=======
+}
+
 func (s *testIntegrationSerialSuite) TestIssue20608(c *C) {
 	collate.SetNewCollationEnabledForTest(true)
 	defer collate.SetNewCollationEnabledForTest(false)
 	tk := testkit.NewTestKit(c, s.store)
 	tk.MustQuery("select '䇇Հ' collate utf8mb4_bin like '___Հ';").Check(testkit.Rows("0"))
->>>>>>> 6e1aa0d7
 }