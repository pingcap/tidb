// Copyright 2017 PingCAP, Inc.
//
// Licensed under the Apache License, Version 2.0 (the "License");
// you may not use this file except in compliance with the License.
// You may obtain a copy of the License at
//
//     http://www.apache.org/licenses/LICENSE-2.0
//
// Unless required by applicable law or agreed to in writing, software
// distributed under the License is distributed on an "AS IS" BASIS,
// See the License for the specific language governing permissions and
// limitations under the License.

package expression_test

import (
	"fmt"
	"strings"
	"time"

	"github.com/juju/errors"
	. "github.com/pingcap/check"
	"github.com/pingcap/tidb"
	"github.com/pingcap/tidb/context"
	"github.com/pingcap/tidb/kv"
	"github.com/pingcap/tidb/mysql"
	"github.com/pingcap/tidb/terror"
	"github.com/pingcap/tidb/util/mock"
	"github.com/pingcap/tidb/util/testkit"
	"github.com/pingcap/tidb/util/testleak"
	"github.com/pingcap/tidb/util/testutil"
	"github.com/pingcap/tidb/util/types"
)

var _ = Suite(&testIntegrationSuite{})

type testIntegrationSuite struct {
	store kv.Storage
	ctx   context.Context
}

func (s *testIntegrationSuite) cleanEnv(c *C) {
	tk := testkit.NewTestKit(c, s.store)
	tk.MustExec("use test")
	r := tk.MustQuery("show tables")
	for _, tb := range r.Rows() {
		tableName := tb[0]
		tk.MustExec(fmt.Sprintf("drop table %v", tableName))
	}
}

func (s *testIntegrationSuite) SetUpSuite(c *C) {
	s.store, _ = newStoreWithBootstrap()
	s.ctx = mock.NewContext()
}

func (s *testIntegrationSuite) TestFuncREPEAT(c *C) {
	tk := testkit.NewTestKit(c, s.store)
	defer func() {
		s.cleanEnv(c)
		testleak.AfterTest(c)()
	}()
	tk.MustExec("USE test;")
	tk.MustExec("DROP TABLE IF EXISTS table_string;")
	tk.MustExec("CREATE TABLE table_string(a CHAR(20), b VARCHAR(20), c TINYTEXT, d TEXT(20), e MEDIUMTEXT, f LONGTEXT, g BIGINT);")
	tk.MustExec("INSERT INTO table_string (a, b, c, d, e, f, g) VALUES ('a', 'b', 'c', 'd', 'e', 'f', 2);")
	tk.CheckExecResult(1, 0)

	r := tk.MustQuery("SELECT REPEAT(a, g), REPEAT(b, g), REPEAT(c, g), REPEAT(d, g), REPEAT(e, g), REPEAT(f, g) FROM table_string;")
	r.Check(testkit.Rows("aa bb cc dd ee ff"))

	r = tk.MustQuery("SELECT REPEAT(NULL, g), REPEAT(NULL, g), REPEAT(NULL, g), REPEAT(NULL, g), REPEAT(NULL, g), REPEAT(NULL, g) FROM table_string;")
	r.Check(testkit.Rows("<nil> <nil> <nil> <nil> <nil> <nil>"))

	r = tk.MustQuery("SELECT REPEAT(a, NULL), REPEAT(b, NULL), REPEAT(c, NULL), REPEAT(d, NULL), REPEAT(e, NULL), REPEAT(f, NULL) FROM table_string;")
	r.Check(testkit.Rows("<nil> <nil> <nil> <nil> <nil> <nil>"))

	r = tk.MustQuery("SELECT REPEAT(a, 2), REPEAT(b, 2), REPEAT(c, 2), REPEAT(d, 2), REPEAT(e, 2), REPEAT(f, 2) FROM table_string;")
	r.Check(testkit.Rows("aa bb cc dd ee ff"))

	r = tk.MustQuery("SELECT REPEAT(NULL, 2), REPEAT(NULL, 2), REPEAT(NULL, 2), REPEAT(NULL, 2), REPEAT(NULL, 2), REPEAT(NULL, 2) FROM table_string;")
	r.Check(testkit.Rows("<nil> <nil> <nil> <nil> <nil> <nil>"))

	r = tk.MustQuery("SELECT REPEAT(a, -1), REPEAT(b, -2), REPEAT(c, -2), REPEAT(d, -2), REPEAT(e, -2), REPEAT(f, -2) FROM table_string;")
	r.Check(testkit.Rows("     "))

	r = tk.MustQuery("SELECT REPEAT(a, 0), REPEAT(b, 0), REPEAT(c, 0), REPEAT(d, 0), REPEAT(e, 0), REPEAT(f, 0) FROM table_string;")
	r.Check(testkit.Rows("     "))

	r = tk.MustQuery("SELECT REPEAT(a, 16777217), REPEAT(b, 16777217), REPEAT(c, 16777217), REPEAT(d, 16777217), REPEAT(e, 16777217), REPEAT(f, 16777217) FROM table_string;")
	r.Check(testkit.Rows("<nil> <nil> <nil> <nil> <nil> <nil>"))
}

func (s *testIntegrationSuite) TestFuncLpadAndRpad(c *C) {
	tk := testkit.NewTestKit(c, s.store)
	defer func() {
		s.cleanEnv(c)
		testleak.AfterTest(c)()
	}()
	tk.MustExec(`USE test;`)
	tk.MustExec(`DROP TABLE IF EXISTS t;`)
	tk.MustExec(`CREATE TABLE t(a BINARY(10), b CHAR(10));`)
	tk.MustExec(`INSERT INTO t SELECT "中文", "abc";`)
	result := tk.MustQuery(`SELECT LPAD(a, 11, "a"), LPAD(b, 2, "xx") FROM t;`)
	result.Check(testkit.Rows("a中文\x00\x00\x00\x00 ab"))
	result = tk.MustQuery(`SELECT RPAD(a, 11, "a"), RPAD(b, 2, "xx") FROM t;`)
	result.Check(testkit.Rows("中文\x00\x00\x00\x00a ab"))
	result = tk.MustQuery(`SELECT LPAD("中文", 5, "字符"), LPAD("中文", 1, "a");`)
	result.Check(testkit.Rows("字符字中文 中"))
	result = tk.MustQuery(`SELECT RPAD("中文", 5, "字符"), RPAD("中文", 1, "a");`)
	result.Check(testkit.Rows("中文字符字 中"))
	result = tk.MustQuery(`SELECT RPAD("中文", -5, "字符"), RPAD("中文", 10, "");`)
	result.Check(testkit.Rows("<nil> <nil>"))
	result = tk.MustQuery(`SELECT LPAD("中文", -5, "字符"), LPAD("中文", 10, "");`)
	result.Check(testkit.Rows("<nil> <nil>"))
}

func (s *testIntegrationSuite) TestMiscellaneousBuiltin(c *C) {
	defer func() {
		s.cleanEnv(c)
		testleak.AfterTest(c)()
	}()

	tk := testkit.NewTestKit(c, s.store)
	tk.MustExec("use test")
	// for uuid
	r := tk.MustQuery("select uuid(), uuid(), uuid(), uuid(), uuid(), uuid();")
	for _, it := range r.Rows() {
		for _, item := range it {
			uuid, ok := item.(string)
			c.Assert(ok, Equals, true)
			list := strings.Split(uuid, "-")
			c.Assert(len(list), Equals, 5)
			c.Assert(len(list[0]), Equals, 8)
			c.Assert(len(list[1]), Equals, 4)
			c.Assert(len(list[2]), Equals, 4)
			c.Assert(len(list[3]), Equals, 4)
			c.Assert(len(list[4]), Equals, 12)
		}
	}
	tk.MustQuery("select sleep(1);").Check(testkit.Rows("0"))
	tk.MustQuery("select sleep(0);").Check(testkit.Rows("0"))
	tk.MustQuery("select sleep('a');").Check(testkit.Rows("0"))
	tk.MustQuery("show warnings;").Check(testkit.Rows("Warning 1265 Data Truncated"))
	rs, err := tk.Exec("select sleep(-1);")
	c.Assert(err, IsNil)
	c.Assert(rs, NotNil)
	_, err = tidb.GetRows(rs)
	c.Assert(err, NotNil)

	tk.MustQuery("SELECT INET_ATON('10.0.5.9');").Check(testkit.Rows("167773449"))
	tk.MustQuery("SELECT INET_NTOA(167773449);").Check(testkit.Rows("10.0.5.9"))
	tk.MustQuery("SELECT HEX(INET6_ATON('fdfe::5a55:caff:fefa:9089'));").Check(testkit.Rows("FDFE0000000000005A55CAFFFEFA9089"))
	tk.MustQuery("SELECT HEX(INET6_ATON('10.0.5.9'));").Check(testkit.Rows("0A000509"))
	tk.MustQuery("SELECT INET6_NTOA(INET6_ATON('fdfe::5a55:caff:fefa:9089'));").Check(testkit.Rows("fdfe::5a55:caff:fefa:9089"))
	tk.MustQuery("SELECT INET6_NTOA(INET6_ATON('10.0.5.9'));").Check(testkit.Rows("10.0.5.9"))
	tk.MustQuery("SELECT INET6_NTOA(UNHEX('FDFE0000000000005A55CAFFFEFA9089'));").Check(testkit.Rows("fdfe::5a55:caff:fefa:9089"))
	tk.MustQuery("SELECT INET6_NTOA(UNHEX('0A000509'));").Check(testkit.Rows("10.0.5.9"))

	tk.MustQuery(`SELECT IS_IPV4('10.0.5.9'), IS_IPV4('10.0.5.256');`).Check(testkit.Rows("1 0"))
	tk.MustQuery(`SELECT IS_IPV4_COMPAT(INET6_ATON('::10.0.5.9'));`).Check(testkit.Rows("1"))
	tk.MustQuery(`SELECT IS_IPV4_COMPAT(INET6_ATON('::ffff:10.0.5.9'));`).Check(testkit.Rows("0"))
	tk.MustQuery(`SELECT
	  IS_IPV4_COMPAT(INET6_ATON('::192.168.0.1')),
	  IS_IPV4_COMPAT(INET6_ATON('::c0a8:0001')),
	  IS_IPV4_COMPAT(INET6_ATON('::c0a8:1'));`).Check(testkit.Rows("1 1 1"))
	tk.MustQuery(`SELECT IS_IPV4_MAPPED(INET6_ATON('::10.0.5.9'));`).Check(testkit.Rows("0"))
	tk.MustQuery(`SELECT IS_IPV4_MAPPED(INET6_ATON('::ffff:10.0.5.9'));`).Check(testkit.Rows("1"))
	tk.MustQuery(`SELECT
	  IS_IPV4_MAPPED(INET6_ATON('::ffff:192.168.0.1')),
	  IS_IPV4_MAPPED(INET6_ATON('::ffff:c0a8:0001')),
	  IS_IPV4_MAPPED(INET6_ATON('::ffff:c0a8:1'));`).Check(testkit.Rows("1 1 1"))
	tk.MustQuery(`SELECT IS_IPV6('10.0.5.9'), IS_IPV6('::1');`).Check(testkit.Rows("0 1"))

	tk.MustExec("drop table if exists t1;")
	tk.MustExec(`create table t1(
        a int,
        b int not null,
        c int not null default 0,
        d int default 0,
        unique key(b,c),
        unique key(b,d)
);`)
	tk.MustExec("insert into t1 (a,b) values(1,10),(1,20),(2,30),(2,40);")
	tk.MustQuery("select any_value(a), sum(b) from t1;").Check(testkit.Rows("1 100"))
	tk.MustQuery("select a,any_value(b),sum(c) from t1 group by a;").Check(testkit.Rows("1 10 0", "2 30 0"))
}

func (s *testIntegrationSuite) TestConvertToBit(c *C) {
	defer func() {
		s.cleanEnv(c)
		testleak.AfterTest(c)()
	}()
	tk := testkit.NewTestKit(c, s.store)
	tk.MustExec("use test")
	tk.MustExec("drop table if exists t, t1")
	tk.MustExec("create table t (a bit(64))")
	tk.MustExec("create table t1 (a varchar(2))")
	tk.MustExec(`insert t1 value ('10')`)
	tk.MustExec(`insert t select a from t1`)
	tk.MustQuery("select a+0 from t").Check(testkit.Rows("12592"))

	tk.MustExec("drop table if exists t, t1")
	tk.MustExec("create table t (a bit(64))")
	tk.MustExec("create table t1 (a binary(2))")
	tk.MustExec(`insert t1 value ('10')`)
	tk.MustExec(`insert t select a from t1`)
	tk.MustQuery("select a+0 from t").Check(testkit.Rows("12592"))

	tk.MustExec("drop table if exists t, t1")
	tk.MustExec("create table t (a bit(64))")
	tk.MustExec("create table t1 (a datetime)")
	tk.MustExec(`insert t1 value ('09-01-01')`)
	tk.MustExec(`insert t select a from t1`)
	tk.MustQuery("select a+0 from t").Check(testkit.Rows("20090101000000"))
}

func (s *testIntegrationSuite) TestMathBuiltin(c *C) {
	defer func() {
		s.cleanEnv(c)
		testleak.AfterTest(c)()
	}()
	tk := testkit.NewTestKit(c, s.store)
	tk.MustExec("use test")

	// for degrees
	result := tk.MustQuery("select degrees(0), degrees(1)")
	result.Check(testkit.Rows("0 57.29577951308232"))
	result = tk.MustQuery("select degrees(2), degrees(5)")
	result.Check(testkit.Rows("114.59155902616465 286.4788975654116"))

	// for sin
	result = tk.MustQuery("select sin(0), sin(1.5707963267949)")
	result.Check(testkit.Rows("0 1"))
	result = tk.MustQuery("select sin(1), sin(100)")
	result.Check(testkit.Rows("0.8414709848078965 -0.5063656411097588"))
	result = tk.MustQuery("select sin('abcd')")
	result.Check(testkit.Rows("0"))

	// for cos
	result = tk.MustQuery("select cos(0), cos(3.1415926535898)")
	result.Check(testkit.Rows("1 -1"))
	result = tk.MustQuery("select cos('abcd')")
	result.Check(testkit.Rows("1"))

	// for tan
	result = tk.MustQuery("select tan(0.00), tan(PI()/4)")
	result.Check(testkit.Rows("0 1"))
	result = tk.MustQuery("select tan('abcd')")
	result.Check(testkit.Rows("0"))

	// for log2
	result = tk.MustQuery("select log2(0.0)")
	result.Check(testkit.Rows("<nil>"))
	result = tk.MustQuery("select log2(4)")
	result.Check(testkit.Rows("2"))
	result = tk.MustQuery("select log2('8.0abcd')")
	result.Check(testkit.Rows("3"))
	result = tk.MustQuery("select log2(-1)")
	result.Check(testkit.Rows("<nil>"))
	result = tk.MustQuery("select log2(NULL)")
	result.Check(testkit.Rows("<nil>"))

	// for log10
	result = tk.MustQuery("select log10(0.0)")
	result.Check(testkit.Rows("<nil>"))
	result = tk.MustQuery("select log10(100)")
	result.Check(testkit.Rows("2"))
	result = tk.MustQuery("select log10('1000.0abcd')")
	result.Check(testkit.Rows("3"))
	result = tk.MustQuery("select log10(-1)")
	result.Check(testkit.Rows("<nil>"))
	result = tk.MustQuery("select log10(NULL)")
	result.Check(testkit.Rows("<nil>"))

	//for log
	result = tk.MustQuery("select log(0.0)")
	result.Check(testkit.Rows("<nil>"))
	result = tk.MustQuery("select log(100)")
	result.Check(testkit.Rows("4.605170185988092"))
	result = tk.MustQuery("select log('100.0abcd')")
	result.Check(testkit.Rows("4.605170185988092"))
	result = tk.MustQuery("select log(-1)")
	result.Check(testkit.Rows("<nil>"))
	result = tk.MustQuery("select log(NULL)")
	result.Check(testkit.Rows("<nil>"))
	result = tk.MustQuery("select log(NULL, NULL)")
	result.Check(testkit.Rows("<nil>"))
	result = tk.MustQuery("select log(1, 100)")
	result.Check(testkit.Rows("<nil>"))
	result = tk.MustQuery("select log(0.5, 0.25)")
	result.Check(testkit.Rows("2"))
	result = tk.MustQuery("select log(-1, 0.25)")
	result.Check(testkit.Rows("<nil>"))

	// for atan
	result = tk.MustQuery("select atan(0), atan(-1), atan(1), atan(1,2)")
	result.Check(testkit.Rows("0 -0.7853981633974483 0.7853981633974483 0.4636476090008061"))
	result = tk.MustQuery("select atan('tidb')")
	result.Check(testkit.Rows("0"))

	// for asin
	result = tk.MustQuery("select asin(0), asin(-2), asin(2), asin(1)")
	result.Check(testkit.Rows("0 <nil> <nil> 1.5707963267948966"))
	result = tk.MustQuery("select asin('tidb')")
	result.Check(testkit.Rows("0"))

	// for acos
	result = tk.MustQuery("select acos(0), acos(-2), acos(2), acos(1)")
	result.Check(testkit.Rows("1.5707963267948966 <nil> <nil> 0"))
	result = tk.MustQuery("select acos('tidb')")
	result.Check(testkit.Rows("1.5707963267948966"))

	// for pi
	result = tk.MustQuery("select pi()")
	result.Check(testkit.Rows("3.141592653589793"))

	// for floor
	result = tk.MustQuery("select floor(0), floor(null), floor(1.23), floor(-1.23), floor(1)")
	result.Check(testkit.Rows("0 <nil> 1 -2 1"))
	result = tk.MustQuery("select floor('tidb'), floor('1tidb'), floor('tidb1')")
	result.Check(testkit.Rows("0 1 0"))
	result = tk.MustQuery("SELECT floor(t.c_datetime) FROM (select CAST('2017-07-19 00:00:00' AS DATETIME) AS c_datetime) AS t")
	result.Check(testkit.Rows("20170719000000"))
	result = tk.MustQuery("SELECT floor(t.c_time) FROM (select CAST('12:34:56' AS TIME) AS c_time) AS t")
	result.Check(testkit.Rows("123456"))
	result = tk.MustQuery("SELECT floor(t.c_time) FROM (select CAST('00:34:00' AS TIME) AS c_time) AS t")
	result.Check(testkit.Rows("3400"))
	result = tk.MustQuery("SELECT floor(t.c_time) FROM (select CAST('00:00:00' AS TIME) AS c_time) AS t")
	result.Check(testkit.Rows("0"))
	result = tk.MustQuery("SELECT floor(t.c_decimal) FROM (SELECT CAST('-10.01' AS DECIMAL(10,2)) AS c_decimal) AS t")
	result.Check(testkit.Rows("-11"))
	result = tk.MustQuery("SELECT floor(t.c_decimal) FROM (SELECT CAST('-10.01' AS DECIMAL(10,1)) AS c_decimal) AS t")
	result.Check(testkit.Rows("-10"))

	// for ceil/ceiling
	result = tk.MustQuery("select ceil(0), ceil(null), ceil(1.23), ceil(-1.23), ceil(1)")
	result.Check(testkit.Rows("0 <nil> 2 -1 1"))
	result = tk.MustQuery("select ceiling(0), ceiling(null), ceiling(1.23), ceiling(-1.23), ceiling(1)")
	result.Check(testkit.Rows("0 <nil> 2 -1 1"))
	result = tk.MustQuery("select ceil('tidb'), ceil('1tidb'), ceil('tidb1'), ceiling('tidb'), ceiling('1tidb'), ceiling('tidb1')")
	result.Check(testkit.Rows("0 1 0 0 1 0"))
	result = tk.MustQuery("select ceil(t.c_datetime), ceiling(t.c_datetime) from (select cast('2017-07-20 00:00:00' as datetime) as c_datetime) as t")
	result.Check(testkit.Rows("20170720000000 20170720000000"))
	result = tk.MustQuery("select ceil(t.c_time), ceiling(t.c_time) from (select cast('12:34:56' as time) as c_time) as t")
	result.Check(testkit.Rows("123456 123456"))
	result = tk.MustQuery("select ceil(t.c_time), ceiling(t.c_time) from (select cast('00:34:00' as time) as c_time) as t")
	result.Check(testkit.Rows("3400 3400"))
	result = tk.MustQuery("select ceil(t.c_time), ceiling(t.c_time) from (select cast('00:00:00' as time) as c_time) as t")
	result.Check(testkit.Rows("0 0"))
	result = tk.MustQuery("select ceil(t.c_decimal), ceiling(t.c_decimal) from (select cast('-10.01' as decimal(10,2)) as c_decimal) as t")
	result.Check(testkit.Rows("-10 -10"))
	result = tk.MustQuery("select ceil(t.c_decimal), ceiling(t.c_decimal) from (select cast('-10.01' as decimal(10,1)) as c_decimal) as t")
	result.Check(testkit.Rows("-10 -10"))
	result = tk.MustQuery("select floor(18446744073709551615), ceil(18446744073709551615)")
	result.Check(testkit.Rows("18446744073709551615 18446744073709551615"))
	result = tk.MustQuery("select floor(18446744073709551615.1233), ceil(18446744073709551615.1233)")
	result.Check(testkit.Rows("18446744073709551615 18446744073709551616"))
	result = tk.MustQuery("select floor(-18446744073709551617), ceil(-18446744073709551617), floor(-18446744073709551617.11), ceil(-18446744073709551617.11)")
	result.Check(testkit.Rows("-18446744073709551617 -18446744073709551617 -18446744073709551618 -18446744073709551617"))

	// for cot
	result = tk.MustQuery("select cot(1), cot(-1), cot(NULL)")
	result.Check(testkit.Rows("0.6420926159343308 -0.6420926159343308 <nil>"))
	result = tk.MustQuery("select cot('1tidb')")
	result.Check(testkit.Rows("0.6420926159343308"))
	rs, err := tk.Exec("select cot(0)")
	c.Assert(err, IsNil)
	_, err = tidb.GetRows(rs)
	c.Assert(err, NotNil)
	terr := errors.Trace(err).(*errors.Err).Cause().(*terror.Error)
	c.Assert(terr.Code(), Equals, terror.ErrCode(mysql.ErrDataOutOfRange))

	//for exp
	result = tk.MustQuery("select exp(0), exp(1), exp(-1), exp(1.2), exp(NULL)")
	result.Check(testkit.Rows("1 2.718281828459045 0.36787944117144233 3.3201169227365472 <nil>"))
	result = tk.MustQuery("select exp('tidb'), exp('1tidb')")
	result.Check(testkit.Rows("1 2.718281828459045"))
	rs, err = tk.Exec("select exp(1000000)")
	c.Assert(err, IsNil)
	_, err = tidb.GetRows(rs)
	c.Assert(err, NotNil)
	terr = errors.Trace(err).(*errors.Err).Cause().(*terror.Error)
	c.Assert(terr.Code(), Equals, terror.ErrCode(mysql.ErrDataOutOfRange))

	// for conv
	result = tk.MustQuery("SELECT CONV('a', 16, 2);")
	result.Check(testkit.Rows("1010"))
	result = tk.MustQuery("SELECT CONV('6E', 18, 8);")
	result.Check(testkit.Rows("172"))
	result = tk.MustQuery("SELECT CONV(-17, 10, -18);")
	result.Check(testkit.Rows("-H"))
	result = tk.MustQuery("SELECT CONV(10+'10'+'10'+X'0a', 10, 10);")
	result.Check(testkit.Rows("40"))
	result = tk.MustQuery("SELECT CONV('a', 1, 10);")
	result.Check(testkit.Rows("<nil>"))
	result = tk.MustQuery("SELECT CONV('a', 37, 10);")
	result.Check(testkit.Rows("<nil>"))

	// for abs
	result = tk.MustQuery("SELECT ABS(-1);")
	result.Check(testkit.Rows("1"))
	result = tk.MustQuery("SELECT ABS('abc');")
	result.Check(testkit.Rows("0"))
	result = tk.MustQuery("SELECT ABS(18446744073709551615);")
	result.Check(testkit.Rows("18446744073709551615"))
	result = tk.MustQuery("SELECT ABS(123.4);")
	result.Check(testkit.Rows("123.4"))
	result = tk.MustQuery("SELECT ABS(-123.4);")
	result.Check(testkit.Rows("123.4"))
	result = tk.MustQuery("SELECT ABS(1234E-1);")
	result.Check(testkit.Rows("123.4"))
	result = tk.MustQuery("SELECT ABS(-9223372036854775807);")
	result.Check(testkit.Rows("9223372036854775807"))
	result = tk.MustQuery("SELECT ABS(NULL);")
	result.Check(testkit.Rows("<nil>"))
	rs, err = tk.Exec("SELECT ABS(-9223372036854775808);")
	c.Assert(err, IsNil)
	_, err = tidb.GetRows(rs)
	c.Assert(err, NotNil)
	terr = errors.Trace(err).(*errors.Err).Cause().(*terror.Error)
	c.Assert(terr.Code(), Equals, terror.ErrCode(mysql.ErrDataOutOfRange))

	// for round
	result = tk.MustQuery("SELECT ROUND(2.5), ROUND(-2.5), ROUND(25E-1);")
	result.Check(testkit.Rows("3 -3 3")) // TODO: Should be 3 -3 2
	result = tk.MustQuery("SELECT ROUND(2.5, NULL), ROUND(NULL, 4), ROUND(NULL, NULL), ROUND(NULL);")
	result.Check(testkit.Rows("<nil> <nil> <nil> <nil>"))
	result = tk.MustQuery("SELECT ROUND('123.4'), ROUND('123e-2');")
	result.Check(testkit.Rows("123 1"))
	result = tk.MustQuery("SELECT ROUND(-9223372036854775808);")
	result.Check(testkit.Rows("-9223372036854775808"))
	result = tk.MustQuery("SELECT ROUND(123.456, 0), ROUND(123.456, 1), ROUND(123.456, 2), ROUND(123.456, 3), ROUND(123.456, 4), ROUND(123.456, -1), ROUND(123.456, -2), ROUND(123.456, -3), ROUND(123.456, -4);")
	result.Check(testkit.Rows("123 123.5 123.46 123.456 123.4560 120 100 0 0"))
	result = tk.MustQuery("SELECT ROUND(123456E-3, 0), ROUND(123456E-3, 1), ROUND(123456E-3, 2), ROUND(123456E-3, 3), ROUND(123456E-3, 4), ROUND(123456E-3, -1), ROUND(123456E-3, -2), ROUND(123456E-3, -3), ROUND(123456E-3, -4);")
	result.Check(testkit.Rows("123 123.5 123.46 123.456 123.456 120 100 0 0")) // TODO: Column 5 should be 123.4560

	// for truncate
	result = tk.MustQuery("SELECT truncate(123, -2), truncate(123, 2), truncate(123, 1), truncate(123, -1);")
	result.Check(testkit.Rows("100 123 123 120"))
	result = tk.MustQuery("SELECT truncate(123.456, -2), truncate(123.456, 2), truncate(123.456, 1), truncate(123.456, 3), truncate(1.23, 100), truncate(123456E-3, 2);")
	result.Check(testkit.Rows("100 123.45 123.4 123.456 1.230000000000000000000000000000 123.45"))

	tk.MustExec(`drop table if exists t;`)
	tk.MustExec(`create table t(a date, b datetime, c timestamp, d varchar(20));`)
	tk.MustExec(`insert into t select "1234-12-29", "1234-12-29 16:24:13.9912", "2014-12-29 16:19:28", "12.34567";`)

	// NOTE: the actually result is: 12341220 12341229.0 12341200 12341229.00,
	// but Datum.ToString() don't format decimal length for float numbers.
	result = tk.MustQuery(`select truncate(a, -1), truncate(a, 1), truncate(a, -2), truncate(a, 2) from t;`)
	result.Check(testkit.Rows("12341220 12341229 12341200 12341229"))

	// NOTE: the actually result is: 12341229162410 12341229162414.0 12341229162400 12341229162414.00,
	// but Datum.ToString() don't format decimal length for float numbers.
	result = tk.MustQuery(`select truncate(b, -1), truncate(b, 1), truncate(b, -2), truncate(b, 2) from t;`)
	result.Check(testkit.Rows("12341229162410 12341229162414 12341229162400 12341229162414"))

	// NOTE: the actually result is: 20141229161920 20141229161928.0 20141229161900 20141229161928.00,
	// but Datum.ToString() don't format decimal length for float numbers.
	result = tk.MustQuery(`select truncate(c, -1), truncate(c, 1), truncate(c, -2), truncate(c, 2) from t;`)
	result.Check(testkit.Rows("20141229161920 20141229161928 20141229161900 20141229161928"))

	result = tk.MustQuery(`select truncate(d, -1), truncate(d, 1), truncate(d, -2), truncate(d, 2) from t;`)
	result.Check(testkit.Rows("10 12.3 0 12.34"))

	// for pow
	result = tk.MustQuery("SELECT POW('12', 2), POW(1.2e1, '2.0'), POW(12, 2.0);")
	result.Check(testkit.Rows("144 144 144"))
	result = tk.MustQuery("SELECT POW(null, 2), POW(2, null), POW(null, null);")
	result.Check(testkit.Rows("<nil> <nil> <nil>"))
	result = tk.MustQuery("SELECT POW(0, 0);")
	result.Check(testkit.Rows("1"))
	result = tk.MustQuery("SELECT POW(0, 0.1), POW(0, 0.5), POW(0, 1);")
	result.Check(testkit.Rows("0 0 0"))
	rs, err = tk.Exec("SELECT POW(0, -1);")
	c.Assert(err, IsNil)
	_, err = tidb.GetRows(rs)
	c.Assert(err, NotNil)
	terr = errors.Trace(err).(*errors.Err).Cause().(*terror.Error)
	c.Assert(terr.Code(), Equals, terror.ErrCode(mysql.ErrDataOutOfRange))

	// for sign
	result = tk.MustQuery("SELECT SIGN('12'), SIGN(1.2e1), SIGN(12), SIGN(0.0000012);")
	result.Check(testkit.Rows("1 1 1 1"))
	result = tk.MustQuery("SELECT SIGN('-12'), SIGN(-1.2e1), SIGN(-12), SIGN(-0.0000012);")
	result.Check(testkit.Rows("-1 -1 -1 -1"))
	result = tk.MustQuery("SELECT SIGN('0'), SIGN('-0'), SIGN(0);")
	result.Check(testkit.Rows("0 0 0"))
	result = tk.MustQuery("SELECT SIGN(NULL);")
	result.Check(testkit.Rows("<nil>"))
	result = tk.MustQuery("SELECT SIGN(-9223372036854775808), SIGN(9223372036854775808);")
	result.Check(testkit.Rows("-1 1"))

	// for sqrt
	result = tk.MustQuery("SELECT SQRT(-10), SQRT(144), SQRT(4.84), SQRT(0.04), SQRT(0);")
	result.Check(testkit.Rows("<nil> 12 2.2 0.2 0"))

	// for crc32
	result = tk.MustQuery("SELECT crc32(0), crc32(-0), crc32('0'), crc32('abc'), crc32('ABC'), crc32(NULL), crc32(''), crc32('hello world!')")
	result.Check(testkit.Rows("4108050209 4108050209 4108050209 891568578 2743272264 <nil> 0 62177901"))

	// for radians
	result = tk.MustQuery("SELECT radians(1.0), radians(pi()), radians(pi()/2), radians(180), radians(1.009);")
	result.Check(testkit.Rows("0.017453292519943295 0.05483113556160754 0.02741556778080377 3.141592653589793 0.01761037215262278"))
}

func (s *testIntegrationSuite) TestStringBuiltin(c *C) {
	defer func() {
		s.cleanEnv(c)
		testleak.AfterTest(c)()
	}()
	tk := testkit.NewTestKit(c, s.store)
	tk.MustExec("use test")

	// for length
	tk.MustExec("drop table if exists t")
	tk.MustExec("create table t(a int, b double, c datetime, d time, e char(20), f bit(10))")
	tk.MustExec(`insert into t values(1, 1.1, "2017-01-01 12:01:01", "12:01:01", "abcdef", 0b10101)`)
	result := tk.MustQuery("select length(a), length(b), length(c), length(d), length(e), length(f), length(null) from t")
	result.Check(testkit.Rows("1 3 19 8 6 2 <nil>"))
	tk.MustExec("drop table if exists t")
	tk.MustExec("create table t(a char(20))")
	tk.MustExec(`insert into t values("tidb  "), (concat("a  ", "b  "))`)
	result = tk.MustQuery("select a, length(a) from t")
	result.Check(testkit.Rows("tidb 4", "a  b 4"))

	// for concat
	tk.MustExec("drop table if exists t")
	tk.MustExec("create table t(a int, b double, c datetime, d time, e char(20))")
	tk.MustExec(`insert into t values(1, 1.1, "2017-01-01 12:01:01", "12:01:01", "abcdef")`)
	result = tk.MustQuery("select concat(a, b, c, d, e) from t")
	result.Check(testkit.Rows("11.12017-01-01 12:01:0112:01:01abcdef"))
	result = tk.MustQuery("select concat(null)")
	result.Check(testkit.Rows("<nil>"))
	result = tk.MustQuery("select concat(null, a, b) from t")
	result.Check(testkit.Rows("<nil>"))

	// for concat_ws
	tk.MustExec("drop table if exists t")
	tk.MustExec("create table t(a int, b double, c datetime, d time, e char(20))")
	tk.MustExec(`insert into t values(1, 1.1, "2017-01-01 12:01:01", "12:01:01", "abcdef")`)
	result = tk.MustQuery("select concat_ws('|', a, b, c, d, e) from t")
	result.Check(testkit.Rows("1|1.1|2017-01-01 12:01:01|12:01:01|abcdef"))
	result = tk.MustQuery("select concat_ws(null, null)")
	result.Check(testkit.Rows("<nil>"))
	result = tk.MustQuery("select concat_ws(null, a, b) from t")
	result.Check(testkit.Rows("<nil>"))
	result = tk.MustQuery("select concat_ws(',', 'a', 'b')")
	result.Check(testkit.Rows("a,b"))
	result = tk.MustQuery("select concat_ws(',','First name',NULL,'Last Name')")
	result.Check(testkit.Rows("First name,Last Name"))

	tk.MustExec("drop table if exists t")
	tk.MustExec("create table t(a binary(3))")
	tk.MustExec("insert into t values('a')")
	result = tk.MustQuery(`select concat_ws(',', a, 'test') = 'a\0\0,test' from t`)
	result.Check(testkit.Rows("1"))

	// for ascii
	tk.MustExec("drop table if exists t")
	tk.MustExec("create table t(a char(10), b int, c double, d datetime, e time, f bit(4))")
	tk.MustExec(`insert into t values('2', 2, 2.3, "2017-01-01 12:01:01", "12:01:01", 0b1010)`)
	result = tk.MustQuery("select ascii(a), ascii(b), ascii(c), ascii(d), ascii(e), ascii(f) from t")
	result.Check(testkit.Rows("50 50 50 50 49 10"))
	result = tk.MustQuery("select ascii('123'), ascii(123), ascii(''), ascii('你好'), ascii(NULL)")
	result.Check(testkit.Rows("49 49 0 228 <nil>"))

	// for lower
	tk.MustExec("drop table if exists t")
	tk.MustExec("create table t(a int, b double, c datetime, d time, e char(20), f binary(3), g binary(3))")
	tk.MustExec(`insert into t values(1, 1.1, "2017-01-01 12:01:01", "12:01:01", "abcdef", 'aa', 'BB')`)
	result = tk.MustQuery("select lower(a), lower(b), lower(c), lower(d), lower(e), lower(f), lower(g), lower(null) from t")
	result.Check(testkit.Rows("1 1.1 2017-01-01 12:01:01 12:01:01 abcdef aa\x00 BB\x00 <nil>"))

	// for upper
	result = tk.MustQuery("select upper(a), upper(b), upper(c), upper(d), upper(e), upper(f), upper(g), upper(null) from t")
	result.Check(testkit.Rows("1 1.1 2017-01-01 12:01:01 12:01:01 ABCDEF aa\x00 BB\x00 <nil>"))

	// for strcmp
	tk.MustExec("drop table if exists t")
	tk.MustExec("create table t(a char(10), b int, c double, d datetime, e time)")
	tk.MustExec(`insert into t values("123", 123, 12.34, "2017-01-01 12:01:01", "12:01:01")`)
	result = tk.MustQuery(`select strcmp(a, "123"), strcmp(b, "123"), strcmp(c, "12.34"), strcmp(d, "2017-01-01 12:01:01"), strcmp(e, "12:01:01") from t`)
	result.Check(testkit.Rows("0 0 0 0 0"))
	result = tk.MustQuery(`select strcmp("1", "123"), strcmp("123", "1"), strcmp("123", "45"), strcmp("123", null), strcmp(null, "123")`)
	result.Check(testkit.Rows("-1 1 -1 <nil> <nil>"))
	result = tk.MustQuery(`select strcmp("", "123"), strcmp("123", ""), strcmp("", ""), strcmp("", null), strcmp(null, "")`)
	result.Check(testkit.Rows("-1 1 0 <nil> <nil>"))

	// for left
	tk.MustExec("drop table if exists t")
	tk.MustExec("create table t(a char(10), b int, c double, d datetime, e time)")
	tk.MustExec(`insert into t values('abcde', 1234, 12.34, "2017-01-01 12:01:01", "12:01:01")`)
	result = tk.MustQuery("select left(a, 2), left(b, 2), left(c, 2), left(d, 2), left(e, 2) from t")
	result.Check(testkit.Rows("ab 12 12 20 12"))
	result = tk.MustQuery(`select left("abc", 0), left("abc", -1), left(NULL, 1), left("abc", NULL)`)
	result.Check(testkit.Rows("  <nil> <nil>"))
	result = tk.MustQuery(`select left("abc", "a"), left("abc", 1.9), left("abc", 1.2)`)
	result.Check(testkit.Rows(" ab a"))
	result = tk.MustQuery(`select left("中文abc", 2), left("中文abc", 3), left("中文abc", 4)`)
	result.Check(testkit.Rows("中文 中文a 中文ab"))
	// for right, reuse the table created for left
	result = tk.MustQuery("select right(a, 3), right(b, 3), right(c, 3), right(d, 3), right(e, 3) from t")
	result.Check(testkit.Rows("cde 234 .34 :01 :01"))
	result = tk.MustQuery(`select right("abcde", 0), right("abcde", -1), right("abcde", 100), right(NULL, 1), right("abcde", NULL)`)
	result.Check(testkit.Rows("  abcde <nil> <nil>"))
	result = tk.MustQuery(`select right("abcde", "a"), right("abcde", 1.9), right("abcde", 1.2)`)
	result.Check(testkit.Rows(" de e"))
	result = tk.MustQuery(`select right("中文abc", 2), right("中文abc", 4), right("中文abc", 5)`)
	result.Check(testkit.Rows("bc 文abc 中文abc"))
	tk.MustExec("drop table if exists t")
	tk.MustExec("create table t(a binary(10))")
	tk.MustExec(`insert into t select "中文abc"`)
	result = tk.MustQuery(`select left(a, 3), left(a, 6), left(a, 7) from t`)
	result.Check(testkit.Rows("中 中文 中文a"))
	result = tk.MustQuery(`select right(a, 2), right(a, 7) from t`)
	result.Check(testkit.Rows("c\x00 文abc\x00"))

	// for ord
	tk.MustExec("drop table if exists t")
	tk.MustExec("create table t(a char(10), b int, c double, d datetime, e time, f bit(4), g binary(20), h blob(10), i text(30))")
	tk.MustExec(`insert into t values('2', 2, 2.3, "2017-01-01 12:01:01", "12:01:01", 0b1010, "512", "48", "tidb")`)
	result = tk.MustQuery("select ord(a), ord(b), ord(c), ord(d), ord(e), ord(f), ord(g), ord(h), ord(i) from t")
	result.Check(testkit.Rows("50 50 50 50 49 10 53 52 116"))
	result = tk.MustQuery("select ord('123'), ord(123), ord(''), ord('你好'), ord(NULL), ord('👍')")
	result.Check(testkit.Rows("49 49 0 14990752 <nil> 4036989325"))

	// for space
	result = tk.MustQuery(`select space(0), space(2), space(-1), space(1.1), space(1.9)`)
	result.Check(testutil.RowsWithSep(",", ",  ,, ,  "))
	result = tk.MustQuery(`select space("abc"), space("2"), space("1.1"), space(''), space(null)`)
	result.Check(testutil.RowsWithSep(",", ",  , ,,<nil>"))

	// for replace
	tk.MustExec("drop table if exists t")
	tk.MustExec("create table t(a char(20), b int, c double, d datetime, e time)")
	tk.MustExec(`insert into t values('www.mysql.com', 1234, 12.34, "2017-01-01 12:01:01", "12:01:01")`)
	result = tk.MustQuery(`select replace(a, 'mysql', 'pingcap'), replace(b, 2, 55), replace(c, 34, 0), replace(d, '-', '/'), replace(e, '01', '22') from t`)
	result.Check(testutil.RowsWithSep(",", "www.pingcap.com,15534,12.0,2017/01/01 12:01:01,12:22:22"))
	result = tk.MustQuery(`select replace('aaa', 'a', ''), replace(null, 'a', 'b'), replace('a', null, 'b'), replace('a', 'b', null)`)
	result.Check(testkit.Rows(" <nil> <nil> <nil>"))

	// for tobase64
	tk.MustExec("drop table if exists t")
	tk.MustExec("create table t(a int, b double, c datetime, d time, e char(20), f bit(10), g binary(20), h blob(10))")
	tk.MustExec(`insert into t values(1, 1.1, "2017-01-01 12:01:01", "12:01:01", "abcdef", 0b10101, "512", "abc")`)
	result = tk.MustQuery("select to_base64(a), to_base64(b), to_base64(c), to_base64(d), to_base64(e), to_base64(f), to_base64(g), to_base64(h), to_base64(null) from t")
	result.Check(testkit.Rows("MQ== MS4x MjAxNy0wMS0wMSAxMjowMTowMQ== MTI6MDE6MDE= YWJjZGVm ABU= NTEyAAAAAAAAAAAAAAAAAAAAAAA= YWJj <nil>"))

	// for from_base64
	result = tk.MustQuery(`select from_base64("abcd"), from_base64("asc")`)
	result.Check(testkit.Rows("i\xb7\x1d <nil>"))
	result = tk.MustQuery(`select from_base64("MQ=="), from_base64(1234)`)
	result.Check(testkit.Rows("1 \xd7m\xf8"))

	// for substr
	tk.MustExec("drop table if exists t")
	tk.MustExec("create table t(a char(10), b int, c double, d datetime, e time)")
	tk.MustExec(`insert into t values('Sakila', 12345, 123.45, "2017-01-01 12:01:01", "12:01:01")`)
	result = tk.MustQuery(`select substr(a, 3), substr(b, 2, 3), substr(c, -3), substr(d, -8), substr(e, -3, 100) from t`)
	result.Check(testkit.Rows("kila 234 .45 12:01:01 :01"))
	result = tk.MustQuery(`select substr('Sakila', 100), substr('Sakila', -100), substr('Sakila', -5, 3), substr('Sakila', 2, -1)`)
	result.Check(testutil.RowsWithSep(",", ",,aki,"))
	result = tk.MustQuery(`select substr('foobarbar' from 4), substr('Sakila' from -4 for 2)`)
	result.Check(testkit.Rows("barbar ki"))
	result = tk.MustQuery(`select substr(null, 2, 3), substr('foo', null, 3), substr('foo', 2, null)`)
	result.Check(testkit.Rows("<nil> <nil> <nil>"))
	result = tk.MustQuery(`select substr('中文abc', 2), substr('中文abc', 3), substr("中文abc", 1, 2)`)
	result.Check(testkit.Rows("文abc abc 中文"))
	tk.MustExec("drop table if exists t")
	tk.MustExec("create table t(a binary(10))")
	tk.MustExec(`insert into t select "中文abc"`)
	result = tk.MustQuery(`select substr(a, 4), substr(a, 1, 3), substr(a, 1, 6) from t`)
	result.Check(testkit.Rows("文abc\x00 中 中文"))
	result = tk.MustQuery(`select substr("string", -1), substr("string", -2), substr("中文", -1), substr("中文", -2) from t`)
	result.Check(testkit.Rows("g ng 文 中文"))

	// for bit_length
	tk.MustExec("drop table if exists t")
	tk.MustExec("create table t(a int, b double, c datetime, d time, e char(20), f bit(10), g binary(20), h varbinary(20))")
	tk.MustExec(`insert into t values(1, 1.1, "2017-01-01 12:01:01", "12:01:01", "abcdef", 0b10101, "g", "h")`)
	result = tk.MustQuery("select bit_length(a), bit_length(b), bit_length(c), bit_length(d), bit_length(e), bit_length(f), bit_length(g), bit_length(h), bit_length(null) from t")
	result.Check(testkit.Rows("8 24 152 64 48 16 160 8 <nil>"))

	// for substring_index
	tk.MustExec("drop table if exists t")
	tk.MustExec("create table t(a char(20), b int, c double, d datetime, e time)")
	tk.MustExec(`insert into t values('www.pingcap.com', 12345, 123.45, "2017-01-01 12:01:01", "12:01:01")`)
	result = tk.MustQuery(`select substring_index(a, '.', 2), substring_index(b, '.', 2), substring_index(c, '.', -1), substring_index(d, '-', 1), substring_index(e, ':', -2) from t`)
	result.Check(testkit.Rows("www.pingcap 12345 45 2017 01:01"))
	result = tk.MustQuery(`select substring_index('www.pingcap.com', '.', 0), substring_index('www.pingcap.com', '.', 100), substring_index('www.pingcap.com', '.', -100)`)
	result.Check(testkit.Rows(" www.pingcap.com www.pingcap.com"))
	result = tk.MustQuery(`select substring_index('www.pingcap.com', 'd', 1), substring_index('www.pingcap.com', '', 1), substring_index('', '.', 1)`)
	result.Check(testutil.RowsWithSep(",", "www.pingcap.com,,"))
	result = tk.MustQuery(`select substring_index(null, '.', 1), substring_index('www.pingcap.com', null, 1), substring_index('www.pingcap.com', '.', null)`)
	result.Check(testkit.Rows("<nil> <nil> <nil>"))

	// for hex
	tk.MustExec("drop table if exists t")
	tk.MustExec("create table t(a char(20), b int, c double, d datetime, e time, f decimal(5, 2), g bit(4))")
	tk.MustExec(`insert into t values('www.pingcap.com', 12345, 123.45, "2017-01-01 12:01:01", "12:01:01", 123.45, 0b1100)`)
	result = tk.MustQuery(`select hex(a), hex(b), hex(c), hex(d), hex(e), hex(f), hex(g) from t`)
	result.Check(testkit.Rows("7777772E70696E676361702E636F6D 3039 7B 323031372D30312D30312031323A30313A3031 31323A30313A3031 7B C"))
	result = tk.MustQuery(`select hex('abc'), hex('你好'), hex(12), hex(12.3), hex(12.8)`)
	result.Check(testkit.Rows("616263 E4BDA0E5A5BD C C D"))
	result = tk.MustQuery(`select hex(-1), hex(-12.3), hex(-12.8), hex(0x12), hex(null)`)
	result.Check(testkit.Rows("FFFFFFFFFFFFFFFF FFFFFFFFFFFFFFF4 FFFFFFFFFFFFFFF3 12 <nil>"))

	// for unhex
	result = tk.MustQuery(`select unhex('4D7953514C'), unhex('313233'), unhex(313233), unhex('')`)
	result.Check(testkit.Rows("MySQL 123 123 "))
	result = tk.MustQuery(`select unhex('string'), unhex('你好'), unhex(123.4), unhex(null)`)
	result.Check(testkit.Rows("<nil> <nil> <nil> <nil>"))

	// for ltrim and rtrim
	result = tk.MustQuery(`select ltrim('   bar   '), ltrim('bar'), ltrim(''), ltrim(null)`)
	result.Check(testutil.RowsWithSep(",", "bar   ,bar,,<nil>"))
	result = tk.MustQuery(`select rtrim('   bar   '), rtrim('bar'), rtrim(''), rtrim(null)`)
	result.Check(testutil.RowsWithSep(",", "   bar,bar,,<nil>"))

	// for reverse
	tk.MustExec(`DROP TABLE IF EXISTS t;`)
	tk.MustExec(`CREATE TABLE t(a BINARY(6));`)
	tk.MustExec(`INSERT INTO t VALUES("中文");`)
	result = tk.MustQuery(`SELECT a, REVERSE(a), REVERSE("中文"), REVERSE("123 ") FROM t;`)
	result.Check(testkit.Rows("中文 \x87\x96歸\xe4 文中  321"))
	result = tk.MustQuery(`SELECT REVERSE(123), REVERSE(12.09) FROM t;`)
	result.Check(testkit.Rows("321 90.21"))

	// for trim
	result = tk.MustQuery(`select trim('   bar   '), trim(leading 'x' from 'xxxbarxxx'), trim(trailing 'xyz' from 'barxxyz'), trim(both 'x' from 'xxxbarxxx')`)
	result.Check(testkit.Rows("bar barxxx barx bar"))
	result = tk.MustQuery(`select trim(leading from '   bar'), trim('x' from 'xxxbarxxx'), trim('x' from 'bar'), trim('' from '   bar   ')`)
	result.Check(testutil.RowsWithSep(",", "bar,bar,bar,   bar   "))
	result = tk.MustQuery(`select trim(''), trim('x' from '')`)
	result.Check(testutil.RowsWithSep(",", ","))
	result = tk.MustQuery(`select trim(null from 'bar'), trim('x' from null), trim(null), trim(leading null from 'bar')`)
	// FIXME: the result for trim(leading null from 'bar') should be <nil>, current is 'bar'
	result.Check(testkit.Rows("<nil> <nil> <nil> bar"))

	// for locate
	tk.MustExec("drop table if exists t")
	tk.MustExec("create table t(a char(20), b int, c double, d datetime, e time, f binary(5))")
	tk.MustExec(`insert into t values('www.pingcap.com', 12345, 123.45, "2017-01-01 12:01:01", "12:01:01", "HelLo")`)
	result = tk.MustQuery(`select locate(".ping", a), locate(".ping", a, 5) from t`)
	result.Check(testkit.Rows("4 0"))
	result = tk.MustQuery(`select locate("234", b), locate("235", b, 10) from t`)
	result.Check(testkit.Rows("2 0"))
	result = tk.MustQuery(`select locate(".45", c), locate(".35", b) from t`)
	result.Check(testkit.Rows("4 0"))
	result = tk.MustQuery(`select locate("El", f), locate("ll", f), locate("lL", f), locate("Lo", f), locate("lo", f) from t`)
	result.Check(testkit.Rows("0 0 3 4 0"))
	result = tk.MustQuery(`select locate("01 12", d) from t`)
	result.Check(testkit.Rows("9"))
	result = tk.MustQuery(`select locate("文", "中文字符串", 2)`)
	result.Check(testkit.Rows("2"))
	result = tk.MustQuery(`select locate("文", "中文字符串", 3)`)
	result.Check(testkit.Rows("0"))
	result = tk.MustQuery(`select locate("文", "中文字符串")`)
	result.Check(testkit.Rows("2"))

	// for bin
	result = tk.MustQuery(`select bin(-1);`)
	result.Check(testkit.Rows("1111111111111111111111111111111111111111111111111111111111111111"))
	result = tk.MustQuery(`select bin(5);`)
	result.Check(testkit.Rows("101"))
	result = tk.MustQuery(`select bin("中文");`)
	result.Check(testkit.Rows("0"))

	// for character_length
	result = tk.MustQuery(`select character_length(null), character_length("Hello"), character_length("a中b文c"),
	character_length(123), character_length(12.3456);`)
	result.Check(testkit.Rows("<nil> 5 5 3 7"))

	// for char_length
	result = tk.MustQuery(`select char_length(null), char_length("Hello"), char_length("a中b文c"), char_length(123),char_length(12.3456);`)
	result.Check(testkit.Rows("<nil> 5 5 3 7"))

	// for elt
	result = tk.MustQuery(`select elt(0, "abc", "def"), elt(2, "hello", "中文", "tidb"), elt(4, "hello", "中文",
	"tidb");`)
	result.Check(testkit.Rows("<nil> 中文 <nil>"))

	// for instr
	result = tk.MustQuery(`select instr("中国", "国"), instr("中国", ""), instr("abc", ""), instr("", ""), instr("", "abc");`)
	result.Check(testkit.Rows("2 1 1 1 0"))
	result = tk.MustQuery(`select instr("中国", null), instr(null, ""), instr(null, null);`)
	result.Check(testkit.Rows("<nil> <nil> <nil>"))
	tk.MustExec(`drop table if exists t;`)
	tk.MustExec(`create table t(a binary(20), b char(20));`)
	tk.MustExec(`insert into t values("中国", cast("国" as binary)), ("中国", ""), ("abc", ""), ("", ""), ("", "abc");`)
	result = tk.MustQuery(`select instr(a, b) from t;`)
	result.Check(testkit.Rows("4", "1", "1", "1", "0"))

	result = tk.MustQuery(`select oct("aaaa"), oct("-1.9"),  oct("-9999999999999999999999999"), oct("9999999999999999999999999");`)
	result.Check(testkit.Rows("0 1777777777777777777777 1777777777777777777777 1777777777777777777777"))
	result = tk.MustQuery(`select oct(-1.9), oct(1.9), oct(-1), oct(1), oct(-9999999999999999999999999), oct(9999999999999999999999999);`)
	result.Check(testkit.Rows("1777777777777777777777 1 1777777777777777777777 1 1777777777777777777777 1777777777777777777777"))

	// for find_in_set
	result = tk.MustQuery(`select find_in_set("", ""), find_in_set("", ","), find_in_set("中文", "字符串,中文"), find_in_set("b,", "a,b,c,d");`)
	result.Check(testkit.Rows("0 1 2 0"))
	result = tk.MustQuery(`select find_in_set(NULL, ""), find_in_set("", NULL), find_in_set(1, "2,3,1");`)
	result.Check(testkit.Rows("<nil> <nil> 3"))
}

func (s *testIntegrationSuite) TestEncryptionBuiltin(c *C) {
	defer func() {
		s.cleanEnv(c)
		testleak.AfterTest(c)()
	}()
	tk := testkit.NewTestKit(c, s.store)
	tk.MustExec("use test")

	// for password
	tk.MustExec("drop table if exists t")
	tk.MustExec("create table t(a char(41), b char(41), c char(41))")
	tk.MustExec(`insert into t values(NULL, '', 'abc')`)
	result := tk.MustQuery("select password(a) from t")
	result.Check(testkit.Rows(""))
	result = tk.MustQuery("select password(b) from t")
	result.Check(testkit.Rows(""))
	result = tk.MustQuery("select password(c) from t")
	result.Check(testkit.Rows("*0D3CED9BEC10A777AEC23CCC353A8C08A633045E"))

	// for md5
	tk.MustExec("drop table if exists t")
	tk.MustExec("create table t(a char(10), b int, c double, d datetime, e time, f bit(4), g binary(20), h blob(10), i text(30))")
	tk.MustExec(`insert into t values('2', 2, 2.3, "2017-01-01 12:01:01", "12:01:01", 0b1010, "512", "48", "tidb")`)
	result = tk.MustQuery("select md5(a), md5(b), md5(c), md5(d), md5(e), md5(f), md5(g), md5(h), md5(i) from t")
	result.Check(testkit.Rows("c81e728d9d4c2f636f067f89cc14862c c81e728d9d4c2f636f067f89cc14862c 1a18da63cbbfb49cb9616e6bfd35f662 bad2fa88e1f35919ec7584cc2623a310 991f84d41d7acff6471e536caa8d97db 68b329da9893e34099c7d8ad5cb9c940 5c9f0e9b3b36276731bfba852a73ccc6 642e92efb79421734881b53e1e1b18b6 c337e11bfca9f12ae9b1342901e04379"))
	result = tk.MustQuery("select md5('123'), md5(123), md5(''), md5('你好'), md5(NULL), md5('👍')")
	result.Check(testkit.Rows(`202cb962ac59075b964b07152d234b70 202cb962ac59075b964b07152d234b70 d41d8cd98f00b204e9800998ecf8427e 7eca689f0d3389d9dea66ae112e5cfd7 <nil> 0215ac4dab1ecaf71d83f98af5726984`))

	// for sha/sha1
	tk.MustExec("drop table if exists t")
	tk.MustExec("create table t(a char(10), b int, c double, d datetime, e time, f bit(4), g binary(20), h blob(10), i text(30))")
	tk.MustExec(`insert into t values('2', 2, 2.3, "2017-01-01 12:01:01", "12:01:01", 0b1010, "512", "48", "tidb")`)
	result = tk.MustQuery("select sha1(a), sha1(b), sha1(c), sha1(d), sha1(e), sha1(f), sha1(g), sha1(h), sha1(i) from t")
	result.Check(testkit.Rows("da4b9237bacccdf19c0760cab7aec4a8359010b0 da4b9237bacccdf19c0760cab7aec4a8359010b0 ce0d88c5002b6cf7664052f1fc7d652cbdadccec 6c6956de323692298e4e5ad3028ff491f7ad363c 1906f8aeb5a717ca0f84154724045839330b0ea9 adc83b19e793491b1c6ea0fd8b46cd9f32e592fc 9aadd14ceb737b28697b8026f205f4b3e31de147 64e095fe763fc62418378753f9402623bea9e227 4df56fc09a3e66b48fb896e90b0a6fc02c978e9e"))
	result = tk.MustQuery("select sha1('123'), sha1(123), sha1(''), sha1('你好'), sha1(NULL)")
	result.Check(testkit.Rows(`40bd001563085fc35165329ea1ff5c5ecbdbbeef 40bd001563085fc35165329ea1ff5c5ecbdbbeef da39a3ee5e6b4b0d3255bfef95601890afd80709 440ee0853ad1e99f962b63e459ef992d7c211722 <nil>`))
	tk.MustExec("drop table if exists t")
	tk.MustExec("create table t(a char(10), b int, c double, d datetime, e time, f bit(4), g binary(20), h blob(10), i text(30))")
	tk.MustExec(`insert into t values('2', 2, 2.3, "2017-01-01 12:01:01", "12:01:01", 0b1010, "512", "48", "tidb")`)
	result = tk.MustQuery("select sha(a), sha(b), sha(c), sha(d), sha(e), sha(f), sha(g), sha(h), sha(i) from t")
	result.Check(testkit.Rows("da4b9237bacccdf19c0760cab7aec4a8359010b0 da4b9237bacccdf19c0760cab7aec4a8359010b0 ce0d88c5002b6cf7664052f1fc7d652cbdadccec 6c6956de323692298e4e5ad3028ff491f7ad363c 1906f8aeb5a717ca0f84154724045839330b0ea9 adc83b19e793491b1c6ea0fd8b46cd9f32e592fc 9aadd14ceb737b28697b8026f205f4b3e31de147 64e095fe763fc62418378753f9402623bea9e227 4df56fc09a3e66b48fb896e90b0a6fc02c978e9e"))
	result = tk.MustQuery("select sha('123'), sha(123), sha(''), sha('你好'), sha(NULL)")
	result.Check(testkit.Rows(`40bd001563085fc35165329ea1ff5c5ecbdbbeef 40bd001563085fc35165329ea1ff5c5ecbdbbeef da39a3ee5e6b4b0d3255bfef95601890afd80709 440ee0853ad1e99f962b63e459ef992d7c211722 <nil>`))

	// for sha2
	tk.MustExec("drop table if exists t")
	tk.MustExec("create table t(a char(10), b int, c double, d datetime, e time, f bit(4), g binary(20), h blob(10), i text(30))")
	tk.MustExec(`insert into t values('2', 2, 2.3, "2017-01-01 12:01:01", "12:01:01", 0b1010, "512", "48", "tidb")`)
	result = tk.MustQuery("select sha2(a, 224), sha2(b, 0), sha2(c, 512), sha2(d, 256), sha2(e, 384), sha2(f, 0), sha2(g, 512), sha2(h, 256), sha2(i, 224) from t")
	result.Check(testkit.Rows("58b2aaa0bfae7acc021b3260e941117b529b2e69de878fd7d45c61a9 d4735e3a265e16eee03f59718b9b5d03019c07d8b6c51f90da3a666eec13ab35 42415572557b0ca47e14fa928e83f5746d33f90c74270172cc75c61a78db37fe1485159a4fd75f33ab571b154572a5a300938f7d25969bdd05d8ac9dd6c66123 8c2fa3f276952c92b0b40ed7d27454e44b8399a19769e6bceb40da236e45a20a b11d35f1a37e54d5800d210d8e6b80b42c9f6d20ea7ae548c762383ebaa12c5954c559223c6c7a428e37af96bb4f1e0d 01ba4719c80b6fe911b091a7c05124b64eeece964e09c058ef8f9805daca546b 9550da35ea1683abaf5bfa8de68fe02b9c6d756c64589d1ef8367544c254f5f09218a6466cadcee8d74214f0c0b7fb342d1a9f3bd4d406aacf7be59c327c9306 98010bd9270f9b100b6214a21754fd33bdc8d41b2bc9f9dd16ff54d3c34ffd71 a7cddb7346fbc66ab7f803e865b74cbd99aace8e7dabbd8884c148cb"))
	result = tk.MustQuery("select sha2('123', 512), sha2(123, 512), sha2('', 512), sha2('你好', 224), sha2(NULL, 256), sha2('foo', 123)")
	result.Check(testkit.Rows(`3c9909afec25354d551dae21590bb26e38d53f2173b8d3dc3eee4c047e7ab1c1eb8b85103e3be7ba613b31bb5c9c36214dc9f14a42fd7a2fdb84856bca5c44c2 3c9909afec25354d551dae21590bb26e38d53f2173b8d3dc3eee4c047e7ab1c1eb8b85103e3be7ba613b31bb5c9c36214dc9f14a42fd7a2fdb84856bca5c44c2 cf83e1357eefb8bdf1542850d66d8007d620e4050b5715dc83f4a921d36ce9ce47d0d13c5d85f2b0ff8318d2877eec2f63b931bd47417a81a538327af927da3e e91f006ed4e0882de2f6a3c96ec228a6a5c715f356d00091bce842b5 <nil> <nil>`))

	// for AES_ENCRYPT
	tk.MustExec("drop table if exists t")
	tk.MustExec("create table t(a char(10), b int, c double, d datetime, e time, f bit(4), g binary(20), h blob(10), i text(30))")
	tk.MustExec(`insert into t values('2', 2, 2.3, "2017-01-01 12:01:01", "12:01:01", 0b1010, "512", "48", "tidb")`)
	result = tk.MustQuery("select HEX(AES_ENCRYPT(a, 'key')), HEX(AES_ENCRYPT(b, 'key')), HEX(AES_ENCRYPT(c, 'key')), HEX(AES_ENCRYPT(d, 'key')), HEX(AES_ENCRYPT(e, 'key')), HEX(AES_ENCRYPT(f, 'key')), HEX(AES_ENCRYPT(g, 'key')), HEX(AES_ENCRYPT(h, 'key')), HEX(AES_ENCRYPT(i, 'key')) from t")
	result.Check(testkit.Rows("B3800B3A3CB4ECE2051A3E80FE373EAC B3800B3A3CB4ECE2051A3E80FE373EAC 9E018F7F2838DBA23C57F0E4CCF93287 E764D3E9D4AF8F926CD0979DDB1D0AF40C208B20A6C39D5D028644885280973A C452FFEEB76D3F5E9B26B8D48F7A228C 181BD5C81CBD36779A3C9DD5FF486B35 CE15F14AC7FF4E56ECCF148DE60E4BEDBDB6900AD51383970A5F32C59B3AC6E3 E1B29995CCF423C75519790F54A08CD2 84525677E95AC97698D22E1125B67E92"))
	result = tk.MustQuery("select HEX(AES_ENCRYPT('123', 'foobar')), HEX(AES_ENCRYPT(123, 'foobar')), HEX(AES_ENCRYPT('', 'foobar')), HEX(AES_ENCRYPT('你好', 'foobar')), AES_ENCRYPT(NULL, 'foobar')")
	result.Check(testkit.Rows(`45ABDD5C4802EFA6771A94C43F805208 45ABDD5C4802EFA6771A94C43F805208 791F1AEB6A6B796E6352BF381895CA0E D0147E2EB856186F146D9F6DE33F9546 <nil>`))

	// for AES_DECRYPT
	result = tk.MustQuery("select AES_DECRYPT(AES_ENCRYPT('foo', 'bar'), 'bar')")
	result.Check(testkit.Rows("foo"))
	result = tk.MustQuery("select AES_DECRYPT(UNHEX('45ABDD5C4802EFA6771A94C43F805208'), 'foobar'), AES_DECRYPT(UNHEX('791F1AEB6A6B796E6352BF381895CA0E'), 'foobar'), AES_DECRYPT(UNHEX('D0147E2EB856186F146D9F6DE33F9546'), 'foobar'), AES_DECRYPT(NULL, 'foobar'), AES_DECRYPT('SOME_THING_STRANGE', 'foobar')")
	result.Check(testkit.Rows(`123  你好 <nil> <nil>`))

	// for COMPRESS
	tk.MustExec("DROP TABLE IF EXISTS t1;")
	tk.MustExec("CREATE TABLE t1(a VARCHAR(1000));")
	tk.MustExec("INSERT INTO t1 VALUES('12345'), ('23456');")
	result = tk.MustQuery("SELECT HEX(COMPRESS(a)) FROM t1;")
	result.Check(testkit.Rows("05000000789C323432363105040000FFFF02F80100", "05000000789C323236313503040000FFFF03070105"))
	tk.MustExec("DROP TABLE IF EXISTS t2;")
	tk.MustExec("CREATE TABLE t2(a VARCHAR(1000), b VARBINARY(1000));")
	tk.MustExec("INSERT INTO t2 (a, b) SELECT a, COMPRESS(a) from t1;")
	result = tk.MustQuery("SELECT a, HEX(b) FROM t2;")
	result.Check(testkit.Rows("12345 05000000789C323432363105040000FFFF02F80100", "23456 05000000789C323236313503040000FFFF03070105"))

	// for UNCOMPRESS
	result = tk.MustQuery("SELECT UNCOMPRESS(COMPRESS('123'))")
	result.Check(testkit.Rows("123"))
	result = tk.MustQuery("SELECT UNCOMPRESS(UNHEX('03000000789C3334320600012D0097'))")
	result.Check(testkit.Rows("123"))
	result = tk.MustQuery("SELECT UNCOMPRESS(UNHEX('03000000789C32343206040000FFFF012D0097'))")
	result.Check(testkit.Rows("123"))
	tk.MustExec("INSERT INTO t2 VALUES ('12345', UNHEX('05000000789C3334323631050002F80100'))")
	result = tk.MustQuery("SELECT UNCOMPRESS(a), UNCOMPRESS(b) FROM t2;")
	result.Check(testkit.Rows("<nil> 12345", "<nil> 23456", "<nil> 12345"))

	// for UNCOMPRESSED_LENGTH
	result = tk.MustQuery("SELECT UNCOMPRESSED_LENGTH(COMPRESS('123'))")
	result.Check(testkit.Rows("3"))
	result = tk.MustQuery("SELECT UNCOMPRESSED_LENGTH(UNHEX('03000000789C3334320600012D0097'))")
	result.Check(testkit.Rows("3"))
	result = tk.MustQuery("SELECT UNCOMPRESSED_LENGTH(UNHEX('03000000789C32343206040000FFFF012D0097'))")
	result.Check(testkit.Rows("3"))
	result = tk.MustQuery("SELECT UNCOMPRESSED_LENGTH('')")
	result.Check(testkit.Rows("0"))
	result = tk.MustQuery("SELECT UNCOMPRESSED_LENGTH(UNHEX('0100'))")
	result.Check(testkit.Rows("0"))
	result = tk.MustQuery("SELECT UNCOMPRESSED_LENGTH(a), UNCOMPRESSED_LENGTH(b) FROM t2;")
	result.Check(testkit.Rows("875770417 5", "892613426 5", "875770417 5"))

	// for RANDOM_BYTES
	lengths := []int{0, -5, 1025, 4000}
	for _, len := range lengths {
		rs, err := tk.Exec(fmt.Sprintf("SELECT RANDOM_BYTES(%d);", len))
		c.Assert(err, IsNil, Commentf("%v", len))
		_, err = tidb.GetRows(rs)
		c.Assert(err, NotNil, Commentf("%v", len))
		terr := errors.Trace(err).(*errors.Err).Cause().(*terror.Error)
		c.Assert(terr.Code(), Equals, terror.ErrCode(mysql.ErrDataOutOfRange), Commentf("%v", len))
	}
	tk.MustQuery("SELECT RANDOM_BYTES('1');")
	tk.MustQuery("SELECT RANDOM_BYTES(1024);")
	result = tk.MustQuery("SELECT RANDOM_BYTES(NULL);")
	result.Check(testkit.Rows("<nil>"))
}

func (s *testIntegrationSuite) TestTimeBuiltin(c *C) {
	originSQLMode := s.ctx.GetSessionVars().StrictSQLMode
	s.ctx.GetSessionVars().StrictSQLMode = true
	defer func() {
		s.ctx.GetSessionVars().StrictSQLMode = originSQLMode
		s.cleanEnv(c)
		testleak.AfterTest(c)()
	}()
	tk := testkit.NewTestKit(c, s.store)
	tk.MustExec("use test")

	// for makeDate
	tk.MustExec("drop table if exists t")
	tk.MustExec("create table t(a int, b double, c datetime, d time, e char(20), f bit(10))")
	tk.MustExec(`insert into t values(1, 1.1, "2017-01-01 12:01:01", "12:01:01", "abcdef", 0b10101)`)
	result := tk.MustQuery("select makedate(a,a), makedate(b,b), makedate(c,c), makedate(d,d), makedate(e,e), makedate(f,f), makedate(null,null), makedate(a,b) from t")
	result.Check(testkit.Rows("2001-01-01 2001-01-01 <nil> <nil> <nil> 2021-01-21 <nil> 2001-01-01"))

	// for date
	result = tk.MustQuery(`select date("2019-09-12"), date("2019-09-12 12:12:09"), date("2019-09-12 12:12:09.121212");`)
	result.Check(testkit.Rows("2019-09-12 2019-09-12 2019-09-12"))
	result = tk.MustQuery(`select date("0000-00-00"), date("0000-00-00 12:12:09"), date("0000-00-00 00:00:00.121212"), date("0000-00-00 00:00:00.000000");`)
	result.Check(testkit.Rows("<nil> 0000-00-00 0000-00-00 <nil>"))
	result = tk.MustQuery(`select date("aa"), date(12.1), date("");`)
	result.Check(testkit.Rows("<nil> <nil> <nil>"))

	// for year
	result = tk.MustQuery(`select year("2013-01-09"), year("2013-00-09"), year("000-01-09"), year("1-01-09"), year("20131-01-09"), year(null);`)
	result.Check(testkit.Rows("2013 2013 0 1 <nil> <nil>"))
	result = tk.MustQuery(`select year("2013-00-00"), year("2013-00-00 00:00:00"), year("0000-00-00 12:12:12"), year("2017-00-00 12:12:12");`)
	result.Check(testkit.Rows("2013 2013 0 2017"))
	result = tk.MustQuery(`select year("aa"), year(2013), year(2012.09), year("1-01"), year("-09");`)
	result.Check(testkit.Rows("<nil> <nil> <nil> <nil> <nil>"))
	tk.MustExec(`drop table if exists t`)
	tk.MustExec(`create table t(a bigint)`)
	_, err := tk.Exec(`insert into t select year("aa")`)
	c.Assert(err, NotNil)
	c.Assert(terror.ErrorEqual(err, types.ErrInvalidTimeFormat), IsTrue)
	_, err = tk.Exec(`insert into t select year("0000-00-00 00:00:00")`)
	c.Assert(err, NotNil)
	c.Assert(terror.ErrorEqual(err, types.ErrInvalidTimeFormat), IsTrue)
	tk.MustExec(`insert into t select 1`)
	_, err = tk.Exec(`update t set a = year("aa")`)
	c.Assert(terror.ErrorEqual(err, types.ErrInvalidTimeFormat), IsTrue)
	_, err = tk.Exec(`delete from t where a = year("aa")`)
	c.Assert(terror.ErrorEqual(err, types.ErrInvalidTimeFormat), IsTrue)

	// for month
	result = tk.MustQuery(`select month("2013-01-09"), month("2013-00-09"), month("000-01-09"), month("1-01-09"), month("20131-01-09"), month(null);`)
	result.Check(testkit.Rows("1 0 1 1 <nil> <nil>"))
	result = tk.MustQuery(`select month("2013-00-00"), month("2013-00-00 00:00:00"), month("0000-00-00 12:12:12"), month("2017-00-00 12:12:12");`)
	result.Check(testkit.Rows("0 0 0 0"))
	result = tk.MustQuery(`select month("aa"), month(2013), month(2012.09), month("1-01"), month("-09");`)
	result.Check(testkit.Rows("<nil> <nil> <nil> <nil> <nil>"))
	result = tk.MustQuery(`select month("2013-012-09"), month("2013-0000000012-09"), month("2013-30-09"), month("000-41-09");`)
	result.Check(testkit.Rows("12 12 <nil> <nil>"))
	tk.MustExec(`drop table if exists t`)
	tk.MustExec(`create table t(a bigint)`)
	_, err = tk.Exec(`insert into t select month("aa")`)
	c.Assert(err, NotNil)
	c.Assert(terror.ErrorEqual(err, types.ErrInvalidTimeFormat), IsTrue)
	_, err = tk.Exec(`insert into t select month("0000-00-00 00:00:00")`)
	c.Assert(err, NotNil)
	c.Assert(terror.ErrorEqual(err, types.ErrInvalidTimeFormat), IsTrue)
	tk.MustExec(`insert into t select 1`)
	_, err = tk.Exec(`update t set a = month("aa")`)
	c.Assert(terror.ErrorEqual(err, types.ErrInvalidTimeFormat), IsTrue)
	_, err = tk.Exec(`delete from t where a = month("aa")`)
	c.Assert(terror.ErrorEqual(err, types.ErrInvalidTimeFormat), IsTrue)

	// for week
	result = tk.MustQuery(`select week("2012-12-22"), week("2012-12-22", -2), week("2012-12-22", 0), week("2012-12-22", 1), week("2012-12-22", 2), week("2012-12-22", 200);`)
	result.Check(testkit.Rows("51 51 51 51 51 51"))
	result = tk.MustQuery(`select week("2008-02-20"), week("2008-02-20", 0), week("2008-02-20", 1), week("2009-02-20", 2), week("2008-02-20", 3), week("2008-02-20", 4);`)
	result.Check(testkit.Rows("7 7 8 7 8 8"))
	result = tk.MustQuery(`select week("2008-02-20", 5), week("2008-02-20", 6), week("2009-02-20", 7), week("2008-02-20", 8), week("2008-02-20", 9);`)
	result.Check(testkit.Rows("7 8 7 7 8"))
	result = tk.MustQuery(`select week("aa", 1), week(null, 2), week(11, 2), week(12.99, 2);`)
	result.Check(testkit.Rows("<nil> <nil> <nil> <nil>"))
	result = tk.MustQuery(`select week("aa"), week(null), week(11), week(12.99);`)
	result.Check(testkit.Rows("<nil> <nil> <nil> <nil>"))
	tk.MustExec(`drop table if exists t`)
	tk.MustExec(`create table t(a datetime)`)
	_, err = tk.Exec(`insert into t select week("aa", 1)`)
	c.Assert(err, NotNil)
	c.Assert(terror.ErrorEqual(err, types.ErrInvalidTimeFormat), IsTrue)
	tk.MustExec(`insert into t select now()`)
	_, err = tk.Exec(`update t set a = week("aa", 1)`)
	c.Assert(terror.ErrorEqual(err, types.ErrInvalidTimeFormat), IsTrue)
	_, err = tk.Exec(`delete from t where a = week("aa", 1)`)
	c.Assert(terror.ErrorEqual(err, types.ErrInvalidTimeFormat), IsTrue)

	// for weekofyear
	result = tk.MustQuery(`select weekofyear("2012-12-22"), weekofyear("2008-02-20"), weekofyear("aa"), weekofyear(null), weekofyear(11), weekofyear(12.99);`)
	result.Check(testkit.Rows("51 8 <nil> <nil> <nil> <nil>"))
	tk.MustExec(`drop table if exists t`)
	tk.MustExec(`create table t(a bigint)`)
	_, err = tk.Exec(`insert into t select weekofyear("aa")`)
	c.Assert(err, NotNil)
	c.Assert(terror.ErrorEqual(err, types.ErrInvalidTimeFormat), IsTrue)
	tk.MustExec(`insert into t select 1`)
	_, err = tk.Exec(`update t set a = weekofyear("aa")`)
	c.Assert(terror.ErrorEqual(err, types.ErrInvalidTimeFormat), IsTrue)
	_, err = tk.Exec(`delete from t where a = weekofyear("aa")`)
	c.Assert(terror.ErrorEqual(err, types.ErrInvalidTimeFormat), IsTrue)

	// for weekday
	result = tk.MustQuery(`select weekday("2012-12-20"), weekday("2012-12-21"), weekday("2012-12-22"), weekday("2012-12-23"), weekday("2012-12-24"), weekday("2012-12-25"), weekday("2012-12-26"), weekday("2012-12-27");`)
	result.Check(testkit.Rows("3 4 5 6 0 1 2 3"))
	result = tk.MustQuery(`select weekday("2012-12-90"), weekday("0000-00-00"), weekday("aa"), weekday(null), weekday(11), weekday(12.99);`)
	result.Check(testkit.Rows("<nil> <nil> <nil> <nil> <nil> <nil>"))

	// for quarter
	result = tk.MustQuery(`select quarter("2012-00-20"), quarter("2012-01-21"), quarter("2012-03-22"), quarter("2012-05-23"), quarter("2012-08-24"), quarter("2012-09-25"), quarter("2012-11-26"), quarter("2012-12-27");`)
	result.Check(testkit.Rows("0 1 1 2 3 3 4 4"))
	result = tk.MustQuery(`select quarter("2012-14-20"), quarter("0000-00-00"), quarter("aa"), quarter(null), quarter(11), quarter(12.99);`)
	result.Check(testkit.Rows("<nil> <nil> <nil> <nil> <nil> <nil>"))

	// for from_days
	result = tk.MustQuery(`select from_days(0), from_days(-199), from_days(1111), from_days(120), from_days(1), from_days(1111111), from_days(9999999), from_days(22222);`)
	result.Check(testkit.Rows("0000-00-00 0000-00-00 0003-01-16 0000-00-00 0000-00-00 3042-02-13 0000-00-00 0060-11-03"))
	result = tk.MustQuery(`select from_days("2012-14-20"), from_days("111a"), from_days("aa"), from_days(null), from_days("123asf"), from_days(12.99);`)
	result.Check(testkit.Rows("0005-07-05 0000-00-00 0000-00-00 <nil> 0000-00-00 0000-00-00"))

	// Fix issue #3923
	result = tk.MustQuery("select timediff(cast('2004-12-30 12:00:00' as time), '12:00:00');")
	result.Check(testkit.Rows("00:00:00"))
	result = tk.MustQuery("select timediff(cast('2004-12-30 12:00:00' as time), '2004-12-30 12:00:00');")
	result.Check(testkit.Rows("<nil>"))
	result = tk.MustQuery("select timediff(cast('2004-12-30 12:00:01' as datetime), '2004-12-30 12:00:00');")
	result.Check(testkit.Rows("00:00:01"))
	result = tk.MustQuery("select timediff(cast('2004-12-30 12:00:01' as time), '-34 00:00:00');")
	result.Check(testkit.Rows("828:00:01"))
	result = tk.MustQuery("select timediff(cast('2004-12-30 12:00:01' as datetime), '2004-12-30 12:00:00.1');")
	result.Check(testkit.Rows("00:00:00.9"))
	result = tk.MustQuery("select timediff(cast('2004-12-30 12:00:01' as datetime), '-34 124:00:00');")
	result.Check(testkit.Rows("<nil>"))
	result = tk.MustQuery("select timediff(cast('2004-12-30 12:00:01' as time), '-34 124:00:00');")
	result.Check(testkit.Rows("838:59:59"))
	result = tk.MustQuery("select timediff(cast('2004-12-30' as datetime), '12:00:00');")
	result.Check(testkit.Rows("<nil>"))
	result = tk.MustQuery("select timediff('12:00:00', '-34 12:00:00');")
	result.Check(testkit.Rows("838:59:59"))
	result = tk.MustQuery("select timediff('12:00:00', '34 12:00:00');")
	result.Check(testkit.Rows("-816:00:00"))
	result = tk.MustQuery("select timediff('2014-1-2 12:00:00', '-34 12:00:00');")
	result.Check(testkit.Rows("<nil>"))
	result = tk.MustQuery("select timediff('2014-1-2 12:00:00', '12:00:00');")
	result.Check(testkit.Rows("<nil>"))
	result = tk.MustQuery("select timediff('2014-1-2 12:00:00', '2014-1-1 12:00:00');")
	result.Check(testkit.Rows("24:00:00"))
	result = tk.MustQuery("select timestampadd(MINUTE, 1, '2003-01-02'), timestampadd(WEEK, 1, '2003-01-02 23:59:59')" +
		", timestampadd(MICROSECOND, 1, 950501);")
	result.Check(testkit.Rows("2003-01-02 00:01:00 2003-01-09 23:59:59 1995-05-01 00:00:00.000001"))
	result = tk.MustQuery("select timestampadd(day, 2, 950501), timestampadd(MINUTE, 37.5,'2003-01-02'), timestampadd(MINUTE, 37.49,'2003-01-02')," +
		" timestampadd(YeAr, 1, '2003-01-02');")
	result.Check(testkit.Rows("1995-05-03 00:00:00 2003-01-02 00:38:00 2003-01-02 00:37:00 2004-01-02 00:00:00"))
	result = tk.MustQuery("select to_seconds(950501), to_seconds('2009-11-29'), to_seconds('2009-11-29 13:43:32'), to_seconds('09-11-29 13:43:32');")
	result.Check(testkit.Rows("62966505600 63426672000 63426721412 63426721412"))
	result = tk.MustQuery("select to_days(950501), to_days('2007-10-07'), to_days('2007-10-07 00:00:59'), to_days('0000-01-01')")
	result.Check(testkit.Rows("728779 733321 733321 1"))

	result = tk.MustQuery("select last_day('2003-02-05'), last_day('2004-02-05'), last_day('2004-01-01 01:01:01'), last_day(950501);")
	result.Check(testkit.Rows("2003-02-28 2004-02-29 2004-01-31 1995-05-31"))

	tk.MustExec("SET SQL_MODE='';")
	result = tk.MustQuery("select last_day('0000-00-00');")
	result.Check(testkit.Rows("<nil>"))
	result = tk.MustQuery("select to_days('0000-00-00');")
	result.Check(testkit.Rows("<nil>"))
	result = tk.MustQuery("select to_seconds('0000-00-00');")
	result.Check(testkit.Rows("<nil>"))

	result = tk.MustQuery("select timestamp('2003-12-31'), timestamp('2003-12-31 12:00:00','12:00:00');")
	result.Check(testkit.Rows("2003-12-31 00:00:00 2004-01-01 00:00:00"))
	result = tk.MustQuery("select timestamp(20170118123950.123), timestamp(20170118123950.999);")
	result.Check(testkit.Rows("2017-01-18 12:39:50.123 2017-01-18 12:39:50.999"))
	result = tk.MustQuery("select timestamp('2003-12-31', '01:01:01.01'), timestamp('2003-12-31.1234', '01:01:01.01')," +
		" timestamp('2008-12-31','00:00:00.0'), timestamp('2008-12-31 00:00:00.000');")
	result.Check(testkit.Rows("2003-12-31 01:01:01.01 2003-12-31 01:01:01.1334 2008-12-31 00:00:00.0 2008-12-31 00:00:00.000"))
	result = tk.MustQuery("select timestamp('2003-12-31', 1), timestamp('2003-12-31', -1);")
	result.Check(testkit.Rows("2003-12-31 00:00:01 2003-12-30 23:59:59"))
	result = tk.MustQuery("select timestamp('2003-12-31', '2000-12-12 01:01:01.01'), timestamp('2003-14-31','01:01:01.01');")
	result.Check(testkit.Rows("<nil> <nil>"))

	result = tk.MustQuery("select TIMESTAMPDIFF(MONTH,'2003-02-01','2003-05-01'), TIMESTAMPDIFF(yEaR,'2002-05-01', " +
		"'2001-01-01'), TIMESTAMPDIFF(minute,binary('2003-02-01'),'2003-05-01 12:05:55'), TIMESTAMPDIFF(day," +
		"'1995-05-02', 950501);")
	result.Check(testkit.Rows("3 -1 128885 -1"))

	result = tk.MustQuery("select datediff('2007-12-31 23:59:59','2007-12-30'), datediff('2010-11-30 23:59:59', " +
		"'2010-12-31'), datediff(950501,'2016-01-13'), datediff(950501.9,'2016-01-13'), datediff(binary(950501), '2016-01-13');")
	result.Check(testkit.Rows("1 -31 -7562 -7562 -7562"))
	result = tk.MustQuery("select datediff('0000-01-01','0001-01-01'), datediff('0001-00-01', '0001-00-01'), datediff('0001-01-00','0001-01-00'), datediff('2017-01-01','2017-01-01');")
	result.Check(testkit.Rows("-365 <nil> <nil> 0"))

	// fixed issue #3986
	tk.MustExec("SET SQL_MODE='NO_ENGINE_SUBSTITUTION';")
	tk.MustExec("SET TIME_ZONE='+03:00';")
	tk.MustExec("DROP TABLE IF EXISTS t;")
	tk.MustExec("CREATE TABLE t (ix TIMESTAMP NOT NULL DEFAULT CURRENT_TIMESTAMP ON UPDATE CURRENT_TIMESTAMP);")
	tk.MustExec("INSERT INTO t VALUES (0), (20030101010160), (20030101016001), (20030101240101), (20030132010101), (20031301010101), (20031200000000), (20030000000000);")
	result = tk.MustQuery("SELECT CAST(ix AS SIGNED) FROM t;")
	result.Check(testkit.Rows("0", "0", "0", "0", "0", "0", "0", "0"))

	// test time
	result = tk.MustQuery("select time('2003-12-31 01:02:03')")
	result.Check(testkit.Rows("01:02:03"))
	result = tk.MustQuery("select time('2003-12-31 01:02:03.000123')")
	result.Check(testkit.Rows("01:02:03.000123"))
	result = tk.MustQuery("select time('01:02:03.000123')")
	result.Check(testkit.Rows("01:02:03.000123"))
	result = tk.MustQuery("select time('01:02:03')")
	result.Check(testkit.Rows("01:02:03"))
	result = tk.MustQuery("select time('-838:59:59.000000')")
	result.Check(testkit.Rows("-838:59:59.000000"))
	result = tk.MustQuery("select time('-838:59:59.000001')")
	result.Check(testkit.Rows("-838:59:59.000000"))
	result = tk.MustQuery("select time('-839:59:59.000000')")
	result.Check(testkit.Rows("-838:59:59.000000"))
	result = tk.MustQuery("select time('840:59:59.000000')")
	result.Check(testkit.Rows("838:59:59.000000"))
	// FIXME: #issue 4193
	// result = tk.MustQuery("select time('840:59:60.000000')")
	// result.Check(testkit.Rows("<nil>"))
	// result = tk.MustQuery("select time('800:59:59.9999999')")
	// result.Check(testkit.Rows("801:00:00.000000"))
	// result = tk.MustQuery("select time('12003-12-10 01:02:03.000123')")
	// result.Check(testkit.Rows("<nil>")
	// result = tk.MustQuery("select time('')")
	// result.Check(testkit.Rows("<nil>")
	// result = tk.MustQuery("select time('2003-12-10-10 01:02:03.000123')")
	// result.Check(testkit.Rows("00:20:03")

	//for hour
	result = tk.MustQuery(`SELECT hour("12:13:14.123456"), hour("12:13:14.000010"), hour("272:59:55"), hour(null), hour("27aaaa2:59:55");`)
	result.Check(testkit.Rows("12 12 272 <nil> <nil>"))

	// for minute
	result = tk.MustQuery(`SELECT minute("12:13:14.123456"), minute("12:13:14.000010"), minute("272:59:55"), minute(null), minute("27aaaa2:59:55");`)
	result.Check(testkit.Rows("13 13 59 <nil> <nil>"))

	// for second
	result = tk.MustQuery(`SELECT second("12:13:14.123456"), second("12:13:14.000010"), second("272:59:55"), second(null), second("27aaaa2:59:55");`)
	result.Check(testkit.Rows("14 14 55 <nil> <nil>"))

	// for microsecond
	result = tk.MustQuery(`SELECT microsecond("12:00:00.123456"), microsecond("12:00:00.000010"), microsecond(null), microsecond("27aaaa2:59:55");`)
	result.Check(testkit.Rows("123456 10 <nil> <nil>"))

	// TODO: fix `CAST(xx as duration)` and release the test below:
	// result = tk.MustQuery(`SELECT hour("aaa"), hour(123456), hour(1234567);`)
	// result = tk.MustQuery(`SELECT minute("aaa"), minute(123456), minute(1234567);`)
	// result = tk.MustQuery(`SELECT second("aaa"), second(123456), second(1234567);`)
	// result = tk.MustQuery(`SELECT microsecond("aaa"), microsecond(123456), microsecond(1234567);`)

	// for time_format
	result = tk.MustQuery("SELECT TIME_FORMAT('150:02:28', '%H:%i:%s %p');")
	result.Check(testkit.Rows("150:02:28 AM"))
	result = tk.MustQuery("SELECT TIME_FORMAT('bad string', '%H:%i:%s %p');")
	result.Check(testkit.Rows("00:00:00 AM"))
	result = tk.MustQuery("SELECT TIME_FORMAT(null, '%H:%i:%s %p');")
	result.Check(testkit.Rows("<nil>"))
	result = tk.MustQuery("SELECT TIME_FORMAT(123, '%H:%i:%s %p');")
	result.Check(testkit.Rows("00:01:23 AM"))

	// for yearweek
	result = tk.MustQuery(`select yearweek("2014-12-27"), yearweek("2014-29-27"), yearweek("2014-00-27"), yearweek("2014-12-27 12:38:32"), yearweek("2014-12-27 12:38:32.1111111"), yearweek("2014-12-27 12:90:32"), yearweek("2014-12-27 89:38:32.1111111");`)
	result.Check(testkit.Rows("201451 <nil> <nil> 201451 201451 <nil> <nil>"))
	result = tk.MustQuery(`select yearweek(12121), yearweek(1.00009), yearweek("aaaaa"), yearweek(""), yearweek(NULL);`)
	result.Check(testkit.Rows("<nil> <nil> <nil> <nil> <nil>"))
	result = tk.MustQuery(`select yearweek("0000-00-00"), yearweek("2019-01-29", "aa"), yearweek("2011-01-01", null);`)
	result.Check(testkit.Rows("<nil> 201904 201052"))

	// for dayOfWeek, dayOfMonth, dayOfYear
	result = tk.MustQuery(`select dayOfWeek(null), dayOfWeek("2017-08-12"), dayOfWeek("0000-00-00"), dayOfWeek("2017-00-00"), dayOfWeek("0000-00-00 12:12:12"), dayOfWeek("2017-00-00 12:12:12")`)
	result.Check(testkit.Rows("<nil> 7 <nil> <nil> <nil> <nil>"))
	result = tk.MustQuery(`select dayOfYear(null), dayOfYear("2017-08-12"), dayOfYear("0000-00-00"), dayOfYear("2017-00-00"), dayOfYear("0000-00-00 12:12:12"), dayOfYear("2017-00-00 12:12:12")`)
	result.Check(testkit.Rows("<nil> 224 <nil> <nil> <nil> <nil>"))
	result = tk.MustQuery(`select dayOfMonth(null), dayOfMonth("2017-08-12"), dayOfMonth("0000-00-00"), dayOfMonth("2017-00-00"), dayOfMonth("0000-00-00 12:12:12"), dayOfMonth("2017-00-00 12:12:12")`)
	result.Check(testkit.Rows("<nil> 12 <nil> 0 0 0"))

	tk.MustExec(`drop table if exists t`)
	tk.MustExec(`create table t(a bigint)`)
	tk.MustExec(`insert into t value(1)`)
	tk.MustExec("set sql_mode = 'STRICT_TRANS_TABLES'")

	_, err = tk.Exec("insert into t value(dayOfWeek('0000-00-00'))")
	c.Assert(terror.ErrorEqual(err, types.ErrInvalidTimeFormat), IsTrue)
	_, err = tk.Exec(`update t set a = dayOfWeek("0000-00-00")`)
	c.Assert(terror.ErrorEqual(err, types.ErrInvalidTimeFormat), IsTrue)
	_, err = tk.Exec(`delete from t where a = dayOfWeek(123)`)
	c.Assert(terror.ErrorEqual(err, types.ErrInvalidTimeFormat), IsTrue)

	_, err = tk.Exec("insert into t value(dayOfMonth('2017-00-00'))")
	c.Assert(err, IsNil)
	_, err = tk.Exec("insert into t value(dayOfMonth('0000-00-00'))")
	c.Assert(terror.ErrorEqual(err, types.ErrInvalidTimeFormat), IsTrue)
	_, err = tk.Exec(`update t set a = dayOfMonth("0000-00-00")`)
	c.Assert(terror.ErrorEqual(err, types.ErrInvalidTimeFormat), IsTrue)
	_, err = tk.Exec(`delete from t where a = dayOfMonth(123)`)
	c.Assert(terror.ErrorEqual(err, types.ErrInvalidTimeFormat), IsTrue)

	_, err = tk.Exec("insert into t value(dayOfYear('0000-00-00'))")
	c.Assert(terror.ErrorEqual(err, types.ErrInvalidTimeFormat), IsTrue)
	_, err = tk.Exec(`update t set a = dayOfYear("0000-00-00")`)
	c.Assert(terror.ErrorEqual(err, types.ErrInvalidTimeFormat), IsTrue)
	_, err = tk.Exec(`delete from t where a = dayOfYear(123)`)
	c.Assert(terror.ErrorEqual(err, types.ErrInvalidTimeFormat), IsTrue)

<<<<<<< HEAD
	tk.MustExec("set sql_mode = ''")

	// for unix_timestamp
	tk.MustExec("SET time_zone = '+00:00';")
	result = tk.MustQuery("SELECT UNIX_TIMESTAMP(151113);")
	result.Check(testkit.Rows("1447372800"))
	result = tk.MustQuery("SELECT UNIX_TIMESTAMP(20151113);")
	result.Check(testkit.Rows("1447372800"))
	result = tk.MustQuery("SELECT UNIX_TIMESTAMP(151113102019);")
	result.Check(testkit.Rows("1447410019"))
	result = tk.MustQuery("SELECT UNIX_TIMESTAMP(151113102019e0);")
	result.Check(testkit.Rows("1447410019.000000"))
	// See https://github.com/pingcap/tidb/issues/4296.
	// result = tk.MustQuery("SELECT UNIX_TIMESTAMP(15111310201912e-2);")
	// result.Check(testkit.Rows("1447410019.119995"))
	result = tk.MustQuery("SELECT UNIX_TIMESTAMP(151113102019.12);")
	result.Check(testkit.Rows("1447410019.12"))
	result = tk.MustQuery("SELECT UNIX_TIMESTAMP(151113102019.1234567);")
	result.Check(testkit.Rows("1447410019.123457"))
	result = tk.MustQuery("SELECT UNIX_TIMESTAMP(20151113102019);")
	result.Check(testkit.Rows("1447410019"))
	result = tk.MustQuery("SELECT UNIX_TIMESTAMP('2015-11-13 10:20:19');")
	result.Check(testkit.Rows("1447410019.000000"))
	result = tk.MustQuery("SELECT UNIX_TIMESTAMP('2015-11-13 10:20:19.012');")
	result.Check(testkit.Rows("1447410019.012000"))
	result = tk.MustQuery("SELECT UNIX_TIMESTAMP('1970-01-01 00:00:00');")
	result.Check(testkit.Rows("0.000000"))
	result = tk.MustQuery("SELECT UNIX_TIMESTAMP('1969-12-31 23:59:59');")
	result.Check(testkit.Rows("0"))
	result = tk.MustQuery("SELECT UNIX_TIMESTAMP('1970-13-01 00:00:00');")
	result.Check(testkit.Rows("0"))
	result = tk.MustQuery("SELECT UNIX_TIMESTAMP('2038-01-19 03:14:07.999999');")
	result.Check(testkit.Rows("2147483647.999999"))
	result = tk.MustQuery("SELECT UNIX_TIMESTAMP('2038-01-19 03:14:08');")
	result.Check(testkit.Rows("0"))
	result = tk.MustQuery("SELECT UNIX_TIMESTAMP(0);")
	result.Check(testkit.Rows("0"))
	result = tk.MustQuery("SELECT UNIX_TIMESTAMP(-1);")
	result.Check(testkit.Rows("0"))
	result = tk.MustQuery("SELECT UNIX_TIMESTAMP(12345);")
	result.Check(testkit.Rows("0"))
	// Test different time zone.
	tk.MustExec("SET time_zone = '+08:00';")
	result = tk.MustQuery("SELECT UNIX_TIMESTAMP('1970-01-01 00:00:00');")
	result.Check(testkit.Rows("0"))
	result = tk.MustQuery("SELECT UNIX_TIMESTAMP('1970-01-01 08:00:00');")
	result.Check(testkit.Rows("0.000000"))
	result = tk.MustQuery("SELECT UNIX_TIMESTAMP('2015-11-13 18:20:19.012');")
	result.Check(testkit.Rows("1447410019.012000"))
	result = tk.MustQuery("SELECT UNIX_TIMESTAMP('2038-01-19 11:14:07.999999');")
	result.Check(testkit.Rows("2147483647.999999"))

	result = tk.MustQuery("SELECT TIME_FORMAT('bad string', '%H:%i:%s %p');")
	result.Check(testkit.Rows("00:00:00 AM"))
	result = tk.MustQuery("SELECT TIME_FORMAT(null, '%H:%i:%s %p');")
	result.Check(testkit.Rows("<nil>"))
	result = tk.MustQuery("SELECT TIME_FORMAT(123, '%H:%i:%s %p');")
	result.Check(testkit.Rows("00:01:23 AM"))
=======
	// for monthname
	tk.MustExec(`drop table if exists t`)
	tk.MustExec(`create table t(a varchar(10))`)
	tk.MustExec(`insert into t value("abc")`)
	tk.MustExec("set sql_mode = 'STRICT_TRANS_TABLES'")

	_, err = tk.Exec("insert into t value(monthname('0000-00-00'))")
	c.Assert(terror.ErrorEqual(err, types.ErrInvalidTimeFormat), IsTrue)
	_, err = tk.Exec(`update t set a = monthname("0000-00-00")`)
	c.Assert(terror.ErrorEqual(err, types.ErrInvalidTimeFormat), IsTrue)
	_, err = tk.Exec(`delete from t where a = monthname(123)`)
	c.Assert(terror.ErrorEqual(err, types.ErrInvalidTimeFormat), IsTrue)
	result = tk.MustQuery(`select monthname("2017-12-01"), monthname("0000-00-00"), monthname("0000-01-00"), monthname("0000-01-00 00:00:00")`)
	result.Check(testkit.Rows("December <nil> January January"))
	tk.MustQuery("show warnings").Check(testutil.RowsWithSep("|", "Warning|1105|invalid time format"))

	// for dayname
	tk.MustExec(`drop table if exists t`)
	tk.MustExec(`create table t(a varchar(10))`)
	tk.MustExec(`insert into t value("abc")`)
	tk.MustExec("set sql_mode = 'STRICT_TRANS_TABLES'")

	_, err = tk.Exec("insert into t value(dayname('0000-00-00'))")
	c.Assert(terror.ErrorEqual(err, types.ErrInvalidTimeFormat), IsTrue)
	_, err = tk.Exec(`update t set a = dayname("0000-00-00")`)
	c.Assert(terror.ErrorEqual(err, types.ErrInvalidTimeFormat), IsTrue)
	_, err = tk.Exec(`delete from t where a = dayname(123)`)
	c.Assert(terror.ErrorEqual(err, types.ErrInvalidTimeFormat), IsTrue)
	result = tk.MustQuery(`select dayname("2017-12-01"), dayname("0000-00-00"), dayname("0000-01-00"), dayname("0000-01-00 00:00:00")`)
	result.Check(testkit.Rows("Friday <nil> <nil> <nil>"))
	tk.MustQuery("show warnings").Check(testutil.RowsWithSep("|", "Warning|1105|invalid time format", "Warning|1105|invalid time format", "Warning|1105|invalid time format"))
>>>>>>> c27a3db4
}

func (s *testIntegrationSuite) TestOpBuiltin(c *C) {
	defer func() {
		s.cleanEnv(c)
		testleak.AfterTest(c)()
	}()
	tk := testkit.NewTestKit(c, s.store)
	tk.MustExec("use test")

	// for logicAnd
	result := tk.MustQuery("select 1 && 1, 1 && 0, 0 && 1, 0 && 0, 2 && -1, null && 1, '1a' && 'a'")
	result.Check(testkit.Rows("1 0 0 0 1 <nil> 0"))
	// for bitNeg
	result = tk.MustQuery("select ~123, ~-123, ~null")
	result.Check(testkit.Rows("18446744073709551492 122 <nil>"))
	// for logicNot
	result = tk.MustQuery("select !1, !123, !0, !null")
	result.Check(testkit.Rows("0 0 1 <nil>"))
	// for logicalXor
	result = tk.MustQuery("select 1 xor 1, 1 xor 0, 0 xor 1, 0 xor 0, 2 xor -1, null xor 1, '1a' xor 'a'")
	result.Check(testkit.Rows("0 1 1 0 0 <nil> 1"))
	// for bitAnd
	result = tk.MustQuery("select 123 & 321, -123 & 321, null & 1")
	result.Check(testkit.Rows("65 257 <nil>"))
	// for bitOr
	result = tk.MustQuery("select 123 | 321, -123 | 321, null | 1")
	result.Check(testkit.Rows("379 18446744073709551557 <nil>"))
	// for bitXor
	result = tk.MustQuery("select 123 ^ 321, -123 ^ 321, null ^ 1")
	result.Check(testkit.Rows("314 18446744073709551300 <nil>"))
	// for leftShift
	result = tk.MustQuery("select 123 << 2, -123 << 2, null << 1")
	result.Check(testkit.Rows("492 18446744073709551124 <nil>"))
	// for rightShift
	result = tk.MustQuery("select 123 >> 2, -123 >> 2, null >> 1")
	result.Check(testkit.Rows("30 4611686018427387873 <nil>"))
	// for logicOr
	result = tk.MustQuery("select 1 || 1, 1 || 0, 0 || 1, 0 || 0, 2 || -1, null || 1, '1a' || 'a'")
	result.Check(testkit.Rows("1 1 1 0 1 1 1"))
	// for unaryPlus
	result = tk.MustQuery(`select +1, +0, +(-9), +(-0.001), +0.999, +null, +"aaa"`)
	result.Check(testkit.Rows("1 0 -9 -0.001 0.999 <nil> aaa"))
}

func (s *testIntegrationSuite) TestBuiltin(c *C) {
	defer func() {
		s.cleanEnv(c)
		testleak.AfterTest(c)()
	}()
	tk := testkit.NewTestKit(c, s.store)
	tk.MustExec("use test")

	// for is true && is false
	tk.MustExec("drop table if exists t")
	tk.MustExec("create table t (a int, b int, index idx_b (b))")
	tk.MustExec("insert t values (1, 1)")
	tk.MustExec("insert t values (2, 2)")
	tk.MustExec("insert t values (3, 2)")
	result := tk.MustQuery("select * from t where b is true")
	result.Check(testkit.Rows("1 1", "2 2", "3 2"))
	result = tk.MustQuery("select all + a from t where a = 1")
	result.Check(testkit.Rows("1"))
	result = tk.MustQuery("select * from t where a is false")
	result.Check(nil)
	result = tk.MustQuery("select * from t where a is not true")
	result.Check(nil)
	result = tk.MustQuery(`select 1 is true, 0 is true, null is true, "aaa" is true, "" is true, -12.00 is true, 0.0 is true, 0.0000001 is true;`)
	result.Check(testkit.Rows("1 0 0 0 0 1 0 1"))
	result = tk.MustQuery(`select 1 is false, 0 is false, null is false, "aaa" is false, "" is false, -12.00 is false, 0.0 is false, 0.0000001 is false;`)
	result.Check(testkit.Rows("0 1 0 1 1 0 1 0"))

	// for in
	result = tk.MustQuery("select * from t where b in (a)")
	result.Check(testkit.Rows("1 1", "2 2"))
	result = tk.MustQuery("select * from t where b not in (a)")
	result.Check(testkit.Rows("3 2"))

	// test cast
	result = tk.MustQuery("select cast(1 as decimal(3,2))")
	result.Check(testkit.Rows("1.00"))
	result = tk.MustQuery("select cast('1991-09-05 11:11:11' as datetime)")
	result.Check(testkit.Rows("1991-09-05 11:11:11"))
	result = tk.MustQuery("select cast(cast('1991-09-05 11:11:11' as datetime) as char)")
	result.Check(testkit.Rows("1991-09-05 11:11:11"))
	result = tk.MustQuery("select cast('11:11:11' as time)")
	result.Check(testkit.Rows("11:11:11"))
	result = tk.MustQuery("select * from t where a > cast(2 as decimal)")
	result.Check(testkit.Rows("3 2"))
	result = tk.MustQuery("select cast(-1 as unsigned)")
	result.Check(testkit.Rows("18446744073709551615"))
	tk.MustExec("drop table if exists t")
	tk.MustExec("create table t(a decimal(3, 1), b double, c datetime, d time, e int)")
	tk.MustExec("insert into t value(12.3, 1.23, '2017-01-01 12:12:12', '12:12:12', 123)")
	result = tk.MustQuery("select cast(a as json), cast(b as json), cast(c as json), cast(d as json), cast(e as json) from t")
	result.Check(testkit.Rows(`12.3 1.23 "2017-01-01 12:12:12.000000" "12:12:12.000000" 123`))

	// for ISNULL
	tk.MustExec("drop table if exists t")
	tk.MustExec("create table t (a int, b int, c int, d char(10), e datetime, f float, g decimal(10, 3))")
	tk.MustExec("insert t values (1, 0, null, null, null, null, null)")
	result = tk.MustQuery("select ISNULL(a), ISNULL(b), ISNULL(c), ISNULL(d), ISNULL(e), ISNULL(f), ISNULL(g) from t")
	result.Check(testkit.Rows("0 0 1 1 1 1 1"))

	// fix issue #3942
	result = tk.MustQuery("select cast('-24 100:00:00' as time);")
	result.Check(testkit.Rows("-676:00:00"))
	result = tk.MustQuery("select cast('12:00:00.000000' as datetime);")
	result.Check(testkit.Rows("2012-00-00 00:00:00"))
	result = tk.MustQuery("select cast('-34 100:00:00' as time);")
	result.Check(testkit.Rows("-838:59:59"))

	// Fix issue #3691, cast compability.
	result = tk.MustQuery("select cast('18446744073709551616' as unsigned);")
	result.Check(testkit.Rows("18446744073709551615"))
	result = tk.MustQuery("select cast('18446744073709551616' as signed);")
	result.Check(testkit.Rows("-1"))
	result = tk.MustQuery("select cast('9223372036854775808' as signed);")
	result.Check(testkit.Rows("-9223372036854775808"))
	result = tk.MustQuery("select cast('9223372036854775809' as signed);")
	result.Check(testkit.Rows("-9223372036854775807"))
	result = tk.MustQuery("select cast('9223372036854775807' as signed);")
	result.Check(testkit.Rows("9223372036854775807"))
	result = tk.MustQuery("select cast('18446744073709551615' as signed);")
	result.Check(testkit.Rows("-1"))
	result = tk.MustQuery("select cast('18446744073709551614' as signed);")
	result.Check(testkit.Rows("-2"))
	result = tk.MustQuery("select cast(18446744073709551615 as unsigned);")
	result.Check(testkit.Rows("18446744073709551615"))
	result = tk.MustQuery("select cast(18446744073709551616 as unsigned);")
	result.Check(testkit.Rows("18446744073709551615"))
	result = tk.MustQuery("select cast(18446744073709551616 as signed);")
	result.Check(testkit.Rows("9223372036854775807"))
	result = tk.MustQuery("select cast(18446744073709551617 as signed);")
	result.Check(testkit.Rows("9223372036854775807"))
	result = tk.MustQuery("select cast(18446744073709551615 as signed);")
	result.Check(testkit.Rows("-1"))
	result = tk.MustQuery("select cast(18446744073709551614 as signed);")
	result.Check(testkit.Rows("-2"))
	result = tk.MustQuery("select cast(-18446744073709551616 as signed);")
	result.Check(testkit.Rows("-9223372036854775808"))
	result = tk.MustQuery("select cast(18446744073709551614.9 as unsigned);") // Round up
	result.Check(testkit.Rows("18446744073709551615"))
	result = tk.MustQuery("select cast(18446744073709551614.4 as unsigned);") // Round down
	result.Check(testkit.Rows("18446744073709551614"))
	result = tk.MustQuery("select cast(-9223372036854775809 as signed);")
	result.Check(testkit.Rows("-9223372036854775808"))
	result = tk.MustQuery("select cast(-9223372036854775809 as unsigned);")
	result.Check(testkit.Rows("0"))
	result = tk.MustQuery("select cast(-9223372036854775808 as unsigned);")
	result.Check(testkit.Rows("9223372036854775808"))
	result = tk.MustQuery("select cast('-9223372036854775809' as unsigned);")
	result.Check(testkit.Rows("9223372036854775808"))
	result = tk.MustQuery("select cast('-9223372036854775807' as unsigned);")
	result.Check(testkit.Rows("9223372036854775809"))
	result = tk.MustQuery("select cast('-2' as unsigned);")
	result.Check(testkit.Rows("18446744073709551614"))
	result = tk.MustQuery("select cast(cast(1-2 as unsigned) as signed integer);")
	result.Check(testkit.Rows("-1"))
	result = tk.MustQuery("select cast(1 as signed int)")
	result.Check(testkit.Rows("1"))

	// test cast time as decimal overflow
	tk.MustExec("drop table if exists t1")
	tk.MustExec("create table t1(s1 time);")
	tk.MustExec("insert into t1 values('11:11:11');")
	result = tk.MustQuery("select cast(s1 as decimal(7, 2)) from t1;")
	result.Check(testkit.Rows("99999.99"))
	result = tk.MustQuery("select cast(s1 as decimal(8, 2)) from t1;")
	result.Check(testkit.Rows("111111.00"))
	_, err := tk.Exec("insert into t1 values(cast('111111.00' as decimal(7, 2)));")
	c.Assert(err, NotNil)

	result = tk.MustQuery(`select CAST(0x8fffffffffffffff as signed) a,
	CAST(0xfffffffffffffffe as signed) b,
	CAST(0xffffffffffffffff as unsigned) c;`)
	result.Check(testkit.Rows("-8070450532247928833 -2 18446744073709551615"))

	result = tk.MustQuery(`select cast("1:2:3" as TIME) = "1:02:03"`)
	result.Check(testkit.Rows("0"))

	// fixed issue #3471
	tk.MustExec("drop table if exists t")
	tk.MustExec("create table t(a time(6));")
	tk.MustExec("insert into t value('12:59:59.999999')")
	result = tk.MustQuery("select cast(a as signed) from t")
	result.Check(testkit.Rows("130000"))

	// fixed issue #3762
	result = tk.MustQuery("select -9223372036854775809;")
	result.Check(testkit.Rows("-9223372036854775809"))
	result = tk.MustQuery("select --9223372036854775809;")
	result.Check(testkit.Rows("9223372036854775809"))
	result = tk.MustQuery("select -9223372036854775808;")
	result.Check(testkit.Rows("-9223372036854775808"))

	tk.MustExec("drop table if exists t")
	tk.MustExec("create table t(a bigint(30));")
	_, err = tk.Exec("insert into t values(-9223372036854775809)")
	c.Assert(err, NotNil)

	// test unhex and hex
	result = tk.MustQuery("select unhex('4D7953514C')")
	result.Check(testkit.Rows("MySQL"))
	result = tk.MustQuery("select unhex(hex('string'))")
	result.Check(testkit.Rows("string"))
	result = tk.MustQuery("select unhex('ggg')")
	result.Check(testkit.Rows("<nil>"))
	result = tk.MustQuery("select unhex(-1)")
	result.Check(testkit.Rows("<nil>"))
	result = tk.MustQuery("select hex(unhex('1267'))")
	result.Check(testkit.Rows("1267"))
	result = tk.MustQuery("select hex(unhex(1267))")
	result.Check(testkit.Rows("1267"))
	tk.MustExec("drop table if exists t")
	tk.MustExec("create table t(a binary(8))")
	tk.MustExec(`insert into t values('test')`)
	result = tk.MustQuery("select hex(a) from t")
	result.Check(testkit.Rows("7465737400000000"))
	result = tk.MustQuery("select unhex(a) from t")
	result.Check(testkit.Rows("<nil>"))

	// select from_unixtime
	result = tk.MustQuery("select from_unixtime(1451606400)")
	unixTime := time.Unix(1451606400, 0).String()[:19]
	result.Check(testkit.Rows(unixTime))
	result = tk.MustQuery("select from_unixtime(1451606400.123456)")
	unixTime = time.Unix(1451606400, 123456000).String()[:26]
	result.Check(testkit.Rows(unixTime))
	result = tk.MustQuery("select from_unixtime(1451606400.1234567)")
	unixTime = time.Unix(1451606400, 123456700).Round(time.Microsecond).Format("2006-01-02 15:04:05.000000")[:26]
	result.Check(testkit.Rows(unixTime))
	result = tk.MustQuery("select from_unixtime(1451606400.999999)")
	unixTime = time.Unix(1451606400, 999999000).String()[:26]
	result.Check(testkit.Rows(unixTime))

	// test strcmp
	result = tk.MustQuery("select strcmp('abc', 'def')")
	result.Check(testkit.Rows("-1"))
	result = tk.MustQuery("select strcmp('abc', 'aba')")
	result.Check(testkit.Rows("1"))
	result = tk.MustQuery("select strcmp('abc', 'abc')")
	result.Check(testkit.Rows("0"))
	result = tk.MustQuery("select substr(null, 1, 2)")
	result.Check(testkit.Rows("<nil>"))
	result = tk.MustQuery("select substr('123', null, 2)")
	result.Check(testkit.Rows("<nil>"))
	result = tk.MustQuery("select substr('123', 1, null)")
	result.Check(testkit.Rows("<nil>"))

	// for case
	tk.MustExec("drop table if exists t")
	tk.MustExec("create table t (a varchar(255), b int)")
	tk.MustExec("insert t values ('str1', 1)")
	result = tk.MustQuery("select * from t where a = case b when 1 then 'str1' when 2 then 'str2' end")
	result.Check(testkit.Rows("str1 1"))
	result = tk.MustQuery("select * from t where a = case b when 1 then 'str2' when 2 then 'str3' end")
	result.Check(nil)
	tk.MustExec("insert t values ('str2', 2)")
	result = tk.MustQuery("select * from t where a = case b when 2 then 'str2' when 3 then 'str3' end")
	result.Check(testkit.Rows("str2 2"))
	tk.MustExec("insert t values ('str3', 3)")
	result = tk.MustQuery("select * from t where a = case b when 4 then 'str4' when 5 then 'str5' else 'str3' end")
	result.Check(testkit.Rows("str3 3"))
	result = tk.MustQuery("select * from t where a = case b when 4 then 'str4' when 5 then 'str5' else 'str6' end")
	result.Check(nil)
	result = tk.MustQuery("select * from t where a = case  when b then 'str3' when 1 then 'str1' else 'str2' end")
	result.Check(testkit.Rows("str3 3"))
	tk.MustExec("delete from t")
	tk.MustExec("insert t values ('str2', 0)")
	result = tk.MustQuery("select * from t where a = case  when b then 'str3' when 0 then 'str1' else 'str2' end")
	result.Check(testkit.Rows("str2 0"))
	tk.MustExec("insert t values ('str1', null)")
	result = tk.MustQuery("select * from t where a = case b when null then 'str3' when 10 then 'str1' else 'str2' end")
	result.Check(testkit.Rows("str2 0"))
	result = tk.MustQuery("select * from t where a = case null when b then 'str3' when 10 then 'str1' else 'str2' end")
	result.Check(testkit.Rows("str2 0"))
	tk.MustExec("insert t values (null, 4)")
	result = tk.MustQuery("select * from t where b < case a when null then 0 when 'str2' then 0 else 9 end")
	result.Check(testkit.Rows("<nil> 4"))
	result = tk.MustQuery("select * from t where b = case when a is null then 4 when  a = 'str5' then 7 else 9 end")
	result.Check(testkit.Rows("<nil> 4"))

	// for cast
	result = tk.MustQuery("select cast(1234 as char(3))")
	result.Check(testkit.Rows("123"))
	result = tk.MustQuery("select cast(1234 as char(0))")
	result.Check(testkit.Rows(""))
	result = tk.MustQuery("show warnings")
	result.Check(testkit.Rows("Warning 1406 Data Too Long, field len 0, data len 4"))
	result = tk.MustQuery("select CAST( - 8 AS DECIMAL ) * + 52 + 87 < - 86")
	result.Check(testkit.Rows("1"))

	// for char
	result = tk.MustQuery("select char(97, 100, 256, 89)")
	result.Check(testkit.Rows("ad\x01\x00Y"))
	result = tk.MustQuery("select char(97, null, 100, 256, 89)")
	result.Check(testkit.Rows("ad\x01\x00Y"))
	result = tk.MustQuery("select char(97, null, 100, 256, 89 using utf8)")
	result.Check(testkit.Rows("ad\x01\x00Y"))
	result = tk.MustQuery("select char(97, null, 100, 256, 89 using ascii)")
	result.Check(testkit.Rows("ad\x01\x00Y"))
	charRecordSet, err := tk.Exec("select char(97, null, 100, 256, 89 using tidb)")
	c.Assert(err, IsNil)
	c.Assert(charRecordSet, NotNil)
	_, err = tidb.GetRows(charRecordSet)
	c.Assert(err.Error(), Equals, "unknown encoding: tidb")

	// issue 3884
	tk.MustExec("drop table if exists t")
	tk.MustExec("CREATE TABLE t (c1 date, c2 datetime, c3 timestamp, c4 time, c5 year);")
	tk.MustExec("INSERT INTO t values ('2000-01-01', '2000-01-01 12:12:12', '2000-01-01 12:12:12', '12:12:12', '2000');")
	tk.MustExec("INSERT INTO t values ('2000-02-01', '2000-02-01 12:12:12', '2000-02-01 12:12:12', '13:12:12', 2000);")
	tk.MustExec("INSERT INTO t values ('2000-03-01', '2000-03-01', '2000-03-01 12:12:12', '1 12:12:12', 2000);")
	tk.MustExec("INSERT INTO t SET c1 = '2000-04-01', c2 = '2000-04-01', c3 = '2000-04-01 12:12:12', c4 = '-1 13:12:12', c5 = 2000;")
	result = tk.MustQuery("SELECT c4 FROM t where c4 < '-13:12:12';")
	result.Check(testkit.Rows("-37:12:12"))

	result = tk.MustQuery(`SELECT 1 DIV - - 28 + ( - SUM( - + 25 ) ) * - CASE - 18 WHEN 44 THEN NULL ELSE - 41 + 32 + + - 70 - + COUNT( - 95 ) * 15 END + 92`)
	result.Check(testkit.Rows("2442"))

	// testCase is for like and regexp
	type testCase struct {
		pattern string
		val     string
		result  int
	}
	patternMatching := func(c *C, tk *testkit.TestKit, queryOp string, data []testCase) {
		tk.MustExec("drop table if exists t")
		tk.MustExec("create table t (a varchar(255), b int)")
		for i, d := range data {
			tk.MustExec(fmt.Sprintf("insert into t values('%s', %d)", d.val, i))
			result = tk.MustQuery(fmt.Sprintf("select * from t where a %s '%s'", queryOp, d.pattern))
			if d.result == 1 {
				rowStr := fmt.Sprintf("%s %d", d.val, i)
				result.Check(testkit.Rows(rowStr))
			} else {
				result.Check(nil)
			}
			tk.MustExec(fmt.Sprintf("delete from t where b = %d", i))
		}
	}
	// for like
	likeTests := []testCase{
		{"a", "a", 1},
		{"a", "b", 0},
		{"aA", "Aa", 1},
		{"aA%", "aAab", 1},
		{"aA_", "Aaab", 0},
		{"aA_", "Aab", 1},
		{"", "", 1},
		{"", "a", 0},
	}
	patternMatching(c, tk, "like", likeTests)
	// for regexp
	likeTests = []testCase{
		{"^$", "a", 0},
		{"a", "a", 1},
		{"a", "b", 0},
		{"aA", "aA", 1},
		{".", "a", 1},
		{"^.$", "ab", 0},
		{"..", "b", 0},
		{".ab", "aab", 1},
		{"ab.", "abcd", 1},
		{".*", "abcd", 1},
	}
	patternMatching(c, tk, "regexp", likeTests)

	// for found_rows
	tk.MustExec("drop table if exists t")
	tk.MustExec("create table t (a int)")
	tk.MustQuery("select * from t") // Test XSelectTableExec
	result = tk.MustQuery("select found_rows()")
	result.Check(testkit.Rows("0"))
	result = tk.MustQuery("select found_rows()")
	result.Check(testkit.Rows("1")) // Last query is found_rows(), it returns 1 row with value 0
	tk.MustExec("insert t values (1),(2),(2)")
	tk.MustQuery("select * from t")
	result = tk.MustQuery("select found_rows()")
	result.Check(testkit.Rows("3"))
	tk.MustQuery("select * from t where a = 0")
	result = tk.MustQuery("select found_rows()")
	result.Check(testkit.Rows("0"))
	tk.MustQuery("select * from t where a = 1")
	result = tk.MustQuery("select found_rows()")
	result.Check(testkit.Rows("1"))
	tk.MustQuery("select * from t where a like '2'") // Test SelectionExec
	result = tk.MustQuery("select found_rows()")
	result.Check(testkit.Rows("2"))
	tk.MustQuery("show tables like 't'")
	result = tk.MustQuery("select found_rows()")
	result.Check(testkit.Rows("1"))
	tk.MustQuery("select count(*) from t") // Test ProjectionExec
	result = tk.MustQuery("select found_rows()")
	result.Check(testkit.Rows("1"))
}

func (s *testIntegrationSuite) TestInfoBuiltin(c *C) {
	defer func() {
		s.cleanEnv(c)
		testleak.AfterTest(c)()
	}()
	tk := testkit.NewTestKit(c, s.store)
	tk.MustExec("use test")

	tk.MustExec("drop table if exists t")
	tk.MustExec("create table t (id int auto_increment, a int, PRIMARY KEY (id))")
	tk.MustExec("insert into t(a) values(1)")
	result := tk.MustQuery("select last_insert_id();")
	result.Check(testkit.Rows("1"))
	tk.MustExec("insert into t values(2, 1)")
	result = tk.MustQuery("select last_insert_id();")
	result.Check(testkit.Rows("1"))
	tk.MustExec("insert into t(a) values(1)")
	result = tk.MustQuery("select last_insert_id();")
	result.Check(testkit.Rows("3"))

	result = tk.MustQuery("select last_insert_id(5);")
	result.Check(testkit.Rows("5"))
	result = tk.MustQuery("select last_insert_id();")
	result.Check(testkit.Rows("5"))
}

func (s *testIntegrationSuite) TestControlBuiltin(c *C) {
	defer func() {
		s.cleanEnv(c)
		testleak.AfterTest(c)()
	}()
	tk := testkit.NewTestKit(c, s.store)
	tk.MustExec("use test")

	// for ifnull
	result := tk.MustQuery("select ifnull(1, 2)")
	result.Check(testkit.Rows("1"))
	result = tk.MustQuery("select ifnull(null, 2)")
	result.Check(testkit.Rows("2"))
	result = tk.MustQuery("select ifnull(1, null)")
	result.Check(testkit.Rows("1"))
	result = tk.MustQuery("select ifnull(null, null)")
	result.Check(testkit.Rows("<nil>"))

	tk.MustExec("drop table if exists t1")
	tk.MustExec("drop table if exists t2")
	tk.MustExec("create table t1(a decimal(20,4))")
	tk.MustExec("create table t2(a decimal(20,4))")
	tk.MustExec("insert into t1 select 1.2345")
	tk.MustExec("insert into t2 select 1.2345")

	result = tk.MustQuery(`select sum(ifnull(a, 0)) from (
	select ifnull(a, 0) as a from t1
	union all
	select ifnull(a, 0) as a from t2
	) t;`)
	result.Check(testkit.Rows("2.4690"))

	// for if
	result = tk.MustQuery(`select IF(0,"ERROR","this"),IF(1,"is","ERROR"),IF(NULL,"ERROR","a"),IF(1,2,3)|0,IF(1,2.0,3.0)+0;`)
	result.Check(testkit.Rows("this is a 2 2.0"))
	tk.MustExec("drop table if exists t1;")
	tk.MustExec("CREATE TABLE t1 (st varchar(255) NOT NULL, u int(11) NOT NULL);")
	tk.MustExec("INSERT INTO t1 VALUES ('a',1),('A',1),('aa',1),('AA',1),('a',1),('aaa',0),('BBB',0);")
	result = tk.MustQuery("select if(1,st,st) s from t1 order by s;")
	result.Check(testkit.Rows("A", "AA", "BBB", "a", "a", "aa", "aaa"))
	result = tk.MustQuery("select if(u=1,st,st) s from t1 order by s;")
	result.Check(testkit.Rows("A", "AA", "BBB", "a", "a", "aa", "aaa"))
	tk.MustExec("drop table if exists t1;")
	tk.MustExec("CREATE TABLE t1 (a varchar(255), b time, c int)")
	tk.MustExec("INSERT INTO t1 VALUE('abc', '12:00:00', 0)")
	tk.MustExec("INSERT INTO t1 VALUE('1abc', '00:00:00', 1)")
	tk.MustExec("INSERT INTO t1 VALUE('0abc', '12:59:59', 0)")
	result = tk.MustQuery("select if(a, b, c), if(b, a, c), if(c, a, b) from t1")
	result.Check(testkit.Rows("0 abc 12:00:00", "00:00:00 1 1abc", "0 0abc 12:59:59"))
	result = tk.MustQuery("select if(1, 1.0, 1)")
	result.Check(testkit.Rows("1.0"))
	// FIXME: MySQL returns `1.0`.
	result = tk.MustQuery("select if(1, 1, 1.0)")
	result.Check(testkit.Rows("1"))

	result = tk.MustQuery("SELECT 79 + + + CASE -87 WHEN -30 THEN COALESCE(COUNT(*), +COALESCE(+15, -33, -12 ) + +72) WHEN +COALESCE(+AVG(DISTINCT(60)), 21) THEN NULL ELSE NULL END AS col0;")
	result.Check(testkit.Rows("<nil>"))

	result = tk.MustQuery("SELECT -63 + COALESCE ( - 83, - 61 + - + 72 * - CAST( NULL AS SIGNED ) + + 3 );")
	result.Check(testkit.Rows("-146"))
}

func (s *testIntegrationSuite) TestArithmeticBuiltin(c *C) {
	defer func() {
		s.cleanEnv(c)
		testleak.AfterTest(c)()
	}()
	tk := testkit.NewTestKit(c, s.store)
	tk.MustExec("use test")

	// for plus
	tk.MustExec("DROP TABLE IF EXISTS t;")
	tk.MustExec("CREATE TABLE t(a DECIMAL(4, 2), b DECIMAL(5, 3));")
	tk.MustExec("INSERT INTO t(a, b) VALUES(1.09, 1.999), (-1.1, -0.1);")
	result := tk.MustQuery("SELECT a+b FROM t;")
	result.Check(testkit.Rows("3.089", "-1.200"))
	result = tk.MustQuery("SELECT b+12, b+0.01, b+0.00001, b+12.00001 FROM t;")
	result.Check(testkit.Rows("13.999 2.009 1.99901 13.99901", "11.900 -0.090 -0.09999 11.90001"))
	result = tk.MustQuery("SELECT 1+12, 21+0.01, 89+\"11\", 12+\"a\", 12+NULL, NULL+1, NULL+NULL;")
	result.Check(testkit.Rows("13 21.01 100 12 <nil> <nil> <nil>"))
	tk.MustExec("DROP TABLE IF EXISTS t;")
	tk.MustExec("CREATE TABLE t(a BIGINT UNSIGNED, b BIGINT UNSIGNED);")
	tk.MustExec("INSERT INTO t SELECT 1<<63, 1<<63;")
	rs, err := tk.Exec("SELECT a+b FROM t;")
	c.Assert(errors.ErrorStack(err), Equals, "")
	c.Assert(rs, NotNil)
	rows, err := tidb.GetRows(rs)
	c.Assert(rows, IsNil)
	c.Assert(err, NotNil)
	c.Assert(err.Error(), Equals, "[types:1690]BIGINT UNSIGNED value is out of range in '(test.t.a + test.t.b)'")
	rs, err = tk.Exec("select cast(-3 as signed) + cast(2 as unsigned);")
	c.Assert(errors.ErrorStack(err), Equals, "")
	c.Assert(rs, NotNil)
	rows, err = tidb.GetRows(rs)
	c.Assert(rows, IsNil)
	c.Assert(err, NotNil)
	c.Assert(err.Error(), Equals, "[types:1690]BIGINT UNSIGNED value is out of range in '(-3 + 2)'")
	rs, err = tk.Exec("select cast(2 as unsigned) + cast(-3 as signed);")
	c.Assert(errors.ErrorStack(err), Equals, "")
	c.Assert(rs, NotNil)
	rows, err = tidb.GetRows(rs)
	c.Assert(rows, IsNil)
	c.Assert(err, NotNil)
	c.Assert(err.Error(), Equals, "[types:1690]BIGINT UNSIGNED value is out of range in '(2 + -3)'")

	// for minus
	tk.MustExec("DROP TABLE IF EXISTS t;")
	tk.MustExec("CREATE TABLE t(a DECIMAL(4, 2), b DECIMAL(5, 3));")
	tk.MustExec("INSERT INTO t(a, b) VALUES(1.09, 1.999), (-1.1, -0.1);")
	result = tk.MustQuery("SELECT a-b FROM t;")
	result.Check(testkit.Rows("-0.909", "-1.000"))
	result = tk.MustQuery("SELECT b-12, b-0.01, b-0.00001, b-12.00001 FROM t;")
	result.Check(testkit.Rows("-10.001 1.989 1.99899 -10.00101", "-12.100 -0.110 -0.10001 -12.10001"))
	result = tk.MustQuery("SELECT 1-12, 21-0.01, 89-\"11\", 12-\"a\", 12-NULL, NULL-1, NULL-NULL;")
	result.Check(testkit.Rows("-11 20.99 78 12 <nil> <nil> <nil>"))
	tk.MustExec("DROP TABLE IF EXISTS t;")
	tk.MustExec("CREATE TABLE t(a BIGINT UNSIGNED, b BIGINT UNSIGNED);")
	tk.MustExec("INSERT INTO t SELECT 1, 4;")
	rs, err = tk.Exec("SELECT a-b FROM t;")
	c.Assert(errors.ErrorStack(err), Equals, "")
	c.Assert(rs, NotNil)
	rows, err = tidb.GetRows(rs)
	c.Assert(rows, IsNil)
	c.Assert(err, NotNil)
	c.Assert(err.Error(), Equals, "[types:1690]BIGINT UNSIGNED value is out of range in '(test.t.a - test.t.b)'")
	rs, err = tk.Exec("select cast(-1 as signed) - cast(-1 as unsigned);")
	c.Assert(errors.ErrorStack(err), Equals, "")
	c.Assert(rs, NotNil)
	rows, err = tidb.GetRows(rs)
	c.Assert(rows, IsNil)
	c.Assert(err, NotNil)
	c.Assert(err.Error(), Equals, "[types:1690]BIGINT UNSIGNED value is out of range in '(-1 - 18446744073709551615)'")
	rs, err = tk.Exec("select cast(-1 as unsigned) - cast(-1 as signed);")
	c.Assert(errors.ErrorStack(err), Equals, "")
	c.Assert(rs, NotNil)
	rows, err = tidb.GetRows(rs)
	c.Assert(rows, IsNil)
	c.Assert(err, NotNil)
	c.Assert(err.Error(), Equals, "[types:1690]BIGINT UNSIGNED value is out of range in '(18446744073709551615 - -1)'")

	tk.MustQuery("select 1234567890 * 1234567890").Check(testkit.Rows("1524157875019052100"))
	rs, err = tk.Exec("select 1234567890 * 12345671890")
	c.Assert(err, IsNil)
	_, err = tidb.GetRows(rs)
	c.Assert(terror.ErrorEqual(err, types.ErrOverflow), IsTrue)
	tk.MustQuery("select cast(1234567890 as unsigned int) * 12345671890").Check(testkit.Rows("15241570095869612100"))
	tk.MustQuery("select 123344532434234234267890.0 * 1234567118923479823749823749.230").Check(testkit.Rows("152277104042296270209916846800130443726237424001224.7000"))
	rs, err = tk.Exec("select 123344532434234234267890.0 * 12345671189234798237498232384982309489238402830480239849238048239084749.230")
	c.Assert(err, IsNil)
	_, err = tidb.GetRows(rs)
	c.Assert(terror.ErrorEqual(err, types.ErrOverflow), IsTrue)
	// FIXME: There is something wrong in showing float number.
	//tk.MustQuery("select 1.797693134862315708145274237317043567981e+308 * 1").Check(testkit.Rows("1.7976931348623157e308"))
	//tk.MustQuery("select 1.797693134862315708145274237317043567981e+308 * -1").Check(testkit.Rows("-1.7976931348623157e308"))
	rs, err = tk.Exec("select 1.797693134862315708145274237317043567981e+308 * 1.1")
	c.Assert(err, IsNil)
	_, err = tidb.GetRows(rs)
	c.Assert(terror.ErrorEqual(err, types.ErrOverflow), IsTrue)
	rs, err = tk.Exec("select 1.797693134862315708145274237317043567981e+308 * -1.1")
	c.Assert(err, IsNil)
	_, err = tidb.GetRows(rs)
	c.Assert(terror.ErrorEqual(err, types.ErrOverflow), IsTrue)
	result = tk.MustQuery(`select cast(-3 as unsigned) - cast(-1 as signed);`)
	result.Check(testkit.Rows("18446744073709551614"))

	tk.MustExec("DROP TABLE IF EXISTS t;")
	tk.MustExec("CREATE TABLE t(a DECIMAL(4, 2), b DECIMAL(5, 3));")
	tk.MustExec("INSERT INTO t(a, b) VALUES(-1.09, 1.999);")
	result = tk.MustQuery("SELECT a/b, a/12, a/-0.01, b/12, b/-0.01, b/0.000, NULL/b, b/NULL, NULL/NULL FROM t;")
	result.Check(testkit.Rows("-0.545273 -0.090833 109.000000 0.1665833 -199.9000000 <nil> <nil> <nil> <nil>"))
	rs, err = tk.Exec("select 1e200/1e-200")
	c.Assert(err, IsNil)
	_, err = tidb.GetRows(rs)
	c.Assert(terror.ErrorEqual(err, types.ErrOverflow), IsTrue)
}

func (s *testIntegrationSuite) TestCompareBuiltin(c *C) {
	defer func() {
		s.cleanEnv(c)
		testleak.AfterTest(c)()
	}()
	tk := testkit.NewTestKit(c, s.store)
	tk.MustExec("use test")

	// compare as JSON
	tk.MustExec("drop table if exists t")
	tk.MustExec("CREATE TABLE t (pk int  NOT NULL PRIMARY KEY AUTO_INCREMENT, i INT, j JSON);")
	tk.MustExec(`INSERT INTO t(i, j) VALUES (0, NULL)`)
	tk.MustExec(`INSERT INTO t(i, j) VALUES (1, '{"a": 2}')`)
	tk.MustExec(`INSERT INTO t(i, j) VALUES (2, '[1,2]')`)
	tk.MustExec(`INSERT INTO t(i, j) VALUES (3, '{"a":"b", "c":"d","ab":"abc", "bc": ["x", "y"]}')`)
	tk.MustExec(`INSERT INTO t(i, j) VALUES (4, '["here", ["I", "am"], "!!!"]')`)
	tk.MustExec(`INSERT INTO t(i, j) VALUES (5, '"scalar string"')`)
	tk.MustExec(`INSERT INTO t(i, j) VALUES (6, 'true')`)
	tk.MustExec(`INSERT INTO t(i, j) VALUES (7, 'false')`)
	tk.MustExec(`INSERT INTO t(i, j) VALUES (8, 'null')`)
	tk.MustExec(`INSERT INTO t(i, j) VALUES (9, '-1')`)
	tk.MustExec(`INSERT INTO t(i, j) VALUES (10, CAST(CAST(1 AS UNSIGNED) AS JSON))`)
	tk.MustExec(`INSERT INTO t(i, j) VALUES (11, '32767')`)
	tk.MustExec(`INSERT INTO t(i, j) VALUES (12, '32768')`)
	tk.MustExec(`INSERT INTO t(i, j) VALUES (13, '-32768')`)
	tk.MustExec(`INSERT INTO t(i, j) VALUES (14, '-32769')`)
	tk.MustExec(`INSERT INTO t(i, j) VALUES (15, '2147483647')`)
	tk.MustExec(`INSERT INTO t(i, j) VALUES (16, '2147483648')`)
	tk.MustExec(`INSERT INTO t(i, j) VALUES (17, '-2147483648')`)
	tk.MustExec(`INSERT INTO t(i, j) VALUES (18, '-2147483649')`)
	tk.MustExec(`INSERT INTO t(i, j) VALUES (19, '18446744073709551615')`)
	tk.MustExec(`INSERT INTO t(i, j) VALUES (20, '18446744073709551616')`)
	tk.MustExec(`INSERT INTO t(i, j) VALUES (21, '3.14')`)
	tk.MustExec(`INSERT INTO t(i, j) VALUES (22, '{}')`)
	tk.MustExec(`INSERT INTO t(i, j) VALUES (23, '[]')`)
	tk.MustExec(`INSERT INTO t(i, j) VALUES (24, CAST(CAST('2015-01-15 23:24:25' AS DATETIME) AS JSON))`)
	tk.MustExec(`INSERT INTO t(i, j) VALUES (25, CAST(CAST('23:24:25' AS TIME) AS JSON))`)
	tk.MustExec(`INSERT INTO t(i, j) VALUES (26, CAST(CAST('2015-01-15' AS DATE) AS JSON))`)
	tk.MustExec(`INSERT INTO t(i, j) VALUES (27, CAST(TIMESTAMP('2015-01-15 23:24:25') AS JSON))`)
	tk.MustExec(`INSERT INTO t(i, j) VALUES (28, CAST('[]' AS CHAR CHARACTER SET 'ascii'))`)

	result := tk.MustQuery(`SELECT i,
		(j = '"scalar string"') AS c1,
		(j = 'scalar string') AS c2,
		(j = CAST('"scalar string"' AS JSON)) AS c3,
		(j = CAST(CAST(j AS CHAR CHARACTER SET 'utf8mb4') AS JSON)) AS c4,
		(j = CAST(NULL AS JSON)) AS c5,
		(j = NULL) AS c6,
		(j <=> NULL) AS c7,
		(j <=> CAST(NULL AS JSON)) AS c8,
		(j IN (-1, 2, 32768, 3.14)) AS c9,
		(j IN (CAST('[1, 2]' AS JSON), CAST('{}' AS JSON), CAST(3.14 AS JSON))) AS c10,
		(j = (SELECT j FROM t WHERE j = CAST('null' AS JSON))) AS c11,
		(j = (SELECT j FROM t WHERE j IS NULL)) AS c12,
		(j = (SELECT j FROM t WHERE 1<>1)) AS c13,
		(j = DATE('2015-01-15')) AS c14,
		(j = TIME('23:24:25')) AS c15,
		(j = TIMESTAMP('2015-01-15 23:24:25')) AS c16,
		(j = CURRENT_TIMESTAMP) AS c17,
		(JSON_EXTRACT(j, '$.a') = 2) AS c18
		FROM t
		ORDER BY i;`)
	result.Check(testkit.Rows("0 <nil> <nil> <nil> <nil> <nil> <nil> 1 1 <nil> <nil> <nil> <nil> <nil> <nil> <nil> <nil> <nil> <nil>",
		"1 0 0 0 1 <nil> <nil> 0 0 0 0 0 <nil> <nil> 0 0 0 0 1",
		"2 0 0 0 1 <nil> <nil> 0 0 0 1 0 <nil> <nil> 0 0 0 0 <nil>",
		"3 0 0 0 1 <nil> <nil> 0 0 0 0 0 <nil> <nil> 0 0 0 0 0",
		"4 0 0 0 1 <nil> <nil> 0 0 0 0 0 <nil> <nil> 0 0 0 0 <nil>",
		"5 0 1 1 1 <nil> <nil> 0 0 0 0 0 <nil> <nil> 0 0 0 0 <nil>",
		"6 0 0 0 1 <nil> <nil> 0 0 0 0 0 <nil> <nil> 0 0 0 0 <nil>",
		"7 0 0 0 1 <nil> <nil> 0 0 1 0 0 <nil> <nil> 0 0 0 0 <nil>",
		"8 0 0 0 1 <nil> <nil> 0 0 0 0 1 <nil> <nil> 0 0 0 0 <nil>",
		"9 0 0 0 1 <nil> <nil> 0 0 1 0 0 <nil> <nil> 0 0 0 0 <nil>",
		"10 0 0 0 1 <nil> <nil> 0 0 0 0 0 <nil> <nil> 0 0 0 0 <nil>",
		"11 0 0 0 1 <nil> <nil> 0 0 0 0 0 <nil> <nil> 0 0 0 0 <nil>",
		"12 0 0 0 1 <nil> <nil> 0 0 1 0 0 <nil> <nil> 0 0 0 0 <nil>",
		"13 0 0 0 1 <nil> <nil> 0 0 0 0 0 <nil> <nil> 0 0 0 0 <nil>",
		"14 0 0 0 1 <nil> <nil> 0 0 0 0 0 <nil> <nil> 0 0 0 0 <nil>",
		"15 0 0 0 1 <nil> <nil> 0 0 0 0 0 <nil> <nil> 0 0 0 0 <nil>",
		"16 0 0 0 1 <nil> <nil> 0 0 0 0 0 <nil> <nil> 0 0 0 0 <nil>",
		"17 0 0 0 1 <nil> <nil> 0 0 0 0 0 <nil> <nil> 0 0 0 0 <nil>",
		"18 0 0 0 1 <nil> <nil> 0 0 0 0 0 <nil> <nil> 0 0 0 0 <nil>",
		"19 0 0 0 1 <nil> <nil> 0 0 0 0 0 <nil> <nil> 0 0 0 0 <nil>",
		"20 0 0 0 1 <nil> <nil> 0 0 0 0 0 <nil> <nil> 0 0 0 0 <nil>",
		"21 0 0 0 1 <nil> <nil> 0 0 1 1 0 <nil> <nil> 0 0 0 0 <nil>",
		"22 0 0 0 1 <nil> <nil> 0 0 0 1 0 <nil> <nil> 0 0 0 0 <nil>",
		"23 0 0 0 1 <nil> <nil> 0 0 0 0 0 <nil> <nil> 0 0 0 0 <nil>",
		"24 0 0 0 1 <nil> <nil> 0 0 0 0 0 <nil> <nil> 0 0 1 0 <nil>",
		"25 0 0 0 1 <nil> <nil> 0 0 0 0 0 <nil> <nil> 0 1 0 0 <nil>",
		"26 0 0 0 1 <nil> <nil> 0 0 0 0 0 <nil> <nil> 1 0 0 0 <nil>",
		"27 0 0 0 1 <nil> <nil> 0 0 0 0 0 <nil> <nil> 0 0 1 0 <nil>",
		"28 0 0 0 1 <nil> <nil> 0 0 0 0 0 <nil> <nil> 0 0 0 0 <nil>"))

	// for coalesce
	result = tk.MustQuery("select coalesce(NULL), coalesce(NULL, NULL), coalesce(NULL, NULL, NULL);")
	result.Check(testkit.Rows("<nil> <nil> <nil>"))

	tk.MustExec("drop table if exists t2")
	tk.MustExec("create table t2(a int, b double, c datetime, d time, e char(20), f bit(10))")
	tk.MustExec(`insert into t2 values(1, 1.1, "2017-08-01 12:01:01", "12:01:01", "abcdef", 0b10101)`)

	result = tk.MustQuery("select coalesce(NULL, a), coalesce(NULL, b, a), coalesce(c, NULL, a, b), coalesce(d, NULL), coalesce(d, c), coalesce(NULL, NULL, e, 1), coalesce(f), coalesce(1, a, b, c, d, e, f) from t2")
	result.Check(testkit.Rows(fmt.Sprintf("1 1.1 2017-08-01 12:01:01 12:01:01 %s 12:01:01 abcdef 21 1", time.Now().Format("2006-01-02"))))

	// nullif
	result = tk.MustQuery(`SELECT NULLIF(NULL, 1), NULLIF(1, NULL), NULLIF(1, 1), NULLIF(NULL, NULL);`)
	result.Check(testkit.Rows("<nil> 1 <nil> <nil>"))

	result = tk.MustQuery(`SELECT NULLIF(1, 1.0), NULLIF(1, "1.0");`)
	result.Check(testkit.Rows("<nil> <nil>"))

	result = tk.MustQuery(`SELECT NULLIF("abc", 1);`)
	result.Check(testkit.Rows("abc"))

	result = tk.MustQuery(`SELECT NULLIF(1+2, 1);`)
	result.Check(testkit.Rows("3"))

	result = tk.MustQuery(`SELECT NULLIF(1, 1+2);`)
	result.Check(testkit.Rows("1"))

	result = tk.MustQuery(`SELECT NULLIF(2+3, 1+2);`)
	result.Check(testkit.Rows("5"))

	result = tk.MustQuery(`SELECT HEX(NULLIF("abc", 1));`)
	result.Check(testkit.Rows("616263"))

	tk.MustExec("drop table if exists t;")
	tk.MustExec("create table t(a date)")
	result = tk.MustQuery("desc select a = a from t")
	result.Check(testkit.Rows("TableScan_3   cop table:t, range:(-inf,+inf), keep order:false 8000", "TableReader_4 Projection_2  root data:TableScan_3 8000", "Projection_2  TableReader_4 root eq(test.t.a, test.t.a) 8000"))
}

func (s *testIntegrationSuite) TestAggregationBuiltin(c *C) {
	defer func() {
		s.cleanEnv(c)
		testleak.AfterTest(c)()
	}()
	tk := testkit.NewTestKit(c, s.store)
	tk.MustExec("use test")
	tk.MustExec("create table t(a decimal(7, 6))")
	tk.MustExec("insert into t values(1.123456), (1.123456)")
	result := tk.MustQuery("select avg(a) from t")
	result.Check(testkit.Rows("1.1234560000"))
}

func (s *testIntegrationSuite) TestOtherBuiltin(c *C) {
	defer func() {
		s.cleanEnv(c)
		testleak.AfterTest(c)()
	}()
	tk := testkit.NewTestKit(c, s.store)
	tk.MustExec("use test")

	tk.MustExec("drop table if exists t")
	tk.MustExec("create table t(a int, b double, c varchar(20), d datetime, e time)")
	tk.MustExec("insert into t value(1, 2, 'string', '2017-01-01 12:12:12', '12:12:12')")
	result := tk.MustQuery("select 1 in (a, b, c), 'string' in (a, b, c), '2017-01-01 12:12:12' in (c, d, e), '12:12:12' in (c, d, e) from t")
	result.Check(testkit.Rows("1 1 1 1"))
	result = tk.MustQuery("select 1 in (null, c), 2 in (null, c) from t")
	result.Check(testkit.Rows("<nil> <nil>"))
	result = tk.MustQuery("select 0 in (a, b, c), 0 in (a, b, c), 3 in (a, b, c), 4 in (a, b, c) from t")
	result.Check(testkit.Rows("1 1 0 0"))
	result = tk.MustQuery("select (0,1) in ((0,1), (0,2)), (0,1) in ((0,0), (0,2))")
	result.Check(testkit.Rows("1 0"))
}

func (s *testIntegrationSuite) TestDateBuiltin(c *C) {
	defer func() {
		s.cleanEnv(c)
		testleak.AfterTest(c)()
	}()

	tk := testkit.NewTestKit(c, s.store)
	tk.MustExec("USE test;")
	tk.MustExec("DROP TABLE IF EXISTS t;")
	tk.MustExec("create table t (d date);")
	tk.MustExec("insert into t values ('1997-01-02')")
	tk.MustExec("insert into t values ('1998-01-02')")
	r := tk.MustQuery("select * from t where d < date '1998-01-01';")
	r.Check(testkit.Rows("1997-01-02"))

	r = tk.MustQuery("select date'20171212'")
	r.Check(testkit.Rows("2017-12-12"))

	r = tk.MustQuery("select date'2017/12/12'")
	r.Check(testkit.Rows("2017-12-12"))

	r = tk.MustQuery("select date'2017/12-12'")
	r.Check(testkit.Rows("2017-12-12"))

	r = tk.MustQuery("select date'0000-00-00'")
	r.Check(testkit.Rows("<nil>"))

	r = tk.MustQuery("select date'0000-00-00 00:00:00'")
	r.Check(testkit.Rows("<nil>"))

	r = tk.MustQuery("select date'2017-99-99';")
	r.Check(testkit.Rows("<nil>"))

	r = tk.MustQuery("select date'2017-2-31';")
	r.Check(testkit.Rows("<nil>"))

	r = tk.MustQuery("select date'201712-31';")
	r.Check(testkit.Rows("<nil>"))

}<|MERGE_RESOLUTION|>--- conflicted
+++ resolved
@@ -1235,7 +1235,6 @@
 	_, err = tk.Exec(`delete from t where a = dayOfYear(123)`)
 	c.Assert(terror.ErrorEqual(err, types.ErrInvalidTimeFormat), IsTrue)
 
-<<<<<<< HEAD
 	tk.MustExec("set sql_mode = ''")
 
 	// for unix_timestamp
@@ -1294,7 +1293,7 @@
 	result.Check(testkit.Rows("<nil>"))
 	result = tk.MustQuery("SELECT TIME_FORMAT(123, '%H:%i:%s %p');")
 	result.Check(testkit.Rows("00:01:23 AM"))
-=======
+
 	// for monthname
 	tk.MustExec(`drop table if exists t`)
 	tk.MustExec(`create table t(a varchar(10))`)
@@ -1326,7 +1325,6 @@
 	result = tk.MustQuery(`select dayname("2017-12-01"), dayname("0000-00-00"), dayname("0000-01-00"), dayname("0000-01-00 00:00:00")`)
 	result.Check(testkit.Rows("Friday <nil> <nil> <nil>"))
 	tk.MustQuery("show warnings").Check(testutil.RowsWithSep("|", "Warning|1105|invalid time format", "Warning|1105|invalid time format", "Warning|1105|invalid time format"))
->>>>>>> c27a3db4
 }
 
 func (s *testIntegrationSuite) TestOpBuiltin(c *C) {
