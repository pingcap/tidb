--- conflicted
+++ resolved
@@ -7768,7 +7768,6 @@
 	require.Error(t, err, "[json:3140]Invalid JSON text: The document root must not be followed by other values.")
 }
 
-<<<<<<< HEAD
 func TestIssue38736(t *testing.T) {
 	store := testkit.CreateMockStore(t)
 	tk := testkit.NewTestKit(t, store)
@@ -7781,7 +7780,8 @@
 
 	// The filter is evaled as false.
 	tk.MustQuery("SELECT v0.c0 FROM v0 WHERE (v0.c0)NOT LIKE(BINARY v0.c0);").Check(testkit.Rows())
-=======
+}
+
 func TestJSONExtractFromLast(t *testing.T) {
 	store := testkit.CreateMockStore(t)
 	tk := testkit.NewTestKit(t, store)
@@ -7801,5 +7801,4 @@
 	tk.MustQuery(`select json_extract('[{"a": [1,2,3,4]}]', '$[0].a[1 to 100]')`).Check(testkit.Rows("[2, 3, 4]"))
 	tk.MustQuery(`select json_extract('[{"a": [1,2,3,4]}]', '$[0].a[0 to last]')`).Check(testkit.Rows("[1, 2, 3, 4]"))
 	tk.MustQuery(`select json_extract('[{"a": [1,2,3,4]}]', '$[0].a[0 to 2]')`).Check(testkit.Rows("[1, 2, 3]"))
->>>>>>> 863d3529
 }