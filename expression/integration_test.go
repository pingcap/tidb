// Copyright 2017 PingCAP, Inc.
//
// Licensed under the Apache License, Version 2.0 (the "License");
// you may not use this file except in compliance with the License.
// You may obtain a copy of the License at
//
//     http://www.apache.org/licenses/LICENSE-2.0
//
// Unless required by applicable law or agreed to in writing, software
// distributed under the License is distributed on an "AS IS" BASIS,
// See the License for the specific language governing permissions and
// limitations under the License.

package expression_test

import (
	"bytes"
	"context"
	"fmt"
	"math"
	"sort"
	"strconv"
	"strings"
	"time"

	. "github.com/pingcap/check"
	"github.com/pingcap/errors"
	"github.com/pingcap/parser/auth"
	"github.com/pingcap/parser/model"
	"github.com/pingcap/parser/mysql"
	"github.com/pingcap/parser/terror"
	"github.com/pingcap/tidb/domain"
	"github.com/pingcap/tidb/expression"
	"github.com/pingcap/tidb/kv"
	plannercore "github.com/pingcap/tidb/planner/core"
	"github.com/pingcap/tidb/session"
	"github.com/pingcap/tidb/sessionctx"
	"github.com/pingcap/tidb/sessionctx/variable"
	"github.com/pingcap/tidb/store/mockstore"
	"github.com/pingcap/tidb/table"
	"github.com/pingcap/tidb/types"
	"github.com/pingcap/tidb/util/collate"
	"github.com/pingcap/tidb/util/kvcache"
	"github.com/pingcap/tidb/util/mock"
	"github.com/pingcap/tidb/util/sqlexec"
	"github.com/pingcap/tidb/util/testkit"
	"github.com/pingcap/tidb/util/testutil"
)

var _ = Suite(&testIntegrationSuite{})
var _ = Suite(&testIntegrationSuite2{})
var _ = SerialSuites(&testIntegrationSerialSuite{})

type testIntegrationSuiteBase struct {
	store kv.Storage
	dom   *domain.Domain
	ctx   sessionctx.Context
}

type testIntegrationSuite struct {
	testIntegrationSuiteBase
}

type testIntegrationSuite2 struct {
	testIntegrationSuiteBase
}

type testIntegrationSerialSuite struct {
	testIntegrationSuiteBase
}

func (s *testIntegrationSuiteBase) cleanEnv(c *C) {
	tk := testkit.NewTestKit(c, s.store)
	tk.MustExec("use test")
	r := tk.MustQuery("show tables")
	for _, tb := range r.Rows() {
		tableName := tb[0]
		tk.MustExec(fmt.Sprintf("drop table %v", tableName))
	}
}

func (s *testIntegrationSuiteBase) SetUpSuite(c *C) {
	var err error
	s.store, s.dom, err = newStoreWithBootstrap()
	c.Assert(err, IsNil)
	s.ctx = mock.NewContext()
}

func (s *testIntegrationSuiteBase) TearDownSuite(c *C) {
	s.dom.Close()
	s.store.Close()
}

func (s *testIntegrationSuite) Test19654(c *C) {
	tk := testkit.NewTestKit(c, s.store)
	tk.MustExec("USE test;")

	// enum vs enum
	tk.MustExec("drop table if exists t1, t2;")
	tk.MustExec("create table t1 (b enum('a', 'b'));")
	tk.MustExec("insert into t1 values ('a');")
	tk.MustExec("create table t2 (b enum('b','a') not null, unique(b));")
	tk.MustExec("insert into t2 values ('a');")
	tk.MustQuery("select /*+ inl_join(t2)*/ * from t1, t2 where t1.b=t2.b;").Check(testkit.Rows("a a"))

	// set vs set
	tk.MustExec("drop table if exists t1, t2;")
	tk.MustExec("create table t1 (b set('a', 'b'));")
	tk.MustExec("insert into t1 values ('a');")
	tk.MustExec("create table t2 (b set('b','a') not null, unique(b));")
	tk.MustExec("insert into t2 values ('a');")
	tk.MustQuery("select /*+ inl_join(t2)*/ * from t1, t2 where t1.b=t2.b;").Check(testkit.Rows("a a"))

	// enum vs set
	tk.MustExec("drop table if exists t1, t2;")
	tk.MustExec("create table t1 (b enum('a', 'b'));")
	tk.MustExec("insert into t1 values ('a');")
	tk.MustExec("create table t2 (b set('b','a') not null, unique(b));")
	tk.MustExec("insert into t2 values ('a');")
	tk.MustQuery("select /*+ inl_join(t2)*/ * from t1, t2 where t1.b=t2.b;").Check(testkit.Rows("a a"))

	// char vs enum
	tk.MustExec("drop table if exists t1, t2;")
	tk.MustExec("create table t1 (b char(10));")
	tk.MustExec("insert into t1 values ('a');")
	tk.MustExec("create table t2 (b enum('b','a') not null, unique(b));")
	tk.MustExec("insert into t2 values ('a');")
	tk.MustQuery("select /*+ inl_join(t2)*/ * from t1, t2 where t1.b=t2.b;").Check(testkit.Rows("a a"))

	// char vs set
	tk.MustExec("drop table if exists t1, t2;")
	tk.MustExec("create table t1 (b char(10));")
	tk.MustExec("insert into t1 values ('a');")
	tk.MustExec("create table t2 (b set('b','a') not null, unique(b));")
	tk.MustExec("insert into t2 values ('a');")
	tk.MustQuery("select /*+ inl_join(t2)*/ * from t1, t2 where t1.b=t2.b;").Check(testkit.Rows("a a"))
}

func (s *testIntegrationSuite) TestFuncREPEAT(c *C) {
	tk := testkit.NewTestKit(c, s.store)
	defer s.cleanEnv(c)
	tk.MustExec("USE test;")
	tk.MustExec("DROP TABLE IF EXISTS table_string;")
	tk.MustExec("CREATE TABLE table_string(a CHAR(20), b VARCHAR(20), c TINYTEXT, d TEXT(20), e MEDIUMTEXT, f LONGTEXT, g BIGINT);")
	tk.MustExec("INSERT INTO table_string (a, b, c, d, e, f, g) VALUES ('a', 'b', 'c', 'd', 'e', 'f', 2);")
	tk.CheckExecResult(1, 0)

	r := tk.MustQuery("SELECT REPEAT(a, g), REPEAT(b, g), REPEAT(c, g), REPEAT(d, g), REPEAT(e, g), REPEAT(f, g) FROM table_string;")
	r.Check(testkit.Rows("aa bb cc dd ee ff"))

	r = tk.MustQuery("SELECT REPEAT(NULL, g), REPEAT(NULL, g), REPEAT(NULL, g), REPEAT(NULL, g), REPEAT(NULL, g), REPEAT(NULL, g) FROM table_string;")
	r.Check(testkit.Rows("<nil> <nil> <nil> <nil> <nil> <nil>"))

	r = tk.MustQuery("SELECT REPEAT(a, NULL), REPEAT(b, NULL), REPEAT(c, NULL), REPEAT(d, NULL), REPEAT(e, NULL), REPEAT(f, NULL) FROM table_string;")
	r.Check(testkit.Rows("<nil> <nil> <nil> <nil> <nil> <nil>"))

	r = tk.MustQuery("SELECT REPEAT(a, 2), REPEAT(b, 2), REPEAT(c, 2), REPEAT(d, 2), REPEAT(e, 2), REPEAT(f, 2) FROM table_string;")
	r.Check(testkit.Rows("aa bb cc dd ee ff"))

	r = tk.MustQuery("SELECT REPEAT(NULL, 2), REPEAT(NULL, 2), REPEAT(NULL, 2), REPEAT(NULL, 2), REPEAT(NULL, 2), REPEAT(NULL, 2) FROM table_string;")
	r.Check(testkit.Rows("<nil> <nil> <nil> <nil> <nil> <nil>"))

	r = tk.MustQuery("SELECT REPEAT(a, -1), REPEAT(b, -2), REPEAT(c, -2), REPEAT(d, -2), REPEAT(e, -2), REPEAT(f, -2) FROM table_string;")
	r.Check(testkit.Rows("     "))

	r = tk.MustQuery("SELECT REPEAT(a, 0), REPEAT(b, 0), REPEAT(c, 0), REPEAT(d, 0), REPEAT(e, 0), REPEAT(f, 0) FROM table_string;")
	r.Check(testkit.Rows("     "))

	r = tk.MustQuery("SELECT REPEAT(a, 16777217), REPEAT(b, 16777217), REPEAT(c, 16777217), REPEAT(d, 16777217), REPEAT(e, 16777217), REPEAT(f, 16777217) FROM table_string;")
	r.Check(testkit.Rows("<nil> <nil> <nil> <nil> <nil> <nil>"))
}

func (s *testIntegrationSuite) TestFuncLpadAndRpad(c *C) {
	tk := testkit.NewTestKit(c, s.store)
	defer s.cleanEnv(c)
	tk.MustExec(`USE test;`)
	tk.MustExec(`DROP TABLE IF EXISTS t;`)
	tk.MustExec(`CREATE TABLE t(a BINARY(10), b CHAR(10));`)
	tk.MustExec(`INSERT INTO t SELECT "中文", "abc";`)
	result := tk.MustQuery(`SELECT LPAD(a, 11, "a"), LPAD(b, 2, "xx") FROM t;`)
	result.Check(testkit.Rows("a中文\x00\x00\x00\x00 ab"))
	result = tk.MustQuery(`SELECT RPAD(a, 11, "a"), RPAD(b, 2, "xx") FROM t;`)
	result.Check(testkit.Rows("中文\x00\x00\x00\x00a ab"))
	result = tk.MustQuery(`SELECT LPAD("中文", 5, "字符"), LPAD("中文", 1, "a");`)
	result.Check(testkit.Rows("字符字中文 中"))
	result = tk.MustQuery(`SELECT RPAD("中文", 5, "字符"), RPAD("中文", 1, "a");`)
	result.Check(testkit.Rows("中文字符字 中"))
	result = tk.MustQuery(`SELECT RPAD("中文", -5, "字符"), RPAD("中文", 10, "");`)
	result.Check(testkit.Rows("<nil> <nil>"))
	result = tk.MustQuery(`SELECT LPAD("中文", -5, "字符"), LPAD("中文", 10, "");`)
	result.Check(testkit.Rows("<nil> <nil>"))
}

func (s *testIntegrationSuite) TestMiscellaneousBuiltin(c *C) {
	ctx := context.Background()
	defer s.cleanEnv(c)

	tk := testkit.NewTestKit(c, s.store)
	tk.MustExec("use test")
	// for uuid
	r := tk.MustQuery("select uuid(), uuid(), uuid(), uuid(), uuid(), uuid();")
	for _, it := range r.Rows() {
		for _, item := range it {
			uuid, ok := item.(string)
			c.Assert(ok, Equals, true)
			list := strings.Split(uuid, "-")
			c.Assert(len(list), Equals, 5)
			c.Assert(len(list[0]), Equals, 8)
			c.Assert(len(list[1]), Equals, 4)
			c.Assert(len(list[2]), Equals, 4)
			c.Assert(len(list[3]), Equals, 4)
			c.Assert(len(list[4]), Equals, 12)
		}
	}
	tk.MustQuery("select sleep(1);").Check(testkit.Rows("0"))
	tk.MustQuery("select sleep(0);").Check(testkit.Rows("0"))
	tk.MustQuery("select sleep('a');").Check(testkit.Rows("0"))
	tk.MustQuery("show warnings;").Check(testkit.Rows("Warning 1292 Truncated incorrect FLOAT value: 'a'"))
	rs, err := tk.Exec("select sleep(-1);")
	c.Assert(err, IsNil)
	c.Assert(rs, NotNil)
	_, err = session.GetRows4Test(ctx, tk.Se, rs)
	c.Assert(err, NotNil)
	c.Assert(rs.Close(), IsNil)

	tk.MustQuery("SELECT INET_ATON('10.0.5.9');").Check(testkit.Rows("167773449"))
	tk.MustQuery("SELECT INET_NTOA(167773449);").Check(testkit.Rows("10.0.5.9"))
	tk.MustQuery("SELECT HEX(INET6_ATON('fdfe::5a55:caff:fefa:9089'));").Check(testkit.Rows("FDFE0000000000005A55CAFFFEFA9089"))
	tk.MustQuery("SELECT HEX(INET6_ATON('10.0.5.9'));").Check(testkit.Rows("0A000509"))
	tk.MustQuery("SELECT INET6_NTOA(INET6_ATON('fdfe::5a55:caff:fefa:9089'));").Check(testkit.Rows("fdfe::5a55:caff:fefa:9089"))
	tk.MustQuery("SELECT INET6_NTOA(INET6_ATON('10.0.5.9'));").Check(testkit.Rows("10.0.5.9"))
	tk.MustQuery("SELECT INET6_NTOA(UNHEX('FDFE0000000000005A55CAFFFEFA9089'));").Check(testkit.Rows("fdfe::5a55:caff:fefa:9089"))
	tk.MustQuery("SELECT INET6_NTOA(UNHEX('0A000509'));").Check(testkit.Rows("10.0.5.9"))

	tk.MustQuery(`SELECT IS_IPV4('10.0.5.9'), IS_IPV4('10.0.5.256');`).Check(testkit.Rows("1 0"))
	tk.MustQuery(`SELECT IS_IPV4_COMPAT(INET6_ATON('::10.0.5.9'));`).Check(testkit.Rows("1"))
	tk.MustQuery(`SELECT IS_IPV4_COMPAT(INET6_ATON('::ffff:10.0.5.9'));`).Check(testkit.Rows("0"))
	tk.MustQuery(`SELECT
	  IS_IPV4_COMPAT(INET6_ATON('::192.168.0.1')),
	  IS_IPV4_COMPAT(INET6_ATON('::c0a8:0001')),
	  IS_IPV4_COMPAT(INET6_ATON('::c0a8:1'));`).Check(testkit.Rows("1 1 1"))
	tk.MustQuery(`SELECT IS_IPV4_MAPPED(INET6_ATON('::10.0.5.9'));`).Check(testkit.Rows("0"))
	tk.MustQuery(`SELECT IS_IPV4_MAPPED(INET6_ATON('::ffff:10.0.5.9'));`).Check(testkit.Rows("1"))
	tk.MustQuery(`SELECT
	  IS_IPV4_MAPPED(INET6_ATON('::ffff:192.168.0.1')),
	  IS_IPV4_MAPPED(INET6_ATON('::ffff:c0a8:0001')),
	  IS_IPV4_MAPPED(INET6_ATON('::ffff:c0a8:1'));`).Check(testkit.Rows("1 1 1"))
	tk.MustQuery(`SELECT IS_IPV6('10.0.5.9'), IS_IPV6('::1');`).Check(testkit.Rows("0 1"))

	tk.MustExec("drop table if exists t1;")
	tk.MustExec(`create table t1(
        a int,
        b int not null,
        c int not null default 0,
        d int default 0,
        unique key(b,c),
        unique key(b,d)
);`)
	tk.MustExec("insert into t1 (a,b) values(1,10),(1,20),(2,30),(2,40);")
	tk.MustQuery("select any_value(a), sum(b) from t1;").Check(testkit.Rows("1 100"))
	tk.MustQuery("select a,any_value(b),sum(c) from t1 group by a order by a;").Check(testkit.Rows("1 10 0", "2 30 0"))

	// for locks
	tk.MustExec(`set tidb_enable_noop_functions=1;`)
	result := tk.MustQuery(`SELECT GET_LOCK('test_lock1', 10);`)
	result.Check(testkit.Rows("1"))
	result = tk.MustQuery(`SELECT GET_LOCK('test_lock2', 10);`)
	result.Check(testkit.Rows("1"))

	result = tk.MustQuery(`SELECT RELEASE_LOCK('test_lock2');`)
	result.Check(testkit.Rows("1"))
	result = tk.MustQuery(`SELECT RELEASE_LOCK('test_lock1');`)
	result.Check(testkit.Rows("1"))
}

func (s *testIntegrationSuite) TestConvertToBit(c *C) {
	defer s.cleanEnv(c)
	tk := testkit.NewTestKit(c, s.store)
	tk.MustExec("use test")
	tk.MustExec("drop table if exists t, t1")
	tk.MustExec("create table t (a bit(64))")
	tk.MustExec("create table t1 (a varchar(2))")
	tk.MustExec(`insert t1 value ('10')`)
	tk.MustExec(`insert t select a from t1`)
	tk.MustQuery("select a+0 from t").Check(testkit.Rows("12592"))

	tk.MustExec("drop table if exists t, t1")
	tk.MustExec("create table t (a bit(64))")
	tk.MustExec("create table t1 (a binary(2))")
	tk.MustExec(`insert t1 value ('10')`)
	tk.MustExec(`insert t select a from t1`)
	tk.MustQuery("select a+0 from t").Check(testkit.Rows("12592"))

	tk.MustExec("drop table if exists t, t1")
	tk.MustExec("create table t (a bit(64))")
	tk.MustExec("create table t1 (a datetime)")
	tk.MustExec(`insert t1 value ('09-01-01')`)
	tk.MustExec(`insert t select a from t1`)
	tk.MustQuery("select a+0 from t").Check(testkit.Rows("20090101000000"))

	// For issue 20118
	tk.MustExec("drop table if exists t;")
	tk.MustExec("create table t(a tinyint, b bit(63));")
	tk.MustExec("insert ignore  into t values(599999999, -1);")
	tk.MustQuery("show warnings;").Check(testkit.Rows(
		"Warning 1690 constant 599999999 overflows tinyint",
		"Warning 1406 Data Too Long, field len 63"))
	tk.MustQuery("select * from t;").Check(testkit.Rows("127 \u007f\xff\xff\xff\xff\xff\xff\xff"))
}

func (s *testIntegrationSuite2) TestMathBuiltin(c *C) {
	ctx := context.Background()
	defer s.cleanEnv(c)
	tk := testkit.NewTestKit(c, s.store)
	tk.MustExec("use test")

	// for degrees
	result := tk.MustQuery("select degrees(0), degrees(1)")
	result.Check(testkit.Rows("0 57.29577951308232"))
	result = tk.MustQuery("select degrees(2), degrees(5)")
	result.Check(testkit.Rows("114.59155902616465 286.4788975654116"))

	// for sin
	result = tk.MustQuery("select sin(0), sin(1.5707963267949)")
	result.Check(testkit.Rows("0 1"))
	result = tk.MustQuery("select sin(1), sin(100)")
	result.Check(testkit.Rows("0.8414709848078965 -0.5063656411097588"))
	result = tk.MustQuery("select sin('abcd')")
	result.Check(testkit.Rows("0"))

	// for cos
	result = tk.MustQuery("select cos(0), cos(3.1415926535898)")
	result.Check(testkit.Rows("1 -1"))
	result = tk.MustQuery("select cos('abcd')")
	result.Check(testkit.Rows("1"))

	// for tan
	result = tk.MustQuery("select tan(0.00), tan(PI()/4)")
	result.Check(testkit.Rows("0 1"))
	result = tk.MustQuery("select tan('abcd')")
	result.Check(testkit.Rows("0"))

	// for log2
	result = tk.MustQuery("select log2(0.0)")
	result.Check(testkit.Rows("<nil>"))
	result = tk.MustQuery("select log2(4)")
	result.Check(testkit.Rows("2"))
	result = tk.MustQuery("select log2('8.0abcd')")
	result.Check(testkit.Rows("3"))
	result = tk.MustQuery("select log2(-1)")
	result.Check(testkit.Rows("<nil>"))
	result = tk.MustQuery("select log2(NULL)")
	result.Check(testkit.Rows("<nil>"))

	// for log10
	result = tk.MustQuery("select log10(0.0)")
	result.Check(testkit.Rows("<nil>"))
	result = tk.MustQuery("select log10(100)")
	result.Check(testkit.Rows("2"))
	result = tk.MustQuery("select log10('1000.0abcd')")
	result.Check(testkit.Rows("3"))
	result = tk.MustQuery("select log10(-1)")
	result.Check(testkit.Rows("<nil>"))
	result = tk.MustQuery("select log10(NULL)")
	result.Check(testkit.Rows("<nil>"))

	//for log
	result = tk.MustQuery("select log(0.0)")
	result.Check(testkit.Rows("<nil>"))
	result = tk.MustQuery("select log(100)")
	result.Check(testkit.Rows("4.605170185988092"))
	result = tk.MustQuery("select log('100.0abcd')")
	result.Check(testkit.Rows("4.605170185988092"))
	result = tk.MustQuery("select log(-1)")
	result.Check(testkit.Rows("<nil>"))
	result = tk.MustQuery("select log(NULL)")
	result.Check(testkit.Rows("<nil>"))
	result = tk.MustQuery("select log(NULL, NULL)")
	result.Check(testkit.Rows("<nil>"))
	result = tk.MustQuery("select log(1, 100)")
	result.Check(testkit.Rows("<nil>"))
	result = tk.MustQuery("select log(0.5, 0.25)")
	result.Check(testkit.Rows("2"))
	result = tk.MustQuery("select log(-1, 0.25)")
	result.Check(testkit.Rows("<nil>"))

	// for atan
	result = tk.MustQuery("select atan(0), atan(-1), atan(1), atan(1,2)")
	result.Check(testkit.Rows("0 -0.7853981633974483 0.7853981633974483 0.4636476090008061"))
	result = tk.MustQuery("select atan('tidb')")
	result.Check(testkit.Rows("0"))

	// for asin
	result = tk.MustQuery("select asin(0), asin(-2), asin(2), asin(1)")
	result.Check(testkit.Rows("0 <nil> <nil> 1.5707963267948966"))
	result = tk.MustQuery("select asin('tidb')")
	result.Check(testkit.Rows("0"))

	// for acos
	result = tk.MustQuery("select acos(0), acos(-2), acos(2), acos(1)")
	result.Check(testkit.Rows("1.5707963267948966 <nil> <nil> 0"))
	result = tk.MustQuery("select acos('tidb')")
	result.Check(testkit.Rows("1.5707963267948966"))

	// for pi
	result = tk.MustQuery("select pi()")
	result.Check(testkit.Rows("3.141592653589793"))

	// for floor
	result = tk.MustQuery("select floor(0), floor(null), floor(1.23), floor(-1.23), floor(1)")
	result.Check(testkit.Rows("0 <nil> 1 -2 1"))
	result = tk.MustQuery("select floor('tidb'), floor('1tidb'), floor('tidb1')")
	result.Check(testkit.Rows("0 1 0"))
	result = tk.MustQuery("SELECT floor(t.c_datetime) FROM (select CAST('2017-07-19 00:00:00' AS DATETIME) AS c_datetime) AS t")
	result.Check(testkit.Rows("20170719000000"))
	result = tk.MustQuery("SELECT floor(t.c_time) FROM (select CAST('12:34:56' AS TIME) AS c_time) AS t")
	result.Check(testkit.Rows("123456"))
	result = tk.MustQuery("SELECT floor(t.c_time) FROM (select CAST('00:34:00' AS TIME) AS c_time) AS t")
	result.Check(testkit.Rows("3400"))
	result = tk.MustQuery("SELECT floor(t.c_time) FROM (select CAST('00:00:00' AS TIME) AS c_time) AS t")
	result.Check(testkit.Rows("0"))
	result = tk.MustQuery("SELECT floor(t.c_decimal) FROM (SELECT CAST('-10.01' AS DECIMAL(10,2)) AS c_decimal) AS t")
	result.Check(testkit.Rows("-11"))
	result = tk.MustQuery("SELECT floor(t.c_decimal) FROM (SELECT CAST('-10.01' AS DECIMAL(10,1)) AS c_decimal) AS t")
	result.Check(testkit.Rows("-10"))

	// for ceil/ceiling
	result = tk.MustQuery("select ceil(0), ceil(null), ceil(1.23), ceil(-1.23), ceil(1)")
	result.Check(testkit.Rows("0 <nil> 2 -1 1"))
	result = tk.MustQuery("select ceiling(0), ceiling(null), ceiling(1.23), ceiling(-1.23), ceiling(1)")
	result.Check(testkit.Rows("0 <nil> 2 -1 1"))
	result = tk.MustQuery("select ceil('tidb'), ceil('1tidb'), ceil('tidb1'), ceiling('tidb'), ceiling('1tidb'), ceiling('tidb1')")
	result.Check(testkit.Rows("0 1 0 0 1 0"))
	result = tk.MustQuery("select ceil(t.c_datetime), ceiling(t.c_datetime) from (select cast('2017-07-20 00:00:00' as datetime) as c_datetime) as t")
	result.Check(testkit.Rows("20170720000000 20170720000000"))
	result = tk.MustQuery("select ceil(t.c_time), ceiling(t.c_time) from (select cast('12:34:56' as time) as c_time) as t")
	result.Check(testkit.Rows("123456 123456"))
	result = tk.MustQuery("select ceil(t.c_time), ceiling(t.c_time) from (select cast('00:34:00' as time) as c_time) as t")
	result.Check(testkit.Rows("3400 3400"))
	result = tk.MustQuery("select ceil(t.c_time), ceiling(t.c_time) from (select cast('00:00:00' as time) as c_time) as t")
	result.Check(testkit.Rows("0 0"))
	result = tk.MustQuery("select ceil(t.c_decimal), ceiling(t.c_decimal) from (select cast('-10.01' as decimal(10,2)) as c_decimal) as t")
	result.Check(testkit.Rows("-10 -10"))
	result = tk.MustQuery("select ceil(t.c_decimal), ceiling(t.c_decimal) from (select cast('-10.01' as decimal(10,1)) as c_decimal) as t")
	result.Check(testkit.Rows("-10 -10"))
	result = tk.MustQuery("select floor(18446744073709551615), ceil(18446744073709551615)")
	result.Check(testkit.Rows("18446744073709551615 18446744073709551615"))
	result = tk.MustQuery("select floor(18446744073709551615.1233), ceil(18446744073709551615.1233)")
	result.Check(testkit.Rows("18446744073709551615 18446744073709551616"))
	result = tk.MustQuery("select floor(-18446744073709551617), ceil(-18446744073709551617), floor(-18446744073709551617.11), ceil(-18446744073709551617.11)")
	result.Check(testkit.Rows("-18446744073709551617 -18446744073709551617 -18446744073709551618 -18446744073709551617"))
	tk.MustExec("drop table if exists t;")
	tk.MustExec("create table t(a decimal(40,20) UNSIGNED);")
	tk.MustExec("insert into t values(2.99999999900000000000), (12), (0);")
	tk.MustQuery("select a, ceil(a) from t where ceil(a) > 1;").Check(testkit.Rows("2.99999999900000000000 3", "12.00000000000000000000 12"))
	tk.MustQuery("select a, ceil(a) from t;").Check(testkit.Rows("2.99999999900000000000 3", "12.00000000000000000000 12", "0.00000000000000000000 0"))
	tk.MustQuery("select ceil(-29464);").Check(testkit.Rows("-29464"))
	tk.MustQuery("select a, floor(a) from t where floor(a) > 1;").Check(testkit.Rows("2.99999999900000000000 2", "12.00000000000000000000 12"))
	tk.MustQuery("select a, floor(a) from t;").Check(testkit.Rows("2.99999999900000000000 2", "12.00000000000000000000 12", "0.00000000000000000000 0"))
	tk.MustQuery("select floor(-29464);").Check(testkit.Rows("-29464"))

	tk.MustExec(`drop table if exists t;`)
	tk.MustExec(`create table t(a decimal(40,20), b bigint);`)
	tk.MustExec(`insert into t values(-2.99999990000000000000, -1);`)
	tk.MustQuery(`select floor(a), floor(a), floor(a) from t;`).Check(testkit.Rows(`-3 -3 -3`))
	tk.MustQuery(`select b, floor(b) from t;`).Check(testkit.Rows(`-1 -1`))

	// for cot
	result = tk.MustQuery("select cot(1), cot(-1), cot(NULL)")
	result.Check(testkit.Rows("0.6420926159343308 -0.6420926159343308 <nil>"))
	result = tk.MustQuery("select cot('1tidb')")
	result.Check(testkit.Rows("0.6420926159343308"))
	rs, err := tk.Exec("select cot(0)")
	c.Assert(err, IsNil)
	_, err = session.GetRows4Test(ctx, tk.Se, rs)
	c.Assert(err, NotNil)
	terr := errors.Cause(err).(*terror.Error)
	c.Assert(terr.Code(), Equals, errors.ErrCode(mysql.ErrDataOutOfRange))
	c.Assert(rs.Close(), IsNil)

	//for exp
	result = tk.MustQuery("select exp(0), exp(1), exp(-1), exp(1.2), exp(NULL)")
	result.Check(testkit.Rows("1 2.718281828459045 0.36787944117144233 3.3201169227365472 <nil>"))
	result = tk.MustQuery("select exp('tidb'), exp('1tidb')")
	result.Check(testkit.Rows("1 2.718281828459045"))
	rs, err = tk.Exec("select exp(1000000)")
	c.Assert(err, IsNil)
	_, err = session.GetRows4Test(ctx, tk.Se, rs)
	c.Assert(err, NotNil)
	terr = errors.Cause(err).(*terror.Error)
	c.Assert(terr.Code(), Equals, errors.ErrCode(mysql.ErrDataOutOfRange))
	c.Assert(rs.Close(), IsNil)
	tk.MustExec("drop table if exists t")
	tk.MustExec("create table t(a float)")
	tk.MustExec("insert into t values(1000000)")
	rs, err = tk.Exec("select exp(a) from t")
	c.Assert(err, IsNil)
	_, err = session.GetRows4Test(ctx, tk.Se, rs)
	c.Assert(err, NotNil)
	terr = errors.Cause(err).(*terror.Error)
	c.Assert(terr.Code(), Equals, errors.ErrCode(mysql.ErrDataOutOfRange))
	c.Assert(err.Error(), Equals, "[types:1690]DOUBLE value is out of range in 'exp(test.t.a)'")
	c.Assert(rs.Close(), IsNil)

	// for conv
	result = tk.MustQuery("SELECT CONV('a', 16, 2);")
	result.Check(testkit.Rows("1010"))
	result = tk.MustQuery("SELECT CONV('6E', 18, 8);")
	result.Check(testkit.Rows("172"))
	result = tk.MustQuery("SELECT CONV(-17, 10, -18);")
	result.Check(testkit.Rows("-H"))
	result = tk.MustQuery("SELECT CONV(10+'10'+'10'+X'0a', 10, 10);")
	result.Check(testkit.Rows("40"))
	result = tk.MustQuery("SELECT CONV('a', 1, 10);")
	result.Check(testkit.Rows("<nil>"))
	result = tk.MustQuery("SELECT CONV('a', 37, 10);")
	result.Check(testkit.Rows("<nil>"))
	result = tk.MustQuery("SELECT CONV(0x0020, 2, 2);")
	result.Check(testkit.Rows("100000"))
	result = tk.MustQuery("SELECT CONV(0b10, 16, 2)")
	result.Check(testkit.Rows("10"))
	result = tk.MustQuery("SELECT CONV(0b10, 16, 8)")
	result.Check(testkit.Rows("2"))
	tk.MustExec("drop table if exists bit")
	tk.MustExec("create table bit(b bit(10))")
	tk.MustExec(`INSERT INTO bit (b) VALUES
			(0b0000010101),
			(0b0000010101),
			(NULL),
			(0b0000000001),
			(0b0000000000),
			(0b1111111111),
			(0b1111111111),
			(0b1111111111),
			(0b0000000000),
			(0b0000000000),
			(0b0000000000),
			(0b0000000000),
			(0b0000100000);`)
	tk.MustQuery("select conv(b, 2, 2) from `bit`").Check(testkit.Rows(
		"10101",
		"10101",
		"<nil>",
		"1",
		"0",
		"1111111111",
		"1111111111",
		"1111111111",
		"0",
		"0",
		"0",
		"0",
		"100000"))

	// for abs
	result = tk.MustQuery("SELECT ABS(-1);")
	result.Check(testkit.Rows("1"))
	result = tk.MustQuery("SELECT ABS('abc');")
	result.Check(testkit.Rows("0"))
	result = tk.MustQuery("SELECT ABS(18446744073709551615);")
	result.Check(testkit.Rows("18446744073709551615"))
	result = tk.MustQuery("SELECT ABS(123.4);")
	result.Check(testkit.Rows("123.4"))
	result = tk.MustQuery("SELECT ABS(-123.4);")
	result.Check(testkit.Rows("123.4"))
	result = tk.MustQuery("SELECT ABS(1234E-1);")
	result.Check(testkit.Rows("123.4"))
	result = tk.MustQuery("SELECT ABS(-9223372036854775807);")
	result.Check(testkit.Rows("9223372036854775807"))
	result = tk.MustQuery("SELECT ABS(NULL);")
	result.Check(testkit.Rows("<nil>"))
	rs, err = tk.Exec("SELECT ABS(-9223372036854775808);")
	c.Assert(err, IsNil)
	_, err = session.GetRows4Test(ctx, tk.Se, rs)
	c.Assert(err, NotNil)
	terr = errors.Cause(err).(*terror.Error)
	c.Assert(terr.Code(), Equals, errors.ErrCode(mysql.ErrDataOutOfRange))
	c.Assert(rs.Close(), IsNil)

	// for round
	result = tk.MustQuery("SELECT ROUND(2.5), ROUND(-2.5), ROUND(25E-1);")
	result.Check(testkit.Rows("3 -3 2"))
	result = tk.MustQuery("SELECT ROUND(2.5, NULL), ROUND(NULL, 4), ROUND(NULL, NULL), ROUND(NULL);")
	result.Check(testkit.Rows("<nil> <nil> <nil> <nil>"))
	result = tk.MustQuery("SELECT ROUND('123.4'), ROUND('123e-2');")
	result.Check(testkit.Rows("123 1"))
	result = tk.MustQuery("SELECT ROUND(-9223372036854775808);")
	result.Check(testkit.Rows("-9223372036854775808"))
	result = tk.MustQuery("SELECT ROUND(123.456, 0), ROUND(123.456, 1), ROUND(123.456, 2), ROUND(123.456, 3), ROUND(123.456, 4), ROUND(123.456, -1), ROUND(123.456, -2), ROUND(123.456, -3), ROUND(123.456, -4);")
	result.Check(testkit.Rows("123 123.5 123.46 123.456 123.4560 120 100 0 0"))
	result = tk.MustQuery("SELECT ROUND(123456E-3, 0), ROUND(123456E-3, 1), ROUND(123456E-3, 2), ROUND(123456E-3, 3), ROUND(123456E-3, 4), ROUND(123456E-3, -1), ROUND(123456E-3, -2), ROUND(123456E-3, -3), ROUND(123456E-3, -4);")
	result.Check(testkit.Rows("123 123.5 123.46 123.456 123.456 120 100 0 0")) // TODO: Column 5 should be 123.4560

	// for truncate
	result = tk.MustQuery("SELECT truncate(123, -2), truncate(123, 2), truncate(123, 1), truncate(123, -1);")
	result.Check(testkit.Rows("100 123 123 120"))
	result = tk.MustQuery("SELECT truncate(123.456, -2), truncate(123.456, 2), truncate(123.456, 1), truncate(123.456, 3), truncate(1.23, 100), truncate(123456E-3, 2);")
	result.Check(testkit.Rows("100 123.45 123.4 123.456 1.230000000000000000000000000000 123.45"))
	result = tk.MustQuery("SELECT truncate(9223372036854775807, -7), truncate(9223372036854775808, -10), truncate(cast(-1 as unsigned), -10);")
	result.Check(testkit.Rows("9223372036850000000 9223372030000000000 18446744070000000000"))
	// issue 17181,19390
	tk.MustQuery("select truncate(42, -9223372036854775808);").Check(testkit.Rows("0"))
	tk.MustQuery("select truncate(42, 9223372036854775808);").Check(testkit.Rows("42"))
	tk.MustQuery("select truncate(42, -2147483648);").Check(testkit.Rows("0"))
	tk.MustQuery("select truncate(42, 2147483648);").Check(testkit.Rows("42"))
	tk.MustQuery("select truncate(42, 18446744073709551615);").Check(testkit.Rows("42"))
	tk.MustQuery("select truncate(42, 4294967295);").Check(testkit.Rows("42"))
	tk.MustQuery("select truncate(42, -0);").Check(testkit.Rows("42"))
	tk.MustQuery("select truncate(42, -307);").Check(testkit.Rows("0"))
	tk.MustQuery("select truncate(42, -308);").Check(testkit.Rows("0"))
	tk.MustQuery("select truncate(42, -309);").Check(testkit.Rows("0"))
	tk.MustExec(`drop table if exists t;`)
	tk.MustExec("create table t (a bigint unsigned);")
	tk.MustExec("insert into t values (18446744073709551615), (4294967295), (9223372036854775808), (2147483648);")
	tk.MustQuery("select truncate(42, a) from t;").Check(testkit.Rows("42", "42", "42", "42"))

	tk.MustExec(`drop table if exists t;`)
	tk.MustExec(`create table t(a date, b datetime, c timestamp, d varchar(20));`)
	tk.MustExec(`insert into t select "1234-12-29", "1234-12-29 16:24:13.9912", "2014-12-29 16:19:28", "12.34567";`)

	// NOTE: the actually result is: 12341220 12341229.0 12341200 12341229.00,
	// but Datum.ToString() don't format decimal length for float numbers.
	result = tk.MustQuery(`select truncate(a, -1), truncate(a, 1), truncate(a, -2), truncate(a, 2) from t;`)
	result.Check(testkit.Rows("12341220 12341229 12341200 12341229"))

	// NOTE: the actually result is: 12341229162410 12341229162414.0 12341229162400 12341229162414.00,
	// but Datum.ToString() don't format decimal length for float numbers.
	result = tk.MustQuery(`select truncate(b, -1), truncate(b, 1), truncate(b, -2), truncate(b, 2) from t;`)
	result.Check(testkit.Rows("12341229162410 12341229162414 12341229162400 12341229162414"))

	// NOTE: the actually result is: 20141229161920 20141229161928.0 20141229161900 20141229161928.00,
	// but Datum.ToString() don't format decimal length for float numbers.
	result = tk.MustQuery(`select truncate(c, -1), truncate(c, 1), truncate(c, -2), truncate(c, 2) from t;`)
	result.Check(testkit.Rows("20141229161920 20141229161928 20141229161900 20141229161928"))

	result = tk.MustQuery(`select truncate(d, -1), truncate(d, 1), truncate(d, -2), truncate(d, 2) from t;`)
	result.Check(testkit.Rows("10 12.3 0 12.34"))

	result = tk.MustQuery(`select truncate(json_array(), 1), truncate("cascasc", 1);`)
	result.Check(testkit.Rows("0 0"))

	// for pow
	result = tk.MustQuery("SELECT POW('12', 2), POW(1.2e1, '2.0'), POW(12, 2.0);")
	result.Check(testkit.Rows("144 144 144"))
	result = tk.MustQuery("SELECT POW(null, 2), POW(2, null), POW(null, null);")
	result.Check(testkit.Rows("<nil> <nil> <nil>"))
	result = tk.MustQuery("SELECT POW(0, 0);")
	result.Check(testkit.Rows("1"))
	result = tk.MustQuery("SELECT POW(0, 0.1), POW(0, 0.5), POW(0, 1);")
	result.Check(testkit.Rows("0 0 0"))
	rs, err = tk.Exec("SELECT POW(0, -1);")
	c.Assert(err, IsNil)
	_, err = session.GetRows4Test(ctx, tk.Se, rs)
	c.Assert(err, NotNil)
	terr = errors.Cause(err).(*terror.Error)
	c.Assert(terr.Code(), Equals, errors.ErrCode(mysql.ErrDataOutOfRange))
	c.Assert(rs.Close(), IsNil)

	// for sign
	result = tk.MustQuery("SELECT SIGN('12'), SIGN(1.2e1), SIGN(12), SIGN(0.0000012);")
	result.Check(testkit.Rows("1 1 1 1"))
	result = tk.MustQuery("SELECT SIGN('-12'), SIGN(-1.2e1), SIGN(-12), SIGN(-0.0000012);")
	result.Check(testkit.Rows("-1 -1 -1 -1"))
	result = tk.MustQuery("SELECT SIGN('0'), SIGN('-0'), SIGN(0);")
	result.Check(testkit.Rows("0 0 0"))
	result = tk.MustQuery("SELECT SIGN(NULL);")
	result.Check(testkit.Rows("<nil>"))
	result = tk.MustQuery("SELECT SIGN(-9223372036854775808), SIGN(9223372036854775808);")
	result.Check(testkit.Rows("-1 1"))

	// for sqrt
	result = tk.MustQuery("SELECT SQRT(-10), SQRT(144), SQRT(4.84), SQRT(0.04), SQRT(0);")
	result.Check(testkit.Rows("<nil> 12 2.2 0.2 0"))

	// for crc32
	result = tk.MustQuery("SELECT crc32(0), crc32(-0), crc32('0'), crc32('abc'), crc32('ABC'), crc32(NULL), crc32(''), crc32('hello world!')")
	result.Check(testkit.Rows("4108050209 4108050209 4108050209 891568578 2743272264 <nil> 0 62177901"))

	// for radians
	result = tk.MustQuery("SELECT radians(1.0), radians(pi()), radians(pi()/2), radians(180), radians(1.009);")
	result.Check(testkit.Rows("0.017453292519943295 0.05483113556160754 0.02741556778080377 3.141592653589793 0.01761037215262278"))

	// for rand
	tk.MustExec("drop table if exists t")
	tk.MustExec("create table t(a int)")
	tk.MustExec("insert into t values(1),(2),(3)")
	tk.Se.GetSessionVars().MaxChunkSize = 1
	tk.MustQuery("select rand(1) from t").Check(testkit.Rows("0.40540353712197724", "0.8716141803857071", "0.1418603212962489"))
	tk.MustQuery("select rand(a) from t").Check(testkit.Rows("0.40540353712197724", "0.6555866465490187", "0.9057697559760601"))
	tk.MustQuery("select rand(1), rand(2), rand(3)").Check(testkit.Rows("0.40540353712197724 0.6555866465490187 0.9057697559760601"))
}

func (s *testIntegrationSuite2) TestStringBuiltin(c *C) {
	defer s.cleanEnv(c)
	tk := testkit.NewTestKit(c, s.store)
	tk.MustExec("use test")
	ctx := context.Background()
	var err error

	// for length
	tk.MustExec("drop table if exists t")
	tk.MustExec("create table t(a int, b double, c datetime, d time, e char(20), f bit(10))")
	tk.MustExec(`insert into t values(1, 1.1, "2017-01-01 12:01:01", "12:01:01", "abcdef", 0b10101)`)
	result := tk.MustQuery("select length(a), length(b), length(c), length(d), length(e), length(f), length(null) from t")
	result.Check(testkit.Rows("1 3 19 8 6 2 <nil>"))
	tk.MustExec("drop table if exists t")
	tk.MustExec("create table t(a char(20))")
	tk.MustExec(`insert into t values("tidb  "), (concat("a  ", "b  "))`)
	result = tk.MustQuery("select a, length(a) from t")
	result.Check(testkit.Rows("tidb 4", "a  b 4"))

	// for concat
	tk.MustExec("drop table if exists t")
	tk.MustExec("create table t(a int, b double, c datetime, d time, e char(20))")
	tk.MustExec(`insert into t values(1, 1.1, "2017-01-01 12:01:01", "12:01:01", "abcdef")`)
	result = tk.MustQuery("select concat(a, b, c, d, e) from t")
	result.Check(testkit.Rows("11.12017-01-01 12:01:0112:01:01abcdef"))
	result = tk.MustQuery("select concat(null)")
	result.Check(testkit.Rows("<nil>"))
	result = tk.MustQuery("select concat(null, a, b) from t")
	result.Check(testkit.Rows("<nil>"))
	tk.MustExec("drop table if exists t")
	// Fix issue 9123
	tk.MustExec("create table t(a char(32) not null, b float default '0') engine=innodb default charset=utf8mb4")
	tk.MustExec("insert into t value('0a6f9d012f98467f8e671e9870044528', 208.867)")
	result = tk.MustQuery("select concat_ws( ',', b) from t where a = '0a6f9d012f98467f8e671e9870044528';")
	result.Check(testkit.Rows("208.867"))

	// for concat_ws
	tk.MustExec("drop table if exists t")
	tk.MustExec("create table t(a int, b double, c datetime, d time, e char(20))")
	tk.MustExec(`insert into t values(1, 1.1, "2017-01-01 12:01:01", "12:01:01", "abcdef")`)
	result = tk.MustQuery("select concat_ws('|', a, b, c, d, e) from t")
	result.Check(testkit.Rows("1|1.1|2017-01-01 12:01:01|12:01:01|abcdef"))
	result = tk.MustQuery("select concat_ws(null, null)")
	result.Check(testkit.Rows("<nil>"))
	result = tk.MustQuery("select concat_ws(null, a, b) from t")
	result.Check(testkit.Rows("<nil>"))
	result = tk.MustQuery("select concat_ws(',', 'a', 'b')")
	result.Check(testkit.Rows("a,b"))
	result = tk.MustQuery("select concat_ws(',','First name',NULL,'Last Name')")
	result.Check(testkit.Rows("First name,Last Name"))

	tk.MustExec(`drop table if exists t;`)
	tk.MustExec(`create table t(a tinyint(2), b varchar(10));`)
	tk.MustExec(`insert into t values (1, 'a'), (12, 'a'), (126, 'a'), (127, 'a')`)
	tk.MustQuery(`select concat_ws('#', a, b) from t;`).Check(testkit.Rows(
		`1#a`,
		`12#a`,
		`126#a`,
		`127#a`,
	))

	tk.MustExec("drop table if exists t")
	tk.MustExec("create table t(a binary(3))")
	tk.MustExec("insert into t values('a')")
	result = tk.MustQuery(`select concat_ws(',', a, 'test') = 'a\0\0,test' from t`)
	result.Check(testkit.Rows("1"))

	// for ascii
	tk.MustExec("drop table if exists t")
	tk.MustExec("create table t(a char(10), b int, c double, d datetime, e time, f bit(4))")
	tk.MustExec(`insert into t values('2', 2, 2.3, "2017-01-01 12:01:01", "12:01:01", 0b1010)`)
	result = tk.MustQuery("select ascii(a), ascii(b), ascii(c), ascii(d), ascii(e), ascii(f) from t")
	result.Check(testkit.Rows("50 50 50 50 49 10"))
	result = tk.MustQuery("select ascii('123'), ascii(123), ascii(''), ascii('你好'), ascii(NULL)")
	result.Check(testkit.Rows("49 49 0 228 <nil>"))

	// for lower
	tk.MustExec("drop table if exists t")
	tk.MustExec("create table t(a int, b double, c datetime, d time, e char(20), f binary(3), g binary(3))")
	tk.MustExec(`insert into t values(1, 1.1, "2017-01-01 12:01:01", "12:01:01", "abcdef", 'aa', 'BB')`)
	result = tk.MustQuery("select lower(a), lower(b), lower(c), lower(d), lower(e), lower(f), lower(g), lower(null) from t")
	result.Check(testkit.Rows("1 1.1 2017-01-01 12:01:01 12:01:01 abcdef aa\x00 BB\x00 <nil>"))

	// for upper
	result = tk.MustQuery("select upper(a), upper(b), upper(c), upper(d), upper(e), upper(f), upper(g), upper(null) from t")
	result.Check(testkit.Rows("1 1.1 2017-01-01 12:01:01 12:01:01 ABCDEF aa\x00 BB\x00 <nil>"))

	// for strcmp
	tk.MustExec("drop table if exists t")
	tk.MustExec("create table t(a char(10), b int, c double, d datetime, e time)")
	tk.MustExec(`insert into t values("123", 123, 12.34, "2017-01-01 12:01:01", "12:01:01")`)
	result = tk.MustQuery(`select strcmp(a, "123"), strcmp(b, "123"), strcmp(c, "12.34"), strcmp(d, "2017-01-01 12:01:01"), strcmp(e, "12:01:01") from t`)
	result.Check(testkit.Rows("0 0 0 0 0"))
	result = tk.MustQuery(`select strcmp("1", "123"), strcmp("123", "1"), strcmp("123", "45"), strcmp("123", null), strcmp(null, "123")`)
	result.Check(testkit.Rows("-1 1 -1 <nil> <nil>"))
	result = tk.MustQuery(`select strcmp("", "123"), strcmp("123", ""), strcmp("", ""), strcmp("", null), strcmp(null, "")`)
	result.Check(testkit.Rows("-1 1 0 <nil> <nil>"))

	// for left
	tk.MustExec("drop table if exists t")
	tk.MustExec("create table t(a char(10), b int, c double, d datetime, e time)")
	tk.MustExec(`insert into t values('abcde', 1234, 12.34, "2017-01-01 12:01:01", "12:01:01")`)
	result = tk.MustQuery("select left(a, 2), left(b, 2), left(c, 2), left(d, 2), left(e, 2) from t")
	result.Check(testkit.Rows("ab 12 12 20 12"))
	result = tk.MustQuery(`select left("abc", 0), left("abc", -1), left(NULL, 1), left("abc", NULL)`)
	result.Check(testkit.Rows("  <nil> <nil>"))
	result = tk.MustQuery(`select left("abc", "a"), left("abc", 1.9), left("abc", 1.2)`)
	result.Check(testkit.Rows(" ab a"))
	result = tk.MustQuery(`select left("中文abc", 2), left("中文abc", 3), left("中文abc", 4)`)
	result.Check(testkit.Rows("中文 中文a 中文ab"))
	// for right, reuse the table created for left
	result = tk.MustQuery("select right(a, 3), right(b, 3), right(c, 3), right(d, 3), right(e, 3) from t")
	result.Check(testkit.Rows("cde 234 .34 :01 :01"))
	result = tk.MustQuery(`select right("abcde", 0), right("abcde", -1), right("abcde", 100), right(NULL, 1), right("abcde", NULL)`)
	result.Check(testkit.Rows("  abcde <nil> <nil>"))
	result = tk.MustQuery(`select right("abcde", "a"), right("abcde", 1.9), right("abcde", 1.2)`)
	result.Check(testkit.Rows(" de e"))
	result = tk.MustQuery(`select right("中文abc", 2), right("中文abc", 4), right("中文abc", 5)`)
	result.Check(testkit.Rows("bc 文abc 中文abc"))
	tk.MustExec("drop table if exists t")
	tk.MustExec("create table t(a binary(10))")
	tk.MustExec(`insert into t select "中文abc"`)
	result = tk.MustQuery(`select left(a, 3), left(a, 6), left(a, 7) from t`)
	result.Check(testkit.Rows("中 中文 中文a"))
	result = tk.MustQuery(`select right(a, 2), right(a, 7) from t`)
	result.Check(testkit.Rows("c\x00 文abc\x00"))

	// for ord
	tk.MustExec("drop table if exists t")
	tk.MustExec("create table t(a char(10), b int, c double, d datetime, e time, f bit(4), g binary(20), h blob(10), i text(30))")
	tk.MustExec(`insert into t values('2', 2, 2.3, "2017-01-01 12:01:01", "12:01:01", 0b1010, "512", "48", "tidb")`)
	result = tk.MustQuery("select ord(a), ord(b), ord(c), ord(d), ord(e), ord(f), ord(g), ord(h), ord(i) from t")
	result.Check(testkit.Rows("50 50 50 50 49 10 53 52 116"))
	result = tk.MustQuery("select ord('123'), ord(123), ord(''), ord('你好'), ord(NULL), ord('👍')")
	result.Check(testkit.Rows("49 49 0 14990752 <nil> 4036989325"))
	result = tk.MustQuery("select ord(X''), ord(X'6161'), ord(X'e4bd'), ord(X'e4bda0'), ord(_ascii'你'), ord(_latin1'你')")
	result.Check(testkit.Rows("0 97 228 228 228 228"))

	// for space
	result = tk.MustQuery(`select space(0), space(2), space(-1), space(1.1), space(1.9)`)
	result.Check(testutil.RowsWithSep(",", ",  ,, ,  "))
	result = tk.MustQuery(`select space("abc"), space("2"), space("1.1"), space(''), space(null)`)
	result.Check(testutil.RowsWithSep(",", ",  , ,,<nil>"))

	// for replace
	tk.MustExec("drop table if exists t")
	tk.MustExec("create table t(a char(20), b int, c double, d datetime, e time)")
	tk.MustExec(`insert into t values('www.mysql.com', 1234, 12.34, "2017-01-01 12:01:01", "12:01:01")`)
	result = tk.MustQuery(`select replace(a, 'mysql', 'pingcap'), replace(b, 2, 55), replace(c, 34, 0), replace(d, '-', '/'), replace(e, '01', '22') from t`)
	result.Check(testutil.RowsWithSep(",", "www.pingcap.com,15534,12.0,2017/01/01 12:01:01,12:22:22"))
	result = tk.MustQuery(`select replace('aaa', 'a', ''), replace(null, 'a', 'b'), replace('a', null, 'b'), replace('a', 'b', null)`)
	result.Check(testkit.Rows(" <nil> <nil> <nil>"))

	// for tobase64
	tk.MustExec("drop table if exists t")
	tk.MustExec("create table t(a int, b double, c datetime, d time, e char(20), f bit(10), g binary(20), h blob(10))")
	tk.MustExec(`insert into t values(1, 1.1, "2017-01-01 12:01:01", "12:01:01", "abcdef", 0b10101, "512", "abc")`)
	result = tk.MustQuery("select to_base64(a), to_base64(b), to_base64(c), to_base64(d), to_base64(e), to_base64(f), to_base64(g), to_base64(h), to_base64(null) from t")
	result.Check(testkit.Rows("MQ== MS4x MjAxNy0wMS0wMSAxMjowMTowMQ== MTI6MDE6MDE= YWJjZGVm ABU= NTEyAAAAAAAAAAAAAAAAAAAAAAA= YWJj <nil>"))

	// for from_base64
	result = tk.MustQuery(`select from_base64("abcd"), from_base64("asc")`)
	result.Check(testkit.Rows("i\xb7\x1d <nil>"))
	result = tk.MustQuery(`select from_base64("MQ=="), from_base64(1234)`)
	result.Check(testkit.Rows("1 \xd7m\xf8"))

	// for substr
	tk.MustExec("drop table if exists t")
	tk.MustExec("create table t(a char(10), b int, c double, d datetime, e time)")
	tk.MustExec(`insert into t values('Sakila', 12345, 123.45, "2017-01-01 12:01:01", "12:01:01")`)
	result = tk.MustQuery(`select substr(a, 3), substr(b, 2, 3), substr(c, -3), substr(d, -8), substr(e, -3, 100) from t`)
	result.Check(testkit.Rows("kila 234 .45 12:01:01 :01"))
	result = tk.MustQuery(`select substr('Sakila', 100), substr('Sakila', -100), substr('Sakila', -5, 3), substr('Sakila', 2, -1)`)
	result.Check(testutil.RowsWithSep(",", ",,aki,"))
	result = tk.MustQuery(`select substr('foobarbar' from 4), substr('Sakila' from -4 for 2)`)
	result.Check(testkit.Rows("barbar ki"))
	result = tk.MustQuery(`select substr(null, 2, 3), substr('foo', null, 3), substr('foo', 2, null)`)
	result.Check(testkit.Rows("<nil> <nil> <nil>"))
	result = tk.MustQuery(`select substr('中文abc', 2), substr('中文abc', 3), substr("中文abc", 1, 2)`)
	result.Check(testkit.Rows("文abc abc 中文"))
	tk.MustExec("drop table if exists t")
	tk.MustExec("create table t(a binary(10))")
	tk.MustExec(`insert into t select "中文abc"`)
	result = tk.MustQuery(`select substr(a, 4), substr(a, 1, 3), substr(a, 1, 6) from t`)
	result.Check(testkit.Rows("文abc\x00 中 中文"))
	result = tk.MustQuery(`select substr("string", -1), substr("string", -2), substr("中文", -1), substr("中文", -2) from t`)
	result.Check(testkit.Rows("g ng 文 中文"))

	// for bit_length
	tk.MustExec("drop table if exists t")
	tk.MustExec("create table t(a int, b double, c datetime, d time, e char(20), f bit(10), g binary(20), h varbinary(20))")
	tk.MustExec(`insert into t values(1, 1.1, "2017-01-01 12:01:01", "12:01:01", "abcdef", 0b10101, "g", "h")`)
	result = tk.MustQuery("select bit_length(a), bit_length(b), bit_length(c), bit_length(d), bit_length(e), bit_length(f), bit_length(g), bit_length(h), bit_length(null) from t")
	result.Check(testkit.Rows("8 24 152 64 48 16 160 8 <nil>"))

	// for substring_index
	tk.MustExec("drop table if exists t")
	tk.MustExec("create table t(a char(20), b int, c double, d datetime, e time)")
	tk.MustExec(`insert into t values('www.pingcap.com', 12345, 123.45, "2017-01-01 12:01:01", "12:01:01")`)
	result = tk.MustQuery(`select substring_index(a, '.', 2), substring_index(b, '.', 2), substring_index(c, '.', -1), substring_index(d, '-', 1), substring_index(e, ':', -2) from t`)
	result.Check(testkit.Rows("www.pingcap 12345 45 2017 01:01"))
	result = tk.MustQuery(`select substring_index('www.pingcap.com', '.', 0), substring_index('www.pingcap.com', '.', 100), substring_index('www.pingcap.com', '.', -100)`)
	result.Check(testkit.Rows(" www.pingcap.com www.pingcap.com"))
	tk.MustQuery(`select substring_index('xyz', 'abc', 9223372036854775808)`).Check(testkit.Rows(``))
	result = tk.MustQuery(`select substring_index('www.pingcap.com', 'd', 1), substring_index('www.pingcap.com', '', 1), substring_index('', '.', 1)`)
	result.Check(testutil.RowsWithSep(",", "www.pingcap.com,,"))
	result = tk.MustQuery(`select substring_index(null, '.', 1), substring_index('www.pingcap.com', null, 1), substring_index('www.pingcap.com', '.', null)`)
	result.Check(testkit.Rows("<nil> <nil> <nil>"))

	// for hex
	tk.MustExec("drop table if exists t")
	tk.MustExec("create table t(a char(20), b int, c double, d datetime, e time, f decimal(5, 2), g bit(4))")
	tk.MustExec(`insert into t values('www.pingcap.com', 12345, 123.45, "2017-01-01 12:01:01", "12:01:01", 123.45, 0b1100)`)
	result = tk.MustQuery(`select hex(a), hex(b), hex(c), hex(d), hex(e), hex(f), hex(g) from t`)
	result.Check(testkit.Rows("7777772E70696E676361702E636F6D 3039 7B 323031372D30312D30312031323A30313A3031 31323A30313A3031 7B C"))
	result = tk.MustQuery(`select hex('abc'), hex('你好'), hex(12), hex(12.3), hex(12.8)`)
	result.Check(testkit.Rows("616263 E4BDA0E5A5BD C C D"))
	result = tk.MustQuery(`select hex(-1), hex(-12.3), hex(-12.8), hex(0x12), hex(null)`)
	result.Check(testkit.Rows("FFFFFFFFFFFFFFFF FFFFFFFFFFFFFFF4 FFFFFFFFFFFFFFF3 12 <nil>"))
	tk.MustExec("drop table if exists t")
	tk.MustExec("CREATE TABLE t(i int primary key auto_increment, a binary, b binary(0), c binary(20), d binary(255)) character set utf8 collate utf8_bin;")
	tk.MustExec("insert into t(a, b, c, d) values ('a', NULL, 'a','a');")
	tk.MustQuery("select i, hex(a), hex(b), hex(c), hex(d) from t;").Check(testkit.Rows("1 61 <nil> 6100000000000000000000000000000000000000 610000000000000000000000000000000000000000000000000000000000000000000000000000000000000000000000000000000000000000000000000000000000000000000000000000000000000000000000000000000000000000000000000000000000000000000000000000000000000000000000000000000000000000000000000000000000000000000000000000000000000000000000000000000000000000000000000000000000000000000000000000000000000000000000000000000000000000000000000000000000000000000000000000000000000000000000000000000000000000000000000000000000000000000000000000"))

	// for unhex
	result = tk.MustQuery(`select unhex('4D7953514C'), unhex('313233'), unhex(313233), unhex('')`)
	result.Check(testkit.Rows("MySQL 123 123 "))
	result = tk.MustQuery(`select unhex('string'), unhex('你好'), unhex(123.4), unhex(null)`)
	result.Check(testkit.Rows("<nil> <nil> <nil> <nil>"))

	// for ltrim and rtrim
	result = tk.MustQuery(`select ltrim('   bar   '), ltrim('bar'), ltrim(''), ltrim(null)`)
	result.Check(testutil.RowsWithSep(",", "bar   ,bar,,<nil>"))
	result = tk.MustQuery(`select rtrim('   bar   '), rtrim('bar'), rtrim(''), rtrim(null)`)
	result.Check(testutil.RowsWithSep(",", "   bar,bar,,<nil>"))
	result = tk.MustQuery(`select ltrim("\t   bar   "), ltrim("   \tbar"), ltrim("\n  bar"), ltrim("\r  bar")`)
	result.Check(testutil.RowsWithSep(",", "\t   bar   ,\tbar,\n  bar,\r  bar"))
	result = tk.MustQuery(`select rtrim("   bar   \t"), rtrim("bar\t   "), rtrim("bar   \n"), rtrim("bar   \r")`)
	result.Check(testutil.RowsWithSep(",", "   bar   \t,bar\t,bar   \n,bar   \r"))

	// for reverse
	tk.MustExec(`DROP TABLE IF EXISTS t;`)
	tk.MustExec(`CREATE TABLE t(a BINARY(6));`)
	tk.MustExec(`INSERT INTO t VALUES("中文");`)
	result = tk.MustQuery(`SELECT a, REVERSE(a), REVERSE("中文"), REVERSE("123 ") FROM t;`)
	result.Check(testkit.Rows("中文 \x87\x96歸\xe4 文中  321"))
	result = tk.MustQuery(`SELECT REVERSE(123), REVERSE(12.09) FROM t;`)
	result.Check(testkit.Rows("321 90.21"))

	// for trim
	result = tk.MustQuery(`select trim('   bar   '), trim(leading 'x' from 'xxxbarxxx'), trim(trailing 'xyz' from 'barxxyz'), trim(both 'x' from 'xxxbarxxx')`)
	result.Check(testkit.Rows("bar barxxx barx bar"))
	result = tk.MustQuery(`select trim('\t   bar\n   '), trim('   \rbar   \t')`)
	result.Check(testutil.RowsWithSep(",", "\t   bar\n,\rbar   \t"))
	result = tk.MustQuery(`select trim(leading from '   bar'), trim('x' from 'xxxbarxxx'), trim('x' from 'bar'), trim('' from '   bar   ')`)
	result.Check(testutil.RowsWithSep(",", "bar,bar,bar,   bar   "))
	result = tk.MustQuery(`select trim(''), trim('x' from '')`)
	result.Check(testutil.RowsWithSep(",", ","))
	result = tk.MustQuery(`select trim(null from 'bar'), trim('x' from null), trim(null), trim(leading null from 'bar')`)
	// FIXME: the result for trim(leading null from 'bar') should be <nil>, current is 'bar'
	result.Check(testkit.Rows("<nil> <nil> <nil> bar"))

	// for locate
	tk.MustExec("drop table if exists t")
	tk.MustExec("create table t(a char(20), b int, c double, d datetime, e time, f binary(5))")
	tk.MustExec(`insert into t values('www.pingcap.com', 12345, 123.45, "2017-01-01 12:01:01", "12:01:01", "HelLo")`)
	result = tk.MustQuery(`select locate(".ping", a), locate(".ping", a, 5) from t`)
	result.Check(testkit.Rows("4 0"))
	result = tk.MustQuery(`select locate("234", b), locate("235", b, 10) from t`)
	result.Check(testkit.Rows("2 0"))
	result = tk.MustQuery(`select locate(".45", c), locate(".35", b) from t`)
	result.Check(testkit.Rows("4 0"))
	result = tk.MustQuery(`select locate("El", f), locate("ll", f), locate("lL", f), locate("Lo", f), locate("lo", f) from t`)
	result.Check(testkit.Rows("0 0 3 4 0"))
	result = tk.MustQuery(`select locate("01 12", d) from t`)
	result.Check(testkit.Rows("9"))
	result = tk.MustQuery(`select locate("文", "中文字符串", 2)`)
	result.Check(testkit.Rows("2"))
	result = tk.MustQuery(`select locate("文", "中文字符串", 3)`)
	result.Check(testkit.Rows("0"))
	result = tk.MustQuery(`select locate("文", "中文字符串")`)
	result.Check(testkit.Rows("2"))

	// for bin
	result = tk.MustQuery(`select bin(-1);`)
	result.Check(testkit.Rows("1111111111111111111111111111111111111111111111111111111111111111"))
	result = tk.MustQuery(`select bin(5);`)
	result.Check(testkit.Rows("101"))
	result = tk.MustQuery(`select bin("中文");`)
	result.Check(testkit.Rows("0"))

	// for character_length
	result = tk.MustQuery(`select character_length(null), character_length("Hello"), character_length("a中b文c"),
	character_length(123), character_length(12.3456);`)
	result.Check(testkit.Rows("<nil> 5 5 3 7"))

	// for char_length
	result = tk.MustQuery(`select char_length(null), char_length("Hello"), char_length("a中b文c"), char_length(123),char_length(12.3456);`)
	result.Check(testkit.Rows("<nil> 5 5 3 7"))
	result = tk.MustQuery(`select char_length(null), char_length("Hello"), char_length("a 中 b 文 c"), char_length("НОЧЬ НА ОКРАИНЕ МОСКВЫ");`)
	result.Check(testkit.Rows("<nil> 5 9 22"))
	// for char_length, binary string type
	result = tk.MustQuery(`select char_length(null), char_length(binary("Hello")), char_length(binary("a 中 b 文 c")), char_length(binary("НОЧЬ НА ОКРАИНЕ МОСКВЫ"));`)
	result.Check(testkit.Rows("<nil> 5 13 41"))

	// for elt
	result = tk.MustQuery(`select elt(0, "abc", "def"), elt(2, "hello", "中文", "tidb"), elt(4, "hello", "中文",
	"tidb");`)
	result.Check(testkit.Rows("<nil> 中文 <nil>"))

	// for instr
	result = tk.MustQuery(`select instr("中国", "国"), instr("中国", ""), instr("abc", ""), instr("", ""), instr("", "abc");`)
	result.Check(testkit.Rows("2 1 1 1 0"))
	result = tk.MustQuery(`select instr("中国", null), instr(null, ""), instr(null, null);`)
	result.Check(testkit.Rows("<nil> <nil> <nil>"))
	tk.MustExec(`drop table if exists t;`)
	tk.MustExec(`create table t(a binary(20), b char(20));`)
	tk.MustExec(`insert into t values("中国", cast("国" as binary)), ("中国", ""), ("abc", ""), ("", ""), ("", "abc");`)
	result = tk.MustQuery(`select instr(a, b) from t;`)
	result.Check(testkit.Rows("4", "1", "1", "1", "0"))

	// for oct
	result = tk.MustQuery(`select oct("aaaa"), oct("-1.9"),  oct("-9999999999999999999999999"), oct("9999999999999999999999999");`)
	result.Check(testkit.Rows("0 1777777777777777777777 1777777777777777777777 1777777777777777777777"))
	result = tk.MustQuery(`select oct(-1.9), oct(1.9), oct(-1), oct(1), oct(-9999999999999999999999999), oct(9999999999999999999999999);`)
	result.Check(testkit.Rows("1777777777777777777777 1 1777777777777777777777 1 1777777777777777777777 1777777777777777777777"))

	// #issue 4356
	tk.MustExec("drop table if exists t")
	tk.MustExec("CREATE TABLE t (b BIT(8));")
	tk.MustExec(`INSERT INTO t SET b = b'11111111';`)
	tk.MustExec(`INSERT INTO t SET b = b'1010';`)
	tk.MustExec(`INSERT INTO t SET b = b'0101';`)
	result = tk.MustQuery(`SELECT b+0, BIN(b), OCT(b), HEX(b) FROM t;`)
	result.Check(testkit.Rows("255 11111111 377 FF", "10 1010 12 A", "5 101 5 5"))

	// for find_in_set
	result = tk.MustQuery(`select find_in_set("", ""), find_in_set("", ","), find_in_set("中文", "字符串,中文"), find_in_set("b,", "a,b,c,d");`)
	result.Check(testkit.Rows("0 1 2 0"))
	result = tk.MustQuery(`select find_in_set(NULL, ""), find_in_set("", NULL), find_in_set(1, "2,3,1");`)
	result.Check(testkit.Rows("<nil> <nil> 3"))

	// for make_set
	result = tk.MustQuery(`select make_set(0, "12"), make_set(3, "aa", "11"), make_set(3, NULL, "中文"), make_set(NULL, "aa");`)
	result.Check(testkit.Rows(" aa,11 中文 <nil>"))

	// for quote
	result = tk.MustQuery(`select quote("aaaa"), quote(""), quote("\"\""), quote("\n\n");`)
	result.Check(testkit.Rows("'aaaa' '' '\"\"' '\n\n'"))
	result = tk.MustQuery(`select quote(0121), quote(0000), quote("中文"), quote(NULL);`)
	result.Check(testkit.Rows("'121' '0' '中文' NULL"))
	tk.MustQuery(`select quote(null) is NULL;`).Check(testkit.Rows(`0`))
	tk.MustQuery(`select quote(null) is NOT NULL;`).Check(testkit.Rows(`1`))
	tk.MustQuery(`select length(quote(null));`).Check(testkit.Rows(`4`))
	tk.MustQuery(`select quote(null) REGEXP binary 'null'`).Check(testkit.Rows(`0`))
	tk.MustQuery(`select quote(null) REGEXP binary 'NULL'`).Check(testkit.Rows(`1`))
	tk.MustQuery(`select quote(null) REGEXP 'NULL'`).Check(testkit.Rows(`1`))
	tk.MustQuery(`select quote(null) REGEXP 'null'`).Check(testkit.Rows(`0`))

	// for convert
	result = tk.MustQuery(`select convert("123" using "binary"), convert("中文" using "binary"), convert("中文" using "utf8"), convert("中文" using "utf8mb4"), convert(cast("中文" as binary) using "utf8");`)
	result.Check(testkit.Rows("123 中文 中文 中文 中文"))
	// Charset 866 does not have a default collation configured currently, so this will return error.
	err = tk.ExecToErr(`select convert("123" using "866");`)
	c.Assert(err.Error(), Equals, "[parser:1115]Unknown character set: '866'")
	// Test case in issue #4436.
	tk.MustExec("drop table if exists t;")
	tk.MustExec("create table t(a char(20));")
	err = tk.ExecToErr("select convert(a using a) from t;")
	c.Assert(err.Error(), Equals, "[parser:1115]Unknown character set: 'a'")

	// for insert
	result = tk.MustQuery(`select insert("中文", 1, 1, cast("aaa" as binary)), insert("ba", -1, 1, "aaa"), insert("ba", 1, 100, "aaa"), insert("ba", 100, 1, "aaa");`)
	result.Check(testkit.Rows("aaa文 ba aaa ba"))
	result = tk.MustQuery(`select insert("bb", NULL, 1, "aa"), insert("bb", 1, NULL, "aa"), insert(NULL, 1, 1, "aaa"), insert("bb", 1, 1, NULL);`)
	result.Check(testkit.Rows("<nil> <nil> <nil> <nil>"))
	result = tk.MustQuery(`SELECT INSERT("bb", 0, 1, NULL), INSERT("bb", 0, NULL, "aaa");`)
	result.Check(testkit.Rows("<nil> <nil>"))
	result = tk.MustQuery(`SELECT INSERT("中文", 0, 1, NULL), INSERT("中文", 0, NULL, "aaa");`)
	result.Check(testkit.Rows("<nil> <nil>"))

	// for export_set
	result = tk.MustQuery(`select export_set(7, "1", "0", ",", 65);`)
	result.Check(testkit.Rows("1,1,1,0,0,0,0,0,0,0,0,0,0,0,0,0,0,0,0,0,0,0,0,0,0,0,0,0,0,0,0,0,0,0,0,0,0,0,0,0,0,0,0,0,0,0,0,0,0,0,0,0,0,0,0,0,0,0,0,0,0,0,0,0"))
	result = tk.MustQuery(`select export_set(7, "1", "0", ",", -1);`)
	result.Check(testkit.Rows("1,1,1,0,0,0,0,0,0,0,0,0,0,0,0,0,0,0,0,0,0,0,0,0,0,0,0,0,0,0,0,0,0,0,0,0,0,0,0,0,0,0,0,0,0,0,0,0,0,0,0,0,0,0,0,0,0,0,0,0,0,0,0,0"))
	result = tk.MustQuery(`select export_set(7, "1", "0", ",");`)
	result.Check(testkit.Rows("1,1,1,0,0,0,0,0,0,0,0,0,0,0,0,0,0,0,0,0,0,0,0,0,0,0,0,0,0,0,0,0,0,0,0,0,0,0,0,0,0,0,0,0,0,0,0,0,0,0,0,0,0,0,0,0,0,0,0,0,0,0,0,0"))
	result = tk.MustQuery(`select export_set(7, "1", "0");`)
	result.Check(testkit.Rows("1,1,1,0,0,0,0,0,0,0,0,0,0,0,0,0,0,0,0,0,0,0,0,0,0,0,0,0,0,0,0,0,0,0,0,0,0,0,0,0,0,0,0,0,0,0,0,0,0,0,0,0,0,0,0,0,0,0,0,0,0,0,0,0"))
	result = tk.MustQuery(`select export_set(NULL, "1", "0", ",", 65);`)
	result.Check(testkit.Rows("<nil>"))
	result = tk.MustQuery(`select export_set(7, "1", "0", ",", 1);`)
	result.Check(testkit.Rows("1"))

	// for format
	result = tk.MustQuery(`select format(12332.1, 4), format(12332.2, 0), format(12332.2, 2,'en_US');`)
	result.Check(testkit.Rows("12,332.1000 12,332 12,332.20"))
	result = tk.MustQuery(`select format(NULL, 4), format(12332.2, NULL);`)
	result.Check(testkit.Rows("<nil> <nil>"))
	rs, err := tk.Exec(`select format(12332.2, 2,'es_EC');`)
	c.Assert(err, IsNil)
	_, err = session.GetRows4Test(ctx, tk.Se, rs)
	c.Assert(err, NotNil)
	c.Assert(err.Error(), Matches, "not support for the specific locale")
	c.Assert(rs.Close(), IsNil)

	// for field
	result = tk.MustQuery(`select field(1, 2, 1), field(1, 0, NULL), field(1, NULL, 2, 1), field(NULL, 1, 2, NULL);`)
	result.Check(testkit.Rows("2 0 3 0"))
	result = tk.MustQuery(`select field("1", 2, 1), field(1, "0", NULL), field("1", NULL, 2, 1), field(NULL, 1, "2", NULL);`)
	result.Check(testkit.Rows("2 0 3 0"))
	result = tk.MustQuery(`select field("1", 2, 1), field(1, "abc", NULL), field("1", NULL, 2, 1), field(NULL, 1, "2", NULL);`)
	result.Check(testkit.Rows("2 0 3 0"))
	result = tk.MustQuery(`select field("abc", "a", 1), field(1.3, "1.3", 1.5);`)
	result.Check(testkit.Rows("1 1"))

	tk.MustExec("drop table if exists t")
	tk.MustExec("create table t(a decimal(11, 8), b decimal(11,8))")
	tk.MustExec("insert into t values('114.57011441','38.04620115'), ('-38.04620119', '38.04620115');")
	result = tk.MustQuery("select a,b,concat_ws(',',a,b) from t")
	result.Check(testkit.Rows("114.57011441 38.04620115 114.57011441,38.04620115",
		"-38.04620119 38.04620115 -38.04620119,38.04620115"))
}

func (s *testIntegrationSuite2) TestEncryptionBuiltin(c *C) {
	defer s.cleanEnv(c)
	tk := testkit.NewTestKit(c, s.store)
	tk.MustExec("use test")
	ctx := context.Background()

	// for password
	tk.MustExec("drop table if exists t")
	tk.MustExec("create table t(a char(41), b char(41), c char(41))")
	tk.MustExec(`insert into t values(NULL, '', 'abc')`)
	result := tk.MustQuery("select password(a) from t")
	result.Check(testkit.Rows(""))
	result = tk.MustQuery("select password(b) from t")
	result.Check(testkit.Rows(""))
	result = tk.MustQuery("select password(c) from t")
	result.Check(testkit.Rows("*0D3CED9BEC10A777AEC23CCC353A8C08A633045E"))

	// for md5
	tk.MustExec("drop table if exists t")
	tk.MustExec("create table t(a char(10), b int, c double, d datetime, e time, f bit(4), g binary(20), h blob(10), i text(30))")
	tk.MustExec(`insert into t values('2', 2, 2.3, "2017-01-01 12:01:01", "12:01:01", 0b1010, "512", "48", "tidb")`)
	result = tk.MustQuery("select md5(a), md5(b), md5(c), md5(d), md5(e), md5(f), md5(g), md5(h), md5(i) from t")
	result.Check(testkit.Rows("c81e728d9d4c2f636f067f89cc14862c c81e728d9d4c2f636f067f89cc14862c 1a18da63cbbfb49cb9616e6bfd35f662 bad2fa88e1f35919ec7584cc2623a310 991f84d41d7acff6471e536caa8d97db 68b329da9893e34099c7d8ad5cb9c940 5c9f0e9b3b36276731bfba852a73ccc6 642e92efb79421734881b53e1e1b18b6 c337e11bfca9f12ae9b1342901e04379"))
	result = tk.MustQuery("select md5('123'), md5(123), md5(''), md5('你好'), md5(NULL), md5('👍')")
	result.Check(testkit.Rows(`202cb962ac59075b964b07152d234b70 202cb962ac59075b964b07152d234b70 d41d8cd98f00b204e9800998ecf8427e 7eca689f0d3389d9dea66ae112e5cfd7 <nil> 0215ac4dab1ecaf71d83f98af5726984`))

	// for sha/sha1
	tk.MustExec("drop table if exists t")
	tk.MustExec("create table t(a char(10), b int, c double, d datetime, e time, f bit(4), g binary(20), h blob(10), i text(30))")
	tk.MustExec(`insert into t values('2', 2, 2.3, "2017-01-01 12:01:01", "12:01:01", 0b1010, "512", "48", "tidb")`)
	result = tk.MustQuery("select sha1(a), sha1(b), sha1(c), sha1(d), sha1(e), sha1(f), sha1(g), sha1(h), sha1(i) from t")
	result.Check(testkit.Rows("da4b9237bacccdf19c0760cab7aec4a8359010b0 da4b9237bacccdf19c0760cab7aec4a8359010b0 ce0d88c5002b6cf7664052f1fc7d652cbdadccec 6c6956de323692298e4e5ad3028ff491f7ad363c 1906f8aeb5a717ca0f84154724045839330b0ea9 adc83b19e793491b1c6ea0fd8b46cd9f32e592fc 9aadd14ceb737b28697b8026f205f4b3e31de147 64e095fe763fc62418378753f9402623bea9e227 4df56fc09a3e66b48fb896e90b0a6fc02c978e9e"))
	result = tk.MustQuery("select sha1('123'), sha1(123), sha1(''), sha1('你好'), sha1(NULL)")
	result.Check(testkit.Rows(`40bd001563085fc35165329ea1ff5c5ecbdbbeef 40bd001563085fc35165329ea1ff5c5ecbdbbeef da39a3ee5e6b4b0d3255bfef95601890afd80709 440ee0853ad1e99f962b63e459ef992d7c211722 <nil>`))
	tk.MustExec("drop table if exists t")
	tk.MustExec("create table t(a char(10), b int, c double, d datetime, e time, f bit(4), g binary(20), h blob(10), i text(30))")
	tk.MustExec(`insert into t values('2', 2, 2.3, "2017-01-01 12:01:01", "12:01:01", 0b1010, "512", "48", "tidb")`)
	result = tk.MustQuery("select sha(a), sha(b), sha(c), sha(d), sha(e), sha(f), sha(g), sha(h), sha(i) from t")
	result.Check(testkit.Rows("da4b9237bacccdf19c0760cab7aec4a8359010b0 da4b9237bacccdf19c0760cab7aec4a8359010b0 ce0d88c5002b6cf7664052f1fc7d652cbdadccec 6c6956de323692298e4e5ad3028ff491f7ad363c 1906f8aeb5a717ca0f84154724045839330b0ea9 adc83b19e793491b1c6ea0fd8b46cd9f32e592fc 9aadd14ceb737b28697b8026f205f4b3e31de147 64e095fe763fc62418378753f9402623bea9e227 4df56fc09a3e66b48fb896e90b0a6fc02c978e9e"))
	result = tk.MustQuery("select sha('123'), sha(123), sha(''), sha('你好'), sha(NULL)")
	result.Check(testkit.Rows(`40bd001563085fc35165329ea1ff5c5ecbdbbeef 40bd001563085fc35165329ea1ff5c5ecbdbbeef da39a3ee5e6b4b0d3255bfef95601890afd80709 440ee0853ad1e99f962b63e459ef992d7c211722 <nil>`))

	// for sha2
	tk.MustExec("drop table if exists t")
	tk.MustExec("create table t(a char(10), b int, c double, d datetime, e time, f bit(4), g binary(20), h blob(10), i text(30))")
	tk.MustExec(`insert into t values('2', 2, 2.3, "2017-01-01 12:01:01", "12:01:01", 0b1010, "512", "48", "tidb")`)
	result = tk.MustQuery("select sha2(a, 224), sha2(b, 0), sha2(c, 512), sha2(d, 256), sha2(e, 384), sha2(f, 0), sha2(g, 512), sha2(h, 256), sha2(i, 224) from t")
	result.Check(testkit.Rows("58b2aaa0bfae7acc021b3260e941117b529b2e69de878fd7d45c61a9 d4735e3a265e16eee03f59718b9b5d03019c07d8b6c51f90da3a666eec13ab35 42415572557b0ca47e14fa928e83f5746d33f90c74270172cc75c61a78db37fe1485159a4fd75f33ab571b154572a5a300938f7d25969bdd05d8ac9dd6c66123 8c2fa3f276952c92b0b40ed7d27454e44b8399a19769e6bceb40da236e45a20a b11d35f1a37e54d5800d210d8e6b80b42c9f6d20ea7ae548c762383ebaa12c5954c559223c6c7a428e37af96bb4f1e0d 01ba4719c80b6fe911b091a7c05124b64eeece964e09c058ef8f9805daca546b 9550da35ea1683abaf5bfa8de68fe02b9c6d756c64589d1ef8367544c254f5f09218a6466cadcee8d74214f0c0b7fb342d1a9f3bd4d406aacf7be59c327c9306 98010bd9270f9b100b6214a21754fd33bdc8d41b2bc9f9dd16ff54d3c34ffd71 a7cddb7346fbc66ab7f803e865b74cbd99aace8e7dabbd8884c148cb"))
	result = tk.MustQuery("select sha2('123', 512), sha2(123, 512), sha2('', 512), sha2('你好', 224), sha2(NULL, 256), sha2('foo', 123)")
	result.Check(testkit.Rows(`3c9909afec25354d551dae21590bb26e38d53f2173b8d3dc3eee4c047e7ab1c1eb8b85103e3be7ba613b31bb5c9c36214dc9f14a42fd7a2fdb84856bca5c44c2 3c9909afec25354d551dae21590bb26e38d53f2173b8d3dc3eee4c047e7ab1c1eb8b85103e3be7ba613b31bb5c9c36214dc9f14a42fd7a2fdb84856bca5c44c2 cf83e1357eefb8bdf1542850d66d8007d620e4050b5715dc83f4a921d36ce9ce47d0d13c5d85f2b0ff8318d2877eec2f63b931bd47417a81a538327af927da3e e91f006ed4e0882de2f6a3c96ec228a6a5c715f356d00091bce842b5 <nil> <nil>`))

	// for AES_ENCRYPT
	tk.MustExec("drop table if exists t")
	tk.MustExec("create table t(a char(10), b int, c double, d datetime, e time, f bit(4), g binary(20), h blob(10), i text(30))")
	tk.MustExec(`insert into t values('2', 2, 2.3, "2017-01-01 12:01:01", "12:01:01", 0b1010, "512", "48", "tidb")`)
	tk.MustExec("SET block_encryption_mode='aes-128-ecb';")
	result = tk.MustQuery("select HEX(AES_ENCRYPT(a, 'key')), HEX(AES_ENCRYPT(b, 'key')), HEX(AES_ENCRYPT(c, 'key')), HEX(AES_ENCRYPT(d, 'key')), HEX(AES_ENCRYPT(e, 'key')), HEX(AES_ENCRYPT(f, 'key')), HEX(AES_ENCRYPT(g, 'key')), HEX(AES_ENCRYPT(h, 'key')), HEX(AES_ENCRYPT(i, 'key')) from t")
	result.Check(testkit.Rows("B3800B3A3CB4ECE2051A3E80FE373EAC B3800B3A3CB4ECE2051A3E80FE373EAC 9E018F7F2838DBA23C57F0E4CCF93287 E764D3E9D4AF8F926CD0979DDB1D0AF40C208B20A6C39D5D028644885280973A C452FFEEB76D3F5E9B26B8D48F7A228C 181BD5C81CBD36779A3C9DD5FF486B35 CE15F14AC7FF4E56ECCF148DE60E4BEDBDB6900AD51383970A5F32C59B3AC6E3 E1B29995CCF423C75519790F54A08CD2 84525677E95AC97698D22E1125B67E92"))
	result = tk.MustQuery("select HEX(AES_ENCRYPT('123', 'foobar')), HEX(AES_ENCRYPT(123, 'foobar')), HEX(AES_ENCRYPT('', 'foobar')), HEX(AES_ENCRYPT('你好', 'foobar')), AES_ENCRYPT(NULL, 'foobar')")
	result.Check(testkit.Rows(`45ABDD5C4802EFA6771A94C43F805208 45ABDD5C4802EFA6771A94C43F805208 791F1AEB6A6B796E6352BF381895CA0E D0147E2EB856186F146D9F6DE33F9546 <nil>`))
	result = tk.MustQuery("select HEX(AES_ENCRYPT(a, 'key', 'iv')), HEX(AES_ENCRYPT(b, 'key', 'iv')) from t")
	result.Check(testkit.Rows("B3800B3A3CB4ECE2051A3E80FE373EAC B3800B3A3CB4ECE2051A3E80FE373EAC"))
	tk.MustQuery("show warnings").Check(testutil.RowsWithSep("|", "Warning|1618|<IV> option ignored", "Warning|1618|<IV> option ignored"))
	tk.MustExec("SET block_encryption_mode='aes-128-cbc';")
	result = tk.MustQuery("select HEX(AES_ENCRYPT(a, 'key', '1234567890123456')), HEX(AES_ENCRYPT(b, 'key', '1234567890123456')), HEX(AES_ENCRYPT(c, 'key', '1234567890123456')), HEX(AES_ENCRYPT(d, 'key', '1234567890123456')), HEX(AES_ENCRYPT(e, 'key', '1234567890123456')), HEX(AES_ENCRYPT(f, 'key', '1234567890123456')), HEX(AES_ENCRYPT(g, 'key', '1234567890123456')), HEX(AES_ENCRYPT(h, 'key', '1234567890123456')), HEX(AES_ENCRYPT(i, 'key', '1234567890123456')) from t")
	result.Check(testkit.Rows("341672829F84CB6B0BE690FEC4C4DAE9 341672829F84CB6B0BE690FEC4C4DAE9 D43734E147A12BB96C6897C4BBABA283 16F2C972411948DCEF3659B726D2CCB04AD1379A1A367FA64242058A50211B67 41E71D0C58967C1F50EEC074523946D1 1117D292E2D39C3EAA3B435371BE56FC 8ACB7ECC0883B672D7BD1CFAA9FA5FAF5B731ADE978244CD581F114D591C2E7E D2B13C30937E3251AEDA73859BA32E4B 2CF4A6051FF248A67598A17AA2C17267"))
	result = tk.MustQuery("select HEX(AES_ENCRYPT('123', 'foobar', '1234567890123456')), HEX(AES_ENCRYPT(123, 'foobar', '1234567890123456')), HEX(AES_ENCRYPT('', 'foobar', '1234567890123456')), HEX(AES_ENCRYPT('你好', 'foobar', '1234567890123456')), AES_ENCRYPT(NULL, 'foobar', '1234567890123456')")
	result.Check(testkit.Rows(`80D5646F07B4654B05A02D9085759770 80D5646F07B4654B05A02D9085759770 B3C14BA15030D2D7E99376DBE011E752 0CD2936EE4FEC7A8CDF6208438B2BC05 <nil>`))
	tk.MustExec("SET block_encryption_mode='aes-128-ofb';")
	result = tk.MustQuery("select HEX(AES_ENCRYPT(a, 'key', '1234567890123456')), HEX(AES_ENCRYPT(b, 'key', '1234567890123456')), HEX(AES_ENCRYPT(c, 'key', '1234567890123456')), HEX(AES_ENCRYPT(d, 'key', '1234567890123456')), HEX(AES_ENCRYPT(e, 'key', '1234567890123456')), HEX(AES_ENCRYPT(f, 'key', '1234567890123456')), HEX(AES_ENCRYPT(g, 'key', '1234567890123456')), HEX(AES_ENCRYPT(h, 'key', '1234567890123456')), HEX(AES_ENCRYPT(i, 'key', '1234567890123456')) from t")
	result.Check(testkit.Rows("40 40 40C35C 40DD5EBDFCAA397102386E27DDF97A39ECCEC5 43DF55BAE0A0386D 78 47DC5D8AD19A085C32094E16EFC34A08D6FEF459 46D5 06840BE8"))
	result = tk.MustQuery("select HEX(AES_ENCRYPT('123', 'foobar', '1234567890123456')), HEX(AES_ENCRYPT(123, 'foobar', '1234567890123456')), HEX(AES_ENCRYPT('', 'foobar', '1234567890123456')), HEX(AES_ENCRYPT('你好', 'foobar', '1234567890123456')), AES_ENCRYPT(NULL, 'foobar', '1234567890123456')")
	result.Check(testkit.Rows(`48E38A 48E38A  9D6C199101C3 <nil>`))
	tk.MustExec("SET block_encryption_mode='aes-192-ofb';")
	result = tk.MustQuery("select HEX(AES_ENCRYPT(a, 'key', '1234567890123456')), HEX(AES_ENCRYPT(b, 'key', '1234567890123456')), HEX(AES_ENCRYPT(c, 'key', '1234567890123456')), HEX(AES_ENCRYPT(d, 'key', '1234567890123456')), HEX(AES_ENCRYPT(e, 'key', '1234567890123456')), HEX(AES_ENCRYPT(f, 'key', '1234567890123456')), HEX(AES_ENCRYPT(g, 'key', '1234567890123456')), HEX(AES_ENCRYPT(h, 'key', '1234567890123456')), HEX(AES_ENCRYPT(i, 'key', '1234567890123456')) from t")
	result.Check(testkit.Rows("4B 4B 4B573F 4B493D42572E6477233A429BF3E0AD39DB816D 484B36454B24656B 73 4C483E757A1E555A130B62AAC1DA9D08E1B15C47 4D41 0D106817"))
	result = tk.MustQuery("select HEX(AES_ENCRYPT('123', 'foobar', '1234567890123456')), HEX(AES_ENCRYPT(123, 'foobar', '1234567890123456')), HEX(AES_ENCRYPT('', 'foobar', '1234567890123456')), HEX(AES_ENCRYPT('你好', 'foobar', '1234567890123456')), AES_ENCRYPT(NULL, 'foobar', '1234567890123456')")
	result.Check(testkit.Rows(`3A76B0 3A76B0  EFF92304268E <nil>`))
	tk.MustExec("SET block_encryption_mode='aes-256-ofb';")
	result = tk.MustQuery("select HEX(AES_ENCRYPT(a, 'key', '1234567890123456')), HEX(AES_ENCRYPT(b, 'key', '1234567890123456')), HEX(AES_ENCRYPT(c, 'key', '1234567890123456')), HEX(AES_ENCRYPT(d, 'key', '1234567890123456')), HEX(AES_ENCRYPT(e, 'key', '1234567890123456')), HEX(AES_ENCRYPT(f, 'key', '1234567890123456')), HEX(AES_ENCRYPT(g, 'key', '1234567890123456')), HEX(AES_ENCRYPT(h, 'key', '1234567890123456')), HEX(AES_ENCRYPT(i, 'key', '1234567890123456')) from t")
	result.Check(testkit.Rows("16 16 16D103 16CF01CBC95D33E2ED721CBD930262415A69AD 15CD0ACCD55732FE 2E 11CE02FCE46D02CFDD433C8CA138527060599C35 10C7 5096549E"))
	result = tk.MustQuery("select HEX(AES_ENCRYPT('123', 'foobar', '1234567890123456')), HEX(AES_ENCRYPT(123, 'foobar', '1234567890123456')), HEX(AES_ENCRYPT('', 'foobar', '1234567890123456')), HEX(AES_ENCRYPT('你好', 'foobar', '1234567890123456')), AES_ENCRYPT(NULL, 'foobar', '1234567890123456')")
	result.Check(testkit.Rows(`E842C5 E842C5  3DCD5646767D <nil>`))

	// for AES_DECRYPT
	tk.MustExec("SET block_encryption_mode='aes-128-ecb';")
	result = tk.MustQuery("select AES_DECRYPT(AES_ENCRYPT('foo', 'bar'), 'bar')")
	result.Check(testkit.Rows("foo"))
	result = tk.MustQuery("select AES_DECRYPT(UNHEX('45ABDD5C4802EFA6771A94C43F805208'), 'foobar'), AES_DECRYPT(UNHEX('791F1AEB6A6B796E6352BF381895CA0E'), 'foobar'), AES_DECRYPT(UNHEX('D0147E2EB856186F146D9F6DE33F9546'), 'foobar'), AES_DECRYPT(NULL, 'foobar'), AES_DECRYPT('SOME_THING_STRANGE', 'foobar')")
	result.Check(testkit.Rows(`123  你好 <nil> <nil>`))
	tk.MustExec("SET block_encryption_mode='aes-128-cbc';")
	result = tk.MustQuery("select AES_DECRYPT(AES_ENCRYPT('foo', 'bar', '1234567890123456'), 'bar', '1234567890123456')")
	result.Check(testkit.Rows("foo"))
	result = tk.MustQuery("select AES_DECRYPT(UNHEX('80D5646F07B4654B05A02D9085759770'), 'foobar', '1234567890123456'), AES_DECRYPT(UNHEX('B3C14BA15030D2D7E99376DBE011E752'), 'foobar', '1234567890123456'), AES_DECRYPT(UNHEX('0CD2936EE4FEC7A8CDF6208438B2BC05'), 'foobar', '1234567890123456'), AES_DECRYPT(NULL, 'foobar', '1234567890123456'), AES_DECRYPT('SOME_THING_STRANGE', 'foobar', '1234567890123456')")
	result.Check(testkit.Rows(`123  你好 <nil> <nil>`))
	tk.MustExec("SET block_encryption_mode='aes-128-ofb';")
	result = tk.MustQuery("select AES_DECRYPT(AES_ENCRYPT('foo', 'bar', '1234567890123456'), 'bar', '1234567890123456')")
	result.Check(testkit.Rows("foo"))
	result = tk.MustQuery("select AES_DECRYPT(UNHEX('48E38A'), 'foobar', '1234567890123456'), AES_DECRYPT(UNHEX(''), 'foobar', '1234567890123456'), AES_DECRYPT(UNHEX('9D6C199101C3'), 'foobar', '1234567890123456'), AES_DECRYPT(NULL, 'foobar', '1234567890123456'), HEX(AES_DECRYPT('SOME_THING_STRANGE', 'foobar', '1234567890123456'))")
	result.Check(testkit.Rows(`123  你好 <nil> 2A9EF431FB2ACB022D7F2E7C71EEC48C7D2B`))
	tk.MustExec("SET block_encryption_mode='aes-192-ofb';")
	result = tk.MustQuery("select AES_DECRYPT(AES_ENCRYPT('foo', 'bar', '1234567890123456'), 'bar', '1234567890123456')")
	result.Check(testkit.Rows("foo"))
	result = tk.MustQuery("select AES_DECRYPT(UNHEX('3A76B0'), 'foobar', '1234567890123456'), AES_DECRYPT(UNHEX(''), 'foobar', '1234567890123456'), AES_DECRYPT(UNHEX('EFF92304268E'), 'foobar', '1234567890123456'), AES_DECRYPT(NULL, 'foobar', '1234567890123456'), HEX(AES_DECRYPT('SOME_THING_STRANGE', 'foobar', '1234567890123456'))")
	result.Check(testkit.Rows(`123  你好 <nil> 580BCEA4DC67CF33FF2C7C570D36ECC89437`))
	tk.MustExec("SET block_encryption_mode='aes-256-ofb';")
	result = tk.MustQuery("select AES_DECRYPT(AES_ENCRYPT('foo', 'bar', '1234567890123456'), 'bar', '1234567890123456')")
	result.Check(testkit.Rows("foo"))
	result = tk.MustQuery("select AES_DECRYPT(UNHEX('E842C5'), 'foobar', '1234567890123456'), AES_DECRYPT(UNHEX(''), 'foobar', '1234567890123456'), AES_DECRYPT(UNHEX('3DCD5646767D'), 'foobar', '1234567890123456'), AES_DECRYPT(NULL, 'foobar', '1234567890123456'), HEX(AES_DECRYPT('SOME_THING_STRANGE', 'foobar', '1234567890123456'))")
	result.Check(testkit.Rows(`123  你好 <nil> 8A3FBBE68C9465834584430E3AEEBB04B1F5`))

	// for COMPRESS
	tk.MustExec("DROP TABLE IF EXISTS t1;")
	tk.MustExec("CREATE TABLE t1(a VARCHAR(1000));")
	tk.MustExec("INSERT INTO t1 VALUES('12345'), ('23456');")
	result = tk.MustQuery("SELECT HEX(COMPRESS(a)) FROM t1;")
	result.Check(testkit.Rows("05000000789C323432363105040000FFFF02F80100", "05000000789C323236313503040000FFFF03070105"))
	tk.MustExec("DROP TABLE IF EXISTS t2;")
	tk.MustExec("CREATE TABLE t2(a VARCHAR(1000), b VARBINARY(1000));")
	tk.MustExec("INSERT INTO t2 (a, b) SELECT a, COMPRESS(a) from t1;")
	result = tk.MustQuery("SELECT a, HEX(b) FROM t2;")
	result.Check(testkit.Rows("12345 05000000789C323432363105040000FFFF02F80100", "23456 05000000789C323236313503040000FFFF03070105"))

	// for UNCOMPRESS
	result = tk.MustQuery("SELECT UNCOMPRESS(COMPRESS('123'))")
	result.Check(testkit.Rows("123"))
	result = tk.MustQuery("SELECT UNCOMPRESS(UNHEX('03000000789C3334320600012D0097'))")
	result.Check(testkit.Rows("123"))
	result = tk.MustQuery("SELECT UNCOMPRESS(UNHEX('03000000789C32343206040000FFFF012D0097'))")
	result.Check(testkit.Rows("123"))
	tk.MustExec("INSERT INTO t2 VALUES ('12345', UNHEX('05000000789C3334323631050002F80100'))")
	result = tk.MustQuery("SELECT UNCOMPRESS(a), UNCOMPRESS(b) FROM t2;")
	result.Check(testkit.Rows("<nil> 12345", "<nil> 23456", "<nil> 12345"))

	// for UNCOMPRESSED_LENGTH
	result = tk.MustQuery("SELECT UNCOMPRESSED_LENGTH(COMPRESS('123'))")
	result.Check(testkit.Rows("3"))
	result = tk.MustQuery("SELECT UNCOMPRESSED_LENGTH(UNHEX('03000000789C3334320600012D0097'))")
	result.Check(testkit.Rows("3"))
	result = tk.MustQuery("SELECT UNCOMPRESSED_LENGTH(UNHEX('03000000789C32343206040000FFFF012D0097'))")
	result.Check(testkit.Rows("3"))
	result = tk.MustQuery("SELECT UNCOMPRESSED_LENGTH('')")
	result.Check(testkit.Rows("0"))
	result = tk.MustQuery("SELECT UNCOMPRESSED_LENGTH(UNHEX('0100'))")
	result.Check(testkit.Rows("0"))
	result = tk.MustQuery("SELECT UNCOMPRESSED_LENGTH(a), UNCOMPRESSED_LENGTH(b) FROM t2;")
	result.Check(testkit.Rows("875770417 5", "892613426 5", "875770417 5"))

	// for RANDOM_BYTES
	lengths := []int{0, -5, 1025, 4000}
	for _, len := range lengths {
		rs, err := tk.Exec(fmt.Sprintf("SELECT RANDOM_BYTES(%d);", len))
		c.Assert(err, IsNil, Commentf("%v", len))
		_, err = session.GetRows4Test(ctx, tk.Se, rs)
		c.Assert(err, NotNil, Commentf("%v", len))
		terr := errors.Cause(err).(*terror.Error)
		c.Assert(terr.Code(), Equals, errors.ErrCode(mysql.ErrDataOutOfRange), Commentf("%v", len))
		c.Assert(rs.Close(), IsNil)
	}
	tk.MustQuery("SELECT RANDOM_BYTES('1');")
	tk.MustQuery("SELECT RANDOM_BYTES(1024);")
	result = tk.MustQuery("SELECT RANDOM_BYTES(NULL);")
	result.Check(testkit.Rows("<nil>"))
}

func (s *testIntegrationSuite2) TestTimeBuiltin(c *C) {
	originSQLMode := s.ctx.GetSessionVars().StrictSQLMode
	s.ctx.GetSessionVars().StrictSQLMode = true
	defer func() {
		s.ctx.GetSessionVars().StrictSQLMode = originSQLMode
		s.cleanEnv(c)
	}()
	tk := testkit.NewTestKit(c, s.store)
	tk.MustExec("use test")

	// for makeDate
	tk.MustExec("drop table if exists t")
	tk.MustExec("create table t(a int, b double, c datetime, d time, e char(20), f bit(10))")
	tk.MustExec(`insert into t values(1, 1.1, "2017-01-01 12:01:01", "12:01:01", "abcdef", 0b10101)`)
	result := tk.MustQuery("select makedate(a,a), makedate(b,b), makedate(c,c), makedate(d,d), makedate(e,e), makedate(f,f), makedate(null,null), makedate(a,b) from t")
	result.Check(testkit.Rows("2001-01-01 2001-01-01 <nil> <nil> <nil> 2021-01-21 <nil> 2001-01-01"))

	// for date
	result = tk.MustQuery(`select date("2019-09-12"), date("2019-09-12 12:12:09"), date("2019-09-12 12:12:09.121212");`)
	result.Check(testkit.Rows("2019-09-12 2019-09-12 2019-09-12"))
	result = tk.MustQuery(`select date("0000-00-00"), date("0000-00-00 12:12:09"), date("0000-00-00 00:00:00.121212"), date("0000-00-00 00:00:00.000000");`)
	result.Check(testkit.Rows("<nil> 0000-00-00 0000-00-00 <nil>"))
	result = tk.MustQuery(`select date("aa"), date(12.1), date("");`)
	result.Check(testkit.Rows("<nil> <nil> <nil>"))

	// for year
	result = tk.MustQuery(`select year("2013-01-09"), year("2013-00-09"), year("000-01-09"), year("1-01-09"), year("20131-01-09"), year(null);`)
	result.Check(testkit.Rows("2013 2013 0 1 <nil> <nil>"))
	result = tk.MustQuery(`select year("2013-00-00"), year("2013-00-00 00:00:00"), year("0000-00-00 12:12:12"), year("2017-00-00 12:12:12");`)
	result.Check(testkit.Rows("2013 2013 0 2017"))
	result = tk.MustQuery(`select year("aa"), year(2013), year(2012.09), year("1-01"), year("-09");`)
	result.Check(testkit.Rows("<nil> <nil> <nil> <nil> <nil>"))
	tk.MustExec(`drop table if exists t`)
	tk.MustExec(`create table t(a bigint)`)
	_, err := tk.Exec(`insert into t select year("aa")`)
	c.Assert(err, NotNil)
	c.Assert(terror.ErrorEqual(err, types.ErrWrongValue), IsTrue, Commentf("err %v", err))
	tk.MustExec(`set sql_mode='STRICT_TRANS_TABLES'`) // without zero date
	tk.MustExec(`insert into t select year("0000-00-00 00:00:00")`)
	tk.MustExec(`set sql_mode="NO_ZERO_DATE";`) // with zero date
	tk.MustExec(`insert into t select year("0000-00-00 00:00:00")`)
	tk.MustQuery("show warnings").Check(testutil.RowsWithSep("|", "Warning|1292|Incorrect datetime value: '0000-00-00 00:00:00.000000'"))
	tk.MustExec(`set sql_mode="NO_ZERO_DATE,STRICT_TRANS_TABLES";`)
	_, err = tk.Exec(`insert into t select year("0000-00-00 00:00:00");`)
	c.Assert(err, NotNil)
	c.Assert(types.ErrWrongValue.Equal(err), IsTrue, Commentf("err %v", err))
	tk.MustExec(`insert into t select 1`)
	tk.MustExec(`set sql_mode="STRICT_TRANS_TABLES,NO_ENGINE_SUBSTITUTION";`)
	_, err = tk.Exec(`update t set a = year("aa")`)
	c.Assert(terror.ErrorEqual(err, types.ErrWrongValue), IsTrue, Commentf("err %v", err))
	_, err = tk.Exec(`delete from t where a = year("aa")`)
	// Only `code` can be used to compare because the error `class` information
	// will be lost after expression push-down
	c.Assert(errors.Cause(err).(*terror.Error).Code(), Equals, types.ErrWrongValue.Code(), Commentf("err %v", err))

	// for month
	result = tk.MustQuery(`select month("2013-01-09"), month("2013-00-09"), month("000-01-09"), month("1-01-09"), month("20131-01-09"), month(null);`)
	result.Check(testkit.Rows("1 0 1 1 <nil> <nil>"))
	result = tk.MustQuery(`select month("2013-00-00"), month("2013-00-00 00:00:00"), month("0000-00-00 12:12:12"), month("2017-00-00 12:12:12");`)
	result.Check(testkit.Rows("0 0 0 0"))
	result = tk.MustQuery(`select month("aa"), month(2013), month(2012.09), month("1-01"), month("-09");`)
	result.Check(testkit.Rows("<nil> <nil> <nil> <nil> <nil>"))
	result = tk.MustQuery(`select month("2013-012-09"), month("2013-0000000012-09"), month("2013-30-09"), month("000-41-09");`)
	result.Check(testkit.Rows("12 12 <nil> <nil>"))
	tk.MustExec(`drop table if exists t`)
	tk.MustExec(`create table t(a bigint)`)
	_, err = tk.Exec(`insert into t select month("aa")`)
	c.Assert(err, NotNil)
	c.Assert(terror.ErrorEqual(err, types.ErrWrongValue), IsTrue, Commentf("err: %v", err))
	tk.MustExec(`insert into t select month("0000-00-00 00:00:00")`)
	tk.MustExec(`set sql_mode="NO_ZERO_DATE";`)
	tk.MustExec(`insert into t select month("0000-00-00 00:00:00")`)
	tk.MustQuery("show warnings").Check(testutil.RowsWithSep("|", "Warning|1292|Incorrect datetime value: '0000-00-00 00:00:00.000000'"))
	tk.MustExec(`set sql_mode="NO_ZERO_DATE,STRICT_TRANS_TABLES";`)
	_, err = tk.Exec(`insert into t select month("0000-00-00 00:00:00");`)
	c.Assert(err, NotNil)
	c.Assert(types.ErrWrongValue.Equal(err), IsTrue, Commentf("err %v", err))
	tk.MustExec(`insert into t select 1`)
	tk.MustExec(`set sql_mode="STRICT_TRANS_TABLES,NO_ENGINE_SUBSTITUTION";`)
	tk.MustExec(`insert into t select 1`)
	_, err = tk.Exec(`update t set a = month("aa")`)
	c.Assert(terror.ErrorEqual(err, types.ErrWrongValue), IsTrue)
	_, err = tk.Exec(`delete from t where a = month("aa")`)
	c.Assert(errors.Cause(err).(*terror.Error).Code(), Equals, types.ErrWrongValue.Code(), Commentf("err %v", err))

	// for week
	result = tk.MustQuery(`select week("2012-12-22"), week("2012-12-22", -2), week("2012-12-22", 0), week("2012-12-22", 1), week("2012-12-22", 2), week("2012-12-22", 200);`)
	result.Check(testkit.Rows("51 51 51 51 51 51"))
	result = tk.MustQuery(`select week("2008-02-20"), week("2008-02-20", 0), week("2008-02-20", 1), week("2009-02-20", 2), week("2008-02-20", 3), week("2008-02-20", 4);`)
	result.Check(testkit.Rows("7 7 8 7 8 8"))
	result = tk.MustQuery(`select week("2008-02-20", 5), week("2008-02-20", 6), week("2009-02-20", 7), week("2008-02-20", 8), week("2008-02-20", 9);`)
	result.Check(testkit.Rows("7 8 7 7 8"))
	result = tk.MustQuery(`select week("aa", 1), week(null, 2), week(11, 2), week(12.99, 2);`)
	result.Check(testkit.Rows("<nil> <nil> <nil> <nil>"))
	result = tk.MustQuery(`select week("aa"), week(null), week(11), week(12.99);`)
	result.Check(testkit.Rows("<nil> <nil> <nil> <nil>"))
	tk.MustExec(`drop table if exists t`)
	tk.MustExec(`create table t(a datetime)`)
	_, err = tk.Exec(`insert into t select week("aa", 1)`)
	c.Assert(err, NotNil)
	c.Assert(terror.ErrorEqual(err, types.ErrWrongValue), IsTrue)
	tk.MustExec(`insert into t select now()`)
	_, err = tk.Exec(`update t set a = week("aa", 1)`)
	c.Assert(terror.ErrorEqual(err, types.ErrWrongValue), IsTrue)
	_, err = tk.Exec(`delete from t where a = week("aa", 1)`)
	c.Assert(terror.ErrorEqual(err, types.ErrWrongValue), IsTrue)

	// for weekofyear
	result = tk.MustQuery(`select weekofyear("2012-12-22"), weekofyear("2008-02-20"), weekofyear("aa"), weekofyear(null), weekofyear(11), weekofyear(12.99);`)
	result.Check(testkit.Rows("51 8 <nil> <nil> <nil> <nil>"))
	tk.MustExec(`drop table if exists t`)
	tk.MustExec(`create table t(a bigint)`)
	_, err = tk.Exec(`insert into t select weekofyear("aa")`)
	c.Assert(err, NotNil)
	c.Assert(terror.ErrorEqual(err, types.ErrWrongValue), IsTrue)
	tk.MustExec(`insert into t select 1`)
	_, err = tk.Exec(`update t set a = weekofyear("aa")`)
	c.Assert(terror.ErrorEqual(err, types.ErrWrongValue), IsTrue)
	_, err = tk.Exec(`delete from t where a = weekofyear("aa")`)
	c.Assert(terror.ErrorEqual(err, types.ErrWrongValue), IsTrue)

	// for weekday
	result = tk.MustQuery(`select weekday("2012-12-20"), weekday("2012-12-21"), weekday("2012-12-22"), weekday("2012-12-23"), weekday("2012-12-24"), weekday("2012-12-25"), weekday("2012-12-26"), weekday("2012-12-27");`)
	result.Check(testkit.Rows("3 4 5 6 0 1 2 3"))
	result = tk.MustQuery(`select weekday("2012-12-90"), weekday("0000-00-00"), weekday("aa"), weekday(null), weekday(11), weekday(12.99);`)
	result.Check(testkit.Rows("<nil> <nil> <nil> <nil> <nil> <nil>"))

	// for quarter
	result = tk.MustQuery(`select quarter("2012-00-20"), quarter("2012-01-21"), quarter("2012-03-22"), quarter("2012-05-23"), quarter("2012-08-24"), quarter("2012-09-25"), quarter("2012-11-26"), quarter("2012-12-27");`)
	result.Check(testkit.Rows("0 1 1 2 3 3 4 4"))
	result = tk.MustQuery(`select quarter("2012-14-20"), quarter("aa"), quarter(null), quarter(11), quarter(12.99);`)
	result.Check(testkit.Rows("<nil> <nil> <nil> <nil> <nil>"))
	result = tk.MustQuery(`select quarter("0000-00-00"), quarter("0000-00-00 00:00:00");`)
	result.Check(testkit.Rows("<nil> <nil>"))
	tk.MustQuery("show warnings").Check(testutil.RowsWithSep("|",
		"Warning|1292|Incorrect datetime value: '0000-00-00 00:00:00.000000'",
		"Warning|1292|Incorrect datetime value: '0000-00-00 00:00:00.000000'"))
	result = tk.MustQuery(`select quarter(0), quarter(0.0), quarter(0e1), quarter(0.00);`)
	result.Check(testkit.Rows("0 0 0 0"))
	tk.MustQuery("show warnings").Check(testkit.Rows())

	// for from_days
	result = tk.MustQuery(`select from_days(0), from_days(-199), from_days(1111), from_days(120), from_days(1), from_days(1111111), from_days(9999999), from_days(22222);`)
	result.Check(testkit.Rows("0000-00-00 0000-00-00 0003-01-16 0000-00-00 0000-00-00 3042-02-13 0000-00-00 0060-11-03"))
	result = tk.MustQuery(`select from_days("2012-14-20"), from_days("111a"), from_days("aa"), from_days(null), from_days("123asf"), from_days(12.99);`)
	result.Check(testkit.Rows("0005-07-05 0000-00-00 0000-00-00 <nil> 0000-00-00 0000-00-00"))

	// Fix issue #3923
	result = tk.MustQuery("select timediff(cast('2004-12-30 12:00:00' as time), '12:00:00');")
	result.Check(testkit.Rows("00:00:00"))
	result = tk.MustQuery("select timediff('12:00:00', cast('2004-12-30 12:00:00' as time));")
	result.Check(testkit.Rows("00:00:00"))
	result = tk.MustQuery("select timediff(cast('2004-12-30 12:00:00' as time), '2004-12-30 12:00:00');")
	result.Check(testkit.Rows("<nil>"))
	result = tk.MustQuery("select timediff('2004-12-30 12:00:00', cast('2004-12-30 12:00:00' as time));")
	result.Check(testkit.Rows("<nil>"))
	result = tk.MustQuery("select timediff(cast('2004-12-30 12:00:01' as datetime), '2004-12-30 12:00:00');")
	result.Check(testkit.Rows("00:00:01"))
	result = tk.MustQuery("select timediff('2004-12-30 12:00:00', cast('2004-12-30 12:00:01' as datetime));")
	result.Check(testkit.Rows("-00:00:01"))
	result = tk.MustQuery("select timediff(cast('2004-12-30 12:00:01' as time), '-34 00:00:00');")
	result.Check(testkit.Rows("828:00:01"))
	result = tk.MustQuery("select timediff('-34 00:00:00', cast('2004-12-30 12:00:01' as time));")
	result.Check(testkit.Rows("-828:00:01"))
	result = tk.MustQuery("select timediff(cast('2004-12-30 12:00:01' as datetime), cast('2004-12-30 11:00:01' as datetime));")
	result.Check(testkit.Rows("01:00:00"))
	result = tk.MustQuery("select timediff(cast('2004-12-30 12:00:01' as datetime), '2004-12-30 12:00:00.1');")
	result.Check(testkit.Rows("00:00:00.9"))
	result = tk.MustQuery("select timediff('2004-12-30 12:00:00.1', cast('2004-12-30 12:00:01' as datetime));")
	result.Check(testkit.Rows("-00:00:00.9"))
	result = tk.MustQuery("select timediff(cast('2004-12-30 12:00:01' as datetime), '-34 124:00:00');")
	result.Check(testkit.Rows("<nil>"))
	result = tk.MustQuery("select timediff('-34 124:00:00', cast('2004-12-30 12:00:01' as datetime));")
	result.Check(testkit.Rows("<nil>"))
	result = tk.MustQuery("select timediff(cast('2004-12-30 12:00:01' as time), '-34 124:00:00');")
	result.Check(testkit.Rows("838:59:59"))
	result = tk.MustQuery("select timediff('-34 124:00:00', cast('2004-12-30 12:00:01' as time));")
	result.Check(testkit.Rows("-838:59:59"))
	result = tk.MustQuery("select timediff(cast('2004-12-30' as datetime), '12:00:00');")
	result.Check(testkit.Rows("<nil>"))
	result = tk.MustQuery("select timediff('12:00:00', cast('2004-12-30' as datetime));")
	result.Check(testkit.Rows("<nil>"))
	result = tk.MustQuery("select timediff('12:00:00', '-34 12:00:00');")
	result.Check(testkit.Rows("838:59:59"))
	result = tk.MustQuery("select timediff('12:00:00', '34 12:00:00');")
	result.Check(testkit.Rows("-816:00:00"))
	result = tk.MustQuery("select timediff('2014-1-2 12:00:00', '-34 12:00:00');")
	result.Check(testkit.Rows("<nil>"))
	result = tk.MustQuery("select timediff('-34 12:00:00', '2014-1-2 12:00:00');")
	result.Check(testkit.Rows("<nil>"))
	result = tk.MustQuery("select timediff('2014-1-2 12:00:00', '12:00:00');")
	result.Check(testkit.Rows("<nil>"))
	result = tk.MustQuery("select timediff('12:00:00', '2014-1-2 12:00:00');")
	result.Check(testkit.Rows("<nil>"))
	result = tk.MustQuery("select timediff('2014-1-2 12:00:00', '2014-1-1 12:00:00');")
	result.Check(testkit.Rows("24:00:00"))
	tk.MustQuery("select timediff(cast('10:10:10' as time), cast('10:10:11' as time))").Check(testkit.Rows("-00:00:01"))

	result = tk.MustQuery("select timestampadd(MINUTE, 1, '2003-01-02'), timestampadd(WEEK, 1, '2003-01-02 23:59:59')" +
		", timestampadd(MICROSECOND, 1, 950501);")
	result.Check(testkit.Rows("2003-01-02 00:01:00 2003-01-09 23:59:59 1995-05-01 00:00:00.000001"))
	result = tk.MustQuery("select timestampadd(day, 2, 950501), timestampadd(MINUTE, 37.5,'2003-01-02'), timestampadd(MINUTE, 37.49,'2003-01-02')," +
		" timestampadd(YeAr, 1, '2003-01-02');")
	result.Check(testkit.Rows("1995-05-03 00:00:00 2003-01-02 00:38:00 2003-01-02 00:37:00 2004-01-02 00:00:00"))
	result = tk.MustQuery("select to_seconds(950501), to_seconds('2009-11-29'), to_seconds('2009-11-29 13:43:32'), to_seconds('09-11-29 13:43:32');")
	result.Check(testkit.Rows("62966505600 63426672000 63426721412 63426721412"))
	result = tk.MustQuery("select to_days(950501), to_days('2007-10-07'), to_days('2007-10-07 00:00:59'), to_days('0000-01-01')")
	result.Check(testkit.Rows("728779 733321 733321 1"))

	result = tk.MustQuery("select last_day('2003-02-05'), last_day('2004-02-05'), last_day('2004-01-01 01:01:01'), last_day(950501);")
	result.Check(testkit.Rows("2003-02-28 2004-02-29 2004-01-31 1995-05-31"))

	tk.MustExec("SET SQL_MODE='';")
	result = tk.MustQuery("select last_day('0000-00-00');")
	result.Check(testkit.Rows("<nil>"))
	result = tk.MustQuery("select to_days('0000-00-00');")
	result.Check(testkit.Rows("<nil>"))
	result = tk.MustQuery("select to_seconds('0000-00-00');")
	result.Check(testkit.Rows("<nil>"))

	result = tk.MustQuery("select timestamp('2003-12-31'), timestamp('2003-12-31 12:00:00','12:00:00');")
	result.Check(testkit.Rows("2003-12-31 00:00:00 2004-01-01 00:00:00"))
	result = tk.MustQuery("select timestamp(20170118123950.123), timestamp(20170118123950.999);")
	result.Check(testkit.Rows("2017-01-18 12:39:50.123 2017-01-18 12:39:50.999"))
	// Issue https://github.com/pingcap/tidb/issues/20003
	result = tk.MustQuery("select timestamp(0.0001, 0.00001);")
	result.Check(testkit.Rows("<nil>"))
	result = tk.MustQuery("select timestamp('2003-12-31', '01:01:01.01'), timestamp('2003-12-31 12:34', '01:01:01.01')," +
		" timestamp('2008-12-31','00:00:00.0'), timestamp('2008-12-31 00:00:00.000');")

	tk.MustQuery(`select timestampadd(second, 1, cast("2001-01-01" as date))`).Check(testkit.Rows("2001-01-01 00:00:01"))
	tk.MustQuery(`select timestampadd(hour, 1, cast("2001-01-01" as date))`).Check(testkit.Rows("2001-01-01 01:00:00"))
	tk.MustQuery(`select timestampadd(day, 1, cast("2001-01-01" as date))`).Check(testkit.Rows("2001-01-02"))
	tk.MustQuery(`select timestampadd(month, 1, cast("2001-01-01" as date))`).Check(testkit.Rows("2001-02-01"))
	tk.MustQuery(`select timestampadd(year, 1, cast("2001-01-01" as date))`).Check(testkit.Rows("2002-01-01"))
	tk.MustQuery(`select timestampadd(second, 1, cast("2001-01-01" as datetime))`).Check(testkit.Rows("2001-01-01 00:00:01"))
	tk.MustQuery(`select timestampadd(hour, 1, cast("2001-01-01" as datetime))`).Check(testkit.Rows("2001-01-01 01:00:00"))
	tk.MustQuery(`select timestampadd(day, 1, cast("2001-01-01" as datetime))`).Check(testkit.Rows("2001-01-02 00:00:00"))
	tk.MustQuery(`select timestampadd(month, 1, cast("2001-01-01" as datetime))`).Check(testkit.Rows("2001-02-01 00:00:00"))
	tk.MustQuery(`select timestampadd(year, 1, cast("2001-01-01" as datetime))`).Check(testkit.Rows("2002-01-01 00:00:00"))

	result.Check(testkit.Rows("2003-12-31 01:01:01.01 2003-12-31 13:35:01.01 2008-12-31 00:00:00.0 2008-12-31 00:00:00.000"))
	result = tk.MustQuery("select timestamp('2003-12-31', 1), timestamp('2003-12-31', -1);")
	result.Check(testkit.Rows("2003-12-31 00:00:01 2003-12-30 23:59:59"))
	result = tk.MustQuery("select timestamp('2003-12-31', '2000-12-12 01:01:01.01'), timestamp('2003-14-31','01:01:01.01');")
	result.Check(testkit.Rows("<nil> <nil>"))

	result = tk.MustQuery("select TIMESTAMPDIFF(MONTH,'2003-02-01','2003-05-01'), TIMESTAMPDIFF(yEaR,'2002-05-01', " +
		"'2001-01-01'), TIMESTAMPDIFF(minute,binary('2003-02-01'),'2003-05-01 12:05:55'), TIMESTAMPDIFF(day," +
		"'1995-05-02', 950501);")
	result.Check(testkit.Rows("3 -1 128885 -1"))

	result = tk.MustQuery("select datediff('2007-12-31 23:59:59','2007-12-30'), datediff('2010-11-30 23:59:59', " +
		"'2010-12-31'), datediff(950501,'2016-01-13'), datediff(950501.9,'2016-01-13'), datediff(binary(950501), '2016-01-13');")
	result.Check(testkit.Rows("1 -31 -7562 -7562 -7562"))
	result = tk.MustQuery("select datediff('0000-01-01','0001-01-01'), datediff('0001-00-01', '0001-00-01'), datediff('0001-01-00','0001-01-00'), datediff('2017-01-01','2017-01-01');")
	result.Check(testkit.Rows("-365 <nil> <nil> 0"))

	// for ADDTIME
	result = tk.MustQuery("select addtime('01:01:11', '00:00:01.013'), addtime('01:01:11.00', '00:00:01'), addtime" +
		"('2017-01-01 01:01:11.12', '00:00:01'), addtime('2017-01-01 01:01:11.12', '00:00:01.88');")
	result.Check(testkit.Rows("01:01:12.013000 01:01:12 2017-01-01 01:01:12.120000 2017-01-01 01:01:13"))
	result = tk.MustQuery("select addtime(cast('01:01:11' as time(4)), '00:00:01.013'), addtime(cast('01:01:11.00' " +
		"as datetime(3)), '00:00:01')," + " addtime(cast('2017-01-01 01:01:11.12' as date), '00:00:01'), addtime(cast" +
		"(cast('2017-01-01 01:01:11.12' as date) as datetime(2)), '00:00:01.88');")
	result.Check(testkit.Rows("01:01:12.0130 2001-01-11 00:00:01.000 00:00:01 2017-01-01 00:00:01.88"))
	result = tk.MustQuery("select addtime('2017-01-01 01:01:01', 5), addtime('2017-01-01 01:01:01', -5), addtime('2017-01-01 01:01:01', 0.0), addtime('2017-01-01 01:01:01', 1.34);")
	result.Check(testkit.Rows("2017-01-01 01:01:06 2017-01-01 01:00:56 2017-01-01 01:01:01 2017-01-01 01:01:02.340000"))
	result = tk.MustQuery("select addtime(cast('01:01:11.00' as datetime(3)), cast('00:00:01' as time)), addtime(cast('01:01:11.00' as datetime(3)), cast('00:00:01' as time(5)))")
	result.Check(testkit.Rows("2001-01-11 00:00:01.000 2001-01-11 00:00:01.00000"))
	result = tk.MustQuery("select addtime(cast('01:01:11.00' as date), cast('00:00:01' as time));")
	result.Check(testkit.Rows("00:00:01"))
	tk.MustExec("drop table if exists t")
	tk.MustExec("create table t(a datetime, b timestamp, c time)")
	tk.MustExec(`insert into t values("2017-01-01 12:30:31", "2017-01-01 12:30:31", "01:01:01")`)
	result = tk.MustQuery("select addtime(a, b), addtime(cast(a as date), b), addtime(b,a), addtime(a,c), addtime(b," +
		"c), addtime(c,a), addtime(c,b)" +
		" from t;")
	result.Check(testkit.Rows("<nil> <nil> <nil> 2017-01-01 13:31:32 2017-01-01 13:31:32 <nil> <nil>"))
	result = tk.MustQuery("select addtime('01:01:11', cast('1' as time))")
	result.Check(testkit.Rows("01:01:12"))
	tk.MustQuery("select addtime(cast(null as char(20)), cast('1' as time))").Check(testkit.Rows("<nil>"))
	c.Assert(tk.QueryToErr(`select addtime("01:01:11", cast('sdf' as time))`), IsNil)
	tk.MustQuery(`select addtime("01:01:11", cast(null as char(20)))`).Check(testkit.Rows("<nil>"))
	tk.MustQuery(`select addtime(cast(1 as time), cast(1 as time))`).Check(testkit.Rows("00:00:02"))
	tk.MustQuery(`select addtime(cast(null as time), cast(1 as time))`).Check(testkit.Rows("<nil>"))
	tk.MustQuery(`select addtime(cast(1 as time), cast(null as time))`).Check(testkit.Rows("<nil>"))

	// for SUBTIME
	result = tk.MustQuery("select subtime('01:01:11', '00:00:01.013'), subtime('01:01:11.00', '00:00:01'), subtime" +
		"('2017-01-01 01:01:11.12', '00:00:01'), subtime('2017-01-01 01:01:11.12', '00:00:01.88');")
	result.Check(testkit.Rows("01:01:09.987000 01:01:10 2017-01-01 01:01:10.120000 2017-01-01 01:01:09.240000"))
	result = tk.MustQuery("select subtime(cast('01:01:11' as time(4)), '00:00:01.013'), subtime(cast('01:01:11.00' " +
		"as datetime(3)), '00:00:01')," + " subtime(cast('2017-01-01 01:01:11.12' as date), '00:00:01'), subtime(cast" +
		"(cast('2017-01-01 01:01:11.12' as date) as datetime(2)), '00:00:01.88');")
	result.Check(testkit.Rows("01:01:09.9870 2001-01-10 23:59:59.000 -00:00:01 2016-12-31 23:59:58.12"))
	result = tk.MustQuery("select subtime('2017-01-01 01:01:01', 5), subtime('2017-01-01 01:01:01', -5), subtime('2017-01-01 01:01:01', 0.0), subtime('2017-01-01 01:01:01', 1.34);")
	result.Check(testkit.Rows("2017-01-01 01:00:56 2017-01-01 01:01:06 2017-01-01 01:01:01 2017-01-01 01:00:59.660000"))
	result = tk.MustQuery("select subtime('01:01:11', '0:0:1.013'), subtime('01:01:11.00', '0:0:1'), subtime('2017-01-01 01:01:11.12', '0:0:1'), subtime('2017-01-01 01:01:11.12', '0:0:1.120000');")
	result.Check(testkit.Rows("01:01:09.987000 01:01:10 2017-01-01 01:01:10.120000 2017-01-01 01:01:10"))
	result = tk.MustQuery("select subtime(cast('01:01:11.00' as datetime(3)), cast('00:00:01' as time)), subtime(cast('01:01:11.00' as datetime(3)), cast('00:00:01' as time(5)))")
	result.Check(testkit.Rows("2001-01-10 23:59:59.000 2001-01-10 23:59:59.00000"))
	result = tk.MustQuery("select subtime(cast('01:01:11.00' as date), cast('00:00:01' as time));")
	result.Check(testkit.Rows("-00:00:01"))
	result = tk.MustQuery("select subtime(a, b), subtime(cast(a as date), b), subtime(b,a), subtime(a,c), subtime(b," +
		"c), subtime(c,a), subtime(c,b) from t;")
	result.Check(testkit.Rows("<nil> <nil> <nil> 2017-01-01 11:29:30 2017-01-01 11:29:30 <nil> <nil>"))
	tk.MustQuery("select subtime(cast('10:10:10' as time), cast('9:10:10' as time))").Check(testkit.Rows("01:00:00"))
	tk.MustQuery("select subtime('10:10:10', cast('9:10:10' as time))").Check(testkit.Rows("01:00:00"))

	// ADDTIME & SUBTIME issue #5966
	tk.MustExec("drop table if exists t")
	tk.MustExec("create table t(a datetime, b timestamp, c time, d date, e bit(1))")
	tk.MustExec(`insert into t values("2017-01-01 12:30:31", "2017-01-01 12:30:31", "01:01:01", "2017-01-01", 0b1)`)

	result = tk.MustQuery("select addtime(a, e), addtime(b, e), addtime(c, e), addtime(d, e) from t")
	result.Check(testkit.Rows("<nil> <nil> <nil> <nil>"))
	result = tk.MustQuery("select addtime('2017-01-01 01:01:01', 0b1), addtime('2017-01-01', b'1'), addtime('01:01:01', 0b1011)")
	result.Check(testkit.Rows("<nil> <nil> <nil>"))
	result = tk.MustQuery("select addtime('2017-01-01', 1), addtime('2017-01-01 01:01:01', 1), addtime(cast('2017-01-01' as date), 1)")
	result.Check(testkit.Rows("2017-01-01 00:00:01 2017-01-01 01:01:02 00:00:01"))
	result = tk.MustQuery("select subtime(a, e), subtime(b, e), subtime(c, e), subtime(d, e) from t")
	result.Check(testkit.Rows("<nil> <nil> <nil> <nil>"))
	result = tk.MustQuery("select subtime('2017-01-01 01:01:01', 0b1), subtime('2017-01-01', b'1'), subtime('01:01:01', 0b1011)")
	result.Check(testkit.Rows("<nil> <nil> <nil>"))
	result = tk.MustQuery("select subtime('2017-01-01', 1), subtime('2017-01-01 01:01:01', 1), subtime(cast('2017-01-01' as date), 1)")
	result.Check(testkit.Rows("2016-12-31 23:59:59 2017-01-01 01:01:00 -00:00:01"))

	result = tk.MustQuery("select addtime(-32073, 0), addtime(0, -32073);")
	result.Check(testkit.Rows("<nil> <nil>"))
	tk.MustQuery("show warnings").Check(testutil.RowsWithSep("|",
		"Warning|1292|Truncated incorrect time value: '-32073'",
		"Warning|1292|Truncated incorrect time value: '-32073'"))
	result = tk.MustQuery("select addtime(-32073, c), addtime(c, -32073) from t;")
	result.Check(testkit.Rows("<nil> <nil>"))
	tk.MustQuery("show warnings").Check(testutil.RowsWithSep("|",
		"Warning|1292|Truncated incorrect time value: '-32073'",
		"Warning|1292|Truncated incorrect time value: '-32073'"))
	result = tk.MustQuery("select addtime(a, -32073), addtime(b, -32073), addtime(d, -32073) from t;")
	result.Check(testkit.Rows("<nil> <nil> <nil>"))
	tk.MustQuery("show warnings").Check(testutil.RowsWithSep("|",
		"Warning|1292|Truncated incorrect time value: '-32073'",
		"Warning|1292|Truncated incorrect time value: '-32073'",
		"Warning|1292|Truncated incorrect time value: '-32073'"))

	result = tk.MustQuery("select subtime(-32073, 0), subtime(0, -32073);")
	result.Check(testkit.Rows("<nil> <nil>"))
	tk.MustQuery("show warnings").Check(testutil.RowsWithSep("|",
		"Warning|1292|Truncated incorrect time value: '-32073'",
		"Warning|1292|Truncated incorrect time value: '-32073'"))
	result = tk.MustQuery("select subtime(-32073, c), subtime(c, -32073) from t;")
	result.Check(testkit.Rows("<nil> <nil>"))
	tk.MustQuery("show warnings").Check(testutil.RowsWithSep("|",
		"Warning|1292|Truncated incorrect time value: '-32073'",
		"Warning|1292|Truncated incorrect time value: '-32073'"))
	result = tk.MustQuery("select subtime(a, -32073), subtime(b, -32073), subtime(d, -32073) from t;")
	result.Check(testkit.Rows("<nil> <nil> <nil>"))
	tk.MustQuery("show warnings").Check(testutil.RowsWithSep("|",
		"Warning|1292|Truncated incorrect time value: '-32073'",
		"Warning|1292|Truncated incorrect time value: '-32073'",
		"Warning|1292|Truncated incorrect time value: '-32073'"))

	// fixed issue #3986
	tk.MustExec("SET SQL_MODE='NO_ENGINE_SUBSTITUTION';")
	tk.MustExec("SET TIME_ZONE='+03:00';")
	tk.MustExec("DROP TABLE IF EXISTS t;")
	tk.MustExec("CREATE TABLE t (ix TIMESTAMP NOT NULL DEFAULT CURRENT_TIMESTAMP ON UPDATE CURRENT_TIMESTAMP);")
	tk.MustExec("INSERT INTO t VALUES (0), (20030101010160), (20030101016001), (20030101240101), (20030132010101), (20031301010101), (20031200000000), (20030000000000);")
	result = tk.MustQuery("SELECT CAST(ix AS SIGNED) FROM t;")
	result.Check(testkit.Rows("0", "0", "0", "0", "0", "0", "0", "0"))

	// test time
	result = tk.MustQuery("select time('2003-12-31 01:02:03')")
	result.Check(testkit.Rows("01:02:03"))
	result = tk.MustQuery("select time('2003-12-31 01:02:03.000123')")
	result.Check(testkit.Rows("01:02:03.000123"))
	result = tk.MustQuery("select time('01:02:03.000123')")
	result.Check(testkit.Rows("01:02:03.000123"))
	result = tk.MustQuery("select time('01:02:03')")
	result.Check(testkit.Rows("01:02:03"))
	result = tk.MustQuery("select time('-838:59:59.000000')")
	result.Check(testkit.Rows("-838:59:59.000000"))
	result = tk.MustQuery("select time('-838:59:59.000001')")
	result.Check(testkit.Rows("-838:59:59.000000"))
	result = tk.MustQuery("select time('-839:59:59.000000')")
	result.Check(testkit.Rows("-838:59:59.000000"))
	result = tk.MustQuery("select time('840:59:59.000000')")
	result.Check(testkit.Rows("838:59:59.000000"))
	// FIXME: #issue 4193
	// result = tk.MustQuery("select time('840:59:60.000000')")
	// result.Check(testkit.Rows("<nil>"))
	// result = tk.MustQuery("select time('800:59:59.9999999')")
	// result.Check(testkit.Rows("801:00:00.000000"))
	// result = tk.MustQuery("select time('12003-12-10 01:02:03.000123')")
	// result.Check(testkit.Rows("<nil>")
	// result = tk.MustQuery("select time('')")
	// result.Check(testkit.Rows("<nil>")
	// result = tk.MustQuery("select time('2003-12-10-10 01:02:03.000123')")
	// result.Check(testkit.Rows("00:20:03")

	// Issue 20995
	result = tk.MustQuery("select time('0.1234567')")
	result.Check(testkit.Rows("00:00:00.123457"))

	//for hour
	result = tk.MustQuery(`SELECT hour("12:13:14.123456"), hour("12:13:14.000010"), hour("272:59:55"), hour(020005), hour(null), hour("27aaaa2:59:55");`)
	result.Check(testkit.Rows("12 12 272 2 <nil> <nil>"))

	// for hour, issue #4340
	result = tk.MustQuery(`SELECT HOUR(20171222020005);`)
	result.Check(testkit.Rows("2"))
	result = tk.MustQuery(`SELECT HOUR(20171222020005.1);`)
	result.Check(testkit.Rows("2"))
	result = tk.MustQuery(`SELECT HOUR(20171222020005.1e0);`)
	result.Check(testkit.Rows("2"))
	result = tk.MustQuery(`SELECT HOUR("20171222020005");`)
	result.Check(testkit.Rows("2"))
	result = tk.MustQuery(`SELECT HOUR("20171222020005.1");`)
	result.Check(testkit.Rows("2"))
	result = tk.MustQuery(`select hour(20171222);`)
	result.Check(testkit.Rows("<nil>"))
	result = tk.MustQuery(`select hour(8381222);`)
	result.Check(testkit.Rows("838"))
	result = tk.MustQuery(`select hour(10000000000);`)
	result.Check(testkit.Rows("<nil>"))
	result = tk.MustQuery(`select hour(10100000000);`)
	result.Check(testkit.Rows("<nil>"))
	result = tk.MustQuery(`select hour(10001000000);`)
	result.Check(testkit.Rows("<nil>"))
	result = tk.MustQuery(`select hour(10101000000);`)
	result.Check(testkit.Rows("0"))

	// for minute
	result = tk.MustQuery(`SELECT minute("12:13:14.123456"), minute("12:13:14.000010"), minute("272:59:55"), minute(null), minute("27aaaa2:59:55");`)
	result.Check(testkit.Rows("13 13 59 <nil> <nil>"))

	// for second
	result = tk.MustQuery(`SELECT second("12:13:14.123456"), second("12:13:14.000010"), second("272:59:55"), second(null), second("27aaaa2:59:55");`)
	result.Check(testkit.Rows("14 14 55 <nil> <nil>"))

	// for microsecond
	result = tk.MustQuery(`SELECT microsecond("12:00:00.123456"), microsecond("12:00:00.000010"), microsecond(null), microsecond("27aaaa2:59:55");`)
	result.Check(testkit.Rows("123456 10 <nil> <nil>"))

	// for period_add
	result = tk.MustQuery(`SELECT period_add(200807, 2), period_add(200807, -2);`)
	result.Check(testkit.Rows("200809 200805"))
	result = tk.MustQuery(`SELECT period_add(NULL, 2), period_add(-191, NULL), period_add(NULL, NULL), period_add(12.09, -2), period_add("200207aa", "1aa");`)
	result.Check(testkit.Rows("<nil> <nil> <nil> 200010 200208"))
	for _, errPeriod := range []string{
		"period_add(0, 20)", "period_add(0, 0)", "period_add(-1, 1)", "period_add(200013, 1)", "period_add(-200012, 1)", "period_add('', '')",
	} {
		err := tk.QueryToErr(fmt.Sprintf("SELECT %v;", errPeriod))
		c.Assert(err.Error(), Equals, "[expression:1210]Incorrect arguments to period_add")
	}

	// for period_diff
	result = tk.MustQuery(`SELECT period_diff(200807, 200705), period_diff(200807, 200908);`)
	result.Check(testkit.Rows("14 -13"))
	result = tk.MustQuery(`SELECT period_diff(NULL, 2), period_diff(-191, NULL), period_diff(NULL, NULL), period_diff(12.09, 2), period_diff("12aa", "11aa");`)
	result.Check(testkit.Rows("<nil> <nil> <nil> 10 1"))
	for _, errPeriod := range []string{
		"period_diff(-00013,1)", "period_diff(00013,1)", "period_diff(0, 0)", "period_diff(200013, 1)", "period_diff(5612, 4513)", "period_diff('', '')",
	} {
		err := tk.QueryToErr(fmt.Sprintf("SELECT %v;", errPeriod))
		c.Assert(err.Error(), Equals, "[expression:1210]Incorrect arguments to period_diff")
	}

	// TODO: fix `CAST(xx as duration)` and release the test below:
	// result = tk.MustQuery(`SELECT hour("aaa"), hour(123456), hour(1234567);`)
	// result = tk.MustQuery(`SELECT minute("aaa"), minute(123456), minute(1234567);`)
	// result = tk.MustQuery(`SELECT second("aaa"), second(123456), second(1234567);`)
	// result = tk.MustQuery(`SELECT microsecond("aaa"), microsecond(123456), microsecond(1234567);`)

	// for time_format
	result = tk.MustQuery("SELECT TIME_FORMAT('150:02:28', '%H:%i:%s %p');")
	result.Check(testkit.Rows("150:02:28 AM"))
	result = tk.MustQuery("SELECT TIME_FORMAT('bad string', '%H:%i:%s %p');")
	result.Check(testkit.Rows("<nil>"))
	result = tk.MustQuery("SELECT TIME_FORMAT(null, '%H:%i:%s %p');")
	result.Check(testkit.Rows("<nil>"))
	result = tk.MustQuery("SELECT TIME_FORMAT(123, '%H:%i:%s %p');")
	result.Check(testkit.Rows("00:01:23 AM"))
	result = tk.MustQuery("SELECT TIME_FORMAT('24:00:00', '%r');")
	result.Check(testkit.Rows("12:00:00 AM"))
	result = tk.MustQuery("SELECT TIME_FORMAT('25:00:00', '%r');")
	result.Check(testkit.Rows("01:00:00 AM"))
	result = tk.MustQuery("SELECT TIME_FORMAT('24:00:00', '%l %p');")
	result.Check(testkit.Rows("12 AM"))

	// for date_format
	result = tk.MustQuery(`SELECT DATE_FORMAT('2017-06-15', '%W %M %e %Y %r %y');`)
	result.Check(testkit.Rows("Thursday June 15 2017 12:00:00 AM 17"))
	result = tk.MustQuery(`SELECT DATE_FORMAT(151113102019.12, '%W %M %e %Y %r %y');`)
	result.Check(testkit.Rows("Friday November 13 2015 10:20:19 AM 15"))
	result = tk.MustQuery(`SELECT DATE_FORMAT('0000-00-00', '%W %M %e %Y %r %y');`)
	result.Check(testkit.Rows("<nil>"))
	tk.MustQuery("show warnings").Check(testutil.RowsWithSep("|",
		"Warning|1292|Incorrect datetime value: '0000-00-00 00:00:00.000000'"))
	result = tk.MustQuery(`SELECT DATE_FORMAT('0', '%W %M %e %Y %r %y'), DATE_FORMAT('0.0', '%W %M %e %Y %r %y'), DATE_FORMAT(0, 0);`)
	result.Check(testkit.Rows("<nil> <nil> 0"))
	tk.MustQuery("show warnings").Check(testutil.RowsWithSep("|",
		"Warning|1292|Incorrect time value: '0'",
		"Warning|1292|Incorrect datetime value: '0.0'"))
	result = tk.MustQuery(`SELECT DATE_FORMAT(0, '%W %M %e %Y %r %y'), DATE_FORMAT(0.0, '%W %M %e %Y %r %y');`)
	result.Check(testkit.Rows("<nil> <nil>"))
	tk.MustQuery("show warnings").Check(testkit.Rows())

	// for yearweek
	result = tk.MustQuery(`select yearweek("2014-12-27"), yearweek("2014-29-27"), yearweek("2014-00-27"), yearweek("2014-12-27 12:38:32"), yearweek("2014-12-27 12:38:32.1111111"), yearweek("2014-12-27 12:90:32"), yearweek("2014-12-27 89:38:32.1111111");`)
	result.Check(testkit.Rows("201451 <nil> <nil> 201451 201451 <nil> <nil>"))
	result = tk.MustQuery(`select yearweek(12121), yearweek(1.00009), yearweek("aaaaa"), yearweek(""), yearweek(NULL);`)
	result.Check(testkit.Rows("<nil> <nil> <nil> <nil> <nil>"))
	result = tk.MustQuery(`select yearweek("0000-00-00"), yearweek("2019-01-29", "aa"), yearweek("2011-01-01", null);`)
	result.Check(testkit.Rows("<nil> 201904 201052"))

	// for dayOfWeek, dayOfMonth, dayOfYear
	result = tk.MustQuery(`select dayOfWeek(null), dayOfWeek("2017-08-12"), dayOfWeek("0000-00-00"), dayOfWeek("2017-00-00"), dayOfWeek("0000-00-00 12:12:12"), dayOfWeek("2017-00-00 12:12:12")`)
	result.Check(testkit.Rows("<nil> 7 <nil> <nil> <nil> <nil>"))
	result = tk.MustQuery(`select dayOfYear(null), dayOfYear("2017-08-12"), dayOfYear("0000-00-00"), dayOfYear("2017-00-00"), dayOfYear("0000-00-00 12:12:12"), dayOfYear("2017-00-00 12:12:12")`)
	result.Check(testkit.Rows("<nil> 224 <nil> <nil> <nil> <nil>"))
	result = tk.MustQuery(`select dayOfMonth(null), dayOfMonth("2017-08-12"), dayOfMonth("0000-00-00"), dayOfMonth("2017-00-00"), dayOfMonth("0000-00-00 12:12:12"), dayOfMonth("2017-00-00 12:12:12")`)
	result.Check(testkit.Rows("<nil> 12 0 0 0 0"))

	tk.MustExec("set sql_mode = 'NO_ZERO_DATE'")
	result = tk.MustQuery(`select dayOfWeek(null), dayOfWeek("2017-08-12"), dayOfWeek("0000-00-00"), dayOfWeek("2017-00-00"), dayOfWeek("0000-00-00 12:12:12"), dayOfWeek("2017-00-00 12:12:12")`)
	result.Check(testkit.Rows("<nil> 7 <nil> <nil> <nil> <nil>"))
	result = tk.MustQuery(`select dayOfYear(null), dayOfYear("2017-08-12"), dayOfYear("0000-00-00"), dayOfYear("2017-00-00"), dayOfYear("0000-00-00 12:12:12"), dayOfYear("2017-00-00 12:12:12")`)
	result.Check(testkit.Rows("<nil> 224 <nil> <nil> <nil> <nil>"))
	result = tk.MustQuery(`select dayOfMonth(null), dayOfMonth("2017-08-12"), dayOfMonth("0000-00-00"), dayOfMonth("2017-00-00"), dayOfMonth("0000-00-00 12:12:12"), dayOfMonth("2017-00-00 12:12:12")`)
	result.Check(testkit.Rows("<nil> 12 <nil> 0 0 0"))

	tk.MustExec(`drop table if exists t`)
	tk.MustExec(`create table t(a bigint)`)
	tk.MustExec(`insert into t value(1)`)
	tk.MustExec("set sql_mode = 'STRICT_TRANS_TABLES'")

	_, err = tk.Exec("insert into t value(dayOfWeek('0000-00-00'))")
	c.Assert(table.ErrTruncatedWrongValueForField.Equal(err), IsTrue, Commentf("%v", err))
	_, err = tk.Exec(`update t set a = dayOfWeek("0000-00-00")`)
	c.Assert(types.ErrWrongValue.Equal(err), IsTrue)
	_, err = tk.Exec(`delete from t where a = dayOfWeek(123)`)
	c.Assert(err, IsNil)

	tk.MustExec("insert into t value(dayOfMonth('2017-00-00'))")
	tk.MustExec("insert into t value(dayOfMonth('0000-00-00'))")
	tk.MustExec(`update t set a = dayOfMonth("0000-00-00")`)
	tk.MustExec("set sql_mode = 'NO_ZERO_DATE';")
	tk.MustExec("insert into t value(dayOfMonth('0000-00-00'))")
	tk.MustQuery("show warnings").Check(testutil.RowsWithSep("|", "Warning|1292|Incorrect datetime value: '0000-00-00 00:00:00.000000'"))
	tk.MustExec(`update t set a = dayOfMonth("0000-00-00")`)
	tk.MustExec("set sql_mode = 'NO_ZERO_DATE,STRICT_TRANS_TABLES';")
	_, err = tk.Exec("insert into t value(dayOfMonth('0000-00-00'))")
	c.Assert(table.ErrTruncatedWrongValueForField.Equal(err), IsTrue)
	tk.MustExec("insert into t value(0)")
	_, err = tk.Exec(`update t set a = dayOfMonth("0000-00-00")`)
	c.Assert(types.ErrWrongValue.Equal(err), IsTrue)
	_, err = tk.Exec(`delete from t where a = dayOfMonth(123)`)
	c.Assert(err, IsNil)

	_, err = tk.Exec("insert into t value(dayOfYear('0000-00-00'))")
	c.Assert(table.ErrTruncatedWrongValueForField.Equal(err), IsTrue)
	_, err = tk.Exec(`update t set a = dayOfYear("0000-00-00")`)
	c.Assert(types.ErrWrongValue.Equal(err), IsTrue)
	_, err = tk.Exec(`delete from t where a = dayOfYear(123)`)
	c.Assert(err, IsNil)

	tk.MustExec("set sql_mode = ''")

	// for unix_timestamp
	tk.MustExec("SET time_zone = '+00:00';")
	result = tk.MustQuery("SELECT UNIX_TIMESTAMP(151113);")
	result.Check(testkit.Rows("1447372800"))
	result = tk.MustQuery("SELECT UNIX_TIMESTAMP(20151113);")
	result.Check(testkit.Rows("1447372800"))
	result = tk.MustQuery("SELECT UNIX_TIMESTAMP(151113102019);")
	result.Check(testkit.Rows("1447410019"))
	result = tk.MustQuery("SELECT UNIX_TIMESTAMP(151113102019e0);")
	result.Check(testkit.Rows("1447410019.000000"))
	result = tk.MustQuery("SELECT UNIX_TIMESTAMP(15111310201912e-2);")
	result.Check(testkit.Rows("1447410019.120000"))
	result = tk.MustQuery("SELECT UNIX_TIMESTAMP(151113102019.12);")
	result.Check(testkit.Rows("1447410019.12"))
	result = tk.MustQuery("SELECT UNIX_TIMESTAMP(151113102019.1234567);")
	result.Check(testkit.Rows("1447410019.123457"))
	result = tk.MustQuery("SELECT UNIX_TIMESTAMP(20151113102019);")
	result.Check(testkit.Rows("1447410019"))
	result = tk.MustQuery("SELECT UNIX_TIMESTAMP('2015-11-13 10:20:19');")
	result.Check(testkit.Rows("1447410019"))
	result = tk.MustQuery("SELECT UNIX_TIMESTAMP('2015-11-13 10:20:19.012');")
	result.Check(testkit.Rows("1447410019.012"))
	result = tk.MustQuery("SELECT UNIX_TIMESTAMP('1970-01-01 00:00:00');")
	result.Check(testkit.Rows("0"))
	result = tk.MustQuery("SELECT UNIX_TIMESTAMP('1969-12-31 23:59:59');")
	result.Check(testkit.Rows("0"))
	result = tk.MustQuery("SELECT UNIX_TIMESTAMP('1970-13-01 00:00:00');")
	// FIXME: MySQL returns 0 here.
	result.Check(testkit.Rows("<nil>"))
	result = tk.MustQuery("SELECT UNIX_TIMESTAMP('2038-01-19 03:14:07.999999');")
	result.Check(testkit.Rows("2147483647.999999"))
	result = tk.MustQuery("SELECT UNIX_TIMESTAMP('2038-01-19 03:14:08');")
	result.Check(testkit.Rows("0"))
	result = tk.MustQuery("SELECT UNIX_TIMESTAMP(0);")
	result.Check(testkit.Rows("0"))
	//result = tk.MustQuery("SELECT UNIX_TIMESTAMP(-1);")
	//result.Check(testkit.Rows("0"))
	//result = tk.MustQuery("SELECT UNIX_TIMESTAMP(12345);")
	//result.Check(testkit.Rows("0"))
	result = tk.MustQuery("SELECT UNIX_TIMESTAMP('2017-01-01')")
	result.Check(testkit.Rows("1483228800"))
	// Test different time zone.
	tk.MustExec("SET time_zone = '+08:00';")
	result = tk.MustQuery("SELECT UNIX_TIMESTAMP('1970-01-01 00:00:00');")
	result.Check(testkit.Rows("0"))
	result = tk.MustQuery("SELECT UNIX_TIMESTAMP('1970-01-01 08:00:00');")
	result.Check(testkit.Rows("0"))
	result = tk.MustQuery("SELECT UNIX_TIMESTAMP('2015-11-13 18:20:19.012'), UNIX_TIMESTAMP('2015-11-13 18:20:19.0123');")
	result.Check(testkit.Rows("1447410019.012 1447410019.0123"))
	result = tk.MustQuery("SELECT UNIX_TIMESTAMP('2038-01-19 11:14:07.999999');")
	result.Check(testkit.Rows("2147483647.999999"))

	result = tk.MustQuery("SELECT TIME_FORMAT('bad string', '%H:%i:%s %p');")
	result.Check(testkit.Rows("<nil>"))
	result = tk.MustQuery("SELECT TIME_FORMAT(null, '%H:%i:%s %p');")
	result.Check(testkit.Rows("<nil>"))
	result = tk.MustQuery("SELECT TIME_FORMAT(123, '%H:%i:%s %p');")
	result.Check(testkit.Rows("00:01:23 AM"))

	// for monthname
	tk.MustExec(`drop table if exists t`)
	tk.MustExec(`create table t(a varchar(10))`)
	tk.MustExec(`insert into t value("abc")`)
	tk.MustExec("set sql_mode = 'STRICT_TRANS_TABLES'")

	tk.MustExec("insert into t value(monthname('0000-00-00'))")
	tk.MustExec(`update t set a = monthname("0000-00-00")`)
	tk.MustExec("set sql_mode = 'NO_ZERO_DATE'")
	tk.MustExec("insert into t value(monthname('0000-00-00'))")
	tk.MustQuery("show warnings").Check(testutil.RowsWithSep("|", "Warning|1292|Incorrect datetime value: '0000-00-00 00:00:00.000000'"))
	tk.MustExec(`update t set a = monthname("0000-00-00")`)
	tk.MustExec("set sql_mode = ''")
	tk.MustExec("insert into t value(monthname('0000-00-00'))")
	tk.MustExec("set sql_mode = 'STRICT_TRANS_TABLES,NO_ZERO_DATE'")
	_, err = tk.Exec(`update t set a = monthname("0000-00-00")`)
	c.Assert(types.ErrWrongValue.Equal(err), IsTrue)
	_, err = tk.Exec(`delete from t where a = monthname(123)`)
	c.Assert(err, IsNil)
	result = tk.MustQuery(`select monthname("2017-12-01"), monthname("0000-00-00"), monthname("0000-01-00"), monthname("0000-01-00 00:00:00")`)
	result.Check(testkit.Rows("December <nil> January January"))
	tk.MustQuery("show warnings").Check(testutil.RowsWithSep("|", "Warning|1292|Incorrect datetime value: '0000-00-00 00:00:00.000000'"))

	// for dayname
	tk.MustExec(`drop table if exists t`)
	tk.MustExec(`create table t(a varchar(10))`)
	tk.MustExec(`insert into t value("abc")`)
	tk.MustExec("set sql_mode = 'STRICT_TRANS_TABLES'")

	_, err = tk.Exec("insert into t value(dayname('0000-00-00'))")
	c.Assert(table.ErrTruncatedWrongValueForField.Equal(err), IsTrue)
	_, err = tk.Exec(`update t set a = dayname("0000-00-00")`)
	c.Assert(types.ErrWrongValue.Equal(err), IsTrue)
	_, err = tk.Exec(`delete from t where a = dayname(123)`)
	c.Assert(err, IsNil)
	result = tk.MustQuery(`select dayname("2017-12-01"), dayname("0000-00-00"), dayname("0000-01-00"), dayname("0000-01-00 00:00:00")`)
	result.Check(testkit.Rows("Friday <nil> <nil> <nil>"))
	tk.MustQuery("show warnings").Check(testutil.RowsWithSep("|",
		"Warning|1292|Incorrect datetime value: '0000-00-00 00:00:00.000000'",
		"Warning|1292|Incorrect datetime value: '0000-01-00 00:00:00.000000'",
		"Warning|1292|Incorrect datetime value: '0000-01-00 00:00:00.000000'"))
	// for dayname implicit cast to boolean and real
	result = tk.MustQuery(`select 1 from dual where dayname('2016-03-07')`)
	result.Check(testkit.Rows())
	result = tk.MustQuery(`select 1 from dual where dayname('2016-03-07') is true`)
	result.Check(testkit.Rows())
	result = tk.MustQuery(`select 1 from dual where dayname('2016-03-07') is false`)
	result.Check(testkit.Rows("1"))
	result = tk.MustQuery(`select 1 from dual where dayname('2016-03-08')`)
	result.Check(testkit.Rows("1"))
	result = tk.MustQuery(`select 1 from dual where dayname('2016-03-08') is true`)
	result.Check(testkit.Rows("1"))
	result = tk.MustQuery(`select 1 from dual where dayname('2016-03-08') is false`)
	result.Check(testkit.Rows())
	result = tk.MustQuery(`select cast(dayname("2016-03-07") as double), cast(dayname("2016-03-08") as double)`)
	result.Check(testkit.Rows("0 1"))

	// for sec_to_time
	result = tk.MustQuery("select sec_to_time(NULL)")
	result.Check(testkit.Rows("<nil>"))
	result = tk.MustQuery("select sec_to_time(2378), sec_to_time(3864000), sec_to_time(-3864000)")
	result.Check(testkit.Rows("00:39:38 838:59:59 -838:59:59"))
	result = tk.MustQuery("select sec_to_time(86401.4), sec_to_time(-86401.4), sec_to_time(864014e-1), sec_to_time(-864014e-1), sec_to_time('86401.4'), sec_to_time('-86401.4')")
	result.Check(testkit.Rows("24:00:01.4 -24:00:01.4 24:00:01.400000 -24:00:01.400000 24:00:01.400000 -24:00:01.400000"))
	result = tk.MustQuery("select sec_to_time(86401.54321), sec_to_time(86401.543212345)")
	result.Check(testkit.Rows("24:00:01.54321 24:00:01.543212"))
	result = tk.MustQuery("select sec_to_time('123.4'), sec_to_time('123.4567891'), sec_to_time('123')")
	result.Check(testkit.Rows("00:02:03.400000 00:02:03.456789 00:02:03.000000"))

	// for time_to_sec
	result = tk.MustQuery("select time_to_sec(NULL)")
	result.Check(testkit.Rows("<nil>"))
	result = tk.MustQuery("select time_to_sec('22:23:00'), time_to_sec('00:39:38'), time_to_sec('23:00'), time_to_sec('00:00'), time_to_sec('00:00:00'), time_to_sec('23:59:59')")
	result.Check(testkit.Rows("80580 2378 82800 0 0 86399"))
	result = tk.MustQuery("select time_to_sec('1:0'), time_to_sec('1:00'), time_to_sec('1:0:0'), time_to_sec('-02:00'), time_to_sec('-02:00:05'), time_to_sec('020005')")
	result.Check(testkit.Rows("3600 3600 3600 -7200 -7205 7205"))
	result = tk.MustQuery("select time_to_sec('20171222020005'), time_to_sec(020005), time_to_sec(20171222020005), time_to_sec(171222020005)")
	result.Check(testkit.Rows("7205 7205 7205 7205"))

	// for str_to_date
	result = tk.MustQuery("select str_to_date('01-01-2017', '%d-%m-%Y'), str_to_date('59:20:12 01-01-2017', '%s:%i:%H %d-%m-%Y'), str_to_date('59:20:12', '%s:%i:%H')")
	result.Check(testkit.Rows("2017-01-01 2017-01-01 12:20:59 12:20:59"))
	result = tk.MustQuery("select str_to_date('aaa01-01-2017', 'aaa%d-%m-%Y'), str_to_date('59:20:12 aaa01-01-2017', '%s:%i:%H aaa%d-%m-%Y'), str_to_date('59:20:12aaa', '%s:%i:%Haaa')")
	result.Check(testkit.Rows("2017-01-01 2017-01-01 12:20:59 12:20:59"))
	result = tk.MustQuery("select str_to_date('01-01-2017', '%d'), str_to_date('59', '%d-%Y')")
	// TODO: MySQL returns "<nil> <nil>".
	result.Check(testkit.Rows("0000-00-01 <nil>"))
	tk.MustQuery("show warnings").Check(testutil.RowsWithSep("|", "Warning|1292|Incorrect datetime value: '0000-00-00 00:00:00'"))
	result = tk.MustQuery("select str_to_date('2018-6-1', '%Y-%m-%d'), str_to_date('2018-6-1', '%Y-%c-%d'), str_to_date('59:20:1', '%s:%i:%k'), str_to_date('59:20:1', '%s:%i:%l')")
	result.Check(testkit.Rows("2018-06-01 2018-06-01 01:20:59 01:20:59"))

	// for maketime
	tk.MustExec(`drop table if exists t`)
	tk.MustExec(`create table t(a double, b float, c decimal(10,4));`)
	tk.MustExec(`insert into t value(1.23, 2.34, 3.1415)`)
	result = tk.MustQuery("select maketime(1,1,a), maketime(2,2,b), maketime(3,3,c) from t;")
	result.Check(testkit.Rows("01:01:01.230000 02:02:02.340000 03:03:03.1415"))
	result = tk.MustQuery("select maketime(12, 13, 14), maketime('12', '15', 30.1), maketime(0, 1, 59.1), maketime(0, 1, '59.1'), maketime(0, 1, 59.5)")
	result.Check(testkit.Rows("12:13:14 12:15:30.1 00:01:59.1 00:01:59.100000 00:01:59.5"))
	result = tk.MustQuery("select maketime(12, 15, 60), maketime(12, 15, '60'), maketime(12, 60, 0), maketime(12, 15, null)")
	result.Check(testkit.Rows("<nil> <nil> <nil> <nil>"))
	result = tk.MustQuery("select maketime('', '', ''), maketime('h', 'm', 's');")
	result.Check(testkit.Rows("00:00:00.000000 00:00:00.000000"))

	// for get_format
	result = tk.MustQuery(`select GET_FORMAT(DATE,'USA'), GET_FORMAT(DATE,'JIS'), GET_FORMAT(DATE,'ISO'), GET_FORMAT(DATE,'EUR'),
	GET_FORMAT(DATE,'INTERNAL'), GET_FORMAT(DATETIME,'USA') , GET_FORMAT(DATETIME,'JIS'), GET_FORMAT(DATETIME,'ISO'),
	GET_FORMAT(DATETIME,'EUR') , GET_FORMAT(DATETIME,'INTERNAL'), GET_FORMAT(TIME,'USA') , GET_FORMAT(TIME,'JIS'),
	GET_FORMAT(TIME,'ISO'), GET_FORMAT(TIME,'EUR'), GET_FORMAT(TIME,'INTERNAL')`)
	result.Check(testkit.Rows("%m.%d.%Y %Y-%m-%d %Y-%m-%d %d.%m.%Y %Y%m%d %Y-%m-%d %H.%i.%s %Y-%m-%d %H:%i:%s %Y-%m-%d %H:%i:%s %Y-%m-%d %H.%i.%s %Y%m%d%H%i%s %h:%i:%s %p %H:%i:%s %H:%i:%s %H.%i.%s %H%i%s"))

	// for convert_tz
	result = tk.MustQuery(`select convert_tz("2004-01-01 12:00:00", "+00:00", "+10:32"), convert_tz("2004-01-01 12:00:00.01", "+00:00", "+10:32"), convert_tz("2004-01-01 12:00:00.01234567", "+00:00", "+10:32");`)
	result.Check(testkit.Rows("2004-01-01 22:32:00 2004-01-01 22:32:00.01 2004-01-01 22:32:00.012346"))
	result = tk.MustQuery(`select convert_tz(20040101, "+00:00", "+10:32"), convert_tz(20040101.01, "+00:00", "+10:32"), convert_tz(20040101.01234567, "+00:00", "+10:32");`)
	result.Check(testkit.Rows("2004-01-01 10:32:00 2004-01-01 10:32:00.00 2004-01-01 10:32:00.000000"))
	result = tk.MustQuery(`select convert_tz(NULL, "+00:00", "+10:32"), convert_tz("2004-01-01 12:00:00", NULL, "+10:32"), convert_tz("2004-01-01 12:00:00", "+00:00", NULL);`)
	result.Check(testkit.Rows("<nil> <nil> <nil>"))
	result = tk.MustQuery(`select convert_tz("a", "+00:00", "+10:32"), convert_tz("2004-01-01 12:00:00", "a", "+10:32"), convert_tz("2004-01-01 12:00:00", "+00:00", "a");`)
	result.Check(testkit.Rows("<nil> <nil> <nil>"))
	result = tk.MustQuery(`select convert_tz("", "+00:00", "+10:32"), convert_tz("2004-01-01 12:00:00", "", "+10:32"), convert_tz("2004-01-01 12:00:00", "+00:00", "");`)
	result.Check(testkit.Rows("<nil> <nil> <nil>"))
	result = tk.MustQuery(`select convert_tz("0", "+00:00", "+10:32"), convert_tz("2004-01-01 12:00:00", "0", "+10:32"), convert_tz("2004-01-01 12:00:00", "+00:00", "0");`)
	result.Check(testkit.Rows("<nil> <nil> <nil>"))

	// for from_unixtime
	tk.MustExec(`set @@session.time_zone = "+08:00"`)
	result = tk.MustQuery(`select from_unixtime(20170101), from_unixtime(20170101.9999999), from_unixtime(20170101.999), from_unixtime(20170101.999, "%Y %D %M %h:%i:%s %x"), from_unixtime(20170101.999, "%Y %D %M %h:%i:%s %x")`)
	result.Check(testkit.Rows("1970-08-22 18:48:21 1970-08-22 18:48:22.000000 1970-08-22 18:48:21.999 1970 22nd August 06:48:21 1970 1970 22nd August 06:48:21 1970"))
	tk.MustExec(`set @@session.time_zone = "+00:00"`)
	result = tk.MustQuery(`select from_unixtime(20170101), from_unixtime(20170101.9999999), from_unixtime(20170101.999), from_unixtime(20170101.999, "%Y %D %M %h:%i:%s %x"), from_unixtime(20170101.999, "%Y %D %M %h:%i:%s %x")`)
	result.Check(testkit.Rows("1970-08-22 10:48:21 1970-08-22 10:48:22.000000 1970-08-22 10:48:21.999 1970 22nd August 10:48:21 1970 1970 22nd August 10:48:21 1970"))
	tk.MustExec(`set @@session.time_zone = @@global.time_zone`)

	// for extract
	result = tk.MustQuery(`select extract(day from '800:12:12'), extract(hour from '800:12:12'), extract(month from 20170101), extract(day_second from '2017-01-01 12:12:12')`)
	result.Check(testkit.Rows("12 800 1 1121212"))
	result = tk.MustQuery("select extract(day_microsecond from '2017-01-01 12:12:12'), extract(day_microsecond from '01 12:12:12'), extract(day_microsecond from '12:12:12'), extract(day_microsecond from '01 00:00:00.89')")
	result.Check(testkit.Rows("1121212000000 361212000000 121212000000 240000890000"))
	result = tk.MustQuery("select extract(day_second from '2017-01-01 12:12:12'), extract(day_second from '01 12:12:12'), extract(day_second from '12:12:12'), extract(day_second from '01 00:00:00.89')")
	result.Check(testkit.Rows("1121212 361212 121212 240000"))
	result = tk.MustQuery("select extract(day_minute from '2017-01-01 12:12:12'), extract(day_minute from '01 12:12:12'), extract(day_minute from '12:12:12'), extract(day_minute from '01 00:00:00.89')")
	result.Check(testkit.Rows("11212 3612 1212 2400"))
	result = tk.MustQuery("select extract(day_hour from '2017-01-01 12:12:12'), extract(day_hour from '01 12:12:12'), extract(day_hour from '12:12:12'), extract(day_hour from '01 00:00:00.89')")
	result.Check(testkit.Rows("112 36 12 24"))

	// for adddate, subdate
	dateArithmeticalTests := []struct {
		Date      string
		Interval  string
		Unit      string
		AddResult string
		SubResult string
	}{
		{"\"2011-11-11\"", "1", "DAY", "2011-11-12", "2011-11-10"},
		{"NULL", "1", "DAY", "<nil>", "<nil>"},
		{"\"2011-11-11\"", "NULL", "DAY", "<nil>", "<nil>"},
		{"\"2011-11-11 10:10:10\"", "1000", "MICROSECOND", "2011-11-11 10:10:10.001000", "2011-11-11 10:10:09.999000"},
		{"\"2011-11-11 10:10:10\"", "\"10\"", "SECOND", "2011-11-11 10:10:20", "2011-11-11 10:10:00"},
		{"\"2011-11-11 10:10:10\"", "\"10\"", "MINUTE", "2011-11-11 10:20:10", "2011-11-11 10:00:10"},
		{"\"2011-11-11 10:10:10\"", "\"10\"", "HOUR", "2011-11-11 20:10:10", "2011-11-11 00:10:10"},
		{"\"2011-11-11 10:10:10\"", "\"11\"", "DAY", "2011-11-22 10:10:10", "2011-10-31 10:10:10"},
		{"\"2011-11-11 10:10:10\"", "\"2\"", "WEEK", "2011-11-25 10:10:10", "2011-10-28 10:10:10"},
		{"\"2011-11-11 10:10:10\"", "\"2\"", "MONTH", "2012-01-11 10:10:10", "2011-09-11 10:10:10"},
		{"\"2011-11-11 10:10:10\"", "\"4\"", "QUARTER", "2012-11-11 10:10:10", "2010-11-11 10:10:10"},
		{"\"2011-11-11 10:10:10\"", "\"2\"", "YEAR", "2013-11-11 10:10:10", "2009-11-11 10:10:10"},
		{"\"2011-11-11 10:10:10\"", "\"10.00100000\"", "SECOND_MICROSECOND", "2011-11-11 10:10:20.100000", "2011-11-11 10:09:59.900000"},
		{"\"2011-11-11 10:10:10\"", "\"10.0010000000\"", "SECOND_MICROSECOND", "2011-11-11 10:10:30", "2011-11-11 10:09:50"},
		{"\"2011-11-11 10:10:10\"", "\"10.0010000010\"", "SECOND_MICROSECOND", "2011-11-11 10:10:30.000010", "2011-11-11 10:09:49.999990"},
		{"\"2011-11-11 10:10:10\"", "\"10:10.100\"", "MINUTE_MICROSECOND", "2011-11-11 10:20:20.100000", "2011-11-11 09:59:59.900000"},
		{"\"2011-11-11 10:10:10\"", "\"10:10\"", "MINUTE_SECOND", "2011-11-11 10:20:20", "2011-11-11 10:00:00"},
		{"\"2011-11-11 10:10:10\"", "\"10:10:10.100\"", "HOUR_MICROSECOND", "2011-11-11 20:20:20.100000", "2011-11-10 23:59:59.900000"},
		{"\"2011-11-11 10:10:10\"", "\"10:10:10\"", "HOUR_SECOND", "2011-11-11 20:20:20", "2011-11-11 00:00:00"},
		{"\"2011-11-11 10:10:10\"", "\"10:10\"", "HOUR_MINUTE", "2011-11-11 20:20:10", "2011-11-11 00:00:10"},
		{"\"2011-11-11 10:10:10\"", "\"11 10:10:10.100\"", "DAY_MICROSECOND", "2011-11-22 20:20:20.100000", "2011-10-30 23:59:59.900000"},
		{"\"2011-11-11 10:10:10\"", "\"11 10:10:10\"", "DAY_SECOND", "2011-11-22 20:20:20", "2011-10-31 00:00:00"},
		{"\"2011-11-11 10:10:10\"", "\"11 10:10\"", "DAY_MINUTE", "2011-11-22 20:20:10", "2011-10-31 00:00:10"},
		{"\"2011-11-11 10:10:10\"", "\"11 10\"", "DAY_HOUR", "2011-11-22 20:10:10", "2011-10-31 00:10:10"},
		{"\"2011-11-11 10:10:10\"", "\"11-1\"", "YEAR_MONTH", "2022-12-11 10:10:10", "2000-10-11 10:10:10"},
		{"\"2011-11-11 10:10:10\"", "\"11-11\"", "YEAR_MONTH", "2023-10-11 10:10:10", "1999-12-11 10:10:10"},
		{"\"2011-11-11 10:10:10\"", "\"20\"", "DAY", "2011-12-01 10:10:10", "2011-10-22 10:10:10"},
		{"\"2011-11-11 10:10:10\"", "19.88", "DAY", "2011-12-01 10:10:10", "2011-10-22 10:10:10"},
		{"\"2011-11-11 10:10:10\"", "\"19.88\"", "DAY", "2011-11-30 10:10:10", "2011-10-23 10:10:10"},
		{"\"2011-11-11 10:10:10\"", "\"prefix19suffix\"", "DAY", "2011-11-30 10:10:10", "2011-10-23 10:10:10"},
		{"\"2011-11-11 10:10:10\"", "\"20-11\"", "DAY", "2011-12-01 10:10:10", "2011-10-22 10:10:10"},
		{"\"2011-11-11 10:10:10\"", "\"20,11\"", "daY", "2011-12-01 10:10:10", "2011-10-22 10:10:10"},
		{"\"2011-11-11 10:10:10\"", "\"1000\"", "dAy", "2014-08-07 10:10:10", "2009-02-14 10:10:10"},
		{"\"2011-11-11 10:10:10\"", "\"true\"", "Day", "2011-11-12 10:10:10", "2011-11-10 10:10:10"},
		{"\"2011-11-11 10:10:10\"", "true", "Day", "2011-11-12 10:10:10", "2011-11-10 10:10:10"},
		{"\"2011-11-11\"", "1", "DAY", "2011-11-12", "2011-11-10"},
		{"\"2011-11-11\"", "10", "HOUR", "2011-11-11 10:00:00", "2011-11-10 14:00:00"},
		{"\"2011-11-11\"", "10", "MINUTE", "2011-11-11 00:10:00", "2011-11-10 23:50:00"},
		{"\"2011-11-11\"", "10", "SECOND", "2011-11-11 00:00:10", "2011-11-10 23:59:50"},
		{"\"2011-11-11\"", "\"10:10\"", "HOUR_MINUTE", "2011-11-11 10:10:00", "2011-11-10 13:50:00"},
		{"\"2011-11-11\"", "\"10:10:10\"", "HOUR_SECOND", "2011-11-11 10:10:10", "2011-11-10 13:49:50"},
		{"\"2011-11-11\"", "\"10:10:10.101010\"", "HOUR_MICROSECOND", "2011-11-11 10:10:10.101010", "2011-11-10 13:49:49.898990"},
		{"\"2011-11-11\"", "\"10:10\"", "MINUTE_SECOND", "2011-11-11 00:10:10", "2011-11-10 23:49:50"},
		{"\"2011-11-11\"", "\"10:10.101010\"", "MINUTE_MICROSECOND", "2011-11-11 00:10:10.101010", "2011-11-10 23:49:49.898990"},
		{"\"2011-11-11\"", "\"10.101010\"", "SECOND_MICROSECOND", "2011-11-11 00:00:10.101010", "2011-11-10 23:59:49.898990"},
		{"\"2011-11-11 00:00:00\"", "1", "DAY", "2011-11-12 00:00:00", "2011-11-10 00:00:00"},
		{"\"2011-11-11 00:00:00\"", "10", "HOUR", "2011-11-11 10:00:00", "2011-11-10 14:00:00"},
		{"\"2011-11-11 00:00:00\"", "10", "MINUTE", "2011-11-11 00:10:00", "2011-11-10 23:50:00"},
		{"\"2011-11-11 00:00:00\"", "10", "SECOND", "2011-11-11 00:00:10", "2011-11-10 23:59:50"},

		{"\"2011-11-11\"", "\"abc1000\"", "MICROSECOND", "2011-11-11 00:00:00", "2011-11-11 00:00:00"},
		{"\"20111111 10:10:10\"", "\"1\"", "DAY", "<nil>", "<nil>"},
		{"\"2011-11-11\"", "\"10\"", "SECOND_MICROSECOND", "2011-11-11 00:00:00.100000", "2011-11-10 23:59:59.900000"},
		{"\"2011-11-11\"", "\"10.0000\"", "MINUTE_MICROSECOND", "2011-11-11 00:00:10", "2011-11-10 23:59:50"},
		{"\"2011-11-11\"", "\"10:10:10\"", "MINUTE_MICROSECOND", "2011-11-11 00:10:10.100000", "2011-11-10 23:49:49.900000"},

		{"cast(\"2011-11-11\" as datetime)", "\"10:10:10\"", "MINUTE_MICROSECOND", "2011-11-11 00:10:10.100000", "2011-11-10 23:49:49.900000"},
		{"cast(\"2011-11-11 00:00:00\" as datetime)", "1", "DAY", "2011-11-12 00:00:00", "2011-11-10 00:00:00"},
		{"cast(\"2011-11-11 00:00:00\" as datetime)", "10", "HOUR", "2011-11-11 10:00:00", "2011-11-10 14:00:00"},
		{"cast(\"2011-11-11 00:00:00\" as datetime)", "10", "MINUTE", "2011-11-11 00:10:00", "2011-11-10 23:50:00"},
		{"cast(\"2011-11-11 00:00:00\" as datetime)", "10", "SECOND", "2011-11-11 00:00:10", "2011-11-10 23:59:50"},

		{"cast(\"2011-11-11 00:00:00\" as datetime)", "\"1\"", "DAY", "2011-11-12 00:00:00", "2011-11-10 00:00:00"},
		{"cast(\"2011-11-11 00:00:00\" as datetime)", "\"10\"", "HOUR", "2011-11-11 10:00:00", "2011-11-10 14:00:00"},
		{"cast(\"2011-11-11 00:00:00\" as datetime)", "\"10\"", "MINUTE", "2011-11-11 00:10:00", "2011-11-10 23:50:00"},
		{"cast(\"2011-11-11 00:00:00\" as datetime)", "\"10\"", "SECOND", "2011-11-11 00:00:10", "2011-11-10 23:59:50"},

		{"cast(\"2011-11-11\" as date)", "\"10:10:10\"", "MINUTE_MICROSECOND", "2011-11-11 00:10:10.100000", "2011-11-10 23:49:49.900000"},
		{"cast(\"2011-11-11 00:00:00\" as date)", "1", "DAY", "2011-11-12", "2011-11-10"},
		{"cast(\"2011-11-11 00:00:00\" as date)", "10", "HOUR", "2011-11-11 10:00:00", "2011-11-10 14:00:00"},
		{"cast(\"2011-11-11 00:00:00\" as date)", "10", "MINUTE", "2011-11-11 00:10:00", "2011-11-10 23:50:00"},
		{"cast(\"2011-11-11 00:00:00\" as date)", "10", "SECOND", "2011-11-11 00:00:10", "2011-11-10 23:59:50"},

		{"cast(\"2011-11-11 00:00:00\" as date)", "\"1\"", "DAY", "2011-11-12", "2011-11-10"},
		{"cast(\"2011-11-11 00:00:00\" as date)", "\"10\"", "HOUR", "2011-11-11 10:00:00", "2011-11-10 14:00:00"},
		{"cast(\"2011-11-11 00:00:00\" as date)", "\"10\"", "MINUTE", "2011-11-11 00:10:00", "2011-11-10 23:50:00"},
		{"cast(\"2011-11-11 00:00:00\" as date)", "\"10\"", "SECOND", "2011-11-11 00:00:10", "2011-11-10 23:59:50"},

		// interval decimal support
		{"\"2011-01-01 00:00:00\"", "10.10", "YEAR_MONTH", "2021-11-01 00:00:00", "2000-03-01 00:00:00"},
		{"\"2011-01-01 00:00:00\"", "10.10", "DAY_HOUR", "2011-01-11 10:00:00", "2010-12-21 14:00:00"},
		{"\"2011-01-01 00:00:00\"", "10.10", "HOUR_MINUTE", "2011-01-01 10:10:00", "2010-12-31 13:50:00"},
		{"\"2011-01-01 00:00:00\"", "10.10", "DAY_MINUTE", "2011-01-01 10:10:00", "2010-12-31 13:50:00"},
		{"\"2011-01-01 00:00:00\"", "10.10", "DAY_SECOND", "2011-01-01 00:10:10", "2010-12-31 23:49:50"},
		{"\"2011-01-01 00:00:00\"", "10.10", "HOUR_SECOND", "2011-01-01 00:10:10", "2010-12-31 23:49:50"},
		{"\"2011-01-01 00:00:00\"", "10.10", "MINUTE_SECOND", "2011-01-01 00:10:10", "2010-12-31 23:49:50"},
		{"\"2011-01-01 00:00:00\"", "10.10", "DAY_MICROSECOND", "2011-01-01 00:00:10.100000", "2010-12-31 23:59:49.900000"},
		{"\"2011-01-01 00:00:00\"", "10.10", "HOUR_MICROSECOND", "2011-01-01 00:00:10.100000", "2010-12-31 23:59:49.900000"},
		{"\"2011-01-01 00:00:00\"", "10.10", "MINUTE_MICROSECOND", "2011-01-01 00:00:10.100000", "2010-12-31 23:59:49.900000"},
		{"\"2011-01-01 00:00:00\"", "10.10", "SECOND_MICROSECOND", "2011-01-01 00:00:10.100000", "2010-12-31 23:59:49.900000"},
		{"\"2011-01-01 00:00:00\"", "10.10", "YEAR", "2021-01-01 00:00:00", "2001-01-01 00:00:00"},
		{"\"2011-01-01 00:00:00\"", "10.10", "QUARTER", "2013-07-01 00:00:00", "2008-07-01 00:00:00"},
		{"\"2011-01-01 00:00:00\"", "10.10", "MONTH", "2011-11-01 00:00:00", "2010-03-01 00:00:00"},
		{"\"2011-01-01 00:00:00\"", "10.10", "WEEK", "2011-03-12 00:00:00", "2010-10-23 00:00:00"},
		{"\"2011-01-01 00:00:00\"", "10.10", "DAY", "2011-01-11 00:00:00", "2010-12-22 00:00:00"},
		{"\"2011-01-01 00:00:00\"", "10.10", "HOUR", "2011-01-01 10:00:00", "2010-12-31 14:00:00"},
		{"\"2011-01-01 00:00:00\"", "10.10", "MINUTE", "2011-01-01 00:10:00", "2010-12-31 23:50:00"},
		{"\"2011-01-01 00:00:00\"", "10.10", "SECOND", "2011-01-01 00:00:10.100000", "2010-12-31 23:59:49.900000"},
		{"\"2011-01-01 00:00:00\"", "10.10", "MICROSECOND", "2011-01-01 00:00:00.000010", "2010-12-31 23:59:59.999990"},
		{"\"2011-01-01 00:00:00\"", "10.90", "MICROSECOND", "2011-01-01 00:00:00.000011", "2010-12-31 23:59:59.999989"},

		{"\"2009-01-01\"", "6/4", "HOUR_MINUTE", "2009-01-04 12:20:00", "2008-12-28 11:40:00"},
		{"\"2009-01-01\"", "6/0", "HOUR_MINUTE", "<nil>", "<nil>"},
		{"\"1970-01-01 12:00:00\"", "CAST(6/4 AS DECIMAL(3,1))", "HOUR_MINUTE", "1970-01-01 13:05:00", "1970-01-01 10:55:00"},
		//for issue #8077
		{"\"2012-01-02\"", "\"prefix8\"", "HOUR", "2012-01-02 08:00:00", "2012-01-01 16:00:00"},
		{"\"2012-01-02\"", "\"prefix8prefix\"", "HOUR", "2012-01-02 08:00:00", "2012-01-01 16:00:00"},
		{"\"2012-01-02\"", "\"8:00\"", "HOUR", "2012-01-02 08:00:00", "2012-01-01 16:00:00"},
		{"\"2012-01-02\"", "\"8:00:00\"", "HOUR", "2012-01-02 08:00:00", "2012-01-01 16:00:00"},
	}
	for _, tc := range dateArithmeticalTests {
		addDate := fmt.Sprintf("select adddate(%s, interval %s %s);", tc.Date, tc.Interval, tc.Unit)
		subDate := fmt.Sprintf("select subdate(%s, interval %s %s);", tc.Date, tc.Interval, tc.Unit)
		result = tk.MustQuery(addDate)
		result.Check(testkit.Rows(tc.AddResult))
		result = tk.MustQuery(subDate)
		result.Check(testkit.Rows(tc.SubResult))
	}
	tk.MustQuery(`select subdate(cast("2000-02-01" as datetime), cast(1 as decimal))`).Check(testkit.Rows("2000-01-31 00:00:00"))
	tk.MustQuery(`select subdate(cast("2000-02-01" as datetime), cast(null as decimal))`).Check(testkit.Rows("<nil>"))
	tk.MustQuery(`select subdate(cast(null as datetime), cast(1 as decimal))`).Check(testkit.Rows("<nil>"))
	tk.MustQuery(`select subdate(cast("2000-02-01" as datetime), cast("xxx" as decimal))`).Check(testkit.Rows("2000-02-01 00:00:00"))
	tk.MustQuery(`select subdate(cast("xxx" as datetime), cast(1 as decimal))`).Check(testkit.Rows("<nil>"))
	tk.MustQuery(`select subdate(cast(20000101 as SIGNED), cast("1" as decimal))`).Check(testkit.Rows("1999-12-31"))
	tk.MustQuery(`select subdate(cast(20000101 as SIGNED), cast("xxx" as decimal))`).Check(testkit.Rows("2000-01-01"))
	tk.MustQuery(`select subdate(cast("abc" as SIGNED), cast("1" as decimal))`).Check(testkit.Rows("<nil>"))
	tk.MustQuery(`select subdate(cast(null as SIGNED), cast("1" as decimal))`).Check(testkit.Rows("<nil>"))
	tk.MustQuery(`select subdate(cast(20000101 as SIGNED), cast(null as decimal))`).Check(testkit.Rows("<nil>"))
	tk.MustQuery(`select adddate(cast("2000-02-01" as datetime), cast(1 as decimal))`).Check(testkit.Rows("2000-02-02 00:00:00"))
	tk.MustQuery(`select adddate(cast("2000-02-01" as datetime), cast(null as decimal))`).Check(testkit.Rows("<nil>"))
	tk.MustQuery(`select adddate(cast(null as datetime), cast(1 as decimal))`).Check(testkit.Rows("<nil>"))
	tk.MustQuery(`select adddate(cast("2000-02-01" as datetime), cast("xxx" as decimal))`).Check(testkit.Rows("2000-02-01 00:00:00"))
	tk.MustQuery(`select adddate(cast("xxx" as datetime), cast(1 as decimal))`).Check(testkit.Rows("<nil>"))
	tk.MustQuery(`select adddate(cast("2000-02-01" as datetime), cast(1 as SIGNED))`).Check(testkit.Rows("2000-02-02 00:00:00"))
	tk.MustQuery(`select adddate(cast("2000-02-01" as datetime), cast(null as SIGNED))`).Check(testkit.Rows("<nil>"))
	tk.MustQuery(`select adddate(cast(null as datetime), cast(1 as SIGNED))`).Check(testkit.Rows("<nil>"))
	tk.MustQuery(`select adddate(cast("2000-02-01" as datetime), cast("xxx" as SIGNED))`).Check(testkit.Rows("2000-02-01 00:00:00"))
	tk.MustQuery(`select adddate(cast("xxx" as datetime), cast(1 as SIGNED))`).Check(testkit.Rows("<nil>"))
	tk.MustQuery(`select adddate(20100101, cast(1 as decimal))`).Check(testkit.Rows("2010-01-02"))
	tk.MustQuery(`select adddate(cast('10:10:10' as time), 1)`).Check(testkit.Rows("34:10:10"))
	tk.MustQuery(`select adddate(cast('10:10:10' as time), cast(1 as decimal))`).Check(testkit.Rows("34:10:10"))

	// for localtime, localtimestamp
	result = tk.MustQuery(`select localtime() = now(), localtime = now(), localtimestamp() = now(), localtimestamp = now()`)
	result.Check(testkit.Rows("1 1 1 1"))

	// for current_timestamp, current_timestamp()
	result = tk.MustQuery(`select current_timestamp() = now(), current_timestamp = now()`)
	result.Check(testkit.Rows("1 1"))

	// for tidb_parse_tso
	tk.MustExec("SET time_zone = '+00:00';")
	result = tk.MustQuery(`select tidb_parse_tso(404411537129996288)`)
	result.Check(testkit.Rows("2018-11-20 09:53:04.877000"))
	result = tk.MustQuery(`select tidb_parse_tso("404411537129996288")`)
	result.Check(testkit.Rows("2018-11-20 09:53:04.877000"))
	result = tk.MustQuery(`select tidb_parse_tso(1)`)
	result.Check(testkit.Rows("1970-01-01 00:00:00.000000"))
	result = tk.MustQuery(`select tidb_parse_tso(0)`)
	result.Check(testkit.Rows("<nil>"))
	result = tk.MustQuery(`select tidb_parse_tso(-1)`)
	result.Check(testkit.Rows("<nil>"))

	// fix issue 10308
	result = tk.MustQuery("select time(\"- -\");")
	result.Check(testkit.Rows("00:00:00"))
	tk.MustQuery("show warnings;").Check(testkit.Rows("Warning 1292 Truncated incorrect time value: '- -'"))
	result = tk.MustQuery("select time(\"---1\");")
	result.Check(testkit.Rows("00:00:00"))
	tk.MustQuery("show warnings;").Check(testkit.Rows("Warning 1292 Truncated incorrect time value: '---1'"))
	result = tk.MustQuery("select time(\"-- --1\");")
	result.Check(testkit.Rows("00:00:00"))
	tk.MustQuery("show warnings;").Check(testkit.Rows("Warning 1292 Truncated incorrect time value: '-- --1'"))

	// fix issue #15185
	result = tk.MustQuery(`select timestamp(11111.1111)`)
	result.Check(testkit.Rows("2001-11-11 00:00:00.0000"))
	result = tk.MustQuery(`select timestamp(cast(11111.1111 as decimal(60, 5)))`)
	result.Check(testkit.Rows("2001-11-11 00:00:00.00000"))
	result = tk.MustQuery(`select timestamp(1021121141105.4324)`)
	result.Check(testkit.Rows("0102-11-21 14:11:05.4324"))
	result = tk.MustQuery(`select timestamp(cast(1021121141105.4324 as decimal(60, 5)))`)
	result.Check(testkit.Rows("0102-11-21 14:11:05.43240"))
	result = tk.MustQuery(`select timestamp(21121141105.101)`)
	result.Check(testkit.Rows("2002-11-21 14:11:05.101"))
	result = tk.MustQuery(`select timestamp(cast(21121141105.101 as decimal(60, 5)))`)
	result.Check(testkit.Rows("2002-11-21 14:11:05.10100"))
	result = tk.MustQuery(`select timestamp(1121141105.799055)`)
	result.Check(testkit.Rows("2000-11-21 14:11:05.799055"))
	result = tk.MustQuery(`select timestamp(cast(1121141105.799055 as decimal(60, 5)))`)
	result.Check(testkit.Rows("2000-11-21 14:11:05.79906"))
	result = tk.MustQuery(`select timestamp(121141105.123)`)
	result.Check(testkit.Rows("2000-01-21 14:11:05.123"))
	result = tk.MustQuery(`select timestamp(cast(121141105.123 as decimal(60, 5)))`)
	result.Check(testkit.Rows("2000-01-21 14:11:05.12300"))
	result = tk.MustQuery(`select timestamp(1141105)`)
	result.Check(testkit.Rows("0114-11-05 00:00:00"))
	result = tk.MustQuery(`select timestamp(cast(1141105 as decimal(60, 5)))`)
	result.Check(testkit.Rows("0114-11-05 00:00:00.00000"))
	result = tk.MustQuery(`select timestamp(41105.11)`)
	result.Check(testkit.Rows("2004-11-05 00:00:00.00"))
	result = tk.MustQuery(`select timestamp(cast(41105.11 as decimal(60, 5)))`)
	result.Check(testkit.Rows("2004-11-05 00:00:00.00000"))
	result = tk.MustQuery(`select timestamp(1105.3)`)
	result.Check(testkit.Rows("2000-11-05 00:00:00.0"))
	result = tk.MustQuery(`select timestamp(cast(1105.3 as decimal(60, 5)))`)
	result.Check(testkit.Rows("2000-11-05 00:00:00.00000"))
	result = tk.MustQuery(`select timestamp(105)`)
	result.Check(testkit.Rows("2000-01-05 00:00:00"))
	result = tk.MustQuery(`select timestamp(cast(105 as decimal(60, 5)))`)
	result.Check(testkit.Rows("2000-01-05 00:00:00.00000"))
}

func (s *testIntegrationSuite) TestOpBuiltin(c *C) {
	defer s.cleanEnv(c)
	tk := testkit.NewTestKit(c, s.store)
	tk.MustExec("use test")

	// for logicAnd
	result := tk.MustQuery("select 1 && 1, 1 && 0, 0 && 1, 0 && 0, 2 && -1, null && 1, '1a' && 'a'")
	result.Check(testkit.Rows("1 0 0 0 1 <nil> 0"))
	// for bitNeg
	result = tk.MustQuery("select ~123, ~-123, ~null")
	result.Check(testkit.Rows("18446744073709551492 122 <nil>"))
	// for logicNot
	result = tk.MustQuery("select !1, !123, !0, !null")
	result.Check(testkit.Rows("0 0 1 <nil>"))
	// for logicalXor
	result = tk.MustQuery("select 1 xor 1, 1 xor 0, 0 xor 1, 0 xor 0, 2 xor -1, null xor 1, '1a' xor 'a'")
	result.Check(testkit.Rows("0 1 1 0 0 <nil> 1"))
	// for bitAnd
	result = tk.MustQuery("select 123 & 321, -123 & 321, null & 1")
	result.Check(testkit.Rows("65 257 <nil>"))
	// for bitOr
	result = tk.MustQuery("select 123 | 321, -123 | 321, null | 1")
	result.Check(testkit.Rows("379 18446744073709551557 <nil>"))
	// for bitXor
	result = tk.MustQuery("select 123 ^ 321, -123 ^ 321, null ^ 1")
	result.Check(testkit.Rows("314 18446744073709551300 <nil>"))
	// for leftShift
	result = tk.MustQuery("select 123 << 2, -123 << 2, null << 1")
	result.Check(testkit.Rows("492 18446744073709551124 <nil>"))
	// for rightShift
	result = tk.MustQuery("select 123 >> 2, -123 >> 2, null >> 1")
	result.Check(testkit.Rows("30 4611686018427387873 <nil>"))
	// for logicOr
	result = tk.MustQuery("select 1 || 1, 1 || 0, 0 || 1, 0 || 0, 2 || -1, null || 1, '1a' || 'a'")
	result.Check(testkit.Rows("1 1 1 0 1 1 1"))
	// for unaryPlus
	result = tk.MustQuery(`select +1, +0, +(-9), +(-0.001), +0.999, +null, +"aaa"`)
	result.Check(testkit.Rows("1 0 -9 -0.001 0.999 <nil> aaa"))
	// for unaryMinus
	tk.MustExec("drop table if exists f")
	tk.MustExec("create table f(a decimal(65,0))")
	tk.MustExec("insert into f value (-17000000000000000000)")
	result = tk.MustQuery("select a from f")
	result.Check(testkit.Rows("-17000000000000000000"))
}

func (s *testIntegrationSuite) TestDatetimeOverflow(c *C) {
	defer s.cleanEnv(c)
	tk := testkit.NewTestKit(c, s.store)
	tk.MustExec("use test")

	tk.MustExec("create table t1 (d date)")
	tk.MustExec("set sql_mode='traditional'")
	overflowSQLs := []string{
		"insert into t1 (d) select date_add('2000-01-01',interval 8000 year)",
		"insert into t1 (d) select date_sub('2000-01-01', INTERVAL 2001 YEAR)",
		"insert into t1 (d) select date_add('9999-12-31',interval 1 year)",
		"insert into t1 (d) select date_add('9999-12-31',interval 1 day)",
	}

	for _, sql := range overflowSQLs {
		_, err := tk.Exec(sql)
		c.Assert(err.Error(), Equals, "[types:1441]Datetime function: datetime field overflow")
	}

	tk.MustExec("set sql_mode=''")
	for _, sql := range overflowSQLs {
		tk.MustExec(sql)
	}

	rows := make([]string, 0, len(overflowSQLs))
	for range overflowSQLs {
		rows = append(rows, "<nil>")
	}
	tk.MustQuery("select * from t1").Check(testkit.Rows(rows...))

	//Fix ISSUE 11256
	tk.MustQuery(`select DATE_ADD('2000-04-13 07:17:02',INTERVAL -1465647104 YEAR);`).Check(testkit.Rows("<nil>"))
	tk.MustQuery(`select DATE_ADD('2008-11-23 22:47:31',INTERVAL 266076160 QUARTER);`).Check(testkit.Rows("<nil>"))
	tk.MustQuery(`select DATE_SUB('2000-04-13 07:17:02',INTERVAL 1465647104 YEAR);`).Check(testkit.Rows("<nil>"))
	tk.MustQuery(`select DATE_SUB('2008-11-23 22:47:31',INTERVAL -266076160 QUARTER);`).Check(testkit.Rows("<nil>"))
}

func (s *testIntegrationSuite2) TestBuiltin(c *C) {
	defer s.cleanEnv(c)
	tk := testkit.NewTestKit(c, s.store)
	tk.MustExec("use test")

	// for is true && is false
	tk.MustExec("drop table if exists t")
	tk.MustExec("create table t (a int, b int, index idx_b (b))")
	tk.MustExec("insert t values (1, 1)")
	tk.MustExec("insert t values (2, 2)")
	tk.MustExec("insert t values (3, 2)")
	result := tk.MustQuery("select * from t where b is true")
	result.Check(testkit.Rows("1 1", "2 2", "3 2"))
	result = tk.MustQuery("select all + a from t where a = 1")
	result.Check(testkit.Rows("1"))
	result = tk.MustQuery("select * from t where a is false")
	result.Check(nil)
	result = tk.MustQuery("select * from t where a is not true")
	result.Check(nil)
	result = tk.MustQuery(`select 1 is true, 0 is true, null is true, "aaa" is true, "" is true, -12.00 is true, 0.0 is true, 0.0000001 is true;`)
	result.Check(testkit.Rows("1 0 0 0 0 1 0 1"))
	result = tk.MustQuery(`select 1 is false, 0 is false, null is false, "aaa" is false, "" is false, -12.00 is false, 0.0 is false, 0.0000001 is false;`)
	result.Check(testkit.Rows("0 1 0 1 1 0 1 0"))
	// Issue https://github.com/pingcap/tidb/issues/19986
	result = tk.MustQuery("select 1 from dual where sec_to_time(2/10) is true")
	result.Check(testkit.Rows("1"))
	result = tk.MustQuery("select 1 from dual where sec_to_time(2/10) is false")
	result.Check(nil)
	// Issue https://github.com/pingcap/tidb/issues/19999
	result = tk.MustQuery("select 1 from dual where timediff((7/'2014-07-07 02:30:02'),'2012-01-16') is true")
	result.Check(testkit.Rows("1"))
	result = tk.MustQuery("select 1 from dual where timediff((7/'2014-07-07 02:30:02'),'2012-01-16') is false")
	result.Check(nil)
	// Issue https://github.com/pingcap/tidb/issues/20001
	result = tk.MustQuery("select 1 from dual where time(0.0001) is true")
	result.Check(testkit.Rows("1"))
	result = tk.MustQuery("select 1 from dual where time(0.0001) is false")
	result.Check(nil)

	// for in
	result = tk.MustQuery("select * from t where b in (a)")
	result.Check(testkit.Rows("1 1", "2 2"))
	result = tk.MustQuery("select * from t where b not in (a)")
	result.Check(testkit.Rows("3 2"))

	// test cast
	result = tk.MustQuery("select cast(1 as decimal(3,2))")
	result.Check(testkit.Rows("1.00"))
	result = tk.MustQuery("select cast('1991-09-05 11:11:11' as datetime)")
	result.Check(testkit.Rows("1991-09-05 11:11:11"))
	result = tk.MustQuery("select cast(cast('1991-09-05 11:11:11' as datetime) as char)")
	result.Check(testkit.Rows("1991-09-05 11:11:11"))
	result = tk.MustQuery("select cast('11:11:11' as time)")
	result.Check(testkit.Rows("11:11:11"))
	result = tk.MustQuery("select * from t where a > cast(2 as decimal)")
	result.Check(testkit.Rows("3 2"))
	result = tk.MustQuery("select cast(-1 as unsigned)")
	result.Check(testkit.Rows("18446744073709551615"))
	tk.MustExec("drop table if exists t")
	tk.MustExec("create table t(a decimal(3, 1), b double, c datetime, d time, e int)")
	tk.MustExec("insert into t value(12.3, 1.23, '2017-01-01 12:12:12', '12:12:12', 123)")
	result = tk.MustQuery("select cast(a as json), cast(b as json), cast(c as json), cast(d as json), cast(e as json) from t")
	result.Check(testkit.Rows(`12.3 1.23 "2017-01-01 12:12:12.000000" "12:12:12.000000" 123`))
	result = tk.MustQuery(`select cast(10101000000 as time);`)
	result.Check(testkit.Rows("00:00:00"))
	result = tk.MustQuery(`select cast(10101001000 as time);`)
	result.Check(testkit.Rows("00:10:00"))
	result = tk.MustQuery(`select cast(10000000000 as time);`)
	result.Check(testkit.Rows("<nil>"))
	result = tk.MustQuery(`select cast(20171222020005 as time);`)
	result.Check(testkit.Rows("02:00:05"))
	result = tk.MustQuery(`select cast(8380000 as time);`)
	result.Check(testkit.Rows("838:00:00"))
	result = tk.MustQuery(`select cast(8390000 as time);`)
	result.Check(testkit.Rows("<nil>"))
	result = tk.MustQuery(`select cast(8386000 as time);`)
	result.Check(testkit.Rows("<nil>"))
	result = tk.MustQuery(`select cast(8385960 as time);`)
	result.Check(testkit.Rows("<nil>"))
	result = tk.MustQuery(`select cast(cast('2017-01-01 01:01:11.12' as date) as datetime(2));`)
	result.Check(testkit.Rows("2017-01-01 00:00:00.00"))
	result = tk.MustQuery(`select cast(20170118.999 as datetime);`)
	result.Check(testkit.Rows("2017-01-18 00:00:00"))
	tk.MustQuery(`select convert(a2.a, unsigned int) from (select cast('"9223372036854775808"' as json) as a) as a2;`)

	tk.MustExec(`create table tb5(a bigint(64) unsigned, b double);`)
	tk.MustExec(`insert into tb5 (a, b) values (9223372036854776000, 9223372036854776000);`)
	tk.MustExec(`insert into tb5 (a, b) select * from (select cast(a as json) as a1, b from tb5) as t where t.a1 = t.b;`)
	tk.MustExec(`drop table tb5;`)

	tk.MustExec(`create table tb5(a float(64));`)
	tk.MustExec(`insert into tb5(a) values (13835058055282163712);`)
	tk.MustQuery(`select convert(t.a1, signed int) from (select convert(a, json) as a1 from tb5) as t`)
	tk.MustExec(`drop table tb5;`)

	// test builtinCastIntAsIntSig
	// Cast MaxUint64 to unsigned should be -1
	tk.MustQuery("select cast(0xffffffffffffffff as signed);").Check(testkit.Rows("-1"))
	tk.MustQuery("select cast(0x9999999999999999999999999999999999999999999 as signed);").Check(testkit.Rows("-1"))
	tk.MustExec("create table tb5(a bigint);")
	tk.MustExec("set sql_mode=''")
	tk.MustExec("insert into tb5(a) values (0xfffffffffffffffffffffffff);")
	tk.MustQuery("select * from tb5;").Check(testkit.Rows("9223372036854775807"))
	tk.MustExec("drop table tb5;")

	tk.MustExec(`create table tb5(a double);`)
	tk.MustExec(`insert into test.tb5 (a) values (18446744073709551616);`)
	tk.MustExec(`insert into test.tb5 (a) values (184467440737095516160);`)
	result = tk.MustQuery(`select cast(a as unsigned) from test.tb5;`)
	// Note: MySQL will return 9223372036854775807, and it should be a bug.
	result.Check(testkit.Rows("18446744073709551615", "18446744073709551615"))
	tk.MustExec(`drop table tb5;`)

	// test builtinCastIntAsDecimalSig
	tk.MustExec(`create table tb5(a bigint(64) unsigned, b decimal(64, 10));`)
	tk.MustExec(`insert into tb5 (a, b) values (9223372036854775808, 9223372036854775808);`)
	tk.MustExec(`insert into tb5 (select * from tb5 where a = b);`)
	result = tk.MustQuery(`select * from tb5;`)
	result.Check(testkit.Rows("9223372036854775808 9223372036854775808.0000000000", "9223372036854775808 9223372036854775808.0000000000"))
	tk.MustExec(`drop table tb5;`)

	// test builtinCastIntAsRealSig
	tk.MustExec(`create table tb5(a bigint(64) unsigned, b double(64, 10));`)
	tk.MustExec(`insert into tb5 (a, b) values (13835058000000000000, 13835058000000000000);`)
	tk.MustExec(`insert into tb5 (select * from tb5 where a = b);`)
	result = tk.MustQuery(`select * from tb5;`)
	result.Check(testkit.Rows("13835058000000000000 13835058000000000000", "13835058000000000000 13835058000000000000"))
	tk.MustExec(`drop table tb5;`)

	// test builtinCastRealAsIntSig
	tk.MustExec(`create table tb5(a double, b float);`)
	tk.MustExec(`insert into tb5 (a, b) values (184467440737095516160, 184467440737095516160);`)
	tk.MustQuery(`select * from tb5 where cast(a as unsigned int)=0;`).Check(testkit.Rows())
	tk.MustQuery("show warnings;").Check(testkit.Rows("Warning 1690 constant 1.844674407370955e+20 overflows bigint"))
	_ = tk.MustQuery(`select * from tb5 where cast(b as unsigned int)=0;`)
	tk.MustQuery("show warnings;").Check(testkit.Rows("Warning 1690 constant 1.844674407370955e+20 overflows bigint"))
	tk.MustExec(`drop table tb5;`)
	tk.MustExec(`create table tb5(a double, b bigint unsigned);`)
	tk.MustExec(`insert into tb5 (a, b) values (18446744073709551616, 18446744073709551615);`)
	_ = tk.MustQuery(`select * from tb5 where cast(a as unsigned int)=b;`)
	// TODO `obtained string = "[18446744073709552000 18446744073709551615]`
	// result.Check(testkit.Rows("18446744073709551616 18446744073709551615"))
	tk.MustQuery("show warnings;").Check(testkit.Rows())
	tk.MustExec(`drop table tb5;`)

	// test builtinCastJSONAsIntSig
	tk.MustExec(`create table tb5(a json, b bigint unsigned);`)
	tk.MustExec(`insert into tb5 (a, b) values ('184467440737095516160', 18446744073709551615);`)
	_ = tk.MustQuery(`select * from tb5 where cast(a as unsigned int)=b;`)
	tk.MustQuery("show warnings;").Check(testkit.Rows("Warning 1690 constant 1.844674407370955e+20 overflows bigint"))
	_ = tk.MustQuery(`select * from tb5 where cast(b as unsigned int)=0;`)
	tk.MustQuery("show warnings;").Check(testkit.Rows())
	tk.MustExec(`drop table tb5;`)
	tk.MustExec(`create table tb5(a json, b bigint unsigned);`)
	tk.MustExec(`insert into tb5 (a, b) values ('92233720368547758080', 18446744073709551615);`)
	_ = tk.MustQuery(`select * from tb5 where cast(a as signed int)=b;`)
	tk.MustQuery("show warnings;").Check(testkit.Rows("Warning 1690 constant 9.223372036854776e+19 overflows bigint"))
	tk.MustExec(`drop table tb5;`)

	// test builtinCastIntAsStringSig
	tk.MustExec(`create table tb5(a bigint(64) unsigned,b varchar(50));`)
	tk.MustExec(`insert into tb5(a, b) values (9223372036854775808, '9223372036854775808');`)
	tk.MustExec(`insert into tb5(select * from tb5 where a = b);`)
	result = tk.MustQuery(`select * from tb5;`)
	result.Check(testkit.Rows("9223372036854775808 9223372036854775808", "9223372036854775808 9223372036854775808"))
	tk.MustExec(`drop table tb5;`)

	// test builtinCastIntAsDecimalSig
	tk.MustExec(`drop table if exists tb5`)
	tk.MustExec(`create table tb5 (a decimal(65), b bigint(64) unsigned);`)
	tk.MustExec(`insert into tb5 (a, b) values (9223372036854775808, 9223372036854775808);`)
	result = tk.MustQuery(`select cast(b as decimal(64)) from tb5 union all select b from tb5;`)
	result.Check(testkit.Rows("9223372036854775808", "9223372036854775808"))
	tk.MustExec(`drop table tb5`)

	// test builtinCastIntAsRealSig
	tk.MustExec(`drop table if exists tb5`)
	tk.MustExec(`create table tb5 (a bigint(64) unsigned, b double(64, 10));`)
	tk.MustExec(`insert into tb5 (a, b) values (9223372036854775808, 9223372036854775808);`)
	result = tk.MustQuery(`select a from tb5 where a = b union all select b from tb5;`)
	result.Check(testkit.Rows("9223372036854776000", "9223372036854776000"))
	tk.MustExec(`drop table tb5`)

	// Test corner cases of cast string as datetime
	result = tk.MustQuery(`select cast("170102034" as datetime);`)
	result.Check(testkit.Rows("2017-01-02 03:04:00"))
	result = tk.MustQuery(`select cast("1701020304" as datetime);`)
	result.Check(testkit.Rows("2017-01-02 03:04:00"))
	result = tk.MustQuery(`select cast("1701020304." as datetime);`)
	result.Check(testkit.Rows("2017-01-02 03:04:00"))
	result = tk.MustQuery(`select cast("1701020304.1" as datetime);`)
	result.Check(testkit.Rows("2017-01-02 03:04:01"))
	result = tk.MustQuery(`select cast("1701020304.111" as datetime);`)
	result.Check(testkit.Rows("2017-01-02 03:04:11"))
	tk.MustQuery("show warnings;").Check(testkit.Rows("Warning 1292 Truncated incorrect datetime value: '1701020304.111'"))
	result = tk.MustQuery(`select cast("17011" as datetime);`)
	result.Check(testkit.Rows("2017-01-01 00:00:00"))
	result = tk.MustQuery(`select cast("150101." as datetime);`)
	result.Check(testkit.Rows("2015-01-01 00:00:00"))
	result = tk.MustQuery(`select cast("150101.a" as datetime);`)
	result.Check(testkit.Rows("2015-01-01 00:00:00"))
	tk.MustQuery("show warnings;").Check(testkit.Rows("Warning 1292 Truncated incorrect datetime value: '150101.a'"))
	result = tk.MustQuery(`select cast("150101.1a" as datetime);`)
	result.Check(testkit.Rows("2015-01-01 01:00:00"))
	tk.MustQuery("show warnings;").Check(testkit.Rows("Warning 1292 Truncated incorrect datetime value: '150101.1a'"))
	result = tk.MustQuery(`select cast("150101.1a1" as datetime);`)
	result.Check(testkit.Rows("2015-01-01 01:00:00"))
	tk.MustQuery("show warnings;").Check(testkit.Rows("Warning 1292 Truncated incorrect datetime value: '150101.1a1'"))
	result = tk.MustQuery(`select cast("1101010101.111" as datetime);`)
	result.Check(testkit.Rows("2011-01-01 01:01:11"))
	tk.MustQuery("show warnings;").Check(testkit.Rows("Warning 1292 Truncated incorrect datetime value: '1101010101.111'"))
	result = tk.MustQuery(`select cast("1101010101.11aaaaa" as datetime);`)
	result.Check(testkit.Rows("2011-01-01 01:01:11"))
	tk.MustQuery("show warnings;").Check(testkit.Rows("Warning 1292 Truncated incorrect datetime value: '1101010101.11aaaaa'"))
	result = tk.MustQuery(`select cast("1101010101.a1aaaaa" as datetime);`)
	result.Check(testkit.Rows("2011-01-01 01:01:00"))
	tk.MustQuery("show warnings;").Check(testkit.Rows("Warning 1292 Truncated incorrect datetime value: '1101010101.a1aaaaa'"))
	result = tk.MustQuery(`select cast("1101010101.11" as datetime);`)
	result.Check(testkit.Rows("2011-01-01 01:01:11"))
	tk.MustQuery("select @@warning_count;").Check(testkit.Rows("0"))
	result = tk.MustQuery(`select cast("1101010101.111" as datetime);`)
	result.Check(testkit.Rows("2011-01-01 01:01:11"))
	tk.MustQuery("show warnings;").Check(testkit.Rows("Warning 1292 Truncated incorrect datetime value: '1101010101.111'"))
	result = tk.MustQuery(`select cast("970101.111" as datetime);`)
	result.Check(testkit.Rows("1997-01-01 11:01:00"))
	tk.MustQuery("select @@warning_count;").Check(testkit.Rows("0"))
	result = tk.MustQuery(`select cast("970101.11111" as datetime);`)
	result.Check(testkit.Rows("1997-01-01 11:11:01"))
	tk.MustQuery("select @@warning_count;").Check(testkit.Rows("0"))
	result = tk.MustQuery(`select cast("970101.111a1" as datetime);`)
	result.Check(testkit.Rows("1997-01-01 11:01:00"))
	tk.MustQuery("show warnings;").Check(testkit.Rows("Warning 1292 Truncated incorrect datetime value: '970101.111a1'"))

	// for ISNULL
	tk.MustExec("drop table if exists t")
	tk.MustExec("create table t (a int, b int, c int, d char(10), e datetime, f float, g decimal(10, 3))")
	tk.MustExec("insert t values (1, 0, null, null, null, null, null)")
	result = tk.MustQuery("select ISNULL(a), ISNULL(b), ISNULL(c), ISNULL(d), ISNULL(e), ISNULL(f), ISNULL(g) from t")
	result.Check(testkit.Rows("0 0 1 1 1 1 1"))

	// fix issue #3942
	result = tk.MustQuery("select cast('-24 100:00:00' as time);")
	result.Check(testkit.Rows("-676:00:00"))
	result = tk.MustQuery("select cast('12:00:00.000000' as datetime);")
	result.Check(testkit.Rows("2012-00-00 00:00:00"))
	result = tk.MustQuery("select cast('-34 100:00:00' as time);")
	result.Check(testkit.Rows("-838:59:59"))

	// fix issue #4324. cast decimal/int/string to time compatibility.
	invalidTimes := []string{
		"10009010",
		"239010",
		"233070",
		"23:90:10",
		"23:30:70",
		"239010.2",
		"233070.8",
	}
	tk.MustExec("DROP TABLE IF EXISTS t;")
	tk.MustExec("CREATE TABLE t (ix TIME);")
	tk.MustExec("SET SQL_MODE='';")
	for _, invalidTime := range invalidTimes {
		msg := fmt.Sprintf("Warning 1292 Truncated incorrect time value: '%s'", invalidTime)
		result = tk.MustQuery(fmt.Sprintf("select cast('%s' as time);", invalidTime))
		result.Check(testkit.Rows("<nil>"))
		result = tk.MustQuery("show warnings")
		result.Check(testkit.Rows(msg))
		_, err := tk.Exec(fmt.Sprintf("insert into t select cast('%s' as time);", invalidTime))
		c.Assert(err, IsNil)
		result = tk.MustQuery("show warnings")
		result.Check(testkit.Rows(msg))
	}
	tk.MustExec("set sql_mode = 'STRICT_TRANS_TABLES'")
	for _, invalidTime := range invalidTimes {
		msg := fmt.Sprintf("Warning 1292 Truncated incorrect time value: '%s'", invalidTime)
		result = tk.MustQuery(fmt.Sprintf("select cast('%s' as time);", invalidTime))
		result.Check(testkit.Rows("<nil>"))
		result = tk.MustQuery("show warnings")
		result.Check(testkit.Rows(msg))
		_, err := tk.Exec(fmt.Sprintf("insert into t select cast('%s' as time);", invalidTime))
		c.Assert(err.Error(), Equals, fmt.Sprintf("[types:1292]Truncated incorrect time value: '%s'", invalidTime))
	}

	// Fix issue #3691, cast compatibility.
	result = tk.MustQuery("select cast('18446744073709551616' as unsigned);")
	result.Check(testkit.Rows("18446744073709551615"))
	result = tk.MustQuery("select cast('18446744073709551616' as signed);")
	result.Check(testkit.Rows("-1"))
	result = tk.MustQuery("select cast('9223372036854775808' as signed);")
	result.Check(testkit.Rows("-9223372036854775808"))
	result = tk.MustQuery("select cast('9223372036854775809' as signed);")
	result.Check(testkit.Rows("-9223372036854775807"))
	result = tk.MustQuery("select cast('9223372036854775807' as signed);")
	result.Check(testkit.Rows("9223372036854775807"))
	result = tk.MustQuery("select cast('18446744073709551615' as signed);")
	result.Check(testkit.Rows("-1"))
	result = tk.MustQuery("select cast('18446744073709551614' as signed);")
	result.Check(testkit.Rows("-2"))
	result = tk.MustQuery("select cast(18446744073709551615 as unsigned);")
	result.Check(testkit.Rows("18446744073709551615"))
	result = tk.MustQuery("select cast(18446744073709551616 as unsigned);")
	result.Check(testkit.Rows("18446744073709551615"))
	result = tk.MustQuery("select cast(18446744073709551616 as signed);")
	result.Check(testkit.Rows("9223372036854775807"))
	result = tk.MustQuery("select cast(18446744073709551617 as signed);")
	result.Check(testkit.Rows("9223372036854775807"))
	result = tk.MustQuery("select cast(18446744073709551615 as signed);")
	result.Check(testkit.Rows("-1"))
	result = tk.MustQuery("select cast(18446744073709551614 as signed);")
	result.Check(testkit.Rows("-2"))
	result = tk.MustQuery("select cast(-18446744073709551616 as signed);")
	result.Check(testkit.Rows("-9223372036854775808"))
	result = tk.MustQuery("select cast(18446744073709551614.9 as unsigned);") // Round up
	result.Check(testkit.Rows("18446744073709551615"))
	result = tk.MustQuery("select cast(18446744073709551614.4 as unsigned);") // Round down
	result.Check(testkit.Rows("18446744073709551614"))
	result = tk.MustQuery("select cast(-9223372036854775809 as signed);")
	result.Check(testkit.Rows("-9223372036854775808"))
	result = tk.MustQuery("select cast(-9223372036854775809 as unsigned);")
	result.Check(testkit.Rows("0"))
	result = tk.MustQuery("select cast(-9223372036854775808 as unsigned);")
	result.Check(testkit.Rows("9223372036854775808"))
	result = tk.MustQuery("select cast('-9223372036854775809' as unsigned);")
	result.Check(testkit.Rows("9223372036854775808"))
	result = tk.MustQuery("select cast('-9223372036854775807' as unsigned);")
	result.Check(testkit.Rows("9223372036854775809"))
	result = tk.MustQuery("select cast('-2' as unsigned);")
	result.Check(testkit.Rows("18446744073709551614"))
	result = tk.MustQuery("select cast(cast(1-2 as unsigned) as signed integer);")
	result.Check(testkit.Rows("-1"))
	result = tk.MustQuery("select cast(1 as signed int)")
	result.Check(testkit.Rows("1"))

	// test cast as double
	result = tk.MustQuery("select cast(1 as double)")
	result.Check(testkit.Rows("1"))
	result = tk.MustQuery("select cast(cast(12345 as unsigned) as double)")
	result.Check(testkit.Rows("12345"))
	result = tk.MustQuery("select cast(1.1 as double)")
	result.Check(testkit.Rows("1.1"))
	result = tk.MustQuery("select cast(-1.1 as double)")
	result.Check(testkit.Rows("-1.1"))
	result = tk.MustQuery("select cast('123.321' as double)")
	result.Check(testkit.Rows("123.321"))
	result = tk.MustQuery("select cast('12345678901234567890' as double) = 1.2345678901234567e19")
	result.Check(testkit.Rows("1"))
	result = tk.MustQuery("select cast(-1 as double)")
	result.Check(testkit.Rows("-1"))
	result = tk.MustQuery("select cast(null as double)")
	result.Check(testkit.Rows("<nil>"))
	result = tk.MustQuery("select cast(12345678901234567890 as double) = 1.2345678901234567e19")
	result.Check(testkit.Rows("1"))
	result = tk.MustQuery("select cast(cast(-1 as unsigned) as double) = 1.8446744073709552e19")
	result.Check(testkit.Rows("1"))
	result = tk.MustQuery("select cast(1e100 as double) = 1e100")
	result.Check(testkit.Rows("1"))
	result = tk.MustQuery("select cast(123456789012345678901234567890 as double) = 1.2345678901234568e29")
	result.Check(testkit.Rows("1"))
	result = tk.MustQuery("select cast(0x12345678 as double)")
	result.Check(testkit.Rows("305419896"))

	// test cast as float
	result = tk.MustQuery("select cast(1 as float)")
	result.Check(testkit.Rows("1"))
	result = tk.MustQuery("select cast(cast(12345 as unsigned) as float)")
	result.Check(testkit.Rows("12345"))
	result = tk.MustQuery("select cast(1.1 as float) = 1.1")
	result.Check(testkit.Rows("1"))
	result = tk.MustQuery("select cast(-1.1 as float) = -1.1")
	result.Check(testkit.Rows("1"))
	result = tk.MustQuery("select cast('123.321' as float) =123.321")
	result.Check(testkit.Rows("1"))
	result = tk.MustQuery("select cast('12345678901234567890' as float) = 1.2345678901234567e19")
	result.Check(testkit.Rows("1"))
	result = tk.MustQuery("select cast(-1 as float)")
	result.Check(testkit.Rows("-1"))
	result = tk.MustQuery("select cast(null as float)")
	result.Check(testkit.Rows("<nil>"))
	result = tk.MustQuery("select cast(12345678901234567890 as float) = 1.2345678901234567e19")
	result.Check(testkit.Rows("1"))
	result = tk.MustQuery("select cast(cast(-1 as unsigned) as float) = 1.8446744073709552e19")
	result.Check(testkit.Rows("1"))
	result = tk.MustQuery("select cast(1e100 as float(40)) = 1e100")
	result.Check(testkit.Rows("1"))
	result = tk.MustQuery("select cast(123456789012345678901234567890 as float(40)) = 1.2345678901234568e29")
	result.Check(testkit.Rows("1"))
	result = tk.MustQuery("select cast(0x12345678 as float(40)) = 305419896")
	result.Check(testkit.Rows("1"))

	// test cast as real
	result = tk.MustQuery("select cast(1 as real)")
	result.Check(testkit.Rows("1"))
	result = tk.MustQuery("select cast(cast(12345 as unsigned) as real)")
	result.Check(testkit.Rows("12345"))
	result = tk.MustQuery("select cast(1.1 as real) = 1.1")
	result.Check(testkit.Rows("1"))
	result = tk.MustQuery("select cast(-1.1 as real) = -1.1")
	result.Check(testkit.Rows("1"))
	result = tk.MustQuery("select cast('123.321' as real) =123.321")
	result.Check(testkit.Rows("1"))
	result = tk.MustQuery("select cast('12345678901234567890' as real) = 1.2345678901234567e19")
	result.Check(testkit.Rows("1"))
	result = tk.MustQuery("select cast(-1 as real)")
	result.Check(testkit.Rows("-1"))
	result = tk.MustQuery("select cast(null as real)")
	result.Check(testkit.Rows("<nil>"))
	result = tk.MustQuery("select cast(12345678901234567890 as real) = 1.2345678901234567e19")
	result.Check(testkit.Rows("1"))
	result = tk.MustQuery("select cast(cast(-1 as unsigned) as real) = 1.8446744073709552e19")
	result.Check(testkit.Rows("1"))
	result = tk.MustQuery("select cast(1e100 as real) = 1e100")
	result.Check(testkit.Rows("1"))
	result = tk.MustQuery("select cast(123456789012345678901234567890 as real) = 1.2345678901234568e29")
	result.Check(testkit.Rows("1"))
	result = tk.MustQuery("select cast(0x12345678 as real) = 305419896")
	result.Check(testkit.Rows("1"))

	// test cast time as decimal overflow
	tk.MustExec("drop table if exists t1")
	tk.MustExec("create table t1(s1 time);")
	tk.MustExec("insert into t1 values('11:11:11');")
	result = tk.MustQuery("select cast(s1 as decimal(7, 2)) from t1;")
	result.Check(testkit.Rows("99999.99"))
	result = tk.MustQuery("select cast(s1 as decimal(8, 2)) from t1;")
	result.Check(testkit.Rows("111111.00"))
	_, err := tk.Exec("insert into t1 values(cast('111111.00' as decimal(7, 2)));")
	c.Assert(err, NotNil)

	result = tk.MustQuery(`select CAST(0x8fffffffffffffff as signed) a,
	CAST(0xfffffffffffffffe as signed) b,
	CAST(0xffffffffffffffff as unsigned) c;`)
	result.Check(testkit.Rows("-8070450532247928833 -2 18446744073709551615"))

	result = tk.MustQuery(`select cast("1:2:3" as TIME) = "1:02:03"`)
	result.Check(testkit.Rows("0"))

	// fixed issue #3471
	tk.MustExec("drop table if exists t")
	tk.MustExec("create table t(a time(6));")
	tk.MustExec("insert into t value('12:59:59.999999')")
	result = tk.MustQuery("select cast(a as signed) from t")
	result.Check(testkit.Rows("130000"))

	// fixed issue #3762
	result = tk.MustQuery("select -9223372036854775809;")
	result.Check(testkit.Rows("-9223372036854775809"))
	result = tk.MustQuery("select --9223372036854775809;")
	result.Check(testkit.Rows("9223372036854775809"))
	result = tk.MustQuery("select -9223372036854775808;")
	result.Check(testkit.Rows("-9223372036854775808"))

	tk.MustExec("drop table if exists t")
	tk.MustExec("create table t(a bigint(30));")
	_, err = tk.Exec("insert into t values(-9223372036854775809)")
	c.Assert(err, NotNil)

	// test case decimal precision less than the scale.
	_, err = tk.Exec("select cast(12.1 as decimal(3, 4));")
	c.Assert(err, NotNil)
	c.Assert(err.Error(), Equals, "[types:1427]For float(M,D), double(M,D) or decimal(M,D), M must be >= D (column '12.1').")

	// test unhex and hex
	result = tk.MustQuery("select unhex('4D7953514C')")
	result.Check(testkit.Rows("MySQL"))
	result = tk.MustQuery("select unhex(hex('string'))")
	result.Check(testkit.Rows("string"))
	result = tk.MustQuery("select unhex('ggg')")
	result.Check(testkit.Rows("<nil>"))
	result = tk.MustQuery("select unhex(-1)")
	result.Check(testkit.Rows("<nil>"))
	result = tk.MustQuery("select hex(unhex('1267'))")
	result.Check(testkit.Rows("1267"))
	result = tk.MustQuery("select hex(unhex(1267))")
	result.Check(testkit.Rows("1267"))
	tk.MustExec("drop table if exists t")
	tk.MustExec("create table t(a binary(8))")
	tk.MustExec(`insert into t values('test')`)
	result = tk.MustQuery("select hex(a) from t")
	result.Check(testkit.Rows("7465737400000000"))
	result = tk.MustQuery("select unhex(a) from t")
	result.Check(testkit.Rows("<nil>"))

	// select from_unixtime
	result = tk.MustQuery("select from_unixtime(1451606400)")
	unixTime := time.Unix(1451606400, 0).String()[:19]
	result.Check(testkit.Rows(unixTime))
	result = tk.MustQuery("select from_unixtime(14516064000/10)")
	result.Check(testkit.Rows("2016-01-01 08:00:00.0000"))
	result = tk.MustQuery("select from_unixtime('14516064000'/10)")
	result.Check(testkit.Rows("2016-01-01 08:00:00.000000"))
	result = tk.MustQuery("select from_unixtime(cast(1451606400 as double))")
	result.Check(testkit.Rows("2016-01-01 08:00:00.000000"))
	result = tk.MustQuery("select from_unixtime(cast(cast(1451606400 as double) as DECIMAL))")
	result.Check(testkit.Rows("2016-01-01 08:00:00"))
	result = tk.MustQuery("select from_unixtime(cast(cast(1451606400 as double) as DECIMAL(65,1)))")
	result.Check(testkit.Rows("2016-01-01 08:00:00.0"))
	result = tk.MustQuery("select from_unixtime(1451606400.123456)")
	unixTime = time.Unix(1451606400, 123456000).String()[:26]
	result.Check(testkit.Rows(unixTime))
	result = tk.MustQuery("select from_unixtime(1451606400.1234567)")
	unixTime = time.Unix(1451606400, 123456700).Round(time.Microsecond).Format("2006-01-02 15:04:05.000000")[:26]
	result.Check(testkit.Rows(unixTime))
	result = tk.MustQuery("select from_unixtime(1451606400.999999)")
	unixTime = time.Unix(1451606400, 999999000).String()[:26]
	result.Check(testkit.Rows(unixTime))
	result = tk.MustQuery("select from_unixtime(1511247196661)")
	result.Check(testkit.Rows("<nil>"))
	result = tk.MustQuery("select from_unixtime('1451606400.123');")
	result.Check(testkit.Rows("2016-01-01 08:00:00.123000"))

	tk.MustExec("drop table if exists t;")
	tk.MustExec("create table t(a int);")
	tk.MustExec("insert into t value(1451606400);")
	result = tk.MustQuery("select from_unixtime(a) from t;")
	result.Check(testkit.Rows("2016-01-01 08:00:00"))

	// test strcmp
	result = tk.MustQuery("select strcmp('abc', 'def')")
	result.Check(testkit.Rows("-1"))
	result = tk.MustQuery("select strcmp('abc', 'aba')")
	result.Check(testkit.Rows("1"))
	result = tk.MustQuery("select strcmp('abc', 'abc')")
	result.Check(testkit.Rows("0"))
	result = tk.MustQuery("select substr(null, 1, 2)")
	result.Check(testkit.Rows("<nil>"))
	result = tk.MustQuery("select substr('123', null, 2)")
	result.Check(testkit.Rows("<nil>"))
	result = tk.MustQuery("select substr('123', 1, null)")
	result.Check(testkit.Rows("<nil>"))

	// for case
	tk.MustExec("drop table if exists t")
	tk.MustExec("create table t (a varchar(255), b int)")
	tk.MustExec("insert t values ('str1', 1)")
	result = tk.MustQuery("select * from t where a = case b when 1 then 'str1' when 2 then 'str2' end")
	result.Check(testkit.Rows("str1 1"))
	result = tk.MustQuery("select * from t where a = case b when 1 then 'str2' when 2 then 'str3' end")
	result.Check(nil)
	tk.MustExec("insert t values ('str2', 2)")
	result = tk.MustQuery("select * from t where a = case b when 2 then 'str2' when 3 then 'str3' end")
	result.Check(testkit.Rows("str2 2"))
	tk.MustExec("insert t values ('str3', 3)")
	result = tk.MustQuery("select * from t where a = case b when 4 then 'str4' when 5 then 'str5' else 'str3' end")
	result.Check(testkit.Rows("str3 3"))
	result = tk.MustQuery("select * from t where a = case b when 4 then 'str4' when 5 then 'str5' else 'str6' end")
	result.Check(nil)
	result = tk.MustQuery("select * from t where a = case  when b then 'str3' when 1 then 'str1' else 'str2' end")
	result.Check(testkit.Rows("str3 3"))
	tk.MustExec("delete from t")
	tk.MustExec("insert t values ('str2', 0)")
	result = tk.MustQuery("select * from t where a = case  when b then 'str3' when 0 then 'str1' else 'str2' end")
	result.Check(testkit.Rows("str2 0"))
	tk.MustExec("insert t values ('str1', null)")
	result = tk.MustQuery("select * from t where a = case b when null then 'str3' when 10 then 'str1' else 'str2' end")
	result.Check(testkit.Rows("str2 0"))
	result = tk.MustQuery("select * from t where a = case null when b then 'str3' when 10 then 'str1' else 'str2' end")
	result.Check(testkit.Rows("str2 0"))
	tk.MustExec("insert t values (null, 4)")
	result = tk.MustQuery("select * from t where b < case a when null then 0 when 'str2' then 0 else 9 end")
	result.Check(testkit.Rows("<nil> 4"))
	result = tk.MustQuery("select * from t where b = case when a is null then 4 when  a = 'str5' then 7 else 9 end")
	result.Check(testkit.Rows("<nil> 4"))

	// return type of case when expr should not include NotNullFlag. issue-23036
	tk.MustExec("drop table if exists t1")
	tk.MustExec("create table t1(c1 int not null)")
	tk.MustExec("insert into t1 values(1)")
	result = tk.MustQuery("select (case when null then c1 end) is null from t1")
	result.Check(testkit.Rows("1"))
	result = tk.MustQuery("select (case when null then c1 end) is not null from t1")
	result.Check(testkit.Rows("0"))

	// test warnings
	tk.MustQuery("select case when b=0 then 1 else 1/b end from t")
	tk.MustQuery("show warnings").Check(testkit.Rows())
	tk.MustQuery("select if(b=0, 1, 1/b) from t")
	tk.MustQuery("show warnings").Check(testkit.Rows())
	tk.MustQuery("select ifnull(b, b/0) from t")
	tk.MustQuery("show warnings").Check(testkit.Rows())

	tk.MustQuery("select case when 1 then 1 else 1/0 end")
	tk.MustQuery("show warnings").Check(testkit.Rows())
	tk.MustQuery(" select if(1,1,1/0)")
	tk.MustQuery("show warnings").Check(testkit.Rows())
	tk.MustQuery("select ifnull(1, 1/0)")
	tk.MustQuery("show warnings").Check(testkit.Rows())

	tk.MustExec("delete from t")
	tk.MustExec("insert t values ('str2', 0)")
	tk.MustQuery("select case when b < 1 then 1 else 1/0 end from t")
	tk.MustQuery("show warnings").Check(testkit.Rows())
	tk.MustQuery("select case when b < 1 then 1 when 1/0 then b else 1/0 end from t")
	tk.MustQuery("show warnings").Check(testkit.Rows())
	tk.MustQuery("select if(b < 1 , 1, 1/0) from t")
	tk.MustQuery("show warnings").Check(testkit.Rows())
	tk.MustQuery("select ifnull(b, 1/0) from t")
	tk.MustQuery("show warnings").Check(testkit.Rows())
	tk.MustQuery("select COALESCE(1, b, b/0) from t")
	tk.MustQuery("show warnings").Check(testkit.Rows())
	tk.MustQuery("select 0 and b/0 from t")
	tk.MustQuery("show warnings").Check(testkit.Rows())
	tk.MustQuery("select 1 or b/0 from t")
	tk.MustQuery("show warnings").Check(testkit.Rows())

	tk.MustQuery("select 1 or 1/0")
	tk.MustQuery("show warnings").Check(testkit.Rows())
	tk.MustQuery("select 0 and 1/0")
	tk.MustQuery("show warnings").Check(testkit.Rows())
	tk.MustQuery("select COALESCE(1, 1/0)")
	tk.MustQuery("show warnings").Check(testkit.Rows())
	tk.MustQuery("select interval(1,0,1,2,1/0)")
	tk.MustQuery("show warnings").Check(testkit.Rows())

	tk.MustQuery("select case 2.0 when 2.0 then 3.0 when 3.0 then 2.0 end").Check(testkit.Rows("3.0"))
	tk.MustQuery("select case 2.0 when 3.0 then 2.0 when 4.0 then 3.0 else 5.0 end").Check(testkit.Rows("5.0"))
	tk.MustQuery("select case cast('2011-01-01' as date) when cast('2011-01-01' as date) then cast('2011-02-02' as date) end").Check(testkit.Rows("2011-02-02"))
	tk.MustQuery("select case cast('2012-01-01' as date) when cast('2011-01-01' as date) then cast('2011-02-02' as date) else cast('2011-03-03' as date) end").Check(testkit.Rows("2011-03-03"))
	tk.MustQuery("select case cast('10:10:10' as time) when cast('10:10:10' as time) then cast('11:11:11' as time) end").Check(testkit.Rows("11:11:11"))
	tk.MustQuery("select case cast('10:10:13' as time) when cast('10:10:10' as time) then cast('11:11:11' as time) else cast('22:22:22' as time) end").Check(testkit.Rows("22:22:22"))

	// for cast
	result = tk.MustQuery("select cast(1234 as char(3))")
	result.Check(testkit.Rows("123"))
	result = tk.MustQuery("select cast(1234 as char(0))")
	result.Check(testkit.Rows(""))
	result = tk.MustQuery("show warnings")
	result.Check(testkit.Rows("Warning 1406 Data Too Long, field len 0, data len 4"))
	result = tk.MustQuery("select CAST( - 8 AS DECIMAL ) * + 52 + 87 < - 86")
	result.Check(testkit.Rows("1"))

	// for char
	result = tk.MustQuery("select char(97, 100, 256, 89)")
	result.Check(testkit.Rows("ad\x01\x00Y"))
	result = tk.MustQuery("select char(97, null, 100, 256, 89)")
	result.Check(testkit.Rows("ad\x01\x00Y"))
	result = tk.MustQuery("select char(97, null, 100, 256, 89 using utf8)")
	result.Check(testkit.Rows("ad\x01\x00Y"))
	result = tk.MustQuery("select char(97, null, 100, 256, 89 using ascii)")
	result.Check(testkit.Rows("ad\x01\x00Y"))
	err = tk.ExecToErr("select char(97, null, 100, 256, 89 using tidb)")
	c.Assert(err.Error(), Equals, "[parser:1115]Unknown character set: 'tidb'")

	// issue 3884
	tk.MustExec("drop table if exists t")
	tk.MustExec("CREATE TABLE t (c1 date, c2 datetime, c3 timestamp, c4 time, c5 year);")
	tk.MustExec("INSERT INTO t values ('2000-01-01', '2000-01-01 12:12:12', '2000-01-01 12:12:12', '12:12:12', '2000');")
	tk.MustExec("INSERT INTO t values ('2000-02-01', '2000-02-01 12:12:12', '2000-02-01 12:12:12', '13:12:12', 2000);")
	tk.MustExec("INSERT INTO t values ('2000-03-01', '2000-03-01', '2000-03-01 12:12:12', '1 12:12:12', 2000);")
	tk.MustExec("INSERT INTO t SET c1 = '2000-04-01', c2 = '2000-04-01', c3 = '2000-04-01 12:12:12', c4 = '-1 13:12:12', c5 = 2000;")
	result = tk.MustQuery("SELECT c4 FROM t where c4 < '-13:12:12';")
	result.Check(testkit.Rows("-37:12:12"))
	result = tk.MustQuery(`SELECT 1 DIV - - 28 + ( - SUM( - + 25 ) ) * - CASE - 18 WHEN 44 THEN NULL ELSE - 41 + 32 + + - 70 - + COUNT( - 95 ) * 15 END + 92`)
	result.Check(testkit.Rows("2442"))

	// for regexp, rlike
	// https://github.com/pingcap/tidb/issues/4080
	tk.MustExec(`drop table if exists t;`)
	tk.MustExec(`create table t (a char(10), b varchar(10), c binary(10), d varbinary(10));`)
	tk.MustExec(`insert into t values ('text','text','text','text');`)
	result = tk.MustQuery(`select a regexp 'xt' from t;`)
	result.Check(testkit.Rows("1"))
	result = tk.MustQuery(`select b regexp 'xt' from t;`)
	result.Check(testkit.Rows("1"))
	result = tk.MustQuery(`select b regexp binary 'Xt' from t;`)
	result.Check(testkit.Rows("0"))
	result = tk.MustQuery(`select c regexp 'Xt' from t;`)
	result.Check(testkit.Rows("0"))
	result = tk.MustQuery(`select d regexp 'Xt' from t;`)
	result.Check(testkit.Rows("0"))
	result = tk.MustQuery(`select a rlike 'xt' from t;`)
	result.Check(testkit.Rows("1"))
	result = tk.MustQuery(`select a rlike binary 'Xt' from t;`)
	result.Check(testkit.Rows("0"))
	result = tk.MustQuery(`select b rlike 'xt' from t;`)
	result.Check(testkit.Rows("1"))
	result = tk.MustQuery(`select c rlike 'Xt' from t;`)
	result.Check(testkit.Rows("0"))
	result = tk.MustQuery(`select d rlike 'Xt' from t;`)
	result.Check(testkit.Rows("0"))
	result = tk.MustQuery(`select 'a' regexp 'A', 'a' regexp binary 'A'`)
	result.Check(testkit.Rows("0 0"))

	// testCase is for like and regexp
	type testCase struct {
		pattern string
		val     string
		result  int
	}
	patternMatching := func(c *C, tk *testkit.TestKit, queryOp string, data []testCase) {
		tk.MustExec("drop table if exists t")
		tk.MustExec("create table t (a varchar(255), b int)")
		for i, d := range data {
			tk.MustExec(fmt.Sprintf("insert into t values('%s', %d)", d.val, i))
			result = tk.MustQuery(fmt.Sprintf("select * from t where a %s '%s'", queryOp, d.pattern))
			if d.result == 1 {
				rowStr := fmt.Sprintf("%s %d", d.val, i)
				result.Check(testkit.Rows(rowStr))
			} else {
				result.Check(nil)
			}
			tk.MustExec(fmt.Sprintf("delete from t where b = %d", i))
		}
	}
	// for like
	likeTests := []testCase{
		{"a", "a", 1},
		{"a", "b", 0},
		{"aA", "Aa", 0},
		{`aA%`, "aAab", 1},
		{"aA_", "Aaab", 0},
		{"Aa_", "Aab", 1},
		{"", "", 1},
		{"", "a", 0},
	}
	patternMatching(c, tk, "like", likeTests)
	// for regexp
	likeTests = []testCase{
		{"^$", "a", 0},
		{"a", "a", 1},
		{"a", "b", 0},
		{"aA", "aA", 1},
		{".", "a", 1},
		{"^.$", "ab", 0},
		{"..", "b", 0},
		{".ab", "aab", 1},
		{"ab.", "abcd", 1},
		{".*", "abcd", 1},
	}
	patternMatching(c, tk, "regexp", likeTests)

	// for #9838
	result = tk.MustQuery("select cast(1 as signed) + cast(9223372036854775807 as unsigned);")
	result.Check(testkit.Rows("9223372036854775808"))
	result = tk.MustQuery("select cast(9223372036854775807 as unsigned) + cast(1 as signed);")
	result.Check(testkit.Rows("9223372036854775808"))
	err = tk.QueryToErr("select cast(9223372036854775807 as signed) + cast(9223372036854775809 as unsigned);")
	c.Assert(err, NotNil)
	err = tk.QueryToErr("select cast(9223372036854775809 as unsigned) + cast(9223372036854775807 as signed);")
	c.Assert(err, NotNil)
	err = tk.QueryToErr("select cast(-9223372036854775807 as signed) + cast(9223372036854775806 as unsigned);")
	c.Assert(err, NotNil)
	err = tk.QueryToErr("select cast(9223372036854775806 as unsigned) + cast(-9223372036854775807 as signed);")
	c.Assert(err, NotNil)

	result = tk.MustQuery(`select 1 / '2007' div 1;`)
	result.Check(testkit.Rows("0"))
}

func (s *testIntegrationSuite) TestInfoBuiltin(c *C) {
	defer s.cleanEnv(c)
	tk := testkit.NewTestKit(c, s.store)
	tk.MustExec("use test")

	// for last_insert_id
	tk.MustExec("drop table if exists t")
	tk.MustExec("create table t (id int auto_increment, a int, PRIMARY KEY (id))")
	tk.MustExec("insert into t(a) values(1)")
	result := tk.MustQuery("select last_insert_id();")
	result.Check(testkit.Rows("1"))
	tk.MustExec("insert into t values(2, 1)")
	result = tk.MustQuery("select last_insert_id();")
	result.Check(testkit.Rows("1"))
	tk.MustExec("insert into t(a) values(1)")
	result = tk.MustQuery("select last_insert_id();")
	result.Check(testkit.Rows("3"))

	result = tk.MustQuery("select last_insert_id(5);")
	result.Check(testkit.Rows("5"))
	result = tk.MustQuery("select last_insert_id();")
	result.Check(testkit.Rows("5"))

	// for found_rows
	tk.MustExec("drop table if exists t")
	tk.MustExec("create table t (a int)")
	tk.MustQuery("select * from t") // Test XSelectTableExec
	result = tk.MustQuery("select found_rows()")
	result.Check(testkit.Rows("0"))
	result = tk.MustQuery("select found_rows()")
	result.Check(testkit.Rows("1")) // Last query is found_rows(), it returns 1 row with value 0
	tk.MustExec("insert t values (1),(2),(2)")
	tk.MustQuery("select * from t")
	result = tk.MustQuery("select found_rows()")
	result.Check(testkit.Rows("3"))
	tk.MustQuery("select * from t where a = 0")
	result = tk.MustQuery("select found_rows()")
	result.Check(testkit.Rows("0"))
	tk.MustQuery("select * from t where a = 1")
	result = tk.MustQuery("select found_rows()")
	result.Check(testkit.Rows("1"))
	tk.MustQuery("select * from t where a like '2'") // Test SelectionExec
	result = tk.MustQuery("select found_rows()")
	result.Check(testkit.Rows("2"))
	tk.MustQuery("show tables like 't'")
	result = tk.MustQuery("select found_rows()")
	result.Check(testkit.Rows("1"))
	tk.MustQuery("select count(*) from t") // Test ProjectionExec
	result = tk.MustQuery("select found_rows()")
	result.Check(testkit.Rows("1"))

	// for database
	result = tk.MustQuery("select database()")
	result.Check(testkit.Rows("test"))
	tk.MustExec("drop database test")
	result = tk.MustQuery("select database()")
	result.Check(testkit.Rows("<nil>"))
	tk.MustExec("create database test")
	tk.MustExec("use test")

	// for current_user
	sessionVars := tk.Se.GetSessionVars()
	originUser := sessionVars.User
	sessionVars.User = &auth.UserIdentity{Username: "root", Hostname: "localhost", AuthUsername: "root", AuthHostname: "127.0.%%"}
	result = tk.MustQuery("select current_user()")
	result.Check(testkit.Rows("root@127.0.%%"))
	sessionVars.User = originUser

	// for user
	sessionVars.User = &auth.UserIdentity{Username: "root", Hostname: "localhost", AuthUsername: "root", AuthHostname: "127.0.%%"}
	result = tk.MustQuery("select user()")
	result.Check(testkit.Rows("root@localhost"))
	sessionVars.User = originUser

	// for connection_id
	originConnectionID := sessionVars.ConnectionID
	sessionVars.ConnectionID = uint64(1)
	result = tk.MustQuery("select connection_id()")
	result.Check(testkit.Rows("1"))
	sessionVars.ConnectionID = originConnectionID

	// for version
	result = tk.MustQuery("select version()")
	result.Check(testkit.Rows(mysql.ServerVersion))

	// for row_count
	tk.MustExec("drop table if exists t")
	tk.MustExec("create table t (a int, b int, PRIMARY KEY (a))")
	result = tk.MustQuery("select row_count();")
	result.Check(testkit.Rows("0"))
	tk.MustExec("insert into t(a, b) values(1, 11), (2, 22), (3, 33)")
	result = tk.MustQuery("select row_count();")
	result.Check(testkit.Rows("3"))
	tk.MustExec("select * from t")
	result = tk.MustQuery("select row_count();")
	result.Check(testkit.Rows("-1"))
	tk.MustExec("update t set b=22 where a=1")
	result = tk.MustQuery("select row_count();")
	result.Check(testkit.Rows("1"))
	tk.MustExec("update t set b=22 where a=1")
	result = tk.MustQuery("select row_count();")
	result.Check(testkit.Rows("0"))
	tk.MustExec("delete from t where a=2")
	result = tk.MustQuery("select row_count();")
	result.Check(testkit.Rows("1"))
	result = tk.MustQuery("select row_count();")
	result.Check(testkit.Rows("-1"))

	// for benchmark
	success := testkit.Rows("0")
	tk.MustExec("drop table if exists t")
	tk.MustExec("create table t (a int, b int)")
	result = tk.MustQuery(`select benchmark(3, benchmark(2, length("abc")))`)
	result.Check(success)
	err := tk.ExecToErr(`select benchmark(3, length("a", "b"))`)
	c.Assert(err, NotNil)
	// Quoted from https://dev.mysql.com/doc/refman/5.7/en/information-functions.html#function_benchmark
	// Although the expression can be a subquery, it must return a single column and at most a single row.
	// For example, BENCHMARK(10, (SELECT * FROM t)) will fail if the table t has more than one column or
	// more than one row.
	oneColumnQuery := "select benchmark(10, (select a from t))"
	twoColumnQuery := "select benchmark(10, (select * from t))"
	// rows * columns:
	// 0 * 1, success;
	result = tk.MustQuery(oneColumnQuery)
	result.Check(success)
	// 0 * 2, error;
	err = tk.ExecToErr(twoColumnQuery)
	c.Assert(err, NotNil)
	// 1 * 1, success;
	tk.MustExec("insert t values (1, 2)")
	result = tk.MustQuery(oneColumnQuery)
	result.Check(success)
	// 1 * 2, error;
	err = tk.ExecToErr(twoColumnQuery)
	c.Assert(err, NotNil)
	// 2 * 1, error;
	tk.MustExec("insert t values (3, 4)")
	err = tk.ExecToErr(oneColumnQuery)
	c.Assert(err, NotNil)
	// 2 * 2, error.
	err = tk.ExecToErr(twoColumnQuery)
	c.Assert(err, NotNil)
}

func (s *testIntegrationSuite) TestControlBuiltin(c *C) {
	defer s.cleanEnv(c)
	tk := testkit.NewTestKit(c, s.store)
	tk.MustExec("use test")

	// for ifnull
	result := tk.MustQuery("select ifnull(1, 2)")
	result.Check(testkit.Rows("1"))
	result = tk.MustQuery("select ifnull(null, 2)")
	result.Check(testkit.Rows("2"))
	result = tk.MustQuery("select ifnull(1, null)")
	result.Check(testkit.Rows("1"))
	result = tk.MustQuery("select ifnull(null, null)")
	result.Check(testkit.Rows("<nil>"))

	tk.MustExec("drop table if exists t1")
	tk.MustExec("create table t1(a bigint not null)")
	result = tk.MustQuery("select ifnull(max(a),0) from t1")
	result.Check(testkit.Rows("0"))

	tk.MustExec("drop table if exists t1")
	tk.MustExec("drop table if exists t2")
	tk.MustExec("create table t1(a decimal(20,4))")
	tk.MustExec("create table t2(a decimal(20,4))")
	tk.MustExec("insert into t1 select 1.2345")
	tk.MustExec("insert into t2 select 1.2345")

	result = tk.MustQuery(`select sum(ifnull(a, 0)) from (
	select ifnull(a, 0) as a from t1
	union all
	select ifnull(a, 0) as a from t2
	) t;`)
	result.Check(testkit.Rows("2.4690"))

	// for if
	result = tk.MustQuery(`select IF(0,"ERROR","this"),IF(1,"is","ERROR"),IF(NULL,"ERROR","a"),IF(1,2,3)|0,IF(1,2.0,3.0)+0;`)
	result.Check(testkit.Rows("this is a 2 2.0"))
	tk.MustExec("drop table if exists t1;")
	tk.MustExec("CREATE TABLE t1 (st varchar(255) NOT NULL, u int(11) NOT NULL);")
	tk.MustExec("INSERT INTO t1 VALUES ('a',1),('A',1),('aa',1),('AA',1),('a',1),('aaa',0),('BBB',0);")
	result = tk.MustQuery("select if(1,st,st) s from t1 order by s;")
	result.Check(testkit.Rows("A", "AA", "BBB", "a", "a", "aa", "aaa"))
	result = tk.MustQuery("select if(u=1,st,st) s from t1 order by s;")
	result.Check(testkit.Rows("A", "AA", "BBB", "a", "a", "aa", "aaa"))
	tk.MustExec("drop table if exists t1;")
	tk.MustExec("CREATE TABLE t1 (a varchar(255), b time, c int)")
	tk.MustExec("INSERT INTO t1 VALUE('abc', '12:00:00', 0)")
	tk.MustExec("INSERT INTO t1 VALUE('1abc', '00:00:00', 1)")
	tk.MustExec("INSERT INTO t1 VALUE('0abc', '12:59:59', 0)")
	result = tk.MustQuery("select if(a, b, c), if(b, a, c), if(c, a, b) from t1")
	result.Check(testkit.Rows("0 abc 12:00:00", "00:00:00 1 1abc", "0 0abc 12:59:59"))
	result = tk.MustQuery("select if(1, 1.0, 1)")
	result.Check(testkit.Rows("1.0"))
	// FIXME: MySQL returns `1.0`.
	result = tk.MustQuery("select if(1, 1, 1.0)")
	result.Check(testkit.Rows("1"))
	tk.MustQuery("select if(count(*), cast('2000-01-01' as date), cast('2011-01-01' as date)) from t1").Check(testkit.Rows("2000-01-01"))
	tk.MustQuery("select if(count(*)=0, cast('2000-01-01' as date), cast('2011-01-01' as date)) from t1").Check(testkit.Rows("2011-01-01"))
	tk.MustQuery("select if(count(*), cast('[]' as json), cast('{}' as json)) from t1").Check(testkit.Rows("[]"))
	tk.MustQuery("select if(count(*)=0, cast('[]' as json), cast('{}' as json)) from t1").Check(testkit.Rows("{}"))

	result = tk.MustQuery("SELECT 79 + + + CASE -87 WHEN -30 THEN COALESCE(COUNT(*), +COALESCE(+15, -33, -12 ) + +72) WHEN +COALESCE(+AVG(DISTINCT(60)), 21) THEN NULL ELSE NULL END AS col0;")
	result.Check(testkit.Rows("<nil>"))

	result = tk.MustQuery("SELECT -63 + COALESCE ( - 83, - 61 + - + 72 * - CAST( NULL AS SIGNED ) + + 3 );")
	result.Check(testkit.Rows("-146"))
}

func (s *testIntegrationSuite) TestArithmeticBuiltin(c *C) {
	defer s.cleanEnv(c)
	tk := testkit.NewTestKit(c, s.store)
	tk.MustExec("use test")
	ctx := context.Background()

	// for plus
	tk.MustExec("DROP TABLE IF EXISTS t;")
	tk.MustExec("CREATE TABLE t(a DECIMAL(4, 2), b DECIMAL(5, 3));")
	tk.MustExec("INSERT INTO t(a, b) VALUES(1.09, 1.999), (-1.1, -0.1);")
	result := tk.MustQuery("SELECT a+b FROM t;")
	result.Check(testkit.Rows("3.089", "-1.200"))
	result = tk.MustQuery("SELECT b+12, b+0.01, b+0.00001, b+12.00001 FROM t;")
	result.Check(testkit.Rows("13.999 2.009 1.99901 13.99901", "11.900 -0.090 -0.09999 11.90001"))
	result = tk.MustQuery("SELECT 1+12, 21+0.01, 89+\"11\", 12+\"a\", 12+NULL, NULL+1, NULL+NULL;")
	result.Check(testkit.Rows("13 21.01 100 12 <nil> <nil> <nil>"))
	tk.MustExec("DROP TABLE IF EXISTS t;")
	tk.MustExec("CREATE TABLE t(a BIGINT UNSIGNED, b BIGINT UNSIGNED);")
	tk.MustExec("INSERT INTO t SELECT 1<<63, 1<<63;")
	rs, err := tk.Exec("SELECT a+b FROM t;")
	c.Assert(errors.ErrorStack(err), Equals, "")
	c.Assert(rs, NotNil)
	rows, err := session.GetRows4Test(ctx, tk.Se, rs)
	c.Assert(rows, IsNil)
	c.Assert(err, NotNil)
	c.Assert(err.Error(), Equals, "[types:1690]BIGINT UNSIGNED value is out of range in '(test.t.a + test.t.b)'")
	c.Assert(rs.Close(), IsNil)
	rs, err = tk.Exec("select cast(-3 as signed) + cast(2 as unsigned);")
	c.Assert(errors.ErrorStack(err), Equals, "")
	c.Assert(rs, NotNil)
	rows, err = session.GetRows4Test(ctx, tk.Se, rs)
	c.Assert(rows, IsNil)
	c.Assert(err, NotNil)
	c.Assert(err.Error(), Equals, "[types:1690]BIGINT UNSIGNED value is out of range in '(-3 + 2)'")
	c.Assert(rs.Close(), IsNil)
	rs, err = tk.Exec("select cast(2 as unsigned) + cast(-3 as signed);")
	c.Assert(errors.ErrorStack(err), Equals, "")
	c.Assert(rs, NotNil)
	rows, err = session.GetRows4Test(ctx, tk.Se, rs)
	c.Assert(rows, IsNil)
	c.Assert(err, NotNil)
	c.Assert(err.Error(), Equals, "[types:1690]BIGINT UNSIGNED value is out of range in '(2 + -3)'")
	c.Assert(rs.Close(), IsNil)

	// for minus
	tk.MustExec("DROP TABLE IF EXISTS t;")
	tk.MustExec("CREATE TABLE t(a DECIMAL(4, 2), b DECIMAL(5, 3));")
	tk.MustExec("INSERT INTO t(a, b) VALUES(1.09, 1.999), (-1.1, -0.1);")
	result = tk.MustQuery("SELECT a-b FROM t;")
	result.Check(testkit.Rows("-0.909", "-1.000"))
	result = tk.MustQuery("SELECT b-12, b-0.01, b-0.00001, b-12.00001 FROM t;")
	result.Check(testkit.Rows("-10.001 1.989 1.99899 -10.00101", "-12.100 -0.110 -0.10001 -12.10001"))
	result = tk.MustQuery("SELECT 1-12, 21-0.01, 89-\"11\", 12-\"a\", 12-NULL, NULL-1, NULL-NULL;")
	result.Check(testkit.Rows("-11 20.99 78 12 <nil> <nil> <nil>"))
	tk.MustExec("DROP TABLE IF EXISTS t;")
	tk.MustExec("CREATE TABLE t(a BIGINT UNSIGNED, b BIGINT UNSIGNED);")
	tk.MustExec("INSERT INTO t SELECT 1, 4;")
	rs, err = tk.Exec("SELECT a-b FROM t;")
	c.Assert(errors.ErrorStack(err), Equals, "")
	c.Assert(rs, NotNil)
	rows, err = session.GetRows4Test(ctx, tk.Se, rs)
	c.Assert(rows, IsNil)
	c.Assert(err, NotNil)
	c.Assert(err.Error(), Equals, "[types:1690]BIGINT UNSIGNED value is out of range in '(test.t.a - test.t.b)'")
	c.Assert(rs.Close(), IsNil)
	rs, err = tk.Exec("select cast(-1 as signed) - cast(-1 as unsigned);")
	c.Assert(errors.ErrorStack(err), Equals, "")
	c.Assert(rs, NotNil)
	rows, err = session.GetRows4Test(ctx, tk.Se, rs)
	c.Assert(rows, IsNil)
	c.Assert(err, NotNil)
	c.Assert(err.Error(), Equals, "[types:1690]BIGINT UNSIGNED value is out of range in '(-1 - 18446744073709551615)'")
	c.Assert(rs.Close(), IsNil)
	rs, err = tk.Exec("select cast(-1 as unsigned) - cast(-1 as signed);")
	c.Assert(errors.ErrorStack(err), Equals, "")
	c.Assert(rs, NotNil)
	rows, err = session.GetRows4Test(ctx, tk.Se, rs)
	c.Assert(rows, IsNil)
	c.Assert(err, NotNil)
	c.Assert(err.Error(), Equals, "[types:1690]BIGINT UNSIGNED value is out of range in '(18446744073709551615 - -1)'")
	c.Assert(rs.Close(), IsNil)
	tk.MustQuery(`select cast(-3 as unsigned) - cast(-1 as signed);`).Check(testkit.Rows("18446744073709551614"))
	tk.MustQuery("select 1.11 - 1.11;").Check(testkit.Rows("0.00"))
	tk.MustExec(`create table tb5(a int(10));`)
	tk.MustExec(`insert into tb5 (a) values (10);`)
	e := tk.QueryToErr(`select * from tb5 where a - -9223372036854775808;`)
	c.Assert(e, NotNil)
	c.Assert(strings.HasSuffix(e.Error(), `BIGINT value is out of range in '(Column#0 - -9223372036854775808)'`), IsTrue, Commentf("err: %v", err))
	tk.MustExec(`drop table tb5`)

	// for multiply
	tk.MustQuery("select 1234567890 * 1234567890").Check(testkit.Rows("1524157875019052100"))
	rs, err = tk.Exec("select 1234567890 * 12345671890")
	c.Assert(err, IsNil)
	_, err = session.GetRows4Test(ctx, tk.Se, rs)
	c.Assert(terror.ErrorEqual(err, types.ErrOverflow), IsTrue)
	c.Assert(rs.Close(), IsNil)
	tk.MustQuery("select cast(1234567890 as unsigned int) * 12345671890").Check(testkit.Rows("15241570095869612100"))
	tk.MustQuery("select 123344532434234234267890.0 * 1234567118923479823749823749.230").Check(testkit.Rows("152277104042296270209916846800130443726237424001224.7000"))
	rs, err = tk.Exec("select 123344532434234234267890.0 * 12345671189234798237498232384982309489238402830480239849238048239084749.230")
	c.Assert(err, IsNil)
	_, err = session.GetRows4Test(ctx, tk.Se, rs)
	c.Assert(terror.ErrorEqual(err, types.ErrOverflow), IsTrue)
	c.Assert(rs.Close(), IsNil)
	// FIXME: There is something wrong in showing float number.
	//tk.MustQuery("select 1.797693134862315708145274237317043567981e+308 * 1").Check(testkit.Rows("1.7976931348623157e308"))
	//tk.MustQuery("select 1.797693134862315708145274237317043567981e+308 * -1").Check(testkit.Rows("-1.7976931348623157e308"))
	rs, err = tk.Exec("select 1.797693134862315708145274237317043567981e+308 * 1.1")
	c.Assert(err, IsNil)
	_, err = session.GetRows4Test(ctx, tk.Se, rs)
	c.Assert(terror.ErrorEqual(err, types.ErrOverflow), IsTrue)
	c.Assert(rs.Close(), IsNil)
	rs, err = tk.Exec("select 1.797693134862315708145274237317043567981e+308 * -1.1")
	c.Assert(err, IsNil)
	_, err = session.GetRows4Test(ctx, tk.Se, rs)
	c.Assert(terror.ErrorEqual(err, types.ErrOverflow), IsTrue)
	c.Assert(rs.Close(), IsNil)
	tk.MustQuery("select 0.0 * -1;").Check(testkit.Rows("0.0"))

	tk.MustExec("DROP TABLE IF EXISTS t;")
	tk.MustExec("CREATE TABLE t(a DECIMAL(4, 2), b DECIMAL(5, 3));")
	tk.MustExec("INSERT INTO t(a, b) VALUES(-1.09, 1.999);")
	result = tk.MustQuery("SELECT a/b, a/12, a/-0.01, b/12, b/-0.01, b/0.000, NULL/b, b/NULL, NULL/NULL FROM t;")
	result.Check(testkit.Rows("-0.545273 -0.090833 109.000000 0.1665833 -199.9000000 <nil> <nil> <nil> <nil>"))
	tk.MustQuery("show warnings;").Check(testkit.Rows("Warning 1365 Division by 0"))
	rs, err = tk.Exec("select 1e200/1e-200")
	c.Assert(err, IsNil)
	_, err = session.GetRows4Test(ctx, tk.Se, rs)
	c.Assert(terror.ErrorEqual(err, types.ErrOverflow), IsTrue)
	c.Assert(rs.Close(), IsNil)

	// for intDiv
	result = tk.MustQuery("SELECT 13 DIV 12, 13 DIV 0.01, -13 DIV 2, 13 DIV NULL, NULL DIV 13, NULL DIV NULL;")
	result.Check(testkit.Rows("1 1300 -6 <nil> <nil> <nil>"))
	result = tk.MustQuery("SELECT 2.4 div 1.1, 2.4 div 1.2, 2.4 div 1.3;")
	result.Check(testkit.Rows("2 2 1"))
	result = tk.MustQuery("SELECT 1.175494351E-37 div 1.7976931348623157E+308, 1.7976931348623157E+308 div -1.7976931348623157E+307, 1 div 1e-82;")
	result.Check(testkit.Rows("0 -1 <nil>"))
	tk.MustQuery("show warnings").Check(testutil.RowsWithSep("|",
		"Warning|1292|Truncated incorrect DECIMAL value: '1.7976931348623157e+308'",
		"Warning|1292|Truncated incorrect DECIMAL value: '1.7976931348623157e+308'",
		"Warning|1292|Truncated incorrect DECIMAL value: '-1.7976931348623158e+307'",
		"Warning|1365|Division by 0"))
	rs, err = tk.Exec("select 1e300 DIV 1.5")
	c.Assert(err, IsNil)
	_, err = session.GetRows4Test(ctx, tk.Se, rs)
	c.Assert(terror.ErrorEqual(err, types.ErrOverflow), IsTrue)
	c.Assert(rs.Close(), IsNil)

	tk.MustExec("drop table if exists t;")
	tk.MustExec("CREATE TABLE t (c_varchar varchar(255), c_time time, nonzero int, zero int, c_int_unsigned int unsigned, c_timestamp timestamp, c_enum enum('a','b','c'));")
	tk.MustExec("INSERT INTO t VALUE('abc', '12:00:00', 12, 0, 5, '2017-08-05 18:19:03', 'b');")
	result = tk.MustQuery("select c_varchar div nonzero, c_time div nonzero, c_time div zero, c_timestamp div nonzero, c_timestamp div zero, c_varchar div zero from t;")
	result.Check(testkit.Rows("0 10000 <nil> 1680900431825 <nil> <nil>"))
	result = tk.MustQuery("select c_enum div nonzero from t;")
	result.Check(testkit.Rows("0"))
	tk.MustQuery("select c_enum div zero from t").Check(testkit.Rows("<nil>"))
	tk.MustQuery("select nonzero div zero from t").Check(testkit.Rows("<nil>"))
	tk.MustQuery("show warnings;").Check(testkit.Rows("Warning 1365 Division by 0"))
	result = tk.MustQuery("select c_time div c_enum, c_timestamp div c_time, c_timestamp div c_enum from t;")
	result.Check(testkit.Rows("60000 168090043 10085402590951"))
	result = tk.MustQuery("select c_int_unsigned div nonzero, nonzero div c_int_unsigned, c_int_unsigned div zero from t;")
	result.Check(testkit.Rows("0 2 <nil>"))
	tk.MustQuery("show warnings;").Check(testkit.Rows("Warning 1365 Division by 0"))

	// for mod
	result = tk.MustQuery("SELECT CAST(1 AS UNSIGNED) MOD -9223372036854775808, -9223372036854775808 MOD CAST(1 AS UNSIGNED);")
	result.Check(testkit.Rows("1 0"))
	result = tk.MustQuery("SELECT 13 MOD 12, 13 MOD 0.01, -13 MOD 2, 13 MOD NULL, NULL MOD 13, NULL DIV NULL;")
	result.Check(testkit.Rows("1 0.00 -1 <nil> <nil> <nil>"))
	result = tk.MustQuery("SELECT 2.4 MOD 1.1, 2.4 MOD 1.2, 2.4 mod 1.30;")
	result.Check(testkit.Rows("0.2 0.0 1.10"))
	tk.MustExec("drop table if exists t;")
	tk.MustExec("CREATE TABLE t (c_varchar varchar(255), c_time time, nonzero int, zero int, c_timestamp timestamp, c_enum enum('a','b','c'));")
	tk.MustExec("INSERT INTO t VALUE('abc', '12:00:00', 12, 0, '2017-08-05 18:19:03', 'b');")
	result = tk.MustQuery("select c_varchar MOD nonzero, c_time MOD nonzero, c_timestamp MOD nonzero, c_enum MOD nonzero from t;")
	result.Check(testkit.Rows("0 0 3 2"))
	result = tk.MustQuery("select c_time MOD c_enum, c_timestamp MOD c_time, c_timestamp MOD c_enum from t;")
	result.Check(testkit.Rows("0 21903 1"))
	tk.MustQuery("select c_enum MOD zero from t;").Check(testkit.Rows("<nil>"))
	tk.MustQuery("show warnings;").Check(testkit.Rows("Warning 1365 Division by 0"))
	tk.MustExec("SET SQL_MODE='ERROR_FOR_DIVISION_BY_ZERO,STRICT_ALL_TABLES';")
	tk.MustExec("drop table if exists t;")
	tk.MustExec("CREATE TABLE t (v int);")
	tk.MustExec("INSERT IGNORE INTO t VALUE(12 MOD 0);")
	tk.MustQuery("show warnings;").Check(testkit.Rows("Warning 1365 Division by 0"))
	tk.MustQuery("select v from t;").Check(testkit.Rows("<nil>"))
	tk.MustQuery("select 0.000 % 0.11234500000000000000;").Check(testkit.Rows("0.00000000000000000000"))

	_, err = tk.Exec("INSERT INTO t VALUE(12 MOD 0);")
	c.Assert(terror.ErrorEqual(err, expression.ErrDivisionByZero), IsTrue)

	tk.MustQuery("select sum(1.2e2) * 0.1").Check(testkit.Rows("12"))
	tk.MustExec("drop table if exists t")
	tk.MustExec("create table t(a double)")
	tk.MustExec("insert into t value(1.2)")
	tk.MustQuery("select sum(a) * 0.1 from t").Check(testkit.Rows("0.12"))

	tk.MustExec("drop table if exists t")
	tk.MustExec("create table t(a double)")
	tk.MustExec("insert into t value(1.2)")
	result = tk.MustQuery("select * from t where a/0 > 1")
	result.Check(testkit.Rows())
	tk.MustQuery("show warnings").Check(testutil.RowsWithSep("|", "Warning|1365|Division by 0"))

	tk.MustExec("USE test;")
	tk.MustExec("DROP TABLE IF EXISTS t;")
	tk.MustExec("CREATE TABLE t(a BIGINT, b DECIMAL(6, 2));")
	tk.MustExec("INSERT INTO t VALUES(0, 1.12), (1, 1.21);")
	tk.MustQuery("SELECT a/b FROM t;").Check(testkit.Rows("0.0000", "0.8264"))
}

func (s *testIntegrationSuite) TestCompareBuiltin(c *C) {
	defer s.cleanEnv(c)
	tk := testkit.NewTestKit(c, s.store)
	tk.MustExec("use test")

	// compare as JSON
	tk.MustExec("drop table if exists t")
	tk.MustExec("CREATE TABLE t (pk int  NOT NULL PRIMARY KEY AUTO_INCREMENT, i INT, j JSON);")
	tk.MustExec(`INSERT INTO t(i, j) VALUES (0, NULL)`)
	tk.MustExec(`INSERT INTO t(i, j) VALUES (1, '{"a": 2}')`)
	tk.MustExec(`INSERT INTO t(i, j) VALUES (2, '[1,2]')`)
	tk.MustExec(`INSERT INTO t(i, j) VALUES (3, '{"a":"b", "c":"d","ab":"abc", "bc": ["x", "y"]}')`)
	tk.MustExec(`INSERT INTO t(i, j) VALUES (4, '["here", ["I", "am"], "!!!"]')`)
	tk.MustExec(`INSERT INTO t(i, j) VALUES (5, '"scalar string"')`)
	tk.MustExec(`INSERT INTO t(i, j) VALUES (6, 'true')`)
	tk.MustExec(`INSERT INTO t(i, j) VALUES (7, 'false')`)
	tk.MustExec(`INSERT INTO t(i, j) VALUES (8, 'null')`)
	tk.MustExec(`INSERT INTO t(i, j) VALUES (9, '-1')`)
	tk.MustExec(`INSERT INTO t(i, j) VALUES (10, CAST(CAST(1 AS UNSIGNED) AS JSON))`)
	tk.MustExec(`INSERT INTO t(i, j) VALUES (11, '32767')`)
	tk.MustExec(`INSERT INTO t(i, j) VALUES (12, '32768')`)
	tk.MustExec(`INSERT INTO t(i, j) VALUES (13, '-32768')`)
	tk.MustExec(`INSERT INTO t(i, j) VALUES (14, '-32769')`)
	tk.MustExec(`INSERT INTO t(i, j) VALUES (15, '2147483647')`)
	tk.MustExec(`INSERT INTO t(i, j) VALUES (16, '2147483648')`)
	tk.MustExec(`INSERT INTO t(i, j) VALUES (17, '-2147483648')`)
	tk.MustExec(`INSERT INTO t(i, j) VALUES (18, '-2147483649')`)
	tk.MustExec(`INSERT INTO t(i, j) VALUES (19, '18446744073709551615')`)
	tk.MustExec(`INSERT INTO t(i, j) VALUES (20, '18446744073709551616')`)
	tk.MustExec(`INSERT INTO t(i, j) VALUES (21, '3.14')`)
	tk.MustExec(`INSERT INTO t(i, j) VALUES (22, '{}')`)
	tk.MustExec(`INSERT INTO t(i, j) VALUES (23, '[]')`)
	tk.MustExec(`INSERT INTO t(i, j) VALUES (24, CAST(CAST('2015-01-15 23:24:25' AS DATETIME) AS JSON))`)
	tk.MustExec(`INSERT INTO t(i, j) VALUES (25, CAST(CAST('23:24:25' AS TIME) AS JSON))`)
	tk.MustExec(`INSERT INTO t(i, j) VALUES (26, CAST(CAST('2015-01-15' AS DATE) AS JSON))`)
	tk.MustExec(`INSERT INTO t(i, j) VALUES (27, CAST(TIMESTAMP('2015-01-15 23:24:25') AS JSON))`)
	tk.MustExec(`INSERT INTO t(i, j) VALUES (28, CAST('[]' AS CHAR CHARACTER SET 'ascii'))`)

	result := tk.MustQuery(`SELECT i,
		(j = '"scalar string"') AS c1,
		(j = 'scalar string') AS c2,
		(j = CAST('"scalar string"' AS JSON)) AS c3,
		(j = CAST(CAST(j AS CHAR CHARACTER SET 'utf8mb4') AS JSON)) AS c4,
		(j = CAST(NULL AS JSON)) AS c5,
		(j = NULL) AS c6,
		(j <=> NULL) AS c7,
		(j <=> CAST(NULL AS JSON)) AS c8,
		(j IN (-1, 2, 32768, 3.14)) AS c9,
		(j IN (CAST('[1, 2]' AS JSON), CAST('{}' AS JSON), CAST(3.14 AS JSON))) AS c10,
		(j = (SELECT j FROM t WHERE j = CAST('null' AS JSON))) AS c11,
		(j = (SELECT j FROM t WHERE j IS NULL)) AS c12,
		(j = (SELECT j FROM t WHERE 1<>1)) AS c13,
		(j = DATE('2015-01-15')) AS c14,
		(j = TIME('23:24:25')) AS c15,
		(j = TIMESTAMP('2015-01-15 23:24:25')) AS c16,
		(j = CURRENT_TIMESTAMP) AS c17,
		(JSON_EXTRACT(j, '$.a') = 2) AS c18
		FROM t
		ORDER BY i;`)
	result.Check(testkit.Rows("0 <nil> <nil> <nil> <nil> <nil> <nil> 1 1 <nil> <nil> <nil> <nil> <nil> <nil> <nil> <nil> <nil> <nil>",
		"1 0 0 0 1 <nil> <nil> 0 0 0 0 0 <nil> <nil> 0 0 0 0 1",
		"2 0 0 0 1 <nil> <nil> 0 0 0 1 0 <nil> <nil> 0 0 0 0 <nil>",
		"3 0 0 0 1 <nil> <nil> 0 0 0 0 0 <nil> <nil> 0 0 0 0 0",
		"4 0 0 0 1 <nil> <nil> 0 0 0 0 0 <nil> <nil> 0 0 0 0 <nil>",
		"5 0 1 1 1 <nil> <nil> 0 0 0 0 0 <nil> <nil> 0 0 0 0 <nil>",
		"6 0 0 0 1 <nil> <nil> 0 0 0 0 0 <nil> <nil> 0 0 0 0 <nil>",
		"7 0 0 0 1 <nil> <nil> 0 0 0 0 0 <nil> <nil> 0 0 0 0 <nil>",
		"8 0 0 0 1 <nil> <nil> 0 0 0 0 1 <nil> <nil> 0 0 0 0 <nil>",
		"9 0 0 0 1 <nil> <nil> 0 0 1 0 0 <nil> <nil> 0 0 0 0 <nil>",
		"10 0 0 0 1 <nil> <nil> 0 0 0 0 0 <nil> <nil> 0 0 0 0 <nil>",
		"11 0 0 0 1 <nil> <nil> 0 0 0 0 0 <nil> <nil> 0 0 0 0 <nil>",
		"12 0 0 0 1 <nil> <nil> 0 0 1 0 0 <nil> <nil> 0 0 0 0 <nil>",
		"13 0 0 0 1 <nil> <nil> 0 0 0 0 0 <nil> <nil> 0 0 0 0 <nil>",
		"14 0 0 0 1 <nil> <nil> 0 0 0 0 0 <nil> <nil> 0 0 0 0 <nil>",
		"15 0 0 0 1 <nil> <nil> 0 0 0 0 0 <nil> <nil> 0 0 0 0 <nil>",
		"16 0 0 0 1 <nil> <nil> 0 0 0 0 0 <nil> <nil> 0 0 0 0 <nil>",
		"17 0 0 0 1 <nil> <nil> 0 0 0 0 0 <nil> <nil> 0 0 0 0 <nil>",
		"18 0 0 0 1 <nil> <nil> 0 0 0 0 0 <nil> <nil> 0 0 0 0 <nil>",
		"19 0 0 0 1 <nil> <nil> 0 0 0 0 0 <nil> <nil> 0 0 0 0 <nil>",
		"20 0 0 0 1 <nil> <nil> 0 0 0 0 0 <nil> <nil> 0 0 0 0 <nil>",
		"21 0 0 0 1 <nil> <nil> 0 0 1 1 0 <nil> <nil> 0 0 0 0 <nil>",
		"22 0 0 0 1 <nil> <nil> 0 0 0 1 0 <nil> <nil> 0 0 0 0 <nil>",
		"23 0 0 0 1 <nil> <nil> 0 0 0 0 0 <nil> <nil> 0 0 0 0 <nil>",
		"24 0 0 0 1 <nil> <nil> 0 0 0 0 0 <nil> <nil> 0 0 1 0 <nil>",
		"25 0 0 0 1 <nil> <nil> 0 0 0 0 0 <nil> <nil> 0 1 0 0 <nil>",
		"26 0 0 0 1 <nil> <nil> 0 0 0 0 0 <nil> <nil> 1 0 0 0 <nil>",
		"27 0 0 0 1 <nil> <nil> 0 0 0 0 0 <nil> <nil> 0 0 1 0 <nil>",
		"28 0 0 0 1 <nil> <nil> 0 0 0 0 0 <nil> <nil> 0 0 0 0 <nil>"))

	// for coalesce
	result = tk.MustQuery("select coalesce(NULL), coalesce(NULL, NULL), coalesce(NULL, NULL, NULL);")
	result.Check(testkit.Rows("<nil> <nil> <nil>"))
	tk.MustQuery(`select coalesce(cast(1 as json), cast(2 as json));`).Check(testkit.Rows(`1`))
	tk.MustQuery(`select coalesce(NULL, cast(2 as json));`).Check(testkit.Rows(`2`))
	tk.MustQuery(`select coalesce(cast(1 as json), NULL);`).Check(testkit.Rows(`1`))
	tk.MustQuery(`select coalesce(NULL, NULL);`).Check(testkit.Rows(`<nil>`))

	tk.MustExec("drop table if exists t2")
	tk.MustExec("create table t2(a int, b double, c datetime, d time, e char(20), f bit(10))")
	tk.MustExec(`insert into t2 values(1, 1.1, "2017-08-01 12:01:01", "12:01:01", "abcdef", 0b10101)`)

	result = tk.MustQuery("select coalesce(NULL, a), coalesce(NULL, b, a), coalesce(c, NULL, a, b), coalesce(d, NULL), coalesce(d, c), coalesce(NULL, NULL, e, 1), coalesce(f), coalesce(1, a, b, c, d, e, f) from t2")
	result.Check(testkit.Rows(fmt.Sprintf("1 1.1 2017-08-01 12:01:01 12:01:01 %s 12:01:01 abcdef 21 1", time.Now().In(tk.Se.GetSessionVars().Location()).Format("2006-01-02"))))

	// nullif
	result = tk.MustQuery(`SELECT NULLIF(NULL, 1), NULLIF(1, NULL), NULLIF(1, 1), NULLIF(NULL, NULL);`)
	result.Check(testkit.Rows("<nil> 1 <nil> <nil>"))

	result = tk.MustQuery(`SELECT NULLIF(1, 1.0), NULLIF(1, "1.0");`)
	result.Check(testkit.Rows("<nil> <nil>"))

	result = tk.MustQuery(`SELECT NULLIF("abc", 1);`)
	result.Check(testkit.Rows("abc"))

	result = tk.MustQuery(`SELECT NULLIF(1+2, 1);`)
	result.Check(testkit.Rows("3"))

	result = tk.MustQuery(`SELECT NULLIF(1, 1+2);`)
	result.Check(testkit.Rows("1"))

	result = tk.MustQuery(`SELECT NULLIF(2+3, 1+2);`)
	result.Check(testkit.Rows("5"))

	result = tk.MustQuery(`SELECT HEX(NULLIF("abc", 1));`)
	result.Check(testkit.Rows("616263"))

	tk.MustExec("drop table if exists t;")
	tk.MustExec("create table t(a date)")
	result = tk.MustQuery("desc select a = a from t")
	result.Check(testkit.Rows(
		"Projection_3 10000.00 root  eq(test.t.a, test.t.a)->Column#3",
		"└─TableReader_5 10000.00 root  data:TableFullScan_4",
		"  └─TableFullScan_4 10000.00 cop[tikv] table:t keep order:false, stats:pseudo",
	))

	// for interval
	result = tk.MustQuery(`select interval(null, 1, 2), interval(1, 2, 3), interval(2, 1, 3)`)
	result.Check(testkit.Rows("-1 0 1"))
	result = tk.MustQuery(`select interval(3, 1, 2), interval(0, "b", "1", "2"), interval("a", "b", "1", "2")`)
	result.Check(testkit.Rows("2 1 1"))
	result = tk.MustQuery(`select interval(23, 1, 23, 23, 23, 30, 44, 200), interval(23, 1.7, 15.3, 23.1, 30, 44, 200), interval(9007199254740992, 9007199254740993)`)
	result.Check(testkit.Rows("4 2 0"))
	result = tk.MustQuery(`select interval(cast(9223372036854775808 as unsigned), cast(9223372036854775809 as unsigned)), interval(9223372036854775807, cast(9223372036854775808 as unsigned)), interval(-9223372036854775807, cast(9223372036854775808 as unsigned))`)
	result.Check(testkit.Rows("0 0 0"))
	result = tk.MustQuery(`select interval(cast(9223372036854775806 as unsigned), 9223372036854775807), interval(cast(9223372036854775806 as unsigned), -9223372036854775807), interval("9007199254740991", "9007199254740992")`)
	result.Check(testkit.Rows("0 1 0"))
	result = tk.MustQuery(`select interval(9007199254740992, "9007199254740993"), interval("9007199254740992", 9007199254740993), interval("9007199254740992", "9007199254740993")`)
	result.Check(testkit.Rows("1 1 1"))
	result = tk.MustQuery(`select INTERVAL(100, NULL, NULL, NULL, NULL, NULL, 100);`)
	result.Check(testkit.Rows("6"))

	// for greatest
	result = tk.MustQuery(`select greatest(1, 2, 3), greatest("a", "b", "c"), greatest(1.1, 1.2, 1.3), greatest("123a", 1, 2)`)
	result.Check(testkit.Rows("3 c 1.3 2"))
	tk.MustQuery("show warnings").Check(testkit.Rows())
	result = tk.MustQuery(`select greatest(cast("2017-01-01" as datetime), "123", "234", cast("2018-01-01" as date)), greatest(cast("2017-01-01" as date), "123", null)`)
	// todo: MySQL returns "2018-01-01 <nil>"
	result.Check(testkit.Rows("2018-01-01 00:00:00 <nil>"))
	tk.MustQuery("show warnings").Check(testutil.RowsWithSep("|", "Warning|1292|Incorrect time value: '123'", "Warning|1292|Incorrect time value: '234'", "Warning|1292|Incorrect time value: '123'"))
	// for least
	result = tk.MustQuery(`select least(1, 2, 3), least("a", "b", "c"), least(1.1, 1.2, 1.3), least("123a", 1, 2)`)
	result.Check(testkit.Rows("1 a 1.1 1"))
	tk.MustQuery("show warnings").Check(testkit.Rows())
	result = tk.MustQuery(`select least(cast("2017-01-01" as datetime), "123", "234", cast("2018-01-01" as date)), least(cast("2017-01-01" as date), "123", null)`)
	result.Check(testkit.Rows("123 <nil>"))
	tk.MustQuery("show warnings").Check(testutil.RowsWithSep("|", "Warning|1292|Incorrect time value: '123'", "Warning|1292|Incorrect time value: '234'", "Warning|1292|Incorrect time value: '123'"))
	tk.MustQuery(`select 1 < 17666000000000000000, 1 > 17666000000000000000, 1 = 17666000000000000000`).Check(testkit.Rows("1 0 0"))

	tk.MustExec("drop table if exists t")
	// insert value at utc timezone
	tk.MustExec("set time_zone = '+00:00'")
	tk.MustExec("create table t(a timestamp)")
	tk.MustExec("insert into t value('1991-05-06 04:59:28')")
	// check daylight saving time in Asia/Shanghai
	tk.MustExec("set time_zone='Asia/Shanghai'")
	tk.MustQuery("select * from t").Check(testkit.Rows("1991-05-06 13:59:28"))
	// insert an nonexistent time
	tk.MustExec("set time_zone = 'America/Los_Angeles'")
	_, err := tk.Exec("insert into t value('2011-03-13 02:00:00')")
	c.Assert(err, NotNil)
	// reset timezone to a +8 offset
	tk.MustExec("set time_zone = '+08:00'")
	tk.MustQuery("select * from t").Check(testkit.Rows("1991-05-06 12:59:28"))

	tk.MustExec("drop table if exists t")
	tk.MustExec("create table t(a bigint unsigned)")
	tk.MustExec("insert into t value(17666000000000000000)")
	tk.MustQuery("select * from t where a = 17666000000000000000").Check(testkit.Rows("17666000000000000000"))

	// test for compare row
	result = tk.MustQuery(`select row(1,2,3)=row(1,2,3)`)
	result.Check(testkit.Rows("1"))
	result = tk.MustQuery(`select row(1,2,3)=row(1+3,2,3)`)
	result.Check(testkit.Rows("0"))
	result = tk.MustQuery(`select row(1,2,3)<>row(1,2,3)`)
	result.Check(testkit.Rows("0"))
	result = tk.MustQuery(`select row(1,2,3)<>row(1+3,2,3)`)
	result.Check(testkit.Rows("1"))
	result = tk.MustQuery(`select row(1+3,2,3)<>row(1+3,2,3)`)
	result.Check(testkit.Rows("0"))
}

// #23157: make sure if Nullif expr is correct combined with IsNull expr.
func (s *testIntegrationSuite) TestNullifWithIsNull(c *C) {
	tk := testkit.NewTestKit(c, s.store)
	tk.MustExec("use test")
	tk.MustExec("drop table if exists t")
	tk.MustExec("create table t(a int not null);")
	tk.MustExec("insert into t values(1),(2);")
	rows := tk.MustQuery("select * from t where nullif(a,a) is null;")
	rows.Check(testkit.Rows("1", "2"))
}

func (s *testIntegrationSuite) TestAggregationBuiltin(c *C) {
	defer s.cleanEnv(c)
	tk := testkit.NewTestKit(c, s.store)
	tk.MustExec("use test")
	tk.MustExec("drop table if exists t")
	tk.MustExec("create table t(a decimal(7, 6))")
	tk.MustExec("insert into t values(1.123456), (1.123456)")
	result := tk.MustQuery("select avg(a) from t")
	result.Check(testkit.Rows("1.1234560000"))

	tk.MustExec("use test")
	tk.MustExec("drop table t")
	tk.MustExec("CREATE TABLE `t` (	`a` int, KEY `idx_a` (`a`))")
	result = tk.MustQuery("select avg(a) from t")
	result.Check(testkit.Rows("<nil>"))
	result = tk.MustQuery("select max(a), min(a) from t")
	result.Check(testkit.Rows("<nil> <nil>"))
	result = tk.MustQuery("select distinct a from t")
	result.Check(testkit.Rows())
	result = tk.MustQuery("select sum(a) from t")
	result.Check(testkit.Rows("<nil>"))
	result = tk.MustQuery("select count(a) from t")
	result.Check(testkit.Rows("0"))
	result = tk.MustQuery("select bit_or(a) from t")
	result.Check(testkit.Rows("0"))
	result = tk.MustQuery("select bit_xor(a) from t")
	result.Check(testkit.Rows("0"))
	result = tk.MustQuery("select bit_and(a) from t")
	result.Check(testkit.Rows("18446744073709551615"))
}

func (s *testIntegrationSuite) Test19387(c *C) {
	tk := testkit.NewTestKit(c, s.store)
	tk.MustExec("USE test;")

	tk.MustExec("drop table if exists t;")
	tk.MustExec("create table t(a decimal(16, 2));")
	tk.MustExec("select sum(case when 1 then a end) from t group by a;")
	res := tk.MustQuery("show create table t")
	c.Assert(len(res.Rows()), Equals, 1)
	str := res.Rows()[0][1].(string)
	c.Assert(strings.Contains(str, "decimal(16,2)"), IsTrue)
}

func (s *testIntegrationSuite) TestAggregationBuiltinBitOr(c *C) {
	defer s.cleanEnv(c)
	tk := testkit.NewTestKit(c, s.store)
	tk.MustExec("use test")
	tk.MustExec("drop table if exists t;")
	tk.MustExec("create table t(a bigint)")
	tk.MustExec("insert into t values(null);")
	result := tk.MustQuery("select bit_or(a) from t")
	result.Check(testkit.Rows("0"))
	tk.MustExec("insert into t values(1);")
	result = tk.MustQuery("select bit_or(a) from t")
	result.Check(testkit.Rows("1"))
	tk.MustExec("insert into t values(2);")
	result = tk.MustQuery("select bit_or(a) from t")
	result.Check(testkit.Rows("3"))
	tk.MustExec("insert into t values(4);")
	result = tk.MustQuery("select bit_or(a) from t")
	result.Check(testkit.Rows("7"))
	result = tk.MustQuery("select a, bit_or(a) from t group by a order by a")
	result.Check(testkit.Rows("<nil> 0", "1 1", "2 2", "4 4"))
	tk.MustExec("insert into t values(-1);")
	result = tk.MustQuery("select bit_or(a) from t")
	result.Check(testkit.Rows("18446744073709551615"))
}

func (s *testIntegrationSuite) TestAggregationBuiltinBitXor(c *C) {
	defer s.cleanEnv(c)
	tk := testkit.NewTestKit(c, s.store)
	tk.MustExec("use test")
	tk.MustExec("drop table if exists t;")
	tk.MustExec("create table t(a bigint)")
	tk.MustExec("insert into t values(null);")
	result := tk.MustQuery("select bit_xor(a) from t")
	result.Check(testkit.Rows("0"))
	tk.MustExec("insert into t values(1);")
	result = tk.MustQuery("select bit_xor(a) from t")
	result.Check(testkit.Rows("1"))
	tk.MustExec("insert into t values(2);")
	result = tk.MustQuery("select bit_xor(a) from t")
	result.Check(testkit.Rows("3"))
	tk.MustExec("insert into t values(3);")
	result = tk.MustQuery("select bit_xor(a) from t")
	result.Check(testkit.Rows("0"))
	tk.MustExec("insert into t values(3);")
	result = tk.MustQuery("select bit_xor(a) from t")
	result.Check(testkit.Rows("3"))
	result = tk.MustQuery("select a, bit_xor(a) from t group by a order by a")
	result.Check(testkit.Rows("<nil> 0", "1 1", "2 2", "3 0"))
}

func (s *testIntegrationSuite) TestAggregationBuiltinBitAnd(c *C) {
	defer s.cleanEnv(c)
	tk := testkit.NewTestKit(c, s.store)
	tk.MustExec("use test")
	tk.MustExec("drop table if exists t;")
	tk.MustExec("create table t(a bigint)")
	tk.MustExec("insert into t values(null);")
	result := tk.MustQuery("select bit_and(a) from t")
	result.Check(testkit.Rows("18446744073709551615"))
	tk.MustExec("insert into t values(7);")
	result = tk.MustQuery("select bit_and(a) from t")
	result.Check(testkit.Rows("7"))
	tk.MustExec("insert into t values(5);")
	result = tk.MustQuery("select bit_and(a) from t")
	result.Check(testkit.Rows("5"))
	tk.MustExec("insert into t values(3);")
	result = tk.MustQuery("select bit_and(a) from t")
	result.Check(testkit.Rows("1"))
	tk.MustExec("insert into t values(2);")
	result = tk.MustQuery("select bit_and(a) from t")
	result.Check(testkit.Rows("0"))
	result = tk.MustQuery("select a, bit_and(a) from t group by a order by a desc")
	result.Check(testkit.Rows("7 7", "5 5", "3 3", "2 2", "<nil> 18446744073709551615"))
}

func (s *testIntegrationSuite) TestAggregationBuiltinGroupConcat(c *C) {
	defer s.cleanEnv(c)
	tk := testkit.NewTestKit(c, s.store)
	tk.MustExec("use test")
	tk.MustExec("create table t(a varchar(100))")
	tk.MustExec("create table d(a varchar(100))")
	tk.MustExec("insert into t values('hello'), ('hello')")
	result := tk.MustQuery("select group_concat(a) from t")
	result.Check(testkit.Rows("hello,hello"))

	tk.MustExec("set @@group_concat_max_len=7")
	result = tk.MustQuery("select group_concat(a) from t")
	result.Check(testkit.Rows("hello,h"))
	tk.MustQuery("show warnings").Check(testutil.RowsWithSep("|", "Warning 1260 Some rows were cut by GROUPCONCAT(test.t.a)"))

	_, err := tk.Exec("insert into d select group_concat(a) from t")
	c.Assert(errors.Cause(err).(*terror.Error).Code(), Equals, errors.ErrCode(mysql.ErrCutValueGroupConcat))

	tk.Exec("set sql_mode=''")
	tk.MustExec("insert into d select group_concat(a) from t")
	tk.MustQuery("show warnings").Check(testutil.RowsWithSep("|", "Warning 1260 Some rows were cut by GROUPCONCAT(test.t.a)"))
	tk.MustQuery("select * from d").Check(testkit.Rows("hello,h"))
}

func (s *testIntegrationSuite) TestAggregationBuiltinJSONObjectAgg(c *C) {
	defer s.cleanEnv(c)
	tk := testkit.NewTestKit(c, s.store)
	tk.MustExec("use test")

	tk.MustExec("drop table if exists t;")
	tk.MustExec(`CREATE TABLE t (
		a int(11),
		b varchar(100),
		c decimal(3,2),
		d json,
		e date,
		f time,
		g datetime DEFAULT '2012-01-01',
		h timestamp NOT NULL DEFAULT CURRENT_TIMESTAMP,
		i char(36),
		j text(50));`)

	tk.MustExec(`insert into t values(1, 'ab', 5.5, '{"id": 1}', '2020-01-10', '11:12:13', '2020-01-11', '2020-10-18 00:00:00', 'first', 'json_objectagg_test');`)

	result := tk.MustQuery("select json_objectagg(a, b) from t group by a order by a;")
	result.Check(testkit.Rows(`{"1": "ab"}`))
	result = tk.MustQuery("select json_objectagg(b, c) from t group by b order by b;")
	result.Check(testkit.Rows(`{"ab": 5.5}`))
	result = tk.MustQuery("select json_objectagg(e, f) from t group by e order by e;")
	result.Check(testkit.Rows(`{"2020-01-10": "11:12:13"}`))
	result = tk.MustQuery("select json_objectagg(f, g) from t group by f order by f;")
	result.Check(testkit.Rows(`{"11:12:13": "2020-01-11 00:00:00"}`))
	result = tk.MustQuery("select json_objectagg(g, h) from t group by g order by g;")
	result.Check(testkit.Rows(`{"2020-01-11 00:00:00": "2020-10-18 00:00:00"}`))
	result = tk.MustQuery("select json_objectagg(h, i) from t group by h order by h;")
	result.Check(testkit.Rows(`{"2020-10-18 00:00:00": "first"}`))
	result = tk.MustQuery("select json_objectagg(i, j) from t group by i order by i;")
	result.Check(testkit.Rows(`{"first": "json_objectagg_test"}`))
	result = tk.MustQuery("select json_objectagg(a, null) from t group by a order by a;")
	result.Check(testkit.Rows(`{"1": null}`))
}

func (s *testIntegrationSuite2) TestOtherBuiltin(c *C) {
	defer s.cleanEnv(c)
	tk := testkit.NewTestKit(c, s.store)
	tk.MustExec("use test")

	tk.MustExec("drop table if exists t")
	tk.MustExec("create table t(a int, b double, c varchar(20), d datetime, e time)")
	tk.MustExec("insert into t value(1, 2, 'string', '2017-01-01 12:12:12', '12:12:12')")

	// for in
	result := tk.MustQuery("select 1 in (a, b, c), 'string' in (a, b, c), '2017-01-01 12:12:12' in (c, d, e), '12:12:12' in (c, d, e) from t")
	result.Check(testkit.Rows("1 1 1 1"))
	result = tk.MustQuery("select 1 in (null, c), 2 in (null, c) from t")
	result.Check(testkit.Rows("<nil> <nil>"))
	result = tk.MustQuery("select 0 in (a, b, c), 0 in (a, b, c), 3 in (a, b, c), 4 in (a, b, c) from t")
	result.Check(testkit.Rows("1 1 0 0"))
	result = tk.MustQuery("select (0,1) in ((0,1), (0,2)), (0,1) in ((0,0), (0,2))")
	result.Check(testkit.Rows("1 0"))

	result = tk.MustQuery(`select bit_count(121), bit_count(-1), bit_count(null), bit_count("1231aaa");`)
	result.Check(testkit.Rows("5 64 <nil> 7"))

	tk.MustExec("drop table if exists t")
	tk.MustExec("create table t(a int primary key, b time, c double, d varchar(10))")
	tk.MustExec(`insert into t values(1, '01:01:01', 1.1, "1"), (2, '02:02:02', 2.2, "2")`)
	tk.MustExec(`insert into t(a, b) values(1, '12:12:12') on duplicate key update a = values(b)`)
	result = tk.MustQuery(`select a from t order by a`)
	result.Check(testkit.Rows("2", "121212"))
	tk.MustExec(`insert into t values(2, '12:12:12', 1.1, "3.3") on duplicate key update a = values(c) + values(d)`)
	result = tk.MustQuery(`select a from t order by a`)
	result.Check(testkit.Rows("4", "121212"))

	// for setvar, getvar
	tk.MustExec(`set @varname = "Abc"`)
	result = tk.MustQuery(`select @varname, @VARNAME`)
	result.Check(testkit.Rows("Abc Abc"))

	// for values
	tk.MustExec("drop table t")
	tk.MustExec("CREATE TABLE `t` (`id` varchar(32) NOT NULL, `count` decimal(18,2), PRIMARY KEY (`id`));")
	tk.MustExec("INSERT INTO t (id,count)VALUES('abc',2) ON DUPLICATE KEY UPDATE count=if(VALUES(count) > count,VALUES(count),count)")
	result = tk.MustQuery("select count from t where id = 'abc'")
	result.Check(testkit.Rows("2.00"))
	tk.MustExec("INSERT INTO t (id,count)VALUES('abc',265.0) ON DUPLICATE KEY UPDATE count=if(VALUES(count) > count,VALUES(count),count)")
	result = tk.MustQuery("select count from t where id = 'abc'")
	result.Check(testkit.Rows("265.00"))

	// for values(issue #4884)
	tk.MustExec("drop table if exists t;")
	tk.MustExec("create table test(id int not null, val text, primary key(id));")
	tk.MustExec("insert into test values(1,'hello');")
	result = tk.MustQuery("select * from test;")
	result.Check(testkit.Rows("1 hello"))
	tk.MustExec("insert into test values(1, NULL) on duplicate key update val = VALUES(val);")
	result = tk.MustQuery("select * from test;")
	result.Check(testkit.Rows("1 <nil>"))

	tk.MustExec("drop table if exists test;")
	tk.MustExec(`create table test(
		id int not null,
		a text,
		b blob,
		c varchar(20),
		d int,
		e float,
		f DECIMAL(6,4),
		g JSON,
		primary key(id));`)

	tk.MustExec(`insert into test values(1,'txt hello', 'blb hello', 'vc hello', 1, 1.1, 1.0, '{"key1": "value1", "key2": "value2"}');`)
	tk.MustExec(`insert into test values(1, NULL, NULL, NULL, NULL, NULL, NULL, NULL)
	on duplicate key update
	a = values(a),
	b = values(b),
	c = values(c),
	d = values(d),
	e = values(e),
	f = values(f),
	g = values(g);`)

	result = tk.MustQuery("select * from test;")
	result.Check(testkit.Rows("1 <nil> <nil> <nil> <nil> <nil> <nil> <nil>"))
}

func (s *testIntegrationSuite) TestDateBuiltin(c *C) {
	ctx := context.Background()
	defer s.cleanEnv(c)
	tk := testkit.NewTestKit(c, s.store)
	tk.MustExec("USE test;")
	tk.MustExec("DROP TABLE IF EXISTS t;")
	tk.MustExec("create table t (d date);")
	tk.MustExec("insert into t values ('1997-01-02')")
	tk.MustExec("insert into t values ('1998-01-02')")
	r := tk.MustQuery("select * from t where d < date '1998-01-01';")
	r.Check(testkit.Rows("1997-01-02"))

	r = tk.MustQuery("select date'20171212'")
	r.Check(testkit.Rows("2017-12-12"))

	r = tk.MustQuery("select date'2017/12/12'")
	r.Check(testkit.Rows("2017-12-12"))

	r = tk.MustQuery("select date'2017/12-12'")
	r.Check(testkit.Rows("2017-12-12"))

	tk.MustExec("set sql_mode = ''")
	r = tk.MustQuery("select date '0000-00-00';")
	r.Check(testkit.Rows("0000-00-00"))

	tk.MustExec("set sql_mode = 'NO_ZERO_IN_DATE'")
	r = tk.MustQuery("select date '0000-00-00';")
	r.Check(testkit.Rows("0000-00-00"))

	tk.MustExec("set sql_mode = 'NO_ZERO_DATE'")
	rs, err := tk.Exec("select date '0000-00-00';")
	c.Assert(err, IsNil)
	_, err = session.GetRows4Test(ctx, tk.Se, rs)
	c.Assert(err, NotNil)
	c.Assert(terror.ErrorEqual(err, types.ErrWrongValue.GenWithStackByArgs(types.DateTimeStr, "0000-00-00")), IsTrue)
	c.Assert(rs.Close(), IsNil)

	tk.MustExec("set sql_mode = ''")
	r = tk.MustQuery("select date '2007-10-00';")
	r.Check(testkit.Rows("2007-10-00"))

	tk.MustExec("set sql_mode = 'NO_ZERO_IN_DATE'")
	rs, _ = tk.Exec("select date '2007-10-00';")
	_, err = session.GetRows4Test(ctx, tk.Se, rs)
	c.Assert(err, NotNil)
	c.Assert(terror.ErrorEqual(err, types.ErrWrongValue.GenWithStackByArgs(types.DateTimeStr, "2017-10-00")), IsTrue)
	c.Assert(rs.Close(), IsNil)

	tk.MustExec("set sql_mode = 'NO_ZERO_DATE'")
	r = tk.MustQuery("select date '2007-10-00';")
	r.Check(testkit.Rows("2007-10-00"))

	tk.MustExec("set sql_mode = 'NO_ZERO_IN_DATE,NO_ZERO_DATE'")

	rs, _ = tk.Exec("select date '2007-10-00';")
	_, err = session.GetRows4Test(ctx, tk.Se, rs)
	c.Assert(err, NotNil)
	c.Assert(terror.ErrorEqual(err, types.ErrWrongValue.GenWithStackByArgs(types.DateTimeStr, "2017-10-00")), IsTrue)
	c.Assert(rs.Close(), IsNil)

	rs, err = tk.Exec("select date '0000-00-00';")
	c.Assert(err, IsNil)
	_, err = session.GetRows4Test(ctx, tk.Se, rs)
	c.Assert(err, NotNil)
	c.Assert(terror.ErrorEqual(err, types.ErrWrongValue.GenWithStackByArgs(types.DateTimeStr, "0000-00-00")), IsTrue)
	c.Assert(rs.Close(), IsNil)

	r = tk.MustQuery("select date'1998~01~02'")
	r.Check(testkit.Rows("1998-01-02"))

	r = tk.MustQuery("select date'731124', date '011124'")
	r.Check(testkit.Rows("1973-11-24 2001-11-24"))

	_, err = tk.Exec("select date '0000-00-00 00:00:00';")
	c.Assert(err, NotNil)
	c.Assert(terror.ErrorEqual(err, types.ErrWrongValue.GenWithStackByArgs(types.DateTimeStr, "0000-00-00 00:00:00")), IsTrue)

	_, err = tk.Exec("select date '2017-99-99';")
	c.Assert(err, NotNil)
	c.Assert(terror.ErrorEqual(err, types.ErrWrongValue), IsTrue, Commentf("err: %v", err))

	_, err = tk.Exec("select date '2017-2-31';")
	c.Assert(err, NotNil)
	c.Assert(terror.ErrorEqual(err, types.ErrWrongValue), IsTrue, Commentf("err: %v", err))

	_, err = tk.Exec("select date '201712-31';")
	c.Assert(err, NotNil)
	c.Assert(terror.ErrorEqual(err, types.ErrWrongValue.GenWithStackByArgs(types.DateTimeStr, "201712-31")), IsTrue, Commentf("err: %v", err))

	_, err = tk.Exec("select date 'abcdefg';")
	c.Assert(err, NotNil)
	c.Assert(terror.ErrorEqual(err, types.ErrWrongValue.GenWithStackByArgs(types.DateTimeStr, "abcdefg")), IsTrue, Commentf("err: %v", err))
}

func (s *testIntegrationSuite) TestJSONBuiltin(c *C) {
	defer s.cleanEnv(c)
	tk := testkit.NewTestKit(c, s.store)
	tk.MustExec("USE test;")
	tk.MustExec("DROP TABLE IF EXISTS t;")
	tk.MustExec("CREATE TABLE `my_collection` (	`doc` json DEFAULT NULL, `_id` varchar(32) GENERATED ALWAYS AS (JSON_UNQUOTE(JSON_EXTRACT(doc,'$._id'))) STORED NOT NULL, PRIMARY KEY (`_id`))")
	_, err := tk.Exec("UPDATE `test`.`my_collection` SET doc=JSON_SET(doc) WHERE (JSON_EXTRACT(doc,'$.name') = 'clare');")
	c.Assert(err, NotNil)

	r := tk.MustQuery("select json_valid(null);")
	r.Check(testkit.Rows("<nil>"))

	r = tk.MustQuery(`select json_valid("null");`)
	r.Check(testkit.Rows("1"))

	r = tk.MustQuery("select json_valid(0);")
	r.Check(testkit.Rows("0"))

	r = tk.MustQuery(`select json_valid("0");`)
	r.Check(testkit.Rows("1"))

	r = tk.MustQuery(`select json_valid("hello");`)
	r.Check(testkit.Rows("0"))

	r = tk.MustQuery(`select json_valid('"hello"');`)
	r.Check(testkit.Rows("1"))

	r = tk.MustQuery(`select json_valid('{"a":1}');`)
	r.Check(testkit.Rows("1"))

	r = tk.MustQuery("select json_valid('{}');")
	r.Check(testkit.Rows("1"))

	r = tk.MustQuery(`select json_valid('[]');`)
	r.Check(testkit.Rows("1"))

	r = tk.MustQuery("select json_valid('2019-8-19');")
	r.Check(testkit.Rows("0"))

	r = tk.MustQuery(`select json_valid('"2019-8-19"');`)
	r.Check(testkit.Rows("1"))
}

func (s *testIntegrationSuite) TestTimeLiteral(c *C) {
	defer s.cleanEnv(c)
	tk := testkit.NewTestKit(c, s.store)

	r := tk.MustQuery("select time '117:01:12';")
	r.Check(testkit.Rows("117:01:12"))

	r = tk.MustQuery("select time '01:00:00.999999';")
	r.Check(testkit.Rows("01:00:00.999999"))

	r = tk.MustQuery("select time '1 01:00:00';")
	r.Check(testkit.Rows("25:00:00"))

	r = tk.MustQuery("select time '110:00:00';")
	r.Check(testkit.Rows("110:00:00"))

	r = tk.MustQuery("select time'-1:1:1.123454656';")
	r.Check(testkit.Rows("-01:01:01.123455"))

	r = tk.MustQuery("select time '33:33';")
	r.Check(testkit.Rows("33:33:00"))

	r = tk.MustQuery("select time '1.1';")
	r.Check(testkit.Rows("00:00:01.1"))

	r = tk.MustQuery("select time '21';")
	r.Check(testkit.Rows("00:00:21"))

	r = tk.MustQuery("select time '20 20:20';")
	r.Check(testkit.Rows("500:20:00"))

	_, err := tk.Exec("select time '2017-01-01 00:00:00';")
	c.Assert(err, NotNil)
	c.Assert(terror.ErrorEqual(err, types.ErrWrongValue.GenWithStackByArgs(types.DateTimeStr, "2017-01-01 00:00:00")), IsTrue)

	_, err = tk.Exec("select time '071231235959.999999';")
	c.Assert(err, NotNil)
	c.Assert(terror.ErrorEqual(err, types.ErrWrongValue.GenWithStackByArgs(types.DateTimeStr, "071231235959.999999")), IsTrue)

	_, err = tk.Exec("select time '20171231235959.999999';")
	c.Assert(err, NotNil)
	c.Assert(terror.ErrorEqual(err, types.ErrWrongValue.GenWithStackByArgs(types.DateTimeStr, "20171231235959.999999")), IsTrue)

	_, err = tk.Exec("select ADDDATE('2008-01-34', -1);")
	c.Assert(err, IsNil)
	tk.MustQuery("Show warnings;").Check(testutil.RowsWithSep("|",
		"Warning|1292|Incorrect datetime value: '2008-01-34'"))
}

func (s *testIntegrationSuite) TestIssue13822(c *C) {
	tk := testkit.NewTestKitWithInit(c, s.store)
	tk.MustQuery("select ADDDATE(20111111, interval '-123' DAY);").Check(testkit.Rows("2011-07-11"))
	tk.MustQuery("select SUBDATE(20111111, interval '-123' DAY);").Check(testkit.Rows("2012-03-13"))
}

func (s *testIntegrationSuite) TestTimestampLiteral(c *C) {
	defer s.cleanEnv(c)
	tk := testkit.NewTestKit(c, s.store)

	r := tk.MustQuery("select timestamp '2017-01-01 00:00:00';")
	r.Check(testkit.Rows("2017-01-01 00:00:00"))

	r = tk.MustQuery("select timestamp '2017@01@01 00:00:00';")
	r.Check(testkit.Rows("2017-01-01 00:00:00"))

	r = tk.MustQuery("select timestamp '2017@01@01 00~00~00';")
	r.Check(testkit.Rows("2017-01-01 00:00:00"))

	r = tk.MustQuery("select timestamp '2017@01@0001 00~00~00.333';")
	r.Check(testkit.Rows("2017-01-01 00:00:00.333"))

	_, err := tk.Exec("select timestamp '00:00:00';")
	c.Assert(err, NotNil)
	c.Assert(terror.ErrorEqual(err, types.ErrWrongValue.GenWithStackByArgs(types.DateTimeStr, "00:00:00")), IsTrue)

	_, err = tk.Exec("select timestamp '1992-01-03';")
	c.Assert(err, NotNil)
	c.Assert(terror.ErrorEqual(err, types.ErrWrongValue.GenWithStackByArgs(types.DateTimeStr, "1992-01-03")), IsTrue)

	_, err = tk.Exec("select timestamp '20171231235959.999999';")
	c.Assert(err, NotNil)
	c.Assert(terror.ErrorEqual(err, types.ErrWrongValue.GenWithStackByArgs(types.DateTimeStr, "20171231235959.999999")), IsTrue)
}

func (s *testIntegrationSuite) TestLiterals(c *C) {
	defer s.cleanEnv(c)
	tk := testkit.NewTestKit(c, s.store)
	r := tk.MustQuery("SELECT LENGTH(b''), LENGTH(B''), b''+1, b''-1, B''+1;")
	r.Check(testkit.Rows("0 0 1 -1 1"))
}

func (s *testIntegrationSuite) TestFuncJSON(c *C) {
	tk := testkit.NewTestKit(c, s.store)
	defer s.cleanEnv(c)
	tk.MustExec("USE test;")
	tk.MustExec("DROP TABLE IF EXISTS table_json;")
	tk.MustExec("CREATE TABLE table_json(a json, b VARCHAR(255));")

	j1 := `{"\\"hello\\"": "world", "a": [1, "2", {"aa": "bb"}, 4.0, {"aa": "cc"}], "b": true, "c": ["d"]}`
	j2 := `[{"a": 1, "b": true}, 3, 3.5, "hello, world", null, true]`
	for _, j := range []string{j1, j2} {
		tk.MustExec(fmt.Sprintf(`INSERT INTO table_json values('%s', '%s')`, j, j))
	}

	r := tk.MustQuery(`select json_type(a), json_type(b) from table_json`)
	r.Check(testkit.Rows("OBJECT OBJECT", "ARRAY ARRAY"))

	tk.MustGetErrCode("select json_quote();", mysql.ErrWrongParamcountToNativeFct)
	tk.MustGetErrCode("select json_quote('abc', 'def');", mysql.ErrWrongParamcountToNativeFct)
	tk.MustGetErrCode("select json_quote(NULL, 'def');", mysql.ErrWrongParamcountToNativeFct)
	tk.MustGetErrCode("select json_quote('abc', NULL);", mysql.ErrWrongParamcountToNativeFct)

	tk.MustGetErrCode("select json_unquote();", mysql.ErrWrongParamcountToNativeFct)
	tk.MustGetErrCode("select json_unquote('abc', 'def');", mysql.ErrWrongParamcountToNativeFct)
	tk.MustGetErrCode("select json_unquote(NULL, 'def');", mysql.ErrWrongParamcountToNativeFct)
	tk.MustGetErrCode("select json_unquote('abc', NULL);", mysql.ErrWrongParamcountToNativeFct)

	tk.MustQuery("select json_quote(NULL);").Check(testkit.Rows("<nil>"))
	tk.MustQuery("select json_unquote(NULL);").Check(testkit.Rows("<nil>"))

	tk.MustQuery("select json_quote('abc');").Check(testkit.Rows(`"abc"`))
	tk.MustQuery(`select json_quote(convert('"abc"' using ascii));`).Check(testkit.Rows(`"\"abc\""`))
	tk.MustQuery(`select json_quote(convert('"abc"' using latin1));`).Check(testkit.Rows(`"\"abc\""`))
	tk.MustQuery(`select json_quote(convert('"abc"' using utf8));`).Check(testkit.Rows(`"\"abc\""`))
	tk.MustQuery(`select json_quote(convert('"abc"' using utf8mb4));`).Check(testkit.Rows(`"\"abc\""`))

	tk.MustQuery("select json_unquote('abc');").Check(testkit.Rows("abc"))
	tk.MustQuery(`select json_unquote('"abc"');`).Check(testkit.Rows("abc"))
	tk.MustQuery(`select json_unquote(convert('"abc"' using ascii));`).Check(testkit.Rows("abc"))
	tk.MustQuery(`select json_unquote(convert('"abc"' using latin1));`).Check(testkit.Rows("abc"))
	tk.MustQuery(`select json_unquote(convert('"abc"' using utf8));`).Check(testkit.Rows("abc"))
	tk.MustQuery(`select json_unquote(convert('"abc"' using utf8mb4));`).Check(testkit.Rows("abc"))

	tk.MustQuery(`select json_quote('"');`).Check(testkit.Rows(`"\""`))
	tk.MustQuery(`select json_unquote('"');`).Check(testkit.Rows(`"`))

	tk.MustQuery(`select json_unquote('""');`).Check(testkit.Rows(``))
	tk.MustQuery(`select char_length(json_unquote('""'));`).Check(testkit.Rows(`0`))
	tk.MustQuery(`select json_unquote('"" ');`).Check(testkit.Rows(`"" `))
	tk.MustQuery(`select json_unquote(cast(json_quote('abc') as json));`).Check(testkit.Rows("abc"))

	tk.MustQuery(`select json_unquote(cast('{"abc": "foo"}' as json));`).Check(testkit.Rows(`{"abc": "foo"}`))
	tk.MustQuery(`select json_unquote(json_extract(cast('{"abc": "foo"}' as json), '$.abc'));`).Check(testkit.Rows("foo"))
	tk.MustQuery(`select json_unquote('["a", "b", "c"]');`).Check(testkit.Rows(`["a", "b", "c"]`))
	tk.MustQuery(`select json_unquote(cast('["a", "b", "c"]' as json));`).Check(testkit.Rows(`["a", "b", "c"]`))
	tk.MustQuery(`select json_quote(convert(X'e68891' using utf8));`).Check(testkit.Rows(`"我"`))
	tk.MustQuery(`select json_quote(convert(X'e68891' using utf8mb4));`).Check(testkit.Rows(`"我"`))
	tk.MustQuery(`select cast(json_quote(convert(X'e68891' using utf8)) as json);`).Check(testkit.Rows(`"我"`))
	tk.MustQuery(`select json_unquote(convert(X'e68891' using utf8));`).Check(testkit.Rows("我"))

	tk.MustQuery(`select json_quote(json_quote(json_quote('abc')));`).Check(testkit.Rows(`"\"\\\"abc\\\"\""`))
	tk.MustQuery(`select json_unquote(json_unquote(json_unquote(json_quote(json_quote(json_quote('abc'))))));`).Check(testkit.Rows("abc"))

	tk.MustGetErrCode("select json_quote(123)", mysql.ErrIncorrectType)
	tk.MustGetErrCode("select json_quote(-100)", mysql.ErrIncorrectType)
	tk.MustGetErrCode("select json_quote(123.123)", mysql.ErrIncorrectType)
	tk.MustGetErrCode("select json_quote(-100.000)", mysql.ErrIncorrectType)
	tk.MustGetErrCode(`select json_quote(true);`, mysql.ErrIncorrectType)
	tk.MustGetErrCode(`select json_quote(false);`, mysql.ErrIncorrectType)
	tk.MustGetErrCode(`select json_quote(cast("{}" as JSON));`, mysql.ErrIncorrectType)
	tk.MustGetErrCode(`select json_quote(cast("[]" as JSON));`, mysql.ErrIncorrectType)
	tk.MustGetErrCode(`select json_quote(cast("2015-07-29" as date));`, mysql.ErrIncorrectType)
	tk.MustGetErrCode(`select json_quote(cast("12:18:29.000000" as time));`, mysql.ErrIncorrectType)
	tk.MustGetErrCode(`select json_quote(cast("2015-07-29 12:18:29.000000" as datetime));`, mysql.ErrIncorrectType)

	tk.MustGetErrCode("select json_unquote(123)", mysql.ErrIncorrectType)
	tk.MustGetErrCode("select json_unquote(-100)", mysql.ErrIncorrectType)
	tk.MustGetErrCode("select json_unquote(123.123)", mysql.ErrIncorrectType)
	tk.MustGetErrCode("select json_unquote(-100.000)", mysql.ErrIncorrectType)
	tk.MustGetErrCode(`select json_unquote(true);`, mysql.ErrIncorrectType)
	tk.MustGetErrCode(`select json_unquote(false);`, mysql.ErrIncorrectType)
	tk.MustGetErrCode(`select json_unquote(cast("2015-07-29" as date));`, mysql.ErrIncorrectType)
	tk.MustGetErrCode(`select json_unquote(cast("12:18:29.000000" as time));`, mysql.ErrIncorrectType)
	tk.MustGetErrCode(`select json_unquote(cast("2015-07-29 12:18:29.000000" as datetime));`, mysql.ErrIncorrectType)

	r = tk.MustQuery(`select json_extract(a, '$.a[1]'), json_extract(b, '$.b') from table_json`)
	r.Check(testkit.Rows("\"2\" true", "<nil> <nil>"))

	r = tk.MustQuery(`select json_extract(json_set(a, '$.a[1]', 3), '$.a[1]'), json_extract(json_set(b, '$.b', false), '$.b') from table_json`)
	r.Check(testkit.Rows("3 false", "<nil> <nil>"))

	r = tk.MustQuery(`select json_extract(json_insert(a, '$.a[1]', 3), '$.a[1]'), json_extract(json_insert(b, '$.b', false), '$.b') from table_json`)
	r.Check(testkit.Rows("\"2\" true", "<nil> <nil>"))

	r = tk.MustQuery(`select json_extract(json_replace(a, '$.a[1]', 3), '$.a[1]'), json_extract(json_replace(b, '$.b', false), '$.b') from table_json`)
	r.Check(testkit.Rows("3 false", "<nil> <nil>"))

	r = tk.MustQuery(`select json_extract(json_merge(a, cast(b as JSON)), '$[0].a[0]') from table_json`)
	r.Check(testkit.Rows("1", "1"))

	r = tk.MustQuery(`select json_extract(json_array(1,2,3), '$[1]')`)
	r.Check(testkit.Rows("2"))

	r = tk.MustQuery(`select json_extract(json_object(1,2,3,4), '$."1"')`)
	r.Check(testkit.Rows("2"))

	tk.MustExec(`update table_json set a=json_set(a,'$.a',json_object('a',1,'b',2)) where json_extract(a,'$.a[1]') = '2'`)
	r = tk.MustQuery(`select json_extract(a, '$.a.a'), json_extract(a, '$.a.b') from table_json`)
	r.Check(testkit.Rows("1 2", "<nil> <nil>"))

	r = tk.MustQuery(`select json_contains(NULL, '1'), json_contains('1', NULL), json_contains('1', '1', NULL)`)
	r.Check(testkit.Rows("<nil> <nil> <nil>"))
	r = tk.MustQuery(`select json_contains('{}','{}'), json_contains('[1]','1'), json_contains('[1]','"1"'), json_contains('[1,2,[1,[5,[3]]]]', '[1,3]', '$[2]'), json_contains('[1,2,[1,[5,{"a":[2,3]}]]]', '[1,{"a":[3]}]', "$[2]"), json_contains('{"a":1}', '{"a":1,"b":2}', "$")`)
	r.Check(testkit.Rows("1 1 0 1 1 0"))
	r = tk.MustQuery(`select json_contains('{"a": 1}', '1', "$.c"), json_contains('{"a": [1, 2]}', '1', "$.a[2]"), json_contains('{"a": [1, {"a": 1}]}', '1', "$.a[1].b")`)
	r.Check(testkit.Rows("<nil> <nil> <nil>"))
	rs, err := tk.Exec("select json_contains('1','1','$.*')")
	c.Assert(err, IsNil)
	c.Assert(rs, NotNil)
	_, err = session.GetRows4Test(context.Background(), tk.Se, rs)
	c.Assert(err, NotNil)
	c.Assert(err.Error(), Equals, "[json:3149]In this situation, path expressions may not contain the * and ** tokens.")

	r = tk.MustQuery(`select
		json_contains_path(NULL, 'one', "$.c"),
		json_contains_path(NULL, 'all', "$.c"),
		json_contains_path('{"a": 1}', NULL, "$.c"),
		json_contains_path('{"a": 1}', 'one', NULL),
		json_contains_path('{"a": 1}', 'all', NULL)
	`)
	r.Check(testkit.Rows("<nil> <nil> <nil> <nil> <nil>"))

	r = tk.MustQuery(`select
		json_contains_path('{"a": 1, "b": 2, "c": {"d": 4}}', 'one', '$.c.d'),
		json_contains_path('{"a": 1, "b": 2, "c": {"d": 4}}', 'one', '$.a.d'),
		json_contains_path('{"a": 1, "b": 2, "c": {"d": 4}}', 'all', '$.c.d'),
		json_contains_path('{"a": 1, "b": 2, "c": {"d": 4}}', 'all', '$.a.d')
	`)
	r.Check(testkit.Rows("1 0 1 0"))

	r = tk.MustQuery(`select
		json_contains_path('{"a": 1, "b": 2, "c": {"d": 4}}', 'one', '$.a', '$.e'),
		json_contains_path('{"a": 1, "b": 2, "c": {"d": 4}}', 'one', '$.a', '$.b'),
		json_contains_path('{"a": 1, "b": 2, "c": {"d": 4}}', 'all', '$.a', '$.e'),
		json_contains_path('{"a": 1, "b": 2, "c": {"d": 4}}', 'all', '$.a', '$.b')
	`)
	r.Check(testkit.Rows("1 1 0 1"))

	r = tk.MustQuery(`select
		json_contains_path('{"a": 1, "b": 2, "c": {"d": 4}}', 'one', '$.*'),
		json_contains_path('{"a": 1, "b": 2, "c": {"d": 4}}', 'one', '$[*]'),
		json_contains_path('{"a": 1, "b": 2, "c": {"d": 4}}', 'all', '$.*'),
		json_contains_path('{"a": 1, "b": 2, "c": {"d": 4}}', 'all', '$[*]')
	`)
	r.Check(testkit.Rows("1 0 1 0"))

	r = tk.MustQuery(`select
		json_keys('[]'),
		json_keys('{}'),
		json_keys('{"a": 1, "b": 2}'),
		json_keys('{"a": {"c": 3}, "b": 2}'),
		json_keys('{"a": {"c": 3}, "b": 2}', "$.a")
	`)
	r.Check(testkit.Rows(`<nil> [] ["a", "b"] ["a", "b"] ["c"]`))

	r = tk.MustQuery(`select
		json_length('1'),
		json_length('{}'),
		json_length('[]'),
		json_length('{"a": 1}'),
		json_length('{"a": 1, "b": 2}'),
		json_length('[1, 2, 3]')
	`)
	r.Check(testkit.Rows("1 0 0 1 2 3"))

	// #16267
	tk.MustQuery(`select json_array(922337203685477580) =  json_array(922337203685477581);`).Check(testkit.Rows("0"))

	// #10461
	tk.MustExec("drop table if exists tx1")
	tk.MustExec("create table tx1(id int key, a double, b double, c double, d double)")
	tk.MustExec("insert into tx1 values (1, 0.1, 0.2, 0.3, 0.0)")
	tk.MustQuery("select a+b, c from tx1").Check(testkit.Rows("0.30000000000000004 0.3"))
	tk.MustQuery("select json_array(a+b) = json_array(c) from tx1").Check(testkit.Rows("0"))
}

func (s *testIntegrationSuite) TestColumnInfoModified(c *C) {
	testKit := testkit.NewTestKit(c, s.store)
	defer s.cleanEnv(c)
	testKit.MustExec("use test")
	testKit.MustExec("drop table if exists tab0")
	testKit.MustExec("CREATE TABLE tab0(col0 INTEGER, col1 INTEGER, col2 INTEGER)")
	testKit.MustExec("SELECT + - (- CASE + col0 WHEN + CAST( col0 AS SIGNED ) THEN col1 WHEN 79 THEN NULL WHEN + - col1 THEN col0 / + col0 END ) * - 16 FROM tab0")
	ctx := testKit.Se.(sessionctx.Context)
	is := domain.GetDomain(ctx).InfoSchema()
	tbl, _ := is.TableByName(model.NewCIStr("test"), model.NewCIStr("tab0"))
	col := table.FindCol(tbl.Cols(), "col1")
	c.Assert(col.Tp, Equals, mysql.TypeLong)
}

func (s *testIntegrationSuite) TestSetVariables(c *C) {
	tk := testkit.NewTestKit(c, s.store)
	defer s.cleanEnv(c)
	_, err := tk.Exec("set sql_mode='adfasdfadsfdasd';")
	c.Assert(err, NotNil)
	_, err = tk.Exec("set @@sql_mode='adfasdfadsfdasd';")
	c.Assert(err, NotNil)
	_, err = tk.Exec("set @@global.sql_mode='adfasdfadsfdasd';")
	c.Assert(err, NotNil)
	_, err = tk.Exec("set @@session.sql_mode='adfasdfadsfdasd';")
	c.Assert(err, NotNil)

	var r *testkit.Result
	_, err = tk.Exec("set @@session.sql_mode=',NO_ZERO_DATE,ANSI,ANSI_QUOTES';")
	c.Assert(err, IsNil)
	r = tk.MustQuery(`select @@session.sql_mode`)
	r.Check(testkit.Rows("NO_ZERO_DATE,REAL_AS_FLOAT,PIPES_AS_CONCAT,ANSI_QUOTES,IGNORE_SPACE,ONLY_FULL_GROUP_BY,ANSI"))
	r = tk.MustQuery(`show variables like 'sql_mode'`)
	r.Check(testkit.Rows("sql_mode NO_ZERO_DATE,REAL_AS_FLOAT,PIPES_AS_CONCAT,ANSI_QUOTES,IGNORE_SPACE,ONLY_FULL_GROUP_BY,ANSI"))

	// for invalid SQL mode.
	tk.MustExec("use test")
	tk.MustExec("drop table if exists tab0")
	tk.MustExec("CREATE TABLE tab0(col1 time)")
	_, err = tk.Exec("set sql_mode='STRICT_TRANS_TABLES';")
	c.Assert(err, IsNil)
	_, err = tk.Exec("INSERT INTO tab0 select cast('999:44:33' as time);")
	c.Assert(err, NotNil)
	c.Assert(err.Error(), Equals, "[types:1292]Truncated incorrect time value: '999:44:33'")
	_, err = tk.Exec("set sql_mode=' ,';")
	c.Assert(err, NotNil)
	_, err = tk.Exec("INSERT INTO tab0 select cast('999:44:33' as time);")
	c.Assert(err, NotNil)
	c.Assert(err.Error(), Equals, "[types:1292]Truncated incorrect time value: '999:44:33'")

	// issue #5478
	_, err = tk.Exec("set session transaction read write;")
	c.Assert(err, IsNil)
	_, err = tk.Exec("set global transaction read write;")
	c.Assert(err, IsNil)
	r = tk.MustQuery(`select @@session.tx_read_only, @@global.tx_read_only, @@session.transaction_read_only, @@global.transaction_read_only;`)
	r.Check(testkit.Rows("0 0 0 0"))

	_, err = tk.Exec("set session transaction read only;")
	c.Assert(err, IsNil)
	r = tk.MustQuery(`select @@session.tx_read_only, @@global.tx_read_only, @@session.transaction_read_only, @@global.transaction_read_only;`)
	r.Check(testkit.Rows("1 0 1 0"))
	_, err = tk.Exec("set global transaction read only;")
	c.Assert(err, IsNil)
	r = tk.MustQuery(`select @@session.tx_read_only, @@global.tx_read_only, @@session.transaction_read_only, @@global.transaction_read_only;`)
	r.Check(testkit.Rows("1 1 1 1"))

	_, err = tk.Exec("set session transaction read write;")
	c.Assert(err, IsNil)
	_, err = tk.Exec("set global transaction read write;")
	c.Assert(err, IsNil)
	r = tk.MustQuery(`select @@session.tx_read_only, @@global.tx_read_only, @@session.transaction_read_only, @@global.transaction_read_only;`)
	r.Check(testkit.Rows("0 0 0 0"))

	_, err = tk.Exec("set @@global.max_user_connections='';")
	c.Assert(err, NotNil)
	c.Assert(err.Error(), Equals, variable.ErrWrongTypeForVar.GenWithStackByArgs("max_user_connections").Error())
	_, err = tk.Exec("set @@global.max_prepared_stmt_count='';")
	c.Assert(err, NotNil)
	c.Assert(err.Error(), Equals, variable.ErrWrongTypeForVar.GenWithStackByArgs("max_prepared_stmt_count").Error())
}

func (s *testIntegrationSuite) TestIssues(c *C) {
	// for issue #4954
	tk := testkit.NewTestKit(c, s.store)
	defer s.cleanEnv(c)
	tk.MustExec("use test")
	tk.MustExec("drop table if exists t")
	tk.MustExec("CREATE TABLE t (a CHAR(5) CHARACTER SET latin1);")
	tk.MustExec("INSERT INTO t VALUES ('oe');")
	tk.MustExec("INSERT INTO t VALUES (0xf6);")
	r := tk.MustQuery(`SELECT * FROM t WHERE a= 'oe';`)
	r.Check(testkit.Rows("oe"))
	r = tk.MustQuery(`SELECT HEX(a) FROM t WHERE a= 0xf6;`)
	r.Check(testkit.Rows("F6"))

	// for issue #4006
	tk.MustExec(`drop table if exists tb`)
	tk.MustExec("create table tb(id int auto_increment primary key, v varchar(32));")
	tk.MustExec("insert into tb(v) (select v from tb);")
	r = tk.MustQuery(`SELECT * FROM tb;`)
	r.Check(testkit.Rows())
	tk.MustExec(`insert into tb(v) values('hello');`)
	tk.MustExec("insert into tb(v) (select v from tb);")
	r = tk.MustQuery(`SELECT * FROM tb;`)
	r.Check(testkit.Rows("1 hello", "2 hello"))

	// for issue #5111
	tk.MustExec(`drop table if exists t`)
	tk.MustExec("create table t(c varchar(32));")
	tk.MustExec("insert into t values('1e649'),('-1e649');")
	r = tk.MustQuery(`SELECT * FROM t where c < 1;`)
	r.Check(testkit.Rows("-1e649"))
	tk.MustQuery("show warnings").Check(testutil.RowsWithSep("|",
		"Warning|1292|Truncated incorrect DOUBLE value: '1e649'",
		"Warning|1292|Truncated incorrect DOUBLE value: '-1e649'"))
	r = tk.MustQuery(`SELECT * FROM t where c > 1;`)
	r.Check(testkit.Rows("1e649"))
	tk.MustQuery("show warnings").Check(testutil.RowsWithSep("|",
		"Warning|1292|Truncated incorrect DOUBLE value: '1e649'",
		"Warning|1292|Truncated incorrect DOUBLE value: '-1e649'"))

	// for issue #5293
	tk.MustExec("drop table if exists t")
	tk.MustExec("create table t(a int)")
	tk.MustExec("insert t values (1)")
	tk.MustQuery("select * from t where cast(a as binary)").Check(testkit.Rows("1"))

	// for issue #16351
	tk.MustExec("drop table if exists t2")
	tk.MustExec("create table t2(a int, b varchar(20))")
	tk.MustExec(`insert into t2 values(1,"1111"),(2,"2222"),(3,"3333"),(4,"4444"),(5,"5555"),(6,"6666"),(7,"7777"),(8,"8888"),(9,"9999"),(10,"0000")`)
	tk.MustQuery(`select (@j := case when substr(t2.b,1,3)=@i then 1 else @j+1 end) from t2, (select @j := 0, @i := "0") tt limit 10`).Check(testkit.Rows(
		"1", "2", "3", "4", "5", "6", "7", "8", "9", "10"))
}

func (s *testIntegrationSuite) TestInPredicate4UnsignedInt(c *C) {
	// for issue #6661
	tk := testkit.NewTestKit(c, s.store)
	defer s.cleanEnv(c)
	tk.MustExec("use test")
	tk.MustExec("drop table if exists t")
	tk.MustExec("CREATE TABLE t (a bigint unsigned,key (a));")
	tk.MustExec("INSERT INTO t VALUES (0), (4), (5), (6), (7), (8), (9223372036854775810), (18446744073709551614), (18446744073709551615);")
	r := tk.MustQuery(`SELECT a FROM t WHERE a NOT IN (-1, -2, 18446744073709551615);`)
	r.Check(testkit.Rows("0", "4", "5", "6", "7", "8", "9223372036854775810", "18446744073709551614"))
	r = tk.MustQuery(`SELECT a FROM t WHERE a NOT IN (-1, -2, 4, 9223372036854775810);`)
	r.Check(testkit.Rows("0", "5", "6", "7", "8", "18446744073709551614", "18446744073709551615"))
	r = tk.MustQuery(`SELECT a FROM t WHERE a NOT IN (-1, -2, 0, 4, 18446744073709551614);`)
	r.Check(testkit.Rows("5", "6", "7", "8", "9223372036854775810", "18446744073709551615"))

	// for issue #4473
	tk.MustExec("drop table if exists t")
	tk.MustExec("create table t1 (some_id smallint(5) unsigned,key (some_id) )")
	tk.MustExec("insert into t1 values (1),(2)")
	r = tk.MustQuery(`select some_id from t1 where some_id not in(2,-1);`)
	r.Check(testkit.Rows("1"))
}

func (s *testIntegrationSuite) TestFilterExtractFromDNF(c *C) {
	tk := testkit.NewTestKit(c, s.store)
	defer s.cleanEnv(c)
	tk.MustExec("use test")
	tk.MustExec("drop table if exists t")
	tk.MustExec("create table t(a int, b int, c int)")

	tests := []struct {
		exprStr string
		result  string
	}{
		{
			exprStr: "a = 1 or a = 1 or a = 1",
			result:  "[eq(test.t.a, 1)]",
		},
		{
			exprStr: "a = 1 or a = 1 or (a = 1 and b = 1)",
			result:  "[eq(test.t.a, 1)]",
		},
		{
			exprStr: "(a = 1 and a = 1) or a = 1 or b = 1",
			result:  "[or(or(and(eq(test.t.a, 1), eq(test.t.a, 1)), eq(test.t.a, 1)), eq(test.t.b, 1))]",
		},
		{
			exprStr: "(a = 1 and b = 2) or (a = 1 and b = 3) or (a = 1 and b = 4)",
			result:  "[eq(test.t.a, 1) or(eq(test.t.b, 2), or(eq(test.t.b, 3), eq(test.t.b, 4)))]",
		},
		{
			exprStr: "(a = 1 and b = 1 and c = 1) or (a = 1 and b = 1) or (a = 1 and b = 1 and c > 2 and c < 3)",
			result:  "[eq(test.t.a, 1) eq(test.t.b, 1)]",
		},
	}

	ctx := context.Background()
	for _, tt := range tests {
		sql := "select * from t where " + tt.exprStr
		sctx := tk.Se.(sessionctx.Context)
		sc := sctx.GetSessionVars().StmtCtx
		stmts, err := session.Parse(sctx, sql)
		c.Assert(err, IsNil, Commentf("error %v, for expr %s", err, tt.exprStr))
		c.Assert(stmts, HasLen, 1)
		is := domain.GetDomain(sctx).InfoSchema()
		err = plannercore.Preprocess(sctx, stmts[0], is)
		c.Assert(err, IsNil, Commentf("error %v, for resolve name, expr %s", err, tt.exprStr))
		p, _, err := plannercore.BuildLogicalPlan(ctx, sctx, stmts[0], is)
		c.Assert(err, IsNil, Commentf("error %v, for build plan, expr %s", err, tt.exprStr))
		selection := p.(plannercore.LogicalPlan).Children()[0].(*plannercore.LogicalSelection)
		conds := make([]expression.Expression, len(selection.Conditions))
		for i, cond := range selection.Conditions {
			conds[i] = expression.PushDownNot(sctx, cond)
		}
		afterFunc := expression.ExtractFiltersFromDNFs(sctx, conds)
		sort.Slice(afterFunc, func(i, j int) bool {
			return bytes.Compare(afterFunc[i].HashCode(sc), afterFunc[j].HashCode(sc)) < 0
		})
		c.Assert(fmt.Sprintf("%s", afterFunc), Equals, tt.result, Commentf("wrong result for expr: %s", tt.exprStr))
	}
}

func (s *testIntegrationSuite) testTiDBIsOwnerFunc(c *C) {
	tk := testkit.NewTestKit(c, s.store)
	defer s.cleanEnv(c)
	result := tk.MustQuery("select tidb_is_ddl_owner()")
	ddlOwnerChecker := tk.Se.DDLOwnerChecker()
	c.Assert(ddlOwnerChecker, NotNil)
	var ret int64
	if ddlOwnerChecker.IsOwner() {
		ret = 1
	}
	result.Check(testkit.Rows(fmt.Sprintf("%v", ret)))
}

func (s *testIntegrationSuite) TestTiDBDecodePlanFunc(c *C) {
	tk := testkit.NewTestKit(c, s.store)
	defer s.cleanEnv(c)
	tk.MustQuery("select tidb_decode_plan('')").Check(testkit.Rows(""))
	tk.MustQuery("select tidb_decode_plan('7APIMAk1XzEzCTAJMQlmdW5jczpjb3VudCgxKQoxCTE3XzE0CTAJMAlpbm5lciBqb2luLCBp" +
		"AQyQOlRhYmxlUmVhZGVyXzIxLCBlcXVhbDpbZXEoQ29sdW1uIzEsIA0KCDkpIBkXADIVFywxMCldCjIJMzFfMTgFZXhkYXRhOlNlbGVjdGlvbl" +
		"8xNwozCTFfMTcJMQkwCWx0HVlATlVMTCksIG5vdChpc251bGwVHAApUhcAUDIpKQo0CTEwXzE2CTEJMTAwMDAJdAHB2Dp0MSwgcmFuZ2U6Wy1p" +
		"bmYsK2luZl0sIGtlZXAgb3JkZXI6ZmFsc2UsIHN0YXRzOnBzZXVkbwoFtgAyAZcEMAk6tgAEMjAFtgQyMDq2AAg5LCBmtgAAMFa3AAA5FbcAO" +
		"T63AAAyzrcA')").Check(testkit.Rows("" +
		"\tid                  \ttask\testRows\toperator info\n" +
		"\tStreamAgg_13        \troot\t1      \tfuncs:count(1)\n" +
		"\t└─HashJoin_14       \troot\t0      \tinner join, inner:TableReader_21, equal:[eq(Column#1, Column#9) eq(Column#2, Column#10)]\n" +
		"\t  ├─TableReader_18  \troot\t0      \tdata:Selection_17\n" +
		"\t  │ └─Selection_17  \tcop \t0      \tlt(Column#1, NULL), not(isnull(Column#1)), not(isnull(Column#2))\n" +
		"\t  │   └─TableScan_16\tcop \t10000  \ttable:t1, range:[-inf,+inf], keep order:false, stats:pseudo\n" +
		"\t  └─TableReader_21  \troot\t0      \tdata:Selection_20\n" +
		"\t    └─Selection_20  \tcop \t0      \tlt(Column#9, NULL), not(isnull(Column#10)), not(isnull(Column#9))\n" +
		"\t      └─TableScan_19\tcop \t10000  \ttable:t2, range:[-inf,+inf], keep order:false, stats:pseudo"))
	tk.MustQuery("select tidb_decode_plan('rwPwcTAJNV8xNAkwCTEJZnVuY3M6bWF4KHRlc3QudC5hKS0+Q29sdW1uIzQJMQl0aW1lOj" +
		"IyMy45MzXCtXMsIGxvb3BzOjIJMTI4IEJ5dGVzCU4vQQoxCTE2XzE4CTAJMQlvZmZzZXQ6MCwgY291bnQ6MQkxCQlHFDE4LjQyMjJHAAhOL0" +
		"EBBCAKMgkzMl8yOAkBlEBpbmRleDpMaW1pdF8yNwkxCQ0+DDYuODUdPSwxLCBycGMgbnVtOiANDAUpGDE1MC44MjQFKjhwcm9jIGtleXM6MA" +
		"kxOTgdsgAzAbIAMgFearIAFDU3LjM5NgVKAGwN+BGxIDQJMTNfMjYJMQGgHGFibGU6dCwgCbqwaWR4KGEpLCByYW5nZTooMCwraW5mXSwga2" +
		"VlcCBvcmRlcjp0cnVlLCBkZXNjAT8kaW1lOjU2LjY2MR1rJDEJTi9BCU4vQQo=')").Check(testkit.Rows("" +
		"\tid                  \ttask\testRows\toperator info                                               \tactRows\texecution info                                                       \tmemory   \tdisk\n" +
		"\tStreamAgg_14        \troot\t1      \tfuncs:max(test.t.a)->Column#4                               \t1      \ttime:223.935µs, loops:2                                             \t128 Bytes\tN/A\n" +
		"\t└─Limit_18          \troot\t1      \toffset:0, count:1                                           \t1      \ttime:218.422µs, loops:2                                             \tN/A      \tN/A\n" +
		"\t  └─IndexReader_28  \troot\t1      \tindex:Limit_27                                              \t1      \ttime:216.85µs, loops:1, rpc num: 1, rpc time:150.824µs, proc keys:0\t198 Bytes\tN/A\n" +
		"\t    └─Limit_27      \tcop \t1      \toffset:0, count:1                                           \t1      \ttime:57.396µs, loops:2                                              \tN/A      \tN/A\n" +
		"\t      └─IndexScan_26\tcop \t1      \ttable:t, index:idx(a), range:(0,+inf], keep order:true, desc\t1      \ttime:56.661µs, loops:1                                              \tN/A      \tN/A"))
}

func (s *testIntegrationSuite) TestTiDBInternalFunc(c *C) {
	tk := testkit.NewTestKit(c, s.store)
	defer s.cleanEnv(c)
	result := tk.MustQuery("select tidb_decode_key( '74800000000000002B5F72800000000000A5D3' )")
	result.Check(testkit.Rows("tableID=43, _tidb_rowid=42451"))

	result = tk.MustQuery("select tidb_decode_key( '74800000000000019B5F698000000000000001015257303100000000FB013736383232313130FF3900000000000000F8010000000000000000F7' )")
	result.Check(testkit.Rows("tableID=411, indexID=1, indexValues=015257303100000000FB013736383232313130FF3900000000000000F8010000000000000000F7"))

	// Test invalid record/index key.
	result = tk.MustQuery("select tidb_decode_key( '7480000000000000FF2E5F728000000011FFE1A3000000000000' )")
	result.Check(testkit.Rows("7480000000000000FF2E5F728000000011FFE1A3000000000000"))
	warns := tk.Se.GetSessionVars().StmtCtx.GetWarnings()
	c.Assert(warns, HasLen, 1)
	c.Assert(warns[0].Err.Error(), Equals, "invalid record/index key: 7480000000000000FF2E5F728000000011FFE1A3000000000000")
}

func newStoreWithBootstrap() (kv.Storage, *domain.Domain, error) {
	store, err := mockstore.NewMockTikvStore()
	if err != nil {
		return nil, nil, err
	}
	session.SetSchemaLease(0)
	dom, err := session.BootstrapSession(store)
	return store, dom, err
}

func (s *testIntegrationSuite) TestTwoDecimalTruncate(c *C) {
	tk := testkit.NewTestKit(c, s.store)
	defer s.cleanEnv(c)
	tk.MustExec("use test")
	tk.MustExec("set sql_mode=''")
	tk.MustExec("drop table if exists t")
	tk.MustExec("create table t1(a decimal(10,5), b decimal(10,1))")
	tk.MustExec("insert into t1 values(123.12345, 123.12345)")
	tk.MustExec("update t1 set b = a")
	res := tk.MustQuery("select a, b from t1")
	res.Check(testkit.Rows("123.12345 123.1"))
	res = tk.MustQuery("select 2.00000000000000000000000000000001 * 1.000000000000000000000000000000000000000000002")
	res.Check(testkit.Rows("2.000000000000000000000000000000"))
}

func (s *testIntegrationSuite) TestPrefixIndex(c *C) {
	tk := testkit.NewTestKit(c, s.store)
	defer s.cleanEnv(c)
	tk.MustExec("use test")
	tk.MustExec(`CREATE TABLE t1 (
  			name varchar(12) DEFAULT NULL,
  			KEY pname (name(12))
		) ENGINE=InnoDB DEFAULT CHARSET=utf8mb4 COLLATE=utf8mb4_unicode_ci`)

	tk.MustExec("insert into t1 values('借款策略集_网页');")
	res := tk.MustQuery("select * from t1 where name = '借款策略集_网页';")
	res.Check(testkit.Rows("借款策略集_网页"))

	tk.MustExec(`CREATE TABLE prefix (
		a int(11) NOT NULL,
		b varchar(55) DEFAULT NULL,
		c int(11) DEFAULT NULL,
		PRIMARY KEY (a),
		KEY prefix_index (b(2)),
		KEY prefix_complex (a,b(2))
	) ENGINE=InnoDB DEFAULT CHARSET=utf8 COLLATE=utf8_bin;`)

	tk.MustExec("INSERT INTO prefix VALUES(0, 'b', 2), (1, 'bbb', 3), (2, 'bbc', 4), (3, 'bbb', 5), (4, 'abc', 6), (5, 'abc', 7), (6, 'abc', 7), (7, 'ÿÿ', 8), (8, 'ÿÿ0', 9), (9, 'ÿÿÿ', 10);")
	res = tk.MustQuery("select c, b from prefix where b > 'ÿ' and b < 'ÿÿc'")
	res.Check(testkit.Rows("8 ÿÿ", "9 ÿÿ0"))

	res = tk.MustQuery("select a, b from prefix where b LIKE 'ÿÿ%'")
	res.Check(testkit.Rows("7 ÿÿ", "8 ÿÿ0", "9 ÿÿÿ"))
}

func (s *testIntegrationSuite) TestDecimalMul(c *C) {
	tk := testkit.NewTestKit(c, s.store)
	tk.MustExec("USE test")
	tk.MustExec("create table t(a decimal(38, 17));")
	tk.MustExec("insert into t select 0.5999991229316*0.918755041726043;")
	res := tk.MustQuery("select * from t;")
	res.Check(testkit.Rows("0.55125221922461136"))
}

func (s *testIntegrationSuite) TestDecimalDiv(c *C) {
	tk := testkit.NewTestKit(c, s.store)
	tk.MustQuery("select cast(1 as decimal(60,30)) / cast(1 as decimal(60,30)) / cast(1 as decimal(60, 30))").Check(testkit.Rows("1.000000000000000000000000000000"))
	tk.MustQuery("select cast(1 as decimal(60,30)) / cast(3 as decimal(60,30)) / cast(7 as decimal(60, 30))").Check(testkit.Rows("0.047619047619047619047619047619"))
	tk.MustQuery("select cast(1 as decimal(60,30)) / cast(3 as decimal(60,30)) / cast(7 as decimal(60, 30)) / cast(13 as decimal(60, 30))").Check(testkit.Rows("0.003663003663003663003663003663"))
}

func (s *testIntegrationSuite) TestUnknowHintIgnore(c *C) {
	tk := testkit.NewTestKit(c, s.store)
	tk.MustExec("USE test")
	tk.MustExec("create table t(a int)")
	tk.MustQuery("select /*+ unknown_hint(c1)*/ 1").Check(testkit.Rows("1"))
	tk.MustQuery("show warnings").Check(testkit.Rows("Warning 1064 You have an error in your SQL syntax; check the manual that corresponds to your TiDB version for the right syntax to use [parser:8064]Optimizer hint syntax error at line 1 column 23 near \"unknown_hint(c1)*/\" "))
	_, err := tk.Exec("select 1 from /*+ test1() */ t")
	c.Assert(err, IsNil)
}

func (s *testIntegrationSuite) TestValuesInNonInsertStmt(c *C) {
	tk := testkit.NewTestKit(c, s.store)
	tk.MustExec(`use test;`)
	tk.MustExec(`drop table if exists t;`)
	tk.MustExec(`create table t(a bigint, b double, c decimal, d varchar(20), e datetime, f time, g json);`)
	tk.MustExec(`insert into t values(1, 1.1, 2.2, "abc", "2018-10-24", NOW(), "12");`)
	res := tk.MustQuery(`select values(a), values(b), values(c), values(d), values(e), values(f), values(g) from t;`)
	res.Check(testkit.Rows(`<nil> <nil> <nil> <nil> <nil> <nil> <nil>`))
}

func (s *testIntegrationSuite) TestForeignKeyVar(c *C) {

	tk := testkit.NewTestKit(c, s.store)

	tk.MustExec("SET FOREIGN_KEY_CHECKS=1")
	tk.MustQuery("SHOW WARNINGS").Check(testkit.Rows("Warning 8047 variable 'foreign_key_checks' does not yet support value: 1"))
}

func (s *testIntegrationSuite) TestUserVarMockWindFunc(c *C) {
	tk := testkit.NewTestKit(c, s.store)
	tk.MustExec(`use test;`)
	tk.MustExec(`drop table if exists t;`)
	tk.MustExec(`create table t (a int, b varchar (20), c varchar (20));`)
	tk.MustExec(`insert into t values
					(1,'key1-value1','insert_order1'),
    				(1,'key1-value2','insert_order2'),
    				(1,'key1-value3','insert_order3'),
    				(1,'key1-value4','insert_order4'),
    				(1,'key1-value5','insert_order5'),
    				(1,'key1-value6','insert_order6'),
    				(2,'key2-value1','insert_order1'),
    				(2,'key2-value2','insert_order2'),
    				(2,'key2-value3','insert_order3'),
    				(2,'key2-value4','insert_order4'),
    				(2,'key2-value5','insert_order5'),
    				(2,'key2-value6','insert_order6'),
    				(3,'key3-value1','insert_order1'),
    				(3,'key3-value2','insert_order2'),
    				(3,'key3-value3','insert_order3'),
    				(3,'key3-value4','insert_order4'),
    				(3,'key3-value5','insert_order5'),
    				(3,'key3-value6','insert_order6');
					`)
	tk.MustExec(`SET @LAST_VAL := NULL;`)
	tk.MustExec(`SET @ROW_NUM := 0;`)

	tk.MustQuery(`select * from (
					SELECT a,
    				       @ROW_NUM := IF(a = @LAST_VAL, @ROW_NUM + 1, 1) AS ROW_NUM,
    				       @LAST_VAL := a AS LAST_VAL,
    				       b,
    				       c
    				FROM (select * from t where a in (1, 2, 3) ORDER BY a, c) t1
				) t2
				where t2.ROW_NUM < 2;
				`).Check(testkit.Rows(
		`1 1 1 key1-value1 insert_order1`,
		`2 1 2 key2-value1 insert_order1`,
		`3 1 3 key3-value1 insert_order1`,
	))

	tk.MustQuery(`select * from (
					SELECT a,
    				       @ROW_NUM := IF(a = @LAST_VAL, @ROW_NUM + 1, 1) AS ROW_NUM,
    				       @LAST_VAL := a AS LAST_VAL,
    				       b,
    				       c
    				FROM (select * from t where a in (1, 2, 3) ORDER BY a, c) t1
				) t2;
				`).Check(testkit.Rows(
		`1 1 1 key1-value1 insert_order1`,
		`1 2 1 key1-value2 insert_order2`,
		`1 3 1 key1-value3 insert_order3`,
		`1 4 1 key1-value4 insert_order4`,
		`1 5 1 key1-value5 insert_order5`,
		`1 6 1 key1-value6 insert_order6`,
		`2 1 2 key2-value1 insert_order1`,
		`2 2 2 key2-value2 insert_order2`,
		`2 3 2 key2-value3 insert_order3`,
		`2 4 2 key2-value4 insert_order4`,
		`2 5 2 key2-value5 insert_order5`,
		`2 6 2 key2-value6 insert_order6`,
		`3 1 3 key3-value1 insert_order1`,
		`3 2 3 key3-value2 insert_order2`,
		`3 3 3 key3-value3 insert_order3`,
		`3 4 3 key3-value4 insert_order4`,
		`3 5 3 key3-value5 insert_order5`,
		`3 6 3 key3-value6 insert_order6`,
	))
}

func (s *testIntegrationSuite) TestCastAsTime(c *C) {
	tk := testkit.NewTestKit(c, s.store)
	tk.MustExec(`use test;`)
	tk.MustExec(`drop table if exists t;`)
	tk.MustExec(`create table t (col1 bigint, col2 double, col3 decimal, col4 varchar(20), col5 json);`)
	tk.MustExec(`insert into t values (1, 1, 1, "1", "1");`)
	tk.MustExec(`insert into t values (null, null, null, null, null);`)
	tk.MustQuery(`select cast(col1 as time), cast(col2 as time), cast(col3 as time), cast(col4 as time), cast(col5 as time) from t where col1 = 1;`).Check(testkit.Rows(
		`00:00:01 00:00:01 00:00:01 00:00:01 00:00:01`,
	))
	tk.MustQuery(`select cast(col1 as time), cast(col2 as time), cast(col3 as time), cast(col4 as time), cast(col5 as time) from t where col1 is null;`).Check(testkit.Rows(
		`<nil> <nil> <nil> <nil> <nil>`,
	))

	err := tk.ExecToErr(`select cast(col1 as time(31)) from t where col1 is null;`)
	c.Assert(err.Error(), Equals, "[expression:1426]Too big precision 31 specified for column 'CAST'. Maximum is 6.")

	err = tk.ExecToErr(`select cast(col2 as time(31)) from t where col1 is null;`)
	c.Assert(err.Error(), Equals, "[expression:1426]Too big precision 31 specified for column 'CAST'. Maximum is 6.")

	err = tk.ExecToErr(`select cast(col3 as time(31)) from t where col1 is null;`)
	c.Assert(err.Error(), Equals, "[expression:1426]Too big precision 31 specified for column 'CAST'. Maximum is 6.")

	err = tk.ExecToErr(`select cast(col4 as time(31)) from t where col1 is null;`)
	c.Assert(err.Error(), Equals, "[expression:1426]Too big precision 31 specified for column 'CAST'. Maximum is 6.")

	err = tk.ExecToErr(`select cast(col5 as time(31)) from t where col1 is null;`)
	c.Assert(err.Error(), Equals, "[expression:1426]Too big precision 31 specified for column 'CAST'. Maximum is 6.")
}

func (s *testIntegrationSuite) TestValuesFloat32(c *C) {
	tk := testkit.NewTestKit(c, s.store)
	tk.MustExec("use test")
	tk.MustExec(`drop table if exists t;`)
	tk.MustExec(`create table t (i int key, j float);`)
	tk.MustExec(`insert into t values (1, 0.01);`)
	tk.MustQuery(`select * from t;`).Check(testkit.Rows(`1 0.01`))
	tk.MustExec(`insert into t values (1, 0.02) on duplicate key update j = values (j);`)
	tk.MustQuery(`select * from t;`).Check(testkit.Rows(`1 0.02`))
}

func (s *testIntegrationSuite) TestFuncNameConst(c *C) {
	tk := testkit.NewTestKit(c, s.store)
	defer s.cleanEnv(c)
	tk.MustExec("USE test;")
	tk.MustExec("DROP TABLE IF EXISTS t;")
	tk.MustExec("CREATE TABLE t(a CHAR(20), b VARCHAR(20), c BIGINT);")
	tk.MustExec("INSERT INTO t (b, c) values('hello', 1);")

	r := tk.MustQuery("SELECT name_const('test_int', 1), name_const('test_float', 3.1415);")
	r.Check(testkit.Rows("1 3.1415"))
	r = tk.MustQuery("SELECT name_const('test_string', 'hello'), name_const('test_nil', null);")
	r.Check(testkit.Rows("hello <nil>"))
	r = tk.MustQuery("SELECT name_const('test_string', 1) + c FROM t;")
	r.Check(testkit.Rows("2"))
	r = tk.MustQuery("SELECT concat('hello', name_const('test_string', 'world')) FROM t;")
	r.Check(testkit.Rows("helloworld"))
	r = tk.MustQuery("SELECT NAME_CONST('come', -1);")
	r.Check(testkit.Rows("-1"))
	r = tk.MustQuery("SELECT NAME_CONST('come', -1.0);")
	r.Check(testkit.Rows("-1.0"))
	err := tk.ExecToErr(`select name_const(a,b) from t;`)
	c.Assert(err.Error(), Equals, "[planner:1210]Incorrect arguments to NAME_CONST")
	err = tk.ExecToErr(`select name_const(a,"hello") from t;`)
	c.Assert(err.Error(), Equals, "[planner:1210]Incorrect arguments to NAME_CONST")
	err = tk.ExecToErr(`select name_const("hello", b) from t;`)
	c.Assert(err.Error(), Equals, "[planner:1210]Incorrect arguments to NAME_CONST")
	err = tk.ExecToErr(`select name_const("hello", 1+1) from t;`)
	c.Assert(err.Error(), Equals, "[planner:1210]Incorrect arguments to NAME_CONST")
	err = tk.ExecToErr(`select name_const(concat('a', 'b'), 555) from t;`)
	c.Assert(err.Error(), Equals, "[planner:1210]Incorrect arguments to NAME_CONST")
	err = tk.ExecToErr(`select name_const(555) from t;`)
	c.Assert(err.Error(), Equals, "[expression:1582]Incorrect parameter count in the call to native function 'name_const'")

	var rs sqlexec.RecordSet
	rs, err = tk.Exec(`select name_const("hello", 1);`)
	c.Assert(err, IsNil)
	c.Assert(len(rs.Fields()), Equals, 1)
	c.Assert(rs.Fields()[0].Column.Name.L, Equals, "hello")
}

func (s *testIntegrationSuite) TestValuesEnum(c *C) {
	tk := testkit.NewTestKit(c, s.store)
	tk.MustExec("use test")
	tk.MustExec(`drop table if exists t;`)
	tk.MustExec(`create table t (a bigint primary key, b enum('a','b','c'));`)
	tk.MustExec(`insert into t values (1, "a");`)
	tk.MustQuery(`select * from t;`).Check(testkit.Rows(`1 a`))
	tk.MustExec(`insert into t values (1, "b") on duplicate key update b = values(b);`)
	tk.MustQuery(`select * from t;`).Check(testkit.Rows(`1 b`))
}

func (s *testIntegrationSuite) TestIssue9325(c *C) {
	tk := testkit.NewTestKit(c, s.store)
	tk.MustExec("use test")
	tk.MustExec("drop table if exists t")
	tk.MustExec("create table t(a timestamp) partition by range(unix_timestamp(a)) (partition p0 values less than(unix_timestamp('2019-02-16 14:20:00')), partition p1 values less than (maxvalue))")
	tk.MustExec("insert into t values('2019-02-16 14:19:59'), ('2019-02-16 14:20:01')")
	result := tk.MustQuery("select * from t where a between timestamp'2019-02-16 14:19:00' and timestamp'2019-02-16 14:21:00'")
	c.Assert(result.Rows(), HasLen, 2)

	tk.MustExec("drop table if exists t")
	tk.MustExec("create table t(a timestamp)")
	tk.MustExec("insert into t values('2019-02-16 14:19:59'), ('2019-02-16 14:20:01')")
	result = tk.MustQuery("select * from t where a < timestamp'2019-02-16 14:21:00'")
	result.Check(testkit.Rows("2019-02-16 14:19:59", "2019-02-16 14:20:01"))
}

func (s *testIntegrationSuite) TestIssue9710(c *C) {
	tk := testkit.NewTestKit(c, s.store)
	getSAndMS := func(str string) (int, int) {
		results := strings.Split(str, ":")
		SAndMS := strings.Split(results[len(results)-1], ".")
		var s, ms int
		s, _ = strconv.Atoi(SAndMS[0])
		if len(SAndMS) > 1 {
			ms, _ = strconv.Atoi(SAndMS[1])
		}
		return s, ms
	}

	for {
		rs := tk.MustQuery("select now(), now(6), unix_timestamp(), unix_timestamp(now())")
		s, ms := getSAndMS(rs.Rows()[0][1].(string))
		if ms < 500000 {
			time.Sleep(time.Second / 10)
			continue
		}

		s1, _ := getSAndMS(rs.Rows()[0][0].(string))
		c.Assert(s, Equals, s1) // now() will truncate the result instead of rounding it

		c.Assert(rs.Rows()[0][2], Equals, rs.Rows()[0][3]) // unix_timestamp() will truncate the result
		break
	}
}

// TestDecimalConvertToTime for issue #9770
func (s *testIntegrationSuite) TestDecimalConvertToTime(c *C) {
	tk := testkit.NewTestKit(c, s.store)
	defer s.cleanEnv(c)

	tk.MustExec("use test")
	tk.MustExec("drop table if exists t")
	tk.MustExec("create table t(a datetime(6), b timestamp)")
	tk.MustExec("insert t values (20010101100000.123456, 20110707101112.123456)")
	tk.MustQuery("select * from t").Check(testkit.Rows("2001-01-01 10:00:00.123456 2011-07-07 10:11:12"))
}

func (s *testIntegrationSuite) TestIssue9732(c *C) {
	tk := testkit.NewTestKit(c, s.store)
	defer s.cleanEnv(c)

	tk.MustQuery(`select monthname(str_to_date(null, '%m')), monthname(str_to_date(null, '%m')),
monthname(str_to_date(1, '%m')), monthname(str_to_date(0, '%m'));`).Check(testkit.Rows("<nil> <nil> <nil> <nil>"))

	nullCases := []struct {
		sql string
		ret string
	}{
		{"select str_to_date(1, '%m')", "0000-01-00"},
		{"select str_to_date(01, '%d')", "0000-00-01"},
		{"select str_to_date(2019, '%Y')", "2019-00-00"},
		{"select str_to_date('5,2019','%m,%Y')", "2019-05-00"},
		{"select str_to_date('01,2019','%d,%Y')", "2019-00-01"},
		{"select str_to_date('01,5','%d,%m')", "0000-05-01"},
	}

	for _, nullCase := range nullCases {
		tk.MustQuery(nullCase.sql).Check(testkit.Rows("<nil>"))
	}

	// remove NO_ZERO_DATE mode
	tk.MustExec("set sql_mode='ONLY_FULL_GROUP_BY,STRICT_TRANS_TABLES,NO_ZERO_IN_DATE,ERROR_FOR_DIVISION_BY_ZERO,NO_AUTO_CREATE_USER,NO_ENGINE_SUBSTITUTION'")

	for _, nullCase := range nullCases {
		tk.MustQuery(nullCase.sql).Check(testkit.Rows(nullCase.ret))
	}
}

func (s *testIntegrationSuite) TestDaynameArithmetic(c *C) {
	tk := testkit.NewTestKit(c, s.store)
	defer s.cleanEnv(c)

	cases := []struct {
		sql    string
		result string
	}{
		{`select dayname("1962-03-01")+0;`, "3"},
		{`select dayname("1962-03-02")+0;`, "4"},
		{`select dayname("1962-03-03")+0;`, "5"},
		{`select dayname("1962-03-04")+0;`, "6"},
		{`select dayname("1962-03-05")+0;`, "0"},
		{`select dayname("1962-03-06")+0;`, "1"},
		{`select dayname("1962-03-07")+0;`, "2"},
		{`select dayname("1962-03-08")+0;`, "3"},
		{`select dayname("1962-03-01")+1;`, "4"},
		{`select dayname("1962-03-01")+2;`, "5"},
		{`select dayname("1962-03-01")+3;`, "6"},
		{`select dayname("1962-03-01")+4;`, "7"},
		{`select dayname("1962-03-01")+5;`, "8"},
		{`select dayname("1962-03-01")+6;`, "9"},
		{`select dayname("1962-03-01")+7;`, "10"},
		{`select dayname("1962-03-01")+2333;`, "2336"},
		{`select dayname("1962-03-01")+2.333;`, "5.333"},
		{`select dayname("1962-03-01")>2;`, "1"},
		{`select dayname("1962-03-01")<2;`, "0"},
		{`select dayname("1962-03-01")=3;`, "1"},
		{`select dayname("1962-03-01")!=3;`, "0"},
		{`select dayname("1962-03-01")<4;`, "1"},
		{`select dayname("1962-03-01")>4;`, "0"},
		{`select !dayname("1962-03-01");`, "0"},
		{`select dayname("1962-03-01")&1;`, "1"},
		{`select dayname("1962-03-01")&3;`, "3"},
		{`select dayname("1962-03-01")&7;`, "3"},
		{`select dayname("1962-03-01")|1;`, "3"},
		{`select dayname("1962-03-01")|3;`, "3"},
		{`select dayname("1962-03-01")|7;`, "7"},
		{`select dayname("1962-03-01")^1;`, "2"},
		{`select dayname("1962-03-01")^3;`, "0"},
		{`select dayname("1962-03-01")^7;`, "4"},
	}

	for _, c := range cases {
		tk.MustQuery(c.sql).Check(testkit.Rows(c.result))
	}
}

func (s *testIntegrationSuite) TestIssue10156(c *C) {
	tk := testkit.NewTestKit(c, s.store)
	defer s.cleanEnv(c)

	tk.MustExec("use test")
	tk.MustExec("CREATE TABLE `t1` (`period_name` varchar(24) DEFAULT NULL ,`period_id` bigint(20) DEFAULT NULL ,`starttime` bigint(20) DEFAULT NULL)")
	tk.MustExec("CREATE TABLE `t2` (`bussid` bigint(20) DEFAULT NULL,`ct` bigint(20) DEFAULT NULL)")
	q := `
select
    a.period_name,
    b.date8
from
    (select * from t1) a
left join
    (select bussid,date(from_unixtime(ct)) date8 from t2) b
on
    a.period_id = b.bussid
where
    datediff(b.date8, date(from_unixtime(a.starttime))) >= 0`
	tk.MustQuery(q)
}

func (s *testIntegrationSuite) TestIssue9727(c *C) {
	tk := testkit.NewTestKit(c, s.store)
	defer s.cleanEnv(c)

	cases := []struct {
		sql    string
		result string
	}{
		{`SELECT "1900-01-01 00:00:00" + INTERVAL "100000000:214748364700" MINUTE_SECOND;`, "8895-03-27 22:11:40"},
		{`SELECT "1900-01-01 00:00:00" + INTERVAL 1 << 37 SECOND;`, "6255-04-08 15:04:32"},
		{`SELECT "1900-01-01 00:00:00" + INTERVAL 1 << 31 MINUTE;`, "5983-01-24 02:08:00"},
		{`SELECT "1900-01-01 00:00:00" + INTERVAL 1 << 38 SECOND;`, "<nil>"},
		{`SELECT "1900-01-01 00:00:00" + INTERVAL 1 << 33 MINUTE;`, "<nil>"},
		{`SELECT "1900-01-01 00:00:00" + INTERVAL 1 << 30 HOUR;`, "<nil>"},
		{`SELECT "1900-01-01 00:00:00" + INTERVAL "1000000000:214748364700" MINUTE_SECOND;`, "<nil>"},
		{`SELECT 19000101000000 + INTERVAL "100000000:214748364700" MINUTE_SECOND;`, "8895-03-27 22:11:40"},
		{`SELECT 19000101000000 + INTERVAL 1 << 37 SECOND;`, "6255-04-08 15:04:32"},
		{`SELECT 19000101000000 + INTERVAL 1 << 31 MINUTE;`, "5983-01-24 02:08:00"},

		{`SELECT "8895-03-27 22:11:40" - INTERVAL "100000000:214748364700" MINUTE_SECOND;`, "1900-01-01 00:00:00"},
		{`SELECT "6255-04-08 15:04:32" - INTERVAL 1 << 37 SECOND;`, "1900-01-01 00:00:00"},
		{`SELECT "5983-01-24 02:08:00" - INTERVAL 1 << 31 MINUTE;`, "1900-01-01 00:00:00"},
		{`SELECT "9999-01-01 00:00:00" - INTERVAL 1 << 39 SECOND;`, "<nil>"},
		{`SELECT "9999-01-01 00:00:00" - INTERVAL 1 << 33 MINUTE;`, "<nil>"},
		{`SELECT "9999-01-01 00:00:00" - INTERVAL 1 << 30 HOUR;`, "<nil>"},
		{`SELECT "9999-01-01 00:00:00" - INTERVAL "10000000000:214748364700" MINUTE_SECOND;`, "<nil>"},
		{`SELECT 88950327221140 - INTERVAL "100000000:214748364700" MINUTE_SECOND ;`, "1900-01-01 00:00:00"},
		{`SELECT 62550408150432 - INTERVAL 1 << 37 SECOND;`, "1900-01-01 00:00:00"},
		{`SELECT 59830124020800 - INTERVAL 1 << 31 MINUTE;`, "1900-01-01 00:00:00"},

		{`SELECT 10000101000000 + INTERVAL "111111111111111111" MICROSECOND;`, `4520-12-21 05:31:51.111111`},
		{`SELECT 10000101000000 + INTERVAL "111111111111.111111" SECOND;`, `4520-12-21 05:31:51.111111`},
		{`SELECT 10000101000000 + INTERVAL "111111111111.111111111" SECOND;`, `4520-12-21 05:31:51.111111`},
		{`SELECT 10000101000000 + INTERVAL "111111111111.111" SECOND;`, `4520-12-21 05:31:51.111000`},
		{`SELECT 10000101000000 + INTERVAL "111111111111." SECOND;`, `4520-12-21 05:31:51`},
		{`SELECT 10000101000000 + INTERVAL "111111111111111111.5" MICROSECOND;`, `4520-12-21 05:31:51.111112`},
		{`SELECT 10000101000000 + INTERVAL "111111111111111112.5" MICROSECOND;`, `4520-12-21 05:31:51.111113`},
		{`SELECT 10000101000000 + INTERVAL "111111111111111111.500000" MICROSECOND;`, `4520-12-21 05:31:51.111112`},
		{`SELECT 10000101000000 + INTERVAL "111111111111111111.50000000" MICROSECOND;`, `4520-12-21 05:31:51.111112`},
		{`SELECT 10000101000000 + INTERVAL "111111111111111111.6" MICROSECOND;`, `4520-12-21 05:31:51.111112`},
		{`SELECT 10000101000000 + INTERVAL "111111111111111111.499999" MICROSECOND;`, `4520-12-21 05:31:51.111111`},
		{`SELECT 10000101000000 + INTERVAL "111111111111111111.499999999999" MICROSECOND;`, `4520-12-21 05:31:51.111111`},
	}

	for _, c := range cases {
		tk.MustQuery(c.sql).Check(testkit.Rows(c.result))
	}
}

func (s *testIntegrationSuite) TestTimestampDatumEncode(c *C) {
	tk := testkit.NewTestKit(c, s.store)
	tk.MustExec("use test")
	tk.MustExec(`drop table if exists t;`)
	tk.MustExec(`create table t (a bigint primary key, b timestamp)`)
	tk.MustExec(`insert into t values (1, "2019-04-29 11:56:12")`)
	tk.MustQuery(`explain select * from t where b = (select max(b) from t)`).Check(testkit.Rows(
		"TableReader_40 10.00 root  data:Selection_39",
		"└─Selection_39 10.00 cop[tikv]  eq(test.t.b, 2019-04-29 11:56:12)",
		"  └─TableFullScan_38 10000.00 cop[tikv] table:t keep order:false, stats:pseudo",
	))
	tk.MustQuery(`select * from t where b = (select max(b) from t)`).Check(testkit.Rows(`1 2019-04-29 11:56:12`))
}

func (s *testIntegrationSuite) TestDateTimeAddReal(c *C) {
	tk := testkit.NewTestKit(c, s.store)
	defer s.cleanEnv(c)

	cases := []struct {
		sql    string
		result string
	}{
		{`SELECT "1900-01-01 00:00:00" + INTERVAL 1.123456789e3 SECOND;`, "1900-01-01 00:18:43.456789"},
		{`SELECT 19000101000000 + INTERVAL 1.123456789e3 SECOND;`, "1900-01-01 00:18:43.456789"},
		{`select date("1900-01-01") + interval 1.123456789e3 second;`, "1900-01-01 00:18:43.456789"},
		{`SELECT "1900-01-01 00:18:43.456789" - INTERVAL 1.123456789e3 SECOND;`, "1900-01-01 00:00:00"},
		{`SELECT 19000101001843.456789 - INTERVAL 1.123456789e3 SECOND;`, "1900-01-01 00:00:00"},
		{`select date("1900-01-01") - interval 1.123456789e3 second;`, "1899-12-31 23:41:16.543211"},
		{`select 19000101000000 - interval 1.123456789e3 second;`, "1899-12-31 23:41:16.543211"},
	}

	for _, c := range cases {
		tk.MustQuery(c.sql).Check(testkit.Rows(c.result))
	}
}

func (s *testIntegrationSuite) TestIssue10181(c *C) {
	tk := testkit.NewTestKit(c, s.store)
	tk.MustExec("use test")
	tk.MustExec(`drop table if exists t;`)
	tk.MustExec(`create table t(a bigint unsigned primary key);`)
	tk.MustExec(`insert into t values(9223372036854775807), (18446744073709551615)`)
	tk.MustQuery(`select * from t where a > 9223372036854775807-0.5 order by a`).Check(testkit.Rows(`9223372036854775807`, `18446744073709551615`))
}

func (s *testIntegrationSuite) TestExprPushdown(c *C) {
	tk := testkit.NewTestKit(c, s.store)
	tk.MustExec("use test")
	tk.MustExec("drop table if exists t")
	tk.MustExec("create table t(id int, col1 varchar(10), col2 varchar(10), col3 int, col4 int, col5 int, index key1" +
		" (col1, col2, col3, col4), index key2 (col4, col3, col2, col1))")
	tk.MustExec("insert into t values(1,'211111','311',4,5,6),(2,'311111','411',5,6,7),(3,'411111','511',6,7,8)," +
		"(4,'511111','611',7,8,9),(5,'611111','711',8,9,10)")

	// case 1, index scan without double read, some filters can not be pushed to cop task
	rows := tk.MustQuery("explain select col2, col1 from t use index(key1) where col2 like '5%' and substr(col1, 1, 1) = '4'").Rows()
	c.Assert(fmt.Sprintf("%v", rows[1][2]), Equals, "root")
	c.Assert(fmt.Sprintf("%v", rows[1][4]), Equals, "eq(substr(test.t.col1, 1, 1), \"4\")")
	c.Assert(fmt.Sprintf("%v", rows[3][2]), Equals, "cop[tikv]")
	c.Assert(fmt.Sprintf("%v", rows[3][4]), Equals, "like(test.t.col2, \"5%\", 92)")
	tk.MustQuery("select col2, col1 from t use index(key1) where col2 like '5%' and substr(col1, 1, 1) = '4'").Check(testkit.Rows("511 411111"))
	tk.MustQuery("select count(col2) from t use index(key1) where col2 like '5%' and substr(col1, 1, 1) = '4'").Check(testkit.Rows("1"))

	// case 2, index scan without double read, none of the filters can be pushed to cop task
	rows = tk.MustQuery("explain select col1, col2 from t use index(key2) where substr(col2, 1, 1) = '5' and substr(col1, 1, 1) = '4'").Rows()
	c.Assert(fmt.Sprintf("%v", rows[0][2]), Equals, "root")
	c.Assert(fmt.Sprintf("%v", rows[0][4]), Equals, "eq(substr(test.t.col1, 1, 1), \"4\"), eq(substr(test.t.col2, 1, 1), \"5\")")
	tk.MustQuery("select col1, col2 from t use index(key2) where substr(col2, 1, 1) = '5' and substr(col1, 1, 1) = '4'").Check(testkit.Rows("411111 511"))
	tk.MustQuery("select count(col1) from t use index(key2) where substr(col2, 1, 1) = '5' and substr(col1, 1, 1) = '4'").Check(testkit.Rows("1"))

	// case 3, index scan with double read, some filters can not be pushed to cop task
	rows = tk.MustQuery("explain select id from t use index(key1) where col2 like '5%' and substr(col1, 1, 1) = '4'").Rows()
	c.Assert(fmt.Sprintf("%v", rows[1][2]), Equals, "root")
	c.Assert(fmt.Sprintf("%v", rows[1][4]), Equals, "eq(substr(test.t.col1, 1, 1), \"4\")")
	c.Assert(fmt.Sprintf("%v", rows[3][2]), Equals, "cop[tikv]")
	c.Assert(fmt.Sprintf("%v", rows[3][4]), Equals, "like(test.t.col2, \"5%\", 92)")
	tk.MustQuery("select id from t use index(key1) where col2 like '5%' and substr(col1, 1, 1) = '4'").Check(testkit.Rows("3"))
	tk.MustQuery("select count(id) from t use index(key1) where col2 like '5%' and substr(col1, 1, 1) = '4'").Check(testkit.Rows("1"))

	// case 4, index scan with double read, none of the filters can be pushed to cop task
	rows = tk.MustQuery("explain select id from t use index(key2) where substr(col2, 1, 1) = '5' and substr(col1, 1, 1) = '4'").Rows()
	c.Assert(fmt.Sprintf("%v", rows[1][2]), Equals, "root")
	c.Assert(fmt.Sprintf("%v", rows[1][4]), Equals, "eq(substr(test.t.col1, 1, 1), \"4\"), eq(substr(test.t.col2, 1, 1), \"5\")")
	tk.MustQuery("select id from t use index(key2) where substr(col2, 1, 1) = '5' and substr(col1, 1, 1) = '4'").Check(testkit.Rows("3"))
	tk.MustQuery("select count(id) from t use index(key2) where substr(col2, 1, 1) = '5' and substr(col1, 1, 1) = '4'").Check(testkit.Rows("1"))
}

// TODO: reopen the index merge join in future.

//func (s *testIntegrationSuite) TestIssue16973(c *C) {
//	tk := testkit.NewTestKit(c, s.store)
//	tk.MustExec("use test")
//	tk.MustExec("drop table if exists t1")
//	tk.MustExec("create table t1(id varchar(36) not null primary key, org_id varchar(36) not null, " +
//		"status tinyint default 1 not null, ns varchar(36) default '' not null);")
//	tk.MustExec("create table t2(id varchar(36) not null primary key, order_id varchar(36) not null, " +
//		"begin_time timestamp(3) default CURRENT_TIMESTAMP(3) not null);")
//	tk.MustExec("create index idx_oid on t2(order_id);")
//	tk.MustExec("insert into t1 value (1,1,1,'a');")
//	tk.MustExec("insert into t1 value (2,1,2,'a');")
//	tk.MustExec("insert into t1 value (3,1,3,'a');")
//	tk.MustExec("insert into t2 value (1,2,date'2020-05-08');")
//
//	rows := tk.MustQuery("explain SELECT /*+ INL_MERGE_JOIN(t1,t2) */ COUNT(*) FROM  t1 LEFT JOIN t2 ON t1.id = t2.order_id WHERE t1.ns = 'a' AND t1.org_id IN (1) " +
//		"AND t1.status IN (2,6,10) AND timestampdiff(month, t2.begin_time, date'2020-05-06') = 0;").Rows()
//	c.Assert(fmt.Sprintf("%v", rows[1][0]), Matches, ".*IndexMergeJoin.*")
//	c.Assert(fmt.Sprintf("%v", rows[4][3]), Equals, "table:t1")
//	c.Assert(fmt.Sprintf("%v", rows[5][0]), Matches, ".*Selection.*")
//	c.Assert(fmt.Sprintf("%v", rows[9][3]), Equals, "table:t2")
//	tk.MustQuery("SELECT /*+ INL_MERGE_JOIN(t1,t2) */ COUNT(*) FROM  t1 LEFT JOIN t2 ON t1.id = t2.order_id WHERE t1.ns = 'a' AND t1.org_id IN (1) " +
//		"AND t1.status IN (2,6,10) AND timestampdiff(month, t2.begin_time, date'2020-05-06') = 0;").Check(testkit.Rows("1"))
//}

func (s *testIntegrationSuite) TestExprPushdownBlacklist(c *C) {
	tk := testkit.NewTestKit(c, s.store)
	tk.MustQuery(`select * from mysql.expr_pushdown_blacklist`).Check(testkit.Rows(
		"date_add tiflash DST(daylight saving time) does not take effect in TiFlash date_add"))

	tk.MustExec("use test")
	tk.MustExec("drop table if exists t")
	tk.MustExec("create table t(a int , b date)")

	// Create virtual tiflash replica info.
	dom := domain.GetDomain(tk.Se)
	is := dom.InfoSchema()
	db, exists := is.SchemaByName(model.NewCIStr("test"))
	c.Assert(exists, IsTrue)
	for _, tblInfo := range db.Tables {
		if tblInfo.Name.L == "t" {
			tblInfo.TiFlashReplica = &model.TiFlashReplicaInfo{
				Count:     1,
				Available: true,
			}
		}
	}

	tk.MustExec("insert into mysql.expr_pushdown_blacklist " +
		"values('<', 'tikv,tiflash,tidb', 'for test'),('cast', 'tiflash', 'for test'),('date_format', 'tikv', 'for test')")
	tk.MustExec("admin reload expr_pushdown_blacklist")

	tk.MustExec("set @@session.tidb_isolation_read_engines = 'tiflash'")

	// < not pushed, cast only pushed to TiKV, date_format only pushed to TiFlash,
	// > pushed to both TiKV and TiFlash
	rows := tk.MustQuery("explain select * from test.t where b > date'1988-01-01' and b < date'1994-01-01' " +
		"and cast(a as decimal(10,2)) > 10.10 and date_format(b,'%m') = '11'").Rows()
	c.Assert(fmt.Sprintf("%v", rows[0][4]), Equals, "lt(test.t.b, 1994-01-01)")
	c.Assert(fmt.Sprintf("%v", rows[1][4]), Equals, "gt(cast(test.t.a), 10.10)")
	c.Assert(fmt.Sprintf("%v", rows[3][4]), Equals, "eq(date_format(test.t.b, \"%m\"), \"11\"), gt(test.t.b, 1988-01-01)")

	tk.MustExec("set @@session.tidb_isolation_read_engines = 'tikv'")
	rows = tk.MustQuery("explain select * from test.t where b > date'1988-01-01' and b < date'1994-01-01' " +
		"and cast(a as decimal(10,2)) > 10.10 and date_format(b,'%m') = '11'").Rows()
	c.Assert(fmt.Sprintf("%v", rows[0][4]), Equals, "lt(test.t.b, 1994-01-01)")
	c.Assert(fmt.Sprintf("%v", rows[1][4]), Equals, "eq(date_format(test.t.b, \"%m\"), \"11\")")
	c.Assert(fmt.Sprintf("%v", rows[3][4]), Equals, "gt(cast(test.t.a), 10.10), gt(test.t.b, 1988-01-01)")

	tk.MustExec("delete from mysql.expr_pushdown_blacklist where name = '<' and store_type = 'tikv,tiflash,tidb' and reason = 'for test'")
	tk.MustExec("delete from mysql.expr_pushdown_blacklist where name = 'date_format' and store_type = 'tikv' and reason = 'for test'")
	tk.MustExec("admin reload expr_pushdown_blacklist")
}

func (s *testIntegrationSuite) TestOptRuleBlacklist(c *C) {
	tk := testkit.NewTestKit(c, s.store)
	tk.MustQuery(`select * from mysql.opt_rule_blacklist`).Check(testkit.Rows())
}

func (s *testIntegrationSuite) TestIssue10804(c *C) {
	tk := testkit.NewTestKit(c, s.store)
	tk.MustQuery(`SELECT @@information_schema_stats_expiry`).Check(testkit.Rows(`86400`))
	tk.MustExec("/*!80000 SET SESSION information_schema_stats_expiry=0 */")
	tk.MustQuery(`SELECT @@information_schema_stats_expiry`).Check(testkit.Rows(`0`))
	tk.MustQuery(`SELECT @@GLOBAL.information_schema_stats_expiry`).Check(testkit.Rows(`86400`))
	tk.MustExec("/*!80000 SET GLOBAL information_schema_stats_expiry=0 */")
	tk.MustQuery(`SELECT @@GLOBAL.information_schema_stats_expiry`).Check(testkit.Rows(`0`))
}

func (s *testIntegrationSuite) TestInvalidEndingStatement(c *C) {
	tk := testkit.NewTestKit(c, s.store)
	tk.MustExec("use test")
	parseErrMsg := "[parser:1064]"
	errMsgLen := len(parseErrMsg)

	assertParseErr := func(sql string) {
		_, err := tk.Exec(sql)
		c.Assert(err, NotNil)
		c.Assert(err.Error()[:errMsgLen], Equals, parseErrMsg)
	}

	assertParseErr("drop table if exists t'xyz")
	assertParseErr("drop table if exists t'")
	assertParseErr("drop table if exists t`")
	assertParseErr(`drop table if exists t'`)
	assertParseErr(`drop table if exists t"`)
}

func (s *testIntegrationSuite) TestIssue15613(c *C) {
	tk := testkit.NewTestKit(c, s.store)
	tk.MustQuery("select sec_to_time(1e-4)").Check(testkit.Rows("00:00:00.000100"))
	tk.MustQuery("select sec_to_time(1e-5)").Check(testkit.Rows("00:00:00.000010"))
	tk.MustQuery("select sec_to_time(1e-6)").Check(testkit.Rows("00:00:00.000001"))
	tk.MustQuery("select sec_to_time(1e-7)").Check(testkit.Rows("00:00:00.000000"))
}

func (s *testIntegrationSuite) TestIssue10675(c *C) {
	tk := testkit.NewTestKit(c, s.store)
	tk.MustExec("use test")
	tk.MustExec(`drop table if exists t;`)
	tk.MustExec(`create table t(a int);`)
	tk.MustExec(`insert into t values(1);`)
	tk.MustQuery(`select * from t where a < -184467440737095516167.1;`).Check(testkit.Rows())
	tk.MustQuery(`select * from t where a > -184467440737095516167.1;`).Check(
		testkit.Rows("1"))
	tk.MustQuery(`select * from t where a < 184467440737095516167.1;`).Check(
		testkit.Rows("1"))
	tk.MustQuery(`select * from t where a > 184467440737095516167.1;`).Check(testkit.Rows())

	// issue 11647
	tk.MustExec(`drop table if exists t;`)
	tk.MustExec(`create table t(b bit(1));`)
	tk.MustExec(`insert into t values(b'1');`)
	tk.MustQuery(`select count(*) from t where b = 1;`).Check(testkit.Rows("1"))
	tk.MustQuery(`select count(*) from t where b = '1';`).Check(testkit.Rows("1"))
	tk.MustQuery(`select count(*) from t where b = b'1';`).Check(testkit.Rows("1"))

	tk.MustExec(`drop table if exists t;`)
	tk.MustExec(`create table t(b bit(63));`)
	// Not 64, because the behavior of mysql is amazing. I have no idea to fix it.
	tk.MustExec(`insert into t values(b'111111111111111111111111111111111111111111111111111111111111111');`)
	tk.MustQuery(`select count(*) from t where b = 9223372036854775807;`).Check(testkit.Rows("1"))
	tk.MustQuery(`select count(*) from t where b = '9223372036854775807';`).Check(testkit.Rows("1"))
	tk.MustQuery(`select count(*) from t where b = b'111111111111111111111111111111111111111111111111111111111111111';`).Check(testkit.Rows("1"))
}

func (s *testIntegrationSuite) TestDatetimeMicrosecond(c *C) {
	tk := testkit.NewTestKit(c, s.store)
	// For int
	tk.MustQuery(`select DATE_ADD('2007-03-28 22:08:28',INTERVAL -2 SECOND_MICROSECOND);`).Check(
		testkit.Rows("2007-03-28 22:08:27.800000"))
	tk.MustQuery(`select DATE_ADD('2007-03-28 22:08:28',INTERVAL -2 MINUTE_MICROSECOND);`).Check(
		testkit.Rows("2007-03-28 22:08:27.800000"))
	tk.MustQuery(`select DATE_ADD('2007-03-28 22:08:28',INTERVAL -2 HOUR_MICROSECOND);`).Check(
		testkit.Rows("2007-03-28 22:08:27.800000"))
	tk.MustQuery(`select DATE_ADD('2007-03-28 22:08:28',INTERVAL -2 DAY_MICROSECOND);`).Check(
		testkit.Rows("2007-03-28 22:08:27.800000"))

	// For Decimal
	tk.MustQuery(`select DATE_ADD('2007-03-28 22:08:28',INTERVAL 2.2 HOUR_MINUTE);`).Check(
		testkit.Rows("2007-03-29 00:10:28"))
	tk.MustQuery(`select DATE_ADD('2007-03-28 22:08:28',INTERVAL 2.2 MINUTE_SECOND);`).Check(
		testkit.Rows("2007-03-28 22:10:30"))
	tk.MustQuery(`select DATE_ADD('2007-03-28 22:08:28',INTERVAL 2.2 YEAR_MONTH);`).Check(
		testkit.Rows("2009-05-28 22:08:28"))
	tk.MustQuery(`select DATE_ADD('2007-03-28 22:08:28',INTERVAL 2.2 DAY_HOUR);`).Check(
		testkit.Rows("2007-03-31 00:08:28"))
	tk.MustQuery(`select DATE_ADD('2007-03-28 22:08:28',INTERVAL 2.2 DAY_MINUTE);`).Check(
		testkit.Rows("2007-03-29 00:10:28"))
	tk.MustQuery(`select DATE_ADD('2007-03-28 22:08:28',INTERVAL 2.2 DAY_SECOND);`).Check(
		testkit.Rows("2007-03-28 22:10:30"))
	tk.MustQuery(`select DATE_ADD('2007-03-28 22:08:28',INTERVAL 2.2 HOUR_SECOND);`).Check(
		testkit.Rows("2007-03-28 22:10:30"))
	tk.MustQuery(`select DATE_ADD('2007-03-28 22:08:28',INTERVAL 2.2 SECOND);`).Check(
		testkit.Rows("2007-03-28 22:08:30.200000"))
	tk.MustQuery(`select DATE_ADD('2007-03-28 22:08:28',INTERVAL 2.2 YEAR);`).Check(
		testkit.Rows("2009-03-28 22:08:28"))
	tk.MustQuery(`select DATE_ADD('2007-03-28 22:08:28',INTERVAL 2.2 QUARTER);`).Check(
		testkit.Rows("2007-09-28 22:08:28"))
	tk.MustQuery(`select DATE_ADD('2007-03-28 22:08:28',INTERVAL 2.2 MONTH);`).Check(
		testkit.Rows("2007-05-28 22:08:28"))
	tk.MustQuery(`select DATE_ADD('2007-03-28 22:08:28',INTERVAL 2.2 WEEK);`).Check(
		testkit.Rows("2007-04-11 22:08:28"))
	tk.MustQuery(`select DATE_ADD('2007-03-28 22:08:28',INTERVAL 2.2 DAY);`).Check(
		testkit.Rows("2007-03-30 22:08:28"))
	tk.MustQuery(`select DATE_ADD('2007-03-28 22:08:28',INTERVAL 2.2 HOUR);`).Check(
		testkit.Rows("2007-03-29 00:08:28"))
	tk.MustQuery(`select DATE_ADD('2007-03-28 22:08:28',INTERVAL 2.2 MINUTE);`).Check(
		testkit.Rows("2007-03-28 22:10:28"))
	tk.MustQuery(`select DATE_ADD('2007-03-28 22:08:28',INTERVAL 2.2 MICROSECOND);`).Check(
		testkit.Rows("2007-03-28 22:08:28.000002"))
	tk.MustQuery(`select DATE_ADD('2007-03-28 22:08:28',INTERVAL -2.2 HOUR_MINUTE);`).Check(
		testkit.Rows("2007-03-28 20:06:28"))
	tk.MustQuery(`select DATE_ADD('2007-03-28 22:08:28',INTERVAL -2.2 MINUTE_SECOND);`).Check(
		testkit.Rows("2007-03-28 22:06:26"))
	tk.MustQuery(`select DATE_ADD('2007-03-28 22:08:28',INTERVAL -2.2 YEAR_MONTH);`).Check(
		testkit.Rows("2005-01-28 22:08:28"))
	tk.MustQuery(`select DATE_ADD('2007-03-28 22:08:28',INTERVAL -2.2 DAY_HOUR);`).Check(
		testkit.Rows("2007-03-26 20:08:28"))
	tk.MustQuery(`select DATE_ADD('2007-03-28 22:08:28',INTERVAL -2.2 DAY_MINUTE);`).Check(
		testkit.Rows("2007-03-28 20:06:28"))
	tk.MustQuery(`select DATE_ADD('2007-03-28 22:08:28',INTERVAL -2.2 DAY_SECOND);`).Check(
		testkit.Rows("2007-03-28 22:06:26"))
	tk.MustQuery(`select DATE_ADD('2007-03-28 22:08:28',INTERVAL -2.2 HOUR_SECOND);`).Check(
		testkit.Rows("2007-03-28 22:06:26"))
	//	tk.MustQuery(`select DATE_ADD('2007-03-28 22:08:28',INTERVAL -2.2 SECOND);`).Check(
	//		testkit.Rows("2007-03-28 22:08:25.800000"))
	tk.MustQuery(`select DATE_ADD('2007-03-28 22:08:28',INTERVAL -2.2 YEAR);`).Check(
		testkit.Rows("2005-03-28 22:08:28"))
	tk.MustQuery(`select DATE_ADD('2007-03-28 22:08:28',INTERVAL -2.2 QUARTER);`).Check(
		testkit.Rows("2006-09-28 22:08:28"))
	tk.MustQuery(`select DATE_ADD('2007-03-28 22:08:28',INTERVAL -2.2 MONTH);`).Check(
		testkit.Rows("2007-01-28 22:08:28"))
	tk.MustQuery(`select DATE_ADD('2007-03-28 22:08:28',INTERVAL -2.2 WEEK);`).Check(
		testkit.Rows("2007-03-14 22:08:28"))
	tk.MustQuery(`select DATE_ADD('2007-03-28 22:08:28',INTERVAL -2.2 DAY);`).Check(
		testkit.Rows("2007-03-26 22:08:28"))
	tk.MustQuery(`select DATE_ADD('2007-03-28 22:08:28',INTERVAL -2.2 HOUR);`).Check(
		testkit.Rows("2007-03-28 20:08:28"))
	tk.MustQuery(`select DATE_ADD('2007-03-28 22:08:28',INTERVAL -2.2 MINUTE);`).Check(
		testkit.Rows("2007-03-28 22:06:28"))
	tk.MustQuery(`select DATE_ADD('2007-03-28 22:08:28',INTERVAL -2.2 MICROSECOND);`).Check(
		testkit.Rows("2007-03-28 22:08:27.999998"))
	tk.MustQuery(`select DATE_ADD('2007-03-28 22:08:28',INTERVAL "-2.2" HOUR_MINUTE);`).Check(
		testkit.Rows("2007-03-28 20:06:28"))
	tk.MustQuery(`select DATE_ADD('2007-03-28 22:08:28',INTERVAL "-2.2" MINUTE_SECOND);`).Check(
		testkit.Rows("2007-03-28 22:06:26"))
	tk.MustQuery(`select DATE_ADD('2007-03-28 22:08:28',INTERVAL "-2.2" YEAR_MONTH);`).Check(
		testkit.Rows("2005-01-28 22:08:28"))
	tk.MustQuery(`select DATE_ADD('2007-03-28 22:08:28',INTERVAL "-2.2" DAY_HOUR);`).Check(
		testkit.Rows("2007-03-26 20:08:28"))
	tk.MustQuery(`select DATE_ADD('2007-03-28 22:08:28',INTERVAL "-2.2" DAY_MINUTE);`).Check(
		testkit.Rows("2007-03-28 20:06:28"))
	tk.MustQuery(`select DATE_ADD('2007-03-28 22:08:28',INTERVAL "-2.2" DAY_SECOND);`).Check(
		testkit.Rows("2007-03-28 22:06:26"))
	tk.MustQuery(`select DATE_ADD('2007-03-28 22:08:28',INTERVAL "-2.2" HOUR_SECOND);`).Check(
		testkit.Rows("2007-03-28 22:06:26"))
	tk.MustQuery(`select DATE_ADD('2007-03-28 22:08:28',INTERVAL "-2.2" SECOND);`).Check(
		testkit.Rows("2007-03-28 22:08:25.800000"))
	tk.MustQuery(`select DATE_ADD('2007-03-28 22:08:28',INTERVAL "-2.2" YEAR);`).Check(
		testkit.Rows("2005-03-28 22:08:28"))
	tk.MustQuery(`select DATE_ADD('2007-03-28 22:08:28',INTERVAL "-2.2" QUARTER);`).Check(
		testkit.Rows("2006-09-28 22:08:28"))
	tk.MustQuery(`select DATE_ADD('2007-03-28 22:08:28',INTERVAL "-2.2" MONTH);`).Check(
		testkit.Rows("2007-01-28 22:08:28"))
	tk.MustQuery(`select DATE_ADD('2007-03-28 22:08:28',INTERVAL "-2.2" WEEK);`).Check(
		testkit.Rows("2007-03-14 22:08:28"))
	tk.MustQuery(`select DATE_ADD('2007-03-28 22:08:28',INTERVAL "-2.2" DAY);`).Check(
		testkit.Rows("2007-03-26 22:08:28"))
	tk.MustQuery(`select DATE_ADD('2007-03-28 22:08:28',INTERVAL "-2.2" HOUR);`).Check(
		testkit.Rows("2007-03-28 20:08:28"))
	tk.MustQuery(`select DATE_ADD('2007-03-28 22:08:28',INTERVAL "-2.2" MINUTE);`).Check(
		testkit.Rows("2007-03-28 22:06:28"))
	tk.MustQuery(`select DATE_ADD('2007-03-28 22:08:28',INTERVAL "-2.2" MICROSECOND);`).Check(
		testkit.Rows("2007-03-28 22:08:27.999998"))
	tk.MustQuery(`select DATE_ADD('2007-03-28 22:08:28',INTERVAL "-2.-2" HOUR_MINUTE);`).Check(
		testkit.Rows("2007-03-28 20:06:28"))
	tk.MustQuery(`select DATE_ADD('2007-03-28 22:08:28',INTERVAL "-2.-2" MINUTE_SECOND);`).Check(
		testkit.Rows("2007-03-28 22:06:26"))
	tk.MustQuery(`select DATE_ADD('2007-03-28 22:08:28',INTERVAL "-2.-2" YEAR_MONTH);`).Check(
		testkit.Rows("2005-01-28 22:08:28"))
	tk.MustQuery(`select DATE_ADD('2007-03-28 22:08:28',INTERVAL "-2.-2" DAY_HOUR);`).Check(
		testkit.Rows("2007-03-26 20:08:28"))
	tk.MustQuery(`select DATE_ADD('2007-03-28 22:08:28',INTERVAL "-2.-2" DAY_MINUTE);`).Check(
		testkit.Rows("2007-03-28 20:06:28"))
	tk.MustQuery(`select DATE_ADD('2007-03-28 22:08:28',INTERVAL "-2.-2" DAY_SECOND);`).Check(
		testkit.Rows("2007-03-28 22:06:26"))
	tk.MustQuery(`select DATE_ADD('2007-03-28 22:08:28',INTERVAL "-2.-2" HOUR_SECOND);`).Check(
		testkit.Rows("2007-03-28 22:06:26"))
	tk.MustQuery(`select DATE_ADD('2007-03-28 22:08:28',INTERVAL "-2.-2" SECOND);`).Check(
		testkit.Rows("2007-03-28 22:08:26"))
	tk.MustQuery(`select DATE_ADD('2007-03-28 22:08:28',INTERVAL "-2.+2" SECOND);`).Check(
		testkit.Rows("2007-03-28 22:08:26"))
	tk.MustQuery(`select DATE_ADD('2007-03-28 22:08:28',INTERVAL "-2.*2" SECOND);`).Check(
		testkit.Rows("2007-03-28 22:08:26"))
	tk.MustQuery(`select DATE_ADD('2007-03-28 22:08:28',INTERVAL "-2./2" SECOND);`).Check(
		testkit.Rows("2007-03-28 22:08:26"))
	tk.MustQuery(`select DATE_ADD('2007-03-28 22:08:28',INTERVAL "-2.a2" SECOND);`).Check(
		testkit.Rows("2007-03-28 22:08:26"))
	tk.MustQuery(`select DATE_ADD('2007-03-28 22:08:28',INTERVAL "-2.-2" YEAR);`).Check(
		testkit.Rows("2005-03-28 22:08:28"))
	tk.MustQuery(`select DATE_ADD('2007-03-28 22:08:28',INTERVAL "-2.-2" QUARTER);`).Check(
		testkit.Rows("2006-09-28 22:08:28"))
	tk.MustQuery(`select DATE_ADD('2007-03-28 22:08:28',INTERVAL "-2.-2" MONTH);`).Check(
		testkit.Rows("2007-01-28 22:08:28"))
	tk.MustQuery(`select DATE_ADD('2007-03-28 22:08:28',INTERVAL "-2.-2" WEEK);`).Check(
		testkit.Rows("2007-03-14 22:08:28"))
	tk.MustQuery(`select DATE_ADD('2007-03-28 22:08:28',INTERVAL "-2.-2" DAY);`).Check(
		testkit.Rows("2007-03-26 22:08:28"))
	tk.MustQuery(`select DATE_ADD('2007-03-28 22:08:28',INTERVAL "-2.-2" HOUR);`).Check(
		testkit.Rows("2007-03-28 20:08:28"))
	tk.MustQuery(`select DATE_ADD('2007-03-28 22:08:28',INTERVAL "-2.-2" MINUTE);`).Check(
		testkit.Rows("2007-03-28 22:06:28"))
	tk.MustQuery(`select DATE_ADD('2007-03-28 22:08:28',INTERVAL "-2.-2" MICROSECOND);`).Check(
		testkit.Rows("2007-03-28 22:08:27.999998"))
}

func (s *testIntegrationSuite) TestFuncCaseWithLeftJoin(c *C) {
	tk := testkit.NewTestKitWithInit(c, s.store)

	tk.MustExec("create table kankan1(id int, name text)")
	tk.MustExec("insert into kankan1 values(1, 'a')")
	tk.MustExec("insert into kankan1 values(2, 'a')")

	tk.MustExec("create table kankan2(id int, h1 text)")
	tk.MustExec("insert into kankan2 values(2, 'z')")

	tk.MustQuery("select t1.id from kankan1 t1 left join kankan2 t2 on t1.id = t2.id where (case  when t1.name='b' then 'case2' when t1.name='a' then 'case1' else NULL end) = 'case1' order by t1.id").Check(testkit.Rows("1", "2"))
}

func (s *testIntegrationSuite) TestIssue11594(c *C) {
	tk := testkit.NewTestKit(c, s.store)
	tk.MustExec("use test")
	tk.MustExec(`drop table if exists t1;`)
	tk.MustExec("CREATE TABLE t1 (v bigint(20) UNSIGNED NOT NULL);")
	tk.MustExec("INSERT INTO t1 VALUES (1), (2);")
	tk.MustQuery("SELECT SUM(IF(v > 1, v, -v)) FROM t1;").Check(testkit.Rows("1"))
	tk.MustQuery("SELECT sum(IFNULL(cast(null+rand() as unsigned), -v)) FROM t1;").Check(testkit.Rows("-3"))
	tk.MustQuery("SELECT sum(COALESCE(cast(null+rand() as unsigned), -v)) FROM t1;").Check(testkit.Rows("-3"))
	tk.MustQuery("SELECT sum(COALESCE(cast(null+rand() as unsigned), v)) FROM t1;").Check(testkit.Rows("3"))
}

func (s *testIntegrationSuite) TestDefEnableVectorizedEvaluation(c *C) {
	tk := testkit.NewTestKit(c, s.store)
	tk.MustExec("use mysql")
	tk.MustQuery(`select @@tidb_enable_vectorized_expression`).Check(testkit.Rows("1"))
}

func (s *testIntegrationSuite) TestIssue11309And11319(c *C) {
	tk := testkit.NewTestKit(c, s.store)
	tk.MustExec("use test")
	tk.MustExec(`drop table if exists t;`)
	tk.MustExec(`CREATE TABLE t (a decimal(6,3),b double(6,3),c float(6,3));`)
	tk.MustExec(`INSERT INTO t VALUES (1.100,1.100,1.100);`)
	tk.MustQuery(`SELECT DATE_ADD('2003-11-18 07:25:13',INTERVAL a MINUTE_SECOND) FROM t`).Check(testkit.Rows(`2003-11-18 07:27:53`))
	tk.MustQuery(`SELECT DATE_ADD('2003-11-18 07:25:13',INTERVAL b MINUTE_SECOND) FROM t`).Check(testkit.Rows(`2003-11-18 07:27:53`))
	tk.MustQuery(`SELECT DATE_ADD('2003-11-18 07:25:13',INTERVAL c MINUTE_SECOND) FROM t`).Check(testkit.Rows(`2003-11-18 07:27:53`))
	tk.MustExec(`drop table if exists t;`)
	tk.MustExec(`CREATE TABLE t (a decimal(11,7),b double(11,7),c float(11,7));`)
	tk.MustExec(`INSERT INTO t VALUES (123.9999999,123.9999999,123.9999999),(-123.9999999,-123.9999999,-123.9999999);`)
	tk.MustQuery(`SELECT DATE_ADD('2003-11-18 07:25:13',INTERVAL a MINUTE_SECOND) FROM t`).Check(testkit.Rows(`2004-03-13 03:14:52`, `2003-07-25 11:35:34`))
	tk.MustQuery(`SELECT DATE_ADD('2003-11-18 07:25:13',INTERVAL b MINUTE_SECOND) FROM t`).Check(testkit.Rows(`2004-03-13 03:14:52`, `2003-07-25 11:35:34`))
	tk.MustQuery(`SELECT DATE_ADD('2003-11-18 07:25:13',INTERVAL c MINUTE_SECOND) FROM t`).Check(testkit.Rows(`2003-11-18 09:29:13`, `2003-11-18 05:21:13`))
	tk.MustExec(`drop table if exists t;`)

	// for https://github.com/pingcap/tidb/issues/11319
	tk.MustQuery(`SELECT DATE_ADD('2007-03-28 22:08:28',INTERVAL -2.2 MINUTE_MICROSECOND)`).Check(testkit.Rows("2007-03-28 22:08:25.800000"))
	tk.MustQuery(`SELECT DATE_ADD('2007-03-28 22:08:28',INTERVAL -2.2 SECOND_MICROSECOND)`).Check(testkit.Rows("2007-03-28 22:08:25.800000"))
	tk.MustQuery(`SELECT DATE_ADD('2007-03-28 22:08:28',INTERVAL -2.2 HOUR_MICROSECOND)`).Check(testkit.Rows("2007-03-28 22:08:25.800000"))
	tk.MustQuery(`SELECT DATE_ADD('2007-03-28 22:08:28',INTERVAL -2.2 DAY_MICROSECOND)`).Check(testkit.Rows("2007-03-28 22:08:25.800000"))
	tk.MustQuery(`SELECT DATE_ADD('2007-03-28 22:08:28',INTERVAL -2.2 SECOND)`).Check(testkit.Rows("2007-03-28 22:08:25.800000"))
	tk.MustQuery(`SELECT DATE_ADD('2007-03-28 22:08:28',INTERVAL -2.2 HOUR_SECOND)`).Check(testkit.Rows("2007-03-28 22:06:26"))
	tk.MustQuery(`SELECT DATE_ADD('2007-03-28 22:08:28',INTERVAL -2.2 DAY_SECOND)`).Check(testkit.Rows("2007-03-28 22:06:26"))
	tk.MustQuery(`SELECT DATE_ADD('2007-03-28 22:08:28',INTERVAL -2.2 MINUTE_SECOND)`).Check(testkit.Rows("2007-03-28 22:06:26"))
	tk.MustQuery(`SELECT DATE_ADD('2007-03-28 22:08:28',INTERVAL -2.2 MINUTE)`).Check(testkit.Rows("2007-03-28 22:06:28"))
	tk.MustQuery(`SELECT DATE_ADD('2007-03-28 22:08:28',INTERVAL -2.2 DAY_MINUTE)`).Check(testkit.Rows("2007-03-28 20:06:28"))
	tk.MustQuery(`SELECT DATE_ADD('2007-03-28 22:08:28',INTERVAL -2.2 HOUR_MINUTE)`).Check(testkit.Rows("2007-03-28 20:06:28"))
	tk.MustQuery(`SELECT DATE_ADD('2007-03-28 22:08:28',INTERVAL -2.2 DAY_HOUR)`).Check(testkit.Rows("2007-03-26 20:08:28"))
	tk.MustQuery(`SELECT DATE_ADD('2007-03-28 22:08:28',INTERVAL -2.2 YEAR_MONTH)`).Check(testkit.Rows("2005-01-28 22:08:28"))

	tk.MustQuery(`SELECT DATE_ADD('2007-03-28 22:08:28',INTERVAL 2.2 MINUTE_MICROSECOND)`).Check(testkit.Rows("2007-03-28 22:08:30.200000"))
	tk.MustQuery(`SELECT DATE_ADD('2007-03-28 22:08:28',INTERVAL 2.2 SECOND_MICROSECOND)`).Check(testkit.Rows("2007-03-28 22:08:30.200000"))
	tk.MustQuery(`SELECT DATE_ADD('2007-03-28 22:08:28',INTERVAL 2.2 HOUR_MICROSECOND)`).Check(testkit.Rows("2007-03-28 22:08:30.200000"))
	tk.MustQuery(`SELECT DATE_ADD('2007-03-28 22:08:28',INTERVAL 2.2 DAY_MICROSECOND)`).Check(testkit.Rows("2007-03-28 22:08:30.200000"))
	tk.MustQuery(`SELECT DATE_ADD('2007-03-28 22:08:28',INTERVAL 2.2 SECOND)`).Check(testkit.Rows("2007-03-28 22:08:30.200000"))
	tk.MustQuery(`SELECT DATE_ADD('2007-03-28 22:08:28',INTERVAL 2.2 HOUR_SECOND)`).Check(testkit.Rows("2007-03-28 22:10:30"))
	tk.MustQuery(`SELECT DATE_ADD('2007-03-28 22:08:28',INTERVAL 2.2 DAY_SECOND)`).Check(testkit.Rows("2007-03-28 22:10:30"))
	tk.MustQuery(`SELECT DATE_ADD('2007-03-28 22:08:28',INTERVAL 2.2 MINUTE_SECOND)`).Check(testkit.Rows("2007-03-28 22:10:30"))
	tk.MustQuery(`SELECT DATE_ADD('2007-03-28 22:08:28',INTERVAL 2.2 MINUTE)`).Check(testkit.Rows("2007-03-28 22:10:28"))
	tk.MustQuery(`SELECT DATE_ADD('2007-03-28 22:08:28',INTERVAL 2.2 DAY_MINUTE)`).Check(testkit.Rows("2007-03-29 00:10:28"))
	tk.MustQuery(`SELECT DATE_ADD('2007-03-28 22:08:28',INTERVAL 2.2 HOUR_MINUTE)`).Check(testkit.Rows("2007-03-29 00:10:28"))
	tk.MustQuery(`SELECT DATE_ADD('2007-03-28 22:08:28',INTERVAL 2.2 DAY_HOUR)`).Check(testkit.Rows("2007-03-31 00:08:28"))
	tk.MustQuery(`SELECT DATE_ADD('2007-03-28 22:08:28',INTERVAL 2.2 YEAR_MONTH)`).Check(testkit.Rows("2009-05-28 22:08:28"))
}

func (s *testIntegrationSuite) TestIssue12301(c *C) {
	tk := testkit.NewTestKit(c, s.store)
	tk.MustExec("use test")
	tk.MustExec("create table t (d decimal(19, 0), i bigint(11))")
	tk.MustExec("insert into t values (123456789012, 123456789012)")
	tk.MustQuery("select * from t where d = i").Check(testkit.Rows("123456789012 123456789012"))
}

func (s *testIntegrationSerialSuite) TestIssue15315(c *C) {
	tk := testkit.NewTestKit(c, s.store)
	tk.MustExec("use test")
	tk.MustQuery("select '0-3261554956'+0.0").Check(testkit.Rows("0"))
	tk.MustQuery("select cast('0-1234' as real)").Check(testkit.Rows("0"))
}

func (s *testIntegrationSuite) TestNotExistFunc(c *C) {
	tk := testkit.NewTestKit(c, s.store)

	// current db is empty
	_, err := tk.Exec("SELECT xxx(1)")
	c.Assert(err.Error(), Equals, "[planner:1046]No database selected")

	_, err = tk.Exec("SELECT yyy()")
	c.Assert(err.Error(), Equals, "[planner:1046]No database selected")

	// current db is not empty
	tk.MustExec("use test")
	_, err = tk.Exec("SELECT xxx(1)")
	c.Assert(err.Error(), Equals, "[expression:1305]FUNCTION test.xxx does not exist")

	_, err = tk.Exec("SELECT yyy()")
	c.Assert(err.Error(), Equals, "[expression:1305]FUNCTION test.yyy does not exist")

	tk.MustExec("use test")
	_, err = tk.Exec("SELECT timestampliteral(rand())")
	c.Assert(err.Error(), Equals, "[expression:1305]FUNCTION test.timestampliteral does not exist")

}

func (s *testIntegrationSuite) TestDecodetoChunkReuse(c *C) {
	tk := testkit.NewTestKitWithInit(c, s.store)
	tk.MustExec("create table chk (a int,b varchar(20))")
	for i := 0; i < 200; i++ {
		if i%5 == 0 {
			tk.MustExec(fmt.Sprintf("insert chk values (NULL,NULL)"))
			continue
		}
		tk.MustExec(fmt.Sprintf("insert chk values (%d,'%s')", i, strconv.Itoa(i)))
	}

	tk.Se.GetSessionVars().DistSQLScanConcurrency = 1
	tk.MustExec("set tidb_init_chunk_size = 2")
	tk.MustExec("set tidb_max_chunk_size = 32")
	defer func() {
		tk.MustExec(fmt.Sprintf("set tidb_init_chunk_size = %d", variable.DefInitChunkSize))
		tk.MustExec(fmt.Sprintf("set tidb_max_chunk_size = %d", variable.DefMaxChunkSize))
	}()
	rs, err := tk.Exec("select * from chk")
	c.Assert(err, IsNil)
	req := rs.NewChunk()
	var count int
	for {
		err = rs.Next(context.TODO(), req)
		c.Assert(err, IsNil)
		numRows := req.NumRows()
		if numRows == 0 {
			break
		}
		for i := 0; i < numRows; i++ {
			if count%5 == 0 {
				c.Assert(req.GetRow(i).IsNull(0), Equals, true)
				c.Assert(req.GetRow(i).IsNull(1), Equals, true)
			} else {
				c.Assert(req.GetRow(i).IsNull(0), Equals, false)
				c.Assert(req.GetRow(i).IsNull(1), Equals, false)
				c.Assert(req.GetRow(i).GetInt64(0), Equals, int64(count))
				c.Assert(req.GetRow(i).GetString(1), Equals, strconv.Itoa(count))
			}
			count++
		}
	}
	c.Assert(count, Equals, 200)
	rs.Close()
}

func (s *testIntegrationSuite) TestInMeetsPrepareAndExecute(c *C) {
	tk := testkit.NewTestKitWithInit(c, s.store)
	tk.MustExec("prepare pr1 from 'select ? in (1,?,?)'")
	tk.MustExec("set @a=1, @b=2, @c=3")
	tk.MustQuery("execute pr1 using @a,@b,@c").Check(testkit.Rows("1"))

	tk.MustExec("prepare pr2 from 'select 3 in (1,?,?)'")
	tk.MustExec("set @a=2, @b=3")
	tk.MustQuery("execute pr2 using @a,@b").Check(testkit.Rows("1"))

	tk.MustExec("prepare pr3 from 'select ? in (1,2,3)'")
	tk.MustExec("set @a=4")
	tk.MustQuery("execute pr3 using @a").Check(testkit.Rows("0"))

	tk.MustExec("prepare pr4 from 'select ? in (?,?,?)'")
	tk.MustExec("set @a=1, @b=2, @c=3, @d=4")
	tk.MustQuery("execute pr4 using @a,@b,@c,@d").Check(testkit.Rows("0"))
}

func (s *testIntegrationSuite) TestCastStrToInt(c *C) {
	tk := testkit.NewTestKitWithInit(c, s.store)
	cases := []struct {
		sql    string
		result int
	}{
		{"select cast('' as signed)", 0},
		{"select cast('12345abcde' as signed)", 12345},
		{"select cast('123e456' as signed)", 123},
		{"select cast('-12345abcde' as signed)", -12345},
		{"select cast('-123e456' as signed)", -123},
	}
	for _, ca := range cases {
		tk.Se.GetSessionVars().StmtCtx.SetWarnings(nil)
		tk.MustQuery(ca.sql).Check(testkit.Rows(fmt.Sprintf("%v", ca.result)))
		c.Assert(terror.ErrorEqual(tk.Se.GetSessionVars().StmtCtx.GetWarnings()[0].Err, types.ErrTruncatedWrongVal), IsTrue)
	}
}

func (s *testIntegrationSerialSuite) TestIssue16205(c *C) {
	tk := testkit.NewTestKit(c, s.store)
	orgEnable := plannercore.PreparedPlanCacheEnabled()
	defer func() {
		plannercore.SetPreparedPlanCache(orgEnable)
	}()
	plannercore.SetPreparedPlanCache(true)
	var err error
	tk.Se, err = session.CreateSession4TestWithOpt(s.store, &session.Opt{
		PreparedPlanCache: kvcache.NewSimpleLRUCache(100, 0.1, math.MaxUint64),
	})
	c.Assert(err, IsNil)

	tk.MustExec("use test")
	tk.MustExec("prepare stmt from 'select random_bytes(3)'")
	rows1 := tk.MustQuery("execute stmt").Rows()
	c.Assert(len(rows1), Equals, 1)
	rows2 := tk.MustQuery("execute stmt").Rows()
	c.Assert(len(rows2), Equals, 1)
	c.Assert(rows1[0][0].(string), Not(Equals), rows2[0][0].(string))
}

func (s *testIntegrationSerialSuite) TestRowCountPlanCache(c *C) {
	tk := testkit.NewTestKit(c, s.store)
	orgEnable := plannercore.PreparedPlanCacheEnabled()
	defer func() {
		plannercore.SetPreparedPlanCache(orgEnable)
	}()
	plannercore.SetPreparedPlanCache(true)
	var err error
	tk.Se, err = session.CreateSession4TestWithOpt(s.store, &session.Opt{
		PreparedPlanCache: kvcache.NewSimpleLRUCache(100, 0.1, math.MaxUint64),
	})
	c.Assert(err, IsNil)

	tk.MustExec("use test")
	tk.MustExec("drop table if exists t")
	tk.MustExec("create table t(a int auto_increment primary key)")
	tk.MustExec("prepare stmt from 'select row_count()';")
	tk.MustExec("insert into t values()")
	res := tk.MustQuery("execute stmt").Rows()
	c.Assert(len(res), Equals, 1)
	c.Assert(res[0][0], Equals, "1")
	tk.MustExec("insert into t values(),(),()")
	res = tk.MustQuery("execute stmt").Rows()
	c.Assert(len(res), Equals, 1)
	c.Assert(res[0][0], Equals, "3")
}

func (s *testIntegrationSuite) TestValuesForBinaryLiteral(c *C) {
	// See issue #15310
	tk := testkit.NewTestKit(c, s.store)
	tk.MustExec("use test;")
	tk.MustExec("create table testValuesBinary(id int primary key auto_increment, a bit(1));")
	tk.MustExec("insert into testValuesBinary values(1,1);")
	err := tk.ExecToErr("insert into testValuesBinary values(1,1) on duplicate key update id = values(id),a = values(a);")
	c.Assert(err, IsNil)
	tk.MustQuery("select a=0 from testValuesBinary;").Check(testkit.Rows("0"))
	err = tk.ExecToErr("insert into testValuesBinary values(1,0) on duplicate key update id = values(id),a = values(a);")
	c.Assert(err, IsNil)
	tk.MustQuery("select a=0 from testValuesBinary;").Check(testkit.Rows("1"))
	tk.MustExec("drop table testValuesBinary;")
}

func (s *testIntegrationSuite) TestIssue14159(c *C) {
	tk := testkit.NewTestKitWithInit(c, s.store)
	tk.MustExec("DROP TABLE IF EXISTS t")
	tk.MustExec("CREATE TABLE t (v VARCHAR(100))")
	tk.MustExec("INSERT INTO t VALUES ('3289742893213123732904809')")
	tk.MustQuery("SELECT * FROM t WHERE v").Check(testkit.Rows("3289742893213123732904809"))
}

func (s *testIntegrationSuite) TestIssue14146(c *C) {
	tk := testkit.NewTestKit(c, s.store)
	tk.MustExec("use test")
	tk.MustExec("create table tt(a varchar(10))")
	tk.MustExec("insert into tt values(NULL)")
	tk.MustExec("analyze table tt;")
	tk.MustQuery("select * from tt").Check(testkit.Rows("<nil>"))
}

func (s *testIntegrationSerialSuite) TestCacheRegexpr(c *C) {
	tk := testkit.NewTestKit(c, s.store)
	orgEnable := plannercore.PreparedPlanCacheEnabled()
	defer func() {
		plannercore.SetPreparedPlanCache(orgEnable)
	}()
	plannercore.SetPreparedPlanCache(true)
	var err error
	tk.Se, err = session.CreateSession4TestWithOpt(s.store, &session.Opt{
		PreparedPlanCache: kvcache.NewSimpleLRUCache(100, 0.1, math.MaxUint64),
	})
	c.Assert(err, IsNil)

	tk.MustExec("use test")
	tk.MustExec("drop table if exists t1")
	tk.MustExec("create table t1 (a varchar(40))")
	tk.MustExec("insert into t1 values ('C1'),('R1')")
	tk.MustExec("prepare stmt1 from 'select a from t1 where a rlike ?'")
	tk.MustExec("set @a='^C.*'")
	tk.MustQuery("execute stmt1 using @a").Check(testkit.Rows("C1"))
	tk.MustExec("set @a='^R.*'")
	tk.MustQuery("execute stmt1 using @a").Check(testkit.Rows("R1"))
}

func (s *testIntegrationSerialSuite) TestCacheRefineArgs(c *C) {
	tk := testkit.NewTestKit(c, s.store)
	orgEnable := plannercore.PreparedPlanCacheEnabled()
	defer func() {
		plannercore.SetPreparedPlanCache(orgEnable)
	}()
	plannercore.SetPreparedPlanCache(true)
	var err error
	tk.Se, err = session.CreateSession4TestWithOpt(s.store, &session.Opt{
		PreparedPlanCache: kvcache.NewSimpleLRUCache(100, 0.1, math.MaxUint64),
	})
	c.Assert(err, IsNil)

	tk.MustExec("use test")
	tk.MustExec("drop table if exists t")
	tk.MustExec("create table t(col_int int)")
	tk.MustExec("insert into t values(null)")
	tk.MustExec("prepare stmt from 'SELECT ((col_int is true) = ?) AS res FROM t'")
	tk.MustExec("set @p0='0.8'")
	tk.MustQuery("execute stmt using @p0").Check(testkit.Rows("0"))
	tk.MustExec("set @p0='0'")
	tk.MustQuery("execute stmt using @p0").Check(testkit.Rows("1"))

	tk.MustExec("delete from t")
	tk.MustExec("insert into t values(1)")
	tk.MustExec("prepare stmt from 'SELECT col_int < ? FROM t'")
	tk.MustExec("set @p0='-184467440737095516167.1'")
	tk.MustQuery("execute stmt using @p0").Check(testkit.Rows("0"))
}

func (s *testIntegrationSuite) TestOrderByFuncPlanCache(c *C) {
	tk := testkit.NewTestKit(c, s.store)
	orgEnable := plannercore.PreparedPlanCacheEnabled()
	defer func() {
		plannercore.SetPreparedPlanCache(orgEnable)
	}()
	plannercore.SetPreparedPlanCache(true)
	var err error
	tk.Se, err = session.CreateSession4TestWithOpt(s.store, &session.Opt{
		PreparedPlanCache: kvcache.NewSimpleLRUCache(100, 0.1, math.MaxUint64),
	})
	c.Assert(err, IsNil)

	tk.MustExec("use test")
	tk.MustExec("drop table if exists t")
	tk.MustExec("create table t(a int)")
	tk.MustExec("prepare stmt from 'SELECT * FROM t order by rand()'")
	tk.MustQuery("execute stmt").Check(testkit.Rows())
	tk.MustExec("prepare stmt from 'SELECT * FROM t order by now()'")
	tk.MustQuery("execute stmt").Check(testkit.Rows())
}

func (s *testIntegrationSuite) TestSelectLimitPlanCache(c *C) {
	tk := testkit.NewTestKit(c, s.store)
	orgEnable := plannercore.PreparedPlanCacheEnabled()
	defer func() {
		plannercore.SetPreparedPlanCache(orgEnable)
	}()
	plannercore.SetPreparedPlanCache(true)
	var err error
	tk.Se, err = session.CreateSession4TestWithOpt(s.store, &session.Opt{
		PreparedPlanCache: kvcache.NewSimpleLRUCache(100, 0.1, math.MaxUint64),
	})
	c.Assert(err, IsNil)

	tk.MustExec("use test")
	tk.MustExec("drop table if exists t")
	tk.MustExec("create table t(a int)")
	tk.MustExec("insert into t values(1), (2), (3)")
	tk.MustExec("set @@session.sql_select_limit = 1")
	tk.MustExec("prepare stmt from 'SELECT * FROM t'")
	tk.MustQuery("execute stmt").Check(testkit.Rows("1"))
	tk.MustExec("set @@session.sql_select_limit = default")
	tk.MustQuery("execute stmt").Check(testkit.Rows("1", "2", "3"))
	tk.MustExec("set @@session.sql_select_limit = 2")
	tk.MustQuery("execute stmt").Check(testkit.Rows("1", "2"))
	tk.MustExec("set @@session.sql_select_limit = 1")
	tk.MustQuery("execute stmt").Check(testkit.Rows("1"))
	tk.MustExec("set @@session.sql_select_limit = default")
	tk.MustQuery("execute stmt").Check(testkit.Rows("1", "2", "3"))
	tk.MustExec("set @@session.sql_select_limit = 2")
	tk.MustQuery("execute stmt").Check(testkit.Rows("1", "2"))
}

func (s *testIntegrationSuite) TestCollation(c *C) {
	tk := testkit.NewTestKit(c, s.store)
	tk.MustExec("use test")
	tk.MustExec("drop table if exists t")
	tk.MustExec("create table t (utf8_bin_c varchar(10) charset utf8 collate utf8_bin, utf8_gen_c varchar(10) charset utf8 collate utf8_general_ci, bin_c binary, num_c int, " +
		"abin char collate ascii_bin, lbin char collate latin1_bin, u4bin char collate utf8mb4_bin, u4ci char collate utf8mb4_general_ci)")
	tk.MustExec("insert into t values ('a', 'b', 'c', 4, 'a', 'a', 'a', 'a')")
	tk.MustQuery("select collation(null)").Check(testkit.Rows("binary"))
	tk.MustQuery("select collation(2)").Check(testkit.Rows("binary"))
	tk.MustQuery("select collation(2 + 'a')").Check(testkit.Rows("binary"))
	tk.MustQuery("select collation(2 + utf8_gen_c) from t").Check(testkit.Rows("binary"))
	tk.MustQuery("select collation(2 + utf8_bin_c) from t").Check(testkit.Rows("binary"))
	tk.MustQuery("select collation(concat(utf8_bin_c, 2)) from t").Check(testkit.Rows("utf8_bin"))
	tk.MustQuery("select collation(concat(utf8_gen_c, 'abc')) from t").Check(testkit.Rows("utf8_general_ci"))
	tk.MustQuery("select collation(concat(utf8_gen_c, null)) from t").Check(testkit.Rows("utf8_general_ci"))
	tk.MustQuery("select collation(concat(utf8_gen_c, num_c)) from t").Check(testkit.Rows("utf8_general_ci"))
	tk.MustQuery("select collation(concat(utf8_bin_c, utf8_gen_c)) from t").Check(testkit.Rows("utf8_bin"))
	tk.MustQuery("select collation(upper(utf8_bin_c)) from t").Check(testkit.Rows("utf8_bin"))
	tk.MustQuery("select collation(upper(utf8_gen_c)) from t").Check(testkit.Rows("utf8_general_ci"))
	tk.MustQuery("select collation(upper(bin_c)) from t").Check(testkit.Rows("binary"))
	tk.MustQuery("select collation(concat(abin, bin_c)) from t").Check(testkit.Rows("binary"))
	tk.MustQuery("select collation(concat(lbin, bin_c)) from t").Check(testkit.Rows("binary"))
	tk.MustQuery("select collation(concat(utf8_bin_c, bin_c)) from t").Check(testkit.Rows("binary"))
	tk.MustQuery("select collation(concat(utf8_gen_c, bin_c)) from t").Check(testkit.Rows("binary"))
	tk.MustQuery("select collation(concat(u4bin, bin_c)) from t").Check(testkit.Rows("binary"))
	tk.MustQuery("select collation(concat(u4ci, bin_c)) from t").Check(testkit.Rows("binary"))
	tk.MustQuery("select collation(concat(abin, u4bin)) from t").Check(testkit.Rows("utf8mb4_bin"))
	tk.MustQuery("select collation(concat(lbin, u4bin)) from t").Check(testkit.Rows("utf8mb4_bin"))
	tk.MustQuery("select collation(concat(utf8_bin_c, u4bin)) from t").Check(testkit.Rows("utf8mb4_bin"))
	tk.MustQuery("select collation(concat(utf8_gen_c, u4bin)) from t").Check(testkit.Rows("utf8mb4_bin"))
	tk.MustQuery("select collation(concat(u4ci, u4bin)) from t").Check(testkit.Rows("utf8mb4_bin"))
	tk.MustQuery("select collation(concat(abin, u4ci)) from t").Check(testkit.Rows("utf8mb4_general_ci"))
	tk.MustQuery("select collation(concat(lbin, u4ci)) from t").Check(testkit.Rows("utf8mb4_general_ci"))
	tk.MustQuery("select collation(concat(utf8_bin_c, u4ci)) from t").Check(testkit.Rows("utf8mb4_general_ci"))
	tk.MustQuery("select collation(concat(utf8_gen_c, u4ci)) from t").Check(testkit.Rows("utf8mb4_general_ci"))
	tk.MustQuery("select collation(concat(abin, utf8_bin_c)) from t").Check(testkit.Rows("utf8_bin"))
	tk.MustQuery("select collation(concat(lbin, utf8_bin_c)) from t").Check(testkit.Rows("utf8_bin"))
	tk.MustQuery("select collation(concat(utf8_gen_c, utf8_bin_c)) from t").Check(testkit.Rows("utf8_bin"))
	tk.MustQuery("select collation(concat(abin, utf8_gen_c)) from t").Check(testkit.Rows("utf8_general_ci"))
	tk.MustQuery("select collation(concat(lbin, utf8_gen_c)) from t").Check(testkit.Rows("utf8_general_ci"))
	tk.MustQuery("select collation(concat(abin, lbin)) from t").Check(testkit.Rows("latin1_bin"))

	tk.MustExec("set names utf8mb4 collate utf8mb4_bin")
	tk.MustQuery("select collation('a')").Check(testkit.Rows("utf8mb4_bin"))
	tk.MustExec("set names utf8mb4 collate utf8mb4_general_ci")
	tk.MustQuery("select collation('a')").Check(testkit.Rows("utf8mb4_general_ci"))

	tk.MustExec("set names utf8mb4 collate utf8mb4_general_ci")
	tk.MustExec("set @test_collate_var = 'a'")
	tk.MustQuery("select collation(@test_collate_var)").Check(testkit.Rows("utf8mb4_general_ci"))
	tk.MustExec("set @test_collate_var = concat(\"a\", \"b\" collate utf8mb4_bin)")
	tk.MustQuery("select collation(@test_collate_var)").Check(testkit.Rows("utf8mb4_bin"))
}

func (s *testIntegrationSerialSuite) TestIssue18638(c *C) {
	collate.SetNewCollationEnabledForTest(true)
	defer collate.SetNewCollationEnabledForTest(false)

	tk := testkit.NewTestKit(c, s.store)
	tk.MustExec("use test")
	tk.MustExec("drop table if exists t")
	tk.MustExec("create table t(a varchar(10) collate utf8mb4_bin, b varchar(10) collate utf8mb4_general_ci);")
	tk.MustExec("insert into t (a, b) values ('a', 'A');")
	tk.MustQuery("select * from t t1, t t2 where t1.a = t2.b collate utf8mb4_general_ci;").Check(testkit.Rows("a A a A"))
	tk.MustQuery("select * from t t1 left join t t2 on t1.a = t2.b collate utf8mb4_general_ci;").Check(testkit.Rows("a A a A"))
}

func (s *testIntegrationSuite) TestCoercibility(c *C) {
	tk := testkit.NewTestKit(c, s.store)

	type testCase struct {
		expr   string
		result int
	}
	testFunc := func(cases []testCase, suffix string) {
		for _, tc := range cases {
			tk.MustQuery(fmt.Sprintf("select coercibility(%v) %v", tc.expr, suffix)).Check(testkit.Rows(fmt.Sprintf("%v", tc.result)))
		}
	}
	testFunc([]testCase{
		// constants
		{"1", 5}, {"null", 6}, {"'abc'", 4},
		// sys-constants
		{"version()", 3}, {"user()", 3}, {"database()", 3},
		{"current_role()", 3}, {"current_user()", 3},
		// scalar functions after constant folding
		{"1+null", 5}, {"null+'abcde'", 5}, {"concat(null, 'abcde')", 4},
		// non-deterministic functions
		{"rand()", 5}, {"now()", 5}, {"sysdate()", 5},
	}, "")

	tk.MustExec("use test")
	tk.MustExec("drop table if exists t")
	tk.MustExec("create table t (i int, r real, d datetime, t timestamp, c char(10), vc varchar(10), b binary(10), vb binary(10))")
	tk.MustExec("insert into t values (null, null, null, null, null, null, null, null)")
	testFunc([]testCase{
		{"i", 5}, {"r", 5}, {"d", 5}, {"t", 5},
		{"c", 2}, {"b", 2}, {"vb", 2}, {"vc", 2},
		{"i+r", 5}, {"i*r", 5}, {"cos(r)+sin(i)", 5}, {"d+2", 5},
		{"t*10", 5}, {"concat(c, vc)", 2}, {"replace(c, 'x', 'y')", 2},
	}, "from t")

	tk.MustQuery("SELECT COERCIBILITY(@straaa);").Check(testkit.Rows("2"))
}

func (s *testIntegrationSerialSuite) TestCacheConstEval(c *C) {
	tk := testkit.NewTestKit(c, s.store)
	orgEnable := plannercore.PreparedPlanCacheEnabled()
	defer func() {
		plannercore.SetPreparedPlanCache(orgEnable)
	}()
	plannercore.SetPreparedPlanCache(true)
	var err error
	tk.Se, err = session.CreateSession4TestWithOpt(s.store, &session.Opt{
		PreparedPlanCache: kvcache.NewSimpleLRUCache(100, 0.1, math.MaxUint64),
	})
	c.Assert(err, IsNil)

	tk.MustExec("use test")
	tk.MustExec("drop table if exists t")
	tk.MustExec("create table t(col_double double)")
	tk.MustExec("insert into t values (1)")
	tk.Se.GetSessionVars().EnableVectorizedExpression = false
	tk.MustExec("insert into mysql.expr_pushdown_blacklist values('cast', 'tikv,tiflash,tidb', 'for test')")
	tk.MustExec("admin reload expr_pushdown_blacklist")
	tk.MustExec("prepare stmt from 'SELECT * FROM (SELECT col_double AS c0 FROM t) t WHERE (ABS((REPEAT(?, ?) OR 5617780767323292672)) < LN(EXP(c0)) + (? ^ ?))'")
	tk.MustExec("set @a1 = 'JuvkBX7ykVux20zQlkwDK2DFelgn7'")
	tk.MustExec("set @a2 = 1")
	tk.MustExec("set @a3 = -112990.35179796701")
	tk.MustExec("set @a4 = 87997.92704840179")
	// Main purpose here is checking no error is reported. 1 is the result when plan cache is disabled, it is
	// incompatible with MySQL actually, update the result after fixing it.
	tk.MustQuery("execute stmt using @a1, @a2, @a3, @a4").Check(testkit.Rows("1"))
	tk.Se.GetSessionVars().EnableVectorizedExpression = true
	tk.MustExec("delete from mysql.expr_pushdown_blacklist where name = 'cast' and store_type = 'tikv,tiflash,tidb' and reason = 'for test'")
	tk.MustExec("admin reload expr_pushdown_blacklist")
}

func (s *testIntegrationSerialSuite) TestCollationBasic(c *C) {
	tk := testkit.NewTestKit(c, s.store)
	collate.SetNewCollationEnabledForTest(true)
	defer collate.SetNewCollationEnabledForTest(false)
	tk.MustExec("use test")
	tk.MustExec("create table t_ci(a varchar(10) collate utf8mb4_general_ci, unique key(a))")
	tk.MustExec("insert into t_ci values ('a')")
	tk.MustQuery("select * from t_ci").Check(testkit.Rows("a"))
	tk.MustQuery("select * from t_ci").Check(testkit.Rows("a"))
	tk.MustQuery("select * from t_ci where a='a'").Check(testkit.Rows("a"))
	tk.MustQuery("select * from t_ci where a='A'").Check(testkit.Rows("a"))
	tk.MustQuery("select * from t_ci where a='a   '").Check(testkit.Rows("a"))
	tk.MustQuery("select * from t_ci where a='a                    '").Check(testkit.Rows("a"))

	tk.MustExec("drop table if exists t")
	tk.MustExec("create table t(c set('A', 'B') collate utf8mb4_general_ci);")
	tk.MustExec("insert into t values('a');")
	tk.MustExec("insert into t values('B');")
	tk.MustQuery("select c from t where c = 'a';").Check(testkit.Rows("A"))
	tk.MustQuery("select c from t where c = 'A';").Check(testkit.Rows("A"))
	tk.MustQuery("select c from t where c = 'b';").Check(testkit.Rows("B"))
	tk.MustQuery("select c from t where c = 'B';").Check(testkit.Rows("B"))
}

func (s *testIntegrationSerialSuite) TestWeightString(c *C) {
	tk := testkit.NewTestKit(c, s.store)
	collate.SetNewCollationEnabledForTest(true)
	defer collate.SetNewCollationEnabledForTest(false)

	type testCase struct {
		input                    []string
		result                   []string
		resultAsChar1            []string
		resultAsChar3            []string
		resultAsBinary1          []string
		resultAsBinary5          []string
		resultExplicitCollateBin []string
	}
	tk.MustExec("use test")
	tk.MustExec("drop table if exists t")
	tk.MustExec("create table t (id int, a varchar(20) collate utf8mb4_general_ci)")
	cases := testCase{
		input:                    []string{"aAÁàãăâ", "a", "a  ", "中", "中 "},
		result:                   []string{"\x00A\x00A\x00A\x00A\x00A\x00A\x00A", "\x00A", "\x00A", "\x4E\x2D", "\x4E\x2D"},
		resultAsChar1:            []string{"\x00A", "\x00A", "\x00A", "\x4E\x2D", "\x4E\x2D"},
		resultAsChar3:            []string{"\x00A\x00A\x00A", "\x00A", "\x00A", "\x4E\x2D", "\x4E\x2D"},
		resultAsBinary1:          []string{"a", "a", "a", "\xE4", "\xE4"},
		resultAsBinary5:          []string{"aA\xc3\x81\xc3", "a\x00\x00\x00\x00", "a  \x00\x00", "中\x00\x00", "中 \x00"},
		resultExplicitCollateBin: []string{"aAÁàãăâ", "a", "a", "中", "中"},
	}
	values := make([]string, len(cases.input))
	for i, input := range cases.input {
		values[i] = fmt.Sprintf("(%d, '%s')", i, input)
	}
	tk.MustExec("insert into t values " + strings.Join(values, ","))
	rows := tk.MustQuery("select weight_string(a) from t order by id").Rows()
	for i, out := range cases.result {
		c.Assert(rows[i][0].(string), Equals, out)
	}
	rows = tk.MustQuery("select weight_string(a as char(1)) from t order by id").Rows()
	for i, out := range cases.resultAsChar1 {
		c.Assert(rows[i][0].(string), Equals, out)
	}
	rows = tk.MustQuery("select weight_string(a as char(3)) from t order by id").Rows()
	for i, out := range cases.resultAsChar3 {
		c.Assert(rows[i][0].(string), Equals, out)
	}
	rows = tk.MustQuery("select weight_string(a as binary(1)) from t order by id").Rows()
	for i, out := range cases.resultAsBinary1 {
		c.Assert(rows[i][0].(string), Equals, out)
	}
	rows = tk.MustQuery("select weight_string(a as binary(5)) from t order by id").Rows()
	for i, out := range cases.resultAsBinary5 {
		c.Assert(rows[i][0].(string), Equals, out)
	}
	c.Assert(tk.MustQuery("select weight_string(NULL);").Rows()[0][0], Equals, "<nil>")
	c.Assert(tk.MustQuery("select weight_string(7);").Rows()[0][0], Equals, "<nil>")
	c.Assert(tk.MustQuery("select weight_string(cast(7 as decimal(5)));").Rows()[0][0], Equals, "<nil>")
	c.Assert(tk.MustQuery("select weight_string(cast(20190821 as date));").Rows()[0][0], Equals, "2019-08-21")
	c.Assert(tk.MustQuery("select weight_string(cast(20190821 as date) as binary(5));").Rows()[0][0], Equals, "2019-")
	c.Assert(tk.MustQuery("select weight_string(7.0);").Rows()[0][0], Equals, "<nil>")
	c.Assert(tk.MustQuery("select weight_string(7 AS BINARY(2));").Rows()[0][0], Equals, "7\x00")
	// test explicit collation
	c.Assert(tk.MustQuery("select weight_string('中 ' collate utf8mb4_general_ci);").Rows()[0][0], Equals, "\x4E\x2D")
	c.Assert(tk.MustQuery("select weight_string('中 ' collate utf8mb4_bin);").Rows()[0][0], Equals, "中")
	c.Assert(tk.MustQuery("select weight_string('中 ' collate utf8mb4_unicode_ci);").Rows()[0][0], Equals, "\xFB\x40\xCE\x2D")
	c.Assert(tk.MustQuery("select collation(a collate utf8mb4_general_ci) from t order by id").Rows()[0][0], Equals, "utf8mb4_general_ci")
	c.Assert(tk.MustQuery("select collation('中 ' collate utf8mb4_general_ci);").Rows()[0][0], Equals, "utf8mb4_general_ci")
	rows = tk.MustQuery("select weight_string(a collate utf8mb4_bin) from t order by id").Rows()
	for i, out := range cases.resultExplicitCollateBin {
		c.Assert(rows[i][0].(string), Equals, out)
	}
	tk.MustGetErrMsg("select weight_string(a collate utf8_general_ci) from t order by id", "[ddl:1253]COLLATION 'utf8_general_ci' is not valid for CHARACTER SET 'utf8mb4'")
	tk.MustGetErrMsg("select weight_string('中' collate utf8_bin)", "[ddl:1253]COLLATION 'utf8_bin' is not valid for CHARACTER SET 'utf8mb4'")
}

func (s *testIntegrationSerialSuite) TestCollationCreateIndex(c *C) {
	tk := testkit.NewTestKit(c, s.store)
	collate.SetNewCollationEnabledForTest(true)
	defer collate.SetNewCollationEnabledForTest(false)
	tk.MustExec("use test")
	tk.MustExec("drop table if exists t")
	tk.MustExec("create table t (a varchar(10) collate utf8mb4_general_ci);")
	tk.MustExec("insert into t values ('a');")
	tk.MustExec("insert into t values ('A');")
	tk.MustExec("insert into t values ('b');")
	tk.MustExec("insert into t values ('B');")
	tk.MustExec("insert into t values ('a');")
	tk.MustExec("insert into t values ('A');")
	tk.MustExec("insert into t values ('ß');")
	tk.MustExec("insert into t values ('sa');")
	tk.MustExec("create index idx on t(a);")
	tk.MustQuery("select * from t order by a").Check(testkit.Rows("a", "A", "a", "A", "b", "B", "ß", "sa"))

	tk.MustExec("drop table if exists t")
	tk.MustExec("create table t (a varchar(10) collate utf8mb4_unicode_ci);")
	tk.MustExec("insert into t values ('a');")
	tk.MustExec("insert into t values ('A');")
	tk.MustExec("insert into t values ('b');")
	tk.MustExec("insert into t values ('B');")
	tk.MustExec("insert into t values ('a');")
	tk.MustExec("insert into t values ('A');")
	tk.MustExec("insert into t values ('ß');")
	tk.MustExec("insert into t values ('sa');")
	tk.MustExec("create index idx on t(a);")
	tk.MustQuery("select * from t order by a").Check(testkit.Rows("a", "A", "a", "A", "b", "B", "sa", "ß"))
}

func (s *testIntegrationSerialSuite) TestCollateConstantPropagation(c *C) {
	tk := testkit.NewTestKit(c, s.store)
	collate.SetNewCollationEnabledForTest(true)
	defer collate.SetNewCollationEnabledForTest(false)

	tk.MustExec("use test")
	tk.MustExec("drop table if exists t")
	tk.MustExec("create table t (a char(10) collate utf8mb4_bin, b char(10) collate utf8mb4_general_ci);")
	tk.MustExec("insert into t values ('a', 'A');")
	tk.MustQuery("select * from t t1, t t2 where t1.a=t2.b and t2.b='a' collate utf8mb4_general_ci;").Check(nil)
	tk.MustQuery("select * from t t1, t t2 where t1.a=t2.b and t2.b>='a' collate utf8mb4_general_ci;").Check(nil)
	tk.MustExec("drop table t;")
	tk.MustExec("create table t (a char(10) collate utf8mb4_general_ci, b char(10) collate utf8mb4_general_ci);")
	tk.MustExec("insert into t values ('A', 'a');")
	tk.MustQuery("select * from t t1, t t2 where t1.a=t2.b and t2.b='a' collate utf8mb4_bin;").Check(testkit.Rows("A a A a"))
	tk.MustQuery("select * from t t1, t t2 where t1.a=t2.b and t2.b>='a' collate utf8mb4_bin;").Check(testkit.Rows("A a A a"))
	tk.MustExec("drop table t;")
	tk.MustExec("set names utf8mb4")
	tk.MustExec("create table t (a char(10) collate utf8mb4_general_ci, b char(10) collate utf8_general_ci);")
	tk.MustExec("insert into t values ('a', 'A');")
	tk.MustQuery("select * from t t1, t t2 where t1.a=t2.b and t2.b='A'").Check(testkit.Rows("a A a A"))
	tk.MustExec("drop table t;")
	tk.MustExec("create table t(a char collate utf8_general_ci, b char collate utf8mb4_general_ci, c char collate utf8_bin);")
	tk.MustExec("insert into t values ('b', 'B', 'B');")
	tk.MustQuery("select * from t t1, t t2 where t1.a=t2.b and t2.b=t2.c;").Check(testkit.Rows("b B B b B B"))
	tk.MustExec("drop table t;")
	tk.MustExec("create table t(a char collate utf8_bin, b char collate utf8_general_ci);")
	tk.MustExec("insert into t values ('a', 'A');")
	tk.MustQuery("select * from t t1, t t2 where t1.b=t2.b and t2.b=t1.a collate utf8_general_ci;").Check(testkit.Rows("a A a A"))
	tk.MustExec("drop table if exists t1, t2;")
	tk.MustExec("set names utf8mb4 collate utf8mb4_general_ci;")
	tk.MustExec("create table t1(a char, b varchar(10)) charset utf8mb4 collate utf8mb4_general_ci;")
	tk.MustExec("create table t2(a char, b varchar(10)) charset utf8mb4 collate utf8mb4_bin;")
	tk.MustExec("insert into t1 values ('A', 'a');")
	tk.MustExec("insert into t2 values ('a', 'a')")
	tk.MustQuery("select * from t1 left join t2 on t1.a = t2.a where t1.a = 'a';").Check(testkit.Rows("A a <nil> <nil>"))
	tk.MustExec("drop table t;")
	tk.MustExec("set names utf8mb4 collate utf8mb4_general_ci;")
	tk.MustExec("create table t(a char collate utf8mb4_bin, b char collate utf8mb4_general_ci);")
	tk.MustExec("insert into t values ('a', 'a');")
	tk.MustQuery("select * from t t1, t t2 where  t2.b = 'A' and lower(concat(t1.a , '' ))  = t2.b;").Check(testkit.Rows("a a a a"))
	tk.MustExec("drop table t;")
	tk.MustExec("create table t(a char collate utf8_unicode_ci, b char collate utf8mb4_unicode_ci, c char collate utf8_bin);")
	tk.MustExec("insert into t values ('b', 'B', 'B');")
	tk.MustQuery("select * from t t1, t t2 where t1.a=t2.b and t2.b=t2.c;").Check(testkit.Rows("b B B b B B"))
	tk.MustExec("drop table if exists t1, t2;")
	tk.MustExec("set names utf8mb4 collate utf8mb4_unicode_ci;")
	tk.MustExec("create table t1(a char, b varchar(10)) charset utf8mb4 collate utf8mb4_unicode_ci;")
	tk.MustExec("create table t2(a char, b varchar(10)) charset utf8mb4 collate utf8mb4_bin;")
	tk.MustExec("insert into t1 values ('A', 'a');")
	tk.MustExec("insert into t2 values ('a', 'a')")
	tk.MustQuery("select * from t1 left join t2 on t1.a = t2.a where t1.a = 'a';").Check(testkit.Rows("A a <nil> <nil>"))
	tk.MustExec("drop table if exists t1, t2;")
	tk.MustExec("set names utf8mb4 collate utf8mb4_general_ci;")
	tk.MustExec("create table t1(a char, b varchar(10)) charset utf8mb4 collate utf8mb4_general_ci;")
	tk.MustExec("create table t2(a char, b varchar(10)) charset utf8mb4 collate utf8mb4_unicode_ci;")
	tk.MustExec("insert into t1 values ('ß', 's');")
	tk.MustExec("insert into t2 values ('s', 's')")
	tk.MustQuery("select * from t1 left join t2 on t1.a = t2.a collate utf8mb4_unicode_ci where t1.a = 's';").Check(testkit.Rows("ß s <nil> <nil>"))
}

func (s *testIntegrationSerialSuite) TestMixCollation(c *C) {
	tk := testkit.NewTestKit(c, s.store)
	collate.SetNewCollationEnabledForTest(true)
	defer collate.SetNewCollationEnabledForTest(false)

	tk.MustGetErrMsg(`select 'a' collate utf8mb4_bin = 'a' collate utf8mb4_general_ci;`, "[expression:1267]Illegal mix of collations (utf8mb4_bin,EXPLICIT) and (utf8mb4_general_ci,EXPLICIT) for operation 'eq'")

	tk.MustExec("use test;")
	tk.MustExec("drop table if exists t;")
	tk.MustExec(`create table t (
			mb4general varchar(10) charset utf8mb4 collate utf8mb4_general_ci,
			mb4unicode varchar(10) charset utf8mb4 collate utf8mb4_unicode_ci,
			mb4bin     varchar(10) charset utf8mb4 collate utf8mb4_bin,
			general    varchar(10) charset utf8 collate utf8_general_ci,
			unicode    varchar(10) charset utf8 collate utf8_unicode_ci,
			utfbin     varchar(10) charset utf8 collate utf8_bin,
			bin        varchar(10) charset binary collate binary,
			latin1_bin varchar(10) charset latin1 collate latin1_bin,
			ascii_bin  varchar(10) charset ascii collate ascii_bin,
    		i          int
	);`)
	tk.MustExec("insert into t values ('s', 's', 's', 's', 's', 's', 's', 's', 's', 1);")
	tk.MustExec("set names utf8mb4 collate utf8mb4_general_ci;")

	tk.MustQuery("select * from t where mb4unicode = 's' collate utf8mb4_unicode_ci;").Check(testkit.Rows("s s s s s s s s s 1"))
	tk.MustQuery(`select * from t t1, t t2 where t1.mb4unicode = t2.mb4general collate utf8mb4_general_ci;`).Check(testkit.Rows("s s s s s s s s s 1 s s s s s s s s s 1"))
	tk.MustQuery(`select * from t t1, t t2 where t1.mb4general = t2.mb4unicode collate utf8mb4_general_ci;`).Check(testkit.Rows("s s s s s s s s s 1 s s s s s s s s s 1"))
	tk.MustQuery(`select * from t t1, t t2 where t1.mb4general = t2.mb4unicode collate utf8mb4_unicode_ci;`).Check(testkit.Rows("s s s s s s s s s 1 s s s s s s s s s 1"))
	tk.MustQuery(`select * from t t1, t t2 where t1.mb4unicode = t2.mb4general collate utf8mb4_unicode_ci;`).Check(testkit.Rows("s s s s s s s s s 1 s s s s s s s s s 1"))
	tk.MustQuery(`select * from t where mb4general = mb4bin collate utf8mb4_general_ci;`).Check(testkit.Rows("s s s s s s s s s 1"))
	tk.MustQuery(`select * from t where mb4unicode = mb4general collate utf8mb4_unicode_ci;`).Check(testkit.Rows("s s s s s s s s s 1"))
	tk.MustQuery(`select * from t where mb4general = mb4unicode collate utf8mb4_unicode_ci;`).Check(testkit.Rows("s s s s s s s s s 1"))
	tk.MustQuery(`select * from t where mb4unicode = 's' collate utf8mb4_unicode_ci;`).Check(testkit.Rows("s s s s s s s s s 1"))
	tk.MustQuery("select * from t where mb4unicode = mb4bin;").Check(testkit.Rows("s s s s s s s s s 1"))
	tk.MustQuery("select * from t where general = mb4unicode;").Check(testkit.Rows("s s s s s s s s s 1"))
	tk.MustQuery("select * from t where unicode = mb4unicode;").Check(testkit.Rows("s s s s s s s s s 1"))
	tk.MustQuery("select * from t where mb4unicode = mb4unicode;").Check(testkit.Rows("s s s s s s s s s 1"))

	tk.MustQuery("select collation(concat(mb4unicode, mb4general collate utf8mb4_unicode_ci)) from t;").Check(testkit.Rows("utf8mb4_unicode_ci"))
	tk.MustQuery("select collation(concat(mb4general, mb4unicode, mb4bin)) from t;").Check(testkit.Rows("utf8mb4_bin"))
	tk.MustQuery("select coercibility(concat(mb4general, mb4unicode, mb4bin)) from t;").Check(testkit.Rows("1"))
	tk.MustQuery("select collation(concat(mb4unicode, mb4bin, concat(mb4general))) from t;").Check(testkit.Rows("utf8mb4_bin"))
	tk.MustQuery("select coercibility(concat(mb4unicode, mb4bin)) from t;").Check(testkit.Rows("2"))
	tk.MustQuery("select collation(concat(mb4unicode, mb4bin)) from t;").Check(testkit.Rows("utf8mb4_bin"))
	tk.MustQuery("select coercibility(concat(mb4bin, concat(mb4general))) from t;").Check(testkit.Rows("2"))
	tk.MustQuery("select collation(concaT(mb4bin, cOncAt(mb4general))) from t;").Check(testkit.Rows("utf8mb4_bin"))
	tk.MustQuery("select coercibility(concat(mb4unicode, mb4bin, concat(mb4general))) from t;").Check(testkit.Rows("2"))
	tk.MustQuery("select collation(concat(mb4unicode, mb4bin, concat(mb4general))) from t;").Check(testkit.Rows("utf8mb4_bin"))
	tk.MustQuery("select coercibility(concat(mb4unicode, mb4general)) from t;").Check(testkit.Rows("1"))
	tk.MustQuery("select collation(coalesce(mb4unicode, mb4general)) from t;").Check(testkit.Rows("utf8mb4_bin"))
	tk.MustQuery("select coercibility(coalesce(mb4unicode, mb4general)) from t;").Check(testkit.Rows("1"))
	tk.MustQuery("select collation(CONCAT(concat(mb4unicode), concat(mb4general))) from t;").Check(testkit.Rows("utf8mb4_bin"))
	tk.MustQuery("select coercibility(cONcat(unicode, general)) from t;").Check(testkit.Rows("1"))
	tk.MustQuery("select collation(concAt(unicode, general)) from t;").Check(testkit.Rows("utf8_bin"))
	tk.MustQuery("select collation(concat(bin, mb4general)) from t;").Check(testkit.Rows("binary"))
	tk.MustQuery("select coercibility(concat(bin, mb4general)) from t;").Check(testkit.Rows("2"))
	tk.MustQuery("select collation(concat(mb4unicode, ascii_bin)) from t;").Check(testkit.Rows("utf8mb4_unicode_ci"))
	tk.MustQuery("select coercibility(concat(mb4unicode, ascii_bin)) from t;").Check(testkit.Rows("2"))
	tk.MustQuery("select collation(concat(mb4unicode, mb4unicode)) from t;").Check(testkit.Rows("utf8mb4_unicode_ci"))
	tk.MustQuery("select coercibility(concat(mb4unicode, mb4unicode)) from t;").Check(testkit.Rows("2"))
	tk.MustQuery("select collation(concat(bin, bin)) from t;").Check(testkit.Rows("binary"))
	tk.MustQuery("select coercibility(concat(bin, bin)) from t;").Check(testkit.Rows("2"))
	tk.MustQuery("select collation(concat(latin1_bin, ascii_bin)) from t;").Check(testkit.Rows("latin1_bin"))
	tk.MustQuery("select coercibility(concat(latin1_bin, ascii_bin)) from t;").Check(testkit.Rows("2"))
	tk.MustQuery("select collation(concat(mb4unicode, bin)) from t;").Check(testkit.Rows("binary"))
	tk.MustQuery("select coercibility(concat(mb4unicode, bin)) from t;").Check(testkit.Rows("2"))
	tk.MustQuery("select collation(mb4general collate utf8mb4_unicode_ci) from t;").Check(testkit.Rows("utf8mb4_unicode_ci"))
	tk.MustQuery("select coercibility(mb4general collate utf8mb4_unicode_ci) from t;").Check(testkit.Rows("0"))
	tk.MustQuery("select collation(concat(concat(mb4unicode, mb4general), concat(unicode, general))) from t;").Check(testkit.Rows("utf8mb4_bin"))
	tk.MustQuery("select coercibility(concat(concat(mb4unicode, mb4general), concat(unicode, general))) from t;").Check(testkit.Rows("1"))
	tk.MustGetErrMsg("select * from t where mb4unicode = mb4general;", "[expression:1267]Illegal mix of collations (utf8mb4_unicode_ci,IMPLICIT) and (utf8mb4_general_ci,IMPLICIT) for operation 'eq'")
	tk.MustGetErrMsg("select * from t where unicode = general;", "[expression:1267]Illegal mix of collations (utf8_unicode_ci,IMPLICIT) and (utf8_general_ci,IMPLICIT) for operation 'eq'")
	tk.MustGetErrMsg("select concat(mb4general) = concat(mb4unicode) from t;", "[expression:1267]Illegal mix of collations (utf8mb4_general_ci,IMPLICIT) and (utf8mb4_unicode_ci,IMPLICIT) for operation 'eq'")
	tk.MustGetErrMsg("select * from t t1, t t2 where t1.mb4unicode = t2.mb4general;", "[expression:1267]Illegal mix of collations (utf8mb4_unicode_ci,IMPLICIT) and (utf8mb4_general_ci,IMPLICIT) for operation 'eq'")
	tk.MustGetErrMsg("select field('s', mb4general, mb4unicode, mb4bin) from t;", "[expression:1271]Illegal mix of collations for operation 'field'")
	tk.MustGetErrMsg("select concat(mb4unicode, mb4general) = mb4unicode from t;", "[expression:1267]Illegal mix of collations (utf8mb4_bin,NONE) and (utf8mb4_unicode_ci,IMPLICIT) for operation 'eq'")

	tk.MustExec("drop table t;")
}

func (s *testIntegrationSerialSuite) prepare4Join(c *C) *testkit.TestKit {
	tk := testkit.NewTestKit(c, s.store)
	tk.MustExec("USE test")
	tk.MustExec("drop table if exists t")
	tk.MustExec("drop table if exists t_bin")
	tk.MustExec("CREATE TABLE `t` ( `a` int(11) NOT NULL,`b` varchar(5) CHARACTER SET utf8mb4 COLLATE utf8mb4_general_ci DEFAULT NULL)")
	tk.MustExec("CREATE TABLE `t_bin` ( `a` int(11) NOT NULL,`b` varchar(5) CHARACTER SET binary)")
	tk.MustExec("insert into t values (1, 'a'), (2, 'À'), (3, 'á'), (4, 'à'), (5, 'b'), (6, 'c'), (7, ' ')")
	tk.MustExec("insert into t_bin values (1, 'a'), (2, 'À'), (3, 'á'), (4, 'à'), (5, 'b'), (6, 'c'), (7, ' ')")
	return tk
}

func (s *testIntegrationSerialSuite) prepare4Join2(c *C) *testkit.TestKit {
	tk := testkit.NewTestKit(c, s.store)
	tk.MustExec("USE test")
	tk.MustExec("drop table if exists t1")
	tk.MustExec("drop table if exists t2")
	tk.MustExec("create table t1 (id int, v varchar(5) character set binary, key(v))")
	tk.MustExec("create table t2 (v varchar(5) CHARACTER SET utf8mb4 COLLATE utf8mb4_general_ci, key(v))")
	tk.MustExec("insert into t1 values (1, 'a'), (2, 'À'), (3, 'á'), (4, 'à'), (5, 'b'), (6, 'c'), (7, ' ')")
	tk.MustExec("insert into t2 values ('a'), ('À'), ('á'), ('à'), ('b'), ('c'), (' ')")
	return tk
}

func (s *testIntegrationSerialSuite) TestCollateHashJoin(c *C) {
	collate.SetNewCollationEnabledForTest(true)
	defer collate.SetNewCollationEnabledForTest(false)
	tk := s.prepare4Join(c)
	tk.MustQuery("select /*+ TIDB_HJ(t1, t2) */ t1.a, t1.b from t t1, t t2 where t1.b=t2.b order by t1.a").Check(
		testkit.Rows("1 a", "1 a", "1 a", "1 a", "2 À", "2 À", "2 À", "2 À", "3 á", "3 á", "3 á", "3 á", "4 à", "4 à", "4 à", "4 à", "5 b", "6 c", "7  "))
	tk.MustQuery("select /*+ TIDB_HJ(t1, t2) */ t1.a, t1.b from t_bin t1, t_bin t2 where t1.b=t2.b order by t1.a").Check(
		testkit.Rows("1 a", "2 À", "3 á", "4 à", "5 b", "6 c", "7  "))
	tk.MustQuery("select /*+ TIDB_HJ(t1, t2) */ t1.a, t1.b from t t1, t t2 where t1.b=t2.b and t1.a>3 order by t1.a").Check(
		testkit.Rows("4 à", "4 à", "4 à", "4 à", "5 b", "6 c", "7  "))
	tk.MustQuery("select /*+ TIDB_HJ(t1, t2) */ t1.a, t1.b from t_bin t1, t_bin t2 where t1.b=t2.b and t1.a>3 order by t1.a").Check(
		testkit.Rows("4 à", "5 b", "6 c", "7  "))
	tk.MustQuery("select /*+ TIDB_HJ(t1, t2) */ t1.a, t1.b from t t1, t t2 where t1.b=t2.b and t1.a>3 order by t1.a").Check(
		testkit.Rows("4 à", "4 à", "4 à", "4 à", "5 b", "6 c", "7  "))
	tk.MustQuery("select /*+ TIDB_HJ(t1, t2) */ t1.a, t1.b from t_bin t1, t_bin t2 where t1.b=t2.b and t1.a>3 order by t1.a").Check(
		testkit.Rows("4 à", "5 b", "6 c", "7  "))
	tk.MustQuery("select /*+ TIDB_HJ(t1, t2) */ t1.a, t1.b from t t1, t t2 where t1.b=t2.b and t1.a>t2.a order by t1.a").Check(
		testkit.Rows("2 À", "3 á", "3 á", "4 à", "4 à", "4 à"))
	tk.MustQuery("select /*+ TIDB_HJ(t1, t2) */ t1.a, t1.b from t_bin t1, t_bin t2 where t1.b=t2.b and t1.a>t2.a order by t1.a").Check(
		testkit.Rows())
}

func (s *testIntegrationSerialSuite) TestCollateHashJoin2(c *C) {
	collate.SetNewCollationEnabledForTest(true)
	defer collate.SetNewCollationEnabledForTest(false)
	tk := s.prepare4Join2(c)
	tk.MustQuery("select /*+ TIDB_HJ(t1, t2) */ * from t1, t2 where t1.v=t2.v order by t1.id").Check(
		testkit.Rows("1 a a", "2 À À", "3 á á", "4 à à", "5 b b", "6 c c", "7    "))
}

func (s *testIntegrationSerialSuite) TestCollateMergeJoin(c *C) {
	collate.SetNewCollationEnabledForTest(true)
	defer collate.SetNewCollationEnabledForTest(false)
	tk := s.prepare4Join(c)
	tk.MustQuery("select /*+ TIDB_SMJ(t1, t2) */ t1.a, t1.b from t t1, t t2 where t1.b=t2.b order by t1.a").Check(
		testkit.Rows("1 a", "1 a", "1 a", "1 a", "2 À", "2 À", "2 À", "2 À", "3 á", "3 á", "3 á", "3 á", "4 à", "4 à", "4 à", "4 à", "5 b", "6 c", "7  "))
	tk.MustQuery("select /*+ TIDB_SMJ(t1, t2) */ t1.a, t1.b from t_bin t1, t_bin t2 where t1.b=t2.b order by t1.a").Check(
		testkit.Rows("1 a", "2 À", "3 á", "4 à", "5 b", "6 c", "7  "))
	tk.MustQuery("select /*+ TIDB_SMJ(t1, t2) */ t1.a, t1.b from t t1, t t2 where t1.b=t2.b and t1.a>3 order by t1.a").Check(
		testkit.Rows("4 à", "4 à", "4 à", "4 à", "5 b", "6 c", "7  "))
	tk.MustQuery("select /*+ TIDB_SMJ(t1, t2) */ t1.a, t1.b from t_bin t1, t_bin t2 where t1.b=t2.b and t1.a>3 order by t1.a").Check(
		testkit.Rows("4 à", "5 b", "6 c", "7  "))
	tk.MustQuery("select /*+ TIDB_SMJ(t1, t2) */ t1.a, t1.b from t t1, t t2 where t1.b=t2.b and t1.a>3 order by t1.a").Check(
		testkit.Rows("4 à", "4 à", "4 à", "4 à", "5 b", "6 c", "7  "))
	tk.MustQuery("select /*+ TIDB_SMJ(t1, t2) */ t1.a, t1.b from t_bin t1, t_bin t2 where t1.b=t2.b and t1.a>3 order by t1.a").Check(
		testkit.Rows("4 à", "5 b", "6 c", "7  "))
	tk.MustQuery("select /*+ TIDB_SMJ(t1, t2) */ t1.a, t1.b from t t1, t t2 where t1.b=t2.b and t1.a>t2.a order by t1.a").Check(
		testkit.Rows("2 À", "3 á", "3 á", "4 à", "4 à", "4 à"))
	tk.MustQuery("select /*+ TIDB_SMJ(t1, t2) */ t1.a, t1.b from t_bin t1, t_bin t2 where t1.b=t2.b and t1.a>t2.a order by t1.a").Check(
		testkit.Rows())
}

func (s *testIntegrationSerialSuite) TestCollateMergeJoin2(c *C) {
	collate.SetNewCollationEnabledForTest(true)
	defer collate.SetNewCollationEnabledForTest(false)
	tk := s.prepare4Join2(c)
	tk.MustQuery("select /*+ TIDB_SMJ(t1, t2) */ * from t1, t2 where t1.v=t2.v order by t1.id").Check(
		testkit.Rows("1 a a", "2 À À", "3 á á", "4 à à", "5 b b", "6 c c", "7    "))
}

func (s *testIntegrationSerialSuite) prepare4Collation(c *C, hasIndex bool) *testkit.TestKit {
	tk := testkit.NewTestKit(c, s.store)
	tk.MustExec("USE test")
	tk.MustExec("drop table if exists t")
	tk.MustExec("drop table if exists t_bin")
	idxSQL := ", key(v)"
	if !hasIndex {
		idxSQL = ""
	}
	tk.MustExec(fmt.Sprintf("create table t (id int, v varchar(5) CHARACTER SET utf8mb4 COLLATE utf8mb4_general_ci DEFAULT NULL %v)", idxSQL))
	tk.MustExec(fmt.Sprintf("create table t_bin (id int, v varchar(5) CHARACTER SET binary %v)", idxSQL))
	tk.MustExec("insert into t values (1, 'a'), (2, 'À'), (3, 'á'), (4, 'à'), (5, 'b'), (6, 'c'), (7, ' ')")
	tk.MustExec("insert into t_bin values (1, 'a'), (2, 'À'), (3, 'á'), (4, 'à'), (5, 'b'), (6, 'c'), (7, ' ')")
	return tk
}

func (s *testIntegrationSerialSuite) TestCollateSelection(c *C) {
	collate.SetNewCollationEnabledForTest(true)
	defer collate.SetNewCollationEnabledForTest(false)
	tk := s.prepare4Collation(c, false)
	tk.MustQuery("select v from t where v='a' order by id").Check(testkit.Rows("a", "À", "á", "à"))
	tk.MustQuery("select v from t_bin where v='a' order by id").Check(testkit.Rows("a"))
	tk.MustQuery("select v from t where v<'b' and id<=3").Check(testkit.Rows("a", "À", "á"))
	tk.MustQuery("select v from t_bin where v<'b' and id<=3").Check(testkit.Rows("a"))
}

func (s *testIntegrationSerialSuite) TestCollateSort(c *C) {
	collate.SetNewCollationEnabledForTest(true)
	defer collate.SetNewCollationEnabledForTest(false)
	tk := s.prepare4Collation(c, false)
	tk.MustQuery("select id from t order by v, id").Check(testkit.Rows("7", "1", "2", "3", "4", "5", "6"))
	tk.MustQuery("select id from t_bin order by v, id").Check(testkit.Rows("7", "1", "5", "6", "2", "4", "3"))

	tk.MustExec("drop table if exists t")
	tk.MustExec("create table t(a char(10) collate utf8mb4_general_ci, key(a))")
	tk.MustExec("insert into t values ('a'), ('A'), ('b')")
	tk.MustExec("insert into t values ('a'), ('A'), ('b')")
	tk.MustExec("insert into t values ('a'), ('A'), ('b')")
	tk.MustQuery("select * from t order by a collate utf8mb4_bin").Check(testkit.Rows("A", "A", "A", "a", "a", "a", "b", "b", "b"))
	tk.MustQuery("select * from t order by a collate utf8mb4_general_ci").Check(testkit.Rows("a", "A", "a", "A", "a", "A", "b", "b", "b"))
	tk.MustQuery("select * from t order by a collate utf8mb4_unicode_ci").Check(testkit.Rows("a", "A", "a", "A", "a", "A", "b", "b", "b"))
}

func (s *testIntegrationSerialSuite) TestCollateHashAgg(c *C) {
	collate.SetNewCollationEnabledForTest(true)
	defer collate.SetNewCollationEnabledForTest(false)
	tk := s.prepare4Collation(c, false)
	tk.HasPlan("select distinct(v) from t_bin", "HashAgg")
	tk.MustQuery("select distinct(v) from t_bin").Sort().Check(testkit.Rows(" ", "a", "b", "c", "À", "à", "á"))
	tk.HasPlan("select distinct(v) from t", "HashAgg")
	tk.MustQuery("select distinct(v) from t").Sort().Check(testkit.Rows(" ", "a", "b", "c"))
	tk.HasPlan("select v, count(*) from t_bin group by v", "HashAgg")
	tk.MustQuery("select v, count(*) from t_bin group by v").Sort().Check(testkit.Rows("  1", "a 1", "b 1", "c 1", "À 1", "à 1", "á 1"))
	tk.HasPlan("select v, count(*) from t group by v", "HashAgg")
	tk.MustQuery("select v, count(*) from t group by v").Sort().Check(testkit.Rows("  1", "a 4", "b 1", "c 1"))

	tk.MustExec("drop table if exists t")
	tk.MustExec("create table t(a char(10) collate utf8mb4_general_ci, key(a))")
	tk.MustExec("insert into t values ('a'), ('A'), ('b')")
	tk.MustExec("insert into t values ('a'), ('A'), ('b')")
	tk.MustExec("insert into t values ('a'), ('A'), ('b')")
	tk.MustExec("insert into t values ('s'), ('ss'), ('ß')")
	tk.MustQuery("select count(1) from t group by a collate utf8mb4_bin order by a collate utf8mb4_bin").Check(testkit.Rows("3", "3", "3", "1", "1", "1"))
	tk.MustQuery("select count(1) from t group by a collate utf8mb4_unicode_ci order by a collate utf8mb4_unicode_ci").Check(testkit.Rows("6", "3", "1", "2"))
	tk.MustQuery("select count(1) from t group by a collate utf8mb4_general_ci order by a collate utf8mb4_general_ci").Check(testkit.Rows("6", "3", "2", "1"))
}

func (s *testIntegrationSerialSuite) TestCollateStreamAgg(c *C) {
	collate.SetNewCollationEnabledForTest(true)
	defer collate.SetNewCollationEnabledForTest(false)
	tk := s.prepare4Collation(c, true)
	tk.HasPlan("select distinct(v) from t_bin", "StreamAgg")
	tk.MustQuery("select distinct(v) from t_bin").Sort().Check(testkit.Rows(" ", "a", "b", "c", "À", "à", "á"))
	tk.HasPlan("select distinct(v) from t", "StreamAgg")
	tk.MustQuery("select distinct(v) from t").Sort().Check(testkit.Rows(" ", "a", "b", "c"))
	tk.HasPlan("select v, count(*) from t_bin group by v", "StreamAgg")
	tk.MustQuery("select v, count(*) from t_bin group by v").Sort().Check(testkit.Rows("  1", "a 1", "b 1", "c 1", "À 1", "à 1", "á 1"))
	tk.HasPlan("select v, count(*) from t group by v", "StreamAgg")
	tk.MustQuery("select v, count(*) from t group by v").Sort().Check(testkit.Rows("  1", "a 4", "b 1", "c 1"))
}

func (s *testIntegrationSerialSuite) TestCollateIndexReader(c *C) {
	collate.SetNewCollationEnabledForTest(true)
	defer collate.SetNewCollationEnabledForTest(false)
	tk := s.prepare4Collation(c, true)
	tk.HasPlan("select v from t where v < 'b'  order by v", "IndexReader")
	tk.MustQuery("select v from t where v < 'b' order by v").Check(testkit.Rows(" ", "a", "À", "á", "à"))
	tk.HasPlan("select v from t where v < 'b' and v > ' ' order by v", "IndexReader")
	tk.MustQuery("select v from t where v < 'b' and v > ' ' order by v").Check(testkit.Rows("a", "À", "á", "à"))
	tk.HasPlan("select v from t_bin where v < 'b' order by v", "IndexReader")
	tk.MustQuery("select v from t_bin where v < 'b' order by v").Sort().Check(testkit.Rows(" ", "a"))
	tk.HasPlan("select v from t_bin where v < 'b' and v > ' ' order by v", "IndexReader")
	tk.MustQuery("select v from t_bin where v < 'b' and v > ' ' order by v").Sort().Check(testkit.Rows("a"))
}

func (s *testIntegrationSerialSuite) TestCollateIndexLookup(c *C) {
	collate.SetNewCollationEnabledForTest(true)
	defer collate.SetNewCollationEnabledForTest(false)
	tk := s.prepare4Collation(c, true)

	tk.HasPlan("select id from t where v < 'b'", "IndexLookUp")
	tk.MustQuery("select id from t where v < 'b'").Sort().Check(testkit.Rows("1", "2", "3", "4", "7"))
	tk.HasPlan("select id from t where v < 'b' and v > ' '", "IndexLookUp")
	tk.MustQuery("select id from t where v < 'b' and v > ' '").Sort().Check(testkit.Rows("1", "2", "3", "4"))
	tk.HasPlan("select id from t_bin where v < 'b'", "IndexLookUp")
	tk.MustQuery("select id from t_bin where v < 'b'").Sort().Check(testkit.Rows("1", "7"))
	tk.HasPlan("select id from t_bin where v < 'b' and v > ' '", "IndexLookUp")
	tk.MustQuery("select id from t_bin where v < 'b' and v > ' '").Sort().Check(testkit.Rows("1"))
}

func (s *testIntegrationSerialSuite) TestIssue16668(c *C) {
	collate.SetNewCollationEnabledForTest(true)
	defer collate.SetNewCollationEnabledForTest(false)
	tk := testkit.NewTestKit(c, s.store)
	tk.MustExec("use test")
	tk.MustExec("drop table if exists tx")
	tk.MustExec("CREATE TABLE `tx` ( `a` int(11) NOT NULL,`b` varchar(5) CHARACTER SET utf8mb4 COLLATE utf8mb4_general_ci DEFAULT NULL)")
	tk.MustExec("insert into tx values (1, 'a'), (2, 'À'), (3, 'á'), (4, 'à'), (5, 'b'), (6, 'c'), (7, ' ')")
	tk.MustQuery("select count(distinct(b)) from tx").Check(testkit.Rows("4"))
}

func (s *testIntegrationSerialSuite) TestCollateStringFunction(c *C) {
	collate.SetNewCollationEnabledForTest(true)
	defer collate.SetNewCollationEnabledForTest(false)
	tk := testkit.NewTestKit(c, s.store)

	tk.MustQuery("select field('a', 'b', 'a');").Check(testkit.Rows("2"))
	tk.MustQuery("select field('a', 'b', 'A');").Check(testkit.Rows("0"))
	tk.MustQuery("select field('a', 'b', 'A' collate utf8mb4_bin);").Check(testkit.Rows("0"))
	tk.MustQuery("select field('a', 'b', 'a ' collate utf8mb4_bin);").Check(testkit.Rows("2"))
	tk.MustQuery("select field('a', 'b', 'A' collate utf8mb4_unicode_ci);").Check(testkit.Rows("2"))
	tk.MustQuery("select field('a', 'b', 'a ' collate utf8mb4_unicode_ci);").Check(testkit.Rows("2"))
	tk.MustQuery("select field('a', 'b', 'A' collate utf8mb4_general_ci);").Check(testkit.Rows("2"))
	tk.MustQuery("select field('a', 'b', 'a ' collate utf8mb4_general_ci);").Check(testkit.Rows("2"))

	tk.MustExec("USE test")
	tk.MustExec("drop table if exists t")
	tk.MustExec("create table t(a char(10), b char (10)) collate utf8mb4_general_ci")
	tk.MustExec("insert into t values ('a', 'A')")
	tk.MustQuery("select field(a, b) from t").Check(testkit.Rows("1"))

	tk.MustQuery("select FIND_IN_SET('a','b,a,c,d');").Check(testkit.Rows("2"))
	tk.MustQuery("select FIND_IN_SET('a','b,A,c,d');").Check(testkit.Rows("0"))
	tk.MustQuery("select FIND_IN_SET('a','b,A,c,d' collate utf8mb4_bin);").Check(testkit.Rows("0"))
	tk.MustQuery("select FIND_IN_SET('a','b,a ,c,d' collate utf8mb4_bin);").Check(testkit.Rows("2"))
	tk.MustQuery("select FIND_IN_SET('a','b,A,c,d' collate utf8mb4_general_ci);").Check(testkit.Rows("2"))
	tk.MustQuery("select FIND_IN_SET('a','b,a ,c,d' collate utf8mb4_general_ci);").Check(testkit.Rows("2"))
	tk.MustQuery("select FIND_IN_SET('a','b,A,c,d' collate utf8mb4_unicode_ci);").Check(testkit.Rows("2"))
	tk.MustQuery("select FIND_IN_SET('a','b,a ,c,d' collate utf8mb4_unicode_ci);").Check(testkit.Rows("2"))

	tk.MustExec("select concat('a' collate utf8mb4_bin, 'b' collate utf8mb4_bin);")
	tk.MustGetErrMsg("select concat('a' collate utf8mb4_bin, 'b' collate utf8mb4_general_ci);", "[expression:1267]Illegal mix of collations (utf8mb4_bin,EXPLICIT) and (utf8mb4_general_ci,EXPLICIT) for operation 'concat'")
	tk.MustExec("use test")
	tk.MustExec("drop table if exists t")
	tk.MustExec("create table t(a char)")
	tk.MustGetErrMsg("select * from t t1 join t t2 on t1.a collate utf8mb4_bin = t2.a collate utf8mb4_general_ci;", "[expression:1267]Illegal mix of collations (utf8mb4_bin,EXPLICIT) and (utf8mb4_general_ci,EXPLICIT) for operation 'eq'")

	tk.MustExec("DROP TABLE IF EXISTS t1;")
	tk.MustExec("CREATE TABLE t1 ( a int, p1 VARCHAR(255) CHARACTER SET utf8 COLLATE utf8_bin,p2 VARCHAR(255) CHARACTER SET utf8 COLLATE utf8_general_ci , p3 VARCHAR(255) CHARACTER SET utf8mb4 COLLATE utf8mb4_bin,p4 VARCHAR(255) CHARACTER SET utf8mb4 COLLATE utf8mb4_general_ci ,n1 VARCHAR(255) CHARACTER SET utf8 COLLATE utf8_bin,n2 VARCHAR(255) CHARACTER SET utf8 COLLATE utf8_general_ci , n3 VARCHAR(255) CHARACTER SET utf8mb4 COLLATE utf8mb4_bin,n4 VARCHAR(255) CHARACTER SET utf8mb4 COLLATE utf8mb4_general_ci );")
	tk.MustExec("insert into t1 (a,p1,p2,p3,p4,n1,n2,n3,n4) values(1,'  0aA1!测试テストמבחן  ','  0aA1!测试テストמבחן 	','  0aA1!测试テストמבחן 	','  0aA1!测试テストמבחן 	','  0Aa1!测试テストמבחן  ','  0Aa1!测试テストמבחן 	','  0Aa1!测试テストמבחן 	','  0Aa1!测试テストמבחן 	');")

	tk.MustQuery("select INSTR(p1,n1) from t1;").Check(testkit.Rows("0"))
	tk.MustQuery("select INSTR(p1,n2) from t1;").Check(testkit.Rows("0"))
	tk.MustQuery("select INSTR(p1,n3) from t1;").Check(testkit.Rows("0"))
	tk.MustQuery("select INSTR(p1,n4) from t1;").Check(testkit.Rows("0"))
	tk.MustQuery("select INSTR(p2,n1) from t1;").Check(testkit.Rows("0"))
	tk.MustQuery("select INSTR(p2,n2) from t1;").Check(testkit.Rows("1"))
	tk.MustQuery("select INSTR(p2,n3) from t1;").Check(testkit.Rows("0"))
	tk.MustQuery("select INSTR(p2,n4) from t1;").Check(testkit.Rows("1"))
	tk.MustQuery("select INSTR(p3,n1) from t1;").Check(testkit.Rows("0"))
	tk.MustQuery("select INSTR(p3,n2) from t1;").Check(testkit.Rows("0"))
	tk.MustQuery("select INSTR(p3,n3) from t1;").Check(testkit.Rows("0"))
	tk.MustQuery("select INSTR(p3,n4) from t1;").Check(testkit.Rows("0"))
	tk.MustQuery("select INSTR(p4,n1) from t1;").Check(testkit.Rows("0"))
	tk.MustQuery("select INSTR(p4,n2) from t1;").Check(testkit.Rows("1"))
	tk.MustQuery("select INSTR(p4,n3) from t1;").Check(testkit.Rows("0"))
	tk.MustQuery("select INSTR(p4,n4) from t1;").Check(testkit.Rows("1"))

	tk.MustExec("truncate table t1;")
	tk.MustExec("insert into t1 (a,p1,p2,p3,p4,n1,n2,n3,n4) values (1,'0aA1!测试テストמבחן  ','0aA1!测试テストמבחן 	','0aA1!测试テストמבחן 	','0aA1!测试テストמבחן 	','0Aa1!测试テストמבחן','0Aa1!测试テストמבחן','0Aa1!测试テストמבחן','0Aa1!测试テストמבחן');")
	tk.MustExec("insert into t1 (a,p1,p2,p3,p4,n1,n2,n3,n4) values (2,'0aA1!测试テストמבחן','0aA1!测试テストמבחן','0aA1!测试テストמבחן','0aA1!测试テストמבחן','0Aa1!测试テストמבחן','0Aa1!测试テストמבחן','0Aa1!测试テストמבחן','0Aa1!测试テストמבחן');")
	tk.MustExec("insert into t1 (a,p1,p2,p3,p4,n1,n2,n3,n4) values (3,'0aA1!测试テストמבחן','0aA1!测试テストמבחן','0aA1!测试テストמבחן','0aA1!测试テストמבחן','0Aa1!测试テストמבחן  ','0Aa1!测试テストמבחן  ','0Aa1!测试テストמבחן  ','0Aa1!测试テストמבחן  ');")

	tk.MustQuery("select LOCATE(p1,n1) from t1;").Check(testkit.Rows("0", "0", "0"))
	tk.MustQuery("select LOCATE(p1,n2) from t1;").Check(testkit.Rows("0", "0", "0"))
	tk.MustQuery("select LOCATE(p1,n3) from t1;").Check(testkit.Rows("0", "0", "0"))
	tk.MustQuery("select LOCATE(p1,n4) from t1;").Check(testkit.Rows("0", "1", "1"))
	tk.MustQuery("select LOCATE(p2,n1) from t1;").Check(testkit.Rows("0", "0", "0"))
	tk.MustQuery("select LOCATE(p2,n2) from t1;").Check(testkit.Rows("0", "1", "1"))
	tk.MustQuery("select LOCATE(p2,n3) from t1;").Check(testkit.Rows("0", "0", "0"))
	tk.MustQuery("select LOCATE(p2,n4) from t1;").Check(testkit.Rows("0", "1", "1"))
	tk.MustQuery("select LOCATE(p3,n1) from t1;").Check(testkit.Rows("0", "0", "0"))
	tk.MustQuery("select LOCATE(p3,n2) from t1;").Check(testkit.Rows("0", "0", "0"))
	tk.MustQuery("select LOCATE(p3,n3) from t1;").Check(testkit.Rows("0", "0", "0"))
	tk.MustQuery("select LOCATE(p3,n4) from t1;").Check(testkit.Rows("0", "0", "0"))
	tk.MustQuery("select LOCATE(p4,n1) from t1;").Check(testkit.Rows("0", "1", "1"))
	tk.MustQuery("select LOCATE(p4,n2) from t1;").Check(testkit.Rows("0", "1", "1"))
	tk.MustQuery("select LOCATE(p4,n3) from t1;").Check(testkit.Rows("0", "0", "0"))
	tk.MustQuery("select LOCATE(p4,n4) from t1;").Check(testkit.Rows("0", "1", "1"))

	tk.MustExec("truncate table t1;")
	tk.MustExec("insert into t1 (a) values (1);")
	tk.MustExec("insert into t1 (a,p1,p2,p3,p4,n1,n2,n3,n4) values (2,'0aA1!测试テストמבחן  ','0aA1!测试テストמבחן       ','0aA1!测试テストמבחן  ','0aA1!测试テストמבחן  ','0Aa1!测试テストמבחן','0Aa1!测试テストמבחן','0Aa1!测试テストמבחן','0Aa1!测试テストמבחן');")
	tk.MustExec("insert into t1 (a,p1,p2,p3,p4,n1,n2,n3,n4) values (3,'0aA1!测试テストמבחן','0aA1!测试テストמבחן','0aA1!测试テストמבחן','0aA1!测试テストמבחן','0Aa1!测试テストמבחן','0Aa1!测试テストמבחן','0Aa1!测试テストמבחן','0Aa1!测试テストמבחן');")
	tk.MustExec("insert into t1 (a,p1,p2,p3,p4,n1,n2,n3,n4) values (4,'0aA1!测试テストמבחן','0aA1!测试テストמבחן','0aA1!测试テストמבחן','0aA1!测试テストמבחן','0Aa1!测试テストמבחן  ','0Aa1!测试テストמבחן  ','0Aa1!测试テストמבחן  ','0Aa1!测试テストמבחן  ');")
	tk.MustExec("insert into t1 (a,p1,p2,p3,p4,n1,n2,n3,n4) values (5,'0aA1!测试テストמבחן0aA1!测试','0aA1!测试テストמבחן0aA1!测试','0aA1!测试テストמבחן0aA1!测试','0aA1!测试テストמבחן0aA1!测试','0Aa1!测试','0Aa1!测试','0Aa1!测试','0Aa1!测试');")
	tk.MustExec("insert into t1 (a,p1,p2,p3,p4,n1,n2,n3,n4) values (6,'0aA1!测试テストמבחן0aA1!测试','0aA1!测试テストמבחן0aA1!测试','0aA1!测试テストמבחן0aA1!测试','0aA1!测试テストמבחן0aA1!测试','0aA1!测试','0aA1!测试','0aA1!测试','0aA1!测试');")
	tk.MustExec("insert into t1 (a,p1,p2,p3,p4,n1,n2,n3,n4) values (7,'0aA1!测试テストמבחן  ','0aA1!测试テストמבחן       ','0aA1!测试テストמבחן  ','0aA1!测试テストמבחן  ','0aA1!测试テストמבחן','0aA1!测试テストמבחן','0aA1!测试テストמבחן','0aA1!测试テストמבחן');")
	tk.MustExec("insert into t1 (a,p1,p2,p3,p4,n1,n2,n3,n4) values (8,'0aA1!测试テストמבחן','0aA1!测试テストמבחן','0aA1!测试テストמבחן','0aA1!测试テストמבחן','0aA1!测试テストמבחן  ','0aA1!测试テストמבחן  ','0aA1!测试テストמבחן  ','0aA1!测试テストמבחן  ');")

	tk.MustQuery("select p1 REGEXP n1 from t1;").Check(testkit.Rows("<nil>", "0", "0", "0", "0", "1", "1", "0"))
	tk.MustQuery("select p1 REGEXP n2 from t1;").Check(testkit.Rows("<nil>", "0", "0", "0", "0", "1", "1", "0"))
	tk.MustQuery("select p1 REGEXP n3 from t1;").Check(testkit.Rows("<nil>", "0", "0", "0", "0", "1", "1", "0"))
	tk.MustQuery("select p1 REGEXP n4 from t1;").Check(testkit.Rows("<nil>", "1", "1", "0", "1", "1", "1", "0"))
	tk.MustQuery("select p2 REGEXP n1 from t1;").Check(testkit.Rows("<nil>", "0", "0", "0", "0", "1", "1", "0"))
	tk.MustQuery("select p2 REGEXP n2 from t1;").Check(testkit.Rows("<nil>", "1", "1", "0", "1", "1", "1", "0"))
	tk.MustQuery("select p2 REGEXP n3 from t1;").Check(testkit.Rows("<nil>", "0", "0", "0", "0", "1", "1", "0"))
	tk.MustQuery("select p2 REGEXP n4 from t1;").Check(testkit.Rows("<nil>", "1", "1", "0", "1", "1", "1", "0"))
	tk.MustQuery("select p3 REGEXP n1 from t1;").Check(testkit.Rows("<nil>", "0", "0", "0", "0", "1", "1", "0"))
	tk.MustQuery("select p3 REGEXP n2 from t1;").Check(testkit.Rows("<nil>", "0", "0", "0", "0", "1", "1", "0"))
	tk.MustQuery("select p3 REGEXP n3 from t1;").Check(testkit.Rows("<nil>", "0", "0", "0", "0", "1", "1", "0"))
	tk.MustQuery("select p3 REGEXP n4 from t1;").Check(testkit.Rows("<nil>", "0", "0", "0", "0", "1", "1", "0"))
	tk.MustQuery("select p4 REGEXP n1 from t1;").Check(testkit.Rows("<nil>", "1", "1", "0", "1", "1", "1", "0"))
	tk.MustQuery("select p4 REGEXP n2 from t1;").Check(testkit.Rows("<nil>", "1", "1", "0", "1", "1", "1", "0"))
	tk.MustQuery("select p4 REGEXP n3 from t1;").Check(testkit.Rows("<nil>", "0", "0", "0", "0", "1", "1", "0"))
	tk.MustQuery("select p4 REGEXP n4 from t1;").Check(testkit.Rows("<nil>", "1", "1", "0", "1", "1", "1", "0"))

	tk.MustExec("drop table t1;")
}

func (s *testIntegrationSerialSuite) TestCollateLike(c *C) {
	collate.SetNewCollationEnabledForTest(true)
	defer collate.SetNewCollationEnabledForTest(false)

	tk := testkit.NewTestKit(c, s.store)
	tk.MustExec("set names utf8mb4 collate utf8mb4_general_ci")
	tk.MustQuery("select 'a' like 'A'").Check(testkit.Rows("1"))
	tk.MustQuery("select 'a' like 'A' collate utf8mb4_general_ci").Check(testkit.Rows("1"))
	tk.MustQuery("select 'a' like 'À'").Check(testkit.Rows("1"))
	tk.MustQuery("select 'a' like '%À'").Check(testkit.Rows("1"))
	tk.MustQuery("select 'a' like '%À '").Check(testkit.Rows("0"))
	tk.MustQuery("select 'a' like 'À%'").Check(testkit.Rows("1"))
	tk.MustQuery("select 'a' like 'À_'").Check(testkit.Rows("0"))
	tk.MustQuery("select 'a' like '%À%'").Check(testkit.Rows("1"))
	tk.MustQuery("select 'aaa' like '%ÀAa%'").Check(testkit.Rows("1"))
	tk.MustExec("set names utf8mb4 collate utf8mb4_bin")

	tk.MustExec("use test;")
	tk.MustExec("drop table if exists t_like;")
	tk.MustExec("create table t_like(id int, b varchar(20) collate utf8mb4_general_ci);")
	tk.MustExec("insert into t_like values (1, 'aaa'), (2, 'abc'), (3, 'aac');")
	tk.MustQuery("select b like 'AaÀ' from t_like order by id;").Check(testkit.Rows("1", "0", "0"))
	tk.MustQuery("select b like 'Aa_' from t_like order by id;").Check(testkit.Rows("1", "0", "1"))
	tk.MustQuery("select b like '_A_' from t_like order by id;").Check(testkit.Rows("1", "0", "1"))
	tk.MustQuery("select b from t_like where b like 'Aa_' order by id;").Check(testkit.Rows("aaa", "aac"))
	tk.MustQuery("select b from t_like where b like 'A%' order by id;").Check(testkit.Rows("aaa", "abc", "aac"))
	tk.MustQuery("select b from t_like where b like '%A%' order by id;").Check(testkit.Rows("aaa", "abc", "aac"))
	tk.MustExec("alter table t_like add index idx_b(b);")
	tk.MustQuery("select b from t_like use index(idx_b) where b like 'Aa_' order by id;").Check(testkit.Rows("aaa", "aac"))
	tk.MustQuery("select b from t_like use index(idx_b) where b like 'A%' order by id;").Check(testkit.Rows("aaa", "abc", "aac"))
	tk.MustQuery("select b from t_like use index(idx_b) where b like '%A%' order by id;").Check(testkit.Rows("aaa", "abc", "aac"))
}

func (s *testIntegrationSerialSuite) TestCollateSubQuery(c *C) {
	collate.SetNewCollationEnabledForTest(true)
	defer collate.SetNewCollationEnabledForTest(false)
	tk := s.prepare4Collation(c, false)
	tk.MustQuery("select id from t where v in (select v from t_bin) order by id").Check(testkit.Rows("1", "2", "3", "4", "5", "6", "7"))
	tk.MustQuery("select id from t_bin where v in (select v from t) order by id").Check(testkit.Rows("1", "2", "3", "4", "5", "6", "7"))
	tk.MustQuery("select id from t where v not in (select v from t_bin) order by id").Check(testkit.Rows())
	tk.MustQuery("select id from t_bin where v not in (select v from t) order by id").Check(testkit.Rows())
	tk.MustQuery("select id from t where exists (select 1 from t_bin where t_bin.v=t.v) order by id").Check(testkit.Rows("1", "2", "3", "4", "5", "6", "7"))
	tk.MustQuery("select id from t_bin where exists (select 1 from t where t_bin.v=t.v) order by id").Check(testkit.Rows("1", "2", "3", "4", "5", "6", "7"))
	tk.MustQuery("select id from t where not exists (select 1 from t_bin where t_bin.v=t.v) order by id").Check(testkit.Rows())
	tk.MustQuery("select id from t_bin where not exists (select 1 from t where t_bin.v=t.v) order by id").Check(testkit.Rows())
}

func (s *testIntegrationSerialSuite) TestCollateDDL(c *C) {
	collate.SetNewCollationEnabledForTest(true)
	defer collate.SetNewCollationEnabledForTest(false)
	tk := testkit.NewTestKit(c, s.store)
	tk.MustExec("create database t;")
	tk.MustExec("use t;")
	tk.MustExec("drop database t;")
}

func (s *testIntegrationSuite) TestIssue15986(c *C) {
	tk := testkit.NewTestKit(c, s.store)
	tk.MustExec("use test")
	tk.MustExec("drop table if exists t0")
	tk.MustExec("CREATE TABLE t0(c0 int)")
	tk.MustExec("INSERT INTO t0 VALUES (0)")
	tk.MustQuery("SELECT t0.c0 FROM t0 WHERE CHAR(204355900);").Check(testkit.Rows("0"))
	tk.MustQuery("SELECT t0.c0 FROM t0 WHERE not CHAR(204355900);").Check(testkit.Rows())
	tk.MustQuery("SELECT t0.c0 FROM t0 WHERE '.0';").Check(testkit.Rows())
	tk.MustQuery("SELECT t0.c0 FROM t0 WHERE not '.0';").Check(testkit.Rows("0"))
	// If the number does not exceed the range of float64 and its value is not 0, it will be converted to true.
	tk.MustQuery("select * from t0 where '.000000000000000000000000000000000000000000000000000000" +
		"00000000000000000000000000000000000000000000000000000000000000000000000000000000000000000000" +
		"00000000000000000000000000000000000000000000000000000000000000000000000000000000000000000000" +
		"0000000000000000000000000000000000000000000000000000000000000000009';").Check(testkit.Rows("0"))
	tk.MustQuery("select * from t0 where not '.000000000000000000000000000000000000000000000000000000" +
		"00000000000000000000000000000000000000000000000000000000000000000000000000000000000000000000" +
		"00000000000000000000000000000000000000000000000000000000000000000000000000000000000000000000" +
		"0000000000000000000000000000000000000000000000000000000000000000009';").Check(testkit.Rows())

	// If the number is truncated beyond the range of float64, it will be converted to true when the truncated result is 0.
	tk.MustQuery("select * from t0 where '.0000000000000000000000000000000000000000000000000000000" +
		"000000000000000000000000000000000000000000000000000000000000000000000000000000000000000000000" +
		"000000000000000000000000000000000000000000000000000000000000000000000000000000000000000000000" +
		"00000000000000000000000000000000000000000000000000000000000000000000000000000000000009';").Check(testkit.Rows())
	tk.MustQuery("select * from t0 where not '.0000000000000000000000000000000000000000000000000000000" +
		"000000000000000000000000000000000000000000000000000000000000000000000000000000000000000000000" +
		"000000000000000000000000000000000000000000000000000000000000000000000000000000000000000000000" +
		"00000000000000000000000000000000000000000000000000000000000000000000000000000000000009';").Check(testkit.Rows("0"))
}

func (s *testIntegrationSuite2) TestIssue17791(c *C) {
	tk := testkit.NewTestKit(c, s.store)

	tk.MustExec("use test;")
	tk.MustExec("drop table if exists t;")
	tk.MustExec("SET sql_mode=DEFAULT;")
	tk.MustExec("CREATE TABLE t1 (" +
		" id INT NOT NULL PRIMARY KEY auto_increment," +
		" pad VARCHAR(10) NOT NULL," +
		" expr varchar(100) AS (NOT 1 BETWEEN -5 AND 5)" +
		");")
	tk.MustExec("INSERT INTO t1 (pad) VALUES ('a'), ('b');")
	tk.MustQuery("SELECT id, pad, expr, NOT 1 BETWEEN -5 AND 5 as expr_in_select FROM t1;").Check(testkit.Rows("1 a 0 0", "2 b 0 0"))
}

func (s *testIntegrationSuite) TestNegativeZeroForHashJoin(c *C) {
	tk := testkit.NewTestKit(c, s.store)
	tk.MustExec("use test;")
	tk.MustExec("drop table if exists t0, t1")
	tk.MustExec("CREATE TABLE t0(c0 float);")
	tk.MustExec("CREATE TABLE t1(c0 float);")
	tk.MustExec("INSERT INTO t1(c0) VALUES (0);")
	tk.MustExec("INSERT INTO t0(c0) VALUES (0);")
	tk.MustQuery("SELECT t1.c0 FROM t1, t0 WHERE t0.c0=-t1.c0;").Check(testkit.Rows("0"))
	tk.MustExec("drop TABLE t0;")
	tk.MustExec("drop table t1;")
}

func (s *testIntegrationSuite) TestIssue15743(c *C) {
	tk := testkit.NewTestKit(c, s.store)
	tk.MustExec("use test")
	tk.MustExec("drop table if exists t0")
	tk.MustExec("CREATE TABLE t0(c0 int)")
	tk.MustExec("INSERT INTO t0 VALUES (1)")
	tk.MustQuery("SELECT * FROM t0 WHERE 1 AND 0.4").Check(testkit.Rows("1"))
}

func (s *testIntegrationSuite) TestIssue15725(c *C) {
	tk := testkit.NewTestKit(c, s.store)
	tk.MustExec("use test;")
	tk.MustExec("drop table if exists t")
	tk.MustExec("create table t(a int)")
	tk.MustExec("insert into t values(2)")
	tk.MustQuery("select * from t where (not not a) = a").Check(testkit.Rows())
	tk.MustQuery("select * from t where (not not not not a) = a").Check(testkit.Rows())
}

func (s *testIntegrationSuite) TestIssue15790(c *C) {
	tk := testkit.NewTestKit(c, s.store)
	tk.MustExec("use test;")
	tk.MustExec("drop table if exists t0")
	tk.MustExec("CREATE TABLE t0(c0 INT);")
	tk.MustExec("INSERT INTO t0(c0) VALUES (0);")
	tk.MustQuery("SELECT * FROM t0 WHERE -10000000000000000000 | t0.c0 UNION SELECT * FROM t0;").Check(testkit.Rows("0"))
	tk.MustQuery("SELECT * FROM t0 WHERE -10000000000000000000 | t0.c0 UNION all SELECT * FROM t0;").Check(testkit.Rows("0", "0"))
	tk.MustExec("drop table t0;")
}

func (s *testIntegrationSuite) TestIssue15992(c *C) {
	tk := testkit.NewTestKitWithInit(c, s.store)
	tk.MustExec("use test;")
	tk.MustExec("drop table if exists t0")
	tk.MustExec("CREATE TABLE t0(c0 INT, c1 INT AS (c0));")
	tk.MustExec("CREATE INDEX i0 ON t0(c1);")
	tk.MustQuery("SELECT t0.c0 FROM t0 UNION ALL SELECT 0 FROM t0;").Check(testkit.Rows())
	tk.MustExec("drop table t0;")
}

func (s *testIntegrationSuite) TestIssue16419(c *C) {
	tk := testkit.NewTestKitWithInit(c, s.store)
	tk.MustExec("use test;")
	tk.MustExec("drop table if exists t0")
	tk.MustExec("drop table if exists t1")
	tk.MustExec("CREATE TABLE t0(c0 INT);")
	tk.MustExec("CREATE TABLE t1(c0 INT);")
	tk.MustQuery("SELECT * FROM t1 NATURAL LEFT JOIN t0 WHERE NOT t1.c0;").Check(testkit.Rows())
	tk.MustExec("drop table t0, t1;")
}

func (s *testIntegrationSuite) TestIssue16029(c *C) {
	tk := testkit.NewTestKit(c, s.store)
	tk.MustExec("use test;")
	tk.MustExec("drop table if exists t0,t1;")
	tk.MustExec("CREATE TABLE t0(c0 INT);")
	tk.MustExec("CREATE TABLE t1(c0 INT);")
	tk.MustExec("INSERT INTO t0 VALUES (NULL), (1);")
	tk.MustExec("INSERT INTO t1 VALUES (0);")
	tk.MustQuery("SELECT t0.c0 FROM t0 JOIN t1 ON (t0.c0 REGEXP 1) | t1.c0  WHERE BINARY STRCMP(t1.c0, t0.c0);").Check(testkit.Rows("1"))
	tk.MustExec("drop table t0;")
	tk.MustExec("drop table t1;")
}

func (s *testIntegrationSuite) TestIssue16426(c *C) {
	tk := testkit.NewTestKit(c, s.store)
	tk.MustExec("use test")
	tk.MustExec("drop table if exists t")
	tk.MustExec("create table t (a int)")
	tk.MustExec("insert into t values (42)")
	tk.MustQuery("select a from t where a/10000").Check(testkit.Rows("42"))
	tk.MustQuery("select a from t where a/100000").Check(testkit.Rows("42"))
	tk.MustQuery("select a from t where a/1000000").Check(testkit.Rows("42"))
	tk.MustQuery("select a from t where a/10000000").Check(testkit.Rows("42"))
}

func (s *testIntegrationSuite) TestIssue16779(c *C) {
	tk := testkit.NewTestKit(c, s.store)
	tk.MustExec("use test")
	tk.MustExec("drop table if exists t0")
	tk.MustExec("drop table if exists t1")
	tk.MustExec("create table t0 (c0 int)")
	tk.MustExec("create table t1 (c0 int)")
	tk.MustQuery("SELECT * FROM t1 LEFT JOIN t0 ON TRUE WHERE BINARY EXPORT_SET(0, 0, 0 COLLATE 'binary', t0.c0, 0 COLLATE 'binary')")
}

func (s *testIntegrationSuite) TestIssue16505(c *C) {
	tk := testkit.NewTestKit(c, s.store)
	tk.MustExec("use test;")
	tk.MustExec("drop table if exists t;")
	tk.MustExec("CREATE TABLE t(c varchar(100), index idx(c(100)));")
	tk.MustExec("INSERT INTO t VALUES (NULL),('1'),('0'),(''),('aaabbb'),('0abc'),('123e456'),('0.0001deadsfeww');")
	tk.MustQuery("select * from t where c;").Sort().Check(testkit.Rows("0.0001deadsfeww", "1", "123e456"))
	tk.MustQuery("select /*+ USE_INDEX(t, idx) */ * from t where c;").Sort().Check(testkit.Rows("0.0001deadsfeww", "1", "123e456"))
	tk.MustQuery("select /*+ IGNORE_INDEX(t, idx) */* from t where c;").Sort().Check(testkit.Rows("0.0001deadsfeww", "1", "123e456"))
	tk.MustExec("drop table t;")
}

func (s *testIntegrationSuite) TestIssue20121(c *C) {
	tk := testkit.NewTestKit(c, s.store)
	tk.MustExec("use test")
	// testcase for Datetime vs Year
	tk.MustExec("drop table if exists t")
	tk.MustExec("create table t(a datetime, b year)")
	tk.MustExec("insert into t values('2000-05-03 16:44:44', 2018)")
	tk.MustExec("insert into t values('2020-10-01 11:11:11', 2000)")
	tk.MustExec("insert into t values('2020-10-01 11:11:11', 2070)")
	tk.MustExec("insert into t values('2020-10-01 11:11:11', 1999)")

	tk.MustQuery("select * from t where t.a < t.b").Check(testkit.Rows("2000-05-03 16:44:44 2018", "2020-10-01 11:11:11 2070"))
	tk.MustQuery("select * from t where t.a > t.b").Check(testkit.Rows("2020-10-01 11:11:11 2000", "2020-10-01 11:11:11 1999"))

	// testcase for Date vs Year
	tk.MustExec("drop table if exists tt")
	tk.MustExec("create table tt(a date, b year)")
	tk.MustExec("insert into tt values('2019-11-11', 2000)")
	tk.MustExec("insert into tt values('2019-11-11', 2020)")
	tk.MustExec("insert into tt values('2019-11-11', 2022)")

	tk.MustQuery("select * from tt where tt.a > tt.b").Check(testkit.Rows("2019-11-11 2000"))
	tk.MustQuery("select * from tt where tt.a < tt.b").Check(testkit.Rows("2019-11-11 2020", "2019-11-11 2022"))

	// testcase for Timestamp vs Year
	tk.MustExec("drop table if exists ttt")
	tk.MustExec("create table ttt(a timestamp, b year)")
	tk.MustExec("insert into ttt values('2019-11-11 11:11:11', 2019)")
	tk.MustExec("insert into ttt values('2019-11-11 11:11:11', 2000)")
	tk.MustExec("insert into ttt values('2019-11-11 11:11:11', 2022)")

	tk.MustQuery("select * from ttt where ttt.a > ttt.b").Check(testkit.Rows("2019-11-11 11:11:11 2019", "2019-11-11 11:11:11 2000"))
	tk.MustQuery("select * from ttt where ttt.a < ttt.b").Check(testkit.Rows("2019-11-11 11:11:11 2022"))
}

func (s *testIntegrationSuite) TestIssue17098(c *C) {
	tk := testkit.NewTestKit(c, s.store)
	tk.MustExec("use test")
	tk.MustExec("drop table if exists t1, t2")
	tk.MustExec("create table t1(a char) collate utf8mb4_bin;")
	tk.MustExec("create table t2(a char) collate utf8mb4_bin;;")
	tk.MustExec("insert into t1 values('a');")
	tk.MustExec("insert into t2 values('a');")
	tk.MustQuery("select collation(t1.a) from t1 union select collation(t2.a) from t2;").Check(testkit.Rows("utf8mb4_bin"))
}

func (s *testIntegrationSuite) TestIssue16697(c *C) {
	tk := testkit.NewTestKit(c, s.store)
	tk.MustExec("use test")
	tk.MustExec("drop table if exists t")
	tk.MustExec("CREATE TABLE `t` (`a` int(11) DEFAULT NULL,`b` int(11) DEFAULT NULL)")
	tk.MustExec("insert into t values (1, 1)")
	for i := 0; i < 8; i++ {
		tk.MustExec("insert into t select * from t")
	}
	rows := tk.MustQuery("explain analyze  select t1.a, t1.a +1 from t t1 join t t2 join t t3 order by t1.a").Rows()
	for _, row := range rows {
		line := fmt.Sprintf("%v", row)
		if strings.Contains(line, "Projection") {
			c.Assert(strings.Contains(line, "KB"), IsTrue)
			c.Assert(strings.Contains(line, "MB"), IsFalse)
			c.Assert(strings.Contains(line, "GB"), IsFalse)
		}
	}
}

func (s *testIntegrationSuite) TestIssue17115(c *C) {
	tk := testkit.NewTestKit(c, s.store)
	tk.MustQuery("select collation(user());").Check(testkit.Rows("utf8mb4_bin"))
	tk.MustQuery("select collation(compress('abc'));").Check(testkit.Rows("binary"))
}

func (s *testIntegrationSuite) TestIssue17287(c *C) {
	tk := testkit.NewTestKit(c, s.store)
	orgEnable := plannercore.PreparedPlanCacheEnabled()
	defer func() {
		plannercore.SetPreparedPlanCache(orgEnable)
	}()
	plannercore.SetPreparedPlanCache(true)
	var err error
	tk.Se, err = session.CreateSession4TestWithOpt(s.store, &session.Opt{
		PreparedPlanCache: kvcache.NewSimpleLRUCache(100, 0.1, math.MaxUint64),
	})
	c.Assert(err, IsNil)

	tk.MustExec("use test;")
	tk.MustExec("drop table if exists t;")
	tk.MustExec("set @@tidb_enable_vectorized_expression = false;")
	tk.MustExec("create table t(a datetime);")
	tk.MustExec("insert into t values(from_unixtime(1589873945)), (from_unixtime(1589873946));")
	tk.MustExec("prepare stmt7 from 'SELECT unix_timestamp(a) FROM t WHERE a = from_unixtime(?);';")
	tk.MustExec("set @val1 = 1589873945;")
	tk.MustExec("set @val2 = 1589873946;")
	tk.MustQuery("execute stmt7 using @val1;").Check(testkit.Rows("1589873945"))
	tk.MustQuery("execute stmt7 using @val2;").Check(testkit.Rows("1589873946"))
}

func (s *testIntegrationSuite) TestIssue17898(c *C) {
	tk := testkit.NewTestKit(c, s.store)
	tk.MustExec("use test")

	tk.MustExec("drop table t0")
	tk.MustExec("create table t0(a char(10), b int as ((a)));")
	tk.MustExec("insert into t0(a) values(\"0.5\");")
	tk.MustQuery("select * from t0;").Check(testkit.Rows("0.5 1"))
}

func (s *testIntegrationSuite) TestIssue17727(c *C) {
	tk := testkit.NewTestKit(c, s.store)
	orgEnable := plannercore.PreparedPlanCacheEnabled()
	defer func() {
		plannercore.SetPreparedPlanCache(orgEnable)
	}()
	plannercore.SetPreparedPlanCache(true)
	var err error
	tk.Se, err = session.CreateSession4TestWithOpt(s.store, &session.Opt{
		PreparedPlanCache: kvcache.NewSimpleLRUCache(100, 0.1, math.MaxUint64),
	})
	c.Assert(err, IsNil)

	tk.MustExec("use test;")
	tk.MustExec("DROP TABLE IF EXISTS t1;")
	tk.MustExec("CREATE TABLE t1 (id INT NOT NULL PRIMARY KEY auto_increment, a timestamp NOT NULL);")
	tk.MustExec("INSERT INTO t1 VALUES (null, '2020-05-30 20:30:00');")
	tk.MustExec("PREPARE mystmt FROM 'SELECT * FROM t1 WHERE UNIX_TIMESTAMP(a) >= ?';")
	tk.MustExec("SET @a=1590868800;")
	tk.MustQuery("EXECUTE mystmt USING @a;").Check(testkit.Rows())
	tk.MustQuery("select @@last_plan_from_cache;").Check(testkit.Rows("0"))

	tk.MustExec("SET @a=1590868801;")
	tk.MustQuery("EXECUTE mystmt USING @a;").Check(testkit.Rows())
	tk.MustQuery("select @@last_plan_from_cache;").Check(testkit.Rows("1"))

	tk.MustExec("prepare stmt from 'select unix_timestamp(?)';")
	tk.MustExec("set @a = '2020-05-30 20:30:00';")
	tk.MustQuery("execute stmt using @a;").Check(testkit.Rows("1590841800"))
	tk.MustQuery("select @@last_plan_from_cache;").Check(testkit.Rows("0"))

	tk.MustExec("set @a = '2020-06-12 13:47:58';")
	tk.MustQuery("execute stmt using @a;").Check(testkit.Rows("1591940878"))
	tk.MustQuery("select @@last_plan_from_cache;").Check(testkit.Rows("1"))
}

func (s *testIntegrationSerialSuite) TestIssue20268(c *C) {
	collate.SetNewCollationEnabledForTest(true)
	defer collate.SetNewCollationEnabledForTest(false)

	tk := testkit.NewTestKit(c, s.store)
	tk.MustExec("use test")
	tk.MustExec("drop table if exists t")
	tk.MustExec("CREATE TABLE `t` (   `a` enum('a','b') DEFAULT NULL ) ENGINE=InnoDB DEFAULT CHARSET=utf8mb4 COLLATE=utf8mb4_general_ci;")
	tk.MustExec("insert into t values('a');")
	tk.MustExec("select * from t where a = 'A';")
}

func (s *testIntegrationSuite) TestIssue18515(c *C) {
	tk := testkit.NewTestKit(c, s.store)
	tk.MustExec("use test")
	tk.MustExec("drop table if exists t")
	tk.MustExec("create table t(a int, b json, c int AS (JSON_EXTRACT(b, '$.population')), key(c));")
	tk.MustExec("select /*+ TIDB_INLJ(t2) */ t1.a, t1.c, t2.a from t t1, t t2 where t1.c=t2.c;")
}

func (s *testIntegrationSuite) TestIssue20223(c *C) {
	tk := testkit.NewTestKit(c, s.store)
	tk.MustExec("use test")
	tk.MustExec("drop table if exists t")
	tk.MustExec("CREATE TABLE t (" +
		"id int(10) unsigned NOT NULL AUTO_INCREMENT," +
		"type tinyint(4) NOT NULL," +
		"create_time int(11) NOT NULL," +
		"PRIMARY KEY (id)" +
		")")
	tk.MustExec("insert into t values (4, 2, 1598584933)")
	tk.MustQuery("select from_unixtime(create_time,'%Y-%m-%d') as t_day,count(*) as cnt from t where `type` = 1 " +
		"group by t_day union all " +
		"select from_unixtime(create_time,'%Y-%m-%d') as t_day,count(*) as cnt from t where `type` = 2 " +
		"group by t_day").Check(testkit.Rows("2020-08-28 1"))
}

func (s *testIntegrationSuite) TestIssue18525(c *C) {
	tk := testkit.NewTestKit(c, s.store)
	tk.MustExec("use test")
	tk.MustExec("drop table if exists t1")
	tk.MustExec("create table t1 (col0 BLOB, col1 CHAR(74), col2 DATE UNIQUE)")
	tk.MustExec("insert into t1 values ('l', '7a34bc7d-6786-461b-92d3-fd0a6cd88f39', '1000-01-03')")
	tk.MustExec("insert into t1 values ('l', NULL, '1000-01-04')")
	tk.MustExec("insert into t1 values ('b', NULL, '1000-01-02')")
	tk.MustQuery("select INTERVAL( ( CONVERT( -11752 USING utf8 ) ), 6558853612195285496, `col1`) from t1").Check(testkit.Rows("0", "0", "0"))

}

func (s *testIntegrationSerialSuite) TestIssue17989(c *C) {
	tk := testkit.NewTestKit(c, s.store)
	tk.MustExec("use test")
	tk.MustExec("drop table if exists t")
	tk.MustExec("create table t(a int, b tinyint as(a+1), c int as(b+1));")
	tk.MustExec("set sql_mode='';")
	tk.MustExec("insert into t(a) values(2000);")
	tk.MustExec("create index idx on t(c);")
	tk.MustQuery("select c from t;").Check(testkit.Rows("128"))
	tk.MustExec("admin check table t")
}

func (s *testIntegrationSuite2) TestSchemaDMLNotChange(c *C) {
	tk := testkit.NewTestKit(c, s.store)
	tk2 := testkit.NewTestKit(c, s.store)
	tk.MustExec("use test")
	tk2.MustExec("use test")
	tk.MustExec("drop table if exists t")
	tk.MustExec("create table t (id int primary key, c_json json);")
	tk.MustExec("insert into t values (1, '{\"k\": 1}');")
	tk.MustExec("begin")
	tk.MustExec("update t set c_json = '{\"k\": 2}' where id = 1;")
	tk2.MustExec("alter table t rename column c_json to cc_json;")
	tk.MustExec("commit")
}

func (s *testIntegrationSerialSuite) TestIssue18702(c *C) {
	collate.SetNewCollationEnabledForTest(true)
	defer collate.SetNewCollationEnabledForTest(false)
	tk := testkit.NewTestKit(c, s.store)

	tk.MustExec("use test;")
	tk.MustExec("DROP TABLE IF EXISTS t;")
	// test unique index
	tk.MustExec(`CREATE TABLE t (
  a bigint(20) PRIMARY KEY,
  b varchar(50) COLLATE utf8_general_ci DEFAULT NULL,
  c int,
  d int,
    UNIQUE KEY idx_bc(b, c)
  ) ENGINE=InnoDB DEFAULT CHARSET=utf8 COLLATE=utf8_general_ci;
`)
	// test without untouched flag.
	tk.MustExec("INSERT INTO t VALUES (1, 'A', 10, 1), (2, 'B', 20, 1);")
	tk.MustExec("BEGIN;")
	tk.MustExec("UPDATE t SET c = 5 WHERE c = 10;")
	tk.MustQuery("SELECT * FROM t FORCE INDEX(idx_bc) WHERE b = 'A';").Check(testkit.Rows("1 A 5 1"))
	tk.MustExec("ROLLBACK;")
	tk.MustQuery("SELECT * FROM t FORCE INDEX(idx_bc);").Check(testkit.Rows("1 A 10 1", "2 B 20 1"))

	// test with untouched flag.
	tk.MustExec("BEGIN;")
	tk.MustExec("UPDATE t SET d = 5 WHERE c = 10;")
	tk.MustQuery("SELECT * FROM t FORCE INDEX(idx_bc) WHERE b = 'A';").Check(testkit.Rows("1 A 10 5"))
	tk.MustExec("ROLLBACK;")
	tk.MustQuery("SELECT * FROM t FORCE INDEX(idx_bc);").Check(testkit.Rows("1 A 10 1", "2 B 20 1"))

	// test update handle
	tk.MustExec("BEGIN;")
	tk.MustExec("UPDATE t SET a = 3 WHERE a = 1;")
	tk.MustQuery("SELECT * FROM t FORCE INDEX(idx_bc) WHERE b = 'A';").Check(testkit.Rows("3 A 10 1"))
	tk.MustExec("ROLLBACK;")
	tk.MustQuery("SELECT * FROM t FORCE INDEX(idx_bc);").Check(testkit.Rows("1 A 10 1", "2 B 20 1"))

	// test with INSERT ... ON DUPLICATE KEY UPDATE
	tk.MustExec("BEGIN;")
	tk.MustExec("INSERT INTO t VALUES (1, 'A', 10, 1) ON DUPLICATE KEY UPDATE c = 5;")
	tk.MustQuery("SELECT * FROM t FORCE INDEX(idx_bc) WHERE b = 'A';").Check(testkit.Rows("1 A 5 1"))
	tk.MustExec("ROLLBACK;")
	tk.MustQuery("SELECT * FROM t FORCE INDEX(idx_bc);").Check(testkit.Rows("1 A 10 1", "2 B 20 1"))

	tk.MustExec("BEGIN;")
	tk.MustExec("INSERT INTO t VALUES (1, 'A', 10, 1) ON DUPLICATE KEY UPDATE b = 'C'")
	tk.MustQuery("SELECT * FROM t FORCE INDEX(idx_bc) WHERE b = 'c';").Check(testkit.Rows("1 C 10 1"))
	tk.MustExec("ROLLBACK;")
	tk.MustQuery("SELECT * FROM t FORCE INDEX(idx_bc);").Check(testkit.Rows("1 A 10 1", "2 B 20 1"))

	// test update handle
	tk.MustExec("BEGIN;")
	tk.MustExec("INSERT INTO t VALUES (1, 'A', 10, 1) ON DUPLICATE KEY UPDATE a = 3")
	tk.MustQuery("SELECT * FROM t FORCE INDEX(idx_bc) WHERE b = 'A';").Check(testkit.Rows("3 A 10 1"))
	tk.MustExec("ROLLBACK;")
	tk.MustQuery("SELECT * FROM t FORCE INDEX(idx_bc);").Check(testkit.Rows("1 A 10 1", "2 B 20 1"))

	// test with REPLACE INTO
	tk.MustExec("BEGIN;")
	tk.MustExec("REPLACE INTO t VALUES (1, 'A', 5, 1);")
	tk.MustQuery("SELECT * FROM t FORCE INDEX(idx_bc) WHERE b = 'A';").Check(testkit.Rows("1 A 5 1"))
	tk.MustExec("ROLLBACK;")
	tk.MustQuery("SELECT * FROM t FORCE INDEX(idx_bc);").Check(testkit.Rows("1 A 10 1", "2 B 20 1"))

	// test update handle
	tk.MustExec("BEGIN;")
	tk.MustExec("REPLACE INTO t VALUES (3, 'A', 10, 1);")
	tk.MustQuery("SELECT * FROM t FORCE INDEX(idx_bc) WHERE b = 'A';").Check(testkit.Rows("3 A 10 1"))
	tk.MustExec("ROLLBACK;")
	tk.MustQuery("SELECT * FROM t FORCE INDEX(idx_bc);").Check(testkit.Rows("1 A 10 1", "2 B 20 1"))

	// test non-unique index
	tk.MustExec("DROP TABLE IF EXISTS t;")
	tk.MustExec(`CREATE TABLE t (
  a bigint(20) PRIMARY KEY,
  b varchar(50) COLLATE utf8_general_ci DEFAULT NULL,
  c int,
  d int,
    KEY idx_bc(b, c)
  ) ENGINE=InnoDB DEFAULT CHARSET=utf8 COLLATE=utf8_general_ci;
`)
	// test without untouched flag.
	tk.MustExec("INSERT INTO t VALUES (1, 'A', 10, 1), (2, 'B', 20, 1);")
	tk.MustExec("BEGIN;")
	tk.MustExec("UPDATE t SET c = 5 WHERE c = 10;")
	tk.MustQuery("SELECT * FROM t FORCE INDEX(idx_bc) WHERE b = 'A';").Check(testkit.Rows("1 A 5 1"))
	tk.MustExec("ROLLBACK;")
	tk.MustQuery("SELECT * FROM t FORCE INDEX(idx_bc);").Check(testkit.Rows("1 A 10 1", "2 B 20 1"))

	// test with untouched flag.
	tk.MustExec("BEGIN;")
	tk.MustExec("UPDATE t SET d = 5 WHERE c = 10;")
	tk.MustQuery("SELECT * FROM t FORCE INDEX(idx_bc) WHERE b = 'A';").Check(testkit.Rows("1 A 10 5"))
	tk.MustExec("ROLLBACK;")
	tk.MustQuery("SELECT * FROM t FORCE INDEX(idx_bc);").Check(testkit.Rows("1 A 10 1", "2 B 20 1"))

	// test with INSERT ... ON DUPLICATE KEY UPDATE
	tk.MustExec("BEGIN;")
	tk.MustExec("INSERT INTO t VALUES (1, 'A', 10, 1) ON DUPLICATE KEY UPDATE c = 5;")
	tk.MustQuery("SELECT * FROM t FORCE INDEX(idx_bc) WHERE b = 'A';").Check(testkit.Rows("1 A 5 1"))
	tk.MustExec("ROLLBACK;")
	tk.MustQuery("SELECT * FROM t FORCE INDEX(idx_bc);").Check(testkit.Rows("1 A 10 1", "2 B 20 1"))

	tk.MustExec("BEGIN;")
	tk.MustExec("INSERT INTO t VALUES (1, 'A', 10, 1) ON DUPLICATE KEY UPDATE b = 'C'")
	tk.MustQuery("SELECT * FROM t FORCE INDEX(idx_bc) WHERE b = 'c';").Check(testkit.Rows("1 C 10 1"))
	tk.MustExec("ROLLBACK;")
	tk.MustQuery("SELECT * FROM t FORCE INDEX(idx_bc);").Check(testkit.Rows("1 A 10 1", "2 B 20 1"))

	// test update handle
	tk.MustExec("BEGIN;")
	tk.MustExec("INSERT INTO t VALUES (1, 'A', 10, 1) ON DUPLICATE KEY UPDATE a = 3")
	tk.MustQuery("SELECT * FROM t FORCE INDEX(idx_bc) WHERE b = 'A';").Check(testkit.Rows("3 A 10 1"))
	tk.MustExec("ROLLBACK;")
	tk.MustQuery("SELECT * FROM t FORCE INDEX(idx_bc);").Check(testkit.Rows("1 A 10 1", "2 B 20 1"))

	// test with REPLACE INTO
	tk.MustExec("BEGIN;")
	tk.MustExec("REPLACE INTO t VALUES (1, 'A', 5, 1);")
	tk.MustQuery("SELECT * FROM t FORCE INDEX(idx_bc) WHERE b = 'A';").Check(testkit.Rows("1 A 5 1"))
	tk.MustExec("ROLLBACK;")
	tk.MustQuery("SELECT * FROM t FORCE INDEX(idx_bc);").Check(testkit.Rows("1 A 10 1", "2 B 20 1"))

	// test update handle
	tk.MustExec("BEGIN;")
	tk.MustExec("REPLACE INTO t VALUES (3, 'A', 10, 1);")
	tk.MustQuery("SELECT * FROM t FORCE INDEX(idx_bc) WHERE b = 'A';").Check(testkit.Rows("1 A 10 1", "3 A 10 1"))
	tk.MustExec("ROLLBACK;")
	tk.MustQuery("SELECT * FROM t FORCE INDEX(idx_bc);").Check(testkit.Rows("1 A 10 1", "2 B 20 1"))
}

func (s *testIntegrationSerialSuite) TestCollationText(c *C) {
	collate.SetNewCollationEnabledForTest(true)
	defer collate.SetNewCollationEnabledForTest(false)

	tk := testkit.NewTestKit(c, s.store)
	tk.MustExec("use test")
	tk.MustExec("drop table if exists t")
	tk.MustExec("create table t(a TINYTEXT collate UTF8MB4_GENERAL_CI, UNIQUE KEY `a`(`a`(10)));")
	tk.MustExec("insert into t (a) values ('A');")
	tk.MustQuery("select * from t t1 inner join t t2 on t1.a = t2.a where t1.a = 'A';").Check(testkit.Rows("A A"))
	tk.MustExec("update t set a = 'B';")
	tk.MustExec("admin check table t;")
}

func (s *testIntegrationSuite) TestIssue18850(c *C) {
	tk := testkit.NewTestKit(c, s.store)
	tk.MustExec("use test")
	tk.MustExec("drop table if exists t, t1")
	tk.MustExec("create table t(a int, b enum('A', 'B'));")
	tk.MustExec("create table t1(a1 int, b1 enum('B', 'A'));")
	tk.MustExec("insert into t values (1, 'A');")
	tk.MustExec("insert into t1 values (1, 'A');")
	tk.MustQuery("select /*+ HASH_JOIN(t, t1) */ * from t join t1 on t.b = t1.b1;").Check(testkit.Rows("1 A 1 A"))

	tk.MustExec("drop table t, t1")
	tk.MustExec("create table t(a int, b set('A', 'B'));")
	tk.MustExec("create table t1(a1 int, b1 set('B', 'A'));")
	tk.MustExec("insert into t values (1, 'A');")
	tk.MustExec("insert into t1 values (1, 'A');")
	tk.MustQuery("select /*+ HASH_JOIN(t, t1) */ * from t join t1 on t.b = t1.b1;").Check(testkit.Rows("1 A 1 A"))
}

func (s *testIntegrationSerialSuite) TestIssue18652(c *C) {
	tk := testkit.NewTestKit(c, s.store)
	tk.MustExec("use test")
	tk.MustExec("DROP TABLE IF EXISTS t1")
	tk.MustExec("CREATE TABLE t1 ( `pk` int not null primary key auto_increment, `col_smallint_key_signed` smallint  , key (`col_smallint_key_signed`))")
	tk.MustExec("INSERT INTO `t1` VALUES (1,0),(2,NULL),(3,NULL),(4,0),(5,0),(6,NULL),(7,NULL),(8,0),(9,0),(10,0)")
	tk.MustQuery("SELECT * FROM t1 WHERE ( LOG( `col_smallint_key_signed`, -8297584758403770424 ) ) DIV 1").Check(testkit.Rows())
}

func (s *testIntegrationSerialSuite) TestIssue18662(c *C) {
	collate.SetNewCollationEnabledForTest(true)
	defer collate.SetNewCollationEnabledForTest(false)

	tk := testkit.NewTestKit(c, s.store)
	tk.MustExec("use test")
	tk.MustExec("drop table if exists t")
	tk.MustExec("create table t(a varchar(10) collate utf8mb4_bin, b varchar(10) collate utf8mb4_general_ci);")
	tk.MustExec("insert into t (a, b) values ('a', 'A');")
	tk.MustQuery("select * from t where field('A', a collate utf8mb4_general_ci, b) > 1;").Check(testkit.Rows())
	tk.MustQuery("select * from t where field('A', a, b collate utf8mb4_general_ci) > 1;").Check(testkit.Rows())
	tk.MustQuery("select * from t where field('A' collate utf8mb4_general_ci, a, b) > 1;").Check(testkit.Rows())
	tk.MustQuery("select * from t where field('A', a, b) > 1;").Check(testkit.Rows("a A"))
}

func (s *testIntegrationSerialSuite) TestIssue19045(c *C) {
	tk := testkit.NewTestKit(c, s.store)
	tk.MustExec("use test")
	tk.MustExec("drop table if exists t, t1, t2")
	tk.MustExec(`CREATE TABLE t (
  id int(11) NOT NULL AUTO_INCREMENT,
  a char(10) DEFAULT NULL,
  PRIMARY KEY (id)
);`)
	tk.MustExec(`CREATE TABLE t1 (
  id int(11) NOT NULL AUTO_INCREMENT,
  a char(10) DEFAULT NULL,
  b char(10) DEFAULT NULL,
  c char(10) DEFAULT NULL,
  PRIMARY KEY (id)
);`)
	tk.MustExec(`CREATE TABLE t2 (
  id int(11) NOT NULL AUTO_INCREMENT,
  a char(10) DEFAULT NULL,
  b char(10) DEFAULT NULL,
  PRIMARY KEY (id),
  UNIQUE KEY b (b)
);`)
	tk.MustExec(`insert into t1(a,b,c) values('hs4_0004', "04", "101"), ('a01', "01", "101"),('a011', "02", "101");`)
	tk.MustExec(`insert into t2(a,b) values("02","03");`)
	tk.MustExec(`insert into t(a) values('101'),('101');`)
	tk.MustQuery(`select  ( SELECT t1.a FROM  t1,  t2 WHERE t1.b = t2.a AND  t2.b = '03' AND t1.c = a.a) invode from t a ;`).Check(testkit.Rows("a011", "a011"))
}

func (s *testIntegrationSerialSuite) TestIssue19383(c *C) {
	tk := testkit.NewTestKit(c, s.store)
	tk.MustExec("use test")
	tk.MustExec("DROP TABLE IF EXISTS t1")
	tk.MustExec("CREATE TABLE t1 (a INT NOT NULL PRIMARY KEY)")
	tk.MustExec("INSERT INTO t1 VALUES (1),(2),(3)")
	_, err := tk.Exec("SELECT * FROM t1 LOCK IN SHARE MODE")
	message := `function LOCK IN SHARE MODE has only noop implementation in tidb now, use tidb_enable_noop_functions to enable these functions`
	c.Assert(strings.Contains(err.Error(), message), IsTrue)
	tk.MustExec("SET tidb_enable_noop_functions=1")
	tk.MustExec("SELECT * FROM t1 LOCK IN SHARE MODE")
}

func (s *testIntegrationSerialSuite) TestIssue19315(c *C) {
	tk := testkit.NewTestKit(c, s.store)
	tk.MustExec("use test")
	tk.MustExec("drop table if exists t")
	tk.MustExec("drop table if exists t1")
	tk.MustExec("CREATE TABLE `t` (`a` bit(10) DEFAULT NULL,`b` int(11) DEFAULT NULL) ENGINE=InnoDB DEFAULT CHARSET=utf8mb4 COLLATE=utf8mb4_bin")
	tk.MustExec("INSERT INTO `t` VALUES (_binary '\\0',1),(_binary '\\0',2),(_binary '\\0',5),(_binary '\\0',4),(_binary '\\0',2),(_binary '\\0	',4)")
	tk.MustExec("CREATE TABLE `t1` (`a` int(11) DEFAULT NULL, `b` int(11) DEFAULT NULL) ENGINE=InnoDB DEFAULT CHARSET=utf8mb4 COLLATE=utf8mb4_bin")
	tk.MustExec("INSERT INTO `t1` VALUES (1,1),(1,5),(2,3),(2,4),(3,3)")
	err := tk.QueryToErr("select * from t where t.b > (select min(t1.b) from t1 where t1.a > t.a)")
	c.Assert(err, IsNil)
}

func (s *testIntegrationSerialSuite) TestIssue18674(c *C) {
	tk := testkit.NewTestKit(c, s.store)
	tk.MustQuery("select -1.0 % -1.0").Check(testkit.Rows("0.0"))
	tk.MustExec("use test")
	tk.MustExec("drop table if exists t1")
	tk.MustExec("create table t1(`pk` int primary key,`col_float_key_signed` float  ,key (`col_float_key_signed`))")
	tk.MustExec("insert into t1 values (0, null), (1, 0), (2, -0), (3, 1), (-1,-1)")
	tk.MustQuery("select * from t1 where ( `col_float_key_signed` % `col_float_key_signed`) IS FALSE").Sort().Check(testkit.Rows("-1 -1", "3 1"))
	tk.MustQuery("select  `col_float_key_signed` , `col_float_key_signed` % `col_float_key_signed` from t1").Sort().Check(testkit.Rows(
		"-1 -0", "0 <nil>", "0 <nil>", "1 0", "<nil> <nil>"))
	tk.MustQuery("select  `col_float_key_signed` , (`col_float_key_signed` % `col_float_key_signed`) IS FALSE from t1").Sort().Check(testkit.Rows(
		"-1 1", "0 0", "0 0", "1 1", "<nil> 0"))
}

func (s *testIntegrationSerialSuite) TestIssue11177(c *C) {
	collate.SetNewCollationEnabledForTest(true)
	defer collate.SetNewCollationEnabledForTest(false)

	tk := testkit.NewTestKit(c, s.store)
	tk.MustQuery("SELECT 'lvuleck' BETWEEN '2008-09-16 22:23:50' AND 0;").Check(testkit.Rows("0"))
	tk.MustQuery("show warnings;").Check(testkit.Rows("Warning 1292 Truncated incorrect FLOAT value: 'lvuleck'", "Warning 1292 Truncated incorrect FLOAT value: '2008-09-16 22:23:50'"))
	tk.MustQuery("SELECT 'aa' BETWEEN 'bb' AND 0;").Check(testkit.Rows("1"))
	tk.MustQuery("show warnings;").Check(testkit.Rows("Warning 1292 Truncated incorrect FLOAT value: 'aa'", "Warning 1292 Truncated incorrect FLOAT value: 'bb'"))
	tk.MustQuery("select 1 between 0 and b'110';").Check(testkit.Rows("1"))
	tk.MustQuery("show warnings;").Check(testkit.Rows())
	tk.MustQuery("select 'b' between 'a' and b'110';").Check(testkit.Rows("0"))
	tk.MustQuery("show warnings;").Check(testkit.Rows())
}

func (s *testIntegrationSuite) TestIssue19504(c *C) {
	tk := testkit.NewTestKit(c, s.store)
	tk.MustExec("use test")
	tk.MustExec("drop table if exists t1;")
	tk.MustExec("create table t1 (c_int int, primary key (c_int));")
	tk.MustExec("insert into t1 values (1), (2), (3);")
	tk.MustExec("drop table if exists t2;")
	tk.MustExec("create table t2 (c_int int, primary key (c_int));")
	tk.MustExec("insert into t2 values (1);")
	tk.MustQuery("select (select count(c_int) from t2 where c_int = t1.c_int) c1, (select count(1) from t2 where c_int = t1.c_int) c2 from t1;").
		Check(testkit.Rows("1 1", "0 0", "0 0"))
	tk.MustQuery("select (select count(c_int*c_int) from t2 where c_int = t1.c_int) c1, (select count(1) from t2 where c_int = t1.c_int) c2 from t1;").
		Check(testkit.Rows("1 1", "0 0", "0 0"))
}

func (s *testIntegrationSerialSuite) TestIssue19804(c *C) {
	collate.SetNewCollationEnabledForTest(true)
	defer collate.SetNewCollationEnabledForTest(false)

	tk := testkit.NewTestKit(c, s.store)
	tk.MustExec(`use test;`)
	tk.MustExec(`drop table if exists t;`)
	tk.MustExec(`create table t(a set('a', 'b', 'c'));`)
	tk.MustGetErrMsg("alter table t change a a set('a', 'b', 'c', 'c');", "[types:1291]Column 'a' has duplicated value 'c' in SET")
	tk.MustExec(`drop table if exists t;`)
	tk.MustExec(`create table t(a enum('a', 'b', 'c'));`)
	tk.MustGetErrMsg("alter table t change a a enum('a', 'b', 'c', 'c');", "[types:1291]Column 'a' has duplicated value 'c' in ENUM")
	tk.MustExec(`drop table if exists t;`)
	tk.MustExec(`create table t(a set('a', 'b', 'c'));`)
	tk.MustExec(`alter table t change a a set('a', 'b', 'c', 'd');`)
	tk.MustGetErrMsg(`alter table t change a a set('a', 'b', 'c', 'e', 'f');`, "[ddl:8200]Unsupported modify column: cannot modify set column value d to e")
}

func (s *testIntegrationSerialSuite) TestIssue18949(c *C) {
	collate.SetNewCollationEnabledForTest(true)
	defer collate.SetNewCollationEnabledForTest(false)

	tk := testkit.NewTestKit(c, s.store)
	tk.MustExec("use test")
	tk.MustExec("drop table if exists t")
	tk.MustExec("create table t(id int, value set ('a','b','c') charset utf8mb4 collate utf8mb4_bin default 'a,b ');")
	tk.MustExec("drop table t")
	tk.MustExec("create table test(id int, value set ('a','b','c') charset utf8mb4 collate utf8mb4_general_ci default 'a,B ,C');")
}

func (s *testIntegrationSerialSuite) TestIssue17233(c *C) {
	tk := testkit.NewTestKit(c, s.store)
	tk.MustExec("use test")
	tk.MustExec("drop table if exists table_int")
	tk.MustExec(`CREATE TABLE table_int (
	  id_0 int(16) NOT NULL AUTO_INCREMENT,
	  col_int_0 int(16) DEFAULT NULL,
	  PRIMARY KEY (id_0),
	  KEY fvclc (id_0,col_int_0));`)
	tk.MustExec("INSERT INTO table_int VALUES (1,NULL),(2,NULL),(3,65535),(4,1),(5,0),(6,NULL),(7,-1),(8,65535),(9,NULL),(10,65535),(11,-1),(12,0),(13,-1),(14,1),(15,65535),(16,0),(17,1),(18,0),(19,0)")

	tk.MustExec("drop table if exists table_varchar")
	tk.MustExec(`CREATE TABLE table_varchar (
	  id_2 int(16) NOT NULL AUTO_INCREMENT,
	  col_varchar_2 varchar(511) DEFAULT NULL,
	  PRIMARY KEY (id_2));`)
	tk.MustExec(`INSERT INTO table_varchar VALUES (1,''),(2,''),(3,''),(4,''),(5,''),(6,''),(7,''),(8,''),(9,''),(10,''),(11,''),(12,'');`)

	tk.MustExec("drop table if exists table_float_varchar")
	tk.MustExec(`CREATE TABLE table_int_float_varchar (
	  id_6 int(16) NOT NULL AUTO_INCREMENT,
	  col_int_6 int(16) NOT NULL,
	  col_float_6 float DEFAULT NULL,
	  col_varchar_6 varchar(511) DEFAULT NULL,
	  PRIMARY KEY (id_6,col_int_6)
	)
	PARTITION BY RANGE ( col_int_6 ) (
	  PARTITION p0 VALUES LESS THAN (1),
	  PARTITION p2 VALUES LESS THAN (1000),
	  PARTITION p3 VALUES LESS THAN (10000),
	  PARTITION p5 VALUES LESS THAN (1000000),
	  PARTITION p7 VALUES LESS THAN (100000000),
	  PARTITION p9 VALUES LESS THAN (10000000000),
	  PARTITION p10 VALUES LESS THAN (100000000000),
	  PARTITION pn VALUES LESS THAN (MAXVALUE));`)
	tk.MustExec(`INSERT INTO table_int_float_varchar VALUES (1,-1,0.1,'0000-00-00 00:00:00'),(2,0,0,NULL),(3,-1,1,NULL),(4,0,NULL,NULL),(7,0,0.5,NULL),(8,0,0,NULL),(10,-1,0,'-1'),(5,1,-0.1,NULL),(6,1,0.1,NULL),(9,65535,0,'1');`)

	tk.MustExec("drop table if exists table_float")
	tk.MustExec(`CREATE TABLE table_float (
	  id_1 int(16) NOT NULL AUTO_INCREMENT,
	  col_float_1 float DEFAULT NULL,
	  PRIMARY KEY (id_1),
	  KEY zbjus (id_1,col_float_1));`)
	tk.MustExec(`INSERT INTO table_float VALUES (1,NULL),(2,-0.1),(3,-1),(4,NULL),(5,-0.1),(6,0),(7,0),(8,-1),(9,NULL),(10,NULL),(11,0.1),(12,-1);`)

	tk.MustExec("drop view if exists view_4")
	tk.MustExec(`CREATE DEFINER='root'@'127.0.0.1' VIEW view_4 (col_1, col_2, col_3, col_4, col_5, col_6, col_7, col_8, col_9, col_10) AS
    SELECT /*+ USE_INDEX(table_int fvclc, fvclc)*/
        tmp1.id_6 AS col_1,
        tmp1.col_int_6 AS col_2,
        tmp1.col_float_6 AS col_3,
        tmp1.col_varchar_6 AS col_4,
        tmp2.id_2 AS col_5,
        tmp2.col_varchar_2 AS col_6,
        tmp3.id_0 AS col_7,
        tmp3.col_int_0 AS col_8,
        tmp4.id_1 AS col_9,
        tmp4.col_float_1 AS col_10
    FROM ((
            test.table_int_float_varchar AS tmp1 LEFT JOIN
            test.table_varchar AS tmp2 ON ((NULL<=tmp2.col_varchar_2)) IS NULL
        ) JOIN
        test.table_int AS tmp3 ON (1.117853833115198e-03!=tmp1.col_int_6))
    JOIN
        test.table_float AS tmp4 ON !((1900370398268920328=0e+00)) WHERE ((''<='{Gm~PcZNb') OR (tmp2.id_2 OR tmp3.col_int_0)) ORDER BY col_1,col_2,col_3,col_4,col_5,col_6,col_7,col_8,col_9,col_10 LIMIT 20580,5;`)

	tk.MustExec("drop view if exists view_10")
	tk.MustExec(`CREATE DEFINER='root'@'127.0.0.1' VIEW view_10 (col_1, col_2) AS
    SELECT  table_int.id_0 AS col_1,
            table_int.col_int_0 AS col_2
    FROM test.table_int
    WHERE
        ((-1e+00=1) OR (0e+00>=table_int.col_int_0))
    ORDER BY col_1,col_2
    LIMIT 5,9;`)

	tk.MustQuery("SELECT col_1 FROM test.view_10").Sort().Check(testkit.Rows("16", "18", "19"))
	tk.MustQuery("SELECT col_1 FROM test.view_4").Sort().Check(testkit.Rows("8", "8", "8", "8", "8"))
	tk.MustQuery("SELECT view_10.col_1 FROM view_4 JOIN view_10").Check(testkit.Rows("16", "16", "16", "16", "16", "18", "18", "18", "18", "18", "19", "19", "19", "19", "19"))
}

func (s *testIntegrationSuite) TestIssue17767(c *C) {
	tk := testkit.NewTestKit(c, s.store)
	tk.MustExec("use test")
	tk.MustExec("drop table if exists t0;")
	tk.MustExec("CREATE TABLE t0(c0 INTEGER AS (NULL) NOT NULL, c1 INT);")
	tk.MustExec("CREATE INDEX i0 ON t0(c0, c1);")
	tk.MustExec("INSERT IGNORE INTO t0(c1) VALUES (0);")
	tk.MustQuery("SELECT * FROM t0").Check(testkit.Rows("0 0"))

	tk.MustExec("begin")
	tk.MustExec("INSERT IGNORE INTO t0(c1) VALUES (0);")
	tk.MustQuery("SELECT * FROM t0").Check(testkit.Rows("0 0", "0 0"))
	tk.MustExec("rollback")
}

func (s *testIntegrationSuite) TestIssue19596(c *C) {
	tk := testkit.NewTestKit(c, s.store)
	tk.MustExec("use test")
	tk.MustExec("drop table if exists t;")
	tk.MustExec("create table t (a int) partition by range(a) (PARTITION p0 VALUES LESS THAN (10));")
	tk.MustGetErrMsg("alter table t add partition (partition p1 values less than (a));", "[expression:1054]Unknown column 'a' in 'expression'")
	tk.MustQuery("select * from t;")
	tk.MustExec("drop table if exists t;")
	tk.MustGetErrMsg("create table t (a int) partition by range(a) (PARTITION p0 VALUES LESS THAN (a));", "[expression:1054]Unknown column 'a' in 'expression'")
}

func (s *testIntegrationSuite) TestIssue17476(c *C) {
	tk := testkit.NewTestKit(c, s.store)
	tk.MustExec("use test")
	tk.MustExec("DROP TABLE IF EXISTS `table_float`;")
	tk.MustExec("DROP TABLE IF EXISTS `table_int_float_varchar`;")
	tk.MustExec("CREATE TABLE `table_float` (`id_1` int(16) NOT NULL AUTO_INCREMENT,`col_float_1` float DEFAULT NULL,PRIMARY KEY (`id_1`)) ENGINE=InnoDB DEFAULT CHARSET=utf8mb4 COLLATE=utf8mb4_bin AUTO_INCREMENT=97635;")
	tk.MustExec("CREATE TABLE `table_int_float_varchar` " +
		"(`id_6` int(16) NOT NULL AUTO_INCREMENT," +
		"`col_int_6` int(16) DEFAULT NULL,`col_float_6` float DEFAULT NULL," +
		"`col_varchar_6` varchar(511) DEFAULT NULL,PRIMARY KEY (`id_6`)," +
		"KEY `vhyen` (`id_6`,`col_int_6`,`col_float_6`,`col_varchar_6`(1))," +
		"KEY `zzylq` (`id_6`,`col_int_6`,`col_float_6`,`col_varchar_6`(1))) " +
		"ENGINE=InnoDB DEFAULT CHARSET=utf8mb4 COLLATE=utf8mb4_bin AUTO_INCREMENT=90818;")

	tk.MustExec("INSERT INTO `table_float` VALUES (1,NULL),(2,0.1),(3,0),(4,-0.1),(5,-0.1),(6,NULL),(7,0.5),(8,0),(9,0),(10,NULL),(11,1),(12,1.5),(13,NULL),(14,NULL);")
	tk.MustExec("INSERT INTO `table_int_float_varchar` VALUES (1,0,0.1,'true'),(2,-1,1.5,'2020-02-02 02:02:00'),(3,NULL,1.5,NULL),(4,65535,0.1,'true'),(5,NULL,0.1,'1'),(6,-1,1.5,'2020-02-02 02:02:00'),(7,-1,NULL,''),(8,NULL,-0.1,NULL),(9,NULL,-0.1,'1'),(10,-1,NULL,''),(11,NULL,1.5,'false'),(12,-1,0,NULL),(13,0,-0.1,NULL),(14,-1,NULL,'-0'),(15,65535,-1,'1'),(16,NULL,0.5,NULL),(17,-1,NULL,NULL);")
	tk.MustQuery(`select count(*) from table_float
 JOIN table_int_float_varchar AS tmp3 ON (tmp3.col_varchar_6 AND NULL)
 IS NULL WHERE col_int_6=0;`).Check(testkit.Rows("14"))
	tk.MustQuery(`SELECT count(*) FROM (table_float JOIN table_int_float_varchar AS tmp3 ON (tmp3.col_varchar_6 AND NULL) IS NULL);`).Check(testkit.Rows("154"))
	tk.MustQuery(`SELECT * FROM (table_int_float_varchar AS tmp3) WHERE (col_varchar_6 AND NULL) IS NULL AND col_int_6=0;`).Check(testkit.Rows("13 0 -0.1 <nil>"))
}

func (s *testIntegrationSuite) TestIssue14349(c *C) {
	defer s.cleanEnv(c)
	tk := testkit.NewTestKit(c, s.store)
	tk.MustExec("use test;")
	tk.MustExec("drop table if exists papers;")
	tk.MustExec("create table papers(title text, content longtext)")
	tk.MustExec("insert into papers values('title', 'content')")
	tk.MustQuery(`select to_base64(title), to_base64(content) from papers;`).Check(testkit.Rows("dGl0bGU= Y29udGVudA=="))
	tk.MustExec("set tidb_enable_vectorized_expression = 0;")
	tk.MustQuery(`select to_base64(title), to_base64(content) from papers;`).Check(testkit.Rows("dGl0bGU= Y29udGVudA=="))
	tk.MustExec("set tidb_enable_vectorized_expression = 1;")
}

func (s *testIntegrationSuite) TestIssue20180(c *C) {
	tk := testkit.NewTestKit(c, s.store)
	tk.MustExec("use test")
	tk.MustExec("drop table if exists t;")
	tk.MustExec("drop table if exists t1;")
	tk.MustExec("create table t(a enum('a', 'b'), b tinyint);")
	tk.MustExec("create table t1(c varchar(20));")
	tk.MustExec("insert into t values('b', 0);")
	tk.MustExec("insert into t1 values('b');")
	tk.MustQuery("select * from t, t1 where t.a= t1.c;").Check(testkit.Rows("b 0 b"))
	tk.MustQuery("select * from t, t1 where t.b= t1.c;").Check(testkit.Rows("b 0 b"))
	tk.MustQuery("select * from t, t1 where t.a = t1.c and t.b= t1.c;").Check(testkit.Rows("b 0 b"))

	tk.MustExec("drop table if exists t;")
	tk.MustExec("create table t(a enum('a','b'));")
	tk.MustExec("insert into t values('b');")
	tk.MustQuery("select * from t where a > 1  and a = \"b\";").Check(testkit.Rows("b"))
}

func (s *testIntegrationSuite) TestIssue11755(c *C) {
	tk := testkit.NewTestKit(c, s.store)
	tk.MustExec("use test")
	tk.MustExec("drop table if exists lt;")
	tk.MustExec("create table lt (d decimal(10, 4));")
	tk.MustExec("insert into lt values(0.2),(0.2);")
	tk.MustQuery("select LEAD(d,1,1) OVER(), LAG(d,1,1) OVER() from lt;").Check(testkit.Rows("0.2000 1.0000", "1.0000 0.2000"))
}

func (s *testIntegrationSuite) TestIssue20369(c *C) {
	tk := testkit.NewTestKit(c, s.store)
	tk.MustExec("use test")
	tk.MustExec("drop table if exists t;")
	tk.MustExec("create table t(a int);")
	tk.MustExec("insert into t values (1);")
	tk.MustExec("insert into t select values(a) from t;")
	tk.MustQuery("select * from t").Check(testkit.Rows("1", "<nil>"))
}

func (s *testIntegrationSuite) TestIssue20730(c *C) {
	tk := testkit.NewTestKit(c, s.store)
	tk.MustExec("use test")
	tk.MustExec("DROP TABLE IF EXISTS tmp;")
	tk.MustExec("CREATE TABLE tmp (id int(11) NOT NULL,value int(1) NOT NULL,PRIMARY KEY (id))")
	tk.MustExec("INSERT INTO tmp VALUES (1, 1),(2,2),(3,3),(4,4),(5,5)")
	tk.MustExec("SET @sum := 10")
	tk.MustQuery("SELECT @sum := IF(@sum=20,4,@sum + tmp.value) sum FROM tmp ORDER BY tmp.id").Check(testkit.Rows("11", "13", "16", "20", "4"))
}

func (s *testIntegrationSuite) TestIssue20860(c *C) {
	tk := testkit.NewTestKit(c, s.store)
	tk.MustExec("use test")
	tk.MustExec("drop table if exists t;")
	tk.MustExec("create table t(id int primary key, c int, d timestamp null default null)")
	tk.MustExec("insert into t values(1, 2, '2038-01-18 20:20:30')")
	c.Assert(tk.ExecToErr("update t set d = adddate(d, interval 1 day) where id < 10"), NotNil)
}

func (s *testIntegrationSerialSuite) TestIssue20161(c *C) {
	collate.SetNewCollationEnabledForTest(true)
	defer collate.SetNewCollationEnabledForTest(false)

	tk := testkit.NewTestKit(c, s.store)
	tk.MustExec(`use test;`)
	tk.MustExec(`drop table if exists t;`)
	tk.MustExec(`create table t(raw JSON);`)
	tk.MustExec(`insert into t(raw) values('["a","ab"]'), ('["a"]'), (null);`)
	tk.MustQuery(`SELECT JSON_SEARCH(raw,'one','c') FROM t;`).
		Check(testkit.Rows("<nil>", "<nil>", "<nil>"))
}

func (s *testIntegrationSuite) TestIssue10462(c *C) {
	tk := testkit.NewTestKit(c, s.store)
	tk.MustExec("use test")
	tk.MustQuery("select json_array(true)").Check(testkit.Rows("[true]"))
	tk.MustQuery("select json_array(1=2)").Check(testkit.Rows("[false]"))
	tk.MustQuery("select json_array(1!=2)").Check(testkit.Rows("[true]"))
	tk.MustQuery("select json_array(1<2)").Check(testkit.Rows("[true]"))
	tk.MustQuery("select json_array(1<=2)").Check(testkit.Rows("[true]"))
	tk.MustQuery("select json_array(1>2)").Check(testkit.Rows("[false]"))
	tk.MustQuery("select json_array(1>=2)").Check(testkit.Rows("[false]"))
	tk.MustQuery("select json_object(true, null <=> null)").Check(testkit.Rows("{\"1\": true}"))
	tk.MustQuery("select json_object(false, 1 and 2)").Check(testkit.Rows("{\"0\": true}"))
	tk.MustQuery("select json_object(false, 1 and 0)").Check(testkit.Rows("{\"0\": false}"))
	tk.MustQuery("select json_object(false, 1 or 0)").Check(testkit.Rows("{\"0\": true}"))
	tk.MustQuery("select json_object(false, 1 xor 0)").Check(testkit.Rows("{\"0\": true}"))
	tk.MustQuery("select json_object(false, 1 xor 1)").Check(testkit.Rows("{\"0\": false}"))
	tk.MustQuery("select json_object(false, not 1)").Check(testkit.Rows("{\"0\": false}"))
	tk.MustQuery("select json_array(null and 1)").Check(testkit.Rows("[null]"))
	tk.MustQuery("select json_array(null and 0)").Check(testkit.Rows("[false]"))
	tk.MustQuery("select json_array(null or 1)").Check(testkit.Rows("[true]"))
	tk.MustQuery("select json_array(null or 0)").Check(testkit.Rows("[null]"))
	tk.MustQuery("select json_array(1.15 or 0)").Check(testkit.Rows("[true]"))
	tk.MustQuery("select json_array('abc' or 0)").Check(testkit.Rows("[false]"))
	tk.MustQuery("select json_array('1abc' or 0)").Check(testkit.Rows("[true]"))
	tk.MustQuery("select json_array(null is true)").Check(testkit.Rows("[false]"))
	tk.MustQuery("select json_array(null is null)").Check(testkit.Rows("[true]"))
	tk.MustQuery("select json_array(1 in (1, 2))").Check(testkit.Rows("[true]"))
	tk.MustQuery("select json_array(0 in (1, 2))").Check(testkit.Rows("[false]"))
	tk.MustQuery("select json_array(0 not in (1, 2))").Check(testkit.Rows("[true]"))
	tk.MustQuery("select json_array(1 between 0 and 2)").Check(testkit.Rows("[true]"))
	tk.MustQuery("select json_array(1 not between 0 and 2)").Check(testkit.Rows("[false]"))
	tk.MustQuery("select json_array('123' like '123')").Check(testkit.Rows("[true]"))
	tk.MustQuery("select json_array('abcdef' rlike 'a.*c.*')").Check(testkit.Rows("[true]"))
	tk.MustQuery("select json_array(is_ipv4('127.0.0.1'))").Check(testkit.Rows("[true]"))
	tk.MustQuery("select json_array(is_ipv6('1a6b:8888:ff66:77ee:0000:1234:5678:bcde'))").Check(testkit.Rows("[true]"))
}

func (s *testIntegrationSerialSuite) TestJsonObjectCompare(c *C) {
	tk := testkit.NewTestKit(c, s.store)
	tk.MustExec("use test")

	tk.MustQuery("select json_object('k', -1) > json_object('k', 2)").Check(testkit.Rows("0"))
	tk.MustQuery("select json_object('k', -1) < json_object('k', 2)").Check(testkit.Rows("1"))

	tk.MustExec("drop table if exists tx")
	tk.MustExec("create table tx(a double, b int)")
	tk.MustExec("insert into tx values (3.0, 3)")
	tk.MustQuery("select json_object('k', a) = json_object('k', b) from tx").Check(testkit.Rows("1"))
}

func (s *testIntegrationSuite2) TestIssue15847(c *C) {
	tk := testkit.NewTestKit(c, s.store)
	tk.MustExec("use test")
	tk.MustExec("drop view if exists t15847")
	tk.MustExec("CREATE VIEW t15847(c0) AS SELECT NULL;")
	tk.MustQuery("SELECT * FROM t15847 WHERE (NOT (IF(t15847.c0, NULL, NULL)));").Check(testkit.Rows())
	tk.MustExec("drop view if exists t15847")
}

func (s *testIntegrationSerialSuite) TestLikeWithCollation(c *C) {
	tk := testkit.NewTestKit(c, s.store)
	collate.SetNewCollationEnabledForTest(true)
	defer collate.SetNewCollationEnabledForTest(false)

	tk.MustQuery(`select 'a' like 'A' collate utf8mb4_general_ci;`).Check(testkit.Rows("1"))
	tk.MustGetErrMsg(`select 'a' collate utf8mb4_bin like 'A' collate utf8mb4_general_ci;`, "[expression:1267]Illegal mix of collations (utf8mb4_bin,EXPLICIT) and (utf8mb4_general_ci,EXPLICIT) for operation 'eq'")
	tk.MustQuery(`select '😛' collate utf8mb4_general_ci like '😋';`).Check(testkit.Rows("1"))
	tk.MustQuery(`select '😛' collate utf8mb4_general_ci = '😋';`).Check(testkit.Rows("1"))
	tk.MustQuery(`select '😛' collate utf8mb4_unicode_ci like '😋';`).Check(testkit.Rows("0"))
	tk.MustQuery(`select '😛' collate utf8mb4_unicode_ci = '😋';`).Check(testkit.Rows("1"))
	tk.MustQuery(`select 'ss' collate utf8mb4_unicode_ci like 'ß';`).Check(testkit.Rows("0"))
	tk.MustQuery(`select 'ss' collate utf8mb4_unicode_ci = 'ß';`).Check(testkit.Rows("1"))
}

func (s *testIntegrationSerialSuite) TestIssue21290(c *C) {
	tk := testkit.NewTestKit(c, s.store)
	tk.MustExec("use test")
	tk.MustExec("drop table if exists t1;")
	tk.MustExec("create table t1(a date);")
	tk.MustExec("insert into t1 values (20100202);")
	tk.MustQuery("select a in ('2020-02-02', 20100202) from t1;").Check(testkit.Rows("1"))
}

func (s *testIntegrationSuite) TestIssue11645(c *C) {
	defer s.cleanEnv(c)
	tk := testkit.NewTestKit(c, s.store)
	tk.MustQuery(`SELECT DATE_ADD('1000-01-01 00:00:00', INTERVAL -2 HOUR);`).Check(testkit.Rows("0999-12-31 22:00:00"))
	tk.MustQuery(`SELECT DATE_ADD('1000-01-01 00:00:00', INTERVAL -200 HOUR);`).Check(testkit.Rows("0999-12-23 16:00:00"))
	tk.MustQuery(`SELECT DATE_ADD('0001-01-01 00:00:00', INTERVAL -2 HOUR);`).Check(testkit.Rows("0000-00-00 22:00:00"))
	tk.MustQuery(`SELECT DATE_ADD('0001-01-01 00:00:00', INTERVAL -25 HOUR);`).Check(testkit.Rows("0000-00-00 23:00:00"))
	tk.MustQuery(`SELECT DATE_ADD('0001-01-01 00:00:00', INTERVAL -8784 HOUR);`).Check(testkit.Rows("0000-00-00 00:00:00"))
	tk.MustQuery(`SELECT DATE_ADD('0001-01-01 00:00:00', INTERVAL -8785 HOUR);`).Check(testkit.Rows("<nil>"))
	tk.MustQuery(`SELECT DATE_ADD('0001-01-02 00:00:00', INTERVAL -2 HOUR);`).Check(testkit.Rows("0001-01-01 22:00:00"))
	tk.MustQuery(`SELECT DATE_ADD('0001-01-02 00:00:00', INTERVAL -24 HOUR);`).Check(testkit.Rows("0001-01-01 00:00:00"))
	tk.MustQuery(`SELECT DATE_ADD('0001-01-02 00:00:00', INTERVAL -25 HOUR);`).Check(testkit.Rows("0000-00-00 23:00:00"))
	tk.MustQuery(`SELECT DATE_ADD('0001-01-02 00:00:00', INTERVAL -8785 HOUR);`).Check(testkit.Rows("0000-00-00 23:00:00"))
}

func (s *testIntegrationSerialSuite) TestCollationIndexJoin(c *C) {
	collate.SetNewCollationEnabledForTest(true)
	defer collate.SetNewCollationEnabledForTest(false)
	tk := testkit.NewTestKit(c, s.store)
	tk.MustExec("use test")
	tk.MustExec("drop table if exists t1, t2")
	tk.MustExec("create table t1(a int, b char(10), key(b)) collate utf8mb4_general_ci")
	tk.MustExec("create table t2(a int, b char(10), key(b)) collate ascii_bin")
	tk.MustExec("insert into t1 values (1, 'a')")
	tk.MustExec("insert into t2 values (1, 'A')")

	tk.MustQuery("select /*+ inl_join(t1) */ t1.b, t2.b from t1 join t2 where t1.b=t2.b").Check(testkit.Rows("a A"))
	tk.MustQuery("select /*+ hash_join(t1) */ t1.b, t2.b from t1 join t2 where t1.b=t2.b").Check(testkit.Rows("a A"))
	tk.MustQuery("select /*+ merge_join(t1) */ t1.b, t2.b from t1 join t2 where t1.b=t2.b").Check(testkit.Rows("a A"))
	tk.MustQuery("select /*+ inl_hash_join(t1) */ t1.b, t2.b from t1 join t2 where t1.b=t2.b").Check(testkit.Rows("a A"))
	tk.MustQuery("select /*+ inl_hash_join(t2) */ t1.b, t2.b from t1 join t2 where t1.b=t2.b").Check(testkit.Rows("a A"))
	tk.MustQuery("show warnings").Check(testkit.Rows("Warning 1815 Optimizer Hint /*+ INL_HASH_JOIN(t2) */ is inapplicable"))
	tk.MustQuery("select /*+ inl_merge_join(t1) */ t1.b, t2.b from t1 join t2 where t1.b=t2.b").Check(testkit.Rows("a A"))
	tk.MustQuery("select /*+ inl_merge_join(t2) */ t1.b, t2.b from t1 join t2 where t1.b=t2.b").Check(testkit.Rows("a A"))
	tk.MustQuery("show warnings").Check(testkit.Rows("Warning 1815 Optimizer Hint /*+ INL_MERGE_JOIN(t2) */ is inapplicable"))
}

func (s *testIntegrationSuite) TestIssue19892(c *C) {
	defer s.cleanEnv(c)
	tk := testkit.NewTestKit(c, s.store)
	tk.MustExec("USE test")
	tk.MustExec("CREATE TABLE dd(a date, b datetime, c timestamp)")

	// check NO_ZERO_DATE
	{
		tk.MustExec("SET sql_mode=''")
		{
			tk.MustExec("TRUNCATE TABLE dd")
			tk.MustExec("INSERT INTO dd(a) values('0000-00-00')")
			tk.MustQuery("SHOW WARNINGS").Check(testkit.Rows())
			tk.MustQuery("SELECT a FROM dd").Check(testkit.Rows("0000-00-00"))

			tk.MustExec("TRUNCATE TABLE dd")
			tk.MustExec("INSERT INTO dd(b) values('2000-10-01')")
			tk.MustExec("UPDATE dd SET b = '0000-00-00'")
			tk.MustQuery("SHOW WARNINGS").Check(testkit.Rows())
			tk.MustQuery("SELECT b FROM dd").Check(testkit.Rows("0000-00-00 00:00:00"))

			tk.MustExec("TRUNCATE TABLE dd")
			tk.MustExec("INSERT INTO dd(c) values('0000-00-00 20:00:00')")
			tk.MustQuery("SHOW WARNINGS").Check(testkit.Rows("Warning 1292 Incorrect timestamp value: '0000-00-00 20:00:00'"))
			tk.MustQuery("SELECT c FROM dd").Check(testkit.Rows("0000-00-00 00:00:00"))

			tk.MustExec("TRUNCATE TABLE dd")
			tk.MustExec("INSERT INTO dd(c) values('2000-10-01 20:00:00')")
			tk.MustExec("UPDATE dd SET c = '0000-00-00 20:00:00'")
			tk.MustQuery("SHOW WARNINGS").Check(testkit.Rows("Warning 1292 Incorrect timestamp value: '0000-00-00 20:00:00'"))
			tk.MustQuery("SELECT c FROM dd").Check(testkit.Rows("0000-00-00 00:00:00"))
		}

		tk.MustExec("SET sql_mode='NO_ZERO_DATE'")
		{
			tk.MustExec("TRUNCATE TABLE dd")
			tk.MustExec("INSERT INTO dd(b) values('0000-0-00')")
			tk.MustQuery("SHOW WARNINGS").Check(testkit.Rows("Warning 1292 Incorrect datetime value: '0000-0-00'"))
			tk.MustQuery("SELECT b FROM dd").Check(testkit.Rows("0000-00-00 00:00:00"))

			tk.MustExec("TRUNCATE TABLE dd")
			tk.MustExec("INSERT INTO dd(a) values('2000-10-01')")
			tk.MustExec("UPDATE dd SET a = '0000-00-00'")
			tk.MustQuery("SHOW WARNINGS").Check(testkit.Rows("Warning 1292 Incorrect date value: '0000-00-00'"))
			tk.MustQuery("SELECT a FROM dd").Check(testkit.Rows("0000-00-00"))

			tk.MustExec("TRUNCATE TABLE dd")
			tk.MustExec("INSERT INTO dd(c) values('2000-10-01 10:00:00')")
			tk.MustExec("UPDATE dd SET c = '0000-00-00 10:00:00'")
			tk.MustQuery("SHOW WARNINGS").Check(testkit.Rows("Warning 1292 Incorrect timestamp value: '0000-00-00 10:00:00'"))
			tk.MustQuery("SELECT c FROM dd").Check(testkit.Rows("0000-00-00 00:00:00"))
		}

		tk.MustExec("SET sql_mode='NO_ZERO_DATE,STRICT_TRANS_TABLES'")
		{
			tk.MustExec("TRUNCATE TABLE dd")
			tk.MustGetErrMsg("INSERT INTO dd(c) VALUES ('0000-00-00 20:00:00')", "[table:1366]Incorrect timestamp value: '0000-00-00 20:00:00' for column 'c' at row 1")
			tk.MustExec("INSERT IGNORE INTO dd(c) VALUES ('0000-00-00 20:00:00')")
			tk.MustQuery("SHOW WARNINGS").Check(testkit.Rows("Warning 1292 Incorrect timestamp value: '0000-00-00 20:00:00'"))
			tk.MustQuery("SELECT c FROM dd").Check(testkit.Rows("0000-00-00 00:00:00"))

			tk.MustExec("TRUNCATE TABLE dd")
			tk.MustExec("INSERT INTO dd(b) values('2000-10-01')")
			tk.MustGetErrMsg("UPDATE dd SET b = '0000-00-00'", "[types:1292]Incorrect datetime value: '0000-00-00'")
			tk.MustExec("UPDATE IGNORE dd SET b = '0000-00-00'")
			tk.MustQuery("SHOW WARNINGS").Check(testkit.Rows("Warning 1292 Incorrect datetime value: '0000-00-00'"))
			tk.MustQuery("SELECT b FROM dd").Check(testkit.Rows("0000-00-00 00:00:00"))

			tk.MustExec("TRUNCATE TABLE dd")
			tk.MustExec("INSERT INTO dd(c) values('2000-10-01 10:00:00')")
			tk.MustGetErrMsg("UPDATE dd SET c = '0000-00-00 00:00:00'", "[types:1292]Incorrect timestamp value: '0000-00-00 00:00:00'")
			tk.MustExec("UPDATE IGNORE dd SET c = '0000-00-00 00:00:00'")
			tk.MustQuery("SHOW WARNINGS").Check(testkit.Rows("Warning 1292 Incorrect timestamp value: '0000-00-00 00:00:00'"))
			tk.MustQuery("SELECT c FROM dd").Check(testkit.Rows("0000-00-00 00:00:00"))
		}
	}

	// check NO_ZERO_IN_DATE
	{
		tk.MustExec("SET sql_mode=''")
		{
			tk.MustExec("TRUNCATE TABLE dd")
			tk.MustExec("INSERT INTO dd(a) values('2000-01-00')")
			tk.MustQuery("SHOW WARNINGS").Check(testkit.Rows())
			tk.MustQuery("SELECT a FROM dd").Check(testkit.Rows("2000-01-00"))
			tk.MustExec("INSERT INTO dd(a) values('2000-00-01')")
			tk.MustQuery("SHOW WARNINGS").Check(testkit.Rows())
			tk.MustQuery("SELECT a FROM dd").Check(testkit.Rows("2000-01-00", "2000-00-01"))
			tk.MustExec("INSERT INTO dd(a) values('0-01-02')")
			tk.MustQuery("SHOW WARNINGS").Check(testkit.Rows())
			tk.MustQuery("SELECT a FROM dd").Check(testkit.Rows("2000-01-00", "2000-00-01", "0000-01-02"))

			tk.MustExec("TRUNCATE TABLE dd")
			tk.MustExec("INSERT INTO dd(b) values('2000-01-02')")
			tk.MustExec("UPDATE dd SET b = '2000-00-02'")
			tk.MustQuery("SHOW WARNINGS").Check(testkit.Rows())
			tk.MustQuery("SELECT b FROM dd").Check(testkit.Rows("2000-00-02 00:00:00"))

			tk.MustExec("TRUNCATE TABLE dd")
			tk.MustExec("INSERT INTO dd(c) values('2000-01-02 20:00:00')")
			tk.MustExec("UPDATE dd SET c = '0000-01-02 20:00:00'")
			tk.MustQuery("SHOW WARNINGS").Check(testkit.Rows("Warning 1292 Incorrect timestamp value: '0000-01-02 20:00:00'"))
			tk.MustQuery("SELECT c FROM dd").Check(testkit.Rows("0000-00-00 00:00:00"))
		}

		tk.MustExec("SET sql_mode='NO_ZERO_IN_DATE'")
		{
			tk.MustExec("TRUNCATE TABLE dd")
			tk.MustExec("INSERT INTO dd(a) values('2000-01-00')")
			tk.MustQuery("SHOW WARNINGS").Check(testkit.Rows("Warning 1292 Incorrect date value: '2000-01-00'"))
			tk.MustQuery("SELECT a FROM dd").Check(testkit.Rows("0000-00-00"))

			tk.MustExec("TRUNCATE TABLE dd")
			tk.MustExec("INSERT INTO dd(a) values('2000-01-02')")
			tk.MustExec("UPDATE dd SET a = '2000-00-02'")
			tk.MustQuery("SHOW WARNINGS").Check(testkit.Rows("Warning 1292 Incorrect date value: '2000-00-02'"))
			tk.MustQuery("SELECT a FROM dd").Check(testkit.Rows("0000-00-00"))
			tk.MustExec("UPDATE dd SET b = '2000-01-0'")
			tk.MustQuery("SHOW WARNINGS").Check(testkit.Rows("Warning 1292 Incorrect datetime value: '2000-01-0'"))
			tk.MustQuery("SELECT b FROM dd").Check(testkit.Rows("0000-00-00 00:00:00"))
			// consistent with Mysql8
			tk.MustExec("UPDATE dd SET b = '0-01-02'")
			tk.MustQuery("SHOW WARNINGS").Check(testkit.Rows())
			tk.MustQuery("SELECT b FROM dd").Check(testkit.Rows("0000-01-02 00:00:00"))

			tk.MustExec("TRUNCATE TABLE dd")
			tk.MustExec("INSERT INTO dd(c) values('2000-01-02 20:00:00')")
			tk.MustExec("UPDATE dd SET c = '2000-00-02 20:00:00'")
			tk.MustQuery("SHOW WARNINGS").Check(testkit.Rows("Warning 1292 Incorrect timestamp value: '2000-00-02 20:00:00'"))
			tk.MustQuery("SELECT c FROM dd").Check(testkit.Rows("0000-00-00 00:00:00"))
		}

		tk.MustExec("SET sql_mode='NO_ZERO_IN_DATE,STRICT_TRANS_TABLES'")
		{
			tk.MustExec("TRUNCATE TABLE dd")
			tk.MustGetErrMsg("INSERT INTO dd(b) VALUES ('2000-01-00')", "[table:1366]Incorrect datetime value: '2000-01-00' for column 'b' at row 1")
			tk.MustExec("INSERT IGNORE INTO dd(b) VALUES ('2000-00-01')")
			tk.MustQuery("SHOW WARNINGS").Check(testkit.Rows("Warning 1292 Incorrect datetime value: '2000-00-01'"))
			tk.MustQuery("SELECT b FROM dd").Check(testkit.Rows("0000-00-00 00:00:00"))

			tk.MustExec("TRUNCATE TABLE dd")
			tk.MustExec("INSERT INTO dd(b) VALUES ('2000-01-02')")
			tk.MustGetErrMsg("UPDATE dd SET b = '2000-01-00'", "[types:1292]Incorrect datetime value: '2000-01-00'")
			tk.MustExec("UPDATE IGNORE dd SET b = '2000-01-0'")
			tk.MustQuery("SHOW WARNINGS").Check(testkit.Rows("Warning 1292 Incorrect datetime value: '2000-01-0'"))
			tk.MustQuery("SELECT b FROM dd").Check(testkit.Rows("0000-00-00 00:00:00"))
			tk.MustExec("UPDATE dd SET b = '0000-1-2'")
			tk.MustQuery("SELECT b FROM dd").Check(testkit.Rows("0000-01-02 00:00:00"))
			tk.MustGetErrMsg("UPDATE dd SET c = '0000-01-05'", "[types:1292]Incorrect timestamp value: '0000-01-05'")
			tk.MustExec("UPDATE IGNORE dd SET c = '0000-01-5'")
			tk.MustQuery("SHOW WARNINGS").Check(testkit.Rows("Warning 1292 Incorrect timestamp value: '0000-01-5'"))
			tk.MustQuery("SELECT c FROM dd").Check(testkit.Rows("0000-00-00 00:00:00"))

			tk.MustExec("TRUNCATE TABLE dd")
			tk.MustGetErrMsg("INSERT INTO dd(c) VALUES ('2000-01-00 20:00:00')", "[table:1366]Incorrect timestamp value: '2000-01-00 20:00:00' for column 'c' at row 1")
			tk.MustExec("INSERT INTO dd(c) VALUES ('2000-01-02')")
			tk.MustGetErrMsg("UPDATE dd SET c = '2000-01-00 20:00:00'", "[types:1292]Incorrect timestamp value: '2000-01-00 20:00:00'")
			tk.MustExec("UPDATE IGNORE dd SET b = '2000-01-00'")
			tk.MustQuery("SHOW WARNINGS").Check(testkit.Rows("Warning 1292 Incorrect datetime value: '2000-01-00'"))
			tk.MustQuery("SELECT b FROM dd").Check(testkit.Rows("0000-00-00 00:00:00"))
		}
	}

	// check !NO_ZERO_DATE
	tk.MustExec("SET sql_mode='ONLY_FULL_GROUP_BY,STRICT_TRANS_TABLES,NO_ZERO_IN_DATE,ERROR_FOR_DIVISION_BY_ZERO,NO_AUTO_CREATE_USER,NO_ENGINE_SUBSTITUTION'")
	{
		tk.MustExec("TRUNCATE TABLE dd")
		tk.MustExec("INSERT INTO dd(a) values('0000-00-00')")
		tk.MustQuery("SHOW WARNINGS").Check(testkit.Rows())
		tk.MustQuery("SELECT a FROM dd").Check(testkit.Rows("0000-00-00"))

		tk.MustExec("TRUNCATE TABLE dd")
		tk.MustExec("INSERT INTO dd(b) values('2000-10-01')")
		tk.MustExec("UPDATE dd SET b = '0000-00-00'")
		tk.MustQuery("SHOW WARNINGS").Check(testkit.Rows())
		tk.MustQuery("SELECT b FROM dd").Check(testkit.Rows("0000-00-00 00:00:00"))

		tk.MustExec("TRUNCATE TABLE dd")
		tk.MustExec("INSERT INTO dd(c) values('0000-00-00 00:00:00')")
		tk.MustQuery("SHOW WARNINGS").Check(testkit.Rows())

		tk.MustExec("TRUNCATE TABLE dd")
		tk.MustExec("INSERT INTO dd(c) values('2000-10-01 10:00:00')")
		tk.MustExec("UPDATE dd SET c = '0000-00-00 00:00:00'")
		tk.MustQuery("SHOW WARNINGS").Check(testkit.Rows())
		tk.MustQuery("SELECT c FROM dd").Check(testkit.Rows("0000-00-00 00:00:00"))

		tk.MustExec("TRUNCATE TABLE dd")
		tk.MustGetErrMsg("INSERT INTO dd(b) VALUES ('2000-01-00')", "[table:1366]Incorrect datetime value: '2000-01-00' for column 'b' at row 1")
		tk.MustExec("INSERT IGNORE INTO dd(b) VALUES ('2000-00-01')")
		tk.MustQuery("SHOW WARNINGS").Check(testkit.Rows("Warning 1292 Incorrect datetime value: '2000-00-01'"))
		tk.MustQuery("SELECT b FROM dd").Check(testkit.Rows("0000-00-00 00:00:00"))

		tk.MustExec("TRUNCATE TABLE dd")
		tk.MustExec("INSERT INTO dd(b) VALUES ('2000-01-02')")
		tk.MustGetErrMsg("UPDATE dd SET b = '2000-01-00'", "[types:1292]Incorrect datetime value: '2000-01-00'")
		tk.MustExec("UPDATE IGNORE dd SET b = '2000-01-0'")
		tk.MustQuery("SHOW WARNINGS").Check(testkit.Rows("Warning 1292 Incorrect datetime value: '2000-01-0'"))
		tk.MustQuery("SELECT b FROM dd").Check(testkit.Rows("0000-00-00 00:00:00"))
		tk.MustExec("UPDATE dd SET b = '0000-1-2'")
		tk.MustQuery("SELECT b FROM dd").Check(testkit.Rows("0000-01-02 00:00:00"))
		tk.MustGetErrMsg("UPDATE dd SET c = '0000-01-05'", "[types:1292]Incorrect timestamp value: '0000-01-05'")
		tk.MustExec("UPDATE IGNORE dd SET c = '0000-01-5'")
		tk.MustQuery("SHOW WARNINGS").Check(testkit.Rows("Warning 1292 Incorrect timestamp value: '0000-01-5'"))
		tk.MustQuery("SELECT c FROM dd").Check(testkit.Rows("0000-00-00 00:00:00"))

		tk.MustExec("TRUNCATE TABLE dd")
		tk.MustGetErrMsg("INSERT INTO dd(c) VALUES ('2000-01-00 20:00:00')", "[table:1366]Incorrect timestamp value: '2000-01-00 20:00:00' for column 'c' at row 1")
		tk.MustExec("INSERT INTO dd(c) VALUES ('2000-01-02')")
		tk.MustGetErrMsg("UPDATE dd SET c = '2000-01-00 20:00:00'", "[types:1292]Incorrect timestamp value: '2000-01-00 20:00:00'")
		tk.MustExec("UPDATE IGNORE dd SET b = '2000-01-00'")
		tk.MustQuery("SHOW WARNINGS").Check(testkit.Rows("Warning 1292 Incorrect datetime value: '2000-01-00'"))
		tk.MustQuery("SELECT b FROM dd").Check(testkit.Rows("0000-00-00 00:00:00"))
	}

	// check !NO_ZERO_IN_DATE
	tk.MustExec("SET sql_mode='ONLY_FULL_GROUP_BY,STRICT_TRANS_TABLES,NO_ZERO_DATE,ERROR_FOR_DIVISION_BY_ZERO,NO_AUTO_CREATE_USER,NO_ENGINE_SUBSTITUTION'")
	{
		tk.MustExec("TRUNCATE TABLE dd")
		tk.MustExec("INSERT INTO dd(a) values('2000-00-10')")
		tk.MustQuery("SHOW WARNINGS").Check(testkit.Rows())
		tk.MustQuery("SELECT a FROM dd").Check(testkit.Rows("2000-00-10"))

		tk.MustExec("TRUNCATE TABLE dd")
		tk.MustExec("INSERT INTO dd(b) values('2000-10-01')")
		tk.MustExec("UPDATE dd SET b = '2000-00-10'")
		tk.MustQuery("SHOW WARNINGS").Check(testkit.Rows())
		tk.MustQuery("SELECT b FROM dd").Check(testkit.Rows("2000-00-10 00:00:00"))

		tk.MustExec("TRUNCATE TABLE dd")
		tk.MustExec("INSERT INTO dd(c) values('2000-10-01 10:00:00')")
		tk.MustGetErrMsg("UPDATE dd SET c = '2000-00-10 00:00:00'", "[types:1292]Incorrect timestamp value: '2000-00-10 00:00:00'")
		tk.MustExec("UPDATE IGNORE dd SET c = '2000-01-00 00:00:00'")
		tk.MustQuery("SHOW WARNINGS").Check(testkit.Rows("Warning 1292 Incorrect timestamp value: '2000-01-00 00:00:00'"))
		tk.MustQuery("SELECT c FROM dd").Check(testkit.Rows("0000-00-00 00:00:00"))
	}
}

func (s *testIntegrationSuite2) TestCastCoer(c *C) {
	tk := testkit.NewTestKit(c, s.store)

	tk.MustQuery("select coercibility(binary('a'))").Check(testkit.Rows("2"))
	tk.MustQuery("select coercibility(cast('a' as char(10)))").Check(testkit.Rows("2"))
	tk.MustQuery("select coercibility(convert('abc', char(10)));").Check(testkit.Rows("2"))
}

func (s *testIntegrationSuite) TestDatetimeUserVariable(c *C) {
	tk := testkit.NewTestKit(c, s.store)
	tk.MustExec("set @p = now()")
	tk.MustExec("set @@tidb_enable_vectorized_expression = false")
	c.Check(tk.MustQuery("select @p").Rows()[0][0] != "", IsTrue)
	tk.MustExec("set @@tidb_enable_vectorized_expression = true")
	c.Check(tk.MustQuery("select @p").Rows()[0][0] != "", IsTrue)
}

func (s *testIntegrationSuite) TestIssue22098(c *C) {
	tk := testkit.NewTestKit(c, s.store)
	tk.MustExec("use test")
	tk.MustExec("CREATE TABLE `ta` (" +
		"  `k` varchar(32) NOT NULL DEFAULT ' '," +
		"  `c0` varchar(32) NOT NULL DEFAULT ' '," +
		"  `c` varchar(18) NOT NULL DEFAULT ' '," +
		"  `e0` varchar(1) NOT NULL DEFAULT ' '," +
		"  PRIMARY KEY (`k`,`c0`,`c`)," +
		"  KEY `idx` (`c`,`e0`)" +
		") ENGINE=InnoDB DEFAULT CHARSET=utf8mb4 COLLATE=utf8mb4_bin")
	tk.MustExec("CREATE TABLE `tb` (" +
		"  `k` varchar(32) NOT NULL DEFAULT ' '," +
		"  `e` int(11) NOT NULL DEFAULT '0'," +
		"  `i` int(11) NOT NULL DEFAULT '0'," +
		"  `s` varchar(1) NOT NULL DEFAULT ' '," +
		"  `c` varchar(50) NOT NULL DEFAULT ' '," +
		"  PRIMARY KEY (`k`)" +
		") ENGINE=InnoDB DEFAULT CHARSET=utf8mb4 COLLATE=utf8mb4_bin")
	tk.MustExec("prepare stmt from \"select a.* from ta a left join tb b on a.k = b.k where (a.k <> '000000' and ((b.s = ? and i = ? ) or (b.s = ? and e = ?) or (b.s not in(?, ?))) and b.c like '%1%') or (a.c <> '000000' and a.k = '000000')\"")
	tk.MustExec("set @a=3;set @b=20200414;set @c='a';set @d=20200414;set @e=3;set @f='a';")
	tk.MustQuery("execute stmt using @a,@b,@c,@d,@e,@f").Check(testkit.Rows())
}

func (s *testIntegrationSerialSuite) TestIssue20608(c *C) {
	collate.SetNewCollationEnabledForTest(true)
	defer collate.SetNewCollationEnabledForTest(false)
	tk := testkit.NewTestKit(c, s.store)
	tk.MustQuery("select '䇇Հ' collate utf8mb4_bin like '___Հ';").Check(testkit.Rows("0"))
}

func (s *testSuite2) TestIssue12205(c *C) {
	tk := testkit.NewTestKit(c, s.store)

	tk.MustExec("use test")
	tk.MustExec("drop table if exists t12205;")
	tk.MustExec("create table t12205(\n    `col_varchar_64` varchar(64) DEFAULT NULL,\n    `col_varchar_64_key` varchar(64) DEFAULT NULL\n);")
	tk.MustExec("insert into t12205 values('-1038024704','-527892480');")
	tk.MustQuery("select SEC_TO_TIME( ( `col_varchar_64` & `col_varchar_64_key` ) ),`col_varchar_64` & `col_varchar_64_key` from t12205; ").Check(
		testkit.Rows("838:59:59 18446744072635875328"))
	tk.MustQuery("show warnings;").Check(
		testkit.Rows("Warning 1292 Truncated incorrect time value: '18446744072635875000'"))
}

func (s *testIntegrationSuite) TestIssue11333(c *C) {
	defer s.cleanEnv(c)
	tk := testkit.NewTestKit(c, s.store)
	tk.MustExec("use test")
	tk.MustExec("drop table if exists t;")
	tk.MustExec("drop table if exists t1;")
	tk.MustExec("create table t(col1 decimal);")
	tk.MustExec(" insert into t values(0.00000000000000000000000000000000000000000000000000000000000000000000000000000000000000000);")
	tk.MustQuery(`select * from t;`).Check(testkit.Rows("0"))
	tk.MustExec("create table t1(col1 decimal(65,30));")
	tk.MustExec(" insert into t1 values(0.00000000000000000000000000000000000000000000000000000000000000000000000000000000000000000);")
	tk.MustQuery(`select * from t1;`).Check(testkit.Rows("0.000000000000000000000000000000"))
	tk.MustQuery(`select 0.00000000000000000000000000000000000000000000000000000000000000000000000000000000000000000;`).Check(testkit.Rows("0.000000000000000000000000000000000000000000000000000000000000000000000000"))
	tk.MustQuery(`select 0.0000000000000000000000000000000000000000000000000000000000000000000000012;`).Check(testkit.Rows("0.000000000000000000000000000000000000000000000000000000000000000000000001"))
	tk.MustQuery(`select 0.000000000000000000000000000000000000000000000000000000000000000000000001;`).Check(testkit.Rows("0.000000000000000000000000000000000000000000000000000000000000000000000001"))
}

func (s *testIntegrationSerialSuite) TestIssue19116(c *C) {
	collate.SetNewCollationEnabledForTest(true)
	defer collate.SetNewCollationEnabledForTest(false)

	tk := testkit.NewTestKit(c, s.store)
	tk.MustExec("use test")
	tk.MustExec("set names utf8mb4 collate utf8mb4_general_ci;")
	tk.MustQuery("select collation(concat(1 collate `binary`));").Check(testkit.Rows("binary"))
	tk.MustQuery("select coercibility(concat(1 collate `binary`));").Check(testkit.Rows("0"))
	tk.MustQuery("select collation(concat(NULL,NULL));").Check(testkit.Rows("binary"))
	tk.MustQuery("select coercibility(concat(NULL,NULL));").Check(testkit.Rows("6"))
	tk.MustQuery("select collation(concat(1,1));").Check(testkit.Rows("utf8mb4_general_ci"))
	tk.MustQuery("select coercibility(concat(1,1));").Check(testkit.Rows("4"))
	tk.MustQuery("select collation(1);").Check(testkit.Rows("binary"))
	tk.MustQuery("select coercibility(1);").Check(testkit.Rows("5"))
	tk.MustQuery("select coercibility(1=1);").Check(testkit.Rows("5"))
<<<<<<< HEAD
}

func (s *testIntegrationSuite) TestIssue23623(c *C) {
	tk := testkit.NewTestKit(c, s.store)
	tk.MustExec("use test")
	tk.MustExec("drop table if exists t1;")
	tk.MustExec("create table t1(c1 int);")
	tk.MustExec("insert into t1 values(-2147483648), (-2147483648), (null);")
	tk.MustQuery("select count(*) from t1 where c1 > (select sum(c1) from t1);").Check(testkit.Rows("2"))
=======

	tk.MustExec("drop table if exists t")
	tk.MustExec("create table t(a datetime)")
	tk.MustExec("insert into t values ('2020-02-02')")
	tk.MustQuery("select collation(concat(unix_timestamp(a))) from t;").Check(testkit.Rows("utf8mb4_general_ci"))
	tk.MustQuery("select coercibility(concat(unix_timestamp(a))) from t;").Check(testkit.Rows("4"))
}

func (s *testIntegrationSuite) TestApproximatePercentile(c *C) {
	tk := testkit.NewTestKit(c, s.store)
	tk.MustExec("use test")
	tk.MustExec("drop table if exists t")
	tk.MustExec("create table t (a bit(10))")
	tk.MustExec("insert into t values(b'1111')")
	tk.MustQuery("select approx_percentile(a, 10) from t").Check(testkit.Rows("<nil>"))
}

func (s *testIntegrationSuite) TestIssue23889(c *C) {
	defer s.cleanEnv(c)
	tk := testkit.NewTestKit(c, s.store)
	tk.MustExec("use test")
	tk.MustExec("drop table if exists test_decimal,test_t;")
	tk.MustExec("create table test_decimal(col_decimal decimal(10,0));")
	tk.MustExec("insert into test_decimal values(null),(8);")
	tk.MustExec("create table test_t(a int(11), b decimal(32,0));")
	tk.MustExec("insert into test_t values(1,4),(2,4),(5,4),(7,4),(9,4);")

	tk.MustQuery("SELECT ( test_decimal . `col_decimal` , test_decimal . `col_decimal` )  IN ( select * from test_t ) as field1 FROM  test_decimal;").Check(
		testkit.Rows("<nil>", "0"))
>>>>>>> c2cfcd3e
}<|MERGE_RESOLUTION|>--- conflicted
+++ resolved
@@ -8080,17 +8080,6 @@
 	tk.MustQuery("select collation(1);").Check(testkit.Rows("binary"))
 	tk.MustQuery("select coercibility(1);").Check(testkit.Rows("5"))
 	tk.MustQuery("select coercibility(1=1);").Check(testkit.Rows("5"))
-<<<<<<< HEAD
-}
-
-func (s *testIntegrationSuite) TestIssue23623(c *C) {
-	tk := testkit.NewTestKit(c, s.store)
-	tk.MustExec("use test")
-	tk.MustExec("drop table if exists t1;")
-	tk.MustExec("create table t1(c1 int);")
-	tk.MustExec("insert into t1 values(-2147483648), (-2147483648), (null);")
-	tk.MustQuery("select count(*) from t1 where c1 > (select sum(c1) from t1);").Check(testkit.Rows("2"))
-=======
 
 	tk.MustExec("drop table if exists t")
 	tk.MustExec("create table t(a datetime)")
@@ -8120,5 +8109,13 @@
 
 	tk.MustQuery("SELECT ( test_decimal . `col_decimal` , test_decimal . `col_decimal` )  IN ( select * from test_t ) as field1 FROM  test_decimal;").Check(
 		testkit.Rows("<nil>", "0"))
->>>>>>> c2cfcd3e
+}
+
+func (s *testIntegrationSuite) TestIssue23623(c *C) {
+	tk := testkit.NewTestKit(c, s.store)
+	tk.MustExec("use test")
+	tk.MustExec("drop table if exists t1;")
+	tk.MustExec("create table t1(c1 int);")
+	tk.MustExec("insert into t1 values(-2147483648), (-2147483648), (null);")
+	tk.MustQuery("select count(*) from t1 where c1 > (select sum(c1) from t1);").Check(testkit.Rows("2"))
 }