--- conflicted
+++ resolved
@@ -561,11 +561,10 @@
 	character_length(123), character_length(12.3456);`)
 	result.Check(testkit.Rows("<nil> 5 5 3 7"))
 
-<<<<<<< HEAD
 	// for char_length
 	result = tk.MustQuery(`select char_length(null), char_length("Hello"), char_length("a中b文c"), char_length(123),char_length(12.3456);`)
 	result.Check(testkit.Rows("<nil> 5 5 3 7"))
-=======
+
 	// for instr
 	result = tk.MustQuery(`select instr("中国", "国"), instr("中国", ""), instr("abc", ""), instr("", ""), instr("", "abc");`)
 	result.Check(testkit.Rows("2 1 1 1 0"))
@@ -576,7 +575,6 @@
 	tk.MustExec(`insert into t values("中国", cast("国" as binary)), ("中国", ""), ("abc", ""), ("", ""), ("", "abc");`)
 	result = tk.MustQuery(`select instr(a, b) from t;`)
 	result.Check(testkit.Rows("4", "1", "1", "1", "0"))
->>>>>>> b521240c
 }
 
 func (s *testIntegrationSuite) TestEncryptionBuiltin(c *C) {
