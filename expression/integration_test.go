--- conflicted
+++ resolved
@@ -7421,19 +7421,6 @@
 	tk.MustQuery("show warnings").Check(testkit.Rows("Warning 1815 Optimizer Hint /*+ INL_MERGE_JOIN(t2) */ is inapplicable"))
 }
 
-<<<<<<< HEAD
-func (s *testSuite2) TestIssue12205(c *C) {
-	tk := testkit.NewTestKit(c, s.store)
-
-	tk.MustExec("use test")
-	tk.MustExec("drop table if exists t12205;")
-	tk.MustExec("create table t12205(\n    `col_varchar_64` varchar(64) DEFAULT NULL,\n    `col_varchar_64_key` varchar(64) DEFAULT NULL\n);")
-	tk.MustExec("insert into t12205 values('-1038024704','-527892480');")
-	tk.MustQuery("select SEC_TO_TIME( ( `col_varchar_64` & `col_varchar_64_key` ) ),`col_varchar_64` & `col_varchar_64_key` from t12205; ").Check(
-		testkit.Rows("838:59:59 18446744072635875328"))
-	tk.MustQuery("show warnings;").Check(
-		testkit.Rows("Warning 1292 Truncated incorrect time value: '18446744072635875000'"))
-=======
 func (s *testIntegrationSuite) TestDatetimeUserVariable(c *C) {
 	tk := testkit.NewTestKit(c, s.store)
 	tk.MustExec("set @p = now()")
@@ -7466,5 +7453,17 @@
 	tk.MustExec("prepare stmt from \"select a.* from ta a left join tb b on a.k = b.k where (a.k <> '000000' and ((b.s = ? and i = ? ) or (b.s = ? and e = ?) or (b.s not in(?, ?))) and b.c like '%1%') or (a.c <> '000000' and a.k = '000000')\"")
 	tk.MustExec("set @a=3;set @b=20200414;set @c='a';set @d=20200414;set @e=3;set @f='a';")
 	tk.MustQuery("execute stmt using @a,@b,@c,@d,@e,@f").Check(testkit.Rows())
->>>>>>> c7beb87d
+}
+
+func (s *testSuite2) TestIssue12205(c *C) {
+	tk := testkit.NewTestKit(c, s.store)
+
+	tk.MustExec("use test")
+	tk.MustExec("drop table if exists t12205;")
+	tk.MustExec("create table t12205(\n    `col_varchar_64` varchar(64) DEFAULT NULL,\n    `col_varchar_64_key` varchar(64) DEFAULT NULL\n);")
+	tk.MustExec("insert into t12205 values('-1038024704','-527892480');")
+	tk.MustQuery("select SEC_TO_TIME( ( `col_varchar_64` & `col_varchar_64_key` ) ),`col_varchar_64` & `col_varchar_64_key` from t12205; ").Check(
+		testkit.Rows("838:59:59 18446744072635875328"))
+	tk.MustQuery("show warnings;").Check(
+		testkit.Rows("Warning 1292 Truncated incorrect time value: '18446744072635875000'"))
 }