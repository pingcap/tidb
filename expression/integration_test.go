// Copyright 2017 PingCAP, Inc.
//
// Licensed under the Apache License, Version 2.0 (the "License");
// you may not use this file except in compliance with the License.
// You may obtain a copy of the License at
//
//     http://www.apache.org/licenses/LICENSE-2.0
//
// Unless required by applicable law or agreed to in writing, software
// distributed under the License is distributed on an "AS IS" BASIS,
// See the License for the specific language governing permissions and
// limitations under the License.

package expression_test

import (
	"bytes"
	"context"
	"fmt"
	"math"
	"sort"
	"strconv"
	"strings"
	"time"

	. "github.com/pingcap/check"
	"github.com/pingcap/errors"
	"github.com/pingcap/parser/auth"
	"github.com/pingcap/parser/model"
	"github.com/pingcap/parser/mysql"
	"github.com/pingcap/parser/terror"
	"github.com/pingcap/tidb/domain"
	"github.com/pingcap/tidb/expression"
	"github.com/pingcap/tidb/kv"
	plannercore "github.com/pingcap/tidb/planner/core"
	"github.com/pingcap/tidb/session"
	"github.com/pingcap/tidb/sessionctx"
	"github.com/pingcap/tidb/sessionctx/variable"
	"github.com/pingcap/tidb/store/mockstore"
	"github.com/pingcap/tidb/table"
	"github.com/pingcap/tidb/types"
	"github.com/pingcap/tidb/util/collate"
	"github.com/pingcap/tidb/util/kvcache"
	"github.com/pingcap/tidb/util/mock"
	"github.com/pingcap/tidb/util/sqlexec"
	"github.com/pingcap/tidb/util/testkit"
	"github.com/pingcap/tidb/util/testutil"
)

var _ = Suite(&testIntegrationSuite{})
var _ = Suite(&testIntegrationSuite2{})
var _ = SerialSuites(&testIntegrationSerialSuite{})

type testIntegrationSuiteBase struct {
	store kv.Storage
	dom   *domain.Domain
	ctx   sessionctx.Context
}

type testIntegrationSuite struct {
	testIntegrationSuiteBase
}

type testIntegrationSuite2 struct {
	testIntegrationSuiteBase
}

type testIntegrationSerialSuite struct {
	testIntegrationSuiteBase
}

func (s *testIntegrationSuiteBase) cleanEnv(c *C) {
	tk := testkit.NewTestKit(c, s.store)
	tk.MustExec("use test")
	r := tk.MustQuery("show tables")
	for _, tb := range r.Rows() {
		tableName := tb[0]
		tk.MustExec(fmt.Sprintf("drop table %v", tableName))
	}
}

func (s *testIntegrationSuiteBase) SetUpSuite(c *C) {
	var err error
	s.store, s.dom, err = newStoreWithBootstrap()
	c.Assert(err, IsNil)
	s.ctx = mock.NewContext()
}

func (s *testIntegrationSuiteBase) TearDownSuite(c *C) {
	s.dom.Close()
	s.store.Close()
}

func (s *testIntegrationSuite) Test19654(c *C) {
	tk := testkit.NewTestKit(c, s.store)
	tk.MustExec("USE test;")

	// enum vs enum
	tk.MustExec("drop table if exists t1, t2;")
	tk.MustExec("create table t1 (b enum('a', 'b'));")
	tk.MustExec("insert into t1 values ('a');")
	tk.MustExec("create table t2 (b enum('b','a') not null, unique(b));")
	tk.MustExec("insert into t2 values ('a');")
	tk.MustQuery("select /*+ inl_join(t2)*/ * from t1, t2 where t1.b=t2.b;").Check(testkit.Rows("a a"))

	// set vs set
	tk.MustExec("drop table if exists t1, t2;")
	tk.MustExec("create table t1 (b set('a', 'b'));")
	tk.MustExec("insert into t1 values ('a');")
	tk.MustExec("create table t2 (b set('b','a') not null, unique(b));")
	tk.MustExec("insert into t2 values ('a');")
	tk.MustQuery("select /*+ inl_join(t2)*/ * from t1, t2 where t1.b=t2.b;").Check(testkit.Rows("a a"))

	// enum vs set
	tk.MustExec("drop table if exists t1, t2;")
	tk.MustExec("create table t1 (b enum('a', 'b'));")
	tk.MustExec("insert into t1 values ('a');")
	tk.MustExec("create table t2 (b set('b','a') not null, unique(b));")
	tk.MustExec("insert into t2 values ('a');")
	tk.MustQuery("select /*+ inl_join(t2)*/ * from t1, t2 where t1.b=t2.b;").Check(testkit.Rows("a a"))

	// char vs enum
	tk.MustExec("drop table if exists t1, t2;")
	tk.MustExec("create table t1 (b char(10));")
	tk.MustExec("insert into t1 values ('a');")
	tk.MustExec("create table t2 (b enum('b','a') not null, unique(b));")
	tk.MustExec("insert into t2 values ('a');")
	tk.MustQuery("select /*+ inl_join(t2)*/ * from t1, t2 where t1.b=t2.b;").Check(testkit.Rows("a a"))

	// char vs set
	tk.MustExec("drop table if exists t1, t2;")
	tk.MustExec("create table t1 (b char(10));")
	tk.MustExec("insert into t1 values ('a');")
	tk.MustExec("create table t2 (b set('b','a') not null, unique(b));")
	tk.MustExec("insert into t2 values ('a');")
	tk.MustQuery("select /*+ inl_join(t2)*/ * from t1, t2 where t1.b=t2.b;").Check(testkit.Rows("a a"))
}

func (s *testIntegrationSuite) TestFuncREPEAT(c *C) {
	tk := testkit.NewTestKit(c, s.store)
	defer s.cleanEnv(c)
	tk.MustExec("USE test;")
	tk.MustExec("DROP TABLE IF EXISTS table_string;")
	tk.MustExec("CREATE TABLE table_string(a CHAR(20), b VARCHAR(20), c TINYTEXT, d TEXT(20), e MEDIUMTEXT, f LONGTEXT, g BIGINT);")
	tk.MustExec("INSERT INTO table_string (a, b, c, d, e, f, g) VALUES ('a', 'b', 'c', 'd', 'e', 'f', 2);")
	tk.CheckExecResult(1, 0)

	r := tk.MustQuery("SELECT REPEAT(a, g), REPEAT(b, g), REPEAT(c, g), REPEAT(d, g), REPEAT(e, g), REPEAT(f, g) FROM table_string;")
	r.Check(testkit.Rows("aa bb cc dd ee ff"))

	r = tk.MustQuery("SELECT REPEAT(NULL, g), REPEAT(NULL, g), REPEAT(NULL, g), REPEAT(NULL, g), REPEAT(NULL, g), REPEAT(NULL, g) FROM table_string;")
	r.Check(testkit.Rows("<nil> <nil> <nil> <nil> <nil> <nil>"))

	r = tk.MustQuery("SELECT REPEAT(a, NULL), REPEAT(b, NULL), REPEAT(c, NULL), REPEAT(d, NULL), REPEAT(e, NULL), REPEAT(f, NULL) FROM table_string;")
	r.Check(testkit.Rows("<nil> <nil> <nil> <nil> <nil> <nil>"))

	r = tk.MustQuery("SELECT REPEAT(a, 2), REPEAT(b, 2), REPEAT(c, 2), REPEAT(d, 2), REPEAT(e, 2), REPEAT(f, 2) FROM table_string;")
	r.Check(testkit.Rows("aa bb cc dd ee ff"))

	r = tk.MustQuery("SELECT REPEAT(NULL, 2), REPEAT(NULL, 2), REPEAT(NULL, 2), REPEAT(NULL, 2), REPEAT(NULL, 2), REPEAT(NULL, 2) FROM table_string;")
	r.Check(testkit.Rows("<nil> <nil> <nil> <nil> <nil> <nil>"))

	r = tk.MustQuery("SELECT REPEAT(a, -1), REPEAT(b, -2), REPEAT(c, -2), REPEAT(d, -2), REPEAT(e, -2), REPEAT(f, -2) FROM table_string;")
	r.Check(testkit.Rows("     "))

	r = tk.MustQuery("SELECT REPEAT(a, 0), REPEAT(b, 0), REPEAT(c, 0), REPEAT(d, 0), REPEAT(e, 0), REPEAT(f, 0) FROM table_string;")
	r.Check(testkit.Rows("     "))

	r = tk.MustQuery("SELECT REPEAT(a, 16777217), REPEAT(b, 16777217), REPEAT(c, 16777217), REPEAT(d, 16777217), REPEAT(e, 16777217), REPEAT(f, 16777217) FROM table_string;")
	r.Check(testkit.Rows("<nil> <nil> <nil> <nil> <nil> <nil>"))
}

func (s *testIntegrationSuite) TestFuncLpadAndRpad(c *C) {
	tk := testkit.NewTestKit(c, s.store)
	defer s.cleanEnv(c)
	tk.MustExec(`USE test;`)
	tk.MustExec(`DROP TABLE IF EXISTS t;`)
	tk.MustExec(`CREATE TABLE t(a BINARY(10), b CHAR(10));`)
	tk.MustExec(`INSERT INTO t SELECT "中文", "abc";`)
	result := tk.MustQuery(`SELECT LPAD(a, 11, "a"), LPAD(b, 2, "xx") FROM t;`)
	result.Check(testkit.Rows("a中文\x00\x00\x00\x00 ab"))
	result = tk.MustQuery(`SELECT RPAD(a, 11, "a"), RPAD(b, 2, "xx") FROM t;`)
	result.Check(testkit.Rows("中文\x00\x00\x00\x00a ab"))
	result = tk.MustQuery(`SELECT LPAD("中文", 5, "字符"), LPAD("中文", 1, "a");`)
	result.Check(testkit.Rows("字符字中文 中"))
	result = tk.MustQuery(`SELECT RPAD("中文", 5, "字符"), RPAD("中文", 1, "a");`)
	result.Check(testkit.Rows("中文字符字 中"))
	result = tk.MustQuery(`SELECT RPAD("中文", -5, "字符"), RPAD("中文", 10, "");`)
	result.Check(testkit.Rows("<nil> <nil>"))
	result = tk.MustQuery(`SELECT LPAD("中文", -5, "字符"), LPAD("中文", 10, "");`)
	result.Check(testkit.Rows("<nil> <nil>"))
}

func (s *testIntegrationSuite) TestMiscellaneousBuiltin(c *C) {
	ctx := context.Background()
	defer s.cleanEnv(c)

	tk := testkit.NewTestKit(c, s.store)
	tk.MustExec("use test")
	// for uuid
	r := tk.MustQuery("select uuid(), uuid(), uuid(), uuid(), uuid(), uuid();")
	for _, it := range r.Rows() {
		for _, item := range it {
			uuid, ok := item.(string)
			c.Assert(ok, Equals, true)
			list := strings.Split(uuid, "-")
			c.Assert(len(list), Equals, 5)
			c.Assert(len(list[0]), Equals, 8)
			c.Assert(len(list[1]), Equals, 4)
			c.Assert(len(list[2]), Equals, 4)
			c.Assert(len(list[3]), Equals, 4)
			c.Assert(len(list[4]), Equals, 12)
		}
	}
	tk.MustQuery("select sleep(1);").Check(testkit.Rows("0"))
	tk.MustQuery("select sleep(0);").Check(testkit.Rows("0"))
	tk.MustQuery("select sleep('a');").Check(testkit.Rows("0"))
	tk.MustQuery("show warnings;").Check(testkit.Rows("Warning 1292 Truncated incorrect FLOAT value: 'a'"))
	rs, err := tk.Exec("select sleep(-1);")
	c.Assert(err, IsNil)
	c.Assert(rs, NotNil)
	_, err = session.GetRows4Test(ctx, tk.Se, rs)
	c.Assert(err, NotNil)
	c.Assert(rs.Close(), IsNil)

	tk.MustQuery("SELECT INET_ATON('10.0.5.9');").Check(testkit.Rows("167773449"))
	tk.MustQuery("SELECT INET_NTOA(167773449);").Check(testkit.Rows("10.0.5.9"))
	tk.MustQuery("SELECT HEX(INET6_ATON('fdfe::5a55:caff:fefa:9089'));").Check(testkit.Rows("FDFE0000000000005A55CAFFFEFA9089"))
	tk.MustQuery("SELECT HEX(INET6_ATON('10.0.5.9'));").Check(testkit.Rows("0A000509"))
	tk.MustQuery("SELECT INET6_NTOA(INET6_ATON('fdfe::5a55:caff:fefa:9089'));").Check(testkit.Rows("fdfe::5a55:caff:fefa:9089"))
	tk.MustQuery("SELECT INET6_NTOA(INET6_ATON('10.0.5.9'));").Check(testkit.Rows("10.0.5.9"))
	tk.MustQuery("SELECT INET6_NTOA(UNHEX('FDFE0000000000005A55CAFFFEFA9089'));").Check(testkit.Rows("fdfe::5a55:caff:fefa:9089"))
	tk.MustQuery("SELECT INET6_NTOA(UNHEX('0A000509'));").Check(testkit.Rows("10.0.5.9"))

	tk.MustQuery(`SELECT IS_IPV4('10.0.5.9'), IS_IPV4('10.0.5.256');`).Check(testkit.Rows("1 0"))
	tk.MustQuery(`SELECT IS_IPV4_COMPAT(INET6_ATON('::10.0.5.9'));`).Check(testkit.Rows("1"))
	tk.MustQuery(`SELECT IS_IPV4_COMPAT(INET6_ATON('::ffff:10.0.5.9'));`).Check(testkit.Rows("0"))
	tk.MustQuery(`SELECT
	  IS_IPV4_COMPAT(INET6_ATON('::192.168.0.1')),
	  IS_IPV4_COMPAT(INET6_ATON('::c0a8:0001')),
	  IS_IPV4_COMPAT(INET6_ATON('::c0a8:1'));`).Check(testkit.Rows("1 1 1"))
	tk.MustQuery(`SELECT IS_IPV4_MAPPED(INET6_ATON('::10.0.5.9'));`).Check(testkit.Rows("0"))
	tk.MustQuery(`SELECT IS_IPV4_MAPPED(INET6_ATON('::ffff:10.0.5.9'));`).Check(testkit.Rows("1"))
	tk.MustQuery(`SELECT
	  IS_IPV4_MAPPED(INET6_ATON('::ffff:192.168.0.1')),
	  IS_IPV4_MAPPED(INET6_ATON('::ffff:c0a8:0001')),
	  IS_IPV4_MAPPED(INET6_ATON('::ffff:c0a8:1'));`).Check(testkit.Rows("1 1 1"))
	tk.MustQuery(`SELECT IS_IPV6('10.0.5.9'), IS_IPV6('::1');`).Check(testkit.Rows("0 1"))

	tk.MustExec("drop table if exists t1;")
	tk.MustExec(`create table t1(
        a int,
        b int not null,
        c int not null default 0,
        d int default 0,
        unique key(b,c),
        unique key(b,d)
);`)
	tk.MustExec("insert into t1 (a,b) values(1,10),(1,20),(2,30),(2,40);")
	tk.MustQuery("select any_value(a), sum(b) from t1;").Check(testkit.Rows("1 100"))
	tk.MustQuery("select a,any_value(b),sum(c) from t1 group by a order by a;").Check(testkit.Rows("1 10 0", "2 30 0"))

	// for locks
	tk.MustExec(`set tidb_enable_noop_functions=1;`)
	result := tk.MustQuery(`SELECT GET_LOCK('test_lock1', 10);`)
	result.Check(testkit.Rows("1"))
	result = tk.MustQuery(`SELECT GET_LOCK('test_lock2', 10);`)
	result.Check(testkit.Rows("1"))

	result = tk.MustQuery(`SELECT RELEASE_LOCK('test_lock2');`)
	result.Check(testkit.Rows("1"))
	result = tk.MustQuery(`SELECT RELEASE_LOCK('test_lock1');`)
	result.Check(testkit.Rows("1"))
}

func (s *testIntegrationSuite) TestConvertToBit(c *C) {
	defer s.cleanEnv(c)
	tk := testkit.NewTestKit(c, s.store)
	tk.MustExec("use test")
	tk.MustExec("drop table if exists t, t1")
	tk.MustExec("create table t (a bit(64))")
	tk.MustExec("create table t1 (a varchar(2))")
	tk.MustExec(`insert t1 value ('10')`)
	tk.MustExec(`insert t select a from t1`)
	tk.MustQuery("select a+0 from t").Check(testkit.Rows("12592"))

	tk.MustExec("drop table if exists t, t1")
	tk.MustExec("create table t (a bit(64))")
	tk.MustExec("create table t1 (a binary(2))")
	tk.MustExec(`insert t1 value ('10')`)
	tk.MustExec(`insert t select a from t1`)
	tk.MustQuery("select a+0 from t").Check(testkit.Rows("12592"))

	tk.MustExec("drop table if exists t, t1")
	tk.MustExec("create table t (a bit(64))")
	tk.MustExec("create table t1 (a datetime)")
	tk.MustExec(`insert t1 value ('09-01-01')`)
	tk.MustExec(`insert t select a from t1`)
	tk.MustQuery("select a+0 from t").Check(testkit.Rows("20090101000000"))

	// For issue 20118
	tk.MustExec("drop table if exists t;")
	tk.MustExec("create table t(a tinyint, b bit(63));")
	tk.MustExec("insert ignore  into t values(599999999, -1);")
	tk.MustQuery("show warnings;").Check(testkit.Rows(
		"Warning 1690 constant 599999999 overflows tinyint",
		"Warning 1406 Data Too Long, field len 63"))
	tk.MustQuery("select * from t;").Check(testkit.Rows("127 \u007f\xff\xff\xff\xff\xff\xff\xff"))
}

func (s *testIntegrationSuite2) TestMathBuiltin(c *C) {
	ctx := context.Background()
	defer s.cleanEnv(c)
	tk := testkit.NewTestKit(c, s.store)
	tk.MustExec("use test")

	// for degrees
	result := tk.MustQuery("select degrees(0), degrees(1)")
	result.Check(testkit.Rows("0 57.29577951308232"))
	result = tk.MustQuery("select degrees(2), degrees(5)")
	result.Check(testkit.Rows("114.59155902616465 286.4788975654116"))

	// for sin
	result = tk.MustQuery("select sin(0), sin(1.5707963267949)")
	result.Check(testkit.Rows("0 1"))
	result = tk.MustQuery("select sin(1), sin(100)")
	result.Check(testkit.Rows("0.8414709848078965 -0.5063656411097588"))
	result = tk.MustQuery("select sin('abcd')")
	result.Check(testkit.Rows("0"))

	// for cos
	result = tk.MustQuery("select cos(0), cos(3.1415926535898)")
	result.Check(testkit.Rows("1 -1"))
	result = tk.MustQuery("select cos('abcd')")
	result.Check(testkit.Rows("1"))

	// for tan
	result = tk.MustQuery("select tan(0.00), tan(PI()/4)")
	result.Check(testkit.Rows("0 1"))
	result = tk.MustQuery("select tan('abcd')")
	result.Check(testkit.Rows("0"))

	// for log2
	result = tk.MustQuery("select log2(0.0)")
	result.Check(testkit.Rows("<nil>"))
	result = tk.MustQuery("select log2(4)")
	result.Check(testkit.Rows("2"))
	result = tk.MustQuery("select log2('8.0abcd')")
	result.Check(testkit.Rows("3"))
	result = tk.MustQuery("select log2(-1)")
	result.Check(testkit.Rows("<nil>"))
	result = tk.MustQuery("select log2(NULL)")
	result.Check(testkit.Rows("<nil>"))

	// for log10
	result = tk.MustQuery("select log10(0.0)")
	result.Check(testkit.Rows("<nil>"))
	result = tk.MustQuery("select log10(100)")
	result.Check(testkit.Rows("2"))
	result = tk.MustQuery("select log10('1000.0abcd')")
	result.Check(testkit.Rows("3"))
	result = tk.MustQuery("select log10(-1)")
	result.Check(testkit.Rows("<nil>"))
	result = tk.MustQuery("select log10(NULL)")
	result.Check(testkit.Rows("<nil>"))

	//for log
	result = tk.MustQuery("select log(0.0)")
	result.Check(testkit.Rows("<nil>"))
	result = tk.MustQuery("select log(100)")
	result.Check(testkit.Rows("4.605170185988092"))
	result = tk.MustQuery("select log('100.0abcd')")
	result.Check(testkit.Rows("4.605170185988092"))
	result = tk.MustQuery("select log(-1)")
	result.Check(testkit.Rows("<nil>"))
	result = tk.MustQuery("select log(NULL)")
	result.Check(testkit.Rows("<nil>"))
	result = tk.MustQuery("select log(NULL, NULL)")
	result.Check(testkit.Rows("<nil>"))
	result = tk.MustQuery("select log(1, 100)")
	result.Check(testkit.Rows("<nil>"))
	result = tk.MustQuery("select log(0.5, 0.25)")
	result.Check(testkit.Rows("2"))
	result = tk.MustQuery("select log(-1, 0.25)")
	result.Check(testkit.Rows("<nil>"))

	// for atan
	result = tk.MustQuery("select atan(0), atan(-1), atan(1), atan(1,2)")
	result.Check(testkit.Rows("0 -0.7853981633974483 0.7853981633974483 0.4636476090008061"))
	result = tk.MustQuery("select atan('tidb')")
	result.Check(testkit.Rows("0"))

	// for asin
	result = tk.MustQuery("select asin(0), asin(-2), asin(2), asin(1)")
	result.Check(testkit.Rows("0 <nil> <nil> 1.5707963267948966"))
	result = tk.MustQuery("select asin('tidb')")
	result.Check(testkit.Rows("0"))

	// for acos
	result = tk.MustQuery("select acos(0), acos(-2), acos(2), acos(1)")
	result.Check(testkit.Rows("1.5707963267948966 <nil> <nil> 0"))
	result = tk.MustQuery("select acos('tidb')")
	result.Check(testkit.Rows("1.5707963267948966"))

	// for pi
	result = tk.MustQuery("select pi()")
	result.Check(testkit.Rows("3.141592653589793"))

	// for floor
	result = tk.MustQuery("select floor(0), floor(null), floor(1.23), floor(-1.23), floor(1)")
	result.Check(testkit.Rows("0 <nil> 1 -2 1"))
	result = tk.MustQuery("select floor('tidb'), floor('1tidb'), floor('tidb1')")
	result.Check(testkit.Rows("0 1 0"))
	result = tk.MustQuery("SELECT floor(t.c_datetime) FROM (select CAST('2017-07-19 00:00:00' AS DATETIME) AS c_datetime) AS t")
	result.Check(testkit.Rows("20170719000000"))
	result = tk.MustQuery("SELECT floor(t.c_time) FROM (select CAST('12:34:56' AS TIME) AS c_time) AS t")
	result.Check(testkit.Rows("123456"))
	result = tk.MustQuery("SELECT floor(t.c_time) FROM (select CAST('00:34:00' AS TIME) AS c_time) AS t")
	result.Check(testkit.Rows("3400"))
	result = tk.MustQuery("SELECT floor(t.c_time) FROM (select CAST('00:00:00' AS TIME) AS c_time) AS t")
	result.Check(testkit.Rows("0"))
	result = tk.MustQuery("SELECT floor(t.c_decimal) FROM (SELECT CAST('-10.01' AS DECIMAL(10,2)) AS c_decimal) AS t")
	result.Check(testkit.Rows("-11"))
	result = tk.MustQuery("SELECT floor(t.c_decimal) FROM (SELECT CAST('-10.01' AS DECIMAL(10,1)) AS c_decimal) AS t")
	result.Check(testkit.Rows("-10"))

	// for ceil/ceiling
	result = tk.MustQuery("select ceil(0), ceil(null), ceil(1.23), ceil(-1.23), ceil(1)")
	result.Check(testkit.Rows("0 <nil> 2 -1 1"))
	result = tk.MustQuery("select ceiling(0), ceiling(null), ceiling(1.23), ceiling(-1.23), ceiling(1)")
	result.Check(testkit.Rows("0 <nil> 2 -1 1"))
	result = tk.MustQuery("select ceil('tidb'), ceil('1tidb'), ceil('tidb1'), ceiling('tidb'), ceiling('1tidb'), ceiling('tidb1')")
	result.Check(testkit.Rows("0 1 0 0 1 0"))
	result = tk.MustQuery("select ceil(t.c_datetime), ceiling(t.c_datetime) from (select cast('2017-07-20 00:00:00' as datetime) as c_datetime) as t")
	result.Check(testkit.Rows("20170720000000 20170720000000"))
	result = tk.MustQuery("select ceil(t.c_time), ceiling(t.c_time) from (select cast('12:34:56' as time) as c_time) as t")
	result.Check(testkit.Rows("123456 123456"))
	result = tk.MustQuery("select ceil(t.c_time), ceiling(t.c_time) from (select cast('00:34:00' as time) as c_time) as t")
	result.Check(testkit.Rows("3400 3400"))
	result = tk.MustQuery("select ceil(t.c_time), ceiling(t.c_time) from (select cast('00:00:00' as time) as c_time) as t")
	result.Check(testkit.Rows("0 0"))
	result = tk.MustQuery("select ceil(t.c_decimal), ceiling(t.c_decimal) from (select cast('-10.01' as decimal(10,2)) as c_decimal) as t")
	result.Check(testkit.Rows("-10 -10"))
	result = tk.MustQuery("select ceil(t.c_decimal), ceiling(t.c_decimal) from (select cast('-10.01' as decimal(10,1)) as c_decimal) as t")
	result.Check(testkit.Rows("-10 -10"))
	result = tk.MustQuery("select floor(18446744073709551615), ceil(18446744073709551615)")
	result.Check(testkit.Rows("18446744073709551615 18446744073709551615"))
	result = tk.MustQuery("select floor(18446744073709551615.1233), ceil(18446744073709551615.1233)")
	result.Check(testkit.Rows("18446744073709551615 18446744073709551616"))
	result = tk.MustQuery("select floor(-18446744073709551617), ceil(-18446744073709551617), floor(-18446744073709551617.11), ceil(-18446744073709551617.11)")
	result.Check(testkit.Rows("-18446744073709551617 -18446744073709551617 -18446744073709551618 -18446744073709551617"))
	tk.MustExec("drop table if exists t;")
	tk.MustExec("create table t(a decimal(40,20) UNSIGNED);")
	tk.MustExec("insert into t values(2.99999999900000000000), (12), (0);")
	tk.MustQuery("select a, ceil(a) from t where ceil(a) > 1;").Check(testkit.Rows("2.99999999900000000000 3", "12.00000000000000000000 12"))
	tk.MustQuery("select a, ceil(a) from t;").Check(testkit.Rows("2.99999999900000000000 3", "12.00000000000000000000 12", "0.00000000000000000000 0"))
	tk.MustQuery("select ceil(-29464);").Check(testkit.Rows("-29464"))
	tk.MustQuery("select a, floor(a) from t where floor(a) > 1;").Check(testkit.Rows("2.99999999900000000000 2", "12.00000000000000000000 12"))
	tk.MustQuery("select a, floor(a) from t;").Check(testkit.Rows("2.99999999900000000000 2", "12.00000000000000000000 12", "0.00000000000000000000 0"))
	tk.MustQuery("select floor(-29464);").Check(testkit.Rows("-29464"))

	tk.MustExec(`drop table if exists t;`)
	tk.MustExec(`create table t(a decimal(40,20), b bigint);`)
	tk.MustExec(`insert into t values(-2.99999990000000000000, -1);`)
	tk.MustQuery(`select floor(a), floor(a), floor(a) from t;`).Check(testkit.Rows(`-3 -3 -3`))
	tk.MustQuery(`select b, floor(b) from t;`).Check(testkit.Rows(`-1 -1`))

	// for cot
	result = tk.MustQuery("select cot(1), cot(-1), cot(NULL)")
	result.Check(testkit.Rows("0.6420926159343308 -0.6420926159343308 <nil>"))
	result = tk.MustQuery("select cot('1tidb')")
	result.Check(testkit.Rows("0.6420926159343308"))
	rs, err := tk.Exec("select cot(0)")
	c.Assert(err, IsNil)
	_, err = session.GetRows4Test(ctx, tk.Se, rs)
	c.Assert(err, NotNil)
	terr := errors.Cause(err).(*terror.Error)
	c.Assert(terr.Code(), Equals, errors.ErrCode(mysql.ErrDataOutOfRange))
	c.Assert(rs.Close(), IsNil)

	//for exp
	result = tk.MustQuery("select exp(0), exp(1), exp(-1), exp(1.2), exp(NULL)")
	result.Check(testkit.Rows("1 2.718281828459045 0.36787944117144233 3.3201169227365472 <nil>"))
	result = tk.MustQuery("select exp('tidb'), exp('1tidb')")
	result.Check(testkit.Rows("1 2.718281828459045"))
	rs, err = tk.Exec("select exp(1000000)")
	c.Assert(err, IsNil)
	_, err = session.GetRows4Test(ctx, tk.Se, rs)
	c.Assert(err, NotNil)
	terr = errors.Cause(err).(*terror.Error)
	c.Assert(terr.Code(), Equals, errors.ErrCode(mysql.ErrDataOutOfRange))
	c.Assert(rs.Close(), IsNil)
	tk.MustExec("drop table if exists t")
	tk.MustExec("create table t(a float)")
	tk.MustExec("insert into t values(1000000)")
	rs, err = tk.Exec("select exp(a) from t")
	c.Assert(err, IsNil)
	_, err = session.GetRows4Test(ctx, tk.Se, rs)
	c.Assert(err, NotNil)
	terr = errors.Cause(err).(*terror.Error)
	c.Assert(terr.Code(), Equals, errors.ErrCode(mysql.ErrDataOutOfRange))
	c.Assert(err.Error(), Equals, "[types:1690]DOUBLE value is out of range in 'exp(test.t.a)'")
	c.Assert(rs.Close(), IsNil)

	// for conv
	result = tk.MustQuery("SELECT CONV('a', 16, 2);")
	result.Check(testkit.Rows("1010"))
	result = tk.MustQuery("SELECT CONV('6E', 18, 8);")
	result.Check(testkit.Rows("172"))
	result = tk.MustQuery("SELECT CONV(-17, 10, -18);")
	result.Check(testkit.Rows("-H"))
	result = tk.MustQuery("SELECT CONV(10+'10'+'10'+X'0a', 10, 10);")
	result.Check(testkit.Rows("40"))
	result = tk.MustQuery("SELECT CONV('a', 1, 10);")
	result.Check(testkit.Rows("<nil>"))
	result = tk.MustQuery("SELECT CONV('a', 37, 10);")
	result.Check(testkit.Rows("<nil>"))
	result = tk.MustQuery("SELECT CONV(0x0020, 2, 2);")
	result.Check(testkit.Rows("100000"))
	result = tk.MustQuery("SELECT CONV(0b10, 16, 2)")
	result.Check(testkit.Rows("10"))
	result = tk.MustQuery("SELECT CONV(0b10, 16, 8)")
	result.Check(testkit.Rows("2"))
	tk.MustExec("drop table if exists bit")
	tk.MustExec("create table bit(b bit(10))")
	tk.MustExec(`INSERT INTO bit (b) VALUES
			(0b0000010101),
			(0b0000010101),
			(NULL),
			(0b0000000001),
			(0b0000000000),
			(0b1111111111),
			(0b1111111111),
			(0b1111111111),
			(0b0000000000),
			(0b0000000000),
			(0b0000000000),
			(0b0000000000),
			(0b0000100000);`)
	tk.MustQuery("select conv(b, 2, 2) from `bit`").Check(testkit.Rows(
		"10101",
		"10101",
		"<nil>",
		"1",
		"0",
		"1111111111",
		"1111111111",
		"1111111111",
		"0",
		"0",
		"0",
		"0",
		"100000"))

	// for abs
	result = tk.MustQuery("SELECT ABS(-1);")
	result.Check(testkit.Rows("1"))
	result = tk.MustQuery("SELECT ABS('abc');")
	result.Check(testkit.Rows("0"))
	result = tk.MustQuery("SELECT ABS(18446744073709551615);")
	result.Check(testkit.Rows("18446744073709551615"))
	result = tk.MustQuery("SELECT ABS(123.4);")
	result.Check(testkit.Rows("123.4"))
	result = tk.MustQuery("SELECT ABS(-123.4);")
	result.Check(testkit.Rows("123.4"))
	result = tk.MustQuery("SELECT ABS(1234E-1);")
	result.Check(testkit.Rows("123.4"))
	result = tk.MustQuery("SELECT ABS(-9223372036854775807);")
	result.Check(testkit.Rows("9223372036854775807"))
	result = tk.MustQuery("SELECT ABS(NULL);")
	result.Check(testkit.Rows("<nil>"))
	rs, err = tk.Exec("SELECT ABS(-9223372036854775808);")
	c.Assert(err, IsNil)
	_, err = session.GetRows4Test(ctx, tk.Se, rs)
	c.Assert(err, NotNil)
	terr = errors.Cause(err).(*terror.Error)
	c.Assert(terr.Code(), Equals, errors.ErrCode(mysql.ErrDataOutOfRange))
	c.Assert(rs.Close(), IsNil)

	// for round
	result = tk.MustQuery("SELECT ROUND(2.5), ROUND(-2.5), ROUND(25E-1);")
	result.Check(testkit.Rows("3 -3 2"))
	result = tk.MustQuery("SELECT ROUND(2.5, NULL), ROUND(NULL, 4), ROUND(NULL, NULL), ROUND(NULL);")
	result.Check(testkit.Rows("<nil> <nil> <nil> <nil>"))
	result = tk.MustQuery("SELECT ROUND('123.4'), ROUND('123e-2');")
	result.Check(testkit.Rows("123 1"))
	result = tk.MustQuery("SELECT ROUND(-9223372036854775808);")
	result.Check(testkit.Rows("-9223372036854775808"))
	result = tk.MustQuery("SELECT ROUND(123.456, 0), ROUND(123.456, 1), ROUND(123.456, 2), ROUND(123.456, 3), ROUND(123.456, 4), ROUND(123.456, -1), ROUND(123.456, -2), ROUND(123.456, -3), ROUND(123.456, -4);")
	result.Check(testkit.Rows("123 123.5 123.46 123.456 123.4560 120 100 0 0"))
	result = tk.MustQuery("SELECT ROUND(123456E-3, 0), ROUND(123456E-3, 1), ROUND(123456E-3, 2), ROUND(123456E-3, 3), ROUND(123456E-3, 4), ROUND(123456E-3, -1), ROUND(123456E-3, -2), ROUND(123456E-3, -3), ROUND(123456E-3, -4);")
	result.Check(testkit.Rows("123 123.5 123.46 123.456 123.456 120 100 0 0")) // TODO: Column 5 should be 123.4560

	// for truncate
	result = tk.MustQuery("SELECT truncate(123, -2), truncate(123, 2), truncate(123, 1), truncate(123, -1);")
	result.Check(testkit.Rows("100 123 123 120"))
	result = tk.MustQuery("SELECT truncate(123.456, -2), truncate(123.456, 2), truncate(123.456, 1), truncate(123.456, 3), truncate(1.23, 100), truncate(123456E-3, 2);")
	result.Check(testkit.Rows("100 123.45 123.4 123.456 1.230000000000000000000000000000 123.45"))
	result = tk.MustQuery("SELECT truncate(9223372036854775807, -7), truncate(9223372036854775808, -10), truncate(cast(-1 as unsigned), -10);")
	result.Check(testkit.Rows("9223372036850000000 9223372030000000000 18446744070000000000"))
	// issue 17181,19390
	tk.MustQuery("select truncate(42, -9223372036854775808);").Check(testkit.Rows("0"))
	tk.MustQuery("select truncate(42, 9223372036854775808);").Check(testkit.Rows("42"))
	tk.MustQuery("select truncate(42, -2147483648);").Check(testkit.Rows("0"))
	tk.MustQuery("select truncate(42, 2147483648);").Check(testkit.Rows("42"))
	tk.MustQuery("select truncate(42, 18446744073709551615);").Check(testkit.Rows("42"))
	tk.MustQuery("select truncate(42, 4294967295);").Check(testkit.Rows("42"))
	tk.MustQuery("select truncate(42, -0);").Check(testkit.Rows("42"))
	tk.MustQuery("select truncate(42, -307);").Check(testkit.Rows("0"))
	tk.MustQuery("select truncate(42, -308);").Check(testkit.Rows("0"))
	tk.MustQuery("select truncate(42, -309);").Check(testkit.Rows("0"))
	tk.MustExec(`drop table if exists t;`)
	tk.MustExec("create table t (a bigint unsigned);")
	tk.MustExec("insert into t values (18446744073709551615), (4294967295), (9223372036854775808), (2147483648);")
	tk.MustQuery("select truncate(42, a) from t;").Check(testkit.Rows("42", "42", "42", "42"))

	tk.MustExec(`drop table if exists t;`)
	tk.MustExec(`create table t(a date, b datetime, c timestamp, d varchar(20));`)
	tk.MustExec(`insert into t select "1234-12-29", "1234-12-29 16:24:13.9912", "2014-12-29 16:19:28", "12.34567";`)

	// NOTE: the actually result is: 12341220 12341229.0 12341200 12341229.00,
	// but Datum.ToString() don't format decimal length for float numbers.
	result = tk.MustQuery(`select truncate(a, -1), truncate(a, 1), truncate(a, -2), truncate(a, 2) from t;`)
	result.Check(testkit.Rows("12341220 12341229 12341200 12341229"))

	// NOTE: the actually result is: 12341229162410 12341229162414.0 12341229162400 12341229162414.00,
	// but Datum.ToString() don't format decimal length for float numbers.
	result = tk.MustQuery(`select truncate(b, -1), truncate(b, 1), truncate(b, -2), truncate(b, 2) from t;`)
	result.Check(testkit.Rows("12341229162410 12341229162414 12341229162400 12341229162414"))

	// NOTE: the actually result is: 20141229161920 20141229161928.0 20141229161900 20141229161928.00,
	// but Datum.ToString() don't format decimal length for float numbers.
	result = tk.MustQuery(`select truncate(c, -1), truncate(c, 1), truncate(c, -2), truncate(c, 2) from t;`)
	result.Check(testkit.Rows("20141229161920 20141229161928 20141229161900 20141229161928"))

	result = tk.MustQuery(`select truncate(d, -1), truncate(d, 1), truncate(d, -2), truncate(d, 2) from t;`)
	result.Check(testkit.Rows("10 12.3 0 12.34"))

	result = tk.MustQuery(`select truncate(json_array(), 1), truncate("cascasc", 1);`)
	result.Check(testkit.Rows("0 0"))

	// for pow
	result = tk.MustQuery("SELECT POW('12', 2), POW(1.2e1, '2.0'), POW(12, 2.0);")
	result.Check(testkit.Rows("144 144 144"))
	result = tk.MustQuery("SELECT POW(null, 2), POW(2, null), POW(null, null);")
	result.Check(testkit.Rows("<nil> <nil> <nil>"))
	result = tk.MustQuery("SELECT POW(0, 0);")
	result.Check(testkit.Rows("1"))
	result = tk.MustQuery("SELECT POW(0, 0.1), POW(0, 0.5), POW(0, 1);")
	result.Check(testkit.Rows("0 0 0"))
	rs, err = tk.Exec("SELECT POW(0, -1);")
	c.Assert(err, IsNil)
	_, err = session.GetRows4Test(ctx, tk.Se, rs)
	c.Assert(err, NotNil)
	terr = errors.Cause(err).(*terror.Error)
	c.Assert(terr.Code(), Equals, errors.ErrCode(mysql.ErrDataOutOfRange))
	c.Assert(rs.Close(), IsNil)

	// for sign
	result = tk.MustQuery("SELECT SIGN('12'), SIGN(1.2e1), SIGN(12), SIGN(0.0000012);")
	result.Check(testkit.Rows("1 1 1 1"))
	result = tk.MustQuery("SELECT SIGN('-12'), SIGN(-1.2e1), SIGN(-12), SIGN(-0.0000012);")
	result.Check(testkit.Rows("-1 -1 -1 -1"))
	result = tk.MustQuery("SELECT SIGN('0'), SIGN('-0'), SIGN(0);")
	result.Check(testkit.Rows("0 0 0"))
	result = tk.MustQuery("SELECT SIGN(NULL);")
	result.Check(testkit.Rows("<nil>"))
	result = tk.MustQuery("SELECT SIGN(-9223372036854775808), SIGN(9223372036854775808);")
	result.Check(testkit.Rows("-1 1"))

	// for sqrt
	result = tk.MustQuery("SELECT SQRT(-10), SQRT(144), SQRT(4.84), SQRT(0.04), SQRT(0);")
	result.Check(testkit.Rows("<nil> 12 2.2 0.2 0"))

	// for crc32
	result = tk.MustQuery("SELECT crc32(0), crc32(-0), crc32('0'), crc32('abc'), crc32('ABC'), crc32(NULL), crc32(''), crc32('hello world!')")
	result.Check(testkit.Rows("4108050209 4108050209 4108050209 891568578 2743272264 <nil> 0 62177901"))

	// for radians
	result = tk.MustQuery("SELECT radians(1.0), radians(pi()), radians(pi()/2), radians(180), radians(1.009);")
	result.Check(testkit.Rows("0.017453292519943295 0.05483113556160754 0.02741556778080377 3.141592653589793 0.01761037215262278"))

	// for rand
	tk.MustExec("drop table if exists t")
	tk.MustExec("create table t(a int)")
	tk.MustExec("insert into t values(1),(2),(3)")
	tk.Se.GetSessionVars().MaxChunkSize = 1
	tk.MustQuery("select rand(1) from t").Check(testkit.Rows("0.40540353712197724", "0.8716141803857071", "0.1418603212962489"))
	tk.MustQuery("select rand(a) from t").Check(testkit.Rows("0.40540353712197724", "0.6555866465490187", "0.9057697559760601"))
	tk.MustQuery("select rand(1), rand(2), rand(3)").Check(testkit.Rows("0.40540353712197724 0.6555866465490187 0.9057697559760601"))
}

func (s *testIntegrationSuite2) TestStringBuiltin(c *C) {
	defer s.cleanEnv(c)
	tk := testkit.NewTestKit(c, s.store)
	tk.MustExec("use test")
	ctx := context.Background()
	var err error

	// for length
	tk.MustExec("drop table if exists t")
	tk.MustExec("create table t(a int, b double, c datetime, d time, e char(20), f bit(10))")
	tk.MustExec(`insert into t values(1, 1.1, "2017-01-01 12:01:01", "12:01:01", "abcdef", 0b10101)`)
	result := tk.MustQuery("select length(a), length(b), length(c), length(d), length(e), length(f), length(null) from t")
	result.Check(testkit.Rows("1 3 19 8 6 2 <nil>"))
	tk.MustExec("drop table if exists t")
	tk.MustExec("create table t(a char(20))")
	tk.MustExec(`insert into t values("tidb  "), (concat("a  ", "b  "))`)
	result = tk.MustQuery("select a, length(a) from t")
	result.Check(testkit.Rows("tidb 4", "a  b 4"))

	// for concat
	tk.MustExec("drop table if exists t")
	tk.MustExec("create table t(a int, b double, c datetime, d time, e char(20))")
	tk.MustExec(`insert into t values(1, 1.1, "2017-01-01 12:01:01", "12:01:01", "abcdef")`)
	result = tk.MustQuery("select concat(a, b, c, d, e) from t")
	result.Check(testkit.Rows("11.12017-01-01 12:01:0112:01:01abcdef"))
	result = tk.MustQuery("select concat(null)")
	result.Check(testkit.Rows("<nil>"))
	result = tk.MustQuery("select concat(null, a, b) from t")
	result.Check(testkit.Rows("<nil>"))
	tk.MustExec("drop table if exists t")
	// Fix issue 9123
	tk.MustExec("create table t(a char(32) not null, b float default '0') engine=innodb default charset=utf8mb4")
	tk.MustExec("insert into t value('0a6f9d012f98467f8e671e9870044528', 208.867)")
	result = tk.MustQuery("select concat_ws( ',', b) from t where a = '0a6f9d012f98467f8e671e9870044528';")
	result.Check(testkit.Rows("208.867"))

	// for concat_ws
	tk.MustExec("drop table if exists t")
	tk.MustExec("create table t(a int, b double, c datetime, d time, e char(20))")
	tk.MustExec(`insert into t values(1, 1.1, "2017-01-01 12:01:01", "12:01:01", "abcdef")`)
	result = tk.MustQuery("select concat_ws('|', a, b, c, d, e) from t")
	result.Check(testkit.Rows("1|1.1|2017-01-01 12:01:01|12:01:01|abcdef"))
	result = tk.MustQuery("select concat_ws(null, null)")
	result.Check(testkit.Rows("<nil>"))
	result = tk.MustQuery("select concat_ws(null, a, b) from t")
	result.Check(testkit.Rows("<nil>"))
	result = tk.MustQuery("select concat_ws(',', 'a', 'b')")
	result.Check(testkit.Rows("a,b"))
	result = tk.MustQuery("select concat_ws(',','First name',NULL,'Last Name')")
	result.Check(testkit.Rows("First name,Last Name"))

	tk.MustExec(`drop table if exists t;`)
	tk.MustExec(`create table t(a tinyint(2), b varchar(10));`)
	tk.MustExec(`insert into t values (1, 'a'), (12, 'a'), (126, 'a'), (127, 'a')`)
	tk.MustQuery(`select concat_ws('#', a, b) from t;`).Check(testkit.Rows(
		`1#a`,
		`12#a`,
		`126#a`,
		`127#a`,
	))

	tk.MustExec("drop table if exists t")
	tk.MustExec("create table t(a binary(3))")
	tk.MustExec("insert into t values('a')")
	result = tk.MustQuery(`select concat_ws(',', a, 'test') = 'a\0\0,test' from t`)
	result.Check(testkit.Rows("1"))

	// for ascii
	tk.MustExec("drop table if exists t")
	tk.MustExec("create table t(a char(10), b int, c double, d datetime, e time, f bit(4))")
	tk.MustExec(`insert into t values('2', 2, 2.3, "2017-01-01 12:01:01", "12:01:01", 0b1010)`)
	result = tk.MustQuery("select ascii(a), ascii(b), ascii(c), ascii(d), ascii(e), ascii(f) from t")
	result.Check(testkit.Rows("50 50 50 50 49 10"))
	result = tk.MustQuery("select ascii('123'), ascii(123), ascii(''), ascii('你好'), ascii(NULL)")
	result.Check(testkit.Rows("49 49 0 228 <nil>"))

	// for lower
	tk.MustExec("drop table if exists t")
	tk.MustExec("create table t(a int, b double, c datetime, d time, e char(20), f binary(3), g binary(3))")
	tk.MustExec(`insert into t values(1, 1.1, "2017-01-01 12:01:01", "12:01:01", "abcdef", 'aa', 'BB')`)
	result = tk.MustQuery("select lower(a), lower(b), lower(c), lower(d), lower(e), lower(f), lower(g), lower(null) from t")
	result.Check(testkit.Rows("1 1.1 2017-01-01 12:01:01 12:01:01 abcdef aa\x00 BB\x00 <nil>"))

	// for upper
	result = tk.MustQuery("select upper(a), upper(b), upper(c), upper(d), upper(e), upper(f), upper(g), upper(null) from t")
	result.Check(testkit.Rows("1 1.1 2017-01-01 12:01:01 12:01:01 ABCDEF aa\x00 BB\x00 <nil>"))

	// for strcmp
	tk.MustExec("drop table if exists t")
	tk.MustExec("create table t(a char(10), b int, c double, d datetime, e time)")
	tk.MustExec(`insert into t values("123", 123, 12.34, "2017-01-01 12:01:01", "12:01:01")`)
	result = tk.MustQuery(`select strcmp(a, "123"), strcmp(b, "123"), strcmp(c, "12.34"), strcmp(d, "2017-01-01 12:01:01"), strcmp(e, "12:01:01") from t`)
	result.Check(testkit.Rows("0 0 0 0 0"))
	result = tk.MustQuery(`select strcmp("1", "123"), strcmp("123", "1"), strcmp("123", "45"), strcmp("123", null), strcmp(null, "123")`)
	result.Check(testkit.Rows("-1 1 -1 <nil> <nil>"))
	result = tk.MustQuery(`select strcmp("", "123"), strcmp("123", ""), strcmp("", ""), strcmp("", null), strcmp(null, "")`)
	result.Check(testkit.Rows("-1 1 0 <nil> <nil>"))

	// for left
	tk.MustExec("drop table if exists t")
	tk.MustExec("create table t(a char(10), b int, c double, d datetime, e time)")
	tk.MustExec(`insert into t values('abcde', 1234, 12.34, "2017-01-01 12:01:01", "12:01:01")`)
	result = tk.MustQuery("select left(a, 2), left(b, 2), left(c, 2), left(d, 2), left(e, 2) from t")
	result.Check(testkit.Rows("ab 12 12 20 12"))
	result = tk.MustQuery(`select left("abc", 0), left("abc", -1), left(NULL, 1), left("abc", NULL)`)
	result.Check(testkit.Rows("  <nil> <nil>"))
	result = tk.MustQuery(`select left("abc", "a"), left("abc", 1.9), left("abc", 1.2)`)
	result.Check(testkit.Rows(" ab a"))
	result = tk.MustQuery(`select left("中文abc", 2), left("中文abc", 3), left("中文abc", 4)`)
	result.Check(testkit.Rows("中文 中文a 中文ab"))
	// for right, reuse the table created for left
	result = tk.MustQuery("select right(a, 3), right(b, 3), right(c, 3), right(d, 3), right(e, 3) from t")
	result.Check(testkit.Rows("cde 234 .34 :01 :01"))
	result = tk.MustQuery(`select right("abcde", 0), right("abcde", -1), right("abcde", 100), right(NULL, 1), right("abcde", NULL)`)
	result.Check(testkit.Rows("  abcde <nil> <nil>"))
	result = tk.MustQuery(`select right("abcde", "a"), right("abcde", 1.9), right("abcde", 1.2)`)
	result.Check(testkit.Rows(" de e"))
	result = tk.MustQuery(`select right("中文abc", 2), right("中文abc", 4), right("中文abc", 5)`)
	result.Check(testkit.Rows("bc 文abc 中文abc"))
	tk.MustExec("drop table if exists t")
	tk.MustExec("create table t(a binary(10))")
	tk.MustExec(`insert into t select "中文abc"`)
	result = tk.MustQuery(`select left(a, 3), left(a, 6), left(a, 7) from t`)
	result.Check(testkit.Rows("中 中文 中文a"))
	result = tk.MustQuery(`select right(a, 2), right(a, 7) from t`)
	result.Check(testkit.Rows("c\x00 文abc\x00"))

	// for ord
	tk.MustExec("drop table if exists t")
	tk.MustExec("create table t(a char(10), b int, c double, d datetime, e time, f bit(4), g binary(20), h blob(10), i text(30))")
	tk.MustExec(`insert into t values('2', 2, 2.3, "2017-01-01 12:01:01", "12:01:01", 0b1010, "512", "48", "tidb")`)
	result = tk.MustQuery("select ord(a), ord(b), ord(c), ord(d), ord(e), ord(f), ord(g), ord(h), ord(i) from t")
	result.Check(testkit.Rows("50 50 50 50 49 10 53 52 116"))
	result = tk.MustQuery("select ord('123'), ord(123), ord(''), ord('你好'), ord(NULL), ord('👍')")
	result.Check(testkit.Rows("49 49 0 14990752 <nil> 4036989325"))
	result = tk.MustQuery("select ord(X''), ord(X'6161'), ord(X'e4bd'), ord(X'e4bda0'), ord(_ascii'你'), ord(_latin1'你')")
	result.Check(testkit.Rows("0 97 228 228 228 228"))

	// for space
	result = tk.MustQuery(`select space(0), space(2), space(-1), space(1.1), space(1.9)`)
	result.Check(testutil.RowsWithSep(",", ",  ,, ,  "))
	result = tk.MustQuery(`select space("abc"), space("2"), space("1.1"), space(''), space(null)`)
	result.Check(testutil.RowsWithSep(",", ",  , ,,<nil>"))

	// for replace
	tk.MustExec("drop table if exists t")
	tk.MustExec("create table t(a char(20), b int, c double, d datetime, e time)")
	tk.MustExec(`insert into t values('www.mysql.com', 1234, 12.34, "2017-01-01 12:01:01", "12:01:01")`)
	result = tk.MustQuery(`select replace(a, 'mysql', 'pingcap'), replace(b, 2, 55), replace(c, 34, 0), replace(d, '-', '/'), replace(e, '01', '22') from t`)
	result.Check(testutil.RowsWithSep(",", "www.pingcap.com,15534,12.0,2017/01/01 12:01:01,12:22:22"))
	result = tk.MustQuery(`select replace('aaa', 'a', ''), replace(null, 'a', 'b'), replace('a', null, 'b'), replace('a', 'b', null)`)
	result.Check(testkit.Rows(" <nil> <nil> <nil>"))

	// for tobase64
	tk.MustExec("drop table if exists t")
	tk.MustExec("create table t(a int, b double, c datetime, d time, e char(20), f bit(10), g binary(20), h blob(10))")
	tk.MustExec(`insert into t values(1, 1.1, "2017-01-01 12:01:01", "12:01:01", "abcdef", 0b10101, "512", "abc")`)
	result = tk.MustQuery("select to_base64(a), to_base64(b), to_base64(c), to_base64(d), to_base64(e), to_base64(f), to_base64(g), to_base64(h), to_base64(null) from t")
	result.Check(testkit.Rows("MQ== MS4x MjAxNy0wMS0wMSAxMjowMTowMQ== MTI6MDE6MDE= YWJjZGVm ABU= NTEyAAAAAAAAAAAAAAAAAAAAAAA= YWJj <nil>"))

	// for from_base64
	result = tk.MustQuery(`select from_base64("abcd"), from_base64("asc")`)
	result.Check(testkit.Rows("i\xb7\x1d <nil>"))
	result = tk.MustQuery(`select from_base64("MQ=="), from_base64(1234)`)
	result.Check(testkit.Rows("1 \xd7m\xf8"))

	// for substr
	tk.MustExec("drop table if exists t")
	tk.MustExec("create table t(a char(10), b int, c double, d datetime, e time)")
	tk.MustExec(`insert into t values('Sakila', 12345, 123.45, "2017-01-01 12:01:01", "12:01:01")`)
	result = tk.MustQuery(`select substr(a, 3), substr(b, 2, 3), substr(c, -3), substr(d, -8), substr(e, -3, 100) from t`)
	result.Check(testkit.Rows("kila 234 .45 12:01:01 :01"))
	result = tk.MustQuery(`select substr('Sakila', 100), substr('Sakila', -100), substr('Sakila', -5, 3), substr('Sakila', 2, -1)`)
	result.Check(testutil.RowsWithSep(",", ",,aki,"))
	result = tk.MustQuery(`select substr('foobarbar' from 4), substr('Sakila' from -4 for 2)`)
	result.Check(testkit.Rows("barbar ki"))
	result = tk.MustQuery(`select substr(null, 2, 3), substr('foo', null, 3), substr('foo', 2, null)`)
	result.Check(testkit.Rows("<nil> <nil> <nil>"))
	result = tk.MustQuery(`select substr('中文abc', 2), substr('中文abc', 3), substr("中文abc", 1, 2)`)
	result.Check(testkit.Rows("文abc abc 中文"))
	tk.MustExec("drop table if exists t")
	tk.MustExec("create table t(a binary(10))")
	tk.MustExec(`insert into t select "中文abc"`)
	result = tk.MustQuery(`select substr(a, 4), substr(a, 1, 3), substr(a, 1, 6) from t`)
	result.Check(testkit.Rows("文abc\x00 中 中文"))
	result = tk.MustQuery(`select substr("string", -1), substr("string", -2), substr("中文", -1), substr("中文", -2) from t`)
	result.Check(testkit.Rows("g ng 文 中文"))

	// for bit_length
	tk.MustExec("drop table if exists t")
	tk.MustExec("create table t(a int, b double, c datetime, d time, e char(20), f bit(10), g binary(20), h varbinary(20))")
	tk.MustExec(`insert into t values(1, 1.1, "2017-01-01 12:01:01", "12:01:01", "abcdef", 0b10101, "g", "h")`)
	result = tk.MustQuery("select bit_length(a), bit_length(b), bit_length(c), bit_length(d), bit_length(e), bit_length(f), bit_length(g), bit_length(h), bit_length(null) from t")
	result.Check(testkit.Rows("8 24 152 64 48 16 160 8 <nil>"))

	// for substring_index
	tk.MustExec("drop table if exists t")
	tk.MustExec("create table t(a char(20), b int, c double, d datetime, e time)")
	tk.MustExec(`insert into t values('www.pingcap.com', 12345, 123.45, "2017-01-01 12:01:01", "12:01:01")`)
	result = tk.MustQuery(`select substring_index(a, '.', 2), substring_index(b, '.', 2), substring_index(c, '.', -1), substring_index(d, '-', 1), substring_index(e, ':', -2) from t`)
	result.Check(testkit.Rows("www.pingcap 12345 45 2017 01:01"))
	result = tk.MustQuery(`select substring_index('www.pingcap.com', '.', 0), substring_index('www.pingcap.com', '.', 100), substring_index('www.pingcap.com', '.', -100)`)
	result.Check(testkit.Rows(" www.pingcap.com www.pingcap.com"))
	tk.MustQuery(`select substring_index('xyz', 'abc', 9223372036854775808)`).Check(testkit.Rows(``))
	result = tk.MustQuery(`select substring_index('www.pingcap.com', 'd', 1), substring_index('www.pingcap.com', '', 1), substring_index('', '.', 1)`)
	result.Check(testutil.RowsWithSep(",", "www.pingcap.com,,"))
	result = tk.MustQuery(`select substring_index(null, '.', 1), substring_index('www.pingcap.com', null, 1), substring_index('www.pingcap.com', '.', null)`)
	result.Check(testkit.Rows("<nil> <nil> <nil>"))

	// for hex
	tk.MustExec("drop table if exists t")
	tk.MustExec("create table t(a char(20), b int, c double, d datetime, e time, f decimal(5, 2), g bit(4))")
	tk.MustExec(`insert into t values('www.pingcap.com', 12345, 123.45, "2017-01-01 12:01:01", "12:01:01", 123.45, 0b1100)`)
	result = tk.MustQuery(`select hex(a), hex(b), hex(c), hex(d), hex(e), hex(f), hex(g) from t`)
	result.Check(testkit.Rows("7777772E70696E676361702E636F6D 3039 7B 323031372D30312D30312031323A30313A3031 31323A30313A3031 7B C"))
	result = tk.MustQuery(`select hex('abc'), hex('你好'), hex(12), hex(12.3), hex(12.8)`)
	result.Check(testkit.Rows("616263 E4BDA0E5A5BD C C D"))
	result = tk.MustQuery(`select hex(-1), hex(-12.3), hex(-12.8), hex(0x12), hex(null)`)
	result.Check(testkit.Rows("FFFFFFFFFFFFFFFF FFFFFFFFFFFFFFF4 FFFFFFFFFFFFFFF3 12 <nil>"))
	tk.MustExec("drop table if exists t")
	tk.MustExec("CREATE TABLE t(i int primary key auto_increment, a binary, b binary(0), c binary(20), d binary(255)) character set utf8 collate utf8_bin;")
	tk.MustExec("insert into t(a, b, c, d) values ('a', NULL, 'a','a');")
	tk.MustQuery("select i, hex(a), hex(b), hex(c), hex(d) from t;").Check(testkit.Rows("1 61 <nil> 6100000000000000000000000000000000000000 610000000000000000000000000000000000000000000000000000000000000000000000000000000000000000000000000000000000000000000000000000000000000000000000000000000000000000000000000000000000000000000000000000000000000000000000000000000000000000000000000000000000000000000000000000000000000000000000000000000000000000000000000000000000000000000000000000000000000000000000000000000000000000000000000000000000000000000000000000000000000000000000000000000000000000000000000000000000000000000000000000000000000000000000000000"))

	// for unhex
	result = tk.MustQuery(`select unhex('4D7953514C'), unhex('313233'), unhex(313233), unhex('')`)
	result.Check(testkit.Rows("MySQL 123 123 "))
	result = tk.MustQuery(`select unhex('string'), unhex('你好'), unhex(123.4), unhex(null)`)
	result.Check(testkit.Rows("<nil> <nil> <nil> <nil>"))

	// for ltrim and rtrim
	result = tk.MustQuery(`select ltrim('   bar   '), ltrim('bar'), ltrim(''), ltrim(null)`)
	result.Check(testutil.RowsWithSep(",", "bar   ,bar,,<nil>"))
	result = tk.MustQuery(`select rtrim('   bar   '), rtrim('bar'), rtrim(''), rtrim(null)`)
	result.Check(testutil.RowsWithSep(",", "   bar,bar,,<nil>"))
	result = tk.MustQuery(`select ltrim("\t   bar   "), ltrim("   \tbar"), ltrim("\n  bar"), ltrim("\r  bar")`)
	result.Check(testutil.RowsWithSep(",", "\t   bar   ,\tbar,\n  bar,\r  bar"))
	result = tk.MustQuery(`select rtrim("   bar   \t"), rtrim("bar\t   "), rtrim("bar   \n"), rtrim("bar   \r")`)
	result.Check(testutil.RowsWithSep(",", "   bar   \t,bar\t,bar   \n,bar   \r"))

	// for reverse
	tk.MustExec(`DROP TABLE IF EXISTS t;`)
	tk.MustExec(`CREATE TABLE t(a BINARY(6));`)
	tk.MustExec(`INSERT INTO t VALUES("中文");`)
	result = tk.MustQuery(`SELECT a, REVERSE(a), REVERSE("中文"), REVERSE("123 ") FROM t;`)
	result.Check(testkit.Rows("中文 \x87\x96歸\xe4 文中  321"))
	result = tk.MustQuery(`SELECT REVERSE(123), REVERSE(12.09) FROM t;`)
	result.Check(testkit.Rows("321 90.21"))

	// for trim
	result = tk.MustQuery(`select trim('   bar   '), trim(leading 'x' from 'xxxbarxxx'), trim(trailing 'xyz' from 'barxxyz'), trim(both 'x' from 'xxxbarxxx')`)
	result.Check(testkit.Rows("bar barxxx barx bar"))
	result = tk.MustQuery(`select trim('\t   bar\n   '), trim('   \rbar   \t')`)
	result.Check(testutil.RowsWithSep(",", "\t   bar\n,\rbar   \t"))
	result = tk.MustQuery(`select trim(leading from '   bar'), trim('x' from 'xxxbarxxx'), trim('x' from 'bar'), trim('' from '   bar   ')`)
	result.Check(testutil.RowsWithSep(",", "bar,bar,bar,   bar   "))
	result = tk.MustQuery(`select trim(''), trim('x' from '')`)
	result.Check(testutil.RowsWithSep(",", ","))
	result = tk.MustQuery(`select trim(null from 'bar'), trim('x' from null), trim(null), trim(leading null from 'bar')`)
	// FIXME: the result for trim(leading null from 'bar') should be <nil>, current is 'bar'
	result.Check(testkit.Rows("<nil> <nil> <nil> bar"))

	// for locate
	tk.MustExec("drop table if exists t")
	tk.MustExec("create table t(a char(20), b int, c double, d datetime, e time, f binary(5))")
	tk.MustExec(`insert into t values('www.pingcap.com', 12345, 123.45, "2017-01-01 12:01:01", "12:01:01", "HelLo")`)
	result = tk.MustQuery(`select locate(".ping", a), locate(".ping", a, 5) from t`)
	result.Check(testkit.Rows("4 0"))
	result = tk.MustQuery(`select locate("234", b), locate("235", b, 10) from t`)
	result.Check(testkit.Rows("2 0"))
	result = tk.MustQuery(`select locate(".45", c), locate(".35", b) from t`)
	result.Check(testkit.Rows("4 0"))
	result = tk.MustQuery(`select locate("El", f), locate("ll", f), locate("lL", f), locate("Lo", f), locate("lo", f) from t`)
	result.Check(testkit.Rows("0 0 3 4 0"))
	result = tk.MustQuery(`select locate("01 12", d) from t`)
	result.Check(testkit.Rows("9"))
	result = tk.MustQuery(`select locate("文", "中文字符串", 2)`)
	result.Check(testkit.Rows("2"))
	result = tk.MustQuery(`select locate("文", "中文字符串", 3)`)
	result.Check(testkit.Rows("0"))
	result = tk.MustQuery(`select locate("文", "中文字符串")`)
	result.Check(testkit.Rows("2"))

	// for bin
	result = tk.MustQuery(`select bin(-1);`)
	result.Check(testkit.Rows("1111111111111111111111111111111111111111111111111111111111111111"))
	result = tk.MustQuery(`select bin(5);`)
	result.Check(testkit.Rows("101"))
	result = tk.MustQuery(`select bin("中文");`)
	result.Check(testkit.Rows("0"))

	// for character_length
	result = tk.MustQuery(`select character_length(null), character_length("Hello"), character_length("a中b文c"),
	character_length(123), character_length(12.3456);`)
	result.Check(testkit.Rows("<nil> 5 5 3 7"))

	// for char_length
	result = tk.MustQuery(`select char_length(null), char_length("Hello"), char_length("a中b文c"), char_length(123),char_length(12.3456);`)
	result.Check(testkit.Rows("<nil> 5 5 3 7"))
	result = tk.MustQuery(`select char_length(null), char_length("Hello"), char_length("a 中 b 文 c"), char_length("НОЧЬ НА ОКРАИНЕ МОСКВЫ");`)
	result.Check(testkit.Rows("<nil> 5 9 22"))
	// for char_length, binary string type
	result = tk.MustQuery(`select char_length(null), char_length(binary("Hello")), char_length(binary("a 中 b 文 c")), char_length(binary("НОЧЬ НА ОКРАИНЕ МОСКВЫ"));`)
	result.Check(testkit.Rows("<nil> 5 13 41"))

	// for elt
	result = tk.MustQuery(`select elt(0, "abc", "def"), elt(2, "hello", "中文", "tidb"), elt(4, "hello", "中文",
	"tidb");`)
	result.Check(testkit.Rows("<nil> 中文 <nil>"))

	// for instr
	result = tk.MustQuery(`select instr("中国", "国"), instr("中国", ""), instr("abc", ""), instr("", ""), instr("", "abc");`)
	result.Check(testkit.Rows("2 1 1 1 0"))
	result = tk.MustQuery(`select instr("中国", null), instr(null, ""), instr(null, null);`)
	result.Check(testkit.Rows("<nil> <nil> <nil>"))
	tk.MustExec(`drop table if exists t;`)
	tk.MustExec(`create table t(a binary(20), b char(20));`)
	tk.MustExec(`insert into t values("中国", cast("国" as binary)), ("中国", ""), ("abc", ""), ("", ""), ("", "abc");`)
	result = tk.MustQuery(`select instr(a, b) from t;`)
	result.Check(testkit.Rows("4", "1", "1", "1", "0"))

	// for oct
	result = tk.MustQuery(`select oct("aaaa"), oct("-1.9"),  oct("-9999999999999999999999999"), oct("9999999999999999999999999");`)
	result.Check(testkit.Rows("0 1777777777777777777777 1777777777777777777777 1777777777777777777777"))
	result = tk.MustQuery(`select oct(-1.9), oct(1.9), oct(-1), oct(1), oct(-9999999999999999999999999), oct(9999999999999999999999999);`)
	result.Check(testkit.Rows("1777777777777777777777 1 1777777777777777777777 1 1777777777777777777777 1777777777777777777777"))

	// #issue 4356
	tk.MustExec("drop table if exists t")
	tk.MustExec("CREATE TABLE t (b BIT(8));")
	tk.MustExec(`INSERT INTO t SET b = b'11111111';`)
	tk.MustExec(`INSERT INTO t SET b = b'1010';`)
	tk.MustExec(`INSERT INTO t SET b = b'0101';`)
	result = tk.MustQuery(`SELECT b+0, BIN(b), OCT(b), HEX(b) FROM t;`)
	result.Check(testkit.Rows("255 11111111 377 FF", "10 1010 12 A", "5 101 5 5"))

	// for find_in_set
	result = tk.MustQuery(`select find_in_set("", ""), find_in_set("", ","), find_in_set("中文", "字符串,中文"), find_in_set("b,", "a,b,c,d");`)
	result.Check(testkit.Rows("0 1 2 0"))
	result = tk.MustQuery(`select find_in_set(NULL, ""), find_in_set("", NULL), find_in_set(1, "2,3,1");`)
	result.Check(testkit.Rows("<nil> <nil> 3"))

	// for make_set
	result = tk.MustQuery(`select make_set(0, "12"), make_set(3, "aa", "11"), make_set(3, NULL, "中文"), make_set(NULL, "aa");`)
	result.Check(testkit.Rows(" aa,11 中文 <nil>"))

	// for quote
	result = tk.MustQuery(`select quote("aaaa"), quote(""), quote("\"\""), quote("\n\n");`)
	result.Check(testkit.Rows("'aaaa' '' '\"\"' '\n\n'"))
	result = tk.MustQuery(`select quote(0121), quote(0000), quote("中文"), quote(NULL);`)
	result.Check(testkit.Rows("'121' '0' '中文' NULL"))
	tk.MustQuery(`select quote(null) is NULL;`).Check(testkit.Rows(`0`))
	tk.MustQuery(`select quote(null) is NOT NULL;`).Check(testkit.Rows(`1`))
	tk.MustQuery(`select length(quote(null));`).Check(testkit.Rows(`4`))
	tk.MustQuery(`select quote(null) REGEXP binary 'null'`).Check(testkit.Rows(`0`))
	tk.MustQuery(`select quote(null) REGEXP binary 'NULL'`).Check(testkit.Rows(`1`))
	tk.MustQuery(`select quote(null) REGEXP 'NULL'`).Check(testkit.Rows(`1`))
	tk.MustQuery(`select quote(null) REGEXP 'null'`).Check(testkit.Rows(`0`))

	// for convert
	result = tk.MustQuery(`select convert("123" using "binary"), convert("中文" using "binary"), convert("中文" using "utf8"), convert("中文" using "utf8mb4"), convert(cast("中文" as binary) using "utf8");`)
	result.Check(testkit.Rows("123 中文 中文 中文 中文"))
	// Charset 866 does not have a default collation configured currently, so this will return error.
	err = tk.ExecToErr(`select convert("123" using "866");`)
	c.Assert(err.Error(), Equals, "[parser:1115]Unknown character set: '866'")
	// Test case in issue #4436.
	tk.MustExec("drop table if exists t;")
	tk.MustExec("create table t(a char(20));")
	err = tk.ExecToErr("select convert(a using a) from t;")
	c.Assert(err.Error(), Equals, "[parser:1115]Unknown character set: 'a'")

	// for insert
	result = tk.MustQuery(`select insert("中文", 1, 1, cast("aaa" as binary)), insert("ba", -1, 1, "aaa"), insert("ba", 1, 100, "aaa"), insert("ba", 100, 1, "aaa");`)
	result.Check(testkit.Rows("aaa文 ba aaa ba"))
	result = tk.MustQuery(`select insert("bb", NULL, 1, "aa"), insert("bb", 1, NULL, "aa"), insert(NULL, 1, 1, "aaa"), insert("bb", 1, 1, NULL);`)
	result.Check(testkit.Rows("<nil> <nil> <nil> <nil>"))
	result = tk.MustQuery(`SELECT INSERT("bb", 0, 1, NULL), INSERT("bb", 0, NULL, "aaa");`)
	result.Check(testkit.Rows("<nil> <nil>"))
	result = tk.MustQuery(`SELECT INSERT("中文", 0, 1, NULL), INSERT("中文", 0, NULL, "aaa");`)
	result.Check(testkit.Rows("<nil> <nil>"))

	// for export_set
	result = tk.MustQuery(`select export_set(7, "1", "0", ",", 65);`)
	result.Check(testkit.Rows("1,1,1,0,0,0,0,0,0,0,0,0,0,0,0,0,0,0,0,0,0,0,0,0,0,0,0,0,0,0,0,0,0,0,0,0,0,0,0,0,0,0,0,0,0,0,0,0,0,0,0,0,0,0,0,0,0,0,0,0,0,0,0,0"))
	result = tk.MustQuery(`select export_set(7, "1", "0", ",", -1);`)
	result.Check(testkit.Rows("1,1,1,0,0,0,0,0,0,0,0,0,0,0,0,0,0,0,0,0,0,0,0,0,0,0,0,0,0,0,0,0,0,0,0,0,0,0,0,0,0,0,0,0,0,0,0,0,0,0,0,0,0,0,0,0,0,0,0,0,0,0,0,0"))
	result = tk.MustQuery(`select export_set(7, "1", "0", ",");`)
	result.Check(testkit.Rows("1,1,1,0,0,0,0,0,0,0,0,0,0,0,0,0,0,0,0,0,0,0,0,0,0,0,0,0,0,0,0,0,0,0,0,0,0,0,0,0,0,0,0,0,0,0,0,0,0,0,0,0,0,0,0,0,0,0,0,0,0,0,0,0"))
	result = tk.MustQuery(`select export_set(7, "1", "0");`)
	result.Check(testkit.Rows("1,1,1,0,0,0,0,0,0,0,0,0,0,0,0,0,0,0,0,0,0,0,0,0,0,0,0,0,0,0,0,0,0,0,0,0,0,0,0,0,0,0,0,0,0,0,0,0,0,0,0,0,0,0,0,0,0,0,0,0,0,0,0,0"))
	result = tk.MustQuery(`select export_set(NULL, "1", "0", ",", 65);`)
	result.Check(testkit.Rows("<nil>"))
	result = tk.MustQuery(`select export_set(7, "1", "0", ",", 1);`)
	result.Check(testkit.Rows("1"))

	// for format
	result = tk.MustQuery(`select format(12332.1, 4), format(12332.2, 0), format(12332.2, 2,'en_US');`)
	result.Check(testkit.Rows("12,332.1000 12,332 12,332.20"))
	result = tk.MustQuery(`select format(NULL, 4), format(12332.2, NULL);`)
	result.Check(testkit.Rows("<nil> <nil>"))
	rs, err := tk.Exec(`select format(12332.2, 2,'es_EC');`)
	c.Assert(err, IsNil)
	_, err = session.GetRows4Test(ctx, tk.Se, rs)
	c.Assert(err, NotNil)
	c.Assert(err.Error(), Matches, "not support for the specific locale")
	c.Assert(rs.Close(), IsNil)

	// for field
	result = tk.MustQuery(`select field(1, 2, 1), field(1, 0, NULL), field(1, NULL, 2, 1), field(NULL, 1, 2, NULL);`)
	result.Check(testkit.Rows("2 0 3 0"))
	result = tk.MustQuery(`select field("1", 2, 1), field(1, "0", NULL), field("1", NULL, 2, 1), field(NULL, 1, "2", NULL);`)
	result.Check(testkit.Rows("2 0 3 0"))
	result = tk.MustQuery(`select field("1", 2, 1), field(1, "abc", NULL), field("1", NULL, 2, 1), field(NULL, 1, "2", NULL);`)
	result.Check(testkit.Rows("2 0 3 0"))
	result = tk.MustQuery(`select field("abc", "a", 1), field(1.3, "1.3", 1.5);`)
	result.Check(testkit.Rows("1 1"))

	tk.MustExec("drop table if exists t")
	tk.MustExec("create table t(a decimal(11, 8), b decimal(11,8))")
	tk.MustExec("insert into t values('114.57011441','38.04620115'), ('-38.04620119', '38.04620115');")
	result = tk.MustQuery("select a,b,concat_ws(',',a,b) from t")
	result.Check(testkit.Rows("114.57011441 38.04620115 114.57011441,38.04620115",
		"-38.04620119 38.04620115 -38.04620119,38.04620115"))
}

func (s *testIntegrationSuite2) TestEncryptionBuiltin(c *C) {
	defer s.cleanEnv(c)
	tk := testkit.NewTestKit(c, s.store)
	tk.MustExec("use test")
	ctx := context.Background()

	// for password
	tk.MustExec("drop table if exists t")
	tk.MustExec("create table t(a char(41), b char(41), c char(41))")
	tk.MustExec(`insert into t values(NULL, '', 'abc')`)
	result := tk.MustQuery("select password(a) from t")
	result.Check(testkit.Rows(""))
	result = tk.MustQuery("select password(b) from t")
	result.Check(testkit.Rows(""))
	result = tk.MustQuery("select password(c) from t")
	result.Check(testkit.Rows("*0D3CED9BEC10A777AEC23CCC353A8C08A633045E"))

	// for md5
	tk.MustExec("drop table if exists t")
	tk.MustExec("create table t(a char(10), b int, c double, d datetime, e time, f bit(4), g binary(20), h blob(10), i text(30))")
	tk.MustExec(`insert into t values('2', 2, 2.3, "2017-01-01 12:01:01", "12:01:01", 0b1010, "512", "48", "tidb")`)
	result = tk.MustQuery("select md5(a), md5(b), md5(c), md5(d), md5(e), md5(f), md5(g), md5(h), md5(i) from t")
	result.Check(testkit.Rows("c81e728d9d4c2f636f067f89cc14862c c81e728d9d4c2f636f067f89cc14862c 1a18da63cbbfb49cb9616e6bfd35f662 bad2fa88e1f35919ec7584cc2623a310 991f84d41d7acff6471e536caa8d97db 68b329da9893e34099c7d8ad5cb9c940 5c9f0e9b3b36276731bfba852a73ccc6 642e92efb79421734881b53e1e1b18b6 c337e11bfca9f12ae9b1342901e04379"))
	result = tk.MustQuery("select md5('123'), md5(123), md5(''), md5('你好'), md5(NULL), md5('👍')")
	result.Check(testkit.Rows(`202cb962ac59075b964b07152d234b70 202cb962ac59075b964b07152d234b70 d41d8cd98f00b204e9800998ecf8427e 7eca689f0d3389d9dea66ae112e5cfd7 <nil> 0215ac4dab1ecaf71d83f98af5726984`))

	// for sha/sha1
	tk.MustExec("drop table if exists t")
	tk.MustExec("create table t(a char(10), b int, c double, d datetime, e time, f bit(4), g binary(20), h blob(10), i text(30))")
	tk.MustExec(`insert into t values('2', 2, 2.3, "2017-01-01 12:01:01", "12:01:01", 0b1010, "512", "48", "tidb")`)
	result = tk.MustQuery("select sha1(a), sha1(b), sha1(c), sha1(d), sha1(e), sha1(f), sha1(g), sha1(h), sha1(i) from t")
	result.Check(testkit.Rows("da4b9237bacccdf19c0760cab7aec4a8359010b0 da4b9237bacccdf19c0760cab7aec4a8359010b0 ce0d88c5002b6cf7664052f1fc7d652cbdadccec 6c6956de323692298e4e5ad3028ff491f7ad363c 1906f8aeb5a717ca0f84154724045839330b0ea9 adc83b19e793491b1c6ea0fd8b46cd9f32e592fc 9aadd14ceb737b28697b8026f205f4b3e31de147 64e095fe763fc62418378753f9402623bea9e227 4df56fc09a3e66b48fb896e90b0a6fc02c978e9e"))
	result = tk.MustQuery("select sha1('123'), sha1(123), sha1(''), sha1('你好'), sha1(NULL)")
	result.Check(testkit.Rows(`40bd001563085fc35165329ea1ff5c5ecbdbbeef 40bd001563085fc35165329ea1ff5c5ecbdbbeef da39a3ee5e6b4b0d3255bfef95601890afd80709 440ee0853ad1e99f962b63e459ef992d7c211722 <nil>`))
	tk.MustExec("drop table if exists t")
	tk.MustExec("create table t(a char(10), b int, c double, d datetime, e time, f bit(4), g binary(20), h blob(10), i text(30))")
	tk.MustExec(`insert into t values('2', 2, 2.3, "2017-01-01 12:01:01", "12:01:01", 0b1010, "512", "48", "tidb")`)
	result = tk.MustQuery("select sha(a), sha(b), sha(c), sha(d), sha(e), sha(f), sha(g), sha(h), sha(i) from t")
	result.Check(testkit.Rows("da4b9237bacccdf19c0760cab7aec4a8359010b0 da4b9237bacccdf19c0760cab7aec4a8359010b0 ce0d88c5002b6cf7664052f1fc7d652cbdadccec 6c6956de323692298e4e5ad3028ff491f7ad363c 1906f8aeb5a717ca0f84154724045839330b0ea9 adc83b19e793491b1c6ea0fd8b46cd9f32e592fc 9aadd14ceb737b28697b8026f205f4b3e31de147 64e095fe763fc62418378753f9402623bea9e227 4df56fc09a3e66b48fb896e90b0a6fc02c978e9e"))
	result = tk.MustQuery("select sha('123'), sha(123), sha(''), sha('你好'), sha(NULL)")
	result.Check(testkit.Rows(`40bd001563085fc35165329ea1ff5c5ecbdbbeef 40bd001563085fc35165329ea1ff5c5ecbdbbeef da39a3ee5e6b4b0d3255bfef95601890afd80709 440ee0853ad1e99f962b63e459ef992d7c211722 <nil>`))

	// for sha2
	tk.MustExec("drop table if exists t")
	tk.MustExec("create table t(a char(10), b int, c double, d datetime, e time, f bit(4), g binary(20), h blob(10), i text(30))")
	tk.MustExec(`insert into t values('2', 2, 2.3, "2017-01-01 12:01:01", "12:01:01", 0b1010, "512", "48", "tidb")`)
	result = tk.MustQuery("select sha2(a, 224), sha2(b, 0), sha2(c, 512), sha2(d, 256), sha2(e, 384), sha2(f, 0), sha2(g, 512), sha2(h, 256), sha2(i, 224) from t")
	result.Check(testkit.Rows("58b2aaa0bfae7acc021b3260e941117b529b2e69de878fd7d45c61a9 d4735e3a265e16eee03f59718b9b5d03019c07d8b6c51f90da3a666eec13ab35 42415572557b0ca47e14fa928e83f5746d33f90c74270172cc75c61a78db37fe1485159a4fd75f33ab571b154572a5a300938f7d25969bdd05d8ac9dd6c66123 8c2fa3f276952c92b0b40ed7d27454e44b8399a19769e6bceb40da236e45a20a b11d35f1a37e54d5800d210d8e6b80b42c9f6d20ea7ae548c762383ebaa12c5954c559223c6c7a428e37af96bb4f1e0d 01ba4719c80b6fe911b091a7c05124b64eeece964e09c058ef8f9805daca546b 9550da35ea1683abaf5bfa8de68fe02b9c6d756c64589d1ef8367544c254f5f09218a6466cadcee8d74214f0c0b7fb342d1a9f3bd4d406aacf7be59c327c9306 98010bd9270f9b100b6214a21754fd33bdc8d41b2bc9f9dd16ff54d3c34ffd71 a7cddb7346fbc66ab7f803e865b74cbd99aace8e7dabbd8884c148cb"))
	result = tk.MustQuery("select sha2('123', 512), sha2(123, 512), sha2('', 512), sha2('你好', 224), sha2(NULL, 256), sha2('foo', 123)")
	result.Check(testkit.Rows(`3c9909afec25354d551dae21590bb26e38d53f2173b8d3dc3eee4c047e7ab1c1eb8b85103e3be7ba613b31bb5c9c36214dc9f14a42fd7a2fdb84856bca5c44c2 3c9909afec25354d551dae21590bb26e38d53f2173b8d3dc3eee4c047e7ab1c1eb8b85103e3be7ba613b31bb5c9c36214dc9f14a42fd7a2fdb84856bca5c44c2 cf83e1357eefb8bdf1542850d66d8007d620e4050b5715dc83f4a921d36ce9ce47d0d13c5d85f2b0ff8318d2877eec2f63b931bd47417a81a538327af927da3e e91f006ed4e0882de2f6a3c96ec228a6a5c715f356d00091bce842b5 <nil> <nil>`))

	// for AES_ENCRYPT
	tk.MustExec("drop table if exists t")
	tk.MustExec("create table t(a char(10), b int, c double, d datetime, e time, f bit(4), g binary(20), h blob(10), i text(30))")
	tk.MustExec(`insert into t values('2', 2, 2.3, "2017-01-01 12:01:01", "12:01:01", 0b1010, "512", "48", "tidb")`)
	tk.MustExec("SET block_encryption_mode='aes-128-ecb';")
	result = tk.MustQuery("select HEX(AES_ENCRYPT(a, 'key')), HEX(AES_ENCRYPT(b, 'key')), HEX(AES_ENCRYPT(c, 'key')), HEX(AES_ENCRYPT(d, 'key')), HEX(AES_ENCRYPT(e, 'key')), HEX(AES_ENCRYPT(f, 'key')), HEX(AES_ENCRYPT(g, 'key')), HEX(AES_ENCRYPT(h, 'key')), HEX(AES_ENCRYPT(i, 'key')) from t")
	result.Check(testkit.Rows("B3800B3A3CB4ECE2051A3E80FE373EAC B3800B3A3CB4ECE2051A3E80FE373EAC 9E018F7F2838DBA23C57F0E4CCF93287 E764D3E9D4AF8F926CD0979DDB1D0AF40C208B20A6C39D5D028644885280973A C452FFEEB76D3F5E9B26B8D48F7A228C 181BD5C81CBD36779A3C9DD5FF486B35 CE15F14AC7FF4E56ECCF148DE60E4BEDBDB6900AD51383970A5F32C59B3AC6E3 E1B29995CCF423C75519790F54A08CD2 84525677E95AC97698D22E1125B67E92"))
	result = tk.MustQuery("select HEX(AES_ENCRYPT('123', 'foobar')), HEX(AES_ENCRYPT(123, 'foobar')), HEX(AES_ENCRYPT('', 'foobar')), HEX(AES_ENCRYPT('你好', 'foobar')), AES_ENCRYPT(NULL, 'foobar')")
	result.Check(testkit.Rows(`45ABDD5C4802EFA6771A94C43F805208 45ABDD5C4802EFA6771A94C43F805208 791F1AEB6A6B796E6352BF381895CA0E D0147E2EB856186F146D9F6DE33F9546 <nil>`))
	result = tk.MustQuery("select HEX(AES_ENCRYPT(a, 'key', 'iv')), HEX(AES_ENCRYPT(b, 'key', 'iv')) from t")
	result.Check(testkit.Rows("B3800B3A3CB4ECE2051A3E80FE373EAC B3800B3A3CB4ECE2051A3E80FE373EAC"))
	tk.MustQuery("show warnings").Check(testutil.RowsWithSep("|", "Warning|1618|<IV> option ignored", "Warning|1618|<IV> option ignored"))
	tk.MustExec("SET block_encryption_mode='aes-128-cbc';")
	result = tk.MustQuery("select HEX(AES_ENCRYPT(a, 'key', '1234567890123456')), HEX(AES_ENCRYPT(b, 'key', '1234567890123456')), HEX(AES_ENCRYPT(c, 'key', '1234567890123456')), HEX(AES_ENCRYPT(d, 'key', '1234567890123456')), HEX(AES_ENCRYPT(e, 'key', '1234567890123456')), HEX(AES_ENCRYPT(f, 'key', '1234567890123456')), HEX(AES_ENCRYPT(g, 'key', '1234567890123456')), HEX(AES_ENCRYPT(h, 'key', '1234567890123456')), HEX(AES_ENCRYPT(i, 'key', '1234567890123456')) from t")
	result.Check(testkit.Rows("341672829F84CB6B0BE690FEC4C4DAE9 341672829F84CB6B0BE690FEC4C4DAE9 D43734E147A12BB96C6897C4BBABA283 16F2C972411948DCEF3659B726D2CCB04AD1379A1A367FA64242058A50211B67 41E71D0C58967C1F50EEC074523946D1 1117D292E2D39C3EAA3B435371BE56FC 8ACB7ECC0883B672D7BD1CFAA9FA5FAF5B731ADE978244CD581F114D591C2E7E D2B13C30937E3251AEDA73859BA32E4B 2CF4A6051FF248A67598A17AA2C17267"))
	result = tk.MustQuery("select HEX(AES_ENCRYPT('123', 'foobar', '1234567890123456')), HEX(AES_ENCRYPT(123, 'foobar', '1234567890123456')), HEX(AES_ENCRYPT('', 'foobar', '1234567890123456')), HEX(AES_ENCRYPT('你好', 'foobar', '1234567890123456')), AES_ENCRYPT(NULL, 'foobar', '1234567890123456')")
	result.Check(testkit.Rows(`80D5646F07B4654B05A02D9085759770 80D5646F07B4654B05A02D9085759770 B3C14BA15030D2D7E99376DBE011E752 0CD2936EE4FEC7A8CDF6208438B2BC05 <nil>`))
	tk.MustExec("SET block_encryption_mode='aes-128-ofb';")
	result = tk.MustQuery("select HEX(AES_ENCRYPT(a, 'key', '1234567890123456')), HEX(AES_ENCRYPT(b, 'key', '1234567890123456')), HEX(AES_ENCRYPT(c, 'key', '1234567890123456')), HEX(AES_ENCRYPT(d, 'key', '1234567890123456')), HEX(AES_ENCRYPT(e, 'key', '1234567890123456')), HEX(AES_ENCRYPT(f, 'key', '1234567890123456')), HEX(AES_ENCRYPT(g, 'key', '1234567890123456')), HEX(AES_ENCRYPT(h, 'key', '1234567890123456')), HEX(AES_ENCRYPT(i, 'key', '1234567890123456')) from t")
	result.Check(testkit.Rows("40 40 40C35C 40DD5EBDFCAA397102386E27DDF97A39ECCEC5 43DF55BAE0A0386D 78 47DC5D8AD19A085C32094E16EFC34A08D6FEF459 46D5 06840BE8"))
	result = tk.MustQuery("select HEX(AES_ENCRYPT('123', 'foobar', '1234567890123456')), HEX(AES_ENCRYPT(123, 'foobar', '1234567890123456')), HEX(AES_ENCRYPT('', 'foobar', '1234567890123456')), HEX(AES_ENCRYPT('你好', 'foobar', '1234567890123456')), AES_ENCRYPT(NULL, 'foobar', '1234567890123456')")
	result.Check(testkit.Rows(`48E38A 48E38A  9D6C199101C3 <nil>`))
	tk.MustExec("SET block_encryption_mode='aes-192-ofb';")
	result = tk.MustQuery("select HEX(AES_ENCRYPT(a, 'key', '1234567890123456')), HEX(AES_ENCRYPT(b, 'key', '1234567890123456')), HEX(AES_ENCRYPT(c, 'key', '1234567890123456')), HEX(AES_ENCRYPT(d, 'key', '1234567890123456')), HEX(AES_ENCRYPT(e, 'key', '1234567890123456')), HEX(AES_ENCRYPT(f, 'key', '1234567890123456')), HEX(AES_ENCRYPT(g, 'key', '1234567890123456')), HEX(AES_ENCRYPT(h, 'key', '1234567890123456')), HEX(AES_ENCRYPT(i, 'key', '1234567890123456')) from t")
	result.Check(testkit.Rows("4B 4B 4B573F 4B493D42572E6477233A429BF3E0AD39DB816D 484B36454B24656B 73 4C483E757A1E555A130B62AAC1DA9D08E1B15C47 4D41 0D106817"))
	result = tk.MustQuery("select HEX(AES_ENCRYPT('123', 'foobar', '1234567890123456')), HEX(AES_ENCRYPT(123, 'foobar', '1234567890123456')), HEX(AES_ENCRYPT('', 'foobar', '1234567890123456')), HEX(AES_ENCRYPT('你好', 'foobar', '1234567890123456')), AES_ENCRYPT(NULL, 'foobar', '1234567890123456')")
	result.Check(testkit.Rows(`3A76B0 3A76B0  EFF92304268E <nil>`))
	tk.MustExec("SET block_encryption_mode='aes-256-ofb';")
	result = tk.MustQuery("select HEX(AES_ENCRYPT(a, 'key', '1234567890123456')), HEX(AES_ENCRYPT(b, 'key', '1234567890123456')), HEX(AES_ENCRYPT(c, 'key', '1234567890123456')), HEX(AES_ENCRYPT(d, 'key', '1234567890123456')), HEX(AES_ENCRYPT(e, 'key', '1234567890123456')), HEX(AES_ENCRYPT(f, 'key', '1234567890123456')), HEX(AES_ENCRYPT(g, 'key', '1234567890123456')), HEX(AES_ENCRYPT(h, 'key', '1234567890123456')), HEX(AES_ENCRYPT(i, 'key', '1234567890123456')) from t")
	result.Check(testkit.Rows("16 16 16D103 16CF01CBC95D33E2ED721CBD930262415A69AD 15CD0ACCD55732FE 2E 11CE02FCE46D02CFDD433C8CA138527060599C35 10C7 5096549E"))
	result = tk.MustQuery("select HEX(AES_ENCRYPT('123', 'foobar', '1234567890123456')), HEX(AES_ENCRYPT(123, 'foobar', '1234567890123456')), HEX(AES_ENCRYPT('', 'foobar', '1234567890123456')), HEX(AES_ENCRYPT('你好', 'foobar', '1234567890123456')), AES_ENCRYPT(NULL, 'foobar', '1234567890123456')")
	result.Check(testkit.Rows(`E842C5 E842C5  3DCD5646767D <nil>`))

	// for AES_DECRYPT
	tk.MustExec("SET block_encryption_mode='aes-128-ecb';")
	result = tk.MustQuery("select AES_DECRYPT(AES_ENCRYPT('foo', 'bar'), 'bar')")
	result.Check(testkit.Rows("foo"))
	result = tk.MustQuery("select AES_DECRYPT(UNHEX('45ABDD5C4802EFA6771A94C43F805208'), 'foobar'), AES_DECRYPT(UNHEX('791F1AEB6A6B796E6352BF381895CA0E'), 'foobar'), AES_DECRYPT(UNHEX('D0147E2EB856186F146D9F6DE33F9546'), 'foobar'), AES_DECRYPT(NULL, 'foobar'), AES_DECRYPT('SOME_THING_STRANGE', 'foobar')")
	result.Check(testkit.Rows(`123  你好 <nil> <nil>`))
	tk.MustExec("SET block_encryption_mode='aes-128-cbc';")
	result = tk.MustQuery("select AES_DECRYPT(AES_ENCRYPT('foo', 'bar', '1234567890123456'), 'bar', '1234567890123456')")
	result.Check(testkit.Rows("foo"))
	result = tk.MustQuery("select AES_DECRYPT(UNHEX('80D5646F07B4654B05A02D9085759770'), 'foobar', '1234567890123456'), AES_DECRYPT(UNHEX('B3C14BA15030D2D7E99376DBE011E752'), 'foobar', '1234567890123456'), AES_DECRYPT(UNHEX('0CD2936EE4FEC7A8CDF6208438B2BC05'), 'foobar', '1234567890123456'), AES_DECRYPT(NULL, 'foobar', '1234567890123456'), AES_DECRYPT('SOME_THING_STRANGE', 'foobar', '1234567890123456')")
	result.Check(testkit.Rows(`123  你好 <nil> <nil>`))
	tk.MustExec("SET block_encryption_mode='aes-128-ofb';")
	result = tk.MustQuery("select AES_DECRYPT(AES_ENCRYPT('foo', 'bar', '1234567890123456'), 'bar', '1234567890123456')")
	result.Check(testkit.Rows("foo"))
	result = tk.MustQuery("select AES_DECRYPT(UNHEX('48E38A'), 'foobar', '1234567890123456'), AES_DECRYPT(UNHEX(''), 'foobar', '1234567890123456'), AES_DECRYPT(UNHEX('9D6C199101C3'), 'foobar', '1234567890123456'), AES_DECRYPT(NULL, 'foobar', '1234567890123456'), HEX(AES_DECRYPT('SOME_THING_STRANGE', 'foobar', '1234567890123456'))")
	result.Check(testkit.Rows(`123  你好 <nil> 2A9EF431FB2ACB022D7F2E7C71EEC48C7D2B`))
	tk.MustExec("SET block_encryption_mode='aes-192-ofb';")
	result = tk.MustQuery("select AES_DECRYPT(AES_ENCRYPT('foo', 'bar', '1234567890123456'), 'bar', '1234567890123456')")
	result.Check(testkit.Rows("foo"))
	result = tk.MustQuery("select AES_DECRYPT(UNHEX('3A76B0'), 'foobar', '1234567890123456'), AES_DECRYPT(UNHEX(''), 'foobar', '1234567890123456'), AES_DECRYPT(UNHEX('EFF92304268E'), 'foobar', '1234567890123456'), AES_DECRYPT(NULL, 'foobar', '1234567890123456'), HEX(AES_DECRYPT('SOME_THING_STRANGE', 'foobar', '1234567890123456'))")
	result.Check(testkit.Rows(`123  你好 <nil> 580BCEA4DC67CF33FF2C7C570D36ECC89437`))
	tk.MustExec("SET block_encryption_mode='aes-256-ofb';")
	result = tk.MustQuery("select AES_DECRYPT(AES_ENCRYPT('foo', 'bar', '1234567890123456'), 'bar', '1234567890123456')")
	result.Check(testkit.Rows("foo"))
	result = tk.MustQuery("select AES_DECRYPT(UNHEX('E842C5'), 'foobar', '1234567890123456'), AES_DECRYPT(UNHEX(''), 'foobar', '1234567890123456'), AES_DECRYPT(UNHEX('3DCD5646767D'), 'foobar', '1234567890123456'), AES_DECRYPT(NULL, 'foobar', '1234567890123456'), HEX(AES_DECRYPT('SOME_THING_STRANGE', 'foobar', '1234567890123456'))")
	result.Check(testkit.Rows(`123  你好 <nil> 8A3FBBE68C9465834584430E3AEEBB04B1F5`))

	// for COMPRESS
	tk.MustExec("DROP TABLE IF EXISTS t1;")
	tk.MustExec("CREATE TABLE t1(a VARCHAR(1000));")
	tk.MustExec("INSERT INTO t1 VALUES('12345'), ('23456');")
	result = tk.MustQuery("SELECT HEX(COMPRESS(a)) FROM t1;")
	result.Check(testkit.Rows("05000000789C323432363105040000FFFF02F80100", "05000000789C323236313503040000FFFF03070105"))
	tk.MustExec("DROP TABLE IF EXISTS t2;")
	tk.MustExec("CREATE TABLE t2(a VARCHAR(1000), b VARBINARY(1000));")
	tk.MustExec("INSERT INTO t2 (a, b) SELECT a, COMPRESS(a) from t1;")
	result = tk.MustQuery("SELECT a, HEX(b) FROM t2;")
	result.Check(testkit.Rows("12345 05000000789C323432363105040000FFFF02F80100", "23456 05000000789C323236313503040000FFFF03070105"))

	// for UNCOMPRESS
	result = tk.MustQuery("SELECT UNCOMPRESS(COMPRESS('123'))")
	result.Check(testkit.Rows("123"))
	result = tk.MustQuery("SELECT UNCOMPRESS(UNHEX('03000000789C3334320600012D0097'))")
	result.Check(testkit.Rows("123"))
	result = tk.MustQuery("SELECT UNCOMPRESS(UNHEX('03000000789C32343206040000FFFF012D0097'))")
	result.Check(testkit.Rows("123"))
	tk.MustExec("INSERT INTO t2 VALUES ('12345', UNHEX('05000000789C3334323631050002F80100'))")
	result = tk.MustQuery("SELECT UNCOMPRESS(a), UNCOMPRESS(b) FROM t2;")
	result.Check(testkit.Rows("<nil> 12345", "<nil> 23456", "<nil> 12345"))

	// for UNCOMPRESSED_LENGTH
	result = tk.MustQuery("SELECT UNCOMPRESSED_LENGTH(COMPRESS('123'))")
	result.Check(testkit.Rows("3"))
	result = tk.MustQuery("SELECT UNCOMPRESSED_LENGTH(UNHEX('03000000789C3334320600012D0097'))")
	result.Check(testkit.Rows("3"))
	result = tk.MustQuery("SELECT UNCOMPRESSED_LENGTH(UNHEX('03000000789C32343206040000FFFF012D0097'))")
	result.Check(testkit.Rows("3"))
	result = tk.MustQuery("SELECT UNCOMPRESSED_LENGTH('')")
	result.Check(testkit.Rows("0"))
	result = tk.MustQuery("SELECT UNCOMPRESSED_LENGTH(UNHEX('0100'))")
	result.Check(testkit.Rows("0"))
	result = tk.MustQuery("SELECT UNCOMPRESSED_LENGTH(a), UNCOMPRESSED_LENGTH(b) FROM t2;")
	result.Check(testkit.Rows("875770417 5", "892613426 5", "875770417 5"))

	// for RANDOM_BYTES
	lengths := []int{0, -5, 1025, 4000}
	for _, len := range lengths {
		rs, err := tk.Exec(fmt.Sprintf("SELECT RANDOM_BYTES(%d);", len))
		c.Assert(err, IsNil, Commentf("%v", len))
		_, err = session.GetRows4Test(ctx, tk.Se, rs)
		c.Assert(err, NotNil, Commentf("%v", len))
		terr := errors.Cause(err).(*terror.Error)
		c.Assert(terr.Code(), Equals, errors.ErrCode(mysql.ErrDataOutOfRange), Commentf("%v", len))
		c.Assert(rs.Close(), IsNil)
	}
	tk.MustQuery("SELECT RANDOM_BYTES('1');")
	tk.MustQuery("SELECT RANDOM_BYTES(1024);")
	result = tk.MustQuery("SELECT RANDOM_BYTES(NULL);")
	result.Check(testkit.Rows("<nil>"))
}

func (s *testIntegrationSuite2) TestTimeBuiltin(c *C) {
	originSQLMode := s.ctx.GetSessionVars().StrictSQLMode
	s.ctx.GetSessionVars().StrictSQLMode = true
	defer func() {
		s.ctx.GetSessionVars().StrictSQLMode = originSQLMode
		s.cleanEnv(c)
	}()
	tk := testkit.NewTestKit(c, s.store)
	tk.MustExec("use test")

	// for makeDate
	tk.MustExec("drop table if exists t")
	tk.MustExec("create table t(a int, b double, c datetime, d time, e char(20), f bit(10))")
	tk.MustExec(`insert into t values(1, 1.1, "2017-01-01 12:01:01", "12:01:01", "abcdef", 0b10101)`)
	result := tk.MustQuery("select makedate(a,a), makedate(b,b), makedate(c,c), makedate(d,d), makedate(e,e), makedate(f,f), makedate(null,null), makedate(a,b) from t")
	result.Check(testkit.Rows("2001-01-01 2001-01-01 <nil> <nil> <nil> 2021-01-21 <nil> 2001-01-01"))

	// for date
	result = tk.MustQuery(`select date("2019-09-12"), date("2019-09-12 12:12:09"), date("2019-09-12 12:12:09.121212");`)
	result.Check(testkit.Rows("2019-09-12 2019-09-12 2019-09-12"))
	result = tk.MustQuery(`select date("0000-00-00"), date("0000-00-00 12:12:09"), date("0000-00-00 00:00:00.121212"), date("0000-00-00 00:00:00.000000");`)
	result.Check(testkit.Rows("<nil> 0000-00-00 0000-00-00 <nil>"))
	result = tk.MustQuery(`select date("aa"), date(12.1), date("");`)
	result.Check(testkit.Rows("<nil> <nil> <nil>"))

	// for year
	result = tk.MustQuery(`select year("2013-01-09"), year("2013-00-09"), year("000-01-09"), year("1-01-09"), year("20131-01-09"), year(null);`)
	result.Check(testkit.Rows("2013 2013 0 1 <nil> <nil>"))
	result = tk.MustQuery(`select year("2013-00-00"), year("2013-00-00 00:00:00"), year("0000-00-00 12:12:12"), year("2017-00-00 12:12:12");`)
	result.Check(testkit.Rows("2013 2013 0 2017"))
	result = tk.MustQuery(`select year("aa"), year(2013), year(2012.09), year("1-01"), year("-09");`)
	result.Check(testkit.Rows("<nil> <nil> <nil> <nil> <nil>"))
	tk.MustExec(`drop table if exists t`)
	tk.MustExec(`create table t(a bigint)`)
	_, err := tk.Exec(`insert into t select year("aa")`)
	c.Assert(err, NotNil)
	c.Assert(terror.ErrorEqual(err, types.ErrWrongValue), IsTrue, Commentf("err %v", err))
	tk.MustExec(`set sql_mode='STRICT_TRANS_TABLES'`) // without zero date
	tk.MustExec(`insert into t select year("0000-00-00 00:00:00")`)
	tk.MustExec(`set sql_mode="NO_ZERO_DATE";`) // with zero date
	tk.MustExec(`insert into t select year("0000-00-00 00:00:00")`)
	tk.MustQuery("show warnings").Check(testutil.RowsWithSep("|", "Warning|1292|Incorrect datetime value: '0000-00-00 00:00:00.000000'"))
	tk.MustExec(`set sql_mode="NO_ZERO_DATE,STRICT_TRANS_TABLES";`)
	_, err = tk.Exec(`insert into t select year("0000-00-00 00:00:00");`)
	c.Assert(err, NotNil)
	c.Assert(types.ErrWrongValue.Equal(err), IsTrue, Commentf("err %v", err))
	tk.MustExec(`insert into t select 1`)
	tk.MustExec(`set sql_mode="STRICT_TRANS_TABLES,NO_ENGINE_SUBSTITUTION";`)
	_, err = tk.Exec(`update t set a = year("aa")`)
	c.Assert(terror.ErrorEqual(err, types.ErrWrongValue), IsTrue, Commentf("err %v", err))
	_, err = tk.Exec(`delete from t where a = year("aa")`)
	// Only `code` can be used to compare because the error `class` information
	// will be lost after expression push-down
	c.Assert(errors.Cause(err).(*terror.Error).Code(), Equals, types.ErrWrongValue.Code(), Commentf("err %v", err))

	// for month
	result = tk.MustQuery(`select month("2013-01-09"), month("2013-00-09"), month("000-01-09"), month("1-01-09"), month("20131-01-09"), month(null);`)
	result.Check(testkit.Rows("1 0 1 1 <nil> <nil>"))
	result = tk.MustQuery(`select month("2013-00-00"), month("2013-00-00 00:00:00"), month("0000-00-00 12:12:12"), month("2017-00-00 12:12:12");`)
	result.Check(testkit.Rows("0 0 0 0"))
	result = tk.MustQuery(`select month("aa"), month(2013), month(2012.09), month("1-01"), month("-09");`)
	result.Check(testkit.Rows("<nil> <nil> <nil> <nil> <nil>"))
	result = tk.MustQuery(`select month("2013-012-09"), month("2013-0000000012-09"), month("2013-30-09"), month("000-41-09");`)
	result.Check(testkit.Rows("12 12 <nil> <nil>"))
	tk.MustExec(`drop table if exists t`)
	tk.MustExec(`create table t(a bigint)`)
	_, err = tk.Exec(`insert into t select month("aa")`)
	c.Assert(err, NotNil)
	c.Assert(terror.ErrorEqual(err, types.ErrWrongValue), IsTrue, Commentf("err: %v", err))
	tk.MustExec(`insert into t select month("0000-00-00 00:00:00")`)
	tk.MustExec(`set sql_mode="NO_ZERO_DATE";`)
	tk.MustExec(`insert into t select month("0000-00-00 00:00:00")`)
	tk.MustQuery("show warnings").Check(testutil.RowsWithSep("|", "Warning|1292|Incorrect datetime value: '0000-00-00 00:00:00.000000'"))
	tk.MustExec(`set sql_mode="NO_ZERO_DATE,STRICT_TRANS_TABLES";`)
	_, err = tk.Exec(`insert into t select month("0000-00-00 00:00:00");`)
	c.Assert(err, NotNil)
	c.Assert(types.ErrWrongValue.Equal(err), IsTrue, Commentf("err %v", err))
	tk.MustExec(`insert into t select 1`)
	tk.MustExec(`set sql_mode="STRICT_TRANS_TABLES,NO_ENGINE_SUBSTITUTION";`)
	tk.MustExec(`insert into t select 1`)
	_, err = tk.Exec(`update t set a = month("aa")`)
	c.Assert(terror.ErrorEqual(err, types.ErrWrongValue), IsTrue)
	_, err = tk.Exec(`delete from t where a = month("aa")`)
	c.Assert(errors.Cause(err).(*terror.Error).Code(), Equals, types.ErrWrongValue.Code(), Commentf("err %v", err))

	// for week
	result = tk.MustQuery(`select week("2012-12-22"), week("2012-12-22", -2), week("2012-12-22", 0), week("2012-12-22", 1), week("2012-12-22", 2), week("2012-12-22", 200);`)
	result.Check(testkit.Rows("51 51 51 51 51 51"))
	result = tk.MustQuery(`select week("2008-02-20"), week("2008-02-20", 0), week("2008-02-20", 1), week("2009-02-20", 2), week("2008-02-20", 3), week("2008-02-20", 4);`)
	result.Check(testkit.Rows("7 7 8 7 8 8"))
	result = tk.MustQuery(`select week("2008-02-20", 5), week("2008-02-20", 6), week("2009-02-20", 7), week("2008-02-20", 8), week("2008-02-20", 9);`)
	result.Check(testkit.Rows("7 8 7 7 8"))
	result = tk.MustQuery(`select week("aa", 1), week(null, 2), week(11, 2), week(12.99, 2);`)
	result.Check(testkit.Rows("<nil> <nil> <nil> <nil>"))
	result = tk.MustQuery(`select week("aa"), week(null), week(11), week(12.99);`)
	result.Check(testkit.Rows("<nil> <nil> <nil> <nil>"))
	tk.MustExec(`drop table if exists t`)
	tk.MustExec(`create table t(a datetime)`)
	_, err = tk.Exec(`insert into t select week("aa", 1)`)
	c.Assert(err, NotNil)
	c.Assert(terror.ErrorEqual(err, types.ErrWrongValue), IsTrue)
	tk.MustExec(`insert into t select now()`)
	_, err = tk.Exec(`update t set a = week("aa", 1)`)
	c.Assert(terror.ErrorEqual(err, types.ErrWrongValue), IsTrue)
	_, err = tk.Exec(`delete from t where a = week("aa", 1)`)
	c.Assert(terror.ErrorEqual(err, types.ErrWrongValue), IsTrue)

	// for weekofyear
	result = tk.MustQuery(`select weekofyear("2012-12-22"), weekofyear("2008-02-20"), weekofyear("aa"), weekofyear(null), weekofyear(11), weekofyear(12.99);`)
	result.Check(testkit.Rows("51 8 <nil> <nil> <nil> <nil>"))
	tk.MustExec(`drop table if exists t`)
	tk.MustExec(`create table t(a bigint)`)
	_, err = tk.Exec(`insert into t select weekofyear("aa")`)
	c.Assert(err, NotNil)
	c.Assert(terror.ErrorEqual(err, types.ErrWrongValue), IsTrue)
	tk.MustExec(`insert into t select 1`)
	_, err = tk.Exec(`update t set a = weekofyear("aa")`)
	c.Assert(terror.ErrorEqual(err, types.ErrWrongValue), IsTrue)
	_, err = tk.Exec(`delete from t where a = weekofyear("aa")`)
	c.Assert(terror.ErrorEqual(err, types.ErrWrongValue), IsTrue)

	// for weekday
	result = tk.MustQuery(`select weekday("2012-12-20"), weekday("2012-12-21"), weekday("2012-12-22"), weekday("2012-12-23"), weekday("2012-12-24"), weekday("2012-12-25"), weekday("2012-12-26"), weekday("2012-12-27");`)
	result.Check(testkit.Rows("3 4 5 6 0 1 2 3"))
	result = tk.MustQuery(`select weekday("2012-12-90"), weekday("0000-00-00"), weekday("aa"), weekday(null), weekday(11), weekday(12.99);`)
	result.Check(testkit.Rows("<nil> <nil> <nil> <nil> <nil> <nil>"))

	// for quarter
	result = tk.MustQuery(`select quarter("2012-00-20"), quarter("2012-01-21"), quarter("2012-03-22"), quarter("2012-05-23"), quarter("2012-08-24"), quarter("2012-09-25"), quarter("2012-11-26"), quarter("2012-12-27");`)
	result.Check(testkit.Rows("0 1 1 2 3 3 4 4"))
	result = tk.MustQuery(`select quarter("2012-14-20"), quarter("aa"), quarter(null), quarter(11), quarter(12.99);`)
	result.Check(testkit.Rows("<nil> <nil> <nil> <nil> <nil>"))
	result = tk.MustQuery(`select quarter("0000-00-00"), quarter("0000-00-00 00:00:00");`)
	result.Check(testkit.Rows("<nil> <nil>"))
	tk.MustQuery("show warnings").Check(testutil.RowsWithSep("|",
		"Warning|1292|Incorrect datetime value: '0000-00-00 00:00:00.000000'",
		"Warning|1292|Incorrect datetime value: '0000-00-00 00:00:00.000000'"))
	result = tk.MustQuery(`select quarter(0), quarter(0.0), quarter(0e1), quarter(0.00);`)
	result.Check(testkit.Rows("0 0 0 0"))
	tk.MustQuery("show warnings").Check(testkit.Rows())

	// for from_days
	result = tk.MustQuery(`select from_days(0), from_days(-199), from_days(1111), from_days(120), from_days(1), from_days(1111111), from_days(9999999), from_days(22222);`)
	result.Check(testkit.Rows("0000-00-00 0000-00-00 0003-01-16 0000-00-00 0000-00-00 3042-02-13 0000-00-00 0060-11-03"))
	result = tk.MustQuery(`select from_days("2012-14-20"), from_days("111a"), from_days("aa"), from_days(null), from_days("123asf"), from_days(12.99);`)
	result.Check(testkit.Rows("0005-07-05 0000-00-00 0000-00-00 <nil> 0000-00-00 0000-00-00"))

	// Fix issue #3923
	result = tk.MustQuery("select timediff(cast('2004-12-30 12:00:00' as time), '12:00:00');")
	result.Check(testkit.Rows("00:00:00"))
	result = tk.MustQuery("select timediff('12:00:00', cast('2004-12-30 12:00:00' as time));")
	result.Check(testkit.Rows("00:00:00"))
	result = tk.MustQuery("select timediff(cast('2004-12-30 12:00:00' as time), '2004-12-30 12:00:00');")
	result.Check(testkit.Rows("<nil>"))
	result = tk.MustQuery("select timediff('2004-12-30 12:00:00', cast('2004-12-30 12:00:00' as time));")
	result.Check(testkit.Rows("<nil>"))
	result = tk.MustQuery("select timediff(cast('2004-12-30 12:00:01' as datetime), '2004-12-30 12:00:00');")
	result.Check(testkit.Rows("00:00:01"))
	result = tk.MustQuery("select timediff('2004-12-30 12:00:00', cast('2004-12-30 12:00:01' as datetime));")
	result.Check(testkit.Rows("-00:00:01"))
	result = tk.MustQuery("select timediff(cast('2004-12-30 12:00:01' as time), '-34 00:00:00');")
	result.Check(testkit.Rows("828:00:01"))
	result = tk.MustQuery("select timediff('-34 00:00:00', cast('2004-12-30 12:00:01' as time));")
	result.Check(testkit.Rows("-828:00:01"))
	result = tk.MustQuery("select timediff(cast('2004-12-30 12:00:01' as datetime), cast('2004-12-30 11:00:01' as datetime));")
	result.Check(testkit.Rows("01:00:00"))
	result = tk.MustQuery("select timediff(cast('2004-12-30 12:00:01' as datetime), '2004-12-30 12:00:00.1');")
	result.Check(testkit.Rows("00:00:00.9"))
	result = tk.MustQuery("select timediff('2004-12-30 12:00:00.1', cast('2004-12-30 12:00:01' as datetime));")
	result.Check(testkit.Rows("-00:00:00.9"))
	result = tk.MustQuery("select timediff(cast('2004-12-30 12:00:01' as datetime), '-34 124:00:00');")
	result.Check(testkit.Rows("<nil>"))
	result = tk.MustQuery("select timediff('-34 124:00:00', cast('2004-12-30 12:00:01' as datetime));")
	result.Check(testkit.Rows("<nil>"))
	result = tk.MustQuery("select timediff(cast('2004-12-30 12:00:01' as time), '-34 124:00:00');")
	result.Check(testkit.Rows("838:59:59"))
	result = tk.MustQuery("select timediff('-34 124:00:00', cast('2004-12-30 12:00:01' as time));")
	result.Check(testkit.Rows("-838:59:59"))
	result = tk.MustQuery("select timediff(cast('2004-12-30' as datetime), '12:00:00');")
	result.Check(testkit.Rows("<nil>"))
	result = tk.MustQuery("select timediff('12:00:00', cast('2004-12-30' as datetime));")
	result.Check(testkit.Rows("<nil>"))
	result = tk.MustQuery("select timediff('12:00:00', '-34 12:00:00');")
	result.Check(testkit.Rows("838:59:59"))
	result = tk.MustQuery("select timediff('12:00:00', '34 12:00:00');")
	result.Check(testkit.Rows("-816:00:00"))
	result = tk.MustQuery("select timediff('2014-1-2 12:00:00', '-34 12:00:00');")
	result.Check(testkit.Rows("<nil>"))
	result = tk.MustQuery("select timediff('-34 12:00:00', '2014-1-2 12:00:00');")
	result.Check(testkit.Rows("<nil>"))
	result = tk.MustQuery("select timediff('2014-1-2 12:00:00', '12:00:00');")
	result.Check(testkit.Rows("<nil>"))
	result = tk.MustQuery("select timediff('12:00:00', '2014-1-2 12:00:00');")
	result.Check(testkit.Rows("<nil>"))
	result = tk.MustQuery("select timediff('2014-1-2 12:00:00', '2014-1-1 12:00:00');")
	result.Check(testkit.Rows("24:00:00"))
	tk.MustQuery("select timediff(cast('10:10:10' as time), cast('10:10:11' as time))").Check(testkit.Rows("-00:00:01"))

	result = tk.MustQuery("select timestampadd(MINUTE, 1, '2003-01-02'), timestampadd(WEEK, 1, '2003-01-02 23:59:59')" +
		", timestampadd(MICROSECOND, 1, 950501);")
	result.Check(testkit.Rows("2003-01-02 00:01:00 2003-01-09 23:59:59 1995-05-01 00:00:00.000001"))
	result = tk.MustQuery("select timestampadd(day, 2, 950501), timestampadd(MINUTE, 37.5,'2003-01-02'), timestampadd(MINUTE, 37.49,'2003-01-02')," +
		" timestampadd(YeAr, 1, '2003-01-02');")
	result.Check(testkit.Rows("1995-05-03 00:00:00 2003-01-02 00:38:00 2003-01-02 00:37:00 2004-01-02 00:00:00"))
	result = tk.MustQuery("select to_seconds(950501), to_seconds('2009-11-29'), to_seconds('2009-11-29 13:43:32'), to_seconds('09-11-29 13:43:32');")
	result.Check(testkit.Rows("62966505600 63426672000 63426721412 63426721412"))
	result = tk.MustQuery("select to_days(950501), to_days('2007-10-07'), to_days('2007-10-07 00:00:59'), to_days('0000-01-01')")
	result.Check(testkit.Rows("728779 733321 733321 1"))

	result = tk.MustQuery("select last_day('2003-02-05'), last_day('2004-02-05'), last_day('2004-01-01 01:01:01'), last_day(950501);")
	result.Check(testkit.Rows("2003-02-28 2004-02-29 2004-01-31 1995-05-31"))

	tk.MustExec("SET SQL_MODE='';")
	result = tk.MustQuery("select last_day('0000-00-00');")
	result.Check(testkit.Rows("<nil>"))
	result = tk.MustQuery("select to_days('0000-00-00');")
	result.Check(testkit.Rows("<nil>"))
	result = tk.MustQuery("select to_seconds('0000-00-00');")
	result.Check(testkit.Rows("<nil>"))

	result = tk.MustQuery("select timestamp('2003-12-31'), timestamp('2003-12-31 12:00:00','12:00:00');")
	result.Check(testkit.Rows("2003-12-31 00:00:00 2004-01-01 00:00:00"))
	result = tk.MustQuery("select timestamp(20170118123950.123), timestamp(20170118123950.999);")
	result.Check(testkit.Rows("2017-01-18 12:39:50.123 2017-01-18 12:39:50.999"))
	// Issue https://github.com/pingcap/tidb/issues/20003
	result = tk.MustQuery("select timestamp(0.0001, 0.00001);")
	result.Check(testkit.Rows("<nil>"))
	result = tk.MustQuery("select timestamp('2003-12-31', '01:01:01.01'), timestamp('2003-12-31 12:34', '01:01:01.01')," +
		" timestamp('2008-12-31','00:00:00.0'), timestamp('2008-12-31 00:00:00.000');")

	tk.MustQuery(`select timestampadd(second, 1, cast("2001-01-01" as date))`).Check(testkit.Rows("2001-01-01 00:00:01"))
	tk.MustQuery(`select timestampadd(hour, 1, cast("2001-01-01" as date))`).Check(testkit.Rows("2001-01-01 01:00:00"))
	tk.MustQuery(`select timestampadd(day, 1, cast("2001-01-01" as date))`).Check(testkit.Rows("2001-01-02"))
	tk.MustQuery(`select timestampadd(month, 1, cast("2001-01-01" as date))`).Check(testkit.Rows("2001-02-01"))
	tk.MustQuery(`select timestampadd(year, 1, cast("2001-01-01" as date))`).Check(testkit.Rows("2002-01-01"))
	tk.MustQuery(`select timestampadd(second, 1, cast("2001-01-01" as datetime))`).Check(testkit.Rows("2001-01-01 00:00:01"))
	tk.MustQuery(`select timestampadd(hour, 1, cast("2001-01-01" as datetime))`).Check(testkit.Rows("2001-01-01 01:00:00"))
	tk.MustQuery(`select timestampadd(day, 1, cast("2001-01-01" as datetime))`).Check(testkit.Rows("2001-01-02 00:00:00"))
	tk.MustQuery(`select timestampadd(month, 1, cast("2001-01-01" as datetime))`).Check(testkit.Rows("2001-02-01 00:00:00"))
	tk.MustQuery(`select timestampadd(year, 1, cast("2001-01-01" as datetime))`).Check(testkit.Rows("2002-01-01 00:00:00"))

	result.Check(testkit.Rows("2003-12-31 01:01:01.01 2003-12-31 13:35:01.01 2008-12-31 00:00:00.0 2008-12-31 00:00:00.000"))
	result = tk.MustQuery("select timestamp('2003-12-31', 1), timestamp('2003-12-31', -1);")
	result.Check(testkit.Rows("2003-12-31 00:00:01 2003-12-30 23:59:59"))
	result = tk.MustQuery("select timestamp('2003-12-31', '2000-12-12 01:01:01.01'), timestamp('2003-14-31','01:01:01.01');")
	result.Check(testkit.Rows("<nil> <nil>"))

	result = tk.MustQuery("select TIMESTAMPDIFF(MONTH,'2003-02-01','2003-05-01'), TIMESTAMPDIFF(yEaR,'2002-05-01', " +
		"'2001-01-01'), TIMESTAMPDIFF(minute,binary('2003-02-01'),'2003-05-01 12:05:55'), TIMESTAMPDIFF(day," +
		"'1995-05-02', 950501);")
	result.Check(testkit.Rows("3 -1 128885 -1"))

	result = tk.MustQuery("select datediff('2007-12-31 23:59:59','2007-12-30'), datediff('2010-11-30 23:59:59', " +
		"'2010-12-31'), datediff(950501,'2016-01-13'), datediff(950501.9,'2016-01-13'), datediff(binary(950501), '2016-01-13');")
	result.Check(testkit.Rows("1 -31 -7562 -7562 -7562"))
	result = tk.MustQuery("select datediff('0000-01-01','0001-01-01'), datediff('0001-00-01', '0001-00-01'), datediff('0001-01-00','0001-01-00'), datediff('2017-01-01','2017-01-01');")
	result.Check(testkit.Rows("-365 <nil> <nil> 0"))

	// for ADDTIME
	result = tk.MustQuery("select addtime('01:01:11', '00:00:01.013'), addtime('01:01:11.00', '00:00:01'), addtime" +
		"('2017-01-01 01:01:11.12', '00:00:01'), addtime('2017-01-01 01:01:11.12', '00:00:01.88');")
	result.Check(testkit.Rows("01:01:12.013000 01:01:12 2017-01-01 01:01:12.120000 2017-01-01 01:01:13"))
	result = tk.MustQuery("select addtime(cast('01:01:11' as time(4)), '00:00:01.013'), addtime(cast('01:01:11.00' " +
		"as datetime(3)), '00:00:01')," + " addtime(cast('2017-01-01 01:01:11.12' as date), '00:00:01'), addtime(cast" +
		"(cast('2017-01-01 01:01:11.12' as date) as datetime(2)), '00:00:01.88');")
	result.Check(testkit.Rows("01:01:12.0130 2001-01-11 00:00:01.000 00:00:01 2017-01-01 00:00:01.88"))
	result = tk.MustQuery("select addtime('2017-01-01 01:01:01', 5), addtime('2017-01-01 01:01:01', -5), addtime('2017-01-01 01:01:01', 0.0), addtime('2017-01-01 01:01:01', 1.34);")
	result.Check(testkit.Rows("2017-01-01 01:01:06 2017-01-01 01:00:56 2017-01-01 01:01:01 2017-01-01 01:01:02.340000"))
	result = tk.MustQuery("select addtime(cast('01:01:11.00' as datetime(3)), cast('00:00:01' as time)), addtime(cast('01:01:11.00' as datetime(3)), cast('00:00:01' as time(5)))")
	result.Check(testkit.Rows("2001-01-11 00:00:01.000 2001-01-11 00:00:01.00000"))
	result = tk.MustQuery("select addtime(cast('01:01:11.00' as date), cast('00:00:01' as time));")
	result.Check(testkit.Rows("00:00:01"))
	tk.MustExec("drop table if exists t")
	tk.MustExec("create table t(a datetime, b timestamp, c time)")
	tk.MustExec(`insert into t values("2017-01-01 12:30:31", "2017-01-01 12:30:31", "01:01:01")`)
	result = tk.MustQuery("select addtime(a, b), addtime(cast(a as date), b), addtime(b,a), addtime(a,c), addtime(b," +
		"c), addtime(c,a), addtime(c,b)" +
		" from t;")
	result.Check(testkit.Rows("<nil> <nil> <nil> 2017-01-01 13:31:32 2017-01-01 13:31:32 <nil> <nil>"))
	result = tk.MustQuery("select addtime('01:01:11', cast('1' as time))")
	result.Check(testkit.Rows("01:01:12"))
	tk.MustQuery("select addtime(cast(null as char(20)), cast('1' as time))").Check(testkit.Rows("<nil>"))
	c.Assert(tk.QueryToErr(`select addtime("01:01:11", cast('sdf' as time))`), IsNil)
	tk.MustQuery(`select addtime("01:01:11", cast(null as char(20)))`).Check(testkit.Rows("<nil>"))
	tk.MustQuery(`select addtime(cast(1 as time), cast(1 as time))`).Check(testkit.Rows("00:00:02"))
	tk.MustQuery(`select addtime(cast(null as time), cast(1 as time))`).Check(testkit.Rows("<nil>"))
	tk.MustQuery(`select addtime(cast(1 as time), cast(null as time))`).Check(testkit.Rows("<nil>"))

	// for SUBTIME
	result = tk.MustQuery("select subtime('01:01:11', '00:00:01.013'), subtime('01:01:11.00', '00:00:01'), subtime" +
		"('2017-01-01 01:01:11.12', '00:00:01'), subtime('2017-01-01 01:01:11.12', '00:00:01.88');")
	result.Check(testkit.Rows("01:01:09.987000 01:01:10 2017-01-01 01:01:10.120000 2017-01-01 01:01:09.240000"))
	result = tk.MustQuery("select subtime(cast('01:01:11' as time(4)), '00:00:01.013'), subtime(cast('01:01:11.00' " +
		"as datetime(3)), '00:00:01')," + " subtime(cast('2017-01-01 01:01:11.12' as date), '00:00:01'), subtime(cast" +
		"(cast('2017-01-01 01:01:11.12' as date) as datetime(2)), '00:00:01.88');")
	result.Check(testkit.Rows("01:01:09.9870 2001-01-10 23:59:59.000 -00:00:01 2016-12-31 23:59:58.12"))
	result = tk.MustQuery("select subtime('2017-01-01 01:01:01', 5), subtime('2017-01-01 01:01:01', -5), subtime('2017-01-01 01:01:01', 0.0), subtime('2017-01-01 01:01:01', 1.34);")
	result.Check(testkit.Rows("2017-01-01 01:00:56 2017-01-01 01:01:06 2017-01-01 01:01:01 2017-01-01 01:00:59.660000"))
	result = tk.MustQuery("select subtime('01:01:11', '0:0:1.013'), subtime('01:01:11.00', '0:0:1'), subtime('2017-01-01 01:01:11.12', '0:0:1'), subtime('2017-01-01 01:01:11.12', '0:0:1.120000');")
	result.Check(testkit.Rows("01:01:09.987000 01:01:10 2017-01-01 01:01:10.120000 2017-01-01 01:01:10"))
	result = tk.MustQuery("select subtime(cast('01:01:11.00' as datetime(3)), cast('00:00:01' as time)), subtime(cast('01:01:11.00' as datetime(3)), cast('00:00:01' as time(5)))")
	result.Check(testkit.Rows("2001-01-10 23:59:59.000 2001-01-10 23:59:59.00000"))
	result = tk.MustQuery("select subtime(cast('01:01:11.00' as date), cast('00:00:01' as time));")
	result.Check(testkit.Rows("-00:00:01"))
	result = tk.MustQuery("select subtime(a, b), subtime(cast(a as date), b), subtime(b,a), subtime(a,c), subtime(b," +
		"c), subtime(c,a), subtime(c,b) from t;")
	result.Check(testkit.Rows("<nil> <nil> <nil> 2017-01-01 11:29:30 2017-01-01 11:29:30 <nil> <nil>"))
	tk.MustQuery("select subtime(cast('10:10:10' as time), cast('9:10:10' as time))").Check(testkit.Rows("01:00:00"))
	tk.MustQuery("select subtime('10:10:10', cast('9:10:10' as time))").Check(testkit.Rows("01:00:00"))

	// ADDTIME & SUBTIME issue #5966
	tk.MustExec("drop table if exists t")
	tk.MustExec("create table t(a datetime, b timestamp, c time, d date, e bit(1))")
	tk.MustExec(`insert into t values("2017-01-01 12:30:31", "2017-01-01 12:30:31", "01:01:01", "2017-01-01", 0b1)`)

	result = tk.MustQuery("select addtime(a, e), addtime(b, e), addtime(c, e), addtime(d, e) from t")
	result.Check(testkit.Rows("<nil> <nil> <nil> <nil>"))
	result = tk.MustQuery("select addtime('2017-01-01 01:01:01', 0b1), addtime('2017-01-01', b'1'), addtime('01:01:01', 0b1011)")
	result.Check(testkit.Rows("<nil> <nil> <nil>"))
	result = tk.MustQuery("select addtime('2017-01-01', 1), addtime('2017-01-01 01:01:01', 1), addtime(cast('2017-01-01' as date), 1)")
	result.Check(testkit.Rows("2017-01-01 00:00:01 2017-01-01 01:01:02 00:00:01"))
	result = tk.MustQuery("select subtime(a, e), subtime(b, e), subtime(c, e), subtime(d, e) from t")
	result.Check(testkit.Rows("<nil> <nil> <nil> <nil>"))
	result = tk.MustQuery("select subtime('2017-01-01 01:01:01', 0b1), subtime('2017-01-01', b'1'), subtime('01:01:01', 0b1011)")
	result.Check(testkit.Rows("<nil> <nil> <nil>"))
	result = tk.MustQuery("select subtime('2017-01-01', 1), subtime('2017-01-01 01:01:01', 1), subtime(cast('2017-01-01' as date), 1)")
	result.Check(testkit.Rows("2016-12-31 23:59:59 2017-01-01 01:01:00 -00:00:01"))

	result = tk.MustQuery("select addtime(-32073, 0), addtime(0, -32073);")
	result.Check(testkit.Rows("<nil> <nil>"))
	tk.MustQuery("show warnings").Check(testutil.RowsWithSep("|",
		"Warning|1292|Truncated incorrect time value: '-32073'",
		"Warning|1292|Truncated incorrect time value: '-32073'"))
	result = tk.MustQuery("select addtime(-32073, c), addtime(c, -32073) from t;")
	result.Check(testkit.Rows("<nil> <nil>"))
	tk.MustQuery("show warnings").Check(testutil.RowsWithSep("|",
		"Warning|1292|Truncated incorrect time value: '-32073'",
		"Warning|1292|Truncated incorrect time value: '-32073'"))
	result = tk.MustQuery("select addtime(a, -32073), addtime(b, -32073), addtime(d, -32073) from t;")
	result.Check(testkit.Rows("<nil> <nil> <nil>"))
	tk.MustQuery("show warnings").Check(testutil.RowsWithSep("|",
		"Warning|1292|Truncated incorrect time value: '-32073'",
		"Warning|1292|Truncated incorrect time value: '-32073'",
		"Warning|1292|Truncated incorrect time value: '-32073'"))

	result = tk.MustQuery("select subtime(-32073, 0), subtime(0, -32073);")
	result.Check(testkit.Rows("<nil> <nil>"))
	tk.MustQuery("show warnings").Check(testutil.RowsWithSep("|",
		"Warning|1292|Truncated incorrect time value: '-32073'",
		"Warning|1292|Truncated incorrect time value: '-32073'"))
	result = tk.MustQuery("select subtime(-32073, c), subtime(c, -32073) from t;")
	result.Check(testkit.Rows("<nil> <nil>"))
	tk.MustQuery("show warnings").Check(testutil.RowsWithSep("|",
		"Warning|1292|Truncated incorrect time value: '-32073'",
		"Warning|1292|Truncated incorrect time value: '-32073'"))
	result = tk.MustQuery("select subtime(a, -32073), subtime(b, -32073), subtime(d, -32073) from t;")
	result.Check(testkit.Rows("<nil> <nil> <nil>"))
	tk.MustQuery("show warnings").Check(testutil.RowsWithSep("|",
		"Warning|1292|Truncated incorrect time value: '-32073'",
		"Warning|1292|Truncated incorrect time value: '-32073'",
		"Warning|1292|Truncated incorrect time value: '-32073'"))

	// fixed issue #3986
	tk.MustExec("SET SQL_MODE='NO_ENGINE_SUBSTITUTION';")
	tk.MustExec("SET TIME_ZONE='+03:00';")
	tk.MustExec("DROP TABLE IF EXISTS t;")
	tk.MustExec("CREATE TABLE t (ix TIMESTAMP NOT NULL DEFAULT CURRENT_TIMESTAMP ON UPDATE CURRENT_TIMESTAMP);")
	tk.MustExec("INSERT INTO t VALUES (0), (20030101010160), (20030101016001), (20030101240101), (20030132010101), (20031301010101), (20031200000000), (20030000000000);")
	result = tk.MustQuery("SELECT CAST(ix AS SIGNED) FROM t;")
	result.Check(testkit.Rows("0", "0", "0", "0", "0", "0", "0", "0"))

	// test time
	result = tk.MustQuery("select time('2003-12-31 01:02:03')")
	result.Check(testkit.Rows("01:02:03"))
	result = tk.MustQuery("select time('2003-12-31 01:02:03.000123')")
	result.Check(testkit.Rows("01:02:03.000123"))
	result = tk.MustQuery("select time('01:02:03.000123')")
	result.Check(testkit.Rows("01:02:03.000123"))
	result = tk.MustQuery("select time('01:02:03')")
	result.Check(testkit.Rows("01:02:03"))
	result = tk.MustQuery("select time('-838:59:59.000000')")
	result.Check(testkit.Rows("-838:59:59.000000"))
	result = tk.MustQuery("select time('-838:59:59.000001')")
	result.Check(testkit.Rows("-838:59:59.000000"))
	result = tk.MustQuery("select time('-839:59:59.000000')")
	result.Check(testkit.Rows("-838:59:59.000000"))
	result = tk.MustQuery("select time('840:59:59.000000')")
	result.Check(testkit.Rows("838:59:59.000000"))
	// FIXME: #issue 4193
	// result = tk.MustQuery("select time('840:59:60.000000')")
	// result.Check(testkit.Rows("<nil>"))
	// result = tk.MustQuery("select time('800:59:59.9999999')")
	// result.Check(testkit.Rows("801:00:00.000000"))
	// result = tk.MustQuery("select time('12003-12-10 01:02:03.000123')")
	// result.Check(testkit.Rows("<nil>")
	// result = tk.MustQuery("select time('')")
	// result.Check(testkit.Rows("<nil>")
	// result = tk.MustQuery("select time('2003-12-10-10 01:02:03.000123')")
	// result.Check(testkit.Rows("00:20:03")

	// Issue 20995
	result = tk.MustQuery("select time('0.1234567')")
	result.Check(testkit.Rows("00:00:00.123457"))

	//for hour
	result = tk.MustQuery(`SELECT hour("12:13:14.123456"), hour("12:13:14.000010"), hour("272:59:55"), hour(020005), hour(null), hour("27aaaa2:59:55");`)
	result.Check(testkit.Rows("12 12 272 2 <nil> <nil>"))

	// for hour, issue #4340
	result = tk.MustQuery(`SELECT HOUR(20171222020005);`)
	result.Check(testkit.Rows("2"))
	result = tk.MustQuery(`SELECT HOUR(20171222020005.1);`)
	result.Check(testkit.Rows("2"))
	result = tk.MustQuery(`SELECT HOUR(20171222020005.1e0);`)
	result.Check(testkit.Rows("2"))
	result = tk.MustQuery(`SELECT HOUR("20171222020005");`)
	result.Check(testkit.Rows("2"))
	result = tk.MustQuery(`SELECT HOUR("20171222020005.1");`)
	result.Check(testkit.Rows("2"))
	result = tk.MustQuery(`select hour(20171222);`)
	result.Check(testkit.Rows("<nil>"))
	result = tk.MustQuery(`select hour(8381222);`)
	result.Check(testkit.Rows("838"))
	result = tk.MustQuery(`select hour(10000000000);`)
	result.Check(testkit.Rows("<nil>"))
	result = tk.MustQuery(`select hour(10100000000);`)
	result.Check(testkit.Rows("<nil>"))
	result = tk.MustQuery(`select hour(10001000000);`)
	result.Check(testkit.Rows("<nil>"))
	result = tk.MustQuery(`select hour(10101000000);`)
	result.Check(testkit.Rows("0"))

	// for minute
	result = tk.MustQuery(`SELECT minute("12:13:14.123456"), minute("12:13:14.000010"), minute("272:59:55"), minute(null), minute("27aaaa2:59:55");`)
	result.Check(testkit.Rows("13 13 59 <nil> <nil>"))

	// for second
	result = tk.MustQuery(`SELECT second("12:13:14.123456"), second("12:13:14.000010"), second("272:59:55"), second(null), second("27aaaa2:59:55");`)
	result.Check(testkit.Rows("14 14 55 <nil> <nil>"))

	// for microsecond
	result = tk.MustQuery(`SELECT microsecond("12:00:00.123456"), microsecond("12:00:00.000010"), microsecond(null), microsecond("27aaaa2:59:55");`)
	result.Check(testkit.Rows("123456 10 <nil> <nil>"))

	// for period_add
	result = tk.MustQuery(`SELECT period_add(200807, 2), period_add(200807, -2);`)
	result.Check(testkit.Rows("200809 200805"))
	result = tk.MustQuery(`SELECT period_add(NULL, 2), period_add(-191, NULL), period_add(NULL, NULL), period_add(12.09, -2), period_add("200207aa", "1aa");`)
	result.Check(testkit.Rows("<nil> <nil> <nil> 200010 200208"))
	for _, errPeriod := range []string{
		"period_add(0, 20)", "period_add(0, 0)", "period_add(-1, 1)", "period_add(200013, 1)", "period_add(-200012, 1)", "period_add('', '')",
	} {
		err := tk.QueryToErr(fmt.Sprintf("SELECT %v;", errPeriod))
		c.Assert(err.Error(), Equals, "[expression:1210]Incorrect arguments to period_add")
	}

	// for period_diff
	result = tk.MustQuery(`SELECT period_diff(200807, 200705), period_diff(200807, 200908);`)
	result.Check(testkit.Rows("14 -13"))
	result = tk.MustQuery(`SELECT period_diff(NULL, 2), period_diff(-191, NULL), period_diff(NULL, NULL), period_diff(12.09, 2), period_diff("12aa", "11aa");`)
	result.Check(testkit.Rows("<nil> <nil> <nil> 10 1"))
	for _, errPeriod := range []string{
		"period_diff(-00013,1)", "period_diff(00013,1)", "period_diff(0, 0)", "period_diff(200013, 1)", "period_diff(5612, 4513)", "period_diff('', '')",
	} {
		err := tk.QueryToErr(fmt.Sprintf("SELECT %v;", errPeriod))
		c.Assert(err.Error(), Equals, "[expression:1210]Incorrect arguments to period_diff")
	}

	// TODO: fix `CAST(xx as duration)` and release the test below:
	// result = tk.MustQuery(`SELECT hour("aaa"), hour(123456), hour(1234567);`)
	// result = tk.MustQuery(`SELECT minute("aaa"), minute(123456), minute(1234567);`)
	// result = tk.MustQuery(`SELECT second("aaa"), second(123456), second(1234567);`)
	// result = tk.MustQuery(`SELECT microsecond("aaa"), microsecond(123456), microsecond(1234567);`)

	// for time_format
	result = tk.MustQuery("SELECT TIME_FORMAT('150:02:28', '%H:%i:%s %p');")
	result.Check(testkit.Rows("150:02:28 AM"))
	result = tk.MustQuery("SELECT TIME_FORMAT('bad string', '%H:%i:%s %p');")
	result.Check(testkit.Rows("<nil>"))
	result = tk.MustQuery("SELECT TIME_FORMAT(null, '%H:%i:%s %p');")
	result.Check(testkit.Rows("<nil>"))
	result = tk.MustQuery("SELECT TIME_FORMAT(123, '%H:%i:%s %p');")
	result.Check(testkit.Rows("00:01:23 AM"))
	result = tk.MustQuery("SELECT TIME_FORMAT('24:00:00', '%r');")
	result.Check(testkit.Rows("12:00:00 AM"))
	result = tk.MustQuery("SELECT TIME_FORMAT('25:00:00', '%r');")
	result.Check(testkit.Rows("01:00:00 AM"))
	result = tk.MustQuery("SELECT TIME_FORMAT('24:00:00', '%l %p');")
	result.Check(testkit.Rows("12 AM"))

	// for date_format
	result = tk.MustQuery(`SELECT DATE_FORMAT('2017-06-15', '%W %M %e %Y %r %y');`)
	result.Check(testkit.Rows("Thursday June 15 2017 12:00:00 AM 17"))
	result = tk.MustQuery(`SELECT DATE_FORMAT(151113102019.12, '%W %M %e %Y %r %y');`)
	result.Check(testkit.Rows("Friday November 13 2015 10:20:19 AM 15"))
	result = tk.MustQuery(`SELECT DATE_FORMAT('0000-00-00', '%W %M %e %Y %r %y');`)
	result.Check(testkit.Rows("<nil>"))
	tk.MustQuery("show warnings").Check(testutil.RowsWithSep("|",
		"Warning|1292|Incorrect datetime value: '0000-00-00 00:00:00.000000'"))
	result = tk.MustQuery(`SELECT DATE_FORMAT('0', '%W %M %e %Y %r %y'), DATE_FORMAT('0.0', '%W %M %e %Y %r %y'), DATE_FORMAT(0, 0);`)
	result.Check(testkit.Rows("<nil> <nil> 0"))
	tk.MustQuery("show warnings").Check(testutil.RowsWithSep("|",
		"Warning|1292|Incorrect time value: '0'",
		"Warning|1292|Incorrect datetime value: '0.0'"))
	result = tk.MustQuery(`SELECT DATE_FORMAT(0, '%W %M %e %Y %r %y'), DATE_FORMAT(0.0, '%W %M %e %Y %r %y');`)
	result.Check(testkit.Rows("<nil> <nil>"))
	tk.MustQuery("show warnings").Check(testkit.Rows())

	// for yearweek
	result = tk.MustQuery(`select yearweek("2014-12-27"), yearweek("2014-29-27"), yearweek("2014-00-27"), yearweek("2014-12-27 12:38:32"), yearweek("2014-12-27 12:38:32.1111111"), yearweek("2014-12-27 12:90:32"), yearweek("2014-12-27 89:38:32.1111111");`)
	result.Check(testkit.Rows("201451 <nil> <nil> 201451 201451 <nil> <nil>"))
	result = tk.MustQuery(`select yearweek(12121), yearweek(1.00009), yearweek("aaaaa"), yearweek(""), yearweek(NULL);`)
	result.Check(testkit.Rows("<nil> <nil> <nil> <nil> <nil>"))
	result = tk.MustQuery(`select yearweek("0000-00-00"), yearweek("2019-01-29", "aa"), yearweek("2011-01-01", null);`)
	result.Check(testkit.Rows("<nil> 201904 201052"))

	// for dayOfWeek, dayOfMonth, dayOfYear
	result = tk.MustQuery(`select dayOfWeek(null), dayOfWeek("2017-08-12"), dayOfWeek("0000-00-00"), dayOfWeek("2017-00-00"), dayOfWeek("0000-00-00 12:12:12"), dayOfWeek("2017-00-00 12:12:12")`)
	result.Check(testkit.Rows("<nil> 7 <nil> <nil> <nil> <nil>"))
	result = tk.MustQuery(`select dayOfYear(null), dayOfYear("2017-08-12"), dayOfYear("0000-00-00"), dayOfYear("2017-00-00"), dayOfYear("0000-00-00 12:12:12"), dayOfYear("2017-00-00 12:12:12")`)
	result.Check(testkit.Rows("<nil> 224 <nil> <nil> <nil> <nil>"))
	result = tk.MustQuery(`select dayOfMonth(null), dayOfMonth("2017-08-12"), dayOfMonth("0000-00-00"), dayOfMonth("2017-00-00"), dayOfMonth("0000-00-00 12:12:12"), dayOfMonth("2017-00-00 12:12:12")`)
	result.Check(testkit.Rows("<nil> 12 0 0 0 0"))

	tk.MustExec("set sql_mode = 'NO_ZERO_DATE'")
	result = tk.MustQuery(`select dayOfWeek(null), dayOfWeek("2017-08-12"), dayOfWeek("0000-00-00"), dayOfWeek("2017-00-00"), dayOfWeek("0000-00-00 12:12:12"), dayOfWeek("2017-00-00 12:12:12")`)
	result.Check(testkit.Rows("<nil> 7 <nil> <nil> <nil> <nil>"))
	result = tk.MustQuery(`select dayOfYear(null), dayOfYear("2017-08-12"), dayOfYear("0000-00-00"), dayOfYear("2017-00-00"), dayOfYear("0000-00-00 12:12:12"), dayOfYear("2017-00-00 12:12:12")`)
	result.Check(testkit.Rows("<nil> 224 <nil> <nil> <nil> <nil>"))
	result = tk.MustQuery(`select dayOfMonth(null), dayOfMonth("2017-08-12"), dayOfMonth("0000-00-00"), dayOfMonth("2017-00-00"), dayOfMonth("0000-00-00 12:12:12"), dayOfMonth("2017-00-00 12:12:12")`)
	result.Check(testkit.Rows("<nil> 12 <nil> 0 0 0"))

	tk.MustExec(`drop table if exists t`)
	tk.MustExec(`create table t(a bigint)`)
	tk.MustExec(`insert into t value(1)`)
	tk.MustExec("set sql_mode = 'STRICT_TRANS_TABLES'")

	_, err = tk.Exec("insert into t value(dayOfWeek('0000-00-00'))")
	c.Assert(table.ErrTruncatedWrongValueForField.Equal(err), IsTrue, Commentf("%v", err))
	_, err = tk.Exec(`update t set a = dayOfWeek("0000-00-00")`)
	c.Assert(types.ErrWrongValue.Equal(err), IsTrue)
	_, err = tk.Exec(`delete from t where a = dayOfWeek(123)`)
	c.Assert(err, IsNil)

	tk.MustExec("insert into t value(dayOfMonth('2017-00-00'))")
	tk.MustExec("insert into t value(dayOfMonth('0000-00-00'))")
	tk.MustExec(`update t set a = dayOfMonth("0000-00-00")`)
	tk.MustExec("set sql_mode = 'NO_ZERO_DATE';")
	tk.MustExec("insert into t value(dayOfMonth('0000-00-00'))")
	tk.MustQuery("show warnings").Check(testutil.RowsWithSep("|", "Warning|1292|Incorrect datetime value: '0000-00-00 00:00:00.000000'"))
	tk.MustExec(`update t set a = dayOfMonth("0000-00-00")`)
	tk.MustExec("set sql_mode = 'NO_ZERO_DATE,STRICT_TRANS_TABLES';")
	_, err = tk.Exec("insert into t value(dayOfMonth('0000-00-00'))")
	c.Assert(table.ErrTruncatedWrongValueForField.Equal(err), IsTrue)
	tk.MustExec("insert into t value(0)")
	_, err = tk.Exec(`update t set a = dayOfMonth("0000-00-00")`)
	c.Assert(types.ErrWrongValue.Equal(err), IsTrue)
	_, err = tk.Exec(`delete from t where a = dayOfMonth(123)`)
	c.Assert(err, IsNil)

	_, err = tk.Exec("insert into t value(dayOfYear('0000-00-00'))")
	c.Assert(table.ErrTruncatedWrongValueForField.Equal(err), IsTrue)
	_, err = tk.Exec(`update t set a = dayOfYear("0000-00-00")`)
	c.Assert(types.ErrWrongValue.Equal(err), IsTrue)
	_, err = tk.Exec(`delete from t where a = dayOfYear(123)`)
	c.Assert(err, IsNil)

	tk.MustExec("set sql_mode = ''")

	// for unix_timestamp
	tk.MustExec("SET time_zone = '+00:00';")
	result = tk.MustQuery("SELECT UNIX_TIMESTAMP(151113);")
	result.Check(testkit.Rows("1447372800"))
	result = tk.MustQuery("SELECT UNIX_TIMESTAMP(20151113);")
	result.Check(testkit.Rows("1447372800"))
	result = tk.MustQuery("SELECT UNIX_TIMESTAMP(151113102019);")
	result.Check(testkit.Rows("1447410019"))
	result = tk.MustQuery("SELECT UNIX_TIMESTAMP(151113102019e0);")
	result.Check(testkit.Rows("1447410019.000000"))
	result = tk.MustQuery("SELECT UNIX_TIMESTAMP(15111310201912e-2);")
	result.Check(testkit.Rows("1447410019.120000"))
	result = tk.MustQuery("SELECT UNIX_TIMESTAMP(151113102019.12);")
	result.Check(testkit.Rows("1447410019.12"))
	result = tk.MustQuery("SELECT UNIX_TIMESTAMP(151113102019.1234567);")
	result.Check(testkit.Rows("1447410019.123457"))
	result = tk.MustQuery("SELECT UNIX_TIMESTAMP(20151113102019);")
	result.Check(testkit.Rows("1447410019"))
	result = tk.MustQuery("SELECT UNIX_TIMESTAMP('2015-11-13 10:20:19');")
	result.Check(testkit.Rows("1447410019"))
	result = tk.MustQuery("SELECT UNIX_TIMESTAMP('2015-11-13 10:20:19.012');")
	result.Check(testkit.Rows("1447410019.012"))
	result = tk.MustQuery("SELECT UNIX_TIMESTAMP('1970-01-01 00:00:00');")
	result.Check(testkit.Rows("0"))
	result = tk.MustQuery("SELECT UNIX_TIMESTAMP('1969-12-31 23:59:59');")
	result.Check(testkit.Rows("0"))
	result = tk.MustQuery("SELECT UNIX_TIMESTAMP('1970-13-01 00:00:00');")
	// FIXME: MySQL returns 0 here.
	result.Check(testkit.Rows("<nil>"))
	result = tk.MustQuery("SELECT UNIX_TIMESTAMP('2038-01-19 03:14:07.999999');")
	result.Check(testkit.Rows("2147483647.999999"))
	result = tk.MustQuery("SELECT UNIX_TIMESTAMP('2038-01-19 03:14:08');")
	result.Check(testkit.Rows("0"))
	result = tk.MustQuery("SELECT UNIX_TIMESTAMP(0);")
	result.Check(testkit.Rows("0"))
	//result = tk.MustQuery("SELECT UNIX_TIMESTAMP(-1);")
	//result.Check(testkit.Rows("0"))
	//result = tk.MustQuery("SELECT UNIX_TIMESTAMP(12345);")
	//result.Check(testkit.Rows("0"))
	result = tk.MustQuery("SELECT UNIX_TIMESTAMP('2017-01-01')")
	result.Check(testkit.Rows("1483228800"))
	// Test different time zone.
	tk.MustExec("SET time_zone = '+08:00';")
	result = tk.MustQuery("SELECT UNIX_TIMESTAMP('1970-01-01 00:00:00');")
	result.Check(testkit.Rows("0"))
	result = tk.MustQuery("SELECT UNIX_TIMESTAMP('1970-01-01 08:00:00');")
	result.Check(testkit.Rows("0"))
	result = tk.MustQuery("SELECT UNIX_TIMESTAMP('2015-11-13 18:20:19.012'), UNIX_TIMESTAMP('2015-11-13 18:20:19.0123');")
	result.Check(testkit.Rows("1447410019.012 1447410019.0123"))
	result = tk.MustQuery("SELECT UNIX_TIMESTAMP('2038-01-19 11:14:07.999999');")
	result.Check(testkit.Rows("2147483647.999999"))

	result = tk.MustQuery("SELECT TIME_FORMAT('bad string', '%H:%i:%s %p');")
	result.Check(testkit.Rows("<nil>"))
	result = tk.MustQuery("SELECT TIME_FORMAT(null, '%H:%i:%s %p');")
	result.Check(testkit.Rows("<nil>"))
	result = tk.MustQuery("SELECT TIME_FORMAT(123, '%H:%i:%s %p');")
	result.Check(testkit.Rows("00:01:23 AM"))

	// for monthname
	tk.MustExec(`drop table if exists t`)
	tk.MustExec(`create table t(a varchar(10))`)
	tk.MustExec(`insert into t value("abc")`)
	tk.MustExec("set sql_mode = 'STRICT_TRANS_TABLES'")

	tk.MustExec("insert into t value(monthname('0000-00-00'))")
	tk.MustExec(`update t set a = monthname("0000-00-00")`)
	tk.MustExec("set sql_mode = 'NO_ZERO_DATE'")
	tk.MustExec("insert into t value(monthname('0000-00-00'))")
	tk.MustQuery("show warnings").Check(testutil.RowsWithSep("|", "Warning|1292|Incorrect datetime value: '0000-00-00 00:00:00.000000'"))
	tk.MustExec(`update t set a = monthname("0000-00-00")`)
	tk.MustExec("set sql_mode = ''")
	tk.MustExec("insert into t value(monthname('0000-00-00'))")
	tk.MustExec("set sql_mode = 'STRICT_TRANS_TABLES,NO_ZERO_DATE'")
	_, err = tk.Exec(`update t set a = monthname("0000-00-00")`)
	c.Assert(types.ErrWrongValue.Equal(err), IsTrue)
	_, err = tk.Exec(`delete from t where a = monthname(123)`)
	c.Assert(err, IsNil)
	result = tk.MustQuery(`select monthname("2017-12-01"), monthname("0000-00-00"), monthname("0000-01-00"), monthname("0000-01-00 00:00:00")`)
	result.Check(testkit.Rows("December <nil> January January"))
	tk.MustQuery("show warnings").Check(testutil.RowsWithSep("|", "Warning|1292|Incorrect datetime value: '0000-00-00 00:00:00.000000'"))

	// for dayname
	tk.MustExec(`drop table if exists t`)
	tk.MustExec(`create table t(a varchar(10))`)
	tk.MustExec(`insert into t value("abc")`)
	tk.MustExec("set sql_mode = 'STRICT_TRANS_TABLES'")

	_, err = tk.Exec("insert into t value(dayname('0000-00-00'))")
	c.Assert(table.ErrTruncatedWrongValueForField.Equal(err), IsTrue)
	_, err = tk.Exec(`update t set a = dayname("0000-00-00")`)
	c.Assert(types.ErrWrongValue.Equal(err), IsTrue)
	_, err = tk.Exec(`delete from t where a = dayname(123)`)
	c.Assert(err, IsNil)
	result = tk.MustQuery(`select dayname("2017-12-01"), dayname("0000-00-00"), dayname("0000-01-00"), dayname("0000-01-00 00:00:00")`)
	result.Check(testkit.Rows("Friday <nil> <nil> <nil>"))
	tk.MustQuery("show warnings").Check(testutil.RowsWithSep("|",
		"Warning|1292|Incorrect datetime value: '0000-00-00 00:00:00.000000'",
		"Warning|1292|Incorrect datetime value: '0000-01-00 00:00:00.000000'",
		"Warning|1292|Incorrect datetime value: '0000-01-00 00:00:00.000000'"))
	// for dayname implicit cast to boolean and real
	result = tk.MustQuery(`select 1 from dual where dayname('2016-03-07')`)
	result.Check(testkit.Rows())
	result = tk.MustQuery(`select 1 from dual where dayname('2016-03-07') is true`)
	result.Check(testkit.Rows())
	result = tk.MustQuery(`select 1 from dual where dayname('2016-03-07') is false`)
	result.Check(testkit.Rows("1"))
	result = tk.MustQuery(`select 1 from dual where dayname('2016-03-08')`)
	result.Check(testkit.Rows("1"))
	result = tk.MustQuery(`select 1 from dual where dayname('2016-03-08') is true`)
	result.Check(testkit.Rows("1"))
	result = tk.MustQuery(`select 1 from dual where dayname('2016-03-08') is false`)
	result.Check(testkit.Rows())
	result = tk.MustQuery(`select cast(dayname("2016-03-07") as double), cast(dayname("2016-03-08") as double)`)
	result.Check(testkit.Rows("0 1"))

	// for sec_to_time
	result = tk.MustQuery("select sec_to_time(NULL)")
	result.Check(testkit.Rows("<nil>"))
	result = tk.MustQuery("select sec_to_time(2378), sec_to_time(3864000), sec_to_time(-3864000)")
	result.Check(testkit.Rows("00:39:38 838:59:59 -838:59:59"))
	result = tk.MustQuery("select sec_to_time(86401.4), sec_to_time(-86401.4), sec_to_time(864014e-1), sec_to_time(-864014e-1), sec_to_time('86401.4'), sec_to_time('-86401.4')")
	result.Check(testkit.Rows("24:00:01.4 -24:00:01.4 24:00:01.400000 -24:00:01.400000 24:00:01.400000 -24:00:01.400000"))
	result = tk.MustQuery("select sec_to_time(86401.54321), sec_to_time(86401.543212345)")
	result.Check(testkit.Rows("24:00:01.54321 24:00:01.543212"))
	result = tk.MustQuery("select sec_to_time('123.4'), sec_to_time('123.4567891'), sec_to_time('123')")
	result.Check(testkit.Rows("00:02:03.400000 00:02:03.456789 00:02:03.000000"))

	// for time_to_sec
	result = tk.MustQuery("select time_to_sec(NULL)")
	result.Check(testkit.Rows("<nil>"))
	result = tk.MustQuery("select time_to_sec('22:23:00'), time_to_sec('00:39:38'), time_to_sec('23:00'), time_to_sec('00:00'), time_to_sec('00:00:00'), time_to_sec('23:59:59')")
	result.Check(testkit.Rows("80580 2378 82800 0 0 86399"))
	result = tk.MustQuery("select time_to_sec('1:0'), time_to_sec('1:00'), time_to_sec('1:0:0'), time_to_sec('-02:00'), time_to_sec('-02:00:05'), time_to_sec('020005')")
	result.Check(testkit.Rows("3600 3600 3600 -7200 -7205 7205"))
	result = tk.MustQuery("select time_to_sec('20171222020005'), time_to_sec(020005), time_to_sec(20171222020005), time_to_sec(171222020005)")
	result.Check(testkit.Rows("7205 7205 7205 7205"))

	// for str_to_date
	result = tk.MustQuery("select str_to_date('01-01-2017', '%d-%m-%Y'), str_to_date('59:20:12 01-01-2017', '%s:%i:%H %d-%m-%Y'), str_to_date('59:20:12', '%s:%i:%H')")
	result.Check(testkit.Rows("2017-01-01 2017-01-01 12:20:59 12:20:59"))
	result = tk.MustQuery("select str_to_date('aaa01-01-2017', 'aaa%d-%m-%Y'), str_to_date('59:20:12 aaa01-01-2017', '%s:%i:%H aaa%d-%m-%Y'), str_to_date('59:20:12aaa', '%s:%i:%Haaa')")
	result.Check(testkit.Rows("2017-01-01 2017-01-01 12:20:59 12:20:59"))
	result = tk.MustQuery("select str_to_date('01-01-2017', '%d'), str_to_date('59', '%d-%Y')")
	// TODO: MySQL returns "<nil> <nil>".
	result.Check(testkit.Rows("0000-00-01 <nil>"))
	tk.MustQuery("show warnings").Check(testutil.RowsWithSep("|", "Warning|1292|Incorrect datetime value: '0000-00-00 00:00:00'"))
	result = tk.MustQuery("select str_to_date('2018-6-1', '%Y-%m-%d'), str_to_date('2018-6-1', '%Y-%c-%d'), str_to_date('59:20:1', '%s:%i:%k'), str_to_date('59:20:1', '%s:%i:%l')")
	result.Check(testkit.Rows("2018-06-01 2018-06-01 01:20:59 01:20:59"))

	// for maketime
	tk.MustExec(`drop table if exists t`)
	tk.MustExec(`create table t(a double, b float, c decimal(10,4));`)
	tk.MustExec(`insert into t value(1.23, 2.34, 3.1415)`)
	result = tk.MustQuery("select maketime(1,1,a), maketime(2,2,b), maketime(3,3,c) from t;")
	result.Check(testkit.Rows("01:01:01.230000 02:02:02.340000 03:03:03.1415"))
	result = tk.MustQuery("select maketime(12, 13, 14), maketime('12', '15', 30.1), maketime(0, 1, 59.1), maketime(0, 1, '59.1'), maketime(0, 1, 59.5)")
	result.Check(testkit.Rows("12:13:14 12:15:30.1 00:01:59.1 00:01:59.100000 00:01:59.5"))
	result = tk.MustQuery("select maketime(12, 15, 60), maketime(12, 15, '60'), maketime(12, 60, 0), maketime(12, 15, null)")
	result.Check(testkit.Rows("<nil> <nil> <nil> <nil>"))
	result = tk.MustQuery("select maketime('', '', ''), maketime('h', 'm', 's');")
	result.Check(testkit.Rows("00:00:00.000000 00:00:00.000000"))

	// for get_format
	result = tk.MustQuery(`select GET_FORMAT(DATE,'USA'), GET_FORMAT(DATE,'JIS'), GET_FORMAT(DATE,'ISO'), GET_FORMAT(DATE,'EUR'),
	GET_FORMAT(DATE,'INTERNAL'), GET_FORMAT(DATETIME,'USA') , GET_FORMAT(DATETIME,'JIS'), GET_FORMAT(DATETIME,'ISO'),
	GET_FORMAT(DATETIME,'EUR') , GET_FORMAT(DATETIME,'INTERNAL'), GET_FORMAT(TIME,'USA') , GET_FORMAT(TIME,'JIS'),
	GET_FORMAT(TIME,'ISO'), GET_FORMAT(TIME,'EUR'), GET_FORMAT(TIME,'INTERNAL')`)
	result.Check(testkit.Rows("%m.%d.%Y %Y-%m-%d %Y-%m-%d %d.%m.%Y %Y%m%d %Y-%m-%d %H.%i.%s %Y-%m-%d %H:%i:%s %Y-%m-%d %H:%i:%s %Y-%m-%d %H.%i.%s %Y%m%d%H%i%s %h:%i:%s %p %H:%i:%s %H:%i:%s %H.%i.%s %H%i%s"))

	// for convert_tz
	result = tk.MustQuery(`select convert_tz("2004-01-01 12:00:00", "+00:00", "+10:32"), convert_tz("2004-01-01 12:00:00.01", "+00:00", "+10:32"), convert_tz("2004-01-01 12:00:00.01234567", "+00:00", "+10:32");`)
	result.Check(testkit.Rows("2004-01-01 22:32:00 2004-01-01 22:32:00.01 2004-01-01 22:32:00.012346"))
	result = tk.MustQuery(`select convert_tz(20040101, "+00:00", "+10:32"), convert_tz(20040101.01, "+00:00", "+10:32"), convert_tz(20040101.01234567, "+00:00", "+10:32");`)
	result.Check(testkit.Rows("2004-01-01 10:32:00 2004-01-01 10:32:00.00 2004-01-01 10:32:00.000000"))
	result = tk.MustQuery(`select convert_tz(NULL, "+00:00", "+10:32"), convert_tz("2004-01-01 12:00:00", NULL, "+10:32"), convert_tz("2004-01-01 12:00:00", "+00:00", NULL);`)
	result.Check(testkit.Rows("<nil> <nil> <nil>"))
	result = tk.MustQuery(`select convert_tz("a", "+00:00", "+10:32"), convert_tz("2004-01-01 12:00:00", "a", "+10:32"), convert_tz("2004-01-01 12:00:00", "+00:00", "a");`)
	result.Check(testkit.Rows("<nil> <nil> <nil>"))
	result = tk.MustQuery(`select convert_tz("", "+00:00", "+10:32"), convert_tz("2004-01-01 12:00:00", "", "+10:32"), convert_tz("2004-01-01 12:00:00", "+00:00", "");`)
	result.Check(testkit.Rows("<nil> <nil> <nil>"))
	result = tk.MustQuery(`select convert_tz("0", "+00:00", "+10:32"), convert_tz("2004-01-01 12:00:00", "0", "+10:32"), convert_tz("2004-01-01 12:00:00", "+00:00", "0");`)
	result.Check(testkit.Rows("<nil> <nil> <nil>"))

	// for from_unixtime
	tk.MustExec(`set @@session.time_zone = "+08:00"`)
	result = tk.MustQuery(`select from_unixtime(20170101), from_unixtime(20170101.9999999), from_unixtime(20170101.999), from_unixtime(20170101.999, "%Y %D %M %h:%i:%s %x"), from_unixtime(20170101.999, "%Y %D %M %h:%i:%s %x")`)
	result.Check(testkit.Rows("1970-08-22 18:48:21 1970-08-22 18:48:22.000000 1970-08-22 18:48:21.999 1970 22nd August 06:48:21 1970 1970 22nd August 06:48:21 1970"))
	tk.MustExec(`set @@session.time_zone = "+00:00"`)
	result = tk.MustQuery(`select from_unixtime(20170101), from_unixtime(20170101.9999999), from_unixtime(20170101.999), from_unixtime(20170101.999, "%Y %D %M %h:%i:%s %x"), from_unixtime(20170101.999, "%Y %D %M %h:%i:%s %x")`)
	result.Check(testkit.Rows("1970-08-22 10:48:21 1970-08-22 10:48:22.000000 1970-08-22 10:48:21.999 1970 22nd August 10:48:21 1970 1970 22nd August 10:48:21 1970"))
	tk.MustExec(`set @@session.time_zone = @@global.time_zone`)

	// for extract
	result = tk.MustQuery(`select extract(day from '800:12:12'), extract(hour from '800:12:12'), extract(month from 20170101), extract(day_second from '2017-01-01 12:12:12')`)
	result.Check(testkit.Rows("12 800 1 1121212"))
	result = tk.MustQuery("select extract(day_microsecond from '2017-01-01 12:12:12'), extract(day_microsecond from '01 12:12:12'), extract(day_microsecond from '12:12:12'), extract(day_microsecond from '01 00:00:00.89')")
	result.Check(testkit.Rows("1121212000000 361212000000 121212000000 240000890000"))
	result = tk.MustQuery("select extract(day_second from '2017-01-01 12:12:12'), extract(day_second from '01 12:12:12'), extract(day_second from '12:12:12'), extract(day_second from '01 00:00:00.89')")
	result.Check(testkit.Rows("1121212 361212 121212 240000"))
	result = tk.MustQuery("select extract(day_minute from '2017-01-01 12:12:12'), extract(day_minute from '01 12:12:12'), extract(day_minute from '12:12:12'), extract(day_minute from '01 00:00:00.89')")
	result.Check(testkit.Rows("11212 3612 1212 2400"))
	result = tk.MustQuery("select extract(day_hour from '2017-01-01 12:12:12'), extract(day_hour from '01 12:12:12'), extract(day_hour from '12:12:12'), extract(day_hour from '01 00:00:00.89')")
	result.Check(testkit.Rows("112 36 12 24"))

	// for adddate, subdate
	dateArithmeticalTests := []struct {
		Date      string
		Interval  string
		Unit      string
		AddResult string
		SubResult string
	}{
		{"\"2011-11-11\"", "1", "DAY", "2011-11-12", "2011-11-10"},
		{"NULL", "1", "DAY", "<nil>", "<nil>"},
		{"\"2011-11-11\"", "NULL", "DAY", "<nil>", "<nil>"},
		{"\"2011-11-11 10:10:10\"", "1000", "MICROSECOND", "2011-11-11 10:10:10.001000", "2011-11-11 10:10:09.999000"},
		{"\"2011-11-11 10:10:10\"", "\"10\"", "SECOND", "2011-11-11 10:10:20", "2011-11-11 10:10:00"},
		{"\"2011-11-11 10:10:10\"", "\"10\"", "MINUTE", "2011-11-11 10:20:10", "2011-11-11 10:00:10"},
		{"\"2011-11-11 10:10:10\"", "\"10\"", "HOUR", "2011-11-11 20:10:10", "2011-11-11 00:10:10"},
		{"\"2011-11-11 10:10:10\"", "\"11\"", "DAY", "2011-11-22 10:10:10", "2011-10-31 10:10:10"},
		{"\"2011-11-11 10:10:10\"", "\"2\"", "WEEK", "2011-11-25 10:10:10", "2011-10-28 10:10:10"},
		{"\"2011-11-11 10:10:10\"", "\"2\"", "MONTH", "2012-01-11 10:10:10", "2011-09-11 10:10:10"},
		{"\"2011-11-11 10:10:10\"", "\"4\"", "QUARTER", "2012-11-11 10:10:10", "2010-11-11 10:10:10"},
		{"\"2011-11-11 10:10:10\"", "\"2\"", "YEAR", "2013-11-11 10:10:10", "2009-11-11 10:10:10"},
		{"\"2011-11-11 10:10:10\"", "\"10.00100000\"", "SECOND_MICROSECOND", "2011-11-11 10:10:20.100000", "2011-11-11 10:09:59.900000"},
		{"\"2011-11-11 10:10:10\"", "\"10.0010000000\"", "SECOND_MICROSECOND", "2011-11-11 10:10:30", "2011-11-11 10:09:50"},
		{"\"2011-11-11 10:10:10\"", "\"10.0010000010\"", "SECOND_MICROSECOND", "2011-11-11 10:10:30.000010", "2011-11-11 10:09:49.999990"},
		{"\"2011-11-11 10:10:10\"", "\"10:10.100\"", "MINUTE_MICROSECOND", "2011-11-11 10:20:20.100000", "2011-11-11 09:59:59.900000"},
		{"\"2011-11-11 10:10:10\"", "\"10:10\"", "MINUTE_SECOND", "2011-11-11 10:20:20", "2011-11-11 10:00:00"},
		{"\"2011-11-11 10:10:10\"", "\"10:10:10.100\"", "HOUR_MICROSECOND", "2011-11-11 20:20:20.100000", "2011-11-10 23:59:59.900000"},
		{"\"2011-11-11 10:10:10\"", "\"10:10:10\"", "HOUR_SECOND", "2011-11-11 20:20:20", "2011-11-11 00:00:00"},
		{"\"2011-11-11 10:10:10\"", "\"10:10\"", "HOUR_MINUTE", "2011-11-11 20:20:10", "2011-11-11 00:00:10"},
		{"\"2011-11-11 10:10:10\"", "\"11 10:10:10.100\"", "DAY_MICROSECOND", "2011-11-22 20:20:20.100000", "2011-10-30 23:59:59.900000"},
		{"\"2011-11-11 10:10:10\"", "\"11 10:10:10\"", "DAY_SECOND", "2011-11-22 20:20:20", "2011-10-31 00:00:00"},
		{"\"2011-11-11 10:10:10\"", "\"11 10:10\"", "DAY_MINUTE", "2011-11-22 20:20:10", "2011-10-31 00:00:10"},
		{"\"2011-11-11 10:10:10\"", "\"11 10\"", "DAY_HOUR", "2011-11-22 20:10:10", "2011-10-31 00:10:10"},
		{"\"2011-11-11 10:10:10\"", "\"11-1\"", "YEAR_MONTH", "2022-12-11 10:10:10", "2000-10-11 10:10:10"},
		{"\"2011-11-11 10:10:10\"", "\"11-11\"", "YEAR_MONTH", "2023-10-11 10:10:10", "1999-12-11 10:10:10"},
		{"\"2011-11-11 10:10:10\"", "\"20\"", "DAY", "2011-12-01 10:10:10", "2011-10-22 10:10:10"},
		{"\"2011-11-11 10:10:10\"", "19.88", "DAY", "2011-12-01 10:10:10", "2011-10-22 10:10:10"},
		{"\"2011-11-11 10:10:10\"", "\"19.88\"", "DAY", "2011-11-30 10:10:10", "2011-10-23 10:10:10"},
		{"\"2011-11-11 10:10:10\"", "\"prefix19suffix\"", "DAY", "2011-11-30 10:10:10", "2011-10-23 10:10:10"},
		{"\"2011-11-11 10:10:10\"", "\"20-11\"", "DAY", "2011-12-01 10:10:10", "2011-10-22 10:10:10"},
		{"\"2011-11-11 10:10:10\"", "\"20,11\"", "daY", "2011-12-01 10:10:10", "2011-10-22 10:10:10"},
		{"\"2011-11-11 10:10:10\"", "\"1000\"", "dAy", "2014-08-07 10:10:10", "2009-02-14 10:10:10"},
		{"\"2011-11-11 10:10:10\"", "\"true\"", "Day", "2011-11-12 10:10:10", "2011-11-10 10:10:10"},
		{"\"2011-11-11 10:10:10\"", "true", "Day", "2011-11-12 10:10:10", "2011-11-10 10:10:10"},
		{"\"2011-11-11\"", "1", "DAY", "2011-11-12", "2011-11-10"},
		{"\"2011-11-11\"", "10", "HOUR", "2011-11-11 10:00:00", "2011-11-10 14:00:00"},
		{"\"2011-11-11\"", "10", "MINUTE", "2011-11-11 00:10:00", "2011-11-10 23:50:00"},
		{"\"2011-11-11\"", "10", "SECOND", "2011-11-11 00:00:10", "2011-11-10 23:59:50"},
		{"\"2011-11-11\"", "\"10:10\"", "HOUR_MINUTE", "2011-11-11 10:10:00", "2011-11-10 13:50:00"},
		{"\"2011-11-11\"", "\"10:10:10\"", "HOUR_SECOND", "2011-11-11 10:10:10", "2011-11-10 13:49:50"},
		{"\"2011-11-11\"", "\"10:10:10.101010\"", "HOUR_MICROSECOND", "2011-11-11 10:10:10.101010", "2011-11-10 13:49:49.898990"},
		{"\"2011-11-11\"", "\"10:10\"", "MINUTE_SECOND", "2011-11-11 00:10:10", "2011-11-10 23:49:50"},
		{"\"2011-11-11\"", "\"10:10.101010\"", "MINUTE_MICROSECOND", "2011-11-11 00:10:10.101010", "2011-11-10 23:49:49.898990"},
		{"\"2011-11-11\"", "\"10.101010\"", "SECOND_MICROSECOND", "2011-11-11 00:00:10.101010", "2011-11-10 23:59:49.898990"},
		{"\"2011-11-11 00:00:00\"", "1", "DAY", "2011-11-12 00:00:00", "2011-11-10 00:00:00"},
		{"\"2011-11-11 00:00:00\"", "10", "HOUR", "2011-11-11 10:00:00", "2011-11-10 14:00:00"},
		{"\"2011-11-11 00:00:00\"", "10", "MINUTE", "2011-11-11 00:10:00", "2011-11-10 23:50:00"},
		{"\"2011-11-11 00:00:00\"", "10", "SECOND", "2011-11-11 00:00:10", "2011-11-10 23:59:50"},

		{"\"2011-11-11\"", "\"abc1000\"", "MICROSECOND", "2011-11-11 00:00:00", "2011-11-11 00:00:00"},
		{"\"20111111 10:10:10\"", "\"1\"", "DAY", "<nil>", "<nil>"},
		{"\"2011-11-11\"", "\"10\"", "SECOND_MICROSECOND", "2011-11-11 00:00:00.100000", "2011-11-10 23:59:59.900000"},
		{"\"2011-11-11\"", "\"10.0000\"", "MINUTE_MICROSECOND", "2011-11-11 00:00:10", "2011-11-10 23:59:50"},
		{"\"2011-11-11\"", "\"10:10:10\"", "MINUTE_MICROSECOND", "2011-11-11 00:10:10.100000", "2011-11-10 23:49:49.900000"},

		{"cast(\"2011-11-11\" as datetime)", "\"10:10:10\"", "MINUTE_MICROSECOND", "2011-11-11 00:10:10.100000", "2011-11-10 23:49:49.900000"},
		{"cast(\"2011-11-11 00:00:00\" as datetime)", "1", "DAY", "2011-11-12 00:00:00", "2011-11-10 00:00:00"},
		{"cast(\"2011-11-11 00:00:00\" as datetime)", "10", "HOUR", "2011-11-11 10:00:00", "2011-11-10 14:00:00"},
		{"cast(\"2011-11-11 00:00:00\" as datetime)", "10", "MINUTE", "2011-11-11 00:10:00", "2011-11-10 23:50:00"},
		{"cast(\"2011-11-11 00:00:00\" as datetime)", "10", "SECOND", "2011-11-11 00:00:10", "2011-11-10 23:59:50"},

		{"cast(\"2011-11-11 00:00:00\" as datetime)", "\"1\"", "DAY", "2011-11-12 00:00:00", "2011-11-10 00:00:00"},
		{"cast(\"2011-11-11 00:00:00\" as datetime)", "\"10\"", "HOUR", "2011-11-11 10:00:00", "2011-11-10 14:00:00"},
		{"cast(\"2011-11-11 00:00:00\" as datetime)", "\"10\"", "MINUTE", "2011-11-11 00:10:00", "2011-11-10 23:50:00"},
		{"cast(\"2011-11-11 00:00:00\" as datetime)", "\"10\"", "SECOND", "2011-11-11 00:00:10", "2011-11-10 23:59:50"},

		{"cast(\"2011-11-11\" as date)", "\"10:10:10\"", "MINUTE_MICROSECOND", "2011-11-11 00:10:10.100000", "2011-11-10 23:49:49.900000"},
		{"cast(\"2011-11-11 00:00:00\" as date)", "1", "DAY", "2011-11-12", "2011-11-10"},
		{"cast(\"2011-11-11 00:00:00\" as date)", "10", "HOUR", "2011-11-11 10:00:00", "2011-11-10 14:00:00"},
		{"cast(\"2011-11-11 00:00:00\" as date)", "10", "MINUTE", "2011-11-11 00:10:00", "2011-11-10 23:50:00"},
		{"cast(\"2011-11-11 00:00:00\" as date)", "10", "SECOND", "2011-11-11 00:00:10", "2011-11-10 23:59:50"},

		{"cast(\"2011-11-11 00:00:00\" as date)", "\"1\"", "DAY", "2011-11-12", "2011-11-10"},
		{"cast(\"2011-11-11 00:00:00\" as date)", "\"10\"", "HOUR", "2011-11-11 10:00:00", "2011-11-10 14:00:00"},
		{"cast(\"2011-11-11 00:00:00\" as date)", "\"10\"", "MINUTE", "2011-11-11 00:10:00", "2011-11-10 23:50:00"},
		{"cast(\"2011-11-11 00:00:00\" as date)", "\"10\"", "SECOND", "2011-11-11 00:00:10", "2011-11-10 23:59:50"},

		// interval decimal support
		{"\"2011-01-01 00:00:00\"", "10.10", "YEAR_MONTH", "2021-11-01 00:00:00", "2000-03-01 00:00:00"},
		{"\"2011-01-01 00:00:00\"", "10.10", "DAY_HOUR", "2011-01-11 10:00:00", "2010-12-21 14:00:00"},
		{"\"2011-01-01 00:00:00\"", "10.10", "HOUR_MINUTE", "2011-01-01 10:10:00", "2010-12-31 13:50:00"},
		{"\"2011-01-01 00:00:00\"", "10.10", "DAY_MINUTE", "2011-01-01 10:10:00", "2010-12-31 13:50:00"},
		{"\"2011-01-01 00:00:00\"", "10.10", "DAY_SECOND", "2011-01-01 00:10:10", "2010-12-31 23:49:50"},
		{"\"2011-01-01 00:00:00\"", "10.10", "HOUR_SECOND", "2011-01-01 00:10:10", "2010-12-31 23:49:50"},
		{"\"2011-01-01 00:00:00\"", "10.10", "MINUTE_SECOND", "2011-01-01 00:10:10", "2010-12-31 23:49:50"},
		{"\"2011-01-01 00:00:00\"", "10.10", "DAY_MICROSECOND", "2011-01-01 00:00:10.100000", "2010-12-31 23:59:49.900000"},
		{"\"2011-01-01 00:00:00\"", "10.10", "HOUR_MICROSECOND", "2011-01-01 00:00:10.100000", "2010-12-31 23:59:49.900000"},
		{"\"2011-01-01 00:00:00\"", "10.10", "MINUTE_MICROSECOND", "2011-01-01 00:00:10.100000", "2010-12-31 23:59:49.900000"},
		{"\"2011-01-01 00:00:00\"", "10.10", "SECOND_MICROSECOND", "2011-01-01 00:00:10.100000", "2010-12-31 23:59:49.900000"},
		{"\"2011-01-01 00:00:00\"", "10.10", "YEAR", "2021-01-01 00:00:00", "2001-01-01 00:00:00"},
		{"\"2011-01-01 00:00:00\"", "10.10", "QUARTER", "2013-07-01 00:00:00", "2008-07-01 00:00:00"},
		{"\"2011-01-01 00:00:00\"", "10.10", "MONTH", "2011-11-01 00:00:00", "2010-03-01 00:00:00"},
		{"\"2011-01-01 00:00:00\"", "10.10", "WEEK", "2011-03-12 00:00:00", "2010-10-23 00:00:00"},
		{"\"2011-01-01 00:00:00\"", "10.10", "DAY", "2011-01-11 00:00:00", "2010-12-22 00:00:00"},
		{"\"2011-01-01 00:00:00\"", "10.10", "HOUR", "2011-01-01 10:00:00", "2010-12-31 14:00:00"},
		{"\"2011-01-01 00:00:00\"", "10.10", "MINUTE", "2011-01-01 00:10:00", "2010-12-31 23:50:00"},
		{"\"2011-01-01 00:00:00\"", "10.10", "SECOND", "2011-01-01 00:00:10.100000", "2010-12-31 23:59:49.900000"},
		{"\"2011-01-01 00:00:00\"", "10.10", "MICROSECOND", "2011-01-01 00:00:00.000010", "2010-12-31 23:59:59.999990"},
		{"\"2011-01-01 00:00:00\"", "10.90", "MICROSECOND", "2011-01-01 00:00:00.000011", "2010-12-31 23:59:59.999989"},

		{"\"2009-01-01\"", "6/4", "HOUR_MINUTE", "2009-01-04 12:20:00", "2008-12-28 11:40:00"},
		{"\"2009-01-01\"", "6/0", "HOUR_MINUTE", "<nil>", "<nil>"},
		{"\"1970-01-01 12:00:00\"", "CAST(6/4 AS DECIMAL(3,1))", "HOUR_MINUTE", "1970-01-01 13:05:00", "1970-01-01 10:55:00"},
		//for issue #8077
		{"\"2012-01-02\"", "\"prefix8\"", "HOUR", "2012-01-02 08:00:00", "2012-01-01 16:00:00"},
		{"\"2012-01-02\"", "\"prefix8prefix\"", "HOUR", "2012-01-02 08:00:00", "2012-01-01 16:00:00"},
		{"\"2012-01-02\"", "\"8:00\"", "HOUR", "2012-01-02 08:00:00", "2012-01-01 16:00:00"},
		{"\"2012-01-02\"", "\"8:00:00\"", "HOUR", "2012-01-02 08:00:00", "2012-01-01 16:00:00"},
	}
	for _, tc := range dateArithmeticalTests {
		addDate := fmt.Sprintf("select adddate(%s, interval %s %s);", tc.Date, tc.Interval, tc.Unit)
		subDate := fmt.Sprintf("select subdate(%s, interval %s %s);", tc.Date, tc.Interval, tc.Unit)
		result = tk.MustQuery(addDate)
		result.Check(testkit.Rows(tc.AddResult))
		result = tk.MustQuery(subDate)
		result.Check(testkit.Rows(tc.SubResult))
	}
	tk.MustQuery(`select subdate(cast("2000-02-01" as datetime), cast(1 as decimal))`).Check(testkit.Rows("2000-01-31 00:00:00"))
	tk.MustQuery(`select subdate(cast("2000-02-01" as datetime), cast(null as decimal))`).Check(testkit.Rows("<nil>"))
	tk.MustQuery(`select subdate(cast(null as datetime), cast(1 as decimal))`).Check(testkit.Rows("<nil>"))
	tk.MustQuery(`select subdate(cast("2000-02-01" as datetime), cast("xxx" as decimal))`).Check(testkit.Rows("2000-02-01 00:00:00"))
	tk.MustQuery(`select subdate(cast("xxx" as datetime), cast(1 as decimal))`).Check(testkit.Rows("<nil>"))
	tk.MustQuery(`select subdate(cast(20000101 as SIGNED), cast("1" as decimal))`).Check(testkit.Rows("1999-12-31"))
	tk.MustQuery(`select subdate(cast(20000101 as SIGNED), cast("xxx" as decimal))`).Check(testkit.Rows("2000-01-01"))
	tk.MustQuery(`select subdate(cast("abc" as SIGNED), cast("1" as decimal))`).Check(testkit.Rows("<nil>"))
	tk.MustQuery(`select subdate(cast(null as SIGNED), cast("1" as decimal))`).Check(testkit.Rows("<nil>"))
	tk.MustQuery(`select subdate(cast(20000101 as SIGNED), cast(null as decimal))`).Check(testkit.Rows("<nil>"))
	tk.MustQuery(`select adddate(cast("2000-02-01" as datetime), cast(1 as decimal))`).Check(testkit.Rows("2000-02-02 00:00:00"))
	tk.MustQuery(`select adddate(cast("2000-02-01" as datetime), cast(null as decimal))`).Check(testkit.Rows("<nil>"))
	tk.MustQuery(`select adddate(cast(null as datetime), cast(1 as decimal))`).Check(testkit.Rows("<nil>"))
	tk.MustQuery(`select adddate(cast("2000-02-01" as datetime), cast("xxx" as decimal))`).Check(testkit.Rows("2000-02-01 00:00:00"))
	tk.MustQuery(`select adddate(cast("xxx" as datetime), cast(1 as decimal))`).Check(testkit.Rows("<nil>"))
	tk.MustQuery(`select adddate(cast("2000-02-01" as datetime), cast(1 as SIGNED))`).Check(testkit.Rows("2000-02-02 00:00:00"))
	tk.MustQuery(`select adddate(cast("2000-02-01" as datetime), cast(null as SIGNED))`).Check(testkit.Rows("<nil>"))
	tk.MustQuery(`select adddate(cast(null as datetime), cast(1 as SIGNED))`).Check(testkit.Rows("<nil>"))
	tk.MustQuery(`select adddate(cast("2000-02-01" as datetime), cast("xxx" as SIGNED))`).Check(testkit.Rows("2000-02-01 00:00:00"))
	tk.MustQuery(`select adddate(cast("xxx" as datetime), cast(1 as SIGNED))`).Check(testkit.Rows("<nil>"))
	tk.MustQuery(`select adddate(20100101, cast(1 as decimal))`).Check(testkit.Rows("2010-01-02"))
	tk.MustQuery(`select adddate(cast('10:10:10' as time), 1)`).Check(testkit.Rows("34:10:10"))
	tk.MustQuery(`select adddate(cast('10:10:10' as time), cast(1 as decimal))`).Check(testkit.Rows("34:10:10"))

	// for localtime, localtimestamp
	result = tk.MustQuery(`select localtime() = now(), localtime = now(), localtimestamp() = now(), localtimestamp = now()`)
	result.Check(testkit.Rows("1 1 1 1"))

	// for current_timestamp, current_timestamp()
	result = tk.MustQuery(`select current_timestamp() = now(), current_timestamp = now()`)
	result.Check(testkit.Rows("1 1"))

	// for tidb_parse_tso
	tk.MustExec("SET time_zone = '+00:00';")
	result = tk.MustQuery(`select tidb_parse_tso(404411537129996288)`)
	result.Check(testkit.Rows("2018-11-20 09:53:04.877000"))
	result = tk.MustQuery(`select tidb_parse_tso("404411537129996288")`)
	result.Check(testkit.Rows("2018-11-20 09:53:04.877000"))
	result = tk.MustQuery(`select tidb_parse_tso(1)`)
	result.Check(testkit.Rows("1970-01-01 00:00:00.000000"))
	result = tk.MustQuery(`select tidb_parse_tso(0)`)
	result.Check(testkit.Rows("<nil>"))
	result = tk.MustQuery(`select tidb_parse_tso(-1)`)
	result.Check(testkit.Rows("<nil>"))

	// fix issue 10308
	result = tk.MustQuery("select time(\"- -\");")
	result.Check(testkit.Rows("00:00:00"))
	tk.MustQuery("show warnings;").Check(testkit.Rows("Warning 1292 Truncated incorrect time value: '- -'"))
	result = tk.MustQuery("select time(\"---1\");")
	result.Check(testkit.Rows("00:00:00"))
	tk.MustQuery("show warnings;").Check(testkit.Rows("Warning 1292 Truncated incorrect time value: '---1'"))
	result = tk.MustQuery("select time(\"-- --1\");")
	result.Check(testkit.Rows("00:00:00"))
	tk.MustQuery("show warnings;").Check(testkit.Rows("Warning 1292 Truncated incorrect time value: '-- --1'"))

	// fix issue #15185
	result = tk.MustQuery(`select timestamp(11111.1111)`)
	result.Check(testkit.Rows("2001-11-11 00:00:00.0000"))
	result = tk.MustQuery(`select timestamp(cast(11111.1111 as decimal(60, 5)))`)
	result.Check(testkit.Rows("2001-11-11 00:00:00.00000"))
	result = tk.MustQuery(`select timestamp(1021121141105.4324)`)
	result.Check(testkit.Rows("0102-11-21 14:11:05.4324"))
	result = tk.MustQuery(`select timestamp(cast(1021121141105.4324 as decimal(60, 5)))`)
	result.Check(testkit.Rows("0102-11-21 14:11:05.43240"))
	result = tk.MustQuery(`select timestamp(21121141105.101)`)
	result.Check(testkit.Rows("2002-11-21 14:11:05.101"))
	result = tk.MustQuery(`select timestamp(cast(21121141105.101 as decimal(60, 5)))`)
	result.Check(testkit.Rows("2002-11-21 14:11:05.10100"))
	result = tk.MustQuery(`select timestamp(1121141105.799055)`)
	result.Check(testkit.Rows("2000-11-21 14:11:05.799055"))
	result = tk.MustQuery(`select timestamp(cast(1121141105.799055 as decimal(60, 5)))`)
	result.Check(testkit.Rows("2000-11-21 14:11:05.79906"))
	result = tk.MustQuery(`select timestamp(121141105.123)`)
	result.Check(testkit.Rows("2000-01-21 14:11:05.123"))
	result = tk.MustQuery(`select timestamp(cast(121141105.123 as decimal(60, 5)))`)
	result.Check(testkit.Rows("2000-01-21 14:11:05.12300"))
	result = tk.MustQuery(`select timestamp(1141105)`)
	result.Check(testkit.Rows("0114-11-05 00:00:00"))
	result = tk.MustQuery(`select timestamp(cast(1141105 as decimal(60, 5)))`)
	result.Check(testkit.Rows("0114-11-05 00:00:00.00000"))
	result = tk.MustQuery(`select timestamp(41105.11)`)
	result.Check(testkit.Rows("2004-11-05 00:00:00.00"))
	result = tk.MustQuery(`select timestamp(cast(41105.11 as decimal(60, 5)))`)
	result.Check(testkit.Rows("2004-11-05 00:00:00.00000"))
	result = tk.MustQuery(`select timestamp(1105.3)`)
	result.Check(testkit.Rows("2000-11-05 00:00:00.0"))
	result = tk.MustQuery(`select timestamp(cast(1105.3 as decimal(60, 5)))`)
	result.Check(testkit.Rows("2000-11-05 00:00:00.00000"))
	result = tk.MustQuery(`select timestamp(105)`)
	result.Check(testkit.Rows("2000-01-05 00:00:00"))
	result = tk.MustQuery(`select timestamp(cast(105 as decimal(60, 5)))`)
	result.Check(testkit.Rows("2000-01-05 00:00:00.00000"))
}

func (s *testIntegrationSuite) TestOpBuiltin(c *C) {
	defer s.cleanEnv(c)
	tk := testkit.NewTestKit(c, s.store)
	tk.MustExec("use test")

	// for logicAnd
	result := tk.MustQuery("select 1 && 1, 1 && 0, 0 && 1, 0 && 0, 2 && -1, null && 1, '1a' && 'a'")
	result.Check(testkit.Rows("1 0 0 0 1 <nil> 0"))
	// for bitNeg
	result = tk.MustQuery("select ~123, ~-123, ~null")
	result.Check(testkit.Rows("18446744073709551492 122 <nil>"))
	// for logicNot
	result = tk.MustQuery("select !1, !123, !0, !null")
	result.Check(testkit.Rows("0 0 1 <nil>"))
	// for logicalXor
	result = tk.MustQuery("select 1 xor 1, 1 xor 0, 0 xor 1, 0 xor 0, 2 xor -1, null xor 1, '1a' xor 'a'")
	result.Check(testkit.Rows("0 1 1 0 0 <nil> 1"))
	// for bitAnd
	result = tk.MustQuery("select 123 & 321, -123 & 321, null & 1")
	result.Check(testkit.Rows("65 257 <nil>"))
	// for bitOr
	result = tk.MustQuery("select 123 | 321, -123 | 321, null | 1")
	result.Check(testkit.Rows("379 18446744073709551557 <nil>"))
	// for bitXor
	result = tk.MustQuery("select 123 ^ 321, -123 ^ 321, null ^ 1")
	result.Check(testkit.Rows("314 18446744073709551300 <nil>"))
	// for leftShift
	result = tk.MustQuery("select 123 << 2, -123 << 2, null << 1")
	result.Check(testkit.Rows("492 18446744073709551124 <nil>"))
	// for rightShift
	result = tk.MustQuery("select 123 >> 2, -123 >> 2, null >> 1")
	result.Check(testkit.Rows("30 4611686018427387873 <nil>"))
	// for logicOr
	result = tk.MustQuery("select 1 || 1, 1 || 0, 0 || 1, 0 || 0, 2 || -1, null || 1, '1a' || 'a'")
	result.Check(testkit.Rows("1 1 1 0 1 1 1"))
	// for unaryPlus
	result = tk.MustQuery(`select +1, +0, +(-9), +(-0.001), +0.999, +null, +"aaa"`)
	result.Check(testkit.Rows("1 0 -9 -0.001 0.999 <nil> aaa"))
	// for unaryMinus
	tk.MustExec("drop table if exists f")
	tk.MustExec("create table f(a decimal(65,0))")
	tk.MustExec("insert into f value (-17000000000000000000)")
	result = tk.MustQuery("select a from f")
	result.Check(testkit.Rows("-17000000000000000000"))
}

func (s *testIntegrationSuite) TestDatetimeOverflow(c *C) {
	defer s.cleanEnv(c)
	tk := testkit.NewTestKit(c, s.store)
	tk.MustExec("use test")

	tk.MustExec("create table t1 (d date)")
	tk.MustExec("set sql_mode='traditional'")
	overflowSQLs := []string{
		"insert into t1 (d) select date_add('2000-01-01',interval 8000 year)",
		"insert into t1 (d) select date_sub('2000-01-01', INTERVAL 2001 YEAR)",
		"insert into t1 (d) select date_add('9999-12-31',interval 1 year)",
		"insert into t1 (d) select date_add('9999-12-31',interval 1 day)",
	}

	for _, sql := range overflowSQLs {
		_, err := tk.Exec(sql)
		c.Assert(err.Error(), Equals, "[types:1441]Datetime function: datetime field overflow")
	}

	tk.MustExec("set sql_mode=''")
	for _, sql := range overflowSQLs {
		tk.MustExec(sql)
	}

	rows := make([]string, 0, len(overflowSQLs))
	for range overflowSQLs {
		rows = append(rows, "<nil>")
	}
	tk.MustQuery("select * from t1").Check(testkit.Rows(rows...))

	//Fix ISSUE 11256
	tk.MustQuery(`select DATE_ADD('2000-04-13 07:17:02',INTERVAL -1465647104 YEAR);`).Check(testkit.Rows("<nil>"))
	tk.MustQuery(`select DATE_ADD('2008-11-23 22:47:31',INTERVAL 266076160 QUARTER);`).Check(testkit.Rows("<nil>"))
	tk.MustQuery(`select DATE_SUB('2000-04-13 07:17:02',INTERVAL 1465647104 YEAR);`).Check(testkit.Rows("<nil>"))
	tk.MustQuery(`select DATE_SUB('2008-11-23 22:47:31',INTERVAL -266076160 QUARTER);`).Check(testkit.Rows("<nil>"))
}

func (s *testIntegrationSuite2) TestBuiltin(c *C) {
	defer s.cleanEnv(c)
	tk := testkit.NewTestKit(c, s.store)
	tk.MustExec("use test")

	// for is true && is false
	tk.MustExec("drop table if exists t")
	tk.MustExec("create table t (a int, b int, index idx_b (b))")
	tk.MustExec("insert t values (1, 1)")
	tk.MustExec("insert t values (2, 2)")
	tk.MustExec("insert t values (3, 2)")
	result := tk.MustQuery("select * from t where b is true")
	result.Check(testkit.Rows("1 1", "2 2", "3 2"))
	result = tk.MustQuery("select all + a from t where a = 1")
	result.Check(testkit.Rows("1"))
	result = tk.MustQuery("select * from t where a is false")
	result.Check(nil)
	result = tk.MustQuery("select * from t where a is not true")
	result.Check(nil)
	result = tk.MustQuery(`select 1 is true, 0 is true, null is true, "aaa" is true, "" is true, -12.00 is true, 0.0 is true, 0.0000001 is true;`)
	result.Check(testkit.Rows("1 0 0 0 0 1 0 1"))
	result = tk.MustQuery(`select 1 is false, 0 is false, null is false, "aaa" is false, "" is false, -12.00 is false, 0.0 is false, 0.0000001 is false;`)
	result.Check(testkit.Rows("0 1 0 1 1 0 1 0"))
	// Issue https://github.com/pingcap/tidb/issues/19986
	result = tk.MustQuery("select 1 from dual where sec_to_time(2/10) is true")
	result.Check(testkit.Rows("1"))
	result = tk.MustQuery("select 1 from dual where sec_to_time(2/10) is false")
	result.Check(nil)
	// Issue https://github.com/pingcap/tidb/issues/19999
	result = tk.MustQuery("select 1 from dual where timediff((7/'2014-07-07 02:30:02'),'2012-01-16') is true")
	result.Check(testkit.Rows("1"))
	result = tk.MustQuery("select 1 from dual where timediff((7/'2014-07-07 02:30:02'),'2012-01-16') is false")
	result.Check(nil)
	// Issue https://github.com/pingcap/tidb/issues/20001
	result = tk.MustQuery("select 1 from dual where time(0.0001) is true")
	result.Check(testkit.Rows("1"))
	result = tk.MustQuery("select 1 from dual where time(0.0001) is false")
	result.Check(nil)

	// for in
	result = tk.MustQuery("select * from t where b in (a)")
	result.Check(testkit.Rows("1 1", "2 2"))
	result = tk.MustQuery("select * from t where b not in (a)")
	result.Check(testkit.Rows("3 2"))

	// test cast
	result = tk.MustQuery("select cast(1 as decimal(3,2))")
	result.Check(testkit.Rows("1.00"))
	result = tk.MustQuery("select cast('1991-09-05 11:11:11' as datetime)")
	result.Check(testkit.Rows("1991-09-05 11:11:11"))
	result = tk.MustQuery("select cast(cast('1991-09-05 11:11:11' as datetime) as char)")
	result.Check(testkit.Rows("1991-09-05 11:11:11"))
	result = tk.MustQuery("select cast('11:11:11' as time)")
	result.Check(testkit.Rows("11:11:11"))
	result = tk.MustQuery("select * from t where a > cast(2 as decimal)")
	result.Check(testkit.Rows("3 2"))
	result = tk.MustQuery("select cast(-1 as unsigned)")
	result.Check(testkit.Rows("18446744073709551615"))
	tk.MustExec("drop table if exists t")
	tk.MustExec("create table t(a decimal(3, 1), b double, c datetime, d time, e int)")
	tk.MustExec("insert into t value(12.3, 1.23, '2017-01-01 12:12:12', '12:12:12', 123)")
	result = tk.MustQuery("select cast(a as json), cast(b as json), cast(c as json), cast(d as json), cast(e as json) from t")
	result.Check(testkit.Rows(`12.3 1.23 "2017-01-01 12:12:12.000000" "12:12:12.000000" 123`))
	result = tk.MustQuery(`select cast(10101000000 as time);`)
	result.Check(testkit.Rows("00:00:00"))
	result = tk.MustQuery(`select cast(10101001000 as time);`)
	result.Check(testkit.Rows("00:10:00"))
	result = tk.MustQuery(`select cast(10000000000 as time);`)
	result.Check(testkit.Rows("<nil>"))
	result = tk.MustQuery(`select cast(20171222020005 as time);`)
	result.Check(testkit.Rows("02:00:05"))
	result = tk.MustQuery(`select cast(8380000 as time);`)
	result.Check(testkit.Rows("838:00:00"))
	result = tk.MustQuery(`select cast(8390000 as time);`)
	result.Check(testkit.Rows("<nil>"))
	result = tk.MustQuery(`select cast(8386000 as time);`)
	result.Check(testkit.Rows("<nil>"))
	result = tk.MustQuery(`select cast(8385960 as time);`)
	result.Check(testkit.Rows("<nil>"))
	result = tk.MustQuery(`select cast(cast('2017-01-01 01:01:11.12' as date) as datetime(2));`)
	result.Check(testkit.Rows("2017-01-01 00:00:00.00"))
	result = tk.MustQuery(`select cast(20170118.999 as datetime);`)
	result.Check(testkit.Rows("2017-01-18 00:00:00"))
	tk.MustQuery(`select convert(a2.a, unsigned int) from (select cast('"9223372036854775808"' as json) as a) as a2;`)

	tk.MustExec(`create table tb5(a bigint(64) unsigned, b double);`)
	tk.MustExec(`insert into tb5 (a, b) values (9223372036854776000, 9223372036854776000);`)
	tk.MustExec(`insert into tb5 (a, b) select * from (select cast(a as json) as a1, b from tb5) as t where t.a1 = t.b;`)
	tk.MustExec(`drop table tb5;`)

	tk.MustExec(`create table tb5(a float(64));`)
	tk.MustExec(`insert into tb5(a) values (13835058055282163712);`)
	tk.MustQuery(`select convert(t.a1, signed int) from (select convert(a, json) as a1 from tb5) as t`)
	tk.MustExec(`drop table tb5;`)

	// test builtinCastIntAsIntSig
	// Cast MaxUint64 to unsigned should be -1
	tk.MustQuery("select cast(0xffffffffffffffff as signed);").Check(testkit.Rows("-1"))
	tk.MustQuery("select cast(0x9999999999999999999999999999999999999999999 as signed);").Check(testkit.Rows("-1"))
	tk.MustExec("create table tb5(a bigint);")
	tk.MustExec("set sql_mode=''")
	tk.MustExec("insert into tb5(a) values (0xfffffffffffffffffffffffff);")
	tk.MustQuery("select * from tb5;").Check(testkit.Rows("9223372036854775807"))
	tk.MustExec("drop table tb5;")

	tk.MustExec(`create table tb5(a double);`)
	tk.MustExec(`insert into test.tb5 (a) values (18446744073709551616);`)
	tk.MustExec(`insert into test.tb5 (a) values (184467440737095516160);`)
	result = tk.MustQuery(`select cast(a as unsigned) from test.tb5;`)
	// Note: MySQL will return 9223372036854775807, and it should be a bug.
	result.Check(testkit.Rows("18446744073709551615", "18446744073709551615"))
	tk.MustExec(`drop table tb5;`)

	// test builtinCastIntAsDecimalSig
	tk.MustExec(`create table tb5(a bigint(64) unsigned, b decimal(64, 10));`)
	tk.MustExec(`insert into tb5 (a, b) values (9223372036854775808, 9223372036854775808);`)
	tk.MustExec(`insert into tb5 (select * from tb5 where a = b);`)
	result = tk.MustQuery(`select * from tb5;`)
	result.Check(testkit.Rows("9223372036854775808 9223372036854775808.0000000000", "9223372036854775808 9223372036854775808.0000000000"))
	tk.MustExec(`drop table tb5;`)

	// test builtinCastIntAsRealSig
	tk.MustExec(`create table tb5(a bigint(64) unsigned, b double(64, 10));`)
	tk.MustExec(`insert into tb5 (a, b) values (13835058000000000000, 13835058000000000000);`)
	tk.MustExec(`insert into tb5 (select * from tb5 where a = b);`)
	result = tk.MustQuery(`select * from tb5;`)
	result.Check(testkit.Rows("13835058000000000000 13835058000000000000", "13835058000000000000 13835058000000000000"))
	tk.MustExec(`drop table tb5;`)

	// test builtinCastRealAsIntSig
	tk.MustExec(`create table tb5(a double, b float);`)
	tk.MustExec(`insert into tb5 (a, b) values (184467440737095516160, 184467440737095516160);`)
	tk.MustQuery(`select * from tb5 where cast(a as unsigned int)=0;`).Check(testkit.Rows())
	tk.MustQuery("show warnings;").Check(testkit.Rows("Warning 1690 constant 1.844674407370955e+20 overflows bigint"))
	_ = tk.MustQuery(`select * from tb5 where cast(b as unsigned int)=0;`)
	tk.MustQuery("show warnings;").Check(testkit.Rows("Warning 1690 constant 1.844674407370955e+20 overflows bigint"))
	tk.MustExec(`drop table tb5;`)
	tk.MustExec(`create table tb5(a double, b bigint unsigned);`)
	tk.MustExec(`insert into tb5 (a, b) values (18446744073709551616, 18446744073709551615);`)
	_ = tk.MustQuery(`select * from tb5 where cast(a as unsigned int)=b;`)
	// TODO `obtained string = "[18446744073709552000 18446744073709551615]`
	// result.Check(testkit.Rows("18446744073709551616 18446744073709551615"))
	tk.MustQuery("show warnings;").Check(testkit.Rows())
	tk.MustExec(`drop table tb5;`)

	// test builtinCastJSONAsIntSig
	tk.MustExec(`create table tb5(a json, b bigint unsigned);`)
	tk.MustExec(`insert into tb5 (a, b) values ('184467440737095516160', 18446744073709551615);`)
	_ = tk.MustQuery(`select * from tb5 where cast(a as unsigned int)=b;`)
	tk.MustQuery("show warnings;").Check(testkit.Rows("Warning 1690 constant 1.844674407370955e+20 overflows bigint"))
	_ = tk.MustQuery(`select * from tb5 where cast(b as unsigned int)=0;`)
	tk.MustQuery("show warnings;").Check(testkit.Rows())
	tk.MustExec(`drop table tb5;`)
	tk.MustExec(`create table tb5(a json, b bigint unsigned);`)
	tk.MustExec(`insert into tb5 (a, b) values ('92233720368547758080', 18446744073709551615);`)
	_ = tk.MustQuery(`select * from tb5 where cast(a as signed int)=b;`)
	tk.MustQuery("show warnings;").Check(testkit.Rows("Warning 1690 constant 9.223372036854776e+19 overflows bigint"))
	tk.MustExec(`drop table tb5;`)

	// test builtinCastIntAsStringSig
	tk.MustExec(`create table tb5(a bigint(64) unsigned,b varchar(50));`)
	tk.MustExec(`insert into tb5(a, b) values (9223372036854775808, '9223372036854775808');`)
	tk.MustExec(`insert into tb5(select * from tb5 where a = b);`)
	result = tk.MustQuery(`select * from tb5;`)
	result.Check(testkit.Rows("9223372036854775808 9223372036854775808", "9223372036854775808 9223372036854775808"))
	tk.MustExec(`drop table tb5;`)

	// test builtinCastIntAsDecimalSig
	tk.MustExec(`drop table if exists tb5`)
	tk.MustExec(`create table tb5 (a decimal(65), b bigint(64) unsigned);`)
	tk.MustExec(`insert into tb5 (a, b) values (9223372036854775808, 9223372036854775808);`)
	result = tk.MustQuery(`select cast(b as decimal(64)) from tb5 union all select b from tb5;`)
	result.Check(testkit.Rows("9223372036854775808", "9223372036854775808"))
	tk.MustExec(`drop table tb5`)

	// test builtinCastIntAsRealSig
	tk.MustExec(`drop table if exists tb5`)
	tk.MustExec(`create table tb5 (a bigint(64) unsigned, b double(64, 10));`)
	tk.MustExec(`insert into tb5 (a, b) values (9223372036854775808, 9223372036854775808);`)
	result = tk.MustQuery(`select a from tb5 where a = b union all select b from tb5;`)
	result.Check(testkit.Rows("9223372036854776000", "9223372036854776000"))
	tk.MustExec(`drop table tb5`)

	// Test corner cases of cast string as datetime
	result = tk.MustQuery(`select cast("170102034" as datetime);`)
	result.Check(testkit.Rows("2017-01-02 03:04:00"))
	result = tk.MustQuery(`select cast("1701020304" as datetime);`)
	result.Check(testkit.Rows("2017-01-02 03:04:00"))
	result = tk.MustQuery(`select cast("1701020304." as datetime);`)
	result.Check(testkit.Rows("2017-01-02 03:04:00"))
	result = tk.MustQuery(`select cast("1701020304.1" as datetime);`)
	result.Check(testkit.Rows("2017-01-02 03:04:01"))
	result = tk.MustQuery(`select cast("1701020304.111" as datetime);`)
	result.Check(testkit.Rows("2017-01-02 03:04:11"))
	tk.MustQuery("show warnings;").Check(testkit.Rows("Warning 1292 Truncated incorrect datetime value: '1701020304.111'"))
	result = tk.MustQuery(`select cast("17011" as datetime);`)
	result.Check(testkit.Rows("2017-01-01 00:00:00"))
	result = tk.MustQuery(`select cast("150101." as datetime);`)
	result.Check(testkit.Rows("2015-01-01 00:00:00"))
	result = tk.MustQuery(`select cast("150101.a" as datetime);`)
	result.Check(testkit.Rows("2015-01-01 00:00:00"))
	tk.MustQuery("show warnings;").Check(testkit.Rows("Warning 1292 Truncated incorrect datetime value: '150101.a'"))
	result = tk.MustQuery(`select cast("150101.1a" as datetime);`)
	result.Check(testkit.Rows("2015-01-01 01:00:00"))
	tk.MustQuery("show warnings;").Check(testkit.Rows("Warning 1292 Truncated incorrect datetime value: '150101.1a'"))
	result = tk.MustQuery(`select cast("150101.1a1" as datetime);`)
	result.Check(testkit.Rows("2015-01-01 01:00:00"))
	tk.MustQuery("show warnings;").Check(testkit.Rows("Warning 1292 Truncated incorrect datetime value: '150101.1a1'"))
	result = tk.MustQuery(`select cast("1101010101.111" as datetime);`)
	result.Check(testkit.Rows("2011-01-01 01:01:11"))
	tk.MustQuery("show warnings;").Check(testkit.Rows("Warning 1292 Truncated incorrect datetime value: '1101010101.111'"))
	result = tk.MustQuery(`select cast("1101010101.11aaaaa" as datetime);`)
	result.Check(testkit.Rows("2011-01-01 01:01:11"))
	tk.MustQuery("show warnings;").Check(testkit.Rows("Warning 1292 Truncated incorrect datetime value: '1101010101.11aaaaa'"))
	result = tk.MustQuery(`select cast("1101010101.a1aaaaa" as datetime);`)
	result.Check(testkit.Rows("2011-01-01 01:01:00"))
	tk.MustQuery("show warnings;").Check(testkit.Rows("Warning 1292 Truncated incorrect datetime value: '1101010101.a1aaaaa'"))
	result = tk.MustQuery(`select cast("1101010101.11" as datetime);`)
	result.Check(testkit.Rows("2011-01-01 01:01:11"))
	tk.MustQuery("select @@warning_count;").Check(testkit.Rows("0"))
	result = tk.MustQuery(`select cast("1101010101.111" as datetime);`)
	result.Check(testkit.Rows("2011-01-01 01:01:11"))
	tk.MustQuery("show warnings;").Check(testkit.Rows("Warning 1292 Truncated incorrect datetime value: '1101010101.111'"))
	result = tk.MustQuery(`select cast("970101.111" as datetime);`)
	result.Check(testkit.Rows("1997-01-01 11:01:00"))
	tk.MustQuery("select @@warning_count;").Check(testkit.Rows("0"))
	result = tk.MustQuery(`select cast("970101.11111" as datetime);`)
	result.Check(testkit.Rows("1997-01-01 11:11:01"))
	tk.MustQuery("select @@warning_count;").Check(testkit.Rows("0"))
	result = tk.MustQuery(`select cast("970101.111a1" as datetime);`)
	result.Check(testkit.Rows("1997-01-01 11:01:00"))
	tk.MustQuery("show warnings;").Check(testkit.Rows("Warning 1292 Truncated incorrect datetime value: '970101.111a1'"))

	// for ISNULL
	tk.MustExec("drop table if exists t")
	tk.MustExec("create table t (a int, b int, c int, d char(10), e datetime, f float, g decimal(10, 3))")
	tk.MustExec("insert t values (1, 0, null, null, null, null, null)")
	result = tk.MustQuery("select ISNULL(a), ISNULL(b), ISNULL(c), ISNULL(d), ISNULL(e), ISNULL(f), ISNULL(g) from t")
	result.Check(testkit.Rows("0 0 1 1 1 1 1"))

	// fix issue #3942
	result = tk.MustQuery("select cast('-24 100:00:00' as time);")
	result.Check(testkit.Rows("-676:00:00"))
	result = tk.MustQuery("select cast('12:00:00.000000' as datetime);")
	result.Check(testkit.Rows("2012-00-00 00:00:00"))
	result = tk.MustQuery("select cast('-34 100:00:00' as time);")
	result.Check(testkit.Rows("-838:59:59"))

	// fix issue #4324. cast decimal/int/string to time compatibility.
	invalidTimes := []string{
		"10009010",
		"239010",
		"233070",
		"23:90:10",
		"23:30:70",
		"239010.2",
		"233070.8",
	}
	tk.MustExec("DROP TABLE IF EXISTS t;")
	tk.MustExec("CREATE TABLE t (ix TIME);")
	tk.MustExec("SET SQL_MODE='';")
	for _, invalidTime := range invalidTimes {
		msg := fmt.Sprintf("Warning 1292 Truncated incorrect time value: '%s'", invalidTime)
		result = tk.MustQuery(fmt.Sprintf("select cast('%s' as time);", invalidTime))
		result.Check(testkit.Rows("<nil>"))
		result = tk.MustQuery("show warnings")
		result.Check(testkit.Rows(msg))
		_, err := tk.Exec(fmt.Sprintf("insert into t select cast('%s' as time);", invalidTime))
		c.Assert(err, IsNil)
		result = tk.MustQuery("show warnings")
		result.Check(testkit.Rows(msg))
	}
	tk.MustExec("set sql_mode = 'STRICT_TRANS_TABLES'")
	for _, invalidTime := range invalidTimes {
		msg := fmt.Sprintf("Warning 1292 Truncated incorrect time value: '%s'", invalidTime)
		result = tk.MustQuery(fmt.Sprintf("select cast('%s' as time);", invalidTime))
		result.Check(testkit.Rows("<nil>"))
		result = tk.MustQuery("show warnings")
		result.Check(testkit.Rows(msg))
		_, err := tk.Exec(fmt.Sprintf("insert into t select cast('%s' as time);", invalidTime))
		c.Assert(err.Error(), Equals, fmt.Sprintf("[types:1292]Truncated incorrect time value: '%s'", invalidTime))
	}

	// Fix issue #3691, cast compatibility.
	result = tk.MustQuery("select cast('18446744073709551616' as unsigned);")
	result.Check(testkit.Rows("18446744073709551615"))
	result = tk.MustQuery("select cast('18446744073709551616' as signed);")
	result.Check(testkit.Rows("-1"))
	result = tk.MustQuery("select cast('9223372036854775808' as signed);")
	result.Check(testkit.Rows("-9223372036854775808"))
	result = tk.MustQuery("select cast('9223372036854775809' as signed);")
	result.Check(testkit.Rows("-9223372036854775807"))
	result = tk.MustQuery("select cast('9223372036854775807' as signed);")
	result.Check(testkit.Rows("9223372036854775807"))
	result = tk.MustQuery("select cast('18446744073709551615' as signed);")
	result.Check(testkit.Rows("-1"))
	result = tk.MustQuery("select cast('18446744073709551614' as signed);")
	result.Check(testkit.Rows("-2"))
	result = tk.MustQuery("select cast(18446744073709551615 as unsigned);")
	result.Check(testkit.Rows("18446744073709551615"))
	result = tk.MustQuery("select cast(18446744073709551616 as unsigned);")
	result.Check(testkit.Rows("18446744073709551615"))
	result = tk.MustQuery("select cast(18446744073709551616 as signed);")
	result.Check(testkit.Rows("9223372036854775807"))
	result = tk.MustQuery("select cast(18446744073709551617 as signed);")
	result.Check(testkit.Rows("9223372036854775807"))
	result = tk.MustQuery("select cast(18446744073709551615 as signed);")
	result.Check(testkit.Rows("-1"))
	result = tk.MustQuery("select cast(18446744073709551614 as signed);")
	result.Check(testkit.Rows("-2"))
	result = tk.MustQuery("select cast(-18446744073709551616 as signed);")
	result.Check(testkit.Rows("-9223372036854775808"))
	result = tk.MustQuery("select cast(18446744073709551614.9 as unsigned);") // Round up
	result.Check(testkit.Rows("18446744073709551615"))
	result = tk.MustQuery("select cast(18446744073709551614.4 as unsigned);") // Round down
	result.Check(testkit.Rows("18446744073709551614"))
	result = tk.MustQuery("select cast(-9223372036854775809 as signed);")
	result.Check(testkit.Rows("-9223372036854775808"))
	result = tk.MustQuery("select cast(-9223372036854775809 as unsigned);")
	result.Check(testkit.Rows("0"))
	result = tk.MustQuery("select cast(-9223372036854775808 as unsigned);")
	result.Check(testkit.Rows("9223372036854775808"))
	result = tk.MustQuery("select cast('-9223372036854775809' as unsigned);")
	result.Check(testkit.Rows("9223372036854775808"))
	result = tk.MustQuery("select cast('-9223372036854775807' as unsigned);")
	result.Check(testkit.Rows("9223372036854775809"))
	result = tk.MustQuery("select cast('-2' as unsigned);")
	result.Check(testkit.Rows("18446744073709551614"))
	result = tk.MustQuery("select cast(cast(1-2 as unsigned) as signed integer);")
	result.Check(testkit.Rows("-1"))
	result = tk.MustQuery("select cast(1 as signed int)")
	result.Check(testkit.Rows("1"))

	// test cast as double
	result = tk.MustQuery("select cast(1 as double)")
	result.Check(testkit.Rows("1"))
	result = tk.MustQuery("select cast(cast(12345 as unsigned) as double)")
	result.Check(testkit.Rows("12345"))
	result = tk.MustQuery("select cast(1.1 as double)")
	result.Check(testkit.Rows("1.1"))
	result = tk.MustQuery("select cast(-1.1 as double)")
	result.Check(testkit.Rows("-1.1"))
	result = tk.MustQuery("select cast('123.321' as double)")
	result.Check(testkit.Rows("123.321"))
	result = tk.MustQuery("select cast('12345678901234567890' as double) = 1.2345678901234567e19")
	result.Check(testkit.Rows("1"))
	result = tk.MustQuery("select cast(-1 as double)")
	result.Check(testkit.Rows("-1"))
	result = tk.MustQuery("select cast(null as double)")
	result.Check(testkit.Rows("<nil>"))
	result = tk.MustQuery("select cast(12345678901234567890 as double) = 1.2345678901234567e19")
	result.Check(testkit.Rows("1"))
	result = tk.MustQuery("select cast(cast(-1 as unsigned) as double) = 1.8446744073709552e19")
	result.Check(testkit.Rows("1"))
	result = tk.MustQuery("select cast(1e100 as double) = 1e100")
	result.Check(testkit.Rows("1"))
	result = tk.MustQuery("select cast(123456789012345678901234567890 as double) = 1.2345678901234568e29")
	result.Check(testkit.Rows("1"))
	result = tk.MustQuery("select cast(0x12345678 as double)")
	result.Check(testkit.Rows("305419896"))

	// test cast as float
	result = tk.MustQuery("select cast(1 as float)")
	result.Check(testkit.Rows("1"))
	result = tk.MustQuery("select cast(cast(12345 as unsigned) as float)")
	result.Check(testkit.Rows("12345"))
	result = tk.MustQuery("select cast(1.1 as float) = 1.1")
	result.Check(testkit.Rows("1"))
	result = tk.MustQuery("select cast(-1.1 as float) = -1.1")
	result.Check(testkit.Rows("1"))
	result = tk.MustQuery("select cast('123.321' as float) =123.321")
	result.Check(testkit.Rows("1"))
	result = tk.MustQuery("select cast('12345678901234567890' as float) = 1.2345678901234567e19")
	result.Check(testkit.Rows("1"))
	result = tk.MustQuery("select cast(-1 as float)")
	result.Check(testkit.Rows("-1"))
	result = tk.MustQuery("select cast(null as float)")
	result.Check(testkit.Rows("<nil>"))
	result = tk.MustQuery("select cast(12345678901234567890 as float) = 1.2345678901234567e19")
	result.Check(testkit.Rows("1"))
	result = tk.MustQuery("select cast(cast(-1 as unsigned) as float) = 1.8446744073709552e19")
	result.Check(testkit.Rows("1"))
	result = tk.MustQuery("select cast(1e100 as float(40)) = 1e100")
	result.Check(testkit.Rows("1"))
	result = tk.MustQuery("select cast(123456789012345678901234567890 as float(40)) = 1.2345678901234568e29")
	result.Check(testkit.Rows("1"))
	result = tk.MustQuery("select cast(0x12345678 as float(40)) = 305419896")
	result.Check(testkit.Rows("1"))

	// test cast as real
	result = tk.MustQuery("select cast(1 as real)")
	result.Check(testkit.Rows("1"))
	result = tk.MustQuery("select cast(cast(12345 as unsigned) as real)")
	result.Check(testkit.Rows("12345"))
	result = tk.MustQuery("select cast(1.1 as real) = 1.1")
	result.Check(testkit.Rows("1"))
	result = tk.MustQuery("select cast(-1.1 as real) = -1.1")
	result.Check(testkit.Rows("1"))
	result = tk.MustQuery("select cast('123.321' as real) =123.321")
	result.Check(testkit.Rows("1"))
	result = tk.MustQuery("select cast('12345678901234567890' as real) = 1.2345678901234567e19")
	result.Check(testkit.Rows("1"))
	result = tk.MustQuery("select cast(-1 as real)")
	result.Check(testkit.Rows("-1"))
	result = tk.MustQuery("select cast(null as real)")
	result.Check(testkit.Rows("<nil>"))
	result = tk.MustQuery("select cast(12345678901234567890 as real) = 1.2345678901234567e19")
	result.Check(testkit.Rows("1"))
	result = tk.MustQuery("select cast(cast(-1 as unsigned) as real) = 1.8446744073709552e19")
	result.Check(testkit.Rows("1"))
	result = tk.MustQuery("select cast(1e100 as real) = 1e100")
	result.Check(testkit.Rows("1"))
	result = tk.MustQuery("select cast(123456789012345678901234567890 as real) = 1.2345678901234568e29")
	result.Check(testkit.Rows("1"))
	result = tk.MustQuery("select cast(0x12345678 as real) = 305419896")
	result.Check(testkit.Rows("1"))

	// test cast time as decimal overflow
	tk.MustExec("drop table if exists t1")
	tk.MustExec("create table t1(s1 time);")
	tk.MustExec("insert into t1 values('11:11:11');")
	result = tk.MustQuery("select cast(s1 as decimal(7, 2)) from t1;")
	result.Check(testkit.Rows("99999.99"))
	result = tk.MustQuery("select cast(s1 as decimal(8, 2)) from t1;")
	result.Check(testkit.Rows("111111.00"))
	_, err := tk.Exec("insert into t1 values(cast('111111.00' as decimal(7, 2)));")
	c.Assert(err, NotNil)

	result = tk.MustQuery(`select CAST(0x8fffffffffffffff as signed) a,
	CAST(0xfffffffffffffffe as signed) b,
	CAST(0xffffffffffffffff as unsigned) c;`)
	result.Check(testkit.Rows("-8070450532247928833 -2 18446744073709551615"))

	result = tk.MustQuery(`select cast("1:2:3" as TIME) = "1:02:03"`)
	result.Check(testkit.Rows("0"))

	// fixed issue #3471
	tk.MustExec("drop table if exists t")
	tk.MustExec("create table t(a time(6));")
	tk.MustExec("insert into t value('12:59:59.999999')")
	result = tk.MustQuery("select cast(a as signed) from t")
	result.Check(testkit.Rows("130000"))

	// fixed issue #3762
	result = tk.MustQuery("select -9223372036854775809;")
	result.Check(testkit.Rows("-9223372036854775809"))
	result = tk.MustQuery("select --9223372036854775809;")
	result.Check(testkit.Rows("9223372036854775809"))
	result = tk.MustQuery("select -9223372036854775808;")
	result.Check(testkit.Rows("-9223372036854775808"))

	tk.MustExec("drop table if exists t")
	tk.MustExec("create table t(a bigint(30));")
	_, err = tk.Exec("insert into t values(-9223372036854775809)")
	c.Assert(err, NotNil)

	// test case decimal precision less than the scale.
	_, err = tk.Exec("select cast(12.1 as decimal(3, 4));")
	c.Assert(err, NotNil)
	c.Assert(err.Error(), Equals, "[types:1427]For float(M,D), double(M,D) or decimal(M,D), M must be >= D (column '12.1').")

	// test unhex and hex
	result = tk.MustQuery("select unhex('4D7953514C')")
	result.Check(testkit.Rows("MySQL"))
	result = tk.MustQuery("select unhex(hex('string'))")
	result.Check(testkit.Rows("string"))
	result = tk.MustQuery("select unhex('ggg')")
	result.Check(testkit.Rows("<nil>"))
	result = tk.MustQuery("select unhex(-1)")
	result.Check(testkit.Rows("<nil>"))
	result = tk.MustQuery("select hex(unhex('1267'))")
	result.Check(testkit.Rows("1267"))
	result = tk.MustQuery("select hex(unhex(1267))")
	result.Check(testkit.Rows("1267"))
	tk.MustExec("drop table if exists t")
	tk.MustExec("create table t(a binary(8))")
	tk.MustExec(`insert into t values('test')`)
	result = tk.MustQuery("select hex(a) from t")
	result.Check(testkit.Rows("7465737400000000"))
	result = tk.MustQuery("select unhex(a) from t")
	result.Check(testkit.Rows("<nil>"))

	// select from_unixtime
	result = tk.MustQuery("select from_unixtime(1451606400)")
	unixTime := time.Unix(1451606400, 0).String()[:19]
	result.Check(testkit.Rows(unixTime))
	result = tk.MustQuery("select from_unixtime(14516064000/10)")
	result.Check(testkit.Rows("2016-01-01 08:00:00.0000"))
	result = tk.MustQuery("select from_unixtime('14516064000'/10)")
	result.Check(testkit.Rows("2016-01-01 08:00:00.000000"))
	result = tk.MustQuery("select from_unixtime(cast(1451606400 as double))")
	result.Check(testkit.Rows("2016-01-01 08:00:00.000000"))
	result = tk.MustQuery("select from_unixtime(cast(cast(1451606400 as double) as DECIMAL))")
	result.Check(testkit.Rows("2016-01-01 08:00:00"))
	result = tk.MustQuery("select from_unixtime(cast(cast(1451606400 as double) as DECIMAL(65,1)))")
	result.Check(testkit.Rows("2016-01-01 08:00:00.0"))
	result = tk.MustQuery("select from_unixtime(1451606400.123456)")
	unixTime = time.Unix(1451606400, 123456000).String()[:26]
	result.Check(testkit.Rows(unixTime))
	result = tk.MustQuery("select from_unixtime(1451606400.1234567)")
	unixTime = time.Unix(1451606400, 123456700).Round(time.Microsecond).Format("2006-01-02 15:04:05.000000")[:26]
	result.Check(testkit.Rows(unixTime))
	result = tk.MustQuery("select from_unixtime(1451606400.999999)")
	unixTime = time.Unix(1451606400, 999999000).String()[:26]
	result.Check(testkit.Rows(unixTime))
	result = tk.MustQuery("select from_unixtime(1511247196661)")
	result.Check(testkit.Rows("<nil>"))
	result = tk.MustQuery("select from_unixtime('1451606400.123');")
	result.Check(testkit.Rows("2016-01-01 08:00:00.123000"))

	tk.MustExec("drop table if exists t;")
	tk.MustExec("create table t(a int);")
	tk.MustExec("insert into t value(1451606400);")
	result = tk.MustQuery("select from_unixtime(a) from t;")
	result.Check(testkit.Rows("2016-01-01 08:00:00"))

	// test strcmp
	result = tk.MustQuery("select strcmp('abc', 'def')")
	result.Check(testkit.Rows("-1"))
	result = tk.MustQuery("select strcmp('abc', 'aba')")
	result.Check(testkit.Rows("1"))
	result = tk.MustQuery("select strcmp('abc', 'abc')")
	result.Check(testkit.Rows("0"))
	result = tk.MustQuery("select substr(null, 1, 2)")
	result.Check(testkit.Rows("<nil>"))
	result = tk.MustQuery("select substr('123', null, 2)")
	result.Check(testkit.Rows("<nil>"))
	result = tk.MustQuery("select substr('123', 1, null)")
	result.Check(testkit.Rows("<nil>"))

	// for case
	tk.MustExec("drop table if exists t")
	tk.MustExec("create table t (a varchar(255), b int)")
	tk.MustExec("insert t values ('str1', 1)")
	result = tk.MustQuery("select * from t where a = case b when 1 then 'str1' when 2 then 'str2' end")
	result.Check(testkit.Rows("str1 1"))
	result = tk.MustQuery("select * from t where a = case b when 1 then 'str2' when 2 then 'str3' end")
	result.Check(nil)
	tk.MustExec("insert t values ('str2', 2)")
	result = tk.MustQuery("select * from t where a = case b when 2 then 'str2' when 3 then 'str3' end")
	result.Check(testkit.Rows("str2 2"))
	tk.MustExec("insert t values ('str3', 3)")
	result = tk.MustQuery("select * from t where a = case b when 4 then 'str4' when 5 then 'str5' else 'str3' end")
	result.Check(testkit.Rows("str3 3"))
	result = tk.MustQuery("select * from t where a = case b when 4 then 'str4' when 5 then 'str5' else 'str6' end")
	result.Check(nil)
	result = tk.MustQuery("select * from t where a = case  when b then 'str3' when 1 then 'str1' else 'str2' end")
	result.Check(testkit.Rows("str3 3"))
	tk.MustExec("delete from t")
	tk.MustExec("insert t values ('str2', 0)")
	result = tk.MustQuery("select * from t where a = case  when b then 'str3' when 0 then 'str1' else 'str2' end")
	result.Check(testkit.Rows("str2 0"))
	tk.MustExec("insert t values ('str1', null)")
	result = tk.MustQuery("select * from t where a = case b when null then 'str3' when 10 then 'str1' else 'str2' end")
	result.Check(testkit.Rows("str2 0"))
	result = tk.MustQuery("select * from t where a = case null when b then 'str3' when 10 then 'str1' else 'str2' end")
	result.Check(testkit.Rows("str2 0"))
	tk.MustExec("insert t values (null, 4)")
	result = tk.MustQuery("select * from t where b < case a when null then 0 when 'str2' then 0 else 9 end")
	result.Check(testkit.Rows("<nil> 4"))
	result = tk.MustQuery("select * from t where b = case when a is null then 4 when  a = 'str5' then 7 else 9 end")
	result.Check(testkit.Rows("<nil> 4"))

	// return type of case when expr should not include NotNullFlag. issue-23036
	tk.MustExec("drop table if exists t1")
	tk.MustExec("create table t1(c1 int not null)")
	tk.MustExec("insert into t1 values(1)")
	result = tk.MustQuery("select (case when null then c1 end) is null from t1")
	result.Check(testkit.Rows("1"))
	result = tk.MustQuery("select (case when null then c1 end) is not null from t1")
	result.Check(testkit.Rows("0"))

	// test warnings
	tk.MustQuery("select case when b=0 then 1 else 1/b end from t")
	tk.MustQuery("show warnings").Check(testkit.Rows())
	tk.MustQuery("select if(b=0, 1, 1/b) from t")
	tk.MustQuery("show warnings").Check(testkit.Rows())
	tk.MustQuery("select ifnull(b, b/0) from t")
	tk.MustQuery("show warnings").Check(testkit.Rows())

	tk.MustQuery("select case when 1 then 1 else 1/0 end")
	tk.MustQuery("show warnings").Check(testkit.Rows())
	tk.MustQuery(" select if(1,1,1/0)")
	tk.MustQuery("show warnings").Check(testkit.Rows())
	tk.MustQuery("select ifnull(1, 1/0)")
	tk.MustQuery("show warnings").Check(testkit.Rows())

	tk.MustExec("delete from t")
	tk.MustExec("insert t values ('str2', 0)")
	tk.MustQuery("select case when b < 1 then 1 else 1/0 end from t")
	tk.MustQuery("show warnings").Check(testkit.Rows())
	tk.MustQuery("select case when b < 1 then 1 when 1/0 then b else 1/0 end from t")
	tk.MustQuery("show warnings").Check(testkit.Rows())
	tk.MustQuery("select if(b < 1 , 1, 1/0) from t")
	tk.MustQuery("show warnings").Check(testkit.Rows())
	tk.MustQuery("select ifnull(b, 1/0) from t")
	tk.MustQuery("show warnings").Check(testkit.Rows())
	tk.MustQuery("select COALESCE(1, b, b/0) from t")
	tk.MustQuery("show warnings").Check(testkit.Rows())
	tk.MustQuery("select 0 and b/0 from t")
	tk.MustQuery("show warnings").Check(testkit.Rows())
	tk.MustQuery("select 1 or b/0 from t")
	tk.MustQuery("show warnings").Check(testkit.Rows())

	tk.MustQuery("select 1 or 1/0")
	tk.MustQuery("show warnings").Check(testkit.Rows())
	tk.MustQuery("select 0 and 1/0")
	tk.MustQuery("show warnings").Check(testkit.Rows())
	tk.MustQuery("select COALESCE(1, 1/0)")
	tk.MustQuery("show warnings").Check(testkit.Rows())
	tk.MustQuery("select interval(1,0,1,2,1/0)")
	tk.MustQuery("show warnings").Check(testkit.Rows())

	tk.MustQuery("select case 2.0 when 2.0 then 3.0 when 3.0 then 2.0 end").Check(testkit.Rows("3.0"))
	tk.MustQuery("select case 2.0 when 3.0 then 2.0 when 4.0 then 3.0 else 5.0 end").Check(testkit.Rows("5.0"))
	tk.MustQuery("select case cast('2011-01-01' as date) when cast('2011-01-01' as date) then cast('2011-02-02' as date) end").Check(testkit.Rows("2011-02-02"))
	tk.MustQuery("select case cast('2012-01-01' as date) when cast('2011-01-01' as date) then cast('2011-02-02' as date) else cast('2011-03-03' as date) end").Check(testkit.Rows("2011-03-03"))
	tk.MustQuery("select case cast('10:10:10' as time) when cast('10:10:10' as time) then cast('11:11:11' as time) end").Check(testkit.Rows("11:11:11"))
	tk.MustQuery("select case cast('10:10:13' as time) when cast('10:10:10' as time) then cast('11:11:11' as time) else cast('22:22:22' as time) end").Check(testkit.Rows("22:22:22"))

	// for cast
	result = tk.MustQuery("select cast(1234 as char(3))")
	result.Check(testkit.Rows("123"))
	result = tk.MustQuery("select cast(1234 as char(0))")
	result.Check(testkit.Rows(""))
	result = tk.MustQuery("show warnings")
	result.Check(testkit.Rows("Warning 1406 Data Too Long, field len 0, data len 4"))
	result = tk.MustQuery("select CAST( - 8 AS DECIMAL ) * + 52 + 87 < - 86")
	result.Check(testkit.Rows("1"))

	// for char
	result = tk.MustQuery("select char(97, 100, 256, 89)")
	result.Check(testkit.Rows("ad\x01\x00Y"))
	result = tk.MustQuery("select char(97, null, 100, 256, 89)")
	result.Check(testkit.Rows("ad\x01\x00Y"))
	result = tk.MustQuery("select char(97, null, 100, 256, 89 using utf8)")
	result.Check(testkit.Rows("ad\x01\x00Y"))
	result = tk.MustQuery("select char(97, null, 100, 256, 89 using ascii)")
	result.Check(testkit.Rows("ad\x01\x00Y"))
	err = tk.ExecToErr("select char(97, null, 100, 256, 89 using tidb)")
	c.Assert(err.Error(), Equals, "[parser:1115]Unknown character set: 'tidb'")

	// issue 3884
	tk.MustExec("drop table if exists t")
	tk.MustExec("CREATE TABLE t (c1 date, c2 datetime, c3 timestamp, c4 time, c5 year);")
	tk.MustExec("INSERT INTO t values ('2000-01-01', '2000-01-01 12:12:12', '2000-01-01 12:12:12', '12:12:12', '2000');")
	tk.MustExec("INSERT INTO t values ('2000-02-01', '2000-02-01 12:12:12', '2000-02-01 12:12:12', '13:12:12', 2000);")
	tk.MustExec("INSERT INTO t values ('2000-03-01', '2000-03-01', '2000-03-01 12:12:12', '1 12:12:12', 2000);")
	tk.MustExec("INSERT INTO t SET c1 = '2000-04-01', c2 = '2000-04-01', c3 = '2000-04-01 12:12:12', c4 = '-1 13:12:12', c5 = 2000;")
	result = tk.MustQuery("SELECT c4 FROM t where c4 < '-13:12:12';")
	result.Check(testkit.Rows("-37:12:12"))
	result = tk.MustQuery(`SELECT 1 DIV - - 28 + ( - SUM( - + 25 ) ) * - CASE - 18 WHEN 44 THEN NULL ELSE - 41 + 32 + + - 70 - + COUNT( - 95 ) * 15 END + 92`)
	result.Check(testkit.Rows("2442"))

	// for regexp, rlike
	// https://github.com/pingcap/tidb/issues/4080
	tk.MustExec(`drop table if exists t;`)
	tk.MustExec(`create table t (a char(10), b varchar(10), c binary(10), d varbinary(10));`)
	tk.MustExec(`insert into t values ('text','text','text','text');`)
	result = tk.MustQuery(`select a regexp 'xt' from t;`)
	result.Check(testkit.Rows("1"))
	result = tk.MustQuery(`select b regexp 'xt' from t;`)
	result.Check(testkit.Rows("1"))
	result = tk.MustQuery(`select b regexp binary 'Xt' from t;`)
	result.Check(testkit.Rows("0"))
	result = tk.MustQuery(`select c regexp 'Xt' from t;`)
	result.Check(testkit.Rows("0"))
	result = tk.MustQuery(`select d regexp 'Xt' from t;`)
	result.Check(testkit.Rows("0"))
	result = tk.MustQuery(`select a rlike 'xt' from t;`)
	result.Check(testkit.Rows("1"))
	result = tk.MustQuery(`select a rlike binary 'Xt' from t;`)
	result.Check(testkit.Rows("0"))
	result = tk.MustQuery(`select b rlike 'xt' from t;`)
	result.Check(testkit.Rows("1"))
	result = tk.MustQuery(`select c rlike 'Xt' from t;`)
	result.Check(testkit.Rows("0"))
	result = tk.MustQuery(`select d rlike 'Xt' from t;`)
	result.Check(testkit.Rows("0"))
	result = tk.MustQuery(`select 'a' regexp 'A', 'a' regexp binary 'A'`)
	result.Check(testkit.Rows("0 0"))

	// testCase is for like and regexp
	type testCase struct {
		pattern string
		val     string
		result  int
	}
	patternMatching := func(c *C, tk *testkit.TestKit, queryOp string, data []testCase) {
		tk.MustExec("drop table if exists t")
		tk.MustExec("create table t (a varchar(255), b int)")
		for i, d := range data {
			tk.MustExec(fmt.Sprintf("insert into t values('%s', %d)", d.val, i))
			result = tk.MustQuery(fmt.Sprintf("select * from t where a %s '%s'", queryOp, d.pattern))
			if d.result == 1 {
				rowStr := fmt.Sprintf("%s %d", d.val, i)
				result.Check(testkit.Rows(rowStr))
			} else {
				result.Check(nil)
			}
			tk.MustExec(fmt.Sprintf("delete from t where b = %d", i))
		}
	}
	// for like
	likeTests := []testCase{
		{"a", "a", 1},
		{"a", "b", 0},
		{"aA", "Aa", 0},
		{`aA%`, "aAab", 1},
		{"aA_", "Aaab", 0},
		{"Aa_", "Aab", 1},
		{"", "", 1},
		{"", "a", 0},
	}
	patternMatching(c, tk, "like", likeTests)
	// for regexp
	likeTests = []testCase{
		{"^$", "a", 0},
		{"a", "a", 1},
		{"a", "b", 0},
		{"aA", "aA", 1},
		{".", "a", 1},
		{"^.$", "ab", 0},
		{"..", "b", 0},
		{".ab", "aab", 1},
		{"ab.", "abcd", 1},
		{".*", "abcd", 1},
	}
	patternMatching(c, tk, "regexp", likeTests)

	// for #9838
	result = tk.MustQuery("select cast(1 as signed) + cast(9223372036854775807 as unsigned);")
	result.Check(testkit.Rows("9223372036854775808"))
	result = tk.MustQuery("select cast(9223372036854775807 as unsigned) + cast(1 as signed);")
	result.Check(testkit.Rows("9223372036854775808"))
	err = tk.QueryToErr("select cast(9223372036854775807 as signed) + cast(9223372036854775809 as unsigned);")
	c.Assert(err, NotNil)
	err = tk.QueryToErr("select cast(9223372036854775809 as unsigned) + cast(9223372036854775807 as signed);")
	c.Assert(err, NotNil)
	err = tk.QueryToErr("select cast(-9223372036854775807 as signed) + cast(9223372036854775806 as unsigned);")
	c.Assert(err, NotNil)
	err = tk.QueryToErr("select cast(9223372036854775806 as unsigned) + cast(-9223372036854775807 as signed);")
	c.Assert(err, NotNil)

	result = tk.MustQuery(`select 1 / '2007' div 1;`)
	result.Check(testkit.Rows("0"))
}

func (s *testIntegrationSuite) TestInfoBuiltin(c *C) {
	defer s.cleanEnv(c)
	tk := testkit.NewTestKit(c, s.store)
	tk.MustExec("use test")

	// for last_insert_id
	tk.MustExec("drop table if exists t")
	tk.MustExec("create table t (id int auto_increment, a int, PRIMARY KEY (id))")
	tk.MustExec("insert into t(a) values(1)")
	result := tk.MustQuery("select last_insert_id();")
	result.Check(testkit.Rows("1"))
	tk.MustExec("insert into t values(2, 1)")
	result = tk.MustQuery("select last_insert_id();")
	result.Check(testkit.Rows("1"))
	tk.MustExec("insert into t(a) values(1)")
	result = tk.MustQuery("select last_insert_id();")
	result.Check(testkit.Rows("3"))

	result = tk.MustQuery("select last_insert_id(5);")
	result.Check(testkit.Rows("5"))
	result = tk.MustQuery("select last_insert_id();")
	result.Check(testkit.Rows("5"))

	// for found_rows
	tk.MustExec("drop table if exists t")
	tk.MustExec("create table t (a int)")
	tk.MustQuery("select * from t") // Test XSelectTableExec
	result = tk.MustQuery("select found_rows()")
	result.Check(testkit.Rows("0"))
	result = tk.MustQuery("select found_rows()")
	result.Check(testkit.Rows("1")) // Last query is found_rows(), it returns 1 row with value 0
	tk.MustExec("insert t values (1),(2),(2)")
	tk.MustQuery("select * from t")
	result = tk.MustQuery("select found_rows()")
	result.Check(testkit.Rows("3"))
	tk.MustQuery("select * from t where a = 0")
	result = tk.MustQuery("select found_rows()")
	result.Check(testkit.Rows("0"))
	tk.MustQuery("select * from t where a = 1")
	result = tk.MustQuery("select found_rows()")
	result.Check(testkit.Rows("1"))
	tk.MustQuery("select * from t where a like '2'") // Test SelectionExec
	result = tk.MustQuery("select found_rows()")
	result.Check(testkit.Rows("2"))
	tk.MustQuery("show tables like 't'")
	result = tk.MustQuery("select found_rows()")
	result.Check(testkit.Rows("1"))
	tk.MustQuery("select count(*) from t") // Test ProjectionExec
	result = tk.MustQuery("select found_rows()")
	result.Check(testkit.Rows("1"))

	// for database
	result = tk.MustQuery("select database()")
	result.Check(testkit.Rows("test"))
	tk.MustExec("drop database test")
	result = tk.MustQuery("select database()")
	result.Check(testkit.Rows("<nil>"))
	tk.MustExec("create database test")
	tk.MustExec("use test")

	// for current_user
	sessionVars := tk.Se.GetSessionVars()
	originUser := sessionVars.User
	sessionVars.User = &auth.UserIdentity{Username: "root", Hostname: "localhost", AuthUsername: "root", AuthHostname: "127.0.%%"}
	result = tk.MustQuery("select current_user()")
	result.Check(testkit.Rows("root@127.0.%%"))
	sessionVars.User = originUser

	// for user
	sessionVars.User = &auth.UserIdentity{Username: "root", Hostname: "localhost", AuthUsername: "root", AuthHostname: "127.0.%%"}
	result = tk.MustQuery("select user()")
	result.Check(testkit.Rows("root@localhost"))
	sessionVars.User = originUser

	// for connection_id
	originConnectionID := sessionVars.ConnectionID
	sessionVars.ConnectionID = uint64(1)
	result = tk.MustQuery("select connection_id()")
	result.Check(testkit.Rows("1"))
	sessionVars.ConnectionID = originConnectionID

	// for version
	result = tk.MustQuery("select version()")
	result.Check(testkit.Rows(mysql.ServerVersion))

	// for row_count
	tk.MustExec("drop table if exists t")
	tk.MustExec("create table t (a int, b int, PRIMARY KEY (a))")
	result = tk.MustQuery("select row_count();")
	result.Check(testkit.Rows("0"))
	tk.MustExec("insert into t(a, b) values(1, 11), (2, 22), (3, 33)")
	result = tk.MustQuery("select row_count();")
	result.Check(testkit.Rows("3"))
	tk.MustExec("select * from t")
	result = tk.MustQuery("select row_count();")
	result.Check(testkit.Rows("-1"))
	tk.MustExec("update t set b=22 where a=1")
	result = tk.MustQuery("select row_count();")
	result.Check(testkit.Rows("1"))
	tk.MustExec("update t set b=22 where a=1")
	result = tk.MustQuery("select row_count();")
	result.Check(testkit.Rows("0"))
	tk.MustExec("delete from t where a=2")
	result = tk.MustQuery("select row_count();")
	result.Check(testkit.Rows("1"))
	result = tk.MustQuery("select row_count();")
	result.Check(testkit.Rows("-1"))

	// for benchmark
	success := testkit.Rows("0")
	tk.MustExec("drop table if exists t")
	tk.MustExec("create table t (a int, b int)")
	result = tk.MustQuery(`select benchmark(3, benchmark(2, length("abc")))`)
	result.Check(success)
	err := tk.ExecToErr(`select benchmark(3, length("a", "b"))`)
	c.Assert(err, NotNil)
	// Quoted from https://dev.mysql.com/doc/refman/5.7/en/information-functions.html#function_benchmark
	// Although the expression can be a subquery, it must return a single column and at most a single row.
	// For example, BENCHMARK(10, (SELECT * FROM t)) will fail if the table t has more than one column or
	// more than one row.
	oneColumnQuery := "select benchmark(10, (select a from t))"
	twoColumnQuery := "select benchmark(10, (select * from t))"
	// rows * columns:
	// 0 * 1, success;
	result = tk.MustQuery(oneColumnQuery)
	result.Check(success)
	// 0 * 2, error;
	err = tk.ExecToErr(twoColumnQuery)
	c.Assert(err, NotNil)
	// 1 * 1, success;
	tk.MustExec("insert t values (1, 2)")
	result = tk.MustQuery(oneColumnQuery)
	result.Check(success)
	// 1 * 2, error;
	err = tk.ExecToErr(twoColumnQuery)
	c.Assert(err, NotNil)
	// 2 * 1, error;
	tk.MustExec("insert t values (3, 4)")
	err = tk.ExecToErr(oneColumnQuery)
	c.Assert(err, NotNil)
	// 2 * 2, error.
	err = tk.ExecToErr(twoColumnQuery)
	c.Assert(err, NotNil)
}

func (s *testIntegrationSuite) TestControlBuiltin(c *C) {
	defer s.cleanEnv(c)
	tk := testkit.NewTestKit(c, s.store)
	tk.MustExec("use test")

	// for ifnull
	result := tk.MustQuery("select ifnull(1, 2)")
	result.Check(testkit.Rows("1"))
	result = tk.MustQuery("select ifnull(null, 2)")
	result.Check(testkit.Rows("2"))
	result = tk.MustQuery("select ifnull(1, null)")
	result.Check(testkit.Rows("1"))
	result = tk.MustQuery("select ifnull(null, null)")
	result.Check(testkit.Rows("<nil>"))

	tk.MustExec("drop table if exists t1")
	tk.MustExec("create table t1(a bigint not null)")
	result = tk.MustQuery("select ifnull(max(a),0) from t1")
	result.Check(testkit.Rows("0"))

	tk.MustExec("drop table if exists t1")
	tk.MustExec("drop table if exists t2")
	tk.MustExec("create table t1(a decimal(20,4))")
	tk.MustExec("create table t2(a decimal(20,4))")
	tk.MustExec("insert into t1 select 1.2345")
	tk.MustExec("insert into t2 select 1.2345")

	result = tk.MustQuery(`select sum(ifnull(a, 0)) from (
	select ifnull(a, 0) as a from t1
	union all
	select ifnull(a, 0) as a from t2
	) t;`)
	result.Check(testkit.Rows("2.4690"))

	// for if
	result = tk.MustQuery(`select IF(0,"ERROR","this"),IF(1,"is","ERROR"),IF(NULL,"ERROR","a"),IF(1,2,3)|0,IF(1,2.0,3.0)+0;`)
	result.Check(testkit.Rows("this is a 2 2.0"))
	tk.MustExec("drop table if exists t1;")
	tk.MustExec("CREATE TABLE t1 (st varchar(255) NOT NULL, u int(11) NOT NULL);")
	tk.MustExec("INSERT INTO t1 VALUES ('a',1),('A',1),('aa',1),('AA',1),('a',1),('aaa',0),('BBB',0);")
	result = tk.MustQuery("select if(1,st,st) s from t1 order by s;")
	result.Check(testkit.Rows("A", "AA", "BBB", "a", "a", "aa", "aaa"))
	result = tk.MustQuery("select if(u=1,st,st) s from t1 order by s;")
	result.Check(testkit.Rows("A", "AA", "BBB", "a", "a", "aa", "aaa"))
	tk.MustExec("drop table if exists t1;")
	tk.MustExec("CREATE TABLE t1 (a varchar(255), b time, c int)")
	tk.MustExec("INSERT INTO t1 VALUE('abc', '12:00:00', 0)")
	tk.MustExec("INSERT INTO t1 VALUE('1abc', '00:00:00', 1)")
	tk.MustExec("INSERT INTO t1 VALUE('0abc', '12:59:59', 0)")
	result = tk.MustQuery("select if(a, b, c), if(b, a, c), if(c, a, b) from t1")
	result.Check(testkit.Rows("0 abc 12:00:00", "00:00:00 1 1abc", "0 0abc 12:59:59"))
	result = tk.MustQuery("select if(1, 1.0, 1)")
	result.Check(testkit.Rows("1.0"))
	// FIXME: MySQL returns `1.0`.
	result = tk.MustQuery("select if(1, 1, 1.0)")
	result.Check(testkit.Rows("1"))
	tk.MustQuery("select if(count(*), cast('2000-01-01' as date), cast('2011-01-01' as date)) from t1").Check(testkit.Rows("2000-01-01"))
	tk.MustQuery("select if(count(*)=0, cast('2000-01-01' as date), cast('2011-01-01' as date)) from t1").Check(testkit.Rows("2011-01-01"))
	tk.MustQuery("select if(count(*), cast('[]' as json), cast('{}' as json)) from t1").Check(testkit.Rows("[]"))
	tk.MustQuery("select if(count(*)=0, cast('[]' as json), cast('{}' as json)) from t1").Check(testkit.Rows("{}"))

	result = tk.MustQuery("SELECT 79 + + + CASE -87 WHEN -30 THEN COALESCE(COUNT(*), +COALESCE(+15, -33, -12 ) + +72) WHEN +COALESCE(+AVG(DISTINCT(60)), 21) THEN NULL ELSE NULL END AS col0;")
	result.Check(testkit.Rows("<nil>"))

	result = tk.MustQuery("SELECT -63 + COALESCE ( - 83, - 61 + - + 72 * - CAST( NULL AS SIGNED ) + + 3 );")
	result.Check(testkit.Rows("-146"))
}

func (s *testIntegrationSuite) TestArithmeticBuiltin(c *C) {
	defer s.cleanEnv(c)
	tk := testkit.NewTestKit(c, s.store)
	tk.MustExec("use test")
	ctx := context.Background()

	// for plus
	tk.MustExec("DROP TABLE IF EXISTS t;")
	tk.MustExec("CREATE TABLE t(a DECIMAL(4, 2), b DECIMAL(5, 3));")
	tk.MustExec("INSERT INTO t(a, b) VALUES(1.09, 1.999), (-1.1, -0.1);")
	result := tk.MustQuery("SELECT a+b FROM t;")
	result.Check(testkit.Rows("3.089", "-1.200"))
	result = tk.MustQuery("SELECT b+12, b+0.01, b+0.00001, b+12.00001 FROM t;")
	result.Check(testkit.Rows("13.999 2.009 1.99901 13.99901", "11.900 -0.090 -0.09999 11.90001"))
	result = tk.MustQuery("SELECT 1+12, 21+0.01, 89+\"11\", 12+\"a\", 12+NULL, NULL+1, NULL+NULL;")
	result.Check(testkit.Rows("13 21.01 100 12 <nil> <nil> <nil>"))
	tk.MustExec("DROP TABLE IF EXISTS t;")
	tk.MustExec("CREATE TABLE t(a BIGINT UNSIGNED, b BIGINT UNSIGNED);")
	tk.MustExec("INSERT INTO t SELECT 1<<63, 1<<63;")
	rs, err := tk.Exec("SELECT a+b FROM t;")
	c.Assert(errors.ErrorStack(err), Equals, "")
	c.Assert(rs, NotNil)
	rows, err := session.GetRows4Test(ctx, tk.Se, rs)
	c.Assert(rows, IsNil)
	c.Assert(err, NotNil)
	c.Assert(err.Error(), Equals, "[types:1690]BIGINT UNSIGNED value is out of range in '(test.t.a + test.t.b)'")
	c.Assert(rs.Close(), IsNil)
	rs, err = tk.Exec("select cast(-3 as signed) + cast(2 as unsigned);")
	c.Assert(errors.ErrorStack(err), Equals, "")
	c.Assert(rs, NotNil)
	rows, err = session.GetRows4Test(ctx, tk.Se, rs)
	c.Assert(rows, IsNil)
	c.Assert(err, NotNil)
	c.Assert(err.Error(), Equals, "[types:1690]BIGINT UNSIGNED value is out of range in '(-3 + 2)'")
	c.Assert(rs.Close(), IsNil)
	rs, err = tk.Exec("select cast(2 as unsigned) + cast(-3 as signed);")
	c.Assert(errors.ErrorStack(err), Equals, "")
	c.Assert(rs, NotNil)
	rows, err = session.GetRows4Test(ctx, tk.Se, rs)
	c.Assert(rows, IsNil)
	c.Assert(err, NotNil)
	c.Assert(err.Error(), Equals, "[types:1690]BIGINT UNSIGNED value is out of range in '(2 + -3)'")
	c.Assert(rs.Close(), IsNil)

	// for minus
	tk.MustExec("DROP TABLE IF EXISTS t;")
	tk.MustExec("CREATE TABLE t(a DECIMAL(4, 2), b DECIMAL(5, 3));")
	tk.MustExec("INSERT INTO t(a, b) VALUES(1.09, 1.999), (-1.1, -0.1);")
	result = tk.MustQuery("SELECT a-b FROM t;")
	result.Check(testkit.Rows("-0.909", "-1.000"))
	result = tk.MustQuery("SELECT b-12, b-0.01, b-0.00001, b-12.00001 FROM t;")
	result.Check(testkit.Rows("-10.001 1.989 1.99899 -10.00101", "-12.100 -0.110 -0.10001 -12.10001"))
	result = tk.MustQuery("SELECT 1-12, 21-0.01, 89-\"11\", 12-\"a\", 12-NULL, NULL-1, NULL-NULL;")
	result.Check(testkit.Rows("-11 20.99 78 12 <nil> <nil> <nil>"))
	tk.MustExec("DROP TABLE IF EXISTS t;")
	tk.MustExec("CREATE TABLE t(a BIGINT UNSIGNED, b BIGINT UNSIGNED);")
	tk.MustExec("INSERT INTO t SELECT 1, 4;")
	rs, err = tk.Exec("SELECT a-b FROM t;")
	c.Assert(errors.ErrorStack(err), Equals, "")
	c.Assert(rs, NotNil)
	rows, err = session.GetRows4Test(ctx, tk.Se, rs)
	c.Assert(rows, IsNil)
	c.Assert(err, NotNil)
	c.Assert(err.Error(), Equals, "[types:1690]BIGINT UNSIGNED value is out of range in '(test.t.a - test.t.b)'")
	c.Assert(rs.Close(), IsNil)
	rs, err = tk.Exec("select cast(-1 as signed) - cast(-1 as unsigned);")
	c.Assert(errors.ErrorStack(err), Equals, "")
	c.Assert(rs, NotNil)
	rows, err = session.GetRows4Test(ctx, tk.Se, rs)
	c.Assert(rows, IsNil)
	c.Assert(err, NotNil)
	c.Assert(err.Error(), Equals, "[types:1690]BIGINT UNSIGNED value is out of range in '(-1 - 18446744073709551615)'")
	c.Assert(rs.Close(), IsNil)
	rs, err = tk.Exec("select cast(-1 as unsigned) - cast(-1 as signed);")
	c.Assert(errors.ErrorStack(err), Equals, "")
	c.Assert(rs, NotNil)
	rows, err = session.GetRows4Test(ctx, tk.Se, rs)
	c.Assert(rows, IsNil)
	c.Assert(err, NotNil)
	c.Assert(err.Error(), Equals, "[types:1690]BIGINT UNSIGNED value is out of range in '(18446744073709551615 - -1)'")
	c.Assert(rs.Close(), IsNil)
	tk.MustQuery(`select cast(-3 as unsigned) - cast(-1 as signed);`).Check(testkit.Rows("18446744073709551614"))
	tk.MustQuery("select 1.11 - 1.11;").Check(testkit.Rows("0.00"))
	tk.MustExec(`create table tb5(a int(10));`)
	tk.MustExec(`insert into tb5 (a) values (10);`)
	e := tk.QueryToErr(`select * from tb5 where a - -9223372036854775808;`)
	c.Assert(e, NotNil)
	c.Assert(strings.HasSuffix(e.Error(), `BIGINT value is out of range in '(Column#0 - -9223372036854775808)'`), IsTrue, Commentf("err: %v", err))
	tk.MustExec(`drop table tb5`)

	// for multiply
	tk.MustQuery("select 1234567890 * 1234567890").Check(testkit.Rows("1524157875019052100"))
	rs, err = tk.Exec("select 1234567890 * 12345671890")
	c.Assert(err, IsNil)
	_, err = session.GetRows4Test(ctx, tk.Se, rs)
	c.Assert(terror.ErrorEqual(err, types.ErrOverflow), IsTrue)
	c.Assert(rs.Close(), IsNil)
	tk.MustQuery("select cast(1234567890 as unsigned int) * 12345671890").Check(testkit.Rows("15241570095869612100"))
	tk.MustQuery("select 123344532434234234267890.0 * 1234567118923479823749823749.230").Check(testkit.Rows("152277104042296270209916846800130443726237424001224.7000"))
	rs, err = tk.Exec("select 123344532434234234267890.0 * 12345671189234798237498232384982309489238402830480239849238048239084749.230")
	c.Assert(err, IsNil)
	_, err = session.GetRows4Test(ctx, tk.Se, rs)
	c.Assert(terror.ErrorEqual(err, types.ErrOverflow), IsTrue)
	c.Assert(rs.Close(), IsNil)
	// FIXME: There is something wrong in showing float number.
	//tk.MustQuery("select 1.797693134862315708145274237317043567981e+308 * 1").Check(testkit.Rows("1.7976931348623157e308"))
	//tk.MustQuery("select 1.797693134862315708145274237317043567981e+308 * -1").Check(testkit.Rows("-1.7976931348623157e308"))
	rs, err = tk.Exec("select 1.797693134862315708145274237317043567981e+308 * 1.1")
	c.Assert(err, IsNil)
	_, err = session.GetRows4Test(ctx, tk.Se, rs)
	c.Assert(terror.ErrorEqual(err, types.ErrOverflow), IsTrue)
	c.Assert(rs.Close(), IsNil)
	rs, err = tk.Exec("select 1.797693134862315708145274237317043567981e+308 * -1.1")
	c.Assert(err, IsNil)
	_, err = session.GetRows4Test(ctx, tk.Se, rs)
	c.Assert(terror.ErrorEqual(err, types.ErrOverflow), IsTrue)
	c.Assert(rs.Close(), IsNil)
	tk.MustQuery("select 0.0 * -1;").Check(testkit.Rows("0.0"))

	tk.MustExec("DROP TABLE IF EXISTS t;")
	tk.MustExec("CREATE TABLE t(a DECIMAL(4, 2), b DECIMAL(5, 3));")
	tk.MustExec("INSERT INTO t(a, b) VALUES(-1.09, 1.999);")
	result = tk.MustQuery("SELECT a/b, a/12, a/-0.01, b/12, b/-0.01, b/0.000, NULL/b, b/NULL, NULL/NULL FROM t;")
	result.Check(testkit.Rows("-0.545273 -0.090833 109.000000 0.1665833 -199.9000000 <nil> <nil> <nil> <nil>"))
	tk.MustQuery("show warnings;").Check(testkit.Rows("Warning 1365 Division by 0"))
	rs, err = tk.Exec("select 1e200/1e-200")
	c.Assert(err, IsNil)
	_, err = session.GetRows4Test(ctx, tk.Se, rs)
	c.Assert(terror.ErrorEqual(err, types.ErrOverflow), IsTrue)
	c.Assert(rs.Close(), IsNil)

	// for intDiv
	result = tk.MustQuery("SELECT 13 DIV 12, 13 DIV 0.01, -13 DIV 2, 13 DIV NULL, NULL DIV 13, NULL DIV NULL;")
	result.Check(testkit.Rows("1 1300 -6 <nil> <nil> <nil>"))
	result = tk.MustQuery("SELECT 2.4 div 1.1, 2.4 div 1.2, 2.4 div 1.3;")
	result.Check(testkit.Rows("2 2 1"))
	result = tk.MustQuery("SELECT 1.175494351E-37 div 1.7976931348623157E+308, 1.7976931348623157E+308 div -1.7976931348623157E+307, 1 div 1e-82;")
	result.Check(testkit.Rows("0 -1 <nil>"))
	tk.MustQuery("show warnings").Check(testutil.RowsWithSep("|",
		"Warning|1292|Truncated incorrect DECIMAL value: '1.7976931348623157e+308'",
		"Warning|1292|Truncated incorrect DECIMAL value: '1.7976931348623157e+308'",
		"Warning|1292|Truncated incorrect DECIMAL value: '-1.7976931348623158e+307'",
		"Warning|1365|Division by 0"))
	rs, err = tk.Exec("select 1e300 DIV 1.5")
	c.Assert(err, IsNil)
	_, err = session.GetRows4Test(ctx, tk.Se, rs)
	c.Assert(terror.ErrorEqual(err, types.ErrOverflow), IsTrue)
	c.Assert(rs.Close(), IsNil)

	tk.MustExec("drop table if exists t;")
	tk.MustExec("CREATE TABLE t (c_varchar varchar(255), c_time time, nonzero int, zero int, c_int_unsigned int unsigned, c_timestamp timestamp, c_enum enum('a','b','c'));")
	tk.MustExec("INSERT INTO t VALUE('abc', '12:00:00', 12, 0, 5, '2017-08-05 18:19:03', 'b');")
	result = tk.MustQuery("select c_varchar div nonzero, c_time div nonzero, c_time div zero, c_timestamp div nonzero, c_timestamp div zero, c_varchar div zero from t;")
	result.Check(testkit.Rows("0 10000 <nil> 1680900431825 <nil> <nil>"))
	result = tk.MustQuery("select c_enum div nonzero from t;")
	result.Check(testkit.Rows("0"))
	tk.MustQuery("select c_enum div zero from t").Check(testkit.Rows("<nil>"))
	tk.MustQuery("select nonzero div zero from t").Check(testkit.Rows("<nil>"))
	tk.MustQuery("show warnings;").Check(testkit.Rows("Warning 1365 Division by 0"))
	result = tk.MustQuery("select c_time div c_enum, c_timestamp div c_time, c_timestamp div c_enum from t;")
	result.Check(testkit.Rows("60000 168090043 10085402590951"))
	result = tk.MustQuery("select c_int_unsigned div nonzero, nonzero div c_int_unsigned, c_int_unsigned div zero from t;")
	result.Check(testkit.Rows("0 2 <nil>"))
	tk.MustQuery("show warnings;").Check(testkit.Rows("Warning 1365 Division by 0"))

	// for mod
	result = tk.MustQuery("SELECT CAST(1 AS UNSIGNED) MOD -9223372036854775808, -9223372036854775808 MOD CAST(1 AS UNSIGNED);")
	result.Check(testkit.Rows("1 0"))
	result = tk.MustQuery("SELECT 13 MOD 12, 13 MOD 0.01, -13 MOD 2, 13 MOD NULL, NULL MOD 13, NULL DIV NULL;")
	result.Check(testkit.Rows("1 0.00 -1 <nil> <nil> <nil>"))
	result = tk.MustQuery("SELECT 2.4 MOD 1.1, 2.4 MOD 1.2, 2.4 mod 1.30;")
	result.Check(testkit.Rows("0.2 0.0 1.10"))
	tk.MustExec("drop table if exists t;")
	tk.MustExec("CREATE TABLE t (c_varchar varchar(255), c_time time, nonzero int, zero int, c_timestamp timestamp, c_enum enum('a','b','c'));")
	tk.MustExec("INSERT INTO t VALUE('abc', '12:00:00', 12, 0, '2017-08-05 18:19:03', 'b');")
	result = tk.MustQuery("select c_varchar MOD nonzero, c_time MOD nonzero, c_timestamp MOD nonzero, c_enum MOD nonzero from t;")
	result.Check(testkit.Rows("0 0 3 2"))
	result = tk.MustQuery("select c_time MOD c_enum, c_timestamp MOD c_time, c_timestamp MOD c_enum from t;")
	result.Check(testkit.Rows("0 21903 1"))
	tk.MustQuery("select c_enum MOD zero from t;").Check(testkit.Rows("<nil>"))
	tk.MustQuery("show warnings;").Check(testkit.Rows("Warning 1365 Division by 0"))
	tk.MustExec("SET SQL_MODE='ERROR_FOR_DIVISION_BY_ZERO,STRICT_ALL_TABLES';")
	tk.MustExec("drop table if exists t;")
	tk.MustExec("CREATE TABLE t (v int);")
	tk.MustExec("INSERT IGNORE INTO t VALUE(12 MOD 0);")
	tk.MustQuery("show warnings;").Check(testkit.Rows("Warning 1365 Division by 0"))
	tk.MustQuery("select v from t;").Check(testkit.Rows("<nil>"))
	tk.MustQuery("select 0.000 % 0.11234500000000000000;").Check(testkit.Rows("0.00000000000000000000"))

	_, err = tk.Exec("INSERT INTO t VALUE(12 MOD 0);")
	c.Assert(terror.ErrorEqual(err, expression.ErrDivisionByZero), IsTrue)

	tk.MustQuery("select sum(1.2e2) * 0.1").Check(testkit.Rows("12"))
	tk.MustExec("drop table if exists t")
	tk.MustExec("create table t(a double)")
	tk.MustExec("insert into t value(1.2)")
	tk.MustQuery("select sum(a) * 0.1 from t").Check(testkit.Rows("0.12"))

	tk.MustExec("drop table if exists t")
	tk.MustExec("create table t(a double)")
	tk.MustExec("insert into t value(1.2)")
	result = tk.MustQuery("select * from t where a/0 > 1")
	result.Check(testkit.Rows())
	tk.MustQuery("show warnings").Check(testutil.RowsWithSep("|", "Warning|1365|Division by 0"))

	tk.MustExec("USE test;")
	tk.MustExec("DROP TABLE IF EXISTS t;")
	tk.MustExec("CREATE TABLE t(a BIGINT, b DECIMAL(6, 2));")
	tk.MustExec("INSERT INTO t VALUES(0, 1.12), (1, 1.21);")
	tk.MustQuery("SELECT a/b FROM t;").Check(testkit.Rows("0.0000", "0.8264"))
}

func (s *testIntegrationSuite) TestCompareBuiltin(c *C) {
	defer s.cleanEnv(c)
	tk := testkit.NewTestKit(c, s.store)
	tk.MustExec("use test")

	// compare as JSON
	tk.MustExec("drop table if exists t")
	tk.MustExec("CREATE TABLE t (pk int  NOT NULL PRIMARY KEY AUTO_INCREMENT, i INT, j JSON);")
	tk.MustExec(`INSERT INTO t(i, j) VALUES (0, NULL)`)
	tk.MustExec(`INSERT INTO t(i, j) VALUES (1, '{"a": 2}')`)
	tk.MustExec(`INSERT INTO t(i, j) VALUES (2, '[1,2]')`)
	tk.MustExec(`INSERT INTO t(i, j) VALUES (3, '{"a":"b", "c":"d","ab":"abc", "bc": ["x", "y"]}')`)
	tk.MustExec(`INSERT INTO t(i, j) VALUES (4, '["here", ["I", "am"], "!!!"]')`)
	tk.MustExec(`INSERT INTO t(i, j) VALUES (5, '"scalar string"')`)
	tk.MustExec(`INSERT INTO t(i, j) VALUES (6, 'true')`)
	tk.MustExec(`INSERT INTO t(i, j) VALUES (7, 'false')`)
	tk.MustExec(`INSERT INTO t(i, j) VALUES (8, 'null')`)
	tk.MustExec(`INSERT INTO t(i, j) VALUES (9, '-1')`)
	tk.MustExec(`INSERT INTO t(i, j) VALUES (10, CAST(CAST(1 AS UNSIGNED) AS JSON))`)
	tk.MustExec(`INSERT INTO t(i, j) VALUES (11, '32767')`)
	tk.MustExec(`INSERT INTO t(i, j) VALUES (12, '32768')`)
	tk.MustExec(`INSERT INTO t(i, j) VALUES (13, '-32768')`)
	tk.MustExec(`INSERT INTO t(i, j) VALUES (14, '-32769')`)
	tk.MustExec(`INSERT INTO t(i, j) VALUES (15, '2147483647')`)
	tk.MustExec(`INSERT INTO t(i, j) VALUES (16, '2147483648')`)
	tk.MustExec(`INSERT INTO t(i, j) VALUES (17, '-2147483648')`)
	tk.MustExec(`INSERT INTO t(i, j) VALUES (18, '-2147483649')`)
	tk.MustExec(`INSERT INTO t(i, j) VALUES (19, '18446744073709551615')`)
	tk.MustExec(`INSERT INTO t(i, j) VALUES (20, '18446744073709551616')`)
	tk.MustExec(`INSERT INTO t(i, j) VALUES (21, '3.14')`)
	tk.MustExec(`INSERT INTO t(i, j) VALUES (22, '{}')`)
	tk.MustExec(`INSERT INTO t(i, j) VALUES (23, '[]')`)
	tk.MustExec(`INSERT INTO t(i, j) VALUES (24, CAST(CAST('2015-01-15 23:24:25' AS DATETIME) AS JSON))`)
	tk.MustExec(`INSERT INTO t(i, j) VALUES (25, CAST(CAST('23:24:25' AS TIME) AS JSON))`)
	tk.MustExec(`INSERT INTO t(i, j) VALUES (26, CAST(CAST('2015-01-15' AS DATE) AS JSON))`)
	tk.MustExec(`INSERT INTO t(i, j) VALUES (27, CAST(TIMESTAMP('2015-01-15 23:24:25') AS JSON))`)
	tk.MustExec(`INSERT INTO t(i, j) VALUES (28, CAST('[]' AS CHAR CHARACTER SET 'ascii'))`)

	result := tk.MustQuery(`SELECT i,
		(j = '"scalar string"') AS c1,
		(j = 'scalar string') AS c2,
		(j = CAST('"scalar string"' AS JSON)) AS c3,
		(j = CAST(CAST(j AS CHAR CHARACTER SET 'utf8mb4') AS JSON)) AS c4,
		(j = CAST(NULL AS JSON)) AS c5,
		(j = NULL) AS c6,
		(j <=> NULL) AS c7,
		(j <=> CAST(NULL AS JSON)) AS c8,
		(j IN (-1, 2, 32768, 3.14)) AS c9,
		(j IN (CAST('[1, 2]' AS JSON), CAST('{}' AS JSON), CAST(3.14 AS JSON))) AS c10,
		(j = (SELECT j FROM t WHERE j = CAST('null' AS JSON))) AS c11,
		(j = (SELECT j FROM t WHERE j IS NULL)) AS c12,
		(j = (SELECT j FROM t WHERE 1<>1)) AS c13,
		(j = DATE('2015-01-15')) AS c14,
		(j = TIME('23:24:25')) AS c15,
		(j = TIMESTAMP('2015-01-15 23:24:25')) AS c16,
		(j = CURRENT_TIMESTAMP) AS c17,
		(JSON_EXTRACT(j, '$.a') = 2) AS c18
		FROM t
		ORDER BY i;`)
	result.Check(testkit.Rows("0 <nil> <nil> <nil> <nil> <nil> <nil> 1 1 <nil> <nil> <nil> <nil> <nil> <nil> <nil> <nil> <nil> <nil>",
		"1 0 0 0 1 <nil> <nil> 0 0 0 0 0 <nil> <nil> 0 0 0 0 1",
		"2 0 0 0 1 <nil> <nil> 0 0 0 1 0 <nil> <nil> 0 0 0 0 <nil>",
		"3 0 0 0 1 <nil> <nil> 0 0 0 0 0 <nil> <nil> 0 0 0 0 0",
		"4 0 0 0 1 <nil> <nil> 0 0 0 0 0 <nil> <nil> 0 0 0 0 <nil>",
		"5 0 1 1 1 <nil> <nil> 0 0 0 0 0 <nil> <nil> 0 0 0 0 <nil>",
		"6 0 0 0 1 <nil> <nil> 0 0 0 0 0 <nil> <nil> 0 0 0 0 <nil>",
		"7 0 0 0 1 <nil> <nil> 0 0 0 0 0 <nil> <nil> 0 0 0 0 <nil>",
		"8 0 0 0 1 <nil> <nil> 0 0 0 0 1 <nil> <nil> 0 0 0 0 <nil>",
		"9 0 0 0 1 <nil> <nil> 0 0 1 0 0 <nil> <nil> 0 0 0 0 <nil>",
		"10 0 0 0 1 <nil> <nil> 0 0 0 0 0 <nil> <nil> 0 0 0 0 <nil>",
		"11 0 0 0 1 <nil> <nil> 0 0 0 0 0 <nil> <nil> 0 0 0 0 <nil>",
		"12 0 0 0 1 <nil> <nil> 0 0 1 0 0 <nil> <nil> 0 0 0 0 <nil>",
		"13 0 0 0 1 <nil> <nil> 0 0 0 0 0 <nil> <nil> 0 0 0 0 <nil>",
		"14 0 0 0 1 <nil> <nil> 0 0 0 0 0 <nil> <nil> 0 0 0 0 <nil>",
		"15 0 0 0 1 <nil> <nil> 0 0 0 0 0 <nil> <nil> 0 0 0 0 <nil>",
		"16 0 0 0 1 <nil> <nil> 0 0 0 0 0 <nil> <nil> 0 0 0 0 <nil>",
		"17 0 0 0 1 <nil> <nil> 0 0 0 0 0 <nil> <nil> 0 0 0 0 <nil>",
		"18 0 0 0 1 <nil> <nil> 0 0 0 0 0 <nil> <nil> 0 0 0 0 <nil>",
		"19 0 0 0 1 <nil> <nil> 0 0 0 0 0 <nil> <nil> 0 0 0 0 <nil>",
		"20 0 0 0 1 <nil> <nil> 0 0 0 0 0 <nil> <nil> 0 0 0 0 <nil>",
		"21 0 0 0 1 <nil> <nil> 0 0 1 1 0 <nil> <nil> 0 0 0 0 <nil>",
		"22 0 0 0 1 <nil> <nil> 0 0 0 1 0 <nil> <nil> 0 0 0 0 <nil>",
		"23 0 0 0 1 <nil> <nil> 0 0 0 0 0 <nil> <nil> 0 0 0 0 <nil>",
		"24 0 0 0 1 <nil> <nil> 0 0 0 0 0 <nil> <nil> 0 0 1 0 <nil>",
		"25 0 0 0 1 <nil> <nil> 0 0 0 0 0 <nil> <nil> 0 1 0 0 <nil>",
		"26 0 0 0 1 <nil> <nil> 0 0 0 0 0 <nil> <nil> 1 0 0 0 <nil>",
		"27 0 0 0 1 <nil> <nil> 0 0 0 0 0 <nil> <nil> 0 0 1 0 <nil>",
		"28 0 0 0 1 <nil> <nil> 0 0 0 0 0 <nil> <nil> 0 0 0 0 <nil>"))

	// for coalesce
	result = tk.MustQuery("select coalesce(NULL), coalesce(NULL, NULL), coalesce(NULL, NULL, NULL);")
	result.Check(testkit.Rows("<nil> <nil> <nil>"))
	tk.MustQuery(`select coalesce(cast(1 as json), cast(2 as json));`).Check(testkit.Rows(`1`))
	tk.MustQuery(`select coalesce(NULL, cast(2 as json));`).Check(testkit.Rows(`2`))
	tk.MustQuery(`select coalesce(cast(1 as json), NULL);`).Check(testkit.Rows(`1`))
	tk.MustQuery(`select coalesce(NULL, NULL);`).Check(testkit.Rows(`<nil>`))

	tk.MustExec("drop table if exists t2")
	tk.MustExec("create table t2(a int, b double, c datetime, d time, e char(20), f bit(10))")
	tk.MustExec(`insert into t2 values(1, 1.1, "2017-08-01 12:01:01", "12:01:01", "abcdef", 0b10101)`)

	result = tk.MustQuery("select coalesce(NULL, a), coalesce(NULL, b, a), coalesce(c, NULL, a, b), coalesce(d, NULL), coalesce(d, c), coalesce(NULL, NULL, e, 1), coalesce(f), coalesce(1, a, b, c, d, e, f) from t2")
	result.Check(testkit.Rows(fmt.Sprintf("1 1.1 2017-08-01 12:01:01 12:01:01 %s 12:01:01 abcdef 21 1", time.Now().In(tk.Se.GetSessionVars().Location()).Format("2006-01-02"))))

	// nullif
	result = tk.MustQuery(`SELECT NULLIF(NULL, 1), NULLIF(1, NULL), NULLIF(1, 1), NULLIF(NULL, NULL);`)
	result.Check(testkit.Rows("<nil> 1 <nil> <nil>"))

	result = tk.MustQuery(`SELECT NULLIF(1, 1.0), NULLIF(1, "1.0");`)
	result.Check(testkit.Rows("<nil> <nil>"))

	result = tk.MustQuery(`SELECT NULLIF("abc", 1);`)
	result.Check(testkit.Rows("abc"))

	result = tk.MustQuery(`SELECT NULLIF(1+2, 1);`)
	result.Check(testkit.Rows("3"))

	result = tk.MustQuery(`SELECT NULLIF(1, 1+2);`)
	result.Check(testkit.Rows("1"))

	result = tk.MustQuery(`SELECT NULLIF(2+3, 1+2);`)
	result.Check(testkit.Rows("5"))

	result = tk.MustQuery(`SELECT HEX(NULLIF("abc", 1));`)
	result.Check(testkit.Rows("616263"))

	tk.MustExec("drop table if exists t;")
	tk.MustExec("create table t(a date)")
	result = tk.MustQuery("desc select a = a from t")
	result.Check(testkit.Rows(
		"Projection_3 10000.00 root  eq(test.t.a, test.t.a)->Column#3",
		"└─TableReader_5 10000.00 root  data:TableFullScan_4",
		"  └─TableFullScan_4 10000.00 cop[tikv] table:t keep order:false, stats:pseudo",
	))

	// for interval
	result = tk.MustQuery(`select interval(null, 1, 2), interval(1, 2, 3), interval(2, 1, 3)`)
	result.Check(testkit.Rows("-1 0 1"))
	result = tk.MustQuery(`select interval(3, 1, 2), interval(0, "b", "1", "2"), interval("a", "b", "1", "2")`)
	result.Check(testkit.Rows("2 1 1"))
	result = tk.MustQuery(`select interval(23, 1, 23, 23, 23, 30, 44, 200), interval(23, 1.7, 15.3, 23.1, 30, 44, 200), interval(9007199254740992, 9007199254740993)`)
	result.Check(testkit.Rows("4 2 0"))
	result = tk.MustQuery(`select interval(cast(9223372036854775808 as unsigned), cast(9223372036854775809 as unsigned)), interval(9223372036854775807, cast(9223372036854775808 as unsigned)), interval(-9223372036854775807, cast(9223372036854775808 as unsigned))`)
	result.Check(testkit.Rows("0 0 0"))
	result = tk.MustQuery(`select interval(cast(9223372036854775806 as unsigned), 9223372036854775807), interval(cast(9223372036854775806 as unsigned), -9223372036854775807), interval("9007199254740991", "9007199254740992")`)
	result.Check(testkit.Rows("0 1 0"))
	result = tk.MustQuery(`select interval(9007199254740992, "9007199254740993"), interval("9007199254740992", 9007199254740993), interval("9007199254740992", "9007199254740993")`)
	result.Check(testkit.Rows("1 1 1"))
	result = tk.MustQuery(`select INTERVAL(100, NULL, NULL, NULL, NULL, NULL, 100);`)
	result.Check(testkit.Rows("6"))

	// for greatest
	result = tk.MustQuery(`select greatest(1, 2, 3), greatest("a", "b", "c"), greatest(1.1, 1.2, 1.3), greatest("123a", 1, 2)`)
	result.Check(testkit.Rows("3 c 1.3 2"))
	tk.MustQuery("show warnings").Check(testkit.Rows())
	result = tk.MustQuery(`select greatest(cast("2017-01-01" as datetime), "123", "234", cast("2018-01-01" as date)), greatest(cast("2017-01-01" as date), "123", null)`)
	// todo: MySQL returns "2018-01-01 <nil>"
	result.Check(testkit.Rows("2018-01-01 00:00:00 <nil>"))
	tk.MustQuery("show warnings").Check(testutil.RowsWithSep("|", "Warning|1292|Incorrect time value: '123'", "Warning|1292|Incorrect time value: '234'", "Warning|1292|Incorrect time value: '123'"))
	// for least
	result = tk.MustQuery(`select least(1, 2, 3), least("a", "b", "c"), least(1.1, 1.2, 1.3), least("123a", 1, 2)`)
	result.Check(testkit.Rows("1 a 1.1 1"))
	tk.MustQuery("show warnings").Check(testkit.Rows())
	result = tk.MustQuery(`select least(cast("2017-01-01" as datetime), "123", "234", cast("2018-01-01" as date)), least(cast("2017-01-01" as date), "123", null)`)
	result.Check(testkit.Rows("123 <nil>"))
	tk.MustQuery("show warnings").Check(testutil.RowsWithSep("|", "Warning|1292|Incorrect time value: '123'", "Warning|1292|Incorrect time value: '234'", "Warning|1292|Incorrect time value: '123'"))
	tk.MustQuery(`select 1 < 17666000000000000000, 1 > 17666000000000000000, 1 = 17666000000000000000`).Check(testkit.Rows("1 0 0"))

	tk.MustExec("drop table if exists t")
	// insert value at utc timezone
	tk.MustExec("set time_zone = '+00:00'")
	tk.MustExec("create table t(a timestamp)")
	tk.MustExec("insert into t value('1991-05-06 04:59:28')")
	// check daylight saving time in Asia/Shanghai
	tk.MustExec("set time_zone='Asia/Shanghai'")
	tk.MustQuery("select * from t").Check(testkit.Rows("1991-05-06 13:59:28"))
	// insert an nonexistent time
	tk.MustExec("set time_zone = 'America/Los_Angeles'")
	_, err := tk.Exec("insert into t value('2011-03-13 02:00:00')")
	c.Assert(err, NotNil)
	// reset timezone to a +8 offset
	tk.MustExec("set time_zone = '+08:00'")
	tk.MustQuery("select * from t").Check(testkit.Rows("1991-05-06 12:59:28"))

	tk.MustExec("drop table if exists t")
	tk.MustExec("create table t(a bigint unsigned)")
	tk.MustExec("insert into t value(17666000000000000000)")
	tk.MustQuery("select * from t where a = 17666000000000000000").Check(testkit.Rows("17666000000000000000"))

	// test for compare row
	result = tk.MustQuery(`select row(1,2,3)=row(1,2,3)`)
	result.Check(testkit.Rows("1"))
	result = tk.MustQuery(`select row(1,2,3)=row(1+3,2,3)`)
	result.Check(testkit.Rows("0"))
	result = tk.MustQuery(`select row(1,2,3)<>row(1,2,3)`)
	result.Check(testkit.Rows("0"))
	result = tk.MustQuery(`select row(1,2,3)<>row(1+3,2,3)`)
	result.Check(testkit.Rows("1"))
	result = tk.MustQuery(`select row(1+3,2,3)<>row(1+3,2,3)`)
	result.Check(testkit.Rows("0"))
}

// #23157: make sure if Nullif expr is correct combined with IsNull expr.
func (s *testIntegrationSuite) TestNullifWithIsNull(c *C) {
	tk := testkit.NewTestKit(c, s.store)
	tk.MustExec("use test")
	tk.MustExec("drop table if exists t")
	tk.MustExec("create table t(a int not null);")
	tk.MustExec("insert into t values(1),(2);")
	rows := tk.MustQuery("select * from t where nullif(a,a) is null;")
	rows.Check(testkit.Rows("1", "2"))
}

func (s *testIntegrationSuite) TestAggregationBuiltin(c *C) {
	defer s.cleanEnv(c)
	tk := testkit.NewTestKit(c, s.store)
	tk.MustExec("use test")
	tk.MustExec("drop table if exists t")
	tk.MustExec("create table t(a decimal(7, 6))")
	tk.MustExec("insert into t values(1.123456), (1.123456)")
	result := tk.MustQuery("select avg(a) from t")
	result.Check(testkit.Rows("1.1234560000"))

	tk.MustExec("use test")
	tk.MustExec("drop table t")
	tk.MustExec("CREATE TABLE `t` (	`a` int, KEY `idx_a` (`a`))")
	result = tk.MustQuery("select avg(a) from t")
	result.Check(testkit.Rows("<nil>"))
	result = tk.MustQuery("select max(a), min(a) from t")
	result.Check(testkit.Rows("<nil> <nil>"))
	result = tk.MustQuery("select distinct a from t")
	result.Check(testkit.Rows())
	result = tk.MustQuery("select sum(a) from t")
	result.Check(testkit.Rows("<nil>"))
	result = tk.MustQuery("select count(a) from t")
	result.Check(testkit.Rows("0"))
	result = tk.MustQuery("select bit_or(a) from t")
	result.Check(testkit.Rows("0"))
	result = tk.MustQuery("select bit_xor(a) from t")
	result.Check(testkit.Rows("0"))
	result = tk.MustQuery("select bit_and(a) from t")
	result.Check(testkit.Rows("18446744073709551615"))
}

func (s *testIntegrationSuite) Test19387(c *C) {
	tk := testkit.NewTestKit(c, s.store)
	tk.MustExec("USE test;")

	tk.MustExec("drop table if exists t;")
	tk.MustExec("create table t(a decimal(16, 2));")
	tk.MustExec("select sum(case when 1 then a end) from t group by a;")
	res := tk.MustQuery("show create table t")
	c.Assert(len(res.Rows()), Equals, 1)
	str := res.Rows()[0][1].(string)
	c.Assert(strings.Contains(str, "decimal(16,2)"), IsTrue)
}

func (s *testIntegrationSuite) TestAggregationBuiltinBitOr(c *C) {
	defer s.cleanEnv(c)
	tk := testkit.NewTestKit(c, s.store)
	tk.MustExec("use test")
	tk.MustExec("drop table if exists t;")
	tk.MustExec("create table t(a bigint)")
	tk.MustExec("insert into t values(null);")
	result := tk.MustQuery("select bit_or(a) from t")
	result.Check(testkit.Rows("0"))
	tk.MustExec("insert into t values(1);")
	result = tk.MustQuery("select bit_or(a) from t")
	result.Check(testkit.Rows("1"))
	tk.MustExec("insert into t values(2);")
	result = tk.MustQuery("select bit_or(a) from t")
	result.Check(testkit.Rows("3"))
	tk.MustExec("insert into t values(4);")
	result = tk.MustQuery("select bit_or(a) from t")
	result.Check(testkit.Rows("7"))
	result = tk.MustQuery("select a, bit_or(a) from t group by a order by a")
	result.Check(testkit.Rows("<nil> 0", "1 1", "2 2", "4 4"))
	tk.MustExec("insert into t values(-1);")
	result = tk.MustQuery("select bit_or(a) from t")
	result.Check(testkit.Rows("18446744073709551615"))
}

func (s *testIntegrationSuite) TestAggregationBuiltinBitXor(c *C) {
	defer s.cleanEnv(c)
	tk := testkit.NewTestKit(c, s.store)
	tk.MustExec("use test")
	tk.MustExec("drop table if exists t;")
	tk.MustExec("create table t(a bigint)")
	tk.MustExec("insert into t values(null);")
	result := tk.MustQuery("select bit_xor(a) from t")
	result.Check(testkit.Rows("0"))
	tk.MustExec("insert into t values(1);")
	result = tk.MustQuery("select bit_xor(a) from t")
	result.Check(testkit.Rows("1"))
	tk.MustExec("insert into t values(2);")
	result = tk.MustQuery("select bit_xor(a) from t")
	result.Check(testkit.Rows("3"))
	tk.MustExec("insert into t values(3);")
	result = tk.MustQuery("select bit_xor(a) from t")
	result.Check(testkit.Rows("0"))
	tk.MustExec("insert into t values(3);")
	result = tk.MustQuery("select bit_xor(a) from t")
	result.Check(testkit.Rows("3"))
	result = tk.MustQuery("select a, bit_xor(a) from t group by a order by a")
	result.Check(testkit.Rows("<nil> 0", "1 1", "2 2", "3 0"))
}

func (s *testIntegrationSuite) TestAggregationBuiltinBitAnd(c *C) {
	defer s.cleanEnv(c)
	tk := testkit.NewTestKit(c, s.store)
	tk.MustExec("use test")
	tk.MustExec("drop table if exists t;")
	tk.MustExec("create table t(a bigint)")
	tk.MustExec("insert into t values(null);")
	result := tk.MustQuery("select bit_and(a) from t")
	result.Check(testkit.Rows("18446744073709551615"))
	tk.MustExec("insert into t values(7);")
	result = tk.MustQuery("select bit_and(a) from t")
	result.Check(testkit.Rows("7"))
	tk.MustExec("insert into t values(5);")
	result = tk.MustQuery("select bit_and(a) from t")
	result.Check(testkit.Rows("5"))
	tk.MustExec("insert into t values(3);")
	result = tk.MustQuery("select bit_and(a) from t")
	result.Check(testkit.Rows("1"))
	tk.MustExec("insert into t values(2);")
	result = tk.MustQuery("select bit_and(a) from t")
	result.Check(testkit.Rows("0"))
	result = tk.MustQuery("select a, bit_and(a) from t group by a order by a desc")
	result.Check(testkit.Rows("7 7", "5 5", "3 3", "2 2", "<nil> 18446744073709551615"))
}

func (s *testIntegrationSuite) TestAggregationBuiltinGroupConcat(c *C) {
	defer s.cleanEnv(c)
	tk := testkit.NewTestKit(c, s.store)
	tk.MustExec("use test")
	tk.MustExec("create table t(a varchar(100))")
	tk.MustExec("create table d(a varchar(100))")
	tk.MustExec("insert into t values('hello'), ('hello')")
	result := tk.MustQuery("select group_concat(a) from t")
	result.Check(testkit.Rows("hello,hello"))

	tk.MustExec("set @@group_concat_max_len=7")
	result = tk.MustQuery("select group_concat(a) from t")
	result.Check(testkit.Rows("hello,h"))
	tk.MustQuery("show warnings").Check(testutil.RowsWithSep("|", "Warning 1260 Some rows were cut by GROUPCONCAT(test.t.a)"))

	_, err := tk.Exec("insert into d select group_concat(a) from t")
	c.Assert(errors.Cause(err).(*terror.Error).Code(), Equals, errors.ErrCode(mysql.ErrCutValueGroupConcat))

	tk.Exec("set sql_mode=''")
	tk.MustExec("insert into d select group_concat(a) from t")
	tk.MustQuery("show warnings").Check(testutil.RowsWithSep("|", "Warning 1260 Some rows were cut by GROUPCONCAT(test.t.a)"))
	tk.MustQuery("select * from d").Check(testkit.Rows("hello,h"))
}

func (s *testIntegrationSuite) TestAggregationBuiltinJSONObjectAgg(c *C) {
	defer s.cleanEnv(c)
	tk := testkit.NewTestKit(c, s.store)
	tk.MustExec("use test")

	tk.MustExec("drop table if exists t;")
	tk.MustExec(`CREATE TABLE t (
		a int(11),
		b varchar(100),
		c decimal(3,2),
		d json,
		e date,
		f time,
		g datetime DEFAULT '2012-01-01',
		h timestamp NOT NULL DEFAULT CURRENT_TIMESTAMP,
		i char(36),
		j text(50));`)

	tk.MustExec(`insert into t values(1, 'ab', 5.5, '{"id": 1}', '2020-01-10', '11:12:13', '2020-01-11', '2020-10-18 00:00:00', 'first', 'json_objectagg_test');`)

	result := tk.MustQuery("select json_objectagg(a, b) from t group by a order by a;")
	result.Check(testkit.Rows(`{"1": "ab"}`))
	result = tk.MustQuery("select json_objectagg(b, c) from t group by b order by b;")
	result.Check(testkit.Rows(`{"ab": 5.5}`))
	result = tk.MustQuery("select json_objectagg(e, f) from t group by e order by e;")
	result.Check(testkit.Rows(`{"2020-01-10": "11:12:13"}`))
	result = tk.MustQuery("select json_objectagg(f, g) from t group by f order by f;")
	result.Check(testkit.Rows(`{"11:12:13": "2020-01-11 00:00:00"}`))
	result = tk.MustQuery("select json_objectagg(g, h) from t group by g order by g;")
	result.Check(testkit.Rows(`{"2020-01-11 00:00:00": "2020-10-18 00:00:00"}`))
	result = tk.MustQuery("select json_objectagg(h, i) from t group by h order by h;")
	result.Check(testkit.Rows(`{"2020-10-18 00:00:00": "first"}`))
	result = tk.MustQuery("select json_objectagg(i, j) from t group by i order by i;")
	result.Check(testkit.Rows(`{"first": "json_objectagg_test"}`))
	result = tk.MustQuery("select json_objectagg(a, null) from t group by a order by a;")
	result.Check(testkit.Rows(`{"1": null}`))
}

func (s *testIntegrationSuite2) TestOtherBuiltin(c *C) {
	defer s.cleanEnv(c)
	tk := testkit.NewTestKit(c, s.store)
	tk.MustExec("use test")

	tk.MustExec("drop table if exists t")
	tk.MustExec("create table t(a int, b double, c varchar(20), d datetime, e time)")
	tk.MustExec("insert into t value(1, 2, 'string', '2017-01-01 12:12:12', '12:12:12')")

	// for in
	result := tk.MustQuery("select 1 in (a, b, c), 'string' in (a, b, c), '2017-01-01 12:12:12' in (c, d, e), '12:12:12' in (c, d, e) from t")
	result.Check(testkit.Rows("1 1 1 1"))
	result = tk.MustQuery("select 1 in (null, c), 2 in (null, c) from t")
	result.Check(testkit.Rows("<nil> <nil>"))
	result = tk.MustQuery("select 0 in (a, b, c), 0 in (a, b, c), 3 in (a, b, c), 4 in (a, b, c) from t")
	result.Check(testkit.Rows("1 1 0 0"))
	result = tk.MustQuery("select (0,1) in ((0,1), (0,2)), (0,1) in ((0,0), (0,2))")
	result.Check(testkit.Rows("1 0"))

	result = tk.MustQuery(`select bit_count(121), bit_count(-1), bit_count(null), bit_count("1231aaa");`)
	result.Check(testkit.Rows("5 64 <nil> 7"))

	tk.MustExec("drop table if exists t")
	tk.MustExec("create table t(a int primary key, b time, c double, d varchar(10))")
	tk.MustExec(`insert into t values(1, '01:01:01', 1.1, "1"), (2, '02:02:02', 2.2, "2")`)
	tk.MustExec(`insert into t(a, b) values(1, '12:12:12') on duplicate key update a = values(b)`)
	result = tk.MustQuery(`select a from t order by a`)
	result.Check(testkit.Rows("2", "121212"))
	tk.MustExec(`insert into t values(2, '12:12:12', 1.1, "3.3") on duplicate key update a = values(c) + values(d)`)
	result = tk.MustQuery(`select a from t order by a`)
	result.Check(testkit.Rows("4", "121212"))

	// for setvar, getvar
	tk.MustExec(`set @varname = "Abc"`)
	result = tk.MustQuery(`select @varname, @VARNAME`)
	result.Check(testkit.Rows("Abc Abc"))

	// for values
	tk.MustExec("drop table t")
	tk.MustExec("CREATE TABLE `t` (`id` varchar(32) NOT NULL, `count` decimal(18,2), PRIMARY KEY (`id`));")
	tk.MustExec("INSERT INTO t (id,count)VALUES('abc',2) ON DUPLICATE KEY UPDATE count=if(VALUES(count) > count,VALUES(count),count)")
	result = tk.MustQuery("select count from t where id = 'abc'")
	result.Check(testkit.Rows("2.00"))
	tk.MustExec("INSERT INTO t (id,count)VALUES('abc',265.0) ON DUPLICATE KEY UPDATE count=if(VALUES(count) > count,VALUES(count),count)")
	result = tk.MustQuery("select count from t where id = 'abc'")
	result.Check(testkit.Rows("265.00"))

	// for values(issue #4884)
	tk.MustExec("drop table if exists t;")
	tk.MustExec("create table test(id int not null, val text, primary key(id));")
	tk.MustExec("insert into test values(1,'hello');")
	result = tk.MustQuery("select * from test;")
	result.Check(testkit.Rows("1 hello"))
	tk.MustExec("insert into test values(1, NULL) on duplicate key update val = VALUES(val);")
	result = tk.MustQuery("select * from test;")
	result.Check(testkit.Rows("1 <nil>"))

	tk.MustExec("drop table if exists test;")
	tk.MustExec(`create table test(
		id int not null,
		a text,
		b blob,
		c varchar(20),
		d int,
		e float,
		f DECIMAL(6,4),
		g JSON,
		primary key(id));`)

	tk.MustExec(`insert into test values(1,'txt hello', 'blb hello', 'vc hello', 1, 1.1, 1.0, '{"key1": "value1", "key2": "value2"}');`)
	tk.MustExec(`insert into test values(1, NULL, NULL, NULL, NULL, NULL, NULL, NULL)
	on duplicate key update
	a = values(a),
	b = values(b),
	c = values(c),
	d = values(d),
	e = values(e),
	f = values(f),
	g = values(g);`)

	result = tk.MustQuery("select * from test;")
	result.Check(testkit.Rows("1 <nil> <nil> <nil> <nil> <nil> <nil> <nil>"))
}

func (s *testIntegrationSuite) TestDateBuiltin(c *C) {
	ctx := context.Background()
	defer s.cleanEnv(c)
	tk := testkit.NewTestKit(c, s.store)
	tk.MustExec("USE test;")
	tk.MustExec("DROP TABLE IF EXISTS t;")
	tk.MustExec("create table t (d date);")
	tk.MustExec("insert into t values ('1997-01-02')")
	tk.MustExec("insert into t values ('1998-01-02')")
	r := tk.MustQuery("select * from t where d < date '1998-01-01';")
	r.Check(testkit.Rows("1997-01-02"))

	r = tk.MustQuery("select date'20171212'")
	r.Check(testkit.Rows("2017-12-12"))

	r = tk.MustQuery("select date'2017/12/12'")
	r.Check(testkit.Rows("2017-12-12"))

	r = tk.MustQuery("select date'2017/12-12'")
	r.Check(testkit.Rows("2017-12-12"))

	tk.MustExec("set sql_mode = ''")
	r = tk.MustQuery("select date '0000-00-00';")
	r.Check(testkit.Rows("0000-00-00"))

	tk.MustExec("set sql_mode = 'NO_ZERO_IN_DATE'")
	r = tk.MustQuery("select date '0000-00-00';")
	r.Check(testkit.Rows("0000-00-00"))

	tk.MustExec("set sql_mode = 'NO_ZERO_DATE'")
	rs, err := tk.Exec("select date '0000-00-00';")
	c.Assert(err, IsNil)
	_, err = session.GetRows4Test(ctx, tk.Se, rs)
	c.Assert(err, NotNil)
	c.Assert(terror.ErrorEqual(err, types.ErrWrongValue.GenWithStackByArgs(types.DateTimeStr, "0000-00-00")), IsTrue)
	c.Assert(rs.Close(), IsNil)

	tk.MustExec("set sql_mode = ''")
	r = tk.MustQuery("select date '2007-10-00';")
	r.Check(testkit.Rows("2007-10-00"))

	tk.MustExec("set sql_mode = 'NO_ZERO_IN_DATE'")
	rs, _ = tk.Exec("select date '2007-10-00';")
	_, err = session.GetRows4Test(ctx, tk.Se, rs)
	c.Assert(err, NotNil)
	c.Assert(terror.ErrorEqual(err, types.ErrWrongValue.GenWithStackByArgs(types.DateTimeStr, "2017-10-00")), IsTrue)
	c.Assert(rs.Close(), IsNil)

	tk.MustExec("set sql_mode = 'NO_ZERO_DATE'")
	r = tk.MustQuery("select date '2007-10-00';")
	r.Check(testkit.Rows("2007-10-00"))

	tk.MustExec("set sql_mode = 'NO_ZERO_IN_DATE,NO_ZERO_DATE'")

	rs, _ = tk.Exec("select date '2007-10-00';")
	_, err = session.GetRows4Test(ctx, tk.Se, rs)
	c.Assert(err, NotNil)
	c.Assert(terror.ErrorEqual(err, types.ErrWrongValue.GenWithStackByArgs(types.DateTimeStr, "2017-10-00")), IsTrue)
	c.Assert(rs.Close(), IsNil)

	rs, err = tk.Exec("select date '0000-00-00';")
	c.Assert(err, IsNil)
	_, err = session.GetRows4Test(ctx, tk.Se, rs)
	c.Assert(err, NotNil)
	c.Assert(terror.ErrorEqual(err, types.ErrWrongValue.GenWithStackByArgs(types.DateTimeStr, "0000-00-00")), IsTrue)
	c.Assert(rs.Close(), IsNil)

	r = tk.MustQuery("select date'1998~01~02'")
	r.Check(testkit.Rows("1998-01-02"))

	r = tk.MustQuery("select date'731124', date '011124'")
	r.Check(testkit.Rows("1973-11-24 2001-11-24"))

	_, err = tk.Exec("select date '0000-00-00 00:00:00';")
	c.Assert(err, NotNil)
	c.Assert(terror.ErrorEqual(err, types.ErrWrongValue.GenWithStackByArgs(types.DateTimeStr, "0000-00-00 00:00:00")), IsTrue)

	_, err = tk.Exec("select date '2017-99-99';")
	c.Assert(err, NotNil)
	c.Assert(terror.ErrorEqual(err, types.ErrWrongValue), IsTrue, Commentf("err: %v", err))

	_, err = tk.Exec("select date '2017-2-31';")
	c.Assert(err, NotNil)
	c.Assert(terror.ErrorEqual(err, types.ErrWrongValue), IsTrue, Commentf("err: %v", err))

	_, err = tk.Exec("select date '201712-31';")
	c.Assert(err, NotNil)
	c.Assert(terror.ErrorEqual(err, types.ErrWrongValue.GenWithStackByArgs(types.DateTimeStr, "201712-31")), IsTrue, Commentf("err: %v", err))

	_, err = tk.Exec("select date 'abcdefg';")
	c.Assert(err, NotNil)
	c.Assert(terror.ErrorEqual(err, types.ErrWrongValue.GenWithStackByArgs(types.DateTimeStr, "abcdefg")), IsTrue, Commentf("err: %v", err))
}

func (s *testIntegrationSuite) TestJSONBuiltin(c *C) {
	defer s.cleanEnv(c)
	tk := testkit.NewTestKit(c, s.store)
	tk.MustExec("USE test;")
	tk.MustExec("DROP TABLE IF EXISTS t;")
	tk.MustExec("CREATE TABLE `my_collection` (	`doc` json DEFAULT NULL, `_id` varchar(32) GENERATED ALWAYS AS (JSON_UNQUOTE(JSON_EXTRACT(doc,'$._id'))) STORED NOT NULL, PRIMARY KEY (`_id`))")
	_, err := tk.Exec("UPDATE `test`.`my_collection` SET doc=JSON_SET(doc) WHERE (JSON_EXTRACT(doc,'$.name') = 'clare');")
	c.Assert(err, NotNil)

	r := tk.MustQuery("select json_valid(null);")
	r.Check(testkit.Rows("<nil>"))

	r = tk.MustQuery(`select json_valid("null");`)
	r.Check(testkit.Rows("1"))

	r = tk.MustQuery("select json_valid(0);")
	r.Check(testkit.Rows("0"))

	r = tk.MustQuery(`select json_valid("0");`)
	r.Check(testkit.Rows("1"))

	r = tk.MustQuery(`select json_valid("hello");`)
	r.Check(testkit.Rows("0"))

	r = tk.MustQuery(`select json_valid('"hello"');`)
	r.Check(testkit.Rows("1"))

	r = tk.MustQuery(`select json_valid('{"a":1}');`)
	r.Check(testkit.Rows("1"))

	r = tk.MustQuery("select json_valid('{}');")
	r.Check(testkit.Rows("1"))

	r = tk.MustQuery(`select json_valid('[]');`)
	r.Check(testkit.Rows("1"))

	r = tk.MustQuery("select json_valid('2019-8-19');")
	r.Check(testkit.Rows("0"))

	r = tk.MustQuery(`select json_valid('"2019-8-19"');`)
	r.Check(testkit.Rows("1"))
}

func (s *testIntegrationSuite) TestTimeLiteral(c *C) {
	defer s.cleanEnv(c)
	tk := testkit.NewTestKit(c, s.store)

	r := tk.MustQuery("select time '117:01:12';")
	r.Check(testkit.Rows("117:01:12"))

	r = tk.MustQuery("select time '01:00:00.999999';")
	r.Check(testkit.Rows("01:00:00.999999"))

	r = tk.MustQuery("select time '1 01:00:00';")
	r.Check(testkit.Rows("25:00:00"))

	r = tk.MustQuery("select time '110:00:00';")
	r.Check(testkit.Rows("110:00:00"))

	r = tk.MustQuery("select time'-1:1:1.123454656';")
	r.Check(testkit.Rows("-01:01:01.123455"))

	r = tk.MustQuery("select time '33:33';")
	r.Check(testkit.Rows("33:33:00"))

	r = tk.MustQuery("select time '1.1';")
	r.Check(testkit.Rows("00:00:01.1"))

	r = tk.MustQuery("select time '21';")
	r.Check(testkit.Rows("00:00:21"))

	r = tk.MustQuery("select time '20 20:20';")
	r.Check(testkit.Rows("500:20:00"))

	_, err := tk.Exec("select time '2017-01-01 00:00:00';")
	c.Assert(err, NotNil)
	c.Assert(terror.ErrorEqual(err, types.ErrWrongValue.GenWithStackByArgs(types.DateTimeStr, "2017-01-01 00:00:00")), IsTrue)

	_, err = tk.Exec("select time '071231235959.999999';")
	c.Assert(err, NotNil)
	c.Assert(terror.ErrorEqual(err, types.ErrWrongValue.GenWithStackByArgs(types.DateTimeStr, "071231235959.999999")), IsTrue)

	_, err = tk.Exec("select time '20171231235959.999999';")
	c.Assert(err, NotNil)
	c.Assert(terror.ErrorEqual(err, types.ErrWrongValue.GenWithStackByArgs(types.DateTimeStr, "20171231235959.999999")), IsTrue)

	_, err = tk.Exec("select ADDDATE('2008-01-34', -1);")
	c.Assert(err, IsNil)
	tk.MustQuery("Show warnings;").Check(testutil.RowsWithSep("|",
		"Warning|1292|Incorrect datetime value: '2008-01-34'"))
}

func (s *testIntegrationSuite) TestIssue13822(c *C) {
	tk := testkit.NewTestKitWithInit(c, s.store)
	tk.MustQuery("select ADDDATE(20111111, interval '-123' DAY);").Check(testkit.Rows("2011-07-11"))
	tk.MustQuery("select SUBDATE(20111111, interval '-123' DAY);").Check(testkit.Rows("2012-03-13"))
}

func (s *testIntegrationSuite) TestTimestampLiteral(c *C) {
	defer s.cleanEnv(c)
	tk := testkit.NewTestKit(c, s.store)

	r := tk.MustQuery("select timestamp '2017-01-01 00:00:00';")
	r.Check(testkit.Rows("2017-01-01 00:00:00"))

	r = tk.MustQuery("select timestamp '2017@01@01 00:00:00';")
	r.Check(testkit.Rows("2017-01-01 00:00:00"))

	r = tk.MustQuery("select timestamp '2017@01@01 00~00~00';")
	r.Check(testkit.Rows("2017-01-01 00:00:00"))

	r = tk.MustQuery("select timestamp '2017@01@0001 00~00~00.333';")
	r.Check(testkit.Rows("2017-01-01 00:00:00.333"))

	_, err := tk.Exec("select timestamp '00:00:00';")
	c.Assert(err, NotNil)
	c.Assert(terror.ErrorEqual(err, types.ErrWrongValue.GenWithStackByArgs(types.DateTimeStr, "00:00:00")), IsTrue)

	_, err = tk.Exec("select timestamp '1992-01-03';")
	c.Assert(err, NotNil)
	c.Assert(terror.ErrorEqual(err, types.ErrWrongValue.GenWithStackByArgs(types.DateTimeStr, "1992-01-03")), IsTrue)

	_, err = tk.Exec("select timestamp '20171231235959.999999';")
	c.Assert(err, NotNil)
	c.Assert(terror.ErrorEqual(err, types.ErrWrongValue.GenWithStackByArgs(types.DateTimeStr, "20171231235959.999999")), IsTrue)
}

func (s *testIntegrationSuite) TestLiterals(c *C) {
	defer s.cleanEnv(c)
	tk := testkit.NewTestKit(c, s.store)
	r := tk.MustQuery("SELECT LENGTH(b''), LENGTH(B''), b''+1, b''-1, B''+1;")
	r.Check(testkit.Rows("0 0 1 -1 1"))
}

func (s *testIntegrationSuite) TestFuncJSON(c *C) {
	tk := testkit.NewTestKit(c, s.store)
	defer s.cleanEnv(c)
	tk.MustExec("USE test;")
	tk.MustExec("DROP TABLE IF EXISTS table_json;")
	tk.MustExec("CREATE TABLE table_json(a json, b VARCHAR(255));")

	j1 := `{"\\"hello\\"": "world", "a": [1, "2", {"aa": "bb"}, 4.0, {"aa": "cc"}], "b": true, "c": ["d"]}`
	j2 := `[{"a": 1, "b": true}, 3, 3.5, "hello, world", null, true]`
	for _, j := range []string{j1, j2} {
		tk.MustExec(fmt.Sprintf(`INSERT INTO table_json values('%s', '%s')`, j, j))
	}

	r := tk.MustQuery(`select json_type(a), json_type(b) from table_json`)
	r.Check(testkit.Rows("OBJECT OBJECT", "ARRAY ARRAY"))

	tk.MustGetErrCode("select json_quote();", mysql.ErrWrongParamcountToNativeFct)
	tk.MustGetErrCode("select json_quote('abc', 'def');", mysql.ErrWrongParamcountToNativeFct)
	tk.MustGetErrCode("select json_quote(NULL, 'def');", mysql.ErrWrongParamcountToNativeFct)
	tk.MustGetErrCode("select json_quote('abc', NULL);", mysql.ErrWrongParamcountToNativeFct)

	tk.MustGetErrCode("select json_unquote();", mysql.ErrWrongParamcountToNativeFct)
	tk.MustGetErrCode("select json_unquote('abc', 'def');", mysql.ErrWrongParamcountToNativeFct)
	tk.MustGetErrCode("select json_unquote(NULL, 'def');", mysql.ErrWrongParamcountToNativeFct)
	tk.MustGetErrCode("select json_unquote('abc', NULL);", mysql.ErrWrongParamcountToNativeFct)

	tk.MustQuery("select json_quote(NULL);").Check(testkit.Rows("<nil>"))
	tk.MustQuery("select json_unquote(NULL);").Check(testkit.Rows("<nil>"))

	tk.MustQuery("select json_quote('abc');").Check(testkit.Rows(`"abc"`))
	tk.MustQuery(`select json_quote(convert('"abc"' using ascii));`).Check(testkit.Rows(`"\"abc\""`))
	tk.MustQuery(`select json_quote(convert('"abc"' using latin1));`).Check(testkit.Rows(`"\"abc\""`))
	tk.MustQuery(`select json_quote(convert('"abc"' using utf8));`).Check(testkit.Rows(`"\"abc\""`))
	tk.MustQuery(`select json_quote(convert('"abc"' using utf8mb4));`).Check(testkit.Rows(`"\"abc\""`))

	tk.MustQuery("select json_unquote('abc');").Check(testkit.Rows("abc"))
	tk.MustQuery(`select json_unquote('"abc"');`).Check(testkit.Rows("abc"))
	tk.MustQuery(`select json_unquote(convert('"abc"' using ascii));`).Check(testkit.Rows("abc"))
	tk.MustQuery(`select json_unquote(convert('"abc"' using latin1));`).Check(testkit.Rows("abc"))
	tk.MustQuery(`select json_unquote(convert('"abc"' using utf8));`).Check(testkit.Rows("abc"))
	tk.MustQuery(`select json_unquote(convert('"abc"' using utf8mb4));`).Check(testkit.Rows("abc"))

	tk.MustQuery(`select json_quote('"');`).Check(testkit.Rows(`"\""`))
	tk.MustQuery(`select json_unquote('"');`).Check(testkit.Rows(`"`))

	tk.MustQuery(`select json_unquote('""');`).Check(testkit.Rows(``))
	tk.MustQuery(`select char_length(json_unquote('""'));`).Check(testkit.Rows(`0`))
	tk.MustQuery(`select json_unquote('"" ');`).Check(testkit.Rows(`"" `))
	tk.MustQuery(`select json_unquote(cast(json_quote('abc') as json));`).Check(testkit.Rows("abc"))

	tk.MustQuery(`select json_unquote(cast('{"abc": "foo"}' as json));`).Check(testkit.Rows(`{"abc": "foo"}`))
	tk.MustQuery(`select json_unquote(json_extract(cast('{"abc": "foo"}' as json), '$.abc'));`).Check(testkit.Rows("foo"))
	tk.MustQuery(`select json_unquote('["a", "b", "c"]');`).Check(testkit.Rows(`["a", "b", "c"]`))
	tk.MustQuery(`select json_unquote(cast('["a", "b", "c"]' as json));`).Check(testkit.Rows(`["a", "b", "c"]`))
	tk.MustQuery(`select json_quote(convert(X'e68891' using utf8));`).Check(testkit.Rows(`"我"`))
	tk.MustQuery(`select json_quote(convert(X'e68891' using utf8mb4));`).Check(testkit.Rows(`"我"`))
	tk.MustQuery(`select cast(json_quote(convert(X'e68891' using utf8)) as json);`).Check(testkit.Rows(`"我"`))
	tk.MustQuery(`select json_unquote(convert(X'e68891' using utf8));`).Check(testkit.Rows("我"))

	tk.MustQuery(`select json_quote(json_quote(json_quote('abc')));`).Check(testkit.Rows(`"\"\\\"abc\\\"\""`))
	tk.MustQuery(`select json_unquote(json_unquote(json_unquote(json_quote(json_quote(json_quote('abc'))))));`).Check(testkit.Rows("abc"))

	tk.MustGetErrCode("select json_quote(123)", mysql.ErrIncorrectType)
	tk.MustGetErrCode("select json_quote(-100)", mysql.ErrIncorrectType)
	tk.MustGetErrCode("select json_quote(123.123)", mysql.ErrIncorrectType)
	tk.MustGetErrCode("select json_quote(-100.000)", mysql.ErrIncorrectType)
	tk.MustGetErrCode(`select json_quote(true);`, mysql.ErrIncorrectType)
	tk.MustGetErrCode(`select json_quote(false);`, mysql.ErrIncorrectType)
	tk.MustGetErrCode(`select json_quote(cast("{}" as JSON));`, mysql.ErrIncorrectType)
	tk.MustGetErrCode(`select json_quote(cast("[]" as JSON));`, mysql.ErrIncorrectType)
	tk.MustGetErrCode(`select json_quote(cast("2015-07-29" as date));`, mysql.ErrIncorrectType)
	tk.MustGetErrCode(`select json_quote(cast("12:18:29.000000" as time));`, mysql.ErrIncorrectType)
	tk.MustGetErrCode(`select json_quote(cast("2015-07-29 12:18:29.000000" as datetime));`, mysql.ErrIncorrectType)

	tk.MustGetErrCode("select json_unquote(123)", mysql.ErrIncorrectType)
	tk.MustGetErrCode("select json_unquote(-100)", mysql.ErrIncorrectType)
	tk.MustGetErrCode("select json_unquote(123.123)", mysql.ErrIncorrectType)
	tk.MustGetErrCode("select json_unquote(-100.000)", mysql.ErrIncorrectType)
	tk.MustGetErrCode(`select json_unquote(true);`, mysql.ErrIncorrectType)
	tk.MustGetErrCode(`select json_unquote(false);`, mysql.ErrIncorrectType)
	tk.MustGetErrCode(`select json_unquote(cast("2015-07-29" as date));`, mysql.ErrIncorrectType)
	tk.MustGetErrCode(`select json_unquote(cast("12:18:29.000000" as time));`, mysql.ErrIncorrectType)
	tk.MustGetErrCode(`select json_unquote(cast("2015-07-29 12:18:29.000000" as datetime));`, mysql.ErrIncorrectType)

	r = tk.MustQuery(`select json_extract(a, '$.a[1]'), json_extract(b, '$.b') from table_json`)
	r.Check(testkit.Rows("\"2\" true", "<nil> <nil>"))

	r = tk.MustQuery(`select json_extract(json_set(a, '$.a[1]', 3), '$.a[1]'), json_extract(json_set(b, '$.b', false), '$.b') from table_json`)
	r.Check(testkit.Rows("3 false", "<nil> <nil>"))

	r = tk.MustQuery(`select json_extract(json_insert(a, '$.a[1]', 3), '$.a[1]'), json_extract(json_insert(b, '$.b', false), '$.b') from table_json`)
	r.Check(testkit.Rows("\"2\" true", "<nil> <nil>"))

	r = tk.MustQuery(`select json_extract(json_replace(a, '$.a[1]', 3), '$.a[1]'), json_extract(json_replace(b, '$.b', false), '$.b') from table_json`)
	r.Check(testkit.Rows("3 false", "<nil> <nil>"))

	r = tk.MustQuery(`select json_extract(json_merge(a, cast(b as JSON)), '$[0].a[0]') from table_json`)
	r.Check(testkit.Rows("1", "1"))

	r = tk.MustQuery(`select json_extract(json_array(1,2,3), '$[1]')`)
	r.Check(testkit.Rows("2"))

	r = tk.MustQuery(`select json_extract(json_object(1,2,3,4), '$."1"')`)
	r.Check(testkit.Rows("2"))

	tk.MustExec(`update table_json set a=json_set(a,'$.a',json_object('a',1,'b',2)) where json_extract(a,'$.a[1]') = '2'`)
	r = tk.MustQuery(`select json_extract(a, '$.a.a'), json_extract(a, '$.a.b') from table_json`)
	r.Check(testkit.Rows("1 2", "<nil> <nil>"))

	r = tk.MustQuery(`select json_contains(NULL, '1'), json_contains('1', NULL), json_contains('1', '1', NULL)`)
	r.Check(testkit.Rows("<nil> <nil> <nil>"))
	r = tk.MustQuery(`select json_contains('{}','{}'), json_contains('[1]','1'), json_contains('[1]','"1"'), json_contains('[1,2,[1,[5,[3]]]]', '[1,3]', '$[2]'), json_contains('[1,2,[1,[5,{"a":[2,3]}]]]', '[1,{"a":[3]}]', "$[2]"), json_contains('{"a":1}', '{"a":1,"b":2}', "$")`)
	r.Check(testkit.Rows("1 1 0 1 1 0"))
	r = tk.MustQuery(`select json_contains('{"a": 1}', '1', "$.c"), json_contains('{"a": [1, 2]}', '1', "$.a[2]"), json_contains('{"a": [1, {"a": 1}]}', '1', "$.a[1].b")`)
	r.Check(testkit.Rows("<nil> <nil> <nil>"))
	rs, err := tk.Exec("select json_contains('1','1','$.*')")
	c.Assert(err, IsNil)
	c.Assert(rs, NotNil)
	_, err = session.GetRows4Test(context.Background(), tk.Se, rs)
	c.Assert(err, NotNil)
	c.Assert(err.Error(), Equals, "[json:3149]In this situation, path expressions may not contain the * and ** tokens.")

	r = tk.MustQuery(`select
		json_contains_path(NULL, 'one', "$.c"),
		json_contains_path(NULL, 'all', "$.c"),
		json_contains_path('{"a": 1}', NULL, "$.c"),
		json_contains_path('{"a": 1}', 'one', NULL),
		json_contains_path('{"a": 1}', 'all', NULL)
	`)
	r.Check(testkit.Rows("<nil> <nil> <nil> <nil> <nil>"))

	r = tk.MustQuery(`select
		json_contains_path('{"a": 1, "b": 2, "c": {"d": 4}}', 'one', '$.c.d'),
		json_contains_path('{"a": 1, "b": 2, "c": {"d": 4}}', 'one', '$.a.d'),
		json_contains_path('{"a": 1, "b": 2, "c": {"d": 4}}', 'all', '$.c.d'),
		json_contains_path('{"a": 1, "b": 2, "c": {"d": 4}}', 'all', '$.a.d')
	`)
	r.Check(testkit.Rows("1 0 1 0"))

	r = tk.MustQuery(`select
		json_contains_path('{"a": 1, "b": 2, "c": {"d": 4}}', 'one', '$.a', '$.e'),
		json_contains_path('{"a": 1, "b": 2, "c": {"d": 4}}', 'one', '$.a', '$.b'),
		json_contains_path('{"a": 1, "b": 2, "c": {"d": 4}}', 'all', '$.a', '$.e'),
		json_contains_path('{"a": 1, "b": 2, "c": {"d": 4}}', 'all', '$.a', '$.b')
	`)
	r.Check(testkit.Rows("1 1 0 1"))

	r = tk.MustQuery(`select
		json_contains_path('{"a": 1, "b": 2, "c": {"d": 4}}', 'one', '$.*'),
		json_contains_path('{"a": 1, "b": 2, "c": {"d": 4}}', 'one', '$[*]'),
		json_contains_path('{"a": 1, "b": 2, "c": {"d": 4}}', 'all', '$.*'),
		json_contains_path('{"a": 1, "b": 2, "c": {"d": 4}}', 'all', '$[*]')
	`)
	r.Check(testkit.Rows("1 0 1 0"))

	r = tk.MustQuery(`select
		json_keys('[]'),
		json_keys('{}'),
		json_keys('{"a": 1, "b": 2}'),
		json_keys('{"a": {"c": 3}, "b": 2}'),
		json_keys('{"a": {"c": 3}, "b": 2}', "$.a")
	`)
	r.Check(testkit.Rows(`<nil> [] ["a", "b"] ["a", "b"] ["c"]`))

	r = tk.MustQuery(`select
		json_length('1'),
		json_length('{}'),
		json_length('[]'),
		json_length('{"a": 1}'),
		json_length('{"a": 1, "b": 2}'),
		json_length('[1, 2, 3]')
	`)
	r.Check(testkit.Rows("1 0 0 1 2 3"))

	// #16267
	tk.MustQuery(`select json_array(922337203685477580) =  json_array(922337203685477581);`).Check(testkit.Rows("0"))

	// #10461
	tk.MustExec("drop table if exists tx1")
	tk.MustExec("create table tx1(id int key, a double, b double, c double, d double)")
	tk.MustExec("insert into tx1 values (1, 0.1, 0.2, 0.3, 0.0)")
	tk.MustQuery("select a+b, c from tx1").Check(testkit.Rows("0.30000000000000004 0.3"))
	tk.MustQuery("select json_array(a+b) = json_array(c) from tx1").Check(testkit.Rows("0"))
}

func (s *testIntegrationSuite) TestColumnInfoModified(c *C) {
	testKit := testkit.NewTestKit(c, s.store)
	defer s.cleanEnv(c)
	testKit.MustExec("use test")
	testKit.MustExec("drop table if exists tab0")
	testKit.MustExec("CREATE TABLE tab0(col0 INTEGER, col1 INTEGER, col2 INTEGER)")
	testKit.MustExec("SELECT + - (- CASE + col0 WHEN + CAST( col0 AS SIGNED ) THEN col1 WHEN 79 THEN NULL WHEN + - col1 THEN col0 / + col0 END ) * - 16 FROM tab0")
	ctx := testKit.Se.(sessionctx.Context)
	is := domain.GetDomain(ctx).InfoSchema()
	tbl, _ := is.TableByName(model.NewCIStr("test"), model.NewCIStr("tab0"))
	col := table.FindCol(tbl.Cols(), "col1")
	c.Assert(col.Tp, Equals, mysql.TypeLong)
}

func (s *testIntegrationSuite) TestSetVariables(c *C) {
	tk := testkit.NewTestKit(c, s.store)
	defer s.cleanEnv(c)
	_, err := tk.Exec("set sql_mode='adfasdfadsfdasd';")
	c.Assert(err, NotNil)
	_, err = tk.Exec("set @@sql_mode='adfasdfadsfdasd';")
	c.Assert(err, NotNil)
	_, err = tk.Exec("set @@global.sql_mode='adfasdfadsfdasd';")
	c.Assert(err, NotNil)
	_, err = tk.Exec("set @@session.sql_mode='adfasdfadsfdasd';")
	c.Assert(err, NotNil)

	var r *testkit.Result
	_, err = tk.Exec("set @@session.sql_mode=',NO_ZERO_DATE,ANSI,ANSI_QUOTES';")
	c.Assert(err, IsNil)
	r = tk.MustQuery(`select @@session.sql_mode`)
	r.Check(testkit.Rows("NO_ZERO_DATE,REAL_AS_FLOAT,PIPES_AS_CONCAT,ANSI_QUOTES,IGNORE_SPACE,ONLY_FULL_GROUP_BY,ANSI"))
	r = tk.MustQuery(`show variables like 'sql_mode'`)
	r.Check(testkit.Rows("sql_mode NO_ZERO_DATE,REAL_AS_FLOAT,PIPES_AS_CONCAT,ANSI_QUOTES,IGNORE_SPACE,ONLY_FULL_GROUP_BY,ANSI"))

	// for invalid SQL mode.
	tk.MustExec("use test")
	tk.MustExec("drop table if exists tab0")
	tk.MustExec("CREATE TABLE tab0(col1 time)")
	_, err = tk.Exec("set sql_mode='STRICT_TRANS_TABLES';")
	c.Assert(err, IsNil)
	_, err = tk.Exec("INSERT INTO tab0 select cast('999:44:33' as time);")
	c.Assert(err, NotNil)
	c.Assert(err.Error(), Equals, "[types:1292]Truncated incorrect time value: '999:44:33'")
	_, err = tk.Exec("set sql_mode=' ,';")
	c.Assert(err, NotNil)
	_, err = tk.Exec("INSERT INTO tab0 select cast('999:44:33' as time);")
	c.Assert(err, NotNil)
	c.Assert(err.Error(), Equals, "[types:1292]Truncated incorrect time value: '999:44:33'")

	// issue #5478
	_, err = tk.Exec("set session transaction read write;")
	c.Assert(err, IsNil)
	_, err = tk.Exec("set global transaction read write;")
	c.Assert(err, IsNil)
	r = tk.MustQuery(`select @@session.tx_read_only, @@global.tx_read_only, @@session.transaction_read_only, @@global.transaction_read_only;`)
	r.Check(testkit.Rows("0 0 0 0"))

	_, err = tk.Exec("set session transaction read only;")
	c.Assert(err, IsNil)
	r = tk.MustQuery(`select @@session.tx_read_only, @@global.tx_read_only, @@session.transaction_read_only, @@global.transaction_read_only;`)
	r.Check(testkit.Rows("1 0 1 0"))
	_, err = tk.Exec("set global transaction read only;")
	c.Assert(err, IsNil)
	r = tk.MustQuery(`select @@session.tx_read_only, @@global.tx_read_only, @@session.transaction_read_only, @@global.transaction_read_only;`)
	r.Check(testkit.Rows("1 1 1 1"))

	_, err = tk.Exec("set session transaction read write;")
	c.Assert(err, IsNil)
	_, err = tk.Exec("set global transaction read write;")
	c.Assert(err, IsNil)
	r = tk.MustQuery(`select @@session.tx_read_only, @@global.tx_read_only, @@session.transaction_read_only, @@global.transaction_read_only;`)
	r.Check(testkit.Rows("0 0 0 0"))

	_, err = tk.Exec("set @@global.max_user_connections='';")
	c.Assert(err, NotNil)
	c.Assert(err.Error(), Equals, variable.ErrWrongTypeForVar.GenWithStackByArgs("max_user_connections").Error())
	_, err = tk.Exec("set @@global.max_prepared_stmt_count='';")
	c.Assert(err, NotNil)
	c.Assert(err.Error(), Equals, variable.ErrWrongTypeForVar.GenWithStackByArgs("max_prepared_stmt_count").Error())
}

func (s *testIntegrationSuite) TestIssues(c *C) {
	// for issue #4954
	tk := testkit.NewTestKit(c, s.store)
	defer s.cleanEnv(c)
	tk.MustExec("use test")
	tk.MustExec("drop table if exists t")
	tk.MustExec("CREATE TABLE t (a CHAR(5) CHARACTER SET latin1);")
	tk.MustExec("INSERT INTO t VALUES ('oe');")
	tk.MustExec("INSERT INTO t VALUES (0xf6);")
	r := tk.MustQuery(`SELECT * FROM t WHERE a= 'oe';`)
	r.Check(testkit.Rows("oe"))
	r = tk.MustQuery(`SELECT HEX(a) FROM t WHERE a= 0xf6;`)
	r.Check(testkit.Rows("F6"))

	// for issue #4006
	tk.MustExec(`drop table if exists tb`)
	tk.MustExec("create table tb(id int auto_increment primary key, v varchar(32));")
	tk.MustExec("insert into tb(v) (select v from tb);")
	r = tk.MustQuery(`SELECT * FROM tb;`)
	r.Check(testkit.Rows())
	tk.MustExec(`insert into tb(v) values('hello');`)
	tk.MustExec("insert into tb(v) (select v from tb);")
	r = tk.MustQuery(`SELECT * FROM tb;`)
	r.Check(testkit.Rows("1 hello", "2 hello"))

	// for issue #5111
	tk.MustExec(`drop table if exists t`)
	tk.MustExec("create table t(c varchar(32));")
	tk.MustExec("insert into t values('1e649'),('-1e649');")
	r = tk.MustQuery(`SELECT * FROM t where c < 1;`)
	r.Check(testkit.Rows("-1e649"))
	tk.MustQuery("show warnings").Check(testutil.RowsWithSep("|",
		"Warning|1292|Truncated incorrect DOUBLE value: '1e649'",
		"Warning|1292|Truncated incorrect DOUBLE value: '-1e649'"))
	r = tk.MustQuery(`SELECT * FROM t where c > 1;`)
	r.Check(testkit.Rows("1e649"))
	tk.MustQuery("show warnings").Check(testutil.RowsWithSep("|",
		"Warning|1292|Truncated incorrect DOUBLE value: '1e649'",
		"Warning|1292|Truncated incorrect DOUBLE value: '-1e649'"))

	// for issue #5293
	tk.MustExec("drop table if exists t")
	tk.MustExec("create table t(a int)")
	tk.MustExec("insert t values (1)")
	tk.MustQuery("select * from t where cast(a as binary)").Check(testkit.Rows("1"))

	// for issue #16351
	tk.MustExec("drop table if exists t2")
	tk.MustExec("create table t2(a int, b varchar(20))")
	tk.MustExec(`insert into t2 values(1,"1111"),(2,"2222"),(3,"3333"),(4,"4444"),(5,"5555"),(6,"6666"),(7,"7777"),(8,"8888"),(9,"9999"),(10,"0000")`)
	tk.MustQuery(`select (@j := case when substr(t2.b,1,3)=@i then 1 else @j+1 end) from t2, (select @j := 0, @i := "0") tt limit 10`).Check(testkit.Rows(
		"1", "2", "3", "4", "5", "6", "7", "8", "9", "10"))
}

func (s *testIntegrationSuite) TestInPredicate4UnsignedInt(c *C) {
	// for issue #6661
	tk := testkit.NewTestKit(c, s.store)
	defer s.cleanEnv(c)
	tk.MustExec("use test")
	tk.MustExec("drop table if exists t")
	tk.MustExec("CREATE TABLE t (a bigint unsigned,key (a));")
	tk.MustExec("INSERT INTO t VALUES (0), (4), (5), (6), (7), (8), (9223372036854775810), (18446744073709551614), (18446744073709551615);")
	r := tk.MustQuery(`SELECT a FROM t WHERE a NOT IN (-1, -2, 18446744073709551615);`)
	r.Check(testkit.Rows("0", "4", "5", "6", "7", "8", "9223372036854775810", "18446744073709551614"))
	r = tk.MustQuery(`SELECT a FROM t WHERE a NOT IN (-1, -2, 4, 9223372036854775810);`)
	r.Check(testkit.Rows("0", "5", "6", "7", "8", "18446744073709551614", "18446744073709551615"))
	r = tk.MustQuery(`SELECT a FROM t WHERE a NOT IN (-1, -2, 0, 4, 18446744073709551614);`)
	r.Check(testkit.Rows("5", "6", "7", "8", "9223372036854775810", "18446744073709551615"))

	// for issue #4473
	tk.MustExec("drop table if exists t")
	tk.MustExec("create table t1 (some_id smallint(5) unsigned,key (some_id) )")
	tk.MustExec("insert into t1 values (1),(2)")
	r = tk.MustQuery(`select some_id from t1 where some_id not in(2,-1);`)
	r.Check(testkit.Rows("1"))
}

func (s *testIntegrationSuite) TestFilterExtractFromDNF(c *C) {
	tk := testkit.NewTestKit(c, s.store)
	defer s.cleanEnv(c)
	tk.MustExec("use test")
	tk.MustExec("drop table if exists t")
	tk.MustExec("create table t(a int, b int, c int)")

	tests := []struct {
		exprStr string
		result  string
	}{
		{
			exprStr: "a = 1 or a = 1 or a = 1",
			result:  "[eq(test.t.a, 1)]",
		},
		{
			exprStr: "a = 1 or a = 1 or (a = 1 and b = 1)",
			result:  "[eq(test.t.a, 1)]",
		},
		{
			exprStr: "(a = 1 and a = 1) or a = 1 or b = 1",
			result:  "[or(or(and(eq(test.t.a, 1), eq(test.t.a, 1)), eq(test.t.a, 1)), eq(test.t.b, 1))]",
		},
		{
			exprStr: "(a = 1 and b = 2) or (a = 1 and b = 3) or (a = 1 and b = 4)",
			result:  "[eq(test.t.a, 1) or(eq(test.t.b, 2), or(eq(test.t.b, 3), eq(test.t.b, 4)))]",
		},
		{
			exprStr: "(a = 1 and b = 1 and c = 1) or (a = 1 and b = 1) or (a = 1 and b = 1 and c > 2 and c < 3)",
			result:  "[eq(test.t.a, 1) eq(test.t.b, 1)]",
		},
	}

	ctx := context.Background()
	for _, tt := range tests {
		sql := "select * from t where " + tt.exprStr
		sctx := tk.Se.(sessionctx.Context)
		sc := sctx.GetSessionVars().StmtCtx
		stmts, err := session.Parse(sctx, sql)
		c.Assert(err, IsNil, Commentf("error %v, for expr %s", err, tt.exprStr))
		c.Assert(stmts, HasLen, 1)
		is := domain.GetDomain(sctx).InfoSchema()
		err = plannercore.Preprocess(sctx, stmts[0], is)
		c.Assert(err, IsNil, Commentf("error %v, for resolve name, expr %s", err, tt.exprStr))
		p, _, err := plannercore.BuildLogicalPlan(ctx, sctx, stmts[0], is)
		c.Assert(err, IsNil, Commentf("error %v, for build plan, expr %s", err, tt.exprStr))
		selection := p.(plannercore.LogicalPlan).Children()[0].(*plannercore.LogicalSelection)
		conds := make([]expression.Expression, len(selection.Conditions))
		for i, cond := range selection.Conditions {
			conds[i] = expression.PushDownNot(sctx, cond)
		}
		afterFunc := expression.ExtractFiltersFromDNFs(sctx, conds)
		sort.Slice(afterFunc, func(i, j int) bool {
			return bytes.Compare(afterFunc[i].HashCode(sc), afterFunc[j].HashCode(sc)) < 0
		})
		c.Assert(fmt.Sprintf("%s", afterFunc), Equals, tt.result, Commentf("wrong result for expr: %s", tt.exprStr))
	}
}

func (s *testIntegrationSuite) testTiDBIsOwnerFunc(c *C) {
	tk := testkit.NewTestKit(c, s.store)
	defer s.cleanEnv(c)
	result := tk.MustQuery("select tidb_is_ddl_owner()")
	ddlOwnerChecker := tk.Se.DDLOwnerChecker()
	c.Assert(ddlOwnerChecker, NotNil)
	var ret int64
	if ddlOwnerChecker.IsOwner() {
		ret = 1
	}
	result.Check(testkit.Rows(fmt.Sprintf("%v", ret)))
}

func (s *testIntegrationSuite) TestTiDBDecodePlanFunc(c *C) {
	tk := testkit.NewTestKit(c, s.store)
	defer s.cleanEnv(c)
	tk.MustQuery("select tidb_decode_plan('')").Check(testkit.Rows(""))
	tk.MustQuery("select tidb_decode_plan('7APIMAk1XzEzCTAJMQlmdW5jczpjb3VudCgxKQoxCTE3XzE0CTAJMAlpbm5lciBqb2luLCBp" +
		"AQyQOlRhYmxlUmVhZGVyXzIxLCBlcXVhbDpbZXEoQ29sdW1uIzEsIA0KCDkpIBkXADIVFywxMCldCjIJMzFfMTgFZXhkYXRhOlNlbGVjdGlvbl" +
		"8xNwozCTFfMTcJMQkwCWx0HVlATlVMTCksIG5vdChpc251bGwVHAApUhcAUDIpKQo0CTEwXzE2CTEJMTAwMDAJdAHB2Dp0MSwgcmFuZ2U6Wy1p" +
		"bmYsK2luZl0sIGtlZXAgb3JkZXI6ZmFsc2UsIHN0YXRzOnBzZXVkbwoFtgAyAZcEMAk6tgAEMjAFtgQyMDq2AAg5LCBmtgAAMFa3AAA5FbcAO" +
		"T63AAAyzrcA')").Check(testkit.Rows("" +
		"\tid                  \ttask\testRows\toperator info\n" +
		"\tStreamAgg_13        \troot\t1      \tfuncs:count(1)\n" +
		"\t└─HashJoin_14       \troot\t0      \tinner join, inner:TableReader_21, equal:[eq(Column#1, Column#9) eq(Column#2, Column#10)]\n" +
		"\t  ├─TableReader_18  \troot\t0      \tdata:Selection_17\n" +
		"\t  │ └─Selection_17  \tcop \t0      \tlt(Column#1, NULL), not(isnull(Column#1)), not(isnull(Column#2))\n" +
		"\t  │   └─TableScan_16\tcop \t10000  \ttable:t1, range:[-inf,+inf], keep order:false, stats:pseudo\n" +
		"\t  └─TableReader_21  \troot\t0      \tdata:Selection_20\n" +
		"\t    └─Selection_20  \tcop \t0      \tlt(Column#9, NULL), not(isnull(Column#10)), not(isnull(Column#9))\n" +
		"\t      └─TableScan_19\tcop \t10000  \ttable:t2, range:[-inf,+inf], keep order:false, stats:pseudo"))
	tk.MustQuery("select tidb_decode_plan('rwPwcTAJNV8xNAkwCTEJZnVuY3M6bWF4KHRlc3QudC5hKS0+Q29sdW1uIzQJMQl0aW1lOj" +
		"IyMy45MzXCtXMsIGxvb3BzOjIJMTI4IEJ5dGVzCU4vQQoxCTE2XzE4CTAJMQlvZmZzZXQ6MCwgY291bnQ6MQkxCQlHFDE4LjQyMjJHAAhOL0" +
		"EBBCAKMgkzMl8yOAkBlEBpbmRleDpMaW1pdF8yNwkxCQ0+DDYuODUdPSwxLCBycGMgbnVtOiANDAUpGDE1MC44MjQFKjhwcm9jIGtleXM6MA" +
		"kxOTgdsgAzAbIAMgFearIAFDU3LjM5NgVKAGwN+BGxIDQJMTNfMjYJMQGgHGFibGU6dCwgCbqwaWR4KGEpLCByYW5nZTooMCwraW5mXSwga2" +
		"VlcCBvcmRlcjp0cnVlLCBkZXNjAT8kaW1lOjU2LjY2MR1rJDEJTi9BCU4vQQo=')").Check(testkit.Rows("" +
		"\tid                  \ttask\testRows\toperator info                                               \tactRows\texecution info                                                       \tmemory   \tdisk\n" +
		"\tStreamAgg_14        \troot\t1      \tfuncs:max(test.t.a)->Column#4                               \t1      \ttime:223.935µs, loops:2                                             \t128 Bytes\tN/A\n" +
		"\t└─Limit_18          \troot\t1      \toffset:0, count:1                                           \t1      \ttime:218.422µs, loops:2                                             \tN/A      \tN/A\n" +
		"\t  └─IndexReader_28  \troot\t1      \tindex:Limit_27                                              \t1      \ttime:216.85µs, loops:1, rpc num: 1, rpc time:150.824µs, proc keys:0\t198 Bytes\tN/A\n" +
		"\t    └─Limit_27      \tcop \t1      \toffset:0, count:1                                           \t1      \ttime:57.396µs, loops:2                                              \tN/A      \tN/A\n" +
		"\t      └─IndexScan_26\tcop \t1      \ttable:t, index:idx(a), range:(0,+inf], keep order:true, desc\t1      \ttime:56.661µs, loops:1                                              \tN/A      \tN/A"))
}

func (s *testIntegrationSuite) TestTiDBInternalFunc(c *C) {
	tk := testkit.NewTestKit(c, s.store)
	defer s.cleanEnv(c)
	result := tk.MustQuery("select tidb_decode_key( '74800000000000002B5F72800000000000A5D3' )")
	result.Check(testkit.Rows("tableID=43, _tidb_rowid=42451"))

	result = tk.MustQuery("select tidb_decode_key( '74800000000000019B5F698000000000000001015257303100000000FB013736383232313130FF3900000000000000F8010000000000000000F7' )")
	result.Check(testkit.Rows("tableID=411, indexID=1, indexValues=015257303100000000FB013736383232313130FF3900000000000000F8010000000000000000F7"))

	// Test invalid record/index key.
	result = tk.MustQuery("select tidb_decode_key( '7480000000000000FF2E5F728000000011FFE1A3000000000000' )")
	result.Check(testkit.Rows("7480000000000000FF2E5F728000000011FFE1A3000000000000"))
	warns := tk.Se.GetSessionVars().StmtCtx.GetWarnings()
	c.Assert(warns, HasLen, 1)
	c.Assert(warns[0].Err.Error(), Equals, "invalid record/index key: 7480000000000000FF2E5F728000000011FFE1A3000000000000")
}

func newStoreWithBootstrap() (kv.Storage, *domain.Domain, error) {
	store, err := mockstore.NewMockTikvStore()
	if err != nil {
		return nil, nil, err
	}
	session.SetSchemaLease(0)
	dom, err := session.BootstrapSession(store)
	return store, dom, err
}

func (s *testIntegrationSuite) TestTwoDecimalTruncate(c *C) {
	tk := testkit.NewTestKit(c, s.store)
	defer s.cleanEnv(c)
	tk.MustExec("use test")
	tk.MustExec("set sql_mode=''")
	tk.MustExec("drop table if exists t")
	tk.MustExec("create table t1(a decimal(10,5), b decimal(10,1))")
	tk.MustExec("insert into t1 values(123.12345, 123.12345)")
	tk.MustExec("update t1 set b = a")
	res := tk.MustQuery("select a, b from t1")
	res.Check(testkit.Rows("123.12345 123.1"))
	res = tk.MustQuery("select 2.00000000000000000000000000000001 * 1.000000000000000000000000000000000000000000002")
	res.Check(testkit.Rows("2.000000000000000000000000000000"))
}

func (s *testIntegrationSuite) TestPrefixIndex(c *C) {
	tk := testkit.NewTestKit(c, s.store)
	defer s.cleanEnv(c)
	tk.MustExec("use test")
	tk.MustExec(`CREATE TABLE t1 (
  			name varchar(12) DEFAULT NULL,
  			KEY pname (name(12))
		) ENGINE=InnoDB DEFAULT CHARSET=utf8mb4 COLLATE=utf8mb4_unicode_ci`)

	tk.MustExec("insert into t1 values('借款策略集_网页');")
	res := tk.MustQuery("select * from t1 where name = '借款策略集_网页';")
	res.Check(testkit.Rows("借款策略集_网页"))

	tk.MustExec(`CREATE TABLE prefix (
		a int(11) NOT NULL,
		b varchar(55) DEFAULT NULL,
		c int(11) DEFAULT NULL,
		PRIMARY KEY (a),
		KEY prefix_index (b(2)),
		KEY prefix_complex (a,b(2))
	) ENGINE=InnoDB DEFAULT CHARSET=utf8 COLLATE=utf8_bin;`)

	tk.MustExec("INSERT INTO prefix VALUES(0, 'b', 2), (1, 'bbb', 3), (2, 'bbc', 4), (3, 'bbb', 5), (4, 'abc', 6), (5, 'abc', 7), (6, 'abc', 7), (7, 'ÿÿ', 8), (8, 'ÿÿ0', 9), (9, 'ÿÿÿ', 10);")
	res = tk.MustQuery("select c, b from prefix where b > 'ÿ' and b < 'ÿÿc'")
	res.Check(testkit.Rows("8 ÿÿ", "9 ÿÿ0"))

	res = tk.MustQuery("select a, b from prefix where b LIKE 'ÿÿ%'")
	res.Check(testkit.Rows("7 ÿÿ", "8 ÿÿ0", "9 ÿÿÿ"))
}

func (s *testIntegrationSuite) TestDecimalMul(c *C) {
	tk := testkit.NewTestKit(c, s.store)
	tk.MustExec("USE test")
	tk.MustExec("create table t(a decimal(38, 17));")
	tk.MustExec("insert into t select 0.5999991229316*0.918755041726043;")
	res := tk.MustQuery("select * from t;")
	res.Check(testkit.Rows("0.55125221922461136"))
}

func (s *testIntegrationSuite) TestDecimalDiv(c *C) {
	tk := testkit.NewTestKit(c, s.store)
	tk.MustQuery("select cast(1 as decimal(60,30)) / cast(1 as decimal(60,30)) / cast(1 as decimal(60, 30))").Check(testkit.Rows("1.000000000000000000000000000000"))
	tk.MustQuery("select cast(1 as decimal(60,30)) / cast(3 as decimal(60,30)) / cast(7 as decimal(60, 30))").Check(testkit.Rows("0.047619047619047619047619047619"))
	tk.MustQuery("select cast(1 as decimal(60,30)) / cast(3 as decimal(60,30)) / cast(7 as decimal(60, 30)) / cast(13 as decimal(60, 30))").Check(testkit.Rows("0.003663003663003663003663003663"))
}

func (s *testIntegrationSuite) TestUnknowHintIgnore(c *C) {
	tk := testkit.NewTestKit(c, s.store)
	tk.MustExec("USE test")
	tk.MustExec("create table t(a int)")
	tk.MustQuery("select /*+ unknown_hint(c1)*/ 1").Check(testkit.Rows("1"))
	tk.MustQuery("show warnings").Check(testkit.Rows("Warning 1064 You have an error in your SQL syntax; check the manual that corresponds to your TiDB version for the right syntax to use [parser:8064]Optimizer hint syntax error at line 1 column 23 near \"unknown_hint(c1)*/\" "))
	_, err := tk.Exec("select 1 from /*+ test1() */ t")
	c.Assert(err, IsNil)
}

func (s *testIntegrationSuite) TestValuesInNonInsertStmt(c *C) {
	tk := testkit.NewTestKit(c, s.store)
	tk.MustExec(`use test;`)
	tk.MustExec(`drop table if exists t;`)
	tk.MustExec(`create table t(a bigint, b double, c decimal, d varchar(20), e datetime, f time, g json);`)
	tk.MustExec(`insert into t values(1, 1.1, 2.2, "abc", "2018-10-24", NOW(), "12");`)
	res := tk.MustQuery(`select values(a), values(b), values(c), values(d), values(e), values(f), values(g) from t;`)
	res.Check(testkit.Rows(`<nil> <nil> <nil> <nil> <nil> <nil> <nil>`))
}

func (s *testIntegrationSuite) TestForeignKeyVar(c *C) {

	tk := testkit.NewTestKit(c, s.store)

	tk.MustExec("SET FOREIGN_KEY_CHECKS=1")
	tk.MustQuery("SHOW WARNINGS").Check(testkit.Rows("Warning 8047 variable 'foreign_key_checks' does not yet support value: 1"))
}

func (s *testIntegrationSuite) TestUserVarMockWindFunc(c *C) {
	tk := testkit.NewTestKit(c, s.store)
	tk.MustExec(`use test;`)
	tk.MustExec(`drop table if exists t;`)
	tk.MustExec(`create table t (a int, b varchar (20), c varchar (20));`)
	tk.MustExec(`insert into t values
					(1,'key1-value1','insert_order1'),
    				(1,'key1-value2','insert_order2'),
    				(1,'key1-value3','insert_order3'),
    				(1,'key1-value4','insert_order4'),
    				(1,'key1-value5','insert_order5'),
    				(1,'key1-value6','insert_order6'),
    				(2,'key2-value1','insert_order1'),
    				(2,'key2-value2','insert_order2'),
    				(2,'key2-value3','insert_order3'),
    				(2,'key2-value4','insert_order4'),
    				(2,'key2-value5','insert_order5'),
    				(2,'key2-value6','insert_order6'),
    				(3,'key3-value1','insert_order1'),
    				(3,'key3-value2','insert_order2'),
    				(3,'key3-value3','insert_order3'),
    				(3,'key3-value4','insert_order4'),
    				(3,'key3-value5','insert_order5'),
    				(3,'key3-value6','insert_order6');
					`)
	tk.MustExec(`SET @LAST_VAL := NULL;`)
	tk.MustExec(`SET @ROW_NUM := 0;`)

	tk.MustQuery(`select * from (
					SELECT a,
    				       @ROW_NUM := IF(a = @LAST_VAL, @ROW_NUM + 1, 1) AS ROW_NUM,
    				       @LAST_VAL := a AS LAST_VAL,
    				       b,
    				       c
    				FROM (select * from t where a in (1, 2, 3) ORDER BY a, c) t1
				) t2
				where t2.ROW_NUM < 2;
				`).Check(testkit.Rows(
		`1 1 1 key1-value1 insert_order1`,
		`2 1 2 key2-value1 insert_order1`,
		`3 1 3 key3-value1 insert_order1`,
	))

	tk.MustQuery(`select * from (
					SELECT a,
    				       @ROW_NUM := IF(a = @LAST_VAL, @ROW_NUM + 1, 1) AS ROW_NUM,
    				       @LAST_VAL := a AS LAST_VAL,
    				       b,
    				       c
    				FROM (select * from t where a in (1, 2, 3) ORDER BY a, c) t1
				) t2;
				`).Check(testkit.Rows(
		`1 1 1 key1-value1 insert_order1`,
		`1 2 1 key1-value2 insert_order2`,
		`1 3 1 key1-value3 insert_order3`,
		`1 4 1 key1-value4 insert_order4`,
		`1 5 1 key1-value5 insert_order5`,
		`1 6 1 key1-value6 insert_order6`,
		`2 1 2 key2-value1 insert_order1`,
		`2 2 2 key2-value2 insert_order2`,
		`2 3 2 key2-value3 insert_order3`,
		`2 4 2 key2-value4 insert_order4`,
		`2 5 2 key2-value5 insert_order5`,
		`2 6 2 key2-value6 insert_order6`,
		`3 1 3 key3-value1 insert_order1`,
		`3 2 3 key3-value2 insert_order2`,
		`3 3 3 key3-value3 insert_order3`,
		`3 4 3 key3-value4 insert_order4`,
		`3 5 3 key3-value5 insert_order5`,
		`3 6 3 key3-value6 insert_order6`,
	))
}

func (s *testIntegrationSuite) TestCastAsTime(c *C) {
	tk := testkit.NewTestKit(c, s.store)
	tk.MustExec(`use test;`)
	tk.MustExec(`drop table if exists t;`)
	tk.MustExec(`create table t (col1 bigint, col2 double, col3 decimal, col4 varchar(20), col5 json);`)
	tk.MustExec(`insert into t values (1, 1, 1, "1", "1");`)
	tk.MustExec(`insert into t values (null, null, null, null, null);`)
	tk.MustQuery(`select cast(col1 as time), cast(col2 as time), cast(col3 as time), cast(col4 as time), cast(col5 as time) from t where col1 = 1;`).Check(testkit.Rows(
		`00:00:01 00:00:01 00:00:01 00:00:01 00:00:01`,
	))
	tk.MustQuery(`select cast(col1 as time), cast(col2 as time), cast(col3 as time), cast(col4 as time), cast(col5 as time) from t where col1 is null;`).Check(testkit.Rows(
		`<nil> <nil> <nil> <nil> <nil>`,
	))

	err := tk.ExecToErr(`select cast(col1 as time(31)) from t where col1 is null;`)
	c.Assert(err.Error(), Equals, "[expression:1426]Too big precision 31 specified for column 'CAST'. Maximum is 6.")

	err = tk.ExecToErr(`select cast(col2 as time(31)) from t where col1 is null;`)
	c.Assert(err.Error(), Equals, "[expression:1426]Too big precision 31 specified for column 'CAST'. Maximum is 6.")

	err = tk.ExecToErr(`select cast(col3 as time(31)) from t where col1 is null;`)
	c.Assert(err.Error(), Equals, "[expression:1426]Too big precision 31 specified for column 'CAST'. Maximum is 6.")

	err = tk.ExecToErr(`select cast(col4 as time(31)) from t where col1 is null;`)
	c.Assert(err.Error(), Equals, "[expression:1426]Too big precision 31 specified for column 'CAST'. Maximum is 6.")

	err = tk.ExecToErr(`select cast(col5 as time(31)) from t where col1 is null;`)
	c.Assert(err.Error(), Equals, "[expression:1426]Too big precision 31 specified for column 'CAST'. Maximum is 6.")
}

func (s *testIntegrationSuite) TestValuesFloat32(c *C) {
	tk := testkit.NewTestKit(c, s.store)
	tk.MustExec("use test")
	tk.MustExec(`drop table if exists t;`)
	tk.MustExec(`create table t (i int key, j float);`)
	tk.MustExec(`insert into t values (1, 0.01);`)
	tk.MustQuery(`select * from t;`).Check(testkit.Rows(`1 0.01`))
	tk.MustExec(`insert into t values (1, 0.02) on duplicate key update j = values (j);`)
	tk.MustQuery(`select * from t;`).Check(testkit.Rows(`1 0.02`))
}

func (s *testIntegrationSuite) TestFuncNameConst(c *C) {
	tk := testkit.NewTestKit(c, s.store)
	defer s.cleanEnv(c)
	tk.MustExec("USE test;")
	tk.MustExec("DROP TABLE IF EXISTS t;")
	tk.MustExec("CREATE TABLE t(a CHAR(20), b VARCHAR(20), c BIGINT);")
	tk.MustExec("INSERT INTO t (b, c) values('hello', 1);")

	r := tk.MustQuery("SELECT name_const('test_int', 1), name_const('test_float', 3.1415);")
	r.Check(testkit.Rows("1 3.1415"))
	r = tk.MustQuery("SELECT name_const('test_string', 'hello'), name_const('test_nil', null);")
	r.Check(testkit.Rows("hello <nil>"))
	r = tk.MustQuery("SELECT name_const('test_string', 1) + c FROM t;")
	r.Check(testkit.Rows("2"))
	r = tk.MustQuery("SELECT concat('hello', name_const('test_string', 'world')) FROM t;")
	r.Check(testkit.Rows("helloworld"))
	r = tk.MustQuery("SELECT NAME_CONST('come', -1);")
	r.Check(testkit.Rows("-1"))
	r = tk.MustQuery("SELECT NAME_CONST('come', -1.0);")
	r.Check(testkit.Rows("-1.0"))
	err := tk.ExecToErr(`select name_const(a,b) from t;`)
	c.Assert(err.Error(), Equals, "[planner:1210]Incorrect arguments to NAME_CONST")
	err = tk.ExecToErr(`select name_const(a,"hello") from t;`)
	c.Assert(err.Error(), Equals, "[planner:1210]Incorrect arguments to NAME_CONST")
	err = tk.ExecToErr(`select name_const("hello", b) from t;`)
	c.Assert(err.Error(), Equals, "[planner:1210]Incorrect arguments to NAME_CONST")
	err = tk.ExecToErr(`select name_const("hello", 1+1) from t;`)
	c.Assert(err.Error(), Equals, "[planner:1210]Incorrect arguments to NAME_CONST")
	err = tk.ExecToErr(`select name_const(concat('a', 'b'), 555) from t;`)
	c.Assert(err.Error(), Equals, "[planner:1210]Incorrect arguments to NAME_CONST")
	err = tk.ExecToErr(`select name_const(555) from t;`)
	c.Assert(err.Error(), Equals, "[expression:1582]Incorrect parameter count in the call to native function 'name_const'")

	var rs sqlexec.RecordSet
	rs, err = tk.Exec(`select name_const("hello", 1);`)
	c.Assert(err, IsNil)
	c.Assert(len(rs.Fields()), Equals, 1)
	c.Assert(rs.Fields()[0].Column.Name.L, Equals, "hello")
}

func (s *testIntegrationSuite) TestValuesEnum(c *C) {
	tk := testkit.NewTestKit(c, s.store)
	tk.MustExec("use test")
	tk.MustExec(`drop table if exists t;`)
	tk.MustExec(`create table t (a bigint primary key, b enum('a','b','c'));`)
	tk.MustExec(`insert into t values (1, "a");`)
	tk.MustQuery(`select * from t;`).Check(testkit.Rows(`1 a`))
	tk.MustExec(`insert into t values (1, "b") on duplicate key update b = values(b);`)
	tk.MustQuery(`select * from t;`).Check(testkit.Rows(`1 b`))
}

func (s *testIntegrationSuite) TestIssue9325(c *C) {
	tk := testkit.NewTestKit(c, s.store)
	tk.MustExec("use test")
	tk.MustExec("drop table if exists t")
	tk.MustExec("create table t(a timestamp) partition by range(unix_timestamp(a)) (partition p0 values less than(unix_timestamp('2019-02-16 14:20:00')), partition p1 values less than (maxvalue))")
	tk.MustExec("insert into t values('2019-02-16 14:19:59'), ('2019-02-16 14:20:01')")
	result := tk.MustQuery("select * from t where a between timestamp'2019-02-16 14:19:00' and timestamp'2019-02-16 14:21:00'")
	c.Assert(result.Rows(), HasLen, 2)

	tk.MustExec("drop table if exists t")
	tk.MustExec("create table t(a timestamp)")
	tk.MustExec("insert into t values('2019-02-16 14:19:59'), ('2019-02-16 14:20:01')")
	result = tk.MustQuery("select * from t where a < timestamp'2019-02-16 14:21:00'")
	result.Check(testkit.Rows("2019-02-16 14:19:59", "2019-02-16 14:20:01"))
}

func (s *testIntegrationSuite) TestIssue9710(c *C) {
	tk := testkit.NewTestKit(c, s.store)
	getSAndMS := func(str string) (int, int) {
		results := strings.Split(str, ":")
		SAndMS := strings.Split(results[len(results)-1], ".")
		var s, ms int
		s, _ = strconv.Atoi(SAndMS[0])
		if len(SAndMS) > 1 {
			ms, _ = strconv.Atoi(SAndMS[1])
		}
		return s, ms
	}

	for {
		rs := tk.MustQuery("select now(), now(6), unix_timestamp(), unix_timestamp(now())")
		s, ms := getSAndMS(rs.Rows()[0][1].(string))
		if ms < 500000 {
			time.Sleep(time.Second / 10)
			continue
		}

		s1, _ := getSAndMS(rs.Rows()[0][0].(string))
		c.Assert(s, Equals, s1) // now() will truncate the result instead of rounding it

		c.Assert(rs.Rows()[0][2], Equals, rs.Rows()[0][3]) // unix_timestamp() will truncate the result
		break
	}
}

// TestDecimalConvertToTime for issue #9770
func (s *testIntegrationSuite) TestDecimalConvertToTime(c *C) {
	tk := testkit.NewTestKit(c, s.store)
	defer s.cleanEnv(c)

	tk.MustExec("use test")
	tk.MustExec("drop table if exists t")
	tk.MustExec("create table t(a datetime(6), b timestamp)")
	tk.MustExec("insert t values (20010101100000.123456, 20110707101112.123456)")
	tk.MustQuery("select * from t").Check(testkit.Rows("2001-01-01 10:00:00.123456 2011-07-07 10:11:12"))
}

func (s *testIntegrationSuite) TestIssue9732(c *C) {
	tk := testkit.NewTestKit(c, s.store)
	defer s.cleanEnv(c)

	tk.MustQuery(`select monthname(str_to_date(null, '%m')), monthname(str_to_date(null, '%m')),
monthname(str_to_date(1, '%m')), monthname(str_to_date(0, '%m'));`).Check(testkit.Rows("<nil> <nil> <nil> <nil>"))

	nullCases := []struct {
		sql string
		ret string
	}{
		{"select str_to_date(1, '%m')", "0000-01-00"},
		{"select str_to_date(01, '%d')", "0000-00-01"},
		{"select str_to_date(2019, '%Y')", "2019-00-00"},
		{"select str_to_date('5,2019','%m,%Y')", "2019-05-00"},
		{"select str_to_date('01,2019','%d,%Y')", "2019-00-01"},
		{"select str_to_date('01,5','%d,%m')", "0000-05-01"},
	}

	for _, nullCase := range nullCases {
		tk.MustQuery(nullCase.sql).Check(testkit.Rows("<nil>"))
	}

	// remove NO_ZERO_DATE mode
	tk.MustExec("set sql_mode='ONLY_FULL_GROUP_BY,STRICT_TRANS_TABLES,NO_ZERO_IN_DATE,ERROR_FOR_DIVISION_BY_ZERO,NO_AUTO_CREATE_USER,NO_ENGINE_SUBSTITUTION'")

	for _, nullCase := range nullCases {
		tk.MustQuery(nullCase.sql).Check(testkit.Rows(nullCase.ret))
	}
}

func (s *testIntegrationSuite) TestDaynameArithmetic(c *C) {
	tk := testkit.NewTestKit(c, s.store)
	defer s.cleanEnv(c)

	cases := []struct {
		sql    string
		result string
	}{
		{`select dayname("1962-03-01")+0;`, "3"},
		{`select dayname("1962-03-02")+0;`, "4"},
		{`select dayname("1962-03-03")+0;`, "5"},
		{`select dayname("1962-03-04")+0;`, "6"},
		{`select dayname("1962-03-05")+0;`, "0"},
		{`select dayname("1962-03-06")+0;`, "1"},
		{`select dayname("1962-03-07")+0;`, "2"},
		{`select dayname("1962-03-08")+0;`, "3"},
		{`select dayname("1962-03-01")+1;`, "4"},
		{`select dayname("1962-03-01")+2;`, "5"},
		{`select dayname("1962-03-01")+3;`, "6"},
		{`select dayname("1962-03-01")+4;`, "7"},
		{`select dayname("1962-03-01")+5;`, "8"},
		{`select dayname("1962-03-01")+6;`, "9"},
		{`select dayname("1962-03-01")+7;`, "10"},
		{`select dayname("1962-03-01")+2333;`, "2336"},
		{`select dayname("1962-03-01")+2.333;`, "5.333"},
		{`select dayname("1962-03-01")>2;`, "1"},
		{`select dayname("1962-03-01")<2;`, "0"},
		{`select dayname("1962-03-01")=3;`, "1"},
		{`select dayname("1962-03-01")!=3;`, "0"},
		{`select dayname("1962-03-01")<4;`, "1"},
		{`select dayname("1962-03-01")>4;`, "0"},
		{`select !dayname("1962-03-01");`, "0"},
		{`select dayname("1962-03-01")&1;`, "1"},
		{`select dayname("1962-03-01")&3;`, "3"},
		{`select dayname("1962-03-01")&7;`, "3"},
		{`select dayname("1962-03-01")|1;`, "3"},
		{`select dayname("1962-03-01")|3;`, "3"},
		{`select dayname("1962-03-01")|7;`, "7"},
		{`select dayname("1962-03-01")^1;`, "2"},
		{`select dayname("1962-03-01")^3;`, "0"},
		{`select dayname("1962-03-01")^7;`, "4"},
	}

	for _, c := range cases {
		tk.MustQuery(c.sql).Check(testkit.Rows(c.result))
	}
}

func (s *testIntegrationSuite) TestIssue10156(c *C) {
	tk := testkit.NewTestKit(c, s.store)
	defer s.cleanEnv(c)

	tk.MustExec("use test")
	tk.MustExec("CREATE TABLE `t1` (`period_name` varchar(24) DEFAULT NULL ,`period_id` bigint(20) DEFAULT NULL ,`starttime` bigint(20) DEFAULT NULL)")
	tk.MustExec("CREATE TABLE `t2` (`bussid` bigint(20) DEFAULT NULL,`ct` bigint(20) DEFAULT NULL)")
	q := `
select
    a.period_name,
    b.date8
from
    (select * from t1) a
left join
    (select bussid,date(from_unixtime(ct)) date8 from t2) b
on
    a.period_id = b.bussid
where
    datediff(b.date8, date(from_unixtime(a.starttime))) >= 0`
	tk.MustQuery(q)
}

func (s *testIntegrationSuite) TestIssue9727(c *C) {
	tk := testkit.NewTestKit(c, s.store)
	defer s.cleanEnv(c)

	cases := []struct {
		sql    string
		result string
	}{
		{`SELECT "1900-01-01 00:00:00" + INTERVAL "100000000:214748364700" MINUTE_SECOND;`, "8895-03-27 22:11:40"},
		{`SELECT "1900-01-01 00:00:00" + INTERVAL 1 << 37 SECOND;`, "6255-04-08 15:04:32"},
		{`SELECT "1900-01-01 00:00:00" + INTERVAL 1 << 31 MINUTE;`, "5983-01-24 02:08:00"},
		{`SELECT "1900-01-01 00:00:00" + INTERVAL 1 << 38 SECOND;`, "<nil>"},
		{`SELECT "1900-01-01 00:00:00" + INTERVAL 1 << 33 MINUTE;`, "<nil>"},
		{`SELECT "1900-01-01 00:00:00" + INTERVAL 1 << 30 HOUR;`, "<nil>"},
		{`SELECT "1900-01-01 00:00:00" + INTERVAL "1000000000:214748364700" MINUTE_SECOND;`, "<nil>"},
		{`SELECT 19000101000000 + INTERVAL "100000000:214748364700" MINUTE_SECOND;`, "8895-03-27 22:11:40"},
		{`SELECT 19000101000000 + INTERVAL 1 << 37 SECOND;`, "6255-04-08 15:04:32"},
		{`SELECT 19000101000000 + INTERVAL 1 << 31 MINUTE;`, "5983-01-24 02:08:00"},

		{`SELECT "8895-03-27 22:11:40" - INTERVAL "100000000:214748364700" MINUTE_SECOND;`, "1900-01-01 00:00:00"},
		{`SELECT "6255-04-08 15:04:32" - INTERVAL 1 << 37 SECOND;`, "1900-01-01 00:00:00"},
		{`SELECT "5983-01-24 02:08:00" - INTERVAL 1 << 31 MINUTE;`, "1900-01-01 00:00:00"},
		{`SELECT "9999-01-01 00:00:00" - INTERVAL 1 << 39 SECOND;`, "<nil>"},
		{`SELECT "9999-01-01 00:00:00" - INTERVAL 1 << 33 MINUTE;`, "<nil>"},
		{`SELECT "9999-01-01 00:00:00" - INTERVAL 1 << 30 HOUR;`, "<nil>"},
		{`SELECT "9999-01-01 00:00:00" - INTERVAL "10000000000:214748364700" MINUTE_SECOND;`, "<nil>"},
		{`SELECT 88950327221140 - INTERVAL "100000000:214748364700" MINUTE_SECOND ;`, "1900-01-01 00:00:00"},
		{`SELECT 62550408150432 - INTERVAL 1 << 37 SECOND;`, "1900-01-01 00:00:00"},
		{`SELECT 59830124020800 - INTERVAL 1 << 31 MINUTE;`, "1900-01-01 00:00:00"},

		{`SELECT 10000101000000 + INTERVAL "111111111111111111" MICROSECOND;`, `4520-12-21 05:31:51.111111`},
		{`SELECT 10000101000000 + INTERVAL "111111111111.111111" SECOND;`, `4520-12-21 05:31:51.111111`},
		{`SELECT 10000101000000 + INTERVAL "111111111111.111111111" SECOND;`, `4520-12-21 05:31:51.111111`},
		{`SELECT 10000101000000 + INTERVAL "111111111111.111" SECOND;`, `4520-12-21 05:31:51.111000`},
		{`SELECT 10000101000000 + INTERVAL "111111111111." SECOND;`, `4520-12-21 05:31:51`},
		{`SELECT 10000101000000 + INTERVAL "111111111111111111.5" MICROSECOND;`, `4520-12-21 05:31:51.111112`},
		{`SELECT 10000101000000 + INTERVAL "111111111111111112.5" MICROSECOND;`, `4520-12-21 05:31:51.111113`},
		{`SELECT 10000101000000 + INTERVAL "111111111111111111.500000" MICROSECOND;`, `4520-12-21 05:31:51.111112`},
		{`SELECT 10000101000000 + INTERVAL "111111111111111111.50000000" MICROSECOND;`, `4520-12-21 05:31:51.111112`},
		{`SELECT 10000101000000 + INTERVAL "111111111111111111.6" MICROSECOND;`, `4520-12-21 05:31:51.111112`},
		{`SELECT 10000101000000 + INTERVAL "111111111111111111.499999" MICROSECOND;`, `4520-12-21 05:31:51.111111`},
		{`SELECT 10000101000000 + INTERVAL "111111111111111111.499999999999" MICROSECOND;`, `4520-12-21 05:31:51.111111`},
	}

	for _, c := range cases {
		tk.MustQuery(c.sql).Check(testkit.Rows(c.result))
	}
}

func (s *testIntegrationSuite) TestTimestampDatumEncode(c *C) {
	tk := testkit.NewTestKit(c, s.store)
	tk.MustExec("use test")
	tk.MustExec(`drop table if exists t;`)
	tk.MustExec(`create table t (a bigint primary key, b timestamp)`)
	tk.MustExec(`insert into t values (1, "2019-04-29 11:56:12")`)
	tk.MustQuery(`explain select * from t where b = (select max(b) from t)`).Check(testkit.Rows(
		"TableReader_40 10.00 root  data:Selection_39",
		"└─Selection_39 10.00 cop[tikv]  eq(test.t.b, 2019-04-29 11:56:12)",
		"  └─TableFullScan_38 10000.00 cop[tikv] table:t keep order:false, stats:pseudo",
	))
	tk.MustQuery(`select * from t where b = (select max(b) from t)`).Check(testkit.Rows(`1 2019-04-29 11:56:12`))
}

func (s *testIntegrationSuite) TestDateTimeAddReal(c *C) {
	tk := testkit.NewTestKit(c, s.store)
	defer s.cleanEnv(c)

	cases := []struct {
		sql    string
		result string
	}{
		{`SELECT "1900-01-01 00:00:00" + INTERVAL 1.123456789e3 SECOND;`, "1900-01-01 00:18:43.456789"},
		{`SELECT 19000101000000 + INTERVAL 1.123456789e3 SECOND;`, "1900-01-01 00:18:43.456789"},
		{`select date("1900-01-01") + interval 1.123456789e3 second;`, "1900-01-01 00:18:43.456789"},
		{`SELECT "1900-01-01 00:18:43.456789" - INTERVAL 1.123456789e3 SECOND;`, "1900-01-01 00:00:00"},
		{`SELECT 19000101001843.456789 - INTERVAL 1.123456789e3 SECOND;`, "1900-01-01 00:00:00"},
		{`select date("1900-01-01") - interval 1.123456789e3 second;`, "1899-12-31 23:41:16.543211"},
		{`select 19000101000000 - interval 1.123456789e3 second;`, "1899-12-31 23:41:16.543211"},
	}

	for _, c := range cases {
		tk.MustQuery(c.sql).Check(testkit.Rows(c.result))
	}
}

func (s *testIntegrationSuite) TestIssue10181(c *C) {
	tk := testkit.NewTestKit(c, s.store)
	tk.MustExec("use test")
	tk.MustExec(`drop table if exists t;`)
	tk.MustExec(`create table t(a bigint unsigned primary key);`)
	tk.MustExec(`insert into t values(9223372036854775807), (18446744073709551615)`)
	tk.MustQuery(`select * from t where a > 9223372036854775807-0.5 order by a`).Check(testkit.Rows(`9223372036854775807`, `18446744073709551615`))
}

func (s *testIntegrationSuite) TestExprPushdown(c *C) {
	tk := testkit.NewTestKit(c, s.store)
	tk.MustExec("use test")
	tk.MustExec("drop table if exists t")
	tk.MustExec("create table t(id int, col1 varchar(10), col2 varchar(10), col3 int, col4 int, col5 int, index key1" +
		" (col1, col2, col3, col4), index key2 (col4, col3, col2, col1))")
	tk.MustExec("insert into t values(1,'211111','311',4,5,6),(2,'311111','411',5,6,7),(3,'411111','511',6,7,8)," +
		"(4,'511111','611',7,8,9),(5,'611111','711',8,9,10)")

	// case 1, index scan without double read, some filters can not be pushed to cop task
	rows := tk.MustQuery("explain select col2, col1 from t use index(key1) where col2 like '5%' and substr(col1, 1, 1) = '4'").Rows()
	c.Assert(fmt.Sprintf("%v", rows[1][2]), Equals, "root")
	c.Assert(fmt.Sprintf("%v", rows[1][4]), Equals, "eq(substr(test.t.col1, 1, 1), \"4\")")
	c.Assert(fmt.Sprintf("%v", rows[3][2]), Equals, "cop[tikv]")
	c.Assert(fmt.Sprintf("%v", rows[3][4]), Equals, "like(test.t.col2, \"5%\", 92)")
	tk.MustQuery("select col2, col1 from t use index(key1) where col2 like '5%' and substr(col1, 1, 1) = '4'").Check(testkit.Rows("511 411111"))
	tk.MustQuery("select count(col2) from t use index(key1) where col2 like '5%' and substr(col1, 1, 1) = '4'").Check(testkit.Rows("1"))

	// case 2, index scan without double read, none of the filters can be pushed to cop task
	rows = tk.MustQuery("explain select col1, col2 from t use index(key2) where substr(col2, 1, 1) = '5' and substr(col1, 1, 1) = '4'").Rows()
	c.Assert(fmt.Sprintf("%v", rows[0][2]), Equals, "root")
	c.Assert(fmt.Sprintf("%v", rows[0][4]), Equals, "eq(substr(test.t.col1, 1, 1), \"4\"), eq(substr(test.t.col2, 1, 1), \"5\")")
	tk.MustQuery("select col1, col2 from t use index(key2) where substr(col2, 1, 1) = '5' and substr(col1, 1, 1) = '4'").Check(testkit.Rows("411111 511"))
	tk.MustQuery("select count(col1) from t use index(key2) where substr(col2, 1, 1) = '5' and substr(col1, 1, 1) = '4'").Check(testkit.Rows("1"))

	// case 3, index scan with double read, some filters can not be pushed to cop task
	rows = tk.MustQuery("explain select id from t use index(key1) where col2 like '5%' and substr(col1, 1, 1) = '4'").Rows()
	c.Assert(fmt.Sprintf("%v", rows[1][2]), Equals, "root")
	c.Assert(fmt.Sprintf("%v", rows[1][4]), Equals, "eq(substr(test.t.col1, 1, 1), \"4\")")
	c.Assert(fmt.Sprintf("%v", rows[3][2]), Equals, "cop[tikv]")
	c.Assert(fmt.Sprintf("%v", rows[3][4]), Equals, "like(test.t.col2, \"5%\", 92)")
	tk.MustQuery("select id from t use index(key1) where col2 like '5%' and substr(col1, 1, 1) = '4'").Check(testkit.Rows("3"))
	tk.MustQuery("select count(id) from t use index(key1) where col2 like '5%' and substr(col1, 1, 1) = '4'").Check(testkit.Rows("1"))

	// case 4, index scan with double read, none of the filters can be pushed to cop task
	rows = tk.MustQuery("explain select id from t use index(key2) where substr(col2, 1, 1) = '5' and substr(col1, 1, 1) = '4'").Rows()
	c.Assert(fmt.Sprintf("%v", rows[1][2]), Equals, "root")
	c.Assert(fmt.Sprintf("%v", rows[1][4]), Equals, "eq(substr(test.t.col1, 1, 1), \"4\"), eq(substr(test.t.col2, 1, 1), \"5\")")
	tk.MustQuery("select id from t use index(key2) where substr(col2, 1, 1) = '5' and substr(col1, 1, 1) = '4'").Check(testkit.Rows("3"))
	tk.MustQuery("select count(id) from t use index(key2) where substr(col2, 1, 1) = '5' and substr(col1, 1, 1) = '4'").Check(testkit.Rows("1"))
}

// TODO: reopen the index merge join in future.

//func (s *testIntegrationSuite) TestIssue16973(c *C) {
//	tk := testkit.NewTestKit(c, s.store)
//	tk.MustExec("use test")
//	tk.MustExec("drop table if exists t1")
//	tk.MustExec("create table t1(id varchar(36) not null primary key, org_id varchar(36) not null, " +
//		"status tinyint default 1 not null, ns varchar(36) default '' not null);")
//	tk.MustExec("create table t2(id varchar(36) not null primary key, order_id varchar(36) not null, " +
//		"begin_time timestamp(3) default CURRENT_TIMESTAMP(3) not null);")
//	tk.MustExec("create index idx_oid on t2(order_id);")
//	tk.MustExec("insert into t1 value (1,1,1,'a');")
//	tk.MustExec("insert into t1 value (2,1,2,'a');")
//	tk.MustExec("insert into t1 value (3,1,3,'a');")
//	tk.MustExec("insert into t2 value (1,2,date'2020-05-08');")
//
//	rows := tk.MustQuery("explain SELECT /*+ INL_MERGE_JOIN(t1,t2) */ COUNT(*) FROM  t1 LEFT JOIN t2 ON t1.id = t2.order_id WHERE t1.ns = 'a' AND t1.org_id IN (1) " +
//		"AND t1.status IN (2,6,10) AND timestampdiff(month, t2.begin_time, date'2020-05-06') = 0;").Rows()
//	c.Assert(fmt.Sprintf("%v", rows[1][0]), Matches, ".*IndexMergeJoin.*")
//	c.Assert(fmt.Sprintf("%v", rows[4][3]), Equals, "table:t1")
//	c.Assert(fmt.Sprintf("%v", rows[5][0]), Matches, ".*Selection.*")
//	c.Assert(fmt.Sprintf("%v", rows[9][3]), Equals, "table:t2")
//	tk.MustQuery("SELECT /*+ INL_MERGE_JOIN(t1,t2) */ COUNT(*) FROM  t1 LEFT JOIN t2 ON t1.id = t2.order_id WHERE t1.ns = 'a' AND t1.org_id IN (1) " +
//		"AND t1.status IN (2,6,10) AND timestampdiff(month, t2.begin_time, date'2020-05-06') = 0;").Check(testkit.Rows("1"))
//}

func (s *testIntegrationSuite) TestExprPushdownBlacklist(c *C) {
	tk := testkit.NewTestKit(c, s.store)
	tk.MustQuery(`select * from mysql.expr_pushdown_blacklist`).Check(testkit.Rows(
		"date_add tiflash DST(daylight saving time) does not take effect in TiFlash date_add"))

	tk.MustExec("use test")
	tk.MustExec("drop table if exists t")
	tk.MustExec("create table t(a int , b date)")

	// Create virtual tiflash replica info.
	dom := domain.GetDomain(tk.Se)
	is := dom.InfoSchema()
	db, exists := is.SchemaByName(model.NewCIStr("test"))
	c.Assert(exists, IsTrue)
	for _, tblInfo := range db.Tables {
		if tblInfo.Name.L == "t" {
			tblInfo.TiFlashReplica = &model.TiFlashReplicaInfo{
				Count:     1,
				Available: true,
			}
		}
	}

	tk.MustExec("insert into mysql.expr_pushdown_blacklist " +
		"values('<', 'tikv,tiflash,tidb', 'for test'),('cast', 'tiflash', 'for test'),('date_format', 'tikv', 'for test')")
	tk.MustExec("admin reload expr_pushdown_blacklist")

	tk.MustExec("set @@session.tidb_isolation_read_engines = 'tiflash'")

	// < not pushed, cast only pushed to TiKV, date_format only pushed to TiFlash,
	// > pushed to both TiKV and TiFlash
	rows := tk.MustQuery("explain select * from test.t where b > date'1988-01-01' and b < date'1994-01-01' " +
		"and cast(a as decimal(10,2)) > 10.10 and date_format(b,'%m') = '11'").Rows()
	c.Assert(fmt.Sprintf("%v", rows[0][4]), Equals, "lt(test.t.b, 1994-01-01)")
	c.Assert(fmt.Sprintf("%v", rows[1][4]), Equals, "gt(cast(test.t.a), 10.10)")
	c.Assert(fmt.Sprintf("%v", rows[3][4]), Equals, "eq(date_format(test.t.b, \"%m\"), \"11\"), gt(test.t.b, 1988-01-01)")

	tk.MustExec("set @@session.tidb_isolation_read_engines = 'tikv'")
	rows = tk.MustQuery("explain select * from test.t where b > date'1988-01-01' and b < date'1994-01-01' " +
		"and cast(a as decimal(10,2)) > 10.10 and date_format(b,'%m') = '11'").Rows()
	c.Assert(fmt.Sprintf("%v", rows[0][4]), Equals, "lt(test.t.b, 1994-01-01)")
	c.Assert(fmt.Sprintf("%v", rows[1][4]), Equals, "eq(date_format(test.t.b, \"%m\"), \"11\")")
	c.Assert(fmt.Sprintf("%v", rows[3][4]), Equals, "gt(cast(test.t.a), 10.10), gt(test.t.b, 1988-01-01)")

	tk.MustExec("delete from mysql.expr_pushdown_blacklist where name = '<' and store_type = 'tikv,tiflash,tidb' and reason = 'for test'")
	tk.MustExec("delete from mysql.expr_pushdown_blacklist where name = 'date_format' and store_type = 'tikv' and reason = 'for test'")
	tk.MustExec("admin reload expr_pushdown_blacklist")
}

func (s *testIntegrationSuite) TestOptRuleBlacklist(c *C) {
	tk := testkit.NewTestKit(c, s.store)
	tk.MustQuery(`select * from mysql.opt_rule_blacklist`).Check(testkit.Rows())
}

func (s *testIntegrationSuite) TestIssue10804(c *C) {
	tk := testkit.NewTestKit(c, s.store)
	tk.MustQuery(`SELECT @@information_schema_stats_expiry`).Check(testkit.Rows(`86400`))
	tk.MustExec("/*!80000 SET SESSION information_schema_stats_expiry=0 */")
	tk.MustQuery(`SELECT @@information_schema_stats_expiry`).Check(testkit.Rows(`0`))
	tk.MustQuery(`SELECT @@GLOBAL.information_schema_stats_expiry`).Check(testkit.Rows(`86400`))
	tk.MustExec("/*!80000 SET GLOBAL information_schema_stats_expiry=0 */")
	tk.MustQuery(`SELECT @@GLOBAL.information_schema_stats_expiry`).Check(testkit.Rows(`0`))
}

func (s *testIntegrationSuite) TestInvalidEndingStatement(c *C) {
	tk := testkit.NewTestKit(c, s.store)
	tk.MustExec("use test")
	parseErrMsg := "[parser:1064]"
	errMsgLen := len(parseErrMsg)

	assertParseErr := func(sql string) {
		_, err := tk.Exec(sql)
		c.Assert(err, NotNil)
		c.Assert(err.Error()[:errMsgLen], Equals, parseErrMsg)
	}

	assertParseErr("drop table if exists t'xyz")
	assertParseErr("drop table if exists t'")
	assertParseErr("drop table if exists t`")
	assertParseErr(`drop table if exists t'`)
	assertParseErr(`drop table if exists t"`)
}

func (s *testIntegrationSuite) TestIssue15613(c *C) {
	tk := testkit.NewTestKit(c, s.store)
	tk.MustQuery("select sec_to_time(1e-4)").Check(testkit.Rows("00:00:00.000100"))
	tk.MustQuery("select sec_to_time(1e-5)").Check(testkit.Rows("00:00:00.000010"))
	tk.MustQuery("select sec_to_time(1e-6)").Check(testkit.Rows("00:00:00.000001"))
	tk.MustQuery("select sec_to_time(1e-7)").Check(testkit.Rows("00:00:00.000000"))
}

func (s *testIntegrationSuite) TestIssue10675(c *C) {
	tk := testkit.NewTestKit(c, s.store)
	tk.MustExec("use test")
	tk.MustExec(`drop table if exists t;`)
	tk.MustExec(`create table t(a int);`)
	tk.MustExec(`insert into t values(1);`)
	tk.MustQuery(`select * from t where a < -184467440737095516167.1;`).Check(testkit.Rows())
	tk.MustQuery(`select * from t where a > -184467440737095516167.1;`).Check(
		testkit.Rows("1"))
	tk.MustQuery(`select * from t where a < 184467440737095516167.1;`).Check(
		testkit.Rows("1"))
	tk.MustQuery(`select * from t where a > 184467440737095516167.1;`).Check(testkit.Rows())

	// issue 11647
	tk.MustExec(`drop table if exists t;`)
	tk.MustExec(`create table t(b bit(1));`)
	tk.MustExec(`insert into t values(b'1');`)
	tk.MustQuery(`select count(*) from t where b = 1;`).Check(testkit.Rows("1"))
	tk.MustQuery(`select count(*) from t where b = '1';`).Check(testkit.Rows("1"))
	tk.MustQuery(`select count(*) from t where b = b'1';`).Check(testkit.Rows("1"))

	tk.MustExec(`drop table if exists t;`)
	tk.MustExec(`create table t(b bit(63));`)
	// Not 64, because the behavior of mysql is amazing. I have no idea to fix it.
	tk.MustExec(`insert into t values(b'111111111111111111111111111111111111111111111111111111111111111');`)
	tk.MustQuery(`select count(*) from t where b = 9223372036854775807;`).Check(testkit.Rows("1"))
	tk.MustQuery(`select count(*) from t where b = '9223372036854775807';`).Check(testkit.Rows("1"))
	tk.MustQuery(`select count(*) from t where b = b'111111111111111111111111111111111111111111111111111111111111111';`).Check(testkit.Rows("1"))
}

func (s *testIntegrationSuite) TestDatetimeMicrosecond(c *C) {
	tk := testkit.NewTestKit(c, s.store)
	// For int
	tk.MustQuery(`select DATE_ADD('2007-03-28 22:08:28',INTERVAL -2 SECOND_MICROSECOND);`).Check(
		testkit.Rows("2007-03-28 22:08:27.800000"))
	tk.MustQuery(`select DATE_ADD('2007-03-28 22:08:28',INTERVAL -2 MINUTE_MICROSECOND);`).Check(
		testkit.Rows("2007-03-28 22:08:27.800000"))
	tk.MustQuery(`select DATE_ADD('2007-03-28 22:08:28',INTERVAL -2 HOUR_MICROSECOND);`).Check(
		testkit.Rows("2007-03-28 22:08:27.800000"))
	tk.MustQuery(`select DATE_ADD('2007-03-28 22:08:28',INTERVAL -2 DAY_MICROSECOND);`).Check(
		testkit.Rows("2007-03-28 22:08:27.800000"))

	// For Decimal
	tk.MustQuery(`select DATE_ADD('2007-03-28 22:08:28',INTERVAL 2.2 HOUR_MINUTE);`).Check(
		testkit.Rows("2007-03-29 00:10:28"))
	tk.MustQuery(`select DATE_ADD('2007-03-28 22:08:28',INTERVAL 2.2 MINUTE_SECOND);`).Check(
		testkit.Rows("2007-03-28 22:10:30"))
	tk.MustQuery(`select DATE_ADD('2007-03-28 22:08:28',INTERVAL 2.2 YEAR_MONTH);`).Check(
		testkit.Rows("2009-05-28 22:08:28"))
	tk.MustQuery(`select DATE_ADD('2007-03-28 22:08:28',INTERVAL 2.2 DAY_HOUR);`).Check(
		testkit.Rows("2007-03-31 00:08:28"))
	tk.MustQuery(`select DATE_ADD('2007-03-28 22:08:28',INTERVAL 2.2 DAY_MINUTE);`).Check(
		testkit.Rows("2007-03-29 00:10:28"))
	tk.MustQuery(`select DATE_ADD('2007-03-28 22:08:28',INTERVAL 2.2 DAY_SECOND);`).Check(
		testkit.Rows("2007-03-28 22:10:30"))
	tk.MustQuery(`select DATE_ADD('2007-03-28 22:08:28',INTERVAL 2.2 HOUR_SECOND);`).Check(
		testkit.Rows("2007-03-28 22:10:30"))
	tk.MustQuery(`select DATE_ADD('2007-03-28 22:08:28',INTERVAL 2.2 SECOND);`).Check(
		testkit.Rows("2007-03-28 22:08:30.200000"))
	tk.MustQuery(`select DATE_ADD('2007-03-28 22:08:28',INTERVAL 2.2 YEAR);`).Check(
		testkit.Rows("2009-03-28 22:08:28"))
	tk.MustQuery(`select DATE_ADD('2007-03-28 22:08:28',INTERVAL 2.2 QUARTER);`).Check(
		testkit.Rows("2007-09-28 22:08:28"))
	tk.MustQuery(`select DATE_ADD('2007-03-28 22:08:28',INTERVAL 2.2 MONTH);`).Check(
		testkit.Rows("2007-05-28 22:08:28"))
	tk.MustQuery(`select DATE_ADD('2007-03-28 22:08:28',INTERVAL 2.2 WEEK);`).Check(
		testkit.Rows("2007-04-11 22:08:28"))
	tk.MustQuery(`select DATE_ADD('2007-03-28 22:08:28',INTERVAL 2.2 DAY);`).Check(
		testkit.Rows("2007-03-30 22:08:28"))
	tk.MustQuery(`select DATE_ADD('2007-03-28 22:08:28',INTERVAL 2.2 HOUR);`).Check(
		testkit.Rows("2007-03-29 00:08:28"))
	tk.MustQuery(`select DATE_ADD('2007-03-28 22:08:28',INTERVAL 2.2 MINUTE);`).Check(
		testkit.Rows("2007-03-28 22:10:28"))
	tk.MustQuery(`select DATE_ADD('2007-03-28 22:08:28',INTERVAL 2.2 MICROSECOND);`).Check(
		testkit.Rows("2007-03-28 22:08:28.000002"))
	tk.MustQuery(`select DATE_ADD('2007-03-28 22:08:28',INTERVAL -2.2 HOUR_MINUTE);`).Check(
		testkit.Rows("2007-03-28 20:06:28"))
	tk.MustQuery(`select DATE_ADD('2007-03-28 22:08:28',INTERVAL -2.2 MINUTE_SECOND);`).Check(
		testkit.Rows("2007-03-28 22:06:26"))
	tk.MustQuery(`select DATE_ADD('2007-03-28 22:08:28',INTERVAL -2.2 YEAR_MONTH);`).Check(
		testkit.Rows("2005-01-28 22:08:28"))
	tk.MustQuery(`select DATE_ADD('2007-03-28 22:08:28',INTERVAL -2.2 DAY_HOUR);`).Check(
		testkit.Rows("2007-03-26 20:08:28"))
	tk.MustQuery(`select DATE_ADD('2007-03-28 22:08:28',INTERVAL -2.2 DAY_MINUTE);`).Check(
		testkit.Rows("2007-03-28 20:06:28"))
	tk.MustQuery(`select DATE_ADD('2007-03-28 22:08:28',INTERVAL -2.2 DAY_SECOND);`).Check(
		testkit.Rows("2007-03-28 22:06:26"))
	tk.MustQuery(`select DATE_ADD('2007-03-28 22:08:28',INTERVAL -2.2 HOUR_SECOND);`).Check(
		testkit.Rows("2007-03-28 22:06:26"))
	//	tk.MustQuery(`select DATE_ADD('2007-03-28 22:08:28',INTERVAL -2.2 SECOND);`).Check(
	//		testkit.Rows("2007-03-28 22:08:25.800000"))
	tk.MustQuery(`select DATE_ADD('2007-03-28 22:08:28',INTERVAL -2.2 YEAR);`).Check(
		testkit.Rows("2005-03-28 22:08:28"))
	tk.MustQuery(`select DATE_ADD('2007-03-28 22:08:28',INTERVAL -2.2 QUARTER);`).Check(
		testkit.Rows("2006-09-28 22:08:28"))
	tk.MustQuery(`select DATE_ADD('2007-03-28 22:08:28',INTERVAL -2.2 MONTH);`).Check(
		testkit.Rows("2007-01-28 22:08:28"))
	tk.MustQuery(`select DATE_ADD('2007-03-28 22:08:28',INTERVAL -2.2 WEEK);`).Check(
		testkit.Rows("2007-03-14 22:08:28"))
	tk.MustQuery(`select DATE_ADD('2007-03-28 22:08:28',INTERVAL -2.2 DAY);`).Check(
		testkit.Rows("2007-03-26 22:08:28"))
	tk.MustQuery(`select DATE_ADD('2007-03-28 22:08:28',INTERVAL -2.2 HOUR);`).Check(
		testkit.Rows("2007-03-28 20:08:28"))
	tk.MustQuery(`select DATE_ADD('2007-03-28 22:08:28',INTERVAL -2.2 MINUTE);`).Check(
		testkit.Rows("2007-03-28 22:06:28"))
	tk.MustQuery(`select DATE_ADD('2007-03-28 22:08:28',INTERVAL -2.2 MICROSECOND);`).Check(
		testkit.Rows("2007-03-28 22:08:27.999998"))
	tk.MustQuery(`select DATE_ADD('2007-03-28 22:08:28',INTERVAL "-2.2" HOUR_MINUTE);`).Check(
		testkit.Rows("2007-03-28 20:06:28"))
	tk.MustQuery(`select DATE_ADD('2007-03-28 22:08:28',INTERVAL "-2.2" MINUTE_SECOND);`).Check(
		testkit.Rows("2007-03-28 22:06:26"))
	tk.MustQuery(`select DATE_ADD('2007-03-28 22:08:28',INTERVAL "-2.2" YEAR_MONTH);`).Check(
		testkit.Rows("2005-01-28 22:08:28"))
	tk.MustQuery(`select DATE_ADD('2007-03-28 22:08:28',INTERVAL "-2.2" DAY_HOUR);`).Check(
		testkit.Rows("2007-03-26 20:08:28"))
	tk.MustQuery(`select DATE_ADD('2007-03-28 22:08:28',INTERVAL "-2.2" DAY_MINUTE);`).Check(
		testkit.Rows("2007-03-28 20:06:28"))
	tk.MustQuery(`select DATE_ADD('2007-03-28 22:08:28',INTERVAL "-2.2" DAY_SECOND);`).Check(
		testkit.Rows("2007-03-28 22:06:26"))
	tk.MustQuery(`select DATE_ADD('2007-03-28 22:08:28',INTERVAL "-2.2" HOUR_SECOND);`).Check(
		testkit.Rows("2007-03-28 22:06:26"))
	tk.MustQuery(`select DATE_ADD('2007-03-28 22:08:28',INTERVAL "-2.2" SECOND);`).Check(
		testkit.Rows("2007-03-28 22:08:25.800000"))
	tk.MustQuery(`select DATE_ADD('2007-03-28 22:08:28',INTERVAL "-2.2" YEAR);`).Check(
		testkit.Rows("2005-03-28 22:08:28"))
	tk.MustQuery(`select DATE_ADD('2007-03-28 22:08:28',INTERVAL "-2.2" QUARTER);`).Check(
		testkit.Rows("2006-09-28 22:08:28"))
	tk.MustQuery(`select DATE_ADD('2007-03-28 22:08:28',INTERVAL "-2.2" MONTH);`).Check(
		testkit.Rows("2007-01-28 22:08:28"))
	tk.MustQuery(`select DATE_ADD('2007-03-28 22:08:28',INTERVAL "-2.2" WEEK);`).Check(
		testkit.Rows("2007-03-14 22:08:28"))
	tk.MustQuery(`select DATE_ADD('2007-03-28 22:08:28',INTERVAL "-2.2" DAY);`).Check(
		testkit.Rows("2007-03-26 22:08:28"))
	tk.MustQuery(`select DATE_ADD('2007-03-28 22:08:28',INTERVAL "-2.2" HOUR);`).Check(
		testkit.Rows("2007-03-28 20:08:28"))
	tk.MustQuery(`select DATE_ADD('2007-03-28 22:08:28',INTERVAL "-2.2" MINUTE);`).Check(
		testkit.Rows("2007-03-28 22:06:28"))
	tk.MustQuery(`select DATE_ADD('2007-03-28 22:08:28',INTERVAL "-2.2" MICROSECOND);`).Check(
		testkit.Rows("2007-03-28 22:08:27.999998"))
	tk.MustQuery(`select DATE_ADD('2007-03-28 22:08:28',INTERVAL "-2.-2" HOUR_MINUTE);`).Check(
		testkit.Rows("2007-03-28 20:06:28"))
	tk.MustQuery(`select DATE_ADD('2007-03-28 22:08:28',INTERVAL "-2.-2" MINUTE_SECOND);`).Check(
		testkit.Rows("2007-03-28 22:06:26"))
	tk.MustQuery(`select DATE_ADD('2007-03-28 22:08:28',INTERVAL "-2.-2" YEAR_MONTH);`).Check(
		testkit.Rows("2005-01-28 22:08:28"))
	tk.MustQuery(`select DATE_ADD('2007-03-28 22:08:28',INTERVAL "-2.-2" DAY_HOUR);`).Check(
		testkit.Rows("2007-03-26 20:08:28"))
	tk.MustQuery(`select DATE_ADD('2007-03-28 22:08:28',INTERVAL "-2.-2" DAY_MINUTE);`).Check(
		testkit.Rows("2007-03-28 20:06:28"))
	tk.MustQuery(`select DATE_ADD('2007-03-28 22:08:28',INTERVAL "-2.-2" DAY_SECOND);`).Check(
		testkit.Rows("2007-03-28 22:06:26"))
	tk.MustQuery(`select DATE_ADD('2007-03-28 22:08:28',INTERVAL "-2.-2" HOUR_SECOND);`).Check(
		testkit.Rows("2007-03-28 22:06:26"))
	tk.MustQuery(`select DATE_ADD('2007-03-28 22:08:28',INTERVAL "-2.-2" SECOND);`).Check(
		testkit.Rows("2007-03-28 22:08:26"))
	tk.MustQuery(`select DATE_ADD('2007-03-28 22:08:28',INTERVAL "-2.+2" SECOND);`).Check(
		testkit.Rows("2007-03-28 22:08:26"))
	tk.MustQuery(`select DATE_ADD('2007-03-28 22:08:28',INTERVAL "-2.*2" SECOND);`).Check(
		testkit.Rows("2007-03-28 22:08:26"))
	tk.MustQuery(`select DATE_ADD('2007-03-28 22:08:28',INTERVAL "-2./2" SECOND);`).Check(
		testkit.Rows("2007-03-28 22:08:26"))
	tk.MustQuery(`select DATE_ADD('2007-03-28 22:08:28',INTERVAL "-2.a2" SECOND);`).Check(
		testkit.Rows("2007-03-28 22:08:26"))
	tk.MustQuery(`select DATE_ADD('2007-03-28 22:08:28',INTERVAL "-2.-2" YEAR);`).Check(
		testkit.Rows("2005-03-28 22:08:28"))
	tk.MustQuery(`select DATE_ADD('2007-03-28 22:08:28',INTERVAL "-2.-2" QUARTER);`).Check(
		testkit.Rows("2006-09-28 22:08:28"))
	tk.MustQuery(`select DATE_ADD('2007-03-28 22:08:28',INTERVAL "-2.-2" MONTH);`).Check(
		testkit.Rows("2007-01-28 22:08:28"))
	tk.MustQuery(`select DATE_ADD('2007-03-28 22:08:28',INTERVAL "-2.-2" WEEK);`).Check(
		testkit.Rows("2007-03-14 22:08:28"))
	tk.MustQuery(`select DATE_ADD('2007-03-28 22:08:28',INTERVAL "-2.-2" DAY);`).Check(
		testkit.Rows("2007-03-26 22:08:28"))
	tk.MustQuery(`select DATE_ADD('2007-03-28 22:08:28',INTERVAL "-2.-2" HOUR);`).Check(
		testkit.Rows("2007-03-28 20:08:28"))
	tk.MustQuery(`select DATE_ADD('2007-03-28 22:08:28',INTERVAL "-2.-2" MINUTE);`).Check(
		testkit.Rows("2007-03-28 22:06:28"))
	tk.MustQuery(`select DATE_ADD('2007-03-28 22:08:28',INTERVAL "-2.-2" MICROSECOND);`).Check(
		testkit.Rows("2007-03-28 22:08:27.999998"))
}

func (s *testIntegrationSuite) TestFuncCaseWithLeftJoin(c *C) {
	tk := testkit.NewTestKitWithInit(c, s.store)

	tk.MustExec("create table kankan1(id int, name text)")
	tk.MustExec("insert into kankan1 values(1, 'a')")
	tk.MustExec("insert into kankan1 values(2, 'a')")

	tk.MustExec("create table kankan2(id int, h1 text)")
	tk.MustExec("insert into kankan2 values(2, 'z')")

	tk.MustQuery("select t1.id from kankan1 t1 left join kankan2 t2 on t1.id = t2.id where (case  when t1.name='b' then 'case2' when t1.name='a' then 'case1' else NULL end) = 'case1' order by t1.id").Check(testkit.Rows("1", "2"))
}

func (s *testIntegrationSuite) TestIssue11594(c *C) {
	tk := testkit.NewTestKit(c, s.store)
	tk.MustExec("use test")
	tk.MustExec(`drop table if exists t1;`)
	tk.MustExec("CREATE TABLE t1 (v bigint(20) UNSIGNED NOT NULL);")
	tk.MustExec("INSERT INTO t1 VALUES (1), (2);")
	tk.MustQuery("SELECT SUM(IF(v > 1, v, -v)) FROM t1;").Check(testkit.Rows("1"))
	tk.MustQuery("SELECT sum(IFNULL(cast(null+rand() as unsigned), -v)) FROM t1;").Check(testkit.Rows("-3"))
	tk.MustQuery("SELECT sum(COALESCE(cast(null+rand() as unsigned), -v)) FROM t1;").Check(testkit.Rows("-3"))
	tk.MustQuery("SELECT sum(COALESCE(cast(null+rand() as unsigned), v)) FROM t1;").Check(testkit.Rows("3"))
}

func (s *testIntegrationSuite) TestDefEnableVectorizedEvaluation(c *C) {
	tk := testkit.NewTestKit(c, s.store)
	tk.MustExec("use mysql")
	tk.MustQuery(`select @@tidb_enable_vectorized_expression`).Check(testkit.Rows("1"))
}

func (s *testIntegrationSuite) TestIssue11309And11319(c *C) {
	tk := testkit.NewTestKit(c, s.store)
	tk.MustExec("use test")
	tk.MustExec(`drop table if exists t;`)
	tk.MustExec(`CREATE TABLE t (a decimal(6,3),b double(6,3),c float(6,3));`)
	tk.MustExec(`INSERT INTO t VALUES (1.100,1.100,1.100);`)
	tk.MustQuery(`SELECT DATE_ADD('2003-11-18 07:25:13',INTERVAL a MINUTE_SECOND) FROM t`).Check(testkit.Rows(`2003-11-18 07:27:53`))
	tk.MustQuery(`SELECT DATE_ADD('2003-11-18 07:25:13',INTERVAL b MINUTE_SECOND) FROM t`).Check(testkit.Rows(`2003-11-18 07:27:53`))
	tk.MustQuery(`SELECT DATE_ADD('2003-11-18 07:25:13',INTERVAL c MINUTE_SECOND) FROM t`).Check(testkit.Rows(`2003-11-18 07:27:53`))
	tk.MustExec(`drop table if exists t;`)
	tk.MustExec(`CREATE TABLE t (a decimal(11,7),b double(11,7),c float(11,7));`)
	tk.MustExec(`INSERT INTO t VALUES (123.9999999,123.9999999,123.9999999),(-123.9999999,-123.9999999,-123.9999999);`)
	tk.MustQuery(`SELECT DATE_ADD('2003-11-18 07:25:13',INTERVAL a MINUTE_SECOND) FROM t`).Check(testkit.Rows(`2004-03-13 03:14:52`, `2003-07-25 11:35:34`))
	tk.MustQuery(`SELECT DATE_ADD('2003-11-18 07:25:13',INTERVAL b MINUTE_SECOND) FROM t`).Check(testkit.Rows(`2004-03-13 03:14:52`, `2003-07-25 11:35:34`))
	tk.MustQuery(`SELECT DATE_ADD('2003-11-18 07:25:13',INTERVAL c MINUTE_SECOND) FROM t`).Check(testkit.Rows(`2003-11-18 09:29:13`, `2003-11-18 05:21:13`))
	tk.MustExec(`drop table if exists t;`)

	// for https://github.com/pingcap/tidb/issues/11319
	tk.MustQuery(`SELECT DATE_ADD('2007-03-28 22:08:28',INTERVAL -2.2 MINUTE_MICROSECOND)`).Check(testkit.Rows("2007-03-28 22:08:25.800000"))
	tk.MustQuery(`SELECT DATE_ADD('2007-03-28 22:08:28',INTERVAL -2.2 SECOND_MICROSECOND)`).Check(testkit.Rows("2007-03-28 22:08:25.800000"))
	tk.MustQuery(`SELECT DATE_ADD('2007-03-28 22:08:28',INTERVAL -2.2 HOUR_MICROSECOND)`).Check(testkit.Rows("2007-03-28 22:08:25.800000"))
	tk.MustQuery(`SELECT DATE_ADD('2007-03-28 22:08:28',INTERVAL -2.2 DAY_MICROSECOND)`).Check(testkit.Rows("2007-03-28 22:08:25.800000"))
	tk.MustQuery(`SELECT DATE_ADD('2007-03-28 22:08:28',INTERVAL -2.2 SECOND)`).Check(testkit.Rows("2007-03-28 22:08:25.800000"))
	tk.MustQuery(`SELECT DATE_ADD('2007-03-28 22:08:28',INTERVAL -2.2 HOUR_SECOND)`).Check(testkit.Rows("2007-03-28 22:06:26"))
	tk.MustQuery(`SELECT DATE_ADD('2007-03-28 22:08:28',INTERVAL -2.2 DAY_SECOND)`).Check(testkit.Rows("2007-03-28 22:06:26"))
	tk.MustQuery(`SELECT DATE_ADD('2007-03-28 22:08:28',INTERVAL -2.2 MINUTE_SECOND)`).Check(testkit.Rows("2007-03-28 22:06:26"))
	tk.MustQuery(`SELECT DATE_ADD('2007-03-28 22:08:28',INTERVAL -2.2 MINUTE)`).Check(testkit.Rows("2007-03-28 22:06:28"))
	tk.MustQuery(`SELECT DATE_ADD('2007-03-28 22:08:28',INTERVAL -2.2 DAY_MINUTE)`).Check(testkit.Rows("2007-03-28 20:06:28"))
	tk.MustQuery(`SELECT DATE_ADD('2007-03-28 22:08:28',INTERVAL -2.2 HOUR_MINUTE)`).Check(testkit.Rows("2007-03-28 20:06:28"))
	tk.MustQuery(`SELECT DATE_ADD('2007-03-28 22:08:28',INTERVAL -2.2 DAY_HOUR)`).Check(testkit.Rows("2007-03-26 20:08:28"))
	tk.MustQuery(`SELECT DATE_ADD('2007-03-28 22:08:28',INTERVAL -2.2 YEAR_MONTH)`).Check(testkit.Rows("2005-01-28 22:08:28"))

	tk.MustQuery(`SELECT DATE_ADD('2007-03-28 22:08:28',INTERVAL 2.2 MINUTE_MICROSECOND)`).Check(testkit.Rows("2007-03-28 22:08:30.200000"))
	tk.MustQuery(`SELECT DATE_ADD('2007-03-28 22:08:28',INTERVAL 2.2 SECOND_MICROSECOND)`).Check(testkit.Rows("2007-03-28 22:08:30.200000"))
	tk.MustQuery(`SELECT DATE_ADD('2007-03-28 22:08:28',INTERVAL 2.2 HOUR_MICROSECOND)`).Check(testkit.Rows("2007-03-28 22:08:30.200000"))
	tk.MustQuery(`SELECT DATE_ADD('2007-03-28 22:08:28',INTERVAL 2.2 DAY_MICROSECOND)`).Check(testkit.Rows("2007-03-28 22:08:30.200000"))
	tk.MustQuery(`SELECT DATE_ADD('2007-03-28 22:08:28',INTERVAL 2.2 SECOND)`).Check(testkit.Rows("2007-03-28 22:08:30.200000"))
	tk.MustQuery(`SELECT DATE_ADD('2007-03-28 22:08:28',INTERVAL 2.2 HOUR_SECOND)`).Check(testkit.Rows("2007-03-28 22:10:30"))
	tk.MustQuery(`SELECT DATE_ADD('2007-03-28 22:08:28',INTERVAL 2.2 DAY_SECOND)`).Check(testkit.Rows("2007-03-28 22:10:30"))
	tk.MustQuery(`SELECT DATE_ADD('2007-03-28 22:08:28',INTERVAL 2.2 MINUTE_SECOND)`).Check(testkit.Rows("2007-03-28 22:10:30"))
	tk.MustQuery(`SELECT DATE_ADD('2007-03-28 22:08:28',INTERVAL 2.2 MINUTE)`).Check(testkit.Rows("2007-03-28 22:10:28"))
	tk.MustQuery(`SELECT DATE_ADD('2007-03-28 22:08:28',INTERVAL 2.2 DAY_MINUTE)`).Check(testkit.Rows("2007-03-29 00:10:28"))
	tk.MustQuery(`SELECT DATE_ADD('2007-03-28 22:08:28',INTERVAL 2.2 HOUR_MINUTE)`).Check(testkit.Rows("2007-03-29 00:10:28"))
	tk.MustQuery(`SELECT DATE_ADD('2007-03-28 22:08:28',INTERVAL 2.2 DAY_HOUR)`).Check(testkit.Rows("2007-03-31 00:08:28"))
	tk.MustQuery(`SELECT DATE_ADD('2007-03-28 22:08:28',INTERVAL 2.2 YEAR_MONTH)`).Check(testkit.Rows("2009-05-28 22:08:28"))
}

func (s *testIntegrationSuite) TestIssue12301(c *C) {
	tk := testkit.NewTestKit(c, s.store)
	tk.MustExec("use test")
	tk.MustExec("create table t (d decimal(19, 0), i bigint(11))")
	tk.MustExec("insert into t values (123456789012, 123456789012)")
	tk.MustQuery("select * from t where d = i").Check(testkit.Rows("123456789012 123456789012"))
}

func (s *testIntegrationSerialSuite) TestIssue15315(c *C) {
	tk := testkit.NewTestKit(c, s.store)
	tk.MustExec("use test")
	tk.MustQuery("select '0-3261554956'+0.0").Check(testkit.Rows("0"))
	tk.MustQuery("select cast('0-1234' as real)").Check(testkit.Rows("0"))
}

func (s *testIntegrationSuite) TestNotExistFunc(c *C) {
	tk := testkit.NewTestKit(c, s.store)

	// current db is empty
	_, err := tk.Exec("SELECT xxx(1)")
	c.Assert(err.Error(), Equals, "[planner:1046]No database selected")

	_, err = tk.Exec("SELECT yyy()")
	c.Assert(err.Error(), Equals, "[planner:1046]No database selected")

	// current db is not empty
	tk.MustExec("use test")
	_, err = tk.Exec("SELECT xxx(1)")
	c.Assert(err.Error(), Equals, "[expression:1305]FUNCTION test.xxx does not exist")

	_, err = tk.Exec("SELECT yyy()")
	c.Assert(err.Error(), Equals, "[expression:1305]FUNCTION test.yyy does not exist")

	tk.MustExec("use test")
	_, err = tk.Exec("SELECT timestampliteral(rand())")
	c.Assert(err.Error(), Equals, "[expression:1305]FUNCTION test.timestampliteral does not exist")

}

func (s *testIntegrationSuite) TestDecodetoChunkReuse(c *C) {
	tk := testkit.NewTestKitWithInit(c, s.store)
	tk.MustExec("create table chk (a int,b varchar(20))")
	for i := 0; i < 200; i++ {
		if i%5 == 0 {
			tk.MustExec(fmt.Sprintf("insert chk values (NULL,NULL)"))
			continue
		}
		tk.MustExec(fmt.Sprintf("insert chk values (%d,'%s')", i, strconv.Itoa(i)))
	}

	tk.Se.GetSessionVars().DistSQLScanConcurrency = 1
	tk.MustExec("set tidb_init_chunk_size = 2")
	tk.MustExec("set tidb_max_chunk_size = 32")
	defer func() {
		tk.MustExec(fmt.Sprintf("set tidb_init_chunk_size = %d", variable.DefInitChunkSize))
		tk.MustExec(fmt.Sprintf("set tidb_max_chunk_size = %d", variable.DefMaxChunkSize))
	}()
	rs, err := tk.Exec("select * from chk")
	c.Assert(err, IsNil)
	req := rs.NewChunk()
	var count int
	for {
		err = rs.Next(context.TODO(), req)
		c.Assert(err, IsNil)
		numRows := req.NumRows()
		if numRows == 0 {
			break
		}
		for i := 0; i < numRows; i++ {
			if count%5 == 0 {
				c.Assert(req.GetRow(i).IsNull(0), Equals, true)
				c.Assert(req.GetRow(i).IsNull(1), Equals, true)
			} else {
				c.Assert(req.GetRow(i).IsNull(0), Equals, false)
				c.Assert(req.GetRow(i).IsNull(1), Equals, false)
				c.Assert(req.GetRow(i).GetInt64(0), Equals, int64(count))
				c.Assert(req.GetRow(i).GetString(1), Equals, strconv.Itoa(count))
			}
			count++
		}
	}
	c.Assert(count, Equals, 200)
	rs.Close()
}

func (s *testIntegrationSuite) TestInMeetsPrepareAndExecute(c *C) {
	tk := testkit.NewTestKitWithInit(c, s.store)
	tk.MustExec("prepare pr1 from 'select ? in (1,?,?)'")
	tk.MustExec("set @a=1, @b=2, @c=3")
	tk.MustQuery("execute pr1 using @a,@b,@c").Check(testkit.Rows("1"))

	tk.MustExec("prepare pr2 from 'select 3 in (1,?,?)'")
	tk.MustExec("set @a=2, @b=3")
	tk.MustQuery("execute pr2 using @a,@b").Check(testkit.Rows("1"))

	tk.MustExec("prepare pr3 from 'select ? in (1,2,3)'")
	tk.MustExec("set @a=4")
	tk.MustQuery("execute pr3 using @a").Check(testkit.Rows("0"))

	tk.MustExec("prepare pr4 from 'select ? in (?,?,?)'")
	tk.MustExec("set @a=1, @b=2, @c=3, @d=4")
	tk.MustQuery("execute pr4 using @a,@b,@c,@d").Check(testkit.Rows("0"))
}

func (s *testIntegrationSuite) TestCastStrToInt(c *C) {
	tk := testkit.NewTestKitWithInit(c, s.store)
	cases := []struct {
		sql    string
		result int
	}{
		{"select cast('' as signed)", 0},
		{"select cast('12345abcde' as signed)", 12345},
		{"select cast('123e456' as signed)", 123},
		{"select cast('-12345abcde' as signed)", -12345},
		{"select cast('-123e456' as signed)", -123},
	}
	for _, ca := range cases {
		tk.Se.GetSessionVars().StmtCtx.SetWarnings(nil)
		tk.MustQuery(ca.sql).Check(testkit.Rows(fmt.Sprintf("%v", ca.result)))
		c.Assert(terror.ErrorEqual(tk.Se.GetSessionVars().StmtCtx.GetWarnings()[0].Err, types.ErrTruncatedWrongVal), IsTrue)
	}
}

func (s *testIntegrationSerialSuite) TestIssue16205(c *C) {
	tk := testkit.NewTestKit(c, s.store)
	orgEnable := plannercore.PreparedPlanCacheEnabled()
	defer func() {
		plannercore.SetPreparedPlanCache(orgEnable)
	}()
	plannercore.SetPreparedPlanCache(true)
	var err error
	tk.Se, err = session.CreateSession4TestWithOpt(s.store, &session.Opt{
		PreparedPlanCache: kvcache.NewSimpleLRUCache(100, 0.1, math.MaxUint64),
	})
	c.Assert(err, IsNil)

	tk.MustExec("use test")
	tk.MustExec("prepare stmt from 'select random_bytes(3)'")
	rows1 := tk.MustQuery("execute stmt").Rows()
	c.Assert(len(rows1), Equals, 1)
	rows2 := tk.MustQuery("execute stmt").Rows()
	c.Assert(len(rows2), Equals, 1)
	c.Assert(rows1[0][0].(string), Not(Equals), rows2[0][0].(string))
}

func (s *testIntegrationSerialSuite) TestRowCountPlanCache(c *C) {
	tk := testkit.NewTestKit(c, s.store)
	orgEnable := plannercore.PreparedPlanCacheEnabled()
	defer func() {
		plannercore.SetPreparedPlanCache(orgEnable)
	}()
	plannercore.SetPreparedPlanCache(true)
	var err error
	tk.Se, err = session.CreateSession4TestWithOpt(s.store, &session.Opt{
		PreparedPlanCache: kvcache.NewSimpleLRUCache(100, 0.1, math.MaxUint64),
	})
	c.Assert(err, IsNil)

	tk.MustExec("use test")
	tk.MustExec("drop table if exists t")
	tk.MustExec("create table t(a int auto_increment primary key)")
	tk.MustExec("prepare stmt from 'select row_count()';")
	tk.MustExec("insert into t values()")
	res := tk.MustQuery("execute stmt").Rows()
	c.Assert(len(res), Equals, 1)
	c.Assert(res[0][0], Equals, "1")
	tk.MustExec("insert into t values(),(),()")
	res = tk.MustQuery("execute stmt").Rows()
	c.Assert(len(res), Equals, 1)
	c.Assert(res[0][0], Equals, "3")
}

func (s *testIntegrationSuite) TestValuesForBinaryLiteral(c *C) {
	// See issue #15310
	tk := testkit.NewTestKit(c, s.store)
	tk.MustExec("use test;")
	tk.MustExec("create table testValuesBinary(id int primary key auto_increment, a bit(1));")
	tk.MustExec("insert into testValuesBinary values(1,1);")
	err := tk.ExecToErr("insert into testValuesBinary values(1,1) on duplicate key update id = values(id),a = values(a);")
	c.Assert(err, IsNil)
	tk.MustQuery("select a=0 from testValuesBinary;").Check(testkit.Rows("0"))
	err = tk.ExecToErr("insert into testValuesBinary values(1,0) on duplicate key update id = values(id),a = values(a);")
	c.Assert(err, IsNil)
	tk.MustQuery("select a=0 from testValuesBinary;").Check(testkit.Rows("1"))
	tk.MustExec("drop table testValuesBinary;")
}

func (s *testIntegrationSuite) TestIssue14159(c *C) {
	tk := testkit.NewTestKitWithInit(c, s.store)
	tk.MustExec("DROP TABLE IF EXISTS t")
	tk.MustExec("CREATE TABLE t (v VARCHAR(100))")
	tk.MustExec("INSERT INTO t VALUES ('3289742893213123732904809')")
	tk.MustQuery("SELECT * FROM t WHERE v").Check(testkit.Rows("3289742893213123732904809"))
}

func (s *testIntegrationSuite) TestIssue14146(c *C) {
	tk := testkit.NewTestKit(c, s.store)
	tk.MustExec("use test")
	tk.MustExec("create table tt(a varchar(10))")
	tk.MustExec("insert into tt values(NULL)")
	tk.MustExec("analyze table tt;")
	tk.MustQuery("select * from tt").Check(testkit.Rows("<nil>"))
}

func (s *testIntegrationSerialSuite) TestCacheRegexpr(c *C) {
	tk := testkit.NewTestKit(c, s.store)
	orgEnable := plannercore.PreparedPlanCacheEnabled()
	defer func() {
		plannercore.SetPreparedPlanCache(orgEnable)
	}()
	plannercore.SetPreparedPlanCache(true)
	var err error
	tk.Se, err = session.CreateSession4TestWithOpt(s.store, &session.Opt{
		PreparedPlanCache: kvcache.NewSimpleLRUCache(100, 0.1, math.MaxUint64),
	})
	c.Assert(err, IsNil)

	tk.MustExec("use test")
	tk.MustExec("drop table if exists t1")
	tk.MustExec("create table t1 (a varchar(40))")
	tk.MustExec("insert into t1 values ('C1'),('R1')")
	tk.MustExec("prepare stmt1 from 'select a from t1 where a rlike ?'")
	tk.MustExec("set @a='^C.*'")
	tk.MustQuery("execute stmt1 using @a").Check(testkit.Rows("C1"))
	tk.MustExec("set @a='^R.*'")
	tk.MustQuery("execute stmt1 using @a").Check(testkit.Rows("R1"))
}

func (s *testIntegrationSerialSuite) TestCacheRefineArgs(c *C) {
	tk := testkit.NewTestKit(c, s.store)
	orgEnable := plannercore.PreparedPlanCacheEnabled()
	defer func() {
		plannercore.SetPreparedPlanCache(orgEnable)
	}()
	plannercore.SetPreparedPlanCache(true)
	var err error
	tk.Se, err = session.CreateSession4TestWithOpt(s.store, &session.Opt{
		PreparedPlanCache: kvcache.NewSimpleLRUCache(100, 0.1, math.MaxUint64),
	})
	c.Assert(err, IsNil)

	tk.MustExec("use test")
	tk.MustExec("drop table if exists t")
	tk.MustExec("create table t(col_int int)")
	tk.MustExec("insert into t values(null)")
	tk.MustExec("prepare stmt from 'SELECT ((col_int is true) = ?) AS res FROM t'")
	tk.MustExec("set @p0='0.8'")
	tk.MustQuery("execute stmt using @p0").Check(testkit.Rows("0"))
	tk.MustExec("set @p0='0'")
	tk.MustQuery("execute stmt using @p0").Check(testkit.Rows("1"))

	tk.MustExec("delete from t")
	tk.MustExec("insert into t values(1)")
	tk.MustExec("prepare stmt from 'SELECT col_int < ? FROM t'")
	tk.MustExec("set @p0='-184467440737095516167.1'")
	tk.MustQuery("execute stmt using @p0").Check(testkit.Rows("0"))
}

func (s *testIntegrationSuite) TestOrderByFuncPlanCache(c *C) {
	tk := testkit.NewTestKit(c, s.store)
	orgEnable := plannercore.PreparedPlanCacheEnabled()
	defer func() {
		plannercore.SetPreparedPlanCache(orgEnable)
	}()
	plannercore.SetPreparedPlanCache(true)
	var err error
	tk.Se, err = session.CreateSession4TestWithOpt(s.store, &session.Opt{
		PreparedPlanCache: kvcache.NewSimpleLRUCache(100, 0.1, math.MaxUint64),
	})
	c.Assert(err, IsNil)

	tk.MustExec("use test")
	tk.MustExec("drop table if exists t")
	tk.MustExec("create table t(a int)")
	tk.MustExec("prepare stmt from 'SELECT * FROM t order by rand()'")
	tk.MustQuery("execute stmt").Check(testkit.Rows())
	tk.MustExec("prepare stmt from 'SELECT * FROM t order by now()'")
	tk.MustQuery("execute stmt").Check(testkit.Rows())
}

func (s *testIntegrationSuite) TestSelectLimitPlanCache(c *C) {
	tk := testkit.NewTestKit(c, s.store)
	orgEnable := plannercore.PreparedPlanCacheEnabled()
	defer func() {
		plannercore.SetPreparedPlanCache(orgEnable)
	}()
	plannercore.SetPreparedPlanCache(true)
	var err error
	tk.Se, err = session.CreateSession4TestWithOpt(s.store, &session.Opt{
		PreparedPlanCache: kvcache.NewSimpleLRUCache(100, 0.1, math.MaxUint64),
	})
	c.Assert(err, IsNil)

	tk.MustExec("use test")
	tk.MustExec("drop table if exists t")
	tk.MustExec("create table t(a int)")
	tk.MustExec("insert into t values(1), (2), (3)")
	tk.MustExec("set @@session.sql_select_limit = 1")
	tk.MustExec("prepare stmt from 'SELECT * FROM t'")
	tk.MustQuery("execute stmt").Check(testkit.Rows("1"))
	tk.MustExec("set @@session.sql_select_limit = default")
	tk.MustQuery("execute stmt").Check(testkit.Rows("1", "2", "3"))
	tk.MustExec("set @@session.sql_select_limit = 2")
	tk.MustQuery("execute stmt").Check(testkit.Rows("1", "2"))
	tk.MustExec("set @@session.sql_select_limit = 1")
	tk.MustQuery("execute stmt").Check(testkit.Rows("1"))
	tk.MustExec("set @@session.sql_select_limit = default")
	tk.MustQuery("execute stmt").Check(testkit.Rows("1", "2", "3"))
	tk.MustExec("set @@session.sql_select_limit = 2")
	tk.MustQuery("execute stmt").Check(testkit.Rows("1", "2"))
}

func (s *testIntegrationSuite) TestCollation(c *C) {
	tk := testkit.NewTestKit(c, s.store)
	tk.MustExec("use test")
	tk.MustExec("drop table if exists t")
	tk.MustExec("create table t (utf8_bin_c varchar(10) charset utf8 collate utf8_bin, utf8_gen_c varchar(10) charset utf8 collate utf8_general_ci, bin_c binary, num_c int, " +
		"abin char collate ascii_bin, lbin char collate latin1_bin, u4bin char collate utf8mb4_bin, u4ci char collate utf8mb4_general_ci)")
	tk.MustExec("insert into t values ('a', 'b', 'c', 4, 'a', 'a', 'a', 'a')")
	tk.MustQuery("select collation(null)").Check(testkit.Rows("binary"))
	tk.MustQuery("select collation(2)").Check(testkit.Rows("binary"))
	tk.MustQuery("select collation(2 + 'a')").Check(testkit.Rows("binary"))
	tk.MustQuery("select collation(2 + utf8_gen_c) from t").Check(testkit.Rows("binary"))
	tk.MustQuery("select collation(2 + utf8_bin_c) from t").Check(testkit.Rows("binary"))
	tk.MustQuery("select collation(concat(utf8_bin_c, 2)) from t").Check(testkit.Rows("utf8_bin"))
	tk.MustQuery("select collation(concat(utf8_gen_c, 'abc')) from t").Check(testkit.Rows("utf8_general_ci"))
	tk.MustQuery("select collation(concat(utf8_gen_c, null)) from t").Check(testkit.Rows("utf8_general_ci"))
	tk.MustQuery("select collation(concat(utf8_gen_c, num_c)) from t").Check(testkit.Rows("utf8_general_ci"))
	tk.MustQuery("select collation(concat(utf8_bin_c, utf8_gen_c)) from t").Check(testkit.Rows("utf8_bin"))
	tk.MustQuery("select collation(upper(utf8_bin_c)) from t").Check(testkit.Rows("utf8_bin"))
	tk.MustQuery("select collation(upper(utf8_gen_c)) from t").Check(testkit.Rows("utf8_general_ci"))
	tk.MustQuery("select collation(upper(bin_c)) from t").Check(testkit.Rows("binary"))
	tk.MustQuery("select collation(concat(abin, bin_c)) from t").Check(testkit.Rows("binary"))
	tk.MustQuery("select collation(concat(lbin, bin_c)) from t").Check(testkit.Rows("binary"))
	tk.MustQuery("select collation(concat(utf8_bin_c, bin_c)) from t").Check(testkit.Rows("binary"))
	tk.MustQuery("select collation(concat(utf8_gen_c, bin_c)) from t").Check(testkit.Rows("binary"))
	tk.MustQuery("select collation(concat(u4bin, bin_c)) from t").Check(testkit.Rows("binary"))
	tk.MustQuery("select collation(concat(u4ci, bin_c)) from t").Check(testkit.Rows("binary"))
	tk.MustQuery("select collation(concat(abin, u4bin)) from t").Check(testkit.Rows("utf8mb4_bin"))
	tk.MustQuery("select collation(concat(lbin, u4bin)) from t").Check(testkit.Rows("utf8mb4_bin"))
	tk.MustQuery("select collation(concat(utf8_bin_c, u4bin)) from t").Check(testkit.Rows("utf8mb4_bin"))
	tk.MustQuery("select collation(concat(utf8_gen_c, u4bin)) from t").Check(testkit.Rows("utf8mb4_bin"))
	tk.MustQuery("select collation(concat(u4ci, u4bin)) from t").Check(testkit.Rows("utf8mb4_bin"))
	tk.MustQuery("select collation(concat(abin, u4ci)) from t").Check(testkit.Rows("utf8mb4_general_ci"))
	tk.MustQuery("select collation(concat(lbin, u4ci)) from t").Check(testkit.Rows("utf8mb4_general_ci"))
	tk.MustQuery("select collation(concat(utf8_bin_c, u4ci)) from t").Check(testkit.Rows("utf8mb4_general_ci"))
	tk.MustQuery("select collation(concat(utf8_gen_c, u4ci)) from t").Check(testkit.Rows("utf8mb4_general_ci"))
	tk.MustQuery("select collation(concat(abin, utf8_bin_c)) from t").Check(testkit.Rows("utf8_bin"))
	tk.MustQuery("select collation(concat(lbin, utf8_bin_c)) from t").Check(testkit.Rows("utf8_bin"))
	tk.MustQuery("select collation(concat(utf8_gen_c, utf8_bin_c)) from t").Check(testkit.Rows("utf8_bin"))
	tk.MustQuery("select collation(concat(abin, utf8_gen_c)) from t").Check(testkit.Rows("utf8_general_ci"))
	tk.MustQuery("select collation(concat(lbin, utf8_gen_c)) from t").Check(testkit.Rows("utf8_general_ci"))
	tk.MustQuery("select collation(concat(abin, lbin)) from t").Check(testkit.Rows("latin1_bin"))

	tk.MustExec("set names utf8mb4 collate utf8mb4_bin")
	tk.MustQuery("select collation('a')").Check(testkit.Rows("utf8mb4_bin"))
	tk.MustExec("set names utf8mb4 collate utf8mb4_general_ci")
	tk.MustQuery("select collation('a')").Check(testkit.Rows("utf8mb4_general_ci"))

	tk.MustExec("set names utf8mb4 collate utf8mb4_general_ci")
	tk.MustExec("set @test_collate_var = 'a'")
	tk.MustQuery("select collation(@test_collate_var)").Check(testkit.Rows("utf8mb4_general_ci"))
	tk.MustExec("set @test_collate_var = concat(\"a\", \"b\" collate utf8mb4_bin)")
	tk.MustQuery("select collation(@test_collate_var)").Check(testkit.Rows("utf8mb4_bin"))
}

func (s *testIntegrationSerialSuite) TestIssue18638(c *C) {
	collate.SetNewCollationEnabledForTest(true)
	defer collate.SetNewCollationEnabledForTest(false)

	tk := testkit.NewTestKit(c, s.store)
	tk.MustExec("use test")
	tk.MustExec("drop table if exists t")
	tk.MustExec("create table t(a varchar(10) collate utf8mb4_bin, b varchar(10) collate utf8mb4_general_ci);")
	tk.MustExec("insert into t (a, b) values ('a', 'A');")
	tk.MustQuery("select * from t t1, t t2 where t1.a = t2.b collate utf8mb4_general_ci;").Check(testkit.Rows("a A a A"))
	tk.MustQuery("select * from t t1 left join t t2 on t1.a = t2.b collate utf8mb4_general_ci;").Check(testkit.Rows("a A a A"))
}

func (s *testIntegrationSuite) TestCoercibility(c *C) {
	tk := testkit.NewTestKit(c, s.store)

	type testCase struct {
		expr   string
		result int
	}
	testFunc := func(cases []testCase, suffix string) {
		for _, tc := range cases {
			tk.MustQuery(fmt.Sprintf("select coercibility(%v) %v", tc.expr, suffix)).Check(testkit.Rows(fmt.Sprintf("%v", tc.result)))
		}
	}
	testFunc([]testCase{
		// constants
		{"1", 5}, {"null", 6}, {"'abc'", 4},
		// sys-constants
		{"version()", 3}, {"user()", 3}, {"database()", 3},
		{"current_role()", 3}, {"current_user()", 3},
		// scalar functions after constant folding
		{"1+null", 5}, {"null+'abcde'", 5}, {"concat(null, 'abcde')", 4},
		// non-deterministic functions
		{"rand()", 5}, {"now()", 5}, {"sysdate()", 5},
	}, "")

	tk.MustExec("use test")
	tk.MustExec("drop table if exists t")
	tk.MustExec("create table t (i int, r real, d datetime, t timestamp, c char(10), vc varchar(10), b binary(10), vb binary(10))")
	tk.MustExec("insert into t values (null, null, null, null, null, null, null, null)")
	testFunc([]testCase{
		{"i", 5}, {"r", 5}, {"d", 5}, {"t", 5},
		{"c", 2}, {"b", 2}, {"vb", 2}, {"vc", 2},
		{"i+r", 5}, {"i*r", 5}, {"cos(r)+sin(i)", 5}, {"d+2", 5},
		{"t*10", 5}, {"concat(c, vc)", 2}, {"replace(c, 'x', 'y')", 2},
	}, "from t")

	tk.MustQuery("SELECT COERCIBILITY(@straaa);").Check(testkit.Rows("2"))
}

func (s *testIntegrationSerialSuite) TestCacheConstEval(c *C) {
	tk := testkit.NewTestKit(c, s.store)
	orgEnable := plannercore.PreparedPlanCacheEnabled()
	defer func() {
		plannercore.SetPreparedPlanCache(orgEnable)
	}()
	plannercore.SetPreparedPlanCache(true)
	var err error
	tk.Se, err = session.CreateSession4TestWithOpt(s.store, &session.Opt{
		PreparedPlanCache: kvcache.NewSimpleLRUCache(100, 0.1, math.MaxUint64),
	})
	c.Assert(err, IsNil)

	tk.MustExec("use test")
	tk.MustExec("drop table if exists t")
	tk.MustExec("create table t(col_double double)")
	tk.MustExec("insert into t values (1)")
	tk.Se.GetSessionVars().EnableVectorizedExpression = false
	tk.MustExec("insert into mysql.expr_pushdown_blacklist values('cast', 'tikv,tiflash,tidb', 'for test')")
	tk.MustExec("admin reload expr_pushdown_blacklist")
	tk.MustExec("prepare stmt from 'SELECT * FROM (SELECT col_double AS c0 FROM t) t WHERE (ABS((REPEAT(?, ?) OR 5617780767323292672)) < LN(EXP(c0)) + (? ^ ?))'")
	tk.MustExec("set @a1 = 'JuvkBX7ykVux20zQlkwDK2DFelgn7'")
	tk.MustExec("set @a2 = 1")
	tk.MustExec("set @a3 = -112990.35179796701")
	tk.MustExec("set @a4 = 87997.92704840179")
	// Main purpose here is checking no error is reported. 1 is the result when plan cache is disabled, it is
	// incompatible with MySQL actually, update the result after fixing it.
	tk.MustQuery("execute stmt using @a1, @a2, @a3, @a4").Check(testkit.Rows("1"))
	tk.Se.GetSessionVars().EnableVectorizedExpression = true
	tk.MustExec("delete from mysql.expr_pushdown_blacklist where name = 'cast' and store_type = 'tikv,tiflash,tidb' and reason = 'for test'")
	tk.MustExec("admin reload expr_pushdown_blacklist")
}

func (s *testIntegrationSerialSuite) TestCollationBasic(c *C) {
	tk := testkit.NewTestKit(c, s.store)
	collate.SetNewCollationEnabledForTest(true)
	defer collate.SetNewCollationEnabledForTest(false)
	tk.MustExec("use test")
	tk.MustExec("create table t_ci(a varchar(10) collate utf8mb4_general_ci, unique key(a))")
	tk.MustExec("insert into t_ci values ('a')")
	tk.MustQuery("select * from t_ci").Check(testkit.Rows("a"))
	tk.MustQuery("select * from t_ci").Check(testkit.Rows("a"))
	tk.MustQuery("select * from t_ci where a='a'").Check(testkit.Rows("a"))
	tk.MustQuery("select * from t_ci where a='A'").Check(testkit.Rows("a"))
	tk.MustQuery("select * from t_ci where a='a   '").Check(testkit.Rows("a"))
	tk.MustQuery("select * from t_ci where a='a                    '").Check(testkit.Rows("a"))

	tk.MustExec("drop table if exists t")
	tk.MustExec("create table t(c set('A', 'B') collate utf8mb4_general_ci);")
	tk.MustExec("insert into t values('a');")
	tk.MustExec("insert into t values('B');")
	tk.MustQuery("select c from t where c = 'a';").Check(testkit.Rows("A"))
	tk.MustQuery("select c from t where c = 'A';").Check(testkit.Rows("A"))
	tk.MustQuery("select c from t where c = 'b';").Check(testkit.Rows("B"))
	tk.MustQuery("select c from t where c = 'B';").Check(testkit.Rows("B"))
}

func (s *testIntegrationSerialSuite) TestWeightString(c *C) {
	tk := testkit.NewTestKit(c, s.store)
	collate.SetNewCollationEnabledForTest(true)
	defer collate.SetNewCollationEnabledForTest(false)

	type testCase struct {
		input                    []string
		result                   []string
		resultAsChar1            []string
		resultAsChar3            []string
		resultAsBinary1          []string
		resultAsBinary5          []string
		resultExplicitCollateBin []string
	}
	tk.MustExec("use test")
	tk.MustExec("drop table if exists t")
	tk.MustExec("create table t (id int, a varchar(20) collate utf8mb4_general_ci)")
	cases := testCase{
		input:                    []string{"aAÁàãăâ", "a", "a  ", "中", "中 "},
		result:                   []string{"\x00A\x00A\x00A\x00A\x00A\x00A\x00A", "\x00A", "\x00A", "\x4E\x2D", "\x4E\x2D"},
		resultAsChar1:            []string{"\x00A", "\x00A", "\x00A", "\x4E\x2D", "\x4E\x2D"},
		resultAsChar3:            []string{"\x00A\x00A\x00A", "\x00A", "\x00A", "\x4E\x2D", "\x4E\x2D"},
		resultAsBinary1:          []string{"a", "a", "a", "\xE4", "\xE4"},
		resultAsBinary5:          []string{"aA\xc3\x81\xc3", "a\x00\x00\x00\x00", "a  \x00\x00", "中\x00\x00", "中 \x00"},
		resultExplicitCollateBin: []string{"aAÁàãăâ", "a", "a", "中", "中"},
	}
	values := make([]string, len(cases.input))
	for i, input := range cases.input {
		values[i] = fmt.Sprintf("(%d, '%s')", i, input)
	}
	tk.MustExec("insert into t values " + strings.Join(values, ","))
	rows := tk.MustQuery("select weight_string(a) from t order by id").Rows()
	for i, out := range cases.result {
		c.Assert(rows[i][0].(string), Equals, out)
	}
	rows = tk.MustQuery("select weight_string(a as char(1)) from t order by id").Rows()
	for i, out := range cases.resultAsChar1 {
		c.Assert(rows[i][0].(string), Equals, out)
	}
	rows = tk.MustQuery("select weight_string(a as char(3)) from t order by id").Rows()
	for i, out := range cases.resultAsChar3 {
		c.Assert(rows[i][0].(string), Equals, out)
	}
	rows = tk.MustQuery("select weight_string(a as binary(1)) from t order by id").Rows()
	for i, out := range cases.resultAsBinary1 {
		c.Assert(rows[i][0].(string), Equals, out)
	}
	rows = tk.MustQuery("select weight_string(a as binary(5)) from t order by id").Rows()
	for i, out := range cases.resultAsBinary5 {
		c.Assert(rows[i][0].(string), Equals, out)
	}
	c.Assert(tk.MustQuery("select weight_string(NULL);").Rows()[0][0], Equals, "<nil>")
	c.Assert(tk.MustQuery("select weight_string(7);").Rows()[0][0], Equals, "<nil>")
	c.Assert(tk.MustQuery("select weight_string(cast(7 as decimal(5)));").Rows()[0][0], Equals, "<nil>")
	c.Assert(tk.MustQuery("select weight_string(cast(20190821 as date));").Rows()[0][0], Equals, "2019-08-21")
	c.Assert(tk.MustQuery("select weight_string(cast(20190821 as date) as binary(5));").Rows()[0][0], Equals, "2019-")
	c.Assert(tk.MustQuery("select weight_string(7.0);").Rows()[0][0], Equals, "<nil>")
	c.Assert(tk.MustQuery("select weight_string(7 AS BINARY(2));").Rows()[0][0], Equals, "7\x00")
	// test explicit collation
	c.Assert(tk.MustQuery("select weight_string('中 ' collate utf8mb4_general_ci);").Rows()[0][0], Equals, "\x4E\x2D")
	c.Assert(tk.MustQuery("select weight_string('中 ' collate utf8mb4_bin);").Rows()[0][0], Equals, "中")
	c.Assert(tk.MustQuery("select weight_string('中 ' collate utf8mb4_unicode_ci);").Rows()[0][0], Equals, "\xFB\x40\xCE\x2D")
	c.Assert(tk.MustQuery("select collation(a collate utf8mb4_general_ci) from t order by id").Rows()[0][0], Equals, "utf8mb4_general_ci")
	c.Assert(tk.MustQuery("select collation('中 ' collate utf8mb4_general_ci);").Rows()[0][0], Equals, "utf8mb4_general_ci")
	rows = tk.MustQuery("select weight_string(a collate utf8mb4_bin) from t order by id").Rows()
	for i, out := range cases.resultExplicitCollateBin {
		c.Assert(rows[i][0].(string), Equals, out)
	}
	tk.MustGetErrMsg("select weight_string(a collate utf8_general_ci) from t order by id", "[ddl:1253]COLLATION 'utf8_general_ci' is not valid for CHARACTER SET 'utf8mb4'")
	tk.MustGetErrMsg("select weight_string('中' collate utf8_bin)", "[ddl:1253]COLLATION 'utf8_bin' is not valid for CHARACTER SET 'utf8mb4'")
}

func (s *testIntegrationSerialSuite) TestCollationCreateIndex(c *C) {
	tk := testkit.NewTestKit(c, s.store)
	collate.SetNewCollationEnabledForTest(true)
	defer collate.SetNewCollationEnabledForTest(false)
	tk.MustExec("use test")
	tk.MustExec("drop table if exists t")
	tk.MustExec("create table t (a varchar(10) collate utf8mb4_general_ci);")
	tk.MustExec("insert into t values ('a');")
	tk.MustExec("insert into t values ('A');")
	tk.MustExec("insert into t values ('b');")
	tk.MustExec("insert into t values ('B');")
	tk.MustExec("insert into t values ('a');")
	tk.MustExec("insert into t values ('A');")
	tk.MustExec("insert into t values ('ß');")
	tk.MustExec("insert into t values ('sa');")
	tk.MustExec("create index idx on t(a);")
	tk.MustQuery("select * from t order by a").Check(testkit.Rows("a", "A", "a", "A", "b", "B", "ß", "sa"))

	tk.MustExec("drop table if exists t")
	tk.MustExec("create table t (a varchar(10) collate utf8mb4_unicode_ci);")
	tk.MustExec("insert into t values ('a');")
	tk.MustExec("insert into t values ('A');")
	tk.MustExec("insert into t values ('b');")
	tk.MustExec("insert into t values ('B');")
	tk.MustExec("insert into t values ('a');")
	tk.MustExec("insert into t values ('A');")
	tk.MustExec("insert into t values ('ß');")
	tk.MustExec("insert into t values ('sa');")
	tk.MustExec("create index idx on t(a);")
	tk.MustQuery("select * from t order by a").Check(testkit.Rows("a", "A", "a", "A", "b", "B", "sa", "ß"))
}

func (s *testIntegrationSerialSuite) TestCollateConstantPropagation(c *C) {
	tk := testkit.NewTestKit(c, s.store)
	collate.SetNewCollationEnabledForTest(true)
	defer collate.SetNewCollationEnabledForTest(false)

	tk.MustExec("use test")
	tk.MustExec("drop table if exists t")
	tk.MustExec("create table t (a char(10) collate utf8mb4_bin, b char(10) collate utf8mb4_general_ci);")
	tk.MustExec("insert into t values ('a', 'A');")
	tk.MustQuery("select * from t t1, t t2 where t1.a=t2.b and t2.b='a' collate utf8mb4_general_ci;").Check(nil)
	tk.MustQuery("select * from t t1, t t2 where t1.a=t2.b and t2.b>='a' collate utf8mb4_general_ci;").Check(nil)
	tk.MustExec("drop table t;")
	tk.MustExec("create table t (a char(10) collate utf8mb4_general_ci, b char(10) collate utf8mb4_general_ci);")
	tk.MustExec("insert into t values ('A', 'a');")
	tk.MustQuery("select * from t t1, t t2 where t1.a=t2.b and t2.b='a' collate utf8mb4_bin;").Check(testkit.Rows("A a A a"))
	tk.MustQuery("select * from t t1, t t2 where t1.a=t2.b and t2.b>='a' collate utf8mb4_bin;").Check(testkit.Rows("A a A a"))
	tk.MustExec("drop table t;")
	tk.MustExec("set names utf8mb4")
	tk.MustExec("create table t (a char(10) collate utf8mb4_general_ci, b char(10) collate utf8_general_ci);")
	tk.MustExec("insert into t values ('a', 'A');")
	tk.MustQuery("select * from t t1, t t2 where t1.a=t2.b and t2.b='A'").Check(testkit.Rows("a A a A"))
	tk.MustExec("drop table t;")
	tk.MustExec("create table t(a char collate utf8_general_ci, b char collate utf8mb4_general_ci, c char collate utf8_bin);")
	tk.MustExec("insert into t values ('b', 'B', 'B');")
	tk.MustQuery("select * from t t1, t t2 where t1.a=t2.b and t2.b=t2.c;").Check(testkit.Rows("b B B b B B"))
	tk.MustExec("drop table t;")
	tk.MustExec("create table t(a char collate utf8_bin, b char collate utf8_general_ci);")
	tk.MustExec("insert into t values ('a', 'A');")
	tk.MustQuery("select * from t t1, t t2 where t1.b=t2.b and t2.b=t1.a collate utf8_general_ci;").Check(testkit.Rows("a A a A"))
	tk.MustExec("drop table if exists t1, t2;")
	tk.MustExec("set names utf8mb4 collate utf8mb4_general_ci;")
	tk.MustExec("create table t1(a char, b varchar(10)) charset utf8mb4 collate utf8mb4_general_ci;")
	tk.MustExec("create table t2(a char, b varchar(10)) charset utf8mb4 collate utf8mb4_bin;")
	tk.MustExec("insert into t1 values ('A', 'a');")
	tk.MustExec("insert into t2 values ('a', 'a')")
	tk.MustQuery("select * from t1 left join t2 on t1.a = t2.a where t1.a = 'a';").Check(testkit.Rows("A a <nil> <nil>"))
	tk.MustExec("drop table t;")
	tk.MustExec("set names utf8mb4 collate utf8mb4_general_ci;")
	tk.MustExec("create table t(a char collate utf8mb4_bin, b char collate utf8mb4_general_ci);")
	tk.MustExec("insert into t values ('a', 'a');")
	tk.MustQuery("select * from t t1, t t2 where  t2.b = 'A' and lower(concat(t1.a , '' ))  = t2.b;").Check(testkit.Rows("a a a a"))
	tk.MustExec("drop table t;")
	tk.MustExec("create table t(a char collate utf8_unicode_ci, b char collate utf8mb4_unicode_ci, c char collate utf8_bin);")
	tk.MustExec("insert into t values ('b', 'B', 'B');")
	tk.MustQuery("select * from t t1, t t2 where t1.a=t2.b and t2.b=t2.c;").Check(testkit.Rows("b B B b B B"))
	tk.MustExec("drop table if exists t1, t2;")
	tk.MustExec("set names utf8mb4 collate utf8mb4_unicode_ci;")
	tk.MustExec("create table t1(a char, b varchar(10)) charset utf8mb4 collate utf8mb4_unicode_ci;")
	tk.MustExec("create table t2(a char, b varchar(10)) charset utf8mb4 collate utf8mb4_bin;")
	tk.MustExec("insert into t1 values ('A', 'a');")
	tk.MustExec("insert into t2 values ('a', 'a')")
	tk.MustQuery("select * from t1 left join t2 on t1.a = t2.a where t1.a = 'a';").Check(testkit.Rows("A a <nil> <nil>"))
	tk.MustExec("drop table if exists t1, t2;")
	tk.MustExec("set names utf8mb4 collate utf8mb4_general_ci;")
	tk.MustExec("create table t1(a char, b varchar(10)) charset utf8mb4 collate utf8mb4_general_ci;")
	tk.MustExec("create table t2(a char, b varchar(10)) charset utf8mb4 collate utf8mb4_unicode_ci;")
	tk.MustExec("insert into t1 values ('ß', 's');")
	tk.MustExec("insert into t2 values ('s', 's')")
	tk.MustQuery("select * from t1 left join t2 on t1.a = t2.a collate utf8mb4_unicode_ci where t1.a = 's';").Check(testkit.Rows("ß s <nil> <nil>"))
}

func (s *testIntegrationSerialSuite) TestMixCollation(c *C) {
	tk := testkit.NewTestKit(c, s.store)
	collate.SetNewCollationEnabledForTest(true)
	defer collate.SetNewCollationEnabledForTest(false)

	tk.MustGetErrMsg(`select 'a' collate utf8mb4_bin = 'a' collate utf8mb4_general_ci;`, "[expression:1267]Illegal mix of collations (utf8mb4_bin,EXPLICIT) and (utf8mb4_general_ci,EXPLICIT) for operation 'eq'")

	tk.MustExec("use test;")
	tk.MustExec("drop table if exists t;")
	tk.MustExec(`create table t (
			mb4general varchar(10) charset utf8mb4 collate utf8mb4_general_ci,
			mb4unicode varchar(10) charset utf8mb4 collate utf8mb4_unicode_ci,
			mb4bin     varchar(10) charset utf8mb4 collate utf8mb4_bin,
			general    varchar(10) charset utf8 collate utf8_general_ci,
			unicode    varchar(10) charset utf8 collate utf8_unicode_ci,
			utfbin     varchar(10) charset utf8 collate utf8_bin,
			bin        varchar(10) charset binary collate binary,
			latin1_bin varchar(10) charset latin1 collate latin1_bin,
			ascii_bin  varchar(10) charset ascii collate ascii_bin,
    		i          int
	);`)
	tk.MustExec("insert into t values ('s', 's', 's', 's', 's', 's', 's', 's', 's', 1);")
	tk.MustExec("set names utf8mb4 collate utf8mb4_general_ci;")

	tk.MustQuery("select * from t where mb4unicode = 's' collate utf8mb4_unicode_ci;").Check(testkit.Rows("s s s s s s s s s 1"))
	tk.MustQuery(`select * from t t1, t t2 where t1.mb4unicode = t2.mb4general collate utf8mb4_general_ci;`).Check(testkit.Rows("s s s s s s s s s 1 s s s s s s s s s 1"))
	tk.MustQuery(`select * from t t1, t t2 where t1.mb4general = t2.mb4unicode collate utf8mb4_general_ci;`).Check(testkit.Rows("s s s s s s s s s 1 s s s s s s s s s 1"))
	tk.MustQuery(`select * from t t1, t t2 where t1.mb4general = t2.mb4unicode collate utf8mb4_unicode_ci;`).Check(testkit.Rows("s s s s s s s s s 1 s s s s s s s s s 1"))
	tk.MustQuery(`select * from t t1, t t2 where t1.mb4unicode = t2.mb4general collate utf8mb4_unicode_ci;`).Check(testkit.Rows("s s s s s s s s s 1 s s s s s s s s s 1"))
	tk.MustQuery(`select * from t where mb4general = mb4bin collate utf8mb4_general_ci;`).Check(testkit.Rows("s s s s s s s s s 1"))
	tk.MustQuery(`select * from t where mb4unicode = mb4general collate utf8mb4_unicode_ci;`).Check(testkit.Rows("s s s s s s s s s 1"))
	tk.MustQuery(`select * from t where mb4general = mb4unicode collate utf8mb4_unicode_ci;`).Check(testkit.Rows("s s s s s s s s s 1"))
	tk.MustQuery(`select * from t where mb4unicode = 's' collate utf8mb4_unicode_ci;`).Check(testkit.Rows("s s s s s s s s s 1"))
	tk.MustQuery("select * from t where mb4unicode = mb4bin;").Check(testkit.Rows("s s s s s s s s s 1"))
	tk.MustQuery("select * from t where general = mb4unicode;").Check(testkit.Rows("s s s s s s s s s 1"))
	tk.MustQuery("select * from t where unicode = mb4unicode;").Check(testkit.Rows("s s s s s s s s s 1"))
	tk.MustQuery("select * from t where mb4unicode = mb4unicode;").Check(testkit.Rows("s s s s s s s s s 1"))

	tk.MustQuery("select collation(concat(mb4unicode, mb4general collate utf8mb4_unicode_ci)) from t;").Check(testkit.Rows("utf8mb4_unicode_ci"))
	tk.MustQuery("select collation(concat(mb4general, mb4unicode, mb4bin)) from t;").Check(testkit.Rows("utf8mb4_bin"))
	tk.MustQuery("select coercibility(concat(mb4general, mb4unicode, mb4bin)) from t;").Check(testkit.Rows("1"))
	tk.MustQuery("select collation(concat(mb4unicode, mb4bin, concat(mb4general))) from t;").Check(testkit.Rows("utf8mb4_bin"))
	tk.MustQuery("select coercibility(concat(mb4unicode, mb4bin)) from t;").Check(testkit.Rows("2"))
	tk.MustQuery("select collation(concat(mb4unicode, mb4bin)) from t;").Check(testkit.Rows("utf8mb4_bin"))
	tk.MustQuery("select coercibility(concat(mb4bin, concat(mb4general))) from t;").Check(testkit.Rows("2"))
	tk.MustQuery("select collation(concaT(mb4bin, cOncAt(mb4general))) from t;").Check(testkit.Rows("utf8mb4_bin"))
	tk.MustQuery("select coercibility(concat(mb4unicode, mb4bin, concat(mb4general))) from t;").Check(testkit.Rows("2"))
	tk.MustQuery("select collation(concat(mb4unicode, mb4bin, concat(mb4general))) from t;").Check(testkit.Rows("utf8mb4_bin"))
	tk.MustQuery("select coercibility(concat(mb4unicode, mb4general)) from t;").Check(testkit.Rows("1"))
	tk.MustQuery("select collation(coalesce(mb4unicode, mb4general)) from t;").Check(testkit.Rows("utf8mb4_bin"))
	tk.MustQuery("select coercibility(coalesce(mb4unicode, mb4general)) from t;").Check(testkit.Rows("1"))
	tk.MustQuery("select collation(CONCAT(concat(mb4unicode), concat(mb4general))) from t;").Check(testkit.Rows("utf8mb4_bin"))
	tk.MustQuery("select coercibility(cONcat(unicode, general)) from t;").Check(testkit.Rows("1"))
	tk.MustQuery("select collation(concAt(unicode, general)) from t;").Check(testkit.Rows("utf8_bin"))
	tk.MustQuery("select collation(concat(bin, mb4general)) from t;").Check(testkit.Rows("binary"))
	tk.MustQuery("select coercibility(concat(bin, mb4general)) from t;").Check(testkit.Rows("2"))
	tk.MustQuery("select collation(concat(mb4unicode, ascii_bin)) from t;").Check(testkit.Rows("utf8mb4_unicode_ci"))
	tk.MustQuery("select coercibility(concat(mb4unicode, ascii_bin)) from t;").Check(testkit.Rows("2"))
	tk.MustQuery("select collation(concat(mb4unicode, mb4unicode)) from t;").Check(testkit.Rows("utf8mb4_unicode_ci"))
	tk.MustQuery("select coercibility(concat(mb4unicode, mb4unicode)) from t;").Check(testkit.Rows("2"))
	tk.MustQuery("select collation(concat(bin, bin)) from t;").Check(testkit.Rows("binary"))
	tk.MustQuery("select coercibility(concat(bin, bin)) from t;").Check(testkit.Rows("2"))
	tk.MustQuery("select collation(concat(latin1_bin, ascii_bin)) from t;").Check(testkit.Rows("latin1_bin"))
	tk.MustQuery("select coercibility(concat(latin1_bin, ascii_bin)) from t;").Check(testkit.Rows("2"))
	tk.MustQuery("select collation(concat(mb4unicode, bin)) from t;").Check(testkit.Rows("binary"))
	tk.MustQuery("select coercibility(concat(mb4unicode, bin)) from t;").Check(testkit.Rows("2"))
	tk.MustQuery("select collation(mb4general collate utf8mb4_unicode_ci) from t;").Check(testkit.Rows("utf8mb4_unicode_ci"))
	tk.MustQuery("select coercibility(mb4general collate utf8mb4_unicode_ci) from t;").Check(testkit.Rows("0"))
	tk.MustQuery("select collation(concat(concat(mb4unicode, mb4general), concat(unicode, general))) from t;").Check(testkit.Rows("utf8mb4_bin"))
	tk.MustQuery("select coercibility(concat(concat(mb4unicode, mb4general), concat(unicode, general))) from t;").Check(testkit.Rows("1"))
	tk.MustGetErrMsg("select * from t where mb4unicode = mb4general;", "[expression:1267]Illegal mix of collations (utf8mb4_unicode_ci,IMPLICIT) and (utf8mb4_general_ci,IMPLICIT) for operation 'eq'")
	tk.MustGetErrMsg("select * from t where unicode = general;", "[expression:1267]Illegal mix of collations (utf8_unicode_ci,IMPLICIT) and (utf8_general_ci,IMPLICIT) for operation 'eq'")
	tk.MustGetErrMsg("select concat(mb4general) = concat(mb4unicode) from t;", "[expression:1267]Illegal mix of collations (utf8mb4_general_ci,IMPLICIT) and (utf8mb4_unicode_ci,IMPLICIT) for operation 'eq'")
	tk.MustGetErrMsg("select * from t t1, t t2 where t1.mb4unicode = t2.mb4general;", "[expression:1267]Illegal mix of collations (utf8mb4_unicode_ci,IMPLICIT) and (utf8mb4_general_ci,IMPLICIT) for operation 'eq'")
	tk.MustGetErrMsg("select field('s', mb4general, mb4unicode, mb4bin) from t;", "[expression:1271]Illegal mix of collations for operation 'field'")
	tk.MustGetErrMsg("select concat(mb4unicode, mb4general) = mb4unicode from t;", "[expression:1267]Illegal mix of collations (utf8mb4_bin,NONE) and (utf8mb4_unicode_ci,IMPLICIT) for operation 'eq'")

	tk.MustExec("drop table t;")
}

func (s *testIntegrationSerialSuite) prepare4Join(c *C) *testkit.TestKit {
	tk := testkit.NewTestKit(c, s.store)
	tk.MustExec("USE test")
	tk.MustExec("drop table if exists t")
	tk.MustExec("drop table if exists t_bin")
	tk.MustExec("CREATE TABLE `t` ( `a` int(11) NOT NULL,`b` varchar(5) CHARACTER SET utf8mb4 COLLATE utf8mb4_general_ci DEFAULT NULL)")
	tk.MustExec("CREATE TABLE `t_bin` ( `a` int(11) NOT NULL,`b` varchar(5) CHARACTER SET binary)")
	tk.MustExec("insert into t values (1, 'a'), (2, 'À'), (3, 'á'), (4, 'à'), (5, 'b'), (6, 'c'), (7, ' ')")
	tk.MustExec("insert into t_bin values (1, 'a'), (2, 'À'), (3, 'á'), (4, 'à'), (5, 'b'), (6, 'c'), (7, ' ')")
	return tk
}

func (s *testIntegrationSerialSuite) prepare4Join2(c *C) *testkit.TestKit {
	tk := testkit.NewTestKit(c, s.store)
	tk.MustExec("USE test")
	tk.MustExec("drop table if exists t1")
	tk.MustExec("drop table if exists t2")
	tk.MustExec("create table t1 (id int, v varchar(5) character set binary, key(v))")
	tk.MustExec("create table t2 (v varchar(5) CHARACTER SET utf8mb4 COLLATE utf8mb4_general_ci, key(v))")
	tk.MustExec("insert into t1 values (1, 'a'), (2, 'À'), (3, 'á'), (4, 'à'), (5, 'b'), (6, 'c'), (7, ' ')")
	tk.MustExec("insert into t2 values ('a'), ('À'), ('á'), ('à'), ('b'), ('c'), (' ')")
	return tk
}

func (s *testIntegrationSerialSuite) TestCollateHashJoin(c *C) {
	collate.SetNewCollationEnabledForTest(true)
	defer collate.SetNewCollationEnabledForTest(false)
	tk := s.prepare4Join(c)
	tk.MustQuery("select /*+ TIDB_HJ(t1, t2) */ t1.a, t1.b from t t1, t t2 where t1.b=t2.b order by t1.a").Check(
		testkit.Rows("1 a", "1 a", "1 a", "1 a", "2 À", "2 À", "2 À", "2 À", "3 á", "3 á", "3 á", "3 á", "4 à", "4 à", "4 à", "4 à", "5 b", "6 c", "7  "))
	tk.MustQuery("select /*+ TIDB_HJ(t1, t2) */ t1.a, t1.b from t_bin t1, t_bin t2 where t1.b=t2.b order by t1.a").Check(
		testkit.Rows("1 a", "2 À", "3 á", "4 à", "5 b", "6 c", "7  "))
	tk.MustQuery("select /*+ TIDB_HJ(t1, t2) */ t1.a, t1.b from t t1, t t2 where t1.b=t2.b and t1.a>3 order by t1.a").Check(
		testkit.Rows("4 à", "4 à", "4 à", "4 à", "5 b", "6 c", "7  "))
	tk.MustQuery("select /*+ TIDB_HJ(t1, t2) */ t1.a, t1.b from t_bin t1, t_bin t2 where t1.b=t2.b and t1.a>3 order by t1.a").Check(
		testkit.Rows("4 à", "5 b", "6 c", "7  "))
	tk.MustQuery("select /*+ TIDB_HJ(t1, t2) */ t1.a, t1.b from t t1, t t2 where t1.b=t2.b and t1.a>3 order by t1.a").Check(
		testkit.Rows("4 à", "4 à", "4 à", "4 à", "5 b", "6 c", "7  "))
	tk.MustQuery("select /*+ TIDB_HJ(t1, t2) */ t1.a, t1.b from t_bin t1, t_bin t2 where t1.b=t2.b and t1.a>3 order by t1.a").Check(
		testkit.Rows("4 à", "5 b", "6 c", "7  "))
	tk.MustQuery("select /*+ TIDB_HJ(t1, t2) */ t1.a, t1.b from t t1, t t2 where t1.b=t2.b and t1.a>t2.a order by t1.a").Check(
		testkit.Rows("2 À", "3 á", "3 á", "4 à", "4 à", "4 à"))
	tk.MustQuery("select /*+ TIDB_HJ(t1, t2) */ t1.a, t1.b from t_bin t1, t_bin t2 where t1.b=t2.b and t1.a>t2.a order by t1.a").Check(
		testkit.Rows())
}

func (s *testIntegrationSerialSuite) TestCollateHashJoin2(c *C) {
	collate.SetNewCollationEnabledForTest(true)
	defer collate.SetNewCollationEnabledForTest(false)
	tk := s.prepare4Join2(c)
	tk.MustQuery("select /*+ TIDB_HJ(t1, t2) */ * from t1, t2 where t1.v=t2.v order by t1.id").Check(
		testkit.Rows("1 a a", "2 À À", "3 á á", "4 à à", "5 b b", "6 c c", "7    "))
}

func (s *testIntegrationSerialSuite) TestCollateMergeJoin(c *C) {
	collate.SetNewCollationEnabledForTest(true)
	defer collate.SetNewCollationEnabledForTest(false)
	tk := s.prepare4Join(c)
	tk.MustQuery("select /*+ TIDB_SMJ(t1, t2) */ t1.a, t1.b from t t1, t t2 where t1.b=t2.b order by t1.a").Check(
		testkit.Rows("1 a", "1 a", "1 a", "1 a", "2 À", "2 À", "2 À", "2 À", "3 á", "3 á", "3 á", "3 á", "4 à", "4 à", "4 à", "4 à", "5 b", "6 c", "7  "))
	tk.MustQuery("select /*+ TIDB_SMJ(t1, t2) */ t1.a, t1.b from t_bin t1, t_bin t2 where t1.b=t2.b order by t1.a").Check(
		testkit.Rows("1 a", "2 À", "3 á", "4 à", "5 b", "6 c", "7  "))
	tk.MustQuery("select /*+ TIDB_SMJ(t1, t2) */ t1.a, t1.b from t t1, t t2 where t1.b=t2.b and t1.a>3 order by t1.a").Check(
		testkit.Rows("4 à", "4 à", "4 à", "4 à", "5 b", "6 c", "7  "))
	tk.MustQuery("select /*+ TIDB_SMJ(t1, t2) */ t1.a, t1.b from t_bin t1, t_bin t2 where t1.b=t2.b and t1.a>3 order by t1.a").Check(
		testkit.Rows("4 à", "5 b", "6 c", "7  "))
	tk.MustQuery("select /*+ TIDB_SMJ(t1, t2) */ t1.a, t1.b from t t1, t t2 where t1.b=t2.b and t1.a>3 order by t1.a").Check(
		testkit.Rows("4 à", "4 à", "4 à", "4 à", "5 b", "6 c", "7  "))
	tk.MustQuery("select /*+ TIDB_SMJ(t1, t2) */ t1.a, t1.b from t_bin t1, t_bin t2 where t1.b=t2.b and t1.a>3 order by t1.a").Check(
		testkit.Rows("4 à", "5 b", "6 c", "7  "))
	tk.MustQuery("select /*+ TIDB_SMJ(t1, t2) */ t1.a, t1.b from t t1, t t2 where t1.b=t2.b and t1.a>t2.a order by t1.a").Check(
		testkit.Rows("2 À", "3 á", "3 á", "4 à", "4 à", "4 à"))
	tk.MustQuery("select /*+ TIDB_SMJ(t1, t2) */ t1.a, t1.b from t_bin t1, t_bin t2 where t1.b=t2.b and t1.a>t2.a order by t1.a").Check(
		testkit.Rows())
}

func (s *testIntegrationSerialSuite) TestCollateMergeJoin2(c *C) {
	collate.SetNewCollationEnabledForTest(true)
	defer collate.SetNewCollationEnabledForTest(false)
	tk := s.prepare4Join2(c)
	tk.MustQuery("select /*+ TIDB_SMJ(t1, t2) */ * from t1, t2 where t1.v=t2.v order by t1.id").Check(
		testkit.Rows("1 a a", "2 À À", "3 á á", "4 à à", "5 b b", "6 c c", "7    "))
}

func (s *testIntegrationSerialSuite) prepare4Collation(c *C, hasIndex bool) *testkit.TestKit {
	tk := testkit.NewTestKit(c, s.store)
	tk.MustExec("USE test")
	tk.MustExec("drop table if exists t")
	tk.MustExec("drop table if exists t_bin")
	idxSQL := ", key(v)"
	if !hasIndex {
		idxSQL = ""
	}
	tk.MustExec(fmt.Sprintf("create table t (id int, v varchar(5) CHARACTER SET utf8mb4 COLLATE utf8mb4_general_ci DEFAULT NULL %v)", idxSQL))
	tk.MustExec(fmt.Sprintf("create table t_bin (id int, v varchar(5) CHARACTER SET binary %v)", idxSQL))
	tk.MustExec("insert into t values (1, 'a'), (2, 'À'), (3, 'á'), (4, 'à'), (5, 'b'), (6, 'c'), (7, ' ')")
	tk.MustExec("insert into t_bin values (1, 'a'), (2, 'À'), (3, 'á'), (4, 'à'), (5, 'b'), (6, 'c'), (7, ' ')")
	return tk
}

func (s *testIntegrationSerialSuite) TestCollateSelection(c *C) {
	collate.SetNewCollationEnabledForTest(true)
	defer collate.SetNewCollationEnabledForTest(false)
	tk := s.prepare4Collation(c, false)
	tk.MustQuery("select v from t where v='a' order by id").Check(testkit.Rows("a", "À", "á", "à"))
	tk.MustQuery("select v from t_bin where v='a' order by id").Check(testkit.Rows("a"))
	tk.MustQuery("select v from t where v<'b' and id<=3").Check(testkit.Rows("a", "À", "á"))
	tk.MustQuery("select v from t_bin where v<'b' and id<=3").Check(testkit.Rows("a"))
}

func (s *testIntegrationSerialSuite) TestCollateSort(c *C) {
	collate.SetNewCollationEnabledForTest(true)
	defer collate.SetNewCollationEnabledForTest(false)
	tk := s.prepare4Collation(c, false)
	tk.MustQuery("select id from t order by v, id").Check(testkit.Rows("7", "1", "2", "3", "4", "5", "6"))
	tk.MustQuery("select id from t_bin order by v, id").Check(testkit.Rows("7", "1", "5", "6", "2", "4", "3"))

	tk.MustExec("drop table if exists t")
	tk.MustExec("create table t(a char(10) collate utf8mb4_general_ci, key(a))")
	tk.MustExec("insert into t values ('a'), ('A'), ('b')")
	tk.MustExec("insert into t values ('a'), ('A'), ('b')")
	tk.MustExec("insert into t values ('a'), ('A'), ('b')")
	tk.MustQuery("select * from t order by a collate utf8mb4_bin").Check(testkit.Rows("A", "A", "A", "a", "a", "a", "b", "b", "b"))
	tk.MustQuery("select * from t order by a collate utf8mb4_general_ci").Check(testkit.Rows("a", "A", "a", "A", "a", "A", "b", "b", "b"))
	tk.MustQuery("select * from t order by a collate utf8mb4_unicode_ci").Check(testkit.Rows("a", "A", "a", "A", "a", "A", "b", "b", "b"))
}

func (s *testIntegrationSerialSuite) TestCollateHashAgg(c *C) {
	collate.SetNewCollationEnabledForTest(true)
	defer collate.SetNewCollationEnabledForTest(false)
	tk := s.prepare4Collation(c, false)
	tk.HasPlan("select distinct(v) from t_bin", "HashAgg")
	tk.MustQuery("select distinct(v) from t_bin").Sort().Check(testkit.Rows(" ", "a", "b", "c", "À", "à", "á"))
	tk.HasPlan("select distinct(v) from t", "HashAgg")
	tk.MustQuery("select distinct(v) from t").Sort().Check(testkit.Rows(" ", "a", "b", "c"))
	tk.HasPlan("select v, count(*) from t_bin group by v", "HashAgg")
	tk.MustQuery("select v, count(*) from t_bin group by v").Sort().Check(testkit.Rows("  1", "a 1", "b 1", "c 1", "À 1", "à 1", "á 1"))
	tk.HasPlan("select v, count(*) from t group by v", "HashAgg")
	tk.MustQuery("select v, count(*) from t group by v").Sort().Check(testkit.Rows("  1", "a 4", "b 1", "c 1"))

	tk.MustExec("drop table if exists t")
	tk.MustExec("create table t(a char(10) collate utf8mb4_general_ci, key(a))")
	tk.MustExec("insert into t values ('a'), ('A'), ('b')")
	tk.MustExec("insert into t values ('a'), ('A'), ('b')")
	tk.MustExec("insert into t values ('a'), ('A'), ('b')")
	tk.MustExec("insert into t values ('s'), ('ss'), ('ß')")
	tk.MustQuery("select count(1) from t group by a collate utf8mb4_bin order by a collate utf8mb4_bin").Check(testkit.Rows("3", "3", "3", "1", "1", "1"))
	tk.MustQuery("select count(1) from t group by a collate utf8mb4_unicode_ci order by a collate utf8mb4_unicode_ci").Check(testkit.Rows("6", "3", "1", "2"))
	tk.MustQuery("select count(1) from t group by a collate utf8mb4_general_ci order by a collate utf8mb4_general_ci").Check(testkit.Rows("6", "3", "2", "1"))
}

func (s *testIntegrationSerialSuite) TestCollateStreamAgg(c *C) {
	collate.SetNewCollationEnabledForTest(true)
	defer collate.SetNewCollationEnabledForTest(false)
	tk := s.prepare4Collation(c, true)
	tk.HasPlan("select distinct(v) from t_bin", "StreamAgg")
	tk.MustQuery("select distinct(v) from t_bin").Sort().Check(testkit.Rows(" ", "a", "b", "c", "À", "à", "á"))
	tk.HasPlan("select distinct(v) from t", "StreamAgg")
	tk.MustQuery("select distinct(v) from t").Sort().Check(testkit.Rows(" ", "a", "b", "c"))
	tk.HasPlan("select v, count(*) from t_bin group by v", "StreamAgg")
	tk.MustQuery("select v, count(*) from t_bin group by v").Sort().Check(testkit.Rows("  1", "a 1", "b 1", "c 1", "À 1", "à 1", "á 1"))
	tk.HasPlan("select v, count(*) from t group by v", "StreamAgg")
	tk.MustQuery("select v, count(*) from t group by v").Sort().Check(testkit.Rows("  1", "a 4", "b 1", "c 1"))
}

func (s *testIntegrationSerialSuite) TestCollateIndexReader(c *C) {
	collate.SetNewCollationEnabledForTest(true)
	defer collate.SetNewCollationEnabledForTest(false)
	tk := s.prepare4Collation(c, true)
	tk.HasPlan("select v from t where v < 'b'  order by v", "IndexReader")
	tk.MustQuery("select v from t where v < 'b' order by v").Check(testkit.Rows(" ", "a", "À", "á", "à"))
	tk.HasPlan("select v from t where v < 'b' and v > ' ' order by v", "IndexReader")
	tk.MustQuery("select v from t where v < 'b' and v > ' ' order by v").Check(testkit.Rows("a", "À", "á", "à"))
	tk.HasPlan("select v from t_bin where v < 'b' order by v", "IndexReader")
	tk.MustQuery("select v from t_bin where v < 'b' order by v").Sort().Check(testkit.Rows(" ", "a"))
	tk.HasPlan("select v from t_bin where v < 'b' and v > ' ' order by v", "IndexReader")
	tk.MustQuery("select v from t_bin where v < 'b' and v > ' ' order by v").Sort().Check(testkit.Rows("a"))
}

func (s *testIntegrationSerialSuite) TestCollateIndexLookup(c *C) {
	collate.SetNewCollationEnabledForTest(true)
	defer collate.SetNewCollationEnabledForTest(false)
	tk := s.prepare4Collation(c, true)

	tk.HasPlan("select id from t where v < 'b'", "IndexLookUp")
	tk.MustQuery("select id from t where v < 'b'").Sort().Check(testkit.Rows("1", "2", "3", "4", "7"))
	tk.HasPlan("select id from t where v < 'b' and v > ' '", "IndexLookUp")
	tk.MustQuery("select id from t where v < 'b' and v > ' '").Sort().Check(testkit.Rows("1", "2", "3", "4"))
	tk.HasPlan("select id from t_bin where v < 'b'", "IndexLookUp")
	tk.MustQuery("select id from t_bin where v < 'b'").Sort().Check(testkit.Rows("1", "7"))
	tk.HasPlan("select id from t_bin where v < 'b' and v > ' '", "IndexLookUp")
	tk.MustQuery("select id from t_bin where v < 'b' and v > ' '").Sort().Check(testkit.Rows("1"))
}

func (s *testIntegrationSerialSuite) TestIssue16668(c *C) {
	collate.SetNewCollationEnabledForTest(true)
	defer collate.SetNewCollationEnabledForTest(false)
	tk := testkit.NewTestKit(c, s.store)
	tk.MustExec("use test")
	tk.MustExec("drop table if exists tx")
	tk.MustExec("CREATE TABLE `tx` ( `a` int(11) NOT NULL,`b` varchar(5) CHARACTER SET utf8mb4 COLLATE utf8mb4_general_ci DEFAULT NULL)")
	tk.MustExec("insert into tx values (1, 'a'), (2, 'À'), (3, 'á'), (4, 'à'), (5, 'b'), (6, 'c'), (7, ' ')")
	tk.MustQuery("select count(distinct(b)) from tx").Check(testkit.Rows("4"))
}

func (s *testIntegrationSerialSuite) TestCollateStringFunction(c *C) {
	collate.SetNewCollationEnabledForTest(true)
	defer collate.SetNewCollationEnabledForTest(false)
	tk := testkit.NewTestKit(c, s.store)

	tk.MustQuery("select field('a', 'b', 'a');").Check(testkit.Rows("2"))
	tk.MustQuery("select field('a', 'b', 'A');").Check(testkit.Rows("0"))
	tk.MustQuery("select field('a', 'b', 'A' collate utf8mb4_bin);").Check(testkit.Rows("0"))
	tk.MustQuery("select field('a', 'b', 'a ' collate utf8mb4_bin);").Check(testkit.Rows("2"))
	tk.MustQuery("select field('a', 'b', 'A' collate utf8mb4_unicode_ci);").Check(testkit.Rows("2"))
	tk.MustQuery("select field('a', 'b', 'a ' collate utf8mb4_unicode_ci);").Check(testkit.Rows("2"))
	tk.MustQuery("select field('a', 'b', 'A' collate utf8mb4_general_ci);").Check(testkit.Rows("2"))
	tk.MustQuery("select field('a', 'b', 'a ' collate utf8mb4_general_ci);").Check(testkit.Rows("2"))

	tk.MustExec("USE test")
	tk.MustExec("drop table if exists t")
	tk.MustExec("create table t(a char(10), b char (10)) collate utf8mb4_general_ci")
	tk.MustExec("insert into t values ('a', 'A')")
	tk.MustQuery("select field(a, b) from t").Check(testkit.Rows("1"))

	tk.MustQuery("select FIND_IN_SET('a','b,a,c,d');").Check(testkit.Rows("2"))
	tk.MustQuery("select FIND_IN_SET('a','b,A,c,d');").Check(testkit.Rows("0"))
	tk.MustQuery("select FIND_IN_SET('a','b,A,c,d' collate utf8mb4_bin);").Check(testkit.Rows("0"))
	tk.MustQuery("select FIND_IN_SET('a','b,a ,c,d' collate utf8mb4_bin);").Check(testkit.Rows("2"))
	tk.MustQuery("select FIND_IN_SET('a','b,A,c,d' collate utf8mb4_general_ci);").Check(testkit.Rows("2"))
	tk.MustQuery("select FIND_IN_SET('a','b,a ,c,d' collate utf8mb4_general_ci);").Check(testkit.Rows("2"))
	tk.MustQuery("select FIND_IN_SET('a','b,A,c,d' collate utf8mb4_unicode_ci);").Check(testkit.Rows("2"))
	tk.MustQuery("select FIND_IN_SET('a','b,a ,c,d' collate utf8mb4_unicode_ci);").Check(testkit.Rows("2"))

	tk.MustExec("select concat('a' collate utf8mb4_bin, 'b' collate utf8mb4_bin);")
	tk.MustGetErrMsg("select concat('a' collate utf8mb4_bin, 'b' collate utf8mb4_general_ci);", "[expression:1267]Illegal mix of collations (utf8mb4_bin,EXPLICIT) and (utf8mb4_general_ci,EXPLICIT) for operation 'concat'")
	tk.MustExec("use test")
	tk.MustExec("drop table if exists t")
	tk.MustExec("create table t(a char)")
	tk.MustGetErrMsg("select * from t t1 join t t2 on t1.a collate utf8mb4_bin = t2.a collate utf8mb4_general_ci;", "[expression:1267]Illegal mix of collations (utf8mb4_bin,EXPLICIT) and (utf8mb4_general_ci,EXPLICIT) for operation 'eq'")

	tk.MustExec("DROP TABLE IF EXISTS t1;")
	tk.MustExec("CREATE TABLE t1 ( a int, p1 VARCHAR(255) CHARACTER SET utf8 COLLATE utf8_bin,p2 VARCHAR(255) CHARACTER SET utf8 COLLATE utf8_general_ci , p3 VARCHAR(255) CHARACTER SET utf8mb4 COLLATE utf8mb4_bin,p4 VARCHAR(255) CHARACTER SET utf8mb4 COLLATE utf8mb4_general_ci ,n1 VARCHAR(255) CHARACTER SET utf8 COLLATE utf8_bin,n2 VARCHAR(255) CHARACTER SET utf8 COLLATE utf8_general_ci , n3 VARCHAR(255) CHARACTER SET utf8mb4 COLLATE utf8mb4_bin,n4 VARCHAR(255) CHARACTER SET utf8mb4 COLLATE utf8mb4_general_ci );")
	tk.MustExec("insert into t1 (a,p1,p2,p3,p4,n1,n2,n3,n4) values(1,'  0aA1!测试テストמבחן  ','  0aA1!测试テストמבחן 	','  0aA1!测试テストמבחן 	','  0aA1!测试テストמבחן 	','  0Aa1!测试テストמבחן  ','  0Aa1!测试テストמבחן 	','  0Aa1!测试テストמבחן 	','  0Aa1!测试テストמבחן 	');")

	tk.MustQuery("select INSTR(p1,n1) from t1;").Check(testkit.Rows("0"))
	tk.MustQuery("select INSTR(p1,n2) from t1;").Check(testkit.Rows("0"))
	tk.MustQuery("select INSTR(p1,n3) from t1;").Check(testkit.Rows("0"))
	tk.MustQuery("select INSTR(p1,n4) from t1;").Check(testkit.Rows("0"))
	tk.MustQuery("select INSTR(p2,n1) from t1;").Check(testkit.Rows("0"))
	tk.MustQuery("select INSTR(p2,n2) from t1;").Check(testkit.Rows("1"))
	tk.MustQuery("select INSTR(p2,n3) from t1;").Check(testkit.Rows("0"))
	tk.MustQuery("select INSTR(p2,n4) from t1;").Check(testkit.Rows("1"))
	tk.MustQuery("select INSTR(p3,n1) from t1;").Check(testkit.Rows("0"))
	tk.MustQuery("select INSTR(p3,n2) from t1;").Check(testkit.Rows("0"))
	tk.MustQuery("select INSTR(p3,n3) from t1;").Check(testkit.Rows("0"))
	tk.MustQuery("select INSTR(p3,n4) from t1;").Check(testkit.Rows("0"))
	tk.MustQuery("select INSTR(p4,n1) from t1;").Check(testkit.Rows("0"))
	tk.MustQuery("select INSTR(p4,n2) from t1;").Check(testkit.Rows("1"))
	tk.MustQuery("select INSTR(p4,n3) from t1;").Check(testkit.Rows("0"))
	tk.MustQuery("select INSTR(p4,n4) from t1;").Check(testkit.Rows("1"))

	tk.MustExec("truncate table t1;")
	tk.MustExec("insert into t1 (a,p1,p2,p3,p4,n1,n2,n3,n4) values (1,'0aA1!测试テストמבחן  ','0aA1!测试テストמבחן 	','0aA1!测试テストמבחן 	','0aA1!测试テストמבחן 	','0Aa1!测试テストמבחן','0Aa1!测试テストמבחן','0Aa1!测试テストמבחן','0Aa1!测试テストמבחן');")
	tk.MustExec("insert into t1 (a,p1,p2,p3,p4,n1,n2,n3,n4) values (2,'0aA1!测试テストמבחן','0aA1!测试テストמבחן','0aA1!测试テストמבחן','0aA1!测试テストמבחן','0Aa1!测试テストמבחן','0Aa1!测试テストמבחן','0Aa1!测试テストמבחן','0Aa1!测试テストמבחן');")
	tk.MustExec("insert into t1 (a,p1,p2,p3,p4,n1,n2,n3,n4) values (3,'0aA1!测试テストמבחן','0aA1!测试テストמבחן','0aA1!测试テストמבחן','0aA1!测试テストמבחן','0Aa1!测试テストמבחן  ','0Aa1!测试テストמבחן  ','0Aa1!测试テストמבחן  ','0Aa1!测试テストמבחן  ');")

	tk.MustQuery("select LOCATE(p1,n1) from t1;").Check(testkit.Rows("0", "0", "0"))
	tk.MustQuery("select LOCATE(p1,n2) from t1;").Check(testkit.Rows("0", "0", "0"))
	tk.MustQuery("select LOCATE(p1,n3) from t1;").Check(testkit.Rows("0", "0", "0"))
	tk.MustQuery("select LOCATE(p1,n4) from t1;").Check(testkit.Rows("0", "1", "1"))
	tk.MustQuery("select LOCATE(p2,n1) from t1;").Check(testkit.Rows("0", "0", "0"))
	tk.MustQuery("select LOCATE(p2,n2) from t1;").Check(testkit.Rows("0", "1", "1"))
	tk.MustQuery("select LOCATE(p2,n3) from t1;").Check(testkit.Rows("0", "0", "0"))
	tk.MustQuery("select LOCATE(p2,n4) from t1;").Check(testkit.Rows("0", "1", "1"))
	tk.MustQuery("select LOCATE(p3,n1) from t1;").Check(testkit.Rows("0", "0", "0"))
	tk.MustQuery("select LOCATE(p3,n2) from t1;").Check(testkit.Rows("0", "0", "0"))
	tk.MustQuery("select LOCATE(p3,n3) from t1;").Check(testkit.Rows("0", "0", "0"))
	tk.MustQuery("select LOCATE(p3,n4) from t1;").Check(testkit.Rows("0", "0", "0"))
	tk.MustQuery("select LOCATE(p4,n1) from t1;").Check(testkit.Rows("0", "1", "1"))
	tk.MustQuery("select LOCATE(p4,n2) from t1;").Check(testkit.Rows("0", "1", "1"))
	tk.MustQuery("select LOCATE(p4,n3) from t1;").Check(testkit.Rows("0", "0", "0"))
	tk.MustQuery("select LOCATE(p4,n4) from t1;").Check(testkit.Rows("0", "1", "1"))

	tk.MustExec("truncate table t1;")
	tk.MustExec("insert into t1 (a) values (1);")
	tk.MustExec("insert into t1 (a,p1,p2,p3,p4,n1,n2,n3,n4) values (2,'0aA1!测试テストמבחן  ','0aA1!测试テストמבחן       ','0aA1!测试テストמבחן  ','0aA1!测试テストמבחן  ','0Aa1!测试テストמבחן','0Aa1!测试テストמבחן','0Aa1!测试テストמבחן','0Aa1!测试テストמבחן');")
	tk.MustExec("insert into t1 (a,p1,p2,p3,p4,n1,n2,n3,n4) values (3,'0aA1!测试テストמבחן','0aA1!测试テストמבחן','0aA1!测试テストמבחן','0aA1!测试テストמבחן','0Aa1!测试テストמבחן','0Aa1!测试テストמבחן','0Aa1!测试テストמבחן','0Aa1!测试テストמבחן');")
	tk.MustExec("insert into t1 (a,p1,p2,p3,p4,n1,n2,n3,n4) values (4,'0aA1!测试テストמבחן','0aA1!测试テストמבחן','0aA1!测试テストמבחן','0aA1!测试テストמבחן','0Aa1!测试テストמבחן  ','0Aa1!测试テストמבחן  ','0Aa1!测试テストמבחן  ','0Aa1!测试テストמבחן  ');")
	tk.MustExec("insert into t1 (a,p1,p2,p3,p4,n1,n2,n3,n4) values (5,'0aA1!测试テストמבחן0aA1!测试','0aA1!测试テストמבחן0aA1!测试','0aA1!测试テストמבחן0aA1!测试','0aA1!测试テストמבחן0aA1!测试','0Aa1!测试','0Aa1!测试','0Aa1!测试','0Aa1!测试');")
	tk.MustExec("insert into t1 (a,p1,p2,p3,p4,n1,n2,n3,n4) values (6,'0aA1!测试テストמבחן0aA1!测试','0aA1!测试テストמבחן0aA1!测试','0aA1!测试テストמבחן0aA1!测试','0aA1!测试テストמבחן0aA1!测试','0aA1!测试','0aA1!测试','0aA1!测试','0aA1!测试');")
	tk.MustExec("insert into t1 (a,p1,p2,p3,p4,n1,n2,n3,n4) values (7,'0aA1!测试テストמבחן  ','0aA1!测试テストמבחן       ','0aA1!测试テストמבחן  ','0aA1!测试テストמבחן  ','0aA1!测试テストמבחן','0aA1!测试テストמבחן','0aA1!测试テストמבחן','0aA1!测试テストמבחן');")
	tk.MustExec("insert into t1 (a,p1,p2,p3,p4,n1,n2,n3,n4) values (8,'0aA1!测试テストמבחן','0aA1!测试テストמבחן','0aA1!测试テストמבחן','0aA1!测试テストמבחן','0aA1!测试テストמבחן  ','0aA1!测试テストמבחן  ','0aA1!测试テストמבחן  ','0aA1!测试テストמבחן  ');")

	tk.MustQuery("select p1 REGEXP n1 from t1;").Check(testkit.Rows("<nil>", "0", "0", "0", "0", "1", "1", "0"))
	tk.MustQuery("select p1 REGEXP n2 from t1;").Check(testkit.Rows("<nil>", "0", "0", "0", "0", "1", "1", "0"))
	tk.MustQuery("select p1 REGEXP n3 from t1;").Check(testkit.Rows("<nil>", "0", "0", "0", "0", "1", "1", "0"))
	tk.MustQuery("select p1 REGEXP n4 from t1;").Check(testkit.Rows("<nil>", "1", "1", "0", "1", "1", "1", "0"))
	tk.MustQuery("select p2 REGEXP n1 from t1;").Check(testkit.Rows("<nil>", "0", "0", "0", "0", "1", "1", "0"))
	tk.MustQuery("select p2 REGEXP n2 from t1;").Check(testkit.Rows("<nil>", "1", "1", "0", "1", "1", "1", "0"))
	tk.MustQuery("select p2 REGEXP n3 from t1;").Check(testkit.Rows("<nil>", "0", "0", "0", "0", "1", "1", "0"))
	tk.MustQuery("select p2 REGEXP n4 from t1;").Check(testkit.Rows("<nil>", "1", "1", "0", "1", "1", "1", "0"))
	tk.MustQuery("select p3 REGEXP n1 from t1;").Check(testkit.Rows("<nil>", "0", "0", "0", "0", "1", "1", "0"))
	tk.MustQuery("select p3 REGEXP n2 from t1;").Check(testkit.Rows("<nil>", "0", "0", "0", "0", "1", "1", "0"))
	tk.MustQuery("select p3 REGEXP n3 from t1;").Check(testkit.Rows("<nil>", "0", "0", "0", "0", "1", "1", "0"))
	tk.MustQuery("select p3 REGEXP n4 from t1;").Check(testkit.Rows("<nil>", "0", "0", "0", "0", "1", "1", "0"))
	tk.MustQuery("select p4 REGEXP n1 from t1;").Check(testkit.Rows("<nil>", "1", "1", "0", "1", "1", "1", "0"))
	tk.MustQuery("select p4 REGEXP n2 from t1;").Check(testkit.Rows("<nil>", "1", "1", "0", "1", "1", "1", "0"))
	tk.MustQuery("select p4 REGEXP n3 from t1;").Check(testkit.Rows("<nil>", "0", "0", "0", "0", "1", "1", "0"))
	tk.MustQuery("select p4 REGEXP n4 from t1;").Check(testkit.Rows("<nil>", "1", "1", "0", "1", "1", "1", "0"))

	tk.MustExec("drop table t1;")
}

func (s *testIntegrationSerialSuite) TestCollateLike(c *C) {
	collate.SetNewCollationEnabledForTest(true)
	defer collate.SetNewCollationEnabledForTest(false)

	tk := testkit.NewTestKit(c, s.store)
	tk.MustExec("set names utf8mb4 collate utf8mb4_general_ci")
	tk.MustQuery("select 'a' like 'A'").Check(testkit.Rows("1"))
	tk.MustQuery("select 'a' like 'A' collate utf8mb4_general_ci").Check(testkit.Rows("1"))
	tk.MustQuery("select 'a' like 'À'").Check(testkit.Rows("1"))
	tk.MustQuery("select 'a' like '%À'").Check(testkit.Rows("1"))
	tk.MustQuery("select 'a' like '%À '").Check(testkit.Rows("0"))
	tk.MustQuery("select 'a' like 'À%'").Check(testkit.Rows("1"))
	tk.MustQuery("select 'a' like 'À_'").Check(testkit.Rows("0"))
	tk.MustQuery("select 'a' like '%À%'").Check(testkit.Rows("1"))
	tk.MustQuery("select 'aaa' like '%ÀAa%'").Check(testkit.Rows("1"))
	tk.MustExec("set names utf8mb4 collate utf8mb4_bin")

	tk.MustExec("use test;")
	tk.MustExec("drop table if exists t_like;")
	tk.MustExec("create table t_like(id int, b varchar(20) collate utf8mb4_general_ci);")
	tk.MustExec("insert into t_like values (1, 'aaa'), (2, 'abc'), (3, 'aac');")
	tk.MustQuery("select b like 'AaÀ' from t_like order by id;").Check(testkit.Rows("1", "0", "0"))
	tk.MustQuery("select b like 'Aa_' from t_like order by id;").Check(testkit.Rows("1", "0", "1"))
	tk.MustQuery("select b like '_A_' from t_like order by id;").Check(testkit.Rows("1", "0", "1"))
	tk.MustQuery("select b from t_like where b like 'Aa_' order by id;").Check(testkit.Rows("aaa", "aac"))
	tk.MustQuery("select b from t_like where b like 'A%' order by id;").Check(testkit.Rows("aaa", "abc", "aac"))
	tk.MustQuery("select b from t_like where b like '%A%' order by id;").Check(testkit.Rows("aaa", "abc", "aac"))
	tk.MustExec("alter table t_like add index idx_b(b);")
	tk.MustQuery("select b from t_like use index(idx_b) where b like 'Aa_' order by id;").Check(testkit.Rows("aaa", "aac"))
	tk.MustQuery("select b from t_like use index(idx_b) where b like 'A%' order by id;").Check(testkit.Rows("aaa", "abc", "aac"))
	tk.MustQuery("select b from t_like use index(idx_b) where b like '%A%' order by id;").Check(testkit.Rows("aaa", "abc", "aac"))
}

func (s *testIntegrationSerialSuite) TestCollateSubQuery(c *C) {
	collate.SetNewCollationEnabledForTest(true)
	defer collate.SetNewCollationEnabledForTest(false)
	tk := s.prepare4Collation(c, false)
	tk.MustQuery("select id from t where v in (select v from t_bin) order by id").Check(testkit.Rows("1", "2", "3", "4", "5", "6", "7"))
	tk.MustQuery("select id from t_bin where v in (select v from t) order by id").Check(testkit.Rows("1", "2", "3", "4", "5", "6", "7"))
	tk.MustQuery("select id from t where v not in (select v from t_bin) order by id").Check(testkit.Rows())
	tk.MustQuery("select id from t_bin where v not in (select v from t) order by id").Check(testkit.Rows())
	tk.MustQuery("select id from t where exists (select 1 from t_bin where t_bin.v=t.v) order by id").Check(testkit.Rows("1", "2", "3", "4", "5", "6", "7"))
	tk.MustQuery("select id from t_bin where exists (select 1 from t where t_bin.v=t.v) order by id").Check(testkit.Rows("1", "2", "3", "4", "5", "6", "7"))
	tk.MustQuery("select id from t where not exists (select 1 from t_bin where t_bin.v=t.v) order by id").Check(testkit.Rows())
	tk.MustQuery("select id from t_bin where not exists (select 1 from t where t_bin.v=t.v) order by id").Check(testkit.Rows())
}

func (s *testIntegrationSerialSuite) TestCollateDDL(c *C) {
	collate.SetNewCollationEnabledForTest(true)
	defer collate.SetNewCollationEnabledForTest(false)
	tk := testkit.NewTestKit(c, s.store)
	tk.MustExec("create database t;")
	tk.MustExec("use t;")
	tk.MustExec("drop database t;")
}

func (s *testIntegrationSuite) TestIssue15986(c *C) {
	tk := testkit.NewTestKit(c, s.store)
	tk.MustExec("use test")
	tk.MustExec("drop table if exists t0")
	tk.MustExec("CREATE TABLE t0(c0 int)")
	tk.MustExec("INSERT INTO t0 VALUES (0)")
	tk.MustQuery("SELECT t0.c0 FROM t0 WHERE CHAR(204355900);").Check(testkit.Rows("0"))
	tk.MustQuery("SELECT t0.c0 FROM t0 WHERE not CHAR(204355900);").Check(testkit.Rows())
	tk.MustQuery("SELECT t0.c0 FROM t0 WHERE '.0';").Check(testkit.Rows())
	tk.MustQuery("SELECT t0.c0 FROM t0 WHERE not '.0';").Check(testkit.Rows("0"))
	// If the number does not exceed the range of float64 and its value is not 0, it will be converted to true.
	tk.MustQuery("select * from t0 where '.000000000000000000000000000000000000000000000000000000" +
		"00000000000000000000000000000000000000000000000000000000000000000000000000000000000000000000" +
		"00000000000000000000000000000000000000000000000000000000000000000000000000000000000000000000" +
		"0000000000000000000000000000000000000000000000000000000000000000009';").Check(testkit.Rows("0"))
	tk.MustQuery("select * from t0 where not '.000000000000000000000000000000000000000000000000000000" +
		"00000000000000000000000000000000000000000000000000000000000000000000000000000000000000000000" +
		"00000000000000000000000000000000000000000000000000000000000000000000000000000000000000000000" +
		"0000000000000000000000000000000000000000000000000000000000000000009';").Check(testkit.Rows())

	// If the number is truncated beyond the range of float64, it will be converted to true when the truncated result is 0.
	tk.MustQuery("select * from t0 where '.0000000000000000000000000000000000000000000000000000000" +
		"000000000000000000000000000000000000000000000000000000000000000000000000000000000000000000000" +
		"000000000000000000000000000000000000000000000000000000000000000000000000000000000000000000000" +
		"00000000000000000000000000000000000000000000000000000000000000000000000000000000000009';").Check(testkit.Rows())
	tk.MustQuery("select * from t0 where not '.0000000000000000000000000000000000000000000000000000000" +
		"000000000000000000000000000000000000000000000000000000000000000000000000000000000000000000000" +
		"000000000000000000000000000000000000000000000000000000000000000000000000000000000000000000000" +
		"00000000000000000000000000000000000000000000000000000000000000000000000000000000000009';").Check(testkit.Rows("0"))
}

func (s *testIntegrationSuite2) TestIssue17791(c *C) {
	tk := testkit.NewTestKit(c, s.store)

	tk.MustExec("use test;")
	tk.MustExec("drop table if exists t;")
	tk.MustExec("SET sql_mode=DEFAULT;")
	tk.MustExec("CREATE TABLE t1 (" +
		" id INT NOT NULL PRIMARY KEY auto_increment," +
		" pad VARCHAR(10) NOT NULL," +
		" expr varchar(100) AS (NOT 1 BETWEEN -5 AND 5)" +
		");")
	tk.MustExec("INSERT INTO t1 (pad) VALUES ('a'), ('b');")
	tk.MustQuery("SELECT id, pad, expr, NOT 1 BETWEEN -5 AND 5 as expr_in_select FROM t1;").Check(testkit.Rows("1 a 0 0", "2 b 0 0"))
}

func (s *testIntegrationSuite) TestNegativeZeroForHashJoin(c *C) {
	tk := testkit.NewTestKit(c, s.store)
	tk.MustExec("use test;")
	tk.MustExec("drop table if exists t0, t1")
	tk.MustExec("CREATE TABLE t0(c0 float);")
	tk.MustExec("CREATE TABLE t1(c0 float);")
	tk.MustExec("INSERT INTO t1(c0) VALUES (0);")
	tk.MustExec("INSERT INTO t0(c0) VALUES (0);")
	tk.MustQuery("SELECT t1.c0 FROM t1, t0 WHERE t0.c0=-t1.c0;").Check(testkit.Rows("0"))
	tk.MustExec("drop TABLE t0;")
	tk.MustExec("drop table t1;")
}

func (s *testIntegrationSuite) TestIssue15743(c *C) {
	tk := testkit.NewTestKit(c, s.store)
	tk.MustExec("use test")
	tk.MustExec("drop table if exists t0")
	tk.MustExec("CREATE TABLE t0(c0 int)")
	tk.MustExec("INSERT INTO t0 VALUES (1)")
	tk.MustQuery("SELECT * FROM t0 WHERE 1 AND 0.4").Check(testkit.Rows("1"))
}

func (s *testIntegrationSuite) TestIssue15725(c *C) {
	tk := testkit.NewTestKit(c, s.store)
	tk.MustExec("use test;")
	tk.MustExec("drop table if exists t")
	tk.MustExec("create table t(a int)")
	tk.MustExec("insert into t values(2)")
	tk.MustQuery("select * from t where (not not a) = a").Check(testkit.Rows())
	tk.MustQuery("select * from t where (not not not not a) = a").Check(testkit.Rows())
}

func (s *testIntegrationSuite) TestIssue15790(c *C) {
	tk := testkit.NewTestKit(c, s.store)
	tk.MustExec("use test;")
	tk.MustExec("drop table if exists t0")
	tk.MustExec("CREATE TABLE t0(c0 INT);")
	tk.MustExec("INSERT INTO t0(c0) VALUES (0);")
	tk.MustQuery("SELECT * FROM t0 WHERE -10000000000000000000 | t0.c0 UNION SELECT * FROM t0;").Check(testkit.Rows("0"))
	tk.MustQuery("SELECT * FROM t0 WHERE -10000000000000000000 | t0.c0 UNION all SELECT * FROM t0;").Check(testkit.Rows("0", "0"))
	tk.MustExec("drop table t0;")
}

func (s *testIntegrationSuite) TestIssue15992(c *C) {
	tk := testkit.NewTestKitWithInit(c, s.store)
	tk.MustExec("use test;")
	tk.MustExec("drop table if exists t0")
	tk.MustExec("CREATE TABLE t0(c0 INT, c1 INT AS (c0));")
	tk.MustExec("CREATE INDEX i0 ON t0(c1);")
	tk.MustQuery("SELECT t0.c0 FROM t0 UNION ALL SELECT 0 FROM t0;").Check(testkit.Rows())
	tk.MustExec("drop table t0;")
}

func (s *testIntegrationSuite) TestIssue16419(c *C) {
	tk := testkit.NewTestKitWithInit(c, s.store)
	tk.MustExec("use test;")
	tk.MustExec("drop table if exists t0")
	tk.MustExec("drop table if exists t1")
	tk.MustExec("CREATE TABLE t0(c0 INT);")
	tk.MustExec("CREATE TABLE t1(c0 INT);")
	tk.MustQuery("SELECT * FROM t1 NATURAL LEFT JOIN t0 WHERE NOT t1.c0;").Check(testkit.Rows())
	tk.MustExec("drop table t0, t1;")
}

func (s *testIntegrationSuite) TestIssue16029(c *C) {
	tk := testkit.NewTestKit(c, s.store)
	tk.MustExec("use test;")
	tk.MustExec("drop table if exists t0,t1;")
	tk.MustExec("CREATE TABLE t0(c0 INT);")
	tk.MustExec("CREATE TABLE t1(c0 INT);")
	tk.MustExec("INSERT INTO t0 VALUES (NULL), (1);")
	tk.MustExec("INSERT INTO t1 VALUES (0);")
	tk.MustQuery("SELECT t0.c0 FROM t0 JOIN t1 ON (t0.c0 REGEXP 1) | t1.c0  WHERE BINARY STRCMP(t1.c0, t0.c0);").Check(testkit.Rows("1"))
	tk.MustExec("drop table t0;")
	tk.MustExec("drop table t1;")
}

func (s *testIntegrationSuite) TestIssue16426(c *C) {
	tk := testkit.NewTestKit(c, s.store)
	tk.MustExec("use test")
	tk.MustExec("drop table if exists t")
	tk.MustExec("create table t (a int)")
	tk.MustExec("insert into t values (42)")
	tk.MustQuery("select a from t where a/10000").Check(testkit.Rows("42"))
	tk.MustQuery("select a from t where a/100000").Check(testkit.Rows("42"))
	tk.MustQuery("select a from t where a/1000000").Check(testkit.Rows("42"))
	tk.MustQuery("select a from t where a/10000000").Check(testkit.Rows("42"))
}

func (s *testIntegrationSuite) TestIssue16779(c *C) {
	tk := testkit.NewTestKit(c, s.store)
	tk.MustExec("use test")
	tk.MustExec("drop table if exists t0")
	tk.MustExec("drop table if exists t1")
	tk.MustExec("create table t0 (c0 int)")
	tk.MustExec("create table t1 (c0 int)")
	tk.MustQuery("SELECT * FROM t1 LEFT JOIN t0 ON TRUE WHERE BINARY EXPORT_SET(0, 0, 0 COLLATE 'binary', t0.c0, 0 COLLATE 'binary')")
}

func (s *testIntegrationSuite) TestIssue16505(c *C) {
	tk := testkit.NewTestKit(c, s.store)
	tk.MustExec("use test;")
	tk.MustExec("drop table if exists t;")
	tk.MustExec("CREATE TABLE t(c varchar(100), index idx(c(100)));")
	tk.MustExec("INSERT INTO t VALUES (NULL),('1'),('0'),(''),('aaabbb'),('0abc'),('123e456'),('0.0001deadsfeww');")
	tk.MustQuery("select * from t where c;").Sort().Check(testkit.Rows("0.0001deadsfeww", "1", "123e456"))
	tk.MustQuery("select /*+ USE_INDEX(t, idx) */ * from t where c;").Sort().Check(testkit.Rows("0.0001deadsfeww", "1", "123e456"))
	tk.MustQuery("select /*+ IGNORE_INDEX(t, idx) */* from t where c;").Sort().Check(testkit.Rows("0.0001deadsfeww", "1", "123e456"))
	tk.MustExec("drop table t;")
}

func (s *testIntegrationSuite) TestIssue20121(c *C) {
	tk := testkit.NewTestKit(c, s.store)
	tk.MustExec("use test")
	// testcase for Datetime vs Year
	tk.MustExec("drop table if exists t")
	tk.MustExec("create table t(a datetime, b year)")
	tk.MustExec("insert into t values('2000-05-03 16:44:44', 2018)")
	tk.MustExec("insert into t values('2020-10-01 11:11:11', 2000)")
	tk.MustExec("insert into t values('2020-10-01 11:11:11', 2070)")
	tk.MustExec("insert into t values('2020-10-01 11:11:11', 1999)")

	tk.MustQuery("select * from t where t.a < t.b").Check(testkit.Rows("2000-05-03 16:44:44 2018", "2020-10-01 11:11:11 2070"))
	tk.MustQuery("select * from t where t.a > t.b").Check(testkit.Rows("2020-10-01 11:11:11 2000", "2020-10-01 11:11:11 1999"))

	// testcase for Date vs Year
	tk.MustExec("drop table if exists tt")
	tk.MustExec("create table tt(a date, b year)")
	tk.MustExec("insert into tt values('2019-11-11', 2000)")
	tk.MustExec("insert into tt values('2019-11-11', 2020)")
	tk.MustExec("insert into tt values('2019-11-11', 2022)")

	tk.MustQuery("select * from tt where tt.a > tt.b").Check(testkit.Rows("2019-11-11 2000"))
	tk.MustQuery("select * from tt where tt.a < tt.b").Check(testkit.Rows("2019-11-11 2020", "2019-11-11 2022"))

	// testcase for Timestamp vs Year
	tk.MustExec("drop table if exists ttt")
	tk.MustExec("create table ttt(a timestamp, b year)")
	tk.MustExec("insert into ttt values('2019-11-11 11:11:11', 2019)")
	tk.MustExec("insert into ttt values('2019-11-11 11:11:11', 2000)")
	tk.MustExec("insert into ttt values('2019-11-11 11:11:11', 2022)")

	tk.MustQuery("select * from ttt where ttt.a > ttt.b").Check(testkit.Rows("2019-11-11 11:11:11 2019", "2019-11-11 11:11:11 2000"))
	tk.MustQuery("select * from ttt where ttt.a < ttt.b").Check(testkit.Rows("2019-11-11 11:11:11 2022"))
}

func (s *testIntegrationSuite) TestIssue17098(c *C) {
	tk := testkit.NewTestKit(c, s.store)
	tk.MustExec("use test")
	tk.MustExec("drop table if exists t1, t2")
	tk.MustExec("create table t1(a char) collate utf8mb4_bin;")
	tk.MustExec("create table t2(a char) collate utf8mb4_bin;;")
	tk.MustExec("insert into t1 values('a');")
	tk.MustExec("insert into t2 values('a');")
	tk.MustQuery("select collation(t1.a) from t1 union select collation(t2.a) from t2;").Check(testkit.Rows("utf8mb4_bin"))
}

func (s *testIntegrationSuite) TestIssue16697(c *C) {
	tk := testkit.NewTestKit(c, s.store)
	tk.MustExec("use test")
	tk.MustExec("drop table if exists t")
	tk.MustExec("CREATE TABLE `t` (`a` int(11) DEFAULT NULL,`b` int(11) DEFAULT NULL)")
	tk.MustExec("insert into t values (1, 1)")
	for i := 0; i < 8; i++ {
		tk.MustExec("insert into t select * from t")
	}
	rows := tk.MustQuery("explain analyze  select t1.a, t1.a +1 from t t1 join t t2 join t t3 order by t1.a").Rows()
	for _, row := range rows {
		line := fmt.Sprintf("%v", row)
		if strings.Contains(line, "Projection") {
			c.Assert(strings.Contains(line, "KB"), IsTrue)
			c.Assert(strings.Contains(line, "MB"), IsFalse)
			c.Assert(strings.Contains(line, "GB"), IsFalse)
		}
	}
}

func (s *testIntegrationSuite) TestIssue17115(c *C) {
	tk := testkit.NewTestKit(c, s.store)
	tk.MustQuery("select collation(user());").Check(testkit.Rows("utf8mb4_bin"))
	tk.MustQuery("select collation(compress('abc'));").Check(testkit.Rows("binary"))
}

func (s *testIntegrationSuite) TestIssue17287(c *C) {
	tk := testkit.NewTestKit(c, s.store)
	orgEnable := plannercore.PreparedPlanCacheEnabled()
	defer func() {
		plannercore.SetPreparedPlanCache(orgEnable)
	}()
	plannercore.SetPreparedPlanCache(true)
	var err error
	tk.Se, err = session.CreateSession4TestWithOpt(s.store, &session.Opt{
		PreparedPlanCache: kvcache.NewSimpleLRUCache(100, 0.1, math.MaxUint64),
	})
	c.Assert(err, IsNil)

	tk.MustExec("use test;")
	tk.MustExec("drop table if exists t;")
	tk.MustExec("set @@tidb_enable_vectorized_expression = false;")
	tk.MustExec("create table t(a datetime);")
	tk.MustExec("insert into t values(from_unixtime(1589873945)), (from_unixtime(1589873946));")
	tk.MustExec("prepare stmt7 from 'SELECT unix_timestamp(a) FROM t WHERE a = from_unixtime(?);';")
	tk.MustExec("set @val1 = 1589873945;")
	tk.MustExec("set @val2 = 1589873946;")
	tk.MustQuery("execute stmt7 using @val1;").Check(testkit.Rows("1589873945"))
	tk.MustQuery("execute stmt7 using @val2;").Check(testkit.Rows("1589873946"))
}

func (s *testIntegrationSuite) TestIssue17898(c *C) {
	tk := testkit.NewTestKit(c, s.store)
	tk.MustExec("use test")

	tk.MustExec("drop table t0")
	tk.MustExec("create table t0(a char(10), b int as ((a)));")
	tk.MustExec("insert into t0(a) values(\"0.5\");")
	tk.MustQuery("select * from t0;").Check(testkit.Rows("0.5 1"))
}

func (s *testIntegrationSuite) TestIssue17727(c *C) {
	tk := testkit.NewTestKit(c, s.store)
	orgEnable := plannercore.PreparedPlanCacheEnabled()
	defer func() {
		plannercore.SetPreparedPlanCache(orgEnable)
	}()
	plannercore.SetPreparedPlanCache(true)
	var err error
	tk.Se, err = session.CreateSession4TestWithOpt(s.store, &session.Opt{
		PreparedPlanCache: kvcache.NewSimpleLRUCache(100, 0.1, math.MaxUint64),
	})
	c.Assert(err, IsNil)

	tk.MustExec("use test;")
	tk.MustExec("DROP TABLE IF EXISTS t1;")
	tk.MustExec("CREATE TABLE t1 (id INT NOT NULL PRIMARY KEY auto_increment, a timestamp NOT NULL);")
	tk.MustExec("INSERT INTO t1 VALUES (null, '2020-05-30 20:30:00');")
	tk.MustExec("PREPARE mystmt FROM 'SELECT * FROM t1 WHERE UNIX_TIMESTAMP(a) >= ?';")
	tk.MustExec("SET @a=1590868800;")
	tk.MustQuery("EXECUTE mystmt USING @a;").Check(testkit.Rows())
	tk.MustQuery("select @@last_plan_from_cache;").Check(testkit.Rows("0"))

	tk.MustExec("SET @a=1590868801;")
	tk.MustQuery("EXECUTE mystmt USING @a;").Check(testkit.Rows())
	tk.MustQuery("select @@last_plan_from_cache;").Check(testkit.Rows("1"))

	tk.MustExec("prepare stmt from 'select unix_timestamp(?)';")
	tk.MustExec("set @a = '2020-05-30 20:30:00';")
	tk.MustQuery("execute stmt using @a;").Check(testkit.Rows("1590841800"))
	tk.MustQuery("select @@last_plan_from_cache;").Check(testkit.Rows("0"))

	tk.MustExec("set @a = '2020-06-12 13:47:58';")
	tk.MustQuery("execute stmt using @a;").Check(testkit.Rows("1591940878"))
	tk.MustQuery("select @@last_plan_from_cache;").Check(testkit.Rows("1"))
}

func (s *testIntegrationSerialSuite) TestIssue20268(c *C) {
	collate.SetNewCollationEnabledForTest(true)
	defer collate.SetNewCollationEnabledForTest(false)

	tk := testkit.NewTestKit(c, s.store)
	tk.MustExec("use test")
	tk.MustExec("drop table if exists t")
	tk.MustExec("CREATE TABLE `t` (   `a` enum('a','b') DEFAULT NULL ) ENGINE=InnoDB DEFAULT CHARSET=utf8mb4 COLLATE=utf8mb4_general_ci;")
	tk.MustExec("insert into t values('a');")
	tk.MustExec("select * from t where a = 'A';")
}

func (s *testIntegrationSuite) TestIssue18515(c *C) {
	tk := testkit.NewTestKit(c, s.store)
	tk.MustExec("use test")
	tk.MustExec("drop table if exists t")
	tk.MustExec("create table t(a int, b json, c int AS (JSON_EXTRACT(b, '$.population')), key(c));")
	tk.MustExec("select /*+ TIDB_INLJ(t2) */ t1.a, t1.c, t2.a from t t1, t t2 where t1.c=t2.c;")
}

func (s *testIntegrationSuite) TestIssue20223(c *C) {
	tk := testkit.NewTestKit(c, s.store)
	tk.MustExec("use test")
	tk.MustExec("drop table if exists t")
	tk.MustExec("CREATE TABLE t (" +
		"id int(10) unsigned NOT NULL AUTO_INCREMENT," +
		"type tinyint(4) NOT NULL," +
		"create_time int(11) NOT NULL," +
		"PRIMARY KEY (id)" +
		")")
	tk.MustExec("insert into t values (4, 2, 1598584933)")
	tk.MustQuery("select from_unixtime(create_time,'%Y-%m-%d') as t_day,count(*) as cnt from t where `type` = 1 " +
		"group by t_day union all " +
		"select from_unixtime(create_time,'%Y-%m-%d') as t_day,count(*) as cnt from t where `type` = 2 " +
		"group by t_day").Check(testkit.Rows("2020-08-28 1"))
}

func (s *testIntegrationSuite) TestIssue18525(c *C) {
	tk := testkit.NewTestKit(c, s.store)
	tk.MustExec("use test")
	tk.MustExec("drop table if exists t1")
	tk.MustExec("create table t1 (col0 BLOB, col1 CHAR(74), col2 DATE UNIQUE)")
	tk.MustExec("insert into t1 values ('l', '7a34bc7d-6786-461b-92d3-fd0a6cd88f39', '1000-01-03')")
	tk.MustExec("insert into t1 values ('l', NULL, '1000-01-04')")
	tk.MustExec("insert into t1 values ('b', NULL, '1000-01-02')")
	tk.MustQuery("select INTERVAL( ( CONVERT( -11752 USING utf8 ) ), 6558853612195285496, `col1`) from t1").Check(testkit.Rows("0", "0", "0"))

}

func (s *testIntegrationSerialSuite) TestIssue17989(c *C) {
	tk := testkit.NewTestKit(c, s.store)
	tk.MustExec("use test")
	tk.MustExec("drop table if exists t")
	tk.MustExec("create table t(a int, b tinyint as(a+1), c int as(b+1));")
	tk.MustExec("set sql_mode='';")
	tk.MustExec("insert into t(a) values(2000);")
	tk.MustExec("create index idx on t(c);")
	tk.MustQuery("select c from t;").Check(testkit.Rows("128"))
	tk.MustExec("admin check table t")
}

func (s *testIntegrationSuite2) TestSchemaDMLNotChange(c *C) {
	tk := testkit.NewTestKit(c, s.store)
	tk2 := testkit.NewTestKit(c, s.store)
	tk.MustExec("use test")
	tk2.MustExec("use test")
	tk.MustExec("drop table if exists t")
	tk.MustExec("create table t (id int primary key, c_json json);")
	tk.MustExec("insert into t values (1, '{\"k\": 1}');")
	tk.MustExec("begin")
	tk.MustExec("update t set c_json = '{\"k\": 2}' where id = 1;")
	tk2.MustExec("alter table t rename column c_json to cc_json;")
	tk.MustExec("commit")
}

func (s *testIntegrationSerialSuite) TestIssue18702(c *C) {
	collate.SetNewCollationEnabledForTest(true)
	defer collate.SetNewCollationEnabledForTest(false)
	tk := testkit.NewTestKit(c, s.store)

	tk.MustExec("use test;")
	tk.MustExec("DROP TABLE IF EXISTS t;")
	// test unique index
	tk.MustExec(`CREATE TABLE t (
  a bigint(20) PRIMARY KEY,
  b varchar(50) COLLATE utf8_general_ci DEFAULT NULL,
  c int,
  d int,
    UNIQUE KEY idx_bc(b, c)
  ) ENGINE=InnoDB DEFAULT CHARSET=utf8 COLLATE=utf8_general_ci;
`)
	// test without untouched flag.
	tk.MustExec("INSERT INTO t VALUES (1, 'A', 10, 1), (2, 'B', 20, 1);")
	tk.MustExec("BEGIN;")
	tk.MustExec("UPDATE t SET c = 5 WHERE c = 10;")
	tk.MustQuery("SELECT * FROM t FORCE INDEX(idx_bc) WHERE b = 'A';").Check(testkit.Rows("1 A 5 1"))
	tk.MustExec("ROLLBACK;")
	tk.MustQuery("SELECT * FROM t FORCE INDEX(idx_bc);").Check(testkit.Rows("1 A 10 1", "2 B 20 1"))

	// test with untouched flag.
	tk.MustExec("BEGIN;")
	tk.MustExec("UPDATE t SET d = 5 WHERE c = 10;")
	tk.MustQuery("SELECT * FROM t FORCE INDEX(idx_bc) WHERE b = 'A';").Check(testkit.Rows("1 A 10 5"))
	tk.MustExec("ROLLBACK;")
	tk.MustQuery("SELECT * FROM t FORCE INDEX(idx_bc);").Check(testkit.Rows("1 A 10 1", "2 B 20 1"))

	// test update handle
	tk.MustExec("BEGIN;")
	tk.MustExec("UPDATE t SET a = 3 WHERE a = 1;")
	tk.MustQuery("SELECT * FROM t FORCE INDEX(idx_bc) WHERE b = 'A';").Check(testkit.Rows("3 A 10 1"))
	tk.MustExec("ROLLBACK;")
	tk.MustQuery("SELECT * FROM t FORCE INDEX(idx_bc);").Check(testkit.Rows("1 A 10 1", "2 B 20 1"))

	// test with INSERT ... ON DUPLICATE KEY UPDATE
	tk.MustExec("BEGIN;")
	tk.MustExec("INSERT INTO t VALUES (1, 'A', 10, 1) ON DUPLICATE KEY UPDATE c = 5;")
	tk.MustQuery("SELECT * FROM t FORCE INDEX(idx_bc) WHERE b = 'A';").Check(testkit.Rows("1 A 5 1"))
	tk.MustExec("ROLLBACK;")
	tk.MustQuery("SELECT * FROM t FORCE INDEX(idx_bc);").Check(testkit.Rows("1 A 10 1", "2 B 20 1"))

	tk.MustExec("BEGIN;")
	tk.MustExec("INSERT INTO t VALUES (1, 'A', 10, 1) ON DUPLICATE KEY UPDATE b = 'C'")
	tk.MustQuery("SELECT * FROM t FORCE INDEX(idx_bc) WHERE b = 'c';").Check(testkit.Rows("1 C 10 1"))
	tk.MustExec("ROLLBACK;")
	tk.MustQuery("SELECT * FROM t FORCE INDEX(idx_bc);").Check(testkit.Rows("1 A 10 1", "2 B 20 1"))

	// test update handle
	tk.MustExec("BEGIN;")
	tk.MustExec("INSERT INTO t VALUES (1, 'A', 10, 1) ON DUPLICATE KEY UPDATE a = 3")
	tk.MustQuery("SELECT * FROM t FORCE INDEX(idx_bc) WHERE b = 'A';").Check(testkit.Rows("3 A 10 1"))
	tk.MustExec("ROLLBACK;")
	tk.MustQuery("SELECT * FROM t FORCE INDEX(idx_bc);").Check(testkit.Rows("1 A 10 1", "2 B 20 1"))

	// test with REPLACE INTO
	tk.MustExec("BEGIN;")
	tk.MustExec("REPLACE INTO t VALUES (1, 'A', 5, 1);")
	tk.MustQuery("SELECT * FROM t FORCE INDEX(idx_bc) WHERE b = 'A';").Check(testkit.Rows("1 A 5 1"))
	tk.MustExec("ROLLBACK;")
	tk.MustQuery("SELECT * FROM t FORCE INDEX(idx_bc);").Check(testkit.Rows("1 A 10 1", "2 B 20 1"))

	// test update handle
	tk.MustExec("BEGIN;")
	tk.MustExec("REPLACE INTO t VALUES (3, 'A', 10, 1);")
	tk.MustQuery("SELECT * FROM t FORCE INDEX(idx_bc) WHERE b = 'A';").Check(testkit.Rows("3 A 10 1"))
	tk.MustExec("ROLLBACK;")
	tk.MustQuery("SELECT * FROM t FORCE INDEX(idx_bc);").Check(testkit.Rows("1 A 10 1", "2 B 20 1"))

	// test non-unique index
	tk.MustExec("DROP TABLE IF EXISTS t;")
	tk.MustExec(`CREATE TABLE t (
  a bigint(20) PRIMARY KEY,
  b varchar(50) COLLATE utf8_general_ci DEFAULT NULL,
  c int,
  d int,
    KEY idx_bc(b, c)
  ) ENGINE=InnoDB DEFAULT CHARSET=utf8 COLLATE=utf8_general_ci;
`)
	// test without untouched flag.
	tk.MustExec("INSERT INTO t VALUES (1, 'A', 10, 1), (2, 'B', 20, 1);")
	tk.MustExec("BEGIN;")
	tk.MustExec("UPDATE t SET c = 5 WHERE c = 10;")
	tk.MustQuery("SELECT * FROM t FORCE INDEX(idx_bc) WHERE b = 'A';").Check(testkit.Rows("1 A 5 1"))
	tk.MustExec("ROLLBACK;")
	tk.MustQuery("SELECT * FROM t FORCE INDEX(idx_bc);").Check(testkit.Rows("1 A 10 1", "2 B 20 1"))

	// test with untouched flag.
	tk.MustExec("BEGIN;")
	tk.MustExec("UPDATE t SET d = 5 WHERE c = 10;")
	tk.MustQuery("SELECT * FROM t FORCE INDEX(idx_bc) WHERE b = 'A';").Check(testkit.Rows("1 A 10 5"))
	tk.MustExec("ROLLBACK;")
	tk.MustQuery("SELECT * FROM t FORCE INDEX(idx_bc);").Check(testkit.Rows("1 A 10 1", "2 B 20 1"))

	// test with INSERT ... ON DUPLICATE KEY UPDATE
	tk.MustExec("BEGIN;")
	tk.MustExec("INSERT INTO t VALUES (1, 'A', 10, 1) ON DUPLICATE KEY UPDATE c = 5;")
	tk.MustQuery("SELECT * FROM t FORCE INDEX(idx_bc) WHERE b = 'A';").Check(testkit.Rows("1 A 5 1"))
	tk.MustExec("ROLLBACK;")
	tk.MustQuery("SELECT * FROM t FORCE INDEX(idx_bc);").Check(testkit.Rows("1 A 10 1", "2 B 20 1"))

	tk.MustExec("BEGIN;")
	tk.MustExec("INSERT INTO t VALUES (1, 'A', 10, 1) ON DUPLICATE KEY UPDATE b = 'C'")
	tk.MustQuery("SELECT * FROM t FORCE INDEX(idx_bc) WHERE b = 'c';").Check(testkit.Rows("1 C 10 1"))
	tk.MustExec("ROLLBACK;")
	tk.MustQuery("SELECT * FROM t FORCE INDEX(idx_bc);").Check(testkit.Rows("1 A 10 1", "2 B 20 1"))

	// test update handle
	tk.MustExec("BEGIN;")
	tk.MustExec("INSERT INTO t VALUES (1, 'A', 10, 1) ON DUPLICATE KEY UPDATE a = 3")
	tk.MustQuery("SELECT * FROM t FORCE INDEX(idx_bc) WHERE b = 'A';").Check(testkit.Rows("3 A 10 1"))
	tk.MustExec("ROLLBACK;")
	tk.MustQuery("SELECT * FROM t FORCE INDEX(idx_bc);").Check(testkit.Rows("1 A 10 1", "2 B 20 1"))

	// test with REPLACE INTO
	tk.MustExec("BEGIN;")
	tk.MustExec("REPLACE INTO t VALUES (1, 'A', 5, 1);")
	tk.MustQuery("SELECT * FROM t FORCE INDEX(idx_bc) WHERE b = 'A';").Check(testkit.Rows("1 A 5 1"))
	tk.MustExec("ROLLBACK;")
	tk.MustQuery("SELECT * FROM t FORCE INDEX(idx_bc);").Check(testkit.Rows("1 A 10 1", "2 B 20 1"))

	// test update handle
	tk.MustExec("BEGIN;")
	tk.MustExec("REPLACE INTO t VALUES (3, 'A', 10, 1);")
	tk.MustQuery("SELECT * FROM t FORCE INDEX(idx_bc) WHERE b = 'A';").Check(testkit.Rows("1 A 10 1", "3 A 10 1"))
	tk.MustExec("ROLLBACK;")
	tk.MustQuery("SELECT * FROM t FORCE INDEX(idx_bc);").Check(testkit.Rows("1 A 10 1", "2 B 20 1"))
}

func (s *testIntegrationSerialSuite) TestCollationText(c *C) {
	collate.SetNewCollationEnabledForTest(true)
	defer collate.SetNewCollationEnabledForTest(false)

	tk := testkit.NewTestKit(c, s.store)
	tk.MustExec("use test")
	tk.MustExec("drop table if exists t")
	tk.MustExec("create table t(a TINYTEXT collate UTF8MB4_GENERAL_CI, UNIQUE KEY `a`(`a`(10)));")
	tk.MustExec("insert into t (a) values ('A');")
	tk.MustQuery("select * from t t1 inner join t t2 on t1.a = t2.a where t1.a = 'A';").Check(testkit.Rows("A A"))
	tk.MustExec("update t set a = 'B';")
	tk.MustExec("admin check table t;")
}

func (s *testIntegrationSuite) TestIssue18850(c *C) {
	tk := testkit.NewTestKit(c, s.store)
	tk.MustExec("use test")
	tk.MustExec("drop table if exists t, t1")
	tk.MustExec("create table t(a int, b enum('A', 'B'));")
	tk.MustExec("create table t1(a1 int, b1 enum('B', 'A'));")
	tk.MustExec("insert into t values (1, 'A');")
	tk.MustExec("insert into t1 values (1, 'A');")
	tk.MustQuery("select /*+ HASH_JOIN(t, t1) */ * from t join t1 on t.b = t1.b1;").Check(testkit.Rows("1 A 1 A"))

	tk.MustExec("drop table t, t1")
	tk.MustExec("create table t(a int, b set('A', 'B'));")
	tk.MustExec("create table t1(a1 int, b1 set('B', 'A'));")
	tk.MustExec("insert into t values (1, 'A');")
	tk.MustExec("insert into t1 values (1, 'A');")
	tk.MustQuery("select /*+ HASH_JOIN(t, t1) */ * from t join t1 on t.b = t1.b1;").Check(testkit.Rows("1 A 1 A"))
}

func (s *testIntegrationSerialSuite) TestIssue18652(c *C) {
	tk := testkit.NewTestKit(c, s.store)
	tk.MustExec("use test")
	tk.MustExec("DROP TABLE IF EXISTS t1")
	tk.MustExec("CREATE TABLE t1 ( `pk` int not null primary key auto_increment, `col_smallint_key_signed` smallint  , key (`col_smallint_key_signed`))")
	tk.MustExec("INSERT INTO `t1` VALUES (1,0),(2,NULL),(3,NULL),(4,0),(5,0),(6,NULL),(7,NULL),(8,0),(9,0),(10,0)")
	tk.MustQuery("SELECT * FROM t1 WHERE ( LOG( `col_smallint_key_signed`, -8297584758403770424 ) ) DIV 1").Check(testkit.Rows())
}

func (s *testIntegrationSerialSuite) TestIssue18662(c *C) {
	collate.SetNewCollationEnabledForTest(true)
	defer collate.SetNewCollationEnabledForTest(false)

	tk := testkit.NewTestKit(c, s.store)
	tk.MustExec("use test")
	tk.MustExec("drop table if exists t")
	tk.MustExec("create table t(a varchar(10) collate utf8mb4_bin, b varchar(10) collate utf8mb4_general_ci);")
	tk.MustExec("insert into t (a, b) values ('a', 'A');")
	tk.MustQuery("select * from t where field('A', a collate utf8mb4_general_ci, b) > 1;").Check(testkit.Rows())
	tk.MustQuery("select * from t where field('A', a, b collate utf8mb4_general_ci) > 1;").Check(testkit.Rows())
	tk.MustQuery("select * from t where field('A' collate utf8mb4_general_ci, a, b) > 1;").Check(testkit.Rows())
	tk.MustQuery("select * from t where field('A', a, b) > 1;").Check(testkit.Rows("a A"))
}

func (s *testIntegrationSerialSuite) TestIssue19045(c *C) {
	tk := testkit.NewTestKit(c, s.store)
	tk.MustExec("use test")
	tk.MustExec("drop table if exists t, t1, t2")
	tk.MustExec(`CREATE TABLE t (
  id int(11) NOT NULL AUTO_INCREMENT,
  a char(10) DEFAULT NULL,
  PRIMARY KEY (id)
);`)
	tk.MustExec(`CREATE TABLE t1 (
  id int(11) NOT NULL AUTO_INCREMENT,
  a char(10) DEFAULT NULL,
  b char(10) DEFAULT NULL,
  c char(10) DEFAULT NULL,
  PRIMARY KEY (id)
);`)
	tk.MustExec(`CREATE TABLE t2 (
  id int(11) NOT NULL AUTO_INCREMENT,
  a char(10) DEFAULT NULL,
  b char(10) DEFAULT NULL,
  PRIMARY KEY (id),
  UNIQUE KEY b (b)
);`)
	tk.MustExec(`insert into t1(a,b,c) values('hs4_0004', "04", "101"), ('a01', "01", "101"),('a011', "02", "101");`)
	tk.MustExec(`insert into t2(a,b) values("02","03");`)
	tk.MustExec(`insert into t(a) values('101'),('101');`)
	tk.MustQuery(`select  ( SELECT t1.a FROM  t1,  t2 WHERE t1.b = t2.a AND  t2.b = '03' AND t1.c = a.a) invode from t a ;`).Check(testkit.Rows("a011", "a011"))
}

func (s *testIntegrationSerialSuite) TestIssue19383(c *C) {
	tk := testkit.NewTestKit(c, s.store)
	tk.MustExec("use test")
	tk.MustExec("DROP TABLE IF EXISTS t1")
	tk.MustExec("CREATE TABLE t1 (a INT NOT NULL PRIMARY KEY)")
	tk.MustExec("INSERT INTO t1 VALUES (1),(2),(3)")
	_, err := tk.Exec("SELECT * FROM t1 LOCK IN SHARE MODE")
	message := `function LOCK IN SHARE MODE has only noop implementation in tidb now, use tidb_enable_noop_functions to enable these functions`
	c.Assert(strings.Contains(err.Error(), message), IsTrue)
	tk.MustExec("SET tidb_enable_noop_functions=1")
	tk.MustExec("SELECT * FROM t1 LOCK IN SHARE MODE")
}

func (s *testIntegrationSerialSuite) TestIssue19315(c *C) {
	tk := testkit.NewTestKit(c, s.store)
	tk.MustExec("use test")
	tk.MustExec("drop table if exists t")
	tk.MustExec("drop table if exists t1")
	tk.MustExec("CREATE TABLE `t` (`a` bit(10) DEFAULT NULL,`b` int(11) DEFAULT NULL) ENGINE=InnoDB DEFAULT CHARSET=utf8mb4 COLLATE=utf8mb4_bin")
	tk.MustExec("INSERT INTO `t` VALUES (_binary '\\0',1),(_binary '\\0',2),(_binary '\\0',5),(_binary '\\0',4),(_binary '\\0',2),(_binary '\\0	',4)")
	tk.MustExec("CREATE TABLE `t1` (`a` int(11) DEFAULT NULL, `b` int(11) DEFAULT NULL) ENGINE=InnoDB DEFAULT CHARSET=utf8mb4 COLLATE=utf8mb4_bin")
	tk.MustExec("INSERT INTO `t1` VALUES (1,1),(1,5),(2,3),(2,4),(3,3)")
	err := tk.QueryToErr("select * from t where t.b > (select min(t1.b) from t1 where t1.a > t.a)")
	c.Assert(err, IsNil)
}

func (s *testIntegrationSerialSuite) TestIssue18674(c *C) {
	tk := testkit.NewTestKit(c, s.store)
	tk.MustQuery("select -1.0 % -1.0").Check(testkit.Rows("0.0"))
	tk.MustExec("use test")
	tk.MustExec("drop table if exists t1")
	tk.MustExec("create table t1(`pk` int primary key,`col_float_key_signed` float  ,key (`col_float_key_signed`))")
	tk.MustExec("insert into t1 values (0, null), (1, 0), (2, -0), (3, 1), (-1,-1)")
	tk.MustQuery("select * from t1 where ( `col_float_key_signed` % `col_float_key_signed`) IS FALSE").Sort().Check(testkit.Rows("-1 -1", "3 1"))
	tk.MustQuery("select  `col_float_key_signed` , `col_float_key_signed` % `col_float_key_signed` from t1").Sort().Check(testkit.Rows(
		"-1 -0", "0 <nil>", "0 <nil>", "1 0", "<nil> <nil>"))
	tk.MustQuery("select  `col_float_key_signed` , (`col_float_key_signed` % `col_float_key_signed`) IS FALSE from t1").Sort().Check(testkit.Rows(
		"-1 1", "0 0", "0 0", "1 1", "<nil> 0"))
}

func (s *testIntegrationSerialSuite) TestIssue11177(c *C) {
	collate.SetNewCollationEnabledForTest(true)
	defer collate.SetNewCollationEnabledForTest(false)

	tk := testkit.NewTestKit(c, s.store)
	tk.MustQuery("SELECT 'lvuleck' BETWEEN '2008-09-16 22:23:50' AND 0;").Check(testkit.Rows("0"))
	tk.MustQuery("show warnings;").Check(testkit.Rows("Warning 1292 Truncated incorrect FLOAT value: 'lvuleck'", "Warning 1292 Truncated incorrect FLOAT value: '2008-09-16 22:23:50'"))
	tk.MustQuery("SELECT 'aa' BETWEEN 'bb' AND 0;").Check(testkit.Rows("1"))
	tk.MustQuery("show warnings;").Check(testkit.Rows("Warning 1292 Truncated incorrect FLOAT value: 'aa'", "Warning 1292 Truncated incorrect FLOAT value: 'bb'"))
	tk.MustQuery("select 1 between 0 and b'110';").Check(testkit.Rows("1"))
	tk.MustQuery("show warnings;").Check(testkit.Rows())
	tk.MustQuery("select 'b' between 'a' and b'110';").Check(testkit.Rows("0"))
	tk.MustQuery("show warnings;").Check(testkit.Rows())
}

func (s *testIntegrationSuite) TestIssue19504(c *C) {
	tk := testkit.NewTestKit(c, s.store)
	tk.MustExec("use test")
	tk.MustExec("drop table if exists t1;")
	tk.MustExec("create table t1 (c_int int, primary key (c_int));")
	tk.MustExec("insert into t1 values (1), (2), (3);")
	tk.MustExec("drop table if exists t2;")
	tk.MustExec("create table t2 (c_int int, primary key (c_int));")
	tk.MustExec("insert into t2 values (1);")
	tk.MustQuery("select (select count(c_int) from t2 where c_int = t1.c_int) c1, (select count(1) from t2 where c_int = t1.c_int) c2 from t1;").
		Check(testkit.Rows("1 1", "0 0", "0 0"))
	tk.MustQuery("select (select count(c_int*c_int) from t2 where c_int = t1.c_int) c1, (select count(1) from t2 where c_int = t1.c_int) c2 from t1;").
		Check(testkit.Rows("1 1", "0 0", "0 0"))
}

func (s *testIntegrationSerialSuite) TestIssue19804(c *C) {
	collate.SetNewCollationEnabledForTest(true)
	defer collate.SetNewCollationEnabledForTest(false)

	tk := testkit.NewTestKit(c, s.store)
	tk.MustExec(`use test;`)
	tk.MustExec(`drop table if exists t;`)
	tk.MustExec(`create table t(a set('a', 'b', 'c'));`)
	tk.MustGetErrMsg("alter table t change a a set('a', 'b', 'c', 'c');", "[types:1291]Column 'a' has duplicated value 'c' in SET")
	tk.MustExec(`drop table if exists t;`)
	tk.MustExec(`create table t(a enum('a', 'b', 'c'));`)
	tk.MustGetErrMsg("alter table t change a a enum('a', 'b', 'c', 'c');", "[types:1291]Column 'a' has duplicated value 'c' in ENUM")
	tk.MustExec(`drop table if exists t;`)
	tk.MustExec(`create table t(a set('a', 'b', 'c'));`)
	tk.MustExec(`alter table t change a a set('a', 'b', 'c', 'd');`)
	tk.MustGetErrMsg(`alter table t change a a set('a', 'b', 'c', 'e', 'f');`, "[ddl:8200]Unsupported modify column: cannot modify set column value d to e")
}

func (s *testIntegrationSerialSuite) TestIssue18949(c *C) {
	collate.SetNewCollationEnabledForTest(true)
	defer collate.SetNewCollationEnabledForTest(false)

	tk := testkit.NewTestKit(c, s.store)
	tk.MustExec("use test")
	tk.MustExec("drop table if exists t")
	tk.MustExec("create table t(id int, value set ('a','b','c') charset utf8mb4 collate utf8mb4_bin default 'a,b ');")
	tk.MustExec("drop table t")
	tk.MustExec("create table test(id int, value set ('a','b','c') charset utf8mb4 collate utf8mb4_general_ci default 'a,B ,C');")
}

func (s *testIntegrationSerialSuite) TestIssue17233(c *C) {
	tk := testkit.NewTestKit(c, s.store)
	tk.MustExec("use test")
	tk.MustExec("drop table if exists table_int")
	tk.MustExec(`CREATE TABLE table_int (
	  id_0 int(16) NOT NULL AUTO_INCREMENT,
	  col_int_0 int(16) DEFAULT NULL,
	  PRIMARY KEY (id_0),
	  KEY fvclc (id_0,col_int_0));`)
	tk.MustExec("INSERT INTO table_int VALUES (1,NULL),(2,NULL),(3,65535),(4,1),(5,0),(6,NULL),(7,-1),(8,65535),(9,NULL),(10,65535),(11,-1),(12,0),(13,-1),(14,1),(15,65535),(16,0),(17,1),(18,0),(19,0)")

	tk.MustExec("drop table if exists table_varchar")
	tk.MustExec(`CREATE TABLE table_varchar (
	  id_2 int(16) NOT NULL AUTO_INCREMENT,
	  col_varchar_2 varchar(511) DEFAULT NULL,
	  PRIMARY KEY (id_2));`)
	tk.MustExec(`INSERT INTO table_varchar VALUES (1,''),(2,''),(3,''),(4,''),(5,''),(6,''),(7,''),(8,''),(9,''),(10,''),(11,''),(12,'');`)

	tk.MustExec("drop table if exists table_float_varchar")
	tk.MustExec(`CREATE TABLE table_int_float_varchar (
	  id_6 int(16) NOT NULL AUTO_INCREMENT,
	  col_int_6 int(16) NOT NULL,
	  col_float_6 float DEFAULT NULL,
	  col_varchar_6 varchar(511) DEFAULT NULL,
	  PRIMARY KEY (id_6,col_int_6)
	)
	PARTITION BY RANGE ( col_int_6 ) (
	  PARTITION p0 VALUES LESS THAN (1),
	  PARTITION p2 VALUES LESS THAN (1000),
	  PARTITION p3 VALUES LESS THAN (10000),
	  PARTITION p5 VALUES LESS THAN (1000000),
	  PARTITION p7 VALUES LESS THAN (100000000),
	  PARTITION p9 VALUES LESS THAN (10000000000),
	  PARTITION p10 VALUES LESS THAN (100000000000),
	  PARTITION pn VALUES LESS THAN (MAXVALUE));`)
	tk.MustExec(`INSERT INTO table_int_float_varchar VALUES (1,-1,0.1,'0000-00-00 00:00:00'),(2,0,0,NULL),(3,-1,1,NULL),(4,0,NULL,NULL),(7,0,0.5,NULL),(8,0,0,NULL),(10,-1,0,'-1'),(5,1,-0.1,NULL),(6,1,0.1,NULL),(9,65535,0,'1');`)

	tk.MustExec("drop table if exists table_float")
	tk.MustExec(`CREATE TABLE table_float (
	  id_1 int(16) NOT NULL AUTO_INCREMENT,
	  col_float_1 float DEFAULT NULL,
	  PRIMARY KEY (id_1),
	  KEY zbjus (id_1,col_float_1));`)
	tk.MustExec(`INSERT INTO table_float VALUES (1,NULL),(2,-0.1),(3,-1),(4,NULL),(5,-0.1),(6,0),(7,0),(8,-1),(9,NULL),(10,NULL),(11,0.1),(12,-1);`)

	tk.MustExec("drop view if exists view_4")
	tk.MustExec(`CREATE DEFINER='root'@'127.0.0.1' VIEW view_4 (col_1, col_2, col_3, col_4, col_5, col_6, col_7, col_8, col_9, col_10) AS
    SELECT /*+ USE_INDEX(table_int fvclc, fvclc)*/
        tmp1.id_6 AS col_1,
        tmp1.col_int_6 AS col_2,
        tmp1.col_float_6 AS col_3,
        tmp1.col_varchar_6 AS col_4,
        tmp2.id_2 AS col_5,
        tmp2.col_varchar_2 AS col_6,
        tmp3.id_0 AS col_7,
        tmp3.col_int_0 AS col_8,
        tmp4.id_1 AS col_9,
        tmp4.col_float_1 AS col_10
    FROM ((
            test.table_int_float_varchar AS tmp1 LEFT JOIN
            test.table_varchar AS tmp2 ON ((NULL<=tmp2.col_varchar_2)) IS NULL
        ) JOIN
        test.table_int AS tmp3 ON (1.117853833115198e-03!=tmp1.col_int_6))
    JOIN
        test.table_float AS tmp4 ON !((1900370398268920328=0e+00)) WHERE ((''<='{Gm~PcZNb') OR (tmp2.id_2 OR tmp3.col_int_0)) ORDER BY col_1,col_2,col_3,col_4,col_5,col_6,col_7,col_8,col_9,col_10 LIMIT 20580,5;`)

	tk.MustExec("drop view if exists view_10")
	tk.MustExec(`CREATE DEFINER='root'@'127.0.0.1' VIEW view_10 (col_1, col_2) AS
    SELECT  table_int.id_0 AS col_1,
            table_int.col_int_0 AS col_2
    FROM test.table_int
    WHERE
        ((-1e+00=1) OR (0e+00>=table_int.col_int_0))
    ORDER BY col_1,col_2
    LIMIT 5,9;`)

	tk.MustQuery("SELECT col_1 FROM test.view_10").Sort().Check(testkit.Rows("16", "18", "19"))
	tk.MustQuery("SELECT col_1 FROM test.view_4").Sort().Check(testkit.Rows("8", "8", "8", "8", "8"))
	tk.MustQuery("SELECT view_10.col_1 FROM view_4 JOIN view_10").Check(testkit.Rows("16", "16", "16", "16", "16", "18", "18", "18", "18", "18", "19", "19", "19", "19", "19"))
}

func (s *testIntegrationSuite) TestIssue17767(c *C) {
	tk := testkit.NewTestKit(c, s.store)
	tk.MustExec("use test")
	tk.MustExec("drop table if exists t0;")
	tk.MustExec("CREATE TABLE t0(c0 INTEGER AS (NULL) NOT NULL, c1 INT);")
	tk.MustExec("CREATE INDEX i0 ON t0(c0, c1);")
	tk.MustExec("INSERT IGNORE INTO t0(c1) VALUES (0);")
	tk.MustQuery("SELECT * FROM t0").Check(testkit.Rows("0 0"))

	tk.MustExec("begin")
	tk.MustExec("INSERT IGNORE INTO t0(c1) VALUES (0);")
	tk.MustQuery("SELECT * FROM t0").Check(testkit.Rows("0 0", "0 0"))
	tk.MustExec("rollback")
}

func (s *testIntegrationSuite) TestIssue19596(c *C) {
	tk := testkit.NewTestKit(c, s.store)
	tk.MustExec("use test")
	tk.MustExec("drop table if exists t;")
	tk.MustExec("create table t (a int) partition by range(a) (PARTITION p0 VALUES LESS THAN (10));")
	tk.MustGetErrMsg("alter table t add partition (partition p1 values less than (a));", "[expression:1054]Unknown column 'a' in 'expression'")
	tk.MustQuery("select * from t;")
	tk.MustExec("drop table if exists t;")
	tk.MustGetErrMsg("create table t (a int) partition by range(a) (PARTITION p0 VALUES LESS THAN (a));", "[expression:1054]Unknown column 'a' in 'expression'")
}

func (s *testIntegrationSuite) TestIssue17476(c *C) {
	tk := testkit.NewTestKit(c, s.store)
	tk.MustExec("use test")
	tk.MustExec("DROP TABLE IF EXISTS `table_float`;")
	tk.MustExec("DROP TABLE IF EXISTS `table_int_float_varchar`;")
	tk.MustExec("CREATE TABLE `table_float` (`id_1` int(16) NOT NULL AUTO_INCREMENT,`col_float_1` float DEFAULT NULL,PRIMARY KEY (`id_1`)) ENGINE=InnoDB DEFAULT CHARSET=utf8mb4 COLLATE=utf8mb4_bin AUTO_INCREMENT=97635;")
	tk.MustExec("CREATE TABLE `table_int_float_varchar` " +
		"(`id_6` int(16) NOT NULL AUTO_INCREMENT," +
		"`col_int_6` int(16) DEFAULT NULL,`col_float_6` float DEFAULT NULL," +
		"`col_varchar_6` varchar(511) DEFAULT NULL,PRIMARY KEY (`id_6`)," +
		"KEY `vhyen` (`id_6`,`col_int_6`,`col_float_6`,`col_varchar_6`(1))," +
		"KEY `zzylq` (`id_6`,`col_int_6`,`col_float_6`,`col_varchar_6`(1))) " +
		"ENGINE=InnoDB DEFAULT CHARSET=utf8mb4 COLLATE=utf8mb4_bin AUTO_INCREMENT=90818;")

	tk.MustExec("INSERT INTO `table_float` VALUES (1,NULL),(2,0.1),(3,0),(4,-0.1),(5,-0.1),(6,NULL),(7,0.5),(8,0),(9,0),(10,NULL),(11,1),(12,1.5),(13,NULL),(14,NULL);")
	tk.MustExec("INSERT INTO `table_int_float_varchar` VALUES (1,0,0.1,'true'),(2,-1,1.5,'2020-02-02 02:02:00'),(3,NULL,1.5,NULL),(4,65535,0.1,'true'),(5,NULL,0.1,'1'),(6,-1,1.5,'2020-02-02 02:02:00'),(7,-1,NULL,''),(8,NULL,-0.1,NULL),(9,NULL,-0.1,'1'),(10,-1,NULL,''),(11,NULL,1.5,'false'),(12,-1,0,NULL),(13,0,-0.1,NULL),(14,-1,NULL,'-0'),(15,65535,-1,'1'),(16,NULL,0.5,NULL),(17,-1,NULL,NULL);")
	tk.MustQuery(`select count(*) from table_float
 JOIN table_int_float_varchar AS tmp3 ON (tmp3.col_varchar_6 AND NULL)
 IS NULL WHERE col_int_6=0;`).Check(testkit.Rows("14"))
	tk.MustQuery(`SELECT count(*) FROM (table_float JOIN table_int_float_varchar AS tmp3 ON (tmp3.col_varchar_6 AND NULL) IS NULL);`).Check(testkit.Rows("154"))
	tk.MustQuery(`SELECT * FROM (table_int_float_varchar AS tmp3) WHERE (col_varchar_6 AND NULL) IS NULL AND col_int_6=0;`).Check(testkit.Rows("13 0 -0.1 <nil>"))
}

func (s *testIntegrationSuite) TestIssue14349(c *C) {
	defer s.cleanEnv(c)
	tk := testkit.NewTestKit(c, s.store)
	tk.MustExec("use test;")
	tk.MustExec("drop table if exists papers;")
	tk.MustExec("create table papers(title text, content longtext)")
	tk.MustExec("insert into papers values('title', 'content')")
	tk.MustQuery(`select to_base64(title), to_base64(content) from papers;`).Check(testkit.Rows("dGl0bGU= Y29udGVudA=="))
	tk.MustExec("set tidb_enable_vectorized_expression = 0;")
	tk.MustQuery(`select to_base64(title), to_base64(content) from papers;`).Check(testkit.Rows("dGl0bGU= Y29udGVudA=="))
	tk.MustExec("set tidb_enable_vectorized_expression = 1;")
}

func (s *testIntegrationSuite) TestIssue20180(c *C) {
	tk := testkit.NewTestKit(c, s.store)
	tk.MustExec("use test")
	tk.MustExec("drop table if exists t;")
	tk.MustExec("drop table if exists t1;")
	tk.MustExec("create table t(a enum('a', 'b'), b tinyint);")
	tk.MustExec("create table t1(c varchar(20));")
	tk.MustExec("insert into t values('b', 0);")
	tk.MustExec("insert into t1 values('b');")
	tk.MustQuery("select * from t, t1 where t.a= t1.c;").Check(testkit.Rows("b 0 b"))
	tk.MustQuery("select * from t, t1 where t.b= t1.c;").Check(testkit.Rows("b 0 b"))
	tk.MustQuery("select * from t, t1 where t.a = t1.c and t.b= t1.c;").Check(testkit.Rows("b 0 b"))

	tk.MustExec("drop table if exists t;")
	tk.MustExec("create table t(a enum('a','b'));")
	tk.MustExec("insert into t values('b');")
	tk.MustQuery("select * from t where a > 1  and a = \"b\";").Check(testkit.Rows("b"))
}

func (s *testIntegrationSuite) TestIssue11755(c *C) {
	tk := testkit.NewTestKit(c, s.store)
	tk.MustExec("use test")
	tk.MustExec("drop table if exists lt;")
	tk.MustExec("create table lt (d decimal(10, 4));")
	tk.MustExec("insert into lt values(0.2),(0.2);")
	tk.MustQuery("select LEAD(d,1,1) OVER(), LAG(d,1,1) OVER() from lt;").Check(testkit.Rows("0.2000 1.0000", "1.0000 0.2000"))
}

func (s *testIntegrationSuite) TestIssue20369(c *C) {
	tk := testkit.NewTestKit(c, s.store)
	tk.MustExec("use test")
	tk.MustExec("drop table if exists t;")
	tk.MustExec("create table t(a int);")
	tk.MustExec("insert into t values (1);")
	tk.MustExec("insert into t select values(a) from t;")
	tk.MustQuery("select * from t").Check(testkit.Rows("1", "<nil>"))
}

func (s *testIntegrationSuite) TestIssue20730(c *C) {
	tk := testkit.NewTestKit(c, s.store)
	tk.MustExec("use test")
	tk.MustExec("DROP TABLE IF EXISTS tmp;")
	tk.MustExec("CREATE TABLE tmp (id int(11) NOT NULL,value int(1) NOT NULL,PRIMARY KEY (id))")
	tk.MustExec("INSERT INTO tmp VALUES (1, 1),(2,2),(3,3),(4,4),(5,5)")
	tk.MustExec("SET @sum := 10")
	tk.MustQuery("SELECT @sum := IF(@sum=20,4,@sum + tmp.value) sum FROM tmp ORDER BY tmp.id").Check(testkit.Rows("11", "13", "16", "20", "4"))
}

func (s *testIntegrationSuite) TestIssue20860(c *C) {
	tk := testkit.NewTestKit(c, s.store)
	tk.MustExec("use test")
	tk.MustExec("drop table if exists t;")
	tk.MustExec("create table t(id int primary key, c int, d timestamp null default null)")
	tk.MustExec("insert into t values(1, 2, '2038-01-18 20:20:30')")
	c.Assert(tk.ExecToErr("update t set d = adddate(d, interval 1 day) where id < 10"), NotNil)
}

func (s *testIntegrationSerialSuite) TestIssue20161(c *C) {
	collate.SetNewCollationEnabledForTest(true)
	defer collate.SetNewCollationEnabledForTest(false)

	tk := testkit.NewTestKit(c, s.store)
	tk.MustExec(`use test;`)
	tk.MustExec(`drop table if exists t;`)
	tk.MustExec(`create table t(raw JSON);`)
	tk.MustExec(`insert into t(raw) values('["a","ab"]'), ('["a"]'), (null);`)
	tk.MustQuery(`SELECT JSON_SEARCH(raw,'one','c') FROM t;`).
		Check(testkit.Rows("<nil>", "<nil>", "<nil>"))
}

func (s *testIntegrationSuite) TestIssue10462(c *C) {
	tk := testkit.NewTestKit(c, s.store)
	tk.MustExec("use test")
	tk.MustQuery("select json_array(true)").Check(testkit.Rows("[true]"))
	tk.MustQuery("select json_array(1=2)").Check(testkit.Rows("[false]"))
	tk.MustQuery("select json_array(1!=2)").Check(testkit.Rows("[true]"))
	tk.MustQuery("select json_array(1<2)").Check(testkit.Rows("[true]"))
	tk.MustQuery("select json_array(1<=2)").Check(testkit.Rows("[true]"))
	tk.MustQuery("select json_array(1>2)").Check(testkit.Rows("[false]"))
	tk.MustQuery("select json_array(1>=2)").Check(testkit.Rows("[false]"))
	tk.MustQuery("select json_object(true, null <=> null)").Check(testkit.Rows("{\"1\": true}"))
	tk.MustQuery("select json_object(false, 1 and 2)").Check(testkit.Rows("{\"0\": true}"))
	tk.MustQuery("select json_object(false, 1 and 0)").Check(testkit.Rows("{\"0\": false}"))
	tk.MustQuery("select json_object(false, 1 or 0)").Check(testkit.Rows("{\"0\": true}"))
	tk.MustQuery("select json_object(false, 1 xor 0)").Check(testkit.Rows("{\"0\": true}"))
	tk.MustQuery("select json_object(false, 1 xor 1)").Check(testkit.Rows("{\"0\": false}"))
	tk.MustQuery("select json_object(false, not 1)").Check(testkit.Rows("{\"0\": false}"))
	tk.MustQuery("select json_array(null and 1)").Check(testkit.Rows("[null]"))
	tk.MustQuery("select json_array(null and 0)").Check(testkit.Rows("[false]"))
	tk.MustQuery("select json_array(null or 1)").Check(testkit.Rows("[true]"))
	tk.MustQuery("select json_array(null or 0)").Check(testkit.Rows("[null]"))
	tk.MustQuery("select json_array(1.15 or 0)").Check(testkit.Rows("[true]"))
	tk.MustQuery("select json_array('abc' or 0)").Check(testkit.Rows("[false]"))
	tk.MustQuery("select json_array('1abc' or 0)").Check(testkit.Rows("[true]"))
	tk.MustQuery("select json_array(null is true)").Check(testkit.Rows("[false]"))
	tk.MustQuery("select json_array(null is null)").Check(testkit.Rows("[true]"))
	tk.MustQuery("select json_array(1 in (1, 2))").Check(testkit.Rows("[true]"))
	tk.MustQuery("select json_array(0 in (1, 2))").Check(testkit.Rows("[false]"))
	tk.MustQuery("select json_array(0 not in (1, 2))").Check(testkit.Rows("[true]"))
	tk.MustQuery("select json_array(1 between 0 and 2)").Check(testkit.Rows("[true]"))
	tk.MustQuery("select json_array(1 not between 0 and 2)").Check(testkit.Rows("[false]"))
	tk.MustQuery("select json_array('123' like '123')").Check(testkit.Rows("[true]"))
	tk.MustQuery("select json_array('abcdef' rlike 'a.*c.*')").Check(testkit.Rows("[true]"))
	tk.MustQuery("select json_array(is_ipv4('127.0.0.1'))").Check(testkit.Rows("[true]"))
	tk.MustQuery("select json_array(is_ipv6('1a6b:8888:ff66:77ee:0000:1234:5678:bcde'))").Check(testkit.Rows("[true]"))
}

func (s *testIntegrationSerialSuite) TestJsonObjectCompare(c *C) {
	tk := testkit.NewTestKit(c, s.store)
	tk.MustExec("use test")

	tk.MustQuery("select json_object('k', -1) > json_object('k', 2)").Check(testkit.Rows("0"))
	tk.MustQuery("select json_object('k', -1) < json_object('k', 2)").Check(testkit.Rows("1"))

	tk.MustExec("drop table if exists tx")
	tk.MustExec("create table tx(a double, b int)")
	tk.MustExec("insert into tx values (3.0, 3)")
	tk.MustQuery("select json_object('k', a) = json_object('k', b) from tx").Check(testkit.Rows("1"))
}

func (s *testIntegrationSuite2) TestIssue15847(c *C) {
	tk := testkit.NewTestKit(c, s.store)
	tk.MustExec("use test")
	tk.MustExec("drop view if exists t15847")
	tk.MustExec("CREATE VIEW t15847(c0) AS SELECT NULL;")
	tk.MustQuery("SELECT * FROM t15847 WHERE (NOT (IF(t15847.c0, NULL, NULL)));").Check(testkit.Rows())
	tk.MustExec("drop view if exists t15847")
}

func (s *testIntegrationSerialSuite) TestLikeWithCollation(c *C) {
	tk := testkit.NewTestKit(c, s.store)
	collate.SetNewCollationEnabledForTest(true)
	defer collate.SetNewCollationEnabledForTest(false)

	tk.MustQuery(`select 'a' like 'A' collate utf8mb4_general_ci;`).Check(testkit.Rows("1"))
	tk.MustGetErrMsg(`select 'a' collate utf8mb4_bin like 'A' collate utf8mb4_general_ci;`, "[expression:1267]Illegal mix of collations (utf8mb4_bin,EXPLICIT) and (utf8mb4_general_ci,EXPLICIT) for operation 'eq'")
	tk.MustQuery(`select '😛' collate utf8mb4_general_ci like '😋';`).Check(testkit.Rows("1"))
	tk.MustQuery(`select '😛' collate utf8mb4_general_ci = '😋';`).Check(testkit.Rows("1"))
	tk.MustQuery(`select '😛' collate utf8mb4_unicode_ci like '😋';`).Check(testkit.Rows("0"))
	tk.MustQuery(`select '😛' collate utf8mb4_unicode_ci = '😋';`).Check(testkit.Rows("1"))
	tk.MustQuery(`select 'ss' collate utf8mb4_unicode_ci like 'ß';`).Check(testkit.Rows("0"))
	tk.MustQuery(`select 'ss' collate utf8mb4_unicode_ci = 'ß';`).Check(testkit.Rows("1"))
}

func (s *testIntegrationSerialSuite) TestIssue21290(c *C) {
	tk := testkit.NewTestKit(c, s.store)
	tk.MustExec("use test")
	tk.MustExec("drop table if exists t1;")
	tk.MustExec("create table t1(a date);")
	tk.MustExec("insert into t1 values (20100202);")
	tk.MustQuery("select a in ('2020-02-02', 20100202) from t1;").Check(testkit.Rows("1"))
}

func (s *testIntegrationSuite) TestIssue11645(c *C) {
	defer s.cleanEnv(c)
	tk := testkit.NewTestKit(c, s.store)
	tk.MustQuery(`SELECT DATE_ADD('1000-01-01 00:00:00', INTERVAL -2 HOUR);`).Check(testkit.Rows("0999-12-31 22:00:00"))
	tk.MustQuery(`SELECT DATE_ADD('1000-01-01 00:00:00', INTERVAL -200 HOUR);`).Check(testkit.Rows("0999-12-23 16:00:00"))
	tk.MustQuery(`SELECT DATE_ADD('0001-01-01 00:00:00', INTERVAL -2 HOUR);`).Check(testkit.Rows("0000-00-00 22:00:00"))
	tk.MustQuery(`SELECT DATE_ADD('0001-01-01 00:00:00', INTERVAL -25 HOUR);`).Check(testkit.Rows("0000-00-00 23:00:00"))
	tk.MustQuery(`SELECT DATE_ADD('0001-01-01 00:00:00', INTERVAL -8784 HOUR);`).Check(testkit.Rows("0000-00-00 00:00:00"))
	tk.MustQuery(`SELECT DATE_ADD('0001-01-01 00:00:00', INTERVAL -8785 HOUR);`).Check(testkit.Rows("<nil>"))
	tk.MustQuery(`SELECT DATE_ADD('0001-01-02 00:00:00', INTERVAL -2 HOUR);`).Check(testkit.Rows("0001-01-01 22:00:00"))
	tk.MustQuery(`SELECT DATE_ADD('0001-01-02 00:00:00', INTERVAL -24 HOUR);`).Check(testkit.Rows("0001-01-01 00:00:00"))
	tk.MustQuery(`SELECT DATE_ADD('0001-01-02 00:00:00', INTERVAL -25 HOUR);`).Check(testkit.Rows("0000-00-00 23:00:00"))
	tk.MustQuery(`SELECT DATE_ADD('0001-01-02 00:00:00', INTERVAL -8785 HOUR);`).Check(testkit.Rows("0000-00-00 23:00:00"))
}

func (s *testIntegrationSerialSuite) TestCollationIndexJoin(c *C) {
	collate.SetNewCollationEnabledForTest(true)
	defer collate.SetNewCollationEnabledForTest(false)
	tk := testkit.NewTestKit(c, s.store)
	tk.MustExec("use test")
	tk.MustExec("drop table if exists t1, t2")
	tk.MustExec("create table t1(a int, b char(10), key(b)) collate utf8mb4_general_ci")
	tk.MustExec("create table t2(a int, b char(10), key(b)) collate ascii_bin")
	tk.MustExec("insert into t1 values (1, 'a')")
	tk.MustExec("insert into t2 values (1, 'A')")

	tk.MustQuery("select /*+ inl_join(t1) */ t1.b, t2.b from t1 join t2 where t1.b=t2.b").Check(testkit.Rows("a A"))
	tk.MustQuery("select /*+ hash_join(t1) */ t1.b, t2.b from t1 join t2 where t1.b=t2.b").Check(testkit.Rows("a A"))
	tk.MustQuery("select /*+ merge_join(t1) */ t1.b, t2.b from t1 join t2 where t1.b=t2.b").Check(testkit.Rows("a A"))
	tk.MustQuery("select /*+ inl_hash_join(t1) */ t1.b, t2.b from t1 join t2 where t1.b=t2.b").Check(testkit.Rows("a A"))
	tk.MustQuery("select /*+ inl_hash_join(t2) */ t1.b, t2.b from t1 join t2 where t1.b=t2.b").Check(testkit.Rows("a A"))
	tk.MustQuery("show warnings").Check(testkit.Rows("Warning 1815 Optimizer Hint /*+ INL_HASH_JOIN(t2) */ is inapplicable"))
	tk.MustQuery("select /*+ inl_merge_join(t1) */ t1.b, t2.b from t1 join t2 where t1.b=t2.b").Check(testkit.Rows("a A"))
	tk.MustQuery("select /*+ inl_merge_join(t2) */ t1.b, t2.b from t1 join t2 where t1.b=t2.b").Check(testkit.Rows("a A"))
	tk.MustQuery("show warnings").Check(testkit.Rows("Warning 1815 Optimizer Hint /*+ INL_MERGE_JOIN(t2) */ is inapplicable"))
}

func (s *testIntegrationSuite) TestIssue19892(c *C) {
	defer s.cleanEnv(c)
	tk := testkit.NewTestKit(c, s.store)
	tk.MustExec("USE test")
	tk.MustExec("CREATE TABLE dd(a date, b datetime, c timestamp)")

	// check NO_ZERO_DATE
	{
		tk.MustExec("SET sql_mode=''")
		{
			tk.MustExec("TRUNCATE TABLE dd")
			tk.MustExec("INSERT INTO dd(a) values('0000-00-00')")
			tk.MustQuery("SHOW WARNINGS").Check(testkit.Rows())
			tk.MustQuery("SELECT a FROM dd").Check(testkit.Rows("0000-00-00"))

			tk.MustExec("TRUNCATE TABLE dd")
			tk.MustExec("INSERT INTO dd(b) values('2000-10-01')")
			tk.MustExec("UPDATE dd SET b = '0000-00-00'")
			tk.MustQuery("SHOW WARNINGS").Check(testkit.Rows())
			tk.MustQuery("SELECT b FROM dd").Check(testkit.Rows("0000-00-00 00:00:00"))

			tk.MustExec("TRUNCATE TABLE dd")
			tk.MustExec("INSERT INTO dd(c) values('0000-00-00 20:00:00')")
			tk.MustQuery("SHOW WARNINGS").Check(testkit.Rows("Warning 1292 Incorrect timestamp value: '0000-00-00 20:00:00'"))
			tk.MustQuery("SELECT c FROM dd").Check(testkit.Rows("0000-00-00 00:00:00"))

			tk.MustExec("TRUNCATE TABLE dd")
			tk.MustExec("INSERT INTO dd(c) values('2000-10-01 20:00:00')")
			tk.MustExec("UPDATE dd SET c = '0000-00-00 20:00:00'")
			tk.MustQuery("SHOW WARNINGS").Check(testkit.Rows("Warning 1292 Incorrect timestamp value: '0000-00-00 20:00:00'"))
			tk.MustQuery("SELECT c FROM dd").Check(testkit.Rows("0000-00-00 00:00:00"))
		}

		tk.MustExec("SET sql_mode='NO_ZERO_DATE'")
		{
			tk.MustExec("TRUNCATE TABLE dd")
			tk.MustExec("INSERT INTO dd(b) values('0000-0-00')")
			tk.MustQuery("SHOW WARNINGS").Check(testkit.Rows("Warning 1292 Incorrect datetime value: '0000-0-00'"))
			tk.MustQuery("SELECT b FROM dd").Check(testkit.Rows("0000-00-00 00:00:00"))

			tk.MustExec("TRUNCATE TABLE dd")
			tk.MustExec("INSERT INTO dd(a) values('2000-10-01')")
			tk.MustExec("UPDATE dd SET a = '0000-00-00'")
			tk.MustQuery("SHOW WARNINGS").Check(testkit.Rows("Warning 1292 Incorrect date value: '0000-00-00'"))
			tk.MustQuery("SELECT a FROM dd").Check(testkit.Rows("0000-00-00"))

			tk.MustExec("TRUNCATE TABLE dd")
			tk.MustExec("INSERT INTO dd(c) values('2000-10-01 10:00:00')")
			tk.MustExec("UPDATE dd SET c = '0000-00-00 10:00:00'")
			tk.MustQuery("SHOW WARNINGS").Check(testkit.Rows("Warning 1292 Incorrect timestamp value: '0000-00-00 10:00:00'"))
			tk.MustQuery("SELECT c FROM dd").Check(testkit.Rows("0000-00-00 00:00:00"))
		}

		tk.MustExec("SET sql_mode='NO_ZERO_DATE,STRICT_TRANS_TABLES'")
		{
			tk.MustExec("TRUNCATE TABLE dd")
			tk.MustGetErrMsg("INSERT INTO dd(c) VALUES ('0000-00-00 20:00:00')", "[table:1366]Incorrect timestamp value: '0000-00-00 20:00:00' for column 'c' at row 1")
			tk.MustExec("INSERT IGNORE INTO dd(c) VALUES ('0000-00-00 20:00:00')")
			tk.MustQuery("SHOW WARNINGS").Check(testkit.Rows("Warning 1292 Incorrect timestamp value: '0000-00-00 20:00:00'"))
			tk.MustQuery("SELECT c FROM dd").Check(testkit.Rows("0000-00-00 00:00:00"))

			tk.MustExec("TRUNCATE TABLE dd")
			tk.MustExec("INSERT INTO dd(b) values('2000-10-01')")
			tk.MustGetErrMsg("UPDATE dd SET b = '0000-00-00'", "[types:1292]Incorrect datetime value: '0000-00-00'")
			tk.MustExec("UPDATE IGNORE dd SET b = '0000-00-00'")
			tk.MustQuery("SHOW WARNINGS").Check(testkit.Rows("Warning 1292 Incorrect datetime value: '0000-00-00'"))
			tk.MustQuery("SELECT b FROM dd").Check(testkit.Rows("0000-00-00 00:00:00"))

			tk.MustExec("TRUNCATE TABLE dd")
			tk.MustExec("INSERT INTO dd(c) values('2000-10-01 10:00:00')")
			tk.MustGetErrMsg("UPDATE dd SET c = '0000-00-00 00:00:00'", "[types:1292]Incorrect timestamp value: '0000-00-00 00:00:00'")
			tk.MustExec("UPDATE IGNORE dd SET c = '0000-00-00 00:00:00'")
			tk.MustQuery("SHOW WARNINGS").Check(testkit.Rows("Warning 1292 Incorrect timestamp value: '0000-00-00 00:00:00'"))
			tk.MustQuery("SELECT c FROM dd").Check(testkit.Rows("0000-00-00 00:00:00"))
		}
	}

	// check NO_ZERO_IN_DATE
	{
		tk.MustExec("SET sql_mode=''")
		{
			tk.MustExec("TRUNCATE TABLE dd")
			tk.MustExec("INSERT INTO dd(a) values('2000-01-00')")
			tk.MustQuery("SHOW WARNINGS").Check(testkit.Rows())
			tk.MustQuery("SELECT a FROM dd").Check(testkit.Rows("2000-01-00"))
			tk.MustExec("INSERT INTO dd(a) values('2000-00-01')")
			tk.MustQuery("SHOW WARNINGS").Check(testkit.Rows())
			tk.MustQuery("SELECT a FROM dd").Check(testkit.Rows("2000-01-00", "2000-00-01"))
			tk.MustExec("INSERT INTO dd(a) values('0-01-02')")
			tk.MustQuery("SHOW WARNINGS").Check(testkit.Rows())
			tk.MustQuery("SELECT a FROM dd").Check(testkit.Rows("2000-01-00", "2000-00-01", "0000-01-02"))

			tk.MustExec("TRUNCATE TABLE dd")
			tk.MustExec("INSERT INTO dd(b) values('2000-01-02')")
			tk.MustExec("UPDATE dd SET b = '2000-00-02'")
			tk.MustQuery("SHOW WARNINGS").Check(testkit.Rows())
			tk.MustQuery("SELECT b FROM dd").Check(testkit.Rows("2000-00-02 00:00:00"))

			tk.MustExec("TRUNCATE TABLE dd")
			tk.MustExec("INSERT INTO dd(c) values('2000-01-02 20:00:00')")
			tk.MustExec("UPDATE dd SET c = '0000-01-02 20:00:00'")
			tk.MustQuery("SHOW WARNINGS").Check(testkit.Rows("Warning 1292 Incorrect timestamp value: '0000-01-02 20:00:00'"))
			tk.MustQuery("SELECT c FROM dd").Check(testkit.Rows("0000-00-00 00:00:00"))
		}

		tk.MustExec("SET sql_mode='NO_ZERO_IN_DATE'")
		{
			tk.MustExec("TRUNCATE TABLE dd")
			tk.MustExec("INSERT INTO dd(a) values('2000-01-00')")
			tk.MustQuery("SHOW WARNINGS").Check(testkit.Rows("Warning 1292 Incorrect date value: '2000-01-00'"))
			tk.MustQuery("SELECT a FROM dd").Check(testkit.Rows("0000-00-00"))

			tk.MustExec("TRUNCATE TABLE dd")
			tk.MustExec("INSERT INTO dd(a) values('2000-01-02')")
			tk.MustExec("UPDATE dd SET a = '2000-00-02'")
			tk.MustQuery("SHOW WARNINGS").Check(testkit.Rows("Warning 1292 Incorrect date value: '2000-00-02'"))
			tk.MustQuery("SELECT a FROM dd").Check(testkit.Rows("0000-00-00"))
			tk.MustExec("UPDATE dd SET b = '2000-01-0'")
			tk.MustQuery("SHOW WARNINGS").Check(testkit.Rows("Warning 1292 Incorrect datetime value: '2000-01-0'"))
			tk.MustQuery("SELECT b FROM dd").Check(testkit.Rows("0000-00-00 00:00:00"))
			// consistent with Mysql8
			tk.MustExec("UPDATE dd SET b = '0-01-02'")
			tk.MustQuery("SHOW WARNINGS").Check(testkit.Rows())
			tk.MustQuery("SELECT b FROM dd").Check(testkit.Rows("0000-01-02 00:00:00"))

			tk.MustExec("TRUNCATE TABLE dd")
			tk.MustExec("INSERT INTO dd(c) values('2000-01-02 20:00:00')")
			tk.MustExec("UPDATE dd SET c = '2000-00-02 20:00:00'")
			tk.MustQuery("SHOW WARNINGS").Check(testkit.Rows("Warning 1292 Incorrect timestamp value: '2000-00-02 20:00:00'"))
			tk.MustQuery("SELECT c FROM dd").Check(testkit.Rows("0000-00-00 00:00:00"))
		}

		tk.MustExec("SET sql_mode='NO_ZERO_IN_DATE,STRICT_TRANS_TABLES'")
		{
			tk.MustExec("TRUNCATE TABLE dd")
			tk.MustGetErrMsg("INSERT INTO dd(b) VALUES ('2000-01-00')", "[table:1366]Incorrect datetime value: '2000-01-00' for column 'b' at row 1")
			tk.MustExec("INSERT IGNORE INTO dd(b) VALUES ('2000-00-01')")
			tk.MustQuery("SHOW WARNINGS").Check(testkit.Rows("Warning 1292 Incorrect datetime value: '2000-00-01'"))
			tk.MustQuery("SELECT b FROM dd").Check(testkit.Rows("0000-00-00 00:00:00"))

			tk.MustExec("TRUNCATE TABLE dd")
			tk.MustExec("INSERT INTO dd(b) VALUES ('2000-01-02')")
			tk.MustGetErrMsg("UPDATE dd SET b = '2000-01-00'", "[types:1292]Incorrect datetime value: '2000-01-00'")
			tk.MustExec("UPDATE IGNORE dd SET b = '2000-01-0'")
			tk.MustQuery("SHOW WARNINGS").Check(testkit.Rows("Warning 1292 Incorrect datetime value: '2000-01-0'"))
			tk.MustQuery("SELECT b FROM dd").Check(testkit.Rows("0000-00-00 00:00:00"))
			tk.MustExec("UPDATE dd SET b = '0000-1-2'")
			tk.MustQuery("SELECT b FROM dd").Check(testkit.Rows("0000-01-02 00:00:00"))
			tk.MustGetErrMsg("UPDATE dd SET c = '0000-01-05'", "[types:1292]Incorrect timestamp value: '0000-01-05'")
			tk.MustExec("UPDATE IGNORE dd SET c = '0000-01-5'")
			tk.MustQuery("SHOW WARNINGS").Check(testkit.Rows("Warning 1292 Incorrect timestamp value: '0000-01-5'"))
			tk.MustQuery("SELECT c FROM dd").Check(testkit.Rows("0000-00-00 00:00:00"))

			tk.MustExec("TRUNCATE TABLE dd")
			tk.MustGetErrMsg("INSERT INTO dd(c) VALUES ('2000-01-00 20:00:00')", "[table:1366]Incorrect timestamp value: '2000-01-00 20:00:00' for column 'c' at row 1")
			tk.MustExec("INSERT INTO dd(c) VALUES ('2000-01-02')")
			tk.MustGetErrMsg("UPDATE dd SET c = '2000-01-00 20:00:00'", "[types:1292]Incorrect timestamp value: '2000-01-00 20:00:00'")
			tk.MustExec("UPDATE IGNORE dd SET b = '2000-01-00'")
			tk.MustQuery("SHOW WARNINGS").Check(testkit.Rows("Warning 1292 Incorrect datetime value: '2000-01-00'"))
			tk.MustQuery("SELECT b FROM dd").Check(testkit.Rows("0000-00-00 00:00:00"))
		}
	}

	// check !NO_ZERO_DATE
	tk.MustExec("SET sql_mode='ONLY_FULL_GROUP_BY,STRICT_TRANS_TABLES,NO_ZERO_IN_DATE,ERROR_FOR_DIVISION_BY_ZERO,NO_AUTO_CREATE_USER,NO_ENGINE_SUBSTITUTION'")
	{
		tk.MustExec("TRUNCATE TABLE dd")
		tk.MustExec("INSERT INTO dd(a) values('0000-00-00')")
		tk.MustQuery("SHOW WARNINGS").Check(testkit.Rows())
		tk.MustQuery("SELECT a FROM dd").Check(testkit.Rows("0000-00-00"))

		tk.MustExec("TRUNCATE TABLE dd")
		tk.MustExec("INSERT INTO dd(b) values('2000-10-01')")
		tk.MustExec("UPDATE dd SET b = '0000-00-00'")
		tk.MustQuery("SHOW WARNINGS").Check(testkit.Rows())
		tk.MustQuery("SELECT b FROM dd").Check(testkit.Rows("0000-00-00 00:00:00"))

		tk.MustExec("TRUNCATE TABLE dd")
		tk.MustExec("INSERT INTO dd(c) values('0000-00-00 00:00:00')")
		tk.MustQuery("SHOW WARNINGS").Check(testkit.Rows())

		tk.MustExec("TRUNCATE TABLE dd")
		tk.MustExec("INSERT INTO dd(c) values('2000-10-01 10:00:00')")
		tk.MustExec("UPDATE dd SET c = '0000-00-00 00:00:00'")
		tk.MustQuery("SHOW WARNINGS").Check(testkit.Rows())
		tk.MustQuery("SELECT c FROM dd").Check(testkit.Rows("0000-00-00 00:00:00"))

		tk.MustExec("TRUNCATE TABLE dd")
		tk.MustGetErrMsg("INSERT INTO dd(b) VALUES ('2000-01-00')", "[table:1366]Incorrect datetime value: '2000-01-00' for column 'b' at row 1")
		tk.MustExec("INSERT IGNORE INTO dd(b) VALUES ('2000-00-01')")
		tk.MustQuery("SHOW WARNINGS").Check(testkit.Rows("Warning 1292 Incorrect datetime value: '2000-00-01'"))
		tk.MustQuery("SELECT b FROM dd").Check(testkit.Rows("0000-00-00 00:00:00"))

		tk.MustExec("TRUNCATE TABLE dd")
		tk.MustExec("INSERT INTO dd(b) VALUES ('2000-01-02')")
		tk.MustGetErrMsg("UPDATE dd SET b = '2000-01-00'", "[types:1292]Incorrect datetime value: '2000-01-00'")
		tk.MustExec("UPDATE IGNORE dd SET b = '2000-01-0'")
		tk.MustQuery("SHOW WARNINGS").Check(testkit.Rows("Warning 1292 Incorrect datetime value: '2000-01-0'"))
		tk.MustQuery("SELECT b FROM dd").Check(testkit.Rows("0000-00-00 00:00:00"))
		tk.MustExec("UPDATE dd SET b = '0000-1-2'")
		tk.MustQuery("SELECT b FROM dd").Check(testkit.Rows("0000-01-02 00:00:00"))
		tk.MustGetErrMsg("UPDATE dd SET c = '0000-01-05'", "[types:1292]Incorrect timestamp value: '0000-01-05'")
		tk.MustExec("UPDATE IGNORE dd SET c = '0000-01-5'")
		tk.MustQuery("SHOW WARNINGS").Check(testkit.Rows("Warning 1292 Incorrect timestamp value: '0000-01-5'"))
		tk.MustQuery("SELECT c FROM dd").Check(testkit.Rows("0000-00-00 00:00:00"))

		tk.MustExec("TRUNCATE TABLE dd")
		tk.MustGetErrMsg("INSERT INTO dd(c) VALUES ('2000-01-00 20:00:00')", "[table:1366]Incorrect timestamp value: '2000-01-00 20:00:00' for column 'c' at row 1")
		tk.MustExec("INSERT INTO dd(c) VALUES ('2000-01-02')")
		tk.MustGetErrMsg("UPDATE dd SET c = '2000-01-00 20:00:00'", "[types:1292]Incorrect timestamp value: '2000-01-00 20:00:00'")
		tk.MustExec("UPDATE IGNORE dd SET b = '2000-01-00'")
		tk.MustQuery("SHOW WARNINGS").Check(testkit.Rows("Warning 1292 Incorrect datetime value: '2000-01-00'"))
		tk.MustQuery("SELECT b FROM dd").Check(testkit.Rows("0000-00-00 00:00:00"))
	}

	// check !NO_ZERO_IN_DATE
	tk.MustExec("SET sql_mode='ONLY_FULL_GROUP_BY,STRICT_TRANS_TABLES,NO_ZERO_DATE,ERROR_FOR_DIVISION_BY_ZERO,NO_AUTO_CREATE_USER,NO_ENGINE_SUBSTITUTION'")
	{
		tk.MustExec("TRUNCATE TABLE dd")
		tk.MustExec("INSERT INTO dd(a) values('2000-00-10')")
		tk.MustQuery("SHOW WARNINGS").Check(testkit.Rows())
		tk.MustQuery("SELECT a FROM dd").Check(testkit.Rows("2000-00-10"))

		tk.MustExec("TRUNCATE TABLE dd")
		tk.MustExec("INSERT INTO dd(b) values('2000-10-01')")
		tk.MustExec("UPDATE dd SET b = '2000-00-10'")
		tk.MustQuery("SHOW WARNINGS").Check(testkit.Rows())
		tk.MustQuery("SELECT b FROM dd").Check(testkit.Rows("2000-00-10 00:00:00"))

		tk.MustExec("TRUNCATE TABLE dd")
		tk.MustExec("INSERT INTO dd(c) values('2000-10-01 10:00:00')")
		tk.MustGetErrMsg("UPDATE dd SET c = '2000-00-10 00:00:00'", "[types:1292]Incorrect timestamp value: '2000-00-10 00:00:00'")
		tk.MustExec("UPDATE IGNORE dd SET c = '2000-01-00 00:00:00'")
		tk.MustQuery("SHOW WARNINGS").Check(testkit.Rows("Warning 1292 Incorrect timestamp value: '2000-01-00 00:00:00'"))
		tk.MustQuery("SELECT c FROM dd").Check(testkit.Rows("0000-00-00 00:00:00"))
	}
}

func (s *testIntegrationSuite2) TestCastCoer(c *C) {
	tk := testkit.NewTestKit(c, s.store)

	tk.MustQuery("select coercibility(binary('a'))").Check(testkit.Rows("2"))
	tk.MustQuery("select coercibility(cast('a' as char(10)))").Check(testkit.Rows("2"))
	tk.MustQuery("select coercibility(convert('abc', char(10)));").Check(testkit.Rows("2"))
}

func (s *testIntegrationSuite) TestDatetimeUserVariable(c *C) {
	tk := testkit.NewTestKit(c, s.store)
	tk.MustExec("set @p = now()")
	tk.MustExec("set @@tidb_enable_vectorized_expression = false")
	c.Check(tk.MustQuery("select @p").Rows()[0][0] != "", IsTrue)
	tk.MustExec("set @@tidb_enable_vectorized_expression = true")
	c.Check(tk.MustQuery("select @p").Rows()[0][0] != "", IsTrue)
}

func (s *testIntegrationSuite) TestIssue22098(c *C) {
	tk := testkit.NewTestKit(c, s.store)
	tk.MustExec("use test")
	tk.MustExec("CREATE TABLE `ta` (" +
		"  `k` varchar(32) NOT NULL DEFAULT ' '," +
		"  `c0` varchar(32) NOT NULL DEFAULT ' '," +
		"  `c` varchar(18) NOT NULL DEFAULT ' '," +
		"  `e0` varchar(1) NOT NULL DEFAULT ' '," +
		"  PRIMARY KEY (`k`,`c0`,`c`)," +
		"  KEY `idx` (`c`,`e0`)" +
		") ENGINE=InnoDB DEFAULT CHARSET=utf8mb4 COLLATE=utf8mb4_bin")
	tk.MustExec("CREATE TABLE `tb` (" +
		"  `k` varchar(32) NOT NULL DEFAULT ' '," +
		"  `e` int(11) NOT NULL DEFAULT '0'," +
		"  `i` int(11) NOT NULL DEFAULT '0'," +
		"  `s` varchar(1) NOT NULL DEFAULT ' '," +
		"  `c` varchar(50) NOT NULL DEFAULT ' '," +
		"  PRIMARY KEY (`k`)" +
		") ENGINE=InnoDB DEFAULT CHARSET=utf8mb4 COLLATE=utf8mb4_bin")
	tk.MustExec("prepare stmt from \"select a.* from ta a left join tb b on a.k = b.k where (a.k <> '000000' and ((b.s = ? and i = ? ) or (b.s = ? and e = ?) or (b.s not in(?, ?))) and b.c like '%1%') or (a.c <> '000000' and a.k = '000000')\"")
	tk.MustExec("set @a=3;set @b=20200414;set @c='a';set @d=20200414;set @e=3;set @f='a';")
	tk.MustQuery("execute stmt using @a,@b,@c,@d,@e,@f").Check(testkit.Rows())
}

func (s *testIntegrationSerialSuite) TestIssue20608(c *C) {
	collate.SetNewCollationEnabledForTest(true)
	defer collate.SetNewCollationEnabledForTest(false)
	tk := testkit.NewTestKit(c, s.store)
	tk.MustQuery("select '䇇Հ' collate utf8mb4_bin like '___Հ';").Check(testkit.Rows("0"))
}

func (s *testSuite2) TestIssue12205(c *C) {
	tk := testkit.NewTestKit(c, s.store)

	tk.MustExec("use test")
	tk.MustExec("drop table if exists t12205;")
	tk.MustExec("create table t12205(\n    `col_varchar_64` varchar(64) DEFAULT NULL,\n    `col_varchar_64_key` varchar(64) DEFAULT NULL\n);")
	tk.MustExec("insert into t12205 values('-1038024704','-527892480');")
	tk.MustQuery("select SEC_TO_TIME( ( `col_varchar_64` & `col_varchar_64_key` ) ),`col_varchar_64` & `col_varchar_64_key` from t12205; ").Check(
		testkit.Rows("838:59:59 18446744072635875328"))
	tk.MustQuery("show warnings;").Check(
		testkit.Rows("Warning 1292 Truncated incorrect time value: '18446744072635875000'"))
}

func (s *testIntegrationSuite) Test23262(c *C) {
	tk := testkit.NewTestKit(c, s.store)
	tk.MustExec("use test")
	tk.MustExec("drop table if exists t")
	tk.MustExec("create table t(a year)")
	tk.MustExec("insert into t values(2002)")
	tk.MustQuery("select * from t where a=2").Check(testkit.Rows("2002"))
	tk.MustQuery("select * from t where a='2'").Check(testkit.Rows("2002"))
}

func (s *testIntegrationSuite) TestIssue11333(c *C) {
	defer s.cleanEnv(c)
	tk := testkit.NewTestKit(c, s.store)
	tk.MustExec("use test")
	tk.MustExec("drop table if exists t;")
	tk.MustExec("drop table if exists t1;")
	tk.MustExec("create table t(col1 decimal);")
	tk.MustExec(" insert into t values(0.00000000000000000000000000000000000000000000000000000000000000000000000000000000000000000);")
	tk.MustQuery(`select * from t;`).Check(testkit.Rows("0"))
	tk.MustExec("create table t1(col1 decimal(65,30));")
	tk.MustExec(" insert into t1 values(0.00000000000000000000000000000000000000000000000000000000000000000000000000000000000000000);")
	tk.MustQuery(`select * from t1;`).Check(testkit.Rows("0.000000000000000000000000000000"))
	tk.MustQuery(`select 0.00000000000000000000000000000000000000000000000000000000000000000000000000000000000000000;`).Check(testkit.Rows("0.000000000000000000000000000000000000000000000000000000000000000000000000"))
	tk.MustQuery(`select 0.0000000000000000000000000000000000000000000000000000000000000000000000012;`).Check(testkit.Rows("0.000000000000000000000000000000000000000000000000000000000000000000000001"))
	tk.MustQuery(`select 0.000000000000000000000000000000000000000000000000000000000000000000000001;`).Check(testkit.Rows("0.000000000000000000000000000000000000000000000000000000000000000000000001"))
}

func (s *testIntegrationSerialSuite) TestIssue19116(c *C) {
	collate.SetNewCollationEnabledForTest(true)
	defer collate.SetNewCollationEnabledForTest(false)

	tk := testkit.NewTestKit(c, s.store)
	tk.MustExec("use test")
	tk.MustExec("set names utf8mb4 collate utf8mb4_general_ci;")
	tk.MustQuery("select collation(concat(1 collate `binary`));").Check(testkit.Rows("binary"))
	tk.MustQuery("select coercibility(concat(1 collate `binary`));").Check(testkit.Rows("0"))
	tk.MustQuery("select collation(concat(NULL,NULL));").Check(testkit.Rows("binary"))
	tk.MustQuery("select coercibility(concat(NULL,NULL));").Check(testkit.Rows("6"))
	tk.MustQuery("select collation(concat(1,1));").Check(testkit.Rows("utf8mb4_general_ci"))
	tk.MustQuery("select coercibility(concat(1,1));").Check(testkit.Rows("4"))
	tk.MustQuery("select collation(1);").Check(testkit.Rows("binary"))
	tk.MustQuery("select coercibility(1);").Check(testkit.Rows("5"))
	tk.MustQuery("select coercibility(1=1);").Check(testkit.Rows("5"))
<<<<<<< HEAD
}

func (s *testIntegrationSuite) Test22717(c *C) {
	// For issue 22717
	tk := testkit.NewTestKit(c, s.store)
	tk.MustExec("use test")
	tk.MustExec("drop table if exists t")
	tk.MustExec(`create table t(
					 	a enum('a','','c'),
						b enum('0','1','2'),
						c set('a','','c'),
						d set('0','1','2')
					 )`)
	tk.MustExec("insert into t values(1,1,1,1),(2,2,2,2),(3,3,3,3)")
	tk.MustExec("set @@sql_mode = ''")
	tk.MustExec("insert into t values('','','','')")
	tk.MustQuery("select * from t").Check(testkit.Rows("a 0 a 0", " 1  1", "c 2 a, 0,1", "   "))
	tk.MustQuery("select a from t where a").Check(testkit.Rows("a", "", "c", ""))
	tk.MustQuery("select b from t where b").Check(testkit.Rows("0", "1", "2"))
	tk.MustQuery("select c from t where c").Check(testkit.Rows("a", "", "a,", ""))
	tk.MustQuery("select d from t where d").Check(testkit.Rows("0", "1", "0,1"))
=======

	tk.MustExec("drop table if exists t")
	tk.MustExec("create table t(a datetime)")
	tk.MustExec("insert into t values ('2020-02-02')")
	tk.MustQuery("select collation(concat(unix_timestamp(a))) from t;").Check(testkit.Rows("utf8mb4_general_ci"))
	tk.MustQuery("select coercibility(concat(unix_timestamp(a))) from t;").Check(testkit.Rows("4"))
}

func (s *testIntegrationSuite) TestApproximatePercentile(c *C) {
	tk := testkit.NewTestKit(c, s.store)
	tk.MustExec("use test")
	tk.MustExec("drop table if exists t")
	tk.MustExec("create table t (a bit(10))")
	tk.MustExec("insert into t values(b'1111')")
	tk.MustQuery("select approx_percentile(a, 10) from t").Check(testkit.Rows("<nil>"))
}

func (s *testIntegrationSuite) TestIssue23889(c *C) {
	defer s.cleanEnv(c)
	tk := testkit.NewTestKit(c, s.store)
	tk.MustExec("use test")
	tk.MustExec("drop table if exists test_decimal,test_t;")
	tk.MustExec("create table test_decimal(col_decimal decimal(10,0));")
	tk.MustExec("insert into test_decimal values(null),(8);")
	tk.MustExec("create table test_t(a int(11), b decimal(32,0));")
	tk.MustExec("insert into test_t values(1,4),(2,4),(5,4),(7,4),(9,4);")

	tk.MustQuery("SELECT ( test_decimal . `col_decimal` , test_decimal . `col_decimal` )  IN ( select * from test_t ) as field1 FROM  test_decimal;").Check(
		testkit.Rows("<nil>", "0"))
}

func (s *testIntegrationSuite) TestIssue23623(c *C) {
	tk := testkit.NewTestKit(c, s.store)
	tk.MustExec("use test")
	tk.MustExec("drop table if exists t1;")
	tk.MustExec("create table t1(c1 int);")
	tk.MustExec("insert into t1 values(-2147483648), (-2147483648), (null);")
	tk.MustQuery("select count(*) from t1 where c1 > (select sum(c1) from t1);").Check(testkit.Rows("2"))
}

func (s *testIntegrationSerialSuite) TestCollationForBinaryLiteral(c *C) {
	tk := testkit.NewTestKit(c, s.store)
	collate.SetNewCollationEnabledForTest(true)
	defer collate.SetNewCollationEnabledForTest(false)
	tk.MustExec("use test")
	tk.MustExec("drop table if exists t")
	tk.MustExec("CREATE TABLE t (`COL1` tinyblob NOT NULL,  `COL2` binary(1) NOT NULL,  `COL3` bigint(11) NOT NULL,  PRIMARY KEY (`COL1`(5),`COL2`,`COL3`) /*T![clustered_index] CLUSTERED */)")
	tk.MustExec("insert into t values(0x1E,0xEC,6966939640596047133);")
	tk.MustQuery("select * from t where col1 not in (0x1B,0x20) order by col1").Check(testkit.Rows("\x1e \xec 6966939640596047133"))
	tk.MustExec("drop table t")
>>>>>>> b4c66acf
}<|MERGE_RESOLUTION|>--- conflicted
+++ resolved
@@ -8090,7 +8090,56 @@
 	tk.MustQuery("select collation(1);").Check(testkit.Rows("binary"))
 	tk.MustQuery("select coercibility(1);").Check(testkit.Rows("5"))
 	tk.MustQuery("select coercibility(1=1);").Check(testkit.Rows("5"))
-<<<<<<< HEAD
+
+	tk.MustExec("drop table if exists t")
+	tk.MustExec("create table t(a datetime)")
+	tk.MustExec("insert into t values ('2020-02-02')")
+	tk.MustQuery("select collation(concat(unix_timestamp(a))) from t;").Check(testkit.Rows("utf8mb4_general_ci"))
+	tk.MustQuery("select coercibility(concat(unix_timestamp(a))) from t;").Check(testkit.Rows("4"))
+}
+
+func (s *testIntegrationSuite) TestApproximatePercentile(c *C) {
+	tk := testkit.NewTestKit(c, s.store)
+	tk.MustExec("use test")
+	tk.MustExec("drop table if exists t")
+	tk.MustExec("create table t (a bit(10))")
+	tk.MustExec("insert into t values(b'1111')")
+	tk.MustQuery("select approx_percentile(a, 10) from t").Check(testkit.Rows("<nil>"))
+}
+
+func (s *testIntegrationSuite) TestIssue23889(c *C) {
+	defer s.cleanEnv(c)
+	tk := testkit.NewTestKit(c, s.store)
+	tk.MustExec("use test")
+	tk.MustExec("drop table if exists test_decimal,test_t;")
+	tk.MustExec("create table test_decimal(col_decimal decimal(10,0));")
+	tk.MustExec("insert into test_decimal values(null),(8);")
+	tk.MustExec("create table test_t(a int(11), b decimal(32,0));")
+	tk.MustExec("insert into test_t values(1,4),(2,4),(5,4),(7,4),(9,4);")
+
+	tk.MustQuery("SELECT ( test_decimal . `col_decimal` , test_decimal . `col_decimal` )  IN ( select * from test_t ) as field1 FROM  test_decimal;").Check(
+		testkit.Rows("<nil>", "0"))
+}
+
+func (s *testIntegrationSuite) TestIssue23623(c *C) {
+	tk := testkit.NewTestKit(c, s.store)
+	tk.MustExec("use test")
+	tk.MustExec("drop table if exists t1;")
+	tk.MustExec("create table t1(c1 int);")
+	tk.MustExec("insert into t1 values(-2147483648), (-2147483648), (null);")
+	tk.MustQuery("select count(*) from t1 where c1 > (select sum(c1) from t1);").Check(testkit.Rows("2"))
+}
+
+func (s *testIntegrationSerialSuite) TestCollationForBinaryLiteral(c *C) {
+	tk := testkit.NewTestKit(c, s.store)
+	collate.SetNewCollationEnabledForTest(true)
+	defer collate.SetNewCollationEnabledForTest(false)
+	tk.MustExec("use test")
+	tk.MustExec("drop table if exists t")
+	tk.MustExec("CREATE TABLE t (`COL1` tinyblob NOT NULL,  `COL2` binary(1) NOT NULL,  `COL3` bigint(11) NOT NULL,  PRIMARY KEY (`COL1`(5),`COL2`,`COL3`) /*T![clustered_index] CLUSTERED */)")
+	tk.MustExec("insert into t values(0x1E,0xEC,6966939640596047133);")
+	tk.MustQuery("select * from t where col1 not in (0x1B,0x20) order by col1").Check(testkit.Rows("\x1e \xec 6966939640596047133"))
+	tk.MustExec("drop table t")
 }
 
 func (s *testIntegrationSuite) Test22717(c *C) {
@@ -8112,56 +8161,4 @@
 	tk.MustQuery("select b from t where b").Check(testkit.Rows("0", "1", "2"))
 	tk.MustQuery("select c from t where c").Check(testkit.Rows("a", "", "a,", ""))
 	tk.MustQuery("select d from t where d").Check(testkit.Rows("0", "1", "0,1"))
-=======
-
-	tk.MustExec("drop table if exists t")
-	tk.MustExec("create table t(a datetime)")
-	tk.MustExec("insert into t values ('2020-02-02')")
-	tk.MustQuery("select collation(concat(unix_timestamp(a))) from t;").Check(testkit.Rows("utf8mb4_general_ci"))
-	tk.MustQuery("select coercibility(concat(unix_timestamp(a))) from t;").Check(testkit.Rows("4"))
-}
-
-func (s *testIntegrationSuite) TestApproximatePercentile(c *C) {
-	tk := testkit.NewTestKit(c, s.store)
-	tk.MustExec("use test")
-	tk.MustExec("drop table if exists t")
-	tk.MustExec("create table t (a bit(10))")
-	tk.MustExec("insert into t values(b'1111')")
-	tk.MustQuery("select approx_percentile(a, 10) from t").Check(testkit.Rows("<nil>"))
-}
-
-func (s *testIntegrationSuite) TestIssue23889(c *C) {
-	defer s.cleanEnv(c)
-	tk := testkit.NewTestKit(c, s.store)
-	tk.MustExec("use test")
-	tk.MustExec("drop table if exists test_decimal,test_t;")
-	tk.MustExec("create table test_decimal(col_decimal decimal(10,0));")
-	tk.MustExec("insert into test_decimal values(null),(8);")
-	tk.MustExec("create table test_t(a int(11), b decimal(32,0));")
-	tk.MustExec("insert into test_t values(1,4),(2,4),(5,4),(7,4),(9,4);")
-
-	tk.MustQuery("SELECT ( test_decimal . `col_decimal` , test_decimal . `col_decimal` )  IN ( select * from test_t ) as field1 FROM  test_decimal;").Check(
-		testkit.Rows("<nil>", "0"))
-}
-
-func (s *testIntegrationSuite) TestIssue23623(c *C) {
-	tk := testkit.NewTestKit(c, s.store)
-	tk.MustExec("use test")
-	tk.MustExec("drop table if exists t1;")
-	tk.MustExec("create table t1(c1 int);")
-	tk.MustExec("insert into t1 values(-2147483648), (-2147483648), (null);")
-	tk.MustQuery("select count(*) from t1 where c1 > (select sum(c1) from t1);").Check(testkit.Rows("2"))
-}
-
-func (s *testIntegrationSerialSuite) TestCollationForBinaryLiteral(c *C) {
-	tk := testkit.NewTestKit(c, s.store)
-	collate.SetNewCollationEnabledForTest(true)
-	defer collate.SetNewCollationEnabledForTest(false)
-	tk.MustExec("use test")
-	tk.MustExec("drop table if exists t")
-	tk.MustExec("CREATE TABLE t (`COL1` tinyblob NOT NULL,  `COL2` binary(1) NOT NULL,  `COL3` bigint(11) NOT NULL,  PRIMARY KEY (`COL1`(5),`COL2`,`COL3`) /*T![clustered_index] CLUSTERED */)")
-	tk.MustExec("insert into t values(0x1E,0xEC,6966939640596047133);")
-	tk.MustQuery("select * from t where col1 not in (0x1B,0x20) order by col1").Check(testkit.Rows("\x1e \xec 6966939640596047133"))
-	tk.MustExec("drop table t")
->>>>>>> b4c66acf
 }