--- conflicted
+++ resolved
@@ -6030,7 +6030,6 @@
 	tk.MustExec("drop table t0;")
 }
 
-<<<<<<< HEAD
 func (s *testIntegrationSuite) TestIssue16419(c *C) {
 	tk := testkit.NewTestKitWithInit(c, s.store)
 	tk.MustExec("use test;")
@@ -6040,7 +6039,8 @@
 	tk.MustExec("CREATE TABLE t1(c0 INT);")
 	tk.MustQuery("SELECT * FROM t1 NATURAL LEFT JOIN t0 WHERE NOT t1.c0;").Check(testkit.Rows())
 	tk.MustExec("drop table t0, t1;")
-=======
+}
+
 func (s *testIntegrationSuite) TestIssue16029(c *C) {
 	tk := testkit.NewTestKit(c, s.store)
 	tk.MustExec("use test;")
@@ -6052,5 +6052,4 @@
 	tk.MustQuery("SELECT t0.c0 FROM t0 JOIN t1 ON (t0.c0 REGEXP 1) | t1.c0  WHERE BINARY STRCMP(t1.c0, t0.c0);").Check(testkit.Rows("1"))
 	tk.MustExec("drop table t0;")
 	tk.MustExec("drop table t1;")
->>>>>>> 2c8afe6e
 }