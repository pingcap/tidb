// Copyright 2017 PingCAP, Inc.
//
// Licensed under the Apache License, Version 2.0 (the "License");
// you may not use this file except in compliance with the License.
// You may obtain a copy of the License at
//
//     http://www.apache.org/licenses/LICENSE-2.0
//
// Unless required by applicable law or agreed to in writing, software
// distributed under the License is distributed on an "AS IS" BASIS,
// See the License for the specific language governing permissions and
// limitations under the License.

package expression_test

import (
	"fmt"
	"strings"
	"time"

	"github.com/juju/errors"
	. "github.com/pingcap/check"
	"github.com/pingcap/tidb"
	"github.com/pingcap/tidb/context"
	"github.com/pingcap/tidb/kv"
	"github.com/pingcap/tidb/mysql"
	"github.com/pingcap/tidb/terror"
	"github.com/pingcap/tidb/util/auth"
	"github.com/pingcap/tidb/util/mock"
	"github.com/pingcap/tidb/util/testkit"
	"github.com/pingcap/tidb/util/testleak"
	"github.com/pingcap/tidb/util/testutil"
	"github.com/pingcap/tidb/util/types"
)

var _ = Suite(&testIntegrationSuite{})

type testIntegrationSuite struct {
	store kv.Storage
	ctx   context.Context
}

func (s *testIntegrationSuite) cleanEnv(c *C) {
	tk := testkit.NewTestKit(c, s.store)
	tk.MustExec("use test")
	r := tk.MustQuery("show tables")
	for _, tb := range r.Rows() {
		tableName := tb[0]
		tk.MustExec(fmt.Sprintf("drop table %v", tableName))
	}
}

func (s *testIntegrationSuite) SetUpSuite(c *C) {
	s.store, _ = newStoreWithBootstrap()
	s.ctx = mock.NewContext()
}

func (s *testIntegrationSuite) TestFuncREPEAT(c *C) {
	tk := testkit.NewTestKit(c, s.store)
	defer func() {
		s.cleanEnv(c)
		testleak.AfterTest(c)()
	}()
	tk.MustExec("USE test;")
	tk.MustExec("DROP TABLE IF EXISTS table_string;")
	tk.MustExec("CREATE TABLE table_string(a CHAR(20), b VARCHAR(20), c TINYTEXT, d TEXT(20), e MEDIUMTEXT, f LONGTEXT, g BIGINT);")
	tk.MustExec("INSERT INTO table_string (a, b, c, d, e, f, g) VALUES ('a', 'b', 'c', 'd', 'e', 'f', 2);")
	tk.CheckExecResult(1, 0)

	r := tk.MustQuery("SELECT REPEAT(a, g), REPEAT(b, g), REPEAT(c, g), REPEAT(d, g), REPEAT(e, g), REPEAT(f, g) FROM table_string;")
	r.Check(testkit.Rows("aa bb cc dd ee ff"))

	r = tk.MustQuery("SELECT REPEAT(NULL, g), REPEAT(NULL, g), REPEAT(NULL, g), REPEAT(NULL, g), REPEAT(NULL, g), REPEAT(NULL, g) FROM table_string;")
	r.Check(testkit.Rows("<nil> <nil> <nil> <nil> <nil> <nil>"))

	r = tk.MustQuery("SELECT REPEAT(a, NULL), REPEAT(b, NULL), REPEAT(c, NULL), REPEAT(d, NULL), REPEAT(e, NULL), REPEAT(f, NULL) FROM table_string;")
	r.Check(testkit.Rows("<nil> <nil> <nil> <nil> <nil> <nil>"))

	r = tk.MustQuery("SELECT REPEAT(a, 2), REPEAT(b, 2), REPEAT(c, 2), REPEAT(d, 2), REPEAT(e, 2), REPEAT(f, 2) FROM table_string;")
	r.Check(testkit.Rows("aa bb cc dd ee ff"))

	r = tk.MustQuery("SELECT REPEAT(NULL, 2), REPEAT(NULL, 2), REPEAT(NULL, 2), REPEAT(NULL, 2), REPEAT(NULL, 2), REPEAT(NULL, 2) FROM table_string;")
	r.Check(testkit.Rows("<nil> <nil> <nil> <nil> <nil> <nil>"))

	r = tk.MustQuery("SELECT REPEAT(a, -1), REPEAT(b, -2), REPEAT(c, -2), REPEAT(d, -2), REPEAT(e, -2), REPEAT(f, -2) FROM table_string;")
	r.Check(testkit.Rows("     "))

	r = tk.MustQuery("SELECT REPEAT(a, 0), REPEAT(b, 0), REPEAT(c, 0), REPEAT(d, 0), REPEAT(e, 0), REPEAT(f, 0) FROM table_string;")
	r.Check(testkit.Rows("     "))

	r = tk.MustQuery("SELECT REPEAT(a, 16777217), REPEAT(b, 16777217), REPEAT(c, 16777217), REPEAT(d, 16777217), REPEAT(e, 16777217), REPEAT(f, 16777217) FROM table_string;")
	r.Check(testkit.Rows("<nil> <nil> <nil> <nil> <nil> <nil>"))
}

func (s *testIntegrationSuite) TestFuncLpadAndRpad(c *C) {
	tk := testkit.NewTestKit(c, s.store)
	defer func() {
		s.cleanEnv(c)
		testleak.AfterTest(c)()
	}()
	tk.MustExec(`USE test;`)
	tk.MustExec(`DROP TABLE IF EXISTS t;`)
	tk.MustExec(`CREATE TABLE t(a BINARY(10), b CHAR(10));`)
	tk.MustExec(`INSERT INTO t SELECT "中文", "abc";`)
	result := tk.MustQuery(`SELECT LPAD(a, 11, "a"), LPAD(b, 2, "xx") FROM t;`)
	result.Check(testkit.Rows("a中文\x00\x00\x00\x00 ab"))
	result = tk.MustQuery(`SELECT RPAD(a, 11, "a"), RPAD(b, 2, "xx") FROM t;`)
	result.Check(testkit.Rows("中文\x00\x00\x00\x00a ab"))
	result = tk.MustQuery(`SELECT LPAD("中文", 5, "字符"), LPAD("中文", 1, "a");`)
	result.Check(testkit.Rows("字符字中文 中"))
	result = tk.MustQuery(`SELECT RPAD("中文", 5, "字符"), RPAD("中文", 1, "a");`)
	result.Check(testkit.Rows("中文字符字 中"))
	result = tk.MustQuery(`SELECT RPAD("中文", -5, "字符"), RPAD("中文", 10, "");`)
	result.Check(testkit.Rows("<nil> <nil>"))
	result = tk.MustQuery(`SELECT LPAD("中文", -5, "字符"), LPAD("中文", 10, "");`)
	result.Check(testkit.Rows("<nil> <nil>"))
}

func (s *testIntegrationSuite) TestMiscellaneousBuiltin(c *C) {
	defer func() {
		s.cleanEnv(c)
		testleak.AfterTest(c)()
	}()

	tk := testkit.NewTestKit(c, s.store)
	tk.MustExec("use test")
	// for uuid
	r := tk.MustQuery("select uuid(), uuid(), uuid(), uuid(), uuid(), uuid();")
	for _, it := range r.Rows() {
		for _, item := range it {
			uuid, ok := item.(string)
			c.Assert(ok, Equals, true)
			list := strings.Split(uuid, "-")
			c.Assert(len(list), Equals, 5)
			c.Assert(len(list[0]), Equals, 8)
			c.Assert(len(list[1]), Equals, 4)
			c.Assert(len(list[2]), Equals, 4)
			c.Assert(len(list[3]), Equals, 4)
			c.Assert(len(list[4]), Equals, 12)
		}
	}
	tk.MustQuery("select sleep(1);").Check(testkit.Rows("0"))
	tk.MustQuery("select sleep(0);").Check(testkit.Rows("0"))
	tk.MustQuery("select sleep('a');").Check(testkit.Rows("0"))
	tk.MustQuery("show warnings;").Check(testkit.Rows("Warning 1265 Data Truncated"))
	rs, err := tk.Exec("select sleep(-1);")
	c.Assert(err, IsNil)
	c.Assert(rs, NotNil)
	_, err = tidb.GetRows(rs)
	c.Assert(err, NotNil)

	tk.MustQuery("SELECT INET_ATON('10.0.5.9');").Check(testkit.Rows("167773449"))
	tk.MustQuery("SELECT INET_NTOA(167773449);").Check(testkit.Rows("10.0.5.9"))
	tk.MustQuery("SELECT HEX(INET6_ATON('fdfe::5a55:caff:fefa:9089'));").Check(testkit.Rows("FDFE0000000000005A55CAFFFEFA9089"))
	tk.MustQuery("SELECT HEX(INET6_ATON('10.0.5.9'));").Check(testkit.Rows("0A000509"))
	tk.MustQuery("SELECT INET6_NTOA(INET6_ATON('fdfe::5a55:caff:fefa:9089'));").Check(testkit.Rows("fdfe::5a55:caff:fefa:9089"))
	tk.MustQuery("SELECT INET6_NTOA(INET6_ATON('10.0.5.9'));").Check(testkit.Rows("10.0.5.9"))
	tk.MustQuery("SELECT INET6_NTOA(UNHEX('FDFE0000000000005A55CAFFFEFA9089'));").Check(testkit.Rows("fdfe::5a55:caff:fefa:9089"))
	tk.MustQuery("SELECT INET6_NTOA(UNHEX('0A000509'));").Check(testkit.Rows("10.0.5.9"))

	tk.MustQuery(`SELECT IS_IPV4('10.0.5.9'), IS_IPV4('10.0.5.256');`).Check(testkit.Rows("1 0"))
	tk.MustQuery(`SELECT IS_IPV4_COMPAT(INET6_ATON('::10.0.5.9'));`).Check(testkit.Rows("1"))
	tk.MustQuery(`SELECT IS_IPV4_COMPAT(INET6_ATON('::ffff:10.0.5.9'));`).Check(testkit.Rows("0"))
	tk.MustQuery(`SELECT
	  IS_IPV4_COMPAT(INET6_ATON('::192.168.0.1')),
	  IS_IPV4_COMPAT(INET6_ATON('::c0a8:0001')),
	  IS_IPV4_COMPAT(INET6_ATON('::c0a8:1'));`).Check(testkit.Rows("1 1 1"))
	tk.MustQuery(`SELECT IS_IPV4_MAPPED(INET6_ATON('::10.0.5.9'));`).Check(testkit.Rows("0"))
	tk.MustQuery(`SELECT IS_IPV4_MAPPED(INET6_ATON('::ffff:10.0.5.9'));`).Check(testkit.Rows("1"))
	tk.MustQuery(`SELECT
	  IS_IPV4_MAPPED(INET6_ATON('::ffff:192.168.0.1')),
	  IS_IPV4_MAPPED(INET6_ATON('::ffff:c0a8:0001')),
	  IS_IPV4_MAPPED(INET6_ATON('::ffff:c0a8:1'));`).Check(testkit.Rows("1 1 1"))
	tk.MustQuery(`SELECT IS_IPV6('10.0.5.9'), IS_IPV6('::1');`).Check(testkit.Rows("0 1"))

	tk.MustExec("drop table if exists t1;")
	tk.MustExec(`create table t1(
        a int,
        b int not null,
        c int not null default 0,
        d int default 0,
        unique key(b,c),
        unique key(b,d)
);`)
	tk.MustExec("insert into t1 (a,b) values(1,10),(1,20),(2,30),(2,40);")
	tk.MustQuery("select any_value(a), sum(b) from t1;").Check(testkit.Rows("1 100"))
	tk.MustQuery("select a,any_value(b),sum(c) from t1 group by a;").Check(testkit.Rows("1 10 0", "2 30 0"))

	// for locks
	result := tk.MustQuery(`SELECT GET_LOCK('test_lock1', 10);`)
	result.Check(testkit.Rows("1"))
	result = tk.MustQuery(`SELECT GET_LOCK('test_lock2', 10);`)
	result.Check(testkit.Rows("1"))

	result = tk.MustQuery(`SELECT RELEASE_LOCK('test_lock2');`)
	result.Check(testkit.Rows("1"))
	result = tk.MustQuery(`SELECT RELEASE_LOCK('test_lock1');`)
	result.Check(testkit.Rows("1"))
}

func (s *testIntegrationSuite) TestConvertToBit(c *C) {
	defer func() {
		s.cleanEnv(c)
		testleak.AfterTest(c)()
	}()
	tk := testkit.NewTestKit(c, s.store)
	tk.MustExec("use test")
	tk.MustExec("drop table if exists t, t1")
	tk.MustExec("create table t (a bit(64))")
	tk.MustExec("create table t1 (a varchar(2))")
	tk.MustExec(`insert t1 value ('10')`)
	tk.MustExec(`insert t select a from t1`)
	tk.MustQuery("select a+0 from t").Check(testkit.Rows("12592"))

	tk.MustExec("drop table if exists t, t1")
	tk.MustExec("create table t (a bit(64))")
	tk.MustExec("create table t1 (a binary(2))")
	tk.MustExec(`insert t1 value ('10')`)
	tk.MustExec(`insert t select a from t1`)
	tk.MustQuery("select a+0 from t").Check(testkit.Rows("12592"))

	tk.MustExec("drop table if exists t, t1")
	tk.MustExec("create table t (a bit(64))")
	tk.MustExec("create table t1 (a datetime)")
	tk.MustExec(`insert t1 value ('09-01-01')`)
	tk.MustExec(`insert t select a from t1`)
	tk.MustQuery("select a+0 from t").Check(testkit.Rows("20090101000000"))
}

func (s *testIntegrationSuite) TestMathBuiltin(c *C) {
	defer func() {
		s.cleanEnv(c)
		testleak.AfterTest(c)()
	}()
	tk := testkit.NewTestKit(c, s.store)
	tk.MustExec("use test")

	// for degrees
	result := tk.MustQuery("select degrees(0), degrees(1)")
	result.Check(testkit.Rows("0 57.29577951308232"))
	result = tk.MustQuery("select degrees(2), degrees(5)")
	result.Check(testkit.Rows("114.59155902616465 286.4788975654116"))

	// for sin
	result = tk.MustQuery("select sin(0), sin(1.5707963267949)")
	result.Check(testkit.Rows("0 1"))
	result = tk.MustQuery("select sin(1), sin(100)")
	result.Check(testkit.Rows("0.8414709848078965 -0.5063656411097588"))
	result = tk.MustQuery("select sin('abcd')")
	result.Check(testkit.Rows("0"))

	// for cos
	result = tk.MustQuery("select cos(0), cos(3.1415926535898)")
	result.Check(testkit.Rows("1 -1"))
	result = tk.MustQuery("select cos('abcd')")
	result.Check(testkit.Rows("1"))

	// for tan
	result = tk.MustQuery("select tan(0.00), tan(PI()/4)")
	result.Check(testkit.Rows("0 1"))
	result = tk.MustQuery("select tan('abcd')")
	result.Check(testkit.Rows("0"))

	// for log2
	result = tk.MustQuery("select log2(0.0)")
	result.Check(testkit.Rows("<nil>"))
	result = tk.MustQuery("select log2(4)")
	result.Check(testkit.Rows("2"))
	result = tk.MustQuery("select log2('8.0abcd')")
	result.Check(testkit.Rows("3"))
	result = tk.MustQuery("select log2(-1)")
	result.Check(testkit.Rows("<nil>"))
	result = tk.MustQuery("select log2(NULL)")
	result.Check(testkit.Rows("<nil>"))

	// for log10
	result = tk.MustQuery("select log10(0.0)")
	result.Check(testkit.Rows("<nil>"))
	result = tk.MustQuery("select log10(100)")
	result.Check(testkit.Rows("2"))
	result = tk.MustQuery("select log10('1000.0abcd')")
	result.Check(testkit.Rows("3"))
	result = tk.MustQuery("select log10(-1)")
	result.Check(testkit.Rows("<nil>"))
	result = tk.MustQuery("select log10(NULL)")
	result.Check(testkit.Rows("<nil>"))

	//for log
	result = tk.MustQuery("select log(0.0)")
	result.Check(testkit.Rows("<nil>"))
	result = tk.MustQuery("select log(100)")
	result.Check(testkit.Rows("4.605170185988092"))
	result = tk.MustQuery("select log('100.0abcd')")
	result.Check(testkit.Rows("4.605170185988092"))
	result = tk.MustQuery("select log(-1)")
	result.Check(testkit.Rows("<nil>"))
	result = tk.MustQuery("select log(NULL)")
	result.Check(testkit.Rows("<nil>"))
	result = tk.MustQuery("select log(NULL, NULL)")
	result.Check(testkit.Rows("<nil>"))
	result = tk.MustQuery("select log(1, 100)")
	result.Check(testkit.Rows("<nil>"))
	result = tk.MustQuery("select log(0.5, 0.25)")
	result.Check(testkit.Rows("2"))
	result = tk.MustQuery("select log(-1, 0.25)")
	result.Check(testkit.Rows("<nil>"))

	// for atan
	result = tk.MustQuery("select atan(0), atan(-1), atan(1), atan(1,2)")
	result.Check(testkit.Rows("0 -0.7853981633974483 0.7853981633974483 0.4636476090008061"))
	result = tk.MustQuery("select atan('tidb')")
	result.Check(testkit.Rows("0"))

	// for asin
	result = tk.MustQuery("select asin(0), asin(-2), asin(2), asin(1)")
	result.Check(testkit.Rows("0 <nil> <nil> 1.5707963267948966"))
	result = tk.MustQuery("select asin('tidb')")
	result.Check(testkit.Rows("0"))

	// for acos
	result = tk.MustQuery("select acos(0), acos(-2), acos(2), acos(1)")
	result.Check(testkit.Rows("1.5707963267948966 <nil> <nil> 0"))
	result = tk.MustQuery("select acos('tidb')")
	result.Check(testkit.Rows("1.5707963267948966"))

	// for pi
	result = tk.MustQuery("select pi()")
	result.Check(testkit.Rows("3.141592653589793"))

	// for floor
	result = tk.MustQuery("select floor(0), floor(null), floor(1.23), floor(-1.23), floor(1)")
	result.Check(testkit.Rows("0 <nil> 1 -2 1"))
	result = tk.MustQuery("select floor('tidb'), floor('1tidb'), floor('tidb1')")
	result.Check(testkit.Rows("0 1 0"))
	result = tk.MustQuery("SELECT floor(t.c_datetime) FROM (select CAST('2017-07-19 00:00:00' AS DATETIME) AS c_datetime) AS t")
	result.Check(testkit.Rows("20170719000000"))
	result = tk.MustQuery("SELECT floor(t.c_time) FROM (select CAST('12:34:56' AS TIME) AS c_time) AS t")
	result.Check(testkit.Rows("123456"))
	result = tk.MustQuery("SELECT floor(t.c_time) FROM (select CAST('00:34:00' AS TIME) AS c_time) AS t")
	result.Check(testkit.Rows("3400"))
	result = tk.MustQuery("SELECT floor(t.c_time) FROM (select CAST('00:00:00' AS TIME) AS c_time) AS t")
	result.Check(testkit.Rows("0"))
	result = tk.MustQuery("SELECT floor(t.c_decimal) FROM (SELECT CAST('-10.01' AS DECIMAL(10,2)) AS c_decimal) AS t")
	result.Check(testkit.Rows("-11"))
	result = tk.MustQuery("SELECT floor(t.c_decimal) FROM (SELECT CAST('-10.01' AS DECIMAL(10,1)) AS c_decimal) AS t")
	result.Check(testkit.Rows("-10"))

	// for ceil/ceiling
	result = tk.MustQuery("select ceil(0), ceil(null), ceil(1.23), ceil(-1.23), ceil(1)")
	result.Check(testkit.Rows("0 <nil> 2 -1 1"))
	result = tk.MustQuery("select ceiling(0), ceiling(null), ceiling(1.23), ceiling(-1.23), ceiling(1)")
	result.Check(testkit.Rows("0 <nil> 2 -1 1"))
	result = tk.MustQuery("select ceil('tidb'), ceil('1tidb'), ceil('tidb1'), ceiling('tidb'), ceiling('1tidb'), ceiling('tidb1')")
	result.Check(testkit.Rows("0 1 0 0 1 0"))
	result = tk.MustQuery("select ceil(t.c_datetime), ceiling(t.c_datetime) from (select cast('2017-07-20 00:00:00' as datetime) as c_datetime) as t")
	result.Check(testkit.Rows("20170720000000 20170720000000"))
	result = tk.MustQuery("select ceil(t.c_time), ceiling(t.c_time) from (select cast('12:34:56' as time) as c_time) as t")
	result.Check(testkit.Rows("123456 123456"))
	result = tk.MustQuery("select ceil(t.c_time), ceiling(t.c_time) from (select cast('00:34:00' as time) as c_time) as t")
	result.Check(testkit.Rows("3400 3400"))
	result = tk.MustQuery("select ceil(t.c_time), ceiling(t.c_time) from (select cast('00:00:00' as time) as c_time) as t")
	result.Check(testkit.Rows("0 0"))
	result = tk.MustQuery("select ceil(t.c_decimal), ceiling(t.c_decimal) from (select cast('-10.01' as decimal(10,2)) as c_decimal) as t")
	result.Check(testkit.Rows("-10 -10"))
	result = tk.MustQuery("select ceil(t.c_decimal), ceiling(t.c_decimal) from (select cast('-10.01' as decimal(10,1)) as c_decimal) as t")
	result.Check(testkit.Rows("-10 -10"))
	result = tk.MustQuery("select floor(18446744073709551615), ceil(18446744073709551615)")
	result.Check(testkit.Rows("18446744073709551615 18446744073709551615"))
	result = tk.MustQuery("select floor(18446744073709551615.1233), ceil(18446744073709551615.1233)")
	result.Check(testkit.Rows("18446744073709551615 18446744073709551616"))
	result = tk.MustQuery("select floor(-18446744073709551617), ceil(-18446744073709551617), floor(-18446744073709551617.11), ceil(-18446744073709551617.11)")
	result.Check(testkit.Rows("-18446744073709551617 -18446744073709551617 -18446744073709551618 -18446744073709551617"))

	// for cot
	result = tk.MustQuery("select cot(1), cot(-1), cot(NULL)")
	result.Check(testkit.Rows("0.6420926159343308 -0.6420926159343308 <nil>"))
	result = tk.MustQuery("select cot('1tidb')")
	result.Check(testkit.Rows("0.6420926159343308"))
	rs, err := tk.Exec("select cot(0)")
	c.Assert(err, IsNil)
	_, err = tidb.GetRows(rs)
	c.Assert(err, NotNil)
	terr := errors.Trace(err).(*errors.Err).Cause().(*terror.Error)
	c.Assert(terr.Code(), Equals, terror.ErrCode(mysql.ErrDataOutOfRange))

	//for exp
	result = tk.MustQuery("select exp(0), exp(1), exp(-1), exp(1.2), exp(NULL)")
	result.Check(testkit.Rows("1 2.718281828459045 0.36787944117144233 3.3201169227365472 <nil>"))
	result = tk.MustQuery("select exp('tidb'), exp('1tidb')")
	result.Check(testkit.Rows("1 2.718281828459045"))
	rs, err = tk.Exec("select exp(1000000)")
	c.Assert(err, IsNil)
	_, err = tidb.GetRows(rs)
	c.Assert(err, NotNil)
	terr = errors.Trace(err).(*errors.Err).Cause().(*terror.Error)
	c.Assert(terr.Code(), Equals, terror.ErrCode(mysql.ErrDataOutOfRange))

	// for conv
	result = tk.MustQuery("SELECT CONV('a', 16, 2);")
	result.Check(testkit.Rows("1010"))
	result = tk.MustQuery("SELECT CONV('6E', 18, 8);")
	result.Check(testkit.Rows("172"))
	result = tk.MustQuery("SELECT CONV(-17, 10, -18);")
	result.Check(testkit.Rows("-H"))
	result = tk.MustQuery("SELECT CONV(10+'10'+'10'+X'0a', 10, 10);")
	result.Check(testkit.Rows("40"))
	result = tk.MustQuery("SELECT CONV('a', 1, 10);")
	result.Check(testkit.Rows("<nil>"))
	result = tk.MustQuery("SELECT CONV('a', 37, 10);")
	result.Check(testkit.Rows("<nil>"))

	// for abs
	result = tk.MustQuery("SELECT ABS(-1);")
	result.Check(testkit.Rows("1"))
	result = tk.MustQuery("SELECT ABS('abc');")
	result.Check(testkit.Rows("0"))
	result = tk.MustQuery("SELECT ABS(18446744073709551615);")
	result.Check(testkit.Rows("18446744073709551615"))
	result = tk.MustQuery("SELECT ABS(123.4);")
	result.Check(testkit.Rows("123.4"))
	result = tk.MustQuery("SELECT ABS(-123.4);")
	result.Check(testkit.Rows("123.4"))
	result = tk.MustQuery("SELECT ABS(1234E-1);")
	result.Check(testkit.Rows("123.4"))
	result = tk.MustQuery("SELECT ABS(-9223372036854775807);")
	result.Check(testkit.Rows("9223372036854775807"))
	result = tk.MustQuery("SELECT ABS(NULL);")
	result.Check(testkit.Rows("<nil>"))
	rs, err = tk.Exec("SELECT ABS(-9223372036854775808);")
	c.Assert(err, IsNil)
	_, err = tidb.GetRows(rs)
	c.Assert(err, NotNil)
	terr = errors.Trace(err).(*errors.Err).Cause().(*terror.Error)
	c.Assert(terr.Code(), Equals, terror.ErrCode(mysql.ErrDataOutOfRange))

	// for round
	result = tk.MustQuery("SELECT ROUND(2.5), ROUND(-2.5), ROUND(25E-1);")
	result.Check(testkit.Rows("3 -3 3")) // TODO: Should be 3 -3 2
	result = tk.MustQuery("SELECT ROUND(2.5, NULL), ROUND(NULL, 4), ROUND(NULL, NULL), ROUND(NULL);")
	result.Check(testkit.Rows("<nil> <nil> <nil> <nil>"))
	result = tk.MustQuery("SELECT ROUND('123.4'), ROUND('123e-2');")
	result.Check(testkit.Rows("123 1"))
	result = tk.MustQuery("SELECT ROUND(-9223372036854775808);")
	result.Check(testkit.Rows("-9223372036854775808"))
	result = tk.MustQuery("SELECT ROUND(123.456, 0), ROUND(123.456, 1), ROUND(123.456, 2), ROUND(123.456, 3), ROUND(123.456, 4), ROUND(123.456, -1), ROUND(123.456, -2), ROUND(123.456, -3), ROUND(123.456, -4);")
	result.Check(testkit.Rows("123 123.5 123.46 123.456 123.4560 120 100 0 0"))
	result = tk.MustQuery("SELECT ROUND(123456E-3, 0), ROUND(123456E-3, 1), ROUND(123456E-3, 2), ROUND(123456E-3, 3), ROUND(123456E-3, 4), ROUND(123456E-3, -1), ROUND(123456E-3, -2), ROUND(123456E-3, -3), ROUND(123456E-3, -4);")
	result.Check(testkit.Rows("123 123.5 123.46 123.456 123.456 120 100 0 0")) // TODO: Column 5 should be 123.4560

	// for truncate
	result = tk.MustQuery("SELECT truncate(123, -2), truncate(123, 2), truncate(123, 1), truncate(123, -1);")
	result.Check(testkit.Rows("100 123 123 120"))
	result = tk.MustQuery("SELECT truncate(123.456, -2), truncate(123.456, 2), truncate(123.456, 1), truncate(123.456, 3), truncate(1.23, 100), truncate(123456E-3, 2);")
	result.Check(testkit.Rows("100 123.45 123.4 123.456 1.230000000000000000000000000000 123.45"))

	tk.MustExec(`drop table if exists t;`)
	tk.MustExec(`create table t(a date, b datetime, c timestamp, d varchar(20));`)
	tk.MustExec(`insert into t select "1234-12-29", "1234-12-29 16:24:13.9912", "2014-12-29 16:19:28", "12.34567";`)

	// NOTE: the actually result is: 12341220 12341229.0 12341200 12341229.00,
	// but Datum.ToString() don't format decimal length for float numbers.
	result = tk.MustQuery(`select truncate(a, -1), truncate(a, 1), truncate(a, -2), truncate(a, 2) from t;`)
	result.Check(testkit.Rows("12341220 12341229 12341200 12341229"))

	// NOTE: the actually result is: 12341229162410 12341229162414.0 12341229162400 12341229162414.00,
	// but Datum.ToString() don't format decimal length for float numbers.
	result = tk.MustQuery(`select truncate(b, -1), truncate(b, 1), truncate(b, -2), truncate(b, 2) from t;`)
	result.Check(testkit.Rows("12341229162410 12341229162414 12341229162400 12341229162414"))

	// NOTE: the actually result is: 20141229161920 20141229161928.0 20141229161900 20141229161928.00,
	// but Datum.ToString() don't format decimal length for float numbers.
	result = tk.MustQuery(`select truncate(c, -1), truncate(c, 1), truncate(c, -2), truncate(c, 2) from t;`)
	result.Check(testkit.Rows("20141229161920 20141229161928 20141229161900 20141229161928"))

	result = tk.MustQuery(`select truncate(d, -1), truncate(d, 1), truncate(d, -2), truncate(d, 2) from t;`)
	result.Check(testkit.Rows("10 12.3 0 12.34"))

	// for pow
	result = tk.MustQuery("SELECT POW('12', 2), POW(1.2e1, '2.0'), POW(12, 2.0);")
	result.Check(testkit.Rows("144 144 144"))
	result = tk.MustQuery("SELECT POW(null, 2), POW(2, null), POW(null, null);")
	result.Check(testkit.Rows("<nil> <nil> <nil>"))
	result = tk.MustQuery("SELECT POW(0, 0);")
	result.Check(testkit.Rows("1"))
	result = tk.MustQuery("SELECT POW(0, 0.1), POW(0, 0.5), POW(0, 1);")
	result.Check(testkit.Rows("0 0 0"))
	rs, err = tk.Exec("SELECT POW(0, -1);")
	c.Assert(err, IsNil)
	_, err = tidb.GetRows(rs)
	c.Assert(err, NotNil)
	terr = errors.Trace(err).(*errors.Err).Cause().(*terror.Error)
	c.Assert(terr.Code(), Equals, terror.ErrCode(mysql.ErrDataOutOfRange))

	// for sign
	result = tk.MustQuery("SELECT SIGN('12'), SIGN(1.2e1), SIGN(12), SIGN(0.0000012);")
	result.Check(testkit.Rows("1 1 1 1"))
	result = tk.MustQuery("SELECT SIGN('-12'), SIGN(-1.2e1), SIGN(-12), SIGN(-0.0000012);")
	result.Check(testkit.Rows("-1 -1 -1 -1"))
	result = tk.MustQuery("SELECT SIGN('0'), SIGN('-0'), SIGN(0);")
	result.Check(testkit.Rows("0 0 0"))
	result = tk.MustQuery("SELECT SIGN(NULL);")
	result.Check(testkit.Rows("<nil>"))
	result = tk.MustQuery("SELECT SIGN(-9223372036854775808), SIGN(9223372036854775808);")
	result.Check(testkit.Rows("-1 1"))

	// for sqrt
	result = tk.MustQuery("SELECT SQRT(-10), SQRT(144), SQRT(4.84), SQRT(0.04), SQRT(0);")
	result.Check(testkit.Rows("<nil> 12 2.2 0.2 0"))

	// for crc32
	result = tk.MustQuery("SELECT crc32(0), crc32(-0), crc32('0'), crc32('abc'), crc32('ABC'), crc32(NULL), crc32(''), crc32('hello world!')")
	result.Check(testkit.Rows("4108050209 4108050209 4108050209 891568578 2743272264 <nil> 0 62177901"))

	// for radians
	result = tk.MustQuery("SELECT radians(1.0), radians(pi()), radians(pi()/2), radians(180), radians(1.009);")
	result.Check(testkit.Rows("0.017453292519943295 0.05483113556160754 0.02741556778080377 3.141592653589793 0.01761037215262278"))
}

func (s *testIntegrationSuite) TestStringBuiltin(c *C) {
	defer func() {
		s.cleanEnv(c)
		testleak.AfterTest(c)()
	}()
	tk := testkit.NewTestKit(c, s.store)
	tk.MustExec("use test")

	// for length
	tk.MustExec("drop table if exists t")
	tk.MustExec("create table t(a int, b double, c datetime, d time, e char(20), f bit(10))")
	tk.MustExec(`insert into t values(1, 1.1, "2017-01-01 12:01:01", "12:01:01", "abcdef", 0b10101)`)
	result := tk.MustQuery("select length(a), length(b), length(c), length(d), length(e), length(f), length(null) from t")
	result.Check(testkit.Rows("1 3 19 8 6 2 <nil>"))
	tk.MustExec("drop table if exists t")
	tk.MustExec("create table t(a char(20))")
	tk.MustExec(`insert into t values("tidb  "), (concat("a  ", "b  "))`)
	result = tk.MustQuery("select a, length(a) from t")
	result.Check(testkit.Rows("tidb 4", "a  b 4"))

	// for concat
	tk.MustExec("drop table if exists t")
	tk.MustExec("create table t(a int, b double, c datetime, d time, e char(20))")
	tk.MustExec(`insert into t values(1, 1.1, "2017-01-01 12:01:01", "12:01:01", "abcdef")`)
	result = tk.MustQuery("select concat(a, b, c, d, e) from t")
	result.Check(testkit.Rows("11.12017-01-01 12:01:0112:01:01abcdef"))
	result = tk.MustQuery("select concat(null)")
	result.Check(testkit.Rows("<nil>"))
	result = tk.MustQuery("select concat(null, a, b) from t")
	result.Check(testkit.Rows("<nil>"))

	// for concat_ws
	tk.MustExec("drop table if exists t")
	tk.MustExec("create table t(a int, b double, c datetime, d time, e char(20))")
	tk.MustExec(`insert into t values(1, 1.1, "2017-01-01 12:01:01", "12:01:01", "abcdef")`)
	result = tk.MustQuery("select concat_ws('|', a, b, c, d, e) from t")
	result.Check(testkit.Rows("1|1.1|2017-01-01 12:01:01|12:01:01|abcdef"))
	result = tk.MustQuery("select concat_ws(null, null)")
	result.Check(testkit.Rows("<nil>"))
	result = tk.MustQuery("select concat_ws(null, a, b) from t")
	result.Check(testkit.Rows("<nil>"))
	result = tk.MustQuery("select concat_ws(',', 'a', 'b')")
	result.Check(testkit.Rows("a,b"))
	result = tk.MustQuery("select concat_ws(',','First name',NULL,'Last Name')")
	result.Check(testkit.Rows("First name,Last Name"))

	tk.MustExec("drop table if exists t")
	tk.MustExec("create table t(a binary(3))")
	tk.MustExec("insert into t values('a')")
	result = tk.MustQuery(`select concat_ws(',', a, 'test') = 'a\0\0,test' from t`)
	result.Check(testkit.Rows("1"))

	// for ascii
	tk.MustExec("drop table if exists t")
	tk.MustExec("create table t(a char(10), b int, c double, d datetime, e time, f bit(4))")
	tk.MustExec(`insert into t values('2', 2, 2.3, "2017-01-01 12:01:01", "12:01:01", 0b1010)`)
	result = tk.MustQuery("select ascii(a), ascii(b), ascii(c), ascii(d), ascii(e), ascii(f) from t")
	result.Check(testkit.Rows("50 50 50 50 49 10"))
	result = tk.MustQuery("select ascii('123'), ascii(123), ascii(''), ascii('你好'), ascii(NULL)")
	result.Check(testkit.Rows("49 49 0 228 <nil>"))

	// for lower
	tk.MustExec("drop table if exists t")
	tk.MustExec("create table t(a int, b double, c datetime, d time, e char(20), f binary(3), g binary(3))")
	tk.MustExec(`insert into t values(1, 1.1, "2017-01-01 12:01:01", "12:01:01", "abcdef", 'aa', 'BB')`)
	result = tk.MustQuery("select lower(a), lower(b), lower(c), lower(d), lower(e), lower(f), lower(g), lower(null) from t")
	result.Check(testkit.Rows("1 1.1 2017-01-01 12:01:01 12:01:01 abcdef aa\x00 BB\x00 <nil>"))

	// for upper
	result = tk.MustQuery("select upper(a), upper(b), upper(c), upper(d), upper(e), upper(f), upper(g), upper(null) from t")
	result.Check(testkit.Rows("1 1.1 2017-01-01 12:01:01 12:01:01 ABCDEF aa\x00 BB\x00 <nil>"))

	// for strcmp
	tk.MustExec("drop table if exists t")
	tk.MustExec("create table t(a char(10), b int, c double, d datetime, e time)")
	tk.MustExec(`insert into t values("123", 123, 12.34, "2017-01-01 12:01:01", "12:01:01")`)
	result = tk.MustQuery(`select strcmp(a, "123"), strcmp(b, "123"), strcmp(c, "12.34"), strcmp(d, "2017-01-01 12:01:01"), strcmp(e, "12:01:01") from t`)
	result.Check(testkit.Rows("0 0 0 0 0"))
	result = tk.MustQuery(`select strcmp("1", "123"), strcmp("123", "1"), strcmp("123", "45"), strcmp("123", null), strcmp(null, "123")`)
	result.Check(testkit.Rows("-1 1 -1 <nil> <nil>"))
	result = tk.MustQuery(`select strcmp("", "123"), strcmp("123", ""), strcmp("", ""), strcmp("", null), strcmp(null, "")`)
	result.Check(testkit.Rows("-1 1 0 <nil> <nil>"))

	// for left
	tk.MustExec("drop table if exists t")
	tk.MustExec("create table t(a char(10), b int, c double, d datetime, e time)")
	tk.MustExec(`insert into t values('abcde', 1234, 12.34, "2017-01-01 12:01:01", "12:01:01")`)
	result = tk.MustQuery("select left(a, 2), left(b, 2), left(c, 2), left(d, 2), left(e, 2) from t")
	result.Check(testkit.Rows("ab 12 12 20 12"))
	result = tk.MustQuery(`select left("abc", 0), left("abc", -1), left(NULL, 1), left("abc", NULL)`)
	result.Check(testkit.Rows("  <nil> <nil>"))
	result = tk.MustQuery(`select left("abc", "a"), left("abc", 1.9), left("abc", 1.2)`)
	result.Check(testkit.Rows(" ab a"))
	result = tk.MustQuery(`select left("中文abc", 2), left("中文abc", 3), left("中文abc", 4)`)
	result.Check(testkit.Rows("中文 中文a 中文ab"))
	// for right, reuse the table created for left
	result = tk.MustQuery("select right(a, 3), right(b, 3), right(c, 3), right(d, 3), right(e, 3) from t")
	result.Check(testkit.Rows("cde 234 .34 :01 :01"))
	result = tk.MustQuery(`select right("abcde", 0), right("abcde", -1), right("abcde", 100), right(NULL, 1), right("abcde", NULL)`)
	result.Check(testkit.Rows("  abcde <nil> <nil>"))
	result = tk.MustQuery(`select right("abcde", "a"), right("abcde", 1.9), right("abcde", 1.2)`)
	result.Check(testkit.Rows(" de e"))
	result = tk.MustQuery(`select right("中文abc", 2), right("中文abc", 4), right("中文abc", 5)`)
	result.Check(testkit.Rows("bc 文abc 中文abc"))
	tk.MustExec("drop table if exists t")
	tk.MustExec("create table t(a binary(10))")
	tk.MustExec(`insert into t select "中文abc"`)
	result = tk.MustQuery(`select left(a, 3), left(a, 6), left(a, 7) from t`)
	result.Check(testkit.Rows("中 中文 中文a"))
	result = tk.MustQuery(`select right(a, 2), right(a, 7) from t`)
	result.Check(testkit.Rows("c\x00 文abc\x00"))

	// for ord
	tk.MustExec("drop table if exists t")
	tk.MustExec("create table t(a char(10), b int, c double, d datetime, e time, f bit(4), g binary(20), h blob(10), i text(30))")
	tk.MustExec(`insert into t values('2', 2, 2.3, "2017-01-01 12:01:01", "12:01:01", 0b1010, "512", "48", "tidb")`)
	result = tk.MustQuery("select ord(a), ord(b), ord(c), ord(d), ord(e), ord(f), ord(g), ord(h), ord(i) from t")
	result.Check(testkit.Rows("50 50 50 50 49 10 53 52 116"))
	result = tk.MustQuery("select ord('123'), ord(123), ord(''), ord('你好'), ord(NULL), ord('👍')")
	result.Check(testkit.Rows("49 49 0 14990752 <nil> 4036989325"))

	// for space
	result = tk.MustQuery(`select space(0), space(2), space(-1), space(1.1), space(1.9)`)
	result.Check(testutil.RowsWithSep(",", ",  ,, ,  "))
	result = tk.MustQuery(`select space("abc"), space("2"), space("1.1"), space(''), space(null)`)
	result.Check(testutil.RowsWithSep(",", ",  , ,,<nil>"))

	// for replace
	tk.MustExec("drop table if exists t")
	tk.MustExec("create table t(a char(20), b int, c double, d datetime, e time)")
	tk.MustExec(`insert into t values('www.mysql.com', 1234, 12.34, "2017-01-01 12:01:01", "12:01:01")`)
	result = tk.MustQuery(`select replace(a, 'mysql', 'pingcap'), replace(b, 2, 55), replace(c, 34, 0), replace(d, '-', '/'), replace(e, '01', '22') from t`)
	result.Check(testutil.RowsWithSep(",", "www.pingcap.com,15534,12.0,2017/01/01 12:01:01,12:22:22"))
	result = tk.MustQuery(`select replace('aaa', 'a', ''), replace(null, 'a', 'b'), replace('a', null, 'b'), replace('a', 'b', null)`)
	result.Check(testkit.Rows(" <nil> <nil> <nil>"))

	// for tobase64
	tk.MustExec("drop table if exists t")
	tk.MustExec("create table t(a int, b double, c datetime, d time, e char(20), f bit(10), g binary(20), h blob(10))")
	tk.MustExec(`insert into t values(1, 1.1, "2017-01-01 12:01:01", "12:01:01", "abcdef", 0b10101, "512", "abc")`)
	result = tk.MustQuery("select to_base64(a), to_base64(b), to_base64(c), to_base64(d), to_base64(e), to_base64(f), to_base64(g), to_base64(h), to_base64(null) from t")
	result.Check(testkit.Rows("MQ== MS4x MjAxNy0wMS0wMSAxMjowMTowMQ== MTI6MDE6MDE= YWJjZGVm ABU= NTEyAAAAAAAAAAAAAAAAAAAAAAA= YWJj <nil>"))

	// for from_base64
	result = tk.MustQuery(`select from_base64("abcd"), from_base64("asc")`)
	result.Check(testkit.Rows("i\xb7\x1d <nil>"))
	result = tk.MustQuery(`select from_base64("MQ=="), from_base64(1234)`)
	result.Check(testkit.Rows("1 \xd7m\xf8"))

	// for substr
	tk.MustExec("drop table if exists t")
	tk.MustExec("create table t(a char(10), b int, c double, d datetime, e time)")
	tk.MustExec(`insert into t values('Sakila', 12345, 123.45, "2017-01-01 12:01:01", "12:01:01")`)
	result = tk.MustQuery(`select substr(a, 3), substr(b, 2, 3), substr(c, -3), substr(d, -8), substr(e, -3, 100) from t`)
	result.Check(testkit.Rows("kila 234 .45 12:01:01 :01"))
	result = tk.MustQuery(`select substr('Sakila', 100), substr('Sakila', -100), substr('Sakila', -5, 3), substr('Sakila', 2, -1)`)
	result.Check(testutil.RowsWithSep(",", ",,aki,"))
	result = tk.MustQuery(`select substr('foobarbar' from 4), substr('Sakila' from -4 for 2)`)
	result.Check(testkit.Rows("barbar ki"))
	result = tk.MustQuery(`select substr(null, 2, 3), substr('foo', null, 3), substr('foo', 2, null)`)
	result.Check(testkit.Rows("<nil> <nil> <nil>"))
	result = tk.MustQuery(`select substr('中文abc', 2), substr('中文abc', 3), substr("中文abc", 1, 2)`)
	result.Check(testkit.Rows("文abc abc 中文"))
	tk.MustExec("drop table if exists t")
	tk.MustExec("create table t(a binary(10))")
	tk.MustExec(`insert into t select "中文abc"`)
	result = tk.MustQuery(`select substr(a, 4), substr(a, 1, 3), substr(a, 1, 6) from t`)
	result.Check(testkit.Rows("文abc\x00 中 中文"))
	result = tk.MustQuery(`select substr("string", -1), substr("string", -2), substr("中文", -1), substr("中文", -2) from t`)
	result.Check(testkit.Rows("g ng 文 中文"))

	// for bit_length
	tk.MustExec("drop table if exists t")
	tk.MustExec("create table t(a int, b double, c datetime, d time, e char(20), f bit(10), g binary(20), h varbinary(20))")
	tk.MustExec(`insert into t values(1, 1.1, "2017-01-01 12:01:01", "12:01:01", "abcdef", 0b10101, "g", "h")`)
	result = tk.MustQuery("select bit_length(a), bit_length(b), bit_length(c), bit_length(d), bit_length(e), bit_length(f), bit_length(g), bit_length(h), bit_length(null) from t")
	result.Check(testkit.Rows("8 24 152 64 48 16 160 8 <nil>"))

	// for substring_index
	tk.MustExec("drop table if exists t")
	tk.MustExec("create table t(a char(20), b int, c double, d datetime, e time)")
	tk.MustExec(`insert into t values('www.pingcap.com', 12345, 123.45, "2017-01-01 12:01:01", "12:01:01")`)
	result = tk.MustQuery(`select substring_index(a, '.', 2), substring_index(b, '.', 2), substring_index(c, '.', -1), substring_index(d, '-', 1), substring_index(e, ':', -2) from t`)
	result.Check(testkit.Rows("www.pingcap 12345 45 2017 01:01"))
	result = tk.MustQuery(`select substring_index('www.pingcap.com', '.', 0), substring_index('www.pingcap.com', '.', 100), substring_index('www.pingcap.com', '.', -100)`)
	result.Check(testkit.Rows(" www.pingcap.com www.pingcap.com"))
	result = tk.MustQuery(`select substring_index('www.pingcap.com', 'd', 1), substring_index('www.pingcap.com', '', 1), substring_index('', '.', 1)`)
	result.Check(testutil.RowsWithSep(",", "www.pingcap.com,,"))
	result = tk.MustQuery(`select substring_index(null, '.', 1), substring_index('www.pingcap.com', null, 1), substring_index('www.pingcap.com', '.', null)`)
	result.Check(testkit.Rows("<nil> <nil> <nil>"))

	// for hex
	tk.MustExec("drop table if exists t")
	tk.MustExec("create table t(a char(20), b int, c double, d datetime, e time, f decimal(5, 2), g bit(4))")
	tk.MustExec(`insert into t values('www.pingcap.com', 12345, 123.45, "2017-01-01 12:01:01", "12:01:01", 123.45, 0b1100)`)
	result = tk.MustQuery(`select hex(a), hex(b), hex(c), hex(d), hex(e), hex(f), hex(g) from t`)
	result.Check(testkit.Rows("7777772E70696E676361702E636F6D 3039 7B 323031372D30312D30312031323A30313A3031 31323A30313A3031 7B C"))
	result = tk.MustQuery(`select hex('abc'), hex('你好'), hex(12), hex(12.3), hex(12.8)`)
	result.Check(testkit.Rows("616263 E4BDA0E5A5BD C C D"))
	result = tk.MustQuery(`select hex(-1), hex(-12.3), hex(-12.8), hex(0x12), hex(null)`)
	result.Check(testkit.Rows("FFFFFFFFFFFFFFFF FFFFFFFFFFFFFFF4 FFFFFFFFFFFFFFF3 12 <nil>"))

	// for unhex
	result = tk.MustQuery(`select unhex('4D7953514C'), unhex('313233'), unhex(313233), unhex('')`)
	result.Check(testkit.Rows("MySQL 123 123 "))
	result = tk.MustQuery(`select unhex('string'), unhex('你好'), unhex(123.4), unhex(null)`)
	result.Check(testkit.Rows("<nil> <nil> <nil> <nil>"))

	// for ltrim and rtrim
	result = tk.MustQuery(`select ltrim('   bar   '), ltrim('bar'), ltrim(''), ltrim(null)`)
	result.Check(testutil.RowsWithSep(",", "bar   ,bar,,<nil>"))
	result = tk.MustQuery(`select rtrim('   bar   '), rtrim('bar'), rtrim(''), rtrim(null)`)
	result.Check(testutil.RowsWithSep(",", "   bar,bar,,<nil>"))

	// for reverse
	tk.MustExec(`DROP TABLE IF EXISTS t;`)
	tk.MustExec(`CREATE TABLE t(a BINARY(6));`)
	tk.MustExec(`INSERT INTO t VALUES("中文");`)
	result = tk.MustQuery(`SELECT a, REVERSE(a), REVERSE("中文"), REVERSE("123 ") FROM t;`)
	result.Check(testkit.Rows("中文 \x87\x96歸\xe4 文中  321"))
	result = tk.MustQuery(`SELECT REVERSE(123), REVERSE(12.09) FROM t;`)
	result.Check(testkit.Rows("321 90.21"))

	// for trim
	result = tk.MustQuery(`select trim('   bar   '), trim(leading 'x' from 'xxxbarxxx'), trim(trailing 'xyz' from 'barxxyz'), trim(both 'x' from 'xxxbarxxx')`)
	result.Check(testkit.Rows("bar barxxx barx bar"))
	result = tk.MustQuery(`select trim(leading from '   bar'), trim('x' from 'xxxbarxxx'), trim('x' from 'bar'), trim('' from '   bar   ')`)
	result.Check(testutil.RowsWithSep(",", "bar,bar,bar,   bar   "))
	result = tk.MustQuery(`select trim(''), trim('x' from '')`)
	result.Check(testutil.RowsWithSep(",", ","))
	result = tk.MustQuery(`select trim(null from 'bar'), trim('x' from null), trim(null), trim(leading null from 'bar')`)
	// FIXME: the result for trim(leading null from 'bar') should be <nil>, current is 'bar'
	result.Check(testkit.Rows("<nil> <nil> <nil> bar"))

	// for locate
	tk.MustExec("drop table if exists t")
	tk.MustExec("create table t(a char(20), b int, c double, d datetime, e time, f binary(5))")
	tk.MustExec(`insert into t values('www.pingcap.com', 12345, 123.45, "2017-01-01 12:01:01", "12:01:01", "HelLo")`)
	result = tk.MustQuery(`select locate(".ping", a), locate(".ping", a, 5) from t`)
	result.Check(testkit.Rows("4 0"))
	result = tk.MustQuery(`select locate("234", b), locate("235", b, 10) from t`)
	result.Check(testkit.Rows("2 0"))
	result = tk.MustQuery(`select locate(".45", c), locate(".35", b) from t`)
	result.Check(testkit.Rows("4 0"))
	result = tk.MustQuery(`select locate("El", f), locate("ll", f), locate("lL", f), locate("Lo", f), locate("lo", f) from t`)
	result.Check(testkit.Rows("0 0 3 4 0"))
	result = tk.MustQuery(`select locate("01 12", d) from t`)
	result.Check(testkit.Rows("9"))
	result = tk.MustQuery(`select locate("文", "中文字符串", 2)`)
	result.Check(testkit.Rows("2"))
	result = tk.MustQuery(`select locate("文", "中文字符串", 3)`)
	result.Check(testkit.Rows("0"))
	result = tk.MustQuery(`select locate("文", "中文字符串")`)
	result.Check(testkit.Rows("2"))

	// for bin
	result = tk.MustQuery(`select bin(-1);`)
	result.Check(testkit.Rows("1111111111111111111111111111111111111111111111111111111111111111"))
	result = tk.MustQuery(`select bin(5);`)
	result.Check(testkit.Rows("101"))
	result = tk.MustQuery(`select bin("中文");`)
	result.Check(testkit.Rows("0"))

	// for character_length
	result = tk.MustQuery(`select character_length(null), character_length("Hello"), character_length("a中b文c"),
	character_length(123), character_length(12.3456);`)
	result.Check(testkit.Rows("<nil> 5 5 3 7"))

	// for char_length
	result = tk.MustQuery(`select char_length(null), char_length("Hello"), char_length("a中b文c"), char_length(123),char_length(12.3456);`)
	result.Check(testkit.Rows("<nil> 5 5 3 7"))

	// for elt
	result = tk.MustQuery(`select elt(0, "abc", "def"), elt(2, "hello", "中文", "tidb"), elt(4, "hello", "中文",
	"tidb");`)
	result.Check(testkit.Rows("<nil> 中文 <nil>"))

	// for instr
	result = tk.MustQuery(`select instr("中国", "国"), instr("中国", ""), instr("abc", ""), instr("", ""), instr("", "abc");`)
	result.Check(testkit.Rows("2 1 1 1 0"))
	result = tk.MustQuery(`select instr("中国", null), instr(null, ""), instr(null, null);`)
	result.Check(testkit.Rows("<nil> <nil> <nil>"))
	tk.MustExec(`drop table if exists t;`)
	tk.MustExec(`create table t(a binary(20), b char(20));`)
	tk.MustExec(`insert into t values("中国", cast("国" as binary)), ("中国", ""), ("abc", ""), ("", ""), ("", "abc");`)
	result = tk.MustQuery(`select instr(a, b) from t;`)
	result.Check(testkit.Rows("4", "1", "1", "1", "0"))

	// for oct
	result = tk.MustQuery(`select oct("aaaa"), oct("-1.9"),  oct("-9999999999999999999999999"), oct("9999999999999999999999999");`)
	result.Check(testkit.Rows("0 1777777777777777777777 1777777777777777777777 1777777777777777777777"))
	result = tk.MustQuery(`select oct(-1.9), oct(1.9), oct(-1), oct(1), oct(-9999999999999999999999999), oct(9999999999999999999999999);`)
	result.Check(testkit.Rows("1777777777777777777777 1 1777777777777777777777 1 1777777777777777777777 1777777777777777777777"))

	// #issue 4356
	tk.MustExec("drop table if exists t")
	tk.MustExec("CREATE TABLE t (b BIT(8));")
	tk.MustExec(`INSERT INTO t SET b = b'11111111';`)
	tk.MustExec(`INSERT INTO t SET b = b'1010';`)
	tk.MustExec(`INSERT INTO t SET b = b'0101';`)
	result = tk.MustQuery(`SELECT b+0, BIN(b), OCT(b), HEX(b) FROM t;`)
	result.Check(testkit.Rows("255 11111111 377 FF", "10 1010 12 A", "5 101 5 5"))

	// for find_in_set
	result = tk.MustQuery(`select find_in_set("", ""), find_in_set("", ","), find_in_set("中文", "字符串,中文"), find_in_set("b,", "a,b,c,d");`)
	result.Check(testkit.Rows("0 1 2 0"))
	result = tk.MustQuery(`select find_in_set(NULL, ""), find_in_set("", NULL), find_in_set(1, "2,3,1");`)
	result.Check(testkit.Rows("<nil> <nil> 3"))

	// for make_set
	result = tk.MustQuery(`select make_set(0, "12"), make_set(3, "aa", "11"), make_set(3, NULL, "中文"), make_set(NULL, "aa");`)
	result.Check(testkit.Rows(" aa,11 中文 <nil>"))

	// for quote
	result = tk.MustQuery(`select quote("aaaa"), quote(""), quote("\"\""), quote("\n\n");`)
	result.Check(testkit.Rows("'aaaa' '' '\"\"' '\n\n'"))
	result = tk.MustQuery(`select quote(0121), quote(0000), quote("中文"), quote(NULL);`)
	result.Check(testkit.Rows("'121' '0' '中文' <nil>"))

<<<<<<< HEAD
	// for field
	result = tk.MustQuery(`select field(1, 2, 1), field(1, 0, NULL), field(1, NULL, 2, 1), field(NULL, 1, 2, NULL);`)
	result.Check(testkit.Rows("2 0 3 0"))
	result = tk.MustQuery(`select field("1", 2, 1), field(1, "0", NULL), field("1", NULL, 2, 1), field(NULL, 1, "2", NULL);`)
	result.Check(testkit.Rows("2 0 3 0"))
	result = tk.MustQuery(`select field("1", 2, 1), field(1, "abc", NULL), field("1", NULL, 2, 1), field(NULL, 1, "2", NULL);`)
	result.Check(testkit.Rows("2 0 3 0"))
	result = tk.MustQuery(`select field("abc", "a", 1), field(1.3, "1.3", 1.5);`)
	result.Check(testkit.Rows("1 1"))
=======
	// for insert
	result = tk.MustQuery(`select insert("中文", 1, 1, cast("aaa" as binary)), insert("ba", -1, 1, "aaa"), insert("ba", 1, 100, "aaa"), insert("ba", 100, 1, "aaa");`)
	result.Check(testkit.Rows("aaa文 ba aaa ba"))
	result = tk.MustQuery(`select insert("bb", NULL, 1, "aa"), insert("bb", 1, NULL, "aa"), insert(NULL, 1, 1, "aaa"), insert("bb", 1, 1, NULL);`)
	result.Check(testkit.Rows("<nil> <nil> <nil> <nil>"))

	// for export_set
	result = tk.MustQuery(`select export_set(7, "1", "0", ",", 65);`)
	result.Check(testkit.Rows("1,1,1,0,0,0,0,0,0,0,0,0,0,0,0,0,0,0,0,0,0,0,0,0,0,0,0,0,0,0,0,0,0,0,0,0,0,0,0,0,0,0,0,0,0,0,0,0,0,0,0,0,0,0,0,0,0,0,0,0,0,0,0,0"))
	result = tk.MustQuery(`select export_set(7, "1", "0", ",", -1);`)
	result.Check(testkit.Rows("1,1,1,0,0,0,0,0,0,0,0,0,0,0,0,0,0,0,0,0,0,0,0,0,0,0,0,0,0,0,0,0,0,0,0,0,0,0,0,0,0,0,0,0,0,0,0,0,0,0,0,0,0,0,0,0,0,0,0,0,0,0,0,0"))
	result = tk.MustQuery(`select export_set(7, "1", "0", ",");`)
	result.Check(testkit.Rows("1,1,1,0,0,0,0,0,0,0,0,0,0,0,0,0,0,0,0,0,0,0,0,0,0,0,0,0,0,0,0,0,0,0,0,0,0,0,0,0,0,0,0,0,0,0,0,0,0,0,0,0,0,0,0,0,0,0,0,0,0,0,0,0"))
	result = tk.MustQuery(`select export_set(7, "1", "0");`)
	result.Check(testkit.Rows("1,1,1,0,0,0,0,0,0,0,0,0,0,0,0,0,0,0,0,0,0,0,0,0,0,0,0,0,0,0,0,0,0,0,0,0,0,0,0,0,0,0,0,0,0,0,0,0,0,0,0,0,0,0,0,0,0,0,0,0,0,0,0,0"))
	result = tk.MustQuery(`select export_set(NULL, "1", "0", ",", 65);`)
	result.Check(testkit.Rows("<nil>"))
	result = tk.MustQuery(`select export_set(7, "1", "0", ",", 1);`)
	result.Check(testkit.Rows("1"))

	// for format
	result = tk.MustQuery(`select format(12332.1, 4), format(12332.2, 0), format(12332.2, 2,'en_US');`)
	result.Check(testkit.Rows("12,332.1000 12,332 12,332.20"))
	result = tk.MustQuery(`select format(NULL, 4), format(12332.2, NULL);`)
	result.Check(testkit.Rows("<nil> <nil>"))
	rs, err := tk.Exec(`select format(12332.2, 2,'es_EC');`)
	c.Assert(err, IsNil)
	_, err = tidb.GetRows(rs)
	c.Assert(err, NotNil)
	c.Assert(err.Error(), Matches, "not support for the specific locale")
>>>>>>> d82a36b5
}

func (s *testIntegrationSuite) TestEncryptionBuiltin(c *C) {
	defer func() {
		s.cleanEnv(c)
		testleak.AfterTest(c)()
	}()
	tk := testkit.NewTestKit(c, s.store)
	tk.MustExec("use test")

	// for password
	tk.MustExec("drop table if exists t")
	tk.MustExec("create table t(a char(41), b char(41), c char(41))")
	tk.MustExec(`insert into t values(NULL, '', 'abc')`)
	result := tk.MustQuery("select password(a) from t")
	result.Check(testkit.Rows(""))
	result = tk.MustQuery("select password(b) from t")
	result.Check(testkit.Rows(""))
	result = tk.MustQuery("select password(c) from t")
	result.Check(testkit.Rows("*0D3CED9BEC10A777AEC23CCC353A8C08A633045E"))

	// for md5
	tk.MustExec("drop table if exists t")
	tk.MustExec("create table t(a char(10), b int, c double, d datetime, e time, f bit(4), g binary(20), h blob(10), i text(30))")
	tk.MustExec(`insert into t values('2', 2, 2.3, "2017-01-01 12:01:01", "12:01:01", 0b1010, "512", "48", "tidb")`)
	result = tk.MustQuery("select md5(a), md5(b), md5(c), md5(d), md5(e), md5(f), md5(g), md5(h), md5(i) from t")
	result.Check(testkit.Rows("c81e728d9d4c2f636f067f89cc14862c c81e728d9d4c2f636f067f89cc14862c 1a18da63cbbfb49cb9616e6bfd35f662 bad2fa88e1f35919ec7584cc2623a310 991f84d41d7acff6471e536caa8d97db 68b329da9893e34099c7d8ad5cb9c940 5c9f0e9b3b36276731bfba852a73ccc6 642e92efb79421734881b53e1e1b18b6 c337e11bfca9f12ae9b1342901e04379"))
	result = tk.MustQuery("select md5('123'), md5(123), md5(''), md5('你好'), md5(NULL), md5('👍')")
	result.Check(testkit.Rows(`202cb962ac59075b964b07152d234b70 202cb962ac59075b964b07152d234b70 d41d8cd98f00b204e9800998ecf8427e 7eca689f0d3389d9dea66ae112e5cfd7 <nil> 0215ac4dab1ecaf71d83f98af5726984`))

	// for sha/sha1
	tk.MustExec("drop table if exists t")
	tk.MustExec("create table t(a char(10), b int, c double, d datetime, e time, f bit(4), g binary(20), h blob(10), i text(30))")
	tk.MustExec(`insert into t values('2', 2, 2.3, "2017-01-01 12:01:01", "12:01:01", 0b1010, "512", "48", "tidb")`)
	result = tk.MustQuery("select sha1(a), sha1(b), sha1(c), sha1(d), sha1(e), sha1(f), sha1(g), sha1(h), sha1(i) from t")
	result.Check(testkit.Rows("da4b9237bacccdf19c0760cab7aec4a8359010b0 da4b9237bacccdf19c0760cab7aec4a8359010b0 ce0d88c5002b6cf7664052f1fc7d652cbdadccec 6c6956de323692298e4e5ad3028ff491f7ad363c 1906f8aeb5a717ca0f84154724045839330b0ea9 adc83b19e793491b1c6ea0fd8b46cd9f32e592fc 9aadd14ceb737b28697b8026f205f4b3e31de147 64e095fe763fc62418378753f9402623bea9e227 4df56fc09a3e66b48fb896e90b0a6fc02c978e9e"))
	result = tk.MustQuery("select sha1('123'), sha1(123), sha1(''), sha1('你好'), sha1(NULL)")
	result.Check(testkit.Rows(`40bd001563085fc35165329ea1ff5c5ecbdbbeef 40bd001563085fc35165329ea1ff5c5ecbdbbeef da39a3ee5e6b4b0d3255bfef95601890afd80709 440ee0853ad1e99f962b63e459ef992d7c211722 <nil>`))
	tk.MustExec("drop table if exists t")
	tk.MustExec("create table t(a char(10), b int, c double, d datetime, e time, f bit(4), g binary(20), h blob(10), i text(30))")
	tk.MustExec(`insert into t values('2', 2, 2.3, "2017-01-01 12:01:01", "12:01:01", 0b1010, "512", "48", "tidb")`)
	result = tk.MustQuery("select sha(a), sha(b), sha(c), sha(d), sha(e), sha(f), sha(g), sha(h), sha(i) from t")
	result.Check(testkit.Rows("da4b9237bacccdf19c0760cab7aec4a8359010b0 da4b9237bacccdf19c0760cab7aec4a8359010b0 ce0d88c5002b6cf7664052f1fc7d652cbdadccec 6c6956de323692298e4e5ad3028ff491f7ad363c 1906f8aeb5a717ca0f84154724045839330b0ea9 adc83b19e793491b1c6ea0fd8b46cd9f32e592fc 9aadd14ceb737b28697b8026f205f4b3e31de147 64e095fe763fc62418378753f9402623bea9e227 4df56fc09a3e66b48fb896e90b0a6fc02c978e9e"))
	result = tk.MustQuery("select sha('123'), sha(123), sha(''), sha('你好'), sha(NULL)")
	result.Check(testkit.Rows(`40bd001563085fc35165329ea1ff5c5ecbdbbeef 40bd001563085fc35165329ea1ff5c5ecbdbbeef da39a3ee5e6b4b0d3255bfef95601890afd80709 440ee0853ad1e99f962b63e459ef992d7c211722 <nil>`))

	// for sha2
	tk.MustExec("drop table if exists t")
	tk.MustExec("create table t(a char(10), b int, c double, d datetime, e time, f bit(4), g binary(20), h blob(10), i text(30))")
	tk.MustExec(`insert into t values('2', 2, 2.3, "2017-01-01 12:01:01", "12:01:01", 0b1010, "512", "48", "tidb")`)
	result = tk.MustQuery("select sha2(a, 224), sha2(b, 0), sha2(c, 512), sha2(d, 256), sha2(e, 384), sha2(f, 0), sha2(g, 512), sha2(h, 256), sha2(i, 224) from t")
	result.Check(testkit.Rows("58b2aaa0bfae7acc021b3260e941117b529b2e69de878fd7d45c61a9 d4735e3a265e16eee03f59718b9b5d03019c07d8b6c51f90da3a666eec13ab35 42415572557b0ca47e14fa928e83f5746d33f90c74270172cc75c61a78db37fe1485159a4fd75f33ab571b154572a5a300938f7d25969bdd05d8ac9dd6c66123 8c2fa3f276952c92b0b40ed7d27454e44b8399a19769e6bceb40da236e45a20a b11d35f1a37e54d5800d210d8e6b80b42c9f6d20ea7ae548c762383ebaa12c5954c559223c6c7a428e37af96bb4f1e0d 01ba4719c80b6fe911b091a7c05124b64eeece964e09c058ef8f9805daca546b 9550da35ea1683abaf5bfa8de68fe02b9c6d756c64589d1ef8367544c254f5f09218a6466cadcee8d74214f0c0b7fb342d1a9f3bd4d406aacf7be59c327c9306 98010bd9270f9b100b6214a21754fd33bdc8d41b2bc9f9dd16ff54d3c34ffd71 a7cddb7346fbc66ab7f803e865b74cbd99aace8e7dabbd8884c148cb"))
	result = tk.MustQuery("select sha2('123', 512), sha2(123, 512), sha2('', 512), sha2('你好', 224), sha2(NULL, 256), sha2('foo', 123)")
	result.Check(testkit.Rows(`3c9909afec25354d551dae21590bb26e38d53f2173b8d3dc3eee4c047e7ab1c1eb8b85103e3be7ba613b31bb5c9c36214dc9f14a42fd7a2fdb84856bca5c44c2 3c9909afec25354d551dae21590bb26e38d53f2173b8d3dc3eee4c047e7ab1c1eb8b85103e3be7ba613b31bb5c9c36214dc9f14a42fd7a2fdb84856bca5c44c2 cf83e1357eefb8bdf1542850d66d8007d620e4050b5715dc83f4a921d36ce9ce47d0d13c5d85f2b0ff8318d2877eec2f63b931bd47417a81a538327af927da3e e91f006ed4e0882de2f6a3c96ec228a6a5c715f356d00091bce842b5 <nil> <nil>`))

	// for AES_ENCRYPT
	tk.MustExec("drop table if exists t")
	tk.MustExec("create table t(a char(10), b int, c double, d datetime, e time, f bit(4), g binary(20), h blob(10), i text(30))")
	tk.MustExec(`insert into t values('2', 2, 2.3, "2017-01-01 12:01:01", "12:01:01", 0b1010, "512", "48", "tidb")`)
	result = tk.MustQuery("select HEX(AES_ENCRYPT(a, 'key')), HEX(AES_ENCRYPT(b, 'key')), HEX(AES_ENCRYPT(c, 'key')), HEX(AES_ENCRYPT(d, 'key')), HEX(AES_ENCRYPT(e, 'key')), HEX(AES_ENCRYPT(f, 'key')), HEX(AES_ENCRYPT(g, 'key')), HEX(AES_ENCRYPT(h, 'key')), HEX(AES_ENCRYPT(i, 'key')) from t")
	result.Check(testkit.Rows("B3800B3A3CB4ECE2051A3E80FE373EAC B3800B3A3CB4ECE2051A3E80FE373EAC 9E018F7F2838DBA23C57F0E4CCF93287 E764D3E9D4AF8F926CD0979DDB1D0AF40C208B20A6C39D5D028644885280973A C452FFEEB76D3F5E9B26B8D48F7A228C 181BD5C81CBD36779A3C9DD5FF486B35 CE15F14AC7FF4E56ECCF148DE60E4BEDBDB6900AD51383970A5F32C59B3AC6E3 E1B29995CCF423C75519790F54A08CD2 84525677E95AC97698D22E1125B67E92"))
	result = tk.MustQuery("select HEX(AES_ENCRYPT('123', 'foobar')), HEX(AES_ENCRYPT(123, 'foobar')), HEX(AES_ENCRYPT('', 'foobar')), HEX(AES_ENCRYPT('你好', 'foobar')), AES_ENCRYPT(NULL, 'foobar')")
	result.Check(testkit.Rows(`45ABDD5C4802EFA6771A94C43F805208 45ABDD5C4802EFA6771A94C43F805208 791F1AEB6A6B796E6352BF381895CA0E D0147E2EB856186F146D9F6DE33F9546 <nil>`))

	// for AES_DECRYPT
	result = tk.MustQuery("select AES_DECRYPT(AES_ENCRYPT('foo', 'bar'), 'bar')")
	result.Check(testkit.Rows("foo"))
	result = tk.MustQuery("select AES_DECRYPT(UNHEX('45ABDD5C4802EFA6771A94C43F805208'), 'foobar'), AES_DECRYPT(UNHEX('791F1AEB6A6B796E6352BF381895CA0E'), 'foobar'), AES_DECRYPT(UNHEX('D0147E2EB856186F146D9F6DE33F9546'), 'foobar'), AES_DECRYPT(NULL, 'foobar'), AES_DECRYPT('SOME_THING_STRANGE', 'foobar')")
	result.Check(testkit.Rows(`123  你好 <nil> <nil>`))

	// for COMPRESS
	tk.MustExec("DROP TABLE IF EXISTS t1;")
	tk.MustExec("CREATE TABLE t1(a VARCHAR(1000));")
	tk.MustExec("INSERT INTO t1 VALUES('12345'), ('23456');")
	result = tk.MustQuery("SELECT HEX(COMPRESS(a)) FROM t1;")
	result.Check(testkit.Rows("05000000789C323432363105040000FFFF02F80100", "05000000789C323236313503040000FFFF03070105"))
	tk.MustExec("DROP TABLE IF EXISTS t2;")
	tk.MustExec("CREATE TABLE t2(a VARCHAR(1000), b VARBINARY(1000));")
	tk.MustExec("INSERT INTO t2 (a, b) SELECT a, COMPRESS(a) from t1;")
	result = tk.MustQuery("SELECT a, HEX(b) FROM t2;")
	result.Check(testkit.Rows("12345 05000000789C323432363105040000FFFF02F80100", "23456 05000000789C323236313503040000FFFF03070105"))

	// for UNCOMPRESS
	result = tk.MustQuery("SELECT UNCOMPRESS(COMPRESS('123'))")
	result.Check(testkit.Rows("123"))
	result = tk.MustQuery("SELECT UNCOMPRESS(UNHEX('03000000789C3334320600012D0097'))")
	result.Check(testkit.Rows("123"))
	result = tk.MustQuery("SELECT UNCOMPRESS(UNHEX('03000000789C32343206040000FFFF012D0097'))")
	result.Check(testkit.Rows("123"))
	tk.MustExec("INSERT INTO t2 VALUES ('12345', UNHEX('05000000789C3334323631050002F80100'))")
	result = tk.MustQuery("SELECT UNCOMPRESS(a), UNCOMPRESS(b) FROM t2;")
	result.Check(testkit.Rows("<nil> 12345", "<nil> 23456", "<nil> 12345"))

	// for UNCOMPRESSED_LENGTH
	result = tk.MustQuery("SELECT UNCOMPRESSED_LENGTH(COMPRESS('123'))")
	result.Check(testkit.Rows("3"))
	result = tk.MustQuery("SELECT UNCOMPRESSED_LENGTH(UNHEX('03000000789C3334320600012D0097'))")
	result.Check(testkit.Rows("3"))
	result = tk.MustQuery("SELECT UNCOMPRESSED_LENGTH(UNHEX('03000000789C32343206040000FFFF012D0097'))")
	result.Check(testkit.Rows("3"))
	result = tk.MustQuery("SELECT UNCOMPRESSED_LENGTH('')")
	result.Check(testkit.Rows("0"))
	result = tk.MustQuery("SELECT UNCOMPRESSED_LENGTH(UNHEX('0100'))")
	result.Check(testkit.Rows("0"))
	result = tk.MustQuery("SELECT UNCOMPRESSED_LENGTH(a), UNCOMPRESSED_LENGTH(b) FROM t2;")
	result.Check(testkit.Rows("875770417 5", "892613426 5", "875770417 5"))

	// for RANDOM_BYTES
	lengths := []int{0, -5, 1025, 4000}
	for _, len := range lengths {
		rs, err := tk.Exec(fmt.Sprintf("SELECT RANDOM_BYTES(%d);", len))
		c.Assert(err, IsNil, Commentf("%v", len))
		_, err = tidb.GetRows(rs)
		c.Assert(err, NotNil, Commentf("%v", len))
		terr := errors.Trace(err).(*errors.Err).Cause().(*terror.Error)
		c.Assert(terr.Code(), Equals, terror.ErrCode(mysql.ErrDataOutOfRange), Commentf("%v", len))
	}
	tk.MustQuery("SELECT RANDOM_BYTES('1');")
	tk.MustQuery("SELECT RANDOM_BYTES(1024);")
	result = tk.MustQuery("SELECT RANDOM_BYTES(NULL);")
	result.Check(testkit.Rows("<nil>"))
}

func (s *testIntegrationSuite) TestTimeBuiltin(c *C) {
	originSQLMode := s.ctx.GetSessionVars().StrictSQLMode
	s.ctx.GetSessionVars().StrictSQLMode = true
	defer func() {
		s.ctx.GetSessionVars().StrictSQLMode = originSQLMode
		s.cleanEnv(c)
		testleak.AfterTest(c)()
	}()
	tk := testkit.NewTestKit(c, s.store)
	tk.MustExec("use test")

	// for makeDate
	tk.MustExec("drop table if exists t")
	tk.MustExec("create table t(a int, b double, c datetime, d time, e char(20), f bit(10))")
	tk.MustExec(`insert into t values(1, 1.1, "2017-01-01 12:01:01", "12:01:01", "abcdef", 0b10101)`)
	result := tk.MustQuery("select makedate(a,a), makedate(b,b), makedate(c,c), makedate(d,d), makedate(e,e), makedate(f,f), makedate(null,null), makedate(a,b) from t")
	result.Check(testkit.Rows("2001-01-01 2001-01-01 <nil> <nil> <nil> 2021-01-21 <nil> 2001-01-01"))

	// for date
	result = tk.MustQuery(`select date("2019-09-12"), date("2019-09-12 12:12:09"), date("2019-09-12 12:12:09.121212");`)
	result.Check(testkit.Rows("2019-09-12 2019-09-12 2019-09-12"))
	result = tk.MustQuery(`select date("0000-00-00"), date("0000-00-00 12:12:09"), date("0000-00-00 00:00:00.121212"), date("0000-00-00 00:00:00.000000");`)
	result.Check(testkit.Rows("<nil> 0000-00-00 0000-00-00 <nil>"))
	result = tk.MustQuery(`select date("aa"), date(12.1), date("");`)
	result.Check(testkit.Rows("<nil> <nil> <nil>"))

	// for year
	result = tk.MustQuery(`select year("2013-01-09"), year("2013-00-09"), year("000-01-09"), year("1-01-09"), year("20131-01-09"), year(null);`)
	result.Check(testkit.Rows("2013 2013 0 1 <nil> <nil>"))
	result = tk.MustQuery(`select year("2013-00-00"), year("2013-00-00 00:00:00"), year("0000-00-00 12:12:12"), year("2017-00-00 12:12:12");`)
	result.Check(testkit.Rows("2013 2013 0 2017"))
	result = tk.MustQuery(`select year("aa"), year(2013), year(2012.09), year("1-01"), year("-09");`)
	result.Check(testkit.Rows("<nil> <nil> <nil> <nil> <nil>"))
	tk.MustExec(`drop table if exists t`)
	tk.MustExec(`create table t(a bigint)`)
	_, err := tk.Exec(`insert into t select year("aa")`)
	c.Assert(err, NotNil)
	c.Assert(terror.ErrorEqual(err, types.ErrInvalidTimeFormat), IsTrue)
	_, err = tk.Exec(`insert into t select year("0000-00-00 00:00:00")`)
	c.Assert(err, NotNil)
	c.Assert(terror.ErrorEqual(err, types.ErrInvalidTimeFormat), IsTrue)
	tk.MustExec(`insert into t select 1`)
	_, err = tk.Exec(`update t set a = year("aa")`)
	c.Assert(terror.ErrorEqual(err, types.ErrInvalidTimeFormat), IsTrue)
	_, err = tk.Exec(`delete from t where a = year("aa")`)
	c.Assert(terror.ErrorEqual(err, types.ErrInvalidTimeFormat), IsTrue)

	// for month
	result = tk.MustQuery(`select month("2013-01-09"), month("2013-00-09"), month("000-01-09"), month("1-01-09"), month("20131-01-09"), month(null);`)
	result.Check(testkit.Rows("1 0 1 1 <nil> <nil>"))
	result = tk.MustQuery(`select month("2013-00-00"), month("2013-00-00 00:00:00"), month("0000-00-00 12:12:12"), month("2017-00-00 12:12:12");`)
	result.Check(testkit.Rows("0 0 0 0"))
	result = tk.MustQuery(`select month("aa"), month(2013), month(2012.09), month("1-01"), month("-09");`)
	result.Check(testkit.Rows("<nil> <nil> <nil> <nil> <nil>"))
	result = tk.MustQuery(`select month("2013-012-09"), month("2013-0000000012-09"), month("2013-30-09"), month("000-41-09");`)
	result.Check(testkit.Rows("12 12 <nil> <nil>"))
	tk.MustExec(`drop table if exists t`)
	tk.MustExec(`create table t(a bigint)`)
	_, err = tk.Exec(`insert into t select month("aa")`)
	c.Assert(err, NotNil)
	c.Assert(terror.ErrorEqual(err, types.ErrInvalidTimeFormat), IsTrue)
	_, err = tk.Exec(`insert into t select month("0000-00-00 00:00:00")`)
	c.Assert(err, NotNil)
	c.Assert(terror.ErrorEqual(err, types.ErrInvalidTimeFormat), IsTrue)
	tk.MustExec(`insert into t select 1`)
	_, err = tk.Exec(`update t set a = month("aa")`)
	c.Assert(terror.ErrorEqual(err, types.ErrInvalidTimeFormat), IsTrue)
	_, err = tk.Exec(`delete from t where a = month("aa")`)
	c.Assert(terror.ErrorEqual(err, types.ErrInvalidTimeFormat), IsTrue)

	// for week
	result = tk.MustQuery(`select week("2012-12-22"), week("2012-12-22", -2), week("2012-12-22", 0), week("2012-12-22", 1), week("2012-12-22", 2), week("2012-12-22", 200);`)
	result.Check(testkit.Rows("51 51 51 51 51 51"))
	result = tk.MustQuery(`select week("2008-02-20"), week("2008-02-20", 0), week("2008-02-20", 1), week("2009-02-20", 2), week("2008-02-20", 3), week("2008-02-20", 4);`)
	result.Check(testkit.Rows("7 7 8 7 8 8"))
	result = tk.MustQuery(`select week("2008-02-20", 5), week("2008-02-20", 6), week("2009-02-20", 7), week("2008-02-20", 8), week("2008-02-20", 9);`)
	result.Check(testkit.Rows("7 8 7 7 8"))
	result = tk.MustQuery(`select week("aa", 1), week(null, 2), week(11, 2), week(12.99, 2);`)
	result.Check(testkit.Rows("<nil> <nil> <nil> <nil>"))
	result = tk.MustQuery(`select week("aa"), week(null), week(11), week(12.99);`)
	result.Check(testkit.Rows("<nil> <nil> <nil> <nil>"))
	tk.MustExec(`drop table if exists t`)
	tk.MustExec(`create table t(a datetime)`)
	_, err = tk.Exec(`insert into t select week("aa", 1)`)
	c.Assert(err, NotNil)
	c.Assert(terror.ErrorEqual(err, types.ErrInvalidTimeFormat), IsTrue)
	tk.MustExec(`insert into t select now()`)
	_, err = tk.Exec(`update t set a = week("aa", 1)`)
	c.Assert(terror.ErrorEqual(err, types.ErrInvalidTimeFormat), IsTrue)
	_, err = tk.Exec(`delete from t where a = week("aa", 1)`)
	c.Assert(terror.ErrorEqual(err, types.ErrInvalidTimeFormat), IsTrue)

	// for weekofyear
	result = tk.MustQuery(`select weekofyear("2012-12-22"), weekofyear("2008-02-20"), weekofyear("aa"), weekofyear(null), weekofyear(11), weekofyear(12.99);`)
	result.Check(testkit.Rows("51 8 <nil> <nil> <nil> <nil>"))
	tk.MustExec(`drop table if exists t`)
	tk.MustExec(`create table t(a bigint)`)
	_, err = tk.Exec(`insert into t select weekofyear("aa")`)
	c.Assert(err, NotNil)
	c.Assert(terror.ErrorEqual(err, types.ErrInvalidTimeFormat), IsTrue)
	tk.MustExec(`insert into t select 1`)
	_, err = tk.Exec(`update t set a = weekofyear("aa")`)
	c.Assert(terror.ErrorEqual(err, types.ErrInvalidTimeFormat), IsTrue)
	_, err = tk.Exec(`delete from t where a = weekofyear("aa")`)
	c.Assert(terror.ErrorEqual(err, types.ErrInvalidTimeFormat), IsTrue)

	// for weekday
	result = tk.MustQuery(`select weekday("2012-12-20"), weekday("2012-12-21"), weekday("2012-12-22"), weekday("2012-12-23"), weekday("2012-12-24"), weekday("2012-12-25"), weekday("2012-12-26"), weekday("2012-12-27");`)
	result.Check(testkit.Rows("3 4 5 6 0 1 2 3"))
	result = tk.MustQuery(`select weekday("2012-12-90"), weekday("0000-00-00"), weekday("aa"), weekday(null), weekday(11), weekday(12.99);`)
	result.Check(testkit.Rows("<nil> <nil> <nil> <nil> <nil> <nil>"))

	// for quarter
	result = tk.MustQuery(`select quarter("2012-00-20"), quarter("2012-01-21"), quarter("2012-03-22"), quarter("2012-05-23"), quarter("2012-08-24"), quarter("2012-09-25"), quarter("2012-11-26"), quarter("2012-12-27");`)
	result.Check(testkit.Rows("0 1 1 2 3 3 4 4"))
	result = tk.MustQuery(`select quarter("2012-14-20"), quarter("0000-00-00"), quarter("aa"), quarter(null), quarter(11), quarter(12.99);`)
	result.Check(testkit.Rows("<nil> <nil> <nil> <nil> <nil> <nil>"))

	// for from_days
	result = tk.MustQuery(`select from_days(0), from_days(-199), from_days(1111), from_days(120), from_days(1), from_days(1111111), from_days(9999999), from_days(22222);`)
	result.Check(testkit.Rows("0000-00-00 0000-00-00 0003-01-16 0000-00-00 0000-00-00 3042-02-13 0000-00-00 0060-11-03"))
	result = tk.MustQuery(`select from_days("2012-14-20"), from_days("111a"), from_days("aa"), from_days(null), from_days("123asf"), from_days(12.99);`)
	result.Check(testkit.Rows("0005-07-05 0000-00-00 0000-00-00 <nil> 0000-00-00 0000-00-00"))

	// Fix issue #3923
	result = tk.MustQuery("select timediff(cast('2004-12-30 12:00:00' as time), '12:00:00');")
	result.Check(testkit.Rows("00:00:00"))
	result = tk.MustQuery("select timediff(cast('2004-12-30 12:00:00' as time), '2004-12-30 12:00:00');")
	result.Check(testkit.Rows("<nil>"))
	result = tk.MustQuery("select timediff(cast('2004-12-30 12:00:01' as datetime), '2004-12-30 12:00:00');")
	result.Check(testkit.Rows("00:00:01"))
	result = tk.MustQuery("select timediff(cast('2004-12-30 12:00:01' as time), '-34 00:00:00');")
	result.Check(testkit.Rows("828:00:01"))
	result = tk.MustQuery("select timediff(cast('2004-12-30 12:00:01' as datetime), '2004-12-30 12:00:00.1');")
	result.Check(testkit.Rows("00:00:00.9"))
	result = tk.MustQuery("select timediff(cast('2004-12-30 12:00:01' as datetime), '-34 124:00:00');")
	result.Check(testkit.Rows("<nil>"))
	result = tk.MustQuery("select timediff(cast('2004-12-30 12:00:01' as time), '-34 124:00:00');")
	result.Check(testkit.Rows("838:59:59"))
	result = tk.MustQuery("select timediff(cast('2004-12-30' as datetime), '12:00:00');")
	result.Check(testkit.Rows("<nil>"))
	result = tk.MustQuery("select timediff('12:00:00', '-34 12:00:00');")
	result.Check(testkit.Rows("838:59:59"))
	result = tk.MustQuery("select timediff('12:00:00', '34 12:00:00');")
	result.Check(testkit.Rows("-816:00:00"))
	result = tk.MustQuery("select timediff('2014-1-2 12:00:00', '-34 12:00:00');")
	result.Check(testkit.Rows("<nil>"))
	result = tk.MustQuery("select timediff('2014-1-2 12:00:00', '12:00:00');")
	result.Check(testkit.Rows("<nil>"))
	result = tk.MustQuery("select timediff('2014-1-2 12:00:00', '2014-1-1 12:00:00');")
	result.Check(testkit.Rows("24:00:00"))
	result = tk.MustQuery("select timestampadd(MINUTE, 1, '2003-01-02'), timestampadd(WEEK, 1, '2003-01-02 23:59:59')" +
		", timestampadd(MICROSECOND, 1, 950501);")
	result.Check(testkit.Rows("2003-01-02 00:01:00 2003-01-09 23:59:59 1995-05-01 00:00:00.000001"))
	result = tk.MustQuery("select timestampadd(day, 2, 950501), timestampadd(MINUTE, 37.5,'2003-01-02'), timestampadd(MINUTE, 37.49,'2003-01-02')," +
		" timestampadd(YeAr, 1, '2003-01-02');")
	result.Check(testkit.Rows("1995-05-03 00:00:00 2003-01-02 00:38:00 2003-01-02 00:37:00 2004-01-02 00:00:00"))
	result = tk.MustQuery("select to_seconds(950501), to_seconds('2009-11-29'), to_seconds('2009-11-29 13:43:32'), to_seconds('09-11-29 13:43:32');")
	result.Check(testkit.Rows("62966505600 63426672000 63426721412 63426721412"))
	result = tk.MustQuery("select to_days(950501), to_days('2007-10-07'), to_days('2007-10-07 00:00:59'), to_days('0000-01-01')")
	result.Check(testkit.Rows("728779 733321 733321 1"))

	result = tk.MustQuery("select last_day('2003-02-05'), last_day('2004-02-05'), last_day('2004-01-01 01:01:01'), last_day(950501);")
	result.Check(testkit.Rows("2003-02-28 2004-02-29 2004-01-31 1995-05-31"))

	tk.MustExec("SET SQL_MODE='';")
	result = tk.MustQuery("select last_day('0000-00-00');")
	result.Check(testkit.Rows("<nil>"))
	result = tk.MustQuery("select to_days('0000-00-00');")
	result.Check(testkit.Rows("<nil>"))
	result = tk.MustQuery("select to_seconds('0000-00-00');")
	result.Check(testkit.Rows("<nil>"))

	result = tk.MustQuery("select timestamp('2003-12-31'), timestamp('2003-12-31 12:00:00','12:00:00');")
	result.Check(testkit.Rows("2003-12-31 00:00:00 2004-01-01 00:00:00"))
	result = tk.MustQuery("select timestamp(20170118123950.123), timestamp(20170118123950.999);")
	result.Check(testkit.Rows("2017-01-18 12:39:50.123 2017-01-18 12:39:50.999"))
	result = tk.MustQuery("select timestamp('2003-12-31', '01:01:01.01'), timestamp('2003-12-31.1234', '01:01:01.01')," +
		" timestamp('2008-12-31','00:00:00.0'), timestamp('2008-12-31 00:00:00.000');")
	result.Check(testkit.Rows("2003-12-31 01:01:01.01 2003-12-31 01:01:01.1334 2008-12-31 00:00:00.0 2008-12-31 00:00:00.000"))
	result = tk.MustQuery("select timestamp('2003-12-31', 1), timestamp('2003-12-31', -1);")
	result.Check(testkit.Rows("2003-12-31 00:00:01 2003-12-30 23:59:59"))
	result = tk.MustQuery("select timestamp('2003-12-31', '2000-12-12 01:01:01.01'), timestamp('2003-14-31','01:01:01.01');")
	result.Check(testkit.Rows("<nil> <nil>"))

	result = tk.MustQuery("select TIMESTAMPDIFF(MONTH,'2003-02-01','2003-05-01'), TIMESTAMPDIFF(yEaR,'2002-05-01', " +
		"'2001-01-01'), TIMESTAMPDIFF(minute,binary('2003-02-01'),'2003-05-01 12:05:55'), TIMESTAMPDIFF(day," +
		"'1995-05-02', 950501);")
	result.Check(testkit.Rows("3 -1 128885 -1"))

	result = tk.MustQuery("select datediff('2007-12-31 23:59:59','2007-12-30'), datediff('2010-11-30 23:59:59', " +
		"'2010-12-31'), datediff(950501,'2016-01-13'), datediff(950501.9,'2016-01-13'), datediff(binary(950501), '2016-01-13');")
	result.Check(testkit.Rows("1 -31 -7562 -7562 -7562"))
	result = tk.MustQuery("select datediff('0000-01-01','0001-01-01'), datediff('0001-00-01', '0001-00-01'), datediff('0001-01-00','0001-01-00'), datediff('2017-01-01','2017-01-01');")
	result.Check(testkit.Rows("-365 <nil> <nil> 0"))

	// fixed issue #3986
	tk.MustExec("SET SQL_MODE='NO_ENGINE_SUBSTITUTION';")
	tk.MustExec("SET TIME_ZONE='+03:00';")
	tk.MustExec("DROP TABLE IF EXISTS t;")
	tk.MustExec("CREATE TABLE t (ix TIMESTAMP NOT NULL DEFAULT CURRENT_TIMESTAMP ON UPDATE CURRENT_TIMESTAMP);")
	tk.MustExec("INSERT INTO t VALUES (0), (20030101010160), (20030101016001), (20030101240101), (20030132010101), (20031301010101), (20031200000000), (20030000000000);")
	result = tk.MustQuery("SELECT CAST(ix AS SIGNED) FROM t;")
	result.Check(testkit.Rows("0", "0", "0", "0", "0", "0", "0", "0"))

	// test time
	result = tk.MustQuery("select time('2003-12-31 01:02:03')")
	result.Check(testkit.Rows("01:02:03"))
	result = tk.MustQuery("select time('2003-12-31 01:02:03.000123')")
	result.Check(testkit.Rows("01:02:03.000123"))
	result = tk.MustQuery("select time('01:02:03.000123')")
	result.Check(testkit.Rows("01:02:03.000123"))
	result = tk.MustQuery("select time('01:02:03')")
	result.Check(testkit.Rows("01:02:03"))
	result = tk.MustQuery("select time('-838:59:59.000000')")
	result.Check(testkit.Rows("-838:59:59.000000"))
	result = tk.MustQuery("select time('-838:59:59.000001')")
	result.Check(testkit.Rows("-838:59:59.000000"))
	result = tk.MustQuery("select time('-839:59:59.000000')")
	result.Check(testkit.Rows("-838:59:59.000000"))
	result = tk.MustQuery("select time('840:59:59.000000')")
	result.Check(testkit.Rows("838:59:59.000000"))
	// FIXME: #issue 4193
	// result = tk.MustQuery("select time('840:59:60.000000')")
	// result.Check(testkit.Rows("<nil>"))
	// result = tk.MustQuery("select time('800:59:59.9999999')")
	// result.Check(testkit.Rows("801:00:00.000000"))
	// result = tk.MustQuery("select time('12003-12-10 01:02:03.000123')")
	// result.Check(testkit.Rows("<nil>")
	// result = tk.MustQuery("select time('')")
	// result.Check(testkit.Rows("<nil>")
	// result = tk.MustQuery("select time('2003-12-10-10 01:02:03.000123')")
	// result.Check(testkit.Rows("00:20:03")

	//for hour
	result = tk.MustQuery(`SELECT hour("12:13:14.123456"), hour("12:13:14.000010"), hour("272:59:55"), hour(020005), hour(null), hour("27aaaa2:59:55");`)
	result.Check(testkit.Rows("12 12 272 2 <nil> <nil>"))

	// for hour, issue #4340
	result = tk.MustQuery(`SELECT HOUR(20171222020005);`)
	result.Check(testkit.Rows("2"))
	result = tk.MustQuery(`SELECT HOUR(20171222020005.1);`)
	result.Check(testkit.Rows("2"))
	result = tk.MustQuery(`SELECT HOUR(20171222020005.1e0);`)
	result.Check(testkit.Rows("2"))
	result = tk.MustQuery(`SELECT HOUR("20171222020005");`)
	result.Check(testkit.Rows("2"))
	result = tk.MustQuery(`SELECT HOUR("20171222020005.1");`)
	result.Check(testkit.Rows("2"))
	result = tk.MustQuery(`select hour(20171222);`)
	result.Check(testkit.Rows("<nil>"))
	result = tk.MustQuery(`select hour(8381222);`)
	result.Check(testkit.Rows("838"))
	result = tk.MustQuery(`select hour(10000000000);`)
	result.Check(testkit.Rows("<nil>"))
	result = tk.MustQuery(`select hour(10100000000);`)
	result.Check(testkit.Rows("<nil>"))
	result = tk.MustQuery(`select hour(10001000000);`)
	result.Check(testkit.Rows("<nil>"))
	result = tk.MustQuery(`select hour(10101000000);`)
	result.Check(testkit.Rows("0"))

	// for minute
	result = tk.MustQuery(`SELECT minute("12:13:14.123456"), minute("12:13:14.000010"), minute("272:59:55"), minute(null), minute("27aaaa2:59:55");`)
	result.Check(testkit.Rows("13 13 59 <nil> <nil>"))

	// for second
	result = tk.MustQuery(`SELECT second("12:13:14.123456"), second("12:13:14.000010"), second("272:59:55"), second(null), second("27aaaa2:59:55");`)
	result.Check(testkit.Rows("14 14 55 <nil> <nil>"))

	// for microsecond
	result = tk.MustQuery(`SELECT microsecond("12:00:00.123456"), microsecond("12:00:00.000010"), microsecond(null), microsecond("27aaaa2:59:55");`)
	result.Check(testkit.Rows("123456 10 <nil> <nil>"))

	// for period_add
	result = tk.MustQuery(`SELECT period_add(191, 2), period_add(191, -2), period_add(0, 20), period_add(0, 0);`)
	result.Check(testkit.Rows("200809 200805 0 0"))
	result = tk.MustQuery(`SELECT period_add(NULL, 2), period_add(-191, NULL), period_add(NULL, NULL), period_add(12.09, -2), period_add("21aa", "11aa"), period_add("", "");`)
	result.Check(testkit.Rows("<nil> <nil> <nil> 200010 200208 0"))

	// for period_diff
	result = tk.MustQuery(`SELECT period_diff(191, 2), period_diff(191, -2), period_diff(0, 0), period_diff(191, 191);`)
	result.Check(testkit.Rows("101 -2213609288845122103 0 0"))
	result = tk.MustQuery(`SELECT period_diff(NULL, 2), period_diff(-191, NULL), period_diff(NULL, NULL), period_diff(12.09, 2), period_diff("21aa", "11aa"), period_diff("", "");`)
	result.Check(testkit.Rows("<nil> <nil> <nil> 10 10 0"))

	// TODO: fix `CAST(xx as duration)` and release the test below:
	// result = tk.MustQuery(`SELECT hour("aaa"), hour(123456), hour(1234567);`)
	// result = tk.MustQuery(`SELECT minute("aaa"), minute(123456), minute(1234567);`)
	// result = tk.MustQuery(`SELECT second("aaa"), second(123456), second(1234567);`)
	// result = tk.MustQuery(`SELECT microsecond("aaa"), microsecond(123456), microsecond(1234567);`)

	// for time_format
	result = tk.MustQuery("SELECT TIME_FORMAT('150:02:28', '%H:%i:%s %p');")
	result.Check(testkit.Rows("150:02:28 AM"))
	result = tk.MustQuery("SELECT TIME_FORMAT('bad string', '%H:%i:%s %p');")
	result.Check(testkit.Rows("00:00:00 AM"))
	result = tk.MustQuery("SELECT TIME_FORMAT(null, '%H:%i:%s %p');")
	result.Check(testkit.Rows("<nil>"))
	result = tk.MustQuery("SELECT TIME_FORMAT(123, '%H:%i:%s %p');")
	result.Check(testkit.Rows("00:01:23 AM"))

	// for date_format
	result = tk.MustQuery("SELECT DATE_FORMAT('2017-06-15', '%W %M %e %Y %r %y');")
	result.Check(testkit.Rows("Thursday June 15 2017 12:00:00 AM 17"))
	result = tk.MustQuery("SELECT DATE_FORMAT(151113102019.12, '%W %M %e %Y %r %y');")
	result.Check(testkit.Rows("Friday November 13 2015 10:20:19 AM 15"))
	result = tk.MustQuery("SELECT DATE_FORMAT('0000-00-00', '%W %M %e %Y %r %y');")
	result.Check(testkit.Rows("<nil>"))

	// for yearweek
	result = tk.MustQuery(`select yearweek("2014-12-27"), yearweek("2014-29-27"), yearweek("2014-00-27"), yearweek("2014-12-27 12:38:32"), yearweek("2014-12-27 12:38:32.1111111"), yearweek("2014-12-27 12:90:32"), yearweek("2014-12-27 89:38:32.1111111");`)
	result.Check(testkit.Rows("201451 <nil> <nil> 201451 201451 <nil> <nil>"))
	result = tk.MustQuery(`select yearweek(12121), yearweek(1.00009), yearweek("aaaaa"), yearweek(""), yearweek(NULL);`)
	result.Check(testkit.Rows("<nil> <nil> <nil> <nil> <nil>"))
	result = tk.MustQuery(`select yearweek("0000-00-00"), yearweek("2019-01-29", "aa"), yearweek("2011-01-01", null);`)
	result.Check(testkit.Rows("<nil> 201904 201052"))

	// for dayOfWeek, dayOfMonth, dayOfYear
	result = tk.MustQuery(`select dayOfWeek(null), dayOfWeek("2017-08-12"), dayOfWeek("0000-00-00"), dayOfWeek("2017-00-00"), dayOfWeek("0000-00-00 12:12:12"), dayOfWeek("2017-00-00 12:12:12")`)
	result.Check(testkit.Rows("<nil> 7 <nil> <nil> <nil> <nil>"))
	result = tk.MustQuery(`select dayOfYear(null), dayOfYear("2017-08-12"), dayOfYear("0000-00-00"), dayOfYear("2017-00-00"), dayOfYear("0000-00-00 12:12:12"), dayOfYear("2017-00-00 12:12:12")`)
	result.Check(testkit.Rows("<nil> 224 <nil> <nil> <nil> <nil>"))
	result = tk.MustQuery(`select dayOfMonth(null), dayOfMonth("2017-08-12"), dayOfMonth("0000-00-00"), dayOfMonth("2017-00-00"), dayOfMonth("0000-00-00 12:12:12"), dayOfMonth("2017-00-00 12:12:12")`)
	result.Check(testkit.Rows("<nil> 12 <nil> 0 0 0"))

	tk.MustExec(`drop table if exists t`)
	tk.MustExec(`create table t(a bigint)`)
	tk.MustExec(`insert into t value(1)`)
	tk.MustExec("set sql_mode = 'STRICT_TRANS_TABLES'")

	_, err = tk.Exec("insert into t value(dayOfWeek('0000-00-00'))")
	c.Assert(terror.ErrorEqual(err, types.ErrInvalidTimeFormat), IsTrue)
	_, err = tk.Exec(`update t set a = dayOfWeek("0000-00-00")`)
	c.Assert(terror.ErrorEqual(err, types.ErrInvalidTimeFormat), IsTrue)
	_, err = tk.Exec(`delete from t where a = dayOfWeek(123)`)
	c.Assert(terror.ErrorEqual(err, types.ErrInvalidTimeFormat), IsTrue)

	_, err = tk.Exec("insert into t value(dayOfMonth('2017-00-00'))")
	c.Assert(err, IsNil)
	_, err = tk.Exec("insert into t value(dayOfMonth('0000-00-00'))")
	c.Assert(terror.ErrorEqual(err, types.ErrInvalidTimeFormat), IsTrue)
	_, err = tk.Exec(`update t set a = dayOfMonth("0000-00-00")`)
	c.Assert(terror.ErrorEqual(err, types.ErrInvalidTimeFormat), IsTrue)
	_, err = tk.Exec(`delete from t where a = dayOfMonth(123)`)
	c.Assert(terror.ErrorEqual(err, types.ErrInvalidTimeFormat), IsTrue)

	_, err = tk.Exec("insert into t value(dayOfYear('0000-00-00'))")
	c.Assert(terror.ErrorEqual(err, types.ErrInvalidTimeFormat), IsTrue)
	_, err = tk.Exec(`update t set a = dayOfYear("0000-00-00")`)
	c.Assert(terror.ErrorEqual(err, types.ErrInvalidTimeFormat), IsTrue)
	_, err = tk.Exec(`delete from t where a = dayOfYear(123)`)
	c.Assert(terror.ErrorEqual(err, types.ErrInvalidTimeFormat), IsTrue)

	tk.MustExec("set sql_mode = ''")

	// for unix_timestamp
	tk.MustExec("SET time_zone = '+00:00';")
	result = tk.MustQuery("SELECT UNIX_TIMESTAMP(151113);")
	result.Check(testkit.Rows("1447372800"))
	result = tk.MustQuery("SELECT UNIX_TIMESTAMP(20151113);")
	result.Check(testkit.Rows("1447372800"))
	result = tk.MustQuery("SELECT UNIX_TIMESTAMP(151113102019);")
	result.Check(testkit.Rows("1447410019"))
	result = tk.MustQuery("SELECT UNIX_TIMESTAMP(151113102019e0);")
	result.Check(testkit.Rows("1447410019.000000"))
	result = tk.MustQuery("SELECT UNIX_TIMESTAMP(15111310201912e-2);")
	result.Check(testkit.Rows("1447410019.120000"))
	result = tk.MustQuery("SELECT UNIX_TIMESTAMP(151113102019.12);")
	result.Check(testkit.Rows("1447410019.12"))
	result = tk.MustQuery("SELECT UNIX_TIMESTAMP(151113102019.1234567);")
	result.Check(testkit.Rows("1447410019.123457"))
	result = tk.MustQuery("SELECT UNIX_TIMESTAMP(20151113102019);")
	result.Check(testkit.Rows("1447410019"))
	result = tk.MustQuery("SELECT UNIX_TIMESTAMP('2015-11-13 10:20:19');")
	result.Check(testkit.Rows("1447410019.000000"))
	result = tk.MustQuery("SELECT UNIX_TIMESTAMP('2015-11-13 10:20:19.012');")
	result.Check(testkit.Rows("1447410019.012000"))
	result = tk.MustQuery("SELECT UNIX_TIMESTAMP('1970-01-01 00:00:00');")
	result.Check(testkit.Rows("0.000000"))
	result = tk.MustQuery("SELECT UNIX_TIMESTAMP('1969-12-31 23:59:59');")
	result.Check(testkit.Rows("0"))
	result = tk.MustQuery("SELECT UNIX_TIMESTAMP('1970-13-01 00:00:00');")
	result.Check(testkit.Rows("0"))
	result = tk.MustQuery("SELECT UNIX_TIMESTAMP('2038-01-19 03:14:07.999999');")
	result.Check(testkit.Rows("2147483647.999999"))
	result = tk.MustQuery("SELECT UNIX_TIMESTAMP('2038-01-19 03:14:08');")
	result.Check(testkit.Rows("0"))
	result = tk.MustQuery("SELECT UNIX_TIMESTAMP(0);")
	result.Check(testkit.Rows("0"))
	result = tk.MustQuery("SELECT UNIX_TIMESTAMP(-1);")
	result.Check(testkit.Rows("0"))
	result = tk.MustQuery("SELECT UNIX_TIMESTAMP(12345);")
	result.Check(testkit.Rows("0"))
	// Test different time zone.
	tk.MustExec("SET time_zone = '+08:00';")
	result = tk.MustQuery("SELECT UNIX_TIMESTAMP('1970-01-01 00:00:00');")
	result.Check(testkit.Rows("0"))
	result = tk.MustQuery("SELECT UNIX_TIMESTAMP('1970-01-01 08:00:00');")
	result.Check(testkit.Rows("0.000000"))
	result = tk.MustQuery("SELECT UNIX_TIMESTAMP('2015-11-13 18:20:19.012');")
	result.Check(testkit.Rows("1447410019.012000"))
	result = tk.MustQuery("SELECT UNIX_TIMESTAMP('2038-01-19 11:14:07.999999');")
	result.Check(testkit.Rows("2147483647.999999"))

	result = tk.MustQuery("SELECT TIME_FORMAT('bad string', '%H:%i:%s %p');")
	result.Check(testkit.Rows("00:00:00 AM"))
	result = tk.MustQuery("SELECT TIME_FORMAT(null, '%H:%i:%s %p');")
	result.Check(testkit.Rows("<nil>"))
	result = tk.MustQuery("SELECT TIME_FORMAT(123, '%H:%i:%s %p');")
	result.Check(testkit.Rows("00:01:23 AM"))

	// for monthname
	tk.MustExec(`drop table if exists t`)
	tk.MustExec(`create table t(a varchar(10))`)
	tk.MustExec(`insert into t value("abc")`)
	tk.MustExec("set sql_mode = 'STRICT_TRANS_TABLES'")

	_, err = tk.Exec("insert into t value(monthname('0000-00-00'))")
	c.Assert(terror.ErrorEqual(err, types.ErrInvalidTimeFormat), IsTrue)
	_, err = tk.Exec(`update t set a = monthname("0000-00-00")`)
	c.Assert(terror.ErrorEqual(err, types.ErrInvalidTimeFormat), IsTrue)
	_, err = tk.Exec(`delete from t where a = monthname(123)`)
	c.Assert(terror.ErrorEqual(err, types.ErrInvalidTimeFormat), IsTrue)
	result = tk.MustQuery(`select monthname("2017-12-01"), monthname("0000-00-00"), monthname("0000-01-00"), monthname("0000-01-00 00:00:00")`)
	result.Check(testkit.Rows("December <nil> January January"))
	tk.MustQuery("show warnings").Check(testutil.RowsWithSep("|", "Warning|1105|invalid time format"))

	// for dayname
	tk.MustExec(`drop table if exists t`)
	tk.MustExec(`create table t(a varchar(10))`)
	tk.MustExec(`insert into t value("abc")`)
	tk.MustExec("set sql_mode = 'STRICT_TRANS_TABLES'")

	_, err = tk.Exec("insert into t value(dayname('0000-00-00'))")
	c.Assert(terror.ErrorEqual(err, types.ErrInvalidTimeFormat), IsTrue)
	_, err = tk.Exec(`update t set a = dayname("0000-00-00")`)
	c.Assert(terror.ErrorEqual(err, types.ErrInvalidTimeFormat), IsTrue)
	_, err = tk.Exec(`delete from t where a = dayname(123)`)
	c.Assert(terror.ErrorEqual(err, types.ErrInvalidTimeFormat), IsTrue)
	result = tk.MustQuery(`select dayname("2017-12-01"), dayname("0000-00-00"), dayname("0000-01-00"), dayname("0000-01-00 00:00:00")`)
	result.Check(testkit.Rows("Friday <nil> <nil> <nil>"))
	tk.MustQuery("show warnings").Check(testutil.RowsWithSep("|", "Warning|1105|invalid time format", "Warning|1105|invalid time format", "Warning|1105|invalid time format"))

	// for sec_to_time
	result = tk.MustQuery("select sec_to_time(NULL)")
	result.Check(testkit.Rows("<nil>"))
	result = tk.MustQuery("select sec_to_time(2378), sec_to_time(3864000), sec_to_time(-3864000)")
	result.Check(testkit.Rows("00:39:38 838:59:59 -838:59:59"))
	result = tk.MustQuery("select sec_to_time(86401.4), sec_to_time(-86401.4), sec_to_time(864014e-1), sec_to_time(-864014e-1), sec_to_time('86401.4'), sec_to_time('-86401.4')")
	result.Check(testkit.Rows("24:00:01.4 -24:00:01.4 24:00:01.400000 -24:00:01.400000 24:00:01.400000 -24:00:01.400000"))
	result = tk.MustQuery("select sec_to_time(86401.54321), sec_to_time(86401.543212345)")
	result.Check(testkit.Rows("24:00:01.54321 24:00:01.543212"))
	result = tk.MustQuery("select sec_to_time('123.4'), sec_to_time('123.4567891'), sec_to_time('123')")
	result.Check(testkit.Rows("00:02:03.400000 00:02:03.456789 00:02:03.000000"))

	// for time_to_sec
	result = tk.MustQuery("select time_to_sec(NULL)")
	result.Check(testkit.Rows("<nil>"))
	result = tk.MustQuery("select time_to_sec('22:23:00'), time_to_sec('00:39:38'), time_to_sec('23:00'), time_to_sec('00:00'), time_to_sec('00:00:00'), time_to_sec('23:59:59')")
	result.Check(testkit.Rows("80580 2378 82800 0 0 86399"))
	result = tk.MustQuery("select time_to_sec('1:0'), time_to_sec('1:00'), time_to_sec('1:0:0'), time_to_sec('-02:00'), time_to_sec('-02:00:05'), time_to_sec('020005')")
	result.Check(testkit.Rows("3600 3600 3600 -7200 -7205 7205"))
	result = tk.MustQuery("select time_to_sec('20171222020005'), time_to_sec(020005), time_to_sec(20171222020005), time_to_sec(171222020005)")
	result.Check(testkit.Rows("7205 7205 7205 7205"))

	// for str_to_date
	result = tk.MustQuery("select str_to_date('01-01-2017', '%d-%m-%Y'), str_to_date('59:20:12 01-01-2017', '%s:%i:%H %d-%m-%Y'), str_to_date('59:20:12', '%s:%i:%H')")
	result.Check(testkit.Rows("2017-01-01 2017-01-01 12:20:59 12:20:59"))
	result = tk.MustQuery("select str_to_date('aaa01-01-2017', 'aaa%d-%m-%Y'), str_to_date('59:20:12 aaa01-01-2017', '%s:%i:%H aaa%d-%m-%Y'), str_to_date('59:20:12aaa', '%s:%i:%Haaa')")
	result.Check(testkit.Rows("2017-01-01 2017-01-01 12:20:59 12:20:59"))
	result = tk.MustQuery("select str_to_date('01-01-2017', '%d'), str_to_date('59', '%d-%Y')")
	// TODO: MySQL returns "<nil> <nil>".
	result.Check(testkit.Rows("0000-00-01 <nil>"))
	tk.MustQuery("show warnings").Check(testutil.RowsWithSep("|", "Warning|1105|invalid time format"))

	// for get_format
	result = tk.MustQuery(`select GET_FORMAT(DATE,'USA'), GET_FORMAT(DATE,'JIS'), GET_FORMAT(DATE,'ISO'), GET_FORMAT(DATE,'EUR'),
	GET_FORMAT(DATE,'INTERNAL'), GET_FORMAT(DATETIME,'USA') , GET_FORMAT(DATETIME,'JIS'), GET_FORMAT(DATETIME,'ISO'),
	GET_FORMAT(DATETIME,'EUR') , GET_FORMAT(DATETIME,'INTERNAL'), GET_FORMAT(TIME,'USA') , GET_FORMAT(TIME,'JIS'),
	GET_FORMAT(TIME,'ISO'), GET_FORMAT(TIME,'EUR'), GET_FORMAT(TIME,'INTERNAL')`)
	result.Check(testkit.Rows("%m.%d.%Y %Y-%m-%d %Y-%m-%d %d.%m.%Y %Y%m%d %Y-%m-%d %H.%i.%s %Y-%m-%d %H:%i:%s %Y-%m-%d %H:%i:%s %Y-%m-%d %H.%i.%s %Y%m%d%H%i%s %h:%i:%s %p %H:%i:%s %H:%i:%s %H.%i.%s %H%i%s"))

	// for extract
	result = tk.MustQuery(`select extract(day from '800:12:12'), extract(hour from '800:12:12'), extract(month from 20170101), extract(day_second from '2017-01-01 12:12:12')`)
	result.Check(testkit.Rows("12 800 1 1121212"))
}

func (s *testIntegrationSuite) TestOpBuiltin(c *C) {
	defer func() {
		s.cleanEnv(c)
		testleak.AfterTest(c)()
	}()
	tk := testkit.NewTestKit(c, s.store)
	tk.MustExec("use test")

	// for logicAnd
	result := tk.MustQuery("select 1 && 1, 1 && 0, 0 && 1, 0 && 0, 2 && -1, null && 1, '1a' && 'a'")
	result.Check(testkit.Rows("1 0 0 0 1 <nil> 0"))
	// for bitNeg
	result = tk.MustQuery("select ~123, ~-123, ~null")
	result.Check(testkit.Rows("18446744073709551492 122 <nil>"))
	// for logicNot
	result = tk.MustQuery("select !1, !123, !0, !null")
	result.Check(testkit.Rows("0 0 1 <nil>"))
	// for logicalXor
	result = tk.MustQuery("select 1 xor 1, 1 xor 0, 0 xor 1, 0 xor 0, 2 xor -1, null xor 1, '1a' xor 'a'")
	result.Check(testkit.Rows("0 1 1 0 0 <nil> 1"))
	// for bitAnd
	result = tk.MustQuery("select 123 & 321, -123 & 321, null & 1")
	result.Check(testkit.Rows("65 257 <nil>"))
	// for bitOr
	result = tk.MustQuery("select 123 | 321, -123 | 321, null | 1")
	result.Check(testkit.Rows("379 18446744073709551557 <nil>"))
	// for bitXor
	result = tk.MustQuery("select 123 ^ 321, -123 ^ 321, null ^ 1")
	result.Check(testkit.Rows("314 18446744073709551300 <nil>"))
	// for leftShift
	result = tk.MustQuery("select 123 << 2, -123 << 2, null << 1")
	result.Check(testkit.Rows("492 18446744073709551124 <nil>"))
	// for rightShift
	result = tk.MustQuery("select 123 >> 2, -123 >> 2, null >> 1")
	result.Check(testkit.Rows("30 4611686018427387873 <nil>"))
	// for logicOr
	result = tk.MustQuery("select 1 || 1, 1 || 0, 0 || 1, 0 || 0, 2 || -1, null || 1, '1a' || 'a'")
	result.Check(testkit.Rows("1 1 1 0 1 1 1"))
	// for unaryPlus
	result = tk.MustQuery(`select +1, +0, +(-9), +(-0.001), +0.999, +null, +"aaa"`)
	result.Check(testkit.Rows("1 0 -9 -0.001 0.999 <nil> aaa"))
}

func (s *testIntegrationSuite) TestBuiltin(c *C) {
	defer func() {
		s.cleanEnv(c)
		testleak.AfterTest(c)()
	}()
	tk := testkit.NewTestKit(c, s.store)
	tk.MustExec("use test")

	// for is true && is false
	tk.MustExec("drop table if exists t")
	tk.MustExec("create table t (a int, b int, index idx_b (b))")
	tk.MustExec("insert t values (1, 1)")
	tk.MustExec("insert t values (2, 2)")
	tk.MustExec("insert t values (3, 2)")
	result := tk.MustQuery("select * from t where b is true")
	result.Check(testkit.Rows("1 1", "2 2", "3 2"))
	result = tk.MustQuery("select all + a from t where a = 1")
	result.Check(testkit.Rows("1"))
	result = tk.MustQuery("select * from t where a is false")
	result.Check(nil)
	result = tk.MustQuery("select * from t where a is not true")
	result.Check(nil)
	result = tk.MustQuery(`select 1 is true, 0 is true, null is true, "aaa" is true, "" is true, -12.00 is true, 0.0 is true, 0.0000001 is true;`)
	result.Check(testkit.Rows("1 0 0 0 0 1 0 1"))
	result = tk.MustQuery(`select 1 is false, 0 is false, null is false, "aaa" is false, "" is false, -12.00 is false, 0.0 is false, 0.0000001 is false;`)
	result.Check(testkit.Rows("0 1 0 1 1 0 1 0"))

	// for in
	result = tk.MustQuery("select * from t where b in (a)")
	result.Check(testkit.Rows("1 1", "2 2"))
	result = tk.MustQuery("select * from t where b not in (a)")
	result.Check(testkit.Rows("3 2"))

	// test cast
	result = tk.MustQuery("select cast(1 as decimal(3,2))")
	result.Check(testkit.Rows("1.00"))
	result = tk.MustQuery("select cast('1991-09-05 11:11:11' as datetime)")
	result.Check(testkit.Rows("1991-09-05 11:11:11"))
	result = tk.MustQuery("select cast(cast('1991-09-05 11:11:11' as datetime) as char)")
	result.Check(testkit.Rows("1991-09-05 11:11:11"))
	result = tk.MustQuery("select cast('11:11:11' as time)")
	result.Check(testkit.Rows("11:11:11"))
	result = tk.MustQuery("select * from t where a > cast(2 as decimal)")
	result.Check(testkit.Rows("3 2"))
	result = tk.MustQuery("select cast(-1 as unsigned)")
	result.Check(testkit.Rows("18446744073709551615"))
	tk.MustExec("drop table if exists t")
	tk.MustExec("create table t(a decimal(3, 1), b double, c datetime, d time, e int)")
	tk.MustExec("insert into t value(12.3, 1.23, '2017-01-01 12:12:12', '12:12:12', 123)")
	result = tk.MustQuery("select cast(a as json), cast(b as json), cast(c as json), cast(d as json), cast(e as json) from t")
	result.Check(testkit.Rows(`12.3 1.23 "2017-01-01 12:12:12.000000" "12:12:12.000000" 123`))
	result = tk.MustQuery(`select cast(10101000000 as time);`)
	result.Check(testkit.Rows("00:00:00"))
	result = tk.MustQuery(`select cast(10101001000 as time);`)
	result.Check(testkit.Rows("00:10:00"))
	result = tk.MustQuery(`select cast(10000000000 as time);`)
	result.Check(testkit.Rows("<nil>"))
	result = tk.MustQuery(`select cast(20171222020005 as time);`)
	result.Check(testkit.Rows("02:00:05"))
	result = tk.MustQuery(`select cast(8380000 as time);`)
	result.Check(testkit.Rows("838:00:00"))
	result = tk.MustQuery(`select cast(8390000 as time);`)
	result.Check(testkit.Rows("<nil>"))
	result = tk.MustQuery(`select cast(8386000 as time);`)
	result.Check(testkit.Rows("<nil>"))
	result = tk.MustQuery(`select cast(8385960 as time);`)
	result.Check(testkit.Rows("<nil>"))

	// for ISNULL
	tk.MustExec("drop table if exists t")
	tk.MustExec("create table t (a int, b int, c int, d char(10), e datetime, f float, g decimal(10, 3))")
	tk.MustExec("insert t values (1, 0, null, null, null, null, null)")
	result = tk.MustQuery("select ISNULL(a), ISNULL(b), ISNULL(c), ISNULL(d), ISNULL(e), ISNULL(f), ISNULL(g) from t")
	result.Check(testkit.Rows("0 0 1 1 1 1 1"))

	// fix issue #3942
	result = tk.MustQuery("select cast('-24 100:00:00' as time);")
	result.Check(testkit.Rows("-676:00:00"))
	result = tk.MustQuery("select cast('12:00:00.000000' as datetime);")
	result.Check(testkit.Rows("2012-00-00 00:00:00"))
	result = tk.MustQuery("select cast('-34 100:00:00' as time);")
	result.Check(testkit.Rows("-838:59:59"))

	// Fix issue #3691, cast compatibility.
	result = tk.MustQuery("select cast('18446744073709551616' as unsigned);")
	result.Check(testkit.Rows("18446744073709551615"))
	result = tk.MustQuery("select cast('18446744073709551616' as signed);")
	result.Check(testkit.Rows("-1"))
	result = tk.MustQuery("select cast('9223372036854775808' as signed);")
	result.Check(testkit.Rows("-9223372036854775808"))
	result = tk.MustQuery("select cast('9223372036854775809' as signed);")
	result.Check(testkit.Rows("-9223372036854775807"))
	result = tk.MustQuery("select cast('9223372036854775807' as signed);")
	result.Check(testkit.Rows("9223372036854775807"))
	result = tk.MustQuery("select cast('18446744073709551615' as signed);")
	result.Check(testkit.Rows("-1"))
	result = tk.MustQuery("select cast('18446744073709551614' as signed);")
	result.Check(testkit.Rows("-2"))
	result = tk.MustQuery("select cast(18446744073709551615 as unsigned);")
	result.Check(testkit.Rows("18446744073709551615"))
	result = tk.MustQuery("select cast(18446744073709551616 as unsigned);")
	result.Check(testkit.Rows("18446744073709551615"))
	result = tk.MustQuery("select cast(18446744073709551616 as signed);")
	result.Check(testkit.Rows("9223372036854775807"))
	result = tk.MustQuery("select cast(18446744073709551617 as signed);")
	result.Check(testkit.Rows("9223372036854775807"))
	result = tk.MustQuery("select cast(18446744073709551615 as signed);")
	result.Check(testkit.Rows("-1"))
	result = tk.MustQuery("select cast(18446744073709551614 as signed);")
	result.Check(testkit.Rows("-2"))
	result = tk.MustQuery("select cast(-18446744073709551616 as signed);")
	result.Check(testkit.Rows("-9223372036854775808"))
	result = tk.MustQuery("select cast(18446744073709551614.9 as unsigned);") // Round up
	result.Check(testkit.Rows("18446744073709551615"))
	result = tk.MustQuery("select cast(18446744073709551614.4 as unsigned);") // Round down
	result.Check(testkit.Rows("18446744073709551614"))
	result = tk.MustQuery("select cast(-9223372036854775809 as signed);")
	result.Check(testkit.Rows("-9223372036854775808"))
	result = tk.MustQuery("select cast(-9223372036854775809 as unsigned);")
	result.Check(testkit.Rows("0"))
	result = tk.MustQuery("select cast(-9223372036854775808 as unsigned);")
	result.Check(testkit.Rows("9223372036854775808"))
	result = tk.MustQuery("select cast('-9223372036854775809' as unsigned);")
	result.Check(testkit.Rows("9223372036854775808"))
	result = tk.MustQuery("select cast('-9223372036854775807' as unsigned);")
	result.Check(testkit.Rows("9223372036854775809"))
	result = tk.MustQuery("select cast('-2' as unsigned);")
	result.Check(testkit.Rows("18446744073709551614"))
	result = tk.MustQuery("select cast(cast(1-2 as unsigned) as signed integer);")
	result.Check(testkit.Rows("-1"))
	result = tk.MustQuery("select cast(1 as signed int)")
	result.Check(testkit.Rows("1"))

	// test cast time as decimal overflow
	tk.MustExec("drop table if exists t1")
	tk.MustExec("create table t1(s1 time);")
	tk.MustExec("insert into t1 values('11:11:11');")
	result = tk.MustQuery("select cast(s1 as decimal(7, 2)) from t1;")
	result.Check(testkit.Rows("99999.99"))
	result = tk.MustQuery("select cast(s1 as decimal(8, 2)) from t1;")
	result.Check(testkit.Rows("111111.00"))
	_, err := tk.Exec("insert into t1 values(cast('111111.00' as decimal(7, 2)));")
	c.Assert(err, NotNil)

	result = tk.MustQuery(`select CAST(0x8fffffffffffffff as signed) a,
	CAST(0xfffffffffffffffe as signed) b,
	CAST(0xffffffffffffffff as unsigned) c;`)
	result.Check(testkit.Rows("-8070450532247928833 -2 18446744073709551615"))

	result = tk.MustQuery(`select cast("1:2:3" as TIME) = "1:02:03"`)
	result.Check(testkit.Rows("0"))

	// fixed issue #3471
	tk.MustExec("drop table if exists t")
	tk.MustExec("create table t(a time(6));")
	tk.MustExec("insert into t value('12:59:59.999999')")
	result = tk.MustQuery("select cast(a as signed) from t")
	result.Check(testkit.Rows("130000"))

	// fixed issue #3762
	result = tk.MustQuery("select -9223372036854775809;")
	result.Check(testkit.Rows("-9223372036854775809"))
	result = tk.MustQuery("select --9223372036854775809;")
	result.Check(testkit.Rows("9223372036854775809"))
	result = tk.MustQuery("select -9223372036854775808;")
	result.Check(testkit.Rows("-9223372036854775808"))

	tk.MustExec("drop table if exists t")
	tk.MustExec("create table t(a bigint(30));")
	_, err = tk.Exec("insert into t values(-9223372036854775809)")
	c.Assert(err, NotNil)

	// test unhex and hex
	result = tk.MustQuery("select unhex('4D7953514C')")
	result.Check(testkit.Rows("MySQL"))
	result = tk.MustQuery("select unhex(hex('string'))")
	result.Check(testkit.Rows("string"))
	result = tk.MustQuery("select unhex('ggg')")
	result.Check(testkit.Rows("<nil>"))
	result = tk.MustQuery("select unhex(-1)")
	result.Check(testkit.Rows("<nil>"))
	result = tk.MustQuery("select hex(unhex('1267'))")
	result.Check(testkit.Rows("1267"))
	result = tk.MustQuery("select hex(unhex(1267))")
	result.Check(testkit.Rows("1267"))
	tk.MustExec("drop table if exists t")
	tk.MustExec("create table t(a binary(8))")
	tk.MustExec(`insert into t values('test')`)
	result = tk.MustQuery("select hex(a) from t")
	result.Check(testkit.Rows("7465737400000000"))
	result = tk.MustQuery("select unhex(a) from t")
	result.Check(testkit.Rows("<nil>"))

	// select from_unixtime
	result = tk.MustQuery("select from_unixtime(1451606400)")
	unixTime := time.Unix(1451606400, 0).String()[:19]
	result.Check(testkit.Rows(unixTime))
	result = tk.MustQuery("select from_unixtime(1451606400.123456)")
	unixTime = time.Unix(1451606400, 123456000).String()[:26]
	result.Check(testkit.Rows(unixTime))
	result = tk.MustQuery("select from_unixtime(1451606400.1234567)")
	unixTime = time.Unix(1451606400, 123456700).Round(time.Microsecond).Format("2006-01-02 15:04:05.000000")[:26]
	result.Check(testkit.Rows(unixTime))
	result = tk.MustQuery("select from_unixtime(1451606400.999999)")
	unixTime = time.Unix(1451606400, 999999000).String()[:26]
	result.Check(testkit.Rows(unixTime))

	// test strcmp
	result = tk.MustQuery("select strcmp('abc', 'def')")
	result.Check(testkit.Rows("-1"))
	result = tk.MustQuery("select strcmp('abc', 'aba')")
	result.Check(testkit.Rows("1"))
	result = tk.MustQuery("select strcmp('abc', 'abc')")
	result.Check(testkit.Rows("0"))
	result = tk.MustQuery("select substr(null, 1, 2)")
	result.Check(testkit.Rows("<nil>"))
	result = tk.MustQuery("select substr('123', null, 2)")
	result.Check(testkit.Rows("<nil>"))
	result = tk.MustQuery("select substr('123', 1, null)")
	result.Check(testkit.Rows("<nil>"))

	// for case
	tk.MustExec("drop table if exists t")
	tk.MustExec("create table t (a varchar(255), b int)")
	tk.MustExec("insert t values ('str1', 1)")
	result = tk.MustQuery("select * from t where a = case b when 1 then 'str1' when 2 then 'str2' end")
	result.Check(testkit.Rows("str1 1"))
	result = tk.MustQuery("select * from t where a = case b when 1 then 'str2' when 2 then 'str3' end")
	result.Check(nil)
	tk.MustExec("insert t values ('str2', 2)")
	result = tk.MustQuery("select * from t where a = case b when 2 then 'str2' when 3 then 'str3' end")
	result.Check(testkit.Rows("str2 2"))
	tk.MustExec("insert t values ('str3', 3)")
	result = tk.MustQuery("select * from t where a = case b when 4 then 'str4' when 5 then 'str5' else 'str3' end")
	result.Check(testkit.Rows("str3 3"))
	result = tk.MustQuery("select * from t where a = case b when 4 then 'str4' when 5 then 'str5' else 'str6' end")
	result.Check(nil)
	result = tk.MustQuery("select * from t where a = case  when b then 'str3' when 1 then 'str1' else 'str2' end")
	result.Check(testkit.Rows("str3 3"))
	tk.MustExec("delete from t")
	tk.MustExec("insert t values ('str2', 0)")
	result = tk.MustQuery("select * from t where a = case  when b then 'str3' when 0 then 'str1' else 'str2' end")
	result.Check(testkit.Rows("str2 0"))
	tk.MustExec("insert t values ('str1', null)")
	result = tk.MustQuery("select * from t where a = case b when null then 'str3' when 10 then 'str1' else 'str2' end")
	result.Check(testkit.Rows("str2 0"))
	result = tk.MustQuery("select * from t where a = case null when b then 'str3' when 10 then 'str1' else 'str2' end")
	result.Check(testkit.Rows("str2 0"))
	tk.MustExec("insert t values (null, 4)")
	result = tk.MustQuery("select * from t where b < case a when null then 0 when 'str2' then 0 else 9 end")
	result.Check(testkit.Rows("<nil> 4"))
	result = tk.MustQuery("select * from t where b = case when a is null then 4 when  a = 'str5' then 7 else 9 end")
	result.Check(testkit.Rows("<nil> 4"))

	// for cast
	result = tk.MustQuery("select cast(1234 as char(3))")
	result.Check(testkit.Rows("123"))
	result = tk.MustQuery("select cast(1234 as char(0))")
	result.Check(testkit.Rows(""))
	result = tk.MustQuery("show warnings")
	result.Check(testkit.Rows("Warning 1406 Data Too Long, field len 0, data len 4"))
	result = tk.MustQuery("select CAST( - 8 AS DECIMAL ) * + 52 + 87 < - 86")
	result.Check(testkit.Rows("1"))

	// for char
	result = tk.MustQuery("select char(97, 100, 256, 89)")
	result.Check(testkit.Rows("ad\x01\x00Y"))
	result = tk.MustQuery("select char(97, null, 100, 256, 89)")
	result.Check(testkit.Rows("ad\x01\x00Y"))
	result = tk.MustQuery("select char(97, null, 100, 256, 89 using utf8)")
	result.Check(testkit.Rows("ad\x01\x00Y"))
	result = tk.MustQuery("select char(97, null, 100, 256, 89 using ascii)")
	result.Check(testkit.Rows("ad\x01\x00Y"))
	charRecordSet, err := tk.Exec("select char(97, null, 100, 256, 89 using tidb)")
	c.Assert(err, IsNil)
	c.Assert(charRecordSet, NotNil)
	_, err = tidb.GetRows(charRecordSet)
	c.Assert(err.Error(), Equals, "unknown encoding: tidb")

	// issue 3884
	tk.MustExec("drop table if exists t")
	tk.MustExec("CREATE TABLE t (c1 date, c2 datetime, c3 timestamp, c4 time, c5 year);")
	tk.MustExec("INSERT INTO t values ('2000-01-01', '2000-01-01 12:12:12', '2000-01-01 12:12:12', '12:12:12', '2000');")
	tk.MustExec("INSERT INTO t values ('2000-02-01', '2000-02-01 12:12:12', '2000-02-01 12:12:12', '13:12:12', 2000);")
	tk.MustExec("INSERT INTO t values ('2000-03-01', '2000-03-01', '2000-03-01 12:12:12', '1 12:12:12', 2000);")
	tk.MustExec("INSERT INTO t SET c1 = '2000-04-01', c2 = '2000-04-01', c3 = '2000-04-01 12:12:12', c4 = '-1 13:12:12', c5 = 2000;")
	result = tk.MustQuery("SELECT c4 FROM t where c4 < '-13:12:12';")
	result.Check(testkit.Rows("-37:12:12"))
	result = tk.MustQuery(`SELECT 1 DIV - - 28 + ( - SUM( - + 25 ) ) * - CASE - 18 WHEN 44 THEN NULL ELSE - 41 + 32 + + - 70 - + COUNT( - 95 ) * 15 END + 92`)
	result.Check(testkit.Rows("2442"))

	// for regexp, rlike
	// https://github.com/pingcap/tidb/issues/4080
	tk.MustExec(`drop table if exists t;`)
	tk.MustExec(`create table t (a char(10), b varchar(10), c binary(10), d varbinary(10));`)
	tk.MustExec(`insert into t values ('text','text','text','text');`)
	result = tk.MustQuery(`select a regexp 'Xt' from t;`)
	result.Check(testkit.Rows("1"))
	result = tk.MustQuery(`select b regexp 'Xt' from t;`)
	result.Check(testkit.Rows("1"))
	result = tk.MustQuery(`select c regexp 'Xt' from t;`)
	result.Check(testkit.Rows("0"))
	result = tk.MustQuery(`select d regexp 'Xt' from t;`)
	result.Check(testkit.Rows("0"))
	result = tk.MustQuery(`select a rlike 'Xt' from t;`)
	result.Check(testkit.Rows("1"))
	result = tk.MustQuery(`select b rlike 'Xt' from t;`)
	result.Check(testkit.Rows("1"))
	result = tk.MustQuery(`select c rlike 'Xt' from t;`)
	result.Check(testkit.Rows("0"))
	result = tk.MustQuery(`select d rlike 'Xt' from t;`)
	result.Check(testkit.Rows("0"))

	// testCase is for like and regexp
	type testCase struct {
		pattern string
		val     string
		result  int
	}
	patternMatching := func(c *C, tk *testkit.TestKit, queryOp string, data []testCase) {
		tk.MustExec("drop table if exists t")
		tk.MustExec("create table t (a varchar(255), b int)")
		for i, d := range data {
			tk.MustExec(fmt.Sprintf("insert into t values('%s', %d)", d.val, i))
			result = tk.MustQuery(fmt.Sprintf("select * from t where a %s '%s'", queryOp, d.pattern))
			if d.result == 1 {
				rowStr := fmt.Sprintf("%s %d", d.val, i)
				result.Check(testkit.Rows(rowStr))
			} else {
				result.Check(nil)
			}
			tk.MustExec(fmt.Sprintf("delete from t where b = %d", i))
		}
	}
	// for like
	likeTests := []testCase{
		{"a", "a", 1},
		{"a", "b", 0},
		{"aA", "Aa", 1},
		{"aA%", "aAab", 1},
		{"aA_", "Aaab", 0},
		{"aA_", "Aab", 1},
		{"", "", 1},
		{"", "a", 0},
	}
	patternMatching(c, tk, "like", likeTests)
	// for regexp
	likeTests = []testCase{
		{"^$", "a", 0},
		{"a", "a", 1},
		{"a", "b", 0},
		{"aA", "aA", 1},
		{".", "a", 1},
		{"^.$", "ab", 0},
		{"..", "b", 0},
		{".ab", "aab", 1},
		{"ab.", "abcd", 1},
		{".*", "abcd", 1},
	}
	patternMatching(c, tk, "regexp", likeTests)
}

func (s *testIntegrationSuite) TestInfoBuiltin(c *C) {
	defer func() {
		s.cleanEnv(c)
		testleak.AfterTest(c)()
	}()
	tk := testkit.NewTestKit(c, s.store)
	tk.MustExec("use test")

	// for last_insert_id
	tk.MustExec("drop table if exists t")
	tk.MustExec("create table t (id int auto_increment, a int, PRIMARY KEY (id))")
	tk.MustExec("insert into t(a) values(1)")
	result := tk.MustQuery("select last_insert_id();")
	result.Check(testkit.Rows("1"))
	tk.MustExec("insert into t values(2, 1)")
	result = tk.MustQuery("select last_insert_id();")
	result.Check(testkit.Rows("1"))
	tk.MustExec("insert into t(a) values(1)")
	result = tk.MustQuery("select last_insert_id();")
	result.Check(testkit.Rows("3"))

	result = tk.MustQuery("select last_insert_id(5);")
	result.Check(testkit.Rows("5"))
	result = tk.MustQuery("select last_insert_id();")
	result.Check(testkit.Rows("5"))

	// for found_rows
	tk.MustExec("drop table if exists t")
	tk.MustExec("create table t (a int)")
	tk.MustQuery("select * from t") // Test XSelectTableExec
	result = tk.MustQuery("select found_rows()")
	result.Check(testkit.Rows("0"))
	result = tk.MustQuery("select found_rows()")
	result.Check(testkit.Rows("1")) // Last query is found_rows(), it returns 1 row with value 0
	tk.MustExec("insert t values (1),(2),(2)")
	tk.MustQuery("select * from t")
	result = tk.MustQuery("select found_rows()")
	result.Check(testkit.Rows("3"))
	tk.MustQuery("select * from t where a = 0")
	result = tk.MustQuery("select found_rows()")
	result.Check(testkit.Rows("0"))
	tk.MustQuery("select * from t where a = 1")
	result = tk.MustQuery("select found_rows()")
	result.Check(testkit.Rows("1"))
	tk.MustQuery("select * from t where a like '2'") // Test SelectionExec
	result = tk.MustQuery("select found_rows()")
	result.Check(testkit.Rows("2"))
	tk.MustQuery("show tables like 't'")
	result = tk.MustQuery("select found_rows()")
	result.Check(testkit.Rows("1"))
	tk.MustQuery("select count(*) from t") // Test ProjectionExec
	result = tk.MustQuery("select found_rows()")
	result.Check(testkit.Rows("1"))

	// for database
	result = tk.MustQuery("select database()")
	result.Check(testkit.Rows("test"))
	tk.MustExec("drop database test")
	result = tk.MustQuery("select database()")
	result.Check(testkit.Rows("<nil>"))
	tk.MustExec("create database test")
	tk.MustExec("use test")

	// for current_user
	sessionVars := tk.Se.GetSessionVars()
	originUser := sessionVars.User
	sessionVars.User = &auth.UserIdentity{Username: "root", Hostname: "localhost"}
	result = tk.MustQuery("select current_user()")
	result.Check(testkit.Rows("root@localhost"))
	sessionVars.User = originUser

	// for user
	sessionVars.User = &auth.UserIdentity{Username: "root", Hostname: "localhost"}
	result = tk.MustQuery("select user()")
	result.Check(testkit.Rows("root@localhost"))
	sessionVars.User = originUser

	// for connection_id
	originConnectionID := sessionVars.ConnectionID
	sessionVars.ConnectionID = uint64(1)
	result = tk.MustQuery("select connection_id()")
	result.Check(testkit.Rows("1"))
	sessionVars.ConnectionID = originConnectionID

	// for version
	result = tk.MustQuery("select version()")
	result.Check(testkit.Rows(mysql.ServerVersion))
}

func (s *testIntegrationSuite) TestControlBuiltin(c *C) {
	defer func() {
		s.cleanEnv(c)
		testleak.AfterTest(c)()
	}()
	tk := testkit.NewTestKit(c, s.store)
	tk.MustExec("use test")

	// for ifnull
	result := tk.MustQuery("select ifnull(1, 2)")
	result.Check(testkit.Rows("1"))
	result = tk.MustQuery("select ifnull(null, 2)")
	result.Check(testkit.Rows("2"))
	result = tk.MustQuery("select ifnull(1, null)")
	result.Check(testkit.Rows("1"))
	result = tk.MustQuery("select ifnull(null, null)")
	result.Check(testkit.Rows("<nil>"))

	tk.MustExec("drop table if exists t1")
	tk.MustExec("drop table if exists t2")
	tk.MustExec("create table t1(a decimal(20,4))")
	tk.MustExec("create table t2(a decimal(20,4))")
	tk.MustExec("insert into t1 select 1.2345")
	tk.MustExec("insert into t2 select 1.2345")

	result = tk.MustQuery(`select sum(ifnull(a, 0)) from (
	select ifnull(a, 0) as a from t1
	union all
	select ifnull(a, 0) as a from t2
	) t;`)
	result.Check(testkit.Rows("2.4690"))

	// for if
	result = tk.MustQuery(`select IF(0,"ERROR","this"),IF(1,"is","ERROR"),IF(NULL,"ERROR","a"),IF(1,2,3)|0,IF(1,2.0,3.0)+0;`)
	result.Check(testkit.Rows("this is a 2 2.0"))
	tk.MustExec("drop table if exists t1;")
	tk.MustExec("CREATE TABLE t1 (st varchar(255) NOT NULL, u int(11) NOT NULL);")
	tk.MustExec("INSERT INTO t1 VALUES ('a',1),('A',1),('aa',1),('AA',1),('a',1),('aaa',0),('BBB',0);")
	result = tk.MustQuery("select if(1,st,st) s from t1 order by s;")
	result.Check(testkit.Rows("A", "AA", "BBB", "a", "a", "aa", "aaa"))
	result = tk.MustQuery("select if(u=1,st,st) s from t1 order by s;")
	result.Check(testkit.Rows("A", "AA", "BBB", "a", "a", "aa", "aaa"))
	tk.MustExec("drop table if exists t1;")
	tk.MustExec("CREATE TABLE t1 (a varchar(255), b time, c int)")
	tk.MustExec("INSERT INTO t1 VALUE('abc', '12:00:00', 0)")
	tk.MustExec("INSERT INTO t1 VALUE('1abc', '00:00:00', 1)")
	tk.MustExec("INSERT INTO t1 VALUE('0abc', '12:59:59', 0)")
	result = tk.MustQuery("select if(a, b, c), if(b, a, c), if(c, a, b) from t1")
	result.Check(testkit.Rows("0 abc 12:00:00", "00:00:00 1 1abc", "0 0abc 12:59:59"))
	result = tk.MustQuery("select if(1, 1.0, 1)")
	result.Check(testkit.Rows("1.0"))
	// FIXME: MySQL returns `1.0`.
	result = tk.MustQuery("select if(1, 1, 1.0)")
	result.Check(testkit.Rows("1"))

	result = tk.MustQuery("SELECT 79 + + + CASE -87 WHEN -30 THEN COALESCE(COUNT(*), +COALESCE(+15, -33, -12 ) + +72) WHEN +COALESCE(+AVG(DISTINCT(60)), 21) THEN NULL ELSE NULL END AS col0;")
	result.Check(testkit.Rows("<nil>"))

	result = tk.MustQuery("SELECT -63 + COALESCE ( - 83, - 61 + - + 72 * - CAST( NULL AS SIGNED ) + + 3 );")
	result.Check(testkit.Rows("-146"))
}

func (s *testIntegrationSuite) TestArithmeticBuiltin(c *C) {
	defer func() {
		s.cleanEnv(c)
		testleak.AfterTest(c)()
	}()
	tk := testkit.NewTestKit(c, s.store)
	tk.MustExec("use test")

	// for plus
	tk.MustExec("DROP TABLE IF EXISTS t;")
	tk.MustExec("CREATE TABLE t(a DECIMAL(4, 2), b DECIMAL(5, 3));")
	tk.MustExec("INSERT INTO t(a, b) VALUES(1.09, 1.999), (-1.1, -0.1);")
	result := tk.MustQuery("SELECT a+b FROM t;")
	result.Check(testkit.Rows("3.089", "-1.200"))
	result = tk.MustQuery("SELECT b+12, b+0.01, b+0.00001, b+12.00001 FROM t;")
	result.Check(testkit.Rows("13.999 2.009 1.99901 13.99901", "11.900 -0.090 -0.09999 11.90001"))
	result = tk.MustQuery("SELECT 1+12, 21+0.01, 89+\"11\", 12+\"a\", 12+NULL, NULL+1, NULL+NULL;")
	result.Check(testkit.Rows("13 21.01 100 12 <nil> <nil> <nil>"))
	tk.MustExec("DROP TABLE IF EXISTS t;")
	tk.MustExec("CREATE TABLE t(a BIGINT UNSIGNED, b BIGINT UNSIGNED);")
	tk.MustExec("INSERT INTO t SELECT 1<<63, 1<<63;")
	rs, err := tk.Exec("SELECT a+b FROM t;")
	c.Assert(errors.ErrorStack(err), Equals, "")
	c.Assert(rs, NotNil)
	rows, err := tidb.GetRows(rs)
	c.Assert(rows, IsNil)
	c.Assert(err, NotNil)
	c.Assert(err.Error(), Equals, "[types:1690]BIGINT UNSIGNED value is out of range in '(test.t.a + test.t.b)'")
	rs, err = tk.Exec("select cast(-3 as signed) + cast(2 as unsigned);")
	c.Assert(errors.ErrorStack(err), Equals, "")
	c.Assert(rs, NotNil)
	rows, err = tidb.GetRows(rs)
	c.Assert(rows, IsNil)
	c.Assert(err, NotNil)
	c.Assert(err.Error(), Equals, "[types:1690]BIGINT UNSIGNED value is out of range in '(-3 + 2)'")
	rs, err = tk.Exec("select cast(2 as unsigned) + cast(-3 as signed);")
	c.Assert(errors.ErrorStack(err), Equals, "")
	c.Assert(rs, NotNil)
	rows, err = tidb.GetRows(rs)
	c.Assert(rows, IsNil)
	c.Assert(err, NotNil)
	c.Assert(err.Error(), Equals, "[types:1690]BIGINT UNSIGNED value is out of range in '(2 + -3)'")

	// for minus
	tk.MustExec("DROP TABLE IF EXISTS t;")
	tk.MustExec("CREATE TABLE t(a DECIMAL(4, 2), b DECIMAL(5, 3));")
	tk.MustExec("INSERT INTO t(a, b) VALUES(1.09, 1.999), (-1.1, -0.1);")
	result = tk.MustQuery("SELECT a-b FROM t;")
	result.Check(testkit.Rows("-0.909", "-1.000"))
	result = tk.MustQuery("SELECT b-12, b-0.01, b-0.00001, b-12.00001 FROM t;")
	result.Check(testkit.Rows("-10.001 1.989 1.99899 -10.00101", "-12.100 -0.110 -0.10001 -12.10001"))
	result = tk.MustQuery("SELECT 1-12, 21-0.01, 89-\"11\", 12-\"a\", 12-NULL, NULL-1, NULL-NULL;")
	result.Check(testkit.Rows("-11 20.99 78 12 <nil> <nil> <nil>"))
	tk.MustExec("DROP TABLE IF EXISTS t;")
	tk.MustExec("CREATE TABLE t(a BIGINT UNSIGNED, b BIGINT UNSIGNED);")
	tk.MustExec("INSERT INTO t SELECT 1, 4;")
	rs, err = tk.Exec("SELECT a-b FROM t;")
	c.Assert(errors.ErrorStack(err), Equals, "")
	c.Assert(rs, NotNil)
	rows, err = tidb.GetRows(rs)
	c.Assert(rows, IsNil)
	c.Assert(err, NotNil)
	c.Assert(err.Error(), Equals, "[types:1690]BIGINT UNSIGNED value is out of range in '(test.t.a - test.t.b)'")
	rs, err = tk.Exec("select cast(-1 as signed) - cast(-1 as unsigned);")
	c.Assert(errors.ErrorStack(err), Equals, "")
	c.Assert(rs, NotNil)
	rows, err = tidb.GetRows(rs)
	c.Assert(rows, IsNil)
	c.Assert(err, NotNil)
	c.Assert(err.Error(), Equals, "[types:1690]BIGINT UNSIGNED value is out of range in '(-1 - 18446744073709551615)'")
	rs, err = tk.Exec("select cast(-1 as unsigned) - cast(-1 as signed);")
	c.Assert(errors.ErrorStack(err), Equals, "")
	c.Assert(rs, NotNil)
	rows, err = tidb.GetRows(rs)
	c.Assert(rows, IsNil)
	c.Assert(err, NotNil)
	c.Assert(err.Error(), Equals, "[types:1690]BIGINT UNSIGNED value is out of range in '(18446744073709551615 - -1)'")

	tk.MustQuery("select 1234567890 * 1234567890").Check(testkit.Rows("1524157875019052100"))
	rs, err = tk.Exec("select 1234567890 * 12345671890")
	c.Assert(err, IsNil)
	_, err = tidb.GetRows(rs)
	c.Assert(terror.ErrorEqual(err, types.ErrOverflow), IsTrue)
	tk.MustQuery("select cast(1234567890 as unsigned int) * 12345671890").Check(testkit.Rows("15241570095869612100"))
	tk.MustQuery("select 123344532434234234267890.0 * 1234567118923479823749823749.230").Check(testkit.Rows("152277104042296270209916846800130443726237424001224.7000"))
	rs, err = tk.Exec("select 123344532434234234267890.0 * 12345671189234798237498232384982309489238402830480239849238048239084749.230")
	c.Assert(err, IsNil)
	_, err = tidb.GetRows(rs)
	c.Assert(terror.ErrorEqual(err, types.ErrOverflow), IsTrue)
	// FIXME: There is something wrong in showing float number.
	//tk.MustQuery("select 1.797693134862315708145274237317043567981e+308 * 1").Check(testkit.Rows("1.7976931348623157e308"))
	//tk.MustQuery("select 1.797693134862315708145274237317043567981e+308 * -1").Check(testkit.Rows("-1.7976931348623157e308"))
	rs, err = tk.Exec("select 1.797693134862315708145274237317043567981e+308 * 1.1")
	c.Assert(err, IsNil)
	_, err = tidb.GetRows(rs)
	c.Assert(terror.ErrorEqual(err, types.ErrOverflow), IsTrue)
	rs, err = tk.Exec("select 1.797693134862315708145274237317043567981e+308 * -1.1")
	c.Assert(err, IsNil)
	_, err = tidb.GetRows(rs)
	c.Assert(terror.ErrorEqual(err, types.ErrOverflow), IsTrue)
	result = tk.MustQuery(`select cast(-3 as unsigned) - cast(-1 as signed);`)
	result.Check(testkit.Rows("18446744073709551614"))

	tk.MustExec("DROP TABLE IF EXISTS t;")
	tk.MustExec("CREATE TABLE t(a DECIMAL(4, 2), b DECIMAL(5, 3));")
	tk.MustExec("INSERT INTO t(a, b) VALUES(-1.09, 1.999);")
	result = tk.MustQuery("SELECT a/b, a/12, a/-0.01, b/12, b/-0.01, b/0.000, NULL/b, b/NULL, NULL/NULL FROM t;")
	result.Check(testkit.Rows("-0.545273 -0.090833 109.000000 0.1665833 -199.9000000 <nil> <nil> <nil> <nil>"))
	rs, err = tk.Exec("select 1e200/1e-200")
	c.Assert(err, IsNil)
	_, err = tidb.GetRows(rs)
	c.Assert(terror.ErrorEqual(err, types.ErrOverflow), IsTrue)

	// for intDiv
	result = tk.MustQuery("SELECT 13 DIV 12, 13 DIV 0.01, -13 DIV 2, 13 DIV NULL, NULL DIV 13, NULL DIV NULL;")
	result.Check(testkit.Rows("1 1300 -6 <nil> <nil> <nil>"))
	result = tk.MustQuery("SELECT 2.4 div 1.1, 2.4 div 1.2, 2.4 div 1.3;")
	result.Check(testkit.Rows("2 2 1"))
	rs, err = tk.Exec("select 1e300 DIV 1.5")
	c.Assert(err, IsNil)
	_, err = tidb.GetRows(rs)
	c.Assert(terror.ErrorEqual(err, types.ErrOverflow), IsTrue)
	tk.MustExec("drop table if exists t;")
	tk.MustExec("CREATE TABLE t (c_varchar varchar(255), c_time time, nonzero int, zero int, c_int_unsigned int unsigned, c_timestamp timestamp, c_enum enum('a','b','c'));")
	tk.MustExec("INSERT INTO t VALUE('abc', '12:00:00', 12, 0, 5, '2017-08-05 18:19:03', 'b');")
	result = tk.MustQuery("select c_varchar div nonzero, c_time div nonzero, c_time div zero, c_timestamp div nonzero, c_timestamp div zero from t;")
	result.Check(testkit.Rows("0 10000 <nil> 1680900431825 <nil>"))
	rs, err = tk.Exec("select c_varchar div zero from t")
	c.Assert(err, IsNil)
	_, err = tidb.GetRows(rs)
	c.Assert(terror.ErrorEqual(err, types.ErrDivByZero), IsTrue)
	result = tk.MustQuery("select c_enum div nonzero from t;")
	result.Check(testkit.Rows("0"))
	rs, err = tk.Exec("select c_enum div zero from t")
	c.Assert(err, IsNil)
	_, err = tidb.GetRows(rs)
	c.Assert(terror.ErrorEqual(err, types.ErrDivByZero), IsTrue)
	result = tk.MustQuery("select c_time div c_enum, c_timestamp div c_time, c_timestamp div c_enum from t;")
	result.Check(testkit.Rows("60000 168090043 10085402590951"))
	result = tk.MustQuery("select c_int_unsigned div nonzero, nonzero div c_int_unsigned, c_int_unsigned div zero from t;")
	result.Check(testkit.Rows("0 2 <nil>"))
}

func (s *testIntegrationSuite) TestCompareBuiltin(c *C) {
	defer func() {
		s.cleanEnv(c)
		testleak.AfterTest(c)()
	}()
	tk := testkit.NewTestKit(c, s.store)
	tk.MustExec("use test")

	// compare as JSON
	tk.MustExec("drop table if exists t")
	tk.MustExec("CREATE TABLE t (pk int  NOT NULL PRIMARY KEY AUTO_INCREMENT, i INT, j JSON);")
	tk.MustExec(`INSERT INTO t(i, j) VALUES (0, NULL)`)
	tk.MustExec(`INSERT INTO t(i, j) VALUES (1, '{"a": 2}')`)
	tk.MustExec(`INSERT INTO t(i, j) VALUES (2, '[1,2]')`)
	tk.MustExec(`INSERT INTO t(i, j) VALUES (3, '{"a":"b", "c":"d","ab":"abc", "bc": ["x", "y"]}')`)
	tk.MustExec(`INSERT INTO t(i, j) VALUES (4, '["here", ["I", "am"], "!!!"]')`)
	tk.MustExec(`INSERT INTO t(i, j) VALUES (5, '"scalar string"')`)
	tk.MustExec(`INSERT INTO t(i, j) VALUES (6, 'true')`)
	tk.MustExec(`INSERT INTO t(i, j) VALUES (7, 'false')`)
	tk.MustExec(`INSERT INTO t(i, j) VALUES (8, 'null')`)
	tk.MustExec(`INSERT INTO t(i, j) VALUES (9, '-1')`)
	tk.MustExec(`INSERT INTO t(i, j) VALUES (10, CAST(CAST(1 AS UNSIGNED) AS JSON))`)
	tk.MustExec(`INSERT INTO t(i, j) VALUES (11, '32767')`)
	tk.MustExec(`INSERT INTO t(i, j) VALUES (12, '32768')`)
	tk.MustExec(`INSERT INTO t(i, j) VALUES (13, '-32768')`)
	tk.MustExec(`INSERT INTO t(i, j) VALUES (14, '-32769')`)
	tk.MustExec(`INSERT INTO t(i, j) VALUES (15, '2147483647')`)
	tk.MustExec(`INSERT INTO t(i, j) VALUES (16, '2147483648')`)
	tk.MustExec(`INSERT INTO t(i, j) VALUES (17, '-2147483648')`)
	tk.MustExec(`INSERT INTO t(i, j) VALUES (18, '-2147483649')`)
	tk.MustExec(`INSERT INTO t(i, j) VALUES (19, '18446744073709551615')`)
	tk.MustExec(`INSERT INTO t(i, j) VALUES (20, '18446744073709551616')`)
	tk.MustExec(`INSERT INTO t(i, j) VALUES (21, '3.14')`)
	tk.MustExec(`INSERT INTO t(i, j) VALUES (22, '{}')`)
	tk.MustExec(`INSERT INTO t(i, j) VALUES (23, '[]')`)
	tk.MustExec(`INSERT INTO t(i, j) VALUES (24, CAST(CAST('2015-01-15 23:24:25' AS DATETIME) AS JSON))`)
	tk.MustExec(`INSERT INTO t(i, j) VALUES (25, CAST(CAST('23:24:25' AS TIME) AS JSON))`)
	tk.MustExec(`INSERT INTO t(i, j) VALUES (26, CAST(CAST('2015-01-15' AS DATE) AS JSON))`)
	tk.MustExec(`INSERT INTO t(i, j) VALUES (27, CAST(TIMESTAMP('2015-01-15 23:24:25') AS JSON))`)
	tk.MustExec(`INSERT INTO t(i, j) VALUES (28, CAST('[]' AS CHAR CHARACTER SET 'ascii'))`)

	result := tk.MustQuery(`SELECT i,
		(j = '"scalar string"') AS c1,
		(j = 'scalar string') AS c2,
		(j = CAST('"scalar string"' AS JSON)) AS c3,
		(j = CAST(CAST(j AS CHAR CHARACTER SET 'utf8mb4') AS JSON)) AS c4,
		(j = CAST(NULL AS JSON)) AS c5,
		(j = NULL) AS c6,
		(j <=> NULL) AS c7,
		(j <=> CAST(NULL AS JSON)) AS c8,
		(j IN (-1, 2, 32768, 3.14)) AS c9,
		(j IN (CAST('[1, 2]' AS JSON), CAST('{}' AS JSON), CAST(3.14 AS JSON))) AS c10,
		(j = (SELECT j FROM t WHERE j = CAST('null' AS JSON))) AS c11,
		(j = (SELECT j FROM t WHERE j IS NULL)) AS c12,
		(j = (SELECT j FROM t WHERE 1<>1)) AS c13,
		(j = DATE('2015-01-15')) AS c14,
		(j = TIME('23:24:25')) AS c15,
		(j = TIMESTAMP('2015-01-15 23:24:25')) AS c16,
		(j = CURRENT_TIMESTAMP) AS c17,
		(JSON_EXTRACT(j, '$.a') = 2) AS c18
		FROM t
		ORDER BY i;`)
	result.Check(testkit.Rows("0 <nil> <nil> <nil> <nil> <nil> <nil> 1 1 <nil> <nil> <nil> <nil> <nil> <nil> <nil> <nil> <nil> <nil>",
		"1 0 0 0 1 <nil> <nil> 0 0 0 0 0 <nil> <nil> 0 0 0 0 1",
		"2 0 0 0 1 <nil> <nil> 0 0 0 1 0 <nil> <nil> 0 0 0 0 <nil>",
		"3 0 0 0 1 <nil> <nil> 0 0 0 0 0 <nil> <nil> 0 0 0 0 0",
		"4 0 0 0 1 <nil> <nil> 0 0 0 0 0 <nil> <nil> 0 0 0 0 <nil>",
		"5 0 1 1 1 <nil> <nil> 0 0 0 0 0 <nil> <nil> 0 0 0 0 <nil>",
		"6 0 0 0 1 <nil> <nil> 0 0 0 0 0 <nil> <nil> 0 0 0 0 <nil>",
		"7 0 0 0 1 <nil> <nil> 0 0 0 0 0 <nil> <nil> 0 0 0 0 <nil>",
		"8 0 0 0 1 <nil> <nil> 0 0 0 0 1 <nil> <nil> 0 0 0 0 <nil>",
		"9 0 0 0 1 <nil> <nil> 0 0 1 0 0 <nil> <nil> 0 0 0 0 <nil>",
		"10 0 0 0 1 <nil> <nil> 0 0 0 0 0 <nil> <nil> 0 0 0 0 <nil>",
		"11 0 0 0 1 <nil> <nil> 0 0 0 0 0 <nil> <nil> 0 0 0 0 <nil>",
		"12 0 0 0 1 <nil> <nil> 0 0 1 0 0 <nil> <nil> 0 0 0 0 <nil>",
		"13 0 0 0 1 <nil> <nil> 0 0 0 0 0 <nil> <nil> 0 0 0 0 <nil>",
		"14 0 0 0 1 <nil> <nil> 0 0 0 0 0 <nil> <nil> 0 0 0 0 <nil>",
		"15 0 0 0 1 <nil> <nil> 0 0 0 0 0 <nil> <nil> 0 0 0 0 <nil>",
		"16 0 0 0 1 <nil> <nil> 0 0 0 0 0 <nil> <nil> 0 0 0 0 <nil>",
		"17 0 0 0 1 <nil> <nil> 0 0 0 0 0 <nil> <nil> 0 0 0 0 <nil>",
		"18 0 0 0 1 <nil> <nil> 0 0 0 0 0 <nil> <nil> 0 0 0 0 <nil>",
		"19 0 0 0 1 <nil> <nil> 0 0 0 0 0 <nil> <nil> 0 0 0 0 <nil>",
		"20 0 0 0 1 <nil> <nil> 0 0 0 0 0 <nil> <nil> 0 0 0 0 <nil>",
		"21 0 0 0 1 <nil> <nil> 0 0 1 1 0 <nil> <nil> 0 0 0 0 <nil>",
		"22 0 0 0 1 <nil> <nil> 0 0 0 1 0 <nil> <nil> 0 0 0 0 <nil>",
		"23 0 0 0 1 <nil> <nil> 0 0 0 0 0 <nil> <nil> 0 0 0 0 <nil>",
		"24 0 0 0 1 <nil> <nil> 0 0 0 0 0 <nil> <nil> 0 0 1 0 <nil>",
		"25 0 0 0 1 <nil> <nil> 0 0 0 0 0 <nil> <nil> 0 1 0 0 <nil>",
		"26 0 0 0 1 <nil> <nil> 0 0 0 0 0 <nil> <nil> 1 0 0 0 <nil>",
		"27 0 0 0 1 <nil> <nil> 0 0 0 0 0 <nil> <nil> 0 0 1 0 <nil>",
		"28 0 0 0 1 <nil> <nil> 0 0 0 0 0 <nil> <nil> 0 0 0 0 <nil>"))

	// for coalesce
	result = tk.MustQuery("select coalesce(NULL), coalesce(NULL, NULL), coalesce(NULL, NULL, NULL);")
	result.Check(testkit.Rows("<nil> <nil> <nil>"))

	tk.MustExec("drop table if exists t2")
	tk.MustExec("create table t2(a int, b double, c datetime, d time, e char(20), f bit(10))")
	tk.MustExec(`insert into t2 values(1, 1.1, "2017-08-01 12:01:01", "12:01:01", "abcdef", 0b10101)`)

	result = tk.MustQuery("select coalesce(NULL, a), coalesce(NULL, b, a), coalesce(c, NULL, a, b), coalesce(d, NULL), coalesce(d, c), coalesce(NULL, NULL, e, 1), coalesce(f), coalesce(1, a, b, c, d, e, f) from t2")
	result.Check(testkit.Rows(fmt.Sprintf("1 1.1 2017-08-01 12:01:01 12:01:01 %s 12:01:01 abcdef 21 1", time.Now().Format("2006-01-02"))))

	// nullif
	result = tk.MustQuery(`SELECT NULLIF(NULL, 1), NULLIF(1, NULL), NULLIF(1, 1), NULLIF(NULL, NULL);`)
	result.Check(testkit.Rows("<nil> 1 <nil> <nil>"))

	result = tk.MustQuery(`SELECT NULLIF(1, 1.0), NULLIF(1, "1.0");`)
	result.Check(testkit.Rows("<nil> <nil>"))

	result = tk.MustQuery(`SELECT NULLIF("abc", 1);`)
	result.Check(testkit.Rows("abc"))

	result = tk.MustQuery(`SELECT NULLIF(1+2, 1);`)
	result.Check(testkit.Rows("3"))

	result = tk.MustQuery(`SELECT NULLIF(1, 1+2);`)
	result.Check(testkit.Rows("1"))

	result = tk.MustQuery(`SELECT NULLIF(2+3, 1+2);`)
	result.Check(testkit.Rows("5"))

	result = tk.MustQuery(`SELECT HEX(NULLIF("abc", 1));`)
	result.Check(testkit.Rows("616263"))

	tk.MustExec("drop table if exists t;")
	tk.MustExec("create table t(a date)")
	result = tk.MustQuery("desc select a = a from t")
	result.Check(testkit.Rows("TableScan_3   cop table:t, range:(-inf,+inf), keep order:false 8000", "TableReader_4 Projection_2  root data:TableScan_3 8000", "Projection_2  TableReader_4 root eq(test.t.a, test.t.a) 8000"))

	// for interval
	result = tk.MustQuery(`select interval(null, 1, 2), interval(1, 2, 3), interval(2, 1, 3)`)
	result.Check(testkit.Rows("-1 0 1"))
	result = tk.MustQuery(`select interval(3, 1, 2), interval(0, "b", "1", "2"), interval("a", "b", "1", "2")`)
	result.Check(testkit.Rows("2 1 1"))
	result = tk.MustQuery(`select interval(23, 1, 23, 23, 23, 30, 44, 200), interval(23, 1.7, 15.3, 23.1, 30, 44, 200), interval(9007199254740992, 9007199254740993)`)
	result.Check(testkit.Rows("4 2 0"))
	result = tk.MustQuery(`select interval(cast(9223372036854775808 as unsigned), cast(9223372036854775809 as unsigned)), interval(9223372036854775807, cast(9223372036854775808 as unsigned)), interval(-9223372036854775807, cast(9223372036854775808 as unsigned))`)
	result.Check(testkit.Rows("0 0 0"))
	result = tk.MustQuery(`select interval(cast(9223372036854775806 as unsigned), 9223372036854775807), interval(cast(9223372036854775806 as unsigned), -9223372036854775807), interval("9007199254740991", "9007199254740992")`)
	result.Check(testkit.Rows("0 1 0"))
	result = tk.MustQuery(`select interval(9007199254740992, "9007199254740993"), interval("9007199254740992", 9007199254740993), interval("9007199254740992", "9007199254740993")`)
	result.Check(testkit.Rows("1 1 1"))
	result = tk.MustQuery(`select INTERVAL(100, NULL, NULL, NULL, NULL, NULL, 100);`)
	result.Check(testkit.Rows("6"))
}

func (s *testIntegrationSuite) TestAggregationBuiltin(c *C) {
	defer func() {
		s.cleanEnv(c)
		testleak.AfterTest(c)()
	}()
	tk := testkit.NewTestKit(c, s.store)
	tk.MustExec("use test")
	tk.MustExec("create table t(a decimal(7, 6))")
	tk.MustExec("insert into t values(1.123456), (1.123456)")
	result := tk.MustQuery("select avg(a) from t")
	result.Check(testkit.Rows("1.1234560000"))
}

func (s *testIntegrationSuite) TestOtherBuiltin(c *C) {
	defer func() {
		s.cleanEnv(c)
		testleak.AfterTest(c)()
	}()
	tk := testkit.NewTestKit(c, s.store)
	tk.MustExec("use test")

	tk.MustExec("drop table if exists t")
	tk.MustExec("create table t(a int, b double, c varchar(20), d datetime, e time)")
	tk.MustExec("insert into t value(1, 2, 'string', '2017-01-01 12:12:12', '12:12:12')")
	result := tk.MustQuery("select 1 in (a, b, c), 'string' in (a, b, c), '2017-01-01 12:12:12' in (c, d, e), '12:12:12' in (c, d, e) from t")
	result.Check(testkit.Rows("1 1 1 1"))
	result = tk.MustQuery("select 1 in (null, c), 2 in (null, c) from t")
	result.Check(testkit.Rows("<nil> <nil>"))
	result = tk.MustQuery("select 0 in (a, b, c), 0 in (a, b, c), 3 in (a, b, c), 4 in (a, b, c) from t")
	result.Check(testkit.Rows("1 1 0 0"))
	result = tk.MustQuery("select (0,1) in ((0,1), (0,2)), (0,1) in ((0,0), (0,2))")
	result.Check(testkit.Rows("1 0"))

	result = tk.MustQuery(`select bit_count(121), bit_count(-1), bit_count(null), bit_count("1231aaa");`)
	result.Check(testkit.Rows("5 64 <nil> 7"))
}

func (s *testIntegrationSuite) TestDateBuiltin(c *C) {
	defer func() {
		s.cleanEnv(c)
		testleak.AfterTest(c)()
	}()

	tk := testkit.NewTestKit(c, s.store)
	tk.MustExec("USE test;")
	tk.MustExec("DROP TABLE IF EXISTS t;")
	tk.MustExec("create table t (d date);")
	tk.MustExec("insert into t values ('1997-01-02')")
	tk.MustExec("insert into t values ('1998-01-02')")
	r := tk.MustQuery("select * from t where d < date '1998-01-01';")
	r.Check(testkit.Rows("1997-01-02"))

	r = tk.MustQuery("select date'20171212'")
	r.Check(testkit.Rows("2017-12-12"))

	r = tk.MustQuery("select date'2017/12/12'")
	r.Check(testkit.Rows("2017-12-12"))

	r = tk.MustQuery("select date'2017/12-12'")
	r.Check(testkit.Rows("2017-12-12"))

	r = tk.MustQuery("select date'0000-00-00'")
	r.Check(testkit.Rows("<nil>"))

	r = tk.MustQuery("select date'0000-00-00 00:00:00'")
	r.Check(testkit.Rows("<nil>"))

	r = tk.MustQuery("select date'2017-99-99';")
	r.Check(testkit.Rows("<nil>"))

	r = tk.MustQuery("select date'2017-2-31';")
	r.Check(testkit.Rows("<nil>"))

	r = tk.MustQuery("select date'201712-31';")
	r.Check(testkit.Rows("<nil>"))

}

func (s *testIntegrationSuite) TestLiterals(c *C) {
	defer func() {
		s.cleanEnv(c)
		testleak.AfterTest(c)()
	}()

	tk := testkit.NewTestKit(c, s.store)
	r := tk.MustQuery("SELECT LENGTH(b''), LENGTH(B''), b''+1, b''-1, B''+1;")
	r.Check(testkit.Rows("0 0 1 -1 1"))
}

func (s *testIntegrationSuite) TestFuncJSON(c *C) {
	tk := testkit.NewTestKit(c, s.store)
	defer func() {
		s.cleanEnv(c)
		testleak.AfterTest(c)()
	}()
	tk.MustExec("USE test;")
	tk.MustExec("DROP TABLE IF EXISTS table_json;")
	tk.MustExec("CREATE TABLE table_json(a json, b VARCHAR(255));")

	j1 := `{"\\"hello\\"": "world", "a": [1, "2", {"aa": "bb"}, 4.0, {"aa": "cc"}], "b": true, "c": ["d"]}`
	j2 := `[{"a": 1, "b": true}, 3, 3.5, "hello, world", null, true]`
	for _, j := range []string{j1, j2} {
		tk.MustExec(fmt.Sprintf(`INSERT INTO table_json values('%s', '%s')`, j, j))
	}

	var r *testkit.Result
	r = tk.MustQuery(`select json_type(a), json_type(b) from table_json`)
	r.Check(testkit.Rows("OBJECT OBJECT", "ARRAY ARRAY"))

	r = tk.MustQuery(`select json_unquote('hello'), json_unquote('world')`)
	r.Check(testkit.Rows("hello world"))

	r = tk.MustQuery(`select json_extract(a, '$.a[1]'), json_extract(b, '$.b') from table_json`)
	r.Check(testkit.Rows("\"2\" true", "<nil> <nil>"))

	r = tk.MustQuery(`select json_extract(json_set(a, '$.a[1]', 3), '$.a[1]'), json_extract(json_set(b, '$.b', false), '$.b') from table_json`)
	r.Check(testkit.Rows("3 false", "<nil> <nil>"))

	r = tk.MustQuery(`select json_extract(json_insert(a, '$.a[1]', 3), '$.a[1]'), json_extract(json_insert(b, '$.b', false), '$.b') from table_json`)
	r.Check(testkit.Rows("\"2\" true", "<nil> <nil>"))

	r = tk.MustQuery(`select json_extract(json_replace(a, '$.a[1]', 3), '$.a[1]'), json_extract(json_replace(b, '$.b', false), '$.b') from table_json`)
	r.Check(testkit.Rows("3 false", "<nil> <nil>"))

	r = tk.MustQuery(`select json_extract(json_merge(a, cast(b as JSON)), '$[0].a[0]') from table_json`)
	r.Check(testkit.Rows("1", "1"))

	r = tk.MustQuery(`select json_extract(json_array(1,2,3), '$[1]')`)
	r.Check(testkit.Rows("2"))

	r = tk.MustQuery(`select json_extract(json_object(1,2,3,4), '$."1"')`)
	r.Check(testkit.Rows("2"))
}<|MERGE_RESOLUTION|>--- conflicted
+++ resolved
@@ -835,17 +835,6 @@
 	result = tk.MustQuery(`select quote(0121), quote(0000), quote("中文"), quote(NULL);`)
 	result.Check(testkit.Rows("'121' '0' '中文' <nil>"))
 
-<<<<<<< HEAD
-	// for field
-	result = tk.MustQuery(`select field(1, 2, 1), field(1, 0, NULL), field(1, NULL, 2, 1), field(NULL, 1, 2, NULL);`)
-	result.Check(testkit.Rows("2 0 3 0"))
-	result = tk.MustQuery(`select field("1", 2, 1), field(1, "0", NULL), field("1", NULL, 2, 1), field(NULL, 1, "2", NULL);`)
-	result.Check(testkit.Rows("2 0 3 0"))
-	result = tk.MustQuery(`select field("1", 2, 1), field(1, "abc", NULL), field("1", NULL, 2, 1), field(NULL, 1, "2", NULL);`)
-	result.Check(testkit.Rows("2 0 3 0"))
-	result = tk.MustQuery(`select field("abc", "a", 1), field(1.3, "1.3", 1.5);`)
-	result.Check(testkit.Rows("1 1"))
-=======
 	// for insert
 	result = tk.MustQuery(`select insert("中文", 1, 1, cast("aaa" as binary)), insert("ba", -1, 1, "aaa"), insert("ba", 1, 100, "aaa"), insert("ba", 100, 1, "aaa");`)
 	result.Check(testkit.Rows("aaa文 ba aaa ba"))
@@ -876,7 +865,16 @@
 	_, err = tidb.GetRows(rs)
 	c.Assert(err, NotNil)
 	c.Assert(err.Error(), Matches, "not support for the specific locale")
->>>>>>> d82a36b5
+
+	// for field
+	result = tk.MustQuery(`select field(1, 2, 1), field(1, 0, NULL), field(1, NULL, 2, 1), field(NULL, 1, 2, NULL);`)
+	result.Check(testkit.Rows("2 0 3 0"))
+	result = tk.MustQuery(`select field("1", 2, 1), field(1, "0", NULL), field("1", NULL, 2, 1), field(NULL, 1, "2", NULL);`)
+	result.Check(testkit.Rows("2 0 3 0"))
+	result = tk.MustQuery(`select field("1", 2, 1), field(1, "abc", NULL), field("1", NULL, 2, 1), field(NULL, 1, "2", NULL);`)
+	result.Check(testkit.Rows("2 0 3 0"))
+	result = tk.MustQuery(`select field("abc", "a", 1), field(1.3, "1.3", 1.5);`)
+	result.Check(testkit.Rows("1 1"))
 }
 
 func (s *testIntegrationSuite) TestEncryptionBuiltin(c *C) {
