--- conflicted
+++ resolved
@@ -8341,7 +8341,6 @@
 		Check(testkit.Rows())
 }
 
-<<<<<<< HEAD
 func (s *testIntegrationSuite) TestControlFunctionWithEnumOrSet(c *C) {
 	// issue 29357
 	tk := testkit.NewTestKit(c, s.store)
@@ -8357,7 +8356,8 @@
 	tk.MustQuery("SELECT '1' = (case when 0 <=> 1 then a end) from t;").Check(testkit.Rows("<nil>"))
 	tk.MustQuery("SELECT 5 = (case when 0 <=> 1 then a else a end) from t;").Check(testkit.Rows("1"))
 	tk.MustQuery("SELECT '1' = (case when 0 <=> 1 then a else a end) from t;").Check(testkit.Rows("1"))
-=======
+}
+
 func (s *testIntegrationSuite) TestIssue29434(c *C) {
 	tk := testkit.NewTestKit(c, s.store)
 	tk.MustExec("use test")
@@ -8374,7 +8374,6 @@
 	tk.MustQuery("select least(c1, '99999999999999') from t1;").Check(testkit.Rows("2021-12-12 10:10:10"))
 	tk.MustExec("set tidb_enable_vectorized_expression = off;")
 	tk.MustQuery("select least(c1, '99999999999999') from t1;").Check(testkit.Rows("2021-12-12 10:10:10"))
->>>>>>> 1e156bc4
 }
 
 func (s *testIntegrationSuite) TestConstPropNullFunctions(c *C) {
