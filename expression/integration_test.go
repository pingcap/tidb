// Copyright 2017 PingCAP, Inc.
//
// Licensed under the Apache License, Version 2.0 (the "License");
// you may not use this file except in compliance with the License.
// You may obtain a copy of the License at
//
//     http://www.apache.org/licenses/LICENSE-2.0
//
// Unless required by applicable law or agreed to in writing, software
// distributed under the License is distributed on an "AS IS" BASIS,
// WITHOUT WARRANTIES OR CONDITIONS OF ANY KIND, either express or implied.
// See the License for the specific language governing permissions and
// limitations under the License.

package expression_test

import (
	"bytes"
	"context"
	"encoding/hex"
	"fmt"
	"math"
	"math/rand"
	"sort"
	"strconv"
	"strings"
	"testing"
	"time"

	"github.com/pingcap/errors"
	"github.com/pingcap/tidb/domain"
	"github.com/pingcap/tidb/errno"
	"github.com/pingcap/tidb/expression"
	"github.com/pingcap/tidb/kv"
	"github.com/pingcap/tidb/parser/auth"
	"github.com/pingcap/tidb/parser/model"
	"github.com/pingcap/tidb/parser/mysql"
	"github.com/pingcap/tidb/parser/terror"
	plannercore "github.com/pingcap/tidb/planner/core"
	"github.com/pingcap/tidb/session"
	"github.com/pingcap/tidb/sessionctx/variable"
	"github.com/pingcap/tidb/table"
	"github.com/pingcap/tidb/tablecodec"
	"github.com/pingcap/tidb/testkit"
	"github.com/pingcap/tidb/types"
	"github.com/pingcap/tidb/types/json"
	"github.com/pingcap/tidb/util/codec"
	"github.com/pingcap/tidb/util/collate"
	"github.com/pingcap/tidb/util/sem"
	"github.com/pingcap/tidb/util/sqlexec"
	"github.com/pingcap/tidb/util/versioninfo"
	"github.com/stretchr/testify/assert"
	"github.com/stretchr/testify/require"
)

func Test19654(t *testing.T) {
	store := testkit.CreateMockStore(t)

	tk := testkit.NewTestKit(t, store)
	tk.MustExec("USE test;")

	// enum vs enum
	tk.MustExec("drop table if exists t1, t2;")
	tk.MustExec("create table t1 (b enum('a', 'b'));")
	tk.MustExec("insert into t1 values ('a');")
	tk.MustExec("create table t2 (b enum('b','a') not null, unique(b));")
	tk.MustExec("insert into t2 values ('a');")
	tk.MustQuery("select /*+ inl_join(t2)*/ * from t1, t2 where t1.b=t2.b;").Check(testkit.Rows("a a"))

	// set vs set
	tk.MustExec("drop table if exists t1, t2;")
	tk.MustExec("create table t1 (b set('a', 'b'));")
	tk.MustExec("insert into t1 values ('a');")
	tk.MustExec("create table t2 (b set('b','a') not null, unique(b));")
	tk.MustExec("insert into t2 values ('a');")
	tk.MustQuery("select /*+ inl_join(t2)*/ * from t1, t2 where t1.b=t2.b;").Check(testkit.Rows("a a"))

	// enum vs set
	tk.MustExec("drop table if exists t1, t2;")
	tk.MustExec("create table t1 (b enum('a', 'b'));")
	tk.MustExec("insert into t1 values ('a');")
	tk.MustExec("create table t2 (b set('b','a') not null, unique(b));")
	tk.MustExec("insert into t2 values ('a');")
	tk.MustQuery("select /*+ inl_join(t2)*/ * from t1, t2 where t1.b=t2.b;").Check(testkit.Rows("a a"))

	// char vs enum
	tk.MustExec("drop table if exists t1, t2;")
	tk.MustExec("create table t1 (b char(10));")
	tk.MustExec("insert into t1 values ('a');")
	tk.MustExec("create table t2 (b enum('b','a') not null, unique(b));")
	tk.MustExec("insert into t2 values ('a');")
	tk.MustQuery("select /*+ inl_join(t2)*/ * from t1, t2 where t1.b=t2.b;").Check(testkit.Rows("a a"))

	// char vs set
	tk.MustExec("drop table if exists t1, t2;")
	tk.MustExec("create table t1 (b char(10));")
	tk.MustExec("insert into t1 values ('a');")
	tk.MustExec("create table t2 (b set('b','a') not null, unique(b));")
	tk.MustExec("insert into t2 values ('a');")
	tk.MustQuery("select /*+ inl_join(t2)*/ * from t1, t2 where t1.b=t2.b;").Check(testkit.Rows("a a"))
}

func Test19387(t *testing.T) {
	store := testkit.CreateMockStore(t)

	tk := testkit.NewTestKit(t, store)
	tk.MustExec("USE test;")

	tk.MustExec("drop table if exists t;")
	tk.MustExec("create table t(a decimal(16, 2));")
	tk.MustExec("select sum(case when 1 then a end) from t group by a;")
	res := tk.MustQuery("show create table t")
	require.Len(t, res.Rows(), 1)
	str := res.Rows()[0][1].(string)
	require.Contains(t, str, "decimal(16,2)")
}

func TestFuncREPEAT(t *testing.T) {
	store := testkit.CreateMockStore(t)

	tk := testkit.NewTestKit(t, store)

	tk.MustExec("USE test;")
	tk.MustExec("DROP TABLE IF EXISTS table_string;")
	tk.MustExec("CREATE TABLE table_string(a CHAR(20), b VARCHAR(20), c TINYTEXT, d TEXT(20), e MEDIUMTEXT, f LONGTEXT, g BIGINT);")
	tk.MustExec("INSERT INTO table_string (a, b, c, d, e, f, g) VALUES ('a', 'b', 'c', 'd', 'e', 'f', 2);")
	tk.CheckExecResult(1, 0)

	r := tk.MustQuery("SELECT REPEAT(a, g), REPEAT(b, g), REPEAT(c, g), REPEAT(d, g), REPEAT(e, g), REPEAT(f, g) FROM table_string;")
	r.Check(testkit.Rows("aa bb cc dd ee ff"))

	r = tk.MustQuery("SELECT REPEAT(NULL, g), REPEAT(NULL, g), REPEAT(NULL, g), REPEAT(NULL, g), REPEAT(NULL, g), REPEAT(NULL, g) FROM table_string;")
	r.Check(testkit.Rows("<nil> <nil> <nil> <nil> <nil> <nil>"))

	r = tk.MustQuery("SELECT REPEAT(a, NULL), REPEAT(b, NULL), REPEAT(c, NULL), REPEAT(d, NULL), REPEAT(e, NULL), REPEAT(f, NULL) FROM table_string;")
	r.Check(testkit.Rows("<nil> <nil> <nil> <nil> <nil> <nil>"))

	r = tk.MustQuery("SELECT REPEAT(a, 2), REPEAT(b, 2), REPEAT(c, 2), REPEAT(d, 2), REPEAT(e, 2), REPEAT(f, 2) FROM table_string;")
	r.Check(testkit.Rows("aa bb cc dd ee ff"))

	r = tk.MustQuery("SELECT REPEAT(NULL, 2), REPEAT(NULL, 2), REPEAT(NULL, 2), REPEAT(NULL, 2), REPEAT(NULL, 2), REPEAT(NULL, 2) FROM table_string;")
	r.Check(testkit.Rows("<nil> <nil> <nil> <nil> <nil> <nil>"))

	r = tk.MustQuery("SELECT REPEAT(a, -1), REPEAT(b, -2), REPEAT(c, -2), REPEAT(d, -2), REPEAT(e, -2), REPEAT(f, -2) FROM table_string;")
	r.Check(testkit.Rows("     "))

	r = tk.MustQuery("SELECT REPEAT(a, 0), REPEAT(b, 0), REPEAT(c, 0), REPEAT(d, 0), REPEAT(e, 0), REPEAT(f, 0) FROM table_string;")
	r.Check(testkit.Rows("     "))

	r = tk.MustQuery("SELECT REPEAT(a, 16777217), REPEAT(b, 16777217), REPEAT(c, 16777217), REPEAT(d, 16777217), REPEAT(e, 16777217), REPEAT(f, 16777217) FROM table_string;")
	r.Check(testkit.Rows("<nil> <nil> <nil> <nil> <nil> <nil>"))
}

func TestFuncLpadAndRpad(t *testing.T) {
	store := testkit.CreateMockStore(t)

	tk := testkit.NewTestKit(t, store)

	tk.MustExec(`USE test;`)
	tk.MustExec(`DROP TABLE IF EXISTS t;`)
	tk.MustExec(`CREATE TABLE t(a BINARY(10), b CHAR(10));`)
	tk.MustExec(`INSERT INTO t SELECT "中文", "abc";`)
	result := tk.MustQuery(`SELECT LPAD(a, 11, "a"), LPAD(b, 2, "xx") FROM t;`)
	result.Check(testkit.Rows("a中文\x00\x00\x00\x00 ab"))
	result = tk.MustQuery(`SELECT RPAD(a, 11, "a"), RPAD(b, 2, "xx") FROM t;`)
	result.Check(testkit.Rows("中文\x00\x00\x00\x00a ab"))
	result = tk.MustQuery(`SELECT LPAD("中文", 5, "字符"), LPAD("中文", 1, "a");`)
	result.Check(testkit.Rows("字符字中文 中"))
	result = tk.MustQuery(`SELECT RPAD("中文", 5, "字符"), RPAD("中文", 1, "a");`)
	result.Check(testkit.Rows("中文字符字 中"))
	result = tk.MustQuery(`SELECT RPAD("中文", -5, "字符"), RPAD("中文", 10, "");`)
	result.Check(testkit.Rows("<nil> <nil>"))
	result = tk.MustQuery(`SELECT LPAD("中文", -5, "字符"), LPAD("中文", 10, "");`)
	result.Check(testkit.Rows("<nil> <nil>"))
}

func TestBuiltinFuncJsonPretty(t *testing.T) {
	ctx := context.Background()
	store := testkit.CreateMockStore(t)

	tk := testkit.NewTestKit(t, store)

	tk.MustExec(`use test;`)
	tk.MustExec(`drop table if exists t;`)
	tk.MustExec("CREATE TABLE t  (`id` int NOT NULL AUTO_INCREMENT, `j` json,vc VARCHAR(500) ,  PRIMARY KEY (`id`));")
	tk.MustExec(`INSERT INTO t ( id, j, vc ) VALUES
	( 1, '{"a":1,"b":"qwe","c":[1,2,3,"123",null],"d":{"d1":1,"d2":2}}', '{"a":1,"b":"qwe","c":[1,2,3,"123",null],"d":{"d1":1,"d2":2}}' ),
	( 2, '[1,2,34]', '{' );`)

	// valid json format in json and varchar
	checkResult := []string{
		`{
  "a": 1,
  "b": "qwe",
  "c": [
    1,
    2,
    3,
    "123",
    null
  ],
  "d": {
    "d1": 1,
    "d2": 2
  }
}`,
		`{
  "a": 1,
  "b": "qwe",
  "c": [
    1,
    2,
    3,
    "123",
    null
  ],
  "d": {
    "d1": 1,
    "d2": 2
  }
}`,
	}
	tk.
		MustQuery("select JSON_PRETTY(t.j),JSON_PRETTY(vc) from  t where id = 1;").
		Check(testkit.Rows(strings.Join(checkResult, " ")))

	// invalid json format in varchar
	rs, _ := tk.Exec("select JSON_PRETTY(t.j),JSON_PRETTY(vc) from  t where id = 2;")
	_, err := session.GetRows4Test(ctx, tk.Session(), rs)
	terr := errors.Cause(err).(*terror.Error)
	require.Equal(t, errors.ErrCode(mysql.ErrInvalidJSONText), terr.Code())

	// invalid json format in one row
	rs, _ = tk.Exec("select JSON_PRETTY(t.j),JSON_PRETTY(vc) from  t where id in (1,2);")
	_, err = session.GetRows4Test(ctx, tk.Session(), rs)
	terr = errors.Cause(err).(*terror.Error)
	require.Equal(t, errors.ErrCode(mysql.ErrInvalidJSONText), terr.Code())

	// invalid json string
	rs, _ = tk.Exec(`select JSON_PRETTY("[1,2,3]}");`)
	_, err = session.GetRows4Test(ctx, tk.Session(), rs)
	terr = errors.Cause(err).(*terror.Error)
	require.Equal(t, errors.ErrCode(mysql.ErrInvalidJSONText), terr.Code())
}

func TestGetLock(t *testing.T) {
	ctx := context.Background()
	store := testkit.CreateMockStore(t)
	tk := testkit.NewTestKit(t, store)

	// No timeout specified
	err := tk.ExecToErr("SELECT get_lock('testlock')")
	require.Error(t, err)
	terr := errors.Cause(err).(*terror.Error)
	require.Equal(t, errors.ErrCode(mysql.ErrWrongParamcountToNativeFct), terr.Code())

	// 0 timeout = immediate
	// Negative timeout = convert to max value
	tk.MustQuery("SELECT get_lock('testlock1', 0)").Check(testkit.Rows("1"))
	tk.MustQuery("SELECT get_lock('testlock2', -10)").Check(testkit.Rows("1"))
	// show warnings:
	tk.MustQuery("SHOW WARNINGS").Check(testkit.Rows("Warning 1292 Truncated incorrect get_lock value: '-10'"))
	tk.MustQuery("SELECT release_lock('testlock1'), release_lock('testlock2')").Check(testkit.Rows("1 1"))
	tk.MustQuery("SELECT release_all_locks()").Check(testkit.Rows("0"))

	// GetLock/ReleaseLock with NULL name or '' name
	rs, _ := tk.Exec("SELECT get_lock('', 10)")
	_, err = session.GetRows4Test(ctx, tk.Session(), rs)
	require.Error(t, err)
	terr = errors.Cause(err).(*terror.Error)
	require.Equal(t, errors.ErrCode(errno.ErrUserLockWrongName), terr.Code())

	rs, _ = tk.Exec("SELECT get_lock(NULL, 10)")
	_, err = session.GetRows4Test(ctx, tk.Session(), rs)
	require.Error(t, err)
	terr = errors.Cause(err).(*terror.Error)
	require.Equal(t, errors.ErrCode(errno.ErrUserLockWrongName), terr.Code())

	rs, _ = tk.Exec("SELECT release_lock('')")
	_, err = session.GetRows4Test(ctx, tk.Session(), rs)
	require.Error(t, err)
	terr = errors.Cause(err).(*terror.Error)
	require.Equal(t, errors.ErrCode(errno.ErrUserLockWrongName), terr.Code())

	rs, _ = tk.Exec("SELECT release_lock(NULL)")
	_, err = session.GetRows4Test(ctx, tk.Session(), rs)
	require.Error(t, err)
	terr = errors.Cause(err).(*terror.Error)
	require.Equal(t, errors.ErrCode(errno.ErrUserLockWrongName), terr.Code())

	// NULL timeout is fine (= unlimited)
	tk.MustQuery("SELECT get_lock('aaa', NULL)").Check(testkit.Rows("1"))
	tk.MustQuery("SELECT release_lock('aaa')").Check(testkit.Rows("1"))

	// GetLock in CAPS, release lock in different case.
	tk.MustQuery("SELECT get_lock('aBC', -10)").Check(testkit.Rows("1"))
	tk.MustQuery("SELECT release_lock('AbC')").Check(testkit.Rows("1"))

	// Release unacquired LOCK and previously released lock
	tk.MustQuery("SELECT release_lock('randombytes')").Check(testkit.Rows("0"))
	tk.MustQuery("SELECT release_lock('abc')").Check(testkit.Rows("0"))

	// GetLock with integer name, 64, character name.
	tk.MustQuery("SELECT get_lock(1234, 10)").Check(testkit.Rows("1"))
	tk.MustQuery("SELECT get_lock(REPEAT('a', 64), 10)").Check(testkit.Rows("1"))
	tk.MustQuery("SELECT release_lock(1234), release_lock(REPEAT('aa', 32))").Check(testkit.Rows("1 1"))
	tk.MustQuery("SELECT release_all_locks()").Check(testkit.Rows("0"))

	// 65 character name
	rs, _ = tk.Exec("SELECT get_lock(REPEAT('a', 65), 10)")
	_, err = session.GetRows4Test(ctx, tk.Session(), rs)
	require.Error(t, err)
	terr = errors.Cause(err).(*terror.Error)
	require.Equal(t, errors.ErrCode(errno.ErrUserLockWrongName), terr.Code())

	rs, _ = tk.Exec("SELECT release_lock(REPEAT('a', 65))")
	_, err = session.GetRows4Test(ctx, tk.Session(), rs)
	require.Error(t, err)
	terr = errors.Cause(err).(*terror.Error)
	require.Equal(t, errors.ErrCode(errno.ErrUserLockWrongName), terr.Code())

	// len should be based on character length, not byte length
	// accented a character = 66 bytes but only 33 chars
	tk.MustQuery("SELECT get_lock(REPEAT(unhex('C3A4'), 33), 10)")
	tk.MustQuery("SELECT release_lock(REPEAT(unhex('C3A4'), 33))")

	// Floating point timeout.
	tk.MustQuery("SELECT get_lock('nnn', 1.2)").Check(testkit.Rows("1"))
	tk.MustQuery("SELECT release_lock('nnn')").Check(testkit.Rows("1"))

	// Multiple locks acquired in one statement.
	// Release all locks and one not held lock
	tk.MustQuery("SELECT get_lock('a1', 1.2), get_lock('a2', 1.2), get_lock('a3', 1.2), get_lock('a4', 1.2)").Check(testkit.Rows("1 1 1 1"))
	tk.MustQuery("SELECT release_lock('a1'),release_lock('a2'),release_lock('a3'), release_lock('random'), release_lock('a4')").Check(testkit.Rows("1 1 1 0 1"))
	tk.MustQuery("SELECT release_all_locks()").Check(testkit.Rows("0"))

	// Multiple locks acquired, released all at once.
	tk.MustQuery("SELECT get_lock('a1', 1.2), get_lock('a2', 1.2), get_lock('a3', 1.2), get_lock('a4', 1.2)").Check(testkit.Rows("1 1 1 1"))
	tk.MustQuery("SELECT release_all_locks()").Check(testkit.Rows("4"))
	tk.MustQuery("SELECT release_lock('a1')").Check(testkit.Rows("0")) // lock is free

	// Multiple locks acquired, reference count increased, released all at once.
	tk.MustQuery("SELECT get_lock('a1', 1.2), get_lock('a2', 1.2), get_lock('a3', 1.2), get_lock('a4', 1.2)").Check(testkit.Rows("1 1 1 1"))
	tk.MustQuery("SELECT get_lock('a1', 1.2), get_lock('a2', 1.2), get_lock('a5', 1.2)").Check(testkit.Rows("1 1 1"))
	tk.MustQuery("SELECT release_all_locks()").Check(testkit.Rows("7")) // 7 not 5, because the it includes ref count
	tk.MustQuery("SELECT release_lock('a1')").Check(testkit.Rows("0"))  // lock is free
	tk.MustQuery("SELECT release_lock('a5')").Check(testkit.Rows("0"))  // lock is free
	tk.MustQuery("SELECT release_all_locks()").Check(testkit.Rows("0"))

	// Test common cases:
	// Get a lock, release it immediately.
	// Try to release it again (its released)
	tk.MustQuery("SELECT get_lock('mygloballock', 1)").Check(testkit.Rows("1"))
	tk.MustQuery("SELECT release_lock('mygloballock')").Check(testkit.Rows("1"))
	tk.MustQuery("SELECT release_lock('mygloballock')").Check(testkit.Rows("0"))

	// Get a lock, acquire it again, release it twice.
	tk.MustQuery("SELECT get_lock('mygloballock', 1)").Check(testkit.Rows("1"))
	tk.MustQuery("SELECT get_lock('mygloballock', 1)").Check(testkit.Rows("1"))
	tk.MustQuery("SELECT release_lock('mygloballock')").Check(testkit.Rows("1"))
	tk.MustQuery("SELECT release_lock('mygloballock')").Check(testkit.Rows("1"))
	tk.MustQuery("SELECT release_lock('mygloballock')").Check(testkit.Rows("0"))

	// Test someone else has the lock with short timeout.
	tk2 := testkit.NewTestKit(t, store)
	tk2.MustQuery("SELECT get_lock('mygloballock', 1)").Check(testkit.Rows("1"))
	tk.MustQuery("SELECT get_lock('mygloballock', 1)").Check(testkit.Rows("0"))  // someone else has the lock
	tk.MustQuery("SELECT release_lock('mygloballock')").Check(testkit.Rows("0")) // never had the lock
	// try again
	tk.MustQuery("SELECT get_lock('mygloballock', 0)").Check(testkit.Rows("0"))  // someone else has the lock
	tk.MustQuery("SELECT release_lock('mygloballock')").Check(testkit.Rows("0")) // never had the lock
	// release it
	tk2.MustQuery("SELECT release_lock('mygloballock')").Check(testkit.Rows("1")) // works

	// Confirm all locks are released
	tk2.MustQuery("SELECT release_all_locks()").Check(testkit.Rows("0"))
	tk.MustQuery("SELECT release_all_locks()").Check(testkit.Rows("0"))
}

func TestMiscellaneousBuiltin(t *testing.T) {
	ctx := context.Background()
	store := testkit.CreateMockStore(t)

	tk := testkit.NewTestKit(t, store)
	tk.MustExec("use test")
	// for uuid
	r := tk.MustQuery("select uuid(), uuid(), uuid(), uuid(), uuid(), uuid();")
	for _, it := range r.Rows() {
		for _, item := range it {
			uuid, ok := item.(string)
			require.True(t, ok)
			list := strings.Split(uuid, "-")
			require.Len(t, list, 5)
			require.Len(t, list[0], 8)
			require.Len(t, list[1], 4)
			require.Len(t, list[2], 4)
			require.Len(t, list[3], 4)
			require.Len(t, list[4], 12)
		}
	}
	tk.MustQuery("select sleep(1);").Check(testkit.Rows("0"))
	tk.MustQuery("select sleep(0);").Check(testkit.Rows("0"))
	tk.MustQuery("select sleep('a');").Check(testkit.Rows("0"))
	tk.MustQuery("show warnings;").Check(testkit.Rows("Warning 1292 Truncated incorrect DOUBLE value: 'a'"))
	rs, err := tk.Exec("select sleep(-1);")
	require.NoError(t, err)
	require.NotNil(t, rs)
	_, err = session.GetRows4Test(ctx, tk.Session(), rs)
	require.Error(t, err)
	require.NoError(t, rs.Close())

	tk.MustQuery("SELECT INET_ATON('10.0.5.9');").Check(testkit.Rows("167773449"))
	tk.MustQuery("SELECT INET_NTOA(167773449);").Check(testkit.Rows("10.0.5.9"))
	tk.MustQuery("SELECT HEX(INET6_ATON('fdfe::5a55:caff:fefa:9089'));").Check(testkit.Rows("FDFE0000000000005A55CAFFFEFA9089"))
	tk.MustQuery("SELECT HEX(INET6_ATON('10.0.5.9'));").Check(testkit.Rows("0A000509"))
	tk.MustQuery("SELECT INET6_NTOA(INET6_ATON('fdfe::5a55:caff:fefa:9089'));").Check(testkit.Rows("fdfe::5a55:caff:fefa:9089"))
	tk.MustQuery("SELECT INET6_NTOA(INET6_ATON('10.0.5.9'));").Check(testkit.Rows("10.0.5.9"))
	tk.MustQuery("SELECT INET6_NTOA(UNHEX('FDFE0000000000005A55CAFFFEFA9089'));").Check(testkit.Rows("fdfe::5a55:caff:fefa:9089"))
	tk.MustQuery("SELECT INET6_NTOA(UNHEX('0A000509'));").Check(testkit.Rows("10.0.5.9"))

	tk.MustQuery(`SELECT IS_IPV4('10.0.5.9'), IS_IPV4('10.0.5.256');`).Check(testkit.Rows("1 0"))
	tk.MustQuery(`SELECT IS_IPV4_COMPAT(INET6_ATON('::10.0.5.9'));`).Check(testkit.Rows("1"))
	tk.MustQuery(`SELECT IS_IPV4_COMPAT(INET6_ATON('::ffff:10.0.5.9'));`).Check(testkit.Rows("0"))
	tk.MustQuery(`SELECT
	  IS_IPV4_COMPAT(INET6_ATON('::192.168.0.1')),
	  IS_IPV4_COMPAT(INET6_ATON('::c0a8:0001')),
	  IS_IPV4_COMPAT(INET6_ATON('::c0a8:1'));`).Check(testkit.Rows("1 1 1"))
	tk.MustQuery(`SELECT IS_IPV4_MAPPED(INET6_ATON('::10.0.5.9'));`).Check(testkit.Rows("0"))
	tk.MustQuery(`SELECT IS_IPV4_MAPPED(INET6_ATON('::ffff:10.0.5.9'));`).Check(testkit.Rows("1"))
	tk.MustQuery(`SELECT
	  IS_IPV4_MAPPED(INET6_ATON('::ffff:192.168.0.1')),
	  IS_IPV4_MAPPED(INET6_ATON('::ffff:c0a8:0001')),
	  IS_IPV4_MAPPED(INET6_ATON('::ffff:c0a8:1'));`).Check(testkit.Rows("1 1 1"))
	tk.MustQuery(`SELECT IS_IPV6('10.0.5.9'), IS_IPV6('::1');`).Check(testkit.Rows("0 1"))

	tk.MustExec("drop table if exists t1;")
	tk.MustExec(`create table t1(
        a int,
        b int not null,
        c int not null default 0,
        d int default 0,
        unique key(b,c),
        unique key(b,d)
);`)
	tk.MustExec("insert into t1 (a,b) values(1,10),(1,20),(2,30),(2,40);")
	tk.MustQuery("select any_value(a), sum(b) from t1;").Check(testkit.Rows("1 100"))
	tk.MustQuery("select a,any_value(b),sum(c) from t1 group by a order by a;").Check(testkit.Rows("1 10 0", "2 30 0"))

	// for locks
	result := tk.MustQuery(`SELECT GET_LOCK('test_lock1', 10);`)
	result.Check(testkit.Rows("1"))
	result = tk.MustQuery(`SELECT GET_LOCK('test_lock2', 10);`)
	result.Check(testkit.Rows("1"))

	result = tk.MustQuery(`SELECT RELEASE_LOCK('test_lock2');`)
	result.Check(testkit.Rows("1"))
	result = tk.MustQuery(`SELECT RELEASE_LOCK('test_lock1');`)
	result.Check(testkit.Rows("1"))
	result = tk.MustQuery(`SELECT RELEASE_LOCK('test_lock3');`) // not acquired
	result.Check(testkit.Rows("0"))
	tk.MustQuery(`SELECT RELEASE_ALL_LOCKS()`).Check(testkit.Rows("0")) // none acquired
}

func TestConvertToBit(t *testing.T) {
	store := testkit.CreateMockStore(t)

	tk := testkit.NewTestKit(t, store)
	tk.MustExec("use test")
	tk.MustExec("drop table if exists t, t1")
	tk.MustExec("create table t (a bit(64))")
	tk.MustExec("create table t1 (a varchar(2))")
	tk.MustExec(`insert t1 value ('10')`)
	tk.MustExec(`insert t select a from t1`)
	tk.MustQuery("select a+0 from t").Check(testkit.Rows("12592"))

	tk.MustExec("drop table if exists t, t1")
	tk.MustExec("create table t (a bit(64))")
	tk.MustExec("create table t1 (a binary(2))")
	tk.MustExec(`insert t1 value ('10')`)
	tk.MustExec(`insert t select a from t1`)
	tk.MustQuery("select a+0 from t").Check(testkit.Rows("12592"))

	tk.MustExec("drop table if exists t, t1")
	tk.MustExec("create table t (a bit(64))")
	tk.MustExec("create table t1 (a datetime)")
	tk.MustExec(`insert t1 value ('09-01-01')`)
	tk.MustExec(`insert t select a from t1`)
	tk.MustQuery("select a+0 from t").Check(testkit.Rows("20090101000000"))

	// For issue 20118
	tk.MustExec("drop table if exists t;")
	tk.MustExec("create table t(a tinyint, b bit(63));")
	tk.MustExec("insert ignore  into t values(599999999, -1);")
	tk.MustQuery("show warnings;").Check(testkit.Rows(
		"Warning 1264 Out of range value for column 'a' at row 1",
		"Warning 1406 Data too long for column 'b' at row 1"))
	tk.MustQuery("select * from t;").Check(testkit.Rows("127 \u007f\xff\xff\xff\xff\xff\xff\xff"))

	// For issue 24900
	tk.MustExec("drop table if exists t;")
	tk.MustExec("create table t(b bit(16));")
	tk.MustExec("insert ignore into t values(0x3635313836),(0x333830);")
	tk.MustQuery("show warnings;").Check(testkit.Rows(
		"Warning 1406 Data too long for column 'b' at row 1",
		"Warning 1406 Data too long for column 'b' at row 2"))
	tk.MustQuery("select * from t;").Check(testkit.Rows("\xff\xff", "\xff\xff"))
}

func TestStringBuiltin(t *testing.T) {
	store := testkit.CreateMockStore(t)

	tk := testkit.NewTestKit(t, store)
	tk.MustExec("use test")
	var err error

	// for length
	tk.MustExec("drop table if exists t")
	tk.MustExec("create table t(a int, b double, c datetime, d time, e char(20), f bit(10))")
	tk.MustExec(`insert into t values(1, 1.1, "2017-01-01 12:01:01", "12:01:01", "abcdef", 0b10101)`)
	result := tk.MustQuery("select length(a), length(b), length(c), length(d), length(e), length(f), length(null) from t")
	result.Check(testkit.Rows("1 3 19 8 6 2 <nil>"))
	tk.MustExec("drop table if exists t")
	tk.MustExec("create table t(a char(20))")
	tk.MustExec(`insert into t values("tidb  "), (concat("a  ", "b  "))`)
	result = tk.MustQuery("select a, length(a) from t")
	result.Check(testkit.Rows("tidb 4", "a  b 4"))

	// for concat
	tk.MustExec("drop table if exists t")
	tk.MustExec("create table t(a int, b double, c datetime, d time, e char(20))")
	tk.MustExec(`insert into t values(1, 1.1, "2017-01-01 12:01:01", "12:01:01", "abcdef")`)
	result = tk.MustQuery("select concat(a, b, c, d, e) from t")
	result.Check(testkit.Rows("11.12017-01-01 12:01:0112:01:01abcdef"))
	result = tk.MustQuery("select concat(null)")
	result.Check(testkit.Rows("<nil>"))
	result = tk.MustQuery("select concat(null, a, b) from t")
	result.Check(testkit.Rows("<nil>"))
	tk.MustExec("drop table if exists t")
	// Fix issue 9123
	tk.MustExec("create table t(a char(32) not null, b float default '0') engine=innodb default charset=utf8mb4")
	tk.MustExec("insert into t value('0a6f9d012f98467f8e671e9870044528', 208.867)")
	result = tk.MustQuery("select concat_ws( ',', b) from t where a = '0a6f9d012f98467f8e671e9870044528';")
	result.Check(testkit.Rows("208.867"))

	// for concat_ws
	tk.MustExec("drop table if exists t")
	tk.MustExec("create table t(a int, b double, c datetime, d time, e char(20))")
	tk.MustExec(`insert into t values(1, 1.1, "2017-01-01 12:01:01", "12:01:01", "abcdef")`)
	result = tk.MustQuery("select concat_ws('|', a, b, c, d, e) from t")
	result.Check(testkit.Rows("1|1.1|2017-01-01 12:01:01|12:01:01|abcdef"))
	result = tk.MustQuery("select concat_ws(null, null)")
	result.Check(testkit.Rows("<nil>"))
	result = tk.MustQuery("select concat_ws(null, a, b) from t")
	result.Check(testkit.Rows("<nil>"))
	result = tk.MustQuery("select concat_ws(',', 'a', 'b')")
	result.Check(testkit.Rows("a,b"))
	result = tk.MustQuery("select concat_ws(',','First name',NULL,'Last Name')")
	result.Check(testkit.Rows("First name,Last Name"))

	tk.MustExec(`drop table if exists t;`)
	tk.MustExec(`create table t(a tinyint(2), b varchar(10));`)
	tk.MustExec(`insert into t values (1, 'a'), (12, 'a'), (126, 'a'), (127, 'a')`)
	tk.MustQuery(`select concat_ws('#', a, b) from t;`).Check(testkit.Rows(
		`1#a`,
		`12#a`,
		`126#a`,
		`127#a`,
	))

	tk.MustExec("drop table if exists t")
	tk.MustExec("create table t(a binary(3))")
	tk.MustExec("insert into t values('a')")
	result = tk.MustQuery(`select concat_ws(',', a, 'test') = 'a\0\0,test' from t`)
	result.Check(testkit.Rows("1"))

	// for ascii
	tk.MustExec("drop table if exists t")
	tk.MustExec("create table t(a char(10), b int, c double, d datetime, e time, f bit(4))")
	tk.MustExec(`insert into t values('2', 2, 2.3, "2017-01-01 12:01:01", "12:01:01", 0b1010)`)
	result = tk.MustQuery("select ascii(a), ascii(b), ascii(c), ascii(d), ascii(e), ascii(f) from t")
	result.Check(testkit.Rows("50 50 50 50 49 10"))
	result = tk.MustQuery("select ascii('123'), ascii(123), ascii(''), ascii('你好'), ascii(NULL)")
	result.Check(testkit.Rows("49 49 0 228 <nil>"))

	// for lower
	tk.MustExec("drop table if exists t")
	tk.MustExec("create table t(a int, b double, c datetime, d time, e char(20), f binary(3), g binary(3))")
	tk.MustExec(`insert into t values(1, 1.1, "2017-01-01 12:01:01", "12:01:01", "abcdef", 'aa', 'BB')`)
	result = tk.MustQuery("select lower(a), lower(b), lower(c), lower(d), lower(e), lower(f), lower(g), lower(null) from t")
	result.Check(testkit.Rows("1 1.1 2017-01-01 12:01:01 12:01:01 abcdef aa\x00 BB\x00 <nil>"))

	// for upper
	result = tk.MustQuery("select upper(a), upper(b), upper(c), upper(d), upper(e), upper(f), upper(g), upper(null) from t")
	result.Check(testkit.Rows("1 1.1 2017-01-01 12:01:01 12:01:01 ABCDEF aa\x00 BB\x00 <nil>"))

	// for strcmp
	tk.MustExec("drop table if exists t")
	tk.MustExec("create table t(a char(10), b int, c double, d datetime, e time)")
	tk.MustExec(`insert into t values("123", 123, 12.34, "2017-01-01 12:01:01", "12:01:01")`)
	result = tk.MustQuery(`select strcmp(a, "123"), strcmp(b, "123"), strcmp(c, "12.34"), strcmp(d, "2017-01-01 12:01:01"), strcmp(e, "12:01:01") from t`)
	result.Check(testkit.Rows("0 0 0 0 0"))
	result = tk.MustQuery(`select strcmp("1", "123"), strcmp("123", "1"), strcmp("123", "45"), strcmp("123", null), strcmp(null, "123")`)
	result.Check(testkit.Rows("-1 1 -1 <nil> <nil>"))
	result = tk.MustQuery(`select strcmp("", "123"), strcmp("123", ""), strcmp("", ""), strcmp("", null), strcmp(null, "")`)
	result.Check(testkit.Rows("-1 1 0 <nil> <nil>"))

	// for left
	tk.MustExec("drop table if exists t")
	tk.MustExec("create table t(a char(10), b int, c double, d datetime, e time)")
	tk.MustExec(`insert into t values('abcde', 1234, 12.34, "2017-01-01 12:01:01", "12:01:01")`)
	result = tk.MustQuery("select left(a, 2), left(b, 2), left(c, 2), left(d, 2), left(e, 2) from t")
	result.Check(testkit.Rows("ab 12 12 20 12"))
	result = tk.MustQuery(`select left("abc", 0), left("abc", -1), left(NULL, 1), left("abc", NULL)`)
	result.Check(testkit.Rows("  <nil> <nil>"))
	result = tk.MustQuery(`select left("abc", "a"), left("abc", 1.9), left("abc", 1.2)`)
	result.Check(testkit.Rows(" ab a"))
	result = tk.MustQuery(`select left("中文abc", 2), left("中文abc", 3), left("中文abc", 4)`)
	result.Check(testkit.Rows("中文 中文a 中文ab"))
	// for right, reuse the table created for left
	result = tk.MustQuery("select right(a, 3), right(b, 3), right(c, 3), right(d, 3), right(e, 3) from t")
	result.Check(testkit.Rows("cde 234 .34 :01 :01"))
	result = tk.MustQuery(`select right("abcde", 0), right("abcde", -1), right("abcde", 100), right(NULL, 1), right("abcde", NULL)`)
	result.Check(testkit.Rows("  abcde <nil> <nil>"))
	result = tk.MustQuery(`select right("abcde", "a"), right("abcde", 1.9), right("abcde", 1.2)`)
	result.Check(testkit.Rows(" de e"))
	result = tk.MustQuery(`select right("中文abc", 2), right("中文abc", 4), right("中文abc", 5)`)
	result.Check(testkit.Rows("bc 文abc 中文abc"))
	tk.MustExec("drop table if exists t")
	tk.MustExec("create table t(a binary(10))")
	tk.MustExec(`insert into t select "中文abc"`)
	result = tk.MustQuery(`select left(a, 3), left(a, 6), left(a, 7) from t`)
	result.Check(testkit.Rows("中 中文 中文a"))
	result = tk.MustQuery(`select right(a, 2), right(a, 7) from t`)
	result.Check(testkit.Rows("c\x00 文abc\x00"))

	// for ord
	tk.MustExec("drop table if exists t")
	tk.MustExec("create table t(a char(10), b int, c double, d datetime, e time, f bit(4), g binary(20), h blob(10), i text(30))")
	tk.MustExec(`insert into t values('2', 2, 2.3, "2017-01-01 12:01:01", "12:01:01", 0b1010, "512", "48", "tidb")`)
	result = tk.MustQuery("select ord(a), ord(b), ord(c), ord(d), ord(e), ord(f), ord(g), ord(h), ord(i) from t")
	result.Check(testkit.Rows("50 50 50 50 49 10 53 52 116"))
	result = tk.MustQuery("select ord('123'), ord(123), ord(''), ord('你好'), ord(NULL), ord('👍')")
	result.Check(testkit.Rows("49 49 0 14990752 <nil> 4036989325"))
	result = tk.MustQuery("select ord(X''), ord(X'6161'), ord(X'e4bd'), ord(X'e4bda0'), ord(_ascii'你'), ord(_latin1'你')")
	result.Check(testkit.Rows("0 97 228 228 228 228"))

	// for space
	result = tk.MustQuery(`select space(0), space(2), space(-1), space(1.1), space(1.9)`)
	result.Check(testkit.RowsWithSep(",", ",  ,, ,  "))
	result = tk.MustQuery(`select space("abc"), space("2"), space("1.1"), space(''), space(null)`)
	result.Check(testkit.RowsWithSep(",", ",  , ,,<nil>"))

	// for replace
	tk.MustExec("drop table if exists t")
	tk.MustExec("create table t(a char(20), b int, c double, d datetime, e time)")
	tk.MustExec(`insert into t values('www.mysql.com', 1234, 12.34, "2017-01-01 12:01:01", "12:01:01")`)
	result = tk.MustQuery(`select replace(a, 'mysql', 'pingcap'), replace(b, 2, 55), replace(c, 34, 0), replace(d, '-', '/'), replace(e, '01', '22') from t`)
	result.Check(testkit.RowsWithSep(",", "www.pingcap.com,15534,12.0,2017/01/01 12:01:01,12:22:22"))
	result = tk.MustQuery(`select replace('aaa', 'a', ''), replace(null, 'a', 'b'), replace('a', null, 'b'), replace('a', 'b', null)`)
	result.Check(testkit.Rows(" <nil> <nil> <nil>"))

	// for tobase64
	tk.MustExec("drop table if exists t")
	tk.MustExec("create table t(a int, b double, c datetime, d time, e char(20), f bit(10), g binary(20), h blob(10))")
	tk.MustExec(`insert into t values(1, 1.1, "2017-01-01 12:01:01", "12:01:01", "abcdef", 0b10101, "512", "abc")`)
	result = tk.MustQuery("select to_base64(a), to_base64(b), to_base64(c), to_base64(d), to_base64(e), to_base64(f), to_base64(g), to_base64(h), to_base64(null) from t")
	result.Check(testkit.Rows("MQ== MS4x MjAxNy0wMS0wMSAxMjowMTowMQ== MTI6MDE6MDE= YWJjZGVm ABU= NTEyAAAAAAAAAAAAAAAAAAAAAAA= YWJj <nil>"))

	// for from_base64
	result = tk.MustQuery(`select from_base64("abcd"), from_base64("asc")`)
	result.Check(testkit.Rows("i\xb7\x1d <nil>"))
	result = tk.MustQuery(`select from_base64("MQ=="), from_base64(1234)`)
	result.Check(testkit.Rows("1 \xd7m\xf8"))

	// for substr
	tk.MustExec("drop table if exists t")
	tk.MustExec("create table t(a char(10), b int, c double, d datetime, e time)")
	tk.MustExec(`insert into t values('Sakila', 12345, 123.45, "2017-01-01 12:01:01", "12:01:01")`)
	result = tk.MustQuery(`select substr(a, 3), substr(b, 2, 3), substr(c, -3), substr(d, -8), substr(e, -3, 100) from t`)
	result.Check(testkit.Rows("kila 234 .45 12:01:01 :01"))
	result = tk.MustQuery(`select substr('Sakila', 100), substr('Sakila', -100), substr('Sakila', -5, 3), substr('Sakila', 2, -1)`)
	result.Check(testkit.RowsWithSep(",", ",,aki,"))
	result = tk.MustQuery(`select substr('foobarbar' from 4), substr('Sakila' from -4 for 2)`)
	result.Check(testkit.Rows("barbar ki"))
	result = tk.MustQuery(`select substr(null, 2, 3), substr('foo', null, 3), substr('foo', 2, null)`)
	result.Check(testkit.Rows("<nil> <nil> <nil>"))
	result = tk.MustQuery(`select substr('中文abc', 2), substr('中文abc', 3), substr("中文abc", 1, 2)`)
	result.Check(testkit.Rows("文abc abc 中文"))
	tk.MustExec("drop table if exists t")
	tk.MustExec("create table t(a binary(10))")
	tk.MustExec(`insert into t select "中文abc"`)
	result = tk.MustQuery(`select substr(a, 4), substr(a, 1, 3), substr(a, 1, 6) from t`)
	result.Check(testkit.Rows("文abc\x00 中 中文"))
	result = tk.MustQuery(`select substr("string", -1), substr("string", -2), substr("中文", -1), substr("中文", -2) from t`)
	result.Check(testkit.Rows("g ng 文 中文"))

	// for bit_length
	tk.MustExec("drop table if exists t")
	tk.MustExec("create table t(a int, b double, c datetime, d time, e char(20), f bit(10), g binary(20), h varbinary(20))")
	tk.MustExec(`insert into t values(1, 1.1, "2017-01-01 12:01:01", "12:01:01", "abcdef", 0b10101, "g", "h")`)
	result = tk.MustQuery("select bit_length(a), bit_length(b), bit_length(c), bit_length(d), bit_length(e), bit_length(f), bit_length(g), bit_length(h), bit_length(null) from t")
	result.Check(testkit.Rows("8 24 152 64 48 16 160 8 <nil>"))

	// for substring_index
	tk.MustExec("drop table if exists t")
	tk.MustExec("create table t(a char(20), b int, c double, d datetime, e time)")
	tk.MustExec(`insert into t values('www.pingcap.com', 12345, 123.45, "2017-01-01 12:01:01", "12:01:01")`)
	result = tk.MustQuery(`select substring_index(a, '.', 2), substring_index(b, '.', 2), substring_index(c, '.', -1), substring_index(d, '-', 1), substring_index(e, ':', -2) from t`)
	result.Check(testkit.Rows("www.pingcap 12345 45 2017 01:01"))
	result = tk.MustQuery(`select substring_index('www.pingcap.com', '.', 0), substring_index('www.pingcap.com', '.', 100), substring_index('www.pingcap.com', '.', -100)`)
	result.Check(testkit.Rows(" www.pingcap.com www.pingcap.com"))
	result = tk.MustQuery(`select substring_index('www.pingcap.com', 'd', 1), substring_index('www.pingcap.com', '', 1), substring_index('', '.', 1)`)
	result.Check(testkit.RowsWithSep(",", "www.pingcap.com,,"))
	result = tk.MustQuery(`select substring_index(null, '.', 1), substring_index('www.pingcap.com', null, 1), substring_index('www.pingcap.com', '.', null)`)
	result.Check(testkit.Rows("<nil> <nil> <nil>"))

	// for substring_index with overflow
	tk.MustQuery(`select substring_index('xyz', 'abc', 9223372036854775808)`).Check(testkit.Rows(`xyz`))
	tk.MustQuery(`select substring_index("aaa.bbb.ccc.ddd.eee",'.',18446744073709551613);`).Check(testkit.Rows(`aaa.bbb.ccc.ddd.eee`))
	tk.MustQuery(`select substring_index("aaa.bbb.ccc.ddd.eee",'.',-18446744073709551613);`).Check(testkit.Rows(`aaa.bbb.ccc.ddd.eee`))
	tk.MustQuery(`select substring_index('aaa.bbb.ccc.ddd.eee', '.', 18446744073709551615 - 1 + id) from (select 1 as id) as t1`).Check(testkit.Rows(`aaa.bbb.ccc.ddd.eee`))
	tk.MustQuery(`select substring_index('aaa.bbb.ccc.ddd.eee', '.', -18446744073709551615 - 1 + id) from (select 1 as id) as t1`).Check(testkit.Rows(`aaa.bbb.ccc.ddd.eee`))

	tk.MustExec("set tidb_enable_vectorized_expression = 0;")
	tk.MustQuery(`select substring_index("aaa.bbb.ccc.ddd.eee",'.',18446744073709551613);`).Check(testkit.Rows(`aaa.bbb.ccc.ddd.eee`))
	tk.MustQuery(`select substring_index("aaa.bbb.ccc.ddd.eee",'.',-18446744073709551613);`).Check(testkit.Rows(`aaa.bbb.ccc.ddd.eee`))
	tk.MustQuery(`select substring_index('aaa.bbb.ccc.ddd.eee', '.', 18446744073709551615 - 1 + id) from (select 1 as id) as t1`).Check(testkit.Rows(`aaa.bbb.ccc.ddd.eee`))
	tk.MustQuery(`select substring_index('aaa.bbb.ccc.ddd.eee', '.', -18446744073709551615 - 1 + id) from (select 1 as id) as t1`).Check(testkit.Rows(`aaa.bbb.ccc.ddd.eee`))
	tk.MustExec("set tidb_enable_vectorized_expression = 1;")

	// for hex
	tk.MustExec("drop table if exists t")
	tk.MustExec("create table t(a char(20), b int, c double, d datetime, e time, f decimal(5, 2), g bit(4))")
	tk.MustExec(`insert into t values('www.pingcap.com', 12345, 123.45, "2017-01-01 12:01:01", "12:01:01", 123.45, 0b1100)`)
	result = tk.MustQuery(`select hex(a), hex(b), hex(c), hex(d), hex(e), hex(f), hex(g) from t`)
	result.Check(testkit.Rows("7777772E70696E676361702E636F6D 3039 7B 323031372D30312D30312031323A30313A3031 31323A30313A3031 7B C"))
	result = tk.MustQuery(`select hex('abc'), hex('你好'), hex(12), hex(12.3), hex(12.8)`)
	result.Check(testkit.Rows("616263 E4BDA0E5A5BD C C D"))
	result = tk.MustQuery(`select hex(-1), hex(-12.3), hex(-12.8), hex(0x12), hex(null)`)
	result.Check(testkit.Rows("FFFFFFFFFFFFFFFF FFFFFFFFFFFFFFF4 FFFFFFFFFFFFFFF3 12 <nil>"))
	tk.MustExec("drop table if exists t")
	tk.MustExec("CREATE TABLE t(i int primary key auto_increment, a binary, b binary(0), c binary(20), d binary(255)) character set utf8 collate utf8_bin;")
	tk.MustExec("insert into t(a, b, c, d) values ('a', NULL, 'a','a');")
	tk.MustQuery("select i, hex(a), hex(b), hex(c), hex(d) from t;").Check(testkit.Rows("1 61 <nil> 6100000000000000000000000000000000000000 610000000000000000000000000000000000000000000000000000000000000000000000000000000000000000000000000000000000000000000000000000000000000000000000000000000000000000000000000000000000000000000000000000000000000000000000000000000000000000000000000000000000000000000000000000000000000000000000000000000000000000000000000000000000000000000000000000000000000000000000000000000000000000000000000000000000000000000000000000000000000000000000000000000000000000000000000000000000000000000000000000000000000000000000000000"))

	// for unhex
	result = tk.MustQuery(`select unhex('4D7953514C'), unhex('313233'), unhex(313233), unhex('')`)
	result.Check(testkit.Rows("MySQL 123 123 "))
	result = tk.MustQuery(`select unhex('string'), unhex('你好'), unhex(123.4), unhex(null)`)
	result.Check(testkit.Rows("<nil> <nil> <nil> <nil>"))

	// for ltrim and rtrim
	result = tk.MustQuery(`select ltrim('   bar   '), ltrim('bar'), ltrim(''), ltrim(null)`)
	result.Check(testkit.RowsWithSep(",", "bar   ,bar,,<nil>"))
	result = tk.MustQuery(`select rtrim('   bar   '), rtrim('bar'), rtrim(''), rtrim(null)`)
	result.Check(testkit.RowsWithSep(",", "   bar,bar,,<nil>"))
	result = tk.MustQuery(`select ltrim("\t   bar   "), ltrim("   \tbar"), ltrim("\n  bar"), ltrim("\r  bar")`)
	result.Check(testkit.RowsWithSep(",", "\t   bar   ,\tbar,\n  bar,\r  bar"))
	result = tk.MustQuery(`select rtrim("   bar   \t"), rtrim("bar\t   "), rtrim("bar   \n"), rtrim("bar   \r")`)
	result.Check(testkit.RowsWithSep(",", "   bar   \t,bar\t,bar   \n,bar   \r"))

	// for reverse
	tk.MustExec(`DROP TABLE IF EXISTS t;`)
	tk.MustExec(`CREATE TABLE t(a BINARY(6));`)
	tk.MustExec(`INSERT INTO t VALUES("中文");`)
	result = tk.MustQuery(`SELECT a, REVERSE(a), REVERSE("中文"), REVERSE("123 ") FROM t;`)
	result.Check(testkit.Rows("中文 \x87\x96歸\xe4 文中  321"))
	result = tk.MustQuery(`SELECT REVERSE(123), REVERSE(12.09) FROM t;`)
	result.Check(testkit.Rows("321 90.21"))

	// for trim
	result = tk.MustQuery(`select trim('   bar   '), trim(leading 'x' from 'xxxbarxxx'), trim(trailing 'xyz' from 'barxxyz'), trim(both 'x' from 'xxxbarxxx')`)
	result.Check(testkit.Rows("bar barxxx barx bar"))
	result = tk.MustQuery(`select trim('\t   bar\n   '), trim('   \rbar   \t')`)
	result.Check(testkit.RowsWithSep(",", "\t   bar\n,\rbar   \t"))
	result = tk.MustQuery(`select trim(leading from '   bar'), trim('x' from 'xxxbarxxx'), trim('x' from 'bar'), trim('' from '   bar   ')`)
	result.Check(testkit.RowsWithSep(",", "bar,bar,bar,   bar   "))
	result = tk.MustQuery(`select trim(''), trim('x' from '')`)
	result.Check(testkit.RowsWithSep(",", ","))
	result = tk.MustQuery(`select trim(null from 'bar'), trim('x' from null), trim(null), trim(leading null from 'bar')`)
	result.Check(testkit.Rows("<nil> <nil> <nil> <nil>"))

	// for locate
	tk.MustExec("drop table if exists t")
	tk.MustExec("create table t(a char(20), b int, c double, d datetime, e time, f binary(5))")
	tk.MustExec(`insert into t values('www.pingcap.com', 12345, 123.45, "2017-01-01 12:01:01", "12:01:01", "HelLo")`)
	result = tk.MustQuery(`select locate(".ping", a), locate(".ping", a, 5) from t`)
	result.Check(testkit.Rows("4 0"))
	result = tk.MustQuery(`select locate("234", b), locate("235", b, 10) from t`)
	result.Check(testkit.Rows("2 0"))
	result = tk.MustQuery(`select locate(".45", c), locate(".35", b) from t`)
	result.Check(testkit.Rows("4 0"))
	result = tk.MustQuery(`select locate("El", f), locate("ll", f), locate("lL", f), locate("Lo", f), locate("lo", f) from t`)
	result.Check(testkit.Rows("0 0 3 4 0"))
	result = tk.MustQuery(`select locate("01 12", d) from t`)
	result.Check(testkit.Rows("9"))
	result = tk.MustQuery(`select locate("文", "中文字符串", 2)`)
	result.Check(testkit.Rows("2"))
	result = tk.MustQuery(`select locate("文", "中文字符串", 3)`)
	result.Check(testkit.Rows("0"))
	result = tk.MustQuery(`select locate("文", "中文字符串")`)
	result.Check(testkit.Rows("2"))

	// for bin
	result = tk.MustQuery(`select bin(-1);`)
	result.Check(testkit.Rows("1111111111111111111111111111111111111111111111111111111111111111"))
	result = tk.MustQuery(`select bin(5);`)
	result.Check(testkit.Rows("101"))
	result = tk.MustQuery(`select bin("中文");`)
	result.Check(testkit.Rows("0"))

	// for character_length
	result = tk.MustQuery(`select character_length(null), character_length("Hello"), character_length("a中b文c"),
	character_length(123), character_length(12.3456);`)
	result.Check(testkit.Rows("<nil> 5 5 3 7"))

	// for char_length
	result = tk.MustQuery(`select char_length(null), char_length("Hello"), char_length("a中b文c"), char_length(123),char_length(12.3456);`)
	result.Check(testkit.Rows("<nil> 5 5 3 7"))
	result = tk.MustQuery(`select char_length(null), char_length("Hello"), char_length("a 中 b 文 c"), char_length("НОЧЬ НА ОКРАИНЕ МОСКВЫ");`)
	result.Check(testkit.Rows("<nil> 5 9 22"))
	// for char_length, binary string type
	result = tk.MustQuery(`select char_length(null), char_length(binary("Hello")), char_length(binary("a 中 b 文 c")), char_length(binary("НОЧЬ НА ОКРАИНЕ МОСКВЫ"));`)
	result.Check(testkit.Rows("<nil> 5 13 41"))

	// for elt
	result = tk.MustQuery(`select elt(0, "abc", "def"), elt(2, "hello", "中文", "tidb"), elt(4, "hello", "中文",
	"tidb");`)
	result.Check(testkit.Rows("<nil> 中文 <nil>"))

	// for instr
	result = tk.MustQuery(`select instr("中国", "国"), instr("中国", ""), instr("abc", ""), instr("", ""), instr("", "abc");`)
	result.Check(testkit.Rows("2 1 1 1 0"))
	result = tk.MustQuery(`select instr("中国", null), instr(null, ""), instr(null, null);`)
	result.Check(testkit.Rows("<nil> <nil> <nil>"))
	tk.MustExec(`drop table if exists t;`)
	tk.MustExec(`create table t(a binary(20), b char(20));`)
	tk.MustExec(`insert into t values("中国", cast("国" as binary)), ("中国", ""), ("abc", ""), ("", ""), ("", "abc");`)
	result = tk.MustQuery(`select instr(a, b) from t;`)
	result.Check(testkit.Rows("4", "1", "1", "1", "0"))

	// for oct
	result = tk.MustQuery(`select oct("aaaa"), oct("-1.9"),  oct("-9999999999999999999999999"), oct("9999999999999999999999999");`)
	result.Check(testkit.Rows("0 1777777777777777777777 1777777777777777777777 1777777777777777777777"))
	result = tk.MustQuery(`select oct(-1.9), oct(1.9), oct(-1), oct(1), oct(-9999999999999999999999999), oct(9999999999999999999999999);`)
	result.Check(testkit.Rows("1777777777777777777777 1 1777777777777777777777 1 1777777777777777777777 1777777777777777777777"))

	// #issue 4356
	tk.MustExec("drop table if exists t")
	tk.MustExec("CREATE TABLE t (b BIT(8));")
	tk.MustExec(`INSERT INTO t SET b = b'11111111';`)
	tk.MustExec(`INSERT INTO t SET b = b'1010';`)
	tk.MustExec(`INSERT INTO t SET b = b'0101';`)
	result = tk.MustQuery(`SELECT b+0, BIN(b), OCT(b), HEX(b) FROM t;`)
	result.Check(testkit.Rows("255 11111111 377 FF", "10 1010 12 A", "5 101 5 5"))

	// for find_in_set
	result = tk.MustQuery(`select find_in_set("", ""), find_in_set("", ","), find_in_set("中文", "字符串,中文"), find_in_set("b,", "a,b,c,d");`)
	result.Check(testkit.Rows("0 1 2 0"))
	result = tk.MustQuery(`select find_in_set(NULL, ""), find_in_set("", NULL), find_in_set(1, "2,3,1");`)
	result.Check(testkit.Rows("<nil> <nil> 3"))

	// for make_set
	result = tk.MustQuery(`select make_set(0, "12"), make_set(3, "aa", "11"), make_set(3, NULL, "中文"), make_set(NULL, "aa");`)
	result.Check(testkit.Rows(" aa,11 中文 <nil>"))

	// for quote
	result = tk.MustQuery(`select quote("aaaa"), quote(""), quote("\"\""), quote("\n\n");`)
	result.Check(testkit.Rows("'aaaa' '' '\"\"' '\n\n'"))
	result = tk.MustQuery(`select quote(0121), quote(0000), quote("中文"), quote(NULL);`)
	result.Check(testkit.Rows("'121' '0' '中文' NULL"))
	tk.MustQuery(`select quote(null) is NULL;`).Check(testkit.Rows(`0`))
	tk.MustQuery(`select quote(null) is NOT NULL;`).Check(testkit.Rows(`1`))
	tk.MustQuery(`select length(quote(null));`).Check(testkit.Rows(`4`))
	tk.MustQuery(`select quote(null) REGEXP binary 'null'`).Check(testkit.Rows(`0`))
	tk.MustQuery(`select quote(null) REGEXP binary 'NULL'`).Check(testkit.Rows(`1`))
	tk.MustQuery(`select quote(null) REGEXP 'NULL'`).Check(testkit.Rows(`1`))
	tk.MustQuery(`select quote(null) REGEXP 'null'`).Check(testkit.Rows(`0`))

	// for convert
	result = tk.MustQuery(`select convert("123" using "binary"), convert("中文" using "binary"), convert("中文" using "utf8"), convert("中文" using "utf8mb4"), convert(cast("中文" as binary) using "utf8");`)
	result.Check(testkit.Rows("123 中文 中文 中文 中文"))
	// charset 866 does not have a default collation configured currently, so this will return error.
	err = tk.ExecToErr(`select convert("123" using "866");`)
	require.Error(t, err, "[parser:1115]Unknown character set: '866'")
	// Test case in issue #4436.
	tk.MustExec("drop table if exists t;")
	tk.MustExec("create table t(a char(20));")
	err = tk.ExecToErr("select convert(a using a) from t;")
	require.Error(t, err, "[parser:1115]Unknown character set: 'a'")

	// for insert
	result = tk.MustQuery(`select insert("中文", 1, 1, cast("aaa" as binary)), insert("ba", -1, 1, "aaa"), insert("ba", 1, 100, "aaa"), insert("ba", 100, 1, "aaa");`)
	result.Check(testkit.Rows("aaa\xb8\xad文 ba aaa ba"))
	result = tk.MustQuery(`select insert("bb", NULL, 1, "aa"), insert("bb", 1, NULL, "aa"), insert(NULL, 1, 1, "aaa"), insert("bb", 1, 1, NULL);`)
	result.Check(testkit.Rows("<nil> <nil> <nil> <nil>"))
	result = tk.MustQuery(`SELECT INSERT("bb", 0, 1, NULL), INSERT("bb", 0, NULL, "aaa");`)
	result.Check(testkit.Rows("<nil> <nil>"))
	result = tk.MustQuery(`SELECT INSERT("中文", 0, 1, NULL), INSERT("中文", 0, NULL, "aaa");`)
	result.Check(testkit.Rows("<nil> <nil>"))

	// for export_set
	result = tk.MustQuery(`select export_set(7, "1", "0", ",", 65);`)
	result.Check(testkit.Rows("1,1,1,0,0,0,0,0,0,0,0,0,0,0,0,0,0,0,0,0,0,0,0,0,0,0,0,0,0,0,0,0,0,0,0,0,0,0,0,0,0,0,0,0,0,0,0,0,0,0,0,0,0,0,0,0,0,0,0,0,0,0,0,0"))
	result = tk.MustQuery(`select export_set(7, "1", "0", ",", -1);`)
	result.Check(testkit.Rows("1,1,1,0,0,0,0,0,0,0,0,0,0,0,0,0,0,0,0,0,0,0,0,0,0,0,0,0,0,0,0,0,0,0,0,0,0,0,0,0,0,0,0,0,0,0,0,0,0,0,0,0,0,0,0,0,0,0,0,0,0,0,0,0"))
	result = tk.MustQuery(`select export_set(7, "1", "0", ",");`)
	result.Check(testkit.Rows("1,1,1,0,0,0,0,0,0,0,0,0,0,0,0,0,0,0,0,0,0,0,0,0,0,0,0,0,0,0,0,0,0,0,0,0,0,0,0,0,0,0,0,0,0,0,0,0,0,0,0,0,0,0,0,0,0,0,0,0,0,0,0,0"))
	result = tk.MustQuery(`select export_set(7, "1", "0");`)
	result.Check(testkit.Rows("1,1,1,0,0,0,0,0,0,0,0,0,0,0,0,0,0,0,0,0,0,0,0,0,0,0,0,0,0,0,0,0,0,0,0,0,0,0,0,0,0,0,0,0,0,0,0,0,0,0,0,0,0,0,0,0,0,0,0,0,0,0,0,0"))
	result = tk.MustQuery(`select export_set(NULL, "1", "0", ",", 65);`)
	result.Check(testkit.Rows("<nil>"))
	result = tk.MustQuery(`select export_set(7, "1", "0", ",", 1);`)
	result.Check(testkit.Rows("1"))

	// for format
	result = tk.MustQuery(`select format(12332.1, 4), format(12332.2, 0), format(12332.2, 2,'en_US');`)
	result.Check(testkit.Rows("12,332.1000 12,332 12,332.20"))
	result = tk.MustQuery(`select format(NULL, 4), format(12332.2, NULL);`)
	result.Check(testkit.Rows("<nil> <nil>"))
	result = tk.MustQuery(`select format(12332.2, 2,'es_EC');`)
	result.Check(testkit.Rows("12,332.20"))
	tk.MustQuery("show warnings").Check(testkit.Rows("Warning 1649 Unknown locale: 'es_EC'"))

	// for field
	result = tk.MustQuery(`select field(1, 2, 1), field(1, 0, NULL), field(1, NULL, 2, 1), field(NULL, 1, 2, NULL);`)
	result.Check(testkit.Rows("2 0 3 0"))
	result = tk.MustQuery(`select field("1", 2, 1), field(1, "0", NULL), field("1", NULL, 2, 1), field(NULL, 1, "2", NULL);`)
	result.Check(testkit.Rows("2 0 3 0"))
	result = tk.MustQuery(`select field("1", 2, 1), field(1, "abc", NULL), field("1", NULL, 2, 1), field(NULL, 1, "2", NULL);`)
	result.Check(testkit.Rows("2 0 3 0"))
	result = tk.MustQuery(`select field("abc", "a", 1), field(1.3, "1.3", 1.5);`)
	result.Check(testkit.Rows("1 1"))

	tk.MustExec("drop table if exists t")
	tk.MustExec("create table t(a decimal(11, 8), b decimal(11,8))")
	tk.MustExec("insert into t values('114.57011441','38.04620115'), ('-38.04620119', '38.04620115');")
	result = tk.MustQuery("select a,b,concat_ws(',',a,b) from t")
	result.Check(testkit.Rows("114.57011441 38.04620115 114.57011441,38.04620115",
		"-38.04620119 38.04620115 -38.04620119,38.04620115"))

	// For issue 31603, only affects unistore.
	tk.MustExec("drop table if exists t1;")
	tk.MustExec("create table t1(c1 varbinary(100));")
	tk.MustExec("insert into t1 values('abc');")
	tk.MustQuery("select 1 from t1 where char_length(c1) = 10;").Check(testkit.Rows())
}

func TestInvalidStrings(t *testing.T) {
	store := testkit.CreateMockStore(t)

	tk := testkit.NewTestKit(t, store)
	tk.MustExec("use test")

	// Test convert invalid string.
	tk.MustExec("drop table if exists t;")
	tk.MustExec("create table t (a binary(5));")
	tk.MustExec("insert into t values (0x1e240), ('ABCDE');")
	tk.MustExec("set tidb_enable_vectorized_expression = on;")
	tk.MustQuery("select convert(t.a using utf8) from t;").Check(testkit.Rows("<nil>", "ABCDE"))
	tk.MustQuery("select convert(0x1e240 using utf8);").Check(testkit.Rows("<nil>"))
	tk.MustExec("set tidb_enable_vectorized_expression = off;")
	tk.MustQuery("select convert(t.a using utf8) from t;").Check(testkit.Rows("<nil>", "ABCDE"))
	tk.MustQuery("select convert(0x1e240 using utf8);").Check(testkit.Rows("<nil>"))
}

func TestEncryptionBuiltin(t *testing.T) {
	store := testkit.CreateMockStore(t)

	tk := testkit.NewTestKit(t, store)
	tk.MustExec("use test")
	ctx := context.Background()

	// for password
	tk.MustExec("drop table if exists t")
	tk.MustExec("create table t(a char(41), b char(41), c char(41))")
	tk.MustExec(`insert into t values(NULL, '', 'abc')`)
	result := tk.MustQuery("select password(a) from t")
	result.Check(testkit.Rows(""))
	result = tk.MustQuery("select password(b) from t")
	result.Check(testkit.Rows(""))
	result = tk.MustQuery("select password(c) from t")
	result.Check(testkit.Rows("*0D3CED9BEC10A777AEC23CCC353A8C08A633045E"))

	// for md5
	tk.MustExec("drop table if exists t")
	tk.MustExec("create table t(a char(10), b int, c double, d datetime, e time, f bit(4), g binary(20), h blob(10), i text(30))")
	tk.MustExec(`insert into t values('2', 2, 2.3, "2017-01-01 12:01:01", "12:01:01", 0b1010, "512", "48", "tidb")`)
	result = tk.MustQuery("select md5(a), md5(b), md5(c), md5(d), md5(e), md5(f), md5(g), md5(h), md5(i) from t")
	result.Check(testkit.Rows("c81e728d9d4c2f636f067f89cc14862c c81e728d9d4c2f636f067f89cc14862c 1a18da63cbbfb49cb9616e6bfd35f662 bad2fa88e1f35919ec7584cc2623a310 991f84d41d7acff6471e536caa8d97db 68b329da9893e34099c7d8ad5cb9c940 5c9f0e9b3b36276731bfba852a73ccc6 642e92efb79421734881b53e1e1b18b6 c337e11bfca9f12ae9b1342901e04379"))
	result = tk.MustQuery("select md5('123'), md5(123), md5(''), md5('你好'), md5(NULL), md5('👍')")
	result.Check(testkit.Rows(`202cb962ac59075b964b07152d234b70 202cb962ac59075b964b07152d234b70 d41d8cd98f00b204e9800998ecf8427e 7eca689f0d3389d9dea66ae112e5cfd7 <nil> 0215ac4dab1ecaf71d83f98af5726984`))

	// for sha/sha1
	tk.MustExec("drop table if exists t")
	tk.MustExec("create table t(a char(10), b int, c double, d datetime, e time, f bit(4), g binary(20), h blob(10), i text(30))")
	tk.MustExec(`insert into t values('2', 2, 2.3, "2017-01-01 12:01:01", "12:01:01", 0b1010, "512", "48", "tidb")`)
	result = tk.MustQuery("select sha1(a), sha1(b), sha1(c), sha1(d), sha1(e), sha1(f), sha1(g), sha1(h), sha1(i) from t")
	result.Check(testkit.Rows("da4b9237bacccdf19c0760cab7aec4a8359010b0 da4b9237bacccdf19c0760cab7aec4a8359010b0 ce0d88c5002b6cf7664052f1fc7d652cbdadccec 6c6956de323692298e4e5ad3028ff491f7ad363c 1906f8aeb5a717ca0f84154724045839330b0ea9 adc83b19e793491b1c6ea0fd8b46cd9f32e592fc 9aadd14ceb737b28697b8026f205f4b3e31de147 64e095fe763fc62418378753f9402623bea9e227 4df56fc09a3e66b48fb896e90b0a6fc02c978e9e"))
	result = tk.MustQuery("select sha1('123'), sha1(123), sha1(''), sha1('你好'), sha1(NULL)")
	result.Check(testkit.Rows(`40bd001563085fc35165329ea1ff5c5ecbdbbeef 40bd001563085fc35165329ea1ff5c5ecbdbbeef da39a3ee5e6b4b0d3255bfef95601890afd80709 440ee0853ad1e99f962b63e459ef992d7c211722 <nil>`))
	tk.MustExec("drop table if exists t")
	tk.MustExec("create table t(a char(10), b int, c double, d datetime, e time, f bit(4), g binary(20), h blob(10), i text(30))")
	tk.MustExec(`insert into t values('2', 2, 2.3, "2017-01-01 12:01:01", "12:01:01", 0b1010, "512", "48", "tidb")`)
	result = tk.MustQuery("select sha(a), sha(b), sha(c), sha(d), sha(e), sha(f), sha(g), sha(h), sha(i) from t")
	result.Check(testkit.Rows("da4b9237bacccdf19c0760cab7aec4a8359010b0 da4b9237bacccdf19c0760cab7aec4a8359010b0 ce0d88c5002b6cf7664052f1fc7d652cbdadccec 6c6956de323692298e4e5ad3028ff491f7ad363c 1906f8aeb5a717ca0f84154724045839330b0ea9 adc83b19e793491b1c6ea0fd8b46cd9f32e592fc 9aadd14ceb737b28697b8026f205f4b3e31de147 64e095fe763fc62418378753f9402623bea9e227 4df56fc09a3e66b48fb896e90b0a6fc02c978e9e"))
	result = tk.MustQuery("select sha('123'), sha(123), sha(''), sha('你好'), sha(NULL)")
	result.Check(testkit.Rows(`40bd001563085fc35165329ea1ff5c5ecbdbbeef 40bd001563085fc35165329ea1ff5c5ecbdbbeef da39a3ee5e6b4b0d3255bfef95601890afd80709 440ee0853ad1e99f962b63e459ef992d7c211722 <nil>`))

	// for sha2
	tk.MustExec("drop table if exists t")
	tk.MustExec("create table t(a char(10), b int, c double, d datetime, e time, f bit(4), g binary(20), h blob(10), i text(30))")
	tk.MustExec(`insert into t values('2', 2, 2.3, "2017-01-01 12:01:01", "12:01:01", 0b1010, "512", "48", "tidb")`)
	result = tk.MustQuery("select sha2(a, 224), sha2(b, 0), sha2(c, 512), sha2(d, 256), sha2(e, 384), sha2(f, 0), sha2(g, 512), sha2(h, 256), sha2(i, 224) from t")
	result.Check(testkit.Rows("58b2aaa0bfae7acc021b3260e941117b529b2e69de878fd7d45c61a9 d4735e3a265e16eee03f59718b9b5d03019c07d8b6c51f90da3a666eec13ab35 42415572557b0ca47e14fa928e83f5746d33f90c74270172cc75c61a78db37fe1485159a4fd75f33ab571b154572a5a300938f7d25969bdd05d8ac9dd6c66123 8c2fa3f276952c92b0b40ed7d27454e44b8399a19769e6bceb40da236e45a20a b11d35f1a37e54d5800d210d8e6b80b42c9f6d20ea7ae548c762383ebaa12c5954c559223c6c7a428e37af96bb4f1e0d 01ba4719c80b6fe911b091a7c05124b64eeece964e09c058ef8f9805daca546b 9550da35ea1683abaf5bfa8de68fe02b9c6d756c64589d1ef8367544c254f5f09218a6466cadcee8d74214f0c0b7fb342d1a9f3bd4d406aacf7be59c327c9306 98010bd9270f9b100b6214a21754fd33bdc8d41b2bc9f9dd16ff54d3c34ffd71 a7cddb7346fbc66ab7f803e865b74cbd99aace8e7dabbd8884c148cb"))
	result = tk.MustQuery("select sha2('123', 512), sha2(123, 512), sha2('', 512), sha2('你好', 224), sha2(NULL, 256), sha2('foo', 123)")
	result.Check(testkit.Rows(`3c9909afec25354d551dae21590bb26e38d53f2173b8d3dc3eee4c047e7ab1c1eb8b85103e3be7ba613b31bb5c9c36214dc9f14a42fd7a2fdb84856bca5c44c2 3c9909afec25354d551dae21590bb26e38d53f2173b8d3dc3eee4c047e7ab1c1eb8b85103e3be7ba613b31bb5c9c36214dc9f14a42fd7a2fdb84856bca5c44c2 cf83e1357eefb8bdf1542850d66d8007d620e4050b5715dc83f4a921d36ce9ce47d0d13c5d85f2b0ff8318d2877eec2f63b931bd47417a81a538327af927da3e e91f006ed4e0882de2f6a3c96ec228a6a5c715f356d00091bce842b5 <nil> <nil>`))

	// for AES_ENCRYPT
	tk.MustExec("drop table if exists t")
	tk.MustExec("create table t(a char(10), b int, c double, d datetime, e time, f bit(4), g binary(20), h blob(10), i text(30))")
	tk.MustExec(`insert into t values('2', 2, 2.3, "2017-01-01 12:01:01", "12:01:01", 0b1010, "512", "48", "tidb")`)
	tk.MustExec("SET block_encryption_mode='aes-128-ecb';")
	result = tk.MustQuery("select HEX(AES_ENCRYPT(a, 'key')), HEX(AES_ENCRYPT(b, 'key')), HEX(AES_ENCRYPT(c, 'key')), HEX(AES_ENCRYPT(d, 'key')), HEX(AES_ENCRYPT(e, 'key')), HEX(AES_ENCRYPT(f, 'key')), HEX(AES_ENCRYPT(g, 'key')), HEX(AES_ENCRYPT(h, 'key')), HEX(AES_ENCRYPT(i, 'key')) from t")
	result.Check(testkit.Rows("B3800B3A3CB4ECE2051A3E80FE373EAC B3800B3A3CB4ECE2051A3E80FE373EAC 9E018F7F2838DBA23C57F0E4CCF93287 E764D3E9D4AF8F926CD0979DDB1D0AF40C208B20A6C39D5D028644885280973A C452FFEEB76D3F5E9B26B8D48F7A228C 181BD5C81CBD36779A3C9DD5FF486B35 CE15F14AC7FF4E56ECCF148DE60E4BEDBDB6900AD51383970A5F32C59B3AC6E3 E1B29995CCF423C75519790F54A08CD2 84525677E95AC97698D22E1125B67E92"))
	result = tk.MustQuery("select HEX(AES_ENCRYPT('123', 'foobar')), HEX(AES_ENCRYPT(123, 'foobar')), HEX(AES_ENCRYPT('', 'foobar')), HEX(AES_ENCRYPT('你好', 'foobar')), AES_ENCRYPT(NULL, 'foobar')")
	result.Check(testkit.Rows(`45ABDD5C4802EFA6771A94C43F805208 45ABDD5C4802EFA6771A94C43F805208 791F1AEB6A6B796E6352BF381895CA0E D0147E2EB856186F146D9F6DE33F9546 <nil>`))
	result = tk.MustQuery("select HEX(AES_ENCRYPT(a, 'key', 'iv')), HEX(AES_ENCRYPT(b, 'key', 'iv')) from t")
	result.Check(testkit.Rows("B3800B3A3CB4ECE2051A3E80FE373EAC B3800B3A3CB4ECE2051A3E80FE373EAC"))
	tk.MustQuery("show warnings").Check(testkit.RowsWithSep("|", "Warning|1618|<IV> option ignored", "Warning|1618|<IV> option ignored"))
	tk.MustExec("SET block_encryption_mode='aes-128-cbc';")
	result = tk.MustQuery("select HEX(AES_ENCRYPT(a, 'key', '1234567890123456')), HEX(AES_ENCRYPT(b, 'key', '1234567890123456')), HEX(AES_ENCRYPT(c, 'key', '1234567890123456')), HEX(AES_ENCRYPT(d, 'key', '1234567890123456')), HEX(AES_ENCRYPT(e, 'key', '1234567890123456')), HEX(AES_ENCRYPT(f, 'key', '1234567890123456')), HEX(AES_ENCRYPT(g, 'key', '1234567890123456')), HEX(AES_ENCRYPT(h, 'key', '1234567890123456')), HEX(AES_ENCRYPT(i, 'key', '1234567890123456')) from t")
	result.Check(testkit.Rows("341672829F84CB6B0BE690FEC4C4DAE9 341672829F84CB6B0BE690FEC4C4DAE9 D43734E147A12BB96C6897C4BBABA283 16F2C972411948DCEF3659B726D2CCB04AD1379A1A367FA64242058A50211B67 41E71D0C58967C1F50EEC074523946D1 1117D292E2D39C3EAA3B435371BE56FC 8ACB7ECC0883B672D7BD1CFAA9FA5FAF5B731ADE978244CD581F114D591C2E7E D2B13C30937E3251AEDA73859BA32E4B 2CF4A6051FF248A67598A17AA2C17267"))
	result = tk.MustQuery("select HEX(AES_ENCRYPT('123', 'foobar', '1234567890123456')), HEX(AES_ENCRYPT(123, 'foobar', '1234567890123456')), HEX(AES_ENCRYPT('', 'foobar', '1234567890123456')), HEX(AES_ENCRYPT('你好', 'foobar', '1234567890123456')), AES_ENCRYPT(NULL, 'foobar', '1234567890123456')")
	result.Check(testkit.Rows(`80D5646F07B4654B05A02D9085759770 80D5646F07B4654B05A02D9085759770 B3C14BA15030D2D7E99376DBE011E752 0CD2936EE4FEC7A8CDF6208438B2BC05 <nil>`))
	tk.MustExec("SET block_encryption_mode='aes-128-ofb';")
	result = tk.MustQuery("select HEX(AES_ENCRYPT(a, 'key', '1234567890123456')), HEX(AES_ENCRYPT(b, 'key', '1234567890123456')), HEX(AES_ENCRYPT(c, 'key', '1234567890123456')), HEX(AES_ENCRYPT(d, 'key', '1234567890123456')), HEX(AES_ENCRYPT(e, 'key', '1234567890123456')), HEX(AES_ENCRYPT(f, 'key', '1234567890123456')), HEX(AES_ENCRYPT(g, 'key', '1234567890123456')), HEX(AES_ENCRYPT(h, 'key', '1234567890123456')), HEX(AES_ENCRYPT(i, 'key', '1234567890123456')) from t")
	result.Check(testkit.Rows("40 40 40C35C 40DD5EBDFCAA397102386E27DDF97A39ECCEC5 43DF55BAE0A0386D 78 47DC5D8AD19A085C32094E16EFC34A08D6FEF459 46D5 06840BE8"))
	result = tk.MustQuery("select HEX(AES_ENCRYPT('123', 'foobar', '1234567890123456')), HEX(AES_ENCRYPT(123, 'foobar', '1234567890123456')), HEX(AES_ENCRYPT('', 'foobar', '1234567890123456')), HEX(AES_ENCRYPT('你好', 'foobar', '1234567890123456')), AES_ENCRYPT(NULL, 'foobar', '1234567890123456')")
	result.Check(testkit.Rows(`48E38A 48E38A  9D6C199101C3 <nil>`))
	tk.MustExec("SET block_encryption_mode='aes-192-ofb';")
	result = tk.MustQuery("select HEX(AES_ENCRYPT(a, 'key', '1234567890123456')), HEX(AES_ENCRYPT(b, 'key', '1234567890123456')), HEX(AES_ENCRYPT(c, 'key', '1234567890123456')), HEX(AES_ENCRYPT(d, 'key', '1234567890123456')), HEX(AES_ENCRYPT(e, 'key', '1234567890123456')), HEX(AES_ENCRYPT(f, 'key', '1234567890123456')), HEX(AES_ENCRYPT(g, 'key', '1234567890123456')), HEX(AES_ENCRYPT(h, 'key', '1234567890123456')), HEX(AES_ENCRYPT(i, 'key', '1234567890123456')) from t")
	result.Check(testkit.Rows("4B 4B 4B573F 4B493D42572E6477233A429BF3E0AD39DB816D 484B36454B24656B 73 4C483E757A1E555A130B62AAC1DA9D08E1B15C47 4D41 0D106817"))
	result = tk.MustQuery("select HEX(AES_ENCRYPT('123', 'foobar', '1234567890123456')), HEX(AES_ENCRYPT(123, 'foobar', '1234567890123456')), HEX(AES_ENCRYPT('', 'foobar', '1234567890123456')), HEX(AES_ENCRYPT('你好', 'foobar', '1234567890123456')), AES_ENCRYPT(NULL, 'foobar', '1234567890123456')")
	result.Check(testkit.Rows(`3A76B0 3A76B0  EFF92304268E <nil>`))
	tk.MustExec("SET block_encryption_mode='aes-256-ofb';")
	result = tk.MustQuery("select HEX(AES_ENCRYPT(a, 'key', '1234567890123456')), HEX(AES_ENCRYPT(b, 'key', '1234567890123456')), HEX(AES_ENCRYPT(c, 'key', '1234567890123456')), HEX(AES_ENCRYPT(d, 'key', '1234567890123456')), HEX(AES_ENCRYPT(e, 'key', '1234567890123456')), HEX(AES_ENCRYPT(f, 'key', '1234567890123456')), HEX(AES_ENCRYPT(g, 'key', '1234567890123456')), HEX(AES_ENCRYPT(h, 'key', '1234567890123456')), HEX(AES_ENCRYPT(i, 'key', '1234567890123456')) from t")
	result.Check(testkit.Rows("16 16 16D103 16CF01CBC95D33E2ED721CBD930262415A69AD 15CD0ACCD55732FE 2E 11CE02FCE46D02CFDD433C8CA138527060599C35 10C7 5096549E"))
	result = tk.MustQuery("select HEX(AES_ENCRYPT('123', 'foobar', '1234567890123456')), HEX(AES_ENCRYPT(123, 'foobar', '1234567890123456')), HEX(AES_ENCRYPT('', 'foobar', '1234567890123456')), HEX(AES_ENCRYPT('你好', 'foobar', '1234567890123456')), AES_ENCRYPT(NULL, 'foobar', '1234567890123456')")
	result.Check(testkit.Rows(`E842C5 E842C5  3DCD5646767D <nil>`))

	// for AES_DECRYPT
	tk.MustExec("SET block_encryption_mode='aes-128-ecb';")
	result = tk.MustQuery("select AES_DECRYPT(AES_ENCRYPT('foo', 'bar'), 'bar')")
	result.Check(testkit.Rows("foo"))
	result = tk.MustQuery("select AES_DECRYPT(UNHEX('45ABDD5C4802EFA6771A94C43F805208'), 'foobar'), AES_DECRYPT(UNHEX('791F1AEB6A6B796E6352BF381895CA0E'), 'foobar'), AES_DECRYPT(UNHEX('D0147E2EB856186F146D9F6DE33F9546'), 'foobar'), AES_DECRYPT(NULL, 'foobar'), AES_DECRYPT('SOME_THING_STRANGE', 'foobar')")
	result.Check(testkit.Rows(`123  你好 <nil> <nil>`))
	tk.MustExec("SET block_encryption_mode='aes-128-cbc';")
	result = tk.MustQuery("select AES_DECRYPT(AES_ENCRYPT('foo', 'bar', '1234567890123456'), 'bar', '1234567890123456')")
	result.Check(testkit.Rows("foo"))
	result = tk.MustQuery("select AES_DECRYPT(UNHEX('80D5646F07B4654B05A02D9085759770'), 'foobar', '1234567890123456'), AES_DECRYPT(UNHEX('B3C14BA15030D2D7E99376DBE011E752'), 'foobar', '1234567890123456'), AES_DECRYPT(UNHEX('0CD2936EE4FEC7A8CDF6208438B2BC05'), 'foobar', '1234567890123456'), AES_DECRYPT(NULL, 'foobar', '1234567890123456'), AES_DECRYPT('SOME_THING_STRANGE', 'foobar', '1234567890123456')")
	result.Check(testkit.Rows(`123  你好 <nil> <nil>`))
	tk.MustExec("SET block_encryption_mode='aes-128-ofb';")
	result = tk.MustQuery("select AES_DECRYPT(AES_ENCRYPT('foo', 'bar', '1234567890123456'), 'bar', '1234567890123456')")
	result.Check(testkit.Rows("foo"))
	result = tk.MustQuery("select AES_DECRYPT(UNHEX('48E38A'), 'foobar', '1234567890123456'), AES_DECRYPT(UNHEX(''), 'foobar', '1234567890123456'), AES_DECRYPT(UNHEX('9D6C199101C3'), 'foobar', '1234567890123456'), AES_DECRYPT(NULL, 'foobar', '1234567890123456'), HEX(AES_DECRYPT('SOME_THING_STRANGE', 'foobar', '1234567890123456'))")
	result.Check(testkit.Rows(`123  你好 <nil> 2A9EF431FB2ACB022D7F2E7C71EEC48C7D2B`))
	tk.MustExec("SET block_encryption_mode='aes-192-ofb';")
	result = tk.MustQuery("select AES_DECRYPT(AES_ENCRYPT('foo', 'bar', '1234567890123456'), 'bar', '1234567890123456')")
	result.Check(testkit.Rows("foo"))
	result = tk.MustQuery("select AES_DECRYPT(UNHEX('3A76B0'), 'foobar', '1234567890123456'), AES_DECRYPT(UNHEX(''), 'foobar', '1234567890123456'), AES_DECRYPT(UNHEX('EFF92304268E'), 'foobar', '1234567890123456'), AES_DECRYPT(NULL, 'foobar', '1234567890123456'), HEX(AES_DECRYPT('SOME_THING_STRANGE', 'foobar', '1234567890123456'))")
	result.Check(testkit.Rows(`123  你好 <nil> 580BCEA4DC67CF33FF2C7C570D36ECC89437`))
	tk.MustExec("SET block_encryption_mode='aes-256-ofb';")
	result = tk.MustQuery("select AES_DECRYPT(AES_ENCRYPT('foo', 'bar', '1234567890123456'), 'bar', '1234567890123456')")
	result.Check(testkit.Rows("foo"))
	result = tk.MustQuery("select AES_DECRYPT(UNHEX('E842C5'), 'foobar', '1234567890123456'), AES_DECRYPT(UNHEX(''), 'foobar', '1234567890123456'), AES_DECRYPT(UNHEX('3DCD5646767D'), 'foobar', '1234567890123456'), AES_DECRYPT(NULL, 'foobar', '1234567890123456'), HEX(AES_DECRYPT('SOME_THING_STRANGE', 'foobar', '1234567890123456'))")
	result.Check(testkit.Rows(`123  你好 <nil> 8A3FBBE68C9465834584430E3AEEBB04B1F5`))

	// for COMPRESS
	tk.MustExec("DROP TABLE IF EXISTS t1;")
	tk.MustExec("CREATE TABLE t1(a VARCHAR(1000));")
	tk.MustExec("INSERT INTO t1 VALUES('12345'), ('23456');")
	result = tk.MustQuery("SELECT HEX(COMPRESS(a)) FROM t1;")
	result.Check(testkit.Rows("05000000789C323432363105040000FFFF02F80100", "05000000789C323236313503040000FFFF03070105"))
	tk.MustExec("DROP TABLE IF EXISTS t2;")
	tk.MustExec("CREATE TABLE t2(a VARCHAR(1000), b VARBINARY(1000));")
	tk.MustExec("INSERT INTO t2 (a, b) SELECT a, COMPRESS(a) from t1;")
	result = tk.MustQuery("SELECT a, HEX(b) FROM t2;")
	result.Check(testkit.Rows("12345 05000000789C323432363105040000FFFF02F80100", "23456 05000000789C323236313503040000FFFF03070105"))

	// for UNCOMPRESS
	result = tk.MustQuery("SELECT UNCOMPRESS(COMPRESS('123'))")
	result.Check(testkit.Rows("123"))
	result = tk.MustQuery("SELECT UNCOMPRESS(UNHEX('03000000789C3334320600012D0097'))")
	result.Check(testkit.Rows("123"))
	result = tk.MustQuery("SELECT UNCOMPRESS(UNHEX('03000000789C32343206040000FFFF012D0097'))")
	result.Check(testkit.Rows("123"))
	tk.MustExec("INSERT INTO t2 VALUES ('12345', UNHEX('05000000789C3334323631050002F80100'))")
	result = tk.MustQuery("SELECT UNCOMPRESS(a), UNCOMPRESS(b) FROM t2;")
	result.Check(testkit.Rows("<nil> 12345", "<nil> 23456", "<nil> 12345"))

	// for UNCOMPRESSED_LENGTH
	result = tk.MustQuery("SELECT UNCOMPRESSED_LENGTH(COMPRESS('123'))")
	result.Check(testkit.Rows("3"))
	result = tk.MustQuery("SELECT UNCOMPRESSED_LENGTH(UNHEX('03000000789C3334320600012D0097'))")
	result.Check(testkit.Rows("3"))
	result = tk.MustQuery("SELECT UNCOMPRESSED_LENGTH(UNHEX('03000000789C32343206040000FFFF012D0097'))")
	result.Check(testkit.Rows("3"))
	result = tk.MustQuery("SELECT UNCOMPRESSED_LENGTH('')")
	result.Check(testkit.Rows("0"))
	result = tk.MustQuery("SELECT UNCOMPRESSED_LENGTH(UNHEX('0100'))")
	result.Check(testkit.Rows("0"))
	result = tk.MustQuery("SELECT UNCOMPRESSED_LENGTH(a), UNCOMPRESSED_LENGTH(b) FROM t2;")
	result.Check(testkit.Rows("875770417 5", "892613426 5", "875770417 5"))

	// for RANDOM_BYTES
	lengths := []int{0, -5, 1025, 4000}
	for _, length := range lengths {
		rs, err := tk.Exec(fmt.Sprintf("SELECT RANDOM_BYTES(%d);", length))
		require.NoError(t, err, "%v", length)
		_, err = session.GetRows4Test(ctx, tk.Session(), rs)
		require.Error(t, err, "%v", length)
		terr := errors.Cause(err).(*terror.Error)
		require.Equal(t, errors.ErrCode(mysql.ErrDataOutOfRange), terr.Code(), "%v", length)
		require.NoError(t, rs.Close())
	}
	tk.MustQuery("SELECT RANDOM_BYTES('1');")
	tk.MustQuery("SELECT RANDOM_BYTES(1024);")
	result = tk.MustQuery("SELECT RANDOM_BYTES(NULL);")
	result.Check(testkit.Rows("<nil>"))
}

func TestOpBuiltin(t *testing.T) {
	store := testkit.CreateMockStore(t)

	tk := testkit.NewTestKit(t, store)
	tk.MustExec("use test")

	// for logicAnd
	result := tk.MustQuery("select 1 && 1, 1 && 0, 0 && 1, 0 && 0, 2 && -1, null && 1, '1a' && 'a'")
	result.Check(testkit.Rows("1 0 0 0 1 <nil> 0"))
	// for bitNeg
	result = tk.MustQuery("select ~123, ~-123, ~null")
	result.Check(testkit.Rows("18446744073709551492 122 <nil>"))
	// for logicNot
	result = tk.MustQuery("select !1, !123, !0, !null")
	result.Check(testkit.Rows("0 0 1 <nil>"))
	// for logicalXor
	result = tk.MustQuery("select 1 xor 1, 1 xor 0, 0 xor 1, 0 xor 0, 2 xor -1, null xor 1, '1a' xor 'a'")
	result.Check(testkit.Rows("0 1 1 0 0 <nil> 1"))
	// for bitAnd
	result = tk.MustQuery("select 123 & 321, -123 & 321, null & 1")
	result.Check(testkit.Rows("65 257 <nil>"))
	// for bitOr
	result = tk.MustQuery("select 123 | 321, -123 | 321, null | 1")
	result.Check(testkit.Rows("379 18446744073709551557 <nil>"))
	// for bitXor
	result = tk.MustQuery("select 123 ^ 321, -123 ^ 321, null ^ 1")
	result.Check(testkit.Rows("314 18446744073709551300 <nil>"))
	// for leftShift
	result = tk.MustQuery("select 123 << 2, -123 << 2, null << 1")
	result.Check(testkit.Rows("492 18446744073709551124 <nil>"))
	// for rightShift
	result = tk.MustQuery("select 123 >> 2, -123 >> 2, null >> 1")
	result.Check(testkit.Rows("30 4611686018427387873 <nil>"))
	// for logicOr
	result = tk.MustQuery("select 1 || 1, 1 || 0, 0 || 1, 0 || 0, 2 || -1, null || 1, '1a' || 'a'")
	result.Check(testkit.Rows("1 1 1 0 1 1 1"))
	// for unaryPlus
	result = tk.MustQuery(`select +1, +0, +(-9), +(-0.001), +0.999, +null, +"aaa"`)
	result.Check(testkit.Rows("1 0 -9 -0.001 0.999 <nil> aaa"))
	// for unaryMinus
	tk.MustExec("drop table if exists f")
	tk.MustExec("create table f(a decimal(65,0))")
	tk.MustExec("insert into f value (-17000000000000000000)")
	result = tk.MustQuery("select a from f")
	result.Check(testkit.Rows("-17000000000000000000"))
}

func TestDatetimeOverflow(t *testing.T) {
	store := testkit.CreateMockStore(t)

	tk := testkit.NewTestKit(t, store)
	tk.MustExec("use test")

	tk.MustExec("create table t1 (d date)")
	tk.MustExec("set sql_mode='traditional'")
	overflowSQLs := []string{
		"insert into t1 (d) select date_add('2000-01-01',interval 8000 year)",
		"insert into t1 (d) select date_sub('2000-01-01', INTERVAL 2001 YEAR)",
		"insert into t1 (d) select date_add('9999-12-31',interval 1 year)",
		"insert into t1 (d) select date_add('9999-12-31',interval 1 day)",
	}

	for _, sql := range overflowSQLs {
		_, err := tk.Exec(sql)
		require.Error(t, err, "[types:1441]Datetime function: datetime field overflow")
	}

	tk.MustExec("set sql_mode=''")
	for _, sql := range overflowSQLs {
		tk.MustExec(sql)
	}

	rows := make([]string, 0, len(overflowSQLs))
	for range overflowSQLs {
		rows = append(rows, "<nil>")
	}
	tk.MustQuery("select * from t1").Check(testkit.Rows(rows...))

	// Fix ISSUE 11256
	tk.MustQuery(`select DATE_ADD('2000-04-13 07:17:02',INTERVAL -1465647104 YEAR);`).Check(testkit.Rows("<nil>"))
	tk.MustQuery(`select DATE_ADD('2008-11-23 22:47:31',INTERVAL 266076160 QUARTER);`).Check(testkit.Rows("<nil>"))
	tk.MustQuery(`select DATE_SUB('2000-04-13 07:17:02',INTERVAL 1465647104 YEAR);`).Check(testkit.Rows("<nil>"))
	tk.MustQuery(`select DATE_SUB('2008-11-23 22:47:31',INTERVAL -266076160 QUARTER);`).Check(testkit.Rows("<nil>"))
}

func TestIssue11648(t *testing.T) {
	store := testkit.CreateMockStore(t)

	tk := testkit.NewTestKit(t, store)
	tk.MustExec("use test")
	tk.MustExec("drop table if exists t")
	tk.MustExec("create table t (id int NOT NULL DEFAULT 8);")
	tk.MustExec("SET sql_mode = '';")
	tk.MustExec("insert into t values (1), (NULL), (2);")
	tk.MustQuery("show warnings").Check(testkit.Rows("Warning 1048 Column 'id' cannot be null"))
	tk.MustQuery("select * from t").Check(testkit.Rows("1", "0", "2"))
}

func TestInfoBuiltin(t *testing.T) {
	store := testkit.CreateMockStore(t)

	tk := testkit.NewTestKit(t, store)
	tk.MustExec("use test")

	// for last_insert_id
	tk.MustExec("drop table if exists t")
	tk.MustExec("create table t (id int auto_increment, a int, PRIMARY KEY (id))")
	tk.MustExec("insert into t(a) values(1)")
	result := tk.MustQuery("select last_insert_id();")
	result.Check(testkit.Rows("1"))
	tk.MustExec("insert into t values(2, 1)")
	result = tk.MustQuery("select last_insert_id();")
	result.Check(testkit.Rows("1"))
	tk.MustExec("insert into t(a) values(1)")
	result = tk.MustQuery("select last_insert_id();")
	result.Check(testkit.Rows("3"))

	result = tk.MustQuery("select last_insert_id(5);")
	result.Check(testkit.Rows("5"))
	result = tk.MustQuery("select last_insert_id();")
	result.Check(testkit.Rows("5"))

	// for found_rows
	tk.MustExec("drop table if exists t")
	tk.MustExec("create table t (a int)")
	tk.MustQuery("select * from t") // Test XSelectTableExec
	result = tk.MustQuery("select found_rows()")
	result.Check(testkit.Rows("0"))
	result = tk.MustQuery("select found_rows()")
	result.Check(testkit.Rows("1")) // Last query is found_rows(), it returns 1 row with value 0
	tk.MustExec("insert t values (1),(2),(2)")
	tk.MustQuery("select * from t")
	result = tk.MustQuery("select found_rows()")
	result.Check(testkit.Rows("3"))
	tk.MustQuery("select * from t where a = 0")
	result = tk.MustQuery("select found_rows()")
	result.Check(testkit.Rows("0"))
	tk.MustQuery("select * from t where a = 1")
	result = tk.MustQuery("select found_rows()")
	result.Check(testkit.Rows("1"))
	tk.MustQuery("select * from t where a like '2'") // Test SelectionExec
	result = tk.MustQuery("select found_rows()")
	result.Check(testkit.Rows("2"))
	tk.MustQuery("show tables like 't'")
	result = tk.MustQuery("select found_rows()")
	result.Check(testkit.Rows("1"))
	tk.MustQuery("select count(*) from t") // Test ProjectionExec
	result = tk.MustQuery("select found_rows()")
	result.Check(testkit.Rows("1"))

	// for database
	result = tk.MustQuery("select database()")
	result.Check(testkit.Rows("test"))
	tk.MustExec("drop database test")
	result = tk.MustQuery("select database()")
	result.Check(testkit.Rows("<nil>"))
	tk.MustExec("create database test")
	tk.MustExec("use test")

	// for current_user
	sessionVars := tk.Session().GetSessionVars()
	originUser := sessionVars.User
	sessionVars.User = &auth.UserIdentity{Username: "root", Hostname: "localhost", AuthUsername: "root", AuthHostname: "127.0.%%"}
	result = tk.MustQuery("select current_user()")
	result.Check(testkit.Rows("root@127.0.%%"))
	sessionVars.User = originUser

	// for user
	sessionVars.User = &auth.UserIdentity{Username: "root", Hostname: "localhost", AuthUsername: "root", AuthHostname: "127.0.%%"}
	result = tk.MustQuery("select user()")
	result.Check(testkit.Rows("root@localhost"))
	sessionVars.User = originUser

	// for connection_id
	originConnectionID := sessionVars.ConnectionID
	sessionVars.ConnectionID = uint64(1)
	result = tk.MustQuery("select connection_id()")
	result.Check(testkit.Rows("1"))
	sessionVars.ConnectionID = originConnectionID

	// for version
	result = tk.MustQuery("select version()")
	result.Check(testkit.Rows(mysql.ServerVersion))

	// for tidb_version
	result = tk.MustQuery("select tidb_version()")
	tidbVersionResult := ""
	for _, line := range result.Rows() {
		tidbVersionResult += fmt.Sprint(line)
	}
	lines := strings.Split(tidbVersionResult, "\n")
	assert.Equal(t, true, strings.Split(lines[0], " ")[2] == mysql.TiDBReleaseVersion, "errors in 'select tidb_version()'")
	assert.Equal(t, true, strings.Split(lines[1], " ")[1] == versioninfo.TiDBEdition, "errors in 'select tidb_version()'")

	// for row_count
	tk.MustExec("drop table if exists t")
	tk.MustExec("create table t (a int, b int, PRIMARY KEY (a))")
	result = tk.MustQuery("select row_count();")
	result.Check(testkit.Rows("0"))
	tk.MustExec("insert into t(a, b) values(1, 11), (2, 22), (3, 33)")
	result = tk.MustQuery("select row_count();")
	result.Check(testkit.Rows("3"))
	tk.MustExec("select * from t")
	result = tk.MustQuery("select row_count();")
	result.Check(testkit.Rows("-1"))
	tk.MustExec("update t set b=22 where a=1")
	result = tk.MustQuery("select row_count();")
	result.Check(testkit.Rows("1"))
	tk.MustExec("update t set b=22 where a=1")
	result = tk.MustQuery("select row_count();")
	result.Check(testkit.Rows("0"))
	tk.MustExec("delete from t where a=2")
	result = tk.MustQuery("select row_count();")
	result.Check(testkit.Rows("1"))
	result = tk.MustQuery("select row_count();")
	result.Check(testkit.Rows("-1"))

	// for benchmark
	success := testkit.Rows("0")
	tk.MustExec("drop table if exists t")
	tk.MustExec("create table t (a int, b int)")
	result = tk.MustQuery(`select benchmark(3, benchmark(2, length("abc")))`)
	result.Check(success)
	err := tk.ExecToErr(`select benchmark(3, length("a", "b"))`)
	require.Error(t, err)
	// Quoted from https://dev.mysql.com/doc/refman/5.7/en/information-functions.html#function_benchmark
	// Although the expression can be a subquery, it must return a single column and at most a single row.
	// For example, BENCHMARK(10, (SELECT * FROM t)) will fail if the table t has more than one column or
	// more than one row.
	oneColumnQuery := "select benchmark(10, (select a from t))"
	twoColumnQuery := "select benchmark(10, (select * from t))"
	// rows * columns:
	// 0 * 1, success;
	result = tk.MustQuery(oneColumnQuery)
	result.Check(success)
	// 0 * 2, error;
	err = tk.ExecToErr(twoColumnQuery)
	require.Error(t, err)
	// 1 * 1, success;
	tk.MustExec("insert t values (1, 2)")
	result = tk.MustQuery(oneColumnQuery)
	result.Check(success)
	// 1 * 2, error;
	err = tk.ExecToErr(twoColumnQuery)
	require.Error(t, err)
	// 2 * 1, error;
	tk.MustExec("insert t values (3, 4)")
	err = tk.ExecToErr(oneColumnQuery)
	require.Error(t, err)
	// 2 * 2, error.
	err = tk.ExecToErr(twoColumnQuery)
	require.Error(t, err)
}

func TestControlBuiltin(t *testing.T) {
	store := testkit.CreateMockStore(t)

	tk := testkit.NewTestKit(t, store)
	tk.MustExec("use test")

	// for ifnull
	result := tk.MustQuery("select ifnull(1, 2)")
	result.Check(testkit.Rows("1"))
	result = tk.MustQuery("select ifnull(null, 2)")
	result.Check(testkit.Rows("2"))
	result = tk.MustQuery("select ifnull(1, null)")
	result.Check(testkit.Rows("1"))
	result = tk.MustQuery("select ifnull(null, null)")
	result.Check(testkit.Rows("<nil>"))

	tk.MustExec("drop table if exists t1")
	tk.MustExec("create table t1(a bigint not null)")
	result = tk.MustQuery("select ifnull(max(a),0) from t1")
	result.Check(testkit.Rows("0"))

	tk.MustExec("drop table if exists t1")
	tk.MustExec("drop table if exists t2")
	tk.MustExec("create table t1(a decimal(20,4))")
	tk.MustExec("create table t2(a decimal(20,4))")
	tk.MustExec("insert into t1 select 1.2345")
	tk.MustExec("insert into t2 select 1.2345")

	result = tk.MustQuery(`select sum(ifnull(a, 0)) from (
	select ifnull(a, 0) as a from t1
	union all
	select ifnull(a, 0) as a from t2
	) t;`)
	result.Check(testkit.Rows("2.4690"))

	// for if
	result = tk.MustQuery(`select IF(0,"ERROR","this"),IF(1,"is","ERROR"),IF(NULL,"ERROR","a"),IF(1,2,3)|0,IF(1,2.0,3.0)+0;`)
	result.Check(testkit.Rows("this is a 2 2.0"))
	tk.MustExec("drop table if exists t1;")
	tk.MustExec("CREATE TABLE t1 (st varchar(255) NOT NULL, u int(11) NOT NULL);")
	tk.MustExec("INSERT INTO t1 VALUES ('a',1),('A',1),('aa',1),('AA',1),('a',1),('aaa',0),('BBB',0);")
	result = tk.MustQuery("select if(1,st,st) s from t1 order by s;")
	result.Check(testkit.Rows("A", "AA", "BBB", "a", "a", "aa", "aaa"))
	result = tk.MustQuery("select if(u=1,st,st) s from t1 order by s;")
	result.Check(testkit.Rows("A", "AA", "BBB", "a", "a", "aa", "aaa"))
	tk.MustExec("drop table if exists t1;")
	tk.MustExec("CREATE TABLE t1 (a varchar(255), b time, c int)")
	tk.MustExec("INSERT INTO t1 VALUE('abc', '12:00:00', 0)")
	tk.MustExec("INSERT INTO t1 VALUE('1abc', '00:00:00', 1)")
	tk.MustExec("INSERT INTO t1 VALUE('0abc', '12:59:59', 0)")
	result = tk.MustQuery("select if(a, b, c), if(b, a, c), if(c, a, b) from t1")
	result.Check(testkit.Rows("0 abc 12:00:00", "00:00:00 1 1abc", "0 0abc 12:59:59"))
	result = tk.MustQuery("select if(1, 1.0, 1)")
	result.Check(testkit.Rows("1.0"))
	// FIXME: MySQL returns `1.0`.
	result = tk.MustQuery("select if(1, 1, 1.0)")
	result.Check(testkit.Rows("1"))
	tk.MustQuery("select if(count(*), cast('2000-01-01' as date), cast('2011-01-01' as date)) from t1").Check(testkit.Rows("2000-01-01"))
	tk.MustQuery("select if(count(*)=0, cast('2000-01-01' as date), cast('2011-01-01' as date)) from t1").Check(testkit.Rows("2011-01-01"))
	tk.MustQuery("select if(count(*), cast('[]' as json), cast('{}' as json)) from t1").Check(testkit.Rows("[]"))
	tk.MustQuery("select if(count(*)=0, cast('[]' as json), cast('{}' as json)) from t1").Check(testkit.Rows("{}"))

	result = tk.MustQuery("SELECT 79 + + + CASE -87 WHEN -30 THEN COALESCE(COUNT(*), +COALESCE(+15, -33, -12 ) + +72) WHEN +COALESCE(+AVG(DISTINCT(60)), 21) THEN NULL ELSE NULL END AS col0;")
	result.Check(testkit.Rows("<nil>"))

	result = tk.MustQuery("SELECT -63 + COALESCE ( - 83, - 61 + - + 72 * - CAST( NULL AS SIGNED ) + + 3 );")
	result.Check(testkit.Rows("-146"))
}

func TestArithmeticBuiltin(t *testing.T) {
	store := testkit.CreateMockStore(t)

	tk := testkit.NewTestKit(t, store)
	tk.MustExec("use test")
	ctx := context.Background()

	// for plus
	tk.MustExec("DROP TABLE IF EXISTS t;")
	tk.MustExec("CREATE TABLE t(a DECIMAL(4, 2), b DECIMAL(5, 3));")
	tk.MustExec("INSERT INTO t(a, b) VALUES(1.09, 1.999), (-1.1, -0.1);")
	result := tk.MustQuery("SELECT a+b FROM t;")
	result.Check(testkit.Rows("3.089", "-1.200"))
	result = tk.MustQuery("SELECT b+12, b+0.01, b+0.00001, b+12.00001 FROM t;")
	result.Check(testkit.Rows("13.999 2.009 1.99901 13.99901", "11.900 -0.090 -0.09999 11.90001"))
	result = tk.MustQuery("SELECT 1+12, 21+0.01, 89+\"11\", 12+\"a\", 12+NULL, NULL+1, NULL+NULL;")
	result.Check(testkit.Rows("13 21.01 100 12 <nil> <nil> <nil>"))
	tk.MustExec("DROP TABLE IF EXISTS t;")
	tk.MustExec("CREATE TABLE t(a BIGINT UNSIGNED, b BIGINT UNSIGNED);")
	tk.MustExec("INSERT INTO t SELECT 1<<63, 1<<63;")
	rs, err := tk.Exec("SELECT a+b FROM t;")
	require.NoError(t, err)
	require.NotNil(t, rs)
	rows, err := session.GetRows4Test(ctx, tk.Session(), rs)
	require.Nil(t, rows)
	require.Error(t, err)
	require.Error(t, err, "[types:1690]BIGINT UNSIGNED value is out of range in '(test.t.a + test.t.b)'")
	require.NoError(t, rs.Close())
	rs, err = tk.Exec("select cast(-3 as signed) + cast(2 as unsigned);")
	require.NoError(t, err)
	require.NotNil(t, rs)
	rows, err = session.GetRows4Test(ctx, tk.Session(), rs)
	require.Nil(t, rows)
	require.Error(t, err)
	require.Error(t, err, "[types:1690]BIGINT UNSIGNED value is out of range in '(-3 + 2)'")
	require.NoError(t, rs.Close())
	rs, err = tk.Exec("select cast(2 as unsigned) + cast(-3 as signed);")
	require.NoError(t, err)
	require.NotNil(t, rs)
	rows, err = session.GetRows4Test(ctx, tk.Session(), rs)
	require.Nil(t, rows)
	require.Error(t, err)
	require.Error(t, err, "[types:1690]BIGINT UNSIGNED value is out of range in '(2 + -3)'")
	require.NoError(t, rs.Close())

	// for minus
	tk.MustExec("DROP TABLE IF EXISTS t;")
	tk.MustExec("CREATE TABLE t(a DECIMAL(4, 2), b DECIMAL(5, 3));")
	tk.MustExec("INSERT INTO t(a, b) VALUES(1.09, 1.999), (-1.1, -0.1);")
	result = tk.MustQuery("SELECT a-b FROM t;")
	result.Check(testkit.Rows("-0.909", "-1.000"))
	result = tk.MustQuery("SELECT b-12, b-0.01, b-0.00001, b-12.00001 FROM t;")
	result.Check(testkit.Rows("-10.001 1.989 1.99899 -10.00101", "-12.100 -0.110 -0.10001 -12.10001"))
	result = tk.MustQuery("SELECT 1-12, 21-0.01, 89-\"11\", 12-\"a\", 12-NULL, NULL-1, NULL-NULL;")
	result.Check(testkit.Rows("-11 20.99 78 12 <nil> <nil> <nil>"))

	tk.MustExec("DROP TABLE IF EXISTS t;")
	tk.MustExec("CREATE TABLE t(a BIGINT UNSIGNED, b BIGINT UNSIGNED);")
	tk.MustExec("INSERT INTO t SELECT 1, 4;")
	err = tk.QueryToErr("SELECT a-b FROM t;")
	require.Error(t, err)
	require.Error(t, err, "[types:1690]BIGINT UNSIGNED value is out of range in '(test.t.a - test.t.b)'")

	err = tk.QueryToErr("select cast(1 as unsigned) - cast(4 as unsigned);")
	require.Error(t, err)
	// TODO: make error compatible with MySQL, should be BIGINT UNSIGNED value is out of range in '(cast(1 as unsigned) - cast(4 as unsigned))
	require.Error(t, err, "[types:1690]BIGINT UNSIGNED value is out of range in '(1 - 4)'")

	err = tk.QueryToErr("select cast(-1 as signed) - cast(-1 as unsigned);")
	require.Error(t, err)
	require.Error(t, err, "[types:1690]BIGINT UNSIGNED value is out of range in '(-1 - 18446744073709551615)'")

	err = tk.QueryToErr("select cast(1 as signed) - cast(-1 as unsigned);")
	require.Error(t, err)
	require.Error(t, err, "[types:1690]BIGINT UNSIGNED value is out of range in '(1 - 18446744073709551615)'")

	err = tk.QueryToErr("select cast(-1 as unsigned) - cast(-1 as signed);")
	require.Error(t, err)
	require.Error(t, err, "[types:1690]BIGINT UNSIGNED value is out of range in '(18446744073709551615 - -1)'")

	err = tk.QueryToErr("select cast(-9223372036854775808 as unsigned) - (-9223372036854775808);")
	require.Error(t, err)
	require.Error(t, err, "[types:1690]BIGINT UNSIGNED value is out of range in '(9223372036854775808 - -9223372036854775808)'")

	err = tk.QueryToErr("select cast(12 as unsigned) - (14);")
	require.Error(t, err)
	require.Error(t, err, "[types:1690]BIGINT UNSIGNED value is out of range in '(12 - 14)'")

	err = tk.QueryToErr("select cast(9223372036854775807 as signed) - cast(-1 as signed);")
	require.Error(t, err, "[types:1690]BIGINT value is out of range in '(9223372036854775807 - -1)'")

	err = tk.QueryToErr("select cast(-9223372036854775808 as signed) - cast(1 as signed);")
	require.Error(t, err)
	require.Error(t, err, "[types:1690]BIGINT value is out of range in '(-9223372036854775808 - 1)'")

	err = tk.QueryToErr("select cast(12 as signed) - cast(-9223372036854775808 as signed);")
	require.Error(t, err)
	require.Error(t, err, "[types:1690]BIGINT value is out of range in '(12 - -9223372036854775808)'")

	tk.MustExec(`create table tb5(a int(10));`)
	tk.MustExec(`insert into tb5 (a) values (10);`)
	e := tk.QueryToErr(`select * from tb5 where a - -9223372036854775808;`)
	require.NotNil(t, e)
	require.True(t, strings.HasSuffix(e.Error(), `BIGINT value is out of range in '(Column#0 - -9223372036854775808)'`), "err: %v", err)

	tk.MustExec(`drop table tb5`)
	tk.MustQuery("select cast(-9223372036854775808 as unsigned) - (-9223372036854775807);").Check(testkit.Rows("18446744073709551615"))
	tk.MustQuery("select cast(-3 as unsigned) - cast(-1 as signed);").Check(testkit.Rows("18446744073709551614"))
	tk.MustQuery("select 1.11 - 1.11;").Check(testkit.Rows("0.00"))
	tk.MustQuery("select cast(-1 as unsigned) - cast(-12 as unsigned);").Check(testkit.Rows("11"))
	tk.MustQuery("select cast(-1 as unsigned) - cast(0 as unsigned);").Check(testkit.Rows("18446744073709551615"))

	// for multiply
	tk.MustQuery("select 1234567890 * 1234567890").Check(testkit.Rows("1524157875019052100"))
	rs, err = tk.Exec("select 1234567890 * 12345671890")
	require.NoError(t, err)
	_, err = session.GetRows4Test(ctx, tk.Session(), rs)
	require.True(t, terror.ErrorEqual(err, types.ErrOverflow))
	require.NoError(t, rs.Close())
	tk.MustQuery("select cast(1234567890 as unsigned int) * 12345671890").Check(testkit.Rows("15241570095869612100"))
	tk.MustQuery("select 123344532434234234267890.0 * 1234567118923479823749823749.230").Check(testkit.Rows("152277104042296270209916846800130443726237424001224.7000"))
	rs, err = tk.Exec("select 123344532434234234267890.0 * 12345671189234798237498232384982309489238402830480239849238048239084749.230")
	require.NoError(t, err)
	_, err = session.GetRows4Test(ctx, tk.Session(), rs)
	require.True(t, terror.ErrorEqual(err, types.ErrOverflow))
	require.NoError(t, rs.Close())
	// FIXME: There is something wrong in showing float number.
	// tk.MustQuery("select 1.797693134862315708145274237317043567981e+308 * 1").Check(testkit.Rows("1.7976931348623157e308"))
	// tk.MustQuery("select 1.797693134862315708145274237317043567981e+308 * -1").Check(testkit.Rows("-1.7976931348623157e308"))
	rs, err = tk.Exec("select 1.797693134862315708145274237317043567981e+308 * 1.1")
	require.NoError(t, err)
	_, err = session.GetRows4Test(ctx, tk.Session(), rs)
	require.True(t, terror.ErrorEqual(err, types.ErrOverflow))
	require.NoError(t, rs.Close())
	rs, err = tk.Exec("select 1.797693134862315708145274237317043567981e+308 * -1.1")
	require.NoError(t, err)
	_, err = session.GetRows4Test(ctx, tk.Session(), rs)
	require.True(t, terror.ErrorEqual(err, types.ErrOverflow))
	require.NoError(t, rs.Close())
	tk.MustQuery("select 0.0 * -1;").Check(testkit.Rows("0.0"))

	tk.MustExec("DROP TABLE IF EXISTS t;")
	tk.MustExec("CREATE TABLE t(a DECIMAL(4, 2), b DECIMAL(5, 3));")
	tk.MustExec("INSERT INTO t(a, b) VALUES(-1.09, 1.999);")
	result = tk.MustQuery("SELECT a/b, a/12, a/-0.01, b/12, b/-0.01, b/0.000, NULL/b, b/NULL, NULL/NULL FROM t;")
	result.Check(testkit.Rows("-0.545273 -0.090833 109.000000 0.1665833 -199.9000000 <nil> <nil> <nil> <nil>"))
	tk.MustQuery("show warnings;").Check(testkit.Rows("Warning 1365 Division by 0"))
	rs, err = tk.Exec("select 1e200/1e-200")
	require.NoError(t, err)
	_, err = session.GetRows4Test(ctx, tk.Session(), rs)
	require.True(t, terror.ErrorEqual(err, types.ErrOverflow))
	require.NoError(t, rs.Close())

	// for intDiv
	result = tk.MustQuery("SELECT 13 DIV 12, 13 DIV 0.01, -13 DIV 2, 13 DIV NULL, NULL DIV 13, NULL DIV NULL;")
	result.Check(testkit.Rows("1 1300 -6 <nil> <nil> <nil>"))
	result = tk.MustQuery("SELECT 2.4 div 1.1, 2.4 div 1.2, 2.4 div 1.3;")
	result.Check(testkit.Rows("2 2 1"))
	result = tk.MustQuery("SELECT 1.175494351E-37 div 1.7976931348623157E+308, 1.7976931348623157E+308 div -1.7976931348623157E+307, 1 div 1e-82;")
	result.Check(testkit.Rows("0 -1 <nil>"))
	tk.MustQuery("show warnings").Check(testkit.RowsWithSep("|",
		"Warning|1292|Truncated incorrect DECIMAL value: '1.7976931348623157e+308'",
		"Warning|1292|Truncated incorrect DECIMAL value: '1.7976931348623157e+308'",
		"Warning|1292|Truncated incorrect DECIMAL value: '-1.7976931348623158e+307'",
		"Warning|1365|Division by 0"))
	rs, err = tk.Exec("select 1e300 DIV 1.5")
	require.NoError(t, err)
	_, err = session.GetRows4Test(ctx, tk.Session(), rs)
	require.True(t, terror.ErrorEqual(err, types.ErrOverflow))
	require.NoError(t, rs.Close())

	tk.MustExec("drop table if exists t;")
	tk.MustExec("CREATE TABLE t (c_varchar varchar(255), c_time time, nonzero int, zero int, c_int_unsigned int unsigned, c_timestamp timestamp, c_enum enum('a','b','c'));")
	tk.MustExec("INSERT INTO t VALUE('abc', '12:00:00', 12, 0, 5, '2017-08-05 18:19:03', 'b');")
	result = tk.MustQuery("select c_varchar div nonzero, c_time div nonzero, c_time div zero, c_timestamp div nonzero, c_timestamp div zero, c_varchar div zero from t;")
	result.Check(testkit.Rows("0 10000 <nil> 1680900431825 <nil> <nil>"))
	result = tk.MustQuery("select c_enum div nonzero from t;")
	result.Check(testkit.Rows("0"))
	tk.MustQuery("select c_enum div zero from t").Check(testkit.Rows("<nil>"))
	tk.MustQuery("select nonzero div zero from t").Check(testkit.Rows("<nil>"))
	tk.MustQuery("show warnings;").Check(testkit.Rows("Warning 1365 Division by 0"))
	result = tk.MustQuery("select c_time div c_enum, c_timestamp div c_time, c_timestamp div c_enum from t;")
	result.Check(testkit.Rows("60000 168090043 10085402590951"))
	result = tk.MustQuery("select c_int_unsigned div nonzero, nonzero div c_int_unsigned, c_int_unsigned div zero from t;")
	result.Check(testkit.Rows("0 2 <nil>"))
	tk.MustQuery("show warnings;").Check(testkit.Rows("Warning 1365 Division by 0"))

	// for mod
	result = tk.MustQuery("SELECT CAST(1 AS UNSIGNED) MOD -9223372036854775808, -9223372036854775808 MOD CAST(1 AS UNSIGNED);")
	result.Check(testkit.Rows("1 0"))
	result = tk.MustQuery("SELECT 13 MOD 12, 13 MOD 0.01, -13 MOD 2, 13 MOD NULL, NULL MOD 13, NULL DIV NULL;")
	result.Check(testkit.Rows("1 0.00 -1 <nil> <nil> <nil>"))
	result = tk.MustQuery("SELECT 2.4 MOD 1.1, 2.4 MOD 1.2, 2.4 mod 1.30;")
	result.Check(testkit.Rows("0.2 0.0 1.10"))
	tk.MustExec("drop table if exists t;")
	tk.MustExec("CREATE TABLE t (c_varchar varchar(255), c_time time, nonzero int, zero int, c_timestamp timestamp, c_enum enum('a','b','c'));")
	tk.MustExec("INSERT INTO t VALUE('abc', '12:00:00', 12, 0, '2017-08-05 18:19:03', 'b');")
	result = tk.MustQuery("select c_varchar MOD nonzero, c_time MOD nonzero, c_timestamp MOD nonzero, c_enum MOD nonzero from t;")
	result.Check(testkit.Rows("0 0 3 2"))
	result = tk.MustQuery("select c_time MOD c_enum, c_timestamp MOD c_time, c_timestamp MOD c_enum from t;")
	result.Check(testkit.Rows("0 21903 1"))
	tk.MustQuery("select c_enum MOD zero from t;").Check(testkit.Rows("<nil>"))
	tk.MustQuery("show warnings;").Check(testkit.Rows("Warning 1365 Division by 0"))
	tk.MustExec("SET SQL_MODE='ERROR_FOR_DIVISION_BY_ZERO,STRICT_ALL_TABLES';")
	tk.MustExec("drop table if exists t;")
	tk.MustExec("CREATE TABLE t (v int);")
	tk.MustExec("INSERT IGNORE INTO t VALUE(12 MOD 0);")
	tk.MustQuery("show warnings;").Check(testkit.Rows("Warning 1365 Division by 0"))
	tk.MustQuery("select v from t;").Check(testkit.Rows("<nil>"))
	tk.MustQuery("select 0.000 % 0.11234500000000000000;").Check(testkit.Rows("0.00000000000000000000"))

	_, err = tk.Exec("INSERT INTO t VALUE(12 MOD 0);")
	require.True(t, terror.ErrorEqual(err, expression.ErrDivisionByZero))

	tk.MustQuery("select sum(1.2e2) * 0.1").Check(testkit.Rows("12"))
	tk.MustExec("drop table if exists t")
	tk.MustExec("create table t(a double)")
	tk.MustExec("insert into t value(1.2)")
	tk.MustQuery("select sum(a) * 0.1 from t").Check(testkit.Rows("0.12"))

	tk.MustExec("drop table if exists t")
	tk.MustExec("create table t(a double)")
	tk.MustExec("insert into t value(1.2)")
	result = tk.MustQuery("select * from t where a/0 > 1")
	result.Check(testkit.Rows())
	tk.MustQuery("show warnings").Check(testkit.RowsWithSep("|", "Warning|1365|Division by 0"))

	tk.MustExec("USE test;")
	tk.MustExec("DROP TABLE IF EXISTS t;")
	tk.MustExec("CREATE TABLE t(a BIGINT, b DECIMAL(6, 2));")
	tk.MustExec("INSERT INTO t VALUES(0, 1.12), (1, 1.21);")
	tk.MustQuery("SELECT a/b FROM t;").Check(testkit.Rows("0.0000", "0.8264"))
}

func TestGreatestTimeType(t *testing.T) {
	store := testkit.CreateMockStore(t)

	tk := testkit.NewTestKit(t, store)
	tk.MustExec("use test")

	tk.MustExec("drop table if exists t1;")
	tk.MustExec("create table t1(c_time time(5), c_dt datetime(4), c_ts timestamp(3), c_d date, c_str varchar(100));")
	tk.MustExec("insert into t1 values('-800:10:10', '2021-10-10 10:10:10.1234', '2021-10-10 10:10:10.1234', '2021-10-11', '2021-10-10 10:10:10.1234');")

	for i := 0; i < 2; i++ {
		if i == 0 {
			tk.MustExec("set @@tidb_enable_vectorized_expression = off;")
		} else {
			tk.MustExec("set @@tidb_enable_vectorized_expression = on;")
		}
		tk.MustQuery("select greatest(c_time, c_time) from t1;").Check(testkit.Rows("-800:10:10.00000"))
		tk.MustQuery("select greatest(c_dt, c_dt) from t1;").Check(testkit.Rows("2021-10-10 10:10:10.1234"))
		tk.MustQuery("select greatest(c_ts, c_ts) from t1;").Check(testkit.Rows("2021-10-10 10:10:10.123"))
		tk.MustQuery("select greatest(c_d, c_d) from t1;").Check(testkit.Rows("2021-10-11"))
		tk.MustQuery("select greatest(c_str, c_str) from t1;").Check(testkit.Rows("2021-10-10 10:10:10.1234"))

		tk.MustQuery("select least(c_time, c_time) from t1;").Check(testkit.Rows("-800:10:10.00000"))
		tk.MustQuery("select least(c_dt, c_dt) from t1;").Check(testkit.Rows("2021-10-10 10:10:10.1234"))
		tk.MustQuery("select least(c_ts, c_ts) from t1;").Check(testkit.Rows("2021-10-10 10:10:10.123"))
		tk.MustQuery("select least(c_d, c_d) from t1;").Check(testkit.Rows("2021-10-11"))
		tk.MustQuery("select least(c_str, c_str) from t1;").Check(testkit.Rows("2021-10-10 10:10:10.1234"))

		tk.MustQuery("select greatest(c_time, cast('10:01:01' as time)) from t1;").Check(testkit.Rows("10:01:01.00000"))
		tk.MustQuery("select least(c_time, cast('10:01:01' as time)) from t1;").Check(testkit.Rows("-800:10:10.00000"))

		tk.MustQuery("select greatest(c_d, cast('1999-10-10' as date)) from t1;").Check(testkit.Rows("2021-10-11"))
		tk.MustQuery("select least(c_d, cast('1999-10-10' as date)) from t1;").Check(testkit.Rows("1999-10-10"))

		tk.MustQuery("select greatest(c_dt, cast('1999-10-10 10:10:10.1234' as datetime)) from t1;").Check(testkit.Rows("2021-10-10 10:10:10.1234"))
		tk.MustQuery("select least(c_dt, cast('1999-10-10 10:10:10.1234' as datetime)) from t1;").Check(testkit.Rows("1999-10-10 10:10:10"))
	}
}

func TestCompareBuiltin(t *testing.T) {
	store := testkit.CreateMockStore(t)

	tk := testkit.NewTestKit(t, store)
	tk.MustExec("use test")

	// compare as JSON
	tk.MustExec("drop table if exists t")
	tk.MustExec("CREATE TABLE t (pk int  NOT NULL PRIMARY KEY AUTO_INCREMENT, i INT, j JSON);")
	tk.MustExec(`INSERT INTO t(i, j) VALUES (0, NULL)`)
	tk.MustExec(`INSERT INTO t(i, j) VALUES (1, '{"a": 2}')`)
	tk.MustExec(`INSERT INTO t(i, j) VALUES (2, '[1,2]')`)
	tk.MustExec(`INSERT INTO t(i, j) VALUES (3, '{"a":"b", "c":"d","ab":"abc", "bc": ["x", "y"]}')`)
	tk.MustExec(`INSERT INTO t(i, j) VALUES (4, '["here", ["I", "am"], "!!!"]')`)
	tk.MustExec(`INSERT INTO t(i, j) VALUES (5, '"scalar string"')`)
	tk.MustExec(`INSERT INTO t(i, j) VALUES (6, 'true')`)
	tk.MustExec(`INSERT INTO t(i, j) VALUES (7, 'false')`)
	tk.MustExec(`INSERT INTO t(i, j) VALUES (8, 'null')`)
	tk.MustExec(`INSERT INTO t(i, j) VALUES (9, '-1')`)
	tk.MustExec(`INSERT INTO t(i, j) VALUES (10, CAST(CAST(1 AS UNSIGNED) AS JSON))`)
	tk.MustExec(`INSERT INTO t(i, j) VALUES (11, '32767')`)
	tk.MustExec(`INSERT INTO t(i, j) VALUES (12, '32768')`)
	tk.MustExec(`INSERT INTO t(i, j) VALUES (13, '-32768')`)
	tk.MustExec(`INSERT INTO t(i, j) VALUES (14, '-32769')`)
	tk.MustExec(`INSERT INTO t(i, j) VALUES (15, '2147483647')`)
	tk.MustExec(`INSERT INTO t(i, j) VALUES (16, '2147483648')`)
	tk.MustExec(`INSERT INTO t(i, j) VALUES (17, '-2147483648')`)
	tk.MustExec(`INSERT INTO t(i, j) VALUES (18, '-2147483649')`)
	tk.MustExec(`INSERT INTO t(i, j) VALUES (19, '18446744073709551615')`)
	tk.MustExec(`INSERT INTO t(i, j) VALUES (20, '18446744073709551616')`)
	tk.MustExec(`INSERT INTO t(i, j) VALUES (21, '3.14')`)
	tk.MustExec(`INSERT INTO t(i, j) VALUES (22, '{}')`)
	tk.MustExec(`INSERT INTO t(i, j) VALUES (23, '[]')`)
	tk.MustExec(`INSERT INTO t(i, j) VALUES (24, CAST(CAST('2015-01-15 23:24:25' AS DATETIME) AS JSON))`)
	tk.MustExec(`INSERT INTO t(i, j) VALUES (25, CAST(CAST('23:24:25' AS TIME) AS JSON))`)
	tk.MustExec(`INSERT INTO t(i, j) VALUES (26, CAST(CAST('2015-01-15' AS DATE) AS JSON))`)
	tk.MustExec(`INSERT INTO t(i, j) VALUES (27, CAST(TIMESTAMP('2015-01-15 23:24:25') AS JSON))`)
	tk.MustExec(`INSERT INTO t(i, j) VALUES (28, CAST('[]' AS CHAR CHARACTER SET 'ascii'))`)

	result := tk.MustQuery(`SELECT i,
		(j = '"scalar string"') AS c1,
		(j = 'scalar string') AS c2,
		(j = CAST('"scalar string"' AS JSON)) AS c3,
		(j = CAST(CAST(j AS CHAR CHARACTER SET 'utf8mb4') AS JSON)) AS c4,
		(j = CAST(NULL AS JSON)) AS c5,
		(j = NULL) AS c6,
		(j <=> NULL) AS c7,
		(j <=> CAST(NULL AS JSON)) AS c8,
		(j IN (-1, 2, 32768, 3.14)) AS c9,
		(j IN (CAST('[1, 2]' AS JSON), CAST('{}' AS JSON), CAST(3.14 AS JSON))) AS c10,
		(j = (SELECT j FROM t WHERE j = CAST('null' AS JSON))) AS c11,
		(j = (SELECT j FROM t WHERE j IS NULL)) AS c12,
		(j = (SELECT j FROM t WHERE 1<>1)) AS c13,
		(j = DATE('2015-01-15')) AS c14,
		(j = TIME('23:24:25')) AS c15,
		(j = TIMESTAMP('2015-01-15 23:24:25')) AS c16,
		(j = CURRENT_TIMESTAMP) AS c17,
		(JSON_EXTRACT(j, '$.a') = 2) AS c18
		FROM t
		ORDER BY i;`)
	result.Check(testkit.Rows("0 <nil> <nil> <nil> <nil> <nil> <nil> 1 1 <nil> <nil> <nil> <nil> <nil> <nil> <nil> <nil> <nil> <nil>",
		"1 0 0 0 1 <nil> <nil> 0 0 0 0 0 <nil> <nil> 0 0 0 0 1",
		"2 0 0 0 1 <nil> <nil> 0 0 0 1 0 <nil> <nil> 0 0 0 0 <nil>",
		"3 0 0 0 1 <nil> <nil> 0 0 0 0 0 <nil> <nil> 0 0 0 0 0",
		"4 0 0 0 1 <nil> <nil> 0 0 0 0 0 <nil> <nil> 0 0 0 0 <nil>",
		"5 0 1 1 1 <nil> <nil> 0 0 0 0 0 <nil> <nil> 0 0 0 0 <nil>",
		"6 0 0 0 1 <nil> <nil> 0 0 0 0 0 <nil> <nil> 0 0 0 0 <nil>",
		"7 0 0 0 1 <nil> <nil> 0 0 0 0 0 <nil> <nil> 0 0 0 0 <nil>",
		"8 0 0 0 1 <nil> <nil> 0 0 0 0 1 <nil> <nil> 0 0 0 0 <nil>",
		"9 0 0 0 1 <nil> <nil> 0 0 1 0 0 <nil> <nil> 0 0 0 0 <nil>",
		"10 0 0 0 1 <nil> <nil> 0 0 0 0 0 <nil> <nil> 0 0 0 0 <nil>",
		"11 0 0 0 1 <nil> <nil> 0 0 0 0 0 <nil> <nil> 0 0 0 0 <nil>",
		"12 0 0 0 1 <nil> <nil> 0 0 1 0 0 <nil> <nil> 0 0 0 0 <nil>",
		"13 0 0 0 1 <nil> <nil> 0 0 0 0 0 <nil> <nil> 0 0 0 0 <nil>",
		"14 0 0 0 1 <nil> <nil> 0 0 0 0 0 <nil> <nil> 0 0 0 0 <nil>",
		"15 0 0 0 1 <nil> <nil> 0 0 0 0 0 <nil> <nil> 0 0 0 0 <nil>",
		"16 0 0 0 1 <nil> <nil> 0 0 0 0 0 <nil> <nil> 0 0 0 0 <nil>",
		"17 0 0 0 1 <nil> <nil> 0 0 0 0 0 <nil> <nil> 0 0 0 0 <nil>",
		"18 0 0 0 1 <nil> <nil> 0 0 0 0 0 <nil> <nil> 0 0 0 0 <nil>",
		"19 0 0 0 1 <nil> <nil> 0 0 0 0 0 <nil> <nil> 0 0 0 0 <nil>",
		"20 0 0 0 1 <nil> <nil> 0 0 0 0 0 <nil> <nil> 0 0 0 0 <nil>",
		"21 0 0 0 1 <nil> <nil> 0 0 1 1 0 <nil> <nil> 0 0 0 0 <nil>",
		"22 0 0 0 1 <nil> <nil> 0 0 0 1 0 <nil> <nil> 0 0 0 0 <nil>",
		"23 0 0 0 1 <nil> <nil> 0 0 0 0 0 <nil> <nil> 0 0 0 0 <nil>",
		"24 0 0 0 1 <nil> <nil> 0 0 0 0 0 <nil> <nil> 0 0 1 0 <nil>",
		"25 0 0 0 1 <nil> <nil> 0 0 0 0 0 <nil> <nil> 0 1 0 0 <nil>",
		"26 0 0 0 1 <nil> <nil> 0 0 0 0 0 <nil> <nil> 1 0 0 0 <nil>",
		"27 0 0 0 1 <nil> <nil> 0 0 0 0 0 <nil> <nil> 0 0 1 0 <nil>",
		"28 0 0 0 1 <nil> <nil> 0 0 0 0 0 <nil> <nil> 0 0 0 0 <nil>"))

	// for coalesce
	result = tk.MustQuery("select coalesce(NULL), coalesce(NULL, NULL), coalesce(NULL, NULL, NULL);")
	result.Check(testkit.Rows("<nil> <nil> <nil>"))
	tk.MustQuery(`select coalesce(cast(1 as json), cast(2 as json));`).Check(testkit.Rows(`1`))
	tk.MustQuery(`select coalesce(NULL, cast(2 as json));`).Check(testkit.Rows(`2`))
	tk.MustQuery(`select coalesce(cast(1 as json), NULL);`).Check(testkit.Rows(`1`))
	tk.MustQuery(`select coalesce(NULL, NULL);`).Check(testkit.Rows(`<nil>`))

	tk.MustExec("drop table if exists t2")
	tk.MustExec("create table t2(a int, b double, c datetime, d time, e char(20), f bit(10))")
	tk.MustExec(`insert into t2 values(1, 1.1, "2017-08-01 12:01:01", "12:01:01", "abcdef", 0b10101)`)

	result = tk.MustQuery("select coalesce(NULL, a), coalesce(NULL, b, a), coalesce(c, NULL, a, b), coalesce(d, NULL), coalesce(d, c), coalesce(NULL, NULL, e, 1), coalesce(f), coalesce(1, a, b, c, d, e, f) from t2")
	// coalesce(col_bit) is not same with MySQL, because it's a bug of MySQL(https://bugs.mysql.com/bug.php?id=103289&thanks=4)
	result.Check(testkit.Rows(fmt.Sprintf("1 1.1 2017-08-01 12:01:01 12:01:01 %s 12:01:01 abcdef \x00\x15 1", time.Now().In(tk.Session().GetSessionVars().Location()).Format("2006-01-02"))))

	// nullif
	result = tk.MustQuery(`SELECT NULLIF(NULL, 1), NULLIF(1, NULL), NULLIF(1, 1), NULLIF(NULL, NULL);`)
	result.Check(testkit.Rows("<nil> 1 <nil> <nil>"))

	result = tk.MustQuery(`SELECT NULLIF(1, 1.0), NULLIF(1, "1.0");`)
	result.Check(testkit.Rows("<nil> <nil>"))

	result = tk.MustQuery(`SELECT NULLIF("abc", 1);`)
	result.Check(testkit.Rows("abc"))

	result = tk.MustQuery(`SELECT NULLIF(1+2, 1);`)
	result.Check(testkit.Rows("3"))

	result = tk.MustQuery(`SELECT NULLIF(1, 1+2);`)
	result.Check(testkit.Rows("1"))

	result = tk.MustQuery(`SELECT NULLIF(2+3, 1+2);`)
	result.Check(testkit.Rows("5"))

	result = tk.MustQuery(`SELECT HEX(NULLIF("abc", 1));`)
	result.Check(testkit.Rows("616263"))

	tk.MustExec("drop table if exists t;")
	tk.MustExec("create table t(a date)")
	result = tk.MustQuery("desc select a = a from t")
	result.Check(testkit.Rows(
		"Projection_3 10000.00 root  eq(test.t.a, test.t.a)->Column#3",
		"└─TableReader_5 10000.00 root  data:TableFullScan_4",
		"  └─TableFullScan_4 10000.00 cop[tikv] table:t keep order:false, stats:pseudo",
	))

	// for interval
	result = tk.MustQuery(`select interval(null, 1, 2), interval(1, 2, 3), interval(2, 1, 3)`)
	result.Check(testkit.Rows("-1 0 1"))
	result = tk.MustQuery(`select interval(3, 1, 2), interval(0, "b", "1", "2"), interval("a", "b", "1", "2")`)
	result.Check(testkit.Rows("2 1 1"))
	result = tk.MustQuery(`select interval(23, 1, 23, 23, 23, 30, 44, 200), interval(23, 1.7, 15.3, 23.1, 30, 44, 200), interval(9007199254740992, 9007199254740993)`)
	result.Check(testkit.Rows("4 2 0"))
	result = tk.MustQuery(`select interval(cast(9223372036854775808 as unsigned), cast(9223372036854775809 as unsigned)), interval(9223372036854775807, cast(9223372036854775808 as unsigned)), interval(-9223372036854775807, cast(9223372036854775808 as unsigned))`)
	result.Check(testkit.Rows("0 0 0"))
	result = tk.MustQuery(`select interval(cast(9223372036854775806 as unsigned), 9223372036854775807), interval(cast(9223372036854775806 as unsigned), -9223372036854775807), interval("9007199254740991", "9007199254740992")`)
	result.Check(testkit.Rows("0 1 0"))
	result = tk.MustQuery(`select interval(9007199254740992, "9007199254740993"), interval("9007199254740992", 9007199254740993), interval("9007199254740992", "9007199254740993")`)
	result.Check(testkit.Rows("1 1 1"))
	result = tk.MustQuery(`select INTERVAL(100, NULL, NULL, NULL, NULL, NULL, 100);`)
	result.Check(testkit.Rows("6"))
	result = tk.MustQuery(`SELECT INTERVAL(0,(1*5)/2) + INTERVAL(5,4,3);`)
	result.Check(testkit.Rows("2"))

	// for greatest
	result = tk.MustQuery(`select greatest(1, 2, 3), greatest("a", "b", "c"), greatest(1.1, 1.2, 1.3), greatest("123a", 1, 2)`)
	result.Check(testkit.Rows("3 c 1.3 2"))
	tk.MustQuery("show warnings").Check(testkit.Rows())
	result = tk.MustQuery(`select greatest(cast("2017-01-01" as datetime), "123", "234", cast("2018-01-01" as date)), greatest(cast("2017-01-01" as date), "123", null)`)
	result.Check(testkit.Rows("234 <nil>"))
	tk.MustQuery("show warnings").Check(testkit.RowsWithSep("|", "Warning|1292|Incorrect time value: '123'", "Warning|1292|Incorrect time value: '234'", "Warning|1292|Incorrect time value: '123'"))
	// for least
	result = tk.MustQuery(`select least(1, 2, 3), least("a", "b", "c"), least(1.1, 1.2, 1.3), least("123a", 1, 2)`)
	result.Check(testkit.Rows("1 a 1.1 1"))
	tk.MustQuery("show warnings").Check(testkit.Rows())
	result = tk.MustQuery(`select least(cast("2017-01-01" as datetime), "123", "234", cast("2018-01-01" as date)), least(cast("2017-01-01" as date), "123", null)`)
	result.Check(testkit.Rows("123 <nil>"))
	tk.MustQuery("show warnings").Check(testkit.RowsWithSep("|", "Warning|1292|Incorrect time value: '123'", "Warning|1292|Incorrect time value: '234'", "Warning|1292|Incorrect time value: '123'"))
	tk.MustQuery(`select 1 < 17666000000000000000, 1 > 17666000000000000000, 1 = 17666000000000000000`).Check(testkit.Rows("1 0 0"))

	tk.MustExec("drop table if exists t")

	// insert value at utc timezone
	tk.MustExec("set time_zone = '+00:00'")
	tk.MustExec("create table t(a timestamp)")
	tk.MustExec("insert into t value('1991-05-06 04:59:28')")
	// check daylight saving time in Asia/Shanghai
	tk.MustExec("set time_zone='Asia/Shanghai'")
	tk.MustQuery("select * from t").Check(testkit.Rows("1991-05-06 13:59:28"))
	// insert an nonexistent time
	tk.MustExec("set time_zone = 'America/Los_Angeles'")
	_, err := tk.Exec("insert into t value('2011-03-13 02:00:00')")
	require.Error(t, err)
	// reset timezone to a +8 offset
	tk.MustExec("set time_zone = '+08:00'")
	tk.MustQuery("select * from t").Check(testkit.Rows("1991-05-06 12:59:28"))

	tk.MustExec("drop table if exists t")
	tk.MustExec("create table t(a bigint unsigned)")
	tk.MustExec("insert into t value(17666000000000000000)")
	tk.MustQuery("select * from t where a = 17666000000000000000").Check(testkit.Rows("17666000000000000000"))

	// test for compare row
	result = tk.MustQuery(`select row(1,2,3)=row(1,2,3)`)
	result.Check(testkit.Rows("1"))
	result = tk.MustQuery(`select row(1,2,3)=row(1+3,2,3)`)
	result.Check(testkit.Rows("0"))
	result = tk.MustQuery(`select row(1,2,3)<>row(1,2,3)`)
	result.Check(testkit.Rows("0"))
	result = tk.MustQuery(`select row(1,2,3)<>row(1+3,2,3)`)
	result.Check(testkit.Rows("1"))
	result = tk.MustQuery(`select row(1+3,2,3)<>row(1+3,2,3)`)
	result.Check(testkit.Rows("0"))
}

// #23157: make sure if Nullif expr is correct combined with IsNull expr.
func TestNullifWithIsNull(t *testing.T) {
	store := testkit.CreateMockStore(t)

	tk := testkit.NewTestKit(t, store)
	tk.MustExec("use test")
	tk.MustExec("drop table if exists t")
	tk.MustExec("create table t(a int not null);")
	tk.MustExec("insert into t values(1),(2);")
	rows := tk.MustQuery("select * from t where nullif(a,a) is null;")
	rows.Check(testkit.Rows("1", "2"))
}

func TestAggregationBuiltin(t *testing.T) {
	store := testkit.CreateMockStore(t)

	tk := testkit.NewTestKit(t, store)
	tk.MustExec("use test")
	tk.MustExec("drop table if exists t")
	tk.MustExec("create table t(a decimal(7, 6))")
	tk.MustExec("insert into t values(1.123456), (1.123456)")
	result := tk.MustQuery("select avg(a) from t")
	result.Check(testkit.Rows("1.1234560000"))

	tk.MustExec("use test")
	tk.MustExec("drop table t")
	tk.MustExec("CREATE TABLE `t` (	`a` int, KEY `idx_a` (`a`))")
	result = tk.MustQuery("select avg(a) from t")
	result.Check(testkit.Rows("<nil>"))
	result = tk.MustQuery("select max(a), min(a) from t")
	result.Check(testkit.Rows("<nil> <nil>"))
	result = tk.MustQuery("select distinct a from t")
	result.Check(testkit.Rows())
	result = tk.MustQuery("select sum(a) from t")
	result.Check(testkit.Rows("<nil>"))
	result = tk.MustQuery("select count(a) from t")
	result.Check(testkit.Rows("0"))
	result = tk.MustQuery("select bit_or(a) from t")
	result.Check(testkit.Rows("0"))
	result = tk.MustQuery("select bit_xor(a) from t")
	result.Check(testkit.Rows("0"))
	result = tk.MustQuery("select bit_and(a) from t")
	result.Check(testkit.Rows("18446744073709551615"))
	result = tk.MustQuery("select count(1) from (select count(1) from t) as t1")
	result.Check(testkit.Rows("1"))
}

func TestAggregationBuiltinBitOr(t *testing.T) {
	store := testkit.CreateMockStore(t)

	tk := testkit.NewTestKit(t, store)
	tk.MustExec("use test")
	tk.MustExec("drop table if exists t;")
	tk.MustExec("create table t(a bigint)")
	tk.MustExec("insert into t values(null);")
	result := tk.MustQuery("select bit_or(a) from t")
	result.Check(testkit.Rows("0"))
	tk.MustExec("insert into t values(1);")
	result = tk.MustQuery("select bit_or(a) from t")
	result.Check(testkit.Rows("1"))
	tk.MustExec("insert into t values(2);")
	result = tk.MustQuery("select bit_or(a) from t")
	result.Check(testkit.Rows("3"))
	tk.MustExec("insert into t values(4);")
	result = tk.MustQuery("select bit_or(a) from t")
	result.Check(testkit.Rows("7"))
	result = tk.MustQuery("select a, bit_or(a) from t group by a order by a")
	result.Check(testkit.Rows("<nil> 0", "1 1", "2 2", "4 4"))
	tk.MustExec("insert into t values(-1);")
	result = tk.MustQuery("select bit_or(a) from t")
	result.Check(testkit.Rows("18446744073709551615"))
}

func TestAggregationBuiltinBitXor(t *testing.T) {
	store := testkit.CreateMockStore(t)

	tk := testkit.NewTestKit(t, store)
	tk.MustExec("use test")
	tk.MustExec("drop table if exists t;")
	tk.MustExec("create table t(a bigint)")
	tk.MustExec("insert into t values(null);")
	result := tk.MustQuery("select bit_xor(a) from t")
	result.Check(testkit.Rows("0"))
	tk.MustExec("insert into t values(1);")
	result = tk.MustQuery("select bit_xor(a) from t")
	result.Check(testkit.Rows("1"))
	tk.MustExec("insert into t values(2);")
	result = tk.MustQuery("select bit_xor(a) from t")
	result.Check(testkit.Rows("3"))
	tk.MustExec("insert into t values(3);")
	result = tk.MustQuery("select bit_xor(a) from t")
	result.Check(testkit.Rows("0"))
	tk.MustExec("insert into t values(3);")
	result = tk.MustQuery("select bit_xor(a) from t")
	result.Check(testkit.Rows("3"))
	result = tk.MustQuery("select a, bit_xor(a) from t group by a order by a")
	result.Check(testkit.Rows("<nil> 0", "1 1", "2 2", "3 0"))
}

func TestAggregationBuiltinBitAnd(t *testing.T) {
	store := testkit.CreateMockStore(t)

	tk := testkit.NewTestKit(t, store)
	tk.MustExec("use test")
	tk.MustExec("drop table if exists t;")
	tk.MustExec("create table t(a bigint)")
	tk.MustExec("insert into t values(null);")
	result := tk.MustQuery("select bit_and(a) from t")
	result.Check(testkit.Rows("18446744073709551615"))
	tk.MustExec("insert into t values(7);")
	result = tk.MustQuery("select bit_and(a) from t")
	result.Check(testkit.Rows("7"))
	tk.MustExec("insert into t values(5);")
	result = tk.MustQuery("select bit_and(a) from t")
	result.Check(testkit.Rows("5"))
	tk.MustExec("insert into t values(3);")
	result = tk.MustQuery("select bit_and(a) from t")
	result.Check(testkit.Rows("1"))
	tk.MustExec("insert into t values(2);")
	result = tk.MustQuery("select bit_and(a) from t")
	result.Check(testkit.Rows("0"))
	result = tk.MustQuery("select a, bit_and(a) from t group by a order by a desc")
	result.Check(testkit.Rows("7 7", "5 5", "3 3", "2 2", "<nil> 18446744073709551615"))
}

func TestAggregationBuiltinGroupConcat(t *testing.T) {
	store := testkit.CreateMockStore(t)

	tk := testkit.NewTestKit(t, store)
	tk.MustExec("use test")
	tk.MustExec("create table t(a varchar(100))")
	tk.MustExec("create table d(a varchar(100))")
	tk.MustExec("insert into t values('hello'), ('hello')")
	result := tk.MustQuery("select group_concat(a) from t")
	result.Check(testkit.Rows("hello,hello"))

	tk.MustExec("set @@group_concat_max_len=7")
	result = tk.MustQuery("select group_concat(a) from t")
	result.Check(testkit.Rows("hello,h"))
	tk.MustQuery("show warnings").Check(testkit.RowsWithSep("|", "Warning 1260 Some rows were cut by GROUPCONCAT(test.t.a)"))

	_, err := tk.Exec("insert into d select group_concat(a) from t")
	require.Equal(t, errors.ErrCode(mysql.ErrCutValueGroupConcat), errors.Cause(err).(*terror.Error).Code())

	_, err = tk.Exec("set sql_mode=''")
	require.NoError(t, err)
	tk.MustExec("insert into d select group_concat(a) from t")
	tk.MustQuery("show warnings").Check(testkit.RowsWithSep("|", "Warning 1260 Some rows were cut by GROUPCONCAT(test.t.a)"))
	tk.MustQuery("select * from d").Check(testkit.Rows("hello,h"))
}

func TestAggregationBuiltinJSONArrayagg(t *testing.T) {
	store := testkit.CreateMockStore(t)

	tk := testkit.NewTestKit(t, store)
	tk.MustExec("use test")

	tk.MustExec("drop table if exists t;")
	tk.MustExec(`CREATE TABLE t (
		a int(11),
		b varchar(100),
		c decimal(3,2),
		d json,
		e date,
		f time,
		g datetime DEFAULT '2012-01-01',
		h timestamp NOT NULL DEFAULT CURRENT_TIMESTAMP,
		i char(36),
		j text(50));`)

	tk.MustExec(`insert into t values(1, 'ab', 5.5, '{"id": 1}', '2020-01-10', '11:12:13', '2020-01-11', '2020-10-18 00:00:00', 'first', 'json_arrayagg_test');`)

	result := tk.MustQuery("select a, json_arrayagg(b) from t group by a order by a;")
	result.Check(testkit.Rows(`1 ["ab"]`))
	result = tk.MustQuery("select b, json_arrayagg(c) from t group by b order by b;")
	result.Check(testkit.Rows(`ab [5.5]`))
	result = tk.MustQuery("select e, json_arrayagg(f) from t group by e order by e;")
	result.Check(testkit.Rows(`2020-01-10 ["11:12:13"]`))
	result = tk.MustQuery("select f, json_arrayagg(g) from t group by f order by f;")
	result.Check(testkit.Rows(`11:12:13 ["2020-01-11 00:00:00"]`))
	result = tk.MustQuery("select g, json_arrayagg(h) from t group by g order by g;")
	result.Check(testkit.Rows(`2020-01-11 00:00:00 ["2020-10-18 00:00:00"]`))
	result = tk.MustQuery("select h, json_arrayagg(i) from t group by h order by h;")
	result.Check(testkit.Rows(`2020-10-18 00:00:00 ["first"]`))
	result = tk.MustQuery("select i, json_arrayagg(j) from t group by i order by i;")
	result.Check(testkit.Rows(`first ["json_arrayagg_test"]`))
	result = tk.MustQuery("select json_arrayagg(23) from t group by a order by a;")
	result.Check(testkit.Rows(`[23]`))
	result = tk.MustQuery("select json_arrayagg(null) from t group by a order by a;")
	result.Check(testkit.Rows(`[null]`))
}

func TestAggregationBuiltinJSONObjectAgg(t *testing.T) {
	store := testkit.CreateMockStore(t)

	tk := testkit.NewTestKit(t, store)
	tk.MustExec("use test")

	tk.MustExec("drop table if exists t;")
	tk.MustExec(`CREATE TABLE t (
		a int(11),
		b varchar(100),
		c decimal(3,2),
		d json,
		e date,
		f time,
		g datetime DEFAULT '2012-01-01',
		h timestamp NOT NULL DEFAULT CURRENT_TIMESTAMP,
		i char(36),
		j text(50));`)

	tk.MustExec(`insert into t values(1, 'ab', 5.5, '{"id": 1}', '2020-01-10', '11:12:13', '2020-01-11', '2020-10-18 00:00:00', 'first', 'json_objectagg_test');`)

	result := tk.MustQuery("select json_objectagg(a, b) from t group by a order by a;")
	result.Check(testkit.Rows(`{"1": "ab"}`))
	result = tk.MustQuery("select json_objectagg(b, c) from t group by b order by b;")
	result.Check(testkit.Rows(`{"ab": 5.5}`))
	result = tk.MustQuery("select json_objectagg(e, f) from t group by e order by e;")
	result.Check(testkit.Rows(`{"2020-01-10": "11:12:13"}`))
	result = tk.MustQuery("select json_objectagg(f, g) from t group by f order by f;")
	result.Check(testkit.Rows(`{"11:12:13": "2020-01-11 00:00:00"}`))
	result = tk.MustQuery("select json_objectagg(g, h) from t group by g order by g;")
	result.Check(testkit.Rows(`{"2020-01-11 00:00:00": "2020-10-18 00:00:00"}`))
	result = tk.MustQuery("select json_objectagg(h, i) from t group by h order by h;")
	result.Check(testkit.Rows(`{"2020-10-18 00:00:00": "first"}`))
	result = tk.MustQuery("select json_objectagg(i, j) from t group by i order by i;")
	result.Check(testkit.Rows(`{"first": "json_objectagg_test"}`))
	result = tk.MustQuery("select json_objectagg(a, null) from t group by a order by a;")
	result.Check(testkit.Rows(`{"1": null}`))
}

func TestOtherBuiltin(t *testing.T) {
	store := testkit.CreateMockStore(t)

	tk := testkit.NewTestKit(t, store)
	tk.MustExec("use test")

	tk.MustExec("drop table if exists t")
	tk.MustExec("create table t(a int, b double, c varchar(20), d datetime, e time)")
	tk.MustExec("insert into t value(1, 2, 'string', '2017-01-01 12:12:12', '12:12:12')")

	// for in
	result := tk.MustQuery("select 1 in (a, b, c), 'string' in (a, b, c), '2017-01-01 12:12:12' in (c, d, e), '12:12:12' in (c, d, e) from t")
	result.Check(testkit.Rows("1 1 1 1"))
	result = tk.MustQuery("select 1 in (null, c), 2 in (null, c) from t")
	result.Check(testkit.Rows("<nil> <nil>"))
	result = tk.MustQuery("select 0 in (a, b, c), 0 in (a, b, c), 3 in (a, b, c), 4 in (a, b, c) from t")
	result.Check(testkit.Rows("1 1 0 0"))
	result = tk.MustQuery("select (0,1) in ((0,1), (0,2)), (0,1) in ((0,0), (0,2))")
	result.Check(testkit.Rows("1 0"))

	result = tk.MustQuery(`select bit_count(121), bit_count(-1), bit_count(null), bit_count("1231aaa");`)
	result.Check(testkit.Rows("5 64 <nil> 7"))

	tk.MustExec("drop table if exists t")
	tk.MustExec("create table t(a int primary key, b time, c double, d varchar(10))")
	tk.MustExec(`insert into t values(1, '01:01:01', 1.1, "1"), (2, '02:02:02', 2.2, "2")`)
	tk.MustExec(`insert into t(a, b) values(1, '12:12:12') on duplicate key update a = values(b)`)
	result = tk.MustQuery(`select a from t order by a`)
	result.Check(testkit.Rows("2", "121212"))
	tk.MustExec(`insert into t values(2, '12:12:12', 1.1, "3.3") on duplicate key update a = values(c) + values(d)`)
	result = tk.MustQuery(`select a from t order by a`)
	result.Check(testkit.Rows("4", "121212"))

	// for setvar, getvar
	tk.MustExec(`set @varname = "Abc"`)
	result = tk.MustQuery(`select @varname, @VARNAME`)
	result.Check(testkit.Rows("Abc Abc"))

	// for values
	tk.MustExec("drop table t")
	tk.MustExec("CREATE TABLE `t` (`id` varchar(32) NOT NULL, `count` decimal(18,2), PRIMARY KEY (`id`));")
	tk.MustExec("INSERT INTO t (id,count)VALUES('abc',2) ON DUPLICATE KEY UPDATE count=if(VALUES(count) > count,VALUES(count),count)")
	result = tk.MustQuery("select count from t where id = 'abc'")
	result.Check(testkit.Rows("2.00"))
	tk.MustExec("INSERT INTO t (id,count)VALUES('abc',265.0) ON DUPLICATE KEY UPDATE count=if(VALUES(count) > count,VALUES(count),count)")
	result = tk.MustQuery("select count from t where id = 'abc'")
	result.Check(testkit.Rows("265.00"))

	// for values(issue #4884)
	tk.MustExec("drop table if exists t;")
	tk.MustExec("create table test(id int not null, val text, primary key(id));")
	tk.MustExec("insert into test values(1,'hello');")
	result = tk.MustQuery("select * from test;")
	result.Check(testkit.Rows("1 hello"))
	tk.MustExec("insert into test values(1, NULL) on duplicate key update val = VALUES(val);")
	result = tk.MustQuery("select * from test;")
	result.Check(testkit.Rows("1 <nil>"))

	tk.MustExec("drop table if exists test;")
	tk.MustExec(`create table test(
		id int not null,
		a text,
		b blob,
		c varchar(20),
		d int,
		e float,
		f DECIMAL(6,4),
		g JSON,
		primary key(id));`)

	tk.MustExec(`insert into test values(1,'txt hello', 'blb hello', 'vc hello', 1, 1.1, 1.0, '{"key1": "value1", "key2": "value2"}');`)
	tk.MustExec(`insert into test values(1, NULL, NULL, NULL, NULL, NULL, NULL, NULL)
	on duplicate key update
	a = values(a),
	b = values(b),
	c = values(c),
	d = values(d),
	e = values(e),
	f = values(f),
	g = values(g);`)

	result = tk.MustQuery("select * from test;")
	result.Check(testkit.Rows("1 <nil> <nil> <nil> <nil> <nil> <nil> <nil>"))
}

func TestDateBuiltin(t *testing.T) {
	ctx := context.Background()
	store := testkit.CreateMockStore(t)

	tk := testkit.NewTestKit(t, store)
	tk.MustExec("USE test;")
	tk.MustExec("DROP TABLE IF EXISTS t;")
	tk.MustExec("create table t (d date);")
	tk.MustExec("insert into t values ('1997-01-02')")
	tk.MustExec("insert into t values ('1998-01-02')")
	r := tk.MustQuery("select * from t where d < date '1998-01-01';")
	r.Check(testkit.Rows("1997-01-02"))

	r = tk.MustQuery("select date'20171212'")
	r.Check(testkit.Rows("2017-12-12"))

	r = tk.MustQuery("select date'2017/12/12'")
	r.Check(testkit.Rows("2017-12-12"))

	r = tk.MustQuery("select date'2017/12-12'")
	r.Check(testkit.Rows("2017-12-12"))

	tk.MustExec("set sql_mode = ''")
	r = tk.MustQuery("select date '0000-00-00';")
	r.Check(testkit.Rows("0000-00-00"))

	tk.MustExec("set sql_mode = 'NO_ZERO_IN_DATE'")
	r = tk.MustQuery("select date '0000-00-00';")
	r.Check(testkit.Rows("0000-00-00"))

	tk.MustExec("set sql_mode = 'NO_ZERO_DATE'")
	rs, err := tk.Exec("select date '0000-00-00';")
	require.NoError(t, err)
	_, err = session.GetRows4Test(ctx, tk.Session(), rs)
	require.Error(t, err)
	require.True(t, terror.ErrorEqual(err, types.ErrWrongValue.GenWithStackByArgs(types.DateStr, "0000-00-00")))
	require.NoError(t, rs.Close())

	tk.MustExec("set sql_mode = ''")
	r = tk.MustQuery("select date '2007-10-00';")
	r.Check(testkit.Rows("2007-10-00"))

	tk.MustExec("set sql_mode = 'NO_ZERO_IN_DATE'")
	rs, _ = tk.Exec("select date '2007-10-00';")
	_, err = session.GetRows4Test(ctx, tk.Session(), rs)
	require.Error(t, err)
	require.True(t, terror.ErrorEqual(err, types.ErrWrongValue.GenWithStackByArgs(types.DateStr, "2017-10-00")))
	require.NoError(t, rs.Close())

	tk.MustExec("set sql_mode = 'NO_ZERO_DATE'")
	r = tk.MustQuery("select date '2007-10-00';")
	r.Check(testkit.Rows("2007-10-00"))

	tk.MustExec("set sql_mode = 'NO_ZERO_IN_DATE,NO_ZERO_DATE'")

	rs, _ = tk.Exec("select date '2007-10-00';")
	_, err = session.GetRows4Test(ctx, tk.Session(), rs)
	require.Error(t, err)
	require.True(t, terror.ErrorEqual(err, types.ErrWrongValue.GenWithStackByArgs(types.DateStr, "2017-10-00")))
	require.NoError(t, rs.Close())

	rs, err = tk.Exec("select date '0000-00-00';")
	require.NoError(t, err)
	_, err = session.GetRows4Test(ctx, tk.Session(), rs)
	require.Error(t, err)
	require.True(t, terror.ErrorEqual(err, types.ErrWrongValue.GenWithStackByArgs(types.DateStr, "2017-10-00")))
	require.NoError(t, rs.Close())

	r = tk.MustQuery("select date'1998~01~02'")
	r.Check(testkit.Rows("1998-01-02"))

	r = tk.MustQuery("select date'731124', date '011124'")
	r.Check(testkit.Rows("1973-11-24 2001-11-24"))

	_, err = tk.Exec("select date '0000-00-00 00:00:00';")
	require.Error(t, err)
	require.True(t, terror.ErrorEqual(err, types.ErrWrongValue.GenWithStackByArgs(types.DateStr, "0000-00-00 00:00:00")))

	_, err = tk.Exec("select date '2017-99-99';")
	require.Error(t, err)
	require.True(t, terror.ErrorEqual(err, types.ErrWrongValue), "err: %v", err)

	_, err = tk.Exec("select date '2017-2-31';")
	require.Error(t, err)
	require.True(t, terror.ErrorEqual(err, types.ErrWrongValue), "err: %v", err)

	_, err = tk.Exec("select date '201712-31';")
	require.Error(t, err)
	require.True(t, terror.ErrorEqual(err, types.ErrWrongValue.GenWithStackByArgs(types.DateStr, "201712-31")), "err: %v", err)

	_, err = tk.Exec("select date 'abcdefg';")
	require.Error(t, err)
	require.True(t, terror.ErrorEqual(err, types.ErrWrongValue.GenWithStackByArgs(types.DateStr, "abcdefg")), "err: %v", err)
}

func TestJSONBuiltin(t *testing.T) {
	store := testkit.CreateMockStore(t)

	tk := testkit.NewTestKit(t, store)
	tk.MustExec("USE test;")
	tk.MustExec("DROP TABLE IF EXISTS t;")
	tk.MustExec("CREATE TABLE `my_collection` (	`doc` json DEFAULT NULL, `_id` varchar(32) GENERATED ALWAYS AS (JSON_UNQUOTE(JSON_EXTRACT(doc,'$._id'))) STORED NOT NULL, PRIMARY KEY (`_id`))")
	_, err := tk.Exec("UPDATE `test`.`my_collection` SET doc=JSON_SET(doc) WHERE (JSON_EXTRACT(doc,'$.name') = 'clare');")
	require.Error(t, err)

	r := tk.MustQuery("select json_valid(null);")
	r.Check(testkit.Rows("<nil>"))

	r = tk.MustQuery(`select json_valid("null");`)
	r.Check(testkit.Rows("1"))

	r = tk.MustQuery("select json_valid(0);")
	r.Check(testkit.Rows("0"))

	r = tk.MustQuery(`select json_valid("0");`)
	r.Check(testkit.Rows("1"))

	r = tk.MustQuery(`select json_valid("hello");`)
	r.Check(testkit.Rows("0"))

	r = tk.MustQuery(`select json_valid('"hello"');`)
	r.Check(testkit.Rows("1"))

	r = tk.MustQuery(`select json_valid('{"a":1}');`)
	r.Check(testkit.Rows("1"))

	r = tk.MustQuery("select json_valid('{}');")
	r.Check(testkit.Rows("1"))

	r = tk.MustQuery(`select json_valid('[]');`)
	r.Check(testkit.Rows("1"))

	r = tk.MustQuery("select json_valid('2019-8-19');")
	r.Check(testkit.Rows("0"))

	r = tk.MustQuery(`select json_valid('"2019-8-19"');`)
	r.Check(testkit.Rows("1"))
}

func TestTimeLiteral(t *testing.T) {
	store := testkit.CreateMockStore(t)

	tk := testkit.NewTestKit(t, store)

	r := tk.MustQuery("select time '117:01:12';")
	r.Check(testkit.Rows("117:01:12"))

	r = tk.MustQuery("select time '01:00:00.999999';")
	r.Check(testkit.Rows("01:00:00.999999"))

	r = tk.MustQuery("select time '1 01:00:00';")
	r.Check(testkit.Rows("25:00:00"))

	r = tk.MustQuery("select time '110:00:00';")
	r.Check(testkit.Rows("110:00:00"))

	r = tk.MustQuery("select time'-1:1:1.123454656';")
	r.Check(testkit.Rows("-01:01:01.123455"))

	r = tk.MustQuery("select time '33:33';")
	r.Check(testkit.Rows("33:33:00"))

	r = tk.MustQuery("select time '1.1';")
	r.Check(testkit.Rows("00:00:01.1"))

	r = tk.MustQuery("select time '21';")
	r.Check(testkit.Rows("00:00:21"))

	r = tk.MustQuery("select time '20 20:20';")
	r.Check(testkit.Rows("500:20:00"))

	_, err := tk.Exec("select time '2017-01-01 00:00:00';")
	require.Error(t, err)
	require.True(t, terror.ErrorEqual(err, types.ErrWrongValue.GenWithStackByArgs(types.TimeStr, "2017-01-01 00:00:00")))

	_, err = tk.Exec("select time '071231235959.999999';")
	require.Error(t, err)
	require.True(t, terror.ErrorEqual(err, types.ErrWrongValue.GenWithStackByArgs(types.TimeStr, "071231235959.999999")))

	_, err = tk.Exec("select time '20171231235959.999999';")
	require.Error(t, err)
	require.True(t, terror.ErrorEqual(err, types.ErrWrongValue.GenWithStackByArgs(types.TimeStr, "20171231235959.999999")))

	_, err = tk.Exec("select ADDDATE('2008-01-34', -1);")
	require.NoError(t, err)
	tk.MustQuery("Show warnings;").Check(testkit.RowsWithSep("|",
		"Warning|1292|Incorrect datetime value: '2008-01-34'"))
}

func TestIssue13822(t *testing.T) {
	store := testkit.CreateMockStore(t)

	tk := testkit.NewTestKit(t, store)
	tk.MustQuery("select ADDDATE(20111111, interval '-123' DAY);").Check(testkit.Rows("2011-07-11"))
	tk.MustQuery("select SUBDATE(20111111, interval '-123' DAY);").Check(testkit.Rows("2012-03-13"))
}

func TestTimestampLiteral(t *testing.T) {
	store := testkit.CreateMockStore(t)

	tk := testkit.NewTestKit(t, store)

	r := tk.MustQuery("select timestamp '2017-01-01 00:00:00';")
	r.Check(testkit.Rows("2017-01-01 00:00:00"))

	r = tk.MustQuery("select timestamp '2017@01@01 00:00:00';")
	r.Check(testkit.Rows("2017-01-01 00:00:00"))

	r = tk.MustQuery("select timestamp '2017@01@01 00~00~00';")
	r.Check(testkit.Rows("2017-01-01 00:00:00"))

	r = tk.MustQuery("select timestamp '2017@01@0001 00~00~00.333';")
	r.Check(testkit.Rows("2017-01-01 00:00:00.333"))

	_, err := tk.Exec("select timestamp '00:00:00';")
	require.Error(t, err)
	require.True(t, terror.ErrorEqual(err, types.ErrWrongValue.GenWithStackByArgs(types.DateTimeStr, "00:00:00")))

	_, err = tk.Exec("select timestamp '1992-01-03';")
	require.Error(t, err)
	require.True(t, terror.ErrorEqual(err, types.ErrWrongValue.GenWithStackByArgs(types.DateTimeStr, "1992-01-03")))

	_, err = tk.Exec("select timestamp '20171231235959.999999';")
	require.Error(t, err)
	require.True(t, terror.ErrorEqual(err, types.ErrWrongValue.GenWithStackByArgs(types.DateTimeStr, "20171231235959.999999")))
}

func TestLiterals(t *testing.T) {
	store := testkit.CreateMockStore(t)

	tk := testkit.NewTestKit(t, store)
	r := tk.MustQuery("SELECT LENGTH(b''), LENGTH(B''), b''+1, b''-1, B''+1;")
	r.Check(testkit.Rows("0 0 1 -1 1"))
}

func TestFuncJSON(t *testing.T) {
	store := testkit.CreateMockStore(t)

	tk := testkit.NewTestKit(t, store)
	tk.MustExec("USE test;")
	tk.MustExec("DROP TABLE IF EXISTS table_json;")
	tk.MustExec("CREATE TABLE table_json(a json, b VARCHAR(255));")

	j1 := `{"\\"hello\\"": "world", "a": [1, "2", {"aa": "bb"}, 4.0, {"aa": "cc"}], "b": true, "c": ["d"]}`
	j2 := `[{"a": 1, "b": true}, 3, 3.5, "hello, world", null, true]`
	for _, j := range []string{j1, j2} {
		tk.MustExec(fmt.Sprintf(`INSERT INTO table_json values('%s', '%s')`, j, j))
	}

	r := tk.MustQuery(`select json_type(a), json_type(b) from table_json`)
	r.Check(testkit.Rows("OBJECT OBJECT", "ARRAY ARRAY"))

	tk.MustGetErrCode("select json_quote();", mysql.ErrWrongParamcountToNativeFct)
	tk.MustGetErrCode("select json_quote('abc', 'def');", mysql.ErrWrongParamcountToNativeFct)
	tk.MustGetErrCode("select json_quote(NULL, 'def');", mysql.ErrWrongParamcountToNativeFct)
	tk.MustGetErrCode("select json_quote('abc', NULL);", mysql.ErrWrongParamcountToNativeFct)

	tk.MustGetErrCode("select json_unquote();", mysql.ErrWrongParamcountToNativeFct)
	tk.MustGetErrCode("select json_unquote('abc', 'def');", mysql.ErrWrongParamcountToNativeFct)
	tk.MustGetErrCode("select json_unquote(NULL, 'def');", mysql.ErrWrongParamcountToNativeFct)
	tk.MustGetErrCode("select json_unquote('abc', NULL);", mysql.ErrWrongParamcountToNativeFct)

	tk.MustQuery("select json_quote(NULL);").Check(testkit.Rows("<nil>"))
	tk.MustQuery("select json_unquote(NULL);").Check(testkit.Rows("<nil>"))

	tk.MustQuery("select json_quote('abc');").Check(testkit.Rows(`"abc"`))
	tk.MustQuery(`select json_quote(convert('"abc"' using ascii));`).Check(testkit.Rows(`"\"abc\""`))
	tk.MustQuery(`select json_quote(convert('"abc"' using latin1));`).Check(testkit.Rows(`"\"abc\""`))
	tk.MustQuery(`select json_quote(convert('"abc"' using utf8));`).Check(testkit.Rows(`"\"abc\""`))
	tk.MustQuery(`select json_quote(convert('"abc"' using utf8mb4));`).Check(testkit.Rows(`"\"abc\""`))

	tk.MustQuery("select json_unquote('abc');").Check(testkit.Rows("abc"))
	tk.MustQuery(`select json_unquote('"abc"');`).Check(testkit.Rows("abc"))
	tk.MustQuery(`select json_unquote(convert('"abc"' using ascii));`).Check(testkit.Rows("abc"))
	tk.MustQuery(`select json_unquote(convert('"abc"' using latin1));`).Check(testkit.Rows("abc"))
	tk.MustQuery(`select json_unquote(convert('"abc"' using utf8));`).Check(testkit.Rows("abc"))
	tk.MustQuery(`select json_unquote(convert('"abc"' using utf8mb4));`).Check(testkit.Rows("abc"))

	tk.MustQuery(`select json_quote('"');`).Check(testkit.Rows(`"\""`))
	tk.MustQuery(`select json_unquote('"');`).Check(testkit.Rows(`"`))

	tk.MustQuery(`select json_unquote('""');`).Check(testkit.Rows(``))
	tk.MustQuery(`select char_length(json_unquote('""'));`).Check(testkit.Rows(`0`))
	tk.MustQuery(`select json_unquote('"" ');`).Check(testkit.Rows(`"" `))
	tk.MustQuery(`select json_unquote(cast(json_quote('abc') as json));`).Check(testkit.Rows("abc"))

	tk.MustQuery(`select json_unquote(cast('{"abc": "foo"}' as json));`).Check(testkit.Rows(`{"abc": "foo"}`))
	tk.MustQuery(`select json_unquote(json_extract(cast('{"abc": "foo"}' as json), '$.abc'));`).Check(testkit.Rows("foo"))
	tk.MustQuery(`select json_unquote('["a", "b", "c"]');`).Check(testkit.Rows(`["a", "b", "c"]`))
	tk.MustQuery(`select json_unquote(cast('["a", "b", "c"]' as json));`).Check(testkit.Rows(`["a", "b", "c"]`))
	tk.MustQuery(`select json_quote(convert(X'e68891' using utf8));`).Check(testkit.Rows(`"我"`))
	tk.MustQuery(`select json_quote(convert(X'e68891' using utf8mb4));`).Check(testkit.Rows(`"我"`))
	tk.MustQuery(`select cast(json_quote(convert(X'e68891' using utf8)) as json);`).Check(testkit.Rows(`"我"`))
	tk.MustQuery(`select json_unquote(convert(X'e68891' using utf8));`).Check(testkit.Rows("我"))

	tk.MustQuery(`select json_quote(json_quote(json_quote('abc')));`).Check(testkit.Rows(`"\"\\\"abc\\\"\""`))
	tk.MustQuery(`select json_unquote(json_unquote(json_unquote(json_quote(json_quote(json_quote('abc'))))));`).Check(testkit.Rows("abc"))

	tk.MustGetErrCode("select json_quote(123)", mysql.ErrIncorrectType)
	tk.MustGetErrCode("select json_quote(-100)", mysql.ErrIncorrectType)
	tk.MustGetErrCode("select json_quote(123.123)", mysql.ErrIncorrectType)
	tk.MustGetErrCode("select json_quote(-100.000)", mysql.ErrIncorrectType)
	tk.MustGetErrCode(`select json_quote(true);`, mysql.ErrIncorrectType)
	tk.MustGetErrCode(`select json_quote(false);`, mysql.ErrIncorrectType)
	tk.MustGetErrCode(`select json_quote(cast("{}" as JSON));`, mysql.ErrIncorrectType)
	tk.MustGetErrCode(`select json_quote(cast("[]" as JSON));`, mysql.ErrIncorrectType)
	tk.MustGetErrCode(`select json_quote(cast("2015-07-29" as date));`, mysql.ErrIncorrectType)
	tk.MustGetErrCode(`select json_quote(cast("12:18:29.000000" as time));`, mysql.ErrIncorrectType)
	tk.MustGetErrCode(`select json_quote(cast("2015-07-29 12:18:29.000000" as datetime));`, mysql.ErrIncorrectType)

	tk.MustGetErrCode("select json_unquote(123)", mysql.ErrIncorrectType)
	tk.MustGetErrCode("select json_unquote(-100)", mysql.ErrIncorrectType)
	tk.MustGetErrCode("select json_unquote(123.123)", mysql.ErrIncorrectType)
	tk.MustGetErrCode("select json_unquote(-100.000)", mysql.ErrIncorrectType)
	tk.MustGetErrCode(`select json_unquote(true);`, mysql.ErrIncorrectType)
	tk.MustGetErrCode(`select json_unquote(false);`, mysql.ErrIncorrectType)
	tk.MustGetErrCode(`select json_unquote(cast("2015-07-29" as date));`, mysql.ErrIncorrectType)
	tk.MustGetErrCode(`select json_unquote(cast("12:18:29.000000" as time));`, mysql.ErrIncorrectType)
	tk.MustGetErrCode(`select json_unquote(cast("2015-07-29 12:18:29.000000" as datetime));`, mysql.ErrIncorrectType)

	r = tk.MustQuery(`select json_extract(a, '$.a[1]'), json_extract(b, '$.b') from table_json`)
	r.Check(testkit.Rows("\"2\" true", "<nil> <nil>"))

	r = tk.MustQuery(`select json_extract(json_set(a, '$.a[1]', 3), '$.a[1]'), json_extract(json_set(b, '$.b', false), '$.b') from table_json`)
	r.Check(testkit.Rows("3 false", "<nil> <nil>"))

	r = tk.MustQuery(`select json_extract(json_insert(a, '$.a[1]', 3), '$.a[1]'), json_extract(json_insert(b, '$.b', false), '$.b') from table_json`)
	r.Check(testkit.Rows("\"2\" true", "<nil> <nil>"))

	r = tk.MustQuery(`select json_extract(json_replace(a, '$.a[1]', 3), '$.a[1]'), json_extract(json_replace(b, '$.b', false), '$.b') from table_json`)
	r.Check(testkit.Rows("3 false", "<nil> <nil>"))

	r = tk.MustQuery(`select json_extract(json_merge(a, cast(b as JSON)), '$[0].a[0]') from table_json`)
	r.Check(testkit.Rows("1", "1"))

	r = tk.MustQuery(`select json_extract(json_array(1,2,3), '$[1]')`)
	r.Check(testkit.Rows("2"))

	r = tk.MustQuery(`select json_extract(json_object(1,2,3,4), '$."1"')`)
	r.Check(testkit.Rows("2"))

	tk.MustExec(`update table_json set a=json_set(a,'$.a',json_object('a',1,'b',2)) where json_extract(a,'$.a[1]') = '2'`)
	r = tk.MustQuery(`select json_extract(a, '$.a.a'), json_extract(a, '$.a.b') from table_json`)
	r.Check(testkit.Rows("1 2", "<nil> <nil>"))

	r = tk.MustQuery(`select json_contains(NULL, '1'), json_contains('1', NULL), json_contains('1', '1', NULL)`)
	r.Check(testkit.Rows("<nil> <nil> <nil>"))
	r = tk.MustQuery(`select json_contains('{}','{}'), json_contains('[1]','1'), json_contains('[1]','"1"'), json_contains('[1,2,[1,[5,[3]]]]', '[1,3]', '$[2]'), json_contains('[1,2,[1,[5,{"a":[2,3]}]]]', '[1,{"a":[3]}]', "$[2]"), json_contains('{"a":1}', '{"a":1,"b":2}', "$")`)
	r.Check(testkit.Rows("1 1 0 1 1 0"))
	r = tk.MustQuery(`select json_contains('{"a": 1}', '1', "$.c"), json_contains('{"a": [1, 2]}', '1', "$.a[2]"), json_contains('{"a": [1, {"a": 1}]}', '1', "$.a[1].b")`)
	r.Check(testkit.Rows("<nil> <nil> <nil>"))
	rs, err := tk.Exec("select json_contains('1','1','$.*')")
	require.NoError(t, err)
	require.NotNil(t, rs)
	_, err = session.GetRows4Test(context.Background(), tk.Session(), rs)
	require.Error(t, err)
	require.Error(t, err, "[json:3149]In this situation, path expressions may not contain the * and ** tokens.")

	r = tk.MustQuery(`select
		json_contains_path(NULL, 'one', "$.c"),
		json_contains_path(NULL, 'all', "$.c"),
		json_contains_path('{"a": 1}', NULL, "$.c"),
		json_contains_path('{"a": 1}', 'one', NULL),
		json_contains_path('{"a": 1}', 'all', NULL)
	`)
	r.Check(testkit.Rows("<nil> <nil> <nil> <nil> <nil>"))

	r = tk.MustQuery(`select
		json_contains_path('{"a": 1, "b": 2, "c": {"d": 4}}', 'one', '$.c.d'),
		json_contains_path('{"a": 1, "b": 2, "c": {"d": 4}}', 'one', '$.a.d'),
		json_contains_path('{"a": 1, "b": 2, "c": {"d": 4}}', 'all', '$.c.d'),
		json_contains_path('{"a": 1, "b": 2, "c": {"d": 4}}', 'all', '$.a.d')
	`)
	r.Check(testkit.Rows("1 0 1 0"))

	r = tk.MustQuery(`select
		json_contains_path('{"a": 1, "b": 2, "c": {"d": 4}}', 'one', '$.a', '$.e'),
		json_contains_path('{"a": 1, "b": 2, "c": {"d": 4}}', 'one', '$.a', '$.b'),
		json_contains_path('{"a": 1, "b": 2, "c": {"d": 4}}', 'all', '$.a', '$.e'),
		json_contains_path('{"a": 1, "b": 2, "c": {"d": 4}}', 'all', '$.a', '$.b')
	`)
	r.Check(testkit.Rows("1 1 0 1"))

	r = tk.MustQuery(`select
		json_contains_path('{"a": 1, "b": 2, "c": {"d": 4}}', 'one', '$.*'),
		json_contains_path('{"a": 1, "b": 2, "c": {"d": 4}}', 'one', '$[*]'),
		json_contains_path('{"a": 1, "b": 2, "c": {"d": 4}}', 'all', '$.*'),
		json_contains_path('{"a": 1, "b": 2, "c": {"d": 4}}', 'all', '$[*]')
	`)
	r.Check(testkit.Rows("1 0 1 0"))

	r = tk.MustQuery(`select
		json_keys('[]'),
		json_keys('{}'),
		json_keys('{"a": 1, "b": 2}'),
		json_keys('{"a": {"c": 3}, "b": 2}'),
		json_keys('{"a": {"c": 3}, "b": 2}', "$.a")
	`)
	r.Check(testkit.Rows(`<nil> [] ["a", "b"] ["a", "b"] ["c"]`))

	r = tk.MustQuery(`select
		json_length('1'),
		json_length('{}'),
		json_length('[]'),
		json_length('{"a": 1}'),
		json_length('{"a": 1, "b": 2}'),
		json_length('[1, 2, 3]')
	`)
	r.Check(testkit.Rows("1 0 0 1 2 3"))

	// #16267
	tk.MustQuery(`select json_array(922337203685477580) =  json_array(922337203685477581);`).Check(testkit.Rows("0"))

	// #10461
	tk.MustExec("drop table if exists tx1")
	tk.MustExec("create table tx1(id int key, a double, b double, c double, d double)")
	tk.MustExec("insert into tx1 values (1, 0.1, 0.2, 0.3, 0.0)")
	tk.MustQuery("select a+b, c from tx1").Check(testkit.Rows("0.30000000000000004 0.3"))
	tk.MustQuery("select json_array(a+b) = json_array(c) from tx1").Check(testkit.Rows("0"))
}

func TestColumnInfoModified(t *testing.T) {
	store := testkit.CreateMockStore(t)

	testKit := testkit.NewTestKit(t, store)
	testKit.MustExec("use test")
	testKit.MustExec("drop table if exists tab0")
	testKit.MustExec("CREATE TABLE tab0(col0 INTEGER, col1 INTEGER, col2 INTEGER)")
	testKit.MustExec("SELECT + - (- CASE + col0 WHEN + CAST( col0 AS SIGNED ) THEN col1 WHEN 79 THEN NULL WHEN + - col1 THEN col0 / + col0 END ) * - 16 FROM tab0")
	ctx := testKit.Session()
	is := domain.GetDomain(ctx).InfoSchema()
	tbl, _ := is.TableByName(model.NewCIStr("test"), model.NewCIStr("tab0"))
	col := table.FindCol(tbl.Cols(), "col1")
	require.Equal(t, mysql.TypeLong, col.GetType())
}

func TestIssues(t *testing.T) {
	t.Skip("it has been broken. Please fix it as soon as possible.")
	// for issue #4954
	store := testkit.CreateMockStore(t)

	tk := testkit.NewTestKit(t, store)
	tk.MustExec("use test")
	tk.MustExec("drop table if exists t")
	tk.MustExec("CREATE TABLE t (a CHAR(5) CHARACTER SET latin1);")
	tk.MustExec("INSERT INTO t VALUES ('oe');")
	tk.MustExec("INSERT INTO t VALUES (0xf6);")
	r := tk.MustQuery(`SELECT * FROM t WHERE a= 'oe';`)
	r.Check(testkit.Rows("oe"))
	r = tk.MustQuery(`SELECT HEX(a) FROM t WHERE a= 0xf6;`)
	r.Check(testkit.Rows("F6"))

	// for issue #4006
	tk.MustExec(`drop table if exists tb`)
	tk.MustExec("create table tb(id int auto_increment primary key, v varchar(32));")
	tk.MustExec("insert into tb(v) (select v from tb);")
	r = tk.MustQuery(`SELECT * FROM tb;`)
	r.Check(testkit.Rows())
	tk.MustExec(`insert into tb(v) values('hello');`)
	tk.MustExec("insert into tb(v) (select v from tb);")
	r = tk.MustQuery(`SELECT * FROM tb;`)
	r.Check(testkit.Rows("1 hello", "2 hello"))

	// for issue #5111
	tk.MustExec(`drop table if exists t`)
	tk.MustExec("create table t(c varchar(32));")
	tk.MustExec("insert into t values('1e649'),('-1e649');")
	r = tk.MustQuery(`SELECT * FROM t where c < 1;`)
	r.Check(testkit.Rows("-1e649"))
	tk.MustQuery("show warnings").Check(testkit.RowsWithSep("|",
		"Warning|1292|Truncated incorrect DOUBLE value: '1e649'",
		"Warning|1292|Truncated incorrect DOUBLE value: '-1e649'"))
	r = tk.MustQuery(`SELECT * FROM t where c > 1;`)
	r.Check(testkit.Rows("1e649"))
	tk.MustQuery("show warnings").Check(testkit.RowsWithSep("|",
		"Warning|1292|Truncated incorrect DOUBLE value: '1e649'",
		"Warning|1292|Truncated incorrect DOUBLE value: '-1e649'"))

	// for issue #5293
	tk.MustExec("drop table if exists t")
	tk.MustExec("create table t(a int)")
	tk.MustExec("insert t values (1)")
	tk.MustQuery("select * from t where cast(a as binary)").Check(testkit.Rows("1"))

	// for issue #16351
	tk.MustExec("drop table if exists t2")
	tk.MustExec("create table t2(a int, b varchar(20))")
	tk.MustExec(`insert into t2 values(1,"1111"),(2,"2222"),(3,"3333"),(4,"4444"),(5,"5555"),(6,"6666"),(7,"7777"),(8,"8888"),(9,"9999"),(10,"0000")`)
	tk.MustQuery(`select (@j := case when substr(t2.b,1,3)=@i then 1 else @j+1 end) from t2, (select @j := 0, @i := "0") tt limit 10`).Check(testkit.Rows(
		"1", "2", "3", "4", "5", "6", "7", "8", "9", "10"))

	// for issue #23479
	tk.MustQuery("select b'10000000' DIV 10").Check(testkit.Rows("12"))
	tk.MustQuery("select cast(b'10000000' as unsigned) / 10").Check(testkit.Rows("12.8000"))
	tk.MustQuery("select b'10000000' / 10").Check(testkit.Rows("12.8000"))
}

func TestInPredicate4UnsignedInt(t *testing.T) {
	// for issue #6661
	store := testkit.CreateMockStore(t)

	tk := testkit.NewTestKit(t, store)
	tk.MustExec("use test")
	tk.MustExec("drop table if exists t")
	tk.MustExec("CREATE TABLE t (a bigint unsigned,key (a));")
	tk.MustExec("INSERT INTO t VALUES (0), (4), (5), (6), (7), (8), (9223372036854775810), (18446744073709551614), (18446744073709551615);")
	r := tk.MustQuery(`SELECT a FROM t WHERE a NOT IN (-1, -2, 18446744073709551615);`)
	r.Check(testkit.Rows("0", "4", "5", "6", "7", "8", "9223372036854775810", "18446744073709551614"))
	r = tk.MustQuery(`SELECT a FROM t WHERE a NOT IN (-1, -2, 4, 9223372036854775810);`)
	r.Check(testkit.Rows("0", "5", "6", "7", "8", "18446744073709551614", "18446744073709551615"))
	r = tk.MustQuery(`SELECT a FROM t WHERE a NOT IN (-1, -2, 0, 4, 18446744073709551614);`)
	r.Check(testkit.Rows("5", "6", "7", "8", "9223372036854775810", "18446744073709551615"))

	// for issue #4473
	tk.MustExec("drop table if exists t1")
	tk.MustExec("create table t1 (some_id smallint(5) unsigned,key (some_id) )")
	tk.MustExec("insert into t1 values (1),(2)")
	r = tk.MustQuery(`select some_id from t1 where some_id not in(2,-1);`)
	r.Check(testkit.Rows("1"))
}

func TestFilterExtractFromDNF(t *testing.T) {
	store := testkit.CreateMockStore(t)

	tk := testkit.NewTestKit(t, store)
	tk.MustExec("use test")
	tk.MustExec("drop table if exists t")
	tk.MustExec("create table t(a int, b int, c int)")

	tests := []struct {
		exprStr string
		result  string
	}{
		{
			exprStr: "a = 1 or a = 1 or a = 1",
			result:  "[eq(test.t.a, 1)]",
		},
		{
			exprStr: "a = 1 or a = 1 or (a = 1 and b = 1)",
			result:  "[eq(test.t.a, 1)]",
		},
		{
			exprStr: "(a = 1 and a = 1) or a = 1 or b = 1",
			result:  "[or(or(and(eq(test.t.a, 1), eq(test.t.a, 1)), eq(test.t.a, 1)), eq(test.t.b, 1))]",
		},
		{
			exprStr: "(a = 1 and b = 2) or (a = 1 and b = 3) or (a = 1 and b = 4)",
			result:  "[eq(test.t.a, 1) or(eq(test.t.b, 2), or(eq(test.t.b, 3), eq(test.t.b, 4)))]",
		},
		{
			exprStr: "(a = 1 and b = 1 and c = 1) or (a = 1 and b = 1) or (a = 1 and b = 1 and c > 2 and c < 3)",
			result:  "[eq(test.t.a, 1) eq(test.t.b, 1)]",
		},
	}

	ctx := context.Background()
	for _, tt := range tests {
		sql := "select * from t where " + tt.exprStr
		sctx := tk.Session()
		sc := sctx.GetSessionVars().StmtCtx
		stmts, err := session.Parse(sctx, sql)
		require.NoError(t, err, "error %v, for expr %s", err, tt.exprStr)
		require.Len(t, stmts, 1)
		ret := &plannercore.PreprocessorReturn{}
		err = plannercore.Preprocess(sctx, stmts[0], plannercore.WithPreprocessorReturn(ret))
		require.NoError(t, err, "error %v, for resolve name, expr %s", err, tt.exprStr)
		p, _, err := plannercore.BuildLogicalPlanForTest(ctx, sctx, stmts[0], ret.InfoSchema)
		require.NoError(t, err, "error %v, for build plan, expr %s", err, tt.exprStr)
		selection := p.(plannercore.LogicalPlan).Children()[0].(*plannercore.LogicalSelection)
		conds := make([]expression.Expression, len(selection.Conditions))
		for i, cond := range selection.Conditions {
			conds[i] = expression.PushDownNot(sctx, cond)
		}
		afterFunc := expression.ExtractFiltersFromDNFs(sctx, conds)
		sort.Slice(afterFunc, func(i, j int) bool {
			return bytes.Compare(afterFunc[i].HashCode(sc), afterFunc[j].HashCode(sc)) < 0
		})
		require.Equal(t, fmt.Sprintf("%s", afterFunc), tt.result, "wrong result for expr: %s", tt.exprStr)
	}
}

func TestTiDBIsOwnerFunc(t *testing.T) {
	store := testkit.CreateMockStore(t)

	tk := testkit.NewTestKit(t, store)
	result := tk.MustQuery("select tidb_is_ddl_owner()")
	var ret int64
	if tk.Session().IsDDLOwner() {
		ret = 1
	}
	result.Check(testkit.Rows(fmt.Sprintf("%v", ret)))
}

func TestTiDBDecodePlanFunc(t *testing.T) {
	store := testkit.CreateMockStore(t)

	tk := testkit.NewTestKit(t, store)
	tk.MustQuery("select tidb_decode_plan('')").Check(testkit.Rows(""))
	tk.MustQuery("select tidb_decode_plan('7APIMAk1XzEzCTAJMQlmdW5jczpjb3VudCgxKQoxCTE3XzE0CTAJMAlpbm5lciBqb2luLCBp" +
		"AQyQOlRhYmxlUmVhZGVyXzIxLCBlcXVhbDpbZXEoQ29sdW1uIzEsIA0KCDkpIBkXADIVFywxMCldCjIJMzFfMTgFZXhkYXRhOlNlbGVjdGlvbl" +
		"8xNwozCTFfMTcJMQkwCWx0HVlATlVMTCksIG5vdChpc251bGwVHAApUhcAUDIpKQo0CTEwXzE2CTEJMTAwMDAJdAHB2Dp0MSwgcmFuZ2U6Wy1p" +
		"bmYsK2luZl0sIGtlZXAgb3JkZXI6ZmFsc2UsIHN0YXRzOnBzZXVkbwoFtgAyAZcEMAk6tgAEMjAFtgQyMDq2AAg5LCBmtgAAMFa3AAA5FbcAO" +
		"T63AAAyzrcA')").Check(testkit.Rows("" +
		"\tid                  \ttask\testRows\toperator info\n" +
		"\tStreamAgg_13        \troot\t1      \tfuncs:count(1)\n" +
		"\t└─HashJoin_14       \troot\t0      \tinner join, inner:TableReader_21, equal:[eq(Column#1, Column#9) eq(Column#2, Column#10)]\n" +
		"\t  ├─TableReader_18  \troot\t0      \tdata:Selection_17\n" +
		"\t  │ └─Selection_17  \tcop \t0      \tlt(Column#1, NULL), not(isnull(Column#1)), not(isnull(Column#2))\n" +
		"\t  │   └─TableScan_16\tcop \t10000  \ttable:t1, range:[-inf,+inf], keep order:false, stats:pseudo\n" +
		"\t  └─TableReader_21  \troot\t0      \tdata:Selection_20\n" +
		"\t    └─Selection_20  \tcop \t0      \tlt(Column#9, NULL), not(isnull(Column#10)), not(isnull(Column#9))\n" +
		"\t      └─TableScan_19\tcop \t10000  \ttable:t2, range:[-inf,+inf], keep order:false, stats:pseudo"))
	tk.MustQuery("select tidb_decode_plan('rwPwcTAJNV8xNAkwCTEJZnVuY3M6bWF4KHRlc3QudC5hKS0+Q29sdW1uIzQJMQl0aW1lOj" +
		"IyMy45MzXCtXMsIGxvb3BzOjIJMTI4IEJ5dGVzCU4vQQoxCTE2XzE4CTAJMQlvZmZzZXQ6MCwgY291bnQ6MQkxCQlHFDE4LjQyMjJHAAhOL0" +
		"EBBCAKMgkzMl8yOAkBlEBpbmRleDpMaW1pdF8yNwkxCQ0+DDYuODUdPSwxLCBycGMgbnVtOiANDAUpGDE1MC44MjQFKjhwcm9jIGtleXM6MA" +
		"kxOTgdsgAzAbIAMgFearIAFDU3LjM5NgVKAGwN+BGxIDQJMTNfMjYJMQGgHGFibGU6dCwgCbqwaWR4KGEpLCByYW5nZTooMCwraW5mXSwga2" +
		"VlcCBvcmRlcjp0cnVlLCBkZXNjAT8kaW1lOjU2LjY2MR1rJDEJTi9BCU4vQQo=')").Check(testkit.Rows("" +
		"\tid                  \ttask\testRows\toperator info                                               \tactRows\texecution info                                                       \tmemory   \tdisk\n" +
		"\tStreamAgg_14        \troot\t1      \tfuncs:max(test.t.a)->Column#4                               \t1      \ttime:223.935µs, loops:2                                             \t128 Bytes\tN/A\n" +
		"\t└─Limit_18          \troot\t1      \toffset:0, count:1                                           \t1      \ttime:218.422µs, loops:2                                             \tN/A      \tN/A\n" +
		"\t  └─IndexReader_28  \troot\t1      \tindex:Limit_27                                              \t1      \ttime:216.85µs, loops:1, rpc num: 1, rpc time:150.824µs, proc keys:0\t198 Bytes\tN/A\n" +
		"\t    └─Limit_27      \tcop \t1      \toffset:0, count:1                                           \t1      \ttime:57.396µs, loops:2                                              \tN/A      \tN/A\n" +
		"\t      └─IndexScan_26\tcop \t1      \ttable:t, index:idx(a), range:(0,+inf], keep order:true, desc\t1      \ttime:56.661µs, loops:1                                              \tN/A      \tN/A"))

	// Test issue16939
	tk.MustQuery("select tidb_decode_plan(query), time from information_schema.slow_query order by time desc limit 1;")
	tk.MustQuery("select tidb_decode_plan('xxx')").Check(testkit.Rows("xxx"))
}

func TestTiDBDecodeKeyFunc(t *testing.T) {
	store := testkit.CreateMockStore(t)

	collate.SetNewCollationEnabledForTest(false)
	defer collate.SetNewCollationEnabledForTest(true)

	tk := testkit.NewTestKit(t, store)
	var result *testkit.Result

	// Row Keys
	result = tk.MustQuery("select tidb_decode_key( '74800000000000002B5F72800000000000A5D3' )")
	result.Check(testkit.Rows(`{"_tidb_rowid":42451,"table_id":"43"}`))
	result = tk.MustQuery("select tidb_decode_key( '74800000000000ffff5f7205bff199999999999a013131000000000000f9' )")
	result.Check(testkit.Rows(`{"handle":"{1.1, 11}","table_id":65535}`))

	// Index Keys
	result = tk.MustQuery("select tidb_decode_key( '74800000000000019B5F698000000000000001015257303100000000FB013736383232313130FF3900000000000000F8010000000000000000F7' )")
	result.Check(testkit.Rows(`{"index_id":1,"index_vals":"RW01, 768221109, ","table_id":411}`))
	result = tk.MustQuery("select tidb_decode_key( '7480000000000000695F698000000000000001038000000000004E20' )")
	result.Check(testkit.Rows(`{"index_id":1,"index_vals":"20000","table_id":105}`))

	// Table keys
	result = tk.MustQuery("select tidb_decode_key( '7480000000000000FF4700000000000000F8' )")
	result.Check(testkit.Rows(`{"table_id":71}`))

	// Test invalid record/index key.
	result = tk.MustQuery("select tidb_decode_key( '7480000000000000FF2E5F728000000011FFE1A3000000000000' )")
	result.Check(testkit.Rows("7480000000000000FF2E5F728000000011FFE1A3000000000000"))
	warns := tk.Session().GetSessionVars().StmtCtx.GetWarnings()
	require.Len(t, warns, 1)
	require.EqualError(t, warns[0].Err, "invalid key: 7480000000000000FF2E5F728000000011FFE1A3000000000000")

	// Test in real tables.
	tk.MustExec("use test;")
	tk.MustExec("drop table if exists t;")
	tk.MustExec("create table t (a varchar(255), b int, c datetime, primary key (a, b, c));")
	dom := domain.GetDomain(tk.Session())
	is := dom.InfoSchema()
	tbl, err := is.TableByName(model.NewCIStr("test"), model.NewCIStr("t"))
	require.NoError(t, err)
	getTime := func(year, month, day int, timeType byte) types.Time {
		ret := types.NewTime(types.FromDate(year, month, day, 0, 0, 0, 0), timeType, types.DefaultFsp)
		return ret
	}
	buildCommonKeyFromData := func(tableID int64, data []types.Datum) string {
		k, err := codec.EncodeKey(tk.Session().GetSessionVars().StmtCtx, nil, data...)
		require.NoError(t, err)
		h, err := kv.NewCommonHandle(k)
		require.NoError(t, err)
		k = tablecodec.EncodeRowKeyWithHandle(tableID, h)
		return hex.EncodeToString(codec.EncodeBytes(nil, k))
	}
	// split table t by ('bbbb', 10, '2020-01-01');
	data := []types.Datum{types.NewStringDatum("bbbb"), types.NewIntDatum(10), types.NewTimeDatum(getTime(2020, 1, 1, mysql.TypeDatetime))}
	hexKey := buildCommonKeyFromData(tbl.Meta().ID, data)
	sql := fmt.Sprintf("select tidb_decode_key( '%s' )", hexKey)
	rs := fmt.Sprintf(`{"handle":{"a":"bbbb","b":"10","c":"2020-01-01 00:00:00"},"table_id":%d}`, tbl.Meta().ID)
	tk.MustQuery(sql).Check(testkit.Rows(rs))

	// split table t by ('bbbb', 10, null);
	data = []types.Datum{types.NewStringDatum("bbbb"), types.NewIntDatum(10), types.NewDatum(nil)}
	hexKey = buildCommonKeyFromData(tbl.Meta().ID, data)
	sql = fmt.Sprintf("select tidb_decode_key( '%s' )", hexKey)
	tk.MustQuery(sql).Check(testkit.Rows(hexKey))

	tk.MustExec("drop table if exists t;")
	tk.MustExec("create table t (a varchar(255), b int, c datetime, index idx(a, b, c));")
	dom = domain.GetDomain(tk.Session())
	is = dom.InfoSchema()
	tbl, err = is.TableByName(model.NewCIStr("test"), model.NewCIStr("t"))
	require.NoError(t, err)
	buildIndexKeyFromData := func(tableID, indexID int64, data []types.Datum) string {
		k, err := codec.EncodeKey(tk.Session().GetSessionVars().StmtCtx, nil, data...)
		require.NoError(t, err)
		k = tablecodec.EncodeIndexSeekKey(tableID, indexID, k)
		return hex.EncodeToString(codec.EncodeBytes(nil, k))
	}
	// split table t index idx by ('aaaaa', 100, '2000-01-01');
	data = []types.Datum{types.NewStringDatum("aaaaa"), types.NewIntDatum(100), types.NewTimeDatum(getTime(2000, 1, 1, mysql.TypeDatetime))}
	hexKey = buildIndexKeyFromData(tbl.Meta().ID, tbl.Indices()[0].Meta().ID, data)
	sql = fmt.Sprintf("select tidb_decode_key( '%s' )", hexKey)
	result = tk.MustQuery(sql)
	rs = fmt.Sprintf(`{"index_id":1,"index_vals":{"a":"aaaaa","b":"100","c":"2000-01-01 00:00:00"},"table_id":%d}`, tbl.Meta().ID)
	result.Check(testkit.Rows(rs))
	// split table t index idx by (null, null, null);
	data = []types.Datum{types.NewDatum(nil), types.NewDatum(nil), types.NewDatum(nil)}
	hexKey = buildIndexKeyFromData(tbl.Meta().ID, tbl.Indices()[0].Meta().ID, data)
	sql = fmt.Sprintf("select tidb_decode_key( '%s' )", hexKey)
	result = tk.MustQuery(sql)
	rs = fmt.Sprintf(`{"index_id":1,"index_vals":{"a":null,"b":null,"c":null},"table_id":%d}`, tbl.Meta().ID)
	result.Check(testkit.Rows(rs))

	// https://github.com/pingcap/tidb/issues/27434.
	hexKey = "7480000000000100375F69800000000000000103800000000001D4C1023B6458"
	sql = fmt.Sprintf("select tidb_decode_key('%s')", hexKey)
	tk.MustQuery(sql).Check(testkit.Rows(hexKey))

	// https://github.com/pingcap/tidb/issues/33015.
	hexKey = "74800000000000012B5F72800000000000A5D3"
	sql = fmt.Sprintf("select tidb_decode_key('%s')", hexKey)
	tk.MustQuery(sql).Check(testkit.Rows(`{"_tidb_rowid":42451,"table_id":"299"}`))

	// Test the table with the nonclustered index.
	const rowID = 10
	tk.MustExec("drop table if exists t;")
	tk.MustExec("create table t (a int primary key nonclustered, b int, key bk (b));")
	dom = domain.GetDomain(tk.Session())
	is = dom.InfoSchema()
	tbl, err = is.TableByName(model.NewCIStr("test"), model.NewCIStr("t"))
	require.NoError(t, err)
	buildTableRowKey := func(tableID, rowID int64) string {
		return hex.EncodeToString(
			codec.EncodeBytes(
				nil,
				tablecodec.EncodeRowKeyWithHandle(tableID, kv.IntHandle(rowID)),
			))
	}
	hexKey = buildTableRowKey(tbl.Meta().ID, rowID)
	sql = fmt.Sprintf("select tidb_decode_key( '%s' )", hexKey)
	rs = fmt.Sprintf(`{"_tidb_rowid":%d,"table_id":"%d"}`, rowID, tbl.Meta().ID)
	tk.MustQuery(sql).Check(testkit.Rows(rs))

	// Test the table with the clustered index.
	tk.MustExec("drop table if exists t;")
	tk.MustExec("create table t (a int primary key clustered, b int, key bk (b));")
	dom = domain.GetDomain(tk.Session())
	is = dom.InfoSchema()
	tbl, err = is.TableByName(model.NewCIStr("test"), model.NewCIStr("t"))
	require.NoError(t, err)
	hexKey = buildTableRowKey(tbl.Meta().ID, rowID)
	sql = fmt.Sprintf("select tidb_decode_key( '%s' )", hexKey)
	rs = fmt.Sprintf(`{"%s":%d,"table_id":"%d"}`, tbl.Meta().GetPkName().String(), rowID, tbl.Meta().ID)
	tk.MustQuery(sql).Check(testkit.Rows(rs))
}

func TestTwoDecimalTruncate(t *testing.T) {
	store := testkit.CreateMockStore(t)

	tk := testkit.NewTestKit(t, store)

	tk.MustExec("use test")
	tk.MustExec("set sql_mode=''")
	tk.MustExec("drop table if exists t")
	tk.MustExec("create table t1(a decimal(10,5), b decimal(10,1))")
	tk.MustExec("insert into t1 values(123.12345, 123.12345)")
	tk.MustExec("update t1 set b = a")
	res := tk.MustQuery("select a, b from t1")
	res.Check(testkit.Rows("123.12345 123.1"))
	res = tk.MustQuery("select 2.00000000000000000000000000000001 * 1.000000000000000000000000000000000000000000002")
	res.Check(testkit.Rows("2.000000000000000000000000000000"))
}

func TestPrefixIndex(t *testing.T) {
	store := testkit.CreateMockStore(t)

	tk := testkit.NewTestKit(t, store)

	tk.MustExec("use test")
	tk.MustExec(`CREATE TABLE t1 (
  			name varchar(12) DEFAULT NULL,
  			KEY pname (name(12))
		) ENGINE=InnoDB DEFAULT CHARSET=utf8mb4 COLLATE=utf8mb4_unicode_ci`)

	tk.MustExec("insert into t1 values('借款策略集_网页');")
	res := tk.MustQuery("select * from t1 where name = '借款策略集_网页';")
	res.Check(testkit.Rows("借款策略集_网页"))

	tk.MustExec(`CREATE TABLE prefix (
		a int(11) NOT NULL,
		b varchar(55) DEFAULT NULL,
		c int(11) DEFAULT NULL,
		PRIMARY KEY (a),
		KEY prefix_index (b(2)),
		KEY prefix_complex (a,b(2))
	) ENGINE=InnoDB DEFAULT CHARSET=utf8 COLLATE=utf8_bin;`)

	tk.MustExec("INSERT INTO prefix VALUES(0, 'b', 2), (1, 'bbb', 3), (2, 'bbc', 4), (3, 'bbb', 5), (4, 'abc', 6), (5, 'abc', 7), (6, 'abc', 7), (7, 'ÿÿ', 8), (8, 'ÿÿ0', 9), (9, 'ÿÿÿ', 10);")
	res = tk.MustQuery("select c, b from prefix where b > 'ÿ' and b < 'ÿÿc'")
	res.Check(testkit.Rows("8 ÿÿ", "9 ÿÿ0"))

	res = tk.MustQuery("select a, b from prefix where b LIKE 'ÿÿ%'")
	res.Check(testkit.Rows("7 ÿÿ", "8 ÿÿ0", "9 ÿÿÿ"))
}

func TestDecimalMul(t *testing.T) {
	store := testkit.CreateMockStore(t)

	tk := testkit.NewTestKit(t, store)
	tk.MustExec("USE test")
	tk.MustExec("create table t(a decimal(38, 17));")
	tk.MustExec("insert into t select 0.5999991229316*0.918755041726043;")
	res := tk.MustQuery("select * from t;")
	res.Check(testkit.Rows("0.55125221922461136"))
}

func TestDecimalDiv(t *testing.T) {
	store := testkit.CreateMockStore(t)

	tk := testkit.NewTestKit(t, store)
	tk.MustQuery("select cast(1 as decimal(60,30)) / cast(1 as decimal(60,30)) / cast(1 as decimal(60, 30))").Check(testkit.Rows("1.000000000000000000000000000000"))
	tk.MustQuery("select cast(1 as decimal(60,30)) / cast(3 as decimal(60,30)) / cast(7 as decimal(60, 30))").Check(testkit.Rows("0.047619047619047619047619047619"))
	tk.MustQuery("select cast(1 as decimal(60,30)) / cast(3 as decimal(60,30)) / cast(7 as decimal(60, 30)) / cast(13 as decimal(60, 30))").Check(testkit.Rows("0.003663003663003663003663003663"))
}

func TestUnknowHintIgnore(t *testing.T) {
	store := testkit.CreateMockStore(t)

	tk := testkit.NewTestKit(t, store)
	tk.MustExec("USE test")
	tk.MustExec("create table t(a int)")
	tk.MustQuery("select /*+ unknown_hint(c1)*/ 1").Check(testkit.Rows("1"))
	tk.MustQuery("show warnings").Check(testkit.Rows("Warning 1064 Optimizer hint syntax error at line 1 column 23 near \"unknown_hint(c1)*/\" "))
	rs, err := tk.Exec("select 1 from /*+ test1() */ t")
	require.NoError(t, err)
	rs.Close()
}

func TestValuesInNonInsertStmt(t *testing.T) {
	store := testkit.CreateMockStore(t)

	tk := testkit.NewTestKit(t, store)
	tk.MustExec(`use test;`)
	tk.MustExec(`drop table if exists t;`)
	tk.MustExec(`create table t(a bigint, b double, c decimal, d varchar(20), e datetime, f time, g json);`)
	tk.MustExec(`insert into t values(1, 1.1, 2.2, "abc", "2018-10-24", NOW(), "12");`)
	res := tk.MustQuery(`select values(a), values(b), values(c), values(d), values(e), values(f), values(g) from t;`)
	res.Check(testkit.Rows(`<nil> <nil> <nil> <nil> <nil> <nil> <nil>`))
}

func TestForeignKeyVar(t *testing.T) {
	store := testkit.CreateMockStore(t)

	tk := testkit.NewTestKit(t, store)

	tk.MustExec("SET FOREIGN_KEY_CHECKS=1")
	tk.MustQuery("SHOW WARNINGS").Check(testkit.Rows("Warning 8047 variable 'foreign_key_checks' does not yet support value: 1"))
}

func TestUserVarMockWindFunc(t *testing.T) {
	store := testkit.CreateMockStore(t)

	tk := testkit.NewTestKit(t, store)
	tk.MustExec(`use test;`)
	tk.MustExec(`drop table if exists t;`)
	tk.MustExec(`create table t (a int, b varchar (20), c varchar (20));`)
	tk.MustExec(`insert into t values
					(1,'key1-value1','insert_order1'),
    				(1,'key1-value2','insert_order2'),
    				(1,'key1-value3','insert_order3'),
    				(1,'key1-value4','insert_order4'),
    				(1,'key1-value5','insert_order5'),
    				(1,'key1-value6','insert_order6'),
    				(2,'key2-value1','insert_order1'),
    				(2,'key2-value2','insert_order2'),
    				(2,'key2-value3','insert_order3'),
    				(2,'key2-value4','insert_order4'),
    				(2,'key2-value5','insert_order5'),
    				(2,'key2-value6','insert_order6'),
    				(3,'key3-value1','insert_order1'),
    				(3,'key3-value2','insert_order2'),
    				(3,'key3-value3','insert_order3'),
    				(3,'key3-value4','insert_order4'),
    				(3,'key3-value5','insert_order5'),
    				(3,'key3-value6','insert_order6');
					`)
	tk.MustExec(`SET @LAST_VAL := NULL;`)
	tk.MustExec(`SET @ROW_NUM := 0;`)

	tk.MustQuery(`select * from (
					SELECT a,
    				       @ROW_NUM := IF(a = @LAST_VAL, @ROW_NUM + 1, 1) AS ROW_NUM,
    				       @LAST_VAL := a AS LAST_VAL,
    				       b,
    				       c
    				FROM (select * from t where a in (1, 2, 3) ORDER BY a, c) t1
				) t2
				where t2.ROW_NUM < 2;
				`).Check(testkit.Rows(
		`1 1 1 key1-value1 insert_order1`,
		`2 1 2 key2-value1 insert_order1`,
		`3 1 3 key3-value1 insert_order1`,
	))

	tk.MustQuery(`select * from (
					SELECT a,
    				       @ROW_NUM := IF(a = @LAST_VAL, @ROW_NUM + 1, 1) AS ROW_NUM,
    				       @LAST_VAL := a AS LAST_VAL,
    				       b,
    				       c
    				FROM (select * from t where a in (1, 2, 3) ORDER BY a, c) t1
				) t2;
				`).Check(testkit.Rows(
		`1 1 1 key1-value1 insert_order1`,
		`1 2 1 key1-value2 insert_order2`,
		`1 3 1 key1-value3 insert_order3`,
		`1 4 1 key1-value4 insert_order4`,
		`1 5 1 key1-value5 insert_order5`,
		`1 6 1 key1-value6 insert_order6`,
		`2 1 2 key2-value1 insert_order1`,
		`2 2 2 key2-value2 insert_order2`,
		`2 3 2 key2-value3 insert_order3`,
		`2 4 2 key2-value4 insert_order4`,
		`2 5 2 key2-value5 insert_order5`,
		`2 6 2 key2-value6 insert_order6`,
		`3 1 3 key3-value1 insert_order1`,
		`3 2 3 key3-value2 insert_order2`,
		`3 3 3 key3-value3 insert_order3`,
		`3 4 3 key3-value4 insert_order4`,
		`3 5 3 key3-value5 insert_order5`,
		`3 6 3 key3-value6 insert_order6`,
	))
}

func TestCastAsTime(t *testing.T) {
	store := testkit.CreateMockStore(t)

	tk := testkit.NewTestKit(t, store)
	tk.MustExec(`use test;`)
	tk.MustExec(`drop table if exists t;`)
	tk.MustExec(`create table t (col1 bigint, col2 double, col3 decimal, col4 varchar(20), col5 json);`)
	tk.MustExec(`insert into t values (1, 1, 1, "1", "1");`)
	tk.MustExec(`insert into t values (null, null, null, null, null);`)
	tk.MustQuery(`select cast(col1 as time), cast(col2 as time), cast(col3 as time), cast(col4 as time), cast(col5 as time) from t where col1 = 1;`).Check(testkit.Rows(
		`00:00:01 00:00:01 00:00:01 00:00:01 00:00:01`,
	))
	tk.MustQuery(`select cast(col1 as time), cast(col2 as time), cast(col3 as time), cast(col4 as time), cast(col5 as time) from t where col1 is null;`).Check(testkit.Rows(
		`<nil> <nil> <nil> <nil> <nil>`,
	))

	err := tk.ExecToErr(`select cast(col1 as time(31)) from t where col1 is null;`)
	require.Error(t, err, "[expression:1426]Too big precision 31 specified for column 'CAST'. Maximum is 6.")

	err = tk.ExecToErr(`select cast(col2 as time(31)) from t where col1 is null;`)
	require.Error(t, err, "[expression:1426]Too big precision 31 specified for column 'CAST'. Maximum is 6.")

	err = tk.ExecToErr(`select cast(col3 as time(31)) from t where col1 is null;`)
	require.Error(t, err, "[expression:1426]Too big precision 31 specified for column 'CAST'. Maximum is 6.")

	err = tk.ExecToErr(`select cast(col4 as time(31)) from t where col1 is null;`)
	require.Error(t, err, "[expression:1426]Too big precision 31 specified for column 'CAST'. Maximum is 6.")

	err = tk.ExecToErr(`select cast(col5 as time(31)) from t where col1 is null;`)
	require.Error(t, err, "[expression:1426]Too big precision 31 specified for column 'CAST'. Maximum is 6.")
}

func TestValuesFloat32(t *testing.T) {
	store := testkit.CreateMockStore(t)

	tk := testkit.NewTestKit(t, store)
	tk.MustExec("use test")
	tk.MustExec(`drop table if exists t;`)
	tk.MustExec(`create table t (i int key, j float);`)
	tk.MustExec(`insert into t values (1, 0.01);`)
	tk.MustQuery(`select * from t;`).Check(testkit.Rows(`1 0.01`))
	tk.MustExec(`insert into t values (1, 0.02) on duplicate key update j = values (j);`)
	tk.MustQuery(`select * from t;`).Check(testkit.Rows(`1 0.02`))
}

func TestFuncNameConst(t *testing.T) {
	store := testkit.CreateMockStore(t)

	tk := testkit.NewTestKit(t, store)

	tk.MustExec("USE test;")
	tk.MustExec("DROP TABLE IF EXISTS t;")
	tk.MustExec("CREATE TABLE t(a CHAR(20), b VARCHAR(20), c BIGINT);")
	tk.MustExec("INSERT INTO t (b, c) values('hello', 1);")

	r := tk.MustQuery("SELECT name_const('test_int', 1), name_const('test_float', 3.1415);")
	r.Check(testkit.Rows("1 3.1415"))
	r = tk.MustQuery("SELECT name_const('test_string', 'hello'), name_const('test_nil', null);")
	r.Check(testkit.Rows("hello <nil>"))
	r = tk.MustQuery("SELECT name_const('test_string', 1) + c FROM t;")
	r.Check(testkit.Rows("2"))
	r = tk.MustQuery("SELECT concat('hello', name_const('test_string', 'world')) FROM t;")
	r.Check(testkit.Rows("helloworld"))
	r = tk.MustQuery("SELECT NAME_CONST('come', -1);")
	r.Check(testkit.Rows("-1"))
	r = tk.MustQuery("SELECT NAME_CONST('come', -1.0);")
	r.Check(testkit.Rows("-1.0"))
	err := tk.ExecToErr(`select name_const(a,b) from t;`)
	require.Error(t, err, "[planner:1210]Incorrect arguments to NAME_CONST")
	err = tk.ExecToErr(`select name_const(a,"hello") from t;`)
	require.Error(t, err, "[planner:1210]Incorrect arguments to NAME_CONST")
	err = tk.ExecToErr(`select name_const("hello", b) from t;`)
	require.Error(t, err, "[planner:1210]Incorrect arguments to NAME_CONST")
	err = tk.ExecToErr(`select name_const("hello", 1+1) from t;`)
	require.Error(t, err, "[planner:1210]Incorrect arguments to NAME_CONST")
	err = tk.ExecToErr(`select name_const(concat('a', 'b'), 555) from t;`)
	require.Error(t, err, "[planner:1210]Incorrect arguments to NAME_CONST")
	err = tk.ExecToErr(`select name_const(555) from t;`)
	require.Error(t, err, "[expression:1582]Incorrect parameter count in the call to native function 'name_const'")

	var rs sqlexec.RecordSet
	rs, err = tk.Exec(`select name_const("hello", 1);`)
	require.NoError(t, err)
	require.Len(t, rs.Fields(), 1)
	require.Equal(t, "hello", rs.Fields()[0].Column.Name.L)
}

func TestValuesEnum(t *testing.T) {
	store := testkit.CreateMockStore(t)

	tk := testkit.NewTestKit(t, store)
	tk.MustExec("use test")
	tk.MustExec(`drop table if exists t;`)
	tk.MustExec(`create table t (a bigint primary key, b enum('a','b','c'));`)
	tk.MustExec(`insert into t values (1, "a");`)
	tk.MustQuery(`select * from t;`).Check(testkit.Rows(`1 a`))
	tk.MustExec(`insert into t values (1, "b") on duplicate key update b = values(b);`)
	tk.MustQuery(`select * from t;`).Check(testkit.Rows(`1 b`))
}

func TestIssue9325(t *testing.T) {
	store := testkit.CreateMockStore(t)

	tk := testkit.NewTestKit(t, store)
	tk.MustExec("use test")
	tk.MustExec("drop table if exists t")
	tk.MustExec("create table t(a timestamp) partition by range(unix_timestamp(a)) (partition p0 values less than(unix_timestamp('2019-02-16 14:20:00')), partition p1 values less than (maxvalue))")
	tk.MustExec("insert into t values('2019-02-16 14:19:59'), ('2019-02-16 14:20:01')")
	result := tk.MustQuery("select * from t where a between timestamp'2019-02-16 14:19:00' and timestamp'2019-02-16 14:21:00'")
	require.Len(t, result.Rows(), 2)

	tk.MustExec("drop table if exists t")
	tk.MustExec("create table t(a timestamp)")
	tk.MustExec("insert into t values('2019-02-16 14:19:59'), ('2019-02-16 14:20:01')")
	result = tk.MustQuery("select * from t where a < timestamp'2019-02-16 14:21:00'")
	result.Check(testkit.Rows("2019-02-16 14:19:59", "2019-02-16 14:20:01"))
}

func TestIssue9710(t *testing.T) {
	store := testkit.CreateMockStore(t)

	tk := testkit.NewTestKit(t, store)
	getSAndMS := func(str string) (int, int) {
		results := strings.Split(str, ":")
		SAndMS := strings.Split(results[len(results)-1], ".")
		var s, ms int
		s, _ = strconv.Atoi(SAndMS[0])
		if len(SAndMS) > 1 {
			ms, _ = strconv.Atoi(SAndMS[1])
		}
		return s, ms
	}

	for {
		rs := tk.MustQuery("select now(), now(6), unix_timestamp(), unix_timestamp(now())")
		s, ms := getSAndMS(rs.Rows()[0][1].(string))
		if ms < 500000 {
			time.Sleep(time.Second / 10)
			continue
		}

		s1, _ := getSAndMS(rs.Rows()[0][0].(string))
		require.Equal(t, s, s1) // now() will truncate the result instead of rounding it

		require.Equal(t, rs.Rows()[0][2], rs.Rows()[0][3]) // unix_timestamp() will truncate the result
		break
	}
}

// TestDecimalConvertToTime for issue #9770
func TestDecimalConvertToTime(t *testing.T) {
	store := testkit.CreateMockStore(t)

	tk := testkit.NewTestKit(t, store)

	tk.MustExec("use test")
	tk.MustExec("drop table if exists t")
	tk.MustExec("create table t(a datetime(6), b timestamp)")
	tk.MustExec("insert t values (20010101100000.123456, 20110707101112.123456)")
	tk.MustQuery("select * from t").Check(testkit.Rows("2001-01-01 10:00:00.123456 2011-07-07 10:11:12"))
}

func TestIssue9732(t *testing.T) {
	store := testkit.CreateMockStore(t)

	tk := testkit.NewTestKit(t, store)

	tk.MustQuery(`select monthname(str_to_date(null, '%m')), monthname(str_to_date(null, '%m')),
monthname(str_to_date(1, '%m')), monthname(str_to_date(0, '%m'));`).Check(testkit.Rows("<nil> <nil> <nil> <nil>"))

	nullCases := []struct {
		sql string
		ret string
	}{
		{"select str_to_date(1, '%m')", "0000-01-00"},
		{"select str_to_date(01, '%d')", "0000-00-01"},
		{"select str_to_date(2019, '%Y')", "2019-00-00"},
		{"select str_to_date('5,2019','%m,%Y')", "2019-05-00"},
		{"select str_to_date('01,2019','%d,%Y')", "2019-00-01"},
		{"select str_to_date('01,5','%d,%m')", "0000-05-01"},
	}

	for _, nullCase := range nullCases {
		tk.MustQuery(nullCase.sql).Check(testkit.Rows("<nil>"))
	}

	// remove NO_ZERO_DATE mode
	tk.MustExec("set sql_mode='ONLY_FULL_GROUP_BY,STRICT_TRANS_TABLES,NO_ZERO_IN_DATE,ERROR_FOR_DIVISION_BY_ZERO,NO_AUTO_CREATE_USER,NO_ENGINE_SUBSTITUTION'")

	for _, nullCase := range nullCases {
		tk.MustQuery(nullCase.sql).Check(testkit.Rows(nullCase.ret))
	}
}

func TestDaynameArithmetic(t *testing.T) {
	store := testkit.CreateMockStore(t)

	tk := testkit.NewTestKit(t, store)

	cases := []struct {
		sql    string
		result string
	}{
		{`select dayname("1962-03-01")+0;`, "3"},
		{`select dayname("1962-03-02")+0;`, "4"},
		{`select dayname("1962-03-03")+0;`, "5"},
		{`select dayname("1962-03-04")+0;`, "6"},
		{`select dayname("1962-03-05")+0;`, "0"},
		{`select dayname("1962-03-06")+0;`, "1"},
		{`select dayname("1962-03-07")+0;`, "2"},
		{`select dayname("1962-03-08")+0;`, "3"},
		{`select dayname("1962-03-01")+1;`, "4"},
		{`select dayname("1962-03-01")+2;`, "5"},
		{`select dayname("1962-03-01")+3;`, "6"},
		{`select dayname("1962-03-01")+4;`, "7"},
		{`select dayname("1962-03-01")+5;`, "8"},
		{`select dayname("1962-03-01")+6;`, "9"},
		{`select dayname("1962-03-01")+7;`, "10"},
		{`select dayname("1962-03-01")+2333;`, "2336"},
		{`select dayname("1962-03-01")+2.333;`, "5.333"},
		{`select dayname("1962-03-01")>2;`, "1"},
		{`select dayname("1962-03-01")<2;`, "0"},
		{`select dayname("1962-03-01")=3;`, "1"},
		{`select dayname("1962-03-01")!=3;`, "0"},
		{`select dayname("1962-03-01")<4;`, "1"},
		{`select dayname("1962-03-01")>4;`, "0"},
		{`select !dayname("1962-03-01");`, "0"},
		{`select dayname("1962-03-01")&1;`, "1"},
		{`select dayname("1962-03-01")&3;`, "3"},
		{`select dayname("1962-03-01")&7;`, "3"},
		{`select dayname("1962-03-01")|1;`, "3"},
		{`select dayname("1962-03-01")|3;`, "3"},
		{`select dayname("1962-03-01")|7;`, "7"},
		{`select dayname("1962-03-01")^1;`, "2"},
		{`select dayname("1962-03-01")^3;`, "0"},
		{`select dayname("1962-03-01")^7;`, "4"},
	}

	for _, c := range cases {
		tk.MustQuery(c.sql).Check(testkit.Rows(c.result))
	}
}

func TestIssue10156(t *testing.T) {
	store := testkit.CreateMockStore(t)

	tk := testkit.NewTestKit(t, store)

	tk.MustExec("use test")
	tk.MustExec("CREATE TABLE `t1` (`period_name` varchar(24) DEFAULT NULL ,`period_id` bigint(20) DEFAULT NULL ,`starttime` bigint(20) DEFAULT NULL)")
	tk.MustExec("CREATE TABLE `t2` (`bussid` bigint(20) DEFAULT NULL,`ct` bigint(20) DEFAULT NULL)")
	q := `
select
    a.period_name,
    b.date8
from
    (select * from t1) a
left join
    (select bussid,date(from_unixtime(ct)) date8 from t2) b
on
    a.period_id = b.bussid
where
    datediff(b.date8, date(from_unixtime(a.starttime))) >= 0`
	tk.MustQuery(q)
}

func TestIssue9727(t *testing.T) {
	store := testkit.CreateMockStore(t)

	tk := testkit.NewTestKit(t, store)

	cases := []struct {
		sql    string
		result string
	}{
		{`SELECT "1900-01-01 00:00:00" + INTERVAL "100000000:214748364700" MINUTE_SECOND;`, "8895-03-27 22:11:40"},
		{`SELECT "1900-01-01 00:00:00" + INTERVAL 1 << 37 SECOND;`, "6255-04-08 15:04:32"},
		{`SELECT "1900-01-01 00:00:00" + INTERVAL 1 << 31 MINUTE;`, "5983-01-24 02:08:00"},
		{`SELECT "1900-01-01 00:00:00" + INTERVAL 1 << 38 SECOND;`, "<nil>"},
		{`SELECT "1900-01-01 00:00:00" + INTERVAL 1 << 33 MINUTE;`, "<nil>"},
		{`SELECT "1900-01-01 00:00:00" + INTERVAL 1 << 30 HOUR;`, "<nil>"},
		{`SELECT "1900-01-01 00:00:00" + INTERVAL "1000000000:214748364700" MINUTE_SECOND;`, "<nil>"},
		{`SELECT 19000101000000 + INTERVAL "100000000:214748364700" MINUTE_SECOND;`, "8895-03-27 22:11:40"},
		{`SELECT 19000101000000 + INTERVAL 1 << 37 SECOND;`, "6255-04-08 15:04:32"},
		{`SELECT 19000101000000 + INTERVAL 1 << 31 MINUTE;`, "5983-01-24 02:08:00"},

		{`SELECT "8895-03-27 22:11:40" - INTERVAL "100000000:214748364700" MINUTE_SECOND;`, "1900-01-01 00:00:00"},
		{`SELECT "6255-04-08 15:04:32" - INTERVAL 1 << 37 SECOND;`, "1900-01-01 00:00:00"},
		{`SELECT "5983-01-24 02:08:00" - INTERVAL 1 << 31 MINUTE;`, "1900-01-01 00:00:00"},
		{`SELECT "9999-01-01 00:00:00" - INTERVAL 1 << 39 SECOND;`, "<nil>"},
		{`SELECT "9999-01-01 00:00:00" - INTERVAL 1 << 33 MINUTE;`, "<nil>"},
		{`SELECT "9999-01-01 00:00:00" - INTERVAL 1 << 30 HOUR;`, "<nil>"},
		{`SELECT "9999-01-01 00:00:00" - INTERVAL "10000000000:214748364700" MINUTE_SECOND;`, "<nil>"},
		{`SELECT 88950327221140 - INTERVAL "100000000:214748364700" MINUTE_SECOND ;`, "1900-01-01 00:00:00"},
		{`SELECT 62550408150432 - INTERVAL 1 << 37 SECOND;`, "1900-01-01 00:00:00"},
		{`SELECT 59830124020800 - INTERVAL 1 << 31 MINUTE;`, "1900-01-01 00:00:00"},

		{`SELECT 10000101000000 + INTERVAL "111111111111111111" MICROSECOND;`, `4520-12-21 05:31:51.111111`},
		{`SELECT 10000101000000 + INTERVAL "111111111111.111111" SECOND;`, `4520-12-21 05:31:51.111111`},
		{`SELECT 10000101000000 + INTERVAL "111111111111.111111111" SECOND;`, `4520-12-21 05:31:51.111111`},
		{`SELECT 10000101000000 + INTERVAL "111111111111.111" SECOND;`, `4520-12-21 05:31:51.111000`},
		{`SELECT 10000101000000 + INTERVAL "111111111111." SECOND;`, `4520-12-21 05:31:51`},
		{`SELECT 10000101000000 + INTERVAL "111111111111111111.5" MICROSECOND;`, `4520-12-21 05:31:51.111112`},
		{`SELECT 10000101000000 + INTERVAL "111111111111111112.5" MICROSECOND;`, `4520-12-21 05:31:51.111113`},
		{`SELECT 10000101000000 + INTERVAL "111111111111111111.500000" MICROSECOND;`, `4520-12-21 05:31:51.111112`},
		{`SELECT 10000101000000 + INTERVAL "111111111111111111.50000000" MICROSECOND;`, `4520-12-21 05:31:51.111112`},
		{`SELECT 10000101000000 + INTERVAL "111111111111111111.6" MICROSECOND;`, `4520-12-21 05:31:51.111112`},
		{`SELECT 10000101000000 + INTERVAL "111111111111111111.499999" MICROSECOND;`, `4520-12-21 05:31:51.111111`},
		{`SELECT 10000101000000 + INTERVAL "111111111111111111.499999999999" MICROSECOND;`, `4520-12-21 05:31:51.111111`},
	}

	for _, c := range cases {
		tk.MustQuery(c.sql).Check(testkit.Rows(c.result))
	}
}

func TestTimestampDatumEncode(t *testing.T) {
	store := testkit.CreateMockStore(t)

	tk := testkit.NewTestKit(t, store)
	tk.MustExec("use test")
	tk.MustExec(`drop table if exists t;`)
	tk.MustExec(`create table t (a bigint primary key, b timestamp)`)
	tk.MustExec(`insert into t values (1, "2019-04-29 11:56:12")`)
	tk.MustQuery(`explain format = 'brief' select * from t where b = (select max(b) from t)`).Check(testkit.Rows(
		"TableReader 10.00 root  data:Selection",
		"└─Selection 10.00 cop[tikv]  eq(test.t.b, 2019-04-29 11:56:12)",
		"  └─TableFullScan 10000.00 cop[tikv] table:t keep order:false, stats:pseudo",
	))
	tk.MustQuery(`select * from t where b = (select max(b) from t)`).Check(testkit.Rows(`1 2019-04-29 11:56:12`))
}

func TestDateTimeAddReal(t *testing.T) {
	store := testkit.CreateMockStore(t)

	tk := testkit.NewTestKit(t, store)

	cases := []struct {
		sql    string
		result string
	}{
		{`SELECT "1900-01-01 00:00:00" + INTERVAL 1.123456789e3 SECOND;`, "1900-01-01 00:18:43.456789"},
		{`SELECT 19000101000000 + INTERVAL 1.123456789e3 SECOND;`, "1900-01-01 00:18:43.456789"},
		{`select date("1900-01-01") + interval 1.123456789e3 second;`, "1900-01-01 00:18:43.456789"},
		{`SELECT "1900-01-01 00:18:43.456789" - INTERVAL 1.123456789e3 SECOND;`, "1900-01-01 00:00:00"},
		{`SELECT 19000101001843.456789 - INTERVAL 1.123456789e3 SECOND;`, "1900-01-01 00:00:00"},
		{`SELECT 19000101000000.0005 + INTERVAL 0.0005 SECOND;`, "1900-01-01 00:00:00.001000"},
		{`select date("1900-01-01") - interval 1.123456789e3 second;`, "1899-12-31 23:41:16.543211"},
		{`select 19000101000000 - interval 1.123456789e3 second;`, "1899-12-31 23:41:16.543211"},
	}

	for _, c := range cases {
		tk.MustQuery(c.sql).Check(testkit.Rows(c.result))
	}
}

func TestIssue30253(t *testing.T) {
	store := testkit.CreateMockStore(t)

	tk := testkit.NewTestKit(t, store)

	cases := []struct {
		sql    string
		result string
	}{
		{`SELECT INTERVAL 1.123456789e3 SECOND + "1900-01-01 00:00:00"`, "1900-01-01 00:18:43.456789"},
		{`SELECT INTERVAL 1 Year + 19000101000000`, "1901-01-01 00:00:00"},
		{`select interval 6 month + date("1900-01-01")`, "1900-07-01"},
		{`select interval "5:2" MINUTE_SECOND + "1900-01-01"`, "1900-01-01 00:05:02"},
	}

	for _, c := range cases {
		tk.MustQuery(c.sql).Check(testkit.Rows(c.result))
	}
}
func TestIssue10181(t *testing.T) {
	store := testkit.CreateMockStore(t)

	tk := testkit.NewTestKit(t, store)
	tk.MustExec("use test")
	tk.MustExec(`drop table if exists t;`)
	tk.MustExec(`create table t(a bigint unsigned primary key);`)
	tk.MustExec(`insert into t values(9223372036854775807), (18446744073709551615)`)
	tk.MustQuery(`select * from t where a > 9223372036854775807-0.5 order by a`).Check(testkit.Rows(`9223372036854775807`, `18446744073709551615`))
}

func TestExprPushdown(t *testing.T) {
	store := testkit.CreateMockStore(t)

	tk := testkit.NewTestKit(t, store)
	tk.MustExec("use test")
	tk.MustExec("drop table if exists t")
	tk.MustExec("create table t(id int, col1 varchar(10), col2 varchar(10), col3 int, col4 int, col5 int, index key1" +
		" (col1, col2, col3, col4), index key2 (col4, col3, col2, col1))")
	tk.MustExec("insert into t values(1,'211111','311',4,5,6),(2,'311111','411',5,6,7),(3,'411111','511',6,7,8)," +
		"(4,'511111','611',7,8,9),(5,'611111','711',8,9,10)")

	// case 1, index scan without double read, some filters can not be pushed to cop task
	rows := tk.MustQuery("explain format = 'brief' select col2, col1 from t use index(key1) where col2 like '5%' and from_base64(to_base64(substr(col1, 1, 1))) = '4'").Rows()
	require.Equal(t, "root", fmt.Sprintf("%v", rows[1][2]))
	require.Equal(t, "eq(from_base64(to_base64(substr(test.t.col1, 1, 1))), \"4\")", fmt.Sprintf("%v", rows[1][4]))
	require.Equal(t, "cop[tikv]", fmt.Sprintf("%v", rows[3][2]))
	require.Equal(t, "like(test.t.col2, \"5%\", 92)", fmt.Sprintf("%v", rows[3][4]))
	tk.MustQuery("select col2, col1 from t use index(key1) where col2 like '5%' and from_base64(to_base64(substr(col1, 1, 1))) = '4'").Check(testkit.Rows("511 411111"))
	tk.MustQuery("select count(col2) from t use index(key1) where col2 like '5%' and from_base64(to_base64(substr(col1, 1, 1))) = '4'").Check(testkit.Rows("1"))

	// case 2, index scan without double read, none of the filters can be pushed to cop task
	rows = tk.MustQuery("explain format = 'brief' select col1, col2 from t use index(key2) where from_base64(to_base64(substr(col2, 1, 1))) = '5' and from_base64(to_base64(substr(col1, 1, 1))) = '4'").Rows()
	require.Equal(t, "root", fmt.Sprintf("%v", rows[0][2]))
	require.Equal(t, "eq(from_base64(to_base64(substr(test.t.col1, 1, 1))), \"4\"), eq(from_base64(to_base64(substr(test.t.col2, 1, 1))), \"5\")", fmt.Sprintf("%v", rows[0][4]))
	tk.MustQuery("select col1, col2 from t use index(key2) where from_base64(to_base64(substr(col2, 1, 1))) = '5' and from_base64(to_base64(substr(col1, 1, 1))) = '4'").Check(testkit.Rows("411111 511"))
	tk.MustQuery("select count(col1) from t use index(key2) where from_base64(to_base64(substr(col2, 1, 1))) = '5' and from_base64(to_base64(substr(col1, 1, 1))) = '4'").Check(testkit.Rows("1"))

	// case 3, index scan with double read, some filters can not be pushed to cop task
	rows = tk.MustQuery("explain format = 'brief' select id from t use index(key1) where col2 like '5%' and from_base64(to_base64(substr(col1, 1, 1))) = '4'").Rows()
	require.Equal(t, "root", fmt.Sprintf("%v", rows[1][2]))
	require.Equal(t, "eq(from_base64(to_base64(substr(test.t.col1, 1, 1))), \"4\")", fmt.Sprintf("%v", rows[1][4]))
	require.Equal(t, "cop[tikv]", fmt.Sprintf("%v", rows[3][2]))
	require.Equal(t, "like(test.t.col2, \"5%\", 92)", fmt.Sprintf("%v", rows[3][4]))
	tk.MustQuery("select id from t use index(key1) where col2 like '5%' and from_base64(to_base64(substr(col1, 1, 1))) = '4'").Check(testkit.Rows("3"))
	tk.MustQuery("select count(id) from t use index(key1) where col2 like '5%' and from_base64(to_base64(substr(col1, 1, 1))) = '4'").Check(testkit.Rows("1"))

	// case 4, index scan with double read, none of the filters can be pushed to cop task
	rows = tk.MustQuery("explain format = 'brief' select id from t use index(key2) where from_base64(to_base64(substr(col2, 1, 1))) = '5' and from_base64(to_base64(substr(col1, 1, 1))) = '4'").Rows()
	require.Equal(t, "root", fmt.Sprintf("%v", rows[1][2]))
	require.Equal(t, "eq(from_base64(to_base64(substr(test.t.col1, 1, 1))), \"4\"), eq(from_base64(to_base64(substr(test.t.col2, 1, 1))), \"5\")", fmt.Sprintf("%v", rows[1][4]))
	tk.MustQuery("select id from t use index(key2) where from_base64(to_base64(substr(col2, 1, 1))) = '5' and from_base64(to_base64(substr(col1, 1, 1))) = '4'").Check(testkit.Rows("3"))
	tk.MustQuery("select count(id) from t use index(key2) where from_base64(to_base64(substr(col2, 1, 1))) = '5' and from_base64(to_base64(substr(col1, 1, 1))) = '4'").Check(testkit.Rows("1"))
}

func TestIssue16973(t *testing.T) {
	store := testkit.CreateMockStore(t)

	tk := testkit.NewTestKit(t, store)
	tk.MustExec("use test")
	tk.MustExec("drop table if exists t1")
	tk.Session().GetSessionVars().EnableClusteredIndex = variable.ClusteredIndexDefModeIntOnly
	tk.MustExec("create table t1(id varchar(36) not null primary key, org_id varchar(36) not null, " +
		"status tinyint default 1 not null, ns varchar(36) default '' not null);")
	tk.MustExec("create table t2(id varchar(36) not null primary key, order_id varchar(36) not null, " +
		"begin_time timestamp(3) default CURRENT_TIMESTAMP(3) not null);")
	tk.MustExec("create index idx_oid on t2(order_id);")
	tk.MustExec("insert into t1 value (1,1,1,'a');")
	tk.MustExec("insert into t1 value (2,1,2,'a');")
	tk.MustExec("insert into t1 value (3,1,3,'a');")
	tk.MustExec("insert into t2 value (1,2,date'2020-05-08');")

	rows := tk.MustQuery("explain format = 'brief' SELECT /*+ INL_MERGE_JOIN(t1,t2) */ COUNT(*) FROM  t1 LEFT JOIN t2 ON t1.id = t2.order_id WHERE t1.ns = 'a' AND t1.org_id IN (1) " +
		"AND t1.status IN (2,6,10) AND timestampdiff(month, t2.begin_time, date'2020-05-06') = 0;").Rows()
	require.Regexp(t, ".*IndexMergeJoin.*", fmt.Sprintf("%v", rows[1][0]))
	require.Equal(t, "table:t1", fmt.Sprintf("%v", rows[4][3]))
	require.Regexp(t, ".*Selection.*", fmt.Sprintf("%v", rows[5][0]))
	require.Equal(t, "table:t2", fmt.Sprintf("%v", rows[9][3]))
	tk.MustQuery("SELECT /*+ INL_MERGE_JOIN(t1,t2) */ COUNT(*) FROM  t1 LEFT JOIN t2 ON t1.id = t2.order_id WHERE t1.ns = 'a' AND t1.org_id IN (1) " +
		"AND t1.status IN (2,6,10) AND timestampdiff(month, t2.begin_time, date'2020-05-06') = 0;").Check(testkit.Rows("1"))
}

func TestShardIndexOnTiFlash(t *testing.T) {
	store := testkit.CreateMockStore(t)

	tk := testkit.NewTestKit(t, store)
	tk.MustExec("use test")
	tk.MustExec("drop table if exists t")
	tk.MustExec("create table t(id int primary key clustered, a int, b int, unique key uk_expr((tidb_shard(a)),a))")

	// Create virtual tiflash replica info.
	dom := domain.GetDomain(tk.Session())
	is := dom.InfoSchema()
	db, exists := is.SchemaByName(model.NewCIStr("test"))
	require.True(t, exists)
	for _, tblInfo := range db.Tables {
		if tblInfo.Name.L == "t" {
			tblInfo.TiFlashReplica = &model.TiFlashReplicaInfo{
				Count:     1,
				Available: true,
			}
		}
	}
	tk.MustExec("set @@session.tidb_enforce_mpp = 1")
	rows := tk.MustQuery("explain select max(b) from t").Rows()
	for _, row := range rows {
		line := fmt.Sprintf("%v", row)
		require.NotContains(t, line, "tiflash")
	}
	tk.MustExec("set @@session.tidb_enforce_mpp = 0")
	tk.MustExec("set @@session.tidb_allow_mpp = 0")
	rows = tk.MustQuery("explain select max(b) from t").Rows()
	for _, row := range rows {
		line := fmt.Sprintf("%v", row)
		require.NotContains(t, line, "tiflash")
	}
}

func TestExprPushdownBlacklist(t *testing.T) {
	store := testkit.CreateMockStore(t)

	tk := testkit.NewTestKit(t, store)
	tk.MustQuery(`select * from mysql.expr_pushdown_blacklist`).Check(testkit.Rows(
		"date_add tiflash DST(daylight saving time) does not take effect in TiFlash date_add"))

	tk.MustExec("use test")
	tk.MustExec("drop table if exists t")
	tk.MustExec("create table t(a int , b date)")

	// Create virtual tiflash replica info.
	dom := domain.GetDomain(tk.Session())
	is := dom.InfoSchema()
	db, exists := is.SchemaByName(model.NewCIStr("test"))
	require.True(t, exists)
	for _, tblInfo := range db.Tables {
		if tblInfo.Name.L == "t" {
			tblInfo.TiFlashReplica = &model.TiFlashReplicaInfo{
				Count:     1,
				Available: true,
			}
		}
	}

	tk.MustExec("insert into mysql.expr_pushdown_blacklist " +
		"values('<', 'tikv,tiflash,tidb', 'for test'),('cast', 'tiflash', 'for test'),('date_format', 'tikv', 'for test')")
	tk.MustExec("admin reload expr_pushdown_blacklist")

	tk.MustExec("set @@session.tidb_isolation_read_engines = 'tiflash'")

	// < not pushed, cast only pushed to TiKV, date_format only pushed to TiFlash,
	// > pushed to both TiKV and TiFlash
	rows := tk.MustQuery("explain format = 'brief' select * from test.t where b > date'1988-01-01' and b < date'1994-01-01' " +
		"and cast(a as decimal(10,2)) > 10.10 and date_format(b,'%m') = '11'").Rows()
	require.Equal(t, "gt(cast(test.t.a, decimal(10,2) BINARY), 10.10), lt(test.t.b, 1994-01-01)", fmt.Sprintf("%v", rows[0][4]))
	require.Equal(t, "eq(date_format(test.t.b, \"%m\"), \"11\"), gt(test.t.b, 1988-01-01)", fmt.Sprintf("%v", rows[2][4]))

	tk.MustExec("set @@session.tidb_isolation_read_engines = 'tikv'")
	rows = tk.MustQuery("explain format = 'brief' select * from test.t where b > date'1988-01-01' and b < date'1994-01-01' " +
		"and cast(a as decimal(10,2)) > 10.10 and date_format(b,'%m') = '11'").Rows()
	require.Equal(t, "eq(date_format(test.t.b, \"%m\"), \"11\"), lt(test.t.b, 1994-01-01)", fmt.Sprintf("%v", rows[0][4]))
	require.Equal(t, "gt(cast(test.t.a, decimal(10,2) BINARY), 10.10), gt(test.t.b, 1988-01-01)", fmt.Sprintf("%v", rows[2][4]))

	tk.MustExec("delete from mysql.expr_pushdown_blacklist where name = '<' and store_type = 'tikv,tiflash,tidb' and reason = 'for test'")
	tk.MustExec("delete from mysql.expr_pushdown_blacklist where name = 'date_format' and store_type = 'tikv' and reason = 'for test'")
	tk.MustExec("admin reload expr_pushdown_blacklist")
}

func TestOptRuleBlacklist(t *testing.T) {
	store := testkit.CreateMockStore(t)

	tk := testkit.NewTestKit(t, store)
	tk.MustQuery(`select * from mysql.opt_rule_blacklist`).Check(testkit.Rows())
}

func TestIssue10804(t *testing.T) {
	store := testkit.CreateMockStore(t)

	tk := testkit.NewTestKit(t, store)
	tk.MustQuery(`SELECT @@information_schema_stats_expiry`).Check(testkit.Rows(`86400`))
	tk.MustExec("/*!80000 SET SESSION information_schema_stats_expiry=0 */")
	tk.MustQuery(`SELECT @@information_schema_stats_expiry`).Check(testkit.Rows(`0`))
	tk.MustQuery(`SELECT @@GLOBAL.information_schema_stats_expiry`).Check(testkit.Rows(`86400`))
	tk.MustExec("/*!80000 SET GLOBAL information_schema_stats_expiry=0 */")
	tk.MustQuery(`SELECT @@GLOBAL.information_schema_stats_expiry`).Check(testkit.Rows(`0`))
}

func TestInvalidEndingStatement(t *testing.T) {
	store := testkit.CreateMockStore(t)

	tk := testkit.NewTestKit(t, store)
	tk.MustExec("use test")
	parseErrMsg := "[parser:1064]"
	errMsgLen := len(parseErrMsg)

	assertParseErr := func(sql string) {
		_, err := tk.Exec(sql)
		require.Error(t, err)
		require.Equal(t, err.Error()[:errMsgLen], parseErrMsg)
	}

	assertParseErr("drop table if exists t'xyz")
	assertParseErr("drop table if exists t'")
	assertParseErr("drop table if exists t`")
	assertParseErr(`drop table if exists t'`)
	assertParseErr(`drop table if exists t"`)
}

func TestIssue15613(t *testing.T) {
	store := testkit.CreateMockStore(t)

	tk := testkit.NewTestKit(t, store)
	tk.MustQuery("select sec_to_time(1e-4)").Check(testkit.Rows("00:00:00.000100"))
	tk.MustQuery("select sec_to_time(1e-5)").Check(testkit.Rows("00:00:00.000010"))
	tk.MustQuery("select sec_to_time(1e-6)").Check(testkit.Rows("00:00:00.000001"))
	tk.MustQuery("select sec_to_time(1e-7)").Check(testkit.Rows("00:00:00.000000"))
}

func TestIssue10675(t *testing.T) {
	store := testkit.CreateMockStore(t)

	tk := testkit.NewTestKit(t, store)
	tk.MustExec("use test")
	tk.MustExec(`drop table if exists t;`)
	tk.MustExec(`create table t(a int);`)
	tk.MustExec(`insert into t values(1);`)
	tk.MustQuery(`select * from t where a < -184467440737095516167.1;`).Check(testkit.Rows())
	tk.MustQuery(`select * from t where a > -184467440737095516167.1;`).Check(
		testkit.Rows("1"))
	tk.MustQuery(`select * from t where a < 184467440737095516167.1;`).Check(
		testkit.Rows("1"))
	tk.MustQuery(`select * from t where a > 184467440737095516167.1;`).Check(testkit.Rows())

	// issue 11647
	tk.MustExec(`drop table if exists t;`)
	tk.MustExec(`create table t(b bit(1));`)
	tk.MustExec(`insert into t values(b'1');`)
	tk.MustQuery(`select count(*) from t where b = 1;`).Check(testkit.Rows("1"))
	tk.MustQuery(`select count(*) from t where b = '1';`).Check(testkit.Rows("1"))
	tk.MustQuery(`select count(*) from t where b = b'1';`).Check(testkit.Rows("1"))

	tk.MustExec(`drop table if exists t;`)
	tk.MustExec(`create table t(b bit(63));`)
	// Not 64, because the behavior of mysql is amazing. I have no idea to fix it.
	tk.MustExec(`insert into t values(b'111111111111111111111111111111111111111111111111111111111111111');`)
	tk.MustQuery(`select count(*) from t where b = 9223372036854775807;`).Check(testkit.Rows("1"))
	tk.MustQuery(`select count(*) from t where b = '9223372036854775807';`).Check(testkit.Rows("1"))
	tk.MustQuery(`select count(*) from t where b = b'111111111111111111111111111111111111111111111111111111111111111';`).Check(testkit.Rows("1"))
}

func TestDatetimeMicrosecond(t *testing.T) {
	store := testkit.CreateMockStore(t)

	tk := testkit.NewTestKit(t, store)
	// For int
	tk.MustQuery(`select DATE_ADD('2007-03-28 22:08:28',INTERVAL -2 SECOND_MICROSECOND);`).Check(
		testkit.Rows("2007-03-28 22:08:27.800000"))
	tk.MustQuery(`select DATE_ADD('2007-03-28 22:08:28',INTERVAL -2 MINUTE_MICROSECOND);`).Check(
		testkit.Rows("2007-03-28 22:08:27.800000"))
	tk.MustQuery(`select DATE_ADD('2007-03-28 22:08:28',INTERVAL -2 HOUR_MICROSECOND);`).Check(
		testkit.Rows("2007-03-28 22:08:27.800000"))
	tk.MustQuery(`select DATE_ADD('2007-03-28 22:08:28',INTERVAL -2 DAY_MICROSECOND);`).Check(
		testkit.Rows("2007-03-28 22:08:27.800000"))

	// For decimal
	tk.MustQuery(`select DATE_ADD('2007-03-28 22:08:28',INTERVAL 2.2 HOUR_MINUTE);`).Check(
		testkit.Rows("2007-03-29 00:10:28"))
	tk.MustQuery(`select DATE_ADD('2007-03-28 22:08:28',INTERVAL 2.2 MINUTE_SECOND);`).Check(
		testkit.Rows("2007-03-28 22:10:30"))
	tk.MustQuery(`select DATE_ADD('2007-03-28 22:08:28',INTERVAL 2.2 YEAR_MONTH);`).Check(
		testkit.Rows("2009-05-28 22:08:28"))
	tk.MustQuery(`select DATE_ADD('2007-03-28 22:08:28',INTERVAL 2.2 DAY_HOUR);`).Check(
		testkit.Rows("2007-03-31 00:08:28"))
	tk.MustQuery(`select DATE_ADD('2007-03-28 22:08:28',INTERVAL 2.2 DAY_MINUTE);`).Check(
		testkit.Rows("2007-03-29 00:10:28"))
	tk.MustQuery(`select DATE_ADD('2007-03-28 22:08:28',INTERVAL 2.2 DAY_SECOND);`).Check(
		testkit.Rows("2007-03-28 22:10:30"))
	tk.MustQuery(`select DATE_ADD('2007-03-28 22:08:28',INTERVAL 2.2 HOUR_SECOND);`).Check(
		testkit.Rows("2007-03-28 22:10:30"))
	tk.MustQuery(`select DATE_ADD('2007-03-28 22:08:28',INTERVAL 2.2 SECOND);`).Check(
		testkit.Rows("2007-03-28 22:08:30.200000"))
	tk.MustQuery(`select DATE_ADD('2007-03-28 22:08:28',INTERVAL 2.2 YEAR);`).Check(
		testkit.Rows("2009-03-28 22:08:28"))
	tk.MustQuery(`select DATE_ADD('2007-03-28 22:08:28',INTERVAL 2.2 QUARTER);`).Check(
		testkit.Rows("2007-09-28 22:08:28"))
	tk.MustQuery(`select DATE_ADD('2007-03-28 22:08:28',INTERVAL 2.2 MONTH);`).Check(
		testkit.Rows("2007-05-28 22:08:28"))
	tk.MustQuery(`select DATE_ADD('2007-03-28 22:08:28',INTERVAL 2.2 WEEK);`).Check(
		testkit.Rows("2007-04-11 22:08:28"))
	tk.MustQuery(`select DATE_ADD('2007-03-28 22:08:28',INTERVAL 2.2 DAY);`).Check(
		testkit.Rows("2007-03-30 22:08:28"))
	tk.MustQuery(`select DATE_ADD('2007-03-28 22:08:28',INTERVAL 2.2 HOUR);`).Check(
		testkit.Rows("2007-03-29 00:08:28"))
	tk.MustQuery(`select DATE_ADD('2007-03-28 22:08:28',INTERVAL 2.2 MINUTE);`).Check(
		testkit.Rows("2007-03-28 22:10:28"))
	tk.MustQuery(`select DATE_ADD('2007-03-28 22:08:28',INTERVAL 2.2 MICROSECOND);`).Check(
		testkit.Rows("2007-03-28 22:08:28.000002"))
	tk.MustQuery(`select DATE_ADD('2007-03-28 22:08:28',INTERVAL -2.2 HOUR_MINUTE);`).Check(
		testkit.Rows("2007-03-28 20:06:28"))
	tk.MustQuery(`select DATE_ADD('2007-03-28 22:08:28',INTERVAL -2.2 MINUTE_SECOND);`).Check(
		testkit.Rows("2007-03-28 22:06:26"))
	tk.MustQuery(`select DATE_ADD('2007-03-28 22:08:28',INTERVAL -2.2 YEAR_MONTH);`).Check(
		testkit.Rows("2005-01-28 22:08:28"))
	tk.MustQuery(`select DATE_ADD('2007-03-28 22:08:28',INTERVAL -2.2 DAY_HOUR);`).Check(
		testkit.Rows("2007-03-26 20:08:28"))
	tk.MustQuery(`select DATE_ADD('2007-03-28 22:08:28',INTERVAL -2.2 DAY_MINUTE);`).Check(
		testkit.Rows("2007-03-28 20:06:28"))
	tk.MustQuery(`select DATE_ADD('2007-03-28 22:08:28',INTERVAL -2.2 DAY_SECOND);`).Check(
		testkit.Rows("2007-03-28 22:06:26"))
	tk.MustQuery(`select DATE_ADD('2007-03-28 22:08:28',INTERVAL -2.2 HOUR_SECOND);`).Check(
		testkit.Rows("2007-03-28 22:06:26"))
	//	tk.MustQuery(`select DATE_ADD('2007-03-28 22:08:28',INTERVAL -2.2 SECOND);`).Check(
	//		testkit.Rows("2007-03-28 22:08:25.800000"))
	tk.MustQuery(`select DATE_ADD('2007-03-28 22:08:28',INTERVAL -2.2 YEAR);`).Check(
		testkit.Rows("2005-03-28 22:08:28"))
	tk.MustQuery(`select DATE_ADD('2007-03-28 22:08:28',INTERVAL -2.2 QUARTER);`).Check(
		testkit.Rows("2006-09-28 22:08:28"))
	tk.MustQuery(`select DATE_ADD('2007-03-28 22:08:28',INTERVAL -2.2 MONTH);`).Check(
		testkit.Rows("2007-01-28 22:08:28"))
	tk.MustQuery(`select DATE_ADD('2007-03-28 22:08:28',INTERVAL -2.2 WEEK);`).Check(
		testkit.Rows("2007-03-14 22:08:28"))
	tk.MustQuery(`select DATE_ADD('2007-03-28 22:08:28',INTERVAL -2.2 DAY);`).Check(
		testkit.Rows("2007-03-26 22:08:28"))
	tk.MustQuery(`select DATE_ADD('2007-03-28 22:08:28',INTERVAL -2.2 HOUR);`).Check(
		testkit.Rows("2007-03-28 20:08:28"))
	tk.MustQuery(`select DATE_ADD('2007-03-28 22:08:28',INTERVAL -2.2 MINUTE);`).Check(
		testkit.Rows("2007-03-28 22:06:28"))
	tk.MustQuery(`select DATE_ADD('2007-03-28 22:08:28',INTERVAL -2.2 MICROSECOND);`).Check(
		testkit.Rows("2007-03-28 22:08:27.999998"))
	tk.MustQuery(`select DATE_ADD('2007-03-28 22:08:28',INTERVAL "-2.2" HOUR_MINUTE);`).Check(
		testkit.Rows("2007-03-28 20:06:28"))
	tk.MustQuery(`select DATE_ADD('2007-03-28 22:08:28',INTERVAL "-2.2" MINUTE_SECOND);`).Check(
		testkit.Rows("2007-03-28 22:06:26"))
	tk.MustQuery(`select DATE_ADD('2007-03-28 22:08:28',INTERVAL "-2.2" YEAR_MONTH);`).Check(
		testkit.Rows("2005-01-28 22:08:28"))
	tk.MustQuery(`select DATE_ADD('2007-03-28 22:08:28',INTERVAL "-2.2" DAY_HOUR);`).Check(
		testkit.Rows("2007-03-26 20:08:28"))
	tk.MustQuery(`select DATE_ADD('2007-03-28 22:08:28',INTERVAL "-2.2" DAY_MINUTE);`).Check(
		testkit.Rows("2007-03-28 20:06:28"))
	tk.MustQuery(`select DATE_ADD('2007-03-28 22:08:28',INTERVAL "-2.2" DAY_SECOND);`).Check(
		testkit.Rows("2007-03-28 22:06:26"))
	tk.MustQuery(`select DATE_ADD('2007-03-28 22:08:28',INTERVAL "-2.2" HOUR_SECOND);`).Check(
		testkit.Rows("2007-03-28 22:06:26"))
	tk.MustQuery(`select DATE_ADD('2007-03-28 22:08:28',INTERVAL "-2.2" SECOND);`).Check(
		testkit.Rows("2007-03-28 22:08:25.800000"))
	tk.MustQuery(`select DATE_ADD('2007-03-28 22:08:28',INTERVAL "-2.2" YEAR);`).Check(
		testkit.Rows("2005-03-28 22:08:28"))
	tk.MustQuery(`select DATE_ADD('2007-03-28 22:08:28',INTERVAL "-2.2" QUARTER);`).Check(
		testkit.Rows("2006-09-28 22:08:28"))
	tk.MustQuery(`select DATE_ADD('2007-03-28 22:08:28',INTERVAL "-2.2" MONTH);`).Check(
		testkit.Rows("2007-01-28 22:08:28"))
	tk.MustQuery(`select DATE_ADD('2007-03-28 22:08:28',INTERVAL "-2.2" WEEK);`).Check(
		testkit.Rows("2007-03-14 22:08:28"))
	tk.MustQuery(`select DATE_ADD('2007-03-28 22:08:28',INTERVAL "-2.2" DAY);`).Check(
		testkit.Rows("2007-03-26 22:08:28"))
	tk.MustQuery(`select DATE_ADD('2007-03-28 22:08:28',INTERVAL "-2.2" HOUR);`).Check(
		testkit.Rows("2007-03-28 20:08:28"))
	tk.MustQuery(`select DATE_ADD('2007-03-28 22:08:28',INTERVAL "-2.2" MINUTE);`).Check(
		testkit.Rows("2007-03-28 22:06:28"))
	tk.MustQuery(`select DATE_ADD('2007-03-28 22:08:28',INTERVAL "-2.2" MICROSECOND);`).Check(
		testkit.Rows("2007-03-28 22:08:27.999998"))
	tk.MustQuery(`select DATE_ADD('2007-03-28 22:08:28',INTERVAL "-2.-2" HOUR_MINUTE);`).Check(
		testkit.Rows("2007-03-28 20:06:28"))
	tk.MustQuery(`select DATE_ADD('2007-03-28 22:08:28',INTERVAL "-2.-2" MINUTE_SECOND);`).Check(
		testkit.Rows("2007-03-28 22:06:26"))
	tk.MustQuery(`select DATE_ADD('2007-03-28 22:08:28',INTERVAL "-2.-2" YEAR_MONTH);`).Check(
		testkit.Rows("2005-01-28 22:08:28"))
	tk.MustQuery(`select DATE_ADD('2007-03-28 22:08:28',INTERVAL "-2.-2" DAY_HOUR);`).Check(
		testkit.Rows("2007-03-26 20:08:28"))
	tk.MustQuery(`select DATE_ADD('2007-03-28 22:08:28',INTERVAL "-2.-2" DAY_MINUTE);`).Check(
		testkit.Rows("2007-03-28 20:06:28"))
	tk.MustQuery(`select DATE_ADD('2007-03-28 22:08:28',INTERVAL "-2.-2" DAY_SECOND);`).Check(
		testkit.Rows("2007-03-28 22:06:26"))
	tk.MustQuery(`select DATE_ADD('2007-03-28 22:08:28',INTERVAL "-2.-2" HOUR_SECOND);`).Check(
		testkit.Rows("2007-03-28 22:06:26"))
	tk.MustQuery(`select DATE_ADD('2007-03-28 22:08:28',INTERVAL "-2.-2" SECOND);`).Check(
		testkit.Rows("2007-03-28 22:08:26"))
	tk.MustQuery(`select DATE_ADD('2007-03-28 22:08:28',INTERVAL "-2.+2" SECOND);`).Check(
		testkit.Rows("2007-03-28 22:08:26"))
	tk.MustQuery(`select DATE_ADD('2007-03-28 22:08:28',INTERVAL "-2.*2" SECOND);`).Check(
		testkit.Rows("2007-03-28 22:08:26"))
	tk.MustQuery(`select DATE_ADD('2007-03-28 22:08:28',INTERVAL "-2./2" SECOND);`).Check(
		testkit.Rows("2007-03-28 22:08:26"))
	tk.MustQuery(`select DATE_ADD('2007-03-28 22:08:28',INTERVAL "-2.a2" SECOND);`).Check(
		testkit.Rows("2007-03-28 22:08:26"))
	tk.MustQuery(`select DATE_ADD('2007-03-28 22:08:28',INTERVAL "-2.-2" YEAR);`).Check(
		testkit.Rows("2005-03-28 22:08:28"))
	tk.MustQuery(`select DATE_ADD('2007-03-28 22:08:28',INTERVAL "-2.-2" QUARTER);`).Check(
		testkit.Rows("2006-09-28 22:08:28"))
	tk.MustQuery(`select DATE_ADD('2007-03-28 22:08:28',INTERVAL "-2.-2" MONTH);`).Check(
		testkit.Rows("2007-01-28 22:08:28"))
	tk.MustQuery(`select DATE_ADD('2007-03-28 22:08:28',INTERVAL "-2.-2" WEEK);`).Check(
		testkit.Rows("2007-03-14 22:08:28"))
	tk.MustQuery(`select DATE_ADD('2007-03-28 22:08:28',INTERVAL "-2.-2" DAY);`).Check(
		testkit.Rows("2007-03-26 22:08:28"))
	tk.MustQuery(`select DATE_ADD('2007-03-28 22:08:28',INTERVAL "-2.-2" HOUR);`).Check(
		testkit.Rows("2007-03-28 20:08:28"))
	tk.MustQuery(`select DATE_ADD('2007-03-28 22:08:28',INTERVAL "-2.-2" MINUTE);`).Check(
		testkit.Rows("2007-03-28 22:06:28"))
	tk.MustQuery(`select DATE_ADD('2007-03-28 22:08:28',INTERVAL "-2.-2" MICROSECOND);`).Check(
		testkit.Rows("2007-03-28 22:08:27.999998"))
}

func TestFuncCaseWithLeftJoin(t *testing.T) {
	store := testkit.CreateMockStore(t)

	tk := testkit.NewTestKit(t, store)
	tk.MustExec("use test")

	tk.MustExec("create table kankan1(id int, name text)")
	tk.MustExec("insert into kankan1 values(1, 'a')")
	tk.MustExec("insert into kankan1 values(2, 'a')")

	tk.MustExec("create table kankan2(id int, h1 text)")
	tk.MustExec("insert into kankan2 values(2, 'z')")

	tk.MustQuery("select t1.id from kankan1 t1 left join kankan2 t2 on t1.id = t2.id where (case  when t1.name='b' then 'case2' when t1.name='a' then 'case1' else NULL end) = 'case1' order by t1.id").Check(testkit.Rows("1", "2"))
}

func TestIssue11594(t *testing.T) {
	store := testkit.CreateMockStore(t)

	tk := testkit.NewTestKit(t, store)
	tk.MustExec("use test")
	tk.MustExec(`drop table if exists t1;`)
	tk.MustExec("CREATE TABLE t1 (v bigint(20) UNSIGNED NOT NULL);")
	tk.MustExec("INSERT INTO t1 VALUES (1), (2);")
	tk.MustQuery("SELECT SUM(IF(v > 1, v, -v)) FROM t1;").Check(testkit.Rows("1"))
	tk.MustQuery("SELECT sum(IFNULL(cast(null+rand() as unsigned), -v)) FROM t1;").Check(testkit.Rows("-3"))
	tk.MustQuery("SELECT sum(COALESCE(cast(null+rand() as unsigned), -v)) FROM t1;").Check(testkit.Rows("-3"))
	tk.MustQuery("SELECT sum(COALESCE(cast(null+rand() as unsigned), v)) FROM t1;").Check(testkit.Rows("3"))
}

func TestDefEnableVectorizedEvaluation(t *testing.T) {
	store := testkit.CreateMockStore(t)

	tk := testkit.NewTestKit(t, store)
	tk.MustExec("use mysql")
	tk.MustQuery(`select @@tidb_enable_vectorized_expression`).Check(testkit.Rows("1"))
}

func TestIssue11309And11319(t *testing.T) {
	store := testkit.CreateMockStore(t)

	tk := testkit.NewTestKit(t, store)
	tk.MustExec("use test")
	tk.MustExec(`drop table if exists t;`)
	tk.MustExec(`CREATE TABLE t (a decimal(6,3),b double(6,3),c float(6,3));`)
	tk.MustExec(`INSERT INTO t VALUES (1.100,1.100,1.100);`)
	tk.MustQuery(`SELECT DATE_ADD('2003-11-18 07:25:13',INTERVAL a MINUTE_SECOND) FROM t`).Check(testkit.Rows(`2003-11-18 07:27:53`))
	tk.MustQuery(`SELECT DATE_ADD('2003-11-18 07:25:13',INTERVAL b MINUTE_SECOND) FROM t`).Check(testkit.Rows(`2003-11-18 07:27:53`))
	tk.MustQuery(`SELECT DATE_ADD('2003-11-18 07:25:13',INTERVAL c MINUTE_SECOND) FROM t`).Check(testkit.Rows(`2003-11-18 07:27:53`))
	tk.MustExec(`drop table if exists t;`)
	tk.MustExec(`CREATE TABLE t (a decimal(11,7),b double(11,7),c float(11,7));`)
	tk.MustExec(`INSERT INTO t VALUES (123.9999999,123.9999999,123.9999999),(-123.9999999,-123.9999999,-123.9999999);`)
	tk.MustQuery(`SELECT DATE_ADD('2003-11-18 07:25:13',INTERVAL a MINUTE_SECOND) FROM t`).Check(testkit.Rows(`2004-03-13 03:14:52`, `2003-07-25 11:35:34`))
	tk.MustQuery(`SELECT DATE_ADD('2003-11-18 07:25:13',INTERVAL b MINUTE_SECOND) FROM t`).Check(testkit.Rows(`2004-03-13 03:14:52`, `2003-07-25 11:35:34`))
	tk.MustQuery(`SELECT DATE_ADD('2003-11-18 07:25:13',INTERVAL c MINUTE_SECOND) FROM t`).Check(testkit.Rows(`2003-11-18 09:29:13`, `2003-11-18 05:21:13`))
	tk.MustExec(`drop table if exists t;`)

	// for https://github.com/pingcap/tidb/issues/11319
	tk.MustQuery(`SELECT DATE_ADD('2007-03-28 22:08:28',INTERVAL -2.2 MINUTE_MICROSECOND)`).Check(testkit.Rows("2007-03-28 22:08:25.800000"))
	tk.MustQuery(`SELECT DATE_ADD('2007-03-28 22:08:28',INTERVAL -2.2 SECOND_MICROSECOND)`).Check(testkit.Rows("2007-03-28 22:08:25.800000"))
	tk.MustQuery(`SELECT DATE_ADD('2007-03-28 22:08:28',INTERVAL -2.2 HOUR_MICROSECOND)`).Check(testkit.Rows("2007-03-28 22:08:25.800000"))
	tk.MustQuery(`SELECT DATE_ADD('2007-03-28 22:08:28',INTERVAL -2.2 DAY_MICROSECOND)`).Check(testkit.Rows("2007-03-28 22:08:25.800000"))
	tk.MustQuery(`SELECT DATE_ADD('2007-03-28 22:08:28',INTERVAL -2.2 SECOND)`).Check(testkit.Rows("2007-03-28 22:08:25.800000"))
	tk.MustQuery(`SELECT DATE_ADD('2007-03-28 22:08:28',INTERVAL -2.2 HOUR_SECOND)`).Check(testkit.Rows("2007-03-28 22:06:26"))
	tk.MustQuery(`SELECT DATE_ADD('2007-03-28 22:08:28',INTERVAL -2.2 DAY_SECOND)`).Check(testkit.Rows("2007-03-28 22:06:26"))
	tk.MustQuery(`SELECT DATE_ADD('2007-03-28 22:08:28',INTERVAL -2.2 MINUTE_SECOND)`).Check(testkit.Rows("2007-03-28 22:06:26"))
	tk.MustQuery(`SELECT DATE_ADD('2007-03-28 22:08:28',INTERVAL -2.2 MINUTE)`).Check(testkit.Rows("2007-03-28 22:06:28"))
	tk.MustQuery(`SELECT DATE_ADD('2007-03-28 22:08:28',INTERVAL -2.2 DAY_MINUTE)`).Check(testkit.Rows("2007-03-28 20:06:28"))
	tk.MustQuery(`SELECT DATE_ADD('2007-03-28 22:08:28',INTERVAL -2.2 HOUR_MINUTE)`).Check(testkit.Rows("2007-03-28 20:06:28"))
	tk.MustQuery(`SELECT DATE_ADD('2007-03-28 22:08:28',INTERVAL -2.2 DAY_HOUR)`).Check(testkit.Rows("2007-03-26 20:08:28"))
	tk.MustQuery(`SELECT DATE_ADD('2007-03-28 22:08:28',INTERVAL -2.2 YEAR_MONTH)`).Check(testkit.Rows("2005-01-28 22:08:28"))

	tk.MustQuery(`SELECT DATE_ADD('2007-03-28 22:08:28',INTERVAL 2.2 MINUTE_MICROSECOND)`).Check(testkit.Rows("2007-03-28 22:08:30.200000"))
	tk.MustQuery(`SELECT DATE_ADD('2007-03-28 22:08:28',INTERVAL 2.2 SECOND_MICROSECOND)`).Check(testkit.Rows("2007-03-28 22:08:30.200000"))
	tk.MustQuery(`SELECT DATE_ADD('2007-03-28 22:08:28',INTERVAL 2.2 HOUR_MICROSECOND)`).Check(testkit.Rows("2007-03-28 22:08:30.200000"))
	tk.MustQuery(`SELECT DATE_ADD('2007-03-28 22:08:28',INTERVAL 2.2 DAY_MICROSECOND)`).Check(testkit.Rows("2007-03-28 22:08:30.200000"))
	tk.MustQuery(`SELECT DATE_ADD('2007-03-28 22:08:28',INTERVAL 2.2 SECOND)`).Check(testkit.Rows("2007-03-28 22:08:30.200000"))
	tk.MustQuery(`SELECT DATE_ADD('2007-03-28 22:08:28',INTERVAL 2.2 HOUR_SECOND)`).Check(testkit.Rows("2007-03-28 22:10:30"))
	tk.MustQuery(`SELECT DATE_ADD('2007-03-28 22:08:28',INTERVAL 2.2 DAY_SECOND)`).Check(testkit.Rows("2007-03-28 22:10:30"))
	tk.MustQuery(`SELECT DATE_ADD('2007-03-28 22:08:28',INTERVAL 2.2 MINUTE_SECOND)`).Check(testkit.Rows("2007-03-28 22:10:30"))
	tk.MustQuery(`SELECT DATE_ADD('2007-03-28 22:08:28',INTERVAL 2.2 MINUTE)`).Check(testkit.Rows("2007-03-28 22:10:28"))
	tk.MustQuery(`SELECT DATE_ADD('2007-03-28 22:08:28',INTERVAL 2.2 DAY_MINUTE)`).Check(testkit.Rows("2007-03-29 00:10:28"))
	tk.MustQuery(`SELECT DATE_ADD('2007-03-28 22:08:28',INTERVAL 2.2 HOUR_MINUTE)`).Check(testkit.Rows("2007-03-29 00:10:28"))
	tk.MustQuery(`SELECT DATE_ADD('2007-03-28 22:08:28',INTERVAL 2.2 DAY_HOUR)`).Check(testkit.Rows("2007-03-31 00:08:28"))
	tk.MustQuery(`SELECT DATE_ADD('2007-03-28 22:08:28',INTERVAL 2.2 YEAR_MONTH)`).Check(testkit.Rows("2009-05-28 22:08:28"))
}

func TestIssue12301(t *testing.T) {
	store := testkit.CreateMockStore(t)

	tk := testkit.NewTestKit(t, store)
	tk.MustExec("use test")
	tk.MustExec("create table t (d decimal(19, 0), i bigint(11))")
	tk.MustExec("insert into t values (123456789012, 123456789012)")
	tk.MustQuery("select * from t where d = i").Check(testkit.Rows("123456789012 123456789012"))
}

func TestIssue15315(t *testing.T) {
	store := testkit.CreateMockStore(t)

	tk := testkit.NewTestKit(t, store)
	tk.MustExec("use test")
	tk.MustQuery("select '0-3261554956'+0.0").Check(testkit.Rows("0"))
	tk.MustQuery("select cast('0-1234' as real)").Check(testkit.Rows("0"))
}

func TestNotExistFunc(t *testing.T) {
	store := testkit.CreateMockStore(t)

	tk := testkit.NewTestKit(t, store)

	// current db is empty
	_, err := tk.Exec("SELECT xxx(1)")
	require.Error(t, err, "[planner:1046]No database selected")

	_, err = tk.Exec("SELECT yyy()")
	require.Error(t, err, "[planner:1046]No database selected")

	// current db is not empty
	tk.MustExec("use test")
	_, err = tk.Exec("SELECT xxx(1)")
	require.Error(t, err, "[expression:1305]FUNCTION test.xxx does not exist")

	_, err = tk.Exec("SELECT yyy()")
	require.Error(t, err, "[expression:1305]FUNCTION test.yyy does not exist")

	tk.MustExec("use test")
	_, err = tk.Exec("SELECT timestampliteral(rand())")
	require.Error(t, err, "[expression:1305]FUNCTION test.timestampliteral does not exist")
}

func TestDecodetoChunkReuse(t *testing.T) {
	store := testkit.CreateMockStore(t)

	tk := testkit.NewTestKit(t, store)
	tk.MustExec("use test")
	tk.MustExec("create table chk (a int,b varchar(20))")
	for i := 0; i < 200; i++ {
		if i%5 == 0 {
			tk.MustExec("insert chk values (NULL,NULL)")
			continue
		}
		tk.MustExec(fmt.Sprintf("insert chk values (%d,'%s')", i, strconv.Itoa(i)))
	}

	tk.Session().GetSessionVars().SetDistSQLScanConcurrency(1)
	tk.MustExec("set tidb_init_chunk_size = 2")
	tk.MustExec("set tidb_max_chunk_size = 32")
	defer func() {
		tk.MustExec(fmt.Sprintf("set tidb_init_chunk_size = %d", variable.DefInitChunkSize))
		tk.MustExec(fmt.Sprintf("set tidb_max_chunk_size = %d", variable.DefMaxChunkSize))
	}()
	rs, err := tk.Exec("select * from chk")
	require.NoError(t, err)
	req := rs.NewChunk(nil)
	var count int
	for {
		err = rs.Next(context.TODO(), req)
		require.NoError(t, err)
		numRows := req.NumRows()
		if numRows == 0 {
			break
		}
		for i := 0; i < numRows; i++ {
			if count%5 == 0 {
				require.True(t, req.GetRow(i).IsNull(0))
				require.True(t, req.GetRow(i).IsNull(1))
			} else {
				require.False(t, req.GetRow(i).IsNull(0))
				require.False(t, req.GetRow(i).IsNull(1))
				require.Equal(t, int64(count), req.GetRow(i).GetInt64(0))
				require.Equal(t, strconv.Itoa(count), req.GetRow(i).GetString(1))
			}
			count++
		}
	}
	require.Equal(t, count, 200)
	rs.Close()
}

func TestInMeetsPrepareAndExecute(t *testing.T) {
	store := testkit.CreateMockStore(t)

	tk := testkit.NewTestKit(t, store)
	tk.MustExec("use test")
	tk.MustExec("prepare pr1 from 'select ? in (1,?,?)'")
	tk.MustExec("set @a=1, @b=2, @c=3")
	tk.MustQuery("execute pr1 using @a,@b,@c").Check(testkit.Rows("1"))

	tk.MustExec("prepare pr2 from 'select 3 in (1,?,?)'")
	tk.MustExec("set @a=2, @b=3")
	tk.MustQuery("execute pr2 using @a,@b").Check(testkit.Rows("1"))

	tk.MustExec("prepare pr3 from 'select ? in (1,2,3)'")
	tk.MustExec("set @a=4")
	tk.MustQuery("execute pr3 using @a").Check(testkit.Rows("0"))

	tk.MustExec("prepare pr4 from 'select ? in (?,?,?)'")
	tk.MustExec("set @a=1, @b=2, @c=3, @d=4")
	tk.MustQuery("execute pr4 using @a,@b,@c,@d").Check(testkit.Rows("0"))
}

func TestCastStrToInt(t *testing.T) {
	store := testkit.CreateMockStore(t)

	tk := testkit.NewTestKit(t, store)
	tk.MustExec("use test")
	cases := []struct {
		sql    string
		result int
	}{
		{"select cast('' as signed)", 0},
		{"select cast('12345abcde' as signed)", 12345},
		{"select cast('123e456' as signed)", 123},
		{"select cast('-12345abcde' as signed)", -12345},
		{"select cast('-123e456' as signed)", -123},
	}
	for _, ca := range cases {
		tk.Session().GetSessionVars().StmtCtx.SetWarnings(nil)
		tk.MustQuery(ca.sql).Check(testkit.Rows(fmt.Sprintf("%v", ca.result)))
		require.True(t, terror.ErrorEqual(tk.Session().GetSessionVars().StmtCtx.GetWarnings()[0].Err, types.ErrTruncatedWrongVal))
	}
}

func TestValuesForBinaryLiteral(t *testing.T) {
	// See issue #15310
	store := testkit.CreateMockStore(t)

	tk := testkit.NewTestKit(t, store)
	tk.MustExec("use test;")
	tk.MustExec("create table testValuesBinary(id int primary key auto_increment, a bit(1));")
	tk.MustExec("insert into testValuesBinary values(1,1);")
	err := tk.ExecToErr("insert into testValuesBinary values(1,1) on duplicate key update id = values(id),a = values(a);")
	require.NoError(t, err)
	tk.MustQuery("select a=0 from testValuesBinary;").Check(testkit.Rows("0"))
	err = tk.ExecToErr("insert into testValuesBinary values(1,0) on duplicate key update id = values(id),a = values(a);")
	require.NoError(t, err)
	tk.MustQuery("select a=0 from testValuesBinary;").Check(testkit.Rows("1"))
	tk.MustExec("drop table testValuesBinary;")
}

func TestIssue14159(t *testing.T) {
	store := testkit.CreateMockStore(t)

	tk := testkit.NewTestKit(t, store)
	tk.MustExec("use test")
	tk.MustExec("DROP TABLE IF EXISTS t")
	tk.MustExec("CREATE TABLE t (v VARCHAR(100))")
	tk.MustExec("INSERT INTO t VALUES ('3289742893213123732904809')")
	tk.MustQuery("SELECT * FROM t WHERE v").Check(testkit.Rows("3289742893213123732904809"))
}

func TestIssue14146(t *testing.T) {
	store := testkit.CreateMockStore(t)

	tk := testkit.NewTestKit(t, store)
	tk.MustExec("use test")
	tk.MustExec("create table tt(a varchar(10))")
	tk.MustExec("insert into tt values(NULL)")
	tk.MustExec("analyze table tt;")
	tk.MustQuery("select * from tt").Check(testkit.Rows("<nil>"))
}

func TestIssue15346(t *testing.T) {
	store := testkit.CreateMockStore(t)

	tk := testkit.NewTestKit(t, store)
	tk.MustExec("use test")
	tk.MustQuery("select collation(format_bytes(1024)) != 'binary';").Check(testkit.Rows("1"))
	tk.MustQuery("select collation(format_nano_time(234)) != 'binary';").Check(testkit.Rows("1"))
}

func TestOrderByFuncPlanCache(t *testing.T) {
	store := testkit.CreateMockStore(t)

	tk := testkit.NewTestKit(t, store)
	tk.MustExec(`set tidb_enable_prepared_plan_cache=1`)
	tk.MustExec("use test")
	tk.MustExec("drop table if exists t")
	tk.MustExec("create table t(a int)")
	tk.MustExec("prepare stmt from 'SELECT * FROM t order by rand()'")
	tk.MustQuery("execute stmt").Check(testkit.Rows())
	tk.MustExec("prepare stmt from 'SELECT * FROM t order by now()'")
	tk.MustQuery("execute stmt").Check(testkit.Rows())
}

func TestSelectLimitPlanCache(t *testing.T) {
	store := testkit.CreateMockStore(t)

	tk := testkit.NewTestKit(t, store)
	tk.MustExec(`set tidb_enable_prepared_plan_cache=1`)
	tk.MustExec("use test")
	tk.MustExec("drop table if exists t")
	tk.MustExec("create table t(a int)")
	tk.MustExec("insert into t values(1), (2), (3)")
	tk.MustExec("set @@session.sql_select_limit = 1")
	tk.MustExec("prepare stmt from 'SELECT * FROM t'")
	tk.MustQuery("execute stmt").Check(testkit.Rows("1"))
	tk.MustExec("set @@session.sql_select_limit = default")
	tk.MustQuery("execute stmt").Check(testkit.Rows("1", "2", "3"))
	tk.MustExec("set @@session.sql_select_limit = 2")
	tk.MustQuery("execute stmt").Check(testkit.Rows("1", "2"))
	tk.MustExec("set @@session.sql_select_limit = 1")
	tk.MustQuery("execute stmt").Check(testkit.Rows("1"))
	tk.MustExec("set @@session.sql_select_limit = default")
	tk.MustQuery("execute stmt").Check(testkit.Rows("1", "2", "3"))
	tk.MustExec("set @@session.sql_select_limit = 2")
	tk.MustQuery("execute stmt").Check(testkit.Rows("1", "2"))
}

func TestCollationAndCharset(t *testing.T) {
	store := testkit.CreateMockStore(t)

	tk := testkit.NewTestKit(t, store)
	tk.MustExec("use test")
	tk.MustExec("drop table if exists t")
	tk.MustExec("create table t (utf8_bin_c varchar(10) charset utf8 collate utf8_bin, utf8_gen_c varchar(10) charset utf8 collate utf8_general_ci, bin_c binary, num_c int, " +
		"abin char collate ascii_bin, lbin char collate latin1_bin, u4bin char collate utf8mb4_bin, u4ci char collate utf8mb4_general_ci)")
	tk.MustExec("insert into t values ('a', 'b', 'c', 4, 'a', 'a', 'a', 'a')")
	tk.MustQuery("select collation(null), charset(null)").Check(testkit.Rows("binary binary"))
	tk.MustQuery("select collation(2), charset(2)").Check(testkit.Rows("binary binary"))
	tk.MustQuery("select collation(2 + 'a'), charset(2 + 'a')").Check(testkit.Rows("binary binary"))
	tk.MustQuery("select collation(2 + utf8_gen_c), charset(2 + utf8_gen_c) from t").Check(testkit.Rows("binary binary"))
	tk.MustQuery("select collation(2 + utf8_bin_c), charset(2 + utf8_bin_c) from t").Check(testkit.Rows("binary binary"))
	tk.MustQuery("select collation(concat(utf8_bin_c, 2)), charset(concat(utf8_bin_c, 2)) from t").Check(testkit.Rows("utf8_bin utf8"))
	tk.MustQuery("select collation(concat(utf8_gen_c, 'abc')), charset(concat(utf8_gen_c, 'abc')) from t").Check(testkit.Rows("utf8_general_ci utf8"))
	tk.MustQuery("select collation(concat(utf8_gen_c, null)), charset(concat(utf8_gen_c, null)) from t").Check(testkit.Rows("utf8_general_ci utf8"))
	tk.MustQuery("select collation(concat(utf8_gen_c, num_c)), charset(concat(utf8_gen_c, num_c)) from t").Check(testkit.Rows("utf8_general_ci utf8"))
	tk.MustQuery("select collation(concat(utf8_bin_c, utf8_gen_c)), charset(concat(utf8_bin_c, utf8_gen_c)) from t").Check(testkit.Rows("utf8_bin utf8"))
	tk.MustQuery("select collation(upper(utf8_bin_c)), charset(upper(utf8_bin_c)) from t").Check(testkit.Rows("utf8_bin utf8"))
	tk.MustQuery("select collation(upper(utf8_gen_c)), charset(upper(utf8_gen_c)) from t").Check(testkit.Rows("utf8_general_ci utf8"))
	tk.MustQuery("select collation(upper(bin_c)), charset(upper(bin_c)) from t").Check(testkit.Rows("binary binary"))
	tk.MustQuery("select collation(concat(abin, bin_c)), charset(concat(abin, bin_c)) from t").Check(testkit.Rows("binary binary"))
	tk.MustQuery("select collation(concat(lbin, bin_c)), charset(concat(lbin, bin_c)) from t").Check(testkit.Rows("binary binary"))
	tk.MustQuery("select collation(concat(utf8_bin_c, bin_c)), charset(concat(utf8_bin_c, bin_c)) from t").Check(testkit.Rows("binary binary"))
	tk.MustQuery("select collation(concat(utf8_gen_c, bin_c)), charset(concat(utf8_gen_c, bin_c)) from t").Check(testkit.Rows("binary binary"))
	tk.MustQuery("select collation(concat(u4bin, bin_c)), charset(concat(u4bin, bin_c)) from t").Check(testkit.Rows("binary binary"))
	tk.MustQuery("select collation(concat(u4ci, bin_c)), charset(concat(u4ci, bin_c)) from t").Check(testkit.Rows("binary binary"))
	tk.MustQuery("select collation(concat(abin, u4bin)), charset(concat(abin, u4bin)) from t").Check(testkit.Rows("utf8mb4_bin utf8mb4"))
	tk.MustQuery("select collation(concat(lbin, u4bin)), charset(concat(lbin, u4bin)) from t").Check(testkit.Rows("utf8mb4_bin utf8mb4"))
	tk.MustQuery("select collation(concat(utf8_bin_c, u4bin)), charset(concat(utf8_bin_c, u4bin)) from t").Check(testkit.Rows("utf8mb4_bin utf8mb4"))
	tk.MustQuery("select collation(concat(utf8_gen_c, u4bin)), charset(concat(utf8_gen_c, u4bin)) from t").Check(testkit.Rows("utf8mb4_bin utf8mb4"))
	tk.MustQuery("select collation(concat(u4ci, u4bin)), charset(concat(u4ci, u4bin)) from t").Check(testkit.Rows("utf8mb4_bin utf8mb4"))
	tk.MustQuery("select collation(concat(abin, u4ci)), charset(concat(abin, u4ci)) from t").Check(testkit.Rows("utf8mb4_general_ci utf8mb4"))
	tk.MustQuery("select collation(concat(lbin, u4ci)), charset(concat(lbin, u4ci)) from t").Check(testkit.Rows("utf8mb4_general_ci utf8mb4"))
	tk.MustQuery("select collation(concat(utf8_bin_c, u4ci)), charset(concat(utf8_bin_c, u4ci)) from t").Check(testkit.Rows("utf8mb4_general_ci utf8mb4"))
	tk.MustQuery("select collation(concat(utf8_gen_c, u4ci)), charset(concat(utf8_gen_c, u4ci)) from t").Check(testkit.Rows("utf8mb4_general_ci utf8mb4"))
	tk.MustQuery("select collation(concat(abin, utf8_bin_c)), charset(concat(abin, utf8_bin_c)) from t").Check(testkit.Rows("utf8_bin utf8"))
	tk.MustQuery("select collation(concat(lbin, utf8_bin_c)), charset(concat(lbin, utf8_bin_c)) from t").Check(testkit.Rows("utf8_bin utf8"))
	tk.MustQuery("select collation(concat(utf8_gen_c, utf8_bin_c)), charset(concat(utf8_gen_c, utf8_bin_c)) from t").Check(testkit.Rows("utf8_bin utf8"))
	tk.MustQuery("select collation(concat(abin, utf8_gen_c)), charset(concat(abin, utf8_gen_c)) from t").Check(testkit.Rows("utf8_general_ci utf8"))
	tk.MustQuery("select collation(concat(lbin, utf8_gen_c)), charset(concat(lbin, utf8_gen_c)) from t").Check(testkit.Rows("utf8_general_ci utf8"))
	tk.MustQuery("select collation(concat(abin, lbin)), charset(concat(abin, lbin)) from t").Check(testkit.Rows("latin1_bin latin1"))

	tk.MustExec("set names utf8mb4 collate utf8mb4_bin")
	tk.MustQuery("select collation('a'), charset('a')").Check(testkit.Rows("utf8mb4_bin utf8mb4"))
	tk.MustExec("set names utf8mb4 collate utf8mb4_general_ci")
	tk.MustQuery("select collation('a'), charset('a')").Check(testkit.Rows("utf8mb4_general_ci utf8mb4"))

	tk.MustExec("set names utf8mb4 collate utf8mb4_general_ci")
	tk.MustExec("set @test_collate_var = 'a'")
	tk.MustQuery("select collation(@test_collate_var), charset(@test_collate_var)").Check(testkit.Rows("utf8mb4_general_ci utf8mb4"))
	tk.MustExec("set @test_collate_var = concat(\"a\", \"b\" collate utf8mb4_bin)")
	tk.MustQuery("select collation(@test_collate_var), charset(@test_collate_var)").Check(testkit.Rows("utf8mb4_bin utf8mb4"))

	tk.MustQuery("select locate('1', '123' collate utf8mb4_bin, 2 collate `binary`);").Check(testkit.Rows("0"))
	tk.MustQuery("select 1 in ('a' collate utf8mb4_bin, 'b' collate utf8mb4_general_ci);").Check(testkit.Rows("0"))
	tk.MustQuery("select left('abc' collate utf8mb4_bin, 2 collate `binary`);").Check(testkit.Rows("ab"))
	tk.MustQuery("select right('abc' collate utf8mb4_bin, 2 collate `binary`);").Check(testkit.Rows("bc"))
	tk.MustQuery("select repeat('abc' collate utf8mb4_bin, 2 collate `binary`);").Check(testkit.Rows("abcabc"))
	tk.MustQuery("select trim(both 'abc' collate utf8mb4_bin from 'c' collate utf8mb4_general_ci);").Check(testkit.Rows("c"))
	tk.MustQuery("select substr('abc' collate utf8mb4_bin, 2 collate `binary`);").Check(testkit.Rows("bc"))
	tk.MustQuery("select replace('abc' collate utf8mb4_bin, 'b' collate utf8mb4_general_ci, 'd' collate utf8mb4_unicode_ci);").Check(testkit.Rows("adc"))
}

// https://github.com/pingcap/tidb/issues/34500.
func TestJoinOnDifferentCollations(t *testing.T) {
	store := testkit.CreateMockStore(t)
	tk := testkit.NewTestKit(t, store)
	tk.MustExec("use test;")
	tk.MustExec("create table t (a char(10) charset gbk collate gbk_chinese_ci, b time);")
	tk.MustExec("insert into t values ('08:00:00', '08:00:00');")
	tk.MustQuery("select t1.a, t2.b from t as t1 right join t as t2 on t1.a = t2.b;").
		Check(testkit.Rows("08:00:00 08:00:00"))
}

func TestCoercibility(t *testing.T) {
	store := testkit.CreateMockStore(t)

	tk := testkit.NewTestKit(t, store)

	type testCase struct {
		expr   string
		result int
	}
	testFunc := func(cases []testCase, suffix string) {
		for _, tc := range cases {
			tk.MustQuery(fmt.Sprintf("select coercibility(%v) %v", tc.expr, suffix)).Check(testkit.Rows(fmt.Sprintf("%v", tc.result)))
		}
	}
	testFunc([]testCase{
		// constants
		{"1", 5}, {"null", 6}, {"'abc'", 4},
		// sys-constants
		{"version()", 3}, {"user()", 3}, {"database()", 3},
		{"current_role()", 3}, {"current_user()", 3},
		// scalar functions after constant folding
		{"1+null", 5}, {"null+'abcde'", 5}, {"concat(null, 'abcde')", 4},
		// non-deterministic functions
		{"rand()", 5}, {"now()", 5}, {"sysdate()", 5},
	}, "")

	tk.MustExec("use test")
	tk.MustExec("drop table if exists t")
	tk.MustExec("create table t (i int, r real, d datetime, t timestamp, c char(10), vc varchar(10), b binary(10), vb binary(10))")
	tk.MustExec("insert into t values (null, null, null, null, null, null, null, null)")
	testFunc([]testCase{
		{"i", 5}, {"r", 5}, {"d", 5}, {"t", 5},
		{"c", 2}, {"b", 2}, {"vb", 2}, {"vc", 2},
		{"i+r", 5}, {"i*r", 5}, {"cos(r)+sin(i)", 5}, {"d+2", 5},
		{"t*10", 5}, {"concat(c, vc)", 2}, {"replace(c, 'x', 'y')", 2},
	}, "from t")

	tk.MustQuery("SELECT COERCIBILITY(@straaa);").Check(testkit.Rows("2"))
}

func TestIssue20071(t *testing.T) {
	store := testkit.CreateMockStore(t)

	tk := testkit.NewTestKit(t, store)
	tk.MustExec("use test")
	tk.MustExec("drop table if exists table_30_utf8_4")
	tk.MustExec("drop table if exists t")
	tk.MustExec("create table t(a int)")
	tk.MustExec("insert into t values(1)")
	tk.MustExec("create table table_30_utf8_4 ( `pk` int primary key, `col_int_key_unsigned` int unsigned , `col_int_key_signed` int, `col_float_key_signed` float  , `col_float_key_unsigned` float unsigned) character set utf8 partition by hash(pk) partitions 4;")
	tk.MustExec("insert ignore into table_30_utf8_4 values (0,91, 10, 14,19.0495)")
	tk.MustExec("alter table table_30_utf8_4 add column a int as (col_int_key_signed * 2)")
	tk.MustExec("SELECT count(1) AS val FROM table_30_utf8_4 WHERE table_30_utf8_4.col_int_key_unsigned!=table_30_utf8_4.a OR (SELECT count(1) AS val FROM t WHERE table_30_utf8_4.col_float_key_signed!=table_30_utf8_4.col_float_key_unsigned )!=7984764426240273913;")
	tk.MustExec("select a from table_30_utf8_4 order by a")
}

func TestVirtualGeneratedColumnAndLimit(t *testing.T) {
	store := testkit.CreateMockStore(t)

	tk := testkit.NewTestKit(t, store)
	tk.MustExec("use test")
	tk.MustExec("drop table if exists t;")
	tk.MustExec("create table t (a int, b int as (a + 1));")
	tk.MustExec("insert into t(a) values (1);")
	tk.MustQuery("select /*+ LIMIT_TO_COP() */ b from t limit 1;").Check(testkit.Rows("2"))
	tk.MustQuery("select /*+ LIMIT_TO_COP() */ b from t order by b limit 1;").Check(testkit.Rows("2"))
}

func TestIssue17791(t *testing.T) {
	store := testkit.CreateMockStore(t)

	tk := testkit.NewTestKit(t, store)

	tk.MustExec("use test;")
	tk.MustExec("drop table if exists t;")
	tk.MustExec("SET sql_mode=DEFAULT;")
	tk.MustExec("CREATE TABLE t1 (" +
		" id INT NOT NULL PRIMARY KEY auto_increment," +
		" pad VARCHAR(10) NOT NULL," +
		" expr varchar(100) AS (NOT 1 BETWEEN -5 AND 5)" +
		");")
	tk.MustExec("INSERT INTO t1 (pad) VALUES ('a'), ('b');")
	tk.MustQuery("SELECT id, pad, expr, NOT 1 BETWEEN -5 AND 5 as expr_in_select FROM t1;").Check(testkit.Rows("1 a 0 0", "2 b 0 0"))
}

func TestIssue15986(t *testing.T) {
	store := testkit.CreateMockStore(t)

	tk := testkit.NewTestKit(t, store)
	tk.MustExec("use test")
	tk.MustExec("drop table if exists t0")
	tk.MustExec("CREATE TABLE t0(c0 int)")
	tk.MustExec("INSERT INTO t0 VALUES (0)")
	tk.MustQuery("SELECT t0.c0 FROM t0 WHERE CHAR(204355900);").Check(testkit.Rows("0"))
	tk.MustQuery("SELECT t0.c0 FROM t0 WHERE not CHAR(204355900);").Check(testkit.Rows())
	tk.MustQuery("SELECT t0.c0 FROM t0 WHERE '.0';").Check(testkit.Rows())
	tk.MustQuery("SELECT t0.c0 FROM t0 WHERE not '.0';").Check(testkit.Rows("0"))
	// If the number does not exceed the range of float64 and its value is not 0, it will be converted to true.
	tk.MustQuery("select * from t0 where '.000000000000000000000000000000000000000000000000000000" +
		"00000000000000000000000000000000000000000000000000000000000000000000000000000000000000000000" +
		"00000000000000000000000000000000000000000000000000000000000000000000000000000000000000000000" +
		"0000000000000000000000000000000000000000000000000000000000000000009';").Check(testkit.Rows("0"))
	tk.MustQuery("select * from t0 where not '.000000000000000000000000000000000000000000000000000000" +
		"00000000000000000000000000000000000000000000000000000000000000000000000000000000000000000000" +
		"00000000000000000000000000000000000000000000000000000000000000000000000000000000000000000000" +
		"0000000000000000000000000000000000000000000000000000000000000000009';").Check(testkit.Rows())

	// If the number is truncated beyond the range of float64, it will be converted to true when the truncated result is 0.
	tk.MustQuery("select * from t0 where '.0000000000000000000000000000000000000000000000000000000" +
		"000000000000000000000000000000000000000000000000000000000000000000000000000000000000000000000" +
		"000000000000000000000000000000000000000000000000000000000000000000000000000000000000000000000" +
		"00000000000000000000000000000000000000000000000000000000000000000000000000000000000009';").Check(testkit.Rows())
	tk.MustQuery("select * from t0 where not '.0000000000000000000000000000000000000000000000000000000" +
		"000000000000000000000000000000000000000000000000000000000000000000000000000000000000000000000" +
		"000000000000000000000000000000000000000000000000000000000000000000000000000000000000000000000" +
		"00000000000000000000000000000000000000000000000000000000000000000000000000000000000009';").Check(testkit.Rows("0"))
}

func TestNegativeZeroForHashJoin(t *testing.T) {
	store := testkit.CreateMockStore(t)

	tk := testkit.NewTestKit(t, store)
	tk.MustExec("use test;")
	tk.MustExec("drop table if exists t0, t1")
	tk.MustExec("CREATE TABLE t0(c0 float);")
	tk.MustExec("CREATE TABLE t1(c0 float);")
	tk.MustExec("INSERT INTO t1(c0) VALUES (0);")
	tk.MustExec("INSERT INTO t0(c0) VALUES (0);")
	tk.MustQuery("SELECT t1.c0 FROM t1, t0 WHERE t0.c0=-t1.c0;").Check(testkit.Rows("0"))
	tk.MustExec("drop TABLE t0;")
	tk.MustExec("drop table t1;")
}

func TestIssue1223(t *testing.T) {
	store := testkit.CreateMockStore(t)

	tk := testkit.NewTestKit(t, store)
	tk.MustExec("use test")
	tk.MustExec("drop table if exists testjson")
	tk.MustExec("CREATE TABLE testjson (j json DEFAULT NULL) ENGINE=InnoDB DEFAULT CHARSET=utf8;")
	tk.MustExec(`INSERT INTO testjson SET j='{"test":3}';`)
	tk.MustExec(`INSERT INTO testjson SET j='{"test":0}';`)
	tk.MustExec(`insert into testjson set j='{"test":"0"}';`)
	tk.MustExec(`insert into testjson set j='{"test":0.0}';`)
	tk.MustExec(`INSERT INTO testjson SET j='{"test":"aaabbb"}';`)
	tk.MustExec(`INSERT INTO testjson SET j='{"test":3.1415}';`)
	tk.MustExec(`INSERT INTO testjson SET j='{"test":[]}';`)
	tk.MustExec(`INSERT INTO testjson SET j='{"test":[1,2]}';`)
	tk.MustExec(`INSERT INTO testjson SET j='{"test":["b","c"]}';`)
	tk.MustExec(`INSERT INTO testjson SET j='{"test":{"ke":"val"}}';`)
	tk.MustExec(`insert into testjson set j='{"test":"2015-07-27 09:43:47"}';`)
	tk.MustExec(`insert into testjson set j='{"test":"0000-00-00 00:00:00"}';`)
	tk.MustExec(`insert into testjson set j='{"test":"0778"}';`)
	tk.MustExec(`insert into testjson set j='{"test":"0000"}';`)
	tk.MustExec(`insert into testjson set j='{"test":null}';`)
	tk.MustExec(`insert into testjson set j=null;`)
	tk.MustExec(`insert into testjson set j='{"test":[null]}';`)
	tk.MustExec(`insert into testjson set j='{"test":true}';`)
	tk.MustExec(`insert into testjson set j='{"test":false}';`)
	tk.MustExec(`insert into testjson set j='""';`)
	tk.MustExec(`insert into testjson set j='null';`)
	tk.MustExec(`insert into testjson set j='0';`)
	tk.MustExec(`insert into testjson set j='"0"';`)
	tk.MustQuery("SELECT * FROM testjson WHERE JSON_EXTRACT(j,'$.test');").Check(testkit.Rows(`{"test": 3}`,
		`{"test": "0"}`, `{"test": "aaabbb"}`, `{"test": 3.1415}`, `{"test": []}`, `{"test": [1, 2]}`,
		`{"test": ["b", "c"]}`, `{"test": {"ke": "val"}}`, `{"test": "2015-07-27 09:43:47"}`,
		`{"test": "0000-00-00 00:00:00"}`, `{"test": "0778"}`, `{"test": "0000"}`, `{"test": null}`,
		`{"test": [null]}`, `{"test": true}`, `{"test": false}`))
	tk.MustQuery("select * from testjson where j;").Check(testkit.Rows(`{"test": 3}`, `{"test": 0}`,
		`{"test": "0"}`, `{"test": 0}`, `{"test": "aaabbb"}`, `{"test": 3.1415}`, `{"test": []}`, `{"test": [1, 2]}`,
		`{"test": ["b", "c"]}`, `{"test": {"ke": "val"}}`, `{"test": "2015-07-27 09:43:47"}`,
		`{"test": "0000-00-00 00:00:00"}`, `{"test": "0778"}`, `{"test": "0000"}`, `{"test": null}`,
		`{"test": [null]}`, `{"test": true}`, `{"test": false}`, `""`, "null", `"0"`))
	tk.MustExec("insert into mysql.expr_pushdown_blacklist values('json_extract','tikv','');")
	tk.MustExec("admin reload expr_pushdown_blacklist;")
	tk.MustQuery("SELECT * FROM testjson WHERE JSON_EXTRACT(j,'$.test');").Check(testkit.Rows("{\"test\": 3}",
		"{\"test\": \"0\"}", "{\"test\": \"aaabbb\"}", "{\"test\": 3.1415}", "{\"test\": []}", "{\"test\": [1, 2]}",
		"{\"test\": [\"b\", \"c\"]}", "{\"test\": {\"ke\": \"val\"}}", "{\"test\": \"2015-07-27 09:43:47\"}",
		"{\"test\": \"0000-00-00 00:00:00\"}", "{\"test\": \"0778\"}", "{\"test\": \"0000\"}", "{\"test\": null}",
		"{\"test\": [null]}", "{\"test\": true}", "{\"test\": false}"))
	tk.MustQuery("select * from testjson where j;").Check(testkit.Rows(`{"test": 3}`, `{"test": 0}`,
		`{"test": "0"}`, `{"test": 0}`, `{"test": "aaabbb"}`, `{"test": 3.1415}`, `{"test": []}`, `{"test": [1, 2]}`,
		`{"test": ["b", "c"]}`, `{"test": {"ke": "val"}}`, `{"test": "2015-07-27 09:43:47"}`,
		`{"test": "0000-00-00 00:00:00"}`, `{"test": "0778"}`, `{"test": "0000"}`, `{"test": null}`,
		`{"test": [null]}`, `{"test": true}`, `{"test": false}`, `""`, "null", `"0"`))
}

func TestIssue15743(t *testing.T) {
	store := testkit.CreateMockStore(t)

	tk := testkit.NewTestKit(t, store)
	tk.MustExec("use test")
	tk.MustExec("drop table if exists t0")
	tk.MustExec("CREATE TABLE t0(c0 int)")
	tk.MustExec("INSERT INTO t0 VALUES (1)")
	tk.MustQuery("SELECT * FROM t0 WHERE 1 AND 0.4").Check(testkit.Rows("1"))
}

func TestIssue15725(t *testing.T) {
	store := testkit.CreateMockStore(t)

	tk := testkit.NewTestKit(t, store)
	tk.MustExec("use test;")
	tk.MustExec("drop table if exists t")
	tk.MustExec("create table t(a int)")
	tk.MustExec("insert into t values(2)")
	tk.MustQuery("select * from t where (not not a) = a").Check(testkit.Rows())
	tk.MustQuery("select * from t where (not not not not a) = a").Check(testkit.Rows())
}

func TestIssue15790(t *testing.T) {
	store := testkit.CreateMockStore(t)

	tk := testkit.NewTestKit(t, store)
	tk.MustExec("use test;")
	tk.MustExec("drop table if exists t0")
	tk.MustExec("CREATE TABLE t0(c0 INT);")
	tk.MustExec("INSERT INTO t0(c0) VALUES (0);")
	tk.MustQuery("SELECT * FROM t0 WHERE -10000000000000000000 | t0.c0 UNION SELECT * FROM t0;").Check(testkit.Rows("0"))
	tk.MustQuery("SELECT * FROM t0 WHERE -10000000000000000000 | t0.c0 UNION all SELECT * FROM t0;").Check(testkit.Rows("0", "0"))
	tk.MustExec("drop table t0;")
}

func TestIssue15990(t *testing.T) {
	store := testkit.CreateMockStore(t)

	tk := testkit.NewTestKit(t, store)
	tk.MustExec("use test;")
	tk.MustExec("drop table if exists t0;")
	tk.MustExec("CREATE TABLE t0(c0 TEXT(10));")
	tk.MustExec("INSERT INTO t0(c0) VALUES (1);")
	tk.MustQuery("SELECT * FROM t0 WHERE ('a' != t0.c0) AND t0.c0;").Check(testkit.Rows("1"))
	tk.MustExec("CREATE INDEX i0 ON t0(c0(10));")
	tk.MustQuery("SELECT * FROM t0 WHERE ('a' != t0.c0) AND t0.c0;").Check(testkit.Rows("1"))
	tk.MustExec("drop table t0;")
}

func TestIssue15992(t *testing.T) {
	store := testkit.CreateMockStore(t)

	tk := testkit.NewTestKit(t, store)
	tk.MustExec("use test;")
	tk.MustExec("drop table if exists t0")
	tk.MustExec("CREATE TABLE t0(c0 INT, c1 INT AS (c0));")
	tk.MustExec("CREATE INDEX i0 ON t0(c1);")
	tk.MustQuery("SELECT t0.c0 FROM t0 UNION ALL SELECT 0 FROM t0;").Check(testkit.Rows())
	tk.MustExec("drop table t0;")
}

func TestCTEWithDML(t *testing.T) {
	store := testkit.CreateMockStore(t)

	tk := testkit.NewTestKit(t, store)
	tk.MustExec("use test;")
	tk.MustExec("drop table if exists t1;")
	tk.MustExec("create table t1(a int);")
	tk.MustExec("insert into t1 values(2),(3);")
	tk.MustQuery("with t1 as (select 36 as col from t1 where a=3) select * from t1;").Check(testkit.Rows("36"))
	tk.MustExec("insert into t1 with t1 as (select 36 as col from t1) select * from t1;")
	tk.MustQuery("select * from t1").Check(testkit.Rows("2", "3", "36", "36"))
	tk.MustExec("with cte1(a) as (select 36) update t1 set a = 1 where a in (select a from cte1);")
	tk.MustQuery("select * from t1").Check(testkit.Rows("2", "3", "1", "1"))
	tk.MustExec("with recursive cte(a) as (select 1 union select a + 1 from cte where a < 10) update cte, t1 set t1.a=1")
	tk.MustQuery("select * from t1").Check(testkit.Rows("1", "1", "1", "1"))

	tk.MustGetErrCode("with recursive cte(a) as (select 1 union select a + 1 from cte where a < 10) update cte set a=1", mysql.ErrNonUpdatableTable)
	tk.MustGetErrCode("with recursive cte(a) as (select 1 union select a + 1 from cte where a < 10) delete from cte", mysql.ErrNonUpdatableTable)
	tk.MustGetErrCode("with cte(a) as (select a from t1) delete from cte", mysql.ErrNonUpdatableTable)
	tk.MustGetErrCode("with cte(a) as (select a from t1) update cte set a=1", mysql.ErrNonUpdatableTable)

	tk.MustExec("drop table if exists t1;")
	tk.MustExec("create table t1(a int, b int, primary key(a));")
	tk.MustExec("insert into t1 values (1, 1),(2,1),(3,1);")
	tk.MustExec("replace into t1 with recursive cte(a,b) as (select 1, 1 union select a + 1,b+1 from cte where a < 5) select * from cte;")
	tk.MustQuery("select * from t1").Check(testkit.Rows("1 1", "2 2", "3 3", "4 4", "5 5"))
}

func TestIssue16419(t *testing.T) {
	store := testkit.CreateMockStore(t)

	tk := testkit.NewTestKit(t, store)
	tk.MustExec("use test;")
	tk.MustExec("drop table if exists t0")
	tk.MustExec("drop table if exists t1")
	tk.MustExec("CREATE TABLE t0(c0 INT);")
	tk.MustExec("CREATE TABLE t1(c0 INT);")
	tk.MustQuery("SELECT * FROM t1 NATURAL LEFT JOIN t0 WHERE NOT t1.c0;").Check(testkit.Rows())
	tk.MustExec("drop table t0, t1;")
}

func TestIssue16029(t *testing.T) {
	store := testkit.CreateMockStore(t)

	tk := testkit.NewTestKit(t, store)
	tk.MustExec("use test;")
	tk.MustExec("drop table if exists t0,t1;")
	tk.MustExec("CREATE TABLE t0(c0 INT);")
	tk.MustExec("CREATE TABLE t1(c0 INT);")
	tk.MustExec("INSERT INTO t0 VALUES (NULL), (1);")
	tk.MustExec("INSERT INTO t1 VALUES (0);")
	tk.MustQuery("SELECT t0.c0 FROM t0 JOIN t1 ON (t0.c0 REGEXP 1) | t1.c0  WHERE BINARY STRCMP(t1.c0, t0.c0);").Check(testkit.Rows("1"))
	tk.MustExec("drop table t0;")
	tk.MustExec("drop table t1;")
}

func TestIssue16426(t *testing.T) {
	store := testkit.CreateMockStore(t)

	tk := testkit.NewTestKit(t, store)
	tk.MustExec("use test")
	tk.MustExec("drop table if exists t")
	tk.MustExec("create table t (a int)")
	tk.MustExec("insert into t values (42)")
	tk.MustQuery("select a from t where a/10000").Check(testkit.Rows("42"))
	tk.MustQuery("select a from t where a/100000").Check(testkit.Rows("42"))
	tk.MustQuery("select a from t where a/1000000").Check(testkit.Rows("42"))
	tk.MustQuery("select a from t where a/10000000").Check(testkit.Rows("42"))
}

func TestIssue16505(t *testing.T) {
	store := testkit.CreateMockStore(t)

	tk := testkit.NewTestKit(t, store)
	tk.MustExec("use test;")
	tk.MustExec("drop table if exists t;")
	tk.MustExec("CREATE TABLE t(c varchar(100), index idx(c(100)));")
	tk.MustExec("INSERT INTO t VALUES (NULL),('1'),('0'),(''),('aaabbb'),('0abc'),('123e456'),('0.0001deadsfeww');")
	tk.MustQuery("select * from t where c;").Sort().Check(testkit.Rows("0.0001deadsfeww", "1", "123e456"))
	tk.MustQuery("select /*+ USE_INDEX(t, idx) */ * from t where c;").Sort().Check(testkit.Rows("0.0001deadsfeww", "1", "123e456"))
	tk.MustQuery("select /*+ IGNORE_INDEX(t, idx) */* from t where c;").Sort().Check(testkit.Rows("0.0001deadsfeww", "1", "123e456"))
	tk.MustExec("drop table t;")
}

func TestIssue20121(t *testing.T) {
	store := testkit.CreateMockStore(t)

	tk := testkit.NewTestKit(t, store)
	tk.MustExec("use test")
	// testcase for Datetime vs Year
	tk.MustExec("drop table if exists t")
	tk.MustExec("create table t(a datetime, b year)")
	tk.MustExec("insert into t values('2000-05-03 16:44:44', 2018)")
	tk.MustExec("insert into t values('2020-10-01 11:11:11', 2000)")
	tk.MustExec("insert into t values('2020-10-01 11:11:11', 2070)")
	tk.MustExec("insert into t values('2020-10-01 11:11:11', 1999)")

	tk.MustQuery("select * from t where t.a < t.b").Check(testkit.Rows("2000-05-03 16:44:44 2018", "2020-10-01 11:11:11 2070"))
	tk.MustQuery("select * from t where t.a > t.b").Check(testkit.Rows("2020-10-01 11:11:11 2000", "2020-10-01 11:11:11 1999"))

	// testcase for Date vs Year
	tk.MustExec("drop table if exists tt")
	tk.MustExec("create table tt(a date, b year)")
	tk.MustExec("insert into tt values('2019-11-11', 2000)")
	tk.MustExec("insert into tt values('2019-11-11', 2020)")
	tk.MustExec("insert into tt values('2019-11-11', 2022)")

	tk.MustQuery("select * from tt where tt.a > tt.b").Check(testkit.Rows("2019-11-11 2000"))
	tk.MustQuery("select * from tt where tt.a < tt.b").Check(testkit.Rows("2019-11-11 2020", "2019-11-11 2022"))

	// testcase for Timestamp vs Year
	tk.MustExec("drop table if exists ttt")
	tk.MustExec("create table ttt(a timestamp, b year)")
	tk.MustExec("insert into ttt values('2019-11-11 11:11:11', 2019)")
	tk.MustExec("insert into ttt values('2019-11-11 11:11:11', 2000)")
	tk.MustExec("insert into ttt values('2019-11-11 11:11:11', 2022)")

	tk.MustQuery("select * from ttt where ttt.a > ttt.b").Check(testkit.Rows("2019-11-11 11:11:11 2019", "2019-11-11 11:11:11 2000"))
	tk.MustQuery("select * from ttt where ttt.a < ttt.b").Check(testkit.Rows("2019-11-11 11:11:11 2022"))
}

func TestIssue16779(t *testing.T) {
	store := testkit.CreateMockStore(t)

	tk := testkit.NewTestKit(t, store)
	tk.MustExec("use test")
	tk.MustExec("drop table if exists t0")
	tk.MustExec("drop table if exists t1")
	tk.MustExec("create table t0 (c0 int)")
	tk.MustExec("create table t1 (c0 int)")
	tk.MustQuery("SELECT * FROM t1 LEFT JOIN t0 ON TRUE WHERE BINARY EXPORT_SET(0, 0, 0 COLLATE 'binary', t0.c0, 0 COLLATE 'binary')")
}

func TestIssue16697(t *testing.T) {
	store := testkit.CreateMockStore(t)

	tk := testkit.NewTestKit(t, store)
	tk.MustExec("use test")
	tk.MustExec("drop table if exists t")
	tk.MustExec("CREATE TABLE t (v varchar(1024))")
	tk.MustExec("insert into t values (space(1024))")
	for i := 0; i < 5; i++ {
		tk.MustExec("insert into t select * from t")
	}
	rows := tk.MustQuery("explain analyze select * from t").Rows()
	for _, row := range rows {
		line := fmt.Sprintf("%v", row)
		if strings.Contains(line, "Projection") {
			require.Contains(t, line, "KB")
			require.NotContains(t, line, "MB")
			require.NotContains(t, line, "GB")
		}
	}
}

func TestIssue17045(t *testing.T) {
	store := testkit.CreateMockStore(t)

	tk := testkit.NewTestKit(t, store)
	tk.MustExec("use test")
	tk.MustExec("drop table if exists t")
	tk.MustExec("create table t(a int,b varchar(20),c datetime,d double,e int,f int as(a+b),key(a),key(b),key(c),key(d),key(e),key(f));")
	tk.MustExec("insert into t(a,b,e) values(null,\"5\",null);")
	tk.MustExec("insert into t(a,b,e) values(\"5\",null,null);")
	tk.MustQuery("select /*+ use_index_merge(t)*/ * from t where t.e=5 or t.a=5;").Check(testkit.Rows("5 <nil> <nil> <nil> <nil> <nil>"))
}

func TestIssue17098(t *testing.T) {
	store := testkit.CreateMockStore(t)

	tk := testkit.NewTestKit(t, store)
	tk.MustExec("use test")
	tk.MustExec("drop table if exists t1, t2")
	tk.MustExec("create table t1(a char) collate utf8mb4_bin;")
	tk.MustExec("create table t2(a char) collate utf8mb4_bin;;")
	tk.MustExec("insert into t1 values('a');")
	tk.MustExec("insert into t2 values('a');")
	tk.MustQuery("select collation(t1.a) from t1 union select collation(t2.a) from t2;").Check(testkit.Rows("utf8mb4_bin"))
}

func TestIssue17115(t *testing.T) {
	store := testkit.CreateMockStore(t)

	tk := testkit.NewTestKit(t, store)
	tk.MustQuery("select collation(user());").Check(testkit.Rows("utf8mb4_bin"))
	tk.MustQuery("select collation(compress('abc'));").Check(testkit.Rows("binary"))
}

func TestIndexedVirtualGeneratedColumnTruncate(t *testing.T) {
	store := testkit.CreateMockStore(t)

	tk := testkit.NewTestKit(t, store)
	tk.MustExec("use test")
	tk.MustExec("drop table if exists t1")
	tk.MustExec("create table t(a int, b tinyint as(a+100) unique key)")
	tk.MustExec("insert ignore into t values(200, default)")
	tk.MustExec("update t set a=1 where a=200")
	tk.MustExec("admin check table t")
	tk.MustExec("delete from t")
	tk.MustExec("insert ignore into t values(200, default)")
	tk.MustExec("admin check table t")
	tk.MustExec("insert ignore into t values(200, default) on duplicate key update a=100")
	tk.MustExec("admin check table t")
	tk.MustExec("delete from t")
	tk.MustExec("admin check table t")

	tk.MustExec("begin")
	tk.MustExec("insert ignore into t values(200, default)")
	tk.MustExec("update t set a=1 where a=200")
	tk.MustExec("admin check table t")
	tk.MustExec("delete from t")
	tk.MustExec("insert ignore into t values(200, default)")
	tk.MustExec("admin check table t")
	tk.MustExec("insert ignore into t values(200, default) on duplicate key update a=100")
	tk.MustExec("admin check table t")
	tk.MustExec("delete from t")
	tk.MustExec("admin check table t")
	tk.MustExec("commit")
	tk.MustExec("admin check table t")
}

func TestIssue17287(t *testing.T) {
	store := testkit.CreateMockStore(t)

	tk := testkit.NewTestKit(t, store)
	tk.MustExec(`set tidb_enable_prepared_plan_cache=1`)
	tk.MustExec("use test;")
	tk.MustExec("drop table if exists t;")
	tk.MustExec("set @@tidb_enable_vectorized_expression = false;")
	tk.MustExec("create table t(a datetime);")
	tk.MustExec("insert into t values(from_unixtime(1589873945)), (from_unixtime(1589873946));")
	tk.MustExec("prepare stmt7 from 'SELECT unix_timestamp(a) FROM t WHERE a = from_unixtime(?);';")
	tk.MustExec("set @val1 = 1589873945;")
	tk.MustExec("set @val2 = 1589873946;")
	tk.MustQuery("execute stmt7 using @val1;").Check(testkit.Rows("1589873945"))
	tk.MustQuery("execute stmt7 using @val2;").Check(testkit.Rows("1589873946"))
}

func TestIssue17898(t *testing.T) {
	store := testkit.CreateMockStore(t)

	tk := testkit.NewTestKit(t, store)
	tk.MustExec("use test")

	tk.MustExec("drop table if exists t0")
	tk.MustExec("create table t0(a char(10), b int as ((a)));")
	tk.MustExec("insert into t0(a) values(\"0.5\");")
	tk.MustQuery("select * from t0;").Check(testkit.Rows("0.5 1"))
}

func TestIssue18515(t *testing.T) {
	store := testkit.CreateMockStore(t)

	tk := testkit.NewTestKit(t, store)
	tk.MustExec("use test")
	tk.MustExec("drop table if exists t")
	tk.MustExec("create table t(a int, b json, c int AS (JSON_EXTRACT(b, '$.population')), key(c));")
	tk.MustExec("select /*+ TIDB_INLJ(t2) */ t1.a, t1.c, t2.a from t t1, t t2 where t1.c=t2.c;")
}

func TestIssue20223(t *testing.T) {
	store := testkit.CreateMockStore(t)

	tk := testkit.NewTestKit(t, store)
	tk.MustExec("use test")
	tk.MustExec("drop table if exists t")
	tk.MustExec("CREATE TABLE t (" +
		"id int(10) unsigned NOT NULL AUTO_INCREMENT," +
		"type tinyint(4) NOT NULL," +
		"create_time int(11) NOT NULL," +
		"PRIMARY KEY (id)" +
		")")
	tk.MustExec("insert into t values (4, 2, 1598584933)")
	tk.MustQuery("select from_unixtime(create_time,'%Y-%m-%d') as t_day,count(*) as cnt from t where `type` = 1 " +
		"group by t_day union all " +
		"select from_unixtime(create_time,'%Y-%m-%d') as t_day,count(*) as cnt from t where `type` = 2 " +
		"group by t_day").Check(testkit.Rows("2020-08-28 1"))
}

func TestIssue18525(t *testing.T) {
	store := testkit.CreateMockStore(t)

	tk := testkit.NewTestKit(t, store)
	tk.MustExec("use test")
	tk.MustExec("drop table if exists t1")
	tk.MustExec("create table t1 (col0 BLOB, col1 CHAR(74), col2 DATE UNIQUE)")
	tk.MustExec("insert into t1 values ('l', '7a34bc7d-6786-461b-92d3-fd0a6cd88f39', '1000-01-03')")
	tk.MustExec("insert into t1 values ('l', NULL, '1000-01-04')")
	tk.MustExec("insert into t1 values ('b', NULL, '1000-01-02')")
	tk.MustQuery("select INTERVAL( ( CONVERT( -11752 USING utf8 ) ), 6558853612195285496, `col1`) from t1").Check(testkit.Rows("0", "0", "0"))
}

func TestSchemaDMLNotChange(t *testing.T) {
	store := testkit.CreateMockStore(t)

	tk := testkit.NewTestKit(t, store)
	tk2 := testkit.NewTestKit(t, store)
	tk.MustExec("use test")
	tk2.MustExec("use test")
	tk.MustExec("drop table if exists t")
	tk.MustExec("create table t (id int primary key, c_json json);")
	tk.MustExec("insert into t values (1, '{\"k\": 1}');")
	tk.MustExec("begin")
	tk.MustExec("update t set c_json = '{\"k\": 2}' where id = 1;")
	tk2.MustExec("alter table t rename column c_json to cc_json;")
	tk.MustExec("commit")
}

func TestIssue18850(t *testing.T) {
	store := testkit.CreateMockStore(t)

	tk := testkit.NewTestKit(t, store)
	tk.MustExec("use test")
	tk.MustExec("drop table if exists t, t1")
	tk.MustExec("create table t(a int, b enum('A', 'B'));")
	tk.MustExec("create table t1(a1 int, b1 enum('B', 'A'));")
	tk.MustExec("insert into t values (1, 'A');")
	tk.MustExec("insert into t1 values (1, 'A');")
	tk.MustQuery("select /*+ HASH_JOIN(t, t1) */ * from t join t1 on t.b = t1.b1;").Check(testkit.Rows("1 A 1 A"))

	tk.MustExec("drop table t, t1")
	tk.MustExec("create table t(a int, b set('A', 'B'));")
	tk.MustExec("create table t1(a1 int, b1 set('B', 'A'));")
	tk.MustExec("insert into t values (1, 'A');")
	tk.MustExec("insert into t1 values (1, 'A');")
	tk.MustQuery("select /*+ HASH_JOIN(t, t1) */ * from t join t1 on t.b = t1.b1;").Check(testkit.Rows("1 A 1 A"))
}

func TestIssue19504(t *testing.T) {
	store := testkit.CreateMockStore(t)

	tk := testkit.NewTestKit(t, store)
	tk.MustExec("use test")
	tk.MustExec("drop table if exists t1;")
	tk.MustExec("create table t1 (c_int int, primary key (c_int));")
	tk.MustExec("insert into t1 values (1), (2), (3);")
	tk.MustExec("drop table if exists t2;")
	tk.MustExec("create table t2 (c_int int, primary key (c_int));")
	tk.MustExec("insert into t2 values (1);")
	tk.MustQuery("select (select count(c_int) from t2 where c_int = t1.c_int) c1, (select count(1) from t2 where c_int = t1.c_int) c2 from t1;").
		Check(testkit.Rows("1 1", "0 0", "0 0"))
	tk.MustQuery("select (select count(c_int*c_int) from t2 where c_int = t1.c_int) c1, (select count(1) from t2 where c_int = t1.c_int) c2 from t1;").
		Check(testkit.Rows("1 1", "0 0", "0 0"))
}

func TestIssue17767(t *testing.T) {
	store := testkit.CreateMockStore(t)

	tk := testkit.NewTestKit(t, store)
	tk.MustExec("use test")
	tk.MustExec("drop table if exists t0;")
	tk.MustExec("CREATE TABLE t0(c0 INTEGER AS (NULL) NOT NULL, c1 INT);")
	tk.MustExec("CREATE INDEX i0 ON t0(c0, c1);")
	tk.MustExec("INSERT IGNORE INTO t0(c1) VALUES (0);")
	tk.MustQuery("SELECT * FROM t0").Check(testkit.Rows("0 0"))

	tk.MustExec("begin")
	tk.MustExec("INSERT IGNORE INTO t0(c1) VALUES (0);")
	tk.MustQuery("SELECT * FROM t0").Check(testkit.Rows("0 0", "0 0"))
	tk.MustExec("rollback")
}

func TestIssue19596(t *testing.T) {
	store := testkit.CreateMockStore(t)

	tk := testkit.NewTestKit(t, store)
	tk.MustExec("use test")
	tk.MustExec("drop table if exists t;")
	tk.MustExec("create table t (a int) partition by range(a) (PARTITION p0 VALUES LESS THAN (10));")
	tk.MustGetErrMsg("alter table t add partition (partition p1 values less than (a));", "[planner:1054]Unknown column 'a' in 'expression'")
	tk.MustQuery("select * from t;")
	tk.MustExec("drop table if exists t;")
	tk.MustGetErrMsg("create table t (a int) partition by range(a) (PARTITION p0 VALUES LESS THAN (a));", "[planner:1054]Unknown column 'a' in 'expression'")
}

func TestIssue17476(t *testing.T) {
	store := testkit.CreateMockStore(t)

	tk := testkit.NewTestKit(t, store)
	tk.MustExec("use test")
	tk.MustExec("DROP TABLE IF EXISTS `table_float`;")
	tk.MustExec("DROP TABLE IF EXISTS `table_int_float_varchar`;")
	tk.MustExec("CREATE TABLE `table_float` (`id_1` int(16) NOT NULL AUTO_INCREMENT,`col_float_1` float DEFAULT NULL,PRIMARY KEY (`id_1`)) ENGINE=InnoDB DEFAULT CHARSET=utf8mb4 COLLATE=utf8mb4_bin AUTO_INCREMENT=97635;")
	tk.MustExec("CREATE TABLE `table_int_float_varchar` " +
		"(`id_6` int(16) NOT NULL AUTO_INCREMENT," +
		"`col_int_6` int(16) DEFAULT NULL,`col_float_6` float DEFAULT NULL," +
		"`col_varchar_6` varchar(511) DEFAULT NULL,PRIMARY KEY (`id_6`)," +
		"KEY `vhyen` (`id_6`,`col_int_6`,`col_float_6`,`col_varchar_6`(1))," +
		"KEY `zzylq` (`id_6`,`col_int_6`,`col_float_6`,`col_varchar_6`(1))) " +
		"ENGINE=InnoDB DEFAULT CHARSET=utf8mb4 COLLATE=utf8mb4_bin AUTO_INCREMENT=90818;")

	tk.MustExec("INSERT INTO `table_float` VALUES (1,NULL),(2,0.1),(3,0),(4,-0.1),(5,-0.1),(6,NULL),(7,0.5),(8,0),(9,0),(10,NULL),(11,1),(12,1.5),(13,NULL),(14,NULL);")
	tk.MustExec("INSERT INTO `table_int_float_varchar` VALUES (1,0,0.1,'true'),(2,-1,1.5,'2020-02-02 02:02:00'),(3,NULL,1.5,NULL),(4,65535,0.1,'true'),(5,NULL,0.1,'1'),(6,-1,1.5,'2020-02-02 02:02:00'),(7,-1,NULL,''),(8,NULL,-0.1,NULL),(9,NULL,-0.1,'1'),(10,-1,NULL,''),(11,NULL,1.5,'false'),(12,-1,0,NULL),(13,0,-0.1,NULL),(14,-1,NULL,'-0'),(15,65535,-1,'1'),(16,NULL,0.5,NULL),(17,-1,NULL,NULL);")
	tk.MustQuery(`select count(*) from table_float
 JOIN table_int_float_varchar AS tmp3 ON (tmp3.col_varchar_6 AND NULL)
 IS NULL WHERE col_int_6=0;`).Check(testkit.Rows("14"))
	tk.MustQuery(`SELECT count(*) FROM (table_float JOIN table_int_float_varchar AS tmp3 ON (tmp3.col_varchar_6 AND NULL) IS NULL);`).Check(testkit.Rows("154"))
	tk.MustQuery(`SELECT * FROM (table_int_float_varchar AS tmp3) WHERE (col_varchar_6 AND NULL) IS NULL AND col_int_6=0;`).Check(testkit.Rows("13 0 -0.1 <nil>"))
}

func TestIssue11645(t *testing.T) {
	store := testkit.CreateMockStore(t)

	tk := testkit.NewTestKit(t, store)
	tk.MustQuery(`SELECT DATE_ADD('1000-01-01 00:00:00', INTERVAL -2 HOUR);`).Check(testkit.Rows("0999-12-31 22:00:00"))
	tk.MustQuery(`SELECT DATE_ADD('1000-01-01 00:00:00', INTERVAL -200 HOUR);`).Check(testkit.Rows("0999-12-23 16:00:00"))
	tk.MustQuery(`SELECT DATE_ADD('0001-01-01 00:00:00', INTERVAL -2 HOUR);`).Check(testkit.Rows("0000-00-00 22:00:00"))
	tk.MustQuery(`SELECT DATE_ADD('0001-01-01 00:00:00', INTERVAL -25 HOUR);`).Check(testkit.Rows("0000-00-00 23:00:00"))
	tk.MustQuery(`SELECT DATE_ADD('0001-01-01 00:00:00', INTERVAL -8784 HOUR);`).Check(testkit.Rows("0000-00-00 00:00:00"))
	tk.MustQuery(`SELECT DATE_ADD('0001-01-01 00:00:00', INTERVAL -8785 HOUR);`).Check(testkit.Rows("<nil>"))
	tk.MustQuery(`SELECT DATE_ADD('0001-01-02 00:00:00', INTERVAL -2 HOUR);`).Check(testkit.Rows("0001-01-01 22:00:00"))
	tk.MustQuery(`SELECT DATE_ADD('0001-01-02 00:00:00', INTERVAL -24 HOUR);`).Check(testkit.Rows("0001-01-01 00:00:00"))
	tk.MustQuery(`SELECT DATE_ADD('0001-01-02 00:00:00', INTERVAL -25 HOUR);`).Check(testkit.Rows("0000-00-00 23:00:00"))
	tk.MustQuery(`SELECT DATE_ADD('0001-01-02 00:00:00', INTERVAL -8785 HOUR);`).Check(testkit.Rows("0000-00-00 23:00:00"))
}

func TestIssue14349(t *testing.T) {
	store := testkit.CreateMockStore(t)

	tk := testkit.NewTestKit(t, store)
	tk.MustExec("use test;")
	tk.MustExec("drop table if exists papers;")
	tk.MustExec("create table papers(title text, content longtext)")
	tk.MustExec("insert into papers values('title', 'content')")
	tk.MustQuery(`select to_base64(title), to_base64(content) from papers;`).Check(testkit.Rows("dGl0bGU= Y29udGVudA=="))
	tk.MustExec("set tidb_enable_vectorized_expression = 0;")
	tk.MustQuery(`select to_base64(title), to_base64(content) from papers;`).Check(testkit.Rows("dGl0bGU= Y29udGVudA=="))
	tk.MustExec("set tidb_enable_vectorized_expression = 1;")
}

func TestIssue20180(t *testing.T) {
	store := testkit.CreateMockStore(t)

	tk := testkit.NewTestKit(t, store)
	tk.MustExec("use test")
	tk.MustExec("drop table if exists t;")
	tk.MustExec("drop table if exists t1;")
	tk.MustExec("create table t(a enum('a', 'b'), b tinyint);")
	tk.MustExec("create table t1(c varchar(20));")
	tk.MustExec("insert into t values('b', 0);")
	tk.MustExec("insert into t1 values('b');")
	tk.MustQuery("select * from t, t1 where t.a= t1.c;").Check(testkit.Rows("b 0 b"))
	tk.MustQuery("select * from t, t1 where t.b= t1.c;").Check(testkit.Rows("b 0 b"))
	tk.MustQuery("select * from t, t1 where t.a = t1.c and t.b= t1.c;").Check(testkit.Rows("b 0 b"))

	tk.MustExec("drop table if exists t;")
	tk.MustExec("create table t(a enum('a','b'));")
	tk.MustExec("insert into t values('b');")
	tk.MustQuery("select * from t where a > 1  and a = \"b\";").Check(testkit.Rows("b"))
}

func TestIssue11755(t *testing.T) {
	store := testkit.CreateMockStore(t)

	tk := testkit.NewTestKit(t, store)
	tk.MustExec("use test")
	tk.MustExec("drop table if exists lt;")
	tk.MustExec("create table lt (d decimal(10, 4));")
	tk.MustExec("insert into lt values(0.2),(0.2);")
	tk.MustQuery("select LEAD(d,1,1) OVER(), LAG(d,1,1) OVER() from lt;").Check(testkit.Rows("0.2000 1.0000", "1.0000 0.2000"))
}

func TestIssue20369(t *testing.T) {
	store := testkit.CreateMockStore(t)

	tk := testkit.NewTestKit(t, store)
	tk.MustExec("use test")
	tk.MustExec("drop table if exists t;")
	tk.MustExec("create table t(a int);")
	tk.MustExec("insert into t values (1);")
	tk.MustExec("insert into t select values(a) from t;")
	tk.MustQuery("select * from t").Check(testkit.Rows("1", "<nil>"))
}

func TestIssue20730(t *testing.T) {
	store := testkit.CreateMockStore(t)

	tk := testkit.NewTestKit(t, store)
	tk.MustExec("use test")
	tk.MustExec("DROP TABLE IF EXISTS tmp;")
	tk.MustExec("CREATE TABLE tmp (id int(11) NOT NULL,value int(1) NOT NULL,PRIMARY KEY (id))")
	tk.MustExec("INSERT INTO tmp VALUES (1, 1),(2,2),(3,3),(4,4),(5,5)")
	tk.MustExec("SET @sum := 10")
	tk.MustQuery("SELECT @sum := IF(@sum=20,4,@sum + tmp.value) sum FROM tmp ORDER BY tmp.id").Check(testkit.Rows("11", "13", "16", "20", "4"))
}

func TestIssue20860(t *testing.T) {
	store := testkit.CreateMockStore(t)

	tk := testkit.NewTestKit(t, store)
	tk.MustExec("use test")
	tk.MustExec("drop table if exists t;")
	tk.MustExec("create table t(id int primary key, c int, d timestamp null default null)")
	tk.MustExec("insert into t values(1, 2, '2038-01-18 20:20:30')")
	require.Error(t, tk.ExecToErr("update t set d = adddate(d, interval 1 day) where id < 10"))
}

func TestIssue15847(t *testing.T) {
	store := testkit.CreateMockStore(t)

	tk := testkit.NewTestKit(t, store)
	tk.MustExec("use test")
	tk.MustExec("drop view if exists t15847")
	tk.MustExec("CREATE VIEW t15847(c0) AS SELECT NULL;")
	tk.MustQuery("SELECT * FROM t15847 WHERE (NOT (IF(t15847.c0, NULL, NULL)));").Check(testkit.Rows())
	tk.MustExec("drop view if exists t15847")
}

func TestIssue10462(t *testing.T) {
	store := testkit.CreateMockStore(t)

	tk := testkit.NewTestKit(t, store)
	tk.MustExec("use test")
	tk.MustQuery("select json_array(true)").Check(testkit.Rows("[true]"))
	tk.MustQuery("select json_array(1=2)").Check(testkit.Rows("[false]"))
	tk.MustQuery("select json_array(1!=2)").Check(testkit.Rows("[true]"))
	tk.MustQuery("select json_array(1<2)").Check(testkit.Rows("[true]"))
	tk.MustQuery("select json_array(1<=2)").Check(testkit.Rows("[true]"))
	tk.MustQuery("select json_array(1>2)").Check(testkit.Rows("[false]"))
	tk.MustQuery("select json_array(1>=2)").Check(testkit.Rows("[false]"))
	tk.MustQuery("select json_object(true, null <=> null)").Check(testkit.Rows("{\"1\": true}"))
	tk.MustQuery("select json_object(false, 1 and 2)").Check(testkit.Rows("{\"0\": true}"))
	tk.MustQuery("select json_object(false, 1 and 0)").Check(testkit.Rows("{\"0\": false}"))
	tk.MustQuery("select json_object(false, 1 or 0)").Check(testkit.Rows("{\"0\": true}"))
	tk.MustQuery("select json_object(false, 1 xor 0)").Check(testkit.Rows("{\"0\": true}"))
	tk.MustQuery("select json_object(false, 1 xor 1)").Check(testkit.Rows("{\"0\": false}"))
	tk.MustQuery("select json_object(false, not 1)").Check(testkit.Rows("{\"0\": false}"))
	tk.MustQuery("select json_array(null and 1)").Check(testkit.Rows("[null]"))
	tk.MustQuery("select json_array(null and 0)").Check(testkit.Rows("[false]"))
	tk.MustQuery("select json_array(null or 1)").Check(testkit.Rows("[true]"))
	tk.MustQuery("select json_array(null or 0)").Check(testkit.Rows("[null]"))
	tk.MustQuery("select json_array(1.15 or 0)").Check(testkit.Rows("[true]"))
	tk.MustQuery("select json_array('abc' or 0)").Check(testkit.Rows("[false]"))
	tk.MustQuery("select json_array('1abc' or 0)").Check(testkit.Rows("[true]"))
	tk.MustQuery("select json_array(null is true)").Check(testkit.Rows("[false]"))
	tk.MustQuery("select json_array(null is null)").Check(testkit.Rows("[true]"))
	tk.MustQuery("select json_array(1 in (1, 2))").Check(testkit.Rows("[true]"))
	tk.MustQuery("select json_array(0 in (1, 2))").Check(testkit.Rows("[false]"))
	tk.MustQuery("select json_array(0 not in (1, 2))").Check(testkit.Rows("[true]"))
	tk.MustQuery("select json_array(1 between 0 and 2)").Check(testkit.Rows("[true]"))
	tk.MustQuery("select json_array(1 not between 0 and 2)").Check(testkit.Rows("[false]"))
	tk.MustQuery("select json_array('123' like '123')").Check(testkit.Rows("[true]"))
	tk.MustQuery("select json_array('abcdef' rlike 'a.*c.*')").Check(testkit.Rows("[true]"))
	tk.MustQuery("select json_array(is_ipv4('127.0.0.1'))").Check(testkit.Rows("[true]"))
	tk.MustQuery("select json_array(is_ipv6('1a6b:8888:ff66:77ee:0000:1234:5678:bcde'))").Check(testkit.Rows("[true]"))
}

func TestIssue17868(t *testing.T) {
	store := testkit.CreateMockStore(t)

	tk := testkit.NewTestKit(t, store)
	tk.MustExec("use test")
	tk.MustExec("drop table if exists t7")
	tk.MustExec("create table t7 (col0 SMALLINT, col1 VARBINARY(1), col2 DATE, col3 BIGINT, col4 BINARY(166))")
	tk.MustExec("insert into t7 values ('32767', '', '1000-01-03', '-0', '11101011')")
	tk.MustQuery("select col2 = 1 from t7").Check(testkit.Rows("0"))
	tk.MustQuery("select col2 != 1 from t7").Check(testkit.Rows("1"))
}

func TestIssue21619(t *testing.T) {
	store := testkit.CreateMockStore(t)

	tk := testkit.NewTestKit(t, store)
	tk.MustQuery(`select CAST("9223372036854775808" as json)`).Check(testkit.Rows("9223372036854775808"))
	tk.MustQuery(`select json_type(CAST("9223372036854775808" as json))`).Check(testkit.Rows("UNSIGNED INTEGER"))
	tk.MustQuery(`select CAST(9223372036854775808 as json)`).Check(testkit.Rows("9223372036854775808"))
	tk.MustQuery(`select json_type(CAST(9223372036854775808 as json))`).Check(testkit.Rows("UNSIGNED INTEGER"))
	tk.MustQuery(`select CAST(-9223372036854775808 as json)`).Check(testkit.Rows("-9223372036854775808"))
	tk.MustQuery(`select json_type(CAST(-9223372036854775808 as json))`).Check(testkit.Rows("INTEGER"))
}

func TestIssue10467(t *testing.T) {
	store := testkit.CreateMockStore(t)

	tk := testkit.NewTestKit(t, store)
	tk.MustExec("use test")
	tk.MustExec("drop table if exists tx2;")
	tk.MustExec("create table tx2 (col json);")
	tk.MustExec(`insert into tx2 values (json_array("3")),(json_array("3")),(json_array("3")),(json_array("3"));`)
	tk.MustExec(`insert into tx2 values (json_array(3.0));`)
	tk.MustExec(`insert into tx2 values (json_array(3));`)
	tk.MustExec(`insert into tx2 values (json_array(3.0));`)
	tk.MustExec(`insert into tx2 values (json_array(-3));`)
	tk.MustExec(`insert into tx2 values (json_array(-3.0));`)
	tk.MustExec(`insert into tx2 values (json_array(922337203685477580));`)
	tk.MustExec(`insert into tx2 values (json_array(922337203685477581)),(json_array(922337203685477581)),(json_array(922337203685477581)),(json_array(922337203685477581)),(json_array(922337203685477581));`)

	// TODO: in MySQL these values will hash the same because the first is stored as JSON type DECIMAL.
	// Currently TiDB does not support JSON type DECIMAL.
	// See: https://github.com/pingcap/tidb/issues/9988
	// insert into tx2 values (json_array(9223372036854775808.0));
	// insert into tx2 values (json_array(9223372036854775808));

	// ordering by a JSON col is not supported in MySQL, and the order is a bit questionable in TiDB.
	// sort by count for test result stability.
	tk.MustQuery("select col, count(1) c from tx2 group by col order by c desc;").Check(testkit.Rows("[922337203685477581] 5", `["3"] 4`, "[3] 3", "[-3] 2", "[922337203685477580] 1"))
}

func TestIssue19892(t *testing.T) {
	store := testkit.CreateMockStore(t)

	tk := testkit.NewTestKit(t, store)
	tk.MustExec("USE test")
	tk.MustExec("CREATE TABLE dd(a date, b datetime, c timestamp)")

	// check NO_ZERO_DATE
	{
		tk.MustExec("SET sql_mode=''")
		{
			tk.MustExec("TRUNCATE TABLE dd")
			tk.MustExec("INSERT INTO dd(a) values('0000-00-00')")
			tk.MustQuery("SHOW WARNINGS").Check(testkit.Rows())
			tk.MustQuery("SELECT a FROM dd").Check(testkit.Rows("0000-00-00"))

			tk.MustExec("TRUNCATE TABLE dd")
			tk.MustExec("INSERT INTO dd(b) values('2000-10-01')")
			tk.MustExec("UPDATE dd SET b = '0000-00-00'")
			tk.MustQuery("SHOW WARNINGS").Check(testkit.Rows())
			tk.MustQuery("SELECT b FROM dd").Check(testkit.Rows("0000-00-00 00:00:00"))

			tk.MustExec("TRUNCATE TABLE dd")
			tk.MustExec("INSERT INTO dd(c) values('0000-00-00 20:00:00')")
			tk.MustQuery("SHOW WARNINGS").Check(testkit.Rows("Warning 1292 Incorrect timestamp value: '0000-00-00 20:00:00' for column 'c' at row 1"))
			tk.MustQuery("SELECT c FROM dd").Check(testkit.Rows("0000-00-00 00:00:00"))

			tk.MustExec("TRUNCATE TABLE dd")
			tk.MustExec("INSERT INTO dd(c) values('2000-10-01 20:00:00')")
			tk.MustExec("UPDATE dd SET c = '0000-00-00 20:00:00'")
			tk.MustQuery("SHOW WARNINGS").Check(testkit.Rows("Warning 1292 Incorrect timestamp value: '0000-00-00 20:00:00'"))
			tk.MustQuery("SELECT c FROM dd").Check(testkit.Rows("0000-00-00 00:00:00"))
		}

		tk.MustExec("SET sql_mode='NO_ZERO_DATE'")
		{
			tk.MustExec("TRUNCATE TABLE dd")
			tk.MustExec("INSERT INTO dd(b) values('0000-0-00')")
			tk.MustQuery("SHOW WARNINGS").Check(testkit.Rows("Warning 1292 Incorrect datetime value: '0000-0-00' for column 'b' at row 1"))
			tk.MustQuery("SELECT b FROM dd").Check(testkit.Rows("0000-00-00 00:00:00"))

			tk.MustExec("TRUNCATE TABLE dd")
			tk.MustExec("INSERT INTO dd(a) values('2000-10-01')")
			tk.MustExec("UPDATE dd SET a = '0000-00-00'")
			tk.MustQuery("SHOW WARNINGS").Check(testkit.Rows("Warning 1292 Incorrect date value: '0000-00-00'"))
			tk.MustQuery("SELECT a FROM dd").Check(testkit.Rows("0000-00-00"))

			tk.MustExec("TRUNCATE TABLE dd")
			tk.MustExec("INSERT INTO dd(c) values('2000-10-01 10:00:00')")
			tk.MustExec("UPDATE dd SET c = '0000-00-00 10:00:00'")
			tk.MustQuery("SHOW WARNINGS").Check(testkit.Rows("Warning 1292 Incorrect timestamp value: '0000-00-00 10:00:00'"))
			tk.MustQuery("SELECT c FROM dd").Check(testkit.Rows("0000-00-00 00:00:00"))
		}

		tk.MustExec("SET sql_mode='NO_ZERO_DATE,STRICT_TRANS_TABLES'")
		{
			tk.MustExec("TRUNCATE TABLE dd")
			tk.MustGetErrMsg("INSERT INTO dd(c) VALUES ('0000-00-00 20:00:00')", "[table:1292]Incorrect timestamp value: '0000-00-00 20:00:00' for column 'c' at row 1")
			tk.MustExec("INSERT IGNORE INTO dd(c) VALUES ('0000-00-00 20:00:00')")
			tk.MustQuery("SHOW WARNINGS").Check(testkit.Rows("Warning 1292 Incorrect timestamp value: '0000-00-00 20:00:00' for column 'c' at row 1"))
			tk.MustQuery("SELECT c FROM dd").Check(testkit.Rows("0000-00-00 00:00:00"))

			tk.MustExec("TRUNCATE TABLE dd")
			tk.MustExec("INSERT INTO dd(b) values('2000-10-01')")
			tk.MustGetErrMsg("UPDATE dd SET b = '0000-00-00'", "[types:1292]Incorrect datetime value: '0000-00-00'")
			tk.MustExec("UPDATE IGNORE dd SET b = '0000-00-00'")
			tk.MustQuery("SHOW WARNINGS").Check(testkit.Rows("Warning 1292 Incorrect datetime value: '0000-00-00'"))
			tk.MustQuery("SELECT b FROM dd").Check(testkit.Rows("0000-00-00 00:00:00"))

			tk.MustExec("TRUNCATE TABLE dd")
			tk.MustExec("INSERT INTO dd(c) values('2000-10-01 10:00:00')")
			tk.MustGetErrMsg("UPDATE dd SET c = '0000-00-00 00:00:00'", "[types:1292]Incorrect timestamp value: '0000-00-00 00:00:00'")
			tk.MustExec("UPDATE IGNORE dd SET c = '0000-00-00 00:00:00'")
			tk.MustQuery("SHOW WARNINGS").Check(testkit.Rows("Warning 1292 Incorrect timestamp value: '0000-00-00 00:00:00'"))
			tk.MustQuery("SELECT c FROM dd").Check(testkit.Rows("0000-00-00 00:00:00"))
		}
	}

	// check NO_ZERO_IN_DATE
	{
		tk.MustExec("SET sql_mode=''")
		{
			tk.MustExec("TRUNCATE TABLE dd")
			tk.MustExec("INSERT INTO dd(a) values('2000-01-00')")
			tk.MustQuery("SHOW WARNINGS").Check(testkit.Rows())
			tk.MustQuery("SELECT a FROM dd").Check(testkit.Rows("2000-01-00"))
			tk.MustExec("INSERT INTO dd(a) values('2000-00-01')")
			tk.MustQuery("SHOW WARNINGS").Check(testkit.Rows())
			tk.MustQuery("SELECT a FROM dd").Check(testkit.Rows("2000-01-00", "2000-00-01"))
			tk.MustExec("INSERT INTO dd(a) values('0-01-02')")
			tk.MustQuery("SHOW WARNINGS").Check(testkit.Rows())
			tk.MustQuery("SELECT a FROM dd").Check(testkit.Rows("2000-01-00", "2000-00-01", "2000-01-02"))

			tk.MustExec("TRUNCATE TABLE dd")
			tk.MustExec("INSERT INTO dd(b) values('2000-01-02')")
			tk.MustExec("UPDATE dd SET b = '2000-00-02'")
			tk.MustQuery("SHOW WARNINGS").Check(testkit.Rows())
			tk.MustQuery("SELECT b FROM dd").Check(testkit.Rows("2000-00-02 00:00:00"))

			tk.MustExec("TRUNCATE TABLE dd")
			tk.MustExec("INSERT INTO dd(c) values('2000-01-02 20:00:00')")
			tk.MustExec("UPDATE dd SET c = '0000-01-02 20:00:00'")
			tk.MustQuery("SHOW WARNINGS").Check(testkit.Rows("Warning 1292 Incorrect timestamp value: '0000-01-02 20:00:00'"))
			tk.MustQuery("SELECT c FROM dd").Check(testkit.Rows("0000-00-00 00:00:00"))
		}

		tk.MustExec("SET sql_mode='NO_ZERO_IN_DATE'")
		{
			tk.MustExec("TRUNCATE TABLE dd")
			tk.MustExec("INSERT INTO dd(a) values('2000-01-00')")
			tk.MustQuery("SHOW WARNINGS").Check(testkit.Rows("Warning 1292 Incorrect date value: '2000-01-00' for column 'a' at row 1"))
			tk.MustQuery("SELECT a FROM dd").Check(testkit.Rows("0000-00-00"))

			tk.MustExec("TRUNCATE TABLE dd")
			tk.MustExec("INSERT INTO dd(a) values('2000-01-02')")
			tk.MustExec("UPDATE dd SET a = '2000-00-02'")
			tk.MustQuery("SHOW WARNINGS").Check(testkit.Rows("Warning 1292 Incorrect date value: '2000-00-02'"))
			tk.MustQuery("SELECT a FROM dd").Check(testkit.Rows("0000-00-00"))
			tk.MustExec("UPDATE dd SET b = '2000-01-0'")
			tk.MustQuery("SHOW WARNINGS").Check(testkit.Rows("Warning 1292 Incorrect datetime value: '2000-01-0'"))
			tk.MustQuery("SELECT b FROM dd").Check(testkit.Rows("0000-00-00 00:00:00"))
			// consistent with Mysql8
			tk.MustExec("UPDATE dd SET b = '0-01-02'")
			tk.MustQuery("SHOW WARNINGS").Check(testkit.Rows())
			tk.MustQuery("SELECT b FROM dd").Check(testkit.Rows("2000-01-02 00:00:00"))

			tk.MustExec("TRUNCATE TABLE dd")
			tk.MustExec("INSERT INTO dd(c) values('2000-01-02 20:00:00')")
			tk.MustExec("UPDATE dd SET c = '2000-00-02 20:00:00'")
			tk.MustQuery("SHOW WARNINGS").Check(testkit.Rows("Warning 1292 Incorrect timestamp value: '2000-00-02 20:00:00'"))
			tk.MustQuery("SELECT c FROM dd").Check(testkit.Rows("0000-00-00 00:00:00"))
		}

		tk.MustExec("SET sql_mode='NO_ZERO_IN_DATE,STRICT_TRANS_TABLES'")
		{
			tk.MustExec("TRUNCATE TABLE dd")
			tk.MustGetErrMsg("INSERT INTO dd(b) VALUES ('2000-01-00')", "[table:1292]Incorrect datetime value: '2000-01-00' for column 'b' at row 1")
			tk.MustExec("INSERT IGNORE INTO dd(b) VALUES ('2000-00-01')")
			tk.MustQuery("SHOW WARNINGS").Check(testkit.Rows("Warning 1292 Incorrect datetime value: '2000-00-01' for column 'b' at row 1"))
			tk.MustQuery("SELECT b FROM dd").Check(testkit.Rows("0000-00-00 00:00:00"))

			tk.MustExec("TRUNCATE TABLE dd")
			tk.MustExec("INSERT INTO dd(b) VALUES ('2000-01-02')")
			tk.MustGetErrMsg("UPDATE dd SET b = '2000-01-00'", "[types:1292]Incorrect datetime value: '2000-01-00'")
			tk.MustExec("UPDATE IGNORE dd SET b = '2000-01-0'")
			tk.MustQuery("SHOW WARNINGS").Check(testkit.Rows("Warning 1292 Incorrect datetime value: '2000-01-0'"))
			tk.MustQuery("SELECT b FROM dd").Check(testkit.Rows("0000-00-00 00:00:00"))
			tk.MustExec("UPDATE dd SET b = '0000-1-2'")
			tk.MustQuery("SELECT b FROM dd").Check(testkit.Rows("0000-01-02 00:00:00"))
			tk.MustGetErrMsg("UPDATE dd SET c = '0000-01-05'", "[types:1292]Incorrect timestamp value: '0000-01-05'")
			tk.MustExec("UPDATE IGNORE dd SET c = '0000-01-5'")
			tk.MustQuery("SHOW WARNINGS").Check(testkit.Rows("Warning 1292 Incorrect timestamp value: '0000-01-5'"))
			tk.MustQuery("SELECT c FROM dd").Check(testkit.Rows("0000-00-00 00:00:00"))

			tk.MustExec("TRUNCATE TABLE dd")
			tk.MustGetErrMsg("INSERT INTO dd(c) VALUES ('2000-01-00 20:00:00')", "[table:1292]Incorrect timestamp value: '2000-01-00 20:00:00' for column 'c' at row 1")
			tk.MustExec("INSERT INTO dd(c) VALUES ('2000-01-02')")
			tk.MustGetErrMsg("UPDATE dd SET c = '2000-01-00 20:00:00'", "[types:1292]Incorrect timestamp value: '2000-01-00 20:00:00'")
			tk.MustExec("UPDATE IGNORE dd SET b = '2000-01-00'")
			tk.MustQuery("SHOW WARNINGS").Check(testkit.Rows("Warning 1292 Incorrect datetime value: '2000-01-00'"))
			tk.MustQuery("SELECT b FROM dd").Check(testkit.Rows("0000-00-00 00:00:00"))
		}
	}

	// check !NO_ZERO_DATE
	tk.MustExec("SET sql_mode='ONLY_FULL_GROUP_BY,STRICT_TRANS_TABLES,NO_ZERO_IN_DATE,ERROR_FOR_DIVISION_BY_ZERO,NO_AUTO_CREATE_USER,NO_ENGINE_SUBSTITUTION'")
	{
		tk.MustExec("TRUNCATE TABLE dd")
		tk.MustExec("INSERT INTO dd(a) values('0000-00-00')")
		tk.MustQuery("SHOW WARNINGS").Check(testkit.Rows())
		tk.MustQuery("SELECT a FROM dd").Check(testkit.Rows("0000-00-00"))

		tk.MustExec("TRUNCATE TABLE dd")
		tk.MustExec("INSERT INTO dd(b) values('2000-10-01')")
		tk.MustExec("UPDATE dd SET b = '0000-00-00'")
		tk.MustQuery("SHOW WARNINGS").Check(testkit.Rows())
		tk.MustQuery("SELECT b FROM dd").Check(testkit.Rows("0000-00-00 00:00:00"))

		tk.MustExec("TRUNCATE TABLE dd")
		tk.MustExec("INSERT INTO dd(c) values('0000-00-00 00:00:00')")
		tk.MustQuery("SHOW WARNINGS").Check(testkit.Rows())

		tk.MustExec("TRUNCATE TABLE dd")
		tk.MustExec("INSERT INTO dd(c) values('2000-10-01 10:00:00')")
		tk.MustExec("UPDATE dd SET c = '0000-00-00 00:00:00'")
		tk.MustQuery("SHOW WARNINGS").Check(testkit.Rows())
		tk.MustQuery("SELECT c FROM dd").Check(testkit.Rows("0000-00-00 00:00:00"))

		tk.MustExec("TRUNCATE TABLE dd")
		tk.MustGetErrMsg("INSERT INTO dd(b) VALUES ('2000-01-00')", "[table:1292]Incorrect datetime value: '2000-01-00' for column 'b' at row 1")
		tk.MustExec("INSERT IGNORE INTO dd(b) VALUES ('2000-00-01')")
		tk.MustQuery("SHOW WARNINGS").Check(testkit.Rows("Warning 1292 Incorrect datetime value: '2000-00-01' for column 'b' at row 1"))
		tk.MustQuery("SELECT b FROM dd").Check(testkit.Rows("0000-00-00 00:00:00"))

		tk.MustExec("TRUNCATE TABLE dd")
		tk.MustExec("INSERT INTO dd(b) VALUES ('2000-01-02')")
		tk.MustGetErrMsg("UPDATE dd SET b = '2000-01-00'", "[types:1292]Incorrect datetime value: '2000-01-00'")
		tk.MustExec("UPDATE IGNORE dd SET b = '2000-01-0'")
		tk.MustQuery("SHOW WARNINGS").Check(testkit.Rows("Warning 1292 Incorrect datetime value: '2000-01-0'"))
		tk.MustQuery("SELECT b FROM dd").Check(testkit.Rows("0000-00-00 00:00:00"))
		tk.MustExec("UPDATE dd SET b = '0000-1-2'")
		tk.MustQuery("SELECT b FROM dd").Check(testkit.Rows("0000-01-02 00:00:00"))
		tk.MustGetErrMsg("UPDATE dd SET c = '0000-01-05'", "[types:1292]Incorrect timestamp value: '0000-01-05'")
		tk.MustExec("UPDATE IGNORE dd SET c = '0000-01-5'")
		tk.MustQuery("SHOW WARNINGS").Check(testkit.Rows("Warning 1292 Incorrect timestamp value: '0000-01-5'"))
		tk.MustQuery("SELECT c FROM dd").Check(testkit.Rows("0000-00-00 00:00:00"))

		tk.MustExec("TRUNCATE TABLE dd")
		tk.MustGetErrMsg("INSERT INTO dd(c) VALUES ('2000-01-00 20:00:00')", "[table:1292]Incorrect timestamp value: '2000-01-00 20:00:00' for column 'c' at row 1")
		tk.MustExec("INSERT INTO dd(c) VALUES ('2000-01-02')")
		tk.MustGetErrMsg("UPDATE dd SET c = '2000-01-00 20:00:00'", "[types:1292]Incorrect timestamp value: '2000-01-00 20:00:00'")
		tk.MustExec("UPDATE IGNORE dd SET b = '2000-01-00'")
		tk.MustQuery("SHOW WARNINGS").Check(testkit.Rows("Warning 1292 Incorrect datetime value: '2000-01-00'"))
		tk.MustQuery("SELECT b FROM dd").Check(testkit.Rows("0000-00-00 00:00:00"))
	}

	// check !NO_ZERO_IN_DATE
	tk.MustExec("SET sql_mode='ONLY_FULL_GROUP_BY,STRICT_TRANS_TABLES,NO_ZERO_DATE,ERROR_FOR_DIVISION_BY_ZERO,NO_AUTO_CREATE_USER,NO_ENGINE_SUBSTITUTION'")
	{
		tk.MustExec("TRUNCATE TABLE dd")
		tk.MustExec("INSERT INTO dd(a) values('2000-00-10')")
		tk.MustQuery("SHOW WARNINGS").Check(testkit.Rows())
		tk.MustQuery("SELECT a FROM dd").Check(testkit.Rows("2000-00-10"))

		tk.MustExec("TRUNCATE TABLE dd")
		tk.MustExec("INSERT INTO dd(b) values('2000-10-01')")
		tk.MustExec("UPDATE dd SET b = '2000-00-10'")
		tk.MustQuery("SHOW WARNINGS").Check(testkit.Rows())
		tk.MustQuery("SELECT b FROM dd").Check(testkit.Rows("2000-00-10 00:00:00"))

		tk.MustExec("TRUNCATE TABLE dd")
		tk.MustExec("INSERT INTO dd(c) values('2000-10-01 10:00:00')")
		tk.MustGetErrMsg("UPDATE dd SET c = '2000-00-10 00:00:00'", "[types:1292]Incorrect timestamp value: '2000-00-10 00:00:00'")
		tk.MustExec("UPDATE IGNORE dd SET c = '2000-01-00 00:00:00'")
		tk.MustQuery("SHOW WARNINGS").Check(testkit.Rows("Warning 1292 Incorrect timestamp value: '2000-01-00 00:00:00'"))
		tk.MustQuery("SELECT c FROM dd").Check(testkit.Rows("0000-00-00 00:00:00"))
	}
	tk.MustExec("drop table if exists table_20220419;")
	tk.MustExec(`CREATE TABLE table_20220419 (
  id bigint(20) NOT NULL AUTO_INCREMENT,
  lastLoginDate datetime NOT NULL,
  PRIMARY KEY (id)
) ENGINE=InnoDB DEFAULT CHARSET=utf8mb4 COLLATE=utf8mb4_bin;`)
	tk.MustExec("set sql_mode='';")
	tk.MustExec("insert into table_20220419 values(1,'0000-00-00 00:00:00');")
	tk.MustExec("set sql_mode='ONLY_FULL_GROUP_BY,STRICT_TRANS_TABLES,NO_ZERO_IN_DATE,NO_ZERO_DATE,ERROR_FOR_DIVISION_BY_ZERO,NO_ENGINE_SUBSTITUTION';")
	tk.MustGetErrMsg("insert into table_20220419(lastLoginDate) select lastLoginDate from table_20220419;", "[types:1292]Incorrect datetime value: '0000-00-00 00:00:00'")
}

// The actual results do not agree with the test results, It should be modified after the test suite is updated
func TestIssue17726(t *testing.T) {
	store := testkit.CreateMockStore(t)

	tk := testkit.NewTestKit(t, store)
	tk.MustExec("use test")
	tk.MustExec("drop table if exists t0")
	tk.MustExec("create table t0 (c1 DATE, c2 TIME, c3 DATETIME, c4 TIMESTAMP)")
	tk.MustExec("insert into t0 values ('1000-01-01', '-838:59:59', '1000-01-01 00:00:00', '1970-01-01 08:00:01')")
	tk.MustExec("insert into t0 values ('9999-12-31', '838:59:59', '9999-12-31 23:59:59', '2038-01-19 11:14:07')")
	result := tk.MustQuery("select avg(c1), avg(c2), avg(c3), avg(c4) from t0")
	result.Check(testkit.Rows("54995666 0 54995666117979.5 20040110095704"))
}

func TestDatetimeUserVariable(t *testing.T) {
	store := testkit.CreateMockStore(t)

	tk := testkit.NewTestKit(t, store)
	tk.MustExec("set @p = now()")
	tk.MustExec("set @@tidb_enable_vectorized_expression = false")
	require.NotEqual(t, "", tk.MustQuery("select @p").Rows()[0][0])
	tk.MustExec("set @@tidb_enable_vectorized_expression = true")
	require.NotEqual(t, "", tk.MustQuery("select @p").Rows()[0][0])
}

func TestIssue12205(t *testing.T) {
	store := testkit.CreateMockStore(t)

	tk := testkit.NewTestKit(t, store)

	tk.MustExec("use test")
	tk.MustExec("drop table if exists t12205;")
	tk.MustExec("create table t12205(\n    `col_varchar_64` varchar(64) DEFAULT NULL,\n    `col_varchar_64_key` varchar(64) DEFAULT NULL\n);")
	tk.MustExec("insert into t12205 values('-1038024704','-527892480');")
	tk.MustQuery("select SEC_TO_TIME( ( `col_varchar_64` & `col_varchar_64_key` ) ),`col_varchar_64` & `col_varchar_64_key` from t12205; ").Check(
		testkit.Rows("838:59:59 18446744072635875328"))
	tk.MustQuery("show warnings;").Check(
		testkit.Rows("Warning 1292 Truncated incorrect time value: '18446744072635875000'"))
}

func TestIssue21677(t *testing.T) {
	store := testkit.CreateMockStore(t)

	tk := testkit.NewTestKit(t, store)

	tk.MustExec("use test")
	tk.MustExec("drop table if exists t;")
	tk.MustExec("create table t(1e int);")
	tk.MustExec("insert into t values (1);")
	tk.MustQuery("select t.1e from test.t;").Check(testkit.Rows("1"))
	tk.MustExec("drop table if exists t;")
	tk.MustExec("create table t(99e int, r10 int);")
	tk.MustExec("insert into t values (1, 10), (2, 2);")
	tk.MustQuery("select 99e+r10 from t;").Check(testkit.Rows("11", "4"))
	tk.MustQuery("select .78$123;").Check(testkit.Rows("0.78"))
	tk.MustGetErrCode("select .78$421+1;", mysql.ErrParse)
	tk.MustQuery("select t. `r10` > 3 from t;").Check(testkit.Rows("1", "0"))
	tk.MustQuery("select * from t where t. `r10` > 3;").Check(testkit.Rows("1 10"))
}

func TestIssue11333(t *testing.T) {
	store := testkit.CreateMockStore(t)

	tk := testkit.NewTestKit(t, store)
	tk.MustExec("use test")
	tk.MustExec("drop table if exists t;")
	tk.MustExec("drop table if exists t1;")
	tk.MustExec("create table t(col1 decimal);")
	tk.MustExec(" insert into t values(0.00000000000000000000000000000000000000000000000000000000000000000000000000000000000000000);")
	tk.MustQuery(`select * from t;`).Check(testkit.Rows("0"))
	tk.MustExec("create table t1(col1 decimal(65,30));")
	tk.MustExec(" insert into t1 values(0.00000000000000000000000000000000000000000000000000000000000000000000000000000000000000000);")
	tk.MustQuery(`select * from t1;`).Check(testkit.Rows("0.000000000000000000000000000000"))
	tk.MustQuery(`select 0.00000000000000000000000000000000000000000000000000000000000000000000000000000000000000000;`).Check(testkit.Rows("0.000000000000000000000000000000000000000000000000000000000000000000000000"))
	tk.MustQuery(`select 0.0000000000000000000000000000000000000000000000000000000000000000000000012;`).Check(testkit.Rows("0.000000000000000000000000000000000000000000000000000000000000000000000001"))
	tk.MustQuery(`select 0.000000000000000000000000000000000000000000000000000000000000000000000001;`).Check(testkit.Rows("0.000000000000000000000000000000000000000000000000000000000000000000000001"))
}

func TestIssue12206(t *testing.T) {
	store := testkit.CreateMockStore(t)

	tk := testkit.NewTestKit(t, store)
	tk.MustExec("use test")
	tk.MustExec("drop table if exists t12206;")
	tk.MustExec("create table t12206(\n    `col_tinyint_unsigned` tinyint(3) unsigned DEFAULT NULL,\n    `col_double_unsigned` double unsigned DEFAULT NULL,\n    `col_year_key` year(4) DEFAULT NULL\n);")
	tk.MustExec("insert into t12206 values(73,0,0000);")
	tk.MustQuery("SELECT TIME_FORMAT( `col_tinyint_unsigned`, ( IFNULL( `col_double_unsigned`, `col_year_key` ) ) ) AS field1 FROM `t12206`;").Check(
		testkit.Rows("<nil>"))
	tk.MustQuery("show warnings").Check(testkit.Rows("Warning 1292 Truncated incorrect time value: '73'"))
}

func TestCastCoer(t *testing.T) {
	store := testkit.CreateMockStore(t)

	tk := testkit.NewTestKit(t, store)

	tk.MustQuery("select coercibility(binary('a'))").Check(testkit.Rows("2"))
	tk.MustQuery("select coercibility(cast('a' as char(10)))").Check(testkit.Rows("2"))
	tk.MustQuery("select coercibility(convert('abc', char(10)));").Check(testkit.Rows("2"))
}

func TestIssue12209(t *testing.T) {
	store := testkit.CreateMockStore(t)

	tk := testkit.NewTestKit(t, store)

	tk.MustExec("use test")
	tk.MustExec("drop table if exists t12209;")
	tk.MustExec("create table t12209(a bigint(20));")
	tk.MustExec("insert into t12209 values(1);")
	tk.MustQuery("select  `a` DIV ( ROUND( ( SCHEMA() ), '1978-05-18 03:35:52.043591' ) ) from `t12209`;").Check(
		testkit.Rows("<nil>"))
}

func TestIssue22098(t *testing.T) {
	store := testkit.CreateMockStore(t)

	tk := testkit.NewTestKit(t, store)

	tk.MustExec("use test")
	tk.MustExec("CREATE TABLE `ta` (" +
		"  `k` varchar(32) NOT NULL DEFAULT ' '," +
		"  `c0` varchar(32) NOT NULL DEFAULT ' '," +
		"  `c` varchar(18) NOT NULL DEFAULT ' '," +
		"  `e0` varchar(1) NOT NULL DEFAULT ' '," +
		"  PRIMARY KEY (`k`,`c0`,`c`)," +
		"  KEY `idx` (`c`,`e0`)" +
		") ENGINE=InnoDB DEFAULT CHARSET=utf8mb4 COLLATE=utf8mb4_bin")
	tk.MustExec("CREATE TABLE `tb` (" +
		"  `k` varchar(32) NOT NULL DEFAULT ' '," +
		"  `e` int(11) NOT NULL DEFAULT '0'," +
		"  `i` int(11) NOT NULL DEFAULT '0'," +
		"  `s` varchar(1) NOT NULL DEFAULT ' '," +
		"  `c` varchar(50) NOT NULL DEFAULT ' '," +
		"  PRIMARY KEY (`k`)" +
		") ENGINE=InnoDB DEFAULT CHARSET=utf8mb4 COLLATE=utf8mb4_bin")
	tk.MustExec("prepare stmt from \"select a.* from ta a left join tb b on a.k = b.k where (a.k <> '000000' and ((b.s = ? and i = ? ) or (b.s = ? and e = ?) or (b.s not in(?, ?))) and b.c like '%1%') or (a.c <> '000000' and a.k = '000000')\"")
	tk.MustExec("set @a=3;set @b=20200414;set @c='a';set @d=20200414;set @e=3;set @f='a';")
	tk.MustQuery("execute stmt using @a,@b,@c,@d,@e,@f").Check(testkit.Rows())
}

func Test22717(t *testing.T) {
	// For issue 22717
	store := testkit.CreateMockStore(t)

	tk := testkit.NewTestKit(t, store)
	tk.MustExec("use test")
	tk.MustExec("drop table if exists t")
	tk.MustExec(`create table t(
					 	a enum('a','','c'),
						b enum('0','1','2'),
						c set('a','','c'),
						d set('0','1','2')
					 )`)
	tk.MustExec("insert into t values(1,1,1,1),(2,2,2,2),(3,3,3,3)")
	tk.MustExec("set @@sql_mode = ''")
	tk.MustExec("insert into t values('','','','')")
	tk.MustQuery("select * from t").Check(testkit.Rows("a 0 a 0", " 1  1", "c 2 a, 0,1", "   "))
	tk.MustQuery("select a from t where a").Check(testkit.Rows("a", "", "c", ""))
	tk.MustQuery("select b from t where b").Check(testkit.Rows("0", "1", "2"))
	tk.MustQuery("select c from t where c").Check(testkit.Rows("a", "", "a,", ""))
	tk.MustQuery("select d from t where d").Check(testkit.Rows("0", "1", "0,1"))
}

func Test23262(t *testing.T) {
	store := testkit.CreateMockStore(t)

	tk := testkit.NewTestKit(t, store)
	tk.MustExec("use test")
	tk.MustExec("drop table if exists t")
	tk.MustExec("create table t(a year)")
	tk.MustExec("insert into t values(2002)")
	tk.MustQuery("select * from t where a=2").Check(testkit.Rows("2002"))
	tk.MustQuery("select * from t where a='2'").Check(testkit.Rows("2002"))
}

func TestClusteredIndexCorCol(t *testing.T) {
	// For issue 23076
	store := testkit.CreateMockStore(t)

	tk := testkit.NewTestKit(t, store)
	tk.MustExec("use test")
	tk.MustExec("drop table if exists t1, t2;")
	tk.MustExec("create table t1  (c_int int, c_str varchar(40), primary key (c_int, c_str) clustered, key(c_int) );")
	tk.MustExec("create table t2  like t1 ;")
	tk.MustExec("insert into t1 values (1, 'crazy lumiere'), (10, 'goofy mestorf');")
	tk.MustExec("insert into t2 select * from t1 ;")
	tk.MustQuery("select (select t2.c_str from t2 where t2.c_str = t1.c_str and t2.c_int = 10 order by t2.c_str limit 1) x from t1;").Check(testkit.Rows("<nil>", "goofy mestorf"))
}

func TestEnumPushDown(t *testing.T) {
	store := testkit.CreateMockStore(t)

	tk := testkit.NewTestKit(t, store)
	tk.MustExec("use test")
	tk.MustExec("drop table if exists t")
	tk.MustExec("create table t (c_enum enum('c', 'b', 'a'))")
	tk.MustExec("insert into t values ('a'), ('b'), ('c'), ('a'), ('b'), ('a')")

	// test order by
	tk.MustQuery("select c_enum from t order by c_enum").
		Check(testkit.Rows("c", "b", "b", "a", "a", "a"))
	tk.MustQuery("select c_enum from t order by c_enum desc").
		Check(testkit.Rows("a", "a", "a", "b", "b", "c"))
	tk.MustQuery("select c_enum from t order by if(c_enum>1, c_enum, c_enum)").
		Check(testkit.Rows("a", "a", "a", "b", "b", "c"))

	// test selection
	tk.MustQuery("select c_enum from t where c_enum order by c_enum").
		Check(testkit.Rows("c", "b", "b", "a", "a", "a"))
	tk.MustQuery("select c_enum from t where c_enum > 'a' order by c_enum").
		Check(testkit.Rows("c", "b", "b"))
	tk.MustQuery("select c_enum from t where c_enum > 1 order by c_enum").
		Check(testkit.Rows("b", "b", "a", "a", "a"))
	tk.MustQuery("select c_enum from t where c_enum = 1 order by c_enum").
		Check(testkit.Rows("c"))
	tk.MustQuery("select c_enum from t where c_enum = 'a' order by c_enum").
		Check(testkit.Rows("a", "a", "a"))
	tk.MustQuery("select c_enum from t where c_enum + 1 order by c_enum").
		Check(testkit.Rows("c", "b", "b", "a", "a", "a"))
	tk.MustQuery("select c_enum from t where c_enum - 1 order by c_enum").
		Check(testkit.Rows("b", "b", "a", "a", "a"))

	// test projection
	tk.MustQuery("select c_enum+1 from t order by c_enum").
		Check(testkit.Rows("2", "3", "3", "4", "4", "4"))
	tk.MustQuery("select c_enum, c_enum=1 from t order by c_enum").
		Check(testkit.Rows("c 1", "b 0", "b 0", "a 0", "a 0", "a 0"))
	tk.MustQuery("select c_enum, c_enum>1 from t order by c_enum").
		Check(testkit.Rows("c 0", "b 1", "b 1", "a 1", "a 1", "a 1"))
	tk.MustQuery("select c_enum, c_enum>'a' from t order by c_enum").
		Check(testkit.Rows("c 1", "b 1", "b 1", "a 0", "a 0", "a 0"))

	// test aggregate
	tk.MustQuery("select max(c_enum) from t").
		Check(testkit.Rows("c"))
	tk.MustQuery("select min(c_enum) from t").
		Check(testkit.Rows("a"))
	tk.MustQuery("select max(c_enum+1) from t").
		Check(testkit.Rows("4"))
	tk.MustQuery("select min(c_enum+1) from t").
		Check(testkit.Rows("2"))
	tk.MustQuery("select avg(c_enum) from t").
		Check(testkit.Rows("2.3333333333333335"))
	tk.MustQuery("select avg(distinct c_enum) from t").
		Check(testkit.Rows("2"))
	tk.MustQuery("select distinct c_enum from t order by c_enum").
		Check(testkit.Rows("c", "b", "a"))
	tk.MustQuery("select c_enum from t group by c_enum order by c_enum").
		Check(testkit.Rows("c", "b", "a"))

	// test correlated
	tk.MustExec("drop table if exists t1")
	tk.MustExec(`CREATE TABLE t1 (
		a char(3) NOT NULL default '',
		e enum('a','b','c','d','e') NOT NULL default 'a'
	)`)
	tk.MustExec("INSERT INTO t1 VALUES ('aaa','e')")
	tk.MustExec("INSERT INTO t1 VALUES ('bbb','e')")
	tk.MustExec("INSERT INTO t1 VALUES ('ccc','a')")
	tk.MustExec("INSERT INTO t1 VALUES ('ddd','e')")
	tk.MustQuery(`SELECT DISTINCT e AS c FROM t1 outr WHERE
	a <> SOME ( SELECT a FROM t1 WHERE e = outr.e)`).
		Check(testkit.Rows("e"))

	// no index
	tk.MustExec("drop table t")
	tk.MustExec("create table t(e enum('c','b','a'))")
	tk.MustExec("insert into t values(1),(2),(3)")
	tk.MustQuery("select e from t where e > 'b'").
		Check(testkit.Rows("c"))
	tk.MustQuery("select e from t where e > 2").
		Check(testkit.Rows("a"))

	// enable index
	tk.MustExec("alter table t add index idx(e)")
	tk.MustQuery("select e from t where e > 'b'").
		Check(testkit.Rows("c"))
	tk.MustQuery("select e from t where e > 2").
		Check(testkit.Rows("a"))

	tk.MustExec("drop table if exists tdm")
	tk.MustExec("create table tdm(id int, `c12` enum('a','b','c'), PRIMARY KEY (`id`));")
	tk.MustExec("insert into tdm values (1, 'a');")
	tk.MustExec("update tdm set c12 = 2 where id = 1;")
	tk.MustQuery("select * from tdm").Check(testkit.Rows("1 b"))
	tk.MustExec("set @@sql_mode = '';")
	tk.MustExec("update tdm set c12 = 0 where id = 1;")
	tk.MustQuery("select c12+0 from tdm").Check(testkit.Rows("0"))
	tk.MustExec("update tdm set c12 = '0' where id = 1;")
	tk.MustQuery("select c12+0 from tdm").Check(testkit.Rows("0"))
}

func TestJiraSetInnoDBDefaultRowFormat(t *testing.T) {
	// For issue #23541
	// JIRA needs to be able to set this to be happy.
	// See: https://nova.moe/run-jira-on-tidb/
	store := testkit.CreateMockStore(t)

	tk := testkit.NewTestKit(t, store)
	tk.MustExec("set global innodb_default_row_format = dynamic")
	tk.MustExec("set global innodb_default_row_format = 'dynamic'")
	tk.MustQuery("SHOW VARIABLES LIKE 'innodb_default_row_format'").Check(testkit.Rows("innodb_default_row_format dynamic"))
	tk.MustQuery("SHOW VARIABLES LIKE 'character_set_server'").Check(testkit.Rows("character_set_server utf8mb4"))
	tk.MustQuery("SHOW VARIABLES LIKE 'innodb_file_format'").Check(testkit.Rows("innodb_file_format Barracuda"))
	tk.MustQuery("SHOW VARIABLES LIKE 'innodb_large_prefix'").Check(testkit.Rows("innodb_large_prefix ON"))
}

func TestIssue23623(t *testing.T) {
	store := testkit.CreateMockStore(t)

	tk := testkit.NewTestKit(t, store)
	tk.MustExec("use test")
	tk.MustExec("drop table if exists t1;")
	tk.MustExec("create table t1(c1 int);")
	tk.MustExec("insert into t1 values(-2147483648), (-2147483648), (null);")
	tk.MustQuery("select count(*) from t1 where c1 > (select sum(c1) from t1);").Check(testkit.Rows("2"))
}

func TestApproximatePercentile(t *testing.T) {
	store := testkit.CreateMockStore(t)

	tk := testkit.NewTestKit(t, store)
	tk.MustExec("use test")
	tk.MustExec("drop table if exists t")
	tk.MustExec("create table t (a bit(10))")
	tk.MustExec("insert into t values(b'1111')")
	tk.MustQuery("select approx_percentile(a, 10) from t").Check(testkit.Rows("<nil>"))
}

func TestIssue24429(t *testing.T) {
	store := testkit.CreateMockStore(t)

	tk := testkit.NewTestKit(t, store)

	tk.MustExec("set @@sql_mode = ANSI_QUOTES;")
	tk.MustExec("use test")
	tk.MustExec("drop table if exists t;")
	tk.MustExec("create table t (a int);")
	tk.MustQuery(`select t."a"=10 from t;`).Check(testkit.Rows())
	tk.MustExec("drop table if exists t;")
}

func TestVitessHash(t *testing.T) {
	store := testkit.CreateMockStore(t)

	tk := testkit.NewTestKit(t, store)
	tk.MustExec("use test")
	tk.MustExec("drop table if exists t_int, t_blob, t_varchar;")
	tk.MustExec("create table t_int(id int, a bigint unsigned null);")
	tk.MustExec("insert into t_int values " +
		"(1, 30375298039), " +
		"(2, 1123), " +
		"(3, 30573721600), " +
		"(4, " + strconv.FormatUint(uint64(math.MaxUint64), 10) + ")," +
		"(5, 116)," +
		"(6, null);")

	// Integers
	tk.MustQuery("select hex(vitess_hash(a)) from t_int").
		Check(testkit.Rows(
			"31265661E5F1133",
			"31B565D41BDF8CA",
			"1EFD6439F2050FFD",
			"355550B2150E2451",
			"1E1788FF0FDE093C",
			"<nil>"))

	// Nested function sanity test
	tk.MustQuery("select hex(vitess_hash(convert(a, decimal(8,4)))) from t_int where id = 5").
		Check(testkit.Rows("1E1788FF0FDE093C"))
}

func TestVitessHashMatchesVitessShards(t *testing.T) {
	store := testkit.CreateMockStore(t)

	tk := testkit.NewTestKit(t, store)
	tk.MustExec("use test")
	tk.MustExec("drop table if exists t;")
	tk.MustExec("create table t(customer_id bigint, id bigint, expected_shard bigint unsigned, computed_shard bigint unsigned null, primary key (customer_id, id));")

	tk.MustExec("insert into t (customer_id, id, expected_shard) values " +
		"(30370720100, 1, x'd6'), " +
		"(30370670010, 2, x'd6'), " +
		"(30370689320, 3, x'e1'), " +
		"(30370693008, 4, x'e0'), " +
		"(30370656005, 5, x'89'), " +
		"(30370702638, 6, x'89'), " +
		"(30370658809, 7, x'ce'), " +
		"(30370665369, 8, x'cf'), " +
		"(30370706138, 9, x'85'), " +
		"(30370708769, 10, x'85'), " +
		"(30370711915, 11, x'a3'), " +
		"(30370712595, 12, x'a3'), " +
		"(30370656340, 13, x'7d'), " +
		"(30370660143, 14, x'7c'), " +
		"(30371738450, 15, x'fc'), " +
		"(30371683979, 16, x'fd'), " +
		"(30370664597, 17, x'92'), " +
		"(30370667361, 18, x'93'), " +
		"(30370656406, 19, x'd2'), " +
		"(30370716959, 20, x'd3'), " +
		"(30375207698, 21, x'9a'), " +
		"(30375168766, 22, x'9a'), " +
		"(30370711813, 23, x'ca'), " +
		"(30370721803, 24, x'ca'), " +
		"(30370717957, 25, x'97'), " +
		"(30370734969, 26, x'96'), " +
		"(30375203572, 27, x'98'), " +
		"(30375292643, 28, x'99'); ")

	// Sanity check the shards being computed correctly
	tk.MustExec("update t set computed_shard =  (vitess_hash(customer_id) >> 56);")
	tk.MustQuery("select customer_id, id, hex(expected_shard), hex(computed_shard) from t where expected_shard <> computed_shard").
		Check(testkit.Rows())
}

func TestSecurityEnhancedMode(t *testing.T) {
	store := testkit.CreateMockStore(t)

	tk := testkit.NewTestKit(t, store)
	sem.Enable()
	defer sem.Disable()

	// When SEM is enabled these features are restricted to all users
	// regardless of what privileges they have available.
	_, err := tk.Exec("SELECT 1 INTO OUTFILE '/tmp/aaaa'")
	require.Error(t, err, "[planner:8132]Feature 'SELECT INTO' is not supported when security enhanced mode is enabled")
}

func TestIssue23925(t *testing.T) {
	store := testkit.CreateMockStore(t)

	tk := testkit.NewTestKit(t, store)

	tk.MustExec("use test;")
	tk.MustExec("drop table if exists t;")
	tk.MustExec("create table t(a int primary key, b set('Alice','Bob') DEFAULT NULL);")
	tk.MustExec("insert into t value(1,'Bob');")
	tk.MustQuery("select max(b) + 0 from t group by a;").Check(testkit.Rows("2"))

	tk.MustExec("drop table if exists t;")
	tk.MustExec("create table t(a int, b set('Alice','Bob') DEFAULT NULL);")
	tk.MustExec("insert into t value(1,'Bob');")
	tk.MustQuery("select max(b) + 0 from t group by a;").Check(testkit.Rows("2"))
}

func TestCTEInvalidUsage(t *testing.T) {
	store := testkit.CreateMockStore(t)

	tk := testkit.NewTestKit(t, store)

	tk.MustExec("use test;")
	tk.MustExec("drop table if exists t;")
	tk.MustExec("create table t(a int);")
	// A CTE can refer to CTEs defined earlier in the same WITH clause, but not those defined later.
	tk.MustGetErrCode("with cte1 as (select * from cte2), cte2 as (select 1) select * from cte1;", errno.ErrNoSuchTable)
	// A CTE in a given query block can refer to CTEs defined in query blocks at a more outer level, but not CTEs defined in query blocks at a more inner level.
	// MySQL allows this statement, and it should be a bug of MySQL. PostgreSQL also reports an error.
	tk.MustGetErrCode("with cte1 as (select * from cte2)  select * from (with cte2 as (select 2) select * from cte1 ) q;", errno.ErrNoSuchTable)
	// Aggregation function is not allowed in the recursive part.
	tk.MustGetErrCode("with recursive cte(n) as (select 1 union select sum(n) from cte group by n) select * from cte;", errno.ErrCTERecursiveForbidsAggregation)
	// Window function is not allowed in the recursive part.
	tk.MustGetErrCode("with recursive cte(n) as (select 1 union select row_number() over(partition by n) from cte ) select * from cte;", errno.ErrCTERecursiveForbidsAggregation)
	// Group by is not allowed in the recursive part.
	tk.MustGetErrCode("with recursive cte(n) as (select 1 union (select * from cte order by n)) select * from cte;", errno.ErrNotSupportedYet)
	tk.MustGetErrCode("with recursive cte(n) as (select 1 union (select * from cte order by n)) select * from cte;", errno.ErrNotSupportedYet)
	// Distinct is not allowed in the recursive part.
	tk.MustGetErrCode("with recursive cte(n) as (select 1 union select distinct  * from cte) select * from cte;", errno.ErrNotSupportedYet)
	// Limit is not allowed in the recursive part.
	tk.MustGetErrCode("with recursive cte(n) as (select 1 union (select * from cte limit 2)) select * from cte;", errno.ErrNotSupportedYet)
	// The recursive SELECT part must reference the CTE only once and only in its FROM clause, not in any subquery.
	tk.MustGetErrCode("with recursive cte(n) as (select 1 union select * from cte, cte c1) select * from cte;", errno.ErrInvalidRequiresSingleReference)
	tk.MustGetErrCode("with recursive cte(n) as (select 1 union select * from (select * from cte) c1) select * from cte;", errno.ErrInvalidRequiresSingleReference)
	tk.MustGetErrCode("with recursive cte(n) as (select 1 union select * from cte where 1 in (select * from cte)) select * from cte;", errno.ErrInvalidRequiresSingleReference)
	tk.MustGetErrCode("with recursive cte(n) as (select 1 union select * from cte where exists (select * from cte)) select * from cte;", errno.ErrInvalidRequiresSingleReference)
	tk.MustGetErrCode("with recursive cte(n) as (select 1 union select * from cte where 1 >  (select * from cte)) select * from cte;", errno.ErrInvalidRequiresSingleReference)
	tk.MustGetErrCode("with recursive cte(n) as (select 1 union select (select * from cte) c1) select * from cte;", errno.ErrInvalidRequiresSingleReference)
	// The recursive part can reference tables other than the CTE and join them with the CTE. If used in a join like this, the CTE must not be on the right side of a LEFT JOIN.
	tk.MustGetErrCode("with recursive cte(n) as (select 1 union select * from t left join cte on t.a=cte.n) select * from cte;", errno.ErrCTERecursiveForbiddenJoinOrder)
	// Recursive part containing non-recursive query is not allowed.
	tk.MustGetErrCode("with recursive cte(n) as (select  1 intersect select 2 union select * from cte union select 1) select * from cte;", errno.ErrCTERecursiveRequiresNonRecursiveFirst)
	tk.MustGetErrCode("with recursive cte(n) as (select  * from cte union select * from cte) select * from cte;", errno.ErrCTERecursiveRequiresNonRecursiveFirst)
	// Invalid use of intersect/except.
	tk.MustGetErrCode("with recursive cte(n) as (select 1 intersect select * from cte) select * from cte;", errno.ErrNotSupportedYet)
	tk.MustGetErrCode("with recursive cte(n) as (select 1 union select 1 intersect select * from cte) select * from cte;", errno.ErrNotSupportedYet)
	tk.MustGetErrCode("with recursive cte(n) as (select 1 except select * from cte) select * from cte;", errno.ErrNotSupportedYet)
	tk.MustGetErrCode("with recursive cte(n) as (select 1 union select 1 except select * from cte) select * from cte;", errno.ErrNotSupportedYet)
}

func TestIssue23889(t *testing.T) {
	store := testkit.CreateMockStore(t)

	tk := testkit.NewTestKit(t, store)
	tk.MustExec("use test")
	tk.MustExec("drop table if exists test_decimal,test_t;")
	tk.MustExec("create table test_decimal(col_decimal decimal(10,0));")
	tk.MustExec("insert into test_decimal values(null),(8);")
	tk.MustExec("create table test_t(a int(11), b decimal(32,0));")
	tk.MustExec("insert into test_t values(1,4),(2,4),(5,4),(7,4),(9,4);")

	tk.MustQuery("SELECT ( test_decimal . `col_decimal` , test_decimal . `col_decimal` )  IN ( select * from test_t ) as field1 FROM  test_decimal;").Check(
		testkit.Rows("<nil>", "0"))
}

func TestRefineArgNullValues(t *testing.T) {
	store := testkit.CreateMockStore(t)

	tk := testkit.NewTestKit(t, store)
	tk.MustExec("use test")
	tk.MustExec("create table t(id int primary key, a int)")
	tk.MustExec("create table s(a int)")
	tk.MustExec("insert into s values(1),(2)")

	tk.MustQuery("select t.id = 1.234 from t right join s on t.a = s.a").Check(testkit.Rows(
		"<nil>",
		"<nil>",
	))
}

func TestEnumIndex(t *testing.T) {
	elems := []string{"\"a\"", "\"b\"", "\"c\""}
	rand.Shuffle(len(elems), func(i, j int) {
		elems[i], elems[j] = elems[j], elems[i]
	})

	store := testkit.CreateMockStore(t)

	tk := testkit.NewTestKit(t, store)
	tk.MustExec("use test")
	tk.MustExec("drop table if exists t,tidx")
	tk.MustExec("create table t(e enum(" + strings.Join(elems, ",") + "))")
	tk.MustExec("create table tidx(e enum(" + strings.Join(elems, ",") + "), index idx(e))")

	nRows := 50
	values := make([]string, 0, nRows)
	for i := 0; i < nRows; i++ {
		values = append(values, fmt.Sprintf("(%v)", rand.Intn(len(elems))+1))
	}
	tk.MustExec(fmt.Sprintf("insert into t values %v", strings.Join(values, ", ")))
	tk.MustExec(fmt.Sprintf("insert into tidx values %v", strings.Join(values, ", ")))

	ops := []string{"=", "!=", ">", ">=", "<", "<="}
	testElems := []string{"\"a\"", "\"b\"", "\"c\"", "\"d\"", "\"\"", "1", "2", "3", "4", "0", "-1"}
	for i := 0; i < nRows; i++ {
		cond := fmt.Sprintf("e" + ops[rand.Intn(len(ops))] + testElems[rand.Intn(len(testElems))])
		result := tk.MustQuery("select * from t where " + cond).Sort().Rows()
		tk.MustQuery("select * from tidx where " + cond).Sort().Check(result)
	}

	tk.MustExec("use test")
	tk.MustExec("drop table if exists t")
	tk.MustExec("create table t(e enum('d','c','b','a'), a int, index idx(e));")
	tk.MustExec("insert into t values(1,1),(2,2),(3,3),(4,4);")
	tk.MustQuery("select /*+ use_index(t, idx) */ * from t where e not in ('a','d') and a = 2;").Check(
		testkit.Rows("c 2"))

	// issue 24419
	tk.MustExec("use test")
	tk.MustExec("drop table if exists t02")
	tk.MustExec("CREATE TABLE `t02` (  `COL1` enum('^YSQT0]V@9TFN>^WB6G?NG@S8>VYOM;BSC@<BCQ6','TKZQQ=C1@IH9W>64=ZISGS?O[JDFBI5M]QXJYQNSKU>NGAWLXS26LMTZ2YNN`XKIUGKY0IHDWV>E[BJJCABOKH1M^CB5E@DLS7Q88PWZTEAY]1ZQMN5NX[I<KBBK','PXWTHJ?R]P=`Y','OFJHCEKCQGT:MXI7P3[YO4N0DF=2XJWJ4Z9Z;HQ8TMUTZV8YLQAHWJ4BDZHR3A','@[ETQPEKKDD;9INXAQISU0O65J86AWQ2SZ8=ZZW6TKT4GCF_O13^ZQW_S>FIYA983K:E4N77@FINM5HVGQCUCVNF5WLOOOEORAM=_JLMVFURMUASTVDBE','NL3V:J9LM4U5KUCV<RIJ_RKMZ4;CXD_0:K`HCO=P1YNYTHX8KYZRQ?PL01HLNSUC_R7:I5<V[HV0BIDEBZAPT73R7`DP43XXPLQCEI8>R;P','M5=T5FLQEZMPZAXH]4G:TSYYYVQ7O@4S6C3N8WPFKSP;SRD6VW@94BBH8XCT','P]I52Y46F?@RMOOF6;FWDTO`7FIT]R:]ELHD[CNLDSHC7FPBYOOJXLZSBV^5C^AAF6J5BCKE4V9==@H=4C]GMZXPNM','ECIQWH>?MK=ARGI0WVJNIBZFCFVJHFIUYJ:2?2WWZBNBWTPFNQPLLBFP9R_','E<<T9UUF2?XM8TWS_','W[5E_U1J?YSOQISL1KD','M@V^`^8I','5UTEJUZIQ^ZJOJU_D6@V2DSVOIK@LUT^E?RTL>_Y9OT@SOPYR72VIJVMBWIVPF@TTBZ@8ZPBZL=LXZF`WM4V2?K>AT','PZ@PR6XN28JL`B','ZOHBSCRMZPOI`IVTSEZAIDAF7DS@1TT20AP9','QLDIOY[Y:JZR@OL__I^@FBO=O_?WOOR:2BE:QJC','BI^TGJ_N<H:7OW8XXITM@FBWDNJ=KA`X:9@BUY4UHKSHFP`EAWR9_QS^HR2AI39MGVXWVD]RUI46SHU=GXAX;RT765X:CU7M4XOD^S9JFZI=HTTS?C0CT','M@HGGFM43C7','@M`IHSJQ8HBTGOS`=VW]QBMLVWN`SP;E>EEXYKV1POHTOJQPGCPVR=TYZMGWABUQR07J8U::W4','N`ZN4P@9T[JW;FR6=FA4WP@APNPG[XQVIK4]F]2>EC>JEIOXC``;;?OHP') DEFAULT NULL,  `COL2` tinyint DEFAULT NULL,  `COL3` time DEFAULT NULL,  KEY `U_M_COL4` (`COL1`,`COL2`),  KEY `U_M_COL5` (`COL3`,`COL2`)) ENGINE=InnoDB DEFAULT CHARSET=utf8mb4 COLLATE=utf8mb4_bin;")
	tk.MustExec("insert into t02(col1, col2) values ('OFJHCEKCQGT:MXI7P3[YO4N0DF=2XJWJ4Z9Z;HQ8TMUTZV8YLQAHWJ4BDZHR3A', 39), ('OFJHCEKCQGT:MXI7P3[YO4N0DF=2XJWJ4Z9Z;HQ8TMUTZV8YLQAHWJ4BDZHR3A', 51), ('OFJHCEKCQGT:MXI7P3[YO4N0DF=2XJWJ4Z9Z;HQ8TMUTZV8YLQAHWJ4BDZHR3A', 55), ('OFJHCEKCQGT:MXI7P3[YO4N0DF=2XJWJ4Z9Z;HQ8TMUTZV8YLQAHWJ4BDZHR3A', -30), ('ZOHBSCRMZPOI`IVTSEZAIDAF7DS@1TT20AP9', -30);")
	tk.MustQuery("select * from t02 where col1 not in (\"W1Rgd74pbJaGX47h1MPjpr0XSKJNCnwEleJ50Vbpl9EmbHJX6D6BXYKT2UAbl1uDw3ZGeYykhzG6Gld0wKdOiT4Gv5j9upHI0Q7vrXij4N9WNFJvB\", \"N`ZN4P@9T[JW;FR6=FA4WP@APNPG[XQVIK4]F]2>EC>JEIOXC``;;?OHP\") and col2 = -30;").Check(
		testkit.Rows(
			"OFJHCEKCQGT:MXI7P3[YO4N0DF=2XJWJ4Z9Z;HQ8TMUTZV8YLQAHWJ4BDZHR3A -30 <nil>",
			"ZOHBSCRMZPOI`IVTSEZAIDAF7DS@1TT20AP9 -30 <nil>"))

	// issue 24576
	tk.MustExec("use test")
	tk.MustExec("drop table if exists t;")
	tk.MustExec("create table t(col1 enum('a','b','c'), col2 enum('a','b','c'), col3 int, index idx(col1,col2));")
	tk.MustExec("insert into t values(1,1,1),(2,2,2),(3,3,3);")
	tk.MustQuery("select /*+ use_index(t,idx) */ col3 from t where col2 between 'b' and 'b' and col1 is not null;").Check(
		testkit.Rows("2"))
	tk.MustQuery("select /*+ use_index(t,idx) */ col3 from t where col2 = 'b' and col1 is not null;").Check(
		testkit.Rows("2"))

	// issue25099
	tk.MustExec("use test")
	tk.MustExec("drop table if exists t;")
	tk.MustExec("create table t(e enum(\"a\",\"b\",\"c\"), index idx(e));")
	tk.MustExec("insert ignore into t values(0),(1),(2),(3);")
	tk.MustQuery("select * from t where e = '';").Check(
		testkit.Rows(""))
	tk.MustQuery("select * from t where e != 'a';").Sort().Check(
		testkit.Rows("", "b", "c"))
	tk.MustExec("alter table t drop index idx;")
	tk.MustQuery("select * from t where e = '';").Check(
		testkit.Rows(""))
	tk.MustQuery("select * from t where e != 'a';").Sort().Check(
		testkit.Rows("", "b", "c"))

	tk.MustExec("drop table if exists t;")
	tk.MustExec("create table t(e enum(\"\"), index idx(e));")
	tk.MustExec("insert ignore into t values(0),(1);")
	tk.MustQuery("select * from t where e = '';").Check(
		testkit.Rows("", ""))
	tk.MustExec("alter table t drop index idx;")
	tk.MustQuery("select * from t where e = '';").Check(
		testkit.Rows("", ""))

	tk.MustExec("drop table if exists t;")
	tk.MustExec("create table t(e enum(\"a\",\"b\",\"c\"), index idx(e));")
	tk.MustExec("insert ignore into t values(0);")
	tk.MustExec("select * from t t1 join t t2 on t1.e=t2.e;")
	tk.MustQuery("select /*+ inl_join(t1,t2) */ * from t t1 join t t2 on t1.e=t2.e;").Check(
		testkit.Rows(" "))
	tk.MustQuery("select /*+ hash_join(t1,t2) */ * from t t1 join t t2 on t1.e=t2.e;").Check(
		testkit.Rows(" "))
	tk.MustQuery("select /*+ inl_hash_join(t1,t2) */ * from t t1 join t t2 on t1.e=t2.e;").Check(
		testkit.Rows(" "))
}

// Previously global values were cached. This is incorrect.
// See: https://github.com/pingcap/tidb/issues/24368
func TestGlobalCacheCorrectness(t *testing.T) {
	store := testkit.CreateMockStore(t)

	tk := testkit.NewTestKit(t, store)
	tk.MustQuery("SHOW VARIABLES LIKE 'max_connections'").Check(testkit.Rows("max_connections 0"))
	tk.MustExec("SET GLOBAL max_connections=1234")
	tk.MustQuery("SHOW VARIABLES LIKE 'max_connections'").Check(testkit.Rows("max_connections 1234"))
	// restore
	tk.MustExec("SET GLOBAL max_connections=0")
}

func TestRedundantColumnResolve(t *testing.T) {
	store := testkit.CreateMockStore(t)

	tk := testkit.NewTestKit(t, store)
	tk.MustExec("use test")
	tk.MustExec("drop table if exists t1, t2")
	tk.MustExec("create table t1(a int not null)")
	tk.MustExec("create table t2(a int not null)")
	tk.MustExec("insert into t1 values(1)")
	tk.MustExec("insert into t2 values(1)")
	tk.MustQuery("select a, count(*) from t1 join t2 using (a) group by a").Check(testkit.Rows("1 1"))
	tk.MustQuery("select a, count(*) from t1 natural join t2 group by a").Check(testkit.Rows("1 1"))
	err := tk.ExecToErr("select a, count(*) from t1 join t2 on t1.a=t2.a group by a")
	require.Error(t, err, "[planner:1052]Column 'a' in field list is ambiguous")
	tk.MustQuery("select t1.a, t2.a from t1 join t2 using (a) group by t1.a").Check(testkit.Rows("1 1"))
	err = tk.ExecToErr("select t1.a, t2.a from t1 join t2 using(a) group by a")
	require.Error(t, err, "[planner:1052]Column 'a' in group statement is ambiguous")
	tk.MustQuery("select t2.a from t1 join t2 using (a) group by t1.a").Check(testkit.Rows("1"))
	tk.MustQuery("select t1.a from t1 join t2 using (a) group by t1.a").Check(testkit.Rows("1"))
	tk.MustQuery("select t2.a from t1 join t2 using (a) group by t2.a").Check(testkit.Rows("1"))
	// The test below cannot pass now since we do not infer functional dependencies from filters as MySQL, hence would fail in only_full_group_by check.
	// tk.MustQuery("select t1.a from t1 join t2 using (a) group by t2.a").Check(testkit.Rows("1"))
	tk.MustQuery("select count(*) from t1 join t2 using (a) group by t2.a").Check(testkit.Rows("1"))
	tk.MustQuery("select t2.a from t1 join t2 using (a) group by a").Check(testkit.Rows("1"))
	tk.MustQuery("select t1.a from t1 join t2 using (a) group by a").Check(testkit.Rows("1"))
	tk.MustQuery("select * from t1 join t2 using(a)").Check(testkit.Rows("1"))
	tk.MustQuery("select t1.a, t2.a from t1 join t2 using(a)").Check(testkit.Rows("1 1"))
	tk.MustQuery("select * from t1 natural join t2").Check(testkit.Rows("1"))
	tk.MustQuery("select t1.a, t2.a from t1 natural join t2").Check(testkit.Rows("1 1"))
}

func TestIssue37414(t *testing.T) {
	store := testkit.CreateMockStore(t)

	tk := testkit.NewTestKit(t, store)
	tk.MustExec("use test")
	tk.MustExec("drop table if exists foo")
	tk.MustExec("drop table if exists bar")
	tk.MustExec("create table foo(a decimal(65,0));")
	tk.MustExec("create table bar(a decimal(65,0), b decimal(65,0));")
	tk.MustExec("insert into bar values(0,0),(1,1),(2,2);")
	tk.MustExec("insert into foo select if(b>0, if(a/b>1, 1, 2), null) from bar;")
}

func TestControlFunctionWithEnumOrSet(t *testing.T) {
	// issue 23114
	store := testkit.CreateMockStore(t)

	tk := testkit.NewTestKit(t, store)
	tk.MustExec("use test")
	tk.MustExec("drop table if exists e;")
	tk.MustExec("create table e(e enum('c', 'b', 'a'));")
	tk.MustExec("insert into e values ('a'),('b'),('a'),('b');")
	tk.MustQuery("select e from e where if(e>1, e, e);").Sort().Check(
		testkit.Rows("a", "a", "b", "b"))
	tk.MustQuery("select e from e where case e when 1 then e else e end;").Sort().Check(
		testkit.Rows("a", "a", "b", "b"))
	tk.MustQuery("select e from e where case 1 when e then e end;").Check(testkit.Rows())

	tk.MustQuery("select if(e>1,e,e)='a' from e").Sort().Check(
		testkit.Rows("0", "0", "1", "1"))
	tk.MustQuery("select if(e>1,e,e)=1 from e").Sort().Check(
		testkit.Rows("0", "0", "0", "0"))
	// if and if
	tk.MustQuery("select if(e>2,e,e) and if(e<=2,e,e) from e;").Sort().Check(
		testkit.Rows("1", "1", "1", "1"))
	tk.MustQuery("select if(e>2,e,e) and (if(e<3,0,e) or if(e>=2,0,e)) from e;").Sort().Check(
		testkit.Rows("0", "0", "1", "1"))
	tk.MustQuery("select * from e where if(e>2,e,e) and if(e<=2,e,e);").Sort().Check(
		testkit.Rows("a", "a", "b", "b"))
	tk.MustQuery("select * from e where if(e>2,e,e) and (if(e<3,0,e) or if(e>=2,0,e));").Sort().Check(
		testkit.Rows("a", "a"))

	// issue 24494
	tk.MustExec("drop table if exists t;")
	tk.MustExec("create table t(a int,b enum(\"b\",\"y\",\"1\"));")
	tk.MustExec("insert into t values(0,\"y\"),(1,\"b\"),(null,null),(2,\"1\");")
	tk.MustQuery("SELECT count(*) FROM t where if(a,b ,null);").Check(testkit.Rows("2"))

	tk.MustExec("drop table if exists t;")
	tk.MustExec("create table t(a int,b enum(\"b\"),c enum(\"c\"));")
	tk.MustExec("insert into t values(1,1,1),(2,1,1),(1,1,1),(2,1,1);")
	tk.MustQuery("select a from t where if(a=1,b,c)=\"b\";").Check(testkit.Rows("1", "1"))
	tk.MustQuery("select a from t where if(a=1,b,c)=\"c\";").Check(testkit.Rows("2", "2"))
	tk.MustQuery("select a from t where if(a=1,b,c)=1;").Sort().Check(testkit.Rows("1", "1", "2", "2"))
	tk.MustQuery("select a from t where if(a=1,b,c);").Sort().Check(testkit.Rows("1", "1", "2", "2"))

	tk.MustExec("drop table if exists e;")
	tk.MustExec("create table e(e enum('c', 'b', 'a'));")
	tk.MustExec("insert into e values(3)")
	tk.MustQuery("select elt(1,e) = 'a' from e").Check(testkit.Rows("1"))
	tk.MustQuery("select elt(1,e) = 3 from e").Check(testkit.Rows("1"))
	tk.MustQuery("select e from e where elt(1,e)").Check(testkit.Rows("a"))

	// test set type
	tk.MustExec("drop table if exists s;")
	tk.MustExec("create table s(s set('c', 'b', 'a'));")
	tk.MustExec("insert into s values ('a'),('b'),('a'),('b');")
	tk.MustQuery("select s from s where if(s>1, s, s);").Sort().Check(
		testkit.Rows("a", "a", "b", "b"))
	tk.MustQuery("select s from s where case s when 1 then s else s end;").Sort().Check(
		testkit.Rows("a", "a", "b", "b"))
	tk.MustQuery("select s from s where case 1 when s then s end;").Check(testkit.Rows())

	tk.MustQuery("select if(s>1,s,s)='a' from s").Sort().Check(
		testkit.Rows("0", "0", "1", "1"))
	tk.MustQuery("select if(s>1,s,s)=4 from s").Sort().Check(
		testkit.Rows("0", "0", "1", "1"))

	tk.MustExec("drop table if exists s;")
	tk.MustExec("create table s(s set('c', 'b', 'a'));")
	tk.MustExec("insert into s values('a')")
	tk.MustQuery("select elt(1,s) = 'a' from s").Check(testkit.Rows("1"))
	tk.MustQuery("select elt(1,s) = 4 from s").Check(testkit.Rows("1"))
	tk.MustQuery("select s from s where elt(1,s)").Check(testkit.Rows("a"))

	// issue 24543
	tk.MustExec("drop table if exists t;")
	tk.MustExec("create table t(a int,b enum(\"b\"),c enum(\"c\"));")
	tk.MustExec("insert into t values(1,1,1),(2,1,1),(1,1,1),(2,1,1);")
	tk.MustQuery("select if(A, null,b)=1 from t;").Check(testkit.Rows("<nil>", "<nil>", "<nil>", "<nil>"))
	tk.MustQuery("select if(A, null,b)='a' from t;").Check(testkit.Rows("<nil>", "<nil>", "<nil>", "<nil>"))

	tk.MustExec("drop table if exists t;")
	tk.MustExec("create table t(a int,b set(\"b\"),c set(\"c\"));")
	tk.MustExec("insert into t values(1,1,1),(2,1,1),(1,1,1),(2,1,1);")
	tk.MustQuery("select if(A, null,b)=1 from t;").Check(testkit.Rows("<nil>", "<nil>", "<nil>", "<nil>"))
	tk.MustQuery("select if(A, null,b)='a' from t;").Check(testkit.Rows("<nil>", "<nil>", "<nil>", "<nil>"))

	// issue 29357
	tk.MustExec("drop table if exists t;")
	tk.MustExec("create table t(`a` enum('y','b','Abc','null','1','2','0')) CHARSET=binary;")
	tk.MustExec("insert into t values(\"1\");")
	tk.MustQuery("SELECT count(*) from t where (null like 'a') = (case when cast('2015' as real) <=> round(\"1200\",\"1\") then a end);\n").Check(testkit.Rows("0"))
	tk.MustQuery("SELECT (null like 'a') = (case when cast('2015' as real) <=> round(\"1200\",\"1\") then a end) from t;\n").Check(testkit.Rows("<nil>"))
	tk.MustQuery("SELECT 5 = (case when 0 <=> 0 then a end) from t;").Check(testkit.Rows("1"))
	tk.MustQuery("SELECT '1' = (case when 0 <=> 0 then a end) from t;").Check(testkit.Rows("1"))
	tk.MustQuery("SELECT 5 = (case when 0 <=> 1 then a end) from t;").Check(testkit.Rows("<nil>"))
	tk.MustQuery("SELECT '1' = (case when 0 <=> 1 then a end) from t;").Check(testkit.Rows("<nil>"))
	tk.MustQuery("SELECT 5 = (case when 0 <=> 1 then a else a end) from t;").Check(testkit.Rows("1"))
	tk.MustQuery("SELECT '1' = (case when 0 <=> 1 then a else a end) from t;").Check(testkit.Rows("1"))
}

func TestComplexShowVariables(t *testing.T) {
	// This is an example SHOW VARIABLES from mysql-connector-java-5.1.34
	// It returns 19 rows in MySQL 5.7 (the language sysvar no longer exists in 5.6+)
	// and 16 rows in MySQL 8.0 (the aliases for tx_isolation is removed, along with query cache)
	// In the event that we hide noop sysvars in future, we must keep these variables.
	store := testkit.CreateMockStore(t)

	tk := testkit.NewTestKit(t, store)
	require.Len(t, tk.MustQuery(`SHOW VARIABLES WHERE Variable_name ='language' OR Variable_name = 'net_write_timeout' OR Variable_name = 'interactive_timeout'
OR Variable_name = 'wait_timeout' OR Variable_name = 'character_set_client' OR Variable_name = 'character_set_connection'
OR Variable_name = 'character_set' OR Variable_name = 'character_set_server' OR Variable_name = 'tx_isolation'
OR Variable_name = 'transaction_isolation' OR Variable_name = 'character_set_results' OR Variable_name = 'timezone'
OR Variable_name = 'time_zone' OR Variable_name = 'system_time_zone'
OR Variable_name = 'lower_case_table_names' OR Variable_name = 'max_allowed_packet' OR Variable_name = 'net_buffer_length'
OR Variable_name = 'sql_mode' OR Variable_name = 'query_cache_type'  OR Variable_name = 'query_cache_size'
OR Variable_name = 'license' OR Variable_name = 'init_connect'`).Rows(), 19)
}

func TestBuiltinFuncJSONMergePatch_InColumn(t *testing.T) {
	ctx := context.Background()
	store := testkit.CreateMockStore(t)

	tk := testkit.NewTestKit(t, store)

	tests := []struct {
		input    [2]interface{}
		expected interface{}
		success  bool
		errCode  int
	}{
		// RFC 7396 document: https://datatracker.ietf.org/doc/html/rfc7396
		// RFC 7396 Example Test Cases
		{[2]interface{}{`{"a":"b"}`, `{"a":"c"}`}, `{"a": "c"}`, true, 0},
		{[2]interface{}{`{"a":"b"}`, `{"b":"c"}`}, `{"a": "b", "b": "c"}`, true, 0},
		{[2]interface{}{`{"a":"b"}`, `{"a":null}`}, `{}`, true, 0},
		{[2]interface{}{`{"a":"b", "b":"c"}`, `{"a":null}`}, `{"b": "c"}`, true, 0},
		{[2]interface{}{`{"a":["b"]}`, `{"a":"c"}`}, `{"a": "c"}`, true, 0},
		{[2]interface{}{`{"a":"c"}`, `{"a":["b"]}`}, `{"a": ["b"]}`, true, 0},
		{[2]interface{}{`{"a":{"b":"c"}}`, `{"a":{"b":"d","c":null}}`}, `{"a": {"b": "d"}}`, true, 0},
		{[2]interface{}{`{"a":[{"b":"c"}]}`, `{"a": [1]}`}, `{"a": [1]}`, true, 0},
		{[2]interface{}{`["a","b"]`, `["c","d"]`}, `["c", "d"]`, true, 0},
		{[2]interface{}{`{"a":"b"}`, `["c"]`}, `["c"]`, true, 0},
		{[2]interface{}{`{"a":"foo"}`, `null`}, `null`, true, 0},
		{[2]interface{}{`{"a":"foo"}`, `"bar"`}, `"bar"`, true, 0},
		{[2]interface{}{`{"e":null}`, `{"a":1}`}, `{"e": null, "a": 1}`, true, 0},
		{[2]interface{}{`[1,2]`, `{"a":"b","c":null}`}, `{"a": "b"}`, true, 0},
		{[2]interface{}{`{}`, `{"a":{"bb":{"ccc":null}}}`}, `{"a": {"bb": {}}}`, true, 0},
		// RFC 7396 Example Document
		{[2]interface{}{`{"title":"Goodbye!","author":{"givenName":"John","familyName":"Doe"},"tags":["example","sample"],"content":"This will be unchanged"}`, `{"title":"Hello!","phoneNumber":"+01-123-456-7890","author":{"familyName":null},"tags":["example"]}`}, `{"title":"Hello!","author":{"givenName":"John"},"tags":["example"],"content":"This will be unchanged","phoneNumber":"+01-123-456-7890"}`, true, 0},

		// From mysql Example Test Cases
		{[2]interface{}{nil, `{"a":1}`}, nil, true, 0},
		{[2]interface{}{`{"a":1}`, nil}, nil, true, 0},
		{[2]interface{}{`{"a":"foo"}`, `true`}, `true`, true, 0},
		{[2]interface{}{`{"a":"foo"}`, `false`}, `false`, true, 0},
		{[2]interface{}{`{"a":"foo"}`, `123`}, `123`, true, 0},
		{[2]interface{}{`{"a":"foo"}`, `123.1`}, `123.1`, true, 0},
		{[2]interface{}{`{"a":"foo"}`, `[1,2,3]`}, `[1,2,3]`, true, 0},
		{[2]interface{}{"null", `{"a":1}`}, `{"a":1}`, true, 0},
		{[2]interface{}{`{"a":1}`, "null"}, `null`, true, 0},

		// Invalid json text
		{[2]interface{}{`{"a":1}`, `[1]}`}, nil, false, mysql.ErrInvalidJSONText},
	}

	tk.MustExec(`use test;`)
	tk.MustExec(`drop table if exists t;`)
	tk.MustExec("CREATE TABLE t ( `id` INT NOT NULL AUTO_INCREMENT, `j` json NULL, `vc` VARCHAR ( 5000 ) NULL, PRIMARY KEY ( `id` ) );")
	for id, tt := range tests {
		tk.MustExec("insert into t values(?,?,?)", id+1, tt.input[0], tt.input[1])
		if tt.success {
			result := tk.MustQuery("select json_merge_patch(j,vc) from t where id = ?", id+1)
			if tt.expected == nil {
				result.Check(testkit.Rows("<nil>"))
			} else {
				j, e := json.ParseBinaryFromString(tt.expected.(string))
				require.NoError(t, e)
				result.Check(testkit.Rows(j.String()))
			}
		} else {
			rs, _ := tk.Exec("select json_merge_patch(j,vc) from  t where id = ?;", id+1)
			_, err := session.GetRows4Test(ctx, tk.Session(), rs)
			terr := errors.Cause(err).(*terror.Error)
			require.Equal(t, errors.ErrCode(tt.errCode), terr.Code())
		}
	}
}

func TestBuiltinFuncJSONMergePatch_InExpression(t *testing.T) {
	ctx := context.Background()
	store := testkit.CreateMockStore(t)

	tk := testkit.NewTestKit(t, store)

	tests := []struct {
		input    []interface{}
		expected interface{}
		success  bool
		errCode  int
	}{
		// RFC 7396 document: https://datatracker.ietf.org/doc/html/rfc7396
		// RFC 7396 Example Test Cases
		{[]interface{}{`{"a":"b"}`, `{"a":"c"}`}, `{"a": "c"}`, true, 0},
		{[]interface{}{`{"a":"b"}`, `{"b":"c"}`}, `{"a": "b","b": "c"}`, true, 0},
		{[]interface{}{`{"a":"b"}`, `{"a":null}`}, `{}`, true, 0},
		{[]interface{}{`{"a":"b", "b":"c"}`, `{"a":null}`}, `{"b": "c"}`, true, 0},
		{[]interface{}{`{"a":["b"]}`, `{"a":"c"}`}, `{"a": "c"}`, true, 0},
		{[]interface{}{`{"a":"c"}`, `{"a":["b"]}`}, `{"a": ["b"]}`, true, 0},
		{[]interface{}{`{"a":{"b":"c"}}`, `{"a":{"b":"d","c":null}}`}, `{"a": {"b": "d"}}`, true, 0},
		{[]interface{}{`{"a":[{"b":"c"}]}`, `{"a": [1]}`}, `{"a": [1]}`, true, 0},
		{[]interface{}{`["a","b"]`, `["c","d"]`}, `["c", "d"]`, true, 0},
		{[]interface{}{`{"a":"b"}`, `["c"]`}, `["c"]`, true, 0},
		{[]interface{}{`{"a":"foo"}`, `null`}, `null`, true, 0},
		{[]interface{}{`{"a":"foo"}`, `"bar"`}, `"bar"`, true, 0},
		{[]interface{}{`{"e":null}`, `{"a":1}`}, `{"e": null,"a": 1}`, true, 0},
		{[]interface{}{`[1,2]`, `{"a":"b","c":null}`}, `{"a":"b"}`, true, 0},
		{[]interface{}{`{}`, `{"a":{"bb":{"ccc":null}}}`}, `{"a":{"bb": {}}}`, true, 0},
		// RFC 7396 Example Document
		{[]interface{}{`{"title":"Goodbye!","author":{"givenName":"John","familyName":"Doe"},"tags":["example","sample"],"content":"This will be unchanged"}`, `{"title":"Hello!","phoneNumber":"+01-123-456-7890","author":{"familyName":null},"tags":["example"]}`}, `{"title":"Hello!","author":{"givenName":"John"},"tags":["example"],"content":"This will be unchanged","phoneNumber":"+01-123-456-7890"}`, true, 0},

		// test cases
		{[]interface{}{nil, `1`}, `1`, true, 0},
		{[]interface{}{`1`, nil}, nil, true, 0},
		{[]interface{}{nil, `null`}, `null`, true, 0},
		{[]interface{}{`null`, nil}, nil, true, 0},
		{[]interface{}{nil, `true`}, `true`, true, 0},
		{[]interface{}{`true`, nil}, nil, true, 0},
		{[]interface{}{nil, `false`}, `false`, true, 0},
		{[]interface{}{`false`, nil}, nil, true, 0},
		{[]interface{}{nil, `[1,2,3]`}, `[1,2,3]`, true, 0},
		{[]interface{}{`[1,2,3]`, nil}, nil, true, 0},
		{[]interface{}{nil, `{"a":"foo"}`}, nil, true, 0},
		{[]interface{}{`{"a":"foo"}`, nil}, nil, true, 0},

		{[]interface{}{`{"a":"foo"}`, `{"a":null}`, `{"b":"123"}`, `{"c":1}`}, `{"b":"123","c":1}`, true, 0},
		{[]interface{}{`{"a":"foo"}`, `{"a":null}`, `{"c":1}`}, `{"c":1}`, true, 0},
		{[]interface{}{`{"a":"foo"}`, `{"a":null}`, `true`}, `true`, true, 0},
		{[]interface{}{`{"a":"foo"}`, `{"d":1}`, `{"a":{"bb":{"ccc":null}}}`}, `{"a":{"bb":{}},"d":1}`, true, 0},
		{[]interface{}{`null`, `true`, `[1,2,3]`}, `[1,2,3]`, true, 0},

		// From mysql Example Test Cases
		{[]interface{}{nil, `null`, `[1,2,3]`, `{"a":1}`}, `{"a": 1}`, true, 0},
		{[]interface{}{`null`, nil, `[1,2,3]`, `{"a":1}`}, `{"a": 1}`, true, 0},
		{[]interface{}{`null`, `[1,2,3]`, nil, `{"a":1}`}, nil, true, 0},
		{[]interface{}{`null`, `[1,2,3]`, `{"a":1}`, nil}, nil, true, 0},

		{[]interface{}{nil, `null`, `{"a":1}`, `[1,2,3]`}, `[1,2,3]`, true, 0},
		{[]interface{}{`null`, nil, `{"a":1}`, `[1,2,3]`}, `[1,2,3]`, true, 0},
		{[]interface{}{`null`, `{"a":1}`, nil, `[1,2,3]`}, `[1,2,3]`, true, 0},
		{[]interface{}{`null`, `{"a":1}`, `[1,2,3]`, nil}, nil, true, 0},

		{[]interface{}{nil, `null`, `{"a":1}`, `true`}, `true`, true, 0},
		{[]interface{}{`null`, nil, `{"a":1}`, `true`}, `true`, true, 0},
		{[]interface{}{`null`, `{"a":1}`, nil, `true`}, `true`, true, 0},
		{[]interface{}{`null`, `{"a":1}`, `true`, nil}, nil, true, 0},

		// non-object last item
		{[]interface{}{"true", "false", "[]", "{}", "null"}, "null", true, 0},
		{[]interface{}{"false", "[]", "{}", "null", "true"}, "true", true, 0},
		{[]interface{}{"true", "[]", "{}", "null", "false"}, "false", true, 0},
		{[]interface{}{"true", "false", "{}", "null", "[]"}, "[]", true, 0},
		{[]interface{}{"true", "false", "{}", "null", "1"}, "1", true, 0},
		{[]interface{}{"true", "false", "{}", "null", "1.8"}, "1.8", true, 0},
		{[]interface{}{"true", "false", "{}", "null", `"112"`}, `"112"`, true, 0},

		{[]interface{}{`{"a":"foo"}`, nil}, nil, true, 0},
		{[]interface{}{nil, `{"a":"foo"}`}, nil, true, 0},
		{[]interface{}{`{"a":"foo"}`, `false`}, `false`, true, 0},
		{[]interface{}{`{"a":"foo"}`, `123`}, `123`, true, 0},
		{[]interface{}{`{"a":"foo"}`, `123.1`}, `123.1`, true, 0},
		{[]interface{}{`{"a":"foo"}`, `[1,2,3]`}, `[1,2,3]`, true, 0},
		{[]interface{}{`null`, `{"a":1}`}, `{"a":1}`, true, 0},
		{[]interface{}{`{"a":1}`, `null`}, `null`, true, 0},
		{[]interface{}{`{"a":"foo"}`, `{"a":null}`, `{"b":"123"}`, `{"c":1}`}, `{"b":"123","c":1}`, true, 0},
		{[]interface{}{`{"a":"foo"}`, `{"a":null}`, `{"c":1}`}, `{"c":1}`, true, 0},
		{[]interface{}{`{"a":"foo"}`, `{"a":null}`, `true`}, `true`, true, 0},
		{[]interface{}{`{"a":"foo"}`, `{"d":1}`, `{"a":{"bb":{"ccc":null}}}`}, `{"a":{"bb":{}},"d":1}`, true, 0},

		// Invalid json text
		{[]interface{}{`{"a":1}`, `[1]}`}, nil, false, mysql.ErrInvalidJSONText},
		{[]interface{}{`{{"a":1}`, `[1]`, `null`}, nil, false, mysql.ErrInvalidJSONText},
		{[]interface{}{`{"a":1}`, `jjj`, `null`}, nil, false, mysql.ErrInvalidJSONText},
	}

	for _, tt := range tests {
		marks := make([]string, len(tt.input))
		for i := 0; i < len(marks); i++ {
			marks[i] = "?"
		}
		sql := fmt.Sprintf("select json_merge_patch(%s);", strings.Join(marks, ","))
		if tt.success {
			result := tk.MustQuery(sql, tt.input...)
			if tt.expected == nil {
				result.Check(testkit.Rows("<nil>"))
			} else {
				j, e := json.ParseBinaryFromString(tt.expected.(string))
				require.NoError(t, e)
				result.Check(testkit.Rows(j.String()))
			}
		} else {
			rs, _ := tk.Exec(sql, tt.input...)
			_, err := session.GetRows4Test(ctx, tk.Session(), rs)
			terr := errors.Cause(err).(*terror.Error)
			require.Equal(t, errors.ErrCode(tt.errCode), terr.Code())
		}
	}
}

func TestFloat64Inf(t *testing.T) {
	store := testkit.CreateMockStore(t)

	tk := testkit.NewTestKit(t, store)
	tk.MustQuery("select '1e800' + 1e100;").Check(
		testkit.Rows("179769313486231570000000000000000000000000000000000000000000000000000000000000000000000000000000000000000000000000000000000000000000000000000000000000000000000000000000000000000000000000000000000000000000000000000000000000000000000000000000000000000000000000000000000000000000000000000000000000000000000000000"))
	tk.MustQuery("select '-1e800' - 1e100;").Check(
		testkit.Rows("-179769313486231570000000000000000000000000000000000000000000000000000000000000000000000000000000000000000000000000000000000000000000000000000000000000000000000000000000000000000000000000000000000000000000000000000000000000000000000000000000000000000000000000000000000000000000000000000000000000000000000000000"))
}

func TestCharsetErr(t *testing.T) {
	store := testkit.CreateMockStore(t)

	tk := testkit.NewTestKit(t, store)
	tk.MustExec("use test")
	tk.MustExec("create table charset_test(id int auto_increment primary key, c1 varchar(255) character set ascii)")
	err := tk.ExecToErr("insert into charset_test(c1) values ('aaa\xEF\xBF\xBDabcdef')")
	require.Error(t, err, "[table:1366]Incorrect string value '\\xEF\\xBF\\xBDabc...' for column 'c1'")

	err = tk.ExecToErr("insert into charset_test(c1) values ('aaa\xEF\xBF\xBD')")
	require.Error(t, err, "[table:1366]Incorrect string value '\\xEF\\xBF\\xBD' for column 'c1'")
}

func TestIssue25591(t *testing.T) {
	store := testkit.CreateMockStore(t)

	tk := testkit.NewTestKit(t, store)

	tk.MustExec("use test;")
	tk.MustExec("drop table if exists t1_1, t2_1;")
	tk.MustExec("CREATE TABLE `t1_1` (`col1` double DEFAULT NULL, `col2` double DEFAULT NULL);")
	tk.MustExec("CREATE TABLE `t2_1` (`col1` varchar(20) DEFAULT NULL, `col2` double DEFAULT NULL);")
	tk.MustExec("insert into t1_1 values(12.991, null), (12.991, null);")
	tk.MustExec("insert into t2_1(col2) values(87), (-9.183), (-9.183);")

	tk.MustExec("set @@tidb_enable_vectorized_expression  = false;")
	rows := tk.MustQuery("select t1.col1, t2.col1, t2.col2 from t1_1 t1 inner join  t2_1 t2 on t1.col1 not in (1,t2.col1,t2.col2) order by 1,2,3;")
	rows.Check(testkit.Rows())

	tk.MustExec("set @@tidb_enable_vectorized_expression  = true;")
	rows = tk.MustQuery("select t1.col1, t2.col1, t2.col2 from t1_1 t1 inner join  t2_1 t2 on t1.col1 not in (1,t2.col1,t2.col2) order by 1,2,3;")
	rows.Check(testkit.Rows())
}

func TestIssue25526(t *testing.T) {
	store := testkit.CreateMockStore(t)

	tk := testkit.NewTestKit(t, store)

	tk.MustExec("use test;")
	tk.MustExec("drop table if exists tbl_6, tbl_17;")
	tk.MustExec("create table tbl_6 (col_31 year, index(col_31));")
	tk.MustExec("create table tbl_17 (col_102 int, col_105 int);")
	tk.MustExec("replace into tbl_17 (col_102, col_105) values (9999, 0);")

	rows := tk.MustQuery("select tbl_6.col_31 from tbl_6 where col_31 in (select col_102 from tbl_17 where tbl_17.col_102 = 9999 and tbl_17.col_105 = 0);")
	rows.Check(testkit.Rows())
}

func TestTimestampIssue25093(t *testing.T) {
	store := testkit.CreateMockStore(t)

	tk := testkit.NewTestKit(t, store)
	tk.MustExec("use test")
	tk.MustExec("drop table if exists t")
	tk.MustExec("create table t(col decimal(45,8) default 13.654 not null);")
	tk.MustExec("insert  into t set col = 0.4352;")
	tk.MustQuery("select timestamp(0.123)").Check(testkit.Rows("0000-00-00 00:00:00.123"))
	tk.MustQuery("select timestamp(col) from t;").Check(testkit.Rows("0000-00-00 00:00:00.435200"))
	tk.MustQuery("select timestamp(1.234) from t;").Check(testkit.Rows("<nil>"))
	tk.MustQuery("select timestamp(0.12345678) from t;").Check(testkit.Rows("0000-00-00 00:00:00.123457"))
	tk.MustQuery("select timestamp(0.9999999) from t;").Check(testkit.Rows("<nil>"))
	tk.MustQuery("select timestamp(101.234) from t;").Check(testkit.Rows("2000-01-01 00:00:00.000"))
}

func TestIssue24953(t *testing.T) {
	store := testkit.CreateMockStore(t)

	tk := testkit.NewTestKit(t, store)
	tk.MustExec("use test")
	tk.MustExec("drop table if exists tbl_0,tbl_9;")
	tk.MustExec("CREATE TABLE `tbl_9` (\n  `col_54` mediumint NOT NULL DEFAULT '2412996',\n  `col_55` int NOT NULL,\n  `col_56` bigint unsigned NOT NULL,\n  `col_57` varchar(108) CHARACTER SET utf8mb4 COLLATE utf8mb4_general_ci NOT NULL,\n  PRIMARY KEY (`col_57`(3),`col_55`,`col_56`,`col_54`)\n) ENGINE=InnoDB DEFAULT CHARSET=utf8mb4 COLLATE=utf8mb4_bin;")
	tk.MustExec("CREATE TABLE `tbl_0` (\n  `col_76` bigint(20) unsigned DEFAULT NULL,\n  `col_1` time NOT NULL DEFAULT '13:11:28',\n  `col_2` datetime DEFAULT '1990-07-29 00:00:00',\n  `col_3` date NOT NULL DEFAULT '1976-09-16',\n  `col_4` date DEFAULT NULL,\n  `col_143` varbinary(208) DEFAULT 'lXRTXUkTeWaJ',\n  KEY `idx_0` (`col_2`,`col_1`,`col_76`,`col_4`,`col_3`),\n  PRIMARY KEY (`col_1`,`col_3`) /*T![clustered_index] NONCLUSTERED */,\n  KEY `idx_2` (`col_1`,`col_4`,`col_76`,`col_3`),\n  KEY `idx_3` (`col_4`,`col_76`,`col_3`,`col_2`,`col_1`),\n  UNIQUE KEY `idx_4` (`col_76`,`col_3`,`col_1`,`col_4`),\n  KEY `idx_5` (`col_3`,`col_4`,`col_76`,`col_2`),\n  KEY `idx_6` (`col_2`),\n  KEY `idx_7` (`col_76`,`col_3`)\n) ENGINE=InnoDB DEFAULT CHARSET=utf8mb4 COLLATE=utf8mb4_bin;")
	tk.MustExec("insert into tbl_9 values (-5765442,-597990898,384599625723370089,\"ZdfkUJiHcOfi\");")
	tk.MustQuery("(select col_76,col_1,col_143,col_2 from tbl_0) union (select   col_54,col_57,col_55,col_56 from tbl_9);").Check(testkit.Rows("-5765442 ZdfkUJiHcOfi -597990898 384599625723370089"))
}

// issue https://github.com/pingcap/tidb/issues/28544
func TestPrimaryKeyRequiredSysvar(t *testing.T) {
	store := testkit.CreateMockStore(t)

	tk := testkit.NewTestKit(t, store)
	tk.MustExec("use test")
	tk.MustExec(`CREATE TABLE t (
		name varchar(60),
		age int
	  )`)
	tk.MustExec(`DROP TABLE t`)

	tk.MustExec("set @@sql_require_primary_key=true")

	// creating table without primary key should now fail
	tk.MustGetErrCode(`CREATE TABLE t (
		name varchar(60),
		age int
	  )`, errno.ErrTableWithoutPrimaryKey)
	// but with primary key should work as usual
	tk.MustExec(`CREATE TABLE t (
		id bigint(20) NOT NULL PRIMARY KEY AUTO_RANDOM,
		name varchar(60),
		age int
	  )`)
	tk.MustGetErrMsg(`ALTER TABLE t
       DROP COLUMN id`, "[ddl:8200]Unsupported drop integer primary key")

	// test with non-clustered primary key
	tk.MustExec(`CREATE TABLE t2 (
       id int(11) NOT NULL,
       c1 int(11) DEFAULT NULL,
       PRIMARY KEY(id) NONCLUSTERED)`)
	tk.MustGetErrMsg(`ALTER TABLE t2
       DROP COLUMN id`, "[ddl:8200]can't drop column id with composite index covered or Primary Key covered now")
	tk.MustGetErrCode(`ALTER TABLE t2 DROP PRIMARY KEY`, errno.ErrTableWithoutPrimaryKey)

	// this sysvar is ignored in internal sessions
	tk.Session().GetSessionVars().InRestrictedSQL = true
	ctx := context.Background()
	ctx = kv.WithInternalSourceType(ctx, kv.InternalTxnOthers)
	sql := `CREATE TABLE t3 (
		id int(11) NOT NULL,
		c1 int(11) DEFAULT NULL)`
	stmts, err := tk.Session().Parse(ctx, sql)
	require.NoError(t, err)
	res, err := tk.Session().ExecuteStmt(ctx, stmts[0])
	require.NoError(t, err)
	if res != nil {
		require.NoError(t, res.Close())
	}
}

// issue https://github.com/pingcap/tidb/issues/26111
func TestRailsFKUsage(t *testing.T) {
	store := testkit.CreateMockStore(t)

	tk := testkit.NewTestKit(t, store)
	tk.MustExec("use test")
	tk.MustExec(`CREATE TABLE author_addresses (
		id bigint(20) NOT NULL AUTO_INCREMENT,
		PRIMARY KEY (id)
	  ) ENGINE=InnoDB DEFAULT CHARSET=utf8mb4`)
	tk.MustExec(`CREATE TABLE authors (
		id bigint(20) NOT NULL AUTO_INCREMENT,
		name varchar(255) NOT NULL,
		author_address_id bigint(20) DEFAULT NULL,
		author_address_extra_id bigint(20) DEFAULT NULL,
		organization_id varchar(255) DEFAULT NULL,
		owned_essay_id varchar(255) DEFAULT NULL,
		PRIMARY KEY (id),
		KEY index_authors_on_author_address_id (author_address_id),
		KEY index_authors_on_author_address_extra_id (author_address_extra_id),
		CONSTRAINT fk_rails_94423a17a3 FOREIGN KEY (author_address_id) REFERENCES author_addresses (id) ON UPDATE CASCADE ON DELETE RESTRICT
	  ) ENGINE=InnoDB DEFAULT CHARSET=utf8mb4`)
	tk.MustQuery(`SELECT fk.referenced_table_name AS 'to_table',
		fk.referenced_column_name AS 'primary_key',
		fk.column_name AS 'column',
		fk.constraint_name AS 'name',
		rc.update_rule AS 'on_update',
		rc.delete_rule AS 'on_delete'
		FROM information_schema.referential_constraints rc
		JOIN information_schema.key_column_usage fk
		USING (constraint_schema, constraint_name)
		WHERE fk.referenced_column_name IS NOT NULL
		AND fk.table_schema = database()
		AND fk.table_name = 'authors';`).Check(testkit.Rows("author_addresses id author_address_id fk_rails_94423a17a3 CASCADE RESTRICT"))
}

func TestTranslate(t *testing.T) {
	cases := []string{"'ABC'", "'AABC'", "'A.B.C'", "'aaaaabbbbb'", "'abc'", "'aaa'", "NULL"}
	store := testkit.CreateMockStore(t)

	tk := testkit.NewTestKit(t, store)
	tk.MustExec("use test")
	tk.MustExec("drop table if exists t")
	// Non-reserved keyword
	tk.MustExec("create table if not exists `translate`(id int)")
	tk.MustExec("create table t(str varchar(100), i int)")
	for i, str := range cases {
		stmt := fmt.Sprintf("insert into t set str=%s, i=%d", str, i)
		tk.MustExec(stmt)
	}
	// Open vectorized expression
	tk.MustExec("set @@tidb_enable_vectorized_expression=true")
	tk.MustQuery("select translate(str, 'AAa', 'Zz') from t").Check(testkit.Rows("ZBC", "ZZBC", "Z.B.C", "bbbbb", "bc", "", "<nil>"))
	// Null
	tk.MustQuery("select translate(str, NULL, 'Zz') from t").Check(testkit.Rows("<nil>", "<nil>", "<nil>", "<nil>", "<nil>", "<nil>", "<nil>"))
	tk.MustQuery("select translate(str, 'AAa', NULL) from t").Check(testkit.Rows("<nil>", "<nil>", "<nil>", "<nil>", "<nil>", "<nil>", "<nil>"))
	// Empty string
	tk.MustQuery("select translate(str, 'AAa', '') from t").Check(testkit.Rows("BC", "BC", ".B.C", "bbbbb", "bc", "", "<nil>"))
	tk.MustQuery("select translate(str, '', 'Zzz') from t").Check(testkit.Rows("ABC", "AABC", "A.B.C", "aaaaabbbbb", "abc", "aaa", "<nil>"))
	// Close vectorized expression
	tk.MustExec("set @@tidb_enable_vectorized_expression=false")
	tk.MustQuery("select translate(str, 'AAa', 'Zz') from t").Check(testkit.Rows("ZBC", "ZZBC", "Z.B.C", "bbbbb", "bc", "", "<nil>"))
	// Null
	tk.MustQuery("select translate(str, NULL, 'Zz') from t").Check(testkit.Rows("<nil>", "<nil>", "<nil>", "<nil>", "<nil>", "<nil>", "<nil>"))
	tk.MustQuery("select translate(str, 'AAa', NULL) from t").Check(testkit.Rows("<nil>", "<nil>", "<nil>", "<nil>", "<nil>", "<nil>", "<nil>"))
	// Empty string
	tk.MustQuery("select translate(str, 'AAa', '') from t").Check(testkit.Rows("BC", "BC", ".B.C", "bbbbb", "bc", "", "<nil>"))
	tk.MustQuery("select translate(str, '', 'Zzz') from t").Check(testkit.Rows("ABC", "AABC", "A.B.C", "aaaaabbbbb", "abc", "aaa", "<nil>"))
	// Convert from int
	tk.MustQuery("select translate(i, '0123456', 'abcdefg') from t").Check(testkit.Rows("a", "b", "c", "d", "e", "f", "g"))
}

func TestIssue26958(t *testing.T) {
	store := testkit.CreateMockStore(t)

	tk := testkit.NewTestKit(t, store)
	tk.MustExec("use test;")
	tk.MustExec("drop table if exists t1;")
	tk.MustExec("create table t1 (c_int int not null);")
	tk.MustExec("insert into t1 values (1), (2), (3),(1),(2),(3);")
	tk.MustExec("drop table if exists t2;")
	tk.MustExec("create table t2 (c_int int not null);")
	tk.MustExec("insert into t2 values (1), (2), (3),(1),(2),(3);")
	tk.MustQuery("select \n(select count(distinct c_int) from t2 where c_int >= t1.c_int) c1, \n(select count(distinct c_int) from t2 where c_int >= t1.c_int) c2\nfrom t1 group by c_int;\n").
		Check(testkit.Rows("3 3", "2 2", "1 1"))
}

func TestConstPropNullFunctions(t *testing.T) {
	store := testkit.CreateMockStore(t)

	tk := testkit.NewTestKit(t, store)
	tk.MustExec("use test")
	tk.MustExec("drop table if exists t1, t2")
	tk.MustExec("create table t1 (a integer)")
	tk.MustExec("insert into t1 values (0), (1), (2), (3)")
	tk.MustExec("create table t2 (a integer, b integer)")
	tk.MustExec("insert into t2 values (0,1), (1,1), (2,1), (3,1)")
	tk.MustQuery("select t1.* from t1 left join t2 on t2.a = t1.a where t1.a = ifnull(t2.b, 0)").Check(testkit.Rows("1"))

	tk.MustExec("drop table if exists t1, t2")
	tk.MustExec("create table t1 (i1 integer, c1 char)")
	tk.MustExec("insert into t1 values (2, 'a'), (1, 'b'), (3, 'c'), (0, null);")
	tk.MustExec("create table t2 (i2 integer, c2 char, f2 float)")
	tk.MustExec("insert into t2 values (0, 'c', null), (1, null, 0.1), (3, 'b', 0.01), (2, 'q', 0.12), (null, 'a', -0.1), (null, null, null)")
	tk.MustQuery("select * from t2 where t2.i2=((select count(1) from t1 where t1.i1=t2.i2))").Check(testkit.Rows("1 <nil> 0.1"))
}

func TestIssue27233(t *testing.T) {
	store := testkit.CreateMockStore(t)

	tk := testkit.NewTestKit(t, store)
	tk.MustExec("use test;")
	tk.MustExec("drop table if exists t;")
	tk.MustExec("CREATE TABLE `t` (\n  `COL1` tinyint(45) NOT NULL,\n  `COL2` tinyint(45) NOT NULL,\n  PRIMARY KEY (`COL1`,`COL2`) /*T![clustered_index] NONCLUSTERED */\n) ENGINE=InnoDB DEFAULT CHARSET=utf8mb4 COLLATE=utf8mb4_bin;")
	tk.MustExec("insert into t values(122,100),(124,-22),(124,34),(127,103);")
	tk.MustQuery("SELECT col2 FROM t AS T1 WHERE ( SELECT count(DISTINCT COL1, COL2) FROM t AS T2 WHERE T2.COL1 > T1.COL1  ) > 2 ;").
		Check(testkit.Rows("100"))
}

func TestIssue27236(t *testing.T) {
	store := testkit.CreateMockStore(t)

	tk := testkit.NewTestKit(t, store)
	tk.MustExec("use test;")
	row := tk.MustQuery(`select extract(hour_second from "-838:59:59.00");`)
	row.Check(testkit.Rows("-8385959"))

	tk.MustExec(`drop table if exists t`)
	tk.MustExec(`create table t(c1 varchar(100));`)
	tk.MustExec(`insert into t values('-838:59:59.00'), ('700:59:59.00');`)
	row = tk.MustQuery(`select extract(hour_second from c1) from t order by c1;`)
	row.Check(testkit.Rows("-8385959", "7005959"))
}

func TestIssue26977(t *testing.T) {
	store := testkit.CreateMockStore(t)

	tk := testkit.NewTestKit(t, store)
	result := tk.MustQuery("select a + 1 as f from (select cast(0xfffffffffffffff0 as unsigned) as a union select cast(1 as unsigned)) t having f != 2;")
	result.Check(testkit.Rows("18446744073709551601"))
}

func TestIssue27610(t *testing.T) {
	store := testkit.CreateMockStore(t)

	tk := testkit.NewTestKit(t, store)
	tk.MustExec(`use test;`)
	tk.MustExec(`drop table if exists PK_TCOLLATION3966STROBJSTROBJ;`)
	tk.MustExec("CREATE TABLE `PK_TCOLLATION3966STROBJSTROBJ` (\n  `COL1` enum('ll','aa','bb','cc','dd','ee') COLLATE utf8_general_ci NOT NULL,\n  `COL2` varchar(20) COLLATE utf8_general_ci DEFAULT NULL,\n  PRIMARY KEY (`COL1`) /*T![clustered_index] CLUSTERED */\n) ENGINE=InnoDB DEFAULT CHARSET=utf8 COLLATE=utf8_general_ci;")
	tk.MustExec(`insert into PK_TCOLLATION3966STROBJSTROBJ values("ee", "tttt");`)
	tk.MustQuery("SELECT col1, COL2 FROM PK_TCOLLATION3966STROBJSTROBJ WHERE COL1 IN ('notexist','6') and col2 not in (\"abcd\");").
		Check(testkit.Rows())
}

func TestLastInsertId(t *testing.T) {
	store := testkit.CreateMockStore(t)

	tk := testkit.NewTestKit(t, store)
	tk.MustExec(`use test;`)
	tk.MustExec(`drop table if exists lastinsertid;`)
	tk.MustExec(`create table lastinsertid (id int not null primary key auto_increment);`)
	tk.MustQuery("SELECT @@last_insert_id;").Check(testkit.Rows("0"))
	tk.MustExec(`INSERT INTO lastinsertid VALUES (NULL);`)
	tk.MustQuery("SELECT @@last_insert_id, LAST_INSERT_ID()").Check(testkit.Rows("1 1"))
	tk.MustExec(`INSERT INTO lastinsertid VALUES (NULL);`)
	tk.MustQuery("SELECT @@last_insert_id, LAST_INSERT_ID()").Check(testkit.Rows("2 2"))
	tk.MustExec(`INSERT INTO lastinsertid VALUES (NULL);`)
	tk.MustQuery("SELECT @@last_insert_id, LAST_INSERT_ID()").Check(testkit.Rows("3 3"))
}

func TestTimestamp(t *testing.T) {
	store := testkit.CreateMockStore(t)

	tk := testkit.NewTestKit(t, store)
	tk.MustExec(`use test;`)
	tk.MustExec("SET time_zone = '+00:00';")
	defer tk.MustExec("SET time_zone = DEFAULT;")
	timestampStr1 := fmt.Sprintf("%s", tk.MustQuery("SELECT @@timestamp;").Rows()[0])
	timestampStr1 = timestampStr1[1:]
	timestampStr1 = timestampStr1[:len(timestampStr1)-1]
	timestamp1, err := strconv.ParseFloat(timestampStr1, 64)
	require.NoError(t, err)
	nowStr1 := fmt.Sprintf("%s", tk.MustQuery("SELECT NOW(6);").Rows()[0])
	now1, err := time.Parse("[2006-01-02 15:04:05.000000]", nowStr1)
	require.NoError(t, err)
	tk.MustExec("set @@timestamp = 12345;")
	tk.MustQuery("SELECT @@timestamp;").Check(testkit.Rows("12345"))
	tk.MustQuery("SELECT NOW();").Check(testkit.Rows("1970-01-01 03:25:45"))
	tk.MustQuery("SELECT NOW();").Check(testkit.Rows("1970-01-01 03:25:45"))
	tk.MustExec("set @@timestamp = default;")
	time.Sleep(2 * time.Microsecond)
	timestampStr2 := fmt.Sprintf("%s", tk.MustQuery("SELECT @@timestamp;").Rows()[0])
	timestampStr2 = timestampStr2[1:]
	timestampStr2 = timestampStr2[:len(timestampStr2)-1]
	timestamp2, err := strconv.ParseFloat(timestampStr2, 64)
	require.NoError(t, err)
	nowStr2 := fmt.Sprintf("%s", tk.MustQuery("SELECT NOW(6);").Rows()[0])
	now2, err := time.Parse("[2006-01-02 15:04:05.000000]", nowStr2)
	require.NoError(t, err)
	require.Less(t, timestamp1, timestamp2)
	require.Less(t, now1.UnixNano(), now2.UnixNano())
	tk.MustExec("set @@timestamp = 12345;")
	tk.MustQuery("SELECT @@timestamp;").Check(testkit.Rows("12345"))
	tk.MustQuery("SELECT NOW();").Check(testkit.Rows("1970-01-01 03:25:45"))
	tk.MustQuery("SELECT NOW();").Check(testkit.Rows("1970-01-01 03:25:45"))
	tk.MustExec("set @@timestamp = 0;")
	time.Sleep(2 * time.Microsecond)
	timestampStr3 := fmt.Sprintf("%s", tk.MustQuery("SELECT @@timestamp;").Rows()[0])
	timestampStr3 = timestampStr3[1:]
	timestampStr3 = timestampStr3[:len(timestampStr3)-1]
	timestamp3, err := strconv.ParseFloat(timestampStr3, 64)
	require.NoError(t, err)
	nowStr3 := fmt.Sprintf("%s", tk.MustQuery("SELECT NOW(6);").Rows()[0])
	now3, err := time.Parse("[2006-01-02 15:04:05.000000]", nowStr3)
	require.NoError(t, err)
	require.Less(t, timestamp2, timestamp3)
	require.Less(t, now2.UnixNano(), now3.UnixNano())
}

func TestIdentity(t *testing.T) {
	store := testkit.CreateMockStore(t)

	tk := testkit.NewTestKit(t, store)
	tk.MustExec(`use test;`)
	tk.MustExec(`drop table if exists identity;`)
	tk.MustExec(`create table identity (id int not null primary key auto_increment);`)
	tk.MustQuery("SELECT @@identity;").Check(testkit.Rows("0"))
	tk.MustExec(`INSERT INTO identity VALUES (NULL);`)
	tk.MustQuery("SELECT @@identity, LAST_INSERT_ID()").Check(testkit.Rows("1 1"))
	tk.MustExec(`INSERT INTO identity VALUES (NULL);`)
	tk.MustQuery("SELECT @@identity, LAST_INSERT_ID()").Check(testkit.Rows("2 2"))
	tk.MustExec(`INSERT INTO identity VALUES (NULL);`)
	tk.MustQuery("SELECT @@identity, LAST_INSERT_ID()").Check(testkit.Rows("3 3"))
}

func TestIssue28804(t *testing.T) {
	store := testkit.CreateMockStore(t)

	tk := testkit.NewTestKit(t, store)
	tk.MustExec("use test")
	tk.MustExec("drop table if exists perf_offline_day;")
	tk.MustExec(`CREATE TABLE perf_offline_day (
uuid varchar(50),
ts timestamp NOT NULL,
user_id varchar(50) COLLATE utf8mb4_general_ci DEFAULT NULL,
platform varchar(50) COLLATE utf8mb4_general_ci DEFAULT NULL,
host_id bigint(20) DEFAULT NULL,
PRIMARY KEY (uuid,ts) /*T![clustered_index] NONCLUSTERED */
) ENGINE=InnoDB DEFAULT CHARSET=utf8mb4 COLLATE=utf8mb4_general_ci
PARTITION BY RANGE ( UNIX_TIMESTAMP(ts) ) (
PARTITION p20210906 VALUES LESS THAN (1630944000),
PARTITION p20210907 VALUES LESS THAN (1631030400),
PARTITION p20210908 VALUES LESS THAN (1631116800),
PARTITION p20210909 VALUES LESS THAN (1631203200)
);`)
	tk.MustExec("set @@tidb_partition_prune_mode = 'static'")
	tk.MustExec("INSERT INTO `perf_offline_day` VALUES ('dd082c8a-3bab-4431-943a-348fe0592abd','2021-09-08 13:00:07','Xg9C8zq81jGNbugM', 'pc', 12345);")
	tk.MustQuery("SELECT cast(floor(hour(ts) / 4) as char) as win_start FROM perf_offline_day partition (p20210907, p20210908) GROUP BY win_start;").Check(testkit.Rows("3"))
}

func TestIssue28643(t *testing.T) {
	store := testkit.CreateMockStore(t)

	tk := testkit.NewTestKit(t, store)
	tk.MustExec("use test")
	tk.MustExec("drop table if exists t")
	tk.MustExec("create table t(a time(4));")
	tk.MustExec("insert into t values(\"-838:59:59.000000\");")
	tk.MustExec("insert into t values(\"838:59:59.000000\");")
	tk.MustExec("set tidb_enable_vectorized_expression = on;")
	tk.MustQuery("select hour(a) from t;").Check(testkit.Rows("838", "838"))
	tk.MustExec("set tidb_enable_vectorized_expression = off;")
	tk.MustQuery("select hour(a) from t;").Check(testkit.Rows("838", "838"))
}

func TestIssue27831(t *testing.T) {
	store := testkit.CreateMockStore(t)

	tk := testkit.NewTestKit(t, store)
	tk.MustExec("use test")
	tk.MustExec("drop table if exists t")
	tk.MustExec("create table t(a enum(\"a\", \"b\"), b enum(\"a\", \"b\"), c bool)")
	tk.MustExec("insert into t values(\"a\", \"a\", 1);")
	tk.MustQuery("select * from t t1 right join t t2 on t1.a=t2.b and t1.a= t2.c;").Check(testkit.Rows("a a 1 a a 1"))

	tk.MustExec("drop table if exists t")
	tk.MustExec("create table t(a enum(\"a\", \"b\"), b enum(\"a\", \"b\"), c bool, d int, index idx(d))")
	tk.MustExec("insert into t values(\"a\", \"a\", 1, 1);")
	tk.MustQuery("select /*+ inl_hash_join(t1) */  * from t t1 right join t t2 on t1.a=t2.b and t1.a= t2.c and t1.d=t2.d;").Check(testkit.Rows("a a 1 1 a a 1 1"))
}

func TestIssue29434(t *testing.T) {
	store := testkit.CreateMockStore(t)

	tk := testkit.NewTestKit(t, store)
	tk.MustExec("use test")

	tk.MustExec("drop table if exists t1;")
	tk.MustExec("create table t1(c1 datetime);")
	tk.MustExec("insert into t1 values('2021-12-12 10:10:10.000');")
	tk.MustExec("set tidb_enable_vectorized_expression = on;")
	tk.MustQuery("select greatest(c1, '99999999999999') from t1;").Check(testkit.Rows("99999999999999"))
	tk.MustExec("set tidb_enable_vectorized_expression = off;")
	tk.MustQuery("select greatest(c1, '99999999999999') from t1;").Check(testkit.Rows("99999999999999"))

	tk.MustExec("set tidb_enable_vectorized_expression = on;")
	tk.MustQuery("select least(c1, '99999999999999') from t1;").Check(testkit.Rows("2021-12-12 10:10:10"))
	tk.MustExec("set tidb_enable_vectorized_expression = off;")
	tk.MustQuery("select least(c1, '99999999999999') from t1;").Check(testkit.Rows("2021-12-12 10:10:10"))
}

func TestIssue29417(t *testing.T) {
	store := testkit.CreateMockStore(t)

	tk := testkit.NewTestKit(t, store)
	tk.MustExec("use test")
	tk.MustExec("drop table if exists t1;")
	tk.MustExec("create table t1 (f1 decimal(5,5));")
	tk.MustExec("insert into t1 values (-0.12345);")
	tk.MustQuery("select concat(f1) from t1;").Check(testkit.Rows("-0.12345"))
}

func TestIssue29244(t *testing.T) {
	store := testkit.CreateMockStore(t)

	tk := testkit.NewTestKit(t, store)
	tk.MustExec("use test")
	tk.MustExec("drop table if exists t")
	tk.MustExec("create table t(a time(4));")
	tk.MustExec("insert into t values(\"-700:10:10.123456111\");")
	tk.MustExec("insert into t values(\"700:10:10.123456111\");")
	tk.MustExec("set tidb_enable_vectorized_expression = on;")
	tk.MustQuery("select microsecond(a) from t;").Check(testkit.Rows("123500", "123500"))
	tk.MustExec("set tidb_enable_vectorized_expression = off;")
	tk.MustQuery("select microsecond(a) from t;").Check(testkit.Rows("123500", "123500"))
}

func TestIssue29513(t *testing.T) {
	store := testkit.CreateMockStore(t)

	tk := testkit.NewTestKit(t, store)
	tk.MustExec("use test")
	tk.MustQuery("select '123' union select cast(45678 as char);").Sort().Check(testkit.Rows("123", "45678"))
	tk.MustQuery("select '123' union select cast(45678 as char(2));").Sort().Check(testkit.Rows("123", "45"))

	tk.MustExec("drop table if exists t")
	tk.MustExec("create table t(a int);")
	tk.MustExec("insert into t values(45678);")
	tk.MustQuery("select '123' union select cast(a as char) from t;").Sort().Check(testkit.Rows("123", "45678"))
	tk.MustQuery("select '123' union select cast(a as char(2)) from t;").Sort().Check(testkit.Rows("123", "45"))
}

func TestIssue29755(t *testing.T) {
	store := testkit.CreateMockStore(t)

	tk := testkit.NewTestKit(t, store)
	tk.MustExec("use test")

	tk.MustExec("set tidb_enable_vectorized_expression = on;")
	tk.MustQuery("select char(123, NULL, 123)").Check(testkit.Rows("{{"))
	tk.MustQuery("select char(NULL, 123, 123)").Check(testkit.Rows("{{"))
	tk.MustExec("set tidb_enable_vectorized_expression = off;")
	tk.MustQuery("select char(123, NULL, 123)").Check(testkit.Rows("{{"))
	tk.MustQuery("select char(NULL, 123, 123)").Check(testkit.Rows("{{"))
}

func TestIssue30101(t *testing.T) {
	store := testkit.CreateMockStore(t)

	tk := testkit.NewTestKit(t, store)
	tk.MustExec("use test")
	tk.MustExec("drop table if exists t1;")
	tk.MustExec("create table t1(c1 bigint unsigned, c2 bigint unsigned);")
	tk.MustExec("insert into t1 values(9223372036854775808, 9223372036854775809);")
	tk.MustQuery("select greatest(c1, c2) from t1;").Sort().Check(testkit.Rows("9223372036854775809"))
}

func TestIssue28739(t *testing.T) {
	store := testkit.CreateMockStore(t)

	tk := testkit.NewTestKit(t, store)
	tk.MustExec(`USE test`)
	tk.MustExec("SET time_zone = 'Europe/Vilnius'")
	tk.MustQuery("SELECT UNIX_TIMESTAMP('2020-03-29 03:45:00')").Check(testkit.Rows("1585443600"))
	tk.MustQuery("SELECT FROM_UNIXTIME(UNIX_TIMESTAMP('2020-03-29 03:45:00'))").Check(testkit.Rows("2020-03-29 04:00:00"))
	tk.MustExec(`DROP TABLE IF EXISTS t`)
	tk.MustExec(`CREATE TABLE t (dt DATETIME NULL)`)
	defer tk.MustExec(`DROP TABLE t`)
	// Test the vector implememtation
	tk.MustExec(`INSERT INTO t VALUES ('2021-10-31 02:30:00'), ('2021-03-28 02:30:00'), ('2020-10-04 02:15:00'), ('2020-03-29 03:45:00'), (NULL)`)
	tk.MustQuery(`SELECT dt, UNIX_TIMESTAMP(dt) FROM t`).Sort().Check(testkit.Rows(
		"2020-03-29 03:45:00 1585443600",
		"2020-10-04 02:15:00 1601766900",
		"2021-03-28 02:30:00 1616891400",
		"2021-10-31 02:30:00 1635636600",
		"<nil> <nil>"))
}

func TestIssue30326(t *testing.T) {
	store := testkit.CreateMockStore(t)

	tk := testkit.NewTestKit(t, store)
	tk.MustExec("use test")
	tk.MustExec("drop table if exists t;")
	tk.MustExec("create table t(a int);")
	tk.MustExec("insert into t values(1),(1),(2),(2);")
	tk.MustExec("set tidb_window_concurrency = 1;")
	err := tk.QueryToErr("select (FIRST_VALUE(1) over (partition by v.a)) as c3 from (select a from t where t.a = (select a from t t2 where t.a = t2.a)) as v;")
	require.Error(t, err, "[executor:1242]Subquery returns more than 1 row")
}

func TestIssue30174(t *testing.T) {
	store := testkit.CreateMockStore(t)
	tk := testkit.NewTestKit(t, store)
	tk.MustExec("use test")
	tk.MustExec("drop table if exists t1,t2;")
	tk.MustExec("CREATE TABLE `t1` (\n  `c1` enum('Alice','Bob','Charlie','David') NOT NULL,\n  `c2` blob NOT NULL,\n  PRIMARY KEY (`c2`(5)),\n  UNIQUE KEY `idx_89` (`c1`)\n);")
	tk.MustExec("CREATE TABLE `t2` (\n  `c1` enum('Alice','Bob','Charlie','David') NOT NULL DEFAULT 'Alice',\n  `c2` set('Alice','Bob','Charlie','David') NOT NULL DEFAULT 'David',\n  `c3` enum('Alice','Bob','Charlie','David') NOT NULL,\n  PRIMARY KEY (`c3`,`c2`)\n);")
	tk.MustExec("insert into t1 values('Charlie','');")
	tk.MustExec("insert into t2 values('Charlie','Charlie','Alice');")
	tk.MustQuery("select * from t2 where c3 in (select c2 from t1);").Check(testkit.Rows())
	tk.MustQuery("select * from t2 where c2 in (select c2 from t1);").Check(testkit.Rows())
}

func TestIssue30264(t *testing.T) {
	store := testkit.CreateMockStore(t)

	tk := testkit.NewTestKit(t, store)
	tk.MustExec("use test")
	// compare Time/Int/Int as string type, return string type
	tk.MustQuery("select greatest(time '21:00', year(date'20220101'), 23);").Check(testkit.Rows("23"))
	// compare Time/Date/Int as string type, return string type
	tk.MustQuery("select greatest(time '21:00', date'891001', 120000);").Check(testkit.Rows("21:00:00"))
	// compare Time/Date/Int as string type, return string type
	tk.MustQuery("select greatest(time '20:00', date'101001', 120101);").Check(testkit.Rows("20:00:00"))
	// compare Date/String/Int as Date type, return string type
	tk.MustQuery("select greatest(date'101001', '19990329', 120101);").Check(testkit.Rows("2012-01-01"))
	// compare Time/Date as DateTime type, return DateTime type
	tk.MustQuery("select greatest(time '20:00', date'691231');").Check(testkit.Rows("2069-12-31 00:00:00"))
	// compare Date/Date as Date type, return Date type
	tk.MustQuery("select greatest(date '120301', date'691231');").Check(testkit.Rows("2069-12-31"))
	// compare Time/Time as Time type, return Time type
	tk.MustQuery("select greatest(time '203001', time '2230');").Check(testkit.Rows("20:30:01"))
	// compare DateTime/DateTime as DateTime type, return DateTime type
	tk.MustQuery("select greatest(timestamp '2021-01-31 00:00:01', timestamp '2021-12-31 12:00:00');").Check(testkit.Rows("2021-12-31 12:00:00"))
	// compare Time/DateTime as DateTime type, return DateTime type
	tk.MustQuery("select greatest(time '00:00:01', timestamp '2069-12-31 12:00:00');").Check(testkit.Rows("2069-12-31 12:00:00"))
	// compare Date/DateTime as DateTime type, return DateTime type
	tk.MustQuery("select greatest(date '21000101', timestamp '2069-12-31 12:00:00');").Check(testkit.Rows("2100-01-01 00:00:00"))
	// compare JSON/JSON, return JSON type
	tk.MustQuery("select greatest(cast('1' as JSON), cast('2' as JSON));").Check(testkit.Rows("2"))
	//Original 30264 Issue:
	tk.MustQuery("select greatest(time '20:00:00', 120000);").Check(testkit.Rows("20:00:00"))
	tk.MustQuery("select greatest(date '2005-05-05', 20010101, 20040404, 20030303);").Check(testkit.Rows("2005-05-05"))
	tk.MustQuery("select greatest(date '1995-05-05', 19910101, 20050505, 19930303);").Check(testkit.Rows("2005-05-05"))

	tk.MustExec("use test")
	tk.MustExec("drop table if exists t1,t2;")
	tk.MustExec("CREATE TABLE `t1` (a datetime, b date, c time)")
	tk.MustExec("insert into t1 values(timestamp'2021-01-31 00:00:01', '2069-12-31', '20:00:01');")
	tk.MustExec("set tidb_enable_vectorized_expression = on;")
	// compare Time/Int/Int as string type, return string type
	tk.MustQuery("select greatest(c, year(date'20220101'), 23) from t1;").Check(testkit.Rows("23"))
	// compare Time/Date/Int as string type, return string type
	tk.MustQuery("select greatest(c, date'891001', 120000) from t1;").Check(testkit.Rows("20:00:01"))
	// compare Time/Date/Int as string type, return string type
	tk.MustQuery("select greatest(c, date'101001', 120101) from t1;").Check(testkit.Rows("20:00:01"))
	// compare Date/String/Int as Date type, return string type
	tk.MustQuery("select greatest(b, '19990329', 120101) from t1;").Check(testkit.Rows("2069-12-31"))
	// compare Time/Date as DateTime type, return DateTime type
	tk.MustQuery("select greatest(time '20:00', b) from t1;").Check(testkit.Rows("2069-12-31 00:00:00"))
	// compare Date/Date as Date type, return Date type
	tk.MustQuery("select greatest(date '120301', b) from t1;").Check(testkit.Rows("2069-12-31"))
	// compare Time/Time as Time type, return Time type
	tk.MustQuery("select greatest(c, time '2230') from t1;").Check(testkit.Rows("20:00:01"))
	// compare DateTime/DateTime as DateTime type, return DateTime type
	tk.MustQuery("select greatest(a, timestamp '2021-12-31 12:00:00') from t1;").Check(testkit.Rows("2021-12-31 12:00:00"))
	// compare Time/DateTime as DateTime type, return DateTime type
	tk.MustQuery("select greatest(c, timestamp '2069-12-31 12:00:00') from t1;").Check(testkit.Rows("2069-12-31 12:00:00"))
	// compare Date/DateTime as DateTime type, return DateTime type
	tk.MustQuery("select greatest(date '21000101', a) from t1;").Check(testkit.Rows("2100-01-01 00:00:00"))
	// compare JSON/JSON, return JSON type
	tk.MustQuery("select greatest(cast(a as JSON), cast('3' as JSON)) from t1;").Check(testkit.Rows("3"))
}

func TestIssue29708(t *testing.T) {
	store := testkit.CreateMockStore(t)

	tk := testkit.NewTestKit(t, store)

	tk.MustExec("use test;")
	tk.MustExec("drop table if exists t1;")
	tk.MustExec("CREATE TABLE t1 (a text)character set utf8 ;")
	_, err := tk.Exec("INSERT INTO t1 VALUES  (REPEAT(0125,200000000));")
	require.NotNil(t, err)
	tk.MustQuery("select * from t1").Check(nil)

	// test vectorized build-in function
	tk.MustExec("insert into t1 (a) values ('a'),('b');")
	_, err = tk.Exec("insert into t1 select REPEAT(a,200000000) from t1;")
	require.NotNil(t, err)
	tk.MustQuery("select a from t1 order by a;").Check([][]interface{}{
		{"a"},
		{"b"},
	})

	// test cast
	_, err = tk.Exec(`insert into t1 values  (cast("a" as binary(4294967295)));`)
	require.NotNil(t, err)
	tk.MustQuery("select a from t1 order by a;").Check([][]interface{}{
		{"a"},
		{"b"},
	})

	_, err = tk.Exec("INSERT IGNORE INTO t1 VALUES (REPEAT(0125,200000000));")
	require.NoError(t, err)
	tk.MustQuery("show warnings;").Check(testkit.Rows("Warning 1301 Result of repeat() was larger than max_allowed_packet (67108864) - truncated"))
	tk.MustQuery("select a from t1 order by a;").Check([][]interface{}{
		{nil},
		{"a"},
		{"b"},
	})
}

func TestIssue22206(t *testing.T) {
	store := testkit.CreateMockStore(t)

	tk := testkit.NewTestKit(t, store)
	tk.MustExec("use test")

	tz := tk.Session().GetSessionVars().StmtCtx.TimeZone
	result := tk.MustQuery("select from_unixtime(32536771199.999999)")
	unixTime := time.Unix(32536771199, 999999000).In(tz).String()[:26]
	result.Check(testkit.Rows(unixTime))
	result = tk.MustQuery("select from_unixtime('32536771200.000000')")
	result.Check(testkit.Rows("<nil>"))
	result = tk.MustQuery("select from_unixtime(5000000000);")
	unixTime = time.Unix(5000000000, 0).In(tz).String()[:19]
	result.Check(testkit.Rows(unixTime))
}

func TestIssue32488(t *testing.T) {
	store := testkit.CreateMockStore(t)

	tk := testkit.NewTestKit(t, store)
	tk.MustExec("use test")
	tk.MustExec("create table t(a varchar(32)) DEFAULT CHARSET=utf8mb4 COLLATE=utf8mb4_unicode_ci;")
	tk.MustExec("insert into t values('ʞ'), ('İ');")
	tk.MustExec("set @@tidb_enable_vectorized_expression = false;")
	tk.MustQuery("select binary upper(a), lower(a) from t order by upper(a);").Check([][]interface{}{{"İ i"}, {"Ʞ ʞ"}})
	tk.MustQuery("select distinct upper(a), lower(a) from t order by upper(a);").Check([][]interface{}{{"İ i"}, {"Ʞ ʞ"}})
	tk.MustExec("set @@tidb_enable_vectorized_expression = true;")
	tk.MustQuery("select binary upper(a), lower(a) from t order by upper(a);").Check([][]interface{}{{"İ i"}, {"Ʞ ʞ"}})
	tk.MustQuery("select distinct upper(a), lower(a) from t order by upper(a);").Check([][]interface{}{{"İ i"}, {"Ʞ ʞ"}})
}

func TestIssue33397(t *testing.T) {
	store := testkit.CreateMockStore(t)

	tk := testkit.NewTestKit(t, store)
	tk.MustExec("use test")
	tk.MustExec("create table t(a varchar(32)) DEFAULT CHARSET=utf8mb4 COLLATE=utf8mb4_unicode_ci;")
	tk.MustExec("insert into t values(''), ('');")
	tk.MustExec("set @@tidb_enable_vectorized_expression = true;")
	result := tk.MustQuery("select compress(a) from t").Rows()
	require.Equal(t, [][]interface{}{{""}, {""}}, result)
}

func TestIssue34659(t *testing.T) {
	store := testkit.CreateMockStore(t)

	tk := testkit.NewTestKit(t, store)
	tk.MustExec("use test")
	tk.MustExec("create table t(a varchar(32))")
	tk.MustExec("insert into t values(date_add(cast('00:00:00' as time), interval 1.1 second))")
	result := tk.MustQuery("select * from t").Rows()
	require.Equal(t, [][]interface{}{{"00:00:01.1"}}, result)

	result = tk.MustQuery("select cast(date_add(cast('00:00:00' as time), interval 1.1 second) as char)").Rows()
	require.Equal(t, [][]interface{}{{"00:00:01.1"}}, result)

	result = tk.MustQuery("select cast(date_add(cast('00:00:00' as time), interval 1.1 microsecond) as char)").Rows()
	require.Equal(t, [][]interface{}{{"00:00:00.000001"}}, result)

	result = tk.MustQuery("select cast(date_add(cast('00:00:00' as time), interval 1000000 microsecond) as char)").Rows()
	require.Equal(t, [][]interface{}{{"00:00:01.000000"}}, result)

	result = tk.MustQuery("select cast(date_add(cast('00:00:00' as time), interval 1.1111119 second) as char)").Rows()
	require.Equal(t, [][]interface{}{{"00:00:01.111111"}}, result)

	result = tk.MustQuery("select cast(date_add(cast('00:00:00' as time), interval 1.0 second) as char)").Rows()
	require.Equal(t, [][]interface{}{{"00:00:01.0"}}, result)

	result = tk.MustQuery("select cast(date_add(cast('00:00:00' as time), interval 1.1 second_microsecond) as char)").Rows()
	require.Equal(t, [][]interface{}{{"00:00:01.100000"}}, result)

	result = tk.MustQuery("select cast(date_add(cast('00:00:00' as time), interval 1111111 second_microsecond) as char)").Rows()
	require.Equal(t, [][]interface{}{{"00:00:01.111111"}}, result)

	result = tk.MustQuery("select cast(date_add(cast('00:00:00' as time), interval 1.1 minute_microsecond) as char)").Rows()
	require.Equal(t, [][]interface{}{{"00:00:01.100000"}}, result)

	result = tk.MustQuery("select cast(date_add(cast('00:00:00' as time), interval 1111111 minute_microsecond) as char)").Rows()
	require.Equal(t, [][]interface{}{{"00:00:01.111111"}}, result)

	result = tk.MustQuery("select cast(date_add(cast('00:00:00' as time), interval 1.1 minute_second) as char)").Rows()
	require.Equal(t, [][]interface{}{{"00:01:01"}}, result)

	result = tk.MustQuery("select cast(date_add(cast('00:00:00' as time), interval 1111111 minute_second) as char)").Rows()
	require.Equal(t, [][]interface{}{{"308:38:31"}}, result)

	result = tk.MustQuery("select cast(date_add(cast('00:00:00' as time), interval 1.1 hour_microsecond) as char)").Rows()
	require.Equal(t, [][]interface{}{{"00:00:01.100000"}}, result)

	result = tk.MustQuery("select cast(date_add(cast('00:00:00' as time), interval 1111111 hour_microsecond) as char)").Rows()
	require.Equal(t, [][]interface{}{{"00:00:01.111111"}}, result)

	result = tk.MustQuery("select cast(date_add(cast('00:00:00' as time), interval 1.1 hour_second) as char)").Rows()
	require.Equal(t, [][]interface{}{{"00:01:01"}}, result)

	result = tk.MustQuery("select cast(date_add(cast('00:00:00' as time), interval 1111111 hour_second) as char)").Rows()
	require.Equal(t, [][]interface{}{{"308:38:31"}}, result)

	result = tk.MustQuery("select cast(date_add(cast('00:00:00' as time), interval 1.1 hour_minute) as char)").Rows()
	require.Equal(t, [][]interface{}{{"01:01:00"}}, result)

	result = tk.MustQuery("select cast(date_add(cast('00:00:00' as time), interval 1.1 day_microsecond) as char)").Rows()
	require.Equal(t, [][]interface{}{{"00:00:01.100000"}}, result)

	result = tk.MustQuery("select cast(date_add(cast('00:00:00' as time), interval 1111111 day_microsecond) as char)").Rows()
	require.Equal(t, [][]interface{}{{"00:00:01.111111"}}, result)
}

func TestIssue31799(t *testing.T) {
	store := testkit.CreateMockStore(t)

	tk := testkit.NewTestKit(t, store)
	tk.MustExec("use test")
	tk.MustExec("drop table if exists t")
	tk.MustExec("create table t(i int, c varchar(32))")
	tk.MustExec("insert into t values(1, date_add(cast('2001-01-01 00:00:00' as datetime), interval 1 second))")
	tk.MustExec("insert into t values(2, date_add(cast('2001-01-01 00:00:00' as datetime(6)), interval 1 second))")
	tk.MustExec("insert into t values(3, date_add(cast('2001-01-01 00:00:00' as datetime), interval 1.1 second))")
	tk.MustExec("insert into t values(4, date_add(cast('2001-01-01 00:00:00' as datetime(6)), interval 1.1 second))")
	tk.MustExec("insert into t values(5, date_add(cast('00:00:00' as time), interval 1.1 second))")
	tk.MustQuery("select c from t order by i").Check([][]interface{}{{"2001-01-01 00:00:01"}, {"2001-01-01 00:00:01.000000"}, {"2001-01-01 00:00:01.1"}, {"2001-01-01 00:00:01.100000"}, {"00:00:01.1"}})
	tk.MustExec("drop table t")
}

func TestIssue31867(t *testing.T) {
	store := testkit.CreateMockStore(t)

	tk := testkit.NewTestKit(t, store)
	tk.MustExec("set time_zone = '+00:00'")
	tk.MustExec("use test")
	tk.MustExec("drop table if exists t")
	tk.MustExec("create table t(ts timestamp(6) not null default current_timestamp(6) on update current_timestamp(6))")
	tk.MustExec("insert into t values('1970-01-01 01:00:01.000000')")
	tk.MustExec("insert into t values('1970-01-01 01:00:01.000001')")
	tk.MustExec("insert into t values('1971-01-01 01:00:00.000000')")
	tk.MustExec("insert into t values('1971-01-01 01:00:00.000001')")
	tk.MustExec("insert into t values('2001-01-01 00:00:00.000000')")
	tk.MustExec("insert into t values('2001-01-01 00:00:00.000001')")
	tk.MustExec("insert into t values('2001-01-01 01:00:00.000000')")
	tk.MustExec("insert into t values('2001-01-01 01:00:00.000001')")
	tk.MustQuery("select date_add(ts, interval 1 minute) from t order by ts").Check([][]interface{}{
		{"1970-01-01 01:01:01.000000"},
		{"1970-01-01 01:01:01.000001"},
		{"1971-01-01 01:01:00.000000"},
		{"1971-01-01 01:01:00.000001"},
		{"2001-01-01 00:01:00.000000"},
		{"2001-01-01 00:01:00.000001"},
		{"2001-01-01 01:01:00.000000"},
		{"2001-01-01 01:01:00.000001"},
	})
	tk.MustQuery("select date_sub(ts, interval 1 minute) from t order by ts").Check([][]interface{}{
		{"1970-01-01 00:59:01.000000"},
		{"1970-01-01 00:59:01.000001"},
		{"1971-01-01 00:59:00.000000"},
		{"1971-01-01 00:59:00.000001"},
		{"2000-12-31 23:59:00.000000"},
		{"2000-12-31 23:59:00.000001"},
		{"2001-01-01 00:59:00.000000"},
		{"2001-01-01 00:59:00.000001"},
	})
	tk.MustExec("drop table t")
}

func TestIssue31600(t *testing.T) {
	store := testkit.CreateMockStore(t)

	tk := testkit.NewTestKit(t, store)
	tk.MustExec("set time_zone = '+00:00'")
	tk.MustExec("use test")
	tk.MustExec("drop table if exists t")
	tk.MustExec("create table t (tm_fsp0 time(0), tm_fsp1 time(1), tm_fsp3 time(3),tm_fsp6 time(6), d date, dt_fsp0 datetime(0), dt_fsp1 datetime(1), dt_fsp3 datetime(3), dt_fsp6 datetime(6))")
	tk.MustExec("insert into t values(null, '12:12:01.1', '12:12:02.123', '12:12:03.123456', '20221212', null, '2020/12/11 12:12:11.1', '2020/12/12 12:12:12.123', '2020/12/13 12:12:13.123456')")
	tk.MustExec("insert into t values('12:12:00', null, '12:12:02.123', '12:12:03.123456', '20221212', '2020/12/10 12:12:10', null, '2020/12/12 12:12:12.123', '2020/12/13 12:12:13.123456')")
	tk.MustExec("insert into t values('12:12:00', '12:12:01.1', null, '12:12:03.123456', '20221212', '2020/12/10 12:12:10', '2020/12/11 12:12:11.1', null, '2020/12/13 12:12:13.123456')")
	tk.MustExec("insert into t values('12:12:00', '12:12:01.1', '12:12:02.123', null, '20221212', '2020/12/10 12:12:10', '2020/12/11 12:12:11.1', '2020/12/12 12:12:12.123', null)")
	tk.MustQuery("select coalesce(null, tm_fsp0, tm_fsp1, tm_fsp3, tm_fsp6) from t").Check([][]interface{}{
		{"12:12:01.100000"},
		{"12:12:00.000000"},
		{"12:12:00.000000"},
		{"12:12:00.000000"},
	})
	tk.MustQuery("select coalesce(tm_fsp1, tm_fsp0, tm_fsp3) from t").Check([][]interface{}{
		{"12:12:01.100"},
		{"12:12:00.000"},
		{"12:12:01.100"},
		{"12:12:01.100"},
	})
	tk.MustQuery("select coalesce(tm_fsp3, tm_fsp0) from t").Check([][]interface{}{
		{"12:12:02.123"},
		{"12:12:02.123"},
		{"12:12:00.000"},
		{"12:12:02.123"},
	})
	tk.MustQuery("select coalesce(tm_fsp6) from t").Check([][]interface{}{
		{"12:12:03.123456"},
		{"12:12:03.123456"},
		{"12:12:03.123456"},
		{"<nil>"},
	})

	tk.MustQuery("select coalesce(null, dt_fsp0, dt_fsp1, dt_fsp3, dt_fsp6) from t").Check([][]interface{}{
		{"2020-12-11 12:12:11.100000"},
		{"2020-12-10 12:12:10.000000"},
		{"2020-12-10 12:12:10.000000"},
		{"2020-12-10 12:12:10.000000"},
	})
	tk.MustQuery("select coalesce(dt_fsp0, dt_fsp1, dt_fsp3) from t").Check([][]interface{}{
		{"2020-12-11 12:12:11.100"},
		{"2020-12-10 12:12:10.000"},
		{"2020-12-10 12:12:10.000"},
		{"2020-12-10 12:12:10.000"},
	})
	tk.MustQuery("select coalesce(dt_fsp3, dt_fsp0) from t").Check([][]interface{}{
		{"2020-12-12 12:12:12.123"},
		{"2020-12-12 12:12:12.123"},
		{"2020-12-10 12:12:10.000"},
		{"2020-12-12 12:12:12.123"},
	})
	tk.MustQuery("select coalesce(dt_fsp6) from t").Check([][]interface{}{
		{"2020-12-13 12:12:13.123456"},
		{"2020-12-13 12:12:13.123456"},
		{"2020-12-13 12:12:13.123456"},
		{"<nil>"},
	})

	tk.MustQuery("select coalesce(null, d) from t").Check([][]interface{}{
		{"2022-12-12"},
		{"2022-12-12"},
		{"2022-12-12"},
		{"2022-12-12"},
	})

	tk.MustExec("drop table t")
}

func TestIssue31569(t *testing.T) {
	store := testkit.CreateMockStore(t)

	tk := testkit.NewTestKit(t, store)

	tk.MustExec("use test")
	tk.MustExec("drop table if exists t")
	tk.MustExec("create table t (c int primary key, c2 enum('a', 'b'))")
	tk.MustExec("set session sql_mode = ''")
	tk.MustExec("insert into t values(4, 'a')")
	tk.MustExec("insert into t values(4, 0) on duplicate key update c=values(c), c2=values(c2)")
	// tidb produces two warnings here (when eval (4, 0) & values(c2)), which is slightly incompatible with mysql
	tk.MustQuery("show warnings").Check([][]interface{}{
		{"Warning", "1265", "Data truncated for column 'c2' at row 1"},
		{"Warning", "1265", "Data truncated for column 'c2' at row 1"},
	})
	tk.MustExec("insert into t values(4, 'a') on duplicate key update c=values(c), c2=values(c2)")
	tk.MustQuery("show warnings").Check([][]interface{}{})
	tk.MustExec("drop table t")
}

func TestDateAddForNonExistingTimestamp(t *testing.T) {
	store := testkit.CreateMockStore(t)

	tk := testkit.NewTestKit(t, store)
	tk.MustExec("set time_zone = 'CET'")
	tk.MustExec("use test")
	tk.MustExec("drop table if exists t")
	tk.MustExec("create table t(ts timestamp)")
	tk.MustExec("set time_zone = 'UTC'")
	tk.MustExec("insert into t values('2022-03-27 00:30:00')")
	tk.MustExec("insert into t values('2022-10-30 00:30:00')")
	tk.MustExec("insert into t values('2022-10-30 01:30:00')")
	tk.MustExec("set time_zone = 'Europe/Amsterdam'")
	// Non-existing CET timestamp.
	tk.MustGetErrCode("insert into t values('2022-03-27 02:30:00')", errno.ErrTruncatedWrongValue)
	tk.MustQuery("select date_add(ts, interval 1 hour) from t order by ts").Check([][]interface{}{
		{"2022-03-27 02:30:00"},
		{"2022-10-30 03:30:00"},
		{"2022-10-30 03:30:00"},
	})
	tk.MustExec("drop table t")
}

func TestImcompleteDateFunc(t *testing.T) {
	store := testkit.CreateMockStore(t)
	tk := testkit.NewTestKit(t, store)
	tk.MustExec("use test")
	tk.MustQuery("select to_seconds('1998-10-00')").Check(testkit.Rows("<nil>"))
	tk.MustQuery("select to_seconds('1998-00-11')").Check(testkit.Rows("<nil>"))
	tk.MustQuery("SELECT CONVERT_TZ('2004-10-00 12:00:00','GMT','MET');").Check(testkit.Rows("<nil>"))
	tk.MustQuery("SELECT CONVERT_TZ('2004-00-01 12:00:00','GMT','MET');").Check(testkit.Rows("<nil>"))
	tk.MustQuery("SELECT DATE_ADD('1998-10-00',INTERVAL 1 DAY);").Check(testkit.Rows("<nil>"))
	tk.MustQuery("SELECT DATE_ADD('2004-00-01',INTERVAL 1 DAY);").Check(testkit.Rows("<nil>"))
	tk.MustQuery("SELECT DATE_SUB('1998-10-00', INTERVAL 31 DAY);").Check(testkit.Rows("<nil>"))
	tk.MustQuery("SELECT DATE_SUB('2004-00-01', INTERVAL 31 DAY);").Check(testkit.Rows("<nil>"))
	tk.MustQuery("SELECT DAYOFYEAR('2007-00-03');").Check(testkit.Rows("<nil>"))
	tk.MustQuery("SELECT DAYOFYEAR('2007-02-00');;").Check(testkit.Rows("<nil>"))
	tk.MustQuery("SELECT TIMESTAMPDIFF(MONTH,'2003-00-01','2003-05-01');").Check(testkit.Rows("<nil>"))
	tk.MustQuery("SELECT TIMESTAMPDIFF(MONTH,'2003-02-01','2003-05-00');;").Check(testkit.Rows("<nil>"))
	tk.MustQuery("select to_days('1998-10-00')").Check(testkit.Rows("<nil>"))
	tk.MustQuery("select to_days('1998-10-00')").Check(testkit.Rows("<nil>"))
	tk.MustQuery("select week('1998-10-00')").Check(testkit.Rows("<nil>"))
	tk.MustQuery("select week('1998-00-11')").Check(testkit.Rows("<nil>"))
	tk.MustQuery("select WEEKDAY('1998-10-00')").Check(testkit.Rows("<nil>"))
	tk.MustQuery("select WEEKDAY('1998-00-11')").Check(testkit.Rows("<nil>"))
	tk.MustQuery("select WEEKOFYEAR('1998-10-00')").Check(testkit.Rows("<nil>"))
	tk.MustQuery("select WEEKOFYEAR('1998-00-11')").Check(testkit.Rows("<nil>"))
	tk.MustQuery("select YEARWEEK('1998-10-00')").Check(testkit.Rows("<nil>"))
	tk.MustQuery("select YEARWEEK('1998-00-11')").Check(testkit.Rows("<nil>"))
}

func TestIssue31640(t *testing.T) {
	store := testkit.CreateMockStore(t)
	tk := testkit.NewTestKit(t, store)

	tk.MustExec("use test")
	tk.MustExec("create table t(a json);")
	tk.MustExec(`insert into t values ('"a"'), ('"B"'), ('"c"'), ('"D"'), ('{"a": 1}'), ('1'), ('{"b": 2}'), ('[1, 2]'), ('[3, 4]');`)
	tk.MustQuery("select min(a) from t;").Check(testkit.Rows("1"))
	tk.MustQuery("select max(a) from t;").Check(testkit.Rows("[3, 4]"))
	tk.MustQuery("select min(a collate utf8mb4_bin) from t;").Check(testkit.Rows("\"B\""))
	tk.MustQuery("select max(a collate utf8mb4_bin) from t;").Check(testkit.Rows("{\"b\": 2}"))
	tk.MustQuery("select min(a collate utf8mb4_unicode_ci) from t;").Check(testkit.Rows("\"a\""))
	tk.MustQuery("select max(a collate utf8mb4_unicode_ci) from t;").Check(testkit.Rows("1"))
}

func TestIssue36279(t *testing.T) {
	store := testkit.CreateMockStore(t)
	tk := testkit.NewTestKit(t, store)
	tk.MustExec("SET timestamp=UNIX_TIMESTAMP('2011-11-01 17:48:00')")

	// test const
	tk.MustQuery("SELECT cast(cast('12:12:12' as time) as datetime(6))").Check(testkit.Rows("2011-11-01 12:12:12.000000"))

	// test vec
	tk.MustExec("use test")
	tk.MustExec("drop table if exists t")
	tk.MustExec("create table t (tm time(6))")
	tk.MustExec("insert into t values('23:59:59')")
	tk.MustQuery("SELECT cast(tm as datetime(6)) from t").Check(testkit.Rows("2011-11-01 23:59:59.000000"))
}

func TestIssue34998(t *testing.T) {
	store := testkit.CreateMockStore(t)
	tk := testkit.NewTestKit(t, store)
	tk.MustExec("use test")
	tk.MustExec("CREATE TABLE `PK_S_MULTI_43`(`COL1` time(2) NOT NULL, `COL2` time(2) NOT NULL, `COL3` time(2) DEFAULT NULL, PRIMARY KEY(`COL1`,`COL2`))")
	tk.MustExec("insert into PK_S_MULTI_43(col1, col2) values('-512:37:22.00', '-512:37:22.00')")
	tk.MustQuery("select extract(day_microsecond from '-512:37:22.00')").Check(testkit.Rows("-5123722000000"))
	tk.MustQuery("select extract(day_microsecond from col1) from PK_S_MULTI_43").Check(testkit.Rows("-5123722000000"))
}

func TestIssue36358(t *testing.T) {
	store := testkit.CreateMockStore(t)
	tk := testkit.NewTestKit(t, store)
	tk.MustExec("use test")
	tk.MustExec("create table t(c datetime(6))")
	tk.MustExec("insert into t values('2001-01-01 02:03:04.050607')")
	tk.MustQuery("select extract(day_microsecond from cast('2001-01-01 02:03:04.050607' as datetime(6))) from t").Check(testkit.Rows("1020304050607"))
	tk.MustQuery("select extract(day_microsecond from c) from t").Check(testkit.Rows("1020304050607"))
}

func TestCastJSONOpaqueValueToNumeric(t *testing.T) {
	store := testkit.CreateMockStore(t)
	tk := testkit.NewTestKit(t, store)
	tk.MustExec("use test")
	tk.MustQuery("select cast(cast(b'010101' as json) as signed);").Check(testkit.Rows("0"))
	tk.MustQuery("show warnings").Check(testkit.Rows("Warning 1292 Truncated incorrect INTEGER value: '\"base64:type253:FQ==\"'"))
	tk.MustQuery("select cast(json_extract(json_objectagg('a', b'010101'), '$.a') as signed);").Check(testkit.Rows("0"))
	tk.MustQuery("show warnings").Check(testkit.Rows("Warning 1292 Truncated incorrect INTEGER value: '\"base64:type253:FQ==\"'"))
	tk.MustQuery("select cast(json_extract(json_objectagg('a', b'010101'), '$.a') as double);").Check(testkit.Rows("0"))
	tk.MustQuery("show warnings").Check(testkit.Rows("Warning 1292 Truncated incorrect FLOAT value: '\"base64:type253:FQ==\"'"))
}

<<<<<<< HEAD
func TestCastRealAsTime(t *testing.T) {
	store := testkit.CreateMockStore(t)
	tk := testkit.NewTestKit(t, store)
	tk.MustExec("use test")
	tk.MustExec("create table t(d1 double, f float, d2 decimal(24,8))")

	// zero input
	tk.MustExec("insert into t values(0, 0, 0)")

	// const
	tk.MustQuery("select cast(111.1 as datetime) from t").Check(testkit.Rows("2000-01-11 00:00:00"))
	tk.MustQuery("select cast(1311.1 as datetime) from t").Check(testkit.Rows("<nil>"))

	// vec
	// valid input
	tk.MustExec("insert into t values(111.1, 1122.1, 31212.111)")
	tk.MustExec("insert into t values(121212.1111, 1121212.111111, 11121212.111111)")
	tk.MustExec("insert into t values(99991111.1111111, 101.1111111, 20121212121212.1111111)")
	// null input
	tk.MustExec("insert into t values(NULL, NULL, NULL)")
	// invalid input
	tk.MustExec("insert into t values(1.1, 48.1, 100.1)")
	tk.MustExec("insert into t values(1301.11, 1131.111, 100001111.111)")
	tk.MustExec("insert into t values(20121212121260.1111111, 20121212126012.1111111, 20121212241212.1111111)")
	tk.MustQuery("select cast(d1 as datetime), cast(f as datetime), cast(d2 as datetime) from t").Check(testkit.Rows(
		"0000-00-00 00:00:00 0000-00-00 00:00:00 0000-00-00 00:00:00",
		"2000-01-11 00:00:00 2000-11-22 00:00:00 2003-12-12 00:00:00",
		"2012-12-12 00:00:00 0112-12-12 00:00:00 1112-12-12 00:00:00",
		"9999-11-11 00:00:00 2000-01-01 00:00:00 2012-12-12 12:12:12",
		"<nil> <nil> <nil>",
		"<nil> <nil> <nil>",
		"<nil> <nil> <nil>",
		"<nil> <nil> <nil>"))
=======
func TestCompareJSONWithOtherType(t *testing.T) {
	store := testkit.CreateMockStore(t)
	tk := testkit.NewTestKit(t, store)
	tk.MustExec("use test")
	tk.MustExec("create table t(a JSON)")
	tk.MustExec("insert into t values ('{}'), ('true'), ('5')")
	tk.MustQuery("select * from t where a = TRUE;").Check(testkit.Rows("true"))
	tk.MustQuery("select * from t where a < 6;").Check(testkit.Rows("5"))
	tk.MustQuery("select * from t where a > 5;").Check(testkit.Rows("{}", "true"))
>>>>>>> c90ee302
}<|MERGE_RESOLUTION|>--- conflicted
+++ resolved
@@ -7461,7 +7461,17 @@
 	tk.MustQuery("show warnings").Check(testkit.Rows("Warning 1292 Truncated incorrect FLOAT value: '\"base64:type253:FQ==\"'"))
 }
 
-<<<<<<< HEAD
+func TestCompareJSONWithOtherType(t *testing.T) {
+	store := testkit.CreateMockStore(t)
+	tk := testkit.NewTestKit(t, store)
+	tk.MustExec("use test")
+	tk.MustExec("create table t(a JSON)")
+	tk.MustExec("insert into t values ('{}'), ('true'), ('5')")
+	tk.MustQuery("select * from t where a = TRUE;").Check(testkit.Rows("true"))
+	tk.MustQuery("select * from t where a < 6;").Check(testkit.Rows("5"))
+	tk.MustQuery("select * from t where a > 5;").Check(testkit.Rows("{}", "true"))
+}
+
 func TestCastRealAsTime(t *testing.T) {
 	store := testkit.CreateMockStore(t)
 	tk := testkit.NewTestKit(t, store)
@@ -7495,15 +7505,4 @@
 		"<nil> <nil> <nil>",
 		"<nil> <nil> <nil>",
 		"<nil> <nil> <nil>"))
-=======
-func TestCompareJSONWithOtherType(t *testing.T) {
-	store := testkit.CreateMockStore(t)
-	tk := testkit.NewTestKit(t, store)
-	tk.MustExec("use test")
-	tk.MustExec("create table t(a JSON)")
-	tk.MustExec("insert into t values ('{}'), ('true'), ('5')")
-	tk.MustQuery("select * from t where a = TRUE;").Check(testkit.Rows("true"))
-	tk.MustQuery("select * from t where a < 6;").Check(testkit.Rows("5"))
-	tk.MustQuery("select * from t where a > 5;").Check(testkit.Rows("{}", "true"))
->>>>>>> c90ee302
 }