--- conflicted
+++ resolved
@@ -1535,17 +1535,16 @@
 		"27 0 0 0 1 <nil> <nil> 0 0 0 0 0 <nil> <nil> 0 0 1 0 <nil>",
 		"28 0 0 0 1 <nil> <nil> 0 0 0 0 0 <nil> <nil> 0 0 0 0 <nil>"))
 
-<<<<<<< HEAD
+  // for coalesce
 	tk.MustQuery("select coalesce(NULL), coalesce(NULL, NULL), coalesce(NULL, NULL, NULL);").Check(testkit.Rows("<nil> <nil> <nil>"))
 
-	// for coalesce
 	tk.MustExec("drop table if exists t2")
 	tk.MustExec("create table t2(a int, b double, c datetime, d time, e char(20), f bit(10))")
 	tk.MustExec(`insert into t2 values(1, 1.1, "2017-08-01 12:01:01", "12:01:01", "abcdef", 0b10101)`)
 
 	tk.MustQuery("select coalesce(NULL, a), coalesce(NULL, b, a), coalesce(c, NULL, a, b), coalesce(d, NULL), coalesce(d, c), coalesce(NULL, NULL, e, 1), coalesce(f), coalesce(1, a, b, c, d, e, f) from t2").
 		Check(testkit.Rows(fmt.Sprintf("1 1.1 2017-08-01 12:01:01 12:01:01 %s 12:01:01 abcdef 21 1", time.Now().Format("2006-01-02"))))
-=======
+
 	// nullif
 	result = tk.MustQuery(`SELECT NULLIF(NULL, 1), NULLIF(1, NULL), NULLIF(1, 1), NULLIF(NULL, NULL);`)
 	result.Check(testkit.Rows("<nil> 1 <nil> <nil>"))
@@ -1567,7 +1566,6 @@
 
 	result = tk.MustQuery(`SELECT HEX(NULLIF("abc", 1));`)
 	result.Check(testkit.Rows("616263"))
->>>>>>> 6733b6f7
 }
 
 func (s *testIntegrationSuite) TestAggregationBuiltin(c *C) {
