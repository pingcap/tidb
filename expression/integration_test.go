--- conflicted
+++ resolved
@@ -7097,7 +7097,23 @@
 	tk.MustQuery("select coercibility(1=1);").Check(testkit.Rows("5"))
 }
 
-<<<<<<< HEAD
+func (s *testIntegrationSerialSuite) TestIssue17063(c *C) {
+	collate.SetNewCollationEnabledForTest(true)
+	defer collate.SetNewCollationEnabledForTest(false)
+
+	tk := testkit.NewTestKit(c, s.store)
+	tk.MustExec(`use test;`)
+	tk.MustExec(`drop table if exists t;`)
+	tk.MustExec("create table t(a char, b char) collate utf8mb4_general_ci;")
+	tk.MustExec(`insert into t values('a', 'b');`)
+	tk.MustExec(`insert into t values('a', 'B');`)
+	tk.MustQuery(`select * from t where if(a='x', a, b) = 'b';`).Check(testkit.Rows("a b", "a B"))
+	tk.MustQuery(`select collation(if(a='x', a, b)) from t;`).Check(testkit.Rows("utf8mb4_general_ci", "utf8mb4_general_ci"))
+	tk.MustQuery(`select coercibility(if(a='x', a, b)) from t;`).Check(testkit.Rows("2", "2"))
+	tk.MustQuery(`select collation(lag(b, 1, 'B') over w) from t window w as (order by b);`).Check(testkit.Rows("utf8mb4_general_ci", "utf8mb4_general_ci"))
+	tk.MustQuery(`select coercibility(lag(b, 1, 'B') over w) from t window w as (order by b);`).Check(testkit.Rows("2", "2"))
+}
+
 func (s *testIntegrationSuite) TestIssue17476(c *C) {
 	tk := testkit.NewTestKit(c, s.store)
 	tk.MustExec("use test")
@@ -7119,21 +7135,4 @@
  IS NULL WHERE col_int_6=0;`).Check(testkit.Rows("14"))
 	tk.MustQuery(`SELECT count(*) FROM (table_float JOIN table_int_float_varchar AS tmp3 ON (tmp3.col_varchar_6 AND NULL) IS NULL);`).Check(testkit.Rows("154"))
 	tk.MustQuery(`SELECT * FROM (table_int_float_varchar AS tmp3) WHERE (col_varchar_6 AND NULL) IS NULL AND col_int_6=0;`).Check(testkit.Rows("13 0 -0.1 <nil>"))
-=======
-func (s *testIntegrationSerialSuite) TestIssue17063(c *C) {
-	collate.SetNewCollationEnabledForTest(true)
-	defer collate.SetNewCollationEnabledForTest(false)
-
-	tk := testkit.NewTestKit(c, s.store)
-	tk.MustExec(`use test;`)
-	tk.MustExec(`drop table if exists t;`)
-	tk.MustExec("create table t(a char, b char) collate utf8mb4_general_ci;")
-	tk.MustExec(`insert into t values('a', 'b');`)
-	tk.MustExec(`insert into t values('a', 'B');`)
-	tk.MustQuery(`select * from t where if(a='x', a, b) = 'b';`).Check(testkit.Rows("a b", "a B"))
-	tk.MustQuery(`select collation(if(a='x', a, b)) from t;`).Check(testkit.Rows("utf8mb4_general_ci", "utf8mb4_general_ci"))
-	tk.MustQuery(`select coercibility(if(a='x', a, b)) from t;`).Check(testkit.Rows("2", "2"))
-	tk.MustQuery(`select collation(lag(b, 1, 'B') over w) from t window w as (order by b);`).Check(testkit.Rows("utf8mb4_general_ci", "utf8mb4_general_ci"))
-	tk.MustQuery(`select coercibility(lag(b, 1, 'B') over w) from t window w as (order by b);`).Check(testkit.Rows("2", "2"))
->>>>>>> b4f0854d
 }