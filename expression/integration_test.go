--- conflicted
+++ resolved
@@ -1274,7 +1274,6 @@
 	c.Assert(rows, IsNil)
 	c.Assert(err, NotNil)
 	c.Assert(err.Error(), Equals, "[types:1690]BIGINT UNSIGNED value is out of range in '(test.t.a - test.t.b)'")
-<<<<<<< HEAD
 
 	tk.MustQuery("select 1234567890 * 1234567890").Check(testkit.Rows("1524157875019052100"))
 	rs, err = tk.Exec("select 1234567890 * 12345671890")
@@ -1298,7 +1297,6 @@
 	c.Assert(err, IsNil)
 	_, err = tidb.GetRows(rs)
 	c.Assert(terror.ErrorEqual(err, types.ErrOverflow), IsTrue)
-=======
 }
 
 func (s *testIntegrationSuite) TestCompareBuiltin(c *C) {
@@ -1392,5 +1390,4 @@
 		"26 0 0 0 1 <nil> <nil> 0 0 0 0 0 <nil> <nil> 1 0 0 0 <nil>",
 		"27 0 0 0 1 <nil> <nil> 0 0 0 0 0 <nil> <nil> 0 0 1 0 <nil>",
 		"28 0 0 0 1 <nil> <nil> 0 0 0 0 0 <nil> <nil> 0 0 0 0 <nil>"))
->>>>>>> eb7eb432
 }