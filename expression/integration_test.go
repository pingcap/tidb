--- conflicted
+++ resolved
@@ -6620,28 +6620,6 @@
 	tk.MustQuery("execute stmt7 using @val2;").Check(testkit.Rows("1589873946"))
 }
 
-<<<<<<< HEAD
-func (s *testIntegrationSuite) TestIssue17727(c *C) {
-	tk := testkit.NewTestKit(c, s.store)
-	orgEnable := plannercore.PreparedPlanCacheEnabled()
-	defer func() {
-		plannercore.SetPreparedPlanCache(orgEnable)
-	}()
-	plannercore.SetPreparedPlanCache(true)
-	var err error
-	tk.Se, err = session.CreateSession4TestWithOpt(s.store, &session.Opt{
-		PreparedPlanCache: kvcache.NewSimpleLRUCache(100, 0.1, math.MaxUint64),
-	})
-	c.Assert(err, IsNil)
-
-	tk.MustExec("use test;")
-	tk.MustExec("DROP TABLE IF EXISTS t1;")
-	tk.MustExec("CREATE TABLE t1 (id INT NOT NULL PRIMARY KEY auto_increment, a timestamp NOT NULL);")
-	tk.MustExec("INSERT INTO t1 VALUES (null, '2020-05-30 20:30:00');")
-	tk.MustExec("PREPARE mystmt FROM 'SELECT * FROM t1 WHERE UNIX_TIMESTAMP(a) >= ?';")
-	tk.MustExec("SET @a=1590868800;")
-	tk.MustQuery("EXECUTE mystmt USING @a;").Check(testkit.Rows())
-=======
 func (s *testIntegrationSerialSuite) TestIssue17891(c *C) {
 	collate.SetNewCollationEnabledForTest(true)
 	defer collate.SetNewCollationEnabledForTest(false)
@@ -6652,5 +6630,4 @@
 	tk.MustExec("create table t(id int, value set ('a','b','c') charset utf8mb4 collate utf8mb4_bin default 'a,b ');")
 	tk.MustExec("drop table t")
 	tk.MustExec("create table test(id int, value set ('a','b','c') charset utf8mb4 collate utf8mb4_general_ci default 'a,B ,C');")
->>>>>>> a8da23c2
 }