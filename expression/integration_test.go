--- conflicted
+++ resolved
@@ -3693,15 +3693,14 @@
 	res.Check(testkit.Rows(`<nil> <nil> <nil> <nil> <nil> <nil> <nil>`))
 }
 
-<<<<<<< HEAD
 func (s *testIntegrationSuite) TestForeignKeyVar(c *C) {
 
 	tk := testkit.NewTestKit(c, s.store)
 
 	tk.MustExec("SET FOREIGN_KEY_CHECKS=1")
 	tk.MustQuery("SHOW WARNINGS").Check(testkit.Rows("Warning 1105 variable 'foreign_key_checks' does not yet support value: 1"))
-
-=======
+}
+
 func (s *testIntegrationSuite) TestUserVarMockWindFunc(c *C) {
 	tk := testkit.NewTestKit(c, s.store)
 	tk.MustExec(`use test;`)
@@ -3773,5 +3772,4 @@
 		`3 5 3 key3-value5 insert_order5`,
 		`3 6 3 key3-value6 insert_order6`,
 	))
->>>>>>> 18503e46
 }