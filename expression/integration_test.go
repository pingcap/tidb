--- conflicted
+++ resolved
@@ -6763,7 +6763,6 @@
 	tk.MustQuery("SELECT view_10.col_1 FROM view_4 JOIN view_10").Check(testkit.Rows("16", "16", "16", "16", "16", "18", "18", "18", "18", "18", "19", "19", "19", "19", "19"))
 }
 
-<<<<<<< HEAD
 func (s *testIntegrationSerialSuite) TestIssue17989(c *C) {
 	tk := testkit.NewTestKit(c, s.store)
 	tk.MustExec("use test")
@@ -6774,7 +6773,8 @@
 	tk.MustExec("create index idx on t(c);")
 	tk.MustQuery("select c from t;").Check(testkit.Rows("128"))
 	tk.MustExec("admin check table t")
-=======
+}
+
 func (s *testIntegrationSerialSuite) TestIssue18638(c *C) {
 	collate.SetNewCollationEnabledForTest(true)
 	defer collate.SetNewCollationEnabledForTest(false)
@@ -6786,5 +6786,4 @@
 	tk.MustExec("insert into t (a, b) values ('a', 'A');")
 	tk.MustQuery("select * from t t1, t t2 where t1.a = t2.b collate utf8mb4_general_ci;").Check(testkit.Rows("a A a A"))
 	tk.MustQuery("select * from t t1 left join t t2 on t1.a = t2.b collate utf8mb4_general_ci;").Check(testkit.Rows("a A a A"))
->>>>>>> ef913dc0
 }