// Copyright 2017 PingCAP, Inc.
//
// Licensed under the Apache License, Version 2.0 (the "License");
// you may not use this file except in compliance with the License.
// You may obtain a copy of the License at
//
//     http://www.apache.org/licenses/LICENSE-2.0
//
// Unless required by applicable law or agreed to in writing, software
// distributed under the License is distributed on an "AS IS" BASIS,
// See the License for the specific language governing permissions and
// limitations under the License.

package expression_test

import (
	"bytes"
	"context"
	"fmt"
	"math"
	"sort"
	"strconv"
	"strings"
	"time"

	. "github.com/pingcap/check"
	"github.com/pingcap/errors"
	"github.com/pingcap/parser/auth"
	"github.com/pingcap/parser/model"
	"github.com/pingcap/parser/mysql"
	"github.com/pingcap/parser/terror"
	"github.com/pingcap/tidb/domain"
	"github.com/pingcap/tidb/expression"
	"github.com/pingcap/tidb/kv"
	plannercore "github.com/pingcap/tidb/planner/core"
	"github.com/pingcap/tidb/session"
	"github.com/pingcap/tidb/sessionctx"
	"github.com/pingcap/tidb/sessionctx/variable"
	"github.com/pingcap/tidb/store/mockstore"
	"github.com/pingcap/tidb/table"
	"github.com/pingcap/tidb/types"
	"github.com/pingcap/tidb/util/collate"
	"github.com/pingcap/tidb/util/kvcache"
	"github.com/pingcap/tidb/util/mock"
	"github.com/pingcap/tidb/util/sqlexec"
	"github.com/pingcap/tidb/util/testkit"
	"github.com/pingcap/tidb/util/testutil"
)

var _ = Suite(&testIntegrationSuite{})
var _ = Suite(&testIntegrationSuite2{})
var _ = SerialSuites(&testIntegrationSerialSuite{})

type testIntegrationSuiteBase struct {
	store kv.Storage
	dom   *domain.Domain
	ctx   sessionctx.Context
}

type testIntegrationSuite struct {
	testIntegrationSuiteBase
}

type testIntegrationSuite2 struct {
	testIntegrationSuiteBase
}

type testIntegrationSerialSuite struct {
	testIntegrationSuiteBase
}

func (s *testIntegrationSuiteBase) cleanEnv(c *C) {
	tk := testkit.NewTestKit(c, s.store)
	tk.MustExec("use test")
	r := tk.MustQuery("show tables")
	for _, tb := range r.Rows() {
		tableName := tb[0]
		tk.MustExec(fmt.Sprintf("drop table %v", tableName))
	}
}

func (s *testIntegrationSuiteBase) SetUpSuite(c *C) {
	var err error
	s.store, s.dom, err = newStoreWithBootstrap()
	c.Assert(err, IsNil)
	s.ctx = mock.NewContext()
}

func (s *testIntegrationSuiteBase) TearDownSuite(c *C) {
	s.dom.Close()
	s.store.Close()
}

func (s *testIntegrationSuite) Test19654(c *C) {
	tk := testkit.NewTestKit(c, s.store)
	tk.MustExec("USE test;")

	// enum vs enum
	tk.MustExec("drop table if exists t1, t2;")
	tk.MustExec("create table t1 (b enum('a', 'b'));")
	tk.MustExec("insert into t1 values ('a');")
	tk.MustExec("create table t2 (b enum('b','a') not null, unique(b));")
	tk.MustExec("insert into t2 values ('a');")
	tk.MustQuery("select /*+ inl_join(t2)*/ * from t1, t2 where t1.b=t2.b;").Check(testkit.Rows("a a"))

	// set vs set
	tk.MustExec("drop table if exists t1, t2;")
	tk.MustExec("create table t1 (b set('a', 'b'));")
	tk.MustExec("insert into t1 values ('a');")
	tk.MustExec("create table t2 (b set('b','a') not null, unique(b));")
	tk.MustExec("insert into t2 values ('a');")
	tk.MustQuery("select /*+ inl_join(t2)*/ * from t1, t2 where t1.b=t2.b;").Check(testkit.Rows("a a"))

	// enum vs set
	tk.MustExec("drop table if exists t1, t2;")
	tk.MustExec("create table t1 (b enum('a', 'b'));")
	tk.MustExec("insert into t1 values ('a');")
	tk.MustExec("create table t2 (b set('b','a') not null, unique(b));")
	tk.MustExec("insert into t2 values ('a');")
	tk.MustQuery("select /*+ inl_join(t2)*/ * from t1, t2 where t1.b=t2.b;").Check(testkit.Rows("a a"))

	// char vs enum
	tk.MustExec("drop table if exists t1, t2;")
	tk.MustExec("create table t1 (b char(10));")
	tk.MustExec("insert into t1 values ('a');")
	tk.MustExec("create table t2 (b enum('b','a') not null, unique(b));")
	tk.MustExec("insert into t2 values ('a');")
	tk.MustQuery("select /*+ inl_join(t2)*/ * from t1, t2 where t1.b=t2.b;").Check(testkit.Rows("a a"))

	// char vs set
	tk.MustExec("drop table if exists t1, t2;")
	tk.MustExec("create table t1 (b char(10));")
	tk.MustExec("insert into t1 values ('a');")
	tk.MustExec("create table t2 (b set('b','a') not null, unique(b));")
	tk.MustExec("insert into t2 values ('a');")
	tk.MustQuery("select /*+ inl_join(t2)*/ * from t1, t2 where t1.b=t2.b;").Check(testkit.Rows("a a"))
}

func (s *testIntegrationSuite) TestFuncREPEAT(c *C) {
	tk := testkit.NewTestKit(c, s.store)
	defer s.cleanEnv(c)
	tk.MustExec("USE test;")
	tk.MustExec("DROP TABLE IF EXISTS table_string;")
	tk.MustExec("CREATE TABLE table_string(a CHAR(20), b VARCHAR(20), c TINYTEXT, d TEXT(20), e MEDIUMTEXT, f LONGTEXT, g BIGINT);")
	tk.MustExec("INSERT INTO table_string (a, b, c, d, e, f, g) VALUES ('a', 'b', 'c', 'd', 'e', 'f', 2);")
	tk.CheckExecResult(1, 0)

	r := tk.MustQuery("SELECT REPEAT(a, g), REPEAT(b, g), REPEAT(c, g), REPEAT(d, g), REPEAT(e, g), REPEAT(f, g) FROM table_string;")
	r.Check(testkit.Rows("aa bb cc dd ee ff"))

	r = tk.MustQuery("SELECT REPEAT(NULL, g), REPEAT(NULL, g), REPEAT(NULL, g), REPEAT(NULL, g), REPEAT(NULL, g), REPEAT(NULL, g) FROM table_string;")
	r.Check(testkit.Rows("<nil> <nil> <nil> <nil> <nil> <nil>"))

	r = tk.MustQuery("SELECT REPEAT(a, NULL), REPEAT(b, NULL), REPEAT(c, NULL), REPEAT(d, NULL), REPEAT(e, NULL), REPEAT(f, NULL) FROM table_string;")
	r.Check(testkit.Rows("<nil> <nil> <nil> <nil> <nil> <nil>"))

	r = tk.MustQuery("SELECT REPEAT(a, 2), REPEAT(b, 2), REPEAT(c, 2), REPEAT(d, 2), REPEAT(e, 2), REPEAT(f, 2) FROM table_string;")
	r.Check(testkit.Rows("aa bb cc dd ee ff"))

	r = tk.MustQuery("SELECT REPEAT(NULL, 2), REPEAT(NULL, 2), REPEAT(NULL, 2), REPEAT(NULL, 2), REPEAT(NULL, 2), REPEAT(NULL, 2) FROM table_string;")
	r.Check(testkit.Rows("<nil> <nil> <nil> <nil> <nil> <nil>"))

	r = tk.MustQuery("SELECT REPEAT(a, -1), REPEAT(b, -2), REPEAT(c, -2), REPEAT(d, -2), REPEAT(e, -2), REPEAT(f, -2) FROM table_string;")
	r.Check(testkit.Rows("     "))

	r = tk.MustQuery("SELECT REPEAT(a, 0), REPEAT(b, 0), REPEAT(c, 0), REPEAT(d, 0), REPEAT(e, 0), REPEAT(f, 0) FROM table_string;")
	r.Check(testkit.Rows("     "))

	r = tk.MustQuery("SELECT REPEAT(a, 16777217), REPEAT(b, 16777217), REPEAT(c, 16777217), REPEAT(d, 16777217), REPEAT(e, 16777217), REPEAT(f, 16777217) FROM table_string;")
	r.Check(testkit.Rows("<nil> <nil> <nil> <nil> <nil> <nil>"))
}

func (s *testIntegrationSuite) TestFuncLpadAndRpad(c *C) {
	tk := testkit.NewTestKit(c, s.store)
	defer s.cleanEnv(c)
	tk.MustExec(`USE test;`)
	tk.MustExec(`DROP TABLE IF EXISTS t;`)
	tk.MustExec(`CREATE TABLE t(a BINARY(10), b CHAR(10));`)
	tk.MustExec(`INSERT INTO t SELECT "中文", "abc";`)
	result := tk.MustQuery(`SELECT LPAD(a, 11, "a"), LPAD(b, 2, "xx") FROM t;`)
	result.Check(testkit.Rows("a中文\x00\x00\x00\x00 ab"))
	result = tk.MustQuery(`SELECT RPAD(a, 11, "a"), RPAD(b, 2, "xx") FROM t;`)
	result.Check(testkit.Rows("中文\x00\x00\x00\x00a ab"))
	result = tk.MustQuery(`SELECT LPAD("中文", 5, "字符"), LPAD("中文", 1, "a");`)
	result.Check(testkit.Rows("字符字中文 中"))
	result = tk.MustQuery(`SELECT RPAD("中文", 5, "字符"), RPAD("中文", 1, "a");`)
	result.Check(testkit.Rows("中文字符字 中"))
	result = tk.MustQuery(`SELECT RPAD("中文", -5, "字符"), RPAD("中文", 10, "");`)
	result.Check(testkit.Rows("<nil> <nil>"))
	result = tk.MustQuery(`SELECT LPAD("中文", -5, "字符"), LPAD("中文", 10, "");`)
	result.Check(testkit.Rows("<nil> <nil>"))
}

func (s *testIntegrationSuite) TestMiscellaneousBuiltin(c *C) {
	ctx := context.Background()
	defer s.cleanEnv(c)

	tk := testkit.NewTestKit(c, s.store)
	tk.MustExec("use test")
	// for uuid
	r := tk.MustQuery("select uuid(), uuid(), uuid(), uuid(), uuid(), uuid();")
	for _, it := range r.Rows() {
		for _, item := range it {
			uuid, ok := item.(string)
			c.Assert(ok, Equals, true)
			list := strings.Split(uuid, "-")
			c.Assert(len(list), Equals, 5)
			c.Assert(len(list[0]), Equals, 8)
			c.Assert(len(list[1]), Equals, 4)
			c.Assert(len(list[2]), Equals, 4)
			c.Assert(len(list[3]), Equals, 4)
			c.Assert(len(list[4]), Equals, 12)
		}
	}
	tk.MustQuery("select sleep(1);").Check(testkit.Rows("0"))
	tk.MustQuery("select sleep(0);").Check(testkit.Rows("0"))
	tk.MustQuery("select sleep('a');").Check(testkit.Rows("0"))
	tk.MustQuery("show warnings;").Check(testkit.Rows("Warning 1292 Truncated incorrect FLOAT value: 'a'"))
	rs, err := tk.Exec("select sleep(-1);")
	c.Assert(err, IsNil)
	c.Assert(rs, NotNil)
	_, err = session.GetRows4Test(ctx, tk.Se, rs)
	c.Assert(err, NotNil)
	c.Assert(rs.Close(), IsNil)

	tk.MustQuery("SELECT INET_ATON('10.0.5.9');").Check(testkit.Rows("167773449"))
	tk.MustQuery("SELECT INET_NTOA(167773449);").Check(testkit.Rows("10.0.5.9"))
	tk.MustQuery("SELECT HEX(INET6_ATON('fdfe::5a55:caff:fefa:9089'));").Check(testkit.Rows("FDFE0000000000005A55CAFFFEFA9089"))
	tk.MustQuery("SELECT HEX(INET6_ATON('10.0.5.9'));").Check(testkit.Rows("0A000509"))
	tk.MustQuery("SELECT INET6_NTOA(INET6_ATON('fdfe::5a55:caff:fefa:9089'));").Check(testkit.Rows("fdfe::5a55:caff:fefa:9089"))
	tk.MustQuery("SELECT INET6_NTOA(INET6_ATON('10.0.5.9'));").Check(testkit.Rows("10.0.5.9"))
	tk.MustQuery("SELECT INET6_NTOA(UNHEX('FDFE0000000000005A55CAFFFEFA9089'));").Check(testkit.Rows("fdfe::5a55:caff:fefa:9089"))
	tk.MustQuery("SELECT INET6_NTOA(UNHEX('0A000509'));").Check(testkit.Rows("10.0.5.9"))

	tk.MustQuery(`SELECT IS_IPV4('10.0.5.9'), IS_IPV4('10.0.5.256');`).Check(testkit.Rows("1 0"))
	tk.MustQuery(`SELECT IS_IPV4_COMPAT(INET6_ATON('::10.0.5.9'));`).Check(testkit.Rows("1"))
	tk.MustQuery(`SELECT IS_IPV4_COMPAT(INET6_ATON('::ffff:10.0.5.9'));`).Check(testkit.Rows("0"))
	tk.MustQuery(`SELECT
	  IS_IPV4_COMPAT(INET6_ATON('::192.168.0.1')),
	  IS_IPV4_COMPAT(INET6_ATON('::c0a8:0001')),
	  IS_IPV4_COMPAT(INET6_ATON('::c0a8:1'));`).Check(testkit.Rows("1 1 1"))
	tk.MustQuery(`SELECT IS_IPV4_MAPPED(INET6_ATON('::10.0.5.9'));`).Check(testkit.Rows("0"))
	tk.MustQuery(`SELECT IS_IPV4_MAPPED(INET6_ATON('::ffff:10.0.5.9'));`).Check(testkit.Rows("1"))
	tk.MustQuery(`SELECT
	  IS_IPV4_MAPPED(INET6_ATON('::ffff:192.168.0.1')),
	  IS_IPV4_MAPPED(INET6_ATON('::ffff:c0a8:0001')),
	  IS_IPV4_MAPPED(INET6_ATON('::ffff:c0a8:1'));`).Check(testkit.Rows("1 1 1"))
	tk.MustQuery(`SELECT IS_IPV6('10.0.5.9'), IS_IPV6('::1');`).Check(testkit.Rows("0 1"))

	tk.MustExec("drop table if exists t1;")
	tk.MustExec(`create table t1(
        a int,
        b int not null,
        c int not null default 0,
        d int default 0,
        unique key(b,c),
        unique key(b,d)
);`)
	tk.MustExec("insert into t1 (a,b) values(1,10),(1,20),(2,30),(2,40);")
	tk.MustQuery("select any_value(a), sum(b) from t1;").Check(testkit.Rows("1 100"))
	tk.MustQuery("select a,any_value(b),sum(c) from t1 group by a order by a;").Check(testkit.Rows("1 10 0", "2 30 0"))

	// for locks
	tk.MustExec(`set tidb_enable_noop_functions=1;`)
	result := tk.MustQuery(`SELECT GET_LOCK('test_lock1', 10);`)
	result.Check(testkit.Rows("1"))
	result = tk.MustQuery(`SELECT GET_LOCK('test_lock2', 10);`)
	result.Check(testkit.Rows("1"))

	result = tk.MustQuery(`SELECT RELEASE_LOCK('test_lock2');`)
	result.Check(testkit.Rows("1"))
	result = tk.MustQuery(`SELECT RELEASE_LOCK('test_lock1');`)
	result.Check(testkit.Rows("1"))
}

func (s *testIntegrationSuite) TestConvertToBit(c *C) {
	defer s.cleanEnv(c)
	tk := testkit.NewTestKit(c, s.store)
	tk.MustExec("use test")
	tk.MustExec("drop table if exists t, t1")
	tk.MustExec("create table t (a bit(64))")
	tk.MustExec("create table t1 (a varchar(2))")
	tk.MustExec(`insert t1 value ('10')`)
	tk.MustExec(`insert t select a from t1`)
	tk.MustQuery("select a+0 from t").Check(testkit.Rows("12592"))

	tk.MustExec("drop table if exists t, t1")
	tk.MustExec("create table t (a bit(64))")
	tk.MustExec("create table t1 (a binary(2))")
	tk.MustExec(`insert t1 value ('10')`)
	tk.MustExec(`insert t select a from t1`)
	tk.MustQuery("select a+0 from t").Check(testkit.Rows("12592"))

	tk.MustExec("drop table if exists t, t1")
	tk.MustExec("create table t (a bit(64))")
	tk.MustExec("create table t1 (a datetime)")
	tk.MustExec(`insert t1 value ('09-01-01')`)
	tk.MustExec(`insert t select a from t1`)
	tk.MustQuery("select a+0 from t").Check(testkit.Rows("20090101000000"))

	// For issue 20118
	tk.MustExec("drop table if exists t;")
	tk.MustExec("create table t(a tinyint, b bit(63));")
	tk.MustExec("insert ignore  into t values(599999999, -1);")
	tk.MustQuery("show warnings;").Check(testkit.Rows(
		"Warning 1690 constant 599999999 overflows tinyint",
		"Warning 1406 Data Too Long, field len 63"))
	tk.MustQuery("select * from t;").Check(testkit.Rows("127 \u007f\xff\xff\xff\xff\xff\xff\xff"))
}

func (s *testIntegrationSuite2) TestMathBuiltin(c *C) {
	ctx := context.Background()
	defer s.cleanEnv(c)
	tk := testkit.NewTestKit(c, s.store)
	tk.MustExec("use test")

	// for degrees
	result := tk.MustQuery("select degrees(0), degrees(1)")
	result.Check(testkit.Rows("0 57.29577951308232"))
	result = tk.MustQuery("select degrees(2), degrees(5)")
	result.Check(testkit.Rows("114.59155902616465 286.4788975654116"))

	// for sin
	result = tk.MustQuery("select sin(0), sin(1.5707963267949)")
	result.Check(testkit.Rows("0 1"))
	result = tk.MustQuery("select sin(1), sin(100)")
	result.Check(testkit.Rows("0.8414709848078965 -0.5063656411097588"))
	result = tk.MustQuery("select sin('abcd')")
	result.Check(testkit.Rows("0"))

	// for cos
	result = tk.MustQuery("select cos(0), cos(3.1415926535898)")
	result.Check(testkit.Rows("1 -1"))
	result = tk.MustQuery("select cos('abcd')")
	result.Check(testkit.Rows("1"))

	// for tan
	result = tk.MustQuery("select tan(0.00), tan(PI()/4)")
	result.Check(testkit.Rows("0 1"))
	result = tk.MustQuery("select tan('abcd')")
	result.Check(testkit.Rows("0"))

	// for log2
	result = tk.MustQuery("select log2(0.0)")
	result.Check(testkit.Rows("<nil>"))
	result = tk.MustQuery("select log2(4)")
	result.Check(testkit.Rows("2"))
	result = tk.MustQuery("select log2('8.0abcd')")
	result.Check(testkit.Rows("3"))
	result = tk.MustQuery("select log2(-1)")
	result.Check(testkit.Rows("<nil>"))
	result = tk.MustQuery("select log2(NULL)")
	result.Check(testkit.Rows("<nil>"))

	// for log10
	result = tk.MustQuery("select log10(0.0)")
	result.Check(testkit.Rows("<nil>"))
	result = tk.MustQuery("select log10(100)")
	result.Check(testkit.Rows("2"))
	result = tk.MustQuery("select log10('1000.0abcd')")
	result.Check(testkit.Rows("3"))
	result = tk.MustQuery("select log10(-1)")
	result.Check(testkit.Rows("<nil>"))
	result = tk.MustQuery("select log10(NULL)")
	result.Check(testkit.Rows("<nil>"))

	//for log
	result = tk.MustQuery("select log(0.0)")
	result.Check(testkit.Rows("<nil>"))
	result = tk.MustQuery("select log(100)")
	result.Check(testkit.Rows("4.605170185988092"))
	result = tk.MustQuery("select log('100.0abcd')")
	result.Check(testkit.Rows("4.605170185988092"))
	result = tk.MustQuery("select log(-1)")
	result.Check(testkit.Rows("<nil>"))
	result = tk.MustQuery("select log(NULL)")
	result.Check(testkit.Rows("<nil>"))
	result = tk.MustQuery("select log(NULL, NULL)")
	result.Check(testkit.Rows("<nil>"))
	result = tk.MustQuery("select log(1, 100)")
	result.Check(testkit.Rows("<nil>"))
	result = tk.MustQuery("select log(0.5, 0.25)")
	result.Check(testkit.Rows("2"))
	result = tk.MustQuery("select log(-1, 0.25)")
	result.Check(testkit.Rows("<nil>"))

	// for atan
	result = tk.MustQuery("select atan(0), atan(-1), atan(1), atan(1,2)")
	result.Check(testkit.Rows("0 -0.7853981633974483 0.7853981633974483 0.4636476090008061"))
	result = tk.MustQuery("select atan('tidb')")
	result.Check(testkit.Rows("0"))

	// for asin
	result = tk.MustQuery("select asin(0), asin(-2), asin(2), asin(1)")
	result.Check(testkit.Rows("0 <nil> <nil> 1.5707963267948966"))
	result = tk.MustQuery("select asin('tidb')")
	result.Check(testkit.Rows("0"))

	// for acos
	result = tk.MustQuery("select acos(0), acos(-2), acos(2), acos(1)")
	result.Check(testkit.Rows("1.5707963267948966 <nil> <nil> 0"))
	result = tk.MustQuery("select acos('tidb')")
	result.Check(testkit.Rows("1.5707963267948966"))

	// for pi
	result = tk.MustQuery("select pi()")
	result.Check(testkit.Rows("3.141592653589793"))

	// for floor
	result = tk.MustQuery("select floor(0), floor(null), floor(1.23), floor(-1.23), floor(1)")
	result.Check(testkit.Rows("0 <nil> 1 -2 1"))
	result = tk.MustQuery("select floor('tidb'), floor('1tidb'), floor('tidb1')")
	result.Check(testkit.Rows("0 1 0"))
	result = tk.MustQuery("SELECT floor(t.c_datetime) FROM (select CAST('2017-07-19 00:00:00' AS DATETIME) AS c_datetime) AS t")
	result.Check(testkit.Rows("20170719000000"))
	result = tk.MustQuery("SELECT floor(t.c_time) FROM (select CAST('12:34:56' AS TIME) AS c_time) AS t")
	result.Check(testkit.Rows("123456"))
	result = tk.MustQuery("SELECT floor(t.c_time) FROM (select CAST('00:34:00' AS TIME) AS c_time) AS t")
	result.Check(testkit.Rows("3400"))
	result = tk.MustQuery("SELECT floor(t.c_time) FROM (select CAST('00:00:00' AS TIME) AS c_time) AS t")
	result.Check(testkit.Rows("0"))
	result = tk.MustQuery("SELECT floor(t.c_decimal) FROM (SELECT CAST('-10.01' AS DECIMAL(10,2)) AS c_decimal) AS t")
	result.Check(testkit.Rows("-11"))
	result = tk.MustQuery("SELECT floor(t.c_decimal) FROM (SELECT CAST('-10.01' AS DECIMAL(10,1)) AS c_decimal) AS t")
	result.Check(testkit.Rows("-10"))

	// for ceil/ceiling
	result = tk.MustQuery("select ceil(0), ceil(null), ceil(1.23), ceil(-1.23), ceil(1)")
	result.Check(testkit.Rows("0 <nil> 2 -1 1"))
	result = tk.MustQuery("select ceiling(0), ceiling(null), ceiling(1.23), ceiling(-1.23), ceiling(1)")
	result.Check(testkit.Rows("0 <nil> 2 -1 1"))
	result = tk.MustQuery("select ceil('tidb'), ceil('1tidb'), ceil('tidb1'), ceiling('tidb'), ceiling('1tidb'), ceiling('tidb1')")
	result.Check(testkit.Rows("0 1 0 0 1 0"))
	result = tk.MustQuery("select ceil(t.c_datetime), ceiling(t.c_datetime) from (select cast('2017-07-20 00:00:00' as datetime) as c_datetime) as t")
	result.Check(testkit.Rows("20170720000000 20170720000000"))
	result = tk.MustQuery("select ceil(t.c_time), ceiling(t.c_time) from (select cast('12:34:56' as time) as c_time) as t")
	result.Check(testkit.Rows("123456 123456"))
	result = tk.MustQuery("select ceil(t.c_time), ceiling(t.c_time) from (select cast('00:34:00' as time) as c_time) as t")
	result.Check(testkit.Rows("3400 3400"))
	result = tk.MustQuery("select ceil(t.c_time), ceiling(t.c_time) from (select cast('00:00:00' as time) as c_time) as t")
	result.Check(testkit.Rows("0 0"))
	result = tk.MustQuery("select ceil(t.c_decimal), ceiling(t.c_decimal) from (select cast('-10.01' as decimal(10,2)) as c_decimal) as t")
	result.Check(testkit.Rows("-10 -10"))
	result = tk.MustQuery("select ceil(t.c_decimal), ceiling(t.c_decimal) from (select cast('-10.01' as decimal(10,1)) as c_decimal) as t")
	result.Check(testkit.Rows("-10 -10"))
	result = tk.MustQuery("select floor(18446744073709551615), ceil(18446744073709551615)")
	result.Check(testkit.Rows("18446744073709551615 18446744073709551615"))
	result = tk.MustQuery("select floor(18446744073709551615.1233), ceil(18446744073709551615.1233)")
	result.Check(testkit.Rows("18446744073709551615 18446744073709551616"))
	result = tk.MustQuery("select floor(-18446744073709551617), ceil(-18446744073709551617), floor(-18446744073709551617.11), ceil(-18446744073709551617.11)")
	result.Check(testkit.Rows("-18446744073709551617 -18446744073709551617 -18446744073709551618 -18446744073709551617"))
	tk.MustExec("drop table if exists t;")
	tk.MustExec("create table t(a decimal(40,20) UNSIGNED);")
	tk.MustExec("insert into t values(2.99999999900000000000), (12), (0);")
	tk.MustQuery("select a, ceil(a) from t where ceil(a) > 1;").Check(testkit.Rows("2.99999999900000000000 3", "12.00000000000000000000 12"))
	tk.MustQuery("select a, ceil(a) from t;").Check(testkit.Rows("2.99999999900000000000 3", "12.00000000000000000000 12", "0.00000000000000000000 0"))
	tk.MustQuery("select ceil(-29464);").Check(testkit.Rows("-29464"))
	tk.MustQuery("select a, floor(a) from t where floor(a) > 1;").Check(testkit.Rows("2.99999999900000000000 2", "12.00000000000000000000 12"))
	tk.MustQuery("select a, floor(a) from t;").Check(testkit.Rows("2.99999999900000000000 2", "12.00000000000000000000 12", "0.00000000000000000000 0"))
	tk.MustQuery("select floor(-29464);").Check(testkit.Rows("-29464"))

	tk.MustExec(`drop table if exists t;`)
	tk.MustExec(`create table t(a decimal(40,20), b bigint);`)
	tk.MustExec(`insert into t values(-2.99999990000000000000, -1);`)
	tk.MustQuery(`select floor(a), floor(a), floor(a) from t;`).Check(testkit.Rows(`-3 -3 -3`))
	tk.MustQuery(`select b, floor(b) from t;`).Check(testkit.Rows(`-1 -1`))

	// for cot
	result = tk.MustQuery("select cot(1), cot(-1), cot(NULL)")
	result.Check(testkit.Rows("0.6420926159343308 -0.6420926159343308 <nil>"))
	result = tk.MustQuery("select cot('1tidb')")
	result.Check(testkit.Rows("0.6420926159343308"))
	rs, err := tk.Exec("select cot(0)")
	c.Assert(err, IsNil)
	_, err = session.GetRows4Test(ctx, tk.Se, rs)
	c.Assert(err, NotNil)
	terr := errors.Cause(err).(*terror.Error)
	c.Assert(terr.Code(), Equals, errors.ErrCode(mysql.ErrDataOutOfRange))
	c.Assert(rs.Close(), IsNil)

	//for exp
	result = tk.MustQuery("select exp(0), exp(1), exp(-1), exp(1.2), exp(NULL)")
	result.Check(testkit.Rows("1 2.718281828459045 0.36787944117144233 3.3201169227365472 <nil>"))
	result = tk.MustQuery("select exp('tidb'), exp('1tidb')")
	result.Check(testkit.Rows("1 2.718281828459045"))
	rs, err = tk.Exec("select exp(1000000)")
	c.Assert(err, IsNil)
	_, err = session.GetRows4Test(ctx, tk.Se, rs)
	c.Assert(err, NotNil)
	terr = errors.Cause(err).(*terror.Error)
	c.Assert(terr.Code(), Equals, errors.ErrCode(mysql.ErrDataOutOfRange))
	c.Assert(rs.Close(), IsNil)
	tk.MustExec("drop table if exists t")
	tk.MustExec("create table t(a float)")
	tk.MustExec("insert into t values(1000000)")
	rs, err = tk.Exec("select exp(a) from t")
	c.Assert(err, IsNil)
	_, err = session.GetRows4Test(ctx, tk.Se, rs)
	c.Assert(err, NotNil)
	terr = errors.Cause(err).(*terror.Error)
	c.Assert(terr.Code(), Equals, errors.ErrCode(mysql.ErrDataOutOfRange))
	c.Assert(err.Error(), Equals, "[types:1690]DOUBLE value is out of range in 'exp(test.t.a)'")
	c.Assert(rs.Close(), IsNil)

	// for conv
	result = tk.MustQuery("SELECT CONV('a', 16, 2);")
	result.Check(testkit.Rows("1010"))
	result = tk.MustQuery("SELECT CONV('6E', 18, 8);")
	result.Check(testkit.Rows("172"))
	result = tk.MustQuery("SELECT CONV(-17, 10, -18);")
	result.Check(testkit.Rows("-H"))
	result = tk.MustQuery("SELECT CONV(10+'10'+'10'+X'0a', 10, 10);")
	result.Check(testkit.Rows("40"))
	result = tk.MustQuery("SELECT CONV('a', 1, 10);")
	result.Check(testkit.Rows("<nil>"))
	result = tk.MustQuery("SELECT CONV('a', 37, 10);")
	result.Check(testkit.Rows("<nil>"))
	result = tk.MustQuery("SELECT CONV(0x0020, 2, 2);")
	result.Check(testkit.Rows("100000"))
	result = tk.MustQuery("SELECT CONV(0b10, 16, 2)")
	result.Check(testkit.Rows("10"))
	result = tk.MustQuery("SELECT CONV(0b10, 16, 8)")
	result.Check(testkit.Rows("2"))
	tk.MustExec("drop table if exists bit")
	tk.MustExec("create table bit(b bit(10))")
	tk.MustExec(`INSERT INTO bit (b) VALUES
			(0b0000010101),
			(0b0000010101),
			(NULL),
			(0b0000000001),
			(0b0000000000),
			(0b1111111111),
			(0b1111111111),
			(0b1111111111),
			(0b0000000000),
			(0b0000000000),
			(0b0000000000),
			(0b0000000000),
			(0b0000100000);`)
	tk.MustQuery("select conv(b, 2, 2) from `bit`").Check(testkit.Rows(
		"10101",
		"10101",
		"<nil>",
		"1",
		"0",
		"1111111111",
		"1111111111",
		"1111111111",
		"0",
		"0",
		"0",
		"0",
		"100000"))

	// for abs
	result = tk.MustQuery("SELECT ABS(-1);")
	result.Check(testkit.Rows("1"))
	result = tk.MustQuery("SELECT ABS('abc');")
	result.Check(testkit.Rows("0"))
	result = tk.MustQuery("SELECT ABS(18446744073709551615);")
	result.Check(testkit.Rows("18446744073709551615"))
	result = tk.MustQuery("SELECT ABS(123.4);")
	result.Check(testkit.Rows("123.4"))
	result = tk.MustQuery("SELECT ABS(-123.4);")
	result.Check(testkit.Rows("123.4"))
	result = tk.MustQuery("SELECT ABS(1234E-1);")
	result.Check(testkit.Rows("123.4"))
	result = tk.MustQuery("SELECT ABS(-9223372036854775807);")
	result.Check(testkit.Rows("9223372036854775807"))
	result = tk.MustQuery("SELECT ABS(NULL);")
	result.Check(testkit.Rows("<nil>"))
	rs, err = tk.Exec("SELECT ABS(-9223372036854775808);")
	c.Assert(err, IsNil)
	_, err = session.GetRows4Test(ctx, tk.Se, rs)
	c.Assert(err, NotNil)
	terr = errors.Cause(err).(*terror.Error)
	c.Assert(terr.Code(), Equals, errors.ErrCode(mysql.ErrDataOutOfRange))
	c.Assert(rs.Close(), IsNil)

	// for round
	result = tk.MustQuery("SELECT ROUND(2.5), ROUND(-2.5), ROUND(25E-1);")
	result.Check(testkit.Rows("3 -3 2"))
	result = tk.MustQuery("SELECT ROUND(2.5, NULL), ROUND(NULL, 4), ROUND(NULL, NULL), ROUND(NULL);")
	result.Check(testkit.Rows("<nil> <nil> <nil> <nil>"))
	result = tk.MustQuery("SELECT ROUND('123.4'), ROUND('123e-2');")
	result.Check(testkit.Rows("123 1"))
	result = tk.MustQuery("SELECT ROUND(-9223372036854775808);")
	result.Check(testkit.Rows("-9223372036854775808"))
	result = tk.MustQuery("SELECT ROUND(123.456, 0), ROUND(123.456, 1), ROUND(123.456, 2), ROUND(123.456, 3), ROUND(123.456, 4), ROUND(123.456, -1), ROUND(123.456, -2), ROUND(123.456, -3), ROUND(123.456, -4);")
	result.Check(testkit.Rows("123 123.5 123.46 123.456 123.4560 120 100 0 0"))
	result = tk.MustQuery("SELECT ROUND(123456E-3, 0), ROUND(123456E-3, 1), ROUND(123456E-3, 2), ROUND(123456E-3, 3), ROUND(123456E-3, 4), ROUND(123456E-3, -1), ROUND(123456E-3, -2), ROUND(123456E-3, -3), ROUND(123456E-3, -4);")
	result.Check(testkit.Rows("123 123.5 123.46 123.456 123.456 120 100 0 0")) // TODO: Column 5 should be 123.4560

	// for truncate
	result = tk.MustQuery("SELECT truncate(123, -2), truncate(123, 2), truncate(123, 1), truncate(123, -1);")
	result.Check(testkit.Rows("100 123 123 120"))
	result = tk.MustQuery("SELECT truncate(123.456, -2), truncate(123.456, 2), truncate(123.456, 1), truncate(123.456, 3), truncate(1.23, 100), truncate(123456E-3, 2);")
	result.Check(testkit.Rows("100 123.45 123.4 123.456 1.230000000000000000000000000000 123.45"))
	result = tk.MustQuery("SELECT truncate(9223372036854775807, -7), truncate(9223372036854775808, -10), truncate(cast(-1 as unsigned), -10);")
	result.Check(testkit.Rows("9223372036850000000 9223372030000000000 18446744070000000000"))
	// issue 17181,19390
	tk.MustQuery("select truncate(42, -9223372036854775808);").Check(testkit.Rows("0"))
	tk.MustQuery("select truncate(42, 9223372036854775808);").Check(testkit.Rows("42"))
	tk.MustQuery("select truncate(42, -2147483648);").Check(testkit.Rows("0"))
	tk.MustQuery("select truncate(42, 2147483648);").Check(testkit.Rows("42"))
	tk.MustQuery("select truncate(42, 18446744073709551615);").Check(testkit.Rows("42"))
	tk.MustQuery("select truncate(42, 4294967295);").Check(testkit.Rows("42"))
	tk.MustQuery("select truncate(42, -0);").Check(testkit.Rows("42"))
	tk.MustQuery("select truncate(42, -307);").Check(testkit.Rows("0"))
	tk.MustQuery("select truncate(42, -308);").Check(testkit.Rows("0"))
	tk.MustQuery("select truncate(42, -309);").Check(testkit.Rows("0"))
	tk.MustExec(`drop table if exists t;`)
	tk.MustExec("create table t (a bigint unsigned);")
	tk.MustExec("insert into t values (18446744073709551615), (4294967295), (9223372036854775808), (2147483648);")
	tk.MustQuery("select truncate(42, a) from t;").Check(testkit.Rows("42", "42", "42", "42"))

	tk.MustExec(`drop table if exists t;`)
	tk.MustExec(`create table t(a date, b datetime, c timestamp, d varchar(20));`)
	tk.MustExec(`insert into t select "1234-12-29", "1234-12-29 16:24:13.9912", "2014-12-29 16:19:28", "12.34567";`)

	// NOTE: the actually result is: 12341220 12341229.0 12341200 12341229.00,
	// but Datum.ToString() don't format decimal length for float numbers.
	result = tk.MustQuery(`select truncate(a, -1), truncate(a, 1), truncate(a, -2), truncate(a, 2) from t;`)
	result.Check(testkit.Rows("12341220 12341229 12341200 12341229"))

	// NOTE: the actually result is: 12341229162410 12341229162414.0 12341229162400 12341229162414.00,
	// but Datum.ToString() don't format decimal length for float numbers.
	result = tk.MustQuery(`select truncate(b, -1), truncate(b, 1), truncate(b, -2), truncate(b, 2) from t;`)
	result.Check(testkit.Rows("12341229162410 12341229162414 12341229162400 12341229162414"))

	// NOTE: the actually result is: 20141229161920 20141229161928.0 20141229161900 20141229161928.00,
	// but Datum.ToString() don't format decimal length for float numbers.
	result = tk.MustQuery(`select truncate(c, -1), truncate(c, 1), truncate(c, -2), truncate(c, 2) from t;`)
	result.Check(testkit.Rows("20141229161920 20141229161928 20141229161900 20141229161928"))

	result = tk.MustQuery(`select truncate(d, -1), truncate(d, 1), truncate(d, -2), truncate(d, 2) from t;`)
	result.Check(testkit.Rows("10 12.3 0 12.34"))

	result = tk.MustQuery(`select truncate(json_array(), 1), truncate("cascasc", 1);`)
	result.Check(testkit.Rows("0 0"))

	// for pow
	result = tk.MustQuery("SELECT POW('12', 2), POW(1.2e1, '2.0'), POW(12, 2.0);")
	result.Check(testkit.Rows("144 144 144"))
	result = tk.MustQuery("SELECT POW(null, 2), POW(2, null), POW(null, null);")
	result.Check(testkit.Rows("<nil> <nil> <nil>"))
	result = tk.MustQuery("SELECT POW(0, 0);")
	result.Check(testkit.Rows("1"))
	result = tk.MustQuery("SELECT POW(0, 0.1), POW(0, 0.5), POW(0, 1);")
	result.Check(testkit.Rows("0 0 0"))
	rs, err = tk.Exec("SELECT POW(0, -1);")
	c.Assert(err, IsNil)
	_, err = session.GetRows4Test(ctx, tk.Se, rs)
	c.Assert(err, NotNil)
	terr = errors.Cause(err).(*terror.Error)
	c.Assert(terr.Code(), Equals, errors.ErrCode(mysql.ErrDataOutOfRange))
	c.Assert(rs.Close(), IsNil)

	// for sign
	result = tk.MustQuery("SELECT SIGN('12'), SIGN(1.2e1), SIGN(12), SIGN(0.0000012);")
	result.Check(testkit.Rows("1 1 1 1"))
	result = tk.MustQuery("SELECT SIGN('-12'), SIGN(-1.2e1), SIGN(-12), SIGN(-0.0000012);")
	result.Check(testkit.Rows("-1 -1 -1 -1"))
	result = tk.MustQuery("SELECT SIGN('0'), SIGN('-0'), SIGN(0);")
	result.Check(testkit.Rows("0 0 0"))
	result = tk.MustQuery("SELECT SIGN(NULL);")
	result.Check(testkit.Rows("<nil>"))
	result = tk.MustQuery("SELECT SIGN(-9223372036854775808), SIGN(9223372036854775808);")
	result.Check(testkit.Rows("-1 1"))

	// for sqrt
	result = tk.MustQuery("SELECT SQRT(-10), SQRT(144), SQRT(4.84), SQRT(0.04), SQRT(0);")
	result.Check(testkit.Rows("<nil> 12 2.2 0.2 0"))

	// for crc32
	result = tk.MustQuery("SELECT crc32(0), crc32(-0), crc32('0'), crc32('abc'), crc32('ABC'), crc32(NULL), crc32(''), crc32('hello world!')")
	result.Check(testkit.Rows("4108050209 4108050209 4108050209 891568578 2743272264 <nil> 0 62177901"))

	// for radians
	result = tk.MustQuery("SELECT radians(1.0), radians(pi()), radians(pi()/2), radians(180), radians(1.009);")
	result.Check(testkit.Rows("0.017453292519943295 0.05483113556160754 0.02741556778080377 3.141592653589793 0.01761037215262278"))

	// for rand
	tk.MustExec("drop table if exists t")
	tk.MustExec("create table t(a int)")
	tk.MustExec("insert into t values(1),(2),(3)")
	tk.Se.GetSessionVars().MaxChunkSize = 1
	tk.MustQuery("select rand(1) from t").Check(testkit.Rows("0.40540353712197724", "0.8716141803857071", "0.1418603212962489"))
	tk.MustQuery("select rand(a) from t").Check(testkit.Rows("0.40540353712197724", "0.6555866465490187", "0.9057697559760601"))
	tk.MustQuery("select rand(1), rand(2), rand(3)").Check(testkit.Rows("0.40540353712197724 0.6555866465490187 0.9057697559760601"))
}

func (s *testIntegrationSuite2) TestStringBuiltin(c *C) {
	defer s.cleanEnv(c)
	tk := testkit.NewTestKit(c, s.store)
	tk.MustExec("use test")
	ctx := context.Background()
	var err error

	// for length
	tk.MustExec("drop table if exists t")
	tk.MustExec("create table t(a int, b double, c datetime, d time, e char(20), f bit(10))")
	tk.MustExec(`insert into t values(1, 1.1, "2017-01-01 12:01:01", "12:01:01", "abcdef", 0b10101)`)
	result := tk.MustQuery("select length(a), length(b), length(c), length(d), length(e), length(f), length(null) from t")
	result.Check(testkit.Rows("1 3 19 8 6 2 <nil>"))
	tk.MustExec("drop table if exists t")
	tk.MustExec("create table t(a char(20))")
	tk.MustExec(`insert into t values("tidb  "), (concat("a  ", "b  "))`)
	result = tk.MustQuery("select a, length(a) from t")
	result.Check(testkit.Rows("tidb 4", "a  b 4"))

	// for concat
	tk.MustExec("drop table if exists t")
	tk.MustExec("create table t(a int, b double, c datetime, d time, e char(20))")
	tk.MustExec(`insert into t values(1, 1.1, "2017-01-01 12:01:01", "12:01:01", "abcdef")`)
	result = tk.MustQuery("select concat(a, b, c, d, e) from t")
	result.Check(testkit.Rows("11.12017-01-01 12:01:0112:01:01abcdef"))
	result = tk.MustQuery("select concat(null)")
	result.Check(testkit.Rows("<nil>"))
	result = tk.MustQuery("select concat(null, a, b) from t")
	result.Check(testkit.Rows("<nil>"))
	tk.MustExec("drop table if exists t")
	// Fix issue 9123
	tk.MustExec("create table t(a char(32) not null, b float default '0') engine=innodb default charset=utf8mb4")
	tk.MustExec("insert into t value('0a6f9d012f98467f8e671e9870044528', 208.867)")
	result = tk.MustQuery("select concat_ws( ',', b) from t where a = '0a6f9d012f98467f8e671e9870044528';")
	result.Check(testkit.Rows("208.867"))

	// for concat_ws
	tk.MustExec("drop table if exists t")
	tk.MustExec("create table t(a int, b double, c datetime, d time, e char(20))")
	tk.MustExec(`insert into t values(1, 1.1, "2017-01-01 12:01:01", "12:01:01", "abcdef")`)
	result = tk.MustQuery("select concat_ws('|', a, b, c, d, e) from t")
	result.Check(testkit.Rows("1|1.1|2017-01-01 12:01:01|12:01:01|abcdef"))
	result = tk.MustQuery("select concat_ws(null, null)")
	result.Check(testkit.Rows("<nil>"))
	result = tk.MustQuery("select concat_ws(null, a, b) from t")
	result.Check(testkit.Rows("<nil>"))
	result = tk.MustQuery("select concat_ws(',', 'a', 'b')")
	result.Check(testkit.Rows("a,b"))
	result = tk.MustQuery("select concat_ws(',','First name',NULL,'Last Name')")
	result.Check(testkit.Rows("First name,Last Name"))

	tk.MustExec(`drop table if exists t;`)
	tk.MustExec(`create table t(a tinyint(2), b varchar(10));`)
	tk.MustExec(`insert into t values (1, 'a'), (12, 'a'), (126, 'a'), (127, 'a')`)
	tk.MustQuery(`select concat_ws('#', a, b) from t;`).Check(testkit.Rows(
		`1#a`,
		`12#a`,
		`126#a`,
		`127#a`,
	))

	tk.MustExec("drop table if exists t")
	tk.MustExec("create table t(a binary(3))")
	tk.MustExec("insert into t values('a')")
	result = tk.MustQuery(`select concat_ws(',', a, 'test') = 'a\0\0,test' from t`)
	result.Check(testkit.Rows("1"))

	// for ascii
	tk.MustExec("drop table if exists t")
	tk.MustExec("create table t(a char(10), b int, c double, d datetime, e time, f bit(4))")
	tk.MustExec(`insert into t values('2', 2, 2.3, "2017-01-01 12:01:01", "12:01:01", 0b1010)`)
	result = tk.MustQuery("select ascii(a), ascii(b), ascii(c), ascii(d), ascii(e), ascii(f) from t")
	result.Check(testkit.Rows("50 50 50 50 49 10"))
	result = tk.MustQuery("select ascii('123'), ascii(123), ascii(''), ascii('你好'), ascii(NULL)")
	result.Check(testkit.Rows("49 49 0 228 <nil>"))

	// for lower
	tk.MustExec("drop table if exists t")
	tk.MustExec("create table t(a int, b double, c datetime, d time, e char(20), f binary(3), g binary(3))")
	tk.MustExec(`insert into t values(1, 1.1, "2017-01-01 12:01:01", "12:01:01", "abcdef", 'aa', 'BB')`)
	result = tk.MustQuery("select lower(a), lower(b), lower(c), lower(d), lower(e), lower(f), lower(g), lower(null) from t")
	result.Check(testkit.Rows("1 1.1 2017-01-01 12:01:01 12:01:01 abcdef aa\x00 BB\x00 <nil>"))

	// for upper
	result = tk.MustQuery("select upper(a), upper(b), upper(c), upper(d), upper(e), upper(f), upper(g), upper(null) from t")
	result.Check(testkit.Rows("1 1.1 2017-01-01 12:01:01 12:01:01 ABCDEF aa\x00 BB\x00 <nil>"))

	// for strcmp
	tk.MustExec("drop table if exists t")
	tk.MustExec("create table t(a char(10), b int, c double, d datetime, e time)")
	tk.MustExec(`insert into t values("123", 123, 12.34, "2017-01-01 12:01:01", "12:01:01")`)
	result = tk.MustQuery(`select strcmp(a, "123"), strcmp(b, "123"), strcmp(c, "12.34"), strcmp(d, "2017-01-01 12:01:01"), strcmp(e, "12:01:01") from t`)
	result.Check(testkit.Rows("0 0 0 0 0"))
	result = tk.MustQuery(`select strcmp("1", "123"), strcmp("123", "1"), strcmp("123", "45"), strcmp("123", null), strcmp(null, "123")`)
	result.Check(testkit.Rows("-1 1 -1 <nil> <nil>"))
	result = tk.MustQuery(`select strcmp("", "123"), strcmp("123", ""), strcmp("", ""), strcmp("", null), strcmp(null, "")`)
	result.Check(testkit.Rows("-1 1 0 <nil> <nil>"))

	// for left
	tk.MustExec("drop table if exists t")
	tk.MustExec("create table t(a char(10), b int, c double, d datetime, e time)")
	tk.MustExec(`insert into t values('abcde', 1234, 12.34, "2017-01-01 12:01:01", "12:01:01")`)
	result = tk.MustQuery("select left(a, 2), left(b, 2), left(c, 2), left(d, 2), left(e, 2) from t")
	result.Check(testkit.Rows("ab 12 12 20 12"))
	result = tk.MustQuery(`select left("abc", 0), left("abc", -1), left(NULL, 1), left("abc", NULL)`)
	result.Check(testkit.Rows("  <nil> <nil>"))
	result = tk.MustQuery(`select left("abc", "a"), left("abc", 1.9), left("abc", 1.2)`)
	result.Check(testkit.Rows(" ab a"))
	result = tk.MustQuery(`select left("中文abc", 2), left("中文abc", 3), left("中文abc", 4)`)
	result.Check(testkit.Rows("中文 中文a 中文ab"))
	// for right, reuse the table created for left
	result = tk.MustQuery("select right(a, 3), right(b, 3), right(c, 3), right(d, 3), right(e, 3) from t")
	result.Check(testkit.Rows("cde 234 .34 :01 :01"))
	result = tk.MustQuery(`select right("abcde", 0), right("abcde", -1), right("abcde", 100), right(NULL, 1), right("abcde", NULL)`)
	result.Check(testkit.Rows("  abcde <nil> <nil>"))
	result = tk.MustQuery(`select right("abcde", "a"), right("abcde", 1.9), right("abcde", 1.2)`)
	result.Check(testkit.Rows(" de e"))
	result = tk.MustQuery(`select right("中文abc", 2), right("中文abc", 4), right("中文abc", 5)`)
	result.Check(testkit.Rows("bc 文abc 中文abc"))
	tk.MustExec("drop table if exists t")
	tk.MustExec("create table t(a binary(10))")
	tk.MustExec(`insert into t select "中文abc"`)
	result = tk.MustQuery(`select left(a, 3), left(a, 6), left(a, 7) from t`)
	result.Check(testkit.Rows("中 中文 中文a"))
	result = tk.MustQuery(`select right(a, 2), right(a, 7) from t`)
	result.Check(testkit.Rows("c\x00 文abc\x00"))

	// for ord
	tk.MustExec("drop table if exists t")
	tk.MustExec("create table t(a char(10), b int, c double, d datetime, e time, f bit(4), g binary(20), h blob(10), i text(30))")
	tk.MustExec(`insert into t values('2', 2, 2.3, "2017-01-01 12:01:01", "12:01:01", 0b1010, "512", "48", "tidb")`)
	result = tk.MustQuery("select ord(a), ord(b), ord(c), ord(d), ord(e), ord(f), ord(g), ord(h), ord(i) from t")
	result.Check(testkit.Rows("50 50 50 50 49 10 53 52 116"))
	result = tk.MustQuery("select ord('123'), ord(123), ord(''), ord('你好'), ord(NULL), ord('👍')")
	result.Check(testkit.Rows("49 49 0 14990752 <nil> 4036989325"))
	result = tk.MustQuery("select ord(X''), ord(X'6161'), ord(X'e4bd'), ord(X'e4bda0'), ord(_ascii'你'), ord(_latin1'你')")
	result.Check(testkit.Rows("0 97 228 228 228 228"))

	// for space
	result = tk.MustQuery(`select space(0), space(2), space(-1), space(1.1), space(1.9)`)
	result.Check(testutil.RowsWithSep(",", ",  ,, ,  "))
	result = tk.MustQuery(`select space("abc"), space("2"), space("1.1"), space(''), space(null)`)
	result.Check(testutil.RowsWithSep(",", ",  , ,,<nil>"))

	// for replace
	tk.MustExec("drop table if exists t")
	tk.MustExec("create table t(a char(20), b int, c double, d datetime, e time)")
	tk.MustExec(`insert into t values('www.mysql.com', 1234, 12.34, "2017-01-01 12:01:01", "12:01:01")`)
	result = tk.MustQuery(`select replace(a, 'mysql', 'pingcap'), replace(b, 2, 55), replace(c, 34, 0), replace(d, '-', '/'), replace(e, '01', '22') from t`)
	result.Check(testutil.RowsWithSep(",", "www.pingcap.com,15534,12.0,2017/01/01 12:01:01,12:22:22"))
	result = tk.MustQuery(`select replace('aaa', 'a', ''), replace(null, 'a', 'b'), replace('a', null, 'b'), replace('a', 'b', null)`)
	result.Check(testkit.Rows(" <nil> <nil> <nil>"))

	// for tobase64
	tk.MustExec("drop table if exists t")
	tk.MustExec("create table t(a int, b double, c datetime, d time, e char(20), f bit(10), g binary(20), h blob(10))")
	tk.MustExec(`insert into t values(1, 1.1, "2017-01-01 12:01:01", "12:01:01", "abcdef", 0b10101, "512", "abc")`)
	result = tk.MustQuery("select to_base64(a), to_base64(b), to_base64(c), to_base64(d), to_base64(e), to_base64(f), to_base64(g), to_base64(h), to_base64(null) from t")
	result.Check(testkit.Rows("MQ== MS4x MjAxNy0wMS0wMSAxMjowMTowMQ== MTI6MDE6MDE= YWJjZGVm ABU= NTEyAAAAAAAAAAAAAAAAAAAAAAA= YWJj <nil>"))

	// for from_base64
	result = tk.MustQuery(`select from_base64("abcd"), from_base64("asc")`)
	result.Check(testkit.Rows("i\xb7\x1d <nil>"))
	result = tk.MustQuery(`select from_base64("MQ=="), from_base64(1234)`)
	result.Check(testkit.Rows("1 \xd7m\xf8"))

	// for substr
	tk.MustExec("drop table if exists t")
	tk.MustExec("create table t(a char(10), b int, c double, d datetime, e time)")
	tk.MustExec(`insert into t values('Sakila', 12345, 123.45, "2017-01-01 12:01:01", "12:01:01")`)
	result = tk.MustQuery(`select substr(a, 3), substr(b, 2, 3), substr(c, -3), substr(d, -8), substr(e, -3, 100) from t`)
	result.Check(testkit.Rows("kila 234 .45 12:01:01 :01"))
	result = tk.MustQuery(`select substr('Sakila', 100), substr('Sakila', -100), substr('Sakila', -5, 3), substr('Sakila', 2, -1)`)
	result.Check(testutil.RowsWithSep(",", ",,aki,"))
	result = tk.MustQuery(`select substr('foobarbar' from 4), substr('Sakila' from -4 for 2)`)
	result.Check(testkit.Rows("barbar ki"))
	result = tk.MustQuery(`select substr(null, 2, 3), substr('foo', null, 3), substr('foo', 2, null)`)
	result.Check(testkit.Rows("<nil> <nil> <nil>"))
	result = tk.MustQuery(`select substr('中文abc', 2), substr('中文abc', 3), substr("中文abc", 1, 2)`)
	result.Check(testkit.Rows("文abc abc 中文"))
	tk.MustExec("drop table if exists t")
	tk.MustExec("create table t(a binary(10))")
	tk.MustExec(`insert into t select "中文abc"`)
	result = tk.MustQuery(`select substr(a, 4), substr(a, 1, 3), substr(a, 1, 6) from t`)
	result.Check(testkit.Rows("文abc\x00 中 中文"))
	result = tk.MustQuery(`select substr("string", -1), substr("string", -2), substr("中文", -1), substr("中文", -2) from t`)
	result.Check(testkit.Rows("g ng 文 中文"))

	// for bit_length
	tk.MustExec("drop table if exists t")
	tk.MustExec("create table t(a int, b double, c datetime, d time, e char(20), f bit(10), g binary(20), h varbinary(20))")
	tk.MustExec(`insert into t values(1, 1.1, "2017-01-01 12:01:01", "12:01:01", "abcdef", 0b10101, "g", "h")`)
	result = tk.MustQuery("select bit_length(a), bit_length(b), bit_length(c), bit_length(d), bit_length(e), bit_length(f), bit_length(g), bit_length(h), bit_length(null) from t")
	result.Check(testkit.Rows("8 24 152 64 48 16 160 8 <nil>"))

	// for substring_index
	tk.MustExec("drop table if exists t")
	tk.MustExec("create table t(a char(20), b int, c double, d datetime, e time)")
	tk.MustExec(`insert into t values('www.pingcap.com', 12345, 123.45, "2017-01-01 12:01:01", "12:01:01")`)
	result = tk.MustQuery(`select substring_index(a, '.', 2), substring_index(b, '.', 2), substring_index(c, '.', -1), substring_index(d, '-', 1), substring_index(e, ':', -2) from t`)
	result.Check(testkit.Rows("www.pingcap 12345 45 2017 01:01"))
	result = tk.MustQuery(`select substring_index('www.pingcap.com', '.', 0), substring_index('www.pingcap.com', '.', 100), substring_index('www.pingcap.com', '.', -100)`)
	result.Check(testkit.Rows(" www.pingcap.com www.pingcap.com"))
	tk.MustQuery(`select substring_index('xyz', 'abc', 9223372036854775808)`).Check(testkit.Rows(``))
	result = tk.MustQuery(`select substring_index('www.pingcap.com', 'd', 1), substring_index('www.pingcap.com', '', 1), substring_index('', '.', 1)`)
	result.Check(testutil.RowsWithSep(",", "www.pingcap.com,,"))
	result = tk.MustQuery(`select substring_index(null, '.', 1), substring_index('www.pingcap.com', null, 1), substring_index('www.pingcap.com', '.', null)`)
	result.Check(testkit.Rows("<nil> <nil> <nil>"))

	// for hex
	tk.MustExec("drop table if exists t")
	tk.MustExec("create table t(a char(20), b int, c double, d datetime, e time, f decimal(5, 2), g bit(4))")
	tk.MustExec(`insert into t values('www.pingcap.com', 12345, 123.45, "2017-01-01 12:01:01", "12:01:01", 123.45, 0b1100)`)
	result = tk.MustQuery(`select hex(a), hex(b), hex(c), hex(d), hex(e), hex(f), hex(g) from t`)
	result.Check(testkit.Rows("7777772E70696E676361702E636F6D 3039 7B 323031372D30312D30312031323A30313A3031 31323A30313A3031 7B C"))
	result = tk.MustQuery(`select hex('abc'), hex('你好'), hex(12), hex(12.3), hex(12.8)`)
	result.Check(testkit.Rows("616263 E4BDA0E5A5BD C C D"))
	result = tk.MustQuery(`select hex(-1), hex(-12.3), hex(-12.8), hex(0x12), hex(null)`)
	result.Check(testkit.Rows("FFFFFFFFFFFFFFFF FFFFFFFFFFFFFFF4 FFFFFFFFFFFFFFF3 12 <nil>"))
	tk.MustExec("drop table if exists t")
	tk.MustExec("CREATE TABLE t(i int primary key auto_increment, a binary, b binary(0), c binary(20), d binary(255)) character set utf8 collate utf8_bin;")
	tk.MustExec("insert into t(a, b, c, d) values ('a', NULL, 'a','a');")
	tk.MustQuery("select i, hex(a), hex(b), hex(c), hex(d) from t;").Check(testkit.Rows("1 61 <nil> 6100000000000000000000000000000000000000 610000000000000000000000000000000000000000000000000000000000000000000000000000000000000000000000000000000000000000000000000000000000000000000000000000000000000000000000000000000000000000000000000000000000000000000000000000000000000000000000000000000000000000000000000000000000000000000000000000000000000000000000000000000000000000000000000000000000000000000000000000000000000000000000000000000000000000000000000000000000000000000000000000000000000000000000000000000000000000000000000000000000000000000000000000"))

	// for unhex
	result = tk.MustQuery(`select unhex('4D7953514C'), unhex('313233'), unhex(313233), unhex('')`)
	result.Check(testkit.Rows("MySQL 123 123 "))
	result = tk.MustQuery(`select unhex('string'), unhex('你好'), unhex(123.4), unhex(null)`)
	result.Check(testkit.Rows("<nil> <nil> <nil> <nil>"))

	// for ltrim and rtrim
	result = tk.MustQuery(`select ltrim('   bar   '), ltrim('bar'), ltrim(''), ltrim(null)`)
	result.Check(testutil.RowsWithSep(",", "bar   ,bar,,<nil>"))
	result = tk.MustQuery(`select rtrim('   bar   '), rtrim('bar'), rtrim(''), rtrim(null)`)
	result.Check(testutil.RowsWithSep(",", "   bar,bar,,<nil>"))
	result = tk.MustQuery(`select ltrim("\t   bar   "), ltrim("   \tbar"), ltrim("\n  bar"), ltrim("\r  bar")`)
	result.Check(testutil.RowsWithSep(",", "\t   bar   ,\tbar,\n  bar,\r  bar"))
	result = tk.MustQuery(`select rtrim("   bar   \t"), rtrim("bar\t   "), rtrim("bar   \n"), rtrim("bar   \r")`)
	result.Check(testutil.RowsWithSep(",", "   bar   \t,bar\t,bar   \n,bar   \r"))

	// for reverse
	tk.MustExec(`DROP TABLE IF EXISTS t;`)
	tk.MustExec(`CREATE TABLE t(a BINARY(6));`)
	tk.MustExec(`INSERT INTO t VALUES("中文");`)
	result = tk.MustQuery(`SELECT a, REVERSE(a), REVERSE("中文"), REVERSE("123 ") FROM t;`)
	result.Check(testkit.Rows("中文 \x87\x96歸\xe4 文中  321"))
	result = tk.MustQuery(`SELECT REVERSE(123), REVERSE(12.09) FROM t;`)
	result.Check(testkit.Rows("321 90.21"))

	// for trim
	result = tk.MustQuery(`select trim('   bar   '), trim(leading 'x' from 'xxxbarxxx'), trim(trailing 'xyz' from 'barxxyz'), trim(both 'x' from 'xxxbarxxx')`)
	result.Check(testkit.Rows("bar barxxx barx bar"))
	result = tk.MustQuery(`select trim('\t   bar\n   '), trim('   \rbar   \t')`)
	result.Check(testutil.RowsWithSep(",", "\t   bar\n,\rbar   \t"))
	result = tk.MustQuery(`select trim(leading from '   bar'), trim('x' from 'xxxbarxxx'), trim('x' from 'bar'), trim('' from '   bar   ')`)
	result.Check(testutil.RowsWithSep(",", "bar,bar,bar,   bar   "))
	result = tk.MustQuery(`select trim(''), trim('x' from '')`)
	result.Check(testutil.RowsWithSep(",", ","))
	result = tk.MustQuery(`select trim(null from 'bar'), trim('x' from null), trim(null), trim(leading null from 'bar')`)
	// FIXME: the result for trim(leading null from 'bar') should be <nil>, current is 'bar'
	result.Check(testkit.Rows("<nil> <nil> <nil> bar"))

	// for locate
	tk.MustExec("drop table if exists t")
	tk.MustExec("create table t(a char(20), b int, c double, d datetime, e time, f binary(5))")
	tk.MustExec(`insert into t values('www.pingcap.com', 12345, 123.45, "2017-01-01 12:01:01", "12:01:01", "HelLo")`)
	result = tk.MustQuery(`select locate(".ping", a), locate(".ping", a, 5) from t`)
	result.Check(testkit.Rows("4 0"))
	result = tk.MustQuery(`select locate("234", b), locate("235", b, 10) from t`)
	result.Check(testkit.Rows("2 0"))
	result = tk.MustQuery(`select locate(".45", c), locate(".35", b) from t`)
	result.Check(testkit.Rows("4 0"))
	result = tk.MustQuery(`select locate("El", f), locate("ll", f), locate("lL", f), locate("Lo", f), locate("lo", f) from t`)
	result.Check(testkit.Rows("0 0 3 4 0"))
	result = tk.MustQuery(`select locate("01 12", d) from t`)
	result.Check(testkit.Rows("9"))
	result = tk.MustQuery(`select locate("文", "中文字符串", 2)`)
	result.Check(testkit.Rows("2"))
	result = tk.MustQuery(`select locate("文", "中文字符串", 3)`)
	result.Check(testkit.Rows("0"))
	result = tk.MustQuery(`select locate("文", "中文字符串")`)
	result.Check(testkit.Rows("2"))

	// for bin
	result = tk.MustQuery(`select bin(-1);`)
	result.Check(testkit.Rows("1111111111111111111111111111111111111111111111111111111111111111"))
	result = tk.MustQuery(`select bin(5);`)
	result.Check(testkit.Rows("101"))
	result = tk.MustQuery(`select bin("中文");`)
	result.Check(testkit.Rows("0"))

	// for character_length
	result = tk.MustQuery(`select character_length(null), character_length("Hello"), character_length("a中b文c"),
	character_length(123), character_length(12.3456);`)
	result.Check(testkit.Rows("<nil> 5 5 3 7"))

	// for char_length
	result = tk.MustQuery(`select char_length(null), char_length("Hello"), char_length("a中b文c"), char_length(123),char_length(12.3456);`)
	result.Check(testkit.Rows("<nil> 5 5 3 7"))
	result = tk.MustQuery(`select char_length(null), char_length("Hello"), char_length("a 中 b 文 c"), char_length("НОЧЬ НА ОКРАИНЕ МОСКВЫ");`)
	result.Check(testkit.Rows("<nil> 5 9 22"))
	// for char_length, binary string type
	result = tk.MustQuery(`select char_length(null), char_length(binary("Hello")), char_length(binary("a 中 b 文 c")), char_length(binary("НОЧЬ НА ОКРАИНЕ МОСКВЫ"));`)
	result.Check(testkit.Rows("<nil> 5 13 41"))

	// for elt
	result = tk.MustQuery(`select elt(0, "abc", "def"), elt(2, "hello", "中文", "tidb"), elt(4, "hello", "中文",
	"tidb");`)
	result.Check(testkit.Rows("<nil> 中文 <nil>"))

	// for instr
	result = tk.MustQuery(`select instr("中国", "国"), instr("中国", ""), instr("abc", ""), instr("", ""), instr("", "abc");`)
	result.Check(testkit.Rows("2 1 1 1 0"))
	result = tk.MustQuery(`select instr("中国", null), instr(null, ""), instr(null, null);`)
	result.Check(testkit.Rows("<nil> <nil> <nil>"))
	tk.MustExec(`drop table if exists t;`)
	tk.MustExec(`create table t(a binary(20), b char(20));`)
	tk.MustExec(`insert into t values("中国", cast("国" as binary)), ("中国", ""), ("abc", ""), ("", ""), ("", "abc");`)
	result = tk.MustQuery(`select instr(a, b) from t;`)
	result.Check(testkit.Rows("4", "1", "1", "1", "0"))

	// for oct
	result = tk.MustQuery(`select oct("aaaa"), oct("-1.9"),  oct("-9999999999999999999999999"), oct("9999999999999999999999999");`)
	result.Check(testkit.Rows("0 1777777777777777777777 1777777777777777777777 1777777777777777777777"))
	result = tk.MustQuery(`select oct(-1.9), oct(1.9), oct(-1), oct(1), oct(-9999999999999999999999999), oct(9999999999999999999999999);`)
	result.Check(testkit.Rows("1777777777777777777777 1 1777777777777777777777 1 1777777777777777777777 1777777777777777777777"))

	// #issue 4356
	tk.MustExec("drop table if exists t")
	tk.MustExec("CREATE TABLE t (b BIT(8));")
	tk.MustExec(`INSERT INTO t SET b = b'11111111';`)
	tk.MustExec(`INSERT INTO t SET b = b'1010';`)
	tk.MustExec(`INSERT INTO t SET b = b'0101';`)
	result = tk.MustQuery(`SELECT b+0, BIN(b), OCT(b), HEX(b) FROM t;`)
	result.Check(testkit.Rows("255 11111111 377 FF", "10 1010 12 A", "5 101 5 5"))

	// for find_in_set
	result = tk.MustQuery(`select find_in_set("", ""), find_in_set("", ","), find_in_set("中文", "字符串,中文"), find_in_set("b,", "a,b,c,d");`)
	result.Check(testkit.Rows("0 1 2 0"))
	result = tk.MustQuery(`select find_in_set(NULL, ""), find_in_set("", NULL), find_in_set(1, "2,3,1");`)
	result.Check(testkit.Rows("<nil> <nil> 3"))

	// for make_set
	result = tk.MustQuery(`select make_set(0, "12"), make_set(3, "aa", "11"), make_set(3, NULL, "中文"), make_set(NULL, "aa");`)
	result.Check(testkit.Rows(" aa,11 中文 <nil>"))

	// for quote
	result = tk.MustQuery(`select quote("aaaa"), quote(""), quote("\"\""), quote("\n\n");`)
	result.Check(testkit.Rows("'aaaa' '' '\"\"' '\n\n'"))
	result = tk.MustQuery(`select quote(0121), quote(0000), quote("中文"), quote(NULL);`)
	result.Check(testkit.Rows("'121' '0' '中文' NULL"))
	tk.MustQuery(`select quote(null) is NULL;`).Check(testkit.Rows(`0`))
	tk.MustQuery(`select quote(null) is NOT NULL;`).Check(testkit.Rows(`1`))
	tk.MustQuery(`select length(quote(null));`).Check(testkit.Rows(`4`))
	tk.MustQuery(`select quote(null) REGEXP binary 'null'`).Check(testkit.Rows(`0`))
	tk.MustQuery(`select quote(null) REGEXP binary 'NULL'`).Check(testkit.Rows(`1`))
	tk.MustQuery(`select quote(null) REGEXP 'NULL'`).Check(testkit.Rows(`1`))
	tk.MustQuery(`select quote(null) REGEXP 'null'`).Check(testkit.Rows(`0`))

	// for convert
	result = tk.MustQuery(`select convert("123" using "binary"), convert("中文" using "binary"), convert("中文" using "utf8"), convert("中文" using "utf8mb4"), convert(cast("中文" as binary) using "utf8");`)
	result.Check(testkit.Rows("123 中文 中文 中文 中文"))
	// Charset 866 does not have a default collation configured currently, so this will return error.
	err = tk.ExecToErr(`select convert("123" using "866");`)
	c.Assert(err.Error(), Equals, "[parser:1115]Unknown character set: '866'")
	// Test case in issue #4436.
	tk.MustExec("drop table if exists t;")
	tk.MustExec("create table t(a char(20));")
	err = tk.ExecToErr("select convert(a using a) from t;")
	c.Assert(err.Error(), Equals, "[parser:1115]Unknown character set: 'a'")

	// for insert
	result = tk.MustQuery(`select insert("中文", 1, 1, cast("aaa" as binary)), insert("ba", -1, 1, "aaa"), insert("ba", 1, 100, "aaa"), insert("ba", 100, 1, "aaa");`)
	result.Check(testkit.Rows("aaa文 ba aaa ba"))
	result = tk.MustQuery(`select insert("bb", NULL, 1, "aa"), insert("bb", 1, NULL, "aa"), insert(NULL, 1, 1, "aaa"), insert("bb", 1, 1, NULL);`)
	result.Check(testkit.Rows("<nil> <nil> <nil> <nil>"))
	result = tk.MustQuery(`SELECT INSERT("bb", 0, 1, NULL), INSERT("bb", 0, NULL, "aaa");`)
	result.Check(testkit.Rows("<nil> <nil>"))
	result = tk.MustQuery(`SELECT INSERT("中文", 0, 1, NULL), INSERT("中文", 0, NULL, "aaa");`)
	result.Check(testkit.Rows("<nil> <nil>"))

	// for export_set
	result = tk.MustQuery(`select export_set(7, "1", "0", ",", 65);`)
	result.Check(testkit.Rows("1,1,1,0,0,0,0,0,0,0,0,0,0,0,0,0,0,0,0,0,0,0,0,0,0,0,0,0,0,0,0,0,0,0,0,0,0,0,0,0,0,0,0,0,0,0,0,0,0,0,0,0,0,0,0,0,0,0,0,0,0,0,0,0"))
	result = tk.MustQuery(`select export_set(7, "1", "0", ",", -1);`)
	result.Check(testkit.Rows("1,1,1,0,0,0,0,0,0,0,0,0,0,0,0,0,0,0,0,0,0,0,0,0,0,0,0,0,0,0,0,0,0,0,0,0,0,0,0,0,0,0,0,0,0,0,0,0,0,0,0,0,0,0,0,0,0,0,0,0,0,0,0,0"))
	result = tk.MustQuery(`select export_set(7, "1", "0", ",");`)
	result.Check(testkit.Rows("1,1,1,0,0,0,0,0,0,0,0,0,0,0,0,0,0,0,0,0,0,0,0,0,0,0,0,0,0,0,0,0,0,0,0,0,0,0,0,0,0,0,0,0,0,0,0,0,0,0,0,0,0,0,0,0,0,0,0,0,0,0,0,0"))
	result = tk.MustQuery(`select export_set(7, "1", "0");`)
	result.Check(testkit.Rows("1,1,1,0,0,0,0,0,0,0,0,0,0,0,0,0,0,0,0,0,0,0,0,0,0,0,0,0,0,0,0,0,0,0,0,0,0,0,0,0,0,0,0,0,0,0,0,0,0,0,0,0,0,0,0,0,0,0,0,0,0,0,0,0"))
	result = tk.MustQuery(`select export_set(NULL, "1", "0", ",", 65);`)
	result.Check(testkit.Rows("<nil>"))
	result = tk.MustQuery(`select export_set(7, "1", "0", ",", 1);`)
	result.Check(testkit.Rows("1"))

	// for format
	result = tk.MustQuery(`select format(12332.1, 4), format(12332.2, 0), format(12332.2, 2,'en_US');`)
	result.Check(testkit.Rows("12,332.1000 12,332 12,332.20"))
	result = tk.MustQuery(`select format(NULL, 4), format(12332.2, NULL);`)
	result.Check(testkit.Rows("<nil> <nil>"))
	rs, err := tk.Exec(`select format(12332.2, 2,'es_EC');`)
	c.Assert(err, IsNil)
	_, err = session.GetRows4Test(ctx, tk.Se, rs)
	c.Assert(err, NotNil)
	c.Assert(err.Error(), Matches, "not support for the specific locale")
	c.Assert(rs.Close(), IsNil)

	// for field
	result = tk.MustQuery(`select field(1, 2, 1), field(1, 0, NULL), field(1, NULL, 2, 1), field(NULL, 1, 2, NULL);`)
	result.Check(testkit.Rows("2 0 3 0"))
	result = tk.MustQuery(`select field("1", 2, 1), field(1, "0", NULL), field("1", NULL, 2, 1), field(NULL, 1, "2", NULL);`)
	result.Check(testkit.Rows("2 0 3 0"))
	result = tk.MustQuery(`select field("1", 2, 1), field(1, "abc", NULL), field("1", NULL, 2, 1), field(NULL, 1, "2", NULL);`)
	result.Check(testkit.Rows("2 0 3 0"))
	result = tk.MustQuery(`select field("abc", "a", 1), field(1.3, "1.3", 1.5);`)
	result.Check(testkit.Rows("1 1"))

	tk.MustExec("drop table if exists t")
	tk.MustExec("create table t(a decimal(11, 8), b decimal(11,8))")
	tk.MustExec("insert into t values('114.57011441','38.04620115'), ('-38.04620119', '38.04620115');")
	result = tk.MustQuery("select a,b,concat_ws(',',a,b) from t")
	result.Check(testkit.Rows("114.57011441 38.04620115 114.57011441,38.04620115",
		"-38.04620119 38.04620115 -38.04620119,38.04620115"))
}

func (s *testIntegrationSuite2) TestEncryptionBuiltin(c *C) {
	defer s.cleanEnv(c)
	tk := testkit.NewTestKit(c, s.store)
	tk.MustExec("use test")
	ctx := context.Background()

	// for password
	tk.MustExec("drop table if exists t")
	tk.MustExec("create table t(a char(41), b char(41), c char(41))")
	tk.MustExec(`insert into t values(NULL, '', 'abc')`)
	result := tk.MustQuery("select password(a) from t")
	result.Check(testkit.Rows(""))
	result = tk.MustQuery("select password(b) from t")
	result.Check(testkit.Rows(""))
	result = tk.MustQuery("select password(c) from t")
	result.Check(testkit.Rows("*0D3CED9BEC10A777AEC23CCC353A8C08A633045E"))

	// for md5
	tk.MustExec("drop table if exists t")
	tk.MustExec("create table t(a char(10), b int, c double, d datetime, e time, f bit(4), g binary(20), h blob(10), i text(30))")
	tk.MustExec(`insert into t values('2', 2, 2.3, "2017-01-01 12:01:01", "12:01:01", 0b1010, "512", "48", "tidb")`)
	result = tk.MustQuery("select md5(a), md5(b), md5(c), md5(d), md5(e), md5(f), md5(g), md5(h), md5(i) from t")
	result.Check(testkit.Rows("c81e728d9d4c2f636f067f89cc14862c c81e728d9d4c2f636f067f89cc14862c 1a18da63cbbfb49cb9616e6bfd35f662 bad2fa88e1f35919ec7584cc2623a310 991f84d41d7acff6471e536caa8d97db 68b329da9893e34099c7d8ad5cb9c940 5c9f0e9b3b36276731bfba852a73ccc6 642e92efb79421734881b53e1e1b18b6 c337e11bfca9f12ae9b1342901e04379"))
	result = tk.MustQuery("select md5('123'), md5(123), md5(''), md5('你好'), md5(NULL), md5('👍')")
	result.Check(testkit.Rows(`202cb962ac59075b964b07152d234b70 202cb962ac59075b964b07152d234b70 d41d8cd98f00b204e9800998ecf8427e 7eca689f0d3389d9dea66ae112e5cfd7 <nil> 0215ac4dab1ecaf71d83f98af5726984`))

	// for sha/sha1
	tk.MustExec("drop table if exists t")
	tk.MustExec("create table t(a char(10), b int, c double, d datetime, e time, f bit(4), g binary(20), h blob(10), i text(30))")
	tk.MustExec(`insert into t values('2', 2, 2.3, "2017-01-01 12:01:01", "12:01:01", 0b1010, "512", "48", "tidb")`)
	result = tk.MustQuery("select sha1(a), sha1(b), sha1(c), sha1(d), sha1(e), sha1(f), sha1(g), sha1(h), sha1(i) from t")
	result.Check(testkit.Rows("da4b9237bacccdf19c0760cab7aec4a8359010b0 da4b9237bacccdf19c0760cab7aec4a8359010b0 ce0d88c5002b6cf7664052f1fc7d652cbdadccec 6c6956de323692298e4e5ad3028ff491f7ad363c 1906f8aeb5a717ca0f84154724045839330b0ea9 adc83b19e793491b1c6ea0fd8b46cd9f32e592fc 9aadd14ceb737b28697b8026f205f4b3e31de147 64e095fe763fc62418378753f9402623bea9e227 4df56fc09a3e66b48fb896e90b0a6fc02c978e9e"))
	result = tk.MustQuery("select sha1('123'), sha1(123), sha1(''), sha1('你好'), sha1(NULL)")
	result.Check(testkit.Rows(`40bd001563085fc35165329ea1ff5c5ecbdbbeef 40bd001563085fc35165329ea1ff5c5ecbdbbeef da39a3ee5e6b4b0d3255bfef95601890afd80709 440ee0853ad1e99f962b63e459ef992d7c211722 <nil>`))
	tk.MustExec("drop table if exists t")
	tk.MustExec("create table t(a char(10), b int, c double, d datetime, e time, f bit(4), g binary(20), h blob(10), i text(30))")
	tk.MustExec(`insert into t values('2', 2, 2.3, "2017-01-01 12:01:01", "12:01:01", 0b1010, "512", "48", "tidb")`)
	result = tk.MustQuery("select sha(a), sha(b), sha(c), sha(d), sha(e), sha(f), sha(g), sha(h), sha(i) from t")
	result.Check(testkit.Rows("da4b9237bacccdf19c0760cab7aec4a8359010b0 da4b9237bacccdf19c0760cab7aec4a8359010b0 ce0d88c5002b6cf7664052f1fc7d652cbdadccec 6c6956de323692298e4e5ad3028ff491f7ad363c 1906f8aeb5a717ca0f84154724045839330b0ea9 adc83b19e793491b1c6ea0fd8b46cd9f32e592fc 9aadd14ceb737b28697b8026f205f4b3e31de147 64e095fe763fc62418378753f9402623bea9e227 4df56fc09a3e66b48fb896e90b0a6fc02c978e9e"))
	result = tk.MustQuery("select sha('123'), sha(123), sha(''), sha('你好'), sha(NULL)")
	result.Check(testkit.Rows(`40bd001563085fc35165329ea1ff5c5ecbdbbeef 40bd001563085fc35165329ea1ff5c5ecbdbbeef da39a3ee5e6b4b0d3255bfef95601890afd80709 440ee0853ad1e99f962b63e459ef992d7c211722 <nil>`))

	// for sha2
	tk.MustExec("drop table if exists t")
	tk.MustExec("create table t(a char(10), b int, c double, d datetime, e time, f bit(4), g binary(20), h blob(10), i text(30))")
	tk.MustExec(`insert into t values('2', 2, 2.3, "2017-01-01 12:01:01", "12:01:01", 0b1010, "512", "48", "tidb")`)
	result = tk.MustQuery("select sha2(a, 224), sha2(b, 0), sha2(c, 512), sha2(d, 256), sha2(e, 384), sha2(f, 0), sha2(g, 512), sha2(h, 256), sha2(i, 224) from t")
	result.Check(testkit.Rows("58b2aaa0bfae7acc021b3260e941117b529b2e69de878fd7d45c61a9 d4735e3a265e16eee03f59718b9b5d03019c07d8b6c51f90da3a666eec13ab35 42415572557b0ca47e14fa928e83f5746d33f90c74270172cc75c61a78db37fe1485159a4fd75f33ab571b154572a5a300938f7d25969bdd05d8ac9dd6c66123 8c2fa3f276952c92b0b40ed7d27454e44b8399a19769e6bceb40da236e45a20a b11d35f1a37e54d5800d210d8e6b80b42c9f6d20ea7ae548c762383ebaa12c5954c559223c6c7a428e37af96bb4f1e0d 01ba4719c80b6fe911b091a7c05124b64eeece964e09c058ef8f9805daca546b 9550da35ea1683abaf5bfa8de68fe02b9c6d756c64589d1ef8367544c254f5f09218a6466cadcee8d74214f0c0b7fb342d1a9f3bd4d406aacf7be59c327c9306 98010bd9270f9b100b6214a21754fd33bdc8d41b2bc9f9dd16ff54d3c34ffd71 a7cddb7346fbc66ab7f803e865b74cbd99aace8e7dabbd8884c148cb"))
	result = tk.MustQuery("select sha2('123', 512), sha2(123, 512), sha2('', 512), sha2('你好', 224), sha2(NULL, 256), sha2('foo', 123)")
	result.Check(testkit.Rows(`3c9909afec25354d551dae21590bb26e38d53f2173b8d3dc3eee4c047e7ab1c1eb8b85103e3be7ba613b31bb5c9c36214dc9f14a42fd7a2fdb84856bca5c44c2 3c9909afec25354d551dae21590bb26e38d53f2173b8d3dc3eee4c047e7ab1c1eb8b85103e3be7ba613b31bb5c9c36214dc9f14a42fd7a2fdb84856bca5c44c2 cf83e1357eefb8bdf1542850d66d8007d620e4050b5715dc83f4a921d36ce9ce47d0d13c5d85f2b0ff8318d2877eec2f63b931bd47417a81a538327af927da3e e91f006ed4e0882de2f6a3c96ec228a6a5c715f356d00091bce842b5 <nil> <nil>`))

	// for AES_ENCRYPT
	tk.MustExec("drop table if exists t")
	tk.MustExec("create table t(a char(10), b int, c double, d datetime, e time, f bit(4), g binary(20), h blob(10), i text(30))")
	tk.MustExec(`insert into t values('2', 2, 2.3, "2017-01-01 12:01:01", "12:01:01", 0b1010, "512", "48", "tidb")`)
	tk.MustExec("SET block_encryption_mode='aes-128-ecb';")
	result = tk.MustQuery("select HEX(AES_ENCRYPT(a, 'key')), HEX(AES_ENCRYPT(b, 'key')), HEX(AES_ENCRYPT(c, 'key')), HEX(AES_ENCRYPT(d, 'key')), HEX(AES_ENCRYPT(e, 'key')), HEX(AES_ENCRYPT(f, 'key')), HEX(AES_ENCRYPT(g, 'key')), HEX(AES_ENCRYPT(h, 'key')), HEX(AES_ENCRYPT(i, 'key')) from t")
	result.Check(testkit.Rows("B3800B3A3CB4ECE2051A3E80FE373EAC B3800B3A3CB4ECE2051A3E80FE373EAC 9E018F7F2838DBA23C57F0E4CCF93287 E764D3E9D4AF8F926CD0979DDB1D0AF40C208B20A6C39D5D028644885280973A C452FFEEB76D3F5E9B26B8D48F7A228C 181BD5C81CBD36779A3C9DD5FF486B35 CE15F14AC7FF4E56ECCF148DE60E4BEDBDB6900AD51383970A5F32C59B3AC6E3 E1B29995CCF423C75519790F54A08CD2 84525677E95AC97698D22E1125B67E92"))
	result = tk.MustQuery("select HEX(AES_ENCRYPT('123', 'foobar')), HEX(AES_ENCRYPT(123, 'foobar')), HEX(AES_ENCRYPT('', 'foobar')), HEX(AES_ENCRYPT('你好', 'foobar')), AES_ENCRYPT(NULL, 'foobar')")
	result.Check(testkit.Rows(`45ABDD5C4802EFA6771A94C43F805208 45ABDD5C4802EFA6771A94C43F805208 791F1AEB6A6B796E6352BF381895CA0E D0147E2EB856186F146D9F6DE33F9546 <nil>`))
	result = tk.MustQuery("select HEX(AES_ENCRYPT(a, 'key', 'iv')), HEX(AES_ENCRYPT(b, 'key', 'iv')) from t")
	result.Check(testkit.Rows("B3800B3A3CB4ECE2051A3E80FE373EAC B3800B3A3CB4ECE2051A3E80FE373EAC"))
	tk.MustQuery("show warnings").Check(testutil.RowsWithSep("|", "Warning|1618|<IV> option ignored", "Warning|1618|<IV> option ignored"))
	tk.MustExec("SET block_encryption_mode='aes-128-cbc';")
	result = tk.MustQuery("select HEX(AES_ENCRYPT(a, 'key', '1234567890123456')), HEX(AES_ENCRYPT(b, 'key', '1234567890123456')), HEX(AES_ENCRYPT(c, 'key', '1234567890123456')), HEX(AES_ENCRYPT(d, 'key', '1234567890123456')), HEX(AES_ENCRYPT(e, 'key', '1234567890123456')), HEX(AES_ENCRYPT(f, 'key', '1234567890123456')), HEX(AES_ENCRYPT(g, 'key', '1234567890123456')), HEX(AES_ENCRYPT(h, 'key', '1234567890123456')), HEX(AES_ENCRYPT(i, 'key', '1234567890123456')) from t")
	result.Check(testkit.Rows("341672829F84CB6B0BE690FEC4C4DAE9 341672829F84CB6B0BE690FEC4C4DAE9 D43734E147A12BB96C6897C4BBABA283 16F2C972411948DCEF3659B726D2CCB04AD1379A1A367FA64242058A50211B67 41E71D0C58967C1F50EEC074523946D1 1117D292E2D39C3EAA3B435371BE56FC 8ACB7ECC0883B672D7BD1CFAA9FA5FAF5B731ADE978244CD581F114D591C2E7E D2B13C30937E3251AEDA73859BA32E4B 2CF4A6051FF248A67598A17AA2C17267"))
	result = tk.MustQuery("select HEX(AES_ENCRYPT('123', 'foobar', '1234567890123456')), HEX(AES_ENCRYPT(123, 'foobar', '1234567890123456')), HEX(AES_ENCRYPT('', 'foobar', '1234567890123456')), HEX(AES_ENCRYPT('你好', 'foobar', '1234567890123456')), AES_ENCRYPT(NULL, 'foobar', '1234567890123456')")
	result.Check(testkit.Rows(`80D5646F07B4654B05A02D9085759770 80D5646F07B4654B05A02D9085759770 B3C14BA15030D2D7E99376DBE011E752 0CD2936EE4FEC7A8CDF6208438B2BC05 <nil>`))
	tk.MustExec("SET block_encryption_mode='aes-128-ofb';")
	result = tk.MustQuery("select HEX(AES_ENCRYPT(a, 'key', '1234567890123456')), HEX(AES_ENCRYPT(b, 'key', '1234567890123456')), HEX(AES_ENCRYPT(c, 'key', '1234567890123456')), HEX(AES_ENCRYPT(d, 'key', '1234567890123456')), HEX(AES_ENCRYPT(e, 'key', '1234567890123456')), HEX(AES_ENCRYPT(f, 'key', '1234567890123456')), HEX(AES_ENCRYPT(g, 'key', '1234567890123456')), HEX(AES_ENCRYPT(h, 'key', '1234567890123456')), HEX(AES_ENCRYPT(i, 'key', '1234567890123456')) from t")
	result.Check(testkit.Rows("40 40 40C35C 40DD5EBDFCAA397102386E27DDF97A39ECCEC5 43DF55BAE0A0386D 78 47DC5D8AD19A085C32094E16EFC34A08D6FEF459 46D5 06840BE8"))
	result = tk.MustQuery("select HEX(AES_ENCRYPT('123', 'foobar', '1234567890123456')), HEX(AES_ENCRYPT(123, 'foobar', '1234567890123456')), HEX(AES_ENCRYPT('', 'foobar', '1234567890123456')), HEX(AES_ENCRYPT('你好', 'foobar', '1234567890123456')), AES_ENCRYPT(NULL, 'foobar', '1234567890123456')")
	result.Check(testkit.Rows(`48E38A 48E38A  9D6C199101C3 <nil>`))
	tk.MustExec("SET block_encryption_mode='aes-192-ofb';")
	result = tk.MustQuery("select HEX(AES_ENCRYPT(a, 'key', '1234567890123456')), HEX(AES_ENCRYPT(b, 'key', '1234567890123456')), HEX(AES_ENCRYPT(c, 'key', '1234567890123456')), HEX(AES_ENCRYPT(d, 'key', '1234567890123456')), HEX(AES_ENCRYPT(e, 'key', '1234567890123456')), HEX(AES_ENCRYPT(f, 'key', '1234567890123456')), HEX(AES_ENCRYPT(g, 'key', '1234567890123456')), HEX(AES_ENCRYPT(h, 'key', '1234567890123456')), HEX(AES_ENCRYPT(i, 'key', '1234567890123456')) from t")
	result.Check(testkit.Rows("4B 4B 4B573F 4B493D42572E6477233A429BF3E0AD39DB816D 484B36454B24656B 73 4C483E757A1E555A130B62AAC1DA9D08E1B15C47 4D41 0D106817"))
	result = tk.MustQuery("select HEX(AES_ENCRYPT('123', 'foobar', '1234567890123456')), HEX(AES_ENCRYPT(123, 'foobar', '1234567890123456')), HEX(AES_ENCRYPT('', 'foobar', '1234567890123456')), HEX(AES_ENCRYPT('你好', 'foobar', '1234567890123456')), AES_ENCRYPT(NULL, 'foobar', '1234567890123456')")
	result.Check(testkit.Rows(`3A76B0 3A76B0  EFF92304268E <nil>`))
	tk.MustExec("SET block_encryption_mode='aes-256-ofb';")
	result = tk.MustQuery("select HEX(AES_ENCRYPT(a, 'key', '1234567890123456')), HEX(AES_ENCRYPT(b, 'key', '1234567890123456')), HEX(AES_ENCRYPT(c, 'key', '1234567890123456')), HEX(AES_ENCRYPT(d, 'key', '1234567890123456')), HEX(AES_ENCRYPT(e, 'key', '1234567890123456')), HEX(AES_ENCRYPT(f, 'key', '1234567890123456')), HEX(AES_ENCRYPT(g, 'key', '1234567890123456')), HEX(AES_ENCRYPT(h, 'key', '1234567890123456')), HEX(AES_ENCRYPT(i, 'key', '1234567890123456')) from t")
	result.Check(testkit.Rows("16 16 16D103 16CF01CBC95D33E2ED721CBD930262415A69AD 15CD0ACCD55732FE 2E 11CE02FCE46D02CFDD433C8CA138527060599C35 10C7 5096549E"))
	result = tk.MustQuery("select HEX(AES_ENCRYPT('123', 'foobar', '1234567890123456')), HEX(AES_ENCRYPT(123, 'foobar', '1234567890123456')), HEX(AES_ENCRYPT('', 'foobar', '1234567890123456')), HEX(AES_ENCRYPT('你好', 'foobar', '1234567890123456')), AES_ENCRYPT(NULL, 'foobar', '1234567890123456')")
	result.Check(testkit.Rows(`E842C5 E842C5  3DCD5646767D <nil>`))

	// for AES_DECRYPT
	tk.MustExec("SET block_encryption_mode='aes-128-ecb';")
	result = tk.MustQuery("select AES_DECRYPT(AES_ENCRYPT('foo', 'bar'), 'bar')")
	result.Check(testkit.Rows("foo"))
	result = tk.MustQuery("select AES_DECRYPT(UNHEX('45ABDD5C4802EFA6771A94C43F805208'), 'foobar'), AES_DECRYPT(UNHEX('791F1AEB6A6B796E6352BF381895CA0E'), 'foobar'), AES_DECRYPT(UNHEX('D0147E2EB856186F146D9F6DE33F9546'), 'foobar'), AES_DECRYPT(NULL, 'foobar'), AES_DECRYPT('SOME_THING_STRANGE', 'foobar')")
	result.Check(testkit.Rows(`123  你好 <nil> <nil>`))
	tk.MustExec("SET block_encryption_mode='aes-128-cbc';")
	result = tk.MustQuery("select AES_DECRYPT(AES_ENCRYPT('foo', 'bar', '1234567890123456'), 'bar', '1234567890123456')")
	result.Check(testkit.Rows("foo"))
	result = tk.MustQuery("select AES_DECRYPT(UNHEX('80D5646F07B4654B05A02D9085759770'), 'foobar', '1234567890123456'), AES_DECRYPT(UNHEX('B3C14BA15030D2D7E99376DBE011E752'), 'foobar', '1234567890123456'), AES_DECRYPT(UNHEX('0CD2936EE4FEC7A8CDF6208438B2BC05'), 'foobar', '1234567890123456'), AES_DECRYPT(NULL, 'foobar', '1234567890123456'), AES_DECRYPT('SOME_THING_STRANGE', 'foobar', '1234567890123456')")
	result.Check(testkit.Rows(`123  你好 <nil> <nil>`))
	tk.MustExec("SET block_encryption_mode='aes-128-ofb';")
	result = tk.MustQuery("select AES_DECRYPT(AES_ENCRYPT('foo', 'bar', '1234567890123456'), 'bar', '1234567890123456')")
	result.Check(testkit.Rows("foo"))
	result = tk.MustQuery("select AES_DECRYPT(UNHEX('48E38A'), 'foobar', '1234567890123456'), AES_DECRYPT(UNHEX(''), 'foobar', '1234567890123456'), AES_DECRYPT(UNHEX('9D6C199101C3'), 'foobar', '1234567890123456'), AES_DECRYPT(NULL, 'foobar', '1234567890123456'), HEX(AES_DECRYPT('SOME_THING_STRANGE', 'foobar', '1234567890123456'))")
	result.Check(testkit.Rows(`123  你好 <nil> 2A9EF431FB2ACB022D7F2E7C71EEC48C7D2B`))
	tk.MustExec("SET block_encryption_mode='aes-192-ofb';")
	result = tk.MustQuery("select AES_DECRYPT(AES_ENCRYPT('foo', 'bar', '1234567890123456'), 'bar', '1234567890123456')")
	result.Check(testkit.Rows("foo"))
	result = tk.MustQuery("select AES_DECRYPT(UNHEX('3A76B0'), 'foobar', '1234567890123456'), AES_DECRYPT(UNHEX(''), 'foobar', '1234567890123456'), AES_DECRYPT(UNHEX('EFF92304268E'), 'foobar', '1234567890123456'), AES_DECRYPT(NULL, 'foobar', '1234567890123456'), HEX(AES_DECRYPT('SOME_THING_STRANGE', 'foobar', '1234567890123456'))")
	result.Check(testkit.Rows(`123  你好 <nil> 580BCEA4DC67CF33FF2C7C570D36ECC89437`))
	tk.MustExec("SET block_encryption_mode='aes-256-ofb';")
	result = tk.MustQuery("select AES_DECRYPT(AES_ENCRYPT('foo', 'bar', '1234567890123456'), 'bar', '1234567890123456')")
	result.Check(testkit.Rows("foo"))
	result = tk.MustQuery("select AES_DECRYPT(UNHEX('E842C5'), 'foobar', '1234567890123456'), AES_DECRYPT(UNHEX(''), 'foobar', '1234567890123456'), AES_DECRYPT(UNHEX('3DCD5646767D'), 'foobar', '1234567890123456'), AES_DECRYPT(NULL, 'foobar', '1234567890123456'), HEX(AES_DECRYPT('SOME_THING_STRANGE', 'foobar', '1234567890123456'))")
	result.Check(testkit.Rows(`123  你好 <nil> 8A3FBBE68C9465834584430E3AEEBB04B1F5`))

	// for COMPRESS
	tk.MustExec("DROP TABLE IF EXISTS t1;")
	tk.MustExec("CREATE TABLE t1(a VARCHAR(1000));")
	tk.MustExec("INSERT INTO t1 VALUES('12345'), ('23456');")
	result = tk.MustQuery("SELECT HEX(COMPRESS(a)) FROM t1;")
	result.Check(testkit.Rows("05000000789C323432363105040000FFFF02F80100", "05000000789C323236313503040000FFFF03070105"))
	tk.MustExec("DROP TABLE IF EXISTS t2;")
	tk.MustExec("CREATE TABLE t2(a VARCHAR(1000), b VARBINARY(1000));")
	tk.MustExec("INSERT INTO t2 (a, b) SELECT a, COMPRESS(a) from t1;")
	result = tk.MustQuery("SELECT a, HEX(b) FROM t2;")
	result.Check(testkit.Rows("12345 05000000789C323432363105040000FFFF02F80100", "23456 05000000789C323236313503040000FFFF03070105"))

	// for UNCOMPRESS
	result = tk.MustQuery("SELECT UNCOMPRESS(COMPRESS('123'))")
	result.Check(testkit.Rows("123"))
	result = tk.MustQuery("SELECT UNCOMPRESS(UNHEX('03000000789C3334320600012D0097'))")
	result.Check(testkit.Rows("123"))
	result = tk.MustQuery("SELECT UNCOMPRESS(UNHEX('03000000789C32343206040000FFFF012D0097'))")
	result.Check(testkit.Rows("123"))
	tk.MustExec("INSERT INTO t2 VALUES ('12345', UNHEX('05000000789C3334323631050002F80100'))")
	result = tk.MustQuery("SELECT UNCOMPRESS(a), UNCOMPRESS(b) FROM t2;")
	result.Check(testkit.Rows("<nil> 12345", "<nil> 23456", "<nil> 12345"))

	// for UNCOMPRESSED_LENGTH
	result = tk.MustQuery("SELECT UNCOMPRESSED_LENGTH(COMPRESS('123'))")
	result.Check(testkit.Rows("3"))
	result = tk.MustQuery("SELECT UNCOMPRESSED_LENGTH(UNHEX('03000000789C3334320600012D0097'))")
	result.Check(testkit.Rows("3"))
	result = tk.MustQuery("SELECT UNCOMPRESSED_LENGTH(UNHEX('03000000789C32343206040000FFFF012D0097'))")
	result.Check(testkit.Rows("3"))
	result = tk.MustQuery("SELECT UNCOMPRESSED_LENGTH('')")
	result.Check(testkit.Rows("0"))
	result = tk.MustQuery("SELECT UNCOMPRESSED_LENGTH(UNHEX('0100'))")
	result.Check(testkit.Rows("0"))
	result = tk.MustQuery("SELECT UNCOMPRESSED_LENGTH(a), UNCOMPRESSED_LENGTH(b) FROM t2;")
	result.Check(testkit.Rows("875770417 5", "892613426 5", "875770417 5"))

	// for RANDOM_BYTES
	lengths := []int{0, -5, 1025, 4000}
	for _, len := range lengths {
		rs, err := tk.Exec(fmt.Sprintf("SELECT RANDOM_BYTES(%d);", len))
		c.Assert(err, IsNil, Commentf("%v", len))
		_, err = session.GetRows4Test(ctx, tk.Se, rs)
		c.Assert(err, NotNil, Commentf("%v", len))
		terr := errors.Cause(err).(*terror.Error)
		c.Assert(terr.Code(), Equals, errors.ErrCode(mysql.ErrDataOutOfRange), Commentf("%v", len))
		c.Assert(rs.Close(), IsNil)
	}
	tk.MustQuery("SELECT RANDOM_BYTES('1');")
	tk.MustQuery("SELECT RANDOM_BYTES(1024);")
	result = tk.MustQuery("SELECT RANDOM_BYTES(NULL);")
	result.Check(testkit.Rows("<nil>"))
}

func (s *testIntegrationSuite2) TestTimeBuiltin(c *C) {
	originSQLMode := s.ctx.GetSessionVars().StrictSQLMode
	s.ctx.GetSessionVars().StrictSQLMode = true
	defer func() {
		s.ctx.GetSessionVars().StrictSQLMode = originSQLMode
		s.cleanEnv(c)
	}()
	tk := testkit.NewTestKit(c, s.store)
	tk.MustExec("use test")

	// for makeDate
	tk.MustExec("drop table if exists t")
	tk.MustExec("create table t(a int, b double, c datetime, d time, e char(20), f bit(10))")
	tk.MustExec(`insert into t values(1, 1.1, "2017-01-01 12:01:01", "12:01:01", "abcdef", 0b10101)`)
	result := tk.MustQuery("select makedate(a,a), makedate(b,b), makedate(c,c), makedate(d,d), makedate(e,e), makedate(f,f), makedate(null,null), makedate(a,b) from t")
	result.Check(testkit.Rows("2001-01-01 2001-01-01 <nil> <nil> <nil> 2021-01-21 <nil> 2001-01-01"))

	// for date
	result = tk.MustQuery(`select date("2019-09-12"), date("2019-09-12 12:12:09"), date("2019-09-12 12:12:09.121212");`)
	result.Check(testkit.Rows("2019-09-12 2019-09-12 2019-09-12"))
	result = tk.MustQuery(`select date("0000-00-00"), date("0000-00-00 12:12:09"), date("0000-00-00 00:00:00.121212"), date("0000-00-00 00:00:00.000000");`)
	result.Check(testkit.Rows("<nil> 0000-00-00 0000-00-00 <nil>"))
	result = tk.MustQuery(`select date("aa"), date(12.1), date("");`)
	result.Check(testkit.Rows("<nil> <nil> <nil>"))

	// for year
	result = tk.MustQuery(`select year("2013-01-09"), year("2013-00-09"), year("000-01-09"), year("1-01-09"), year("20131-01-09"), year(null);`)
	result.Check(testkit.Rows("2013 2013 0 1 <nil> <nil>"))
	result = tk.MustQuery(`select year("2013-00-00"), year("2013-00-00 00:00:00"), year("0000-00-00 12:12:12"), year("2017-00-00 12:12:12");`)
	result.Check(testkit.Rows("2013 2013 0 2017"))
	result = tk.MustQuery(`select year("aa"), year(2013), year(2012.09), year("1-01"), year("-09");`)
	result.Check(testkit.Rows("<nil> <nil> <nil> <nil> <nil>"))
	tk.MustExec(`drop table if exists t`)
	tk.MustExec(`create table t(a bigint)`)
	_, err := tk.Exec(`insert into t select year("aa")`)
	c.Assert(err, NotNil)
	c.Assert(terror.ErrorEqual(err, types.ErrWrongValue), IsTrue, Commentf("err %v", err))
	tk.MustExec(`set sql_mode='STRICT_TRANS_TABLES'`) // without zero date
	tk.MustExec(`insert into t select year("0000-00-00 00:00:00")`)
	tk.MustExec(`set sql_mode="NO_ZERO_DATE";`) // with zero date
	tk.MustExec(`insert into t select year("0000-00-00 00:00:00")`)
	tk.MustQuery("show warnings").Check(testutil.RowsWithSep("|", "Warning|1292|Incorrect datetime value: '0000-00-00 00:00:00.000000'"))
	tk.MustExec(`set sql_mode="NO_ZERO_DATE,STRICT_TRANS_TABLES";`)
	_, err = tk.Exec(`insert into t select year("0000-00-00 00:00:00");`)
	c.Assert(err, NotNil)
	c.Assert(types.ErrWrongValue.Equal(err), IsTrue, Commentf("err %v", err))
	tk.MustExec(`insert into t select 1`)
	tk.MustExec(`set sql_mode="STRICT_TRANS_TABLES,NO_ENGINE_SUBSTITUTION";`)
	_, err = tk.Exec(`update t set a = year("aa")`)
	c.Assert(terror.ErrorEqual(err, types.ErrWrongValue), IsTrue, Commentf("err %v", err))
	_, err = tk.Exec(`delete from t where a = year("aa")`)
	// Only `code` can be used to compare because the error `class` information
	// will be lost after expression push-down
	c.Assert(errors.Cause(err).(*terror.Error).Code(), Equals, types.ErrWrongValue.Code(), Commentf("err %v", err))

	// for month
	result = tk.MustQuery(`select month("2013-01-09"), month("2013-00-09"), month("000-01-09"), month("1-01-09"), month("20131-01-09"), month(null);`)
	result.Check(testkit.Rows("1 0 1 1 <nil> <nil>"))
	result = tk.MustQuery(`select month("2013-00-00"), month("2013-00-00 00:00:00"), month("0000-00-00 12:12:12"), month("2017-00-00 12:12:12");`)
	result.Check(testkit.Rows("0 0 0 0"))
	result = tk.MustQuery(`select month("aa"), month(2013), month(2012.09), month("1-01"), month("-09");`)
	result.Check(testkit.Rows("<nil> <nil> <nil> <nil> <nil>"))
	result = tk.MustQuery(`select month("2013-012-09"), month("2013-0000000012-09"), month("2013-30-09"), month("000-41-09");`)
	result.Check(testkit.Rows("12 12 <nil> <nil>"))
	tk.MustExec(`drop table if exists t`)
	tk.MustExec(`create table t(a bigint)`)
	_, err = tk.Exec(`insert into t select month("aa")`)
	c.Assert(err, NotNil)
	c.Assert(terror.ErrorEqual(err, types.ErrWrongValue), IsTrue, Commentf("err: %v", err))
	tk.MustExec(`insert into t select month("0000-00-00 00:00:00")`)
	tk.MustExec(`set sql_mode="NO_ZERO_DATE";`)
	tk.MustExec(`insert into t select month("0000-00-00 00:00:00")`)
	tk.MustQuery("show warnings").Check(testutil.RowsWithSep("|", "Warning|1292|Incorrect datetime value: '0000-00-00 00:00:00.000000'"))
	tk.MustExec(`set sql_mode="NO_ZERO_DATE,STRICT_TRANS_TABLES";`)
	_, err = tk.Exec(`insert into t select month("0000-00-00 00:00:00");`)
	c.Assert(err, NotNil)
	c.Assert(types.ErrWrongValue.Equal(err), IsTrue, Commentf("err %v", err))
	tk.MustExec(`insert into t select 1`)
	tk.MustExec(`set sql_mode="STRICT_TRANS_TABLES,NO_ENGINE_SUBSTITUTION";`)
	tk.MustExec(`insert into t select 1`)
	_, err = tk.Exec(`update t set a = month("aa")`)
	c.Assert(terror.ErrorEqual(err, types.ErrWrongValue), IsTrue)
	_, err = tk.Exec(`delete from t where a = month("aa")`)
	c.Assert(errors.Cause(err).(*terror.Error).Code(), Equals, types.ErrWrongValue.Code(), Commentf("err %v", err))

	// for week
	result = tk.MustQuery(`select week("2012-12-22"), week("2012-12-22", -2), week("2012-12-22", 0), week("2012-12-22", 1), week("2012-12-22", 2), week("2012-12-22", 200);`)
	result.Check(testkit.Rows("51 51 51 51 51 51"))
	result = tk.MustQuery(`select week("2008-02-20"), week("2008-02-20", 0), week("2008-02-20", 1), week("2009-02-20", 2), week("2008-02-20", 3), week("2008-02-20", 4);`)
	result.Check(testkit.Rows("7 7 8 7 8 8"))
	result = tk.MustQuery(`select week("2008-02-20", 5), week("2008-02-20", 6), week("2009-02-20", 7), week("2008-02-20", 8), week("2008-02-20", 9);`)
	result.Check(testkit.Rows("7 8 7 7 8"))
	result = tk.MustQuery(`select week("aa", 1), week(null, 2), week(11, 2), week(12.99, 2);`)
	result.Check(testkit.Rows("<nil> <nil> <nil> <nil>"))
	result = tk.MustQuery(`select week("aa"), week(null), week(11), week(12.99);`)
	result.Check(testkit.Rows("<nil> <nil> <nil> <nil>"))
	tk.MustExec(`drop table if exists t`)
	tk.MustExec(`create table t(a datetime)`)
	_, err = tk.Exec(`insert into t select week("aa", 1)`)
	c.Assert(err, NotNil)
	c.Assert(terror.ErrorEqual(err, types.ErrWrongValue), IsTrue)
	tk.MustExec(`insert into t select now()`)
	_, err = tk.Exec(`update t set a = week("aa", 1)`)
	c.Assert(terror.ErrorEqual(err, types.ErrWrongValue), IsTrue)
	_, err = tk.Exec(`delete from t where a = week("aa", 1)`)
	c.Assert(terror.ErrorEqual(err, types.ErrWrongValue), IsTrue)

	// for weekofyear
	result = tk.MustQuery(`select weekofyear("2012-12-22"), weekofyear("2008-02-20"), weekofyear("aa"), weekofyear(null), weekofyear(11), weekofyear(12.99);`)
	result.Check(testkit.Rows("51 8 <nil> <nil> <nil> <nil>"))
	tk.MustExec(`drop table if exists t`)
	tk.MustExec(`create table t(a bigint)`)
	_, err = tk.Exec(`insert into t select weekofyear("aa")`)
	c.Assert(err, NotNil)
	c.Assert(terror.ErrorEqual(err, types.ErrWrongValue), IsTrue)
	tk.MustExec(`insert into t select 1`)
	_, err = tk.Exec(`update t set a = weekofyear("aa")`)
	c.Assert(terror.ErrorEqual(err, types.ErrWrongValue), IsTrue)
	_, err = tk.Exec(`delete from t where a = weekofyear("aa")`)
	c.Assert(terror.ErrorEqual(err, types.ErrWrongValue), IsTrue)

	// for weekday
	result = tk.MustQuery(`select weekday("2012-12-20"), weekday("2012-12-21"), weekday("2012-12-22"), weekday("2012-12-23"), weekday("2012-12-24"), weekday("2012-12-25"), weekday("2012-12-26"), weekday("2012-12-27");`)
	result.Check(testkit.Rows("3 4 5 6 0 1 2 3"))
	result = tk.MustQuery(`select weekday("2012-12-90"), weekday("0000-00-00"), weekday("aa"), weekday(null), weekday(11), weekday(12.99);`)
	result.Check(testkit.Rows("<nil> <nil> <nil> <nil> <nil> <nil>"))

	// for quarter
	result = tk.MustQuery(`select quarter("2012-00-20"), quarter("2012-01-21"), quarter("2012-03-22"), quarter("2012-05-23"), quarter("2012-08-24"), quarter("2012-09-25"), quarter("2012-11-26"), quarter("2012-12-27");`)
	result.Check(testkit.Rows("0 1 1 2 3 3 4 4"))
	result = tk.MustQuery(`select quarter("2012-14-20"), quarter("aa"), quarter(null), quarter(11), quarter(12.99);`)
	result.Check(testkit.Rows("<nil> <nil> <nil> <nil> <nil>"))
	result = tk.MustQuery(`select quarter("0000-00-00"), quarter("0000-00-00 00:00:00");`)
	result.Check(testkit.Rows("<nil> <nil>"))
	tk.MustQuery("show warnings").Check(testutil.RowsWithSep("|",
		"Warning|1292|Incorrect datetime value: '0000-00-00 00:00:00.000000'",
		"Warning|1292|Incorrect datetime value: '0000-00-00 00:00:00.000000'"))
	result = tk.MustQuery(`select quarter(0), quarter(0.0), quarter(0e1), quarter(0.00);`)
	result.Check(testkit.Rows("0 0 0 0"))
	tk.MustQuery("show warnings").Check(testkit.Rows())

	// for from_days
	result = tk.MustQuery(`select from_days(0), from_days(-199), from_days(1111), from_days(120), from_days(1), from_days(1111111), from_days(9999999), from_days(22222);`)
	result.Check(testkit.Rows("0000-00-00 0000-00-00 0003-01-16 0000-00-00 0000-00-00 3042-02-13 0000-00-00 0060-11-03"))
	result = tk.MustQuery(`select from_days("2012-14-20"), from_days("111a"), from_days("aa"), from_days(null), from_days("123asf"), from_days(12.99);`)
	result.Check(testkit.Rows("0005-07-05 0000-00-00 0000-00-00 <nil> 0000-00-00 0000-00-00"))

	// Fix issue #3923
	result = tk.MustQuery("select timediff(cast('2004-12-30 12:00:00' as time), '12:00:00');")
	result.Check(testkit.Rows("00:00:00"))
	result = tk.MustQuery("select timediff('12:00:00', cast('2004-12-30 12:00:00' as time));")
	result.Check(testkit.Rows("00:00:00"))
	result = tk.MustQuery("select timediff(cast('2004-12-30 12:00:00' as time), '2004-12-30 12:00:00');")
	result.Check(testkit.Rows("<nil>"))
	result = tk.MustQuery("select timediff('2004-12-30 12:00:00', cast('2004-12-30 12:00:00' as time));")
	result.Check(testkit.Rows("<nil>"))
	result = tk.MustQuery("select timediff(cast('2004-12-30 12:00:01' as datetime), '2004-12-30 12:00:00');")
	result.Check(testkit.Rows("00:00:01"))
	result = tk.MustQuery("select timediff('2004-12-30 12:00:00', cast('2004-12-30 12:00:01' as datetime));")
	result.Check(testkit.Rows("-00:00:01"))
	result = tk.MustQuery("select timediff(cast('2004-12-30 12:00:01' as time), '-34 00:00:00');")
	result.Check(testkit.Rows("828:00:01"))
	result = tk.MustQuery("select timediff('-34 00:00:00', cast('2004-12-30 12:00:01' as time));")
	result.Check(testkit.Rows("-828:00:01"))
	result = tk.MustQuery("select timediff(cast('2004-12-30 12:00:01' as datetime), cast('2004-12-30 11:00:01' as datetime));")
	result.Check(testkit.Rows("01:00:00"))
	result = tk.MustQuery("select timediff(cast('2004-12-30 12:00:01' as datetime), '2004-12-30 12:00:00.1');")
	result.Check(testkit.Rows("00:00:00.9"))
	result = tk.MustQuery("select timediff('2004-12-30 12:00:00.1', cast('2004-12-30 12:00:01' as datetime));")
	result.Check(testkit.Rows("-00:00:00.9"))
	result = tk.MustQuery("select timediff(cast('2004-12-30 12:00:01' as datetime), '-34 124:00:00');")
	result.Check(testkit.Rows("<nil>"))
	result = tk.MustQuery("select timediff('-34 124:00:00', cast('2004-12-30 12:00:01' as datetime));")
	result.Check(testkit.Rows("<nil>"))
	result = tk.MustQuery("select timediff(cast('2004-12-30 12:00:01' as time), '-34 124:00:00');")
	result.Check(testkit.Rows("838:59:59"))
	result = tk.MustQuery("select timediff('-34 124:00:00', cast('2004-12-30 12:00:01' as time));")
	result.Check(testkit.Rows("-838:59:59"))
	result = tk.MustQuery("select timediff(cast('2004-12-30' as datetime), '12:00:00');")
	result.Check(testkit.Rows("<nil>"))
	result = tk.MustQuery("select timediff('12:00:00', cast('2004-12-30' as datetime));")
	result.Check(testkit.Rows("<nil>"))
	result = tk.MustQuery("select timediff('12:00:00', '-34 12:00:00');")
	result.Check(testkit.Rows("838:59:59"))
	result = tk.MustQuery("select timediff('12:00:00', '34 12:00:00');")
	result.Check(testkit.Rows("-816:00:00"))
	result = tk.MustQuery("select timediff('2014-1-2 12:00:00', '-34 12:00:00');")
	result.Check(testkit.Rows("<nil>"))
	result = tk.MustQuery("select timediff('-34 12:00:00', '2014-1-2 12:00:00');")
	result.Check(testkit.Rows("<nil>"))
	result = tk.MustQuery("select timediff('2014-1-2 12:00:00', '12:00:00');")
	result.Check(testkit.Rows("<nil>"))
	result = tk.MustQuery("select timediff('12:00:00', '2014-1-2 12:00:00');")
	result.Check(testkit.Rows("<nil>"))
	result = tk.MustQuery("select timediff('2014-1-2 12:00:00', '2014-1-1 12:00:00');")
	result.Check(testkit.Rows("24:00:00"))
	tk.MustQuery("select timediff(cast('10:10:10' as time), cast('10:10:11' as time))").Check(testkit.Rows("-00:00:01"))

	result = tk.MustQuery("select timestampadd(MINUTE, 1, '2003-01-02'), timestampadd(WEEK, 1, '2003-01-02 23:59:59')" +
		", timestampadd(MICROSECOND, 1, 950501);")
	result.Check(testkit.Rows("2003-01-02 00:01:00 2003-01-09 23:59:59 1995-05-01 00:00:00.000001"))
	result = tk.MustQuery("select timestampadd(day, 2, 950501), timestampadd(MINUTE, 37.5,'2003-01-02'), timestampadd(MINUTE, 37.49,'2003-01-02')," +
		" timestampadd(YeAr, 1, '2003-01-02');")
	result.Check(testkit.Rows("1995-05-03 00:00:00 2003-01-02 00:38:00 2003-01-02 00:37:00 2004-01-02 00:00:00"))
	result = tk.MustQuery("select to_seconds(950501), to_seconds('2009-11-29'), to_seconds('2009-11-29 13:43:32'), to_seconds('09-11-29 13:43:32');")
	result.Check(testkit.Rows("62966505600 63426672000 63426721412 63426721412"))
	result = tk.MustQuery("select to_days(950501), to_days('2007-10-07'), to_days('2007-10-07 00:00:59'), to_days('0000-01-01')")
	result.Check(testkit.Rows("728779 733321 733321 1"))

	result = tk.MustQuery("select last_day('2003-02-05'), last_day('2004-02-05'), last_day('2004-01-01 01:01:01'), last_day(950501);")
	result.Check(testkit.Rows("2003-02-28 2004-02-29 2004-01-31 1995-05-31"))

	tk.MustExec("SET SQL_MODE='';")
	result = tk.MustQuery("select last_day('0000-00-00');")
	result.Check(testkit.Rows("<nil>"))
	result = tk.MustQuery("select to_days('0000-00-00');")
	result.Check(testkit.Rows("<nil>"))
	result = tk.MustQuery("select to_seconds('0000-00-00');")
	result.Check(testkit.Rows("<nil>"))

	result = tk.MustQuery("select timestamp('2003-12-31'), timestamp('2003-12-31 12:00:00','12:00:00');")
	result.Check(testkit.Rows("2003-12-31 00:00:00 2004-01-01 00:00:00"))
	result = tk.MustQuery("select timestamp(20170118123950.123), timestamp(20170118123950.999);")
	result.Check(testkit.Rows("2017-01-18 12:39:50.123 2017-01-18 12:39:50.999"))
	// Issue https://github.com/pingcap/tidb/issues/20003
	result = tk.MustQuery("select timestamp(0.0001, 0.00001);")
	result.Check(testkit.Rows("<nil>"))
	result = tk.MustQuery("select timestamp('2003-12-31', '01:01:01.01'), timestamp('2003-12-31 12:34', '01:01:01.01')," +
		" timestamp('2008-12-31','00:00:00.0'), timestamp('2008-12-31 00:00:00.000');")

	tk.MustQuery(`select timestampadd(second, 1, cast("2001-01-01" as date))`).Check(testkit.Rows("2001-01-01 00:00:01"))
	tk.MustQuery(`select timestampadd(hour, 1, cast("2001-01-01" as date))`).Check(testkit.Rows("2001-01-01 01:00:00"))
	tk.MustQuery(`select timestampadd(day, 1, cast("2001-01-01" as date))`).Check(testkit.Rows("2001-01-02"))
	tk.MustQuery(`select timestampadd(month, 1, cast("2001-01-01" as date))`).Check(testkit.Rows("2001-02-01"))
	tk.MustQuery(`select timestampadd(year, 1, cast("2001-01-01" as date))`).Check(testkit.Rows("2002-01-01"))
	tk.MustQuery(`select timestampadd(second, 1, cast("2001-01-01" as datetime))`).Check(testkit.Rows("2001-01-01 00:00:01"))
	tk.MustQuery(`select timestampadd(hour, 1, cast("2001-01-01" as datetime))`).Check(testkit.Rows("2001-01-01 01:00:00"))
	tk.MustQuery(`select timestampadd(day, 1, cast("2001-01-01" as datetime))`).Check(testkit.Rows("2001-01-02 00:00:00"))
	tk.MustQuery(`select timestampadd(month, 1, cast("2001-01-01" as datetime))`).Check(testkit.Rows("2001-02-01 00:00:00"))
	tk.MustQuery(`select timestampadd(year, 1, cast("2001-01-01" as datetime))`).Check(testkit.Rows("2002-01-01 00:00:00"))

	result.Check(testkit.Rows("2003-12-31 01:01:01.01 2003-12-31 13:35:01.01 2008-12-31 00:00:00.0 2008-12-31 00:00:00.000"))
	result = tk.MustQuery("select timestamp('2003-12-31', 1), timestamp('2003-12-31', -1);")
	result.Check(testkit.Rows("2003-12-31 00:00:01 2003-12-30 23:59:59"))
	result = tk.MustQuery("select timestamp('2003-12-31', '2000-12-12 01:01:01.01'), timestamp('2003-14-31','01:01:01.01');")
	result.Check(testkit.Rows("<nil> <nil>"))

	result = tk.MustQuery("select TIMESTAMPDIFF(MONTH,'2003-02-01','2003-05-01'), TIMESTAMPDIFF(yEaR,'2002-05-01', " +
		"'2001-01-01'), TIMESTAMPDIFF(minute,binary('2003-02-01'),'2003-05-01 12:05:55'), TIMESTAMPDIFF(day," +
		"'1995-05-02', 950501);")
	result.Check(testkit.Rows("3 -1 128885 -1"))

	result = tk.MustQuery("select datediff('2007-12-31 23:59:59','2007-12-30'), datediff('2010-11-30 23:59:59', " +
		"'2010-12-31'), datediff(950501,'2016-01-13'), datediff(950501.9,'2016-01-13'), datediff(binary(950501), '2016-01-13');")
	result.Check(testkit.Rows("1 -31 -7562 -7562 -7562"))
	result = tk.MustQuery("select datediff('0000-01-01','0001-01-01'), datediff('0001-00-01', '0001-00-01'), datediff('0001-01-00','0001-01-00'), datediff('2017-01-01','2017-01-01');")
	result.Check(testkit.Rows("-365 <nil> <nil> 0"))

	// for ADDTIME
	result = tk.MustQuery("select addtime('01:01:11', '00:00:01.013'), addtime('01:01:11.00', '00:00:01'), addtime" +
		"('2017-01-01 01:01:11.12', '00:00:01'), addtime('2017-01-01 01:01:11.12', '00:00:01.88');")
	result.Check(testkit.Rows("01:01:12.013000 01:01:12 2017-01-01 01:01:12.120000 2017-01-01 01:01:13"))
	result = tk.MustQuery("select addtime(cast('01:01:11' as time(4)), '00:00:01.013'), addtime(cast('01:01:11.00' " +
		"as datetime(3)), '00:00:01')," + " addtime(cast('2017-01-01 01:01:11.12' as date), '00:00:01'), addtime(cast" +
		"(cast('2017-01-01 01:01:11.12' as date) as datetime(2)), '00:00:01.88');")
	result.Check(testkit.Rows("01:01:12.0130 2001-01-11 00:00:01.000 00:00:01 2017-01-01 00:00:01.88"))
	result = tk.MustQuery("select addtime('2017-01-01 01:01:01', 5), addtime('2017-01-01 01:01:01', -5), addtime('2017-01-01 01:01:01', 0.0), addtime('2017-01-01 01:01:01', 1.34);")
	result.Check(testkit.Rows("2017-01-01 01:01:06 2017-01-01 01:00:56 2017-01-01 01:01:01 2017-01-01 01:01:02.340000"))
	result = tk.MustQuery("select addtime(cast('01:01:11.00' as datetime(3)), cast('00:00:01' as time)), addtime(cast('01:01:11.00' as datetime(3)), cast('00:00:01' as time(5)))")
	result.Check(testkit.Rows("2001-01-11 00:00:01.000 2001-01-11 00:00:01.00000"))
	result = tk.MustQuery("select addtime(cast('01:01:11.00' as date), cast('00:00:01' as time));")
	result.Check(testkit.Rows("00:00:01"))
	tk.MustExec("drop table if exists t")
	tk.MustExec("create table t(a datetime, b timestamp, c time)")
	tk.MustExec(`insert into t values("2017-01-01 12:30:31", "2017-01-01 12:30:31", "01:01:01")`)
	result = tk.MustQuery("select addtime(a, b), addtime(cast(a as date), b), addtime(b,a), addtime(a,c), addtime(b," +
		"c), addtime(c,a), addtime(c,b)" +
		" from t;")
	result.Check(testkit.Rows("<nil> <nil> <nil> 2017-01-01 13:31:32 2017-01-01 13:31:32 <nil> <nil>"))
	result = tk.MustQuery("select addtime('01:01:11', cast('1' as time))")
	result.Check(testkit.Rows("01:01:12"))
	tk.MustQuery("select addtime(cast(null as char(20)), cast('1' as time))").Check(testkit.Rows("<nil>"))
	c.Assert(tk.QueryToErr(`select addtime("01:01:11", cast('sdf' as time))`), IsNil)
	tk.MustQuery(`select addtime("01:01:11", cast(null as char(20)))`).Check(testkit.Rows("<nil>"))
	tk.MustQuery(`select addtime(cast(1 as time), cast(1 as time))`).Check(testkit.Rows("00:00:02"))
	tk.MustQuery(`select addtime(cast(null as time), cast(1 as time))`).Check(testkit.Rows("<nil>"))
	tk.MustQuery(`select addtime(cast(1 as time), cast(null as time))`).Check(testkit.Rows("<nil>"))

	// for SUBTIME
	result = tk.MustQuery("select subtime('01:01:11', '00:00:01.013'), subtime('01:01:11.00', '00:00:01'), subtime" +
		"('2017-01-01 01:01:11.12', '00:00:01'), subtime('2017-01-01 01:01:11.12', '00:00:01.88');")
	result.Check(testkit.Rows("01:01:09.987000 01:01:10 2017-01-01 01:01:10.120000 2017-01-01 01:01:09.240000"))
	result = tk.MustQuery("select subtime(cast('01:01:11' as time(4)), '00:00:01.013'), subtime(cast('01:01:11.00' " +
		"as datetime(3)), '00:00:01')," + " subtime(cast('2017-01-01 01:01:11.12' as date), '00:00:01'), subtime(cast" +
		"(cast('2017-01-01 01:01:11.12' as date) as datetime(2)), '00:00:01.88');")
	result.Check(testkit.Rows("01:01:09.9870 2001-01-10 23:59:59.000 -00:00:01 2016-12-31 23:59:58.12"))
	result = tk.MustQuery("select subtime('2017-01-01 01:01:01', 5), subtime('2017-01-01 01:01:01', -5), subtime('2017-01-01 01:01:01', 0.0), subtime('2017-01-01 01:01:01', 1.34);")
	result.Check(testkit.Rows("2017-01-01 01:00:56 2017-01-01 01:01:06 2017-01-01 01:01:01 2017-01-01 01:00:59.660000"))
	result = tk.MustQuery("select subtime('01:01:11', '0:0:1.013'), subtime('01:01:11.00', '0:0:1'), subtime('2017-01-01 01:01:11.12', '0:0:1'), subtime('2017-01-01 01:01:11.12', '0:0:1.120000');")
	result.Check(testkit.Rows("01:01:09.987000 01:01:10 2017-01-01 01:01:10.120000 2017-01-01 01:01:10"))
	result = tk.MustQuery("select subtime(cast('01:01:11.00' as datetime(3)), cast('00:00:01' as time)), subtime(cast('01:01:11.00' as datetime(3)), cast('00:00:01' as time(5)))")
	result.Check(testkit.Rows("2001-01-10 23:59:59.000 2001-01-10 23:59:59.00000"))
	result = tk.MustQuery("select subtime(cast('01:01:11.00' as date), cast('00:00:01' as time));")
	result.Check(testkit.Rows("-00:00:01"))
	result = tk.MustQuery("select subtime(a, b), subtime(cast(a as date), b), subtime(b,a), subtime(a,c), subtime(b," +
		"c), subtime(c,a), subtime(c,b) from t;")
	result.Check(testkit.Rows("<nil> <nil> <nil> 2017-01-01 11:29:30 2017-01-01 11:29:30 <nil> <nil>"))
	tk.MustQuery("select subtime(cast('10:10:10' as time), cast('9:10:10' as time))").Check(testkit.Rows("01:00:00"))
	tk.MustQuery("select subtime('10:10:10', cast('9:10:10' as time))").Check(testkit.Rows("01:00:00"))

	// ADDTIME & SUBTIME issue #5966
	tk.MustExec("drop table if exists t")
	tk.MustExec("create table t(a datetime, b timestamp, c time, d date, e bit(1))")
	tk.MustExec(`insert into t values("2017-01-01 12:30:31", "2017-01-01 12:30:31", "01:01:01", "2017-01-01", 0b1)`)

	result = tk.MustQuery("select addtime(a, e), addtime(b, e), addtime(c, e), addtime(d, e) from t")
	result.Check(testkit.Rows("<nil> <nil> <nil> <nil>"))
	result = tk.MustQuery("select addtime('2017-01-01 01:01:01', 0b1), addtime('2017-01-01', b'1'), addtime('01:01:01', 0b1011)")
	result.Check(testkit.Rows("<nil> <nil> <nil>"))
	result = tk.MustQuery("select addtime('2017-01-01', 1), addtime('2017-01-01 01:01:01', 1), addtime(cast('2017-01-01' as date), 1)")
	result.Check(testkit.Rows("2017-01-01 00:00:01 2017-01-01 01:01:02 00:00:01"))
	result = tk.MustQuery("select subtime(a, e), subtime(b, e), subtime(c, e), subtime(d, e) from t")
	result.Check(testkit.Rows("<nil> <nil> <nil> <nil>"))
	result = tk.MustQuery("select subtime('2017-01-01 01:01:01', 0b1), subtime('2017-01-01', b'1'), subtime('01:01:01', 0b1011)")
	result.Check(testkit.Rows("<nil> <nil> <nil>"))
	result = tk.MustQuery("select subtime('2017-01-01', 1), subtime('2017-01-01 01:01:01', 1), subtime(cast('2017-01-01' as date), 1)")
	result.Check(testkit.Rows("2016-12-31 23:59:59 2017-01-01 01:01:00 -00:00:01"))

	result = tk.MustQuery("select addtime(-32073, 0), addtime(0, -32073);")
	result.Check(testkit.Rows("<nil> <nil>"))
	tk.MustQuery("show warnings").Check(testutil.RowsWithSep("|",
		"Warning|1292|Truncated incorrect time value: '-32073'",
		"Warning|1292|Truncated incorrect time value: '-32073'"))
	result = tk.MustQuery("select addtime(-32073, c), addtime(c, -32073) from t;")
	result.Check(testkit.Rows("<nil> <nil>"))
	tk.MustQuery("show warnings").Check(testutil.RowsWithSep("|",
		"Warning|1292|Truncated incorrect time value: '-32073'",
		"Warning|1292|Truncated incorrect time value: '-32073'"))
	result = tk.MustQuery("select addtime(a, -32073), addtime(b, -32073), addtime(d, -32073) from t;")
	result.Check(testkit.Rows("<nil> <nil> <nil>"))
	tk.MustQuery("show warnings").Check(testutil.RowsWithSep("|",
		"Warning|1292|Truncated incorrect time value: '-32073'",
		"Warning|1292|Truncated incorrect time value: '-32073'",
		"Warning|1292|Truncated incorrect time value: '-32073'"))

	result = tk.MustQuery("select subtime(-32073, 0), subtime(0, -32073);")
	result.Check(testkit.Rows("<nil> <nil>"))
	tk.MustQuery("show warnings").Check(testutil.RowsWithSep("|",
		"Warning|1292|Truncated incorrect time value: '-32073'",
		"Warning|1292|Truncated incorrect time value: '-32073'"))
	result = tk.MustQuery("select subtime(-32073, c), subtime(c, -32073) from t;")
	result.Check(testkit.Rows("<nil> <nil>"))
	tk.MustQuery("show warnings").Check(testutil.RowsWithSep("|",
		"Warning|1292|Truncated incorrect time value: '-32073'",
		"Warning|1292|Truncated incorrect time value: '-32073'"))
	result = tk.MustQuery("select subtime(a, -32073), subtime(b, -32073), subtime(d, -32073) from t;")
	result.Check(testkit.Rows("<nil> <nil> <nil>"))
	tk.MustQuery("show warnings").Check(testutil.RowsWithSep("|",
		"Warning|1292|Truncated incorrect time value: '-32073'",
		"Warning|1292|Truncated incorrect time value: '-32073'",
		"Warning|1292|Truncated incorrect time value: '-32073'"))

	// fixed issue #3986
	tk.MustExec("SET SQL_MODE='NO_ENGINE_SUBSTITUTION';")
	tk.MustExec("SET TIME_ZONE='+03:00';")
	tk.MustExec("DROP TABLE IF EXISTS t;")
	tk.MustExec("CREATE TABLE t (ix TIMESTAMP NOT NULL DEFAULT CURRENT_TIMESTAMP ON UPDATE CURRENT_TIMESTAMP);")
	tk.MustExec("INSERT INTO t VALUES (0), (20030101010160), (20030101016001), (20030101240101), (20030132010101), (20031301010101), (20031200000000), (20030000000000);")
	result = tk.MustQuery("SELECT CAST(ix AS SIGNED) FROM t;")
	result.Check(testkit.Rows("0", "0", "0", "0", "0", "0", "0", "0"))

	// test time
	result = tk.MustQuery("select time('2003-12-31 01:02:03')")
	result.Check(testkit.Rows("01:02:03"))
	result = tk.MustQuery("select time('2003-12-31 01:02:03.000123')")
	result.Check(testkit.Rows("01:02:03.000123"))
	result = tk.MustQuery("select time('01:02:03.000123')")
	result.Check(testkit.Rows("01:02:03.000123"))
	result = tk.MustQuery("select time('01:02:03')")
	result.Check(testkit.Rows("01:02:03"))
	result = tk.MustQuery("select time('-838:59:59.000000')")
	result.Check(testkit.Rows("-838:59:59.000000"))
	result = tk.MustQuery("select time('-838:59:59.000001')")
	result.Check(testkit.Rows("-838:59:59.000000"))
	result = tk.MustQuery("select time('-839:59:59.000000')")
	result.Check(testkit.Rows("-838:59:59.000000"))
	result = tk.MustQuery("select time('840:59:59.000000')")
	result.Check(testkit.Rows("838:59:59.000000"))
	// FIXME: #issue 4193
	// result = tk.MustQuery("select time('840:59:60.000000')")
	// result.Check(testkit.Rows("<nil>"))
	// result = tk.MustQuery("select time('800:59:59.9999999')")
	// result.Check(testkit.Rows("801:00:00.000000"))
	// result = tk.MustQuery("select time('12003-12-10 01:02:03.000123')")
	// result.Check(testkit.Rows("<nil>")
	// result = tk.MustQuery("select time('')")
	// result.Check(testkit.Rows("<nil>")
	// result = tk.MustQuery("select time('2003-12-10-10 01:02:03.000123')")
	// result.Check(testkit.Rows("00:20:03")

	//for hour
	result = tk.MustQuery(`SELECT hour("12:13:14.123456"), hour("12:13:14.000010"), hour("272:59:55"), hour(020005), hour(null), hour("27aaaa2:59:55");`)
	result.Check(testkit.Rows("12 12 272 2 <nil> <nil>"))

	// for hour, issue #4340
	result = tk.MustQuery(`SELECT HOUR(20171222020005);`)
	result.Check(testkit.Rows("2"))
	result = tk.MustQuery(`SELECT HOUR(20171222020005.1);`)
	result.Check(testkit.Rows("2"))
	result = tk.MustQuery(`SELECT HOUR(20171222020005.1e0);`)
	result.Check(testkit.Rows("2"))
	result = tk.MustQuery(`SELECT HOUR("20171222020005");`)
	result.Check(testkit.Rows("2"))
	result = tk.MustQuery(`SELECT HOUR("20171222020005.1");`)
	result.Check(testkit.Rows("2"))
	result = tk.MustQuery(`select hour(20171222);`)
	result.Check(testkit.Rows("<nil>"))
	result = tk.MustQuery(`select hour(8381222);`)
	result.Check(testkit.Rows("838"))
	result = tk.MustQuery(`select hour(10000000000);`)
	result.Check(testkit.Rows("<nil>"))
	result = tk.MustQuery(`select hour(10100000000);`)
	result.Check(testkit.Rows("<nil>"))
	result = tk.MustQuery(`select hour(10001000000);`)
	result.Check(testkit.Rows("<nil>"))
	result = tk.MustQuery(`select hour(10101000000);`)
	result.Check(testkit.Rows("0"))

	// for minute
	result = tk.MustQuery(`SELECT minute("12:13:14.123456"), minute("12:13:14.000010"), minute("272:59:55"), minute(null), minute("27aaaa2:59:55");`)
	result.Check(testkit.Rows("13 13 59 <nil> <nil>"))

	// for second
	result = tk.MustQuery(`SELECT second("12:13:14.123456"), second("12:13:14.000010"), second("272:59:55"), second(null), second("27aaaa2:59:55");`)
	result.Check(testkit.Rows("14 14 55 <nil> <nil>"))

	// for microsecond
	result = tk.MustQuery(`SELECT microsecond("12:00:00.123456"), microsecond("12:00:00.000010"), microsecond(null), microsecond("27aaaa2:59:55");`)
	result.Check(testkit.Rows("123456 10 <nil> <nil>"))

	// for period_add
	result = tk.MustQuery(`SELECT period_add(200807, 2), period_add(200807, -2);`)
	result.Check(testkit.Rows("200809 200805"))
	result = tk.MustQuery(`SELECT period_add(NULL, 2), period_add(-191, NULL), period_add(NULL, NULL), period_add(12.09, -2), period_add("200207aa", "1aa");`)
	result.Check(testkit.Rows("<nil> <nil> <nil> 200010 200208"))
	for _, errPeriod := range []string{
		"period_add(0, 20)", "period_add(0, 0)", "period_add(-1, 1)", "period_add(200013, 1)", "period_add(-200012, 1)", "period_add('', '')",
	} {
		err := tk.QueryToErr(fmt.Sprintf("SELECT %v;", errPeriod))
		c.Assert(err.Error(), Equals, "[expression:1210]Incorrect arguments to period_add")
	}

	// for period_diff
	result = tk.MustQuery(`SELECT period_diff(200807, 200705), period_diff(200807, 200908);`)
	result.Check(testkit.Rows("14 -13"))
	result = tk.MustQuery(`SELECT period_diff(NULL, 2), period_diff(-191, NULL), period_diff(NULL, NULL), period_diff(12.09, 2), period_diff("12aa", "11aa");`)
	result.Check(testkit.Rows("<nil> <nil> <nil> 10 1"))
	for _, errPeriod := range []string{
		"period_diff(-00013,1)", "period_diff(00013,1)", "period_diff(0, 0)", "period_diff(200013, 1)", "period_diff(5612, 4513)", "period_diff('', '')",
	} {
		err := tk.QueryToErr(fmt.Sprintf("SELECT %v;", errPeriod))
		c.Assert(err.Error(), Equals, "[expression:1210]Incorrect arguments to period_diff")
	}

	// TODO: fix `CAST(xx as duration)` and release the test below:
	// result = tk.MustQuery(`SELECT hour("aaa"), hour(123456), hour(1234567);`)
	// result = tk.MustQuery(`SELECT minute("aaa"), minute(123456), minute(1234567);`)
	// result = tk.MustQuery(`SELECT second("aaa"), second(123456), second(1234567);`)
	// result = tk.MustQuery(`SELECT microsecond("aaa"), microsecond(123456), microsecond(1234567);`)

	// for time_format
	result = tk.MustQuery("SELECT TIME_FORMAT('150:02:28', '%H:%i:%s %p');")
	result.Check(testkit.Rows("150:02:28 AM"))
	result = tk.MustQuery("SELECT TIME_FORMAT('bad string', '%H:%i:%s %p');")
	result.Check(testkit.Rows("<nil>"))
	result = tk.MustQuery("SELECT TIME_FORMAT(null, '%H:%i:%s %p');")
	result.Check(testkit.Rows("<nil>"))
	result = tk.MustQuery("SELECT TIME_FORMAT(123, '%H:%i:%s %p');")
	result.Check(testkit.Rows("00:01:23 AM"))
	result = tk.MustQuery("SELECT TIME_FORMAT('24:00:00', '%r');")
	result.Check(testkit.Rows("12:00:00 AM"))
	result = tk.MustQuery("SELECT TIME_FORMAT('25:00:00', '%r');")
	result.Check(testkit.Rows("01:00:00 AM"))
	result = tk.MustQuery("SELECT TIME_FORMAT('24:00:00', '%l %p');")
	result.Check(testkit.Rows("12 AM"))

	// for date_format
	result = tk.MustQuery(`SELECT DATE_FORMAT('2017-06-15', '%W %M %e %Y %r %y');`)
	result.Check(testkit.Rows("Thursday June 15 2017 12:00:00 AM 17"))
	result = tk.MustQuery(`SELECT DATE_FORMAT(151113102019.12, '%W %M %e %Y %r %y');`)
	result.Check(testkit.Rows("Friday November 13 2015 10:20:19 AM 15"))
	result = tk.MustQuery(`SELECT DATE_FORMAT('0000-00-00', '%W %M %e %Y %r %y');`)
	result.Check(testkit.Rows("<nil>"))
	tk.MustQuery("show warnings").Check(testutil.RowsWithSep("|",
		"Warning|1292|Incorrect datetime value: '0000-00-00 00:00:00.000000'"))
	result = tk.MustQuery(`SELECT DATE_FORMAT('0', '%W %M %e %Y %r %y'), DATE_FORMAT('0.0', '%W %M %e %Y %r %y'), DATE_FORMAT(0, 0);`)
	result.Check(testkit.Rows("<nil> <nil> 0"))
	tk.MustQuery("show warnings").Check(testutil.RowsWithSep("|",
		"Warning|1292|Incorrect time value: '0'",
		"Warning|1292|Incorrect datetime value: '0.0'"))
	result = tk.MustQuery(`SELECT DATE_FORMAT(0, '%W %M %e %Y %r %y'), DATE_FORMAT(0.0, '%W %M %e %Y %r %y');`)
	result.Check(testkit.Rows("<nil> <nil>"))
	tk.MustQuery("show warnings").Check(testkit.Rows())

	// for yearweek
	result = tk.MustQuery(`select yearweek("2014-12-27"), yearweek("2014-29-27"), yearweek("2014-00-27"), yearweek("2014-12-27 12:38:32"), yearweek("2014-12-27 12:38:32.1111111"), yearweek("2014-12-27 12:90:32"), yearweek("2014-12-27 89:38:32.1111111");`)
	result.Check(testkit.Rows("201451 <nil> <nil> 201451 201451 <nil> <nil>"))
	result = tk.MustQuery(`select yearweek(12121), yearweek(1.00009), yearweek("aaaaa"), yearweek(""), yearweek(NULL);`)
	result.Check(testkit.Rows("<nil> <nil> <nil> <nil> <nil>"))
	result = tk.MustQuery(`select yearweek("0000-00-00"), yearweek("2019-01-29", "aa"), yearweek("2011-01-01", null);`)
	result.Check(testkit.Rows("<nil> 201904 201052"))

	// for dayOfWeek, dayOfMonth, dayOfYear
	result = tk.MustQuery(`select dayOfWeek(null), dayOfWeek("2017-08-12"), dayOfWeek("0000-00-00"), dayOfWeek("2017-00-00"), dayOfWeek("0000-00-00 12:12:12"), dayOfWeek("2017-00-00 12:12:12")`)
	result.Check(testkit.Rows("<nil> 7 <nil> <nil> <nil> <nil>"))
	result = tk.MustQuery(`select dayOfYear(null), dayOfYear("2017-08-12"), dayOfYear("0000-00-00"), dayOfYear("2017-00-00"), dayOfYear("0000-00-00 12:12:12"), dayOfYear("2017-00-00 12:12:12")`)
	result.Check(testkit.Rows("<nil> 224 <nil> <nil> <nil> <nil>"))
	result = tk.MustQuery(`select dayOfMonth(null), dayOfMonth("2017-08-12"), dayOfMonth("0000-00-00"), dayOfMonth("2017-00-00"), dayOfMonth("0000-00-00 12:12:12"), dayOfMonth("2017-00-00 12:12:12")`)
	result.Check(testkit.Rows("<nil> 12 0 0 0 0"))

	tk.MustExec("set sql_mode = 'NO_ZERO_DATE'")
	result = tk.MustQuery(`select dayOfWeek(null), dayOfWeek("2017-08-12"), dayOfWeek("0000-00-00"), dayOfWeek("2017-00-00"), dayOfWeek("0000-00-00 12:12:12"), dayOfWeek("2017-00-00 12:12:12")`)
	result.Check(testkit.Rows("<nil> 7 <nil> <nil> <nil> <nil>"))
	result = tk.MustQuery(`select dayOfYear(null), dayOfYear("2017-08-12"), dayOfYear("0000-00-00"), dayOfYear("2017-00-00"), dayOfYear("0000-00-00 12:12:12"), dayOfYear("2017-00-00 12:12:12")`)
	result.Check(testkit.Rows("<nil> 224 <nil> <nil> <nil> <nil>"))
	result = tk.MustQuery(`select dayOfMonth(null), dayOfMonth("2017-08-12"), dayOfMonth("0000-00-00"), dayOfMonth("2017-00-00"), dayOfMonth("0000-00-00 12:12:12"), dayOfMonth("2017-00-00 12:12:12")`)
	result.Check(testkit.Rows("<nil> 12 <nil> 0 0 0"))

	tk.MustExec(`drop table if exists t`)
	tk.MustExec(`create table t(a bigint)`)
	tk.MustExec(`insert into t value(1)`)
	tk.MustExec("set sql_mode = 'STRICT_TRANS_TABLES'")

	_, err = tk.Exec("insert into t value(dayOfWeek('0000-00-00'))")
	c.Assert(table.ErrTruncatedWrongValueForField.Equal(err), IsTrue, Commentf("%v", err))
	_, err = tk.Exec(`update t set a = dayOfWeek("0000-00-00")`)
	c.Assert(types.ErrWrongValue.Equal(err), IsTrue)
	_, err = tk.Exec(`delete from t where a = dayOfWeek(123)`)
	c.Assert(err, IsNil)

	_, err = tk.Exec("insert into t value(dayOfMonth('2017-00-00'))")
	c.Assert(table.ErrTruncatedWrongValueForField.Equal(err), IsTrue)
	tk.MustExec("insert into t value(dayOfMonth('0000-00-00'))")
	tk.MustExec(`update t set a = dayOfMonth("0000-00-00")`)
	tk.MustExec("set sql_mode = 'NO_ZERO_DATE';")
	tk.MustExec("insert into t value(dayOfMonth('0000-00-00'))")
	tk.MustQuery("show warnings").Check(testutil.RowsWithSep("|", "Warning|1292|Incorrect datetime value: '0000-00-00 00:00:00.000000'"))
	tk.MustExec(`update t set a = dayOfMonth("0000-00-00")`)
	tk.MustExec("set sql_mode = 'NO_ZERO_DATE,STRICT_TRANS_TABLES';")
	_, err = tk.Exec("insert into t value(dayOfMonth('0000-00-00'))")
	c.Assert(table.ErrTruncatedWrongValueForField.Equal(err), IsTrue)
	tk.MustExec("insert into t value(0)")
	_, err = tk.Exec(`update t set a = dayOfMonth("0000-00-00")`)
	c.Assert(types.ErrWrongValue.Equal(err), IsTrue)
	_, err = tk.Exec(`delete from t where a = dayOfMonth(123)`)
	c.Assert(err, IsNil)

	_, err = tk.Exec("insert into t value(dayOfYear('0000-00-00'))")
	c.Assert(table.ErrTruncatedWrongValueForField.Equal(err), IsTrue)
	_, err = tk.Exec(`update t set a = dayOfYear("0000-00-00")`)
	c.Assert(types.ErrWrongValue.Equal(err), IsTrue)
	_, err = tk.Exec(`delete from t where a = dayOfYear(123)`)
	c.Assert(err, IsNil)

	tk.MustExec("set sql_mode = ''")

	// for unix_timestamp
	tk.MustExec("SET time_zone = '+00:00';")
	result = tk.MustQuery("SELECT UNIX_TIMESTAMP(151113);")
	result.Check(testkit.Rows("1447372800"))
	result = tk.MustQuery("SELECT UNIX_TIMESTAMP(20151113);")
	result.Check(testkit.Rows("1447372800"))
	result = tk.MustQuery("SELECT UNIX_TIMESTAMP(151113102019);")
	result.Check(testkit.Rows("1447410019"))
	result = tk.MustQuery("SELECT UNIX_TIMESTAMP(151113102019e0);")
	result.Check(testkit.Rows("1447410019.000000"))
	result = tk.MustQuery("SELECT UNIX_TIMESTAMP(15111310201912e-2);")
	result.Check(testkit.Rows("1447410019.120000"))
	result = tk.MustQuery("SELECT UNIX_TIMESTAMP(151113102019.12);")
	result.Check(testkit.Rows("1447410019.12"))
	result = tk.MustQuery("SELECT UNIX_TIMESTAMP(151113102019.1234567);")
	result.Check(testkit.Rows("1447410019.123457"))
	result = tk.MustQuery("SELECT UNIX_TIMESTAMP(20151113102019);")
	result.Check(testkit.Rows("1447410019"))
	result = tk.MustQuery("SELECT UNIX_TIMESTAMP('2015-11-13 10:20:19');")
	result.Check(testkit.Rows("1447410019"))
	result = tk.MustQuery("SELECT UNIX_TIMESTAMP('2015-11-13 10:20:19.012');")
	result.Check(testkit.Rows("1447410019.012"))
	result = tk.MustQuery("SELECT UNIX_TIMESTAMP('1970-01-01 00:00:00');")
	result.Check(testkit.Rows("0"))
	result = tk.MustQuery("SELECT UNIX_TIMESTAMP('1969-12-31 23:59:59');")
	result.Check(testkit.Rows("0"))
	result = tk.MustQuery("SELECT UNIX_TIMESTAMP('1970-13-01 00:00:00');")
	// FIXME: MySQL returns 0 here.
	result.Check(testkit.Rows("<nil>"))
	result = tk.MustQuery("SELECT UNIX_TIMESTAMP('2038-01-19 03:14:07.999999');")
	result.Check(testkit.Rows("2147483647.999999"))
	result = tk.MustQuery("SELECT UNIX_TIMESTAMP('2038-01-19 03:14:08');")
	result.Check(testkit.Rows("0"))
	result = tk.MustQuery("SELECT UNIX_TIMESTAMP(0);")
	result.Check(testkit.Rows("0"))
	//result = tk.MustQuery("SELECT UNIX_TIMESTAMP(-1);")
	//result.Check(testkit.Rows("0"))
	//result = tk.MustQuery("SELECT UNIX_TIMESTAMP(12345);")
	//result.Check(testkit.Rows("0"))
	result = tk.MustQuery("SELECT UNIX_TIMESTAMP('2017-01-01')")
	result.Check(testkit.Rows("1483228800"))
	// Test different time zone.
	tk.MustExec("SET time_zone = '+08:00';")
	result = tk.MustQuery("SELECT UNIX_TIMESTAMP('1970-01-01 00:00:00');")
	result.Check(testkit.Rows("0"))
	result = tk.MustQuery("SELECT UNIX_TIMESTAMP('1970-01-01 08:00:00');")
	result.Check(testkit.Rows("0"))
	result = tk.MustQuery("SELECT UNIX_TIMESTAMP('2015-11-13 18:20:19.012'), UNIX_TIMESTAMP('2015-11-13 18:20:19.0123');")
	result.Check(testkit.Rows("1447410019.012 1447410019.0123"))
	result = tk.MustQuery("SELECT UNIX_TIMESTAMP('2038-01-19 11:14:07.999999');")
	result.Check(testkit.Rows("2147483647.999999"))

	result = tk.MustQuery("SELECT TIME_FORMAT('bad string', '%H:%i:%s %p');")
	result.Check(testkit.Rows("<nil>"))
	result = tk.MustQuery("SELECT TIME_FORMAT(null, '%H:%i:%s %p');")
	result.Check(testkit.Rows("<nil>"))
	result = tk.MustQuery("SELECT TIME_FORMAT(123, '%H:%i:%s %p');")
	result.Check(testkit.Rows("00:01:23 AM"))

	// for monthname
	tk.MustExec(`drop table if exists t`)
	tk.MustExec(`create table t(a varchar(10))`)
	tk.MustExec(`insert into t value("abc")`)
	tk.MustExec("set sql_mode = 'STRICT_TRANS_TABLES'")

	tk.MustExec("insert into t value(monthname('0000-00-00'))")
	tk.MustExec(`update t set a = monthname("0000-00-00")`)
	tk.MustExec("set sql_mode = 'NO_ZERO_DATE'")
	tk.MustExec("insert into t value(monthname('0000-00-00'))")
	tk.MustQuery("show warnings").Check(testutil.RowsWithSep("|", "Warning|1292|Incorrect datetime value: '0000-00-00 00:00:00.000000'"))
	tk.MustExec(`update t set a = monthname("0000-00-00")`)
	tk.MustExec("set sql_mode = ''")
	tk.MustExec("insert into t value(monthname('0000-00-00'))")
	tk.MustExec("set sql_mode = 'STRICT_TRANS_TABLES,NO_ZERO_DATE'")
	_, err = tk.Exec(`update t set a = monthname("0000-00-00")`)
	c.Assert(types.ErrWrongValue.Equal(err), IsTrue)
	_, err = tk.Exec(`delete from t where a = monthname(123)`)
	c.Assert(err, IsNil)
	result = tk.MustQuery(`select monthname("2017-12-01"), monthname("0000-00-00"), monthname("0000-01-00"), monthname("0000-01-00 00:00:00")`)
	result.Check(testkit.Rows("December <nil> January January"))
	tk.MustQuery("show warnings").Check(testutil.RowsWithSep("|", "Warning|1292|Incorrect datetime value: '0000-00-00 00:00:00.000000'"))

	// for dayname
	tk.MustExec(`drop table if exists t`)
	tk.MustExec(`create table t(a varchar(10))`)
	tk.MustExec(`insert into t value("abc")`)
	tk.MustExec("set sql_mode = 'STRICT_TRANS_TABLES'")

	_, err = tk.Exec("insert into t value(dayname('0000-00-00'))")
	c.Assert(table.ErrTruncatedWrongValueForField.Equal(err), IsTrue)
	_, err = tk.Exec(`update t set a = dayname("0000-00-00")`)
	c.Assert(types.ErrWrongValue.Equal(err), IsTrue)
	_, err = tk.Exec(`delete from t where a = dayname(123)`)
	c.Assert(err, IsNil)
	result = tk.MustQuery(`select dayname("2017-12-01"), dayname("0000-00-00"), dayname("0000-01-00"), dayname("0000-01-00 00:00:00")`)
	result.Check(testkit.Rows("Friday <nil> <nil> <nil>"))
	tk.MustQuery("show warnings").Check(testutil.RowsWithSep("|",
		"Warning|1292|Incorrect datetime value: '0000-00-00 00:00:00.000000'",
		"Warning|1292|Incorrect datetime value: '0000-01-00 00:00:00.000000'",
		"Warning|1292|Incorrect datetime value: '0000-01-00 00:00:00.000000'"))

	// for sec_to_time
	result = tk.MustQuery("select sec_to_time(NULL)")
	result.Check(testkit.Rows("<nil>"))
	result = tk.MustQuery("select sec_to_time(2378), sec_to_time(3864000), sec_to_time(-3864000)")
	result.Check(testkit.Rows("00:39:38 838:59:59 -838:59:59"))
	result = tk.MustQuery("select sec_to_time(86401.4), sec_to_time(-86401.4), sec_to_time(864014e-1), sec_to_time(-864014e-1), sec_to_time('86401.4'), sec_to_time('-86401.4')")
	result.Check(testkit.Rows("24:00:01.4 -24:00:01.4 24:00:01.400000 -24:00:01.400000 24:00:01.400000 -24:00:01.400000"))
	result = tk.MustQuery("select sec_to_time(86401.54321), sec_to_time(86401.543212345)")
	result.Check(testkit.Rows("24:00:01.54321 24:00:01.543212"))
	result = tk.MustQuery("select sec_to_time('123.4'), sec_to_time('123.4567891'), sec_to_time('123')")
	result.Check(testkit.Rows("00:02:03.400000 00:02:03.456789 00:02:03.000000"))

	// for time_to_sec
	result = tk.MustQuery("select time_to_sec(NULL)")
	result.Check(testkit.Rows("<nil>"))
	result = tk.MustQuery("select time_to_sec('22:23:00'), time_to_sec('00:39:38'), time_to_sec('23:00'), time_to_sec('00:00'), time_to_sec('00:00:00'), time_to_sec('23:59:59')")
	result.Check(testkit.Rows("80580 2378 82800 0 0 86399"))
	result = tk.MustQuery("select time_to_sec('1:0'), time_to_sec('1:00'), time_to_sec('1:0:0'), time_to_sec('-02:00'), time_to_sec('-02:00:05'), time_to_sec('020005')")
	result.Check(testkit.Rows("3600 3600 3600 -7200 -7205 7205"))
	result = tk.MustQuery("select time_to_sec('20171222020005'), time_to_sec(020005), time_to_sec(20171222020005), time_to_sec(171222020005)")
	result.Check(testkit.Rows("7205 7205 7205 7205"))

	// for str_to_date
	result = tk.MustQuery("select str_to_date('01-01-2017', '%d-%m-%Y'), str_to_date('59:20:12 01-01-2017', '%s:%i:%H %d-%m-%Y'), str_to_date('59:20:12', '%s:%i:%H')")
	result.Check(testkit.Rows("2017-01-01 2017-01-01 12:20:59 12:20:59"))
	result = tk.MustQuery("select str_to_date('aaa01-01-2017', 'aaa%d-%m-%Y'), str_to_date('59:20:12 aaa01-01-2017', '%s:%i:%H aaa%d-%m-%Y'), str_to_date('59:20:12aaa', '%s:%i:%Haaa')")
	result.Check(testkit.Rows("2017-01-01 2017-01-01 12:20:59 12:20:59"))
	result = tk.MustQuery("select str_to_date('01-01-2017', '%d'), str_to_date('59', '%d-%Y')")
	// TODO: MySQL returns "<nil> <nil>".
	result.Check(testkit.Rows("0000-00-01 <nil>"))
	tk.MustQuery("show warnings").Check(testutil.RowsWithSep("|", "Warning|1292|Incorrect datetime value: '0000-00-00 00:00:00'"))
	result = tk.MustQuery("select str_to_date('2018-6-1', '%Y-%m-%d'), str_to_date('2018-6-1', '%Y-%c-%d'), str_to_date('59:20:1', '%s:%i:%k'), str_to_date('59:20:1', '%s:%i:%l')")
	result.Check(testkit.Rows("2018-06-01 2018-06-01 01:20:59 01:20:59"))

	// for maketime
	tk.MustExec(`drop table if exists t`)
	tk.MustExec(`create table t(a double, b float, c decimal(10,4));`)
	tk.MustExec(`insert into t value(1.23, 2.34, 3.1415)`)
	result = tk.MustQuery("select maketime(1,1,a), maketime(2,2,b), maketime(3,3,c) from t;")
	result.Check(testkit.Rows("01:01:01.230000 02:02:02.340000 03:03:03.1415"))
	result = tk.MustQuery("select maketime(12, 13, 14), maketime('12', '15', 30.1), maketime(0, 1, 59.1), maketime(0, 1, '59.1'), maketime(0, 1, 59.5)")
	result.Check(testkit.Rows("12:13:14 12:15:30.1 00:01:59.1 00:01:59.100000 00:01:59.5"))
	result = tk.MustQuery("select maketime(12, 15, 60), maketime(12, 15, '60'), maketime(12, 60, 0), maketime(12, 15, null)")
	result.Check(testkit.Rows("<nil> <nil> <nil> <nil>"))
	result = tk.MustQuery("select maketime('', '', ''), maketime('h', 'm', 's');")
	result.Check(testkit.Rows("00:00:00.000000 00:00:00.000000"))

	// for get_format
	result = tk.MustQuery(`select GET_FORMAT(DATE,'USA'), GET_FORMAT(DATE,'JIS'), GET_FORMAT(DATE,'ISO'), GET_FORMAT(DATE,'EUR'),
	GET_FORMAT(DATE,'INTERNAL'), GET_FORMAT(DATETIME,'USA') , GET_FORMAT(DATETIME,'JIS'), GET_FORMAT(DATETIME,'ISO'),
	GET_FORMAT(DATETIME,'EUR') , GET_FORMAT(DATETIME,'INTERNAL'), GET_FORMAT(TIME,'USA') , GET_FORMAT(TIME,'JIS'),
	GET_FORMAT(TIME,'ISO'), GET_FORMAT(TIME,'EUR'), GET_FORMAT(TIME,'INTERNAL')`)
	result.Check(testkit.Rows("%m.%d.%Y %Y-%m-%d %Y-%m-%d %d.%m.%Y %Y%m%d %Y-%m-%d %H.%i.%s %Y-%m-%d %H:%i:%s %Y-%m-%d %H:%i:%s %Y-%m-%d %H.%i.%s %Y%m%d%H%i%s %h:%i:%s %p %H:%i:%s %H:%i:%s %H.%i.%s %H%i%s"))

	// for convert_tz
	result = tk.MustQuery(`select convert_tz("2004-01-01 12:00:00", "+00:00", "+10:32"), convert_tz("2004-01-01 12:00:00.01", "+00:00", "+10:32"), convert_tz("2004-01-01 12:00:00.01234567", "+00:00", "+10:32");`)
	result.Check(testkit.Rows("2004-01-01 22:32:00 2004-01-01 22:32:00.01 2004-01-01 22:32:00.012346"))
	result = tk.MustQuery(`select convert_tz(20040101, "+00:00", "+10:32"), convert_tz(20040101.01, "+00:00", "+10:32"), convert_tz(20040101.01234567, "+00:00", "+10:32");`)
	result.Check(testkit.Rows("2004-01-01 10:32:00 2004-01-01 10:32:00.00 2004-01-01 10:32:00.000000"))
	result = tk.MustQuery(`select convert_tz(NULL, "+00:00", "+10:32"), convert_tz("2004-01-01 12:00:00", NULL, "+10:32"), convert_tz("2004-01-01 12:00:00", "+00:00", NULL);`)
	result.Check(testkit.Rows("<nil> <nil> <nil>"))
	result = tk.MustQuery(`select convert_tz("a", "+00:00", "+10:32"), convert_tz("2004-01-01 12:00:00", "a", "+10:32"), convert_tz("2004-01-01 12:00:00", "+00:00", "a");`)
	result.Check(testkit.Rows("<nil> <nil> <nil>"))
	result = tk.MustQuery(`select convert_tz("", "+00:00", "+10:32"), convert_tz("2004-01-01 12:00:00", "", "+10:32"), convert_tz("2004-01-01 12:00:00", "+00:00", "");`)
	result.Check(testkit.Rows("<nil> <nil> <nil>"))
	result = tk.MustQuery(`select convert_tz("0", "+00:00", "+10:32"), convert_tz("2004-01-01 12:00:00", "0", "+10:32"), convert_tz("2004-01-01 12:00:00", "+00:00", "0");`)
	result.Check(testkit.Rows("<nil> <nil> <nil>"))

	// for from_unixtime
	tk.MustExec(`set @@session.time_zone = "+08:00"`)
	result = tk.MustQuery(`select from_unixtime(20170101), from_unixtime(20170101.9999999), from_unixtime(20170101.999), from_unixtime(20170101.999, "%Y %D %M %h:%i:%s %x"), from_unixtime(20170101.999, "%Y %D %M %h:%i:%s %x")`)
	result.Check(testkit.Rows("1970-08-22 18:48:21 1970-08-22 18:48:22.000000 1970-08-22 18:48:21.999 1970 22nd August 06:48:21 1970 1970 22nd August 06:48:21 1970"))
	tk.MustExec(`set @@session.time_zone = "+00:00"`)
	result = tk.MustQuery(`select from_unixtime(20170101), from_unixtime(20170101.9999999), from_unixtime(20170101.999), from_unixtime(20170101.999, "%Y %D %M %h:%i:%s %x"), from_unixtime(20170101.999, "%Y %D %M %h:%i:%s %x")`)
	result.Check(testkit.Rows("1970-08-22 10:48:21 1970-08-22 10:48:22.000000 1970-08-22 10:48:21.999 1970 22nd August 10:48:21 1970 1970 22nd August 10:48:21 1970"))
	tk.MustExec(`set @@session.time_zone = @@global.time_zone`)

	// for extract
	result = tk.MustQuery(`select extract(day from '800:12:12'), extract(hour from '800:12:12'), extract(month from 20170101), extract(day_second from '2017-01-01 12:12:12')`)
	result.Check(testkit.Rows("12 800 1 1121212"))

	// for adddate, subdate
	dateArithmeticalTests := []struct {
		Date      string
		Interval  string
		Unit      string
		AddResult string
		SubResult string
	}{
		{"\"2011-11-11\"", "1", "DAY", "2011-11-12", "2011-11-10"},
		{"NULL", "1", "DAY", "<nil>", "<nil>"},
		{"\"2011-11-11\"", "NULL", "DAY", "<nil>", "<nil>"},
		{"\"2011-11-11 10:10:10\"", "1000", "MICROSECOND", "2011-11-11 10:10:10.001000", "2011-11-11 10:10:09.999000"},
		{"\"2011-11-11 10:10:10\"", "\"10\"", "SECOND", "2011-11-11 10:10:20", "2011-11-11 10:10:00"},
		{"\"2011-11-11 10:10:10\"", "\"10\"", "MINUTE", "2011-11-11 10:20:10", "2011-11-11 10:00:10"},
		{"\"2011-11-11 10:10:10\"", "\"10\"", "HOUR", "2011-11-11 20:10:10", "2011-11-11 00:10:10"},
		{"\"2011-11-11 10:10:10\"", "\"11\"", "DAY", "2011-11-22 10:10:10", "2011-10-31 10:10:10"},
		{"\"2011-11-11 10:10:10\"", "\"2\"", "WEEK", "2011-11-25 10:10:10", "2011-10-28 10:10:10"},
		{"\"2011-11-11 10:10:10\"", "\"2\"", "MONTH", "2012-01-11 10:10:10", "2011-09-11 10:10:10"},
		{"\"2011-11-11 10:10:10\"", "\"4\"", "QUARTER", "2012-11-11 10:10:10", "2010-11-11 10:10:10"},
		{"\"2011-11-11 10:10:10\"", "\"2\"", "YEAR", "2013-11-11 10:10:10", "2009-11-11 10:10:10"},
		{"\"2011-11-11 10:10:10\"", "\"10.00100000\"", "SECOND_MICROSECOND", "2011-11-11 10:10:20.100000", "2011-11-11 10:09:59.900000"},
		{"\"2011-11-11 10:10:10\"", "\"10.0010000000\"", "SECOND_MICROSECOND", "2011-11-11 10:10:30", "2011-11-11 10:09:50"},
		{"\"2011-11-11 10:10:10\"", "\"10.0010000010\"", "SECOND_MICROSECOND", "2011-11-11 10:10:30.000010", "2011-11-11 10:09:49.999990"},
		{"\"2011-11-11 10:10:10\"", "\"10:10.100\"", "MINUTE_MICROSECOND", "2011-11-11 10:20:20.100000", "2011-11-11 09:59:59.900000"},
		{"\"2011-11-11 10:10:10\"", "\"10:10\"", "MINUTE_SECOND", "2011-11-11 10:20:20", "2011-11-11 10:00:00"},
		{"\"2011-11-11 10:10:10\"", "\"10:10:10.100\"", "HOUR_MICROSECOND", "2011-11-11 20:20:20.100000", "2011-11-10 23:59:59.900000"},
		{"\"2011-11-11 10:10:10\"", "\"10:10:10\"", "HOUR_SECOND", "2011-11-11 20:20:20", "2011-11-11 00:00:00"},
		{"\"2011-11-11 10:10:10\"", "\"10:10\"", "HOUR_MINUTE", "2011-11-11 20:20:10", "2011-11-11 00:00:10"},
		{"\"2011-11-11 10:10:10\"", "\"11 10:10:10.100\"", "DAY_MICROSECOND", "2011-11-22 20:20:20.100000", "2011-10-30 23:59:59.900000"},
		{"\"2011-11-11 10:10:10\"", "\"11 10:10:10\"", "DAY_SECOND", "2011-11-22 20:20:20", "2011-10-31 00:00:00"},
		{"\"2011-11-11 10:10:10\"", "\"11 10:10\"", "DAY_MINUTE", "2011-11-22 20:20:10", "2011-10-31 00:00:10"},
		{"\"2011-11-11 10:10:10\"", "\"11 10\"", "DAY_HOUR", "2011-11-22 20:10:10", "2011-10-31 00:10:10"},
		{"\"2011-11-11 10:10:10\"", "\"11-1\"", "YEAR_MONTH", "2022-12-11 10:10:10", "2000-10-11 10:10:10"},
		{"\"2011-11-11 10:10:10\"", "\"11-11\"", "YEAR_MONTH", "2023-10-11 10:10:10", "1999-12-11 10:10:10"},
		{"\"2011-11-11 10:10:10\"", "\"20\"", "DAY", "2011-12-01 10:10:10", "2011-10-22 10:10:10"},
		{"\"2011-11-11 10:10:10\"", "19.88", "DAY", "2011-12-01 10:10:10", "2011-10-22 10:10:10"},
		{"\"2011-11-11 10:10:10\"", "\"19.88\"", "DAY", "2011-11-30 10:10:10", "2011-10-23 10:10:10"},
		{"\"2011-11-11 10:10:10\"", "\"prefix19suffix\"", "DAY", "2011-11-30 10:10:10", "2011-10-23 10:10:10"},
		{"\"2011-11-11 10:10:10\"", "\"20-11\"", "DAY", "2011-12-01 10:10:10", "2011-10-22 10:10:10"},
		{"\"2011-11-11 10:10:10\"", "\"20,11\"", "daY", "2011-12-01 10:10:10", "2011-10-22 10:10:10"},
		{"\"2011-11-11 10:10:10\"", "\"1000\"", "dAy", "2014-08-07 10:10:10", "2009-02-14 10:10:10"},
		{"\"2011-11-11 10:10:10\"", "\"true\"", "Day", "2011-11-12 10:10:10", "2011-11-10 10:10:10"},
		{"\"2011-11-11 10:10:10\"", "true", "Day", "2011-11-12 10:10:10", "2011-11-10 10:10:10"},
		{"\"2011-11-11\"", "1", "DAY", "2011-11-12", "2011-11-10"},
		{"\"2011-11-11\"", "10", "HOUR", "2011-11-11 10:00:00", "2011-11-10 14:00:00"},
		{"\"2011-11-11\"", "10", "MINUTE", "2011-11-11 00:10:00", "2011-11-10 23:50:00"},
		{"\"2011-11-11\"", "10", "SECOND", "2011-11-11 00:00:10", "2011-11-10 23:59:50"},
		{"\"2011-11-11\"", "\"10:10\"", "HOUR_MINUTE", "2011-11-11 10:10:00", "2011-11-10 13:50:00"},
		{"\"2011-11-11\"", "\"10:10:10\"", "HOUR_SECOND", "2011-11-11 10:10:10", "2011-11-10 13:49:50"},
		{"\"2011-11-11\"", "\"10:10:10.101010\"", "HOUR_MICROSECOND", "2011-11-11 10:10:10.101010", "2011-11-10 13:49:49.898990"},
		{"\"2011-11-11\"", "\"10:10\"", "MINUTE_SECOND", "2011-11-11 00:10:10", "2011-11-10 23:49:50"},
		{"\"2011-11-11\"", "\"10:10.101010\"", "MINUTE_MICROSECOND", "2011-11-11 00:10:10.101010", "2011-11-10 23:49:49.898990"},
		{"\"2011-11-11\"", "\"10.101010\"", "SECOND_MICROSECOND", "2011-11-11 00:00:10.101010", "2011-11-10 23:59:49.898990"},
		{"\"2011-11-11 00:00:00\"", "1", "DAY", "2011-11-12 00:00:00", "2011-11-10 00:00:00"},
		{"\"2011-11-11 00:00:00\"", "10", "HOUR", "2011-11-11 10:00:00", "2011-11-10 14:00:00"},
		{"\"2011-11-11 00:00:00\"", "10", "MINUTE", "2011-11-11 00:10:00", "2011-11-10 23:50:00"},
		{"\"2011-11-11 00:00:00\"", "10", "SECOND", "2011-11-11 00:00:10", "2011-11-10 23:59:50"},

		{"\"2011-11-11\"", "\"abc1000\"", "MICROSECOND", "2011-11-11 00:00:00", "2011-11-11 00:00:00"},
		{"\"20111111 10:10:10\"", "\"1\"", "DAY", "<nil>", "<nil>"},
		{"\"2011-11-11\"", "\"10\"", "SECOND_MICROSECOND", "2011-11-11 00:00:00.100000", "2011-11-10 23:59:59.900000"},
		{"\"2011-11-11\"", "\"10.0000\"", "MINUTE_MICROSECOND", "2011-11-11 00:00:10", "2011-11-10 23:59:50"},
		{"\"2011-11-11\"", "\"10:10:10\"", "MINUTE_MICROSECOND", "2011-11-11 00:10:10.100000", "2011-11-10 23:49:49.900000"},

		{"cast(\"2011-11-11\" as datetime)", "\"10:10:10\"", "MINUTE_MICROSECOND", "2011-11-11 00:10:10.100000", "2011-11-10 23:49:49.900000"},
		{"cast(\"2011-11-11 00:00:00\" as datetime)", "1", "DAY", "2011-11-12 00:00:00", "2011-11-10 00:00:00"},
		{"cast(\"2011-11-11 00:00:00\" as datetime)", "10", "HOUR", "2011-11-11 10:00:00", "2011-11-10 14:00:00"},
		{"cast(\"2011-11-11 00:00:00\" as datetime)", "10", "MINUTE", "2011-11-11 00:10:00", "2011-11-10 23:50:00"},
		{"cast(\"2011-11-11 00:00:00\" as datetime)", "10", "SECOND", "2011-11-11 00:00:10", "2011-11-10 23:59:50"},

		{"cast(\"2011-11-11 00:00:00\" as datetime)", "\"1\"", "DAY", "2011-11-12 00:00:00", "2011-11-10 00:00:00"},
		{"cast(\"2011-11-11 00:00:00\" as datetime)", "\"10\"", "HOUR", "2011-11-11 10:00:00", "2011-11-10 14:00:00"},
		{"cast(\"2011-11-11 00:00:00\" as datetime)", "\"10\"", "MINUTE", "2011-11-11 00:10:00", "2011-11-10 23:50:00"},
		{"cast(\"2011-11-11 00:00:00\" as datetime)", "\"10\"", "SECOND", "2011-11-11 00:00:10", "2011-11-10 23:59:50"},

		{"cast(\"2011-11-11\" as date)", "\"10:10:10\"", "MINUTE_MICROSECOND", "2011-11-11 00:10:10.100000", "2011-11-10 23:49:49.900000"},
		{"cast(\"2011-11-11 00:00:00\" as date)", "1", "DAY", "2011-11-12", "2011-11-10"},
		{"cast(\"2011-11-11 00:00:00\" as date)", "10", "HOUR", "2011-11-11 10:00:00", "2011-11-10 14:00:00"},
		{"cast(\"2011-11-11 00:00:00\" as date)", "10", "MINUTE", "2011-11-11 00:10:00", "2011-11-10 23:50:00"},
		{"cast(\"2011-11-11 00:00:00\" as date)", "10", "SECOND", "2011-11-11 00:00:10", "2011-11-10 23:59:50"},

		{"cast(\"2011-11-11 00:00:00\" as date)", "\"1\"", "DAY", "2011-11-12", "2011-11-10"},
		{"cast(\"2011-11-11 00:00:00\" as date)", "\"10\"", "HOUR", "2011-11-11 10:00:00", "2011-11-10 14:00:00"},
		{"cast(\"2011-11-11 00:00:00\" as date)", "\"10\"", "MINUTE", "2011-11-11 00:10:00", "2011-11-10 23:50:00"},
		{"cast(\"2011-11-11 00:00:00\" as date)", "\"10\"", "SECOND", "2011-11-11 00:00:10", "2011-11-10 23:59:50"},

		// interval decimal support
		{"\"2011-01-01 00:00:00\"", "10.10", "YEAR_MONTH", "2021-11-01 00:00:00", "2000-03-01 00:00:00"},
		{"\"2011-01-01 00:00:00\"", "10.10", "DAY_HOUR", "2011-01-11 10:00:00", "2010-12-21 14:00:00"},
		{"\"2011-01-01 00:00:00\"", "10.10", "HOUR_MINUTE", "2011-01-01 10:10:00", "2010-12-31 13:50:00"},
		{"\"2011-01-01 00:00:00\"", "10.10", "DAY_MINUTE", "2011-01-01 10:10:00", "2010-12-31 13:50:00"},
		{"\"2011-01-01 00:00:00\"", "10.10", "DAY_SECOND", "2011-01-01 00:10:10", "2010-12-31 23:49:50"},
		{"\"2011-01-01 00:00:00\"", "10.10", "HOUR_SECOND", "2011-01-01 00:10:10", "2010-12-31 23:49:50"},
		{"\"2011-01-01 00:00:00\"", "10.10", "MINUTE_SECOND", "2011-01-01 00:10:10", "2010-12-31 23:49:50"},
		{"\"2011-01-01 00:00:00\"", "10.10", "DAY_MICROSECOND", "2011-01-01 00:00:10.100000", "2010-12-31 23:59:49.900000"},
		{"\"2011-01-01 00:00:00\"", "10.10", "HOUR_MICROSECOND", "2011-01-01 00:00:10.100000", "2010-12-31 23:59:49.900000"},
		{"\"2011-01-01 00:00:00\"", "10.10", "MINUTE_MICROSECOND", "2011-01-01 00:00:10.100000", "2010-12-31 23:59:49.900000"},
		{"\"2011-01-01 00:00:00\"", "10.10", "SECOND_MICROSECOND", "2011-01-01 00:00:10.100000", "2010-12-31 23:59:49.900000"},
		{"\"2011-01-01 00:00:00\"", "10.10", "YEAR", "2021-01-01 00:00:00", "2001-01-01 00:00:00"},
		{"\"2011-01-01 00:00:00\"", "10.10", "QUARTER", "2013-07-01 00:00:00", "2008-07-01 00:00:00"},
		{"\"2011-01-01 00:00:00\"", "10.10", "MONTH", "2011-11-01 00:00:00", "2010-03-01 00:00:00"},
		{"\"2011-01-01 00:00:00\"", "10.10", "WEEK", "2011-03-12 00:00:00", "2010-10-23 00:00:00"},
		{"\"2011-01-01 00:00:00\"", "10.10", "DAY", "2011-01-11 00:00:00", "2010-12-22 00:00:00"},
		{"\"2011-01-01 00:00:00\"", "10.10", "HOUR", "2011-01-01 10:00:00", "2010-12-31 14:00:00"},
		{"\"2011-01-01 00:00:00\"", "10.10", "MINUTE", "2011-01-01 00:10:00", "2010-12-31 23:50:00"},
		{"\"2011-01-01 00:00:00\"", "10.10", "SECOND", "2011-01-01 00:00:10.100000", "2010-12-31 23:59:49.900000"},
		{"\"2011-01-01 00:00:00\"", "10.10", "MICROSECOND", "2011-01-01 00:00:00.000010", "2010-12-31 23:59:59.999990"},
		{"\"2011-01-01 00:00:00\"", "10.90", "MICROSECOND", "2011-01-01 00:00:00.000011", "2010-12-31 23:59:59.999989"},

		{"\"2009-01-01\"", "6/4", "HOUR_MINUTE", "2009-01-04 12:20:00", "2008-12-28 11:40:00"},
		{"\"2009-01-01\"", "6/0", "HOUR_MINUTE", "<nil>", "<nil>"},
		{"\"1970-01-01 12:00:00\"", "CAST(6/4 AS DECIMAL(3,1))", "HOUR_MINUTE", "1970-01-01 13:05:00", "1970-01-01 10:55:00"},
		//for issue #8077
		{"\"2012-01-02\"", "\"prefix8\"", "HOUR", "2012-01-02 08:00:00", "2012-01-01 16:00:00"},
		{"\"2012-01-02\"", "\"prefix8prefix\"", "HOUR", "2012-01-02 08:00:00", "2012-01-01 16:00:00"},
		{"\"2012-01-02\"", "\"8:00\"", "HOUR", "2012-01-02 08:00:00", "2012-01-01 16:00:00"},
		{"\"2012-01-02\"", "\"8:00:00\"", "HOUR", "2012-01-02 08:00:00", "2012-01-01 16:00:00"},
	}
	for _, tc := range dateArithmeticalTests {
		addDate := fmt.Sprintf("select adddate(%s, interval %s %s);", tc.Date, tc.Interval, tc.Unit)
		subDate := fmt.Sprintf("select subdate(%s, interval %s %s);", tc.Date, tc.Interval, tc.Unit)
		result = tk.MustQuery(addDate)
		result.Check(testkit.Rows(tc.AddResult))
		result = tk.MustQuery(subDate)
		result.Check(testkit.Rows(tc.SubResult))
	}
	tk.MustQuery(`select subdate(cast("2000-02-01" as datetime), cast(1 as decimal))`).Check(testkit.Rows("2000-01-31 00:00:00"))
	tk.MustQuery(`select subdate(cast("2000-02-01" as datetime), cast(null as decimal))`).Check(testkit.Rows("<nil>"))
	tk.MustQuery(`select subdate(cast(null as datetime), cast(1 as decimal))`).Check(testkit.Rows("<nil>"))
	tk.MustQuery(`select subdate(cast("2000-02-01" as datetime), cast("xxx" as decimal))`).Check(testkit.Rows("2000-02-01 00:00:00"))
	tk.MustQuery(`select subdate(cast("xxx" as datetime), cast(1 as decimal))`).Check(testkit.Rows("<nil>"))
	tk.MustQuery(`select subdate(cast(20000101 as SIGNED), cast("1" as decimal))`).Check(testkit.Rows("1999-12-31"))
	tk.MustQuery(`select subdate(cast(20000101 as SIGNED), cast("xxx" as decimal))`).Check(testkit.Rows("2000-01-01"))
	tk.MustQuery(`select subdate(cast("abc" as SIGNED), cast("1" as decimal))`).Check(testkit.Rows("<nil>"))
	tk.MustQuery(`select subdate(cast(null as SIGNED), cast("1" as decimal))`).Check(testkit.Rows("<nil>"))
	tk.MustQuery(`select subdate(cast(20000101 as SIGNED), cast(null as decimal))`).Check(testkit.Rows("<nil>"))
	tk.MustQuery(`select adddate(cast("2000-02-01" as datetime), cast(1 as decimal))`).Check(testkit.Rows("2000-02-02 00:00:00"))
	tk.MustQuery(`select adddate(cast("2000-02-01" as datetime), cast(null as decimal))`).Check(testkit.Rows("<nil>"))
	tk.MustQuery(`select adddate(cast(null as datetime), cast(1 as decimal))`).Check(testkit.Rows("<nil>"))
	tk.MustQuery(`select adddate(cast("2000-02-01" as datetime), cast("xxx" as decimal))`).Check(testkit.Rows("2000-02-01 00:00:00"))
	tk.MustQuery(`select adddate(cast("xxx" as datetime), cast(1 as decimal))`).Check(testkit.Rows("<nil>"))
	tk.MustQuery(`select adddate(cast("2000-02-01" as datetime), cast(1 as SIGNED))`).Check(testkit.Rows("2000-02-02 00:00:00"))
	tk.MustQuery(`select adddate(cast("2000-02-01" as datetime), cast(null as SIGNED))`).Check(testkit.Rows("<nil>"))
	tk.MustQuery(`select adddate(cast(null as datetime), cast(1 as SIGNED))`).Check(testkit.Rows("<nil>"))
	tk.MustQuery(`select adddate(cast("2000-02-01" as datetime), cast("xxx" as SIGNED))`).Check(testkit.Rows("2000-02-01 00:00:00"))
	tk.MustQuery(`select adddate(cast("xxx" as datetime), cast(1 as SIGNED))`).Check(testkit.Rows("<nil>"))
	tk.MustQuery(`select adddate(20100101, cast(1 as decimal))`).Check(testkit.Rows("2010-01-02"))
	tk.MustQuery(`select adddate(cast('10:10:10' as time), 1)`).Check(testkit.Rows("34:10:10"))
	tk.MustQuery(`select adddate(cast('10:10:10' as time), cast(1 as decimal))`).Check(testkit.Rows("34:10:10"))

	// for localtime, localtimestamp
	result = tk.MustQuery(`select localtime() = now(), localtime = now(), localtimestamp() = now(), localtimestamp = now()`)
	result.Check(testkit.Rows("1 1 1 1"))

	// for current_timestamp, current_timestamp()
	result = tk.MustQuery(`select current_timestamp() = now(), current_timestamp = now()`)
	result.Check(testkit.Rows("1 1"))

	// for tidb_parse_tso
	tk.MustExec("SET time_zone = '+00:00';")
	result = tk.MustQuery(`select tidb_parse_tso(404411537129996288)`)
	result.Check(testkit.Rows("2018-11-20 09:53:04.877000"))
	result = tk.MustQuery(`select tidb_parse_tso("404411537129996288")`)
	result.Check(testkit.Rows("2018-11-20 09:53:04.877000"))
	result = tk.MustQuery(`select tidb_parse_tso(1)`)
	result.Check(testkit.Rows("1970-01-01 00:00:00.000000"))
	result = tk.MustQuery(`select tidb_parse_tso(0)`)
	result.Check(testkit.Rows("<nil>"))
	result = tk.MustQuery(`select tidb_parse_tso(-1)`)
	result.Check(testkit.Rows("<nil>"))

	// fix issue 10308
	result = tk.MustQuery("select time(\"- -\");")
	result.Check(testkit.Rows("00:00:00"))
	tk.MustQuery("show warnings;").Check(testkit.Rows("Warning 1292 Truncated incorrect time value: '- -'"))
	result = tk.MustQuery("select time(\"---1\");")
	result.Check(testkit.Rows("00:00:00"))
	tk.MustQuery("show warnings;").Check(testkit.Rows("Warning 1292 Truncated incorrect time value: '---1'"))
	result = tk.MustQuery("select time(\"-- --1\");")
	result.Check(testkit.Rows("00:00:00"))
	tk.MustQuery("show warnings;").Check(testkit.Rows("Warning 1292 Truncated incorrect time value: '-- --1'"))

	// fix issue #15185
	result = tk.MustQuery(`select timestamp(11111.1111)`)
	result.Check(testkit.Rows("2001-11-11 00:00:00.0000"))
	result = tk.MustQuery(`select timestamp(cast(11111.1111 as decimal(60, 5)))`)
	result.Check(testkit.Rows("2001-11-11 00:00:00.00000"))
	result = tk.MustQuery(`select timestamp(1021121141105.4324)`)
	result.Check(testkit.Rows("0102-11-21 14:11:05.4324"))
	result = tk.MustQuery(`select timestamp(cast(1021121141105.4324 as decimal(60, 5)))`)
	result.Check(testkit.Rows("0102-11-21 14:11:05.43240"))
	result = tk.MustQuery(`select timestamp(21121141105.101)`)
	result.Check(testkit.Rows("2002-11-21 14:11:05.101"))
	result = tk.MustQuery(`select timestamp(cast(21121141105.101 as decimal(60, 5)))`)
	result.Check(testkit.Rows("2002-11-21 14:11:05.10100"))
	result = tk.MustQuery(`select timestamp(1121141105.799055)`)
	result.Check(testkit.Rows("2000-11-21 14:11:05.799055"))
	result = tk.MustQuery(`select timestamp(cast(1121141105.799055 as decimal(60, 5)))`)
	result.Check(testkit.Rows("2000-11-21 14:11:05.79906"))
	result = tk.MustQuery(`select timestamp(121141105.123)`)
	result.Check(testkit.Rows("2000-01-21 14:11:05.123"))
	result = tk.MustQuery(`select timestamp(cast(121141105.123 as decimal(60, 5)))`)
	result.Check(testkit.Rows("2000-01-21 14:11:05.12300"))
	result = tk.MustQuery(`select timestamp(1141105)`)
	result.Check(testkit.Rows("0114-11-05 00:00:00"))
	result = tk.MustQuery(`select timestamp(cast(1141105 as decimal(60, 5)))`)
	result.Check(testkit.Rows("0114-11-05 00:00:00.00000"))
	result = tk.MustQuery(`select timestamp(41105.11)`)
	result.Check(testkit.Rows("2004-11-05 00:00:00.00"))
	result = tk.MustQuery(`select timestamp(cast(41105.11 as decimal(60, 5)))`)
	result.Check(testkit.Rows("2004-11-05 00:00:00.00000"))
	result = tk.MustQuery(`select timestamp(1105.3)`)
	result.Check(testkit.Rows("2000-11-05 00:00:00.0"))
	result = tk.MustQuery(`select timestamp(cast(1105.3 as decimal(60, 5)))`)
	result.Check(testkit.Rows("2000-11-05 00:00:00.00000"))
	result = tk.MustQuery(`select timestamp(105)`)
	result.Check(testkit.Rows("2000-01-05 00:00:00"))
	result = tk.MustQuery(`select timestamp(cast(105 as decimal(60, 5)))`)
	result.Check(testkit.Rows("2000-01-05 00:00:00.00000"))
}

func (s *testIntegrationSuite) TestOpBuiltin(c *C) {
	defer s.cleanEnv(c)
	tk := testkit.NewTestKit(c, s.store)
	tk.MustExec("use test")

	// for logicAnd
	result := tk.MustQuery("select 1 && 1, 1 && 0, 0 && 1, 0 && 0, 2 && -1, null && 1, '1a' && 'a'")
	result.Check(testkit.Rows("1 0 0 0 1 <nil> 0"))
	// for bitNeg
	result = tk.MustQuery("select ~123, ~-123, ~null")
	result.Check(testkit.Rows("18446744073709551492 122 <nil>"))
	// for logicNot
	result = tk.MustQuery("select !1, !123, !0, !null")
	result.Check(testkit.Rows("0 0 1 <nil>"))
	// for logicalXor
	result = tk.MustQuery("select 1 xor 1, 1 xor 0, 0 xor 1, 0 xor 0, 2 xor -1, null xor 1, '1a' xor 'a'")
	result.Check(testkit.Rows("0 1 1 0 0 <nil> 1"))
	// for bitAnd
	result = tk.MustQuery("select 123 & 321, -123 & 321, null & 1")
	result.Check(testkit.Rows("65 257 <nil>"))
	// for bitOr
	result = tk.MustQuery("select 123 | 321, -123 | 321, null | 1")
	result.Check(testkit.Rows("379 18446744073709551557 <nil>"))
	// for bitXor
	result = tk.MustQuery("select 123 ^ 321, -123 ^ 321, null ^ 1")
	result.Check(testkit.Rows("314 18446744073709551300 <nil>"))
	// for leftShift
	result = tk.MustQuery("select 123 << 2, -123 << 2, null << 1")
	result.Check(testkit.Rows("492 18446744073709551124 <nil>"))
	// for rightShift
	result = tk.MustQuery("select 123 >> 2, -123 >> 2, null >> 1")
	result.Check(testkit.Rows("30 4611686018427387873 <nil>"))
	// for logicOr
	result = tk.MustQuery("select 1 || 1, 1 || 0, 0 || 1, 0 || 0, 2 || -1, null || 1, '1a' || 'a'")
	result.Check(testkit.Rows("1 1 1 0 1 1 1"))
	// for unaryPlus
	result = tk.MustQuery(`select +1, +0, +(-9), +(-0.001), +0.999, +null, +"aaa"`)
	result.Check(testkit.Rows("1 0 -9 -0.001 0.999 <nil> aaa"))
	// for unaryMinus
	tk.MustExec("drop table if exists f")
	tk.MustExec("create table f(a decimal(65,0))")
	tk.MustExec("insert into f value (-17000000000000000000)")
	result = tk.MustQuery("select a from f")
	result.Check(testkit.Rows("-17000000000000000000"))
}

func (s *testIntegrationSuite) TestDatetimeOverflow(c *C) {
	defer s.cleanEnv(c)
	tk := testkit.NewTestKit(c, s.store)
	tk.MustExec("use test")

	tk.MustExec("create table t1 (d date)")
	tk.MustExec("set sql_mode='traditional'")
	overflowSQLs := []string{
		"insert into t1 (d) select date_add('2000-01-01',interval 8000 year)",
		"insert into t1 (d) select date_sub('2000-01-01', INTERVAL 2001 YEAR)",
		"insert into t1 (d) select date_add('9999-12-31',interval 1 year)",
		"insert into t1 (d) select date_add('9999-12-31',interval 1 day)",
	}

	for _, sql := range overflowSQLs {
		_, err := tk.Exec(sql)
		c.Assert(err.Error(), Equals, "[types:1441]Datetime function: datetime field overflow")
	}

	tk.MustExec("set sql_mode=''")
	for _, sql := range overflowSQLs {
		tk.MustExec(sql)
	}

	rows := make([]string, 0, len(overflowSQLs))
	for range overflowSQLs {
		rows = append(rows, "<nil>")
	}
	tk.MustQuery("select * from t1").Check(testkit.Rows(rows...))

	//Fix ISSUE 11256
	tk.MustQuery(`select DATE_ADD('2000-04-13 07:17:02',INTERVAL -1465647104 YEAR);`).Check(testkit.Rows("<nil>"))
	tk.MustQuery(`select DATE_ADD('2008-11-23 22:47:31',INTERVAL 266076160 QUARTER);`).Check(testkit.Rows("<nil>"))
	tk.MustQuery(`select DATE_SUB('2000-04-13 07:17:02',INTERVAL 1465647104 YEAR);`).Check(testkit.Rows("<nil>"))
	tk.MustQuery(`select DATE_SUB('2008-11-23 22:47:31',INTERVAL -266076160 QUARTER);`).Check(testkit.Rows("<nil>"))
}

func (s *testIntegrationSuite2) TestBuiltin(c *C) {
	defer s.cleanEnv(c)
	tk := testkit.NewTestKit(c, s.store)
	tk.MustExec("use test")

	// for is true && is false
	tk.MustExec("drop table if exists t")
	tk.MustExec("create table t (a int, b int, index idx_b (b))")
	tk.MustExec("insert t values (1, 1)")
	tk.MustExec("insert t values (2, 2)")
	tk.MustExec("insert t values (3, 2)")
	result := tk.MustQuery("select * from t where b is true")
	result.Check(testkit.Rows("1 1", "2 2", "3 2"))
	result = tk.MustQuery("select all + a from t where a = 1")
	result.Check(testkit.Rows("1"))
	result = tk.MustQuery("select * from t where a is false")
	result.Check(nil)
	result = tk.MustQuery("select * from t where a is not true")
	result.Check(nil)
	result = tk.MustQuery(`select 1 is true, 0 is true, null is true, "aaa" is true, "" is true, -12.00 is true, 0.0 is true, 0.0000001 is true;`)
	result.Check(testkit.Rows("1 0 0 0 0 1 0 1"))
	result = tk.MustQuery(`select 1 is false, 0 is false, null is false, "aaa" is false, "" is false, -12.00 is false, 0.0 is false, 0.0000001 is false;`)
	result.Check(testkit.Rows("0 1 0 1 1 0 1 0"))
	// Issue https://github.com/pingcap/tidb/issues/19986
	result = tk.MustQuery("select 1 from dual where sec_to_time(2/10) is true")
	result.Check(testkit.Rows("1"))
	result = tk.MustQuery("select 1 from dual where sec_to_time(2/10) is false")
	result.Check(nil)
	// Issue https://github.com/pingcap/tidb/issues/19999
	result = tk.MustQuery("select 1 from dual where timediff((7/'2014-07-07 02:30:02'),'2012-01-16') is true")
	result.Check(testkit.Rows("1"))
	result = tk.MustQuery("select 1 from dual where timediff((7/'2014-07-07 02:30:02'),'2012-01-16') is false")
	result.Check(nil)
	// Issue https://github.com/pingcap/tidb/issues/20001
	result = tk.MustQuery("select 1 from dual where time(0.0001) is true")
	result.Check(testkit.Rows("1"))
	result = tk.MustQuery("select 1 from dual where time(0.0001) is false")
	result.Check(nil)

	// for in
	result = tk.MustQuery("select * from t where b in (a)")
	result.Check(testkit.Rows("1 1", "2 2"))
	result = tk.MustQuery("select * from t where b not in (a)")
	result.Check(testkit.Rows("3 2"))

	// test cast
	result = tk.MustQuery("select cast(1 as decimal(3,2))")
	result.Check(testkit.Rows("1.00"))
	result = tk.MustQuery("select cast('1991-09-05 11:11:11' as datetime)")
	result.Check(testkit.Rows("1991-09-05 11:11:11"))
	result = tk.MustQuery("select cast(cast('1991-09-05 11:11:11' as datetime) as char)")
	result.Check(testkit.Rows("1991-09-05 11:11:11"))
	result = tk.MustQuery("select cast('11:11:11' as time)")
	result.Check(testkit.Rows("11:11:11"))
	result = tk.MustQuery("select * from t where a > cast(2 as decimal)")
	result.Check(testkit.Rows("3 2"))
	result = tk.MustQuery("select cast(-1 as unsigned)")
	result.Check(testkit.Rows("18446744073709551615"))
	tk.MustExec("drop table if exists t")
	tk.MustExec("create table t(a decimal(3, 1), b double, c datetime, d time, e int)")
	tk.MustExec("insert into t value(12.3, 1.23, '2017-01-01 12:12:12', '12:12:12', 123)")
	result = tk.MustQuery("select cast(a as json), cast(b as json), cast(c as json), cast(d as json), cast(e as json) from t")
	result.Check(testkit.Rows(`12.3 1.23 "2017-01-01 12:12:12.000000" "12:12:12.000000" 123`))
	result = tk.MustQuery(`select cast(10101000000 as time);`)
	result.Check(testkit.Rows("00:00:00"))
	result = tk.MustQuery(`select cast(10101001000 as time);`)
	result.Check(testkit.Rows("00:10:00"))
	result = tk.MustQuery(`select cast(10000000000 as time);`)
	result.Check(testkit.Rows("<nil>"))
	result = tk.MustQuery(`select cast(20171222020005 as time);`)
	result.Check(testkit.Rows("02:00:05"))
	result = tk.MustQuery(`select cast(8380000 as time);`)
	result.Check(testkit.Rows("838:00:00"))
	result = tk.MustQuery(`select cast(8390000 as time);`)
	result.Check(testkit.Rows("<nil>"))
	result = tk.MustQuery(`select cast(8386000 as time);`)
	result.Check(testkit.Rows("<nil>"))
	result = tk.MustQuery(`select cast(8385960 as time);`)
	result.Check(testkit.Rows("<nil>"))
	result = tk.MustQuery(`select cast(cast('2017-01-01 01:01:11.12' as date) as datetime(2));`)
	result.Check(testkit.Rows("2017-01-01 00:00:00.00"))
	result = tk.MustQuery(`select cast(20170118.999 as datetime);`)
	result.Check(testkit.Rows("2017-01-18 00:00:00"))
	tk.MustQuery(`select convert(a2.a, unsigned int) from (select cast('"9223372036854775808"' as json) as a) as a2;`)

	tk.MustExec(`create table tb5(a bigint(64) unsigned, b double);`)
	tk.MustExec(`insert into tb5 (a, b) values (9223372036854776000, 9223372036854776000);`)
	tk.MustExec(`insert into tb5 (a, b) select * from (select cast(a as json) as a1, b from tb5) as t where t.a1 = t.b;`)
	tk.MustExec(`drop table tb5;`)

	tk.MustExec(`create table tb5(a float(64));`)
	tk.MustExec(`insert into tb5(a) values (13835058055282163712);`)
	tk.MustQuery(`select convert(t.a1, signed int) from (select convert(a, json) as a1 from tb5) as t`)
	tk.MustExec(`drop table tb5;`)

	// test builtinCastIntAsIntSig
	// Cast MaxUint64 to unsigned should be -1
	tk.MustQuery("select cast(0xffffffffffffffff as signed);").Check(testkit.Rows("-1"))
	tk.MustQuery("select cast(0x9999999999999999999999999999999999999999999 as signed);").Check(testkit.Rows("-1"))
	tk.MustExec("create table tb5(a bigint);")
	tk.MustExec("set sql_mode=''")
	tk.MustExec("insert into tb5(a) values (0xfffffffffffffffffffffffff);")
	tk.MustQuery("select * from tb5;").Check(testkit.Rows("9223372036854775807"))
	tk.MustExec("drop table tb5;")

	tk.MustExec(`create table tb5(a double);`)
	tk.MustExec(`insert into test.tb5 (a) values (18446744073709551616);`)
	tk.MustExec(`insert into test.tb5 (a) values (184467440737095516160);`)
	result = tk.MustQuery(`select cast(a as unsigned) from test.tb5;`)
	// Note: MySQL will return 9223372036854775807, and it should be a bug.
	result.Check(testkit.Rows("18446744073709551615", "18446744073709551615"))
	tk.MustExec(`drop table tb5;`)

	// test builtinCastIntAsDecimalSig
	tk.MustExec(`create table tb5(a bigint(64) unsigned, b decimal(64, 10));`)
	tk.MustExec(`insert into tb5 (a, b) values (9223372036854775808, 9223372036854775808);`)
	tk.MustExec(`insert into tb5 (select * from tb5 where a = b);`)
	result = tk.MustQuery(`select * from tb5;`)
	result.Check(testkit.Rows("9223372036854775808 9223372036854775808.0000000000", "9223372036854775808 9223372036854775808.0000000000"))
	tk.MustExec(`drop table tb5;`)

	// test builtinCastIntAsRealSig
	tk.MustExec(`create table tb5(a bigint(64) unsigned, b double(64, 10));`)
	tk.MustExec(`insert into tb5 (a, b) values (13835058000000000000, 13835058000000000000);`)
	tk.MustExec(`insert into tb5 (select * from tb5 where a = b);`)
	result = tk.MustQuery(`select * from tb5;`)
	result.Check(testkit.Rows("13835058000000000000 13835058000000000000", "13835058000000000000 13835058000000000000"))
	tk.MustExec(`drop table tb5;`)

	// test builtinCastRealAsIntSig
	tk.MustExec(`create table tb5(a double, b float);`)
	tk.MustExec(`insert into tb5 (a, b) values (184467440737095516160, 184467440737095516160);`)
	tk.MustQuery(`select * from tb5 where cast(a as unsigned int)=0;`).Check(testkit.Rows())
	tk.MustQuery("show warnings;").Check(testkit.Rows("Warning 1690 constant 1.844674407370955e+20 overflows bigint"))
	_ = tk.MustQuery(`select * from tb5 where cast(b as unsigned int)=0;`)
	tk.MustQuery("show warnings;").Check(testkit.Rows("Warning 1690 constant 1.844674407370955e+20 overflows bigint"))
	tk.MustExec(`drop table tb5;`)
	tk.MustExec(`create table tb5(a double, b bigint unsigned);`)
	tk.MustExec(`insert into tb5 (a, b) values (18446744073709551616, 18446744073709551615);`)
	_ = tk.MustQuery(`select * from tb5 where cast(a as unsigned int)=b;`)
	// TODO `obtained string = "[18446744073709552000 18446744073709551615]`
	// result.Check(testkit.Rows("18446744073709551616 18446744073709551615"))
	tk.MustQuery("show warnings;").Check(testkit.Rows())
	tk.MustExec(`drop table tb5;`)

	// test builtinCastJSONAsIntSig
	tk.MustExec(`create table tb5(a json, b bigint unsigned);`)
	tk.MustExec(`insert into tb5 (a, b) values ('184467440737095516160', 18446744073709551615);`)
	_ = tk.MustQuery(`select * from tb5 where cast(a as unsigned int)=b;`)
	tk.MustQuery("show warnings;").Check(testkit.Rows("Warning 1690 constant 1.844674407370955e+20 overflows bigint"))
	_ = tk.MustQuery(`select * from tb5 where cast(b as unsigned int)=0;`)
	tk.MustQuery("show warnings;").Check(testkit.Rows())
	tk.MustExec(`drop table tb5;`)
	tk.MustExec(`create table tb5(a json, b bigint unsigned);`)
	tk.MustExec(`insert into tb5 (a, b) values ('92233720368547758080', 18446744073709551615);`)
	_ = tk.MustQuery(`select * from tb5 where cast(a as signed int)=b;`)
	tk.MustQuery("show warnings;").Check(testkit.Rows("Warning 1690 constant 9.223372036854776e+19 overflows bigint"))
	tk.MustExec(`drop table tb5;`)

	// test builtinCastIntAsStringSig
	tk.MustExec(`create table tb5(a bigint(64) unsigned,b varchar(50));`)
	tk.MustExec(`insert into tb5(a, b) values (9223372036854775808, '9223372036854775808');`)
	tk.MustExec(`insert into tb5(select * from tb5 where a = b);`)
	result = tk.MustQuery(`select * from tb5;`)
	result.Check(testkit.Rows("9223372036854775808 9223372036854775808", "9223372036854775808 9223372036854775808"))
	tk.MustExec(`drop table tb5;`)

	// test builtinCastIntAsDecimalSig
	tk.MustExec(`drop table if exists tb5`)
	tk.MustExec(`create table tb5 (a decimal(65), b bigint(64) unsigned);`)
	tk.MustExec(`insert into tb5 (a, b) values (9223372036854775808, 9223372036854775808);`)
	result = tk.MustQuery(`select cast(b as decimal(64)) from tb5 union all select b from tb5;`)
	result.Check(testkit.Rows("9223372036854775808", "9223372036854775808"))
	tk.MustExec(`drop table tb5`)

	// test builtinCastIntAsRealSig
	tk.MustExec(`drop table if exists tb5`)
	tk.MustExec(`create table tb5 (a bigint(64) unsigned, b double(64, 10));`)
	tk.MustExec(`insert into tb5 (a, b) values (9223372036854775808, 9223372036854775808);`)
	result = tk.MustQuery(`select a from tb5 where a = b union all select b from tb5;`)
	result.Check(testkit.Rows("9223372036854776000", "9223372036854776000"))
	tk.MustExec(`drop table tb5`)

	// Test corner cases of cast string as datetime
	result = tk.MustQuery(`select cast("170102034" as datetime);`)
	result.Check(testkit.Rows("2017-01-02 03:04:00"))
	result = tk.MustQuery(`select cast("1701020304" as datetime);`)
	result.Check(testkit.Rows("2017-01-02 03:04:00"))
	result = tk.MustQuery(`select cast("1701020304." as datetime);`)
	result.Check(testkit.Rows("2017-01-02 03:04:00"))
	result = tk.MustQuery(`select cast("1701020304.1" as datetime);`)
	result.Check(testkit.Rows("2017-01-02 03:04:01"))
	result = tk.MustQuery(`select cast("1701020304.111" as datetime);`)
	result.Check(testkit.Rows("2017-01-02 03:04:11"))
	tk.MustQuery("show warnings;").Check(testkit.Rows("Warning 1292 Truncated incorrect datetime value: '1701020304.111'"))
	result = tk.MustQuery(`select cast("17011" as datetime);`)
	result.Check(testkit.Rows("2017-01-01 00:00:00"))
	result = tk.MustQuery(`select cast("150101." as datetime);`)
	result.Check(testkit.Rows("2015-01-01 00:00:00"))
	result = tk.MustQuery(`select cast("150101.a" as datetime);`)
	result.Check(testkit.Rows("2015-01-01 00:00:00"))
	tk.MustQuery("show warnings;").Check(testkit.Rows("Warning 1292 Truncated incorrect datetime value: '150101.a'"))
	result = tk.MustQuery(`select cast("150101.1a" as datetime);`)
	result.Check(testkit.Rows("2015-01-01 01:00:00"))
	tk.MustQuery("show warnings;").Check(testkit.Rows("Warning 1292 Truncated incorrect datetime value: '150101.1a'"))
	result = tk.MustQuery(`select cast("150101.1a1" as datetime);`)
	result.Check(testkit.Rows("2015-01-01 01:00:00"))
	tk.MustQuery("show warnings;").Check(testkit.Rows("Warning 1292 Truncated incorrect datetime value: '150101.1a1'"))
	result = tk.MustQuery(`select cast("1101010101.111" as datetime);`)
	result.Check(testkit.Rows("2011-01-01 01:01:11"))
	tk.MustQuery("show warnings;").Check(testkit.Rows("Warning 1292 Truncated incorrect datetime value: '1101010101.111'"))
	result = tk.MustQuery(`select cast("1101010101.11aaaaa" as datetime);`)
	result.Check(testkit.Rows("2011-01-01 01:01:11"))
	tk.MustQuery("show warnings;").Check(testkit.Rows("Warning 1292 Truncated incorrect datetime value: '1101010101.11aaaaa'"))
	result = tk.MustQuery(`select cast("1101010101.a1aaaaa" as datetime);`)
	result.Check(testkit.Rows("2011-01-01 01:01:00"))
	tk.MustQuery("show warnings;").Check(testkit.Rows("Warning 1292 Truncated incorrect datetime value: '1101010101.a1aaaaa'"))
	result = tk.MustQuery(`select cast("1101010101.11" as datetime);`)
	result.Check(testkit.Rows("2011-01-01 01:01:11"))
	tk.MustQuery("select @@warning_count;").Check(testkit.Rows("0"))
	result = tk.MustQuery(`select cast("1101010101.111" as datetime);`)
	result.Check(testkit.Rows("2011-01-01 01:01:11"))
	tk.MustQuery("show warnings;").Check(testkit.Rows("Warning 1292 Truncated incorrect datetime value: '1101010101.111'"))
	result = tk.MustQuery(`select cast("970101.111" as datetime);`)
	result.Check(testkit.Rows("1997-01-01 11:01:00"))
	tk.MustQuery("select @@warning_count;").Check(testkit.Rows("0"))
	result = tk.MustQuery(`select cast("970101.11111" as datetime);`)
	result.Check(testkit.Rows("1997-01-01 11:11:01"))
	tk.MustQuery("select @@warning_count;").Check(testkit.Rows("0"))
	result = tk.MustQuery(`select cast("970101.111a1" as datetime);`)
	result.Check(testkit.Rows("1997-01-01 11:01:00"))
	tk.MustQuery("show warnings;").Check(testkit.Rows("Warning 1292 Truncated incorrect datetime value: '970101.111a1'"))

	// for ISNULL
	tk.MustExec("drop table if exists t")
	tk.MustExec("create table t (a int, b int, c int, d char(10), e datetime, f float, g decimal(10, 3))")
	tk.MustExec("insert t values (1, 0, null, null, null, null, null)")
	result = tk.MustQuery("select ISNULL(a), ISNULL(b), ISNULL(c), ISNULL(d), ISNULL(e), ISNULL(f), ISNULL(g) from t")
	result.Check(testkit.Rows("0 0 1 1 1 1 1"))

	// fix issue #3942
	result = tk.MustQuery("select cast('-24 100:00:00' as time);")
	result.Check(testkit.Rows("-676:00:00"))
	result = tk.MustQuery("select cast('12:00:00.000000' as datetime);")
	result.Check(testkit.Rows("2012-00-00 00:00:00"))
	result = tk.MustQuery("select cast('-34 100:00:00' as time);")
	result.Check(testkit.Rows("-838:59:59"))

	// fix issue #4324. cast decimal/int/string to time compatibility.
	invalidTimes := []string{
		"10009010",
		"239010",
		"233070",
		"23:90:10",
		"23:30:70",
		"239010.2",
		"233070.8",
	}
	tk.MustExec("DROP TABLE IF EXISTS t;")
	tk.MustExec("CREATE TABLE t (ix TIME);")
	tk.MustExec("SET SQL_MODE='';")
	for _, invalidTime := range invalidTimes {
		msg := fmt.Sprintf("Warning 1292 Truncated incorrect time value: '%s'", invalidTime)
		result = tk.MustQuery(fmt.Sprintf("select cast('%s' as time);", invalidTime))
		result.Check(testkit.Rows("<nil>"))
		result = tk.MustQuery("show warnings")
		result.Check(testkit.Rows(msg))
		_, err := tk.Exec(fmt.Sprintf("insert into t select cast('%s' as time);", invalidTime))
		c.Assert(err, IsNil)
		result = tk.MustQuery("show warnings")
		result.Check(testkit.Rows(msg))
	}
	tk.MustExec("set sql_mode = 'STRICT_TRANS_TABLES'")
	for _, invalidTime := range invalidTimes {
		msg := fmt.Sprintf("Warning 1292 Truncated incorrect time value: '%s'", invalidTime)
		result = tk.MustQuery(fmt.Sprintf("select cast('%s' as time);", invalidTime))
		result.Check(testkit.Rows("<nil>"))
		result = tk.MustQuery("show warnings")
		result.Check(testkit.Rows(msg))
		_, err := tk.Exec(fmt.Sprintf("insert into t select cast('%s' as time);", invalidTime))
		c.Assert(err.Error(), Equals, fmt.Sprintf("[types:1292]Truncated incorrect time value: '%s'", invalidTime))
	}

	// Fix issue #3691, cast compatibility.
	result = tk.MustQuery("select cast('18446744073709551616' as unsigned);")
	result.Check(testkit.Rows("18446744073709551615"))
	result = tk.MustQuery("select cast('18446744073709551616' as signed);")
	result.Check(testkit.Rows("-1"))
	result = tk.MustQuery("select cast('9223372036854775808' as signed);")
	result.Check(testkit.Rows("-9223372036854775808"))
	result = tk.MustQuery("select cast('9223372036854775809' as signed);")
	result.Check(testkit.Rows("-9223372036854775807"))
	result = tk.MustQuery("select cast('9223372036854775807' as signed);")
	result.Check(testkit.Rows("9223372036854775807"))
	result = tk.MustQuery("select cast('18446744073709551615' as signed);")
	result.Check(testkit.Rows("-1"))
	result = tk.MustQuery("select cast('18446744073709551614' as signed);")
	result.Check(testkit.Rows("-2"))
	result = tk.MustQuery("select cast(18446744073709551615 as unsigned);")
	result.Check(testkit.Rows("18446744073709551615"))
	result = tk.MustQuery("select cast(18446744073709551616 as unsigned);")
	result.Check(testkit.Rows("18446744073709551615"))
	result = tk.MustQuery("select cast(18446744073709551616 as signed);")
	result.Check(testkit.Rows("9223372036854775807"))
	result = tk.MustQuery("select cast(18446744073709551617 as signed);")
	result.Check(testkit.Rows("9223372036854775807"))
	result = tk.MustQuery("select cast(18446744073709551615 as signed);")
	result.Check(testkit.Rows("-1"))
	result = tk.MustQuery("select cast(18446744073709551614 as signed);")
	result.Check(testkit.Rows("-2"))
	result = tk.MustQuery("select cast(-18446744073709551616 as signed);")
	result.Check(testkit.Rows("-9223372036854775808"))
	result = tk.MustQuery("select cast(18446744073709551614.9 as unsigned);") // Round up
	result.Check(testkit.Rows("18446744073709551615"))
	result = tk.MustQuery("select cast(18446744073709551614.4 as unsigned);") // Round down
	result.Check(testkit.Rows("18446744073709551614"))
	result = tk.MustQuery("select cast(-9223372036854775809 as signed);")
	result.Check(testkit.Rows("-9223372036854775808"))
	result = tk.MustQuery("select cast(-9223372036854775809 as unsigned);")
	result.Check(testkit.Rows("0"))
	result = tk.MustQuery("select cast(-9223372036854775808 as unsigned);")
	result.Check(testkit.Rows("9223372036854775808"))
	result = tk.MustQuery("select cast('-9223372036854775809' as unsigned);")
	result.Check(testkit.Rows("9223372036854775808"))
	result = tk.MustQuery("select cast('-9223372036854775807' as unsigned);")
	result.Check(testkit.Rows("9223372036854775809"))
	result = tk.MustQuery("select cast('-2' as unsigned);")
	result.Check(testkit.Rows("18446744073709551614"))
	result = tk.MustQuery("select cast(cast(1-2 as unsigned) as signed integer);")
	result.Check(testkit.Rows("-1"))
	result = tk.MustQuery("select cast(1 as signed int)")
	result.Check(testkit.Rows("1"))

	// test cast as double
	result = tk.MustQuery("select cast(1 as double)")
	result.Check(testkit.Rows("1"))
	result = tk.MustQuery("select cast(cast(12345 as unsigned) as double)")
	result.Check(testkit.Rows("12345"))
	result = tk.MustQuery("select cast(1.1 as double)")
	result.Check(testkit.Rows("1.1"))
	result = tk.MustQuery("select cast(-1.1 as double)")
	result.Check(testkit.Rows("-1.1"))
	result = tk.MustQuery("select cast('123.321' as double)")
	result.Check(testkit.Rows("123.321"))
	result = tk.MustQuery("select cast('12345678901234567890' as double) = 1.2345678901234567e19")
	result.Check(testkit.Rows("1"))
	result = tk.MustQuery("select cast(-1 as double)")
	result.Check(testkit.Rows("-1"))
	result = tk.MustQuery("select cast(null as double)")
	result.Check(testkit.Rows("<nil>"))
	result = tk.MustQuery("select cast(12345678901234567890 as double) = 1.2345678901234567e19")
	result.Check(testkit.Rows("1"))
	result = tk.MustQuery("select cast(cast(-1 as unsigned) as double) = 1.8446744073709552e19")
	result.Check(testkit.Rows("1"))
	result = tk.MustQuery("select cast(1e100 as double) = 1e100")
	result.Check(testkit.Rows("1"))
	result = tk.MustQuery("select cast(123456789012345678901234567890 as double) = 1.2345678901234568e29")
	result.Check(testkit.Rows("1"))
	result = tk.MustQuery("select cast(0x12345678 as double)")
	result.Check(testkit.Rows("305419896"))

	// test cast as float
	result = tk.MustQuery("select cast(1 as float)")
	result.Check(testkit.Rows("1"))
	result = tk.MustQuery("select cast(cast(12345 as unsigned) as float)")
	result.Check(testkit.Rows("12345"))
	result = tk.MustQuery("select cast(1.1 as float) = 1.1")
	result.Check(testkit.Rows("1"))
	result = tk.MustQuery("select cast(-1.1 as float) = -1.1")
	result.Check(testkit.Rows("1"))
	result = tk.MustQuery("select cast('123.321' as float) =123.321")
	result.Check(testkit.Rows("1"))
	result = tk.MustQuery("select cast('12345678901234567890' as float) = 1.2345678901234567e19")
	result.Check(testkit.Rows("1"))
	result = tk.MustQuery("select cast(-1 as float)")
	result.Check(testkit.Rows("-1"))
	result = tk.MustQuery("select cast(null as float)")
	result.Check(testkit.Rows("<nil>"))
	result = tk.MustQuery("select cast(12345678901234567890 as float) = 1.2345678901234567e19")
	result.Check(testkit.Rows("1"))
	result = tk.MustQuery("select cast(cast(-1 as unsigned) as float) = 1.8446744073709552e19")
	result.Check(testkit.Rows("1"))
	result = tk.MustQuery("select cast(1e100 as float(40)) = 1e100")
	result.Check(testkit.Rows("1"))
	result = tk.MustQuery("select cast(123456789012345678901234567890 as float(40)) = 1.2345678901234568e29")
	result.Check(testkit.Rows("1"))
	result = tk.MustQuery("select cast(0x12345678 as float(40)) = 305419896")
	result.Check(testkit.Rows("1"))

	// test cast as real
	result = tk.MustQuery("select cast(1 as real)")
	result.Check(testkit.Rows("1"))
	result = tk.MustQuery("select cast(cast(12345 as unsigned) as real)")
	result.Check(testkit.Rows("12345"))
	result = tk.MustQuery("select cast(1.1 as real) = 1.1")
	result.Check(testkit.Rows("1"))
	result = tk.MustQuery("select cast(-1.1 as real) = -1.1")
	result.Check(testkit.Rows("1"))
	result = tk.MustQuery("select cast('123.321' as real) =123.321")
	result.Check(testkit.Rows("1"))
	result = tk.MustQuery("select cast('12345678901234567890' as real) = 1.2345678901234567e19")
	result.Check(testkit.Rows("1"))
	result = tk.MustQuery("select cast(-1 as real)")
	result.Check(testkit.Rows("-1"))
	result = tk.MustQuery("select cast(null as real)")
	result.Check(testkit.Rows("<nil>"))
	result = tk.MustQuery("select cast(12345678901234567890 as real) = 1.2345678901234567e19")
	result.Check(testkit.Rows("1"))
	result = tk.MustQuery("select cast(cast(-1 as unsigned) as real) = 1.8446744073709552e19")
	result.Check(testkit.Rows("1"))
	result = tk.MustQuery("select cast(1e100 as real) = 1e100")
	result.Check(testkit.Rows("1"))
	result = tk.MustQuery("select cast(123456789012345678901234567890 as real) = 1.2345678901234568e29")
	result.Check(testkit.Rows("1"))
	result = tk.MustQuery("select cast(0x12345678 as real) = 305419896")
	result.Check(testkit.Rows("1"))

	// test cast time as decimal overflow
	tk.MustExec("drop table if exists t1")
	tk.MustExec("create table t1(s1 time);")
	tk.MustExec("insert into t1 values('11:11:11');")
	result = tk.MustQuery("select cast(s1 as decimal(7, 2)) from t1;")
	result.Check(testkit.Rows("99999.99"))
	result = tk.MustQuery("select cast(s1 as decimal(8, 2)) from t1;")
	result.Check(testkit.Rows("111111.00"))
	_, err := tk.Exec("insert into t1 values(cast('111111.00' as decimal(7, 2)));")
	c.Assert(err, NotNil)

	result = tk.MustQuery(`select CAST(0x8fffffffffffffff as signed) a,
	CAST(0xfffffffffffffffe as signed) b,
	CAST(0xffffffffffffffff as unsigned) c;`)
	result.Check(testkit.Rows("-8070450532247928833 -2 18446744073709551615"))

	result = tk.MustQuery(`select cast("1:2:3" as TIME) = "1:02:03"`)
	result.Check(testkit.Rows("0"))

	// fixed issue #3471
	tk.MustExec("drop table if exists t")
	tk.MustExec("create table t(a time(6));")
	tk.MustExec("insert into t value('12:59:59.999999')")
	result = tk.MustQuery("select cast(a as signed) from t")
	result.Check(testkit.Rows("130000"))

	// fixed issue #3762
	result = tk.MustQuery("select -9223372036854775809;")
	result.Check(testkit.Rows("-9223372036854775809"))
	result = tk.MustQuery("select --9223372036854775809;")
	result.Check(testkit.Rows("9223372036854775809"))
	result = tk.MustQuery("select -9223372036854775808;")
	result.Check(testkit.Rows("-9223372036854775808"))

	tk.MustExec("drop table if exists t")
	tk.MustExec("create table t(a bigint(30));")
	_, err = tk.Exec("insert into t values(-9223372036854775809)")
	c.Assert(err, NotNil)

	// test case decimal precision less than the scale.
	_, err = tk.Exec("select cast(12.1 as decimal(3, 4));")
	c.Assert(err, NotNil)
	c.Assert(err.Error(), Equals, "[types:1427]For float(M,D), double(M,D) or decimal(M,D), M must be >= D (column '12.1').")

	// test unhex and hex
	result = tk.MustQuery("select unhex('4D7953514C')")
	result.Check(testkit.Rows("MySQL"))
	result = tk.MustQuery("select unhex(hex('string'))")
	result.Check(testkit.Rows("string"))
	result = tk.MustQuery("select unhex('ggg')")
	result.Check(testkit.Rows("<nil>"))
	result = tk.MustQuery("select unhex(-1)")
	result.Check(testkit.Rows("<nil>"))
	result = tk.MustQuery("select hex(unhex('1267'))")
	result.Check(testkit.Rows("1267"))
	result = tk.MustQuery("select hex(unhex(1267))")
	result.Check(testkit.Rows("1267"))
	tk.MustExec("drop table if exists t")
	tk.MustExec("create table t(a binary(8))")
	tk.MustExec(`insert into t values('test')`)
	result = tk.MustQuery("select hex(a) from t")
	result.Check(testkit.Rows("7465737400000000"))
	result = tk.MustQuery("select unhex(a) from t")
	result.Check(testkit.Rows("<nil>"))

	// select from_unixtime
	result = tk.MustQuery("select from_unixtime(1451606400)")
	unixTime := time.Unix(1451606400, 0).String()[:19]
	result.Check(testkit.Rows(unixTime))
	result = tk.MustQuery("select from_unixtime(14516064000/10)")
	result.Check(testkit.Rows("2016-01-01 08:00:00.0000"))
	result = tk.MustQuery("select from_unixtime('14516064000'/10)")
	result.Check(testkit.Rows("2016-01-01 08:00:00.000000"))
	result = tk.MustQuery("select from_unixtime(cast(1451606400 as double))")
	result.Check(testkit.Rows("2016-01-01 08:00:00.000000"))
	result = tk.MustQuery("select from_unixtime(cast(cast(1451606400 as double) as DECIMAL))")
	result.Check(testkit.Rows("2016-01-01 08:00:00"))
	result = tk.MustQuery("select from_unixtime(cast(cast(1451606400 as double) as DECIMAL(65,1)))")
	result.Check(testkit.Rows("2016-01-01 08:00:00.0"))
	result = tk.MustQuery("select from_unixtime(1451606400.123456)")
	unixTime = time.Unix(1451606400, 123456000).String()[:26]
	result.Check(testkit.Rows(unixTime))
	result = tk.MustQuery("select from_unixtime(1451606400.1234567)")
	unixTime = time.Unix(1451606400, 123456700).Round(time.Microsecond).Format("2006-01-02 15:04:05.000000")[:26]
	result.Check(testkit.Rows(unixTime))
	result = tk.MustQuery("select from_unixtime(1451606400.999999)")
	unixTime = time.Unix(1451606400, 999999000).String()[:26]
	result.Check(testkit.Rows(unixTime))
	result = tk.MustQuery("select from_unixtime(1511247196661)")
	result.Check(testkit.Rows("<nil>"))
	result = tk.MustQuery("select from_unixtime('1451606400.123');")
	result.Check(testkit.Rows("2016-01-01 08:00:00.123000"))

	tk.MustExec("drop table if exists t;")
	tk.MustExec("create table t(a int);")
	tk.MustExec("insert into t value(1451606400);")
	result = tk.MustQuery("select from_unixtime(a) from t;")
	result.Check(testkit.Rows("2016-01-01 08:00:00"))

	// test strcmp
	result = tk.MustQuery("select strcmp('abc', 'def')")
	result.Check(testkit.Rows("-1"))
	result = tk.MustQuery("select strcmp('abc', 'aba')")
	result.Check(testkit.Rows("1"))
	result = tk.MustQuery("select strcmp('abc', 'abc')")
	result.Check(testkit.Rows("0"))
	result = tk.MustQuery("select substr(null, 1, 2)")
	result.Check(testkit.Rows("<nil>"))
	result = tk.MustQuery("select substr('123', null, 2)")
	result.Check(testkit.Rows("<nil>"))
	result = tk.MustQuery("select substr('123', 1, null)")
	result.Check(testkit.Rows("<nil>"))

	// for case
	tk.MustExec("drop table if exists t")
	tk.MustExec("create table t (a varchar(255), b int)")
	tk.MustExec("insert t values ('str1', 1)")
	result = tk.MustQuery("select * from t where a = case b when 1 then 'str1' when 2 then 'str2' end")
	result.Check(testkit.Rows("str1 1"))
	result = tk.MustQuery("select * from t where a = case b when 1 then 'str2' when 2 then 'str3' end")
	result.Check(nil)
	tk.MustExec("insert t values ('str2', 2)")
	result = tk.MustQuery("select * from t where a = case b when 2 then 'str2' when 3 then 'str3' end")
	result.Check(testkit.Rows("str2 2"))
	tk.MustExec("insert t values ('str3', 3)")
	result = tk.MustQuery("select * from t where a = case b when 4 then 'str4' when 5 then 'str5' else 'str3' end")
	result.Check(testkit.Rows("str3 3"))
	result = tk.MustQuery("select * from t where a = case b when 4 then 'str4' when 5 then 'str5' else 'str6' end")
	result.Check(nil)
	result = tk.MustQuery("select * from t where a = case  when b then 'str3' when 1 then 'str1' else 'str2' end")
	result.Check(testkit.Rows("str3 3"))
	tk.MustExec("delete from t")
	tk.MustExec("insert t values ('str2', 0)")
	result = tk.MustQuery("select * from t where a = case  when b then 'str3' when 0 then 'str1' else 'str2' end")
	result.Check(testkit.Rows("str2 0"))
	tk.MustExec("insert t values ('str1', null)")
	result = tk.MustQuery("select * from t where a = case b when null then 'str3' when 10 then 'str1' else 'str2' end")
	result.Check(testkit.Rows("str2 0"))
	result = tk.MustQuery("select * from t where a = case null when b then 'str3' when 10 then 'str1' else 'str2' end")
	result.Check(testkit.Rows("str2 0"))
	tk.MustExec("insert t values (null, 4)")
	result = tk.MustQuery("select * from t where b < case a when null then 0 when 'str2' then 0 else 9 end")
	result.Check(testkit.Rows("<nil> 4"))
	result = tk.MustQuery("select * from t where b = case when a is null then 4 when  a = 'str5' then 7 else 9 end")
	result.Check(testkit.Rows("<nil> 4"))
	// test warnings
	tk.MustQuery("select case when b=0 then 1 else 1/b end from t")
	tk.MustQuery("show warnings").Check(testkit.Rows())
	tk.MustQuery("select if(b=0, 1, 1/b) from t")
	tk.MustQuery("show warnings").Check(testkit.Rows())
	tk.MustQuery("select ifnull(b, b/0) from t")
	tk.MustQuery("show warnings").Check(testkit.Rows())

	tk.MustQuery("select case when 1 then 1 else 1/0 end")
	tk.MustQuery("show warnings").Check(testkit.Rows())
	tk.MustQuery(" select if(1,1,1/0)")
	tk.MustQuery("show warnings").Check(testkit.Rows())
	tk.MustQuery("select ifnull(1, 1/0)")
	tk.MustQuery("show warnings").Check(testkit.Rows())

	tk.MustExec("delete from t")
	tk.MustExec("insert t values ('str2', 0)")
	tk.MustQuery("select case when b < 1 then 1 else 1/0 end from t")
	tk.MustQuery("show warnings").Check(testkit.Rows())
	tk.MustQuery("select case when b < 1 then 1 when 1/0 then b else 1/0 end from t")
	tk.MustQuery("show warnings").Check(testkit.Rows())
	tk.MustQuery("select if(b < 1 , 1, 1/0) from t")
	tk.MustQuery("show warnings").Check(testkit.Rows())
	tk.MustQuery("select ifnull(b, 1/0) from t")
	tk.MustQuery("show warnings").Check(testkit.Rows())
	tk.MustQuery("select COALESCE(1, b, b/0) from t")
	tk.MustQuery("show warnings").Check(testkit.Rows())
	tk.MustQuery("select 0 and b/0 from t")
	tk.MustQuery("show warnings").Check(testkit.Rows())
	tk.MustQuery("select 1 or b/0 from t")
	tk.MustQuery("show warnings").Check(testkit.Rows())

	tk.MustQuery("select 1 or 1/0")
	tk.MustQuery("show warnings").Check(testkit.Rows())
	tk.MustQuery("select 0 and 1/0")
	tk.MustQuery("show warnings").Check(testkit.Rows())
	tk.MustQuery("select COALESCE(1, 1/0)")
	tk.MustQuery("show warnings").Check(testkit.Rows())
	tk.MustQuery("select interval(1,0,1,2,1/0)")
	tk.MustQuery("show warnings").Check(testkit.Rows())

	tk.MustQuery("select case 2.0 when 2.0 then 3.0 when 3.0 then 2.0 end").Check(testkit.Rows("3.0"))
	tk.MustQuery("select case 2.0 when 3.0 then 2.0 when 4.0 then 3.0 else 5.0 end").Check(testkit.Rows("5.0"))
	tk.MustQuery("select case cast('2011-01-01' as date) when cast('2011-01-01' as date) then cast('2011-02-02' as date) end").Check(testkit.Rows("2011-02-02"))
	tk.MustQuery("select case cast('2012-01-01' as date) when cast('2011-01-01' as date) then cast('2011-02-02' as date) else cast('2011-03-03' as date) end").Check(testkit.Rows("2011-03-03"))
	tk.MustQuery("select case cast('10:10:10' as time) when cast('10:10:10' as time) then cast('11:11:11' as time) end").Check(testkit.Rows("11:11:11"))
	tk.MustQuery("select case cast('10:10:13' as time) when cast('10:10:10' as time) then cast('11:11:11' as time) else cast('22:22:22' as time) end").Check(testkit.Rows("22:22:22"))

	// for cast
	result = tk.MustQuery("select cast(1234 as char(3))")
	result.Check(testkit.Rows("123"))
	result = tk.MustQuery("select cast(1234 as char(0))")
	result.Check(testkit.Rows(""))
	result = tk.MustQuery("show warnings")
	result.Check(testkit.Rows("Warning 1406 Data Too Long, field len 0, data len 4"))
	result = tk.MustQuery("select CAST( - 8 AS DECIMAL ) * + 52 + 87 < - 86")
	result.Check(testkit.Rows("1"))

	// for char
	result = tk.MustQuery("select char(97, 100, 256, 89)")
	result.Check(testkit.Rows("ad\x01\x00Y"))
	result = tk.MustQuery("select char(97, null, 100, 256, 89)")
	result.Check(testkit.Rows("ad\x01\x00Y"))
	result = tk.MustQuery("select char(97, null, 100, 256, 89 using utf8)")
	result.Check(testkit.Rows("ad\x01\x00Y"))
	result = tk.MustQuery("select char(97, null, 100, 256, 89 using ascii)")
	result.Check(testkit.Rows("ad\x01\x00Y"))
	err = tk.ExecToErr("select char(97, null, 100, 256, 89 using tidb)")
	c.Assert(err.Error(), Equals, "[parser:1115]Unknown character set: 'tidb'")

	// issue 3884
	tk.MustExec("drop table if exists t")
	tk.MustExec("CREATE TABLE t (c1 date, c2 datetime, c3 timestamp, c4 time, c5 year);")
	tk.MustExec("INSERT INTO t values ('2000-01-01', '2000-01-01 12:12:12', '2000-01-01 12:12:12', '12:12:12', '2000');")
	tk.MustExec("INSERT INTO t values ('2000-02-01', '2000-02-01 12:12:12', '2000-02-01 12:12:12', '13:12:12', 2000);")
	tk.MustExec("INSERT INTO t values ('2000-03-01', '2000-03-01', '2000-03-01 12:12:12', '1 12:12:12', 2000);")
	tk.MustExec("INSERT INTO t SET c1 = '2000-04-01', c2 = '2000-04-01', c3 = '2000-04-01 12:12:12', c4 = '-1 13:12:12', c5 = 2000;")
	result = tk.MustQuery("SELECT c4 FROM t where c4 < '-13:12:12';")
	result.Check(testkit.Rows("-37:12:12"))
	result = tk.MustQuery(`SELECT 1 DIV - - 28 + ( - SUM( - + 25 ) ) * - CASE - 18 WHEN 44 THEN NULL ELSE - 41 + 32 + + - 70 - + COUNT( - 95 ) * 15 END + 92`)
	result.Check(testkit.Rows("2442"))

	// for regexp, rlike
	// https://github.com/pingcap/tidb/issues/4080
	tk.MustExec(`drop table if exists t;`)
	tk.MustExec(`create table t (a char(10), b varchar(10), c binary(10), d varbinary(10));`)
	tk.MustExec(`insert into t values ('text','text','text','text');`)
	result = tk.MustQuery(`select a regexp 'xt' from t;`)
	result.Check(testkit.Rows("1"))
	result = tk.MustQuery(`select b regexp 'xt' from t;`)
	result.Check(testkit.Rows("1"))
	result = tk.MustQuery(`select b regexp binary 'Xt' from t;`)
	result.Check(testkit.Rows("0"))
	result = tk.MustQuery(`select c regexp 'Xt' from t;`)
	result.Check(testkit.Rows("0"))
	result = tk.MustQuery(`select d regexp 'Xt' from t;`)
	result.Check(testkit.Rows("0"))
	result = tk.MustQuery(`select a rlike 'xt' from t;`)
	result.Check(testkit.Rows("1"))
	result = tk.MustQuery(`select a rlike binary 'Xt' from t;`)
	result.Check(testkit.Rows("0"))
	result = tk.MustQuery(`select b rlike 'xt' from t;`)
	result.Check(testkit.Rows("1"))
	result = tk.MustQuery(`select c rlike 'Xt' from t;`)
	result.Check(testkit.Rows("0"))
	result = tk.MustQuery(`select d rlike 'Xt' from t;`)
	result.Check(testkit.Rows("0"))
	result = tk.MustQuery(`select 'a' regexp 'A', 'a' regexp binary 'A'`)
	result.Check(testkit.Rows("0 0"))

	// testCase is for like and regexp
	type testCase struct {
		pattern string
		val     string
		result  int
	}
	patternMatching := func(c *C, tk *testkit.TestKit, queryOp string, data []testCase) {
		tk.MustExec("drop table if exists t")
		tk.MustExec("create table t (a varchar(255), b int)")
		for i, d := range data {
			tk.MustExec(fmt.Sprintf("insert into t values('%s', %d)", d.val, i))
			result = tk.MustQuery(fmt.Sprintf("select * from t where a %s '%s'", queryOp, d.pattern))
			if d.result == 1 {
				rowStr := fmt.Sprintf("%s %d", d.val, i)
				result.Check(testkit.Rows(rowStr))
			} else {
				result.Check(nil)
			}
			tk.MustExec(fmt.Sprintf("delete from t where b = %d", i))
		}
	}
	// for like
	likeTests := []testCase{
		{"a", "a", 1},
		{"a", "b", 0},
		{"aA", "Aa", 0},
		{`aA%`, "aAab", 1},
		{"aA_", "Aaab", 0},
		{"Aa_", "Aab", 1},
		{"", "", 1},
		{"", "a", 0},
	}
	patternMatching(c, tk, "like", likeTests)
	// for regexp
	likeTests = []testCase{
		{"^$", "a", 0},
		{"a", "a", 1},
		{"a", "b", 0},
		{"aA", "aA", 1},
		{".", "a", 1},
		{"^.$", "ab", 0},
		{"..", "b", 0},
		{".ab", "aab", 1},
		{"ab.", "abcd", 1},
		{".*", "abcd", 1},
	}
	patternMatching(c, tk, "regexp", likeTests)

	// for #9838
	result = tk.MustQuery("select cast(1 as signed) + cast(9223372036854775807 as unsigned);")
	result.Check(testkit.Rows("9223372036854775808"))
	result = tk.MustQuery("select cast(9223372036854775807 as unsigned) + cast(1 as signed);")
	result.Check(testkit.Rows("9223372036854775808"))
	err = tk.QueryToErr("select cast(9223372036854775807 as signed) + cast(9223372036854775809 as unsigned);")
	c.Assert(err, NotNil)
	err = tk.QueryToErr("select cast(9223372036854775809 as unsigned) + cast(9223372036854775807 as signed);")
	c.Assert(err, NotNil)
	err = tk.QueryToErr("select cast(-9223372036854775807 as signed) + cast(9223372036854775806 as unsigned);")
	c.Assert(err, NotNil)
	err = tk.QueryToErr("select cast(9223372036854775806 as unsigned) + cast(-9223372036854775807 as signed);")
	c.Assert(err, NotNil)

	result = tk.MustQuery(`select 1 / '2007' div 1;`)
	result.Check(testkit.Rows("0"))
}

func (s *testIntegrationSuite) TestInfoBuiltin(c *C) {
	defer s.cleanEnv(c)
	tk := testkit.NewTestKit(c, s.store)
	tk.MustExec("use test")

	// for last_insert_id
	tk.MustExec("drop table if exists t")
	tk.MustExec("create table t (id int auto_increment, a int, PRIMARY KEY (id))")
	tk.MustExec("insert into t(a) values(1)")
	result := tk.MustQuery("select last_insert_id();")
	result.Check(testkit.Rows("1"))
	tk.MustExec("insert into t values(2, 1)")
	result = tk.MustQuery("select last_insert_id();")
	result.Check(testkit.Rows("1"))
	tk.MustExec("insert into t(a) values(1)")
	result = tk.MustQuery("select last_insert_id();")
	result.Check(testkit.Rows("3"))

	result = tk.MustQuery("select last_insert_id(5);")
	result.Check(testkit.Rows("5"))
	result = tk.MustQuery("select last_insert_id();")
	result.Check(testkit.Rows("5"))

	// for found_rows
	tk.MustExec("drop table if exists t")
	tk.MustExec("create table t (a int)")
	tk.MustQuery("select * from t") // Test XSelectTableExec
	result = tk.MustQuery("select found_rows()")
	result.Check(testkit.Rows("0"))
	result = tk.MustQuery("select found_rows()")
	result.Check(testkit.Rows("1")) // Last query is found_rows(), it returns 1 row with value 0
	tk.MustExec("insert t values (1),(2),(2)")
	tk.MustQuery("select * from t")
	result = tk.MustQuery("select found_rows()")
	result.Check(testkit.Rows("3"))
	tk.MustQuery("select * from t where a = 0")
	result = tk.MustQuery("select found_rows()")
	result.Check(testkit.Rows("0"))
	tk.MustQuery("select * from t where a = 1")
	result = tk.MustQuery("select found_rows()")
	result.Check(testkit.Rows("1"))
	tk.MustQuery("select * from t where a like '2'") // Test SelectionExec
	result = tk.MustQuery("select found_rows()")
	result.Check(testkit.Rows("2"))
	tk.MustQuery("show tables like 't'")
	result = tk.MustQuery("select found_rows()")
	result.Check(testkit.Rows("1"))
	tk.MustQuery("select count(*) from t") // Test ProjectionExec
	result = tk.MustQuery("select found_rows()")
	result.Check(testkit.Rows("1"))

	// for database
	result = tk.MustQuery("select database()")
	result.Check(testkit.Rows("test"))
	tk.MustExec("drop database test")
	result = tk.MustQuery("select database()")
	result.Check(testkit.Rows("<nil>"))
	tk.MustExec("create database test")
	tk.MustExec("use test")

	// for current_user
	sessionVars := tk.Se.GetSessionVars()
	originUser := sessionVars.User
	sessionVars.User = &auth.UserIdentity{Username: "root", Hostname: "localhost", AuthUsername: "root", AuthHostname: "127.0.%%"}
	result = tk.MustQuery("select current_user()")
	result.Check(testkit.Rows("root@127.0.%%"))
	sessionVars.User = originUser

	// for user
	sessionVars.User = &auth.UserIdentity{Username: "root", Hostname: "localhost", AuthUsername: "root", AuthHostname: "127.0.%%"}
	result = tk.MustQuery("select user()")
	result.Check(testkit.Rows("root@localhost"))
	sessionVars.User = originUser

	// for connection_id
	originConnectionID := sessionVars.ConnectionID
	sessionVars.ConnectionID = uint64(1)
	result = tk.MustQuery("select connection_id()")
	result.Check(testkit.Rows("1"))
	sessionVars.ConnectionID = originConnectionID

	// for version
	result = tk.MustQuery("select version()")
	result.Check(testkit.Rows(mysql.ServerVersion))

	// for row_count
	tk.MustExec("drop table if exists t")
	tk.MustExec("create table t (a int, b int, PRIMARY KEY (a))")
	result = tk.MustQuery("select row_count();")
	result.Check(testkit.Rows("0"))
	tk.MustExec("insert into t(a, b) values(1, 11), (2, 22), (3, 33)")
	result = tk.MustQuery("select row_count();")
	result.Check(testkit.Rows("3"))
	tk.MustExec("select * from t")
	result = tk.MustQuery("select row_count();")
	result.Check(testkit.Rows("-1"))
	tk.MustExec("update t set b=22 where a=1")
	result = tk.MustQuery("select row_count();")
	result.Check(testkit.Rows("1"))
	tk.MustExec("update t set b=22 where a=1")
	result = tk.MustQuery("select row_count();")
	result.Check(testkit.Rows("0"))
	tk.MustExec("delete from t where a=2")
	result = tk.MustQuery("select row_count();")
	result.Check(testkit.Rows("1"))
	result = tk.MustQuery("select row_count();")
	result.Check(testkit.Rows("-1"))

	// for benchmark
	success := testkit.Rows("0")
	tk.MustExec("drop table if exists t")
	tk.MustExec("create table t (a int, b int)")
	result = tk.MustQuery(`select benchmark(3, benchmark(2, length("abc")))`)
	result.Check(success)
	err := tk.ExecToErr(`select benchmark(3, length("a", "b"))`)
	c.Assert(err, NotNil)
	// Quoted from https://dev.mysql.com/doc/refman/5.7/en/information-functions.html#function_benchmark
	// Although the expression can be a subquery, it must return a single column and at most a single row.
	// For example, BENCHMARK(10, (SELECT * FROM t)) will fail if the table t has more than one column or
	// more than one row.
	oneColumnQuery := "select benchmark(10, (select a from t))"
	twoColumnQuery := "select benchmark(10, (select * from t))"
	// rows * columns:
	// 0 * 1, success;
	result = tk.MustQuery(oneColumnQuery)
	result.Check(success)
	// 0 * 2, error;
	err = tk.ExecToErr(twoColumnQuery)
	c.Assert(err, NotNil)
	// 1 * 1, success;
	tk.MustExec("insert t values (1, 2)")
	result = tk.MustQuery(oneColumnQuery)
	result.Check(success)
	// 1 * 2, error;
	err = tk.ExecToErr(twoColumnQuery)
	c.Assert(err, NotNil)
	// 2 * 1, error;
	tk.MustExec("insert t values (3, 4)")
	err = tk.ExecToErr(oneColumnQuery)
	c.Assert(err, NotNil)
	// 2 * 2, error.
	err = tk.ExecToErr(twoColumnQuery)
	c.Assert(err, NotNil)
}

func (s *testIntegrationSuite) TestControlBuiltin(c *C) {
	defer s.cleanEnv(c)
	tk := testkit.NewTestKit(c, s.store)
	tk.MustExec("use test")

	// for ifnull
	result := tk.MustQuery("select ifnull(1, 2)")
	result.Check(testkit.Rows("1"))
	result = tk.MustQuery("select ifnull(null, 2)")
	result.Check(testkit.Rows("2"))
	result = tk.MustQuery("select ifnull(1, null)")
	result.Check(testkit.Rows("1"))
	result = tk.MustQuery("select ifnull(null, null)")
	result.Check(testkit.Rows("<nil>"))

	tk.MustExec("drop table if exists t1")
	tk.MustExec("create table t1(a bigint not null)")
	result = tk.MustQuery("select ifnull(max(a),0) from t1")
	result.Check(testkit.Rows("0"))

	tk.MustExec("drop table if exists t1")
	tk.MustExec("drop table if exists t2")
	tk.MustExec("create table t1(a decimal(20,4))")
	tk.MustExec("create table t2(a decimal(20,4))")
	tk.MustExec("insert into t1 select 1.2345")
	tk.MustExec("insert into t2 select 1.2345")

	result = tk.MustQuery(`select sum(ifnull(a, 0)) from (
	select ifnull(a, 0) as a from t1
	union all
	select ifnull(a, 0) as a from t2
	) t;`)
	result.Check(testkit.Rows("2.4690"))

	// for if
	result = tk.MustQuery(`select IF(0,"ERROR","this"),IF(1,"is","ERROR"),IF(NULL,"ERROR","a"),IF(1,2,3)|0,IF(1,2.0,3.0)+0;`)
	result.Check(testkit.Rows("this is a 2 2.0"))
	tk.MustExec("drop table if exists t1;")
	tk.MustExec("CREATE TABLE t1 (st varchar(255) NOT NULL, u int(11) NOT NULL);")
	tk.MustExec("INSERT INTO t1 VALUES ('a',1),('A',1),('aa',1),('AA',1),('a',1),('aaa',0),('BBB',0);")
	result = tk.MustQuery("select if(1,st,st) s from t1 order by s;")
	result.Check(testkit.Rows("A", "AA", "BBB", "a", "a", "aa", "aaa"))
	result = tk.MustQuery("select if(u=1,st,st) s from t1 order by s;")
	result.Check(testkit.Rows("A", "AA", "BBB", "a", "a", "aa", "aaa"))
	tk.MustExec("drop table if exists t1;")
	tk.MustExec("CREATE TABLE t1 (a varchar(255), b time, c int)")
	tk.MustExec("INSERT INTO t1 VALUE('abc', '12:00:00', 0)")
	tk.MustExec("INSERT INTO t1 VALUE('1abc', '00:00:00', 1)")
	tk.MustExec("INSERT INTO t1 VALUE('0abc', '12:59:59', 0)")
	result = tk.MustQuery("select if(a, b, c), if(b, a, c), if(c, a, b) from t1")
	result.Check(testkit.Rows("0 abc 12:00:00", "00:00:00 1 1abc", "0 0abc 12:59:59"))
	result = tk.MustQuery("select if(1, 1.0, 1)")
	result.Check(testkit.Rows("1.0"))
	// FIXME: MySQL returns `1.0`.
	result = tk.MustQuery("select if(1, 1, 1.0)")
	result.Check(testkit.Rows("1"))
	tk.MustQuery("select if(count(*), cast('2000-01-01' as date), cast('2011-01-01' as date)) from t1").Check(testkit.Rows("2000-01-01"))
	tk.MustQuery("select if(count(*)=0, cast('2000-01-01' as date), cast('2011-01-01' as date)) from t1").Check(testkit.Rows("2011-01-01"))
	tk.MustQuery("select if(count(*), cast('[]' as json), cast('{}' as json)) from t1").Check(testkit.Rows("[]"))
	tk.MustQuery("select if(count(*)=0, cast('[]' as json), cast('{}' as json)) from t1").Check(testkit.Rows("{}"))

	result = tk.MustQuery("SELECT 79 + + + CASE -87 WHEN -30 THEN COALESCE(COUNT(*), +COALESCE(+15, -33, -12 ) + +72) WHEN +COALESCE(+AVG(DISTINCT(60)), 21) THEN NULL ELSE NULL END AS col0;")
	result.Check(testkit.Rows("<nil>"))

	result = tk.MustQuery("SELECT -63 + COALESCE ( - 83, - 61 + - + 72 * - CAST( NULL AS SIGNED ) + + 3 );")
	result.Check(testkit.Rows("-146"))
}

func (s *testIntegrationSuite) TestArithmeticBuiltin(c *C) {
	defer s.cleanEnv(c)
	tk := testkit.NewTestKit(c, s.store)
	tk.MustExec("use test")
	ctx := context.Background()

	// for plus
	tk.MustExec("DROP TABLE IF EXISTS t;")
	tk.MustExec("CREATE TABLE t(a DECIMAL(4, 2), b DECIMAL(5, 3));")
	tk.MustExec("INSERT INTO t(a, b) VALUES(1.09, 1.999), (-1.1, -0.1);")
	result := tk.MustQuery("SELECT a+b FROM t;")
	result.Check(testkit.Rows("3.089", "-1.200"))
	result = tk.MustQuery("SELECT b+12, b+0.01, b+0.00001, b+12.00001 FROM t;")
	result.Check(testkit.Rows("13.999 2.009 1.99901 13.99901", "11.900 -0.090 -0.09999 11.90001"))
	result = tk.MustQuery("SELECT 1+12, 21+0.01, 89+\"11\", 12+\"a\", 12+NULL, NULL+1, NULL+NULL;")
	result.Check(testkit.Rows("13 21.01 100 12 <nil> <nil> <nil>"))
	tk.MustExec("DROP TABLE IF EXISTS t;")
	tk.MustExec("CREATE TABLE t(a BIGINT UNSIGNED, b BIGINT UNSIGNED);")
	tk.MustExec("INSERT INTO t SELECT 1<<63, 1<<63;")
	rs, err := tk.Exec("SELECT a+b FROM t;")
	c.Assert(errors.ErrorStack(err), Equals, "")
	c.Assert(rs, NotNil)
	rows, err := session.GetRows4Test(ctx, tk.Se, rs)
	c.Assert(rows, IsNil)
	c.Assert(err, NotNil)
	c.Assert(err.Error(), Equals, "[types:1690]BIGINT UNSIGNED value is out of range in '(test.t.a + test.t.b)'")
	c.Assert(rs.Close(), IsNil)
	rs, err = tk.Exec("select cast(-3 as signed) + cast(2 as unsigned);")
	c.Assert(errors.ErrorStack(err), Equals, "")
	c.Assert(rs, NotNil)
	rows, err = session.GetRows4Test(ctx, tk.Se, rs)
	c.Assert(rows, IsNil)
	c.Assert(err, NotNil)
	c.Assert(err.Error(), Equals, "[types:1690]BIGINT UNSIGNED value is out of range in '(-3 + 2)'")
	c.Assert(rs.Close(), IsNil)
	rs, err = tk.Exec("select cast(2 as unsigned) + cast(-3 as signed);")
	c.Assert(errors.ErrorStack(err), Equals, "")
	c.Assert(rs, NotNil)
	rows, err = session.GetRows4Test(ctx, tk.Se, rs)
	c.Assert(rows, IsNil)
	c.Assert(err, NotNil)
	c.Assert(err.Error(), Equals, "[types:1690]BIGINT UNSIGNED value is out of range in '(2 + -3)'")
	c.Assert(rs.Close(), IsNil)

	// for minus
	tk.MustExec("DROP TABLE IF EXISTS t;")
	tk.MustExec("CREATE TABLE t(a DECIMAL(4, 2), b DECIMAL(5, 3));")
	tk.MustExec("INSERT INTO t(a, b) VALUES(1.09, 1.999), (-1.1, -0.1);")
	result = tk.MustQuery("SELECT a-b FROM t;")
	result.Check(testkit.Rows("-0.909", "-1.000"))
	result = tk.MustQuery("SELECT b-12, b-0.01, b-0.00001, b-12.00001 FROM t;")
	result.Check(testkit.Rows("-10.001 1.989 1.99899 -10.00101", "-12.100 -0.110 -0.10001 -12.10001"))
	result = tk.MustQuery("SELECT 1-12, 21-0.01, 89-\"11\", 12-\"a\", 12-NULL, NULL-1, NULL-NULL;")
	result.Check(testkit.Rows("-11 20.99 78 12 <nil> <nil> <nil>"))
	tk.MustExec("DROP TABLE IF EXISTS t;")
	tk.MustExec("CREATE TABLE t(a BIGINT UNSIGNED, b BIGINT UNSIGNED);")
	tk.MustExec("INSERT INTO t SELECT 1, 4;")
	rs, err = tk.Exec("SELECT a-b FROM t;")
	c.Assert(errors.ErrorStack(err), Equals, "")
	c.Assert(rs, NotNil)
	rows, err = session.GetRows4Test(ctx, tk.Se, rs)
	c.Assert(rows, IsNil)
	c.Assert(err, NotNil)
	c.Assert(err.Error(), Equals, "[types:1690]BIGINT UNSIGNED value is out of range in '(test.t.a - test.t.b)'")
	c.Assert(rs.Close(), IsNil)
	rs, err = tk.Exec("select cast(-1 as signed) - cast(-1 as unsigned);")
	c.Assert(errors.ErrorStack(err), Equals, "")
	c.Assert(rs, NotNil)
	rows, err = session.GetRows4Test(ctx, tk.Se, rs)
	c.Assert(rows, IsNil)
	c.Assert(err, NotNil)
	c.Assert(err.Error(), Equals, "[types:1690]BIGINT UNSIGNED value is out of range in '(-1 - 18446744073709551615)'")
	c.Assert(rs.Close(), IsNil)
	rs, err = tk.Exec("select cast(-1 as unsigned) - cast(-1 as signed);")
	c.Assert(errors.ErrorStack(err), Equals, "")
	c.Assert(rs, NotNil)
	rows, err = session.GetRows4Test(ctx, tk.Se, rs)
	c.Assert(rows, IsNil)
	c.Assert(err, NotNil)
	c.Assert(err.Error(), Equals, "[types:1690]BIGINT UNSIGNED value is out of range in '(18446744073709551615 - -1)'")
	c.Assert(rs.Close(), IsNil)
	tk.MustQuery(`select cast(-3 as unsigned) - cast(-1 as signed);`).Check(testkit.Rows("18446744073709551614"))
	tk.MustQuery("select 1.11 - 1.11;").Check(testkit.Rows("0.00"))
	tk.MustExec(`create table tb5(a int(10));`)
	tk.MustExec(`insert into tb5 (a) values (10);`)
	e := tk.QueryToErr(`select * from tb5 where a - -9223372036854775808;`)
	c.Assert(e, NotNil)
	c.Assert(strings.HasSuffix(e.Error(), `BIGINT value is out of range in '(Column#0 - -9223372036854775808)'`), IsTrue, Commentf("err: %v", err))
	tk.MustExec(`drop table tb5`)

	// for multiply
	tk.MustQuery("select 1234567890 * 1234567890").Check(testkit.Rows("1524157875019052100"))
	rs, err = tk.Exec("select 1234567890 * 12345671890")
	c.Assert(err, IsNil)
	_, err = session.GetRows4Test(ctx, tk.Se, rs)
	c.Assert(terror.ErrorEqual(err, types.ErrOverflow), IsTrue)
	c.Assert(rs.Close(), IsNil)
	tk.MustQuery("select cast(1234567890 as unsigned int) * 12345671890").Check(testkit.Rows("15241570095869612100"))
	tk.MustQuery("select 123344532434234234267890.0 * 1234567118923479823749823749.230").Check(testkit.Rows("152277104042296270209916846800130443726237424001224.7000"))
	rs, err = tk.Exec("select 123344532434234234267890.0 * 12345671189234798237498232384982309489238402830480239849238048239084749.230")
	c.Assert(err, IsNil)
	_, err = session.GetRows4Test(ctx, tk.Se, rs)
	c.Assert(terror.ErrorEqual(err, types.ErrOverflow), IsTrue)
	c.Assert(rs.Close(), IsNil)
	// FIXME: There is something wrong in showing float number.
	//tk.MustQuery("select 1.797693134862315708145274237317043567981e+308 * 1").Check(testkit.Rows("1.7976931348623157e308"))
	//tk.MustQuery("select 1.797693134862315708145274237317043567981e+308 * -1").Check(testkit.Rows("-1.7976931348623157e308"))
	rs, err = tk.Exec("select 1.797693134862315708145274237317043567981e+308 * 1.1")
	c.Assert(err, IsNil)
	_, err = session.GetRows4Test(ctx, tk.Se, rs)
	c.Assert(terror.ErrorEqual(err, types.ErrOverflow), IsTrue)
	c.Assert(rs.Close(), IsNil)
	rs, err = tk.Exec("select 1.797693134862315708145274237317043567981e+308 * -1.1")
	c.Assert(err, IsNil)
	_, err = session.GetRows4Test(ctx, tk.Se, rs)
	c.Assert(terror.ErrorEqual(err, types.ErrOverflow), IsTrue)
	c.Assert(rs.Close(), IsNil)
	tk.MustQuery("select 0.0 * -1;").Check(testkit.Rows("0.0"))

	tk.MustExec("DROP TABLE IF EXISTS t;")
	tk.MustExec("CREATE TABLE t(a DECIMAL(4, 2), b DECIMAL(5, 3));")
	tk.MustExec("INSERT INTO t(a, b) VALUES(-1.09, 1.999);")
	result = tk.MustQuery("SELECT a/b, a/12, a/-0.01, b/12, b/-0.01, b/0.000, NULL/b, b/NULL, NULL/NULL FROM t;")
	result.Check(testkit.Rows("-0.545273 -0.090833 109.000000 0.1665833 -199.9000000 <nil> <nil> <nil> <nil>"))
	tk.MustQuery("show warnings;").Check(testkit.Rows("Warning 1365 Division by 0"))
	rs, err = tk.Exec("select 1e200/1e-200")
	c.Assert(err, IsNil)
	_, err = session.GetRows4Test(ctx, tk.Se, rs)
	c.Assert(terror.ErrorEqual(err, types.ErrOverflow), IsTrue)
	c.Assert(rs.Close(), IsNil)

	// for intDiv
	result = tk.MustQuery("SELECT 13 DIV 12, 13 DIV 0.01, -13 DIV 2, 13 DIV NULL, NULL DIV 13, NULL DIV NULL;")
	result.Check(testkit.Rows("1 1300 -6 <nil> <nil> <nil>"))
	result = tk.MustQuery("SELECT 2.4 div 1.1, 2.4 div 1.2, 2.4 div 1.3;")
	result.Check(testkit.Rows("2 2 1"))
	result = tk.MustQuery("SELECT 1.175494351E-37 div 1.7976931348623157E+308, 1.7976931348623157E+308 div -1.7976931348623157E+307, 1 div 1e-82;")
	result.Check(testkit.Rows("0 -1 <nil>"))
	tk.MustQuery("show warnings").Check(testutil.RowsWithSep("|",
		"Warning|1292|Truncated incorrect DECIMAL value: '1.7976931348623157e+308'",
		"Warning|1292|Truncated incorrect DECIMAL value: '1.7976931348623157e+308'",
		"Warning|1292|Truncated incorrect DECIMAL value: '-1.7976931348623158e+307'",
		"Warning|1365|Division by 0"))
	rs, err = tk.Exec("select 1e300 DIV 1.5")
	c.Assert(err, IsNil)
	_, err = session.GetRows4Test(ctx, tk.Se, rs)
	c.Assert(terror.ErrorEqual(err, types.ErrOverflow), IsTrue)
	c.Assert(rs.Close(), IsNil)

	tk.MustExec("drop table if exists t;")
	tk.MustExec("CREATE TABLE t (c_varchar varchar(255), c_time time, nonzero int, zero int, c_int_unsigned int unsigned, c_timestamp timestamp, c_enum enum('a','b','c'));")
	tk.MustExec("INSERT INTO t VALUE('abc', '12:00:00', 12, 0, 5, '2017-08-05 18:19:03', 'b');")
	result = tk.MustQuery("select c_varchar div nonzero, c_time div nonzero, c_time div zero, c_timestamp div nonzero, c_timestamp div zero, c_varchar div zero from t;")
	result.Check(testkit.Rows("0 10000 <nil> 1680900431825 <nil> <nil>"))
	result = tk.MustQuery("select c_enum div nonzero from t;")
	result.Check(testkit.Rows("0"))
	tk.MustQuery("select c_enum div zero from t").Check(testkit.Rows("<nil>"))
	tk.MustQuery("select nonzero div zero from t").Check(testkit.Rows("<nil>"))
	tk.MustQuery("show warnings;").Check(testkit.Rows("Warning 1365 Division by 0"))
	result = tk.MustQuery("select c_time div c_enum, c_timestamp div c_time, c_timestamp div c_enum from t;")
	result.Check(testkit.Rows("60000 168090043 10085402590951"))
	result = tk.MustQuery("select c_int_unsigned div nonzero, nonzero div c_int_unsigned, c_int_unsigned div zero from t;")
	result.Check(testkit.Rows("0 2 <nil>"))
	tk.MustQuery("show warnings;").Check(testkit.Rows("Warning 1365 Division by 0"))

	// for mod
	result = tk.MustQuery("SELECT CAST(1 AS UNSIGNED) MOD -9223372036854775808, -9223372036854775808 MOD CAST(1 AS UNSIGNED);")
	result.Check(testkit.Rows("1 0"))
	result = tk.MustQuery("SELECT 13 MOD 12, 13 MOD 0.01, -13 MOD 2, 13 MOD NULL, NULL MOD 13, NULL DIV NULL;")
	result.Check(testkit.Rows("1 0.00 -1 <nil> <nil> <nil>"))
	result = tk.MustQuery("SELECT 2.4 MOD 1.1, 2.4 MOD 1.2, 2.4 mod 1.30;")
	result.Check(testkit.Rows("0.2 0.0 1.10"))
	tk.MustExec("drop table if exists t;")
	tk.MustExec("CREATE TABLE t (c_varchar varchar(255), c_time time, nonzero int, zero int, c_timestamp timestamp, c_enum enum('a','b','c'));")
	tk.MustExec("INSERT INTO t VALUE('abc', '12:00:00', 12, 0, '2017-08-05 18:19:03', 'b');")
	result = tk.MustQuery("select c_varchar MOD nonzero, c_time MOD nonzero, c_timestamp MOD nonzero, c_enum MOD nonzero from t;")
	result.Check(testkit.Rows("0 0 3 2"))
	result = tk.MustQuery("select c_time MOD c_enum, c_timestamp MOD c_time, c_timestamp MOD c_enum from t;")
	result.Check(testkit.Rows("0 21903 1"))
	tk.MustQuery("select c_enum MOD zero from t;").Check(testkit.Rows("<nil>"))
	tk.MustQuery("show warnings;").Check(testkit.Rows("Warning 1365 Division by 0"))
	tk.MustExec("SET SQL_MODE='ERROR_FOR_DIVISION_BY_ZERO,STRICT_ALL_TABLES';")
	tk.MustExec("drop table if exists t;")
	tk.MustExec("CREATE TABLE t (v int);")
	tk.MustExec("INSERT IGNORE INTO t VALUE(12 MOD 0);")
	tk.MustQuery("show warnings;").Check(testkit.Rows("Warning 1365 Division by 0"))
	tk.MustQuery("select v from t;").Check(testkit.Rows("<nil>"))
	tk.MustQuery("select 0.000 % 0.11234500000000000000;").Check(testkit.Rows("0.00000000000000000000"))

	_, err = tk.Exec("INSERT INTO t VALUE(12 MOD 0);")
	c.Assert(terror.ErrorEqual(err, expression.ErrDivisionByZero), IsTrue)

	tk.MustQuery("select sum(1.2e2) * 0.1").Check(testkit.Rows("12"))
	tk.MustExec("drop table if exists t")
	tk.MustExec("create table t(a double)")
	tk.MustExec("insert into t value(1.2)")
	tk.MustQuery("select sum(a) * 0.1 from t").Check(testkit.Rows("0.12"))

	tk.MustExec("drop table if exists t")
	tk.MustExec("create table t(a double)")
	tk.MustExec("insert into t value(1.2)")
	result = tk.MustQuery("select * from t where a/0 > 1")
	result.Check(testkit.Rows())
	tk.MustQuery("show warnings").Check(testutil.RowsWithSep("|", "Warning|1365|Division by 0"))

	tk.MustExec("USE test;")
	tk.MustExec("DROP TABLE IF EXISTS t;")
	tk.MustExec("CREATE TABLE t(a BIGINT, b DECIMAL(6, 2));")
	tk.MustExec("INSERT INTO t VALUES(0, 1.12), (1, 1.21);")
	tk.MustQuery("SELECT a/b FROM t;").Check(testkit.Rows("0.0000", "0.8264"))
}

func (s *testIntegrationSuite) TestCompareBuiltin(c *C) {
	defer s.cleanEnv(c)
	tk := testkit.NewTestKit(c, s.store)
	tk.MustExec("use test")

	// compare as JSON
	tk.MustExec("drop table if exists t")
	tk.MustExec("CREATE TABLE t (pk int  NOT NULL PRIMARY KEY AUTO_INCREMENT, i INT, j JSON);")
	tk.MustExec(`INSERT INTO t(i, j) VALUES (0, NULL)`)
	tk.MustExec(`INSERT INTO t(i, j) VALUES (1, '{"a": 2}')`)
	tk.MustExec(`INSERT INTO t(i, j) VALUES (2, '[1,2]')`)
	tk.MustExec(`INSERT INTO t(i, j) VALUES (3, '{"a":"b", "c":"d","ab":"abc", "bc": ["x", "y"]}')`)
	tk.MustExec(`INSERT INTO t(i, j) VALUES (4, '["here", ["I", "am"], "!!!"]')`)
	tk.MustExec(`INSERT INTO t(i, j) VALUES (5, '"scalar string"')`)
	tk.MustExec(`INSERT INTO t(i, j) VALUES (6, 'true')`)
	tk.MustExec(`INSERT INTO t(i, j) VALUES (7, 'false')`)
	tk.MustExec(`INSERT INTO t(i, j) VALUES (8, 'null')`)
	tk.MustExec(`INSERT INTO t(i, j) VALUES (9, '-1')`)
	tk.MustExec(`INSERT INTO t(i, j) VALUES (10, CAST(CAST(1 AS UNSIGNED) AS JSON))`)
	tk.MustExec(`INSERT INTO t(i, j) VALUES (11, '32767')`)
	tk.MustExec(`INSERT INTO t(i, j) VALUES (12, '32768')`)
	tk.MustExec(`INSERT INTO t(i, j) VALUES (13, '-32768')`)
	tk.MustExec(`INSERT INTO t(i, j) VALUES (14, '-32769')`)
	tk.MustExec(`INSERT INTO t(i, j) VALUES (15, '2147483647')`)
	tk.MustExec(`INSERT INTO t(i, j) VALUES (16, '2147483648')`)
	tk.MustExec(`INSERT INTO t(i, j) VALUES (17, '-2147483648')`)
	tk.MustExec(`INSERT INTO t(i, j) VALUES (18, '-2147483649')`)
	tk.MustExec(`INSERT INTO t(i, j) VALUES (19, '18446744073709551615')`)
	tk.MustExec(`INSERT INTO t(i, j) VALUES (20, '18446744073709551616')`)
	tk.MustExec(`INSERT INTO t(i, j) VALUES (21, '3.14')`)
	tk.MustExec(`INSERT INTO t(i, j) VALUES (22, '{}')`)
	tk.MustExec(`INSERT INTO t(i, j) VALUES (23, '[]')`)
	tk.MustExec(`INSERT INTO t(i, j) VALUES (24, CAST(CAST('2015-01-15 23:24:25' AS DATETIME) AS JSON))`)
	tk.MustExec(`INSERT INTO t(i, j) VALUES (25, CAST(CAST('23:24:25' AS TIME) AS JSON))`)
	tk.MustExec(`INSERT INTO t(i, j) VALUES (26, CAST(CAST('2015-01-15' AS DATE) AS JSON))`)
	tk.MustExec(`INSERT INTO t(i, j) VALUES (27, CAST(TIMESTAMP('2015-01-15 23:24:25') AS JSON))`)
	tk.MustExec(`INSERT INTO t(i, j) VALUES (28, CAST('[]' AS CHAR CHARACTER SET 'ascii'))`)

	result := tk.MustQuery(`SELECT i,
		(j = '"scalar string"') AS c1,
		(j = 'scalar string') AS c2,
		(j = CAST('"scalar string"' AS JSON)) AS c3,
		(j = CAST(CAST(j AS CHAR CHARACTER SET 'utf8mb4') AS JSON)) AS c4,
		(j = CAST(NULL AS JSON)) AS c5,
		(j = NULL) AS c6,
		(j <=> NULL) AS c7,
		(j <=> CAST(NULL AS JSON)) AS c8,
		(j IN (-1, 2, 32768, 3.14)) AS c9,
		(j IN (CAST('[1, 2]' AS JSON), CAST('{}' AS JSON), CAST(3.14 AS JSON))) AS c10,
		(j = (SELECT j FROM t WHERE j = CAST('null' AS JSON))) AS c11,
		(j = (SELECT j FROM t WHERE j IS NULL)) AS c12,
		(j = (SELECT j FROM t WHERE 1<>1)) AS c13,
		(j = DATE('2015-01-15')) AS c14,
		(j = TIME('23:24:25')) AS c15,
		(j = TIMESTAMP('2015-01-15 23:24:25')) AS c16,
		(j = CURRENT_TIMESTAMP) AS c17,
		(JSON_EXTRACT(j, '$.a') = 2) AS c18
		FROM t
		ORDER BY i;`)
	result.Check(testkit.Rows("0 <nil> <nil> <nil> <nil> <nil> <nil> 1 1 <nil> <nil> <nil> <nil> <nil> <nil> <nil> <nil> <nil> <nil>",
		"1 0 0 0 1 <nil> <nil> 0 0 0 0 0 <nil> <nil> 0 0 0 0 1",
		"2 0 0 0 1 <nil> <nil> 0 0 0 1 0 <nil> <nil> 0 0 0 0 <nil>",
		"3 0 0 0 1 <nil> <nil> 0 0 0 0 0 <nil> <nil> 0 0 0 0 0",
		"4 0 0 0 1 <nil> <nil> 0 0 0 0 0 <nil> <nil> 0 0 0 0 <nil>",
		"5 0 1 1 1 <nil> <nil> 0 0 0 0 0 <nil> <nil> 0 0 0 0 <nil>",
		"6 0 0 0 1 <nil> <nil> 0 0 0 0 0 <nil> <nil> 0 0 0 0 <nil>",
		"7 0 0 0 1 <nil> <nil> 0 0 0 0 0 <nil> <nil> 0 0 0 0 <nil>",
		"8 0 0 0 1 <nil> <nil> 0 0 0 0 1 <nil> <nil> 0 0 0 0 <nil>",
		"9 0 0 0 1 <nil> <nil> 0 0 1 0 0 <nil> <nil> 0 0 0 0 <nil>",
		"10 0 0 0 1 <nil> <nil> 0 0 0 0 0 <nil> <nil> 0 0 0 0 <nil>",
		"11 0 0 0 1 <nil> <nil> 0 0 0 0 0 <nil> <nil> 0 0 0 0 <nil>",
		"12 0 0 0 1 <nil> <nil> 0 0 1 0 0 <nil> <nil> 0 0 0 0 <nil>",
		"13 0 0 0 1 <nil> <nil> 0 0 0 0 0 <nil> <nil> 0 0 0 0 <nil>",
		"14 0 0 0 1 <nil> <nil> 0 0 0 0 0 <nil> <nil> 0 0 0 0 <nil>",
		"15 0 0 0 1 <nil> <nil> 0 0 0 0 0 <nil> <nil> 0 0 0 0 <nil>",
		"16 0 0 0 1 <nil> <nil> 0 0 0 0 0 <nil> <nil> 0 0 0 0 <nil>",
		"17 0 0 0 1 <nil> <nil> 0 0 0 0 0 <nil> <nil> 0 0 0 0 <nil>",
		"18 0 0 0 1 <nil> <nil> 0 0 0 0 0 <nil> <nil> 0 0 0 0 <nil>",
		"19 0 0 0 1 <nil> <nil> 0 0 0 0 0 <nil> <nil> 0 0 0 0 <nil>",
		"20 0 0 0 1 <nil> <nil> 0 0 0 0 0 <nil> <nil> 0 0 0 0 <nil>",
		"21 0 0 0 1 <nil> <nil> 0 0 1 1 0 <nil> <nil> 0 0 0 0 <nil>",
		"22 0 0 0 1 <nil> <nil> 0 0 0 1 0 <nil> <nil> 0 0 0 0 <nil>",
		"23 0 0 0 1 <nil> <nil> 0 0 0 0 0 <nil> <nil> 0 0 0 0 <nil>",
		"24 0 0 0 1 <nil> <nil> 0 0 0 0 0 <nil> <nil> 0 0 1 0 <nil>",
		"25 0 0 0 1 <nil> <nil> 0 0 0 0 0 <nil> <nil> 0 1 0 0 <nil>",
		"26 0 0 0 1 <nil> <nil> 0 0 0 0 0 <nil> <nil> 1 0 0 0 <nil>",
		"27 0 0 0 1 <nil> <nil> 0 0 0 0 0 <nil> <nil> 0 0 1 0 <nil>",
		"28 0 0 0 1 <nil> <nil> 0 0 0 0 0 <nil> <nil> 0 0 0 0 <nil>"))

	// for coalesce
	result = tk.MustQuery("select coalesce(NULL), coalesce(NULL, NULL), coalesce(NULL, NULL, NULL);")
	result.Check(testkit.Rows("<nil> <nil> <nil>"))
	tk.MustQuery(`select coalesce(cast(1 as json), cast(2 as json));`).Check(testkit.Rows(`1`))
	tk.MustQuery(`select coalesce(NULL, cast(2 as json));`).Check(testkit.Rows(`2`))
	tk.MustQuery(`select coalesce(cast(1 as json), NULL);`).Check(testkit.Rows(`1`))
	tk.MustQuery(`select coalesce(NULL, NULL);`).Check(testkit.Rows(`<nil>`))

	tk.MustExec("drop table if exists t2")
	tk.MustExec("create table t2(a int, b double, c datetime, d time, e char(20), f bit(10))")
	tk.MustExec(`insert into t2 values(1, 1.1, "2017-08-01 12:01:01", "12:01:01", "abcdef", 0b10101)`)

	result = tk.MustQuery("select coalesce(NULL, a), coalesce(NULL, b, a), coalesce(c, NULL, a, b), coalesce(d, NULL), coalesce(d, c), coalesce(NULL, NULL, e, 1), coalesce(f), coalesce(1, a, b, c, d, e, f) from t2")
	result.Check(testkit.Rows(fmt.Sprintf("1 1.1 2017-08-01 12:01:01 12:01:01 %s 12:01:01 abcdef 21 1", time.Now().In(tk.Se.GetSessionVars().Location()).Format("2006-01-02"))))

	// nullif
	result = tk.MustQuery(`SELECT NULLIF(NULL, 1), NULLIF(1, NULL), NULLIF(1, 1), NULLIF(NULL, NULL);`)
	result.Check(testkit.Rows("<nil> 1 <nil> <nil>"))

	result = tk.MustQuery(`SELECT NULLIF(1, 1.0), NULLIF(1, "1.0");`)
	result.Check(testkit.Rows("<nil> <nil>"))

	result = tk.MustQuery(`SELECT NULLIF("abc", 1);`)
	result.Check(testkit.Rows("abc"))

	result = tk.MustQuery(`SELECT NULLIF(1+2, 1);`)
	result.Check(testkit.Rows("3"))

	result = tk.MustQuery(`SELECT NULLIF(1, 1+2);`)
	result.Check(testkit.Rows("1"))

	result = tk.MustQuery(`SELECT NULLIF(2+3, 1+2);`)
	result.Check(testkit.Rows("5"))

	result = tk.MustQuery(`SELECT HEX(NULLIF("abc", 1));`)
	result.Check(testkit.Rows("616263"))

	tk.MustExec("drop table if exists t;")
	tk.MustExec("create table t(a date)")
	result = tk.MustQuery("desc select a = a from t")
	result.Check(testkit.Rows(
		"Projection_3 10000.00 root  eq(test.t.a, test.t.a)->Column#3",
		"└─TableReader_5 10000.00 root  data:TableFullScan_4",
		"  └─TableFullScan_4 10000.00 cop[tikv] table:t keep order:false, stats:pseudo",
	))

	// for interval
	result = tk.MustQuery(`select interval(null, 1, 2), interval(1, 2, 3), interval(2, 1, 3)`)
	result.Check(testkit.Rows("-1 0 1"))
	result = tk.MustQuery(`select interval(3, 1, 2), interval(0, "b", "1", "2"), interval("a", "b", "1", "2")`)
	result.Check(testkit.Rows("2 1 1"))
	result = tk.MustQuery(`select interval(23, 1, 23, 23, 23, 30, 44, 200), interval(23, 1.7, 15.3, 23.1, 30, 44, 200), interval(9007199254740992, 9007199254740993)`)
	result.Check(testkit.Rows("4 2 0"))
	result = tk.MustQuery(`select interval(cast(9223372036854775808 as unsigned), cast(9223372036854775809 as unsigned)), interval(9223372036854775807, cast(9223372036854775808 as unsigned)), interval(-9223372036854775807, cast(9223372036854775808 as unsigned))`)
	result.Check(testkit.Rows("0 0 0"))
	result = tk.MustQuery(`select interval(cast(9223372036854775806 as unsigned), 9223372036854775807), interval(cast(9223372036854775806 as unsigned), -9223372036854775807), interval("9007199254740991", "9007199254740992")`)
	result.Check(testkit.Rows("0 1 0"))
	result = tk.MustQuery(`select interval(9007199254740992, "9007199254740993"), interval("9007199254740992", 9007199254740993), interval("9007199254740992", "9007199254740993")`)
	result.Check(testkit.Rows("1 1 1"))
	result = tk.MustQuery(`select INTERVAL(100, NULL, NULL, NULL, NULL, NULL, 100);`)
	result.Check(testkit.Rows("6"))

	// for greatest
	result = tk.MustQuery(`select greatest(1, 2, 3), greatest("a", "b", "c"), greatest(1.1, 1.2, 1.3), greatest("123a", 1, 2)`)
	result.Check(testkit.Rows("3 c 1.3 123"))
	tk.MustQuery("show warnings").Check(testutil.RowsWithSep("|", "Warning|1292|Truncated incorrect FLOAT value: '123a'"))
	result = tk.MustQuery(`select greatest(cast("2017-01-01" as datetime), "123", "234", cast("2018-01-01" as date)), greatest(cast("2017-01-01" as date), "123", null)`)
	// todo: MySQL returns "2018-01-01 <nil>"
	result.Check(testkit.Rows("2018-01-01 00:00:00 <nil>"))
	tk.MustQuery("show warnings").Check(testutil.RowsWithSep("|", "Warning|1292|Incorrect time value: '123'", "Warning|1292|Incorrect time value: '234'", "Warning|1292|Incorrect time value: '123'"))
	// for least
	result = tk.MustQuery(`select least(1, 2, 3), least("a", "b", "c"), least(1.1, 1.2, 1.3), least("123a", 1, 2)`)
	result.Check(testkit.Rows("1 a 1.1 1"))
	tk.MustQuery("show warnings").Check(testutil.RowsWithSep("|", "Warning|1292|Truncated incorrect FLOAT value: '123a'"))
	result = tk.MustQuery(`select least(cast("2017-01-01" as datetime), "123", "234", cast("2018-01-01" as date)), least(cast("2017-01-01" as date), "123", null)`)
	result.Check(testkit.Rows("123 <nil>"))
	tk.MustQuery("show warnings").Check(testutil.RowsWithSep("|", "Warning|1292|Incorrect time value: '123'", "Warning|1292|Incorrect time value: '234'", "Warning|1292|Incorrect time value: '123'"))
	tk.MustQuery(`select 1 < 17666000000000000000, 1 > 17666000000000000000, 1 = 17666000000000000000`).Check(testkit.Rows("1 0 0"))

	tk.MustExec("drop table if exists t")
	// insert value at utc timezone
	tk.MustExec("set time_zone = '+00:00'")
	tk.MustExec("create table t(a timestamp)")
	tk.MustExec("insert into t value('1991-05-06 04:59:28')")
	// check daylight saving time in Asia/Shanghai
	tk.MustExec("set time_zone='Asia/Shanghai'")
	tk.MustQuery("select * from t").Check(testkit.Rows("1991-05-06 13:59:28"))
	// insert an nonexistent time
	tk.MustExec("set time_zone = 'America/Los_Angeles'")
	_, err := tk.Exec("insert into t value('2011-03-13 02:00:00')")
	c.Assert(err, NotNil)
	// reset timezone to a +8 offset
	tk.MustExec("set time_zone = '+08:00'")
	tk.MustQuery("select * from t").Check(testkit.Rows("1991-05-06 12:59:28"))

	tk.MustExec("drop table if exists t")
	tk.MustExec("create table t(a bigint unsigned)")
	tk.MustExec("insert into t value(17666000000000000000)")
	tk.MustQuery("select * from t where a = 17666000000000000000").Check(testkit.Rows("17666000000000000000"))

	// test for compare row
	result = tk.MustQuery(`select row(1,2,3)=row(1,2,3)`)
	result.Check(testkit.Rows("1"))
	result = tk.MustQuery(`select row(1,2,3)=row(1+3,2,3)`)
	result.Check(testkit.Rows("0"))
	result = tk.MustQuery(`select row(1,2,3)<>row(1,2,3)`)
	result.Check(testkit.Rows("0"))
	result = tk.MustQuery(`select row(1,2,3)<>row(1+3,2,3)`)
	result.Check(testkit.Rows("1"))
	result = tk.MustQuery(`select row(1+3,2,3)<>row(1+3,2,3)`)
	result.Check(testkit.Rows("0"))
}

func (s *testIntegrationSuite) TestAggregationBuiltin(c *C) {
	defer s.cleanEnv(c)
	tk := testkit.NewTestKit(c, s.store)
	tk.MustExec("use test")
	tk.MustExec("drop table if exists t")
	tk.MustExec("create table t(a decimal(7, 6))")
	tk.MustExec("insert into t values(1.123456), (1.123456)")
	result := tk.MustQuery("select avg(a) from t")
	result.Check(testkit.Rows("1.1234560000"))

	tk.MustExec("use test")
	tk.MustExec("drop table t")
	tk.MustExec("CREATE TABLE `t` (	`a` int, KEY `idx_a` (`a`))")
	result = tk.MustQuery("select avg(a) from t")
	result.Check(testkit.Rows("<nil>"))
	result = tk.MustQuery("select max(a), min(a) from t")
	result.Check(testkit.Rows("<nil> <nil>"))
	result = tk.MustQuery("select distinct a from t")
	result.Check(testkit.Rows())
	result = tk.MustQuery("select sum(a) from t")
	result.Check(testkit.Rows("<nil>"))
	result = tk.MustQuery("select count(a) from t")
	result.Check(testkit.Rows("0"))
	result = tk.MustQuery("select bit_or(a) from t")
	result.Check(testkit.Rows("0"))
	result = tk.MustQuery("select bit_xor(a) from t")
	result.Check(testkit.Rows("0"))
	result = tk.MustQuery("select bit_and(a) from t")
	result.Check(testkit.Rows("18446744073709551615"))
}

func (s *testIntegrationSuite) Test19387(c *C) {
	tk := testkit.NewTestKit(c, s.store)
	tk.MustExec("USE test;")

	tk.MustExec("drop table if exists t;")
	tk.MustExec("create table t(a decimal(16, 2));")
	tk.MustExec("select sum(case when 1 then a end) from t group by a;")
	res := tk.MustQuery("show create table t")
	c.Assert(len(res.Rows()), Equals, 1)
	str := res.Rows()[0][1].(string)
	c.Assert(strings.Contains(str, "decimal(16,2)"), IsTrue)
}

func (s *testIntegrationSuite) TestAggregationBuiltinBitOr(c *C) {
	defer s.cleanEnv(c)
	tk := testkit.NewTestKit(c, s.store)
	tk.MustExec("use test")
	tk.MustExec("drop table if exists t;")
	tk.MustExec("create table t(a bigint)")
	tk.MustExec("insert into t values(null);")
	result := tk.MustQuery("select bit_or(a) from t")
	result.Check(testkit.Rows("0"))
	tk.MustExec("insert into t values(1);")
	result = tk.MustQuery("select bit_or(a) from t")
	result.Check(testkit.Rows("1"))
	tk.MustExec("insert into t values(2);")
	result = tk.MustQuery("select bit_or(a) from t")
	result.Check(testkit.Rows("3"))
	tk.MustExec("insert into t values(4);")
	result = tk.MustQuery("select bit_or(a) from t")
	result.Check(testkit.Rows("7"))
	result = tk.MustQuery("select a, bit_or(a) from t group by a order by a")
	result.Check(testkit.Rows("<nil> 0", "1 1", "2 2", "4 4"))
	tk.MustExec("insert into t values(-1);")
	result = tk.MustQuery("select bit_or(a) from t")
	result.Check(testkit.Rows("18446744073709551615"))
}

func (s *testIntegrationSuite) TestAggregationBuiltinBitXor(c *C) {
	defer s.cleanEnv(c)
	tk := testkit.NewTestKit(c, s.store)
	tk.MustExec("use test")
	tk.MustExec("drop table if exists t;")
	tk.MustExec("create table t(a bigint)")
	tk.MustExec("insert into t values(null);")
	result := tk.MustQuery("select bit_xor(a) from t")
	result.Check(testkit.Rows("0"))
	tk.MustExec("insert into t values(1);")
	result = tk.MustQuery("select bit_xor(a) from t")
	result.Check(testkit.Rows("1"))
	tk.MustExec("insert into t values(2);")
	result = tk.MustQuery("select bit_xor(a) from t")
	result.Check(testkit.Rows("3"))
	tk.MustExec("insert into t values(3);")
	result = tk.MustQuery("select bit_xor(a) from t")
	result.Check(testkit.Rows("0"))
	tk.MustExec("insert into t values(3);")
	result = tk.MustQuery("select bit_xor(a) from t")
	result.Check(testkit.Rows("3"))
	result = tk.MustQuery("select a, bit_xor(a) from t group by a order by a")
	result.Check(testkit.Rows("<nil> 0", "1 1", "2 2", "3 0"))
}

func (s *testIntegrationSuite) TestAggregationBuiltinBitAnd(c *C) {
	defer s.cleanEnv(c)
	tk := testkit.NewTestKit(c, s.store)
	tk.MustExec("use test")
	tk.MustExec("drop table if exists t;")
	tk.MustExec("create table t(a bigint)")
	tk.MustExec("insert into t values(null);")
	result := tk.MustQuery("select bit_and(a) from t")
	result.Check(testkit.Rows("18446744073709551615"))
	tk.MustExec("insert into t values(7);")
	result = tk.MustQuery("select bit_and(a) from t")
	result.Check(testkit.Rows("7"))
	tk.MustExec("insert into t values(5);")
	result = tk.MustQuery("select bit_and(a) from t")
	result.Check(testkit.Rows("5"))
	tk.MustExec("insert into t values(3);")
	result = tk.MustQuery("select bit_and(a) from t")
	result.Check(testkit.Rows("1"))
	tk.MustExec("insert into t values(2);")
	result = tk.MustQuery("select bit_and(a) from t")
	result.Check(testkit.Rows("0"))
	result = tk.MustQuery("select a, bit_and(a) from t group by a order by a desc")
	result.Check(testkit.Rows("7 7", "5 5", "3 3", "2 2", "<nil> 18446744073709551615"))
}

func (s *testIntegrationSuite) TestAggregationBuiltinGroupConcat(c *C) {
	defer s.cleanEnv(c)
	tk := testkit.NewTestKit(c, s.store)
	tk.MustExec("use test")
	tk.MustExec("create table t(a varchar(100))")
	tk.MustExec("create table d(a varchar(100))")
	tk.MustExec("insert into t values('hello'), ('hello')")
	result := tk.MustQuery("select group_concat(a) from t")
	result.Check(testkit.Rows("hello,hello"))

	tk.MustExec("set @@group_concat_max_len=7")
	result = tk.MustQuery("select group_concat(a) from t")
	result.Check(testkit.Rows("hello,h"))
	tk.MustQuery("show warnings").Check(testutil.RowsWithSep("|", "Warning 1260 Some rows were cut by GROUPCONCAT(test.t.a)"))

	_, err := tk.Exec("insert into d select group_concat(a) from t")
	c.Assert(errors.Cause(err).(*terror.Error).Code(), Equals, errors.ErrCode(mysql.ErrCutValueGroupConcat))

	tk.Exec("set sql_mode=''")
	tk.MustExec("insert into d select group_concat(a) from t")
	tk.MustQuery("show warnings").Check(testutil.RowsWithSep("|", "Warning 1260 Some rows were cut by GROUPCONCAT(test.t.a)"))
	tk.MustQuery("select * from d").Check(testkit.Rows("hello,h"))
}

func (s *testIntegrationSuite) TestAggregationBuiltinJSONObjectAgg(c *C) {
	defer s.cleanEnv(c)
	tk := testkit.NewTestKit(c, s.store)
	tk.MustExec("use test")

	tk.MustExec("drop table if exists t;")
	tk.MustExec(`CREATE TABLE t (
		a int(11),
		b varchar(100),
		c decimal(3,2),
		d json,
		e date,
		f time,
		g datetime DEFAULT '2012-01-01',
		h timestamp NOT NULL DEFAULT CURRENT_TIMESTAMP,
		i char(36),
		j text(50));`)

	tk.MustExec(`insert into t values(1, 'ab', 5.5, '{"id": 1}', '2020-01-10', '11:12:13', '2020-01-11', '0000-00-00 00:00:00', 'first', 'json_objectagg_test');`)

	result := tk.MustQuery("select json_objectagg(a, b) from t group by a order by a;")
	result.Check(testkit.Rows(`{"1": "ab"}`))
	result = tk.MustQuery("select json_objectagg(b, c) from t group by b order by b;")
	result.Check(testkit.Rows(`{"ab": 5.5}`))
	result = tk.MustQuery("select json_objectagg(e, f) from t group by e order by e;")
	result.Check(testkit.Rows(`{"2020-01-10": "11:12:13"}`))
	result = tk.MustQuery("select json_objectagg(f, g) from t group by f order by f;")
	result.Check(testkit.Rows(`{"11:12:13": "2020-01-11 00:00:00"}`))
	result = tk.MustQuery("select json_objectagg(g, h) from t group by g order by g;")
	result.Check(testkit.Rows(`{"2020-01-11 00:00:00": "0000-00-00 00:00:00"}`))
	result = tk.MustQuery("select json_objectagg(h, i) from t group by h order by h;")
	result.Check(testkit.Rows(`{"0000-00-00 00:00:00": "first"}`))
	result = tk.MustQuery("select json_objectagg(i, j) from t group by i order by i;")
	result.Check(testkit.Rows(`{"first": "json_objectagg_test"}`))
	result = tk.MustQuery("select json_objectagg(a, null) from t group by a order by a;")
	result.Check(testkit.Rows(`{"1": null}`))
}

func (s *testIntegrationSuite2) TestOtherBuiltin(c *C) {
	defer s.cleanEnv(c)
	tk := testkit.NewTestKit(c, s.store)
	tk.MustExec("use test")

	tk.MustExec("drop table if exists t")
	tk.MustExec("create table t(a int, b double, c varchar(20), d datetime, e time)")
	tk.MustExec("insert into t value(1, 2, 'string', '2017-01-01 12:12:12', '12:12:12')")

	// for in
	result := tk.MustQuery("select 1 in (a, b, c), 'string' in (a, b, c), '2017-01-01 12:12:12' in (c, d, e), '12:12:12' in (c, d, e) from t")
	result.Check(testkit.Rows("1 1 1 1"))
	result = tk.MustQuery("select 1 in (null, c), 2 in (null, c) from t")
	result.Check(testkit.Rows("<nil> <nil>"))
	result = tk.MustQuery("select 0 in (a, b, c), 0 in (a, b, c), 3 in (a, b, c), 4 in (a, b, c) from t")
	result.Check(testkit.Rows("1 1 0 0"))
	result = tk.MustQuery("select (0,1) in ((0,1), (0,2)), (0,1) in ((0,0), (0,2))")
	result.Check(testkit.Rows("1 0"))

	result = tk.MustQuery(`select bit_count(121), bit_count(-1), bit_count(null), bit_count("1231aaa");`)
	result.Check(testkit.Rows("5 64 <nil> 7"))

	tk.MustExec("drop table if exists t")
	tk.MustExec("create table t(a int primary key, b time, c double, d varchar(10))")
	tk.MustExec(`insert into t values(1, '01:01:01', 1.1, "1"), (2, '02:02:02', 2.2, "2")`)
	tk.MustExec(`insert into t(a, b) values(1, '12:12:12') on duplicate key update a = values(b)`)
	result = tk.MustQuery(`select a from t order by a`)
	result.Check(testkit.Rows("2", "121212"))
	tk.MustExec(`insert into t values(2, '12:12:12', 1.1, "3.3") on duplicate key update a = values(c) + values(d)`)
	result = tk.MustQuery(`select a from t order by a`)
	result.Check(testkit.Rows("4", "121212"))

	// for setvar, getvar
	tk.MustExec(`set @varname = "Abc"`)
	result = tk.MustQuery(`select @varname, @VARNAME`)
	result.Check(testkit.Rows("Abc Abc"))

	// for values
	tk.MustExec("drop table t")
	tk.MustExec("CREATE TABLE `t` (`id` varchar(32) NOT NULL, `count` decimal(18,2), PRIMARY KEY (`id`));")
	tk.MustExec("INSERT INTO t (id,count)VALUES('abc',2) ON DUPLICATE KEY UPDATE count=if(VALUES(count) > count,VALUES(count),count)")
	result = tk.MustQuery("select count from t where id = 'abc'")
	result.Check(testkit.Rows("2.00"))
	tk.MustExec("INSERT INTO t (id,count)VALUES('abc',265.0) ON DUPLICATE KEY UPDATE count=if(VALUES(count) > count,VALUES(count),count)")
	result = tk.MustQuery("select count from t where id = 'abc'")
	result.Check(testkit.Rows("265.00"))

	// for values(issue #4884)
	tk.MustExec("drop table if exists t;")
	tk.MustExec("create table test(id int not null, val text, primary key(id));")
	tk.MustExec("insert into test values(1,'hello');")
	result = tk.MustQuery("select * from test;")
	result.Check(testkit.Rows("1 hello"))
	tk.MustExec("insert into test values(1, NULL) on duplicate key update val = VALUES(val);")
	result = tk.MustQuery("select * from test;")
	result.Check(testkit.Rows("1 <nil>"))

	tk.MustExec("drop table if exists test;")
	tk.MustExec(`create table test(
		id int not null,
		a text,
		b blob,
		c varchar(20),
		d int,
		e float,
		f DECIMAL(6,4),
		g JSON,
		primary key(id));`)

	tk.MustExec(`insert into test values(1,'txt hello', 'blb hello', 'vc hello', 1, 1.1, 1.0, '{"key1": "value1", "key2": "value2"}');`)
	tk.MustExec(`insert into test values(1, NULL, NULL, NULL, NULL, NULL, NULL, NULL)
	on duplicate key update
	a = values(a),
	b = values(b),
	c = values(c),
	d = values(d),
	e = values(e),
	f = values(f),
	g = values(g);`)

	result = tk.MustQuery("select * from test;")
	result.Check(testkit.Rows("1 <nil> <nil> <nil> <nil> <nil> <nil> <nil>"))
}

func (s *testIntegrationSuite) TestDateBuiltin(c *C) {
	ctx := context.Background()
	defer s.cleanEnv(c)
	tk := testkit.NewTestKit(c, s.store)
	tk.MustExec("USE test;")
	tk.MustExec("DROP TABLE IF EXISTS t;")
	tk.MustExec("create table t (d date);")
	tk.MustExec("insert into t values ('1997-01-02')")
	tk.MustExec("insert into t values ('1998-01-02')")
	r := tk.MustQuery("select * from t where d < date '1998-01-01';")
	r.Check(testkit.Rows("1997-01-02"))

	r = tk.MustQuery("select date'20171212'")
	r.Check(testkit.Rows("2017-12-12"))

	r = tk.MustQuery("select date'2017/12/12'")
	r.Check(testkit.Rows("2017-12-12"))

	r = tk.MustQuery("select date'2017/12-12'")
	r.Check(testkit.Rows("2017-12-12"))

	tk.MustExec("set sql_mode = ''")
	r = tk.MustQuery("select date '0000-00-00';")
	r.Check(testkit.Rows("0000-00-00"))

	tk.MustExec("set sql_mode = 'NO_ZERO_IN_DATE'")
	r = tk.MustQuery("select date '0000-00-00';")
	r.Check(testkit.Rows("0000-00-00"))

	tk.MustExec("set sql_mode = 'NO_ZERO_DATE'")
	rs, err := tk.Exec("select date '0000-00-00';")
	c.Assert(err, IsNil)
	_, err = session.GetRows4Test(ctx, tk.Se, rs)
	c.Assert(err, NotNil)
	c.Assert(terror.ErrorEqual(err, types.ErrWrongValue.GenWithStackByArgs(types.DateTimeStr, "0000-00-00")), IsTrue)
	c.Assert(rs.Close(), IsNil)

	tk.MustExec("set sql_mode = ''")
	r = tk.MustQuery("select date '2007-10-00';")
	r.Check(testkit.Rows("2007-10-00"))

	tk.MustExec("set sql_mode = 'NO_ZERO_IN_DATE'")
	rs, _ = tk.Exec("select date '2007-10-00';")
	_, err = session.GetRows4Test(ctx, tk.Se, rs)
	c.Assert(err, NotNil)
	c.Assert(terror.ErrorEqual(err, types.ErrWrongValue.GenWithStackByArgs(types.DateTimeStr, "2017-10-00")), IsTrue)
	c.Assert(rs.Close(), IsNil)

	tk.MustExec("set sql_mode = 'NO_ZERO_DATE'")
	r = tk.MustQuery("select date '2007-10-00';")
	r.Check(testkit.Rows("2007-10-00"))

	tk.MustExec("set sql_mode = 'NO_ZERO_IN_DATE,NO_ZERO_DATE'")

	rs, _ = tk.Exec("select date '2007-10-00';")
	_, err = session.GetRows4Test(ctx, tk.Se, rs)
	c.Assert(err, NotNil)
	c.Assert(terror.ErrorEqual(err, types.ErrWrongValue.GenWithStackByArgs(types.DateTimeStr, "2017-10-00")), IsTrue)
	c.Assert(rs.Close(), IsNil)

	rs, err = tk.Exec("select date '0000-00-00';")
	c.Assert(err, IsNil)
	_, err = session.GetRows4Test(ctx, tk.Se, rs)
	c.Assert(err, NotNil)
	c.Assert(terror.ErrorEqual(err, types.ErrWrongValue.GenWithStackByArgs(types.DateTimeStr, "0000-00-00")), IsTrue)
	c.Assert(rs.Close(), IsNil)

	r = tk.MustQuery("select date'1998~01~02'")
	r.Check(testkit.Rows("1998-01-02"))

	r = tk.MustQuery("select date'731124', date '011124'")
	r.Check(testkit.Rows("1973-11-24 2001-11-24"))

	_, err = tk.Exec("select date '0000-00-00 00:00:00';")
	c.Assert(err, NotNil)
	c.Assert(terror.ErrorEqual(err, types.ErrWrongValue.GenWithStackByArgs(types.DateTimeStr, "0000-00-00 00:00:00")), IsTrue)

	_, err = tk.Exec("select date '2017-99-99';")
	c.Assert(err, NotNil)
	c.Assert(terror.ErrorEqual(err, types.ErrWrongValue), IsTrue, Commentf("err: %v", err))

	_, err = tk.Exec("select date '2017-2-31';")
	c.Assert(err, NotNil)
	c.Assert(terror.ErrorEqual(err, types.ErrWrongValue), IsTrue, Commentf("err: %v", err))

	_, err = tk.Exec("select date '201712-31';")
	c.Assert(err, NotNil)
	c.Assert(terror.ErrorEqual(err, types.ErrWrongValue.GenWithStackByArgs(types.DateTimeStr, "201712-31")), IsTrue, Commentf("err: %v", err))

	_, err = tk.Exec("select date 'abcdefg';")
	c.Assert(err, NotNil)
	c.Assert(terror.ErrorEqual(err, types.ErrWrongValue.GenWithStackByArgs(types.DateTimeStr, "abcdefg")), IsTrue, Commentf("err: %v", err))
}

func (s *testIntegrationSuite) TestJSONBuiltin(c *C) {
	defer s.cleanEnv(c)
	tk := testkit.NewTestKit(c, s.store)
	tk.MustExec("USE test;")
	tk.MustExec("DROP TABLE IF EXISTS t;")
	tk.MustExec("CREATE TABLE `my_collection` (	`doc` json DEFAULT NULL, `_id` varchar(32) GENERATED ALWAYS AS (JSON_UNQUOTE(JSON_EXTRACT(doc,'$._id'))) STORED NOT NULL, PRIMARY KEY (`_id`))")
	_, err := tk.Exec("UPDATE `test`.`my_collection` SET doc=JSON_SET(doc) WHERE (JSON_EXTRACT(doc,'$.name') = 'clare');")
	c.Assert(err, NotNil)

	r := tk.MustQuery("select json_valid(null);")
	r.Check(testkit.Rows("<nil>"))

	r = tk.MustQuery(`select json_valid("null");`)
	r.Check(testkit.Rows("1"))

	r = tk.MustQuery("select json_valid(0);")
	r.Check(testkit.Rows("0"))

	r = tk.MustQuery(`select json_valid("0");`)
	r.Check(testkit.Rows("1"))

	r = tk.MustQuery(`select json_valid("hello");`)
	r.Check(testkit.Rows("0"))

	r = tk.MustQuery(`select json_valid('"hello"');`)
	r.Check(testkit.Rows("1"))

	r = tk.MustQuery(`select json_valid('{"a":1}');`)
	r.Check(testkit.Rows("1"))

	r = tk.MustQuery("select json_valid('{}');")
	r.Check(testkit.Rows("1"))

	r = tk.MustQuery(`select json_valid('[]');`)
	r.Check(testkit.Rows("1"))

	r = tk.MustQuery("select json_valid('2019-8-19');")
	r.Check(testkit.Rows("0"))

	r = tk.MustQuery(`select json_valid('"2019-8-19"');`)
	r.Check(testkit.Rows("1"))
}

func (s *testIntegrationSuite) TestTimeLiteral(c *C) {
	defer s.cleanEnv(c)
	tk := testkit.NewTestKit(c, s.store)

	r := tk.MustQuery("select time '117:01:12';")
	r.Check(testkit.Rows("117:01:12"))

	r = tk.MustQuery("select time '01:00:00.999999';")
	r.Check(testkit.Rows("01:00:00.999999"))

	r = tk.MustQuery("select time '1 01:00:00';")
	r.Check(testkit.Rows("25:00:00"))

	r = tk.MustQuery("select time '110:00:00';")
	r.Check(testkit.Rows("110:00:00"))

	r = tk.MustQuery("select time'-1:1:1.123454656';")
	r.Check(testkit.Rows("-01:01:01.123455"))

	r = tk.MustQuery("select time '33:33';")
	r.Check(testkit.Rows("33:33:00"))

	r = tk.MustQuery("select time '1.1';")
	r.Check(testkit.Rows("00:00:01.1"))

	r = tk.MustQuery("select time '21';")
	r.Check(testkit.Rows("00:00:21"))

	r = tk.MustQuery("select time '20 20:20';")
	r.Check(testkit.Rows("500:20:00"))

	_, err := tk.Exec("select time '2017-01-01 00:00:00';")
	c.Assert(err, NotNil)
	c.Assert(terror.ErrorEqual(err, types.ErrWrongValue.GenWithStackByArgs(types.DateTimeStr, "2017-01-01 00:00:00")), IsTrue)

	_, err = tk.Exec("select time '071231235959.999999';")
	c.Assert(err, NotNil)
	c.Assert(terror.ErrorEqual(err, types.ErrWrongValue.GenWithStackByArgs(types.DateTimeStr, "071231235959.999999")), IsTrue)

	_, err = tk.Exec("select time '20171231235959.999999';")
	c.Assert(err, NotNil)
	c.Assert(terror.ErrorEqual(err, types.ErrWrongValue.GenWithStackByArgs(types.DateTimeStr, "20171231235959.999999")), IsTrue)

	_, err = tk.Exec("select ADDDATE('2008-01-34', -1);")
	c.Assert(err, IsNil)
	tk.MustQuery("Show warnings;").Check(testutil.RowsWithSep("|",
		"Warning|1292|Incorrect datetime value: '2008-01-34'"))
}

func (s *testIntegrationSuite) TestIssue13822(c *C) {
	tk := testkit.NewTestKitWithInit(c, s.store)
	tk.MustQuery("select ADDDATE(20111111, interval '-123' DAY);").Check(testkit.Rows("2011-07-11"))
	tk.MustQuery("select SUBDATE(20111111, interval '-123' DAY);").Check(testkit.Rows("2012-03-13"))
}

func (s *testIntegrationSuite) TestTimestampLiteral(c *C) {
	defer s.cleanEnv(c)
	tk := testkit.NewTestKit(c, s.store)

	r := tk.MustQuery("select timestamp '2017-01-01 00:00:00';")
	r.Check(testkit.Rows("2017-01-01 00:00:00"))

	r = tk.MustQuery("select timestamp '2017@01@01 00:00:00';")
	r.Check(testkit.Rows("2017-01-01 00:00:00"))

	r = tk.MustQuery("select timestamp '2017@01@01 00~00~00';")
	r.Check(testkit.Rows("2017-01-01 00:00:00"))

	r = tk.MustQuery("select timestamp '2017@01@0001 00~00~00.333';")
	r.Check(testkit.Rows("2017-01-01 00:00:00.333"))

	_, err := tk.Exec("select timestamp '00:00:00';")
	c.Assert(err, NotNil)
	c.Assert(terror.ErrorEqual(err, types.ErrWrongValue.GenWithStackByArgs(types.DateTimeStr, "00:00:00")), IsTrue)

	_, err = tk.Exec("select timestamp '1992-01-03';")
	c.Assert(err, NotNil)
	c.Assert(terror.ErrorEqual(err, types.ErrWrongValue.GenWithStackByArgs(types.DateTimeStr, "1992-01-03")), IsTrue)

	_, err = tk.Exec("select timestamp '20171231235959.999999';")
	c.Assert(err, NotNil)
	c.Assert(terror.ErrorEqual(err, types.ErrWrongValue.GenWithStackByArgs(types.DateTimeStr, "20171231235959.999999")), IsTrue)
}

func (s *testIntegrationSuite) TestLiterals(c *C) {
	defer s.cleanEnv(c)
	tk := testkit.NewTestKit(c, s.store)
	r := tk.MustQuery("SELECT LENGTH(b''), LENGTH(B''), b''+1, b''-1, B''+1;")
	r.Check(testkit.Rows("0 0 1 -1 1"))
}

func (s *testIntegrationSuite) TestFuncJSON(c *C) {
	tk := testkit.NewTestKit(c, s.store)
	defer s.cleanEnv(c)
	tk.MustExec("USE test;")
	tk.MustExec("DROP TABLE IF EXISTS table_json;")
	tk.MustExec("CREATE TABLE table_json(a json, b VARCHAR(255));")

	j1 := `{"\\"hello\\"": "world", "a": [1, "2", {"aa": "bb"}, 4.0, {"aa": "cc"}], "b": true, "c": ["d"]}`
	j2 := `[{"a": 1, "b": true}, 3, 3.5, "hello, world", null, true]`
	for _, j := range []string{j1, j2} {
		tk.MustExec(fmt.Sprintf(`INSERT INTO table_json values('%s', '%s')`, j, j))
	}

	r := tk.MustQuery(`select json_type(a), json_type(b) from table_json`)
	r.Check(testkit.Rows("OBJECT OBJECT", "ARRAY ARRAY"))

	tk.MustGetErrCode("select json_quote();", mysql.ErrWrongParamcountToNativeFct)
	tk.MustGetErrCode("select json_quote('abc', 'def');", mysql.ErrWrongParamcountToNativeFct)
	tk.MustGetErrCode("select json_quote(NULL, 'def');", mysql.ErrWrongParamcountToNativeFct)
	tk.MustGetErrCode("select json_quote('abc', NULL);", mysql.ErrWrongParamcountToNativeFct)

	tk.MustGetErrCode("select json_unquote();", mysql.ErrWrongParamcountToNativeFct)
	tk.MustGetErrCode("select json_unquote('abc', 'def');", mysql.ErrWrongParamcountToNativeFct)
	tk.MustGetErrCode("select json_unquote(NULL, 'def');", mysql.ErrWrongParamcountToNativeFct)
	tk.MustGetErrCode("select json_unquote('abc', NULL);", mysql.ErrWrongParamcountToNativeFct)

	tk.MustQuery("select json_quote(NULL);").Check(testkit.Rows("<nil>"))
	tk.MustQuery("select json_unquote(NULL);").Check(testkit.Rows("<nil>"))

	tk.MustQuery("select json_quote('abc');").Check(testkit.Rows(`"abc"`))
	tk.MustQuery(`select json_quote(convert('"abc"' using ascii));`).Check(testkit.Rows(`"\"abc\""`))
	tk.MustQuery(`select json_quote(convert('"abc"' using latin1));`).Check(testkit.Rows(`"\"abc\""`))
	tk.MustQuery(`select json_quote(convert('"abc"' using utf8));`).Check(testkit.Rows(`"\"abc\""`))
	tk.MustQuery(`select json_quote(convert('"abc"' using utf8mb4));`).Check(testkit.Rows(`"\"abc\""`))

	tk.MustQuery("select json_unquote('abc');").Check(testkit.Rows("abc"))
	tk.MustQuery(`select json_unquote('"abc"');`).Check(testkit.Rows("abc"))
	tk.MustQuery(`select json_unquote(convert('"abc"' using ascii));`).Check(testkit.Rows("abc"))
	tk.MustQuery(`select json_unquote(convert('"abc"' using latin1));`).Check(testkit.Rows("abc"))
	tk.MustQuery(`select json_unquote(convert('"abc"' using utf8));`).Check(testkit.Rows("abc"))
	tk.MustQuery(`select json_unquote(convert('"abc"' using utf8mb4));`).Check(testkit.Rows("abc"))

	tk.MustQuery(`select json_quote('"');`).Check(testkit.Rows(`"\""`))
	tk.MustQuery(`select json_unquote('"');`).Check(testkit.Rows(`"`))

	tk.MustQuery(`select json_unquote('""');`).Check(testkit.Rows(``))
	tk.MustQuery(`select char_length(json_unquote('""'));`).Check(testkit.Rows(`0`))
	tk.MustQuery(`select json_unquote('"" ');`).Check(testkit.Rows(`"" `))
	tk.MustQuery(`select json_unquote(cast(json_quote('abc') as json));`).Check(testkit.Rows("abc"))

	tk.MustQuery(`select json_unquote(cast('{"abc": "foo"}' as json));`).Check(testkit.Rows(`{"abc": "foo"}`))
	tk.MustQuery(`select json_unquote(json_extract(cast('{"abc": "foo"}' as json), '$.abc'));`).Check(testkit.Rows("foo"))
	tk.MustQuery(`select json_unquote('["a", "b", "c"]');`).Check(testkit.Rows(`["a", "b", "c"]`))
	tk.MustQuery(`select json_unquote(cast('["a", "b", "c"]' as json));`).Check(testkit.Rows(`["a", "b", "c"]`))
	tk.MustQuery(`select json_quote(convert(X'e68891' using utf8));`).Check(testkit.Rows(`"我"`))
	tk.MustQuery(`select json_quote(convert(X'e68891' using utf8mb4));`).Check(testkit.Rows(`"我"`))
	tk.MustQuery(`select cast(json_quote(convert(X'e68891' using utf8)) as json);`).Check(testkit.Rows(`"我"`))
	tk.MustQuery(`select json_unquote(convert(X'e68891' using utf8));`).Check(testkit.Rows("我"))

	tk.MustQuery(`select json_quote(json_quote(json_quote('abc')));`).Check(testkit.Rows(`"\"\\\"abc\\\"\""`))
	tk.MustQuery(`select json_unquote(json_unquote(json_unquote(json_quote(json_quote(json_quote('abc'))))));`).Check(testkit.Rows("abc"))

	tk.MustGetErrCode("select json_quote(123)", mysql.ErrIncorrectType)
	tk.MustGetErrCode("select json_quote(-100)", mysql.ErrIncorrectType)
	tk.MustGetErrCode("select json_quote(123.123)", mysql.ErrIncorrectType)
	tk.MustGetErrCode("select json_quote(-100.000)", mysql.ErrIncorrectType)
	tk.MustGetErrCode(`select json_quote(true);`, mysql.ErrIncorrectType)
	tk.MustGetErrCode(`select json_quote(false);`, mysql.ErrIncorrectType)
	tk.MustGetErrCode(`select json_quote(cast("{}" as JSON));`, mysql.ErrIncorrectType)
	tk.MustGetErrCode(`select json_quote(cast("[]" as JSON));`, mysql.ErrIncorrectType)
	tk.MustGetErrCode(`select json_quote(cast("2015-07-29" as date));`, mysql.ErrIncorrectType)
	tk.MustGetErrCode(`select json_quote(cast("12:18:29.000000" as time));`, mysql.ErrIncorrectType)
	tk.MustGetErrCode(`select json_quote(cast("2015-07-29 12:18:29.000000" as datetime));`, mysql.ErrIncorrectType)

	tk.MustGetErrCode("select json_unquote(123)", mysql.ErrIncorrectType)
	tk.MustGetErrCode("select json_unquote(-100)", mysql.ErrIncorrectType)
	tk.MustGetErrCode("select json_unquote(123.123)", mysql.ErrIncorrectType)
	tk.MustGetErrCode("select json_unquote(-100.000)", mysql.ErrIncorrectType)
	tk.MustGetErrCode(`select json_unquote(true);`, mysql.ErrIncorrectType)
	tk.MustGetErrCode(`select json_unquote(false);`, mysql.ErrIncorrectType)
	tk.MustGetErrCode(`select json_unquote(cast("2015-07-29" as date));`, mysql.ErrIncorrectType)
	tk.MustGetErrCode(`select json_unquote(cast("12:18:29.000000" as time));`, mysql.ErrIncorrectType)
	tk.MustGetErrCode(`select json_unquote(cast("2015-07-29 12:18:29.000000" as datetime));`, mysql.ErrIncorrectType)

	r = tk.MustQuery(`select json_extract(a, '$.a[1]'), json_extract(b, '$.b') from table_json`)
	r.Check(testkit.Rows("\"2\" true", "<nil> <nil>"))

	r = tk.MustQuery(`select json_extract(json_set(a, '$.a[1]', 3), '$.a[1]'), json_extract(json_set(b, '$.b', false), '$.b') from table_json`)
	r.Check(testkit.Rows("3 false", "<nil> <nil>"))

	r = tk.MustQuery(`select json_extract(json_insert(a, '$.a[1]', 3), '$.a[1]'), json_extract(json_insert(b, '$.b', false), '$.b') from table_json`)
	r.Check(testkit.Rows("\"2\" true", "<nil> <nil>"))

	r = tk.MustQuery(`select json_extract(json_replace(a, '$.a[1]', 3), '$.a[1]'), json_extract(json_replace(b, '$.b', false), '$.b') from table_json`)
	r.Check(testkit.Rows("3 false", "<nil> <nil>"))

	r = tk.MustQuery(`select json_extract(json_merge(a, cast(b as JSON)), '$[0].a[0]') from table_json`)
	r.Check(testkit.Rows("1", "1"))

	r = tk.MustQuery(`select json_extract(json_array(1,2,3), '$[1]')`)
	r.Check(testkit.Rows("2"))

	r = tk.MustQuery(`select json_extract(json_object(1,2,3,4), '$."1"')`)
	r.Check(testkit.Rows("2"))

	tk.MustExec(`update table_json set a=json_set(a,'$.a',json_object('a',1,'b',2)) where json_extract(a,'$.a[1]') = '2'`)
	r = tk.MustQuery(`select json_extract(a, '$.a.a'), json_extract(a, '$.a.b') from table_json`)
	r.Check(testkit.Rows("1 2", "<nil> <nil>"))

	r = tk.MustQuery(`select json_contains(NULL, '1'), json_contains('1', NULL), json_contains('1', '1', NULL)`)
	r.Check(testkit.Rows("<nil> <nil> <nil>"))
	r = tk.MustQuery(`select json_contains('{}','{}'), json_contains('[1]','1'), json_contains('[1]','"1"'), json_contains('[1,2,[1,[5,[3]]]]', '[1,3]', '$[2]'), json_contains('[1,2,[1,[5,{"a":[2,3]}]]]', '[1,{"a":[3]}]', "$[2]"), json_contains('{"a":1}', '{"a":1,"b":2}', "$")`)
	r.Check(testkit.Rows("1 1 0 1 1 0"))
	r = tk.MustQuery(`select json_contains('{"a": 1}', '1', "$.c"), json_contains('{"a": [1, 2]}', '1', "$.a[2]"), json_contains('{"a": [1, {"a": 1}]}', '1', "$.a[1].b")`)
	r.Check(testkit.Rows("<nil> <nil> <nil>"))
	rs, err := tk.Exec("select json_contains('1','1','$.*')")
	c.Assert(err, IsNil)
	c.Assert(rs, NotNil)
	_, err = session.GetRows4Test(context.Background(), tk.Se, rs)
	c.Assert(err, NotNil)
	c.Assert(err.Error(), Equals, "[json:3149]In this situation, path expressions may not contain the * and ** tokens.")

	r = tk.MustQuery(`select
		json_contains_path(NULL, 'one', "$.c"),
		json_contains_path(NULL, 'all', "$.c"),
		json_contains_path('{"a": 1}', NULL, "$.c"),
		json_contains_path('{"a": 1}', 'one', NULL),
		json_contains_path('{"a": 1}', 'all', NULL)
	`)
	r.Check(testkit.Rows("<nil> <nil> <nil> <nil> <nil>"))

	r = tk.MustQuery(`select
		json_contains_path('{"a": 1, "b": 2, "c": {"d": 4}}', 'one', '$.c.d'),
		json_contains_path('{"a": 1, "b": 2, "c": {"d": 4}}', 'one', '$.a.d'),
		json_contains_path('{"a": 1, "b": 2, "c": {"d": 4}}', 'all', '$.c.d'),
		json_contains_path('{"a": 1, "b": 2, "c": {"d": 4}}', 'all', '$.a.d')
	`)
	r.Check(testkit.Rows("1 0 1 0"))

	r = tk.MustQuery(`select
		json_contains_path('{"a": 1, "b": 2, "c": {"d": 4}}', 'one', '$.a', '$.e'),
		json_contains_path('{"a": 1, "b": 2, "c": {"d": 4}}', 'one', '$.a', '$.b'),
		json_contains_path('{"a": 1, "b": 2, "c": {"d": 4}}', 'all', '$.a', '$.e'),
		json_contains_path('{"a": 1, "b": 2, "c": {"d": 4}}', 'all', '$.a', '$.b')
	`)
	r.Check(testkit.Rows("1 1 0 1"))

	r = tk.MustQuery(`select
		json_contains_path('{"a": 1, "b": 2, "c": {"d": 4}}', 'one', '$.*'),
		json_contains_path('{"a": 1, "b": 2, "c": {"d": 4}}', 'one', '$[*]'),
		json_contains_path('{"a": 1, "b": 2, "c": {"d": 4}}', 'all', '$.*'),
		json_contains_path('{"a": 1, "b": 2, "c": {"d": 4}}', 'all', '$[*]')
	`)
	r.Check(testkit.Rows("1 0 1 0"))

	r = tk.MustQuery(`select
		json_keys('[]'),
		json_keys('{}'),
		json_keys('{"a": 1, "b": 2}'),
		json_keys('{"a": {"c": 3}, "b": 2}'),
		json_keys('{"a": {"c": 3}, "b": 2}', "$.a")
	`)
	r.Check(testkit.Rows(`<nil> [] ["a", "b"] ["a", "b"] ["c"]`))

	r = tk.MustQuery(`select
		json_length('1'),
		json_length('{}'),
		json_length('[]'),
		json_length('{"a": 1}'),
		json_length('{"a": 1, "b": 2}'),
		json_length('[1, 2, 3]')
	`)
	r.Check(testkit.Rows("1 0 0 1 2 3"))

	// #16267
	tk.MustQuery(`select json_array(922337203685477580) =  json_array(922337203685477581);`).Check(testkit.Rows("0"))

	// #10461
	tk.MustExec("drop table if exists tx1")
	tk.MustExec("create table tx1(id int key, a double, b double, c double, d double)")
	tk.MustExec("insert into tx1 values (1, 0.1, 0.2, 0.3, 0.0)")
	tk.MustQuery("select a+b, c from tx1").Check(testkit.Rows("0.30000000000000004 0.3"))
	tk.MustQuery("select json_array(a+b) = json_array(c) from tx1").Check(testkit.Rows("0"))
}

func (s *testIntegrationSuite) TestColumnInfoModified(c *C) {
	testKit := testkit.NewTestKit(c, s.store)
	defer s.cleanEnv(c)
	testKit.MustExec("use test")
	testKit.MustExec("drop table if exists tab0")
	testKit.MustExec("CREATE TABLE tab0(col0 INTEGER, col1 INTEGER, col2 INTEGER)")
	testKit.MustExec("SELECT + - (- CASE + col0 WHEN + CAST( col0 AS SIGNED ) THEN col1 WHEN 79 THEN NULL WHEN + - col1 THEN col0 / + col0 END ) * - 16 FROM tab0")
	ctx := testKit.Se.(sessionctx.Context)
	is := domain.GetDomain(ctx).InfoSchema()
	tbl, _ := is.TableByName(model.NewCIStr("test"), model.NewCIStr("tab0"))
	col := table.FindCol(tbl.Cols(), "col1")
	c.Assert(col.Tp, Equals, mysql.TypeLong)
}

func (s *testIntegrationSuite) TestSetVariables(c *C) {
	tk := testkit.NewTestKit(c, s.store)
	defer s.cleanEnv(c)
	_, err := tk.Exec("set sql_mode='adfasdfadsfdasd';")
	c.Assert(err, NotNil)
	_, err = tk.Exec("set @@sql_mode='adfasdfadsfdasd';")
	c.Assert(err, NotNil)
	_, err = tk.Exec("set @@global.sql_mode='adfasdfadsfdasd';")
	c.Assert(err, NotNil)
	_, err = tk.Exec("set @@session.sql_mode='adfasdfadsfdasd';")
	c.Assert(err, NotNil)

	var r *testkit.Result
	_, err = tk.Exec("set @@session.sql_mode=',NO_ZERO_DATE,ANSI,ANSI_QUOTES';")
	c.Assert(err, IsNil)
	r = tk.MustQuery(`select @@session.sql_mode`)
	r.Check(testkit.Rows("NO_ZERO_DATE,REAL_AS_FLOAT,PIPES_AS_CONCAT,ANSI_QUOTES,IGNORE_SPACE,ONLY_FULL_GROUP_BY,ANSI"))
	r = tk.MustQuery(`show variables like 'sql_mode'`)
	r.Check(testkit.Rows("sql_mode NO_ZERO_DATE,REAL_AS_FLOAT,PIPES_AS_CONCAT,ANSI_QUOTES,IGNORE_SPACE,ONLY_FULL_GROUP_BY,ANSI"))

	// for invalid SQL mode.
	tk.MustExec("use test")
	tk.MustExec("drop table if exists tab0")
	tk.MustExec("CREATE TABLE tab0(col1 time)")
	_, err = tk.Exec("set sql_mode='STRICT_TRANS_TABLES';")
	c.Assert(err, IsNil)
	_, err = tk.Exec("INSERT INTO tab0 select cast('999:44:33' as time);")
	c.Assert(err, NotNil)
	c.Assert(err.Error(), Equals, "[types:1292]Truncated incorrect time value: '999:44:33'")
	_, err = tk.Exec("set sql_mode=' ,';")
	c.Assert(err, NotNil)
	_, err = tk.Exec("INSERT INTO tab0 select cast('999:44:33' as time);")
	c.Assert(err, NotNil)
	c.Assert(err.Error(), Equals, "[types:1292]Truncated incorrect time value: '999:44:33'")

	// issue #5478
	_, err = tk.Exec("set session transaction read write;")
	c.Assert(err, IsNil)
	_, err = tk.Exec("set global transaction read write;")
	c.Assert(err, IsNil)
	r = tk.MustQuery(`select @@session.tx_read_only, @@global.tx_read_only, @@session.transaction_read_only, @@global.transaction_read_only;`)
	r.Check(testkit.Rows("0 0 0 0"))

	_, err = tk.Exec("set session transaction read only;")
	c.Assert(err, IsNil)
	r = tk.MustQuery(`select @@session.tx_read_only, @@global.tx_read_only, @@session.transaction_read_only, @@global.transaction_read_only;`)
	r.Check(testkit.Rows("1 0 1 0"))
	_, err = tk.Exec("set global transaction read only;")
	c.Assert(err, IsNil)
	r = tk.MustQuery(`select @@session.tx_read_only, @@global.tx_read_only, @@session.transaction_read_only, @@global.transaction_read_only;`)
	r.Check(testkit.Rows("1 1 1 1"))

	_, err = tk.Exec("set session transaction read write;")
	c.Assert(err, IsNil)
	_, err = tk.Exec("set global transaction read write;")
	c.Assert(err, IsNil)
	r = tk.MustQuery(`select @@session.tx_read_only, @@global.tx_read_only, @@session.transaction_read_only, @@global.transaction_read_only;`)
	r.Check(testkit.Rows("0 0 0 0"))

	_, err = tk.Exec("set @@global.max_user_connections='';")
	c.Assert(err, NotNil)
	c.Assert(err.Error(), Equals, variable.ErrWrongTypeForVar.GenWithStackByArgs("max_user_connections").Error())
	_, err = tk.Exec("set @@global.max_prepared_stmt_count='';")
	c.Assert(err, NotNil)
	c.Assert(err.Error(), Equals, variable.ErrWrongTypeForVar.GenWithStackByArgs("max_prepared_stmt_count").Error())
}

func (s *testIntegrationSuite) TestIssues(c *C) {
	// for issue #4954
	tk := testkit.NewTestKit(c, s.store)
	defer s.cleanEnv(c)
	tk.MustExec("use test")
	tk.MustExec("drop table if exists t")
	tk.MustExec("CREATE TABLE t (a CHAR(5) CHARACTER SET latin1);")
	tk.MustExec("INSERT INTO t VALUES ('oe');")
	tk.MustExec("INSERT INTO t VALUES (0xf6);")
	r := tk.MustQuery(`SELECT * FROM t WHERE a= 'oe';`)
	r.Check(testkit.Rows("oe"))
	r = tk.MustQuery(`SELECT HEX(a) FROM t WHERE a= 0xf6;`)
	r.Check(testkit.Rows("F6"))

	// for issue #4006
	tk.MustExec(`drop table if exists tb`)
	tk.MustExec("create table tb(id int auto_increment primary key, v varchar(32));")
	tk.MustExec("insert into tb(v) (select v from tb);")
	r = tk.MustQuery(`SELECT * FROM tb;`)
	r.Check(testkit.Rows())
	tk.MustExec(`insert into tb(v) values('hello');`)
	tk.MustExec("insert into tb(v) (select v from tb);")
	r = tk.MustQuery(`SELECT * FROM tb;`)
	r.Check(testkit.Rows("1 hello", "2 hello"))

	// for issue #5111
	tk.MustExec(`drop table if exists t`)
	tk.MustExec("create table t(c varchar(32));")
	tk.MustExec("insert into t values('1e649'),('-1e649');")
	r = tk.MustQuery(`SELECT * FROM t where c < 1;`)
	r.Check(testkit.Rows("-1e649"))
	tk.MustQuery("show warnings").Check(testutil.RowsWithSep("|",
		"Warning|1292|Truncated incorrect DOUBLE value: '1e649'",
		"Warning|1292|Truncated incorrect DOUBLE value: '-1e649'"))
	r = tk.MustQuery(`SELECT * FROM t where c > 1;`)
	r.Check(testkit.Rows("1e649"))
	tk.MustQuery("show warnings").Check(testutil.RowsWithSep("|",
		"Warning|1292|Truncated incorrect DOUBLE value: '1e649'",
		"Warning|1292|Truncated incorrect DOUBLE value: '-1e649'"))

	// for issue #5293
	tk.MustExec("drop table if exists t")
	tk.MustExec("create table t(a int)")
	tk.MustExec("insert t values (1)")
	tk.MustQuery("select * from t where cast(a as binary)").Check(testkit.Rows("1"))

	// for issue #16351
	tk.MustExec("drop table if exists t2")
	tk.MustExec("create table t2(a int, b varchar(20))")
	tk.MustExec(`insert into t2 values(1,"1111"),(2,"2222"),(3,"3333"),(4,"4444"),(5,"5555"),(6,"6666"),(7,"7777"),(8,"8888"),(9,"9999"),(10,"0000")`)
	tk.MustQuery(`select (@j := case when substr(t2.b,1,3)=@i then 1 else @j+1 end) from t2, (select @j := 0, @i := "0") tt limit 10`).Check(testkit.Rows(
		"1", "2", "3", "4", "5", "6", "7", "8", "9", "10"))
}

func (s *testIntegrationSuite) TestInPredicate4UnsignedInt(c *C) {
	// for issue #6661
	tk := testkit.NewTestKit(c, s.store)
	defer s.cleanEnv(c)
	tk.MustExec("use test")
	tk.MustExec("drop table if exists t")
	tk.MustExec("CREATE TABLE t (a bigint unsigned,key (a));")
	tk.MustExec("INSERT INTO t VALUES (0), (4), (5), (6), (7), (8), (9223372036854775810), (18446744073709551614), (18446744073709551615);")
	r := tk.MustQuery(`SELECT a FROM t WHERE a NOT IN (-1, -2, 18446744073709551615);`)
	r.Check(testkit.Rows("0", "4", "5", "6", "7", "8", "9223372036854775810", "18446744073709551614"))
	r = tk.MustQuery(`SELECT a FROM t WHERE a NOT IN (-1, -2, 4, 9223372036854775810);`)
	r.Check(testkit.Rows("0", "5", "6", "7", "8", "18446744073709551614", "18446744073709551615"))
	r = tk.MustQuery(`SELECT a FROM t WHERE a NOT IN (-1, -2, 0, 4, 18446744073709551614);`)
	r.Check(testkit.Rows("5", "6", "7", "8", "9223372036854775810", "18446744073709551615"))

	// for issue #4473
	tk.MustExec("drop table if exists t")
	tk.MustExec("create table t1 (some_id smallint(5) unsigned,key (some_id) )")
	tk.MustExec("insert into t1 values (1),(2)")
	r = tk.MustQuery(`select some_id from t1 where some_id not in(2,-1);`)
	r.Check(testkit.Rows("1"))
}

func (s *testIntegrationSuite) TestFilterExtractFromDNF(c *C) {
	tk := testkit.NewTestKit(c, s.store)
	defer s.cleanEnv(c)
	tk.MustExec("use test")
	tk.MustExec("drop table if exists t")
	tk.MustExec("create table t(a int, b int, c int)")

	tests := []struct {
		exprStr string
		result  string
	}{
		{
			exprStr: "a = 1 or a = 1 or a = 1",
			result:  "[eq(test.t.a, 1)]",
		},
		{
			exprStr: "a = 1 or a = 1 or (a = 1 and b = 1)",
			result:  "[eq(test.t.a, 1)]",
		},
		{
			exprStr: "(a = 1 and a = 1) or a = 1 or b = 1",
			result:  "[or(or(and(eq(test.t.a, 1), eq(test.t.a, 1)), eq(test.t.a, 1)), eq(test.t.b, 1))]",
		},
		{
			exprStr: "(a = 1 and b = 2) or (a = 1 and b = 3) or (a = 1 and b = 4)",
			result:  "[eq(test.t.a, 1) or(eq(test.t.b, 2), or(eq(test.t.b, 3), eq(test.t.b, 4)))]",
		},
		{
			exprStr: "(a = 1 and b = 1 and c = 1) or (a = 1 and b = 1) or (a = 1 and b = 1 and c > 2 and c < 3)",
			result:  "[eq(test.t.a, 1) eq(test.t.b, 1)]",
		},
	}

	ctx := context.Background()
	for _, tt := range tests {
		sql := "select * from t where " + tt.exprStr
		sctx := tk.Se.(sessionctx.Context)
		sc := sctx.GetSessionVars().StmtCtx
		stmts, err := session.Parse(sctx, sql)
		c.Assert(err, IsNil, Commentf("error %v, for expr %s", err, tt.exprStr))
		c.Assert(stmts, HasLen, 1)
		is := domain.GetDomain(sctx).InfoSchema()
		err = plannercore.Preprocess(sctx, stmts[0], is)
		c.Assert(err, IsNil, Commentf("error %v, for resolve name, expr %s", err, tt.exprStr))
		p, _, err := plannercore.BuildLogicalPlan(ctx, sctx, stmts[0], is)
		c.Assert(err, IsNil, Commentf("error %v, for build plan, expr %s", err, tt.exprStr))
		selection := p.(plannercore.LogicalPlan).Children()[0].(*plannercore.LogicalSelection)
		conds := make([]expression.Expression, len(selection.Conditions))
		for i, cond := range selection.Conditions {
			conds[i] = expression.PushDownNot(sctx, cond)
		}
		afterFunc := expression.ExtractFiltersFromDNFs(sctx, conds)
		sort.Slice(afterFunc, func(i, j int) bool {
			return bytes.Compare(afterFunc[i].HashCode(sc), afterFunc[j].HashCode(sc)) < 0
		})
		c.Assert(fmt.Sprintf("%s", afterFunc), Equals, tt.result, Commentf("wrong result for expr: %s", tt.exprStr))
	}
}

func (s *testIntegrationSuite) testTiDBIsOwnerFunc(c *C) {
	tk := testkit.NewTestKit(c, s.store)
	defer s.cleanEnv(c)
	result := tk.MustQuery("select tidb_is_ddl_owner()")
	ddlOwnerChecker := tk.Se.DDLOwnerChecker()
	c.Assert(ddlOwnerChecker, NotNil)
	var ret int64
	if ddlOwnerChecker.IsOwner() {
		ret = 1
	}
	result.Check(testkit.Rows(fmt.Sprintf("%v", ret)))
}

func (s *testIntegrationSuite) TestTiDBDecodePlanFunc(c *C) {
	tk := testkit.NewTestKit(c, s.store)
	defer s.cleanEnv(c)
	tk.MustQuery("select tidb_decode_plan('')").Check(testkit.Rows(""))
	tk.MustQuery("select tidb_decode_plan('7APIMAk1XzEzCTAJMQlmdW5jczpjb3VudCgxKQoxCTE3XzE0CTAJMAlpbm5lciBqb2luLCBp" +
		"AQyQOlRhYmxlUmVhZGVyXzIxLCBlcXVhbDpbZXEoQ29sdW1uIzEsIA0KCDkpIBkXADIVFywxMCldCjIJMzFfMTgFZXhkYXRhOlNlbGVjdGlvbl" +
		"8xNwozCTFfMTcJMQkwCWx0HVlATlVMTCksIG5vdChpc251bGwVHAApUhcAUDIpKQo0CTEwXzE2CTEJMTAwMDAJdAHB2Dp0MSwgcmFuZ2U6Wy1p" +
		"bmYsK2luZl0sIGtlZXAgb3JkZXI6ZmFsc2UsIHN0YXRzOnBzZXVkbwoFtgAyAZcEMAk6tgAEMjAFtgQyMDq2AAg5LCBmtgAAMFa3AAA5FbcAO" +
		"T63AAAyzrcA')").Check(testkit.Rows("" +
		"\tid                  \ttask\testRows\toperator info\n" +
		"\tStreamAgg_13        \troot\t1      \tfuncs:count(1)\n" +
		"\t└─HashJoin_14       \troot\t0      \tinner join, inner:TableReader_21, equal:[eq(Column#1, Column#9) eq(Column#2, Column#10)]\n" +
		"\t  ├─TableReader_18  \troot\t0      \tdata:Selection_17\n" +
		"\t  │ └─Selection_17  \tcop \t0      \tlt(Column#1, NULL), not(isnull(Column#1)), not(isnull(Column#2))\n" +
		"\t  │   └─TableScan_16\tcop \t10000  \ttable:t1, range:[-inf,+inf], keep order:false, stats:pseudo\n" +
		"\t  └─TableReader_21  \troot\t0      \tdata:Selection_20\n" +
		"\t    └─Selection_20  \tcop \t0      \tlt(Column#9, NULL), not(isnull(Column#10)), not(isnull(Column#9))\n" +
		"\t      └─TableScan_19\tcop \t10000  \ttable:t2, range:[-inf,+inf], keep order:false, stats:pseudo"))
	tk.MustQuery("select tidb_decode_plan('rwPwcTAJNV8xNAkwCTEJZnVuY3M6bWF4KHRlc3QudC5hKS0+Q29sdW1uIzQJMQl0aW1lOj" +
		"IyMy45MzXCtXMsIGxvb3BzOjIJMTI4IEJ5dGVzCU4vQQoxCTE2XzE4CTAJMQlvZmZzZXQ6MCwgY291bnQ6MQkxCQlHFDE4LjQyMjJHAAhOL0" +
		"EBBCAKMgkzMl8yOAkBlEBpbmRleDpMaW1pdF8yNwkxCQ0+DDYuODUdPSwxLCBycGMgbnVtOiANDAUpGDE1MC44MjQFKjhwcm9jIGtleXM6MA" +
		"kxOTgdsgAzAbIAMgFearIAFDU3LjM5NgVKAGwN+BGxIDQJMTNfMjYJMQGgHGFibGU6dCwgCbqwaWR4KGEpLCByYW5nZTooMCwraW5mXSwga2" +
		"VlcCBvcmRlcjp0cnVlLCBkZXNjAT8kaW1lOjU2LjY2MR1rJDEJTi9BCU4vQQo=')").Check(testkit.Rows("" +
		"\tid                  \ttask\testRows\toperator info                                               \tactRows\texecution info                                                       \tmemory   \tdisk\n" +
		"\tStreamAgg_14        \troot\t1      \tfuncs:max(test.t.a)->Column#4                               \t1      \ttime:223.935µs, loops:2                                             \t128 Bytes\tN/A\n" +
		"\t└─Limit_18          \troot\t1      \toffset:0, count:1                                           \t1      \ttime:218.422µs, loops:2                                             \tN/A      \tN/A\n" +
		"\t  └─IndexReader_28  \troot\t1      \tindex:Limit_27                                              \t1      \ttime:216.85µs, loops:1, rpc num: 1, rpc time:150.824µs, proc keys:0\t198 Bytes\tN/A\n" +
		"\t    └─Limit_27      \tcop \t1      \toffset:0, count:1                                           \t1      \ttime:57.396µs, loops:2                                              \tN/A      \tN/A\n" +
		"\t      └─IndexScan_26\tcop \t1      \ttable:t, index:idx(a), range:(0,+inf], keep order:true, desc\t1      \ttime:56.661µs, loops:1                                              \tN/A      \tN/A"))
}

func (s *testIntegrationSuite) TestTiDBInternalFunc(c *C) {
	tk := testkit.NewTestKit(c, s.store)
	defer s.cleanEnv(c)
	result := tk.MustQuery("select tidb_decode_key( '74800000000000002B5F72800000000000A5D3' )")
	result.Check(testkit.Rows("tableID=43, _tidb_rowid=42451"))

	result = tk.MustQuery("select tidb_decode_key( '74800000000000019B5F698000000000000001015257303100000000FB013736383232313130FF3900000000000000F8010000000000000000F7' )")
	result.Check(testkit.Rows("tableID=411, indexID=1, indexValues=015257303100000000FB013736383232313130FF3900000000000000F8010000000000000000F7"))

	// Test invalid record/index key.
	result = tk.MustQuery("select tidb_decode_key( '7480000000000000FF2E5F728000000011FFE1A3000000000000' )")
	result.Check(testkit.Rows("7480000000000000FF2E5F728000000011FFE1A3000000000000"))
	warns := tk.Se.GetSessionVars().StmtCtx.GetWarnings()
	c.Assert(warns, HasLen, 1)
	c.Assert(warns[0].Err.Error(), Equals, "invalid record/index key: 7480000000000000FF2E5F728000000011FFE1A3000000000000")
}

func newStoreWithBootstrap() (kv.Storage, *domain.Domain, error) {
	store, err := mockstore.NewMockTikvStore()
	if err != nil {
		return nil, nil, err
	}
	session.SetSchemaLease(0)
	dom, err := session.BootstrapSession(store)
	return store, dom, err
}

func (s *testIntegrationSuite) TestTwoDecimalTruncate(c *C) {
	tk := testkit.NewTestKit(c, s.store)
	defer s.cleanEnv(c)
	tk.MustExec("use test")
	tk.MustExec("set sql_mode=''")
	tk.MustExec("drop table if exists t")
	tk.MustExec("create table t1(a decimal(10,5), b decimal(10,1))")
	tk.MustExec("insert into t1 values(123.12345, 123.12345)")
	tk.MustExec("update t1 set b = a")
	res := tk.MustQuery("select a, b from t1")
	res.Check(testkit.Rows("123.12345 123.1"))
	res = tk.MustQuery("select 2.00000000000000000000000000000001 * 1.000000000000000000000000000000000000000000002")
	res.Check(testkit.Rows("2.000000000000000000000000000000"))
}

func (s *testIntegrationSuite) TestPrefixIndex(c *C) {
	tk := testkit.NewTestKit(c, s.store)
	defer s.cleanEnv(c)
	tk.MustExec("use test")
	tk.MustExec(`CREATE TABLE t1 (
  			name varchar(12) DEFAULT NULL,
  			KEY pname (name(12))
		) ENGINE=InnoDB DEFAULT CHARSET=utf8mb4 COLLATE=utf8mb4_unicode_ci`)

	tk.MustExec("insert into t1 values('借款策略集_网页');")
	res := tk.MustQuery("select * from t1 where name = '借款策略集_网页';")
	res.Check(testkit.Rows("借款策略集_网页"))

	tk.MustExec(`CREATE TABLE prefix (
		a int(11) NOT NULL,
		b varchar(55) DEFAULT NULL,
		c int(11) DEFAULT NULL,
		PRIMARY KEY (a),
		KEY prefix_index (b(2)),
		KEY prefix_complex (a,b(2))
	) ENGINE=InnoDB DEFAULT CHARSET=utf8 COLLATE=utf8_bin;`)

	tk.MustExec("INSERT INTO prefix VALUES(0, 'b', 2), (1, 'bbb', 3), (2, 'bbc', 4), (3, 'bbb', 5), (4, 'abc', 6), (5, 'abc', 7), (6, 'abc', 7), (7, 'ÿÿ', 8), (8, 'ÿÿ0', 9), (9, 'ÿÿÿ', 10);")
	res = tk.MustQuery("select c, b from prefix where b > 'ÿ' and b < 'ÿÿc'")
	res.Check(testkit.Rows("8 ÿÿ", "9 ÿÿ0"))

	res = tk.MustQuery("select a, b from prefix where b LIKE 'ÿÿ%'")
	res.Check(testkit.Rows("7 ÿÿ", "8 ÿÿ0", "9 ÿÿÿ"))
}

func (s *testIntegrationSuite) TestDecimalMul(c *C) {
	tk := testkit.NewTestKit(c, s.store)
	tk.MustExec("USE test")
	tk.MustExec("create table t(a decimal(38, 17));")
	tk.MustExec("insert into t select 0.5999991229316*0.918755041726043;")
	res := tk.MustQuery("select * from t;")
	res.Check(testkit.Rows("0.55125221922461136"))
}

func (s *testIntegrationSuite) TestDecimalDiv(c *C) {
	tk := testkit.NewTestKit(c, s.store)
	tk.MustQuery("select cast(1 as decimal(60,30)) / cast(1 as decimal(60,30)) / cast(1 as decimal(60, 30))").Check(testkit.Rows("1.000000000000000000000000000000"))
	tk.MustQuery("select cast(1 as decimal(60,30)) / cast(3 as decimal(60,30)) / cast(7 as decimal(60, 30))").Check(testkit.Rows("0.047619047619047619047619047619"))
	tk.MustQuery("select cast(1 as decimal(60,30)) / cast(3 as decimal(60,30)) / cast(7 as decimal(60, 30)) / cast(13 as decimal(60, 30))").Check(testkit.Rows("0.003663003663003663003663003663"))
}

func (s *testIntegrationSuite) TestUnknowHintIgnore(c *C) {
	tk := testkit.NewTestKit(c, s.store)
	tk.MustExec("USE test")
	tk.MustExec("create table t(a int)")
	tk.MustQuery("select /*+ unknown_hint(c1)*/ 1").Check(testkit.Rows("1"))
	tk.MustQuery("show warnings").Check(testkit.Rows("Warning 1064 You have an error in your SQL syntax; check the manual that corresponds to your TiDB version for the right syntax to use [parser:8064]Optimizer hint syntax error at line 1 column 23 near \"unknown_hint(c1)*/\" "))
	_, err := tk.Exec("select 1 from /*+ test1() */ t")
	c.Assert(err, IsNil)
}

func (s *testIntegrationSuite) TestValuesInNonInsertStmt(c *C) {
	tk := testkit.NewTestKit(c, s.store)
	tk.MustExec(`use test;`)
	tk.MustExec(`drop table if exists t;`)
	tk.MustExec(`create table t(a bigint, b double, c decimal, d varchar(20), e datetime, f time, g json);`)
	tk.MustExec(`insert into t values(1, 1.1, 2.2, "abc", "2018-10-24", NOW(), "12");`)
	res := tk.MustQuery(`select values(a), values(b), values(c), values(d), values(e), values(f), values(g) from t;`)
	res.Check(testkit.Rows(`<nil> <nil> <nil> <nil> <nil> <nil> <nil>`))
}

func (s *testIntegrationSuite) TestForeignKeyVar(c *C) {

	tk := testkit.NewTestKit(c, s.store)

	tk.MustExec("SET FOREIGN_KEY_CHECKS=1")
	tk.MustQuery("SHOW WARNINGS").Check(testkit.Rows("Warning 8047 variable 'foreign_key_checks' does not yet support value: 1"))
}

func (s *testIntegrationSuite) TestUserVarMockWindFunc(c *C) {
	tk := testkit.NewTestKit(c, s.store)
	tk.MustExec(`use test;`)
	tk.MustExec(`drop table if exists t;`)
	tk.MustExec(`create table t (a int, b varchar (20), c varchar (20));`)
	tk.MustExec(`insert into t values
					(1,'key1-value1','insert_order1'),
    				(1,'key1-value2','insert_order2'),
    				(1,'key1-value3','insert_order3'),
    				(1,'key1-value4','insert_order4'),
    				(1,'key1-value5','insert_order5'),
    				(1,'key1-value6','insert_order6'),
    				(2,'key2-value1','insert_order1'),
    				(2,'key2-value2','insert_order2'),
    				(2,'key2-value3','insert_order3'),
    				(2,'key2-value4','insert_order4'),
    				(2,'key2-value5','insert_order5'),
    				(2,'key2-value6','insert_order6'),
    				(3,'key3-value1','insert_order1'),
    				(3,'key3-value2','insert_order2'),
    				(3,'key3-value3','insert_order3'),
    				(3,'key3-value4','insert_order4'),
    				(3,'key3-value5','insert_order5'),
    				(3,'key3-value6','insert_order6');
					`)
	tk.MustExec(`SET @LAST_VAL := NULL;`)
	tk.MustExec(`SET @ROW_NUM := 0;`)

	tk.MustQuery(`select * from (
					SELECT a,
    				       @ROW_NUM := IF(a = @LAST_VAL, @ROW_NUM + 1, 1) AS ROW_NUM,
    				       @LAST_VAL := a AS LAST_VAL,
    				       b,
    				       c
    				FROM (select * from t where a in (1, 2, 3) ORDER BY a, c) t1
				) t2
				where t2.ROW_NUM < 2;
				`).Check(testkit.Rows(
		`1 1 1 key1-value1 insert_order1`,
		`2 1 2 key2-value1 insert_order1`,
		`3 1 3 key3-value1 insert_order1`,
	))

	tk.MustQuery(`select * from (
					SELECT a,
    				       @ROW_NUM := IF(a = @LAST_VAL, @ROW_NUM + 1, 1) AS ROW_NUM,
    				       @LAST_VAL := a AS LAST_VAL,
    				       b,
    				       c
    				FROM (select * from t where a in (1, 2, 3) ORDER BY a, c) t1
				) t2;
				`).Check(testkit.Rows(
		`1 1 1 key1-value1 insert_order1`,
		`1 2 1 key1-value2 insert_order2`,
		`1 3 1 key1-value3 insert_order3`,
		`1 4 1 key1-value4 insert_order4`,
		`1 5 1 key1-value5 insert_order5`,
		`1 6 1 key1-value6 insert_order6`,
		`2 1 2 key2-value1 insert_order1`,
		`2 2 2 key2-value2 insert_order2`,
		`2 3 2 key2-value3 insert_order3`,
		`2 4 2 key2-value4 insert_order4`,
		`2 5 2 key2-value5 insert_order5`,
		`2 6 2 key2-value6 insert_order6`,
		`3 1 3 key3-value1 insert_order1`,
		`3 2 3 key3-value2 insert_order2`,
		`3 3 3 key3-value3 insert_order3`,
		`3 4 3 key3-value4 insert_order4`,
		`3 5 3 key3-value5 insert_order5`,
		`3 6 3 key3-value6 insert_order6`,
	))
}

func (s *testIntegrationSuite) TestCastAsTime(c *C) {
	tk := testkit.NewTestKit(c, s.store)
	tk.MustExec(`use test;`)
	tk.MustExec(`drop table if exists t;`)
	tk.MustExec(`create table t (col1 bigint, col2 double, col3 decimal, col4 varchar(20), col5 json);`)
	tk.MustExec(`insert into t values (1, 1, 1, "1", "1");`)
	tk.MustExec(`insert into t values (null, null, null, null, null);`)
	tk.MustQuery(`select cast(col1 as time), cast(col2 as time), cast(col3 as time), cast(col4 as time), cast(col5 as time) from t where col1 = 1;`).Check(testkit.Rows(
		`00:00:01 00:00:01 00:00:01 00:00:01 00:00:01`,
	))
	tk.MustQuery(`select cast(col1 as time), cast(col2 as time), cast(col3 as time), cast(col4 as time), cast(col5 as time) from t where col1 is null;`).Check(testkit.Rows(
		`<nil> <nil> <nil> <nil> <nil>`,
	))

	err := tk.ExecToErr(`select cast(col1 as time(31)) from t where col1 is null;`)
	c.Assert(err.Error(), Equals, "[expression:1426]Too big precision 31 specified for column 'CAST'. Maximum is 6.")

	err = tk.ExecToErr(`select cast(col2 as time(31)) from t where col1 is null;`)
	c.Assert(err.Error(), Equals, "[expression:1426]Too big precision 31 specified for column 'CAST'. Maximum is 6.")

	err = tk.ExecToErr(`select cast(col3 as time(31)) from t where col1 is null;`)
	c.Assert(err.Error(), Equals, "[expression:1426]Too big precision 31 specified for column 'CAST'. Maximum is 6.")

	err = tk.ExecToErr(`select cast(col4 as time(31)) from t where col1 is null;`)
	c.Assert(err.Error(), Equals, "[expression:1426]Too big precision 31 specified for column 'CAST'. Maximum is 6.")

	err = tk.ExecToErr(`select cast(col5 as time(31)) from t where col1 is null;`)
	c.Assert(err.Error(), Equals, "[expression:1426]Too big precision 31 specified for column 'CAST'. Maximum is 6.")
}

func (s *testIntegrationSuite) TestValuesFloat32(c *C) {
	tk := testkit.NewTestKit(c, s.store)
	tk.MustExec("use test")
	tk.MustExec(`drop table if exists t;`)
	tk.MustExec(`create table t (i int key, j float);`)
	tk.MustExec(`insert into t values (1, 0.01);`)
	tk.MustQuery(`select * from t;`).Check(testkit.Rows(`1 0.01`))
	tk.MustExec(`insert into t values (1, 0.02) on duplicate key update j = values (j);`)
	tk.MustQuery(`select * from t;`).Check(testkit.Rows(`1 0.02`))
}

func (s *testIntegrationSuite) TestFuncNameConst(c *C) {
	tk := testkit.NewTestKit(c, s.store)
	defer s.cleanEnv(c)
	tk.MustExec("USE test;")
	tk.MustExec("DROP TABLE IF EXISTS t;")
	tk.MustExec("CREATE TABLE t(a CHAR(20), b VARCHAR(20), c BIGINT);")
	tk.MustExec("INSERT INTO t (b, c) values('hello', 1);")

	r := tk.MustQuery("SELECT name_const('test_int', 1), name_const('test_float', 3.1415);")
	r.Check(testkit.Rows("1 3.1415"))
	r = tk.MustQuery("SELECT name_const('test_string', 'hello'), name_const('test_nil', null);")
	r.Check(testkit.Rows("hello <nil>"))
	r = tk.MustQuery("SELECT name_const('test_string', 1) + c FROM t;")
	r.Check(testkit.Rows("2"))
	r = tk.MustQuery("SELECT concat('hello', name_const('test_string', 'world')) FROM t;")
	r.Check(testkit.Rows("helloworld"))
	r = tk.MustQuery("SELECT NAME_CONST('come', -1);")
	r.Check(testkit.Rows("-1"))
	r = tk.MustQuery("SELECT NAME_CONST('come', -1.0);")
	r.Check(testkit.Rows("-1.0"))
	err := tk.ExecToErr(`select name_const(a,b) from t;`)
	c.Assert(err.Error(), Equals, "[planner:1210]Incorrect arguments to NAME_CONST")
	err = tk.ExecToErr(`select name_const(a,"hello") from t;`)
	c.Assert(err.Error(), Equals, "[planner:1210]Incorrect arguments to NAME_CONST")
	err = tk.ExecToErr(`select name_const("hello", b) from t;`)
	c.Assert(err.Error(), Equals, "[planner:1210]Incorrect arguments to NAME_CONST")
	err = tk.ExecToErr(`select name_const("hello", 1+1) from t;`)
	c.Assert(err.Error(), Equals, "[planner:1210]Incorrect arguments to NAME_CONST")
	err = tk.ExecToErr(`select name_const(concat('a', 'b'), 555) from t;`)
	c.Assert(err.Error(), Equals, "[planner:1210]Incorrect arguments to NAME_CONST")
	err = tk.ExecToErr(`select name_const(555) from t;`)
	c.Assert(err.Error(), Equals, "[expression:1582]Incorrect parameter count in the call to native function 'name_const'")

	var rs sqlexec.RecordSet
	rs, err = tk.Exec(`select name_const("hello", 1);`)
	c.Assert(err, IsNil)
	c.Assert(len(rs.Fields()), Equals, 1)
	c.Assert(rs.Fields()[0].Column.Name.L, Equals, "hello")
}

func (s *testIntegrationSuite) TestValuesEnum(c *C) {
	tk := testkit.NewTestKit(c, s.store)
	tk.MustExec("use test")
	tk.MustExec(`drop table if exists t;`)
	tk.MustExec(`create table t (a bigint primary key, b enum('a','b','c'));`)
	tk.MustExec(`insert into t values (1, "a");`)
	tk.MustQuery(`select * from t;`).Check(testkit.Rows(`1 a`))
	tk.MustExec(`insert into t values (1, "b") on duplicate key update b = values(b);`)
	tk.MustQuery(`select * from t;`).Check(testkit.Rows(`1 b`))
}

func (s *testIntegrationSuite) TestIssue9325(c *C) {
	tk := testkit.NewTestKit(c, s.store)
	tk.MustExec("use test")
	tk.MustExec("drop table if exists t")
	tk.MustExec("create table t(a timestamp) partition by range(unix_timestamp(a)) (partition p0 values less than(unix_timestamp('2019-02-16 14:20:00')), partition p1 values less than (maxvalue))")
	tk.MustExec("insert into t values('2019-02-16 14:19:59'), ('2019-02-16 14:20:01')")
	result := tk.MustQuery("select * from t where a between timestamp'2019-02-16 14:19:00' and timestamp'2019-02-16 14:21:00'")
	c.Assert(result.Rows(), HasLen, 2)

	tk.MustExec("drop table if exists t")
	tk.MustExec("create table t(a timestamp)")
	tk.MustExec("insert into t values('2019-02-16 14:19:59'), ('2019-02-16 14:20:01')")
	result = tk.MustQuery("select * from t where a < timestamp'2019-02-16 14:21:00'")
	result.Check(testkit.Rows("2019-02-16 14:19:59", "2019-02-16 14:20:01"))
}

func (s *testIntegrationSuite) TestIssue9710(c *C) {
	tk := testkit.NewTestKit(c, s.store)
	getSAndMS := func(str string) (int, int) {
		results := strings.Split(str, ":")
		SAndMS := strings.Split(results[len(results)-1], ".")
		var s, ms int
		s, _ = strconv.Atoi(SAndMS[0])
		if len(SAndMS) > 1 {
			ms, _ = strconv.Atoi(SAndMS[1])
		}
		return s, ms
	}

	for {
		rs := tk.MustQuery("select now(), now(6), unix_timestamp(), unix_timestamp(now())")
		s, ms := getSAndMS(rs.Rows()[0][1].(string))
		if ms < 500000 {
			time.Sleep(time.Second / 10)
			continue
		}

		s1, _ := getSAndMS(rs.Rows()[0][0].(string))
		c.Assert(s, Equals, s1) // now() will truncate the result instead of rounding it

		c.Assert(rs.Rows()[0][2], Equals, rs.Rows()[0][3]) // unix_timestamp() will truncate the result
		break
	}
}

// TestDecimalConvertToTime for issue #9770
func (s *testIntegrationSuite) TestDecimalConvertToTime(c *C) {
	tk := testkit.NewTestKit(c, s.store)
	defer s.cleanEnv(c)

	tk.MustExec("use test")
	tk.MustExec("drop table if exists t")
	tk.MustExec("create table t(a datetime(6), b timestamp)")
	tk.MustExec("insert t values (20010101100000.123456, 20110707101112.123456)")
	tk.MustQuery("select * from t").Check(testkit.Rows("2001-01-01 10:00:00.123456 2011-07-07 10:11:12"))
}

func (s *testIntegrationSuite) TestIssue9732(c *C) {
	tk := testkit.NewTestKit(c, s.store)
	defer s.cleanEnv(c)

	tk.MustQuery(`select monthname(str_to_date(null, '%m')), monthname(str_to_date(null, '%m')),
monthname(str_to_date(1, '%m')), monthname(str_to_date(0, '%m'));`).Check(testkit.Rows("<nil> <nil> <nil> <nil>"))

	nullCases := []struct {
		sql string
		ret string
	}{
		{"select str_to_date(1, '%m')", "0000-01-00"},
		{"select str_to_date(01, '%d')", "0000-00-01"},
		{"select str_to_date(2019, '%Y')", "2019-00-00"},
		{"select str_to_date('5,2019','%m,%Y')", "2019-05-00"},
		{"select str_to_date('01,2019','%d,%Y')", "2019-00-01"},
		{"select str_to_date('01,5','%d,%m')", "0000-05-01"},
	}

	for _, nullCase := range nullCases {
		tk.MustQuery(nullCase.sql).Check(testkit.Rows("<nil>"))
	}

	// remove NO_ZERO_DATE mode
	tk.MustExec("set sql_mode='ONLY_FULL_GROUP_BY,STRICT_TRANS_TABLES,NO_ZERO_IN_DATE,ERROR_FOR_DIVISION_BY_ZERO,NO_AUTO_CREATE_USER,NO_ENGINE_SUBSTITUTION'")

	for _, nullCase := range nullCases {
		tk.MustQuery(nullCase.sql).Check(testkit.Rows(nullCase.ret))
	}
}

func (s *testIntegrationSuite) TestDaynameArithmetic(c *C) {
	tk := testkit.NewTestKit(c, s.store)
	defer s.cleanEnv(c)

	cases := []struct {
		sql    string
		result string
	}{
		{`select dayname("1962-03-01")+0;`, "3"},
		{`select dayname("1962-03-02")+0;`, "4"},
		{`select dayname("1962-03-03")+0;`, "5"},
		{`select dayname("1962-03-04")+0;`, "6"},
		{`select dayname("1962-03-05")+0;`, "0"},
		{`select dayname("1962-03-06")+0;`, "1"},
		{`select dayname("1962-03-07")+0;`, "2"},
		{`select dayname("1962-03-08")+0;`, "3"},
		{`select dayname("1962-03-01")+1;`, "4"},
		{`select dayname("1962-03-01")+2;`, "5"},
		{`select dayname("1962-03-01")+3;`, "6"},
		{`select dayname("1962-03-01")+4;`, "7"},
		{`select dayname("1962-03-01")+5;`, "8"},
		{`select dayname("1962-03-01")+6;`, "9"},
		{`select dayname("1962-03-01")+7;`, "10"},
		{`select dayname("1962-03-01")+2333;`, "2336"},
		{`select dayname("1962-03-01")+2.333;`, "5.333"},
		{`select dayname("1962-03-01")>2;`, "1"},
		{`select dayname("1962-03-01")<2;`, "0"},
		{`select dayname("1962-03-01")=3;`, "1"},
		{`select dayname("1962-03-01")!=3;`, "0"},
		{`select dayname("1962-03-01")<4;`, "1"},
		{`select dayname("1962-03-01")>4;`, "0"},
		{`select !dayname("1962-03-01");`, "0"},
		{`select dayname("1962-03-01")&1;`, "1"},
		{`select dayname("1962-03-01")&3;`, "3"},
		{`select dayname("1962-03-01")&7;`, "3"},
		{`select dayname("1962-03-01")|1;`, "3"},
		{`select dayname("1962-03-01")|3;`, "3"},
		{`select dayname("1962-03-01")|7;`, "7"},
		{`select dayname("1962-03-01")^1;`, "2"},
		{`select dayname("1962-03-01")^3;`, "0"},
		{`select dayname("1962-03-01")^7;`, "4"},
	}

	for _, c := range cases {
		tk.MustQuery(c.sql).Check(testkit.Rows(c.result))
	}
}

func (s *testIntegrationSuite) TestIssue10156(c *C) {
	tk := testkit.NewTestKit(c, s.store)
	defer s.cleanEnv(c)

	tk.MustExec("use test")
	tk.MustExec("CREATE TABLE `t1` (`period_name` varchar(24) DEFAULT NULL ,`period_id` bigint(20) DEFAULT NULL ,`starttime` bigint(20) DEFAULT NULL)")
	tk.MustExec("CREATE TABLE `t2` (`bussid` bigint(20) DEFAULT NULL,`ct` bigint(20) DEFAULT NULL)")
	q := `
select
    a.period_name,
    b.date8
from
    (select * from t1) a
left join
    (select bussid,date(from_unixtime(ct)) date8 from t2) b
on
    a.period_id = b.bussid
where
    datediff(b.date8, date(from_unixtime(a.starttime))) >= 0`
	tk.MustQuery(q)
}

func (s *testIntegrationSuite) TestIssue9727(c *C) {
	tk := testkit.NewTestKit(c, s.store)
	defer s.cleanEnv(c)

	cases := []struct {
		sql    string
		result string
	}{
		{`SELECT "1900-01-01 00:00:00" + INTERVAL "100000000:214748364700" MINUTE_SECOND;`, "8895-03-27 22:11:40"},
		{`SELECT "1900-01-01 00:00:00" + INTERVAL 1 << 37 SECOND;`, "6255-04-08 15:04:32"},
		{`SELECT "1900-01-01 00:00:00" + INTERVAL 1 << 31 MINUTE;`, "5983-01-24 02:08:00"},
		{`SELECT "1900-01-01 00:00:00" + INTERVAL 1 << 38 SECOND;`, "<nil>"},
		{`SELECT "1900-01-01 00:00:00" + INTERVAL 1 << 33 MINUTE;`, "<nil>"},
		{`SELECT "1900-01-01 00:00:00" + INTERVAL 1 << 30 HOUR;`, "<nil>"},
		{`SELECT "1900-01-01 00:00:00" + INTERVAL "1000000000:214748364700" MINUTE_SECOND;`, "<nil>"},
		{`SELECT 19000101000000 + INTERVAL "100000000:214748364700" MINUTE_SECOND;`, "8895-03-27 22:11:40"},
		{`SELECT 19000101000000 + INTERVAL 1 << 37 SECOND;`, "6255-04-08 15:04:32"},
		{`SELECT 19000101000000 + INTERVAL 1 << 31 MINUTE;`, "5983-01-24 02:08:00"},

		{`SELECT "8895-03-27 22:11:40" - INTERVAL "100000000:214748364700" MINUTE_SECOND;`, "1900-01-01 00:00:00"},
		{`SELECT "6255-04-08 15:04:32" - INTERVAL 1 << 37 SECOND;`, "1900-01-01 00:00:00"},
		{`SELECT "5983-01-24 02:08:00" - INTERVAL 1 << 31 MINUTE;`, "1900-01-01 00:00:00"},
		{`SELECT "9999-01-01 00:00:00" - INTERVAL 1 << 39 SECOND;`, "<nil>"},
		{`SELECT "9999-01-01 00:00:00" - INTERVAL 1 << 33 MINUTE;`, "<nil>"},
		{`SELECT "9999-01-01 00:00:00" - INTERVAL 1 << 30 HOUR;`, "<nil>"},
		{`SELECT "9999-01-01 00:00:00" - INTERVAL "10000000000:214748364700" MINUTE_SECOND;`, "<nil>"},
		{`SELECT 88950327221140 - INTERVAL "100000000:214748364700" MINUTE_SECOND ;`, "1900-01-01 00:00:00"},
		{`SELECT 62550408150432 - INTERVAL 1 << 37 SECOND;`, "1900-01-01 00:00:00"},
		{`SELECT 59830124020800 - INTERVAL 1 << 31 MINUTE;`, "1900-01-01 00:00:00"},

		{`SELECT 10000101000000 + INTERVAL "111111111111111111" MICROSECOND;`, `4520-12-21 05:31:51.111111`},
		{`SELECT 10000101000000 + INTERVAL "111111111111.111111" SECOND;`, `4520-12-21 05:31:51.111111`},
		{`SELECT 10000101000000 + INTERVAL "111111111111.111111111" SECOND;`, `4520-12-21 05:31:51.111111`},
		{`SELECT 10000101000000 + INTERVAL "111111111111.111" SECOND;`, `4520-12-21 05:31:51.111000`},
		{`SELECT 10000101000000 + INTERVAL "111111111111." SECOND;`, `4520-12-21 05:31:51`},
		{`SELECT 10000101000000 + INTERVAL "111111111111111111.5" MICROSECOND;`, `4520-12-21 05:31:51.111112`},
		{`SELECT 10000101000000 + INTERVAL "111111111111111112.5" MICROSECOND;`, `4520-12-21 05:31:51.111113`},
		{`SELECT 10000101000000 + INTERVAL "111111111111111111.500000" MICROSECOND;`, `4520-12-21 05:31:51.111112`},
		{`SELECT 10000101000000 + INTERVAL "111111111111111111.50000000" MICROSECOND;`, `4520-12-21 05:31:51.111112`},
		{`SELECT 10000101000000 + INTERVAL "111111111111111111.6" MICROSECOND;`, `4520-12-21 05:31:51.111112`},
		{`SELECT 10000101000000 + INTERVAL "111111111111111111.499999" MICROSECOND;`, `4520-12-21 05:31:51.111111`},
		{`SELECT 10000101000000 + INTERVAL "111111111111111111.499999999999" MICROSECOND;`, `4520-12-21 05:31:51.111111`},
	}

	for _, c := range cases {
		tk.MustQuery(c.sql).Check(testkit.Rows(c.result))
	}
}

func (s *testIntegrationSuite) TestTimestampDatumEncode(c *C) {
	tk := testkit.NewTestKit(c, s.store)
	tk.MustExec("use test")
	tk.MustExec(`drop table if exists t;`)
	tk.MustExec(`create table t (a bigint primary key, b timestamp)`)
	tk.MustExec(`insert into t values (1, "2019-04-29 11:56:12")`)
	tk.MustQuery(`explain select * from t where b = (select max(b) from t)`).Check(testkit.Rows(
		"TableReader_43 10.00 root  data:Selection_42",
		"└─Selection_42 10.00 cop[tikv]  eq(test.t.b, 2019-04-29 11:56:12)",
		"  └─TableFullScan_41 10000.00 cop[tikv] table:t keep order:false, stats:pseudo",
	))
	tk.MustQuery(`select * from t where b = (select max(b) from t)`).Check(testkit.Rows(`1 2019-04-29 11:56:12`))
}

func (s *testIntegrationSuite) TestDateTimeAddReal(c *C) {
	tk := testkit.NewTestKit(c, s.store)
	defer s.cleanEnv(c)

	cases := []struct {
		sql    string
		result string
	}{
		{`SELECT "1900-01-01 00:00:00" + INTERVAL 1.123456789e3 SECOND;`, "1900-01-01 00:18:43.456789"},
		{`SELECT 19000101000000 + INTERVAL 1.123456789e3 SECOND;`, "1900-01-01 00:18:43.456789"},
		{`select date("1900-01-01") + interval 1.123456789e3 second;`, "1900-01-01 00:18:43.456789"},
		{`SELECT "1900-01-01 00:18:43.456789" - INTERVAL 1.123456789e3 SECOND;`, "1900-01-01 00:00:00"},
		{`SELECT 19000101001843.456789 - INTERVAL 1.123456789e3 SECOND;`, "1900-01-01 00:00:00"},
		{`select date("1900-01-01") - interval 1.123456789e3 second;`, "1899-12-31 23:41:16.543211"},
		{`select 19000101000000 - interval 1.123456789e3 second;`, "1899-12-31 23:41:16.543211"},
	}

	for _, c := range cases {
		tk.MustQuery(c.sql).Check(testkit.Rows(c.result))
	}
}

func (s *testIntegrationSuite) TestIssue10181(c *C) {
	tk := testkit.NewTestKit(c, s.store)
	tk.MustExec("use test")
	tk.MustExec(`drop table if exists t;`)
	tk.MustExec(`create table t(a bigint unsigned primary key);`)
	tk.MustExec(`insert into t values(9223372036854775807), (18446744073709551615)`)
	tk.MustQuery(`select * from t where a > 9223372036854775807-0.5 order by a`).Check(testkit.Rows(`9223372036854775807`, `18446744073709551615`))
}

func (s *testIntegrationSuite) TestExprPushdown(c *C) {
	tk := testkit.NewTestKit(c, s.store)
	tk.MustExec("use test")
	tk.MustExec("drop table if exists t")
	tk.MustExec("create table t(id int, col1 varchar(10), col2 varchar(10), col3 int, col4 int, col5 int, index key1" +
		" (col1, col2, col3, col4), index key2 (col4, col3, col2, col1))")
	tk.MustExec("insert into t values(1,'211111','311',4,5,6),(2,'311111','411',5,6,7),(3,'411111','511',6,7,8)," +
		"(4,'511111','611',7,8,9),(5,'611111','711',8,9,10)")

	// case 1, index scan without double read, some filters can not be pushed to cop task
	rows := tk.MustQuery("explain select col2, col1 from t use index(key1) where col2 like '5%' and substr(col1, 1, 1) = '4'").Rows()
	c.Assert(fmt.Sprintf("%v", rows[1][2]), Equals, "root")
	c.Assert(fmt.Sprintf("%v", rows[1][4]), Equals, "eq(substr(test.t.col1, 1, 1), \"4\")")
	c.Assert(fmt.Sprintf("%v", rows[3][2]), Equals, "cop[tikv]")
	c.Assert(fmt.Sprintf("%v", rows[3][4]), Equals, "like(test.t.col2, \"5%\", 92)")
	tk.MustQuery("select col2, col1 from t use index(key1) where col2 like '5%' and substr(col1, 1, 1) = '4'").Check(testkit.Rows("511 411111"))
	tk.MustQuery("select count(col2) from t use index(key1) where col2 like '5%' and substr(col1, 1, 1) = '4'").Check(testkit.Rows("1"))

	// case 2, index scan without double read, none of the filters can be pushed to cop task
	rows = tk.MustQuery("explain select col1, col2 from t use index(key2) where substr(col2, 1, 1) = '5' and substr(col1, 1, 1) = '4'").Rows()
	c.Assert(fmt.Sprintf("%v", rows[0][2]), Equals, "root")
	c.Assert(fmt.Sprintf("%v", rows[0][4]), Equals, "eq(substr(test.t.col1, 1, 1), \"4\"), eq(substr(test.t.col2, 1, 1), \"5\")")
	tk.MustQuery("select col1, col2 from t use index(key2) where substr(col2, 1, 1) = '5' and substr(col1, 1, 1) = '4'").Check(testkit.Rows("411111 511"))
	tk.MustQuery("select count(col1) from t use index(key2) where substr(col2, 1, 1) = '5' and substr(col1, 1, 1) = '4'").Check(testkit.Rows("1"))

	// case 3, index scan with double read, some filters can not be pushed to cop task
	rows = tk.MustQuery("explain select id from t use index(key1) where col2 like '5%' and substr(col1, 1, 1) = '4'").Rows()
	c.Assert(fmt.Sprintf("%v", rows[1][2]), Equals, "root")
	c.Assert(fmt.Sprintf("%v", rows[1][4]), Equals, "eq(substr(test.t.col1, 1, 1), \"4\")")
	c.Assert(fmt.Sprintf("%v", rows[3][2]), Equals, "cop[tikv]")
	c.Assert(fmt.Sprintf("%v", rows[3][4]), Equals, "like(test.t.col2, \"5%\", 92)")
	tk.MustQuery("select id from t use index(key1) where col2 like '5%' and substr(col1, 1, 1) = '4'").Check(testkit.Rows("3"))
	tk.MustQuery("select count(id) from t use index(key1) where col2 like '5%' and substr(col1, 1, 1) = '4'").Check(testkit.Rows("1"))

	// case 4, index scan with double read, none of the filters can be pushed to cop task
	rows = tk.MustQuery("explain select id from t use index(key2) where substr(col2, 1, 1) = '5' and substr(col1, 1, 1) = '4'").Rows()
	c.Assert(fmt.Sprintf("%v", rows[1][2]), Equals, "root")
	c.Assert(fmt.Sprintf("%v", rows[1][4]), Equals, "eq(substr(test.t.col1, 1, 1), \"4\"), eq(substr(test.t.col2, 1, 1), \"5\")")
	tk.MustQuery("select id from t use index(key2) where substr(col2, 1, 1) = '5' and substr(col1, 1, 1) = '4'").Check(testkit.Rows("3"))
	tk.MustQuery("select count(id) from t use index(key2) where substr(col2, 1, 1) = '5' and substr(col1, 1, 1) = '4'").Check(testkit.Rows("1"))
}

// TODO: reopen the index merge join in future.

//func (s *testIntegrationSuite) TestIssue16973(c *C) {
//	tk := testkit.NewTestKit(c, s.store)
//	tk.MustExec("use test")
//	tk.MustExec("drop table if exists t1")
//	tk.MustExec("create table t1(id varchar(36) not null primary key, org_id varchar(36) not null, " +
//		"status tinyint default 1 not null, ns varchar(36) default '' not null);")
//	tk.MustExec("create table t2(id varchar(36) not null primary key, order_id varchar(36) not null, " +
//		"begin_time timestamp(3) default CURRENT_TIMESTAMP(3) not null);")
//	tk.MustExec("create index idx_oid on t2(order_id);")
//	tk.MustExec("insert into t1 value (1,1,1,'a');")
//	tk.MustExec("insert into t1 value (2,1,2,'a');")
//	tk.MustExec("insert into t1 value (3,1,3,'a');")
//	tk.MustExec("insert into t2 value (1,2,date'2020-05-08');")
//
//	rows := tk.MustQuery("explain SELECT /*+ INL_MERGE_JOIN(t1,t2) */ COUNT(*) FROM  t1 LEFT JOIN t2 ON t1.id = t2.order_id WHERE t1.ns = 'a' AND t1.org_id IN (1) " +
//		"AND t1.status IN (2,6,10) AND timestampdiff(month, t2.begin_time, date'2020-05-06') = 0;").Rows()
//	c.Assert(fmt.Sprintf("%v", rows[1][0]), Matches, ".*IndexMergeJoin.*")
//	c.Assert(fmt.Sprintf("%v", rows[4][3]), Equals, "table:t1")
//	c.Assert(fmt.Sprintf("%v", rows[5][0]), Matches, ".*Selection.*")
//	c.Assert(fmt.Sprintf("%v", rows[9][3]), Equals, "table:t2")
//	tk.MustQuery("SELECT /*+ INL_MERGE_JOIN(t1,t2) */ COUNT(*) FROM  t1 LEFT JOIN t2 ON t1.id = t2.order_id WHERE t1.ns = 'a' AND t1.org_id IN (1) " +
//		"AND t1.status IN (2,6,10) AND timestampdiff(month, t2.begin_time, date'2020-05-06') = 0;").Check(testkit.Rows("1"))
//}

func (s *testIntegrationSuite) TestExprPushdownBlacklist(c *C) {
	tk := testkit.NewTestKit(c, s.store)
	tk.MustQuery(`select * from mysql.expr_pushdown_blacklist`).Check(testkit.Rows(
		"date_add tiflash DST(daylight saving time) does not take effect in TiFlash date_add"))

	tk.MustExec("use test")
	tk.MustExec("drop table if exists t")
	tk.MustExec("create table t(a int , b date)")

	// Create virtual tiflash replica info.
	dom := domain.GetDomain(tk.Se)
	is := dom.InfoSchema()
	db, exists := is.SchemaByName(model.NewCIStr("test"))
	c.Assert(exists, IsTrue)
	for _, tblInfo := range db.Tables {
		if tblInfo.Name.L == "t" {
			tblInfo.TiFlashReplica = &model.TiFlashReplicaInfo{
				Count:     1,
				Available: true,
			}
		}
	}

	tk.MustExec("insert into mysql.expr_pushdown_blacklist " +
		"values('<', 'tikv,tiflash,tidb', 'for test'),('cast', 'tiflash', 'for test'),('date_format', 'tikv', 'for test')")
	tk.MustExec("admin reload expr_pushdown_blacklist")

	tk.MustExec("set @@session.tidb_isolation_read_engines = 'tiflash'")

	// < not pushed, cast only pushed to TiKV, date_format only pushed to TiFlash,
	// > pushed to both TiKV and TiFlash
	rows := tk.MustQuery("explain select * from test.t where b > date'1988-01-01' and b < date'1994-01-01' " +
		"and cast(a as decimal(10,2)) > 10.10 and date_format(b,'%m') = '11'").Rows()
	c.Assert(fmt.Sprintf("%v", rows[0][4]), Equals, "lt(test.t.b, 1994-01-01)")
	c.Assert(fmt.Sprintf("%v", rows[1][4]), Equals, "gt(cast(test.t.a), 10.10)")
	c.Assert(fmt.Sprintf("%v", rows[3][4]), Equals, "eq(date_format(test.t.b, \"%m\"), \"11\"), gt(test.t.b, 1988-01-01)")

	tk.MustExec("set @@session.tidb_isolation_read_engines = 'tikv'")
	rows = tk.MustQuery("explain select * from test.t where b > date'1988-01-01' and b < date'1994-01-01' " +
		"and cast(a as decimal(10,2)) > 10.10 and date_format(b,'%m') = '11'").Rows()
	c.Assert(fmt.Sprintf("%v", rows[0][4]), Equals, "lt(test.t.b, 1994-01-01)")
	c.Assert(fmt.Sprintf("%v", rows[1][4]), Equals, "eq(date_format(test.t.b, \"%m\"), \"11\")")
	c.Assert(fmt.Sprintf("%v", rows[3][4]), Equals, "gt(cast(test.t.a), 10.10), gt(test.t.b, 1988-01-01)")

	tk.MustExec("delete from mysql.expr_pushdown_blacklist where name = '<' and store_type = 'tikv,tiflash,tidb' and reason = 'for test'")
	tk.MustExec("delete from mysql.expr_pushdown_blacklist where name = 'date_format' and store_type = 'tikv' and reason = 'for test'")
	tk.MustExec("admin reload expr_pushdown_blacklist")
}

func (s *testIntegrationSuite) TestOptRuleBlacklist(c *C) {
	tk := testkit.NewTestKit(c, s.store)
	tk.MustQuery(`select * from mysql.opt_rule_blacklist`).Check(testkit.Rows())
}

func (s *testIntegrationSuite) TestIssue10804(c *C) {
	tk := testkit.NewTestKit(c, s.store)
	tk.MustQuery(`SELECT @@information_schema_stats_expiry`).Check(testkit.Rows(`86400`))
	tk.MustExec("/*!80000 SET SESSION information_schema_stats_expiry=0 */")
	tk.MustQuery(`SELECT @@information_schema_stats_expiry`).Check(testkit.Rows(`0`))
	tk.MustQuery(`SELECT @@GLOBAL.information_schema_stats_expiry`).Check(testkit.Rows(`86400`))
	tk.MustExec("/*!80000 SET GLOBAL information_schema_stats_expiry=0 */")
	tk.MustQuery(`SELECT @@GLOBAL.information_schema_stats_expiry`).Check(testkit.Rows(`0`))
}

func (s *testIntegrationSuite) TestInvalidEndingStatement(c *C) {
	tk := testkit.NewTestKit(c, s.store)
	tk.MustExec("use test")
	parseErrMsg := "[parser:1064]"
	errMsgLen := len(parseErrMsg)

	assertParseErr := func(sql string) {
		_, err := tk.Exec(sql)
		c.Assert(err, NotNil)
		c.Assert(err.Error()[:errMsgLen], Equals, parseErrMsg)
	}

	assertParseErr("drop table if exists t'xyz")
	assertParseErr("drop table if exists t'")
	assertParseErr("drop table if exists t`")
	assertParseErr(`drop table if exists t'`)
	assertParseErr(`drop table if exists t"`)
}

func (s *testIntegrationSuite) TestIssue15613(c *C) {
	tk := testkit.NewTestKit(c, s.store)
	tk.MustQuery("select sec_to_time(1e-4)").Check(testkit.Rows("00:00:00.000100"))
	tk.MustQuery("select sec_to_time(1e-5)").Check(testkit.Rows("00:00:00.000010"))
	tk.MustQuery("select sec_to_time(1e-6)").Check(testkit.Rows("00:00:00.000001"))
	tk.MustQuery("select sec_to_time(1e-7)").Check(testkit.Rows("00:00:00.000000"))
}

func (s *testIntegrationSuite) TestIssue10675(c *C) {
	tk := testkit.NewTestKit(c, s.store)
	tk.MustExec("use test")
	tk.MustExec(`drop table if exists t;`)
	tk.MustExec(`create table t(a int);`)
	tk.MustExec(`insert into t values(1);`)
	tk.MustQuery(`select * from t where a < -184467440737095516167.1;`).Check(testkit.Rows())
	tk.MustQuery(`select * from t where a > -184467440737095516167.1;`).Check(
		testkit.Rows("1"))
	tk.MustQuery(`select * from t where a < 184467440737095516167.1;`).Check(
		testkit.Rows("1"))
	tk.MustQuery(`select * from t where a > 184467440737095516167.1;`).Check(testkit.Rows())

	// issue 11647
	tk.MustExec(`drop table if exists t;`)
	tk.MustExec(`create table t(b bit(1));`)
	tk.MustExec(`insert into t values(b'1');`)
	tk.MustQuery(`select count(*) from t where b = 1;`).Check(testkit.Rows("1"))
	tk.MustQuery(`select count(*) from t where b = '1';`).Check(testkit.Rows("1"))
	tk.MustQuery(`select count(*) from t where b = b'1';`).Check(testkit.Rows("1"))

	tk.MustExec(`drop table if exists t;`)
	tk.MustExec(`create table t(b bit(63));`)
	// Not 64, because the behavior of mysql is amazing. I have no idea to fix it.
	tk.MustExec(`insert into t values(b'111111111111111111111111111111111111111111111111111111111111111');`)
	tk.MustQuery(`select count(*) from t where b = 9223372036854775807;`).Check(testkit.Rows("1"))
	tk.MustQuery(`select count(*) from t where b = '9223372036854775807';`).Check(testkit.Rows("1"))
	tk.MustQuery(`select count(*) from t where b = b'111111111111111111111111111111111111111111111111111111111111111';`).Check(testkit.Rows("1"))
}

func (s *testIntegrationSuite) TestDatetimeMicrosecond(c *C) {
	tk := testkit.NewTestKit(c, s.store)
	// For int
	tk.MustQuery(`select DATE_ADD('2007-03-28 22:08:28',INTERVAL -2 SECOND_MICROSECOND);`).Check(
		testkit.Rows("2007-03-28 22:08:27.800000"))
	tk.MustQuery(`select DATE_ADD('2007-03-28 22:08:28',INTERVAL -2 MINUTE_MICROSECOND);`).Check(
		testkit.Rows("2007-03-28 22:08:27.800000"))
	tk.MustQuery(`select DATE_ADD('2007-03-28 22:08:28',INTERVAL -2 HOUR_MICROSECOND);`).Check(
		testkit.Rows("2007-03-28 22:08:27.800000"))
	tk.MustQuery(`select DATE_ADD('2007-03-28 22:08:28',INTERVAL -2 DAY_MICROSECOND);`).Check(
		testkit.Rows("2007-03-28 22:08:27.800000"))

	// For Decimal
	tk.MustQuery(`select DATE_ADD('2007-03-28 22:08:28',INTERVAL 2.2 HOUR_MINUTE);`).Check(
		testkit.Rows("2007-03-29 00:10:28"))
	tk.MustQuery(`select DATE_ADD('2007-03-28 22:08:28',INTERVAL 2.2 MINUTE_SECOND);`).Check(
		testkit.Rows("2007-03-28 22:10:30"))
	tk.MustQuery(`select DATE_ADD('2007-03-28 22:08:28',INTERVAL 2.2 YEAR_MONTH);`).Check(
		testkit.Rows("2009-05-28 22:08:28"))
	tk.MustQuery(`select DATE_ADD('2007-03-28 22:08:28',INTERVAL 2.2 DAY_HOUR);`).Check(
		testkit.Rows("2007-03-31 00:08:28"))
	tk.MustQuery(`select DATE_ADD('2007-03-28 22:08:28',INTERVAL 2.2 DAY_MINUTE);`).Check(
		testkit.Rows("2007-03-29 00:10:28"))
	tk.MustQuery(`select DATE_ADD('2007-03-28 22:08:28',INTERVAL 2.2 DAY_SECOND);`).Check(
		testkit.Rows("2007-03-28 22:10:30"))
	tk.MustQuery(`select DATE_ADD('2007-03-28 22:08:28',INTERVAL 2.2 HOUR_SECOND);`).Check(
		testkit.Rows("2007-03-28 22:10:30"))
	tk.MustQuery(`select DATE_ADD('2007-03-28 22:08:28',INTERVAL 2.2 SECOND);`).Check(
		testkit.Rows("2007-03-28 22:08:30.200000"))
	tk.MustQuery(`select DATE_ADD('2007-03-28 22:08:28',INTERVAL 2.2 YEAR);`).Check(
		testkit.Rows("2009-03-28 22:08:28"))
	tk.MustQuery(`select DATE_ADD('2007-03-28 22:08:28',INTERVAL 2.2 QUARTER);`).Check(
		testkit.Rows("2007-09-28 22:08:28"))
	tk.MustQuery(`select DATE_ADD('2007-03-28 22:08:28',INTERVAL 2.2 MONTH);`).Check(
		testkit.Rows("2007-05-28 22:08:28"))
	tk.MustQuery(`select DATE_ADD('2007-03-28 22:08:28',INTERVAL 2.2 WEEK);`).Check(
		testkit.Rows("2007-04-11 22:08:28"))
	tk.MustQuery(`select DATE_ADD('2007-03-28 22:08:28',INTERVAL 2.2 DAY);`).Check(
		testkit.Rows("2007-03-30 22:08:28"))
	tk.MustQuery(`select DATE_ADD('2007-03-28 22:08:28',INTERVAL 2.2 HOUR);`).Check(
		testkit.Rows("2007-03-29 00:08:28"))
	tk.MustQuery(`select DATE_ADD('2007-03-28 22:08:28',INTERVAL 2.2 MINUTE);`).Check(
		testkit.Rows("2007-03-28 22:10:28"))
	tk.MustQuery(`select DATE_ADD('2007-03-28 22:08:28',INTERVAL 2.2 MICROSECOND);`).Check(
		testkit.Rows("2007-03-28 22:08:28.000002"))
	tk.MustQuery(`select DATE_ADD('2007-03-28 22:08:28',INTERVAL -2.2 HOUR_MINUTE);`).Check(
		testkit.Rows("2007-03-28 20:06:28"))
	tk.MustQuery(`select DATE_ADD('2007-03-28 22:08:28',INTERVAL -2.2 MINUTE_SECOND);`).Check(
		testkit.Rows("2007-03-28 22:06:26"))
	tk.MustQuery(`select DATE_ADD('2007-03-28 22:08:28',INTERVAL -2.2 YEAR_MONTH);`).Check(
		testkit.Rows("2005-01-28 22:08:28"))
	tk.MustQuery(`select DATE_ADD('2007-03-28 22:08:28',INTERVAL -2.2 DAY_HOUR);`).Check(
		testkit.Rows("2007-03-26 20:08:28"))
	tk.MustQuery(`select DATE_ADD('2007-03-28 22:08:28',INTERVAL -2.2 DAY_MINUTE);`).Check(
		testkit.Rows("2007-03-28 20:06:28"))
	tk.MustQuery(`select DATE_ADD('2007-03-28 22:08:28',INTERVAL -2.2 DAY_SECOND);`).Check(
		testkit.Rows("2007-03-28 22:06:26"))
	tk.MustQuery(`select DATE_ADD('2007-03-28 22:08:28',INTERVAL -2.2 HOUR_SECOND);`).Check(
		testkit.Rows("2007-03-28 22:06:26"))
	//	tk.MustQuery(`select DATE_ADD('2007-03-28 22:08:28',INTERVAL -2.2 SECOND);`).Check(
	//		testkit.Rows("2007-03-28 22:08:25.800000"))
	tk.MustQuery(`select DATE_ADD('2007-03-28 22:08:28',INTERVAL -2.2 YEAR);`).Check(
		testkit.Rows("2005-03-28 22:08:28"))
	tk.MustQuery(`select DATE_ADD('2007-03-28 22:08:28',INTERVAL -2.2 QUARTER);`).Check(
		testkit.Rows("2006-09-28 22:08:28"))
	tk.MustQuery(`select DATE_ADD('2007-03-28 22:08:28',INTERVAL -2.2 MONTH);`).Check(
		testkit.Rows("2007-01-28 22:08:28"))
	tk.MustQuery(`select DATE_ADD('2007-03-28 22:08:28',INTERVAL -2.2 WEEK);`).Check(
		testkit.Rows("2007-03-14 22:08:28"))
	tk.MustQuery(`select DATE_ADD('2007-03-28 22:08:28',INTERVAL -2.2 DAY);`).Check(
		testkit.Rows("2007-03-26 22:08:28"))
	tk.MustQuery(`select DATE_ADD('2007-03-28 22:08:28',INTERVAL -2.2 HOUR);`).Check(
		testkit.Rows("2007-03-28 20:08:28"))
	tk.MustQuery(`select DATE_ADD('2007-03-28 22:08:28',INTERVAL -2.2 MINUTE);`).Check(
		testkit.Rows("2007-03-28 22:06:28"))
	tk.MustQuery(`select DATE_ADD('2007-03-28 22:08:28',INTERVAL -2.2 MICROSECOND);`).Check(
		testkit.Rows("2007-03-28 22:08:27.999998"))
	tk.MustQuery(`select DATE_ADD('2007-03-28 22:08:28',INTERVAL "-2.2" HOUR_MINUTE);`).Check(
		testkit.Rows("2007-03-28 20:06:28"))
	tk.MustQuery(`select DATE_ADD('2007-03-28 22:08:28',INTERVAL "-2.2" MINUTE_SECOND);`).Check(
		testkit.Rows("2007-03-28 22:06:26"))
	tk.MustQuery(`select DATE_ADD('2007-03-28 22:08:28',INTERVAL "-2.2" YEAR_MONTH);`).Check(
		testkit.Rows("2005-01-28 22:08:28"))
	tk.MustQuery(`select DATE_ADD('2007-03-28 22:08:28',INTERVAL "-2.2" DAY_HOUR);`).Check(
		testkit.Rows("2007-03-26 20:08:28"))
	tk.MustQuery(`select DATE_ADD('2007-03-28 22:08:28',INTERVAL "-2.2" DAY_MINUTE);`).Check(
		testkit.Rows("2007-03-28 20:06:28"))
	tk.MustQuery(`select DATE_ADD('2007-03-28 22:08:28',INTERVAL "-2.2" DAY_SECOND);`).Check(
		testkit.Rows("2007-03-28 22:06:26"))
	tk.MustQuery(`select DATE_ADD('2007-03-28 22:08:28',INTERVAL "-2.2" HOUR_SECOND);`).Check(
		testkit.Rows("2007-03-28 22:06:26"))
	tk.MustQuery(`select DATE_ADD('2007-03-28 22:08:28',INTERVAL "-2.2" SECOND);`).Check(
		testkit.Rows("2007-03-28 22:08:25.800000"))
	tk.MustQuery(`select DATE_ADD('2007-03-28 22:08:28',INTERVAL "-2.2" YEAR);`).Check(
		testkit.Rows("2005-03-28 22:08:28"))
	tk.MustQuery(`select DATE_ADD('2007-03-28 22:08:28',INTERVAL "-2.2" QUARTER);`).Check(
		testkit.Rows("2006-09-28 22:08:28"))
	tk.MustQuery(`select DATE_ADD('2007-03-28 22:08:28',INTERVAL "-2.2" MONTH);`).Check(
		testkit.Rows("2007-01-28 22:08:28"))
	tk.MustQuery(`select DATE_ADD('2007-03-28 22:08:28',INTERVAL "-2.2" WEEK);`).Check(
		testkit.Rows("2007-03-14 22:08:28"))
	tk.MustQuery(`select DATE_ADD('2007-03-28 22:08:28',INTERVAL "-2.2" DAY);`).Check(
		testkit.Rows("2007-03-26 22:08:28"))
	tk.MustQuery(`select DATE_ADD('2007-03-28 22:08:28',INTERVAL "-2.2" HOUR);`).Check(
		testkit.Rows("2007-03-28 20:08:28"))
	tk.MustQuery(`select DATE_ADD('2007-03-28 22:08:28',INTERVAL "-2.2" MINUTE);`).Check(
		testkit.Rows("2007-03-28 22:06:28"))
	tk.MustQuery(`select DATE_ADD('2007-03-28 22:08:28',INTERVAL "-2.2" MICROSECOND);`).Check(
		testkit.Rows("2007-03-28 22:08:27.999998"))
	tk.MustQuery(`select DATE_ADD('2007-03-28 22:08:28',INTERVAL "-2.-2" HOUR_MINUTE);`).Check(
		testkit.Rows("2007-03-28 20:06:28"))
	tk.MustQuery(`select DATE_ADD('2007-03-28 22:08:28',INTERVAL "-2.-2" MINUTE_SECOND);`).Check(
		testkit.Rows("2007-03-28 22:06:26"))
	tk.MustQuery(`select DATE_ADD('2007-03-28 22:08:28',INTERVAL "-2.-2" YEAR_MONTH);`).Check(
		testkit.Rows("2005-01-28 22:08:28"))
	tk.MustQuery(`select DATE_ADD('2007-03-28 22:08:28',INTERVAL "-2.-2" DAY_HOUR);`).Check(
		testkit.Rows("2007-03-26 20:08:28"))
	tk.MustQuery(`select DATE_ADD('2007-03-28 22:08:28',INTERVAL "-2.-2" DAY_MINUTE);`).Check(
		testkit.Rows("2007-03-28 20:06:28"))
	tk.MustQuery(`select DATE_ADD('2007-03-28 22:08:28',INTERVAL "-2.-2" DAY_SECOND);`).Check(
		testkit.Rows("2007-03-28 22:06:26"))
	tk.MustQuery(`select DATE_ADD('2007-03-28 22:08:28',INTERVAL "-2.-2" HOUR_SECOND);`).Check(
		testkit.Rows("2007-03-28 22:06:26"))
	tk.MustQuery(`select DATE_ADD('2007-03-28 22:08:28',INTERVAL "-2.-2" SECOND);`).Check(
		testkit.Rows("2007-03-28 22:08:26"))
	tk.MustQuery(`select DATE_ADD('2007-03-28 22:08:28',INTERVAL "-2.+2" SECOND);`).Check(
		testkit.Rows("2007-03-28 22:08:26"))
	tk.MustQuery(`select DATE_ADD('2007-03-28 22:08:28',INTERVAL "-2.*2" SECOND);`).Check(
		testkit.Rows("2007-03-28 22:08:26"))
	tk.MustQuery(`select DATE_ADD('2007-03-28 22:08:28',INTERVAL "-2./2" SECOND);`).Check(
		testkit.Rows("2007-03-28 22:08:26"))
	tk.MustQuery(`select DATE_ADD('2007-03-28 22:08:28',INTERVAL "-2.a2" SECOND);`).Check(
		testkit.Rows("2007-03-28 22:08:26"))
	tk.MustQuery(`select DATE_ADD('2007-03-28 22:08:28',INTERVAL "-2.-2" YEAR);`).Check(
		testkit.Rows("2005-03-28 22:08:28"))
	tk.MustQuery(`select DATE_ADD('2007-03-28 22:08:28',INTERVAL "-2.-2" QUARTER);`).Check(
		testkit.Rows("2006-09-28 22:08:28"))
	tk.MustQuery(`select DATE_ADD('2007-03-28 22:08:28',INTERVAL "-2.-2" MONTH);`).Check(
		testkit.Rows("2007-01-28 22:08:28"))
	tk.MustQuery(`select DATE_ADD('2007-03-28 22:08:28',INTERVAL "-2.-2" WEEK);`).Check(
		testkit.Rows("2007-03-14 22:08:28"))
	tk.MustQuery(`select DATE_ADD('2007-03-28 22:08:28',INTERVAL "-2.-2" DAY);`).Check(
		testkit.Rows("2007-03-26 22:08:28"))
	tk.MustQuery(`select DATE_ADD('2007-03-28 22:08:28',INTERVAL "-2.-2" HOUR);`).Check(
		testkit.Rows("2007-03-28 20:08:28"))
	tk.MustQuery(`select DATE_ADD('2007-03-28 22:08:28',INTERVAL "-2.-2" MINUTE);`).Check(
		testkit.Rows("2007-03-28 22:06:28"))
	tk.MustQuery(`select DATE_ADD('2007-03-28 22:08:28',INTERVAL "-2.-2" MICROSECOND);`).Check(
		testkit.Rows("2007-03-28 22:08:27.999998"))
}

func (s *testIntegrationSuite) TestFuncCaseWithLeftJoin(c *C) {
	tk := testkit.NewTestKitWithInit(c, s.store)

	tk.MustExec("create table kankan1(id int, name text)")
	tk.MustExec("insert into kankan1 values(1, 'a')")
	tk.MustExec("insert into kankan1 values(2, 'a')")

	tk.MustExec("create table kankan2(id int, h1 text)")
	tk.MustExec("insert into kankan2 values(2, 'z')")

	tk.MustQuery("select t1.id from kankan1 t1 left join kankan2 t2 on t1.id = t2.id where (case  when t1.name='b' then 'case2' when t1.name='a' then 'case1' else NULL end) = 'case1' order by t1.id").Check(testkit.Rows("1", "2"))
}

func (s *testIntegrationSuite) TestIssue11594(c *C) {
	tk := testkit.NewTestKit(c, s.store)
	tk.MustExec("use test")
	tk.MustExec(`drop table if exists t1;`)
	tk.MustExec("CREATE TABLE t1 (v bigint(20) UNSIGNED NOT NULL);")
	tk.MustExec("INSERT INTO t1 VALUES (1), (2);")
	tk.MustQuery("SELECT SUM(IF(v > 1, v, -v)) FROM t1;").Check(testkit.Rows("1"))
	tk.MustQuery("SELECT sum(IFNULL(cast(null+rand() as unsigned), -v)) FROM t1;").Check(testkit.Rows("-3"))
	tk.MustQuery("SELECT sum(COALESCE(cast(null+rand() as unsigned), -v)) FROM t1;").Check(testkit.Rows("-3"))
	tk.MustQuery("SELECT sum(COALESCE(cast(null+rand() as unsigned), v)) FROM t1;").Check(testkit.Rows("3"))
}

func (s *testIntegrationSuite) TestDefEnableVectorizedEvaluation(c *C) {
	tk := testkit.NewTestKit(c, s.store)
	tk.MustExec("use mysql")
	tk.MustQuery(`select @@tidb_enable_vectorized_expression`).Check(testkit.Rows("1"))
}

func (s *testIntegrationSuite) TestIssue11309And11319(c *C) {
	tk := testkit.NewTestKit(c, s.store)
	tk.MustExec("use test")
	tk.MustExec(`drop table if exists t;`)
	tk.MustExec(`CREATE TABLE t (a decimal(6,3),b double(6,3),c float(6,3));`)
	tk.MustExec(`INSERT INTO t VALUES (1.100,1.100,1.100);`)
	tk.MustQuery(`SELECT DATE_ADD('2003-11-18 07:25:13',INTERVAL a MINUTE_SECOND) FROM t`).Check(testkit.Rows(`2003-11-18 07:27:53`))
	tk.MustQuery(`SELECT DATE_ADD('2003-11-18 07:25:13',INTERVAL b MINUTE_SECOND) FROM t`).Check(testkit.Rows(`2003-11-18 07:27:53`))
	tk.MustQuery(`SELECT DATE_ADD('2003-11-18 07:25:13',INTERVAL c MINUTE_SECOND) FROM t`).Check(testkit.Rows(`2003-11-18 07:27:53`))
	tk.MustExec(`drop table if exists t;`)
	tk.MustExec(`CREATE TABLE t (a decimal(11,7),b double(11,7),c float(11,7));`)
	tk.MustExec(`INSERT INTO t VALUES (123.9999999,123.9999999,123.9999999),(-123.9999999,-123.9999999,-123.9999999);`)
	tk.MustQuery(`SELECT DATE_ADD('2003-11-18 07:25:13',INTERVAL a MINUTE_SECOND) FROM t`).Check(testkit.Rows(`2004-03-13 03:14:52`, `2003-07-25 11:35:34`))
	tk.MustQuery(`SELECT DATE_ADD('2003-11-18 07:25:13',INTERVAL b MINUTE_SECOND) FROM t`).Check(testkit.Rows(`2004-03-13 03:14:52`, `2003-07-25 11:35:34`))
	tk.MustQuery(`SELECT DATE_ADD('2003-11-18 07:25:13',INTERVAL c MINUTE_SECOND) FROM t`).Check(testkit.Rows(`2003-11-18 09:29:13`, `2003-11-18 05:21:13`))
	tk.MustExec(`drop table if exists t;`)

	// for https://github.com/pingcap/tidb/issues/11319
	tk.MustQuery(`SELECT DATE_ADD('2007-03-28 22:08:28',INTERVAL -2.2 MINUTE_MICROSECOND)`).Check(testkit.Rows("2007-03-28 22:08:25.800000"))
	tk.MustQuery(`SELECT DATE_ADD('2007-03-28 22:08:28',INTERVAL -2.2 SECOND_MICROSECOND)`).Check(testkit.Rows("2007-03-28 22:08:25.800000"))
	tk.MustQuery(`SELECT DATE_ADD('2007-03-28 22:08:28',INTERVAL -2.2 HOUR_MICROSECOND)`).Check(testkit.Rows("2007-03-28 22:08:25.800000"))
	tk.MustQuery(`SELECT DATE_ADD('2007-03-28 22:08:28',INTERVAL -2.2 DAY_MICROSECOND)`).Check(testkit.Rows("2007-03-28 22:08:25.800000"))
	tk.MustQuery(`SELECT DATE_ADD('2007-03-28 22:08:28',INTERVAL -2.2 SECOND)`).Check(testkit.Rows("2007-03-28 22:08:25.800000"))
	tk.MustQuery(`SELECT DATE_ADD('2007-03-28 22:08:28',INTERVAL -2.2 HOUR_SECOND)`).Check(testkit.Rows("2007-03-28 22:06:26"))
	tk.MustQuery(`SELECT DATE_ADD('2007-03-28 22:08:28',INTERVAL -2.2 DAY_SECOND)`).Check(testkit.Rows("2007-03-28 22:06:26"))
	tk.MustQuery(`SELECT DATE_ADD('2007-03-28 22:08:28',INTERVAL -2.2 MINUTE_SECOND)`).Check(testkit.Rows("2007-03-28 22:06:26"))
	tk.MustQuery(`SELECT DATE_ADD('2007-03-28 22:08:28',INTERVAL -2.2 MINUTE)`).Check(testkit.Rows("2007-03-28 22:06:28"))
	tk.MustQuery(`SELECT DATE_ADD('2007-03-28 22:08:28',INTERVAL -2.2 DAY_MINUTE)`).Check(testkit.Rows("2007-03-28 20:06:28"))
	tk.MustQuery(`SELECT DATE_ADD('2007-03-28 22:08:28',INTERVAL -2.2 HOUR_MINUTE)`).Check(testkit.Rows("2007-03-28 20:06:28"))
	tk.MustQuery(`SELECT DATE_ADD('2007-03-28 22:08:28',INTERVAL -2.2 DAY_HOUR)`).Check(testkit.Rows("2007-03-26 20:08:28"))
	tk.MustQuery(`SELECT DATE_ADD('2007-03-28 22:08:28',INTERVAL -2.2 YEAR_MONTH)`).Check(testkit.Rows("2005-01-28 22:08:28"))

	tk.MustQuery(`SELECT DATE_ADD('2007-03-28 22:08:28',INTERVAL 2.2 MINUTE_MICROSECOND)`).Check(testkit.Rows("2007-03-28 22:08:30.200000"))
	tk.MustQuery(`SELECT DATE_ADD('2007-03-28 22:08:28',INTERVAL 2.2 SECOND_MICROSECOND)`).Check(testkit.Rows("2007-03-28 22:08:30.200000"))
	tk.MustQuery(`SELECT DATE_ADD('2007-03-28 22:08:28',INTERVAL 2.2 HOUR_MICROSECOND)`).Check(testkit.Rows("2007-03-28 22:08:30.200000"))
	tk.MustQuery(`SELECT DATE_ADD('2007-03-28 22:08:28',INTERVAL 2.2 DAY_MICROSECOND)`).Check(testkit.Rows("2007-03-28 22:08:30.200000"))
	tk.MustQuery(`SELECT DATE_ADD('2007-03-28 22:08:28',INTERVAL 2.2 SECOND)`).Check(testkit.Rows("2007-03-28 22:08:30.200000"))
	tk.MustQuery(`SELECT DATE_ADD('2007-03-28 22:08:28',INTERVAL 2.2 HOUR_SECOND)`).Check(testkit.Rows("2007-03-28 22:10:30"))
	tk.MustQuery(`SELECT DATE_ADD('2007-03-28 22:08:28',INTERVAL 2.2 DAY_SECOND)`).Check(testkit.Rows("2007-03-28 22:10:30"))
	tk.MustQuery(`SELECT DATE_ADD('2007-03-28 22:08:28',INTERVAL 2.2 MINUTE_SECOND)`).Check(testkit.Rows("2007-03-28 22:10:30"))
	tk.MustQuery(`SELECT DATE_ADD('2007-03-28 22:08:28',INTERVAL 2.2 MINUTE)`).Check(testkit.Rows("2007-03-28 22:10:28"))
	tk.MustQuery(`SELECT DATE_ADD('2007-03-28 22:08:28',INTERVAL 2.2 DAY_MINUTE)`).Check(testkit.Rows("2007-03-29 00:10:28"))
	tk.MustQuery(`SELECT DATE_ADD('2007-03-28 22:08:28',INTERVAL 2.2 HOUR_MINUTE)`).Check(testkit.Rows("2007-03-29 00:10:28"))
	tk.MustQuery(`SELECT DATE_ADD('2007-03-28 22:08:28',INTERVAL 2.2 DAY_HOUR)`).Check(testkit.Rows("2007-03-31 00:08:28"))
	tk.MustQuery(`SELECT DATE_ADD('2007-03-28 22:08:28',INTERVAL 2.2 YEAR_MONTH)`).Check(testkit.Rows("2009-05-28 22:08:28"))
}

func (s *testIntegrationSuite) TestIssue12301(c *C) {
	tk := testkit.NewTestKit(c, s.store)
	tk.MustExec("use test")
	tk.MustExec("create table t (d decimal(19, 0), i bigint(11))")
	tk.MustExec("insert into t values (123456789012, 123456789012)")
	tk.MustQuery("select * from t where d = i").Check(testkit.Rows("123456789012 123456789012"))
}

func (s *testIntegrationSerialSuite) TestIssue15315(c *C) {
	tk := testkit.NewTestKit(c, s.store)
	tk.MustExec("use test")
	tk.MustQuery("select '0-3261554956'+0.0").Check(testkit.Rows("0"))
	tk.MustQuery("select cast('0-1234' as real)").Check(testkit.Rows("0"))
}

func (s *testIntegrationSuite) TestNotExistFunc(c *C) {
	tk := testkit.NewTestKit(c, s.store)

	// current db is empty
	_, err := tk.Exec("SELECT xxx(1)")
	c.Assert(err.Error(), Equals, "[planner:1046]No database selected")

	_, err = tk.Exec("SELECT yyy()")
	c.Assert(err.Error(), Equals, "[planner:1046]No database selected")

	// current db is not empty
	tk.MustExec("use test")
	_, err = tk.Exec("SELECT xxx(1)")
	c.Assert(err.Error(), Equals, "[expression:1305]FUNCTION test.xxx does not exist")

	_, err = tk.Exec("SELECT yyy()")
	c.Assert(err.Error(), Equals, "[expression:1305]FUNCTION test.yyy does not exist")

	tk.MustExec("use test")
	_, err = tk.Exec("SELECT timestampliteral(rand())")
	c.Assert(err.Error(), Equals, "[expression:1305]FUNCTION test.timestampliteral does not exist")

}

func (s *testIntegrationSuite) TestDecodetoChunkReuse(c *C) {
	tk := testkit.NewTestKitWithInit(c, s.store)
	tk.MustExec("create table chk (a int,b varchar(20))")
	for i := 0; i < 200; i++ {
		if i%5 == 0 {
			tk.MustExec(fmt.Sprintf("insert chk values (NULL,NULL)"))
			continue
		}
		tk.MustExec(fmt.Sprintf("insert chk values (%d,'%s')", i, strconv.Itoa(i)))
	}

	tk.Se.GetSessionVars().DistSQLScanConcurrency = 1
	tk.MustExec("set tidb_init_chunk_size = 2")
	tk.MustExec("set tidb_max_chunk_size = 32")
	defer func() {
		tk.MustExec(fmt.Sprintf("set tidb_init_chunk_size = %d", variable.DefInitChunkSize))
		tk.MustExec(fmt.Sprintf("set tidb_max_chunk_size = %d", variable.DefMaxChunkSize))
	}()
	rs, err := tk.Exec("select * from chk")
	c.Assert(err, IsNil)
	req := rs.NewChunk()
	var count int
	for {
		err = rs.Next(context.TODO(), req)
		c.Assert(err, IsNil)
		numRows := req.NumRows()
		if numRows == 0 {
			break
		}
		for i := 0; i < numRows; i++ {
			if count%5 == 0 {
				c.Assert(req.GetRow(i).IsNull(0), Equals, true)
				c.Assert(req.GetRow(i).IsNull(1), Equals, true)
			} else {
				c.Assert(req.GetRow(i).IsNull(0), Equals, false)
				c.Assert(req.GetRow(i).IsNull(1), Equals, false)
				c.Assert(req.GetRow(i).GetInt64(0), Equals, int64(count))
				c.Assert(req.GetRow(i).GetString(1), Equals, strconv.Itoa(count))
			}
			count++
		}
	}
	c.Assert(count, Equals, 200)
	rs.Close()
}

func (s *testIntegrationSuite) TestInMeetsPrepareAndExecute(c *C) {
	tk := testkit.NewTestKitWithInit(c, s.store)
	tk.MustExec("prepare pr1 from 'select ? in (1,?,?)'")
	tk.MustExec("set @a=1, @b=2, @c=3")
	tk.MustQuery("execute pr1 using @a,@b,@c").Check(testkit.Rows("1"))

	tk.MustExec("prepare pr2 from 'select 3 in (1,?,?)'")
	tk.MustExec("set @a=2, @b=3")
	tk.MustQuery("execute pr2 using @a,@b").Check(testkit.Rows("1"))

	tk.MustExec("prepare pr3 from 'select ? in (1,2,3)'")
	tk.MustExec("set @a=4")
	tk.MustQuery("execute pr3 using @a").Check(testkit.Rows("0"))

	tk.MustExec("prepare pr4 from 'select ? in (?,?,?)'")
	tk.MustExec("set @a=1, @b=2, @c=3, @d=4")
	tk.MustQuery("execute pr4 using @a,@b,@c,@d").Check(testkit.Rows("0"))
}

func (s *testIntegrationSuite) TestCastStrToInt(c *C) {
	tk := testkit.NewTestKitWithInit(c, s.store)
	cases := []struct {
		sql    string
		result int
	}{
		{"select cast('' as signed)", 0},
		{"select cast('12345abcde' as signed)", 12345},
		{"select cast('123e456' as signed)", 123},
		{"select cast('-12345abcde' as signed)", -12345},
		{"select cast('-123e456' as signed)", -123},
	}
	for _, ca := range cases {
		tk.Se.GetSessionVars().StmtCtx.SetWarnings(nil)
		tk.MustQuery(ca.sql).Check(testkit.Rows(fmt.Sprintf("%v", ca.result)))
		c.Assert(terror.ErrorEqual(tk.Se.GetSessionVars().StmtCtx.GetWarnings()[0].Err, types.ErrTruncatedWrongVal), IsTrue)
	}
}

func (s *testIntegrationSerialSuite) TestIssue16205(c *C) {
	tk := testkit.NewTestKit(c, s.store)
	orgEnable := plannercore.PreparedPlanCacheEnabled()
	defer func() {
		plannercore.SetPreparedPlanCache(orgEnable)
	}()
	plannercore.SetPreparedPlanCache(true)
	var err error
	tk.Se, err = session.CreateSession4TestWithOpt(s.store, &session.Opt{
		PreparedPlanCache: kvcache.NewSimpleLRUCache(100, 0.1, math.MaxUint64),
	})
	c.Assert(err, IsNil)

	tk.MustExec("use test")
	tk.MustExec("prepare stmt from 'select random_bytes(3)'")
	rows1 := tk.MustQuery("execute stmt").Rows()
	c.Assert(len(rows1), Equals, 1)
	rows2 := tk.MustQuery("execute stmt").Rows()
	c.Assert(len(rows2), Equals, 1)
	c.Assert(rows1[0][0].(string), Not(Equals), rows2[0][0].(string))
}

func (s *testIntegrationSerialSuite) TestRowCountPlanCache(c *C) {
	tk := testkit.NewTestKit(c, s.store)
	orgEnable := plannercore.PreparedPlanCacheEnabled()
	defer func() {
		plannercore.SetPreparedPlanCache(orgEnable)
	}()
	plannercore.SetPreparedPlanCache(true)
	var err error
	tk.Se, err = session.CreateSession4TestWithOpt(s.store, &session.Opt{
		PreparedPlanCache: kvcache.NewSimpleLRUCache(100, 0.1, math.MaxUint64),
	})
	c.Assert(err, IsNil)

	tk.MustExec("use test")
	tk.MustExec("drop table if exists t")
	tk.MustExec("create table t(a int auto_increment primary key)")
	tk.MustExec("prepare stmt from 'select row_count()';")
	tk.MustExec("insert into t values()")
	res := tk.MustQuery("execute stmt").Rows()
	c.Assert(len(res), Equals, 1)
	c.Assert(res[0][0], Equals, "1")
	tk.MustExec("insert into t values(),(),()")
	res = tk.MustQuery("execute stmt").Rows()
	c.Assert(len(res), Equals, 1)
	c.Assert(res[0][0], Equals, "3")
}

func (s *testIntegrationSuite) TestValuesForBinaryLiteral(c *C) {
	// See issue #15310
	tk := testkit.NewTestKit(c, s.store)
	tk.MustExec("use test;")
	tk.MustExec("create table testValuesBinary(id int primary key auto_increment, a bit(1));")
	tk.MustExec("insert into testValuesBinary values(1,1);")
	err := tk.ExecToErr("insert into testValuesBinary values(1,1) on duplicate key update id = values(id),a = values(a);")
	c.Assert(err, IsNil)
	tk.MustQuery("select a=0 from testValuesBinary;").Check(testkit.Rows("0"))
	err = tk.ExecToErr("insert into testValuesBinary values(1,0) on duplicate key update id = values(id),a = values(a);")
	c.Assert(err, IsNil)
	tk.MustQuery("select a=0 from testValuesBinary;").Check(testkit.Rows("1"))
	tk.MustExec("drop table testValuesBinary;")
}

func (s *testIntegrationSuite) TestIssue14159(c *C) {
	tk := testkit.NewTestKitWithInit(c, s.store)
	tk.MustExec("DROP TABLE IF EXISTS t")
	tk.MustExec("CREATE TABLE t (v VARCHAR(100))")
	tk.MustExec("INSERT INTO t VALUES ('3289742893213123732904809')")
	tk.MustQuery("SELECT * FROM t WHERE v").Check(testkit.Rows("3289742893213123732904809"))
}

func (s *testIntegrationSuite) TestIssue14146(c *C) {
	tk := testkit.NewTestKit(c, s.store)
	tk.MustExec("use test")
	tk.MustExec("create table tt(a varchar(10))")
	tk.MustExec("insert into tt values(NULL)")
	tk.MustExec("analyze table tt;")
	tk.MustQuery("select * from tt").Check(testkit.Rows("<nil>"))
}

func (s *testIntegrationSerialSuite) TestCacheRegexpr(c *C) {
	tk := testkit.NewTestKit(c, s.store)
	orgEnable := plannercore.PreparedPlanCacheEnabled()
	defer func() {
		plannercore.SetPreparedPlanCache(orgEnable)
	}()
	plannercore.SetPreparedPlanCache(true)
	var err error
	tk.Se, err = session.CreateSession4TestWithOpt(s.store, &session.Opt{
		PreparedPlanCache: kvcache.NewSimpleLRUCache(100, 0.1, math.MaxUint64),
	})
	c.Assert(err, IsNil)

	tk.MustExec("use test")
	tk.MustExec("drop table if exists t1")
	tk.MustExec("create table t1 (a varchar(40))")
	tk.MustExec("insert into t1 values ('C1'),('R1')")
	tk.MustExec("prepare stmt1 from 'select a from t1 where a rlike ?'")
	tk.MustExec("set @a='^C.*'")
	tk.MustQuery("execute stmt1 using @a").Check(testkit.Rows("C1"))
	tk.MustExec("set @a='^R.*'")
	tk.MustQuery("execute stmt1 using @a").Check(testkit.Rows("R1"))
}

func (s *testIntegrationSerialSuite) TestCacheRefineArgs(c *C) {
	tk := testkit.NewTestKit(c, s.store)
	orgEnable := plannercore.PreparedPlanCacheEnabled()
	defer func() {
		plannercore.SetPreparedPlanCache(orgEnable)
	}()
	plannercore.SetPreparedPlanCache(true)
	var err error
	tk.Se, err = session.CreateSession4TestWithOpt(s.store, &session.Opt{
		PreparedPlanCache: kvcache.NewSimpleLRUCache(100, 0.1, math.MaxUint64),
	})
	c.Assert(err, IsNil)

	tk.MustExec("use test")
	tk.MustExec("drop table if exists t")
	tk.MustExec("create table t(col_int int)")
	tk.MustExec("insert into t values(null)")
	tk.MustExec("prepare stmt from 'SELECT ((col_int is true) = ?) AS res FROM t'")
	tk.MustExec("set @p0='0.8'")
	tk.MustQuery("execute stmt using @p0").Check(testkit.Rows("0"))
	tk.MustExec("set @p0='0'")
	tk.MustQuery("execute stmt using @p0").Check(testkit.Rows("1"))

	tk.MustExec("delete from t")
	tk.MustExec("insert into t values(1)")
	tk.MustExec("prepare stmt from 'SELECT col_int < ? FROM t'")
	tk.MustExec("set @p0='-184467440737095516167.1'")
	tk.MustQuery("execute stmt using @p0").Check(testkit.Rows("0"))
}

func (s *testIntegrationSuite) TestOrderByFuncPlanCache(c *C) {
	tk := testkit.NewTestKit(c, s.store)
	orgEnable := plannercore.PreparedPlanCacheEnabled()
	defer func() {
		plannercore.SetPreparedPlanCache(orgEnable)
	}()
	plannercore.SetPreparedPlanCache(true)
	var err error
	tk.Se, err = session.CreateSession4TestWithOpt(s.store, &session.Opt{
		PreparedPlanCache: kvcache.NewSimpleLRUCache(100, 0.1, math.MaxUint64),
	})
	c.Assert(err, IsNil)

	tk.MustExec("use test")
	tk.MustExec("drop table if exists t")
	tk.MustExec("create table t(a int)")
	tk.MustExec("prepare stmt from 'SELECT * FROM t order by rand()'")
	tk.MustQuery("execute stmt").Check(testkit.Rows())
	tk.MustExec("prepare stmt from 'SELECT * FROM t order by now()'")
	tk.MustQuery("execute stmt").Check(testkit.Rows())
}

func (s *testIntegrationSuite) TestSelectLimitPlanCache(c *C) {
	tk := testkit.NewTestKit(c, s.store)
	orgEnable := plannercore.PreparedPlanCacheEnabled()
	defer func() {
		plannercore.SetPreparedPlanCache(orgEnable)
	}()
	plannercore.SetPreparedPlanCache(true)
	var err error
	tk.Se, err = session.CreateSession4TestWithOpt(s.store, &session.Opt{
		PreparedPlanCache: kvcache.NewSimpleLRUCache(100, 0.1, math.MaxUint64),
	})
	c.Assert(err, IsNil)

	tk.MustExec("use test")
	tk.MustExec("drop table if exists t")
	tk.MustExec("create table t(a int)")
	tk.MustExec("insert into t values(1), (2), (3)")
	tk.MustExec("set @@session.sql_select_limit = 1")
	tk.MustExec("prepare stmt from 'SELECT * FROM t'")
	tk.MustQuery("execute stmt").Check(testkit.Rows("1"))
	tk.MustExec("set @@session.sql_select_limit = default")
	tk.MustQuery("execute stmt").Check(testkit.Rows("1", "2", "3"))
	tk.MustExec("set @@session.sql_select_limit = 2")
	tk.MustQuery("execute stmt").Check(testkit.Rows("1", "2"))
	tk.MustExec("set @@session.sql_select_limit = 1")
	tk.MustQuery("execute stmt").Check(testkit.Rows("1"))
	tk.MustExec("set @@session.sql_select_limit = default")
	tk.MustQuery("execute stmt").Check(testkit.Rows("1", "2", "3"))
	tk.MustExec("set @@session.sql_select_limit = 2")
	tk.MustQuery("execute stmt").Check(testkit.Rows("1", "2"))
}

func (s *testIntegrationSuite) TestCollation(c *C) {
	tk := testkit.NewTestKit(c, s.store)
	tk.MustExec("use test")
	tk.MustExec("drop table if exists t")
	tk.MustExec("create table t (utf8_bin_c varchar(10) charset utf8 collate utf8_bin, utf8_gen_c varchar(10) charset utf8 collate utf8_general_ci, bin_c binary, num_c int, " +
		"abin char collate ascii_bin, lbin char collate latin1_bin, u4bin char collate utf8mb4_bin, u4ci char collate utf8mb4_general_ci)")
	tk.MustExec("insert into t values ('a', 'b', 'c', 4, 'a', 'a', 'a', 'a')")
	tk.MustQuery("select collation(null)").Check(testkit.Rows("binary"))
	tk.MustQuery("select collation(2)").Check(testkit.Rows("binary"))
	tk.MustQuery("select collation(2 + 'a')").Check(testkit.Rows("binary"))
	tk.MustQuery("select collation(2 + utf8_gen_c) from t").Check(testkit.Rows("binary"))
	tk.MustQuery("select collation(2 + utf8_bin_c) from t").Check(testkit.Rows("binary"))
	tk.MustQuery("select collation(concat(utf8_bin_c, 2)) from t").Check(testkit.Rows("utf8_bin"))
	tk.MustQuery("select collation(concat(utf8_gen_c, 'abc')) from t").Check(testkit.Rows("utf8_general_ci"))
	tk.MustQuery("select collation(concat(utf8_gen_c, null)) from t").Check(testkit.Rows("utf8_general_ci"))
	tk.MustQuery("select collation(concat(utf8_gen_c, num_c)) from t").Check(testkit.Rows("utf8_general_ci"))
	tk.MustQuery("select collation(concat(utf8_bin_c, utf8_gen_c)) from t").Check(testkit.Rows("utf8_bin"))
	tk.MustQuery("select collation(upper(utf8_bin_c)) from t").Check(testkit.Rows("utf8_bin"))
	tk.MustQuery("select collation(upper(utf8_gen_c)) from t").Check(testkit.Rows("utf8_general_ci"))
	tk.MustQuery("select collation(upper(bin_c)) from t").Check(testkit.Rows("binary"))
	tk.MustQuery("select collation(concat(abin, bin_c)) from t").Check(testkit.Rows("binary"))
	tk.MustQuery("select collation(concat(lbin, bin_c)) from t").Check(testkit.Rows("binary"))
	tk.MustQuery("select collation(concat(utf8_bin_c, bin_c)) from t").Check(testkit.Rows("binary"))
	tk.MustQuery("select collation(concat(utf8_gen_c, bin_c)) from t").Check(testkit.Rows("binary"))
	tk.MustQuery("select collation(concat(u4bin, bin_c)) from t").Check(testkit.Rows("binary"))
	tk.MustQuery("select collation(concat(u4ci, bin_c)) from t").Check(testkit.Rows("binary"))
	tk.MustQuery("select collation(concat(abin, u4bin)) from t").Check(testkit.Rows("utf8mb4_bin"))
	tk.MustQuery("select collation(concat(lbin, u4bin)) from t").Check(testkit.Rows("utf8mb4_bin"))
	tk.MustQuery("select collation(concat(utf8_bin_c, u4bin)) from t").Check(testkit.Rows("utf8mb4_bin"))
	tk.MustQuery("select collation(concat(utf8_gen_c, u4bin)) from t").Check(testkit.Rows("utf8mb4_bin"))
	tk.MustQuery("select collation(concat(u4ci, u4bin)) from t").Check(testkit.Rows("utf8mb4_bin"))
	tk.MustQuery("select collation(concat(abin, u4ci)) from t").Check(testkit.Rows("utf8mb4_general_ci"))
	tk.MustQuery("select collation(concat(lbin, u4ci)) from t").Check(testkit.Rows("utf8mb4_general_ci"))
	tk.MustQuery("select collation(concat(utf8_bin_c, u4ci)) from t").Check(testkit.Rows("utf8mb4_general_ci"))
	tk.MustQuery("select collation(concat(utf8_gen_c, u4ci)) from t").Check(testkit.Rows("utf8mb4_general_ci"))
	tk.MustQuery("select collation(concat(abin, utf8_bin_c)) from t").Check(testkit.Rows("utf8_bin"))
	tk.MustQuery("select collation(concat(lbin, utf8_bin_c)) from t").Check(testkit.Rows("utf8_bin"))
	tk.MustQuery("select collation(concat(utf8_gen_c, utf8_bin_c)) from t").Check(testkit.Rows("utf8_bin"))
	tk.MustQuery("select collation(concat(abin, utf8_gen_c)) from t").Check(testkit.Rows("utf8_general_ci"))
	tk.MustQuery("select collation(concat(lbin, utf8_gen_c)) from t").Check(testkit.Rows("utf8_general_ci"))
	tk.MustQuery("select collation(concat(abin, lbin)) from t").Check(testkit.Rows("latin1_bin"))

	tk.MustExec("set names utf8mb4 collate utf8mb4_bin")
	tk.MustQuery("select collation('a')").Check(testkit.Rows("utf8mb4_bin"))
	tk.MustExec("set names utf8mb4 collate utf8mb4_general_ci")
	tk.MustQuery("select collation('a')").Check(testkit.Rows("utf8mb4_general_ci"))

	tk.MustExec("set names utf8mb4 collate utf8mb4_general_ci")
	tk.MustExec("set @test_collate_var = 'a'")
	tk.MustQuery("select collation(@test_collate_var)").Check(testkit.Rows("utf8mb4_general_ci"))
	tk.MustExec("set @test_collate_var = concat(\"a\", \"b\" collate utf8mb4_bin)")
	tk.MustQuery("select collation(@test_collate_var)").Check(testkit.Rows("utf8mb4_bin"))
}

func (s *testIntegrationSerialSuite) TestIssue18638(c *C) {
	collate.SetNewCollationEnabledForTest(true)
	defer collate.SetNewCollationEnabledForTest(false)

	tk := testkit.NewTestKit(c, s.store)
	tk.MustExec("use test")
	tk.MustExec("drop table if exists t")
	tk.MustExec("create table t(a varchar(10) collate utf8mb4_bin, b varchar(10) collate utf8mb4_general_ci);")
	tk.MustExec("insert into t (a, b) values ('a', 'A');")
	tk.MustQuery("select * from t t1, t t2 where t1.a = t2.b collate utf8mb4_general_ci;").Check(testkit.Rows("a A a A"))
	tk.MustQuery("select * from t t1 left join t t2 on t1.a = t2.b collate utf8mb4_general_ci;").Check(testkit.Rows("a A a A"))
}

func (s *testIntegrationSuite) TestCoercibility(c *C) {
	tk := testkit.NewTestKit(c, s.store)

	type testCase struct {
		expr   string
		result int
	}
	testFunc := func(cases []testCase, suffix string) {
		for _, tc := range cases {
			tk.MustQuery(fmt.Sprintf("select coercibility(%v) %v", tc.expr, suffix)).Check(testkit.Rows(fmt.Sprintf("%v", tc.result)))
		}
	}
	testFunc([]testCase{
		// constants
		{"1", 5}, {"null", 6}, {"'abc'", 4},
		// sys-constants
		{"version()", 3}, {"user()", 3}, {"database()", 3},
		{"current_role()", 3}, {"current_user()", 3},
		// scalar functions after constant folding
		{"1+null", 5}, {"null+'abcde'", 5}, {"concat(null, 'abcde')", 4},
		// non-deterministic functions
		{"rand()", 5}, {"now()", 5}, {"sysdate()", 5},
	}, "")

	tk.MustExec("use test")
	tk.MustExec("drop table if exists t")
	tk.MustExec("create table t (i int, r real, d datetime, t timestamp, c char(10), vc varchar(10), b binary(10), vb binary(10))")
	tk.MustExec("insert into t values (null, null, null, null, null, null, null, null)")
	testFunc([]testCase{
		{"i", 5}, {"r", 5}, {"d", 5}, {"t", 5},
		{"c", 2}, {"b", 2}, {"vb", 2}, {"vc", 2},
		{"i+r", 5}, {"i*r", 5}, {"cos(r)+sin(i)", 5}, {"d+2", 5},
		{"t*10", 5}, {"concat(c, vc)", 2}, {"replace(c, 'x', 'y')", 2},
	}, "from t")

	tk.MustQuery("SELECT COERCIBILITY(@straaa);").Check(testkit.Rows("2"))
}

func (s *testIntegrationSerialSuite) TestCacheConstEval(c *C) {
	tk := testkit.NewTestKit(c, s.store)
	orgEnable := plannercore.PreparedPlanCacheEnabled()
	defer func() {
		plannercore.SetPreparedPlanCache(orgEnable)
	}()
	plannercore.SetPreparedPlanCache(true)
	var err error
	tk.Se, err = session.CreateSession4TestWithOpt(s.store, &session.Opt{
		PreparedPlanCache: kvcache.NewSimpleLRUCache(100, 0.1, math.MaxUint64),
	})
	c.Assert(err, IsNil)

	tk.MustExec("use test")
	tk.MustExec("drop table if exists t")
	tk.MustExec("create table t(col_double double)")
	tk.MustExec("insert into t values (1)")
	tk.Se.GetSessionVars().EnableVectorizedExpression = false
	tk.MustExec("insert into mysql.expr_pushdown_blacklist values('cast', 'tikv,tiflash,tidb', 'for test')")
	tk.MustExec("admin reload expr_pushdown_blacklist")
	tk.MustExec("prepare stmt from 'SELECT * FROM (SELECT col_double AS c0 FROM t) t WHERE (ABS((REPEAT(?, ?) OR 5617780767323292672)) < LN(EXP(c0)) + (? ^ ?))'")
	tk.MustExec("set @a1 = 'JuvkBX7ykVux20zQlkwDK2DFelgn7'")
	tk.MustExec("set @a2 = 1")
	tk.MustExec("set @a3 = -112990.35179796701")
	tk.MustExec("set @a4 = 87997.92704840179")
	// Main purpose here is checking no error is reported. 1 is the result when plan cache is disabled, it is
	// incompatible with MySQL actually, update the result after fixing it.
	tk.MustQuery("execute stmt using @a1, @a2, @a3, @a4").Check(testkit.Rows("1"))
	tk.Se.GetSessionVars().EnableVectorizedExpression = true
	tk.MustExec("delete from mysql.expr_pushdown_blacklist where name = 'cast' and store_type = 'tikv,tiflash,tidb' and reason = 'for test'")
	tk.MustExec("admin reload expr_pushdown_blacklist")
}

func (s *testIntegrationSerialSuite) TestCollationBasic(c *C) {
	tk := testkit.NewTestKit(c, s.store)
	collate.SetNewCollationEnabledForTest(true)
	defer collate.SetNewCollationEnabledForTest(false)
	tk.MustExec("use test")
	tk.MustExec("create table t_ci(a varchar(10) collate utf8mb4_general_ci, unique key(a))")
	tk.MustExec("insert into t_ci values ('a')")
	tk.MustQuery("select * from t_ci").Check(testkit.Rows("a"))
	tk.MustQuery("select * from t_ci").Check(testkit.Rows("a"))
	tk.MustQuery("select * from t_ci where a='a'").Check(testkit.Rows("a"))
	tk.MustQuery("select * from t_ci where a='A'").Check(testkit.Rows("a"))
	tk.MustQuery("select * from t_ci where a='a   '").Check(testkit.Rows("a"))
	tk.MustQuery("select * from t_ci where a='a                    '").Check(testkit.Rows("a"))
}

func (s *testIntegrationSerialSuite) TestWeightString(c *C) {
	tk := testkit.NewTestKit(c, s.store)
	collate.SetNewCollationEnabledForTest(true)
	defer collate.SetNewCollationEnabledForTest(false)

	type testCase struct {
		input                    []string
		result                   []string
		resultAsChar1            []string
		resultAsChar3            []string
		resultAsBinary1          []string
		resultAsBinary5          []string
		resultExplicitCollateBin []string
	}
	tk.MustExec("use test")
	tk.MustExec("drop table if exists t")
	tk.MustExec("create table t (id int, a varchar(20) collate utf8mb4_general_ci)")
	cases := testCase{
		input:                    []string{"aAÁàãăâ", "a", "a  ", "中", "中 "},
		result:                   []string{"\x00A\x00A\x00A\x00A\x00A\x00A\x00A", "\x00A", "\x00A", "\x4E\x2D", "\x4E\x2D"},
		resultAsChar1:            []string{"\x00A", "\x00A", "\x00A", "\x4E\x2D", "\x4E\x2D"},
		resultAsChar3:            []string{"\x00A\x00A\x00A", "\x00A", "\x00A", "\x4E\x2D", "\x4E\x2D"},
		resultAsBinary1:          []string{"a", "a", "a", "\xE4", "\xE4"},
		resultAsBinary5:          []string{"aA\xc3\x81\xc3", "a\x00\x00\x00\x00", "a  \x00\x00", "中\x00\x00", "中 \x00"},
		resultExplicitCollateBin: []string{"aAÁàãăâ", "a", "a", "中", "中"},
	}
	values := make([]string, len(cases.input))
	for i, input := range cases.input {
		values[i] = fmt.Sprintf("(%d, '%s')", i, input)
	}
	tk.MustExec("insert into t values " + strings.Join(values, ","))
	rows := tk.MustQuery("select weight_string(a) from t order by id").Rows()
	for i, out := range cases.result {
		c.Assert(rows[i][0].(string), Equals, out)
	}
	rows = tk.MustQuery("select weight_string(a as char(1)) from t order by id").Rows()
	for i, out := range cases.resultAsChar1 {
		c.Assert(rows[i][0].(string), Equals, out)
	}
	rows = tk.MustQuery("select weight_string(a as char(3)) from t order by id").Rows()
	for i, out := range cases.resultAsChar3 {
		c.Assert(rows[i][0].(string), Equals, out)
	}
	rows = tk.MustQuery("select weight_string(a as binary(1)) from t order by id").Rows()
	for i, out := range cases.resultAsBinary1 {
		c.Assert(rows[i][0].(string), Equals, out)
	}
	rows = tk.MustQuery("select weight_string(a as binary(5)) from t order by id").Rows()
	for i, out := range cases.resultAsBinary5 {
		c.Assert(rows[i][0].(string), Equals, out)
	}
	c.Assert(tk.MustQuery("select weight_string(NULL);").Rows()[0][0], Equals, "<nil>")
	c.Assert(tk.MustQuery("select weight_string(7);").Rows()[0][0], Equals, "<nil>")
	c.Assert(tk.MustQuery("select weight_string(cast(7 as decimal(5)));").Rows()[0][0], Equals, "<nil>")
	c.Assert(tk.MustQuery("select weight_string(cast(20190821 as date));").Rows()[0][0], Equals, "2019-08-21")
	c.Assert(tk.MustQuery("select weight_string(cast(20190821 as date) as binary(5));").Rows()[0][0], Equals, "2019-")
	c.Assert(tk.MustQuery("select weight_string(7.0);").Rows()[0][0], Equals, "<nil>")
	c.Assert(tk.MustQuery("select weight_string(7 AS BINARY(2));").Rows()[0][0], Equals, "7\x00")
	// test explicit collation
	c.Assert(tk.MustQuery("select weight_string('中 ' collate utf8mb4_general_ci);").Rows()[0][0], Equals, "\x4E\x2D")
	c.Assert(tk.MustQuery("select weight_string('中 ' collate utf8mb4_bin);").Rows()[0][0], Equals, "中")
	c.Assert(tk.MustQuery("select collation(a collate utf8mb4_general_ci) from t order by id").Rows()[0][0], Equals, "utf8mb4_general_ci")
	c.Assert(tk.MustQuery("select collation('中 ' collate utf8mb4_general_ci);").Rows()[0][0], Equals, "utf8mb4_general_ci")
	rows = tk.MustQuery("select weight_string(a collate utf8mb4_bin) from t order by id").Rows()
	for i, out := range cases.resultExplicitCollateBin {
		c.Assert(rows[i][0].(string), Equals, out)
	}
	tk.MustGetErrMsg("select weight_string(a collate utf8_general_ci) from t order by id", "[ddl:1253]COLLATION 'utf8_general_ci' is not valid for CHARACTER SET 'utf8mb4'")
	tk.MustGetErrMsg("select weight_string('中' collate utf8_bin)", "[ddl:1253]COLLATION 'utf8_bin' is not valid for CHARACTER SET 'utf8mb4'")
}

func (s *testIntegrationSerialSuite) TestCollationCreateIndex(c *C) {
	tk := testkit.NewTestKit(c, s.store)
	collate.SetNewCollationEnabledForTest(true)
	defer collate.SetNewCollationEnabledForTest(false)
	tk.MustExec("use test")
	tk.MustExec("drop table if exists t")
	tk.MustExec("create table t (a varchar(10) collate utf8mb4_general_ci);")
	tk.MustExec("insert into t values ('a');")
	tk.MustExec("insert into t values ('A');")
	tk.MustExec("insert into t values ('b');")
	tk.MustExec("insert into t values ('B');")
	tk.MustExec("insert into t values ('a');")
	tk.MustExec("insert into t values ('A');")
	tk.MustExec("create index idx on t(a);")
	tk.MustQuery("select * from t order by a").Check(testkit.Rows("a", "A", "a", "A", "b", "B"))
}

func (s *testIntegrationSerialSuite) TestCollateConstantPropagation(c *C) {
	tk := testkit.NewTestKit(c, s.store)
	collate.SetNewCollationEnabledForTest(true)
	defer collate.SetNewCollationEnabledForTest(false)

	tk.MustExec("use test")
	tk.MustExec("drop table if exists t")
	tk.MustExec("create table t (a char(10) collate utf8mb4_bin, b char(10) collate utf8mb4_general_ci);")
	tk.MustExec("insert into t values ('a', 'A');")
	tk.MustQuery("select * from t t1, t t2 where t1.a=t2.b and t2.b='a' collate utf8mb4_general_ci;").Check(nil)
	tk.MustQuery("select * from t t1, t t2 where t1.a=t2.b and t2.b>='a' collate utf8mb4_general_ci;").Check(nil)
	tk.MustExec("drop table t;")
	tk.MustExec("create table t (a char(10) collate utf8mb4_general_ci, b char(10) collate utf8mb4_general_ci);")
	tk.MustExec("insert into t values ('A', 'a');")
	tk.MustQuery("select * from t t1, t t2 where t1.a=t2.b and t2.b='a' collate utf8mb4_bin;").Check(testkit.Rows("A a A a"))
	tk.MustQuery("select * from t t1, t t2 where t1.a=t2.b and t2.b>='a' collate utf8mb4_bin;").Check(testkit.Rows("A a A a"))
	tk.MustExec("drop table t;")
	tk.MustExec("set names utf8mb4")
	tk.MustExec("create table t (a char(10) collate utf8mb4_general_ci, b char(10) collate utf8_general_ci);")
	tk.MustExec("insert into t values ('a', 'A');")
	tk.MustQuery("select * from t t1, t t2 where t1.a=t2.b and t2.b='A'").Check(testkit.Rows("a A a A"))
	tk.MustExec("drop table t;")
	tk.MustExec("create table t(a char collate utf8_general_ci, b char collate utf8mb4_general_ci, c char collate utf8_bin);")
	tk.MustExec("insert into t values ('b', 'B', 'B');")
	tk.MustQuery("select * from t t1, t t2 where t1.a=t2.b and t2.b=t2.c;").Check(testkit.Rows("b B B b B B"))
	tk.MustExec("drop table t;")
	tk.MustExec("create table t(a char collate utf8_bin, b char collate utf8_general_ci);")
	tk.MustExec("insert into t values ('a', 'A');")
	tk.MustQuery("select * from t t1, t t2 where t1.b=t2.b and t2.b=t1.a collate utf8_general_ci;").Check(testkit.Rows("a A a A"))
	tk.MustExec("drop table if exists t1, t2;")
	tk.MustExec("set names utf8mb4 collate utf8mb4_general_ci;")
	tk.MustExec("create table t1(a char, b varchar(10)) charset utf8mb4 collate utf8mb4_general_ci;")
	tk.MustExec("create table t2(a char, b varchar(10)) charset utf8mb4 collate utf8mb4_bin;")
	tk.MustExec("insert into t1 values ('A', 'a');")
	tk.MustExec("insert into t2 values ('a', 'a')")
	tk.MustQuery("select * from t1 left join t2 on t1.a = t2.a where t1.a = 'a';").Check(testkit.Rows("A a <nil> <nil>"))
	tk.MustExec("drop table t;")
	tk.MustExec("set names utf8mb4 collate utf8mb4_general_ci;")
	tk.MustExec("create table t(a char collate utf8mb4_bin, b char collate utf8mb4_general_ci);")
	tk.MustExec("insert into t values ('a', 'a');")
	tk.MustQuery("select * from t t1, t t2 where  t2.b = 'A' and lower(concat(t1.a , '' ))  = t2.b;").Check(testkit.Rows("a a a a"))
}
func (s *testIntegrationSerialSuite) prepare4Join(c *C) *testkit.TestKit {
	tk := testkit.NewTestKit(c, s.store)
	tk.MustExec("USE test")
	tk.MustExec("drop table if exists t")
	tk.MustExec("drop table if exists t_bin")
	tk.MustExec("CREATE TABLE `t` ( `a` int(11) NOT NULL,`b` varchar(5) CHARACTER SET utf8mb4 COLLATE utf8mb4_general_ci DEFAULT NULL)")
	tk.MustExec("CREATE TABLE `t_bin` ( `a` int(11) NOT NULL,`b` varchar(5) CHARACTER SET binary)")
	tk.MustExec("insert into t values (1, 'a'), (2, 'À'), (3, 'á'), (4, 'à'), (5, 'b'), (6, 'c'), (7, ' ')")
	tk.MustExec("insert into t_bin values (1, 'a'), (2, 'À'), (3, 'á'), (4, 'à'), (5, 'b'), (6, 'c'), (7, ' ')")
	return tk
}

func (s *testIntegrationSerialSuite) prepare4Join2(c *C) *testkit.TestKit {
	tk := testkit.NewTestKit(c, s.store)
	tk.MustExec("USE test")
	tk.MustExec("drop table if exists t1")
	tk.MustExec("drop table if exists t2")
	tk.MustExec("create table t1 (id int, v varchar(5) character set binary, key(v))")
	tk.MustExec("create table t2 (v varchar(5) CHARACTER SET utf8mb4 COLLATE utf8mb4_general_ci, key(v))")
	tk.MustExec("insert into t1 values (1, 'a'), (2, 'À'), (3, 'á'), (4, 'à'), (5, 'b'), (6, 'c'), (7, ' ')")
	tk.MustExec("insert into t2 values ('a'), ('À'), ('á'), ('à'), ('b'), ('c'), (' ')")
	return tk
}

func (s *testIntegrationSerialSuite) TestCollateHashJoin(c *C) {
	collate.SetNewCollationEnabledForTest(true)
	defer collate.SetNewCollationEnabledForTest(false)
	tk := s.prepare4Join(c)
	tk.MustQuery("select /*+ TIDB_HJ(t1, t2) */ t1.a, t1.b from t t1, t t2 where t1.b=t2.b order by t1.a").Check(
		testkit.Rows("1 a", "1 a", "1 a", "1 a", "2 À", "2 À", "2 À", "2 À", "3 á", "3 á", "3 á", "3 á", "4 à", "4 à", "4 à", "4 à", "5 b", "6 c", "7  "))
	tk.MustQuery("select /*+ TIDB_HJ(t1, t2) */ t1.a, t1.b from t_bin t1, t_bin t2 where t1.b=t2.b order by t1.a").Check(
		testkit.Rows("1 a", "2 À", "3 á", "4 à", "5 b", "6 c", "7  "))
	tk.MustQuery("select /*+ TIDB_HJ(t1, t2) */ t1.a, t1.b from t t1, t t2 where t1.b=t2.b and t1.a>3 order by t1.a").Check(
		testkit.Rows("4 à", "4 à", "4 à", "4 à", "5 b", "6 c", "7  "))
	tk.MustQuery("select /*+ TIDB_HJ(t1, t2) */ t1.a, t1.b from t_bin t1, t_bin t2 where t1.b=t2.b and t1.a>3 order by t1.a").Check(
		testkit.Rows("4 à", "5 b", "6 c", "7  "))
	tk.MustQuery("select /*+ TIDB_HJ(t1, t2) */ t1.a, t1.b from t t1, t t2 where t1.b=t2.b and t1.a>3 order by t1.a").Check(
		testkit.Rows("4 à", "4 à", "4 à", "4 à", "5 b", "6 c", "7  "))
	tk.MustQuery("select /*+ TIDB_HJ(t1, t2) */ t1.a, t1.b from t_bin t1, t_bin t2 where t1.b=t2.b and t1.a>3 order by t1.a").Check(
		testkit.Rows("4 à", "5 b", "6 c", "7  "))
	tk.MustQuery("select /*+ TIDB_HJ(t1, t2) */ t1.a, t1.b from t t1, t t2 where t1.b=t2.b and t1.a>t2.a order by t1.a").Check(
		testkit.Rows("2 À", "3 á", "3 á", "4 à", "4 à", "4 à"))
	tk.MustQuery("select /*+ TIDB_HJ(t1, t2) */ t1.a, t1.b from t_bin t1, t_bin t2 where t1.b=t2.b and t1.a>t2.a order by t1.a").Check(
		testkit.Rows())
}

func (s *testIntegrationSerialSuite) TestCollateHashJoin2(c *C) {
	collate.SetNewCollationEnabledForTest(true)
	defer collate.SetNewCollationEnabledForTest(false)
	tk := s.prepare4Join2(c)
	tk.MustQuery("select /*+ TIDB_HJ(t1, t2) */ * from t1, t2 where t1.v=t2.v order by t1.id").Check(
		testkit.Rows("1 a a", "2 À À", "3 á á", "4 à à", "5 b b", "6 c c", "7    "))
}

func (s *testIntegrationSerialSuite) TestCollateMergeJoin(c *C) {
	collate.SetNewCollationEnabledForTest(true)
	defer collate.SetNewCollationEnabledForTest(false)
	tk := s.prepare4Join(c)
	tk.MustQuery("select /*+ TIDB_SMJ(t1, t2) */ t1.a, t1.b from t t1, t t2 where t1.b=t2.b order by t1.a").Check(
		testkit.Rows("1 a", "1 a", "1 a", "1 a", "2 À", "2 À", "2 À", "2 À", "3 á", "3 á", "3 á", "3 á", "4 à", "4 à", "4 à", "4 à", "5 b", "6 c", "7  "))
	tk.MustQuery("select /*+ TIDB_SMJ(t1, t2) */ t1.a, t1.b from t_bin t1, t_bin t2 where t1.b=t2.b order by t1.a").Check(
		testkit.Rows("1 a", "2 À", "3 á", "4 à", "5 b", "6 c", "7  "))
	tk.MustQuery("select /*+ TIDB_SMJ(t1, t2) */ t1.a, t1.b from t t1, t t2 where t1.b=t2.b and t1.a>3 order by t1.a").Check(
		testkit.Rows("4 à", "4 à", "4 à", "4 à", "5 b", "6 c", "7  "))
	tk.MustQuery("select /*+ TIDB_SMJ(t1, t2) */ t1.a, t1.b from t_bin t1, t_bin t2 where t1.b=t2.b and t1.a>3 order by t1.a").Check(
		testkit.Rows("4 à", "5 b", "6 c", "7  "))
	tk.MustQuery("select /*+ TIDB_SMJ(t1, t2) */ t1.a, t1.b from t t1, t t2 where t1.b=t2.b and t1.a>3 order by t1.a").Check(
		testkit.Rows("4 à", "4 à", "4 à", "4 à", "5 b", "6 c", "7  "))
	tk.MustQuery("select /*+ TIDB_SMJ(t1, t2) */ t1.a, t1.b from t_bin t1, t_bin t2 where t1.b=t2.b and t1.a>3 order by t1.a").Check(
		testkit.Rows("4 à", "5 b", "6 c", "7  "))
	tk.MustQuery("select /*+ TIDB_SMJ(t1, t2) */ t1.a, t1.b from t t1, t t2 where t1.b=t2.b and t1.a>t2.a order by t1.a").Check(
		testkit.Rows("2 À", "3 á", "3 á", "4 à", "4 à", "4 à"))
	tk.MustQuery("select /*+ TIDB_SMJ(t1, t2) */ t1.a, t1.b from t_bin t1, t_bin t2 where t1.b=t2.b and t1.a>t2.a order by t1.a").Check(
		testkit.Rows())
}

func (s *testIntegrationSerialSuite) TestCollateMergeJoin2(c *C) {
	collate.SetNewCollationEnabledForTest(true)
	defer collate.SetNewCollationEnabledForTest(false)
	tk := s.prepare4Join2(c)
	tk.MustQuery("select /*+ TIDB_SMJ(t1, t2) */ * from t1, t2 where t1.v=t2.v order by t1.id").Check(
		testkit.Rows("1 a a", "2 À À", "3 á á", "4 à à", "5 b b", "6 c c", "7    "))
}

func (s *testIntegrationSerialSuite) prepare4Collation(c *C, hasIndex bool) *testkit.TestKit {
	tk := testkit.NewTestKit(c, s.store)
	tk.MustExec("USE test")
	tk.MustExec("drop table if exists t")
	tk.MustExec("drop table if exists t_bin")
	idxSQL := ", key(v)"
	if !hasIndex {
		idxSQL = ""
	}
	tk.MustExec(fmt.Sprintf("create table t (id int, v varchar(5) CHARACTER SET utf8mb4 COLLATE utf8mb4_general_ci DEFAULT NULL %v)", idxSQL))
	tk.MustExec(fmt.Sprintf("create table t_bin (id int, v varchar(5) CHARACTER SET binary %v)", idxSQL))
	tk.MustExec("insert into t values (1, 'a'), (2, 'À'), (3, 'á'), (4, 'à'), (5, 'b'), (6, 'c'), (7, ' ')")
	tk.MustExec("insert into t_bin values (1, 'a'), (2, 'À'), (3, 'á'), (4, 'à'), (5, 'b'), (6, 'c'), (7, ' ')")
	return tk
}

func (s *testIntegrationSerialSuite) TestCollateSelection(c *C) {
	collate.SetNewCollationEnabledForTest(true)
	defer collate.SetNewCollationEnabledForTest(false)
	tk := s.prepare4Collation(c, false)
	tk.MustQuery("select v from t where v='a' order by id").Check(testkit.Rows("a", "À", "á", "à"))
	tk.MustQuery("select v from t_bin where v='a' order by id").Check(testkit.Rows("a"))
	tk.MustQuery("select v from t where v<'b' and id<=3").Check(testkit.Rows("a", "À", "á"))
	tk.MustQuery("select v from t_bin where v<'b' and id<=3").Check(testkit.Rows("a"))
}

func (s *testIntegrationSerialSuite) TestCollateSort(c *C) {
	collate.SetNewCollationEnabledForTest(true)
	defer collate.SetNewCollationEnabledForTest(false)
	tk := s.prepare4Collation(c, false)
	tk.MustQuery("select id from t order by v, id").Check(testkit.Rows("7", "1", "2", "3", "4", "5", "6"))
	tk.MustQuery("select id from t_bin order by v, id").Check(testkit.Rows("7", "1", "5", "6", "2", "4", "3"))

	tk.MustExec("drop table if exists t")
	tk.MustExec("create table t(a char(10) collate utf8mb4_general_ci, key(a))")
	tk.MustExec("insert into t values ('a'), ('A'), ('b')")
	tk.MustExec("insert into t values ('a'), ('A'), ('b')")
	tk.MustExec("insert into t values ('a'), ('A'), ('b')")
	tk.MustQuery("select * from t order by a collate utf8mb4_bin").Check(testkit.Rows("A", "A", "A", "a", "a", "a", "b", "b", "b"))
}

func (s *testIntegrationSerialSuite) TestCollateHashAgg(c *C) {
	collate.SetNewCollationEnabledForTest(true)
	defer collate.SetNewCollationEnabledForTest(false)
	tk := s.prepare4Collation(c, false)
	tk.HasPlan("select distinct(v) from t_bin", "HashAgg")
	tk.MustQuery("select distinct(v) from t_bin").Sort().Check(testkit.Rows(" ", "a", "b", "c", "À", "à", "á"))
	tk.HasPlan("select distinct(v) from t", "HashAgg")
	tk.MustQuery("select distinct(v) from t").Sort().Check(testkit.Rows(" ", "a", "b", "c"))
	tk.HasPlan("select v, count(*) from t_bin group by v", "HashAgg")
	tk.MustQuery("select v, count(*) from t_bin group by v").Sort().Check(testkit.Rows("  1", "a 1", "b 1", "c 1", "À 1", "à 1", "á 1"))
	tk.HasPlan("select v, count(*) from t group by v", "HashAgg")
	tk.MustQuery("select v, count(*) from t group by v").Sort().Check(testkit.Rows("  1", "a 4", "b 1", "c 1"))

	tk.MustExec("drop table if exists t")
	tk.MustExec("create table t(a char(10) collate utf8mb4_general_ci, key(a))")
	tk.MustExec("insert into t values ('a'), ('A'), ('b')")
	tk.MustExec("insert into t values ('a'), ('A'), ('b')")
	tk.MustExec("insert into t values ('a'), ('A'), ('b')")
	tk.MustQuery("select count(1) from t group by a collate utf8mb4_bin").Check(testkit.Rows("3", "3", "3"))
}

func (s *testIntegrationSerialSuite) TestCollateStreamAgg(c *C) {
	collate.SetNewCollationEnabledForTest(true)
	defer collate.SetNewCollationEnabledForTest(false)
	tk := s.prepare4Collation(c, true)
	tk.HasPlan("select distinct(v) from t_bin", "StreamAgg")
	tk.MustQuery("select distinct(v) from t_bin").Sort().Check(testkit.Rows(" ", "a", "b", "c", "À", "à", "á"))
	tk.HasPlan("select distinct(v) from t", "StreamAgg")
	tk.MustQuery("select distinct(v) from t").Sort().Check(testkit.Rows(" ", "a", "b", "c"))
	tk.HasPlan("select v, count(*) from t_bin group by v", "StreamAgg")
	tk.MustQuery("select v, count(*) from t_bin group by v").Sort().Check(testkit.Rows("  1", "a 1", "b 1", "c 1", "À 1", "à 1", "á 1"))
	tk.HasPlan("select v, count(*) from t group by v", "StreamAgg")
	tk.MustQuery("select v, count(*) from t group by v").Sort().Check(testkit.Rows("  1", "a 4", "b 1", "c 1"))
}

func (s *testIntegrationSerialSuite) TestCollateIndexReader(c *C) {
	collate.SetNewCollationEnabledForTest(true)
	defer collate.SetNewCollationEnabledForTest(false)
	tk := s.prepare4Collation(c, true)
	tk.HasPlan("select v from t where v < 'b'  order by v", "IndexReader")
	tk.MustQuery("select v from t where v < 'b' order by v").Check(testkit.Rows(" ", "a", "À", "á", "à"))
	tk.HasPlan("select v from t where v < 'b' and v > ' ' order by v", "IndexReader")
	tk.MustQuery("select v from t where v < 'b' and v > ' ' order by v").Check(testkit.Rows("a", "À", "á", "à"))
	tk.HasPlan("select v from t_bin where v < 'b' order by v", "IndexReader")
	tk.MustQuery("select v from t_bin where v < 'b' order by v").Sort().Check(testkit.Rows(" ", "a"))
	tk.HasPlan("select v from t_bin where v < 'b' and v > ' ' order by v", "IndexReader")
	tk.MustQuery("select v from t_bin where v < 'b' and v > ' ' order by v").Sort().Check(testkit.Rows("a"))
}

func (s *testIntegrationSerialSuite) TestCollateIndexLookup(c *C) {
	collate.SetNewCollationEnabledForTest(true)
	defer collate.SetNewCollationEnabledForTest(false)
	tk := s.prepare4Collation(c, true)

	tk.HasPlan("select id from t where v < 'b'", "IndexLookUp")
	tk.MustQuery("select id from t where v < 'b'").Sort().Check(testkit.Rows("1", "2", "3", "4", "7"))
	tk.HasPlan("select id from t where v < 'b' and v > ' '", "IndexLookUp")
	tk.MustQuery("select id from t where v < 'b' and v > ' '").Sort().Check(testkit.Rows("1", "2", "3", "4"))
	tk.HasPlan("select id from t_bin where v < 'b'", "IndexLookUp")
	tk.MustQuery("select id from t_bin where v < 'b'").Sort().Check(testkit.Rows("1", "7"))
	tk.HasPlan("select id from t_bin where v < 'b' and v > ' '", "IndexLookUp")
	tk.MustQuery("select id from t_bin where v < 'b' and v > ' '").Sort().Check(testkit.Rows("1"))
}

func (s *testIntegrationSerialSuite) TestIssue16668(c *C) {
	collate.SetNewCollationEnabledForTest(true)
	defer collate.SetNewCollationEnabledForTest(false)
	tk := testkit.NewTestKit(c, s.store)
	tk.MustExec("use test")
	tk.MustExec("drop table if exists tx")
	tk.MustExec("CREATE TABLE `tx` ( `a` int(11) NOT NULL,`b` varchar(5) CHARACTER SET utf8mb4 COLLATE utf8mb4_general_ci DEFAULT NULL)")
	tk.MustExec("insert into tx values (1, 'a'), (2, 'À'), (3, 'á'), (4, 'à'), (5, 'b'), (6, 'c'), (7, ' ')")
	tk.MustQuery("select count(distinct(b)) from tx").Check(testkit.Rows("4"))
}

func (s *testIntegrationSerialSuite) TestCollateStringFunction(c *C) {
	collate.SetNewCollationEnabledForTest(true)
	defer collate.SetNewCollationEnabledForTest(false)
	tk := testkit.NewTestKit(c, s.store)

	tk.MustQuery("select field('a', 'b', 'a');").Check(testkit.Rows("2"))
	tk.MustQuery("select field('a', 'b', 'A');").Check(testkit.Rows("0"))
	tk.MustQuery("select field('a', 'b', 'A' collate utf8mb4_bin);").Check(testkit.Rows("0"))
	tk.MustQuery("select field('a', 'b', 'a ' collate utf8mb4_bin);").Check(testkit.Rows("2"))
	tk.MustQuery("select field('a', 'b', 'A' collate utf8mb4_general_ci);").Check(testkit.Rows("2"))
	tk.MustQuery("select field('a', 'b', 'a ' collate utf8mb4_general_ci);").Check(testkit.Rows("2"))

	tk.MustExec("USE test")
	tk.MustExec("drop table if exists t")
	tk.MustExec("create table t(a char(10), b char (10)) collate utf8mb4_general_ci")
	tk.MustExec("insert into t values ('a', 'A')")
	tk.MustQuery("select field(a, b) from t").Check(testkit.Rows("1"))

	tk.MustQuery("select FIND_IN_SET('a','b,a,c,d');").Check(testkit.Rows("2"))
	tk.MustQuery("select FIND_IN_SET('a','b,A,c,d');").Check(testkit.Rows("0"))
	tk.MustQuery("select FIND_IN_SET('a','b,A,c,d' collate utf8mb4_bin);").Check(testkit.Rows("0"))
	tk.MustQuery("select FIND_IN_SET('a','b,a ,c,d' collate utf8mb4_bin);").Check(testkit.Rows("2"))
	tk.MustQuery("select FIND_IN_SET('a','b,A,c,d' collate utf8mb4_general_ci);").Check(testkit.Rows("2"))
	tk.MustQuery("select FIND_IN_SET('a','b,a ,c,d' collate utf8mb4_general_ci);").Check(testkit.Rows("2"))

	tk.MustExec("select concat('a' collate utf8mb4_bin, 'b' collate utf8mb4_bin);")
	tk.MustGetErrMsg("select concat('a' collate utf8mb4_bin, 'b' collate utf8mb4_general_ci);", "[expression:1267]Illegal mix of collations (utf8mb4_bin,EXPLICIT) and (utf8mb4_general_ci,EXPLICIT) for operation 'concat'")
	tk.MustExec("use test")
	tk.MustExec("drop table if exists t")
	tk.MustExec("create table t(a char)")
	tk.MustGetErrMsg("select * from t t1 join t t2 on t1.a collate utf8mb4_bin = t2.a collate utf8mb4_general_ci;", "[expression:1267]Illegal mix of collations (utf8mb4_bin,EXPLICIT) and (utf8mb4_general_ci,EXPLICIT) for operation 'eq'")

	tk.MustExec("DROP TABLE IF EXISTS t1;")
	tk.MustExec("CREATE TABLE t1 ( a int, p1 VARCHAR(255) CHARACTER SET utf8 COLLATE utf8_bin,p2 VARCHAR(255) CHARACTER SET utf8 COLLATE utf8_general_ci , p3 VARCHAR(255) CHARACTER SET utf8mb4 COLLATE utf8mb4_bin,p4 VARCHAR(255) CHARACTER SET utf8mb4 COLLATE utf8mb4_general_ci ,n1 VARCHAR(255) CHARACTER SET utf8 COLLATE utf8_bin,n2 VARCHAR(255) CHARACTER SET utf8 COLLATE utf8_general_ci , n3 VARCHAR(255) CHARACTER SET utf8mb4 COLLATE utf8mb4_bin,n4 VARCHAR(255) CHARACTER SET utf8mb4 COLLATE utf8mb4_general_ci );")
	tk.MustExec("insert into t1 (a,p1,p2,p3,p4,n1,n2,n3,n4) values(1,'  0aA1!测试テストמבחן  ','  0aA1!测试テストמבחן 	','  0aA1!测试テストמבחן 	','  0aA1!测试テストמבחן 	','  0Aa1!测试テストמבחן  ','  0Aa1!测试テストמבחן 	','  0Aa1!测试テストמבחן 	','  0Aa1!测试テストמבחן 	');")

	tk.MustQuery("select INSTR(p1,n1) from t1;").Check(testkit.Rows("0"))
	tk.MustQuery("select INSTR(p1,n2) from t1;").Check(testkit.Rows("0"))
	tk.MustQuery("select INSTR(p1,n3) from t1;").Check(testkit.Rows("0"))
	tk.MustQuery("select INSTR(p1,n4) from t1;").Check(testkit.Rows("0"))
	tk.MustQuery("select INSTR(p2,n1) from t1;").Check(testkit.Rows("0"))
	tk.MustQuery("select INSTR(p2,n2) from t1;").Check(testkit.Rows("1"))
	tk.MustQuery("select INSTR(p2,n3) from t1;").Check(testkit.Rows("0"))
	tk.MustQuery("select INSTR(p2,n4) from t1;").Check(testkit.Rows("1"))
	tk.MustQuery("select INSTR(p3,n1) from t1;").Check(testkit.Rows("0"))
	tk.MustQuery("select INSTR(p3,n2) from t1;").Check(testkit.Rows("0"))
	tk.MustQuery("select INSTR(p3,n3) from t1;").Check(testkit.Rows("0"))
	tk.MustQuery("select INSTR(p3,n4) from t1;").Check(testkit.Rows("0"))
	tk.MustQuery("select INSTR(p4,n1) from t1;").Check(testkit.Rows("0"))
	tk.MustQuery("select INSTR(p4,n2) from t1;").Check(testkit.Rows("1"))
	tk.MustQuery("select INSTR(p4,n3) from t1;").Check(testkit.Rows("0"))
	tk.MustQuery("select INSTR(p4,n4) from t1;").Check(testkit.Rows("1"))

	tk.MustExec("truncate table t1;")
	tk.MustExec("insert into t1 (a,p1,p2,p3,p4,n1,n2,n3,n4) values (1,'0aA1!测试テストמבחן  ','0aA1!测试テストמבחן 	','0aA1!测试テストמבחן 	','0aA1!测试テストמבחן 	','0Aa1!测试テストמבחן','0Aa1!测试テストמבחן','0Aa1!测试テストמבחן','0Aa1!测试テストמבחן');")
	tk.MustExec("insert into t1 (a,p1,p2,p3,p4,n1,n2,n3,n4) values (2,'0aA1!测试テストמבחן','0aA1!测试テストמבחן','0aA1!测试テストמבחן','0aA1!测试テストמבחן','0Aa1!测试テストמבחן','0Aa1!测试テストמבחן','0Aa1!测试テストמבחן','0Aa1!测试テストמבחן');")
	tk.MustExec("insert into t1 (a,p1,p2,p3,p4,n1,n2,n3,n4) values (3,'0aA1!测试テストמבחן','0aA1!测试テストמבחן','0aA1!测试テストמבחן','0aA1!测试テストמבחן','0Aa1!测试テストמבחן  ','0Aa1!测试テストמבחן  ','0Aa1!测试テストמבחן  ','0Aa1!测试テストמבחן  ');")

	tk.MustQuery("select LOCATE(p1,n1) from t1;").Check(testkit.Rows("0", "0", "0"))
	tk.MustQuery("select LOCATE(p1,n2) from t1;").Check(testkit.Rows("0", "0", "0"))
	tk.MustQuery("select LOCATE(p1,n3) from t1;").Check(testkit.Rows("0", "0", "0"))
	tk.MustQuery("select LOCATE(p1,n4) from t1;").Check(testkit.Rows("0", "1", "1"))
	tk.MustQuery("select LOCATE(p2,n1) from t1;").Check(testkit.Rows("0", "0", "0"))
	tk.MustQuery("select LOCATE(p2,n2) from t1;").Check(testkit.Rows("0", "1", "1"))
	tk.MustQuery("select LOCATE(p2,n3) from t1;").Check(testkit.Rows("0", "0", "0"))
	tk.MustQuery("select LOCATE(p2,n4) from t1;").Check(testkit.Rows("0", "1", "1"))
	tk.MustQuery("select LOCATE(p3,n1) from t1;").Check(testkit.Rows("0", "0", "0"))
	tk.MustQuery("select LOCATE(p3,n2) from t1;").Check(testkit.Rows("0", "0", "0"))
	tk.MustQuery("select LOCATE(p3,n3) from t1;").Check(testkit.Rows("0", "0", "0"))
	tk.MustQuery("select LOCATE(p3,n4) from t1;").Check(testkit.Rows("0", "0", "0"))
	tk.MustQuery("select LOCATE(p4,n1) from t1;").Check(testkit.Rows("0", "1", "1"))
	tk.MustQuery("select LOCATE(p4,n2) from t1;").Check(testkit.Rows("0", "1", "1"))
	tk.MustQuery("select LOCATE(p4,n3) from t1;").Check(testkit.Rows("0", "0", "0"))
	tk.MustQuery("select LOCATE(p4,n4) from t1;").Check(testkit.Rows("0", "1", "1"))

	tk.MustExec("truncate table t1;")
	tk.MustExec("insert into t1 (a) values (1);")
	tk.MustExec("insert into t1 (a,p1,p2,p3,p4,n1,n2,n3,n4) values (2,'0aA1!测试テストמבחן  ','0aA1!测试テストמבחן       ','0aA1!测试テストמבחן  ','0aA1!测试テストמבחן  ','0Aa1!测试テストמבחן','0Aa1!测试テストמבחן','0Aa1!测试テストמבחן','0Aa1!测试テストמבחן');")
	tk.MustExec("insert into t1 (a,p1,p2,p3,p4,n1,n2,n3,n4) values (3,'0aA1!测试テストמבחן','0aA1!测试テストמבחן','0aA1!测试テストמבחן','0aA1!测试テストמבחן','0Aa1!测试テストמבחן','0Aa1!测试テストמבחן','0Aa1!测试テストמבחן','0Aa1!测试テストמבחן');")
	tk.MustExec("insert into t1 (a,p1,p2,p3,p4,n1,n2,n3,n4) values (4,'0aA1!测试テストמבחן','0aA1!测试テストמבחן','0aA1!测试テストמבחן','0aA1!测试テストמבחן','0Aa1!测试テストמבחן  ','0Aa1!测试テストמבחן  ','0Aa1!测试テストמבחן  ','0Aa1!测试テストמבחן  ');")
	tk.MustExec("insert into t1 (a,p1,p2,p3,p4,n1,n2,n3,n4) values (5,'0aA1!测试テストמבחן0aA1!测试','0aA1!测试テストמבחן0aA1!测试','0aA1!测试テストמבחן0aA1!测试','0aA1!测试テストמבחן0aA1!测试','0Aa1!测试','0Aa1!测试','0Aa1!测试','0Aa1!测试');")
	tk.MustExec("insert into t1 (a,p1,p2,p3,p4,n1,n2,n3,n4) values (6,'0aA1!测试テストמבחן0aA1!测试','0aA1!测试テストמבחן0aA1!测试','0aA1!测试テストמבחן0aA1!测试','0aA1!测试テストמבחן0aA1!测试','0aA1!测试','0aA1!测试','0aA1!测试','0aA1!测试');")
	tk.MustExec("insert into t1 (a,p1,p2,p3,p4,n1,n2,n3,n4) values (7,'0aA1!测试テストמבחן  ','0aA1!测试テストמבחן       ','0aA1!测试テストמבחן  ','0aA1!测试テストמבחן  ','0aA1!测试テストמבחן','0aA1!测试テストמבחן','0aA1!测试テストמבחן','0aA1!测试テストמבחן');")
	tk.MustExec("insert into t1 (a,p1,p2,p3,p4,n1,n2,n3,n4) values (8,'0aA1!测试テストמבחן','0aA1!测试テストמבחן','0aA1!测试テストמבחן','0aA1!测试テストמבחן','0aA1!测试テストמבחן  ','0aA1!测试テストמבחן  ','0aA1!测试テストמבחן  ','0aA1!测试テストמבחן  ');")

	tk.MustQuery("select p1 REGEXP n1 from t1;").Check(testkit.Rows("<nil>", "0", "0", "0", "0", "1", "1", "0"))
	tk.MustQuery("select p1 REGEXP n2 from t1;").Check(testkit.Rows("<nil>", "0", "0", "0", "0", "1", "1", "0"))
	tk.MustQuery("select p1 REGEXP n3 from t1;").Check(testkit.Rows("<nil>", "0", "0", "0", "0", "1", "1", "0"))
	tk.MustQuery("select p1 REGEXP n4 from t1;").Check(testkit.Rows("<nil>", "1", "1", "0", "1", "1", "1", "0"))
	tk.MustQuery("select p2 REGEXP n1 from t1;").Check(testkit.Rows("<nil>", "0", "0", "0", "0", "1", "1", "0"))
	tk.MustQuery("select p2 REGEXP n2 from t1;").Check(testkit.Rows("<nil>", "1", "1", "0", "1", "1", "1", "0"))
	tk.MustQuery("select p2 REGEXP n3 from t1;").Check(testkit.Rows("<nil>", "0", "0", "0", "0", "1", "1", "0"))
	tk.MustQuery("select p2 REGEXP n4 from t1;").Check(testkit.Rows("<nil>", "1", "1", "0", "1", "1", "1", "0"))
	tk.MustQuery("select p3 REGEXP n1 from t1;").Check(testkit.Rows("<nil>", "0", "0", "0", "0", "1", "1", "0"))
	tk.MustQuery("select p3 REGEXP n2 from t1;").Check(testkit.Rows("<nil>", "0", "0", "0", "0", "1", "1", "0"))
	tk.MustQuery("select p3 REGEXP n3 from t1;").Check(testkit.Rows("<nil>", "0", "0", "0", "0", "1", "1", "0"))
	tk.MustQuery("select p3 REGEXP n4 from t1;").Check(testkit.Rows("<nil>", "0", "0", "0", "0", "1", "1", "0"))
	tk.MustQuery("select p4 REGEXP n1 from t1;").Check(testkit.Rows("<nil>", "1", "1", "0", "1", "1", "1", "0"))
	tk.MustQuery("select p4 REGEXP n2 from t1;").Check(testkit.Rows("<nil>", "1", "1", "0", "1", "1", "1", "0"))
	tk.MustQuery("select p4 REGEXP n3 from t1;").Check(testkit.Rows("<nil>", "0", "0", "0", "0", "1", "1", "0"))
	tk.MustQuery("select p4 REGEXP n4 from t1;").Check(testkit.Rows("<nil>", "1", "1", "0", "1", "1", "1", "0"))

	tk.MustExec("drop table t1;")
}

func (s *testIntegrationSerialSuite) TestCollateLike(c *C) {
	collate.SetNewCollationEnabledForTest(true)
	defer collate.SetNewCollationEnabledForTest(false)

	tk := testkit.NewTestKit(c, s.store)
	tk.MustExec("set names utf8mb4 collate utf8mb4_general_ci")
	tk.MustQuery("select 'a' like 'A'").Check(testkit.Rows("1"))
	tk.MustQuery("select 'a' like 'A' collate utf8mb4_general_ci").Check(testkit.Rows("1"))
	tk.MustQuery("select 'a' like 'À'").Check(testkit.Rows("1"))
	tk.MustQuery("select 'a' like '%À'").Check(testkit.Rows("1"))
	tk.MustQuery("select 'a' like '%À '").Check(testkit.Rows("0"))
	tk.MustQuery("select 'a' like 'À%'").Check(testkit.Rows("1"))
	tk.MustQuery("select 'a' like 'À_'").Check(testkit.Rows("0"))
	tk.MustQuery("select 'a' like '%À%'").Check(testkit.Rows("1"))
	tk.MustQuery("select 'aaa' like '%ÀAa%'").Check(testkit.Rows("1"))
	tk.MustExec("set names utf8mb4 collate utf8mb4_bin")

	tk.MustExec("use test;")
	tk.MustExec("drop table if exists t_like;")
	tk.MustExec("create table t_like(id int, b varchar(20) collate utf8mb4_general_ci);")
	tk.MustExec("insert into t_like values (1, 'aaa'), (2, 'abc'), (3, 'aac');")
	tk.MustQuery("select b like 'AaÀ' from t_like order by id;").Check(testkit.Rows("1", "0", "0"))
	tk.MustQuery("select b like 'Aa_' from t_like order by id;").Check(testkit.Rows("1", "0", "1"))
	tk.MustQuery("select b like '_A_' from t_like order by id;").Check(testkit.Rows("1", "0", "1"))
	tk.MustQuery("select b from t_like where b like 'Aa_' order by id;").Check(testkit.Rows("aaa", "aac"))
	tk.MustQuery("select b from t_like where b like 'A%' order by id;").Check(testkit.Rows("aaa", "abc", "aac"))
	tk.MustQuery("select b from t_like where b like '%A%' order by id;").Check(testkit.Rows("aaa", "abc", "aac"))
	tk.MustExec("alter table t_like add index idx_b(b);")
	tk.MustQuery("select b from t_like use index(idx_b) where b like 'Aa_' order by id;").Check(testkit.Rows("aaa", "aac"))
	tk.MustQuery("select b from t_like use index(idx_b) where b like 'A%' order by id;").Check(testkit.Rows("aaa", "abc", "aac"))
	tk.MustQuery("select b from t_like use index(idx_b) where b like '%A%' order by id;").Check(testkit.Rows("aaa", "abc", "aac"))
}

func (s *testIntegrationSerialSuite) TestCollateSubQuery(c *C) {
	collate.SetNewCollationEnabledForTest(true)
	defer collate.SetNewCollationEnabledForTest(false)
	tk := s.prepare4Collation(c, false)
	tk.MustQuery("select id from t where v in (select v from t_bin) order by id").Check(testkit.Rows("1", "2", "3", "4", "5", "6", "7"))
	tk.MustQuery("select id from t_bin where v in (select v from t) order by id").Check(testkit.Rows("1", "2", "3", "4", "5", "6", "7"))
	tk.MustQuery("select id from t where v not in (select v from t_bin) order by id").Check(testkit.Rows())
	tk.MustQuery("select id from t_bin where v not in (select v from t) order by id").Check(testkit.Rows())
	tk.MustQuery("select id from t where exists (select 1 from t_bin where t_bin.v=t.v) order by id").Check(testkit.Rows("1", "2", "3", "4", "5", "6", "7"))
	tk.MustQuery("select id from t_bin where exists (select 1 from t where t_bin.v=t.v) order by id").Check(testkit.Rows("1", "2", "3", "4", "5", "6", "7"))
	tk.MustQuery("select id from t where not exists (select 1 from t_bin where t_bin.v=t.v) order by id").Check(testkit.Rows())
	tk.MustQuery("select id from t_bin where not exists (select 1 from t where t_bin.v=t.v) order by id").Check(testkit.Rows())
}

func (s *testIntegrationSerialSuite) TestCollateDDL(c *C) {
	collate.SetNewCollationEnabledForTest(true)
	defer collate.SetNewCollationEnabledForTest(false)
	tk := testkit.NewTestKit(c, s.store)
	tk.MustExec("create database t;")
	tk.MustExec("use t;")
	tk.MustExec("drop database t;")
}

func (s *testIntegrationSuite) TestIssue15986(c *C) {
	tk := testkit.NewTestKit(c, s.store)
	tk.MustExec("use test")
	tk.MustExec("drop table if exists t0")
	tk.MustExec("CREATE TABLE t0(c0 int)")
	tk.MustExec("INSERT INTO t0 VALUES (0)")
	tk.MustQuery("SELECT t0.c0 FROM t0 WHERE CHAR(204355900);").Check(testkit.Rows("0"))
	tk.MustQuery("SELECT t0.c0 FROM t0 WHERE not CHAR(204355900);").Check(testkit.Rows())
	tk.MustQuery("SELECT t0.c0 FROM t0 WHERE '.0';").Check(testkit.Rows())
	tk.MustQuery("SELECT t0.c0 FROM t0 WHERE not '.0';").Check(testkit.Rows("0"))
	// If the number does not exceed the range of float64 and its value is not 0, it will be converted to true.
	tk.MustQuery("select * from t0 where '.000000000000000000000000000000000000000000000000000000" +
		"00000000000000000000000000000000000000000000000000000000000000000000000000000000000000000000" +
		"00000000000000000000000000000000000000000000000000000000000000000000000000000000000000000000" +
		"0000000000000000000000000000000000000000000000000000000000000000009';").Check(testkit.Rows("0"))
	tk.MustQuery("select * from t0 where not '.000000000000000000000000000000000000000000000000000000" +
		"00000000000000000000000000000000000000000000000000000000000000000000000000000000000000000000" +
		"00000000000000000000000000000000000000000000000000000000000000000000000000000000000000000000" +
		"0000000000000000000000000000000000000000000000000000000000000000009';").Check(testkit.Rows())

	// If the number is truncated beyond the range of float64, it will be converted to true when the truncated result is 0.
	tk.MustQuery("select * from t0 where '.0000000000000000000000000000000000000000000000000000000" +
		"000000000000000000000000000000000000000000000000000000000000000000000000000000000000000000000" +
		"000000000000000000000000000000000000000000000000000000000000000000000000000000000000000000000" +
		"00000000000000000000000000000000000000000000000000000000000000000000000000000000000009';").Check(testkit.Rows())
	tk.MustQuery("select * from t0 where not '.0000000000000000000000000000000000000000000000000000000" +
		"000000000000000000000000000000000000000000000000000000000000000000000000000000000000000000000" +
		"000000000000000000000000000000000000000000000000000000000000000000000000000000000000000000000" +
		"00000000000000000000000000000000000000000000000000000000000000000000000000000000000009';").Check(testkit.Rows("0"))
}

func (s *testIntegrationSuite2) TestIssue17791(c *C) {
	tk := testkit.NewTestKit(c, s.store)

	tk.MustExec("use test;")
	tk.MustExec("drop table if exists t;")
	tk.MustExec("SET sql_mode=DEFAULT;")
	tk.MustExec("CREATE TABLE t1 (" +
		" id INT NOT NULL PRIMARY KEY auto_increment," +
		" pad VARCHAR(10) NOT NULL," +
		" expr varchar(100) AS (NOT 1 BETWEEN -5 AND 5)" +
		");")
	tk.MustExec("INSERT INTO t1 (pad) VALUES ('a'), ('b');")
	tk.MustQuery("SELECT id, pad, expr, NOT 1 BETWEEN -5 AND 5 as expr_in_select FROM t1;").Check(testkit.Rows("1 a 0 0", "2 b 0 0"))
}

func (s *testIntegrationSuite) TestNegativeZeroForHashJoin(c *C) {
	tk := testkit.NewTestKit(c, s.store)
	tk.MustExec("use test;")
	tk.MustExec("drop table if exists t0, t1")
	tk.MustExec("CREATE TABLE t0(c0 float);")
	tk.MustExec("CREATE TABLE t1(c0 float);")
	tk.MustExec("INSERT INTO t1(c0) VALUES (0);")
	tk.MustExec("INSERT INTO t0(c0) VALUES (0);")
	tk.MustQuery("SELECT t1.c0 FROM t1, t0 WHERE t0.c0=-t1.c0;").Check(testkit.Rows("0"))
	tk.MustExec("drop TABLE t0;")
	tk.MustExec("drop table t1;")
}

func (s *testIntegrationSuite) TestIssue15743(c *C) {
	tk := testkit.NewTestKit(c, s.store)
	tk.MustExec("use test")
	tk.MustExec("drop table if exists t0")
	tk.MustExec("CREATE TABLE t0(c0 int)")
	tk.MustExec("INSERT INTO t0 VALUES (1)")
	tk.MustQuery("SELECT * FROM t0 WHERE 1 AND 0.4").Check(testkit.Rows("1"))
}

func (s *testIntegrationSuite) TestIssue15725(c *C) {
	tk := testkit.NewTestKit(c, s.store)
	tk.MustExec("use test;")
	tk.MustExec("drop table if exists t")
	tk.MustExec("create table t(a int)")
	tk.MustExec("insert into t values(2)")
	tk.MustQuery("select * from t where (not not a) = a").Check(testkit.Rows())
	tk.MustQuery("select * from t where (not not not not a) = a").Check(testkit.Rows())
}

func (s *testIntegrationSuite) TestIssue15790(c *C) {
	tk := testkit.NewTestKit(c, s.store)
	tk.MustExec("use test;")
	tk.MustExec("drop table if exists t0")
	tk.MustExec("CREATE TABLE t0(c0 INT);")
	tk.MustExec("INSERT INTO t0(c0) VALUES (0);")
	tk.MustQuery("SELECT * FROM t0 WHERE -10000000000000000000 | t0.c0 UNION SELECT * FROM t0;").Check(testkit.Rows("0"))
	tk.MustQuery("SELECT * FROM t0 WHERE -10000000000000000000 | t0.c0 UNION all SELECT * FROM t0;").Check(testkit.Rows("0", "0"))
	tk.MustExec("drop table t0;")
}

func (s *testIntegrationSuite) TestIssue15992(c *C) {
	tk := testkit.NewTestKitWithInit(c, s.store)
	tk.MustExec("use test;")
	tk.MustExec("drop table if exists t0")
	tk.MustExec("CREATE TABLE t0(c0 INT, c1 INT AS (c0));")
	tk.MustExec("CREATE INDEX i0 ON t0(c1);")
	tk.MustQuery("SELECT t0.c0 FROM t0 UNION ALL SELECT 0 FROM t0;").Check(testkit.Rows())
	tk.MustExec("drop table t0;")
}

func (s *testIntegrationSuite) TestIssue16419(c *C) {
	tk := testkit.NewTestKitWithInit(c, s.store)
	tk.MustExec("use test;")
	tk.MustExec("drop table if exists t0")
	tk.MustExec("drop table if exists t1")
	tk.MustExec("CREATE TABLE t0(c0 INT);")
	tk.MustExec("CREATE TABLE t1(c0 INT);")
	tk.MustQuery("SELECT * FROM t1 NATURAL LEFT JOIN t0 WHERE NOT t1.c0;").Check(testkit.Rows())
	tk.MustExec("drop table t0, t1;")
}

func (s *testIntegrationSuite) TestIssue16029(c *C) {
	tk := testkit.NewTestKit(c, s.store)
	tk.MustExec("use test;")
	tk.MustExec("drop table if exists t0,t1;")
	tk.MustExec("CREATE TABLE t0(c0 INT);")
	tk.MustExec("CREATE TABLE t1(c0 INT);")
	tk.MustExec("INSERT INTO t0 VALUES (NULL), (1);")
	tk.MustExec("INSERT INTO t1 VALUES (0);")
	tk.MustQuery("SELECT t0.c0 FROM t0 JOIN t1 ON (t0.c0 REGEXP 1) | t1.c0  WHERE BINARY STRCMP(t1.c0, t0.c0);").Check(testkit.Rows("1"))
	tk.MustExec("drop table t0;")
	tk.MustExec("drop table t1;")
}

func (s *testIntegrationSuite) TestIssue16426(c *C) {
	tk := testkit.NewTestKit(c, s.store)
	tk.MustExec("use test")
	tk.MustExec("drop table if exists t")
	tk.MustExec("create table t (a int)")
	tk.MustExec("insert into t values (42)")
	tk.MustQuery("select a from t where a/10000").Check(testkit.Rows("42"))
	tk.MustQuery("select a from t where a/100000").Check(testkit.Rows("42"))
	tk.MustQuery("select a from t where a/1000000").Check(testkit.Rows("42"))
	tk.MustQuery("select a from t where a/10000000").Check(testkit.Rows("42"))
}

func (s *testIntegrationSuite) TestIssue16779(c *C) {
	tk := testkit.NewTestKit(c, s.store)
	tk.MustExec("use test")
	tk.MustExec("drop table if exists t0")
	tk.MustExec("drop table if exists t1")
	tk.MustExec("create table t0 (c0 int)")
	tk.MustExec("create table t1 (c0 int)")
	tk.MustQuery("SELECT * FROM t1 LEFT JOIN t0 ON TRUE WHERE BINARY EXPORT_SET(0, 0, 0 COLLATE 'binary', t0.c0, 0 COLLATE 'binary')")
}

func (s *testIntegrationSuite) TestIssue16505(c *C) {
	tk := testkit.NewTestKit(c, s.store)
	tk.MustExec("use test;")
	tk.MustExec("drop table if exists t;")
	tk.MustExec("CREATE TABLE t(c varchar(100), index idx(c(100)));")
	tk.MustExec("INSERT INTO t VALUES (NULL),('1'),('0'),(''),('aaabbb'),('0abc'),('123e456'),('0.0001deadsfeww');")
	tk.MustQuery("select * from t where c;").Sort().Check(testkit.Rows("0.0001deadsfeww", "1", "123e456"))
	tk.MustQuery("select /*+ USE_INDEX(t, idx) */ * from t where c;").Sort().Check(testkit.Rows("0.0001deadsfeww", "1", "123e456"))
	tk.MustQuery("select /*+ IGNORE_INDEX(t, idx) */* from t where c;").Sort().Check(testkit.Rows("0.0001deadsfeww", "1", "123e456"))
	tk.MustExec("drop table t;")
}

func (s *testIntegrationSuite) TestIssue17098(c *C) {
	tk := testkit.NewTestKit(c, s.store)
	tk.MustExec("use test")
	tk.MustExec("drop table if exists t1, t2")
	tk.MustExec("create table t1(a char) collate utf8mb4_bin;")
	tk.MustExec("create table t2(a char) collate utf8mb4_bin;;")
	tk.MustExec("insert into t1 values('a');")
	tk.MustExec("insert into t2 values('a');")
	tk.MustQuery("select collation(t1.a) from t1 union select collation(t2.a) from t2;").Check(testkit.Rows("utf8mb4_bin"))
}

func (s *testIntegrationSuite) TestIssue16697(c *C) {
	tk := testkit.NewTestKit(c, s.store)
	tk.MustExec("use test")
	tk.MustExec("drop table if exists t")
	tk.MustExec("CREATE TABLE `t` (`a` int(11) DEFAULT NULL,`b` int(11) DEFAULT NULL)")
	tk.MustExec("insert into t values (1, 1)")
	for i := 0; i < 8; i++ {
		tk.MustExec("insert into t select * from t")
	}
	rows := tk.MustQuery("explain analyze  select t1.a, t1.a +1 from t t1 join t t2 join t t3 order by t1.a").Rows()
	for _, row := range rows {
		line := fmt.Sprintf("%v", row)
		if strings.Contains(line, "Projection") {
			c.Assert(strings.Contains(line, "KB"), IsTrue)
			c.Assert(strings.Contains(line, "MB"), IsFalse)
			c.Assert(strings.Contains(line, "GB"), IsFalse)
		}
	}
}

func (s *testIntegrationSuite) TestIssue17115(c *C) {
	tk := testkit.NewTestKit(c, s.store)
	tk.MustQuery("select collation(user());").Check(testkit.Rows("utf8mb4_bin"))
	tk.MustQuery("select collation(compress('abc'));").Check(testkit.Rows("binary"))
}

func (s *testIntegrationSuite) TestIssue17287(c *C) {
	tk := testkit.NewTestKit(c, s.store)
	orgEnable := plannercore.PreparedPlanCacheEnabled()
	defer func() {
		plannercore.SetPreparedPlanCache(orgEnable)
	}()
	plannercore.SetPreparedPlanCache(true)
	var err error
	tk.Se, err = session.CreateSession4TestWithOpt(s.store, &session.Opt{
		PreparedPlanCache: kvcache.NewSimpleLRUCache(100, 0.1, math.MaxUint64),
	})
	c.Assert(err, IsNil)

	tk.MustExec("use test;")
	tk.MustExec("drop table if exists t;")
	tk.MustExec("set @@tidb_enable_vectorized_expression = false;")
	tk.MustExec("create table t(a datetime);")
	tk.MustExec("insert into t values(from_unixtime(1589873945)), (from_unixtime(1589873946));")
	tk.MustExec("prepare stmt7 from 'SELECT unix_timestamp(a) FROM t WHERE a = from_unixtime(?);';")
	tk.MustExec("set @val1 = 1589873945;")
	tk.MustExec("set @val2 = 1589873946;")
	tk.MustQuery("execute stmt7 using @val1;").Check(testkit.Rows("1589873945"))
	tk.MustQuery("execute stmt7 using @val2;").Check(testkit.Rows("1589873946"))
}

func (s *testIntegrationSuite) TestIssue17898(c *C) {
	tk := testkit.NewTestKit(c, s.store)
	tk.MustExec("use test")

	tk.MustExec("drop table t0")
	tk.MustExec("create table t0(a char(10), b int as ((a)));")
	tk.MustExec("insert into t0(a) values(\"0.5\");")
	tk.MustQuery("select * from t0;").Check(testkit.Rows("0.5 1"))
}

func (s *testIntegrationSuite) TestIssue17727(c *C) {
	tk := testkit.NewTestKit(c, s.store)
	orgEnable := plannercore.PreparedPlanCacheEnabled()
	defer func() {
		plannercore.SetPreparedPlanCache(orgEnable)
	}()
	plannercore.SetPreparedPlanCache(true)
	var err error
	tk.Se, err = session.CreateSession4TestWithOpt(s.store, &session.Opt{
		PreparedPlanCache: kvcache.NewSimpleLRUCache(100, 0.1, math.MaxUint64),
	})
	c.Assert(err, IsNil)

	tk.MustExec("use test;")
	tk.MustExec("DROP TABLE IF EXISTS t1;")
	tk.MustExec("CREATE TABLE t1 (id INT NOT NULL PRIMARY KEY auto_increment, a timestamp NOT NULL);")
	tk.MustExec("INSERT INTO t1 VALUES (null, '2020-05-30 20:30:00');")
	tk.MustExec("PREPARE mystmt FROM 'SELECT * FROM t1 WHERE UNIX_TIMESTAMP(a) >= ?';")
	tk.MustExec("SET @a=1590868800;")
	tk.MustQuery("EXECUTE mystmt USING @a;").Check(testkit.Rows())
	tk.MustQuery("select @@last_plan_from_cache;").Check(testkit.Rows("0"))

	tk.MustExec("SET @a=1590868801;")
	tk.MustQuery("EXECUTE mystmt USING @a;").Check(testkit.Rows())
	tk.MustQuery("select @@last_plan_from_cache;").Check(testkit.Rows("1"))

	tk.MustExec("prepare stmt from 'select unix_timestamp(?)';")
	tk.MustExec("set @a = '2020-05-30 20:30:00';")
	tk.MustQuery("execute stmt using @a;").Check(testkit.Rows("1590841800"))
	tk.MustQuery("select @@last_plan_from_cache;").Check(testkit.Rows("0"))

	tk.MustExec("set @a = '2020-06-12 13:47:58';")
	tk.MustQuery("execute stmt using @a;").Check(testkit.Rows("1591940878"))
	tk.MustQuery("select @@last_plan_from_cache;").Check(testkit.Rows("1"))
}

func (s *testIntegrationSerialSuite) TestIssue20268(c *C) {
	collate.SetNewCollationEnabledForTest(true)
	defer collate.SetNewCollationEnabledForTest(false)

	tk := testkit.NewTestKit(c, s.store)
	tk.MustExec("use test")
	tk.MustExec("drop table if exists t")
	tk.MustExec("CREATE TABLE `t` (   `a` enum('a','b') DEFAULT NULL ) ENGINE=InnoDB DEFAULT CHARSET=utf8mb4 COLLATE=utf8mb4_general_ci;")
	tk.MustExec("insert into t values('a');")
	tk.MustExec("select * from t where a = 'A';")
}

func (s *testIntegrationSuite) TestIssue18515(c *C) {
	tk := testkit.NewTestKit(c, s.store)
	tk.MustExec("use test")
	tk.MustExec("drop table if exists t")
	tk.MustExec("create table t(a int, b json, c int AS (JSON_EXTRACT(b, '$.population')), key(c));")
	tk.MustExec("select /*+ TIDB_INLJ(t2) */ t1.a, t1.c, t2.a from t t1, t t2 where t1.c=t2.c;")
}

func (s *testIntegrationSuite) TestIssue20223(c *C) {
	tk := testkit.NewTestKit(c, s.store)
	tk.MustExec("use test")
	tk.MustExec("drop table if exists t")
	tk.MustExec("CREATE TABLE t (" +
		"id int(10) unsigned NOT NULL AUTO_INCREMENT," +
		"type tinyint(4) NOT NULL," +
		"create_time int(11) NOT NULL," +
		"PRIMARY KEY (id)" +
		")")
	tk.MustExec("insert into t values (4, 2, 1598584933)")
	tk.MustQuery("select from_unixtime(create_time,'%Y-%m-%d') as t_day,count(*) as cnt from t where `type` = 1 " +
		"group by t_day union all " +
		"select from_unixtime(create_time,'%Y-%m-%d') as t_day,count(*) as cnt from t where `type` = 2 " +
		"group by t_day").Check(testkit.Rows("2020-08-28 1"))
}

func (s *testIntegrationSuite) TestIssue18525(c *C) {
	tk := testkit.NewTestKit(c, s.store)
	tk.MustExec("use test")
	tk.MustExec("drop table if exists t1")
	tk.MustExec("create table t1 (col0 BLOB, col1 CHAR(74), col2 DATE UNIQUE)")
	tk.MustExec("insert into t1 values ('l', '7a34bc7d-6786-461b-92d3-fd0a6cd88f39', '1000-01-03')")
	tk.MustExec("insert into t1 values ('l', NULL, '1000-01-04')")
	tk.MustExec("insert into t1 values ('b', NULL, '1000-01-02')")
	tk.MustQuery("select INTERVAL( ( CONVERT( -11752 USING utf8 ) ), 6558853612195285496, `col1`) from t1").Check(testkit.Rows("0", "0", "0"))

}

func (s *testIntegrationSerialSuite) TestIssue17989(c *C) {
	tk := testkit.NewTestKit(c, s.store)
	tk.MustExec("use test")
	tk.MustExec("drop table if exists t")
	tk.MustExec("create table t(a int, b tinyint as(a+1), c int as(b+1));")
	tk.MustExec("set sql_mode='';")
	tk.MustExec("insert into t(a) values(2000);")
	tk.MustExec("create index idx on t(c);")
	tk.MustQuery("select c from t;").Check(testkit.Rows("128"))
	tk.MustExec("admin check table t")
}

func (s *testIntegrationSuite2) TestSchemaDMLNotChange(c *C) {
	tk := testkit.NewTestKit(c, s.store)
	tk2 := testkit.NewTestKit(c, s.store)
	tk.MustExec("use test")
	tk2.MustExec("use test")
	tk.MustExec("drop table if exists t")
	tk.MustExec("create table t (id int primary key, c_json json);")
	tk.MustExec("insert into t values (1, '{\"k\": 1}');")
	tk.MustExec("begin")
	tk.MustExec("update t set c_json = '{\"k\": 2}' where id = 1;")
	tk2.MustExec("alter table t rename column c_json to cc_json;")
	tk.MustExec("commit")
}

func (s *testIntegrationSerialSuite) TestIssue18702(c *C) {
	collate.SetNewCollationEnabledForTest(true)
	defer collate.SetNewCollationEnabledForTest(false)
	tk := testkit.NewTestKit(c, s.store)

	tk.MustExec("use test;")
	tk.MustExec("DROP TABLE IF EXISTS t;")
	// test unique index
	tk.MustExec(`CREATE TABLE t (
  a bigint(20) PRIMARY KEY,
  b varchar(50) COLLATE utf8_general_ci DEFAULT NULL,
  c int,
  d int,
    UNIQUE KEY idx_bc(b, c)
  ) ENGINE=InnoDB DEFAULT CHARSET=utf8 COLLATE=utf8_general_ci;
`)
	// test without untouched flag.
	tk.MustExec("INSERT INTO t VALUES (1, 'A', 10, 1), (2, 'B', 20, 1);")
	tk.MustExec("BEGIN;")
	tk.MustExec("UPDATE t SET c = 5 WHERE c = 10;")
	tk.MustQuery("SELECT * FROM t FORCE INDEX(idx_bc) WHERE b = 'A';").Check(testkit.Rows("1 A 5 1"))
	tk.MustExec("ROLLBACK;")
	tk.MustQuery("SELECT * FROM t FORCE INDEX(idx_bc);").Check(testkit.Rows("1 A 10 1", "2 B 20 1"))

	// test with untouched flag.
	tk.MustExec("BEGIN;")
	tk.MustExec("UPDATE t SET d = 5 WHERE c = 10;")
	tk.MustQuery("SELECT * FROM t FORCE INDEX(idx_bc) WHERE b = 'A';").Check(testkit.Rows("1 A 10 5"))
	tk.MustExec("ROLLBACK;")
	tk.MustQuery("SELECT * FROM t FORCE INDEX(idx_bc);").Check(testkit.Rows("1 A 10 1", "2 B 20 1"))

	// test update handle
	tk.MustExec("BEGIN;")
	tk.MustExec("UPDATE t SET a = 3 WHERE a = 1;")
	tk.MustQuery("SELECT * FROM t FORCE INDEX(idx_bc) WHERE b = 'A';").Check(testkit.Rows("3 A 10 1"))
	tk.MustExec("ROLLBACK;")
	tk.MustQuery("SELECT * FROM t FORCE INDEX(idx_bc);").Check(testkit.Rows("1 A 10 1", "2 B 20 1"))

	// test with INSERT ... ON DUPLICATE KEY UPDATE
	tk.MustExec("BEGIN;")
	tk.MustExec("INSERT INTO t VALUES (1, 'A', 10, 1) ON DUPLICATE KEY UPDATE c = 5;")
	tk.MustQuery("SELECT * FROM t FORCE INDEX(idx_bc) WHERE b = 'A';").Check(testkit.Rows("1 A 5 1"))
	tk.MustExec("ROLLBACK;")
	tk.MustQuery("SELECT * FROM t FORCE INDEX(idx_bc);").Check(testkit.Rows("1 A 10 1", "2 B 20 1"))

	tk.MustExec("BEGIN;")
	tk.MustExec("INSERT INTO t VALUES (1, 'A', 10, 1) ON DUPLICATE KEY UPDATE b = 'C'")
	tk.MustQuery("SELECT * FROM t FORCE INDEX(idx_bc) WHERE b = 'c';").Check(testkit.Rows("1 C 10 1"))
	tk.MustExec("ROLLBACK;")
	tk.MustQuery("SELECT * FROM t FORCE INDEX(idx_bc);").Check(testkit.Rows("1 A 10 1", "2 B 20 1"))

	// test update handle
	tk.MustExec("BEGIN;")
	tk.MustExec("INSERT INTO t VALUES (1, 'A', 10, 1) ON DUPLICATE KEY UPDATE a = 3")
	tk.MustQuery("SELECT * FROM t FORCE INDEX(idx_bc) WHERE b = 'A';").Check(testkit.Rows("3 A 10 1"))
	tk.MustExec("ROLLBACK;")
	tk.MustQuery("SELECT * FROM t FORCE INDEX(idx_bc);").Check(testkit.Rows("1 A 10 1", "2 B 20 1"))

	// test with REPLACE INTO
	tk.MustExec("BEGIN;")
	tk.MustExec("REPLACE INTO t VALUES (1, 'A', 5, 1);")
	tk.MustQuery("SELECT * FROM t FORCE INDEX(idx_bc) WHERE b = 'A';").Check(testkit.Rows("1 A 5 1"))
	tk.MustExec("ROLLBACK;")
	tk.MustQuery("SELECT * FROM t FORCE INDEX(idx_bc);").Check(testkit.Rows("1 A 10 1", "2 B 20 1"))

	// test update handle
	tk.MustExec("BEGIN;")
	tk.MustExec("REPLACE INTO t VALUES (3, 'A', 10, 1);")
	tk.MustQuery("SELECT * FROM t FORCE INDEX(idx_bc) WHERE b = 'A';").Check(testkit.Rows("3 A 10 1"))
	tk.MustExec("ROLLBACK;")
	tk.MustQuery("SELECT * FROM t FORCE INDEX(idx_bc);").Check(testkit.Rows("1 A 10 1", "2 B 20 1"))

	// test non-unique index
	tk.MustExec("DROP TABLE IF EXISTS t;")
	tk.MustExec(`CREATE TABLE t (
  a bigint(20) PRIMARY KEY,
  b varchar(50) COLLATE utf8_general_ci DEFAULT NULL,
  c int,
  d int,
    KEY idx_bc(b, c)
  ) ENGINE=InnoDB DEFAULT CHARSET=utf8 COLLATE=utf8_general_ci;
`)
	// test without untouched flag.
	tk.MustExec("INSERT INTO t VALUES (1, 'A', 10, 1), (2, 'B', 20, 1);")
	tk.MustExec("BEGIN;")
	tk.MustExec("UPDATE t SET c = 5 WHERE c = 10;")
	tk.MustQuery("SELECT * FROM t FORCE INDEX(idx_bc) WHERE b = 'A';").Check(testkit.Rows("1 A 5 1"))
	tk.MustExec("ROLLBACK;")
	tk.MustQuery("SELECT * FROM t FORCE INDEX(idx_bc);").Check(testkit.Rows("1 A 10 1", "2 B 20 1"))

	// test with untouched flag.
	tk.MustExec("BEGIN;")
	tk.MustExec("UPDATE t SET d = 5 WHERE c = 10;")
	tk.MustQuery("SELECT * FROM t FORCE INDEX(idx_bc) WHERE b = 'A';").Check(testkit.Rows("1 A 10 5"))
	tk.MustExec("ROLLBACK;")
	tk.MustQuery("SELECT * FROM t FORCE INDEX(idx_bc);").Check(testkit.Rows("1 A 10 1", "2 B 20 1"))

	// test with INSERT ... ON DUPLICATE KEY UPDATE
	tk.MustExec("BEGIN;")
	tk.MustExec("INSERT INTO t VALUES (1, 'A', 10, 1) ON DUPLICATE KEY UPDATE c = 5;")
	tk.MustQuery("SELECT * FROM t FORCE INDEX(idx_bc) WHERE b = 'A';").Check(testkit.Rows("1 A 5 1"))
	tk.MustExec("ROLLBACK;")
	tk.MustQuery("SELECT * FROM t FORCE INDEX(idx_bc);").Check(testkit.Rows("1 A 10 1", "2 B 20 1"))

	tk.MustExec("BEGIN;")
	tk.MustExec("INSERT INTO t VALUES (1, 'A', 10, 1) ON DUPLICATE KEY UPDATE b = 'C'")
	tk.MustQuery("SELECT * FROM t FORCE INDEX(idx_bc) WHERE b = 'c';").Check(testkit.Rows("1 C 10 1"))
	tk.MustExec("ROLLBACK;")
	tk.MustQuery("SELECT * FROM t FORCE INDEX(idx_bc);").Check(testkit.Rows("1 A 10 1", "2 B 20 1"))

	// test update handle
	tk.MustExec("BEGIN;")
	tk.MustExec("INSERT INTO t VALUES (1, 'A', 10, 1) ON DUPLICATE KEY UPDATE a = 3")
	tk.MustQuery("SELECT * FROM t FORCE INDEX(idx_bc) WHERE b = 'A';").Check(testkit.Rows("3 A 10 1"))
	tk.MustExec("ROLLBACK;")
	tk.MustQuery("SELECT * FROM t FORCE INDEX(idx_bc);").Check(testkit.Rows("1 A 10 1", "2 B 20 1"))

	// test with REPLACE INTO
	tk.MustExec("BEGIN;")
	tk.MustExec("REPLACE INTO t VALUES (1, 'A', 5, 1);")
	tk.MustQuery("SELECT * FROM t FORCE INDEX(idx_bc) WHERE b = 'A';").Check(testkit.Rows("1 A 5 1"))
	tk.MustExec("ROLLBACK;")
	tk.MustQuery("SELECT * FROM t FORCE INDEX(idx_bc);").Check(testkit.Rows("1 A 10 1", "2 B 20 1"))

	// test update handle
	tk.MustExec("BEGIN;")
	tk.MustExec("REPLACE INTO t VALUES (3, 'A', 10, 1);")
	tk.MustQuery("SELECT * FROM t FORCE INDEX(idx_bc) WHERE b = 'A';").Check(testkit.Rows("1 A 10 1", "3 A 10 1"))
	tk.MustExec("ROLLBACK;")
	tk.MustQuery("SELECT * FROM t FORCE INDEX(idx_bc);").Check(testkit.Rows("1 A 10 1", "2 B 20 1"))
}

func (s *testIntegrationSuite) TestIssue18850(c *C) {
	tk := testkit.NewTestKit(c, s.store)
	tk.MustExec("use test")
	tk.MustExec("drop table if exists t, t1")
	tk.MustExec("create table t(a int, b enum('A', 'B'));")
	tk.MustExec("create table t1(a1 int, b1 enum('B', 'A'));")
	tk.MustExec("insert into t values (1, 'A');")
	tk.MustExec("insert into t1 values (1, 'A');")
	tk.MustQuery("select /*+ HASH_JOIN(t, t1) */ * from t join t1 on t.b = t1.b1;").Check(testkit.Rows("1 A 1 A"))

	tk.MustExec("drop table t, t1")
	tk.MustExec("create table t(a int, b set('A', 'B'));")
	tk.MustExec("create table t1(a1 int, b1 set('B', 'A'));")
	tk.MustExec("insert into t values (1, 'A');")
	tk.MustExec("insert into t1 values (1, 'A');")
	tk.MustQuery("select /*+ HASH_JOIN(t, t1) */ * from t join t1 on t.b = t1.b1;").Check(testkit.Rows("1 A 1 A"))
}

func (s *testIntegrationSerialSuite) TestIssue18652(c *C) {
	tk := testkit.NewTestKit(c, s.store)
	tk.MustExec("use test")
	tk.MustExec("DROP TABLE IF EXISTS t1")
	tk.MustExec("CREATE TABLE t1 ( `pk` int not null primary key auto_increment, `col_smallint_key_signed` smallint  , key (`col_smallint_key_signed`))")
	tk.MustExec("INSERT INTO `t1` VALUES (1,0),(2,NULL),(3,NULL),(4,0),(5,0),(6,NULL),(7,NULL),(8,0),(9,0),(10,0)")
	tk.MustQuery("SELECT * FROM t1 WHERE ( LOG( `col_smallint_key_signed`, -8297584758403770424 ) ) DIV 1").Check(testkit.Rows())
}

func (s *testIntegrationSerialSuite) TestIssue18662(c *C) {
	collate.SetNewCollationEnabledForTest(true)
	defer collate.SetNewCollationEnabledForTest(false)

	tk := testkit.NewTestKit(c, s.store)
	tk.MustExec("use test")
	tk.MustExec("drop table if exists t")
	tk.MustExec("create table t(a varchar(10) collate utf8mb4_bin, b varchar(10) collate utf8mb4_general_ci);")
	tk.MustExec("insert into t (a, b) values ('a', 'A');")
	tk.MustQuery("select * from t where field('A', a collate utf8mb4_general_ci, b) > 1;").Check(testkit.Rows())
	tk.MustQuery("select * from t where field('A', a, b collate utf8mb4_general_ci) > 1;").Check(testkit.Rows())
	tk.MustQuery("select * from t where field('A' collate utf8mb4_general_ci, a, b) > 1;").Check(testkit.Rows())
	tk.MustQuery("select * from t where field('A', a, b) > 1;").Check(testkit.Rows("a A"))
}

func (s *testIntegrationSerialSuite) TestIssue19045(c *C) {
	tk := testkit.NewTestKit(c, s.store)
	tk.MustExec("use test")
	tk.MustExec("drop table if exists t, t1, t2")
	tk.MustExec(`CREATE TABLE t (
  id int(11) NOT NULL AUTO_INCREMENT,
  a char(10) DEFAULT NULL,
  PRIMARY KEY (id)
);`)
	tk.MustExec(`CREATE TABLE t1 (
  id int(11) NOT NULL AUTO_INCREMENT,
  a char(10) DEFAULT NULL,
  b char(10) DEFAULT NULL,
  c char(10) DEFAULT NULL,
  PRIMARY KEY (id)
);`)
	tk.MustExec(`CREATE TABLE t2 (
  id int(11) NOT NULL AUTO_INCREMENT,
  a char(10) DEFAULT NULL,
  b char(10) DEFAULT NULL,
  PRIMARY KEY (id),
  UNIQUE KEY b (b)
);`)
	tk.MustExec(`insert into t1(a,b,c) values('hs4_0004', "04", "101"), ('a01', "01", "101"),('a011', "02", "101");`)
	tk.MustExec(`insert into t2(a,b) values("02","03");`)
	tk.MustExec(`insert into t(a) values('101'),('101');`)
	tk.MustQuery(`select  ( SELECT t1.a FROM  t1,  t2 WHERE t1.b = t2.a AND  t2.b = '03' AND t1.c = a.a) invode from t a ;`).Check(testkit.Rows("a011", "a011"))
}

func (s *testIntegrationSerialSuite) TestIssue19383(c *C) {
	tk := testkit.NewTestKit(c, s.store)
	tk.MustExec("use test")
	tk.MustExec("DROP TABLE IF EXISTS t1")
	tk.MustExec("CREATE TABLE t1 (a INT NOT NULL PRIMARY KEY)")
	tk.MustExec("INSERT INTO t1 VALUES (1),(2),(3)")
	_, err := tk.Exec("SELECT * FROM t1 LOCK IN SHARE MODE")
	message := `function LOCK IN SHARE MODE has only noop implementation in tidb now, use tidb_enable_noop_functions to enable these functions`
	c.Assert(strings.Contains(err.Error(), message), IsTrue)
	tk.MustExec("SET tidb_enable_noop_functions=1")
	tk.MustExec("SELECT * FROM t1 LOCK IN SHARE MODE")
}

func (s *testIntegrationSerialSuite) TestIssue19315(c *C) {
	tk := testkit.NewTestKit(c, s.store)
	tk.MustExec("use test")
	tk.MustExec("drop table if exists t")
	tk.MustExec("drop table if exists t1")
	tk.MustExec("CREATE TABLE `t` (`a` bit(10) DEFAULT NULL,`b` int(11) DEFAULT NULL) ENGINE=InnoDB DEFAULT CHARSET=utf8mb4 COLLATE=utf8mb4_bin")
	tk.MustExec("INSERT INTO `t` VALUES (_binary '\\0',1),(_binary '\\0',2),(_binary '\\0',5),(_binary '\\0',4),(_binary '\\0',2),(_binary '\\0	',4)")
	tk.MustExec("CREATE TABLE `t1` (`a` int(11) DEFAULT NULL, `b` int(11) DEFAULT NULL) ENGINE=InnoDB DEFAULT CHARSET=utf8mb4 COLLATE=utf8mb4_bin")
	tk.MustExec("INSERT INTO `t1` VALUES (1,1),(1,5),(2,3),(2,4),(3,3)")
	err := tk.QueryToErr("select * from t where t.b > (select min(t1.b) from t1 where t1.a > t.a)")
	c.Assert(err, IsNil)
}

func (s *testIntegrationSerialSuite) TestIssue18674(c *C) {
	tk := testkit.NewTestKit(c, s.store)
	tk.MustQuery("select -1.0 % -1.0").Check(testkit.Rows("0.0"))
	tk.MustExec("use test")
	tk.MustExec("drop table if exists t1")
	tk.MustExec("create table t1(`pk` int primary key,`col_float_key_signed` float  ,key (`col_float_key_signed`))")
	tk.MustExec("insert into t1 values (0, null), (1, 0), (2, -0), (3, 1), (-1,-1)")
	tk.MustQuery("select * from t1 where ( `col_float_key_signed` % `col_float_key_signed`) IS FALSE").Sort().Check(testkit.Rows("-1 -1", "3 1"))
	tk.MustQuery("select  `col_float_key_signed` , `col_float_key_signed` % `col_float_key_signed` from t1").Sort().Check(testkit.Rows(
		"-1 -0", "0 <nil>", "0 <nil>", "1 0", "<nil> <nil>"))
	tk.MustQuery("select  `col_float_key_signed` , (`col_float_key_signed` % `col_float_key_signed`) IS FALSE from t1").Sort().Check(testkit.Rows(
		"-1 1", "0 0", "0 0", "1 1", "<nil> 0"))
}

func (s *testIntegrationSuite) TestIssue19504(c *C) {
	tk := testkit.NewTestKit(c, s.store)
	tk.MustExec("use test")
	tk.MustExec("drop table if exists t1;")
	tk.MustExec("create table t1 (c_int int, primary key (c_int));")
	tk.MustExec("insert into t1 values (1), (2), (3);")
	tk.MustExec("drop table if exists t2;")
	tk.MustExec("create table t2 (c_int int, primary key (c_int));")
	tk.MustExec("insert into t2 values (1);")
	tk.MustQuery("select (select count(c_int) from t2 where c_int = t1.c_int) c1, (select count(1) from t2 where c_int = t1.c_int) c2 from t1;").
		Check(testkit.Rows("1 1", "0 0", "0 0"))
	tk.MustQuery("select (select count(c_int*c_int) from t2 where c_int = t1.c_int) c1, (select count(1) from t2 where c_int = t1.c_int) c2 from t1;").
		Check(testkit.Rows("1 1", "0 0", "0 0"))
}

func (s *testIntegrationSerialSuite) TestIssue19804(c *C) {
	collate.SetNewCollationEnabledForTest(true)
	defer collate.SetNewCollationEnabledForTest(false)

	tk := testkit.NewTestKit(c, s.store)
	tk.MustExec(`use test;`)
	tk.MustExec(`drop table if exists t;`)
	tk.MustExec(`create table t(a set('a', 'b', 'c'));`)
	tk.MustGetErrMsg("alter table t change a a set('a', 'b', 'c', 'c');", "[types:1291]Column 'a' has duplicated value 'c' in SET")
	tk.MustExec(`drop table if exists t;`)
	tk.MustExec(`create table t(a enum('a', 'b', 'c'));`)
	tk.MustGetErrMsg("alter table t change a a enum('a', 'b', 'c', 'c');", "[types:1291]Column 'a' has duplicated value 'c' in ENUM")
	tk.MustExec(`drop table if exists t;`)
	tk.MustExec(`create table t(a set('a', 'b', 'c'));`)
	tk.MustExec(`alter table t change a a set('a', 'b', 'c', 'd');`)
	tk.MustGetErrMsg(`alter table t change a a set('a', 'b', 'c', 'e', 'f');`, "[ddl:8200]Unsupported modify column: cannot modify set column value d to e")
}

func (s *testIntegrationSerialSuite) TestIssue18949(c *C) {
	collate.SetNewCollationEnabledForTest(true)
	defer collate.SetNewCollationEnabledForTest(false)

	tk := testkit.NewTestKit(c, s.store)
	tk.MustExec("use test")
	tk.MustExec("drop table if exists t")
	tk.MustExec("create table t(id int, value set ('a','b','c') charset utf8mb4 collate utf8mb4_bin default 'a,b ');")
	tk.MustExec("drop table t")
	tk.MustExec("create table test(id int, value set ('a','b','c') charset utf8mb4 collate utf8mb4_general_ci default 'a,B ,C');")
}

func (s *testIntegrationSerialSuite) TestIssue17233(c *C) {
	tk := testkit.NewTestKit(c, s.store)
	tk.MustExec("use test")
	tk.MustExec("drop table if exists table_int")
	tk.MustExec(`CREATE TABLE table_int (
	  id_0 int(16) NOT NULL AUTO_INCREMENT,
	  col_int_0 int(16) DEFAULT NULL,
	  PRIMARY KEY (id_0),
	  KEY fvclc (id_0,col_int_0));`)
	tk.MustExec("INSERT INTO table_int VALUES (1,NULL),(2,NULL),(3,65535),(4,1),(5,0),(6,NULL),(7,-1),(8,65535),(9,NULL),(10,65535),(11,-1),(12,0),(13,-1),(14,1),(15,65535),(16,0),(17,1),(18,0),(19,0)")

	tk.MustExec("drop table if exists table_varchar")
	tk.MustExec(`CREATE TABLE table_varchar (
	  id_2 int(16) NOT NULL AUTO_INCREMENT,
	  col_varchar_2 varchar(511) DEFAULT NULL,
	  PRIMARY KEY (id_2));`)
	tk.MustExec(`INSERT INTO table_varchar VALUES (1,''),(2,''),(3,''),(4,''),(5,''),(6,''),(7,''),(8,''),(9,''),(10,''),(11,''),(12,'');`)

	tk.MustExec("drop table if exists table_float_varchar")
	tk.MustExec(`CREATE TABLE table_int_float_varchar (
	  id_6 int(16) NOT NULL AUTO_INCREMENT,
	  col_int_6 int(16) NOT NULL,
	  col_float_6 float DEFAULT NULL,
	  col_varchar_6 varchar(511) DEFAULT NULL,
	  PRIMARY KEY (id_6,col_int_6)
	)
	PARTITION BY RANGE ( col_int_6 ) (
	  PARTITION p0 VALUES LESS THAN (1),
	  PARTITION p2 VALUES LESS THAN (1000),
	  PARTITION p3 VALUES LESS THAN (10000),
	  PARTITION p5 VALUES LESS THAN (1000000),
	  PARTITION p7 VALUES LESS THAN (100000000),
	  PARTITION p9 VALUES LESS THAN (10000000000),
	  PARTITION p10 VALUES LESS THAN (100000000000),
	  PARTITION pn VALUES LESS THAN (MAXVALUE));`)
	tk.MustExec(`INSERT INTO table_int_float_varchar VALUES (1,-1,0.1,'0000-00-00 00:00:00'),(2,0,0,NULL),(3,-1,1,NULL),(4,0,NULL,NULL),(7,0,0.5,NULL),(8,0,0,NULL),(10,-1,0,'-1'),(5,1,-0.1,NULL),(6,1,0.1,NULL),(9,65535,0,'1');`)

	tk.MustExec("drop table if exists table_float")
	tk.MustExec(`CREATE TABLE table_float (
	  id_1 int(16) NOT NULL AUTO_INCREMENT,
	  col_float_1 float DEFAULT NULL,
	  PRIMARY KEY (id_1),
	  KEY zbjus (id_1,col_float_1));`)
	tk.MustExec(`INSERT INTO table_float VALUES (1,NULL),(2,-0.1),(3,-1),(4,NULL),(5,-0.1),(6,0),(7,0),(8,-1),(9,NULL),(10,NULL),(11,0.1),(12,-1);`)

	tk.MustExec("drop view if exists view_4")
	tk.MustExec(`CREATE DEFINER='root'@'127.0.0.1' VIEW view_4 (col_1, col_2, col_3, col_4, col_5, col_6, col_7, col_8, col_9, col_10) AS
    SELECT /*+ USE_INDEX(table_int fvclc, fvclc)*/
        tmp1.id_6 AS col_1,
        tmp1.col_int_6 AS col_2,
        tmp1.col_float_6 AS col_3,
        tmp1.col_varchar_6 AS col_4,
        tmp2.id_2 AS col_5,
        tmp2.col_varchar_2 AS col_6,
        tmp3.id_0 AS col_7,
        tmp3.col_int_0 AS col_8,
        tmp4.id_1 AS col_9,
        tmp4.col_float_1 AS col_10
    FROM ((
            test.table_int_float_varchar AS tmp1 LEFT JOIN
            test.table_varchar AS tmp2 ON ((NULL<=tmp2.col_varchar_2)) IS NULL
        ) JOIN
        test.table_int AS tmp3 ON (1.117853833115198e-03!=tmp1.col_int_6))
    JOIN
        test.table_float AS tmp4 ON !((1900370398268920328=0e+00)) WHERE ((''<='{Gm~PcZNb') OR (tmp2.id_2 OR tmp3.col_int_0)) ORDER BY col_1,col_2,col_3,col_4,col_5,col_6,col_7,col_8,col_9,col_10 LIMIT 20580,5;`)

	tk.MustExec("drop view if exists view_10")
	tk.MustExec(`CREATE DEFINER='root'@'127.0.0.1' VIEW view_10 (col_1, col_2) AS
    SELECT  table_int.id_0 AS col_1,
            table_int.col_int_0 AS col_2
    FROM test.table_int
    WHERE
        ((-1e+00=1) OR (0e+00>=table_int.col_int_0))
    ORDER BY col_1,col_2
    LIMIT 5,9;`)

	tk.MustQuery("SELECT col_1 FROM test.view_10").Sort().Check(testkit.Rows("16", "18", "19"))
	tk.MustQuery("SELECT col_1 FROM test.view_4").Sort().Check(testkit.Rows("8", "8", "8", "8", "8"))
	tk.MustQuery("SELECT view_10.col_1 FROM view_4 JOIN view_10").Check(testkit.Rows("16", "16", "16", "16", "16", "18", "18", "18", "18", "18", "19", "19", "19", "19", "19"))
}

func (s *testIntegrationSuite) TestIssue17767(c *C) {
	tk := testkit.NewTestKit(c, s.store)
	tk.MustExec("use test")
	tk.MustExec("drop table if exists t0;")
	tk.MustExec("CREATE TABLE t0(c0 INTEGER AS (NULL) NOT NULL, c1 INT);")
	tk.MustExec("CREATE INDEX i0 ON t0(c0, c1);")
	tk.MustExec("INSERT IGNORE INTO t0(c1) VALUES (0);")
	tk.MustQuery("SELECT * FROM t0").Check(testkit.Rows("0 0"))

	tk.MustExec("begin")
	tk.MustExec("INSERT IGNORE INTO t0(c1) VALUES (0);")
	tk.MustQuery("SELECT * FROM t0").Check(testkit.Rows("0 0", "0 0"))
	tk.MustExec("rollback")
}

func (s *testIntegrationSuite) TestIssue19596(c *C) {
	tk := testkit.NewTestKit(c, s.store)
	tk.MustExec("use test")
	tk.MustExec("drop table if exists t;")
	tk.MustExec("create table t (a int) partition by range(a) (PARTITION p0 VALUES LESS THAN (10));")
	tk.MustGetErrMsg("alter table t add partition (partition p1 values less than (a));", "[expression:1054]Unknown column 'a' in 'expression'")
	tk.MustQuery("select * from t;")
	tk.MustExec("drop table if exists t;")
	tk.MustGetErrMsg("create table t (a int) partition by range(a) (PARTITION p0 VALUES LESS THAN (a));", "[expression:1054]Unknown column 'a' in 'expression'")
}

func (s *testIntegrationSuite) TestIssue17476(c *C) {
	tk := testkit.NewTestKit(c, s.store)
	tk.MustExec("use test")
	tk.MustExec("DROP TABLE IF EXISTS `table_float`;")
	tk.MustExec("DROP TABLE IF EXISTS `table_int_float_varchar`;")
	tk.MustExec("CREATE TABLE `table_float` (`id_1` int(16) NOT NULL AUTO_INCREMENT,`col_float_1` float DEFAULT NULL,PRIMARY KEY (`id_1`)) ENGINE=InnoDB DEFAULT CHARSET=utf8mb4 COLLATE=utf8mb4_bin AUTO_INCREMENT=97635;")
	tk.MustExec("CREATE TABLE `table_int_float_varchar` " +
		"(`id_6` int(16) NOT NULL AUTO_INCREMENT," +
		"`col_int_6` int(16) DEFAULT NULL,`col_float_6` float DEFAULT NULL," +
		"`col_varchar_6` varchar(511) DEFAULT NULL,PRIMARY KEY (`id_6`)," +
		"KEY `vhyen` (`id_6`,`col_int_6`,`col_float_6`,`col_varchar_6`(1))," +
		"KEY `zzylq` (`id_6`,`col_int_6`,`col_float_6`,`col_varchar_6`(1))) " +
		"ENGINE=InnoDB DEFAULT CHARSET=utf8mb4 COLLATE=utf8mb4_bin AUTO_INCREMENT=90818;")

	tk.MustExec("INSERT INTO `table_float` VALUES (1,NULL),(2,0.1),(3,0),(4,-0.1),(5,-0.1),(6,NULL),(7,0.5),(8,0),(9,0),(10,NULL),(11,1),(12,1.5),(13,NULL),(14,NULL);")
	tk.MustExec("INSERT INTO `table_int_float_varchar` VALUES (1,0,0.1,'true'),(2,-1,1.5,'2020-02-02 02:02:00'),(3,NULL,1.5,NULL),(4,65535,0.1,'true'),(5,NULL,0.1,'1'),(6,-1,1.5,'2020-02-02 02:02:00'),(7,-1,NULL,''),(8,NULL,-0.1,NULL),(9,NULL,-0.1,'1'),(10,-1,NULL,''),(11,NULL,1.5,'false'),(12,-1,0,NULL),(13,0,-0.1,NULL),(14,-1,NULL,'-0'),(15,65535,-1,'1'),(16,NULL,0.5,NULL),(17,-1,NULL,NULL);")
	tk.MustQuery(`select count(*) from table_float
 JOIN table_int_float_varchar AS tmp3 ON (tmp3.col_varchar_6 AND NULL)
 IS NULL WHERE col_int_6=0;`).Check(testkit.Rows("14"))
	tk.MustQuery(`SELECT count(*) FROM (table_float JOIN table_int_float_varchar AS tmp3 ON (tmp3.col_varchar_6 AND NULL) IS NULL);`).Check(testkit.Rows("154"))
	tk.MustQuery(`SELECT * FROM (table_int_float_varchar AS tmp3) WHERE (col_varchar_6 AND NULL) IS NULL AND col_int_6=0;`).Check(testkit.Rows("13 0 -0.1 <nil>"))
}

func (s *testIntegrationSuite) TestIssue14349(c *C) {
	defer s.cleanEnv(c)
	tk := testkit.NewTestKit(c, s.store)
	tk.MustExec("use test;")
	tk.MustExec("drop table if exists papers;")
	tk.MustExec("create table papers(title text, content longtext)")
	tk.MustExec("insert into papers values('title', 'content')")
	tk.MustQuery(`select to_base64(title), to_base64(content) from papers;`).Check(testkit.Rows("dGl0bGU= Y29udGVudA=="))
	tk.MustExec("set tidb_enable_vectorized_expression = 0;")
	tk.MustQuery(`select to_base64(title), to_base64(content) from papers;`).Check(testkit.Rows("dGl0bGU= Y29udGVudA=="))
	tk.MustExec("set tidb_enable_vectorized_expression = 1;")
}

func (s *testIntegrationSuite) TestIssue20180(c *C) {
	tk := testkit.NewTestKit(c, s.store)
	tk.MustExec("use test")
	tk.MustExec("drop table if exists t;")
	tk.MustExec("drop table if exists t1;")
	tk.MustExec("create table t(a enum('a', 'b'), b tinyint);")
	tk.MustExec("create table t1(c varchar(20));")
	tk.MustExec("insert into t values('b', 0);")
	tk.MustExec("insert into t1 values('b');")
	tk.MustQuery("select * from t, t1 where t.a= t1.c;").Check(testkit.Rows("b 0 b"))
	tk.MustQuery("select * from t, t1 where t.b= t1.c;").Check(testkit.Rows("b 0 b"))
	tk.MustQuery("select * from t, t1 where t.a = t1.c and t.b= t1.c;").Check(testkit.Rows("b 0 b"))

	tk.MustExec("drop table if exists t;")
	tk.MustExec("create table t(a enum('a','b'));")
	tk.MustExec("insert into t values('b');")
	tk.MustQuery("select * from t where a > 1  and a = \"b\";").Check(testkit.Rows("b"))
}

<<<<<<< HEAD
func (s *testIntegrationSuite) TestIssue11755(c *C) {
	tk := testkit.NewTestKit(c, s.store)
	tk.MustExec("use test")
	tk.MustExec("drop table if exists lt;")
	tk.MustExec("create table lt (d decimal(10, 4));")
	tk.MustExec("insert into lt values(0.2),(0.2);")
	tk.MustQuery("select LEAD(d,1,1) OVER(), LAG(d,1,1) OVER() from lt;").Check(testkit.Rows("0.2000 1.0000", "1.0000 0.2000"))
=======
func (s *testIntegrationSuite) TestIssue20369(c *C) {
	tk := testkit.NewTestKit(c, s.store)
	tk.MustExec("use test")
	tk.MustExec("drop table if exists t;")
	tk.MustExec("create table t(a int);")
	tk.MustExec("insert into t values (1);")
	tk.MustExec("insert into t select values(a) from t;")
	tk.MustQuery("select * from t").Check(testkit.Rows("1", "<nil>"))
>>>>>>> 4ce28598
}

func (s *testIntegrationSuite) TestIssue20730(c *C) {
	tk := testkit.NewTestKit(c, s.store)
	tk.MustExec("use test")
	tk.MustExec("DROP TABLE IF EXISTS tmp;")
	tk.MustExec("CREATE TABLE tmp (id int(11) NOT NULL,value int(1) NOT NULL,PRIMARY KEY (id))")
	tk.MustExec("INSERT INTO tmp VALUES (1, 1),(2,2),(3,3),(4,4),(5,5)")
	tk.MustExec("SET @sum := 10")
	tk.MustQuery("SELECT @sum := IF(@sum=20,4,@sum + tmp.value) sum FROM tmp ORDER BY tmp.id").Check(testkit.Rows("11", "13", "16", "20", "4"))
}

func (s *testIntegrationSuite) TestIssue20860(c *C) {
	tk := testkit.NewTestKit(c, s.store)
	tk.MustExec("use test")
	tk.MustExec("drop table if exists t;")
	tk.MustExec("create table t(id int primary key, c int, d timestamp null default null)")
	tk.MustExec("insert into t values(1, 2, '2038-01-18 20:20:30')")
	c.Assert(tk.ExecToErr("update t set d = adddate(d, interval 1 day) where id < 10"), NotNil)
}

func (s *testIntegrationSuite) TestIssue10462(c *C) {
	tk := testkit.NewTestKit(c, s.store)
	tk.MustExec("use test")
	tk.MustQuery("select json_array(true)").Check(testkit.Rows("[true]"))
	tk.MustQuery("select json_array(1=2)").Check(testkit.Rows("[false]"))
	tk.MustQuery("select json_array(1!=2)").Check(testkit.Rows("[true]"))
	tk.MustQuery("select json_array(1<2)").Check(testkit.Rows("[true]"))
	tk.MustQuery("select json_array(1<=2)").Check(testkit.Rows("[true]"))
	tk.MustQuery("select json_array(1>2)").Check(testkit.Rows("[false]"))
	tk.MustQuery("select json_array(1>=2)").Check(testkit.Rows("[false]"))
	tk.MustQuery("select json_object(true, null <=> null)").Check(testkit.Rows("{\"1\": true}"))
	tk.MustQuery("select json_object(false, 1 and 2)").Check(testkit.Rows("{\"0\": true}"))
	tk.MustQuery("select json_object(false, 1 and 0)").Check(testkit.Rows("{\"0\": false}"))
	tk.MustQuery("select json_object(false, 1 or 0)").Check(testkit.Rows("{\"0\": true}"))
	tk.MustQuery("select json_object(false, 1 xor 0)").Check(testkit.Rows("{\"0\": true}"))
	tk.MustQuery("select json_object(false, 1 xor 1)").Check(testkit.Rows("{\"0\": false}"))
	tk.MustQuery("select json_object(false, not 1)").Check(testkit.Rows("{\"0\": false}"))
	tk.MustQuery("select json_array(null and 1)").Check(testkit.Rows("[null]"))
	tk.MustQuery("select json_array(null and 0)").Check(testkit.Rows("[false]"))
	tk.MustQuery("select json_array(null or 1)").Check(testkit.Rows("[true]"))
	tk.MustQuery("select json_array(null or 0)").Check(testkit.Rows("[null]"))
	tk.MustQuery("select json_array(1.15 or 0)").Check(testkit.Rows("[true]"))
	tk.MustQuery("select json_array('abc' or 0)").Check(testkit.Rows("[false]"))
	tk.MustQuery("select json_array('1abc' or 0)").Check(testkit.Rows("[true]"))
	tk.MustQuery("select json_array(null is true)").Check(testkit.Rows("[false]"))
	tk.MustQuery("select json_array(null is null)").Check(testkit.Rows("[true]"))
	tk.MustQuery("select json_array(1 in (1, 2))").Check(testkit.Rows("[true]"))
	tk.MustQuery("select json_array(0 in (1, 2))").Check(testkit.Rows("[false]"))
	tk.MustQuery("select json_array(0 not in (1, 2))").Check(testkit.Rows("[true]"))
	tk.MustQuery("select json_array(1 between 0 and 2)").Check(testkit.Rows("[true]"))
	tk.MustQuery("select json_array(1 not between 0 and 2)").Check(testkit.Rows("[false]"))
	tk.MustQuery("select json_array('123' like '123')").Check(testkit.Rows("[true]"))
	tk.MustQuery("select json_array('abcdef' rlike 'a.*c.*')").Check(testkit.Rows("[true]"))
	tk.MustQuery("select json_array(is_ipv4('127.0.0.1'))").Check(testkit.Rows("[true]"))
	tk.MustQuery("select json_array(is_ipv6('1a6b:8888:ff66:77ee:0000:1234:5678:bcde'))").Check(testkit.Rows("[true]"))
}

func (s *testIntegrationSerialSuite) TestJsonObjectCompare(c *C) {
	tk := testkit.NewTestKit(c, s.store)
	tk.MustExec("use test")

	tk.MustQuery("select json_object('k', -1) > json_object('k', 2)").Check(testkit.Rows("0"))
	tk.MustQuery("select json_object('k', -1) < json_object('k', 2)").Check(testkit.Rows("1"))

	tk.MustExec("drop table if exists tx")
	tk.MustExec("create table tx(a double, b int)")
	tk.MustExec("insert into tx values (3.0, 3)")
	tk.MustQuery("select json_object('k', a) = json_object('k', b) from tx").Check(testkit.Rows("1"))
}

func (s *testIntegrationSerialSuite) TestIssue21290(c *C) {
	tk := testkit.NewTestKit(c, s.store)
	tk.MustExec("use test")
	tk.MustExec("drop table if exists t1;")
	tk.MustExec("create table t1(a date);")
	tk.MustExec("insert into t1 values (20100202);")
	tk.MustQuery("select a in ('2020-02-02', 20100202) from t1;").Check(testkit.Rows("1"))
}

func (s *testIntegrationSuite) TestIssue11645(c *C) {
	defer s.cleanEnv(c)
	tk := testkit.NewTestKit(c, s.store)
	tk.MustQuery(`SELECT DATE_ADD('1000-01-01 00:00:00', INTERVAL -2 HOUR);`).Check(testkit.Rows("0999-12-31 22:00:00"))
	tk.MustQuery(`SELECT DATE_ADD('1000-01-01 00:00:00', INTERVAL -200 HOUR);`).Check(testkit.Rows("0999-12-23 16:00:00"))
	tk.MustQuery(`SELECT DATE_ADD('0001-01-01 00:00:00', INTERVAL -2 HOUR);`).Check(testkit.Rows("0000-00-00 22:00:00"))
	tk.MustQuery(`SELECT DATE_ADD('0001-01-01 00:00:00', INTERVAL -25 HOUR);`).Check(testkit.Rows("0000-00-00 23:00:00"))
	tk.MustQuery(`SELECT DATE_ADD('0001-01-01 00:00:00', INTERVAL -8784 HOUR);`).Check(testkit.Rows("0000-00-00 00:00:00"))
	tk.MustQuery(`SELECT DATE_ADD('0001-01-01 00:00:00', INTERVAL -8785 HOUR);`).Check(testkit.Rows("<nil>"))
	tk.MustQuery(`SELECT DATE_ADD('0001-01-02 00:00:00', INTERVAL -2 HOUR);`).Check(testkit.Rows("0001-01-01 22:00:00"))
	tk.MustQuery(`SELECT DATE_ADD('0001-01-02 00:00:00', INTERVAL -24 HOUR);`).Check(testkit.Rows("0001-01-01 00:00:00"))
	tk.MustQuery(`SELECT DATE_ADD('0001-01-02 00:00:00', INTERVAL -25 HOUR);`).Check(testkit.Rows("0000-00-00 23:00:00"))
	tk.MustQuery(`SELECT DATE_ADD('0001-01-02 00:00:00', INTERVAL -8785 HOUR);`).Check(testkit.Rows("0000-00-00 23:00:00"))
}

func (s *testIntegrationSerialSuite) TestCollationIndexJoin(c *C) {
	collate.SetNewCollationEnabledForTest(true)
	defer collate.SetNewCollationEnabledForTest(false)
	tk := testkit.NewTestKit(c, s.store)
	tk.MustExec("use test")
	tk.MustExec("drop table if exists t1, t2")
	tk.MustExec("create table t1(a int, b char(10), key(b)) collate utf8mb4_general_ci")
	tk.MustExec("create table t2(a int, b char(10), key(b)) collate ascii_bin")
	tk.MustExec("insert into t1 values (1, 'a')")
	tk.MustExec("insert into t2 values (1, 'A')")

	tk.MustQuery("select /*+ inl_join(t1) */ t1.b, t2.b from t1 join t2 where t1.b=t2.b").Check(testkit.Rows("a A"))
	tk.MustQuery("select /*+ hash_join(t1) */ t1.b, t2.b from t1 join t2 where t1.b=t2.b").Check(testkit.Rows("a A"))
	tk.MustQuery("select /*+ merge_join(t1) */ t1.b, t2.b from t1 join t2 where t1.b=t2.b").Check(testkit.Rows("a A"))
	tk.MustQuery("select /*+ inl_hash_join(t1) */ t1.b, t2.b from t1 join t2 where t1.b=t2.b").Check(testkit.Rows("a A"))
	tk.MustQuery("select /*+ inl_hash_join(t2) */ t1.b, t2.b from t1 join t2 where t1.b=t2.b").Check(testkit.Rows("a A"))
	tk.MustQuery("show warnings").Check(testkit.Rows("Warning 1815 Optimizer Hint /*+ INL_HASH_JOIN(t2) */ is inapplicable"))
	tk.MustQuery("select /*+ inl_merge_join(t1) */ t1.b, t2.b from t1 join t2 where t1.b=t2.b").Check(testkit.Rows("a A"))
	tk.MustQuery("select /*+ inl_merge_join(t2) */ t1.b, t2.b from t1 join t2 where t1.b=t2.b").Check(testkit.Rows("a A"))
	tk.MustQuery("show warnings").Check(testkit.Rows("Warning 1815 Optimizer Hint /*+ INL_MERGE_JOIN(t2) */ is inapplicable"))
}

func (s *testIntegrationSuite) TestDatetimeUserVariable(c *C) {
	tk := testkit.NewTestKit(c, s.store)
	tk.MustExec("set @p = now()")
	tk.MustExec("set @@tidb_enable_vectorized_expression = false")
	c.Check(tk.MustQuery("select @p").Rows()[0][0] != "", IsTrue)
	tk.MustExec("set @@tidb_enable_vectorized_expression = true")
	c.Check(tk.MustQuery("select @p").Rows()[0][0] != "", IsTrue)
}

func (s *testIntegrationSuite) TestIssue22098(c *C) {
	tk := testkit.NewTestKit(c, s.store)
	tk.MustExec("use test")
	tk.MustExec("CREATE TABLE `ta` (" +
		"  `k` varchar(32) NOT NULL DEFAULT ' '," +
		"  `c0` varchar(32) NOT NULL DEFAULT ' '," +
		"  `c` varchar(18) NOT NULL DEFAULT ' '," +
		"  `e0` varchar(1) NOT NULL DEFAULT ' '," +
		"  PRIMARY KEY (`k`,`c0`,`c`)," +
		"  KEY `idx` (`c`,`e0`)" +
		") ENGINE=InnoDB DEFAULT CHARSET=utf8mb4 COLLATE=utf8mb4_bin")
	tk.MustExec("CREATE TABLE `tb` (" +
		"  `k` varchar(32) NOT NULL DEFAULT ' '," +
		"  `e` int(11) NOT NULL DEFAULT '0'," +
		"  `i` int(11) NOT NULL DEFAULT '0'," +
		"  `s` varchar(1) NOT NULL DEFAULT ' '," +
		"  `c` varchar(50) NOT NULL DEFAULT ' '," +
		"  PRIMARY KEY (`k`)" +
		") ENGINE=InnoDB DEFAULT CHARSET=utf8mb4 COLLATE=utf8mb4_bin")
	tk.MustExec("prepare stmt from \"select a.* from ta a left join tb b on a.k = b.k where (a.k <> '000000' and ((b.s = ? and i = ? ) or (b.s = ? and e = ?) or (b.s not in(?, ?))) and b.c like '%1%') or (a.c <> '000000' and a.k = '000000')\"")
	tk.MustExec("set @a=3;set @b=20200414;set @c='a';set @d=20200414;set @e=3;set @f='a';")
	tk.MustQuery("execute stmt using @a,@b,@c,@d,@e,@f").Check(testkit.Rows())
}

func (s *testSuite2) TestIssue12205(c *C) {
	tk := testkit.NewTestKit(c, s.store)

	tk.MustExec("use test")
	tk.MustExec("drop table if exists t12205;")
	tk.MustExec("create table t12205(\n    `col_varchar_64` varchar(64) DEFAULT NULL,\n    `col_varchar_64_key` varchar(64) DEFAULT NULL\n);")
	tk.MustExec("insert into t12205 values('-1038024704','-527892480');")
	tk.MustQuery("select SEC_TO_TIME( ( `col_varchar_64` & `col_varchar_64_key` ) ),`col_varchar_64` & `col_varchar_64_key` from t12205; ").Check(
		testkit.Rows("838:59:59 18446744072635875328"))
	tk.MustQuery("show warnings;").Check(
		testkit.Rows("Warning 1292 Truncated incorrect time value: '18446744072635875000'"))
}

func (s *testIntegrationSuite) TestIssue11333(c *C) {
	defer s.cleanEnv(c)
	tk := testkit.NewTestKit(c, s.store)
	tk.MustExec("use test")
	tk.MustExec("drop table if exists t;")
	tk.MustExec("drop table if exists t1;")
	tk.MustExec("create table t(col1 decimal);")
	tk.MustExec(" insert into t values(0.00000000000000000000000000000000000000000000000000000000000000000000000000000000000000000);")
	tk.MustQuery(`select * from t;`).Check(testkit.Rows("0"))
	tk.MustExec("create table t1(col1 decimal(65,30));")
	tk.MustExec(" insert into t1 values(0.00000000000000000000000000000000000000000000000000000000000000000000000000000000000000000);")
	tk.MustQuery(`select * from t1;`).Check(testkit.Rows("0.000000000000000000000000000000"))
	tk.MustQuery(`select 0.00000000000000000000000000000000000000000000000000000000000000000000000000000000000000000;`).Check(testkit.Rows("0.000000000000000000000000000000000000000000000000000000000000000000000000"))
	tk.MustQuery(`select 0.0000000000000000000000000000000000000000000000000000000000000000000000012;`).Check(testkit.Rows("0.000000000000000000000000000000000000000000000000000000000000000000000001"))
	tk.MustQuery(`select 0.000000000000000000000000000000000000000000000000000000000000000000000001;`).Check(testkit.Rows("0.000000000000000000000000000000000000000000000000000000000000000000000001"))
}<|MERGE_RESOLUTION|>--- conflicted
+++ resolved
@@ -7333,7 +7333,6 @@
 	tk.MustQuery("select * from t where a > 1  and a = \"b\";").Check(testkit.Rows("b"))
 }
 
-<<<<<<< HEAD
 func (s *testIntegrationSuite) TestIssue11755(c *C) {
 	tk := testkit.NewTestKit(c, s.store)
 	tk.MustExec("use test")
@@ -7341,7 +7340,8 @@
 	tk.MustExec("create table lt (d decimal(10, 4));")
 	tk.MustExec("insert into lt values(0.2),(0.2);")
 	tk.MustQuery("select LEAD(d,1,1) OVER(), LAG(d,1,1) OVER() from lt;").Check(testkit.Rows("0.2000 1.0000", "1.0000 0.2000"))
-=======
+}
+
 func (s *testIntegrationSuite) TestIssue20369(c *C) {
 	tk := testkit.NewTestKit(c, s.store)
 	tk.MustExec("use test")
@@ -7350,7 +7350,6 @@
 	tk.MustExec("insert into t values (1);")
 	tk.MustExec("insert into t select values(a) from t;")
 	tk.MustQuery("select * from t").Check(testkit.Rows("1", "<nil>"))
->>>>>>> 4ce28598
 }
 
 func (s *testIntegrationSuite) TestIssue20730(c *C) {
