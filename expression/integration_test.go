// Copyright 2017 PingCAP, Inc.
//
// Licensed under the Apache License, Version 2.0 (the "License");
// you may not use this file except in compliance with the License.
// You may obtain a copy of the License at
//
//     http://www.apache.org/licenses/LICENSE-2.0
//
// Unless required by applicable law or agreed to in writing, software
// distributed under the License is distributed on an "AS IS" BASIS,
// See the License for the specific language governing permissions and
// limitations under the License.

package expression_test

import (
	"bytes"
	"context"
	"fmt"
	"math"
	"sort"
	"strconv"
	"strings"
	"time"

	. "github.com/pingcap/check"
	"github.com/pingcap/errors"
	"github.com/pingcap/parser/auth"
	"github.com/pingcap/parser/model"
	"github.com/pingcap/parser/mysql"
	"github.com/pingcap/parser/terror"
	"github.com/pingcap/tidb/domain"
	"github.com/pingcap/tidb/expression"
	"github.com/pingcap/tidb/kv"
	plannercore "github.com/pingcap/tidb/planner/core"
	"github.com/pingcap/tidb/session"
	"github.com/pingcap/tidb/sessionctx"
	"github.com/pingcap/tidb/sessionctx/variable"
	"github.com/pingcap/tidb/store/mockstore"
	"github.com/pingcap/tidb/table"
	"github.com/pingcap/tidb/types"
	"github.com/pingcap/tidb/util/collate"
	"github.com/pingcap/tidb/util/kvcache"
	"github.com/pingcap/tidb/util/mock"
	"github.com/pingcap/tidb/util/sqlexec"
	"github.com/pingcap/tidb/util/testkit"
	"github.com/pingcap/tidb/util/testutil"
)

var _ = Suite(&testIntegrationSuite{})
var _ = Suite(&testIntegrationSuite2{})
var _ = SerialSuites(&testIntegrationSerialSuite{})

type testIntegrationSuiteBase struct {
	store kv.Storage
	dom   *domain.Domain
	ctx   sessionctx.Context
}

type testIntegrationSuite struct {
	testIntegrationSuiteBase
}

type testIntegrationSuite2 struct {
	testIntegrationSuiteBase
}

type testIntegrationSerialSuite struct {
	testIntegrationSuiteBase
}

func (s *testIntegrationSuiteBase) cleanEnv(c *C) {
	tk := testkit.NewTestKit(c, s.store)
	tk.MustExec("use test")
	r := tk.MustQuery("show tables")
	for _, tb := range r.Rows() {
		tableName := tb[0]
		tk.MustExec(fmt.Sprintf("drop table %v", tableName))
	}
}

func (s *testIntegrationSuiteBase) SetUpSuite(c *C) {
	var err error
	s.store, s.dom, err = newStoreWithBootstrap()
	c.Assert(err, IsNil)
	s.ctx = mock.NewContext()
}

func (s *testIntegrationSuiteBase) TearDownSuite(c *C) {
	s.dom.Close()
	s.store.Close()
}

func (s *testIntegrationSuite) Test19654(c *C) {
	tk := testkit.NewTestKit(c, s.store)
	tk.MustExec("USE test;")

	// enum vs enum
	tk.MustExec("drop table if exists t1, t2;")
	tk.MustExec("create table t1 (b enum('a', 'b'));")
	tk.MustExec("insert into t1 values ('a');")
	tk.MustExec("create table t2 (b enum('b','a') not null, unique(b));")
	tk.MustExec("insert into t2 values ('a');")
	tk.MustQuery("select /*+ inl_join(t2)*/ * from t1, t2 where t1.b=t2.b;").Check(testkit.Rows("a a"))

	// set vs set
	tk.MustExec("drop table if exists t1, t2;")
	tk.MustExec("create table t1 (b set('a', 'b'));")
	tk.MustExec("insert into t1 values ('a');")
	tk.MustExec("create table t2 (b set('b','a') not null, unique(b));")
	tk.MustExec("insert into t2 values ('a');")
	tk.MustQuery("select /*+ inl_join(t2)*/ * from t1, t2 where t1.b=t2.b;").Check(testkit.Rows("a a"))

	// enum vs set
	tk.MustExec("drop table if exists t1, t2;")
	tk.MustExec("create table t1 (b enum('a', 'b'));")
	tk.MustExec("insert into t1 values ('a');")
	tk.MustExec("create table t2 (b set('b','a') not null, unique(b));")
	tk.MustExec("insert into t2 values ('a');")
	tk.MustQuery("select /*+ inl_join(t2)*/ * from t1, t2 where t1.b=t2.b;").Check(testkit.Rows("a a"))

	// char vs enum
	tk.MustExec("drop table if exists t1, t2;")
	tk.MustExec("create table t1 (b char(10));")
	tk.MustExec("insert into t1 values ('a');")
	tk.MustExec("create table t2 (b enum('b','a') not null, unique(b));")
	tk.MustExec("insert into t2 values ('a');")
	tk.MustQuery("select /*+ inl_join(t2)*/ * from t1, t2 where t1.b=t2.b;").Check(testkit.Rows("a a"))

	// char vs set
	tk.MustExec("drop table if exists t1, t2;")
	tk.MustExec("create table t1 (b char(10));")
	tk.MustExec("insert into t1 values ('a');")
	tk.MustExec("create table t2 (b set('b','a') not null, unique(b));")
	tk.MustExec("insert into t2 values ('a');")
	tk.MustQuery("select /*+ inl_join(t2)*/ * from t1, t2 where t1.b=t2.b;").Check(testkit.Rows("a a"))
}

func (s *testIntegrationSuite) TestFuncREPEAT(c *C) {
	tk := testkit.NewTestKit(c, s.store)
	defer s.cleanEnv(c)
	tk.MustExec("USE test;")
	tk.MustExec("DROP TABLE IF EXISTS table_string;")
	tk.MustExec("CREATE TABLE table_string(a CHAR(20), b VARCHAR(20), c TINYTEXT, d TEXT(20), e MEDIUMTEXT, f LONGTEXT, g BIGINT);")
	tk.MustExec("INSERT INTO table_string (a, b, c, d, e, f, g) VALUES ('a', 'b', 'c', 'd', 'e', 'f', 2);")
	tk.CheckExecResult(1, 0)

	r := tk.MustQuery("SELECT REPEAT(a, g), REPEAT(b, g), REPEAT(c, g), REPEAT(d, g), REPEAT(e, g), REPEAT(f, g) FROM table_string;")
	r.Check(testkit.Rows("aa bb cc dd ee ff"))

	r = tk.MustQuery("SELECT REPEAT(NULL, g), REPEAT(NULL, g), REPEAT(NULL, g), REPEAT(NULL, g), REPEAT(NULL, g), REPEAT(NULL, g) FROM table_string;")
	r.Check(testkit.Rows("<nil> <nil> <nil> <nil> <nil> <nil>"))

	r = tk.MustQuery("SELECT REPEAT(a, NULL), REPEAT(b, NULL), REPEAT(c, NULL), REPEAT(d, NULL), REPEAT(e, NULL), REPEAT(f, NULL) FROM table_string;")
	r.Check(testkit.Rows("<nil> <nil> <nil> <nil> <nil> <nil>"))

	r = tk.MustQuery("SELECT REPEAT(a, 2), REPEAT(b, 2), REPEAT(c, 2), REPEAT(d, 2), REPEAT(e, 2), REPEAT(f, 2) FROM table_string;")
	r.Check(testkit.Rows("aa bb cc dd ee ff"))

	r = tk.MustQuery("SELECT REPEAT(NULL, 2), REPEAT(NULL, 2), REPEAT(NULL, 2), REPEAT(NULL, 2), REPEAT(NULL, 2), REPEAT(NULL, 2) FROM table_string;")
	r.Check(testkit.Rows("<nil> <nil> <nil> <nil> <nil> <nil>"))

	r = tk.MustQuery("SELECT REPEAT(a, -1), REPEAT(b, -2), REPEAT(c, -2), REPEAT(d, -2), REPEAT(e, -2), REPEAT(f, -2) FROM table_string;")
	r.Check(testkit.Rows("     "))

	r = tk.MustQuery("SELECT REPEAT(a, 0), REPEAT(b, 0), REPEAT(c, 0), REPEAT(d, 0), REPEAT(e, 0), REPEAT(f, 0) FROM table_string;")
	r.Check(testkit.Rows("     "))

	r = tk.MustQuery("SELECT REPEAT(a, 16777217), REPEAT(b, 16777217), REPEAT(c, 16777217), REPEAT(d, 16777217), REPEAT(e, 16777217), REPEAT(f, 16777217) FROM table_string;")
	r.Check(testkit.Rows("<nil> <nil> <nil> <nil> <nil> <nil>"))
}

func (s *testIntegrationSuite) TestFuncLpadAndRpad(c *C) {
	tk := testkit.NewTestKit(c, s.store)
	defer s.cleanEnv(c)
	tk.MustExec(`USE test;`)
	tk.MustExec(`DROP TABLE IF EXISTS t;`)
	tk.MustExec(`CREATE TABLE t(a BINARY(10), b CHAR(10));`)
	tk.MustExec(`INSERT INTO t SELECT "中文", "abc";`)
	result := tk.MustQuery(`SELECT LPAD(a, 11, "a"), LPAD(b, 2, "xx") FROM t;`)
	result.Check(testkit.Rows("a中文\x00\x00\x00\x00 ab"))
	result = tk.MustQuery(`SELECT RPAD(a, 11, "a"), RPAD(b, 2, "xx") FROM t;`)
	result.Check(testkit.Rows("中文\x00\x00\x00\x00a ab"))
	result = tk.MustQuery(`SELECT LPAD("中文", 5, "字符"), LPAD("中文", 1, "a");`)
	result.Check(testkit.Rows("字符字中文 中"))
	result = tk.MustQuery(`SELECT RPAD("中文", 5, "字符"), RPAD("中文", 1, "a");`)
	result.Check(testkit.Rows("中文字符字 中"))
	result = tk.MustQuery(`SELECT RPAD("中文", -5, "字符"), RPAD("中文", 10, "");`)
	result.Check(testkit.Rows("<nil> <nil>"))
	result = tk.MustQuery(`SELECT LPAD("中文", -5, "字符"), LPAD("中文", 10, "");`)
	result.Check(testkit.Rows("<nil> <nil>"))
}

func (s *testIntegrationSuite) TestMiscellaneousBuiltin(c *C) {
	ctx := context.Background()
	defer s.cleanEnv(c)

	tk := testkit.NewTestKit(c, s.store)
	tk.MustExec("use test")
	// for uuid
	r := tk.MustQuery("select uuid(), uuid(), uuid(), uuid(), uuid(), uuid();")
	for _, it := range r.Rows() {
		for _, item := range it {
			uuid, ok := item.(string)
			c.Assert(ok, Equals, true)
			list := strings.Split(uuid, "-")
			c.Assert(len(list), Equals, 5)
			c.Assert(len(list[0]), Equals, 8)
			c.Assert(len(list[1]), Equals, 4)
			c.Assert(len(list[2]), Equals, 4)
			c.Assert(len(list[3]), Equals, 4)
			c.Assert(len(list[4]), Equals, 12)
		}
	}
	tk.MustQuery("select sleep(1);").Check(testkit.Rows("0"))
	tk.MustQuery("select sleep(0);").Check(testkit.Rows("0"))
	tk.MustQuery("select sleep('a');").Check(testkit.Rows("0"))
	tk.MustQuery("show warnings;").Check(testkit.Rows("Warning 1292 Truncated incorrect FLOAT value: 'a'"))
	rs, err := tk.Exec("select sleep(-1);")
	c.Assert(err, IsNil)
	c.Assert(rs, NotNil)
	_, err = session.GetRows4Test(ctx, tk.Se, rs)
	c.Assert(err, NotNil)
	c.Assert(rs.Close(), IsNil)

	tk.MustQuery("SELECT INET_ATON('10.0.5.9');").Check(testkit.Rows("167773449"))
	tk.MustQuery("SELECT INET_NTOA(167773449);").Check(testkit.Rows("10.0.5.9"))
	tk.MustQuery("SELECT HEX(INET6_ATON('fdfe::5a55:caff:fefa:9089'));").Check(testkit.Rows("FDFE0000000000005A55CAFFFEFA9089"))
	tk.MustQuery("SELECT HEX(INET6_ATON('10.0.5.9'));").Check(testkit.Rows("0A000509"))
	tk.MustQuery("SELECT INET6_NTOA(INET6_ATON('fdfe::5a55:caff:fefa:9089'));").Check(testkit.Rows("fdfe::5a55:caff:fefa:9089"))
	tk.MustQuery("SELECT INET6_NTOA(INET6_ATON('10.0.5.9'));").Check(testkit.Rows("10.0.5.9"))
	tk.MustQuery("SELECT INET6_NTOA(UNHEX('FDFE0000000000005A55CAFFFEFA9089'));").Check(testkit.Rows("fdfe::5a55:caff:fefa:9089"))
	tk.MustQuery("SELECT INET6_NTOA(UNHEX('0A000509'));").Check(testkit.Rows("10.0.5.9"))

	tk.MustQuery(`SELECT IS_IPV4('10.0.5.9'), IS_IPV4('10.0.5.256');`).Check(testkit.Rows("1 0"))
	tk.MustQuery(`SELECT IS_IPV4_COMPAT(INET6_ATON('::10.0.5.9'));`).Check(testkit.Rows("1"))
	tk.MustQuery(`SELECT IS_IPV4_COMPAT(INET6_ATON('::ffff:10.0.5.9'));`).Check(testkit.Rows("0"))
	tk.MustQuery(`SELECT
	  IS_IPV4_COMPAT(INET6_ATON('::192.168.0.1')),
	  IS_IPV4_COMPAT(INET6_ATON('::c0a8:0001')),
	  IS_IPV4_COMPAT(INET6_ATON('::c0a8:1'));`).Check(testkit.Rows("1 1 1"))
	tk.MustQuery(`SELECT IS_IPV4_MAPPED(INET6_ATON('::10.0.5.9'));`).Check(testkit.Rows("0"))
	tk.MustQuery(`SELECT IS_IPV4_MAPPED(INET6_ATON('::ffff:10.0.5.9'));`).Check(testkit.Rows("1"))
	tk.MustQuery(`SELECT
	  IS_IPV4_MAPPED(INET6_ATON('::ffff:192.168.0.1')),
	  IS_IPV4_MAPPED(INET6_ATON('::ffff:c0a8:0001')),
	  IS_IPV4_MAPPED(INET6_ATON('::ffff:c0a8:1'));`).Check(testkit.Rows("1 1 1"))
	tk.MustQuery(`SELECT IS_IPV6('10.0.5.9'), IS_IPV6('::1');`).Check(testkit.Rows("0 1"))

	tk.MustExec("drop table if exists t1;")
	tk.MustExec(`create table t1(
        a int,
        b int not null,
        c int not null default 0,
        d int default 0,
        unique key(b,c),
        unique key(b,d)
);`)
	tk.MustExec("insert into t1 (a,b) values(1,10),(1,20),(2,30),(2,40);")
	tk.MustQuery("select any_value(a), sum(b) from t1;").Check(testkit.Rows("1 100"))
	tk.MustQuery("select a,any_value(b),sum(c) from t1 group by a order by a;").Check(testkit.Rows("1 10 0", "2 30 0"))

	// for locks
	tk.MustExec(`set tidb_enable_noop_functions=1;`)
	result := tk.MustQuery(`SELECT GET_LOCK('test_lock1', 10);`)
	result.Check(testkit.Rows("1"))
	result = tk.MustQuery(`SELECT GET_LOCK('test_lock2', 10);`)
	result.Check(testkit.Rows("1"))

	result = tk.MustQuery(`SELECT RELEASE_LOCK('test_lock2');`)
	result.Check(testkit.Rows("1"))
	result = tk.MustQuery(`SELECT RELEASE_LOCK('test_lock1');`)
	result.Check(testkit.Rows("1"))
}

func (s *testIntegrationSuite) TestConvertToBit(c *C) {
	defer s.cleanEnv(c)
	tk := testkit.NewTestKit(c, s.store)
	tk.MustExec("use test")
	tk.MustExec("drop table if exists t, t1")
	tk.MustExec("create table t (a bit(64))")
	tk.MustExec("create table t1 (a varchar(2))")
	tk.MustExec(`insert t1 value ('10')`)
	tk.MustExec(`insert t select a from t1`)
	tk.MustQuery("select a+0 from t").Check(testkit.Rows("12592"))

	tk.MustExec("drop table if exists t, t1")
	tk.MustExec("create table t (a bit(64))")
	tk.MustExec("create table t1 (a binary(2))")
	tk.MustExec(`insert t1 value ('10')`)
	tk.MustExec(`insert t select a from t1`)
	tk.MustQuery("select a+0 from t").Check(testkit.Rows("12592"))

	tk.MustExec("drop table if exists t, t1")
	tk.MustExec("create table t (a bit(64))")
	tk.MustExec("create table t1 (a datetime)")
	tk.MustExec(`insert t1 value ('09-01-01')`)
	tk.MustExec(`insert t select a from t1`)
	tk.MustQuery("select a+0 from t").Check(testkit.Rows("20090101000000"))

	// For issue 20118
	tk.MustExec("drop table if exists t;")
	tk.MustExec("create table t(a tinyint, b bit(63));")
	tk.MustExec("insert ignore  into t values(599999999, -1);")
	tk.MustQuery("show warnings;").Check(testkit.Rows(
		"Warning 1690 constant 599999999 overflows tinyint",
		"Warning 1406 Data Too Long, field len 63"))
	tk.MustQuery("select * from t;").Check(testkit.Rows("127 \u007f\xff\xff\xff\xff\xff\xff\xff"))
}

func (s *testIntegrationSuite2) TestMathBuiltin(c *C) {
	ctx := context.Background()
	defer s.cleanEnv(c)
	tk := testkit.NewTestKit(c, s.store)
	tk.MustExec("use test")

	// for degrees
	result := tk.MustQuery("select degrees(0), degrees(1)")
	result.Check(testkit.Rows("0 57.29577951308232"))
	result = tk.MustQuery("select degrees(2), degrees(5)")
	result.Check(testkit.Rows("114.59155902616465 286.4788975654116"))

	// for sin
	result = tk.MustQuery("select sin(0), sin(1.5707963267949)")
	result.Check(testkit.Rows("0 1"))
	result = tk.MustQuery("select sin(1), sin(100)")
	result.Check(testkit.Rows("0.8414709848078965 -0.5063656411097588"))
	result = tk.MustQuery("select sin('abcd')")
	result.Check(testkit.Rows("0"))

	// for cos
	result = tk.MustQuery("select cos(0), cos(3.1415926535898)")
	result.Check(testkit.Rows("1 -1"))
	result = tk.MustQuery("select cos('abcd')")
	result.Check(testkit.Rows("1"))

	// for tan
	result = tk.MustQuery("select tan(0.00), tan(PI()/4)")
	result.Check(testkit.Rows("0 1"))
	result = tk.MustQuery("select tan('abcd')")
	result.Check(testkit.Rows("0"))

	// for log2
	result = tk.MustQuery("select log2(0.0)")
	result.Check(testkit.Rows("<nil>"))
	result = tk.MustQuery("select log2(4)")
	result.Check(testkit.Rows("2"))
	result = tk.MustQuery("select log2('8.0abcd')")
	result.Check(testkit.Rows("3"))
	result = tk.MustQuery("select log2(-1)")
	result.Check(testkit.Rows("<nil>"))
	result = tk.MustQuery("select log2(NULL)")
	result.Check(testkit.Rows("<nil>"))

	// for log10
	result = tk.MustQuery("select log10(0.0)")
	result.Check(testkit.Rows("<nil>"))
	result = tk.MustQuery("select log10(100)")
	result.Check(testkit.Rows("2"))
	result = tk.MustQuery("select log10('1000.0abcd')")
	result.Check(testkit.Rows("3"))
	result = tk.MustQuery("select log10(-1)")
	result.Check(testkit.Rows("<nil>"))
	result = tk.MustQuery("select log10(NULL)")
	result.Check(testkit.Rows("<nil>"))

	//for log
	result = tk.MustQuery("select log(0.0)")
	result.Check(testkit.Rows("<nil>"))
	result = tk.MustQuery("select log(100)")
	result.Check(testkit.Rows("4.605170185988092"))
	result = tk.MustQuery("select log('100.0abcd')")
	result.Check(testkit.Rows("4.605170185988092"))
	result = tk.MustQuery("select log(-1)")
	result.Check(testkit.Rows("<nil>"))
	result = tk.MustQuery("select log(NULL)")
	result.Check(testkit.Rows("<nil>"))
	result = tk.MustQuery("select log(NULL, NULL)")
	result.Check(testkit.Rows("<nil>"))
	result = tk.MustQuery("select log(1, 100)")
	result.Check(testkit.Rows("<nil>"))
	result = tk.MustQuery("select log(0.5, 0.25)")
	result.Check(testkit.Rows("2"))
	result = tk.MustQuery("select log(-1, 0.25)")
	result.Check(testkit.Rows("<nil>"))

	// for atan
	result = tk.MustQuery("select atan(0), atan(-1), atan(1), atan(1,2)")
	result.Check(testkit.Rows("0 -0.7853981633974483 0.7853981633974483 0.4636476090008061"))
	result = tk.MustQuery("select atan('tidb')")
	result.Check(testkit.Rows("0"))

	// for asin
	result = tk.MustQuery("select asin(0), asin(-2), asin(2), asin(1)")
	result.Check(testkit.Rows("0 <nil> <nil> 1.5707963267948966"))
	result = tk.MustQuery("select asin('tidb')")
	result.Check(testkit.Rows("0"))

	// for acos
	result = tk.MustQuery("select acos(0), acos(-2), acos(2), acos(1)")
	result.Check(testkit.Rows("1.5707963267948966 <nil> <nil> 0"))
	result = tk.MustQuery("select acos('tidb')")
	result.Check(testkit.Rows("1.5707963267948966"))

	// for pi
	result = tk.MustQuery("select pi()")
	result.Check(testkit.Rows("3.141592653589793"))

	// for floor
	result = tk.MustQuery("select floor(0), floor(null), floor(1.23), floor(-1.23), floor(1)")
	result.Check(testkit.Rows("0 <nil> 1 -2 1"))
	result = tk.MustQuery("select floor('tidb'), floor('1tidb'), floor('tidb1')")
	result.Check(testkit.Rows("0 1 0"))
	result = tk.MustQuery("SELECT floor(t.c_datetime) FROM (select CAST('2017-07-19 00:00:00' AS DATETIME) AS c_datetime) AS t")
	result.Check(testkit.Rows("20170719000000"))
	result = tk.MustQuery("SELECT floor(t.c_time) FROM (select CAST('12:34:56' AS TIME) AS c_time) AS t")
	result.Check(testkit.Rows("123456"))
	result = tk.MustQuery("SELECT floor(t.c_time) FROM (select CAST('00:34:00' AS TIME) AS c_time) AS t")
	result.Check(testkit.Rows("3400"))
	result = tk.MustQuery("SELECT floor(t.c_time) FROM (select CAST('00:00:00' AS TIME) AS c_time) AS t")
	result.Check(testkit.Rows("0"))
	result = tk.MustQuery("SELECT floor(t.c_decimal) FROM (SELECT CAST('-10.01' AS DECIMAL(10,2)) AS c_decimal) AS t")
	result.Check(testkit.Rows("-11"))
	result = tk.MustQuery("SELECT floor(t.c_decimal) FROM (SELECT CAST('-10.01' AS DECIMAL(10,1)) AS c_decimal) AS t")
	result.Check(testkit.Rows("-10"))

	// for ceil/ceiling
	result = tk.MustQuery("select ceil(0), ceil(null), ceil(1.23), ceil(-1.23), ceil(1)")
	result.Check(testkit.Rows("0 <nil> 2 -1 1"))
	result = tk.MustQuery("select ceiling(0), ceiling(null), ceiling(1.23), ceiling(-1.23), ceiling(1)")
	result.Check(testkit.Rows("0 <nil> 2 -1 1"))
	result = tk.MustQuery("select ceil('tidb'), ceil('1tidb'), ceil('tidb1'), ceiling('tidb'), ceiling('1tidb'), ceiling('tidb1')")
	result.Check(testkit.Rows("0 1 0 0 1 0"))
	result = tk.MustQuery("select ceil(t.c_datetime), ceiling(t.c_datetime) from (select cast('2017-07-20 00:00:00' as datetime) as c_datetime) as t")
	result.Check(testkit.Rows("20170720000000 20170720000000"))
	result = tk.MustQuery("select ceil(t.c_time), ceiling(t.c_time) from (select cast('12:34:56' as time) as c_time) as t")
	result.Check(testkit.Rows("123456 123456"))
	result = tk.MustQuery("select ceil(t.c_time), ceiling(t.c_time) from (select cast('00:34:00' as time) as c_time) as t")
	result.Check(testkit.Rows("3400 3400"))
	result = tk.MustQuery("select ceil(t.c_time), ceiling(t.c_time) from (select cast('00:00:00' as time) as c_time) as t")
	result.Check(testkit.Rows("0 0"))
	result = tk.MustQuery("select ceil(t.c_decimal), ceiling(t.c_decimal) from (select cast('-10.01' as decimal(10,2)) as c_decimal) as t")
	result.Check(testkit.Rows("-10 -10"))
	result = tk.MustQuery("select ceil(t.c_decimal), ceiling(t.c_decimal) from (select cast('-10.01' as decimal(10,1)) as c_decimal) as t")
	result.Check(testkit.Rows("-10 -10"))
	result = tk.MustQuery("select floor(18446744073709551615), ceil(18446744073709551615)")
	result.Check(testkit.Rows("18446744073709551615 18446744073709551615"))
	result = tk.MustQuery("select floor(18446744073709551615.1233), ceil(18446744073709551615.1233)")
	result.Check(testkit.Rows("18446744073709551615 18446744073709551616"))
	result = tk.MustQuery("select floor(-18446744073709551617), ceil(-18446744073709551617), floor(-18446744073709551617.11), ceil(-18446744073709551617.11)")
	result.Check(testkit.Rows("-18446744073709551617 -18446744073709551617 -18446744073709551618 -18446744073709551617"))
	tk.MustExec("drop table if exists t;")
	tk.MustExec("create table t(a decimal(40,20) UNSIGNED);")
	tk.MustExec("insert into t values(2.99999999900000000000), (12), (0);")
	tk.MustQuery("select a, ceil(a) from t where ceil(a) > 1;").Check(testkit.Rows("2.99999999900000000000 3", "12.00000000000000000000 12"))
	tk.MustQuery("select a, ceil(a) from t;").Check(testkit.Rows("2.99999999900000000000 3", "12.00000000000000000000 12", "0.00000000000000000000 0"))
	tk.MustQuery("select ceil(-29464);").Check(testkit.Rows("-29464"))
	tk.MustQuery("select a, floor(a) from t where floor(a) > 1;").Check(testkit.Rows("2.99999999900000000000 2", "12.00000000000000000000 12"))
	tk.MustQuery("select a, floor(a) from t;").Check(testkit.Rows("2.99999999900000000000 2", "12.00000000000000000000 12", "0.00000000000000000000 0"))
	tk.MustQuery("select floor(-29464);").Check(testkit.Rows("-29464"))

	tk.MustExec(`drop table if exists t;`)
	tk.MustExec(`create table t(a decimal(40,20), b bigint);`)
	tk.MustExec(`insert into t values(-2.99999990000000000000, -1);`)
	tk.MustQuery(`select floor(a), floor(a), floor(a) from t;`).Check(testkit.Rows(`-3 -3 -3`))
	tk.MustQuery(`select b, floor(b) from t;`).Check(testkit.Rows(`-1 -1`))

	// for cot
	result = tk.MustQuery("select cot(1), cot(-1), cot(NULL)")
	result.Check(testkit.Rows("0.6420926159343308 -0.6420926159343308 <nil>"))
	result = tk.MustQuery("select cot('1tidb')")
	result.Check(testkit.Rows("0.6420926159343308"))
	rs, err := tk.Exec("select cot(0)")
	c.Assert(err, IsNil)
	_, err = session.GetRows4Test(ctx, tk.Se, rs)
	c.Assert(err, NotNil)
	terr := errors.Cause(err).(*terror.Error)
	c.Assert(terr.Code(), Equals, errors.ErrCode(mysql.ErrDataOutOfRange))
	c.Assert(rs.Close(), IsNil)

	//for exp
	result = tk.MustQuery("select exp(0), exp(1), exp(-1), exp(1.2), exp(NULL)")
	result.Check(testkit.Rows("1 2.718281828459045 0.36787944117144233 3.3201169227365472 <nil>"))
	result = tk.MustQuery("select exp('tidb'), exp('1tidb')")
	result.Check(testkit.Rows("1 2.718281828459045"))
	rs, err = tk.Exec("select exp(1000000)")
	c.Assert(err, IsNil)
	_, err = session.GetRows4Test(ctx, tk.Se, rs)
	c.Assert(err, NotNil)
	terr = errors.Cause(err).(*terror.Error)
	c.Assert(terr.Code(), Equals, errors.ErrCode(mysql.ErrDataOutOfRange))
	c.Assert(rs.Close(), IsNil)
	tk.MustExec("drop table if exists t")
	tk.MustExec("create table t(a float)")
	tk.MustExec("insert into t values(1000000)")
	rs, err = tk.Exec("select exp(a) from t")
	c.Assert(err, IsNil)
	_, err = session.GetRows4Test(ctx, tk.Se, rs)
	c.Assert(err, NotNil)
	terr = errors.Cause(err).(*terror.Error)
	c.Assert(terr.Code(), Equals, errors.ErrCode(mysql.ErrDataOutOfRange))
	c.Assert(err.Error(), Equals, "[types:1690]DOUBLE value is out of range in 'exp(test.t.a)'")
	c.Assert(rs.Close(), IsNil)

	// for conv
	result = tk.MustQuery("SELECT CONV('a', 16, 2);")
	result.Check(testkit.Rows("1010"))
	result = tk.MustQuery("SELECT CONV('6E', 18, 8);")
	result.Check(testkit.Rows("172"))
	result = tk.MustQuery("SELECT CONV(-17, 10, -18);")
	result.Check(testkit.Rows("-H"))
	result = tk.MustQuery("SELECT CONV(10+'10'+'10'+X'0a', 10, 10);")
	result.Check(testkit.Rows("40"))
	result = tk.MustQuery("SELECT CONV('a', 1, 10);")
	result.Check(testkit.Rows("<nil>"))
	result = tk.MustQuery("SELECT CONV('a', 37, 10);")
	result.Check(testkit.Rows("<nil>"))
	result = tk.MustQuery("SELECT CONV(0x0020, 2, 2);")
	result.Check(testkit.Rows("100000"))
	result = tk.MustQuery("SELECT CONV(0b10, 16, 2)")
	result.Check(testkit.Rows("10"))
	result = tk.MustQuery("SELECT CONV(0b10, 16, 8)")
	result.Check(testkit.Rows("2"))
	tk.MustExec("drop table if exists bit")
	tk.MustExec("create table bit(b bit(10))")
	tk.MustExec(`INSERT INTO bit (b) VALUES
			(0b0000010101),
			(0b0000010101),
			(NULL),
			(0b0000000001),
			(0b0000000000),
			(0b1111111111),
			(0b1111111111),
			(0b1111111111),
			(0b0000000000),
			(0b0000000000),
			(0b0000000000),
			(0b0000000000),
			(0b0000100000);`)
	tk.MustQuery("select conv(b, 2, 2) from `bit`").Check(testkit.Rows(
		"10101",
		"10101",
		"<nil>",
		"1",
		"0",
		"1111111111",
		"1111111111",
		"1111111111",
		"0",
		"0",
		"0",
		"0",
		"100000"))

	// for abs
	result = tk.MustQuery("SELECT ABS(-1);")
	result.Check(testkit.Rows("1"))
	result = tk.MustQuery("SELECT ABS('abc');")
	result.Check(testkit.Rows("0"))
	result = tk.MustQuery("SELECT ABS(18446744073709551615);")
	result.Check(testkit.Rows("18446744073709551615"))
	result = tk.MustQuery("SELECT ABS(123.4);")
	result.Check(testkit.Rows("123.4"))
	result = tk.MustQuery("SELECT ABS(-123.4);")
	result.Check(testkit.Rows("123.4"))
	result = tk.MustQuery("SELECT ABS(1234E-1);")
	result.Check(testkit.Rows("123.4"))
	result = tk.MustQuery("SELECT ABS(-9223372036854775807);")
	result.Check(testkit.Rows("9223372036854775807"))
	result = tk.MustQuery("SELECT ABS(NULL);")
	result.Check(testkit.Rows("<nil>"))
	rs, err = tk.Exec("SELECT ABS(-9223372036854775808);")
	c.Assert(err, IsNil)
	_, err = session.GetRows4Test(ctx, tk.Se, rs)
	c.Assert(err, NotNil)
	terr = errors.Cause(err).(*terror.Error)
	c.Assert(terr.Code(), Equals, errors.ErrCode(mysql.ErrDataOutOfRange))
	c.Assert(rs.Close(), IsNil)

	// for round
	result = tk.MustQuery("SELECT ROUND(2.5), ROUND(-2.5), ROUND(25E-1);")
	result.Check(testkit.Rows("3 -3 2"))
	result = tk.MustQuery("SELECT ROUND(2.5, NULL), ROUND(NULL, 4), ROUND(NULL, NULL), ROUND(NULL);")
	result.Check(testkit.Rows("<nil> <nil> <nil> <nil>"))
	result = tk.MustQuery("SELECT ROUND('123.4'), ROUND('123e-2');")
	result.Check(testkit.Rows("123 1"))
	result = tk.MustQuery("SELECT ROUND(-9223372036854775808);")
	result.Check(testkit.Rows("-9223372036854775808"))
	result = tk.MustQuery("SELECT ROUND(123.456, 0), ROUND(123.456, 1), ROUND(123.456, 2), ROUND(123.456, 3), ROUND(123.456, 4), ROUND(123.456, -1), ROUND(123.456, -2), ROUND(123.456, -3), ROUND(123.456, -4);")
	result.Check(testkit.Rows("123 123.5 123.46 123.456 123.4560 120 100 0 0"))
	result = tk.MustQuery("SELECT ROUND(123456E-3, 0), ROUND(123456E-3, 1), ROUND(123456E-3, 2), ROUND(123456E-3, 3), ROUND(123456E-3, 4), ROUND(123456E-3, -1), ROUND(123456E-3, -2), ROUND(123456E-3, -3), ROUND(123456E-3, -4);")
	result.Check(testkit.Rows("123 123.5 123.46 123.456 123.456 120 100 0 0")) // TODO: Column 5 should be 123.4560

	// for truncate
	result = tk.MustQuery("SELECT truncate(123, -2), truncate(123, 2), truncate(123, 1), truncate(123, -1);")
	result.Check(testkit.Rows("100 123 123 120"))
	result = tk.MustQuery("SELECT truncate(123.456, -2), truncate(123.456, 2), truncate(123.456, 1), truncate(123.456, 3), truncate(1.23, 100), truncate(123456E-3, 2);")
	result.Check(testkit.Rows("100 123.45 123.4 123.456 1.230000000000000000000000000000 123.45"))
	result = tk.MustQuery("SELECT truncate(9223372036854775807, -7), truncate(9223372036854775808, -10), truncate(cast(-1 as unsigned), -10);")
	result.Check(testkit.Rows("9223372036850000000 9223372030000000000 18446744070000000000"))
	// issue 17181,19390
	tk.MustQuery("select truncate(42, -9223372036854775808);").Check(testkit.Rows("0"))
	tk.MustQuery("select truncate(42, 9223372036854775808);").Check(testkit.Rows("42"))
	tk.MustQuery("select truncate(42, -2147483648);").Check(testkit.Rows("0"))
	tk.MustQuery("select truncate(42, 2147483648);").Check(testkit.Rows("42"))
	tk.MustQuery("select truncate(42, 18446744073709551615);").Check(testkit.Rows("42"))
	tk.MustQuery("select truncate(42, 4294967295);").Check(testkit.Rows("42"))
	tk.MustQuery("select truncate(42, -0);").Check(testkit.Rows("42"))
	tk.MustQuery("select truncate(42, -307);").Check(testkit.Rows("0"))
	tk.MustQuery("select truncate(42, -308);").Check(testkit.Rows("0"))
	tk.MustQuery("select truncate(42, -309);").Check(testkit.Rows("0"))
	tk.MustExec(`drop table if exists t;`)
	tk.MustExec("create table t (a bigint unsigned);")
	tk.MustExec("insert into t values (18446744073709551615), (4294967295), (9223372036854775808), (2147483648);")
	tk.MustQuery("select truncate(42, a) from t;").Check(testkit.Rows("42", "42", "42", "42"))

	tk.MustExec(`drop table if exists t;`)
	tk.MustExec(`create table t(a date, b datetime, c timestamp, d varchar(20));`)
	tk.MustExec(`insert into t select "1234-12-29", "1234-12-29 16:24:13.9912", "2014-12-29 16:19:28", "12.34567";`)

	// NOTE: the actually result is: 12341220 12341229.0 12341200 12341229.00,
	// but Datum.ToString() don't format decimal length for float numbers.
	result = tk.MustQuery(`select truncate(a, -1), truncate(a, 1), truncate(a, -2), truncate(a, 2) from t;`)
	result.Check(testkit.Rows("12341220 12341229 12341200 12341229"))

	// NOTE: the actually result is: 12341229162410 12341229162414.0 12341229162400 12341229162414.00,
	// but Datum.ToString() don't format decimal length for float numbers.
	result = tk.MustQuery(`select truncate(b, -1), truncate(b, 1), truncate(b, -2), truncate(b, 2) from t;`)
	result.Check(testkit.Rows("12341229162410 12341229162414 12341229162400 12341229162414"))

	// NOTE: the actually result is: 20141229161920 20141229161928.0 20141229161900 20141229161928.00,
	// but Datum.ToString() don't format decimal length for float numbers.
	result = tk.MustQuery(`select truncate(c, -1), truncate(c, 1), truncate(c, -2), truncate(c, 2) from t;`)
	result.Check(testkit.Rows("20141229161920 20141229161928 20141229161900 20141229161928"))

	result = tk.MustQuery(`select truncate(d, -1), truncate(d, 1), truncate(d, -2), truncate(d, 2) from t;`)
	result.Check(testkit.Rows("10 12.3 0 12.34"))

	result = tk.MustQuery(`select truncate(json_array(), 1), truncate("cascasc", 1);`)
	result.Check(testkit.Rows("0 0"))

	// for pow
	result = tk.MustQuery("SELECT POW('12', 2), POW(1.2e1, '2.0'), POW(12, 2.0);")
	result.Check(testkit.Rows("144 144 144"))
	result = tk.MustQuery("SELECT POW(null, 2), POW(2, null), POW(null, null);")
	result.Check(testkit.Rows("<nil> <nil> <nil>"))
	result = tk.MustQuery("SELECT POW(0, 0);")
	result.Check(testkit.Rows("1"))
	result = tk.MustQuery("SELECT POW(0, 0.1), POW(0, 0.5), POW(0, 1);")
	result.Check(testkit.Rows("0 0 0"))
	rs, err = tk.Exec("SELECT POW(0, -1);")
	c.Assert(err, IsNil)
	_, err = session.GetRows4Test(ctx, tk.Se, rs)
	c.Assert(err, NotNil)
	terr = errors.Cause(err).(*terror.Error)
	c.Assert(terr.Code(), Equals, errors.ErrCode(mysql.ErrDataOutOfRange))
	c.Assert(rs.Close(), IsNil)

	// for sign
	result = tk.MustQuery("SELECT SIGN('12'), SIGN(1.2e1), SIGN(12), SIGN(0.0000012);")
	result.Check(testkit.Rows("1 1 1 1"))
	result = tk.MustQuery("SELECT SIGN('-12'), SIGN(-1.2e1), SIGN(-12), SIGN(-0.0000012);")
	result.Check(testkit.Rows("-1 -1 -1 -1"))
	result = tk.MustQuery("SELECT SIGN('0'), SIGN('-0'), SIGN(0);")
	result.Check(testkit.Rows("0 0 0"))
	result = tk.MustQuery("SELECT SIGN(NULL);")
	result.Check(testkit.Rows("<nil>"))
	result = tk.MustQuery("SELECT SIGN(-9223372036854775808), SIGN(9223372036854775808);")
	result.Check(testkit.Rows("-1 1"))

	// for sqrt
	result = tk.MustQuery("SELECT SQRT(-10), SQRT(144), SQRT(4.84), SQRT(0.04), SQRT(0);")
	result.Check(testkit.Rows("<nil> 12 2.2 0.2 0"))

	// for crc32
	result = tk.MustQuery("SELECT crc32(0), crc32(-0), crc32('0'), crc32('abc'), crc32('ABC'), crc32(NULL), crc32(''), crc32('hello world!')")
	result.Check(testkit.Rows("4108050209 4108050209 4108050209 891568578 2743272264 <nil> 0 62177901"))

	// for radians
	result = tk.MustQuery("SELECT radians(1.0), radians(pi()), radians(pi()/2), radians(180), radians(1.009);")
	result.Check(testkit.Rows("0.017453292519943295 0.05483113556160754 0.02741556778080377 3.141592653589793 0.01761037215262278"))

	// for rand
	tk.MustExec("drop table if exists t")
	tk.MustExec("create table t(a int)")
	tk.MustExec("insert into t values(1),(2),(3)")
	tk.Se.GetSessionVars().MaxChunkSize = 1
	tk.MustQuery("select rand(1) from t").Check(testkit.Rows("0.40540353712197724", "0.8716141803857071", "0.1418603212962489"))
	tk.MustQuery("select rand(a) from t").Check(testkit.Rows("0.40540353712197724", "0.6555866465490187", "0.9057697559760601"))
	tk.MustQuery("select rand(1), rand(2), rand(3)").Check(testkit.Rows("0.40540353712197724 0.6555866465490187 0.9057697559760601"))
}

func (s *testIntegrationSuite2) TestStringBuiltin(c *C) {
	defer s.cleanEnv(c)
	tk := testkit.NewTestKit(c, s.store)
	tk.MustExec("use test")
	ctx := context.Background()
	var err error

	// for length
	tk.MustExec("drop table if exists t")
	tk.MustExec("create table t(a int, b double, c datetime, d time, e char(20), f bit(10))")
	tk.MustExec(`insert into t values(1, 1.1, "2017-01-01 12:01:01", "12:01:01", "abcdef", 0b10101)`)
	result := tk.MustQuery("select length(a), length(b), length(c), length(d), length(e), length(f), length(null) from t")
	result.Check(testkit.Rows("1 3 19 8 6 2 <nil>"))
	tk.MustExec("drop table if exists t")
	tk.MustExec("create table t(a char(20))")
	tk.MustExec(`insert into t values("tidb  "), (concat("a  ", "b  "))`)
	result = tk.MustQuery("select a, length(a) from t")
	result.Check(testkit.Rows("tidb 4", "a  b 4"))

	// for concat
	tk.MustExec("drop table if exists t")
	tk.MustExec("create table t(a int, b double, c datetime, d time, e char(20))")
	tk.MustExec(`insert into t values(1, 1.1, "2017-01-01 12:01:01", "12:01:01", "abcdef")`)
	result = tk.MustQuery("select concat(a, b, c, d, e) from t")
	result.Check(testkit.Rows("11.12017-01-01 12:01:0112:01:01abcdef"))
	result = tk.MustQuery("select concat(null)")
	result.Check(testkit.Rows("<nil>"))
	result = tk.MustQuery("select concat(null, a, b) from t")
	result.Check(testkit.Rows("<nil>"))
	tk.MustExec("drop table if exists t")
	// Fix issue 9123
	tk.MustExec("create table t(a char(32) not null, b float default '0') engine=innodb default charset=utf8mb4")
	tk.MustExec("insert into t value('0a6f9d012f98467f8e671e9870044528', 208.867)")
	result = tk.MustQuery("select concat_ws( ',', b) from t where a = '0a6f9d012f98467f8e671e9870044528';")
	result.Check(testkit.Rows("208.867"))

	// for concat_ws
	tk.MustExec("drop table if exists t")
	tk.MustExec("create table t(a int, b double, c datetime, d time, e char(20))")
	tk.MustExec(`insert into t values(1, 1.1, "2017-01-01 12:01:01", "12:01:01", "abcdef")`)
	result = tk.MustQuery("select concat_ws('|', a, b, c, d, e) from t")
	result.Check(testkit.Rows("1|1.1|2017-01-01 12:01:01|12:01:01|abcdef"))
	result = tk.MustQuery("select concat_ws(null, null)")
	result.Check(testkit.Rows("<nil>"))
	result = tk.MustQuery("select concat_ws(null, a, b) from t")
	result.Check(testkit.Rows("<nil>"))
	result = tk.MustQuery("select concat_ws(',', 'a', 'b')")
	result.Check(testkit.Rows("a,b"))
	result = tk.MustQuery("select concat_ws(',','First name',NULL,'Last Name')")
	result.Check(testkit.Rows("First name,Last Name"))

	tk.MustExec(`drop table if exists t;`)
	tk.MustExec(`create table t(a tinyint(2), b varchar(10));`)
	tk.MustExec(`insert into t values (1, 'a'), (12, 'a'), (126, 'a'), (127, 'a')`)
	tk.MustQuery(`select concat_ws('#', a, b) from t;`).Check(testkit.Rows(
		`1#a`,
		`12#a`,
		`126#a`,
		`127#a`,
	))

	tk.MustExec("drop table if exists t")
	tk.MustExec("create table t(a binary(3))")
	tk.MustExec("insert into t values('a')")
	result = tk.MustQuery(`select concat_ws(',', a, 'test') = 'a\0\0,test' from t`)
	result.Check(testkit.Rows("1"))

	// for ascii
	tk.MustExec("drop table if exists t")
	tk.MustExec("create table t(a char(10), b int, c double, d datetime, e time, f bit(4))")
	tk.MustExec(`insert into t values('2', 2, 2.3, "2017-01-01 12:01:01", "12:01:01", 0b1010)`)
	result = tk.MustQuery("select ascii(a), ascii(b), ascii(c), ascii(d), ascii(e), ascii(f) from t")
	result.Check(testkit.Rows("50 50 50 50 49 10"))
	result = tk.MustQuery("select ascii('123'), ascii(123), ascii(''), ascii('你好'), ascii(NULL)")
	result.Check(testkit.Rows("49 49 0 228 <nil>"))

	// for lower
	tk.MustExec("drop table if exists t")
	tk.MustExec("create table t(a int, b double, c datetime, d time, e char(20), f binary(3), g binary(3))")
	tk.MustExec(`insert into t values(1, 1.1, "2017-01-01 12:01:01", "12:01:01", "abcdef", 'aa', 'BB')`)
	result = tk.MustQuery("select lower(a), lower(b), lower(c), lower(d), lower(e), lower(f), lower(g), lower(null) from t")
	result.Check(testkit.Rows("1 1.1 2017-01-01 12:01:01 12:01:01 abcdef aa\x00 BB\x00 <nil>"))

	// for upper
	result = tk.MustQuery("select upper(a), upper(b), upper(c), upper(d), upper(e), upper(f), upper(g), upper(null) from t")
	result.Check(testkit.Rows("1 1.1 2017-01-01 12:01:01 12:01:01 ABCDEF aa\x00 BB\x00 <nil>"))

	// for strcmp
	tk.MustExec("drop table if exists t")
	tk.MustExec("create table t(a char(10), b int, c double, d datetime, e time)")
	tk.MustExec(`insert into t values("123", 123, 12.34, "2017-01-01 12:01:01", "12:01:01")`)
	result = tk.MustQuery(`select strcmp(a, "123"), strcmp(b, "123"), strcmp(c, "12.34"), strcmp(d, "2017-01-01 12:01:01"), strcmp(e, "12:01:01") from t`)
	result.Check(testkit.Rows("0 0 0 0 0"))
	result = tk.MustQuery(`select strcmp("1", "123"), strcmp("123", "1"), strcmp("123", "45"), strcmp("123", null), strcmp(null, "123")`)
	result.Check(testkit.Rows("-1 1 -1 <nil> <nil>"))
	result = tk.MustQuery(`select strcmp("", "123"), strcmp("123", ""), strcmp("", ""), strcmp("", null), strcmp(null, "")`)
	result.Check(testkit.Rows("-1 1 0 <nil> <nil>"))

	// for left
	tk.MustExec("drop table if exists t")
	tk.MustExec("create table t(a char(10), b int, c double, d datetime, e time)")
	tk.MustExec(`insert into t values('abcde', 1234, 12.34, "2017-01-01 12:01:01", "12:01:01")`)
	result = tk.MustQuery("select left(a, 2), left(b, 2), left(c, 2), left(d, 2), left(e, 2) from t")
	result.Check(testkit.Rows("ab 12 12 20 12"))
	result = tk.MustQuery(`select left("abc", 0), left("abc", -1), left(NULL, 1), left("abc", NULL)`)
	result.Check(testkit.Rows("  <nil> <nil>"))
	result = tk.MustQuery(`select left("abc", "a"), left("abc", 1.9), left("abc", 1.2)`)
	result.Check(testkit.Rows(" ab a"))
	result = tk.MustQuery(`select left("中文abc", 2), left("中文abc", 3), left("中文abc", 4)`)
	result.Check(testkit.Rows("中文 中文a 中文ab"))
	// for right, reuse the table created for left
	result = tk.MustQuery("select right(a, 3), right(b, 3), right(c, 3), right(d, 3), right(e, 3) from t")
	result.Check(testkit.Rows("cde 234 .34 :01 :01"))
	result = tk.MustQuery(`select right("abcde", 0), right("abcde", -1), right("abcde", 100), right(NULL, 1), right("abcde", NULL)`)
	result.Check(testkit.Rows("  abcde <nil> <nil>"))
	result = tk.MustQuery(`select right("abcde", "a"), right("abcde", 1.9), right("abcde", 1.2)`)
	result.Check(testkit.Rows(" de e"))
	result = tk.MustQuery(`select right("中文abc", 2), right("中文abc", 4), right("中文abc", 5)`)
	result.Check(testkit.Rows("bc 文abc 中文abc"))
	tk.MustExec("drop table if exists t")
	tk.MustExec("create table t(a binary(10))")
	tk.MustExec(`insert into t select "中文abc"`)
	result = tk.MustQuery(`select left(a, 3), left(a, 6), left(a, 7) from t`)
	result.Check(testkit.Rows("中 中文 中文a"))
	result = tk.MustQuery(`select right(a, 2), right(a, 7) from t`)
	result.Check(testkit.Rows("c\x00 文abc\x00"))

	// for ord
	tk.MustExec("drop table if exists t")
	tk.MustExec("create table t(a char(10), b int, c double, d datetime, e time, f bit(4), g binary(20), h blob(10), i text(30))")
	tk.MustExec(`insert into t values('2', 2, 2.3, "2017-01-01 12:01:01", "12:01:01", 0b1010, "512", "48", "tidb")`)
	result = tk.MustQuery("select ord(a), ord(b), ord(c), ord(d), ord(e), ord(f), ord(g), ord(h), ord(i) from t")
	result.Check(testkit.Rows("50 50 50 50 49 10 53 52 116"))
	result = tk.MustQuery("select ord('123'), ord(123), ord(''), ord('你好'), ord(NULL), ord('👍')")
	result.Check(testkit.Rows("49 49 0 14990752 <nil> 4036989325"))
	result = tk.MustQuery("select ord(X''), ord(X'6161'), ord(X'e4bd'), ord(X'e4bda0'), ord(_ascii'你'), ord(_latin1'你')")
	result.Check(testkit.Rows("0 97 228 228 228 228"))

	// for space
	result = tk.MustQuery(`select space(0), space(2), space(-1), space(1.1), space(1.9)`)
	result.Check(testutil.RowsWithSep(",", ",  ,, ,  "))
	result = tk.MustQuery(`select space("abc"), space("2"), space("1.1"), space(''), space(null)`)
	result.Check(testutil.RowsWithSep(",", ",  , ,,<nil>"))

	// for replace
	tk.MustExec("drop table if exists t")
	tk.MustExec("create table t(a char(20), b int, c double, d datetime, e time)")
	tk.MustExec(`insert into t values('www.mysql.com', 1234, 12.34, "2017-01-01 12:01:01", "12:01:01")`)
	result = tk.MustQuery(`select replace(a, 'mysql', 'pingcap'), replace(b, 2, 55), replace(c, 34, 0), replace(d, '-', '/'), replace(e, '01', '22') from t`)
	result.Check(testutil.RowsWithSep(",", "www.pingcap.com,15534,12.0,2017/01/01 12:01:01,12:22:22"))
	result = tk.MustQuery(`select replace('aaa', 'a', ''), replace(null, 'a', 'b'), replace('a', null, 'b'), replace('a', 'b', null)`)
	result.Check(testkit.Rows(" <nil> <nil> <nil>"))

	// for tobase64
	tk.MustExec("drop table if exists t")
	tk.MustExec("create table t(a int, b double, c datetime, d time, e char(20), f bit(10), g binary(20), h blob(10))")
	tk.MustExec(`insert into t values(1, 1.1, "2017-01-01 12:01:01", "12:01:01", "abcdef", 0b10101, "512", "abc")`)
	result = tk.MustQuery("select to_base64(a), to_base64(b), to_base64(c), to_base64(d), to_base64(e), to_base64(f), to_base64(g), to_base64(h), to_base64(null) from t")
	result.Check(testkit.Rows("MQ== MS4x MjAxNy0wMS0wMSAxMjowMTowMQ== MTI6MDE6MDE= YWJjZGVm ABU= NTEyAAAAAAAAAAAAAAAAAAAAAAA= YWJj <nil>"))

	// for from_base64
	result = tk.MustQuery(`select from_base64("abcd"), from_base64("asc")`)
	result.Check(testkit.Rows("i\xb7\x1d <nil>"))
	result = tk.MustQuery(`select from_base64("MQ=="), from_base64(1234)`)
	result.Check(testkit.Rows("1 \xd7m\xf8"))

	// for substr
	tk.MustExec("drop table if exists t")
	tk.MustExec("create table t(a char(10), b int, c double, d datetime, e time)")
	tk.MustExec(`insert into t values('Sakila', 12345, 123.45, "2017-01-01 12:01:01", "12:01:01")`)
	result = tk.MustQuery(`select substr(a, 3), substr(b, 2, 3), substr(c, -3), substr(d, -8), substr(e, -3, 100) from t`)
	result.Check(testkit.Rows("kila 234 .45 12:01:01 :01"))
	result = tk.MustQuery(`select substr('Sakila', 100), substr('Sakila', -100), substr('Sakila', -5, 3), substr('Sakila', 2, -1)`)
	result.Check(testutil.RowsWithSep(",", ",,aki,"))
	result = tk.MustQuery(`select substr('foobarbar' from 4), substr('Sakila' from -4 for 2)`)
	result.Check(testkit.Rows("barbar ki"))
	result = tk.MustQuery(`select substr(null, 2, 3), substr('foo', null, 3), substr('foo', 2, null)`)
	result.Check(testkit.Rows("<nil> <nil> <nil>"))
	result = tk.MustQuery(`select substr('中文abc', 2), substr('中文abc', 3), substr("中文abc", 1, 2)`)
	result.Check(testkit.Rows("文abc abc 中文"))
	tk.MustExec("drop table if exists t")
	tk.MustExec("create table t(a binary(10))")
	tk.MustExec(`insert into t select "中文abc"`)
	result = tk.MustQuery(`select substr(a, 4), substr(a, 1, 3), substr(a, 1, 6) from t`)
	result.Check(testkit.Rows("文abc\x00 中 中文"))
	result = tk.MustQuery(`select substr("string", -1), substr("string", -2), substr("中文", -1), substr("中文", -2) from t`)
	result.Check(testkit.Rows("g ng 文 中文"))

	// for bit_length
	tk.MustExec("drop table if exists t")
	tk.MustExec("create table t(a int, b double, c datetime, d time, e char(20), f bit(10), g binary(20), h varbinary(20))")
	tk.MustExec(`insert into t values(1, 1.1, "2017-01-01 12:01:01", "12:01:01", "abcdef", 0b10101, "g", "h")`)
	result = tk.MustQuery("select bit_length(a), bit_length(b), bit_length(c), bit_length(d), bit_length(e), bit_length(f), bit_length(g), bit_length(h), bit_length(null) from t")
	result.Check(testkit.Rows("8 24 152 64 48 16 160 8 <nil>"))

	// for substring_index
	tk.MustExec("drop table if exists t")
	tk.MustExec("create table t(a char(20), b int, c double, d datetime, e time)")
	tk.MustExec(`insert into t values('www.pingcap.com', 12345, 123.45, "2017-01-01 12:01:01", "12:01:01")`)
	result = tk.MustQuery(`select substring_index(a, '.', 2), substring_index(b, '.', 2), substring_index(c, '.', -1), substring_index(d, '-', 1), substring_index(e, ':', -2) from t`)
	result.Check(testkit.Rows("www.pingcap 12345 45 2017 01:01"))
	result = tk.MustQuery(`select substring_index('www.pingcap.com', '.', 0), substring_index('www.pingcap.com', '.', 100), substring_index('www.pingcap.com', '.', -100)`)
	result.Check(testkit.Rows(" www.pingcap.com www.pingcap.com"))
	tk.MustQuery(`select substring_index('xyz', 'abc', 9223372036854775808)`).Check(testkit.Rows(``))
	result = tk.MustQuery(`select substring_index('www.pingcap.com', 'd', 1), substring_index('www.pingcap.com', '', 1), substring_index('', '.', 1)`)
	result.Check(testutil.RowsWithSep(",", "www.pingcap.com,,"))
	result = tk.MustQuery(`select substring_index(null, '.', 1), substring_index('www.pingcap.com', null, 1), substring_index('www.pingcap.com', '.', null)`)
	result.Check(testkit.Rows("<nil> <nil> <nil>"))

	// for hex
	tk.MustExec("drop table if exists t")
	tk.MustExec("create table t(a char(20), b int, c double, d datetime, e time, f decimal(5, 2), g bit(4))")
	tk.MustExec(`insert into t values('www.pingcap.com', 12345, 123.45, "2017-01-01 12:01:01", "12:01:01", 123.45, 0b1100)`)
	result = tk.MustQuery(`select hex(a), hex(b), hex(c), hex(d), hex(e), hex(f), hex(g) from t`)
	result.Check(testkit.Rows("7777772E70696E676361702E636F6D 3039 7B 323031372D30312D30312031323A30313A3031 31323A30313A3031 7B C"))
	result = tk.MustQuery(`select hex('abc'), hex('你好'), hex(12), hex(12.3), hex(12.8)`)
	result.Check(testkit.Rows("616263 E4BDA0E5A5BD C C D"))
	result = tk.MustQuery(`select hex(-1), hex(-12.3), hex(-12.8), hex(0x12), hex(null)`)
	result.Check(testkit.Rows("FFFFFFFFFFFFFFFF FFFFFFFFFFFFFFF4 FFFFFFFFFFFFFFF3 12 <nil>"))
	tk.MustExec("drop table if exists t")
	tk.MustExec("CREATE TABLE t(i int primary key auto_increment, a binary, b binary(0), c binary(20), d binary(255)) character set utf8 collate utf8_bin;")
	tk.MustExec("insert into t(a, b, c, d) values ('a', NULL, 'a','a');")
	tk.MustQuery("select i, hex(a), hex(b), hex(c), hex(d) from t;").Check(testkit.Rows("1 61 <nil> 6100000000000000000000000000000000000000 610000000000000000000000000000000000000000000000000000000000000000000000000000000000000000000000000000000000000000000000000000000000000000000000000000000000000000000000000000000000000000000000000000000000000000000000000000000000000000000000000000000000000000000000000000000000000000000000000000000000000000000000000000000000000000000000000000000000000000000000000000000000000000000000000000000000000000000000000000000000000000000000000000000000000000000000000000000000000000000000000000000000000000000000000000"))

	// for unhex
	result = tk.MustQuery(`select unhex('4D7953514C'), unhex('313233'), unhex(313233), unhex('')`)
	result.Check(testkit.Rows("MySQL 123 123 "))
	result = tk.MustQuery(`select unhex('string'), unhex('你好'), unhex(123.4), unhex(null)`)
	result.Check(testkit.Rows("<nil> <nil> <nil> <nil>"))

	// for ltrim and rtrim
	result = tk.MustQuery(`select ltrim('   bar   '), ltrim('bar'), ltrim(''), ltrim(null)`)
	result.Check(testutil.RowsWithSep(",", "bar   ,bar,,<nil>"))
	result = tk.MustQuery(`select rtrim('   bar   '), rtrim('bar'), rtrim(''), rtrim(null)`)
	result.Check(testutil.RowsWithSep(",", "   bar,bar,,<nil>"))
	result = tk.MustQuery(`select ltrim("\t   bar   "), ltrim("   \tbar"), ltrim("\n  bar"), ltrim("\r  bar")`)
	result.Check(testutil.RowsWithSep(",", "\t   bar   ,\tbar,\n  bar,\r  bar"))
	result = tk.MustQuery(`select rtrim("   bar   \t"), rtrim("bar\t   "), rtrim("bar   \n"), rtrim("bar   \r")`)
	result.Check(testutil.RowsWithSep(",", "   bar   \t,bar\t,bar   \n,bar   \r"))

	// for reverse
	tk.MustExec(`DROP TABLE IF EXISTS t;`)
	tk.MustExec(`CREATE TABLE t(a BINARY(6));`)
	tk.MustExec(`INSERT INTO t VALUES("中文");`)
	result = tk.MustQuery(`SELECT a, REVERSE(a), REVERSE("中文"), REVERSE("123 ") FROM t;`)
	result.Check(testkit.Rows("中文 \x87\x96歸\xe4 文中  321"))
	result = tk.MustQuery(`SELECT REVERSE(123), REVERSE(12.09) FROM t;`)
	result.Check(testkit.Rows("321 90.21"))

	// for trim
	result = tk.MustQuery(`select trim('   bar   '), trim(leading 'x' from 'xxxbarxxx'), trim(trailing 'xyz' from 'barxxyz'), trim(both 'x' from 'xxxbarxxx')`)
	result.Check(testkit.Rows("bar barxxx barx bar"))
	result = tk.MustQuery(`select trim('\t   bar\n   '), trim('   \rbar   \t')`)
	result.Check(testutil.RowsWithSep(",", "\t   bar\n,\rbar   \t"))
	result = tk.MustQuery(`select trim(leading from '   bar'), trim('x' from 'xxxbarxxx'), trim('x' from 'bar'), trim('' from '   bar   ')`)
	result.Check(testutil.RowsWithSep(",", "bar,bar,bar,   bar   "))
	result = tk.MustQuery(`select trim(''), trim('x' from '')`)
	result.Check(testutil.RowsWithSep(",", ","))
	result = tk.MustQuery(`select trim(null from 'bar'), trim('x' from null), trim(null), trim(leading null from 'bar')`)
	// FIXME: the result for trim(leading null from 'bar') should be <nil>, current is 'bar'
	result.Check(testkit.Rows("<nil> <nil> <nil> bar"))

	// for locate
	tk.MustExec("drop table if exists t")
	tk.MustExec("create table t(a char(20), b int, c double, d datetime, e time, f binary(5))")
	tk.MustExec(`insert into t values('www.pingcap.com', 12345, 123.45, "2017-01-01 12:01:01", "12:01:01", "HelLo")`)
	result = tk.MustQuery(`select locate(".ping", a), locate(".ping", a, 5) from t`)
	result.Check(testkit.Rows("4 0"))
	result = tk.MustQuery(`select locate("234", b), locate("235", b, 10) from t`)
	result.Check(testkit.Rows("2 0"))
	result = tk.MustQuery(`select locate(".45", c), locate(".35", b) from t`)
	result.Check(testkit.Rows("4 0"))
	result = tk.MustQuery(`select locate("El", f), locate("ll", f), locate("lL", f), locate("Lo", f), locate("lo", f) from t`)
	result.Check(testkit.Rows("0 0 3 4 0"))
	result = tk.MustQuery(`select locate("01 12", d) from t`)
	result.Check(testkit.Rows("9"))
	result = tk.MustQuery(`select locate("文", "中文字符串", 2)`)
	result.Check(testkit.Rows("2"))
	result = tk.MustQuery(`select locate("文", "中文字符串", 3)`)
	result.Check(testkit.Rows("0"))
	result = tk.MustQuery(`select locate("文", "中文字符串")`)
	result.Check(testkit.Rows("2"))

	// for bin
	result = tk.MustQuery(`select bin(-1);`)
	result.Check(testkit.Rows("1111111111111111111111111111111111111111111111111111111111111111"))
	result = tk.MustQuery(`select bin(5);`)
	result.Check(testkit.Rows("101"))
	result = tk.MustQuery(`select bin("中文");`)
	result.Check(testkit.Rows("0"))

	// for character_length
	result = tk.MustQuery(`select character_length(null), character_length("Hello"), character_length("a中b文c"),
	character_length(123), character_length(12.3456);`)
	result.Check(testkit.Rows("<nil> 5 5 3 7"))

	// for char_length
	result = tk.MustQuery(`select char_length(null), char_length("Hello"), char_length("a中b文c"), char_length(123),char_length(12.3456);`)
	result.Check(testkit.Rows("<nil> 5 5 3 7"))
	result = tk.MustQuery(`select char_length(null), char_length("Hello"), char_length("a 中 b 文 c"), char_length("НОЧЬ НА ОКРАИНЕ МОСКВЫ");`)
	result.Check(testkit.Rows("<nil> 5 9 22"))
	// for char_length, binary string type
	result = tk.MustQuery(`select char_length(null), char_length(binary("Hello")), char_length(binary("a 中 b 文 c")), char_length(binary("НОЧЬ НА ОКРАИНЕ МОСКВЫ"));`)
	result.Check(testkit.Rows("<nil> 5 13 41"))

	// for elt
	result = tk.MustQuery(`select elt(0, "abc", "def"), elt(2, "hello", "中文", "tidb"), elt(4, "hello", "中文",
	"tidb");`)
	result.Check(testkit.Rows("<nil> 中文 <nil>"))

	// for instr
	result = tk.MustQuery(`select instr("中国", "国"), instr("中国", ""), instr("abc", ""), instr("", ""), instr("", "abc");`)
	result.Check(testkit.Rows("2 1 1 1 0"))
	result = tk.MustQuery(`select instr("中国", null), instr(null, ""), instr(null, null);`)
	result.Check(testkit.Rows("<nil> <nil> <nil>"))
	tk.MustExec(`drop table if exists t;`)
	tk.MustExec(`create table t(a binary(20), b char(20));`)
	tk.MustExec(`insert into t values("中国", cast("国" as binary)), ("中国", ""), ("abc", ""), ("", ""), ("", "abc");`)
	result = tk.MustQuery(`select instr(a, b) from t;`)
	result.Check(testkit.Rows("4", "1", "1", "1", "0"))

	// for oct
	result = tk.MustQuery(`select oct("aaaa"), oct("-1.9"),  oct("-9999999999999999999999999"), oct("9999999999999999999999999");`)
	result.Check(testkit.Rows("0 1777777777777777777777 1777777777777777777777 1777777777777777777777"))
	result = tk.MustQuery(`select oct(-1.9), oct(1.9), oct(-1), oct(1), oct(-9999999999999999999999999), oct(9999999999999999999999999);`)
	result.Check(testkit.Rows("1777777777777777777777 1 1777777777777777777777 1 1777777777777777777777 1777777777777777777777"))

	// #issue 4356
	tk.MustExec("drop table if exists t")
	tk.MustExec("CREATE TABLE t (b BIT(8));")
	tk.MustExec(`INSERT INTO t SET b = b'11111111';`)
	tk.MustExec(`INSERT INTO t SET b = b'1010';`)
	tk.MustExec(`INSERT INTO t SET b = b'0101';`)
	result = tk.MustQuery(`SELECT b+0, BIN(b), OCT(b), HEX(b) FROM t;`)
	result.Check(testkit.Rows("255 11111111 377 FF", "10 1010 12 A", "5 101 5 5"))

	// for find_in_set
	result = tk.MustQuery(`select find_in_set("", ""), find_in_set("", ","), find_in_set("中文", "字符串,中文"), find_in_set("b,", "a,b,c,d");`)
	result.Check(testkit.Rows("0 1 2 0"))
	result = tk.MustQuery(`select find_in_set(NULL, ""), find_in_set("", NULL), find_in_set(1, "2,3,1");`)
	result.Check(testkit.Rows("<nil> <nil> 3"))

	// for make_set
	result = tk.MustQuery(`select make_set(0, "12"), make_set(3, "aa", "11"), make_set(3, NULL, "中文"), make_set(NULL, "aa");`)
	result.Check(testkit.Rows(" aa,11 中文 <nil>"))

	// for quote
	result = tk.MustQuery(`select quote("aaaa"), quote(""), quote("\"\""), quote("\n\n");`)
	result.Check(testkit.Rows("'aaaa' '' '\"\"' '\n\n'"))
	result = tk.MustQuery(`select quote(0121), quote(0000), quote("中文"), quote(NULL);`)
	result.Check(testkit.Rows("'121' '0' '中文' NULL"))
	tk.MustQuery(`select quote(null) is NULL;`).Check(testkit.Rows(`0`))
	tk.MustQuery(`select quote(null) is NOT NULL;`).Check(testkit.Rows(`1`))
	tk.MustQuery(`select length(quote(null));`).Check(testkit.Rows(`4`))
	tk.MustQuery(`select quote(null) REGEXP binary 'null'`).Check(testkit.Rows(`0`))
	tk.MustQuery(`select quote(null) REGEXP binary 'NULL'`).Check(testkit.Rows(`1`))
	tk.MustQuery(`select quote(null) REGEXP 'NULL'`).Check(testkit.Rows(`1`))
	tk.MustQuery(`select quote(null) REGEXP 'null'`).Check(testkit.Rows(`0`))

	// for convert
	result = tk.MustQuery(`select convert("123" using "binary"), convert("中文" using "binary"), convert("中文" using "utf8"), convert("中文" using "utf8mb4"), convert(cast("中文" as binary) using "utf8");`)
	result.Check(testkit.Rows("123 中文 中文 中文 中文"))
	// Charset 866 does not have a default collation configured currently, so this will return error.
	err = tk.ExecToErr(`select convert("123" using "866");`)
	c.Assert(err.Error(), Equals, "[parser:1115]Unknown character set: '866'")
	// Test case in issue #4436.
	tk.MustExec("drop table if exists t;")
	tk.MustExec("create table t(a char(20));")
	err = tk.ExecToErr("select convert(a using a) from t;")
	c.Assert(err.Error(), Equals, "[parser:1115]Unknown character set: 'a'")

	// for insert
	result = tk.MustQuery(`select insert("中文", 1, 1, cast("aaa" as binary)), insert("ba", -1, 1, "aaa"), insert("ba", 1, 100, "aaa"), insert("ba", 100, 1, "aaa");`)
	result.Check(testkit.Rows("aaa文 ba aaa ba"))
	result = tk.MustQuery(`select insert("bb", NULL, 1, "aa"), insert("bb", 1, NULL, "aa"), insert(NULL, 1, 1, "aaa"), insert("bb", 1, 1, NULL);`)
	result.Check(testkit.Rows("<nil> <nil> <nil> <nil>"))
	result = tk.MustQuery(`SELECT INSERT("bb", 0, 1, NULL), INSERT("bb", 0, NULL, "aaa");`)
	result.Check(testkit.Rows("<nil> <nil>"))
	result = tk.MustQuery(`SELECT INSERT("中文", 0, 1, NULL), INSERT("中文", 0, NULL, "aaa");`)
	result.Check(testkit.Rows("<nil> <nil>"))

	// for export_set
	result = tk.MustQuery(`select export_set(7, "1", "0", ",", 65);`)
	result.Check(testkit.Rows("1,1,1,0,0,0,0,0,0,0,0,0,0,0,0,0,0,0,0,0,0,0,0,0,0,0,0,0,0,0,0,0,0,0,0,0,0,0,0,0,0,0,0,0,0,0,0,0,0,0,0,0,0,0,0,0,0,0,0,0,0,0,0,0"))
	result = tk.MustQuery(`select export_set(7, "1", "0", ",", -1);`)
	result.Check(testkit.Rows("1,1,1,0,0,0,0,0,0,0,0,0,0,0,0,0,0,0,0,0,0,0,0,0,0,0,0,0,0,0,0,0,0,0,0,0,0,0,0,0,0,0,0,0,0,0,0,0,0,0,0,0,0,0,0,0,0,0,0,0,0,0,0,0"))
	result = tk.MustQuery(`select export_set(7, "1", "0", ",");`)
	result.Check(testkit.Rows("1,1,1,0,0,0,0,0,0,0,0,0,0,0,0,0,0,0,0,0,0,0,0,0,0,0,0,0,0,0,0,0,0,0,0,0,0,0,0,0,0,0,0,0,0,0,0,0,0,0,0,0,0,0,0,0,0,0,0,0,0,0,0,0"))
	result = tk.MustQuery(`select export_set(7, "1", "0");`)
	result.Check(testkit.Rows("1,1,1,0,0,0,0,0,0,0,0,0,0,0,0,0,0,0,0,0,0,0,0,0,0,0,0,0,0,0,0,0,0,0,0,0,0,0,0,0,0,0,0,0,0,0,0,0,0,0,0,0,0,0,0,0,0,0,0,0,0,0,0,0"))
	result = tk.MustQuery(`select export_set(NULL, "1", "0", ",", 65);`)
	result.Check(testkit.Rows("<nil>"))
	result = tk.MustQuery(`select export_set(7, "1", "0", ",", 1);`)
	result.Check(testkit.Rows("1"))

	// for format
	result = tk.MustQuery(`select format(12332.1, 4), format(12332.2, 0), format(12332.2, 2,'en_US');`)
	result.Check(testkit.Rows("12,332.1000 12,332 12,332.20"))
	result = tk.MustQuery(`select format(NULL, 4), format(12332.2, NULL);`)
	result.Check(testkit.Rows("<nil> <nil>"))
	rs, err := tk.Exec(`select format(12332.2, 2,'es_EC');`)
	c.Assert(err, IsNil)
	_, err = session.GetRows4Test(ctx, tk.Se, rs)
	c.Assert(err, NotNil)
	c.Assert(err.Error(), Matches, "not support for the specific locale")
	c.Assert(rs.Close(), IsNil)

	// for field
	result = tk.MustQuery(`select field(1, 2, 1), field(1, 0, NULL), field(1, NULL, 2, 1), field(NULL, 1, 2, NULL);`)
	result.Check(testkit.Rows("2 0 3 0"))
	result = tk.MustQuery(`select field("1", 2, 1), field(1, "0", NULL), field("1", NULL, 2, 1), field(NULL, 1, "2", NULL);`)
	result.Check(testkit.Rows("2 0 3 0"))
	result = tk.MustQuery(`select field("1", 2, 1), field(1, "abc", NULL), field("1", NULL, 2, 1), field(NULL, 1, "2", NULL);`)
	result.Check(testkit.Rows("2 0 3 0"))
	result = tk.MustQuery(`select field("abc", "a", 1), field(1.3, "1.3", 1.5);`)
	result.Check(testkit.Rows("1 1"))

	tk.MustExec("drop table if exists t")
	tk.MustExec("create table t(a decimal(11, 8), b decimal(11,8))")
	tk.MustExec("insert into t values('114.57011441','38.04620115'), ('-38.04620119', '38.04620115');")
	result = tk.MustQuery("select a,b,concat_ws(',',a,b) from t")
	result.Check(testkit.Rows("114.57011441 38.04620115 114.57011441,38.04620115",
		"-38.04620119 38.04620115 -38.04620119,38.04620115"))
}

func (s *testIntegrationSuite2) TestEncryptionBuiltin(c *C) {
	defer s.cleanEnv(c)
	tk := testkit.NewTestKit(c, s.store)
	tk.MustExec("use test")
	ctx := context.Background()

	// for password
	tk.MustExec("drop table if exists t")
	tk.MustExec("create table t(a char(41), b char(41), c char(41))")
	tk.MustExec(`insert into t values(NULL, '', 'abc')`)
	result := tk.MustQuery("select password(a) from t")
	result.Check(testkit.Rows(""))
	result = tk.MustQuery("select password(b) from t")
	result.Check(testkit.Rows(""))
	result = tk.MustQuery("select password(c) from t")
	result.Check(testkit.Rows("*0D3CED9BEC10A777AEC23CCC353A8C08A633045E"))

	// for md5
	tk.MustExec("drop table if exists t")
	tk.MustExec("create table t(a char(10), b int, c double, d datetime, e time, f bit(4), g binary(20), h blob(10), i text(30))")
	tk.MustExec(`insert into t values('2', 2, 2.3, "2017-01-01 12:01:01", "12:01:01", 0b1010, "512", "48", "tidb")`)
	result = tk.MustQuery("select md5(a), md5(b), md5(c), md5(d), md5(e), md5(f), md5(g), md5(h), md5(i) from t")
	result.Check(testkit.Rows("c81e728d9d4c2f636f067f89cc14862c c81e728d9d4c2f636f067f89cc14862c 1a18da63cbbfb49cb9616e6bfd35f662 bad2fa88e1f35919ec7584cc2623a310 991f84d41d7acff6471e536caa8d97db 68b329da9893e34099c7d8ad5cb9c940 5c9f0e9b3b36276731bfba852a73ccc6 642e92efb79421734881b53e1e1b18b6 c337e11bfca9f12ae9b1342901e04379"))
	result = tk.MustQuery("select md5('123'), md5(123), md5(''), md5('你好'), md5(NULL), md5('👍')")
	result.Check(testkit.Rows(`202cb962ac59075b964b07152d234b70 202cb962ac59075b964b07152d234b70 d41d8cd98f00b204e9800998ecf8427e 7eca689f0d3389d9dea66ae112e5cfd7 <nil> 0215ac4dab1ecaf71d83f98af5726984`))

	// for sha/sha1
	tk.MustExec("drop table if exists t")
	tk.MustExec("create table t(a char(10), b int, c double, d datetime, e time, f bit(4), g binary(20), h blob(10), i text(30))")
	tk.MustExec(`insert into t values('2', 2, 2.3, "2017-01-01 12:01:01", "12:01:01", 0b1010, "512", "48", "tidb")`)
	result = tk.MustQuery("select sha1(a), sha1(b), sha1(c), sha1(d), sha1(e), sha1(f), sha1(g), sha1(h), sha1(i) from t")
	result.Check(testkit.Rows("da4b9237bacccdf19c0760cab7aec4a8359010b0 da4b9237bacccdf19c0760cab7aec4a8359010b0 ce0d88c5002b6cf7664052f1fc7d652cbdadccec 6c6956de323692298e4e5ad3028ff491f7ad363c 1906f8aeb5a717ca0f84154724045839330b0ea9 adc83b19e793491b1c6ea0fd8b46cd9f32e592fc 9aadd14ceb737b28697b8026f205f4b3e31de147 64e095fe763fc62418378753f9402623bea9e227 4df56fc09a3e66b48fb896e90b0a6fc02c978e9e"))
	result = tk.MustQuery("select sha1('123'), sha1(123), sha1(''), sha1('你好'), sha1(NULL)")
	result.Check(testkit.Rows(`40bd001563085fc35165329ea1ff5c5ecbdbbeef 40bd001563085fc35165329ea1ff5c5ecbdbbeef da39a3ee5e6b4b0d3255bfef95601890afd80709 440ee0853ad1e99f962b63e459ef992d7c211722 <nil>`))
	tk.MustExec("drop table if exists t")
	tk.MustExec("create table t(a char(10), b int, c double, d datetime, e time, f bit(4), g binary(20), h blob(10), i text(30))")
	tk.MustExec(`insert into t values('2', 2, 2.3, "2017-01-01 12:01:01", "12:01:01", 0b1010, "512", "48", "tidb")`)
	result = tk.MustQuery("select sha(a), sha(b), sha(c), sha(d), sha(e), sha(f), sha(g), sha(h), sha(i) from t")
	result.Check(testkit.Rows("da4b9237bacccdf19c0760cab7aec4a8359010b0 da4b9237bacccdf19c0760cab7aec4a8359010b0 ce0d88c5002b6cf7664052f1fc7d652cbdadccec 6c6956de323692298e4e5ad3028ff491f7ad363c 1906f8aeb5a717ca0f84154724045839330b0ea9 adc83b19e793491b1c6ea0fd8b46cd9f32e592fc 9aadd14ceb737b28697b8026f205f4b3e31de147 64e095fe763fc62418378753f9402623bea9e227 4df56fc09a3e66b48fb896e90b0a6fc02c978e9e"))
	result = tk.MustQuery("select sha('123'), sha(123), sha(''), sha('你好'), sha(NULL)")
	result.Check(testkit.Rows(`40bd001563085fc35165329ea1ff5c5ecbdbbeef 40bd001563085fc35165329ea1ff5c5ecbdbbeef da39a3ee5e6b4b0d3255bfef95601890afd80709 440ee0853ad1e99f962b63e459ef992d7c211722 <nil>`))

	// for sha2
	tk.MustExec("drop table if exists t")
	tk.MustExec("create table t(a char(10), b int, c double, d datetime, e time, f bit(4), g binary(20), h blob(10), i text(30))")
	tk.MustExec(`insert into t values('2', 2, 2.3, "2017-01-01 12:01:01", "12:01:01", 0b1010, "512", "48", "tidb")`)
	result = tk.MustQuery("select sha2(a, 224), sha2(b, 0), sha2(c, 512), sha2(d, 256), sha2(e, 384), sha2(f, 0), sha2(g, 512), sha2(h, 256), sha2(i, 224) from t")
	result.Check(testkit.Rows("58b2aaa0bfae7acc021b3260e941117b529b2e69de878fd7d45c61a9 d4735e3a265e16eee03f59718b9b5d03019c07d8b6c51f90da3a666eec13ab35 42415572557b0ca47e14fa928e83f5746d33f90c74270172cc75c61a78db37fe1485159a4fd75f33ab571b154572a5a300938f7d25969bdd05d8ac9dd6c66123 8c2fa3f276952c92b0b40ed7d27454e44b8399a19769e6bceb40da236e45a20a b11d35f1a37e54d5800d210d8e6b80b42c9f6d20ea7ae548c762383ebaa12c5954c559223c6c7a428e37af96bb4f1e0d 01ba4719c80b6fe911b091a7c05124b64eeece964e09c058ef8f9805daca546b 9550da35ea1683abaf5bfa8de68fe02b9c6d756c64589d1ef8367544c254f5f09218a6466cadcee8d74214f0c0b7fb342d1a9f3bd4d406aacf7be59c327c9306 98010bd9270f9b100b6214a21754fd33bdc8d41b2bc9f9dd16ff54d3c34ffd71 a7cddb7346fbc66ab7f803e865b74cbd99aace8e7dabbd8884c148cb"))
	result = tk.MustQuery("select sha2('123', 512), sha2(123, 512), sha2('', 512), sha2('你好', 224), sha2(NULL, 256), sha2('foo', 123)")
	result.Check(testkit.Rows(`3c9909afec25354d551dae21590bb26e38d53f2173b8d3dc3eee4c047e7ab1c1eb8b85103e3be7ba613b31bb5c9c36214dc9f14a42fd7a2fdb84856bca5c44c2 3c9909afec25354d551dae21590bb26e38d53f2173b8d3dc3eee4c047e7ab1c1eb8b85103e3be7ba613b31bb5c9c36214dc9f14a42fd7a2fdb84856bca5c44c2 cf83e1357eefb8bdf1542850d66d8007d620e4050b5715dc83f4a921d36ce9ce47d0d13c5d85f2b0ff8318d2877eec2f63b931bd47417a81a538327af927da3e e91f006ed4e0882de2f6a3c96ec228a6a5c715f356d00091bce842b5 <nil> <nil>`))

	// for AES_ENCRYPT
	tk.MustExec("drop table if exists t")
	tk.MustExec("create table t(a char(10), b int, c double, d datetime, e time, f bit(4), g binary(20), h blob(10), i text(30))")
	tk.MustExec(`insert into t values('2', 2, 2.3, "2017-01-01 12:01:01", "12:01:01", 0b1010, "512", "48", "tidb")`)
	tk.MustExec("SET block_encryption_mode='aes-128-ecb';")
	result = tk.MustQuery("select HEX(AES_ENCRYPT(a, 'key')), HEX(AES_ENCRYPT(b, 'key')), HEX(AES_ENCRYPT(c, 'key')), HEX(AES_ENCRYPT(d, 'key')), HEX(AES_ENCRYPT(e, 'key')), HEX(AES_ENCRYPT(f, 'key')), HEX(AES_ENCRYPT(g, 'key')), HEX(AES_ENCRYPT(h, 'key')), HEX(AES_ENCRYPT(i, 'key')) from t")
	result.Check(testkit.Rows("B3800B3A3CB4ECE2051A3E80FE373EAC B3800B3A3CB4ECE2051A3E80FE373EAC 9E018F7F2838DBA23C57F0E4CCF93287 E764D3E9D4AF8F926CD0979DDB1D0AF40C208B20A6C39D5D028644885280973A C452FFEEB76D3F5E9B26B8D48F7A228C 181BD5C81CBD36779A3C9DD5FF486B35 CE15F14AC7FF4E56ECCF148DE60E4BEDBDB6900AD51383970A5F32C59B3AC6E3 E1B29995CCF423C75519790F54A08CD2 84525677E95AC97698D22E1125B67E92"))
	result = tk.MustQuery("select HEX(AES_ENCRYPT('123', 'foobar')), HEX(AES_ENCRYPT(123, 'foobar')), HEX(AES_ENCRYPT('', 'foobar')), HEX(AES_ENCRYPT('你好', 'foobar')), AES_ENCRYPT(NULL, 'foobar')")
	result.Check(testkit.Rows(`45ABDD5C4802EFA6771A94C43F805208 45ABDD5C4802EFA6771A94C43F805208 791F1AEB6A6B796E6352BF381895CA0E D0147E2EB856186F146D9F6DE33F9546 <nil>`))
	result = tk.MustQuery("select HEX(AES_ENCRYPT(a, 'key', 'iv')), HEX(AES_ENCRYPT(b, 'key', 'iv')) from t")
	result.Check(testkit.Rows("B3800B3A3CB4ECE2051A3E80FE373EAC B3800B3A3CB4ECE2051A3E80FE373EAC"))
	tk.MustQuery("show warnings").Check(testutil.RowsWithSep("|", "Warning|1618|<IV> option ignored", "Warning|1618|<IV> option ignored"))
	tk.MustExec("SET block_encryption_mode='aes-128-cbc';")
	result = tk.MustQuery("select HEX(AES_ENCRYPT(a, 'key', '1234567890123456')), HEX(AES_ENCRYPT(b, 'key', '1234567890123456')), HEX(AES_ENCRYPT(c, 'key', '1234567890123456')), HEX(AES_ENCRYPT(d, 'key', '1234567890123456')), HEX(AES_ENCRYPT(e, 'key', '1234567890123456')), HEX(AES_ENCRYPT(f, 'key', '1234567890123456')), HEX(AES_ENCRYPT(g, 'key', '1234567890123456')), HEX(AES_ENCRYPT(h, 'key', '1234567890123456')), HEX(AES_ENCRYPT(i, 'key', '1234567890123456')) from t")
	result.Check(testkit.Rows("341672829F84CB6B0BE690FEC4C4DAE9 341672829F84CB6B0BE690FEC4C4DAE9 D43734E147A12BB96C6897C4BBABA283 16F2C972411948DCEF3659B726D2CCB04AD1379A1A367FA64242058A50211B67 41E71D0C58967C1F50EEC074523946D1 1117D292E2D39C3EAA3B435371BE56FC 8ACB7ECC0883B672D7BD1CFAA9FA5FAF5B731ADE978244CD581F114D591C2E7E D2B13C30937E3251AEDA73859BA32E4B 2CF4A6051FF248A67598A17AA2C17267"))
	result = tk.MustQuery("select HEX(AES_ENCRYPT('123', 'foobar', '1234567890123456')), HEX(AES_ENCRYPT(123, 'foobar', '1234567890123456')), HEX(AES_ENCRYPT('', 'foobar', '1234567890123456')), HEX(AES_ENCRYPT('你好', 'foobar', '1234567890123456')), AES_ENCRYPT(NULL, 'foobar', '1234567890123456')")
	result.Check(testkit.Rows(`80D5646F07B4654B05A02D9085759770 80D5646F07B4654B05A02D9085759770 B3C14BA15030D2D7E99376DBE011E752 0CD2936EE4FEC7A8CDF6208438B2BC05 <nil>`))
	tk.MustExec("SET block_encryption_mode='aes-128-ofb';")
	result = tk.MustQuery("select HEX(AES_ENCRYPT(a, 'key', '1234567890123456')), HEX(AES_ENCRYPT(b, 'key', '1234567890123456')), HEX(AES_ENCRYPT(c, 'key', '1234567890123456')), HEX(AES_ENCRYPT(d, 'key', '1234567890123456')), HEX(AES_ENCRYPT(e, 'key', '1234567890123456')), HEX(AES_ENCRYPT(f, 'key', '1234567890123456')), HEX(AES_ENCRYPT(g, 'key', '1234567890123456')), HEX(AES_ENCRYPT(h, 'key', '1234567890123456')), HEX(AES_ENCRYPT(i, 'key', '1234567890123456')) from t")
	result.Check(testkit.Rows("40 40 40C35C 40DD5EBDFCAA397102386E27DDF97A39ECCEC5 43DF55BAE0A0386D 78 47DC5D8AD19A085C32094E16EFC34A08D6FEF459 46D5 06840BE8"))
	result = tk.MustQuery("select HEX(AES_ENCRYPT('123', 'foobar', '1234567890123456')), HEX(AES_ENCRYPT(123, 'foobar', '1234567890123456')), HEX(AES_ENCRYPT('', 'foobar', '1234567890123456')), HEX(AES_ENCRYPT('你好', 'foobar', '1234567890123456')), AES_ENCRYPT(NULL, 'foobar', '1234567890123456')")
	result.Check(testkit.Rows(`48E38A 48E38A  9D6C199101C3 <nil>`))
	tk.MustExec("SET block_encryption_mode='aes-192-ofb';")
	result = tk.MustQuery("select HEX(AES_ENCRYPT(a, 'key', '1234567890123456')), HEX(AES_ENCRYPT(b, 'key', '1234567890123456')), HEX(AES_ENCRYPT(c, 'key', '1234567890123456')), HEX(AES_ENCRYPT(d, 'key', '1234567890123456')), HEX(AES_ENCRYPT(e, 'key', '1234567890123456')), HEX(AES_ENCRYPT(f, 'key', '1234567890123456')), HEX(AES_ENCRYPT(g, 'key', '1234567890123456')), HEX(AES_ENCRYPT(h, 'key', '1234567890123456')), HEX(AES_ENCRYPT(i, 'key', '1234567890123456')) from t")
	result.Check(testkit.Rows("4B 4B 4B573F 4B493D42572E6477233A429BF3E0AD39DB816D 484B36454B24656B 73 4C483E757A1E555A130B62AAC1DA9D08E1B15C47 4D41 0D106817"))
	result = tk.MustQuery("select HEX(AES_ENCRYPT('123', 'foobar', '1234567890123456')), HEX(AES_ENCRYPT(123, 'foobar', '1234567890123456')), HEX(AES_ENCRYPT('', 'foobar', '1234567890123456')), HEX(AES_ENCRYPT('你好', 'foobar', '1234567890123456')), AES_ENCRYPT(NULL, 'foobar', '1234567890123456')")
	result.Check(testkit.Rows(`3A76B0 3A76B0  EFF92304268E <nil>`))
	tk.MustExec("SET block_encryption_mode='aes-256-ofb';")
	result = tk.MustQuery("select HEX(AES_ENCRYPT(a, 'key', '1234567890123456')), HEX(AES_ENCRYPT(b, 'key', '1234567890123456')), HEX(AES_ENCRYPT(c, 'key', '1234567890123456')), HEX(AES_ENCRYPT(d, 'key', '1234567890123456')), HEX(AES_ENCRYPT(e, 'key', '1234567890123456')), HEX(AES_ENCRYPT(f, 'key', '1234567890123456')), HEX(AES_ENCRYPT(g, 'key', '1234567890123456')), HEX(AES_ENCRYPT(h, 'key', '1234567890123456')), HEX(AES_ENCRYPT(i, 'key', '1234567890123456')) from t")
	result.Check(testkit.Rows("16 16 16D103 16CF01CBC95D33E2ED721CBD930262415A69AD 15CD0ACCD55732FE 2E 11CE02FCE46D02CFDD433C8CA138527060599C35 10C7 5096549E"))
	result = tk.MustQuery("select HEX(AES_ENCRYPT('123', 'foobar', '1234567890123456')), HEX(AES_ENCRYPT(123, 'foobar', '1234567890123456')), HEX(AES_ENCRYPT('', 'foobar', '1234567890123456')), HEX(AES_ENCRYPT('你好', 'foobar', '1234567890123456')), AES_ENCRYPT(NULL, 'foobar', '1234567890123456')")
	result.Check(testkit.Rows(`E842C5 E842C5  3DCD5646767D <nil>`))

	// for AES_DECRYPT
	tk.MustExec("SET block_encryption_mode='aes-128-ecb';")
	result = tk.MustQuery("select AES_DECRYPT(AES_ENCRYPT('foo', 'bar'), 'bar')")
	result.Check(testkit.Rows("foo"))
	result = tk.MustQuery("select AES_DECRYPT(UNHEX('45ABDD5C4802EFA6771A94C43F805208'), 'foobar'), AES_DECRYPT(UNHEX('791F1AEB6A6B796E6352BF381895CA0E'), 'foobar'), AES_DECRYPT(UNHEX('D0147E2EB856186F146D9F6DE33F9546'), 'foobar'), AES_DECRYPT(NULL, 'foobar'), AES_DECRYPT('SOME_THING_STRANGE', 'foobar')")
	result.Check(testkit.Rows(`123  你好 <nil> <nil>`))
	tk.MustExec("SET block_encryption_mode='aes-128-cbc';")
	result = tk.MustQuery("select AES_DECRYPT(AES_ENCRYPT('foo', 'bar', '1234567890123456'), 'bar', '1234567890123456')")
	result.Check(testkit.Rows("foo"))
	result = tk.MustQuery("select AES_DECRYPT(UNHEX('80D5646F07B4654B05A02D9085759770'), 'foobar', '1234567890123456'), AES_DECRYPT(UNHEX('B3C14BA15030D2D7E99376DBE011E752'), 'foobar', '1234567890123456'), AES_DECRYPT(UNHEX('0CD2936EE4FEC7A8CDF6208438B2BC05'), 'foobar', '1234567890123456'), AES_DECRYPT(NULL, 'foobar', '1234567890123456'), AES_DECRYPT('SOME_THING_STRANGE', 'foobar', '1234567890123456')")
	result.Check(testkit.Rows(`123  你好 <nil> <nil>`))
	tk.MustExec("SET block_encryption_mode='aes-128-ofb';")
	result = tk.MustQuery("select AES_DECRYPT(AES_ENCRYPT('foo', 'bar', '1234567890123456'), 'bar', '1234567890123456')")
	result.Check(testkit.Rows("foo"))
	result = tk.MustQuery("select AES_DECRYPT(UNHEX('48E38A'), 'foobar', '1234567890123456'), AES_DECRYPT(UNHEX(''), 'foobar', '1234567890123456'), AES_DECRYPT(UNHEX('9D6C199101C3'), 'foobar', '1234567890123456'), AES_DECRYPT(NULL, 'foobar', '1234567890123456'), HEX(AES_DECRYPT('SOME_THING_STRANGE', 'foobar', '1234567890123456'))")
	result.Check(testkit.Rows(`123  你好 <nil> 2A9EF431FB2ACB022D7F2E7C71EEC48C7D2B`))
	tk.MustExec("SET block_encryption_mode='aes-192-ofb';")
	result = tk.MustQuery("select AES_DECRYPT(AES_ENCRYPT('foo', 'bar', '1234567890123456'), 'bar', '1234567890123456')")
	result.Check(testkit.Rows("foo"))
	result = tk.MustQuery("select AES_DECRYPT(UNHEX('3A76B0'), 'foobar', '1234567890123456'), AES_DECRYPT(UNHEX(''), 'foobar', '1234567890123456'), AES_DECRYPT(UNHEX('EFF92304268E'), 'foobar', '1234567890123456'), AES_DECRYPT(NULL, 'foobar', '1234567890123456'), HEX(AES_DECRYPT('SOME_THING_STRANGE', 'foobar', '1234567890123456'))")
	result.Check(testkit.Rows(`123  你好 <nil> 580BCEA4DC67CF33FF2C7C570D36ECC89437`))
	tk.MustExec("SET block_encryption_mode='aes-256-ofb';")
	result = tk.MustQuery("select AES_DECRYPT(AES_ENCRYPT('foo', 'bar', '1234567890123456'), 'bar', '1234567890123456')")
	result.Check(testkit.Rows("foo"))
	result = tk.MustQuery("select AES_DECRYPT(UNHEX('E842C5'), 'foobar', '1234567890123456'), AES_DECRYPT(UNHEX(''), 'foobar', '1234567890123456'), AES_DECRYPT(UNHEX('3DCD5646767D'), 'foobar', '1234567890123456'), AES_DECRYPT(NULL, 'foobar', '1234567890123456'), HEX(AES_DECRYPT('SOME_THING_STRANGE', 'foobar', '1234567890123456'))")
	result.Check(testkit.Rows(`123  你好 <nil> 8A3FBBE68C9465834584430E3AEEBB04B1F5`))

	// for COMPRESS
	tk.MustExec("DROP TABLE IF EXISTS t1;")
	tk.MustExec("CREATE TABLE t1(a VARCHAR(1000));")
	tk.MustExec("INSERT INTO t1 VALUES('12345'), ('23456');")
	result = tk.MustQuery("SELECT HEX(COMPRESS(a)) FROM t1;")
	result.Check(testkit.Rows("05000000789C323432363105040000FFFF02F80100", "05000000789C323236313503040000FFFF03070105"))
	tk.MustExec("DROP TABLE IF EXISTS t2;")
	tk.MustExec("CREATE TABLE t2(a VARCHAR(1000), b VARBINARY(1000));")
	tk.MustExec("INSERT INTO t2 (a, b) SELECT a, COMPRESS(a) from t1;")
	result = tk.MustQuery("SELECT a, HEX(b) FROM t2;")
	result.Check(testkit.Rows("12345 05000000789C323432363105040000FFFF02F80100", "23456 05000000789C323236313503040000FFFF03070105"))

	// for UNCOMPRESS
	result = tk.MustQuery("SELECT UNCOMPRESS(COMPRESS('123'))")
	result.Check(testkit.Rows("123"))
	result = tk.MustQuery("SELECT UNCOMPRESS(UNHEX('03000000789C3334320600012D0097'))")
	result.Check(testkit.Rows("123"))
	result = tk.MustQuery("SELECT UNCOMPRESS(UNHEX('03000000789C32343206040000FFFF012D0097'))")
	result.Check(testkit.Rows("123"))
	tk.MustExec("INSERT INTO t2 VALUES ('12345', UNHEX('05000000789C3334323631050002F80100'))")
	result = tk.MustQuery("SELECT UNCOMPRESS(a), UNCOMPRESS(b) FROM t2;")
	result.Check(testkit.Rows("<nil> 12345", "<nil> 23456", "<nil> 12345"))

	// for UNCOMPRESSED_LENGTH
	result = tk.MustQuery("SELECT UNCOMPRESSED_LENGTH(COMPRESS('123'))")
	result.Check(testkit.Rows("3"))
	result = tk.MustQuery("SELECT UNCOMPRESSED_LENGTH(UNHEX('03000000789C3334320600012D0097'))")
	result.Check(testkit.Rows("3"))
	result = tk.MustQuery("SELECT UNCOMPRESSED_LENGTH(UNHEX('03000000789C32343206040000FFFF012D0097'))")
	result.Check(testkit.Rows("3"))
	result = tk.MustQuery("SELECT UNCOMPRESSED_LENGTH('')")
	result.Check(testkit.Rows("0"))
	result = tk.MustQuery("SELECT UNCOMPRESSED_LENGTH(UNHEX('0100'))")
	result.Check(testkit.Rows("0"))
	result = tk.MustQuery("SELECT UNCOMPRESSED_LENGTH(a), UNCOMPRESSED_LENGTH(b) FROM t2;")
	result.Check(testkit.Rows("875770417 5", "892613426 5", "875770417 5"))

	// for RANDOM_BYTES
	lengths := []int{0, -5, 1025, 4000}
	for _, len := range lengths {
		rs, err := tk.Exec(fmt.Sprintf("SELECT RANDOM_BYTES(%d);", len))
		c.Assert(err, IsNil, Commentf("%v", len))
		_, err = session.GetRows4Test(ctx, tk.Se, rs)
		c.Assert(err, NotNil, Commentf("%v", len))
		terr := errors.Cause(err).(*terror.Error)
		c.Assert(terr.Code(), Equals, errors.ErrCode(mysql.ErrDataOutOfRange), Commentf("%v", len))
		c.Assert(rs.Close(), IsNil)
	}
	tk.MustQuery("SELECT RANDOM_BYTES('1');")
	tk.MustQuery("SELECT RANDOM_BYTES(1024);")
	result = tk.MustQuery("SELECT RANDOM_BYTES(NULL);")
	result.Check(testkit.Rows("<nil>"))
}

func (s *testIntegrationSuite2) TestTimeBuiltin(c *C) {
	originSQLMode := s.ctx.GetSessionVars().StrictSQLMode
	s.ctx.GetSessionVars().StrictSQLMode = true
	defer func() {
		s.ctx.GetSessionVars().StrictSQLMode = originSQLMode
		s.cleanEnv(c)
	}()
	tk := testkit.NewTestKit(c, s.store)
	tk.MustExec("use test")

	// for makeDate
	tk.MustExec("drop table if exists t")
	tk.MustExec("create table t(a int, b double, c datetime, d time, e char(20), f bit(10))")
	tk.MustExec(`insert into t values(1, 1.1, "2017-01-01 12:01:01", "12:01:01", "abcdef", 0b10101)`)
	result := tk.MustQuery("select makedate(a,a), makedate(b,b), makedate(c,c), makedate(d,d), makedate(e,e), makedate(f,f), makedate(null,null), makedate(a,b) from t")
	result.Check(testkit.Rows("2001-01-01 2001-01-01 <nil> <nil> <nil> 2021-01-21 <nil> 2001-01-01"))

	// for date
	result = tk.MustQuery(`select date("2019-09-12"), date("2019-09-12 12:12:09"), date("2019-09-12 12:12:09.121212");`)
	result.Check(testkit.Rows("2019-09-12 2019-09-12 2019-09-12"))
	result = tk.MustQuery(`select date("0000-00-00"), date("0000-00-00 12:12:09"), date("0000-00-00 00:00:00.121212"), date("0000-00-00 00:00:00.000000");`)
	result.Check(testkit.Rows("<nil> 0000-00-00 0000-00-00 <nil>"))
	result = tk.MustQuery(`select date("aa"), date(12.1), date("");`)
	result.Check(testkit.Rows("<nil> <nil> <nil>"))

	// for year
	result = tk.MustQuery(`select year("2013-01-09"), year("2013-00-09"), year("000-01-09"), year("1-01-09"), year("20131-01-09"), year(null);`)
	result.Check(testkit.Rows("2013 2013 0 1 <nil> <nil>"))
	result = tk.MustQuery(`select year("2013-00-00"), year("2013-00-00 00:00:00"), year("0000-00-00 12:12:12"), year("2017-00-00 12:12:12");`)
	result.Check(testkit.Rows("2013 2013 0 2017"))
	result = tk.MustQuery(`select year("aa"), year(2013), year(2012.09), year("1-01"), year("-09");`)
	result.Check(testkit.Rows("<nil> <nil> <nil> <nil> <nil>"))
	tk.MustExec(`drop table if exists t`)
	tk.MustExec(`create table t(a bigint)`)
	_, err := tk.Exec(`insert into t select year("aa")`)
	c.Assert(err, NotNil)
	c.Assert(terror.ErrorEqual(err, types.ErrWrongValue), IsTrue, Commentf("err %v", err))
	tk.MustExec(`set sql_mode='STRICT_TRANS_TABLES'`) // without zero date
	tk.MustExec(`insert into t select year("0000-00-00 00:00:00")`)
	tk.MustExec(`set sql_mode="NO_ZERO_DATE";`) // with zero date
	tk.MustExec(`insert into t select year("0000-00-00 00:00:00")`)
	tk.MustQuery("show warnings").Check(testutil.RowsWithSep("|", "Warning|1292|Incorrect datetime value: '0000-00-00 00:00:00.000000'"))
	tk.MustExec(`set sql_mode="NO_ZERO_DATE,STRICT_TRANS_TABLES";`)
	_, err = tk.Exec(`insert into t select year("0000-00-00 00:00:00");`)
	c.Assert(err, NotNil)
	c.Assert(types.ErrWrongValue.Equal(err), IsTrue, Commentf("err %v", err))
	tk.MustExec(`insert into t select 1`)
	tk.MustExec(`set sql_mode="STRICT_TRANS_TABLES,NO_ENGINE_SUBSTITUTION";`)
	_, err = tk.Exec(`update t set a = year("aa")`)
	c.Assert(terror.ErrorEqual(err, types.ErrWrongValue), IsTrue, Commentf("err %v", err))
	_, err = tk.Exec(`delete from t where a = year("aa")`)
	// Only `code` can be used to compare because the error `class` information
	// will be lost after expression push-down
	c.Assert(errors.Cause(err).(*terror.Error).Code(), Equals, types.ErrWrongValue.Code(), Commentf("err %v", err))

	// for month
	result = tk.MustQuery(`select month("2013-01-09"), month("2013-00-09"), month("000-01-09"), month("1-01-09"), month("20131-01-09"), month(null);`)
	result.Check(testkit.Rows("1 0 1 1 <nil> <nil>"))
	result = tk.MustQuery(`select month("2013-00-00"), month("2013-00-00 00:00:00"), month("0000-00-00 12:12:12"), month("2017-00-00 12:12:12");`)
	result.Check(testkit.Rows("0 0 0 0"))
	result = tk.MustQuery(`select month("aa"), month(2013), month(2012.09), month("1-01"), month("-09");`)
	result.Check(testkit.Rows("<nil> <nil> <nil> <nil> <nil>"))
	result = tk.MustQuery(`select month("2013-012-09"), month("2013-0000000012-09"), month("2013-30-09"), month("000-41-09");`)
	result.Check(testkit.Rows("12 12 <nil> <nil>"))
	tk.MustExec(`drop table if exists t`)
	tk.MustExec(`create table t(a bigint)`)
	_, err = tk.Exec(`insert into t select month("aa")`)
	c.Assert(err, NotNil)
	c.Assert(terror.ErrorEqual(err, types.ErrWrongValue), IsTrue, Commentf("err: %v", err))
	tk.MustExec(`insert into t select month("0000-00-00 00:00:00")`)
	tk.MustExec(`set sql_mode="NO_ZERO_DATE";`)
	tk.MustExec(`insert into t select month("0000-00-00 00:00:00")`)
	tk.MustQuery("show warnings").Check(testutil.RowsWithSep("|", "Warning|1292|Incorrect datetime value: '0000-00-00 00:00:00.000000'"))
	tk.MustExec(`set sql_mode="NO_ZERO_DATE,STRICT_TRANS_TABLES";`)
	_, err = tk.Exec(`insert into t select month("0000-00-00 00:00:00");`)
	c.Assert(err, NotNil)
	c.Assert(types.ErrWrongValue.Equal(err), IsTrue, Commentf("err %v", err))
	tk.MustExec(`insert into t select 1`)
	tk.MustExec(`set sql_mode="STRICT_TRANS_TABLES,NO_ENGINE_SUBSTITUTION";`)
	tk.MustExec(`insert into t select 1`)
	_, err = tk.Exec(`update t set a = month("aa")`)
	c.Assert(terror.ErrorEqual(err, types.ErrWrongValue), IsTrue)
	_, err = tk.Exec(`delete from t where a = month("aa")`)
	c.Assert(errors.Cause(err).(*terror.Error).Code(), Equals, types.ErrWrongValue.Code(), Commentf("err %v", err))

	// for week
	result = tk.MustQuery(`select week("2012-12-22"), week("2012-12-22", -2), week("2012-12-22", 0), week("2012-12-22", 1), week("2012-12-22", 2), week("2012-12-22", 200);`)
	result.Check(testkit.Rows("51 51 51 51 51 51"))
	result = tk.MustQuery(`select week("2008-02-20"), week("2008-02-20", 0), week("2008-02-20", 1), week("2009-02-20", 2), week("2008-02-20", 3), week("2008-02-20", 4);`)
	result.Check(testkit.Rows("7 7 8 7 8 8"))
	result = tk.MustQuery(`select week("2008-02-20", 5), week("2008-02-20", 6), week("2009-02-20", 7), week("2008-02-20", 8), week("2008-02-20", 9);`)
	result.Check(testkit.Rows("7 8 7 7 8"))
	result = tk.MustQuery(`select week("aa", 1), week(null, 2), week(11, 2), week(12.99, 2);`)
	result.Check(testkit.Rows("<nil> <nil> <nil> <nil>"))
	result = tk.MustQuery(`select week("aa"), week(null), week(11), week(12.99);`)
	result.Check(testkit.Rows("<nil> <nil> <nil> <nil>"))
	tk.MustExec(`drop table if exists t`)
	tk.MustExec(`create table t(a datetime)`)
	_, err = tk.Exec(`insert into t select week("aa", 1)`)
	c.Assert(err, NotNil)
	c.Assert(terror.ErrorEqual(err, types.ErrWrongValue), IsTrue)
	tk.MustExec(`insert into t select now()`)
	_, err = tk.Exec(`update t set a = week("aa", 1)`)
	c.Assert(terror.ErrorEqual(err, types.ErrWrongValue), IsTrue)
	_, err = tk.Exec(`delete from t where a = week("aa", 1)`)
	c.Assert(terror.ErrorEqual(err, types.ErrWrongValue), IsTrue)

	// for weekofyear
	result = tk.MustQuery(`select weekofyear("2012-12-22"), weekofyear("2008-02-20"), weekofyear("aa"), weekofyear(null), weekofyear(11), weekofyear(12.99);`)
	result.Check(testkit.Rows("51 8 <nil> <nil> <nil> <nil>"))
	tk.MustExec(`drop table if exists t`)
	tk.MustExec(`create table t(a bigint)`)
	_, err = tk.Exec(`insert into t select weekofyear("aa")`)
	c.Assert(err, NotNil)
	c.Assert(terror.ErrorEqual(err, types.ErrWrongValue), IsTrue)
	tk.MustExec(`insert into t select 1`)
	_, err = tk.Exec(`update t set a = weekofyear("aa")`)
	c.Assert(terror.ErrorEqual(err, types.ErrWrongValue), IsTrue)
	_, err = tk.Exec(`delete from t where a = weekofyear("aa")`)
	c.Assert(terror.ErrorEqual(err, types.ErrWrongValue), IsTrue)

	// for weekday
	result = tk.MustQuery(`select weekday("2012-12-20"), weekday("2012-12-21"), weekday("2012-12-22"), weekday("2012-12-23"), weekday("2012-12-24"), weekday("2012-12-25"), weekday("2012-12-26"), weekday("2012-12-27");`)
	result.Check(testkit.Rows("3 4 5 6 0 1 2 3"))
	result = tk.MustQuery(`select weekday("2012-12-90"), weekday("0000-00-00"), weekday("aa"), weekday(null), weekday(11), weekday(12.99);`)
	result.Check(testkit.Rows("<nil> <nil> <nil> <nil> <nil> <nil>"))

	// for quarter
	result = tk.MustQuery(`select quarter("2012-00-20"), quarter("2012-01-21"), quarter("2012-03-22"), quarter("2012-05-23"), quarter("2012-08-24"), quarter("2012-09-25"), quarter("2012-11-26"), quarter("2012-12-27");`)
	result.Check(testkit.Rows("0 1 1 2 3 3 4 4"))
	result = tk.MustQuery(`select quarter("2012-14-20"), quarter("aa"), quarter(null), quarter(11), quarter(12.99);`)
	result.Check(testkit.Rows("<nil> <nil> <nil> <nil> <nil>"))
	result = tk.MustQuery(`select quarter("0000-00-00"), quarter("0000-00-00 00:00:00");`)
	result.Check(testkit.Rows("<nil> <nil>"))
	tk.MustQuery("show warnings").Check(testutil.RowsWithSep("|",
		"Warning|1292|Incorrect datetime value: '0000-00-00 00:00:00.000000'",
		"Warning|1292|Incorrect datetime value: '0000-00-00 00:00:00.000000'"))
	result = tk.MustQuery(`select quarter(0), quarter(0.0), quarter(0e1), quarter(0.00);`)
	result.Check(testkit.Rows("0 0 0 0"))
	tk.MustQuery("show warnings").Check(testkit.Rows())

	// for from_days
	result = tk.MustQuery(`select from_days(0), from_days(-199), from_days(1111), from_days(120), from_days(1), from_days(1111111), from_days(9999999), from_days(22222);`)
	result.Check(testkit.Rows("0000-00-00 0000-00-00 0003-01-16 0000-00-00 0000-00-00 3042-02-13 0000-00-00 0060-11-03"))
	result = tk.MustQuery(`select from_days("2012-14-20"), from_days("111a"), from_days("aa"), from_days(null), from_days("123asf"), from_days(12.99);`)
	result.Check(testkit.Rows("0005-07-05 0000-00-00 0000-00-00 <nil> 0000-00-00 0000-00-00"))

	// Fix issue #3923
	result = tk.MustQuery("select timediff(cast('2004-12-30 12:00:00' as time), '12:00:00');")
	result.Check(testkit.Rows("00:00:00"))
	result = tk.MustQuery("select timediff('12:00:00', cast('2004-12-30 12:00:00' as time));")
	result.Check(testkit.Rows("00:00:00"))
	result = tk.MustQuery("select timediff(cast('2004-12-30 12:00:00' as time), '2004-12-30 12:00:00');")
	result.Check(testkit.Rows("<nil>"))
	result = tk.MustQuery("select timediff('2004-12-30 12:00:00', cast('2004-12-30 12:00:00' as time));")
	result.Check(testkit.Rows("<nil>"))
	result = tk.MustQuery("select timediff(cast('2004-12-30 12:00:01' as datetime), '2004-12-30 12:00:00');")
	result.Check(testkit.Rows("00:00:01"))
	result = tk.MustQuery("select timediff('2004-12-30 12:00:00', cast('2004-12-30 12:00:01' as datetime));")
	result.Check(testkit.Rows("-00:00:01"))
	result = tk.MustQuery("select timediff(cast('2004-12-30 12:00:01' as time), '-34 00:00:00');")
	result.Check(testkit.Rows("828:00:01"))
	result = tk.MustQuery("select timediff('-34 00:00:00', cast('2004-12-30 12:00:01' as time));")
	result.Check(testkit.Rows("-828:00:01"))
	result = tk.MustQuery("select timediff(cast('2004-12-30 12:00:01' as datetime), cast('2004-12-30 11:00:01' as datetime));")
	result.Check(testkit.Rows("01:00:00"))
	result = tk.MustQuery("select timediff(cast('2004-12-30 12:00:01' as datetime), '2004-12-30 12:00:00.1');")
	result.Check(testkit.Rows("00:00:00.9"))
	result = tk.MustQuery("select timediff('2004-12-30 12:00:00.1', cast('2004-12-30 12:00:01' as datetime));")
	result.Check(testkit.Rows("-00:00:00.9"))
	result = tk.MustQuery("select timediff(cast('2004-12-30 12:00:01' as datetime), '-34 124:00:00');")
	result.Check(testkit.Rows("<nil>"))
	result = tk.MustQuery("select timediff('-34 124:00:00', cast('2004-12-30 12:00:01' as datetime));")
	result.Check(testkit.Rows("<nil>"))
	result = tk.MustQuery("select timediff(cast('2004-12-30 12:00:01' as time), '-34 124:00:00');")
	result.Check(testkit.Rows("838:59:59"))
	result = tk.MustQuery("select timediff('-34 124:00:00', cast('2004-12-30 12:00:01' as time));")
	result.Check(testkit.Rows("-838:59:59"))
	result = tk.MustQuery("select timediff(cast('2004-12-30' as datetime), '12:00:00');")
	result.Check(testkit.Rows("<nil>"))
	result = tk.MustQuery("select timediff('12:00:00', cast('2004-12-30' as datetime));")
	result.Check(testkit.Rows("<nil>"))
	result = tk.MustQuery("select timediff('12:00:00', '-34 12:00:00');")
	result.Check(testkit.Rows("838:59:59"))
	result = tk.MustQuery("select timediff('12:00:00', '34 12:00:00');")
	result.Check(testkit.Rows("-816:00:00"))
	result = tk.MustQuery("select timediff('2014-1-2 12:00:00', '-34 12:00:00');")
	result.Check(testkit.Rows("<nil>"))
	result = tk.MustQuery("select timediff('-34 12:00:00', '2014-1-2 12:00:00');")
	result.Check(testkit.Rows("<nil>"))
	result = tk.MustQuery("select timediff('2014-1-2 12:00:00', '12:00:00');")
	result.Check(testkit.Rows("<nil>"))
	result = tk.MustQuery("select timediff('12:00:00', '2014-1-2 12:00:00');")
	result.Check(testkit.Rows("<nil>"))
	result = tk.MustQuery("select timediff('2014-1-2 12:00:00', '2014-1-1 12:00:00');")
	result.Check(testkit.Rows("24:00:00"))
	tk.MustQuery("select timediff(cast('10:10:10' as time), cast('10:10:11' as time))").Check(testkit.Rows("-00:00:01"))

	result = tk.MustQuery("select timestampadd(MINUTE, 1, '2003-01-02'), timestampadd(WEEK, 1, '2003-01-02 23:59:59')" +
		", timestampadd(MICROSECOND, 1, 950501);")
	result.Check(testkit.Rows("2003-01-02 00:01:00 2003-01-09 23:59:59 1995-05-01 00:00:00.000001"))
	result = tk.MustQuery("select timestampadd(day, 2, 950501), timestampadd(MINUTE, 37.5,'2003-01-02'), timestampadd(MINUTE, 37.49,'2003-01-02')," +
		" timestampadd(YeAr, 1, '2003-01-02');")
	result.Check(testkit.Rows("1995-05-03 00:00:00 2003-01-02 00:38:00 2003-01-02 00:37:00 2004-01-02 00:00:00"))
	result = tk.MustQuery("select to_seconds(950501), to_seconds('2009-11-29'), to_seconds('2009-11-29 13:43:32'), to_seconds('09-11-29 13:43:32');")
	result.Check(testkit.Rows("62966505600 63426672000 63426721412 63426721412"))
	result = tk.MustQuery("select to_days(950501), to_days('2007-10-07'), to_days('2007-10-07 00:00:59'), to_days('0000-01-01')")
	result.Check(testkit.Rows("728779 733321 733321 1"))

	result = tk.MustQuery("select last_day('2003-02-05'), last_day('2004-02-05'), last_day('2004-01-01 01:01:01'), last_day(950501);")
	result.Check(testkit.Rows("2003-02-28 2004-02-29 2004-01-31 1995-05-31"))

	tk.MustExec("SET SQL_MODE='';")
	result = tk.MustQuery("select last_day('0000-00-00');")
	result.Check(testkit.Rows("<nil>"))
	result = tk.MustQuery("select to_days('0000-00-00');")
	result.Check(testkit.Rows("<nil>"))
	result = tk.MustQuery("select to_seconds('0000-00-00');")
	result.Check(testkit.Rows("<nil>"))

	result = tk.MustQuery("select timestamp('2003-12-31'), timestamp('2003-12-31 12:00:00','12:00:00');")
	result.Check(testkit.Rows("2003-12-31 00:00:00 2004-01-01 00:00:00"))
	result = tk.MustQuery("select timestamp(20170118123950.123), timestamp(20170118123950.999);")
	result.Check(testkit.Rows("2017-01-18 12:39:50.123 2017-01-18 12:39:50.999"))
	// Issue https://github.com/pingcap/tidb/issues/20003
	result = tk.MustQuery("select timestamp(0.0001, 0.00001);")
	result.Check(testkit.Rows("<nil>"))
	result = tk.MustQuery("select timestamp('2003-12-31', '01:01:01.01'), timestamp('2003-12-31 12:34', '01:01:01.01')," +
		" timestamp('2008-12-31','00:00:00.0'), timestamp('2008-12-31 00:00:00.000');")

	tk.MustQuery(`select timestampadd(second, 1, cast("2001-01-01" as date))`).Check(testkit.Rows("2001-01-01 00:00:01"))
	tk.MustQuery(`select timestampadd(hour, 1, cast("2001-01-01" as date))`).Check(testkit.Rows("2001-01-01 01:00:00"))
	tk.MustQuery(`select timestampadd(day, 1, cast("2001-01-01" as date))`).Check(testkit.Rows("2001-01-02"))
	tk.MustQuery(`select timestampadd(month, 1, cast("2001-01-01" as date))`).Check(testkit.Rows("2001-02-01"))
	tk.MustQuery(`select timestampadd(year, 1, cast("2001-01-01" as date))`).Check(testkit.Rows("2002-01-01"))
	tk.MustQuery(`select timestampadd(second, 1, cast("2001-01-01" as datetime))`).Check(testkit.Rows("2001-01-01 00:00:01"))
	tk.MustQuery(`select timestampadd(hour, 1, cast("2001-01-01" as datetime))`).Check(testkit.Rows("2001-01-01 01:00:00"))
	tk.MustQuery(`select timestampadd(day, 1, cast("2001-01-01" as datetime))`).Check(testkit.Rows("2001-01-02 00:00:00"))
	tk.MustQuery(`select timestampadd(month, 1, cast("2001-01-01" as datetime))`).Check(testkit.Rows("2001-02-01 00:00:00"))
	tk.MustQuery(`select timestampadd(year, 1, cast("2001-01-01" as datetime))`).Check(testkit.Rows("2002-01-01 00:00:00"))

	result.Check(testkit.Rows("2003-12-31 01:01:01.01 2003-12-31 13:35:01.01 2008-12-31 00:00:00.0 2008-12-31 00:00:00.000"))
	result = tk.MustQuery("select timestamp('2003-12-31', 1), timestamp('2003-12-31', -1);")
	result.Check(testkit.Rows("2003-12-31 00:00:01 2003-12-30 23:59:59"))
	result = tk.MustQuery("select timestamp('2003-12-31', '2000-12-12 01:01:01.01'), timestamp('2003-14-31','01:01:01.01');")
	result.Check(testkit.Rows("<nil> <nil>"))

	result = tk.MustQuery("select TIMESTAMPDIFF(MONTH,'2003-02-01','2003-05-01'), TIMESTAMPDIFF(yEaR,'2002-05-01', " +
		"'2001-01-01'), TIMESTAMPDIFF(minute,binary('2003-02-01'),'2003-05-01 12:05:55'), TIMESTAMPDIFF(day," +
		"'1995-05-02', 950501);")
	result.Check(testkit.Rows("3 -1 128885 -1"))

	result = tk.MustQuery("select datediff('2007-12-31 23:59:59','2007-12-30'), datediff('2010-11-30 23:59:59', " +
		"'2010-12-31'), datediff(950501,'2016-01-13'), datediff(950501.9,'2016-01-13'), datediff(binary(950501), '2016-01-13');")
	result.Check(testkit.Rows("1 -31 -7562 -7562 -7562"))
	result = tk.MustQuery("select datediff('0000-01-01','0001-01-01'), datediff('0001-00-01', '0001-00-01'), datediff('0001-01-00','0001-01-00'), datediff('2017-01-01','2017-01-01');")
	result.Check(testkit.Rows("-365 <nil> <nil> 0"))

	// for ADDTIME
	result = tk.MustQuery("select addtime('01:01:11', '00:00:01.013'), addtime('01:01:11.00', '00:00:01'), addtime" +
		"('2017-01-01 01:01:11.12', '00:00:01'), addtime('2017-01-01 01:01:11.12', '00:00:01.88');")
	result.Check(testkit.Rows("01:01:12.013000 01:01:12 2017-01-01 01:01:12.120000 2017-01-01 01:01:13"))
	result = tk.MustQuery("select addtime(cast('01:01:11' as time(4)), '00:00:01.013'), addtime(cast('01:01:11.00' " +
		"as datetime(3)), '00:00:01')," + " addtime(cast('2017-01-01 01:01:11.12' as date), '00:00:01'), addtime(cast" +
		"(cast('2017-01-01 01:01:11.12' as date) as datetime(2)), '00:00:01.88');")
	result.Check(testkit.Rows("01:01:12.0130 2001-01-11 00:00:01.000 00:00:01 2017-01-01 00:00:01.88"))
	result = tk.MustQuery("select addtime('2017-01-01 01:01:01', 5), addtime('2017-01-01 01:01:01', -5), addtime('2017-01-01 01:01:01', 0.0), addtime('2017-01-01 01:01:01', 1.34);")
	result.Check(testkit.Rows("2017-01-01 01:01:06 2017-01-01 01:00:56 2017-01-01 01:01:01 2017-01-01 01:01:02.340000"))
	result = tk.MustQuery("select addtime(cast('01:01:11.00' as datetime(3)), cast('00:00:01' as time)), addtime(cast('01:01:11.00' as datetime(3)), cast('00:00:01' as time(5)))")
	result.Check(testkit.Rows("2001-01-11 00:00:01.000 2001-01-11 00:00:01.00000"))
	result = tk.MustQuery("select addtime(cast('01:01:11.00' as date), cast('00:00:01' as time));")
	result.Check(testkit.Rows("00:00:01"))
	tk.MustExec("drop table if exists t")
	tk.MustExec("create table t(a datetime, b timestamp, c time)")
	tk.MustExec(`insert into t values("2017-01-01 12:30:31", "2017-01-01 12:30:31", "01:01:01")`)
	result = tk.MustQuery("select addtime(a, b), addtime(cast(a as date), b), addtime(b,a), addtime(a,c), addtime(b," +
		"c), addtime(c,a), addtime(c,b)" +
		" from t;")
	result.Check(testkit.Rows("<nil> <nil> <nil> 2017-01-01 13:31:32 2017-01-01 13:31:32 <nil> <nil>"))
	result = tk.MustQuery("select addtime('01:01:11', cast('1' as time))")
	result.Check(testkit.Rows("01:01:12"))
	tk.MustQuery("select addtime(cast(null as char(20)), cast('1' as time))").Check(testkit.Rows("<nil>"))
	c.Assert(tk.QueryToErr(`select addtime("01:01:11", cast('sdf' as time))`), IsNil)
	tk.MustQuery(`select addtime("01:01:11", cast(null as char(20)))`).Check(testkit.Rows("<nil>"))
	tk.MustQuery(`select addtime(cast(1 as time), cast(1 as time))`).Check(testkit.Rows("00:00:02"))
	tk.MustQuery(`select addtime(cast(null as time), cast(1 as time))`).Check(testkit.Rows("<nil>"))
	tk.MustQuery(`select addtime(cast(1 as time), cast(null as time))`).Check(testkit.Rows("<nil>"))

	// for SUBTIME
	result = tk.MustQuery("select subtime('01:01:11', '00:00:01.013'), subtime('01:01:11.00', '00:00:01'), subtime" +
		"('2017-01-01 01:01:11.12', '00:00:01'), subtime('2017-01-01 01:01:11.12', '00:00:01.88');")
	result.Check(testkit.Rows("01:01:09.987000 01:01:10 2017-01-01 01:01:10.120000 2017-01-01 01:01:09.240000"))
	result = tk.MustQuery("select subtime(cast('01:01:11' as time(4)), '00:00:01.013'), subtime(cast('01:01:11.00' " +
		"as datetime(3)), '00:00:01')," + " subtime(cast('2017-01-01 01:01:11.12' as date), '00:00:01'), subtime(cast" +
		"(cast('2017-01-01 01:01:11.12' as date) as datetime(2)), '00:00:01.88');")
	result.Check(testkit.Rows("01:01:09.9870 2001-01-10 23:59:59.000 -00:00:01 2016-12-31 23:59:58.12"))
	result = tk.MustQuery("select subtime('2017-01-01 01:01:01', 5), subtime('2017-01-01 01:01:01', -5), subtime('2017-01-01 01:01:01', 0.0), subtime('2017-01-01 01:01:01', 1.34);")
	result.Check(testkit.Rows("2017-01-01 01:00:56 2017-01-01 01:01:06 2017-01-01 01:01:01 2017-01-01 01:00:59.660000"))
	result = tk.MustQuery("select subtime('01:01:11', '0:0:1.013'), subtime('01:01:11.00', '0:0:1'), subtime('2017-01-01 01:01:11.12', '0:0:1'), subtime('2017-01-01 01:01:11.12', '0:0:1.120000');")
	result.Check(testkit.Rows("01:01:09.987000 01:01:10 2017-01-01 01:01:10.120000 2017-01-01 01:01:10"))
	result = tk.MustQuery("select subtime(cast('01:01:11.00' as datetime(3)), cast('00:00:01' as time)), subtime(cast('01:01:11.00' as datetime(3)), cast('00:00:01' as time(5)))")
	result.Check(testkit.Rows("2001-01-10 23:59:59.000 2001-01-10 23:59:59.00000"))
	result = tk.MustQuery("select subtime(cast('01:01:11.00' as date), cast('00:00:01' as time));")
	result.Check(testkit.Rows("-00:00:01"))
	result = tk.MustQuery("select subtime(a, b), subtime(cast(a as date), b), subtime(b,a), subtime(a,c), subtime(b," +
		"c), subtime(c,a), subtime(c,b) from t;")
	result.Check(testkit.Rows("<nil> <nil> <nil> 2017-01-01 11:29:30 2017-01-01 11:29:30 <nil> <nil>"))
	tk.MustQuery("select subtime(cast('10:10:10' as time), cast('9:10:10' as time))").Check(testkit.Rows("01:00:00"))
	tk.MustQuery("select subtime('10:10:10', cast('9:10:10' as time))").Check(testkit.Rows("01:00:00"))

	// ADDTIME & SUBTIME issue #5966
	tk.MustExec("drop table if exists t")
	tk.MustExec("create table t(a datetime, b timestamp, c time, d date, e bit(1))")
	tk.MustExec(`insert into t values("2017-01-01 12:30:31", "2017-01-01 12:30:31", "01:01:01", "2017-01-01", 0b1)`)

	result = tk.MustQuery("select addtime(a, e), addtime(b, e), addtime(c, e), addtime(d, e) from t")
	result.Check(testkit.Rows("<nil> <nil> <nil> <nil>"))
	result = tk.MustQuery("select addtime('2017-01-01 01:01:01', 0b1), addtime('2017-01-01', b'1'), addtime('01:01:01', 0b1011)")
	result.Check(testkit.Rows("<nil> <nil> <nil>"))
	result = tk.MustQuery("select addtime('2017-01-01', 1), addtime('2017-01-01 01:01:01', 1), addtime(cast('2017-01-01' as date), 1)")
	result.Check(testkit.Rows("2017-01-01 00:00:01 2017-01-01 01:01:02 00:00:01"))
	result = tk.MustQuery("select subtime(a, e), subtime(b, e), subtime(c, e), subtime(d, e) from t")
	result.Check(testkit.Rows("<nil> <nil> <nil> <nil>"))
	result = tk.MustQuery("select subtime('2017-01-01 01:01:01', 0b1), subtime('2017-01-01', b'1'), subtime('01:01:01', 0b1011)")
	result.Check(testkit.Rows("<nil> <nil> <nil>"))
	result = tk.MustQuery("select subtime('2017-01-01', 1), subtime('2017-01-01 01:01:01', 1), subtime(cast('2017-01-01' as date), 1)")
	result.Check(testkit.Rows("2016-12-31 23:59:59 2017-01-01 01:01:00 -00:00:01"))

	result = tk.MustQuery("select addtime(-32073, 0), addtime(0, -32073);")
	result.Check(testkit.Rows("<nil> <nil>"))
	tk.MustQuery("show warnings").Check(testutil.RowsWithSep("|",
		"Warning|1292|Truncated incorrect time value: '-32073'",
		"Warning|1292|Truncated incorrect time value: '-32073'"))
	result = tk.MustQuery("select addtime(-32073, c), addtime(c, -32073) from t;")
	result.Check(testkit.Rows("<nil> <nil>"))
	tk.MustQuery("show warnings").Check(testutil.RowsWithSep("|",
		"Warning|1292|Truncated incorrect time value: '-32073'",
		"Warning|1292|Truncated incorrect time value: '-32073'"))
	result = tk.MustQuery("select addtime(a, -32073), addtime(b, -32073), addtime(d, -32073) from t;")
	result.Check(testkit.Rows("<nil> <nil> <nil>"))
	tk.MustQuery("show warnings").Check(testutil.RowsWithSep("|",
		"Warning|1292|Truncated incorrect time value: '-32073'",
		"Warning|1292|Truncated incorrect time value: '-32073'",
		"Warning|1292|Truncated incorrect time value: '-32073'"))

	result = tk.MustQuery("select subtime(-32073, 0), subtime(0, -32073);")
	result.Check(testkit.Rows("<nil> <nil>"))
	tk.MustQuery("show warnings").Check(testutil.RowsWithSep("|",
		"Warning|1292|Truncated incorrect time value: '-32073'",
		"Warning|1292|Truncated incorrect time value: '-32073'"))
	result = tk.MustQuery("select subtime(-32073, c), subtime(c, -32073) from t;")
	result.Check(testkit.Rows("<nil> <nil>"))
	tk.MustQuery("show warnings").Check(testutil.RowsWithSep("|",
		"Warning|1292|Truncated incorrect time value: '-32073'",
		"Warning|1292|Truncated incorrect time value: '-32073'"))
	result = tk.MustQuery("select subtime(a, -32073), subtime(b, -32073), subtime(d, -32073) from t;")
	result.Check(testkit.Rows("<nil> <nil> <nil>"))
	tk.MustQuery("show warnings").Check(testutil.RowsWithSep("|",
		"Warning|1292|Truncated incorrect time value: '-32073'",
		"Warning|1292|Truncated incorrect time value: '-32073'",
		"Warning|1292|Truncated incorrect time value: '-32073'"))

	// fixed issue #3986
	tk.MustExec("SET SQL_MODE='NO_ENGINE_SUBSTITUTION';")
	tk.MustExec("SET TIME_ZONE='+03:00';")
	tk.MustExec("DROP TABLE IF EXISTS t;")
	tk.MustExec("CREATE TABLE t (ix TIMESTAMP NOT NULL DEFAULT CURRENT_TIMESTAMP ON UPDATE CURRENT_TIMESTAMP);")
	tk.MustExec("INSERT INTO t VALUES (0), (20030101010160), (20030101016001), (20030101240101), (20030132010101), (20031301010101), (20031200000000), (20030000000000);")
	result = tk.MustQuery("SELECT CAST(ix AS SIGNED) FROM t;")
	result.Check(testkit.Rows("0", "0", "0", "0", "0", "0", "0", "0"))

	// test time
	result = tk.MustQuery("select time('2003-12-31 01:02:03')")
	result.Check(testkit.Rows("01:02:03"))
	result = tk.MustQuery("select time('2003-12-31 01:02:03.000123')")
	result.Check(testkit.Rows("01:02:03.000123"))
	result = tk.MustQuery("select time('01:02:03.000123')")
	result.Check(testkit.Rows("01:02:03.000123"))
	result = tk.MustQuery("select time('01:02:03')")
	result.Check(testkit.Rows("01:02:03"))
	result = tk.MustQuery("select time('-838:59:59.000000')")
	result.Check(testkit.Rows("-838:59:59.000000"))
	result = tk.MustQuery("select time('-838:59:59.000001')")
	result.Check(testkit.Rows("-838:59:59.000000"))
	result = tk.MustQuery("select time('-839:59:59.000000')")
	result.Check(testkit.Rows("-838:59:59.000000"))
	result = tk.MustQuery("select time('840:59:59.000000')")
	result.Check(testkit.Rows("838:59:59.000000"))
	// FIXME: #issue 4193
	// result = tk.MustQuery("select time('840:59:60.000000')")
	// result.Check(testkit.Rows("<nil>"))
	// result = tk.MustQuery("select time('800:59:59.9999999')")
	// result.Check(testkit.Rows("801:00:00.000000"))
	// result = tk.MustQuery("select time('12003-12-10 01:02:03.000123')")
	// result.Check(testkit.Rows("<nil>")
	// result = tk.MustQuery("select time('')")
	// result.Check(testkit.Rows("<nil>")
	// result = tk.MustQuery("select time('2003-12-10-10 01:02:03.000123')")
	// result.Check(testkit.Rows("00:20:03")

	// Issue 20995
	result = tk.MustQuery("select time('0.1234567')")
	result.Check(testkit.Rows("00:00:00.123457"))

	//for hour
	result = tk.MustQuery(`SELECT hour("12:13:14.123456"), hour("12:13:14.000010"), hour("272:59:55"), hour(020005), hour(null), hour("27aaaa2:59:55");`)
	result.Check(testkit.Rows("12 12 272 2 <nil> <nil>"))

	// for hour, issue #4340
	result = tk.MustQuery(`SELECT HOUR(20171222020005);`)
	result.Check(testkit.Rows("2"))
	result = tk.MustQuery(`SELECT HOUR(20171222020005.1);`)
	result.Check(testkit.Rows("2"))
	result = tk.MustQuery(`SELECT HOUR(20171222020005.1e0);`)
	result.Check(testkit.Rows("2"))
	result = tk.MustQuery(`SELECT HOUR("20171222020005");`)
	result.Check(testkit.Rows("2"))
	result = tk.MustQuery(`SELECT HOUR("20171222020005.1");`)
	result.Check(testkit.Rows("2"))
	result = tk.MustQuery(`select hour(20171222);`)
	result.Check(testkit.Rows("<nil>"))
	result = tk.MustQuery(`select hour(8381222);`)
	result.Check(testkit.Rows("838"))
	result = tk.MustQuery(`select hour(10000000000);`)
	result.Check(testkit.Rows("<nil>"))
	result = tk.MustQuery(`select hour(10100000000);`)
	result.Check(testkit.Rows("<nil>"))
	result = tk.MustQuery(`select hour(10001000000);`)
	result.Check(testkit.Rows("<nil>"))
	result = tk.MustQuery(`select hour(10101000000);`)
	result.Check(testkit.Rows("0"))

	// for minute
	result = tk.MustQuery(`SELECT minute("12:13:14.123456"), minute("12:13:14.000010"), minute("272:59:55"), minute(null), minute("27aaaa2:59:55");`)
	result.Check(testkit.Rows("13 13 59 <nil> <nil>"))

	// for second
	result = tk.MustQuery(`SELECT second("12:13:14.123456"), second("12:13:14.000010"), second("272:59:55"), second(null), second("27aaaa2:59:55");`)
	result.Check(testkit.Rows("14 14 55 <nil> <nil>"))

	// for microsecond
	result = tk.MustQuery(`SELECT microsecond("12:00:00.123456"), microsecond("12:00:00.000010"), microsecond(null), microsecond("27aaaa2:59:55");`)
	result.Check(testkit.Rows("123456 10 <nil> <nil>"))

	// for period_add
	result = tk.MustQuery(`SELECT period_add(200807, 2), period_add(200807, -2);`)
	result.Check(testkit.Rows("200809 200805"))
	result = tk.MustQuery(`SELECT period_add(NULL, 2), period_add(-191, NULL), period_add(NULL, NULL), period_add(12.09, -2), period_add("200207aa", "1aa");`)
	result.Check(testkit.Rows("<nil> <nil> <nil> 200010 200208"))
	for _, errPeriod := range []string{
		"period_add(0, 20)", "period_add(0, 0)", "period_add(-1, 1)", "period_add(200013, 1)", "period_add(-200012, 1)", "period_add('', '')",
	} {
		err := tk.QueryToErr(fmt.Sprintf("SELECT %v;", errPeriod))
		c.Assert(err.Error(), Equals, "[expression:1210]Incorrect arguments to period_add")
	}

	// for period_diff
	result = tk.MustQuery(`SELECT period_diff(200807, 200705), period_diff(200807, 200908);`)
	result.Check(testkit.Rows("14 -13"))
	result = tk.MustQuery(`SELECT period_diff(NULL, 2), period_diff(-191, NULL), period_diff(NULL, NULL), period_diff(12.09, 2), period_diff("12aa", "11aa");`)
	result.Check(testkit.Rows("<nil> <nil> <nil> 10 1"))
	for _, errPeriod := range []string{
		"period_diff(-00013,1)", "period_diff(00013,1)", "period_diff(0, 0)", "period_diff(200013, 1)", "period_diff(5612, 4513)", "period_diff('', '')",
	} {
		err := tk.QueryToErr(fmt.Sprintf("SELECT %v;", errPeriod))
		c.Assert(err.Error(), Equals, "[expression:1210]Incorrect arguments to period_diff")
	}

	// TODO: fix `CAST(xx as duration)` and release the test below:
	// result = tk.MustQuery(`SELECT hour("aaa"), hour(123456), hour(1234567);`)
	// result = tk.MustQuery(`SELECT minute("aaa"), minute(123456), minute(1234567);`)
	// result = tk.MustQuery(`SELECT second("aaa"), second(123456), second(1234567);`)
	// result = tk.MustQuery(`SELECT microsecond("aaa"), microsecond(123456), microsecond(1234567);`)

	// for time_format
	result = tk.MustQuery("SELECT TIME_FORMAT('150:02:28', '%H:%i:%s %p');")
	result.Check(testkit.Rows("150:02:28 AM"))
	result = tk.MustQuery("SELECT TIME_FORMAT('bad string', '%H:%i:%s %p');")
	result.Check(testkit.Rows("<nil>"))
	result = tk.MustQuery("SELECT TIME_FORMAT(null, '%H:%i:%s %p');")
	result.Check(testkit.Rows("<nil>"))
	result = tk.MustQuery("SELECT TIME_FORMAT(123, '%H:%i:%s %p');")
	result.Check(testkit.Rows("00:01:23 AM"))
	result = tk.MustQuery("SELECT TIME_FORMAT('24:00:00', '%r');")
	result.Check(testkit.Rows("12:00:00 AM"))
	result = tk.MustQuery("SELECT TIME_FORMAT('25:00:00', '%r');")
	result.Check(testkit.Rows("01:00:00 AM"))
	result = tk.MustQuery("SELECT TIME_FORMAT('24:00:00', '%l %p');")
	result.Check(testkit.Rows("12 AM"))

	// for date_format
	result = tk.MustQuery(`SELECT DATE_FORMAT('2017-06-15', '%W %M %e %Y %r %y');`)
	result.Check(testkit.Rows("Thursday June 15 2017 12:00:00 AM 17"))
	result = tk.MustQuery(`SELECT DATE_FORMAT(151113102019.12, '%W %M %e %Y %r %y');`)
	result.Check(testkit.Rows("Friday November 13 2015 10:20:19 AM 15"))
	result = tk.MustQuery(`SELECT DATE_FORMAT('0000-00-00', '%W %M %e %Y %r %y');`)
	result.Check(testkit.Rows("<nil>"))
	tk.MustQuery("show warnings").Check(testutil.RowsWithSep("|",
		"Warning|1292|Incorrect datetime value: '0000-00-00 00:00:00.000000'"))
	result = tk.MustQuery(`SELECT DATE_FORMAT('0', '%W %M %e %Y %r %y'), DATE_FORMAT('0.0', '%W %M %e %Y %r %y'), DATE_FORMAT(0, 0);`)
	result.Check(testkit.Rows("<nil> <nil> 0"))
	tk.MustQuery("show warnings").Check(testutil.RowsWithSep("|",
		"Warning|1292|Incorrect time value: '0'",
		"Warning|1292|Incorrect datetime value: '0.0'"))
	result = tk.MustQuery(`SELECT DATE_FORMAT(0, '%W %M %e %Y %r %y'), DATE_FORMAT(0.0, '%W %M %e %Y %r %y');`)
	result.Check(testkit.Rows("<nil> <nil>"))
	tk.MustQuery("show warnings").Check(testkit.Rows())

	// for yearweek
	result = tk.MustQuery(`select yearweek("2014-12-27"), yearweek("2014-29-27"), yearweek("2014-00-27"), yearweek("2014-12-27 12:38:32"), yearweek("2014-12-27 12:38:32.1111111"), yearweek("2014-12-27 12:90:32"), yearweek("2014-12-27 89:38:32.1111111");`)
	result.Check(testkit.Rows("201451 <nil> <nil> 201451 201451 <nil> <nil>"))
	result = tk.MustQuery(`select yearweek(12121), yearweek(1.00009), yearweek("aaaaa"), yearweek(""), yearweek(NULL);`)
	result.Check(testkit.Rows("<nil> <nil> <nil> <nil> <nil>"))
	result = tk.MustQuery(`select yearweek("0000-00-00"), yearweek("2019-01-29", "aa"), yearweek("2011-01-01", null);`)
	result.Check(testkit.Rows("<nil> 201904 201052"))

	// for dayOfWeek, dayOfMonth, dayOfYear
	result = tk.MustQuery(`select dayOfWeek(null), dayOfWeek("2017-08-12"), dayOfWeek("0000-00-00"), dayOfWeek("2017-00-00"), dayOfWeek("0000-00-00 12:12:12"), dayOfWeek("2017-00-00 12:12:12")`)
	result.Check(testkit.Rows("<nil> 7 <nil> <nil> <nil> <nil>"))
	result = tk.MustQuery(`select dayOfYear(null), dayOfYear("2017-08-12"), dayOfYear("0000-00-00"), dayOfYear("2017-00-00"), dayOfYear("0000-00-00 12:12:12"), dayOfYear("2017-00-00 12:12:12")`)
	result.Check(testkit.Rows("<nil> 224 <nil> <nil> <nil> <nil>"))
	result = tk.MustQuery(`select dayOfMonth(null), dayOfMonth("2017-08-12"), dayOfMonth("0000-00-00"), dayOfMonth("2017-00-00"), dayOfMonth("0000-00-00 12:12:12"), dayOfMonth("2017-00-00 12:12:12")`)
	result.Check(testkit.Rows("<nil> 12 0 0 0 0"))

	tk.MustExec("set sql_mode = 'NO_ZERO_DATE'")
	result = tk.MustQuery(`select dayOfWeek(null), dayOfWeek("2017-08-12"), dayOfWeek("0000-00-00"), dayOfWeek("2017-00-00"), dayOfWeek("0000-00-00 12:12:12"), dayOfWeek("2017-00-00 12:12:12")`)
	result.Check(testkit.Rows("<nil> 7 <nil> <nil> <nil> <nil>"))
	result = tk.MustQuery(`select dayOfYear(null), dayOfYear("2017-08-12"), dayOfYear("0000-00-00"), dayOfYear("2017-00-00"), dayOfYear("0000-00-00 12:12:12"), dayOfYear("2017-00-00 12:12:12")`)
	result.Check(testkit.Rows("<nil> 224 <nil> <nil> <nil> <nil>"))
	result = tk.MustQuery(`select dayOfMonth(null), dayOfMonth("2017-08-12"), dayOfMonth("0000-00-00"), dayOfMonth("2017-00-00"), dayOfMonth("0000-00-00 12:12:12"), dayOfMonth("2017-00-00 12:12:12")`)
	result.Check(testkit.Rows("<nil> 12 <nil> 0 0 0"))

	tk.MustExec(`drop table if exists t`)
	tk.MustExec(`create table t(a bigint)`)
	tk.MustExec(`insert into t value(1)`)
	tk.MustExec("set sql_mode = 'STRICT_TRANS_TABLES'")

	_, err = tk.Exec("insert into t value(dayOfWeek('0000-00-00'))")
	c.Assert(table.ErrTruncatedWrongValueForField.Equal(err), IsTrue, Commentf("%v", err))
	_, err = tk.Exec(`update t set a = dayOfWeek("0000-00-00")`)
	c.Assert(types.ErrWrongValue.Equal(err), IsTrue)
	_, err = tk.Exec(`delete from t where a = dayOfWeek(123)`)
	c.Assert(err, IsNil)

	tk.MustExec("insert into t value(dayOfMonth('2017-00-00'))")
	tk.MustExec("insert into t value(dayOfMonth('0000-00-00'))")
	tk.MustExec(`update t set a = dayOfMonth("0000-00-00")`)
	tk.MustExec("set sql_mode = 'NO_ZERO_DATE';")
	tk.MustExec("insert into t value(dayOfMonth('0000-00-00'))")
	tk.MustQuery("show warnings").Check(testutil.RowsWithSep("|", "Warning|1292|Incorrect datetime value: '0000-00-00 00:00:00.000000'"))
	tk.MustExec(`update t set a = dayOfMonth("0000-00-00")`)
	tk.MustExec("set sql_mode = 'NO_ZERO_DATE,STRICT_TRANS_TABLES';")
	_, err = tk.Exec("insert into t value(dayOfMonth('0000-00-00'))")
	c.Assert(table.ErrTruncatedWrongValueForField.Equal(err), IsTrue)
	tk.MustExec("insert into t value(0)")
	_, err = tk.Exec(`update t set a = dayOfMonth("0000-00-00")`)
	c.Assert(types.ErrWrongValue.Equal(err), IsTrue)
	_, err = tk.Exec(`delete from t where a = dayOfMonth(123)`)
	c.Assert(err, IsNil)

	_, err = tk.Exec("insert into t value(dayOfYear('0000-00-00'))")
	c.Assert(table.ErrTruncatedWrongValueForField.Equal(err), IsTrue)
	_, err = tk.Exec(`update t set a = dayOfYear("0000-00-00")`)
	c.Assert(types.ErrWrongValue.Equal(err), IsTrue)
	_, err = tk.Exec(`delete from t where a = dayOfYear(123)`)
	c.Assert(err, IsNil)

	tk.MustExec("set sql_mode = ''")

	// for unix_timestamp
	tk.MustExec("SET time_zone = '+00:00';")
	result = tk.MustQuery("SELECT UNIX_TIMESTAMP(151113);")
	result.Check(testkit.Rows("1447372800"))
	result = tk.MustQuery("SELECT UNIX_TIMESTAMP(20151113);")
	result.Check(testkit.Rows("1447372800"))
	result = tk.MustQuery("SELECT UNIX_TIMESTAMP(151113102019);")
	result.Check(testkit.Rows("1447410019"))
	result = tk.MustQuery("SELECT UNIX_TIMESTAMP(151113102019e0);")
	result.Check(testkit.Rows("1447410019.000000"))
	result = tk.MustQuery("SELECT UNIX_TIMESTAMP(15111310201912e-2);")
	result.Check(testkit.Rows("1447410019.120000"))
	result = tk.MustQuery("SELECT UNIX_TIMESTAMP(151113102019.12);")
	result.Check(testkit.Rows("1447410019.12"))
	result = tk.MustQuery("SELECT UNIX_TIMESTAMP(151113102019.1234567);")
	result.Check(testkit.Rows("1447410019.123457"))
	result = tk.MustQuery("SELECT UNIX_TIMESTAMP(20151113102019);")
	result.Check(testkit.Rows("1447410019"))
	result = tk.MustQuery("SELECT UNIX_TIMESTAMP('2015-11-13 10:20:19');")
	result.Check(testkit.Rows("1447410019"))
	result = tk.MustQuery("SELECT UNIX_TIMESTAMP('2015-11-13 10:20:19.012');")
	result.Check(testkit.Rows("1447410019.012"))
	result = tk.MustQuery("SELECT UNIX_TIMESTAMP('1970-01-01 00:00:00');")
	result.Check(testkit.Rows("0"))
	result = tk.MustQuery("SELECT UNIX_TIMESTAMP('1969-12-31 23:59:59');")
	result.Check(testkit.Rows("0"))
	result = tk.MustQuery("SELECT UNIX_TIMESTAMP('1970-13-01 00:00:00');")
	// FIXME: MySQL returns 0 here.
	result.Check(testkit.Rows("<nil>"))
	result = tk.MustQuery("SELECT UNIX_TIMESTAMP('2038-01-19 03:14:07.999999');")
	result.Check(testkit.Rows("2147483647.999999"))
	result = tk.MustQuery("SELECT UNIX_TIMESTAMP('2038-01-19 03:14:08');")
	result.Check(testkit.Rows("0"))
	result = tk.MustQuery("SELECT UNIX_TIMESTAMP(0);")
	result.Check(testkit.Rows("0"))
	//result = tk.MustQuery("SELECT UNIX_TIMESTAMP(-1);")
	//result.Check(testkit.Rows("0"))
	//result = tk.MustQuery("SELECT UNIX_TIMESTAMP(12345);")
	//result.Check(testkit.Rows("0"))
	result = tk.MustQuery("SELECT UNIX_TIMESTAMP('2017-01-01')")
	result.Check(testkit.Rows("1483228800"))
	// Test different time zone.
	tk.MustExec("SET time_zone = '+08:00';")
	result = tk.MustQuery("SELECT UNIX_TIMESTAMP('1970-01-01 00:00:00');")
	result.Check(testkit.Rows("0"))
	result = tk.MustQuery("SELECT UNIX_TIMESTAMP('1970-01-01 08:00:00');")
	result.Check(testkit.Rows("0"))
	result = tk.MustQuery("SELECT UNIX_TIMESTAMP('2015-11-13 18:20:19.012'), UNIX_TIMESTAMP('2015-11-13 18:20:19.0123');")
	result.Check(testkit.Rows("1447410019.012 1447410019.0123"))
	result = tk.MustQuery("SELECT UNIX_TIMESTAMP('2038-01-19 11:14:07.999999');")
	result.Check(testkit.Rows("2147483647.999999"))

	result = tk.MustQuery("SELECT TIME_FORMAT('bad string', '%H:%i:%s %p');")
	result.Check(testkit.Rows("<nil>"))
	result = tk.MustQuery("SELECT TIME_FORMAT(null, '%H:%i:%s %p');")
	result.Check(testkit.Rows("<nil>"))
	result = tk.MustQuery("SELECT TIME_FORMAT(123, '%H:%i:%s %p');")
	result.Check(testkit.Rows("00:01:23 AM"))

	// for monthname
	tk.MustExec(`drop table if exists t`)
	tk.MustExec(`create table t(a varchar(10))`)
	tk.MustExec(`insert into t value("abc")`)
	tk.MustExec("set sql_mode = 'STRICT_TRANS_TABLES'")

	tk.MustExec("insert into t value(monthname('0000-00-00'))")
	tk.MustExec(`update t set a = monthname("0000-00-00")`)
	tk.MustExec("set sql_mode = 'NO_ZERO_DATE'")
	tk.MustExec("insert into t value(monthname('0000-00-00'))")
	tk.MustQuery("show warnings").Check(testutil.RowsWithSep("|", "Warning|1292|Incorrect datetime value: '0000-00-00 00:00:00.000000'"))
	tk.MustExec(`update t set a = monthname("0000-00-00")`)
	tk.MustExec("set sql_mode = ''")
	tk.MustExec("insert into t value(monthname('0000-00-00'))")
	tk.MustExec("set sql_mode = 'STRICT_TRANS_TABLES,NO_ZERO_DATE'")
	_, err = tk.Exec(`update t set a = monthname("0000-00-00")`)
	c.Assert(types.ErrWrongValue.Equal(err), IsTrue)
	_, err = tk.Exec(`delete from t where a = monthname(123)`)
	c.Assert(err, IsNil)
	result = tk.MustQuery(`select monthname("2017-12-01"), monthname("0000-00-00"), monthname("0000-01-00"), monthname("0000-01-00 00:00:00")`)
	result.Check(testkit.Rows("December <nil> January January"))
	tk.MustQuery("show warnings").Check(testutil.RowsWithSep("|", "Warning|1292|Incorrect datetime value: '0000-00-00 00:00:00.000000'"))

	// for dayname
	tk.MustExec(`drop table if exists t`)
	tk.MustExec(`create table t(a varchar(10))`)
	tk.MustExec(`insert into t value("abc")`)
	tk.MustExec("set sql_mode = 'STRICT_TRANS_TABLES'")

	_, err = tk.Exec("insert into t value(dayname('0000-00-00'))")
	c.Assert(table.ErrTruncatedWrongValueForField.Equal(err), IsTrue)
	_, err = tk.Exec(`update t set a = dayname("0000-00-00")`)
	c.Assert(types.ErrWrongValue.Equal(err), IsTrue)
	_, err = tk.Exec(`delete from t where a = dayname(123)`)
	c.Assert(err, IsNil)
	result = tk.MustQuery(`select dayname("2017-12-01"), dayname("0000-00-00"), dayname("0000-01-00"), dayname("0000-01-00 00:00:00")`)
	result.Check(testkit.Rows("Friday <nil> <nil> <nil>"))
	tk.MustQuery("show warnings").Check(testutil.RowsWithSep("|",
		"Warning|1292|Incorrect datetime value: '0000-00-00 00:00:00.000000'",
		"Warning|1292|Incorrect datetime value: '0000-01-00 00:00:00.000000'",
		"Warning|1292|Incorrect datetime value: '0000-01-00 00:00:00.000000'"))
	// for dayname implicit cast to boolean and real
	result = tk.MustQuery(`select 1 from dual where dayname('2016-03-07')`)
	result.Check(testkit.Rows())
	result = tk.MustQuery(`select 1 from dual where dayname('2016-03-07') is true`)
	result.Check(testkit.Rows())
	result = tk.MustQuery(`select 1 from dual where dayname('2016-03-07') is false`)
	result.Check(testkit.Rows("1"))
	result = tk.MustQuery(`select 1 from dual where dayname('2016-03-08')`)
	result.Check(testkit.Rows("1"))
	result = tk.MustQuery(`select 1 from dual where dayname('2016-03-08') is true`)
	result.Check(testkit.Rows("1"))
	result = tk.MustQuery(`select 1 from dual where dayname('2016-03-08') is false`)
	result.Check(testkit.Rows())
	result = tk.MustQuery(`select cast(dayname("2016-03-07") as double), cast(dayname("2016-03-08") as double)`)
	result.Check(testkit.Rows("0 1"))

	// for sec_to_time
	result = tk.MustQuery("select sec_to_time(NULL)")
	result.Check(testkit.Rows("<nil>"))
	result = tk.MustQuery("select sec_to_time(2378), sec_to_time(3864000), sec_to_time(-3864000)")
	result.Check(testkit.Rows("00:39:38 838:59:59 -838:59:59"))
	result = tk.MustQuery("select sec_to_time(86401.4), sec_to_time(-86401.4), sec_to_time(864014e-1), sec_to_time(-864014e-1), sec_to_time('86401.4'), sec_to_time('-86401.4')")
	result.Check(testkit.Rows("24:00:01.4 -24:00:01.4 24:00:01.400000 -24:00:01.400000 24:00:01.400000 -24:00:01.400000"))
	result = tk.MustQuery("select sec_to_time(86401.54321), sec_to_time(86401.543212345)")
	result.Check(testkit.Rows("24:00:01.54321 24:00:01.543212"))
	result = tk.MustQuery("select sec_to_time('123.4'), sec_to_time('123.4567891'), sec_to_time('123')")
	result.Check(testkit.Rows("00:02:03.400000 00:02:03.456789 00:02:03.000000"))

	// for time_to_sec
	result = tk.MustQuery("select time_to_sec(NULL)")
	result.Check(testkit.Rows("<nil>"))
	result = tk.MustQuery("select time_to_sec('22:23:00'), time_to_sec('00:39:38'), time_to_sec('23:00'), time_to_sec('00:00'), time_to_sec('00:00:00'), time_to_sec('23:59:59')")
	result.Check(testkit.Rows("80580 2378 82800 0 0 86399"))
	result = tk.MustQuery("select time_to_sec('1:0'), time_to_sec('1:00'), time_to_sec('1:0:0'), time_to_sec('-02:00'), time_to_sec('-02:00:05'), time_to_sec('020005')")
	result.Check(testkit.Rows("3600 3600 3600 -7200 -7205 7205"))
	result = tk.MustQuery("select time_to_sec('20171222020005'), time_to_sec(020005), time_to_sec(20171222020005), time_to_sec(171222020005)")
	result.Check(testkit.Rows("7205 7205 7205 7205"))

	// for str_to_date
	result = tk.MustQuery("select str_to_date('01-01-2017', '%d-%m-%Y'), str_to_date('59:20:12 01-01-2017', '%s:%i:%H %d-%m-%Y'), str_to_date('59:20:12', '%s:%i:%H')")
	result.Check(testkit.Rows("2017-01-01 2017-01-01 12:20:59 12:20:59"))
	result = tk.MustQuery("select str_to_date('aaa01-01-2017', 'aaa%d-%m-%Y'), str_to_date('59:20:12 aaa01-01-2017', '%s:%i:%H aaa%d-%m-%Y'), str_to_date('59:20:12aaa', '%s:%i:%Haaa')")
	result.Check(testkit.Rows("2017-01-01 2017-01-01 12:20:59 12:20:59"))
	result = tk.MustQuery("select str_to_date('01-01-2017', '%d'), str_to_date('59', '%d-%Y')")
	// TODO: MySQL returns "<nil> <nil>".
	result.Check(testkit.Rows("0000-00-01 <nil>"))
	tk.MustQuery("show warnings").Check(testutil.RowsWithSep("|", "Warning|1292|Incorrect datetime value: '0000-00-00 00:00:00'"))
	result = tk.MustQuery("select str_to_date('2018-6-1', '%Y-%m-%d'), str_to_date('2018-6-1', '%Y-%c-%d'), str_to_date('59:20:1', '%s:%i:%k'), str_to_date('59:20:1', '%s:%i:%l')")
	result.Check(testkit.Rows("2018-06-01 2018-06-01 01:20:59 01:20:59"))

	// for maketime
	tk.MustExec(`drop table if exists t`)
	tk.MustExec(`create table t(a double, b float, c decimal(10,4));`)
	tk.MustExec(`insert into t value(1.23, 2.34, 3.1415)`)
	result = tk.MustQuery("select maketime(1,1,a), maketime(2,2,b), maketime(3,3,c) from t;")
	result.Check(testkit.Rows("01:01:01.230000 02:02:02.340000 03:03:03.1415"))
	result = tk.MustQuery("select maketime(12, 13, 14), maketime('12', '15', 30.1), maketime(0, 1, 59.1), maketime(0, 1, '59.1'), maketime(0, 1, 59.5)")
	result.Check(testkit.Rows("12:13:14 12:15:30.1 00:01:59.1 00:01:59.100000 00:01:59.5"))
	result = tk.MustQuery("select maketime(12, 15, 60), maketime(12, 15, '60'), maketime(12, 60, 0), maketime(12, 15, null)")
	result.Check(testkit.Rows("<nil> <nil> <nil> <nil>"))
	result = tk.MustQuery("select maketime('', '', ''), maketime('h', 'm', 's');")
	result.Check(testkit.Rows("00:00:00.000000 00:00:00.000000"))

	// for get_format
	result = tk.MustQuery(`select GET_FORMAT(DATE,'USA'), GET_FORMAT(DATE,'JIS'), GET_FORMAT(DATE,'ISO'), GET_FORMAT(DATE,'EUR'),
	GET_FORMAT(DATE,'INTERNAL'), GET_FORMAT(DATETIME,'USA') , GET_FORMAT(DATETIME,'JIS'), GET_FORMAT(DATETIME,'ISO'),
	GET_FORMAT(DATETIME,'EUR') , GET_FORMAT(DATETIME,'INTERNAL'), GET_FORMAT(TIME,'USA') , GET_FORMAT(TIME,'JIS'),
	GET_FORMAT(TIME,'ISO'), GET_FORMAT(TIME,'EUR'), GET_FORMAT(TIME,'INTERNAL')`)
	result.Check(testkit.Rows("%m.%d.%Y %Y-%m-%d %Y-%m-%d %d.%m.%Y %Y%m%d %Y-%m-%d %H.%i.%s %Y-%m-%d %H:%i:%s %Y-%m-%d %H:%i:%s %Y-%m-%d %H.%i.%s %Y%m%d%H%i%s %h:%i:%s %p %H:%i:%s %H:%i:%s %H.%i.%s %H%i%s"))

	// for convert_tz
	result = tk.MustQuery(`select convert_tz("2004-01-01 12:00:00", "+00:00", "+10:32"), convert_tz("2004-01-01 12:00:00.01", "+00:00", "+10:32"), convert_tz("2004-01-01 12:00:00.01234567", "+00:00", "+10:32");`)
	result.Check(testkit.Rows("2004-01-01 22:32:00 2004-01-01 22:32:00.01 2004-01-01 22:32:00.012346"))
	result = tk.MustQuery(`select convert_tz(20040101, "+00:00", "+10:32"), convert_tz(20040101.01, "+00:00", "+10:32"), convert_tz(20040101.01234567, "+00:00", "+10:32");`)
	result.Check(testkit.Rows("2004-01-01 10:32:00 2004-01-01 10:32:00.00 2004-01-01 10:32:00.000000"))
	result = tk.MustQuery(`select convert_tz(NULL, "+00:00", "+10:32"), convert_tz("2004-01-01 12:00:00", NULL, "+10:32"), convert_tz("2004-01-01 12:00:00", "+00:00", NULL);`)
	result.Check(testkit.Rows("<nil> <nil> <nil>"))
	result = tk.MustQuery(`select convert_tz("a", "+00:00", "+10:32"), convert_tz("2004-01-01 12:00:00", "a", "+10:32"), convert_tz("2004-01-01 12:00:00", "+00:00", "a");`)
	result.Check(testkit.Rows("<nil> <nil> <nil>"))
	result = tk.MustQuery(`select convert_tz("", "+00:00", "+10:32"), convert_tz("2004-01-01 12:00:00", "", "+10:32"), convert_tz("2004-01-01 12:00:00", "+00:00", "");`)
	result.Check(testkit.Rows("<nil> <nil> <nil>"))
	result = tk.MustQuery(`select convert_tz("0", "+00:00", "+10:32"), convert_tz("2004-01-01 12:00:00", "0", "+10:32"), convert_tz("2004-01-01 12:00:00", "+00:00", "0");`)
	result.Check(testkit.Rows("<nil> <nil> <nil>"))

	// for from_unixtime
	tk.MustExec(`set @@session.time_zone = "+08:00"`)
	result = tk.MustQuery(`select from_unixtime(20170101), from_unixtime(20170101.9999999), from_unixtime(20170101.999), from_unixtime(20170101.999, "%Y %D %M %h:%i:%s %x"), from_unixtime(20170101.999, "%Y %D %M %h:%i:%s %x")`)
	result.Check(testkit.Rows("1970-08-22 18:48:21 1970-08-22 18:48:22.000000 1970-08-22 18:48:21.999 1970 22nd August 06:48:21 1970 1970 22nd August 06:48:21 1970"))
	tk.MustExec(`set @@session.time_zone = "+00:00"`)
	result = tk.MustQuery(`select from_unixtime(20170101), from_unixtime(20170101.9999999), from_unixtime(20170101.999), from_unixtime(20170101.999, "%Y %D %M %h:%i:%s %x"), from_unixtime(20170101.999, "%Y %D %M %h:%i:%s %x")`)
	result.Check(testkit.Rows("1970-08-22 10:48:21 1970-08-22 10:48:22.000000 1970-08-22 10:48:21.999 1970 22nd August 10:48:21 1970 1970 22nd August 10:48:21 1970"))
	tk.MustExec(`set @@session.time_zone = @@global.time_zone`)

	// for extract
	result = tk.MustQuery(`select extract(day from '800:12:12'), extract(hour from '800:12:12'), extract(month from 20170101), extract(day_second from '2017-01-01 12:12:12')`)
	result.Check(testkit.Rows("12 800 1 1121212"))
	result = tk.MustQuery("select extract(day_microsecond from '2017-01-01 12:12:12'), extract(day_microsecond from '01 12:12:12'), extract(day_microsecond from '12:12:12'), extract(day_microsecond from '01 00:00:00.89')")
	result.Check(testkit.Rows("1121212000000 361212000000 121212000000 240000890000"))
	result = tk.MustQuery("select extract(day_second from '2017-01-01 12:12:12'), extract(day_second from '01 12:12:12'), extract(day_second from '12:12:12'), extract(day_second from '01 00:00:00.89')")
	result.Check(testkit.Rows("1121212 361212 121212 240000"))
	result = tk.MustQuery("select extract(day_minute from '2017-01-01 12:12:12'), extract(day_minute from '01 12:12:12'), extract(day_minute from '12:12:12'), extract(day_minute from '01 00:00:00.89')")
	result.Check(testkit.Rows("11212 3612 1212 2400"))
	result = tk.MustQuery("select extract(day_hour from '2017-01-01 12:12:12'), extract(day_hour from '01 12:12:12'), extract(day_hour from '12:12:12'), extract(day_hour from '01 00:00:00.89')")
	result.Check(testkit.Rows("112 36 12 24"))

	// for adddate, subdate
	dateArithmeticalTests := []struct {
		Date      string
		Interval  string
		Unit      string
		AddResult string
		SubResult string
	}{
		{"\"2011-11-11\"", "1", "DAY", "2011-11-12", "2011-11-10"},
		{"NULL", "1", "DAY", "<nil>", "<nil>"},
		{"\"2011-11-11\"", "NULL", "DAY", "<nil>", "<nil>"},
		{"\"2011-11-11 10:10:10\"", "1000", "MICROSECOND", "2011-11-11 10:10:10.001000", "2011-11-11 10:10:09.999000"},
		{"\"2011-11-11 10:10:10\"", "\"10\"", "SECOND", "2011-11-11 10:10:20", "2011-11-11 10:10:00"},
		{"\"2011-11-11 10:10:10\"", "\"10\"", "MINUTE", "2011-11-11 10:20:10", "2011-11-11 10:00:10"},
		{"\"2011-11-11 10:10:10\"", "\"10\"", "HOUR", "2011-11-11 20:10:10", "2011-11-11 00:10:10"},
		{"\"2011-11-11 10:10:10\"", "\"11\"", "DAY", "2011-11-22 10:10:10", "2011-10-31 10:10:10"},
		{"\"2011-11-11 10:10:10\"", "\"2\"", "WEEK", "2011-11-25 10:10:10", "2011-10-28 10:10:10"},
		{"\"2011-11-11 10:10:10\"", "\"2\"", "MONTH", "2012-01-11 10:10:10", "2011-09-11 10:10:10"},
		{"\"2011-11-11 10:10:10\"", "\"4\"", "QUARTER", "2012-11-11 10:10:10", "2010-11-11 10:10:10"},
		{"\"2011-11-11 10:10:10\"", "\"2\"", "YEAR", "2013-11-11 10:10:10", "2009-11-11 10:10:10"},
		{"\"2011-11-11 10:10:10\"", "\"10.00100000\"", "SECOND_MICROSECOND", "2011-11-11 10:10:20.100000", "2011-11-11 10:09:59.900000"},
		{"\"2011-11-11 10:10:10\"", "\"10.0010000000\"", "SECOND_MICROSECOND", "2011-11-11 10:10:30", "2011-11-11 10:09:50"},
		{"\"2011-11-11 10:10:10\"", "\"10.0010000010\"", "SECOND_MICROSECOND", "2011-11-11 10:10:30.000010", "2011-11-11 10:09:49.999990"},
		{"\"2011-11-11 10:10:10\"", "\"10:10.100\"", "MINUTE_MICROSECOND", "2011-11-11 10:20:20.100000", "2011-11-11 09:59:59.900000"},
		{"\"2011-11-11 10:10:10\"", "\"10:10\"", "MINUTE_SECOND", "2011-11-11 10:20:20", "2011-11-11 10:00:00"},
		{"\"2011-11-11 10:10:10\"", "\"10:10:10.100\"", "HOUR_MICROSECOND", "2011-11-11 20:20:20.100000", "2011-11-10 23:59:59.900000"},
		{"\"2011-11-11 10:10:10\"", "\"10:10:10\"", "HOUR_SECOND", "2011-11-11 20:20:20", "2011-11-11 00:00:00"},
		{"\"2011-11-11 10:10:10\"", "\"10:10\"", "HOUR_MINUTE", "2011-11-11 20:20:10", "2011-11-11 00:00:10"},
		{"\"2011-11-11 10:10:10\"", "\"11 10:10:10.100\"", "DAY_MICROSECOND", "2011-11-22 20:20:20.100000", "2011-10-30 23:59:59.900000"},
		{"\"2011-11-11 10:10:10\"", "\"11 10:10:10\"", "DAY_SECOND", "2011-11-22 20:20:20", "2011-10-31 00:00:00"},
		{"\"2011-11-11 10:10:10\"", "\"11 10:10\"", "DAY_MINUTE", "2011-11-22 20:20:10", "2011-10-31 00:00:10"},
		{"\"2011-11-11 10:10:10\"", "\"11 10\"", "DAY_HOUR", "2011-11-22 20:10:10", "2011-10-31 00:10:10"},
		{"\"2011-11-11 10:10:10\"", "\"11-1\"", "YEAR_MONTH", "2022-12-11 10:10:10", "2000-10-11 10:10:10"},
		{"\"2011-11-11 10:10:10\"", "\"11-11\"", "YEAR_MONTH", "2023-10-11 10:10:10", "1999-12-11 10:10:10"},
		{"\"2011-11-11 10:10:10\"", "\"20\"", "DAY", "2011-12-01 10:10:10", "2011-10-22 10:10:10"},
		{"\"2011-11-11 10:10:10\"", "19.88", "DAY", "2011-12-01 10:10:10", "2011-10-22 10:10:10"},
		{"\"2011-11-11 10:10:10\"", "\"19.88\"", "DAY", "2011-11-30 10:10:10", "2011-10-23 10:10:10"},
		{"\"2011-11-11 10:10:10\"", "\"prefix19suffix\"", "DAY", "2011-11-30 10:10:10", "2011-10-23 10:10:10"},
		{"\"2011-11-11 10:10:10\"", "\"20-11\"", "DAY", "2011-12-01 10:10:10", "2011-10-22 10:10:10"},
		{"\"2011-11-11 10:10:10\"", "\"20,11\"", "daY", "2011-12-01 10:10:10", "2011-10-22 10:10:10"},
		{"\"2011-11-11 10:10:10\"", "\"1000\"", "dAy", "2014-08-07 10:10:10", "2009-02-14 10:10:10"},
		{"\"2011-11-11 10:10:10\"", "\"true\"", "Day", "2011-11-12 10:10:10", "2011-11-10 10:10:10"},
		{"\"2011-11-11 10:10:10\"", "true", "Day", "2011-11-12 10:10:10", "2011-11-10 10:10:10"},
		{"\"2011-11-11\"", "1", "DAY", "2011-11-12", "2011-11-10"},
		{"\"2011-11-11\"", "10", "HOUR", "2011-11-11 10:00:00", "2011-11-10 14:00:00"},
		{"\"2011-11-11\"", "10", "MINUTE", "2011-11-11 00:10:00", "2011-11-10 23:50:00"},
		{"\"2011-11-11\"", "10", "SECOND", "2011-11-11 00:00:10", "2011-11-10 23:59:50"},
		{"\"2011-11-11\"", "\"10:10\"", "HOUR_MINUTE", "2011-11-11 10:10:00", "2011-11-10 13:50:00"},
		{"\"2011-11-11\"", "\"10:10:10\"", "HOUR_SECOND", "2011-11-11 10:10:10", "2011-11-10 13:49:50"},
		{"\"2011-11-11\"", "\"10:10:10.101010\"", "HOUR_MICROSECOND", "2011-11-11 10:10:10.101010", "2011-11-10 13:49:49.898990"},
		{"\"2011-11-11\"", "\"10:10\"", "MINUTE_SECOND", "2011-11-11 00:10:10", "2011-11-10 23:49:50"},
		{"\"2011-11-11\"", "\"10:10.101010\"", "MINUTE_MICROSECOND", "2011-11-11 00:10:10.101010", "2011-11-10 23:49:49.898990"},
		{"\"2011-11-11\"", "\"10.101010\"", "SECOND_MICROSECOND", "2011-11-11 00:00:10.101010", "2011-11-10 23:59:49.898990"},
		{"\"2011-11-11 00:00:00\"", "1", "DAY", "2011-11-12 00:00:00", "2011-11-10 00:00:00"},
		{"\"2011-11-11 00:00:00\"", "10", "HOUR", "2011-11-11 10:00:00", "2011-11-10 14:00:00"},
		{"\"2011-11-11 00:00:00\"", "10", "MINUTE", "2011-11-11 00:10:00", "2011-11-10 23:50:00"},
		{"\"2011-11-11 00:00:00\"", "10", "SECOND", "2011-11-11 00:00:10", "2011-11-10 23:59:50"},

		{"\"2011-11-11\"", "\"abc1000\"", "MICROSECOND", "2011-11-11 00:00:00", "2011-11-11 00:00:00"},
		{"\"20111111 10:10:10\"", "\"1\"", "DAY", "<nil>", "<nil>"},
		{"\"2011-11-11\"", "\"10\"", "SECOND_MICROSECOND", "2011-11-11 00:00:00.100000", "2011-11-10 23:59:59.900000"},
		{"\"2011-11-11\"", "\"10.0000\"", "MINUTE_MICROSECOND", "2011-11-11 00:00:10", "2011-11-10 23:59:50"},
		{"\"2011-11-11\"", "\"10:10:10\"", "MINUTE_MICROSECOND", "2011-11-11 00:10:10.100000", "2011-11-10 23:49:49.900000"},

		{"cast(\"2011-11-11\" as datetime)", "\"10:10:10\"", "MINUTE_MICROSECOND", "2011-11-11 00:10:10.100000", "2011-11-10 23:49:49.900000"},
		{"cast(\"2011-11-11 00:00:00\" as datetime)", "1", "DAY", "2011-11-12 00:00:00", "2011-11-10 00:00:00"},
		{"cast(\"2011-11-11 00:00:00\" as datetime)", "10", "HOUR", "2011-11-11 10:00:00", "2011-11-10 14:00:00"},
		{"cast(\"2011-11-11 00:00:00\" as datetime)", "10", "MINUTE", "2011-11-11 00:10:00", "2011-11-10 23:50:00"},
		{"cast(\"2011-11-11 00:00:00\" as datetime)", "10", "SECOND", "2011-11-11 00:00:10", "2011-11-10 23:59:50"},

		{"cast(\"2011-11-11 00:00:00\" as datetime)", "\"1\"", "DAY", "2011-11-12 00:00:00", "2011-11-10 00:00:00"},
		{"cast(\"2011-11-11 00:00:00\" as datetime)", "\"10\"", "HOUR", "2011-11-11 10:00:00", "2011-11-10 14:00:00"},
		{"cast(\"2011-11-11 00:00:00\" as datetime)", "\"10\"", "MINUTE", "2011-11-11 00:10:00", "2011-11-10 23:50:00"},
		{"cast(\"2011-11-11 00:00:00\" as datetime)", "\"10\"", "SECOND", "2011-11-11 00:00:10", "2011-11-10 23:59:50"},

		{"cast(\"2011-11-11\" as date)", "\"10:10:10\"", "MINUTE_MICROSECOND", "2011-11-11 00:10:10.100000", "2011-11-10 23:49:49.900000"},
		{"cast(\"2011-11-11 00:00:00\" as date)", "1", "DAY", "2011-11-12", "2011-11-10"},
		{"cast(\"2011-11-11 00:00:00\" as date)", "10", "HOUR", "2011-11-11 10:00:00", "2011-11-10 14:00:00"},
		{"cast(\"2011-11-11 00:00:00\" as date)", "10", "MINUTE", "2011-11-11 00:10:00", "2011-11-10 23:50:00"},
		{"cast(\"2011-11-11 00:00:00\" as date)", "10", "SECOND", "2011-11-11 00:00:10", "2011-11-10 23:59:50"},

		{"cast(\"2011-11-11 00:00:00\" as date)", "\"1\"", "DAY", "2011-11-12", "2011-11-10"},
		{"cast(\"2011-11-11 00:00:00\" as date)", "\"10\"", "HOUR", "2011-11-11 10:00:00", "2011-11-10 14:00:00"},
		{"cast(\"2011-11-11 00:00:00\" as date)", "\"10\"", "MINUTE", "2011-11-11 00:10:00", "2011-11-10 23:50:00"},
		{"cast(\"2011-11-11 00:00:00\" as date)", "\"10\"", "SECOND", "2011-11-11 00:00:10", "2011-11-10 23:59:50"},

		// interval decimal support
		{"\"2011-01-01 00:00:00\"", "10.10", "YEAR_MONTH", "2021-11-01 00:00:00", "2000-03-01 00:00:00"},
		{"\"2011-01-01 00:00:00\"", "10.10", "DAY_HOUR", "2011-01-11 10:00:00", "2010-12-21 14:00:00"},
		{"\"2011-01-01 00:00:00\"", "10.10", "HOUR_MINUTE", "2011-01-01 10:10:00", "2010-12-31 13:50:00"},
		{"\"2011-01-01 00:00:00\"", "10.10", "DAY_MINUTE", "2011-01-01 10:10:00", "2010-12-31 13:50:00"},
		{"\"2011-01-01 00:00:00\"", "10.10", "DAY_SECOND", "2011-01-01 00:10:10", "2010-12-31 23:49:50"},
		{"\"2011-01-01 00:00:00\"", "10.10", "HOUR_SECOND", "2011-01-01 00:10:10", "2010-12-31 23:49:50"},
		{"\"2011-01-01 00:00:00\"", "10.10", "MINUTE_SECOND", "2011-01-01 00:10:10", "2010-12-31 23:49:50"},
		{"\"2011-01-01 00:00:00\"", "10.10", "DAY_MICROSECOND", "2011-01-01 00:00:10.100000", "2010-12-31 23:59:49.900000"},
		{"\"2011-01-01 00:00:00\"", "10.10", "HOUR_MICROSECOND", "2011-01-01 00:00:10.100000", "2010-12-31 23:59:49.900000"},
		{"\"2011-01-01 00:00:00\"", "10.10", "MINUTE_MICROSECOND", "2011-01-01 00:00:10.100000", "2010-12-31 23:59:49.900000"},
		{"\"2011-01-01 00:00:00\"", "10.10", "SECOND_MICROSECOND", "2011-01-01 00:00:10.100000", "2010-12-31 23:59:49.900000"},
		{"\"2011-01-01 00:00:00\"", "10.10", "YEAR", "2021-01-01 00:00:00", "2001-01-01 00:00:00"},
		{"\"2011-01-01 00:00:00\"", "10.10", "QUARTER", "2013-07-01 00:00:00", "2008-07-01 00:00:00"},
		{"\"2011-01-01 00:00:00\"", "10.10", "MONTH", "2011-11-01 00:00:00", "2010-03-01 00:00:00"},
		{"\"2011-01-01 00:00:00\"", "10.10", "WEEK", "2011-03-12 00:00:00", "2010-10-23 00:00:00"},
		{"\"2011-01-01 00:00:00\"", "10.10", "DAY", "2011-01-11 00:00:00", "2010-12-22 00:00:00"},
		{"\"2011-01-01 00:00:00\"", "10.10", "HOUR", "2011-01-01 10:00:00", "2010-12-31 14:00:00"},
		{"\"2011-01-01 00:00:00\"", "10.10", "MINUTE", "2011-01-01 00:10:00", "2010-12-31 23:50:00"},
		{"\"2011-01-01 00:00:00\"", "10.10", "SECOND", "2011-01-01 00:00:10.100000", "2010-12-31 23:59:49.900000"},
		{"\"2011-01-01 00:00:00\"", "10.10", "MICROSECOND", "2011-01-01 00:00:00.000010", "2010-12-31 23:59:59.999990"},
		{"\"2011-01-01 00:00:00\"", "10.90", "MICROSECOND", "2011-01-01 00:00:00.000011", "2010-12-31 23:59:59.999989"},

		{"\"2009-01-01\"", "6/4", "HOUR_MINUTE", "2009-01-04 12:20:00", "2008-12-28 11:40:00"},
		{"\"2009-01-01\"", "6/0", "HOUR_MINUTE", "<nil>", "<nil>"},
		{"\"1970-01-01 12:00:00\"", "CAST(6/4 AS DECIMAL(3,1))", "HOUR_MINUTE", "1970-01-01 13:05:00", "1970-01-01 10:55:00"},
		//for issue #8077
		{"\"2012-01-02\"", "\"prefix8\"", "HOUR", "2012-01-02 08:00:00", "2012-01-01 16:00:00"},
		{"\"2012-01-02\"", "\"prefix8prefix\"", "HOUR", "2012-01-02 08:00:00", "2012-01-01 16:00:00"},
		{"\"2012-01-02\"", "\"8:00\"", "HOUR", "2012-01-02 08:00:00", "2012-01-01 16:00:00"},
		{"\"2012-01-02\"", "\"8:00:00\"", "HOUR", "2012-01-02 08:00:00", "2012-01-01 16:00:00"},
	}
	for _, tc := range dateArithmeticalTests {
		addDate := fmt.Sprintf("select adddate(%s, interval %s %s);", tc.Date, tc.Interval, tc.Unit)
		subDate := fmt.Sprintf("select subdate(%s, interval %s %s);", tc.Date, tc.Interval, tc.Unit)
		result = tk.MustQuery(addDate)
		result.Check(testkit.Rows(tc.AddResult))
		result = tk.MustQuery(subDate)
		result.Check(testkit.Rows(tc.SubResult))
	}
	tk.MustQuery(`select subdate(cast("2000-02-01" as datetime), cast(1 as decimal))`).Check(testkit.Rows("2000-01-31 00:00:00"))
	tk.MustQuery(`select subdate(cast("2000-02-01" as datetime), cast(null as decimal))`).Check(testkit.Rows("<nil>"))
	tk.MustQuery(`select subdate(cast(null as datetime), cast(1 as decimal))`).Check(testkit.Rows("<nil>"))
	tk.MustQuery(`select subdate(cast("2000-02-01" as datetime), cast("xxx" as decimal))`).Check(testkit.Rows("2000-02-01 00:00:00"))
	tk.MustQuery(`select subdate(cast("xxx" as datetime), cast(1 as decimal))`).Check(testkit.Rows("<nil>"))
	tk.MustQuery(`select subdate(cast(20000101 as SIGNED), cast("1" as decimal))`).Check(testkit.Rows("1999-12-31"))
	tk.MustQuery(`select subdate(cast(20000101 as SIGNED), cast("xxx" as decimal))`).Check(testkit.Rows("2000-01-01"))
	tk.MustQuery(`select subdate(cast("abc" as SIGNED), cast("1" as decimal))`).Check(testkit.Rows("<nil>"))
	tk.MustQuery(`select subdate(cast(null as SIGNED), cast("1" as decimal))`).Check(testkit.Rows("<nil>"))
	tk.MustQuery(`select subdate(cast(20000101 as SIGNED), cast(null as decimal))`).Check(testkit.Rows("<nil>"))
	tk.MustQuery(`select adddate(cast("2000-02-01" as datetime), cast(1 as decimal))`).Check(testkit.Rows("2000-02-02 00:00:00"))
	tk.MustQuery(`select adddate(cast("2000-02-01" as datetime), cast(null as decimal))`).Check(testkit.Rows("<nil>"))
	tk.MustQuery(`select adddate(cast(null as datetime), cast(1 as decimal))`).Check(testkit.Rows("<nil>"))
	tk.MustQuery(`select adddate(cast("2000-02-01" as datetime), cast("xxx" as decimal))`).Check(testkit.Rows("2000-02-01 00:00:00"))
	tk.MustQuery(`select adddate(cast("xxx" as datetime), cast(1 as decimal))`).Check(testkit.Rows("<nil>"))
	tk.MustQuery(`select adddate(cast("2000-02-01" as datetime), cast(1 as SIGNED))`).Check(testkit.Rows("2000-02-02 00:00:00"))
	tk.MustQuery(`select adddate(cast("2000-02-01" as datetime), cast(null as SIGNED))`).Check(testkit.Rows("<nil>"))
	tk.MustQuery(`select adddate(cast(null as datetime), cast(1 as SIGNED))`).Check(testkit.Rows("<nil>"))
	tk.MustQuery(`select adddate(cast("2000-02-01" as datetime), cast("xxx" as SIGNED))`).Check(testkit.Rows("2000-02-01 00:00:00"))
	tk.MustQuery(`select adddate(cast("xxx" as datetime), cast(1 as SIGNED))`).Check(testkit.Rows("<nil>"))
	tk.MustQuery(`select adddate(20100101, cast(1 as decimal))`).Check(testkit.Rows("2010-01-02"))
	tk.MustQuery(`select adddate(cast('10:10:10' as time), 1)`).Check(testkit.Rows("34:10:10"))
	tk.MustQuery(`select adddate(cast('10:10:10' as time), cast(1 as decimal))`).Check(testkit.Rows("34:10:10"))

	// for localtime, localtimestamp
	result = tk.MustQuery(`select localtime() = now(), localtime = now(), localtimestamp() = now(), localtimestamp = now()`)
	result.Check(testkit.Rows("1 1 1 1"))

	// for current_timestamp, current_timestamp()
	result = tk.MustQuery(`select current_timestamp() = now(), current_timestamp = now()`)
	result.Check(testkit.Rows("1 1"))

	// for tidb_parse_tso
	tk.MustExec("SET time_zone = '+00:00';")
	result = tk.MustQuery(`select tidb_parse_tso(404411537129996288)`)
	result.Check(testkit.Rows("2018-11-20 09:53:04.877000"))
	result = tk.MustQuery(`select tidb_parse_tso("404411537129996288")`)
	result.Check(testkit.Rows("2018-11-20 09:53:04.877000"))
	result = tk.MustQuery(`select tidb_parse_tso(1)`)
	result.Check(testkit.Rows("1970-01-01 00:00:00.000000"))
	result = tk.MustQuery(`select tidb_parse_tso(0)`)
	result.Check(testkit.Rows("<nil>"))
	result = tk.MustQuery(`select tidb_parse_tso(-1)`)
	result.Check(testkit.Rows("<nil>"))

	// fix issue 10308
	result = tk.MustQuery("select time(\"- -\");")
	result.Check(testkit.Rows("00:00:00"))
	tk.MustQuery("show warnings;").Check(testkit.Rows("Warning 1292 Truncated incorrect time value: '- -'"))
	result = tk.MustQuery("select time(\"---1\");")
	result.Check(testkit.Rows("00:00:00"))
	tk.MustQuery("show warnings;").Check(testkit.Rows("Warning 1292 Truncated incorrect time value: '---1'"))
	result = tk.MustQuery("select time(\"-- --1\");")
	result.Check(testkit.Rows("00:00:00"))
	tk.MustQuery("show warnings;").Check(testkit.Rows("Warning 1292 Truncated incorrect time value: '-- --1'"))

	// fix issue #15185
	result = tk.MustQuery(`select timestamp(11111.1111)`)
	result.Check(testkit.Rows("2001-11-11 00:00:00.0000"))
	result = tk.MustQuery(`select timestamp(cast(11111.1111 as decimal(60, 5)))`)
	result.Check(testkit.Rows("2001-11-11 00:00:00.00000"))
	result = tk.MustQuery(`select timestamp(1021121141105.4324)`)
	result.Check(testkit.Rows("0102-11-21 14:11:05.4324"))
	result = tk.MustQuery(`select timestamp(cast(1021121141105.4324 as decimal(60, 5)))`)
	result.Check(testkit.Rows("0102-11-21 14:11:05.43240"))
	result = tk.MustQuery(`select timestamp(21121141105.101)`)
	result.Check(testkit.Rows("2002-11-21 14:11:05.101"))
	result = tk.MustQuery(`select timestamp(cast(21121141105.101 as decimal(60, 5)))`)
	result.Check(testkit.Rows("2002-11-21 14:11:05.10100"))
	result = tk.MustQuery(`select timestamp(1121141105.799055)`)
	result.Check(testkit.Rows("2000-11-21 14:11:05.799055"))
	result = tk.MustQuery(`select timestamp(cast(1121141105.799055 as decimal(60, 5)))`)
	result.Check(testkit.Rows("2000-11-21 14:11:05.79906"))
	result = tk.MustQuery(`select timestamp(121141105.123)`)
	result.Check(testkit.Rows("2000-01-21 14:11:05.123"))
	result = tk.MustQuery(`select timestamp(cast(121141105.123 as decimal(60, 5)))`)
	result.Check(testkit.Rows("2000-01-21 14:11:05.12300"))
	result = tk.MustQuery(`select timestamp(1141105)`)
	result.Check(testkit.Rows("0114-11-05 00:00:00"))
	result = tk.MustQuery(`select timestamp(cast(1141105 as decimal(60, 5)))`)
	result.Check(testkit.Rows("0114-11-05 00:00:00.00000"))
	result = tk.MustQuery(`select timestamp(41105.11)`)
	result.Check(testkit.Rows("2004-11-05 00:00:00.00"))
	result = tk.MustQuery(`select timestamp(cast(41105.11 as decimal(60, 5)))`)
	result.Check(testkit.Rows("2004-11-05 00:00:00.00000"))
	result = tk.MustQuery(`select timestamp(1105.3)`)
	result.Check(testkit.Rows("2000-11-05 00:00:00.0"))
	result = tk.MustQuery(`select timestamp(cast(1105.3 as decimal(60, 5)))`)
	result.Check(testkit.Rows("2000-11-05 00:00:00.00000"))
	result = tk.MustQuery(`select timestamp(105)`)
	result.Check(testkit.Rows("2000-01-05 00:00:00"))
	result = tk.MustQuery(`select timestamp(cast(105 as decimal(60, 5)))`)
	result.Check(testkit.Rows("2000-01-05 00:00:00.00000"))
}

func (s *testIntegrationSuite) TestOpBuiltin(c *C) {
	defer s.cleanEnv(c)
	tk := testkit.NewTestKit(c, s.store)
	tk.MustExec("use test")

	// for logicAnd
	result := tk.MustQuery("select 1 && 1, 1 && 0, 0 && 1, 0 && 0, 2 && -1, null && 1, '1a' && 'a'")
	result.Check(testkit.Rows("1 0 0 0 1 <nil> 0"))
	// for bitNeg
	result = tk.MustQuery("select ~123, ~-123, ~null")
	result.Check(testkit.Rows("18446744073709551492 122 <nil>"))
	// for logicNot
	result = tk.MustQuery("select !1, !123, !0, !null")
	result.Check(testkit.Rows("0 0 1 <nil>"))
	// for logicalXor
	result = tk.MustQuery("select 1 xor 1, 1 xor 0, 0 xor 1, 0 xor 0, 2 xor -1, null xor 1, '1a' xor 'a'")
	result.Check(testkit.Rows("0 1 1 0 0 <nil> 1"))
	// for bitAnd
	result = tk.MustQuery("select 123 & 321, -123 & 321, null & 1")
	result.Check(testkit.Rows("65 257 <nil>"))
	// for bitOr
	result = tk.MustQuery("select 123 | 321, -123 | 321, null | 1")
	result.Check(testkit.Rows("379 18446744073709551557 <nil>"))
	// for bitXor
	result = tk.MustQuery("select 123 ^ 321, -123 ^ 321, null ^ 1")
	result.Check(testkit.Rows("314 18446744073709551300 <nil>"))
	// for leftShift
	result = tk.MustQuery("select 123 << 2, -123 << 2, null << 1")
	result.Check(testkit.Rows("492 18446744073709551124 <nil>"))
	// for rightShift
	result = tk.MustQuery("select 123 >> 2, -123 >> 2, null >> 1")
	result.Check(testkit.Rows("30 4611686018427387873 <nil>"))
	// for logicOr
	result = tk.MustQuery("select 1 || 1, 1 || 0, 0 || 1, 0 || 0, 2 || -1, null || 1, '1a' || 'a'")
	result.Check(testkit.Rows("1 1 1 0 1 1 1"))
	// for unaryPlus
	result = tk.MustQuery(`select +1, +0, +(-9), +(-0.001), +0.999, +null, +"aaa"`)
	result.Check(testkit.Rows("1 0 -9 -0.001 0.999 <nil> aaa"))
	// for unaryMinus
	tk.MustExec("drop table if exists f")
	tk.MustExec("create table f(a decimal(65,0))")
	tk.MustExec("insert into f value (-17000000000000000000)")
	result = tk.MustQuery("select a from f")
	result.Check(testkit.Rows("-17000000000000000000"))
}

func (s *testIntegrationSuite) TestDatetimeOverflow(c *C) {
	defer s.cleanEnv(c)
	tk := testkit.NewTestKit(c, s.store)
	tk.MustExec("use test")

	tk.MustExec("create table t1 (d date)")
	tk.MustExec("set sql_mode='traditional'")
	overflowSQLs := []string{
		"insert into t1 (d) select date_add('2000-01-01',interval 8000 year)",
		"insert into t1 (d) select date_sub('2000-01-01', INTERVAL 2001 YEAR)",
		"insert into t1 (d) select date_add('9999-12-31',interval 1 year)",
		"insert into t1 (d) select date_add('9999-12-31',interval 1 day)",
	}

	for _, sql := range overflowSQLs {
		_, err := tk.Exec(sql)
		c.Assert(err.Error(), Equals, "[types:1441]Datetime function: datetime field overflow")
	}

	tk.MustExec("set sql_mode=''")
	for _, sql := range overflowSQLs {
		tk.MustExec(sql)
	}

	rows := make([]string, 0, len(overflowSQLs))
	for range overflowSQLs {
		rows = append(rows, "<nil>")
	}
	tk.MustQuery("select * from t1").Check(testkit.Rows(rows...))

	//Fix ISSUE 11256
	tk.MustQuery(`select DATE_ADD('2000-04-13 07:17:02',INTERVAL -1465647104 YEAR);`).Check(testkit.Rows("<nil>"))
	tk.MustQuery(`select DATE_ADD('2008-11-23 22:47:31',INTERVAL 266076160 QUARTER);`).Check(testkit.Rows("<nil>"))
	tk.MustQuery(`select DATE_SUB('2000-04-13 07:17:02',INTERVAL 1465647104 YEAR);`).Check(testkit.Rows("<nil>"))
	tk.MustQuery(`select DATE_SUB('2008-11-23 22:47:31',INTERVAL -266076160 QUARTER);`).Check(testkit.Rows("<nil>"))
}

func (s *testIntegrationSuite2) TestBuiltin(c *C) {
	defer s.cleanEnv(c)
	tk := testkit.NewTestKit(c, s.store)
	tk.MustExec("use test")

	// for is true && is false
	tk.MustExec("drop table if exists t")
	tk.MustExec("create table t (a int, b int, index idx_b (b))")
	tk.MustExec("insert t values (1, 1)")
	tk.MustExec("insert t values (2, 2)")
	tk.MustExec("insert t values (3, 2)")
	result := tk.MustQuery("select * from t where b is true")
	result.Check(testkit.Rows("1 1", "2 2", "3 2"))
	result = tk.MustQuery("select all + a from t where a = 1")
	result.Check(testkit.Rows("1"))
	result = tk.MustQuery("select * from t where a is false")
	result.Check(nil)
	result = tk.MustQuery("select * from t where a is not true")
	result.Check(nil)
	result = tk.MustQuery(`select 1 is true, 0 is true, null is true, "aaa" is true, "" is true, -12.00 is true, 0.0 is true, 0.0000001 is true;`)
	result.Check(testkit.Rows("1 0 0 0 0 1 0 1"))
	result = tk.MustQuery(`select 1 is false, 0 is false, null is false, "aaa" is false, "" is false, -12.00 is false, 0.0 is false, 0.0000001 is false;`)
	result.Check(testkit.Rows("0 1 0 1 1 0 1 0"))
	// Issue https://github.com/pingcap/tidb/issues/19986
	result = tk.MustQuery("select 1 from dual where sec_to_time(2/10) is true")
	result.Check(testkit.Rows("1"))
	result = tk.MustQuery("select 1 from dual where sec_to_time(2/10) is false")
	result.Check(nil)
	// Issue https://github.com/pingcap/tidb/issues/19999
	result = tk.MustQuery("select 1 from dual where timediff((7/'2014-07-07 02:30:02'),'2012-01-16') is true")
	result.Check(testkit.Rows("1"))
	result = tk.MustQuery("select 1 from dual where timediff((7/'2014-07-07 02:30:02'),'2012-01-16') is false")
	result.Check(nil)
	// Issue https://github.com/pingcap/tidb/issues/20001
	result = tk.MustQuery("select 1 from dual where time(0.0001) is true")
	result.Check(testkit.Rows("1"))
	result = tk.MustQuery("select 1 from dual where time(0.0001) is false")
	result.Check(nil)

	// for in
	result = tk.MustQuery("select * from t where b in (a)")
	result.Check(testkit.Rows("1 1", "2 2"))
	result = tk.MustQuery("select * from t where b not in (a)")
	result.Check(testkit.Rows("3 2"))

	// test cast
	result = tk.MustQuery("select cast(1 as decimal(3,2))")
	result.Check(testkit.Rows("1.00"))
	result = tk.MustQuery("select cast('1991-09-05 11:11:11' as datetime)")
	result.Check(testkit.Rows("1991-09-05 11:11:11"))
	result = tk.MustQuery("select cast(cast('1991-09-05 11:11:11' as datetime) as char)")
	result.Check(testkit.Rows("1991-09-05 11:11:11"))
	result = tk.MustQuery("select cast('11:11:11' as time)")
	result.Check(testkit.Rows("11:11:11"))
	result = tk.MustQuery("select * from t where a > cast(2 as decimal)")
	result.Check(testkit.Rows("3 2"))
	result = tk.MustQuery("select cast(-1 as unsigned)")
	result.Check(testkit.Rows("18446744073709551615"))
	tk.MustExec("drop table if exists t")
	tk.MustExec("create table t(a decimal(3, 1), b double, c datetime, d time, e int)")
	tk.MustExec("insert into t value(12.3, 1.23, '2017-01-01 12:12:12', '12:12:12', 123)")
	result = tk.MustQuery("select cast(a as json), cast(b as json), cast(c as json), cast(d as json), cast(e as json) from t")
	result.Check(testkit.Rows(`12.3 1.23 "2017-01-01 12:12:12.000000" "12:12:12.000000" 123`))
	result = tk.MustQuery(`select cast(10101000000 as time);`)
	result.Check(testkit.Rows("00:00:00"))
	result = tk.MustQuery(`select cast(10101001000 as time);`)
	result.Check(testkit.Rows("00:10:00"))
	result = tk.MustQuery(`select cast(10000000000 as time);`)
	result.Check(testkit.Rows("<nil>"))
	result = tk.MustQuery(`select cast(20171222020005 as time);`)
	result.Check(testkit.Rows("02:00:05"))
	result = tk.MustQuery(`select cast(8380000 as time);`)
	result.Check(testkit.Rows("838:00:00"))
	result = tk.MustQuery(`select cast(8390000 as time);`)
	result.Check(testkit.Rows("<nil>"))
	result = tk.MustQuery(`select cast(8386000 as time);`)
	result.Check(testkit.Rows("<nil>"))
	result = tk.MustQuery(`select cast(8385960 as time);`)
	result.Check(testkit.Rows("<nil>"))
	result = tk.MustQuery(`select cast(cast('2017-01-01 01:01:11.12' as date) as datetime(2));`)
	result.Check(testkit.Rows("2017-01-01 00:00:00.00"))
	result = tk.MustQuery(`select cast(20170118.999 as datetime);`)
	result.Check(testkit.Rows("2017-01-18 00:00:00"))
	tk.MustQuery(`select convert(a2.a, unsigned int) from (select cast('"9223372036854775808"' as json) as a) as a2;`)

	tk.MustExec(`create table tb5(a bigint(64) unsigned, b double);`)
	tk.MustExec(`insert into tb5 (a, b) values (9223372036854776000, 9223372036854776000);`)
	tk.MustExec(`insert into tb5 (a, b) select * from (select cast(a as json) as a1, b from tb5) as t where t.a1 = t.b;`)
	tk.MustExec(`drop table tb5;`)

	tk.MustExec(`create table tb5(a float(64));`)
	tk.MustExec(`insert into tb5(a) values (13835058055282163712);`)
	tk.MustQuery(`select convert(t.a1, signed int) from (select convert(a, json) as a1 from tb5) as t`)
	tk.MustExec(`drop table tb5;`)

	// test builtinCastIntAsIntSig
	// Cast MaxUint64 to unsigned should be -1
	tk.MustQuery("select cast(0xffffffffffffffff as signed);").Check(testkit.Rows("-1"))
	tk.MustQuery("select cast(0x9999999999999999999999999999999999999999999 as signed);").Check(testkit.Rows("-1"))
	tk.MustExec("create table tb5(a bigint);")
	tk.MustExec("set sql_mode=''")
	tk.MustExec("insert into tb5(a) values (0xfffffffffffffffffffffffff);")
	tk.MustQuery("select * from tb5;").Check(testkit.Rows("9223372036854775807"))
	tk.MustExec("drop table tb5;")

	tk.MustExec(`create table tb5(a double);`)
	tk.MustExec(`insert into test.tb5 (a) values (18446744073709551616);`)
	tk.MustExec(`insert into test.tb5 (a) values (184467440737095516160);`)
	result = tk.MustQuery(`select cast(a as unsigned) from test.tb5;`)
	// Note: MySQL will return 9223372036854775807, and it should be a bug.
	result.Check(testkit.Rows("18446744073709551615", "18446744073709551615"))
	tk.MustExec(`drop table tb5;`)

	// test builtinCastIntAsDecimalSig
	tk.MustExec(`create table tb5(a bigint(64) unsigned, b decimal(64, 10));`)
	tk.MustExec(`insert into tb5 (a, b) values (9223372036854775808, 9223372036854775808);`)
	tk.MustExec(`insert into tb5 (select * from tb5 where a = b);`)
	result = tk.MustQuery(`select * from tb5;`)
	result.Check(testkit.Rows("9223372036854775808 9223372036854775808.0000000000", "9223372036854775808 9223372036854775808.0000000000"))
	tk.MustExec(`drop table tb5;`)

	// test builtinCastIntAsRealSig
	tk.MustExec(`create table tb5(a bigint(64) unsigned, b double(64, 10));`)
	tk.MustExec(`insert into tb5 (a, b) values (13835058000000000000, 13835058000000000000);`)
	tk.MustExec(`insert into tb5 (select * from tb5 where a = b);`)
	result = tk.MustQuery(`select * from tb5;`)
	result.Check(testkit.Rows("13835058000000000000 13835058000000000000", "13835058000000000000 13835058000000000000"))
	tk.MustExec(`drop table tb5;`)

	// test builtinCastRealAsIntSig
	tk.MustExec(`create table tb5(a double, b float);`)
	tk.MustExec(`insert into tb5 (a, b) values (184467440737095516160, 184467440737095516160);`)
	tk.MustQuery(`select * from tb5 where cast(a as unsigned int)=0;`).Check(testkit.Rows())
	tk.MustQuery("show warnings;").Check(testkit.Rows("Warning 1690 constant 1.844674407370955e+20 overflows bigint"))
	_ = tk.MustQuery(`select * from tb5 where cast(b as unsigned int)=0;`)
	tk.MustQuery("show warnings;").Check(testkit.Rows("Warning 1690 constant 1.844674407370955e+20 overflows bigint"))
	tk.MustExec(`drop table tb5;`)
	tk.MustExec(`create table tb5(a double, b bigint unsigned);`)
	tk.MustExec(`insert into tb5 (a, b) values (18446744073709551616, 18446744073709551615);`)
	_ = tk.MustQuery(`select * from tb5 where cast(a as unsigned int)=b;`)
	// TODO `obtained string = "[18446744073709552000 18446744073709551615]`
	// result.Check(testkit.Rows("18446744073709551616 18446744073709551615"))
	tk.MustQuery("show warnings;").Check(testkit.Rows())
	tk.MustExec(`drop table tb5;`)

	// test builtinCastJSONAsIntSig
	tk.MustExec(`create table tb5(a json, b bigint unsigned);`)
	tk.MustExec(`insert into tb5 (a, b) values ('184467440737095516160', 18446744073709551615);`)
	_ = tk.MustQuery(`select * from tb5 where cast(a as unsigned int)=b;`)
	tk.MustQuery("show warnings;").Check(testkit.Rows("Warning 1690 constant 1.844674407370955e+20 overflows bigint"))
	_ = tk.MustQuery(`select * from tb5 where cast(b as unsigned int)=0;`)
	tk.MustQuery("show warnings;").Check(testkit.Rows())
	tk.MustExec(`drop table tb5;`)
	tk.MustExec(`create table tb5(a json, b bigint unsigned);`)
	tk.MustExec(`insert into tb5 (a, b) values ('92233720368547758080', 18446744073709551615);`)
	_ = tk.MustQuery(`select * from tb5 where cast(a as signed int)=b;`)
	tk.MustQuery("show warnings;").Check(testkit.Rows("Warning 1690 constant 9.223372036854776e+19 overflows bigint"))
	tk.MustExec(`drop table tb5;`)

	// test builtinCastIntAsStringSig
	tk.MustExec(`create table tb5(a bigint(64) unsigned,b varchar(50));`)
	tk.MustExec(`insert into tb5(a, b) values (9223372036854775808, '9223372036854775808');`)
	tk.MustExec(`insert into tb5(select * from tb5 where a = b);`)
	result = tk.MustQuery(`select * from tb5;`)
	result.Check(testkit.Rows("9223372036854775808 9223372036854775808", "9223372036854775808 9223372036854775808"))
	tk.MustExec(`drop table tb5;`)

	// test builtinCastIntAsDecimalSig
	tk.MustExec(`drop table if exists tb5`)
	tk.MustExec(`create table tb5 (a decimal(65), b bigint(64) unsigned);`)
	tk.MustExec(`insert into tb5 (a, b) values (9223372036854775808, 9223372036854775808);`)
	result = tk.MustQuery(`select cast(b as decimal(64)) from tb5 union all select b from tb5;`)
	result.Check(testkit.Rows("9223372036854775808", "9223372036854775808"))
	tk.MustExec(`drop table tb5`)

	// test builtinCastIntAsRealSig
	tk.MustExec(`drop table if exists tb5`)
	tk.MustExec(`create table tb5 (a bigint(64) unsigned, b double(64, 10));`)
	tk.MustExec(`insert into tb5 (a, b) values (9223372036854775808, 9223372036854775808);`)
	result = tk.MustQuery(`select a from tb5 where a = b union all select b from tb5;`)
	result.Check(testkit.Rows("9223372036854776000", "9223372036854776000"))
	tk.MustExec(`drop table tb5`)

	// Test corner cases of cast string as datetime
	result = tk.MustQuery(`select cast("170102034" as datetime);`)
	result.Check(testkit.Rows("2017-01-02 03:04:00"))
	result = tk.MustQuery(`select cast("1701020304" as datetime);`)
	result.Check(testkit.Rows("2017-01-02 03:04:00"))
	result = tk.MustQuery(`select cast("1701020304." as datetime);`)
	result.Check(testkit.Rows("2017-01-02 03:04:00"))
	result = tk.MustQuery(`select cast("1701020304.1" as datetime);`)
	result.Check(testkit.Rows("2017-01-02 03:04:01"))
	result = tk.MustQuery(`select cast("1701020304.111" as datetime);`)
	result.Check(testkit.Rows("2017-01-02 03:04:11"))
	tk.MustQuery("show warnings;").Check(testkit.Rows("Warning 1292 Truncated incorrect datetime value: '1701020304.111'"))
	result = tk.MustQuery(`select cast("17011" as datetime);`)
	result.Check(testkit.Rows("2017-01-01 00:00:00"))
	result = tk.MustQuery(`select cast("150101." as datetime);`)
	result.Check(testkit.Rows("2015-01-01 00:00:00"))
	result = tk.MustQuery(`select cast("150101.a" as datetime);`)
	result.Check(testkit.Rows("2015-01-01 00:00:00"))
	tk.MustQuery("show warnings;").Check(testkit.Rows("Warning 1292 Truncated incorrect datetime value: '150101.a'"))
	result = tk.MustQuery(`select cast("150101.1a" as datetime);`)
	result.Check(testkit.Rows("2015-01-01 01:00:00"))
	tk.MustQuery("show warnings;").Check(testkit.Rows("Warning 1292 Truncated incorrect datetime value: '150101.1a'"))
	result = tk.MustQuery(`select cast("150101.1a1" as datetime);`)
	result.Check(testkit.Rows("2015-01-01 01:00:00"))
	tk.MustQuery("show warnings;").Check(testkit.Rows("Warning 1292 Truncated incorrect datetime value: '150101.1a1'"))
	result = tk.MustQuery(`select cast("1101010101.111" as datetime);`)
	result.Check(testkit.Rows("2011-01-01 01:01:11"))
	tk.MustQuery("show warnings;").Check(testkit.Rows("Warning 1292 Truncated incorrect datetime value: '1101010101.111'"))
	result = tk.MustQuery(`select cast("1101010101.11aaaaa" as datetime);`)
	result.Check(testkit.Rows("2011-01-01 01:01:11"))
	tk.MustQuery("show warnings;").Check(testkit.Rows("Warning 1292 Truncated incorrect datetime value: '1101010101.11aaaaa'"))
	result = tk.MustQuery(`select cast("1101010101.a1aaaaa" as datetime);`)
	result.Check(testkit.Rows("2011-01-01 01:01:00"))
	tk.MustQuery("show warnings;").Check(testkit.Rows("Warning 1292 Truncated incorrect datetime value: '1101010101.a1aaaaa'"))
	result = tk.MustQuery(`select cast("1101010101.11" as datetime);`)
	result.Check(testkit.Rows("2011-01-01 01:01:11"))
	tk.MustQuery("select @@warning_count;").Check(testkit.Rows("0"))
	result = tk.MustQuery(`select cast("1101010101.111" as datetime);`)
	result.Check(testkit.Rows("2011-01-01 01:01:11"))
	tk.MustQuery("show warnings;").Check(testkit.Rows("Warning 1292 Truncated incorrect datetime value: '1101010101.111'"))
	result = tk.MustQuery(`select cast("970101.111" as datetime);`)
	result.Check(testkit.Rows("1997-01-01 11:01:00"))
	tk.MustQuery("select @@warning_count;").Check(testkit.Rows("0"))
	result = tk.MustQuery(`select cast("970101.11111" as datetime);`)
	result.Check(testkit.Rows("1997-01-01 11:11:01"))
	tk.MustQuery("select @@warning_count;").Check(testkit.Rows("0"))
	result = tk.MustQuery(`select cast("970101.111a1" as datetime);`)
	result.Check(testkit.Rows("1997-01-01 11:01:00"))
	tk.MustQuery("show warnings;").Check(testkit.Rows("Warning 1292 Truncated incorrect datetime value: '970101.111a1'"))

	// for ISNULL
	tk.MustExec("drop table if exists t")
	tk.MustExec("create table t (a int, b int, c int, d char(10), e datetime, f float, g decimal(10, 3))")
	tk.MustExec("insert t values (1, 0, null, null, null, null, null)")
	result = tk.MustQuery("select ISNULL(a), ISNULL(b), ISNULL(c), ISNULL(d), ISNULL(e), ISNULL(f), ISNULL(g) from t")
	result.Check(testkit.Rows("0 0 1 1 1 1 1"))

	// fix issue #3942
	result = tk.MustQuery("select cast('-24 100:00:00' as time);")
	result.Check(testkit.Rows("-676:00:00"))
	result = tk.MustQuery("select cast('12:00:00.000000' as datetime);")
	result.Check(testkit.Rows("2012-00-00 00:00:00"))
	result = tk.MustQuery("select cast('-34 100:00:00' as time);")
	result.Check(testkit.Rows("-838:59:59"))

	// fix issue #4324. cast decimal/int/string to time compatibility.
	invalidTimes := []string{
		"10009010",
		"239010",
		"233070",
		"23:90:10",
		"23:30:70",
		"239010.2",
		"233070.8",
	}
	tk.MustExec("DROP TABLE IF EXISTS t;")
	tk.MustExec("CREATE TABLE t (ix TIME);")
	tk.MustExec("SET SQL_MODE='';")
	for _, invalidTime := range invalidTimes {
		msg := fmt.Sprintf("Warning 1292 Truncated incorrect time value: '%s'", invalidTime)
		result = tk.MustQuery(fmt.Sprintf("select cast('%s' as time);", invalidTime))
		result.Check(testkit.Rows("<nil>"))
		result = tk.MustQuery("show warnings")
		result.Check(testkit.Rows(msg))
		_, err := tk.Exec(fmt.Sprintf("insert into t select cast('%s' as time);", invalidTime))
		c.Assert(err, IsNil)
		result = tk.MustQuery("show warnings")
		result.Check(testkit.Rows(msg))
	}
	tk.MustExec("set sql_mode = 'STRICT_TRANS_TABLES'")
	for _, invalidTime := range invalidTimes {
		msg := fmt.Sprintf("Warning 1292 Truncated incorrect time value: '%s'", invalidTime)
		result = tk.MustQuery(fmt.Sprintf("select cast('%s' as time);", invalidTime))
		result.Check(testkit.Rows("<nil>"))
		result = tk.MustQuery("show warnings")
		result.Check(testkit.Rows(msg))
		_, err := tk.Exec(fmt.Sprintf("insert into t select cast('%s' as time);", invalidTime))
		c.Assert(err.Error(), Equals, fmt.Sprintf("[types:1292]Truncated incorrect time value: '%s'", invalidTime))
	}

	// Fix issue #3691, cast compatibility.
	result = tk.MustQuery("select cast('18446744073709551616' as unsigned);")
	result.Check(testkit.Rows("18446744073709551615"))
	result = tk.MustQuery("select cast('18446744073709551616' as signed);")
	result.Check(testkit.Rows("-1"))
	result = tk.MustQuery("select cast('9223372036854775808' as signed);")
	result.Check(testkit.Rows("-9223372036854775808"))
	result = tk.MustQuery("select cast('9223372036854775809' as signed);")
	result.Check(testkit.Rows("-9223372036854775807"))
	result = tk.MustQuery("select cast('9223372036854775807' as signed);")
	result.Check(testkit.Rows("9223372036854775807"))
	result = tk.MustQuery("select cast('18446744073709551615' as signed);")
	result.Check(testkit.Rows("-1"))
	result = tk.MustQuery("select cast('18446744073709551614' as signed);")
	result.Check(testkit.Rows("-2"))
	result = tk.MustQuery("select cast(18446744073709551615 as unsigned);")
	result.Check(testkit.Rows("18446744073709551615"))
	result = tk.MustQuery("select cast(18446744073709551616 as unsigned);")
	result.Check(testkit.Rows("18446744073709551615"))
	result = tk.MustQuery("select cast(18446744073709551616 as signed);")
	result.Check(testkit.Rows("9223372036854775807"))
	result = tk.MustQuery("select cast(18446744073709551617 as signed);")
	result.Check(testkit.Rows("9223372036854775807"))
	result = tk.MustQuery("select cast(18446744073709551615 as signed);")
	result.Check(testkit.Rows("-1"))
	result = tk.MustQuery("select cast(18446744073709551614 as signed);")
	result.Check(testkit.Rows("-2"))
	result = tk.MustQuery("select cast(-18446744073709551616 as signed);")
	result.Check(testkit.Rows("-9223372036854775808"))
	result = tk.MustQuery("select cast(18446744073709551614.9 as unsigned);") // Round up
	result.Check(testkit.Rows("18446744073709551615"))
	result = tk.MustQuery("select cast(18446744073709551614.4 as unsigned);") // Round down
	result.Check(testkit.Rows("18446744073709551614"))
	result = tk.MustQuery("select cast(-9223372036854775809 as signed);")
	result.Check(testkit.Rows("-9223372036854775808"))
	result = tk.MustQuery("select cast(-9223372036854775809 as unsigned);")
	result.Check(testkit.Rows("0"))
	result = tk.MustQuery("select cast(-9223372036854775808 as unsigned);")
	result.Check(testkit.Rows("9223372036854775808"))
	result = tk.MustQuery("select cast('-9223372036854775809' as unsigned);")
	result.Check(testkit.Rows("9223372036854775808"))
	result = tk.MustQuery("select cast('-9223372036854775807' as unsigned);")
	result.Check(testkit.Rows("9223372036854775809"))
	result = tk.MustQuery("select cast('-2' as unsigned);")
	result.Check(testkit.Rows("18446744073709551614"))
	result = tk.MustQuery("select cast(cast(1-2 as unsigned) as signed integer);")
	result.Check(testkit.Rows("-1"))
	result = tk.MustQuery("select cast(1 as signed int)")
	result.Check(testkit.Rows("1"))

	// test cast as double
	result = tk.MustQuery("select cast(1 as double)")
	result.Check(testkit.Rows("1"))
	result = tk.MustQuery("select cast(cast(12345 as unsigned) as double)")
	result.Check(testkit.Rows("12345"))
	result = tk.MustQuery("select cast(1.1 as double)")
	result.Check(testkit.Rows("1.1"))
	result = tk.MustQuery("select cast(-1.1 as double)")
	result.Check(testkit.Rows("-1.1"))
	result = tk.MustQuery("select cast('123.321' as double)")
	result.Check(testkit.Rows("123.321"))
	result = tk.MustQuery("select cast('12345678901234567890' as double) = 1.2345678901234567e19")
	result.Check(testkit.Rows("1"))
	result = tk.MustQuery("select cast(-1 as double)")
	result.Check(testkit.Rows("-1"))
	result = tk.MustQuery("select cast(null as double)")
	result.Check(testkit.Rows("<nil>"))
	result = tk.MustQuery("select cast(12345678901234567890 as double) = 1.2345678901234567e19")
	result.Check(testkit.Rows("1"))
	result = tk.MustQuery("select cast(cast(-1 as unsigned) as double) = 1.8446744073709552e19")
	result.Check(testkit.Rows("1"))
	result = tk.MustQuery("select cast(1e100 as double) = 1e100")
	result.Check(testkit.Rows("1"))
	result = tk.MustQuery("select cast(123456789012345678901234567890 as double) = 1.2345678901234568e29")
	result.Check(testkit.Rows("1"))
	result = tk.MustQuery("select cast(0x12345678 as double)")
	result.Check(testkit.Rows("305419896"))

	// test cast as float
	result = tk.MustQuery("select cast(1 as float)")
	result.Check(testkit.Rows("1"))
	result = tk.MustQuery("select cast(cast(12345 as unsigned) as float)")
	result.Check(testkit.Rows("12345"))
	result = tk.MustQuery("select cast(1.1 as float) = 1.1")
	result.Check(testkit.Rows("1"))
	result = tk.MustQuery("select cast(-1.1 as float) = -1.1")
	result.Check(testkit.Rows("1"))
	result = tk.MustQuery("select cast('123.321' as float) =123.321")
	result.Check(testkit.Rows("1"))
	result = tk.MustQuery("select cast('12345678901234567890' as float) = 1.2345678901234567e19")
	result.Check(testkit.Rows("1"))
	result = tk.MustQuery("select cast(-1 as float)")
	result.Check(testkit.Rows("-1"))
	result = tk.MustQuery("select cast(null as float)")
	result.Check(testkit.Rows("<nil>"))
	result = tk.MustQuery("select cast(12345678901234567890 as float) = 1.2345678901234567e19")
	result.Check(testkit.Rows("1"))
	result = tk.MustQuery("select cast(cast(-1 as unsigned) as float) = 1.8446744073709552e19")
	result.Check(testkit.Rows("1"))
	result = tk.MustQuery("select cast(1e100 as float(40)) = 1e100")
	result.Check(testkit.Rows("1"))
	result = tk.MustQuery("select cast(123456789012345678901234567890 as float(40)) = 1.2345678901234568e29")
	result.Check(testkit.Rows("1"))
	result = tk.MustQuery("select cast(0x12345678 as float(40)) = 305419896")
	result.Check(testkit.Rows("1"))

	// test cast as real
	result = tk.MustQuery("select cast(1 as real)")
	result.Check(testkit.Rows("1"))
	result = tk.MustQuery("select cast(cast(12345 as unsigned) as real)")
	result.Check(testkit.Rows("12345"))
	result = tk.MustQuery("select cast(1.1 as real) = 1.1")
	result.Check(testkit.Rows("1"))
	result = tk.MustQuery("select cast(-1.1 as real) = -1.1")
	result.Check(testkit.Rows("1"))
	result = tk.MustQuery("select cast('123.321' as real) =123.321")
	result.Check(testkit.Rows("1"))
	result = tk.MustQuery("select cast('12345678901234567890' as real) = 1.2345678901234567e19")
	result.Check(testkit.Rows("1"))
	result = tk.MustQuery("select cast(-1 as real)")
	result.Check(testkit.Rows("-1"))
	result = tk.MustQuery("select cast(null as real)")
	result.Check(testkit.Rows("<nil>"))
	result = tk.MustQuery("select cast(12345678901234567890 as real) = 1.2345678901234567e19")
	result.Check(testkit.Rows("1"))
	result = tk.MustQuery("select cast(cast(-1 as unsigned) as real) = 1.8446744073709552e19")
	result.Check(testkit.Rows("1"))
	result = tk.MustQuery("select cast(1e100 as real) = 1e100")
	result.Check(testkit.Rows("1"))
	result = tk.MustQuery("select cast(123456789012345678901234567890 as real) = 1.2345678901234568e29")
	result.Check(testkit.Rows("1"))
	result = tk.MustQuery("select cast(0x12345678 as real) = 305419896")
	result.Check(testkit.Rows("1"))

	// test cast time as decimal overflow
	tk.MustExec("drop table if exists t1")
	tk.MustExec("create table t1(s1 time);")
	tk.MustExec("insert into t1 values('11:11:11');")
	result = tk.MustQuery("select cast(s1 as decimal(7, 2)) from t1;")
	result.Check(testkit.Rows("99999.99"))
	result = tk.MustQuery("select cast(s1 as decimal(8, 2)) from t1;")
	result.Check(testkit.Rows("111111.00"))
	_, err := tk.Exec("insert into t1 values(cast('111111.00' as decimal(7, 2)));")
	c.Assert(err, NotNil)

	result = tk.MustQuery(`select CAST(0x8fffffffffffffff as signed) a,
	CAST(0xfffffffffffffffe as signed) b,
	CAST(0xffffffffffffffff as unsigned) c;`)
	result.Check(testkit.Rows("-8070450532247928833 -2 18446744073709551615"))

	result = tk.MustQuery(`select cast("1:2:3" as TIME) = "1:02:03"`)
	result.Check(testkit.Rows("0"))

	// fixed issue #3471
	tk.MustExec("drop table if exists t")
	tk.MustExec("create table t(a time(6));")
	tk.MustExec("insert into t value('12:59:59.999999')")
	result = tk.MustQuery("select cast(a as signed) from t")
	result.Check(testkit.Rows("130000"))

	// fixed issue #3762
	result = tk.MustQuery("select -9223372036854775809;")
	result.Check(testkit.Rows("-9223372036854775809"))
	result = tk.MustQuery("select --9223372036854775809;")
	result.Check(testkit.Rows("9223372036854775809"))
	result = tk.MustQuery("select -9223372036854775808;")
	result.Check(testkit.Rows("-9223372036854775808"))

	tk.MustExec("drop table if exists t")
	tk.MustExec("create table t(a bigint(30));")
	_, err = tk.Exec("insert into t values(-9223372036854775809)")
	c.Assert(err, NotNil)

	// test case decimal precision less than the scale.
	_, err = tk.Exec("select cast(12.1 as decimal(3, 4));")
	c.Assert(err, NotNil)
	c.Assert(err.Error(), Equals, "[types:1427]For float(M,D), double(M,D) or decimal(M,D), M must be >= D (column '12.1').")

	// test unhex and hex
	result = tk.MustQuery("select unhex('4D7953514C')")
	result.Check(testkit.Rows("MySQL"))
	result = tk.MustQuery("select unhex(hex('string'))")
	result.Check(testkit.Rows("string"))
	result = tk.MustQuery("select unhex('ggg')")
	result.Check(testkit.Rows("<nil>"))
	result = tk.MustQuery("select unhex(-1)")
	result.Check(testkit.Rows("<nil>"))
	result = tk.MustQuery("select hex(unhex('1267'))")
	result.Check(testkit.Rows("1267"))
	result = tk.MustQuery("select hex(unhex(1267))")
	result.Check(testkit.Rows("1267"))
	tk.MustExec("drop table if exists t")
	tk.MustExec("create table t(a binary(8))")
	tk.MustExec(`insert into t values('test')`)
	result = tk.MustQuery("select hex(a) from t")
	result.Check(testkit.Rows("7465737400000000"))
	result = tk.MustQuery("select unhex(a) from t")
	result.Check(testkit.Rows("<nil>"))

	// select from_unixtime
	result = tk.MustQuery("select from_unixtime(1451606400)")
	unixTime := time.Unix(1451606400, 0).String()[:19]
	result.Check(testkit.Rows(unixTime))
	result = tk.MustQuery("select from_unixtime(14516064000/10)")
	result.Check(testkit.Rows("2016-01-01 08:00:00.0000"))
	result = tk.MustQuery("select from_unixtime('14516064000'/10)")
	result.Check(testkit.Rows("2016-01-01 08:00:00.000000"))
	result = tk.MustQuery("select from_unixtime(cast(1451606400 as double))")
	result.Check(testkit.Rows("2016-01-01 08:00:00.000000"))
	result = tk.MustQuery("select from_unixtime(cast(cast(1451606400 as double) as DECIMAL))")
	result.Check(testkit.Rows("2016-01-01 08:00:00"))
	result = tk.MustQuery("select from_unixtime(cast(cast(1451606400 as double) as DECIMAL(65,1)))")
	result.Check(testkit.Rows("2016-01-01 08:00:00.0"))
	result = tk.MustQuery("select from_unixtime(1451606400.123456)")
	unixTime = time.Unix(1451606400, 123456000).String()[:26]
	result.Check(testkit.Rows(unixTime))
	result = tk.MustQuery("select from_unixtime(1451606400.1234567)")
	unixTime = time.Unix(1451606400, 123456700).Round(time.Microsecond).Format("2006-01-02 15:04:05.000000")[:26]
	result.Check(testkit.Rows(unixTime))
	result = tk.MustQuery("select from_unixtime(1451606400.999999)")
	unixTime = time.Unix(1451606400, 999999000).String()[:26]
	result.Check(testkit.Rows(unixTime))
	result = tk.MustQuery("select from_unixtime(1511247196661)")
	result.Check(testkit.Rows("<nil>"))
	result = tk.MustQuery("select from_unixtime('1451606400.123');")
	result.Check(testkit.Rows("2016-01-01 08:00:00.123000"))

	tk.MustExec("drop table if exists t;")
	tk.MustExec("create table t(a int);")
	tk.MustExec("insert into t value(1451606400);")
	result = tk.MustQuery("select from_unixtime(a) from t;")
	result.Check(testkit.Rows("2016-01-01 08:00:00"))

	// test strcmp
	result = tk.MustQuery("select strcmp('abc', 'def')")
	result.Check(testkit.Rows("-1"))
	result = tk.MustQuery("select strcmp('abc', 'aba')")
	result.Check(testkit.Rows("1"))
	result = tk.MustQuery("select strcmp('abc', 'abc')")
	result.Check(testkit.Rows("0"))
	result = tk.MustQuery("select substr(null, 1, 2)")
	result.Check(testkit.Rows("<nil>"))
	result = tk.MustQuery("select substr('123', null, 2)")
	result.Check(testkit.Rows("<nil>"))
	result = tk.MustQuery("select substr('123', 1, null)")
	result.Check(testkit.Rows("<nil>"))

	// for case
	tk.MustExec("drop table if exists t")
	tk.MustExec("create table t (a varchar(255), b int)")
	tk.MustExec("insert t values ('str1', 1)")
	result = tk.MustQuery("select * from t where a = case b when 1 then 'str1' when 2 then 'str2' end")
	result.Check(testkit.Rows("str1 1"))
	result = tk.MustQuery("select * from t where a = case b when 1 then 'str2' when 2 then 'str3' end")
	result.Check(nil)
	tk.MustExec("insert t values ('str2', 2)")
	result = tk.MustQuery("select * from t where a = case b when 2 then 'str2' when 3 then 'str3' end")
	result.Check(testkit.Rows("str2 2"))
	tk.MustExec("insert t values ('str3', 3)")
	result = tk.MustQuery("select * from t where a = case b when 4 then 'str4' when 5 then 'str5' else 'str3' end")
	result.Check(testkit.Rows("str3 3"))
	result = tk.MustQuery("select * from t where a = case b when 4 then 'str4' when 5 then 'str5' else 'str6' end")
	result.Check(nil)
	result = tk.MustQuery("select * from t where a = case  when b then 'str3' when 1 then 'str1' else 'str2' end")
	result.Check(testkit.Rows("str3 3"))
	tk.MustExec("delete from t")
	tk.MustExec("insert t values ('str2', 0)")
	result = tk.MustQuery("select * from t where a = case  when b then 'str3' when 0 then 'str1' else 'str2' end")
	result.Check(testkit.Rows("str2 0"))
	tk.MustExec("insert t values ('str1', null)")
	result = tk.MustQuery("select * from t where a = case b when null then 'str3' when 10 then 'str1' else 'str2' end")
	result.Check(testkit.Rows("str2 0"))
	result = tk.MustQuery("select * from t where a = case null when b then 'str3' when 10 then 'str1' else 'str2' end")
	result.Check(testkit.Rows("str2 0"))
	tk.MustExec("insert t values (null, 4)")
	result = tk.MustQuery("select * from t where b < case a when null then 0 when 'str2' then 0 else 9 end")
	result.Check(testkit.Rows("<nil> 4"))
	result = tk.MustQuery("select * from t where b = case when a is null then 4 when  a = 'str5' then 7 else 9 end")
	result.Check(testkit.Rows("<nil> 4"))

	// return type of case when expr should not include NotNullFlag. issue-23036
	tk.MustExec("drop table if exists t1")
	tk.MustExec("create table t1(c1 int not null)")
	tk.MustExec("insert into t1 values(1)")
	result = tk.MustQuery("select (case when null then c1 end) is null from t1")
	result.Check(testkit.Rows("1"))
	result = tk.MustQuery("select (case when null then c1 end) is not null from t1")
	result.Check(testkit.Rows("0"))

	// test warnings
	tk.MustQuery("select case when b=0 then 1 else 1/b end from t")
	tk.MustQuery("show warnings").Check(testkit.Rows())
	tk.MustQuery("select if(b=0, 1, 1/b) from t")
	tk.MustQuery("show warnings").Check(testkit.Rows())
	tk.MustQuery("select ifnull(b, b/0) from t")
	tk.MustQuery("show warnings").Check(testkit.Rows())

	tk.MustQuery("select case when 1 then 1 else 1/0 end")
	tk.MustQuery("show warnings").Check(testkit.Rows())
	tk.MustQuery(" select if(1,1,1/0)")
	tk.MustQuery("show warnings").Check(testkit.Rows())
	tk.MustQuery("select ifnull(1, 1/0)")
	tk.MustQuery("show warnings").Check(testkit.Rows())

	tk.MustExec("delete from t")
	tk.MustExec("insert t values ('str2', 0)")
	tk.MustQuery("select case when b < 1 then 1 else 1/0 end from t")
	tk.MustQuery("show warnings").Check(testkit.Rows())
	tk.MustQuery("select case when b < 1 then 1 when 1/0 then b else 1/0 end from t")
	tk.MustQuery("show warnings").Check(testkit.Rows())
	tk.MustQuery("select if(b < 1 , 1, 1/0) from t")
	tk.MustQuery("show warnings").Check(testkit.Rows())
	tk.MustQuery("select ifnull(b, 1/0) from t")
	tk.MustQuery("show warnings").Check(testkit.Rows())
	tk.MustQuery("select COALESCE(1, b, b/0) from t")
	tk.MustQuery("show warnings").Check(testkit.Rows())
	tk.MustQuery("select 0 and b/0 from t")
	tk.MustQuery("show warnings").Check(testkit.Rows())
	tk.MustQuery("select 1 or b/0 from t")
	tk.MustQuery("show warnings").Check(testkit.Rows())

	tk.MustQuery("select 1 or 1/0")
	tk.MustQuery("show warnings").Check(testkit.Rows())
	tk.MustQuery("select 0 and 1/0")
	tk.MustQuery("show warnings").Check(testkit.Rows())
	tk.MustQuery("select COALESCE(1, 1/0)")
	tk.MustQuery("show warnings").Check(testkit.Rows())
	tk.MustQuery("select interval(1,0,1,2,1/0)")
	tk.MustQuery("show warnings").Check(testkit.Rows())

	tk.MustQuery("select case 2.0 when 2.0 then 3.0 when 3.0 then 2.0 end").Check(testkit.Rows("3.0"))
	tk.MustQuery("select case 2.0 when 3.0 then 2.0 when 4.0 then 3.0 else 5.0 end").Check(testkit.Rows("5.0"))
	tk.MustQuery("select case cast('2011-01-01' as date) when cast('2011-01-01' as date) then cast('2011-02-02' as date) end").Check(testkit.Rows("2011-02-02"))
	tk.MustQuery("select case cast('2012-01-01' as date) when cast('2011-01-01' as date) then cast('2011-02-02' as date) else cast('2011-03-03' as date) end").Check(testkit.Rows("2011-03-03"))
	tk.MustQuery("select case cast('10:10:10' as time) when cast('10:10:10' as time) then cast('11:11:11' as time) end").Check(testkit.Rows("11:11:11"))
	tk.MustQuery("select case cast('10:10:13' as time) when cast('10:10:10' as time) then cast('11:11:11' as time) else cast('22:22:22' as time) end").Check(testkit.Rows("22:22:22"))

	// for cast
	result = tk.MustQuery("select cast(1234 as char(3))")
	result.Check(testkit.Rows("123"))
	result = tk.MustQuery("select cast(1234 as char(0))")
	result.Check(testkit.Rows(""))
	result = tk.MustQuery("show warnings")
	result.Check(testkit.Rows("Warning 1406 Data Too Long, field len 0, data len 4"))
	result = tk.MustQuery("select CAST( - 8 AS DECIMAL ) * + 52 + 87 < - 86")
	result.Check(testkit.Rows("1"))

	// for char
	result = tk.MustQuery("select char(97, 100, 256, 89)")
	result.Check(testkit.Rows("ad\x01\x00Y"))
	result = tk.MustQuery("select char(97, null, 100, 256, 89)")
	result.Check(testkit.Rows("ad\x01\x00Y"))
	result = tk.MustQuery("select char(97, null, 100, 256, 89 using utf8)")
	result.Check(testkit.Rows("ad\x01\x00Y"))
	result = tk.MustQuery("select char(97, null, 100, 256, 89 using ascii)")
	result.Check(testkit.Rows("ad\x01\x00Y"))
	err = tk.ExecToErr("select char(97, null, 100, 256, 89 using tidb)")
	c.Assert(err.Error(), Equals, "[parser:1115]Unknown character set: 'tidb'")

	// issue 3884
	tk.MustExec("drop table if exists t")
	tk.MustExec("CREATE TABLE t (c1 date, c2 datetime, c3 timestamp, c4 time, c5 year);")
	tk.MustExec("INSERT INTO t values ('2000-01-01', '2000-01-01 12:12:12', '2000-01-01 12:12:12', '12:12:12', '2000');")
	tk.MustExec("INSERT INTO t values ('2000-02-01', '2000-02-01 12:12:12', '2000-02-01 12:12:12', '13:12:12', 2000);")
	tk.MustExec("INSERT INTO t values ('2000-03-01', '2000-03-01', '2000-03-01 12:12:12', '1 12:12:12', 2000);")
	tk.MustExec("INSERT INTO t SET c1 = '2000-04-01', c2 = '2000-04-01', c3 = '2000-04-01 12:12:12', c4 = '-1 13:12:12', c5 = 2000;")
	result = tk.MustQuery("SELECT c4 FROM t where c4 < '-13:12:12';")
	result.Check(testkit.Rows("-37:12:12"))
	result = tk.MustQuery(`SELECT 1 DIV - - 28 + ( - SUM( - + 25 ) ) * - CASE - 18 WHEN 44 THEN NULL ELSE - 41 + 32 + + - 70 - + COUNT( - 95 ) * 15 END + 92`)
	result.Check(testkit.Rows("2442"))

	// for regexp, rlike
	// https://github.com/pingcap/tidb/issues/4080
	tk.MustExec(`drop table if exists t;`)
	tk.MustExec(`create table t (a char(10), b varchar(10), c binary(10), d varbinary(10));`)
	tk.MustExec(`insert into t values ('text','text','text','text');`)
	result = tk.MustQuery(`select a regexp 'xt' from t;`)
	result.Check(testkit.Rows("1"))
	result = tk.MustQuery(`select b regexp 'xt' from t;`)
	result.Check(testkit.Rows("1"))
	result = tk.MustQuery(`select b regexp binary 'Xt' from t;`)
	result.Check(testkit.Rows("0"))
	result = tk.MustQuery(`select c regexp 'Xt' from t;`)
	result.Check(testkit.Rows("0"))
	result = tk.MustQuery(`select d regexp 'Xt' from t;`)
	result.Check(testkit.Rows("0"))
	result = tk.MustQuery(`select a rlike 'xt' from t;`)
	result.Check(testkit.Rows("1"))
	result = tk.MustQuery(`select a rlike binary 'Xt' from t;`)
	result.Check(testkit.Rows("0"))
	result = tk.MustQuery(`select b rlike 'xt' from t;`)
	result.Check(testkit.Rows("1"))
	result = tk.MustQuery(`select c rlike 'Xt' from t;`)
	result.Check(testkit.Rows("0"))
	result = tk.MustQuery(`select d rlike 'Xt' from t;`)
	result.Check(testkit.Rows("0"))
	result = tk.MustQuery(`select 'a' regexp 'A', 'a' regexp binary 'A'`)
	result.Check(testkit.Rows("0 0"))

	// testCase is for like and regexp
	type testCase struct {
		pattern string
		val     string
		result  int
	}
	patternMatching := func(c *C, tk *testkit.TestKit, queryOp string, data []testCase) {
		tk.MustExec("drop table if exists t")
		tk.MustExec("create table t (a varchar(255), b int)")
		for i, d := range data {
			tk.MustExec(fmt.Sprintf("insert into t values('%s', %d)", d.val, i))
			result = tk.MustQuery(fmt.Sprintf("select * from t where a %s '%s'", queryOp, d.pattern))
			if d.result == 1 {
				rowStr := fmt.Sprintf("%s %d", d.val, i)
				result.Check(testkit.Rows(rowStr))
			} else {
				result.Check(nil)
			}
			tk.MustExec(fmt.Sprintf("delete from t where b = %d", i))
		}
	}
	// for like
	likeTests := []testCase{
		{"a", "a", 1},
		{"a", "b", 0},
		{"aA", "Aa", 0},
		{`aA%`, "aAab", 1},
		{"aA_", "Aaab", 0},
		{"Aa_", "Aab", 1},
		{"", "", 1},
		{"", "a", 0},
	}
	patternMatching(c, tk, "like", likeTests)
	// for regexp
	likeTests = []testCase{
		{"^$", "a", 0},
		{"a", "a", 1},
		{"a", "b", 0},
		{"aA", "aA", 1},
		{".", "a", 1},
		{"^.$", "ab", 0},
		{"..", "b", 0},
		{".ab", "aab", 1},
		{"ab.", "abcd", 1},
		{".*", "abcd", 1},
	}
	patternMatching(c, tk, "regexp", likeTests)

	// for #9838
	result = tk.MustQuery("select cast(1 as signed) + cast(9223372036854775807 as unsigned);")
	result.Check(testkit.Rows("9223372036854775808"))
	result = tk.MustQuery("select cast(9223372036854775807 as unsigned) + cast(1 as signed);")
	result.Check(testkit.Rows("9223372036854775808"))
	err = tk.QueryToErr("select cast(9223372036854775807 as signed) + cast(9223372036854775809 as unsigned);")
	c.Assert(err, NotNil)
	err = tk.QueryToErr("select cast(9223372036854775809 as unsigned) + cast(9223372036854775807 as signed);")
	c.Assert(err, NotNil)
	err = tk.QueryToErr("select cast(-9223372036854775807 as signed) + cast(9223372036854775806 as unsigned);")
	c.Assert(err, NotNil)
	err = tk.QueryToErr("select cast(9223372036854775806 as unsigned) + cast(-9223372036854775807 as signed);")
	c.Assert(err, NotNil)

	result = tk.MustQuery(`select 1 / '2007' div 1;`)
	result.Check(testkit.Rows("0"))
}

func (s *testIntegrationSuite) TestInfoBuiltin(c *C) {
	defer s.cleanEnv(c)
	tk := testkit.NewTestKit(c, s.store)
	tk.MustExec("use test")

	// for last_insert_id
	tk.MustExec("drop table if exists t")
	tk.MustExec("create table t (id int auto_increment, a int, PRIMARY KEY (id))")
	tk.MustExec("insert into t(a) values(1)")
	result := tk.MustQuery("select last_insert_id();")
	result.Check(testkit.Rows("1"))
	tk.MustExec("insert into t values(2, 1)")
	result = tk.MustQuery("select last_insert_id();")
	result.Check(testkit.Rows("1"))
	tk.MustExec("insert into t(a) values(1)")
	result = tk.MustQuery("select last_insert_id();")
	result.Check(testkit.Rows("3"))

	result = tk.MustQuery("select last_insert_id(5);")
	result.Check(testkit.Rows("5"))
	result = tk.MustQuery("select last_insert_id();")
	result.Check(testkit.Rows("5"))

	// for found_rows
	tk.MustExec("drop table if exists t")
	tk.MustExec("create table t (a int)")
	tk.MustQuery("select * from t") // Test XSelectTableExec
	result = tk.MustQuery("select found_rows()")
	result.Check(testkit.Rows("0"))
	result = tk.MustQuery("select found_rows()")
	result.Check(testkit.Rows("1")) // Last query is found_rows(), it returns 1 row with value 0
	tk.MustExec("insert t values (1),(2),(2)")
	tk.MustQuery("select * from t")
	result = tk.MustQuery("select found_rows()")
	result.Check(testkit.Rows("3"))
	tk.MustQuery("select * from t where a = 0")
	result = tk.MustQuery("select found_rows()")
	result.Check(testkit.Rows("0"))
	tk.MustQuery("select * from t where a = 1")
	result = tk.MustQuery("select found_rows()")
	result.Check(testkit.Rows("1"))
	tk.MustQuery("select * from t where a like '2'") // Test SelectionExec
	result = tk.MustQuery("select found_rows()")
	result.Check(testkit.Rows("2"))
	tk.MustQuery("show tables like 't'")
	result = tk.MustQuery("select found_rows()")
	result.Check(testkit.Rows("1"))
	tk.MustQuery("select count(*) from t") // Test ProjectionExec
	result = tk.MustQuery("select found_rows()")
	result.Check(testkit.Rows("1"))

	// for database
	result = tk.MustQuery("select database()")
	result.Check(testkit.Rows("test"))
	tk.MustExec("drop database test")
	result = tk.MustQuery("select database()")
	result.Check(testkit.Rows("<nil>"))
	tk.MustExec("create database test")
	tk.MustExec("use test")

	// for current_user
	sessionVars := tk.Se.GetSessionVars()
	originUser := sessionVars.User
	sessionVars.User = &auth.UserIdentity{Username: "root", Hostname: "localhost", AuthUsername: "root", AuthHostname: "127.0.%%"}
	result = tk.MustQuery("select current_user()")
	result.Check(testkit.Rows("root@127.0.%%"))
	sessionVars.User = originUser

	// for user
	sessionVars.User = &auth.UserIdentity{Username: "root", Hostname: "localhost", AuthUsername: "root", AuthHostname: "127.0.%%"}
	result = tk.MustQuery("select user()")
	result.Check(testkit.Rows("root@localhost"))
	sessionVars.User = originUser

	// for connection_id
	originConnectionID := sessionVars.ConnectionID
	sessionVars.ConnectionID = uint64(1)
	result = tk.MustQuery("select connection_id()")
	result.Check(testkit.Rows("1"))
	sessionVars.ConnectionID = originConnectionID

	// for version
	result = tk.MustQuery("select version()")
	result.Check(testkit.Rows(mysql.ServerVersion))

	// for row_count
	tk.MustExec("drop table if exists t")
	tk.MustExec("create table t (a int, b int, PRIMARY KEY (a))")
	result = tk.MustQuery("select row_count();")
	result.Check(testkit.Rows("0"))
	tk.MustExec("insert into t(a, b) values(1, 11), (2, 22), (3, 33)")
	result = tk.MustQuery("select row_count();")
	result.Check(testkit.Rows("3"))
	tk.MustExec("select * from t")
	result = tk.MustQuery("select row_count();")
	result.Check(testkit.Rows("-1"))
	tk.MustExec("update t set b=22 where a=1")
	result = tk.MustQuery("select row_count();")
	result.Check(testkit.Rows("1"))
	tk.MustExec("update t set b=22 where a=1")
	result = tk.MustQuery("select row_count();")
	result.Check(testkit.Rows("0"))
	tk.MustExec("delete from t where a=2")
	result = tk.MustQuery("select row_count();")
	result.Check(testkit.Rows("1"))
	result = tk.MustQuery("select row_count();")
	result.Check(testkit.Rows("-1"))

	// for benchmark
	success := testkit.Rows("0")
	tk.MustExec("drop table if exists t")
	tk.MustExec("create table t (a int, b int)")
	result = tk.MustQuery(`select benchmark(3, benchmark(2, length("abc")))`)
	result.Check(success)
	err := tk.ExecToErr(`select benchmark(3, length("a", "b"))`)
	c.Assert(err, NotNil)
	// Quoted from https://dev.mysql.com/doc/refman/5.7/en/information-functions.html#function_benchmark
	// Although the expression can be a subquery, it must return a single column and at most a single row.
	// For example, BENCHMARK(10, (SELECT * FROM t)) will fail if the table t has more than one column or
	// more than one row.
	oneColumnQuery := "select benchmark(10, (select a from t))"
	twoColumnQuery := "select benchmark(10, (select * from t))"
	// rows * columns:
	// 0 * 1, success;
	result = tk.MustQuery(oneColumnQuery)
	result.Check(success)
	// 0 * 2, error;
	err = tk.ExecToErr(twoColumnQuery)
	c.Assert(err, NotNil)
	// 1 * 1, success;
	tk.MustExec("insert t values (1, 2)")
	result = tk.MustQuery(oneColumnQuery)
	result.Check(success)
	// 1 * 2, error;
	err = tk.ExecToErr(twoColumnQuery)
	c.Assert(err, NotNil)
	// 2 * 1, error;
	tk.MustExec("insert t values (3, 4)")
	err = tk.ExecToErr(oneColumnQuery)
	c.Assert(err, NotNil)
	// 2 * 2, error.
	err = tk.ExecToErr(twoColumnQuery)
	c.Assert(err, NotNil)
}

func (s *testIntegrationSuite) TestControlBuiltin(c *C) {
	defer s.cleanEnv(c)
	tk := testkit.NewTestKit(c, s.store)
	tk.MustExec("use test")

	// for ifnull
	result := tk.MustQuery("select ifnull(1, 2)")
	result.Check(testkit.Rows("1"))
	result = tk.MustQuery("select ifnull(null, 2)")
	result.Check(testkit.Rows("2"))
	result = tk.MustQuery("select ifnull(1, null)")
	result.Check(testkit.Rows("1"))
	result = tk.MustQuery("select ifnull(null, null)")
	result.Check(testkit.Rows("<nil>"))

	tk.MustExec("drop table if exists t1")
	tk.MustExec("create table t1(a bigint not null)")
	result = tk.MustQuery("select ifnull(max(a),0) from t1")
	result.Check(testkit.Rows("0"))

	tk.MustExec("drop table if exists t1")
	tk.MustExec("drop table if exists t2")
	tk.MustExec("create table t1(a decimal(20,4))")
	tk.MustExec("create table t2(a decimal(20,4))")
	tk.MustExec("insert into t1 select 1.2345")
	tk.MustExec("insert into t2 select 1.2345")

	result = tk.MustQuery(`select sum(ifnull(a, 0)) from (
	select ifnull(a, 0) as a from t1
	union all
	select ifnull(a, 0) as a from t2
	) t;`)
	result.Check(testkit.Rows("2.4690"))

	// for if
	result = tk.MustQuery(`select IF(0,"ERROR","this"),IF(1,"is","ERROR"),IF(NULL,"ERROR","a"),IF(1,2,3)|0,IF(1,2.0,3.0)+0;`)
	result.Check(testkit.Rows("this is a 2 2.0"))
	tk.MustExec("drop table if exists t1;")
	tk.MustExec("CREATE TABLE t1 (st varchar(255) NOT NULL, u int(11) NOT NULL);")
	tk.MustExec("INSERT INTO t1 VALUES ('a',1),('A',1),('aa',1),('AA',1),('a',1),('aaa',0),('BBB',0);")
	result = tk.MustQuery("select if(1,st,st) s from t1 order by s;")
	result.Check(testkit.Rows("A", "AA", "BBB", "a", "a", "aa", "aaa"))
	result = tk.MustQuery("select if(u=1,st,st) s from t1 order by s;")
	result.Check(testkit.Rows("A", "AA", "BBB", "a", "a", "aa", "aaa"))
	tk.MustExec("drop table if exists t1;")
	tk.MustExec("CREATE TABLE t1 (a varchar(255), b time, c int)")
	tk.MustExec("INSERT INTO t1 VALUE('abc', '12:00:00', 0)")
	tk.MustExec("INSERT INTO t1 VALUE('1abc', '00:00:00', 1)")
	tk.MustExec("INSERT INTO t1 VALUE('0abc', '12:59:59', 0)")
	result = tk.MustQuery("select if(a, b, c), if(b, a, c), if(c, a, b) from t1")
	result.Check(testkit.Rows("0 abc 12:00:00", "00:00:00 1 1abc", "0 0abc 12:59:59"))
	result = tk.MustQuery("select if(1, 1.0, 1)")
	result.Check(testkit.Rows("1.0"))
	// FIXME: MySQL returns `1.0`.
	result = tk.MustQuery("select if(1, 1, 1.0)")
	result.Check(testkit.Rows("1"))
	tk.MustQuery("select if(count(*), cast('2000-01-01' as date), cast('2011-01-01' as date)) from t1").Check(testkit.Rows("2000-01-01"))
	tk.MustQuery("select if(count(*)=0, cast('2000-01-01' as date), cast('2011-01-01' as date)) from t1").Check(testkit.Rows("2011-01-01"))
	tk.MustQuery("select if(count(*), cast('[]' as json), cast('{}' as json)) from t1").Check(testkit.Rows("[]"))
	tk.MustQuery("select if(count(*)=0, cast('[]' as json), cast('{}' as json)) from t1").Check(testkit.Rows("{}"))

	result = tk.MustQuery("SELECT 79 + + + CASE -87 WHEN -30 THEN COALESCE(COUNT(*), +COALESCE(+15, -33, -12 ) + +72) WHEN +COALESCE(+AVG(DISTINCT(60)), 21) THEN NULL ELSE NULL END AS col0;")
	result.Check(testkit.Rows("<nil>"))

	result = tk.MustQuery("SELECT -63 + COALESCE ( - 83, - 61 + - + 72 * - CAST( NULL AS SIGNED ) + + 3 );")
	result.Check(testkit.Rows("-146"))
}

func (s *testIntegrationSuite) TestArithmeticBuiltin(c *C) {
	defer s.cleanEnv(c)
	tk := testkit.NewTestKit(c, s.store)
	tk.MustExec("use test")
	ctx := context.Background()

	// for plus
	tk.MustExec("DROP TABLE IF EXISTS t;")
	tk.MustExec("CREATE TABLE t(a DECIMAL(4, 2), b DECIMAL(5, 3));")
	tk.MustExec("INSERT INTO t(a, b) VALUES(1.09, 1.999), (-1.1, -0.1);")
	result := tk.MustQuery("SELECT a+b FROM t;")
	result.Check(testkit.Rows("3.089", "-1.200"))
	result = tk.MustQuery("SELECT b+12, b+0.01, b+0.00001, b+12.00001 FROM t;")
	result.Check(testkit.Rows("13.999 2.009 1.99901 13.99901", "11.900 -0.090 -0.09999 11.90001"))
	result = tk.MustQuery("SELECT 1+12, 21+0.01, 89+\"11\", 12+\"a\", 12+NULL, NULL+1, NULL+NULL;")
	result.Check(testkit.Rows("13 21.01 100 12 <nil> <nil> <nil>"))
	tk.MustExec("DROP TABLE IF EXISTS t;")
	tk.MustExec("CREATE TABLE t(a BIGINT UNSIGNED, b BIGINT UNSIGNED);")
	tk.MustExec("INSERT INTO t SELECT 1<<63, 1<<63;")
	rs, err := tk.Exec("SELECT a+b FROM t;")
	c.Assert(errors.ErrorStack(err), Equals, "")
	c.Assert(rs, NotNil)
	rows, err := session.GetRows4Test(ctx, tk.Se, rs)
	c.Assert(rows, IsNil)
	c.Assert(err, NotNil)
	c.Assert(err.Error(), Equals, "[types:1690]BIGINT UNSIGNED value is out of range in '(test.t.a + test.t.b)'")
	c.Assert(rs.Close(), IsNil)
	rs, err = tk.Exec("select cast(-3 as signed) + cast(2 as unsigned);")
	c.Assert(errors.ErrorStack(err), Equals, "")
	c.Assert(rs, NotNil)
	rows, err = session.GetRows4Test(ctx, tk.Se, rs)
	c.Assert(rows, IsNil)
	c.Assert(err, NotNil)
	c.Assert(err.Error(), Equals, "[types:1690]BIGINT UNSIGNED value is out of range in '(-3 + 2)'")
	c.Assert(rs.Close(), IsNil)
	rs, err = tk.Exec("select cast(2 as unsigned) + cast(-3 as signed);")
	c.Assert(errors.ErrorStack(err), Equals, "")
	c.Assert(rs, NotNil)
	rows, err = session.GetRows4Test(ctx, tk.Se, rs)
	c.Assert(rows, IsNil)
	c.Assert(err, NotNil)
	c.Assert(err.Error(), Equals, "[types:1690]BIGINT UNSIGNED value is out of range in '(2 + -3)'")
	c.Assert(rs.Close(), IsNil)

	// for minus
	tk.MustExec("DROP TABLE IF EXISTS t;")
	tk.MustExec("CREATE TABLE t(a DECIMAL(4, 2), b DECIMAL(5, 3));")
	tk.MustExec("INSERT INTO t(a, b) VALUES(1.09, 1.999), (-1.1, -0.1);")
	result = tk.MustQuery("SELECT a-b FROM t;")
	result.Check(testkit.Rows("-0.909", "-1.000"))
	result = tk.MustQuery("SELECT b-12, b-0.01, b-0.00001, b-12.00001 FROM t;")
	result.Check(testkit.Rows("-10.001 1.989 1.99899 -10.00101", "-12.100 -0.110 -0.10001 -12.10001"))
	result = tk.MustQuery("SELECT 1-12, 21-0.01, 89-\"11\", 12-\"a\", 12-NULL, NULL-1, NULL-NULL;")
	result.Check(testkit.Rows("-11 20.99 78 12 <nil> <nil> <nil>"))
	tk.MustExec("DROP TABLE IF EXISTS t;")
	tk.MustExec("CREATE TABLE t(a BIGINT UNSIGNED, b BIGINT UNSIGNED);")
	tk.MustExec("INSERT INTO t SELECT 1, 4;")
	rs, err = tk.Exec("SELECT a-b FROM t;")
	c.Assert(errors.ErrorStack(err), Equals, "")
	c.Assert(rs, NotNil)
	rows, err = session.GetRows4Test(ctx, tk.Se, rs)
	c.Assert(rows, IsNil)
	c.Assert(err, NotNil)
	c.Assert(err.Error(), Equals, "[types:1690]BIGINT UNSIGNED value is out of range in '(test.t.a - test.t.b)'")
	c.Assert(rs.Close(), IsNil)
	rs, err = tk.Exec("select cast(-1 as signed) - cast(-1 as unsigned);")
	c.Assert(errors.ErrorStack(err), Equals, "")
	c.Assert(rs, NotNil)
	rows, err = session.GetRows4Test(ctx, tk.Se, rs)
	c.Assert(rows, IsNil)
	c.Assert(err, NotNil)
	c.Assert(err.Error(), Equals, "[types:1690]BIGINT UNSIGNED value is out of range in '(-1 - 18446744073709551615)'")
	c.Assert(rs.Close(), IsNil)
	rs, err = tk.Exec("select cast(-1 as unsigned) - cast(-1 as signed);")
	c.Assert(errors.ErrorStack(err), Equals, "")
	c.Assert(rs, NotNil)
	rows, err = session.GetRows4Test(ctx, tk.Se, rs)
	c.Assert(rows, IsNil)
	c.Assert(err, NotNil)
	c.Assert(err.Error(), Equals, "[types:1690]BIGINT UNSIGNED value is out of range in '(18446744073709551615 - -1)'")
	c.Assert(rs.Close(), IsNil)
	tk.MustQuery(`select cast(-3 as unsigned) - cast(-1 as signed);`).Check(testkit.Rows("18446744073709551614"))
	tk.MustQuery("select 1.11 - 1.11;").Check(testkit.Rows("0.00"))
	tk.MustExec(`create table tb5(a int(10));`)
	tk.MustExec(`insert into tb5 (a) values (10);`)
	e := tk.QueryToErr(`select * from tb5 where a - -9223372036854775808;`)
	c.Assert(e, NotNil)
	c.Assert(strings.HasSuffix(e.Error(), `BIGINT value is out of range in '(Column#0 - -9223372036854775808)'`), IsTrue, Commentf("err: %v", err))
	tk.MustExec(`drop table tb5`)

	// for multiply
	tk.MustQuery("select 1234567890 * 1234567890").Check(testkit.Rows("1524157875019052100"))
	rs, err = tk.Exec("select 1234567890 * 12345671890")
	c.Assert(err, IsNil)
	_, err = session.GetRows4Test(ctx, tk.Se, rs)
	c.Assert(terror.ErrorEqual(err, types.ErrOverflow), IsTrue)
	c.Assert(rs.Close(), IsNil)
	tk.MustQuery("select cast(1234567890 as unsigned int) * 12345671890").Check(testkit.Rows("15241570095869612100"))
	tk.MustQuery("select 123344532434234234267890.0 * 1234567118923479823749823749.230").Check(testkit.Rows("152277104042296270209916846800130443726237424001224.7000"))
	rs, err = tk.Exec("select 123344532434234234267890.0 * 12345671189234798237498232384982309489238402830480239849238048239084749.230")
	c.Assert(err, IsNil)
	_, err = session.GetRows4Test(ctx, tk.Se, rs)
	c.Assert(terror.ErrorEqual(err, types.ErrOverflow), IsTrue)
	c.Assert(rs.Close(), IsNil)
	// FIXME: There is something wrong in showing float number.
	//tk.MustQuery("select 1.797693134862315708145274237317043567981e+308 * 1").Check(testkit.Rows("1.7976931348623157e308"))
	//tk.MustQuery("select 1.797693134862315708145274237317043567981e+308 * -1").Check(testkit.Rows("-1.7976931348623157e308"))
	rs, err = tk.Exec("select 1.797693134862315708145274237317043567981e+308 * 1.1")
	c.Assert(err, IsNil)
	_, err = session.GetRows4Test(ctx, tk.Se, rs)
	c.Assert(terror.ErrorEqual(err, types.ErrOverflow), IsTrue)
	c.Assert(rs.Close(), IsNil)
	rs, err = tk.Exec("select 1.797693134862315708145274237317043567981e+308 * -1.1")
	c.Assert(err, IsNil)
	_, err = session.GetRows4Test(ctx, tk.Se, rs)
	c.Assert(terror.ErrorEqual(err, types.ErrOverflow), IsTrue)
	c.Assert(rs.Close(), IsNil)
	tk.MustQuery("select 0.0 * -1;").Check(testkit.Rows("0.0"))

	tk.MustExec("DROP TABLE IF EXISTS t;")
	tk.MustExec("CREATE TABLE t(a DECIMAL(4, 2), b DECIMAL(5, 3));")
	tk.MustExec("INSERT INTO t(a, b) VALUES(-1.09, 1.999);")
	result = tk.MustQuery("SELECT a/b, a/12, a/-0.01, b/12, b/-0.01, b/0.000, NULL/b, b/NULL, NULL/NULL FROM t;")
	result.Check(testkit.Rows("-0.545273 -0.090833 109.000000 0.1665833 -199.9000000 <nil> <nil> <nil> <nil>"))
	tk.MustQuery("show warnings;").Check(testkit.Rows("Warning 1365 Division by 0"))
	rs, err = tk.Exec("select 1e200/1e-200")
	c.Assert(err, IsNil)
	_, err = session.GetRows4Test(ctx, tk.Se, rs)
	c.Assert(terror.ErrorEqual(err, types.ErrOverflow), IsTrue)
	c.Assert(rs.Close(), IsNil)

	// for intDiv
	result = tk.MustQuery("SELECT 13 DIV 12, 13 DIV 0.01, -13 DIV 2, 13 DIV NULL, NULL DIV 13, NULL DIV NULL;")
	result.Check(testkit.Rows("1 1300 -6 <nil> <nil> <nil>"))
	result = tk.MustQuery("SELECT 2.4 div 1.1, 2.4 div 1.2, 2.4 div 1.3;")
	result.Check(testkit.Rows("2 2 1"))
	result = tk.MustQuery("SELECT 1.175494351E-37 div 1.7976931348623157E+308, 1.7976931348623157E+308 div -1.7976931348623157E+307, 1 div 1e-82;")
	result.Check(testkit.Rows("0 -1 <nil>"))
	tk.MustQuery("show warnings").Check(testutil.RowsWithSep("|",
		"Warning|1292|Truncated incorrect DECIMAL value: '1.7976931348623157e+308'",
		"Warning|1292|Truncated incorrect DECIMAL value: '1.7976931348623157e+308'",
		"Warning|1292|Truncated incorrect DECIMAL value: '-1.7976931348623158e+307'",
		"Warning|1365|Division by 0"))
	rs, err = tk.Exec("select 1e300 DIV 1.5")
	c.Assert(err, IsNil)
	_, err = session.GetRows4Test(ctx, tk.Se, rs)
	c.Assert(terror.ErrorEqual(err, types.ErrOverflow), IsTrue)
	c.Assert(rs.Close(), IsNil)

	tk.MustExec("drop table if exists t;")
	tk.MustExec("CREATE TABLE t (c_varchar varchar(255), c_time time, nonzero int, zero int, c_int_unsigned int unsigned, c_timestamp timestamp, c_enum enum('a','b','c'));")
	tk.MustExec("INSERT INTO t VALUE('abc', '12:00:00', 12, 0, 5, '2017-08-05 18:19:03', 'b');")
	result = tk.MustQuery("select c_varchar div nonzero, c_time div nonzero, c_time div zero, c_timestamp div nonzero, c_timestamp div zero, c_varchar div zero from t;")
	result.Check(testkit.Rows("0 10000 <nil> 1680900431825 <nil> <nil>"))
	result = tk.MustQuery("select c_enum div nonzero from t;")
	result.Check(testkit.Rows("0"))
	tk.MustQuery("select c_enum div zero from t").Check(testkit.Rows("<nil>"))
	tk.MustQuery("select nonzero div zero from t").Check(testkit.Rows("<nil>"))
	tk.MustQuery("show warnings;").Check(testkit.Rows("Warning 1365 Division by 0"))
	result = tk.MustQuery("select c_time div c_enum, c_timestamp div c_time, c_timestamp div c_enum from t;")
	result.Check(testkit.Rows("60000 168090043 10085402590951"))
	result = tk.MustQuery("select c_int_unsigned div nonzero, nonzero div c_int_unsigned, c_int_unsigned div zero from t;")
	result.Check(testkit.Rows("0 2 <nil>"))
	tk.MustQuery("show warnings;").Check(testkit.Rows("Warning 1365 Division by 0"))

	// for mod
	result = tk.MustQuery("SELECT CAST(1 AS UNSIGNED) MOD -9223372036854775808, -9223372036854775808 MOD CAST(1 AS UNSIGNED);")
	result.Check(testkit.Rows("1 0"))
	result = tk.MustQuery("SELECT 13 MOD 12, 13 MOD 0.01, -13 MOD 2, 13 MOD NULL, NULL MOD 13, NULL DIV NULL;")
	result.Check(testkit.Rows("1 0.00 -1 <nil> <nil> <nil>"))
	result = tk.MustQuery("SELECT 2.4 MOD 1.1, 2.4 MOD 1.2, 2.4 mod 1.30;")
	result.Check(testkit.Rows("0.2 0.0 1.10"))
	tk.MustExec("drop table if exists t;")
	tk.MustExec("CREATE TABLE t (c_varchar varchar(255), c_time time, nonzero int, zero int, c_timestamp timestamp, c_enum enum('a','b','c'));")
	tk.MustExec("INSERT INTO t VALUE('abc', '12:00:00', 12, 0, '2017-08-05 18:19:03', 'b');")
	result = tk.MustQuery("select c_varchar MOD nonzero, c_time MOD nonzero, c_timestamp MOD nonzero, c_enum MOD nonzero from t;")
	result.Check(testkit.Rows("0 0 3 2"))
	result = tk.MustQuery("select c_time MOD c_enum, c_timestamp MOD c_time, c_timestamp MOD c_enum from t;")
	result.Check(testkit.Rows("0 21903 1"))
	tk.MustQuery("select c_enum MOD zero from t;").Check(testkit.Rows("<nil>"))
	tk.MustQuery("show warnings;").Check(testkit.Rows("Warning 1365 Division by 0"))
	tk.MustExec("SET SQL_MODE='ERROR_FOR_DIVISION_BY_ZERO,STRICT_ALL_TABLES';")
	tk.MustExec("drop table if exists t;")
	tk.MustExec("CREATE TABLE t (v int);")
	tk.MustExec("INSERT IGNORE INTO t VALUE(12 MOD 0);")
	tk.MustQuery("show warnings;").Check(testkit.Rows("Warning 1365 Division by 0"))
	tk.MustQuery("select v from t;").Check(testkit.Rows("<nil>"))
	tk.MustQuery("select 0.000 % 0.11234500000000000000;").Check(testkit.Rows("0.00000000000000000000"))

	_, err = tk.Exec("INSERT INTO t VALUE(12 MOD 0);")
	c.Assert(terror.ErrorEqual(err, expression.ErrDivisionByZero), IsTrue)

	tk.MustQuery("select sum(1.2e2) * 0.1").Check(testkit.Rows("12"))
	tk.MustExec("drop table if exists t")
	tk.MustExec("create table t(a double)")
	tk.MustExec("insert into t value(1.2)")
	tk.MustQuery("select sum(a) * 0.1 from t").Check(testkit.Rows("0.12"))

	tk.MustExec("drop table if exists t")
	tk.MustExec("create table t(a double)")
	tk.MustExec("insert into t value(1.2)")
	result = tk.MustQuery("select * from t where a/0 > 1")
	result.Check(testkit.Rows())
	tk.MustQuery("show warnings").Check(testutil.RowsWithSep("|", "Warning|1365|Division by 0"))

	tk.MustExec("USE test;")
	tk.MustExec("DROP TABLE IF EXISTS t;")
	tk.MustExec("CREATE TABLE t(a BIGINT, b DECIMAL(6, 2));")
	tk.MustExec("INSERT INTO t VALUES(0, 1.12), (1, 1.21);")
	tk.MustQuery("SELECT a/b FROM t;").Check(testkit.Rows("0.0000", "0.8264"))
}

func (s *testIntegrationSuite) TestCompareBuiltin(c *C) {
	defer s.cleanEnv(c)
	tk := testkit.NewTestKit(c, s.store)
	tk.MustExec("use test")

	// compare as JSON
	tk.MustExec("drop table if exists t")
	tk.MustExec("CREATE TABLE t (pk int  NOT NULL PRIMARY KEY AUTO_INCREMENT, i INT, j JSON);")
	tk.MustExec(`INSERT INTO t(i, j) VALUES (0, NULL)`)
	tk.MustExec(`INSERT INTO t(i, j) VALUES (1, '{"a": 2}')`)
	tk.MustExec(`INSERT INTO t(i, j) VALUES (2, '[1,2]')`)
	tk.MustExec(`INSERT INTO t(i, j) VALUES (3, '{"a":"b", "c":"d","ab":"abc", "bc": ["x", "y"]}')`)
	tk.MustExec(`INSERT INTO t(i, j) VALUES (4, '["here", ["I", "am"], "!!!"]')`)
	tk.MustExec(`INSERT INTO t(i, j) VALUES (5, '"scalar string"')`)
	tk.MustExec(`INSERT INTO t(i, j) VALUES (6, 'true')`)
	tk.MustExec(`INSERT INTO t(i, j) VALUES (7, 'false')`)
	tk.MustExec(`INSERT INTO t(i, j) VALUES (8, 'null')`)
	tk.MustExec(`INSERT INTO t(i, j) VALUES (9, '-1')`)
	tk.MustExec(`INSERT INTO t(i, j) VALUES (10, CAST(CAST(1 AS UNSIGNED) AS JSON))`)
	tk.MustExec(`INSERT INTO t(i, j) VALUES (11, '32767')`)
	tk.MustExec(`INSERT INTO t(i, j) VALUES (12, '32768')`)
	tk.MustExec(`INSERT INTO t(i, j) VALUES (13, '-32768')`)
	tk.MustExec(`INSERT INTO t(i, j) VALUES (14, '-32769')`)
	tk.MustExec(`INSERT INTO t(i, j) VALUES (15, '2147483647')`)
	tk.MustExec(`INSERT INTO t(i, j) VALUES (16, '2147483648')`)
	tk.MustExec(`INSERT INTO t(i, j) VALUES (17, '-2147483648')`)
	tk.MustExec(`INSERT INTO t(i, j) VALUES (18, '-2147483649')`)
	tk.MustExec(`INSERT INTO t(i, j) VALUES (19, '18446744073709551615')`)
	tk.MustExec(`INSERT INTO t(i, j) VALUES (20, '18446744073709551616')`)
	tk.MustExec(`INSERT INTO t(i, j) VALUES (21, '3.14')`)
	tk.MustExec(`INSERT INTO t(i, j) VALUES (22, '{}')`)
	tk.MustExec(`INSERT INTO t(i, j) VALUES (23, '[]')`)
	tk.MustExec(`INSERT INTO t(i, j) VALUES (24, CAST(CAST('2015-01-15 23:24:25' AS DATETIME) AS JSON))`)
	tk.MustExec(`INSERT INTO t(i, j) VALUES (25, CAST(CAST('23:24:25' AS TIME) AS JSON))`)
	tk.MustExec(`INSERT INTO t(i, j) VALUES (26, CAST(CAST('2015-01-15' AS DATE) AS JSON))`)
	tk.MustExec(`INSERT INTO t(i, j) VALUES (27, CAST(TIMESTAMP('2015-01-15 23:24:25') AS JSON))`)
	tk.MustExec(`INSERT INTO t(i, j) VALUES (28, CAST('[]' AS CHAR CHARACTER SET 'ascii'))`)

	result := tk.MustQuery(`SELECT i,
		(j = '"scalar string"') AS c1,
		(j = 'scalar string') AS c2,
		(j = CAST('"scalar string"' AS JSON)) AS c3,
		(j = CAST(CAST(j AS CHAR CHARACTER SET 'utf8mb4') AS JSON)) AS c4,
		(j = CAST(NULL AS JSON)) AS c5,
		(j = NULL) AS c6,
		(j <=> NULL) AS c7,
		(j <=> CAST(NULL AS JSON)) AS c8,
		(j IN (-1, 2, 32768, 3.14)) AS c9,
		(j IN (CAST('[1, 2]' AS JSON), CAST('{}' AS JSON), CAST(3.14 AS JSON))) AS c10,
		(j = (SELECT j FROM t WHERE j = CAST('null' AS JSON))) AS c11,
		(j = (SELECT j FROM t WHERE j IS NULL)) AS c12,
		(j = (SELECT j FROM t WHERE 1<>1)) AS c13,
		(j = DATE('2015-01-15')) AS c14,
		(j = TIME('23:24:25')) AS c15,
		(j = TIMESTAMP('2015-01-15 23:24:25')) AS c16,
		(j = CURRENT_TIMESTAMP) AS c17,
		(JSON_EXTRACT(j, '$.a') = 2) AS c18
		FROM t
		ORDER BY i;`)
	result.Check(testkit.Rows("0 <nil> <nil> <nil> <nil> <nil> <nil> 1 1 <nil> <nil> <nil> <nil> <nil> <nil> <nil> <nil> <nil> <nil>",
		"1 0 0 0 1 <nil> <nil> 0 0 0 0 0 <nil> <nil> 0 0 0 0 1",
		"2 0 0 0 1 <nil> <nil> 0 0 0 1 0 <nil> <nil> 0 0 0 0 <nil>",
		"3 0 0 0 1 <nil> <nil> 0 0 0 0 0 <nil> <nil> 0 0 0 0 0",
		"4 0 0 0 1 <nil> <nil> 0 0 0 0 0 <nil> <nil> 0 0 0 0 <nil>",
		"5 0 1 1 1 <nil> <nil> 0 0 0 0 0 <nil> <nil> 0 0 0 0 <nil>",
		"6 0 0 0 1 <nil> <nil> 0 0 0 0 0 <nil> <nil> 0 0 0 0 <nil>",
		"7 0 0 0 1 <nil> <nil> 0 0 0 0 0 <nil> <nil> 0 0 0 0 <nil>",
		"8 0 0 0 1 <nil> <nil> 0 0 0 0 1 <nil> <nil> 0 0 0 0 <nil>",
		"9 0 0 0 1 <nil> <nil> 0 0 1 0 0 <nil> <nil> 0 0 0 0 <nil>",
		"10 0 0 0 1 <nil> <nil> 0 0 0 0 0 <nil> <nil> 0 0 0 0 <nil>",
		"11 0 0 0 1 <nil> <nil> 0 0 0 0 0 <nil> <nil> 0 0 0 0 <nil>",
		"12 0 0 0 1 <nil> <nil> 0 0 1 0 0 <nil> <nil> 0 0 0 0 <nil>",
		"13 0 0 0 1 <nil> <nil> 0 0 0 0 0 <nil> <nil> 0 0 0 0 <nil>",
		"14 0 0 0 1 <nil> <nil> 0 0 0 0 0 <nil> <nil> 0 0 0 0 <nil>",
		"15 0 0 0 1 <nil> <nil> 0 0 0 0 0 <nil> <nil> 0 0 0 0 <nil>",
		"16 0 0 0 1 <nil> <nil> 0 0 0 0 0 <nil> <nil> 0 0 0 0 <nil>",
		"17 0 0 0 1 <nil> <nil> 0 0 0 0 0 <nil> <nil> 0 0 0 0 <nil>",
		"18 0 0 0 1 <nil> <nil> 0 0 0 0 0 <nil> <nil> 0 0 0 0 <nil>",
		"19 0 0 0 1 <nil> <nil> 0 0 0 0 0 <nil> <nil> 0 0 0 0 <nil>",
		"20 0 0 0 1 <nil> <nil> 0 0 0 0 0 <nil> <nil> 0 0 0 0 <nil>",
		"21 0 0 0 1 <nil> <nil> 0 0 1 1 0 <nil> <nil> 0 0 0 0 <nil>",
		"22 0 0 0 1 <nil> <nil> 0 0 0 1 0 <nil> <nil> 0 0 0 0 <nil>",
		"23 0 0 0 1 <nil> <nil> 0 0 0 0 0 <nil> <nil> 0 0 0 0 <nil>",
		"24 0 0 0 1 <nil> <nil> 0 0 0 0 0 <nil> <nil> 0 0 1 0 <nil>",
		"25 0 0 0 1 <nil> <nil> 0 0 0 0 0 <nil> <nil> 0 1 0 0 <nil>",
		"26 0 0 0 1 <nil> <nil> 0 0 0 0 0 <nil> <nil> 1 0 0 0 <nil>",
		"27 0 0 0 1 <nil> <nil> 0 0 0 0 0 <nil> <nil> 0 0 1 0 <nil>",
		"28 0 0 0 1 <nil> <nil> 0 0 0 0 0 <nil> <nil> 0 0 0 0 <nil>"))

	// for coalesce
	result = tk.MustQuery("select coalesce(NULL), coalesce(NULL, NULL), coalesce(NULL, NULL, NULL);")
	result.Check(testkit.Rows("<nil> <nil> <nil>"))
	tk.MustQuery(`select coalesce(cast(1 as json), cast(2 as json));`).Check(testkit.Rows(`1`))
	tk.MustQuery(`select coalesce(NULL, cast(2 as json));`).Check(testkit.Rows(`2`))
	tk.MustQuery(`select coalesce(cast(1 as json), NULL);`).Check(testkit.Rows(`1`))
	tk.MustQuery(`select coalesce(NULL, NULL);`).Check(testkit.Rows(`<nil>`))

	tk.MustExec("drop table if exists t2")
	tk.MustExec("create table t2(a int, b double, c datetime, d time, e char(20), f bit(10))")
	tk.MustExec(`insert into t2 values(1, 1.1, "2017-08-01 12:01:01", "12:01:01", "abcdef", 0b10101)`)

	result = tk.MustQuery("select coalesce(NULL, a), coalesce(NULL, b, a), coalesce(c, NULL, a, b), coalesce(d, NULL), coalesce(d, c), coalesce(NULL, NULL, e, 1), coalesce(f), coalesce(1, a, b, c, d, e, f) from t2")
	result.Check(testkit.Rows(fmt.Sprintf("1 1.1 2017-08-01 12:01:01 12:01:01 %s 12:01:01 abcdef 21 1", time.Now().In(tk.Se.GetSessionVars().Location()).Format("2006-01-02"))))

	// nullif
	result = tk.MustQuery(`SELECT NULLIF(NULL, 1), NULLIF(1, NULL), NULLIF(1, 1), NULLIF(NULL, NULL);`)
	result.Check(testkit.Rows("<nil> 1 <nil> <nil>"))

	result = tk.MustQuery(`SELECT NULLIF(1, 1.0), NULLIF(1, "1.0");`)
	result.Check(testkit.Rows("<nil> <nil>"))

	result = tk.MustQuery(`SELECT NULLIF("abc", 1);`)
	result.Check(testkit.Rows("abc"))

	result = tk.MustQuery(`SELECT NULLIF(1+2, 1);`)
	result.Check(testkit.Rows("3"))

	result = tk.MustQuery(`SELECT NULLIF(1, 1+2);`)
	result.Check(testkit.Rows("1"))

	result = tk.MustQuery(`SELECT NULLIF(2+3, 1+2);`)
	result.Check(testkit.Rows("5"))

	result = tk.MustQuery(`SELECT HEX(NULLIF("abc", 1));`)
	result.Check(testkit.Rows("616263"))

	tk.MustExec("drop table if exists t;")
	tk.MustExec("create table t(a date)")
	result = tk.MustQuery("desc select a = a from t")
	result.Check(testkit.Rows(
		"Projection_3 10000.00 root  eq(test.t.a, test.t.a)->Column#3",
		"└─TableReader_5 10000.00 root  data:TableFullScan_4",
		"  └─TableFullScan_4 10000.00 cop[tikv] table:t keep order:false, stats:pseudo",
	))

	// for interval
	result = tk.MustQuery(`select interval(null, 1, 2), interval(1, 2, 3), interval(2, 1, 3)`)
	result.Check(testkit.Rows("-1 0 1"))
	result = tk.MustQuery(`select interval(3, 1, 2), interval(0, "b", "1", "2"), interval("a", "b", "1", "2")`)
	result.Check(testkit.Rows("2 1 1"))
	result = tk.MustQuery(`select interval(23, 1, 23, 23, 23, 30, 44, 200), interval(23, 1.7, 15.3, 23.1, 30, 44, 200), interval(9007199254740992, 9007199254740993)`)
	result.Check(testkit.Rows("4 2 0"))
	result = tk.MustQuery(`select interval(cast(9223372036854775808 as unsigned), cast(9223372036854775809 as unsigned)), interval(9223372036854775807, cast(9223372036854775808 as unsigned)), interval(-9223372036854775807, cast(9223372036854775808 as unsigned))`)
	result.Check(testkit.Rows("0 0 0"))
	result = tk.MustQuery(`select interval(cast(9223372036854775806 as unsigned), 9223372036854775807), interval(cast(9223372036854775806 as unsigned), -9223372036854775807), interval("9007199254740991", "9007199254740992")`)
	result.Check(testkit.Rows("0 1 0"))
	result = tk.MustQuery(`select interval(9007199254740992, "9007199254740993"), interval("9007199254740992", 9007199254740993), interval("9007199254740992", "9007199254740993")`)
	result.Check(testkit.Rows("1 1 1"))
	result = tk.MustQuery(`select INTERVAL(100, NULL, NULL, NULL, NULL, NULL, 100);`)
	result.Check(testkit.Rows("6"))

	// for greatest
	result = tk.MustQuery(`select greatest(1, 2, 3), greatest("a", "b", "c"), greatest(1.1, 1.2, 1.3), greatest("123a", 1, 2)`)
	result.Check(testkit.Rows("3 c 1.3 2"))
	tk.MustQuery("show warnings").Check(testkit.Rows())
	result = tk.MustQuery(`select greatest(cast("2017-01-01" as datetime), "123", "234", cast("2018-01-01" as date)), greatest(cast("2017-01-01" as date), "123", null)`)
	// todo: MySQL returns "2018-01-01 <nil>"
	result.Check(testkit.Rows("2018-01-01 00:00:00 <nil>"))
	tk.MustQuery("show warnings").Check(testutil.RowsWithSep("|", "Warning|1292|Incorrect time value: '123'", "Warning|1292|Incorrect time value: '234'", "Warning|1292|Incorrect time value: '123'"))
	// for least
	result = tk.MustQuery(`select least(1, 2, 3), least("a", "b", "c"), least(1.1, 1.2, 1.3), least("123a", 1, 2)`)
	result.Check(testkit.Rows("1 a 1.1 1"))
	tk.MustQuery("show warnings").Check(testkit.Rows())
	result = tk.MustQuery(`select least(cast("2017-01-01" as datetime), "123", "234", cast("2018-01-01" as date)), least(cast("2017-01-01" as date), "123", null)`)
	result.Check(testkit.Rows("123 <nil>"))
	tk.MustQuery("show warnings").Check(testutil.RowsWithSep("|", "Warning|1292|Incorrect time value: '123'", "Warning|1292|Incorrect time value: '234'", "Warning|1292|Incorrect time value: '123'"))
	tk.MustQuery(`select 1 < 17666000000000000000, 1 > 17666000000000000000, 1 = 17666000000000000000`).Check(testkit.Rows("1 0 0"))

	tk.MustExec("drop table if exists t")
	// insert value at utc timezone
	tk.MustExec("set time_zone = '+00:00'")
	tk.MustExec("create table t(a timestamp)")
	tk.MustExec("insert into t value('1991-05-06 04:59:28')")
	// check daylight saving time in Asia/Shanghai
	tk.MustExec("set time_zone='Asia/Shanghai'")
	tk.MustQuery("select * from t").Check(testkit.Rows("1991-05-06 13:59:28"))
	// insert an nonexistent time
	tk.MustExec("set time_zone = 'America/Los_Angeles'")
	_, err := tk.Exec("insert into t value('2011-03-13 02:00:00')")
	c.Assert(err, NotNil)
	// reset timezone to a +8 offset
	tk.MustExec("set time_zone = '+08:00'")
	tk.MustQuery("select * from t").Check(testkit.Rows("1991-05-06 12:59:28"))

	tk.MustExec("drop table if exists t")
	tk.MustExec("create table t(a bigint unsigned)")
	tk.MustExec("insert into t value(17666000000000000000)")
	tk.MustQuery("select * from t where a = 17666000000000000000").Check(testkit.Rows("17666000000000000000"))

	// test for compare row
	result = tk.MustQuery(`select row(1,2,3)=row(1,2,3)`)
	result.Check(testkit.Rows("1"))
	result = tk.MustQuery(`select row(1,2,3)=row(1+3,2,3)`)
	result.Check(testkit.Rows("0"))
	result = tk.MustQuery(`select row(1,2,3)<>row(1,2,3)`)
	result.Check(testkit.Rows("0"))
	result = tk.MustQuery(`select row(1,2,3)<>row(1+3,2,3)`)
	result.Check(testkit.Rows("1"))
	result = tk.MustQuery(`select row(1+3,2,3)<>row(1+3,2,3)`)
	result.Check(testkit.Rows("0"))
}

// #23157: make sure if Nullif expr is correct combined with IsNull expr.
func (s *testIntegrationSuite) TestNullifWithIsNull(c *C) {
	tk := testkit.NewTestKit(c, s.store)
	tk.MustExec("use test")
	tk.MustExec("drop table if exists t")
	tk.MustExec("create table t(a int not null);")
	tk.MustExec("insert into t values(1),(2);")
	rows := tk.MustQuery("select * from t where nullif(a,a) is null;")
	rows.Check(testkit.Rows("1", "2"))
}

func (s *testIntegrationSuite) TestAggregationBuiltin(c *C) {
	defer s.cleanEnv(c)
	tk := testkit.NewTestKit(c, s.store)
	tk.MustExec("use test")
	tk.MustExec("drop table if exists t")
	tk.MustExec("create table t(a decimal(7, 6))")
	tk.MustExec("insert into t values(1.123456), (1.123456)")
	result := tk.MustQuery("select avg(a) from t")
	result.Check(testkit.Rows("1.1234560000"))

	tk.MustExec("use test")
	tk.MustExec("drop table t")
	tk.MustExec("CREATE TABLE `t` (	`a` int, KEY `idx_a` (`a`))")
	result = tk.MustQuery("select avg(a) from t")
	result.Check(testkit.Rows("<nil>"))
	result = tk.MustQuery("select max(a), min(a) from t")
	result.Check(testkit.Rows("<nil> <nil>"))
	result = tk.MustQuery("select distinct a from t")
	result.Check(testkit.Rows())
	result = tk.MustQuery("select sum(a) from t")
	result.Check(testkit.Rows("<nil>"))
	result = tk.MustQuery("select count(a) from t")
	result.Check(testkit.Rows("0"))
	result = tk.MustQuery("select bit_or(a) from t")
	result.Check(testkit.Rows("0"))
	result = tk.MustQuery("select bit_xor(a) from t")
	result.Check(testkit.Rows("0"))
	result = tk.MustQuery("select bit_and(a) from t")
	result.Check(testkit.Rows("18446744073709551615"))
}

func (s *testIntegrationSuite) Test19387(c *C) {
	tk := testkit.NewTestKit(c, s.store)
	tk.MustExec("USE test;")

	tk.MustExec("drop table if exists t;")
	tk.MustExec("create table t(a decimal(16, 2));")
	tk.MustExec("select sum(case when 1 then a end) from t group by a;")
	res := tk.MustQuery("show create table t")
	c.Assert(len(res.Rows()), Equals, 1)
	str := res.Rows()[0][1].(string)
	c.Assert(strings.Contains(str, "decimal(16,2)"), IsTrue)
}

func (s *testIntegrationSuite) TestAggregationBuiltinBitOr(c *C) {
	defer s.cleanEnv(c)
	tk := testkit.NewTestKit(c, s.store)
	tk.MustExec("use test")
	tk.MustExec("drop table if exists t;")
	tk.MustExec("create table t(a bigint)")
	tk.MustExec("insert into t values(null);")
	result := tk.MustQuery("select bit_or(a) from t")
	result.Check(testkit.Rows("0"))
	tk.MustExec("insert into t values(1);")
	result = tk.MustQuery("select bit_or(a) from t")
	result.Check(testkit.Rows("1"))
	tk.MustExec("insert into t values(2);")
	result = tk.MustQuery("select bit_or(a) from t")
	result.Check(testkit.Rows("3"))
	tk.MustExec("insert into t values(4);")
	result = tk.MustQuery("select bit_or(a) from t")
	result.Check(testkit.Rows("7"))
	result = tk.MustQuery("select a, bit_or(a) from t group by a order by a")
	result.Check(testkit.Rows("<nil> 0", "1 1", "2 2", "4 4"))
	tk.MustExec("insert into t values(-1);")
	result = tk.MustQuery("select bit_or(a) from t")
	result.Check(testkit.Rows("18446744073709551615"))
}

func (s *testIntegrationSuite) TestAggregationBuiltinBitXor(c *C) {
	defer s.cleanEnv(c)
	tk := testkit.NewTestKit(c, s.store)
	tk.MustExec("use test")
	tk.MustExec("drop table if exists t;")
	tk.MustExec("create table t(a bigint)")
	tk.MustExec("insert into t values(null);")
	result := tk.MustQuery("select bit_xor(a) from t")
	result.Check(testkit.Rows("0"))
	tk.MustExec("insert into t values(1);")
	result = tk.MustQuery("select bit_xor(a) from t")
	result.Check(testkit.Rows("1"))
	tk.MustExec("insert into t values(2);")
	result = tk.MustQuery("select bit_xor(a) from t")
	result.Check(testkit.Rows("3"))
	tk.MustExec("insert into t values(3);")
	result = tk.MustQuery("select bit_xor(a) from t")
	result.Check(testkit.Rows("0"))
	tk.MustExec("insert into t values(3);")
	result = tk.MustQuery("select bit_xor(a) from t")
	result.Check(testkit.Rows("3"))
	result = tk.MustQuery("select a, bit_xor(a) from t group by a order by a")
	result.Check(testkit.Rows("<nil> 0", "1 1", "2 2", "3 0"))
}

func (s *testIntegrationSuite) TestAggregationBuiltinBitAnd(c *C) {
	defer s.cleanEnv(c)
	tk := testkit.NewTestKit(c, s.store)
	tk.MustExec("use test")
	tk.MustExec("drop table if exists t;")
	tk.MustExec("create table t(a bigint)")
	tk.MustExec("insert into t values(null);")
	result := tk.MustQuery("select bit_and(a) from t")
	result.Check(testkit.Rows("18446744073709551615"))
	tk.MustExec("insert into t values(7);")
	result = tk.MustQuery("select bit_and(a) from t")
	result.Check(testkit.Rows("7"))
	tk.MustExec("insert into t values(5);")
	result = tk.MustQuery("select bit_and(a) from t")
	result.Check(testkit.Rows("5"))
	tk.MustExec("insert into t values(3);")
	result = tk.MustQuery("select bit_and(a) from t")
	result.Check(testkit.Rows("1"))
	tk.MustExec("insert into t values(2);")
	result = tk.MustQuery("select bit_and(a) from t")
	result.Check(testkit.Rows("0"))
	result = tk.MustQuery("select a, bit_and(a) from t group by a order by a desc")
	result.Check(testkit.Rows("7 7", "5 5", "3 3", "2 2", "<nil> 18446744073709551615"))
}

func (s *testIntegrationSuite) TestAggregationBuiltinGroupConcat(c *C) {
	defer s.cleanEnv(c)
	tk := testkit.NewTestKit(c, s.store)
	tk.MustExec("use test")
	tk.MustExec("create table t(a varchar(100))")
	tk.MustExec("create table d(a varchar(100))")
	tk.MustExec("insert into t values('hello'), ('hello')")
	result := tk.MustQuery("select group_concat(a) from t")
	result.Check(testkit.Rows("hello,hello"))

	tk.MustExec("set @@group_concat_max_len=7")
	result = tk.MustQuery("select group_concat(a) from t")
	result.Check(testkit.Rows("hello,h"))
	tk.MustQuery("show warnings").Check(testutil.RowsWithSep("|", "Warning 1260 Some rows were cut by GROUPCONCAT(test.t.a)"))

	_, err := tk.Exec("insert into d select group_concat(a) from t")
	c.Assert(errors.Cause(err).(*terror.Error).Code(), Equals, errors.ErrCode(mysql.ErrCutValueGroupConcat))

	tk.Exec("set sql_mode=''")
	tk.MustExec("insert into d select group_concat(a) from t")
	tk.MustQuery("show warnings").Check(testutil.RowsWithSep("|", "Warning 1260 Some rows were cut by GROUPCONCAT(test.t.a)"))
	tk.MustQuery("select * from d").Check(testkit.Rows("hello,h"))
}

func (s *testIntegrationSuite) TestAggregationBuiltinJSONObjectAgg(c *C) {
	defer s.cleanEnv(c)
	tk := testkit.NewTestKit(c, s.store)
	tk.MustExec("use test")

	tk.MustExec("drop table if exists t;")
	tk.MustExec(`CREATE TABLE t (
		a int(11),
		b varchar(100),
		c decimal(3,2),
		d json,
		e date,
		f time,
		g datetime DEFAULT '2012-01-01',
		h timestamp NOT NULL DEFAULT CURRENT_TIMESTAMP,
		i char(36),
		j text(50));`)

	tk.MustExec(`insert into t values(1, 'ab', 5.5, '{"id": 1}', '2020-01-10', '11:12:13', '2020-01-11', '2020-10-18 00:00:00', 'first', 'json_objectagg_test');`)

	result := tk.MustQuery("select json_objectagg(a, b) from t group by a order by a;")
	result.Check(testkit.Rows(`{"1": "ab"}`))
	result = tk.MustQuery("select json_objectagg(b, c) from t group by b order by b;")
	result.Check(testkit.Rows(`{"ab": 5.5}`))
	result = tk.MustQuery("select json_objectagg(e, f) from t group by e order by e;")
	result.Check(testkit.Rows(`{"2020-01-10": "11:12:13"}`))
	result = tk.MustQuery("select json_objectagg(f, g) from t group by f order by f;")
	result.Check(testkit.Rows(`{"11:12:13": "2020-01-11 00:00:00"}`))
	result = tk.MustQuery("select json_objectagg(g, h) from t group by g order by g;")
	result.Check(testkit.Rows(`{"2020-01-11 00:00:00": "2020-10-18 00:00:00"}`))
	result = tk.MustQuery("select json_objectagg(h, i) from t group by h order by h;")
	result.Check(testkit.Rows(`{"2020-10-18 00:00:00": "first"}`))
	result = tk.MustQuery("select json_objectagg(i, j) from t group by i order by i;")
	result.Check(testkit.Rows(`{"first": "json_objectagg_test"}`))
	result = tk.MustQuery("select json_objectagg(a, null) from t group by a order by a;")
	result.Check(testkit.Rows(`{"1": null}`))
}

func (s *testIntegrationSuite2) TestOtherBuiltin(c *C) {
	defer s.cleanEnv(c)
	tk := testkit.NewTestKit(c, s.store)
	tk.MustExec("use test")

	tk.MustExec("drop table if exists t")
	tk.MustExec("create table t(a int, b double, c varchar(20), d datetime, e time)")
	tk.MustExec("insert into t value(1, 2, 'string', '2017-01-01 12:12:12', '12:12:12')")

	// for in
	result := tk.MustQuery("select 1 in (a, b, c), 'string' in (a, b, c), '2017-01-01 12:12:12' in (c, d, e), '12:12:12' in (c, d, e) from t")
	result.Check(testkit.Rows("1 1 1 1"))
	result = tk.MustQuery("select 1 in (null, c), 2 in (null, c) from t")
	result.Check(testkit.Rows("<nil> <nil>"))
	result = tk.MustQuery("select 0 in (a, b, c), 0 in (a, b, c), 3 in (a, b, c), 4 in (a, b, c) from t")
	result.Check(testkit.Rows("1 1 0 0"))
	result = tk.MustQuery("select (0,1) in ((0,1), (0,2)), (0,1) in ((0,0), (0,2))")
	result.Check(testkit.Rows("1 0"))

	result = tk.MustQuery(`select bit_count(121), bit_count(-1), bit_count(null), bit_count("1231aaa");`)
	result.Check(testkit.Rows("5 64 <nil> 7"))

	tk.MustExec("drop table if exists t")
	tk.MustExec("create table t(a int primary key, b time, c double, d varchar(10))")
	tk.MustExec(`insert into t values(1, '01:01:01', 1.1, "1"), (2, '02:02:02', 2.2, "2")`)
	tk.MustExec(`insert into t(a, b) values(1, '12:12:12') on duplicate key update a = values(b)`)
	result = tk.MustQuery(`select a from t order by a`)
	result.Check(testkit.Rows("2", "121212"))
	tk.MustExec(`insert into t values(2, '12:12:12', 1.1, "3.3") on duplicate key update a = values(c) + values(d)`)
	result = tk.MustQuery(`select a from t order by a`)
	result.Check(testkit.Rows("4", "121212"))

	// for setvar, getvar
	tk.MustExec(`set @varname = "Abc"`)
	result = tk.MustQuery(`select @varname, @VARNAME`)
	result.Check(testkit.Rows("Abc Abc"))

	// for values
	tk.MustExec("drop table t")
	tk.MustExec("CREATE TABLE `t` (`id` varchar(32) NOT NULL, `count` decimal(18,2), PRIMARY KEY (`id`));")
	tk.MustExec("INSERT INTO t (id,count)VALUES('abc',2) ON DUPLICATE KEY UPDATE count=if(VALUES(count) > count,VALUES(count),count)")
	result = tk.MustQuery("select count from t where id = 'abc'")
	result.Check(testkit.Rows("2.00"))
	tk.MustExec("INSERT INTO t (id,count)VALUES('abc',265.0) ON DUPLICATE KEY UPDATE count=if(VALUES(count) > count,VALUES(count),count)")
	result = tk.MustQuery("select count from t where id = 'abc'")
	result.Check(testkit.Rows("265.00"))

	// for values(issue #4884)
	tk.MustExec("drop table if exists t;")
	tk.MustExec("create table test(id int not null, val text, primary key(id));")
	tk.MustExec("insert into test values(1,'hello');")
	result = tk.MustQuery("select * from test;")
	result.Check(testkit.Rows("1 hello"))
	tk.MustExec("insert into test values(1, NULL) on duplicate key update val = VALUES(val);")
	result = tk.MustQuery("select * from test;")
	result.Check(testkit.Rows("1 <nil>"))

	tk.MustExec("drop table if exists test;")
	tk.MustExec(`create table test(
		id int not null,
		a text,
		b blob,
		c varchar(20),
		d int,
		e float,
		f DECIMAL(6,4),
		g JSON,
		primary key(id));`)

	tk.MustExec(`insert into test values(1,'txt hello', 'blb hello', 'vc hello', 1, 1.1, 1.0, '{"key1": "value1", "key2": "value2"}');`)
	tk.MustExec(`insert into test values(1, NULL, NULL, NULL, NULL, NULL, NULL, NULL)
	on duplicate key update
	a = values(a),
	b = values(b),
	c = values(c),
	d = values(d),
	e = values(e),
	f = values(f),
	g = values(g);`)

	result = tk.MustQuery("select * from test;")
	result.Check(testkit.Rows("1 <nil> <nil> <nil> <nil> <nil> <nil> <nil>"))
}

func (s *testIntegrationSuite) TestDateBuiltin(c *C) {
	ctx := context.Background()
	defer s.cleanEnv(c)
	tk := testkit.NewTestKit(c, s.store)
	tk.MustExec("USE test;")
	tk.MustExec("DROP TABLE IF EXISTS t;")
	tk.MustExec("create table t (d date);")
	tk.MustExec("insert into t values ('1997-01-02')")
	tk.MustExec("insert into t values ('1998-01-02')")
	r := tk.MustQuery("select * from t where d < date '1998-01-01';")
	r.Check(testkit.Rows("1997-01-02"))

	r = tk.MustQuery("select date'20171212'")
	r.Check(testkit.Rows("2017-12-12"))

	r = tk.MustQuery("select date'2017/12/12'")
	r.Check(testkit.Rows("2017-12-12"))

	r = tk.MustQuery("select date'2017/12-12'")
	r.Check(testkit.Rows("2017-12-12"))

	tk.MustExec("set sql_mode = ''")
	r = tk.MustQuery("select date '0000-00-00';")
	r.Check(testkit.Rows("0000-00-00"))

	tk.MustExec("set sql_mode = 'NO_ZERO_IN_DATE'")
	r = tk.MustQuery("select date '0000-00-00';")
	r.Check(testkit.Rows("0000-00-00"))

	tk.MustExec("set sql_mode = 'NO_ZERO_DATE'")
	rs, err := tk.Exec("select date '0000-00-00';")
	c.Assert(err, IsNil)
	_, err = session.GetRows4Test(ctx, tk.Se, rs)
	c.Assert(err, NotNil)
	c.Assert(terror.ErrorEqual(err, types.ErrWrongValue.GenWithStackByArgs(types.DateTimeStr, "0000-00-00")), IsTrue)
	c.Assert(rs.Close(), IsNil)

	tk.MustExec("set sql_mode = ''")
	r = tk.MustQuery("select date '2007-10-00';")
	r.Check(testkit.Rows("2007-10-00"))

	tk.MustExec("set sql_mode = 'NO_ZERO_IN_DATE'")
	rs, _ = tk.Exec("select date '2007-10-00';")
	_, err = session.GetRows4Test(ctx, tk.Se, rs)
	c.Assert(err, NotNil)
	c.Assert(terror.ErrorEqual(err, types.ErrWrongValue.GenWithStackByArgs(types.DateTimeStr, "2017-10-00")), IsTrue)
	c.Assert(rs.Close(), IsNil)

	tk.MustExec("set sql_mode = 'NO_ZERO_DATE'")
	r = tk.MustQuery("select date '2007-10-00';")
	r.Check(testkit.Rows("2007-10-00"))

	tk.MustExec("set sql_mode = 'NO_ZERO_IN_DATE,NO_ZERO_DATE'")

	rs, _ = tk.Exec("select date '2007-10-00';")
	_, err = session.GetRows4Test(ctx, tk.Se, rs)
	c.Assert(err, NotNil)
	c.Assert(terror.ErrorEqual(err, types.ErrWrongValue.GenWithStackByArgs(types.DateTimeStr, "2017-10-00")), IsTrue)
	c.Assert(rs.Close(), IsNil)

	rs, err = tk.Exec("select date '0000-00-00';")
	c.Assert(err, IsNil)
	_, err = session.GetRows4Test(ctx, tk.Se, rs)
	c.Assert(err, NotNil)
	c.Assert(terror.ErrorEqual(err, types.ErrWrongValue.GenWithStackByArgs(types.DateTimeStr, "0000-00-00")), IsTrue)
	c.Assert(rs.Close(), IsNil)

	r = tk.MustQuery("select date'1998~01~02'")
	r.Check(testkit.Rows("1998-01-02"))

	r = tk.MustQuery("select date'731124', date '011124'")
	r.Check(testkit.Rows("1973-11-24 2001-11-24"))

	_, err = tk.Exec("select date '0000-00-00 00:00:00';")
	c.Assert(err, NotNil)
	c.Assert(terror.ErrorEqual(err, types.ErrWrongValue.GenWithStackByArgs(types.DateTimeStr, "0000-00-00 00:00:00")), IsTrue)

	_, err = tk.Exec("select date '2017-99-99';")
	c.Assert(err, NotNil)
	c.Assert(terror.ErrorEqual(err, types.ErrWrongValue), IsTrue, Commentf("err: %v", err))

	_, err = tk.Exec("select date '2017-2-31';")
	c.Assert(err, NotNil)
	c.Assert(terror.ErrorEqual(err, types.ErrWrongValue), IsTrue, Commentf("err: %v", err))

	_, err = tk.Exec("select date '201712-31';")
	c.Assert(err, NotNil)
	c.Assert(terror.ErrorEqual(err, types.ErrWrongValue.GenWithStackByArgs(types.DateTimeStr, "201712-31")), IsTrue, Commentf("err: %v", err))

	_, err = tk.Exec("select date 'abcdefg';")
	c.Assert(err, NotNil)
	c.Assert(terror.ErrorEqual(err, types.ErrWrongValue.GenWithStackByArgs(types.DateTimeStr, "abcdefg")), IsTrue, Commentf("err: %v", err))
}

func (s *testIntegrationSuite) TestJSONBuiltin(c *C) {
	defer s.cleanEnv(c)
	tk := testkit.NewTestKit(c, s.store)
	tk.MustExec("USE test;")
	tk.MustExec("DROP TABLE IF EXISTS t;")
	tk.MustExec("CREATE TABLE `my_collection` (	`doc` json DEFAULT NULL, `_id` varchar(32) GENERATED ALWAYS AS (JSON_UNQUOTE(JSON_EXTRACT(doc,'$._id'))) STORED NOT NULL, PRIMARY KEY (`_id`))")
	_, err := tk.Exec("UPDATE `test`.`my_collection` SET doc=JSON_SET(doc) WHERE (JSON_EXTRACT(doc,'$.name') = 'clare');")
	c.Assert(err, NotNil)

	r := tk.MustQuery("select json_valid(null);")
	r.Check(testkit.Rows("<nil>"))

	r = tk.MustQuery(`select json_valid("null");`)
	r.Check(testkit.Rows("1"))

	r = tk.MustQuery("select json_valid(0);")
	r.Check(testkit.Rows("0"))

	r = tk.MustQuery(`select json_valid("0");`)
	r.Check(testkit.Rows("1"))

	r = tk.MustQuery(`select json_valid("hello");`)
	r.Check(testkit.Rows("0"))

	r = tk.MustQuery(`select json_valid('"hello"');`)
	r.Check(testkit.Rows("1"))

	r = tk.MustQuery(`select json_valid('{"a":1}');`)
	r.Check(testkit.Rows("1"))

	r = tk.MustQuery("select json_valid('{}');")
	r.Check(testkit.Rows("1"))

	r = tk.MustQuery(`select json_valid('[]');`)
	r.Check(testkit.Rows("1"))

	r = tk.MustQuery("select json_valid('2019-8-19');")
	r.Check(testkit.Rows("0"))

	r = tk.MustQuery(`select json_valid('"2019-8-19"');`)
	r.Check(testkit.Rows("1"))
}

func (s *testIntegrationSuite) TestTimeLiteral(c *C) {
	defer s.cleanEnv(c)
	tk := testkit.NewTestKit(c, s.store)

	r := tk.MustQuery("select time '117:01:12';")
	r.Check(testkit.Rows("117:01:12"))

	r = tk.MustQuery("select time '01:00:00.999999';")
	r.Check(testkit.Rows("01:00:00.999999"))

	r = tk.MustQuery("select time '1 01:00:00';")
	r.Check(testkit.Rows("25:00:00"))

	r = tk.MustQuery("select time '110:00:00';")
	r.Check(testkit.Rows("110:00:00"))

	r = tk.MustQuery("select time'-1:1:1.123454656';")
	r.Check(testkit.Rows("-01:01:01.123455"))

	r = tk.MustQuery("select time '33:33';")
	r.Check(testkit.Rows("33:33:00"))

	r = tk.MustQuery("select time '1.1';")
	r.Check(testkit.Rows("00:00:01.1"))

	r = tk.MustQuery("select time '21';")
	r.Check(testkit.Rows("00:00:21"))

	r = tk.MustQuery("select time '20 20:20';")
	r.Check(testkit.Rows("500:20:00"))

	_, err := tk.Exec("select time '2017-01-01 00:00:00';")
	c.Assert(err, NotNil)
	c.Assert(terror.ErrorEqual(err, types.ErrWrongValue.GenWithStackByArgs(types.DateTimeStr, "2017-01-01 00:00:00")), IsTrue)

	_, err = tk.Exec("select time '071231235959.999999';")
	c.Assert(err, NotNil)
	c.Assert(terror.ErrorEqual(err, types.ErrWrongValue.GenWithStackByArgs(types.DateTimeStr, "071231235959.999999")), IsTrue)

	_, err = tk.Exec("select time '20171231235959.999999';")
	c.Assert(err, NotNil)
	c.Assert(terror.ErrorEqual(err, types.ErrWrongValue.GenWithStackByArgs(types.DateTimeStr, "20171231235959.999999")), IsTrue)

	_, err = tk.Exec("select ADDDATE('2008-01-34', -1);")
	c.Assert(err, IsNil)
	tk.MustQuery("Show warnings;").Check(testutil.RowsWithSep("|",
		"Warning|1292|Incorrect datetime value: '2008-01-34'"))
}

func (s *testIntegrationSuite) TestIssue13822(c *C) {
	tk := testkit.NewTestKitWithInit(c, s.store)
	tk.MustQuery("select ADDDATE(20111111, interval '-123' DAY);").Check(testkit.Rows("2011-07-11"))
	tk.MustQuery("select SUBDATE(20111111, interval '-123' DAY);").Check(testkit.Rows("2012-03-13"))
}

func (s *testIntegrationSuite) TestTimestampLiteral(c *C) {
	defer s.cleanEnv(c)
	tk := testkit.NewTestKit(c, s.store)

	r := tk.MustQuery("select timestamp '2017-01-01 00:00:00';")
	r.Check(testkit.Rows("2017-01-01 00:00:00"))

	r = tk.MustQuery("select timestamp '2017@01@01 00:00:00';")
	r.Check(testkit.Rows("2017-01-01 00:00:00"))

	r = tk.MustQuery("select timestamp '2017@01@01 00~00~00';")
	r.Check(testkit.Rows("2017-01-01 00:00:00"))

	r = tk.MustQuery("select timestamp '2017@01@0001 00~00~00.333';")
	r.Check(testkit.Rows("2017-01-01 00:00:00.333"))

	_, err := tk.Exec("select timestamp '00:00:00';")
	c.Assert(err, NotNil)
	c.Assert(terror.ErrorEqual(err, types.ErrWrongValue.GenWithStackByArgs(types.DateTimeStr, "00:00:00")), IsTrue)

	_, err = tk.Exec("select timestamp '1992-01-03';")
	c.Assert(err, NotNil)
	c.Assert(terror.ErrorEqual(err, types.ErrWrongValue.GenWithStackByArgs(types.DateTimeStr, "1992-01-03")), IsTrue)

	_, err = tk.Exec("select timestamp '20171231235959.999999';")
	c.Assert(err, NotNil)
	c.Assert(terror.ErrorEqual(err, types.ErrWrongValue.GenWithStackByArgs(types.DateTimeStr, "20171231235959.999999")), IsTrue)
}

func (s *testIntegrationSuite) TestLiterals(c *C) {
	defer s.cleanEnv(c)
	tk := testkit.NewTestKit(c, s.store)
	r := tk.MustQuery("SELECT LENGTH(b''), LENGTH(B''), b''+1, b''-1, B''+1;")
	r.Check(testkit.Rows("0 0 1 -1 1"))
}

func (s *testIntegrationSuite) TestFuncJSON(c *C) {
	tk := testkit.NewTestKit(c, s.store)
	defer s.cleanEnv(c)
	tk.MustExec("USE test;")
	tk.MustExec("DROP TABLE IF EXISTS table_json;")
	tk.MustExec("CREATE TABLE table_json(a json, b VARCHAR(255));")

	j1 := `{"\\"hello\\"": "world", "a": [1, "2", {"aa": "bb"}, 4.0, {"aa": "cc"}], "b": true, "c": ["d"]}`
	j2 := `[{"a": 1, "b": true}, 3, 3.5, "hello, world", null, true]`
	for _, j := range []string{j1, j2} {
		tk.MustExec(fmt.Sprintf(`INSERT INTO table_json values('%s', '%s')`, j, j))
	}

	r := tk.MustQuery(`select json_type(a), json_type(b) from table_json`)
	r.Check(testkit.Rows("OBJECT OBJECT", "ARRAY ARRAY"))

	tk.MustGetErrCode("select json_quote();", mysql.ErrWrongParamcountToNativeFct)
	tk.MustGetErrCode("select json_quote('abc', 'def');", mysql.ErrWrongParamcountToNativeFct)
	tk.MustGetErrCode("select json_quote(NULL, 'def');", mysql.ErrWrongParamcountToNativeFct)
	tk.MustGetErrCode("select json_quote('abc', NULL);", mysql.ErrWrongParamcountToNativeFct)

	tk.MustGetErrCode("select json_unquote();", mysql.ErrWrongParamcountToNativeFct)
	tk.MustGetErrCode("select json_unquote('abc', 'def');", mysql.ErrWrongParamcountToNativeFct)
	tk.MustGetErrCode("select json_unquote(NULL, 'def');", mysql.ErrWrongParamcountToNativeFct)
	tk.MustGetErrCode("select json_unquote('abc', NULL);", mysql.ErrWrongParamcountToNativeFct)

	tk.MustQuery("select json_quote(NULL);").Check(testkit.Rows("<nil>"))
	tk.MustQuery("select json_unquote(NULL);").Check(testkit.Rows("<nil>"))

	tk.MustQuery("select json_quote('abc');").Check(testkit.Rows(`"abc"`))
	tk.MustQuery(`select json_quote(convert('"abc"' using ascii));`).Check(testkit.Rows(`"\"abc\""`))
	tk.MustQuery(`select json_quote(convert('"abc"' using latin1));`).Check(testkit.Rows(`"\"abc\""`))
	tk.MustQuery(`select json_quote(convert('"abc"' using utf8));`).Check(testkit.Rows(`"\"abc\""`))
	tk.MustQuery(`select json_quote(convert('"abc"' using utf8mb4));`).Check(testkit.Rows(`"\"abc\""`))

	tk.MustQuery("select json_unquote('abc');").Check(testkit.Rows("abc"))
	tk.MustQuery(`select json_unquote('"abc"');`).Check(testkit.Rows("abc"))
	tk.MustQuery(`select json_unquote(convert('"abc"' using ascii));`).Check(testkit.Rows("abc"))
	tk.MustQuery(`select json_unquote(convert('"abc"' using latin1));`).Check(testkit.Rows("abc"))
	tk.MustQuery(`select json_unquote(convert('"abc"' using utf8));`).Check(testkit.Rows("abc"))
	tk.MustQuery(`select json_unquote(convert('"abc"' using utf8mb4));`).Check(testkit.Rows("abc"))

	tk.MustQuery(`select json_quote('"');`).Check(testkit.Rows(`"\""`))
	tk.MustQuery(`select json_unquote('"');`).Check(testkit.Rows(`"`))

	tk.MustQuery(`select json_unquote('""');`).Check(testkit.Rows(``))
	tk.MustQuery(`select char_length(json_unquote('""'));`).Check(testkit.Rows(`0`))
	tk.MustQuery(`select json_unquote('"" ');`).Check(testkit.Rows(`"" `))
	tk.MustQuery(`select json_unquote(cast(json_quote('abc') as json));`).Check(testkit.Rows("abc"))

	tk.MustQuery(`select json_unquote(cast('{"abc": "foo"}' as json));`).Check(testkit.Rows(`{"abc": "foo"}`))
	tk.MustQuery(`select json_unquote(json_extract(cast('{"abc": "foo"}' as json), '$.abc'));`).Check(testkit.Rows("foo"))
	tk.MustQuery(`select json_unquote('["a", "b", "c"]');`).Check(testkit.Rows(`["a", "b", "c"]`))
	tk.MustQuery(`select json_unquote(cast('["a", "b", "c"]' as json));`).Check(testkit.Rows(`["a", "b", "c"]`))
	tk.MustQuery(`select json_quote(convert(X'e68891' using utf8));`).Check(testkit.Rows(`"我"`))
	tk.MustQuery(`select json_quote(convert(X'e68891' using utf8mb4));`).Check(testkit.Rows(`"我"`))
	tk.MustQuery(`select cast(json_quote(convert(X'e68891' using utf8)) as json);`).Check(testkit.Rows(`"我"`))
	tk.MustQuery(`select json_unquote(convert(X'e68891' using utf8));`).Check(testkit.Rows("我"))

	tk.MustQuery(`select json_quote(json_quote(json_quote('abc')));`).Check(testkit.Rows(`"\"\\\"abc\\\"\""`))
	tk.MustQuery(`select json_unquote(json_unquote(json_unquote(json_quote(json_quote(json_quote('abc'))))));`).Check(testkit.Rows("abc"))

	tk.MustGetErrCode("select json_quote(123)", mysql.ErrIncorrectType)
	tk.MustGetErrCode("select json_quote(-100)", mysql.ErrIncorrectType)
	tk.MustGetErrCode("select json_quote(123.123)", mysql.ErrIncorrectType)
	tk.MustGetErrCode("select json_quote(-100.000)", mysql.ErrIncorrectType)
	tk.MustGetErrCode(`select json_quote(true);`, mysql.ErrIncorrectType)
	tk.MustGetErrCode(`select json_quote(false);`, mysql.ErrIncorrectType)
	tk.MustGetErrCode(`select json_quote(cast("{}" as JSON));`, mysql.ErrIncorrectType)
	tk.MustGetErrCode(`select json_quote(cast("[]" as JSON));`, mysql.ErrIncorrectType)
	tk.MustGetErrCode(`select json_quote(cast("2015-07-29" as date));`, mysql.ErrIncorrectType)
	tk.MustGetErrCode(`select json_quote(cast("12:18:29.000000" as time));`, mysql.ErrIncorrectType)
	tk.MustGetErrCode(`select json_quote(cast("2015-07-29 12:18:29.000000" as datetime));`, mysql.ErrIncorrectType)

	tk.MustGetErrCode("select json_unquote(123)", mysql.ErrIncorrectType)
	tk.MustGetErrCode("select json_unquote(-100)", mysql.ErrIncorrectType)
	tk.MustGetErrCode("select json_unquote(123.123)", mysql.ErrIncorrectType)
	tk.MustGetErrCode("select json_unquote(-100.000)", mysql.ErrIncorrectType)
	tk.MustGetErrCode(`select json_unquote(true);`, mysql.ErrIncorrectType)
	tk.MustGetErrCode(`select json_unquote(false);`, mysql.ErrIncorrectType)
	tk.MustGetErrCode(`select json_unquote(cast("2015-07-29" as date));`, mysql.ErrIncorrectType)
	tk.MustGetErrCode(`select json_unquote(cast("12:18:29.000000" as time));`, mysql.ErrIncorrectType)
	tk.MustGetErrCode(`select json_unquote(cast("2015-07-29 12:18:29.000000" as datetime));`, mysql.ErrIncorrectType)

	r = tk.MustQuery(`select json_extract(a, '$.a[1]'), json_extract(b, '$.b') from table_json`)
	r.Check(testkit.Rows("\"2\" true", "<nil> <nil>"))

	r = tk.MustQuery(`select json_extract(json_set(a, '$.a[1]', 3), '$.a[1]'), json_extract(json_set(b, '$.b', false), '$.b') from table_json`)
	r.Check(testkit.Rows("3 false", "<nil> <nil>"))

	r = tk.MustQuery(`select json_extract(json_insert(a, '$.a[1]', 3), '$.a[1]'), json_extract(json_insert(b, '$.b', false), '$.b') from table_json`)
	r.Check(testkit.Rows("\"2\" true", "<nil> <nil>"))

	r = tk.MustQuery(`select json_extract(json_replace(a, '$.a[1]', 3), '$.a[1]'), json_extract(json_replace(b, '$.b', false), '$.b') from table_json`)
	r.Check(testkit.Rows("3 false", "<nil> <nil>"))

	r = tk.MustQuery(`select json_extract(json_merge(a, cast(b as JSON)), '$[0].a[0]') from table_json`)
	r.Check(testkit.Rows("1", "1"))

	r = tk.MustQuery(`select json_extract(json_array(1,2,3), '$[1]')`)
	r.Check(testkit.Rows("2"))

	r = tk.MustQuery(`select json_extract(json_object(1,2,3,4), '$."1"')`)
	r.Check(testkit.Rows("2"))

	tk.MustExec(`update table_json set a=json_set(a,'$.a',json_object('a',1,'b',2)) where json_extract(a,'$.a[1]') = '2'`)
	r = tk.MustQuery(`select json_extract(a, '$.a.a'), json_extract(a, '$.a.b') from table_json`)
	r.Check(testkit.Rows("1 2", "<nil> <nil>"))

	r = tk.MustQuery(`select json_contains(NULL, '1'), json_contains('1', NULL), json_contains('1', '1', NULL)`)
	r.Check(testkit.Rows("<nil> <nil> <nil>"))
	r = tk.MustQuery(`select json_contains('{}','{}'), json_contains('[1]','1'), json_contains('[1]','"1"'), json_contains('[1,2,[1,[5,[3]]]]', '[1,3]', '$[2]'), json_contains('[1,2,[1,[5,{"a":[2,3]}]]]', '[1,{"a":[3]}]', "$[2]"), json_contains('{"a":1}', '{"a":1,"b":2}', "$")`)
	r.Check(testkit.Rows("1 1 0 1 1 0"))
	r = tk.MustQuery(`select json_contains('{"a": 1}', '1', "$.c"), json_contains('{"a": [1, 2]}', '1', "$.a[2]"), json_contains('{"a": [1, {"a": 1}]}', '1', "$.a[1].b")`)
	r.Check(testkit.Rows("<nil> <nil> <nil>"))
	rs, err := tk.Exec("select json_contains('1','1','$.*')")
	c.Assert(err, IsNil)
	c.Assert(rs, NotNil)
	_, err = session.GetRows4Test(context.Background(), tk.Se, rs)
	c.Assert(err, NotNil)
	c.Assert(err.Error(), Equals, "[json:3149]In this situation, path expressions may not contain the * and ** tokens.")

	r = tk.MustQuery(`select
		json_contains_path(NULL, 'one', "$.c"),
		json_contains_path(NULL, 'all', "$.c"),
		json_contains_path('{"a": 1}', NULL, "$.c"),
		json_contains_path('{"a": 1}', 'one', NULL),
		json_contains_path('{"a": 1}', 'all', NULL)
	`)
	r.Check(testkit.Rows("<nil> <nil> <nil> <nil> <nil>"))

	r = tk.MustQuery(`select
		json_contains_path('{"a": 1, "b": 2, "c": {"d": 4}}', 'one', '$.c.d'),
		json_contains_path('{"a": 1, "b": 2, "c": {"d": 4}}', 'one', '$.a.d'),
		json_contains_path('{"a": 1, "b": 2, "c": {"d": 4}}', 'all', '$.c.d'),
		json_contains_path('{"a": 1, "b": 2, "c": {"d": 4}}', 'all', '$.a.d')
	`)
	r.Check(testkit.Rows("1 0 1 0"))

	r = tk.MustQuery(`select
		json_contains_path('{"a": 1, "b": 2, "c": {"d": 4}}', 'one', '$.a', '$.e'),
		json_contains_path('{"a": 1, "b": 2, "c": {"d": 4}}', 'one', '$.a', '$.b'),
		json_contains_path('{"a": 1, "b": 2, "c": {"d": 4}}', 'all', '$.a', '$.e'),
		json_contains_path('{"a": 1, "b": 2, "c": {"d": 4}}', 'all', '$.a', '$.b')
	`)
	r.Check(testkit.Rows("1 1 0 1"))

	r = tk.MustQuery(`select
		json_contains_path('{"a": 1, "b": 2, "c": {"d": 4}}', 'one', '$.*'),
		json_contains_path('{"a": 1, "b": 2, "c": {"d": 4}}', 'one', '$[*]'),
		json_contains_path('{"a": 1, "b": 2, "c": {"d": 4}}', 'all', '$.*'),
		json_contains_path('{"a": 1, "b": 2, "c": {"d": 4}}', 'all', '$[*]')
	`)
	r.Check(testkit.Rows("1 0 1 0"))

	r = tk.MustQuery(`select
		json_keys('[]'),
		json_keys('{}'),
		json_keys('{"a": 1, "b": 2}'),
		json_keys('{"a": {"c": 3}, "b": 2}'),
		json_keys('{"a": {"c": 3}, "b": 2}', "$.a")
	`)
	r.Check(testkit.Rows(`<nil> [] ["a", "b"] ["a", "b"] ["c"]`))

	r = tk.MustQuery(`select
		json_length('1'),
		json_length('{}'),
		json_length('[]'),
		json_length('{"a": 1}'),
		json_length('{"a": 1, "b": 2}'),
		json_length('[1, 2, 3]')
	`)
	r.Check(testkit.Rows("1 0 0 1 2 3"))

	// #16267
	tk.MustQuery(`select json_array(922337203685477580) =  json_array(922337203685477581);`).Check(testkit.Rows("0"))

	// #10461
	tk.MustExec("drop table if exists tx1")
	tk.MustExec("create table tx1(id int key, a double, b double, c double, d double)")
	tk.MustExec("insert into tx1 values (1, 0.1, 0.2, 0.3, 0.0)")
	tk.MustQuery("select a+b, c from tx1").Check(testkit.Rows("0.30000000000000004 0.3"))
	tk.MustQuery("select json_array(a+b) = json_array(c) from tx1").Check(testkit.Rows("0"))
}

func (s *testIntegrationSuite) TestColumnInfoModified(c *C) {
	testKit := testkit.NewTestKit(c, s.store)
	defer s.cleanEnv(c)
	testKit.MustExec("use test")
	testKit.MustExec("drop table if exists tab0")
	testKit.MustExec("CREATE TABLE tab0(col0 INTEGER, col1 INTEGER, col2 INTEGER)")
	testKit.MustExec("SELECT + - (- CASE + col0 WHEN + CAST( col0 AS SIGNED ) THEN col1 WHEN 79 THEN NULL WHEN + - col1 THEN col0 / + col0 END ) * - 16 FROM tab0")
	ctx := testKit.Se.(sessionctx.Context)
	is := domain.GetDomain(ctx).InfoSchema()
	tbl, _ := is.TableByName(model.NewCIStr("test"), model.NewCIStr("tab0"))
	col := table.FindCol(tbl.Cols(), "col1")
	c.Assert(col.Tp, Equals, mysql.TypeLong)
}

func (s *testIntegrationSuite) TestSetVariables(c *C) {
	tk := testkit.NewTestKit(c, s.store)
	defer s.cleanEnv(c)
	_, err := tk.Exec("set sql_mode='adfasdfadsfdasd';")
	c.Assert(err, NotNil)
	_, err = tk.Exec("set @@sql_mode='adfasdfadsfdasd';")
	c.Assert(err, NotNil)
	_, err = tk.Exec("set @@global.sql_mode='adfasdfadsfdasd';")
	c.Assert(err, NotNil)
	_, err = tk.Exec("set @@session.sql_mode='adfasdfadsfdasd';")
	c.Assert(err, NotNil)

	var r *testkit.Result
	_, err = tk.Exec("set @@session.sql_mode=',NO_ZERO_DATE,ANSI,ANSI_QUOTES';")
	c.Assert(err, IsNil)
	r = tk.MustQuery(`select @@session.sql_mode`)
	r.Check(testkit.Rows("NO_ZERO_DATE,REAL_AS_FLOAT,PIPES_AS_CONCAT,ANSI_QUOTES,IGNORE_SPACE,ONLY_FULL_GROUP_BY,ANSI"))
	r = tk.MustQuery(`show variables like 'sql_mode'`)
	r.Check(testkit.Rows("sql_mode NO_ZERO_DATE,REAL_AS_FLOAT,PIPES_AS_CONCAT,ANSI_QUOTES,IGNORE_SPACE,ONLY_FULL_GROUP_BY,ANSI"))

	// for invalid SQL mode.
	tk.MustExec("use test")
	tk.MustExec("drop table if exists tab0")
	tk.MustExec("CREATE TABLE tab0(col1 time)")
	_, err = tk.Exec("set sql_mode='STRICT_TRANS_TABLES';")
	c.Assert(err, IsNil)
	_, err = tk.Exec("INSERT INTO tab0 select cast('999:44:33' as time);")
	c.Assert(err, NotNil)
	c.Assert(err.Error(), Equals, "[types:1292]Truncated incorrect time value: '999:44:33'")
	_, err = tk.Exec("set sql_mode=' ,';")
	c.Assert(err, NotNil)
	_, err = tk.Exec("INSERT INTO tab0 select cast('999:44:33' as time);")
	c.Assert(err, NotNil)
	c.Assert(err.Error(), Equals, "[types:1292]Truncated incorrect time value: '999:44:33'")

	// issue #5478
	_, err = tk.Exec("set session transaction read write;")
	c.Assert(err, IsNil)
	_, err = tk.Exec("set global transaction read write;")
	c.Assert(err, IsNil)
	r = tk.MustQuery(`select @@session.tx_read_only, @@global.tx_read_only, @@session.transaction_read_only, @@global.transaction_read_only;`)
	r.Check(testkit.Rows("0 0 0 0"))

	_, err = tk.Exec("set session transaction read only;")
	c.Assert(err, IsNil)
	r = tk.MustQuery(`select @@session.tx_read_only, @@global.tx_read_only, @@session.transaction_read_only, @@global.transaction_read_only;`)
	r.Check(testkit.Rows("1 0 1 0"))
	_, err = tk.Exec("set global transaction read only;")
	c.Assert(err, IsNil)
	r = tk.MustQuery(`select @@session.tx_read_only, @@global.tx_read_only, @@session.transaction_read_only, @@global.transaction_read_only;`)
	r.Check(testkit.Rows("1 1 1 1"))

	_, err = tk.Exec("set session transaction read write;")
	c.Assert(err, IsNil)
	_, err = tk.Exec("set global transaction read write;")
	c.Assert(err, IsNil)
	r = tk.MustQuery(`select @@session.tx_read_only, @@global.tx_read_only, @@session.transaction_read_only, @@global.transaction_read_only;`)
	r.Check(testkit.Rows("0 0 0 0"))

	_, err = tk.Exec("set @@global.max_user_connections='';")
	c.Assert(err, NotNil)
	c.Assert(err.Error(), Equals, variable.ErrWrongTypeForVar.GenWithStackByArgs("max_user_connections").Error())
	_, err = tk.Exec("set @@global.max_prepared_stmt_count='';")
	c.Assert(err, NotNil)
	c.Assert(err.Error(), Equals, variable.ErrWrongTypeForVar.GenWithStackByArgs("max_prepared_stmt_count").Error())
}

func (s *testIntegrationSuite) TestIssues(c *C) {
	// for issue #4954
	tk := testkit.NewTestKit(c, s.store)
	defer s.cleanEnv(c)
	tk.MustExec("use test")
	tk.MustExec("drop table if exists t")
	tk.MustExec("CREATE TABLE t (a CHAR(5) CHARACTER SET latin1);")
	tk.MustExec("INSERT INTO t VALUES ('oe');")
	tk.MustExec("INSERT INTO t VALUES (0xf6);")
	r := tk.MustQuery(`SELECT * FROM t WHERE a= 'oe';`)
	r.Check(testkit.Rows("oe"))
	r = tk.MustQuery(`SELECT HEX(a) FROM t WHERE a= 0xf6;`)
	r.Check(testkit.Rows("F6"))

	// for issue #4006
	tk.MustExec(`drop table if exists tb`)
	tk.MustExec("create table tb(id int auto_increment primary key, v varchar(32));")
	tk.MustExec("insert into tb(v) (select v from tb);")
	r = tk.MustQuery(`SELECT * FROM tb;`)
	r.Check(testkit.Rows())
	tk.MustExec(`insert into tb(v) values('hello');`)
	tk.MustExec("insert into tb(v) (select v from tb);")
	r = tk.MustQuery(`SELECT * FROM tb;`)
	r.Check(testkit.Rows("1 hello", "2 hello"))

	// for issue #5111
	tk.MustExec(`drop table if exists t`)
	tk.MustExec("create table t(c varchar(32));")
	tk.MustExec("insert into t values('1e649'),('-1e649');")
	r = tk.MustQuery(`SELECT * FROM t where c < 1;`)
	r.Check(testkit.Rows("-1e649"))
	tk.MustQuery("show warnings").Check(testutil.RowsWithSep("|",
		"Warning|1292|Truncated incorrect DOUBLE value: '1e649'",
		"Warning|1292|Truncated incorrect DOUBLE value: '-1e649'"))
	r = tk.MustQuery(`SELECT * FROM t where c > 1;`)
	r.Check(testkit.Rows("1e649"))
	tk.MustQuery("show warnings").Check(testutil.RowsWithSep("|",
		"Warning|1292|Truncated incorrect DOUBLE value: '1e649'",
		"Warning|1292|Truncated incorrect DOUBLE value: '-1e649'"))

	// for issue #5293
	tk.MustExec("drop table if exists t")
	tk.MustExec("create table t(a int)")
	tk.MustExec("insert t values (1)")
	tk.MustQuery("select * from t where cast(a as binary)").Check(testkit.Rows("1"))

	// for issue #16351
	tk.MustExec("drop table if exists t2")
	tk.MustExec("create table t2(a int, b varchar(20))")
	tk.MustExec(`insert into t2 values(1,"1111"),(2,"2222"),(3,"3333"),(4,"4444"),(5,"5555"),(6,"6666"),(7,"7777"),(8,"8888"),(9,"9999"),(10,"0000")`)
	tk.MustQuery(`select (@j := case when substr(t2.b,1,3)=@i then 1 else @j+1 end) from t2, (select @j := 0, @i := "0") tt limit 10`).Check(testkit.Rows(
		"1", "2", "3", "4", "5", "6", "7", "8", "9", "10"))

	// for issue #23479
	tk.MustQuery("select b'10000000' DIV 10").Check(testkit.Rows("12"))
	tk.MustQuery("select cast(b'10000000' as unsigned) / 10").Check(testkit.Rows("12.8000"))
	tk.MustQuery("select b'10000000' / 10").Check(testkit.Rows("12.8000"))
}

func (s *testIntegrationSuite) TestInPredicate4UnsignedInt(c *C) {
	// for issue #6661
	tk := testkit.NewTestKit(c, s.store)
	defer s.cleanEnv(c)
	tk.MustExec("use test")
	tk.MustExec("drop table if exists t")
	tk.MustExec("CREATE TABLE t (a bigint unsigned,key (a));")
	tk.MustExec("INSERT INTO t VALUES (0), (4), (5), (6), (7), (8), (9223372036854775810), (18446744073709551614), (18446744073709551615);")
	r := tk.MustQuery(`SELECT a FROM t WHERE a NOT IN (-1, -2, 18446744073709551615);`)
	r.Check(testkit.Rows("0", "4", "5", "6", "7", "8", "9223372036854775810", "18446744073709551614"))
	r = tk.MustQuery(`SELECT a FROM t WHERE a NOT IN (-1, -2, 4, 9223372036854775810);`)
	r.Check(testkit.Rows("0", "5", "6", "7", "8", "18446744073709551614", "18446744073709551615"))
	r = tk.MustQuery(`SELECT a FROM t WHERE a NOT IN (-1, -2, 0, 4, 18446744073709551614);`)
	r.Check(testkit.Rows("5", "6", "7", "8", "9223372036854775810", "18446744073709551615"))

	// for issue #4473
	tk.MustExec("drop table if exists t")
	tk.MustExec("create table t1 (some_id smallint(5) unsigned,key (some_id) )")
	tk.MustExec("insert into t1 values (1),(2)")
	r = tk.MustQuery(`select some_id from t1 where some_id not in(2,-1);`)
	r.Check(testkit.Rows("1"))
}

func (s *testIntegrationSuite) TestFilterExtractFromDNF(c *C) {
	tk := testkit.NewTestKit(c, s.store)
	defer s.cleanEnv(c)
	tk.MustExec("use test")
	tk.MustExec("drop table if exists t")
	tk.MustExec("create table t(a int, b int, c int)")

	tests := []struct {
		exprStr string
		result  string
	}{
		{
			exprStr: "a = 1 or a = 1 or a = 1",
			result:  "[eq(test.t.a, 1)]",
		},
		{
			exprStr: "a = 1 or a = 1 or (a = 1 and b = 1)",
			result:  "[eq(test.t.a, 1)]",
		},
		{
			exprStr: "(a = 1 and a = 1) or a = 1 or b = 1",
			result:  "[or(or(and(eq(test.t.a, 1), eq(test.t.a, 1)), eq(test.t.a, 1)), eq(test.t.b, 1))]",
		},
		{
			exprStr: "(a = 1 and b = 2) or (a = 1 and b = 3) or (a = 1 and b = 4)",
			result:  "[eq(test.t.a, 1) or(eq(test.t.b, 2), or(eq(test.t.b, 3), eq(test.t.b, 4)))]",
		},
		{
			exprStr: "(a = 1 and b = 1 and c = 1) or (a = 1 and b = 1) or (a = 1 and b = 1 and c > 2 and c < 3)",
			result:  "[eq(test.t.a, 1) eq(test.t.b, 1)]",
		},
	}

	ctx := context.Background()
	for _, tt := range tests {
		sql := "select * from t where " + tt.exprStr
		sctx := tk.Se.(sessionctx.Context)
		sc := sctx.GetSessionVars().StmtCtx
		stmts, err := session.Parse(sctx, sql)
		c.Assert(err, IsNil, Commentf("error %v, for expr %s", err, tt.exprStr))
		c.Assert(stmts, HasLen, 1)
		is := domain.GetDomain(sctx).InfoSchema()
		err = plannercore.Preprocess(sctx, stmts[0], is)
		c.Assert(err, IsNil, Commentf("error %v, for resolve name, expr %s", err, tt.exprStr))
		p, _, err := plannercore.BuildLogicalPlan(ctx, sctx, stmts[0], is)
		c.Assert(err, IsNil, Commentf("error %v, for build plan, expr %s", err, tt.exprStr))
		selection := p.(plannercore.LogicalPlan).Children()[0].(*plannercore.LogicalSelection)
		conds := make([]expression.Expression, len(selection.Conditions))
		for i, cond := range selection.Conditions {
			conds[i] = expression.PushDownNot(sctx, cond)
		}
		afterFunc := expression.ExtractFiltersFromDNFs(sctx, conds)
		sort.Slice(afterFunc, func(i, j int) bool {
			return bytes.Compare(afterFunc[i].HashCode(sc), afterFunc[j].HashCode(sc)) < 0
		})
		c.Assert(fmt.Sprintf("%s", afterFunc), Equals, tt.result, Commentf("wrong result for expr: %s", tt.exprStr))
	}
}

func (s *testIntegrationSuite) testTiDBIsOwnerFunc(c *C) {
	tk := testkit.NewTestKit(c, s.store)
	defer s.cleanEnv(c)
	result := tk.MustQuery("select tidb_is_ddl_owner()")
	ddlOwnerChecker := tk.Se.DDLOwnerChecker()
	c.Assert(ddlOwnerChecker, NotNil)
	var ret int64
	if ddlOwnerChecker.IsOwner() {
		ret = 1
	}
	result.Check(testkit.Rows(fmt.Sprintf("%v", ret)))
}

func (s *testIntegrationSuite) TestTiDBDecodePlanFunc(c *C) {
	tk := testkit.NewTestKit(c, s.store)
	defer s.cleanEnv(c)
	tk.MustQuery("select tidb_decode_plan('')").Check(testkit.Rows(""))
	tk.MustQuery("select tidb_decode_plan('7APIMAk1XzEzCTAJMQlmdW5jczpjb3VudCgxKQoxCTE3XzE0CTAJMAlpbm5lciBqb2luLCBp" +
		"AQyQOlRhYmxlUmVhZGVyXzIxLCBlcXVhbDpbZXEoQ29sdW1uIzEsIA0KCDkpIBkXADIVFywxMCldCjIJMzFfMTgFZXhkYXRhOlNlbGVjdGlvbl" +
		"8xNwozCTFfMTcJMQkwCWx0HVlATlVMTCksIG5vdChpc251bGwVHAApUhcAUDIpKQo0CTEwXzE2CTEJMTAwMDAJdAHB2Dp0MSwgcmFuZ2U6Wy1p" +
		"bmYsK2luZl0sIGtlZXAgb3JkZXI6ZmFsc2UsIHN0YXRzOnBzZXVkbwoFtgAyAZcEMAk6tgAEMjAFtgQyMDq2AAg5LCBmtgAAMFa3AAA5FbcAO" +
		"T63AAAyzrcA')").Check(testkit.Rows("" +
		"\tid                  \ttask\testRows\toperator info\n" +
		"\tStreamAgg_13        \troot\t1      \tfuncs:count(1)\n" +
		"\t└─HashJoin_14       \troot\t0      \tinner join, inner:TableReader_21, equal:[eq(Column#1, Column#9) eq(Column#2, Column#10)]\n" +
		"\t  ├─TableReader_18  \troot\t0      \tdata:Selection_17\n" +
		"\t  │ └─Selection_17  \tcop \t0      \tlt(Column#1, NULL), not(isnull(Column#1)), not(isnull(Column#2))\n" +
		"\t  │   └─TableScan_16\tcop \t10000  \ttable:t1, range:[-inf,+inf], keep order:false, stats:pseudo\n" +
		"\t  └─TableReader_21  \troot\t0      \tdata:Selection_20\n" +
		"\t    └─Selection_20  \tcop \t0      \tlt(Column#9, NULL), not(isnull(Column#10)), not(isnull(Column#9))\n" +
		"\t      └─TableScan_19\tcop \t10000  \ttable:t2, range:[-inf,+inf], keep order:false, stats:pseudo"))
	tk.MustQuery("select tidb_decode_plan('rwPwcTAJNV8xNAkwCTEJZnVuY3M6bWF4KHRlc3QudC5hKS0+Q29sdW1uIzQJMQl0aW1lOj" +
		"IyMy45MzXCtXMsIGxvb3BzOjIJMTI4IEJ5dGVzCU4vQQoxCTE2XzE4CTAJMQlvZmZzZXQ6MCwgY291bnQ6MQkxCQlHFDE4LjQyMjJHAAhOL0" +
		"EBBCAKMgkzMl8yOAkBlEBpbmRleDpMaW1pdF8yNwkxCQ0+DDYuODUdPSwxLCBycGMgbnVtOiANDAUpGDE1MC44MjQFKjhwcm9jIGtleXM6MA" +
		"kxOTgdsgAzAbIAMgFearIAFDU3LjM5NgVKAGwN+BGxIDQJMTNfMjYJMQGgHGFibGU6dCwgCbqwaWR4KGEpLCByYW5nZTooMCwraW5mXSwga2" +
		"VlcCBvcmRlcjp0cnVlLCBkZXNjAT8kaW1lOjU2LjY2MR1rJDEJTi9BCU4vQQo=')").Check(testkit.Rows("" +
		"\tid                  \ttask\testRows\toperator info                                               \tactRows\texecution info                                                       \tmemory   \tdisk\n" +
		"\tStreamAgg_14        \troot\t1      \tfuncs:max(test.t.a)->Column#4                               \t1      \ttime:223.935µs, loops:2                                             \t128 Bytes\tN/A\n" +
		"\t└─Limit_18          \troot\t1      \toffset:0, count:1                                           \t1      \ttime:218.422µs, loops:2                                             \tN/A      \tN/A\n" +
		"\t  └─IndexReader_28  \troot\t1      \tindex:Limit_27                                              \t1      \ttime:216.85µs, loops:1, rpc num: 1, rpc time:150.824µs, proc keys:0\t198 Bytes\tN/A\n" +
		"\t    └─Limit_27      \tcop \t1      \toffset:0, count:1                                           \t1      \ttime:57.396µs, loops:2                                              \tN/A      \tN/A\n" +
		"\t      └─IndexScan_26\tcop \t1      \ttable:t, index:idx(a), range:(0,+inf], keep order:true, desc\t1      \ttime:56.661µs, loops:1                                              \tN/A      \tN/A"))
}

func (s *testIntegrationSuite) TestTiDBInternalFunc(c *C) {
	tk := testkit.NewTestKit(c, s.store)
	defer s.cleanEnv(c)
	result := tk.MustQuery("select tidb_decode_key( '74800000000000002B5F72800000000000A5D3' )")
	result.Check(testkit.Rows("tableID=43, _tidb_rowid=42451"))

	result = tk.MustQuery("select tidb_decode_key( '74800000000000019B5F698000000000000001015257303100000000FB013736383232313130FF3900000000000000F8010000000000000000F7' )")
	result.Check(testkit.Rows("tableID=411, indexID=1, indexValues=015257303100000000FB013736383232313130FF3900000000000000F8010000000000000000F7"))

	// Test invalid record/index key.
	result = tk.MustQuery("select tidb_decode_key( '7480000000000000FF2E5F728000000011FFE1A3000000000000' )")
	result.Check(testkit.Rows("7480000000000000FF2E5F728000000011FFE1A3000000000000"))
	warns := tk.Se.GetSessionVars().StmtCtx.GetWarnings()
	c.Assert(warns, HasLen, 1)
	c.Assert(warns[0].Err.Error(), Equals, "invalid record/index key: 7480000000000000FF2E5F728000000011FFE1A3000000000000")
}

func newStoreWithBootstrap() (kv.Storage, *domain.Domain, error) {
	store, err := mockstore.NewMockTikvStore()
	if err != nil {
		return nil, nil, err
	}
	session.SetSchemaLease(0)
	dom, err := session.BootstrapSession(store)
	return store, dom, err
}

func (s *testIntegrationSuite) TestTwoDecimalTruncate(c *C) {
	tk := testkit.NewTestKit(c, s.store)
	defer s.cleanEnv(c)
	tk.MustExec("use test")
	tk.MustExec("set sql_mode=''")
	tk.MustExec("drop table if exists t")
	tk.MustExec("create table t1(a decimal(10,5), b decimal(10,1))")
	tk.MustExec("insert into t1 values(123.12345, 123.12345)")
	tk.MustExec("update t1 set b = a")
	res := tk.MustQuery("select a, b from t1")
	res.Check(testkit.Rows("123.12345 123.1"))
	res = tk.MustQuery("select 2.00000000000000000000000000000001 * 1.000000000000000000000000000000000000000000002")
	res.Check(testkit.Rows("2.000000000000000000000000000000"))
}

func (s *testIntegrationSuite) TestPrefixIndex(c *C) {
	tk := testkit.NewTestKit(c, s.store)
	defer s.cleanEnv(c)
	tk.MustExec("use test")
	tk.MustExec(`CREATE TABLE t1 (
  			name varchar(12) DEFAULT NULL,
  			KEY pname (name(12))
		) ENGINE=InnoDB DEFAULT CHARSET=utf8mb4 COLLATE=utf8mb4_unicode_ci`)

	tk.MustExec("insert into t1 values('借款策略集_网页');")
	res := tk.MustQuery("select * from t1 where name = '借款策略集_网页';")
	res.Check(testkit.Rows("借款策略集_网页"))

	tk.MustExec(`CREATE TABLE prefix (
		a int(11) NOT NULL,
		b varchar(55) DEFAULT NULL,
		c int(11) DEFAULT NULL,
		PRIMARY KEY (a),
		KEY prefix_index (b(2)),
		KEY prefix_complex (a,b(2))
	) ENGINE=InnoDB DEFAULT CHARSET=utf8 COLLATE=utf8_bin;`)

	tk.MustExec("INSERT INTO prefix VALUES(0, 'b', 2), (1, 'bbb', 3), (2, 'bbc', 4), (3, 'bbb', 5), (4, 'abc', 6), (5, 'abc', 7), (6, 'abc', 7), (7, 'ÿÿ', 8), (8, 'ÿÿ0', 9), (9, 'ÿÿÿ', 10);")
	res = tk.MustQuery("select c, b from prefix where b > 'ÿ' and b < 'ÿÿc'")
	res.Check(testkit.Rows("8 ÿÿ", "9 ÿÿ0"))

	res = tk.MustQuery("select a, b from prefix where b LIKE 'ÿÿ%'")
	res.Check(testkit.Rows("7 ÿÿ", "8 ÿÿ0", "9 ÿÿÿ"))
}

func (s *testIntegrationSuite) TestDecimalMul(c *C) {
	tk := testkit.NewTestKit(c, s.store)
	tk.MustExec("USE test")
	tk.MustExec("create table t(a decimal(38, 17));")
	tk.MustExec("insert into t select 0.5999991229316*0.918755041726043;")
	res := tk.MustQuery("select * from t;")
	res.Check(testkit.Rows("0.55125221922461136"))
}

func (s *testIntegrationSuite) TestDecimalDiv(c *C) {
	tk := testkit.NewTestKit(c, s.store)
	tk.MustQuery("select cast(1 as decimal(60,30)) / cast(1 as decimal(60,30)) / cast(1 as decimal(60, 30))").Check(testkit.Rows("1.000000000000000000000000000000"))
	tk.MustQuery("select cast(1 as decimal(60,30)) / cast(3 as decimal(60,30)) / cast(7 as decimal(60, 30))").Check(testkit.Rows("0.047619047619047619047619047619"))
	tk.MustQuery("select cast(1 as decimal(60,30)) / cast(3 as decimal(60,30)) / cast(7 as decimal(60, 30)) / cast(13 as decimal(60, 30))").Check(testkit.Rows("0.003663003663003663003663003663"))
}

func (s *testIntegrationSuite) TestUnknowHintIgnore(c *C) {
	tk := testkit.NewTestKit(c, s.store)
	tk.MustExec("USE test")
	tk.MustExec("create table t(a int)")
	tk.MustQuery("select /*+ unknown_hint(c1)*/ 1").Check(testkit.Rows("1"))
	tk.MustQuery("show warnings").Check(testkit.Rows("Warning 1064 You have an error in your SQL syntax; check the manual that corresponds to your TiDB version for the right syntax to use [parser:8064]Optimizer hint syntax error at line 1 column 23 near \"unknown_hint(c1)*/\" "))
	_, err := tk.Exec("select 1 from /*+ test1() */ t")
	c.Assert(err, IsNil)
}

func (s *testIntegrationSuite) TestValuesInNonInsertStmt(c *C) {
	tk := testkit.NewTestKit(c, s.store)
	tk.MustExec(`use test;`)
	tk.MustExec(`drop table if exists t;`)
	tk.MustExec(`create table t(a bigint, b double, c decimal, d varchar(20), e datetime, f time, g json);`)
	tk.MustExec(`insert into t values(1, 1.1, 2.2, "abc", "2018-10-24", NOW(), "12");`)
	res := tk.MustQuery(`select values(a), values(b), values(c), values(d), values(e), values(f), values(g) from t;`)
	res.Check(testkit.Rows(`<nil> <nil> <nil> <nil> <nil> <nil> <nil>`))
}

func (s *testIntegrationSuite) TestForeignKeyVar(c *C) {

	tk := testkit.NewTestKit(c, s.store)

	tk.MustExec("SET FOREIGN_KEY_CHECKS=1")
	tk.MustQuery("SHOW WARNINGS").Check(testkit.Rows("Warning 8047 variable 'foreign_key_checks' does not yet support value: 1"))
}

func (s *testIntegrationSuite) TestUserVarMockWindFunc(c *C) {
	tk := testkit.NewTestKit(c, s.store)
	tk.MustExec(`use test;`)
	tk.MustExec(`drop table if exists t;`)
	tk.MustExec(`create table t (a int, b varchar (20), c varchar (20));`)
	tk.MustExec(`insert into t values
					(1,'key1-value1','insert_order1'),
    				(1,'key1-value2','insert_order2'),
    				(1,'key1-value3','insert_order3'),
    				(1,'key1-value4','insert_order4'),
    				(1,'key1-value5','insert_order5'),
    				(1,'key1-value6','insert_order6'),
    				(2,'key2-value1','insert_order1'),
    				(2,'key2-value2','insert_order2'),
    				(2,'key2-value3','insert_order3'),
    				(2,'key2-value4','insert_order4'),
    				(2,'key2-value5','insert_order5'),
    				(2,'key2-value6','insert_order6'),
    				(3,'key3-value1','insert_order1'),
    				(3,'key3-value2','insert_order2'),
    				(3,'key3-value3','insert_order3'),
    				(3,'key3-value4','insert_order4'),
    				(3,'key3-value5','insert_order5'),
    				(3,'key3-value6','insert_order6');
					`)
	tk.MustExec(`SET @LAST_VAL := NULL;`)
	tk.MustExec(`SET @ROW_NUM := 0;`)

	tk.MustQuery(`select * from (
					SELECT a,
    				       @ROW_NUM := IF(a = @LAST_VAL, @ROW_NUM + 1, 1) AS ROW_NUM,
    				       @LAST_VAL := a AS LAST_VAL,
    				       b,
    				       c
    				FROM (select * from t where a in (1, 2, 3) ORDER BY a, c) t1
				) t2
				where t2.ROW_NUM < 2;
				`).Check(testkit.Rows(
		`1 1 1 key1-value1 insert_order1`,
		`2 1 2 key2-value1 insert_order1`,
		`3 1 3 key3-value1 insert_order1`,
	))

	tk.MustQuery(`select * from (
					SELECT a,
    				       @ROW_NUM := IF(a = @LAST_VAL, @ROW_NUM + 1, 1) AS ROW_NUM,
    				       @LAST_VAL := a AS LAST_VAL,
    				       b,
    				       c
    				FROM (select * from t where a in (1, 2, 3) ORDER BY a, c) t1
				) t2;
				`).Check(testkit.Rows(
		`1 1 1 key1-value1 insert_order1`,
		`1 2 1 key1-value2 insert_order2`,
		`1 3 1 key1-value3 insert_order3`,
		`1 4 1 key1-value4 insert_order4`,
		`1 5 1 key1-value5 insert_order5`,
		`1 6 1 key1-value6 insert_order6`,
		`2 1 2 key2-value1 insert_order1`,
		`2 2 2 key2-value2 insert_order2`,
		`2 3 2 key2-value3 insert_order3`,
		`2 4 2 key2-value4 insert_order4`,
		`2 5 2 key2-value5 insert_order5`,
		`2 6 2 key2-value6 insert_order6`,
		`3 1 3 key3-value1 insert_order1`,
		`3 2 3 key3-value2 insert_order2`,
		`3 3 3 key3-value3 insert_order3`,
		`3 4 3 key3-value4 insert_order4`,
		`3 5 3 key3-value5 insert_order5`,
		`3 6 3 key3-value6 insert_order6`,
	))
}

func (s *testIntegrationSuite) TestCastAsTime(c *C) {
	tk := testkit.NewTestKit(c, s.store)
	tk.MustExec(`use test;`)
	tk.MustExec(`drop table if exists t;`)
	tk.MustExec(`create table t (col1 bigint, col2 double, col3 decimal, col4 varchar(20), col5 json);`)
	tk.MustExec(`insert into t values (1, 1, 1, "1", "1");`)
	tk.MustExec(`insert into t values (null, null, null, null, null);`)
	tk.MustQuery(`select cast(col1 as time), cast(col2 as time), cast(col3 as time), cast(col4 as time), cast(col5 as time) from t where col1 = 1;`).Check(testkit.Rows(
		`00:00:01 00:00:01 00:00:01 00:00:01 00:00:01`,
	))
	tk.MustQuery(`select cast(col1 as time), cast(col2 as time), cast(col3 as time), cast(col4 as time), cast(col5 as time) from t where col1 is null;`).Check(testkit.Rows(
		`<nil> <nil> <nil> <nil> <nil>`,
	))

	err := tk.ExecToErr(`select cast(col1 as time(31)) from t where col1 is null;`)
	c.Assert(err.Error(), Equals, "[expression:1426]Too big precision 31 specified for column 'CAST'. Maximum is 6.")

	err = tk.ExecToErr(`select cast(col2 as time(31)) from t where col1 is null;`)
	c.Assert(err.Error(), Equals, "[expression:1426]Too big precision 31 specified for column 'CAST'. Maximum is 6.")

	err = tk.ExecToErr(`select cast(col3 as time(31)) from t where col1 is null;`)
	c.Assert(err.Error(), Equals, "[expression:1426]Too big precision 31 specified for column 'CAST'. Maximum is 6.")

	err = tk.ExecToErr(`select cast(col4 as time(31)) from t where col1 is null;`)
	c.Assert(err.Error(), Equals, "[expression:1426]Too big precision 31 specified for column 'CAST'. Maximum is 6.")

	err = tk.ExecToErr(`select cast(col5 as time(31)) from t where col1 is null;`)
	c.Assert(err.Error(), Equals, "[expression:1426]Too big precision 31 specified for column 'CAST'. Maximum is 6.")
}

func (s *testIntegrationSuite) TestValuesFloat32(c *C) {
	tk := testkit.NewTestKit(c, s.store)
	tk.MustExec("use test")
	tk.MustExec(`drop table if exists t;`)
	tk.MustExec(`create table t (i int key, j float);`)
	tk.MustExec(`insert into t values (1, 0.01);`)
	tk.MustQuery(`select * from t;`).Check(testkit.Rows(`1 0.01`))
	tk.MustExec(`insert into t values (1, 0.02) on duplicate key update j = values (j);`)
	tk.MustQuery(`select * from t;`).Check(testkit.Rows(`1 0.02`))
}

func (s *testIntegrationSuite) TestFuncNameConst(c *C) {
	tk := testkit.NewTestKit(c, s.store)
	defer s.cleanEnv(c)
	tk.MustExec("USE test;")
	tk.MustExec("DROP TABLE IF EXISTS t;")
	tk.MustExec("CREATE TABLE t(a CHAR(20), b VARCHAR(20), c BIGINT);")
	tk.MustExec("INSERT INTO t (b, c) values('hello', 1);")

	r := tk.MustQuery("SELECT name_const('test_int', 1), name_const('test_float', 3.1415);")
	r.Check(testkit.Rows("1 3.1415"))
	r = tk.MustQuery("SELECT name_const('test_string', 'hello'), name_const('test_nil', null);")
	r.Check(testkit.Rows("hello <nil>"))
	r = tk.MustQuery("SELECT name_const('test_string', 1) + c FROM t;")
	r.Check(testkit.Rows("2"))
	r = tk.MustQuery("SELECT concat('hello', name_const('test_string', 'world')) FROM t;")
	r.Check(testkit.Rows("helloworld"))
	r = tk.MustQuery("SELECT NAME_CONST('come', -1);")
	r.Check(testkit.Rows("-1"))
	r = tk.MustQuery("SELECT NAME_CONST('come', -1.0);")
	r.Check(testkit.Rows("-1.0"))
	err := tk.ExecToErr(`select name_const(a,b) from t;`)
	c.Assert(err.Error(), Equals, "[planner:1210]Incorrect arguments to NAME_CONST")
	err = tk.ExecToErr(`select name_const(a,"hello") from t;`)
	c.Assert(err.Error(), Equals, "[planner:1210]Incorrect arguments to NAME_CONST")
	err = tk.ExecToErr(`select name_const("hello", b) from t;`)
	c.Assert(err.Error(), Equals, "[planner:1210]Incorrect arguments to NAME_CONST")
	err = tk.ExecToErr(`select name_const("hello", 1+1) from t;`)
	c.Assert(err.Error(), Equals, "[planner:1210]Incorrect arguments to NAME_CONST")
	err = tk.ExecToErr(`select name_const(concat('a', 'b'), 555) from t;`)
	c.Assert(err.Error(), Equals, "[planner:1210]Incorrect arguments to NAME_CONST")
	err = tk.ExecToErr(`select name_const(555) from t;`)
	c.Assert(err.Error(), Equals, "[expression:1582]Incorrect parameter count in the call to native function 'name_const'")

	var rs sqlexec.RecordSet
	rs, err = tk.Exec(`select name_const("hello", 1);`)
	c.Assert(err, IsNil)
	c.Assert(len(rs.Fields()), Equals, 1)
	c.Assert(rs.Fields()[0].Column.Name.L, Equals, "hello")
}

func (s *testIntegrationSuite) TestValuesEnum(c *C) {
	tk := testkit.NewTestKit(c, s.store)
	tk.MustExec("use test")
	tk.MustExec(`drop table if exists t;`)
	tk.MustExec(`create table t (a bigint primary key, b enum('a','b','c'));`)
	tk.MustExec(`insert into t values (1, "a");`)
	tk.MustQuery(`select * from t;`).Check(testkit.Rows(`1 a`))
	tk.MustExec(`insert into t values (1, "b") on duplicate key update b = values(b);`)
	tk.MustQuery(`select * from t;`).Check(testkit.Rows(`1 b`))
}

func (s *testIntegrationSuite) TestIssue9325(c *C) {
	tk := testkit.NewTestKit(c, s.store)
	tk.MustExec("use test")
	tk.MustExec("drop table if exists t")
	tk.MustExec("create table t(a timestamp) partition by range(unix_timestamp(a)) (partition p0 values less than(unix_timestamp('2019-02-16 14:20:00')), partition p1 values less than (maxvalue))")
	tk.MustExec("insert into t values('2019-02-16 14:19:59'), ('2019-02-16 14:20:01')")
	result := tk.MustQuery("select * from t where a between timestamp'2019-02-16 14:19:00' and timestamp'2019-02-16 14:21:00'")
	c.Assert(result.Rows(), HasLen, 2)

	tk.MustExec("drop table if exists t")
	tk.MustExec("create table t(a timestamp)")
	tk.MustExec("insert into t values('2019-02-16 14:19:59'), ('2019-02-16 14:20:01')")
	result = tk.MustQuery("select * from t where a < timestamp'2019-02-16 14:21:00'")
	result.Check(testkit.Rows("2019-02-16 14:19:59", "2019-02-16 14:20:01"))
}

func (s *testIntegrationSuite) TestIssue9710(c *C) {
	tk := testkit.NewTestKit(c, s.store)
	getSAndMS := func(str string) (int, int) {
		results := strings.Split(str, ":")
		SAndMS := strings.Split(results[len(results)-1], ".")
		var s, ms int
		s, _ = strconv.Atoi(SAndMS[0])
		if len(SAndMS) > 1 {
			ms, _ = strconv.Atoi(SAndMS[1])
		}
		return s, ms
	}

	for {
		rs := tk.MustQuery("select now(), now(6), unix_timestamp(), unix_timestamp(now())")
		s, ms := getSAndMS(rs.Rows()[0][1].(string))
		if ms < 500000 {
			time.Sleep(time.Second / 10)
			continue
		}

		s1, _ := getSAndMS(rs.Rows()[0][0].(string))
		c.Assert(s, Equals, s1) // now() will truncate the result instead of rounding it

		c.Assert(rs.Rows()[0][2], Equals, rs.Rows()[0][3]) // unix_timestamp() will truncate the result
		break
	}
}

// TestDecimalConvertToTime for issue #9770
func (s *testIntegrationSuite) TestDecimalConvertToTime(c *C) {
	tk := testkit.NewTestKit(c, s.store)
	defer s.cleanEnv(c)

	tk.MustExec("use test")
	tk.MustExec("drop table if exists t")
	tk.MustExec("create table t(a datetime(6), b timestamp)")
	tk.MustExec("insert t values (20010101100000.123456, 20110707101112.123456)")
	tk.MustQuery("select * from t").Check(testkit.Rows("2001-01-01 10:00:00.123456 2011-07-07 10:11:12"))
}

func (s *testIntegrationSuite) TestIssue9732(c *C) {
	tk := testkit.NewTestKit(c, s.store)
	defer s.cleanEnv(c)

	tk.MustQuery(`select monthname(str_to_date(null, '%m')), monthname(str_to_date(null, '%m')),
monthname(str_to_date(1, '%m')), monthname(str_to_date(0, '%m'));`).Check(testkit.Rows("<nil> <nil> <nil> <nil>"))

	nullCases := []struct {
		sql string
		ret string
	}{
		{"select str_to_date(1, '%m')", "0000-01-00"},
		{"select str_to_date(01, '%d')", "0000-00-01"},
		{"select str_to_date(2019, '%Y')", "2019-00-00"},
		{"select str_to_date('5,2019','%m,%Y')", "2019-05-00"},
		{"select str_to_date('01,2019','%d,%Y')", "2019-00-01"},
		{"select str_to_date('01,5','%d,%m')", "0000-05-01"},
	}

	for _, nullCase := range nullCases {
		tk.MustQuery(nullCase.sql).Check(testkit.Rows("<nil>"))
	}

	// remove NO_ZERO_DATE mode
	tk.MustExec("set sql_mode='ONLY_FULL_GROUP_BY,STRICT_TRANS_TABLES,NO_ZERO_IN_DATE,ERROR_FOR_DIVISION_BY_ZERO,NO_AUTO_CREATE_USER,NO_ENGINE_SUBSTITUTION'")

	for _, nullCase := range nullCases {
		tk.MustQuery(nullCase.sql).Check(testkit.Rows(nullCase.ret))
	}
}

func (s *testIntegrationSuite) TestDaynameArithmetic(c *C) {
	tk := testkit.NewTestKit(c, s.store)
	defer s.cleanEnv(c)

	cases := []struct {
		sql    string
		result string
	}{
		{`select dayname("1962-03-01")+0;`, "3"},
		{`select dayname("1962-03-02")+0;`, "4"},
		{`select dayname("1962-03-03")+0;`, "5"},
		{`select dayname("1962-03-04")+0;`, "6"},
		{`select dayname("1962-03-05")+0;`, "0"},
		{`select dayname("1962-03-06")+0;`, "1"},
		{`select dayname("1962-03-07")+0;`, "2"},
		{`select dayname("1962-03-08")+0;`, "3"},
		{`select dayname("1962-03-01")+1;`, "4"},
		{`select dayname("1962-03-01")+2;`, "5"},
		{`select dayname("1962-03-01")+3;`, "6"},
		{`select dayname("1962-03-01")+4;`, "7"},
		{`select dayname("1962-03-01")+5;`, "8"},
		{`select dayname("1962-03-01")+6;`, "9"},
		{`select dayname("1962-03-01")+7;`, "10"},
		{`select dayname("1962-03-01")+2333;`, "2336"},
		{`select dayname("1962-03-01")+2.333;`, "5.333"},
		{`select dayname("1962-03-01")>2;`, "1"},
		{`select dayname("1962-03-01")<2;`, "0"},
		{`select dayname("1962-03-01")=3;`, "1"},
		{`select dayname("1962-03-01")!=3;`, "0"},
		{`select dayname("1962-03-01")<4;`, "1"},
		{`select dayname("1962-03-01")>4;`, "0"},
		{`select !dayname("1962-03-01");`, "0"},
		{`select dayname("1962-03-01")&1;`, "1"},
		{`select dayname("1962-03-01")&3;`, "3"},
		{`select dayname("1962-03-01")&7;`, "3"},
		{`select dayname("1962-03-01")|1;`, "3"},
		{`select dayname("1962-03-01")|3;`, "3"},
		{`select dayname("1962-03-01")|7;`, "7"},
		{`select dayname("1962-03-01")^1;`, "2"},
		{`select dayname("1962-03-01")^3;`, "0"},
		{`select dayname("1962-03-01")^7;`, "4"},
	}

	for _, c := range cases {
		tk.MustQuery(c.sql).Check(testkit.Rows(c.result))
	}
}

func (s *testIntegrationSuite) TestIssue10156(c *C) {
	tk := testkit.NewTestKit(c, s.store)
	defer s.cleanEnv(c)

	tk.MustExec("use test")
	tk.MustExec("CREATE TABLE `t1` (`period_name` varchar(24) DEFAULT NULL ,`period_id` bigint(20) DEFAULT NULL ,`starttime` bigint(20) DEFAULT NULL)")
	tk.MustExec("CREATE TABLE `t2` (`bussid` bigint(20) DEFAULT NULL,`ct` bigint(20) DEFAULT NULL)")
	q := `
select
    a.period_name,
    b.date8
from
    (select * from t1) a
left join
    (select bussid,date(from_unixtime(ct)) date8 from t2) b
on
    a.period_id = b.bussid
where
    datediff(b.date8, date(from_unixtime(a.starttime))) >= 0`
	tk.MustQuery(q)
}

func (s *testIntegrationSuite) TestIssue9727(c *C) {
	tk := testkit.NewTestKit(c, s.store)
	defer s.cleanEnv(c)

	cases := []struct {
		sql    string
		result string
	}{
		{`SELECT "1900-01-01 00:00:00" + INTERVAL "100000000:214748364700" MINUTE_SECOND;`, "8895-03-27 22:11:40"},
		{`SELECT "1900-01-01 00:00:00" + INTERVAL 1 << 37 SECOND;`, "6255-04-08 15:04:32"},
		{`SELECT "1900-01-01 00:00:00" + INTERVAL 1 << 31 MINUTE;`, "5983-01-24 02:08:00"},
		{`SELECT "1900-01-01 00:00:00" + INTERVAL 1 << 38 SECOND;`, "<nil>"},
		{`SELECT "1900-01-01 00:00:00" + INTERVAL 1 << 33 MINUTE;`, "<nil>"},
		{`SELECT "1900-01-01 00:00:00" + INTERVAL 1 << 30 HOUR;`, "<nil>"},
		{`SELECT "1900-01-01 00:00:00" + INTERVAL "1000000000:214748364700" MINUTE_SECOND;`, "<nil>"},
		{`SELECT 19000101000000 + INTERVAL "100000000:214748364700" MINUTE_SECOND;`, "8895-03-27 22:11:40"},
		{`SELECT 19000101000000 + INTERVAL 1 << 37 SECOND;`, "6255-04-08 15:04:32"},
		{`SELECT 19000101000000 + INTERVAL 1 << 31 MINUTE;`, "5983-01-24 02:08:00"},

		{`SELECT "8895-03-27 22:11:40" - INTERVAL "100000000:214748364700" MINUTE_SECOND;`, "1900-01-01 00:00:00"},
		{`SELECT "6255-04-08 15:04:32" - INTERVAL 1 << 37 SECOND;`, "1900-01-01 00:00:00"},
		{`SELECT "5983-01-24 02:08:00" - INTERVAL 1 << 31 MINUTE;`, "1900-01-01 00:00:00"},
		{`SELECT "9999-01-01 00:00:00" - INTERVAL 1 << 39 SECOND;`, "<nil>"},
		{`SELECT "9999-01-01 00:00:00" - INTERVAL 1 << 33 MINUTE;`, "<nil>"},
		{`SELECT "9999-01-01 00:00:00" - INTERVAL 1 << 30 HOUR;`, "<nil>"},
		{`SELECT "9999-01-01 00:00:00" - INTERVAL "10000000000:214748364700" MINUTE_SECOND;`, "<nil>"},
		{`SELECT 88950327221140 - INTERVAL "100000000:214748364700" MINUTE_SECOND ;`, "1900-01-01 00:00:00"},
		{`SELECT 62550408150432 - INTERVAL 1 << 37 SECOND;`, "1900-01-01 00:00:00"},
		{`SELECT 59830124020800 - INTERVAL 1 << 31 MINUTE;`, "1900-01-01 00:00:00"},

		{`SELECT 10000101000000 + INTERVAL "111111111111111111" MICROSECOND;`, `4520-12-21 05:31:51.111111`},
		{`SELECT 10000101000000 + INTERVAL "111111111111.111111" SECOND;`, `4520-12-21 05:31:51.111111`},
		{`SELECT 10000101000000 + INTERVAL "111111111111.111111111" SECOND;`, `4520-12-21 05:31:51.111111`},
		{`SELECT 10000101000000 + INTERVAL "111111111111.111" SECOND;`, `4520-12-21 05:31:51.111000`},
		{`SELECT 10000101000000 + INTERVAL "111111111111." SECOND;`, `4520-12-21 05:31:51`},
		{`SELECT 10000101000000 + INTERVAL "111111111111111111.5" MICROSECOND;`, `4520-12-21 05:31:51.111112`},
		{`SELECT 10000101000000 + INTERVAL "111111111111111112.5" MICROSECOND;`, `4520-12-21 05:31:51.111113`},
		{`SELECT 10000101000000 + INTERVAL "111111111111111111.500000" MICROSECOND;`, `4520-12-21 05:31:51.111112`},
		{`SELECT 10000101000000 + INTERVAL "111111111111111111.50000000" MICROSECOND;`, `4520-12-21 05:31:51.111112`},
		{`SELECT 10000101000000 + INTERVAL "111111111111111111.6" MICROSECOND;`, `4520-12-21 05:31:51.111112`},
		{`SELECT 10000101000000 + INTERVAL "111111111111111111.499999" MICROSECOND;`, `4520-12-21 05:31:51.111111`},
		{`SELECT 10000101000000 + INTERVAL "111111111111111111.499999999999" MICROSECOND;`, `4520-12-21 05:31:51.111111`},
	}

	for _, c := range cases {
		tk.MustQuery(c.sql).Check(testkit.Rows(c.result))
	}
}

func (s *testIntegrationSuite) TestTimestampDatumEncode(c *C) {
	tk := testkit.NewTestKit(c, s.store)
	tk.MustExec("use test")
	tk.MustExec(`drop table if exists t;`)
	tk.MustExec(`create table t (a bigint primary key, b timestamp)`)
	tk.MustExec(`insert into t values (1, "2019-04-29 11:56:12")`)
	tk.MustQuery(`explain select * from t where b = (select max(b) from t)`).Check(testkit.Rows(
		"TableReader_40 10.00 root  data:Selection_39",
		"└─Selection_39 10.00 cop[tikv]  eq(test.t.b, 2019-04-29 11:56:12)",
		"  └─TableFullScan_38 10000.00 cop[tikv] table:t keep order:false, stats:pseudo",
	))
	tk.MustQuery(`select * from t where b = (select max(b) from t)`).Check(testkit.Rows(`1 2019-04-29 11:56:12`))
}

func (s *testIntegrationSuite) TestDateTimeAddReal(c *C) {
	tk := testkit.NewTestKit(c, s.store)
	defer s.cleanEnv(c)

	cases := []struct {
		sql    string
		result string
	}{
		{`SELECT "1900-01-01 00:00:00" + INTERVAL 1.123456789e3 SECOND;`, "1900-01-01 00:18:43.456789"},
		{`SELECT 19000101000000 + INTERVAL 1.123456789e3 SECOND;`, "1900-01-01 00:18:43.456789"},
		{`select date("1900-01-01") + interval 1.123456789e3 second;`, "1900-01-01 00:18:43.456789"},
		{`SELECT "1900-01-01 00:18:43.456789" - INTERVAL 1.123456789e3 SECOND;`, "1900-01-01 00:00:00"},
		{`SELECT 19000101001843.456789 - INTERVAL 1.123456789e3 SECOND;`, "1900-01-01 00:00:00"},
		{`select date("1900-01-01") - interval 1.123456789e3 second;`, "1899-12-31 23:41:16.543211"},
		{`select 19000101000000 - interval 1.123456789e3 second;`, "1899-12-31 23:41:16.543211"},
	}

	for _, c := range cases {
		tk.MustQuery(c.sql).Check(testkit.Rows(c.result))
	}
}

func (s *testIntegrationSuite) TestIssue10181(c *C) {
	tk := testkit.NewTestKit(c, s.store)
	tk.MustExec("use test")
	tk.MustExec(`drop table if exists t;`)
	tk.MustExec(`create table t(a bigint unsigned primary key);`)
	tk.MustExec(`insert into t values(9223372036854775807), (18446744073709551615)`)
	tk.MustQuery(`select * from t where a > 9223372036854775807-0.5 order by a`).Check(testkit.Rows(`9223372036854775807`, `18446744073709551615`))
}

func (s *testIntegrationSuite) TestExprPushdown(c *C) {
	tk := testkit.NewTestKit(c, s.store)
	tk.MustExec("use test")
	tk.MustExec("drop table if exists t")
	tk.MustExec("create table t(id int, col1 varchar(10), col2 varchar(10), col3 int, col4 int, col5 int, index key1" +
		" (col1, col2, col3, col4), index key2 (col4, col3, col2, col1))")
	tk.MustExec("insert into t values(1,'211111','311',4,5,6),(2,'311111','411',5,6,7),(3,'411111','511',6,7,8)," +
		"(4,'511111','611',7,8,9),(5,'611111','711',8,9,10)")

	// case 1, index scan without double read, some filters can not be pushed to cop task
	rows := tk.MustQuery("explain select col2, col1 from t use index(key1) where col2 like '5%' and substr(col1, 1, 1) = '4'").Rows()
	c.Assert(fmt.Sprintf("%v", rows[1][2]), Equals, "root")
	c.Assert(fmt.Sprintf("%v", rows[1][4]), Equals, "eq(substr(test.t.col1, 1, 1), \"4\")")
	c.Assert(fmt.Sprintf("%v", rows[3][2]), Equals, "cop[tikv]")
	c.Assert(fmt.Sprintf("%v", rows[3][4]), Equals, "like(test.t.col2, \"5%\", 92)")
	tk.MustQuery("select col2, col1 from t use index(key1) where col2 like '5%' and substr(col1, 1, 1) = '4'").Check(testkit.Rows("511 411111"))
	tk.MustQuery("select count(col2) from t use index(key1) where col2 like '5%' and substr(col1, 1, 1) = '4'").Check(testkit.Rows("1"))

	// case 2, index scan without double read, none of the filters can be pushed to cop task
	rows = tk.MustQuery("explain select col1, col2 from t use index(key2) where substr(col2, 1, 1) = '5' and substr(col1, 1, 1) = '4'").Rows()
	c.Assert(fmt.Sprintf("%v", rows[0][2]), Equals, "root")
	c.Assert(fmt.Sprintf("%v", rows[0][4]), Equals, "eq(substr(test.t.col1, 1, 1), \"4\"), eq(substr(test.t.col2, 1, 1), \"5\")")
	tk.MustQuery("select col1, col2 from t use index(key2) where substr(col2, 1, 1) = '5' and substr(col1, 1, 1) = '4'").Check(testkit.Rows("411111 511"))
	tk.MustQuery("select count(col1) from t use index(key2) where substr(col2, 1, 1) = '5' and substr(col1, 1, 1) = '4'").Check(testkit.Rows("1"))

	// case 3, index scan with double read, some filters can not be pushed to cop task
	rows = tk.MustQuery("explain select id from t use index(key1) where col2 like '5%' and substr(col1, 1, 1) = '4'").Rows()
	c.Assert(fmt.Sprintf("%v", rows[1][2]), Equals, "root")
	c.Assert(fmt.Sprintf("%v", rows[1][4]), Equals, "eq(substr(test.t.col1, 1, 1), \"4\")")
	c.Assert(fmt.Sprintf("%v", rows[3][2]), Equals, "cop[tikv]")
	c.Assert(fmt.Sprintf("%v", rows[3][4]), Equals, "like(test.t.col2, \"5%\", 92)")
	tk.MustQuery("select id from t use index(key1) where col2 like '5%' and substr(col1, 1, 1) = '4'").Check(testkit.Rows("3"))
	tk.MustQuery("select count(id) from t use index(key1) where col2 like '5%' and substr(col1, 1, 1) = '4'").Check(testkit.Rows("1"))

	// case 4, index scan with double read, none of the filters can be pushed to cop task
	rows = tk.MustQuery("explain select id from t use index(key2) where substr(col2, 1, 1) = '5' and substr(col1, 1, 1) = '4'").Rows()
	c.Assert(fmt.Sprintf("%v", rows[1][2]), Equals, "root")
	c.Assert(fmt.Sprintf("%v", rows[1][4]), Equals, "eq(substr(test.t.col1, 1, 1), \"4\"), eq(substr(test.t.col2, 1, 1), \"5\")")
	tk.MustQuery("select id from t use index(key2) where substr(col2, 1, 1) = '5' and substr(col1, 1, 1) = '4'").Check(testkit.Rows("3"))
	tk.MustQuery("select count(id) from t use index(key2) where substr(col2, 1, 1) = '5' and substr(col1, 1, 1) = '4'").Check(testkit.Rows("1"))
}

// TODO: reopen the index merge join in future.

//func (s *testIntegrationSuite) TestIssue16973(c *C) {
//	tk := testkit.NewTestKit(c, s.store)
//	tk.MustExec("use test")
//	tk.MustExec("drop table if exists t1")
//	tk.MustExec("create table t1(id varchar(36) not null primary key, org_id varchar(36) not null, " +
//		"status tinyint default 1 not null, ns varchar(36) default '' not null);")
//	tk.MustExec("create table t2(id varchar(36) not null primary key, order_id varchar(36) not null, " +
//		"begin_time timestamp(3) default CURRENT_TIMESTAMP(3) not null);")
//	tk.MustExec("create index idx_oid on t2(order_id);")
//	tk.MustExec("insert into t1 value (1,1,1,'a');")
//	tk.MustExec("insert into t1 value (2,1,2,'a');")
//	tk.MustExec("insert into t1 value (3,1,3,'a');")
//	tk.MustExec("insert into t2 value (1,2,date'2020-05-08');")
//
//	rows := tk.MustQuery("explain SELECT /*+ INL_MERGE_JOIN(t1,t2) */ COUNT(*) FROM  t1 LEFT JOIN t2 ON t1.id = t2.order_id WHERE t1.ns = 'a' AND t1.org_id IN (1) " +
//		"AND t1.status IN (2,6,10) AND timestampdiff(month, t2.begin_time, date'2020-05-06') = 0;").Rows()
//	c.Assert(fmt.Sprintf("%v", rows[1][0]), Matches, ".*IndexMergeJoin.*")
//	c.Assert(fmt.Sprintf("%v", rows[4][3]), Equals, "table:t1")
//	c.Assert(fmt.Sprintf("%v", rows[5][0]), Matches, ".*Selection.*")
//	c.Assert(fmt.Sprintf("%v", rows[9][3]), Equals, "table:t2")
//	tk.MustQuery("SELECT /*+ INL_MERGE_JOIN(t1,t2) */ COUNT(*) FROM  t1 LEFT JOIN t2 ON t1.id = t2.order_id WHERE t1.ns = 'a' AND t1.org_id IN (1) " +
//		"AND t1.status IN (2,6,10) AND timestampdiff(month, t2.begin_time, date'2020-05-06') = 0;").Check(testkit.Rows("1"))
//}

func (s *testIntegrationSuite) TestExprPushdownBlacklist(c *C) {
	tk := testkit.NewTestKit(c, s.store)
	tk.MustQuery(`select * from mysql.expr_pushdown_blacklist`).Check(testkit.Rows(
		"date_add tiflash DST(daylight saving time) does not take effect in TiFlash date_add"))

	tk.MustExec("use test")
	tk.MustExec("drop table if exists t")
	tk.MustExec("create table t(a int , b date)")

	// Create virtual tiflash replica info.
	dom := domain.GetDomain(tk.Se)
	is := dom.InfoSchema()
	db, exists := is.SchemaByName(model.NewCIStr("test"))
	c.Assert(exists, IsTrue)
	for _, tblInfo := range db.Tables {
		if tblInfo.Name.L == "t" {
			tblInfo.TiFlashReplica = &model.TiFlashReplicaInfo{
				Count:     1,
				Available: true,
			}
		}
	}

	tk.MustExec("insert into mysql.expr_pushdown_blacklist " +
		"values('<', 'tikv,tiflash,tidb', 'for test'),('cast', 'tiflash', 'for test'),('date_format', 'tikv', 'for test')")
	tk.MustExec("admin reload expr_pushdown_blacklist")

	tk.MustExec("set @@session.tidb_isolation_read_engines = 'tiflash'")

	// < not pushed, cast only pushed to TiKV, date_format only pushed to TiFlash,
	// > pushed to both TiKV and TiFlash
	rows := tk.MustQuery("explain select * from test.t where b > date'1988-01-01' and b < date'1994-01-01' " +
		"and cast(a as decimal(10,2)) > 10.10 and date_format(b,'%m') = '11'").Rows()
	c.Assert(fmt.Sprintf("%v", rows[0][4]), Equals, "lt(test.t.b, 1994-01-01)")
	c.Assert(fmt.Sprintf("%v", rows[1][4]), Equals, "gt(cast(test.t.a), 10.10)")
	c.Assert(fmt.Sprintf("%v", rows[3][4]), Equals, "eq(date_format(test.t.b, \"%m\"), \"11\"), gt(test.t.b, 1988-01-01)")

	tk.MustExec("set @@session.tidb_isolation_read_engines = 'tikv'")
	rows = tk.MustQuery("explain select * from test.t where b > date'1988-01-01' and b < date'1994-01-01' " +
		"and cast(a as decimal(10,2)) > 10.10 and date_format(b,'%m') = '11'").Rows()
	c.Assert(fmt.Sprintf("%v", rows[0][4]), Equals, "lt(test.t.b, 1994-01-01)")
	c.Assert(fmt.Sprintf("%v", rows[1][4]), Equals, "eq(date_format(test.t.b, \"%m\"), \"11\")")
	c.Assert(fmt.Sprintf("%v", rows[3][4]), Equals, "gt(cast(test.t.a), 10.10), gt(test.t.b, 1988-01-01)")

	tk.MustExec("delete from mysql.expr_pushdown_blacklist where name = '<' and store_type = 'tikv,tiflash,tidb' and reason = 'for test'")
	tk.MustExec("delete from mysql.expr_pushdown_blacklist where name = 'date_format' and store_type = 'tikv' and reason = 'for test'")
	tk.MustExec("admin reload expr_pushdown_blacklist")
}

func (s *testIntegrationSuite) TestOptRuleBlacklist(c *C) {
	tk := testkit.NewTestKit(c, s.store)
	tk.MustQuery(`select * from mysql.opt_rule_blacklist`).Check(testkit.Rows())
}

func (s *testIntegrationSuite) TestIssue10804(c *C) {
	tk := testkit.NewTestKit(c, s.store)
	tk.MustQuery(`SELECT @@information_schema_stats_expiry`).Check(testkit.Rows(`86400`))
	tk.MustExec("/*!80000 SET SESSION information_schema_stats_expiry=0 */")
	tk.MustQuery(`SELECT @@information_schema_stats_expiry`).Check(testkit.Rows(`0`))
	tk.MustQuery(`SELECT @@GLOBAL.information_schema_stats_expiry`).Check(testkit.Rows(`86400`))
	tk.MustExec("/*!80000 SET GLOBAL information_schema_stats_expiry=0 */")
	tk.MustQuery(`SELECT @@GLOBAL.information_schema_stats_expiry`).Check(testkit.Rows(`0`))
}

func (s *testIntegrationSuite) TestInvalidEndingStatement(c *C) {
	tk := testkit.NewTestKit(c, s.store)
	tk.MustExec("use test")
	parseErrMsg := "[parser:1064]"
	errMsgLen := len(parseErrMsg)

	assertParseErr := func(sql string) {
		_, err := tk.Exec(sql)
		c.Assert(err, NotNil)
		c.Assert(err.Error()[:errMsgLen], Equals, parseErrMsg)
	}

	assertParseErr("drop table if exists t'xyz")
	assertParseErr("drop table if exists t'")
	assertParseErr("drop table if exists t`")
	assertParseErr(`drop table if exists t'`)
	assertParseErr(`drop table if exists t"`)
}

func (s *testIntegrationSuite) TestIssue15613(c *C) {
	tk := testkit.NewTestKit(c, s.store)
	tk.MustQuery("select sec_to_time(1e-4)").Check(testkit.Rows("00:00:00.000100"))
	tk.MustQuery("select sec_to_time(1e-5)").Check(testkit.Rows("00:00:00.000010"))
	tk.MustQuery("select sec_to_time(1e-6)").Check(testkit.Rows("00:00:00.000001"))
	tk.MustQuery("select sec_to_time(1e-7)").Check(testkit.Rows("00:00:00.000000"))
}

func (s *testIntegrationSuite) TestIssue10675(c *C) {
	tk := testkit.NewTestKit(c, s.store)
	tk.MustExec("use test")
	tk.MustExec(`drop table if exists t;`)
	tk.MustExec(`create table t(a int);`)
	tk.MustExec(`insert into t values(1);`)
	tk.MustQuery(`select * from t where a < -184467440737095516167.1;`).Check(testkit.Rows())
	tk.MustQuery(`select * from t where a > -184467440737095516167.1;`).Check(
		testkit.Rows("1"))
	tk.MustQuery(`select * from t where a < 184467440737095516167.1;`).Check(
		testkit.Rows("1"))
	tk.MustQuery(`select * from t where a > 184467440737095516167.1;`).Check(testkit.Rows())

	// issue 11647
	tk.MustExec(`drop table if exists t;`)
	tk.MustExec(`create table t(b bit(1));`)
	tk.MustExec(`insert into t values(b'1');`)
	tk.MustQuery(`select count(*) from t where b = 1;`).Check(testkit.Rows("1"))
	tk.MustQuery(`select count(*) from t where b = '1';`).Check(testkit.Rows("1"))
	tk.MustQuery(`select count(*) from t where b = b'1';`).Check(testkit.Rows("1"))

	tk.MustExec(`drop table if exists t;`)
	tk.MustExec(`create table t(b bit(63));`)
	// Not 64, because the behavior of mysql is amazing. I have no idea to fix it.
	tk.MustExec(`insert into t values(b'111111111111111111111111111111111111111111111111111111111111111');`)
	tk.MustQuery(`select count(*) from t where b = 9223372036854775807;`).Check(testkit.Rows("1"))
	tk.MustQuery(`select count(*) from t where b = '9223372036854775807';`).Check(testkit.Rows("1"))
	tk.MustQuery(`select count(*) from t where b = b'111111111111111111111111111111111111111111111111111111111111111';`).Check(testkit.Rows("1"))
}

func (s *testIntegrationSuite) TestDatetimeMicrosecond(c *C) {
	tk := testkit.NewTestKit(c, s.store)
	// For int
	tk.MustQuery(`select DATE_ADD('2007-03-28 22:08:28',INTERVAL -2 SECOND_MICROSECOND);`).Check(
		testkit.Rows("2007-03-28 22:08:27.800000"))
	tk.MustQuery(`select DATE_ADD('2007-03-28 22:08:28',INTERVAL -2 MINUTE_MICROSECOND);`).Check(
		testkit.Rows("2007-03-28 22:08:27.800000"))
	tk.MustQuery(`select DATE_ADD('2007-03-28 22:08:28',INTERVAL -2 HOUR_MICROSECOND);`).Check(
		testkit.Rows("2007-03-28 22:08:27.800000"))
	tk.MustQuery(`select DATE_ADD('2007-03-28 22:08:28',INTERVAL -2 DAY_MICROSECOND);`).Check(
		testkit.Rows("2007-03-28 22:08:27.800000"))

	// For Decimal
	tk.MustQuery(`select DATE_ADD('2007-03-28 22:08:28',INTERVAL 2.2 HOUR_MINUTE);`).Check(
		testkit.Rows("2007-03-29 00:10:28"))
	tk.MustQuery(`select DATE_ADD('2007-03-28 22:08:28',INTERVAL 2.2 MINUTE_SECOND);`).Check(
		testkit.Rows("2007-03-28 22:10:30"))
	tk.MustQuery(`select DATE_ADD('2007-03-28 22:08:28',INTERVAL 2.2 YEAR_MONTH);`).Check(
		testkit.Rows("2009-05-28 22:08:28"))
	tk.MustQuery(`select DATE_ADD('2007-03-28 22:08:28',INTERVAL 2.2 DAY_HOUR);`).Check(
		testkit.Rows("2007-03-31 00:08:28"))
	tk.MustQuery(`select DATE_ADD('2007-03-28 22:08:28',INTERVAL 2.2 DAY_MINUTE);`).Check(
		testkit.Rows("2007-03-29 00:10:28"))
	tk.MustQuery(`select DATE_ADD('2007-03-28 22:08:28',INTERVAL 2.2 DAY_SECOND);`).Check(
		testkit.Rows("2007-03-28 22:10:30"))
	tk.MustQuery(`select DATE_ADD('2007-03-28 22:08:28',INTERVAL 2.2 HOUR_SECOND);`).Check(
		testkit.Rows("2007-03-28 22:10:30"))
	tk.MustQuery(`select DATE_ADD('2007-03-28 22:08:28',INTERVAL 2.2 SECOND);`).Check(
		testkit.Rows("2007-03-28 22:08:30.200000"))
	tk.MustQuery(`select DATE_ADD('2007-03-28 22:08:28',INTERVAL 2.2 YEAR);`).Check(
		testkit.Rows("2009-03-28 22:08:28"))
	tk.MustQuery(`select DATE_ADD('2007-03-28 22:08:28',INTERVAL 2.2 QUARTER);`).Check(
		testkit.Rows("2007-09-28 22:08:28"))
	tk.MustQuery(`select DATE_ADD('2007-03-28 22:08:28',INTERVAL 2.2 MONTH);`).Check(
		testkit.Rows("2007-05-28 22:08:28"))
	tk.MustQuery(`select DATE_ADD('2007-03-28 22:08:28',INTERVAL 2.2 WEEK);`).Check(
		testkit.Rows("2007-04-11 22:08:28"))
	tk.MustQuery(`select DATE_ADD('2007-03-28 22:08:28',INTERVAL 2.2 DAY);`).Check(
		testkit.Rows("2007-03-30 22:08:28"))
	tk.MustQuery(`select DATE_ADD('2007-03-28 22:08:28',INTERVAL 2.2 HOUR);`).Check(
		testkit.Rows("2007-03-29 00:08:28"))
	tk.MustQuery(`select DATE_ADD('2007-03-28 22:08:28',INTERVAL 2.2 MINUTE);`).Check(
		testkit.Rows("2007-03-28 22:10:28"))
	tk.MustQuery(`select DATE_ADD('2007-03-28 22:08:28',INTERVAL 2.2 MICROSECOND);`).Check(
		testkit.Rows("2007-03-28 22:08:28.000002"))
	tk.MustQuery(`select DATE_ADD('2007-03-28 22:08:28',INTERVAL -2.2 HOUR_MINUTE);`).Check(
		testkit.Rows("2007-03-28 20:06:28"))
	tk.MustQuery(`select DATE_ADD('2007-03-28 22:08:28',INTERVAL -2.2 MINUTE_SECOND);`).Check(
		testkit.Rows("2007-03-28 22:06:26"))
	tk.MustQuery(`select DATE_ADD('2007-03-28 22:08:28',INTERVAL -2.2 YEAR_MONTH);`).Check(
		testkit.Rows("2005-01-28 22:08:28"))
	tk.MustQuery(`select DATE_ADD('2007-03-28 22:08:28',INTERVAL -2.2 DAY_HOUR);`).Check(
		testkit.Rows("2007-03-26 20:08:28"))
	tk.MustQuery(`select DATE_ADD('2007-03-28 22:08:28',INTERVAL -2.2 DAY_MINUTE);`).Check(
		testkit.Rows("2007-03-28 20:06:28"))
	tk.MustQuery(`select DATE_ADD('2007-03-28 22:08:28',INTERVAL -2.2 DAY_SECOND);`).Check(
		testkit.Rows("2007-03-28 22:06:26"))
	tk.MustQuery(`select DATE_ADD('2007-03-28 22:08:28',INTERVAL -2.2 HOUR_SECOND);`).Check(
		testkit.Rows("2007-03-28 22:06:26"))
	//	tk.MustQuery(`select DATE_ADD('2007-03-28 22:08:28',INTERVAL -2.2 SECOND);`).Check(
	//		testkit.Rows("2007-03-28 22:08:25.800000"))
	tk.MustQuery(`select DATE_ADD('2007-03-28 22:08:28',INTERVAL -2.2 YEAR);`).Check(
		testkit.Rows("2005-03-28 22:08:28"))
	tk.MustQuery(`select DATE_ADD('2007-03-28 22:08:28',INTERVAL -2.2 QUARTER);`).Check(
		testkit.Rows("2006-09-28 22:08:28"))
	tk.MustQuery(`select DATE_ADD('2007-03-28 22:08:28',INTERVAL -2.2 MONTH);`).Check(
		testkit.Rows("2007-01-28 22:08:28"))
	tk.MustQuery(`select DATE_ADD('2007-03-28 22:08:28',INTERVAL -2.2 WEEK);`).Check(
		testkit.Rows("2007-03-14 22:08:28"))
	tk.MustQuery(`select DATE_ADD('2007-03-28 22:08:28',INTERVAL -2.2 DAY);`).Check(
		testkit.Rows("2007-03-26 22:08:28"))
	tk.MustQuery(`select DATE_ADD('2007-03-28 22:08:28',INTERVAL -2.2 HOUR);`).Check(
		testkit.Rows("2007-03-28 20:08:28"))
	tk.MustQuery(`select DATE_ADD('2007-03-28 22:08:28',INTERVAL -2.2 MINUTE);`).Check(
		testkit.Rows("2007-03-28 22:06:28"))
	tk.MustQuery(`select DATE_ADD('2007-03-28 22:08:28',INTERVAL -2.2 MICROSECOND);`).Check(
		testkit.Rows("2007-03-28 22:08:27.999998"))
	tk.MustQuery(`select DATE_ADD('2007-03-28 22:08:28',INTERVAL "-2.2" HOUR_MINUTE);`).Check(
		testkit.Rows("2007-03-28 20:06:28"))
	tk.MustQuery(`select DATE_ADD('2007-03-28 22:08:28',INTERVAL "-2.2" MINUTE_SECOND);`).Check(
		testkit.Rows("2007-03-28 22:06:26"))
	tk.MustQuery(`select DATE_ADD('2007-03-28 22:08:28',INTERVAL "-2.2" YEAR_MONTH);`).Check(
		testkit.Rows("2005-01-28 22:08:28"))
	tk.MustQuery(`select DATE_ADD('2007-03-28 22:08:28',INTERVAL "-2.2" DAY_HOUR);`).Check(
		testkit.Rows("2007-03-26 20:08:28"))
	tk.MustQuery(`select DATE_ADD('2007-03-28 22:08:28',INTERVAL "-2.2" DAY_MINUTE);`).Check(
		testkit.Rows("2007-03-28 20:06:28"))
	tk.MustQuery(`select DATE_ADD('2007-03-28 22:08:28',INTERVAL "-2.2" DAY_SECOND);`).Check(
		testkit.Rows("2007-03-28 22:06:26"))
	tk.MustQuery(`select DATE_ADD('2007-03-28 22:08:28',INTERVAL "-2.2" HOUR_SECOND);`).Check(
		testkit.Rows("2007-03-28 22:06:26"))
	tk.MustQuery(`select DATE_ADD('2007-03-28 22:08:28',INTERVAL "-2.2" SECOND);`).Check(
		testkit.Rows("2007-03-28 22:08:25.800000"))
	tk.MustQuery(`select DATE_ADD('2007-03-28 22:08:28',INTERVAL "-2.2" YEAR);`).Check(
		testkit.Rows("2005-03-28 22:08:28"))
	tk.MustQuery(`select DATE_ADD('2007-03-28 22:08:28',INTERVAL "-2.2" QUARTER);`).Check(
		testkit.Rows("2006-09-28 22:08:28"))
	tk.MustQuery(`select DATE_ADD('2007-03-28 22:08:28',INTERVAL "-2.2" MONTH);`).Check(
		testkit.Rows("2007-01-28 22:08:28"))
	tk.MustQuery(`select DATE_ADD('2007-03-28 22:08:28',INTERVAL "-2.2" WEEK);`).Check(
		testkit.Rows("2007-03-14 22:08:28"))
	tk.MustQuery(`select DATE_ADD('2007-03-28 22:08:28',INTERVAL "-2.2" DAY);`).Check(
		testkit.Rows("2007-03-26 22:08:28"))
	tk.MustQuery(`select DATE_ADD('2007-03-28 22:08:28',INTERVAL "-2.2" HOUR);`).Check(
		testkit.Rows("2007-03-28 20:08:28"))
	tk.MustQuery(`select DATE_ADD('2007-03-28 22:08:28',INTERVAL "-2.2" MINUTE);`).Check(
		testkit.Rows("2007-03-28 22:06:28"))
	tk.MustQuery(`select DATE_ADD('2007-03-28 22:08:28',INTERVAL "-2.2" MICROSECOND);`).Check(
		testkit.Rows("2007-03-28 22:08:27.999998"))
	tk.MustQuery(`select DATE_ADD('2007-03-28 22:08:28',INTERVAL "-2.-2" HOUR_MINUTE);`).Check(
		testkit.Rows("2007-03-28 20:06:28"))
	tk.MustQuery(`select DATE_ADD('2007-03-28 22:08:28',INTERVAL "-2.-2" MINUTE_SECOND);`).Check(
		testkit.Rows("2007-03-28 22:06:26"))
	tk.MustQuery(`select DATE_ADD('2007-03-28 22:08:28',INTERVAL "-2.-2" YEAR_MONTH);`).Check(
		testkit.Rows("2005-01-28 22:08:28"))
	tk.MustQuery(`select DATE_ADD('2007-03-28 22:08:28',INTERVAL "-2.-2" DAY_HOUR);`).Check(
		testkit.Rows("2007-03-26 20:08:28"))
	tk.MustQuery(`select DATE_ADD('2007-03-28 22:08:28',INTERVAL "-2.-2" DAY_MINUTE);`).Check(
		testkit.Rows("2007-03-28 20:06:28"))
	tk.MustQuery(`select DATE_ADD('2007-03-28 22:08:28',INTERVAL "-2.-2" DAY_SECOND);`).Check(
		testkit.Rows("2007-03-28 22:06:26"))
	tk.MustQuery(`select DATE_ADD('2007-03-28 22:08:28',INTERVAL "-2.-2" HOUR_SECOND);`).Check(
		testkit.Rows("2007-03-28 22:06:26"))
	tk.MustQuery(`select DATE_ADD('2007-03-28 22:08:28',INTERVAL "-2.-2" SECOND);`).Check(
		testkit.Rows("2007-03-28 22:08:26"))
	tk.MustQuery(`select DATE_ADD('2007-03-28 22:08:28',INTERVAL "-2.+2" SECOND);`).Check(
		testkit.Rows("2007-03-28 22:08:26"))
	tk.MustQuery(`select DATE_ADD('2007-03-28 22:08:28',INTERVAL "-2.*2" SECOND);`).Check(
		testkit.Rows("2007-03-28 22:08:26"))
	tk.MustQuery(`select DATE_ADD('2007-03-28 22:08:28',INTERVAL "-2./2" SECOND);`).Check(
		testkit.Rows("2007-03-28 22:08:26"))
	tk.MustQuery(`select DATE_ADD('2007-03-28 22:08:28',INTERVAL "-2.a2" SECOND);`).Check(
		testkit.Rows("2007-03-28 22:08:26"))
	tk.MustQuery(`select DATE_ADD('2007-03-28 22:08:28',INTERVAL "-2.-2" YEAR);`).Check(
		testkit.Rows("2005-03-28 22:08:28"))
	tk.MustQuery(`select DATE_ADD('2007-03-28 22:08:28',INTERVAL "-2.-2" QUARTER);`).Check(
		testkit.Rows("2006-09-28 22:08:28"))
	tk.MustQuery(`select DATE_ADD('2007-03-28 22:08:28',INTERVAL "-2.-2" MONTH);`).Check(
		testkit.Rows("2007-01-28 22:08:28"))
	tk.MustQuery(`select DATE_ADD('2007-03-28 22:08:28',INTERVAL "-2.-2" WEEK);`).Check(
		testkit.Rows("2007-03-14 22:08:28"))
	tk.MustQuery(`select DATE_ADD('2007-03-28 22:08:28',INTERVAL "-2.-2" DAY);`).Check(
		testkit.Rows("2007-03-26 22:08:28"))
	tk.MustQuery(`select DATE_ADD('2007-03-28 22:08:28',INTERVAL "-2.-2" HOUR);`).Check(
		testkit.Rows("2007-03-28 20:08:28"))
	tk.MustQuery(`select DATE_ADD('2007-03-28 22:08:28',INTERVAL "-2.-2" MINUTE);`).Check(
		testkit.Rows("2007-03-28 22:06:28"))
	tk.MustQuery(`select DATE_ADD('2007-03-28 22:08:28',INTERVAL "-2.-2" MICROSECOND);`).Check(
		testkit.Rows("2007-03-28 22:08:27.999998"))
}

func (s *testIntegrationSuite) TestFuncCaseWithLeftJoin(c *C) {
	tk := testkit.NewTestKitWithInit(c, s.store)

	tk.MustExec("create table kankan1(id int, name text)")
	tk.MustExec("insert into kankan1 values(1, 'a')")
	tk.MustExec("insert into kankan1 values(2, 'a')")

	tk.MustExec("create table kankan2(id int, h1 text)")
	tk.MustExec("insert into kankan2 values(2, 'z')")

	tk.MustQuery("select t1.id from kankan1 t1 left join kankan2 t2 on t1.id = t2.id where (case  when t1.name='b' then 'case2' when t1.name='a' then 'case1' else NULL end) = 'case1' order by t1.id").Check(testkit.Rows("1", "2"))
}

func (s *testIntegrationSuite) TestIssue11594(c *C) {
	tk := testkit.NewTestKit(c, s.store)
	tk.MustExec("use test")
	tk.MustExec(`drop table if exists t1;`)
	tk.MustExec("CREATE TABLE t1 (v bigint(20) UNSIGNED NOT NULL);")
	tk.MustExec("INSERT INTO t1 VALUES (1), (2);")
	tk.MustQuery("SELECT SUM(IF(v > 1, v, -v)) FROM t1;").Check(testkit.Rows("1"))
	tk.MustQuery("SELECT sum(IFNULL(cast(null+rand() as unsigned), -v)) FROM t1;").Check(testkit.Rows("-3"))
	tk.MustQuery("SELECT sum(COALESCE(cast(null+rand() as unsigned), -v)) FROM t1;").Check(testkit.Rows("-3"))
	tk.MustQuery("SELECT sum(COALESCE(cast(null+rand() as unsigned), v)) FROM t1;").Check(testkit.Rows("3"))
}

func (s *testIntegrationSuite) TestDefEnableVectorizedEvaluation(c *C) {
	tk := testkit.NewTestKit(c, s.store)
	tk.MustExec("use mysql")
	tk.MustQuery(`select @@tidb_enable_vectorized_expression`).Check(testkit.Rows("1"))
}

func (s *testIntegrationSuite) TestIssue11309And11319(c *C) {
	tk := testkit.NewTestKit(c, s.store)
	tk.MustExec("use test")
	tk.MustExec(`drop table if exists t;`)
	tk.MustExec(`CREATE TABLE t (a decimal(6,3),b double(6,3),c float(6,3));`)
	tk.MustExec(`INSERT INTO t VALUES (1.100,1.100,1.100);`)
	tk.MustQuery(`SELECT DATE_ADD('2003-11-18 07:25:13',INTERVAL a MINUTE_SECOND) FROM t`).Check(testkit.Rows(`2003-11-18 07:27:53`))
	tk.MustQuery(`SELECT DATE_ADD('2003-11-18 07:25:13',INTERVAL b MINUTE_SECOND) FROM t`).Check(testkit.Rows(`2003-11-18 07:27:53`))
	tk.MustQuery(`SELECT DATE_ADD('2003-11-18 07:25:13',INTERVAL c MINUTE_SECOND) FROM t`).Check(testkit.Rows(`2003-11-18 07:27:53`))
	tk.MustExec(`drop table if exists t;`)
	tk.MustExec(`CREATE TABLE t (a decimal(11,7),b double(11,7),c float(11,7));`)
	tk.MustExec(`INSERT INTO t VALUES (123.9999999,123.9999999,123.9999999),(-123.9999999,-123.9999999,-123.9999999);`)
	tk.MustQuery(`SELECT DATE_ADD('2003-11-18 07:25:13',INTERVAL a MINUTE_SECOND) FROM t`).Check(testkit.Rows(`2004-03-13 03:14:52`, `2003-07-25 11:35:34`))
	tk.MustQuery(`SELECT DATE_ADD('2003-11-18 07:25:13',INTERVAL b MINUTE_SECOND) FROM t`).Check(testkit.Rows(`2004-03-13 03:14:52`, `2003-07-25 11:35:34`))
	tk.MustQuery(`SELECT DATE_ADD('2003-11-18 07:25:13',INTERVAL c MINUTE_SECOND) FROM t`).Check(testkit.Rows(`2003-11-18 09:29:13`, `2003-11-18 05:21:13`))
	tk.MustExec(`drop table if exists t;`)

	// for https://github.com/pingcap/tidb/issues/11319
	tk.MustQuery(`SELECT DATE_ADD('2007-03-28 22:08:28',INTERVAL -2.2 MINUTE_MICROSECOND)`).Check(testkit.Rows("2007-03-28 22:08:25.800000"))
	tk.MustQuery(`SELECT DATE_ADD('2007-03-28 22:08:28',INTERVAL -2.2 SECOND_MICROSECOND)`).Check(testkit.Rows("2007-03-28 22:08:25.800000"))
	tk.MustQuery(`SELECT DATE_ADD('2007-03-28 22:08:28',INTERVAL -2.2 HOUR_MICROSECOND)`).Check(testkit.Rows("2007-03-28 22:08:25.800000"))
	tk.MustQuery(`SELECT DATE_ADD('2007-03-28 22:08:28',INTERVAL -2.2 DAY_MICROSECOND)`).Check(testkit.Rows("2007-03-28 22:08:25.800000"))
	tk.MustQuery(`SELECT DATE_ADD('2007-03-28 22:08:28',INTERVAL -2.2 SECOND)`).Check(testkit.Rows("2007-03-28 22:08:25.800000"))
	tk.MustQuery(`SELECT DATE_ADD('2007-03-28 22:08:28',INTERVAL -2.2 HOUR_SECOND)`).Check(testkit.Rows("2007-03-28 22:06:26"))
	tk.MustQuery(`SELECT DATE_ADD('2007-03-28 22:08:28',INTERVAL -2.2 DAY_SECOND)`).Check(testkit.Rows("2007-03-28 22:06:26"))
	tk.MustQuery(`SELECT DATE_ADD('2007-03-28 22:08:28',INTERVAL -2.2 MINUTE_SECOND)`).Check(testkit.Rows("2007-03-28 22:06:26"))
	tk.MustQuery(`SELECT DATE_ADD('2007-03-28 22:08:28',INTERVAL -2.2 MINUTE)`).Check(testkit.Rows("2007-03-28 22:06:28"))
	tk.MustQuery(`SELECT DATE_ADD('2007-03-28 22:08:28',INTERVAL -2.2 DAY_MINUTE)`).Check(testkit.Rows("2007-03-28 20:06:28"))
	tk.MustQuery(`SELECT DATE_ADD('2007-03-28 22:08:28',INTERVAL -2.2 HOUR_MINUTE)`).Check(testkit.Rows("2007-03-28 20:06:28"))
	tk.MustQuery(`SELECT DATE_ADD('2007-03-28 22:08:28',INTERVAL -2.2 DAY_HOUR)`).Check(testkit.Rows("2007-03-26 20:08:28"))
	tk.MustQuery(`SELECT DATE_ADD('2007-03-28 22:08:28',INTERVAL -2.2 YEAR_MONTH)`).Check(testkit.Rows("2005-01-28 22:08:28"))

	tk.MustQuery(`SELECT DATE_ADD('2007-03-28 22:08:28',INTERVAL 2.2 MINUTE_MICROSECOND)`).Check(testkit.Rows("2007-03-28 22:08:30.200000"))
	tk.MustQuery(`SELECT DATE_ADD('2007-03-28 22:08:28',INTERVAL 2.2 SECOND_MICROSECOND)`).Check(testkit.Rows("2007-03-28 22:08:30.200000"))
	tk.MustQuery(`SELECT DATE_ADD('2007-03-28 22:08:28',INTERVAL 2.2 HOUR_MICROSECOND)`).Check(testkit.Rows("2007-03-28 22:08:30.200000"))
	tk.MustQuery(`SELECT DATE_ADD('2007-03-28 22:08:28',INTERVAL 2.2 DAY_MICROSECOND)`).Check(testkit.Rows("2007-03-28 22:08:30.200000"))
	tk.MustQuery(`SELECT DATE_ADD('2007-03-28 22:08:28',INTERVAL 2.2 SECOND)`).Check(testkit.Rows("2007-03-28 22:08:30.200000"))
	tk.MustQuery(`SELECT DATE_ADD('2007-03-28 22:08:28',INTERVAL 2.2 HOUR_SECOND)`).Check(testkit.Rows("2007-03-28 22:10:30"))
	tk.MustQuery(`SELECT DATE_ADD('2007-03-28 22:08:28',INTERVAL 2.2 DAY_SECOND)`).Check(testkit.Rows("2007-03-28 22:10:30"))
	tk.MustQuery(`SELECT DATE_ADD('2007-03-28 22:08:28',INTERVAL 2.2 MINUTE_SECOND)`).Check(testkit.Rows("2007-03-28 22:10:30"))
	tk.MustQuery(`SELECT DATE_ADD('2007-03-28 22:08:28',INTERVAL 2.2 MINUTE)`).Check(testkit.Rows("2007-03-28 22:10:28"))
	tk.MustQuery(`SELECT DATE_ADD('2007-03-28 22:08:28',INTERVAL 2.2 DAY_MINUTE)`).Check(testkit.Rows("2007-03-29 00:10:28"))
	tk.MustQuery(`SELECT DATE_ADD('2007-03-28 22:08:28',INTERVAL 2.2 HOUR_MINUTE)`).Check(testkit.Rows("2007-03-29 00:10:28"))
	tk.MustQuery(`SELECT DATE_ADD('2007-03-28 22:08:28',INTERVAL 2.2 DAY_HOUR)`).Check(testkit.Rows("2007-03-31 00:08:28"))
	tk.MustQuery(`SELECT DATE_ADD('2007-03-28 22:08:28',INTERVAL 2.2 YEAR_MONTH)`).Check(testkit.Rows("2009-05-28 22:08:28"))
}

func (s *testIntegrationSuite) TestIssue12301(c *C) {
	tk := testkit.NewTestKit(c, s.store)
	tk.MustExec("use test")
	tk.MustExec("create table t (d decimal(19, 0), i bigint(11))")
	tk.MustExec("insert into t values (123456789012, 123456789012)")
	tk.MustQuery("select * from t where d = i").Check(testkit.Rows("123456789012 123456789012"))
}

func (s *testIntegrationSerialSuite) TestIssue15315(c *C) {
	tk := testkit.NewTestKit(c, s.store)
	tk.MustExec("use test")
	tk.MustQuery("select '0-3261554956'+0.0").Check(testkit.Rows("0"))
	tk.MustQuery("select cast('0-1234' as real)").Check(testkit.Rows("0"))
}

func (s *testIntegrationSuite) TestNotExistFunc(c *C) {
	tk := testkit.NewTestKit(c, s.store)

	// current db is empty
	_, err := tk.Exec("SELECT xxx(1)")
	c.Assert(err.Error(), Equals, "[planner:1046]No database selected")

	_, err = tk.Exec("SELECT yyy()")
	c.Assert(err.Error(), Equals, "[planner:1046]No database selected")

	// current db is not empty
	tk.MustExec("use test")
	_, err = tk.Exec("SELECT xxx(1)")
	c.Assert(err.Error(), Equals, "[expression:1305]FUNCTION test.xxx does not exist")

	_, err = tk.Exec("SELECT yyy()")
	c.Assert(err.Error(), Equals, "[expression:1305]FUNCTION test.yyy does not exist")

	tk.MustExec("use test")
	_, err = tk.Exec("SELECT timestampliteral(rand())")
	c.Assert(err.Error(), Equals, "[expression:1305]FUNCTION test.timestampliteral does not exist")

}

func (s *testIntegrationSuite) TestDecodetoChunkReuse(c *C) {
	tk := testkit.NewTestKitWithInit(c, s.store)
	tk.MustExec("create table chk (a int,b varchar(20))")
	for i := 0; i < 200; i++ {
		if i%5 == 0 {
			tk.MustExec(fmt.Sprintf("insert chk values (NULL,NULL)"))
			continue
		}
		tk.MustExec(fmt.Sprintf("insert chk values (%d,'%s')", i, strconv.Itoa(i)))
	}

	tk.Se.GetSessionVars().DistSQLScanConcurrency = 1
	tk.MustExec("set tidb_init_chunk_size = 2")
	tk.MustExec("set tidb_max_chunk_size = 32")
	defer func() {
		tk.MustExec(fmt.Sprintf("set tidb_init_chunk_size = %d", variable.DefInitChunkSize))
		tk.MustExec(fmt.Sprintf("set tidb_max_chunk_size = %d", variable.DefMaxChunkSize))
	}()
	rs, err := tk.Exec("select * from chk")
	c.Assert(err, IsNil)
	req := rs.NewChunk()
	var count int
	for {
		err = rs.Next(context.TODO(), req)
		c.Assert(err, IsNil)
		numRows := req.NumRows()
		if numRows == 0 {
			break
		}
		for i := 0; i < numRows; i++ {
			if count%5 == 0 {
				c.Assert(req.GetRow(i).IsNull(0), Equals, true)
				c.Assert(req.GetRow(i).IsNull(1), Equals, true)
			} else {
				c.Assert(req.GetRow(i).IsNull(0), Equals, false)
				c.Assert(req.GetRow(i).IsNull(1), Equals, false)
				c.Assert(req.GetRow(i).GetInt64(0), Equals, int64(count))
				c.Assert(req.GetRow(i).GetString(1), Equals, strconv.Itoa(count))
			}
			count++
		}
	}
	c.Assert(count, Equals, 200)
	rs.Close()
}

func (s *testIntegrationSuite) TestInMeetsPrepareAndExecute(c *C) {
	tk := testkit.NewTestKitWithInit(c, s.store)
	tk.MustExec("prepare pr1 from 'select ? in (1,?,?)'")
	tk.MustExec("set @a=1, @b=2, @c=3")
	tk.MustQuery("execute pr1 using @a,@b,@c").Check(testkit.Rows("1"))

	tk.MustExec("prepare pr2 from 'select 3 in (1,?,?)'")
	tk.MustExec("set @a=2, @b=3")
	tk.MustQuery("execute pr2 using @a,@b").Check(testkit.Rows("1"))

	tk.MustExec("prepare pr3 from 'select ? in (1,2,3)'")
	tk.MustExec("set @a=4")
	tk.MustQuery("execute pr3 using @a").Check(testkit.Rows("0"))

	tk.MustExec("prepare pr4 from 'select ? in (?,?,?)'")
	tk.MustExec("set @a=1, @b=2, @c=3, @d=4")
	tk.MustQuery("execute pr4 using @a,@b,@c,@d").Check(testkit.Rows("0"))
}

func (s *testIntegrationSuite) TestCastStrToInt(c *C) {
	tk := testkit.NewTestKitWithInit(c, s.store)
	cases := []struct {
		sql    string
		result int
	}{
		{"select cast('' as signed)", 0},
		{"select cast('12345abcde' as signed)", 12345},
		{"select cast('123e456' as signed)", 123},
		{"select cast('-12345abcde' as signed)", -12345},
		{"select cast('-123e456' as signed)", -123},
	}
	for _, ca := range cases {
		tk.Se.GetSessionVars().StmtCtx.SetWarnings(nil)
		tk.MustQuery(ca.sql).Check(testkit.Rows(fmt.Sprintf("%v", ca.result)))
		c.Assert(terror.ErrorEqual(tk.Se.GetSessionVars().StmtCtx.GetWarnings()[0].Err, types.ErrTruncatedWrongVal), IsTrue)
	}
}

func (s *testIntegrationSerialSuite) TestIssue16205(c *C) {
	tk := testkit.NewTestKit(c, s.store)
	orgEnable := plannercore.PreparedPlanCacheEnabled()
	defer func() {
		plannercore.SetPreparedPlanCache(orgEnable)
	}()
	plannercore.SetPreparedPlanCache(true)
	var err error
	tk.Se, err = session.CreateSession4TestWithOpt(s.store, &session.Opt{
		PreparedPlanCache: kvcache.NewSimpleLRUCache(100, 0.1, math.MaxUint64),
	})
	c.Assert(err, IsNil)

	tk.MustExec("use test")
	tk.MustExec("prepare stmt from 'select random_bytes(3)'")
	rows1 := tk.MustQuery("execute stmt").Rows()
	c.Assert(len(rows1), Equals, 1)
	rows2 := tk.MustQuery("execute stmt").Rows()
	c.Assert(len(rows2), Equals, 1)
	c.Assert(rows1[0][0].(string), Not(Equals), rows2[0][0].(string))
}

func (s *testIntegrationSerialSuite) TestRowCountPlanCache(c *C) {
	tk := testkit.NewTestKit(c, s.store)
	orgEnable := plannercore.PreparedPlanCacheEnabled()
	defer func() {
		plannercore.SetPreparedPlanCache(orgEnable)
	}()
	plannercore.SetPreparedPlanCache(true)
	var err error
	tk.Se, err = session.CreateSession4TestWithOpt(s.store, &session.Opt{
		PreparedPlanCache: kvcache.NewSimpleLRUCache(100, 0.1, math.MaxUint64),
	})
	c.Assert(err, IsNil)

	tk.MustExec("use test")
	tk.MustExec("drop table if exists t")
	tk.MustExec("create table t(a int auto_increment primary key)")
	tk.MustExec("prepare stmt from 'select row_count()';")
	tk.MustExec("insert into t values()")
	res := tk.MustQuery("execute stmt").Rows()
	c.Assert(len(res), Equals, 1)
	c.Assert(res[0][0], Equals, "1")
	tk.MustExec("insert into t values(),(),()")
	res = tk.MustQuery("execute stmt").Rows()
	c.Assert(len(res), Equals, 1)
	c.Assert(res[0][0], Equals, "3")
}

func (s *testIntegrationSuite) TestValuesForBinaryLiteral(c *C) {
	// See issue #15310
	tk := testkit.NewTestKit(c, s.store)
	tk.MustExec("use test;")
	tk.MustExec("create table testValuesBinary(id int primary key auto_increment, a bit(1));")
	tk.MustExec("insert into testValuesBinary values(1,1);")
	err := tk.ExecToErr("insert into testValuesBinary values(1,1) on duplicate key update id = values(id),a = values(a);")
	c.Assert(err, IsNil)
	tk.MustQuery("select a=0 from testValuesBinary;").Check(testkit.Rows("0"))
	err = tk.ExecToErr("insert into testValuesBinary values(1,0) on duplicate key update id = values(id),a = values(a);")
	c.Assert(err, IsNil)
	tk.MustQuery("select a=0 from testValuesBinary;").Check(testkit.Rows("1"))
	tk.MustExec("drop table testValuesBinary;")
}

func (s *testIntegrationSuite) TestIssue14159(c *C) {
	tk := testkit.NewTestKitWithInit(c, s.store)
	tk.MustExec("DROP TABLE IF EXISTS t")
	tk.MustExec("CREATE TABLE t (v VARCHAR(100))")
	tk.MustExec("INSERT INTO t VALUES ('3289742893213123732904809')")
	tk.MustQuery("SELECT * FROM t WHERE v").Check(testkit.Rows("3289742893213123732904809"))
}

func (s *testIntegrationSuite) TestIssue14146(c *C) {
	tk := testkit.NewTestKit(c, s.store)
	tk.MustExec("use test")
	tk.MustExec("create table tt(a varchar(10))")
	tk.MustExec("insert into tt values(NULL)")
	tk.MustExec("analyze table tt;")
	tk.MustQuery("select * from tt").Check(testkit.Rows("<nil>"))
}

func (s *testIntegrationSerialSuite) TestCacheRegexpr(c *C) {
	tk := testkit.NewTestKit(c, s.store)
	orgEnable := plannercore.PreparedPlanCacheEnabled()
	defer func() {
		plannercore.SetPreparedPlanCache(orgEnable)
	}()
	plannercore.SetPreparedPlanCache(true)
	var err error
	tk.Se, err = session.CreateSession4TestWithOpt(s.store, &session.Opt{
		PreparedPlanCache: kvcache.NewSimpleLRUCache(100, 0.1, math.MaxUint64),
	})
	c.Assert(err, IsNil)

	tk.MustExec("use test")
	tk.MustExec("drop table if exists t1")
	tk.MustExec("create table t1 (a varchar(40))")
	tk.MustExec("insert into t1 values ('C1'),('R1')")
	tk.MustExec("prepare stmt1 from 'select a from t1 where a rlike ?'")
	tk.MustExec("set @a='^C.*'")
	tk.MustQuery("execute stmt1 using @a").Check(testkit.Rows("C1"))
	tk.MustExec("set @a='^R.*'")
	tk.MustQuery("execute stmt1 using @a").Check(testkit.Rows("R1"))
}

func (s *testIntegrationSerialSuite) TestCacheRefineArgs(c *C) {
	tk := testkit.NewTestKit(c, s.store)
	orgEnable := plannercore.PreparedPlanCacheEnabled()
	defer func() {
		plannercore.SetPreparedPlanCache(orgEnable)
	}()
	plannercore.SetPreparedPlanCache(true)
	var err error
	tk.Se, err = session.CreateSession4TestWithOpt(s.store, &session.Opt{
		PreparedPlanCache: kvcache.NewSimpleLRUCache(100, 0.1, math.MaxUint64),
	})
	c.Assert(err, IsNil)

	tk.MustExec("use test")
	tk.MustExec("drop table if exists t")
	tk.MustExec("create table t(col_int int)")
	tk.MustExec("insert into t values(null)")
	tk.MustExec("prepare stmt from 'SELECT ((col_int is true) = ?) AS res FROM t'")
	tk.MustExec("set @p0='0.8'")
	tk.MustQuery("execute stmt using @p0").Check(testkit.Rows("0"))
	tk.MustExec("set @p0='0'")
	tk.MustQuery("execute stmt using @p0").Check(testkit.Rows("1"))

	tk.MustExec("delete from t")
	tk.MustExec("insert into t values(1)")
	tk.MustExec("prepare stmt from 'SELECT col_int < ? FROM t'")
	tk.MustExec("set @p0='-184467440737095516167.1'")
	tk.MustQuery("execute stmt using @p0").Check(testkit.Rows("0"))
}

func (s *testIntegrationSuite) TestOrderByFuncPlanCache(c *C) {
	tk := testkit.NewTestKit(c, s.store)
	orgEnable := plannercore.PreparedPlanCacheEnabled()
	defer func() {
		plannercore.SetPreparedPlanCache(orgEnable)
	}()
	plannercore.SetPreparedPlanCache(true)
	var err error
	tk.Se, err = session.CreateSession4TestWithOpt(s.store, &session.Opt{
		PreparedPlanCache: kvcache.NewSimpleLRUCache(100, 0.1, math.MaxUint64),
	})
	c.Assert(err, IsNil)

	tk.MustExec("use test")
	tk.MustExec("drop table if exists t")
	tk.MustExec("create table t(a int)")
	tk.MustExec("prepare stmt from 'SELECT * FROM t order by rand()'")
	tk.MustQuery("execute stmt").Check(testkit.Rows())
	tk.MustExec("prepare stmt from 'SELECT * FROM t order by now()'")
	tk.MustQuery("execute stmt").Check(testkit.Rows())
}

func (s *testIntegrationSuite) TestSelectLimitPlanCache(c *C) {
	tk := testkit.NewTestKit(c, s.store)
	orgEnable := plannercore.PreparedPlanCacheEnabled()
	defer func() {
		plannercore.SetPreparedPlanCache(orgEnable)
	}()
	plannercore.SetPreparedPlanCache(true)
	var err error
	tk.Se, err = session.CreateSession4TestWithOpt(s.store, &session.Opt{
		PreparedPlanCache: kvcache.NewSimpleLRUCache(100, 0.1, math.MaxUint64),
	})
	c.Assert(err, IsNil)

	tk.MustExec("use test")
	tk.MustExec("drop table if exists t")
	tk.MustExec("create table t(a int)")
	tk.MustExec("insert into t values(1), (2), (3)")
	tk.MustExec("set @@session.sql_select_limit = 1")
	tk.MustExec("prepare stmt from 'SELECT * FROM t'")
	tk.MustQuery("execute stmt").Check(testkit.Rows("1"))
	tk.MustExec("set @@session.sql_select_limit = default")
	tk.MustQuery("execute stmt").Check(testkit.Rows("1", "2", "3"))
	tk.MustExec("set @@session.sql_select_limit = 2")
	tk.MustQuery("execute stmt").Check(testkit.Rows("1", "2"))
	tk.MustExec("set @@session.sql_select_limit = 1")
	tk.MustQuery("execute stmt").Check(testkit.Rows("1"))
	tk.MustExec("set @@session.sql_select_limit = default")
	tk.MustQuery("execute stmt").Check(testkit.Rows("1", "2", "3"))
	tk.MustExec("set @@session.sql_select_limit = 2")
	tk.MustQuery("execute stmt").Check(testkit.Rows("1", "2"))
}

func (s *testIntegrationSuite) TestCollation(c *C) {
	tk := testkit.NewTestKit(c, s.store)
	tk.MustExec("use test")
	tk.MustExec("drop table if exists t")
	tk.MustExec("create table t (utf8_bin_c varchar(10) charset utf8 collate utf8_bin, utf8_gen_c varchar(10) charset utf8 collate utf8_general_ci, bin_c binary, num_c int, " +
		"abin char collate ascii_bin, lbin char collate latin1_bin, u4bin char collate utf8mb4_bin, u4ci char collate utf8mb4_general_ci)")
	tk.MustExec("insert into t values ('a', 'b', 'c', 4, 'a', 'a', 'a', 'a')")
	tk.MustQuery("select collation(null)").Check(testkit.Rows("binary"))
	tk.MustQuery("select collation(2)").Check(testkit.Rows("binary"))
	tk.MustQuery("select collation(2 + 'a')").Check(testkit.Rows("binary"))
	tk.MustQuery("select collation(2 + utf8_gen_c) from t").Check(testkit.Rows("binary"))
	tk.MustQuery("select collation(2 + utf8_bin_c) from t").Check(testkit.Rows("binary"))
	tk.MustQuery("select collation(concat(utf8_bin_c, 2)) from t").Check(testkit.Rows("utf8_bin"))
	tk.MustQuery("select collation(concat(utf8_gen_c, 'abc')) from t").Check(testkit.Rows("utf8_general_ci"))
	tk.MustQuery("select collation(concat(utf8_gen_c, null)) from t").Check(testkit.Rows("utf8_general_ci"))
	tk.MustQuery("select collation(concat(utf8_gen_c, num_c)) from t").Check(testkit.Rows("utf8_general_ci"))
	tk.MustQuery("select collation(concat(utf8_bin_c, utf8_gen_c)) from t").Check(testkit.Rows("utf8_bin"))
	tk.MustQuery("select collation(upper(utf8_bin_c)) from t").Check(testkit.Rows("utf8_bin"))
	tk.MustQuery("select collation(upper(utf8_gen_c)) from t").Check(testkit.Rows("utf8_general_ci"))
	tk.MustQuery("select collation(upper(bin_c)) from t").Check(testkit.Rows("binary"))
	tk.MustQuery("select collation(concat(abin, bin_c)) from t").Check(testkit.Rows("binary"))
	tk.MustQuery("select collation(concat(lbin, bin_c)) from t").Check(testkit.Rows("binary"))
	tk.MustQuery("select collation(concat(utf8_bin_c, bin_c)) from t").Check(testkit.Rows("binary"))
	tk.MustQuery("select collation(concat(utf8_gen_c, bin_c)) from t").Check(testkit.Rows("binary"))
	tk.MustQuery("select collation(concat(u4bin, bin_c)) from t").Check(testkit.Rows("binary"))
	tk.MustQuery("select collation(concat(u4ci, bin_c)) from t").Check(testkit.Rows("binary"))
	tk.MustQuery("select collation(concat(abin, u4bin)) from t").Check(testkit.Rows("utf8mb4_bin"))
	tk.MustQuery("select collation(concat(lbin, u4bin)) from t").Check(testkit.Rows("utf8mb4_bin"))
	tk.MustQuery("select collation(concat(utf8_bin_c, u4bin)) from t").Check(testkit.Rows("utf8mb4_bin"))
	tk.MustQuery("select collation(concat(utf8_gen_c, u4bin)) from t").Check(testkit.Rows("utf8mb4_bin"))
	tk.MustQuery("select collation(concat(u4ci, u4bin)) from t").Check(testkit.Rows("utf8mb4_bin"))
	tk.MustQuery("select collation(concat(abin, u4ci)) from t").Check(testkit.Rows("utf8mb4_general_ci"))
	tk.MustQuery("select collation(concat(lbin, u4ci)) from t").Check(testkit.Rows("utf8mb4_general_ci"))
	tk.MustQuery("select collation(concat(utf8_bin_c, u4ci)) from t").Check(testkit.Rows("utf8mb4_general_ci"))
	tk.MustQuery("select collation(concat(utf8_gen_c, u4ci)) from t").Check(testkit.Rows("utf8mb4_general_ci"))
	tk.MustQuery("select collation(concat(abin, utf8_bin_c)) from t").Check(testkit.Rows("utf8_bin"))
	tk.MustQuery("select collation(concat(lbin, utf8_bin_c)) from t").Check(testkit.Rows("utf8_bin"))
	tk.MustQuery("select collation(concat(utf8_gen_c, utf8_bin_c)) from t").Check(testkit.Rows("utf8_bin"))
	tk.MustQuery("select collation(concat(abin, utf8_gen_c)) from t").Check(testkit.Rows("utf8_general_ci"))
	tk.MustQuery("select collation(concat(lbin, utf8_gen_c)) from t").Check(testkit.Rows("utf8_general_ci"))
	tk.MustQuery("select collation(concat(abin, lbin)) from t").Check(testkit.Rows("latin1_bin"))

	tk.MustExec("set names utf8mb4 collate utf8mb4_bin")
	tk.MustQuery("select collation('a')").Check(testkit.Rows("utf8mb4_bin"))
	tk.MustExec("set names utf8mb4 collate utf8mb4_general_ci")
	tk.MustQuery("select collation('a')").Check(testkit.Rows("utf8mb4_general_ci"))

	tk.MustExec("set names utf8mb4 collate utf8mb4_general_ci")
	tk.MustExec("set @test_collate_var = 'a'")
	tk.MustQuery("select collation(@test_collate_var)").Check(testkit.Rows("utf8mb4_general_ci"))
	tk.MustExec("set @test_collate_var = concat(\"a\", \"b\" collate utf8mb4_bin)")
	tk.MustQuery("select collation(@test_collate_var)").Check(testkit.Rows("utf8mb4_bin"))
}

func (s *testIntegrationSerialSuite) TestIssue18638(c *C) {
	collate.SetNewCollationEnabledForTest(true)
	defer collate.SetNewCollationEnabledForTest(false)

	tk := testkit.NewTestKit(c, s.store)
	tk.MustExec("use test")
	tk.MustExec("drop table if exists t")
	tk.MustExec("create table t(a varchar(10) collate utf8mb4_bin, b varchar(10) collate utf8mb4_general_ci);")
	tk.MustExec("insert into t (a, b) values ('a', 'A');")
	tk.MustQuery("select * from t t1, t t2 where t1.a = t2.b collate utf8mb4_general_ci;").Check(testkit.Rows("a A a A"))
	tk.MustQuery("select * from t t1 left join t t2 on t1.a = t2.b collate utf8mb4_general_ci;").Check(testkit.Rows("a A a A"))
}

func (s *testIntegrationSuite) TestCoercibility(c *C) {
	tk := testkit.NewTestKit(c, s.store)

	type testCase struct {
		expr   string
		result int
	}
	testFunc := func(cases []testCase, suffix string) {
		for _, tc := range cases {
			tk.MustQuery(fmt.Sprintf("select coercibility(%v) %v", tc.expr, suffix)).Check(testkit.Rows(fmt.Sprintf("%v", tc.result)))
		}
	}
	testFunc([]testCase{
		// constants
		{"1", 5}, {"null", 6}, {"'abc'", 4},
		// sys-constants
		{"version()", 3}, {"user()", 3}, {"database()", 3},
		{"current_role()", 3}, {"current_user()", 3},
		// scalar functions after constant folding
		{"1+null", 5}, {"null+'abcde'", 5}, {"concat(null, 'abcde')", 4},
		// non-deterministic functions
		{"rand()", 5}, {"now()", 5}, {"sysdate()", 5},
	}, "")

	tk.MustExec("use test")
	tk.MustExec("drop table if exists t")
	tk.MustExec("create table t (i int, r real, d datetime, t timestamp, c char(10), vc varchar(10), b binary(10), vb binary(10))")
	tk.MustExec("insert into t values (null, null, null, null, null, null, null, null)")
	testFunc([]testCase{
		{"i", 5}, {"r", 5}, {"d", 5}, {"t", 5},
		{"c", 2}, {"b", 2}, {"vb", 2}, {"vc", 2},
		{"i+r", 5}, {"i*r", 5}, {"cos(r)+sin(i)", 5}, {"d+2", 5},
		{"t*10", 5}, {"concat(c, vc)", 2}, {"replace(c, 'x', 'y')", 2},
	}, "from t")

	tk.MustQuery("SELECT COERCIBILITY(@straaa);").Check(testkit.Rows("2"))
}

func (s *testIntegrationSerialSuite) TestCacheConstEval(c *C) {
	tk := testkit.NewTestKit(c, s.store)
	orgEnable := plannercore.PreparedPlanCacheEnabled()
	defer func() {
		plannercore.SetPreparedPlanCache(orgEnable)
	}()
	plannercore.SetPreparedPlanCache(true)
	var err error
	tk.Se, err = session.CreateSession4TestWithOpt(s.store, &session.Opt{
		PreparedPlanCache: kvcache.NewSimpleLRUCache(100, 0.1, math.MaxUint64),
	})
	c.Assert(err, IsNil)

	tk.MustExec("use test")
	tk.MustExec("drop table if exists t")
	tk.MustExec("create table t(col_double double)")
	tk.MustExec("insert into t values (1)")
	tk.Se.GetSessionVars().EnableVectorizedExpression = false
	tk.MustExec("insert into mysql.expr_pushdown_blacklist values('cast', 'tikv,tiflash,tidb', 'for test')")
	tk.MustExec("admin reload expr_pushdown_blacklist")
	tk.MustExec("prepare stmt from 'SELECT * FROM (SELECT col_double AS c0 FROM t) t WHERE (ABS((REPEAT(?, ?) OR 5617780767323292672)) < LN(EXP(c0)) + (? ^ ?))'")
	tk.MustExec("set @a1 = 'JuvkBX7ykVux20zQlkwDK2DFelgn7'")
	tk.MustExec("set @a2 = 1")
	tk.MustExec("set @a3 = -112990.35179796701")
	tk.MustExec("set @a4 = 87997.92704840179")
	// Main purpose here is checking no error is reported. 1 is the result when plan cache is disabled, it is
	// incompatible with MySQL actually, update the result after fixing it.
	tk.MustQuery("execute stmt using @a1, @a2, @a3, @a4").Check(testkit.Rows("1"))
	tk.Se.GetSessionVars().EnableVectorizedExpression = true
	tk.MustExec("delete from mysql.expr_pushdown_blacklist where name = 'cast' and store_type = 'tikv,tiflash,tidb' and reason = 'for test'")
	tk.MustExec("admin reload expr_pushdown_blacklist")
}

func (s *testIntegrationSerialSuite) TestCollationBasic(c *C) {
	tk := testkit.NewTestKit(c, s.store)
	collate.SetNewCollationEnabledForTest(true)
	defer collate.SetNewCollationEnabledForTest(false)
	tk.MustExec("use test")
	tk.MustExec("create table t_ci(a varchar(10) collate utf8mb4_general_ci, unique key(a))")
	tk.MustExec("insert into t_ci values ('a')")
	tk.MustQuery("select * from t_ci").Check(testkit.Rows("a"))
	tk.MustQuery("select * from t_ci").Check(testkit.Rows("a"))
	tk.MustQuery("select * from t_ci where a='a'").Check(testkit.Rows("a"))
	tk.MustQuery("select * from t_ci where a='A'").Check(testkit.Rows("a"))
	tk.MustQuery("select * from t_ci where a='a   '").Check(testkit.Rows("a"))
	tk.MustQuery("select * from t_ci where a='a                    '").Check(testkit.Rows("a"))

	tk.MustExec("drop table if exists t")
	tk.MustExec("create table t(c set('A', 'B') collate utf8mb4_general_ci);")
	tk.MustExec("insert into t values('a');")
	tk.MustExec("insert into t values('B');")
	tk.MustQuery("select c from t where c = 'a';").Check(testkit.Rows("A"))
	tk.MustQuery("select c from t where c = 'A';").Check(testkit.Rows("A"))
	tk.MustQuery("select c from t where c = 'b';").Check(testkit.Rows("B"))
	tk.MustQuery("select c from t where c = 'B';").Check(testkit.Rows("B"))
}

func (s *testIntegrationSerialSuite) TestWeightString(c *C) {
	tk := testkit.NewTestKit(c, s.store)
	collate.SetNewCollationEnabledForTest(true)
	defer collate.SetNewCollationEnabledForTest(false)

	type testCase struct {
		input                    []string
		result                   []string
		resultAsChar1            []string
		resultAsChar3            []string
		resultAsBinary1          []string
		resultAsBinary5          []string
		resultExplicitCollateBin []string
	}
	tk.MustExec("use test")
	tk.MustExec("drop table if exists t")
	tk.MustExec("create table t (id int, a varchar(20) collate utf8mb4_general_ci)")
	cases := testCase{
		input:                    []string{"aAÁàãăâ", "a", "a  ", "中", "中 "},
		result:                   []string{"\x00A\x00A\x00A\x00A\x00A\x00A\x00A", "\x00A", "\x00A", "\x4E\x2D", "\x4E\x2D"},
		resultAsChar1:            []string{"\x00A", "\x00A", "\x00A", "\x4E\x2D", "\x4E\x2D"},
		resultAsChar3:            []string{"\x00A\x00A\x00A", "\x00A", "\x00A", "\x4E\x2D", "\x4E\x2D"},
		resultAsBinary1:          []string{"a", "a", "a", "\xE4", "\xE4"},
		resultAsBinary5:          []string{"aA\xc3\x81\xc3", "a\x00\x00\x00\x00", "a  \x00\x00", "中\x00\x00", "中 \x00"},
		resultExplicitCollateBin: []string{"aAÁàãăâ", "a", "a", "中", "中"},
	}
	values := make([]string, len(cases.input))
	for i, input := range cases.input {
		values[i] = fmt.Sprintf("(%d, '%s')", i, input)
	}
	tk.MustExec("insert into t values " + strings.Join(values, ","))
	rows := tk.MustQuery("select weight_string(a) from t order by id").Rows()
	for i, out := range cases.result {
		c.Assert(rows[i][0].(string), Equals, out)
	}
	rows = tk.MustQuery("select weight_string(a as char(1)) from t order by id").Rows()
	for i, out := range cases.resultAsChar1 {
		c.Assert(rows[i][0].(string), Equals, out)
	}
	rows = tk.MustQuery("select weight_string(a as char(3)) from t order by id").Rows()
	for i, out := range cases.resultAsChar3 {
		c.Assert(rows[i][0].(string), Equals, out)
	}
	rows = tk.MustQuery("select weight_string(a as binary(1)) from t order by id").Rows()
	for i, out := range cases.resultAsBinary1 {
		c.Assert(rows[i][0].(string), Equals, out)
	}
	rows = tk.MustQuery("select weight_string(a as binary(5)) from t order by id").Rows()
	for i, out := range cases.resultAsBinary5 {
		c.Assert(rows[i][0].(string), Equals, out)
	}
	c.Assert(tk.MustQuery("select weight_string(NULL);").Rows()[0][0], Equals, "<nil>")
	c.Assert(tk.MustQuery("select weight_string(7);").Rows()[0][0], Equals, "<nil>")
	c.Assert(tk.MustQuery("select weight_string(cast(7 as decimal(5)));").Rows()[0][0], Equals, "<nil>")
	c.Assert(tk.MustQuery("select weight_string(cast(20190821 as date));").Rows()[0][0], Equals, "2019-08-21")
	c.Assert(tk.MustQuery("select weight_string(cast(20190821 as date) as binary(5));").Rows()[0][0], Equals, "2019-")
	c.Assert(tk.MustQuery("select weight_string(7.0);").Rows()[0][0], Equals, "<nil>")
	c.Assert(tk.MustQuery("select weight_string(7 AS BINARY(2));").Rows()[0][0], Equals, "7\x00")
	// test explicit collation
	c.Assert(tk.MustQuery("select weight_string('中 ' collate utf8mb4_general_ci);").Rows()[0][0], Equals, "\x4E\x2D")
	c.Assert(tk.MustQuery("select weight_string('中 ' collate utf8mb4_bin);").Rows()[0][0], Equals, "中")
	c.Assert(tk.MustQuery("select weight_string('中 ' collate utf8mb4_unicode_ci);").Rows()[0][0], Equals, "\xFB\x40\xCE\x2D")
	c.Assert(tk.MustQuery("select collation(a collate utf8mb4_general_ci) from t order by id").Rows()[0][0], Equals, "utf8mb4_general_ci")
	c.Assert(tk.MustQuery("select collation('中 ' collate utf8mb4_general_ci);").Rows()[0][0], Equals, "utf8mb4_general_ci")
	rows = tk.MustQuery("select weight_string(a collate utf8mb4_bin) from t order by id").Rows()
	for i, out := range cases.resultExplicitCollateBin {
		c.Assert(rows[i][0].(string), Equals, out)
	}
	tk.MustGetErrMsg("select weight_string(a collate utf8_general_ci) from t order by id", "[ddl:1253]COLLATION 'utf8_general_ci' is not valid for CHARACTER SET 'utf8mb4'")
	tk.MustGetErrMsg("select weight_string('中' collate utf8_bin)", "[ddl:1253]COLLATION 'utf8_bin' is not valid for CHARACTER SET 'utf8mb4'")
}

func (s *testIntegrationSerialSuite) TestCollationCreateIndex(c *C) {
	tk := testkit.NewTestKit(c, s.store)
	collate.SetNewCollationEnabledForTest(true)
	defer collate.SetNewCollationEnabledForTest(false)
	tk.MustExec("use test")
	tk.MustExec("drop table if exists t")
	tk.MustExec("create table t (a varchar(10) collate utf8mb4_general_ci);")
	tk.MustExec("insert into t values ('a');")
	tk.MustExec("insert into t values ('A');")
	tk.MustExec("insert into t values ('b');")
	tk.MustExec("insert into t values ('B');")
	tk.MustExec("insert into t values ('a');")
	tk.MustExec("insert into t values ('A');")
	tk.MustExec("insert into t values ('ß');")
	tk.MustExec("insert into t values ('sa');")
	tk.MustExec("create index idx on t(a);")
	tk.MustQuery("select * from t order by a").Check(testkit.Rows("a", "A", "a", "A", "b", "B", "ß", "sa"))

	tk.MustExec("drop table if exists t")
	tk.MustExec("create table t (a varchar(10) collate utf8mb4_unicode_ci);")
	tk.MustExec("insert into t values ('a');")
	tk.MustExec("insert into t values ('A');")
	tk.MustExec("insert into t values ('b');")
	tk.MustExec("insert into t values ('B');")
	tk.MustExec("insert into t values ('a');")
	tk.MustExec("insert into t values ('A');")
	tk.MustExec("insert into t values ('ß');")
	tk.MustExec("insert into t values ('sa');")
	tk.MustExec("create index idx on t(a);")
	tk.MustQuery("select * from t order by a").Check(testkit.Rows("a", "A", "a", "A", "b", "B", "sa", "ß"))
}

func (s *testIntegrationSerialSuite) TestCollateConstantPropagation(c *C) {
	tk := testkit.NewTestKit(c, s.store)
	collate.SetNewCollationEnabledForTest(true)
	defer collate.SetNewCollationEnabledForTest(false)

	tk.MustExec("use test")
	tk.MustExec("drop table if exists t")
	tk.MustExec("create table t (a char(10) collate utf8mb4_bin, b char(10) collate utf8mb4_general_ci);")
	tk.MustExec("insert into t values ('a', 'A');")
	tk.MustQuery("select * from t t1, t t2 where t1.a=t2.b and t2.b='a' collate utf8mb4_general_ci;").Check(nil)
	tk.MustQuery("select * from t t1, t t2 where t1.a=t2.b and t2.b>='a' collate utf8mb4_general_ci;").Check(nil)
	tk.MustExec("drop table t;")
	tk.MustExec("create table t (a char(10) collate utf8mb4_general_ci, b char(10) collate utf8mb4_general_ci);")
	tk.MustExec("insert into t values ('A', 'a');")
	tk.MustQuery("select * from t t1, t t2 where t1.a=t2.b and t2.b='a' collate utf8mb4_bin;").Check(testkit.Rows("A a A a"))
	tk.MustQuery("select * from t t1, t t2 where t1.a=t2.b and t2.b>='a' collate utf8mb4_bin;").Check(testkit.Rows("A a A a"))
	tk.MustExec("drop table t;")
	tk.MustExec("set names utf8mb4")
	tk.MustExec("create table t (a char(10) collate utf8mb4_general_ci, b char(10) collate utf8_general_ci);")
	tk.MustExec("insert into t values ('a', 'A');")
	tk.MustQuery("select * from t t1, t t2 where t1.a=t2.b and t2.b='A'").Check(testkit.Rows("a A a A"))
	tk.MustExec("drop table t;")
	tk.MustExec("create table t(a char collate utf8_general_ci, b char collate utf8mb4_general_ci, c char collate utf8_bin);")
	tk.MustExec("insert into t values ('b', 'B', 'B');")
	tk.MustQuery("select * from t t1, t t2 where t1.a=t2.b and t2.b=t2.c;").Check(testkit.Rows("b B B b B B"))
	tk.MustExec("drop table t;")
	tk.MustExec("create table t(a char collate utf8_bin, b char collate utf8_general_ci);")
	tk.MustExec("insert into t values ('a', 'A');")
	tk.MustQuery("select * from t t1, t t2 where t1.b=t2.b and t2.b=t1.a collate utf8_general_ci;").Check(testkit.Rows("a A a A"))
	tk.MustExec("drop table if exists t1, t2;")
	tk.MustExec("set names utf8mb4 collate utf8mb4_general_ci;")
	tk.MustExec("create table t1(a char, b varchar(10)) charset utf8mb4 collate utf8mb4_general_ci;")
	tk.MustExec("create table t2(a char, b varchar(10)) charset utf8mb4 collate utf8mb4_bin;")
	tk.MustExec("insert into t1 values ('A', 'a');")
	tk.MustExec("insert into t2 values ('a', 'a')")
	tk.MustQuery("select * from t1 left join t2 on t1.a = t2.a where t1.a = 'a';").Check(testkit.Rows("A a <nil> <nil>"))
	tk.MustExec("drop table t;")
	tk.MustExec("set names utf8mb4 collate utf8mb4_general_ci;")
	tk.MustExec("create table t(a char collate utf8mb4_bin, b char collate utf8mb4_general_ci);")
	tk.MustExec("insert into t values ('a', 'a');")
	tk.MustQuery("select * from t t1, t t2 where  t2.b = 'A' and lower(concat(t1.a , '' ))  = t2.b;").Check(testkit.Rows("a a a a"))
	tk.MustExec("drop table t;")
	tk.MustExec("create table t(a char collate utf8_unicode_ci, b char collate utf8mb4_unicode_ci, c char collate utf8_bin);")
	tk.MustExec("insert into t values ('b', 'B', 'B');")
	tk.MustQuery("select * from t t1, t t2 where t1.a=t2.b and t2.b=t2.c;").Check(testkit.Rows("b B B b B B"))
	tk.MustExec("drop table if exists t1, t2;")
	tk.MustExec("set names utf8mb4 collate utf8mb4_unicode_ci;")
	tk.MustExec("create table t1(a char, b varchar(10)) charset utf8mb4 collate utf8mb4_unicode_ci;")
	tk.MustExec("create table t2(a char, b varchar(10)) charset utf8mb4 collate utf8mb4_bin;")
	tk.MustExec("insert into t1 values ('A', 'a');")
	tk.MustExec("insert into t2 values ('a', 'a')")
	tk.MustQuery("select * from t1 left join t2 on t1.a = t2.a where t1.a = 'a';").Check(testkit.Rows("A a <nil> <nil>"))
	tk.MustExec("drop table if exists t1, t2;")
	tk.MustExec("set names utf8mb4 collate utf8mb4_general_ci;")
	tk.MustExec("create table t1(a char, b varchar(10)) charset utf8mb4 collate utf8mb4_general_ci;")
	tk.MustExec("create table t2(a char, b varchar(10)) charset utf8mb4 collate utf8mb4_unicode_ci;")
	tk.MustExec("insert into t1 values ('ß', 's');")
	tk.MustExec("insert into t2 values ('s', 's')")
	tk.MustQuery("select * from t1 left join t2 on t1.a = t2.a collate utf8mb4_unicode_ci where t1.a = 's';").Check(testkit.Rows("ß s <nil> <nil>"))
}

func (s *testIntegrationSerialSuite) TestMixCollation(c *C) {
	tk := testkit.NewTestKit(c, s.store)
	collate.SetNewCollationEnabledForTest(true)
	defer collate.SetNewCollationEnabledForTest(false)

	tk.MustGetErrMsg(`select 'a' collate utf8mb4_bin = 'a' collate utf8mb4_general_ci;`, "[expression:1267]Illegal mix of collations (utf8mb4_bin,EXPLICIT) and (utf8mb4_general_ci,EXPLICIT) for operation 'eq'")

	tk.MustExec("use test;")
	tk.MustExec("drop table if exists t;")
	tk.MustExec(`create table t (
			mb4general varchar(10) charset utf8mb4 collate utf8mb4_general_ci,
			mb4unicode varchar(10) charset utf8mb4 collate utf8mb4_unicode_ci,
			mb4bin     varchar(10) charset utf8mb4 collate utf8mb4_bin,
			general    varchar(10) charset utf8 collate utf8_general_ci,
			unicode    varchar(10) charset utf8 collate utf8_unicode_ci,
			utfbin     varchar(10) charset utf8 collate utf8_bin,
			bin        varchar(10) charset binary collate binary,
			latin1_bin varchar(10) charset latin1 collate latin1_bin,
			ascii_bin  varchar(10) charset ascii collate ascii_bin,
    		i          int
	);`)
	tk.MustExec("insert into t values ('s', 's', 's', 's', 's', 's', 's', 's', 's', 1);")
	tk.MustExec("set names utf8mb4 collate utf8mb4_general_ci;")

	tk.MustQuery("select * from t where mb4unicode = 's' collate utf8mb4_unicode_ci;").Check(testkit.Rows("s s s s s s s s s 1"))
	tk.MustQuery(`select * from t t1, t t2 where t1.mb4unicode = t2.mb4general collate utf8mb4_general_ci;`).Check(testkit.Rows("s s s s s s s s s 1 s s s s s s s s s 1"))
	tk.MustQuery(`select * from t t1, t t2 where t1.mb4general = t2.mb4unicode collate utf8mb4_general_ci;`).Check(testkit.Rows("s s s s s s s s s 1 s s s s s s s s s 1"))
	tk.MustQuery(`select * from t t1, t t2 where t1.mb4general = t2.mb4unicode collate utf8mb4_unicode_ci;`).Check(testkit.Rows("s s s s s s s s s 1 s s s s s s s s s 1"))
	tk.MustQuery(`select * from t t1, t t2 where t1.mb4unicode = t2.mb4general collate utf8mb4_unicode_ci;`).Check(testkit.Rows("s s s s s s s s s 1 s s s s s s s s s 1"))
	tk.MustQuery(`select * from t where mb4general = mb4bin collate utf8mb4_general_ci;`).Check(testkit.Rows("s s s s s s s s s 1"))
	tk.MustQuery(`select * from t where mb4unicode = mb4general collate utf8mb4_unicode_ci;`).Check(testkit.Rows("s s s s s s s s s 1"))
	tk.MustQuery(`select * from t where mb4general = mb4unicode collate utf8mb4_unicode_ci;`).Check(testkit.Rows("s s s s s s s s s 1"))
	tk.MustQuery(`select * from t where mb4unicode = 's' collate utf8mb4_unicode_ci;`).Check(testkit.Rows("s s s s s s s s s 1"))
	tk.MustQuery("select * from t where mb4unicode = mb4bin;").Check(testkit.Rows("s s s s s s s s s 1"))
	tk.MustQuery("select * from t where general = mb4unicode;").Check(testkit.Rows("s s s s s s s s s 1"))
	tk.MustQuery("select * from t where unicode = mb4unicode;").Check(testkit.Rows("s s s s s s s s s 1"))
	tk.MustQuery("select * from t where mb4unicode = mb4unicode;").Check(testkit.Rows("s s s s s s s s s 1"))

	tk.MustQuery("select collation(concat(mb4unicode, mb4general collate utf8mb4_unicode_ci)) from t;").Check(testkit.Rows("utf8mb4_unicode_ci"))
	tk.MustQuery("select collation(concat(mb4general, mb4unicode, mb4bin)) from t;").Check(testkit.Rows("utf8mb4_bin"))
	tk.MustQuery("select coercibility(concat(mb4general, mb4unicode, mb4bin)) from t;").Check(testkit.Rows("1"))
	tk.MustQuery("select collation(concat(mb4unicode, mb4bin, concat(mb4general))) from t;").Check(testkit.Rows("utf8mb4_bin"))
	tk.MustQuery("select coercibility(concat(mb4unicode, mb4bin)) from t;").Check(testkit.Rows("2"))
	tk.MustQuery("select collation(concat(mb4unicode, mb4bin)) from t;").Check(testkit.Rows("utf8mb4_bin"))
	tk.MustQuery("select coercibility(concat(mb4bin, concat(mb4general))) from t;").Check(testkit.Rows("2"))
	tk.MustQuery("select collation(concaT(mb4bin, cOncAt(mb4general))) from t;").Check(testkit.Rows("utf8mb4_bin"))
	tk.MustQuery("select coercibility(concat(mb4unicode, mb4bin, concat(mb4general))) from t;").Check(testkit.Rows("2"))
	tk.MustQuery("select collation(concat(mb4unicode, mb4bin, concat(mb4general))) from t;").Check(testkit.Rows("utf8mb4_bin"))
	tk.MustQuery("select coercibility(concat(mb4unicode, mb4general)) from t;").Check(testkit.Rows("1"))
	tk.MustQuery("select collation(coalesce(mb4unicode, mb4general)) from t;").Check(testkit.Rows("utf8mb4_bin"))
	tk.MustQuery("select coercibility(coalesce(mb4unicode, mb4general)) from t;").Check(testkit.Rows("1"))
	tk.MustQuery("select collation(CONCAT(concat(mb4unicode), concat(mb4general))) from t;").Check(testkit.Rows("utf8mb4_bin"))
	tk.MustQuery("select coercibility(cONcat(unicode, general)) from t;").Check(testkit.Rows("1"))
	tk.MustQuery("select collation(concAt(unicode, general)) from t;").Check(testkit.Rows("utf8_bin"))
	tk.MustQuery("select collation(concat(bin, mb4general)) from t;").Check(testkit.Rows("binary"))
	tk.MustQuery("select coercibility(concat(bin, mb4general)) from t;").Check(testkit.Rows("2"))
	tk.MustQuery("select collation(concat(mb4unicode, ascii_bin)) from t;").Check(testkit.Rows("utf8mb4_unicode_ci"))
	tk.MustQuery("select coercibility(concat(mb4unicode, ascii_bin)) from t;").Check(testkit.Rows("2"))
	tk.MustQuery("select collation(concat(mb4unicode, mb4unicode)) from t;").Check(testkit.Rows("utf8mb4_unicode_ci"))
	tk.MustQuery("select coercibility(concat(mb4unicode, mb4unicode)) from t;").Check(testkit.Rows("2"))
	tk.MustQuery("select collation(concat(bin, bin)) from t;").Check(testkit.Rows("binary"))
	tk.MustQuery("select coercibility(concat(bin, bin)) from t;").Check(testkit.Rows("2"))
	tk.MustQuery("select collation(concat(latin1_bin, ascii_bin)) from t;").Check(testkit.Rows("latin1_bin"))
	tk.MustQuery("select coercibility(concat(latin1_bin, ascii_bin)) from t;").Check(testkit.Rows("2"))
	tk.MustQuery("select collation(concat(mb4unicode, bin)) from t;").Check(testkit.Rows("binary"))
	tk.MustQuery("select coercibility(concat(mb4unicode, bin)) from t;").Check(testkit.Rows("2"))
	tk.MustQuery("select collation(mb4general collate utf8mb4_unicode_ci) from t;").Check(testkit.Rows("utf8mb4_unicode_ci"))
	tk.MustQuery("select coercibility(mb4general collate utf8mb4_unicode_ci) from t;").Check(testkit.Rows("0"))
	tk.MustQuery("select collation(concat(concat(mb4unicode, mb4general), concat(unicode, general))) from t;").Check(testkit.Rows("utf8mb4_bin"))
	tk.MustQuery("select coercibility(concat(concat(mb4unicode, mb4general), concat(unicode, general))) from t;").Check(testkit.Rows("1"))
	tk.MustGetErrMsg("select * from t where mb4unicode = mb4general;", "[expression:1267]Illegal mix of collations (utf8mb4_unicode_ci,IMPLICIT) and (utf8mb4_general_ci,IMPLICIT) for operation 'eq'")
	tk.MustGetErrMsg("select * from t where unicode = general;", "[expression:1267]Illegal mix of collations (utf8_unicode_ci,IMPLICIT) and (utf8_general_ci,IMPLICIT) for operation 'eq'")
	tk.MustGetErrMsg("select concat(mb4general) = concat(mb4unicode) from t;", "[expression:1267]Illegal mix of collations (utf8mb4_general_ci,IMPLICIT) and (utf8mb4_unicode_ci,IMPLICIT) for operation 'eq'")
	tk.MustGetErrMsg("select * from t t1, t t2 where t1.mb4unicode = t2.mb4general;", "[expression:1267]Illegal mix of collations (utf8mb4_unicode_ci,IMPLICIT) and (utf8mb4_general_ci,IMPLICIT) for operation 'eq'")
	tk.MustGetErrMsg("select field('s', mb4general, mb4unicode, mb4bin) from t;", "[expression:1271]Illegal mix of collations for operation 'field'")
	tk.MustGetErrMsg("select concat(mb4unicode, mb4general) = mb4unicode from t;", "[expression:1267]Illegal mix of collations (utf8mb4_bin,NONE) and (utf8mb4_unicode_ci,IMPLICIT) for operation 'eq'")

	tk.MustExec("drop table t;")
}

func (s *testIntegrationSerialSuite) prepare4Join(c *C) *testkit.TestKit {
	tk := testkit.NewTestKit(c, s.store)
	tk.MustExec("USE test")
	tk.MustExec("drop table if exists t")
	tk.MustExec("drop table if exists t_bin")
	tk.MustExec("CREATE TABLE `t` ( `a` int(11) NOT NULL,`b` varchar(5) CHARACTER SET utf8mb4 COLLATE utf8mb4_general_ci DEFAULT NULL)")
	tk.MustExec("CREATE TABLE `t_bin` ( `a` int(11) NOT NULL,`b` varchar(5) CHARACTER SET binary)")
	tk.MustExec("insert into t values (1, 'a'), (2, 'À'), (3, 'á'), (4, 'à'), (5, 'b'), (6, 'c'), (7, ' ')")
	tk.MustExec("insert into t_bin values (1, 'a'), (2, 'À'), (3, 'á'), (4, 'à'), (5, 'b'), (6, 'c'), (7, ' ')")
	return tk
}

func (s *testIntegrationSerialSuite) prepare4Join2(c *C) *testkit.TestKit {
	tk := testkit.NewTestKit(c, s.store)
	tk.MustExec("USE test")
	tk.MustExec("drop table if exists t1")
	tk.MustExec("drop table if exists t2")
	tk.MustExec("create table t1 (id int, v varchar(5) character set binary, key(v))")
	tk.MustExec("create table t2 (v varchar(5) CHARACTER SET utf8mb4 COLLATE utf8mb4_general_ci, key(v))")
	tk.MustExec("insert into t1 values (1, 'a'), (2, 'À'), (3, 'á'), (4, 'à'), (5, 'b'), (6, 'c'), (7, ' ')")
	tk.MustExec("insert into t2 values ('a'), ('À'), ('á'), ('à'), ('b'), ('c'), (' ')")
	return tk
}

func (s *testIntegrationSerialSuite) TestCollateHashJoin(c *C) {
	collate.SetNewCollationEnabledForTest(true)
	defer collate.SetNewCollationEnabledForTest(false)
	tk := s.prepare4Join(c)
	tk.MustQuery("select /*+ TIDB_HJ(t1, t2) */ t1.a, t1.b from t t1, t t2 where t1.b=t2.b order by t1.a").Check(
		testkit.Rows("1 a", "1 a", "1 a", "1 a", "2 À", "2 À", "2 À", "2 À", "3 á", "3 á", "3 á", "3 á", "4 à", "4 à", "4 à", "4 à", "5 b", "6 c", "7  "))
	tk.MustQuery("select /*+ TIDB_HJ(t1, t2) */ t1.a, t1.b from t_bin t1, t_bin t2 where t1.b=t2.b order by t1.a").Check(
		testkit.Rows("1 a", "2 À", "3 á", "4 à", "5 b", "6 c", "7  "))
	tk.MustQuery("select /*+ TIDB_HJ(t1, t2) */ t1.a, t1.b from t t1, t t2 where t1.b=t2.b and t1.a>3 order by t1.a").Check(
		testkit.Rows("4 à", "4 à", "4 à", "4 à", "5 b", "6 c", "7  "))
	tk.MustQuery("select /*+ TIDB_HJ(t1, t2) */ t1.a, t1.b from t_bin t1, t_bin t2 where t1.b=t2.b and t1.a>3 order by t1.a").Check(
		testkit.Rows("4 à", "5 b", "6 c", "7  "))
	tk.MustQuery("select /*+ TIDB_HJ(t1, t2) */ t1.a, t1.b from t t1, t t2 where t1.b=t2.b and t1.a>3 order by t1.a").Check(
		testkit.Rows("4 à", "4 à", "4 à", "4 à", "5 b", "6 c", "7  "))
	tk.MustQuery("select /*+ TIDB_HJ(t1, t2) */ t1.a, t1.b from t_bin t1, t_bin t2 where t1.b=t2.b and t1.a>3 order by t1.a").Check(
		testkit.Rows("4 à", "5 b", "6 c", "7  "))
	tk.MustQuery("select /*+ TIDB_HJ(t1, t2) */ t1.a, t1.b from t t1, t t2 where t1.b=t2.b and t1.a>t2.a order by t1.a").Check(
		testkit.Rows("2 À", "3 á", "3 á", "4 à", "4 à", "4 à"))
	tk.MustQuery("select /*+ TIDB_HJ(t1, t2) */ t1.a, t1.b from t_bin t1, t_bin t2 where t1.b=t2.b and t1.a>t2.a order by t1.a").Check(
		testkit.Rows())
}

func (s *testIntegrationSerialSuite) TestCollateHashJoin2(c *C) {
	collate.SetNewCollationEnabledForTest(true)
	defer collate.SetNewCollationEnabledForTest(false)
	tk := s.prepare4Join2(c)
	tk.MustQuery("select /*+ TIDB_HJ(t1, t2) */ * from t1, t2 where t1.v=t2.v order by t1.id").Check(
		testkit.Rows("1 a a", "2 À À", "3 á á", "4 à à", "5 b b", "6 c c", "7    "))
}

func (s *testIntegrationSerialSuite) TestCollateMergeJoin(c *C) {
	collate.SetNewCollationEnabledForTest(true)
	defer collate.SetNewCollationEnabledForTest(false)
	tk := s.prepare4Join(c)
	tk.MustQuery("select /*+ TIDB_SMJ(t1, t2) */ t1.a, t1.b from t t1, t t2 where t1.b=t2.b order by t1.a").Check(
		testkit.Rows("1 a", "1 a", "1 a", "1 a", "2 À", "2 À", "2 À", "2 À", "3 á", "3 á", "3 á", "3 á", "4 à", "4 à", "4 à", "4 à", "5 b", "6 c", "7  "))
	tk.MustQuery("select /*+ TIDB_SMJ(t1, t2) */ t1.a, t1.b from t_bin t1, t_bin t2 where t1.b=t2.b order by t1.a").Check(
		testkit.Rows("1 a", "2 À", "3 á", "4 à", "5 b", "6 c", "7  "))
	tk.MustQuery("select /*+ TIDB_SMJ(t1, t2) */ t1.a, t1.b from t t1, t t2 where t1.b=t2.b and t1.a>3 order by t1.a").Check(
		testkit.Rows("4 à", "4 à", "4 à", "4 à", "5 b", "6 c", "7  "))
	tk.MustQuery("select /*+ TIDB_SMJ(t1, t2) */ t1.a, t1.b from t_bin t1, t_bin t2 where t1.b=t2.b and t1.a>3 order by t1.a").Check(
		testkit.Rows("4 à", "5 b", "6 c", "7  "))
	tk.MustQuery("select /*+ TIDB_SMJ(t1, t2) */ t1.a, t1.b from t t1, t t2 where t1.b=t2.b and t1.a>3 order by t1.a").Check(
		testkit.Rows("4 à", "4 à", "4 à", "4 à", "5 b", "6 c", "7  "))
	tk.MustQuery("select /*+ TIDB_SMJ(t1, t2) */ t1.a, t1.b from t_bin t1, t_bin t2 where t1.b=t2.b and t1.a>3 order by t1.a").Check(
		testkit.Rows("4 à", "5 b", "6 c", "7  "))
	tk.MustQuery("select /*+ TIDB_SMJ(t1, t2) */ t1.a, t1.b from t t1, t t2 where t1.b=t2.b and t1.a>t2.a order by t1.a").Check(
		testkit.Rows("2 À", "3 á", "3 á", "4 à", "4 à", "4 à"))
	tk.MustQuery("select /*+ TIDB_SMJ(t1, t2) */ t1.a, t1.b from t_bin t1, t_bin t2 where t1.b=t2.b and t1.a>t2.a order by t1.a").Check(
		testkit.Rows())
}

func (s *testIntegrationSerialSuite) TestCollateMergeJoin2(c *C) {
	collate.SetNewCollationEnabledForTest(true)
	defer collate.SetNewCollationEnabledForTest(false)
	tk := s.prepare4Join2(c)
	tk.MustQuery("select /*+ TIDB_SMJ(t1, t2) */ * from t1, t2 where t1.v=t2.v order by t1.id").Check(
		testkit.Rows("1 a a", "2 À À", "3 á á", "4 à à", "5 b b", "6 c c", "7    "))
}

func (s *testIntegrationSerialSuite) prepare4Collation(c *C, hasIndex bool) *testkit.TestKit {
	tk := testkit.NewTestKit(c, s.store)
	tk.MustExec("USE test")
	tk.MustExec("drop table if exists t")
	tk.MustExec("drop table if exists t_bin")
	idxSQL := ", key(v)"
	if !hasIndex {
		idxSQL = ""
	}
	tk.MustExec(fmt.Sprintf("create table t (id int, v varchar(5) CHARACTER SET utf8mb4 COLLATE utf8mb4_general_ci DEFAULT NULL %v)", idxSQL))
	tk.MustExec(fmt.Sprintf("create table t_bin (id int, v varchar(5) CHARACTER SET binary %v)", idxSQL))
	tk.MustExec("insert into t values (1, 'a'), (2, 'À'), (3, 'á'), (4, 'à'), (5, 'b'), (6, 'c'), (7, ' ')")
	tk.MustExec("insert into t_bin values (1, 'a'), (2, 'À'), (3, 'á'), (4, 'à'), (5, 'b'), (6, 'c'), (7, ' ')")
	return tk
}

func (s *testIntegrationSerialSuite) TestCollateSelection(c *C) {
	collate.SetNewCollationEnabledForTest(true)
	defer collate.SetNewCollationEnabledForTest(false)
	tk := s.prepare4Collation(c, false)
	tk.MustQuery("select v from t where v='a' order by id").Check(testkit.Rows("a", "À", "á", "à"))
	tk.MustQuery("select v from t_bin where v='a' order by id").Check(testkit.Rows("a"))
	tk.MustQuery("select v from t where v<'b' and id<=3").Check(testkit.Rows("a", "À", "á"))
	tk.MustQuery("select v from t_bin where v<'b' and id<=3").Check(testkit.Rows("a"))
}

func (s *testIntegrationSerialSuite) TestCollateSort(c *C) {
	collate.SetNewCollationEnabledForTest(true)
	defer collate.SetNewCollationEnabledForTest(false)
	tk := s.prepare4Collation(c, false)
	tk.MustQuery("select id from t order by v, id").Check(testkit.Rows("7", "1", "2", "3", "4", "5", "6"))
	tk.MustQuery("select id from t_bin order by v, id").Check(testkit.Rows("7", "1", "5", "6", "2", "4", "3"))

	tk.MustExec("drop table if exists t")
	tk.MustExec("create table t(a char(10) collate utf8mb4_general_ci, key(a))")
	tk.MustExec("insert into t values ('a'), ('A'), ('b')")
	tk.MustExec("insert into t values ('a'), ('A'), ('b')")
	tk.MustExec("insert into t values ('a'), ('A'), ('b')")
	tk.MustQuery("select * from t order by a collate utf8mb4_bin").Check(testkit.Rows("A", "A", "A", "a", "a", "a", "b", "b", "b"))
	tk.MustQuery("select * from t order by a collate utf8mb4_general_ci").Check(testkit.Rows("a", "A", "a", "A", "a", "A", "b", "b", "b"))
	tk.MustQuery("select * from t order by a collate utf8mb4_unicode_ci").Check(testkit.Rows("a", "A", "a", "A", "a", "A", "b", "b", "b"))
}

func (s *testIntegrationSerialSuite) TestCollateHashAgg(c *C) {
	collate.SetNewCollationEnabledForTest(true)
	defer collate.SetNewCollationEnabledForTest(false)
	tk := s.prepare4Collation(c, false)
	tk.HasPlan("select distinct(v) from t_bin", "HashAgg")
	tk.MustQuery("select distinct(v) from t_bin").Sort().Check(testkit.Rows(" ", "a", "b", "c", "À", "à", "á"))
	tk.HasPlan("select distinct(v) from t", "HashAgg")
	tk.MustQuery("select distinct(v) from t").Sort().Check(testkit.Rows(" ", "a", "b", "c"))
	tk.HasPlan("select v, count(*) from t_bin group by v", "HashAgg")
	tk.MustQuery("select v, count(*) from t_bin group by v").Sort().Check(testkit.Rows("  1", "a 1", "b 1", "c 1", "À 1", "à 1", "á 1"))
	tk.HasPlan("select v, count(*) from t group by v", "HashAgg")
	tk.MustQuery("select v, count(*) from t group by v").Sort().Check(testkit.Rows("  1", "a 4", "b 1", "c 1"))

	tk.MustExec("drop table if exists t")
	tk.MustExec("create table t(a char(10) collate utf8mb4_general_ci, key(a))")
	tk.MustExec("insert into t values ('a'), ('A'), ('b')")
	tk.MustExec("insert into t values ('a'), ('A'), ('b')")
	tk.MustExec("insert into t values ('a'), ('A'), ('b')")
	tk.MustExec("insert into t values ('s'), ('ss'), ('ß')")
	tk.MustQuery("select count(1) from t group by a collate utf8mb4_bin order by a collate utf8mb4_bin").Check(testkit.Rows("3", "3", "3", "1", "1", "1"))
	tk.MustQuery("select count(1) from t group by a collate utf8mb4_unicode_ci order by a collate utf8mb4_unicode_ci").Check(testkit.Rows("6", "3", "1", "2"))
	tk.MustQuery("select count(1) from t group by a collate utf8mb4_general_ci order by a collate utf8mb4_general_ci").Check(testkit.Rows("6", "3", "2", "1"))
}

func (s *testIntegrationSerialSuite) TestCollateStreamAgg(c *C) {
	collate.SetNewCollationEnabledForTest(true)
	defer collate.SetNewCollationEnabledForTest(false)
	tk := s.prepare4Collation(c, true)
	tk.HasPlan("select distinct(v) from t_bin", "StreamAgg")
	tk.MustQuery("select distinct(v) from t_bin").Sort().Check(testkit.Rows(" ", "a", "b", "c", "À", "à", "á"))
	tk.HasPlan("select distinct(v) from t", "StreamAgg")
	tk.MustQuery("select distinct(v) from t").Sort().Check(testkit.Rows(" ", "a", "b", "c"))
	tk.HasPlan("select v, count(*) from t_bin group by v", "StreamAgg")
	tk.MustQuery("select v, count(*) from t_bin group by v").Sort().Check(testkit.Rows("  1", "a 1", "b 1", "c 1", "À 1", "à 1", "á 1"))
	tk.HasPlan("select v, count(*) from t group by v", "StreamAgg")
	tk.MustQuery("select v, count(*) from t group by v").Sort().Check(testkit.Rows("  1", "a 4", "b 1", "c 1"))
}

func (s *testIntegrationSerialSuite) TestCollateIndexReader(c *C) {
	collate.SetNewCollationEnabledForTest(true)
	defer collate.SetNewCollationEnabledForTest(false)
	tk := s.prepare4Collation(c, true)
	tk.HasPlan("select v from t where v < 'b'  order by v", "IndexReader")
	tk.MustQuery("select v from t where v < 'b' order by v").Check(testkit.Rows(" ", "a", "À", "á", "à"))
	tk.HasPlan("select v from t where v < 'b' and v > ' ' order by v", "IndexReader")
	tk.MustQuery("select v from t where v < 'b' and v > ' ' order by v").Check(testkit.Rows("a", "À", "á", "à"))
	tk.HasPlan("select v from t_bin where v < 'b' order by v", "IndexReader")
	tk.MustQuery("select v from t_bin where v < 'b' order by v").Sort().Check(testkit.Rows(" ", "a"))
	tk.HasPlan("select v from t_bin where v < 'b' and v > ' ' order by v", "IndexReader")
	tk.MustQuery("select v from t_bin where v < 'b' and v > ' ' order by v").Sort().Check(testkit.Rows("a"))
}

func (s *testIntegrationSerialSuite) TestCollateIndexLookup(c *C) {
	collate.SetNewCollationEnabledForTest(true)
	defer collate.SetNewCollationEnabledForTest(false)
	tk := s.prepare4Collation(c, true)

	tk.HasPlan("select id from t where v < 'b'", "IndexLookUp")
	tk.MustQuery("select id from t where v < 'b'").Sort().Check(testkit.Rows("1", "2", "3", "4", "7"))
	tk.HasPlan("select id from t where v < 'b' and v > ' '", "IndexLookUp")
	tk.MustQuery("select id from t where v < 'b' and v > ' '").Sort().Check(testkit.Rows("1", "2", "3", "4"))
	tk.HasPlan("select id from t_bin where v < 'b'", "IndexLookUp")
	tk.MustQuery("select id from t_bin where v < 'b'").Sort().Check(testkit.Rows("1", "7"))
	tk.HasPlan("select id from t_bin where v < 'b' and v > ' '", "IndexLookUp")
	tk.MustQuery("select id from t_bin where v < 'b' and v > ' '").Sort().Check(testkit.Rows("1"))
}

func (s *testIntegrationSerialSuite) TestIssue16668(c *C) {
	collate.SetNewCollationEnabledForTest(true)
	defer collate.SetNewCollationEnabledForTest(false)
	tk := testkit.NewTestKit(c, s.store)
	tk.MustExec("use test")
	tk.MustExec("drop table if exists tx")
	tk.MustExec("CREATE TABLE `tx` ( `a` int(11) NOT NULL,`b` varchar(5) CHARACTER SET utf8mb4 COLLATE utf8mb4_general_ci DEFAULT NULL)")
	tk.MustExec("insert into tx values (1, 'a'), (2, 'À'), (3, 'á'), (4, 'à'), (5, 'b'), (6, 'c'), (7, ' ')")
	tk.MustQuery("select count(distinct(b)) from tx").Check(testkit.Rows("4"))
}

func (s *testIntegrationSerialSuite) TestCollateStringFunction(c *C) {
	collate.SetNewCollationEnabledForTest(true)
	defer collate.SetNewCollationEnabledForTest(false)
	tk := testkit.NewTestKit(c, s.store)

	tk.MustQuery("select field('a', 'b', 'a');").Check(testkit.Rows("2"))
	tk.MustQuery("select field('a', 'b', 'A');").Check(testkit.Rows("0"))
	tk.MustQuery("select field('a', 'b', 'A' collate utf8mb4_bin);").Check(testkit.Rows("0"))
	tk.MustQuery("select field('a', 'b', 'a ' collate utf8mb4_bin);").Check(testkit.Rows("2"))
	tk.MustQuery("select field('a', 'b', 'A' collate utf8mb4_unicode_ci);").Check(testkit.Rows("2"))
	tk.MustQuery("select field('a', 'b', 'a ' collate utf8mb4_unicode_ci);").Check(testkit.Rows("2"))
	tk.MustQuery("select field('a', 'b', 'A' collate utf8mb4_general_ci);").Check(testkit.Rows("2"))
	tk.MustQuery("select field('a', 'b', 'a ' collate utf8mb4_general_ci);").Check(testkit.Rows("2"))

	tk.MustExec("USE test")
	tk.MustExec("drop table if exists t")
	tk.MustExec("create table t(a char(10), b char (10)) collate utf8mb4_general_ci")
	tk.MustExec("insert into t values ('a', 'A')")
	tk.MustQuery("select field(a, b) from t").Check(testkit.Rows("1"))

	tk.MustQuery("select FIND_IN_SET('a','b,a,c,d');").Check(testkit.Rows("2"))
	tk.MustQuery("select FIND_IN_SET('a','b,A,c,d');").Check(testkit.Rows("0"))
	tk.MustQuery("select FIND_IN_SET('a','b,A,c,d' collate utf8mb4_bin);").Check(testkit.Rows("0"))
	tk.MustQuery("select FIND_IN_SET('a','b,a ,c,d' collate utf8mb4_bin);").Check(testkit.Rows("2"))
	tk.MustQuery("select FIND_IN_SET('a','b,A,c,d' collate utf8mb4_general_ci);").Check(testkit.Rows("2"))
	tk.MustQuery("select FIND_IN_SET('a','b,a ,c,d' collate utf8mb4_general_ci);").Check(testkit.Rows("2"))
	tk.MustQuery("select FIND_IN_SET('a','b,A,c,d' collate utf8mb4_unicode_ci);").Check(testkit.Rows("2"))
	tk.MustQuery("select FIND_IN_SET('a','b,a ,c,d' collate utf8mb4_unicode_ci);").Check(testkit.Rows("2"))

	tk.MustExec("select concat('a' collate utf8mb4_bin, 'b' collate utf8mb4_bin);")
	tk.MustGetErrMsg("select concat('a' collate utf8mb4_bin, 'b' collate utf8mb4_general_ci);", "[expression:1267]Illegal mix of collations (utf8mb4_bin,EXPLICIT) and (utf8mb4_general_ci,EXPLICIT) for operation 'concat'")
	tk.MustExec("use test")
	tk.MustExec("drop table if exists t")
	tk.MustExec("create table t(a char)")
	tk.MustGetErrMsg("select * from t t1 join t t2 on t1.a collate utf8mb4_bin = t2.a collate utf8mb4_general_ci;", "[expression:1267]Illegal mix of collations (utf8mb4_bin,EXPLICIT) and (utf8mb4_general_ci,EXPLICIT) for operation 'eq'")

	tk.MustExec("DROP TABLE IF EXISTS t1;")
	tk.MustExec("CREATE TABLE t1 ( a int, p1 VARCHAR(255) CHARACTER SET utf8 COLLATE utf8_bin,p2 VARCHAR(255) CHARACTER SET utf8 COLLATE utf8_general_ci , p3 VARCHAR(255) CHARACTER SET utf8mb4 COLLATE utf8mb4_bin,p4 VARCHAR(255) CHARACTER SET utf8mb4 COLLATE utf8mb4_general_ci ,n1 VARCHAR(255) CHARACTER SET utf8 COLLATE utf8_bin,n2 VARCHAR(255) CHARACTER SET utf8 COLLATE utf8_general_ci , n3 VARCHAR(255) CHARACTER SET utf8mb4 COLLATE utf8mb4_bin,n4 VARCHAR(255) CHARACTER SET utf8mb4 COLLATE utf8mb4_general_ci );")
	tk.MustExec("insert into t1 (a,p1,p2,p3,p4,n1,n2,n3,n4) values(1,'  0aA1!测试テストמבחן  ','  0aA1!测试テストמבחן 	','  0aA1!测试テストמבחן 	','  0aA1!测试テストמבחן 	','  0Aa1!测试テストמבחן  ','  0Aa1!测试テストמבחן 	','  0Aa1!测试テストמבחן 	','  0Aa1!测试テストמבחן 	');")

	tk.MustQuery("select INSTR(p1,n1) from t1;").Check(testkit.Rows("0"))
	tk.MustQuery("select INSTR(p1,n2) from t1;").Check(testkit.Rows("0"))
	tk.MustQuery("select INSTR(p1,n3) from t1;").Check(testkit.Rows("0"))
	tk.MustQuery("select INSTR(p1,n4) from t1;").Check(testkit.Rows("0"))
	tk.MustQuery("select INSTR(p2,n1) from t1;").Check(testkit.Rows("0"))
	tk.MustQuery("select INSTR(p2,n2) from t1;").Check(testkit.Rows("1"))
	tk.MustQuery("select INSTR(p2,n3) from t1;").Check(testkit.Rows("0"))
	tk.MustQuery("select INSTR(p2,n4) from t1;").Check(testkit.Rows("1"))
	tk.MustQuery("select INSTR(p3,n1) from t1;").Check(testkit.Rows("0"))
	tk.MustQuery("select INSTR(p3,n2) from t1;").Check(testkit.Rows("0"))
	tk.MustQuery("select INSTR(p3,n3) from t1;").Check(testkit.Rows("0"))
	tk.MustQuery("select INSTR(p3,n4) from t1;").Check(testkit.Rows("0"))
	tk.MustQuery("select INSTR(p4,n1) from t1;").Check(testkit.Rows("0"))
	tk.MustQuery("select INSTR(p4,n2) from t1;").Check(testkit.Rows("1"))
	tk.MustQuery("select INSTR(p4,n3) from t1;").Check(testkit.Rows("0"))
	tk.MustQuery("select INSTR(p4,n4) from t1;").Check(testkit.Rows("1"))

	tk.MustExec("truncate table t1;")
	tk.MustExec("insert into t1 (a,p1,p2,p3,p4,n1,n2,n3,n4) values (1,'0aA1!测试テストמבחן  ','0aA1!测试テストמבחן 	','0aA1!测试テストמבחן 	','0aA1!测试テストמבחן 	','0Aa1!测试テストמבחן','0Aa1!测试テストמבחן','0Aa1!测试テストמבחן','0Aa1!测试テストמבחן');")
	tk.MustExec("insert into t1 (a,p1,p2,p3,p4,n1,n2,n3,n4) values (2,'0aA1!测试テストמבחן','0aA1!测试テストמבחן','0aA1!测试テストמבחן','0aA1!测试テストמבחן','0Aa1!测试テストמבחן','0Aa1!测试テストמבחן','0Aa1!测试テストמבחן','0Aa1!测试テストמבחן');")
	tk.MustExec("insert into t1 (a,p1,p2,p3,p4,n1,n2,n3,n4) values (3,'0aA1!测试テストמבחן','0aA1!测试テストמבחן','0aA1!测试テストמבחן','0aA1!测试テストמבחן','0Aa1!测试テストמבחן  ','0Aa1!测试テストמבחן  ','0Aa1!测试テストמבחן  ','0Aa1!测试テストמבחן  ');")

	tk.MustQuery("select LOCATE(p1,n1) from t1;").Check(testkit.Rows("0", "0", "0"))
	tk.MustQuery("select LOCATE(p1,n2) from t1;").Check(testkit.Rows("0", "0", "0"))
	tk.MustQuery("select LOCATE(p1,n3) from t1;").Check(testkit.Rows("0", "0", "0"))
	tk.MustQuery("select LOCATE(p1,n4) from t1;").Check(testkit.Rows("0", "1", "1"))
	tk.MustQuery("select LOCATE(p2,n1) from t1;").Check(testkit.Rows("0", "0", "0"))
	tk.MustQuery("select LOCATE(p2,n2) from t1;").Check(testkit.Rows("0", "1", "1"))
	tk.MustQuery("select LOCATE(p2,n3) from t1;").Check(testkit.Rows("0", "0", "0"))
	tk.MustQuery("select LOCATE(p2,n4) from t1;").Check(testkit.Rows("0", "1", "1"))
	tk.MustQuery("select LOCATE(p3,n1) from t1;").Check(testkit.Rows("0", "0", "0"))
	tk.MustQuery("select LOCATE(p3,n2) from t1;").Check(testkit.Rows("0", "0", "0"))
	tk.MustQuery("select LOCATE(p3,n3) from t1;").Check(testkit.Rows("0", "0", "0"))
	tk.MustQuery("select LOCATE(p3,n4) from t1;").Check(testkit.Rows("0", "0", "0"))
	tk.MustQuery("select LOCATE(p4,n1) from t1;").Check(testkit.Rows("0", "1", "1"))
	tk.MustQuery("select LOCATE(p4,n2) from t1;").Check(testkit.Rows("0", "1", "1"))
	tk.MustQuery("select LOCATE(p4,n3) from t1;").Check(testkit.Rows("0", "0", "0"))
	tk.MustQuery("select LOCATE(p4,n4) from t1;").Check(testkit.Rows("0", "1", "1"))

	tk.MustExec("truncate table t1;")
	tk.MustExec("insert into t1 (a) values (1);")
	tk.MustExec("insert into t1 (a,p1,p2,p3,p4,n1,n2,n3,n4) values (2,'0aA1!测试テストמבחן  ','0aA1!测试テストמבחן       ','0aA1!测试テストמבחן  ','0aA1!测试テストמבחן  ','0Aa1!测试テストמבחן','0Aa1!测试テストמבחן','0Aa1!测试テストמבחן','0Aa1!测试テストמבחן');")
	tk.MustExec("insert into t1 (a,p1,p2,p3,p4,n1,n2,n3,n4) values (3,'0aA1!测试テストמבחן','0aA1!测试テストמבחן','0aA1!测试テストמבחן','0aA1!测试テストמבחן','0Aa1!测试テストמבחן','0Aa1!测试テストמבחן','0Aa1!测试テストמבחן','0Aa1!测试テストמבחן');")
	tk.MustExec("insert into t1 (a,p1,p2,p3,p4,n1,n2,n3,n4) values (4,'0aA1!测试テストמבחן','0aA1!测试テストמבחן','0aA1!测试テストמבחן','0aA1!测试テストמבחן','0Aa1!测试テストמבחן  ','0Aa1!测试テストמבחן  ','0Aa1!测试テストמבחן  ','0Aa1!测试テストמבחן  ');")
	tk.MustExec("insert into t1 (a,p1,p2,p3,p4,n1,n2,n3,n4) values (5,'0aA1!测试テストמבחן0aA1!测试','0aA1!测试テストמבחן0aA1!测试','0aA1!测试テストמבחן0aA1!测试','0aA1!测试テストמבחן0aA1!测试','0Aa1!测试','0Aa1!测试','0Aa1!测试','0Aa1!测试');")
	tk.MustExec("insert into t1 (a,p1,p2,p3,p4,n1,n2,n3,n4) values (6,'0aA1!测试テストמבחן0aA1!测试','0aA1!测试テストמבחן0aA1!测试','0aA1!测试テストמבחן0aA1!测试','0aA1!测试テストמבחן0aA1!测试','0aA1!测试','0aA1!测试','0aA1!测试','0aA1!测试');")
	tk.MustExec("insert into t1 (a,p1,p2,p3,p4,n1,n2,n3,n4) values (7,'0aA1!测试テストמבחן  ','0aA1!测试テストמבחן       ','0aA1!测试テストמבחן  ','0aA1!测试テストמבחן  ','0aA1!测试テストמבחן','0aA1!测试テストמבחן','0aA1!测试テストמבחן','0aA1!测试テストמבחן');")
	tk.MustExec("insert into t1 (a,p1,p2,p3,p4,n1,n2,n3,n4) values (8,'0aA1!测试テストמבחן','0aA1!测试テストמבחן','0aA1!测试テストמבחן','0aA1!测试テストמבחן','0aA1!测试テストמבחן  ','0aA1!测试テストמבחן  ','0aA1!测试テストמבחן  ','0aA1!测试テストמבחן  ');")

	tk.MustQuery("select p1 REGEXP n1 from t1;").Check(testkit.Rows("<nil>", "0", "0", "0", "0", "1", "1", "0"))
	tk.MustQuery("select p1 REGEXP n2 from t1;").Check(testkit.Rows("<nil>", "0", "0", "0", "0", "1", "1", "0"))
	tk.MustQuery("select p1 REGEXP n3 from t1;").Check(testkit.Rows("<nil>", "0", "0", "0", "0", "1", "1", "0"))
	tk.MustQuery("select p1 REGEXP n4 from t1;").Check(testkit.Rows("<nil>", "1", "1", "0", "1", "1", "1", "0"))
	tk.MustQuery("select p2 REGEXP n1 from t1;").Check(testkit.Rows("<nil>", "0", "0", "0", "0", "1", "1", "0"))
	tk.MustQuery("select p2 REGEXP n2 from t1;").Check(testkit.Rows("<nil>", "1", "1", "0", "1", "1", "1", "0"))
	tk.MustQuery("select p2 REGEXP n3 from t1;").Check(testkit.Rows("<nil>", "0", "0", "0", "0", "1", "1", "0"))
	tk.MustQuery("select p2 REGEXP n4 from t1;").Check(testkit.Rows("<nil>", "1", "1", "0", "1", "1", "1", "0"))
	tk.MustQuery("select p3 REGEXP n1 from t1;").Check(testkit.Rows("<nil>", "0", "0", "0", "0", "1", "1", "0"))
	tk.MustQuery("select p3 REGEXP n2 from t1;").Check(testkit.Rows("<nil>", "0", "0", "0", "0", "1", "1", "0"))
	tk.MustQuery("select p3 REGEXP n3 from t1;").Check(testkit.Rows("<nil>", "0", "0", "0", "0", "1", "1", "0"))
	tk.MustQuery("select p3 REGEXP n4 from t1;").Check(testkit.Rows("<nil>", "0", "0", "0", "0", "1", "1", "0"))
	tk.MustQuery("select p4 REGEXP n1 from t1;").Check(testkit.Rows("<nil>", "1", "1", "0", "1", "1", "1", "0"))
	tk.MustQuery("select p4 REGEXP n2 from t1;").Check(testkit.Rows("<nil>", "1", "1", "0", "1", "1", "1", "0"))
	tk.MustQuery("select p4 REGEXP n3 from t1;").Check(testkit.Rows("<nil>", "0", "0", "0", "0", "1", "1", "0"))
	tk.MustQuery("select p4 REGEXP n4 from t1;").Check(testkit.Rows("<nil>", "1", "1", "0", "1", "1", "1", "0"))

	tk.MustExec("drop table t1;")
}

func (s *testIntegrationSerialSuite) TestCollateLike(c *C) {
	collate.SetNewCollationEnabledForTest(true)
	defer collate.SetNewCollationEnabledForTest(false)

	tk := testkit.NewTestKit(c, s.store)
	tk.MustExec("set names utf8mb4 collate utf8mb4_general_ci")
	tk.MustQuery("select 'a' like 'A'").Check(testkit.Rows("1"))
	tk.MustQuery("select 'a' like 'A' collate utf8mb4_general_ci").Check(testkit.Rows("1"))
	tk.MustQuery("select 'a' like 'À'").Check(testkit.Rows("1"))
	tk.MustQuery("select 'a' like '%À'").Check(testkit.Rows("1"))
	tk.MustQuery("select 'a' like '%À '").Check(testkit.Rows("0"))
	tk.MustQuery("select 'a' like 'À%'").Check(testkit.Rows("1"))
	tk.MustQuery("select 'a' like 'À_'").Check(testkit.Rows("0"))
	tk.MustQuery("select 'a' like '%À%'").Check(testkit.Rows("1"))
	tk.MustQuery("select 'aaa' like '%ÀAa%'").Check(testkit.Rows("1"))
	tk.MustExec("set names utf8mb4 collate utf8mb4_bin")

	tk.MustExec("use test;")
	tk.MustExec("drop table if exists t_like;")
	tk.MustExec("create table t_like(id int, b varchar(20) collate utf8mb4_general_ci);")
	tk.MustExec("insert into t_like values (1, 'aaa'), (2, 'abc'), (3, 'aac');")
	tk.MustQuery("select b like 'AaÀ' from t_like order by id;").Check(testkit.Rows("1", "0", "0"))
	tk.MustQuery("select b like 'Aa_' from t_like order by id;").Check(testkit.Rows("1", "0", "1"))
	tk.MustQuery("select b like '_A_' from t_like order by id;").Check(testkit.Rows("1", "0", "1"))
	tk.MustQuery("select b from t_like where b like 'Aa_' order by id;").Check(testkit.Rows("aaa", "aac"))
	tk.MustQuery("select b from t_like where b like 'A%' order by id;").Check(testkit.Rows("aaa", "abc", "aac"))
	tk.MustQuery("select b from t_like where b like '%A%' order by id;").Check(testkit.Rows("aaa", "abc", "aac"))
	tk.MustExec("alter table t_like add index idx_b(b);")
	tk.MustQuery("select b from t_like use index(idx_b) where b like 'Aa_' order by id;").Check(testkit.Rows("aaa", "aac"))
	tk.MustQuery("select b from t_like use index(idx_b) where b like 'A%' order by id;").Check(testkit.Rows("aaa", "abc", "aac"))
	tk.MustQuery("select b from t_like use index(idx_b) where b like '%A%' order by id;").Check(testkit.Rows("aaa", "abc", "aac"))
}

func (s *testIntegrationSerialSuite) TestCollateSubQuery(c *C) {
	collate.SetNewCollationEnabledForTest(true)
	defer collate.SetNewCollationEnabledForTest(false)
	tk := s.prepare4Collation(c, false)
	tk.MustQuery("select id from t where v in (select v from t_bin) order by id").Check(testkit.Rows("1", "2", "3", "4", "5", "6", "7"))
	tk.MustQuery("select id from t_bin where v in (select v from t) order by id").Check(testkit.Rows("1", "2", "3", "4", "5", "6", "7"))
	tk.MustQuery("select id from t where v not in (select v from t_bin) order by id").Check(testkit.Rows())
	tk.MustQuery("select id from t_bin where v not in (select v from t) order by id").Check(testkit.Rows())
	tk.MustQuery("select id from t where exists (select 1 from t_bin where t_bin.v=t.v) order by id").Check(testkit.Rows("1", "2", "3", "4", "5", "6", "7"))
	tk.MustQuery("select id from t_bin where exists (select 1 from t where t_bin.v=t.v) order by id").Check(testkit.Rows("1", "2", "3", "4", "5", "6", "7"))
	tk.MustQuery("select id from t where not exists (select 1 from t_bin where t_bin.v=t.v) order by id").Check(testkit.Rows())
	tk.MustQuery("select id from t_bin where not exists (select 1 from t where t_bin.v=t.v) order by id").Check(testkit.Rows())
}

func (s *testIntegrationSerialSuite) TestCollateDDL(c *C) {
	collate.SetNewCollationEnabledForTest(true)
	defer collate.SetNewCollationEnabledForTest(false)
	tk := testkit.NewTestKit(c, s.store)
	tk.MustExec("create database t;")
	tk.MustExec("use t;")
	tk.MustExec("drop database t;")
}

func (s *testIntegrationSuite) TestIssue15986(c *C) {
	tk := testkit.NewTestKit(c, s.store)
	tk.MustExec("use test")
	tk.MustExec("drop table if exists t0")
	tk.MustExec("CREATE TABLE t0(c0 int)")
	tk.MustExec("INSERT INTO t0 VALUES (0)")
	tk.MustQuery("SELECT t0.c0 FROM t0 WHERE CHAR(204355900);").Check(testkit.Rows("0"))
	tk.MustQuery("SELECT t0.c0 FROM t0 WHERE not CHAR(204355900);").Check(testkit.Rows())
	tk.MustQuery("SELECT t0.c0 FROM t0 WHERE '.0';").Check(testkit.Rows())
	tk.MustQuery("SELECT t0.c0 FROM t0 WHERE not '.0';").Check(testkit.Rows("0"))
	// If the number does not exceed the range of float64 and its value is not 0, it will be converted to true.
	tk.MustQuery("select * from t0 where '.000000000000000000000000000000000000000000000000000000" +
		"00000000000000000000000000000000000000000000000000000000000000000000000000000000000000000000" +
		"00000000000000000000000000000000000000000000000000000000000000000000000000000000000000000000" +
		"0000000000000000000000000000000000000000000000000000000000000000009';").Check(testkit.Rows("0"))
	tk.MustQuery("select * from t0 where not '.000000000000000000000000000000000000000000000000000000" +
		"00000000000000000000000000000000000000000000000000000000000000000000000000000000000000000000" +
		"00000000000000000000000000000000000000000000000000000000000000000000000000000000000000000000" +
		"0000000000000000000000000000000000000000000000000000000000000000009';").Check(testkit.Rows())

	// If the number is truncated beyond the range of float64, it will be converted to true when the truncated result is 0.
	tk.MustQuery("select * from t0 where '.0000000000000000000000000000000000000000000000000000000" +
		"000000000000000000000000000000000000000000000000000000000000000000000000000000000000000000000" +
		"000000000000000000000000000000000000000000000000000000000000000000000000000000000000000000000" +
		"00000000000000000000000000000000000000000000000000000000000000000000000000000000000009';").Check(testkit.Rows())
	tk.MustQuery("select * from t0 where not '.0000000000000000000000000000000000000000000000000000000" +
		"000000000000000000000000000000000000000000000000000000000000000000000000000000000000000000000" +
		"000000000000000000000000000000000000000000000000000000000000000000000000000000000000000000000" +
		"00000000000000000000000000000000000000000000000000000000000000000000000000000000000009';").Check(testkit.Rows("0"))
}

func (s *testIntegrationSuite2) TestIssue17791(c *C) {
	tk := testkit.NewTestKit(c, s.store)

	tk.MustExec("use test;")
	tk.MustExec("drop table if exists t;")
	tk.MustExec("SET sql_mode=DEFAULT;")
	tk.MustExec("CREATE TABLE t1 (" +
		" id INT NOT NULL PRIMARY KEY auto_increment," +
		" pad VARCHAR(10) NOT NULL," +
		" expr varchar(100) AS (NOT 1 BETWEEN -5 AND 5)" +
		");")
	tk.MustExec("INSERT INTO t1 (pad) VALUES ('a'), ('b');")
	tk.MustQuery("SELECT id, pad, expr, NOT 1 BETWEEN -5 AND 5 as expr_in_select FROM t1;").Check(testkit.Rows("1 a 0 0", "2 b 0 0"))
}

func (s *testIntegrationSuite) TestNegativeZeroForHashJoin(c *C) {
	tk := testkit.NewTestKit(c, s.store)
	tk.MustExec("use test;")
	tk.MustExec("drop table if exists t0, t1")
	tk.MustExec("CREATE TABLE t0(c0 float);")
	tk.MustExec("CREATE TABLE t1(c0 float);")
	tk.MustExec("INSERT INTO t1(c0) VALUES (0);")
	tk.MustExec("INSERT INTO t0(c0) VALUES (0);")
	tk.MustQuery("SELECT t1.c0 FROM t1, t0 WHERE t0.c0=-t1.c0;").Check(testkit.Rows("0"))
	tk.MustExec("drop TABLE t0;")
	tk.MustExec("drop table t1;")
}

func (s *testIntegrationSuite) TestIssue15743(c *C) {
	tk := testkit.NewTestKit(c, s.store)
	tk.MustExec("use test")
	tk.MustExec("drop table if exists t0")
	tk.MustExec("CREATE TABLE t0(c0 int)")
	tk.MustExec("INSERT INTO t0 VALUES (1)")
	tk.MustQuery("SELECT * FROM t0 WHERE 1 AND 0.4").Check(testkit.Rows("1"))
}

func (s *testIntegrationSuite) TestIssue15725(c *C) {
	tk := testkit.NewTestKit(c, s.store)
	tk.MustExec("use test;")
	tk.MustExec("drop table if exists t")
	tk.MustExec("create table t(a int)")
	tk.MustExec("insert into t values(2)")
	tk.MustQuery("select * from t where (not not a) = a").Check(testkit.Rows())
	tk.MustQuery("select * from t where (not not not not a) = a").Check(testkit.Rows())
}

func (s *testIntegrationSuite) TestIssue15790(c *C) {
	tk := testkit.NewTestKit(c, s.store)
	tk.MustExec("use test;")
	tk.MustExec("drop table if exists t0")
	tk.MustExec("CREATE TABLE t0(c0 INT);")
	tk.MustExec("INSERT INTO t0(c0) VALUES (0);")
	tk.MustQuery("SELECT * FROM t0 WHERE -10000000000000000000 | t0.c0 UNION SELECT * FROM t0;").Check(testkit.Rows("0"))
	tk.MustQuery("SELECT * FROM t0 WHERE -10000000000000000000 | t0.c0 UNION all SELECT * FROM t0;").Check(testkit.Rows("0", "0"))
	tk.MustExec("drop table t0;")
}

func (s *testIntegrationSuite) TestIssue15992(c *C) {
	tk := testkit.NewTestKitWithInit(c, s.store)
	tk.MustExec("use test;")
	tk.MustExec("drop table if exists t0")
	tk.MustExec("CREATE TABLE t0(c0 INT, c1 INT AS (c0));")
	tk.MustExec("CREATE INDEX i0 ON t0(c1);")
	tk.MustQuery("SELECT t0.c0 FROM t0 UNION ALL SELECT 0 FROM t0;").Check(testkit.Rows())
	tk.MustExec("drop table t0;")
}

func (s *testIntegrationSuite) TestIssue16419(c *C) {
	tk := testkit.NewTestKitWithInit(c, s.store)
	tk.MustExec("use test;")
	tk.MustExec("drop table if exists t0")
	tk.MustExec("drop table if exists t1")
	tk.MustExec("CREATE TABLE t0(c0 INT);")
	tk.MustExec("CREATE TABLE t1(c0 INT);")
	tk.MustQuery("SELECT * FROM t1 NATURAL LEFT JOIN t0 WHERE NOT t1.c0;").Check(testkit.Rows())
	tk.MustExec("drop table t0, t1;")
}

func (s *testIntegrationSuite) TestIssue16029(c *C) {
	tk := testkit.NewTestKit(c, s.store)
	tk.MustExec("use test;")
	tk.MustExec("drop table if exists t0,t1;")
	tk.MustExec("CREATE TABLE t0(c0 INT);")
	tk.MustExec("CREATE TABLE t1(c0 INT);")
	tk.MustExec("INSERT INTO t0 VALUES (NULL), (1);")
	tk.MustExec("INSERT INTO t1 VALUES (0);")
	tk.MustQuery("SELECT t0.c0 FROM t0 JOIN t1 ON (t0.c0 REGEXP 1) | t1.c0  WHERE BINARY STRCMP(t1.c0, t0.c0);").Check(testkit.Rows("1"))
	tk.MustExec("drop table t0;")
	tk.MustExec("drop table t1;")
}

func (s *testIntegrationSuite) TestIssue16426(c *C) {
	tk := testkit.NewTestKit(c, s.store)
	tk.MustExec("use test")
	tk.MustExec("drop table if exists t")
	tk.MustExec("create table t (a int)")
	tk.MustExec("insert into t values (42)")
	tk.MustQuery("select a from t where a/10000").Check(testkit.Rows("42"))
	tk.MustQuery("select a from t where a/100000").Check(testkit.Rows("42"))
	tk.MustQuery("select a from t where a/1000000").Check(testkit.Rows("42"))
	tk.MustQuery("select a from t where a/10000000").Check(testkit.Rows("42"))
}

func (s *testIntegrationSuite) TestIssue16779(c *C) {
	tk := testkit.NewTestKit(c, s.store)
	tk.MustExec("use test")
	tk.MustExec("drop table if exists t0")
	tk.MustExec("drop table if exists t1")
	tk.MustExec("create table t0 (c0 int)")
	tk.MustExec("create table t1 (c0 int)")
	tk.MustQuery("SELECT * FROM t1 LEFT JOIN t0 ON TRUE WHERE BINARY EXPORT_SET(0, 0, 0 COLLATE 'binary', t0.c0, 0 COLLATE 'binary')")
}

func (s *testIntegrationSuite) TestIssue16505(c *C) {
	tk := testkit.NewTestKit(c, s.store)
	tk.MustExec("use test;")
	tk.MustExec("drop table if exists t;")
	tk.MustExec("CREATE TABLE t(c varchar(100), index idx(c(100)));")
	tk.MustExec("INSERT INTO t VALUES (NULL),('1'),('0'),(''),('aaabbb'),('0abc'),('123e456'),('0.0001deadsfeww');")
	tk.MustQuery("select * from t where c;").Sort().Check(testkit.Rows("0.0001deadsfeww", "1", "123e456"))
	tk.MustQuery("select /*+ USE_INDEX(t, idx) */ * from t where c;").Sort().Check(testkit.Rows("0.0001deadsfeww", "1", "123e456"))
	tk.MustQuery("select /*+ IGNORE_INDEX(t, idx) */* from t where c;").Sort().Check(testkit.Rows("0.0001deadsfeww", "1", "123e456"))
	tk.MustExec("drop table t;")
}

func (s *testIntegrationSuite) TestIssue20121(c *C) {
	tk := testkit.NewTestKit(c, s.store)
	tk.MustExec("use test")
	// testcase for Datetime vs Year
	tk.MustExec("drop table if exists t")
	tk.MustExec("create table t(a datetime, b year)")
	tk.MustExec("insert into t values('2000-05-03 16:44:44', 2018)")
	tk.MustExec("insert into t values('2020-10-01 11:11:11', 2000)")
	tk.MustExec("insert into t values('2020-10-01 11:11:11', 2070)")
	tk.MustExec("insert into t values('2020-10-01 11:11:11', 1999)")

	tk.MustQuery("select * from t where t.a < t.b").Check(testkit.Rows("2000-05-03 16:44:44 2018", "2020-10-01 11:11:11 2070"))
	tk.MustQuery("select * from t where t.a > t.b").Check(testkit.Rows("2020-10-01 11:11:11 2000", "2020-10-01 11:11:11 1999"))

	// testcase for Date vs Year
	tk.MustExec("drop table if exists tt")
	tk.MustExec("create table tt(a date, b year)")
	tk.MustExec("insert into tt values('2019-11-11', 2000)")
	tk.MustExec("insert into tt values('2019-11-11', 2020)")
	tk.MustExec("insert into tt values('2019-11-11', 2022)")

	tk.MustQuery("select * from tt where tt.a > tt.b").Check(testkit.Rows("2019-11-11 2000"))
	tk.MustQuery("select * from tt where tt.a < tt.b").Check(testkit.Rows("2019-11-11 2020", "2019-11-11 2022"))

	// testcase for Timestamp vs Year
	tk.MustExec("drop table if exists ttt")
	tk.MustExec("create table ttt(a timestamp, b year)")
	tk.MustExec("insert into ttt values('2019-11-11 11:11:11', 2019)")
	tk.MustExec("insert into ttt values('2019-11-11 11:11:11', 2000)")
	tk.MustExec("insert into ttt values('2019-11-11 11:11:11', 2022)")

	tk.MustQuery("select * from ttt where ttt.a > ttt.b").Check(testkit.Rows("2019-11-11 11:11:11 2019", "2019-11-11 11:11:11 2000"))
	tk.MustQuery("select * from ttt where ttt.a < ttt.b").Check(testkit.Rows("2019-11-11 11:11:11 2022"))
}

func (s *testIntegrationSuite) TestIssue17098(c *C) {
	tk := testkit.NewTestKit(c, s.store)
	tk.MustExec("use test")
	tk.MustExec("drop table if exists t1, t2")
	tk.MustExec("create table t1(a char) collate utf8mb4_bin;")
	tk.MustExec("create table t2(a char) collate utf8mb4_bin;;")
	tk.MustExec("insert into t1 values('a');")
	tk.MustExec("insert into t2 values('a');")
	tk.MustQuery("select collation(t1.a) from t1 union select collation(t2.a) from t2;").Check(testkit.Rows("utf8mb4_bin"))
}

func (s *testIntegrationSuite) TestIssue16697(c *C) {
	tk := testkit.NewTestKit(c, s.store)
	tk.MustExec("use test")
	tk.MustExec("drop table if exists t")
	tk.MustExec("CREATE TABLE `t` (`a` int(11) DEFAULT NULL,`b` int(11) DEFAULT NULL)")
	tk.MustExec("insert into t values (1, 1)")
	for i := 0; i < 8; i++ {
		tk.MustExec("insert into t select * from t")
	}
	rows := tk.MustQuery("explain analyze  select t1.a, t1.a +1 from t t1 join t t2 join t t3 order by t1.a").Rows()
	for _, row := range rows {
		line := fmt.Sprintf("%v", row)
		if strings.Contains(line, "Projection") {
			c.Assert(strings.Contains(line, "KB"), IsTrue)
			c.Assert(strings.Contains(line, "MB"), IsFalse)
			c.Assert(strings.Contains(line, "GB"), IsFalse)
		}
	}
}

func (s *testIntegrationSuite) TestIssue17115(c *C) {
	tk := testkit.NewTestKit(c, s.store)
	tk.MustQuery("select collation(user());").Check(testkit.Rows("utf8mb4_bin"))
	tk.MustQuery("select collation(compress('abc'));").Check(testkit.Rows("binary"))
}

func (s *testIntegrationSuite) TestIssue17287(c *C) {
	tk := testkit.NewTestKit(c, s.store)
	orgEnable := plannercore.PreparedPlanCacheEnabled()
	defer func() {
		plannercore.SetPreparedPlanCache(orgEnable)
	}()
	plannercore.SetPreparedPlanCache(true)
	var err error
	tk.Se, err = session.CreateSession4TestWithOpt(s.store, &session.Opt{
		PreparedPlanCache: kvcache.NewSimpleLRUCache(100, 0.1, math.MaxUint64),
	})
	c.Assert(err, IsNil)

	tk.MustExec("use test;")
	tk.MustExec("drop table if exists t;")
	tk.MustExec("set @@tidb_enable_vectorized_expression = false;")
	tk.MustExec("create table t(a datetime);")
	tk.MustExec("insert into t values(from_unixtime(1589873945)), (from_unixtime(1589873946));")
	tk.MustExec("prepare stmt7 from 'SELECT unix_timestamp(a) FROM t WHERE a = from_unixtime(?);';")
	tk.MustExec("set @val1 = 1589873945;")
	tk.MustExec("set @val2 = 1589873946;")
	tk.MustQuery("execute stmt7 using @val1;").Check(testkit.Rows("1589873945"))
	tk.MustQuery("execute stmt7 using @val2;").Check(testkit.Rows("1589873946"))
}

func (s *testIntegrationSuite) TestIssue17898(c *C) {
	tk := testkit.NewTestKit(c, s.store)
	tk.MustExec("use test")

	tk.MustExec("drop table t0")
	tk.MustExec("create table t0(a char(10), b int as ((a)));")
	tk.MustExec("insert into t0(a) values(\"0.5\");")
	tk.MustQuery("select * from t0;").Check(testkit.Rows("0.5 1"))
}

func (s *testIntegrationSuite) TestIssue17727(c *C) {
	tk := testkit.NewTestKit(c, s.store)
	orgEnable := plannercore.PreparedPlanCacheEnabled()
	defer func() {
		plannercore.SetPreparedPlanCache(orgEnable)
	}()
	plannercore.SetPreparedPlanCache(true)
	var err error
	tk.Se, err = session.CreateSession4TestWithOpt(s.store, &session.Opt{
		PreparedPlanCache: kvcache.NewSimpleLRUCache(100, 0.1, math.MaxUint64),
	})
	c.Assert(err, IsNil)

	tk.MustExec("use test;")
	tk.MustExec("DROP TABLE IF EXISTS t1;")
	tk.MustExec("CREATE TABLE t1 (id INT NOT NULL PRIMARY KEY auto_increment, a timestamp NOT NULL);")
	tk.MustExec("INSERT INTO t1 VALUES (null, '2020-05-30 20:30:00');")
	tk.MustExec("PREPARE mystmt FROM 'SELECT * FROM t1 WHERE UNIX_TIMESTAMP(a) >= ?';")
	tk.MustExec("SET @a=1590868800;")
	tk.MustQuery("EXECUTE mystmt USING @a;").Check(testkit.Rows())
	tk.MustQuery("select @@last_plan_from_cache;").Check(testkit.Rows("0"))

	tk.MustExec("SET @a=1590868801;")
	tk.MustQuery("EXECUTE mystmt USING @a;").Check(testkit.Rows())
	tk.MustQuery("select @@last_plan_from_cache;").Check(testkit.Rows("1"))

	tk.MustExec("prepare stmt from 'select unix_timestamp(?)';")
	tk.MustExec("set @a = '2020-05-30 20:30:00';")
	tk.MustQuery("execute stmt using @a;").Check(testkit.Rows("1590841800"))
	tk.MustQuery("select @@last_plan_from_cache;").Check(testkit.Rows("0"))

	tk.MustExec("set @a = '2020-06-12 13:47:58';")
	tk.MustQuery("execute stmt using @a;").Check(testkit.Rows("1591940878"))
	tk.MustQuery("select @@last_plan_from_cache;").Check(testkit.Rows("1"))
}

func (s *testIntegrationSerialSuite) TestIssue20268(c *C) {
	collate.SetNewCollationEnabledForTest(true)
	defer collate.SetNewCollationEnabledForTest(false)

	tk := testkit.NewTestKit(c, s.store)
	tk.MustExec("use test")
	tk.MustExec("drop table if exists t")
	tk.MustExec("CREATE TABLE `t` (   `a` enum('a','b') DEFAULT NULL ) ENGINE=InnoDB DEFAULT CHARSET=utf8mb4 COLLATE=utf8mb4_general_ci;")
	tk.MustExec("insert into t values('a');")
	tk.MustExec("select * from t where a = 'A';")
}

func (s *testIntegrationSuite) TestIssue18515(c *C) {
	tk := testkit.NewTestKit(c, s.store)
	tk.MustExec("use test")
	tk.MustExec("drop table if exists t")
	tk.MustExec("create table t(a int, b json, c int AS (JSON_EXTRACT(b, '$.population')), key(c));")
	tk.MustExec("select /*+ TIDB_INLJ(t2) */ t1.a, t1.c, t2.a from t t1, t t2 where t1.c=t2.c;")
}

func (s *testIntegrationSuite) TestIssue20223(c *C) {
	tk := testkit.NewTestKit(c, s.store)
	tk.MustExec("use test")
	tk.MustExec("drop table if exists t")
	tk.MustExec("CREATE TABLE t (" +
		"id int(10) unsigned NOT NULL AUTO_INCREMENT," +
		"type tinyint(4) NOT NULL," +
		"create_time int(11) NOT NULL," +
		"PRIMARY KEY (id)" +
		")")
	tk.MustExec("insert into t values (4, 2, 1598584933)")
	tk.MustQuery("select from_unixtime(create_time,'%Y-%m-%d') as t_day,count(*) as cnt from t where `type` = 1 " +
		"group by t_day union all " +
		"select from_unixtime(create_time,'%Y-%m-%d') as t_day,count(*) as cnt from t where `type` = 2 " +
		"group by t_day").Check(testkit.Rows("2020-08-28 1"))
}

func (s *testIntegrationSuite) TestIssue18525(c *C) {
	tk := testkit.NewTestKit(c, s.store)
	tk.MustExec("use test")
	tk.MustExec("drop table if exists t1")
	tk.MustExec("create table t1 (col0 BLOB, col1 CHAR(74), col2 DATE UNIQUE)")
	tk.MustExec("insert into t1 values ('l', '7a34bc7d-6786-461b-92d3-fd0a6cd88f39', '1000-01-03')")
	tk.MustExec("insert into t1 values ('l', NULL, '1000-01-04')")
	tk.MustExec("insert into t1 values ('b', NULL, '1000-01-02')")
	tk.MustQuery("select INTERVAL( ( CONVERT( -11752 USING utf8 ) ), 6558853612195285496, `col1`) from t1").Check(testkit.Rows("0", "0", "0"))

}

func (s *testIntegrationSerialSuite) TestIssue17989(c *C) {
	tk := testkit.NewTestKit(c, s.store)
	tk.MustExec("use test")
	tk.MustExec("drop table if exists t")
	tk.MustExec("create table t(a int, b tinyint as(a+1), c int as(b+1));")
	tk.MustExec("set sql_mode='';")
	tk.MustExec("insert into t(a) values(2000);")
	tk.MustExec("create index idx on t(c);")
	tk.MustQuery("select c from t;").Check(testkit.Rows("128"))
	tk.MustExec("admin check table t")
}

func (s *testIntegrationSuite2) TestSchemaDMLNotChange(c *C) {
	tk := testkit.NewTestKit(c, s.store)
	tk2 := testkit.NewTestKit(c, s.store)
	tk.MustExec("use test")
	tk2.MustExec("use test")
	tk.MustExec("drop table if exists t")
	tk.MustExec("create table t (id int primary key, c_json json);")
	tk.MustExec("insert into t values (1, '{\"k\": 1}');")
	tk.MustExec("begin")
	tk.MustExec("update t set c_json = '{\"k\": 2}' where id = 1;")
	tk2.MustExec("alter table t rename column c_json to cc_json;")
	tk.MustExec("commit")
}

func (s *testIntegrationSerialSuite) TestIssue18702(c *C) {
	collate.SetNewCollationEnabledForTest(true)
	defer collate.SetNewCollationEnabledForTest(false)
	tk := testkit.NewTestKit(c, s.store)

	tk.MustExec("use test;")
	tk.MustExec("DROP TABLE IF EXISTS t;")
	// test unique index
	tk.MustExec(`CREATE TABLE t (
  a bigint(20) PRIMARY KEY,
  b varchar(50) COLLATE utf8_general_ci DEFAULT NULL,
  c int,
  d int,
    UNIQUE KEY idx_bc(b, c)
  ) ENGINE=InnoDB DEFAULT CHARSET=utf8 COLLATE=utf8_general_ci;
`)
	// test without untouched flag.
	tk.MustExec("INSERT INTO t VALUES (1, 'A', 10, 1), (2, 'B', 20, 1);")
	tk.MustExec("BEGIN;")
	tk.MustExec("UPDATE t SET c = 5 WHERE c = 10;")
	tk.MustQuery("SELECT * FROM t FORCE INDEX(idx_bc) WHERE b = 'A';").Check(testkit.Rows("1 A 5 1"))
	tk.MustExec("ROLLBACK;")
	tk.MustQuery("SELECT * FROM t FORCE INDEX(idx_bc);").Check(testkit.Rows("1 A 10 1", "2 B 20 1"))

	// test with untouched flag.
	tk.MustExec("BEGIN;")
	tk.MustExec("UPDATE t SET d = 5 WHERE c = 10;")
	tk.MustQuery("SELECT * FROM t FORCE INDEX(idx_bc) WHERE b = 'A';").Check(testkit.Rows("1 A 10 5"))
	tk.MustExec("ROLLBACK;")
	tk.MustQuery("SELECT * FROM t FORCE INDEX(idx_bc);").Check(testkit.Rows("1 A 10 1", "2 B 20 1"))

	// test update handle
	tk.MustExec("BEGIN;")
	tk.MustExec("UPDATE t SET a = 3 WHERE a = 1;")
	tk.MustQuery("SELECT * FROM t FORCE INDEX(idx_bc) WHERE b = 'A';").Check(testkit.Rows("3 A 10 1"))
	tk.MustExec("ROLLBACK;")
	tk.MustQuery("SELECT * FROM t FORCE INDEX(idx_bc);").Check(testkit.Rows("1 A 10 1", "2 B 20 1"))

	// test with INSERT ... ON DUPLICATE KEY UPDATE
	tk.MustExec("BEGIN;")
	tk.MustExec("INSERT INTO t VALUES (1, 'A', 10, 1) ON DUPLICATE KEY UPDATE c = 5;")
	tk.MustQuery("SELECT * FROM t FORCE INDEX(idx_bc) WHERE b = 'A';").Check(testkit.Rows("1 A 5 1"))
	tk.MustExec("ROLLBACK;")
	tk.MustQuery("SELECT * FROM t FORCE INDEX(idx_bc);").Check(testkit.Rows("1 A 10 1", "2 B 20 1"))

	tk.MustExec("BEGIN;")
	tk.MustExec("INSERT INTO t VALUES (1, 'A', 10, 1) ON DUPLICATE KEY UPDATE b = 'C'")
	tk.MustQuery("SELECT * FROM t FORCE INDEX(idx_bc) WHERE b = 'c';").Check(testkit.Rows("1 C 10 1"))
	tk.MustExec("ROLLBACK;")
	tk.MustQuery("SELECT * FROM t FORCE INDEX(idx_bc);").Check(testkit.Rows("1 A 10 1", "2 B 20 1"))

	// test update handle
	tk.MustExec("BEGIN;")
	tk.MustExec("INSERT INTO t VALUES (1, 'A', 10, 1) ON DUPLICATE KEY UPDATE a = 3")
	tk.MustQuery("SELECT * FROM t FORCE INDEX(idx_bc) WHERE b = 'A';").Check(testkit.Rows("3 A 10 1"))
	tk.MustExec("ROLLBACK;")
	tk.MustQuery("SELECT * FROM t FORCE INDEX(idx_bc);").Check(testkit.Rows("1 A 10 1", "2 B 20 1"))

	// test with REPLACE INTO
	tk.MustExec("BEGIN;")
	tk.MustExec("REPLACE INTO t VALUES (1, 'A', 5, 1);")
	tk.MustQuery("SELECT * FROM t FORCE INDEX(idx_bc) WHERE b = 'A';").Check(testkit.Rows("1 A 5 1"))
	tk.MustExec("ROLLBACK;")
	tk.MustQuery("SELECT * FROM t FORCE INDEX(idx_bc);").Check(testkit.Rows("1 A 10 1", "2 B 20 1"))

	// test update handle
	tk.MustExec("BEGIN;")
	tk.MustExec("REPLACE INTO t VALUES (3, 'A', 10, 1);")
	tk.MustQuery("SELECT * FROM t FORCE INDEX(idx_bc) WHERE b = 'A';").Check(testkit.Rows("3 A 10 1"))
	tk.MustExec("ROLLBACK;")
	tk.MustQuery("SELECT * FROM t FORCE INDEX(idx_bc);").Check(testkit.Rows("1 A 10 1", "2 B 20 1"))

	// test non-unique index
	tk.MustExec("DROP TABLE IF EXISTS t;")
	tk.MustExec(`CREATE TABLE t (
  a bigint(20) PRIMARY KEY,
  b varchar(50) COLLATE utf8_general_ci DEFAULT NULL,
  c int,
  d int,
    KEY idx_bc(b, c)
  ) ENGINE=InnoDB DEFAULT CHARSET=utf8 COLLATE=utf8_general_ci;
`)
	// test without untouched flag.
	tk.MustExec("INSERT INTO t VALUES (1, 'A', 10, 1), (2, 'B', 20, 1);")
	tk.MustExec("BEGIN;")
	tk.MustExec("UPDATE t SET c = 5 WHERE c = 10;")
	tk.MustQuery("SELECT * FROM t FORCE INDEX(idx_bc) WHERE b = 'A';").Check(testkit.Rows("1 A 5 1"))
	tk.MustExec("ROLLBACK;")
	tk.MustQuery("SELECT * FROM t FORCE INDEX(idx_bc);").Check(testkit.Rows("1 A 10 1", "2 B 20 1"))

	// test with untouched flag.
	tk.MustExec("BEGIN;")
	tk.MustExec("UPDATE t SET d = 5 WHERE c = 10;")
	tk.MustQuery("SELECT * FROM t FORCE INDEX(idx_bc) WHERE b = 'A';").Check(testkit.Rows("1 A 10 5"))
	tk.MustExec("ROLLBACK;")
	tk.MustQuery("SELECT * FROM t FORCE INDEX(idx_bc);").Check(testkit.Rows("1 A 10 1", "2 B 20 1"))

	// test with INSERT ... ON DUPLICATE KEY UPDATE
	tk.MustExec("BEGIN;")
	tk.MustExec("INSERT INTO t VALUES (1, 'A', 10, 1) ON DUPLICATE KEY UPDATE c = 5;")
	tk.MustQuery("SELECT * FROM t FORCE INDEX(idx_bc) WHERE b = 'A';").Check(testkit.Rows("1 A 5 1"))
	tk.MustExec("ROLLBACK;")
	tk.MustQuery("SELECT * FROM t FORCE INDEX(idx_bc);").Check(testkit.Rows("1 A 10 1", "2 B 20 1"))

	tk.MustExec("BEGIN;")
	tk.MustExec("INSERT INTO t VALUES (1, 'A', 10, 1) ON DUPLICATE KEY UPDATE b = 'C'")
	tk.MustQuery("SELECT * FROM t FORCE INDEX(idx_bc) WHERE b = 'c';").Check(testkit.Rows("1 C 10 1"))
	tk.MustExec("ROLLBACK;")
	tk.MustQuery("SELECT * FROM t FORCE INDEX(idx_bc);").Check(testkit.Rows("1 A 10 1", "2 B 20 1"))

	// test update handle
	tk.MustExec("BEGIN;")
	tk.MustExec("INSERT INTO t VALUES (1, 'A', 10, 1) ON DUPLICATE KEY UPDATE a = 3")
	tk.MustQuery("SELECT * FROM t FORCE INDEX(idx_bc) WHERE b = 'A';").Check(testkit.Rows("3 A 10 1"))
	tk.MustExec("ROLLBACK;")
	tk.MustQuery("SELECT * FROM t FORCE INDEX(idx_bc);").Check(testkit.Rows("1 A 10 1", "2 B 20 1"))

	// test with REPLACE INTO
	tk.MustExec("BEGIN;")
	tk.MustExec("REPLACE INTO t VALUES (1, 'A', 5, 1);")
	tk.MustQuery("SELECT * FROM t FORCE INDEX(idx_bc) WHERE b = 'A';").Check(testkit.Rows("1 A 5 1"))
	tk.MustExec("ROLLBACK;")
	tk.MustQuery("SELECT * FROM t FORCE INDEX(idx_bc);").Check(testkit.Rows("1 A 10 1", "2 B 20 1"))

	// test update handle
	tk.MustExec("BEGIN;")
	tk.MustExec("REPLACE INTO t VALUES (3, 'A', 10, 1);")
	tk.MustQuery("SELECT * FROM t FORCE INDEX(idx_bc) WHERE b = 'A';").Check(testkit.Rows("1 A 10 1", "3 A 10 1"))
	tk.MustExec("ROLLBACK;")
	tk.MustQuery("SELECT * FROM t FORCE INDEX(idx_bc);").Check(testkit.Rows("1 A 10 1", "2 B 20 1"))
}

func (s *testIntegrationSerialSuite) TestCollationText(c *C) {
	collate.SetNewCollationEnabledForTest(true)
	defer collate.SetNewCollationEnabledForTest(false)

	tk := testkit.NewTestKit(c, s.store)
	tk.MustExec("use test")
	tk.MustExec("drop table if exists t")
	tk.MustExec("create table t(a TINYTEXT collate UTF8MB4_GENERAL_CI, UNIQUE KEY `a`(`a`(10)));")
	tk.MustExec("insert into t (a) values ('A');")
	tk.MustQuery("select * from t t1 inner join t t2 on t1.a = t2.a where t1.a = 'A';").Check(testkit.Rows("A A"))
	tk.MustExec("update t set a = 'B';")
	tk.MustExec("admin check table t;")
}

func (s *testIntegrationSuite) TestIssue18850(c *C) {
	tk := testkit.NewTestKit(c, s.store)
	tk.MustExec("use test")
	tk.MustExec("drop table if exists t, t1")
	tk.MustExec("create table t(a int, b enum('A', 'B'));")
	tk.MustExec("create table t1(a1 int, b1 enum('B', 'A'));")
	tk.MustExec("insert into t values (1, 'A');")
	tk.MustExec("insert into t1 values (1, 'A');")
	tk.MustQuery("select /*+ HASH_JOIN(t, t1) */ * from t join t1 on t.b = t1.b1;").Check(testkit.Rows("1 A 1 A"))

	tk.MustExec("drop table t, t1")
	tk.MustExec("create table t(a int, b set('A', 'B'));")
	tk.MustExec("create table t1(a1 int, b1 set('B', 'A'));")
	tk.MustExec("insert into t values (1, 'A');")
	tk.MustExec("insert into t1 values (1, 'A');")
	tk.MustQuery("select /*+ HASH_JOIN(t, t1) */ * from t join t1 on t.b = t1.b1;").Check(testkit.Rows("1 A 1 A"))
}

func (s *testIntegrationSerialSuite) TestIssue18652(c *C) {
	tk := testkit.NewTestKit(c, s.store)
	tk.MustExec("use test")
	tk.MustExec("DROP TABLE IF EXISTS t1")
	tk.MustExec("CREATE TABLE t1 ( `pk` int not null primary key auto_increment, `col_smallint_key_signed` smallint  , key (`col_smallint_key_signed`))")
	tk.MustExec("INSERT INTO `t1` VALUES (1,0),(2,NULL),(3,NULL),(4,0),(5,0),(6,NULL),(7,NULL),(8,0),(9,0),(10,0)")
	tk.MustQuery("SELECT * FROM t1 WHERE ( LOG( `col_smallint_key_signed`, -8297584758403770424 ) ) DIV 1").Check(testkit.Rows())
}

func (s *testIntegrationSerialSuite) TestIssue18662(c *C) {
	collate.SetNewCollationEnabledForTest(true)
	defer collate.SetNewCollationEnabledForTest(false)

	tk := testkit.NewTestKit(c, s.store)
	tk.MustExec("use test")
	tk.MustExec("drop table if exists t")
	tk.MustExec("create table t(a varchar(10) collate utf8mb4_bin, b varchar(10) collate utf8mb4_general_ci);")
	tk.MustExec("insert into t (a, b) values ('a', 'A');")
	tk.MustQuery("select * from t where field('A', a collate utf8mb4_general_ci, b) > 1;").Check(testkit.Rows())
	tk.MustQuery("select * from t where field('A', a, b collate utf8mb4_general_ci) > 1;").Check(testkit.Rows())
	tk.MustQuery("select * from t where field('A' collate utf8mb4_general_ci, a, b) > 1;").Check(testkit.Rows())
	tk.MustQuery("select * from t where field('A', a, b) > 1;").Check(testkit.Rows("a A"))
}

func (s *testIntegrationSerialSuite) TestIssue19045(c *C) {
	tk := testkit.NewTestKit(c, s.store)
	tk.MustExec("use test")
	tk.MustExec("drop table if exists t, t1, t2")
	tk.MustExec(`CREATE TABLE t (
  id int(11) NOT NULL AUTO_INCREMENT,
  a char(10) DEFAULT NULL,
  PRIMARY KEY (id)
);`)
	tk.MustExec(`CREATE TABLE t1 (
  id int(11) NOT NULL AUTO_INCREMENT,
  a char(10) DEFAULT NULL,
  b char(10) DEFAULT NULL,
  c char(10) DEFAULT NULL,
  PRIMARY KEY (id)
);`)
	tk.MustExec(`CREATE TABLE t2 (
  id int(11) NOT NULL AUTO_INCREMENT,
  a char(10) DEFAULT NULL,
  b char(10) DEFAULT NULL,
  PRIMARY KEY (id),
  UNIQUE KEY b (b)
);`)
	tk.MustExec(`insert into t1(a,b,c) values('hs4_0004', "04", "101"), ('a01', "01", "101"),('a011', "02", "101");`)
	tk.MustExec(`insert into t2(a,b) values("02","03");`)
	tk.MustExec(`insert into t(a) values('101'),('101');`)
	tk.MustQuery(`select  ( SELECT t1.a FROM  t1,  t2 WHERE t1.b = t2.a AND  t2.b = '03' AND t1.c = a.a) invode from t a ;`).Check(testkit.Rows("a011", "a011"))
}

func (s *testIntegrationSerialSuite) TestIssue19383(c *C) {
	tk := testkit.NewTestKit(c, s.store)
	tk.MustExec("use test")
	tk.MustExec("DROP TABLE IF EXISTS t1")
	tk.MustExec("CREATE TABLE t1 (a INT NOT NULL PRIMARY KEY)")
	tk.MustExec("INSERT INTO t1 VALUES (1),(2),(3)")
	_, err := tk.Exec("SELECT * FROM t1 LOCK IN SHARE MODE")
	message := `function LOCK IN SHARE MODE has only noop implementation in tidb now, use tidb_enable_noop_functions to enable these functions`
	c.Assert(strings.Contains(err.Error(), message), IsTrue)
	tk.MustExec("SET tidb_enable_noop_functions=1")
	tk.MustExec("SELECT * FROM t1 LOCK IN SHARE MODE")
}

func (s *testIntegrationSerialSuite) TestIssue19315(c *C) {
	tk := testkit.NewTestKit(c, s.store)
	tk.MustExec("use test")
	tk.MustExec("drop table if exists t")
	tk.MustExec("drop table if exists t1")
	tk.MustExec("CREATE TABLE `t` (`a` bit(10) DEFAULT NULL,`b` int(11) DEFAULT NULL) ENGINE=InnoDB DEFAULT CHARSET=utf8mb4 COLLATE=utf8mb4_bin")
	tk.MustExec("INSERT INTO `t` VALUES (_binary '\\0',1),(_binary '\\0',2),(_binary '\\0',5),(_binary '\\0',4),(_binary '\\0',2),(_binary '\\0	',4)")
	tk.MustExec("CREATE TABLE `t1` (`a` int(11) DEFAULT NULL, `b` int(11) DEFAULT NULL) ENGINE=InnoDB DEFAULT CHARSET=utf8mb4 COLLATE=utf8mb4_bin")
	tk.MustExec("INSERT INTO `t1` VALUES (1,1),(1,5),(2,3),(2,4),(3,3)")
	err := tk.QueryToErr("select * from t where t.b > (select min(t1.b) from t1 where t1.a > t.a)")
	c.Assert(err, IsNil)
}

func (s *testIntegrationSerialSuite) TestIssue18674(c *C) {
	tk := testkit.NewTestKit(c, s.store)
	tk.MustQuery("select -1.0 % -1.0").Check(testkit.Rows("0.0"))
	tk.MustExec("use test")
	tk.MustExec("drop table if exists t1")
	tk.MustExec("create table t1(`pk` int primary key,`col_float_key_signed` float  ,key (`col_float_key_signed`))")
	tk.MustExec("insert into t1 values (0, null), (1, 0), (2, -0), (3, 1), (-1,-1)")
	tk.MustQuery("select * from t1 where ( `col_float_key_signed` % `col_float_key_signed`) IS FALSE").Sort().Check(testkit.Rows("-1 -1", "3 1"))
	tk.MustQuery("select  `col_float_key_signed` , `col_float_key_signed` % `col_float_key_signed` from t1").Sort().Check(testkit.Rows(
		"-1 -0", "0 <nil>", "0 <nil>", "1 0", "<nil> <nil>"))
	tk.MustQuery("select  `col_float_key_signed` , (`col_float_key_signed` % `col_float_key_signed`) IS FALSE from t1").Sort().Check(testkit.Rows(
		"-1 1", "0 0", "0 0", "1 1", "<nil> 0"))
}

func (s *testIntegrationSerialSuite) TestIssue11177(c *C) {
	collate.SetNewCollationEnabledForTest(true)
	defer collate.SetNewCollationEnabledForTest(false)

	tk := testkit.NewTestKit(c, s.store)
	tk.MustQuery("SELECT 'lvuleck' BETWEEN '2008-09-16 22:23:50' AND 0;").Check(testkit.Rows("0"))
	tk.MustQuery("show warnings;").Check(testkit.Rows("Warning 1292 Truncated incorrect FLOAT value: 'lvuleck'", "Warning 1292 Truncated incorrect FLOAT value: '2008-09-16 22:23:50'"))
	tk.MustQuery("SELECT 'aa' BETWEEN 'bb' AND 0;").Check(testkit.Rows("1"))
	tk.MustQuery("show warnings;").Check(testkit.Rows("Warning 1292 Truncated incorrect FLOAT value: 'aa'", "Warning 1292 Truncated incorrect FLOAT value: 'bb'"))
	tk.MustQuery("select 1 between 0 and b'110';").Check(testkit.Rows("1"))
	tk.MustQuery("show warnings;").Check(testkit.Rows())
	tk.MustQuery("select 'b' between 'a' and b'110';").Check(testkit.Rows("0"))
	tk.MustQuery("show warnings;").Check(testkit.Rows())
}

func (s *testIntegrationSuite) TestIssue19504(c *C) {
	tk := testkit.NewTestKit(c, s.store)
	tk.MustExec("use test")
	tk.MustExec("drop table if exists t1;")
	tk.MustExec("create table t1 (c_int int, primary key (c_int));")
	tk.MustExec("insert into t1 values (1), (2), (3);")
	tk.MustExec("drop table if exists t2;")
	tk.MustExec("create table t2 (c_int int, primary key (c_int));")
	tk.MustExec("insert into t2 values (1);")
	tk.MustQuery("select (select count(c_int) from t2 where c_int = t1.c_int) c1, (select count(1) from t2 where c_int = t1.c_int) c2 from t1;").
		Check(testkit.Rows("1 1", "0 0", "0 0"))
	tk.MustQuery("select (select count(c_int*c_int) from t2 where c_int = t1.c_int) c1, (select count(1) from t2 where c_int = t1.c_int) c2 from t1;").
		Check(testkit.Rows("1 1", "0 0", "0 0"))
}

func (s *testIntegrationSerialSuite) TestIssue19804(c *C) {
	collate.SetNewCollationEnabledForTest(true)
	defer collate.SetNewCollationEnabledForTest(false)

	tk := testkit.NewTestKit(c, s.store)
	tk.MustExec(`use test;`)
	tk.MustExec(`drop table if exists t;`)
	tk.MustExec(`create table t(a set('a', 'b', 'c'));`)
	tk.MustGetErrMsg("alter table t change a a set('a', 'b', 'c', 'c');", "[types:1291]Column 'a' has duplicated value 'c' in SET")
	tk.MustExec(`drop table if exists t;`)
	tk.MustExec(`create table t(a enum('a', 'b', 'c'));`)
	tk.MustGetErrMsg("alter table t change a a enum('a', 'b', 'c', 'c');", "[types:1291]Column 'a' has duplicated value 'c' in ENUM")
	tk.MustExec(`drop table if exists t;`)
	tk.MustExec(`create table t(a set('a', 'b', 'c'));`)
	tk.MustExec(`alter table t change a a set('a', 'b', 'c', 'd');`)
	tk.MustGetErrMsg(`alter table t change a a set('a', 'b', 'c', 'e', 'f');`, "[ddl:8200]Unsupported modify column: cannot modify set column value d to e")
}

func (s *testIntegrationSerialSuite) TestIssue18949(c *C) {
	collate.SetNewCollationEnabledForTest(true)
	defer collate.SetNewCollationEnabledForTest(false)

	tk := testkit.NewTestKit(c, s.store)
	tk.MustExec("use test")
	tk.MustExec("drop table if exists t")
	tk.MustExec("create table t(id int, value set ('a','b','c') charset utf8mb4 collate utf8mb4_bin default 'a,b ');")
	tk.MustExec("drop table t")
	tk.MustExec("create table test(id int, value set ('a','b','c') charset utf8mb4 collate utf8mb4_general_ci default 'a,B ,C');")
}

func (s *testIntegrationSerialSuite) TestIssue17233(c *C) {
	tk := testkit.NewTestKit(c, s.store)
	tk.MustExec("use test")
	tk.MustExec("drop table if exists table_int")
	tk.MustExec(`CREATE TABLE table_int (
	  id_0 int(16) NOT NULL AUTO_INCREMENT,
	  col_int_0 int(16) DEFAULT NULL,
	  PRIMARY KEY (id_0),
	  KEY fvclc (id_0,col_int_0));`)
	tk.MustExec("INSERT INTO table_int VALUES (1,NULL),(2,NULL),(3,65535),(4,1),(5,0),(6,NULL),(7,-1),(8,65535),(9,NULL),(10,65535),(11,-1),(12,0),(13,-1),(14,1),(15,65535),(16,0),(17,1),(18,0),(19,0)")

	tk.MustExec("drop table if exists table_varchar")
	tk.MustExec(`CREATE TABLE table_varchar (
	  id_2 int(16) NOT NULL AUTO_INCREMENT,
	  col_varchar_2 varchar(511) DEFAULT NULL,
	  PRIMARY KEY (id_2));`)
	tk.MustExec(`INSERT INTO table_varchar VALUES (1,''),(2,''),(3,''),(4,''),(5,''),(6,''),(7,''),(8,''),(9,''),(10,''),(11,''),(12,'');`)

	tk.MustExec("drop table if exists table_float_varchar")
	tk.MustExec(`CREATE TABLE table_int_float_varchar (
	  id_6 int(16) NOT NULL AUTO_INCREMENT,
	  col_int_6 int(16) NOT NULL,
	  col_float_6 float DEFAULT NULL,
	  col_varchar_6 varchar(511) DEFAULT NULL,
	  PRIMARY KEY (id_6,col_int_6)
	)
	PARTITION BY RANGE ( col_int_6 ) (
	  PARTITION p0 VALUES LESS THAN (1),
	  PARTITION p2 VALUES LESS THAN (1000),
	  PARTITION p3 VALUES LESS THAN (10000),
	  PARTITION p5 VALUES LESS THAN (1000000),
	  PARTITION p7 VALUES LESS THAN (100000000),
	  PARTITION p9 VALUES LESS THAN (10000000000),
	  PARTITION p10 VALUES LESS THAN (100000000000),
	  PARTITION pn VALUES LESS THAN (MAXVALUE));`)
	tk.MustExec(`INSERT INTO table_int_float_varchar VALUES (1,-1,0.1,'0000-00-00 00:00:00'),(2,0,0,NULL),(3,-1,1,NULL),(4,0,NULL,NULL),(7,0,0.5,NULL),(8,0,0,NULL),(10,-1,0,'-1'),(5,1,-0.1,NULL),(6,1,0.1,NULL),(9,65535,0,'1');`)

	tk.MustExec("drop table if exists table_float")
	tk.MustExec(`CREATE TABLE table_float (
	  id_1 int(16) NOT NULL AUTO_INCREMENT,
	  col_float_1 float DEFAULT NULL,
	  PRIMARY KEY (id_1),
	  KEY zbjus (id_1,col_float_1));`)
	tk.MustExec(`INSERT INTO table_float VALUES (1,NULL),(2,-0.1),(3,-1),(4,NULL),(5,-0.1),(6,0),(7,0),(8,-1),(9,NULL),(10,NULL),(11,0.1),(12,-1);`)

	tk.MustExec("drop view if exists view_4")
	tk.MustExec(`CREATE DEFINER='root'@'127.0.0.1' VIEW view_4 (col_1, col_2, col_3, col_4, col_5, col_6, col_7, col_8, col_9, col_10) AS
    SELECT /*+ USE_INDEX(table_int fvclc, fvclc)*/
        tmp1.id_6 AS col_1,
        tmp1.col_int_6 AS col_2,
        tmp1.col_float_6 AS col_3,
        tmp1.col_varchar_6 AS col_4,
        tmp2.id_2 AS col_5,
        tmp2.col_varchar_2 AS col_6,
        tmp3.id_0 AS col_7,
        tmp3.col_int_0 AS col_8,
        tmp4.id_1 AS col_9,
        tmp4.col_float_1 AS col_10
    FROM ((
            test.table_int_float_varchar AS tmp1 LEFT JOIN
            test.table_varchar AS tmp2 ON ((NULL<=tmp2.col_varchar_2)) IS NULL
        ) JOIN
        test.table_int AS tmp3 ON (1.117853833115198e-03!=tmp1.col_int_6))
    JOIN
        test.table_float AS tmp4 ON !((1900370398268920328=0e+00)) WHERE ((''<='{Gm~PcZNb') OR (tmp2.id_2 OR tmp3.col_int_0)) ORDER BY col_1,col_2,col_3,col_4,col_5,col_6,col_7,col_8,col_9,col_10 LIMIT 20580,5;`)

	tk.MustExec("drop view if exists view_10")
	tk.MustExec(`CREATE DEFINER='root'@'127.0.0.1' VIEW view_10 (col_1, col_2) AS
    SELECT  table_int.id_0 AS col_1,
            table_int.col_int_0 AS col_2
    FROM test.table_int
    WHERE
        ((-1e+00=1) OR (0e+00>=table_int.col_int_0))
    ORDER BY col_1,col_2
    LIMIT 5,9;`)

	tk.MustQuery("SELECT col_1 FROM test.view_10").Sort().Check(testkit.Rows("16", "18", "19"))
	tk.MustQuery("SELECT col_1 FROM test.view_4").Sort().Check(testkit.Rows("8", "8", "8", "8", "8"))
	tk.MustQuery("SELECT view_10.col_1 FROM view_4 JOIN view_10").Check(testkit.Rows("16", "16", "16", "16", "16", "18", "18", "18", "18", "18", "19", "19", "19", "19", "19"))
}

func (s *testIntegrationSuite) TestIssue17767(c *C) {
	tk := testkit.NewTestKit(c, s.store)
	tk.MustExec("use test")
	tk.MustExec("drop table if exists t0;")
	tk.MustExec("CREATE TABLE t0(c0 INTEGER AS (NULL) NOT NULL, c1 INT);")
	tk.MustExec("CREATE INDEX i0 ON t0(c0, c1);")
	tk.MustExec("INSERT IGNORE INTO t0(c1) VALUES (0);")
	tk.MustQuery("SELECT * FROM t0").Check(testkit.Rows("0 0"))

	tk.MustExec("begin")
	tk.MustExec("INSERT IGNORE INTO t0(c1) VALUES (0);")
	tk.MustQuery("SELECT * FROM t0").Check(testkit.Rows("0 0", "0 0"))
	tk.MustExec("rollback")
}

func (s *testIntegrationSuite) TestIssue19596(c *C) {
	tk := testkit.NewTestKit(c, s.store)
	tk.MustExec("use test")
	tk.MustExec("drop table if exists t;")
	tk.MustExec("create table t (a int) partition by range(a) (PARTITION p0 VALUES LESS THAN (10));")
	tk.MustGetErrMsg("alter table t add partition (partition p1 values less than (a));", "[expression:1054]Unknown column 'a' in 'expression'")
	tk.MustQuery("select * from t;")
	tk.MustExec("drop table if exists t;")
	tk.MustGetErrMsg("create table t (a int) partition by range(a) (PARTITION p0 VALUES LESS THAN (a));", "[expression:1054]Unknown column 'a' in 'expression'")
}

func (s *testIntegrationSuite) TestIssue17476(c *C) {
	tk := testkit.NewTestKit(c, s.store)
	tk.MustExec("use test")
	tk.MustExec("DROP TABLE IF EXISTS `table_float`;")
	tk.MustExec("DROP TABLE IF EXISTS `table_int_float_varchar`;")
	tk.MustExec("CREATE TABLE `table_float` (`id_1` int(16) NOT NULL AUTO_INCREMENT,`col_float_1` float DEFAULT NULL,PRIMARY KEY (`id_1`)) ENGINE=InnoDB DEFAULT CHARSET=utf8mb4 COLLATE=utf8mb4_bin AUTO_INCREMENT=97635;")
	tk.MustExec("CREATE TABLE `table_int_float_varchar` " +
		"(`id_6` int(16) NOT NULL AUTO_INCREMENT," +
		"`col_int_6` int(16) DEFAULT NULL,`col_float_6` float DEFAULT NULL," +
		"`col_varchar_6` varchar(511) DEFAULT NULL,PRIMARY KEY (`id_6`)," +
		"KEY `vhyen` (`id_6`,`col_int_6`,`col_float_6`,`col_varchar_6`(1))," +
		"KEY `zzylq` (`id_6`,`col_int_6`,`col_float_6`,`col_varchar_6`(1))) " +
		"ENGINE=InnoDB DEFAULT CHARSET=utf8mb4 COLLATE=utf8mb4_bin AUTO_INCREMENT=90818;")

	tk.MustExec("INSERT INTO `table_float` VALUES (1,NULL),(2,0.1),(3,0),(4,-0.1),(5,-0.1),(6,NULL),(7,0.5),(8,0),(9,0),(10,NULL),(11,1),(12,1.5),(13,NULL),(14,NULL);")
	tk.MustExec("INSERT INTO `table_int_float_varchar` VALUES (1,0,0.1,'true'),(2,-1,1.5,'2020-02-02 02:02:00'),(3,NULL,1.5,NULL),(4,65535,0.1,'true'),(5,NULL,0.1,'1'),(6,-1,1.5,'2020-02-02 02:02:00'),(7,-1,NULL,''),(8,NULL,-0.1,NULL),(9,NULL,-0.1,'1'),(10,-1,NULL,''),(11,NULL,1.5,'false'),(12,-1,0,NULL),(13,0,-0.1,NULL),(14,-1,NULL,'-0'),(15,65535,-1,'1'),(16,NULL,0.5,NULL),(17,-1,NULL,NULL);")
	tk.MustQuery(`select count(*) from table_float
 JOIN table_int_float_varchar AS tmp3 ON (tmp3.col_varchar_6 AND NULL)
 IS NULL WHERE col_int_6=0;`).Check(testkit.Rows("14"))
	tk.MustQuery(`SELECT count(*) FROM (table_float JOIN table_int_float_varchar AS tmp3 ON (tmp3.col_varchar_6 AND NULL) IS NULL);`).Check(testkit.Rows("154"))
	tk.MustQuery(`SELECT * FROM (table_int_float_varchar AS tmp3) WHERE (col_varchar_6 AND NULL) IS NULL AND col_int_6=0;`).Check(testkit.Rows("13 0 -0.1 <nil>"))
}

func (s *testIntegrationSuite) TestIssue14349(c *C) {
	defer s.cleanEnv(c)
	tk := testkit.NewTestKit(c, s.store)
	tk.MustExec("use test;")
	tk.MustExec("drop table if exists papers;")
	tk.MustExec("create table papers(title text, content longtext)")
	tk.MustExec("insert into papers values('title', 'content')")
	tk.MustQuery(`select to_base64(title), to_base64(content) from papers;`).Check(testkit.Rows("dGl0bGU= Y29udGVudA=="))
	tk.MustExec("set tidb_enable_vectorized_expression = 0;")
	tk.MustQuery(`select to_base64(title), to_base64(content) from papers;`).Check(testkit.Rows("dGl0bGU= Y29udGVudA=="))
	tk.MustExec("set tidb_enable_vectorized_expression = 1;")
}

func (s *testIntegrationSuite) TestIssue20180(c *C) {
	tk := testkit.NewTestKit(c, s.store)
	tk.MustExec("use test")
	tk.MustExec("drop table if exists t;")
	tk.MustExec("drop table if exists t1;")
	tk.MustExec("create table t(a enum('a', 'b'), b tinyint);")
	tk.MustExec("create table t1(c varchar(20));")
	tk.MustExec("insert into t values('b', 0);")
	tk.MustExec("insert into t1 values('b');")
	tk.MustQuery("select * from t, t1 where t.a= t1.c;").Check(testkit.Rows("b 0 b"))
	tk.MustQuery("select * from t, t1 where t.b= t1.c;").Check(testkit.Rows("b 0 b"))
	tk.MustQuery("select * from t, t1 where t.a = t1.c and t.b= t1.c;").Check(testkit.Rows("b 0 b"))

	tk.MustExec("drop table if exists t;")
	tk.MustExec("create table t(a enum('a','b'));")
	tk.MustExec("insert into t values('b');")
	tk.MustQuery("select * from t where a > 1  and a = \"b\";").Check(testkit.Rows("b"))
}

func (s *testIntegrationSuite) TestIssue11755(c *C) {
	tk := testkit.NewTestKit(c, s.store)
	tk.MustExec("use test")
	tk.MustExec("drop table if exists lt;")
	tk.MustExec("create table lt (d decimal(10, 4));")
	tk.MustExec("insert into lt values(0.2),(0.2);")
	tk.MustQuery("select LEAD(d,1,1) OVER(), LAG(d,1,1) OVER() from lt;").Check(testkit.Rows("0.2000 1.0000", "1.0000 0.2000"))
}

func (s *testIntegrationSuite) TestIssue20369(c *C) {
	tk := testkit.NewTestKit(c, s.store)
	tk.MustExec("use test")
	tk.MustExec("drop table if exists t;")
	tk.MustExec("create table t(a int);")
	tk.MustExec("insert into t values (1);")
	tk.MustExec("insert into t select values(a) from t;")
	tk.MustQuery("select * from t").Check(testkit.Rows("1", "<nil>"))
}

func (s *testIntegrationSuite) TestIssue20730(c *C) {
	tk := testkit.NewTestKit(c, s.store)
	tk.MustExec("use test")
	tk.MustExec("DROP TABLE IF EXISTS tmp;")
	tk.MustExec("CREATE TABLE tmp (id int(11) NOT NULL,value int(1) NOT NULL,PRIMARY KEY (id))")
	tk.MustExec("INSERT INTO tmp VALUES (1, 1),(2,2),(3,3),(4,4),(5,5)")
	tk.MustExec("SET @sum := 10")
	tk.MustQuery("SELECT @sum := IF(@sum=20,4,@sum + tmp.value) sum FROM tmp ORDER BY tmp.id").Check(testkit.Rows("11", "13", "16", "20", "4"))
}

func (s *testIntegrationSuite) TestIssue20860(c *C) {
	tk := testkit.NewTestKit(c, s.store)
	tk.MustExec("use test")
	tk.MustExec("drop table if exists t;")
	tk.MustExec("create table t(id int primary key, c int, d timestamp null default null)")
	tk.MustExec("insert into t values(1, 2, '2038-01-18 20:20:30')")
	c.Assert(tk.ExecToErr("update t set d = adddate(d, interval 1 day) where id < 10"), NotNil)
}

func (s *testIntegrationSerialSuite) TestIssue20161(c *C) {
	collate.SetNewCollationEnabledForTest(true)
	defer collate.SetNewCollationEnabledForTest(false)

	tk := testkit.NewTestKit(c, s.store)
	tk.MustExec(`use test;`)
	tk.MustExec(`drop table if exists t;`)
	tk.MustExec(`create table t(raw JSON);`)
	tk.MustExec(`insert into t(raw) values('["a","ab"]'), ('["a"]'), (null);`)
	tk.MustQuery(`SELECT JSON_SEARCH(raw,'one','c') FROM t;`).
		Check(testkit.Rows("<nil>", "<nil>", "<nil>"))
}

func (s *testIntegrationSuite) TestIssue10462(c *C) {
	tk := testkit.NewTestKit(c, s.store)
	tk.MustExec("use test")
	tk.MustQuery("select json_array(true)").Check(testkit.Rows("[true]"))
	tk.MustQuery("select json_array(1=2)").Check(testkit.Rows("[false]"))
	tk.MustQuery("select json_array(1!=2)").Check(testkit.Rows("[true]"))
	tk.MustQuery("select json_array(1<2)").Check(testkit.Rows("[true]"))
	tk.MustQuery("select json_array(1<=2)").Check(testkit.Rows("[true]"))
	tk.MustQuery("select json_array(1>2)").Check(testkit.Rows("[false]"))
	tk.MustQuery("select json_array(1>=2)").Check(testkit.Rows("[false]"))
	tk.MustQuery("select json_object(true, null <=> null)").Check(testkit.Rows("{\"1\": true}"))
	tk.MustQuery("select json_object(false, 1 and 2)").Check(testkit.Rows("{\"0\": true}"))
	tk.MustQuery("select json_object(false, 1 and 0)").Check(testkit.Rows("{\"0\": false}"))
	tk.MustQuery("select json_object(false, 1 or 0)").Check(testkit.Rows("{\"0\": true}"))
	tk.MustQuery("select json_object(false, 1 xor 0)").Check(testkit.Rows("{\"0\": true}"))
	tk.MustQuery("select json_object(false, 1 xor 1)").Check(testkit.Rows("{\"0\": false}"))
	tk.MustQuery("select json_object(false, not 1)").Check(testkit.Rows("{\"0\": false}"))
	tk.MustQuery("select json_array(null and 1)").Check(testkit.Rows("[null]"))
	tk.MustQuery("select json_array(null and 0)").Check(testkit.Rows("[false]"))
	tk.MustQuery("select json_array(null or 1)").Check(testkit.Rows("[true]"))
	tk.MustQuery("select json_array(null or 0)").Check(testkit.Rows("[null]"))
	tk.MustQuery("select json_array(1.15 or 0)").Check(testkit.Rows("[true]"))
	tk.MustQuery("select json_array('abc' or 0)").Check(testkit.Rows("[false]"))
	tk.MustQuery("select json_array('1abc' or 0)").Check(testkit.Rows("[true]"))
	tk.MustQuery("select json_array(null is true)").Check(testkit.Rows("[false]"))
	tk.MustQuery("select json_array(null is null)").Check(testkit.Rows("[true]"))
	tk.MustQuery("select json_array(1 in (1, 2))").Check(testkit.Rows("[true]"))
	tk.MustQuery("select json_array(0 in (1, 2))").Check(testkit.Rows("[false]"))
	tk.MustQuery("select json_array(0 not in (1, 2))").Check(testkit.Rows("[true]"))
	tk.MustQuery("select json_array(1 between 0 and 2)").Check(testkit.Rows("[true]"))
	tk.MustQuery("select json_array(1 not between 0 and 2)").Check(testkit.Rows("[false]"))
	tk.MustQuery("select json_array('123' like '123')").Check(testkit.Rows("[true]"))
	tk.MustQuery("select json_array('abcdef' rlike 'a.*c.*')").Check(testkit.Rows("[true]"))
	tk.MustQuery("select json_array(is_ipv4('127.0.0.1'))").Check(testkit.Rows("[true]"))
	tk.MustQuery("select json_array(is_ipv6('1a6b:8888:ff66:77ee:0000:1234:5678:bcde'))").Check(testkit.Rows("[true]"))
}

func (s *testIntegrationSerialSuite) TestJsonObjectCompare(c *C) {
	tk := testkit.NewTestKit(c, s.store)
	tk.MustExec("use test")

	tk.MustQuery("select json_object('k', -1) > json_object('k', 2)").Check(testkit.Rows("0"))
	tk.MustQuery("select json_object('k', -1) < json_object('k', 2)").Check(testkit.Rows("1"))

	tk.MustExec("drop table if exists tx")
	tk.MustExec("create table tx(a double, b int)")
	tk.MustExec("insert into tx values (3.0, 3)")
	tk.MustQuery("select json_object('k', a) = json_object('k', b) from tx").Check(testkit.Rows("1"))
}

func (s *testIntegrationSuite2) TestIssue15847(c *C) {
	tk := testkit.NewTestKit(c, s.store)
	tk.MustExec("use test")
	tk.MustExec("drop view if exists t15847")
	tk.MustExec("CREATE VIEW t15847(c0) AS SELECT NULL;")
	tk.MustQuery("SELECT * FROM t15847 WHERE (NOT (IF(t15847.c0, NULL, NULL)));").Check(testkit.Rows())
	tk.MustExec("drop view if exists t15847")
}

func (s *testIntegrationSerialSuite) TestLikeWithCollation(c *C) {
	tk := testkit.NewTestKit(c, s.store)
	collate.SetNewCollationEnabledForTest(true)
	defer collate.SetNewCollationEnabledForTest(false)

	tk.MustQuery(`select 'a' like 'A' collate utf8mb4_general_ci;`).Check(testkit.Rows("1"))
	tk.MustGetErrMsg(`select 'a' collate utf8mb4_bin like 'A' collate utf8mb4_general_ci;`, "[expression:1267]Illegal mix of collations (utf8mb4_bin,EXPLICIT) and (utf8mb4_general_ci,EXPLICIT) for operation 'eq'")
	tk.MustQuery(`select '😛' collate utf8mb4_general_ci like '😋';`).Check(testkit.Rows("1"))
	tk.MustQuery(`select '😛' collate utf8mb4_general_ci = '😋';`).Check(testkit.Rows("1"))
	tk.MustQuery(`select '😛' collate utf8mb4_unicode_ci like '😋';`).Check(testkit.Rows("0"))
	tk.MustQuery(`select '😛' collate utf8mb4_unicode_ci = '😋';`).Check(testkit.Rows("1"))
	tk.MustQuery(`select 'ss' collate utf8mb4_unicode_ci like 'ß';`).Check(testkit.Rows("0"))
	tk.MustQuery(`select 'ss' collate utf8mb4_unicode_ci = 'ß';`).Check(testkit.Rows("1"))
}

func (s *testIntegrationSerialSuite) TestIssue21290(c *C) {
	tk := testkit.NewTestKit(c, s.store)
	tk.MustExec("use test")
	tk.MustExec("drop table if exists t1;")
	tk.MustExec("create table t1(a date);")
	tk.MustExec("insert into t1 values (20100202);")
	tk.MustQuery("select a in ('2020-02-02', 20100202) from t1;").Check(testkit.Rows("1"))
}

func (s *testIntegrationSuite) TestIssue11645(c *C) {
	defer s.cleanEnv(c)
	tk := testkit.NewTestKit(c, s.store)
	tk.MustQuery(`SELECT DATE_ADD('1000-01-01 00:00:00', INTERVAL -2 HOUR);`).Check(testkit.Rows("0999-12-31 22:00:00"))
	tk.MustQuery(`SELECT DATE_ADD('1000-01-01 00:00:00', INTERVAL -200 HOUR);`).Check(testkit.Rows("0999-12-23 16:00:00"))
	tk.MustQuery(`SELECT DATE_ADD('0001-01-01 00:00:00', INTERVAL -2 HOUR);`).Check(testkit.Rows("0000-00-00 22:00:00"))
	tk.MustQuery(`SELECT DATE_ADD('0001-01-01 00:00:00', INTERVAL -25 HOUR);`).Check(testkit.Rows("0000-00-00 23:00:00"))
	tk.MustQuery(`SELECT DATE_ADD('0001-01-01 00:00:00', INTERVAL -8784 HOUR);`).Check(testkit.Rows("0000-00-00 00:00:00"))
	tk.MustQuery(`SELECT DATE_ADD('0001-01-01 00:00:00', INTERVAL -8785 HOUR);`).Check(testkit.Rows("<nil>"))
	tk.MustQuery(`SELECT DATE_ADD('0001-01-02 00:00:00', INTERVAL -2 HOUR);`).Check(testkit.Rows("0001-01-01 22:00:00"))
	tk.MustQuery(`SELECT DATE_ADD('0001-01-02 00:00:00', INTERVAL -24 HOUR);`).Check(testkit.Rows("0001-01-01 00:00:00"))
	tk.MustQuery(`SELECT DATE_ADD('0001-01-02 00:00:00', INTERVAL -25 HOUR);`).Check(testkit.Rows("0000-00-00 23:00:00"))
	tk.MustQuery(`SELECT DATE_ADD('0001-01-02 00:00:00', INTERVAL -8785 HOUR);`).Check(testkit.Rows("0000-00-00 23:00:00"))
}

func (s *testIntegrationSerialSuite) TestCollationIndexJoin(c *C) {
	collate.SetNewCollationEnabledForTest(true)
	defer collate.SetNewCollationEnabledForTest(false)
	tk := testkit.NewTestKit(c, s.store)
	tk.MustExec("use test")
	tk.MustExec("drop table if exists t1, t2")
	tk.MustExec("create table t1(a int, b char(10), key(b)) collate utf8mb4_general_ci")
	tk.MustExec("create table t2(a int, b char(10), key(b)) collate ascii_bin")
	tk.MustExec("insert into t1 values (1, 'a')")
	tk.MustExec("insert into t2 values (1, 'A')")

	tk.MustQuery("select /*+ inl_join(t1) */ t1.b, t2.b from t1 join t2 where t1.b=t2.b").Check(testkit.Rows("a A"))
	tk.MustQuery("select /*+ hash_join(t1) */ t1.b, t2.b from t1 join t2 where t1.b=t2.b").Check(testkit.Rows("a A"))
	tk.MustQuery("select /*+ merge_join(t1) */ t1.b, t2.b from t1 join t2 where t1.b=t2.b").Check(testkit.Rows("a A"))
	tk.MustQuery("select /*+ inl_hash_join(t1) */ t1.b, t2.b from t1 join t2 where t1.b=t2.b").Check(testkit.Rows("a A"))
	tk.MustQuery("select /*+ inl_hash_join(t2) */ t1.b, t2.b from t1 join t2 where t1.b=t2.b").Check(testkit.Rows("a A"))
	tk.MustQuery("show warnings").Check(testkit.Rows("Warning 1815 Optimizer Hint /*+ INL_HASH_JOIN(t2) */ is inapplicable"))
	tk.MustQuery("select /*+ inl_merge_join(t1) */ t1.b, t2.b from t1 join t2 where t1.b=t2.b").Check(testkit.Rows("a A"))
	tk.MustQuery("select /*+ inl_merge_join(t2) */ t1.b, t2.b from t1 join t2 where t1.b=t2.b").Check(testkit.Rows("a A"))
	tk.MustQuery("show warnings").Check(testkit.Rows("Warning 1815 Optimizer Hint /*+ INL_MERGE_JOIN(t2) */ is inapplicable"))
}

<<<<<<< HEAD
func (s *testIntegrationSerialSuite) TestCollationMergeJoin(c *C) {
=======
func (s *testIntegrationSerialSuite) TestIssue20876(c *C) {
>>>>>>> 1d039ef0
	collate.SetNewCollationEnabledForTest(true)
	defer collate.SetNewCollationEnabledForTest(false)
	tk := testkit.NewTestKit(c, s.store)
	tk.MustExec("use test")
<<<<<<< HEAD
	tk.MustExec("drop table if exists t")
	tk.MustExec("CREATE TABLE `t` (" +
		"  `col_10` blob DEFAULT NULL," +
		"  `col_11` decimal(17,5) NOT NULL," +
		"  `col_13` varchar(381) COLLATE utf8mb4_unicode_ci NOT NULL DEFAULT 'Yr'," +
		"  PRIMARY KEY (`col_13`,`col_11`)," +
		"  KEY `idx_4` (`col_10`(3))" +
		") ENGINE=InnoDB DEFAULT CHARSET=utf8mb4 COLLATE=utf8mb4_bin")
	tk.MustExec("insert into t values ('a', 12523, 'A');")
	tk.MustExec("insert into t values ('A', 2, 'a');")
	tk.MustExec("insert into t values ('a', 23, 'A');")
	tk.MustExec("insert into t values ('a', 23, 'h2');")
	tk.MustExec("insert into t values ('a', 23, 'h3');")
	tk.MustExec("insert into t values ('a', 23, 'h4');")
	tk.MustExec("insert into t values ('a', 23, 'h5');")
	tk.MustExec("insert into t values ('a', 23, 'h6');")
	tk.MustExec("insert into t values ('a', 23, 'h7');")
	tk.MustQuery("select /*+ MERGE_JOIN(t) */ t.* from t where col_13 in ( select col_10 from t where t.col_13 in ( 'a', 'b' ) ) order by col_10， col_11 ;").Check(
		testkit.Rows("\x41 2.00000 a", "\x61 23.00000 A", "\x61 12523.00000 A"))
=======
	tk.MustExec("drop table if exists t;")
	tk.MustExec("CREATE TABLE `t` (" +
		"  `a` char(10) COLLATE utf8mb4_unicode_ci NOT NULL," +
		"  `b` char(20) COLLATE utf8mb4_general_ci NOT NULL," +
		"  `c` int(11) NOT NULL," +
		"  PRIMARY KEY (`a`,`b`,`c`)," +
		"  KEY `idx` (`a`)" +
		")")
	tk.MustExec("insert into t values ('#', 'C', 10), ('$', 'c', 20), ('$', 'c', 30), ('a', 'a', 10), ('A', 'A', 30)")
	tk.MustExec("analyze table t")
	tk.MustQuery("select * from t where a='#';").Check(testkit.Rows("# C 10"))
>>>>>>> 1d039ef0
}

func (s *testIntegrationSuite) TestIssue19892(c *C) {
	defer s.cleanEnv(c)
	tk := testkit.NewTestKit(c, s.store)
	tk.MustExec("USE test")
	tk.MustExec("CREATE TABLE dd(a date, b datetime, c timestamp)")

	// check NO_ZERO_DATE
	{
		tk.MustExec("SET sql_mode=''")
		{
			tk.MustExec("TRUNCATE TABLE dd")
			tk.MustExec("INSERT INTO dd(a) values('0000-00-00')")
			tk.MustQuery("SHOW WARNINGS").Check(testkit.Rows())
			tk.MustQuery("SELECT a FROM dd").Check(testkit.Rows("0000-00-00"))

			tk.MustExec("TRUNCATE TABLE dd")
			tk.MustExec("INSERT INTO dd(b) values('2000-10-01')")
			tk.MustExec("UPDATE dd SET b = '0000-00-00'")
			tk.MustQuery("SHOW WARNINGS").Check(testkit.Rows())
			tk.MustQuery("SELECT b FROM dd").Check(testkit.Rows("0000-00-00 00:00:00"))

			tk.MustExec("TRUNCATE TABLE dd")
			tk.MustExec("INSERT INTO dd(c) values('0000-00-00 20:00:00')")
			tk.MustQuery("SHOW WARNINGS").Check(testkit.Rows("Warning 1292 Incorrect timestamp value: '0000-00-00 20:00:00'"))
			tk.MustQuery("SELECT c FROM dd").Check(testkit.Rows("0000-00-00 00:00:00"))

			tk.MustExec("TRUNCATE TABLE dd")
			tk.MustExec("INSERT INTO dd(c) values('2000-10-01 20:00:00')")
			tk.MustExec("UPDATE dd SET c = '0000-00-00 20:00:00'")
			tk.MustQuery("SHOW WARNINGS").Check(testkit.Rows("Warning 1292 Incorrect timestamp value: '0000-00-00 20:00:00'"))
			tk.MustQuery("SELECT c FROM dd").Check(testkit.Rows("0000-00-00 00:00:00"))
		}

		tk.MustExec("SET sql_mode='NO_ZERO_DATE'")
		{
			tk.MustExec("TRUNCATE TABLE dd")
			tk.MustExec("INSERT INTO dd(b) values('0000-0-00')")
			tk.MustQuery("SHOW WARNINGS").Check(testkit.Rows("Warning 1292 Incorrect datetime value: '0000-0-00'"))
			tk.MustQuery("SELECT b FROM dd").Check(testkit.Rows("0000-00-00 00:00:00"))

			tk.MustExec("TRUNCATE TABLE dd")
			tk.MustExec("INSERT INTO dd(a) values('2000-10-01')")
			tk.MustExec("UPDATE dd SET a = '0000-00-00'")
			tk.MustQuery("SHOW WARNINGS").Check(testkit.Rows("Warning 1292 Incorrect date value: '0000-00-00'"))
			tk.MustQuery("SELECT a FROM dd").Check(testkit.Rows("0000-00-00"))

			tk.MustExec("TRUNCATE TABLE dd")
			tk.MustExec("INSERT INTO dd(c) values('2000-10-01 10:00:00')")
			tk.MustExec("UPDATE dd SET c = '0000-00-00 10:00:00'")
			tk.MustQuery("SHOW WARNINGS").Check(testkit.Rows("Warning 1292 Incorrect timestamp value: '0000-00-00 10:00:00'"))
			tk.MustQuery("SELECT c FROM dd").Check(testkit.Rows("0000-00-00 00:00:00"))
		}

		tk.MustExec("SET sql_mode='NO_ZERO_DATE,STRICT_TRANS_TABLES'")
		{
			tk.MustExec("TRUNCATE TABLE dd")
			tk.MustGetErrMsg("INSERT INTO dd(c) VALUES ('0000-00-00 20:00:00')", "[table:1366]Incorrect timestamp value: '0000-00-00 20:00:00' for column 'c' at row 1")
			tk.MustExec("INSERT IGNORE INTO dd(c) VALUES ('0000-00-00 20:00:00')")
			tk.MustQuery("SHOW WARNINGS").Check(testkit.Rows("Warning 1292 Incorrect timestamp value: '0000-00-00 20:00:00'"))
			tk.MustQuery("SELECT c FROM dd").Check(testkit.Rows("0000-00-00 00:00:00"))

			tk.MustExec("TRUNCATE TABLE dd")
			tk.MustExec("INSERT INTO dd(b) values('2000-10-01')")
			tk.MustGetErrMsg("UPDATE dd SET b = '0000-00-00'", "[types:1292]Incorrect datetime value: '0000-00-00'")
			tk.MustExec("UPDATE IGNORE dd SET b = '0000-00-00'")
			tk.MustQuery("SHOW WARNINGS").Check(testkit.Rows("Warning 1292 Incorrect datetime value: '0000-00-00'"))
			tk.MustQuery("SELECT b FROM dd").Check(testkit.Rows("0000-00-00 00:00:00"))

			tk.MustExec("TRUNCATE TABLE dd")
			tk.MustExec("INSERT INTO dd(c) values('2000-10-01 10:00:00')")
			tk.MustGetErrMsg("UPDATE dd SET c = '0000-00-00 00:00:00'", "[types:1292]Incorrect timestamp value: '0000-00-00 00:00:00'")
			tk.MustExec("UPDATE IGNORE dd SET c = '0000-00-00 00:00:00'")
			tk.MustQuery("SHOW WARNINGS").Check(testkit.Rows("Warning 1292 Incorrect timestamp value: '0000-00-00 00:00:00'"))
			tk.MustQuery("SELECT c FROM dd").Check(testkit.Rows("0000-00-00 00:00:00"))
		}
	}

	// check NO_ZERO_IN_DATE
	{
		tk.MustExec("SET sql_mode=''")
		{
			tk.MustExec("TRUNCATE TABLE dd")
			tk.MustExec("INSERT INTO dd(a) values('2000-01-00')")
			tk.MustQuery("SHOW WARNINGS").Check(testkit.Rows())
			tk.MustQuery("SELECT a FROM dd").Check(testkit.Rows("2000-01-00"))
			tk.MustExec("INSERT INTO dd(a) values('2000-00-01')")
			tk.MustQuery("SHOW WARNINGS").Check(testkit.Rows())
			tk.MustQuery("SELECT a FROM dd").Check(testkit.Rows("2000-01-00", "2000-00-01"))
			tk.MustExec("INSERT INTO dd(a) values('0-01-02')")
			tk.MustQuery("SHOW WARNINGS").Check(testkit.Rows())
			tk.MustQuery("SELECT a FROM dd").Check(testkit.Rows("2000-01-00", "2000-00-01", "0000-01-02"))

			tk.MustExec("TRUNCATE TABLE dd")
			tk.MustExec("INSERT INTO dd(b) values('2000-01-02')")
			tk.MustExec("UPDATE dd SET b = '2000-00-02'")
			tk.MustQuery("SHOW WARNINGS").Check(testkit.Rows())
			tk.MustQuery("SELECT b FROM dd").Check(testkit.Rows("2000-00-02 00:00:00"))

			tk.MustExec("TRUNCATE TABLE dd")
			tk.MustExec("INSERT INTO dd(c) values('2000-01-02 20:00:00')")
			tk.MustExec("UPDATE dd SET c = '0000-01-02 20:00:00'")
			tk.MustQuery("SHOW WARNINGS").Check(testkit.Rows("Warning 1292 Incorrect timestamp value: '0000-01-02 20:00:00'"))
			tk.MustQuery("SELECT c FROM dd").Check(testkit.Rows("0000-00-00 00:00:00"))
		}

		tk.MustExec("SET sql_mode='NO_ZERO_IN_DATE'")
		{
			tk.MustExec("TRUNCATE TABLE dd")
			tk.MustExec("INSERT INTO dd(a) values('2000-01-00')")
			tk.MustQuery("SHOW WARNINGS").Check(testkit.Rows("Warning 1292 Incorrect date value: '2000-01-00'"))
			tk.MustQuery("SELECT a FROM dd").Check(testkit.Rows("0000-00-00"))

			tk.MustExec("TRUNCATE TABLE dd")
			tk.MustExec("INSERT INTO dd(a) values('2000-01-02')")
			tk.MustExec("UPDATE dd SET a = '2000-00-02'")
			tk.MustQuery("SHOW WARNINGS").Check(testkit.Rows("Warning 1292 Incorrect date value: '2000-00-02'"))
			tk.MustQuery("SELECT a FROM dd").Check(testkit.Rows("0000-00-00"))
			tk.MustExec("UPDATE dd SET b = '2000-01-0'")
			tk.MustQuery("SHOW WARNINGS").Check(testkit.Rows("Warning 1292 Incorrect datetime value: '2000-01-0'"))
			tk.MustQuery("SELECT b FROM dd").Check(testkit.Rows("0000-00-00 00:00:00"))
			// consistent with Mysql8
			tk.MustExec("UPDATE dd SET b = '0-01-02'")
			tk.MustQuery("SHOW WARNINGS").Check(testkit.Rows())
			tk.MustQuery("SELECT b FROM dd").Check(testkit.Rows("0000-01-02 00:00:00"))

			tk.MustExec("TRUNCATE TABLE dd")
			tk.MustExec("INSERT INTO dd(c) values('2000-01-02 20:00:00')")
			tk.MustExec("UPDATE dd SET c = '2000-00-02 20:00:00'")
			tk.MustQuery("SHOW WARNINGS").Check(testkit.Rows("Warning 1292 Incorrect timestamp value: '2000-00-02 20:00:00'"))
			tk.MustQuery("SELECT c FROM dd").Check(testkit.Rows("0000-00-00 00:00:00"))
		}

		tk.MustExec("SET sql_mode='NO_ZERO_IN_DATE,STRICT_TRANS_TABLES'")
		{
			tk.MustExec("TRUNCATE TABLE dd")
			tk.MustGetErrMsg("INSERT INTO dd(b) VALUES ('2000-01-00')", "[table:1366]Incorrect datetime value: '2000-01-00' for column 'b' at row 1")
			tk.MustExec("INSERT IGNORE INTO dd(b) VALUES ('2000-00-01')")
			tk.MustQuery("SHOW WARNINGS").Check(testkit.Rows("Warning 1292 Incorrect datetime value: '2000-00-01'"))
			tk.MustQuery("SELECT b FROM dd").Check(testkit.Rows("0000-00-00 00:00:00"))

			tk.MustExec("TRUNCATE TABLE dd")
			tk.MustExec("INSERT INTO dd(b) VALUES ('2000-01-02')")
			tk.MustGetErrMsg("UPDATE dd SET b = '2000-01-00'", "[types:1292]Incorrect datetime value: '2000-01-00'")
			tk.MustExec("UPDATE IGNORE dd SET b = '2000-01-0'")
			tk.MustQuery("SHOW WARNINGS").Check(testkit.Rows("Warning 1292 Incorrect datetime value: '2000-01-0'"))
			tk.MustQuery("SELECT b FROM dd").Check(testkit.Rows("0000-00-00 00:00:00"))
			tk.MustExec("UPDATE dd SET b = '0000-1-2'")
			tk.MustQuery("SELECT b FROM dd").Check(testkit.Rows("0000-01-02 00:00:00"))
			tk.MustGetErrMsg("UPDATE dd SET c = '0000-01-05'", "[types:1292]Incorrect timestamp value: '0000-01-05'")
			tk.MustExec("UPDATE IGNORE dd SET c = '0000-01-5'")
			tk.MustQuery("SHOW WARNINGS").Check(testkit.Rows("Warning 1292 Incorrect timestamp value: '0000-01-5'"))
			tk.MustQuery("SELECT c FROM dd").Check(testkit.Rows("0000-00-00 00:00:00"))

			tk.MustExec("TRUNCATE TABLE dd")
			tk.MustGetErrMsg("INSERT INTO dd(c) VALUES ('2000-01-00 20:00:00')", "[table:1366]Incorrect timestamp value: '2000-01-00 20:00:00' for column 'c' at row 1")
			tk.MustExec("INSERT INTO dd(c) VALUES ('2000-01-02')")
			tk.MustGetErrMsg("UPDATE dd SET c = '2000-01-00 20:00:00'", "[types:1292]Incorrect timestamp value: '2000-01-00 20:00:00'")
			tk.MustExec("UPDATE IGNORE dd SET b = '2000-01-00'")
			tk.MustQuery("SHOW WARNINGS").Check(testkit.Rows("Warning 1292 Incorrect datetime value: '2000-01-00'"))
			tk.MustQuery("SELECT b FROM dd").Check(testkit.Rows("0000-00-00 00:00:00"))
		}
	}

	// check !NO_ZERO_DATE
	tk.MustExec("SET sql_mode='ONLY_FULL_GROUP_BY,STRICT_TRANS_TABLES,NO_ZERO_IN_DATE,ERROR_FOR_DIVISION_BY_ZERO,NO_AUTO_CREATE_USER,NO_ENGINE_SUBSTITUTION'")
	{
		tk.MustExec("TRUNCATE TABLE dd")
		tk.MustExec("INSERT INTO dd(a) values('0000-00-00')")
		tk.MustQuery("SHOW WARNINGS").Check(testkit.Rows())
		tk.MustQuery("SELECT a FROM dd").Check(testkit.Rows("0000-00-00"))

		tk.MustExec("TRUNCATE TABLE dd")
		tk.MustExec("INSERT INTO dd(b) values('2000-10-01')")
		tk.MustExec("UPDATE dd SET b = '0000-00-00'")
		tk.MustQuery("SHOW WARNINGS").Check(testkit.Rows())
		tk.MustQuery("SELECT b FROM dd").Check(testkit.Rows("0000-00-00 00:00:00"))

		tk.MustExec("TRUNCATE TABLE dd")
		tk.MustExec("INSERT INTO dd(c) values('0000-00-00 00:00:00')")
		tk.MustQuery("SHOW WARNINGS").Check(testkit.Rows())

		tk.MustExec("TRUNCATE TABLE dd")
		tk.MustExec("INSERT INTO dd(c) values('2000-10-01 10:00:00')")
		tk.MustExec("UPDATE dd SET c = '0000-00-00 00:00:00'")
		tk.MustQuery("SHOW WARNINGS").Check(testkit.Rows())
		tk.MustQuery("SELECT c FROM dd").Check(testkit.Rows("0000-00-00 00:00:00"))

		tk.MustExec("TRUNCATE TABLE dd")
		tk.MustGetErrMsg("INSERT INTO dd(b) VALUES ('2000-01-00')", "[table:1366]Incorrect datetime value: '2000-01-00' for column 'b' at row 1")
		tk.MustExec("INSERT IGNORE INTO dd(b) VALUES ('2000-00-01')")
		tk.MustQuery("SHOW WARNINGS").Check(testkit.Rows("Warning 1292 Incorrect datetime value: '2000-00-01'"))
		tk.MustQuery("SELECT b FROM dd").Check(testkit.Rows("0000-00-00 00:00:00"))

		tk.MustExec("TRUNCATE TABLE dd")
		tk.MustExec("INSERT INTO dd(b) VALUES ('2000-01-02')")
		tk.MustGetErrMsg("UPDATE dd SET b = '2000-01-00'", "[types:1292]Incorrect datetime value: '2000-01-00'")
		tk.MustExec("UPDATE IGNORE dd SET b = '2000-01-0'")
		tk.MustQuery("SHOW WARNINGS").Check(testkit.Rows("Warning 1292 Incorrect datetime value: '2000-01-0'"))
		tk.MustQuery("SELECT b FROM dd").Check(testkit.Rows("0000-00-00 00:00:00"))
		tk.MustExec("UPDATE dd SET b = '0000-1-2'")
		tk.MustQuery("SELECT b FROM dd").Check(testkit.Rows("0000-01-02 00:00:00"))
		tk.MustGetErrMsg("UPDATE dd SET c = '0000-01-05'", "[types:1292]Incorrect timestamp value: '0000-01-05'")
		tk.MustExec("UPDATE IGNORE dd SET c = '0000-01-5'")
		tk.MustQuery("SHOW WARNINGS").Check(testkit.Rows("Warning 1292 Incorrect timestamp value: '0000-01-5'"))
		tk.MustQuery("SELECT c FROM dd").Check(testkit.Rows("0000-00-00 00:00:00"))

		tk.MustExec("TRUNCATE TABLE dd")
		tk.MustGetErrMsg("INSERT INTO dd(c) VALUES ('2000-01-00 20:00:00')", "[table:1366]Incorrect timestamp value: '2000-01-00 20:00:00' for column 'c' at row 1")
		tk.MustExec("INSERT INTO dd(c) VALUES ('2000-01-02')")
		tk.MustGetErrMsg("UPDATE dd SET c = '2000-01-00 20:00:00'", "[types:1292]Incorrect timestamp value: '2000-01-00 20:00:00'")
		tk.MustExec("UPDATE IGNORE dd SET b = '2000-01-00'")
		tk.MustQuery("SHOW WARNINGS").Check(testkit.Rows("Warning 1292 Incorrect datetime value: '2000-01-00'"))
		tk.MustQuery("SELECT b FROM dd").Check(testkit.Rows("0000-00-00 00:00:00"))
	}

	// check !NO_ZERO_IN_DATE
	tk.MustExec("SET sql_mode='ONLY_FULL_GROUP_BY,STRICT_TRANS_TABLES,NO_ZERO_DATE,ERROR_FOR_DIVISION_BY_ZERO,NO_AUTO_CREATE_USER,NO_ENGINE_SUBSTITUTION'")
	{
		tk.MustExec("TRUNCATE TABLE dd")
		tk.MustExec("INSERT INTO dd(a) values('2000-00-10')")
		tk.MustQuery("SHOW WARNINGS").Check(testkit.Rows())
		tk.MustQuery("SELECT a FROM dd").Check(testkit.Rows("2000-00-10"))

		tk.MustExec("TRUNCATE TABLE dd")
		tk.MustExec("INSERT INTO dd(b) values('2000-10-01')")
		tk.MustExec("UPDATE dd SET b = '2000-00-10'")
		tk.MustQuery("SHOW WARNINGS").Check(testkit.Rows())
		tk.MustQuery("SELECT b FROM dd").Check(testkit.Rows("2000-00-10 00:00:00"))

		tk.MustExec("TRUNCATE TABLE dd")
		tk.MustExec("INSERT INTO dd(c) values('2000-10-01 10:00:00')")
		tk.MustGetErrMsg("UPDATE dd SET c = '2000-00-10 00:00:00'", "[types:1292]Incorrect timestamp value: '2000-00-10 00:00:00'")
		tk.MustExec("UPDATE IGNORE dd SET c = '2000-01-00 00:00:00'")
		tk.MustQuery("SHOW WARNINGS").Check(testkit.Rows("Warning 1292 Incorrect timestamp value: '2000-01-00 00:00:00'"))
		tk.MustQuery("SELECT c FROM dd").Check(testkit.Rows("0000-00-00 00:00:00"))
	}
}

func (s *testIntegrationSuite2) TestCastCoer(c *C) {
	tk := testkit.NewTestKit(c, s.store)

	tk.MustQuery("select coercibility(binary('a'))").Check(testkit.Rows("2"))
	tk.MustQuery("select coercibility(cast('a' as char(10)))").Check(testkit.Rows("2"))
	tk.MustQuery("select coercibility(convert('abc', char(10)));").Check(testkit.Rows("2"))
}

func (s *testIntegrationSuite) TestDatetimeUserVariable(c *C) {
	tk := testkit.NewTestKit(c, s.store)
	tk.MustExec("set @p = now()")
	tk.MustExec("set @@tidb_enable_vectorized_expression = false")
	c.Check(tk.MustQuery("select @p").Rows()[0][0] != "", IsTrue)
	tk.MustExec("set @@tidb_enable_vectorized_expression = true")
	c.Check(tk.MustQuery("select @p").Rows()[0][0] != "", IsTrue)
}

func (s *testIntegrationSuite) TestIssue22098(c *C) {
	tk := testkit.NewTestKit(c, s.store)
	tk.MustExec("use test")
	tk.MustExec("CREATE TABLE `ta` (" +
		"  `k` varchar(32) NOT NULL DEFAULT ' '," +
		"  `c0` varchar(32) NOT NULL DEFAULT ' '," +
		"  `c` varchar(18) NOT NULL DEFAULT ' '," +
		"  `e0` varchar(1) NOT NULL DEFAULT ' '," +
		"  PRIMARY KEY (`k`,`c0`,`c`)," +
		"  KEY `idx` (`c`,`e0`)" +
		") ENGINE=InnoDB DEFAULT CHARSET=utf8mb4 COLLATE=utf8mb4_bin")
	tk.MustExec("CREATE TABLE `tb` (" +
		"  `k` varchar(32) NOT NULL DEFAULT ' '," +
		"  `e` int(11) NOT NULL DEFAULT '0'," +
		"  `i` int(11) NOT NULL DEFAULT '0'," +
		"  `s` varchar(1) NOT NULL DEFAULT ' '," +
		"  `c` varchar(50) NOT NULL DEFAULT ' '," +
		"  PRIMARY KEY (`k`)" +
		") ENGINE=InnoDB DEFAULT CHARSET=utf8mb4 COLLATE=utf8mb4_bin")
	tk.MustExec("prepare stmt from \"select a.* from ta a left join tb b on a.k = b.k where (a.k <> '000000' and ((b.s = ? and i = ? ) or (b.s = ? and e = ?) or (b.s not in(?, ?))) and b.c like '%1%') or (a.c <> '000000' and a.k = '000000')\"")
	tk.MustExec("set @a=3;set @b=20200414;set @c='a';set @d=20200414;set @e=3;set @f='a';")
	tk.MustQuery("execute stmt using @a,@b,@c,@d,@e,@f").Check(testkit.Rows())
}

func (s *testIntegrationSerialSuite) TestIssue20608(c *C) {
	collate.SetNewCollationEnabledForTest(true)
	defer collate.SetNewCollationEnabledForTest(false)
	tk := testkit.NewTestKit(c, s.store)
	tk.MustQuery("select '䇇Հ' collate utf8mb4_bin like '___Հ';").Check(testkit.Rows("0"))
}

func (s *testSuite2) TestIssue12205(c *C) {
	tk := testkit.NewTestKit(c, s.store)

	tk.MustExec("use test")
	tk.MustExec("drop table if exists t12205;")
	tk.MustExec("create table t12205(\n    `col_varchar_64` varchar(64) DEFAULT NULL,\n    `col_varchar_64_key` varchar(64) DEFAULT NULL\n);")
	tk.MustExec("insert into t12205 values('-1038024704','-527892480');")
	tk.MustQuery("select SEC_TO_TIME( ( `col_varchar_64` & `col_varchar_64_key` ) ),`col_varchar_64` & `col_varchar_64_key` from t12205; ").Check(
		testkit.Rows("838:59:59 18446744072635875328"))
	tk.MustQuery("show warnings;").Check(
		testkit.Rows("Warning 1292 Truncated incorrect time value: '18446744072635875000'"))
}

func (s *testIntegrationSuite) Test23262(c *C) {
	tk := testkit.NewTestKit(c, s.store)
	tk.MustExec("use test")
	tk.MustExec("drop table if exists t")
	tk.MustExec("create table t(a year)")
	tk.MustExec("insert into t values(2002)")
	tk.MustQuery("select * from t where a=2").Check(testkit.Rows("2002"))
	tk.MustQuery("select * from t where a='2'").Check(testkit.Rows("2002"))
}

func (s *testIntegrationSuite) TestIssue11333(c *C) {
	defer s.cleanEnv(c)
	tk := testkit.NewTestKit(c, s.store)
	tk.MustExec("use test")
	tk.MustExec("drop table if exists t;")
	tk.MustExec("drop table if exists t1;")
	tk.MustExec("create table t(col1 decimal);")
	tk.MustExec(" insert into t values(0.00000000000000000000000000000000000000000000000000000000000000000000000000000000000000000);")
	tk.MustQuery(`select * from t;`).Check(testkit.Rows("0"))
	tk.MustExec("create table t1(col1 decimal(65,30));")
	tk.MustExec(" insert into t1 values(0.00000000000000000000000000000000000000000000000000000000000000000000000000000000000000000);")
	tk.MustQuery(`select * from t1;`).Check(testkit.Rows("0.000000000000000000000000000000"))
	tk.MustQuery(`select 0.00000000000000000000000000000000000000000000000000000000000000000000000000000000000000000;`).Check(testkit.Rows("0.000000000000000000000000000000000000000000000000000000000000000000000000"))
	tk.MustQuery(`select 0.0000000000000000000000000000000000000000000000000000000000000000000000012;`).Check(testkit.Rows("0.000000000000000000000000000000000000000000000000000000000000000000000001"))
	tk.MustQuery(`select 0.000000000000000000000000000000000000000000000000000000000000000000000001;`).Check(testkit.Rows("0.000000000000000000000000000000000000000000000000000000000000000000000001"))
}

func (s *testIntegrationSerialSuite) TestIssue19116(c *C) {
	collate.SetNewCollationEnabledForTest(true)
	defer collate.SetNewCollationEnabledForTest(false)

	tk := testkit.NewTestKit(c, s.store)
	tk.MustExec("use test")
	tk.MustExec("set names utf8mb4 collate utf8mb4_general_ci;")
	tk.MustQuery("select collation(concat(1 collate `binary`));").Check(testkit.Rows("binary"))
	tk.MustQuery("select coercibility(concat(1 collate `binary`));").Check(testkit.Rows("0"))
	tk.MustQuery("select collation(concat(NULL,NULL));").Check(testkit.Rows("binary"))
	tk.MustQuery("select coercibility(concat(NULL,NULL));").Check(testkit.Rows("6"))
	tk.MustQuery("select collation(concat(1,1));").Check(testkit.Rows("utf8mb4_general_ci"))
	tk.MustQuery("select coercibility(concat(1,1));").Check(testkit.Rows("4"))
	tk.MustQuery("select collation(1);").Check(testkit.Rows("binary"))
	tk.MustQuery("select coercibility(1);").Check(testkit.Rows("5"))
	tk.MustQuery("select coercibility(1=1);").Check(testkit.Rows("5"))

	tk.MustExec("drop table if exists t")
	tk.MustExec("create table t(a datetime)")
	tk.MustExec("insert into t values ('2020-02-02')")
	tk.MustQuery("select collation(concat(unix_timestamp(a))) from t;").Check(testkit.Rows("utf8mb4_general_ci"))
	tk.MustQuery("select coercibility(concat(unix_timestamp(a))) from t;").Check(testkit.Rows("4"))
}

func (s *testIntegrationSuite) TestApproximatePercentile(c *C) {
	tk := testkit.NewTestKit(c, s.store)
	tk.MustExec("use test")
	tk.MustExec("drop table if exists t")
	tk.MustExec("create table t (a bit(10))")
	tk.MustExec("insert into t values(b'1111')")
	tk.MustQuery("select approx_percentile(a, 10) from t").Check(testkit.Rows("<nil>"))
}

func (s *testIntegrationSuite) TestIssue23889(c *C) {
	defer s.cleanEnv(c)
	tk := testkit.NewTestKit(c, s.store)
	tk.MustExec("use test")
	tk.MustExec("drop table if exists test_decimal,test_t;")
	tk.MustExec("create table test_decimal(col_decimal decimal(10,0));")
	tk.MustExec("insert into test_decimal values(null),(8);")
	tk.MustExec("create table test_t(a int(11), b decimal(32,0));")
	tk.MustExec("insert into test_t values(1,4),(2,4),(5,4),(7,4),(9,4);")

	tk.MustQuery("SELECT ( test_decimal . `col_decimal` , test_decimal . `col_decimal` )  IN ( select * from test_t ) as field1 FROM  test_decimal;").Check(
		testkit.Rows("<nil>", "0"))
}

func (s *testIntegrationSuite) TestIssue23623(c *C) {
	tk := testkit.NewTestKit(c, s.store)
	tk.MustExec("use test")
	tk.MustExec("drop table if exists t1;")
	tk.MustExec("create table t1(c1 int);")
	tk.MustExec("insert into t1 values(-2147483648), (-2147483648), (null);")
	tk.MustQuery("select count(*) from t1 where c1 > (select sum(c1) from t1);").Check(testkit.Rows("2"))
}

func (s *testIntegrationSerialSuite) TestCollationForBinaryLiteral(c *C) {
	tk := testkit.NewTestKit(c, s.store)
	collate.SetNewCollationEnabledForTest(true)
	defer collate.SetNewCollationEnabledForTest(false)
	tk.MustExec("use test")
	tk.MustExec("drop table if exists t")
	tk.MustExec("CREATE TABLE t (`COL1` tinyblob NOT NULL,  `COL2` binary(1) NOT NULL,  `COL3` bigint(11) NOT NULL,  PRIMARY KEY (`COL1`(5),`COL2`,`COL3`) /*T![clustered_index] CLUSTERED */)")
	tk.MustExec("insert into t values(0x1E,0xEC,6966939640596047133);")
	tk.MustQuery("select * from t where col1 not in (0x1B,0x20) order by col1").Check(testkit.Rows("\x1e \xec 6966939640596047133"))
	tk.MustExec("drop table t")
}<|MERGE_RESOLUTION|>--- conflicted
+++ resolved
@@ -7753,16 +7753,11 @@
 	tk.MustQuery("show warnings").Check(testkit.Rows("Warning 1815 Optimizer Hint /*+ INL_MERGE_JOIN(t2) */ is inapplicable"))
 }
 
-<<<<<<< HEAD
 func (s *testIntegrationSerialSuite) TestCollationMergeJoin(c *C) {
-=======
-func (s *testIntegrationSerialSuite) TestIssue20876(c *C) {
->>>>>>> 1d039ef0
 	collate.SetNewCollationEnabledForTest(true)
 	defer collate.SetNewCollationEnabledForTest(false)
 	tk := testkit.NewTestKit(c, s.store)
 	tk.MustExec("use test")
-<<<<<<< HEAD
 	tk.MustExec("drop table if exists t")
 	tk.MustExec("CREATE TABLE `t` (" +
 		"  `col_10` blob DEFAULT NULL," +
@@ -7782,7 +7777,14 @@
 	tk.MustExec("insert into t values ('a', 23, 'h7');")
 	tk.MustQuery("select /*+ MERGE_JOIN(t) */ t.* from t where col_13 in ( select col_10 from t where t.col_13 in ( 'a', 'b' ) ) order by col_10， col_11 ;").Check(
 		testkit.Rows("\x41 2.00000 a", "\x61 23.00000 A", "\x61 12523.00000 A"))
-=======
+}
+
+func (s *testIntegrationSerialSuite) TestIssue20876(c *C) {
+  collate.SetNewCollationEnabledForTest(true)
+	defer collate.SetNewCollationEnabledForTest(false)
+	tk := testkit.NewTestKit(c, s.store)
+	tk.MustExec("use test")
+  
 	tk.MustExec("drop table if exists t;")
 	tk.MustExec("CREATE TABLE `t` (" +
 		"  `a` char(10) COLLATE utf8mb4_unicode_ci NOT NULL," +
@@ -7794,7 +7796,6 @@
 	tk.MustExec("insert into t values ('#', 'C', 10), ('$', 'c', 20), ('$', 'c', 30), ('a', 'a', 10), ('A', 'A', 30)")
 	tk.MustExec("analyze table t")
 	tk.MustQuery("select * from t where a='#';").Check(testkit.Rows("# C 10"))
->>>>>>> 1d039ef0
 }
 
 func (s *testIntegrationSuite) TestIssue19892(c *C) {
