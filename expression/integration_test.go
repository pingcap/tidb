--- conflicted
+++ resolved
@@ -8649,7 +8649,6 @@
 	c.Check(len(res.Rows()), Equals, 1)
 }
 
-<<<<<<< HEAD
 func (s *testIntegrationSuite) TestIssue22098(c *C) {
 	tk := testkit.NewTestKit(c, s.store)
 
@@ -8673,7 +8672,8 @@
 	tk.MustExec("prepare stmt from \"select a.* from ta a left join tb b on a.k = b.k where (a.k <> '000000' and ((b.s = ? and i = ? ) or (b.s = ? and e = ?) or (b.s not in(?, ?))) and b.c like '%1%') or (a.c <> '000000' and a.k = '000000')\"")
 	tk.MustExec("set @a=3;set @b=20200414;set @c='a';set @d=20200414;set @e=3;set @f='a';")
 	tk.MustQuery("execute stmt using @a,@b,@c,@d,@e,@f").Check(testkit.Rows())
-=======
+}
+
 func (s *testIntegrationSerialSuite) TestCollationUnion2(c *C) {
 	// For issue 22179
 	tk := testkit.NewTestKit(c, s.store)
@@ -8692,5 +8692,4 @@
 	tk.MustQuery("select * from (select null as a union all select a from t) aaa order by a").Check(testkit.Rows("<nil>", "aaaaaaaaa", "天王盖地虎宝塔镇河妖"))
 	tk.MustQuery("select * from (select a from t) aaa union all select null as a order by a").Check(testkit.Rows("<nil>", "aaaaaaaaa", "天王盖地虎宝塔镇河妖"))
 	tk.MustExec("drop table if exists t")
->>>>>>> 8ef10316
 }