// Copyright 2017 PingCAP, Inc.
//
// Licensed under the Apache License, Version 2.0 (the "License");
// you may not use this file except in compliance with the License.
// You may obtain a copy of the License at
//
//     http://www.apache.org/licenses/LICENSE-2.0
//
// Unless required by applicable law or agreed to in writing, software
// distributed under the License is distributed on an "AS IS" BASIS,
// WITHOUT WARRANTIES OR CONDITIONS OF ANY KIND, either express or implied.
// See the License for the specific language governing permissions and
// limitations under the License.

package expression_test

import (
	"bytes"
	"context"
	"encoding/hex"
	"fmt"
	"math"
	"math/rand"
	"sort"
	"strconv"
	"strings"
	"testing"
	"time"

	"github.com/pingcap/errors"
	"github.com/pingcap/tidb/domain"
	"github.com/pingcap/tidb/errno"
	"github.com/pingcap/tidb/expression"
	"github.com/pingcap/tidb/kv"
	"github.com/pingcap/tidb/parser/auth"
	"github.com/pingcap/tidb/parser/model"
	"github.com/pingcap/tidb/parser/mysql"
	"github.com/pingcap/tidb/parser/terror"
	plannercore "github.com/pingcap/tidb/planner/core"
	"github.com/pingcap/tidb/session"
	"github.com/pingcap/tidb/sessionctx"
	"github.com/pingcap/tidb/sessionctx/variable"
	"github.com/pingcap/tidb/table"
	"github.com/pingcap/tidb/tablecodec"
	"github.com/pingcap/tidb/testkit"
	"github.com/pingcap/tidb/types"
	"github.com/pingcap/tidb/types/json"
	"github.com/pingcap/tidb/util/codec"
	"github.com/pingcap/tidb/util/kvcache"
	"github.com/pingcap/tidb/util/sem"
	"github.com/pingcap/tidb/util/sqlexec"
	"github.com/pingcap/tidb/util/testutil"
	"github.com/stretchr/testify/require"
)

func Test19654(t *testing.T) {
	store, clean := testkit.CreateMockStore(t)
	defer clean()

	tk := testkit.NewTestKit(t, store)
	tk.MustExec("USE test;")

	// enum vs enum
	tk.MustExec("drop table if exists t1, t2;")
	tk.MustExec("create table t1 (b enum('a', 'b'));")
	tk.MustExec("insert into t1 values ('a');")
	tk.MustExec("create table t2 (b enum('b','a') not null, unique(b));")
	tk.MustExec("insert into t2 values ('a');")
	tk.MustQuery("select /*+ inl_join(t2)*/ * from t1, t2 where t1.b=t2.b;").Check(testkit.Rows("a a"))

	// set vs set
	tk.MustExec("drop table if exists t1, t2;")
	tk.MustExec("create table t1 (b set('a', 'b'));")
	tk.MustExec("insert into t1 values ('a');")
	tk.MustExec("create table t2 (b set('b','a') not null, unique(b));")
	tk.MustExec("insert into t2 values ('a');")
	tk.MustQuery("select /*+ inl_join(t2)*/ * from t1, t2 where t1.b=t2.b;").Check(testkit.Rows("a a"))

	// enum vs set
	tk.MustExec("drop table if exists t1, t2;")
	tk.MustExec("create table t1 (b enum('a', 'b'));")
	tk.MustExec("insert into t1 values ('a');")
	tk.MustExec("create table t2 (b set('b','a') not null, unique(b));")
	tk.MustExec("insert into t2 values ('a');")
	tk.MustQuery("select /*+ inl_join(t2)*/ * from t1, t2 where t1.b=t2.b;").Check(testkit.Rows("a a"))

	// char vs enum
	tk.MustExec("drop table if exists t1, t2;")
	tk.MustExec("create table t1 (b char(10));")
	tk.MustExec("insert into t1 values ('a');")
	tk.MustExec("create table t2 (b enum('b','a') not null, unique(b));")
	tk.MustExec("insert into t2 values ('a');")
	tk.MustQuery("select /*+ inl_join(t2)*/ * from t1, t2 where t1.b=t2.b;").Check(testkit.Rows("a a"))

	// char vs set
	tk.MustExec("drop table if exists t1, t2;")
	tk.MustExec("create table t1 (b char(10));")
	tk.MustExec("insert into t1 values ('a');")
	tk.MustExec("create table t2 (b set('b','a') not null, unique(b));")
	tk.MustExec("insert into t2 values ('a');")
	tk.MustQuery("select /*+ inl_join(t2)*/ * from t1, t2 where t1.b=t2.b;").Check(testkit.Rows("a a"))
}

func Test19387(t *testing.T) {
	store, clean := testkit.CreateMockStore(t)
	defer clean()

	tk := testkit.NewTestKit(t, store)
	tk.MustExec("USE test;")

	tk.MustExec("drop table if exists t;")
	tk.MustExec("create table t(a decimal(16, 2));")
	tk.MustExec("select sum(case when 1 then a end) from t group by a;")
	res := tk.MustQuery("show create table t")
	require.Len(t, res.Rows(), 1)
	str := res.Rows()[0][1].(string)
	require.Contains(t, str, "decimal(16,2)")
}

func TestFuncREPEAT(t *testing.T) {
	store, clean := testkit.CreateMockStore(t)
	defer clean()

	tk := testkit.NewTestKit(t, store)

	tk.MustExec("USE test;")
	tk.MustExec("DROP TABLE IF EXISTS table_string;")
	tk.MustExec("CREATE TABLE table_string(a CHAR(20), b VARCHAR(20), c TINYTEXT, d TEXT(20), e MEDIUMTEXT, f LONGTEXT, g BIGINT);")
	tk.MustExec("INSERT INTO table_string (a, b, c, d, e, f, g) VALUES ('a', 'b', 'c', 'd', 'e', 'f', 2);")
	tk.CheckExecResult(1, 0)

	r := tk.MustQuery("SELECT REPEAT(a, g), REPEAT(b, g), REPEAT(c, g), REPEAT(d, g), REPEAT(e, g), REPEAT(f, g) FROM table_string;")
	r.Check(testkit.Rows("aa bb cc dd ee ff"))

	r = tk.MustQuery("SELECT REPEAT(NULL, g), REPEAT(NULL, g), REPEAT(NULL, g), REPEAT(NULL, g), REPEAT(NULL, g), REPEAT(NULL, g) FROM table_string;")
	r.Check(testkit.Rows("<nil> <nil> <nil> <nil> <nil> <nil>"))

	r = tk.MustQuery("SELECT REPEAT(a, NULL), REPEAT(b, NULL), REPEAT(c, NULL), REPEAT(d, NULL), REPEAT(e, NULL), REPEAT(f, NULL) FROM table_string;")
	r.Check(testkit.Rows("<nil> <nil> <nil> <nil> <nil> <nil>"))

	r = tk.MustQuery("SELECT REPEAT(a, 2), REPEAT(b, 2), REPEAT(c, 2), REPEAT(d, 2), REPEAT(e, 2), REPEAT(f, 2) FROM table_string;")
	r.Check(testkit.Rows("aa bb cc dd ee ff"))

	r = tk.MustQuery("SELECT REPEAT(NULL, 2), REPEAT(NULL, 2), REPEAT(NULL, 2), REPEAT(NULL, 2), REPEAT(NULL, 2), REPEAT(NULL, 2) FROM table_string;")
	r.Check(testkit.Rows("<nil> <nil> <nil> <nil> <nil> <nil>"))

	r = tk.MustQuery("SELECT REPEAT(a, -1), REPEAT(b, -2), REPEAT(c, -2), REPEAT(d, -2), REPEAT(e, -2), REPEAT(f, -2) FROM table_string;")
	r.Check(testkit.Rows("     "))

	r = tk.MustQuery("SELECT REPEAT(a, 0), REPEAT(b, 0), REPEAT(c, 0), REPEAT(d, 0), REPEAT(e, 0), REPEAT(f, 0) FROM table_string;")
	r.Check(testkit.Rows("     "))

	r = tk.MustQuery("SELECT REPEAT(a, 16777217), REPEAT(b, 16777217), REPEAT(c, 16777217), REPEAT(d, 16777217), REPEAT(e, 16777217), REPEAT(f, 16777217) FROM table_string;")
	r.Check(testkit.Rows("<nil> <nil> <nil> <nil> <nil> <nil>"))
}

func TestFuncLpadAndRpad(t *testing.T) {
	store, clean := testkit.CreateMockStore(t)
	defer clean()

	tk := testkit.NewTestKit(t, store)

	tk.MustExec(`USE test;`)
	tk.MustExec(`DROP TABLE IF EXISTS t;`)
	tk.MustExec(`CREATE TABLE t(a BINARY(10), b CHAR(10));`)
	tk.MustExec(`INSERT INTO t SELECT "中文", "abc";`)
	result := tk.MustQuery(`SELECT LPAD(a, 11, "a"), LPAD(b, 2, "xx") FROM t;`)
	result.Check(testkit.Rows("a中文\x00\x00\x00\x00 ab"))
	result = tk.MustQuery(`SELECT RPAD(a, 11, "a"), RPAD(b, 2, "xx") FROM t;`)
	result.Check(testkit.Rows("中文\x00\x00\x00\x00a ab"))
	result = tk.MustQuery(`SELECT LPAD("中文", 5, "字符"), LPAD("中文", 1, "a");`)
	result.Check(testkit.Rows("字符字中文 中"))
	result = tk.MustQuery(`SELECT RPAD("中文", 5, "字符"), RPAD("中文", 1, "a");`)
	result.Check(testkit.Rows("中文字符字 中"))
	result = tk.MustQuery(`SELECT RPAD("中文", -5, "字符"), RPAD("中文", 10, "");`)
	result.Check(testkit.Rows("<nil> <nil>"))
	result = tk.MustQuery(`SELECT LPAD("中文", -5, "字符"), LPAD("中文", 10, "");`)
	result.Check(testkit.Rows("<nil> <nil>"))
}

func TestBuiltinFuncJsonPretty(t *testing.T) {
	ctx := context.Background()
	store, clean := testkit.CreateMockStore(t)
	defer clean()

	tk := testkit.NewTestKit(t, store)

	tk.MustExec(`use test;`)
	tk.MustExec(`drop table if exists t;`)
	tk.MustExec("CREATE TABLE t  (`id` int NOT NULL AUTO_INCREMENT, `j` json,vc VARCHAR(500) ,  PRIMARY KEY (`id`));")
	tk.MustExec(`INSERT INTO t ( id, j, vc ) VALUES
	( 1, '{"a":1,"b":"qwe","c":[1,2,3,"123",null],"d":{"d1":1,"d2":2}}', '{"a":1,"b":"qwe","c":[1,2,3,"123",null],"d":{"d1":1,"d2":2}}' ),
	( 2, '[1,2,34]', '{' );`)

	// valid json format in json and varchar
	checkResult := []string{
		`{
  "a": 1,
  "b": "qwe",
  "c": [
    1,
    2,
    3,
    "123",
    null
  ],
  "d": {
    "d1": 1,
    "d2": 2
  }
}`,
		`{
  "a": 1,
  "b": "qwe",
  "c": [
    1,
    2,
    3,
    "123",
    null
  ],
  "d": {
    "d1": 1,
    "d2": 2
  }
}`,
	}
	tk.
		MustQuery("select JSON_PRETTY(t.j),JSON_PRETTY(vc) from  t where id = 1;").
		Check(testkit.Rows(strings.Join(checkResult, " ")))

	// invalid json format in varchar
	rs, _ := tk.Exec("select JSON_PRETTY(t.j),JSON_PRETTY(vc) from  t where id = 2;")
	_, err := session.GetRows4Test(ctx, tk.Session(), rs)
	terr := errors.Cause(err).(*terror.Error)
	require.Equal(t, errors.ErrCode(mysql.ErrInvalidJSONText), terr.Code())

	// invalid json format in one row
	rs, _ = tk.Exec("select JSON_PRETTY(t.j),JSON_PRETTY(vc) from  t where id in (1,2);")
	_, err = session.GetRows4Test(ctx, tk.Session(), rs)
	terr = errors.Cause(err).(*terror.Error)
	require.Equal(t, errors.ErrCode(mysql.ErrInvalidJSONText), terr.Code())

	// invalid json string
	rs, _ = tk.Exec(`select JSON_PRETTY("[1,2,3]}");`)
	_, err = session.GetRows4Test(ctx, tk.Session(), rs)
	terr = errors.Cause(err).(*terror.Error)
	require.Equal(t, errors.ErrCode(mysql.ErrInvalidJSONText), terr.Code())
}

func TestMiscellaneousBuiltin(t *testing.T) {
	ctx := context.Background()
	store, clean := testkit.CreateMockStore(t)
	defer clean()

	tk := testkit.NewTestKit(t, store)
	tk.MustExec("use test")
	// for uuid
	r := tk.MustQuery("select uuid(), uuid(), uuid(), uuid(), uuid(), uuid();")
	for _, it := range r.Rows() {
		for _, item := range it {
			uuid, ok := item.(string)
			require.True(t, ok)
			list := strings.Split(uuid, "-")
			require.Len(t, list, 5)
			require.Len(t, list[0], 8)
			require.Len(t, list[1], 4)
			require.Len(t, list[2], 4)
			require.Len(t, list[3], 4)
			require.Len(t, list[4], 12)
		}
	}
	tk.MustQuery("select sleep(1);").Check(testkit.Rows("0"))
	tk.MustQuery("select sleep(0);").Check(testkit.Rows("0"))
	tk.MustQuery("select sleep('a');").Check(testkit.Rows("0"))
	tk.MustQuery("show warnings;").Check(testkit.Rows("Warning 1292 Truncated incorrect DOUBLE value: 'a'"))
	rs, err := tk.Exec("select sleep(-1);")
	require.NoError(t, err)
	require.NotNil(t, rs)
	_, err = session.GetRows4Test(ctx, tk.Session(), rs)
	require.Error(t, err)
	require.NoError(t, rs.Close())

	tk.MustQuery("SELECT INET_ATON('10.0.5.9');").Check(testkit.Rows("167773449"))
	tk.MustQuery("SELECT INET_NTOA(167773449);").Check(testkit.Rows("10.0.5.9"))
	tk.MustQuery("SELECT HEX(INET6_ATON('fdfe::5a55:caff:fefa:9089'));").Check(testkit.Rows("FDFE0000000000005A55CAFFFEFA9089"))
	tk.MustQuery("SELECT HEX(INET6_ATON('10.0.5.9'));").Check(testkit.Rows("0A000509"))
	tk.MustQuery("SELECT INET6_NTOA(INET6_ATON('fdfe::5a55:caff:fefa:9089'));").Check(testkit.Rows("fdfe::5a55:caff:fefa:9089"))
	tk.MustQuery("SELECT INET6_NTOA(INET6_ATON('10.0.5.9'));").Check(testkit.Rows("10.0.5.9"))
	tk.MustQuery("SELECT INET6_NTOA(UNHEX('FDFE0000000000005A55CAFFFEFA9089'));").Check(testkit.Rows("fdfe::5a55:caff:fefa:9089"))
	tk.MustQuery("SELECT INET6_NTOA(UNHEX('0A000509'));").Check(testkit.Rows("10.0.5.9"))

	tk.MustQuery(`SELECT IS_IPV4('10.0.5.9'), IS_IPV4('10.0.5.256');`).Check(testkit.Rows("1 0"))
	tk.MustQuery(`SELECT IS_IPV4_COMPAT(INET6_ATON('::10.0.5.9'));`).Check(testkit.Rows("1"))
	tk.MustQuery(`SELECT IS_IPV4_COMPAT(INET6_ATON('::ffff:10.0.5.9'));`).Check(testkit.Rows("0"))
	tk.MustQuery(`SELECT
	  IS_IPV4_COMPAT(INET6_ATON('::192.168.0.1')),
	  IS_IPV4_COMPAT(INET6_ATON('::c0a8:0001')),
	  IS_IPV4_COMPAT(INET6_ATON('::c0a8:1'));`).Check(testkit.Rows("1 1 1"))
	tk.MustQuery(`SELECT IS_IPV4_MAPPED(INET6_ATON('::10.0.5.9'));`).Check(testkit.Rows("0"))
	tk.MustQuery(`SELECT IS_IPV4_MAPPED(INET6_ATON('::ffff:10.0.5.9'));`).Check(testkit.Rows("1"))
	tk.MustQuery(`SELECT
	  IS_IPV4_MAPPED(INET6_ATON('::ffff:192.168.0.1')),
	  IS_IPV4_MAPPED(INET6_ATON('::ffff:c0a8:0001')),
	  IS_IPV4_MAPPED(INET6_ATON('::ffff:c0a8:1'));`).Check(testkit.Rows("1 1 1"))
	tk.MustQuery(`SELECT IS_IPV6('10.0.5.9'), IS_IPV6('::1');`).Check(testkit.Rows("0 1"))

	tk.MustExec("drop table if exists t1;")
	tk.MustExec(`create table t1(
        a int,
        b int not null,
        c int not null default 0,
        d int default 0,
        unique key(b,c),
        unique key(b,d)
);`)
	tk.MustExec("insert into t1 (a,b) values(1,10),(1,20),(2,30),(2,40);")
	tk.MustQuery("select any_value(a), sum(b) from t1;").Check(testkit.Rows("1 100"))
	tk.MustQuery("select a,any_value(b),sum(c) from t1 group by a order by a;").Check(testkit.Rows("1 10 0", "2 30 0"))

	// for locks
	tk.MustExec(`set tidb_enable_noop_functions=1;`)
	result := tk.MustQuery(`SELECT GET_LOCK('test_lock1', 10);`)
	result.Check(testkit.Rows("1"))
	result = tk.MustQuery(`SELECT GET_LOCK('test_lock2', 10);`)
	result.Check(testkit.Rows("1"))

	result = tk.MustQuery(`SELECT RELEASE_LOCK('test_lock2');`)
	result.Check(testkit.Rows("1"))
	result = tk.MustQuery(`SELECT RELEASE_LOCK('test_lock1');`)
	result.Check(testkit.Rows("1"))
}

func TestConvertToBit(t *testing.T) {
	store, clean := testkit.CreateMockStore(t)
	defer clean()

	tk := testkit.NewTestKit(t, store)
	tk.MustExec("use test")
	tk.MustExec("drop table if exists t, t1")
	tk.MustExec("create table t (a bit(64))")
	tk.MustExec("create table t1 (a varchar(2))")
	tk.MustExec(`insert t1 value ('10')`)
	tk.MustExec(`insert t select a from t1`)
	tk.MustQuery("select a+0 from t").Check(testkit.Rows("12592"))

	tk.MustExec("drop table if exists t, t1")
	tk.MustExec("create table t (a bit(64))")
	tk.MustExec("create table t1 (a binary(2))")
	tk.MustExec(`insert t1 value ('10')`)
	tk.MustExec(`insert t select a from t1`)
	tk.MustQuery("select a+0 from t").Check(testkit.Rows("12592"))

	tk.MustExec("drop table if exists t, t1")
	tk.MustExec("create table t (a bit(64))")
	tk.MustExec("create table t1 (a datetime)")
	tk.MustExec(`insert t1 value ('09-01-01')`)
	tk.MustExec(`insert t select a from t1`)
	tk.MustQuery("select a+0 from t").Check(testkit.Rows("20090101000000"))

	// For issue 20118
	tk.MustExec("drop table if exists t;")
	tk.MustExec("create table t(a tinyint, b bit(63));")
	tk.MustExec("insert ignore  into t values(599999999, -1);")
	tk.MustQuery("show warnings;").Check(testkit.Rows(
		"Warning 1690 constant 599999999 overflows tinyint",
		"Warning 1406 Data Too Long, field len 63"))
	tk.MustQuery("select * from t;").Check(testkit.Rows("127 \u007f\xff\xff\xff\xff\xff\xff\xff"))

	// For issue 24900
	tk.MustExec("drop table if exists t;")
	tk.MustExec("create table t(b bit(16));")
	tk.MustExec("insert ignore into t values(0x3635313836),(0x333830);")
	tk.MustQuery("show warnings;").Check(testkit.Rows(
		"Warning 1406 Data Too Long, field len 16",
		"Warning 1406 Data Too Long, field len 16"))
	tk.MustQuery("select * from t;").Check(testkit.Rows("\xff\xff", "\xff\xff"))
}

func TestStringBuiltin(t *testing.T) {
<<<<<<< HEAD
	t.Parallel()

=======
	t.Skip("it has been broken. Please fix it as soon as possible.")
>>>>>>> 93f21b94
	store, clean := testkit.CreateMockStore(t)
	defer clean()

	tk := testkit.NewTestKit(t, store)
	tk.MustExec("use test")
	var err error

	// for length
	tk.MustExec("drop table if exists t")
	tk.MustExec("create table t(a int, b double, c datetime, d time, e char(20), f bit(10))")
	tk.MustExec(`insert into t values(1, 1.1, "2017-01-01 12:01:01", "12:01:01", "abcdef", 0b10101)`)
	result := tk.MustQuery("select length(a), length(b), length(c), length(d), length(e), length(f), length(null) from t")
	result.Check(testkit.Rows("1 3 19 8 6 2 <nil>"))
	tk.MustExec("drop table if exists t")
	tk.MustExec("create table t(a char(20))")
	tk.MustExec(`insert into t values("tidb  "), (concat("a  ", "b  "))`)
	result = tk.MustQuery("select a, length(a) from t")
	result.Check(testkit.Rows("tidb 4", "a  b 4"))

	// for concat
	tk.MustExec("drop table if exists t")
	tk.MustExec("create table t(a int, b double, c datetime, d time, e char(20))")
	tk.MustExec(`insert into t values(1, 1.1, "2017-01-01 12:01:01", "12:01:01", "abcdef")`)
	result = tk.MustQuery("select concat(a, b, c, d, e) from t")
	result.Check(testkit.Rows("11.12017-01-01 12:01:0112:01:01abcdef"))
	result = tk.MustQuery("select concat(null)")
	result.Check(testkit.Rows("<nil>"))
	result = tk.MustQuery("select concat(null, a, b) from t")
	result.Check(testkit.Rows("<nil>"))
	tk.MustExec("drop table if exists t")
	// Fix issue 9123
	tk.MustExec("create table t(a char(32) not null, b float default '0') engine=innodb default charset=utf8mb4")
	tk.MustExec("insert into t value('0a6f9d012f98467f8e671e9870044528', 208.867)")
	result = tk.MustQuery("select concat_ws( ',', b) from t where a = '0a6f9d012f98467f8e671e9870044528';")
	result.Check(testkit.Rows("208.867"))

	// for concat_ws
	tk.MustExec("drop table if exists t")
	tk.MustExec("create table t(a int, b double, c datetime, d time, e char(20))")
	tk.MustExec(`insert into t values(1, 1.1, "2017-01-01 12:01:01", "12:01:01", "abcdef")`)
	result = tk.MustQuery("select concat_ws('|', a, b, c, d, e) from t")
	result.Check(testkit.Rows("1|1.1|2017-01-01 12:01:01|12:01:01|abcdef"))
	result = tk.MustQuery("select concat_ws(null, null)")
	result.Check(testkit.Rows("<nil>"))
	result = tk.MustQuery("select concat_ws(null, a, b) from t")
	result.Check(testkit.Rows("<nil>"))
	result = tk.MustQuery("select concat_ws(',', 'a', 'b')")
	result.Check(testkit.Rows("a,b"))
	result = tk.MustQuery("select concat_ws(',','First name',NULL,'Last Name')")
	result.Check(testkit.Rows("First name,Last Name"))

	tk.MustExec(`drop table if exists t;`)
	tk.MustExec(`create table t(a tinyint(2), b varchar(10));`)
	tk.MustExec(`insert into t values (1, 'a'), (12, 'a'), (126, 'a'), (127, 'a')`)
	tk.MustQuery(`select concat_ws('#', a, b) from t;`).Check(testkit.Rows(
		`1#a`,
		`12#a`,
		`126#a`,
		`127#a`,
	))

	tk.MustExec("drop table if exists t")
	tk.MustExec("create table t(a binary(3))")
	tk.MustExec("insert into t values('a')")
	result = tk.MustQuery(`select concat_ws(',', a, 'test') = 'a\0\0,test' from t`)
	result.Check(testkit.Rows("1"))

	// for ascii
	tk.MustExec("drop table if exists t")
	tk.MustExec("create table t(a char(10), b int, c double, d datetime, e time, f bit(4))")
	tk.MustExec(`insert into t values('2', 2, 2.3, "2017-01-01 12:01:01", "12:01:01", 0b1010)`)
	result = tk.MustQuery("select ascii(a), ascii(b), ascii(c), ascii(d), ascii(e), ascii(f) from t")
	result.Check(testkit.Rows("50 50 50 50 49 10"))
	result = tk.MustQuery("select ascii('123'), ascii(123), ascii(''), ascii('你好'), ascii(NULL)")
	result.Check(testkit.Rows("49 49 0 228 <nil>"))

	// for lower
	tk.MustExec("drop table if exists t")
	tk.MustExec("create table t(a int, b double, c datetime, d time, e char(20), f binary(3), g binary(3))")
	tk.MustExec(`insert into t values(1, 1.1, "2017-01-01 12:01:01", "12:01:01", "abcdef", 'aa', 'BB')`)
	result = tk.MustQuery("select lower(a), lower(b), lower(c), lower(d), lower(e), lower(f), lower(g), lower(null) from t")
	result.Check(testkit.Rows("1 1.1 2017-01-01 12:01:01 12:01:01 abcdef aa\x00 BB\x00 <nil>"))

	// for upper
	result = tk.MustQuery("select upper(a), upper(b), upper(c), upper(d), upper(e), upper(f), upper(g), upper(null) from t")
	result.Check(testkit.Rows("1 1.1 2017-01-01 12:01:01 12:01:01 ABCDEF aa\x00 BB\x00 <nil>"))

	// for strcmp
	tk.MustExec("drop table if exists t")
	tk.MustExec("create table t(a char(10), b int, c double, d datetime, e time)")
	tk.MustExec(`insert into t values("123", 123, 12.34, "2017-01-01 12:01:01", "12:01:01")`)
	result = tk.MustQuery(`select strcmp(a, "123"), strcmp(b, "123"), strcmp(c, "12.34"), strcmp(d, "2017-01-01 12:01:01"), strcmp(e, "12:01:01") from t`)
	result.Check(testkit.Rows("0 0 0 0 0"))
	result = tk.MustQuery(`select strcmp("1", "123"), strcmp("123", "1"), strcmp("123", "45"), strcmp("123", null), strcmp(null, "123")`)
	result.Check(testkit.Rows("-1 1 -1 <nil> <nil>"))
	result = tk.MustQuery(`select strcmp("", "123"), strcmp("123", ""), strcmp("", ""), strcmp("", null), strcmp(null, "")`)
	result.Check(testkit.Rows("-1 1 0 <nil> <nil>"))

	// for left
	tk.MustExec("drop table if exists t")
	tk.MustExec("create table t(a char(10), b int, c double, d datetime, e time)")
	tk.MustExec(`insert into t values('abcde', 1234, 12.34, "2017-01-01 12:01:01", "12:01:01")`)
	result = tk.MustQuery("select left(a, 2), left(b, 2), left(c, 2), left(d, 2), left(e, 2) from t")
	result.Check(testkit.Rows("ab 12 12 20 12"))
	result = tk.MustQuery(`select left("abc", 0), left("abc", -1), left(NULL, 1), left("abc", NULL)`)
	result.Check(testkit.Rows("  <nil> <nil>"))
	result = tk.MustQuery(`select left("abc", "a"), left("abc", 1.9), left("abc", 1.2)`)
	result.Check(testkit.Rows(" ab a"))
	result = tk.MustQuery(`select left("中文abc", 2), left("中文abc", 3), left("中文abc", 4)`)
	result.Check(testkit.Rows("中文 中文a 中文ab"))
	// for right, reuse the table created for left
	result = tk.MustQuery("select right(a, 3), right(b, 3), right(c, 3), right(d, 3), right(e, 3) from t")
	result.Check(testkit.Rows("cde 234 .34 :01 :01"))
	result = tk.MustQuery(`select right("abcde", 0), right("abcde", -1), right("abcde", 100), right(NULL, 1), right("abcde", NULL)`)
	result.Check(testkit.Rows("  abcde <nil> <nil>"))
	result = tk.MustQuery(`select right("abcde", "a"), right("abcde", 1.9), right("abcde", 1.2)`)
	result.Check(testkit.Rows(" de e"))
	result = tk.MustQuery(`select right("中文abc", 2), right("中文abc", 4), right("中文abc", 5)`)
	result.Check(testkit.Rows("bc 文abc 中文abc"))
	tk.MustExec("drop table if exists t")
	tk.MustExec("create table t(a binary(10))")
	tk.MustExec(`insert into t select "中文abc"`)
	result = tk.MustQuery(`select left(a, 3), left(a, 6), left(a, 7) from t`)
	result.Check(testkit.Rows("中 中文 中文a"))
	result = tk.MustQuery(`select right(a, 2), right(a, 7) from t`)
	result.Check(testkit.Rows("c\x00 文abc\x00"))

	// for ord
	tk.MustExec("drop table if exists t")
	tk.MustExec("create table t(a char(10), b int, c double, d datetime, e time, f bit(4), g binary(20), h blob(10), i text(30))")
	tk.MustExec(`insert into t values('2', 2, 2.3, "2017-01-01 12:01:01", "12:01:01", 0b1010, "512", "48", "tidb")`)
	result = tk.MustQuery("select ord(a), ord(b), ord(c), ord(d), ord(e), ord(f), ord(g), ord(h), ord(i) from t")
	result.Check(testkit.Rows("50 50 50 50 49 10 53 52 116"))
	result = tk.MustQuery("select ord('123'), ord(123), ord(''), ord('你好'), ord(NULL), ord('👍')")
	result.Check(testkit.Rows("49 49 0 14990752 <nil> 4036989325"))
	result = tk.MustQuery("select ord(X''), ord(X'6161'), ord(X'e4bd'), ord(X'e4bda0'), ord(_ascii'你'), ord(_latin1'你')")
	result.Check(testkit.Rows("0 97 228 228 228 228"))

	// for space
	result = tk.MustQuery(`select space(0), space(2), space(-1), space(1.1), space(1.9)`)
	result.Check(testutil.RowsWithSep(",", ",  ,, ,  "))
	result = tk.MustQuery(`select space("abc"), space("2"), space("1.1"), space(''), space(null)`)
	result.Check(testutil.RowsWithSep(",", ",  , ,,<nil>"))

	// for replace
	tk.MustExec("drop table if exists t")
	tk.MustExec("create table t(a char(20), b int, c double, d datetime, e time)")
	tk.MustExec(`insert into t values('www.mysql.com', 1234, 12.34, "2017-01-01 12:01:01", "12:01:01")`)
	result = tk.MustQuery(`select replace(a, 'mysql', 'pingcap'), replace(b, 2, 55), replace(c, 34, 0), replace(d, '-', '/'), replace(e, '01', '22') from t`)
	result.Check(testutil.RowsWithSep(",", "www.pingcap.com,15534,12.0,2017/01/01 12:01:01,12:22:22"))
	result = tk.MustQuery(`select replace('aaa', 'a', ''), replace(null, 'a', 'b'), replace('a', null, 'b'), replace('a', 'b', null)`)
	result.Check(testkit.Rows(" <nil> <nil> <nil>"))

	// for tobase64
	tk.MustExec("drop table if exists t")
	tk.MustExec("create table t(a int, b double, c datetime, d time, e char(20), f bit(10), g binary(20), h blob(10))")
	tk.MustExec(`insert into t values(1, 1.1, "2017-01-01 12:01:01", "12:01:01", "abcdef", 0b10101, "512", "abc")`)
	result = tk.MustQuery("select to_base64(a), to_base64(b), to_base64(c), to_base64(d), to_base64(e), to_base64(f), to_base64(g), to_base64(h), to_base64(null) from t")
	result.Check(testkit.Rows("MQ== MS4x MjAxNy0wMS0wMSAxMjowMTowMQ== MTI6MDE6MDE= YWJjZGVm ABU= NTEyAAAAAAAAAAAAAAAAAAAAAAA= YWJj <nil>"))

	// for from_base64
	result = tk.MustQuery(`select from_base64("abcd"), from_base64("asc")`)
	result.Check(testkit.Rows("i\xb7\x1d <nil>"))
	result = tk.MustQuery(`select from_base64("MQ=="), from_base64(1234)`)
	result.Check(testkit.Rows("1 \xd7m\xf8"))

	// for substr
	tk.MustExec("drop table if exists t")
	tk.MustExec("create table t(a char(10), b int, c double, d datetime, e time)")
	tk.MustExec(`insert into t values('Sakila', 12345, 123.45, "2017-01-01 12:01:01", "12:01:01")`)
	result = tk.MustQuery(`select substr(a, 3), substr(b, 2, 3), substr(c, -3), substr(d, -8), substr(e, -3, 100) from t`)
	result.Check(testkit.Rows("kila 234 .45 12:01:01 :01"))
	result = tk.MustQuery(`select substr('Sakila', 100), substr('Sakila', -100), substr('Sakila', -5, 3), substr('Sakila', 2, -1)`)
	result.Check(testutil.RowsWithSep(",", ",,aki,"))
	result = tk.MustQuery(`select substr('foobarbar' from 4), substr('Sakila' from -4 for 2)`)
	result.Check(testkit.Rows("barbar ki"))
	result = tk.MustQuery(`select substr(null, 2, 3), substr('foo', null, 3), substr('foo', 2, null)`)
	result.Check(testkit.Rows("<nil> <nil> <nil>"))
	result = tk.MustQuery(`select substr('中文abc', 2), substr('中文abc', 3), substr("中文abc", 1, 2)`)
	result.Check(testkit.Rows("文abc abc 中文"))
	tk.MustExec("drop table if exists t")
	tk.MustExec("create table t(a binary(10))")
	tk.MustExec(`insert into t select "中文abc"`)
	result = tk.MustQuery(`select substr(a, 4), substr(a, 1, 3), substr(a, 1, 6) from t`)
	result.Check(testkit.Rows("文abc\x00 中 中文"))
	result = tk.MustQuery(`select substr("string", -1), substr("string", -2), substr("中文", -1), substr("中文", -2) from t`)
	result.Check(testkit.Rows("g ng 文 中文"))

	// for bit_length
	tk.MustExec("drop table if exists t")
	tk.MustExec("create table t(a int, b double, c datetime, d time, e char(20), f bit(10), g binary(20), h varbinary(20))")
	tk.MustExec(`insert into t values(1, 1.1, "2017-01-01 12:01:01", "12:01:01", "abcdef", 0b10101, "g", "h")`)
	result = tk.MustQuery("select bit_length(a), bit_length(b), bit_length(c), bit_length(d), bit_length(e), bit_length(f), bit_length(g), bit_length(h), bit_length(null) from t")
	result.Check(testkit.Rows("8 24 152 64 48 16 160 8 <nil>"))

	// for substring_index
	tk.MustExec("drop table if exists t")
	tk.MustExec("create table t(a char(20), b int, c double, d datetime, e time)")
	tk.MustExec(`insert into t values('www.pingcap.com', 12345, 123.45, "2017-01-01 12:01:01", "12:01:01")`)
	result = tk.MustQuery(`select substring_index(a, '.', 2), substring_index(b, '.', 2), substring_index(c, '.', -1), substring_index(d, '-', 1), substring_index(e, ':', -2) from t`)
	result.Check(testkit.Rows("www.pingcap 12345 45 2017 01:01"))
	result = tk.MustQuery(`select substring_index('www.pingcap.com', '.', 0), substring_index('www.pingcap.com', '.', 100), substring_index('www.pingcap.com', '.', -100)`)
	result.Check(testkit.Rows(" www.pingcap.com www.pingcap.com"))
	result = tk.MustQuery(`select substring_index('www.pingcap.com', 'd', 1), substring_index('www.pingcap.com', '', 1), substring_index('', '.', 1)`)
	result.Check(testutil.RowsWithSep(",", "www.pingcap.com,,"))
	result = tk.MustQuery(`select substring_index(null, '.', 1), substring_index('www.pingcap.com', null, 1), substring_index('www.pingcap.com', '.', null)`)
	result.Check(testkit.Rows("<nil> <nil> <nil>"))

	// for substring_index with overflow
	tk.MustQuery(`select substring_index('xyz', 'abc', 9223372036854775808)`).Check(testkit.Rows(`xyz`))
	tk.MustQuery(`select substring_index("aaa.bbb.ccc.ddd.eee",'.',18446744073709551613);`).Check(testkit.Rows(`aaa.bbb.ccc.ddd.eee`))
	tk.MustQuery(`select substring_index("aaa.bbb.ccc.ddd.eee",'.',-18446744073709551613);`).Check(testkit.Rows(`aaa.bbb.ccc.ddd.eee`))
	tk.MustQuery(`select substring_index('aaa.bbb.ccc.ddd.eee', '.', 18446744073709551615 - 1 + id) from (select 1 as id) as t1`).Check(testkit.Rows(`aaa.bbb.ccc.ddd.eee`))
	tk.MustQuery(`select substring_index('aaa.bbb.ccc.ddd.eee', '.', -18446744073709551615 - 1 + id) from (select 1 as id) as t1`).Check(testkit.Rows(`aaa.bbb.ccc.ddd.eee`))

	tk.MustExec("set tidb_enable_vectorized_expression = 0;")
	tk.MustQuery(`select substring_index("aaa.bbb.ccc.ddd.eee",'.',18446744073709551613);`).Check(testkit.Rows(`aaa.bbb.ccc.ddd.eee`))
	tk.MustQuery(`select substring_index("aaa.bbb.ccc.ddd.eee",'.',-18446744073709551613);`).Check(testkit.Rows(`aaa.bbb.ccc.ddd.eee`))
	tk.MustQuery(`select substring_index('aaa.bbb.ccc.ddd.eee', '.', 18446744073709551615 - 1 + id) from (select 1 as id) as t1`).Check(testkit.Rows(`aaa.bbb.ccc.ddd.eee`))
	tk.MustQuery(`select substring_index('aaa.bbb.ccc.ddd.eee', '.', -18446744073709551615 - 1 + id) from (select 1 as id) as t1`).Check(testkit.Rows(`aaa.bbb.ccc.ddd.eee`))
	tk.MustExec("set tidb_enable_vectorized_expression = 1;")

	// for hex
	tk.MustExec("drop table if exists t")
	tk.MustExec("create table t(a char(20), b int, c double, d datetime, e time, f decimal(5, 2), g bit(4))")
	tk.MustExec(`insert into t values('www.pingcap.com', 12345, 123.45, "2017-01-01 12:01:01", "12:01:01", 123.45, 0b1100)`)
	result = tk.MustQuery(`select hex(a), hex(b), hex(c), hex(d), hex(e), hex(f), hex(g) from t`)
	result.Check(testkit.Rows("7777772E70696E676361702E636F6D 3039 7B 323031372D30312D30312031323A30313A3031 31323A30313A3031 7B C"))
	result = tk.MustQuery(`select hex('abc'), hex('你好'), hex(12), hex(12.3), hex(12.8)`)
	result.Check(testkit.Rows("616263 E4BDA0E5A5BD C C D"))
	result = tk.MustQuery(`select hex(-1), hex(-12.3), hex(-12.8), hex(0x12), hex(null)`)
	result.Check(testkit.Rows("FFFFFFFFFFFFFFFF FFFFFFFFFFFFFFF4 FFFFFFFFFFFFFFF3 12 <nil>"))
	tk.MustExec("drop table if exists t")
	tk.MustExec("CREATE TABLE t(i int primary key auto_increment, a binary, b binary(0), c binary(20), d binary(255)) character set utf8 collate utf8_bin;")
	tk.MustExec("insert into t(a, b, c, d) values ('a', NULL, 'a','a');")
	tk.MustQuery("select i, hex(a), hex(b), hex(c), hex(d) from t;").Check(testkit.Rows("1 61 <nil> 6100000000000000000000000000000000000000 610000000000000000000000000000000000000000000000000000000000000000000000000000000000000000000000000000000000000000000000000000000000000000000000000000000000000000000000000000000000000000000000000000000000000000000000000000000000000000000000000000000000000000000000000000000000000000000000000000000000000000000000000000000000000000000000000000000000000000000000000000000000000000000000000000000000000000000000000000000000000000000000000000000000000000000000000000000000000000000000000000000000000000000000000000"))

	// for unhex
	result = tk.MustQuery(`select unhex('4D7953514C'), unhex('313233'), unhex(313233), unhex('')`)
	result.Check(testkit.Rows("MySQL 123 123 "))
	result = tk.MustQuery(`select unhex('string'), unhex('你好'), unhex(123.4), unhex(null)`)
	result.Check(testkit.Rows("<nil> <nil> <nil> <nil>"))

	// for ltrim and rtrim
	result = tk.MustQuery(`select ltrim('   bar   '), ltrim('bar'), ltrim(''), ltrim(null)`)
	result.Check(testutil.RowsWithSep(",", "bar   ,bar,,<nil>"))
	result = tk.MustQuery(`select rtrim('   bar   '), rtrim('bar'), rtrim(''), rtrim(null)`)
	result.Check(testutil.RowsWithSep(",", "   bar,bar,,<nil>"))
	result = tk.MustQuery(`select ltrim("\t   bar   "), ltrim("   \tbar"), ltrim("\n  bar"), ltrim("\r  bar")`)
	result.Check(testutil.RowsWithSep(",", "\t   bar   ,\tbar,\n  bar,\r  bar"))
	result = tk.MustQuery(`select rtrim("   bar   \t"), rtrim("bar\t   "), rtrim("bar   \n"), rtrim("bar   \r")`)
	result.Check(testutil.RowsWithSep(",", "   bar   \t,bar\t,bar   \n,bar   \r"))

	// for reverse
	tk.MustExec(`DROP TABLE IF EXISTS t;`)
	tk.MustExec(`CREATE TABLE t(a BINARY(6));`)
	tk.MustExec(`INSERT INTO t VALUES("中文");`)
	result = tk.MustQuery(`SELECT a, REVERSE(a), REVERSE("中文"), REVERSE("123 ") FROM t;`)
	result.Check(testkit.Rows("中文 \x87\x96歸\xe4 文中  321"))
	result = tk.MustQuery(`SELECT REVERSE(123), REVERSE(12.09) FROM t;`)
	result.Check(testkit.Rows("321 90.21"))

	// for trim
	result = tk.MustQuery(`select trim('   bar   '), trim(leading 'x' from 'xxxbarxxx'), trim(trailing 'xyz' from 'barxxyz'), trim(both 'x' from 'xxxbarxxx')`)
	result.Check(testkit.Rows("bar barxxx barx bar"))
	result = tk.MustQuery(`select trim('\t   bar\n   '), trim('   \rbar   \t')`)
	result.Check(testutil.RowsWithSep(",", "\t   bar\n,\rbar   \t"))
	result = tk.MustQuery(`select trim(leading from '   bar'), trim('x' from 'xxxbarxxx'), trim('x' from 'bar'), trim('' from '   bar   ')`)
	result.Check(testutil.RowsWithSep(",", "bar,bar,bar,   bar   "))
	result = tk.MustQuery(`select trim(''), trim('x' from '')`)
	result.Check(testutil.RowsWithSep(",", ","))
	result = tk.MustQuery(`select trim(null from 'bar'), trim('x' from null), trim(null), trim(leading null from 'bar')`)
	result.Check(testkit.Rows("<nil> <nil> <nil> <nil>"))

	// for locate
	tk.MustExec("drop table if exists t")
	tk.MustExec("create table t(a char(20), b int, c double, d datetime, e time, f binary(5))")
	tk.MustExec(`insert into t values('www.pingcap.com', 12345, 123.45, "2017-01-01 12:01:01", "12:01:01", "HelLo")`)
	result = tk.MustQuery(`select locate(".ping", a), locate(".ping", a, 5) from t`)
	result.Check(testkit.Rows("4 0"))
	result = tk.MustQuery(`select locate("234", b), locate("235", b, 10) from t`)
	result.Check(testkit.Rows("2 0"))
	result = tk.MustQuery(`select locate(".45", c), locate(".35", b) from t`)
	result.Check(testkit.Rows("4 0"))
	result = tk.MustQuery(`select locate("El", f), locate("ll", f), locate("lL", f), locate("Lo", f), locate("lo", f) from t`)
	result.Check(testkit.Rows("0 0 3 4 0"))
	result = tk.MustQuery(`select locate("01 12", d) from t`)
	result.Check(testkit.Rows("9"))
	result = tk.MustQuery(`select locate("文", "中文字符串", 2)`)
	result.Check(testkit.Rows("2"))
	result = tk.MustQuery(`select locate("文", "中文字符串", 3)`)
	result.Check(testkit.Rows("0"))
	result = tk.MustQuery(`select locate("文", "中文字符串")`)
	result.Check(testkit.Rows("2"))

	// for bin
	result = tk.MustQuery(`select bin(-1);`)
	result.Check(testkit.Rows("1111111111111111111111111111111111111111111111111111111111111111"))
	result = tk.MustQuery(`select bin(5);`)
	result.Check(testkit.Rows("101"))
	result = tk.MustQuery(`select bin("中文");`)
	result.Check(testkit.Rows("0"))

	// for character_length
	result = tk.MustQuery(`select character_length(null), character_length("Hello"), character_length("a中b文c"),
	character_length(123), character_length(12.3456);`)
	result.Check(testkit.Rows("<nil> 5 5 3 7"))

	// for char_length
	result = tk.MustQuery(`select char_length(null), char_length("Hello"), char_length("a中b文c"), char_length(123),char_length(12.3456);`)
	result.Check(testkit.Rows("<nil> 5 5 3 7"))
	result = tk.MustQuery(`select char_length(null), char_length("Hello"), char_length("a 中 b 文 c"), char_length("НОЧЬ НА ОКРАИНЕ МОСКВЫ");`)
	result.Check(testkit.Rows("<nil> 5 9 22"))
	// for char_length, binary string type
	result = tk.MustQuery(`select char_length(null), char_length(binary("Hello")), char_length(binary("a 中 b 文 c")), char_length(binary("НОЧЬ НА ОКРАИНЕ МОСКВЫ"));`)
	result.Check(testkit.Rows("<nil> 5 13 41"))

	// for elt
	result = tk.MustQuery(`select elt(0, "abc", "def"), elt(2, "hello", "中文", "tidb"), elt(4, "hello", "中文",
	"tidb");`)
	result.Check(testkit.Rows("<nil> 中文 <nil>"))

	// for instr
	result = tk.MustQuery(`select instr("中国", "国"), instr("中国", ""), instr("abc", ""), instr("", ""), instr("", "abc");`)
	result.Check(testkit.Rows("2 1 1 1 0"))
	result = tk.MustQuery(`select instr("中国", null), instr(null, ""), instr(null, null);`)
	result.Check(testkit.Rows("<nil> <nil> <nil>"))
	tk.MustExec(`drop table if exists t;`)
	tk.MustExec(`create table t(a binary(20), b char(20));`)
	tk.MustExec(`insert into t values("中国", cast("国" as binary)), ("中国", ""), ("abc", ""), ("", ""), ("", "abc");`)
	result = tk.MustQuery(`select instr(a, b) from t;`)
	result.Check(testkit.Rows("4", "1", "1", "1", "0"))

	// for oct
	result = tk.MustQuery(`select oct("aaaa"), oct("-1.9"),  oct("-9999999999999999999999999"), oct("9999999999999999999999999");`)
	result.Check(testkit.Rows("0 1777777777777777777777 1777777777777777777777 1777777777777777777777"))
	result = tk.MustQuery(`select oct(-1.9), oct(1.9), oct(-1), oct(1), oct(-9999999999999999999999999), oct(9999999999999999999999999);`)
	result.Check(testkit.Rows("1777777777777777777777 1 1777777777777777777777 1 1777777777777777777777 1777777777777777777777"))

	// #issue 4356
	tk.MustExec("drop table if exists t")
	tk.MustExec("CREATE TABLE t (b BIT(8));")
	tk.MustExec(`INSERT INTO t SET b = b'11111111';`)
	tk.MustExec(`INSERT INTO t SET b = b'1010';`)
	tk.MustExec(`INSERT INTO t SET b = b'0101';`)
	result = tk.MustQuery(`SELECT b+0, BIN(b), OCT(b), HEX(b) FROM t;`)
	result.Check(testkit.Rows("255 11111111 377 FF", "10 1010 12 A", "5 101 5 5"))

	// for find_in_set
	result = tk.MustQuery(`select find_in_set("", ""), find_in_set("", ","), find_in_set("中文", "字符串,中文"), find_in_set("b,", "a,b,c,d");`)
	result.Check(testkit.Rows("0 1 2 0"))
	result = tk.MustQuery(`select find_in_set(NULL, ""), find_in_set("", NULL), find_in_set(1, "2,3,1");`)
	result.Check(testkit.Rows("<nil> <nil> 3"))

	// for make_set
	result = tk.MustQuery(`select make_set(0, "12"), make_set(3, "aa", "11"), make_set(3, NULL, "中文"), make_set(NULL, "aa");`)
	result.Check(testkit.Rows(" aa,11 中文 <nil>"))

	// for quote
	result = tk.MustQuery(`select quote("aaaa"), quote(""), quote("\"\""), quote("\n\n");`)
	result.Check(testkit.Rows("'aaaa' '' '\"\"' '\n\n'"))
	result = tk.MustQuery(`select quote(0121), quote(0000), quote("中文"), quote(NULL);`)
	result.Check(testkit.Rows("'121' '0' '中文' NULL"))
	tk.MustQuery(`select quote(null) is NULL;`).Check(testkit.Rows(`0`))
	tk.MustQuery(`select quote(null) is NOT NULL;`).Check(testkit.Rows(`1`))
	tk.MustQuery(`select length(quote(null));`).Check(testkit.Rows(`4`))
	tk.MustQuery(`select quote(null) REGEXP binary 'null'`).Check(testkit.Rows(`0`))
	tk.MustQuery(`select quote(null) REGEXP binary 'NULL'`).Check(testkit.Rows(`1`))
	tk.MustQuery(`select quote(null) REGEXP 'NULL'`).Check(testkit.Rows(`1`))
	tk.MustQuery(`select quote(null) REGEXP 'null'`).Check(testkit.Rows(`0`))

	// for convert
	result = tk.MustQuery(`select convert("123" using "binary"), convert("中文" using "binary"), convert("中文" using "utf8"), convert("中文" using "utf8mb4"), convert(cast("中文" as binary) using "utf8");`)
	result.Check(testkit.Rows("123 中文 中文 中文 中文"))
	// Charset 866 does not have a default collation configured currently, so this will return error.
	err = tk.ExecToErr(`select convert("123" using "866");`)
	require.Error(t, err, "[parser:1115]Unknown character set: '866'")
	// Test case in issue #4436.
	tk.MustExec("drop table if exists t;")
	tk.MustExec("create table t(a char(20));")
	err = tk.ExecToErr("select convert(a using a) from t;")
	require.Error(t, err, "[parser:1115]Unknown character set: 'a'")

	// for insert
	result = tk.MustQuery(`select insert("中文", 1, 1, cast("aaa" as binary)), insert("ba", -1, 1, "aaa"), insert("ba", 1, 100, "aaa"), insert("ba", 100, 1, "aaa");`)
	result.Check(testkit.Rows("aaa\xb8\xad文 ba aaa ba"))
	result = tk.MustQuery(`select insert("bb", NULL, 1, "aa"), insert("bb", 1, NULL, "aa"), insert(NULL, 1, 1, "aaa"), insert("bb", 1, 1, NULL);`)
	result.Check(testkit.Rows("<nil> <nil> <nil> <nil>"))
	result = tk.MustQuery(`SELECT INSERT("bb", 0, 1, NULL), INSERT("bb", 0, NULL, "aaa");`)
	result.Check(testkit.Rows("<nil> <nil>"))
	result = tk.MustQuery(`SELECT INSERT("中文", 0, 1, NULL), INSERT("中文", 0, NULL, "aaa");`)
	result.Check(testkit.Rows("<nil> <nil>"))

	// for export_set
	result = tk.MustQuery(`select export_set(7, "1", "0", ",", 65);`)
	result.Check(testkit.Rows("1,1,1,0,0,0,0,0,0,0,0,0,0,0,0,0,0,0,0,0,0,0,0,0,0,0,0,0,0,0,0,0,0,0,0,0,0,0,0,0,0,0,0,0,0,0,0,0,0,0,0,0,0,0,0,0,0,0,0,0,0,0,0,0"))
	result = tk.MustQuery(`select export_set(7, "1", "0", ",", -1);`)
	result.Check(testkit.Rows("1,1,1,0,0,0,0,0,0,0,0,0,0,0,0,0,0,0,0,0,0,0,0,0,0,0,0,0,0,0,0,0,0,0,0,0,0,0,0,0,0,0,0,0,0,0,0,0,0,0,0,0,0,0,0,0,0,0,0,0,0,0,0,0"))
	result = tk.MustQuery(`select export_set(7, "1", "0", ",");`)
	result.Check(testkit.Rows("1,1,1,0,0,0,0,0,0,0,0,0,0,0,0,0,0,0,0,0,0,0,0,0,0,0,0,0,0,0,0,0,0,0,0,0,0,0,0,0,0,0,0,0,0,0,0,0,0,0,0,0,0,0,0,0,0,0,0,0,0,0,0,0"))
	result = tk.MustQuery(`select export_set(7, "1", "0");`)
	result.Check(testkit.Rows("1,1,1,0,0,0,0,0,0,0,0,0,0,0,0,0,0,0,0,0,0,0,0,0,0,0,0,0,0,0,0,0,0,0,0,0,0,0,0,0,0,0,0,0,0,0,0,0,0,0,0,0,0,0,0,0,0,0,0,0,0,0,0,0"))
	result = tk.MustQuery(`select export_set(NULL, "1", "0", ",", 65);`)
	result.Check(testkit.Rows("<nil>"))
	result = tk.MustQuery(`select export_set(7, "1", "0", ",", 1);`)
	result.Check(testkit.Rows("1"))

	// for format
	result = tk.MustQuery(`select format(12332.1, 4), format(12332.2, 0), format(12332.2, 2,'en_US');`)
	result.Check(testkit.Rows("12,332.1000 12,332 12,332.20"))
	result = tk.MustQuery(`select format(NULL, 4), format(12332.2, NULL);`)
	result.Check(testkit.Rows("<nil> <nil>"))
	result = tk.MustQuery(`select format(12332.2, 2,'es_EC');`)
	result.Check(testkit.Rows("12,332.20"))
	tk.MustQuery("show warnings").Check(testkit.Rows("Warning 1649 Unknown locale: 'es_EC'"))

	// for field
	result = tk.MustQuery(`select field(1, 2, 1), field(1, 0, NULL), field(1, NULL, 2, 1), field(NULL, 1, 2, NULL);`)
	result.Check(testkit.Rows("2 0 3 0"))
	result = tk.MustQuery(`select field("1", 2, 1), field(1, "0", NULL), field("1", NULL, 2, 1), field(NULL, 1, "2", NULL);`)
	result.Check(testkit.Rows("2 0 3 0"))
	result = tk.MustQuery(`select field("1", 2, 1), field(1, "abc", NULL), field("1", NULL, 2, 1), field(NULL, 1, "2", NULL);`)
	result.Check(testkit.Rows("2 0 3 0"))
	result = tk.MustQuery(`select field("abc", "a", 1), field(1.3, "1.3", 1.5);`)
	result.Check(testkit.Rows("1 1"))

	tk.MustExec("drop table if exists t")
	tk.MustExec("create table t(a decimal(11, 8), b decimal(11,8))")
	tk.MustExec("insert into t values('114.57011441','38.04620115'), ('-38.04620119', '38.04620115');")
	result = tk.MustQuery("select a,b,concat_ws(',',a,b) from t")
	result.Check(testkit.Rows("114.57011441 38.04620115 114.57011441,38.04620115",
		"-38.04620119 38.04620115 -38.04620119,38.04620115"))
}

func TestInvalidStrings(t *testing.T) {
	t.Parallel()

	store, clean := testkit.CreateMockStore(t)
	defer clean()

	tk := testkit.NewTestKit(t, store)
	tk.MustExec("use test")

	// Test convert invalid string.
	tk.MustExec("drop table if exists t;")
	tk.MustExec("create table t (a binary(5));")
	tk.MustExec("insert into t values (0x1e240), ('ABCDE');")
	tk.MustExec("set tidb_enable_vectorized_expression = on;")
	tk.MustQuery("select convert(t.a using utf8) from t;").Check(testkit.Rows("<nil>", "ABCDE"))
	tk.MustQuery("select convert(0x1e240 using utf8);").Check(testkit.Rows("<nil>"))
	tk.MustExec("set tidb_enable_vectorized_expression = off;")
	tk.MustQuery("select convert(t.a using utf8) from t;").Check(testkit.Rows("<nil>", "ABCDE"))
	tk.MustQuery("select convert(0x1e240 using utf8);").Check(testkit.Rows("<nil>"))
}

func TestEncryptionBuiltin(t *testing.T) {
	store, clean := testkit.CreateMockStore(t)
	defer clean()

	tk := testkit.NewTestKit(t, store)
	tk.MustExec("use test")
	ctx := context.Background()

	// for password
	tk.MustExec("drop table if exists t")
	tk.MustExec("create table t(a char(41), b char(41), c char(41))")
	tk.MustExec(`insert into t values(NULL, '', 'abc')`)
	result := tk.MustQuery("select password(a) from t")
	result.Check(testkit.Rows(""))
	result = tk.MustQuery("select password(b) from t")
	result.Check(testkit.Rows(""))
	result = tk.MustQuery("select password(c) from t")
	result.Check(testkit.Rows("*0D3CED9BEC10A777AEC23CCC353A8C08A633045E"))

	// for md5
	tk.MustExec("drop table if exists t")
	tk.MustExec("create table t(a char(10), b int, c double, d datetime, e time, f bit(4), g binary(20), h blob(10), i text(30))")
	tk.MustExec(`insert into t values('2', 2, 2.3, "2017-01-01 12:01:01", "12:01:01", 0b1010, "512", "48", "tidb")`)
	result = tk.MustQuery("select md5(a), md5(b), md5(c), md5(d), md5(e), md5(f), md5(g), md5(h), md5(i) from t")
	result.Check(testkit.Rows("c81e728d9d4c2f636f067f89cc14862c c81e728d9d4c2f636f067f89cc14862c 1a18da63cbbfb49cb9616e6bfd35f662 bad2fa88e1f35919ec7584cc2623a310 991f84d41d7acff6471e536caa8d97db 68b329da9893e34099c7d8ad5cb9c940 5c9f0e9b3b36276731bfba852a73ccc6 642e92efb79421734881b53e1e1b18b6 c337e11bfca9f12ae9b1342901e04379"))
	result = tk.MustQuery("select md5('123'), md5(123), md5(''), md5('你好'), md5(NULL), md5('👍')")
	result.Check(testkit.Rows(`202cb962ac59075b964b07152d234b70 202cb962ac59075b964b07152d234b70 d41d8cd98f00b204e9800998ecf8427e 7eca689f0d3389d9dea66ae112e5cfd7 <nil> 0215ac4dab1ecaf71d83f98af5726984`))

	// for sha/sha1
	tk.MustExec("drop table if exists t")
	tk.MustExec("create table t(a char(10), b int, c double, d datetime, e time, f bit(4), g binary(20), h blob(10), i text(30))")
	tk.MustExec(`insert into t values('2', 2, 2.3, "2017-01-01 12:01:01", "12:01:01", 0b1010, "512", "48", "tidb")`)
	result = tk.MustQuery("select sha1(a), sha1(b), sha1(c), sha1(d), sha1(e), sha1(f), sha1(g), sha1(h), sha1(i) from t")
	result.Check(testkit.Rows("da4b9237bacccdf19c0760cab7aec4a8359010b0 da4b9237bacccdf19c0760cab7aec4a8359010b0 ce0d88c5002b6cf7664052f1fc7d652cbdadccec 6c6956de323692298e4e5ad3028ff491f7ad363c 1906f8aeb5a717ca0f84154724045839330b0ea9 adc83b19e793491b1c6ea0fd8b46cd9f32e592fc 9aadd14ceb737b28697b8026f205f4b3e31de147 64e095fe763fc62418378753f9402623bea9e227 4df56fc09a3e66b48fb896e90b0a6fc02c978e9e"))
	result = tk.MustQuery("select sha1('123'), sha1(123), sha1(''), sha1('你好'), sha1(NULL)")
	result.Check(testkit.Rows(`40bd001563085fc35165329ea1ff5c5ecbdbbeef 40bd001563085fc35165329ea1ff5c5ecbdbbeef da39a3ee5e6b4b0d3255bfef95601890afd80709 440ee0853ad1e99f962b63e459ef992d7c211722 <nil>`))
	tk.MustExec("drop table if exists t")
	tk.MustExec("create table t(a char(10), b int, c double, d datetime, e time, f bit(4), g binary(20), h blob(10), i text(30))")
	tk.MustExec(`insert into t values('2', 2, 2.3, "2017-01-01 12:01:01", "12:01:01", 0b1010, "512", "48", "tidb")`)
	result = tk.MustQuery("select sha(a), sha(b), sha(c), sha(d), sha(e), sha(f), sha(g), sha(h), sha(i) from t")
	result.Check(testkit.Rows("da4b9237bacccdf19c0760cab7aec4a8359010b0 da4b9237bacccdf19c0760cab7aec4a8359010b0 ce0d88c5002b6cf7664052f1fc7d652cbdadccec 6c6956de323692298e4e5ad3028ff491f7ad363c 1906f8aeb5a717ca0f84154724045839330b0ea9 adc83b19e793491b1c6ea0fd8b46cd9f32e592fc 9aadd14ceb737b28697b8026f205f4b3e31de147 64e095fe763fc62418378753f9402623bea9e227 4df56fc09a3e66b48fb896e90b0a6fc02c978e9e"))
	result = tk.MustQuery("select sha('123'), sha(123), sha(''), sha('你好'), sha(NULL)")
	result.Check(testkit.Rows(`40bd001563085fc35165329ea1ff5c5ecbdbbeef 40bd001563085fc35165329ea1ff5c5ecbdbbeef da39a3ee5e6b4b0d3255bfef95601890afd80709 440ee0853ad1e99f962b63e459ef992d7c211722 <nil>`))

	// for sha2
	tk.MustExec("drop table if exists t")
	tk.MustExec("create table t(a char(10), b int, c double, d datetime, e time, f bit(4), g binary(20), h blob(10), i text(30))")
	tk.MustExec(`insert into t values('2', 2, 2.3, "2017-01-01 12:01:01", "12:01:01", 0b1010, "512", "48", "tidb")`)
	result = tk.MustQuery("select sha2(a, 224), sha2(b, 0), sha2(c, 512), sha2(d, 256), sha2(e, 384), sha2(f, 0), sha2(g, 512), sha2(h, 256), sha2(i, 224) from t")
	result.Check(testkit.Rows("58b2aaa0bfae7acc021b3260e941117b529b2e69de878fd7d45c61a9 d4735e3a265e16eee03f59718b9b5d03019c07d8b6c51f90da3a666eec13ab35 42415572557b0ca47e14fa928e83f5746d33f90c74270172cc75c61a78db37fe1485159a4fd75f33ab571b154572a5a300938f7d25969bdd05d8ac9dd6c66123 8c2fa3f276952c92b0b40ed7d27454e44b8399a19769e6bceb40da236e45a20a b11d35f1a37e54d5800d210d8e6b80b42c9f6d20ea7ae548c762383ebaa12c5954c559223c6c7a428e37af96bb4f1e0d 01ba4719c80b6fe911b091a7c05124b64eeece964e09c058ef8f9805daca546b 9550da35ea1683abaf5bfa8de68fe02b9c6d756c64589d1ef8367544c254f5f09218a6466cadcee8d74214f0c0b7fb342d1a9f3bd4d406aacf7be59c327c9306 98010bd9270f9b100b6214a21754fd33bdc8d41b2bc9f9dd16ff54d3c34ffd71 a7cddb7346fbc66ab7f803e865b74cbd99aace8e7dabbd8884c148cb"))
	result = tk.MustQuery("select sha2('123', 512), sha2(123, 512), sha2('', 512), sha2('你好', 224), sha2(NULL, 256), sha2('foo', 123)")
	result.Check(testkit.Rows(`3c9909afec25354d551dae21590bb26e38d53f2173b8d3dc3eee4c047e7ab1c1eb8b85103e3be7ba613b31bb5c9c36214dc9f14a42fd7a2fdb84856bca5c44c2 3c9909afec25354d551dae21590bb26e38d53f2173b8d3dc3eee4c047e7ab1c1eb8b85103e3be7ba613b31bb5c9c36214dc9f14a42fd7a2fdb84856bca5c44c2 cf83e1357eefb8bdf1542850d66d8007d620e4050b5715dc83f4a921d36ce9ce47d0d13c5d85f2b0ff8318d2877eec2f63b931bd47417a81a538327af927da3e e91f006ed4e0882de2f6a3c96ec228a6a5c715f356d00091bce842b5 <nil> <nil>`))

	// for AES_ENCRYPT
	tk.MustExec("drop table if exists t")
	tk.MustExec("create table t(a char(10), b int, c double, d datetime, e time, f bit(4), g binary(20), h blob(10), i text(30))")
	tk.MustExec(`insert into t values('2', 2, 2.3, "2017-01-01 12:01:01", "12:01:01", 0b1010, "512", "48", "tidb")`)
	tk.MustExec("SET block_encryption_mode='aes-128-ecb';")
	result = tk.MustQuery("select HEX(AES_ENCRYPT(a, 'key')), HEX(AES_ENCRYPT(b, 'key')), HEX(AES_ENCRYPT(c, 'key')), HEX(AES_ENCRYPT(d, 'key')), HEX(AES_ENCRYPT(e, 'key')), HEX(AES_ENCRYPT(f, 'key')), HEX(AES_ENCRYPT(g, 'key')), HEX(AES_ENCRYPT(h, 'key')), HEX(AES_ENCRYPT(i, 'key')) from t")
	result.Check(testkit.Rows("B3800B3A3CB4ECE2051A3E80FE373EAC B3800B3A3CB4ECE2051A3E80FE373EAC 9E018F7F2838DBA23C57F0E4CCF93287 E764D3E9D4AF8F926CD0979DDB1D0AF40C208B20A6C39D5D028644885280973A C452FFEEB76D3F5E9B26B8D48F7A228C 181BD5C81CBD36779A3C9DD5FF486B35 CE15F14AC7FF4E56ECCF148DE60E4BEDBDB6900AD51383970A5F32C59B3AC6E3 E1B29995CCF423C75519790F54A08CD2 84525677E95AC97698D22E1125B67E92"))
	result = tk.MustQuery("select HEX(AES_ENCRYPT('123', 'foobar')), HEX(AES_ENCRYPT(123, 'foobar')), HEX(AES_ENCRYPT('', 'foobar')), HEX(AES_ENCRYPT('你好', 'foobar')), AES_ENCRYPT(NULL, 'foobar')")
	result.Check(testkit.Rows(`45ABDD5C4802EFA6771A94C43F805208 45ABDD5C4802EFA6771A94C43F805208 791F1AEB6A6B796E6352BF381895CA0E D0147E2EB856186F146D9F6DE33F9546 <nil>`))
	result = tk.MustQuery("select HEX(AES_ENCRYPT(a, 'key', 'iv')), HEX(AES_ENCRYPT(b, 'key', 'iv')) from t")
	result.Check(testkit.Rows("B3800B3A3CB4ECE2051A3E80FE373EAC B3800B3A3CB4ECE2051A3E80FE373EAC"))
	tk.MustQuery("show warnings").Check(testutil.RowsWithSep("|", "Warning|1618|<IV> option ignored", "Warning|1618|<IV> option ignored"))
	tk.MustExec("SET block_encryption_mode='aes-128-cbc';")
	result = tk.MustQuery("select HEX(AES_ENCRYPT(a, 'key', '1234567890123456')), HEX(AES_ENCRYPT(b, 'key', '1234567890123456')), HEX(AES_ENCRYPT(c, 'key', '1234567890123456')), HEX(AES_ENCRYPT(d, 'key', '1234567890123456')), HEX(AES_ENCRYPT(e, 'key', '1234567890123456')), HEX(AES_ENCRYPT(f, 'key', '1234567890123456')), HEX(AES_ENCRYPT(g, 'key', '1234567890123456')), HEX(AES_ENCRYPT(h, 'key', '1234567890123456')), HEX(AES_ENCRYPT(i, 'key', '1234567890123456')) from t")
	result.Check(testkit.Rows("341672829F84CB6B0BE690FEC4C4DAE9 341672829F84CB6B0BE690FEC4C4DAE9 D43734E147A12BB96C6897C4BBABA283 16F2C972411948DCEF3659B726D2CCB04AD1379A1A367FA64242058A50211B67 41E71D0C58967C1F50EEC074523946D1 1117D292E2D39C3EAA3B435371BE56FC 8ACB7ECC0883B672D7BD1CFAA9FA5FAF5B731ADE978244CD581F114D591C2E7E D2B13C30937E3251AEDA73859BA32E4B 2CF4A6051FF248A67598A17AA2C17267"))
	result = tk.MustQuery("select HEX(AES_ENCRYPT('123', 'foobar', '1234567890123456')), HEX(AES_ENCRYPT(123, 'foobar', '1234567890123456')), HEX(AES_ENCRYPT('', 'foobar', '1234567890123456')), HEX(AES_ENCRYPT('你好', 'foobar', '1234567890123456')), AES_ENCRYPT(NULL, 'foobar', '1234567890123456')")
	result.Check(testkit.Rows(`80D5646F07B4654B05A02D9085759770 80D5646F07B4654B05A02D9085759770 B3C14BA15030D2D7E99376DBE011E752 0CD2936EE4FEC7A8CDF6208438B2BC05 <nil>`))
	tk.MustExec("SET block_encryption_mode='aes-128-ofb';")
	result = tk.MustQuery("select HEX(AES_ENCRYPT(a, 'key', '1234567890123456')), HEX(AES_ENCRYPT(b, 'key', '1234567890123456')), HEX(AES_ENCRYPT(c, 'key', '1234567890123456')), HEX(AES_ENCRYPT(d, 'key', '1234567890123456')), HEX(AES_ENCRYPT(e, 'key', '1234567890123456')), HEX(AES_ENCRYPT(f, 'key', '1234567890123456')), HEX(AES_ENCRYPT(g, 'key', '1234567890123456')), HEX(AES_ENCRYPT(h, 'key', '1234567890123456')), HEX(AES_ENCRYPT(i, 'key', '1234567890123456')) from t")
	result.Check(testkit.Rows("40 40 40C35C 40DD5EBDFCAA397102386E27DDF97A39ECCEC5 43DF55BAE0A0386D 78 47DC5D8AD19A085C32094E16EFC34A08D6FEF459 46D5 06840BE8"))
	result = tk.MustQuery("select HEX(AES_ENCRYPT('123', 'foobar', '1234567890123456')), HEX(AES_ENCRYPT(123, 'foobar', '1234567890123456')), HEX(AES_ENCRYPT('', 'foobar', '1234567890123456')), HEX(AES_ENCRYPT('你好', 'foobar', '1234567890123456')), AES_ENCRYPT(NULL, 'foobar', '1234567890123456')")
	result.Check(testkit.Rows(`48E38A 48E38A  9D6C199101C3 <nil>`))
	tk.MustExec("SET block_encryption_mode='aes-192-ofb';")
	result = tk.MustQuery("select HEX(AES_ENCRYPT(a, 'key', '1234567890123456')), HEX(AES_ENCRYPT(b, 'key', '1234567890123456')), HEX(AES_ENCRYPT(c, 'key', '1234567890123456')), HEX(AES_ENCRYPT(d, 'key', '1234567890123456')), HEX(AES_ENCRYPT(e, 'key', '1234567890123456')), HEX(AES_ENCRYPT(f, 'key', '1234567890123456')), HEX(AES_ENCRYPT(g, 'key', '1234567890123456')), HEX(AES_ENCRYPT(h, 'key', '1234567890123456')), HEX(AES_ENCRYPT(i, 'key', '1234567890123456')) from t")
	result.Check(testkit.Rows("4B 4B 4B573F 4B493D42572E6477233A429BF3E0AD39DB816D 484B36454B24656B 73 4C483E757A1E555A130B62AAC1DA9D08E1B15C47 4D41 0D106817"))
	result = tk.MustQuery("select HEX(AES_ENCRYPT('123', 'foobar', '1234567890123456')), HEX(AES_ENCRYPT(123, 'foobar', '1234567890123456')), HEX(AES_ENCRYPT('', 'foobar', '1234567890123456')), HEX(AES_ENCRYPT('你好', 'foobar', '1234567890123456')), AES_ENCRYPT(NULL, 'foobar', '1234567890123456')")
	result.Check(testkit.Rows(`3A76B0 3A76B0  EFF92304268E <nil>`))
	tk.MustExec("SET block_encryption_mode='aes-256-ofb';")
	result = tk.MustQuery("select HEX(AES_ENCRYPT(a, 'key', '1234567890123456')), HEX(AES_ENCRYPT(b, 'key', '1234567890123456')), HEX(AES_ENCRYPT(c, 'key', '1234567890123456')), HEX(AES_ENCRYPT(d, 'key', '1234567890123456')), HEX(AES_ENCRYPT(e, 'key', '1234567890123456')), HEX(AES_ENCRYPT(f, 'key', '1234567890123456')), HEX(AES_ENCRYPT(g, 'key', '1234567890123456')), HEX(AES_ENCRYPT(h, 'key', '1234567890123456')), HEX(AES_ENCRYPT(i, 'key', '1234567890123456')) from t")
	result.Check(testkit.Rows("16 16 16D103 16CF01CBC95D33E2ED721CBD930262415A69AD 15CD0ACCD55732FE 2E 11CE02FCE46D02CFDD433C8CA138527060599C35 10C7 5096549E"))
	result = tk.MustQuery("select HEX(AES_ENCRYPT('123', 'foobar', '1234567890123456')), HEX(AES_ENCRYPT(123, 'foobar', '1234567890123456')), HEX(AES_ENCRYPT('', 'foobar', '1234567890123456')), HEX(AES_ENCRYPT('你好', 'foobar', '1234567890123456')), AES_ENCRYPT(NULL, 'foobar', '1234567890123456')")
	result.Check(testkit.Rows(`E842C5 E842C5  3DCD5646767D <nil>`))

	// for AES_DECRYPT
	tk.MustExec("SET block_encryption_mode='aes-128-ecb';")
	result = tk.MustQuery("select AES_DECRYPT(AES_ENCRYPT('foo', 'bar'), 'bar')")
	result.Check(testkit.Rows("foo"))
	result = tk.MustQuery("select AES_DECRYPT(UNHEX('45ABDD5C4802EFA6771A94C43F805208'), 'foobar'), AES_DECRYPT(UNHEX('791F1AEB6A6B796E6352BF381895CA0E'), 'foobar'), AES_DECRYPT(UNHEX('D0147E2EB856186F146D9F6DE33F9546'), 'foobar'), AES_DECRYPT(NULL, 'foobar'), AES_DECRYPT('SOME_THING_STRANGE', 'foobar')")
	result.Check(testkit.Rows(`123  你好 <nil> <nil>`))
	tk.MustExec("SET block_encryption_mode='aes-128-cbc';")
	result = tk.MustQuery("select AES_DECRYPT(AES_ENCRYPT('foo', 'bar', '1234567890123456'), 'bar', '1234567890123456')")
	result.Check(testkit.Rows("foo"))
	result = tk.MustQuery("select AES_DECRYPT(UNHEX('80D5646F07B4654B05A02D9085759770'), 'foobar', '1234567890123456'), AES_DECRYPT(UNHEX('B3C14BA15030D2D7E99376DBE011E752'), 'foobar', '1234567890123456'), AES_DECRYPT(UNHEX('0CD2936EE4FEC7A8CDF6208438B2BC05'), 'foobar', '1234567890123456'), AES_DECRYPT(NULL, 'foobar', '1234567890123456'), AES_DECRYPT('SOME_THING_STRANGE', 'foobar', '1234567890123456')")
	result.Check(testkit.Rows(`123  你好 <nil> <nil>`))
	tk.MustExec("SET block_encryption_mode='aes-128-ofb';")
	result = tk.MustQuery("select AES_DECRYPT(AES_ENCRYPT('foo', 'bar', '1234567890123456'), 'bar', '1234567890123456')")
	result.Check(testkit.Rows("foo"))
	result = tk.MustQuery("select AES_DECRYPT(UNHEX('48E38A'), 'foobar', '1234567890123456'), AES_DECRYPT(UNHEX(''), 'foobar', '1234567890123456'), AES_DECRYPT(UNHEX('9D6C199101C3'), 'foobar', '1234567890123456'), AES_DECRYPT(NULL, 'foobar', '1234567890123456'), HEX(AES_DECRYPT('SOME_THING_STRANGE', 'foobar', '1234567890123456'))")
	result.Check(testkit.Rows(`123  你好 <nil> 2A9EF431FB2ACB022D7F2E7C71EEC48C7D2B`))
	tk.MustExec("SET block_encryption_mode='aes-192-ofb';")
	result = tk.MustQuery("select AES_DECRYPT(AES_ENCRYPT('foo', 'bar', '1234567890123456'), 'bar', '1234567890123456')")
	result.Check(testkit.Rows("foo"))
	result = tk.MustQuery("select AES_DECRYPT(UNHEX('3A76B0'), 'foobar', '1234567890123456'), AES_DECRYPT(UNHEX(''), 'foobar', '1234567890123456'), AES_DECRYPT(UNHEX('EFF92304268E'), 'foobar', '1234567890123456'), AES_DECRYPT(NULL, 'foobar', '1234567890123456'), HEX(AES_DECRYPT('SOME_THING_STRANGE', 'foobar', '1234567890123456'))")
	result.Check(testkit.Rows(`123  你好 <nil> 580BCEA4DC67CF33FF2C7C570D36ECC89437`))
	tk.MustExec("SET block_encryption_mode='aes-256-ofb';")
	result = tk.MustQuery("select AES_DECRYPT(AES_ENCRYPT('foo', 'bar', '1234567890123456'), 'bar', '1234567890123456')")
	result.Check(testkit.Rows("foo"))
	result = tk.MustQuery("select AES_DECRYPT(UNHEX('E842C5'), 'foobar', '1234567890123456'), AES_DECRYPT(UNHEX(''), 'foobar', '1234567890123456'), AES_DECRYPT(UNHEX('3DCD5646767D'), 'foobar', '1234567890123456'), AES_DECRYPT(NULL, 'foobar', '1234567890123456'), HEX(AES_DECRYPT('SOME_THING_STRANGE', 'foobar', '1234567890123456'))")
	result.Check(testkit.Rows(`123  你好 <nil> 8A3FBBE68C9465834584430E3AEEBB04B1F5`))

	// for COMPRESS
	tk.MustExec("DROP TABLE IF EXISTS t1;")
	tk.MustExec("CREATE TABLE t1(a VARCHAR(1000));")
	tk.MustExec("INSERT INTO t1 VALUES('12345'), ('23456');")
	result = tk.MustQuery("SELECT HEX(COMPRESS(a)) FROM t1;")
	result.Check(testkit.Rows("05000000789C323432363105040000FFFF02F80100", "05000000789C323236313503040000FFFF03070105"))
	tk.MustExec("DROP TABLE IF EXISTS t2;")
	tk.MustExec("CREATE TABLE t2(a VARCHAR(1000), b VARBINARY(1000));")
	tk.MustExec("INSERT INTO t2 (a, b) SELECT a, COMPRESS(a) from t1;")
	result = tk.MustQuery("SELECT a, HEX(b) FROM t2;")
	result.Check(testkit.Rows("12345 05000000789C323432363105040000FFFF02F80100", "23456 05000000789C323236313503040000FFFF03070105"))

	// for UNCOMPRESS
	result = tk.MustQuery("SELECT UNCOMPRESS(COMPRESS('123'))")
	result.Check(testkit.Rows("123"))
	result = tk.MustQuery("SELECT UNCOMPRESS(UNHEX('03000000789C3334320600012D0097'))")
	result.Check(testkit.Rows("123"))
	result = tk.MustQuery("SELECT UNCOMPRESS(UNHEX('03000000789C32343206040000FFFF012D0097'))")
	result.Check(testkit.Rows("123"))
	tk.MustExec("INSERT INTO t2 VALUES ('12345', UNHEX('05000000789C3334323631050002F80100'))")
	result = tk.MustQuery("SELECT UNCOMPRESS(a), UNCOMPRESS(b) FROM t2;")
	result.Check(testkit.Rows("<nil> 12345", "<nil> 23456", "<nil> 12345"))

	// for UNCOMPRESSED_LENGTH
	result = tk.MustQuery("SELECT UNCOMPRESSED_LENGTH(COMPRESS('123'))")
	result.Check(testkit.Rows("3"))
	result = tk.MustQuery("SELECT UNCOMPRESSED_LENGTH(UNHEX('03000000789C3334320600012D0097'))")
	result.Check(testkit.Rows("3"))
	result = tk.MustQuery("SELECT UNCOMPRESSED_LENGTH(UNHEX('03000000789C32343206040000FFFF012D0097'))")
	result.Check(testkit.Rows("3"))
	result = tk.MustQuery("SELECT UNCOMPRESSED_LENGTH('')")
	result.Check(testkit.Rows("0"))
	result = tk.MustQuery("SELECT UNCOMPRESSED_LENGTH(UNHEX('0100'))")
	result.Check(testkit.Rows("0"))
	result = tk.MustQuery("SELECT UNCOMPRESSED_LENGTH(a), UNCOMPRESSED_LENGTH(b) FROM t2;")
	result.Check(testkit.Rows("875770417 5", "892613426 5", "875770417 5"))

	// for RANDOM_BYTES
	lengths := []int{0, -5, 1025, 4000}
	for _, length := range lengths {
		rs, err := tk.Exec(fmt.Sprintf("SELECT RANDOM_BYTES(%d);", length))
		require.NoError(t, err, "%v", length)
		_, err = session.GetRows4Test(ctx, tk.Session(), rs)
		require.Error(t, err, "%v", length)
		terr := errors.Cause(err).(*terror.Error)
		require.Equal(t, errors.ErrCode(mysql.ErrDataOutOfRange), terr.Code(), "%v", length)
		require.NoError(t, rs.Close())
	}
	tk.MustQuery("SELECT RANDOM_BYTES('1');")
	tk.MustQuery("SELECT RANDOM_BYTES(1024);")
	result = tk.MustQuery("SELECT RANDOM_BYTES(NULL);")
	result.Check(testkit.Rows("<nil>"))
}

func TestOpBuiltin(t *testing.T) {
	store, clean := testkit.CreateMockStore(t)
	defer clean()

	tk := testkit.NewTestKit(t, store)
	tk.MustExec("use test")

	// for logicAnd
	result := tk.MustQuery("select 1 && 1, 1 && 0, 0 && 1, 0 && 0, 2 && -1, null && 1, '1a' && 'a'")
	result.Check(testkit.Rows("1 0 0 0 1 <nil> 0"))
	// for bitNeg
	result = tk.MustQuery("select ~123, ~-123, ~null")
	result.Check(testkit.Rows("18446744073709551492 122 <nil>"))
	// for logicNot
	result = tk.MustQuery("select !1, !123, !0, !null")
	result.Check(testkit.Rows("0 0 1 <nil>"))
	// for logicalXor
	result = tk.MustQuery("select 1 xor 1, 1 xor 0, 0 xor 1, 0 xor 0, 2 xor -1, null xor 1, '1a' xor 'a'")
	result.Check(testkit.Rows("0 1 1 0 0 <nil> 1"))
	// for bitAnd
	result = tk.MustQuery("select 123 & 321, -123 & 321, null & 1")
	result.Check(testkit.Rows("65 257 <nil>"))
	// for bitOr
	result = tk.MustQuery("select 123 | 321, -123 | 321, null | 1")
	result.Check(testkit.Rows("379 18446744073709551557 <nil>"))
	// for bitXor
	result = tk.MustQuery("select 123 ^ 321, -123 ^ 321, null ^ 1")
	result.Check(testkit.Rows("314 18446744073709551300 <nil>"))
	// for leftShift
	result = tk.MustQuery("select 123 << 2, -123 << 2, null << 1")
	result.Check(testkit.Rows("492 18446744073709551124 <nil>"))
	// for rightShift
	result = tk.MustQuery("select 123 >> 2, -123 >> 2, null >> 1")
	result.Check(testkit.Rows("30 4611686018427387873 <nil>"))
	// for logicOr
	result = tk.MustQuery("select 1 || 1, 1 || 0, 0 || 1, 0 || 0, 2 || -1, null || 1, '1a' || 'a'")
	result.Check(testkit.Rows("1 1 1 0 1 1 1"))
	// for unaryPlus
	result = tk.MustQuery(`select +1, +0, +(-9), +(-0.001), +0.999, +null, +"aaa"`)
	result.Check(testkit.Rows("1 0 -9 -0.001 0.999 <nil> aaa"))
	// for unaryMinus
	tk.MustExec("drop table if exists f")
	tk.MustExec("create table f(a decimal(65,0))")
	tk.MustExec("insert into f value (-17000000000000000000)")
	result = tk.MustQuery("select a from f")
	result.Check(testkit.Rows("-17000000000000000000"))
}

func TestDatetimeOverflow(t *testing.T) {
	store, clean := testkit.CreateMockStore(t)
	defer clean()

	tk := testkit.NewTestKit(t, store)
	tk.MustExec("use test")

	tk.MustExec("create table t1 (d date)")
	tk.MustExec("set sql_mode='traditional'")
	overflowSQLs := []string{
		"insert into t1 (d) select date_add('2000-01-01',interval 8000 year)",
		"insert into t1 (d) select date_sub('2000-01-01', INTERVAL 2001 YEAR)",
		"insert into t1 (d) select date_add('9999-12-31',interval 1 year)",
		"insert into t1 (d) select date_add('9999-12-31',interval 1 day)",
	}

	for _, sql := range overflowSQLs {
		_, err := tk.Exec(sql)
		require.Error(t, err, "[types:1441]Datetime function: datetime field overflow")
	}

	tk.MustExec("set sql_mode=''")
	for _, sql := range overflowSQLs {
		tk.MustExec(sql)
	}

	rows := make([]string, 0, len(overflowSQLs))
	for range overflowSQLs {
		rows = append(rows, "<nil>")
	}
	tk.MustQuery("select * from t1").Check(testkit.Rows(rows...))

	// Fix ISSUE 11256
	tk.MustQuery(`select DATE_ADD('2000-04-13 07:17:02',INTERVAL -1465647104 YEAR);`).Check(testkit.Rows("<nil>"))
	tk.MustQuery(`select DATE_ADD('2008-11-23 22:47:31',INTERVAL 266076160 QUARTER);`).Check(testkit.Rows("<nil>"))
	tk.MustQuery(`select DATE_SUB('2000-04-13 07:17:02',INTERVAL 1465647104 YEAR);`).Check(testkit.Rows("<nil>"))
	tk.MustQuery(`select DATE_SUB('2008-11-23 22:47:31',INTERVAL -266076160 QUARTER);`).Check(testkit.Rows("<nil>"))
}

func TestIssue11648(t *testing.T) {
	store, clean := testkit.CreateMockStore(t)
	defer clean()

	tk := testkit.NewTestKit(t, store)
	tk.MustExec("use test")
	tk.MustExec("drop table if exists t")
	tk.MustExec("create table t (id int NOT NULL DEFAULT 8);")
	tk.MustExec("SET sql_mode = '';")
	tk.MustExec("insert into t values (1), (NULL), (2);")
	tk.MustQuery("show warnings").Check(testkit.Rows("Warning 1048 Column 'id' cannot be null"))
	tk.MustQuery("select * from t").Check(testkit.Rows("1", "0", "2"))
}

func TestInfoBuiltin(t *testing.T) {
	store, clean := testkit.CreateMockStore(t)
	defer clean()

	tk := testkit.NewTestKit(t, store)
	tk.MustExec("use test")

	// for last_insert_id
	tk.MustExec("drop table if exists t")
	tk.MustExec("create table t (id int auto_increment, a int, PRIMARY KEY (id))")
	tk.MustExec("insert into t(a) values(1)")
	result := tk.MustQuery("select last_insert_id();")
	result.Check(testkit.Rows("1"))
	tk.MustExec("insert into t values(2, 1)")
	result = tk.MustQuery("select last_insert_id();")
	result.Check(testkit.Rows("1"))
	tk.MustExec("insert into t(a) values(1)")
	result = tk.MustQuery("select last_insert_id();")
	result.Check(testkit.Rows("3"))

	result = tk.MustQuery("select last_insert_id(5);")
	result.Check(testkit.Rows("5"))
	result = tk.MustQuery("select last_insert_id();")
	result.Check(testkit.Rows("5"))

	// for found_rows
	tk.MustExec("drop table if exists t")
	tk.MustExec("create table t (a int)")
	tk.MustQuery("select * from t") // Test XSelectTableExec
	result = tk.MustQuery("select found_rows()")
	result.Check(testkit.Rows("0"))
	result = tk.MustQuery("select found_rows()")
	result.Check(testkit.Rows("1")) // Last query is found_rows(), it returns 1 row with value 0
	tk.MustExec("insert t values (1),(2),(2)")
	tk.MustQuery("select * from t")
	result = tk.MustQuery("select found_rows()")
	result.Check(testkit.Rows("3"))
	tk.MustQuery("select * from t where a = 0")
	result = tk.MustQuery("select found_rows()")
	result.Check(testkit.Rows("0"))
	tk.MustQuery("select * from t where a = 1")
	result = tk.MustQuery("select found_rows()")
	result.Check(testkit.Rows("1"))
	tk.MustQuery("select * from t where a like '2'") // Test SelectionExec
	result = tk.MustQuery("select found_rows()")
	result.Check(testkit.Rows("2"))
	tk.MustQuery("show tables like 't'")
	result = tk.MustQuery("select found_rows()")
	result.Check(testkit.Rows("1"))
	tk.MustQuery("select count(*) from t") // Test ProjectionExec
	result = tk.MustQuery("select found_rows()")
	result.Check(testkit.Rows("1"))

	// for database
	result = tk.MustQuery("select database()")
	result.Check(testkit.Rows("test"))
	tk.MustExec("drop database test")
	result = tk.MustQuery("select database()")
	result.Check(testkit.Rows("<nil>"))
	tk.MustExec("create database test")
	tk.MustExec("use test")

	// for current_user
	sessionVars := tk.Session().GetSessionVars()
	originUser := sessionVars.User
	sessionVars.User = &auth.UserIdentity{Username: "root", Hostname: "localhost", AuthUsername: "root", AuthHostname: "127.0.%%"}
	result = tk.MustQuery("select current_user()")
	result.Check(testkit.Rows("root@127.0.%%"))
	sessionVars.User = originUser

	// for user
	sessionVars.User = &auth.UserIdentity{Username: "root", Hostname: "localhost", AuthUsername: "root", AuthHostname: "127.0.%%"}
	result = tk.MustQuery("select user()")
	result.Check(testkit.Rows("root@localhost"))
	sessionVars.User = originUser

	// for connection_id
	originConnectionID := sessionVars.ConnectionID
	sessionVars.ConnectionID = uint64(1)
	result = tk.MustQuery("select connection_id()")
	result.Check(testkit.Rows("1"))
	sessionVars.ConnectionID = originConnectionID

	// for version
	result = tk.MustQuery("select version()")
	result.Check(testkit.Rows(mysql.ServerVersion))

	// for row_count
	tk.MustExec("drop table if exists t")
	tk.MustExec("create table t (a int, b int, PRIMARY KEY (a))")
	result = tk.MustQuery("select row_count();")
	result.Check(testkit.Rows("0"))
	tk.MustExec("insert into t(a, b) values(1, 11), (2, 22), (3, 33)")
	result = tk.MustQuery("select row_count();")
	result.Check(testkit.Rows("3"))
	tk.MustExec("select * from t")
	result = tk.MustQuery("select row_count();")
	result.Check(testkit.Rows("-1"))
	tk.MustExec("update t set b=22 where a=1")
	result = tk.MustQuery("select row_count();")
	result.Check(testkit.Rows("1"))
	tk.MustExec("update t set b=22 where a=1")
	result = tk.MustQuery("select row_count();")
	result.Check(testkit.Rows("0"))
	tk.MustExec("delete from t where a=2")
	result = tk.MustQuery("select row_count();")
	result.Check(testkit.Rows("1"))
	result = tk.MustQuery("select row_count();")
	result.Check(testkit.Rows("-1"))

	// for benchmark
	success := testkit.Rows("0")
	tk.MustExec("drop table if exists t")
	tk.MustExec("create table t (a int, b int)")
	result = tk.MustQuery(`select benchmark(3, benchmark(2, length("abc")))`)
	result.Check(success)
	err := tk.ExecToErr(`select benchmark(3, length("a", "b"))`)
	require.Error(t, err)
	// Quoted from https://dev.mysql.com/doc/refman/5.7/en/information-functions.html#function_benchmark
	// Although the expression can be a subquery, it must return a single column and at most a single row.
	// For example, BENCHMARK(10, (SELECT * FROM t)) will fail if the table t has more than one column or
	// more than one row.
	oneColumnQuery := "select benchmark(10, (select a from t))"
	twoColumnQuery := "select benchmark(10, (select * from t))"
	// rows * columns:
	// 0 * 1, success;
	result = tk.MustQuery(oneColumnQuery)
	result.Check(success)
	// 0 * 2, error;
	err = tk.ExecToErr(twoColumnQuery)
	require.Error(t, err)
	// 1 * 1, success;
	tk.MustExec("insert t values (1, 2)")
	result = tk.MustQuery(oneColumnQuery)
	result.Check(success)
	// 1 * 2, error;
	err = tk.ExecToErr(twoColumnQuery)
	require.Error(t, err)
	// 2 * 1, error;
	tk.MustExec("insert t values (3, 4)")
	err = tk.ExecToErr(oneColumnQuery)
	require.Error(t, err)
	// 2 * 2, error.
	err = tk.ExecToErr(twoColumnQuery)
	require.Error(t, err)
}

func TestControlBuiltin(t *testing.T) {
	store, clean := testkit.CreateMockStore(t)
	defer clean()

	tk := testkit.NewTestKit(t, store)
	tk.MustExec("use test")

	// for ifnull
	result := tk.MustQuery("select ifnull(1, 2)")
	result.Check(testkit.Rows("1"))
	result = tk.MustQuery("select ifnull(null, 2)")
	result.Check(testkit.Rows("2"))
	result = tk.MustQuery("select ifnull(1, null)")
	result.Check(testkit.Rows("1"))
	result = tk.MustQuery("select ifnull(null, null)")
	result.Check(testkit.Rows("<nil>"))

	tk.MustExec("drop table if exists t1")
	tk.MustExec("create table t1(a bigint not null)")
	result = tk.MustQuery("select ifnull(max(a),0) from t1")
	result.Check(testkit.Rows("0"))

	tk.MustExec("drop table if exists t1")
	tk.MustExec("drop table if exists t2")
	tk.MustExec("create table t1(a decimal(20,4))")
	tk.MustExec("create table t2(a decimal(20,4))")
	tk.MustExec("insert into t1 select 1.2345")
	tk.MustExec("insert into t2 select 1.2345")

	result = tk.MustQuery(`select sum(ifnull(a, 0)) from (
	select ifnull(a, 0) as a from t1
	union all
	select ifnull(a, 0) as a from t2
	) t;`)
	result.Check(testkit.Rows("2.4690"))

	// for if
	result = tk.MustQuery(`select IF(0,"ERROR","this"),IF(1,"is","ERROR"),IF(NULL,"ERROR","a"),IF(1,2,3)|0,IF(1,2.0,3.0)+0;`)
	result.Check(testkit.Rows("this is a 2 2.0"))
	tk.MustExec("drop table if exists t1;")
	tk.MustExec("CREATE TABLE t1 (st varchar(255) NOT NULL, u int(11) NOT NULL);")
	tk.MustExec("INSERT INTO t1 VALUES ('a',1),('A',1),('aa',1),('AA',1),('a',1),('aaa',0),('BBB',0);")
	result = tk.MustQuery("select if(1,st,st) s from t1 order by s;")
	result.Check(testkit.Rows("A", "AA", "BBB", "a", "a", "aa", "aaa"))
	result = tk.MustQuery("select if(u=1,st,st) s from t1 order by s;")
	result.Check(testkit.Rows("A", "AA", "BBB", "a", "a", "aa", "aaa"))
	tk.MustExec("drop table if exists t1;")
	tk.MustExec("CREATE TABLE t1 (a varchar(255), b time, c int)")
	tk.MustExec("INSERT INTO t1 VALUE('abc', '12:00:00', 0)")
	tk.MustExec("INSERT INTO t1 VALUE('1abc', '00:00:00', 1)")
	tk.MustExec("INSERT INTO t1 VALUE('0abc', '12:59:59', 0)")
	result = tk.MustQuery("select if(a, b, c), if(b, a, c), if(c, a, b) from t1")
	result.Check(testkit.Rows("0 abc 12:00:00", "00:00:00 1 1abc", "0 0abc 12:59:59"))
	result = tk.MustQuery("select if(1, 1.0, 1)")
	result.Check(testkit.Rows("1.0"))
	// FIXME: MySQL returns `1.0`.
	result = tk.MustQuery("select if(1, 1, 1.0)")
	result.Check(testkit.Rows("1"))
	tk.MustQuery("select if(count(*), cast('2000-01-01' as date), cast('2011-01-01' as date)) from t1").Check(testkit.Rows("2000-01-01"))
	tk.MustQuery("select if(count(*)=0, cast('2000-01-01' as date), cast('2011-01-01' as date)) from t1").Check(testkit.Rows("2011-01-01"))
	tk.MustQuery("select if(count(*), cast('[]' as json), cast('{}' as json)) from t1").Check(testkit.Rows("[]"))
	tk.MustQuery("select if(count(*)=0, cast('[]' as json), cast('{}' as json)) from t1").Check(testkit.Rows("{}"))

	result = tk.MustQuery("SELECT 79 + + + CASE -87 WHEN -30 THEN COALESCE(COUNT(*), +COALESCE(+15, -33, -12 ) + +72) WHEN +COALESCE(+AVG(DISTINCT(60)), 21) THEN NULL ELSE NULL END AS col0;")
	result.Check(testkit.Rows("<nil>"))

	result = tk.MustQuery("SELECT -63 + COALESCE ( - 83, - 61 + - + 72 * - CAST( NULL AS SIGNED ) + + 3 );")
	result.Check(testkit.Rows("-146"))
}

func TestArithmeticBuiltin(t *testing.T) {
	store, clean := testkit.CreateMockStore(t)
	defer clean()

	tk := testkit.NewTestKit(t, store)
	tk.MustExec("use test")
	ctx := context.Background()

	// for plus
	tk.MustExec("DROP TABLE IF EXISTS t;")
	tk.MustExec("CREATE TABLE t(a DECIMAL(4, 2), b DECIMAL(5, 3));")
	tk.MustExec("INSERT INTO t(a, b) VALUES(1.09, 1.999), (-1.1, -0.1);")
	result := tk.MustQuery("SELECT a+b FROM t;")
	result.Check(testkit.Rows("3.089", "-1.200"))
	result = tk.MustQuery("SELECT b+12, b+0.01, b+0.00001, b+12.00001 FROM t;")
	result.Check(testkit.Rows("13.999 2.009 1.99901 13.99901", "11.900 -0.090 -0.09999 11.90001"))
	result = tk.MustQuery("SELECT 1+12, 21+0.01, 89+\"11\", 12+\"a\", 12+NULL, NULL+1, NULL+NULL;")
	result.Check(testkit.Rows("13 21.01 100 12 <nil> <nil> <nil>"))
	tk.MustExec("DROP TABLE IF EXISTS t;")
	tk.MustExec("CREATE TABLE t(a BIGINT UNSIGNED, b BIGINT UNSIGNED);")
	tk.MustExec("INSERT INTO t SELECT 1<<63, 1<<63;")
	rs, err := tk.Exec("SELECT a+b FROM t;")
	require.NoError(t, err)
	require.NotNil(t, rs)
	rows, err := session.GetRows4Test(ctx, tk.Session(), rs)
	require.Nil(t, rows)
	require.Error(t, err)
	require.Error(t, err, "[types:1690]BIGINT UNSIGNED value is out of range in '(test.t.a + test.t.b)'")
	require.NoError(t, rs.Close())
	rs, err = tk.Exec("select cast(-3 as signed) + cast(2 as unsigned);")
	require.NoError(t, err)
	require.NotNil(t, rs)
	rows, err = session.GetRows4Test(ctx, tk.Session(), rs)
	require.Nil(t, rows)
	require.Error(t, err)
	require.Error(t, err, "[types:1690]BIGINT UNSIGNED value is out of range in '(-3 + 2)'")
	require.NoError(t, rs.Close())
	rs, err = tk.Exec("select cast(2 as unsigned) + cast(-3 as signed);")
	require.NoError(t, err)
	require.NotNil(t, rs)
	rows, err = session.GetRows4Test(ctx, tk.Session(), rs)
	require.Nil(t, rows)
	require.Error(t, err)
	require.Error(t, err, "[types:1690]BIGINT UNSIGNED value is out of range in '(2 + -3)'")
	require.NoError(t, rs.Close())

	// for minus
	tk.MustExec("DROP TABLE IF EXISTS t;")
	tk.MustExec("CREATE TABLE t(a DECIMAL(4, 2), b DECIMAL(5, 3));")
	tk.MustExec("INSERT INTO t(a, b) VALUES(1.09, 1.999), (-1.1, -0.1);")
	result = tk.MustQuery("SELECT a-b FROM t;")
	result.Check(testkit.Rows("-0.909", "-1.000"))
	result = tk.MustQuery("SELECT b-12, b-0.01, b-0.00001, b-12.00001 FROM t;")
	result.Check(testkit.Rows("-10.001 1.989 1.99899 -10.00101", "-12.100 -0.110 -0.10001 -12.10001"))
	result = tk.MustQuery("SELECT 1-12, 21-0.01, 89-\"11\", 12-\"a\", 12-NULL, NULL-1, NULL-NULL;")
	result.Check(testkit.Rows("-11 20.99 78 12 <nil> <nil> <nil>"))

	tk.MustExec("DROP TABLE IF EXISTS t;")
	tk.MustExec("CREATE TABLE t(a BIGINT UNSIGNED, b BIGINT UNSIGNED);")
	tk.MustExec("INSERT INTO t SELECT 1, 4;")
	err = tk.QueryToErr("SELECT a-b FROM t;")
	require.Error(t, err)
	require.Error(t, err, "[types:1690]BIGINT UNSIGNED value is out of range in '(test.t.a - test.t.b)'")

	err = tk.QueryToErr("select cast(1 as unsigned) - cast(4 as unsigned);")
	require.Error(t, err)
	// TODO: make error compatible with MySQL, should be BIGINT UNSIGNED value is out of range in '(cast(1 as unsigned) - cast(4 as unsigned))
	require.Error(t, err, "[types:1690]BIGINT UNSIGNED value is out of range in '(1 - 4)'")

	err = tk.QueryToErr("select cast(-1 as signed) - cast(-1 as unsigned);")
	require.Error(t, err)
	require.Error(t, err, "[types:1690]BIGINT UNSIGNED value is out of range in '(-1 - 18446744073709551615)'")

	err = tk.QueryToErr("select cast(1 as signed) - cast(-1 as unsigned);")
	require.Error(t, err)
	require.Error(t, err, "[types:1690]BIGINT UNSIGNED value is out of range in '(1 - 18446744073709551615)'")

	err = tk.QueryToErr("select cast(-1 as unsigned) - cast(-1 as signed);")
	require.Error(t, err)
	require.Error(t, err, "[types:1690]BIGINT UNSIGNED value is out of range in '(18446744073709551615 - -1)'")

	err = tk.QueryToErr("select cast(-9223372036854775808 as unsigned) - (-9223372036854775808);")
	require.Error(t, err)
	require.Error(t, err, "[types:1690]BIGINT UNSIGNED value is out of range in '(9223372036854775808 - -9223372036854775808)'")

	err = tk.QueryToErr("select cast(12 as unsigned) - (14);")
	require.Error(t, err)
	require.Error(t, err, "[types:1690]BIGINT UNSIGNED value is out of range in '(12 - 14)'")

	err = tk.QueryToErr("select cast(9223372036854775807 as signed) - cast(-1 as signed);")
	require.Error(t, err, "[types:1690]BIGINT value is out of range in '(9223372036854775807 - -1)'")

	err = tk.QueryToErr("select cast(-9223372036854775808 as signed) - cast(1 as signed);")
	require.Error(t, err)
	require.Error(t, err, "[types:1690]BIGINT value is out of range in '(-9223372036854775808 - 1)'")

	err = tk.QueryToErr("select cast(12 as signed) - cast(-9223372036854775808 as signed);")
	require.Error(t, err)
	require.Error(t, err, "[types:1690]BIGINT value is out of range in '(12 - -9223372036854775808)'")

	tk.MustExec(`create table tb5(a int(10));`)
	tk.MustExec(`insert into tb5 (a) values (10);`)
	e := tk.QueryToErr(`select * from tb5 where a - -9223372036854775808;`)
	require.NotNil(t, e)
	require.True(t, strings.HasSuffix(e.Error(), `BIGINT value is out of range in '(Column#0 - -9223372036854775808)'`), "err: %v", err)

	tk.MustExec(`drop table tb5`)
	tk.MustQuery("select cast(-9223372036854775808 as unsigned) - (-9223372036854775807);").Check(testkit.Rows("18446744073709551615"))
	tk.MustQuery("select cast(-3 as unsigned) - cast(-1 as signed);").Check(testkit.Rows("18446744073709551614"))
	tk.MustQuery("select 1.11 - 1.11;").Check(testkit.Rows("0.00"))
	tk.MustQuery("select cast(-1 as unsigned) - cast(-12 as unsigned);").Check(testkit.Rows("11"))
	tk.MustQuery("select cast(-1 as unsigned) - cast(0 as unsigned);").Check(testkit.Rows("18446744073709551615"))

	// for multiply
	tk.MustQuery("select 1234567890 * 1234567890").Check(testkit.Rows("1524157875019052100"))
	rs, err = tk.Exec("select 1234567890 * 12345671890")
	require.NoError(t, err)
	_, err = session.GetRows4Test(ctx, tk.Session(), rs)
	require.True(t, terror.ErrorEqual(err, types.ErrOverflow))
	require.NoError(t, rs.Close())
	tk.MustQuery("select cast(1234567890 as unsigned int) * 12345671890").Check(testkit.Rows("15241570095869612100"))
	tk.MustQuery("select 123344532434234234267890.0 * 1234567118923479823749823749.230").Check(testkit.Rows("152277104042296270209916846800130443726237424001224.7000"))
	rs, err = tk.Exec("select 123344532434234234267890.0 * 12345671189234798237498232384982309489238402830480239849238048239084749.230")
	require.NoError(t, err)
	_, err = session.GetRows4Test(ctx, tk.Session(), rs)
	require.True(t, terror.ErrorEqual(err, types.ErrOverflow))
	require.NoError(t, rs.Close())
	// FIXME: There is something wrong in showing float number.
	// tk.MustQuery("select 1.797693134862315708145274237317043567981e+308 * 1").Check(testkit.Rows("1.7976931348623157e308"))
	// tk.MustQuery("select 1.797693134862315708145274237317043567981e+308 * -1").Check(testkit.Rows("-1.7976931348623157e308"))
	rs, err = tk.Exec("select 1.797693134862315708145274237317043567981e+308 * 1.1")
	require.NoError(t, err)
	_, err = session.GetRows4Test(ctx, tk.Session(), rs)
	require.True(t, terror.ErrorEqual(err, types.ErrOverflow))
	require.NoError(t, rs.Close())
	rs, err = tk.Exec("select 1.797693134862315708145274237317043567981e+308 * -1.1")
	require.NoError(t, err)
	_, err = session.GetRows4Test(ctx, tk.Session(), rs)
	require.True(t, terror.ErrorEqual(err, types.ErrOverflow))
	require.NoError(t, rs.Close())
	tk.MustQuery("select 0.0 * -1;").Check(testkit.Rows("0.0"))

	tk.MustExec("DROP TABLE IF EXISTS t;")
	tk.MustExec("CREATE TABLE t(a DECIMAL(4, 2), b DECIMAL(5, 3));")
	tk.MustExec("INSERT INTO t(a, b) VALUES(-1.09, 1.999);")
	result = tk.MustQuery("SELECT a/b, a/12, a/-0.01, b/12, b/-0.01, b/0.000, NULL/b, b/NULL, NULL/NULL FROM t;")
	result.Check(testkit.Rows("-0.545273 -0.090833 109.000000 0.1665833 -199.9000000 <nil> <nil> <nil> <nil>"))
	tk.MustQuery("show warnings;").Check(testkit.Rows("Warning 1365 Division by 0"))
	rs, err = tk.Exec("select 1e200/1e-200")
	require.NoError(t, err)
	_, err = session.GetRows4Test(ctx, tk.Session(), rs)
	require.True(t, terror.ErrorEqual(err, types.ErrOverflow))
	require.NoError(t, rs.Close())

	// for intDiv
	result = tk.MustQuery("SELECT 13 DIV 12, 13 DIV 0.01, -13 DIV 2, 13 DIV NULL, NULL DIV 13, NULL DIV NULL;")
	result.Check(testkit.Rows("1 1300 -6 <nil> <nil> <nil>"))
	result = tk.MustQuery("SELECT 2.4 div 1.1, 2.4 div 1.2, 2.4 div 1.3;")
	result.Check(testkit.Rows("2 2 1"))
	result = tk.MustQuery("SELECT 1.175494351E-37 div 1.7976931348623157E+308, 1.7976931348623157E+308 div -1.7976931348623157E+307, 1 div 1e-82;")
	result.Check(testkit.Rows("0 -1 <nil>"))
	tk.MustQuery("show warnings").Check(testutil.RowsWithSep("|",
		"Warning|1292|Truncated incorrect DECIMAL value: '1.7976931348623157e+308'",
		"Warning|1292|Truncated incorrect DECIMAL value: '1.7976931348623157e+308'",
		"Warning|1292|Truncated incorrect DECIMAL value: '-1.7976931348623158e+307'",
		"Warning|1365|Division by 0"))
	rs, err = tk.Exec("select 1e300 DIV 1.5")
	require.NoError(t, err)
	_, err = session.GetRows4Test(ctx, tk.Session(), rs)
	require.True(t, terror.ErrorEqual(err, types.ErrOverflow))
	require.NoError(t, rs.Close())

	tk.MustExec("drop table if exists t;")
	tk.MustExec("CREATE TABLE t (c_varchar varchar(255), c_time time, nonzero int, zero int, c_int_unsigned int unsigned, c_timestamp timestamp, c_enum enum('a','b','c'));")
	tk.MustExec("INSERT INTO t VALUE('abc', '12:00:00', 12, 0, 5, '2017-08-05 18:19:03', 'b');")
	result = tk.MustQuery("select c_varchar div nonzero, c_time div nonzero, c_time div zero, c_timestamp div nonzero, c_timestamp div zero, c_varchar div zero from t;")
	result.Check(testkit.Rows("0 10000 <nil> 1680900431825 <nil> <nil>"))
	result = tk.MustQuery("select c_enum div nonzero from t;")
	result.Check(testkit.Rows("0"))
	tk.MustQuery("select c_enum div zero from t").Check(testkit.Rows("<nil>"))
	tk.MustQuery("select nonzero div zero from t").Check(testkit.Rows("<nil>"))
	tk.MustQuery("show warnings;").Check(testkit.Rows("Warning 1365 Division by 0"))
	result = tk.MustQuery("select c_time div c_enum, c_timestamp div c_time, c_timestamp div c_enum from t;")
	result.Check(testkit.Rows("60000 168090043 10085402590951"))
	result = tk.MustQuery("select c_int_unsigned div nonzero, nonzero div c_int_unsigned, c_int_unsigned div zero from t;")
	result.Check(testkit.Rows("0 2 <nil>"))
	tk.MustQuery("show warnings;").Check(testkit.Rows("Warning 1365 Division by 0"))

	// for mod
	result = tk.MustQuery("SELECT CAST(1 AS UNSIGNED) MOD -9223372036854775808, -9223372036854775808 MOD CAST(1 AS UNSIGNED);")
	result.Check(testkit.Rows("1 0"))
	result = tk.MustQuery("SELECT 13 MOD 12, 13 MOD 0.01, -13 MOD 2, 13 MOD NULL, NULL MOD 13, NULL DIV NULL;")
	result.Check(testkit.Rows("1 0.00 -1 <nil> <nil> <nil>"))
	result = tk.MustQuery("SELECT 2.4 MOD 1.1, 2.4 MOD 1.2, 2.4 mod 1.30;")
	result.Check(testkit.Rows("0.2 0.0 1.10"))
	tk.MustExec("drop table if exists t;")
	tk.MustExec("CREATE TABLE t (c_varchar varchar(255), c_time time, nonzero int, zero int, c_timestamp timestamp, c_enum enum('a','b','c'));")
	tk.MustExec("INSERT INTO t VALUE('abc', '12:00:00', 12, 0, '2017-08-05 18:19:03', 'b');")
	result = tk.MustQuery("select c_varchar MOD nonzero, c_time MOD nonzero, c_timestamp MOD nonzero, c_enum MOD nonzero from t;")
	result.Check(testkit.Rows("0 0 3 2"))
	result = tk.MustQuery("select c_time MOD c_enum, c_timestamp MOD c_time, c_timestamp MOD c_enum from t;")
	result.Check(testkit.Rows("0 21903 1"))
	tk.MustQuery("select c_enum MOD zero from t;").Check(testkit.Rows("<nil>"))
	tk.MustQuery("show warnings;").Check(testkit.Rows("Warning 1365 Division by 0"))
	tk.MustExec("SET SQL_MODE='ERROR_FOR_DIVISION_BY_ZERO,STRICT_ALL_TABLES';")
	tk.MustExec("drop table if exists t;")
	tk.MustExec("CREATE TABLE t (v int);")
	tk.MustExec("INSERT IGNORE INTO t VALUE(12 MOD 0);")
	tk.MustQuery("show warnings;").Check(testkit.Rows("Warning 1365 Division by 0"))
	tk.MustQuery("select v from t;").Check(testkit.Rows("<nil>"))
	tk.MustQuery("select 0.000 % 0.11234500000000000000;").Check(testkit.Rows("0.00000000000000000000"))

	_, err = tk.Exec("INSERT INTO t VALUE(12 MOD 0);")
	require.True(t, terror.ErrorEqual(err, expression.ErrDivisionByZero))

	tk.MustQuery("select sum(1.2e2) * 0.1").Check(testkit.Rows("12"))
	tk.MustExec("drop table if exists t")
	tk.MustExec("create table t(a double)")
	tk.MustExec("insert into t value(1.2)")
	tk.MustQuery("select sum(a) * 0.1 from t").Check(testkit.Rows("0.12"))

	tk.MustExec("drop table if exists t")
	tk.MustExec("create table t(a double)")
	tk.MustExec("insert into t value(1.2)")
	result = tk.MustQuery("select * from t where a/0 > 1")
	result.Check(testkit.Rows())
	tk.MustQuery("show warnings").Check(testutil.RowsWithSep("|", "Warning|1365|Division by 0"))

	tk.MustExec("USE test;")
	tk.MustExec("DROP TABLE IF EXISTS t;")
	tk.MustExec("CREATE TABLE t(a BIGINT, b DECIMAL(6, 2));")
	tk.MustExec("INSERT INTO t VALUES(0, 1.12), (1, 1.21);")
	tk.MustQuery("SELECT a/b FROM t;").Check(testkit.Rows("0.0000", "0.8264"))
}

func TestGreatestTimeType(t *testing.T) {
	store, clean := testkit.CreateMockStore(t)
	defer clean()

	tk := testkit.NewTestKit(t, store)
	tk.MustExec("use test")

	tk.MustExec("drop table if exists t1;")
	tk.MustExec("create table t1(c_time time(5), c_dt datetime(4), c_ts timestamp(3), c_d date, c_str varchar(100));")
	tk.MustExec("insert into t1 values('-800:10:10', '2021-10-10 10:10:10.1234', '2021-10-10 10:10:10.1234', '2021-10-11', '2021-10-10 10:10:10.1234');")

	for i := 0; i < 2; i++ {
		if i == 0 {
			tk.MustExec("set @@tidb_enable_vectorized_expression = off;")
		} else {
			tk.MustExec("set @@tidb_enable_vectorized_expression = on;")
		}
		tk.MustQuery("select greatest(c_time, c_time) from t1;").Check(testkit.Rows("-800:10:10.00000"))
		tk.MustQuery("select greatest(c_dt, c_dt) from t1;").Check(testkit.Rows("2021-10-10 10:10:10.1234"))
		tk.MustQuery("select greatest(c_ts, c_ts) from t1;").Check(testkit.Rows("2021-10-10 10:10:10.123"))
		tk.MustQuery("select greatest(c_d, c_d) from t1;").Check(testkit.Rows("2021-10-11"))
		tk.MustQuery("select greatest(c_str, c_str) from t1;").Check(testkit.Rows("2021-10-10 10:10:10.1234"))

		tk.MustQuery("select least(c_time, c_time) from t1;").Check(testkit.Rows("-800:10:10.00000"))
		tk.MustQuery("select least(c_dt, c_dt) from t1;").Check(testkit.Rows("2021-10-10 10:10:10.1234"))
		tk.MustQuery("select least(c_ts, c_ts) from t1;").Check(testkit.Rows("2021-10-10 10:10:10.123"))
		tk.MustQuery("select least(c_d, c_d) from t1;").Check(testkit.Rows("2021-10-11"))
		tk.MustQuery("select least(c_str, c_str) from t1;").Check(testkit.Rows("2021-10-10 10:10:10.1234"))

		tk.MustQuery("select greatest(c_time, cast('10:01:01' as time)) from t1;").Check(testkit.Rows("10:01:01.00000"))
		tk.MustQuery("select least(c_time, cast('10:01:01' as time)) from t1;").Check(testkit.Rows("-800:10:10.00000"))

		tk.MustQuery("select greatest(c_d, cast('1999-10-10' as date)) from t1;").Check(testkit.Rows("2021-10-11"))
		tk.MustQuery("select least(c_d, cast('1999-10-10' as date)) from t1;").Check(testkit.Rows("1999-10-10"))

		tk.MustQuery("select greatest(c_dt, cast('1999-10-10 10:10:10.1234' as datetime)) from t1;").Check(testkit.Rows("2021-10-10 10:10:10.1234"))
		tk.MustQuery("select least(c_dt, cast('1999-10-10 10:10:10.1234' as datetime)) from t1;").Check(testkit.Rows("1999-10-10 10:10:10"))
	}
}

func TestCompareBuiltin(t *testing.T) {
	store, clean := testkit.CreateMockStore(t)
	defer clean()

	tk := testkit.NewTestKit(t, store)
	tk.MustExec("use test")

	// compare as JSON
	tk.MustExec("drop table if exists t")
	tk.MustExec("CREATE TABLE t (pk int  NOT NULL PRIMARY KEY AUTO_INCREMENT, i INT, j JSON);")
	tk.MustExec(`INSERT INTO t(i, j) VALUES (0, NULL)`)
	tk.MustExec(`INSERT INTO t(i, j) VALUES (1, '{"a": 2}')`)
	tk.MustExec(`INSERT INTO t(i, j) VALUES (2, '[1,2]')`)
	tk.MustExec(`INSERT INTO t(i, j) VALUES (3, '{"a":"b", "c":"d","ab":"abc", "bc": ["x", "y"]}')`)
	tk.MustExec(`INSERT INTO t(i, j) VALUES (4, '["here", ["I", "am"], "!!!"]')`)
	tk.MustExec(`INSERT INTO t(i, j) VALUES (5, '"scalar string"')`)
	tk.MustExec(`INSERT INTO t(i, j) VALUES (6, 'true')`)
	tk.MustExec(`INSERT INTO t(i, j) VALUES (7, 'false')`)
	tk.MustExec(`INSERT INTO t(i, j) VALUES (8, 'null')`)
	tk.MustExec(`INSERT INTO t(i, j) VALUES (9, '-1')`)
	tk.MustExec(`INSERT INTO t(i, j) VALUES (10, CAST(CAST(1 AS UNSIGNED) AS JSON))`)
	tk.MustExec(`INSERT INTO t(i, j) VALUES (11, '32767')`)
	tk.MustExec(`INSERT INTO t(i, j) VALUES (12, '32768')`)
	tk.MustExec(`INSERT INTO t(i, j) VALUES (13, '-32768')`)
	tk.MustExec(`INSERT INTO t(i, j) VALUES (14, '-32769')`)
	tk.MustExec(`INSERT INTO t(i, j) VALUES (15, '2147483647')`)
	tk.MustExec(`INSERT INTO t(i, j) VALUES (16, '2147483648')`)
	tk.MustExec(`INSERT INTO t(i, j) VALUES (17, '-2147483648')`)
	tk.MustExec(`INSERT INTO t(i, j) VALUES (18, '-2147483649')`)
	tk.MustExec(`INSERT INTO t(i, j) VALUES (19, '18446744073709551615')`)
	tk.MustExec(`INSERT INTO t(i, j) VALUES (20, '18446744073709551616')`)
	tk.MustExec(`INSERT INTO t(i, j) VALUES (21, '3.14')`)
	tk.MustExec(`INSERT INTO t(i, j) VALUES (22, '{}')`)
	tk.MustExec(`INSERT INTO t(i, j) VALUES (23, '[]')`)
	tk.MustExec(`INSERT INTO t(i, j) VALUES (24, CAST(CAST('2015-01-15 23:24:25' AS DATETIME) AS JSON))`)
	tk.MustExec(`INSERT INTO t(i, j) VALUES (25, CAST(CAST('23:24:25' AS TIME) AS JSON))`)
	tk.MustExec(`INSERT INTO t(i, j) VALUES (26, CAST(CAST('2015-01-15' AS DATE) AS JSON))`)
	tk.MustExec(`INSERT INTO t(i, j) VALUES (27, CAST(TIMESTAMP('2015-01-15 23:24:25') AS JSON))`)
	tk.MustExec(`INSERT INTO t(i, j) VALUES (28, CAST('[]' AS CHAR CHARACTER SET 'ascii'))`)

	result := tk.MustQuery(`SELECT i,
		(j = '"scalar string"') AS c1,
		(j = 'scalar string') AS c2,
		(j = CAST('"scalar string"' AS JSON)) AS c3,
		(j = CAST(CAST(j AS CHAR CHARACTER SET 'utf8mb4') AS JSON)) AS c4,
		(j = CAST(NULL AS JSON)) AS c5,
		(j = NULL) AS c6,
		(j <=> NULL) AS c7,
		(j <=> CAST(NULL AS JSON)) AS c8,
		(j IN (-1, 2, 32768, 3.14)) AS c9,
		(j IN (CAST('[1, 2]' AS JSON), CAST('{}' AS JSON), CAST(3.14 AS JSON))) AS c10,
		(j = (SELECT j FROM t WHERE j = CAST('null' AS JSON))) AS c11,
		(j = (SELECT j FROM t WHERE j IS NULL)) AS c12,
		(j = (SELECT j FROM t WHERE 1<>1)) AS c13,
		(j = DATE('2015-01-15')) AS c14,
		(j = TIME('23:24:25')) AS c15,
		(j = TIMESTAMP('2015-01-15 23:24:25')) AS c16,
		(j = CURRENT_TIMESTAMP) AS c17,
		(JSON_EXTRACT(j, '$.a') = 2) AS c18
		FROM t
		ORDER BY i;`)
	result.Check(testkit.Rows("0 <nil> <nil> <nil> <nil> <nil> <nil> 1 1 <nil> <nil> <nil> <nil> <nil> <nil> <nil> <nil> <nil> <nil>",
		"1 0 0 0 1 <nil> <nil> 0 0 0 0 0 <nil> <nil> 0 0 0 0 1",
		"2 0 0 0 1 <nil> <nil> 0 0 0 1 0 <nil> <nil> 0 0 0 0 <nil>",
		"3 0 0 0 1 <nil> <nil> 0 0 0 0 0 <nil> <nil> 0 0 0 0 0",
		"4 0 0 0 1 <nil> <nil> 0 0 0 0 0 <nil> <nil> 0 0 0 0 <nil>",
		"5 0 1 1 1 <nil> <nil> 0 0 0 0 0 <nil> <nil> 0 0 0 0 <nil>",
		"6 0 0 0 1 <nil> <nil> 0 0 0 0 0 <nil> <nil> 0 0 0 0 <nil>",
		"7 0 0 0 1 <nil> <nil> 0 0 0 0 0 <nil> <nil> 0 0 0 0 <nil>",
		"8 0 0 0 1 <nil> <nil> 0 0 0 0 1 <nil> <nil> 0 0 0 0 <nil>",
		"9 0 0 0 1 <nil> <nil> 0 0 1 0 0 <nil> <nil> 0 0 0 0 <nil>",
		"10 0 0 0 1 <nil> <nil> 0 0 0 0 0 <nil> <nil> 0 0 0 0 <nil>",
		"11 0 0 0 1 <nil> <nil> 0 0 0 0 0 <nil> <nil> 0 0 0 0 <nil>",
		"12 0 0 0 1 <nil> <nil> 0 0 1 0 0 <nil> <nil> 0 0 0 0 <nil>",
		"13 0 0 0 1 <nil> <nil> 0 0 0 0 0 <nil> <nil> 0 0 0 0 <nil>",
		"14 0 0 0 1 <nil> <nil> 0 0 0 0 0 <nil> <nil> 0 0 0 0 <nil>",
		"15 0 0 0 1 <nil> <nil> 0 0 0 0 0 <nil> <nil> 0 0 0 0 <nil>",
		"16 0 0 0 1 <nil> <nil> 0 0 0 0 0 <nil> <nil> 0 0 0 0 <nil>",
		"17 0 0 0 1 <nil> <nil> 0 0 0 0 0 <nil> <nil> 0 0 0 0 <nil>",
		"18 0 0 0 1 <nil> <nil> 0 0 0 0 0 <nil> <nil> 0 0 0 0 <nil>",
		"19 0 0 0 1 <nil> <nil> 0 0 0 0 0 <nil> <nil> 0 0 0 0 <nil>",
		"20 0 0 0 1 <nil> <nil> 0 0 0 0 0 <nil> <nil> 0 0 0 0 <nil>",
		"21 0 0 0 1 <nil> <nil> 0 0 1 1 0 <nil> <nil> 0 0 0 0 <nil>",
		"22 0 0 0 1 <nil> <nil> 0 0 0 1 0 <nil> <nil> 0 0 0 0 <nil>",
		"23 0 0 0 1 <nil> <nil> 0 0 0 0 0 <nil> <nil> 0 0 0 0 <nil>",
		"24 0 0 0 1 <nil> <nil> 0 0 0 0 0 <nil> <nil> 0 0 1 0 <nil>",
		"25 0 0 0 1 <nil> <nil> 0 0 0 0 0 <nil> <nil> 0 1 0 0 <nil>",
		"26 0 0 0 1 <nil> <nil> 0 0 0 0 0 <nil> <nil> 1 0 0 0 <nil>",
		"27 0 0 0 1 <nil> <nil> 0 0 0 0 0 <nil> <nil> 0 0 1 0 <nil>",
		"28 0 0 0 1 <nil> <nil> 0 0 0 0 0 <nil> <nil> 0 0 0 0 <nil>"))

	// for coalesce
	result = tk.MustQuery("select coalesce(NULL), coalesce(NULL, NULL), coalesce(NULL, NULL, NULL);")
	result.Check(testkit.Rows("<nil> <nil> <nil>"))
	tk.MustQuery(`select coalesce(cast(1 as json), cast(2 as json));`).Check(testkit.Rows(`1`))
	tk.MustQuery(`select coalesce(NULL, cast(2 as json));`).Check(testkit.Rows(`2`))
	tk.MustQuery(`select coalesce(cast(1 as json), NULL);`).Check(testkit.Rows(`1`))
	tk.MustQuery(`select coalesce(NULL, NULL);`).Check(testkit.Rows(`<nil>`))

	tk.MustExec("drop table if exists t2")
	tk.MustExec("create table t2(a int, b double, c datetime, d time, e char(20), f bit(10))")
	tk.MustExec(`insert into t2 values(1, 1.1, "2017-08-01 12:01:01", "12:01:01", "abcdef", 0b10101)`)

	result = tk.MustQuery("select coalesce(NULL, a), coalesce(NULL, b, a), coalesce(c, NULL, a, b), coalesce(d, NULL), coalesce(d, c), coalesce(NULL, NULL, e, 1), coalesce(f), coalesce(1, a, b, c, d, e, f) from t2")
	// coalesce(col_bit) is not same with MySQL, because it's a bug of MySQL(https://bugs.mysql.com/bug.php?id=103289&thanks=4)
	result.Check(testkit.Rows(fmt.Sprintf("1 1.1 2017-08-01 12:01:01 12:01:01 %s 12:01:01 abcdef \x00\x15 1", time.Now().In(tk.Session().GetSessionVars().Location()).Format("2006-01-02"))))

	// nullif
	result = tk.MustQuery(`SELECT NULLIF(NULL, 1), NULLIF(1, NULL), NULLIF(1, 1), NULLIF(NULL, NULL);`)
	result.Check(testkit.Rows("<nil> 1 <nil> <nil>"))

	result = tk.MustQuery(`SELECT NULLIF(1, 1.0), NULLIF(1, "1.0");`)
	result.Check(testkit.Rows("<nil> <nil>"))

	result = tk.MustQuery(`SELECT NULLIF("abc", 1);`)
	result.Check(testkit.Rows("abc"))

	result = tk.MustQuery(`SELECT NULLIF(1+2, 1);`)
	result.Check(testkit.Rows("3"))

	result = tk.MustQuery(`SELECT NULLIF(1, 1+2);`)
	result.Check(testkit.Rows("1"))

	result = tk.MustQuery(`SELECT NULLIF(2+3, 1+2);`)
	result.Check(testkit.Rows("5"))

	result = tk.MustQuery(`SELECT HEX(NULLIF("abc", 1));`)
	result.Check(testkit.Rows("616263"))

	tk.MustExec("drop table if exists t;")
	tk.MustExec("create table t(a date)")
	result = tk.MustQuery("desc select a = a from t")
	result.Check(testkit.Rows(
		"Projection_3 10000.00 root  eq(test.t.a, test.t.a)->Column#3",
		"└─TableReader_5 10000.00 root  data:TableFullScan_4",
		"  └─TableFullScan_4 10000.00 cop[tikv] table:t keep order:false, stats:pseudo",
	))

	// for interval
	result = tk.MustQuery(`select interval(null, 1, 2), interval(1, 2, 3), interval(2, 1, 3)`)
	result.Check(testkit.Rows("-1 0 1"))
	result = tk.MustQuery(`select interval(3, 1, 2), interval(0, "b", "1", "2"), interval("a", "b", "1", "2")`)
	result.Check(testkit.Rows("2 1 1"))
	result = tk.MustQuery(`select interval(23, 1, 23, 23, 23, 30, 44, 200), interval(23, 1.7, 15.3, 23.1, 30, 44, 200), interval(9007199254740992, 9007199254740993)`)
	result.Check(testkit.Rows("4 2 0"))
	result = tk.MustQuery(`select interval(cast(9223372036854775808 as unsigned), cast(9223372036854775809 as unsigned)), interval(9223372036854775807, cast(9223372036854775808 as unsigned)), interval(-9223372036854775807, cast(9223372036854775808 as unsigned))`)
	result.Check(testkit.Rows("0 0 0"))
	result = tk.MustQuery(`select interval(cast(9223372036854775806 as unsigned), 9223372036854775807), interval(cast(9223372036854775806 as unsigned), -9223372036854775807), interval("9007199254740991", "9007199254740992")`)
	result.Check(testkit.Rows("0 1 0"))
	result = tk.MustQuery(`select interval(9007199254740992, "9007199254740993"), interval("9007199254740992", 9007199254740993), interval("9007199254740992", "9007199254740993")`)
	result.Check(testkit.Rows("1 1 1"))
	result = tk.MustQuery(`select INTERVAL(100, NULL, NULL, NULL, NULL, NULL, 100);`)
	result.Check(testkit.Rows("6"))
	result = tk.MustQuery(`SELECT INTERVAL(0,(1*5)/2) + INTERVAL(5,4,3);`)
	result.Check(testkit.Rows("2"))

	// for greatest
	result = tk.MustQuery(`select greatest(1, 2, 3), greatest("a", "b", "c"), greatest(1.1, 1.2, 1.3), greatest("123a", 1, 2)`)
	result.Check(testkit.Rows("3 c 1.3 2"))
	tk.MustQuery("show warnings").Check(testkit.Rows())
	result = tk.MustQuery(`select greatest(cast("2017-01-01" as datetime), "123", "234", cast("2018-01-01" as date)), greatest(cast("2017-01-01" as date), "123", null)`)
	result.Check(testkit.Rows("234 <nil>"))
	tk.MustQuery("show warnings").Check(testutil.RowsWithSep("|", "Warning|1292|Incorrect time value: '123'", "Warning|1292|Incorrect time value: '234'", "Warning|1292|Incorrect time value: '123'"))
	// for least
	result = tk.MustQuery(`select least(1, 2, 3), least("a", "b", "c"), least(1.1, 1.2, 1.3), least("123a", 1, 2)`)
	result.Check(testkit.Rows("1 a 1.1 1"))
	tk.MustQuery("show warnings").Check(testkit.Rows())
	result = tk.MustQuery(`select least(cast("2017-01-01" as datetime), "123", "234", cast("2018-01-01" as date)), least(cast("2017-01-01" as date), "123", null)`)
	result.Check(testkit.Rows("123 <nil>"))
	tk.MustQuery("show warnings").Check(testutil.RowsWithSep("|", "Warning|1292|Incorrect time value: '123'", "Warning|1292|Incorrect time value: '234'", "Warning|1292|Incorrect time value: '123'"))
	tk.MustQuery(`select 1 < 17666000000000000000, 1 > 17666000000000000000, 1 = 17666000000000000000`).Check(testkit.Rows("1 0 0"))

	tk.MustExec("drop table if exists t")
	// insert value at utc timezone
	tk.MustExec("set time_zone = '+00:00'")
	tk.MustExec("create table t(a timestamp)")
	tk.MustExec("insert into t value('1991-05-06 04:59:28')")
	// check daylight saving time in Asia/Shanghai
	tk.MustExec("set time_zone='Asia/Shanghai'")
	tk.MustQuery("select * from t").Check(testkit.Rows("1991-05-06 13:59:28"))
	// insert an nonexistent time
	tk.MustExec("set time_zone = 'America/Los_Angeles'")
	_, err := tk.Exec("insert into t value('2011-03-13 02:00:00')")
	require.Error(t, err)
	// reset timezone to a +8 offset
	tk.MustExec("set time_zone = '+08:00'")
	tk.MustQuery("select * from t").Check(testkit.Rows("1991-05-06 12:59:28"))

	tk.MustExec("drop table if exists t")
	tk.MustExec("create table t(a bigint unsigned)")
	tk.MustExec("insert into t value(17666000000000000000)")
	tk.MustQuery("select * from t where a = 17666000000000000000").Check(testkit.Rows("17666000000000000000"))

	// test for compare row
	result = tk.MustQuery(`select row(1,2,3)=row(1,2,3)`)
	result.Check(testkit.Rows("1"))
	result = tk.MustQuery(`select row(1,2,3)=row(1+3,2,3)`)
	result.Check(testkit.Rows("0"))
	result = tk.MustQuery(`select row(1,2,3)<>row(1,2,3)`)
	result.Check(testkit.Rows("0"))
	result = tk.MustQuery(`select row(1,2,3)<>row(1+3,2,3)`)
	result.Check(testkit.Rows("1"))
	result = tk.MustQuery(`select row(1+3,2,3)<>row(1+3,2,3)`)
	result.Check(testkit.Rows("0"))
}

// #23157: make sure if Nullif expr is correct combined with IsNull expr.
func TestNullifWithIsNull(t *testing.T) {
	store, clean := testkit.CreateMockStore(t)
	defer clean()

	tk := testkit.NewTestKit(t, store)
	tk.MustExec("use test")
	tk.MustExec("drop table if exists t")
	tk.MustExec("create table t(a int not null);")
	tk.MustExec("insert into t values(1),(2);")
	rows := tk.MustQuery("select * from t where nullif(a,a) is null;")
	rows.Check(testkit.Rows("1", "2"))
}

func TestAggregationBuiltin(t *testing.T) {
	store, clean := testkit.CreateMockStore(t)
	defer clean()

	tk := testkit.NewTestKit(t, store)
	tk.MustExec("use test")
	tk.MustExec("drop table if exists t")
	tk.MustExec("create table t(a decimal(7, 6))")
	tk.MustExec("insert into t values(1.123456), (1.123456)")
	result := tk.MustQuery("select avg(a) from t")
	result.Check(testkit.Rows("1.1234560000"))

	tk.MustExec("use test")
	tk.MustExec("drop table t")
	tk.MustExec("CREATE TABLE `t` (	`a` int, KEY `idx_a` (`a`))")
	result = tk.MustQuery("select avg(a) from t")
	result.Check(testkit.Rows("<nil>"))
	result = tk.MustQuery("select max(a), min(a) from t")
	result.Check(testkit.Rows("<nil> <nil>"))
	result = tk.MustQuery("select distinct a from t")
	result.Check(testkit.Rows())
	result = tk.MustQuery("select sum(a) from t")
	result.Check(testkit.Rows("<nil>"))
	result = tk.MustQuery("select count(a) from t")
	result.Check(testkit.Rows("0"))
	result = tk.MustQuery("select bit_or(a) from t")
	result.Check(testkit.Rows("0"))
	result = tk.MustQuery("select bit_xor(a) from t")
	result.Check(testkit.Rows("0"))
	result = tk.MustQuery("select bit_and(a) from t")
	result.Check(testkit.Rows("18446744073709551615"))
	result = tk.MustQuery("select count(1) from (select count(1) from t) as t1")
	result.Check(testkit.Rows("1"))
}

func TestAggregationBuiltinBitOr(t *testing.T) {
	store, clean := testkit.CreateMockStore(t)
	defer clean()

	tk := testkit.NewTestKit(t, store)
	tk.MustExec("use test")
	tk.MustExec("drop table if exists t;")
	tk.MustExec("create table t(a bigint)")
	tk.MustExec("insert into t values(null);")
	result := tk.MustQuery("select bit_or(a) from t")
	result.Check(testkit.Rows("0"))
	tk.MustExec("insert into t values(1);")
	result = tk.MustQuery("select bit_or(a) from t")
	result.Check(testkit.Rows("1"))
	tk.MustExec("insert into t values(2);")
	result = tk.MustQuery("select bit_or(a) from t")
	result.Check(testkit.Rows("3"))
	tk.MustExec("insert into t values(4);")
	result = tk.MustQuery("select bit_or(a) from t")
	result.Check(testkit.Rows("7"))
	result = tk.MustQuery("select a, bit_or(a) from t group by a order by a")
	result.Check(testkit.Rows("<nil> 0", "1 1", "2 2", "4 4"))
	tk.MustExec("insert into t values(-1);")
	result = tk.MustQuery("select bit_or(a) from t")
	result.Check(testkit.Rows("18446744073709551615"))
}

func TestAggregationBuiltinBitXor(t *testing.T) {
	store, clean := testkit.CreateMockStore(t)
	defer clean()

	tk := testkit.NewTestKit(t, store)
	tk.MustExec("use test")
	tk.MustExec("drop table if exists t;")
	tk.MustExec("create table t(a bigint)")
	tk.MustExec("insert into t values(null);")
	result := tk.MustQuery("select bit_xor(a) from t")
	result.Check(testkit.Rows("0"))
	tk.MustExec("insert into t values(1);")
	result = tk.MustQuery("select bit_xor(a) from t")
	result.Check(testkit.Rows("1"))
	tk.MustExec("insert into t values(2);")
	result = tk.MustQuery("select bit_xor(a) from t")
	result.Check(testkit.Rows("3"))
	tk.MustExec("insert into t values(3);")
	result = tk.MustQuery("select bit_xor(a) from t")
	result.Check(testkit.Rows("0"))
	tk.MustExec("insert into t values(3);")
	result = tk.MustQuery("select bit_xor(a) from t")
	result.Check(testkit.Rows("3"))
	result = tk.MustQuery("select a, bit_xor(a) from t group by a order by a")
	result.Check(testkit.Rows("<nil> 0", "1 1", "2 2", "3 0"))
}

func TestAggregationBuiltinBitAnd(t *testing.T) {
	store, clean := testkit.CreateMockStore(t)
	defer clean()

	tk := testkit.NewTestKit(t, store)
	tk.MustExec("use test")
	tk.MustExec("drop table if exists t;")
	tk.MustExec("create table t(a bigint)")
	tk.MustExec("insert into t values(null);")
	result := tk.MustQuery("select bit_and(a) from t")
	result.Check(testkit.Rows("18446744073709551615"))
	tk.MustExec("insert into t values(7);")
	result = tk.MustQuery("select bit_and(a) from t")
	result.Check(testkit.Rows("7"))
	tk.MustExec("insert into t values(5);")
	result = tk.MustQuery("select bit_and(a) from t")
	result.Check(testkit.Rows("5"))
	tk.MustExec("insert into t values(3);")
	result = tk.MustQuery("select bit_and(a) from t")
	result.Check(testkit.Rows("1"))
	tk.MustExec("insert into t values(2);")
	result = tk.MustQuery("select bit_and(a) from t")
	result.Check(testkit.Rows("0"))
	result = tk.MustQuery("select a, bit_and(a) from t group by a order by a desc")
	result.Check(testkit.Rows("7 7", "5 5", "3 3", "2 2", "<nil> 18446744073709551615"))
}

func TestAggregationBuiltinGroupConcat(t *testing.T) {
	store, clean := testkit.CreateMockStore(t)
	defer clean()

	tk := testkit.NewTestKit(t, store)
	tk.MustExec("use test")
	tk.MustExec("create table t(a varchar(100))")
	tk.MustExec("create table d(a varchar(100))")
	tk.MustExec("insert into t values('hello'), ('hello')")
	result := tk.MustQuery("select group_concat(a) from t")
	result.Check(testkit.Rows("hello,hello"))

	tk.MustExec("set @@group_concat_max_len=7")
	result = tk.MustQuery("select group_concat(a) from t")
	result.Check(testkit.Rows("hello,h"))
	tk.MustQuery("show warnings").Check(testutil.RowsWithSep("|", "Warning 1260 Some rows were cut by GROUPCONCAT(test.t.a)"))

	_, err := tk.Exec("insert into d select group_concat(a) from t")
	require.Equal(t, errors.ErrCode(mysql.ErrCutValueGroupConcat), errors.Cause(err).(*terror.Error).Code())

	_, err = tk.Exec("set sql_mode=''")
	require.NoError(t, err)
	tk.MustExec("insert into d select group_concat(a) from t")
	tk.MustQuery("show warnings").Check(testutil.RowsWithSep("|", "Warning 1260 Some rows were cut by GROUPCONCAT(test.t.a)"))
	tk.MustQuery("select * from d").Check(testkit.Rows("hello,h"))
}

func TestAggregationBuiltinJSONArrayagg(t *testing.T) {
	store, clean := testkit.CreateMockStore(t)
	defer clean()

	tk := testkit.NewTestKit(t, store)
	tk.MustExec("use test")

	tk.MustExec("drop table if exists t;")
	tk.MustExec(`CREATE TABLE t (
		a int(11),
		b varchar(100),
		c decimal(3,2),
		d json,
		e date,
		f time,
		g datetime DEFAULT '2012-01-01',
		h timestamp NOT NULL DEFAULT CURRENT_TIMESTAMP,
		i char(36),
		j text(50));`)

	tk.MustExec(`insert into t values(1, 'ab', 5.5, '{"id": 1}', '2020-01-10', '11:12:13', '2020-01-11', '2020-10-18 00:00:00', 'first', 'json_arrayagg_test');`)

	result := tk.MustQuery("select a, json_arrayagg(b) from t group by a order by a;")
	result.Check(testkit.Rows(`1 ["ab"]`))
	result = tk.MustQuery("select b, json_arrayagg(c) from t group by b order by b;")
	result.Check(testkit.Rows(`ab [5.5]`))
	result = tk.MustQuery("select e, json_arrayagg(f) from t group by e order by e;")
	result.Check(testkit.Rows(`2020-01-10 ["11:12:13"]`))
	result = tk.MustQuery("select f, json_arrayagg(g) from t group by f order by f;")
	result.Check(testkit.Rows(`11:12:13 ["2020-01-11 00:00:00"]`))
	result = tk.MustQuery("select g, json_arrayagg(h) from t group by g order by g;")
	result.Check(testkit.Rows(`2020-01-11 00:00:00 ["2020-10-18 00:00:00"]`))
	result = tk.MustQuery("select h, json_arrayagg(i) from t group by h order by h;")
	result.Check(testkit.Rows(`2020-10-18 00:00:00 ["first"]`))
	result = tk.MustQuery("select i, json_arrayagg(j) from t group by i order by i;")
	result.Check(testkit.Rows(`first ["json_arrayagg_test"]`))
	result = tk.MustQuery("select json_arrayagg(23) from t group by a order by a;")
	result.Check(testkit.Rows(`[23]`))
	result = tk.MustQuery("select json_arrayagg(null) from t group by a order by a;")
	result.Check(testkit.Rows(`[null]`))
}

func TestAggregationBuiltinJSONObjectAgg(t *testing.T) {
	store, clean := testkit.CreateMockStore(t)
	defer clean()

	tk := testkit.NewTestKit(t, store)
	tk.MustExec("use test")

	tk.MustExec("drop table if exists t;")
	tk.MustExec(`CREATE TABLE t (
		a int(11),
		b varchar(100),
		c decimal(3,2),
		d json,
		e date,
		f time,
		g datetime DEFAULT '2012-01-01',
		h timestamp NOT NULL DEFAULT CURRENT_TIMESTAMP,
		i char(36),
		j text(50));`)

	tk.MustExec(`insert into t values(1, 'ab', 5.5, '{"id": 1}', '2020-01-10', '11:12:13', '2020-01-11', '2020-10-18 00:00:00', 'first', 'json_objectagg_test');`)

	result := tk.MustQuery("select json_objectagg(a, b) from t group by a order by a;")
	result.Check(testkit.Rows(`{"1": "ab"}`))
	result = tk.MustQuery("select json_objectagg(b, c) from t group by b order by b;")
	result.Check(testkit.Rows(`{"ab": 5.5}`))
	result = tk.MustQuery("select json_objectagg(e, f) from t group by e order by e;")
	result.Check(testkit.Rows(`{"2020-01-10": "11:12:13"}`))
	result = tk.MustQuery("select json_objectagg(f, g) from t group by f order by f;")
	result.Check(testkit.Rows(`{"11:12:13": "2020-01-11 00:00:00"}`))
	result = tk.MustQuery("select json_objectagg(g, h) from t group by g order by g;")
	result.Check(testkit.Rows(`{"2020-01-11 00:00:00": "2020-10-18 00:00:00"}`))
	result = tk.MustQuery("select json_objectagg(h, i) from t group by h order by h;")
	result.Check(testkit.Rows(`{"2020-10-18 00:00:00": "first"}`))
	result = tk.MustQuery("select json_objectagg(i, j) from t group by i order by i;")
	result.Check(testkit.Rows(`{"first": "json_objectagg_test"}`))
	result = tk.MustQuery("select json_objectagg(a, null) from t group by a order by a;")
	result.Check(testkit.Rows(`{"1": null}`))
}

func TestOtherBuiltin(t *testing.T) {
	store, clean := testkit.CreateMockStore(t)
	defer clean()

	tk := testkit.NewTestKit(t, store)
	tk.MustExec("use test")

	tk.MustExec("drop table if exists t")
	tk.MustExec("create table t(a int, b double, c varchar(20), d datetime, e time)")
	tk.MustExec("insert into t value(1, 2, 'string', '2017-01-01 12:12:12', '12:12:12')")

	// for in
	result := tk.MustQuery("select 1 in (a, b, c), 'string' in (a, b, c), '2017-01-01 12:12:12' in (c, d, e), '12:12:12' in (c, d, e) from t")
	result.Check(testkit.Rows("1 1 1 1"))
	result = tk.MustQuery("select 1 in (null, c), 2 in (null, c) from t")
	result.Check(testkit.Rows("<nil> <nil>"))
	result = tk.MustQuery("select 0 in (a, b, c), 0 in (a, b, c), 3 in (a, b, c), 4 in (a, b, c) from t")
	result.Check(testkit.Rows("1 1 0 0"))
	result = tk.MustQuery("select (0,1) in ((0,1), (0,2)), (0,1) in ((0,0), (0,2))")
	result.Check(testkit.Rows("1 0"))

	result = tk.MustQuery(`select bit_count(121), bit_count(-1), bit_count(null), bit_count("1231aaa");`)
	result.Check(testkit.Rows("5 64 <nil> 7"))

	tk.MustExec("drop table if exists t")
	tk.MustExec("create table t(a int primary key, b time, c double, d varchar(10))")
	tk.MustExec(`insert into t values(1, '01:01:01', 1.1, "1"), (2, '02:02:02', 2.2, "2")`)
	tk.MustExec(`insert into t(a, b) values(1, '12:12:12') on duplicate key update a = values(b)`)
	result = tk.MustQuery(`select a from t order by a`)
	result.Check(testkit.Rows("2", "121212"))
	tk.MustExec(`insert into t values(2, '12:12:12', 1.1, "3.3") on duplicate key update a = values(c) + values(d)`)
	result = tk.MustQuery(`select a from t order by a`)
	result.Check(testkit.Rows("4", "121212"))

	// for setvar, getvar
	tk.MustExec(`set @varname = "Abc"`)
	result = tk.MustQuery(`select @varname, @VARNAME`)
	result.Check(testkit.Rows("Abc Abc"))

	// for values
	tk.MustExec("drop table t")
	tk.MustExec("CREATE TABLE `t` (`id` varchar(32) NOT NULL, `count` decimal(18,2), PRIMARY KEY (`id`));")
	tk.MustExec("INSERT INTO t (id,count)VALUES('abc',2) ON DUPLICATE KEY UPDATE count=if(VALUES(count) > count,VALUES(count),count)")
	result = tk.MustQuery("select count from t where id = 'abc'")
	result.Check(testkit.Rows("2.00"))
	tk.MustExec("INSERT INTO t (id,count)VALUES('abc',265.0) ON DUPLICATE KEY UPDATE count=if(VALUES(count) > count,VALUES(count),count)")
	result = tk.MustQuery("select count from t where id = 'abc'")
	result.Check(testkit.Rows("265.00"))

	// for values(issue #4884)
	tk.MustExec("drop table if exists t;")
	tk.MustExec("create table test(id int not null, val text, primary key(id));")
	tk.MustExec("insert into test values(1,'hello');")
	result = tk.MustQuery("select * from test;")
	result.Check(testkit.Rows("1 hello"))
	tk.MustExec("insert into test values(1, NULL) on duplicate key update val = VALUES(val);")
	result = tk.MustQuery("select * from test;")
	result.Check(testkit.Rows("1 <nil>"))

	tk.MustExec("drop table if exists test;")
	tk.MustExec(`create table test(
		id int not null,
		a text,
		b blob,
		c varchar(20),
		d int,
		e float,
		f DECIMAL(6,4),
		g JSON,
		primary key(id));`)

	tk.MustExec(`insert into test values(1,'txt hello', 'blb hello', 'vc hello', 1, 1.1, 1.0, '{"key1": "value1", "key2": "value2"}');`)
	tk.MustExec(`insert into test values(1, NULL, NULL, NULL, NULL, NULL, NULL, NULL)
	on duplicate key update
	a = values(a),
	b = values(b),
	c = values(c),
	d = values(d),
	e = values(e),
	f = values(f),
	g = values(g);`)

	result = tk.MustQuery("select * from test;")
	result.Check(testkit.Rows("1 <nil> <nil> <nil> <nil> <nil> <nil> <nil>"))
}

func TestDateBuiltin(t *testing.T) {
	ctx := context.Background()
	store, clean := testkit.CreateMockStore(t)
	defer clean()

	tk := testkit.NewTestKit(t, store)
	tk.MustExec("USE test;")
	tk.MustExec("DROP TABLE IF EXISTS t;")
	tk.MustExec("create table t (d date);")
	tk.MustExec("insert into t values ('1997-01-02')")
	tk.MustExec("insert into t values ('1998-01-02')")
	r := tk.MustQuery("select * from t where d < date '1998-01-01';")
	r.Check(testkit.Rows("1997-01-02"))

	r = tk.MustQuery("select date'20171212'")
	r.Check(testkit.Rows("2017-12-12"))

	r = tk.MustQuery("select date'2017/12/12'")
	r.Check(testkit.Rows("2017-12-12"))

	r = tk.MustQuery("select date'2017/12-12'")
	r.Check(testkit.Rows("2017-12-12"))

	tk.MustExec("set sql_mode = ''")
	r = tk.MustQuery("select date '0000-00-00';")
	r.Check(testkit.Rows("0000-00-00"))

	tk.MustExec("set sql_mode = 'NO_ZERO_IN_DATE'")
	r = tk.MustQuery("select date '0000-00-00';")
	r.Check(testkit.Rows("0000-00-00"))

	tk.MustExec("set sql_mode = 'NO_ZERO_DATE'")
	rs, err := tk.Exec("select date '0000-00-00';")
	require.NoError(t, err)
	_, err = session.GetRows4Test(ctx, tk.Session(), rs)
	require.Error(t, err)
	require.True(t, terror.ErrorEqual(err, types.ErrWrongValue.GenWithStackByArgs(types.DateStr, "0000-00-00")))
	require.NoError(t, rs.Close())

	tk.MustExec("set sql_mode = ''")
	r = tk.MustQuery("select date '2007-10-00';")
	r.Check(testkit.Rows("2007-10-00"))

	tk.MustExec("set sql_mode = 'NO_ZERO_IN_DATE'")
	rs, _ = tk.Exec("select date '2007-10-00';")
	_, err = session.GetRows4Test(ctx, tk.Session(), rs)
	require.Error(t, err)
	require.True(t, terror.ErrorEqual(err, types.ErrWrongValue.GenWithStackByArgs(types.DateStr, "2017-10-00")))
	require.NoError(t, rs.Close())

	tk.MustExec("set sql_mode = 'NO_ZERO_DATE'")
	r = tk.MustQuery("select date '2007-10-00';")
	r.Check(testkit.Rows("2007-10-00"))

	tk.MustExec("set sql_mode = 'NO_ZERO_IN_DATE,NO_ZERO_DATE'")

	rs, _ = tk.Exec("select date '2007-10-00';")
	_, err = session.GetRows4Test(ctx, tk.Session(), rs)
	require.Error(t, err)
	require.True(t, terror.ErrorEqual(err, types.ErrWrongValue.GenWithStackByArgs(types.DateStr, "2017-10-00")))
	require.NoError(t, rs.Close())

	rs, err = tk.Exec("select date '0000-00-00';")
	require.NoError(t, err)
	_, err = session.GetRows4Test(ctx, tk.Session(), rs)
	require.Error(t, err)
	require.True(t, terror.ErrorEqual(err, types.ErrWrongValue.GenWithStackByArgs(types.DateStr, "2017-10-00")))
	require.NoError(t, rs.Close())

	r = tk.MustQuery("select date'1998~01~02'")
	r.Check(testkit.Rows("1998-01-02"))

	r = tk.MustQuery("select date'731124', date '011124'")
	r.Check(testkit.Rows("1973-11-24 2001-11-24"))

	_, err = tk.Exec("select date '0000-00-00 00:00:00';")
	require.Error(t, err)
	require.True(t, terror.ErrorEqual(err, types.ErrWrongValue.GenWithStackByArgs(types.DateStr, "0000-00-00 00:00:00")))

	_, err = tk.Exec("select date '2017-99-99';")
	require.Error(t, err)
	require.True(t, terror.ErrorEqual(err, types.ErrWrongValue), "err: %v", err)

	_, err = tk.Exec("select date '2017-2-31';")
	require.Error(t, err)
	require.True(t, terror.ErrorEqual(err, types.ErrWrongValue), "err: %v", err)

	_, err = tk.Exec("select date '201712-31';")
	require.Error(t, err)
	require.True(t, terror.ErrorEqual(err, types.ErrWrongValue.GenWithStackByArgs(types.DateStr, "201712-31")), "err: %v", err)

	_, err = tk.Exec("select date 'abcdefg';")
	require.Error(t, err)
	require.True(t, terror.ErrorEqual(err, types.ErrWrongValue.GenWithStackByArgs(types.DateStr, "abcdefg")), "err: %v", err)
}

func TestJSONBuiltin(t *testing.T) {
	store, clean := testkit.CreateMockStore(t)
	defer clean()

	tk := testkit.NewTestKit(t, store)
	tk.MustExec("USE test;")
	tk.MustExec("DROP TABLE IF EXISTS t;")
	tk.MustExec("CREATE TABLE `my_collection` (	`doc` json DEFAULT NULL, `_id` varchar(32) GENERATED ALWAYS AS (JSON_UNQUOTE(JSON_EXTRACT(doc,'$._id'))) STORED NOT NULL, PRIMARY KEY (`_id`))")
	_, err := tk.Exec("UPDATE `test`.`my_collection` SET doc=JSON_SET(doc) WHERE (JSON_EXTRACT(doc,'$.name') = 'clare');")
	require.Error(t, err)

	r := tk.MustQuery("select json_valid(null);")
	r.Check(testkit.Rows("<nil>"))

	r = tk.MustQuery(`select json_valid("null");`)
	r.Check(testkit.Rows("1"))

	r = tk.MustQuery("select json_valid(0);")
	r.Check(testkit.Rows("0"))

	r = tk.MustQuery(`select json_valid("0");`)
	r.Check(testkit.Rows("1"))

	r = tk.MustQuery(`select json_valid("hello");`)
	r.Check(testkit.Rows("0"))

	r = tk.MustQuery(`select json_valid('"hello"');`)
	r.Check(testkit.Rows("1"))

	r = tk.MustQuery(`select json_valid('{"a":1}');`)
	r.Check(testkit.Rows("1"))

	r = tk.MustQuery("select json_valid('{}');")
	r.Check(testkit.Rows("1"))

	r = tk.MustQuery(`select json_valid('[]');`)
	r.Check(testkit.Rows("1"))

	r = tk.MustQuery("select json_valid('2019-8-19');")
	r.Check(testkit.Rows("0"))

	r = tk.MustQuery(`select json_valid('"2019-8-19"');`)
	r.Check(testkit.Rows("1"))
}

func TestTimeLiteral(t *testing.T) {
	store, clean := testkit.CreateMockStore(t)
	defer clean()

	tk := testkit.NewTestKit(t, store)

	r := tk.MustQuery("select time '117:01:12';")
	r.Check(testkit.Rows("117:01:12"))

	r = tk.MustQuery("select time '01:00:00.999999';")
	r.Check(testkit.Rows("01:00:00.999999"))

	r = tk.MustQuery("select time '1 01:00:00';")
	r.Check(testkit.Rows("25:00:00"))

	r = tk.MustQuery("select time '110:00:00';")
	r.Check(testkit.Rows("110:00:00"))

	r = tk.MustQuery("select time'-1:1:1.123454656';")
	r.Check(testkit.Rows("-01:01:01.123455"))

	r = tk.MustQuery("select time '33:33';")
	r.Check(testkit.Rows("33:33:00"))

	r = tk.MustQuery("select time '1.1';")
	r.Check(testkit.Rows("00:00:01.1"))

	r = tk.MustQuery("select time '21';")
	r.Check(testkit.Rows("00:00:21"))

	r = tk.MustQuery("select time '20 20:20';")
	r.Check(testkit.Rows("500:20:00"))

	_, err := tk.Exec("select time '2017-01-01 00:00:00';")
	require.Error(t, err)
	require.True(t, terror.ErrorEqual(err, types.ErrWrongValue.GenWithStackByArgs(types.TimeStr, "2017-01-01 00:00:00")))

	_, err = tk.Exec("select time '071231235959.999999';")
	require.Error(t, err)
	require.True(t, terror.ErrorEqual(err, types.ErrWrongValue.GenWithStackByArgs(types.TimeStr, "071231235959.999999")))

	_, err = tk.Exec("select time '20171231235959.999999';")
	require.Error(t, err)
	require.True(t, terror.ErrorEqual(err, types.ErrWrongValue.GenWithStackByArgs(types.TimeStr, "20171231235959.999999")))

	_, err = tk.Exec("select ADDDATE('2008-01-34', -1);")
	require.NoError(t, err)
	tk.MustQuery("Show warnings;").Check(testutil.RowsWithSep("|",
		"Warning|1292|Incorrect datetime value: '2008-01-34'"))
}

func TestIssue13822(t *testing.T) {
	store, clean := testkit.CreateMockStore(t)
	defer clean()

	tk := testkit.NewTestKit(t, store)
	tk.MustQuery("select ADDDATE(20111111, interval '-123' DAY);").Check(testkit.Rows("2011-07-11"))
	tk.MustQuery("select SUBDATE(20111111, interval '-123' DAY);").Check(testkit.Rows("2012-03-13"))
}

func TestTimestampLiteral(t *testing.T) {
	store, clean := testkit.CreateMockStore(t)
	defer clean()

	tk := testkit.NewTestKit(t, store)

	r := tk.MustQuery("select timestamp '2017-01-01 00:00:00';")
	r.Check(testkit.Rows("2017-01-01 00:00:00"))

	r = tk.MustQuery("select timestamp '2017@01@01 00:00:00';")
	r.Check(testkit.Rows("2017-01-01 00:00:00"))

	r = tk.MustQuery("select timestamp '2017@01@01 00~00~00';")
	r.Check(testkit.Rows("2017-01-01 00:00:00"))

	r = tk.MustQuery("select timestamp '2017@01@0001 00~00~00.333';")
	r.Check(testkit.Rows("2017-01-01 00:00:00.333"))

	_, err := tk.Exec("select timestamp '00:00:00';")
	require.Error(t, err)
	require.True(t, terror.ErrorEqual(err, types.ErrWrongValue.GenWithStackByArgs(types.DateTimeStr, "00:00:00")))

	_, err = tk.Exec("select timestamp '1992-01-03';")
	require.Error(t, err)
	require.True(t, terror.ErrorEqual(err, types.ErrWrongValue.GenWithStackByArgs(types.DateTimeStr, "1992-01-03")))

	_, err = tk.Exec("select timestamp '20171231235959.999999';")
	require.Error(t, err)
	require.True(t, terror.ErrorEqual(err, types.ErrWrongValue.GenWithStackByArgs(types.DateTimeStr, "20171231235959.999999")))
}

func TestLiterals(t *testing.T) {
	store, clean := testkit.CreateMockStore(t)
	defer clean()

	tk := testkit.NewTestKit(t, store)
	r := tk.MustQuery("SELECT LENGTH(b''), LENGTH(B''), b''+1, b''-1, B''+1;")
	r.Check(testkit.Rows("0 0 1 -1 1"))
}

func TestFuncJSON(t *testing.T) {
	store, clean := testkit.CreateMockStore(t)
	defer clean()

	tk := testkit.NewTestKit(t, store)
	tk.MustExec("USE test;")
	tk.MustExec("DROP TABLE IF EXISTS table_json;")
	tk.MustExec("CREATE TABLE table_json(a json, b VARCHAR(255));")

	j1 := `{"\\"hello\\"": "world", "a": [1, "2", {"aa": "bb"}, 4.0, {"aa": "cc"}], "b": true, "c": ["d"]}`
	j2 := `[{"a": 1, "b": true}, 3, 3.5, "hello, world", null, true]`
	for _, j := range []string{j1, j2} {
		tk.MustExec(fmt.Sprintf(`INSERT INTO table_json values('%s', '%s')`, j, j))
	}

	r := tk.MustQuery(`select json_type(a), json_type(b) from table_json`)
	r.Check(testkit.Rows("OBJECT OBJECT", "ARRAY ARRAY"))

	tk.MustGetErrCode("select json_quote();", mysql.ErrWrongParamcountToNativeFct)
	tk.MustGetErrCode("select json_quote('abc', 'def');", mysql.ErrWrongParamcountToNativeFct)
	tk.MustGetErrCode("select json_quote(NULL, 'def');", mysql.ErrWrongParamcountToNativeFct)
	tk.MustGetErrCode("select json_quote('abc', NULL);", mysql.ErrWrongParamcountToNativeFct)

	tk.MustGetErrCode("select json_unquote();", mysql.ErrWrongParamcountToNativeFct)
	tk.MustGetErrCode("select json_unquote('abc', 'def');", mysql.ErrWrongParamcountToNativeFct)
	tk.MustGetErrCode("select json_unquote(NULL, 'def');", mysql.ErrWrongParamcountToNativeFct)
	tk.MustGetErrCode("select json_unquote('abc', NULL);", mysql.ErrWrongParamcountToNativeFct)

	tk.MustQuery("select json_quote(NULL);").Check(testkit.Rows("<nil>"))
	tk.MustQuery("select json_unquote(NULL);").Check(testkit.Rows("<nil>"))

	tk.MustQuery("select json_quote('abc');").Check(testkit.Rows(`"abc"`))
	tk.MustQuery(`select json_quote(convert('"abc"' using ascii));`).Check(testkit.Rows(`"\"abc\""`))
	tk.MustQuery(`select json_quote(convert('"abc"' using latin1));`).Check(testkit.Rows(`"\"abc\""`))
	tk.MustQuery(`select json_quote(convert('"abc"' using utf8));`).Check(testkit.Rows(`"\"abc\""`))
	tk.MustQuery(`select json_quote(convert('"abc"' using utf8mb4));`).Check(testkit.Rows(`"\"abc\""`))

	tk.MustQuery("select json_unquote('abc');").Check(testkit.Rows("abc"))
	tk.MustQuery(`select json_unquote('"abc"');`).Check(testkit.Rows("abc"))
	tk.MustQuery(`select json_unquote(convert('"abc"' using ascii));`).Check(testkit.Rows("abc"))
	tk.MustQuery(`select json_unquote(convert('"abc"' using latin1));`).Check(testkit.Rows("abc"))
	tk.MustQuery(`select json_unquote(convert('"abc"' using utf8));`).Check(testkit.Rows("abc"))
	tk.MustQuery(`select json_unquote(convert('"abc"' using utf8mb4));`).Check(testkit.Rows("abc"))

	tk.MustQuery(`select json_quote('"');`).Check(testkit.Rows(`"\""`))
	tk.MustQuery(`select json_unquote('"');`).Check(testkit.Rows(`"`))

	tk.MustQuery(`select json_unquote('""');`).Check(testkit.Rows(``))
	tk.MustQuery(`select char_length(json_unquote('""'));`).Check(testkit.Rows(`0`))
	tk.MustQuery(`select json_unquote('"" ');`).Check(testkit.Rows(`"" `))
	tk.MustQuery(`select json_unquote(cast(json_quote('abc') as json));`).Check(testkit.Rows("abc"))

	tk.MustQuery(`select json_unquote(cast('{"abc": "foo"}' as json));`).Check(testkit.Rows(`{"abc": "foo"}`))
	tk.MustQuery(`select json_unquote(json_extract(cast('{"abc": "foo"}' as json), '$.abc'));`).Check(testkit.Rows("foo"))
	tk.MustQuery(`select json_unquote('["a", "b", "c"]');`).Check(testkit.Rows(`["a", "b", "c"]`))
	tk.MustQuery(`select json_unquote(cast('["a", "b", "c"]' as json));`).Check(testkit.Rows(`["a", "b", "c"]`))
	tk.MustQuery(`select json_quote(convert(X'e68891' using utf8));`).Check(testkit.Rows(`"我"`))
	tk.MustQuery(`select json_quote(convert(X'e68891' using utf8mb4));`).Check(testkit.Rows(`"我"`))
	tk.MustQuery(`select cast(json_quote(convert(X'e68891' using utf8)) as json);`).Check(testkit.Rows(`"我"`))
	tk.MustQuery(`select json_unquote(convert(X'e68891' using utf8));`).Check(testkit.Rows("我"))

	tk.MustQuery(`select json_quote(json_quote(json_quote('abc')));`).Check(testkit.Rows(`"\"\\\"abc\\\"\""`))
	tk.MustQuery(`select json_unquote(json_unquote(json_unquote(json_quote(json_quote(json_quote('abc'))))));`).Check(testkit.Rows("abc"))

	tk.MustGetErrCode("select json_quote(123)", mysql.ErrIncorrectType)
	tk.MustGetErrCode("select json_quote(-100)", mysql.ErrIncorrectType)
	tk.MustGetErrCode("select json_quote(123.123)", mysql.ErrIncorrectType)
	tk.MustGetErrCode("select json_quote(-100.000)", mysql.ErrIncorrectType)
	tk.MustGetErrCode(`select json_quote(true);`, mysql.ErrIncorrectType)
	tk.MustGetErrCode(`select json_quote(false);`, mysql.ErrIncorrectType)
	tk.MustGetErrCode(`select json_quote(cast("{}" as JSON));`, mysql.ErrIncorrectType)
	tk.MustGetErrCode(`select json_quote(cast("[]" as JSON));`, mysql.ErrIncorrectType)
	tk.MustGetErrCode(`select json_quote(cast("2015-07-29" as date));`, mysql.ErrIncorrectType)
	tk.MustGetErrCode(`select json_quote(cast("12:18:29.000000" as time));`, mysql.ErrIncorrectType)
	tk.MustGetErrCode(`select json_quote(cast("2015-07-29 12:18:29.000000" as datetime));`, mysql.ErrIncorrectType)

	tk.MustGetErrCode("select json_unquote(123)", mysql.ErrIncorrectType)
	tk.MustGetErrCode("select json_unquote(-100)", mysql.ErrIncorrectType)
	tk.MustGetErrCode("select json_unquote(123.123)", mysql.ErrIncorrectType)
	tk.MustGetErrCode("select json_unquote(-100.000)", mysql.ErrIncorrectType)
	tk.MustGetErrCode(`select json_unquote(true);`, mysql.ErrIncorrectType)
	tk.MustGetErrCode(`select json_unquote(false);`, mysql.ErrIncorrectType)
	tk.MustGetErrCode(`select json_unquote(cast("2015-07-29" as date));`, mysql.ErrIncorrectType)
	tk.MustGetErrCode(`select json_unquote(cast("12:18:29.000000" as time));`, mysql.ErrIncorrectType)
	tk.MustGetErrCode(`select json_unquote(cast("2015-07-29 12:18:29.000000" as datetime));`, mysql.ErrIncorrectType)

	r = tk.MustQuery(`select json_extract(a, '$.a[1]'), json_extract(b, '$.b') from table_json`)
	r.Check(testkit.Rows("\"2\" true", "<nil> <nil>"))

	r = tk.MustQuery(`select json_extract(json_set(a, '$.a[1]', 3), '$.a[1]'), json_extract(json_set(b, '$.b', false), '$.b') from table_json`)
	r.Check(testkit.Rows("3 false", "<nil> <nil>"))

	r = tk.MustQuery(`select json_extract(json_insert(a, '$.a[1]', 3), '$.a[1]'), json_extract(json_insert(b, '$.b', false), '$.b') from table_json`)
	r.Check(testkit.Rows("\"2\" true", "<nil> <nil>"))

	r = tk.MustQuery(`select json_extract(json_replace(a, '$.a[1]', 3), '$.a[1]'), json_extract(json_replace(b, '$.b', false), '$.b') from table_json`)
	r.Check(testkit.Rows("3 false", "<nil> <nil>"))

	r = tk.MustQuery(`select json_extract(json_merge(a, cast(b as JSON)), '$[0].a[0]') from table_json`)
	r.Check(testkit.Rows("1", "1"))

	r = tk.MustQuery(`select json_extract(json_array(1,2,3), '$[1]')`)
	r.Check(testkit.Rows("2"))

	r = tk.MustQuery(`select json_extract(json_object(1,2,3,4), '$."1"')`)
	r.Check(testkit.Rows("2"))

	tk.MustExec(`update table_json set a=json_set(a,'$.a',json_object('a',1,'b',2)) where json_extract(a,'$.a[1]') = '2'`)
	r = tk.MustQuery(`select json_extract(a, '$.a.a'), json_extract(a, '$.a.b') from table_json`)
	r.Check(testkit.Rows("1 2", "<nil> <nil>"))

	r = tk.MustQuery(`select json_contains(NULL, '1'), json_contains('1', NULL), json_contains('1', '1', NULL)`)
	r.Check(testkit.Rows("<nil> <nil> <nil>"))
	r = tk.MustQuery(`select json_contains('{}','{}'), json_contains('[1]','1'), json_contains('[1]','"1"'), json_contains('[1,2,[1,[5,[3]]]]', '[1,3]', '$[2]'), json_contains('[1,2,[1,[5,{"a":[2,3]}]]]', '[1,{"a":[3]}]', "$[2]"), json_contains('{"a":1}', '{"a":1,"b":2}', "$")`)
	r.Check(testkit.Rows("1 1 0 1 1 0"))
	r = tk.MustQuery(`select json_contains('{"a": 1}', '1', "$.c"), json_contains('{"a": [1, 2]}', '1', "$.a[2]"), json_contains('{"a": [1, {"a": 1}]}', '1', "$.a[1].b")`)
	r.Check(testkit.Rows("<nil> <nil> <nil>"))
	rs, err := tk.Exec("select json_contains('1','1','$.*')")
	require.NoError(t, err)
	require.NotNil(t, rs)
	_, err = session.GetRows4Test(context.Background(), tk.Session(), rs)
	require.Error(t, err)
	require.Error(t, err, "[json:3149]In this situation, path expressions may not contain the * and ** tokens.")

	r = tk.MustQuery(`select
		json_contains_path(NULL, 'one', "$.c"),
		json_contains_path(NULL, 'all', "$.c"),
		json_contains_path('{"a": 1}', NULL, "$.c"),
		json_contains_path('{"a": 1}', 'one', NULL),
		json_contains_path('{"a": 1}', 'all', NULL)
	`)
	r.Check(testkit.Rows("<nil> <nil> <nil> <nil> <nil>"))

	r = tk.MustQuery(`select
		json_contains_path('{"a": 1, "b": 2, "c": {"d": 4}}', 'one', '$.c.d'),
		json_contains_path('{"a": 1, "b": 2, "c": {"d": 4}}', 'one', '$.a.d'),
		json_contains_path('{"a": 1, "b": 2, "c": {"d": 4}}', 'all', '$.c.d'),
		json_contains_path('{"a": 1, "b": 2, "c": {"d": 4}}', 'all', '$.a.d')
	`)
	r.Check(testkit.Rows("1 0 1 0"))

	r = tk.MustQuery(`select
		json_contains_path('{"a": 1, "b": 2, "c": {"d": 4}}', 'one', '$.a', '$.e'),
		json_contains_path('{"a": 1, "b": 2, "c": {"d": 4}}', 'one', '$.a', '$.b'),
		json_contains_path('{"a": 1, "b": 2, "c": {"d": 4}}', 'all', '$.a', '$.e'),
		json_contains_path('{"a": 1, "b": 2, "c": {"d": 4}}', 'all', '$.a', '$.b')
	`)
	r.Check(testkit.Rows("1 1 0 1"))

	r = tk.MustQuery(`select
		json_contains_path('{"a": 1, "b": 2, "c": {"d": 4}}', 'one', '$.*'),
		json_contains_path('{"a": 1, "b": 2, "c": {"d": 4}}', 'one', '$[*]'),
		json_contains_path('{"a": 1, "b": 2, "c": {"d": 4}}', 'all', '$.*'),
		json_contains_path('{"a": 1, "b": 2, "c": {"d": 4}}', 'all', '$[*]')
	`)
	r.Check(testkit.Rows("1 0 1 0"))

	r = tk.MustQuery(`select
		json_keys('[]'),
		json_keys('{}'),
		json_keys('{"a": 1, "b": 2}'),
		json_keys('{"a": {"c": 3}, "b": 2}'),
		json_keys('{"a": {"c": 3}, "b": 2}', "$.a")
	`)
	r.Check(testkit.Rows(`<nil> [] ["a", "b"] ["a", "b"] ["c"]`))

	r = tk.MustQuery(`select
		json_length('1'),
		json_length('{}'),
		json_length('[]'),
		json_length('{"a": 1}'),
		json_length('{"a": 1, "b": 2}'),
		json_length('[1, 2, 3]')
	`)
	r.Check(testkit.Rows("1 0 0 1 2 3"))

	// #16267
	tk.MustQuery(`select json_array(922337203685477580) =  json_array(922337203685477581);`).Check(testkit.Rows("0"))

	// #10461
	tk.MustExec("drop table if exists tx1")
	tk.MustExec("create table tx1(id int key, a double, b double, c double, d double)")
	tk.MustExec("insert into tx1 values (1, 0.1, 0.2, 0.3, 0.0)")
	tk.MustQuery("select a+b, c from tx1").Check(testkit.Rows("0.30000000000000004 0.3"))
	tk.MustQuery("select json_array(a+b) = json_array(c) from tx1").Check(testkit.Rows("0"))
}

func TestColumnInfoModified(t *testing.T) {
	store, clean := testkit.CreateMockStore(t)
	defer clean()

	testKit := testkit.NewTestKit(t, store)
	testKit.MustExec("use test")
	testKit.MustExec("drop table if exists tab0")
	testKit.MustExec("CREATE TABLE tab0(col0 INTEGER, col1 INTEGER, col2 INTEGER)")
	testKit.MustExec("SELECT + - (- CASE + col0 WHEN + CAST( col0 AS SIGNED ) THEN col1 WHEN 79 THEN NULL WHEN + - col1 THEN col0 / + col0 END ) * - 16 FROM tab0")
	ctx := testKit.Session().(sessionctx.Context)
	is := domain.GetDomain(ctx).InfoSchema()
	tbl, _ := is.TableByName(model.NewCIStr("test"), model.NewCIStr("tab0"))
	col := table.FindCol(tbl.Cols(), "col1")
	require.Equal(t, mysql.TypeLong, col.Tp)
}

func TestIssues(t *testing.T) {
	t.Skip("it has been broken. Please fix it as soon as possible.")
	// for issue #4954
	store, clean := testkit.CreateMockStore(t)
	defer clean()

	tk := testkit.NewTestKit(t, store)
	tk.MustExec("use test")
	tk.MustExec("drop table if exists t")
	tk.MustExec("CREATE TABLE t (a CHAR(5) CHARACTER SET latin1);")
	tk.MustExec("INSERT INTO t VALUES ('oe');")
	tk.MustExec("INSERT INTO t VALUES (0xf6);")
	r := tk.MustQuery(`SELECT * FROM t WHERE a= 'oe';`)
	r.Check(testkit.Rows("oe"))
	r = tk.MustQuery(`SELECT HEX(a) FROM t WHERE a= 0xf6;`)
	r.Check(testkit.Rows("F6"))

	// for issue #4006
	tk.MustExec(`drop table if exists tb`)
	tk.MustExec("create table tb(id int auto_increment primary key, v varchar(32));")
	tk.MustExec("insert into tb(v) (select v from tb);")
	r = tk.MustQuery(`SELECT * FROM tb;`)
	r.Check(testkit.Rows())
	tk.MustExec(`insert into tb(v) values('hello');`)
	tk.MustExec("insert into tb(v) (select v from tb);")
	r = tk.MustQuery(`SELECT * FROM tb;`)
	r.Check(testkit.Rows("1 hello", "2 hello"))

	// for issue #5111
	tk.MustExec(`drop table if exists t`)
	tk.MustExec("create table t(c varchar(32));")
	tk.MustExec("insert into t values('1e649'),('-1e649');")
	r = tk.MustQuery(`SELECT * FROM t where c < 1;`)
	r.Check(testkit.Rows("-1e649"))
	tk.MustQuery("show warnings").Check(testutil.RowsWithSep("|",
		"Warning|1292|Truncated incorrect DOUBLE value: '1e649'",
		"Warning|1292|Truncated incorrect DOUBLE value: '-1e649'"))
	r = tk.MustQuery(`SELECT * FROM t where c > 1;`)
	r.Check(testkit.Rows("1e649"))
	tk.MustQuery("show warnings").Check(testutil.RowsWithSep("|",
		"Warning|1292|Truncated incorrect DOUBLE value: '1e649'",
		"Warning|1292|Truncated incorrect DOUBLE value: '-1e649'"))

	// for issue #5293
	tk.MustExec("drop table if exists t")
	tk.MustExec("create table t(a int)")
	tk.MustExec("insert t values (1)")
	tk.MustQuery("select * from t where cast(a as binary)").Check(testkit.Rows("1"))

	// for issue #16351
	tk.MustExec("drop table if exists t2")
	tk.MustExec("create table t2(a int, b varchar(20))")
	tk.MustExec(`insert into t2 values(1,"1111"),(2,"2222"),(3,"3333"),(4,"4444"),(5,"5555"),(6,"6666"),(7,"7777"),(8,"8888"),(9,"9999"),(10,"0000")`)
	tk.MustQuery(`select (@j := case when substr(t2.b,1,3)=@i then 1 else @j+1 end) from t2, (select @j := 0, @i := "0") tt limit 10`).Check(testkit.Rows(
		"1", "2", "3", "4", "5", "6", "7", "8", "9", "10"))

	// for issue #23479
	tk.MustQuery("select b'10000000' DIV 10").Check(testkit.Rows("12"))
	tk.MustQuery("select cast(b'10000000' as unsigned) / 10").Check(testkit.Rows("12.8000"))
	tk.MustQuery("select b'10000000' / 10").Check(testkit.Rows("12.8000"))
}

func TestInPredicate4UnsignedInt(t *testing.T) {
	// for issue #6661
	store, clean := testkit.CreateMockStore(t)
	defer clean()

	tk := testkit.NewTestKit(t, store)
	tk.MustExec("use test")
	tk.MustExec("drop table if exists t")
	tk.MustExec("CREATE TABLE t (a bigint unsigned,key (a));")
	tk.MustExec("INSERT INTO t VALUES (0), (4), (5), (6), (7), (8), (9223372036854775810), (18446744073709551614), (18446744073709551615);")
	r := tk.MustQuery(`SELECT a FROM t WHERE a NOT IN (-1, -2, 18446744073709551615);`)
	r.Check(testkit.Rows("0", "4", "5", "6", "7", "8", "9223372036854775810", "18446744073709551614"))
	r = tk.MustQuery(`SELECT a FROM t WHERE a NOT IN (-1, -2, 4, 9223372036854775810);`)
	r.Check(testkit.Rows("0", "5", "6", "7", "8", "18446744073709551614", "18446744073709551615"))
	r = tk.MustQuery(`SELECT a FROM t WHERE a NOT IN (-1, -2, 0, 4, 18446744073709551614);`)
	r.Check(testkit.Rows("5", "6", "7", "8", "9223372036854775810", "18446744073709551615"))

	// for issue #4473
	tk.MustExec("drop table if exists t1")
	tk.MustExec("create table t1 (some_id smallint(5) unsigned,key (some_id) )")
	tk.MustExec("insert into t1 values (1),(2)")
	r = tk.MustQuery(`select some_id from t1 where some_id not in(2,-1);`)
	r.Check(testkit.Rows("1"))
}

func TestFilterExtractFromDNF(t *testing.T) {
	store, clean := testkit.CreateMockStore(t)
	defer clean()

	tk := testkit.NewTestKit(t, store)
	tk.MustExec("use test")
	tk.MustExec("drop table if exists t")
	tk.MustExec("create table t(a int, b int, c int)")

	tests := []struct {
		exprStr string
		result  string
	}{
		{
			exprStr: "a = 1 or a = 1 or a = 1",
			result:  "[eq(test.t.a, 1)]",
		},
		{
			exprStr: "a = 1 or a = 1 or (a = 1 and b = 1)",
			result:  "[eq(test.t.a, 1)]",
		},
		{
			exprStr: "(a = 1 and a = 1) or a = 1 or b = 1",
			result:  "[or(or(and(eq(test.t.a, 1), eq(test.t.a, 1)), eq(test.t.a, 1)), eq(test.t.b, 1))]",
		},
		{
			exprStr: "(a = 1 and b = 2) or (a = 1 and b = 3) or (a = 1 and b = 4)",
			result:  "[eq(test.t.a, 1) or(eq(test.t.b, 2), or(eq(test.t.b, 3), eq(test.t.b, 4)))]",
		},
		{
			exprStr: "(a = 1 and b = 1 and c = 1) or (a = 1 and b = 1) or (a = 1 and b = 1 and c > 2 and c < 3)",
			result:  "[eq(test.t.a, 1) eq(test.t.b, 1)]",
		},
	}

	ctx := context.Background()
	for _, tt := range tests {
		sql := "select * from t where " + tt.exprStr
		sctx := tk.Session().(sessionctx.Context)
		sc := sctx.GetSessionVars().StmtCtx
		stmts, err := session.Parse(sctx, sql)
		require.NoError(t, err, "error %v, for expr %s", err, tt.exprStr)
		require.Len(t, stmts, 1)
		ret := &plannercore.PreprocessorReturn{}
		err = plannercore.Preprocess(sctx, stmts[0], plannercore.WithPreprocessorReturn(ret))
		require.NoError(t, err, "error %v, for resolve name, expr %s", err, tt.exprStr)
		p, _, err := plannercore.BuildLogicalPlanForTest(ctx, sctx, stmts[0], ret.InfoSchema)
		require.NoError(t, err, "error %v, for build plan, expr %s", err, tt.exprStr)
		selection := p.(plannercore.LogicalPlan).Children()[0].(*plannercore.LogicalSelection)
		conds := make([]expression.Expression, len(selection.Conditions))
		for i, cond := range selection.Conditions {
			conds[i] = expression.PushDownNot(sctx, cond)
		}
		afterFunc := expression.ExtractFiltersFromDNFs(sctx, conds)
		sort.Slice(afterFunc, func(i, j int) bool {
			return bytes.Compare(afterFunc[i].HashCode(sc), afterFunc[j].HashCode(sc)) < 0
		})
		require.Equal(t, fmt.Sprintf("%s", afterFunc), tt.result, "wrong result for expr: %s", tt.exprStr)
	}
}

func TestTiDBIsOwnerFunc(t *testing.T) {
	store, clean := testkit.CreateMockStore(t)
	defer clean()

	tk := testkit.NewTestKit(t, store)
	result := tk.MustQuery("select tidb_is_ddl_owner()")
	ddlOwnerChecker := tk.Session().DDLOwnerChecker()
	require.NotNil(t, ddlOwnerChecker)
	var ret int64
	if ddlOwnerChecker.IsOwner() {
		ret = 1
	}
	result.Check(testkit.Rows(fmt.Sprintf("%v", ret)))
}

func TestTiDBDecodePlanFunc(t *testing.T) {
	store, clean := testkit.CreateMockStore(t)
	defer clean()

	tk := testkit.NewTestKit(t, store)
	tk.MustQuery("select tidb_decode_plan('')").Check(testkit.Rows(""))
	tk.MustQuery("select tidb_decode_plan('7APIMAk1XzEzCTAJMQlmdW5jczpjb3VudCgxKQoxCTE3XzE0CTAJMAlpbm5lciBqb2luLCBp" +
		"AQyQOlRhYmxlUmVhZGVyXzIxLCBlcXVhbDpbZXEoQ29sdW1uIzEsIA0KCDkpIBkXADIVFywxMCldCjIJMzFfMTgFZXhkYXRhOlNlbGVjdGlvbl" +
		"8xNwozCTFfMTcJMQkwCWx0HVlATlVMTCksIG5vdChpc251bGwVHAApUhcAUDIpKQo0CTEwXzE2CTEJMTAwMDAJdAHB2Dp0MSwgcmFuZ2U6Wy1p" +
		"bmYsK2luZl0sIGtlZXAgb3JkZXI6ZmFsc2UsIHN0YXRzOnBzZXVkbwoFtgAyAZcEMAk6tgAEMjAFtgQyMDq2AAg5LCBmtgAAMFa3AAA5FbcAO" +
		"T63AAAyzrcA')").Check(testkit.Rows("" +
		"\tid                  \ttask\testRows\toperator info\n" +
		"\tStreamAgg_13        \troot\t1      \tfuncs:count(1)\n" +
		"\t└─HashJoin_14       \troot\t0      \tinner join, inner:TableReader_21, equal:[eq(Column#1, Column#9) eq(Column#2, Column#10)]\n" +
		"\t  ├─TableReader_18  \troot\t0      \tdata:Selection_17\n" +
		"\t  │ └─Selection_17  \tcop \t0      \tlt(Column#1, NULL), not(isnull(Column#1)), not(isnull(Column#2))\n" +
		"\t  │   └─TableScan_16\tcop \t10000  \ttable:t1, range:[-inf,+inf], keep order:false, stats:pseudo\n" +
		"\t  └─TableReader_21  \troot\t0      \tdata:Selection_20\n" +
		"\t    └─Selection_20  \tcop \t0      \tlt(Column#9, NULL), not(isnull(Column#10)), not(isnull(Column#9))\n" +
		"\t      └─TableScan_19\tcop \t10000  \ttable:t2, range:[-inf,+inf], keep order:false, stats:pseudo"))
	tk.MustQuery("select tidb_decode_plan('rwPwcTAJNV8xNAkwCTEJZnVuY3M6bWF4KHRlc3QudC5hKS0+Q29sdW1uIzQJMQl0aW1lOj" +
		"IyMy45MzXCtXMsIGxvb3BzOjIJMTI4IEJ5dGVzCU4vQQoxCTE2XzE4CTAJMQlvZmZzZXQ6MCwgY291bnQ6MQkxCQlHFDE4LjQyMjJHAAhOL0" +
		"EBBCAKMgkzMl8yOAkBlEBpbmRleDpMaW1pdF8yNwkxCQ0+DDYuODUdPSwxLCBycGMgbnVtOiANDAUpGDE1MC44MjQFKjhwcm9jIGtleXM6MA" +
		"kxOTgdsgAzAbIAMgFearIAFDU3LjM5NgVKAGwN+BGxIDQJMTNfMjYJMQGgHGFibGU6dCwgCbqwaWR4KGEpLCByYW5nZTooMCwraW5mXSwga2" +
		"VlcCBvcmRlcjp0cnVlLCBkZXNjAT8kaW1lOjU2LjY2MR1rJDEJTi9BCU4vQQo=')").Check(testkit.Rows("" +
		"\tid                  \ttask\testRows\toperator info                                               \tactRows\texecution info                                                       \tmemory   \tdisk\n" +
		"\tStreamAgg_14        \troot\t1      \tfuncs:max(test.t.a)->Column#4                               \t1      \ttime:223.935µs, loops:2                                             \t128 Bytes\tN/A\n" +
		"\t└─Limit_18          \troot\t1      \toffset:0, count:1                                           \t1      \ttime:218.422µs, loops:2                                             \tN/A      \tN/A\n" +
		"\t  └─IndexReader_28  \troot\t1      \tindex:Limit_27                                              \t1      \ttime:216.85µs, loops:1, rpc num: 1, rpc time:150.824µs, proc keys:0\t198 Bytes\tN/A\n" +
		"\t    └─Limit_27      \tcop \t1      \toffset:0, count:1                                           \t1      \ttime:57.396µs, loops:2                                              \tN/A      \tN/A\n" +
		"\t      └─IndexScan_26\tcop \t1      \ttable:t, index:idx(a), range:(0,+inf], keep order:true, desc\t1      \ttime:56.661µs, loops:1                                              \tN/A      \tN/A"))

	// Test issue16939
	tk.MustQuery("select tidb_decode_plan(query), time from information_schema.slow_query order by time desc limit 1;")
	tk.MustQuery("select tidb_decode_plan('xxx')").Check(testkit.Rows("xxx"))
}

func TestTiDBDecodeKeyFunc(t *testing.T) {
	store, clean := testkit.CreateMockStore(t)
	defer clean()

	tk := testkit.NewTestKit(t, store)
	var result *testkit.Result

	// Row Keys
	result = tk.MustQuery("select tidb_decode_key( '74800000000000002B5F72800000000000A5D3' )")
	result.Check(testkit.Rows(`{"_tidb_rowid":42451,"table_id":"43"}`))
	result = tk.MustQuery("select tidb_decode_key( '7480000000000000325f7205bff199999999999a013131000000000000f9' )")
	result.Check(testkit.Rows(`{"handle":"{1.1, 11}","table_id":50}`))

	// Index Keys
	result = tk.MustQuery("select tidb_decode_key( '74800000000000019B5F698000000000000001015257303100000000FB013736383232313130FF3900000000000000F8010000000000000000F7' )")
	result.Check(testkit.Rows(`{"index_id":1,"index_vals":"RW01, 768221109, ","table_id":411}`))
	result = tk.MustQuery("select tidb_decode_key( '7480000000000000695F698000000000000001038000000000004E20' )")
	result.Check(testkit.Rows(`{"index_id":1,"index_vals":"20000","table_id":105}`))

	// Table keys
	result = tk.MustQuery("select tidb_decode_key( '7480000000000000FF4700000000000000F8' )")
	result.Check(testkit.Rows(`{"table_id":71}`))

	// Test invalid record/index key.
	result = tk.MustQuery("select tidb_decode_key( '7480000000000000FF2E5F728000000011FFE1A3000000000000' )")
	result.Check(testkit.Rows("7480000000000000FF2E5F728000000011FFE1A3000000000000"))
	warns := tk.Session().GetSessionVars().StmtCtx.GetWarnings()
	require.Len(t, warns, 1)
	require.Error(t, warns[0].Err, "invalid record/index key: 7480000000000000FF2E5F728000000011FFE1A3000000000000")

	// Test in real tables.
	tk.MustExec("use test;")
	tk.MustExec("drop table if exists t;")
	tk.MustExec("create table t (a varchar(255), b int, c datetime, primary key (a, b, c));")
	dom := domain.GetDomain(tk.Session())
	is := dom.InfoSchema()
	tbl, err := is.TableByName(model.NewCIStr("test"), model.NewCIStr("t"))
	require.NoError(t, err)
	getTime := func(year, month, day int, timeType byte) types.Time {
		ret := types.NewTime(types.FromDate(year, month, day, 0, 0, 0, 0), timeType, types.DefaultFsp)
		return ret
	}
	buildCommonKeyFromData := func(tableID int64, data []types.Datum) string {
		k, err := codec.EncodeKey(tk.Session().GetSessionVars().StmtCtx, nil, data...)
		require.NoError(t, err)
		h, err := kv.NewCommonHandle(k)
		require.NoError(t, err)
		k = tablecodec.EncodeRowKeyWithHandle(tableID, h)
		return hex.EncodeToString(codec.EncodeBytes(nil, k))
	}
	// split table t by ('bbbb', 10, '2020-01-01');
	data := []types.Datum{types.NewStringDatum("bbbb"), types.NewIntDatum(10), types.NewTimeDatum(getTime(2020, 1, 1, mysql.TypeDatetime))}
	hexKey := buildCommonKeyFromData(tbl.Meta().ID, data)
	sql := fmt.Sprintf("select tidb_decode_key( '%s' )", hexKey)
	rs := fmt.Sprintf(`{"handle":{"a":"bbbb","b":"10","c":"2020-01-01 00:00:00"},"table_id":%d}`, tbl.Meta().ID)
	tk.MustQuery(sql).Check(testkit.Rows(rs))

	// split table t by ('bbbb', 10, null);
	data = []types.Datum{types.NewStringDatum("bbbb"), types.NewIntDatum(10), types.NewDatum(nil)}
	hexKey = buildCommonKeyFromData(tbl.Meta().ID, data)
	sql = fmt.Sprintf("select tidb_decode_key( '%s' )", hexKey)
	tk.MustQuery(sql).Check(testkit.Rows(hexKey))

	tk.MustExec("drop table if exists t;")
	tk.MustExec("create table t (a varchar(255), b int, c datetime, index idx(a, b, c));")
	dom = domain.GetDomain(tk.Session())
	is = dom.InfoSchema()
	tbl, err = is.TableByName(model.NewCIStr("test"), model.NewCIStr("t"))
	require.NoError(t, err)
	buildIndexKeyFromData := func(tableID, indexID int64, data []types.Datum) string {
		k, err := codec.EncodeKey(tk.Session().GetSessionVars().StmtCtx, nil, data...)
		require.NoError(t, err)
		k = tablecodec.EncodeIndexSeekKey(tableID, indexID, k)
		return hex.EncodeToString(codec.EncodeBytes(nil, k))
	}
	// split table t index idx by ('aaaaa', 100, '2000-01-01');
	data = []types.Datum{types.NewStringDatum("aaaaa"), types.NewIntDatum(100), types.NewTimeDatum(getTime(2000, 1, 1, mysql.TypeDatetime))}
	hexKey = buildIndexKeyFromData(tbl.Meta().ID, tbl.Indices()[0].Meta().ID, data)
	sql = fmt.Sprintf("select tidb_decode_key( '%s' )", hexKey)
	result = tk.MustQuery(sql)
	rs = fmt.Sprintf(`{"index_id":1,"index_vals":{"a":"aaaaa","b":"100","c":"2000-01-01 00:00:00"},"table_id":%d}`, tbl.Meta().ID)
	result.Check(testkit.Rows(rs))
	// split table t index idx by (null, null, null);
	data = []types.Datum{types.NewDatum(nil), types.NewDatum(nil), types.NewDatum(nil)}
	hexKey = buildIndexKeyFromData(tbl.Meta().ID, tbl.Indices()[0].Meta().ID, data)
	sql = fmt.Sprintf("select tidb_decode_key( '%s' )", hexKey)
	result = tk.MustQuery(sql)
	rs = fmt.Sprintf(`{"index_id":1,"index_vals":{"a":null,"b":null,"c":null},"table_id":%d}`, tbl.Meta().ID)
	result.Check(testkit.Rows(rs))

	// https://github.com/pingcap/tidb/issues/27434.
	hexKey = "7480000000000000375F69800000000000000103800000000001D4C1023B6458"
	sql = fmt.Sprintf("select tidb_decode_key( '%s' )", hexKey)
	tk.MustQuery(sql).Check(testkit.Rows(hexKey))

	// Test the table with the nonclustered index.
	const rowID = 10
	tk.MustExec("drop table if exists t;")
	tk.MustExec("create table t (a int primary key nonclustered, b int, key bk (b));")
	dom = domain.GetDomain(tk.Session())
	is = dom.InfoSchema()
	tbl, err = is.TableByName(model.NewCIStr("test"), model.NewCIStr("t"))
	require.NoError(t, err)
	buildTableRowKey := func(tableID, rowID int64) string {
		return hex.EncodeToString(
			codec.EncodeBytes(
				nil,
				tablecodec.EncodeRowKeyWithHandle(tableID, kv.IntHandle(rowID)),
			))
	}
	hexKey = buildTableRowKey(tbl.Meta().ID, rowID)
	sql = fmt.Sprintf("select tidb_decode_key( '%s' )", hexKey)
	rs = fmt.Sprintf(`{"_tidb_rowid":%d,"table_id":"%d"}`, rowID, tbl.Meta().ID)
	tk.MustQuery(sql).Check(testkit.Rows(rs))

	// Test the table with the clustered index.
	tk.MustExec("drop table if exists t;")
	tk.MustExec("create table t (a int primary key clustered, b int, key bk (b));")
	dom = domain.GetDomain(tk.Session())
	is = dom.InfoSchema()
	tbl, err = is.TableByName(model.NewCIStr("test"), model.NewCIStr("t"))
	require.NoError(t, err)
	hexKey = buildTableRowKey(tbl.Meta().ID, rowID)
	sql = fmt.Sprintf("select tidb_decode_key( '%s' )", hexKey)
	rs = fmt.Sprintf(`{"%s":%d,"table_id":"%d"}`, tbl.Meta().GetPkName().String(), rowID, tbl.Meta().ID)
	tk.MustQuery(sql).Check(testkit.Rows(rs))
}

func TestTwoDecimalTruncate(t *testing.T) {
	store, clean := testkit.CreateMockStore(t)
	defer clean()

	tk := testkit.NewTestKit(t, store)

	tk.MustExec("use test")
	tk.MustExec("set sql_mode=''")
	tk.MustExec("drop table if exists t")
	tk.MustExec("create table t1(a decimal(10,5), b decimal(10,1))")
	tk.MustExec("insert into t1 values(123.12345, 123.12345)")
	tk.MustExec("update t1 set b = a")
	res := tk.MustQuery("select a, b from t1")
	res.Check(testkit.Rows("123.12345 123.1"))
	res = tk.MustQuery("select 2.00000000000000000000000000000001 * 1.000000000000000000000000000000000000000000002")
	res.Check(testkit.Rows("2.000000000000000000000000000000"))
}

func TestPrefixIndex(t *testing.T) {
	store, clean := testkit.CreateMockStore(t)
	defer clean()

	tk := testkit.NewTestKit(t, store)

	tk.MustExec("use test")
	tk.MustExec(`CREATE TABLE t1 (
  			name varchar(12) DEFAULT NULL,
  			KEY pname (name(12))
		) ENGINE=InnoDB DEFAULT CHARSET=utf8mb4 COLLATE=utf8mb4_unicode_ci`)

	tk.MustExec("insert into t1 values('借款策略集_网页');")
	res := tk.MustQuery("select * from t1 where name = '借款策略集_网页';")
	res.Check(testkit.Rows("借款策略集_网页"))

	tk.MustExec(`CREATE TABLE prefix (
		a int(11) NOT NULL,
		b varchar(55) DEFAULT NULL,
		c int(11) DEFAULT NULL,
		PRIMARY KEY (a),
		KEY prefix_index (b(2)),
		KEY prefix_complex (a,b(2))
	) ENGINE=InnoDB DEFAULT CHARSET=utf8 COLLATE=utf8_bin;`)

	tk.MustExec("INSERT INTO prefix VALUES(0, 'b', 2), (1, 'bbb', 3), (2, 'bbc', 4), (3, 'bbb', 5), (4, 'abc', 6), (5, 'abc', 7), (6, 'abc', 7), (7, 'ÿÿ', 8), (8, 'ÿÿ0', 9), (9, 'ÿÿÿ', 10);")
	res = tk.MustQuery("select c, b from prefix where b > 'ÿ' and b < 'ÿÿc'")
	res.Check(testkit.Rows("8 ÿÿ", "9 ÿÿ0"))

	res = tk.MustQuery("select a, b from prefix where b LIKE 'ÿÿ%'")
	res.Check(testkit.Rows("7 ÿÿ", "8 ÿÿ0", "9 ÿÿÿ"))
}

func TestDecimalMul(t *testing.T) {
	store, clean := testkit.CreateMockStore(t)
	defer clean()

	tk := testkit.NewTestKit(t, store)
	tk.MustExec("USE test")
	tk.MustExec("create table t(a decimal(38, 17));")
	tk.MustExec("insert into t select 0.5999991229316*0.918755041726043;")
	res := tk.MustQuery("select * from t;")
	res.Check(testkit.Rows("0.55125221922461136"))
}

func TestDecimalDiv(t *testing.T) {
	store, clean := testkit.CreateMockStore(t)
	defer clean()

	tk := testkit.NewTestKit(t, store)
	tk.MustQuery("select cast(1 as decimal(60,30)) / cast(1 as decimal(60,30)) / cast(1 as decimal(60, 30))").Check(testkit.Rows("1.000000000000000000000000000000"))
	tk.MustQuery("select cast(1 as decimal(60,30)) / cast(3 as decimal(60,30)) / cast(7 as decimal(60, 30))").Check(testkit.Rows("0.047619047619047619047619047619"))
	tk.MustQuery("select cast(1 as decimal(60,30)) / cast(3 as decimal(60,30)) / cast(7 as decimal(60, 30)) / cast(13 as decimal(60, 30))").Check(testkit.Rows("0.003663003663003663003663003663"))
}

func TestUnknowHintIgnore(t *testing.T) {
	store, clean := testkit.CreateMockStore(t)
	defer clean()

	tk := testkit.NewTestKit(t, store)
	tk.MustExec("USE test")
	tk.MustExec("create table t(a int)")
	tk.MustQuery("select /*+ unknown_hint(c1)*/ 1").Check(testkit.Rows("1"))
	tk.MustQuery("show warnings").Check(testkit.Rows("Warning 1064 Optimizer hint syntax error at line 1 column 23 near \"unknown_hint(c1)*/\" "))
	_, err := tk.Exec("select 1 from /*+ test1() */ t")
	require.NoError(t, err)
}

func TestValuesInNonInsertStmt(t *testing.T) {
	store, clean := testkit.CreateMockStore(t)
	defer clean()

	tk := testkit.NewTestKit(t, store)
	tk.MustExec(`use test;`)
	tk.MustExec(`drop table if exists t;`)
	tk.MustExec(`create table t(a bigint, b double, c decimal, d varchar(20), e datetime, f time, g json);`)
	tk.MustExec(`insert into t values(1, 1.1, 2.2, "abc", "2018-10-24", NOW(), "12");`)
	res := tk.MustQuery(`select values(a), values(b), values(c), values(d), values(e), values(f), values(g) from t;`)
	res.Check(testkit.Rows(`<nil> <nil> <nil> <nil> <nil> <nil> <nil>`))
}

func TestForeignKeyVar(t *testing.T) {
	store, clean := testkit.CreateMockStore(t)
	defer clean()

	tk := testkit.NewTestKit(t, store)

	tk.MustExec("SET FOREIGN_KEY_CHECKS=1")
	tk.MustQuery("SHOW WARNINGS").Check(testkit.Rows("Warning 8047 variable 'foreign_key_checks' does not yet support value: 1"))
}

func TestUserVarMockWindFunc(t *testing.T) {
	store, clean := testkit.CreateMockStore(t)
	defer clean()

	tk := testkit.NewTestKit(t, store)
	tk.MustExec(`use test;`)
	tk.MustExec(`drop table if exists t;`)
	tk.MustExec(`create table t (a int, b varchar (20), c varchar (20));`)
	tk.MustExec(`insert into t values
					(1,'key1-value1','insert_order1'),
    				(1,'key1-value2','insert_order2'),
    				(1,'key1-value3','insert_order3'),
    				(1,'key1-value4','insert_order4'),
    				(1,'key1-value5','insert_order5'),
    				(1,'key1-value6','insert_order6'),
    				(2,'key2-value1','insert_order1'),
    				(2,'key2-value2','insert_order2'),
    				(2,'key2-value3','insert_order3'),
    				(2,'key2-value4','insert_order4'),
    				(2,'key2-value5','insert_order5'),
    				(2,'key2-value6','insert_order6'),
    				(3,'key3-value1','insert_order1'),
    				(3,'key3-value2','insert_order2'),
    				(3,'key3-value3','insert_order3'),
    				(3,'key3-value4','insert_order4'),
    				(3,'key3-value5','insert_order5'),
    				(3,'key3-value6','insert_order6');
					`)
	tk.MustExec(`SET @LAST_VAL := NULL;`)
	tk.MustExec(`SET @ROW_NUM := 0;`)

	tk.MustQuery(`select * from (
					SELECT a,
    				       @ROW_NUM := IF(a = @LAST_VAL, @ROW_NUM + 1, 1) AS ROW_NUM,
    				       @LAST_VAL := a AS LAST_VAL,
    				       b,
    				       c
    				FROM (select * from t where a in (1, 2, 3) ORDER BY a, c) t1
				) t2
				where t2.ROW_NUM < 2;
				`).Check(testkit.Rows(
		`1 1 1 key1-value1 insert_order1`,
		`2 1 2 key2-value1 insert_order1`,
		`3 1 3 key3-value1 insert_order1`,
	))

	tk.MustQuery(`select * from (
					SELECT a,
    				       @ROW_NUM := IF(a = @LAST_VAL, @ROW_NUM + 1, 1) AS ROW_NUM,
    				       @LAST_VAL := a AS LAST_VAL,
    				       b,
    				       c
    				FROM (select * from t where a in (1, 2, 3) ORDER BY a, c) t1
				) t2;
				`).Check(testkit.Rows(
		`1 1 1 key1-value1 insert_order1`,
		`1 2 1 key1-value2 insert_order2`,
		`1 3 1 key1-value3 insert_order3`,
		`1 4 1 key1-value4 insert_order4`,
		`1 5 1 key1-value5 insert_order5`,
		`1 6 1 key1-value6 insert_order6`,
		`2 1 2 key2-value1 insert_order1`,
		`2 2 2 key2-value2 insert_order2`,
		`2 3 2 key2-value3 insert_order3`,
		`2 4 2 key2-value4 insert_order4`,
		`2 5 2 key2-value5 insert_order5`,
		`2 6 2 key2-value6 insert_order6`,
		`3 1 3 key3-value1 insert_order1`,
		`3 2 3 key3-value2 insert_order2`,
		`3 3 3 key3-value3 insert_order3`,
		`3 4 3 key3-value4 insert_order4`,
		`3 5 3 key3-value5 insert_order5`,
		`3 6 3 key3-value6 insert_order6`,
	))
}

func TestCastAsTime(t *testing.T) {
	store, clean := testkit.CreateMockStore(t)
	defer clean()

	tk := testkit.NewTestKit(t, store)
	tk.MustExec(`use test;`)
	tk.MustExec(`drop table if exists t;`)
	tk.MustExec(`create table t (col1 bigint, col2 double, col3 decimal, col4 varchar(20), col5 json);`)
	tk.MustExec(`insert into t values (1, 1, 1, "1", "1");`)
	tk.MustExec(`insert into t values (null, null, null, null, null);`)
	tk.MustQuery(`select cast(col1 as time), cast(col2 as time), cast(col3 as time), cast(col4 as time), cast(col5 as time) from t where col1 = 1;`).Check(testkit.Rows(
		`00:00:01 00:00:01 00:00:01 00:00:01 00:00:01`,
	))
	tk.MustQuery(`select cast(col1 as time), cast(col2 as time), cast(col3 as time), cast(col4 as time), cast(col5 as time) from t where col1 is null;`).Check(testkit.Rows(
		`<nil> <nil> <nil> <nil> <nil>`,
	))

	err := tk.ExecToErr(`select cast(col1 as time(31)) from t where col1 is null;`)
	require.Error(t, err, "[expression:1426]Too big precision 31 specified for column 'CAST'. Maximum is 6.")

	err = tk.ExecToErr(`select cast(col2 as time(31)) from t where col1 is null;`)
	require.Error(t, err, "[expression:1426]Too big precision 31 specified for column 'CAST'. Maximum is 6.")

	err = tk.ExecToErr(`select cast(col3 as time(31)) from t where col1 is null;`)
	require.Error(t, err, "[expression:1426]Too big precision 31 specified for column 'CAST'. Maximum is 6.")

	err = tk.ExecToErr(`select cast(col4 as time(31)) from t where col1 is null;`)
	require.Error(t, err, "[expression:1426]Too big precision 31 specified for column 'CAST'. Maximum is 6.")

	err = tk.ExecToErr(`select cast(col5 as time(31)) from t where col1 is null;`)
	require.Error(t, err, "[expression:1426]Too big precision 31 specified for column 'CAST'. Maximum is 6.")
}

func TestValuesFloat32(t *testing.T) {
	store, clean := testkit.CreateMockStore(t)
	defer clean()

	tk := testkit.NewTestKit(t, store)
	tk.MustExec("use test")
	tk.MustExec(`drop table if exists t;`)
	tk.MustExec(`create table t (i int key, j float);`)
	tk.MustExec(`insert into t values (1, 0.01);`)
	tk.MustQuery(`select * from t;`).Check(testkit.Rows(`1 0.01`))
	tk.MustExec(`insert into t values (1, 0.02) on duplicate key update j = values (j);`)
	tk.MustQuery(`select * from t;`).Check(testkit.Rows(`1 0.02`))
}

func TestFuncNameConst(t *testing.T) {
	store, clean := testkit.CreateMockStore(t)
	defer clean()

	tk := testkit.NewTestKit(t, store)

	tk.MustExec("USE test;")
	tk.MustExec("DROP TABLE IF EXISTS t;")
	tk.MustExec("CREATE TABLE t(a CHAR(20), b VARCHAR(20), c BIGINT);")
	tk.MustExec("INSERT INTO t (b, c) values('hello', 1);")

	r := tk.MustQuery("SELECT name_const('test_int', 1), name_const('test_float', 3.1415);")
	r.Check(testkit.Rows("1 3.1415"))
	r = tk.MustQuery("SELECT name_const('test_string', 'hello'), name_const('test_nil', null);")
	r.Check(testkit.Rows("hello <nil>"))
	r = tk.MustQuery("SELECT name_const('test_string', 1) + c FROM t;")
	r.Check(testkit.Rows("2"))
	r = tk.MustQuery("SELECT concat('hello', name_const('test_string', 'world')) FROM t;")
	r.Check(testkit.Rows("helloworld"))
	r = tk.MustQuery("SELECT NAME_CONST('come', -1);")
	r.Check(testkit.Rows("-1"))
	r = tk.MustQuery("SELECT NAME_CONST('come', -1.0);")
	r.Check(testkit.Rows("-1.0"))
	err := tk.ExecToErr(`select name_const(a,b) from t;`)
	require.Error(t, err, "[planner:1210]Incorrect arguments to NAME_CONST")
	err = tk.ExecToErr(`select name_const(a,"hello") from t;`)
	require.Error(t, err, "[planner:1210]Incorrect arguments to NAME_CONST")
	err = tk.ExecToErr(`select name_const("hello", b) from t;`)
	require.Error(t, err, "[planner:1210]Incorrect arguments to NAME_CONST")
	err = tk.ExecToErr(`select name_const("hello", 1+1) from t;`)
	require.Error(t, err, "[planner:1210]Incorrect arguments to NAME_CONST")
	err = tk.ExecToErr(`select name_const(concat('a', 'b'), 555) from t;`)
	require.Error(t, err, "[planner:1210]Incorrect arguments to NAME_CONST")
	err = tk.ExecToErr(`select name_const(555) from t;`)
	require.Error(t, err, "[expression:1582]Incorrect parameter count in the call to native function 'name_const'")

	var rs sqlexec.RecordSet
	rs, err = tk.Exec(`select name_const("hello", 1);`)
	require.NoError(t, err)
	require.Len(t, rs.Fields(), 1)
	require.Equal(t, "hello", rs.Fields()[0].Column.Name.L)
}

func TestValuesEnum(t *testing.T) {
	store, clean := testkit.CreateMockStore(t)
	defer clean()

	tk := testkit.NewTestKit(t, store)
	tk.MustExec("use test")
	tk.MustExec(`drop table if exists t;`)
	tk.MustExec(`create table t (a bigint primary key, b enum('a','b','c'));`)
	tk.MustExec(`insert into t values (1, "a");`)
	tk.MustQuery(`select * from t;`).Check(testkit.Rows(`1 a`))
	tk.MustExec(`insert into t values (1, "b") on duplicate key update b = values(b);`)
	tk.MustQuery(`select * from t;`).Check(testkit.Rows(`1 b`))
}

func TestIssue9325(t *testing.T) {
	store, clean := testkit.CreateMockStore(t)
	defer clean()

	tk := testkit.NewTestKit(t, store)
	tk.MustExec("use test")
	tk.MustExec("drop table if exists t")
	tk.MustExec("create table t(a timestamp) partition by range(unix_timestamp(a)) (partition p0 values less than(unix_timestamp('2019-02-16 14:20:00')), partition p1 values less than (maxvalue))")
	tk.MustExec("insert into t values('2019-02-16 14:19:59'), ('2019-02-16 14:20:01')")
	result := tk.MustQuery("select * from t where a between timestamp'2019-02-16 14:19:00' and timestamp'2019-02-16 14:21:00'")
	require.Len(t, result.Rows(), 2)

	tk.MustExec("drop table if exists t")
	tk.MustExec("create table t(a timestamp)")
	tk.MustExec("insert into t values('2019-02-16 14:19:59'), ('2019-02-16 14:20:01')")
	result = tk.MustQuery("select * from t where a < timestamp'2019-02-16 14:21:00'")
	result.Check(testkit.Rows("2019-02-16 14:19:59", "2019-02-16 14:20:01"))
}

func TestIssue9710(t *testing.T) {
	store, clean := testkit.CreateMockStore(t)
	defer clean()

	tk := testkit.NewTestKit(t, store)
	getSAndMS := func(str string) (int, int) {
		results := strings.Split(str, ":")
		SAndMS := strings.Split(results[len(results)-1], ".")
		var s, ms int
		s, _ = strconv.Atoi(SAndMS[0])
		if len(SAndMS) > 1 {
			ms, _ = strconv.Atoi(SAndMS[1])
		}
		return s, ms
	}

	for {
		rs := tk.MustQuery("select now(), now(6), unix_timestamp(), unix_timestamp(now())")
		s, ms := getSAndMS(rs.Rows()[0][1].(string))
		if ms < 500000 {
			time.Sleep(time.Second / 10)
			continue
		}

		s1, _ := getSAndMS(rs.Rows()[0][0].(string))
		require.Equal(t, s, s1) // now() will truncate the result instead of rounding it

		require.Equal(t, rs.Rows()[0][2], rs.Rows()[0][3]) // unix_timestamp() will truncate the result
		break
	}
}

// TestDecimalConvertToTime for issue #9770
func TestDecimalConvertToTime(t *testing.T) {
	store, clean := testkit.CreateMockStore(t)
	defer clean()

	tk := testkit.NewTestKit(t, store)

	tk.MustExec("use test")
	tk.MustExec("drop table if exists t")
	tk.MustExec("create table t(a datetime(6), b timestamp)")
	tk.MustExec("insert t values (20010101100000.123456, 20110707101112.123456)")
	tk.MustQuery("select * from t").Check(testkit.Rows("2001-01-01 10:00:00.123456 2011-07-07 10:11:12"))
}

func TestIssue9732(t *testing.T) {
	store, clean := testkit.CreateMockStore(t)
	defer clean()

	tk := testkit.NewTestKit(t, store)

	tk.MustQuery(`select monthname(str_to_date(null, '%m')), monthname(str_to_date(null, '%m')),
monthname(str_to_date(1, '%m')), monthname(str_to_date(0, '%m'));`).Check(testkit.Rows("<nil> <nil> <nil> <nil>"))

	nullCases := []struct {
		sql string
		ret string
	}{
		{"select str_to_date(1, '%m')", "0000-01-00"},
		{"select str_to_date(01, '%d')", "0000-00-01"},
		{"select str_to_date(2019, '%Y')", "2019-00-00"},
		{"select str_to_date('5,2019','%m,%Y')", "2019-05-00"},
		{"select str_to_date('01,2019','%d,%Y')", "2019-00-01"},
		{"select str_to_date('01,5','%d,%m')", "0000-05-01"},
	}

	for _, nullCase := range nullCases {
		tk.MustQuery(nullCase.sql).Check(testkit.Rows("<nil>"))
	}

	// remove NO_ZERO_DATE mode
	tk.MustExec("set sql_mode='ONLY_FULL_GROUP_BY,STRICT_TRANS_TABLES,NO_ZERO_IN_DATE,ERROR_FOR_DIVISION_BY_ZERO,NO_AUTO_CREATE_USER,NO_ENGINE_SUBSTITUTION'")

	for _, nullCase := range nullCases {
		tk.MustQuery(nullCase.sql).Check(testkit.Rows(nullCase.ret))
	}
}

func TestDaynameArithmetic(t *testing.T) {
	store, clean := testkit.CreateMockStore(t)
	defer clean()

	tk := testkit.NewTestKit(t, store)

	cases := []struct {
		sql    string
		result string
	}{
		{`select dayname("1962-03-01")+0;`, "3"},
		{`select dayname("1962-03-02")+0;`, "4"},
		{`select dayname("1962-03-03")+0;`, "5"},
		{`select dayname("1962-03-04")+0;`, "6"},
		{`select dayname("1962-03-05")+0;`, "0"},
		{`select dayname("1962-03-06")+0;`, "1"},
		{`select dayname("1962-03-07")+0;`, "2"},
		{`select dayname("1962-03-08")+0;`, "3"},
		{`select dayname("1962-03-01")+1;`, "4"},
		{`select dayname("1962-03-01")+2;`, "5"},
		{`select dayname("1962-03-01")+3;`, "6"},
		{`select dayname("1962-03-01")+4;`, "7"},
		{`select dayname("1962-03-01")+5;`, "8"},
		{`select dayname("1962-03-01")+6;`, "9"},
		{`select dayname("1962-03-01")+7;`, "10"},
		{`select dayname("1962-03-01")+2333;`, "2336"},
		{`select dayname("1962-03-01")+2.333;`, "5.333"},
		{`select dayname("1962-03-01")>2;`, "1"},
		{`select dayname("1962-03-01")<2;`, "0"},
		{`select dayname("1962-03-01")=3;`, "1"},
		{`select dayname("1962-03-01")!=3;`, "0"},
		{`select dayname("1962-03-01")<4;`, "1"},
		{`select dayname("1962-03-01")>4;`, "0"},
		{`select !dayname("1962-03-01");`, "0"},
		{`select dayname("1962-03-01")&1;`, "1"},
		{`select dayname("1962-03-01")&3;`, "3"},
		{`select dayname("1962-03-01")&7;`, "3"},
		{`select dayname("1962-03-01")|1;`, "3"},
		{`select dayname("1962-03-01")|3;`, "3"},
		{`select dayname("1962-03-01")|7;`, "7"},
		{`select dayname("1962-03-01")^1;`, "2"},
		{`select dayname("1962-03-01")^3;`, "0"},
		{`select dayname("1962-03-01")^7;`, "4"},
	}

	for _, c := range cases {
		tk.MustQuery(c.sql).Check(testkit.Rows(c.result))
	}
}

func TestIssue10156(t *testing.T) {
	store, clean := testkit.CreateMockStore(t)
	defer clean()

	tk := testkit.NewTestKit(t, store)

	tk.MustExec("use test")
	tk.MustExec("CREATE TABLE `t1` (`period_name` varchar(24) DEFAULT NULL ,`period_id` bigint(20) DEFAULT NULL ,`starttime` bigint(20) DEFAULT NULL)")
	tk.MustExec("CREATE TABLE `t2` (`bussid` bigint(20) DEFAULT NULL,`ct` bigint(20) DEFAULT NULL)")
	q := `
select
    a.period_name,
    b.date8
from
    (select * from t1) a
left join
    (select bussid,date(from_unixtime(ct)) date8 from t2) b
on
    a.period_id = b.bussid
where
    datediff(b.date8, date(from_unixtime(a.starttime))) >= 0`
	tk.MustQuery(q)
}

func TestIssue9727(t *testing.T) {
	store, clean := testkit.CreateMockStore(t)
	defer clean()

	tk := testkit.NewTestKit(t, store)

	cases := []struct {
		sql    string
		result string
	}{
		{`SELECT "1900-01-01 00:00:00" + INTERVAL "100000000:214748364700" MINUTE_SECOND;`, "8895-03-27 22:11:40"},
		{`SELECT "1900-01-01 00:00:00" + INTERVAL 1 << 37 SECOND;`, "6255-04-08 15:04:32"},
		{`SELECT "1900-01-01 00:00:00" + INTERVAL 1 << 31 MINUTE;`, "5983-01-24 02:08:00"},
		{`SELECT "1900-01-01 00:00:00" + INTERVAL 1 << 38 SECOND;`, "<nil>"},
		{`SELECT "1900-01-01 00:00:00" + INTERVAL 1 << 33 MINUTE;`, "<nil>"},
		{`SELECT "1900-01-01 00:00:00" + INTERVAL 1 << 30 HOUR;`, "<nil>"},
		{`SELECT "1900-01-01 00:00:00" + INTERVAL "1000000000:214748364700" MINUTE_SECOND;`, "<nil>"},
		{`SELECT 19000101000000 + INTERVAL "100000000:214748364700" MINUTE_SECOND;`, "8895-03-27 22:11:40"},
		{`SELECT 19000101000000 + INTERVAL 1 << 37 SECOND;`, "6255-04-08 15:04:32"},
		{`SELECT 19000101000000 + INTERVAL 1 << 31 MINUTE;`, "5983-01-24 02:08:00"},

		{`SELECT "8895-03-27 22:11:40" - INTERVAL "100000000:214748364700" MINUTE_SECOND;`, "1900-01-01 00:00:00"},
		{`SELECT "6255-04-08 15:04:32" - INTERVAL 1 << 37 SECOND;`, "1900-01-01 00:00:00"},
		{`SELECT "5983-01-24 02:08:00" - INTERVAL 1 << 31 MINUTE;`, "1900-01-01 00:00:00"},
		{`SELECT "9999-01-01 00:00:00" - INTERVAL 1 << 39 SECOND;`, "<nil>"},
		{`SELECT "9999-01-01 00:00:00" - INTERVAL 1 << 33 MINUTE;`, "<nil>"},
		{`SELECT "9999-01-01 00:00:00" - INTERVAL 1 << 30 HOUR;`, "<nil>"},
		{`SELECT "9999-01-01 00:00:00" - INTERVAL "10000000000:214748364700" MINUTE_SECOND;`, "<nil>"},
		{`SELECT 88950327221140 - INTERVAL "100000000:214748364700" MINUTE_SECOND ;`, "1900-01-01 00:00:00"},
		{`SELECT 62550408150432 - INTERVAL 1 << 37 SECOND;`, "1900-01-01 00:00:00"},
		{`SELECT 59830124020800 - INTERVAL 1 << 31 MINUTE;`, "1900-01-01 00:00:00"},

		{`SELECT 10000101000000 + INTERVAL "111111111111111111" MICROSECOND;`, `4520-12-21 05:31:51.111111`},
		{`SELECT 10000101000000 + INTERVAL "111111111111.111111" SECOND;`, `4520-12-21 05:31:51.111111`},
		{`SELECT 10000101000000 + INTERVAL "111111111111.111111111" SECOND;`, `4520-12-21 05:31:51.111111`},
		{`SELECT 10000101000000 + INTERVAL "111111111111.111" SECOND;`, `4520-12-21 05:31:51.111000`},
		{`SELECT 10000101000000 + INTERVAL "111111111111." SECOND;`, `4520-12-21 05:31:51`},
		{`SELECT 10000101000000 + INTERVAL "111111111111111111.5" MICROSECOND;`, `4520-12-21 05:31:51.111112`},
		{`SELECT 10000101000000 + INTERVAL "111111111111111112.5" MICROSECOND;`, `4520-12-21 05:31:51.111113`},
		{`SELECT 10000101000000 + INTERVAL "111111111111111111.500000" MICROSECOND;`, `4520-12-21 05:31:51.111112`},
		{`SELECT 10000101000000 + INTERVAL "111111111111111111.50000000" MICROSECOND;`, `4520-12-21 05:31:51.111112`},
		{`SELECT 10000101000000 + INTERVAL "111111111111111111.6" MICROSECOND;`, `4520-12-21 05:31:51.111112`},
		{`SELECT 10000101000000 + INTERVAL "111111111111111111.499999" MICROSECOND;`, `4520-12-21 05:31:51.111111`},
		{`SELECT 10000101000000 + INTERVAL "111111111111111111.499999999999" MICROSECOND;`, `4520-12-21 05:31:51.111111`},
	}

	for _, c := range cases {
		tk.MustQuery(c.sql).Check(testkit.Rows(c.result))
	}
}

func TestTimestampDatumEncode(t *testing.T) {
	store, clean := testkit.CreateMockStore(t)
	defer clean()

	tk := testkit.NewTestKit(t, store)
	tk.MustExec("use test")
	tk.MustExec(`drop table if exists t;`)
	tk.MustExec(`create table t (a bigint primary key, b timestamp)`)
	tk.MustExec(`insert into t values (1, "2019-04-29 11:56:12")`)
	tk.MustQuery(`explain format = 'brief' select * from t where b = (select max(b) from t)`).Check(testkit.Rows(
		"TableReader 10.00 root  data:Selection",
		"└─Selection 10.00 cop[tikv]  eq(test.t.b, 2019-04-29 11:56:12)",
		"  └─TableFullScan 10000.00 cop[tikv] table:t keep order:false, stats:pseudo",
	))
	tk.MustQuery(`select * from t where b = (select max(b) from t)`).Check(testkit.Rows(`1 2019-04-29 11:56:12`))
}

func TestDateTimeAddReal(t *testing.T) {
	store, clean := testkit.CreateMockStore(t)
	defer clean()

	tk := testkit.NewTestKit(t, store)

	cases := []struct {
		sql    string
		result string
	}{
		{`SELECT "1900-01-01 00:00:00" + INTERVAL 1.123456789e3 SECOND;`, "1900-01-01 00:18:43.456789"},
		{`SELECT 19000101000000 + INTERVAL 1.123456789e3 SECOND;`, "1900-01-01 00:18:43.456789"},
		{`select date("1900-01-01") + interval 1.123456789e3 second;`, "1900-01-01 00:18:43.456789"},
		{`SELECT "1900-01-01 00:18:43.456789" - INTERVAL 1.123456789e3 SECOND;`, "1900-01-01 00:00:00"},
		{`SELECT 19000101001843.456789 - INTERVAL 1.123456789e3 SECOND;`, "1900-01-01 00:00:00"},
		{`select date("1900-01-01") - interval 1.123456789e3 second;`, "1899-12-31 23:41:16.543211"},
		{`select 19000101000000 - interval 1.123456789e3 second;`, "1899-12-31 23:41:16.543211"},
	}

	for _, c := range cases {
		tk.MustQuery(c.sql).Check(testkit.Rows(c.result))
	}
}

func TestIssue10181(t *testing.T) {
	store, clean := testkit.CreateMockStore(t)
	defer clean()

	tk := testkit.NewTestKit(t, store)
	tk.MustExec("use test")
	tk.MustExec(`drop table if exists t;`)
	tk.MustExec(`create table t(a bigint unsigned primary key);`)
	tk.MustExec(`insert into t values(9223372036854775807), (18446744073709551615)`)
	tk.MustQuery(`select * from t where a > 9223372036854775807-0.5 order by a`).Check(testkit.Rows(`9223372036854775807`, `18446744073709551615`))
}

func TestExprPushdown(t *testing.T) {
	store, clean := testkit.CreateMockStore(t)
	defer clean()

	tk := testkit.NewTestKit(t, store)
	tk.MustExec("use test")
	tk.MustExec("drop table if exists t")
	tk.MustExec("create table t(id int, col1 varchar(10), col2 varchar(10), col3 int, col4 int, col5 int, index key1" +
		" (col1, col2, col3, col4), index key2 (col4, col3, col2, col1))")
	tk.MustExec("insert into t values(1,'211111','311',4,5,6),(2,'311111','411',5,6,7),(3,'411111','511',6,7,8)," +
		"(4,'511111','611',7,8,9),(5,'611111','711',8,9,10)")

	// case 1, index scan without double read, some filters can not be pushed to cop task
	rows := tk.MustQuery("explain format = 'brief' select col2, col1 from t use index(key1) where col2 like '5%' and substr(col1, 1, 1) = '4'").Rows()
	require.Equal(t, "root", fmt.Sprintf("%v", rows[1][2]))
	require.Equal(t, "eq(substr(test.t.col1, 1, 1), \"4\")", fmt.Sprintf("%v", rows[1][4]))
	require.Equal(t, "cop[tikv]", fmt.Sprintf("%v", rows[3][2]))
	require.Equal(t, "like(test.t.col2, \"5%\", 92)", fmt.Sprintf("%v", rows[3][4]))
	tk.MustQuery("select col2, col1 from t use index(key1) where col2 like '5%' and substr(col1, 1, 1) = '4'").Check(testkit.Rows("511 411111"))
	tk.MustQuery("select count(col2) from t use index(key1) where col2 like '5%' and substr(col1, 1, 1) = '4'").Check(testkit.Rows("1"))

	// case 2, index scan without double read, none of the filters can be pushed to cop task
	rows = tk.MustQuery("explain format = 'brief' select col1, col2 from t use index(key2) where substr(col2, 1, 1) = '5' and substr(col1, 1, 1) = '4'").Rows()
	require.Equal(t, "root", fmt.Sprintf("%v", rows[0][2]))
	require.Equal(t, "eq(substr(test.t.col1, 1, 1), \"4\"), eq(substr(test.t.col2, 1, 1), \"5\")", fmt.Sprintf("%v", rows[0][4]))
	tk.MustQuery("select col1, col2 from t use index(key2) where substr(col2, 1, 1) = '5' and substr(col1, 1, 1) = '4'").Check(testkit.Rows("411111 511"))
	tk.MustQuery("select count(col1) from t use index(key2) where substr(col2, 1, 1) = '5' and substr(col1, 1, 1) = '4'").Check(testkit.Rows("1"))

	// case 3, index scan with double read, some filters can not be pushed to cop task
	rows = tk.MustQuery("explain format = 'brief' select id from t use index(key1) where col2 like '5%' and substr(col1, 1, 1) = '4'").Rows()
	require.Equal(t, "root", fmt.Sprintf("%v", rows[1][2]))
	require.Equal(t, "eq(substr(test.t.col1, 1, 1), \"4\")", fmt.Sprintf("%v", rows[1][4]))
	require.Equal(t, "cop[tikv]", fmt.Sprintf("%v", rows[3][2]))
	require.Equal(t, "like(test.t.col2, \"5%\", 92)", fmt.Sprintf("%v", rows[3][4]))
	tk.MustQuery("select id from t use index(key1) where col2 like '5%' and substr(col1, 1, 1) = '4'").Check(testkit.Rows("3"))
	tk.MustQuery("select count(id) from t use index(key1) where col2 like '5%' and substr(col1, 1, 1) = '4'").Check(testkit.Rows("1"))

	// case 4, index scan with double read, none of the filters can be pushed to cop task
	rows = tk.MustQuery("explain format = 'brief' select id from t use index(key2) where substr(col2, 1, 1) = '5' and substr(col1, 1, 1) = '4'").Rows()
	require.Equal(t, "root", fmt.Sprintf("%v", rows[1][2]))
	require.Equal(t, "eq(substr(test.t.col1, 1, 1), \"4\"), eq(substr(test.t.col2, 1, 1), \"5\")", fmt.Sprintf("%v", rows[1][4]))
	tk.MustQuery("select id from t use index(key2) where substr(col2, 1, 1) = '5' and substr(col1, 1, 1) = '4'").Check(testkit.Rows("3"))
	tk.MustQuery("select count(id) from t use index(key2) where substr(col2, 1, 1) = '5' and substr(col1, 1, 1) = '4'").Check(testkit.Rows("1"))
}
func TestIssue16973(t *testing.T) {
	store, clean := testkit.CreateMockStore(t)
	defer clean()

	tk := testkit.NewTestKit(t, store)
	tk.MustExec("use test")
	tk.MustExec("drop table if exists t1")
	tk.Session().GetSessionVars().EnableClusteredIndex = variable.ClusteredIndexDefModeIntOnly
	tk.MustExec("create table t1(id varchar(36) not null primary key, org_id varchar(36) not null, " +
		"status tinyint default 1 not null, ns varchar(36) default '' not null);")
	tk.MustExec("create table t2(id varchar(36) not null primary key, order_id varchar(36) not null, " +
		"begin_time timestamp(3) default CURRENT_TIMESTAMP(3) not null);")
	tk.MustExec("create index idx_oid on t2(order_id);")
	tk.MustExec("insert into t1 value (1,1,1,'a');")
	tk.MustExec("insert into t1 value (2,1,2,'a');")
	tk.MustExec("insert into t1 value (3,1,3,'a');")
	tk.MustExec("insert into t2 value (1,2,date'2020-05-08');")

	rows := tk.MustQuery("explain format = 'brief' SELECT /*+ INL_MERGE_JOIN(t1,t2) */ COUNT(*) FROM  t1 LEFT JOIN t2 ON t1.id = t2.order_id WHERE t1.ns = 'a' AND t1.org_id IN (1) " +
		"AND t1.status IN (2,6,10) AND timestampdiff(month, t2.begin_time, date'2020-05-06') = 0;").Rows()
	require.Regexp(t, ".*IndexMergeJoin.*", fmt.Sprintf("%v", rows[1][0]))
	require.Equal(t, "table:t1", fmt.Sprintf("%v", rows[4][3]))
	require.Regexp(t, ".*Selection.*", fmt.Sprintf("%v", rows[5][0]))
	require.Equal(t, "table:t2", fmt.Sprintf("%v", rows[9][3]))
	tk.MustQuery("SELECT /*+ INL_MERGE_JOIN(t1,t2) */ COUNT(*) FROM  t1 LEFT JOIN t2 ON t1.id = t2.order_id WHERE t1.ns = 'a' AND t1.org_id IN (1) " +
		"AND t1.status IN (2,6,10) AND timestampdiff(month, t2.begin_time, date'2020-05-06') = 0;").Check(testkit.Rows("1"))
}

func TestExprPushdownBlacklist(t *testing.T) {
	store, clean := testkit.CreateMockStore(t)
	defer clean()

	tk := testkit.NewTestKit(t, store)
	tk.MustQuery(`select * from mysql.expr_pushdown_blacklist`).Check(testkit.Rows(
		"date_add tiflash DST(daylight saving time) does not take effect in TiFlash date_add"))

	tk.MustExec("use test")
	tk.MustExec("drop table if exists t")
	tk.MustExec("create table t(a int , b date)")

	// Create virtual tiflash replica info.
	dom := domain.GetDomain(tk.Session())
	is := dom.InfoSchema()
	db, exists := is.SchemaByName(model.NewCIStr("test"))
	require.True(t, exists)
	for _, tblInfo := range db.Tables {
		if tblInfo.Name.L == "t" {
			tblInfo.TiFlashReplica = &model.TiFlashReplicaInfo{
				Count:     1,
				Available: true,
			}
		}
	}

	tk.MustExec("insert into mysql.expr_pushdown_blacklist " +
		"values('<', 'tikv,tiflash,tidb', 'for test'),('cast', 'tiflash', 'for test'),('date_format', 'tikv', 'for test')")
	tk.MustExec("admin reload expr_pushdown_blacklist")

	tk.MustExec("set @@session.tidb_isolation_read_engines = 'tiflash'")

	// < not pushed, cast only pushed to TiKV, date_format only pushed to TiFlash,
	// > pushed to both TiKV and TiFlash
	rows := tk.MustQuery("explain format = 'brief' select * from test.t where b > date'1988-01-01' and b < date'1994-01-01' " +
		"and cast(a as decimal(10,2)) > 10.10 and date_format(b,'%m') = '11'").Rows()
	require.Equal(t, "gt(cast(test.t.a, decimal(10,2) BINARY), 10.10), lt(test.t.b, 1994-01-01)", fmt.Sprintf("%v", rows[0][4]))
	require.Equal(t, "eq(date_format(test.t.b, \"%m\"), \"11\"), gt(test.t.b, 1988-01-01)", fmt.Sprintf("%v", rows[2][4]))

	tk.MustExec("set @@session.tidb_isolation_read_engines = 'tikv'")
	rows = tk.MustQuery("explain format = 'brief' select * from test.t where b > date'1988-01-01' and b < date'1994-01-01' " +
		"and cast(a as decimal(10,2)) > 10.10 and date_format(b,'%m') = '11'").Rows()
	require.Equal(t, "eq(date_format(test.t.b, \"%m\"), \"11\"), lt(test.t.b, 1994-01-01)", fmt.Sprintf("%v", rows[0][4]))
	require.Equal(t, "gt(cast(test.t.a, decimal(10,2) BINARY), 10.10), gt(test.t.b, 1988-01-01)", fmt.Sprintf("%v", rows[2][4]))

	tk.MustExec("delete from mysql.expr_pushdown_blacklist where name = '<' and store_type = 'tikv,tiflash,tidb' and reason = 'for test'")
	tk.MustExec("delete from mysql.expr_pushdown_blacklist where name = 'date_format' and store_type = 'tikv' and reason = 'for test'")
	tk.MustExec("admin reload expr_pushdown_blacklist")
}

func TestOptRuleBlacklist(t *testing.T) {
	store, clean := testkit.CreateMockStore(t)
	defer clean()

	tk := testkit.NewTestKit(t, store)
	tk.MustQuery(`select * from mysql.opt_rule_blacklist`).Check(testkit.Rows())
}

func TestIssue10804(t *testing.T) {
	store, clean := testkit.CreateMockStore(t)
	defer clean()

	tk := testkit.NewTestKit(t, store)
	tk.MustQuery(`SELECT @@information_schema_stats_expiry`).Check(testkit.Rows(`86400`))
	tk.MustExec("/*!80000 SET SESSION information_schema_stats_expiry=0 */")
	tk.MustQuery(`SELECT @@information_schema_stats_expiry`).Check(testkit.Rows(`0`))
	tk.MustQuery(`SELECT @@GLOBAL.information_schema_stats_expiry`).Check(testkit.Rows(`86400`))
	tk.MustExec("/*!80000 SET GLOBAL information_schema_stats_expiry=0 */")
	tk.MustQuery(`SELECT @@GLOBAL.information_schema_stats_expiry`).Check(testkit.Rows(`0`))
}

func TestInvalidEndingStatement(t *testing.T) {
	store, clean := testkit.CreateMockStore(t)
	defer clean()

	tk := testkit.NewTestKit(t, store)
	tk.MustExec("use test")
	parseErrMsg := "[parser:1064]"
	errMsgLen := len(parseErrMsg)

	assertParseErr := func(sql string) {
		_, err := tk.Exec(sql)
		require.Error(t, err)
		require.Equal(t, err.Error()[:errMsgLen], parseErrMsg)
	}

	assertParseErr("drop table if exists t'xyz")
	assertParseErr("drop table if exists t'")
	assertParseErr("drop table if exists t`")
	assertParseErr(`drop table if exists t'`)
	assertParseErr(`drop table if exists t"`)
}

func TestIssue15613(t *testing.T) {
	store, clean := testkit.CreateMockStore(t)
	defer clean()

	tk := testkit.NewTestKit(t, store)
	tk.MustQuery("select sec_to_time(1e-4)").Check(testkit.Rows("00:00:00.000100"))
	tk.MustQuery("select sec_to_time(1e-5)").Check(testkit.Rows("00:00:00.000010"))
	tk.MustQuery("select sec_to_time(1e-6)").Check(testkit.Rows("00:00:00.000001"))
	tk.MustQuery("select sec_to_time(1e-7)").Check(testkit.Rows("00:00:00.000000"))
}

func TestIssue10675(t *testing.T) {
	store, clean := testkit.CreateMockStore(t)
	defer clean()

	tk := testkit.NewTestKit(t, store)
	tk.MustExec("use test")
	tk.MustExec(`drop table if exists t;`)
	tk.MustExec(`create table t(a int);`)
	tk.MustExec(`insert into t values(1);`)
	tk.MustQuery(`select * from t where a < -184467440737095516167.1;`).Check(testkit.Rows())
	tk.MustQuery(`select * from t where a > -184467440737095516167.1;`).Check(
		testkit.Rows("1"))
	tk.MustQuery(`select * from t where a < 184467440737095516167.1;`).Check(
		testkit.Rows("1"))
	tk.MustQuery(`select * from t where a > 184467440737095516167.1;`).Check(testkit.Rows())

	// issue 11647
	tk.MustExec(`drop table if exists t;`)
	tk.MustExec(`create table t(b bit(1));`)
	tk.MustExec(`insert into t values(b'1');`)
	tk.MustQuery(`select count(*) from t where b = 1;`).Check(testkit.Rows("1"))
	tk.MustQuery(`select count(*) from t where b = '1';`).Check(testkit.Rows("1"))
	tk.MustQuery(`select count(*) from t where b = b'1';`).Check(testkit.Rows("1"))

	tk.MustExec(`drop table if exists t;`)
	tk.MustExec(`create table t(b bit(63));`)
	// Not 64, because the behavior of mysql is amazing. I have no idea to fix it.
	tk.MustExec(`insert into t values(b'111111111111111111111111111111111111111111111111111111111111111');`)
	tk.MustQuery(`select count(*) from t where b = 9223372036854775807;`).Check(testkit.Rows("1"))
	tk.MustQuery(`select count(*) from t where b = '9223372036854775807';`).Check(testkit.Rows("1"))
	tk.MustQuery(`select count(*) from t where b = b'111111111111111111111111111111111111111111111111111111111111111';`).Check(testkit.Rows("1"))
}

func TestDatetimeMicrosecond(t *testing.T) {
	store, clean := testkit.CreateMockStore(t)
	defer clean()

	tk := testkit.NewTestKit(t, store)
	// For int
	tk.MustQuery(`select DATE_ADD('2007-03-28 22:08:28',INTERVAL -2 SECOND_MICROSECOND);`).Check(
		testkit.Rows("2007-03-28 22:08:27.800000"))
	tk.MustQuery(`select DATE_ADD('2007-03-28 22:08:28',INTERVAL -2 MINUTE_MICROSECOND);`).Check(
		testkit.Rows("2007-03-28 22:08:27.800000"))
	tk.MustQuery(`select DATE_ADD('2007-03-28 22:08:28',INTERVAL -2 HOUR_MICROSECOND);`).Check(
		testkit.Rows("2007-03-28 22:08:27.800000"))
	tk.MustQuery(`select DATE_ADD('2007-03-28 22:08:28',INTERVAL -2 DAY_MICROSECOND);`).Check(
		testkit.Rows("2007-03-28 22:08:27.800000"))

	// For Decimal
	tk.MustQuery(`select DATE_ADD('2007-03-28 22:08:28',INTERVAL 2.2 HOUR_MINUTE);`).Check(
		testkit.Rows("2007-03-29 00:10:28"))
	tk.MustQuery(`select DATE_ADD('2007-03-28 22:08:28',INTERVAL 2.2 MINUTE_SECOND);`).Check(
		testkit.Rows("2007-03-28 22:10:30"))
	tk.MustQuery(`select DATE_ADD('2007-03-28 22:08:28',INTERVAL 2.2 YEAR_MONTH);`).Check(
		testkit.Rows("2009-05-28 22:08:28"))
	tk.MustQuery(`select DATE_ADD('2007-03-28 22:08:28',INTERVAL 2.2 DAY_HOUR);`).Check(
		testkit.Rows("2007-03-31 00:08:28"))
	tk.MustQuery(`select DATE_ADD('2007-03-28 22:08:28',INTERVAL 2.2 DAY_MINUTE);`).Check(
		testkit.Rows("2007-03-29 00:10:28"))
	tk.MustQuery(`select DATE_ADD('2007-03-28 22:08:28',INTERVAL 2.2 DAY_SECOND);`).Check(
		testkit.Rows("2007-03-28 22:10:30"))
	tk.MustQuery(`select DATE_ADD('2007-03-28 22:08:28',INTERVAL 2.2 HOUR_SECOND);`).Check(
		testkit.Rows("2007-03-28 22:10:30"))
	tk.MustQuery(`select DATE_ADD('2007-03-28 22:08:28',INTERVAL 2.2 SECOND);`).Check(
		testkit.Rows("2007-03-28 22:08:30.200000"))
	tk.MustQuery(`select DATE_ADD('2007-03-28 22:08:28',INTERVAL 2.2 YEAR);`).Check(
		testkit.Rows("2009-03-28 22:08:28"))
	tk.MustQuery(`select DATE_ADD('2007-03-28 22:08:28',INTERVAL 2.2 QUARTER);`).Check(
		testkit.Rows("2007-09-28 22:08:28"))
	tk.MustQuery(`select DATE_ADD('2007-03-28 22:08:28',INTERVAL 2.2 MONTH);`).Check(
		testkit.Rows("2007-05-28 22:08:28"))
	tk.MustQuery(`select DATE_ADD('2007-03-28 22:08:28',INTERVAL 2.2 WEEK);`).Check(
		testkit.Rows("2007-04-11 22:08:28"))
	tk.MustQuery(`select DATE_ADD('2007-03-28 22:08:28',INTERVAL 2.2 DAY);`).Check(
		testkit.Rows("2007-03-30 22:08:28"))
	tk.MustQuery(`select DATE_ADD('2007-03-28 22:08:28',INTERVAL 2.2 HOUR);`).Check(
		testkit.Rows("2007-03-29 00:08:28"))
	tk.MustQuery(`select DATE_ADD('2007-03-28 22:08:28',INTERVAL 2.2 MINUTE);`).Check(
		testkit.Rows("2007-03-28 22:10:28"))
	tk.MustQuery(`select DATE_ADD('2007-03-28 22:08:28',INTERVAL 2.2 MICROSECOND);`).Check(
		testkit.Rows("2007-03-28 22:08:28.000002"))
	tk.MustQuery(`select DATE_ADD('2007-03-28 22:08:28',INTERVAL -2.2 HOUR_MINUTE);`).Check(
		testkit.Rows("2007-03-28 20:06:28"))
	tk.MustQuery(`select DATE_ADD('2007-03-28 22:08:28',INTERVAL -2.2 MINUTE_SECOND);`).Check(
		testkit.Rows("2007-03-28 22:06:26"))
	tk.MustQuery(`select DATE_ADD('2007-03-28 22:08:28',INTERVAL -2.2 YEAR_MONTH);`).Check(
		testkit.Rows("2005-01-28 22:08:28"))
	tk.MustQuery(`select DATE_ADD('2007-03-28 22:08:28',INTERVAL -2.2 DAY_HOUR);`).Check(
		testkit.Rows("2007-03-26 20:08:28"))
	tk.MustQuery(`select DATE_ADD('2007-03-28 22:08:28',INTERVAL -2.2 DAY_MINUTE);`).Check(
		testkit.Rows("2007-03-28 20:06:28"))
	tk.MustQuery(`select DATE_ADD('2007-03-28 22:08:28',INTERVAL -2.2 DAY_SECOND);`).Check(
		testkit.Rows("2007-03-28 22:06:26"))
	tk.MustQuery(`select DATE_ADD('2007-03-28 22:08:28',INTERVAL -2.2 HOUR_SECOND);`).Check(
		testkit.Rows("2007-03-28 22:06:26"))
	//	tk.MustQuery(`select DATE_ADD('2007-03-28 22:08:28',INTERVAL -2.2 SECOND);`).Check(
	//		testkit.Rows("2007-03-28 22:08:25.800000"))
	tk.MustQuery(`select DATE_ADD('2007-03-28 22:08:28',INTERVAL -2.2 YEAR);`).Check(
		testkit.Rows("2005-03-28 22:08:28"))
	tk.MustQuery(`select DATE_ADD('2007-03-28 22:08:28',INTERVAL -2.2 QUARTER);`).Check(
		testkit.Rows("2006-09-28 22:08:28"))
	tk.MustQuery(`select DATE_ADD('2007-03-28 22:08:28',INTERVAL -2.2 MONTH);`).Check(
		testkit.Rows("2007-01-28 22:08:28"))
	tk.MustQuery(`select DATE_ADD('2007-03-28 22:08:28',INTERVAL -2.2 WEEK);`).Check(
		testkit.Rows("2007-03-14 22:08:28"))
	tk.MustQuery(`select DATE_ADD('2007-03-28 22:08:28',INTERVAL -2.2 DAY);`).Check(
		testkit.Rows("2007-03-26 22:08:28"))
	tk.MustQuery(`select DATE_ADD('2007-03-28 22:08:28',INTERVAL -2.2 HOUR);`).Check(
		testkit.Rows("2007-03-28 20:08:28"))
	tk.MustQuery(`select DATE_ADD('2007-03-28 22:08:28',INTERVAL -2.2 MINUTE);`).Check(
		testkit.Rows("2007-03-28 22:06:28"))
	tk.MustQuery(`select DATE_ADD('2007-03-28 22:08:28',INTERVAL -2.2 MICROSECOND);`).Check(
		testkit.Rows("2007-03-28 22:08:27.999998"))
	tk.MustQuery(`select DATE_ADD('2007-03-28 22:08:28',INTERVAL "-2.2" HOUR_MINUTE);`).Check(
		testkit.Rows("2007-03-28 20:06:28"))
	tk.MustQuery(`select DATE_ADD('2007-03-28 22:08:28',INTERVAL "-2.2" MINUTE_SECOND);`).Check(
		testkit.Rows("2007-03-28 22:06:26"))
	tk.MustQuery(`select DATE_ADD('2007-03-28 22:08:28',INTERVAL "-2.2" YEAR_MONTH);`).Check(
		testkit.Rows("2005-01-28 22:08:28"))
	tk.MustQuery(`select DATE_ADD('2007-03-28 22:08:28',INTERVAL "-2.2" DAY_HOUR);`).Check(
		testkit.Rows("2007-03-26 20:08:28"))
	tk.MustQuery(`select DATE_ADD('2007-03-28 22:08:28',INTERVAL "-2.2" DAY_MINUTE);`).Check(
		testkit.Rows("2007-03-28 20:06:28"))
	tk.MustQuery(`select DATE_ADD('2007-03-28 22:08:28',INTERVAL "-2.2" DAY_SECOND);`).Check(
		testkit.Rows("2007-03-28 22:06:26"))
	tk.MustQuery(`select DATE_ADD('2007-03-28 22:08:28',INTERVAL "-2.2" HOUR_SECOND);`).Check(
		testkit.Rows("2007-03-28 22:06:26"))
	tk.MustQuery(`select DATE_ADD('2007-03-28 22:08:28',INTERVAL "-2.2" SECOND);`).Check(
		testkit.Rows("2007-03-28 22:08:25.800000"))
	tk.MustQuery(`select DATE_ADD('2007-03-28 22:08:28',INTERVAL "-2.2" YEAR);`).Check(
		testkit.Rows("2005-03-28 22:08:28"))
	tk.MustQuery(`select DATE_ADD('2007-03-28 22:08:28',INTERVAL "-2.2" QUARTER);`).Check(
		testkit.Rows("2006-09-28 22:08:28"))
	tk.MustQuery(`select DATE_ADD('2007-03-28 22:08:28',INTERVAL "-2.2" MONTH);`).Check(
		testkit.Rows("2007-01-28 22:08:28"))
	tk.MustQuery(`select DATE_ADD('2007-03-28 22:08:28',INTERVAL "-2.2" WEEK);`).Check(
		testkit.Rows("2007-03-14 22:08:28"))
	tk.MustQuery(`select DATE_ADD('2007-03-28 22:08:28',INTERVAL "-2.2" DAY);`).Check(
		testkit.Rows("2007-03-26 22:08:28"))
	tk.MustQuery(`select DATE_ADD('2007-03-28 22:08:28',INTERVAL "-2.2" HOUR);`).Check(
		testkit.Rows("2007-03-28 20:08:28"))
	tk.MustQuery(`select DATE_ADD('2007-03-28 22:08:28',INTERVAL "-2.2" MINUTE);`).Check(
		testkit.Rows("2007-03-28 22:06:28"))
	tk.MustQuery(`select DATE_ADD('2007-03-28 22:08:28',INTERVAL "-2.2" MICROSECOND);`).Check(
		testkit.Rows("2007-03-28 22:08:27.999998"))
	tk.MustQuery(`select DATE_ADD('2007-03-28 22:08:28',INTERVAL "-2.-2" HOUR_MINUTE);`).Check(
		testkit.Rows("2007-03-28 20:06:28"))
	tk.MustQuery(`select DATE_ADD('2007-03-28 22:08:28',INTERVAL "-2.-2" MINUTE_SECOND);`).Check(
		testkit.Rows("2007-03-28 22:06:26"))
	tk.MustQuery(`select DATE_ADD('2007-03-28 22:08:28',INTERVAL "-2.-2" YEAR_MONTH);`).Check(
		testkit.Rows("2005-01-28 22:08:28"))
	tk.MustQuery(`select DATE_ADD('2007-03-28 22:08:28',INTERVAL "-2.-2" DAY_HOUR);`).Check(
		testkit.Rows("2007-03-26 20:08:28"))
	tk.MustQuery(`select DATE_ADD('2007-03-28 22:08:28',INTERVAL "-2.-2" DAY_MINUTE);`).Check(
		testkit.Rows("2007-03-28 20:06:28"))
	tk.MustQuery(`select DATE_ADD('2007-03-28 22:08:28',INTERVAL "-2.-2" DAY_SECOND);`).Check(
		testkit.Rows("2007-03-28 22:06:26"))
	tk.MustQuery(`select DATE_ADD('2007-03-28 22:08:28',INTERVAL "-2.-2" HOUR_SECOND);`).Check(
		testkit.Rows("2007-03-28 22:06:26"))
	tk.MustQuery(`select DATE_ADD('2007-03-28 22:08:28',INTERVAL "-2.-2" SECOND);`).Check(
		testkit.Rows("2007-03-28 22:08:26"))
	tk.MustQuery(`select DATE_ADD('2007-03-28 22:08:28',INTERVAL "-2.+2" SECOND);`).Check(
		testkit.Rows("2007-03-28 22:08:26"))
	tk.MustQuery(`select DATE_ADD('2007-03-28 22:08:28',INTERVAL "-2.*2" SECOND);`).Check(
		testkit.Rows("2007-03-28 22:08:26"))
	tk.MustQuery(`select DATE_ADD('2007-03-28 22:08:28',INTERVAL "-2./2" SECOND);`).Check(
		testkit.Rows("2007-03-28 22:08:26"))
	tk.MustQuery(`select DATE_ADD('2007-03-28 22:08:28',INTERVAL "-2.a2" SECOND);`).Check(
		testkit.Rows("2007-03-28 22:08:26"))
	tk.MustQuery(`select DATE_ADD('2007-03-28 22:08:28',INTERVAL "-2.-2" YEAR);`).Check(
		testkit.Rows("2005-03-28 22:08:28"))
	tk.MustQuery(`select DATE_ADD('2007-03-28 22:08:28',INTERVAL "-2.-2" QUARTER);`).Check(
		testkit.Rows("2006-09-28 22:08:28"))
	tk.MustQuery(`select DATE_ADD('2007-03-28 22:08:28',INTERVAL "-2.-2" MONTH);`).Check(
		testkit.Rows("2007-01-28 22:08:28"))
	tk.MustQuery(`select DATE_ADD('2007-03-28 22:08:28',INTERVAL "-2.-2" WEEK);`).Check(
		testkit.Rows("2007-03-14 22:08:28"))
	tk.MustQuery(`select DATE_ADD('2007-03-28 22:08:28',INTERVAL "-2.-2" DAY);`).Check(
		testkit.Rows("2007-03-26 22:08:28"))
	tk.MustQuery(`select DATE_ADD('2007-03-28 22:08:28',INTERVAL "-2.-2" HOUR);`).Check(
		testkit.Rows("2007-03-28 20:08:28"))
	tk.MustQuery(`select DATE_ADD('2007-03-28 22:08:28',INTERVAL "-2.-2" MINUTE);`).Check(
		testkit.Rows("2007-03-28 22:06:28"))
	tk.MustQuery(`select DATE_ADD('2007-03-28 22:08:28',INTERVAL "-2.-2" MICROSECOND);`).Check(
		testkit.Rows("2007-03-28 22:08:27.999998"))
}

func TestFuncCaseWithLeftJoin(t *testing.T) {
	store, clean := testkit.CreateMockStore(t)
	defer clean()

	tk := testkit.NewTestKit(t, store)
	tk.MustExec("use test")

	tk.MustExec("create table kankan1(id int, name text)")
	tk.MustExec("insert into kankan1 values(1, 'a')")
	tk.MustExec("insert into kankan1 values(2, 'a')")

	tk.MustExec("create table kankan2(id int, h1 text)")
	tk.MustExec("insert into kankan2 values(2, 'z')")

	tk.MustQuery("select t1.id from kankan1 t1 left join kankan2 t2 on t1.id = t2.id where (case  when t1.name='b' then 'case2' when t1.name='a' then 'case1' else NULL end) = 'case1' order by t1.id").Check(testkit.Rows("1", "2"))
}

func TestIssue11594(t *testing.T) {
	store, clean := testkit.CreateMockStore(t)
	defer clean()

	tk := testkit.NewTestKit(t, store)
	tk.MustExec("use test")
	tk.MustExec(`drop table if exists t1;`)
	tk.MustExec("CREATE TABLE t1 (v bigint(20) UNSIGNED NOT NULL);")
	tk.MustExec("INSERT INTO t1 VALUES (1), (2);")
	tk.MustQuery("SELECT SUM(IF(v > 1, v, -v)) FROM t1;").Check(testkit.Rows("1"))
	tk.MustQuery("SELECT sum(IFNULL(cast(null+rand() as unsigned), -v)) FROM t1;").Check(testkit.Rows("-3"))
	tk.MustQuery("SELECT sum(COALESCE(cast(null+rand() as unsigned), -v)) FROM t1;").Check(testkit.Rows("-3"))
	tk.MustQuery("SELECT sum(COALESCE(cast(null+rand() as unsigned), v)) FROM t1;").Check(testkit.Rows("3"))
}

func TestDefEnableVectorizedEvaluation(t *testing.T) {
	store, clean := testkit.CreateMockStore(t)
	defer clean()

	tk := testkit.NewTestKit(t, store)
	tk.MustExec("use mysql")
	tk.MustQuery(`select @@tidb_enable_vectorized_expression`).Check(testkit.Rows("1"))
}

func TestIssue11309And11319(t *testing.T) {
	store, clean := testkit.CreateMockStore(t)
	defer clean()

	tk := testkit.NewTestKit(t, store)
	tk.MustExec("use test")
	tk.MustExec(`drop table if exists t;`)
	tk.MustExec(`CREATE TABLE t (a decimal(6,3),b double(6,3),c float(6,3));`)
	tk.MustExec(`INSERT INTO t VALUES (1.100,1.100,1.100);`)
	tk.MustQuery(`SELECT DATE_ADD('2003-11-18 07:25:13',INTERVAL a MINUTE_SECOND) FROM t`).Check(testkit.Rows(`2003-11-18 07:27:53`))
	tk.MustQuery(`SELECT DATE_ADD('2003-11-18 07:25:13',INTERVAL b MINUTE_SECOND) FROM t`).Check(testkit.Rows(`2003-11-18 07:27:53`))
	tk.MustQuery(`SELECT DATE_ADD('2003-11-18 07:25:13',INTERVAL c MINUTE_SECOND) FROM t`).Check(testkit.Rows(`2003-11-18 07:27:53`))
	tk.MustExec(`drop table if exists t;`)
	tk.MustExec(`CREATE TABLE t (a decimal(11,7),b double(11,7),c float(11,7));`)
	tk.MustExec(`INSERT INTO t VALUES (123.9999999,123.9999999,123.9999999),(-123.9999999,-123.9999999,-123.9999999);`)
	tk.MustQuery(`SELECT DATE_ADD('2003-11-18 07:25:13',INTERVAL a MINUTE_SECOND) FROM t`).Check(testkit.Rows(`2004-03-13 03:14:52`, `2003-07-25 11:35:34`))
	tk.MustQuery(`SELECT DATE_ADD('2003-11-18 07:25:13',INTERVAL b MINUTE_SECOND) FROM t`).Check(testkit.Rows(`2004-03-13 03:14:52`, `2003-07-25 11:35:34`))
	tk.MustQuery(`SELECT DATE_ADD('2003-11-18 07:25:13',INTERVAL c MINUTE_SECOND) FROM t`).Check(testkit.Rows(`2003-11-18 09:29:13`, `2003-11-18 05:21:13`))
	tk.MustExec(`drop table if exists t;`)

	// for https://github.com/pingcap/tidb/issues/11319
	tk.MustQuery(`SELECT DATE_ADD('2007-03-28 22:08:28',INTERVAL -2.2 MINUTE_MICROSECOND)`).Check(testkit.Rows("2007-03-28 22:08:25.800000"))
	tk.MustQuery(`SELECT DATE_ADD('2007-03-28 22:08:28',INTERVAL -2.2 SECOND_MICROSECOND)`).Check(testkit.Rows("2007-03-28 22:08:25.800000"))
	tk.MustQuery(`SELECT DATE_ADD('2007-03-28 22:08:28',INTERVAL -2.2 HOUR_MICROSECOND)`).Check(testkit.Rows("2007-03-28 22:08:25.800000"))
	tk.MustQuery(`SELECT DATE_ADD('2007-03-28 22:08:28',INTERVAL -2.2 DAY_MICROSECOND)`).Check(testkit.Rows("2007-03-28 22:08:25.800000"))
	tk.MustQuery(`SELECT DATE_ADD('2007-03-28 22:08:28',INTERVAL -2.2 SECOND)`).Check(testkit.Rows("2007-03-28 22:08:25.800000"))
	tk.MustQuery(`SELECT DATE_ADD('2007-03-28 22:08:28',INTERVAL -2.2 HOUR_SECOND)`).Check(testkit.Rows("2007-03-28 22:06:26"))
	tk.MustQuery(`SELECT DATE_ADD('2007-03-28 22:08:28',INTERVAL -2.2 DAY_SECOND)`).Check(testkit.Rows("2007-03-28 22:06:26"))
	tk.MustQuery(`SELECT DATE_ADD('2007-03-28 22:08:28',INTERVAL -2.2 MINUTE_SECOND)`).Check(testkit.Rows("2007-03-28 22:06:26"))
	tk.MustQuery(`SELECT DATE_ADD('2007-03-28 22:08:28',INTERVAL -2.2 MINUTE)`).Check(testkit.Rows("2007-03-28 22:06:28"))
	tk.MustQuery(`SELECT DATE_ADD('2007-03-28 22:08:28',INTERVAL -2.2 DAY_MINUTE)`).Check(testkit.Rows("2007-03-28 20:06:28"))
	tk.MustQuery(`SELECT DATE_ADD('2007-03-28 22:08:28',INTERVAL -2.2 HOUR_MINUTE)`).Check(testkit.Rows("2007-03-28 20:06:28"))
	tk.MustQuery(`SELECT DATE_ADD('2007-03-28 22:08:28',INTERVAL -2.2 DAY_HOUR)`).Check(testkit.Rows("2007-03-26 20:08:28"))
	tk.MustQuery(`SELECT DATE_ADD('2007-03-28 22:08:28',INTERVAL -2.2 YEAR_MONTH)`).Check(testkit.Rows("2005-01-28 22:08:28"))

	tk.MustQuery(`SELECT DATE_ADD('2007-03-28 22:08:28',INTERVAL 2.2 MINUTE_MICROSECOND)`).Check(testkit.Rows("2007-03-28 22:08:30.200000"))
	tk.MustQuery(`SELECT DATE_ADD('2007-03-28 22:08:28',INTERVAL 2.2 SECOND_MICROSECOND)`).Check(testkit.Rows("2007-03-28 22:08:30.200000"))
	tk.MustQuery(`SELECT DATE_ADD('2007-03-28 22:08:28',INTERVAL 2.2 HOUR_MICROSECOND)`).Check(testkit.Rows("2007-03-28 22:08:30.200000"))
	tk.MustQuery(`SELECT DATE_ADD('2007-03-28 22:08:28',INTERVAL 2.2 DAY_MICROSECOND)`).Check(testkit.Rows("2007-03-28 22:08:30.200000"))
	tk.MustQuery(`SELECT DATE_ADD('2007-03-28 22:08:28',INTERVAL 2.2 SECOND)`).Check(testkit.Rows("2007-03-28 22:08:30.200000"))
	tk.MustQuery(`SELECT DATE_ADD('2007-03-28 22:08:28',INTERVAL 2.2 HOUR_SECOND)`).Check(testkit.Rows("2007-03-28 22:10:30"))
	tk.MustQuery(`SELECT DATE_ADD('2007-03-28 22:08:28',INTERVAL 2.2 DAY_SECOND)`).Check(testkit.Rows("2007-03-28 22:10:30"))
	tk.MustQuery(`SELECT DATE_ADD('2007-03-28 22:08:28',INTERVAL 2.2 MINUTE_SECOND)`).Check(testkit.Rows("2007-03-28 22:10:30"))
	tk.MustQuery(`SELECT DATE_ADD('2007-03-28 22:08:28',INTERVAL 2.2 MINUTE)`).Check(testkit.Rows("2007-03-28 22:10:28"))
	tk.MustQuery(`SELECT DATE_ADD('2007-03-28 22:08:28',INTERVAL 2.2 DAY_MINUTE)`).Check(testkit.Rows("2007-03-29 00:10:28"))
	tk.MustQuery(`SELECT DATE_ADD('2007-03-28 22:08:28',INTERVAL 2.2 HOUR_MINUTE)`).Check(testkit.Rows("2007-03-29 00:10:28"))
	tk.MustQuery(`SELECT DATE_ADD('2007-03-28 22:08:28',INTERVAL 2.2 DAY_HOUR)`).Check(testkit.Rows("2007-03-31 00:08:28"))
	tk.MustQuery(`SELECT DATE_ADD('2007-03-28 22:08:28',INTERVAL 2.2 YEAR_MONTH)`).Check(testkit.Rows("2009-05-28 22:08:28"))
}

func TestIssue12301(t *testing.T) {
	store, clean := testkit.CreateMockStore(t)
	defer clean()

	tk := testkit.NewTestKit(t, store)
	tk.MustExec("use test")
	tk.MustExec("create table t (d decimal(19, 0), i bigint(11))")
	tk.MustExec("insert into t values (123456789012, 123456789012)")
	tk.MustQuery("select * from t where d = i").Check(testkit.Rows("123456789012 123456789012"))
}

func TestIssue15315(t *testing.T) {
	store, clean := testkit.CreateMockStore(t)
	defer clean()

	tk := testkit.NewTestKit(t, store)
	tk.MustExec("use test")
	tk.MustQuery("select '0-3261554956'+0.0").Check(testkit.Rows("0"))
	tk.MustQuery("select cast('0-1234' as real)").Check(testkit.Rows("0"))
}

func TestNotExistFunc(t *testing.T) {
	store, clean := testkit.CreateMockStore(t)
	defer clean()

	tk := testkit.NewTestKit(t, store)

	// current db is empty
	_, err := tk.Exec("SELECT xxx(1)")
	require.Error(t, err, "[planner:1046]No database selected")

	_, err = tk.Exec("SELECT yyy()")
	require.Error(t, err, "[planner:1046]No database selected")

	// current db is not empty
	tk.MustExec("use test")
	_, err = tk.Exec("SELECT xxx(1)")
	require.Error(t, err, "[expression:1305]FUNCTION test.xxx does not exist")

	_, err = tk.Exec("SELECT yyy()")
	require.Error(t, err, "[expression:1305]FUNCTION test.yyy does not exist")

	tk.MustExec("use test")
	_, err = tk.Exec("SELECT timestampliteral(rand())")
	require.Error(t, err, "[expression:1305]FUNCTION test.timestampliteral does not exist")

}

func TestDecodetoChunkReuse(t *testing.T) {
	store, clean := testkit.CreateMockStore(t)
	defer clean()

	tk := testkit.NewTestKit(t, store)
	tk.MustExec("use test")
	tk.MustExec("create table chk (a int,b varchar(20))")
	for i := 0; i < 200; i++ {
		if i%5 == 0 {
			tk.MustExec("insert chk values (NULL,NULL)")
			continue
		}
		tk.MustExec(fmt.Sprintf("insert chk values (%d,'%s')", i, strconv.Itoa(i)))
	}

	tk.Session().GetSessionVars().SetDistSQLScanConcurrency(1)
	tk.MustExec("set tidb_init_chunk_size = 2")
	tk.MustExec("set tidb_max_chunk_size = 32")
	defer func() {
		tk.MustExec(fmt.Sprintf("set tidb_init_chunk_size = %d", variable.DefInitChunkSize))
		tk.MustExec(fmt.Sprintf("set tidb_max_chunk_size = %d", variable.DefMaxChunkSize))
	}()
	rs, err := tk.Exec("select * from chk")
	require.NoError(t, err)
	req := rs.NewChunk(nil)
	var count int
	for {
		err = rs.Next(context.TODO(), req)
		require.NoError(t, err)
		numRows := req.NumRows()
		if numRows == 0 {
			break
		}
		for i := 0; i < numRows; i++ {
			if count%5 == 0 {
				require.True(t, req.GetRow(i).IsNull(0))
				require.True(t, req.GetRow(i).IsNull(1))
			} else {
				require.False(t, req.GetRow(i).IsNull(0))
				require.False(t, req.GetRow(i).IsNull(1))
				require.Equal(t, int64(count), req.GetRow(i).GetInt64(0))
				require.Equal(t, strconv.Itoa(count), req.GetRow(i).GetString(1))
			}
			count++
		}
	}
	require.Equal(t, count, 200)
	rs.Close()
}

func TestInMeetsPrepareAndExecute(t *testing.T) {
	store, clean := testkit.CreateMockStore(t)
	defer clean()

	tk := testkit.NewTestKit(t, store)
	tk.MustExec("use test")
	tk.MustExec("prepare pr1 from 'select ? in (1,?,?)'")
	tk.MustExec("set @a=1, @b=2, @c=3")
	tk.MustQuery("execute pr1 using @a,@b,@c").Check(testkit.Rows("1"))

	tk.MustExec("prepare pr2 from 'select 3 in (1,?,?)'")
	tk.MustExec("set @a=2, @b=3")
	tk.MustQuery("execute pr2 using @a,@b").Check(testkit.Rows("1"))

	tk.MustExec("prepare pr3 from 'select ? in (1,2,3)'")
	tk.MustExec("set @a=4")
	tk.MustQuery("execute pr3 using @a").Check(testkit.Rows("0"))

	tk.MustExec("prepare pr4 from 'select ? in (?,?,?)'")
	tk.MustExec("set @a=1, @b=2, @c=3, @d=4")
	tk.MustQuery("execute pr4 using @a,@b,@c,@d").Check(testkit.Rows("0"))
}

func TestCastStrToInt(t *testing.T) {
	store, clean := testkit.CreateMockStore(t)
	defer clean()

	tk := testkit.NewTestKit(t, store)
	tk.MustExec("use test")
	cases := []struct {
		sql    string
		result int
	}{
		{"select cast('' as signed)", 0},
		{"select cast('12345abcde' as signed)", 12345},
		{"select cast('123e456' as signed)", 123},
		{"select cast('-12345abcde' as signed)", -12345},
		{"select cast('-123e456' as signed)", -123},
	}
	for _, ca := range cases {
		tk.Session().GetSessionVars().StmtCtx.SetWarnings(nil)
		tk.MustQuery(ca.sql).Check(testkit.Rows(fmt.Sprintf("%v", ca.result)))
		require.True(t, terror.ErrorEqual(tk.Session().GetSessionVars().StmtCtx.GetWarnings()[0].Err, types.ErrTruncatedWrongVal))
	}
}

func TestValuesForBinaryLiteral(t *testing.T) {
	// See issue #15310
	store, clean := testkit.CreateMockStore(t)
	defer clean()

	tk := testkit.NewTestKit(t, store)
	tk.MustExec("use test;")
	tk.MustExec("create table testValuesBinary(id int primary key auto_increment, a bit(1));")
	tk.MustExec("insert into testValuesBinary values(1,1);")
	err := tk.ExecToErr("insert into testValuesBinary values(1,1) on duplicate key update id = values(id),a = values(a);")
	require.NoError(t, err)
	tk.MustQuery("select a=0 from testValuesBinary;").Check(testkit.Rows("0"))
	err = tk.ExecToErr("insert into testValuesBinary values(1,0) on duplicate key update id = values(id),a = values(a);")
	require.NoError(t, err)
	tk.MustQuery("select a=0 from testValuesBinary;").Check(testkit.Rows("1"))
	tk.MustExec("drop table testValuesBinary;")
}

func TestIssue14159(t *testing.T) {
	store, clean := testkit.CreateMockStore(t)
	defer clean()

	tk := testkit.NewTestKit(t, store)
	tk.MustExec("use test")
	tk.MustExec("DROP TABLE IF EXISTS t")
	tk.MustExec("CREATE TABLE t (v VARCHAR(100))")
	tk.MustExec("INSERT INTO t VALUES ('3289742893213123732904809')")
	tk.MustQuery("SELECT * FROM t WHERE v").Check(testkit.Rows("3289742893213123732904809"))
}

func TestIssue14146(t *testing.T) {
	store, clean := testkit.CreateMockStore(t)
	defer clean()

	tk := testkit.NewTestKit(t, store)
	tk.MustExec("use test")
	tk.MustExec("create table tt(a varchar(10))")
	tk.MustExec("insert into tt values(NULL)")
	tk.MustExec("analyze table tt;")
	tk.MustQuery("select * from tt").Check(testkit.Rows("<nil>"))
}

func TestIssue15346(t *testing.T) {
	store, clean := testkit.CreateMockStore(t)
	defer clean()

	tk := testkit.NewTestKit(t, store)
	tk.MustExec("use test")
	tk.MustQuery("select collation(format_bytes(1024)) != 'binary';").Check(testkit.Rows("1"))
	tk.MustQuery("select collation(format_nano_time(234)) != 'binary';").Check(testkit.Rows("1"))
}

func TestOrderByFuncPlanCache(t *testing.T) {
	store, clean := testkit.CreateMockStore(t)
	defer clean()

	tk := testkit.NewTestKit(t, store)
	orgEnable := plannercore.PreparedPlanCacheEnabled()
	defer func() {
		plannercore.SetPreparedPlanCache(orgEnable)
	}()
	plannercore.SetPreparedPlanCache(true)
	var err error
	se, err := session.CreateSession4TestWithOpt(store, &session.Opt{
		PreparedPlanCache: kvcache.NewSimpleLRUCache(100, 0.1, math.MaxUint64),
	})
	require.NoError(t, err)
	tk.SetSession(se)
	tk.MustExec("use test")
	tk.MustExec("drop table if exists t")
	tk.MustExec("create table t(a int)")
	tk.MustExec("prepare stmt from 'SELECT * FROM t order by rand()'")
	tk.MustQuery("execute stmt").Check(testkit.Rows())
	tk.MustExec("prepare stmt from 'SELECT * FROM t order by now()'")
	tk.MustQuery("execute stmt").Check(testkit.Rows())
}

func TestSelectLimitPlanCache(t *testing.T) {
	store, clean := testkit.CreateMockStore(t)
	defer clean()

	tk := testkit.NewTestKit(t, store)
	orgEnable := plannercore.PreparedPlanCacheEnabled()
	defer func() {
		plannercore.SetPreparedPlanCache(orgEnable)
	}()
	plannercore.SetPreparedPlanCache(true)
	var err error
	se, err := session.CreateSession4TestWithOpt(store, &session.Opt{
		PreparedPlanCache: kvcache.NewSimpleLRUCache(100, 0.1, math.MaxUint64),
	})
	require.NoError(t, err)
	tk.SetSession(se)
	tk.MustExec("use test")
	tk.MustExec("drop table if exists t")
	tk.MustExec("create table t(a int)")
	tk.MustExec("insert into t values(1), (2), (3)")
	tk.MustExec("set @@session.sql_select_limit = 1")
	tk.MustExec("prepare stmt from 'SELECT * FROM t'")
	tk.MustQuery("execute stmt").Check(testkit.Rows("1"))
	tk.MustExec("set @@session.sql_select_limit = default")
	tk.MustQuery("execute stmt").Check(testkit.Rows("1", "2", "3"))
	tk.MustExec("set @@session.sql_select_limit = 2")
	tk.MustQuery("execute stmt").Check(testkit.Rows("1", "2"))
	tk.MustExec("set @@session.sql_select_limit = 1")
	tk.MustQuery("execute stmt").Check(testkit.Rows("1"))
	tk.MustExec("set @@session.sql_select_limit = default")
	tk.MustQuery("execute stmt").Check(testkit.Rows("1", "2", "3"))
	tk.MustExec("set @@session.sql_select_limit = 2")
	tk.MustQuery("execute stmt").Check(testkit.Rows("1", "2"))
}

func TestCollation(t *testing.T) {
	store, clean := testkit.CreateMockStore(t)
	defer clean()

	tk := testkit.NewTestKit(t, store)
	tk.MustExec("use test")
	tk.MustExec("drop table if exists t")
	tk.MustExec("create table t (utf8_bin_c varchar(10) charset utf8 collate utf8_bin, utf8_gen_c varchar(10) charset utf8 collate utf8_general_ci, bin_c binary, num_c int, " +
		"abin char collate ascii_bin, lbin char collate latin1_bin, u4bin char collate utf8mb4_bin, u4ci char collate utf8mb4_general_ci)")
	tk.MustExec("insert into t values ('a', 'b', 'c', 4, 'a', 'a', 'a', 'a')")
	tk.MustQuery("select collation(null)").Check(testkit.Rows("binary"))
	tk.MustQuery("select collation(2)").Check(testkit.Rows("binary"))
	tk.MustQuery("select collation(2 + 'a')").Check(testkit.Rows("binary"))
	tk.MustQuery("select collation(2 + utf8_gen_c) from t").Check(testkit.Rows("binary"))
	tk.MustQuery("select collation(2 + utf8_bin_c) from t").Check(testkit.Rows("binary"))
	tk.MustQuery("select collation(concat(utf8_bin_c, 2)) from t").Check(testkit.Rows("utf8_bin"))
	tk.MustQuery("select collation(concat(utf8_gen_c, 'abc')) from t").Check(testkit.Rows("utf8_general_ci"))
	tk.MustQuery("select collation(concat(utf8_gen_c, null)) from t").Check(testkit.Rows("utf8_general_ci"))
	tk.MustQuery("select collation(concat(utf8_gen_c, num_c)) from t").Check(testkit.Rows("utf8_general_ci"))
	tk.MustQuery("select collation(concat(utf8_bin_c, utf8_gen_c)) from t").Check(testkit.Rows("utf8_bin"))
	tk.MustQuery("select collation(upper(utf8_bin_c)) from t").Check(testkit.Rows("utf8_bin"))
	tk.MustQuery("select collation(upper(utf8_gen_c)) from t").Check(testkit.Rows("utf8_general_ci"))
	tk.MustQuery("select collation(upper(bin_c)) from t").Check(testkit.Rows("binary"))
	tk.MustQuery("select collation(concat(abin, bin_c)) from t").Check(testkit.Rows("binary"))
	tk.MustQuery("select collation(concat(lbin, bin_c)) from t").Check(testkit.Rows("binary"))
	tk.MustQuery("select collation(concat(utf8_bin_c, bin_c)) from t").Check(testkit.Rows("binary"))
	tk.MustQuery("select collation(concat(utf8_gen_c, bin_c)) from t").Check(testkit.Rows("binary"))
	tk.MustQuery("select collation(concat(u4bin, bin_c)) from t").Check(testkit.Rows("binary"))
	tk.MustQuery("select collation(concat(u4ci, bin_c)) from t").Check(testkit.Rows("binary"))
	tk.MustQuery("select collation(concat(abin, u4bin)) from t").Check(testkit.Rows("utf8mb4_bin"))
	tk.MustQuery("select collation(concat(lbin, u4bin)) from t").Check(testkit.Rows("utf8mb4_bin"))
	tk.MustQuery("select collation(concat(utf8_bin_c, u4bin)) from t").Check(testkit.Rows("utf8mb4_bin"))
	tk.MustQuery("select collation(concat(utf8_gen_c, u4bin)) from t").Check(testkit.Rows("utf8mb4_bin"))
	tk.MustQuery("select collation(concat(u4ci, u4bin)) from t").Check(testkit.Rows("utf8mb4_bin"))
	tk.MustQuery("select collation(concat(abin, u4ci)) from t").Check(testkit.Rows("utf8mb4_general_ci"))
	tk.MustQuery("select collation(concat(lbin, u4ci)) from t").Check(testkit.Rows("utf8mb4_general_ci"))
	tk.MustQuery("select collation(concat(utf8_bin_c, u4ci)) from t").Check(testkit.Rows("utf8mb4_general_ci"))
	tk.MustQuery("select collation(concat(utf8_gen_c, u4ci)) from t").Check(testkit.Rows("utf8mb4_general_ci"))
	tk.MustQuery("select collation(concat(abin, utf8_bin_c)) from t").Check(testkit.Rows("utf8_bin"))
	tk.MustQuery("select collation(concat(lbin, utf8_bin_c)) from t").Check(testkit.Rows("utf8_bin"))
	tk.MustQuery("select collation(concat(utf8_gen_c, utf8_bin_c)) from t").Check(testkit.Rows("utf8_bin"))
	tk.MustQuery("select collation(concat(abin, utf8_gen_c)) from t").Check(testkit.Rows("utf8_general_ci"))
	tk.MustQuery("select collation(concat(lbin, utf8_gen_c)) from t").Check(testkit.Rows("utf8_general_ci"))
	tk.MustQuery("select collation(concat(abin, lbin)) from t").Check(testkit.Rows("latin1_bin"))

	tk.MustExec("set names utf8mb4 collate utf8mb4_bin")
	tk.MustQuery("select collation('a')").Check(testkit.Rows("utf8mb4_bin"))
	tk.MustExec("set names utf8mb4 collate utf8mb4_general_ci")
	tk.MustQuery("select collation('a')").Check(testkit.Rows("utf8mb4_general_ci"))

	tk.MustExec("set names utf8mb4 collate utf8mb4_general_ci")
	tk.MustExec("set @test_collate_var = 'a'")
	tk.MustQuery("select collation(@test_collate_var)").Check(testkit.Rows("utf8mb4_general_ci"))
	tk.MustExec("set @test_collate_var = concat(\"a\", \"b\" collate utf8mb4_bin)")
	tk.MustQuery("select collation(@test_collate_var)").Check(testkit.Rows("utf8mb4_bin"))

	tk.MustQuery("select locate('1', '123' collate utf8mb4_bin, 2 collate `binary`);").Check(testkit.Rows("0"))
	tk.MustQuery("select 1 in ('a' collate utf8mb4_bin, 'b' collate utf8mb4_general_ci);").Check(testkit.Rows("0"))
	tk.MustQuery("select left('abc' collate utf8mb4_bin, 2 collate `binary`);").Check(testkit.Rows("ab"))
	tk.MustQuery("select right('abc' collate utf8mb4_bin, 2 collate `binary`);").Check(testkit.Rows("bc"))
	tk.MustQuery("select repeat('abc' collate utf8mb4_bin, 2 collate `binary`);").Check(testkit.Rows("abcabc"))
	tk.MustQuery("select trim(both 'abc' collate utf8mb4_bin from 'c' collate utf8mb4_general_ci);").Check(testkit.Rows("c"))
	tk.MustQuery("select substr('abc' collate utf8mb4_bin, 2 collate `binary`);").Check(testkit.Rows("bc"))
	tk.MustQuery("select replace('abc' collate utf8mb4_bin, 'b' collate utf8mb4_general_ci, 'd' collate utf8mb4_unicode_ci);").Check(testkit.Rows("adc"))
}

func TestCoercibility(t *testing.T) {
	store, clean := testkit.CreateMockStore(t)
	defer clean()

	tk := testkit.NewTestKit(t, store)

	type testCase struct {
		expr   string
		result int
	}
	testFunc := func(cases []testCase, suffix string) {
		for _, tc := range cases {
			tk.MustQuery(fmt.Sprintf("select coercibility(%v) %v", tc.expr, suffix)).Check(testkit.Rows(fmt.Sprintf("%v", tc.result)))
		}
	}
	testFunc([]testCase{
		// constants
		{"1", 5}, {"null", 6}, {"'abc'", 4},
		// sys-constants
		{"version()", 3}, {"user()", 3}, {"database()", 3},
		{"current_role()", 3}, {"current_user()", 3},
		// scalar functions after constant folding
		{"1+null", 5}, {"null+'abcde'", 5}, {"concat(null, 'abcde')", 4},
		// non-deterministic functions
		{"rand()", 5}, {"now()", 5}, {"sysdate()", 5},
	}, "")

	tk.MustExec("use test")
	tk.MustExec("drop table if exists t")
	tk.MustExec("create table t (i int, r real, d datetime, t timestamp, c char(10), vc varchar(10), b binary(10), vb binary(10))")
	tk.MustExec("insert into t values (null, null, null, null, null, null, null, null)")
	testFunc([]testCase{
		{"i", 5}, {"r", 5}, {"d", 5}, {"t", 5},
		{"c", 2}, {"b", 2}, {"vb", 2}, {"vc", 2},
		{"i+r", 5}, {"i*r", 5}, {"cos(r)+sin(i)", 5}, {"d+2", 5},
		{"t*10", 5}, {"concat(c, vc)", 2}, {"replace(c, 'x', 'y')", 2},
	}, "from t")

	tk.MustQuery("SELECT COERCIBILITY(@straaa);").Check(testkit.Rows("2"))
}

func TestIssue20071(t *testing.T) {
	store, clean := testkit.CreateMockStore(t)
	defer clean()

	tk := testkit.NewTestKit(t, store)
	tk.MustExec("use test")
	tk.MustExec("drop table if exists table_30_utf8_4")
	tk.MustExec("drop table if exists t")
	tk.MustExec("create table t(a int)")
	tk.MustExec("insert into t values(1)")
	tk.MustExec("create table table_30_utf8_4 ( `pk` int primary key, `col_int_key_unsigned` int unsigned , `col_int_key_signed` int, `col_float_key_signed` float  , `col_float_key_unsigned` float unsigned) character set utf8 partition by hash(pk) partitions 4;")
	tk.MustExec("insert ignore into table_30_utf8_4 values (0,91, 10, 14,19.0495)")
	tk.MustExec("alter table table_30_utf8_4 add column a int as (col_int_key_signed * 2)")
	tk.MustExec("SELECT count(1) AS val FROM table_30_utf8_4 WHERE table_30_utf8_4.col_int_key_unsigned!=table_30_utf8_4.a OR (SELECT count(1) AS val FROM t WHERE table_30_utf8_4.col_float_key_signed!=table_30_utf8_4.col_float_key_unsigned )!=7984764426240273913;")
	tk.MustExec("select a from table_30_utf8_4 order by a")
}

func TestVirtualGeneratedColumnAndLimit(t *testing.T) {
	store, clean := testkit.CreateMockStore(t)
	defer clean()

	tk := testkit.NewTestKit(t, store)
	tk.MustExec("use test")
	tk.MustExec("drop table if exists t;")
	tk.MustExec("create table t (a int, b int as (a + 1));")
	tk.MustExec("insert into t(a) values (1);")
	tk.MustQuery("select /*+ LIMIT_TO_COP() */ b from t limit 1;").Check(testkit.Rows("2"))
	tk.MustQuery("select /*+ LIMIT_TO_COP() */ b from t order by b limit 1;").Check(testkit.Rows("2"))
}

func TestIssue17791(t *testing.T) {
	store, clean := testkit.CreateMockStore(t)
	defer clean()

	tk := testkit.NewTestKit(t, store)

	tk.MustExec("use test;")
	tk.MustExec("drop table if exists t;")
	tk.MustExec("SET sql_mode=DEFAULT;")
	tk.MustExec("CREATE TABLE t1 (" +
		" id INT NOT NULL PRIMARY KEY auto_increment," +
		" pad VARCHAR(10) NOT NULL," +
		" expr varchar(100) AS (NOT 1 BETWEEN -5 AND 5)" +
		");")
	tk.MustExec("INSERT INTO t1 (pad) VALUES ('a'), ('b');")
	tk.MustQuery("SELECT id, pad, expr, NOT 1 BETWEEN -5 AND 5 as expr_in_select FROM t1;").Check(testkit.Rows("1 a 0 0", "2 b 0 0"))
}

func TestIssue15986(t *testing.T) {
	store, clean := testkit.CreateMockStore(t)
	defer clean()

	tk := testkit.NewTestKit(t, store)
	tk.MustExec("use test")
	tk.MustExec("drop table if exists t0")
	tk.MustExec("CREATE TABLE t0(c0 int)")
	tk.MustExec("INSERT INTO t0 VALUES (0)")
	tk.MustQuery("SELECT t0.c0 FROM t0 WHERE CHAR(204355900);").Check(testkit.Rows("0"))
	tk.MustQuery("SELECT t0.c0 FROM t0 WHERE not CHAR(204355900);").Check(testkit.Rows())
	tk.MustQuery("SELECT t0.c0 FROM t0 WHERE '.0';").Check(testkit.Rows())
	tk.MustQuery("SELECT t0.c0 FROM t0 WHERE not '.0';").Check(testkit.Rows("0"))
	// If the number does not exceed the range of float64 and its value is not 0, it will be converted to true.
	tk.MustQuery("select * from t0 where '.000000000000000000000000000000000000000000000000000000" +
		"00000000000000000000000000000000000000000000000000000000000000000000000000000000000000000000" +
		"00000000000000000000000000000000000000000000000000000000000000000000000000000000000000000000" +
		"0000000000000000000000000000000000000000000000000000000000000000009';").Check(testkit.Rows("0"))
	tk.MustQuery("select * from t0 where not '.000000000000000000000000000000000000000000000000000000" +
		"00000000000000000000000000000000000000000000000000000000000000000000000000000000000000000000" +
		"00000000000000000000000000000000000000000000000000000000000000000000000000000000000000000000" +
		"0000000000000000000000000000000000000000000000000000000000000000009';").Check(testkit.Rows())

	// If the number is truncated beyond the range of float64, it will be converted to true when the truncated result is 0.
	tk.MustQuery("select * from t0 where '.0000000000000000000000000000000000000000000000000000000" +
		"000000000000000000000000000000000000000000000000000000000000000000000000000000000000000000000" +
		"000000000000000000000000000000000000000000000000000000000000000000000000000000000000000000000" +
		"00000000000000000000000000000000000000000000000000000000000000000000000000000000000009';").Check(testkit.Rows())
	tk.MustQuery("select * from t0 where not '.0000000000000000000000000000000000000000000000000000000" +
		"000000000000000000000000000000000000000000000000000000000000000000000000000000000000000000000" +
		"000000000000000000000000000000000000000000000000000000000000000000000000000000000000000000000" +
		"00000000000000000000000000000000000000000000000000000000000000000000000000000000000009';").Check(testkit.Rows("0"))
}

func TestNegativeZeroForHashJoin(t *testing.T) {
	store, clean := testkit.CreateMockStore(t)
	defer clean()

	tk := testkit.NewTestKit(t, store)
	tk.MustExec("use test;")
	tk.MustExec("drop table if exists t0, t1")
	tk.MustExec("CREATE TABLE t0(c0 float);")
	tk.MustExec("CREATE TABLE t1(c0 float);")
	tk.MustExec("INSERT INTO t1(c0) VALUES (0);")
	tk.MustExec("INSERT INTO t0(c0) VALUES (0);")
	tk.MustQuery("SELECT t1.c0 FROM t1, t0 WHERE t0.c0=-t1.c0;").Check(testkit.Rows("0"))
	tk.MustExec("drop TABLE t0;")
	tk.MustExec("drop table t1;")
}

func TestIssue1223(t *testing.T) {
	store, clean := testkit.CreateMockStore(t)
	defer clean()

	tk := testkit.NewTestKit(t, store)
	tk.MustExec("use test")
	tk.MustExec("drop table if exists testjson")
	tk.MustExec("CREATE TABLE testjson (j json DEFAULT NULL) ENGINE=InnoDB DEFAULT CHARSET=utf8;")
	tk.MustExec(`INSERT INTO testjson SET j='{"test":3}';`)
	tk.MustExec(`INSERT INTO testjson SET j='{"test":0}';`)
	tk.MustExec(`insert into testjson set j='{"test":"0"}';`)
	tk.MustExec(`insert into testjson set j='{"test":0.0}';`)
	tk.MustExec(`INSERT INTO testjson SET j='{"test":"aaabbb"}';`)
	tk.MustExec(`INSERT INTO testjson SET j='{"test":3.1415}';`)
	tk.MustExec(`INSERT INTO testjson SET j='{"test":[]}';`)
	tk.MustExec(`INSERT INTO testjson SET j='{"test":[1,2]}';`)
	tk.MustExec(`INSERT INTO testjson SET j='{"test":["b","c"]}';`)
	tk.MustExec(`INSERT INTO testjson SET j='{"test":{"ke":"val"}}';`)
	tk.MustExec(`insert into testjson set j='{"test":"2015-07-27 09:43:47"}';`)
	tk.MustExec(`insert into testjson set j='{"test":"0000-00-00 00:00:00"}';`)
	tk.MustExec(`insert into testjson set j='{"test":"0778"}';`)
	tk.MustExec(`insert into testjson set j='{"test":"0000"}';`)
	tk.MustExec(`insert into testjson set j='{"test":null}';`)
	tk.MustExec(`insert into testjson set j=null;`)
	tk.MustExec(`insert into testjson set j='{"test":[null]}';`)
	tk.MustExec(`insert into testjson set j='{"test":true}';`)
	tk.MustExec(`insert into testjson set j='{"test":false}';`)
	tk.MustExec(`insert into testjson set j='""';`)
	tk.MustExec(`insert into testjson set j='null';`)
	tk.MustExec(`insert into testjson set j='0';`)
	tk.MustExec(`insert into testjson set j='"0"';`)
	tk.MustQuery("SELECT * FROM testjson WHERE JSON_EXTRACT(j,'$.test');").Check(testkit.Rows(`{"test": 3}`,
		`{"test": "0"}`, `{"test": "aaabbb"}`, `{"test": 3.1415}`, `{"test": []}`, `{"test": [1, 2]}`,
		`{"test": ["b", "c"]}`, `{"test": {"ke": "val"}}`, `{"test": "2015-07-27 09:43:47"}`,
		`{"test": "0000-00-00 00:00:00"}`, `{"test": "0778"}`, `{"test": "0000"}`, `{"test": null}`,
		`{"test": [null]}`, `{"test": true}`, `{"test": false}`))
	tk.MustQuery("select * from testjson where j;").Check(testkit.Rows(`{"test": 3}`, `{"test": 0}`,
		`{"test": "0"}`, `{"test": 0}`, `{"test": "aaabbb"}`, `{"test": 3.1415}`, `{"test": []}`, `{"test": [1, 2]}`,
		`{"test": ["b", "c"]}`, `{"test": {"ke": "val"}}`, `{"test": "2015-07-27 09:43:47"}`,
		`{"test": "0000-00-00 00:00:00"}`, `{"test": "0778"}`, `{"test": "0000"}`, `{"test": null}`,
		`{"test": [null]}`, `{"test": true}`, `{"test": false}`, `""`, "null", `"0"`))
	tk.MustExec("insert into mysql.expr_pushdown_blacklist values('json_extract','tikv','');")
	tk.MustExec("admin reload expr_pushdown_blacklist;")
	tk.MustQuery("SELECT * FROM testjson WHERE JSON_EXTRACT(j,'$.test');").Check(testkit.Rows("{\"test\": 3}",
		"{\"test\": \"0\"}", "{\"test\": \"aaabbb\"}", "{\"test\": 3.1415}", "{\"test\": []}", "{\"test\": [1, 2]}",
		"{\"test\": [\"b\", \"c\"]}", "{\"test\": {\"ke\": \"val\"}}", "{\"test\": \"2015-07-27 09:43:47\"}",
		"{\"test\": \"0000-00-00 00:00:00\"}", "{\"test\": \"0778\"}", "{\"test\": \"0000\"}", "{\"test\": null}",
		"{\"test\": [null]}", "{\"test\": true}", "{\"test\": false}"))
	tk.MustQuery("select * from testjson where j;").Check(testkit.Rows(`{"test": 3}`, `{"test": 0}`,
		`{"test": "0"}`, `{"test": 0}`, `{"test": "aaabbb"}`, `{"test": 3.1415}`, `{"test": []}`, `{"test": [1, 2]}`,
		`{"test": ["b", "c"]}`, `{"test": {"ke": "val"}}`, `{"test": "2015-07-27 09:43:47"}`,
		`{"test": "0000-00-00 00:00:00"}`, `{"test": "0778"}`, `{"test": "0000"}`, `{"test": null}`,
		`{"test": [null]}`, `{"test": true}`, `{"test": false}`, `""`, "null", `"0"`))
}

func TestIssue15743(t *testing.T) {
	store, clean := testkit.CreateMockStore(t)
	defer clean()

	tk := testkit.NewTestKit(t, store)
	tk.MustExec("use test")
	tk.MustExec("drop table if exists t0")
	tk.MustExec("CREATE TABLE t0(c0 int)")
	tk.MustExec("INSERT INTO t0 VALUES (1)")
	tk.MustQuery("SELECT * FROM t0 WHERE 1 AND 0.4").Check(testkit.Rows("1"))
}

func TestIssue15725(t *testing.T) {
	store, clean := testkit.CreateMockStore(t)
	defer clean()

	tk := testkit.NewTestKit(t, store)
	tk.MustExec("use test;")
	tk.MustExec("drop table if exists t")
	tk.MustExec("create table t(a int)")
	tk.MustExec("insert into t values(2)")
	tk.MustQuery("select * from t where (not not a) = a").Check(testkit.Rows())
	tk.MustQuery("select * from t where (not not not not a) = a").Check(testkit.Rows())
}

func TestIssue15790(t *testing.T) {
	store, clean := testkit.CreateMockStore(t)
	defer clean()

	tk := testkit.NewTestKit(t, store)
	tk.MustExec("use test;")
	tk.MustExec("drop table if exists t0")
	tk.MustExec("CREATE TABLE t0(c0 INT);")
	tk.MustExec("INSERT INTO t0(c0) VALUES (0);")
	tk.MustQuery("SELECT * FROM t0 WHERE -10000000000000000000 | t0.c0 UNION SELECT * FROM t0;").Check(testkit.Rows("0"))
	tk.MustQuery("SELECT * FROM t0 WHERE -10000000000000000000 | t0.c0 UNION all SELECT * FROM t0;").Check(testkit.Rows("0", "0"))
	tk.MustExec("drop table t0;")
}

func TestIssue15990(t *testing.T) {
	store, clean := testkit.CreateMockStore(t)
	defer clean()

	tk := testkit.NewTestKit(t, store)
	tk.MustExec("use test;")
	tk.MustExec("drop table if exists t0;")
	tk.MustExec("CREATE TABLE t0(c0 TEXT(10));")
	tk.MustExec("INSERT INTO t0(c0) VALUES (1);")
	tk.MustQuery("SELECT * FROM t0 WHERE ('a' != t0.c0) AND t0.c0;").Check(testkit.Rows("1"))
	tk.MustExec("CREATE INDEX i0 ON t0(c0(10));")
	tk.MustQuery("SELECT * FROM t0 WHERE ('a' != t0.c0) AND t0.c0;").Check(testkit.Rows("1"))
	tk.MustExec("drop table t0;")
}

func TestIssue15992(t *testing.T) {
	store, clean := testkit.CreateMockStore(t)
	defer clean()

	tk := testkit.NewTestKit(t, store)
	tk.MustExec("use test;")
	tk.MustExec("drop table if exists t0")
	tk.MustExec("CREATE TABLE t0(c0 INT, c1 INT AS (c0));")
	tk.MustExec("CREATE INDEX i0 ON t0(c1);")
	tk.MustQuery("SELECT t0.c0 FROM t0 UNION ALL SELECT 0 FROM t0;").Check(testkit.Rows())
	tk.MustExec("drop table t0;")
}

func TestCTEWithDML(t *testing.T) {
	store, clean := testkit.CreateMockStore(t)
	defer clean()

	tk := testkit.NewTestKit(t, store)
	tk.MustExec("use test;")
	tk.MustExec("drop table if exists t1;")
	tk.MustExec("create table t1(a int);")
	tk.MustExec("insert into t1 values(2),(3);")
	tk.MustQuery("with t1 as (select 36 as col from t1 where a=3) select * from t1;").Check(testkit.Rows("36"))
	tk.MustExec("insert into t1 with t1 as (select 36 as col from t1) select * from t1;")
	tk.MustQuery("select * from t1").Check(testkit.Rows("2", "3", "36", "36"))
	tk.MustExec("with cte1(a) as (select 36) update t1 set a = 1 where a in (select a from cte1);")
	tk.MustQuery("select * from t1").Check(testkit.Rows("2", "3", "1", "1"))
	tk.MustExec("with recursive cte(a) as (select 1 union select a + 1 from cte where a < 10) update cte, t1 set t1.a=1")
	tk.MustQuery("select * from t1").Check(testkit.Rows("1", "1", "1", "1"))

	tk.MustGetErrCode("with recursive cte(a) as (select 1 union select a + 1 from cte where a < 10) update cte set a=1", mysql.ErrNonUpdatableTable)
	tk.MustGetErrCode("with recursive cte(a) as (select 1 union select a + 1 from cte where a < 10) delete from cte", mysql.ErrNonUpdatableTable)
	tk.MustGetErrCode("with cte(a) as (select a from t1) delete from cte", mysql.ErrNonUpdatableTable)
	tk.MustGetErrCode("with cte(a) as (select a from t1) update cte set a=1", mysql.ErrNonUpdatableTable)

	tk.MustExec("drop table if exists t1;")
	tk.MustExec("create table t1(a int, b int, primary key(a));")
	tk.MustExec("insert into t1 values (1, 1),(2,1),(3,1);")
	tk.MustExec("replace into t1 with recursive cte(a,b) as (select 1, 1 union select a + 1,b+1 from cte where a < 5) select * from cte;")
	tk.MustQuery("select * from t1").Check(testkit.Rows("1 1", "2 2", "3 3", "4 4", "5 5"))
}

func TestIssue16419(t *testing.T) {
	store, clean := testkit.CreateMockStore(t)
	defer clean()

	tk := testkit.NewTestKit(t, store)
	tk.MustExec("use test;")
	tk.MustExec("drop table if exists t0")
	tk.MustExec("drop table if exists t1")
	tk.MustExec("CREATE TABLE t0(c0 INT);")
	tk.MustExec("CREATE TABLE t1(c0 INT);")
	tk.MustQuery("SELECT * FROM t1 NATURAL LEFT JOIN t0 WHERE NOT t1.c0;").Check(testkit.Rows())
	tk.MustExec("drop table t0, t1;")
}

func TestIssue16029(t *testing.T) {
	store, clean := testkit.CreateMockStore(t)
	defer clean()

	tk := testkit.NewTestKit(t, store)
	tk.MustExec("use test;")
	tk.MustExec("drop table if exists t0,t1;")
	tk.MustExec("CREATE TABLE t0(c0 INT);")
	tk.MustExec("CREATE TABLE t1(c0 INT);")
	tk.MustExec("INSERT INTO t0 VALUES (NULL), (1);")
	tk.MustExec("INSERT INTO t1 VALUES (0);")
	tk.MustQuery("SELECT t0.c0 FROM t0 JOIN t1 ON (t0.c0 REGEXP 1) | t1.c0  WHERE BINARY STRCMP(t1.c0, t0.c0);").Check(testkit.Rows("1"))
	tk.MustExec("drop table t0;")
	tk.MustExec("drop table t1;")
}

func TestIssue16426(t *testing.T) {
	store, clean := testkit.CreateMockStore(t)
	defer clean()

	tk := testkit.NewTestKit(t, store)
	tk.MustExec("use test")
	tk.MustExec("drop table if exists t")
	tk.MustExec("create table t (a int)")
	tk.MustExec("insert into t values (42)")
	tk.MustQuery("select a from t where a/10000").Check(testkit.Rows("42"))
	tk.MustQuery("select a from t where a/100000").Check(testkit.Rows("42"))
	tk.MustQuery("select a from t where a/1000000").Check(testkit.Rows("42"))
	tk.MustQuery("select a from t where a/10000000").Check(testkit.Rows("42"))
}

func TestIssue16505(t *testing.T) {
	store, clean := testkit.CreateMockStore(t)
	defer clean()

	tk := testkit.NewTestKit(t, store)
	tk.MustExec("use test;")
	tk.MustExec("drop table if exists t;")
	tk.MustExec("CREATE TABLE t(c varchar(100), index idx(c(100)));")
	tk.MustExec("INSERT INTO t VALUES (NULL),('1'),('0'),(''),('aaabbb'),('0abc'),('123e456'),('0.0001deadsfeww');")
	tk.MustQuery("select * from t where c;").Sort().Check(testkit.Rows("0.0001deadsfeww", "1", "123e456"))
	tk.MustQuery("select /*+ USE_INDEX(t, idx) */ * from t where c;").Sort().Check(testkit.Rows("0.0001deadsfeww", "1", "123e456"))
	tk.MustQuery("select /*+ IGNORE_INDEX(t, idx) */* from t where c;").Sort().Check(testkit.Rows("0.0001deadsfeww", "1", "123e456"))
	tk.MustExec("drop table t;")
}

func TestIssue20121(t *testing.T) {
	store, clean := testkit.CreateMockStore(t)
	defer clean()

	tk := testkit.NewTestKit(t, store)
	tk.MustExec("use test")
	// testcase for Datetime vs Year
	tk.MustExec("drop table if exists t")
	tk.MustExec("create table t(a datetime, b year)")
	tk.MustExec("insert into t values('2000-05-03 16:44:44', 2018)")
	tk.MustExec("insert into t values('2020-10-01 11:11:11', 2000)")
	tk.MustExec("insert into t values('2020-10-01 11:11:11', 2070)")
	tk.MustExec("insert into t values('2020-10-01 11:11:11', 1999)")

	tk.MustQuery("select * from t where t.a < t.b").Check(testkit.Rows("2000-05-03 16:44:44 2018", "2020-10-01 11:11:11 2070"))
	tk.MustQuery("select * from t where t.a > t.b").Check(testkit.Rows("2020-10-01 11:11:11 2000", "2020-10-01 11:11:11 1999"))

	// testcase for Date vs Year
	tk.MustExec("drop table if exists tt")
	tk.MustExec("create table tt(a date, b year)")
	tk.MustExec("insert into tt values('2019-11-11', 2000)")
	tk.MustExec("insert into tt values('2019-11-11', 2020)")
	tk.MustExec("insert into tt values('2019-11-11', 2022)")

	tk.MustQuery("select * from tt where tt.a > tt.b").Check(testkit.Rows("2019-11-11 2000"))
	tk.MustQuery("select * from tt where tt.a < tt.b").Check(testkit.Rows("2019-11-11 2020", "2019-11-11 2022"))

	// testcase for Timestamp vs Year
	tk.MustExec("drop table if exists ttt")
	tk.MustExec("create table ttt(a timestamp, b year)")
	tk.MustExec("insert into ttt values('2019-11-11 11:11:11', 2019)")
	tk.MustExec("insert into ttt values('2019-11-11 11:11:11', 2000)")
	tk.MustExec("insert into ttt values('2019-11-11 11:11:11', 2022)")

	tk.MustQuery("select * from ttt where ttt.a > ttt.b").Check(testkit.Rows("2019-11-11 11:11:11 2019", "2019-11-11 11:11:11 2000"))
	tk.MustQuery("select * from ttt where ttt.a < ttt.b").Check(testkit.Rows("2019-11-11 11:11:11 2022"))
}

func TestIssue16779(t *testing.T) {
	store, clean := testkit.CreateMockStore(t)
	defer clean()

	tk := testkit.NewTestKit(t, store)
	tk.MustExec("use test")
	tk.MustExec("drop table if exists t0")
	tk.MustExec("drop table if exists t1")
	tk.MustExec("create table t0 (c0 int)")
	tk.MustExec("create table t1 (c0 int)")
	tk.MustQuery("SELECT * FROM t1 LEFT JOIN t0 ON TRUE WHERE BINARY EXPORT_SET(0, 0, 0 COLLATE 'binary', t0.c0, 0 COLLATE 'binary')")
}

func TestIssue16697(t *testing.T) {
	store, clean := testkit.CreateMockStore(t)
	defer clean()

	tk := testkit.NewTestKit(t, store)
	tk.MustExec("use test")
	tk.MustExec("drop table if exists t")
	tk.MustExec("CREATE TABLE t (v varchar(1024))")
	tk.MustExec("insert into t values (space(1024))")
	for i := 0; i < 5; i++ {
		tk.MustExec("insert into t select * from t")
	}
	rows := tk.MustQuery("explain analyze select * from t").Rows()
	for _, row := range rows {
		line := fmt.Sprintf("%v", row)
		if strings.Contains(line, "Projection") {
			require.Contains(t, line, "KB")
			require.NotContains(t, line, "MB")
			require.NotContains(t, line, "GB")
		}
	}
}

func TestIssue17045(t *testing.T) {
	store, clean := testkit.CreateMockStore(t)
	defer clean()

	tk := testkit.NewTestKit(t, store)
	tk.MustExec("use test")
	tk.MustExec("drop table if exists t")
	tk.MustExec("create table t(a int,b varchar(20),c datetime,d double,e int,f int as(a+b),key(a),key(b),key(c),key(d),key(e),key(f));")
	tk.MustExec("insert into t(a,b,e) values(null,\"5\",null);")
	tk.MustExec("insert into t(a,b,e) values(\"5\",null,null);")
	tk.MustQuery("select /*+ use_index_merge(t)*/ * from t where t.e=5 or t.a=5;").Check(testkit.Rows("5 <nil> <nil> <nil> <nil> <nil>"))
}

func TestIssue17098(t *testing.T) {
	store, clean := testkit.CreateMockStore(t)
	defer clean()

	tk := testkit.NewTestKit(t, store)
	tk.MustExec("use test")
	tk.MustExec("drop table if exists t1, t2")
	tk.MustExec("create table t1(a char) collate utf8mb4_bin;")
	tk.MustExec("create table t2(a char) collate utf8mb4_bin;;")
	tk.MustExec("insert into t1 values('a');")
	tk.MustExec("insert into t2 values('a');")
	tk.MustQuery("select collation(t1.a) from t1 union select collation(t2.a) from t2;").Check(testkit.Rows("utf8mb4_bin"))
}

func TestIssue17115(t *testing.T) {
	store, clean := testkit.CreateMockStore(t)
	defer clean()

	tk := testkit.NewTestKit(t, store)
	tk.MustQuery("select collation(user());").Check(testkit.Rows("utf8mb4_bin"))
	tk.MustQuery("select collation(compress('abc'));").Check(testkit.Rows("binary"))
}

func TestIndexedVirtualGeneratedColumnTruncate(t *testing.T) {
	store, clean := testkit.CreateMockStore(t)
	defer clean()

	tk := testkit.NewTestKit(t, store)
	tk.MustExec("use test")
	tk.MustExec("drop table if exists t1")
	tk.MustExec("create table t(a int, b tinyint as(a+100) unique key)")
	tk.MustExec("insert ignore into t values(200, default)")
	tk.MustExec("update t set a=1 where a=200")
	tk.MustExec("admin check table t")
	tk.MustExec("delete from t")
	tk.MustExec("insert ignore into t values(200, default)")
	tk.MustExec("admin check table t")
	tk.MustExec("insert ignore into t values(200, default) on duplicate key update a=100")
	tk.MustExec("admin check table t")
	tk.MustExec("delete from t")
	tk.MustExec("admin check table t")

	tk.MustExec("begin")
	tk.MustExec("insert ignore into t values(200, default)")
	tk.MustExec("update t set a=1 where a=200")
	tk.MustExec("admin check table t")
	tk.MustExec("delete from t")
	tk.MustExec("insert ignore into t values(200, default)")
	tk.MustExec("admin check table t")
	tk.MustExec("insert ignore into t values(200, default) on duplicate key update a=100")
	tk.MustExec("admin check table t")
	tk.MustExec("delete from t")
	tk.MustExec("admin check table t")
	tk.MustExec("commit")
	tk.MustExec("admin check table t")
}

func TestIssue17287(t *testing.T) {
	store, clean := testkit.CreateMockStore(t)
	defer clean()

	tk := testkit.NewTestKit(t, store)
	orgEnable := plannercore.PreparedPlanCacheEnabled()
	defer func() {
		plannercore.SetPreparedPlanCache(orgEnable)
	}()
	plannercore.SetPreparedPlanCache(true)
	var err error
	se, err := session.CreateSession4TestWithOpt(store, &session.Opt{
		PreparedPlanCache: kvcache.NewSimpleLRUCache(100, 0.1, math.MaxUint64),
	})
	require.NoError(t, err)
	tk.SetSession(se)
	tk.MustExec("use test;")
	tk.MustExec("drop table if exists t;")
	tk.MustExec("set @@tidb_enable_vectorized_expression = false;")
	tk.MustExec("create table t(a datetime);")
	tk.MustExec("insert into t values(from_unixtime(1589873945)), (from_unixtime(1589873946));")
	tk.MustExec("prepare stmt7 from 'SELECT unix_timestamp(a) FROM t WHERE a = from_unixtime(?);';")
	tk.MustExec("set @val1 = 1589873945;")
	tk.MustExec("set @val2 = 1589873946;")
	tk.MustQuery("execute stmt7 using @val1;").Check(testkit.Rows("1589873945"))
	tk.MustQuery("execute stmt7 using @val2;").Check(testkit.Rows("1589873946"))
}

func TestIssue26989(t *testing.T) {
	store, clean := testkit.CreateMockStore(t)
	defer clean()

	tk := testkit.NewTestKit(t, store)
	tk.MustExec("set names utf8mb4 collate utf8mb4_general_ci;")
	tk.MustQuery("select position('a' in 'AA');").Check(testkit.Rows("0"))
	tk.MustQuery("select locate('a', 'AA');").Check(testkit.Rows("0"))
	tk.MustQuery("select locate('a', 'a');").Check(testkit.Rows("1"))
}

func TestIssue17898(t *testing.T) {
	store, clean := testkit.CreateMockStore(t)
	defer clean()

	tk := testkit.NewTestKit(t, store)
	tk.MustExec("use test")

	tk.MustExec("drop table if exists t0")
	tk.MustExec("create table t0(a char(10), b int as ((a)));")
	tk.MustExec("insert into t0(a) values(\"0.5\");")
	tk.MustQuery("select * from t0;").Check(testkit.Rows("0.5 1"))
}

func TestIssue18515(t *testing.T) {
	store, clean := testkit.CreateMockStore(t)
	defer clean()

	tk := testkit.NewTestKit(t, store)
	tk.MustExec("use test")
	tk.MustExec("drop table if exists t")
	tk.MustExec("create table t(a int, b json, c int AS (JSON_EXTRACT(b, '$.population')), key(c));")
	tk.MustExec("select /*+ TIDB_INLJ(t2) */ t1.a, t1.c, t2.a from t t1, t t2 where t1.c=t2.c;")
}

func TestIssue20223(t *testing.T) {
	store, clean := testkit.CreateMockStore(t)
	defer clean()

	tk := testkit.NewTestKit(t, store)
	tk.MustExec("use test")
	tk.MustExec("drop table if exists t")
	tk.MustExec("CREATE TABLE t (" +
		"id int(10) unsigned NOT NULL AUTO_INCREMENT," +
		"type tinyint(4) NOT NULL," +
		"create_time int(11) NOT NULL," +
		"PRIMARY KEY (id)" +
		")")
	tk.MustExec("insert into t values (4, 2, 1598584933)")
	tk.MustQuery("select from_unixtime(create_time,'%Y-%m-%d') as t_day,count(*) as cnt from t where `type` = 1 " +
		"group by t_day union all " +
		"select from_unixtime(create_time,'%Y-%m-%d') as t_day,count(*) as cnt from t where `type` = 2 " +
		"group by t_day").Check(testkit.Rows("2020-08-28 1"))
}

func TestIssue18525(t *testing.T) {
	store, clean := testkit.CreateMockStore(t)
	defer clean()

	tk := testkit.NewTestKit(t, store)
	tk.MustExec("use test")
	tk.MustExec("drop table if exists t1")
	tk.MustExec("create table t1 (col0 BLOB, col1 CHAR(74), col2 DATE UNIQUE)")
	tk.MustExec("insert into t1 values ('l', '7a34bc7d-6786-461b-92d3-fd0a6cd88f39', '1000-01-03')")
	tk.MustExec("insert into t1 values ('l', NULL, '1000-01-04')")
	tk.MustExec("insert into t1 values ('b', NULL, '1000-01-02')")
	tk.MustQuery("select INTERVAL( ( CONVERT( -11752 USING utf8 ) ), 6558853612195285496, `col1`) from t1").Check(testkit.Rows("0", "0", "0"))

}

func TestSchemaDMLNotChange(t *testing.T) {
	store, clean := testkit.CreateMockStore(t)
	defer clean()

	tk := testkit.NewTestKit(t, store)
	tk2 := testkit.NewTestKit(t, store)
	tk.MustExec("use test")
	tk2.MustExec("use test")
	tk.MustExec("drop table if exists t")
	tk.MustExec("create table t (id int primary key, c_json json);")
	tk.MustExec("insert into t values (1, '{\"k\": 1}');")
	tk.MustExec("begin")
	tk.MustExec("update t set c_json = '{\"k\": 2}' where id = 1;")
	tk2.MustExec("alter table t rename column c_json to cc_json;")
	tk.MustExec("commit")
}

func TestIssue18850(t *testing.T) {
	store, clean := testkit.CreateMockStore(t)
	defer clean()

	tk := testkit.NewTestKit(t, store)
	tk.MustExec("use test")
	tk.MustExec("drop table if exists t, t1")
	tk.MustExec("create table t(a int, b enum('A', 'B'));")
	tk.MustExec("create table t1(a1 int, b1 enum('B', 'A'));")
	tk.MustExec("insert into t values (1, 'A');")
	tk.MustExec("insert into t1 values (1, 'A');")
	tk.MustQuery("select /*+ HASH_JOIN(t, t1) */ * from t join t1 on t.b = t1.b1;").Check(testkit.Rows("1 A 1 A"))

	tk.MustExec("drop table t, t1")
	tk.MustExec("create table t(a int, b set('A', 'B'));")
	tk.MustExec("create table t1(a1 int, b1 set('B', 'A'));")
	tk.MustExec("insert into t values (1, 'A');")
	tk.MustExec("insert into t1 values (1, 'A');")
	tk.MustQuery("select /*+ HASH_JOIN(t, t1) */ * from t join t1 on t.b = t1.b1;").Check(testkit.Rows("1 A 1 A"))
}

func TestIssue19504(t *testing.T) {
	store, clean := testkit.CreateMockStore(t)
	defer clean()

	tk := testkit.NewTestKit(t, store)
	tk.MustExec("use test")
	tk.MustExec("drop table if exists t1;")
	tk.MustExec("create table t1 (c_int int, primary key (c_int));")
	tk.MustExec("insert into t1 values (1), (2), (3);")
	tk.MustExec("drop table if exists t2;")
	tk.MustExec("create table t2 (c_int int, primary key (c_int));")
	tk.MustExec("insert into t2 values (1);")
	tk.MustQuery("select (select count(c_int) from t2 where c_int = t1.c_int) c1, (select count(1) from t2 where c_int = t1.c_int) c2 from t1;").
		Check(testkit.Rows("1 1", "0 0", "0 0"))
	tk.MustQuery("select (select count(c_int*c_int) from t2 where c_int = t1.c_int) c1, (select count(1) from t2 where c_int = t1.c_int) c2 from t1;").
		Check(testkit.Rows("1 1", "0 0", "0 0"))
}

func TestIssue17767(t *testing.T) {
	store, clean := testkit.CreateMockStore(t)
	defer clean()

	tk := testkit.NewTestKit(t, store)
	tk.MustExec("use test")
	tk.MustExec("drop table if exists t0;")
	tk.MustExec("CREATE TABLE t0(c0 INTEGER AS (NULL) NOT NULL, c1 INT);")
	tk.MustExec("CREATE INDEX i0 ON t0(c0, c1);")
	tk.MustExec("INSERT IGNORE INTO t0(c1) VALUES (0);")
	tk.MustQuery("SELECT * FROM t0").Check(testkit.Rows("0 0"))

	tk.MustExec("begin")
	tk.MustExec("INSERT IGNORE INTO t0(c1) VALUES (0);")
	tk.MustQuery("SELECT * FROM t0").Check(testkit.Rows("0 0", "0 0"))
	tk.MustExec("rollback")
}

func TestIssue19596(t *testing.T) {
	store, clean := testkit.CreateMockStore(t)
	defer clean()

	tk := testkit.NewTestKit(t, store)
	tk.MustExec("use test")
	tk.MustExec("drop table if exists t;")
	tk.MustExec("create table t (a int) partition by range(a) (PARTITION p0 VALUES LESS THAN (10));")
	tk.MustGetErrMsg("alter table t add partition (partition p1 values less than (a));", "[planner:1054]Unknown column 'a' in 'expression'")
	tk.MustQuery("select * from t;")
	tk.MustExec("drop table if exists t;")
	tk.MustGetErrMsg("create table t (a int) partition by range(a) (PARTITION p0 VALUES LESS THAN (a));", "[planner:1054]Unknown column 'a' in 'expression'")
}

func TestIssue17476(t *testing.T) {
	store, clean := testkit.CreateMockStore(t)
	defer clean()

	tk := testkit.NewTestKit(t, store)
	tk.MustExec("use test")
	tk.MustExec("DROP TABLE IF EXISTS `table_float`;")
	tk.MustExec("DROP TABLE IF EXISTS `table_int_float_varchar`;")
	tk.MustExec("CREATE TABLE `table_float` (`id_1` int(16) NOT NULL AUTO_INCREMENT,`col_float_1` float DEFAULT NULL,PRIMARY KEY (`id_1`)) ENGINE=InnoDB DEFAULT CHARSET=utf8mb4 COLLATE=utf8mb4_bin AUTO_INCREMENT=97635;")
	tk.MustExec("CREATE TABLE `table_int_float_varchar` " +
		"(`id_6` int(16) NOT NULL AUTO_INCREMENT," +
		"`col_int_6` int(16) DEFAULT NULL,`col_float_6` float DEFAULT NULL," +
		"`col_varchar_6` varchar(511) DEFAULT NULL,PRIMARY KEY (`id_6`)," +
		"KEY `vhyen` (`id_6`,`col_int_6`,`col_float_6`,`col_varchar_6`(1))," +
		"KEY `zzylq` (`id_6`,`col_int_6`,`col_float_6`,`col_varchar_6`(1))) " +
		"ENGINE=InnoDB DEFAULT CHARSET=utf8mb4 COLLATE=utf8mb4_bin AUTO_INCREMENT=90818;")

	tk.MustExec("INSERT INTO `table_float` VALUES (1,NULL),(2,0.1),(3,0),(4,-0.1),(5,-0.1),(6,NULL),(7,0.5),(8,0),(9,0),(10,NULL),(11,1),(12,1.5),(13,NULL),(14,NULL);")
	tk.MustExec("INSERT INTO `table_int_float_varchar` VALUES (1,0,0.1,'true'),(2,-1,1.5,'2020-02-02 02:02:00'),(3,NULL,1.5,NULL),(4,65535,0.1,'true'),(5,NULL,0.1,'1'),(6,-1,1.5,'2020-02-02 02:02:00'),(7,-1,NULL,''),(8,NULL,-0.1,NULL),(9,NULL,-0.1,'1'),(10,-1,NULL,''),(11,NULL,1.5,'false'),(12,-1,0,NULL),(13,0,-0.1,NULL),(14,-1,NULL,'-0'),(15,65535,-1,'1'),(16,NULL,0.5,NULL),(17,-1,NULL,NULL);")
	tk.MustQuery(`select count(*) from table_float
 JOIN table_int_float_varchar AS tmp3 ON (tmp3.col_varchar_6 AND NULL)
 IS NULL WHERE col_int_6=0;`).Check(testkit.Rows("14"))
	tk.MustQuery(`SELECT count(*) FROM (table_float JOIN table_int_float_varchar AS tmp3 ON (tmp3.col_varchar_6 AND NULL) IS NULL);`).Check(testkit.Rows("154"))
	tk.MustQuery(`SELECT * FROM (table_int_float_varchar AS tmp3) WHERE (col_varchar_6 AND NULL) IS NULL AND col_int_6=0;`).Check(testkit.Rows("13 0 -0.1 <nil>"))
}

func TestIssue11645(t *testing.T) {
	store, clean := testkit.CreateMockStore(t)
	defer clean()

	tk := testkit.NewTestKit(t, store)
	tk.MustQuery(`SELECT DATE_ADD('1000-01-01 00:00:00', INTERVAL -2 HOUR);`).Check(testkit.Rows("0999-12-31 22:00:00"))
	tk.MustQuery(`SELECT DATE_ADD('1000-01-01 00:00:00', INTERVAL -200 HOUR);`).Check(testkit.Rows("0999-12-23 16:00:00"))
	tk.MustQuery(`SELECT DATE_ADD('0001-01-01 00:00:00', INTERVAL -2 HOUR);`).Check(testkit.Rows("0000-00-00 22:00:00"))
	tk.MustQuery(`SELECT DATE_ADD('0001-01-01 00:00:00', INTERVAL -25 HOUR);`).Check(testkit.Rows("0000-00-00 23:00:00"))
	tk.MustQuery(`SELECT DATE_ADD('0001-01-01 00:00:00', INTERVAL -8784 HOUR);`).Check(testkit.Rows("0000-00-00 00:00:00"))
	tk.MustQuery(`SELECT DATE_ADD('0001-01-01 00:00:00', INTERVAL -8785 HOUR);`).Check(testkit.Rows("<nil>"))
	tk.MustQuery(`SELECT DATE_ADD('0001-01-02 00:00:00', INTERVAL -2 HOUR);`).Check(testkit.Rows("0001-01-01 22:00:00"))
	tk.MustQuery(`SELECT DATE_ADD('0001-01-02 00:00:00', INTERVAL -24 HOUR);`).Check(testkit.Rows("0001-01-01 00:00:00"))
	tk.MustQuery(`SELECT DATE_ADD('0001-01-02 00:00:00', INTERVAL -25 HOUR);`).Check(testkit.Rows("0000-00-00 23:00:00"))
	tk.MustQuery(`SELECT DATE_ADD('0001-01-02 00:00:00', INTERVAL -8785 HOUR);`).Check(testkit.Rows("0000-00-00 23:00:00"))
}

func TestIssue14349(t *testing.T) {
	store, clean := testkit.CreateMockStore(t)
	defer clean()

	tk := testkit.NewTestKit(t, store)
	tk.MustExec("use test;")
	tk.MustExec("drop table if exists papers;")
	tk.MustExec("create table papers(title text, content longtext)")
	tk.MustExec("insert into papers values('title', 'content')")
	tk.MustQuery(`select to_base64(title), to_base64(content) from papers;`).Check(testkit.Rows("dGl0bGU= Y29udGVudA=="))
	tk.MustExec("set tidb_enable_vectorized_expression = 0;")
	tk.MustQuery(`select to_base64(title), to_base64(content) from papers;`).Check(testkit.Rows("dGl0bGU= Y29udGVudA=="))
	tk.MustExec("set tidb_enable_vectorized_expression = 1;")
}

func TestIssue20180(t *testing.T) {
	store, clean := testkit.CreateMockStore(t)
	defer clean()

	tk := testkit.NewTestKit(t, store)
	tk.MustExec("use test")
	tk.MustExec("drop table if exists t;")
	tk.MustExec("drop table if exists t1;")
	tk.MustExec("create table t(a enum('a', 'b'), b tinyint);")
	tk.MustExec("create table t1(c varchar(20));")
	tk.MustExec("insert into t values('b', 0);")
	tk.MustExec("insert into t1 values('b');")
	tk.MustQuery("select * from t, t1 where t.a= t1.c;").Check(testkit.Rows("b 0 b"))
	tk.MustQuery("select * from t, t1 where t.b= t1.c;").Check(testkit.Rows("b 0 b"))
	tk.MustQuery("select * from t, t1 where t.a = t1.c and t.b= t1.c;").Check(testkit.Rows("b 0 b"))

	tk.MustExec("drop table if exists t;")
	tk.MustExec("create table t(a enum('a','b'));")
	tk.MustExec("insert into t values('b');")
	tk.MustQuery("select * from t where a > 1  and a = \"b\";").Check(testkit.Rows("b"))
}

func TestIssue11755(t *testing.T) {
	store, clean := testkit.CreateMockStore(t)
	defer clean()

	tk := testkit.NewTestKit(t, store)
	tk.MustExec("use test")
	tk.MustExec("drop table if exists lt;")
	tk.MustExec("create table lt (d decimal(10, 4));")
	tk.MustExec("insert into lt values(0.2),(0.2);")
	tk.MustQuery("select LEAD(d,1,1) OVER(), LAG(d,1,1) OVER() from lt;").Check(testkit.Rows("0.2000 1.0000", "1.0000 0.2000"))
}

func TestIssue20369(t *testing.T) {
	store, clean := testkit.CreateMockStore(t)
	defer clean()

	tk := testkit.NewTestKit(t, store)
	tk.MustExec("use test")
	tk.MustExec("drop table if exists t;")
	tk.MustExec("create table t(a int);")
	tk.MustExec("insert into t values (1);")
	tk.MustExec("insert into t select values(a) from t;")
	tk.MustQuery("select * from t").Check(testkit.Rows("1", "<nil>"))
}

func TestIssue20730(t *testing.T) {
	store, clean := testkit.CreateMockStore(t)
	defer clean()

	tk := testkit.NewTestKit(t, store)
	tk.MustExec("use test")
	tk.MustExec("DROP TABLE IF EXISTS tmp;")
	tk.MustExec("CREATE TABLE tmp (id int(11) NOT NULL,value int(1) NOT NULL,PRIMARY KEY (id))")
	tk.MustExec("INSERT INTO tmp VALUES (1, 1),(2,2),(3,3),(4,4),(5,5)")
	tk.MustExec("SET @sum := 10")
	tk.MustQuery("SELECT @sum := IF(@sum=20,4,@sum + tmp.value) sum FROM tmp ORDER BY tmp.id").Check(testkit.Rows("11", "13", "16", "20", "4"))
}

func TestIssue20860(t *testing.T) {
	store, clean := testkit.CreateMockStore(t)
	defer clean()

	tk := testkit.NewTestKit(t, store)
	tk.MustExec("use test")
	tk.MustExec("drop table if exists t;")
	tk.MustExec("create table t(id int primary key, c int, d timestamp null default null)")
	tk.MustExec("insert into t values(1, 2, '2038-01-18 20:20:30')")
	require.Error(t, tk.ExecToErr("update t set d = adddate(d, interval 1 day) where id < 10"))
}

func TestIssue15847(t *testing.T) {
	store, clean := testkit.CreateMockStore(t)
	defer clean()

	tk := testkit.NewTestKit(t, store)
	tk.MustExec("use test")
	tk.MustExec("drop view if exists t15847")
	tk.MustExec("CREATE VIEW t15847(c0) AS SELECT NULL;")
	tk.MustQuery("SELECT * FROM t15847 WHERE (NOT (IF(t15847.c0, NULL, NULL)));").Check(testkit.Rows())
	tk.MustExec("drop view if exists t15847")
}

func TestIssue10462(t *testing.T) {
	store, clean := testkit.CreateMockStore(t)
	defer clean()

	tk := testkit.NewTestKit(t, store)
	tk.MustExec("use test")
	tk.MustQuery("select json_array(true)").Check(testkit.Rows("[true]"))
	tk.MustQuery("select json_array(1=2)").Check(testkit.Rows("[false]"))
	tk.MustQuery("select json_array(1!=2)").Check(testkit.Rows("[true]"))
	tk.MustQuery("select json_array(1<2)").Check(testkit.Rows("[true]"))
	tk.MustQuery("select json_array(1<=2)").Check(testkit.Rows("[true]"))
	tk.MustQuery("select json_array(1>2)").Check(testkit.Rows("[false]"))
	tk.MustQuery("select json_array(1>=2)").Check(testkit.Rows("[false]"))
	tk.MustQuery("select json_object(true, null <=> null)").Check(testkit.Rows("{\"1\": true}"))
	tk.MustQuery("select json_object(false, 1 and 2)").Check(testkit.Rows("{\"0\": true}"))
	tk.MustQuery("select json_object(false, 1 and 0)").Check(testkit.Rows("{\"0\": false}"))
	tk.MustQuery("select json_object(false, 1 or 0)").Check(testkit.Rows("{\"0\": true}"))
	tk.MustQuery("select json_object(false, 1 xor 0)").Check(testkit.Rows("{\"0\": true}"))
	tk.MustQuery("select json_object(false, 1 xor 1)").Check(testkit.Rows("{\"0\": false}"))
	tk.MustQuery("select json_object(false, not 1)").Check(testkit.Rows("{\"0\": false}"))
	tk.MustQuery("select json_array(null and 1)").Check(testkit.Rows("[null]"))
	tk.MustQuery("select json_array(null and 0)").Check(testkit.Rows("[false]"))
	tk.MustQuery("select json_array(null or 1)").Check(testkit.Rows("[true]"))
	tk.MustQuery("select json_array(null or 0)").Check(testkit.Rows("[null]"))
	tk.MustQuery("select json_array(1.15 or 0)").Check(testkit.Rows("[true]"))
	tk.MustQuery("select json_array('abc' or 0)").Check(testkit.Rows("[false]"))
	tk.MustQuery("select json_array('1abc' or 0)").Check(testkit.Rows("[true]"))
	tk.MustQuery("select json_array(null is true)").Check(testkit.Rows("[false]"))
	tk.MustQuery("select json_array(null is null)").Check(testkit.Rows("[true]"))
	tk.MustQuery("select json_array(1 in (1, 2))").Check(testkit.Rows("[true]"))
	tk.MustQuery("select json_array(0 in (1, 2))").Check(testkit.Rows("[false]"))
	tk.MustQuery("select json_array(0 not in (1, 2))").Check(testkit.Rows("[true]"))
	tk.MustQuery("select json_array(1 between 0 and 2)").Check(testkit.Rows("[true]"))
	tk.MustQuery("select json_array(1 not between 0 and 2)").Check(testkit.Rows("[false]"))
	tk.MustQuery("select json_array('123' like '123')").Check(testkit.Rows("[true]"))
	tk.MustQuery("select json_array('abcdef' rlike 'a.*c.*')").Check(testkit.Rows("[true]"))
	tk.MustQuery("select json_array(is_ipv4('127.0.0.1'))").Check(testkit.Rows("[true]"))
	tk.MustQuery("select json_array(is_ipv6('1a6b:8888:ff66:77ee:0000:1234:5678:bcde'))").Check(testkit.Rows("[true]"))
}

func TestIssue17868(t *testing.T) {
	store, clean := testkit.CreateMockStore(t)
	defer clean()

	tk := testkit.NewTestKit(t, store)
	tk.MustExec("use test")
	tk.MustExec("drop table if exists t7")
	tk.MustExec("create table t7 (col0 SMALLINT, col1 VARBINARY(1), col2 DATE, col3 BIGINT, col4 BINARY(166))")
	tk.MustExec("insert into t7 values ('32767', '', '1000-01-03', '-0', '11101011')")
	tk.MustQuery("select col2 = 1 from t7").Check(testkit.Rows("0"))
	tk.MustQuery("select col2 != 1 from t7").Check(testkit.Rows("1"))
}

func TestIssue21619(t *testing.T) {
	store, clean := testkit.CreateMockStore(t)
	defer clean()

	tk := testkit.NewTestKit(t, store)
	tk.MustQuery(`select CAST("9223372036854775808" as json)`).Check(testkit.Rows("9223372036854775808"))
	tk.MustQuery(`select json_type(CAST("9223372036854775808" as json))`).Check(testkit.Rows("UNSIGNED INTEGER"))
	tk.MustQuery(`select CAST(9223372036854775808 as json)`).Check(testkit.Rows("9223372036854775808"))
	tk.MustQuery(`select json_type(CAST(9223372036854775808 as json))`).Check(testkit.Rows("UNSIGNED INTEGER"))
	tk.MustQuery(`select CAST(-9223372036854775808 as json)`).Check(testkit.Rows("-9223372036854775808"))
	tk.MustQuery(`select json_type(CAST(-9223372036854775808 as json))`).Check(testkit.Rows("INTEGER"))
}

func TestIssue10467(t *testing.T) {
	store, clean := testkit.CreateMockStore(t)
	defer clean()

	tk := testkit.NewTestKit(t, store)
	tk.MustExec("use test")
	tk.MustExec("drop table if exists tx2;")
	tk.MustExec("create table tx2 (col json);")
	tk.MustExec(`insert into tx2 values (json_array("3")),(json_array("3")),(json_array("3")),(json_array("3"));`)
	tk.MustExec(`insert into tx2 values (json_array(3.0));`)
	tk.MustExec(`insert into tx2 values (json_array(3));`)
	tk.MustExec(`insert into tx2 values (json_array(3.0));`)
	tk.MustExec(`insert into tx2 values (json_array(-3));`)
	tk.MustExec(`insert into tx2 values (json_array(-3.0));`)
	tk.MustExec(`insert into tx2 values (json_array(922337203685477580));`)
	tk.MustExec(`insert into tx2 values (json_array(922337203685477581)),(json_array(922337203685477581)),(json_array(922337203685477581)),(json_array(922337203685477581)),(json_array(922337203685477581));`)

	// TODO: in MySQL these values will hash the same because the first is stored as JSON type DECIMAL.
	// Currently TiDB does not support JSON type DECIMAL.
	// See: https://github.com/pingcap/tidb/issues/9988
	// insert into tx2 values (json_array(9223372036854775808.0));
	// insert into tx2 values (json_array(9223372036854775808));

	// ordering by a JSON col is not supported in MySQL, and the order is a bit questionable in TiDB.
	// sort by count for test result stability.
	tk.MustQuery("select col, count(1) c from tx2 group by col order by c desc;").Check(testkit.Rows("[922337203685477581] 5", `["3"] 4`, "[3] 3", "[-3] 2", "[922337203685477580] 1"))
}

func TestIssue19892(t *testing.T) {
	store, clean := testkit.CreateMockStore(t)
	defer clean()

	tk := testkit.NewTestKit(t, store)
	tk.MustExec("USE test")
	tk.MustExec("CREATE TABLE dd(a date, b datetime, c timestamp)")

	// check NO_ZERO_DATE
	{
		tk.MustExec("SET sql_mode=''")
		{
			tk.MustExec("TRUNCATE TABLE dd")
			tk.MustExec("INSERT INTO dd(a) values('0000-00-00')")
			tk.MustQuery("SHOW WARNINGS").Check(testkit.Rows())
			tk.MustQuery("SELECT a FROM dd").Check(testkit.Rows("0000-00-00"))

			tk.MustExec("TRUNCATE TABLE dd")
			tk.MustExec("INSERT INTO dd(b) values('2000-10-01')")
			tk.MustExec("UPDATE dd SET b = '0000-00-00'")
			tk.MustQuery("SHOW WARNINGS").Check(testkit.Rows())
			tk.MustQuery("SELECT b FROM dd").Check(testkit.Rows("0000-00-00 00:00:00"))

			tk.MustExec("TRUNCATE TABLE dd")
			tk.MustExec("INSERT INTO dd(c) values('0000-00-00 20:00:00')")
			tk.MustQuery("SHOW WARNINGS").Check(testkit.Rows("Warning 1292 Incorrect timestamp value: '0000-00-00 20:00:00'"))
			tk.MustQuery("SELECT c FROM dd").Check(testkit.Rows("0000-00-00 00:00:00"))

			tk.MustExec("TRUNCATE TABLE dd")
			tk.MustExec("INSERT INTO dd(c) values('2000-10-01 20:00:00')")
			tk.MustExec("UPDATE dd SET c = '0000-00-00 20:00:00'")
			tk.MustQuery("SHOW WARNINGS").Check(testkit.Rows("Warning 1292 Incorrect timestamp value: '0000-00-00 20:00:00'"))
			tk.MustQuery("SELECT c FROM dd").Check(testkit.Rows("0000-00-00 00:00:00"))
		}

		tk.MustExec("SET sql_mode='NO_ZERO_DATE'")
		{
			tk.MustExec("TRUNCATE TABLE dd")
			tk.MustExec("INSERT INTO dd(b) values('0000-0-00')")
			tk.MustQuery("SHOW WARNINGS").Check(testkit.Rows("Warning 1292 Incorrect datetime value: '0000-0-00'"))
			tk.MustQuery("SELECT b FROM dd").Check(testkit.Rows("0000-00-00 00:00:00"))

			tk.MustExec("TRUNCATE TABLE dd")
			tk.MustExec("INSERT INTO dd(a) values('2000-10-01')")
			tk.MustExec("UPDATE dd SET a = '0000-00-00'")
			tk.MustQuery("SHOW WARNINGS").Check(testkit.Rows("Warning 1292 Incorrect date value: '0000-00-00'"))
			tk.MustQuery("SELECT a FROM dd").Check(testkit.Rows("0000-00-00"))

			tk.MustExec("TRUNCATE TABLE dd")
			tk.MustExec("INSERT INTO dd(c) values('2000-10-01 10:00:00')")
			tk.MustExec("UPDATE dd SET c = '0000-00-00 10:00:00'")
			tk.MustQuery("SHOW WARNINGS").Check(testkit.Rows("Warning 1292 Incorrect timestamp value: '0000-00-00 10:00:00'"))
			tk.MustQuery("SELECT c FROM dd").Check(testkit.Rows("0000-00-00 00:00:00"))
		}

		tk.MustExec("SET sql_mode='NO_ZERO_DATE,STRICT_TRANS_TABLES'")
		{
			tk.MustExec("TRUNCATE TABLE dd")
			tk.MustGetErrMsg("INSERT INTO dd(c) VALUES ('0000-00-00 20:00:00')", "[table:1292]Incorrect timestamp value: '0000-00-00 20:00:00' for column 'c' at row 1")
			tk.MustExec("INSERT IGNORE INTO dd(c) VALUES ('0000-00-00 20:00:00')")
			tk.MustQuery("SHOW WARNINGS").Check(testkit.Rows("Warning 1292 Incorrect timestamp value: '0000-00-00 20:00:00'"))
			tk.MustQuery("SELECT c FROM dd").Check(testkit.Rows("0000-00-00 00:00:00"))

			tk.MustExec("TRUNCATE TABLE dd")
			tk.MustExec("INSERT INTO dd(b) values('2000-10-01')")
			tk.MustGetErrMsg("UPDATE dd SET b = '0000-00-00'", "[types:1292]Incorrect datetime value: '0000-00-00'")
			tk.MustExec("UPDATE IGNORE dd SET b = '0000-00-00'")
			tk.MustQuery("SHOW WARNINGS").Check(testkit.Rows("Warning 1292 Incorrect datetime value: '0000-00-00'"))
			tk.MustQuery("SELECT b FROM dd").Check(testkit.Rows("0000-00-00 00:00:00"))

			tk.MustExec("TRUNCATE TABLE dd")
			tk.MustExec("INSERT INTO dd(c) values('2000-10-01 10:00:00')")
			tk.MustGetErrMsg("UPDATE dd SET c = '0000-00-00 00:00:00'", "[types:1292]Incorrect timestamp value: '0000-00-00 00:00:00'")
			tk.MustExec("UPDATE IGNORE dd SET c = '0000-00-00 00:00:00'")
			tk.MustQuery("SHOW WARNINGS").Check(testkit.Rows("Warning 1292 Incorrect timestamp value: '0000-00-00 00:00:00'"))
			tk.MustQuery("SELECT c FROM dd").Check(testkit.Rows("0000-00-00 00:00:00"))
		}
	}

	// check NO_ZERO_IN_DATE
	{
		tk.MustExec("SET sql_mode=''")
		{
			tk.MustExec("TRUNCATE TABLE dd")
			tk.MustExec("INSERT INTO dd(a) values('2000-01-00')")
			tk.MustQuery("SHOW WARNINGS").Check(testkit.Rows())
			tk.MustQuery("SELECT a FROM dd").Check(testkit.Rows("2000-01-00"))
			tk.MustExec("INSERT INTO dd(a) values('2000-00-01')")
			tk.MustQuery("SHOW WARNINGS").Check(testkit.Rows())
			tk.MustQuery("SELECT a FROM dd").Check(testkit.Rows("2000-01-00", "2000-00-01"))
			tk.MustExec("INSERT INTO dd(a) values('0-01-02')")
			tk.MustQuery("SHOW WARNINGS").Check(testkit.Rows())
			tk.MustQuery("SELECT a FROM dd").Check(testkit.Rows("2000-01-00", "2000-00-01", "2000-01-02"))

			tk.MustExec("TRUNCATE TABLE dd")
			tk.MustExec("INSERT INTO dd(b) values('2000-01-02')")
			tk.MustExec("UPDATE dd SET b = '2000-00-02'")
			tk.MustQuery("SHOW WARNINGS").Check(testkit.Rows())
			tk.MustQuery("SELECT b FROM dd").Check(testkit.Rows("2000-00-02 00:00:00"))

			tk.MustExec("TRUNCATE TABLE dd")
			tk.MustExec("INSERT INTO dd(c) values('2000-01-02 20:00:00')")
			tk.MustExec("UPDATE dd SET c = '0000-01-02 20:00:00'")
			tk.MustQuery("SHOW WARNINGS").Check(testkit.Rows("Warning 1292 Incorrect timestamp value: '0000-01-02 20:00:00'"))
			tk.MustQuery("SELECT c FROM dd").Check(testkit.Rows("0000-00-00 00:00:00"))
		}

		tk.MustExec("SET sql_mode='NO_ZERO_IN_DATE'")
		{
			tk.MustExec("TRUNCATE TABLE dd")
			tk.MustExec("INSERT INTO dd(a) values('2000-01-00')")
			tk.MustQuery("SHOW WARNINGS").Check(testkit.Rows("Warning 1292 Incorrect date value: '2000-01-00'"))
			tk.MustQuery("SELECT a FROM dd").Check(testkit.Rows("0000-00-00"))

			tk.MustExec("TRUNCATE TABLE dd")
			tk.MustExec("INSERT INTO dd(a) values('2000-01-02')")
			tk.MustExec("UPDATE dd SET a = '2000-00-02'")
			tk.MustQuery("SHOW WARNINGS").Check(testkit.Rows("Warning 1292 Incorrect date value: '2000-00-02'"))
			tk.MustQuery("SELECT a FROM dd").Check(testkit.Rows("0000-00-00"))
			tk.MustExec("UPDATE dd SET b = '2000-01-0'")
			tk.MustQuery("SHOW WARNINGS").Check(testkit.Rows("Warning 1292 Incorrect datetime value: '2000-01-0'"))
			tk.MustQuery("SELECT b FROM dd").Check(testkit.Rows("0000-00-00 00:00:00"))
			// consistent with Mysql8
			tk.MustExec("UPDATE dd SET b = '0-01-02'")
			tk.MustQuery("SHOW WARNINGS").Check(testkit.Rows())
			tk.MustQuery("SELECT b FROM dd").Check(testkit.Rows("2000-01-02 00:00:00"))

			tk.MustExec("TRUNCATE TABLE dd")
			tk.MustExec("INSERT INTO dd(c) values('2000-01-02 20:00:00')")
			tk.MustExec("UPDATE dd SET c = '2000-00-02 20:00:00'")
			tk.MustQuery("SHOW WARNINGS").Check(testkit.Rows("Warning 1292 Incorrect timestamp value: '2000-00-02 20:00:00'"))
			tk.MustQuery("SELECT c FROM dd").Check(testkit.Rows("0000-00-00 00:00:00"))
		}

		tk.MustExec("SET sql_mode='NO_ZERO_IN_DATE,STRICT_TRANS_TABLES'")
		{
			tk.MustExec("TRUNCATE TABLE dd")
			tk.MustGetErrMsg("INSERT INTO dd(b) VALUES ('2000-01-00')", "[table:1292]Incorrect datetime value: '2000-01-00' for column 'b' at row 1")
			tk.MustExec("INSERT IGNORE INTO dd(b) VALUES ('2000-00-01')")
			tk.MustQuery("SHOW WARNINGS").Check(testkit.Rows("Warning 1292 Incorrect datetime value: '2000-00-01'"))
			tk.MustQuery("SELECT b FROM dd").Check(testkit.Rows("0000-00-00 00:00:00"))

			tk.MustExec("TRUNCATE TABLE dd")
			tk.MustExec("INSERT INTO dd(b) VALUES ('2000-01-02')")
			tk.MustGetErrMsg("UPDATE dd SET b = '2000-01-00'", "[types:1292]Incorrect datetime value: '2000-01-00'")
			tk.MustExec("UPDATE IGNORE dd SET b = '2000-01-0'")
			tk.MustQuery("SHOW WARNINGS").Check(testkit.Rows("Warning 1292 Incorrect datetime value: '2000-01-0'"))
			tk.MustQuery("SELECT b FROM dd").Check(testkit.Rows("0000-00-00 00:00:00"))
			tk.MustExec("UPDATE dd SET b = '0000-1-2'")
			tk.MustQuery("SELECT b FROM dd").Check(testkit.Rows("0000-01-02 00:00:00"))
			tk.MustGetErrMsg("UPDATE dd SET c = '0000-01-05'", "[types:1292]Incorrect timestamp value: '0000-01-05'")
			tk.MustExec("UPDATE IGNORE dd SET c = '0000-01-5'")
			tk.MustQuery("SHOW WARNINGS").Check(testkit.Rows("Warning 1292 Incorrect timestamp value: '0000-01-5'"))
			tk.MustQuery("SELECT c FROM dd").Check(testkit.Rows("0000-00-00 00:00:00"))

			tk.MustExec("TRUNCATE TABLE dd")
			tk.MustGetErrMsg("INSERT INTO dd(c) VALUES ('2000-01-00 20:00:00')", "[table:1292]Incorrect timestamp value: '2000-01-00 20:00:00' for column 'c' at row 1")
			tk.MustExec("INSERT INTO dd(c) VALUES ('2000-01-02')")
			tk.MustGetErrMsg("UPDATE dd SET c = '2000-01-00 20:00:00'", "[types:1292]Incorrect timestamp value: '2000-01-00 20:00:00'")
			tk.MustExec("UPDATE IGNORE dd SET b = '2000-01-00'")
			tk.MustQuery("SHOW WARNINGS").Check(testkit.Rows("Warning 1292 Incorrect datetime value: '2000-01-00'"))
			tk.MustQuery("SELECT b FROM dd").Check(testkit.Rows("0000-00-00 00:00:00"))
		}
	}

	// check !NO_ZERO_DATE
	tk.MustExec("SET sql_mode='ONLY_FULL_GROUP_BY,STRICT_TRANS_TABLES,NO_ZERO_IN_DATE,ERROR_FOR_DIVISION_BY_ZERO,NO_AUTO_CREATE_USER,NO_ENGINE_SUBSTITUTION'")
	{
		tk.MustExec("TRUNCATE TABLE dd")
		tk.MustExec("INSERT INTO dd(a) values('0000-00-00')")
		tk.MustQuery("SHOW WARNINGS").Check(testkit.Rows())
		tk.MustQuery("SELECT a FROM dd").Check(testkit.Rows("0000-00-00"))

		tk.MustExec("TRUNCATE TABLE dd")
		tk.MustExec("INSERT INTO dd(b) values('2000-10-01')")
		tk.MustExec("UPDATE dd SET b = '0000-00-00'")
		tk.MustQuery("SHOW WARNINGS").Check(testkit.Rows())
		tk.MustQuery("SELECT b FROM dd").Check(testkit.Rows("0000-00-00 00:00:00"))

		tk.MustExec("TRUNCATE TABLE dd")
		tk.MustExec("INSERT INTO dd(c) values('0000-00-00 00:00:00')")
		tk.MustQuery("SHOW WARNINGS").Check(testkit.Rows())

		tk.MustExec("TRUNCATE TABLE dd")
		tk.MustExec("INSERT INTO dd(c) values('2000-10-01 10:00:00')")
		tk.MustExec("UPDATE dd SET c = '0000-00-00 00:00:00'")
		tk.MustQuery("SHOW WARNINGS").Check(testkit.Rows())
		tk.MustQuery("SELECT c FROM dd").Check(testkit.Rows("0000-00-00 00:00:00"))

		tk.MustExec("TRUNCATE TABLE dd")
		tk.MustGetErrMsg("INSERT INTO dd(b) VALUES ('2000-01-00')", "[table:1292]Incorrect datetime value: '2000-01-00' for column 'b' at row 1")
		tk.MustExec("INSERT IGNORE INTO dd(b) VALUES ('2000-00-01')")
		tk.MustQuery("SHOW WARNINGS").Check(testkit.Rows("Warning 1292 Incorrect datetime value: '2000-00-01'"))
		tk.MustQuery("SELECT b FROM dd").Check(testkit.Rows("0000-00-00 00:00:00"))

		tk.MustExec("TRUNCATE TABLE dd")
		tk.MustExec("INSERT INTO dd(b) VALUES ('2000-01-02')")
		tk.MustGetErrMsg("UPDATE dd SET b = '2000-01-00'", "[types:1292]Incorrect datetime value: '2000-01-00'")
		tk.MustExec("UPDATE IGNORE dd SET b = '2000-01-0'")
		tk.MustQuery("SHOW WARNINGS").Check(testkit.Rows("Warning 1292 Incorrect datetime value: '2000-01-0'"))
		tk.MustQuery("SELECT b FROM dd").Check(testkit.Rows("0000-00-00 00:00:00"))
		tk.MustExec("UPDATE dd SET b = '0000-1-2'")
		tk.MustQuery("SELECT b FROM dd").Check(testkit.Rows("0000-01-02 00:00:00"))
		tk.MustGetErrMsg("UPDATE dd SET c = '0000-01-05'", "[types:1292]Incorrect timestamp value: '0000-01-05'")
		tk.MustExec("UPDATE IGNORE dd SET c = '0000-01-5'")
		tk.MustQuery("SHOW WARNINGS").Check(testkit.Rows("Warning 1292 Incorrect timestamp value: '0000-01-5'"))
		tk.MustQuery("SELECT c FROM dd").Check(testkit.Rows("0000-00-00 00:00:00"))

		tk.MustExec("TRUNCATE TABLE dd")
		tk.MustGetErrMsg("INSERT INTO dd(c) VALUES ('2000-01-00 20:00:00')", "[table:1292]Incorrect timestamp value: '2000-01-00 20:00:00' for column 'c' at row 1")
		tk.MustExec("INSERT INTO dd(c) VALUES ('2000-01-02')")
		tk.MustGetErrMsg("UPDATE dd SET c = '2000-01-00 20:00:00'", "[types:1292]Incorrect timestamp value: '2000-01-00 20:00:00'")
		tk.MustExec("UPDATE IGNORE dd SET b = '2000-01-00'")
		tk.MustQuery("SHOW WARNINGS").Check(testkit.Rows("Warning 1292 Incorrect datetime value: '2000-01-00'"))
		tk.MustQuery("SELECT b FROM dd").Check(testkit.Rows("0000-00-00 00:00:00"))
	}

	// check !NO_ZERO_IN_DATE
	tk.MustExec("SET sql_mode='ONLY_FULL_GROUP_BY,STRICT_TRANS_TABLES,NO_ZERO_DATE,ERROR_FOR_DIVISION_BY_ZERO,NO_AUTO_CREATE_USER,NO_ENGINE_SUBSTITUTION'")
	{
		tk.MustExec("TRUNCATE TABLE dd")
		tk.MustExec("INSERT INTO dd(a) values('2000-00-10')")
		tk.MustQuery("SHOW WARNINGS").Check(testkit.Rows())
		tk.MustQuery("SELECT a FROM dd").Check(testkit.Rows("2000-00-10"))

		tk.MustExec("TRUNCATE TABLE dd")
		tk.MustExec("INSERT INTO dd(b) values('2000-10-01')")
		tk.MustExec("UPDATE dd SET b = '2000-00-10'")
		tk.MustQuery("SHOW WARNINGS").Check(testkit.Rows())
		tk.MustQuery("SELECT b FROM dd").Check(testkit.Rows("2000-00-10 00:00:00"))

		tk.MustExec("TRUNCATE TABLE dd")
		tk.MustExec("INSERT INTO dd(c) values('2000-10-01 10:00:00')")
		tk.MustGetErrMsg("UPDATE dd SET c = '2000-00-10 00:00:00'", "[types:1292]Incorrect timestamp value: '2000-00-10 00:00:00'")
		tk.MustExec("UPDATE IGNORE dd SET c = '2000-01-00 00:00:00'")
		tk.MustQuery("SHOW WARNINGS").Check(testkit.Rows("Warning 1292 Incorrect timestamp value: '2000-01-00 00:00:00'"))
		tk.MustQuery("SELECT c FROM dd").Check(testkit.Rows("0000-00-00 00:00:00"))
	}
}

// The actual results do not agree with the test results, It should be modified after the test suite is updated
func TestIssue17726(t *testing.T) {
	store, clean := testkit.CreateMockStore(t)
	defer clean()

	tk := testkit.NewTestKit(t, store)
	tk.MustExec("use test")
	tk.MustExec("drop table if exists t0")
	tk.MustExec("create table t0 (c1 DATE, c2 TIME, c3 DATETIME, c4 TIMESTAMP)")
	tk.MustExec("insert into t0 values ('1000-01-01', '-838:59:59', '1000-01-01 00:00:00', '1970-01-01 08:00:01')")
	tk.MustExec("insert into t0 values ('9999-12-31', '838:59:59', '9999-12-31 23:59:59', '2038-01-19 11:14:07')")
	result := tk.MustQuery("select avg(c1), avg(c2), avg(c3), avg(c4) from t0")
	result.Check(testkit.Rows("54995666 0 54995666117979.5 20040110095704"))
}

func TestDatetimeUserVariable(t *testing.T) {
	store, clean := testkit.CreateMockStore(t)
	defer clean()

	tk := testkit.NewTestKit(t, store)
	tk.MustExec("set @p = now()")
	tk.MustExec("set @@tidb_enable_vectorized_expression = false")
	require.NotEqual(t, "", tk.MustQuery("select @p").Rows()[0][0])
	tk.MustExec("set @@tidb_enable_vectorized_expression = true")
	require.NotEqual(t, "", tk.MustQuery("select @p").Rows()[0][0])
}

func TestIssue12205(t *testing.T) {
	store, clean := testkit.CreateMockStore(t)
	defer clean()

	tk := testkit.NewTestKit(t, store)

	tk.MustExec("use test")
	tk.MustExec("drop table if exists t12205;")
	tk.MustExec("create table t12205(\n    `col_varchar_64` varchar(64) DEFAULT NULL,\n    `col_varchar_64_key` varchar(64) DEFAULT NULL\n);")
	tk.MustExec("insert into t12205 values('-1038024704','-527892480');")
	tk.MustQuery("select SEC_TO_TIME( ( `col_varchar_64` & `col_varchar_64_key` ) ),`col_varchar_64` & `col_varchar_64_key` from t12205; ").Check(
		testkit.Rows("838:59:59 18446744072635875328"))
	tk.MustQuery("show warnings;").Check(
		testkit.Rows("Warning 1292 Truncated incorrect time value: '18446744072635875000'"))
}

func TestIssue21677(t *testing.T) {
	store, clean := testkit.CreateMockStore(t)
	defer clean()

	tk := testkit.NewTestKit(t, store)

	tk.MustExec("use test")
	tk.MustExec("drop table if exists t;")
	tk.MustExec("create table t(1e int);")
	tk.MustExec("insert into t values (1);")
	tk.MustQuery("select t.1e from test.t;").Check(testkit.Rows("1"))
	tk.MustExec("drop table if exists t;")
	tk.MustExec("create table t(99e int, r10 int);")
	tk.MustExec("insert into t values (1, 10), (2, 2);")
	tk.MustQuery("select 99e+r10 from t;").Check(testkit.Rows("11", "4"))
	tk.MustQuery("select .78$123;").Check(testkit.Rows("0.78"))
	tk.MustGetErrCode("select .78$421+1;", mysql.ErrParse)
	tk.MustQuery("select t. `r10` > 3 from t;").Check(testkit.Rows("1", "0"))
	tk.MustQuery("select * from t where t. `r10` > 3;").Check(testkit.Rows("1 10"))
}

func TestIssue11333(t *testing.T) {
	store, clean := testkit.CreateMockStore(t)
	defer clean()

	tk := testkit.NewTestKit(t, store)
	tk.MustExec("use test")
	tk.MustExec("drop table if exists t;")
	tk.MustExec("drop table if exists t1;")
	tk.MustExec("create table t(col1 decimal);")
	tk.MustExec(" insert into t values(0.00000000000000000000000000000000000000000000000000000000000000000000000000000000000000000);")
	tk.MustQuery(`select * from t;`).Check(testkit.Rows("0"))
	tk.MustExec("create table t1(col1 decimal(65,30));")
	tk.MustExec(" insert into t1 values(0.00000000000000000000000000000000000000000000000000000000000000000000000000000000000000000);")
	tk.MustQuery(`select * from t1;`).Check(testkit.Rows("0.000000000000000000000000000000"))
	tk.MustQuery(`select 0.00000000000000000000000000000000000000000000000000000000000000000000000000000000000000000;`).Check(testkit.Rows("0.000000000000000000000000000000000000000000000000000000000000000000000000"))
	tk.MustQuery(`select 0.0000000000000000000000000000000000000000000000000000000000000000000000012;`).Check(testkit.Rows("0.000000000000000000000000000000000000000000000000000000000000000000000001"))
	tk.MustQuery(`select 0.000000000000000000000000000000000000000000000000000000000000000000000001;`).Check(testkit.Rows("0.000000000000000000000000000000000000000000000000000000000000000000000001"))
}

func TestIssue12206(t *testing.T) {
	store, clean := testkit.CreateMockStore(t)
	defer clean()

	tk := testkit.NewTestKit(t, store)
	tk.MustExec("use test")
	tk.MustExec("drop table if exists t12206;")
	tk.MustExec("create table t12206(\n    `col_tinyint_unsigned` tinyint(3) unsigned DEFAULT NULL,\n    `col_double_unsigned` double unsigned DEFAULT NULL,\n    `col_year_key` year(4) DEFAULT NULL\n);")
	tk.MustExec("insert into t12206 values(73,0,0000);")
	tk.MustQuery("SELECT TIME_FORMAT( `col_tinyint_unsigned`, ( IFNULL( `col_double_unsigned`, `col_year_key` ) ) ) AS field1 FROM `t12206`;").Check(
		testkit.Rows("<nil>"))
	tk.MustQuery("show warnings").Check(testkit.Rows("Warning 1292 Truncated incorrect time value: '73'"))
}

func TestCastCoer(t *testing.T) {
	store, clean := testkit.CreateMockStore(t)
	defer clean()

	tk := testkit.NewTestKit(t, store)

	tk.MustQuery("select coercibility(binary('a'))").Check(testkit.Rows("2"))
	tk.MustQuery("select coercibility(cast('a' as char(10)))").Check(testkit.Rows("2"))
	tk.MustQuery("select coercibility(convert('abc', char(10)));").Check(testkit.Rows("2"))
}

func TestIssue12209(t *testing.T) {
	store, clean := testkit.CreateMockStore(t)
	defer clean()

	tk := testkit.NewTestKit(t, store)

	tk.MustExec("use test")
	tk.MustExec("drop table if exists t12209;")
	tk.MustExec("create table t12209(a bigint(20));")
	tk.MustExec("insert into t12209 values(1);")
	tk.MustQuery("select  `a` DIV ( ROUND( ( SCHEMA() ), '1978-05-18 03:35:52.043591' ) ) from `t12209`;").Check(
		testkit.Rows("<nil>"))
}

func TestIssue22098(t *testing.T) {
	store, clean := testkit.CreateMockStore(t)
	defer clean()

	tk := testkit.NewTestKit(t, store)

	tk.MustExec("use test")
	tk.MustExec("CREATE TABLE `ta` (" +
		"  `k` varchar(32) NOT NULL DEFAULT ' '," +
		"  `c0` varchar(32) NOT NULL DEFAULT ' '," +
		"  `c` varchar(18) NOT NULL DEFAULT ' '," +
		"  `e0` varchar(1) NOT NULL DEFAULT ' '," +
		"  PRIMARY KEY (`k`,`c0`,`c`)," +
		"  KEY `idx` (`c`,`e0`)" +
		") ENGINE=InnoDB DEFAULT CHARSET=utf8mb4 COLLATE=utf8mb4_bin")
	tk.MustExec("CREATE TABLE `tb` (" +
		"  `k` varchar(32) NOT NULL DEFAULT ' '," +
		"  `e` int(11) NOT NULL DEFAULT '0'," +
		"  `i` int(11) NOT NULL DEFAULT '0'," +
		"  `s` varchar(1) NOT NULL DEFAULT ' '," +
		"  `c` varchar(50) NOT NULL DEFAULT ' '," +
		"  PRIMARY KEY (`k`)" +
		") ENGINE=InnoDB DEFAULT CHARSET=utf8mb4 COLLATE=utf8mb4_bin")
	tk.MustExec("prepare stmt from \"select a.* from ta a left join tb b on a.k = b.k where (a.k <> '000000' and ((b.s = ? and i = ? ) or (b.s = ? and e = ?) or (b.s not in(?, ?))) and b.c like '%1%') or (a.c <> '000000' and a.k = '000000')\"")
	tk.MustExec("set @a=3;set @b=20200414;set @c='a';set @d=20200414;set @e=3;set @f='a';")
	tk.MustQuery("execute stmt using @a,@b,@c,@d,@e,@f").Check(testkit.Rows())
}

func Test22717(t *testing.T) {
	// For issue 22717
	store, clean := testkit.CreateMockStore(t)
	defer clean()

	tk := testkit.NewTestKit(t, store)
	tk.MustExec("use test")
	tk.MustExec("drop table if exists t")
	tk.MustExec(`create table t(
					 	a enum('a','','c'),
						b enum('0','1','2'),
						c set('a','','c'),
						d set('0','1','2')
					 )`)
	tk.MustExec("insert into t values(1,1,1,1),(2,2,2,2),(3,3,3,3)")
	tk.MustExec("set @@sql_mode = ''")
	tk.MustExec("insert into t values('','','','')")
	tk.MustQuery("select * from t").Check(testkit.Rows("a 0 a 0", " 1  1", "c 2 a, 0,1", "   "))
	tk.MustQuery("select a from t where a").Check(testkit.Rows("a", "", "c", ""))
	tk.MustQuery("select b from t where b").Check(testkit.Rows("0", "1", "2"))
	tk.MustQuery("select c from t where c").Check(testkit.Rows("a", "", "a,", ""))
	tk.MustQuery("select d from t where d").Check(testkit.Rows("0", "1", "0,1"))
}

func Test23262(t *testing.T) {
	store, clean := testkit.CreateMockStore(t)
	defer clean()

	tk := testkit.NewTestKit(t, store)
	tk.MustExec("use test")
	tk.MustExec("drop table if exists t")
	tk.MustExec("create table t(a year)")
	tk.MustExec("insert into t values(2002)")
	tk.MustQuery("select * from t where a=2").Check(testkit.Rows("2002"))
	tk.MustQuery("select * from t where a='2'").Check(testkit.Rows("2002"))
}

func TestClusteredIndexCorCol(t *testing.T) {
	// For issue 23076
	store, clean := testkit.CreateMockStore(t)
	defer clean()

	tk := testkit.NewTestKit(t, store)
	tk.MustExec("use test")
	tk.MustExec("drop table if exists t1, t2;")
	tk.MustExec("create table t1  (c_int int, c_str varchar(40), primary key (c_int, c_str) clustered, key(c_int) );")
	tk.MustExec("create table t2  like t1 ;")
	tk.MustExec("insert into t1 values (1, 'crazy lumiere'), (10, 'goofy mestorf');")
	tk.MustExec("insert into t2 select * from t1 ;")
	tk.MustQuery("select (select t2.c_str from t2 where t2.c_str = t1.c_str and t2.c_int = 10 order by t2.c_str limit 1) x from t1;").Check(testkit.Rows("<nil>", "goofy mestorf"))
}

func TestEnumPushDown(t *testing.T) {
	store, clean := testkit.CreateMockStore(t)
	defer clean()

	tk := testkit.NewTestKit(t, store)
	tk.MustExec("use test")
	tk.MustExec("drop table if exists t")
	tk.MustExec("create table t (c_enum enum('c', 'b', 'a'))")
	tk.MustExec("insert into t values ('a'), ('b'), ('c'), ('a'), ('b'), ('a')")

	// test order by
	tk.MustQuery("select c_enum from t order by c_enum").
		Check(testkit.Rows("c", "b", "b", "a", "a", "a"))
	tk.MustQuery("select c_enum from t order by c_enum desc").
		Check(testkit.Rows("a", "a", "a", "b", "b", "c"))
	tk.MustQuery("select c_enum from t order by if(c_enum>1, c_enum, c_enum)").
		Check(testkit.Rows("a", "a", "a", "b", "b", "c"))

	// test selection
	tk.MustQuery("select c_enum from t where c_enum order by c_enum").
		Check(testkit.Rows("c", "b", "b", "a", "a", "a"))
	tk.MustQuery("select c_enum from t where c_enum > 'a' order by c_enum").
		Check(testkit.Rows("c", "b", "b"))
	tk.MustQuery("select c_enum from t where c_enum > 1 order by c_enum").
		Check(testkit.Rows("b", "b", "a", "a", "a"))
	tk.MustQuery("select c_enum from t where c_enum = 1 order by c_enum").
		Check(testkit.Rows("c"))
	tk.MustQuery("select c_enum from t where c_enum = 'a' order by c_enum").
		Check(testkit.Rows("a", "a", "a"))
	tk.MustQuery("select c_enum from t where c_enum + 1 order by c_enum").
		Check(testkit.Rows("c", "b", "b", "a", "a", "a"))
	tk.MustQuery("select c_enum from t where c_enum - 1 order by c_enum").
		Check(testkit.Rows("b", "b", "a", "a", "a"))

	// test projection
	tk.MustQuery("select c_enum+1 from t order by c_enum").
		Check(testkit.Rows("2", "3", "3", "4", "4", "4"))
	tk.MustQuery("select c_enum, c_enum=1 from t order by c_enum").
		Check(testkit.Rows("c 1", "b 0", "b 0", "a 0", "a 0", "a 0"))
	tk.MustQuery("select c_enum, c_enum>1 from t order by c_enum").
		Check(testkit.Rows("c 0", "b 1", "b 1", "a 1", "a 1", "a 1"))
	tk.MustQuery("select c_enum, c_enum>'a' from t order by c_enum").
		Check(testkit.Rows("c 1", "b 1", "b 1", "a 0", "a 0", "a 0"))

	// test aggregate
	tk.MustQuery("select max(c_enum) from t").
		Check(testkit.Rows("c"))
	tk.MustQuery("select min(c_enum) from t").
		Check(testkit.Rows("a"))
	tk.MustQuery("select max(c_enum+1) from t").
		Check(testkit.Rows("4"))
	tk.MustQuery("select min(c_enum+1) from t").
		Check(testkit.Rows("2"))
	tk.MustQuery("select avg(c_enum) from t").
		Check(testkit.Rows("2.3333333333333335"))
	tk.MustQuery("select avg(distinct c_enum) from t").
		Check(testkit.Rows("2"))
	tk.MustQuery("select distinct c_enum from t order by c_enum").
		Check(testkit.Rows("c", "b", "a"))
	tk.MustQuery("select c_enum from t group by c_enum order by c_enum").
		Check(testkit.Rows("c", "b", "a"))

	// test correlated
	tk.MustExec("drop table if exists t1")
	tk.MustExec(`CREATE TABLE t1 (
		a char(3) NOT NULL default '',
		e enum('a','b','c','d','e') NOT NULL default 'a'
	)`)
	tk.MustExec("INSERT INTO t1 VALUES ('aaa','e')")
	tk.MustExec("INSERT INTO t1 VALUES ('bbb','e')")
	tk.MustExec("INSERT INTO t1 VALUES ('ccc','a')")
	tk.MustExec("INSERT INTO t1 VALUES ('ddd','e')")
	tk.MustQuery(`SELECT DISTINCT e AS c FROM t1 outr WHERE
	a <> SOME ( SELECT a FROM t1 WHERE e = outr.e)`).
		Check(testkit.Rows("e"))

	// no index
	tk.MustExec("drop table t")
	tk.MustExec("create table t(e enum('c','b','a'))")
	tk.MustExec("insert into t values(1),(2),(3)")
	tk.MustQuery("select e from t where e > 'b'").
		Check(testkit.Rows("c"))
	tk.MustQuery("select e from t where e > 2").
		Check(testkit.Rows("a"))

	// enable index
	tk.MustExec("alter table t add index idx(e)")
	tk.MustQuery("select e from t where e > 'b'").
		Check(testkit.Rows("c"))
	tk.MustQuery("select e from t where e > 2").
		Check(testkit.Rows("a"))

	tk.MustExec("drop table if exists tdm")
	tk.MustExec("create table tdm(id int, `c12` enum('a','b','c'), PRIMARY KEY (`id`));")
	tk.MustExec("insert into tdm values (1, 'a');")
	tk.MustExec("update tdm set c12 = 2 where id = 1;")
	tk.MustQuery("select * from tdm").Check(testkit.Rows("1 b"))
	tk.MustExec("set @@sql_mode = '';")
	tk.MustExec("update tdm set c12 = 0 where id = 1;")
	tk.MustQuery("select c12+0 from tdm").Check(testkit.Rows("0"))
	tk.MustExec("update tdm set c12 = '0' where id = 1;")
	tk.MustQuery("select c12+0 from tdm").Check(testkit.Rows("0"))
}

func TestJiraSetInnoDBDefaultRowFormat(t *testing.T) {
	// For issue #23541
	// JIRA needs to be able to set this to be happy.
	// See: https://nova.moe/run-jira-on-tidb/
	store, clean := testkit.CreateMockStore(t)
	defer clean()

	tk := testkit.NewTestKit(t, store)
	tk.MustExec("set global innodb_default_row_format = dynamic")
	tk.MustExec("set global innodb_default_row_format = 'dynamic'")
	tk.MustQuery("SHOW VARIABLES LIKE 'innodb_default_row_format'").Check(testkit.Rows("innodb_default_row_format dynamic"))
	tk.MustQuery("SHOW VARIABLES LIKE 'character_set_server'").Check(testkit.Rows("character_set_server utf8mb4"))
	tk.MustQuery("SHOW VARIABLES LIKE 'innodb_file_format'").Check(testkit.Rows("innodb_file_format Barracuda"))
	tk.MustQuery("SHOW VARIABLES LIKE 'innodb_large_prefix'").Check(testkit.Rows("innodb_large_prefix ON"))

}

func TestIssue23623(t *testing.T) {
	store, clean := testkit.CreateMockStore(t)
	defer clean()

	tk := testkit.NewTestKit(t, store)
	tk.MustExec("use test")
	tk.MustExec("drop table if exists t1;")
	tk.MustExec("create table t1(c1 int);")
	tk.MustExec("insert into t1 values(-2147483648), (-2147483648), (null);")
	tk.MustQuery("select count(*) from t1 where c1 > (select sum(c1) from t1);").Check(testkit.Rows("2"))
}

func TestApproximatePercentile(t *testing.T) {
	store, clean := testkit.CreateMockStore(t)
	defer clean()

	tk := testkit.NewTestKit(t, store)
	tk.MustExec("use test")
	tk.MustExec("drop table if exists t")
	tk.MustExec("create table t (a bit(10))")
	tk.MustExec("insert into t values(b'1111')")
	tk.MustQuery("select approx_percentile(a, 10) from t").Check(testkit.Rows("<nil>"))
}

func TestIssue24429(t *testing.T) {
	store, clean := testkit.CreateMockStore(t)
	defer clean()

	tk := testkit.NewTestKit(t, store)

	tk.MustExec("set @@sql_mode = ANSI_QUOTES;")
	tk.MustExec("use test")
	tk.MustExec("drop table if exists t;")
	tk.MustExec("create table t (a int);")
	tk.MustQuery(`select t."a"=10 from t;`).Check(testkit.Rows())
	tk.MustExec("drop table if exists t;")
}

func TestVitessHash(t *testing.T) {
	store, clean := testkit.CreateMockStore(t)
	defer clean()

	tk := testkit.NewTestKit(t, store)
	tk.MustExec("use test")
	tk.MustExec("drop table if exists t_int, t_blob, t_varchar;")
	tk.MustExec("create table t_int(id int, a bigint unsigned null);")
	tk.MustExec("insert into t_int values " +
		"(1, 30375298039), " +
		"(2, 1123), " +
		"(3, 30573721600), " +
		"(4, " + fmt.Sprintf("%d", uint64(math.MaxUint64)) + ")," +
		"(5, 116)," +
		"(6, null);")

	// Integers
	tk.MustQuery("select hex(vitess_hash(a)) from t_int").
		Check(testkit.Rows(
			"31265661E5F1133",
			"31B565D41BDF8CA",
			"1EFD6439F2050FFD",
			"355550B2150E2451",
			"1E1788FF0FDE093C",
			"<nil>"))

	// Nested function sanity test
	tk.MustQuery("select hex(vitess_hash(convert(a, decimal(8,4)))) from t_int where id = 5").
		Check(testkit.Rows("1E1788FF0FDE093C"))
}

func TestVitessHashMatchesVitessShards(t *testing.T) {
	store, clean := testkit.CreateMockStore(t)
	defer clean()

	tk := testkit.NewTestKit(t, store)
	tk.MustExec("use test")
	tk.MustExec("drop table if exists t;")
	tk.MustExec("create table t(customer_id bigint, id bigint, expected_shard bigint unsigned, computed_shard bigint unsigned null, primary key (customer_id, id));")

	tk.MustExec("insert into t (customer_id, id, expected_shard) values " +
		"(30370720100, 1, x'd6'), " +
		"(30370670010, 2, x'd6'), " +
		"(30370689320, 3, x'e1'), " +
		"(30370693008, 4, x'e0'), " +
		"(30370656005, 5, x'89'), " +
		"(30370702638, 6, x'89'), " +
		"(30370658809, 7, x'ce'), " +
		"(30370665369, 8, x'cf'), " +
		"(30370706138, 9, x'85'), " +
		"(30370708769, 10, x'85'), " +
		"(30370711915, 11, x'a3'), " +
		"(30370712595, 12, x'a3'), " +
		"(30370656340, 13, x'7d'), " +
		"(30370660143, 14, x'7c'), " +
		"(30371738450, 15, x'fc'), " +
		"(30371683979, 16, x'fd'), " +
		"(30370664597, 17, x'92'), " +
		"(30370667361, 18, x'93'), " +
		"(30370656406, 19, x'd2'), " +
		"(30370716959, 20, x'd3'), " +
		"(30375207698, 21, x'9a'), " +
		"(30375168766, 22, x'9a'), " +
		"(30370711813, 23, x'ca'), " +
		"(30370721803, 24, x'ca'), " +
		"(30370717957, 25, x'97'), " +
		"(30370734969, 26, x'96'), " +
		"(30375203572, 27, x'98'), " +
		"(30375292643, 28, x'99'); ")

	// Sanity check the shards being computed correctly
	tk.MustExec("update t set computed_shard =  (vitess_hash(customer_id) >> 56);")
	tk.MustQuery("select customer_id, id, hex(expected_shard), hex(computed_shard) from t where expected_shard <> computed_shard").
		Check(testkit.Rows())
}

func TestSecurityEnhancedMode(t *testing.T) {
	store, clean := testkit.CreateMockStore(t)
	defer clean()

	tk := testkit.NewTestKit(t, store)
	sem.Enable()
	defer sem.Disable()

	// When SEM is enabled these features are restricted to all users
	// regardless of what privileges they have available.
	_, err := tk.Exec("SELECT 1 INTO OUTFILE '/tmp/aaaa'")
	require.Error(t, err, "[planner:8132]Feature 'SELECT INTO' is not supported when security enhanced mode is enabled")
}

func TestIssue23925(t *testing.T) {
	store, clean := testkit.CreateMockStore(t)
	defer clean()

	tk := testkit.NewTestKit(t, store)

	tk.MustExec("use test;")
	tk.MustExec("drop table if exists t;")
	tk.MustExec("create table t(a int primary key, b set('Alice','Bob') DEFAULT NULL);")
	tk.MustExec("insert into t value(1,'Bob');")
	tk.MustQuery("select max(b) + 0 from t group by a;").Check(testkit.Rows("2"))

	tk.MustExec("drop table if exists t;")
	tk.MustExec("create table t(a int, b set('Alice','Bob') DEFAULT NULL);")
	tk.MustExec("insert into t value(1,'Bob');")
	tk.MustQuery("select max(b) + 0 from t group by a;").Check(testkit.Rows("2"))
}

func TestCTEInvalidUsage(t *testing.T) {
	store, clean := testkit.CreateMockStore(t)
	defer clean()

	tk := testkit.NewTestKit(t, store)

	tk.MustExec("use test;")
	tk.MustExec("drop table if exists t;")
	tk.MustExec("create table t(a int);")
	// A CTE can refer to CTEs defined earlier in the same WITH clause, but not those defined later.
	tk.MustGetErrCode("with cte1 as (select * from cte2), cte2 as (select 1) select * from cte1;", errno.ErrNoSuchTable)
	// A CTE in a given query block can refer to CTEs defined in query blocks at a more outer level, but not CTEs defined in query blocks at a more inner level.
	// MySQL allows this statement, and it should be a bug of MySQL. PostgreSQL also reports an error.
	tk.MustGetErrCode("with cte1 as (select * from cte2)  select * from (with cte2 as (select 2) select * from cte1 ) q;", errno.ErrNoSuchTable)
	// Aggregation function is not allowed in the recursive part.
	tk.MustGetErrCode("with recursive cte(n) as (select 1 union select sum(n) from cte group by n) select * from cte;", errno.ErrCTERecursiveForbidsAggregation)
	// Window function is not allowed in the recursive part.
	tk.MustGetErrCode("with recursive cte(n) as (select 1 union select row_number() over(partition by n) from cte ) select * from cte;", errno.ErrCTERecursiveForbidsAggregation)
	// Group by is not allowed in the recursive part.
	tk.MustGetErrCode("with recursive cte(n) as (select 1 union (select * from cte order by n)) select * from cte;", errno.ErrNotSupportedYet)
	tk.MustGetErrCode("with recursive cte(n) as (select 1 union (select * from cte order by n)) select * from cte;", errno.ErrNotSupportedYet)
	// Distinct is not allowed in the recursive part.
	tk.MustGetErrCode("with recursive cte(n) as (select 1 union select distinct  * from cte) select * from cte;", errno.ErrNotSupportedYet)
	// Limit is not allowed in the recursive part.
	tk.MustGetErrCode("with recursive cte(n) as (select 1 union (select * from cte limit 2)) select * from cte;", errno.ErrNotSupportedYet)
	// The recursive SELECT part must reference the CTE only once and only in its FROM clause, not in any subquery.
	tk.MustGetErrCode("with recursive cte(n) as (select 1 union select * from cte, cte c1) select * from cte;", errno.ErrInvalidRequiresSingleReference)
	tk.MustGetErrCode("with recursive cte(n) as (select 1 union select * from (select * from cte) c1) select * from cte;", errno.ErrInvalidRequiresSingleReference)
	tk.MustGetErrCode("with recursive cte(n) as (select 1 union select * from cte where 1 in (select * from cte)) select * from cte;", errno.ErrInvalidRequiresSingleReference)
	tk.MustGetErrCode("with recursive cte(n) as (select 1 union select * from cte where exists (select * from cte)) select * from cte;", errno.ErrInvalidRequiresSingleReference)
	tk.MustGetErrCode("with recursive cte(n) as (select 1 union select * from cte where 1 >  (select * from cte)) select * from cte;", errno.ErrInvalidRequiresSingleReference)
	tk.MustGetErrCode("with recursive cte(n) as (select 1 union select (select * from cte) c1) select * from cte;", errno.ErrInvalidRequiresSingleReference)
	// The recursive part can reference tables other than the CTE and join them with the CTE. If used in a join like this, the CTE must not be on the right side of a LEFT JOIN.
	tk.MustGetErrCode("with recursive cte(n) as (select 1 union select * from t left join cte on t.a=cte.n) select * from cte;", errno.ErrCTERecursiveForbiddenJoinOrder)
	// Recursive part containing non-recursive query is not allowed.
	tk.MustGetErrCode("with recursive cte(n) as (select  1 intersect select 2 union select * from cte union select 1) select * from cte;", errno.ErrCTERecursiveRequiresNonRecursiveFirst)
	tk.MustGetErrCode("with recursive cte(n) as (select  * from cte union select * from cte) select * from cte;", errno.ErrCTERecursiveRequiresNonRecursiveFirst)
	// Invalid use of intersect/except.
	tk.MustGetErrCode("with recursive cte(n) as (select 1 intersect select * from cte) select * from cte;", errno.ErrNotSupportedYet)
	tk.MustGetErrCode("with recursive cte(n) as (select 1 union select 1 intersect select * from cte) select * from cte;", errno.ErrNotSupportedYet)
	tk.MustGetErrCode("with recursive cte(n) as (select 1 except select * from cte) select * from cte;", errno.ErrNotSupportedYet)
	tk.MustGetErrCode("with recursive cte(n) as (select 1 union select 1 except select * from cte) select * from cte;", errno.ErrNotSupportedYet)
}

func TestIssue23889(t *testing.T) {
	store, clean := testkit.CreateMockStore(t)
	defer clean()

	tk := testkit.NewTestKit(t, store)
	tk.MustExec("use test")
	tk.MustExec("drop table if exists test_decimal,test_t;")
	tk.MustExec("create table test_decimal(col_decimal decimal(10,0));")
	tk.MustExec("insert into test_decimal values(null),(8);")
	tk.MustExec("create table test_t(a int(11), b decimal(32,0));")
	tk.MustExec("insert into test_t values(1,4),(2,4),(5,4),(7,4),(9,4);")

	tk.MustQuery("SELECT ( test_decimal . `col_decimal` , test_decimal . `col_decimal` )  IN ( select * from test_t ) as field1 FROM  test_decimal;").Check(
		testkit.Rows("<nil>", "0"))
}

func TestRefineArgNullValues(t *testing.T) {
	store, clean := testkit.CreateMockStore(t)
	defer clean()

	tk := testkit.NewTestKit(t, store)
	tk.MustExec("use test")
	tk.MustExec("create table t(id int primary key, a int)")
	tk.MustExec("create table s(a int)")
	tk.MustExec("insert into s values(1),(2)")

	tk.MustQuery("select t.id = 1.234 from t right join s on t.a = s.a").Check(testkit.Rows(
		"<nil>",
		"<nil>",
	))
}

func TestEnumIndex(t *testing.T) {
	elems := []string{"\"a\"", "\"b\"", "\"c\""}
	rand.Shuffle(len(elems), func(i, j int) {
		elems[i], elems[j] = elems[j], elems[i]
	})

	store, clean := testkit.CreateMockStore(t)
	defer clean()

	tk := testkit.NewTestKit(t, store)
	tk.MustExec("use test")
	tk.MustExec("drop table if exists t,tidx")
	tk.MustExec("create table t(e enum(" + strings.Join(elems, ",") + "))")
	tk.MustExec("create table tidx(e enum(" + strings.Join(elems, ",") + "), index idx(e))")

	nRows := 50
	values := make([]string, 0, nRows)
	for i := 0; i < nRows; i++ {
		values = append(values, fmt.Sprintf("(%v)", rand.Intn(len(elems))+1))
	}
	tk.MustExec(fmt.Sprintf("insert into t values %v", strings.Join(values, ", ")))
	tk.MustExec(fmt.Sprintf("insert into tidx values %v", strings.Join(values, ", ")))

	ops := []string{"=", "!=", ">", ">=", "<", "<="}
	testElems := []string{"\"a\"", "\"b\"", "\"c\"", "\"d\"", "\"\"", "1", "2", "3", "4", "0", "-1"}
	for i := 0; i < nRows; i++ {
		cond := fmt.Sprintf("e" + ops[rand.Intn(len(ops))] + testElems[rand.Intn(len(testElems))])
		result := tk.MustQuery("select * from t where " + cond).Sort().Rows()
		tk.MustQuery("select * from tidx where " + cond).Sort().Check(result)
	}

	tk.MustExec("use test")
	tk.MustExec("drop table if exists t")
	tk.MustExec("create table t(e enum('d','c','b','a'), a int, index idx(e));")
	tk.MustExec("insert into t values(1,1),(2,2),(3,3),(4,4);")
	tk.MustQuery("select /*+ use_index(t, idx) */ * from t where e not in ('a','d') and a = 2;").Check(
		testkit.Rows("c 2"))

	// issue 24419
	tk.MustExec("use test")
	tk.MustExec("drop table if exists t02")
	tk.MustExec("CREATE TABLE `t02` (  `COL1` enum('^YSQT0]V@9TFN>^WB6G?NG@S8>VYOM;BSC@<BCQ6','TKZQQ=C1@IH9W>64=ZISGS?O[JDFBI5M]QXJYQNSKU>NGAWLXS26LMTZ2YNN`XKIUGKY0IHDWV>E[BJJCABOKH1M^CB5E@DLS7Q88PWZTEAY]1ZQMN5NX[I<KBBK','PXWTHJ?R]P=`Y','OFJHCEKCQGT:MXI7P3[YO4N0DF=2XJWJ4Z9Z;HQ8TMUTZV8YLQAHWJ4BDZHR3A','@[ETQPEKKDD;9INXAQISU0O65J86AWQ2SZ8=ZZW6TKT4GCF_O13^ZQW_S>FIYA983K:E4N77@FINM5HVGQCUCVNF5WLOOOEORAM=_JLMVFURMUASTVDBE','NL3V:J9LM4U5KUCV<RIJ_RKMZ4;CXD_0:K`HCO=P1YNYTHX8KYZRQ?PL01HLNSUC_R7:I5<V[HV0BIDEBZAPT73R7`DP43XXPLQCEI8>R;P','M5=T5FLQEZMPZAXH]4G:TSYYYVQ7O@4S6C3N8WPFKSP;SRD6VW@94BBH8XCT','P]I52Y46F?@RMOOF6;FWDTO`7FIT]R:]ELHD[CNLDSHC7FPBYOOJXLZSBV^5C^AAF6J5BCKE4V9==@H=4C]GMZXPNM','ECIQWH>?MK=ARGI0WVJNIBZFCFVJHFIUYJ:2?2WWZBNBWTPFNQPLLBFP9R_','E<<T9UUF2?XM8TWS_','W[5E_U1J?YSOQISL1KD','M@V^`^8I','5UTEJUZIQ^ZJOJU_D6@V2DSVOIK@LUT^E?RTL>_Y9OT@SOPYR72VIJVMBWIVPF@TTBZ@8ZPBZL=LXZF`WM4V2?K>AT','PZ@PR6XN28JL`B','ZOHBSCRMZPOI`IVTSEZAIDAF7DS@1TT20AP9','QLDIOY[Y:JZR@OL__I^@FBO=O_?WOOR:2BE:QJC','BI^TGJ_N<H:7OW8XXITM@FBWDNJ=KA`X:9@BUY4UHKSHFP`EAWR9_QS^HR2AI39MGVXWVD]RUI46SHU=GXAX;RT765X:CU7M4XOD^S9JFZI=HTTS?C0CT','M@HGGFM43C7','@M`IHSJQ8HBTGOS`=VW]QBMLVWN`SP;E>EEXYKV1POHTOJQPGCPVR=TYZMGWABUQR07J8U::W4','N`ZN4P@9T[JW;FR6=FA4WP@APNPG[XQVIK4]F]2>EC>JEIOXC``;;?OHP') DEFAULT NULL,  `COL2` tinyint DEFAULT NULL,  `COL3` time DEFAULT NULL,  KEY `U_M_COL4` (`COL1`,`COL2`),  KEY `U_M_COL5` (`COL3`,`COL2`)) ENGINE=InnoDB DEFAULT CHARSET=utf8mb4 COLLATE=utf8mb4_bin;")
	tk.MustExec("insert into t02(col1, col2) values ('OFJHCEKCQGT:MXI7P3[YO4N0DF=2XJWJ4Z9Z;HQ8TMUTZV8YLQAHWJ4BDZHR3A', 39), ('OFJHCEKCQGT:MXI7P3[YO4N0DF=2XJWJ4Z9Z;HQ8TMUTZV8YLQAHWJ4BDZHR3A', 51), ('OFJHCEKCQGT:MXI7P3[YO4N0DF=2XJWJ4Z9Z;HQ8TMUTZV8YLQAHWJ4BDZHR3A', 55), ('OFJHCEKCQGT:MXI7P3[YO4N0DF=2XJWJ4Z9Z;HQ8TMUTZV8YLQAHWJ4BDZHR3A', -30), ('ZOHBSCRMZPOI`IVTSEZAIDAF7DS@1TT20AP9', -30);")
	tk.MustQuery("select * from t02 where col1 not in (\"W1Rgd74pbJaGX47h1MPjpr0XSKJNCnwEleJ50Vbpl9EmbHJX6D6BXYKT2UAbl1uDw3ZGeYykhzG6Gld0wKdOiT4Gv5j9upHI0Q7vrXij4N9WNFJvB\", \"N`ZN4P@9T[JW;FR6=FA4WP@APNPG[XQVIK4]F]2>EC>JEIOXC``;;?OHP\") and col2 = -30;").Check(
		testkit.Rows(
			"OFJHCEKCQGT:MXI7P3[YO4N0DF=2XJWJ4Z9Z;HQ8TMUTZV8YLQAHWJ4BDZHR3A -30 <nil>",
			"ZOHBSCRMZPOI`IVTSEZAIDAF7DS@1TT20AP9 -30 <nil>"))

	// issue 24576
	tk.MustExec("use test")
	tk.MustExec("drop table if exists t;")
	tk.MustExec("create table t(col1 enum('a','b','c'), col2 enum('a','b','c'), col3 int, index idx(col1,col2));")
	tk.MustExec("insert into t values(1,1,1),(2,2,2),(3,3,3);")
	tk.MustQuery("select /*+ use_index(t,idx) */ col3 from t where col2 between 'b' and 'b' and col1 is not null;").Check(
		testkit.Rows("2"))
	tk.MustQuery("select /*+ use_index(t,idx) */ col3 from t where col2 = 'b' and col1 is not null;").Check(
		testkit.Rows("2"))

	// issue25099
	tk.MustExec("use test")
	tk.MustExec("drop table if exists t;")
	tk.MustExec("create table t(e enum(\"a\",\"b\",\"c\"), index idx(e));")
	tk.MustExec("insert ignore into t values(0),(1),(2),(3);")
	tk.MustQuery("select * from t where e = '';").Check(
		testkit.Rows(""))
	tk.MustQuery("select * from t where e != 'a';").Sort().Check(
		testkit.Rows("", "b", "c"))
	tk.MustExec("alter table t drop index idx;")
	tk.MustQuery("select * from t where e = '';").Check(
		testkit.Rows(""))
	tk.MustQuery("select * from t where e != 'a';").Sort().Check(
		testkit.Rows("", "b", "c"))

	tk.MustExec("drop table if exists t;")
	tk.MustExec("create table t(e enum(\"\"), index idx(e));")
	tk.MustExec("insert ignore into t values(0),(1);")
	tk.MustQuery("select * from t where e = '';").Check(
		testkit.Rows("", ""))
	tk.MustExec("alter table t drop index idx;")
	tk.MustQuery("select * from t where e = '';").Check(
		testkit.Rows("", ""))

	tk.MustExec("drop table if exists t;")
	tk.MustExec("create table t(e enum(\"a\",\"b\",\"c\"), index idx(e));")
	tk.MustExec("insert ignore into t values(0);")
	tk.MustExec("select * from t t1 join t t2 on t1.e=t2.e;")
	tk.MustQuery("select /*+ inl_join(t1,t2) */ * from t t1 join t t2 on t1.e=t2.e;").Check(
		testkit.Rows(" "))
	tk.MustQuery("select /*+ hash_join(t1,t2) */ * from t t1 join t t2 on t1.e=t2.e;").Check(
		testkit.Rows(" "))
	tk.MustQuery("select /*+ inl_hash_join(t1,t2) */ * from t t1 join t t2 on t1.e=t2.e;").Check(
		testkit.Rows(" "))
}

// Previously global values were cached. This is incorrect.
// See: https://github.com/pingcap/tidb/issues/24368
func TestGlobalCacheCorrectness(t *testing.T) {
	store, clean := testkit.CreateMockStore(t)
	defer clean()

	tk := testkit.NewTestKit(t, store)
	tk.MustQuery("SHOW VARIABLES LIKE 'max_connections'").Check(testkit.Rows("max_connections 151"))
	tk.MustExec("SET GLOBAL max_connections=1234")
	tk.MustQuery("SHOW VARIABLES LIKE 'max_connections'").Check(testkit.Rows("max_connections 1234"))
	// restore
	tk.MustExec("SET GLOBAL max_connections=151")
}

func TestRedundantColumnResolve(t *testing.T) {
	store, clean := testkit.CreateMockStore(t)
	defer clean()

	tk := testkit.NewTestKit(t, store)
	tk.MustExec("use test")
	tk.MustExec("drop table if exists t1, t2")
	tk.MustExec("create table t1(a int not null)")
	tk.MustExec("create table t2(a int not null)")
	tk.MustExec("insert into t1 values(1)")
	tk.MustExec("insert into t2 values(1)")
	tk.MustQuery("select a, count(*) from t1 join t2 using (a) group by a").Check(testkit.Rows("1 1"))
	tk.MustQuery("select a, count(*) from t1 natural join t2 group by a").Check(testkit.Rows("1 1"))
	err := tk.ExecToErr("select a, count(*) from t1 join t2 on t1.a=t2.a group by a")
	require.Error(t, err, "[planner:1052]Column 'a' in field list is ambiguous")
	tk.MustQuery("select t1.a, t2.a from t1 join t2 using (a) group by t1.a").Check(testkit.Rows("1 1"))
	err = tk.ExecToErr("select t1.a, t2.a from t1 join t2 using(a) group by a")
	require.Error(t, err, "[planner:1052]Column 'a' in group statement is ambiguous")
	tk.MustQuery("select t2.a from t1 join t2 using (a) group by t1.a").Check(testkit.Rows("1"))
	tk.MustQuery("select t1.a from t1 join t2 using (a) group by t1.a").Check(testkit.Rows("1"))
	tk.MustQuery("select t2.a from t1 join t2 using (a) group by t2.a").Check(testkit.Rows("1"))
	// The test below cannot pass now since we do not infer functional dependencies from filters as MySQL, hence would fail in only_full_group_by check.
	// tk.MustQuery("select t1.a from t1 join t2 using (a) group by t2.a").Check(testkit.Rows("1"))
	tk.MustQuery("select count(*) from t1 join t2 using (a) group by t2.a").Check(testkit.Rows("1"))
	tk.MustQuery("select t2.a from t1 join t2 using (a) group by a").Check(testkit.Rows("1"))
	tk.MustQuery("select t1.a from t1 join t2 using (a) group by a").Check(testkit.Rows("1"))
	tk.MustQuery("select * from t1 join t2 using(a)").Check(testkit.Rows("1"))
	tk.MustQuery("select t1.a, t2.a from t1 join t2 using(a)").Check(testkit.Rows("1 1"))
	tk.MustQuery("select * from t1 natural join t2").Check(testkit.Rows("1"))
	tk.MustQuery("select t1.a, t2.a from t1 natural join t2").Check(testkit.Rows("1 1"))
}

func TestControlFunctionWithEnumOrSet(t *testing.T) {
	// issue 23114
	store, clean := testkit.CreateMockStore(t)
	defer clean()

	tk := testkit.NewTestKit(t, store)
	tk.MustExec("use test")
	tk.MustExec("drop table if exists e;")
	tk.MustExec("create table e(e enum('c', 'b', 'a'));")
	tk.MustExec("insert into e values ('a'),('b'),('a'),('b');")
	tk.MustQuery("select e from e where if(e>1, e, e);").Sort().Check(
		testkit.Rows("a", "a", "b", "b"))
	tk.MustQuery("select e from e where case e when 1 then e else e end;").Sort().Check(
		testkit.Rows("a", "a", "b", "b"))
	tk.MustQuery("select e from e where case 1 when e then e end;").Check(testkit.Rows())

	tk.MustQuery("select if(e>1,e,e)='a' from e").Sort().Check(
		testkit.Rows("0", "0", "1", "1"))
	tk.MustQuery("select if(e>1,e,e)=1 from e").Sort().Check(
		testkit.Rows("0", "0", "0", "0"))
	// if and if
	tk.MustQuery("select if(e>2,e,e) and if(e<=2,e,e) from e;").Sort().Check(
		testkit.Rows("1", "1", "1", "1"))
	tk.MustQuery("select if(e>2,e,e) and (if(e<3,0,e) or if(e>=2,0,e)) from e;").Sort().Check(
		testkit.Rows("0", "0", "1", "1"))
	tk.MustQuery("select * from e where if(e>2,e,e) and if(e<=2,e,e);").Sort().Check(
		testkit.Rows("a", "a", "b", "b"))
	tk.MustQuery("select * from e where if(e>2,e,e) and (if(e<3,0,e) or if(e>=2,0,e));").Sort().Check(
		testkit.Rows("a", "a"))

	// issue 24494
	tk.MustExec("drop table if exists t;")
	tk.MustExec("create table t(a int,b enum(\"b\",\"y\",\"1\"));")
	tk.MustExec("insert into t values(0,\"y\"),(1,\"b\"),(null,null),(2,\"1\");")
	tk.MustQuery("SELECT count(*) FROM t where if(a,b ,null);").Check(testkit.Rows("2"))

	tk.MustExec("drop table if exists t;")
	tk.MustExec("create table t(a int,b enum(\"b\"),c enum(\"c\"));")
	tk.MustExec("insert into t values(1,1,1),(2,1,1),(1,1,1),(2,1,1);")
	tk.MustQuery("select a from t where if(a=1,b,c)=\"b\";").Check(testkit.Rows("1", "1"))
	tk.MustQuery("select a from t where if(a=1,b,c)=\"c\";").Check(testkit.Rows("2", "2"))
	tk.MustQuery("select a from t where if(a=1,b,c)=1;").Sort().Check(testkit.Rows("1", "1", "2", "2"))
	tk.MustQuery("select a from t where if(a=1,b,c);").Sort().Check(testkit.Rows("1", "1", "2", "2"))

	tk.MustExec("drop table if exists e;")
	tk.MustExec("create table e(e enum('c', 'b', 'a'));")
	tk.MustExec("insert into e values(3)")
	tk.MustQuery("select elt(1,e) = 'a' from e").Check(testkit.Rows("1"))
	tk.MustQuery("select elt(1,e) = 3 from e").Check(testkit.Rows("1"))
	tk.MustQuery("select e from e where elt(1,e)").Check(testkit.Rows("a"))

	// test set type
	tk.MustExec("drop table if exists s;")
	tk.MustExec("create table s(s set('c', 'b', 'a'));")
	tk.MustExec("insert into s values ('a'),('b'),('a'),('b');")
	tk.MustQuery("select s from s where if(s>1, s, s);").Sort().Check(
		testkit.Rows("a", "a", "b", "b"))
	tk.MustQuery("select s from s where case s when 1 then s else s end;").Sort().Check(
		testkit.Rows("a", "a", "b", "b"))
	tk.MustQuery("select s from s where case 1 when s then s end;").Check(testkit.Rows())

	tk.MustQuery("select if(s>1,s,s)='a' from s").Sort().Check(
		testkit.Rows("0", "0", "1", "1"))
	tk.MustQuery("select if(s>1,s,s)=4 from s").Sort().Check(
		testkit.Rows("0", "0", "1", "1"))

	tk.MustExec("drop table if exists s;")
	tk.MustExec("create table s(s set('c', 'b', 'a'));")
	tk.MustExec("insert into s values('a')")
	tk.MustQuery("select elt(1,s) = 'a' from s").Check(testkit.Rows("1"))
	tk.MustQuery("select elt(1,s) = 4 from s").Check(testkit.Rows("1"))
	tk.MustQuery("select s from s where elt(1,s)").Check(testkit.Rows("a"))

	// issue 24543
	tk.MustExec("drop table if exists t;")
	tk.MustExec("create table t(a int,b enum(\"b\"),c enum(\"c\"));")
	tk.MustExec("insert into t values(1,1,1),(2,1,1),(1,1,1),(2,1,1);")
	tk.MustQuery("select if(A, null,b)=1 from t;").Check(testkit.Rows("<nil>", "<nil>", "<nil>", "<nil>"))
	tk.MustQuery("select if(A, null,b)='a' from t;").Check(testkit.Rows("<nil>", "<nil>", "<nil>", "<nil>"))

	tk.MustExec("drop table if exists t;")
	tk.MustExec("create table t(a int,b set(\"b\"),c set(\"c\"));")
	tk.MustExec("insert into t values(1,1,1),(2,1,1),(1,1,1),(2,1,1);")
	tk.MustQuery("select if(A, null,b)=1 from t;").Check(testkit.Rows("<nil>", "<nil>", "<nil>", "<nil>"))
	tk.MustQuery("select if(A, null,b)='a' from t;").Check(testkit.Rows("<nil>", "<nil>", "<nil>", "<nil>"))

	// issue 29357
	tk.MustExec("drop table if exists t;")
	tk.MustExec("create table t(`a` enum('y','b','Abc','null','1','2','0')) CHARSET=binary;")
	tk.MustExec("insert into t values(\"1\");")
	tk.MustQuery("SELECT count(*) from t where (null like 'a') = (case when cast('2015' as real) <=> round(\"1200\",\"1\") then a end);\n").Check(testkit.Rows("0"))
	tk.MustQuery("SELECT (null like 'a') = (case when cast('2015' as real) <=> round(\"1200\",\"1\") then a end) from t;\n").Check(testkit.Rows("<nil>"))
	tk.MustQuery("SELECT 5 = (case when 0 <=> 0 then a end) from t;").Check(testkit.Rows("1"))
	tk.MustQuery("SELECT '1' = (case when 0 <=> 0 then a end) from t;").Check(testkit.Rows("1"))
	tk.MustQuery("SELECT 5 = (case when 0 <=> 1 then a end) from t;").Check(testkit.Rows("<nil>"))
	tk.MustQuery("SELECT '1' = (case when 0 <=> 1 then a end) from t;").Check(testkit.Rows("<nil>"))
	tk.MustQuery("SELECT 5 = (case when 0 <=> 1 then a else a end) from t;").Check(testkit.Rows("1"))
	tk.MustQuery("SELECT '1' = (case when 0 <=> 1 then a else a end) from t;").Check(testkit.Rows("1"))
}

func TestComplexShowVariables(t *testing.T) {
	// This is an example SHOW VARIABLES from mysql-connector-java-5.1.34
	// It returns 19 rows in MySQL 5.7 (the language sysvar no longer exists in 5.6+)
	// and 16 rows in MySQL 8.0 (the aliases for tx_isolation is removed, along with query cache)
	// In the event that we hide noop sysvars in future, we must keep these variables.
	store, clean := testkit.CreateMockStore(t)
	defer clean()

	tk := testkit.NewTestKit(t, store)
	require.Len(t, tk.MustQuery(`SHOW VARIABLES WHERE Variable_name ='language' OR Variable_name = 'net_write_timeout' OR Variable_name = 'interactive_timeout'
OR Variable_name = 'wait_timeout' OR Variable_name = 'character_set_client' OR Variable_name = 'character_set_connection'
OR Variable_name = 'character_set' OR Variable_name = 'character_set_server' OR Variable_name = 'tx_isolation'
OR Variable_name = 'transaction_isolation' OR Variable_name = 'character_set_results' OR Variable_name = 'timezone'
OR Variable_name = 'time_zone' OR Variable_name = 'system_time_zone'
OR Variable_name = 'lower_case_table_names' OR Variable_name = 'max_allowed_packet' OR Variable_name = 'net_buffer_length'
OR Variable_name = 'sql_mode' OR Variable_name = 'query_cache_type'  OR Variable_name = 'query_cache_size'
OR Variable_name = 'license' OR Variable_name = 'init_connect'`).Rows(), 19)

}

func TestBuiltinFuncJSONMergePatch_InColumn(t *testing.T) {
	ctx := context.Background()
	store, clean := testkit.CreateMockStore(t)
	defer clean()

	tk := testkit.NewTestKit(t, store)

	tests := []struct {
		input    [2]interface{}
		expected interface{}
		success  bool
		errCode  int
	}{
		// RFC 7396 document: https://datatracker.ietf.org/doc/html/rfc7396
		// RFC 7396 Example Test Cases
		{[2]interface{}{`{"a":"b"}`, `{"a":"c"}`}, `{"a": "c"}`, true, 0},
		{[2]interface{}{`{"a":"b"}`, `{"b":"c"}`}, `{"a": "b", "b": "c"}`, true, 0},
		{[2]interface{}{`{"a":"b"}`, `{"a":null}`}, `{}`, true, 0},
		{[2]interface{}{`{"a":"b", "b":"c"}`, `{"a":null}`}, `{"b": "c"}`, true, 0},
		{[2]interface{}{`{"a":["b"]}`, `{"a":"c"}`}, `{"a": "c"}`, true, 0},
		{[2]interface{}{`{"a":"c"}`, `{"a":["b"]}`}, `{"a": ["b"]}`, true, 0},
		{[2]interface{}{`{"a":{"b":"c"}}`, `{"a":{"b":"d","c":null}}`}, `{"a": {"b": "d"}}`, true, 0},
		{[2]interface{}{`{"a":[{"b":"c"}]}`, `{"a": [1]}`}, `{"a": [1]}`, true, 0},
		{[2]interface{}{`["a","b"]`, `["c","d"]`}, `["c", "d"]`, true, 0},
		{[2]interface{}{`{"a":"b"}`, `["c"]`}, `["c"]`, true, 0},
		{[2]interface{}{`{"a":"foo"}`, `null`}, `null`, true, 0},
		{[2]interface{}{`{"a":"foo"}`, `"bar"`}, `"bar"`, true, 0},
		{[2]interface{}{`{"e":null}`, `{"a":1}`}, `{"e": null, "a": 1}`, true, 0},
		{[2]interface{}{`[1,2]`, `{"a":"b","c":null}`}, `{"a": "b"}`, true, 0},
		{[2]interface{}{`{}`, `{"a":{"bb":{"ccc":null}}}`}, `{"a": {"bb": {}}}`, true, 0},
		// RFC 7396 Example Document
		{[2]interface{}{`{"title":"Goodbye!","author":{"givenName":"John","familyName":"Doe"},"tags":["example","sample"],"content":"This will be unchanged"}`, `{"title":"Hello!","phoneNumber":"+01-123-456-7890","author":{"familyName":null},"tags":["example"]}`}, `{"title":"Hello!","author":{"givenName":"John"},"tags":["example"],"content":"This will be unchanged","phoneNumber":"+01-123-456-7890"}`, true, 0},

		// From mysql Example Test Cases
		{[2]interface{}{nil, `{"a":1}`}, nil, true, 0},
		{[2]interface{}{`{"a":1}`, nil}, nil, true, 0},
		{[2]interface{}{`{"a":"foo"}`, `true`}, `true`, true, 0},
		{[2]interface{}{`{"a":"foo"}`, `false`}, `false`, true, 0},
		{[2]interface{}{`{"a":"foo"}`, `123`}, `123`, true, 0},
		{[2]interface{}{`{"a":"foo"}`, `123.1`}, `123.1`, true, 0},
		{[2]interface{}{`{"a":"foo"}`, `[1,2,3]`}, `[1,2,3]`, true, 0},
		{[2]interface{}{"null", `{"a":1}`}, `{"a":1}`, true, 0},
		{[2]interface{}{`{"a":1}`, "null"}, `null`, true, 0},

		// Invalid json text
		{[2]interface{}{`{"a":1}`, `[1]}`}, nil, false, mysql.ErrInvalidJSONText},
	}

	tk.MustExec(`use test;`)
	tk.MustExec(`drop table if exists t;`)
	tk.MustExec("CREATE TABLE t ( `id` INT NOT NULL AUTO_INCREMENT, `j` json NULL, `vc` VARCHAR ( 5000 ) NULL, PRIMARY KEY ( `id` ) );")
	for id, tt := range tests {
		tk.MustExec("insert into t values(?,?,?)", id+1, tt.input[0], tt.input[1])
		if tt.success {
			result := tk.MustQuery("select json_merge_patch(j,vc) from t where id = ?", id+1)
			if tt.expected == nil {
				result.Check(testkit.Rows("<nil>"))
			} else {
				j, e := json.ParseBinaryFromString(tt.expected.(string))
				require.NoError(t, e)
				result.Check(testkit.Rows(j.String()))
			}
		} else {
			rs, _ := tk.Exec("select json_merge_patch(j,vc) from  t where id = ?;", id+1)
			_, err := session.GetRows4Test(ctx, tk.Session(), rs)
			terr := errors.Cause(err).(*terror.Error)
			require.Equal(t, errors.ErrCode(tt.errCode), terr.Code())
		}
	}
}

func TestBuiltinFuncJSONMergePatch_InExpression(t *testing.T) {
	ctx := context.Background()
	store, clean := testkit.CreateMockStore(t)
	defer clean()

	tk := testkit.NewTestKit(t, store)

	tests := []struct {
		input    []interface{}
		expected interface{}
		success  bool
		errCode  int
	}{
		// RFC 7396 document: https://datatracker.ietf.org/doc/html/rfc7396
		// RFC 7396 Example Test Cases
		{[]interface{}{`{"a":"b"}`, `{"a":"c"}`}, `{"a": "c"}`, true, 0},
		{[]interface{}{`{"a":"b"}`, `{"b":"c"}`}, `{"a": "b","b": "c"}`, true, 0},
		{[]interface{}{`{"a":"b"}`, `{"a":null}`}, `{}`, true, 0},
		{[]interface{}{`{"a":"b", "b":"c"}`, `{"a":null}`}, `{"b": "c"}`, true, 0},
		{[]interface{}{`{"a":["b"]}`, `{"a":"c"}`}, `{"a": "c"}`, true, 0},
		{[]interface{}{`{"a":"c"}`, `{"a":["b"]}`}, `{"a": ["b"]}`, true, 0},
		{[]interface{}{`{"a":{"b":"c"}}`, `{"a":{"b":"d","c":null}}`}, `{"a": {"b": "d"}}`, true, 0},
		{[]interface{}{`{"a":[{"b":"c"}]}`, `{"a": [1]}`}, `{"a": [1]}`, true, 0},
		{[]interface{}{`["a","b"]`, `["c","d"]`}, `["c", "d"]`, true, 0},
		{[]interface{}{`{"a":"b"}`, `["c"]`}, `["c"]`, true, 0},
		{[]interface{}{`{"a":"foo"}`, `null`}, `null`, true, 0},
		{[]interface{}{`{"a":"foo"}`, `"bar"`}, `"bar"`, true, 0},
		{[]interface{}{`{"e":null}`, `{"a":1}`}, `{"e": null,"a": 1}`, true, 0},
		{[]interface{}{`[1,2]`, `{"a":"b","c":null}`}, `{"a":"b"}`, true, 0},
		{[]interface{}{`{}`, `{"a":{"bb":{"ccc":null}}}`}, `{"a":{"bb": {}}}`, true, 0},
		// RFC 7396 Example Document
		{[]interface{}{`{"title":"Goodbye!","author":{"givenName":"John","familyName":"Doe"},"tags":["example","sample"],"content":"This will be unchanged"}`, `{"title":"Hello!","phoneNumber":"+01-123-456-7890","author":{"familyName":null},"tags":["example"]}`}, `{"title":"Hello!","author":{"givenName":"John"},"tags":["example"],"content":"This will be unchanged","phoneNumber":"+01-123-456-7890"}`, true, 0},

		// test cases
		{[]interface{}{nil, `1`}, `1`, true, 0},
		{[]interface{}{`1`, nil}, nil, true, 0},
		{[]interface{}{nil, `null`}, `null`, true, 0},
		{[]interface{}{`null`, nil}, nil, true, 0},
		{[]interface{}{nil, `true`}, `true`, true, 0},
		{[]interface{}{`true`, nil}, nil, true, 0},
		{[]interface{}{nil, `false`}, `false`, true, 0},
		{[]interface{}{`false`, nil}, nil, true, 0},
		{[]interface{}{nil, `[1,2,3]`}, `[1,2,3]`, true, 0},
		{[]interface{}{`[1,2,3]`, nil}, nil, true, 0},
		{[]interface{}{nil, `{"a":"foo"}`}, nil, true, 0},
		{[]interface{}{`{"a":"foo"}`, nil}, nil, true, 0},

		{[]interface{}{`{"a":"foo"}`, `{"a":null}`, `{"b":"123"}`, `{"c":1}`}, `{"b":"123","c":1}`, true, 0},
		{[]interface{}{`{"a":"foo"}`, `{"a":null}`, `{"c":1}`}, `{"c":1}`, true, 0},
		{[]interface{}{`{"a":"foo"}`, `{"a":null}`, `true`}, `true`, true, 0},
		{[]interface{}{`{"a":"foo"}`, `{"d":1}`, `{"a":{"bb":{"ccc":null}}}`}, `{"a":{"bb":{}},"d":1}`, true, 0},
		{[]interface{}{`null`, `true`, `[1,2,3]`}, `[1,2,3]`, true, 0},

		// From mysql Example Test Cases
		{[]interface{}{nil, `null`, `[1,2,3]`, `{"a":1}`}, `{"a": 1}`, true, 0},
		{[]interface{}{`null`, nil, `[1,2,3]`, `{"a":1}`}, `{"a": 1}`, true, 0},
		{[]interface{}{`null`, `[1,2,3]`, nil, `{"a":1}`}, nil, true, 0},
		{[]interface{}{`null`, `[1,2,3]`, `{"a":1}`, nil}, nil, true, 0},

		{[]interface{}{nil, `null`, `{"a":1}`, `[1,2,3]`}, `[1,2,3]`, true, 0},
		{[]interface{}{`null`, nil, `{"a":1}`, `[1,2,3]`}, `[1,2,3]`, true, 0},
		{[]interface{}{`null`, `{"a":1}`, nil, `[1,2,3]`}, `[1,2,3]`, true, 0},
		{[]interface{}{`null`, `{"a":1}`, `[1,2,3]`, nil}, nil, true, 0},

		{[]interface{}{nil, `null`, `{"a":1}`, `true`}, `true`, true, 0},
		{[]interface{}{`null`, nil, `{"a":1}`, `true`}, `true`, true, 0},
		{[]interface{}{`null`, `{"a":1}`, nil, `true`}, `true`, true, 0},
		{[]interface{}{`null`, `{"a":1}`, `true`, nil}, nil, true, 0},

		// non-object last item
		{[]interface{}{"true", "false", "[]", "{}", "null"}, "null", true, 0},
		{[]interface{}{"false", "[]", "{}", "null", "true"}, "true", true, 0},
		{[]interface{}{"true", "[]", "{}", "null", "false"}, "false", true, 0},
		{[]interface{}{"true", "false", "{}", "null", "[]"}, "[]", true, 0},
		{[]interface{}{"true", "false", "{}", "null", "1"}, "1", true, 0},
		{[]interface{}{"true", "false", "{}", "null", "1.8"}, "1.8", true, 0},
		{[]interface{}{"true", "false", "{}", "null", `"112"`}, `"112"`, true, 0},

		{[]interface{}{`{"a":"foo"}`, nil}, nil, true, 0},
		{[]interface{}{nil, `{"a":"foo"}`}, nil, true, 0},
		{[]interface{}{`{"a":"foo"}`, `false`}, `false`, true, 0},
		{[]interface{}{`{"a":"foo"}`, `123`}, `123`, true, 0},
		{[]interface{}{`{"a":"foo"}`, `123.1`}, `123.1`, true, 0},
		{[]interface{}{`{"a":"foo"}`, `[1,2,3]`}, `[1,2,3]`, true, 0},
		{[]interface{}{`null`, `{"a":1}`}, `{"a":1}`, true, 0},
		{[]interface{}{`{"a":1}`, `null`}, `null`, true, 0},
		{[]interface{}{`{"a":"foo"}`, `{"a":null}`, `{"b":"123"}`, `{"c":1}`}, `{"b":"123","c":1}`, true, 0},
		{[]interface{}{`{"a":"foo"}`, `{"a":null}`, `{"c":1}`}, `{"c":1}`, true, 0},
		{[]interface{}{`{"a":"foo"}`, `{"a":null}`, `true`}, `true`, true, 0},
		{[]interface{}{`{"a":"foo"}`, `{"d":1}`, `{"a":{"bb":{"ccc":null}}}`}, `{"a":{"bb":{}},"d":1}`, true, 0},

		// Invalid json text
		{[]interface{}{`{"a":1}`, `[1]}`}, nil, false, mysql.ErrInvalidJSONText},
		{[]interface{}{`{{"a":1}`, `[1]`, `null`}, nil, false, mysql.ErrInvalidJSONText},
		{[]interface{}{`{"a":1}`, `jjj`, `null`}, nil, false, mysql.ErrInvalidJSONText},
	}

	for _, tt := range tests {
		marks := make([]string, len(tt.input))
		for i := 0; i < len(marks); i++ {
			marks[i] = "?"
		}
		sql := fmt.Sprintf("select json_merge_patch(%s);", strings.Join(marks, ","))
		if tt.success {
			result := tk.MustQuery(sql, tt.input...)
			if tt.expected == nil {
				result.Check(testkit.Rows("<nil>"))
			} else {
				j, e := json.ParseBinaryFromString(tt.expected.(string))
				require.NoError(t, e)
				result.Check(testkit.Rows(j.String()))
			}
		} else {
			rs, _ := tk.Exec(sql, tt.input...)
			_, err := session.GetRows4Test(ctx, tk.Session(), rs)
			terr := errors.Cause(err).(*terror.Error)
			require.Equal(t, errors.ErrCode(tt.errCode), terr.Code())
		}
	}
}

func TestFloat64Inf(t *testing.T) {
	store, clean := testkit.CreateMockStore(t)
	defer clean()

	tk := testkit.NewTestKit(t, store)
	tk.MustQuery("select '1e800' + 1e100;").Check(
		testkit.Rows("179769313486231570000000000000000000000000000000000000000000000000000000000000000000000000000000000000000000000000000000000000000000000000000000000000000000000000000000000000000000000000000000000000000000000000000000000000000000000000000000000000000000000000000000000000000000000000000000000000000000000000000"))
	tk.MustQuery("select '-1e800' - 1e100;").Check(
		testkit.Rows("-179769313486231570000000000000000000000000000000000000000000000000000000000000000000000000000000000000000000000000000000000000000000000000000000000000000000000000000000000000000000000000000000000000000000000000000000000000000000000000000000000000000000000000000000000000000000000000000000000000000000000000000"))
}

func TestCharsetErr(t *testing.T) {
	store, clean := testkit.CreateMockStore(t)
	defer clean()

	tk := testkit.NewTestKit(t, store)
	tk.MustExec("use test")
	tk.MustExec("create table charset_test(id int auto_increment primary key, c1 varchar(255) character set ascii)")
	err := tk.ExecToErr("insert into charset_test(c1) values ('aaa\xEF\xBF\xBDabcdef')")
	require.Error(t, err, "[table:1366]Incorrect string value '\\xEF\\xBF\\xBDabc...' for column 'c1'")

	err = tk.ExecToErr("insert into charset_test(c1) values ('aaa\xEF\xBF\xBD')")
	require.Error(t, err, "[table:1366]Incorrect string value '\\xEF\\xBF\\xBD' for column 'c1'")
}

func TestIssue25591(t *testing.T) {
	store, clean := testkit.CreateMockStore(t)
	defer clean()

	tk := testkit.NewTestKit(t, store)

	tk.MustExec("use test;")
	tk.MustExec("drop table if exists t1_1, t2_1;")
	tk.MustExec("CREATE TABLE `t1_1` (`col1` double DEFAULT NULL, `col2` double DEFAULT NULL);")
	tk.MustExec("CREATE TABLE `t2_1` (`col1` varchar(20) DEFAULT NULL, `col2` double DEFAULT NULL);")
	tk.MustExec("insert into t1_1 values(12.991, null), (12.991, null);")
	tk.MustExec("insert into t2_1(col2) values(87), (-9.183), (-9.183);")

	tk.MustExec("set @@tidb_enable_vectorized_expression  = false;")
	rows := tk.MustQuery("select t1.col1, t2.col1, t2.col2 from t1_1 t1 inner join  t2_1 t2 on t1.col1 not in (1,t2.col1,t2.col2) order by 1,2,3;")
	rows.Check(testkit.Rows())

	tk.MustExec("set @@tidb_enable_vectorized_expression  = true;")
	rows = tk.MustQuery("select t1.col1, t2.col1, t2.col2 from t1_1 t1 inner join  t2_1 t2 on t1.col1 not in (1,t2.col1,t2.col2) order by 1,2,3;")
	rows.Check(testkit.Rows())
}

func TestIssue25526(t *testing.T) {
	store, clean := testkit.CreateMockStore(t)
	defer clean()

	tk := testkit.NewTestKit(t, store)

	tk.MustExec("use test;")
	tk.MustExec("drop table if exists tbl_6, tbl_17;")
	tk.MustExec("create table tbl_6 (col_31 year, index(col_31));")
	tk.MustExec("create table tbl_17 (col_102 int, col_105 int);")
	tk.MustExec("replace into tbl_17 (col_102, col_105) values (9999, 0);")

	rows := tk.MustQuery("select tbl_6.col_31 from tbl_6 where col_31 in (select col_102 from tbl_17 where tbl_17.col_102 = 9999 and tbl_17.col_105 = 0);")
	rows.Check(testkit.Rows())
}

func TestTimestampIssue25093(t *testing.T) {
	store, clean := testkit.CreateMockStore(t)
	defer clean()

	tk := testkit.NewTestKit(t, store)
	tk.MustExec("use test")
	tk.MustExec("drop table if exists t")
	tk.MustExec("create table t(col decimal(45,8) default 13.654 not null);")
	tk.MustExec("insert  into t set col = 0.4352;")
	tk.MustQuery("select timestamp(0.123)").Check(testkit.Rows("0000-00-00 00:00:00.123"))
	tk.MustQuery("select timestamp(col) from t;").Check(testkit.Rows("0000-00-00 00:00:00.435200"))
	tk.MustQuery("select timestamp(1.234) from t;").Check(testkit.Rows("<nil>"))
	tk.MustQuery("select timestamp(0.12345678) from t;").Check(testkit.Rows("0000-00-00 00:00:00.123457"))
	tk.MustQuery("select timestamp(0.9999999) from t;").Check(testkit.Rows("<nil>"))
	tk.MustQuery("select timestamp(101.234) from t;").Check(testkit.Rows("2000-01-01 00:00:00.000"))
}

func TestIssue24953(t *testing.T) {
	store, clean := testkit.CreateMockStore(t)
	defer clean()

	tk := testkit.NewTestKit(t, store)
	tk.MustExec("use test")
	tk.MustExec("drop table if exists tbl_0,tbl_9;")
	tk.MustExec("CREATE TABLE `tbl_9` (\n  `col_54` mediumint NOT NULL DEFAULT '2412996',\n  `col_55` int NOT NULL,\n  `col_56` bigint unsigned NOT NULL,\n  `col_57` varchar(108) CHARACTER SET utf8mb4 COLLATE utf8mb4_general_ci NOT NULL,\n  PRIMARY KEY (`col_57`(3),`col_55`,`col_56`,`col_54`)\n) ENGINE=InnoDB DEFAULT CHARSET=utf8mb4 COLLATE=utf8mb4_bin;")
	tk.MustExec("CREATE TABLE `tbl_0` (\n  `col_76` bigint(20) unsigned DEFAULT NULL,\n  `col_1` time NOT NULL DEFAULT '13:11:28',\n  `col_2` datetime DEFAULT '1990-07-29 00:00:00',\n  `col_3` date NOT NULL DEFAULT '1976-09-16',\n  `col_4` date DEFAULT NULL,\n  `col_143` varbinary(208) DEFAULT 'lXRTXUkTeWaJ',\n  KEY `idx_0` (`col_2`,`col_1`,`col_76`,`col_4`,`col_3`),\n  PRIMARY KEY (`col_1`,`col_3`) /*T![clustered_index] NONCLUSTERED */,\n  KEY `idx_2` (`col_1`,`col_4`,`col_76`,`col_3`),\n  KEY `idx_3` (`col_4`,`col_76`,`col_3`,`col_2`,`col_1`),\n  UNIQUE KEY `idx_4` (`col_76`,`col_3`,`col_1`,`col_4`),\n  KEY `idx_5` (`col_3`,`col_4`,`col_76`,`col_2`),\n  KEY `idx_6` (`col_2`),\n  KEY `idx_7` (`col_76`,`col_3`)\n) ENGINE=InnoDB DEFAULT CHARSET=utf8mb4 COLLATE=utf8mb4_bin;")
	tk.MustExec("insert into tbl_9 values (-5765442,-597990898,384599625723370089,\"ZdfkUJiHcOfi\");")
	tk.MustQuery("(select col_76,col_1,col_143,col_2 from tbl_0) union (select   col_54,col_57,col_55,col_56 from tbl_9);").Check(testkit.Rows("-5765442 ZdfkUJiHcOfi -597990898 384599625723370089"))
}

// issue https://github.com/pingcap/tidb/issues/26111
func TestRailsFKUsage(t *testing.T) {
	store, clean := testkit.CreateMockStore(t)
	defer clean()

	tk := testkit.NewTestKit(t, store)
	tk.MustExec("use test")
	tk.MustExec(`CREATE TABLE author_addresses (
		id bigint(20) NOT NULL AUTO_INCREMENT,
		PRIMARY KEY (id)
	  ) ENGINE=InnoDB DEFAULT CHARSET=utf8mb4`)
	tk.MustExec(`CREATE TABLE authors (
		id bigint(20) NOT NULL AUTO_INCREMENT,
		name varchar(255) NOT NULL,
		author_address_id bigint(20) DEFAULT NULL,
		author_address_extra_id bigint(20) DEFAULT NULL,
		organization_id varchar(255) DEFAULT NULL,
		owned_essay_id varchar(255) DEFAULT NULL,
		PRIMARY KEY (id),
		KEY index_authors_on_author_address_id (author_address_id),
		KEY index_authors_on_author_address_extra_id (author_address_extra_id),
		CONSTRAINT fk_rails_94423a17a3 FOREIGN KEY (author_address_id) REFERENCES author_addresses (id) ON UPDATE CASCADE ON DELETE RESTRICT
	  ) ENGINE=InnoDB DEFAULT CHARSET=utf8mb4`)
	tk.MustQuery(`SELECT fk.referenced_table_name AS 'to_table',
		fk.referenced_column_name AS 'primary_key',
		fk.column_name AS 'column',
		fk.constraint_name AS 'name',
		rc.update_rule AS 'on_update',
		rc.delete_rule AS 'on_delete'
		FROM information_schema.referential_constraints rc
		JOIN information_schema.key_column_usage fk
		USING (constraint_schema, constraint_name)
		WHERE fk.referenced_column_name IS NOT NULL
		AND fk.table_schema = database()
		AND fk.table_name = 'authors';`).Check(testkit.Rows("author_addresses id author_address_id fk_rails_94423a17a3 CASCADE RESTRICT"))
}

func TestTranslate(t *testing.T) {
	cases := []string{"'ABC'", "'AABC'", "'A.B.C'", "'aaaaabbbbb'", "'abc'", "'aaa'", "NULL"}
	store, clean := testkit.CreateMockStore(t)
	defer clean()

	tk := testkit.NewTestKit(t, store)
	tk.MustExec("use test")
	tk.MustExec("drop table if exists t")
	// Non-reserved keyword
	tk.MustExec("create table if not exists `translate`(id int)")
	tk.MustExec("create table t(str varchar(100), i int)")
	for i, str := range cases {
		stmt := fmt.Sprintf("insert into t set str=%s, i=%d", str, i)
		tk.MustExec(stmt)
	}
	// Open vectorized expression
	tk.MustExec("set @@tidb_enable_vectorized_expression=true")
	tk.MustQuery("select translate(str, 'AAa', 'Zz') from t").Check(testkit.Rows("ZBC", "ZZBC", "Z.B.C", "bbbbb", "bc", "", "<nil>"))
	// Null
	tk.MustQuery("select translate(str, NULL, 'Zz') from t").Check(testkit.Rows("<nil>", "<nil>", "<nil>", "<nil>", "<nil>", "<nil>", "<nil>"))
	tk.MustQuery("select translate(str, 'AAa', NULL) from t").Check(testkit.Rows("<nil>", "<nil>", "<nil>", "<nil>", "<nil>", "<nil>", "<nil>"))
	// Empty string
	tk.MustQuery("select translate(str, 'AAa', '') from t").Check(testkit.Rows("BC", "BC", ".B.C", "bbbbb", "bc", "", "<nil>"))
	tk.MustQuery("select translate(str, '', 'Zzz') from t").Check(testkit.Rows("ABC", "AABC", "A.B.C", "aaaaabbbbb", "abc", "aaa", "<nil>"))
	// Close vectorized expression
	tk.MustExec("set @@tidb_enable_vectorized_expression=false")
	tk.MustQuery("select translate(str, 'AAa', 'Zz') from t").Check(testkit.Rows("ZBC", "ZZBC", "Z.B.C", "bbbbb", "bc", "", "<nil>"))
	// Null
	tk.MustQuery("select translate(str, NULL, 'Zz') from t").Check(testkit.Rows("<nil>", "<nil>", "<nil>", "<nil>", "<nil>", "<nil>", "<nil>"))
	tk.MustQuery("select translate(str, 'AAa', NULL) from t").Check(testkit.Rows("<nil>", "<nil>", "<nil>", "<nil>", "<nil>", "<nil>", "<nil>"))
	// Empty string
	tk.MustQuery("select translate(str, 'AAa', '') from t").Check(testkit.Rows("BC", "BC", ".B.C", "bbbbb", "bc", "", "<nil>"))
	tk.MustQuery("select translate(str, '', 'Zzz') from t").Check(testkit.Rows("ABC", "AABC", "A.B.C", "aaaaabbbbb", "abc", "aaa", "<nil>"))
	// Convert from int
	tk.MustQuery("select translate(i, '0123456', 'abcdefg') from t").Check(testkit.Rows("a", "b", "c", "d", "e", "f", "g"))
}

func TestIssue26958(t *testing.T) {
	store, clean := testkit.CreateMockStore(t)
	defer clean()

	tk := testkit.NewTestKit(t, store)
	tk.MustExec("use test;")
	tk.MustExec("drop table if exists t1;")
	tk.MustExec("create table t1 (c_int int not null);")
	tk.MustExec("insert into t1 values (1), (2), (3),(1),(2),(3);")
	tk.MustExec("drop table if exists t2;")
	tk.MustExec("create table t2 (c_int int not null);")
	tk.MustExec("insert into t2 values (1), (2), (3),(1),(2),(3);")
	tk.MustQuery("select \n(select count(distinct c_int) from t2 where c_int >= t1.c_int) c1, \n(select count(distinct c_int) from t2 where c_int >= t1.c_int) c2\nfrom t1 group by c_int;\n").
		Check(testkit.Rows("3 3", "2 2", "1 1"))
}

func TestConstPropNullFunctions(t *testing.T) {
	store, clean := testkit.CreateMockStore(t)
	defer clean()

	tk := testkit.NewTestKit(t, store)
	tk.MustExec("use test")
	tk.MustExec("drop table if exists t1, t2")
	tk.MustExec("create table t1 (a integer)")
	tk.MustExec("insert into t1 values (0), (1), (2), (3)")
	tk.MustExec("create table t2 (a integer, b integer)")
	tk.MustExec("insert into t2 values (0,1), (1,1), (2,1), (3,1)")
	tk.MustQuery("select t1.* from t1 left join t2 on t2.a = t1.a where t1.a = ifnull(t2.b, 0)").Check(testkit.Rows("1"))

	tk.MustExec("drop table if exists t1, t2")
	tk.MustExec("create table t1 (i1 integer, c1 char)")
	tk.MustExec("insert into t1 values (2, 'a'), (1, 'b'), (3, 'c'), (0, null);")
	tk.MustExec("create table t2 (i2 integer, c2 char, f2 float)")
	tk.MustExec("insert into t2 values (0, 'c', null), (1, null, 0.1), (3, 'b', 0.01), (2, 'q', 0.12), (null, 'a', -0.1), (null, null, null)")
	tk.MustQuery("select * from t2 where t2.i2=((select count(1) from t1 where t1.i1=t2.i2))").Check(testkit.Rows("1 <nil> 0.1"))
}

func TestIssue27233(t *testing.T) {
	store, clean := testkit.CreateMockStore(t)
	defer clean()

	tk := testkit.NewTestKit(t, store)
	tk.MustExec("use test;")
	tk.MustExec("drop table if exists t;")
	tk.MustExec("CREATE TABLE `t` (\n  `COL1` tinyint(45) NOT NULL,\n  `COL2` tinyint(45) NOT NULL,\n  PRIMARY KEY (`COL1`,`COL2`) /*T![clustered_index] NONCLUSTERED */\n) ENGINE=InnoDB DEFAULT CHARSET=utf8mb4 COLLATE=utf8mb4_bin;")
	tk.MustExec("insert into t values(122,100),(124,-22),(124,34),(127,103);")
	tk.MustQuery("SELECT col2 FROM t AS T1 WHERE ( SELECT count(DISTINCT COL1, COL2) FROM t AS T2 WHERE T2.COL1 > T1.COL1  ) > 2 ;").
		Check(testkit.Rows("100"))
}

func TestIssue27236(t *testing.T) {
	store, clean := testkit.CreateMockStore(t)
	defer clean()

	tk := testkit.NewTestKit(t, store)
	tk.MustExec("use test;")
	row := tk.MustQuery(`select extract(hour_second from "-838:59:59.00");`)
	row.Check(testkit.Rows("-8385959"))

	tk.MustExec(`drop table if exists t`)
	tk.MustExec(`create table t(c1 varchar(100));`)
	tk.MustExec(`insert into t values('-838:59:59.00'), ('700:59:59.00');`)
	row = tk.MustQuery(`select extract(hour_second from c1) from t order by c1;`)
	row.Check(testkit.Rows("-8385959", "7005959"))
}

func TestIssue26977(t *testing.T) {
	store, clean := testkit.CreateMockStore(t)
	defer clean()

	tk := testkit.NewTestKit(t, store)
	result := tk.MustQuery("select a + 1 as f from (select cast(0xfffffffffffffff0 as unsigned) as a union select cast(1 as unsigned)) t having f != 2;")
	result.Check(testkit.Rows("18446744073709551601"))
}

func TestIssue27610(t *testing.T) {
	store, clean := testkit.CreateMockStore(t)
	defer clean()

	tk := testkit.NewTestKit(t, store)
	tk.MustExec(`use test;`)
	tk.MustExec(`drop table if exists PK_TCOLLATION3966STROBJSTROBJ;`)
	tk.MustExec("CREATE TABLE `PK_TCOLLATION3966STROBJSTROBJ` (\n  `COL1` enum('ll','aa','bb','cc','dd','ee') COLLATE utf8_general_ci NOT NULL,\n  `COL2` varchar(20) COLLATE utf8_general_ci DEFAULT NULL,\n  PRIMARY KEY (`COL1`) /*T![clustered_index] CLUSTERED */\n) ENGINE=InnoDB DEFAULT CHARSET=utf8 COLLATE=utf8_general_ci;")
	tk.MustExec(`insert into PK_TCOLLATION3966STROBJSTROBJ values("ee", "tttt");`)
	tk.MustQuery("SELECT col1, COL2 FROM PK_TCOLLATION3966STROBJSTROBJ WHERE COL1 IN ('notexist','6') and col2 not in (\"abcd\");").
		Check(testkit.Rows())
}

func TestLastInsertId(t *testing.T) {
	store, clean := testkit.CreateMockStore(t)
	defer clean()

	tk := testkit.NewTestKit(t, store)
	tk.MustExec(`use test;`)
	tk.MustExec(`drop table if exists lastinsertid;`)
	tk.MustExec(`create table lastinsertid (id int not null primary key auto_increment);`)
	tk.MustQuery("SELECT @@last_insert_id;").Check(testkit.Rows("0"))
	tk.MustExec(`INSERT INTO lastinsertid VALUES (NULL);`)
	tk.MustQuery("SELECT @@last_insert_id, LAST_INSERT_ID()").Check(testkit.Rows("1 1"))
	tk.MustExec(`INSERT INTO lastinsertid VALUES (NULL);`)
	tk.MustQuery("SELECT @@last_insert_id, LAST_INSERT_ID()").Check(testkit.Rows("2 2"))
	tk.MustExec(`INSERT INTO lastinsertid VALUES (NULL);`)
	tk.MustQuery("SELECT @@last_insert_id, LAST_INSERT_ID()").Check(testkit.Rows("3 3"))
}

func TestTimestamp(t *testing.T) {
	store, clean := testkit.CreateMockStore(t)
	defer clean()

	tk := testkit.NewTestKit(t, store)
	tk.MustExec(`use test;`)
	tk.MustExec("SET time_zone = '+00:00';")
	defer tk.MustExec("SET time_zone = DEFAULT;")
	timestampStr1 := fmt.Sprintf("%s", tk.MustQuery("SELECT @@timestamp;").Rows()[0])
	timestampStr1 = timestampStr1[1:]
	timestampStr1 = timestampStr1[:len(timestampStr1)-1]
	timestamp1, err := strconv.ParseFloat(timestampStr1, 64)
	require.NoError(t, err)
	nowStr1 := fmt.Sprintf("%s", tk.MustQuery("SELECT NOW(6);").Rows()[0])
	now1, err := time.Parse("[2006-01-02 15:04:05.000000]", nowStr1)
	require.NoError(t, err)
	tk.MustExec("set @@timestamp = 12345;")
	tk.MustQuery("SELECT @@timestamp;").Check(testkit.Rows("12345"))
	tk.MustQuery("SELECT NOW();").Check(testkit.Rows("1970-01-01 03:25:45"))
	tk.MustQuery("SELECT NOW();").Check(testkit.Rows("1970-01-01 03:25:45"))
	tk.MustExec("set @@timestamp = default;")
	time.Sleep(2 * time.Microsecond)
	timestampStr2 := fmt.Sprintf("%s", tk.MustQuery("SELECT @@timestamp;").Rows()[0])
	timestampStr2 = timestampStr2[1:]
	timestampStr2 = timestampStr2[:len(timestampStr2)-1]
	timestamp2, err := strconv.ParseFloat(timestampStr2, 64)
	require.NoError(t, err)
	nowStr2 := fmt.Sprintf("%s", tk.MustQuery("SELECT NOW(6);").Rows()[0])
	now2, err := time.Parse("[2006-01-02 15:04:05.000000]", nowStr2)
	require.NoError(t, err)
	require.Less(t, timestamp1, timestamp2)
	require.Less(t, now1.UnixNano(), now2.UnixNano())
	tk.MustExec("set @@timestamp = 12345;")
	tk.MustQuery("SELECT @@timestamp;").Check(testkit.Rows("12345"))
	tk.MustQuery("SELECT NOW();").Check(testkit.Rows("1970-01-01 03:25:45"))
	tk.MustQuery("SELECT NOW();").Check(testkit.Rows("1970-01-01 03:25:45"))
	tk.MustExec("set @@timestamp = 0;")
	time.Sleep(2 * time.Microsecond)
	timestampStr3 := fmt.Sprintf("%s", tk.MustQuery("SELECT @@timestamp;").Rows()[0])
	timestampStr3 = timestampStr3[1:]
	timestampStr3 = timestampStr3[:len(timestampStr3)-1]
	timestamp3, err := strconv.ParseFloat(timestampStr3, 64)
	require.NoError(t, err)
	nowStr3 := fmt.Sprintf("%s", tk.MustQuery("SELECT NOW(6);").Rows()[0])
	now3, err := time.Parse("[2006-01-02 15:04:05.000000]", nowStr3)
	require.NoError(t, err)
	require.Less(t, timestamp2, timestamp3)
	require.Less(t, now2.UnixNano(), now3.UnixNano())
}

func TestIdentity(t *testing.T) {
	store, clean := testkit.CreateMockStore(t)
	defer clean()

	tk := testkit.NewTestKit(t, store)
	tk.MustExec(`use test;`)
	tk.MustExec(`drop table if exists identity;`)
	tk.MustExec(`create table identity (id int not null primary key auto_increment);`)
	tk.MustQuery("SELECT @@identity;").Check(testkit.Rows("0"))
	tk.MustExec(`INSERT INTO identity VALUES (NULL);`)
	tk.MustQuery("SELECT @@identity, LAST_INSERT_ID()").Check(testkit.Rows("1 1"))
	tk.MustExec(`INSERT INTO identity VALUES (NULL);`)
	tk.MustQuery("SELECT @@identity, LAST_INSERT_ID()").Check(testkit.Rows("2 2"))
	tk.MustExec(`INSERT INTO identity VALUES (NULL);`)
	tk.MustQuery("SELECT @@identity, LAST_INSERT_ID()").Check(testkit.Rows("3 3"))
}

func TestIssue28804(t *testing.T) {
	store, clean := testkit.CreateMockStore(t)
	defer clean()

	tk := testkit.NewTestKit(t, store)
	tk.MustExec("use test")
	tk.MustExec("drop table if exists perf_offline_day;")
	tk.MustExec(`CREATE TABLE perf_offline_day (
uuid varchar(50),
ts timestamp NOT NULL,
user_id varchar(50) COLLATE utf8mb4_general_ci DEFAULT NULL,
platform varchar(50) COLLATE utf8mb4_general_ci DEFAULT NULL,
host_id bigint(20) DEFAULT NULL,
PRIMARY KEY (uuid,ts) /*T![clustered_index] NONCLUSTERED */
) ENGINE=InnoDB DEFAULT CHARSET=utf8mb4 COLLATE=utf8mb4_general_ci
PARTITION BY RANGE ( UNIX_TIMESTAMP(ts) ) (
PARTITION p20210906 VALUES LESS THAN (1630944000),
PARTITION p20210907 VALUES LESS THAN (1631030400),
PARTITION p20210908 VALUES LESS THAN (1631116800),
PARTITION p20210909 VALUES LESS THAN (1631203200)
);`)
	tk.MustExec("set @@tidb_partition_prune_mode = 'static'")
	tk.MustExec("INSERT INTO `perf_offline_day` VALUES ('dd082c8a-3bab-4431-943a-348fe0592abd','2021-09-08 13:00:07','Xg9C8zq81jGNbugM', 'pc', 12345);")
	tk.MustQuery("SELECT cast(floor(hour(ts) / 4) as char) as win_start FROM perf_offline_day partition (p20210907, p20210908) GROUP BY win_start;").Check(testkit.Rows("3"))
}

func TestIssue28643(t *testing.T) {
	store, clean := testkit.CreateMockStore(t)
	defer clean()

	tk := testkit.NewTestKit(t, store)
	tk.MustExec("use test")
	tk.MustExec("drop table if exists t")
	tk.MustExec("create table t(a time(4));")
	tk.MustExec("insert into t values(\"-838:59:59.000000\");")
	tk.MustExec("insert into t values(\"838:59:59.000000\");")
	tk.MustExec("set tidb_enable_vectorized_expression = on;")
	tk.MustQuery("select hour(a) from t;").Check(testkit.Rows("838", "838"))
	tk.MustExec("set tidb_enable_vectorized_expression = off;")
	tk.MustQuery("select hour(a) from t;").Check(testkit.Rows("838", "838"))
}

func TestIssue27831(t *testing.T) {
	store, clean := testkit.CreateMockStore(t)
	defer clean()

	tk := testkit.NewTestKit(t, store)
	tk.MustExec("use test")
	tk.MustExec("drop table if exists t")
	tk.MustExec("create table t(a enum(\"a\", \"b\"), b enum(\"a\", \"b\"), c bool)")
	tk.MustExec("insert into t values(\"a\", \"a\", 1);")
	tk.MustQuery("select * from t t1 right join t t2 on t1.a=t2.b and t1.a= t2.c;").Check(testkit.Rows("a a 1 a a 1"))

	tk.MustExec("drop table if exists t")
	tk.MustExec("create table t(a enum(\"a\", \"b\"), b enum(\"a\", \"b\"), c bool, d int, index idx(d))")
	tk.MustExec("insert into t values(\"a\", \"a\", 1, 1);")
	tk.MustQuery("select /*+ inl_hash_join(t1) */  * from t t1 right join t t2 on t1.a=t2.b and t1.a= t2.c and t1.d=t2.d;").Check(testkit.Rows("a a 1 1 a a 1 1"))
}

func TestIssue29434(t *testing.T) {
	store, clean := testkit.CreateMockStore(t)
	defer clean()

	tk := testkit.NewTestKit(t, store)
	tk.MustExec("use test")

	tk.MustExec("drop table if exists t1;")
	tk.MustExec("create table t1(c1 datetime);")
	tk.MustExec("insert into t1 values('2021-12-12 10:10:10.000');")
	tk.MustExec("set tidb_enable_vectorized_expression = on;")
	tk.MustQuery("select greatest(c1, '99999999999999') from t1;").Check(testkit.Rows("99999999999999"))
	tk.MustExec("set tidb_enable_vectorized_expression = off;")
	tk.MustQuery("select greatest(c1, '99999999999999') from t1;").Check(testkit.Rows("99999999999999"))

	tk.MustExec("set tidb_enable_vectorized_expression = on;")
	tk.MustQuery("select least(c1, '99999999999999') from t1;").Check(testkit.Rows("2021-12-12 10:10:10"))
	tk.MustExec("set tidb_enable_vectorized_expression = off;")
	tk.MustQuery("select least(c1, '99999999999999') from t1;").Check(testkit.Rows("2021-12-12 10:10:10"))
}

func TestIssue29417(t *testing.T) {
	store, clean := testkit.CreateMockStore(t)
	defer clean()

	tk := testkit.NewTestKit(t, store)
	tk.MustExec("use test")
	tk.MustExec("drop table if exists t1;")
	tk.MustExec("create table t1 (f1 decimal(5,5));")
	tk.MustExec("insert into t1 values (-0.12345);")
	tk.MustQuery("select concat(f1) from t1;").Check(testkit.Rows("-0.12345"))
}

func TestIssue29244(t *testing.T) {
	store, clean := testkit.CreateMockStore(t)
	defer clean()

	tk := testkit.NewTestKit(t, store)
	tk.MustExec("use test")
	tk.MustExec("drop table if exists t")
	tk.MustExec("create table t(a time(4));")
	tk.MustExec("insert into t values(\"-700:10:10.123456111\");")
	tk.MustExec("insert into t values(\"700:10:10.123456111\");")
	tk.MustExec("set tidb_enable_vectorized_expression = on;")
	tk.MustQuery("select microsecond(a) from t;").Check(testkit.Rows("123500", "123500"))
	tk.MustExec("set tidb_enable_vectorized_expression = off;")
	tk.MustQuery("select microsecond(a) from t;").Check(testkit.Rows("123500", "123500"))
}

func TestIssue29513(t *testing.T) {
	store, clean := testkit.CreateMockStore(t)
	defer clean()

	tk := testkit.NewTestKit(t, store)
	tk.MustExec("use test")
	tk.MustQuery("select '123' union select cast(45678 as char);").Sort().Check(testkit.Rows("123", "45678"))
	tk.MustQuery("select '123' union select cast(45678 as char(2));").Sort().Check(testkit.Rows("123", "45"))

	tk.MustExec("drop table if exists t")
	tk.MustExec("create table t(a int);")
	tk.MustExec("insert into t values(45678);")
	tk.MustQuery("select '123' union select cast(a as char) from t;").Sort().Check(testkit.Rows("123", "45678"))
	tk.MustQuery("select '123' union select cast(a as char(2)) from t;").Sort().Check(testkit.Rows("123", "45"))
}

func TestIssue29755(t *testing.T) {
	store, clean := testkit.CreateMockStore(t)
	defer clean()

	tk := testkit.NewTestKit(t, store)
	tk.MustExec("use test")

	tk.MustExec("set tidb_enable_vectorized_expression = on;")
	tk.MustQuery("select char(123, NULL, 123)").Check(testkit.Rows("{{"))
	tk.MustQuery("select char(NULL, 123, 123)").Check(testkit.Rows("{{"))
	tk.MustExec("set tidb_enable_vectorized_expression = off;")
	tk.MustQuery("select char(123, NULL, 123)").Check(testkit.Rows("{{"))
	tk.MustQuery("select char(NULL, 123, 123)").Check(testkit.Rows("{{"))
}

func TestIssue30101(t *testing.T) {
	store, clean := testkit.CreateMockStore(t)
	defer clean()

	tk := testkit.NewTestKit(t, store)
	tk.MustExec("use test")
	tk.MustExec("drop table if exists t1;")
	tk.MustExec("create table t1(c1 bigint unsigned, c2 bigint unsigned);")
	tk.MustExec("insert into t1 values(9223372036854775808, 9223372036854775809);")
	tk.MustQuery("select greatest(c1, c2) from t1;").Sort().Check(testkit.Rows("9223372036854775809"))
}

func TestIssue28739(t *testing.T) {
	store, clean := testkit.CreateMockStore(t)
	defer clean()

	tk := testkit.NewTestKit(t, store)
	tk.MustExec(`USE test`)
	tk.MustExec("SET time_zone = 'Europe/Vilnius'")
	tk.MustQuery("SELECT UNIX_TIMESTAMP('2020-03-29 03:45:00')").Check(testkit.Rows("1585443600"))
	tk.MustQuery("SELECT FROM_UNIXTIME(UNIX_TIMESTAMP('2020-03-29 03:45:00'))").Check(testkit.Rows("2020-03-29 04:00:00"))
	tk.MustExec(`DROP TABLE IF EXISTS t`)
	tk.MustExec(`CREATE TABLE t (dt DATETIME NULL)`)
	defer tk.MustExec(`DROP TABLE t`)
	// Test the vector implememtation
	tk.MustExec(`INSERT INTO t VALUES ('2021-10-31 02:30:00'), ('2021-03-28 02:30:00'), ('2020-10-04 02:15:00'), ('2020-03-29 03:45:00'), (NULL)`)
	tk.MustQuery(`SELECT dt, UNIX_TIMESTAMP(dt) FROM t`).Sort().Check(testkit.Rows(
		"2020-03-29 03:45:00 1585443600",
		"2020-10-04 02:15:00 1601766900",
		"2021-03-28 02:30:00 1616891400",
		"2021-10-31 02:30:00 1635636600",
		"<nil> <nil>"))
}

func TestIssue30326(t *testing.T) {
	store, clean := testkit.CreateMockStore(t)
	defer clean()

	tk := testkit.NewTestKit(t, store)
	tk.MustExec("use test")
	tk.MustExec("drop table if exists t;")
	tk.MustExec("create table t(a int);")
	tk.MustExec("insert into t values(1),(1),(2),(2);")
	tk.MustExec("set tidb_window_concurrency = 1;")
	err := tk.QueryToErr("select (FIRST_VALUE(1) over (partition by v.a)) as c3 from (select a from t where t.a = (select a from t t2 where t.a = t2.a)) as v;")
	require.Error(t, err, "[executor:1242]Subquery returns more than 1 row")
}

func TestIssue30174(t *testing.T) {
	store, clean := testkit.CreateMockStore(t)
	defer clean()
	tk := testkit.NewTestKit(t, store)
	tk.MustExec("use test")
	tk.MustExec("drop table if exists t1,t2;")
	tk.MustExec("CREATE TABLE `t1` (\n  `c1` enum('Alice','Bob','Charlie','David') NOT NULL,\n  `c2` blob NOT NULL,\n  PRIMARY KEY (`c2`(5)),\n  UNIQUE KEY `idx_89` (`c1`)\n);")
	tk.MustExec("CREATE TABLE `t2` (\n  `c1` enum('Alice','Bob','Charlie','David') NOT NULL DEFAULT 'Alice',\n  `c2` set('Alice','Bob','Charlie','David') NOT NULL DEFAULT 'David',\n  `c3` enum('Alice','Bob','Charlie','David') NOT NULL,\n  PRIMARY KEY (`c3`,`c2`)\n);")
	tk.MustExec("insert into t1 values('Charlie','');")
	tk.MustExec("insert into t2 values('Charlie','Charlie','Alice');")
	tk.MustQuery("select * from t2 where c3 in (select c2 from t1);").Check(testkit.Rows())
	tk.MustQuery("select * from t2 where c2 in (select c2 from t1);").Check(testkit.Rows())
}<|MERGE_RESOLUTION|>--- conflicted
+++ resolved
@@ -378,12 +378,6 @@
 }
 
 func TestStringBuiltin(t *testing.T) {
-<<<<<<< HEAD
-	t.Parallel()
-
-=======
-	t.Skip("it has been broken. Please fix it as soon as possible.")
->>>>>>> 93f21b94
 	store, clean := testkit.CreateMockStore(t)
 	defer clean()
 
