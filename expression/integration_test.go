// Copyright 2017 PingCAP, Inc.
//
// Licensed under the Apache License, Version 2.0 (the "License");
// you may not use this file except in compliance with the License.
// You may obtain a copy of the License at
//
//     http://www.apache.org/licenses/LICENSE-2.0
//
// Unless required by applicable law or agreed to in writing, software
// distributed under the License is distributed on an "AS IS" BASIS,
// See the License for the specific language governing permissions and
// limitations under the License.

package expression_test

import (
	"bytes"
	"context"
	"fmt"
	"math"
	"sort"
	"strconv"
	"strings"
	"time"

	. "github.com/pingcap/check"
	"github.com/pingcap/errors"
	"github.com/pingcap/parser/auth"
	"github.com/pingcap/parser/model"
	"github.com/pingcap/parser/mysql"
	"github.com/pingcap/parser/terror"
	"github.com/pingcap/tidb/domain"
	"github.com/pingcap/tidb/expression"
	"github.com/pingcap/tidb/kv"
	plannercore "github.com/pingcap/tidb/planner/core"
	"github.com/pingcap/tidb/session"
	"github.com/pingcap/tidb/sessionctx"
	"github.com/pingcap/tidb/sessionctx/variable"
	"github.com/pingcap/tidb/store/mockstore"
	"github.com/pingcap/tidb/table"
	"github.com/pingcap/tidb/types"
	"github.com/pingcap/tidb/util/collate"
	"github.com/pingcap/tidb/util/kvcache"
	"github.com/pingcap/tidb/util/mock"
	"github.com/pingcap/tidb/util/sqlexec"
	"github.com/pingcap/tidb/util/testkit"
	"github.com/pingcap/tidb/util/testutil"
)

var _ = Suite(&testIntegrationSuite{})
var _ = Suite(&testIntegrationSuite2{})
var _ = SerialSuites(&testIntegrationSerialSuite{})

type testIntegrationSuiteBase struct {
	store kv.Storage
	dom   *domain.Domain
	ctx   sessionctx.Context
}

type testIntegrationSuite struct {
	testIntegrationSuiteBase
}

type testIntegrationSuite2 struct {
	testIntegrationSuiteBase
}

type testIntegrationSerialSuite struct {
	testIntegrationSuiteBase
}

func (s *testIntegrationSuiteBase) cleanEnv(c *C) {
	tk := testkit.NewTestKit(c, s.store)
	tk.MustExec("use test")
	r := tk.MustQuery("show tables")
	for _, tb := range r.Rows() {
		tableName := tb[0]
		tk.MustExec(fmt.Sprintf("drop table %v", tableName))
	}
}

func (s *testIntegrationSuiteBase) SetUpSuite(c *C) {
	var err error
	s.store, s.dom, err = newStoreWithBootstrap()
	c.Assert(err, IsNil)
	s.ctx = mock.NewContext()
}

func (s *testIntegrationSuiteBase) TearDownSuite(c *C) {
	s.dom.Close()
	s.store.Close()
}

func (s *testIntegrationSuite) TestFuncREPEAT(c *C) {
	tk := testkit.NewTestKit(c, s.store)
	defer s.cleanEnv(c)
	tk.MustExec("USE test;")
	tk.MustExec("DROP TABLE IF EXISTS table_string;")
	tk.MustExec("CREATE TABLE table_string(a CHAR(20), b VARCHAR(20), c TINYTEXT, d TEXT(20), e MEDIUMTEXT, f LONGTEXT, g BIGINT);")
	tk.MustExec("INSERT INTO table_string (a, b, c, d, e, f, g) VALUES ('a', 'b', 'c', 'd', 'e', 'f', 2);")
	tk.CheckExecResult(1, 0)

	r := tk.MustQuery("SELECT REPEAT(a, g), REPEAT(b, g), REPEAT(c, g), REPEAT(d, g), REPEAT(e, g), REPEAT(f, g) FROM table_string;")
	r.Check(testkit.Rows("aa bb cc dd ee ff"))

	r = tk.MustQuery("SELECT REPEAT(NULL, g), REPEAT(NULL, g), REPEAT(NULL, g), REPEAT(NULL, g), REPEAT(NULL, g), REPEAT(NULL, g) FROM table_string;")
	r.Check(testkit.Rows("<nil> <nil> <nil> <nil> <nil> <nil>"))

	r = tk.MustQuery("SELECT REPEAT(a, NULL), REPEAT(b, NULL), REPEAT(c, NULL), REPEAT(d, NULL), REPEAT(e, NULL), REPEAT(f, NULL) FROM table_string;")
	r.Check(testkit.Rows("<nil> <nil> <nil> <nil> <nil> <nil>"))

	r = tk.MustQuery("SELECT REPEAT(a, 2), REPEAT(b, 2), REPEAT(c, 2), REPEAT(d, 2), REPEAT(e, 2), REPEAT(f, 2) FROM table_string;")
	r.Check(testkit.Rows("aa bb cc dd ee ff"))

	r = tk.MustQuery("SELECT REPEAT(NULL, 2), REPEAT(NULL, 2), REPEAT(NULL, 2), REPEAT(NULL, 2), REPEAT(NULL, 2), REPEAT(NULL, 2) FROM table_string;")
	r.Check(testkit.Rows("<nil> <nil> <nil> <nil> <nil> <nil>"))

	r = tk.MustQuery("SELECT REPEAT(a, -1), REPEAT(b, -2), REPEAT(c, -2), REPEAT(d, -2), REPEAT(e, -2), REPEAT(f, -2) FROM table_string;")
	r.Check(testkit.Rows("     "))

	r = tk.MustQuery("SELECT REPEAT(a, 0), REPEAT(b, 0), REPEAT(c, 0), REPEAT(d, 0), REPEAT(e, 0), REPEAT(f, 0) FROM table_string;")
	r.Check(testkit.Rows("     "))

	r = tk.MustQuery("SELECT REPEAT(a, 16777217), REPEAT(b, 16777217), REPEAT(c, 16777217), REPEAT(d, 16777217), REPEAT(e, 16777217), REPEAT(f, 16777217) FROM table_string;")
	r.Check(testkit.Rows("<nil> <nil> <nil> <nil> <nil> <nil>"))
}

func (s *testIntegrationSuite) TestFuncLpadAndRpad(c *C) {
	tk := testkit.NewTestKit(c, s.store)
	defer s.cleanEnv(c)
	tk.MustExec(`USE test;`)
	tk.MustExec(`DROP TABLE IF EXISTS t;`)
	tk.MustExec(`CREATE TABLE t(a BINARY(10), b CHAR(10));`)
	tk.MustExec(`INSERT INTO t SELECT "中文", "abc";`)
	result := tk.MustQuery(`SELECT LPAD(a, 11, "a"), LPAD(b, 2, "xx") FROM t;`)
	result.Check(testkit.Rows("a中文\x00\x00\x00\x00 ab"))
	result = tk.MustQuery(`SELECT RPAD(a, 11, "a"), RPAD(b, 2, "xx") FROM t;`)
	result.Check(testkit.Rows("中文\x00\x00\x00\x00a ab"))
	result = tk.MustQuery(`SELECT LPAD("中文", 5, "字符"), LPAD("中文", 1, "a");`)
	result.Check(testkit.Rows("字符字中文 中"))
	result = tk.MustQuery(`SELECT RPAD("中文", 5, "字符"), RPAD("中文", 1, "a");`)
	result.Check(testkit.Rows("中文字符字 中"))
	result = tk.MustQuery(`SELECT RPAD("中文", -5, "字符"), RPAD("中文", 10, "");`)
	result.Check(testkit.Rows("<nil> <nil>"))
	result = tk.MustQuery(`SELECT LPAD("中文", -5, "字符"), LPAD("中文", 10, "");`)
	result.Check(testkit.Rows("<nil> <nil>"))
}

func (s *testIntegrationSuite) TestMiscellaneousBuiltin(c *C) {
	ctx := context.Background()
	defer s.cleanEnv(c)

	tk := testkit.NewTestKit(c, s.store)
	tk.MustExec("use test")
	// for uuid
	r := tk.MustQuery("select uuid(), uuid(), uuid(), uuid(), uuid(), uuid();")
	for _, it := range r.Rows() {
		for _, item := range it {
			uuid, ok := item.(string)
			c.Assert(ok, Equals, true)
			list := strings.Split(uuid, "-")
			c.Assert(len(list), Equals, 5)
			c.Assert(len(list[0]), Equals, 8)
			c.Assert(len(list[1]), Equals, 4)
			c.Assert(len(list[2]), Equals, 4)
			c.Assert(len(list[3]), Equals, 4)
			c.Assert(len(list[4]), Equals, 12)
		}
	}
	tk.MustQuery("select sleep(1);").Check(testkit.Rows("0"))
	tk.MustQuery("select sleep(0);").Check(testkit.Rows("0"))
	tk.MustQuery("select sleep('a');").Check(testkit.Rows("0"))
	tk.MustQuery("show warnings;").Check(testkit.Rows("Warning 1292 Truncated incorrect FLOAT value: 'a'"))
	rs, err := tk.Exec("select sleep(-1);")
	c.Assert(err, IsNil)
	c.Assert(rs, NotNil)
	_, err = session.GetRows4Test(ctx, tk.Se, rs)
	c.Assert(err, NotNil)
	c.Assert(rs.Close(), IsNil)

	tk.MustQuery("SELECT INET_ATON('10.0.5.9');").Check(testkit.Rows("167773449"))
	tk.MustQuery("SELECT INET_NTOA(167773449);").Check(testkit.Rows("10.0.5.9"))
	tk.MustQuery("SELECT HEX(INET6_ATON('fdfe::5a55:caff:fefa:9089'));").Check(testkit.Rows("FDFE0000000000005A55CAFFFEFA9089"))
	tk.MustQuery("SELECT HEX(INET6_ATON('10.0.5.9'));").Check(testkit.Rows("0A000509"))
	tk.MustQuery("SELECT INET6_NTOA(INET6_ATON('fdfe::5a55:caff:fefa:9089'));").Check(testkit.Rows("fdfe::5a55:caff:fefa:9089"))
	tk.MustQuery("SELECT INET6_NTOA(INET6_ATON('10.0.5.9'));").Check(testkit.Rows("10.0.5.9"))
	tk.MustQuery("SELECT INET6_NTOA(UNHEX('FDFE0000000000005A55CAFFFEFA9089'));").Check(testkit.Rows("fdfe::5a55:caff:fefa:9089"))
	tk.MustQuery("SELECT INET6_NTOA(UNHEX('0A000509'));").Check(testkit.Rows("10.0.5.9"))

	tk.MustQuery(`SELECT IS_IPV4('10.0.5.9'), IS_IPV4('10.0.5.256');`).Check(testkit.Rows("1 0"))
	tk.MustQuery(`SELECT IS_IPV4_COMPAT(INET6_ATON('::10.0.5.9'));`).Check(testkit.Rows("1"))
	tk.MustQuery(`SELECT IS_IPV4_COMPAT(INET6_ATON('::ffff:10.0.5.9'));`).Check(testkit.Rows("0"))
	tk.MustQuery(`SELECT
	  IS_IPV4_COMPAT(INET6_ATON('::192.168.0.1')),
	  IS_IPV4_COMPAT(INET6_ATON('::c0a8:0001')),
	  IS_IPV4_COMPAT(INET6_ATON('::c0a8:1'));`).Check(testkit.Rows("1 1 1"))
	tk.MustQuery(`SELECT IS_IPV4_MAPPED(INET6_ATON('::10.0.5.9'));`).Check(testkit.Rows("0"))
	tk.MustQuery(`SELECT IS_IPV4_MAPPED(INET6_ATON('::ffff:10.0.5.9'));`).Check(testkit.Rows("1"))
	tk.MustQuery(`SELECT
	  IS_IPV4_MAPPED(INET6_ATON('::ffff:192.168.0.1')),
	  IS_IPV4_MAPPED(INET6_ATON('::ffff:c0a8:0001')),
	  IS_IPV4_MAPPED(INET6_ATON('::ffff:c0a8:1'));`).Check(testkit.Rows("1 1 1"))
	tk.MustQuery(`SELECT IS_IPV6('10.0.5.9'), IS_IPV6('::1');`).Check(testkit.Rows("0 1"))

	tk.MustExec("drop table if exists t1;")
	tk.MustExec(`create table t1(
        a int,
        b int not null,
        c int not null default 0,
        d int default 0,
        unique key(b,c),
        unique key(b,d)
);`)
	tk.MustExec("insert into t1 (a,b) values(1,10),(1,20),(2,30),(2,40);")
	tk.MustQuery("select any_value(a), sum(b) from t1;").Check(testkit.Rows("1 100"))
	tk.MustQuery("select a,any_value(b),sum(c) from t1 group by a order by a;").Check(testkit.Rows("1 10 0", "2 30 0"))

	// for locks
	tk.MustExec(`set tidb_enable_noop_functions=1;`)
	result := tk.MustQuery(`SELECT GET_LOCK('test_lock1', 10);`)
	result.Check(testkit.Rows("1"))
	result = tk.MustQuery(`SELECT GET_LOCK('test_lock2', 10);`)
	result.Check(testkit.Rows("1"))

	result = tk.MustQuery(`SELECT RELEASE_LOCK('test_lock2');`)
	result.Check(testkit.Rows("1"))
	result = tk.MustQuery(`SELECT RELEASE_LOCK('test_lock1');`)
	result.Check(testkit.Rows("1"))
}

func (s *testIntegrationSuite) TestConvertToBit(c *C) {
	defer s.cleanEnv(c)
	tk := testkit.NewTestKit(c, s.store)
	tk.MustExec("use test")
	tk.MustExec("drop table if exists t, t1")
	tk.MustExec("create table t (a bit(64))")
	tk.MustExec("create table t1 (a varchar(2))")
	tk.MustExec(`insert t1 value ('10')`)
	tk.MustExec(`insert t select a from t1`)
	tk.MustQuery("select a+0 from t").Check(testkit.Rows("12592"))

	tk.MustExec("drop table if exists t, t1")
	tk.MustExec("create table t (a bit(64))")
	tk.MustExec("create table t1 (a binary(2))")
	tk.MustExec(`insert t1 value ('10')`)
	tk.MustExec(`insert t select a from t1`)
	tk.MustQuery("select a+0 from t").Check(testkit.Rows("12592"))

	tk.MustExec("drop table if exists t, t1")
	tk.MustExec("create table t (a bit(64))")
	tk.MustExec("create table t1 (a datetime)")
	tk.MustExec(`insert t1 value ('09-01-01')`)
	tk.MustExec(`insert t select a from t1`)
	tk.MustQuery("select a+0 from t").Check(testkit.Rows("20090101000000"))
}

func (s *testIntegrationSuite2) TestMathBuiltin(c *C) {
	ctx := context.Background()
	defer s.cleanEnv(c)
	tk := testkit.NewTestKit(c, s.store)
	tk.MustExec("use test")

	// for degrees
	result := tk.MustQuery("select degrees(0), degrees(1)")
	result.Check(testkit.Rows("0 57.29577951308232"))
	result = tk.MustQuery("select degrees(2), degrees(5)")
	result.Check(testkit.Rows("114.59155902616465 286.4788975654116"))

	// for sin
	result = tk.MustQuery("select sin(0), sin(1.5707963267949)")
	result.Check(testkit.Rows("0 1"))
	result = tk.MustQuery("select sin(1), sin(100)")
	result.Check(testkit.Rows("0.8414709848078965 -0.5063656411097588"))
	result = tk.MustQuery("select sin('abcd')")
	result.Check(testkit.Rows("0"))

	// for cos
	result = tk.MustQuery("select cos(0), cos(3.1415926535898)")
	result.Check(testkit.Rows("1 -1"))
	result = tk.MustQuery("select cos('abcd')")
	result.Check(testkit.Rows("1"))

	// for tan
	result = tk.MustQuery("select tan(0.00), tan(PI()/4)")
	result.Check(testkit.Rows("0 1"))
	result = tk.MustQuery("select tan('abcd')")
	result.Check(testkit.Rows("0"))

	// for log2
	result = tk.MustQuery("select log2(0.0)")
	result.Check(testkit.Rows("<nil>"))
	result = tk.MustQuery("select log2(4)")
	result.Check(testkit.Rows("2"))
	result = tk.MustQuery("select log2('8.0abcd')")
	result.Check(testkit.Rows("3"))
	result = tk.MustQuery("select log2(-1)")
	result.Check(testkit.Rows("<nil>"))
	result = tk.MustQuery("select log2(NULL)")
	result.Check(testkit.Rows("<nil>"))

	// for log10
	result = tk.MustQuery("select log10(0.0)")
	result.Check(testkit.Rows("<nil>"))
	result = tk.MustQuery("select log10(100)")
	result.Check(testkit.Rows("2"))
	result = tk.MustQuery("select log10('1000.0abcd')")
	result.Check(testkit.Rows("3"))
	result = tk.MustQuery("select log10(-1)")
	result.Check(testkit.Rows("<nil>"))
	result = tk.MustQuery("select log10(NULL)")
	result.Check(testkit.Rows("<nil>"))

	//for log
	result = tk.MustQuery("select log(0.0)")
	result.Check(testkit.Rows("<nil>"))
	result = tk.MustQuery("select log(100)")
	result.Check(testkit.Rows("4.605170185988092"))
	result = tk.MustQuery("select log('100.0abcd')")
	result.Check(testkit.Rows("4.605170185988092"))
	result = tk.MustQuery("select log(-1)")
	result.Check(testkit.Rows("<nil>"))
	result = tk.MustQuery("select log(NULL)")
	result.Check(testkit.Rows("<nil>"))
	result = tk.MustQuery("select log(NULL, NULL)")
	result.Check(testkit.Rows("<nil>"))
	result = tk.MustQuery("select log(1, 100)")
	result.Check(testkit.Rows("<nil>"))
	result = tk.MustQuery("select log(0.5, 0.25)")
	result.Check(testkit.Rows("2"))
	result = tk.MustQuery("select log(-1, 0.25)")
	result.Check(testkit.Rows("<nil>"))

	// for atan
	result = tk.MustQuery("select atan(0), atan(-1), atan(1), atan(1,2)")
	result.Check(testkit.Rows("0 -0.7853981633974483 0.7853981633974483 0.4636476090008061"))
	result = tk.MustQuery("select atan('tidb')")
	result.Check(testkit.Rows("0"))

	// for asin
	result = tk.MustQuery("select asin(0), asin(-2), asin(2), asin(1)")
	result.Check(testkit.Rows("0 <nil> <nil> 1.5707963267948966"))
	result = tk.MustQuery("select asin('tidb')")
	result.Check(testkit.Rows("0"))

	// for acos
	result = tk.MustQuery("select acos(0), acos(-2), acos(2), acos(1)")
	result.Check(testkit.Rows("1.5707963267948966 <nil> <nil> 0"))
	result = tk.MustQuery("select acos('tidb')")
	result.Check(testkit.Rows("1.5707963267948966"))

	// for pi
	result = tk.MustQuery("select pi()")
	result.Check(testkit.Rows("3.141592653589793"))

	// for floor
	result = tk.MustQuery("select floor(0), floor(null), floor(1.23), floor(-1.23), floor(1)")
	result.Check(testkit.Rows("0 <nil> 1 -2 1"))
	result = tk.MustQuery("select floor('tidb'), floor('1tidb'), floor('tidb1')")
	result.Check(testkit.Rows("0 1 0"))
	result = tk.MustQuery("SELECT floor(t.c_datetime) FROM (select CAST('2017-07-19 00:00:00' AS DATETIME) AS c_datetime) AS t")
	result.Check(testkit.Rows("20170719000000"))
	result = tk.MustQuery("SELECT floor(t.c_time) FROM (select CAST('12:34:56' AS TIME) AS c_time) AS t")
	result.Check(testkit.Rows("123456"))
	result = tk.MustQuery("SELECT floor(t.c_time) FROM (select CAST('00:34:00' AS TIME) AS c_time) AS t")
	result.Check(testkit.Rows("3400"))
	result = tk.MustQuery("SELECT floor(t.c_time) FROM (select CAST('00:00:00' AS TIME) AS c_time) AS t")
	result.Check(testkit.Rows("0"))
	result = tk.MustQuery("SELECT floor(t.c_decimal) FROM (SELECT CAST('-10.01' AS DECIMAL(10,2)) AS c_decimal) AS t")
	result.Check(testkit.Rows("-11"))
	result = tk.MustQuery("SELECT floor(t.c_decimal) FROM (SELECT CAST('-10.01' AS DECIMAL(10,1)) AS c_decimal) AS t")
	result.Check(testkit.Rows("-10"))

	// for ceil/ceiling
	result = tk.MustQuery("select ceil(0), ceil(null), ceil(1.23), ceil(-1.23), ceil(1)")
	result.Check(testkit.Rows("0 <nil> 2 -1 1"))
	result = tk.MustQuery("select ceiling(0), ceiling(null), ceiling(1.23), ceiling(-1.23), ceiling(1)")
	result.Check(testkit.Rows("0 <nil> 2 -1 1"))
	result = tk.MustQuery("select ceil('tidb'), ceil('1tidb'), ceil('tidb1'), ceiling('tidb'), ceiling('1tidb'), ceiling('tidb1')")
	result.Check(testkit.Rows("0 1 0 0 1 0"))
	result = tk.MustQuery("select ceil(t.c_datetime), ceiling(t.c_datetime) from (select cast('2017-07-20 00:00:00' as datetime) as c_datetime) as t")
	result.Check(testkit.Rows("20170720000000 20170720000000"))
	result = tk.MustQuery("select ceil(t.c_time), ceiling(t.c_time) from (select cast('12:34:56' as time) as c_time) as t")
	result.Check(testkit.Rows("123456 123456"))
	result = tk.MustQuery("select ceil(t.c_time), ceiling(t.c_time) from (select cast('00:34:00' as time) as c_time) as t")
	result.Check(testkit.Rows("3400 3400"))
	result = tk.MustQuery("select ceil(t.c_time), ceiling(t.c_time) from (select cast('00:00:00' as time) as c_time) as t")
	result.Check(testkit.Rows("0 0"))
	result = tk.MustQuery("select ceil(t.c_decimal), ceiling(t.c_decimal) from (select cast('-10.01' as decimal(10,2)) as c_decimal) as t")
	result.Check(testkit.Rows("-10 -10"))
	result = tk.MustQuery("select ceil(t.c_decimal), ceiling(t.c_decimal) from (select cast('-10.01' as decimal(10,1)) as c_decimal) as t")
	result.Check(testkit.Rows("-10 -10"))
	result = tk.MustQuery("select floor(18446744073709551615), ceil(18446744073709551615)")
	result.Check(testkit.Rows("18446744073709551615 18446744073709551615"))
	result = tk.MustQuery("select floor(18446744073709551615.1233), ceil(18446744073709551615.1233)")
	result.Check(testkit.Rows("18446744073709551615 18446744073709551616"))
	result = tk.MustQuery("select floor(-18446744073709551617), ceil(-18446744073709551617), floor(-18446744073709551617.11), ceil(-18446744073709551617.11)")
	result.Check(testkit.Rows("-18446744073709551617 -18446744073709551617 -18446744073709551618 -18446744073709551617"))
	tk.MustExec("drop table if exists t;")
	tk.MustExec("create table t(a decimal(40,20) UNSIGNED);")
	tk.MustExec("insert into t values(2.99999999900000000000), (12), (0);")
	tk.MustQuery("select a, ceil(a) from t where ceil(a) > 1;").Check(testkit.Rows("2.99999999900000000000 3", "12.00000000000000000000 12"))
	tk.MustQuery("select a, ceil(a) from t;").Check(testkit.Rows("2.99999999900000000000 3", "12.00000000000000000000 12", "0.00000000000000000000 0"))
	tk.MustQuery("select ceil(-29464);").Check(testkit.Rows("-29464"))
	tk.MustQuery("select a, floor(a) from t where floor(a) > 1;").Check(testkit.Rows("2.99999999900000000000 2", "12.00000000000000000000 12"))
	tk.MustQuery("select a, floor(a) from t;").Check(testkit.Rows("2.99999999900000000000 2", "12.00000000000000000000 12", "0.00000000000000000000 0"))
	tk.MustQuery("select floor(-29464);").Check(testkit.Rows("-29464"))

	tk.MustExec(`drop table if exists t;`)
	tk.MustExec(`create table t(a decimal(40,20), b bigint);`)
	tk.MustExec(`insert into t values(-2.99999990000000000000, -1);`)
	tk.MustQuery(`select floor(a), floor(a), floor(a) from t;`).Check(testkit.Rows(`-3 -3 -3`))
	tk.MustQuery(`select b, floor(b) from t;`).Check(testkit.Rows(`-1 -1`))

	// for cot
	result = tk.MustQuery("select cot(1), cot(-1), cot(NULL)")
	result.Check(testkit.Rows("0.6420926159343308 -0.6420926159343308 <nil>"))
	result = tk.MustQuery("select cot('1tidb')")
	result.Check(testkit.Rows("0.6420926159343308"))
	rs, err := tk.Exec("select cot(0)")
	c.Assert(err, IsNil)
	_, err = session.GetRows4Test(ctx, tk.Se, rs)
	c.Assert(err, NotNil)
	terr := errors.Cause(err).(*terror.Error)
	c.Assert(terr.Code(), Equals, terror.ErrCode(mysql.ErrDataOutOfRange))
	c.Assert(rs.Close(), IsNil)

	//for exp
	result = tk.MustQuery("select exp(0), exp(1), exp(-1), exp(1.2), exp(NULL)")
	result.Check(testkit.Rows("1 2.718281828459045 0.36787944117144233 3.3201169227365472 <nil>"))
	result = tk.MustQuery("select exp('tidb'), exp('1tidb')")
	result.Check(testkit.Rows("1 2.718281828459045"))
	rs, err = tk.Exec("select exp(1000000)")
	c.Assert(err, IsNil)
	_, err = session.GetRows4Test(ctx, tk.Se, rs)
	c.Assert(err, NotNil)
	terr = errors.Cause(err).(*terror.Error)
	c.Assert(terr.Code(), Equals, terror.ErrCode(mysql.ErrDataOutOfRange))
	c.Assert(rs.Close(), IsNil)
	tk.MustExec("drop table if exists t")
	tk.MustExec("create table t(a float)")
	tk.MustExec("insert into t values(1000000)")
	rs, err = tk.Exec("select exp(a) from t")
	c.Assert(err, IsNil)
	_, err = session.GetRows4Test(ctx, tk.Se, rs)
	c.Assert(err, NotNil)
	terr = errors.Cause(err).(*terror.Error)
	c.Assert(terr.Code(), Equals, terror.ErrCode(mysql.ErrDataOutOfRange))
	c.Assert(err.Error(), Equals, "[types:1690]DOUBLE value is out of range in 'exp(test.t.a)'")
	c.Assert(rs.Close(), IsNil)

	// for conv
	result = tk.MustQuery("SELECT CONV('a', 16, 2);")
	result.Check(testkit.Rows("1010"))
	result = tk.MustQuery("SELECT CONV('6E', 18, 8);")
	result.Check(testkit.Rows("172"))
	result = tk.MustQuery("SELECT CONV(-17, 10, -18);")
	result.Check(testkit.Rows("-H"))
	result = tk.MustQuery("SELECT CONV(10+'10'+'10'+X'0a', 10, 10);")
	result.Check(testkit.Rows("40"))
	result = tk.MustQuery("SELECT CONV('a', 1, 10);")
	result.Check(testkit.Rows("<nil>"))
	result = tk.MustQuery("SELECT CONV('a', 37, 10);")
	result.Check(testkit.Rows("<nil>"))

	// for abs
	result = tk.MustQuery("SELECT ABS(-1);")
	result.Check(testkit.Rows("1"))
	result = tk.MustQuery("SELECT ABS('abc');")
	result.Check(testkit.Rows("0"))
	result = tk.MustQuery("SELECT ABS(18446744073709551615);")
	result.Check(testkit.Rows("18446744073709551615"))
	result = tk.MustQuery("SELECT ABS(123.4);")
	result.Check(testkit.Rows("123.4"))
	result = tk.MustQuery("SELECT ABS(-123.4);")
	result.Check(testkit.Rows("123.4"))
	result = tk.MustQuery("SELECT ABS(1234E-1);")
	result.Check(testkit.Rows("123.4"))
	result = tk.MustQuery("SELECT ABS(-9223372036854775807);")
	result.Check(testkit.Rows("9223372036854775807"))
	result = tk.MustQuery("SELECT ABS(NULL);")
	result.Check(testkit.Rows("<nil>"))
	rs, err = tk.Exec("SELECT ABS(-9223372036854775808);")
	c.Assert(err, IsNil)
	_, err = session.GetRows4Test(ctx, tk.Se, rs)
	c.Assert(err, NotNil)
	terr = errors.Cause(err).(*terror.Error)
	c.Assert(terr.Code(), Equals, terror.ErrCode(mysql.ErrDataOutOfRange))
	c.Assert(rs.Close(), IsNil)

	// for round
	result = tk.MustQuery("SELECT ROUND(2.5), ROUND(-2.5), ROUND(25E-1);")
	result.Check(testkit.Rows("3 -3 3")) // TODO: Should be 3 -3 2
	result = tk.MustQuery("SELECT ROUND(2.5, NULL), ROUND(NULL, 4), ROUND(NULL, NULL), ROUND(NULL);")
	result.Check(testkit.Rows("<nil> <nil> <nil> <nil>"))
	result = tk.MustQuery("SELECT ROUND('123.4'), ROUND('123e-2');")
	result.Check(testkit.Rows("123 1"))
	result = tk.MustQuery("SELECT ROUND(-9223372036854775808);")
	result.Check(testkit.Rows("-9223372036854775808"))
	result = tk.MustQuery("SELECT ROUND(123.456, 0), ROUND(123.456, 1), ROUND(123.456, 2), ROUND(123.456, 3), ROUND(123.456, 4), ROUND(123.456, -1), ROUND(123.456, -2), ROUND(123.456, -3), ROUND(123.456, -4);")
	result.Check(testkit.Rows("123 123.5 123.46 123.456 123.4560 120 100 0 0"))
	result = tk.MustQuery("SELECT ROUND(123456E-3, 0), ROUND(123456E-3, 1), ROUND(123456E-3, 2), ROUND(123456E-3, 3), ROUND(123456E-3, 4), ROUND(123456E-3, -1), ROUND(123456E-3, -2), ROUND(123456E-3, -3), ROUND(123456E-3, -4);")
	result.Check(testkit.Rows("123 123.5 123.46 123.456 123.456 120 100 0 0")) // TODO: Column 5 should be 123.4560

	// for truncate
	result = tk.MustQuery("SELECT truncate(123, -2), truncate(123, 2), truncate(123, 1), truncate(123, -1);")
	result.Check(testkit.Rows("100 123 123 120"))
	result = tk.MustQuery("SELECT truncate(123.456, -2), truncate(123.456, 2), truncate(123.456, 1), truncate(123.456, 3), truncate(1.23, 100), truncate(123456E-3, 2);")
	result.Check(testkit.Rows("100 123.45 123.4 123.456 1.230000000000000000000000000000 123.45"))
	result = tk.MustQuery("SELECT truncate(9223372036854775807, -7), truncate(9223372036854775808, -10), truncate(cast(-1 as unsigned), -10);")
	result.Check(testkit.Rows("9223372036850000000 9223372030000000000 18446744070000000000"))

	tk.MustExec(`drop table if exists t;`)
	tk.MustExec(`create table t(a date, b datetime, c timestamp, d varchar(20));`)
	tk.MustExec(`insert into t select "1234-12-29", "1234-12-29 16:24:13.9912", "2014-12-29 16:19:28", "12.34567";`)

	// NOTE: the actually result is: 12341220 12341229.0 12341200 12341229.00,
	// but Datum.ToString() don't format decimal length for float numbers.
	result = tk.MustQuery(`select truncate(a, -1), truncate(a, 1), truncate(a, -2), truncate(a, 2) from t;`)
	result.Check(testkit.Rows("12341220 12341229 12341200 12341229"))

	// NOTE: the actually result is: 12341229162410 12341229162414.0 12341229162400 12341229162414.00,
	// but Datum.ToString() don't format decimal length for float numbers.
	result = tk.MustQuery(`select truncate(b, -1), truncate(b, 1), truncate(b, -2), truncate(b, 2) from t;`)
	result.Check(testkit.Rows("12341229162410 12341229162414 12341229162400 12341229162414"))

	// NOTE: the actually result is: 20141229161920 20141229161928.0 20141229161900 20141229161928.00,
	// but Datum.ToString() don't format decimal length for float numbers.
	result = tk.MustQuery(`select truncate(c, -1), truncate(c, 1), truncate(c, -2), truncate(c, 2) from t;`)
	result.Check(testkit.Rows("20141229161920 20141229161928 20141229161900 20141229161928"))

	result = tk.MustQuery(`select truncate(d, -1), truncate(d, 1), truncate(d, -2), truncate(d, 2) from t;`)
	result.Check(testkit.Rows("10 12.3 0 12.34"))

	result = tk.MustQuery(`select truncate(json_array(), 1), truncate("cascasc", 1);`)
	result.Check(testkit.Rows("0 0"))

	// for pow
	result = tk.MustQuery("SELECT POW('12', 2), POW(1.2e1, '2.0'), POW(12, 2.0);")
	result.Check(testkit.Rows("144 144 144"))
	result = tk.MustQuery("SELECT POW(null, 2), POW(2, null), POW(null, null);")
	result.Check(testkit.Rows("<nil> <nil> <nil>"))
	result = tk.MustQuery("SELECT POW(0, 0);")
	result.Check(testkit.Rows("1"))
	result = tk.MustQuery("SELECT POW(0, 0.1), POW(0, 0.5), POW(0, 1);")
	result.Check(testkit.Rows("0 0 0"))
	rs, err = tk.Exec("SELECT POW(0, -1);")
	c.Assert(err, IsNil)
	_, err = session.GetRows4Test(ctx, tk.Se, rs)
	c.Assert(err, NotNil)
	terr = errors.Cause(err).(*terror.Error)
	c.Assert(terr.Code(), Equals, terror.ErrCode(mysql.ErrDataOutOfRange))
	c.Assert(rs.Close(), IsNil)

	// for sign
	result = tk.MustQuery("SELECT SIGN('12'), SIGN(1.2e1), SIGN(12), SIGN(0.0000012);")
	result.Check(testkit.Rows("1 1 1 1"))
	result = tk.MustQuery("SELECT SIGN('-12'), SIGN(-1.2e1), SIGN(-12), SIGN(-0.0000012);")
	result.Check(testkit.Rows("-1 -1 -1 -1"))
	result = tk.MustQuery("SELECT SIGN('0'), SIGN('-0'), SIGN(0);")
	result.Check(testkit.Rows("0 0 0"))
	result = tk.MustQuery("SELECT SIGN(NULL);")
	result.Check(testkit.Rows("<nil>"))
	result = tk.MustQuery("SELECT SIGN(-9223372036854775808), SIGN(9223372036854775808);")
	result.Check(testkit.Rows("-1 1"))

	// for sqrt
	result = tk.MustQuery("SELECT SQRT(-10), SQRT(144), SQRT(4.84), SQRT(0.04), SQRT(0);")
	result.Check(testkit.Rows("<nil> 12 2.2 0.2 0"))

	// for crc32
	result = tk.MustQuery("SELECT crc32(0), crc32(-0), crc32('0'), crc32('abc'), crc32('ABC'), crc32(NULL), crc32(''), crc32('hello world!')")
	result.Check(testkit.Rows("4108050209 4108050209 4108050209 891568578 2743272264 <nil> 0 62177901"))

	// for radians
	result = tk.MustQuery("SELECT radians(1.0), radians(pi()), radians(pi()/2), radians(180), radians(1.009);")
	result.Check(testkit.Rows("0.017453292519943295 0.05483113556160754 0.02741556778080377 3.141592653589793 0.01761037215262278"))

	// for rand
	tk.MustExec("drop table if exists t")
	tk.MustExec("create table t(a int)")
	tk.MustExec("insert into t values(1),(2),(3)")
	tk.Se.GetSessionVars().MaxChunkSize = 1
	tk.MustQuery("select rand(1) from t").Check(testkit.Rows("0.40540353712197724", "0.8716141803857071", "0.1418603212962489"))
	tk.MustQuery("select rand(a) from t").Check(testkit.Rows("0.40540353712197724", "0.6555866465490187", "0.9057697559760601"))
	tk.MustQuery("select rand(1), rand(2), rand(3)").Check(testkit.Rows("0.40540353712197724 0.6555866465490187 0.9057697559760601"))
}

func (s *testIntegrationSuite2) TestStringBuiltin(c *C) {
	defer s.cleanEnv(c)
	tk := testkit.NewTestKit(c, s.store)
	tk.MustExec("use test")
	ctx := context.Background()
	var err error

	// for length
	tk.MustExec("drop table if exists t")
	tk.MustExec("create table t(a int, b double, c datetime, d time, e char(20), f bit(10))")
	tk.MustExec(`insert into t values(1, 1.1, "2017-01-01 12:01:01", "12:01:01", "abcdef", 0b10101)`)
	result := tk.MustQuery("select length(a), length(b), length(c), length(d), length(e), length(f), length(null) from t")
	result.Check(testkit.Rows("1 3 19 8 6 2 <nil>"))
	tk.MustExec("drop table if exists t")
	tk.MustExec("create table t(a char(20))")
	tk.MustExec(`insert into t values("tidb  "), (concat("a  ", "b  "))`)
	result = tk.MustQuery("select a, length(a) from t")
	result.Check(testkit.Rows("tidb 4", "a  b 4"))

	// for concat
	tk.MustExec("drop table if exists t")
	tk.MustExec("create table t(a int, b double, c datetime, d time, e char(20))")
	tk.MustExec(`insert into t values(1, 1.1, "2017-01-01 12:01:01", "12:01:01", "abcdef")`)
	result = tk.MustQuery("select concat(a, b, c, d, e) from t")
	result.Check(testkit.Rows("11.12017-01-01 12:01:0112:01:01abcdef"))
	result = tk.MustQuery("select concat(null)")
	result.Check(testkit.Rows("<nil>"))
	result = tk.MustQuery("select concat(null, a, b) from t")
	result.Check(testkit.Rows("<nil>"))
	tk.MustExec("drop table if exists t")
	// Fix issue 9123
	tk.MustExec("create table t(a char(32) not null, b float default '0') engine=innodb default charset=utf8mb4")
	tk.MustExec("insert into t value('0a6f9d012f98467f8e671e9870044528', 208.867)")
	result = tk.MustQuery("select concat_ws( ',', b) from t where a = '0a6f9d012f98467f8e671e9870044528';")
	result.Check(testkit.Rows("208.867"))

	// for concat_ws
	tk.MustExec("drop table if exists t")
	tk.MustExec("create table t(a int, b double, c datetime, d time, e char(20))")
	tk.MustExec(`insert into t values(1, 1.1, "2017-01-01 12:01:01", "12:01:01", "abcdef")`)
	result = tk.MustQuery("select concat_ws('|', a, b, c, d, e) from t")
	result.Check(testkit.Rows("1|1.1|2017-01-01 12:01:01|12:01:01|abcdef"))
	result = tk.MustQuery("select concat_ws(null, null)")
	result.Check(testkit.Rows("<nil>"))
	result = tk.MustQuery("select concat_ws(null, a, b) from t")
	result.Check(testkit.Rows("<nil>"))
	result = tk.MustQuery("select concat_ws(',', 'a', 'b')")
	result.Check(testkit.Rows("a,b"))
	result = tk.MustQuery("select concat_ws(',','First name',NULL,'Last Name')")
	result.Check(testkit.Rows("First name,Last Name"))

	tk.MustExec(`drop table if exists t;`)
	tk.MustExec(`create table t(a tinyint(2), b varchar(10));`)
	tk.MustExec(`insert into t values (1, 'a'), (12, 'a'), (126, 'a'), (127, 'a')`)
	tk.MustQuery(`select concat_ws('#', a, b) from t;`).Check(testkit.Rows(
		`1#a`,
		`12#a`,
		`126#a`,
		`127#a`,
	))

	tk.MustExec("drop table if exists t")
	tk.MustExec("create table t(a binary(3))")
	tk.MustExec("insert into t values('a')")
	result = tk.MustQuery(`select concat_ws(',', a, 'test') = 'a\0\0,test' from t`)
	result.Check(testkit.Rows("1"))

	// for ascii
	tk.MustExec("drop table if exists t")
	tk.MustExec("create table t(a char(10), b int, c double, d datetime, e time, f bit(4))")
	tk.MustExec(`insert into t values('2', 2, 2.3, "2017-01-01 12:01:01", "12:01:01", 0b1010)`)
	result = tk.MustQuery("select ascii(a), ascii(b), ascii(c), ascii(d), ascii(e), ascii(f) from t")
	result.Check(testkit.Rows("50 50 50 50 49 10"))
	result = tk.MustQuery("select ascii('123'), ascii(123), ascii(''), ascii('你好'), ascii(NULL)")
	result.Check(testkit.Rows("49 49 0 228 <nil>"))

	// for lower
	tk.MustExec("drop table if exists t")
	tk.MustExec("create table t(a int, b double, c datetime, d time, e char(20), f binary(3), g binary(3))")
	tk.MustExec(`insert into t values(1, 1.1, "2017-01-01 12:01:01", "12:01:01", "abcdef", 'aa', 'BB')`)
	result = tk.MustQuery("select lower(a), lower(b), lower(c), lower(d), lower(e), lower(f), lower(g), lower(null) from t")
	result.Check(testkit.Rows("1 1.1 2017-01-01 12:01:01 12:01:01 abcdef aa\x00 BB\x00 <nil>"))

	// for upper
	result = tk.MustQuery("select upper(a), upper(b), upper(c), upper(d), upper(e), upper(f), upper(g), upper(null) from t")
	result.Check(testkit.Rows("1 1.1 2017-01-01 12:01:01 12:01:01 ABCDEF aa\x00 BB\x00 <nil>"))

	// for strcmp
	tk.MustExec("drop table if exists t")
	tk.MustExec("create table t(a char(10), b int, c double, d datetime, e time)")
	tk.MustExec(`insert into t values("123", 123, 12.34, "2017-01-01 12:01:01", "12:01:01")`)
	result = tk.MustQuery(`select strcmp(a, "123"), strcmp(b, "123"), strcmp(c, "12.34"), strcmp(d, "2017-01-01 12:01:01"), strcmp(e, "12:01:01") from t`)
	result.Check(testkit.Rows("0 0 0 0 0"))
	result = tk.MustQuery(`select strcmp("1", "123"), strcmp("123", "1"), strcmp("123", "45"), strcmp("123", null), strcmp(null, "123")`)
	result.Check(testkit.Rows("-1 1 -1 <nil> <nil>"))
	result = tk.MustQuery(`select strcmp("", "123"), strcmp("123", ""), strcmp("", ""), strcmp("", null), strcmp(null, "")`)
	result.Check(testkit.Rows("-1 1 0 <nil> <nil>"))

	// for left
	tk.MustExec("drop table if exists t")
	tk.MustExec("create table t(a char(10), b int, c double, d datetime, e time)")
	tk.MustExec(`insert into t values('abcde', 1234, 12.34, "2017-01-01 12:01:01", "12:01:01")`)
	result = tk.MustQuery("select left(a, 2), left(b, 2), left(c, 2), left(d, 2), left(e, 2) from t")
	result.Check(testkit.Rows("ab 12 12 20 12"))
	result = tk.MustQuery(`select left("abc", 0), left("abc", -1), left(NULL, 1), left("abc", NULL)`)
	result.Check(testkit.Rows("  <nil> <nil>"))
	result = tk.MustQuery(`select left("abc", "a"), left("abc", 1.9), left("abc", 1.2)`)
	result.Check(testkit.Rows(" ab a"))
	result = tk.MustQuery(`select left("中文abc", 2), left("中文abc", 3), left("中文abc", 4)`)
	result.Check(testkit.Rows("中文 中文a 中文ab"))
	// for right, reuse the table created for left
	result = tk.MustQuery("select right(a, 3), right(b, 3), right(c, 3), right(d, 3), right(e, 3) from t")
	result.Check(testkit.Rows("cde 234 .34 :01 :01"))
	result = tk.MustQuery(`select right("abcde", 0), right("abcde", -1), right("abcde", 100), right(NULL, 1), right("abcde", NULL)`)
	result.Check(testkit.Rows("  abcde <nil> <nil>"))
	result = tk.MustQuery(`select right("abcde", "a"), right("abcde", 1.9), right("abcde", 1.2)`)
	result.Check(testkit.Rows(" de e"))
	result = tk.MustQuery(`select right("中文abc", 2), right("中文abc", 4), right("中文abc", 5)`)
	result.Check(testkit.Rows("bc 文abc 中文abc"))
	tk.MustExec("drop table if exists t")
	tk.MustExec("create table t(a binary(10))")
	tk.MustExec(`insert into t select "中文abc"`)
	result = tk.MustQuery(`select left(a, 3), left(a, 6), left(a, 7) from t`)
	result.Check(testkit.Rows("中 中文 中文a"))
	result = tk.MustQuery(`select right(a, 2), right(a, 7) from t`)
	result.Check(testkit.Rows("c\x00 文abc\x00"))

	// for ord
	tk.MustExec("drop table if exists t")
	tk.MustExec("create table t(a char(10), b int, c double, d datetime, e time, f bit(4), g binary(20), h blob(10), i text(30))")
	tk.MustExec(`insert into t values('2', 2, 2.3, "2017-01-01 12:01:01", "12:01:01", 0b1010, "512", "48", "tidb")`)
	result = tk.MustQuery("select ord(a), ord(b), ord(c), ord(d), ord(e), ord(f), ord(g), ord(h), ord(i) from t")
	result.Check(testkit.Rows("50 50 50 50 49 10 53 52 116"))
	result = tk.MustQuery("select ord('123'), ord(123), ord(''), ord('你好'), ord(NULL), ord('👍')")
	result.Check(testkit.Rows("49 49 0 14990752 <nil> 4036989325"))
	result = tk.MustQuery("select ord(X''), ord(X'6161'), ord(X'e4bd'), ord(X'e4bda0'), ord(_ascii'你'), ord(_latin1'你')")
	result.Check(testkit.Rows("0 97 228 228 228 228"))

	// for space
	result = tk.MustQuery(`select space(0), space(2), space(-1), space(1.1), space(1.9)`)
	result.Check(testutil.RowsWithSep(",", ",  ,, ,  "))
	result = tk.MustQuery(`select space("abc"), space("2"), space("1.1"), space(''), space(null)`)
	result.Check(testutil.RowsWithSep(",", ",  , ,,<nil>"))

	// for replace
	tk.MustExec("drop table if exists t")
	tk.MustExec("create table t(a char(20), b int, c double, d datetime, e time)")
	tk.MustExec(`insert into t values('www.mysql.com', 1234, 12.34, "2017-01-01 12:01:01", "12:01:01")`)
	result = tk.MustQuery(`select replace(a, 'mysql', 'pingcap'), replace(b, 2, 55), replace(c, 34, 0), replace(d, '-', '/'), replace(e, '01', '22') from t`)
	result.Check(testutil.RowsWithSep(",", "www.pingcap.com,15534,12.0,2017/01/01 12:01:01,12:22:22"))
	result = tk.MustQuery(`select replace('aaa', 'a', ''), replace(null, 'a', 'b'), replace('a', null, 'b'), replace('a', 'b', null)`)
	result.Check(testkit.Rows(" <nil> <nil> <nil>"))

	// for tobase64
	tk.MustExec("drop table if exists t")
	tk.MustExec("create table t(a int, b double, c datetime, d time, e char(20), f bit(10), g binary(20), h blob(10))")
	tk.MustExec(`insert into t values(1, 1.1, "2017-01-01 12:01:01", "12:01:01", "abcdef", 0b10101, "512", "abc")`)
	result = tk.MustQuery("select to_base64(a), to_base64(b), to_base64(c), to_base64(d), to_base64(e), to_base64(f), to_base64(g), to_base64(h), to_base64(null) from t")
	result.Check(testkit.Rows("MQ== MS4x MjAxNy0wMS0wMSAxMjowMTowMQ== MTI6MDE6MDE= YWJjZGVm ABU= NTEyAAAAAAAAAAAAAAAAAAAAAAA= YWJj <nil>"))

	// for from_base64
	result = tk.MustQuery(`select from_base64("abcd"), from_base64("asc")`)
	result.Check(testkit.Rows("i\xb7\x1d <nil>"))
	result = tk.MustQuery(`select from_base64("MQ=="), from_base64(1234)`)
	result.Check(testkit.Rows("1 \xd7m\xf8"))

	// for substr
	tk.MustExec("drop table if exists t")
	tk.MustExec("create table t(a char(10), b int, c double, d datetime, e time)")
	tk.MustExec(`insert into t values('Sakila', 12345, 123.45, "2017-01-01 12:01:01", "12:01:01")`)
	result = tk.MustQuery(`select substr(a, 3), substr(b, 2, 3), substr(c, -3), substr(d, -8), substr(e, -3, 100) from t`)
	result.Check(testkit.Rows("kila 234 .45 12:01:01 :01"))
	result = tk.MustQuery(`select substr('Sakila', 100), substr('Sakila', -100), substr('Sakila', -5, 3), substr('Sakila', 2, -1)`)
	result.Check(testutil.RowsWithSep(",", ",,aki,"))
	result = tk.MustQuery(`select substr('foobarbar' from 4), substr('Sakila' from -4 for 2)`)
	result.Check(testkit.Rows("barbar ki"))
	result = tk.MustQuery(`select substr(null, 2, 3), substr('foo', null, 3), substr('foo', 2, null)`)
	result.Check(testkit.Rows("<nil> <nil> <nil>"))
	result = tk.MustQuery(`select substr('中文abc', 2), substr('中文abc', 3), substr("中文abc", 1, 2)`)
	result.Check(testkit.Rows("文abc abc 中文"))
	tk.MustExec("drop table if exists t")
	tk.MustExec("create table t(a binary(10))")
	tk.MustExec(`insert into t select "中文abc"`)
	result = tk.MustQuery(`select substr(a, 4), substr(a, 1, 3), substr(a, 1, 6) from t`)
	result.Check(testkit.Rows("文abc\x00 中 中文"))
	result = tk.MustQuery(`select substr("string", -1), substr("string", -2), substr("中文", -1), substr("中文", -2) from t`)
	result.Check(testkit.Rows("g ng 文 中文"))

	// for bit_length
	tk.MustExec("drop table if exists t")
	tk.MustExec("create table t(a int, b double, c datetime, d time, e char(20), f bit(10), g binary(20), h varbinary(20))")
	tk.MustExec(`insert into t values(1, 1.1, "2017-01-01 12:01:01", "12:01:01", "abcdef", 0b10101, "g", "h")`)
	result = tk.MustQuery("select bit_length(a), bit_length(b), bit_length(c), bit_length(d), bit_length(e), bit_length(f), bit_length(g), bit_length(h), bit_length(null) from t")
	result.Check(testkit.Rows("8 24 152 64 48 16 160 8 <nil>"))

	// for substring_index
	tk.MustExec("drop table if exists t")
	tk.MustExec("create table t(a char(20), b int, c double, d datetime, e time)")
	tk.MustExec(`insert into t values('www.pingcap.com', 12345, 123.45, "2017-01-01 12:01:01", "12:01:01")`)
	result = tk.MustQuery(`select substring_index(a, '.', 2), substring_index(b, '.', 2), substring_index(c, '.', -1), substring_index(d, '-', 1), substring_index(e, ':', -2) from t`)
	result.Check(testkit.Rows("www.pingcap 12345 45 2017 01:01"))
	result = tk.MustQuery(`select substring_index('www.pingcap.com', '.', 0), substring_index('www.pingcap.com', '.', 100), substring_index('www.pingcap.com', '.', -100)`)
	result.Check(testkit.Rows(" www.pingcap.com www.pingcap.com"))
	tk.MustQuery(`select substring_index('xyz', 'abc', 9223372036854775808)`).Check(testkit.Rows(``))
	result = tk.MustQuery(`select substring_index('www.pingcap.com', 'd', 1), substring_index('www.pingcap.com', '', 1), substring_index('', '.', 1)`)
	result.Check(testutil.RowsWithSep(",", "www.pingcap.com,,"))
	result = tk.MustQuery(`select substring_index(null, '.', 1), substring_index('www.pingcap.com', null, 1), substring_index('www.pingcap.com', '.', null)`)
	result.Check(testkit.Rows("<nil> <nil> <nil>"))

	// for hex
	tk.MustExec("drop table if exists t")
	tk.MustExec("create table t(a char(20), b int, c double, d datetime, e time, f decimal(5, 2), g bit(4))")
	tk.MustExec(`insert into t values('www.pingcap.com', 12345, 123.45, "2017-01-01 12:01:01", "12:01:01", 123.45, 0b1100)`)
	result = tk.MustQuery(`select hex(a), hex(b), hex(c), hex(d), hex(e), hex(f), hex(g) from t`)
	result.Check(testkit.Rows("7777772E70696E676361702E636F6D 3039 7B 323031372D30312D30312031323A30313A3031 31323A30313A3031 7B C"))
	result = tk.MustQuery(`select hex('abc'), hex('你好'), hex(12), hex(12.3), hex(12.8)`)
	result.Check(testkit.Rows("616263 E4BDA0E5A5BD C C D"))
	result = tk.MustQuery(`select hex(-1), hex(-12.3), hex(-12.8), hex(0x12), hex(null)`)
	result.Check(testkit.Rows("FFFFFFFFFFFFFFFF FFFFFFFFFFFFFFF4 FFFFFFFFFFFFFFF3 12 <nil>"))

	// for unhex
	result = tk.MustQuery(`select unhex('4D7953514C'), unhex('313233'), unhex(313233), unhex('')`)
	result.Check(testkit.Rows("MySQL 123 123 "))
	result = tk.MustQuery(`select unhex('string'), unhex('你好'), unhex(123.4), unhex(null)`)
	result.Check(testkit.Rows("<nil> <nil> <nil> <nil>"))

	// for ltrim and rtrim
	result = tk.MustQuery(`select ltrim('   bar   '), ltrim('bar'), ltrim(''), ltrim(null)`)
	result.Check(testutil.RowsWithSep(",", "bar   ,bar,,<nil>"))
	result = tk.MustQuery(`select rtrim('   bar   '), rtrim('bar'), rtrim(''), rtrim(null)`)
	result.Check(testutil.RowsWithSep(",", "   bar,bar,,<nil>"))
	result = tk.MustQuery(`select ltrim("\t   bar   "), ltrim("   \tbar"), ltrim("\n  bar"), ltrim("\r  bar")`)
	result.Check(testutil.RowsWithSep(",", "\t   bar   ,\tbar,\n  bar,\r  bar"))
	result = tk.MustQuery(`select rtrim("   bar   \t"), rtrim("bar\t   "), rtrim("bar   \n"), rtrim("bar   \r")`)
	result.Check(testutil.RowsWithSep(",", "   bar   \t,bar\t,bar   \n,bar   \r"))

	// for reverse
	tk.MustExec(`DROP TABLE IF EXISTS t;`)
	tk.MustExec(`CREATE TABLE t(a BINARY(6));`)
	tk.MustExec(`INSERT INTO t VALUES("中文");`)
	result = tk.MustQuery(`SELECT a, REVERSE(a), REVERSE("中文"), REVERSE("123 ") FROM t;`)
	result.Check(testkit.Rows("中文 \x87\x96歸\xe4 文中  321"))
	result = tk.MustQuery(`SELECT REVERSE(123), REVERSE(12.09) FROM t;`)
	result.Check(testkit.Rows("321 90.21"))

	// for trim
	result = tk.MustQuery(`select trim('   bar   '), trim(leading 'x' from 'xxxbarxxx'), trim(trailing 'xyz' from 'barxxyz'), trim(both 'x' from 'xxxbarxxx')`)
	result.Check(testkit.Rows("bar barxxx barx bar"))
	result = tk.MustQuery(`select trim('\t   bar\n   '), trim('   \rbar   \t')`)
	result.Check(testutil.RowsWithSep(",", "\t   bar\n,\rbar   \t"))
	result = tk.MustQuery(`select trim(leading from '   bar'), trim('x' from 'xxxbarxxx'), trim('x' from 'bar'), trim('' from '   bar   ')`)
	result.Check(testutil.RowsWithSep(",", "bar,bar,bar,   bar   "))
	result = tk.MustQuery(`select trim(''), trim('x' from '')`)
	result.Check(testutil.RowsWithSep(",", ","))
	result = tk.MustQuery(`select trim(null from 'bar'), trim('x' from null), trim(null), trim(leading null from 'bar')`)
	// FIXME: the result for trim(leading null from 'bar') should be <nil>, current is 'bar'
	result.Check(testkit.Rows("<nil> <nil> <nil> bar"))

	// for locate
	tk.MustExec("drop table if exists t")
	tk.MustExec("create table t(a char(20), b int, c double, d datetime, e time, f binary(5))")
	tk.MustExec(`insert into t values('www.pingcap.com', 12345, 123.45, "2017-01-01 12:01:01", "12:01:01", "HelLo")`)
	result = tk.MustQuery(`select locate(".ping", a), locate(".ping", a, 5) from t`)
	result.Check(testkit.Rows("4 0"))
	result = tk.MustQuery(`select locate("234", b), locate("235", b, 10) from t`)
	result.Check(testkit.Rows("2 0"))
	result = tk.MustQuery(`select locate(".45", c), locate(".35", b) from t`)
	result.Check(testkit.Rows("4 0"))
	result = tk.MustQuery(`select locate("El", f), locate("ll", f), locate("lL", f), locate("Lo", f), locate("lo", f) from t`)
	result.Check(testkit.Rows("0 0 3 4 0"))
	result = tk.MustQuery(`select locate("01 12", d) from t`)
	result.Check(testkit.Rows("9"))
	result = tk.MustQuery(`select locate("文", "中文字符串", 2)`)
	result.Check(testkit.Rows("2"))
	result = tk.MustQuery(`select locate("文", "中文字符串", 3)`)
	result.Check(testkit.Rows("0"))
	result = tk.MustQuery(`select locate("文", "中文字符串")`)
	result.Check(testkit.Rows("2"))

	// for bin
	result = tk.MustQuery(`select bin(-1);`)
	result.Check(testkit.Rows("1111111111111111111111111111111111111111111111111111111111111111"))
	result = tk.MustQuery(`select bin(5);`)
	result.Check(testkit.Rows("101"))
	result = tk.MustQuery(`select bin("中文");`)
	result.Check(testkit.Rows("0"))

	// for character_length
	result = tk.MustQuery(`select character_length(null), character_length("Hello"), character_length("a中b文c"),
	character_length(123), character_length(12.3456);`)
	result.Check(testkit.Rows("<nil> 5 5 3 7"))

	// for char_length
	result = tk.MustQuery(`select char_length(null), char_length("Hello"), char_length("a中b文c"), char_length(123),char_length(12.3456);`)
	result.Check(testkit.Rows("<nil> 5 5 3 7"))
	result = tk.MustQuery(`select char_length(null), char_length("Hello"), char_length("a 中 b 文 c"), char_length("НОЧЬ НА ОКРАИНЕ МОСКВЫ");`)
	result.Check(testkit.Rows("<nil> 5 9 22"))
	// for char_length, binary string type
	result = tk.MustQuery(`select char_length(null), char_length(binary("Hello")), char_length(binary("a 中 b 文 c")), char_length(binary("НОЧЬ НА ОКРАИНЕ МОСКВЫ"));`)
	result.Check(testkit.Rows("<nil> 5 13 41"))

	// for elt
	result = tk.MustQuery(`select elt(0, "abc", "def"), elt(2, "hello", "中文", "tidb"), elt(4, "hello", "中文",
	"tidb");`)
	result.Check(testkit.Rows("<nil> 中文 <nil>"))

	// for instr
	result = tk.MustQuery(`select instr("中国", "国"), instr("中国", ""), instr("abc", ""), instr("", ""), instr("", "abc");`)
	result.Check(testkit.Rows("2 1 1 1 0"))
	result = tk.MustQuery(`select instr("中国", null), instr(null, ""), instr(null, null);`)
	result.Check(testkit.Rows("<nil> <nil> <nil>"))
	tk.MustExec(`drop table if exists t;`)
	tk.MustExec(`create table t(a binary(20), b char(20));`)
	tk.MustExec(`insert into t values("中国", cast("国" as binary)), ("中国", ""), ("abc", ""), ("", ""), ("", "abc");`)
	result = tk.MustQuery(`select instr(a, b) from t;`)
	result.Check(testkit.Rows("4", "1", "1", "1", "0"))

	// for oct
	result = tk.MustQuery(`select oct("aaaa"), oct("-1.9"),  oct("-9999999999999999999999999"), oct("9999999999999999999999999");`)
	result.Check(testkit.Rows("0 1777777777777777777777 1777777777777777777777 1777777777777777777777"))
	result = tk.MustQuery(`select oct(-1.9), oct(1.9), oct(-1), oct(1), oct(-9999999999999999999999999), oct(9999999999999999999999999);`)
	result.Check(testkit.Rows("1777777777777777777777 1 1777777777777777777777 1 1777777777777777777777 1777777777777777777777"))

	// #issue 4356
	tk.MustExec("drop table if exists t")
	tk.MustExec("CREATE TABLE t (b BIT(8));")
	tk.MustExec(`INSERT INTO t SET b = b'11111111';`)
	tk.MustExec(`INSERT INTO t SET b = b'1010';`)
	tk.MustExec(`INSERT INTO t SET b = b'0101';`)
	result = tk.MustQuery(`SELECT b+0, BIN(b), OCT(b), HEX(b) FROM t;`)
	result.Check(testkit.Rows("255 11111111 377 FF", "10 1010 12 A", "5 101 5 5"))

	// for find_in_set
	result = tk.MustQuery(`select find_in_set("", ""), find_in_set("", ","), find_in_set("中文", "字符串,中文"), find_in_set("b,", "a,b,c,d");`)
	result.Check(testkit.Rows("0 1 2 0"))
	result = tk.MustQuery(`select find_in_set(NULL, ""), find_in_set("", NULL), find_in_set(1, "2,3,1");`)
	result.Check(testkit.Rows("<nil> <nil> 3"))

	// for make_set
	result = tk.MustQuery(`select make_set(0, "12"), make_set(3, "aa", "11"), make_set(3, NULL, "中文"), make_set(NULL, "aa");`)
	result.Check(testkit.Rows(" aa,11 中文 <nil>"))

	// for quote
	result = tk.MustQuery(`select quote("aaaa"), quote(""), quote("\"\""), quote("\n\n");`)
	result.Check(testkit.Rows("'aaaa' '' '\"\"' '\n\n'"))
	result = tk.MustQuery(`select quote(0121), quote(0000), quote("中文"), quote(NULL);`)
	result.Check(testkit.Rows("'121' '0' '中文' NULL"))
	tk.MustQuery(`select quote(null) is NULL;`).Check(testkit.Rows(`0`))
	tk.MustQuery(`select quote(null) is NOT NULL;`).Check(testkit.Rows(`1`))
	tk.MustQuery(`select length(quote(null));`).Check(testkit.Rows(`4`))
	tk.MustQuery(`select quote(null) REGEXP binary 'null'`).Check(testkit.Rows(`0`))
	tk.MustQuery(`select quote(null) REGEXP binary 'NULL'`).Check(testkit.Rows(`1`))
	tk.MustQuery(`select quote(null) REGEXP 'NULL'`).Check(testkit.Rows(`1`))
	tk.MustQuery(`select quote(null) REGEXP 'null'`).Check(testkit.Rows(`1`))

	// for convert
	result = tk.MustQuery(`select convert("123" using "binary"), convert("中文" using "binary"), convert("中文" using "utf8"), convert("中文" using "utf8mb4"), convert(cast("中文" as binary) using "utf8");`)
	result.Check(testkit.Rows("123 中文 中文 中文 中文"))
	// Charset 866 does not have a default collation configured currently, so this will return error.
	err = tk.ExecToErr(`select convert("123" using "866");`)
	c.Assert(err.Error(), Equals, "[parser:1115]Unknown character set: '866'")
	// Test case in issue #4436.
	tk.MustExec("drop table if exists t;")
	tk.MustExec("create table t(a char(20));")
	err = tk.ExecToErr("select convert(a using a) from t;")
	c.Assert(err.Error(), Equals, "[parser:1115]Unknown character set: 'a'")

	// for insert
	result = tk.MustQuery(`select insert("中文", 1, 1, cast("aaa" as binary)), insert("ba", -1, 1, "aaa"), insert("ba", 1, 100, "aaa"), insert("ba", 100, 1, "aaa");`)
	result.Check(testkit.Rows("aaa文 ba aaa ba"))
	result = tk.MustQuery(`select insert("bb", NULL, 1, "aa"), insert("bb", 1, NULL, "aa"), insert(NULL, 1, 1, "aaa"), insert("bb", 1, 1, NULL);`)
	result.Check(testkit.Rows("<nil> <nil> <nil> <nil>"))
	result = tk.MustQuery(`SELECT INSERT("bb", 0, 1, NULL), INSERT("bb", 0, NULL, "aaa");`)
	result.Check(testkit.Rows("<nil> <nil>"))
	result = tk.MustQuery(`SELECT INSERT("中文", 0, 1, NULL), INSERT("中文", 0, NULL, "aaa");`)
	result.Check(testkit.Rows("<nil> <nil>"))

	// for export_set
	result = tk.MustQuery(`select export_set(7, "1", "0", ",", 65);`)
	result.Check(testkit.Rows("1,1,1,0,0,0,0,0,0,0,0,0,0,0,0,0,0,0,0,0,0,0,0,0,0,0,0,0,0,0,0,0,0,0,0,0,0,0,0,0,0,0,0,0,0,0,0,0,0,0,0,0,0,0,0,0,0,0,0,0,0,0,0,0"))
	result = tk.MustQuery(`select export_set(7, "1", "0", ",", -1);`)
	result.Check(testkit.Rows("1,1,1,0,0,0,0,0,0,0,0,0,0,0,0,0,0,0,0,0,0,0,0,0,0,0,0,0,0,0,0,0,0,0,0,0,0,0,0,0,0,0,0,0,0,0,0,0,0,0,0,0,0,0,0,0,0,0,0,0,0,0,0,0"))
	result = tk.MustQuery(`select export_set(7, "1", "0", ",");`)
	result.Check(testkit.Rows("1,1,1,0,0,0,0,0,0,0,0,0,0,0,0,0,0,0,0,0,0,0,0,0,0,0,0,0,0,0,0,0,0,0,0,0,0,0,0,0,0,0,0,0,0,0,0,0,0,0,0,0,0,0,0,0,0,0,0,0,0,0,0,0"))
	result = tk.MustQuery(`select export_set(7, "1", "0");`)
	result.Check(testkit.Rows("1,1,1,0,0,0,0,0,0,0,0,0,0,0,0,0,0,0,0,0,0,0,0,0,0,0,0,0,0,0,0,0,0,0,0,0,0,0,0,0,0,0,0,0,0,0,0,0,0,0,0,0,0,0,0,0,0,0,0,0,0,0,0,0"))
	result = tk.MustQuery(`select export_set(NULL, "1", "0", ",", 65);`)
	result.Check(testkit.Rows("<nil>"))
	result = tk.MustQuery(`select export_set(7, "1", "0", ",", 1);`)
	result.Check(testkit.Rows("1"))

	// for format
	result = tk.MustQuery(`select format(12332.1, 4), format(12332.2, 0), format(12332.2, 2,'en_US');`)
	result.Check(testkit.Rows("12,332.1000 12,332 12,332.20"))
	result = tk.MustQuery(`select format(NULL, 4), format(12332.2, NULL);`)
	result.Check(testkit.Rows("<nil> <nil>"))
	rs, err := tk.Exec(`select format(12332.2, 2,'es_EC');`)
	c.Assert(err, IsNil)
	_, err = session.GetRows4Test(ctx, tk.Se, rs)
	c.Assert(err, NotNil)
	c.Assert(err.Error(), Matches, "not support for the specific locale")
	c.Assert(rs.Close(), IsNil)

	// for field
	result = tk.MustQuery(`select field(1, 2, 1), field(1, 0, NULL), field(1, NULL, 2, 1), field(NULL, 1, 2, NULL);`)
	result.Check(testkit.Rows("2 0 3 0"))
	result = tk.MustQuery(`select field("1", 2, 1), field(1, "0", NULL), field("1", NULL, 2, 1), field(NULL, 1, "2", NULL);`)
	result.Check(testkit.Rows("2 0 3 0"))
	result = tk.MustQuery(`select field("1", 2, 1), field(1, "abc", NULL), field("1", NULL, 2, 1), field(NULL, 1, "2", NULL);`)
	result.Check(testkit.Rows("2 0 3 0"))
	result = tk.MustQuery(`select field("abc", "a", 1), field(1.3, "1.3", 1.5);`)
	result.Check(testkit.Rows("1 1"))

	tk.MustExec("drop table if exists t")
	tk.MustExec("create table t(a decimal(11, 8), b decimal(11,8))")
	tk.MustExec("insert into t values('114.57011441','38.04620115'), ('-38.04620119', '38.04620115');")
	result = tk.MustQuery("select a,b,concat_ws(',',a,b) from t")
	result.Check(testkit.Rows("114.57011441 38.04620115 114.57011441,38.04620115",
		"-38.04620119 38.04620115 -38.04620119,38.04620115"))
}

func (s *testIntegrationSuite2) TestEncryptionBuiltin(c *C) {
	defer s.cleanEnv(c)
	tk := testkit.NewTestKit(c, s.store)
	tk.MustExec("use test")
	ctx := context.Background()

	// for password
	tk.MustExec("drop table if exists t")
	tk.MustExec("create table t(a char(41), b char(41), c char(41))")
	tk.MustExec(`insert into t values(NULL, '', 'abc')`)
	result := tk.MustQuery("select password(a) from t")
	result.Check(testkit.Rows(""))
	result = tk.MustQuery("select password(b) from t")
	result.Check(testkit.Rows(""))
	result = tk.MustQuery("select password(c) from t")
	result.Check(testkit.Rows("*0D3CED9BEC10A777AEC23CCC353A8C08A633045E"))

	// for md5
	tk.MustExec("drop table if exists t")
	tk.MustExec("create table t(a char(10), b int, c double, d datetime, e time, f bit(4), g binary(20), h blob(10), i text(30))")
	tk.MustExec(`insert into t values('2', 2, 2.3, "2017-01-01 12:01:01", "12:01:01", 0b1010, "512", "48", "tidb")`)
	result = tk.MustQuery("select md5(a), md5(b), md5(c), md5(d), md5(e), md5(f), md5(g), md5(h), md5(i) from t")
	result.Check(testkit.Rows("c81e728d9d4c2f636f067f89cc14862c c81e728d9d4c2f636f067f89cc14862c 1a18da63cbbfb49cb9616e6bfd35f662 bad2fa88e1f35919ec7584cc2623a310 991f84d41d7acff6471e536caa8d97db 68b329da9893e34099c7d8ad5cb9c940 5c9f0e9b3b36276731bfba852a73ccc6 642e92efb79421734881b53e1e1b18b6 c337e11bfca9f12ae9b1342901e04379"))
	result = tk.MustQuery("select md5('123'), md5(123), md5(''), md5('你好'), md5(NULL), md5('👍')")
	result.Check(testkit.Rows(`202cb962ac59075b964b07152d234b70 202cb962ac59075b964b07152d234b70 d41d8cd98f00b204e9800998ecf8427e 7eca689f0d3389d9dea66ae112e5cfd7 <nil> 0215ac4dab1ecaf71d83f98af5726984`))

	// for sha/sha1
	tk.MustExec("drop table if exists t")
	tk.MustExec("create table t(a char(10), b int, c double, d datetime, e time, f bit(4), g binary(20), h blob(10), i text(30))")
	tk.MustExec(`insert into t values('2', 2, 2.3, "2017-01-01 12:01:01", "12:01:01", 0b1010, "512", "48", "tidb")`)
	result = tk.MustQuery("select sha1(a), sha1(b), sha1(c), sha1(d), sha1(e), sha1(f), sha1(g), sha1(h), sha1(i) from t")
	result.Check(testkit.Rows("da4b9237bacccdf19c0760cab7aec4a8359010b0 da4b9237bacccdf19c0760cab7aec4a8359010b0 ce0d88c5002b6cf7664052f1fc7d652cbdadccec 6c6956de323692298e4e5ad3028ff491f7ad363c 1906f8aeb5a717ca0f84154724045839330b0ea9 adc83b19e793491b1c6ea0fd8b46cd9f32e592fc 9aadd14ceb737b28697b8026f205f4b3e31de147 64e095fe763fc62418378753f9402623bea9e227 4df56fc09a3e66b48fb896e90b0a6fc02c978e9e"))
	result = tk.MustQuery("select sha1('123'), sha1(123), sha1(''), sha1('你好'), sha1(NULL)")
	result.Check(testkit.Rows(`40bd001563085fc35165329ea1ff5c5ecbdbbeef 40bd001563085fc35165329ea1ff5c5ecbdbbeef da39a3ee5e6b4b0d3255bfef95601890afd80709 440ee0853ad1e99f962b63e459ef992d7c211722 <nil>`))
	tk.MustExec("drop table if exists t")
	tk.MustExec("create table t(a char(10), b int, c double, d datetime, e time, f bit(4), g binary(20), h blob(10), i text(30))")
	tk.MustExec(`insert into t values('2', 2, 2.3, "2017-01-01 12:01:01", "12:01:01", 0b1010, "512", "48", "tidb")`)
	result = tk.MustQuery("select sha(a), sha(b), sha(c), sha(d), sha(e), sha(f), sha(g), sha(h), sha(i) from t")
	result.Check(testkit.Rows("da4b9237bacccdf19c0760cab7aec4a8359010b0 da4b9237bacccdf19c0760cab7aec4a8359010b0 ce0d88c5002b6cf7664052f1fc7d652cbdadccec 6c6956de323692298e4e5ad3028ff491f7ad363c 1906f8aeb5a717ca0f84154724045839330b0ea9 adc83b19e793491b1c6ea0fd8b46cd9f32e592fc 9aadd14ceb737b28697b8026f205f4b3e31de147 64e095fe763fc62418378753f9402623bea9e227 4df56fc09a3e66b48fb896e90b0a6fc02c978e9e"))
	result = tk.MustQuery("select sha('123'), sha(123), sha(''), sha('你好'), sha(NULL)")
	result.Check(testkit.Rows(`40bd001563085fc35165329ea1ff5c5ecbdbbeef 40bd001563085fc35165329ea1ff5c5ecbdbbeef da39a3ee5e6b4b0d3255bfef95601890afd80709 440ee0853ad1e99f962b63e459ef992d7c211722 <nil>`))

	// for sha2
	tk.MustExec("drop table if exists t")
	tk.MustExec("create table t(a char(10), b int, c double, d datetime, e time, f bit(4), g binary(20), h blob(10), i text(30))")
	tk.MustExec(`insert into t values('2', 2, 2.3, "2017-01-01 12:01:01", "12:01:01", 0b1010, "512", "48", "tidb")`)
	result = tk.MustQuery("select sha2(a, 224), sha2(b, 0), sha2(c, 512), sha2(d, 256), sha2(e, 384), sha2(f, 0), sha2(g, 512), sha2(h, 256), sha2(i, 224) from t")
	result.Check(testkit.Rows("58b2aaa0bfae7acc021b3260e941117b529b2e69de878fd7d45c61a9 d4735e3a265e16eee03f59718b9b5d03019c07d8b6c51f90da3a666eec13ab35 42415572557b0ca47e14fa928e83f5746d33f90c74270172cc75c61a78db37fe1485159a4fd75f33ab571b154572a5a300938f7d25969bdd05d8ac9dd6c66123 8c2fa3f276952c92b0b40ed7d27454e44b8399a19769e6bceb40da236e45a20a b11d35f1a37e54d5800d210d8e6b80b42c9f6d20ea7ae548c762383ebaa12c5954c559223c6c7a428e37af96bb4f1e0d 01ba4719c80b6fe911b091a7c05124b64eeece964e09c058ef8f9805daca546b 9550da35ea1683abaf5bfa8de68fe02b9c6d756c64589d1ef8367544c254f5f09218a6466cadcee8d74214f0c0b7fb342d1a9f3bd4d406aacf7be59c327c9306 98010bd9270f9b100b6214a21754fd33bdc8d41b2bc9f9dd16ff54d3c34ffd71 a7cddb7346fbc66ab7f803e865b74cbd99aace8e7dabbd8884c148cb"))
	result = tk.MustQuery("select sha2('123', 512), sha2(123, 512), sha2('', 512), sha2('你好', 224), sha2(NULL, 256), sha2('foo', 123)")
	result.Check(testkit.Rows(`3c9909afec25354d551dae21590bb26e38d53f2173b8d3dc3eee4c047e7ab1c1eb8b85103e3be7ba613b31bb5c9c36214dc9f14a42fd7a2fdb84856bca5c44c2 3c9909afec25354d551dae21590bb26e38d53f2173b8d3dc3eee4c047e7ab1c1eb8b85103e3be7ba613b31bb5c9c36214dc9f14a42fd7a2fdb84856bca5c44c2 cf83e1357eefb8bdf1542850d66d8007d620e4050b5715dc83f4a921d36ce9ce47d0d13c5d85f2b0ff8318d2877eec2f63b931bd47417a81a538327af927da3e e91f006ed4e0882de2f6a3c96ec228a6a5c715f356d00091bce842b5 <nil> <nil>`))

	// for AES_ENCRYPT
	tk.MustExec("drop table if exists t")
	tk.MustExec("create table t(a char(10), b int, c double, d datetime, e time, f bit(4), g binary(20), h blob(10), i text(30))")
	tk.MustExec(`insert into t values('2', 2, 2.3, "2017-01-01 12:01:01", "12:01:01", 0b1010, "512", "48", "tidb")`)
	tk.MustExec("SET block_encryption_mode='aes-128-ecb';")
	result = tk.MustQuery("select HEX(AES_ENCRYPT(a, 'key')), HEX(AES_ENCRYPT(b, 'key')), HEX(AES_ENCRYPT(c, 'key')), HEX(AES_ENCRYPT(d, 'key')), HEX(AES_ENCRYPT(e, 'key')), HEX(AES_ENCRYPT(f, 'key')), HEX(AES_ENCRYPT(g, 'key')), HEX(AES_ENCRYPT(h, 'key')), HEX(AES_ENCRYPT(i, 'key')) from t")
	result.Check(testkit.Rows("B3800B3A3CB4ECE2051A3E80FE373EAC B3800B3A3CB4ECE2051A3E80FE373EAC 9E018F7F2838DBA23C57F0E4CCF93287 E764D3E9D4AF8F926CD0979DDB1D0AF40C208B20A6C39D5D028644885280973A C452FFEEB76D3F5E9B26B8D48F7A228C 181BD5C81CBD36779A3C9DD5FF486B35 CE15F14AC7FF4E56ECCF148DE60E4BEDBDB6900AD51383970A5F32C59B3AC6E3 E1B29995CCF423C75519790F54A08CD2 84525677E95AC97698D22E1125B67E92"))
	result = tk.MustQuery("select HEX(AES_ENCRYPT('123', 'foobar')), HEX(AES_ENCRYPT(123, 'foobar')), HEX(AES_ENCRYPT('', 'foobar')), HEX(AES_ENCRYPT('你好', 'foobar')), AES_ENCRYPT(NULL, 'foobar')")
	result.Check(testkit.Rows(`45ABDD5C4802EFA6771A94C43F805208 45ABDD5C4802EFA6771A94C43F805208 791F1AEB6A6B796E6352BF381895CA0E D0147E2EB856186F146D9F6DE33F9546 <nil>`))
	result = tk.MustQuery("select HEX(AES_ENCRYPT(a, 'key', 'iv')), HEX(AES_ENCRYPT(b, 'key', 'iv')) from t")
	result.Check(testkit.Rows("B3800B3A3CB4ECE2051A3E80FE373EAC B3800B3A3CB4ECE2051A3E80FE373EAC"))
	tk.MustQuery("show warnings").Check(testutil.RowsWithSep("|", "Warning|1618|<IV> option ignored", "Warning|1618|<IV> option ignored"))
	tk.MustExec("SET block_encryption_mode='aes-128-cbc';")
	result = tk.MustQuery("select HEX(AES_ENCRYPT(a, 'key', '1234567890123456')), HEX(AES_ENCRYPT(b, 'key', '1234567890123456')), HEX(AES_ENCRYPT(c, 'key', '1234567890123456')), HEX(AES_ENCRYPT(d, 'key', '1234567890123456')), HEX(AES_ENCRYPT(e, 'key', '1234567890123456')), HEX(AES_ENCRYPT(f, 'key', '1234567890123456')), HEX(AES_ENCRYPT(g, 'key', '1234567890123456')), HEX(AES_ENCRYPT(h, 'key', '1234567890123456')), HEX(AES_ENCRYPT(i, 'key', '1234567890123456')) from t")
	result.Check(testkit.Rows("341672829F84CB6B0BE690FEC4C4DAE9 341672829F84CB6B0BE690FEC4C4DAE9 D43734E147A12BB96C6897C4BBABA283 16F2C972411948DCEF3659B726D2CCB04AD1379A1A367FA64242058A50211B67 41E71D0C58967C1F50EEC074523946D1 1117D292E2D39C3EAA3B435371BE56FC 8ACB7ECC0883B672D7BD1CFAA9FA5FAF5B731ADE978244CD581F114D591C2E7E D2B13C30937E3251AEDA73859BA32E4B 2CF4A6051FF248A67598A17AA2C17267"))
	result = tk.MustQuery("select HEX(AES_ENCRYPT('123', 'foobar', '1234567890123456')), HEX(AES_ENCRYPT(123, 'foobar', '1234567890123456')), HEX(AES_ENCRYPT('', 'foobar', '1234567890123456')), HEX(AES_ENCRYPT('你好', 'foobar', '1234567890123456')), AES_ENCRYPT(NULL, 'foobar', '1234567890123456')")
	result.Check(testkit.Rows(`80D5646F07B4654B05A02D9085759770 80D5646F07B4654B05A02D9085759770 B3C14BA15030D2D7E99376DBE011E752 0CD2936EE4FEC7A8CDF6208438B2BC05 <nil>`))
	tk.MustExec("SET block_encryption_mode='aes-128-ofb';")
	result = tk.MustQuery("select HEX(AES_ENCRYPT(a, 'key', '1234567890123456')), HEX(AES_ENCRYPT(b, 'key', '1234567890123456')), HEX(AES_ENCRYPT(c, 'key', '1234567890123456')), HEX(AES_ENCRYPT(d, 'key', '1234567890123456')), HEX(AES_ENCRYPT(e, 'key', '1234567890123456')), HEX(AES_ENCRYPT(f, 'key', '1234567890123456')), HEX(AES_ENCRYPT(g, 'key', '1234567890123456')), HEX(AES_ENCRYPT(h, 'key', '1234567890123456')), HEX(AES_ENCRYPT(i, 'key', '1234567890123456')) from t")
	result.Check(testkit.Rows("40 40 40C35C 40DD5EBDFCAA397102386E27DDF97A39ECCEC5 43DF55BAE0A0386D 78 47DC5D8AD19A085C32094E16EFC34A08D6FEF459 46D5 06840BE8"))
	result = tk.MustQuery("select HEX(AES_ENCRYPT('123', 'foobar', '1234567890123456')), HEX(AES_ENCRYPT(123, 'foobar', '1234567890123456')), HEX(AES_ENCRYPT('', 'foobar', '1234567890123456')), HEX(AES_ENCRYPT('你好', 'foobar', '1234567890123456')), AES_ENCRYPT(NULL, 'foobar', '1234567890123456')")
	result.Check(testkit.Rows(`48E38A 48E38A  9D6C199101C3 <nil>`))
	tk.MustExec("SET block_encryption_mode='aes-192-ofb';")
	result = tk.MustQuery("select HEX(AES_ENCRYPT(a, 'key', '1234567890123456')), HEX(AES_ENCRYPT(b, 'key', '1234567890123456')), HEX(AES_ENCRYPT(c, 'key', '1234567890123456')), HEX(AES_ENCRYPT(d, 'key', '1234567890123456')), HEX(AES_ENCRYPT(e, 'key', '1234567890123456')), HEX(AES_ENCRYPT(f, 'key', '1234567890123456')), HEX(AES_ENCRYPT(g, 'key', '1234567890123456')), HEX(AES_ENCRYPT(h, 'key', '1234567890123456')), HEX(AES_ENCRYPT(i, 'key', '1234567890123456')) from t")
	result.Check(testkit.Rows("4B 4B 4B573F 4B493D42572E6477233A429BF3E0AD39DB816D 484B36454B24656B 73 4C483E757A1E555A130B62AAC1DA9D08E1B15C47 4D41 0D106817"))
	result = tk.MustQuery("select HEX(AES_ENCRYPT('123', 'foobar', '1234567890123456')), HEX(AES_ENCRYPT(123, 'foobar', '1234567890123456')), HEX(AES_ENCRYPT('', 'foobar', '1234567890123456')), HEX(AES_ENCRYPT('你好', 'foobar', '1234567890123456')), AES_ENCRYPT(NULL, 'foobar', '1234567890123456')")
	result.Check(testkit.Rows(`3A76B0 3A76B0  EFF92304268E <nil>`))
	tk.MustExec("SET block_encryption_mode='aes-256-ofb';")
	result = tk.MustQuery("select HEX(AES_ENCRYPT(a, 'key', '1234567890123456')), HEX(AES_ENCRYPT(b, 'key', '1234567890123456')), HEX(AES_ENCRYPT(c, 'key', '1234567890123456')), HEX(AES_ENCRYPT(d, 'key', '1234567890123456')), HEX(AES_ENCRYPT(e, 'key', '1234567890123456')), HEX(AES_ENCRYPT(f, 'key', '1234567890123456')), HEX(AES_ENCRYPT(g, 'key', '1234567890123456')), HEX(AES_ENCRYPT(h, 'key', '1234567890123456')), HEX(AES_ENCRYPT(i, 'key', '1234567890123456')) from t")
	result.Check(testkit.Rows("16 16 16D103 16CF01CBC95D33E2ED721CBD930262415A69AD 15CD0ACCD55732FE 2E 11CE02FCE46D02CFDD433C8CA138527060599C35 10C7 5096549E"))
	result = tk.MustQuery("select HEX(AES_ENCRYPT('123', 'foobar', '1234567890123456')), HEX(AES_ENCRYPT(123, 'foobar', '1234567890123456')), HEX(AES_ENCRYPT('', 'foobar', '1234567890123456')), HEX(AES_ENCRYPT('你好', 'foobar', '1234567890123456')), AES_ENCRYPT(NULL, 'foobar', '1234567890123456')")
	result.Check(testkit.Rows(`E842C5 E842C5  3DCD5646767D <nil>`))

	// for AES_DECRYPT
	tk.MustExec("SET block_encryption_mode='aes-128-ecb';")
	result = tk.MustQuery("select AES_DECRYPT(AES_ENCRYPT('foo', 'bar'), 'bar')")
	result.Check(testkit.Rows("foo"))
	result = tk.MustQuery("select AES_DECRYPT(UNHEX('45ABDD5C4802EFA6771A94C43F805208'), 'foobar'), AES_DECRYPT(UNHEX('791F1AEB6A6B796E6352BF381895CA0E'), 'foobar'), AES_DECRYPT(UNHEX('D0147E2EB856186F146D9F6DE33F9546'), 'foobar'), AES_DECRYPT(NULL, 'foobar'), AES_DECRYPT('SOME_THING_STRANGE', 'foobar')")
	result.Check(testkit.Rows(`123  你好 <nil> <nil>`))
	tk.MustExec("SET block_encryption_mode='aes-128-cbc';")
	result = tk.MustQuery("select AES_DECRYPT(AES_ENCRYPT('foo', 'bar', '1234567890123456'), 'bar', '1234567890123456')")
	result.Check(testkit.Rows("foo"))
	result = tk.MustQuery("select AES_DECRYPT(UNHEX('80D5646F07B4654B05A02D9085759770'), 'foobar', '1234567890123456'), AES_DECRYPT(UNHEX('B3C14BA15030D2D7E99376DBE011E752'), 'foobar', '1234567890123456'), AES_DECRYPT(UNHEX('0CD2936EE4FEC7A8CDF6208438B2BC05'), 'foobar', '1234567890123456'), AES_DECRYPT(NULL, 'foobar', '1234567890123456'), AES_DECRYPT('SOME_THING_STRANGE', 'foobar', '1234567890123456')")
	result.Check(testkit.Rows(`123  你好 <nil> <nil>`))
	tk.MustExec("SET block_encryption_mode='aes-128-ofb';")
	result = tk.MustQuery("select AES_DECRYPT(AES_ENCRYPT('foo', 'bar', '1234567890123456'), 'bar', '1234567890123456')")
	result.Check(testkit.Rows("foo"))
	result = tk.MustQuery("select AES_DECRYPT(UNHEX('48E38A'), 'foobar', '1234567890123456'), AES_DECRYPT(UNHEX(''), 'foobar', '1234567890123456'), AES_DECRYPT(UNHEX('9D6C199101C3'), 'foobar', '1234567890123456'), AES_DECRYPT(NULL, 'foobar', '1234567890123456'), HEX(AES_DECRYPT('SOME_THING_STRANGE', 'foobar', '1234567890123456'))")
	result.Check(testkit.Rows(`123  你好 <nil> 2A9EF431FB2ACB022D7F2E7C71EEC48C7D2B`))
	tk.MustExec("SET block_encryption_mode='aes-192-ofb';")
	result = tk.MustQuery("select AES_DECRYPT(AES_ENCRYPT('foo', 'bar', '1234567890123456'), 'bar', '1234567890123456')")
	result.Check(testkit.Rows("foo"))
	result = tk.MustQuery("select AES_DECRYPT(UNHEX('3A76B0'), 'foobar', '1234567890123456'), AES_DECRYPT(UNHEX(''), 'foobar', '1234567890123456'), AES_DECRYPT(UNHEX('EFF92304268E'), 'foobar', '1234567890123456'), AES_DECRYPT(NULL, 'foobar', '1234567890123456'), HEX(AES_DECRYPT('SOME_THING_STRANGE', 'foobar', '1234567890123456'))")
	result.Check(testkit.Rows(`123  你好 <nil> 580BCEA4DC67CF33FF2C7C570D36ECC89437`))
	tk.MustExec("SET block_encryption_mode='aes-256-ofb';")
	result = tk.MustQuery("select AES_DECRYPT(AES_ENCRYPT('foo', 'bar', '1234567890123456'), 'bar', '1234567890123456')")
	result.Check(testkit.Rows("foo"))
	result = tk.MustQuery("select AES_DECRYPT(UNHEX('E842C5'), 'foobar', '1234567890123456'), AES_DECRYPT(UNHEX(''), 'foobar', '1234567890123456'), AES_DECRYPT(UNHEX('3DCD5646767D'), 'foobar', '1234567890123456'), AES_DECRYPT(NULL, 'foobar', '1234567890123456'), HEX(AES_DECRYPT('SOME_THING_STRANGE', 'foobar', '1234567890123456'))")
	result.Check(testkit.Rows(`123  你好 <nil> 8A3FBBE68C9465834584430E3AEEBB04B1F5`))

	// for COMPRESS
	tk.MustExec("DROP TABLE IF EXISTS t1;")
	tk.MustExec("CREATE TABLE t1(a VARCHAR(1000));")
	tk.MustExec("INSERT INTO t1 VALUES('12345'), ('23456');")
	result = tk.MustQuery("SELECT HEX(COMPRESS(a)) FROM t1;")
	result.Check(testkit.Rows("05000000789C323432363105040000FFFF02F80100", "05000000789C323236313503040000FFFF03070105"))
	tk.MustExec("DROP TABLE IF EXISTS t2;")
	tk.MustExec("CREATE TABLE t2(a VARCHAR(1000), b VARBINARY(1000));")
	tk.MustExec("INSERT INTO t2 (a, b) SELECT a, COMPRESS(a) from t1;")
	result = tk.MustQuery("SELECT a, HEX(b) FROM t2;")
	result.Check(testkit.Rows("12345 05000000789C323432363105040000FFFF02F80100", "23456 05000000789C323236313503040000FFFF03070105"))

	// for UNCOMPRESS
	result = tk.MustQuery("SELECT UNCOMPRESS(COMPRESS('123'))")
	result.Check(testkit.Rows("123"))
	result = tk.MustQuery("SELECT UNCOMPRESS(UNHEX('03000000789C3334320600012D0097'))")
	result.Check(testkit.Rows("123"))
	result = tk.MustQuery("SELECT UNCOMPRESS(UNHEX('03000000789C32343206040000FFFF012D0097'))")
	result.Check(testkit.Rows("123"))
	tk.MustExec("INSERT INTO t2 VALUES ('12345', UNHEX('05000000789C3334323631050002F80100'))")
	result = tk.MustQuery("SELECT UNCOMPRESS(a), UNCOMPRESS(b) FROM t2;")
	result.Check(testkit.Rows("<nil> 12345", "<nil> 23456", "<nil> 12345"))

	// for UNCOMPRESSED_LENGTH
	result = tk.MustQuery("SELECT UNCOMPRESSED_LENGTH(COMPRESS('123'))")
	result.Check(testkit.Rows("3"))
	result = tk.MustQuery("SELECT UNCOMPRESSED_LENGTH(UNHEX('03000000789C3334320600012D0097'))")
	result.Check(testkit.Rows("3"))
	result = tk.MustQuery("SELECT UNCOMPRESSED_LENGTH(UNHEX('03000000789C32343206040000FFFF012D0097'))")
	result.Check(testkit.Rows("3"))
	result = tk.MustQuery("SELECT UNCOMPRESSED_LENGTH('')")
	result.Check(testkit.Rows("0"))
	result = tk.MustQuery("SELECT UNCOMPRESSED_LENGTH(UNHEX('0100'))")
	result.Check(testkit.Rows("0"))
	result = tk.MustQuery("SELECT UNCOMPRESSED_LENGTH(a), UNCOMPRESSED_LENGTH(b) FROM t2;")
	result.Check(testkit.Rows("875770417 5", "892613426 5", "875770417 5"))

	// for RANDOM_BYTES
	lengths := []int{0, -5, 1025, 4000}
	for _, len := range lengths {
		rs, err := tk.Exec(fmt.Sprintf("SELECT RANDOM_BYTES(%d);", len))
		c.Assert(err, IsNil, Commentf("%v", len))
		_, err = session.GetRows4Test(ctx, tk.Se, rs)
		c.Assert(err, NotNil, Commentf("%v", len))
		terr := errors.Cause(err).(*terror.Error)
		c.Assert(terr.Code(), Equals, terror.ErrCode(mysql.ErrDataOutOfRange), Commentf("%v", len))
		c.Assert(rs.Close(), IsNil)
	}
	tk.MustQuery("SELECT RANDOM_BYTES('1');")
	tk.MustQuery("SELECT RANDOM_BYTES(1024);")
	result = tk.MustQuery("SELECT RANDOM_BYTES(NULL);")
	result.Check(testkit.Rows("<nil>"))
}

func (s *testIntegrationSuite2) TestTimeBuiltin(c *C) {
	originSQLMode := s.ctx.GetSessionVars().StrictSQLMode
	s.ctx.GetSessionVars().StrictSQLMode = true
	defer func() {
		s.ctx.GetSessionVars().StrictSQLMode = originSQLMode
		s.cleanEnv(c)
	}()
	tk := testkit.NewTestKit(c, s.store)
	tk.MustExec("use test")

	// for makeDate
	tk.MustExec("drop table if exists t")
	tk.MustExec("create table t(a int, b double, c datetime, d time, e char(20), f bit(10))")
	tk.MustExec(`insert into t values(1, 1.1, "2017-01-01 12:01:01", "12:01:01", "abcdef", 0b10101)`)
	result := tk.MustQuery("select makedate(a,a), makedate(b,b), makedate(c,c), makedate(d,d), makedate(e,e), makedate(f,f), makedate(null,null), makedate(a,b) from t")
	result.Check(testkit.Rows("2001-01-01 2001-01-01 <nil> <nil> <nil> 2021-01-21 <nil> 2001-01-01"))

	// for date
	result = tk.MustQuery(`select date("2019-09-12"), date("2019-09-12 12:12:09"), date("2019-09-12 12:12:09.121212");`)
	result.Check(testkit.Rows("2019-09-12 2019-09-12 2019-09-12"))
	result = tk.MustQuery(`select date("0000-00-00"), date("0000-00-00 12:12:09"), date("0000-00-00 00:00:00.121212"), date("0000-00-00 00:00:00.000000");`)
	result.Check(testkit.Rows("<nil> 0000-00-00 0000-00-00 <nil>"))
	result = tk.MustQuery(`select date("aa"), date(12.1), date("");`)
	result.Check(testkit.Rows("<nil> <nil> <nil>"))

	// for year
	result = tk.MustQuery(`select year("2013-01-09"), year("2013-00-09"), year("000-01-09"), year("1-01-09"), year("20131-01-09"), year(null);`)
	result.Check(testkit.Rows("2013 2013 0 1 <nil> <nil>"))
	result = tk.MustQuery(`select year("2013-00-00"), year("2013-00-00 00:00:00"), year("0000-00-00 12:12:12"), year("2017-00-00 12:12:12");`)
	result.Check(testkit.Rows("2013 2013 0 2017"))
	result = tk.MustQuery(`select year("aa"), year(2013), year(2012.09), year("1-01"), year("-09");`)
	result.Check(testkit.Rows("<nil> <nil> <nil> <nil> <nil>"))
	tk.MustExec(`drop table if exists t`)
	tk.MustExec(`create table t(a bigint)`)
	_, err := tk.Exec(`insert into t select year("aa")`)
	c.Assert(err, NotNil)
	c.Assert(terror.ErrorEqual(err, types.ErrWrongValue), IsTrue, Commentf("err %v", err))
	tk.MustExec(`set sql_mode='STRICT_TRANS_TABLES'`) // without zero date
	tk.MustExec(`insert into t select year("0000-00-00 00:00:00")`)
	tk.MustExec(`set sql_mode="NO_ZERO_DATE";`) // with zero date
	tk.MustExec(`insert into t select year("0000-00-00 00:00:00")`)
	tk.MustQuery("show warnings").Check(testutil.RowsWithSep("|", "Warning|1525|Incorrect datetime value: '0000-00-00 00:00:00.000000'"))
	tk.MustExec(`set sql_mode="NO_ZERO_DATE,STRICT_TRANS_TABLES";`)
	_, err = tk.Exec(`insert into t select year("0000-00-00 00:00:00");`)
	c.Assert(err, NotNil)
	c.Assert(types.ErrWrongValue.Equal(err), IsTrue, Commentf("err %v", err))
	tk.MustExec(`insert into t select 1`)
	tk.MustExec(`set sql_mode="STRICT_TRANS_TABLES,NO_ENGINE_SUBSTITUTION";`)
	_, err = tk.Exec(`update t set a = year("aa")`)
	c.Assert(terror.ErrorEqual(err, types.ErrWrongValue), IsTrue, Commentf("err %v", err))
	_, err = tk.Exec(`delete from t where a = year("aa")`)
	// Only `code` can be used to compare because the error `class` information
	// will be lost after expression push-down
	c.Assert(errors.Cause(err).(*terror.Error).Code(), Equals, types.ErrWrongValue.Code(), Commentf("err %v", err))

	// for month
	result = tk.MustQuery(`select month("2013-01-09"), month("2013-00-09"), month("000-01-09"), month("1-01-09"), month("20131-01-09"), month(null);`)
	result.Check(testkit.Rows("1 0 1 1 <nil> <nil>"))
	result = tk.MustQuery(`select month("2013-00-00"), month("2013-00-00 00:00:00"), month("0000-00-00 12:12:12"), month("2017-00-00 12:12:12");`)
	result.Check(testkit.Rows("0 0 0 0"))
	result = tk.MustQuery(`select month("aa"), month(2013), month(2012.09), month("1-01"), month("-09");`)
	result.Check(testkit.Rows("<nil> <nil> <nil> <nil> <nil>"))
	result = tk.MustQuery(`select month("2013-012-09"), month("2013-0000000012-09"), month("2013-30-09"), month("000-41-09");`)
	result.Check(testkit.Rows("12 12 <nil> <nil>"))
	tk.MustExec(`drop table if exists t`)
	tk.MustExec(`create table t(a bigint)`)
	_, err = tk.Exec(`insert into t select month("aa")`)
	c.Assert(err, NotNil)
	c.Assert(terror.ErrorEqual(err, types.ErrWrongValue), IsTrue, Commentf("err: %v", err))
	tk.MustExec(`insert into t select month("0000-00-00 00:00:00")`)
	tk.MustExec(`set sql_mode="NO_ZERO_DATE";`)
	tk.MustExec(`insert into t select month("0000-00-00 00:00:00")`)
	tk.MustQuery("show warnings").Check(testutil.RowsWithSep("|", "Warning|1525|Incorrect datetime value: '0000-00-00 00:00:00.000000'"))
	tk.MustExec(`set sql_mode="NO_ZERO_DATE,STRICT_TRANS_TABLES";`)
	_, err = tk.Exec(`insert into t select month("0000-00-00 00:00:00");`)
	c.Assert(err, NotNil)
	c.Assert(types.ErrWrongValue.Equal(err), IsTrue, Commentf("err %v", err))
	tk.MustExec(`insert into t select 1`)
	tk.MustExec(`set sql_mode="STRICT_TRANS_TABLES,NO_ENGINE_SUBSTITUTION";`)
	tk.MustExec(`insert into t select 1`)
	_, err = tk.Exec(`update t set a = month("aa")`)
	c.Assert(terror.ErrorEqual(err, types.ErrWrongValue), IsTrue)
	_, err = tk.Exec(`delete from t where a = month("aa")`)
	c.Assert(errors.Cause(err).(*terror.Error).Code(), Equals, types.ErrWrongValue.Code(), Commentf("err %v", err))

	// for week
	result = tk.MustQuery(`select week("2012-12-22"), week("2012-12-22", -2), week("2012-12-22", 0), week("2012-12-22", 1), week("2012-12-22", 2), week("2012-12-22", 200);`)
	result.Check(testkit.Rows("51 51 51 51 51 51"))
	result = tk.MustQuery(`select week("2008-02-20"), week("2008-02-20", 0), week("2008-02-20", 1), week("2009-02-20", 2), week("2008-02-20", 3), week("2008-02-20", 4);`)
	result.Check(testkit.Rows("7 7 8 7 8 8"))
	result = tk.MustQuery(`select week("2008-02-20", 5), week("2008-02-20", 6), week("2009-02-20", 7), week("2008-02-20", 8), week("2008-02-20", 9);`)
	result.Check(testkit.Rows("7 8 7 7 8"))
	result = tk.MustQuery(`select week("aa", 1), week(null, 2), week(11, 2), week(12.99, 2);`)
	result.Check(testkit.Rows("<nil> <nil> <nil> <nil>"))
	result = tk.MustQuery(`select week("aa"), week(null), week(11), week(12.99);`)
	result.Check(testkit.Rows("<nil> <nil> <nil> <nil>"))
	tk.MustExec(`drop table if exists t`)
	tk.MustExec(`create table t(a datetime)`)
	_, err = tk.Exec(`insert into t select week("aa", 1)`)
	c.Assert(err, NotNil)
	c.Assert(terror.ErrorEqual(err, types.ErrWrongValue), IsTrue)
	tk.MustExec(`insert into t select now()`)
	_, err = tk.Exec(`update t set a = week("aa", 1)`)
	c.Assert(terror.ErrorEqual(err, types.ErrWrongValue), IsTrue)
	_, err = tk.Exec(`delete from t where a = week("aa", 1)`)
	c.Assert(terror.ErrorEqual(err, types.ErrWrongValue), IsTrue)

	// for weekofyear
	result = tk.MustQuery(`select weekofyear("2012-12-22"), weekofyear("2008-02-20"), weekofyear("aa"), weekofyear(null), weekofyear(11), weekofyear(12.99);`)
	result.Check(testkit.Rows("51 8 <nil> <nil> <nil> <nil>"))
	tk.MustExec(`drop table if exists t`)
	tk.MustExec(`create table t(a bigint)`)
	_, err = tk.Exec(`insert into t select weekofyear("aa")`)
	c.Assert(err, NotNil)
	c.Assert(terror.ErrorEqual(err, types.ErrWrongValue), IsTrue)
	tk.MustExec(`insert into t select 1`)
	_, err = tk.Exec(`update t set a = weekofyear("aa")`)
	c.Assert(terror.ErrorEqual(err, types.ErrWrongValue), IsTrue)
	_, err = tk.Exec(`delete from t where a = weekofyear("aa")`)
	c.Assert(terror.ErrorEqual(err, types.ErrWrongValue), IsTrue)

	// for weekday
	result = tk.MustQuery(`select weekday("2012-12-20"), weekday("2012-12-21"), weekday("2012-12-22"), weekday("2012-12-23"), weekday("2012-12-24"), weekday("2012-12-25"), weekday("2012-12-26"), weekday("2012-12-27");`)
	result.Check(testkit.Rows("3 4 5 6 0 1 2 3"))
	result = tk.MustQuery(`select weekday("2012-12-90"), weekday("0000-00-00"), weekday("aa"), weekday(null), weekday(11), weekday(12.99);`)
	result.Check(testkit.Rows("<nil> <nil> <nil> <nil> <nil> <nil>"))

	// for quarter
	result = tk.MustQuery(`select quarter("2012-00-20"), quarter("2012-01-21"), quarter("2012-03-22"), quarter("2012-05-23"), quarter("2012-08-24"), quarter("2012-09-25"), quarter("2012-11-26"), quarter("2012-12-27");`)
	result.Check(testkit.Rows("0 1 1 2 3 3 4 4"))
	result = tk.MustQuery(`select quarter("2012-14-20"), quarter("aa"), quarter(null), quarter(11), quarter(12.99);`)
	result.Check(testkit.Rows("<nil> <nil> <nil> <nil> <nil>"))
	result = tk.MustQuery(`select quarter("0000-00-00"), quarter("0000-00-00 00:00:00");`)
	result.Check(testkit.Rows("<nil> <nil>"))
	tk.MustQuery("show warnings").Check(testutil.RowsWithSep("|",
		"Warning|1525|Incorrect datetime value: '0000-00-00 00:00:00.000000'",
		"Warning|1525|Incorrect datetime value: '0000-00-00 00:00:00.000000'"))
	result = tk.MustQuery(`select quarter(0), quarter(0.0), quarter(0e1), quarter(0.00);`)
	result.Check(testkit.Rows("0 0 0 0"))
	tk.MustQuery("show warnings").Check(testkit.Rows())

	// for from_days
	result = tk.MustQuery(`select from_days(0), from_days(-199), from_days(1111), from_days(120), from_days(1), from_days(1111111), from_days(9999999), from_days(22222);`)
	result.Check(testkit.Rows("0000-00-00 0000-00-00 0003-01-16 0000-00-00 0000-00-00 3042-02-13 0000-00-00 0060-11-03"))
	result = tk.MustQuery(`select from_days("2012-14-20"), from_days("111a"), from_days("aa"), from_days(null), from_days("123asf"), from_days(12.99);`)
	result.Check(testkit.Rows("0005-07-05 0000-00-00 0000-00-00 <nil> 0000-00-00 0000-00-00"))

	// Fix issue #3923
	result = tk.MustQuery("select timediff(cast('2004-12-30 12:00:00' as time), '12:00:00');")
	result.Check(testkit.Rows("00:00:00"))
	result = tk.MustQuery("select timediff('12:00:00', cast('2004-12-30 12:00:00' as time));")
	result.Check(testkit.Rows("00:00:00"))
	result = tk.MustQuery("select timediff(cast('2004-12-30 12:00:00' as time), '2004-12-30 12:00:00');")
	result.Check(testkit.Rows("<nil>"))
	result = tk.MustQuery("select timediff('2004-12-30 12:00:00', cast('2004-12-30 12:00:00' as time));")
	result.Check(testkit.Rows("<nil>"))
	result = tk.MustQuery("select timediff(cast('2004-12-30 12:00:01' as datetime), '2004-12-30 12:00:00');")
	result.Check(testkit.Rows("00:00:01"))
	result = tk.MustQuery("select timediff('2004-12-30 12:00:00', cast('2004-12-30 12:00:01' as datetime));")
	result.Check(testkit.Rows("-00:00:01"))
	result = tk.MustQuery("select timediff(cast('2004-12-30 12:00:01' as time), '-34 00:00:00');")
	result.Check(testkit.Rows("828:00:01"))
	result = tk.MustQuery("select timediff('-34 00:00:00', cast('2004-12-30 12:00:01' as time));")
	result.Check(testkit.Rows("-828:00:01"))
	result = tk.MustQuery("select timediff(cast('2004-12-30 12:00:01' as datetime), cast('2004-12-30 11:00:01' as datetime));")
	result.Check(testkit.Rows("01:00:00"))
	result = tk.MustQuery("select timediff(cast('2004-12-30 12:00:01' as datetime), '2004-12-30 12:00:00.1');")
	result.Check(testkit.Rows("00:00:00.9"))
	result = tk.MustQuery("select timediff('2004-12-30 12:00:00.1', cast('2004-12-30 12:00:01' as datetime));")
	result.Check(testkit.Rows("-00:00:00.9"))
	result = tk.MustQuery("select timediff(cast('2004-12-30 12:00:01' as datetime), '-34 124:00:00');")
	result.Check(testkit.Rows("<nil>"))
	result = tk.MustQuery("select timediff('-34 124:00:00', cast('2004-12-30 12:00:01' as datetime));")
	result.Check(testkit.Rows("<nil>"))
	result = tk.MustQuery("select timediff(cast('2004-12-30 12:00:01' as time), '-34 124:00:00');")
	result.Check(testkit.Rows("838:59:59"))
	result = tk.MustQuery("select timediff('-34 124:00:00', cast('2004-12-30 12:00:01' as time));")
	result.Check(testkit.Rows("-838:59:59"))
	result = tk.MustQuery("select timediff(cast('2004-12-30' as datetime), '12:00:00');")
	result.Check(testkit.Rows("<nil>"))
	result = tk.MustQuery("select timediff('12:00:00', cast('2004-12-30' as datetime));")
	result.Check(testkit.Rows("<nil>"))
	result = tk.MustQuery("select timediff('12:00:00', '-34 12:00:00');")
	result.Check(testkit.Rows("838:59:59"))
	result = tk.MustQuery("select timediff('12:00:00', '34 12:00:00');")
	result.Check(testkit.Rows("-816:00:00"))
	result = tk.MustQuery("select timediff('2014-1-2 12:00:00', '-34 12:00:00');")
	result.Check(testkit.Rows("<nil>"))
	result = tk.MustQuery("select timediff('-34 12:00:00', '2014-1-2 12:00:00');")
	result.Check(testkit.Rows("<nil>"))
	result = tk.MustQuery("select timediff('2014-1-2 12:00:00', '12:00:00');")
	result.Check(testkit.Rows("<nil>"))
	result = tk.MustQuery("select timediff('12:00:00', '2014-1-2 12:00:00');")
	result.Check(testkit.Rows("<nil>"))
	result = tk.MustQuery("select timediff('2014-1-2 12:00:00', '2014-1-1 12:00:00');")
	result.Check(testkit.Rows("24:00:00"))
	tk.MustQuery("select timediff(cast('10:10:10' as time), cast('10:10:11' as time))").Check(testkit.Rows("-00:00:01"))

	result = tk.MustQuery("select timestampadd(MINUTE, 1, '2003-01-02'), timestampadd(WEEK, 1, '2003-01-02 23:59:59')" +
		", timestampadd(MICROSECOND, 1, 950501);")
	result.Check(testkit.Rows("2003-01-02 00:01:00 2003-01-09 23:59:59 1995-05-01 00:00:00.000001"))
	result = tk.MustQuery("select timestampadd(day, 2, 950501), timestampadd(MINUTE, 37.5,'2003-01-02'), timestampadd(MINUTE, 37.49,'2003-01-02')," +
		" timestampadd(YeAr, 1, '2003-01-02');")
	result.Check(testkit.Rows("1995-05-03 00:00:00 2003-01-02 00:38:00 2003-01-02 00:37:00 2004-01-02 00:00:00"))
	result = tk.MustQuery("select to_seconds(950501), to_seconds('2009-11-29'), to_seconds('2009-11-29 13:43:32'), to_seconds('09-11-29 13:43:32');")
	result.Check(testkit.Rows("62966505600 63426672000 63426721412 63426721412"))
	result = tk.MustQuery("select to_days(950501), to_days('2007-10-07'), to_days('2007-10-07 00:00:59'), to_days('0000-01-01')")
	result.Check(testkit.Rows("728779 733321 733321 1"))

	result = tk.MustQuery("select last_day('2003-02-05'), last_day('2004-02-05'), last_day('2004-01-01 01:01:01'), last_day(950501);")
	result.Check(testkit.Rows("2003-02-28 2004-02-29 2004-01-31 1995-05-31"))

	tk.MustExec("SET SQL_MODE='';")
	result = tk.MustQuery("select last_day('0000-00-00');")
	result.Check(testkit.Rows("<nil>"))
	result = tk.MustQuery("select to_days('0000-00-00');")
	result.Check(testkit.Rows("<nil>"))
	result = tk.MustQuery("select to_seconds('0000-00-00');")
	result.Check(testkit.Rows("<nil>"))

	result = tk.MustQuery("select timestamp('2003-12-31'), timestamp('2003-12-31 12:00:00','12:00:00');")
	result.Check(testkit.Rows("2003-12-31 00:00:00 2004-01-01 00:00:00"))
	result = tk.MustQuery("select timestamp(20170118123950.123), timestamp(20170118123950.999);")
	result.Check(testkit.Rows("2017-01-18 12:39:50.123 2017-01-18 12:39:50.999"))
	result = tk.MustQuery("select timestamp('2003-12-31', '01:01:01.01'), timestamp('2003-12-31 12:34', '01:01:01.01')," +
		" timestamp('2008-12-31','00:00:00.0'), timestamp('2008-12-31 00:00:00.000');")

	tk.MustQuery(`select timestampadd(second, 1, cast("2001-01-01" as date))`).Check(testkit.Rows("2001-01-01 00:00:01"))
	tk.MustQuery(`select timestampadd(hour, 1, cast("2001-01-01" as date))`).Check(testkit.Rows("2001-01-01 01:00:00"))
	tk.MustQuery(`select timestampadd(day, 1, cast("2001-01-01" as date))`).Check(testkit.Rows("2001-01-02"))
	tk.MustQuery(`select timestampadd(month, 1, cast("2001-01-01" as date))`).Check(testkit.Rows("2001-02-01"))
	tk.MustQuery(`select timestampadd(year, 1, cast("2001-01-01" as date))`).Check(testkit.Rows("2002-01-01"))
	tk.MustQuery(`select timestampadd(second, 1, cast("2001-01-01" as datetime))`).Check(testkit.Rows("2001-01-01 00:00:01"))
	tk.MustQuery(`select timestampadd(hour, 1, cast("2001-01-01" as datetime))`).Check(testkit.Rows("2001-01-01 01:00:00"))
	tk.MustQuery(`select timestampadd(day, 1, cast("2001-01-01" as datetime))`).Check(testkit.Rows("2001-01-02 00:00:00"))
	tk.MustQuery(`select timestampadd(month, 1, cast("2001-01-01" as datetime))`).Check(testkit.Rows("2001-02-01 00:00:00"))
	tk.MustQuery(`select timestampadd(year, 1, cast("2001-01-01" as datetime))`).Check(testkit.Rows("2002-01-01 00:00:00"))

	result.Check(testkit.Rows("2003-12-31 01:01:01.01 2003-12-31 13:35:01.01 2008-12-31 00:00:00.0 2008-12-31 00:00:00.000"))
	result = tk.MustQuery("select timestamp('2003-12-31', 1), timestamp('2003-12-31', -1);")
	result.Check(testkit.Rows("2003-12-31 00:00:01 2003-12-30 23:59:59"))
	result = tk.MustQuery("select timestamp('2003-12-31', '2000-12-12 01:01:01.01'), timestamp('2003-14-31','01:01:01.01');")
	result.Check(testkit.Rows("<nil> <nil>"))

	result = tk.MustQuery("select TIMESTAMPDIFF(MONTH,'2003-02-01','2003-05-01'), TIMESTAMPDIFF(yEaR,'2002-05-01', " +
		"'2001-01-01'), TIMESTAMPDIFF(minute,binary('2003-02-01'),'2003-05-01 12:05:55'), TIMESTAMPDIFF(day," +
		"'1995-05-02', 950501);")
	result.Check(testkit.Rows("3 -1 128885 -1"))

	result = tk.MustQuery("select datediff('2007-12-31 23:59:59','2007-12-30'), datediff('2010-11-30 23:59:59', " +
		"'2010-12-31'), datediff(950501,'2016-01-13'), datediff(950501.9,'2016-01-13'), datediff(binary(950501), '2016-01-13');")
	result.Check(testkit.Rows("1 -31 -7562 -7562 -7562"))
	result = tk.MustQuery("select datediff('0000-01-01','0001-01-01'), datediff('0001-00-01', '0001-00-01'), datediff('0001-01-00','0001-01-00'), datediff('2017-01-01','2017-01-01');")
	result.Check(testkit.Rows("-365 <nil> <nil> 0"))

	// for ADDTIME
	result = tk.MustQuery("select addtime('01:01:11', '00:00:01.013'), addtime('01:01:11.00', '00:00:01'), addtime" +
		"('2017-01-01 01:01:11.12', '00:00:01'), addtime('2017-01-01 01:01:11.12', '00:00:01.88');")
	result.Check(testkit.Rows("01:01:12.013000 01:01:12 2017-01-01 01:01:12.120000 2017-01-01 01:01:13"))
	result = tk.MustQuery("select addtime(cast('01:01:11' as time(4)), '00:00:01.013'), addtime(cast('01:01:11.00' " +
		"as datetime(3)), '00:00:01')," + " addtime(cast('2017-01-01 01:01:11.12' as date), '00:00:01'), addtime(cast" +
		"(cast('2017-01-01 01:01:11.12' as date) as datetime(2)), '00:00:01.88');")
	result.Check(testkit.Rows("01:01:12.0130 2001-01-11 00:00:01.000 00:00:01 2017-01-01 00:00:01.88"))
	result = tk.MustQuery("select addtime('2017-01-01 01:01:01', 5), addtime('2017-01-01 01:01:01', -5), addtime('2017-01-01 01:01:01', 0.0), addtime('2017-01-01 01:01:01', 1.34);")
	result.Check(testkit.Rows("2017-01-01 01:01:06 2017-01-01 01:00:56 2017-01-01 01:01:01 2017-01-01 01:01:02.340000"))
	result = tk.MustQuery("select addtime(cast('01:01:11.00' as datetime(3)), cast('00:00:01' as time)), addtime(cast('01:01:11.00' as datetime(3)), cast('00:00:01' as time(5)))")
	result.Check(testkit.Rows("2001-01-11 00:00:01.000 2001-01-11 00:00:01.00000"))
	result = tk.MustQuery("select addtime(cast('01:01:11.00' as date), cast('00:00:01' as time));")
	result.Check(testkit.Rows("00:00:01"))
	tk.MustExec("drop table if exists t")
	tk.MustExec("create table t(a datetime, b timestamp, c time)")
	tk.MustExec(`insert into t values("2017 01-01 12:30:31", "2017 01-01 12:30:31", "01:01:01")`)
	result = tk.MustQuery("select addtime(a, b), addtime(cast(a as date), b), addtime(b,a), addtime(a,c), addtime(b," +
		"c), addtime(c,a), addtime(c,b)" +
		" from t;")
	result.Check(testkit.Rows("<nil> <nil> <nil> 2017-01-01 13:31:32 2017-01-01 13:31:32 <nil> <nil>"))
	result = tk.MustQuery("select addtime('01:01:11', cast('1' as time))")
	result.Check(testkit.Rows("01:01:12"))
	tk.MustQuery("select addtime(cast(null as char(20)), cast('1' as time))").Check(testkit.Rows("<nil>"))
	c.Assert(tk.QueryToErr(`select addtime("01:01:11", cast('sdf' as time))`), IsNil)
	tk.MustQuery(`select addtime("01:01:11", cast(null as char(20)))`).Check(testkit.Rows("<nil>"))
	tk.MustQuery(`select addtime(cast(1 as time), cast(1 as time))`).Check(testkit.Rows("00:00:02"))
	tk.MustQuery(`select addtime(cast(null as time), cast(1 as time))`).Check(testkit.Rows("<nil>"))
	tk.MustQuery(`select addtime(cast(1 as time), cast(null as time))`).Check(testkit.Rows("<nil>"))

	// for SUBTIME
	result = tk.MustQuery("select subtime('01:01:11', '00:00:01.013'), subtime('01:01:11.00', '00:00:01'), subtime" +
		"('2017-01-01 01:01:11.12', '00:00:01'), subtime('2017-01-01 01:01:11.12', '00:00:01.88');")
	result.Check(testkit.Rows("01:01:09.987000 01:01:10 2017-01-01 01:01:10.120000 2017-01-01 01:01:09.240000"))
	result = tk.MustQuery("select subtime(cast('01:01:11' as time(4)), '00:00:01.013'), subtime(cast('01:01:11.00' " +
		"as datetime(3)), '00:00:01')," + " subtime(cast('2017-01-01 01:01:11.12' as date), '00:00:01'), subtime(cast" +
		"(cast('2017-01-01 01:01:11.12' as date) as datetime(2)), '00:00:01.88');")
	result.Check(testkit.Rows("01:01:09.9870 2001-01-10 23:59:59.000 -00:00:01 2016-12-31 23:59:58.12"))
	result = tk.MustQuery("select subtime('2017-01-01 01:01:01', 5), subtime('2017-01-01 01:01:01', -5), subtime('2017-01-01 01:01:01', 0.0), subtime('2017-01-01 01:01:01', 1.34);")
	result.Check(testkit.Rows("2017-01-01 01:00:56 2017-01-01 01:01:06 2017-01-01 01:01:01 2017-01-01 01:00:59.660000"))
	result = tk.MustQuery("select subtime('01:01:11', '0:0:1.013'), subtime('01:01:11.00', '0:0:1'), subtime('2017-01-01 01:01:11.12', '0:0:1'), subtime('2017-01-01 01:01:11.12', '0:0:1.120000');")
	result.Check(testkit.Rows("01:01:09.987000 01:01:10 2017-01-01 01:01:10.120000 2017-01-01 01:01:10"))
	result = tk.MustQuery("select subtime(cast('01:01:11.00' as datetime(3)), cast('00:00:01' as time)), subtime(cast('01:01:11.00' as datetime(3)), cast('00:00:01' as time(5)))")
	result.Check(testkit.Rows("2001-01-10 23:59:59.000 2001-01-10 23:59:59.00000"))
	result = tk.MustQuery("select subtime(cast('01:01:11.00' as date), cast('00:00:01' as time));")
	result.Check(testkit.Rows("-00:00:01"))
	result = tk.MustQuery("select subtime(a, b), subtime(cast(a as date), b), subtime(b,a), subtime(a,c), subtime(b," +
		"c), subtime(c,a), subtime(c,b) from t;")
	result.Check(testkit.Rows("<nil> <nil> <nil> 2017-01-01 11:29:30 2017-01-01 11:29:30 <nil> <nil>"))
	tk.MustQuery("select subtime(cast('10:10:10' as time), cast('9:10:10' as time))").Check(testkit.Rows("01:00:00"))
	tk.MustQuery("select subtime('10:10:10', cast('9:10:10' as time))").Check(testkit.Rows("01:00:00"))

	// ADDTIME & SUBTIME issue #5966
	tk.MustExec("drop table if exists t")
	tk.MustExec("create table t(a datetime, b timestamp, c time, d date, e bit(1))")
	tk.MustExec(`insert into t values("2017-01-01 12:30:31", "2017-01-01 12:30:31", "01:01:01", "2017-01-01", 0b1)`)

	result = tk.MustQuery("select addtime(a, e), addtime(b, e), addtime(c, e), addtime(d, e) from t")
	result.Check(testkit.Rows("<nil> <nil> <nil> <nil>"))
	result = tk.MustQuery("select addtime('2017-01-01 01:01:01', 0b1), addtime('2017-01-01', b'1'), addtime('01:01:01', 0b1011)")
	result.Check(testkit.Rows("<nil> <nil> <nil>"))
	result = tk.MustQuery("select addtime('2017-01-01', 1), addtime('2017-01-01 01:01:01', 1), addtime(cast('2017-01-01' as date), 1)")
	result.Check(testkit.Rows("2017-01-01 00:00:01 2017-01-01 01:01:02 00:00:01"))
	result = tk.MustQuery("select subtime(a, e), subtime(b, e), subtime(c, e), subtime(d, e) from t")
	result.Check(testkit.Rows("<nil> <nil> <nil> <nil>"))
	result = tk.MustQuery("select subtime('2017-01-01 01:01:01', 0b1), subtime('2017-01-01', b'1'), subtime('01:01:01', 0b1011)")
	result.Check(testkit.Rows("<nil> <nil> <nil>"))
	result = tk.MustQuery("select subtime('2017-01-01', 1), subtime('2017-01-01 01:01:01', 1), subtime(cast('2017-01-01' as date), 1)")
	result.Check(testkit.Rows("2016-12-31 23:59:59 2017-01-01 01:01:00 -00:00:01"))

	result = tk.MustQuery("select addtime(-32073, 0), addtime(0, -32073);")
	result.Check(testkit.Rows("<nil> <nil>"))
	tk.MustQuery("show warnings").Check(testutil.RowsWithSep("|",
		"Warning|1292|Truncated incorrect time value: '-32073'",
		"Warning|1292|Truncated incorrect time value: '-32073'"))
	result = tk.MustQuery("select addtime(-32073, c), addtime(c, -32073) from t;")
	result.Check(testkit.Rows("<nil> <nil>"))
	tk.MustQuery("show warnings").Check(testutil.RowsWithSep("|",
		"Warning|1292|Truncated incorrect time value: '-32073'",
		"Warning|1292|Truncated incorrect time value: '-32073'"))
	result = tk.MustQuery("select addtime(a, -32073), addtime(b, -32073), addtime(d, -32073) from t;")
	result.Check(testkit.Rows("<nil> <nil> <nil>"))
	tk.MustQuery("show warnings").Check(testutil.RowsWithSep("|",
		"Warning|1292|Truncated incorrect time value: '-32073'",
		"Warning|1292|Truncated incorrect time value: '-32073'",
		"Warning|1292|Truncated incorrect time value: '-32073'"))

	result = tk.MustQuery("select subtime(-32073, 0), subtime(0, -32073);")
	result.Check(testkit.Rows("<nil> <nil>"))
	tk.MustQuery("show warnings").Check(testutil.RowsWithSep("|",
		"Warning|1292|Truncated incorrect time value: '-32073'",
		"Warning|1292|Truncated incorrect time value: '-32073'"))
	result = tk.MustQuery("select subtime(-32073, c), subtime(c, -32073) from t;")
	result.Check(testkit.Rows("<nil> <nil>"))
	tk.MustQuery("show warnings").Check(testutil.RowsWithSep("|",
		"Warning|1292|Truncated incorrect time value: '-32073'",
		"Warning|1292|Truncated incorrect time value: '-32073'"))
	result = tk.MustQuery("select subtime(a, -32073), subtime(b, -32073), subtime(d, -32073) from t;")
	result.Check(testkit.Rows("<nil> <nil> <nil>"))
	tk.MustQuery("show warnings").Check(testutil.RowsWithSep("|",
		"Warning|1292|Truncated incorrect time value: '-32073'",
		"Warning|1292|Truncated incorrect time value: '-32073'",
		"Warning|1292|Truncated incorrect time value: '-32073'"))

	// fixed issue #3986
	tk.MustExec("SET SQL_MODE='NO_ENGINE_SUBSTITUTION';")
	tk.MustExec("SET TIME_ZONE='+03:00';")
	tk.MustExec("DROP TABLE IF EXISTS t;")
	tk.MustExec("CREATE TABLE t (ix TIMESTAMP NOT NULL DEFAULT CURRENT_TIMESTAMP ON UPDATE CURRENT_TIMESTAMP);")
	tk.MustExec("INSERT INTO t VALUES (0), (20030101010160), (20030101016001), (20030101240101), (20030132010101), (20031301010101), (20031200000000), (20030000000000);")
	result = tk.MustQuery("SELECT CAST(ix AS SIGNED) FROM t;")
	result.Check(testkit.Rows("0", "0", "0", "0", "0", "0", "0", "0"))

	// test time
	result = tk.MustQuery("select time('2003-12-31 01:02:03')")
	result.Check(testkit.Rows("01:02:03"))
	result = tk.MustQuery("select time('2003-12-31 01:02:03.000123')")
	result.Check(testkit.Rows("01:02:03.000123"))
	result = tk.MustQuery("select time('01:02:03.000123')")
	result.Check(testkit.Rows("01:02:03.000123"))
	result = tk.MustQuery("select time('01:02:03')")
	result.Check(testkit.Rows("01:02:03"))
	result = tk.MustQuery("select time('-838:59:59.000000')")
	result.Check(testkit.Rows("-838:59:59.000000"))
	result = tk.MustQuery("select time('-838:59:59.000001')")
	result.Check(testkit.Rows("-838:59:59.000000"))
	result = tk.MustQuery("select time('-839:59:59.000000')")
	result.Check(testkit.Rows("-838:59:59.000000"))
	result = tk.MustQuery("select time('840:59:59.000000')")
	result.Check(testkit.Rows("838:59:59.000000"))
	// FIXME: #issue 4193
	// result = tk.MustQuery("select time('840:59:60.000000')")
	// result.Check(testkit.Rows("<nil>"))
	// result = tk.MustQuery("select time('800:59:59.9999999')")
	// result.Check(testkit.Rows("801:00:00.000000"))
	// result = tk.MustQuery("select time('12003-12-10 01:02:03.000123')")
	// result.Check(testkit.Rows("<nil>")
	// result = tk.MustQuery("select time('')")
	// result.Check(testkit.Rows("<nil>")
	// result = tk.MustQuery("select time('2003-12-10-10 01:02:03.000123')")
	// result.Check(testkit.Rows("00:20:03")

	//for hour
	result = tk.MustQuery(`SELECT hour("12:13:14.123456"), hour("12:13:14.000010"), hour("272:59:55"), hour(020005), hour(null), hour("27aaaa2:59:55");`)
	result.Check(testkit.Rows("12 12 272 2 <nil> <nil>"))

	// for hour, issue #4340
	result = tk.MustQuery(`SELECT HOUR(20171222020005);`)
	result.Check(testkit.Rows("2"))
	result = tk.MustQuery(`SELECT HOUR(20171222020005.1);`)
	result.Check(testkit.Rows("2"))
	result = tk.MustQuery(`SELECT HOUR(20171222020005.1e0);`)
	result.Check(testkit.Rows("2"))
	result = tk.MustQuery(`SELECT HOUR("20171222020005");`)
	result.Check(testkit.Rows("2"))
	result = tk.MustQuery(`SELECT HOUR("20171222020005.1");`)
	result.Check(testkit.Rows("2"))
	result = tk.MustQuery(`select hour(20171222);`)
	result.Check(testkit.Rows("<nil>"))
	result = tk.MustQuery(`select hour(8381222);`)
	result.Check(testkit.Rows("838"))
	result = tk.MustQuery(`select hour(10000000000);`)
	result.Check(testkit.Rows("<nil>"))
	result = tk.MustQuery(`select hour(10100000000);`)
	result.Check(testkit.Rows("<nil>"))
	result = tk.MustQuery(`select hour(10001000000);`)
	result.Check(testkit.Rows("<nil>"))
	result = tk.MustQuery(`select hour(10101000000);`)
	result.Check(testkit.Rows("0"))

	// for minute
	result = tk.MustQuery(`SELECT minute("12:13:14.123456"), minute("12:13:14.000010"), minute("272:59:55"), minute(null), minute("27aaaa2:59:55");`)
	result.Check(testkit.Rows("13 13 59 <nil> <nil>"))

	// for second
	result = tk.MustQuery(`SELECT second("12:13:14.123456"), second("12:13:14.000010"), second("272:59:55"), second(null), second("27aaaa2:59:55");`)
	result.Check(testkit.Rows("14 14 55 <nil> <nil>"))

	// for microsecond
	result = tk.MustQuery(`SELECT microsecond("12:00:00.123456"), microsecond("12:00:00.000010"), microsecond(null), microsecond("27aaaa2:59:55");`)
	result.Check(testkit.Rows("123456 10 <nil> <nil>"))

	// for period_add
	result = tk.MustQuery(`SELECT period_add(200807, 2), period_add(200807, -2);`)
	result.Check(testkit.Rows("200809 200805"))
	result = tk.MustQuery(`SELECT period_add(NULL, 2), period_add(-191, NULL), period_add(NULL, NULL), period_add(12.09, -2), period_add("200207aa", "1aa");`)
	result.Check(testkit.Rows("<nil> <nil> <nil> 200010 200208"))
	for _, errPeriod := range []string{
		"period_add(0, 20)", "period_add(0, 0)", "period_add(-1, 1)", "period_add(200013, 1)", "period_add(-200012, 1)", "period_add('', '')",
	} {
		err := tk.QueryToErr(fmt.Sprintf("SELECT %v;", errPeriod))
		c.Assert(err.Error(), Equals, "[expression:1210]Incorrect arguments to period_add")
	}

	// for period_diff
	result = tk.MustQuery(`SELECT period_diff(200807, 200705), period_diff(200807, 200908);`)
	result.Check(testkit.Rows("14 -13"))
	result = tk.MustQuery(`SELECT period_diff(NULL, 2), period_diff(-191, NULL), period_diff(NULL, NULL), period_diff(12.09, 2), period_diff("12aa", "11aa");`)
	result.Check(testkit.Rows("<nil> <nil> <nil> 10 1"))
	for _, errPeriod := range []string{
		"period_diff(-00013,1)", "period_diff(00013,1)", "period_diff(0, 0)", "period_diff(200013, 1)", "period_diff(5612, 4513)", "period_diff('', '')",
	} {
		err := tk.QueryToErr(fmt.Sprintf("SELECT %v;", errPeriod))
		c.Assert(err.Error(), Equals, "[expression:1210]Incorrect arguments to period_diff")
	}

	// TODO: fix `CAST(xx as duration)` and release the test below:
	// result = tk.MustQuery(`SELECT hour("aaa"), hour(123456), hour(1234567);`)
	// result = tk.MustQuery(`SELECT minute("aaa"), minute(123456), minute(1234567);`)
	// result = tk.MustQuery(`SELECT second("aaa"), second(123456), second(1234567);`)
	// result = tk.MustQuery(`SELECT microsecond("aaa"), microsecond(123456), microsecond(1234567);`)

	// for time_format
	result = tk.MustQuery("SELECT TIME_FORMAT('150:02:28', '%H:%i:%s %p');")
	result.Check(testkit.Rows("150:02:28 AM"))
	result = tk.MustQuery("SELECT TIME_FORMAT('bad string', '%H:%i:%s %p');")
	result.Check(testkit.Rows("<nil>"))
	result = tk.MustQuery("SELECT TIME_FORMAT(null, '%H:%i:%s %p');")
	result.Check(testkit.Rows("<nil>"))
	result = tk.MustQuery("SELECT TIME_FORMAT(123, '%H:%i:%s %p');")
	result.Check(testkit.Rows("00:01:23 AM"))
	result = tk.MustQuery("SELECT TIME_FORMAT('24:00:00', '%r');")
	result.Check(testkit.Rows("12:00:00 AM"))
	result = tk.MustQuery("SELECT TIME_FORMAT('25:00:00', '%r');")
	result.Check(testkit.Rows("01:00:00 AM"))
	result = tk.MustQuery("SELECT TIME_FORMAT('24:00:00', '%l %p');")
	result.Check(testkit.Rows("12 AM"))

	// for date_format
	result = tk.MustQuery(`SELECT DATE_FORMAT('2017-06-15', '%W %M %e %Y %r %y');`)
	result.Check(testkit.Rows("Thursday June 15 2017 12:00:00 AM 17"))
	result = tk.MustQuery(`SELECT DATE_FORMAT(151113102019.12, '%W %M %e %Y %r %y');`)
	result.Check(testkit.Rows("Friday November 13 2015 10:20:19 AM 15"))
	result = tk.MustQuery(`SELECT DATE_FORMAT('0000-00-00', '%W %M %e %Y %r %y');`)
	result.Check(testkit.Rows("<nil>"))
	tk.MustQuery("show warnings").Check(testutil.RowsWithSep("|",
		"Warning|1525|Incorrect datetime value: '0000-00-00 00:00:00.000000'"))
	result = tk.MustQuery(`SELECT DATE_FORMAT('0', '%W %M %e %Y %r %y'), DATE_FORMAT('0.0', '%W %M %e %Y %r %y'), DATE_FORMAT(0, 0);`)
	result.Check(testkit.Rows("<nil> <nil> 0"))
	tk.MustQuery("show warnings").Check(testutil.RowsWithSep("|",
		"Warning|1525|Incorrect time value: '0'",
		"Warning|1525|Incorrect time value: '0.0'"))
	result = tk.MustQuery(`SELECT DATE_FORMAT(0, '%W %M %e %Y %r %y'), DATE_FORMAT(0.0, '%W %M %e %Y %r %y');`)
	result.Check(testkit.Rows("<nil> <nil>"))
	tk.MustQuery("show warnings").Check(testkit.Rows())

	// for yearweek
	result = tk.MustQuery(`select yearweek("2014-12-27"), yearweek("2014-29-27"), yearweek("2014-00-27"), yearweek("2014-12-27 12:38:32"), yearweek("2014-12-27 12:38:32.1111111"), yearweek("2014-12-27 12:90:32"), yearweek("2014-12-27 89:38:32.1111111");`)
	result.Check(testkit.Rows("201451 <nil> <nil> 201451 201451 <nil> <nil>"))
	result = tk.MustQuery(`select yearweek(12121), yearweek(1.00009), yearweek("aaaaa"), yearweek(""), yearweek(NULL);`)
	result.Check(testkit.Rows("<nil> <nil> <nil> <nil> <nil>"))
	result = tk.MustQuery(`select yearweek("0000-00-00"), yearweek("2019-01-29", "aa"), yearweek("2011-01-01", null);`)
	result.Check(testkit.Rows("<nil> 201904 201052"))

	// for dayOfWeek, dayOfMonth, dayOfYear
	result = tk.MustQuery(`select dayOfWeek(null), dayOfWeek("2017-08-12"), dayOfWeek("0000-00-00"), dayOfWeek("2017-00-00"), dayOfWeek("0000-00-00 12:12:12"), dayOfWeek("2017-00-00 12:12:12")`)
	result.Check(testkit.Rows("<nil> 7 <nil> <nil> <nil> <nil>"))
	result = tk.MustQuery(`select dayOfYear(null), dayOfYear("2017-08-12"), dayOfYear("0000-00-00"), dayOfYear("2017-00-00"), dayOfYear("0000-00-00 12:12:12"), dayOfYear("2017-00-00 12:12:12")`)
	result.Check(testkit.Rows("<nil> 224 <nil> <nil> <nil> <nil>"))
	result = tk.MustQuery(`select dayOfMonth(null), dayOfMonth("2017-08-12"), dayOfMonth("0000-00-00"), dayOfMonth("2017-00-00"), dayOfMonth("0000-00-00 12:12:12"), dayOfMonth("2017-00-00 12:12:12")`)
	result.Check(testkit.Rows("<nil> 12 0 0 0 0"))

	tk.MustExec("set sql_mode = 'NO_ZERO_DATE'")
	result = tk.MustQuery(`select dayOfWeek(null), dayOfWeek("2017-08-12"), dayOfWeek("0000-00-00"), dayOfWeek("2017-00-00"), dayOfWeek("0000-00-00 12:12:12"), dayOfWeek("2017-00-00 12:12:12")`)
	result.Check(testkit.Rows("<nil> 7 <nil> <nil> <nil> <nil>"))
	result = tk.MustQuery(`select dayOfYear(null), dayOfYear("2017-08-12"), dayOfYear("0000-00-00"), dayOfYear("2017-00-00"), dayOfYear("0000-00-00 12:12:12"), dayOfYear("2017-00-00 12:12:12")`)
	result.Check(testkit.Rows("<nil> 224 <nil> <nil> <nil> <nil>"))
	result = tk.MustQuery(`select dayOfMonth(null), dayOfMonth("2017-08-12"), dayOfMonth("0000-00-00"), dayOfMonth("2017-00-00"), dayOfMonth("0000-00-00 12:12:12"), dayOfMonth("2017-00-00 12:12:12")`)
	result.Check(testkit.Rows("<nil> 12 <nil> 0 0 0"))

	tk.MustExec(`drop table if exists t`)
	tk.MustExec(`create table t(a bigint)`)
	tk.MustExec(`insert into t value(1)`)
	tk.MustExec("set sql_mode = 'STRICT_TRANS_TABLES'")

	_, err = tk.Exec("insert into t value(dayOfWeek('0000-00-00'))")
	c.Assert(types.ErrWrongValue.Equal(err), IsTrue)
	_, err = tk.Exec(`update t set a = dayOfWeek("0000-00-00")`)
	c.Assert(types.ErrWrongValue.Equal(err), IsTrue)
	_, err = tk.Exec(`delete from t where a = dayOfWeek(123)`)
	c.Assert(err, IsNil)

	_, err = tk.Exec("insert into t value(dayOfMonth('2017-00-00'))")
	c.Assert(types.ErrWrongValue.Equal(err), IsTrue)
	tk.MustExec("insert into t value(dayOfMonth('0000-00-00'))")
	tk.MustExec(`update t set a = dayOfMonth("0000-00-00")`)
	tk.MustExec("set sql_mode = 'NO_ZERO_DATE';")
	tk.MustExec("insert into t value(dayOfMonth('0000-00-00'))")
	tk.MustQuery("show warnings").Check(testutil.RowsWithSep("|", "Warning|1525|Incorrect datetime value: '0000-00-00 00:00:00.000000'"))
	tk.MustExec(`update t set a = dayOfMonth("0000-00-00")`)
	tk.MustExec("set sql_mode = 'NO_ZERO_DATE,STRICT_TRANS_TABLES';")
	_, err = tk.Exec("insert into t value(dayOfMonth('0000-00-00'))")
	c.Assert(types.ErrWrongValue.Equal(err), IsTrue)
	tk.MustExec("insert into t value(0)")
	_, err = tk.Exec(`update t set a = dayOfMonth("0000-00-00")`)
	c.Assert(types.ErrWrongValue.Equal(err), IsTrue)
	_, err = tk.Exec(`delete from t where a = dayOfMonth(123)`)
	c.Assert(err, IsNil)

	_, err = tk.Exec("insert into t value(dayOfYear('0000-00-00'))")
	c.Assert(types.ErrWrongValue.Equal(err), IsTrue)
	_, err = tk.Exec(`update t set a = dayOfYear("0000-00-00")`)
	c.Assert(types.ErrWrongValue.Equal(err), IsTrue)
	_, err = tk.Exec(`delete from t where a = dayOfYear(123)`)
	c.Assert(err, IsNil)

	tk.MustExec("set sql_mode = ''")

	// for unix_timestamp
	tk.MustExec("SET time_zone = '+00:00';")
	result = tk.MustQuery("SELECT UNIX_TIMESTAMP(151113);")
	result.Check(testkit.Rows("1447372800"))
	result = tk.MustQuery("SELECT UNIX_TIMESTAMP(20151113);")
	result.Check(testkit.Rows("1447372800"))
	result = tk.MustQuery("SELECT UNIX_TIMESTAMP(151113102019);")
	result.Check(testkit.Rows("1447410019"))
	result = tk.MustQuery("SELECT UNIX_TIMESTAMP(151113102019e0);")
	result.Check(testkit.Rows("1447410019.000000"))
	result = tk.MustQuery("SELECT UNIX_TIMESTAMP(15111310201912e-2);")
	result.Check(testkit.Rows("1447410019.120000"))
	result = tk.MustQuery("SELECT UNIX_TIMESTAMP(151113102019.12);")
	result.Check(testkit.Rows("1447410019.12"))
	result = tk.MustQuery("SELECT UNIX_TIMESTAMP(151113102019.1234567);")
	result.Check(testkit.Rows("1447410019.123457"))
	result = tk.MustQuery("SELECT UNIX_TIMESTAMP(20151113102019);")
	result.Check(testkit.Rows("1447410019"))
	result = tk.MustQuery("SELECT UNIX_TIMESTAMP('2015-11-13 10:20:19');")
	result.Check(testkit.Rows("1447410019"))
	result = tk.MustQuery("SELECT UNIX_TIMESTAMP('2015-11-13 10:20:19.012');")
	result.Check(testkit.Rows("1447410019.012"))
	result = tk.MustQuery("SELECT UNIX_TIMESTAMP('1970-01-01 00:00:00');")
	result.Check(testkit.Rows("0"))
	result = tk.MustQuery("SELECT UNIX_TIMESTAMP('1969-12-31 23:59:59');")
	result.Check(testkit.Rows("0"))
	result = tk.MustQuery("SELECT UNIX_TIMESTAMP('1970-13-01 00:00:00');")
	// FIXME: MySQL returns 0 here.
	result.Check(testkit.Rows("<nil>"))
	result = tk.MustQuery("SELECT UNIX_TIMESTAMP('2038-01-19 03:14:07.999999');")
	result.Check(testkit.Rows("2147483647.999999"))
	result = tk.MustQuery("SELECT UNIX_TIMESTAMP('2038-01-19 03:14:08');")
	result.Check(testkit.Rows("0"))
	result = tk.MustQuery("SELECT UNIX_TIMESTAMP(0);")
	result.Check(testkit.Rows("0"))
	//result = tk.MustQuery("SELECT UNIX_TIMESTAMP(-1);")
	//result.Check(testkit.Rows("0"))
	//result = tk.MustQuery("SELECT UNIX_TIMESTAMP(12345);")
	//result.Check(testkit.Rows("0"))
	result = tk.MustQuery("SELECT UNIX_TIMESTAMP('2017-01-01')")
	result.Check(testkit.Rows("1483228800"))
	// Test different time zone.
	tk.MustExec("SET time_zone = '+08:00';")
	result = tk.MustQuery("SELECT UNIX_TIMESTAMP('1970-01-01 00:00:00');")
	result.Check(testkit.Rows("0"))
	result = tk.MustQuery("SELECT UNIX_TIMESTAMP('1970-01-01 08:00:00');")
	result.Check(testkit.Rows("0"))
	result = tk.MustQuery("SELECT UNIX_TIMESTAMP('2015-11-13 18:20:19.012'), UNIX_TIMESTAMP('2015-11-13 18:20:19.0123');")
	result.Check(testkit.Rows("1447410019.012 1447410019.0123"))
	result = tk.MustQuery("SELECT UNIX_TIMESTAMP('2038-01-19 11:14:07.999999');")
	result.Check(testkit.Rows("2147483647.999999"))

	result = tk.MustQuery("SELECT TIME_FORMAT('bad string', '%H:%i:%s %p');")
	result.Check(testkit.Rows("<nil>"))
	result = tk.MustQuery("SELECT TIME_FORMAT(null, '%H:%i:%s %p');")
	result.Check(testkit.Rows("<nil>"))
	result = tk.MustQuery("SELECT TIME_FORMAT(123, '%H:%i:%s %p');")
	result.Check(testkit.Rows("00:01:23 AM"))

	// for monthname
	tk.MustExec(`drop table if exists t`)
	tk.MustExec(`create table t(a varchar(10))`)
	tk.MustExec(`insert into t value("abc")`)
	tk.MustExec("set sql_mode = 'STRICT_TRANS_TABLES'")

	tk.MustExec("insert into t value(monthname('0000-00-00'))")
	tk.MustExec(`update t set a = monthname("0000-00-00")`)
	tk.MustExec("set sql_mode = 'NO_ZERO_DATE'")
	tk.MustExec("insert into t value(monthname('0000-00-00'))")
	tk.MustQuery("show warnings").Check(testutil.RowsWithSep("|", "Warning|1525|Incorrect datetime value: '0000-00-00 00:00:00.000000'"))
	tk.MustExec(`update t set a = monthname("0000-00-00")`)
	tk.MustExec("set sql_mode = ''")
	tk.MustExec("insert into t value(monthname('0000-00-00'))")
	tk.MustExec("set sql_mode = 'STRICT_TRANS_TABLES,NO_ZERO_DATE'")
	_, err = tk.Exec(`update t set a = monthname("0000-00-00")`)
	c.Assert(types.ErrWrongValue.Equal(err), IsTrue)
	_, err = tk.Exec(`delete from t where a = monthname(123)`)
	c.Assert(err, IsNil)
	result = tk.MustQuery(`select monthname("2017-12-01"), monthname("0000-00-00"), monthname("0000-01-00"), monthname("0000-01-00 00:00:00")`)
	result.Check(testkit.Rows("December <nil> January January"))
	tk.MustQuery("show warnings").Check(testutil.RowsWithSep("|", "Warning|1525|Incorrect datetime value: '0000-00-00 00:00:00.000000'"))

	// for dayname
	tk.MustExec(`drop table if exists t`)
	tk.MustExec(`create table t(a varchar(10))`)
	tk.MustExec(`insert into t value("abc")`)
	tk.MustExec("set sql_mode = 'STRICT_TRANS_TABLES'")

	_, err = tk.Exec("insert into t value(dayname('0000-00-00'))")
	c.Assert(types.ErrWrongValue.Equal(err), IsTrue)
	_, err = tk.Exec(`update t set a = dayname("0000-00-00")`)
	c.Assert(types.ErrWrongValue.Equal(err), IsTrue)
	_, err = tk.Exec(`delete from t where a = dayname(123)`)
	c.Assert(err, IsNil)
	result = tk.MustQuery(`select dayname("2017-12-01"), dayname("0000-00-00"), dayname("0000-01-00"), dayname("0000-01-00 00:00:00")`)
	result.Check(testkit.Rows("Friday <nil> <nil> <nil>"))
	tk.MustQuery("show warnings").Check(testutil.RowsWithSep("|",
		"Warning|1525|Incorrect datetime value: '0000-00-00 00:00:00.000000'",
		"Warning|1525|Incorrect datetime value: '0000-01-00 00:00:00.000000'",
		"Warning|1525|Incorrect datetime value: '0000-01-00 00:00:00.000000'"))

	// for sec_to_time
	result = tk.MustQuery("select sec_to_time(NULL)")
	result.Check(testkit.Rows("<nil>"))
	result = tk.MustQuery("select sec_to_time(2378), sec_to_time(3864000), sec_to_time(-3864000)")
	result.Check(testkit.Rows("00:39:38 838:59:59 -838:59:59"))
	result = tk.MustQuery("select sec_to_time(86401.4), sec_to_time(-86401.4), sec_to_time(864014e-1), sec_to_time(-864014e-1), sec_to_time('86401.4'), sec_to_time('-86401.4')")
	result.Check(testkit.Rows("24:00:01.4 -24:00:01.4 24:00:01.400000 -24:00:01.400000 24:00:01.400000 -24:00:01.400000"))
	result = tk.MustQuery("select sec_to_time(86401.54321), sec_to_time(86401.543212345)")
	result.Check(testkit.Rows("24:00:01.54321 24:00:01.543212"))
	result = tk.MustQuery("select sec_to_time('123.4'), sec_to_time('123.4567891'), sec_to_time('123')")
	result.Check(testkit.Rows("00:02:03.400000 00:02:03.456789 00:02:03.000000"))

	// for time_to_sec
	result = tk.MustQuery("select time_to_sec(NULL)")
	result.Check(testkit.Rows("<nil>"))
	result = tk.MustQuery("select time_to_sec('22:23:00'), time_to_sec('00:39:38'), time_to_sec('23:00'), time_to_sec('00:00'), time_to_sec('00:00:00'), time_to_sec('23:59:59')")
	result.Check(testkit.Rows("80580 2378 82800 0 0 86399"))
	result = tk.MustQuery("select time_to_sec('1:0'), time_to_sec('1:00'), time_to_sec('1:0:0'), time_to_sec('-02:00'), time_to_sec('-02:00:05'), time_to_sec('020005')")
	result.Check(testkit.Rows("3600 3600 3600 -7200 -7205 7205"))
	result = tk.MustQuery("select time_to_sec('20171222020005'), time_to_sec(020005), time_to_sec(20171222020005), time_to_sec(171222020005)")
	result.Check(testkit.Rows("7205 7205 7205 7205"))

	// for str_to_date
	result = tk.MustQuery("select str_to_date('01-01-2017', '%d-%m-%Y'), str_to_date('59:20:12 01-01-2017', '%s:%i:%H %d-%m-%Y'), str_to_date('59:20:12', '%s:%i:%H')")
	result.Check(testkit.Rows("2017-01-01 2017-01-01 12:20:59 12:20:59"))
	result = tk.MustQuery("select str_to_date('aaa01-01-2017', 'aaa%d-%m-%Y'), str_to_date('59:20:12 aaa01-01-2017', '%s:%i:%H aaa%d-%m-%Y'), str_to_date('59:20:12aaa', '%s:%i:%Haaa')")
	result.Check(testkit.Rows("2017-01-01 2017-01-01 12:20:59 12:20:59"))
	result = tk.MustQuery("select str_to_date('01-01-2017', '%d'), str_to_date('59', '%d-%Y')")
	// TODO: MySQL returns "<nil> <nil>".
	result.Check(testkit.Rows("0000-00-01 <nil>"))
	tk.MustQuery("show warnings").Check(testutil.RowsWithSep("|", "Warning|1525|Incorrect datetime value: '0000-00-00 00:00:00'"))
	result = tk.MustQuery("select str_to_date('2018-6-1', '%Y-%m-%d'), str_to_date('2018-6-1', '%Y-%c-%d'), str_to_date('59:20:1', '%s:%i:%k'), str_to_date('59:20:1', '%s:%i:%l')")
	result.Check(testkit.Rows("2018-06-01 2018-06-01 01:20:59 01:20:59"))

	// for maketime
	tk.MustExec(`drop table if exists t`)
	tk.MustExec(`create table t(a double, b float, c decimal(10,4));`)
	tk.MustExec(`insert into t value(1.23, 2.34, 3.1415)`)
	result = tk.MustQuery("select maketime(1,1,a), maketime(2,2,b), maketime(3,3,c) from t;")
	result.Check(testkit.Rows("01:01:01.230000 02:02:02.340000 03:03:03.1415"))
	result = tk.MustQuery("select maketime(12, 13, 14), maketime('12', '15', 30.1), maketime(0, 1, 59.1), maketime(0, 1, '59.1'), maketime(0, 1, 59.5)")
	result.Check(testkit.Rows("12:13:14 12:15:30.1 00:01:59.1 00:01:59.100000 00:01:59.5"))
	result = tk.MustQuery("select maketime(12, 15, 60), maketime(12, 15, '60'), maketime(12, 60, 0), maketime(12, 15, null)")
	result.Check(testkit.Rows("<nil> <nil> <nil> <nil>"))
	result = tk.MustQuery("select maketime('', '', ''), maketime('h', 'm', 's');")
	result.Check(testkit.Rows("00:00:00.000000 00:00:00.000000"))

	// for get_format
	result = tk.MustQuery(`select GET_FORMAT(DATE,'USA'), GET_FORMAT(DATE,'JIS'), GET_FORMAT(DATE,'ISO'), GET_FORMAT(DATE,'EUR'),
	GET_FORMAT(DATE,'INTERNAL'), GET_FORMAT(DATETIME,'USA') , GET_FORMAT(DATETIME,'JIS'), GET_FORMAT(DATETIME,'ISO'),
	GET_FORMAT(DATETIME,'EUR') , GET_FORMAT(DATETIME,'INTERNAL'), GET_FORMAT(TIME,'USA') , GET_FORMAT(TIME,'JIS'),
	GET_FORMAT(TIME,'ISO'), GET_FORMAT(TIME,'EUR'), GET_FORMAT(TIME,'INTERNAL')`)
	result.Check(testkit.Rows("%m.%d.%Y %Y-%m-%d %Y-%m-%d %d.%m.%Y %Y%m%d %Y-%m-%d %H.%i.%s %Y-%m-%d %H:%i:%s %Y-%m-%d %H:%i:%s %Y-%m-%d %H.%i.%s %Y%m%d%H%i%s %h:%i:%s %p %H:%i:%s %H:%i:%s %H.%i.%s %H%i%s"))

	// for convert_tz
	result = tk.MustQuery(`select convert_tz("2004-01-01 12:00:00", "+00:00", "+10:32"), convert_tz("2004-01-01 12:00:00.01", "+00:00", "+10:32"), convert_tz("2004-01-01 12:00:00.01234567", "+00:00", "+10:32");`)
	result.Check(testkit.Rows("2004-01-01 22:32:00 2004-01-01 22:32:00.01 2004-01-01 22:32:00.012346"))
	result = tk.MustQuery(`select convert_tz(20040101, "+00:00", "+10:32"), convert_tz(20040101.01, "+00:00", "+10:32"), convert_tz(20040101.01234567, "+00:00", "+10:32");`)
	result.Check(testkit.Rows("2004-01-01 10:32:00 2004-01-01 10:32:00.00 2004-01-01 10:32:00.000000"))
	result = tk.MustQuery(`select convert_tz(NULL, "+00:00", "+10:32"), convert_tz("2004-01-01 12:00:00", NULL, "+10:32"), convert_tz("2004-01-01 12:00:00", "+00:00", NULL);`)
	result.Check(testkit.Rows("<nil> <nil> <nil>"))
	result = tk.MustQuery(`select convert_tz("a", "+00:00", "+10:32"), convert_tz("2004-01-01 12:00:00", "a", "+10:32"), convert_tz("2004-01-01 12:00:00", "+00:00", "a");`)
	result.Check(testkit.Rows("<nil> <nil> <nil>"))
	result = tk.MustQuery(`select convert_tz("", "+00:00", "+10:32"), convert_tz("2004-01-01 12:00:00", "", "+10:32"), convert_tz("2004-01-01 12:00:00", "+00:00", "");`)
	result.Check(testkit.Rows("<nil> <nil> <nil>"))
	result = tk.MustQuery(`select convert_tz("0", "+00:00", "+10:32"), convert_tz("2004-01-01 12:00:00", "0", "+10:32"), convert_tz("2004-01-01 12:00:00", "+00:00", "0");`)
	result.Check(testkit.Rows("<nil> <nil> <nil>"))

	// for from_unixtime
	tk.MustExec(`set @@session.time_zone = "+08:00"`)
	result = tk.MustQuery(`select from_unixtime(20170101), from_unixtime(20170101.9999999), from_unixtime(20170101.999), from_unixtime(20170101.999, "%Y %D %M %h:%i:%s %x"), from_unixtime(20170101.999, "%Y %D %M %h:%i:%s %x")`)
	result.Check(testkit.Rows("1970-08-22 18:48:21 1970-08-22 18:48:22.000000 1970-08-22 18:48:21.999 1970 22nd August 06:48:21 1970 1970 22nd August 06:48:21 1970"))
	tk.MustExec(`set @@session.time_zone = "+00:00"`)
	result = tk.MustQuery(`select from_unixtime(20170101), from_unixtime(20170101.9999999), from_unixtime(20170101.999), from_unixtime(20170101.999, "%Y %D %M %h:%i:%s %x"), from_unixtime(20170101.999, "%Y %D %M %h:%i:%s %x")`)
	result.Check(testkit.Rows("1970-08-22 10:48:21 1970-08-22 10:48:22.000000 1970-08-22 10:48:21.999 1970 22nd August 10:48:21 1970 1970 22nd August 10:48:21 1970"))
	tk.MustExec(`set @@session.time_zone = @@global.time_zone`)

	// for extract
	result = tk.MustQuery(`select extract(day from '800:12:12'), extract(hour from '800:12:12'), extract(month from 20170101), extract(day_second from '2017-01-01 12:12:12')`)
	result.Check(testkit.Rows("12 800 1 1121212"))

	// for adddate, subdate
	dateArithmeticalTests := []struct {
		Date      string
		Interval  string
		Unit      string
		AddResult string
		SubResult string
	}{
		{"\"2011-11-11\"", "1", "DAY", "2011-11-12", "2011-11-10"},
		{"NULL", "1", "DAY", "<nil>", "<nil>"},
		{"\"2011-11-11\"", "NULL", "DAY", "<nil>", "<nil>"},
		{"\"2011-11-11 10:10:10\"", "1000", "MICROSECOND", "2011-11-11 10:10:10.001000", "2011-11-11 10:10:09.999000"},
		{"\"2011-11-11 10:10:10\"", "\"10\"", "SECOND", "2011-11-11 10:10:20", "2011-11-11 10:10:00"},
		{"\"2011-11-11 10:10:10\"", "\"10\"", "MINUTE", "2011-11-11 10:20:10", "2011-11-11 10:00:10"},
		{"\"2011-11-11 10:10:10\"", "\"10\"", "HOUR", "2011-11-11 20:10:10", "2011-11-11 00:10:10"},
		{"\"2011-11-11 10:10:10\"", "\"11\"", "DAY", "2011-11-22 10:10:10", "2011-10-31 10:10:10"},
		{"\"2011-11-11 10:10:10\"", "\"2\"", "WEEK", "2011-11-25 10:10:10", "2011-10-28 10:10:10"},
		{"\"2011-11-11 10:10:10\"", "\"2\"", "MONTH", "2012-01-11 10:10:10", "2011-09-11 10:10:10"},
		{"\"2011-11-11 10:10:10\"", "\"4\"", "QUARTER", "2012-11-11 10:10:10", "2010-11-11 10:10:10"},
		{"\"2011-11-11 10:10:10\"", "\"2\"", "YEAR", "2013-11-11 10:10:10", "2009-11-11 10:10:10"},
		{"\"2011-11-11 10:10:10\"", "\"10.00100000\"", "SECOND_MICROSECOND", "2011-11-11 10:10:20.100000", "2011-11-11 10:09:59.900000"},
		{"\"2011-11-11 10:10:10\"", "\"10.0010000000\"", "SECOND_MICROSECOND", "2011-11-11 10:10:30", "2011-11-11 10:09:50"},
		{"\"2011-11-11 10:10:10\"", "\"10.0010000010\"", "SECOND_MICROSECOND", "2011-11-11 10:10:30.000010", "2011-11-11 10:09:49.999990"},
		{"\"2011-11-11 10:10:10\"", "\"10:10.100\"", "MINUTE_MICROSECOND", "2011-11-11 10:20:20.100000", "2011-11-11 09:59:59.900000"},
		{"\"2011-11-11 10:10:10\"", "\"10:10\"", "MINUTE_SECOND", "2011-11-11 10:20:20", "2011-11-11 10:00:00"},
		{"\"2011-11-11 10:10:10\"", "\"10:10:10.100\"", "HOUR_MICROSECOND", "2011-11-11 20:20:20.100000", "2011-11-10 23:59:59.900000"},
		{"\"2011-11-11 10:10:10\"", "\"10:10:10\"", "HOUR_SECOND", "2011-11-11 20:20:20", "2011-11-11 00:00:00"},
		{"\"2011-11-11 10:10:10\"", "\"10:10\"", "HOUR_MINUTE", "2011-11-11 20:20:10", "2011-11-11 00:00:10"},
		{"\"2011-11-11 10:10:10\"", "\"11 10:10:10.100\"", "DAY_MICROSECOND", "2011-11-22 20:20:20.100000", "2011-10-30 23:59:59.900000"},
		{"\"2011-11-11 10:10:10\"", "\"11 10:10:10\"", "DAY_SECOND", "2011-11-22 20:20:20", "2011-10-31 00:00:00"},
		{"\"2011-11-11 10:10:10\"", "\"11 10:10\"", "DAY_MINUTE", "2011-11-22 20:20:10", "2011-10-31 00:00:10"},
		{"\"2011-11-11 10:10:10\"", "\"11 10\"", "DAY_HOUR", "2011-11-22 20:10:10", "2011-10-31 00:10:10"},
		{"\"2011-11-11 10:10:10\"", "\"11-1\"", "YEAR_MONTH", "2022-12-11 10:10:10", "2000-10-11 10:10:10"},
		{"\"2011-11-11 10:10:10\"", "\"11-11\"", "YEAR_MONTH", "2023-10-11 10:10:10", "1999-12-11 10:10:10"},
		{"\"2011-11-11 10:10:10\"", "\"20\"", "DAY", "2011-12-01 10:10:10", "2011-10-22 10:10:10"},
		{"\"2011-11-11 10:10:10\"", "19.88", "DAY", "2011-12-01 10:10:10", "2011-10-22 10:10:10"},
		{"\"2011-11-11 10:10:10\"", "\"19.88\"", "DAY", "2011-11-30 10:10:10", "2011-10-23 10:10:10"},
		{"\"2011-11-11 10:10:10\"", "\"prefix19suffix\"", "DAY", "2011-11-30 10:10:10", "2011-10-23 10:10:10"},
		{"\"2011-11-11 10:10:10\"", "\"20-11\"", "DAY", "2011-12-01 10:10:10", "2011-10-22 10:10:10"},
		{"\"2011-11-11 10:10:10\"", "\"20,11\"", "daY", "2011-12-01 10:10:10", "2011-10-22 10:10:10"},
		{"\"2011-11-11 10:10:10\"", "\"1000\"", "dAy", "2014-08-07 10:10:10", "2009-02-14 10:10:10"},
		{"\"2011-11-11 10:10:10\"", "\"true\"", "Day", "2011-11-12 10:10:10", "2011-11-10 10:10:10"},
		{"\"2011-11-11 10:10:10\"", "true", "Day", "2011-11-12 10:10:10", "2011-11-10 10:10:10"},
		{"\"2011-11-11\"", "1", "DAY", "2011-11-12", "2011-11-10"},
		{"\"2011-11-11\"", "10", "HOUR", "2011-11-11 10:00:00", "2011-11-10 14:00:00"},
		{"\"2011-11-11\"", "10", "MINUTE", "2011-11-11 00:10:00", "2011-11-10 23:50:00"},
		{"\"2011-11-11\"", "10", "SECOND", "2011-11-11 00:00:10", "2011-11-10 23:59:50"},
		{"\"2011-11-11\"", "\"10:10\"", "HOUR_MINUTE", "2011-11-11 10:10:00", "2011-11-10 13:50:00"},
		{"\"2011-11-11\"", "\"10:10:10\"", "HOUR_SECOND", "2011-11-11 10:10:10", "2011-11-10 13:49:50"},
		{"\"2011-11-11\"", "\"10:10:10.101010\"", "HOUR_MICROSECOND", "2011-11-11 10:10:10.101010", "2011-11-10 13:49:49.898990"},
		{"\"2011-11-11\"", "\"10:10\"", "MINUTE_SECOND", "2011-11-11 00:10:10", "2011-11-10 23:49:50"},
		{"\"2011-11-11\"", "\"10:10.101010\"", "MINUTE_MICROSECOND", "2011-11-11 00:10:10.101010", "2011-11-10 23:49:49.898990"},
		{"\"2011-11-11\"", "\"10.101010\"", "SECOND_MICROSECOND", "2011-11-11 00:00:10.101010", "2011-11-10 23:59:49.898990"},
		{"\"2011-11-11 00:00:00\"", "1", "DAY", "2011-11-12 00:00:00", "2011-11-10 00:00:00"},
		{"\"2011-11-11 00:00:00\"", "10", "HOUR", "2011-11-11 10:00:00", "2011-11-10 14:00:00"},
		{"\"2011-11-11 00:00:00\"", "10", "MINUTE", "2011-11-11 00:10:00", "2011-11-10 23:50:00"},
		{"\"2011-11-11 00:00:00\"", "10", "SECOND", "2011-11-11 00:00:10", "2011-11-10 23:59:50"},

		{"\"2011-11-11\"", "\"abc1000\"", "MICROSECOND", "2011-11-11 00:00:00", "2011-11-11 00:00:00"},
		{"\"20111111 10:10:10\"", "\"1\"", "DAY", "<nil>", "<nil>"},
		{"\"2011-11-11\"", "\"10\"", "SECOND_MICROSECOND", "2011-11-11 00:00:00.100000", "2011-11-10 23:59:59.900000"},
		{"\"2011-11-11\"", "\"10.0000\"", "MINUTE_MICROSECOND", "2011-11-11 00:00:10", "2011-11-10 23:59:50"},
		{"\"2011-11-11\"", "\"10:10:10\"", "MINUTE_MICROSECOND", "2011-11-11 00:10:10.100000", "2011-11-10 23:49:49.900000"},

		{"cast(\"2011-11-11\" as datetime)", "\"10:10:10\"", "MINUTE_MICROSECOND", "2011-11-11 00:10:10.100000", "2011-11-10 23:49:49.900000"},
		{"cast(\"2011-11-11 00:00:00\" as datetime)", "1", "DAY", "2011-11-12 00:00:00", "2011-11-10 00:00:00"},
		{"cast(\"2011-11-11 00:00:00\" as datetime)", "10", "HOUR", "2011-11-11 10:00:00", "2011-11-10 14:00:00"},
		{"cast(\"2011-11-11 00:00:00\" as datetime)", "10", "MINUTE", "2011-11-11 00:10:00", "2011-11-10 23:50:00"},
		{"cast(\"2011-11-11 00:00:00\" as datetime)", "10", "SECOND", "2011-11-11 00:00:10", "2011-11-10 23:59:50"},

		{"cast(\"2011-11-11 00:00:00\" as datetime)", "\"1\"", "DAY", "2011-11-12 00:00:00", "2011-11-10 00:00:00"},
		{"cast(\"2011-11-11 00:00:00\" as datetime)", "\"10\"", "HOUR", "2011-11-11 10:00:00", "2011-11-10 14:00:00"},
		{"cast(\"2011-11-11 00:00:00\" as datetime)", "\"10\"", "MINUTE", "2011-11-11 00:10:00", "2011-11-10 23:50:00"},
		{"cast(\"2011-11-11 00:00:00\" as datetime)", "\"10\"", "SECOND", "2011-11-11 00:00:10", "2011-11-10 23:59:50"},

		{"cast(\"2011-11-11\" as date)", "\"10:10:10\"", "MINUTE_MICROSECOND", "2011-11-11 00:10:10.100000", "2011-11-10 23:49:49.900000"},
		{"cast(\"2011-11-11 00:00:00\" as date)", "1", "DAY", "2011-11-12", "2011-11-10"},
		{"cast(\"2011-11-11 00:00:00\" as date)", "10", "HOUR", "2011-11-11 10:00:00", "2011-11-10 14:00:00"},
		{"cast(\"2011-11-11 00:00:00\" as date)", "10", "MINUTE", "2011-11-11 00:10:00", "2011-11-10 23:50:00"},
		{"cast(\"2011-11-11 00:00:00\" as date)", "10", "SECOND", "2011-11-11 00:00:10", "2011-11-10 23:59:50"},

		{"cast(\"2011-11-11 00:00:00\" as date)", "\"1\"", "DAY", "2011-11-12", "2011-11-10"},
		{"cast(\"2011-11-11 00:00:00\" as date)", "\"10\"", "HOUR", "2011-11-11 10:00:00", "2011-11-10 14:00:00"},
		{"cast(\"2011-11-11 00:00:00\" as date)", "\"10\"", "MINUTE", "2011-11-11 00:10:00", "2011-11-10 23:50:00"},
		{"cast(\"2011-11-11 00:00:00\" as date)", "\"10\"", "SECOND", "2011-11-11 00:00:10", "2011-11-10 23:59:50"},

		// interval decimal support
		{"\"2011-01-01 00:00:00\"", "10.10", "YEAR_MONTH", "2021-11-01 00:00:00", "2000-03-01 00:00:00"},
		{"\"2011-01-01 00:00:00\"", "10.10", "DAY_HOUR", "2011-01-11 10:00:00", "2010-12-21 14:00:00"},
		{"\"2011-01-01 00:00:00\"", "10.10", "HOUR_MINUTE", "2011-01-01 10:10:00", "2010-12-31 13:50:00"},
		{"\"2011-01-01 00:00:00\"", "10.10", "DAY_MINUTE", "2011-01-01 10:10:00", "2010-12-31 13:50:00"},
		{"\"2011-01-01 00:00:00\"", "10.10", "DAY_SECOND", "2011-01-01 00:10:10", "2010-12-31 23:49:50"},
		{"\"2011-01-01 00:00:00\"", "10.10", "HOUR_SECOND", "2011-01-01 00:10:10", "2010-12-31 23:49:50"},
		{"\"2011-01-01 00:00:00\"", "10.10", "MINUTE_SECOND", "2011-01-01 00:10:10", "2010-12-31 23:49:50"},
		{"\"2011-01-01 00:00:00\"", "10.10", "DAY_MICROSECOND", "2011-01-01 00:00:10.100000", "2010-12-31 23:59:49.900000"},
		{"\"2011-01-01 00:00:00\"", "10.10", "HOUR_MICROSECOND", "2011-01-01 00:00:10.100000", "2010-12-31 23:59:49.900000"},
		{"\"2011-01-01 00:00:00\"", "10.10", "MINUTE_MICROSECOND", "2011-01-01 00:00:10.100000", "2010-12-31 23:59:49.900000"},
		{"\"2011-01-01 00:00:00\"", "10.10", "SECOND_MICROSECOND", "2011-01-01 00:00:10.100000", "2010-12-31 23:59:49.900000"},
		{"\"2011-01-01 00:00:00\"", "10.10", "YEAR", "2021-01-01 00:00:00", "2001-01-01 00:00:00"},
		{"\"2011-01-01 00:00:00\"", "10.10", "QUARTER", "2013-07-01 00:00:00", "2008-07-01 00:00:00"},
		{"\"2011-01-01 00:00:00\"", "10.10", "MONTH", "2011-11-01 00:00:00", "2010-03-01 00:00:00"},
		{"\"2011-01-01 00:00:00\"", "10.10", "WEEK", "2011-03-12 00:00:00", "2010-10-23 00:00:00"},
		{"\"2011-01-01 00:00:00\"", "10.10", "DAY", "2011-01-11 00:00:00", "2010-12-22 00:00:00"},
		{"\"2011-01-01 00:00:00\"", "10.10", "HOUR", "2011-01-01 10:00:00", "2010-12-31 14:00:00"},
		{"\"2011-01-01 00:00:00\"", "10.10", "MINUTE", "2011-01-01 00:10:00", "2010-12-31 23:50:00"},
		{"\"2011-01-01 00:00:00\"", "10.10", "SECOND", "2011-01-01 00:00:10.100000", "2010-12-31 23:59:49.900000"},
		{"\"2011-01-01 00:00:00\"", "10.10", "MICROSECOND", "2011-01-01 00:00:00.000010", "2010-12-31 23:59:59.999990"},
		{"\"2011-01-01 00:00:00\"", "10.90", "MICROSECOND", "2011-01-01 00:00:00.000011", "2010-12-31 23:59:59.999989"},

		{"\"2009-01-01\"", "6/4", "HOUR_MINUTE", "2009-01-04 12:20:00", "2008-12-28 11:40:00"},
		{"\"2009-01-01\"", "6/0", "HOUR_MINUTE", "<nil>", "<nil>"},
		{"\"1970-01-01 12:00:00\"", "CAST(6/4 AS DECIMAL(3,1))", "HOUR_MINUTE", "1970-01-01 13:05:00", "1970-01-01 10:55:00"},
		//for issue #8077
		{"\"2012-01-02\"", "\"prefix8\"", "HOUR", "2012-01-02 08:00:00", "2012-01-01 16:00:00"},
		{"\"2012-01-02\"", "\"prefix8prefix\"", "HOUR", "2012-01-02 08:00:00", "2012-01-01 16:00:00"},
		{"\"2012-01-02\"", "\"8:00\"", "HOUR", "2012-01-02 08:00:00", "2012-01-01 16:00:00"},
		{"\"2012-01-02\"", "\"8:00:00\"", "HOUR", "2012-01-02 08:00:00", "2012-01-01 16:00:00"},
	}
	for _, tc := range dateArithmeticalTests {
		addDate := fmt.Sprintf("select adddate(%s, interval %s %s);", tc.Date, tc.Interval, tc.Unit)
		subDate := fmt.Sprintf("select subdate(%s, interval %s %s);", tc.Date, tc.Interval, tc.Unit)
		result = tk.MustQuery(addDate)
		result.Check(testkit.Rows(tc.AddResult))
		result = tk.MustQuery(subDate)
		result.Check(testkit.Rows(tc.SubResult))
	}
	tk.MustQuery(`select subdate(cast("2000-02-01" as datetime), cast(1 as decimal))`).Check(testkit.Rows("2000-01-31 00:00:00"))
	tk.MustQuery(`select subdate(cast("2000-02-01" as datetime), cast(null as decimal))`).Check(testkit.Rows("<nil>"))
	tk.MustQuery(`select subdate(cast(null as datetime), cast(1 as decimal))`).Check(testkit.Rows("<nil>"))
	tk.MustQuery(`select subdate(cast("2000-02-01" as datetime), cast("xxx" as decimal))`).Check(testkit.Rows("2000-02-01 00:00:00"))
	tk.MustQuery(`select subdate(cast("xxx" as datetime), cast(1 as decimal))`).Check(testkit.Rows("<nil>"))
	tk.MustQuery(`select subdate(cast(20000101 as SIGNED), cast("1" as decimal))`).Check(testkit.Rows("1999-12-31"))
	tk.MustQuery(`select subdate(cast(20000101 as SIGNED), cast("xxx" as decimal))`).Check(testkit.Rows("2000-01-01"))
	tk.MustQuery(`select subdate(cast("abc" as SIGNED), cast("1" as decimal))`).Check(testkit.Rows("<nil>"))
	tk.MustQuery(`select subdate(cast(null as SIGNED), cast("1" as decimal))`).Check(testkit.Rows("<nil>"))
	tk.MustQuery(`select subdate(cast(20000101 as SIGNED), cast(null as decimal))`).Check(testkit.Rows("<nil>"))
	tk.MustQuery(`select adddate(cast("2000-02-01" as datetime), cast(1 as decimal))`).Check(testkit.Rows("2000-02-02 00:00:00"))
	tk.MustQuery(`select adddate(cast("2000-02-01" as datetime), cast(null as decimal))`).Check(testkit.Rows("<nil>"))
	tk.MustQuery(`select adddate(cast(null as datetime), cast(1 as decimal))`).Check(testkit.Rows("<nil>"))
	tk.MustQuery(`select adddate(cast("2000-02-01" as datetime), cast("xxx" as decimal))`).Check(testkit.Rows("2000-02-01 00:00:00"))
	tk.MustQuery(`select adddate(cast("xxx" as datetime), cast(1 as decimal))`).Check(testkit.Rows("<nil>"))
	tk.MustQuery(`select adddate(cast("2000-02-01" as datetime), cast(1 as SIGNED))`).Check(testkit.Rows("2000-02-02 00:00:00"))
	tk.MustQuery(`select adddate(cast("2000-02-01" as datetime), cast(null as SIGNED))`).Check(testkit.Rows("<nil>"))
	tk.MustQuery(`select adddate(cast(null as datetime), cast(1 as SIGNED))`).Check(testkit.Rows("<nil>"))
	tk.MustQuery(`select adddate(cast("2000-02-01" as datetime), cast("xxx" as SIGNED))`).Check(testkit.Rows("2000-02-01 00:00:00"))
	tk.MustQuery(`select adddate(cast("xxx" as datetime), cast(1 as SIGNED))`).Check(testkit.Rows("<nil>"))
	tk.MustQuery(`select adddate(20100101, cast(1 as decimal))`).Check(testkit.Rows("2010-01-02"))
	tk.MustQuery(`select adddate(cast('10:10:10' as time), 1)`).Check(testkit.Rows("34:10:10"))
	tk.MustQuery(`select adddate(cast('10:10:10' as time), cast(1 as decimal))`).Check(testkit.Rows("34:10:10"))

	// for localtime, localtimestamp
	result = tk.MustQuery(`select localtime() = now(), localtime = now(), localtimestamp() = now(), localtimestamp = now()`)
	result.Check(testkit.Rows("1 1 1 1"))

	// for current_timestamp, current_timestamp()
	result = tk.MustQuery(`select current_timestamp() = now(), current_timestamp = now()`)
	result.Check(testkit.Rows("1 1"))

	// for tidb_parse_tso
	tk.MustExec("SET time_zone = '+00:00';")
	result = tk.MustQuery(`select tidb_parse_tso(404411537129996288)`)
	result.Check(testkit.Rows("2018-11-20 09:53:04.877000"))
	result = tk.MustQuery(`select tidb_parse_tso("404411537129996288")`)
	result.Check(testkit.Rows("2018-11-20 09:53:04.877000"))
	result = tk.MustQuery(`select tidb_parse_tso(1)`)
	result.Check(testkit.Rows("1970-01-01 00:00:00.000000"))
	result = tk.MustQuery(`select tidb_parse_tso(0)`)
	result.Check(testkit.Rows("<nil>"))
	result = tk.MustQuery(`select tidb_parse_tso(-1)`)
	result.Check(testkit.Rows("<nil>"))

	// fix issue 10308
	result = tk.MustQuery("select time(\"- -\");")
	result.Check(testkit.Rows("00:00:00"))
	tk.MustQuery("show warnings;").Check(testkit.Rows("Warning 1292 Truncated incorrect time value: '- -'"))
	result = tk.MustQuery("select time(\"---1\");")
	result.Check(testkit.Rows("00:00:00"))
	tk.MustQuery("show warnings;").Check(testkit.Rows("Warning 1292 Truncated incorrect time value: '---1'"))
	result = tk.MustQuery("select time(\"-- --1\");")
	result.Check(testkit.Rows("00:00:00"))
	tk.MustQuery("show warnings;").Check(testkit.Rows("Warning 1292 Truncated incorrect time value: '-- --1'"))
}

func (s *testIntegrationSuite) TestOpBuiltin(c *C) {
	defer s.cleanEnv(c)
	tk := testkit.NewTestKit(c, s.store)
	tk.MustExec("use test")

	// for logicAnd
	result := tk.MustQuery("select 1 && 1, 1 && 0, 0 && 1, 0 && 0, 2 && -1, null && 1, '1a' && 'a'")
	result.Check(testkit.Rows("1 0 0 0 1 <nil> 0"))
	// for bitNeg
	result = tk.MustQuery("select ~123, ~-123, ~null")
	result.Check(testkit.Rows("18446744073709551492 122 <nil>"))
	// for logicNot
	result = tk.MustQuery("select !1, !123, !0, !null")
	result.Check(testkit.Rows("0 0 1 <nil>"))
	// for logicalXor
	result = tk.MustQuery("select 1 xor 1, 1 xor 0, 0 xor 1, 0 xor 0, 2 xor -1, null xor 1, '1a' xor 'a'")
	result.Check(testkit.Rows("0 1 1 0 0 <nil> 1"))
	// for bitAnd
	result = tk.MustQuery("select 123 & 321, -123 & 321, null & 1")
	result.Check(testkit.Rows("65 257 <nil>"))
	// for bitOr
	result = tk.MustQuery("select 123 | 321, -123 | 321, null | 1")
	result.Check(testkit.Rows("379 18446744073709551557 <nil>"))
	// for bitXor
	result = tk.MustQuery("select 123 ^ 321, -123 ^ 321, null ^ 1")
	result.Check(testkit.Rows("314 18446744073709551300 <nil>"))
	// for leftShift
	result = tk.MustQuery("select 123 << 2, -123 << 2, null << 1")
	result.Check(testkit.Rows("492 18446744073709551124 <nil>"))
	// for rightShift
	result = tk.MustQuery("select 123 >> 2, -123 >> 2, null >> 1")
	result.Check(testkit.Rows("30 4611686018427387873 <nil>"))
	// for logicOr
	result = tk.MustQuery("select 1 || 1, 1 || 0, 0 || 1, 0 || 0, 2 || -1, null || 1, '1a' || 'a'")
	result.Check(testkit.Rows("1 1 1 0 1 1 1"))
	// for unaryPlus
	result = tk.MustQuery(`select +1, +0, +(-9), +(-0.001), +0.999, +null, +"aaa"`)
	result.Check(testkit.Rows("1 0 -9 -0.001 0.999 <nil> aaa"))
	// for unaryMinus
	tk.MustExec("drop table if exists f")
	tk.MustExec("create table f(a decimal(65,0))")
	tk.MustExec("insert into f value (-17000000000000000000)")
	result = tk.MustQuery("select a from f")
	result.Check(testkit.Rows("-17000000000000000000"))
}

func (s *testIntegrationSuite) TestDatetimeOverflow(c *C) {
	defer s.cleanEnv(c)
	tk := testkit.NewTestKit(c, s.store)
	tk.MustExec("use test")

	tk.MustExec("create table t1 (d date)")
	tk.MustExec("set sql_mode='traditional'")
	overflowSQLs := []string{
		"insert into t1 (d) select date_add('2000-01-01',interval 8000 year)",
		"insert into t1 (d) select date_sub('2000-01-01', INTERVAL 2001 YEAR)",
		"insert into t1 (d) select date_add('9999-12-31',interval 1 year)",
		"insert into t1 (d) select date_sub('1000-01-01', INTERVAL 1 YEAR)",
		"insert into t1 (d) select date_add('9999-12-31',interval 1 day)",
		"insert into t1 (d) select date_sub('1000-01-01', INTERVAL 1 day)",
		"insert into t1 (d) select date_sub('1000-01-01', INTERVAL 1 second)",
	}

	for _, sql := range overflowSQLs {
		_, err := tk.Exec(sql)
		c.Assert(err.Error(), Equals, "[types:1441]Datetime function: datetime field overflow")
	}

	tk.MustExec("set sql_mode=''")
	for _, sql := range overflowSQLs {
		tk.MustExec(sql)
	}

	rows := make([]string, 0, len(overflowSQLs))
	for range overflowSQLs {
		rows = append(rows, "<nil>")
	}
	tk.MustQuery("select * from t1").Check(testkit.Rows(rows...))

	//Fix ISSUE 11256
	tk.MustQuery(`select DATE_ADD('2000-04-13 07:17:02',INTERVAL -1465647104 YEAR);`).Check(testkit.Rows("<nil>"))
	tk.MustQuery(`select DATE_ADD('2008-11-23 22:47:31',INTERVAL 266076160 QUARTER);`).Check(testkit.Rows("<nil>"))
	tk.MustQuery(`select DATE_SUB('2000-04-13 07:17:02',INTERVAL 1465647104 YEAR);`).Check(testkit.Rows("<nil>"))
	tk.MustQuery(`select DATE_SUB('2008-11-23 22:47:31',INTERVAL -266076160 QUARTER);`).Check(testkit.Rows("<nil>"))
}

func (s *testIntegrationSuite2) TestBuiltin(c *C) {
	defer s.cleanEnv(c)
	tk := testkit.NewTestKit(c, s.store)
	tk.MustExec("use test")
	ctx := context.Background()

	// for is true && is false
	tk.MustExec("drop table if exists t")
	tk.MustExec("create table t (a int, b int, index idx_b (b))")
	tk.MustExec("insert t values (1, 1)")
	tk.MustExec("insert t values (2, 2)")
	tk.MustExec("insert t values (3, 2)")
	result := tk.MustQuery("select * from t where b is true")
	result.Check(testkit.Rows("1 1", "2 2", "3 2"))
	result = tk.MustQuery("select all + a from t where a = 1")
	result.Check(testkit.Rows("1"))
	result = tk.MustQuery("select * from t where a is false")
	result.Check(nil)
	result = tk.MustQuery("select * from t where a is not true")
	result.Check(nil)
	result = tk.MustQuery(`select 1 is true, 0 is true, null is true, "aaa" is true, "" is true, -12.00 is true, 0.0 is true, 0.0000001 is true;`)
	result.Check(testkit.Rows("1 0 0 0 0 1 0 1"))
	result = tk.MustQuery(`select 1 is false, 0 is false, null is false, "aaa" is false, "" is false, -12.00 is false, 0.0 is false, 0.0000001 is false;`)
	result.Check(testkit.Rows("0 1 0 1 1 0 1 0"))

	// for in
	result = tk.MustQuery("select * from t where b in (a)")
	result.Check(testkit.Rows("1 1", "2 2"))
	result = tk.MustQuery("select * from t where b not in (a)")
	result.Check(testkit.Rows("3 2"))

	// test cast
	result = tk.MustQuery("select cast(1 as decimal(3,2))")
	result.Check(testkit.Rows("1.00"))
	result = tk.MustQuery("select cast('1991-09-05 11:11:11' as datetime)")
	result.Check(testkit.Rows("1991-09-05 11:11:11"))
	result = tk.MustQuery("select cast(cast('1991-09-05 11:11:11' as datetime) as char)")
	result.Check(testkit.Rows("1991-09-05 11:11:11"))
	result = tk.MustQuery("select cast('11:11:11' as time)")
	result.Check(testkit.Rows("11:11:11"))
	result = tk.MustQuery("select * from t where a > cast(2 as decimal)")
	result.Check(testkit.Rows("3 2"))
	result = tk.MustQuery("select cast(-1 as unsigned)")
	result.Check(testkit.Rows("18446744073709551615"))
	tk.MustExec("drop table if exists t")
	tk.MustExec("create table t(a decimal(3, 1), b double, c datetime, d time, e int)")
	tk.MustExec("insert into t value(12.3, 1.23, '2017-01-01 12:12:12', '12:12:12', 123)")
	result = tk.MustQuery("select cast(a as json), cast(b as json), cast(c as json), cast(d as json), cast(e as json) from t")
	result.Check(testkit.Rows(`12.3 1.23 "2017-01-01 12:12:12.000000" "12:12:12.000000" 123`))
	result = tk.MustQuery(`select cast(10101000000 as time);`)
	result.Check(testkit.Rows("00:00:00"))
	result = tk.MustQuery(`select cast(10101001000 as time);`)
	result.Check(testkit.Rows("00:10:00"))
	result = tk.MustQuery(`select cast(10000000000 as time);`)
	result.Check(testkit.Rows("<nil>"))
	result = tk.MustQuery(`select cast(20171222020005 as time);`)
	result.Check(testkit.Rows("02:00:05"))
	result = tk.MustQuery(`select cast(8380000 as time);`)
	result.Check(testkit.Rows("838:00:00"))
	result = tk.MustQuery(`select cast(8390000 as time);`)
	result.Check(testkit.Rows("<nil>"))
	result = tk.MustQuery(`select cast(8386000 as time);`)
	result.Check(testkit.Rows("<nil>"))
	result = tk.MustQuery(`select cast(8385960 as time);`)
	result.Check(testkit.Rows("<nil>"))
	result = tk.MustQuery(`select cast(cast('2017-01-01 01:01:11.12' as date) as datetime(2));`)
	result.Check(testkit.Rows("2017-01-01 00:00:00.00"))
	result = tk.MustQuery(`select cast(20170118.999 as datetime);`)
	result.Check(testkit.Rows("2017-01-18 00:00:00"))
	tk.MustQuery(`select convert(a2.a, unsigned int) from (select cast('"9223372036854775808"' as json) as a) as a2;`)

	tk.MustExec(`create table tb5(a bigint(64) unsigned, b double);`)
	tk.MustExec(`insert into tb5 (a, b) values (9223372036854776000, 9223372036854776000);`)
	tk.MustExec(`insert into tb5 (a, b) select * from (select cast(a as json) as a1, b from tb5) as t where t.a1 = t.b;`)
	tk.MustExec(`drop table tb5;`)

	tk.MustExec(`create table tb5(a float(64));`)
	tk.MustExec(`insert into tb5(a) values (13835058055282163712);`)
	tk.MustQuery(`select convert(t.a1, signed int) from (select convert(a, json) as a1 from tb5) as t`)
	tk.MustExec(`drop table tb5;`)

	// test builtinCastIntAsIntSig
	// Cast MaxUint64 to unsigned should be -1
	tk.MustQuery("select cast(0xffffffffffffffff as signed);").Check(testkit.Rows("-1"))
	tk.MustQuery("select cast(0x9999999999999999999999999999999999999999999 as signed);").Check(testkit.Rows("-1"))
	tk.MustExec("create table tb5(a bigint);")
	tk.MustExec("set sql_mode=''")
	tk.MustExec("insert into tb5(a) values (0xfffffffffffffffffffffffff);")
	tk.MustQuery("select * from tb5;").Check(testkit.Rows("9223372036854775807"))
	tk.MustExec("drop table tb5;")

	tk.MustExec(`create table tb5(a double);`)
	tk.MustExec(`insert into test.tb5 (a) values (18446744073709551616);`)
	tk.MustExec(`insert into test.tb5 (a) values (184467440737095516160);`)
	result = tk.MustQuery(`select cast(a as unsigned) from test.tb5;`)
	// Note: MySQL will return 9223372036854775807, and it should be a bug.
	result.Check(testkit.Rows("18446744073709551615", "18446744073709551615"))
	tk.MustExec(`drop table tb5;`)

	// test builtinCastIntAsDecimalSig
	tk.MustExec(`create table tb5(a bigint(64) unsigned, b decimal(64, 10));`)
	tk.MustExec(`insert into tb5 (a, b) values (9223372036854775808, 9223372036854775808);`)
	tk.MustExec(`insert into tb5 (select * from tb5 where a = b);`)
	result = tk.MustQuery(`select * from tb5;`)
	result.Check(testkit.Rows("9223372036854775808 9223372036854775808.0000000000", "9223372036854775808 9223372036854775808.0000000000"))
	tk.MustExec(`drop table tb5;`)

	// test builtinCastIntAsRealSig
	tk.MustExec(`create table tb5(a bigint(64) unsigned, b double(64, 10));`)
	tk.MustExec(`insert into tb5 (a, b) values (13835058000000000000, 13835058000000000000);`)
	tk.MustExec(`insert into tb5 (select * from tb5 where a = b);`)
	result = tk.MustQuery(`select * from tb5;`)
	result.Check(testkit.Rows("13835058000000000000 13835058000000000000", "13835058000000000000 13835058000000000000"))
	tk.MustExec(`drop table tb5;`)

	// test builtinCastRealAsIntSig
	tk.MustExec(`create table tb5(a double, b float);`)
	tk.MustExec(`insert into tb5 (a, b) values (184467440737095516160, 184467440737095516160);`)
	tk.MustQuery(`select * from tb5 where cast(a as unsigned int)=0;`).Check(testkit.Rows())
	tk.MustQuery("show warnings;").Check(testkit.Rows("Warning 1690 constant 1.844674407370955e+20 overflows bigint"))
	_ = tk.MustQuery(`select * from tb5 where cast(b as unsigned int)=0;`)
	tk.MustQuery("show warnings;").Check(testkit.Rows("Warning 1690 constant 1.844674407370955e+20 overflows bigint"))
	tk.MustExec(`drop table tb5;`)
	tk.MustExec(`create table tb5(a double, b bigint unsigned);`)
	tk.MustExec(`insert into tb5 (a, b) values (18446744073709551616, 18446744073709551615);`)
	_ = tk.MustQuery(`select * from tb5 where cast(a as unsigned int)=b;`)
	// TODO `obtained string = "[18446744073709552000 18446744073709551615]`
	// result.Check(testkit.Rows("18446744073709551616 18446744073709551615"))
	tk.MustQuery("show warnings;").Check(testkit.Rows())
	tk.MustExec(`drop table tb5;`)

	// test builtinCastJSONAsIntSig
	tk.MustExec(`create table tb5(a json, b bigint unsigned);`)
	tk.MustExec(`insert into tb5 (a, b) values ('184467440737095516160', 18446744073709551615);`)
	_ = tk.MustQuery(`select * from tb5 where cast(a as unsigned int)=b;`)
	tk.MustQuery("show warnings;").Check(testkit.Rows("Warning 1690 constant 1.844674407370955e+20 overflows bigint"))
	_ = tk.MustQuery(`select * from tb5 where cast(b as unsigned int)=0;`)
	tk.MustQuery("show warnings;").Check(testkit.Rows())
	tk.MustExec(`drop table tb5;`)
	tk.MustExec(`create table tb5(a json, b bigint unsigned);`)
	tk.MustExec(`insert into tb5 (a, b) values ('92233720368547758080', 18446744073709551615);`)
	_ = tk.MustQuery(`select * from tb5 where cast(a as signed int)=b;`)
	tk.MustQuery("show warnings;").Check(testkit.Rows("Warning 1690 constant 9.223372036854776e+19 overflows bigint"))
	tk.MustExec(`drop table tb5;`)

	// test builtinCastIntAsStringSig
	tk.MustExec(`create table tb5(a bigint(64) unsigned,b varchar(50));`)
	tk.MustExec(`insert into tb5(a, b) values (9223372036854775808, '9223372036854775808');`)
	tk.MustExec(`insert into tb5(select * from tb5 where a = b);`)
	result = tk.MustQuery(`select * from tb5;`)
	result.Check(testkit.Rows("9223372036854775808 9223372036854775808", "9223372036854775808 9223372036854775808"))
	tk.MustExec(`drop table tb5;`)

	// test builtinCastIntAsDecimalSig
	tk.MustExec(`drop table if exists tb5`)
	tk.MustExec(`create table tb5 (a decimal(65), b bigint(64) unsigned);`)
	tk.MustExec(`insert into tb5 (a, b) values (9223372036854775808, 9223372036854775808);`)
	result = tk.MustQuery(`select cast(b as decimal(64)) from tb5 union all select b from tb5;`)
	result.Check(testkit.Rows("9223372036854775808", "9223372036854775808"))
	tk.MustExec(`drop table tb5`)

	// test builtinCastIntAsRealSig
	tk.MustExec(`drop table if exists tb5`)
	tk.MustExec(`create table tb5 (a bigint(64) unsigned, b double(64, 10));`)
	tk.MustExec(`insert into tb5 (a, b) values (9223372036854775808, 9223372036854775808);`)
	result = tk.MustQuery(`select a from tb5 where a = b union all select b from tb5;`)
	result.Check(testkit.Rows("9223372036854776000", "9223372036854776000"))
	tk.MustExec(`drop table tb5`)

	// Test corner cases of cast string as datetime
	result = tk.MustQuery(`select cast("170102034" as datetime);`)
	result.Check(testkit.Rows("2017-01-02 03:04:00"))
	result = tk.MustQuery(`select cast("1701020304" as datetime);`)
	result.Check(testkit.Rows("2017-01-02 03:04:00"))
	result = tk.MustQuery(`select cast("1701020304." as datetime);`)
	result.Check(testkit.Rows("2017-01-02 03:04:00"))
	result = tk.MustQuery(`select cast("1701020304.1" as datetime);`)
	result.Check(testkit.Rows("2017-01-02 03:04:01"))
	result = tk.MustQuery(`select cast("1701020304.111" as datetime);`)
	result.Check(testkit.Rows("2017-01-02 03:04:11"))
	tk.MustQuery("show warnings;").Check(testkit.Rows("Warning 1292 Truncated incorrect datetime value: '1701020304.111'"))
	result = tk.MustQuery(`select cast("17011" as datetime);`)
	result.Check(testkit.Rows("2017-01-01 00:00:00"))
	result = tk.MustQuery(`select cast("150101." as datetime);`)
	result.Check(testkit.Rows("2015-01-01 00:00:00"))
	result = tk.MustQuery(`select cast("150101.a" as datetime);`)
	result.Check(testkit.Rows("2015-01-01 00:00:00"))
	tk.MustQuery("show warnings;").Check(testkit.Rows("Warning 1292 Truncated incorrect datetime value: '150101.a'"))
	result = tk.MustQuery(`select cast("150101.1a" as datetime);`)
	result.Check(testkit.Rows("2015-01-01 01:00:00"))
	tk.MustQuery("show warnings;").Check(testkit.Rows("Warning 1292 Truncated incorrect datetime value: '150101.1a'"))
	result = tk.MustQuery(`select cast("150101.1a1" as datetime);`)
	result.Check(testkit.Rows("2015-01-01 01:00:00"))
	tk.MustQuery("show warnings;").Check(testkit.Rows("Warning 1292 Truncated incorrect datetime value: '150101.1a1'"))
	result = tk.MustQuery(`select cast("1101010101.111" as datetime);`)
	result.Check(testkit.Rows("2011-01-01 01:01:11"))
	tk.MustQuery("show warnings;").Check(testkit.Rows("Warning 1292 Truncated incorrect datetime value: '1101010101.111'"))
	result = tk.MustQuery(`select cast("1101010101.11aaaaa" as datetime);`)
	result.Check(testkit.Rows("2011-01-01 01:01:11"))
	tk.MustQuery("show warnings;").Check(testkit.Rows("Warning 1292 Truncated incorrect datetime value: '1101010101.11aaaaa'"))
	result = tk.MustQuery(`select cast("1101010101.a1aaaaa" as datetime);`)
	result.Check(testkit.Rows("2011-01-01 01:01:00"))
	tk.MustQuery("show warnings;").Check(testkit.Rows("Warning 1292 Truncated incorrect datetime value: '1101010101.a1aaaaa'"))
	result = tk.MustQuery(`select cast("1101010101.11" as datetime);`)
	result.Check(testkit.Rows("2011-01-01 01:01:11"))
	tk.MustQuery("select @@warning_count;").Check(testkit.Rows("0"))
	result = tk.MustQuery(`select cast("1101010101.111" as datetime);`)
	result.Check(testkit.Rows("2011-01-01 01:01:11"))
	tk.MustQuery("show warnings;").Check(testkit.Rows("Warning 1292 Truncated incorrect datetime value: '1101010101.111'"))
	result = tk.MustQuery(`select cast("970101.111" as datetime);`)
	result.Check(testkit.Rows("1997-01-01 11:01:00"))
	tk.MustQuery("select @@warning_count;").Check(testkit.Rows("0"))
	result = tk.MustQuery(`select cast("970101.11111" as datetime);`)
	result.Check(testkit.Rows("1997-01-01 11:11:01"))
	tk.MustQuery("select @@warning_count;").Check(testkit.Rows("0"))
	result = tk.MustQuery(`select cast("970101.111a1" as datetime);`)
	result.Check(testkit.Rows("1997-01-01 11:01:00"))
	tk.MustQuery("show warnings;").Check(testkit.Rows("Warning 1292 Truncated incorrect datetime value: '970101.111a1'"))

	// for ISNULL
	tk.MustExec("drop table if exists t")
	tk.MustExec("create table t (a int, b int, c int, d char(10), e datetime, f float, g decimal(10, 3))")
	tk.MustExec("insert t values (1, 0, null, null, null, null, null)")
	result = tk.MustQuery("select ISNULL(a), ISNULL(b), ISNULL(c), ISNULL(d), ISNULL(e), ISNULL(f), ISNULL(g) from t")
	result.Check(testkit.Rows("0 0 1 1 1 1 1"))

	// fix issue #3942
	result = tk.MustQuery("select cast('-24 100:00:00' as time);")
	result.Check(testkit.Rows("-676:00:00"))
	result = tk.MustQuery("select cast('12:00:00.000000' as datetime);")
	result.Check(testkit.Rows("2012-00-00 00:00:00"))
	result = tk.MustQuery("select cast('-34 100:00:00' as time);")
	result.Check(testkit.Rows("-838:59:59"))

	// fix issue #4324. cast decimal/int/string to time compatibility.
	invalidTimes := []string{
		"10009010",
		"239010",
		"233070",
		"23:90:10",
		"23:30:70",
		"239010.2",
		"233070.8",
	}
	tk.MustExec("DROP TABLE IF EXISTS t;")
	tk.MustExec("CREATE TABLE t (ix TIME);")
	tk.MustExec("SET SQL_MODE='';")
	for _, invalidTime := range invalidTimes {
		msg := fmt.Sprintf("Warning 1292 Truncated incorrect time value: '%s'", invalidTime)
		result = tk.MustQuery(fmt.Sprintf("select cast('%s' as time);", invalidTime))
		result.Check(testkit.Rows("<nil>"))
		result = tk.MustQuery("show warnings")
		result.Check(testkit.Rows(msg))
		_, err := tk.Exec(fmt.Sprintf("insert into t select cast('%s' as time);", invalidTime))
		c.Assert(err, IsNil)
		result = tk.MustQuery("show warnings")
		result.Check(testkit.Rows(msg))
	}
	tk.MustExec("set sql_mode = 'STRICT_TRANS_TABLES'")
	for _, invalidTime := range invalidTimes {
		msg := fmt.Sprintf("Warning 1292 Truncated incorrect time value: '%s'", invalidTime)
		result = tk.MustQuery(fmt.Sprintf("select cast('%s' as time);", invalidTime))
		result.Check(testkit.Rows("<nil>"))
		result = tk.MustQuery("show warnings")
		result.Check(testkit.Rows(msg))
		_, err := tk.Exec(fmt.Sprintf("insert into t select cast('%s' as time);", invalidTime))
		c.Assert(err.Error(), Equals, fmt.Sprintf("[types:1292]Truncated incorrect time value: '%s'", invalidTime))
	}

	// Fix issue #3691, cast compatibility.
	result = tk.MustQuery("select cast('18446744073709551616' as unsigned);")
	result.Check(testkit.Rows("18446744073709551615"))
	result = tk.MustQuery("select cast('18446744073709551616' as signed);")
	result.Check(testkit.Rows("-1"))
	result = tk.MustQuery("select cast('9223372036854775808' as signed);")
	result.Check(testkit.Rows("-9223372036854775808"))
	result = tk.MustQuery("select cast('9223372036854775809' as signed);")
	result.Check(testkit.Rows("-9223372036854775807"))
	result = tk.MustQuery("select cast('9223372036854775807' as signed);")
	result.Check(testkit.Rows("9223372036854775807"))
	result = tk.MustQuery("select cast('18446744073709551615' as signed);")
	result.Check(testkit.Rows("-1"))
	result = tk.MustQuery("select cast('18446744073709551614' as signed);")
	result.Check(testkit.Rows("-2"))
	result = tk.MustQuery("select cast(18446744073709551615 as unsigned);")
	result.Check(testkit.Rows("18446744073709551615"))
	result = tk.MustQuery("select cast(18446744073709551616 as unsigned);")
	result.Check(testkit.Rows("18446744073709551615"))
	result = tk.MustQuery("select cast(18446744073709551616 as signed);")
	result.Check(testkit.Rows("9223372036854775807"))
	result = tk.MustQuery("select cast(18446744073709551617 as signed);")
	result.Check(testkit.Rows("9223372036854775807"))
	result = tk.MustQuery("select cast(18446744073709551615 as signed);")
	result.Check(testkit.Rows("-1"))
	result = tk.MustQuery("select cast(18446744073709551614 as signed);")
	result.Check(testkit.Rows("-2"))
	result = tk.MustQuery("select cast(-18446744073709551616 as signed);")
	result.Check(testkit.Rows("-9223372036854775808"))
	result = tk.MustQuery("select cast(18446744073709551614.9 as unsigned);") // Round up
	result.Check(testkit.Rows("18446744073709551615"))
	result = tk.MustQuery("select cast(18446744073709551614.4 as unsigned);") // Round down
	result.Check(testkit.Rows("18446744073709551614"))
	result = tk.MustQuery("select cast(-9223372036854775809 as signed);")
	result.Check(testkit.Rows("-9223372036854775808"))
	result = tk.MustQuery("select cast(-9223372036854775809 as unsigned);")
	result.Check(testkit.Rows("0"))
	result = tk.MustQuery("select cast(-9223372036854775808 as unsigned);")
	result.Check(testkit.Rows("9223372036854775808"))
	result = tk.MustQuery("select cast('-9223372036854775809' as unsigned);")
	result.Check(testkit.Rows("9223372036854775808"))
	result = tk.MustQuery("select cast('-9223372036854775807' as unsigned);")
	result.Check(testkit.Rows("9223372036854775809"))
	result = tk.MustQuery("select cast('-2' as unsigned);")
	result.Check(testkit.Rows("18446744073709551614"))
	result = tk.MustQuery("select cast(cast(1-2 as unsigned) as signed integer);")
	result.Check(testkit.Rows("-1"))
	result = tk.MustQuery("select cast(1 as signed int)")
	result.Check(testkit.Rows("1"))

	// test cast as double
	result = tk.MustQuery("select cast(1 as double)")
	result.Check(testkit.Rows("1"))
	result = tk.MustQuery("select cast(cast(12345 as unsigned) as double)")
	result.Check(testkit.Rows("12345"))
	result = tk.MustQuery("select cast(1.1 as double)")
	result.Check(testkit.Rows("1.1"))
	result = tk.MustQuery("select cast(-1.1 as double)")
	result.Check(testkit.Rows("-1.1"))
	result = tk.MustQuery("select cast('123.321' as double)")
	result.Check(testkit.Rows("123.321"))
	result = tk.MustQuery("select cast('12345678901234567890' as double) = 1.2345678901234567e19")
	result.Check(testkit.Rows("1"))
	result = tk.MustQuery("select cast(-1 as double)")
	result.Check(testkit.Rows("-1"))
	result = tk.MustQuery("select cast(null as double)")
	result.Check(testkit.Rows("<nil>"))
	result = tk.MustQuery("select cast(12345678901234567890 as double) = 1.2345678901234567e19")
	result.Check(testkit.Rows("1"))
	result = tk.MustQuery("select cast(cast(-1 as unsigned) as double) = 1.8446744073709552e19")
	result.Check(testkit.Rows("1"))
	result = tk.MustQuery("select cast(1e100 as double) = 1e100")
	result.Check(testkit.Rows("1"))
	result = tk.MustQuery("select cast(123456789012345678901234567890 as double) = 1.2345678901234568e29")
	result.Check(testkit.Rows("1"))
	result = tk.MustQuery("select cast(0x12345678 as double)")
	result.Check(testkit.Rows("305419896"))

	// test cast as float
	result = tk.MustQuery("select cast(1 as float)")
	result.Check(testkit.Rows("1"))
	result = tk.MustQuery("select cast(cast(12345 as unsigned) as float)")
	result.Check(testkit.Rows("12345"))
	result = tk.MustQuery("select cast(1.1 as float) = 1.1")
	result.Check(testkit.Rows("1"))
	result = tk.MustQuery("select cast(-1.1 as float) = -1.1")
	result.Check(testkit.Rows("1"))
	result = tk.MustQuery("select cast('123.321' as float) =123.321")
	result.Check(testkit.Rows("1"))
	result = tk.MustQuery("select cast('12345678901234567890' as float) = 1.2345678901234567e19")
	result.Check(testkit.Rows("1"))
	result = tk.MustQuery("select cast(-1 as float)")
	result.Check(testkit.Rows("-1"))
	result = tk.MustQuery("select cast(null as float)")
	result.Check(testkit.Rows("<nil>"))
	result = tk.MustQuery("select cast(12345678901234567890 as float) = 1.2345678901234567e19")
	result.Check(testkit.Rows("1"))
	result = tk.MustQuery("select cast(cast(-1 as unsigned) as float) = 1.8446744073709552e19")
	result.Check(testkit.Rows("1"))
	result = tk.MustQuery("select cast(1e100 as float(40)) = 1e100")
	result.Check(testkit.Rows("1"))
	result = tk.MustQuery("select cast(123456789012345678901234567890 as float(40)) = 1.2345678901234568e29")
	result.Check(testkit.Rows("1"))
	result = tk.MustQuery("select cast(0x12345678 as float(40)) = 305419896")
	result.Check(testkit.Rows("1"))

	// test cast as real
	result = tk.MustQuery("select cast(1 as real)")
	result.Check(testkit.Rows("1"))
	result = tk.MustQuery("select cast(cast(12345 as unsigned) as real)")
	result.Check(testkit.Rows("12345"))
	result = tk.MustQuery("select cast(1.1 as real) = 1.1")
	result.Check(testkit.Rows("1"))
	result = tk.MustQuery("select cast(-1.1 as real) = -1.1")
	result.Check(testkit.Rows("1"))
	result = tk.MustQuery("select cast('123.321' as real) =123.321")
	result.Check(testkit.Rows("1"))
	result = tk.MustQuery("select cast('12345678901234567890' as real) = 1.2345678901234567e19")
	result.Check(testkit.Rows("1"))
	result = tk.MustQuery("select cast(-1 as real)")
	result.Check(testkit.Rows("-1"))
	result = tk.MustQuery("select cast(null as real)")
	result.Check(testkit.Rows("<nil>"))
	result = tk.MustQuery("select cast(12345678901234567890 as real) = 1.2345678901234567e19")
	result.Check(testkit.Rows("1"))
	result = tk.MustQuery("select cast(cast(-1 as unsigned) as real) = 1.8446744073709552e19")
	result.Check(testkit.Rows("1"))
	result = tk.MustQuery("select cast(1e100 as real) = 1e100")
	result.Check(testkit.Rows("1"))
	result = tk.MustQuery("select cast(123456789012345678901234567890 as real) = 1.2345678901234568e29")
	result.Check(testkit.Rows("1"))
	result = tk.MustQuery("select cast(0x12345678 as real) = 305419896")
	result.Check(testkit.Rows("1"))

	// test cast time as decimal overflow
	tk.MustExec("drop table if exists t1")
	tk.MustExec("create table t1(s1 time);")
	tk.MustExec("insert into t1 values('11:11:11');")
	result = tk.MustQuery("select cast(s1 as decimal(7, 2)) from t1;")
	result.Check(testkit.Rows("99999.99"))
	result = tk.MustQuery("select cast(s1 as decimal(8, 2)) from t1;")
	result.Check(testkit.Rows("111111.00"))
	_, err := tk.Exec("insert into t1 values(cast('111111.00' as decimal(7, 2)));")
	c.Assert(err, NotNil)

	result = tk.MustQuery(`select CAST(0x8fffffffffffffff as signed) a,
	CAST(0xfffffffffffffffe as signed) b,
	CAST(0xffffffffffffffff as unsigned) c;`)
	result.Check(testkit.Rows("-8070450532247928833 -2 18446744073709551615"))

	result = tk.MustQuery(`select cast("1:2:3" as TIME) = "1:02:03"`)
	result.Check(testkit.Rows("0"))

	// fixed issue #3471
	tk.MustExec("drop table if exists t")
	tk.MustExec("create table t(a time(6));")
	tk.MustExec("insert into t value('12:59:59.999999')")
	result = tk.MustQuery("select cast(a as signed) from t")
	result.Check(testkit.Rows("130000"))

	// fixed issue #3762
	result = tk.MustQuery("select -9223372036854775809;")
	result.Check(testkit.Rows("-9223372036854775809"))
	result = tk.MustQuery("select --9223372036854775809;")
	result.Check(testkit.Rows("9223372036854775809"))
	result = tk.MustQuery("select -9223372036854775808;")
	result.Check(testkit.Rows("-9223372036854775808"))

	tk.MustExec("drop table if exists t")
	tk.MustExec("create table t(a bigint(30));")
	_, err = tk.Exec("insert into t values(-9223372036854775809)")
	c.Assert(err, NotNil)

	// test case decimal precision less than the scale.
	rs, err := tk.Exec("select cast(12.1 as decimal(3, 4));")
	c.Assert(err, IsNil)
	_, err = session.GetRows4Test(ctx, tk.Se, rs)
	c.Assert(err, NotNil)
	c.Assert(err.Error(), Equals, "[types:1427]For float(M,D), double(M,D) or decimal(M,D), M must be >= D (column '').")
	c.Assert(rs.Close(), IsNil)

	// test unhex and hex
	result = tk.MustQuery("select unhex('4D7953514C')")
	result.Check(testkit.Rows("MySQL"))
	result = tk.MustQuery("select unhex(hex('string'))")
	result.Check(testkit.Rows("string"))
	result = tk.MustQuery("select unhex('ggg')")
	result.Check(testkit.Rows("<nil>"))
	result = tk.MustQuery("select unhex(-1)")
	result.Check(testkit.Rows("<nil>"))
	result = tk.MustQuery("select hex(unhex('1267'))")
	result.Check(testkit.Rows("1267"))
	result = tk.MustQuery("select hex(unhex(1267))")
	result.Check(testkit.Rows("1267"))
	tk.MustExec("drop table if exists t")
	tk.MustExec("create table t(a binary(8))")
	tk.MustExec(`insert into t values('test')`)
	result = tk.MustQuery("select hex(a) from t")
	result.Check(testkit.Rows("7465737400000000"))
	result = tk.MustQuery("select unhex(a) from t")
	result.Check(testkit.Rows("<nil>"))

	// select from_unixtime
	result = tk.MustQuery("select from_unixtime(1451606400)")
	unixTime := time.Unix(1451606400, 0).String()[:19]
	result.Check(testkit.Rows(unixTime))
	result = tk.MustQuery("select from_unixtime(1451606400.123456)")
	unixTime = time.Unix(1451606400, 123456000).String()[:26]
	result.Check(testkit.Rows(unixTime))
	result = tk.MustQuery("select from_unixtime(1451606400.1234567)")
	unixTime = time.Unix(1451606400, 123456700).Round(time.Microsecond).Format("2006-01-02 15:04:05.000000")[:26]
	result.Check(testkit.Rows(unixTime))
	result = tk.MustQuery("select from_unixtime(1451606400.999999)")
	unixTime = time.Unix(1451606400, 999999000).String()[:26]
	result.Check(testkit.Rows(unixTime))
	result = tk.MustQuery("select from_unixtime(1511247196661)")
	result.Check(testkit.Rows("<nil>"))

	// test strcmp
	result = tk.MustQuery("select strcmp('abc', 'def')")
	result.Check(testkit.Rows("-1"))
	result = tk.MustQuery("select strcmp('abc', 'aba')")
	result.Check(testkit.Rows("1"))
	result = tk.MustQuery("select strcmp('abc', 'abc')")
	result.Check(testkit.Rows("0"))
	result = tk.MustQuery("select substr(null, 1, 2)")
	result.Check(testkit.Rows("<nil>"))
	result = tk.MustQuery("select substr('123', null, 2)")
	result.Check(testkit.Rows("<nil>"))
	result = tk.MustQuery("select substr('123', 1, null)")
	result.Check(testkit.Rows("<nil>"))

	// for case
	tk.MustExec("drop table if exists t")
	tk.MustExec("create table t (a varchar(255), b int)")
	tk.MustExec("insert t values ('str1', 1)")
	result = tk.MustQuery("select * from t where a = case b when 1 then 'str1' when 2 then 'str2' end")
	result.Check(testkit.Rows("str1 1"))
	result = tk.MustQuery("select * from t where a = case b when 1 then 'str2' when 2 then 'str3' end")
	result.Check(nil)
	tk.MustExec("insert t values ('str2', 2)")
	result = tk.MustQuery("select * from t where a = case b when 2 then 'str2' when 3 then 'str3' end")
	result.Check(testkit.Rows("str2 2"))
	tk.MustExec("insert t values ('str3', 3)")
	result = tk.MustQuery("select * from t where a = case b when 4 then 'str4' when 5 then 'str5' else 'str3' end")
	result.Check(testkit.Rows("str3 3"))
	result = tk.MustQuery("select * from t where a = case b when 4 then 'str4' when 5 then 'str5' else 'str6' end")
	result.Check(nil)
	result = tk.MustQuery("select * from t where a = case  when b then 'str3' when 1 then 'str1' else 'str2' end")
	result.Check(testkit.Rows("str3 3"))
	tk.MustExec("delete from t")
	tk.MustExec("insert t values ('str2', 0)")
	result = tk.MustQuery("select * from t where a = case  when b then 'str3' when 0 then 'str1' else 'str2' end")
	result.Check(testkit.Rows("str2 0"))
	tk.MustExec("insert t values ('str1', null)")
	result = tk.MustQuery("select * from t where a = case b when null then 'str3' when 10 then 'str1' else 'str2' end")
	result.Check(testkit.Rows("str2 0"))
	result = tk.MustQuery("select * from t where a = case null when b then 'str3' when 10 then 'str1' else 'str2' end")
	result.Check(testkit.Rows("str2 0"))
	tk.MustExec("insert t values (null, 4)")
	result = tk.MustQuery("select * from t where b < case a when null then 0 when 'str2' then 0 else 9 end")
	result.Check(testkit.Rows("<nil> 4"))
	result = tk.MustQuery("select * from t where b = case when a is null then 4 when  a = 'str5' then 7 else 9 end")
	result.Check(testkit.Rows("<nil> 4"))

	tk.MustQuery("select case 2.0 when 2.0 then 3.0 when 3.0 then 2.0 end").Check(testkit.Rows("3.0"))
	tk.MustQuery("select case 2.0 when 3.0 then 2.0 when 4.0 then 3.0 else 5.0 end").Check(testkit.Rows("5.0"))
	tk.MustQuery("select case cast('2011-01-01' as date) when cast('2011-01-01' as date) then cast('2011-02-02' as date) end").Check(testkit.Rows("2011-02-02"))
	tk.MustQuery("select case cast('2012-01-01' as date) when cast('2011-01-01' as date) then cast('2011-02-02' as date) else cast('2011-03-03' as date) end").Check(testkit.Rows("2011-03-03"))
	tk.MustQuery("select case cast('10:10:10' as time) when cast('10:10:10' as time) then cast('11:11:11' as time) end").Check(testkit.Rows("11:11:11"))
	tk.MustQuery("select case cast('10:10:13' as time) when cast('10:10:10' as time) then cast('11:11:11' as time) else cast('22:22:22' as time) end").Check(testkit.Rows("22:22:22"))

	// for cast
	result = tk.MustQuery("select cast(1234 as char(3))")
	result.Check(testkit.Rows("123"))
	result = tk.MustQuery("select cast(1234 as char(0))")
	result.Check(testkit.Rows(""))
	result = tk.MustQuery("show warnings")
	result.Check(testkit.Rows("Warning 1406 Data Too Long, field len 0, data len 4"))
	result = tk.MustQuery("select CAST( - 8 AS DECIMAL ) * + 52 + 87 < - 86")
	result.Check(testkit.Rows("1"))

	// for char
	result = tk.MustQuery("select char(97, 100, 256, 89)")
	result.Check(testkit.Rows("ad\x01\x00Y"))
	result = tk.MustQuery("select char(97, null, 100, 256, 89)")
	result.Check(testkit.Rows("ad\x01\x00Y"))
	result = tk.MustQuery("select char(97, null, 100, 256, 89 using utf8)")
	result.Check(testkit.Rows("ad\x01\x00Y"))
	result = tk.MustQuery("select char(97, null, 100, 256, 89 using ascii)")
	result.Check(testkit.Rows("ad\x01\x00Y"))
	err = tk.ExecToErr("select char(97, null, 100, 256, 89 using tidb)")
	c.Assert(err.Error(), Equals, "[parser:1115]Unknown character set: 'tidb'")

	// issue 3884
	tk.MustExec("drop table if exists t")
	tk.MustExec("CREATE TABLE t (c1 date, c2 datetime, c3 timestamp, c4 time, c5 year);")
	tk.MustExec("INSERT INTO t values ('2000-01-01', '2000-01-01 12:12:12', '2000-01-01 12:12:12', '12:12:12', '2000');")
	tk.MustExec("INSERT INTO t values ('2000-02-01', '2000-02-01 12:12:12', '2000-02-01 12:12:12', '13:12:12', 2000);")
	tk.MustExec("INSERT INTO t values ('2000-03-01', '2000-03-01', '2000-03-01 12:12:12', '1 12:12:12', 2000);")
	tk.MustExec("INSERT INTO t SET c1 = '2000-04-01', c2 = '2000-04-01', c3 = '2000-04-01 12:12:12', c4 = '-1 13:12:12', c5 = 2000;")
	result = tk.MustQuery("SELECT c4 FROM t where c4 < '-13:12:12';")
	result.Check(testkit.Rows("-37:12:12"))
	result = tk.MustQuery(`SELECT 1 DIV - - 28 + ( - SUM( - + 25 ) ) * - CASE - 18 WHEN 44 THEN NULL ELSE - 41 + 32 + + - 70 - + COUNT( - 95 ) * 15 END + 92`)
	result.Check(testkit.Rows("2442"))

	// for regexp, rlike
	// https://github.com/pingcap/tidb/issues/4080
	tk.MustExec(`drop table if exists t;`)
	tk.MustExec(`create table t (a char(10), b varchar(10), c binary(10), d varbinary(10));`)
	tk.MustExec(`insert into t values ('text','text','text','text');`)
	result = tk.MustQuery(`select a regexp 'Xt' from t;`)
	result.Check(testkit.Rows("1"))
	result = tk.MustQuery(`select b regexp 'Xt' from t;`)
	result.Check(testkit.Rows("1"))
	result = tk.MustQuery(`select b regexp binary 'Xt' from t;`)
	result.Check(testkit.Rows("0"))
	result = tk.MustQuery(`select c regexp 'Xt' from t;`)
	result.Check(testkit.Rows("0"))
	result = tk.MustQuery(`select d regexp 'Xt' from t;`)
	result.Check(testkit.Rows("0"))
	result = tk.MustQuery(`select a rlike 'Xt' from t;`)
	result.Check(testkit.Rows("1"))
	result = tk.MustQuery(`select a rlike binary 'Xt' from t;`)
	result.Check(testkit.Rows("0"))
	result = tk.MustQuery(`select b rlike 'Xt' from t;`)
	result.Check(testkit.Rows("1"))
	result = tk.MustQuery(`select c rlike 'Xt' from t;`)
	result.Check(testkit.Rows("0"))
	result = tk.MustQuery(`select d rlike 'Xt' from t;`)
	result.Check(testkit.Rows("0"))
	result = tk.MustQuery(`select 'a' regexp 'A', 'a' regexp binary 'A'`)
	result.Check(testkit.Rows("1 0"))

	// testCase is for like and regexp
	type testCase struct {
		pattern string
		val     string
		result  int
	}
	patternMatching := func(c *C, tk *testkit.TestKit, queryOp string, data []testCase) {
		tk.MustExec("drop table if exists t")
		tk.MustExec("create table t (a varchar(255), b int)")
		for i, d := range data {
			tk.MustExec(fmt.Sprintf("insert into t values('%s', %d)", d.val, i))
			result = tk.MustQuery(fmt.Sprintf("select * from t where a %s '%s'", queryOp, d.pattern))
			if d.result == 1 {
				rowStr := fmt.Sprintf("%s %d", d.val, i)
				result.Check(testkit.Rows(rowStr))
			} else {
				result.Check(nil)
			}
			tk.MustExec(fmt.Sprintf("delete from t where b = %d", i))
		}
	}
	// for like
	likeTests := []testCase{
		{"a", "a", 1},
		{"a", "b", 0},
		{"aA", "Aa", 0},
		{`aA%`, "aAab", 1},
		{"aA_", "Aaab", 0},
		{"Aa_", "Aab", 1},
		{"", "", 1},
		{"", "a", 0},
	}
	patternMatching(c, tk, "like", likeTests)
	// for regexp
	likeTests = []testCase{
		{"^$", "a", 0},
		{"a", "a", 1},
		{"a", "b", 0},
		{"aA", "aA", 1},
		{".", "a", 1},
		{"^.$", "ab", 0},
		{"..", "b", 0},
		{".ab", "aab", 1},
		{"ab.", "abcd", 1},
		{".*", "abcd", 1},
	}
	patternMatching(c, tk, "regexp", likeTests)

	// for #9838
	result = tk.MustQuery("select cast(1 as signed) + cast(9223372036854775807 as unsigned);")
	result.Check(testkit.Rows("9223372036854775808"))
	result = tk.MustQuery("select cast(9223372036854775807 as unsigned) + cast(1 as signed);")
	result.Check(testkit.Rows("9223372036854775808"))
	err = tk.QueryToErr("select cast(9223372036854775807 as signed) + cast(9223372036854775809 as unsigned);")
	c.Assert(err, NotNil)
	err = tk.QueryToErr("select cast(9223372036854775809 as unsigned) + cast(9223372036854775807 as signed);")
	c.Assert(err, NotNil)
	err = tk.QueryToErr("select cast(-9223372036854775807 as signed) + cast(9223372036854775806 as unsigned);")
	c.Assert(err, NotNil)
	err = tk.QueryToErr("select cast(9223372036854775806 as unsigned) + cast(-9223372036854775807 as signed);")
	c.Assert(err, NotNil)

	result = tk.MustQuery(`select 1 / '2007' div 1;`)
	result.Check(testkit.Rows("0"))
}

func (s *testIntegrationSuite) TestInfoBuiltin(c *C) {
	defer s.cleanEnv(c)
	tk := testkit.NewTestKit(c, s.store)
	tk.MustExec("use test")

	// for last_insert_id
	tk.MustExec("drop table if exists t")
	tk.MustExec("create table t (id int auto_increment, a int, PRIMARY KEY (id))")
	tk.MustExec("insert into t(a) values(1)")
	result := tk.MustQuery("select last_insert_id();")
	result.Check(testkit.Rows("1"))
	tk.MustExec("insert into t values(2, 1)")
	result = tk.MustQuery("select last_insert_id();")
	result.Check(testkit.Rows("1"))
	tk.MustExec("insert into t(a) values(1)")
	result = tk.MustQuery("select last_insert_id();")
	result.Check(testkit.Rows("3"))

	result = tk.MustQuery("select last_insert_id(5);")
	result.Check(testkit.Rows("5"))
	result = tk.MustQuery("select last_insert_id();")
	result.Check(testkit.Rows("5"))

	// for found_rows
	tk.MustExec("drop table if exists t")
	tk.MustExec("create table t (a int)")
	tk.MustQuery("select * from t") // Test XSelectTableExec
	result = tk.MustQuery("select found_rows()")
	result.Check(testkit.Rows("0"))
	result = tk.MustQuery("select found_rows()")
	result.Check(testkit.Rows("1")) // Last query is found_rows(), it returns 1 row with value 0
	tk.MustExec("insert t values (1),(2),(2)")
	tk.MustQuery("select * from t")
	result = tk.MustQuery("select found_rows()")
	result.Check(testkit.Rows("3"))
	tk.MustQuery("select * from t where a = 0")
	result = tk.MustQuery("select found_rows()")
	result.Check(testkit.Rows("0"))
	tk.MustQuery("select * from t where a = 1")
	result = tk.MustQuery("select found_rows()")
	result.Check(testkit.Rows("1"))
	tk.MustQuery("select * from t where a like '2'") // Test SelectionExec
	result = tk.MustQuery("select found_rows()")
	result.Check(testkit.Rows("2"))
	tk.MustQuery("show tables like 't'")
	result = tk.MustQuery("select found_rows()")
	result.Check(testkit.Rows("1"))
	tk.MustQuery("select count(*) from t") // Test ProjectionExec
	result = tk.MustQuery("select found_rows()")
	result.Check(testkit.Rows("1"))

	// for database
	result = tk.MustQuery("select database()")
	result.Check(testkit.Rows("test"))
	tk.MustExec("drop database test")
	result = tk.MustQuery("select database()")
	result.Check(testkit.Rows("<nil>"))
	tk.MustExec("create database test")
	tk.MustExec("use test")

	// for current_user
	sessionVars := tk.Se.GetSessionVars()
	originUser := sessionVars.User
	sessionVars.User = &auth.UserIdentity{Username: "root", Hostname: "localhost", AuthUsername: "root", AuthHostname: "127.0.%%"}
	result = tk.MustQuery("select current_user()")
	result.Check(testkit.Rows("root@127.0.%%"))
	sessionVars.User = originUser

	// for user
	sessionVars.User = &auth.UserIdentity{Username: "root", Hostname: "localhost", AuthUsername: "root", AuthHostname: "127.0.%%"}
	result = tk.MustQuery("select user()")
	result.Check(testkit.Rows("root@localhost"))
	sessionVars.User = originUser

	// for connection_id
	originConnectionID := sessionVars.ConnectionID
	sessionVars.ConnectionID = uint64(1)
	result = tk.MustQuery("select connection_id()")
	result.Check(testkit.Rows("1"))
	sessionVars.ConnectionID = originConnectionID

	// for version
	result = tk.MustQuery("select version()")
	result.Check(testkit.Rows(mysql.ServerVersion))

	// for row_count
	tk.MustExec("drop table if exists t")
	tk.MustExec("create table t (a int, b int, PRIMARY KEY (a))")
	result = tk.MustQuery("select row_count();")
	result.Check(testkit.Rows("0"))
	tk.MustExec("insert into t(a, b) values(1, 11), (2, 22), (3, 33)")
	result = tk.MustQuery("select row_count();")
	result.Check(testkit.Rows("3"))
	tk.MustExec("select * from t")
	result = tk.MustQuery("select row_count();")
	result.Check(testkit.Rows("-1"))
	tk.MustExec("update t set b=22 where a=1")
	result = tk.MustQuery("select row_count();")
	result.Check(testkit.Rows("1"))
	tk.MustExec("update t set b=22 where a=1")
	result = tk.MustQuery("select row_count();")
	result.Check(testkit.Rows("0"))
	tk.MustExec("delete from t where a=2")
	result = tk.MustQuery("select row_count();")
	result.Check(testkit.Rows("1"))
	result = tk.MustQuery("select row_count();")
	result.Check(testkit.Rows("-1"))

	// for benchmark
	success := testkit.Rows("0")
	tk.MustExec("drop table if exists t")
	tk.MustExec("create table t (a int, b int)")
	result = tk.MustQuery(`select benchmark(3, benchmark(2, length("abc")))`)
	result.Check(success)
	err := tk.ExecToErr(`select benchmark(3, length("a", "b"))`)
	c.Assert(err, NotNil)
	// Quoted from https://dev.mysql.com/doc/refman/5.7/en/information-functions.html#function_benchmark
	// Although the expression can be a subquery, it must return a single column and at most a single row.
	// For example, BENCHMARK(10, (SELECT * FROM t)) will fail if the table t has more than one column or
	// more than one row.
	oneColumnQuery := "select benchmark(10, (select a from t))"
	twoColumnQuery := "select benchmark(10, (select * from t))"
	// rows * columns:
	// 0 * 1, success;
	result = tk.MustQuery(oneColumnQuery)
	result.Check(success)
	// 0 * 2, error;
	err = tk.ExecToErr(twoColumnQuery)
	c.Assert(err, NotNil)
	// 1 * 1, success;
	tk.MustExec("insert t values (1, 2)")
	result = tk.MustQuery(oneColumnQuery)
	result.Check(success)
	// 1 * 2, error;
	err = tk.ExecToErr(twoColumnQuery)
	c.Assert(err, NotNil)
	// 2 * 1, error;
	tk.MustExec("insert t values (3, 4)")
	err = tk.ExecToErr(oneColumnQuery)
	c.Assert(err, NotNil)
	// 2 * 2, error.
	err = tk.ExecToErr(twoColumnQuery)
	c.Assert(err, NotNil)
}

func (s *testIntegrationSuite) TestControlBuiltin(c *C) {
	defer s.cleanEnv(c)
	tk := testkit.NewTestKit(c, s.store)
	tk.MustExec("use test")

	// for ifnull
	result := tk.MustQuery("select ifnull(1, 2)")
	result.Check(testkit.Rows("1"))
	result = tk.MustQuery("select ifnull(null, 2)")
	result.Check(testkit.Rows("2"))
	result = tk.MustQuery("select ifnull(1, null)")
	result.Check(testkit.Rows("1"))
	result = tk.MustQuery("select ifnull(null, null)")
	result.Check(testkit.Rows("<nil>"))

	tk.MustExec("drop table if exists t1")
	tk.MustExec("create table t1(a bigint not null)")
	result = tk.MustQuery("select ifnull(max(a),0) from t1")
	result.Check(testkit.Rows("0"))

	tk.MustExec("drop table if exists t1")
	tk.MustExec("drop table if exists t2")
	tk.MustExec("create table t1(a decimal(20,4))")
	tk.MustExec("create table t2(a decimal(20,4))")
	tk.MustExec("insert into t1 select 1.2345")
	tk.MustExec("insert into t2 select 1.2345")

	result = tk.MustQuery(`select sum(ifnull(a, 0)) from (
	select ifnull(a, 0) as a from t1
	union all
	select ifnull(a, 0) as a from t2
	) t;`)
	result.Check(testkit.Rows("2.4690"))

	// for if
	result = tk.MustQuery(`select IF(0,"ERROR","this"),IF(1,"is","ERROR"),IF(NULL,"ERROR","a"),IF(1,2,3)|0,IF(1,2.0,3.0)+0;`)
	result.Check(testkit.Rows("this is a 2 2.0"))
	tk.MustExec("drop table if exists t1;")
	tk.MustExec("CREATE TABLE t1 (st varchar(255) NOT NULL, u int(11) NOT NULL);")
	tk.MustExec("INSERT INTO t1 VALUES ('a',1),('A',1),('aa',1),('AA',1),('a',1),('aaa',0),('BBB',0);")
	result = tk.MustQuery("select if(1,st,st) s from t1 order by s;")
	result.Check(testkit.Rows("A", "AA", "BBB", "a", "a", "aa", "aaa"))
	result = tk.MustQuery("select if(u=1,st,st) s from t1 order by s;")
	result.Check(testkit.Rows("A", "AA", "BBB", "a", "a", "aa", "aaa"))
	tk.MustExec("drop table if exists t1;")
	tk.MustExec("CREATE TABLE t1 (a varchar(255), b time, c int)")
	tk.MustExec("INSERT INTO t1 VALUE('abc', '12:00:00', 0)")
	tk.MustExec("INSERT INTO t1 VALUE('1abc', '00:00:00', 1)")
	tk.MustExec("INSERT INTO t1 VALUE('0abc', '12:59:59', 0)")
	result = tk.MustQuery("select if(a, b, c), if(b, a, c), if(c, a, b) from t1")
	result.Check(testkit.Rows("0 abc 12:00:00", "00:00:00 1 1abc", "0 0abc 12:59:59"))
	result = tk.MustQuery("select if(1, 1.0, 1)")
	result.Check(testkit.Rows("1.0"))
	// FIXME: MySQL returns `1.0`.
	result = tk.MustQuery("select if(1, 1, 1.0)")
	result.Check(testkit.Rows("1"))
	tk.MustQuery("select if(count(*), cast('2000-01-01' as date), cast('2011-01-01' as date)) from t1").Check(testkit.Rows("2000-01-01"))
	tk.MustQuery("select if(count(*)=0, cast('2000-01-01' as date), cast('2011-01-01' as date)) from t1").Check(testkit.Rows("2011-01-01"))
	tk.MustQuery("select if(count(*), cast('[]' as json), cast('{}' as json)) from t1").Check(testkit.Rows("[]"))
	tk.MustQuery("select if(count(*)=0, cast('[]' as json), cast('{}' as json)) from t1").Check(testkit.Rows("{}"))

	result = tk.MustQuery("SELECT 79 + + + CASE -87 WHEN -30 THEN COALESCE(COUNT(*), +COALESCE(+15, -33, -12 ) + +72) WHEN +COALESCE(+AVG(DISTINCT(60)), 21) THEN NULL ELSE NULL END AS col0;")
	result.Check(testkit.Rows("<nil>"))

	result = tk.MustQuery("SELECT -63 + COALESCE ( - 83, - 61 + - + 72 * - CAST( NULL AS SIGNED ) + + 3 );")
	result.Check(testkit.Rows("-146"))
}

func (s *testIntegrationSuite) TestArithmeticBuiltin(c *C) {
	defer s.cleanEnv(c)
	tk := testkit.NewTestKit(c, s.store)
	tk.MustExec("use test")
	ctx := context.Background()

	// for plus
	tk.MustExec("DROP TABLE IF EXISTS t;")
	tk.MustExec("CREATE TABLE t(a DECIMAL(4, 2), b DECIMAL(5, 3));")
	tk.MustExec("INSERT INTO t(a, b) VALUES(1.09, 1.999), (-1.1, -0.1);")
	result := tk.MustQuery("SELECT a+b FROM t;")
	result.Check(testkit.Rows("3.089", "-1.200"))
	result = tk.MustQuery("SELECT b+12, b+0.01, b+0.00001, b+12.00001 FROM t;")
	result.Check(testkit.Rows("13.999 2.009 1.99901 13.99901", "11.900 -0.090 -0.09999 11.90001"))
	result = tk.MustQuery("SELECT 1+12, 21+0.01, 89+\"11\", 12+\"a\", 12+NULL, NULL+1, NULL+NULL;")
	result.Check(testkit.Rows("13 21.01 100 12 <nil> <nil> <nil>"))
	tk.MustExec("DROP TABLE IF EXISTS t;")
	tk.MustExec("CREATE TABLE t(a BIGINT UNSIGNED, b BIGINT UNSIGNED);")
	tk.MustExec("INSERT INTO t SELECT 1<<63, 1<<63;")
	rs, err := tk.Exec("SELECT a+b FROM t;")
	c.Assert(errors.ErrorStack(err), Equals, "")
	c.Assert(rs, NotNil)
	rows, err := session.GetRows4Test(ctx, tk.Se, rs)
	c.Assert(rows, IsNil)
	c.Assert(err, NotNil)
	c.Assert(err.Error(), Equals, "[types:1690]BIGINT UNSIGNED value is out of range in '(test.t.a + test.t.b)'")
	c.Assert(rs.Close(), IsNil)
	rs, err = tk.Exec("select cast(-3 as signed) + cast(2 as unsigned);")
	c.Assert(errors.ErrorStack(err), Equals, "")
	c.Assert(rs, NotNil)
	rows, err = session.GetRows4Test(ctx, tk.Se, rs)
	c.Assert(rows, IsNil)
	c.Assert(err, NotNil)
	c.Assert(err.Error(), Equals, "[types:1690]BIGINT UNSIGNED value is out of range in '(-3 + 2)'")
	c.Assert(rs.Close(), IsNil)
	rs, err = tk.Exec("select cast(2 as unsigned) + cast(-3 as signed);")
	c.Assert(errors.ErrorStack(err), Equals, "")
	c.Assert(rs, NotNil)
	rows, err = session.GetRows4Test(ctx, tk.Se, rs)
	c.Assert(rows, IsNil)
	c.Assert(err, NotNil)
	c.Assert(err.Error(), Equals, "[types:1690]BIGINT UNSIGNED value is out of range in '(2 + -3)'")
	c.Assert(rs.Close(), IsNil)

	// for minus
	tk.MustExec("DROP TABLE IF EXISTS t;")
	tk.MustExec("CREATE TABLE t(a DECIMAL(4, 2), b DECIMAL(5, 3));")
	tk.MustExec("INSERT INTO t(a, b) VALUES(1.09, 1.999), (-1.1, -0.1);")
	result = tk.MustQuery("SELECT a-b FROM t;")
	result.Check(testkit.Rows("-0.909", "-1.000"))
	result = tk.MustQuery("SELECT b-12, b-0.01, b-0.00001, b-12.00001 FROM t;")
	result.Check(testkit.Rows("-10.001 1.989 1.99899 -10.00101", "-12.100 -0.110 -0.10001 -12.10001"))
	result = tk.MustQuery("SELECT 1-12, 21-0.01, 89-\"11\", 12-\"a\", 12-NULL, NULL-1, NULL-NULL;")
	result.Check(testkit.Rows("-11 20.99 78 12 <nil> <nil> <nil>"))
	tk.MustExec("DROP TABLE IF EXISTS t;")
	tk.MustExec("CREATE TABLE t(a BIGINT UNSIGNED, b BIGINT UNSIGNED);")
	tk.MustExec("INSERT INTO t SELECT 1, 4;")
	rs, err = tk.Exec("SELECT a-b FROM t;")
	c.Assert(errors.ErrorStack(err), Equals, "")
	c.Assert(rs, NotNil)
	rows, err = session.GetRows4Test(ctx, tk.Se, rs)
	c.Assert(rows, IsNil)
	c.Assert(err, NotNil)
	c.Assert(err.Error(), Equals, "[types:1690]BIGINT UNSIGNED value is out of range in '(test.t.a - test.t.b)'")
	c.Assert(rs.Close(), IsNil)
	rs, err = tk.Exec("select cast(-1 as signed) - cast(-1 as unsigned);")
	c.Assert(errors.ErrorStack(err), Equals, "")
	c.Assert(rs, NotNil)
	rows, err = session.GetRows4Test(ctx, tk.Se, rs)
	c.Assert(rows, IsNil)
	c.Assert(err, NotNil)
	c.Assert(err.Error(), Equals, "[types:1690]BIGINT UNSIGNED value is out of range in '(-1 - 18446744073709551615)'")
	c.Assert(rs.Close(), IsNil)
	rs, err = tk.Exec("select cast(-1 as unsigned) - cast(-1 as signed);")
	c.Assert(errors.ErrorStack(err), Equals, "")
	c.Assert(rs, NotNil)
	rows, err = session.GetRows4Test(ctx, tk.Se, rs)
	c.Assert(rows, IsNil)
	c.Assert(err, NotNil)
	c.Assert(err.Error(), Equals, "[types:1690]BIGINT UNSIGNED value is out of range in '(18446744073709551615 - -1)'")
	c.Assert(rs.Close(), IsNil)
	tk.MustQuery(`select cast(-3 as unsigned) - cast(-1 as signed);`).Check(testkit.Rows("18446744073709551614"))
	tk.MustQuery("select 1.11 - 1.11;").Check(testkit.Rows("0.00"))
	tk.MustExec(`create table tb5(a int(10));`)
	tk.MustExec(`insert into tb5 (a) values (10);`)
	e := tk.QueryToErr(`select * from tb5 where a - -9223372036854775808;`)
	c.Assert(e, NotNil)
	c.Assert(strings.HasSuffix(e.Error(), `BIGINT value is out of range in '(Column#0 - -9223372036854775808)'`), IsTrue, Commentf("err: %v", err))
	tk.MustExec(`drop table tb5`)

	// for multiply
	tk.MustQuery("select 1234567890 * 1234567890").Check(testkit.Rows("1524157875019052100"))
	rs, err = tk.Exec("select 1234567890 * 12345671890")
	c.Assert(err, IsNil)
	_, err = session.GetRows4Test(ctx, tk.Se, rs)
	c.Assert(terror.ErrorEqual(err, types.ErrOverflow), IsTrue)
	c.Assert(rs.Close(), IsNil)
	tk.MustQuery("select cast(1234567890 as unsigned int) * 12345671890").Check(testkit.Rows("15241570095869612100"))
	tk.MustQuery("select 123344532434234234267890.0 * 1234567118923479823749823749.230").Check(testkit.Rows("152277104042296270209916846800130443726237424001224.7000"))
	rs, err = tk.Exec("select 123344532434234234267890.0 * 12345671189234798237498232384982309489238402830480239849238048239084749.230")
	c.Assert(err, IsNil)
	_, err = session.GetRows4Test(ctx, tk.Se, rs)
	c.Assert(terror.ErrorEqual(err, types.ErrOverflow), IsTrue)
	c.Assert(rs.Close(), IsNil)
	// FIXME: There is something wrong in showing float number.
	//tk.MustQuery("select 1.797693134862315708145274237317043567981e+308 * 1").Check(testkit.Rows("1.7976931348623157e308"))
	//tk.MustQuery("select 1.797693134862315708145274237317043567981e+308 * -1").Check(testkit.Rows("-1.7976931348623157e308"))
	rs, err = tk.Exec("select 1.797693134862315708145274237317043567981e+308 * 1.1")
	c.Assert(err, IsNil)
	_, err = session.GetRows4Test(ctx, tk.Se, rs)
	c.Assert(terror.ErrorEqual(err, types.ErrOverflow), IsTrue)
	c.Assert(rs.Close(), IsNil)
	rs, err = tk.Exec("select 1.797693134862315708145274237317043567981e+308 * -1.1")
	c.Assert(err, IsNil)
	_, err = session.GetRows4Test(ctx, tk.Se, rs)
	c.Assert(terror.ErrorEqual(err, types.ErrOverflow), IsTrue)
	c.Assert(rs.Close(), IsNil)
	tk.MustQuery("select 0.0 * -1;").Check(testkit.Rows("0.0"))

	tk.MustExec("DROP TABLE IF EXISTS t;")
	tk.MustExec("CREATE TABLE t(a DECIMAL(4, 2), b DECIMAL(5, 3));")
	tk.MustExec("INSERT INTO t(a, b) VALUES(-1.09, 1.999);")
	result = tk.MustQuery("SELECT a/b, a/12, a/-0.01, b/12, b/-0.01, b/0.000, NULL/b, b/NULL, NULL/NULL FROM t;")
	result.Check(testkit.Rows("-0.545273 -0.090833 109.000000 0.1665833 -199.9000000 <nil> <nil> <nil> <nil>"))
	tk.MustQuery("show warnings;").Check(testkit.Rows("Warning 1365 Division by 0"))
	rs, err = tk.Exec("select 1e200/1e-200")
	c.Assert(err, IsNil)
	_, err = session.GetRows4Test(ctx, tk.Se, rs)
	c.Assert(terror.ErrorEqual(err, types.ErrOverflow), IsTrue)
	c.Assert(rs.Close(), IsNil)

	// for intDiv
	result = tk.MustQuery("SELECT 13 DIV 12, 13 DIV 0.01, -13 DIV 2, 13 DIV NULL, NULL DIV 13, NULL DIV NULL;")
	result.Check(testkit.Rows("1 1300 -6 <nil> <nil> <nil>"))
	result = tk.MustQuery("SELECT 2.4 div 1.1, 2.4 div 1.2, 2.4 div 1.3;")
	result.Check(testkit.Rows("2 2 1"))
	result = tk.MustQuery("SELECT 1.175494351E-37 div 1.7976931348623157E+308, 1.7976931348623157E+308 div -1.7976931348623157E+307, 1 div 1e-82;")
	result.Check(testkit.Rows("0 -1 <nil>"))
	tk.MustQuery("show warnings").Check(testutil.RowsWithSep("|",
		"Warning|1292|Truncated incorrect DECIMAL value: 'cast(1.7976931348623157e+308, decimal(309,0) BINARY)'",
		"Warning|1292|Truncated incorrect DECIMAL value: 'cast(1.7976931348623157e+308, decimal(309,0) BINARY)'",
		"Warning|1292|Truncated incorrect DECIMAL value: 'cast(-1.7976931348623158e+307, decimal(309,0) BINARY)'",
		"Warning|1365|Division by 0"))
	rs, err = tk.Exec("select 1e300 DIV 1.5")
	c.Assert(err, IsNil)
	_, err = session.GetRows4Test(ctx, tk.Se, rs)
	c.Assert(terror.ErrorEqual(err, types.ErrOverflow), IsTrue)
	c.Assert(rs.Close(), IsNil)

	tk.MustExec("drop table if exists t;")
	tk.MustExec("CREATE TABLE t (c_varchar varchar(255), c_time time, nonzero int, zero int, c_int_unsigned int unsigned, c_timestamp timestamp, c_enum enum('a','b','c'));")
	tk.MustExec("INSERT INTO t VALUE('abc', '12:00:00', 12, 0, 5, '2017-08-05 18:19:03', 'b');")
	result = tk.MustQuery("select c_varchar div nonzero, c_time div nonzero, c_time div zero, c_timestamp div nonzero, c_timestamp div zero, c_varchar div zero from t;")
	result.Check(testkit.Rows("0 10000 <nil> 1680900431825 <nil> <nil>"))
	result = tk.MustQuery("select c_enum div nonzero from t;")
	result.Check(testkit.Rows("0"))
	tk.MustQuery("select c_enum div zero from t").Check(testkit.Rows("<nil>"))
	tk.MustQuery("select nonzero div zero from t").Check(testkit.Rows("<nil>"))
	tk.MustQuery("show warnings;").Check(testkit.Rows("Warning 1365 Division by 0"))
	result = tk.MustQuery("select c_time div c_enum, c_timestamp div c_time, c_timestamp div c_enum from t;")
	result.Check(testkit.Rows("60000 168090043 10085402590951"))
	result = tk.MustQuery("select c_int_unsigned div nonzero, nonzero div c_int_unsigned, c_int_unsigned div zero from t;")
	result.Check(testkit.Rows("0 2 <nil>"))
	tk.MustQuery("show warnings;").Check(testkit.Rows("Warning 1365 Division by 0"))

	// for mod
	result = tk.MustQuery("SELECT CAST(1 AS UNSIGNED) MOD -9223372036854775808, -9223372036854775808 MOD CAST(1 AS UNSIGNED);")
	result.Check(testkit.Rows("1 0"))
	result = tk.MustQuery("SELECT 13 MOD 12, 13 MOD 0.01, -13 MOD 2, 13 MOD NULL, NULL MOD 13, NULL DIV NULL;")
	result.Check(testkit.Rows("1 0.00 -1 <nil> <nil> <nil>"))
	result = tk.MustQuery("SELECT 2.4 MOD 1.1, 2.4 MOD 1.2, 2.4 mod 1.30;")
	result.Check(testkit.Rows("0.2 0.0 1.10"))
	tk.MustExec("drop table if exists t;")
	tk.MustExec("CREATE TABLE t (c_varchar varchar(255), c_time time, nonzero int, zero int, c_timestamp timestamp, c_enum enum('a','b','c'));")
	tk.MustExec("INSERT INTO t VALUE('abc', '12:00:00', 12, 0, '2017-08-05 18:19:03', 'b');")
	result = tk.MustQuery("select c_varchar MOD nonzero, c_time MOD nonzero, c_timestamp MOD nonzero, c_enum MOD nonzero from t;")
	result.Check(testkit.Rows("0 0 3 2"))
	result = tk.MustQuery("select c_time MOD c_enum, c_timestamp MOD c_time, c_timestamp MOD c_enum from t;")
	result.Check(testkit.Rows("0 21903 1"))
	tk.MustQuery("select c_enum MOD zero from t;").Check(testkit.Rows("<nil>"))
	tk.MustQuery("show warnings;").Check(testkit.Rows("Warning 1365 Division by 0"))
	tk.MustExec("SET SQL_MODE='ERROR_FOR_DIVISION_BY_ZERO,STRICT_ALL_TABLES';")
	tk.MustExec("drop table if exists t;")
	tk.MustExec("CREATE TABLE t (v int);")
	tk.MustExec("INSERT IGNORE INTO t VALUE(12 MOD 0);")
	tk.MustQuery("show warnings;").Check(testkit.Rows("Warning 1365 Division by 0"))
	tk.MustQuery("select v from t;").Check(testkit.Rows("<nil>"))
	tk.MustQuery("select 0.000 % 0.11234500000000000000;").Check(testkit.Rows("0.00000000000000000000"))

	_, err = tk.Exec("INSERT INTO t VALUE(12 MOD 0);")
	c.Assert(terror.ErrorEqual(err, expression.ErrDivisionByZero), IsTrue)

	tk.MustQuery("select sum(1.2e2) * 0.1").Check(testkit.Rows("12"))
	tk.MustExec("drop table if exists t")
	tk.MustExec("create table t(a double)")
	tk.MustExec("insert into t value(1.2)")
	tk.MustQuery("select sum(a) * 0.1 from t").Check(testkit.Rows("0.12"))

	tk.MustExec("drop table if exists t")
	tk.MustExec("create table t(a double)")
	tk.MustExec("insert into t value(1.2)")
	result = tk.MustQuery("select * from t where a/0 > 1")
	result.Check(testkit.Rows())
	tk.MustQuery("show warnings").Check(testutil.RowsWithSep("|", "Warning|1365|Division by 0"))

	tk.MustExec("USE test;")
	tk.MustExec("DROP TABLE IF EXISTS t;")
	tk.MustExec("CREATE TABLE t(a BIGINT, b DECIMAL(6, 2));")
	tk.MustExec("INSERT INTO t VALUES(0, 1.12), (1, 1.21);")
	tk.MustQuery("SELECT a/b FROM t;").Check(testkit.Rows("0.0000", "0.8264"))
}

func (s *testIntegrationSuite) TestCompareBuiltin(c *C) {
	defer s.cleanEnv(c)
	tk := testkit.NewTestKit(c, s.store)
	tk.MustExec("use test")

	// compare as JSON
	tk.MustExec("drop table if exists t")
	tk.MustExec("CREATE TABLE t (pk int  NOT NULL PRIMARY KEY AUTO_INCREMENT, i INT, j JSON);")
	tk.MustExec(`INSERT INTO t(i, j) VALUES (0, NULL)`)
	tk.MustExec(`INSERT INTO t(i, j) VALUES (1, '{"a": 2}')`)
	tk.MustExec(`INSERT INTO t(i, j) VALUES (2, '[1,2]')`)
	tk.MustExec(`INSERT INTO t(i, j) VALUES (3, '{"a":"b", "c":"d","ab":"abc", "bc": ["x", "y"]}')`)
	tk.MustExec(`INSERT INTO t(i, j) VALUES (4, '["here", ["I", "am"], "!!!"]')`)
	tk.MustExec(`INSERT INTO t(i, j) VALUES (5, '"scalar string"')`)
	tk.MustExec(`INSERT INTO t(i, j) VALUES (6, 'true')`)
	tk.MustExec(`INSERT INTO t(i, j) VALUES (7, 'false')`)
	tk.MustExec(`INSERT INTO t(i, j) VALUES (8, 'null')`)
	tk.MustExec(`INSERT INTO t(i, j) VALUES (9, '-1')`)
	tk.MustExec(`INSERT INTO t(i, j) VALUES (10, CAST(CAST(1 AS UNSIGNED) AS JSON))`)
	tk.MustExec(`INSERT INTO t(i, j) VALUES (11, '32767')`)
	tk.MustExec(`INSERT INTO t(i, j) VALUES (12, '32768')`)
	tk.MustExec(`INSERT INTO t(i, j) VALUES (13, '-32768')`)
	tk.MustExec(`INSERT INTO t(i, j) VALUES (14, '-32769')`)
	tk.MustExec(`INSERT INTO t(i, j) VALUES (15, '2147483647')`)
	tk.MustExec(`INSERT INTO t(i, j) VALUES (16, '2147483648')`)
	tk.MustExec(`INSERT INTO t(i, j) VALUES (17, '-2147483648')`)
	tk.MustExec(`INSERT INTO t(i, j) VALUES (18, '-2147483649')`)
	tk.MustExec(`INSERT INTO t(i, j) VALUES (19, '18446744073709551615')`)
	tk.MustExec(`INSERT INTO t(i, j) VALUES (20, '18446744073709551616')`)
	tk.MustExec(`INSERT INTO t(i, j) VALUES (21, '3.14')`)
	tk.MustExec(`INSERT INTO t(i, j) VALUES (22, '{}')`)
	tk.MustExec(`INSERT INTO t(i, j) VALUES (23, '[]')`)
	tk.MustExec(`INSERT INTO t(i, j) VALUES (24, CAST(CAST('2015-01-15 23:24:25' AS DATETIME) AS JSON))`)
	tk.MustExec(`INSERT INTO t(i, j) VALUES (25, CAST(CAST('23:24:25' AS TIME) AS JSON))`)
	tk.MustExec(`INSERT INTO t(i, j) VALUES (26, CAST(CAST('2015-01-15' AS DATE) AS JSON))`)
	tk.MustExec(`INSERT INTO t(i, j) VALUES (27, CAST(TIMESTAMP('2015-01-15 23:24:25') AS JSON))`)
	tk.MustExec(`INSERT INTO t(i, j) VALUES (28, CAST('[]' AS CHAR CHARACTER SET 'ascii'))`)

	result := tk.MustQuery(`SELECT i,
		(j = '"scalar string"') AS c1,
		(j = 'scalar string') AS c2,
		(j = CAST('"scalar string"' AS JSON)) AS c3,
		(j = CAST(CAST(j AS CHAR CHARACTER SET 'utf8mb4') AS JSON)) AS c4,
		(j = CAST(NULL AS JSON)) AS c5,
		(j = NULL) AS c6,
		(j <=> NULL) AS c7,
		(j <=> CAST(NULL AS JSON)) AS c8,
		(j IN (-1, 2, 32768, 3.14)) AS c9,
		(j IN (CAST('[1, 2]' AS JSON), CAST('{}' AS JSON), CAST(3.14 AS JSON))) AS c10,
		(j = (SELECT j FROM t WHERE j = CAST('null' AS JSON))) AS c11,
		(j = (SELECT j FROM t WHERE j IS NULL)) AS c12,
		(j = (SELECT j FROM t WHERE 1<>1)) AS c13,
		(j = DATE('2015-01-15')) AS c14,
		(j = TIME('23:24:25')) AS c15,
		(j = TIMESTAMP('2015-01-15 23:24:25')) AS c16,
		(j = CURRENT_TIMESTAMP) AS c17,
		(JSON_EXTRACT(j, '$.a') = 2) AS c18
		FROM t
		ORDER BY i;`)
	result.Check(testkit.Rows("0 <nil> <nil> <nil> <nil> <nil> <nil> 1 1 <nil> <nil> <nil> <nil> <nil> <nil> <nil> <nil> <nil> <nil>",
		"1 0 0 0 1 <nil> <nil> 0 0 0 0 0 <nil> <nil> 0 0 0 0 1",
		"2 0 0 0 1 <nil> <nil> 0 0 0 1 0 <nil> <nil> 0 0 0 0 <nil>",
		"3 0 0 0 1 <nil> <nil> 0 0 0 0 0 <nil> <nil> 0 0 0 0 0",
		"4 0 0 0 1 <nil> <nil> 0 0 0 0 0 <nil> <nil> 0 0 0 0 <nil>",
		"5 0 1 1 1 <nil> <nil> 0 0 0 0 0 <nil> <nil> 0 0 0 0 <nil>",
		"6 0 0 0 1 <nil> <nil> 0 0 0 0 0 <nil> <nil> 0 0 0 0 <nil>",
		"7 0 0 0 1 <nil> <nil> 0 0 0 0 0 <nil> <nil> 0 0 0 0 <nil>",
		"8 0 0 0 1 <nil> <nil> 0 0 0 0 1 <nil> <nil> 0 0 0 0 <nil>",
		"9 0 0 0 1 <nil> <nil> 0 0 1 0 0 <nil> <nil> 0 0 0 0 <nil>",
		"10 0 0 0 1 <nil> <nil> 0 0 0 0 0 <nil> <nil> 0 0 0 0 <nil>",
		"11 0 0 0 1 <nil> <nil> 0 0 0 0 0 <nil> <nil> 0 0 0 0 <nil>",
		"12 0 0 0 1 <nil> <nil> 0 0 1 0 0 <nil> <nil> 0 0 0 0 <nil>",
		"13 0 0 0 1 <nil> <nil> 0 0 0 0 0 <nil> <nil> 0 0 0 0 <nil>",
		"14 0 0 0 1 <nil> <nil> 0 0 0 0 0 <nil> <nil> 0 0 0 0 <nil>",
		"15 0 0 0 1 <nil> <nil> 0 0 0 0 0 <nil> <nil> 0 0 0 0 <nil>",
		"16 0 0 0 1 <nil> <nil> 0 0 0 0 0 <nil> <nil> 0 0 0 0 <nil>",
		"17 0 0 0 1 <nil> <nil> 0 0 0 0 0 <nil> <nil> 0 0 0 0 <nil>",
		"18 0 0 0 1 <nil> <nil> 0 0 0 0 0 <nil> <nil> 0 0 0 0 <nil>",
		"19 0 0 0 1 <nil> <nil> 0 0 0 0 0 <nil> <nil> 0 0 0 0 <nil>",
		"20 0 0 0 1 <nil> <nil> 0 0 0 0 0 <nil> <nil> 0 0 0 0 <nil>",
		"21 0 0 0 1 <nil> <nil> 0 0 1 1 0 <nil> <nil> 0 0 0 0 <nil>",
		"22 0 0 0 1 <nil> <nil> 0 0 0 1 0 <nil> <nil> 0 0 0 0 <nil>",
		"23 0 0 0 1 <nil> <nil> 0 0 0 0 0 <nil> <nil> 0 0 0 0 <nil>",
		"24 0 0 0 1 <nil> <nil> 0 0 0 0 0 <nil> <nil> 0 0 1 0 <nil>",
		"25 0 0 0 1 <nil> <nil> 0 0 0 0 0 <nil> <nil> 0 1 0 0 <nil>",
		"26 0 0 0 1 <nil> <nil> 0 0 0 0 0 <nil> <nil> 1 0 0 0 <nil>",
		"27 0 0 0 1 <nil> <nil> 0 0 0 0 0 <nil> <nil> 0 0 1 0 <nil>",
		"28 0 0 0 1 <nil> <nil> 0 0 0 0 0 <nil> <nil> 0 0 0 0 <nil>"))

	// for coalesce
	result = tk.MustQuery("select coalesce(NULL), coalesce(NULL, NULL), coalesce(NULL, NULL, NULL);")
	result.Check(testkit.Rows("<nil> <nil> <nil>"))
	tk.MustQuery(`select coalesce(cast(1 as json), cast(2 as json));`).Check(testkit.Rows(`1`))
	tk.MustQuery(`select coalesce(NULL, cast(2 as json));`).Check(testkit.Rows(`2`))
	tk.MustQuery(`select coalesce(cast(1 as json), NULL);`).Check(testkit.Rows(`1`))
	tk.MustQuery(`select coalesce(NULL, NULL);`).Check(testkit.Rows(`<nil>`))

	tk.MustExec("drop table if exists t2")
	tk.MustExec("create table t2(a int, b double, c datetime, d time, e char(20), f bit(10))")
	tk.MustExec(`insert into t2 values(1, 1.1, "2017-08-01 12:01:01", "12:01:01", "abcdef", 0b10101)`)

	result = tk.MustQuery("select coalesce(NULL, a), coalesce(NULL, b, a), coalesce(c, NULL, a, b), coalesce(d, NULL), coalesce(d, c), coalesce(NULL, NULL, e, 1), coalesce(f), coalesce(1, a, b, c, d, e, f) from t2")
	result.Check(testkit.Rows(fmt.Sprintf("1 1.1 2017-08-01 12:01:01 12:01:01 %s 12:01:01 abcdef 21 1", time.Now().In(tk.Se.GetSessionVars().Location()).Format("2006-01-02"))))

	// nullif
	result = tk.MustQuery(`SELECT NULLIF(NULL, 1), NULLIF(1, NULL), NULLIF(1, 1), NULLIF(NULL, NULL);`)
	result.Check(testkit.Rows("<nil> 1 <nil> <nil>"))

	result = tk.MustQuery(`SELECT NULLIF(1, 1.0), NULLIF(1, "1.0");`)
	result.Check(testkit.Rows("<nil> <nil>"))

	result = tk.MustQuery(`SELECT NULLIF("abc", 1);`)
	result.Check(testkit.Rows("abc"))

	result = tk.MustQuery(`SELECT NULLIF(1+2, 1);`)
	result.Check(testkit.Rows("3"))

	result = tk.MustQuery(`SELECT NULLIF(1, 1+2);`)
	result.Check(testkit.Rows("1"))

	result = tk.MustQuery(`SELECT NULLIF(2+3, 1+2);`)
	result.Check(testkit.Rows("5"))

	result = tk.MustQuery(`SELECT HEX(NULLIF("abc", 1));`)
	result.Check(testkit.Rows("616263"))

	tk.MustExec("drop table if exists t;")
	tk.MustExec("create table t(a date)")
	result = tk.MustQuery("desc select a = a from t")
	result.Check(testkit.Rows(
		"Projection_3 10000.00 root eq(test.t.a, test.t.a)->Column#3",
		"└─TableReader_5 10000.00 root data:TableFullScan_4",
		"  └─TableFullScan_4 10000.00 cop[tikv] table:t, keep order:false, stats:pseudo",
	))

	// for interval
	result = tk.MustQuery(`select interval(null, 1, 2), interval(1, 2, 3), interval(2, 1, 3)`)
	result.Check(testkit.Rows("-1 0 1"))
	result = tk.MustQuery(`select interval(3, 1, 2), interval(0, "b", "1", "2"), interval("a", "b", "1", "2")`)
	result.Check(testkit.Rows("2 1 1"))
	result = tk.MustQuery(`select interval(23, 1, 23, 23, 23, 30, 44, 200), interval(23, 1.7, 15.3, 23.1, 30, 44, 200), interval(9007199254740992, 9007199254740993)`)
	result.Check(testkit.Rows("4 2 0"))
	result = tk.MustQuery(`select interval(cast(9223372036854775808 as unsigned), cast(9223372036854775809 as unsigned)), interval(9223372036854775807, cast(9223372036854775808 as unsigned)), interval(-9223372036854775807, cast(9223372036854775808 as unsigned))`)
	result.Check(testkit.Rows("0 0 0"))
	result = tk.MustQuery(`select interval(cast(9223372036854775806 as unsigned), 9223372036854775807), interval(cast(9223372036854775806 as unsigned), -9223372036854775807), interval("9007199254740991", "9007199254740992")`)
	result.Check(testkit.Rows("0 1 0"))
	result = tk.MustQuery(`select interval(9007199254740992, "9007199254740993"), interval("9007199254740992", 9007199254740993), interval("9007199254740992", "9007199254740993")`)
	result.Check(testkit.Rows("1 1 1"))
	result = tk.MustQuery(`select INTERVAL(100, NULL, NULL, NULL, NULL, NULL, 100);`)
	result.Check(testkit.Rows("6"))

	// for greatest
	result = tk.MustQuery(`select greatest(1, 2, 3), greatest("a", "b", "c"), greatest(1.1, 1.2, 1.3), greatest("123a", 1, 2)`)
	result.Check(testkit.Rows("3 c 1.3 123"))
	tk.MustQuery("show warnings").Check(testutil.RowsWithSep("|", "Warning|1292|Truncated incorrect FLOAT value: '123a'"))
	result = tk.MustQuery(`select greatest(cast("2017-01-01" as datetime), "123", "234", cast("2018-01-01" as date)), greatest(cast("2017-01-01" as date), "123", null)`)
	// todo: MySQL returns "2018-01-01 <nil>"
	result.Check(testkit.Rows("2018-01-01 00:00:00 <nil>"))
	tk.MustQuery("show warnings").Check(testutil.RowsWithSep("|", "Warning|1525|Incorrect time value: '123'", "Warning|1525|Incorrect time value: '234'", "Warning|1525|Incorrect time value: '123'"))
	// for least
	result = tk.MustQuery(`select least(1, 2, 3), least("a", "b", "c"), least(1.1, 1.2, 1.3), least("123a", 1, 2)`)
	result.Check(testkit.Rows("1 a 1.1 1"))
	tk.MustQuery("show warnings").Check(testutil.RowsWithSep("|", "Warning|1292|Truncated incorrect FLOAT value: '123a'"))
	result = tk.MustQuery(`select least(cast("2017-01-01" as datetime), "123", "234", cast("2018-01-01" as date)), least(cast("2017-01-01" as date), "123", null)`)
	result.Check(testkit.Rows("123 <nil>"))
	tk.MustQuery("show warnings").Check(testutil.RowsWithSep("|", "Warning|1525|Incorrect time value: '123'", "Warning|1525|Incorrect time value: '234'", "Warning|1525|Incorrect time value: '123'"))
	tk.MustQuery(`select 1 < 17666000000000000000, 1 > 17666000000000000000, 1 = 17666000000000000000`).Check(testkit.Rows("1 0 0"))

	tk.MustExec("drop table if exists t")
	// insert value at utc timezone
	tk.MustExec("set time_zone = '+00:00'")
	tk.MustExec("create table t(a timestamp)")
	tk.MustExec("insert into t value('1991-05-06 04:59:28')")
	// check daylight saving time in Asia/Shanghai
	tk.MustExec("set time_zone='Asia/Shanghai'")
	tk.MustQuery("select * from t").Check(testkit.Rows("1991-05-06 13:59:28"))
	// insert an nonexistent time
	tk.MustExec("set time_zone = 'America/Los_Angeles'")
	_, err := tk.Exec("insert into t value('2011-03-13 02:00:00')")
	c.Assert(err, NotNil)
	// reset timezone to a +8 offset
	tk.MustExec("set time_zone = '+08:00'")
	tk.MustQuery("select * from t").Check(testkit.Rows("1991-05-06 12:59:28"))

	tk.MustExec("drop table if exists t")
	tk.MustExec("create table t(a bigint unsigned)")
	tk.MustExec("insert into t value(17666000000000000000)")
	tk.MustQuery("select * from t where a = 17666000000000000000").Check(testkit.Rows("17666000000000000000"))

	// test for compare row
	result = tk.MustQuery(`select row(1,2,3)=row(1,2,3)`)
	result.Check(testkit.Rows("1"))
	result = tk.MustQuery(`select row(1,2,3)=row(1+3,2,3)`)
	result.Check(testkit.Rows("0"))
	result = tk.MustQuery(`select row(1,2,3)<>row(1,2,3)`)
	result.Check(testkit.Rows("0"))
	result = tk.MustQuery(`select row(1,2,3)<>row(1+3,2,3)`)
	result.Check(testkit.Rows("1"))
	result = tk.MustQuery(`select row(1+3,2,3)<>row(1+3,2,3)`)
	result.Check(testkit.Rows("0"))
}

func (s *testIntegrationSuite) TestAggregationBuiltin(c *C) {
	defer s.cleanEnv(c)
	tk := testkit.NewTestKit(c, s.store)
	tk.MustExec("use test")
	tk.MustExec("create table t(a decimal(7, 6))")
	tk.MustExec("insert into t values(1.123456), (1.123456)")
	result := tk.MustQuery("select avg(a) from t")
	result.Check(testkit.Rows("1.1234560000"))

	tk.MustExec("use test")
	tk.MustExec("drop table t")
	tk.MustExec("CREATE TABLE `t` (	`a` int, KEY `idx_a` (`a`))")
	result = tk.MustQuery("select avg(a) from t")
	result.Check(testkit.Rows("<nil>"))
	result = tk.MustQuery("select max(a), min(a) from t")
	result.Check(testkit.Rows("<nil> <nil>"))
	result = tk.MustQuery("select distinct a from t")
	result.Check(testkit.Rows())
	result = tk.MustQuery("select sum(a) from t")
	result.Check(testkit.Rows("<nil>"))
	result = tk.MustQuery("select count(a) from t")
	result.Check(testkit.Rows("0"))
	result = tk.MustQuery("select bit_or(a) from t")
	result.Check(testkit.Rows("0"))
	result = tk.MustQuery("select bit_xor(a) from t")
	result.Check(testkit.Rows("0"))
	result = tk.MustQuery("select bit_and(a) from t")
	result.Check(testkit.Rows("18446744073709551615"))
}

func (s *testIntegrationSuite) TestAggregationBuiltinBitOr(c *C) {
	defer s.cleanEnv(c)
	tk := testkit.NewTestKit(c, s.store)
	tk.MustExec("use test")
	tk.MustExec("drop table if exists t;")
	tk.MustExec("create table t(a bigint)")
	tk.MustExec("insert into t values(null);")
	result := tk.MustQuery("select bit_or(a) from t")
	result.Check(testkit.Rows("0"))
	tk.MustExec("insert into t values(1);")
	result = tk.MustQuery("select bit_or(a) from t")
	result.Check(testkit.Rows("1"))
	tk.MustExec("insert into t values(2);")
	result = tk.MustQuery("select bit_or(a) from t")
	result.Check(testkit.Rows("3"))
	tk.MustExec("insert into t values(4);")
	result = tk.MustQuery("select bit_or(a) from t")
	result.Check(testkit.Rows("7"))
	result = tk.MustQuery("select a, bit_or(a) from t group by a order by a")
	result.Check(testkit.Rows("<nil> 0", "1 1", "2 2", "4 4"))
	tk.MustExec("insert into t values(-1);")
	result = tk.MustQuery("select bit_or(a) from t")
	result.Check(testkit.Rows("18446744073709551615"))
}

func (s *testIntegrationSuite) TestAggregationBuiltinBitXor(c *C) {
	defer s.cleanEnv(c)
	tk := testkit.NewTestKit(c, s.store)
	tk.MustExec("use test")
	tk.MustExec("drop table if exists t;")
	tk.MustExec("create table t(a bigint)")
	tk.MustExec("insert into t values(null);")
	result := tk.MustQuery("select bit_xor(a) from t")
	result.Check(testkit.Rows("0"))
	tk.MustExec("insert into t values(1);")
	result = tk.MustQuery("select bit_xor(a) from t")
	result.Check(testkit.Rows("1"))
	tk.MustExec("insert into t values(2);")
	result = tk.MustQuery("select bit_xor(a) from t")
	result.Check(testkit.Rows("3"))
	tk.MustExec("insert into t values(3);")
	result = tk.MustQuery("select bit_xor(a) from t")
	result.Check(testkit.Rows("0"))
	tk.MustExec("insert into t values(3);")
	result = tk.MustQuery("select bit_xor(a) from t")
	result.Check(testkit.Rows("3"))
	result = tk.MustQuery("select a, bit_xor(a) from t group by a order by a")
	result.Check(testkit.Rows("<nil> 0", "1 1", "2 2", "3 0"))
}

func (s *testIntegrationSuite) TestAggregationBuiltinBitAnd(c *C) {
	defer s.cleanEnv(c)
	tk := testkit.NewTestKit(c, s.store)
	tk.MustExec("use test")
	tk.MustExec("drop table if exists t;")
	tk.MustExec("create table t(a bigint)")
	tk.MustExec("insert into t values(null);")
	result := tk.MustQuery("select bit_and(a) from t")
	result.Check(testkit.Rows("18446744073709551615"))
	tk.MustExec("insert into t values(7);")
	result = tk.MustQuery("select bit_and(a) from t")
	result.Check(testkit.Rows("7"))
	tk.MustExec("insert into t values(5);")
	result = tk.MustQuery("select bit_and(a) from t")
	result.Check(testkit.Rows("5"))
	tk.MustExec("insert into t values(3);")
	result = tk.MustQuery("select bit_and(a) from t")
	result.Check(testkit.Rows("1"))
	tk.MustExec("insert into t values(2);")
	result = tk.MustQuery("select bit_and(a) from t")
	result.Check(testkit.Rows("0"))
	result = tk.MustQuery("select a, bit_and(a) from t group by a order by a desc")
	result.Check(testkit.Rows("7 7", "5 5", "3 3", "2 2", "<nil> 18446744073709551615"))
}

func (s *testIntegrationSuite) TestAggregationBuiltinGroupConcat(c *C) {
	defer s.cleanEnv(c)
	tk := testkit.NewTestKit(c, s.store)
	tk.MustExec("use test")
	tk.MustExec("create table t(a varchar(100))")
	tk.MustExec("create table d(a varchar(100))")
	tk.MustExec("insert into t values('hello'), ('hello')")
	result := tk.MustQuery("select group_concat(a) from t")
	result.Check(testkit.Rows("hello,hello"))

	tk.MustExec("set @@group_concat_max_len=7")
	result = tk.MustQuery("select group_concat(a) from t")
	result.Check(testkit.Rows("hello,h"))
	tk.MustQuery("show warnings").Check(testutil.RowsWithSep("|", "Warning 1260 Some rows were cut by GROUPCONCAT(test.t.a)"))

	_, err := tk.Exec("insert into d select group_concat(a) from t")
	c.Assert(errors.Cause(err).(*terror.Error).Code(), Equals, terror.ErrCode(mysql.ErrCutValueGroupConcat))

	tk.Exec("set sql_mode=''")
	tk.MustExec("insert into d select group_concat(a) from t")
	tk.MustQuery("show warnings").Check(testutil.RowsWithSep("|", "Warning 1260 Some rows were cut by GROUPCONCAT(test.t.a)"))
	tk.MustQuery("select * from d").Check(testkit.Rows("hello,h"))
}

func (s *testIntegrationSuite) TestAggregationBuiltinJSONObjectAgg(c *C) {
	defer s.cleanEnv(c)
	tk := testkit.NewTestKit(c, s.store)
	tk.MustExec("use test")

	tk.MustExec("drop table if exists t;")
	tk.MustExec(`CREATE TABLE t (
		a int(11),
		b varchar(100),
		c decimal(3,2),
		d json,
		e date,
		f time,
		g datetime DEFAULT '2012-01-01',
		h timestamp NOT NULL DEFAULT CURRENT_TIMESTAMP,
		i char(36),
		j text(50));`)

	tk.MustExec(`insert into t values(1, 'ab', 5.5, '{"id": 1}', '2020-01-10', '11:12:13', '2020-01-11', '0000-00-00 00:00:00', 'first', 'json_objectagg_test');`)

	result := tk.MustQuery("select json_objectagg(a, b) from t group by a order by a;")
	result.Check(testkit.Rows(`{"1": "ab"}`))
	result = tk.MustQuery("select json_objectagg(b, c) from t group by b order by b;")
	result.Check(testkit.Rows(`{"ab": 5.5}`))
	result = tk.MustQuery("select json_objectagg(e, f) from t group by e order by e;")
	result.Check(testkit.Rows(`{"2020-01-10": "11:12:13"}`))
	result = tk.MustQuery("select json_objectagg(f, g) from t group by f order by f;")
	result.Check(testkit.Rows(`{"11:12:13": "2020-01-11 00:00:00"}`))
	result = tk.MustQuery("select json_objectagg(g, h) from t group by g order by g;")
	result.Check(testkit.Rows(`{"2020-01-11 00:00:00": "0000-00-00 00:00:00"}`))
	result = tk.MustQuery("select json_objectagg(h, i) from t group by h order by h;")
	result.Check(testkit.Rows(`{"0000-00-00 00:00:00": "first"}`))
	result = tk.MustQuery("select json_objectagg(i, j) from t group by i order by i;")
	result.Check(testkit.Rows(`{"first": "json_objectagg_test"}`))
	result = tk.MustQuery("select json_objectagg(a, null) from t group by a order by a;")
	result.Check(testkit.Rows(`{"1": null}`))
}

func (s *testIntegrationSuite2) TestOtherBuiltin(c *C) {
	defer s.cleanEnv(c)
	tk := testkit.NewTestKit(c, s.store)
	tk.MustExec("use test")

	tk.MustExec("drop table if exists t")
	tk.MustExec("create table t(a int, b double, c varchar(20), d datetime, e time)")
	tk.MustExec("insert into t value(1, 2, 'string', '2017-01-01 12:12:12', '12:12:12')")

	// for in
	result := tk.MustQuery("select 1 in (a, b, c), 'string' in (a, b, c), '2017-01-01 12:12:12' in (c, d, e), '12:12:12' in (c, d, e) from t")
	result.Check(testkit.Rows("1 1 1 1"))
	result = tk.MustQuery("select 1 in (null, c), 2 in (null, c) from t")
	result.Check(testkit.Rows("<nil> <nil>"))
	result = tk.MustQuery("select 0 in (a, b, c), 0 in (a, b, c), 3 in (a, b, c), 4 in (a, b, c) from t")
	result.Check(testkit.Rows("1 1 0 0"))
	result = tk.MustQuery("select (0,1) in ((0,1), (0,2)), (0,1) in ((0,0), (0,2))")
	result.Check(testkit.Rows("1 0"))

	result = tk.MustQuery(`select bit_count(121), bit_count(-1), bit_count(null), bit_count("1231aaa");`)
	result.Check(testkit.Rows("5 64 <nil> 7"))

	tk.MustExec("drop table if exists t")
	tk.MustExec("create table t(a int primary key, b time, c double, d varchar(10))")
	tk.MustExec(`insert into t values(1, '01:01:01', 1.1, "1"), (2, '02:02:02', 2.2, "2")`)
	tk.MustExec(`insert into t(a, b) values(1, '12:12:12') on duplicate key update a = values(b)`)
	result = tk.MustQuery(`select a from t order by a`)
	result.Check(testkit.Rows("2", "121212"))
	tk.MustExec(`insert into t values(2, '12:12:12', 1.1, "3.3") on duplicate key update a = values(c) + values(d)`)
	result = tk.MustQuery(`select a from t order by a`)
	result.Check(testkit.Rows("4", "121212"))

	// for setvar, getvar
	tk.MustExec(`set @varname = "Abc"`)
	result = tk.MustQuery(`select @varname, @VARNAME`)
	result.Check(testkit.Rows("Abc Abc"))

	// for values
	tk.MustExec("drop table t")
	tk.MustExec("CREATE TABLE `t` (`id` varchar(32) NOT NULL, `count` decimal(18,2), PRIMARY KEY (`id`));")
	tk.MustExec("INSERT INTO t (id,count)VALUES('abc',2) ON DUPLICATE KEY UPDATE count=if(VALUES(count) > count,VALUES(count),count)")
	result = tk.MustQuery("select count from t where id = 'abc'")
	result.Check(testkit.Rows("2.00"))
	tk.MustExec("INSERT INTO t (id,count)VALUES('abc',265.0) ON DUPLICATE KEY UPDATE count=if(VALUES(count) > count,VALUES(count),count)")
	result = tk.MustQuery("select count from t where id = 'abc'")
	result.Check(testkit.Rows("265.00"))

	// for values(issue #4884)
	tk.MustExec("drop table if exists t;")
	tk.MustExec("create table test(id int not null, val text, primary key(id));")
	tk.MustExec("insert into test values(1,'hello');")
	result = tk.MustQuery("select * from test;")
	result.Check(testkit.Rows("1 hello"))
	tk.MustExec("insert into test values(1, NULL) on duplicate key update val = VALUES(val);")
	result = tk.MustQuery("select * from test;")
	result.Check(testkit.Rows("1 <nil>"))

	tk.MustExec("drop table if exists test;")
	tk.MustExec(`create table test(
		id int not null,
		a text,
		b blob,
		c varchar(20),
		d int,
		e float,
		f DECIMAL(6,4),
		g JSON,
		primary key(id));`)

	tk.MustExec(`insert into test values(1,'txt hello', 'blb hello', 'vc hello', 1, 1.1, 1.0, '{"key1": "value1", "key2": "value2"}');`)
	tk.MustExec(`insert into test values(1, NULL, NULL, NULL, NULL, NULL, NULL, NULL)
	on duplicate key update
	a = values(a),
	b = values(b),
	c = values(c),
	d = values(d),
	e = values(e),
	f = values(f),
	g = values(g);`)

	result = tk.MustQuery("select * from test;")
	result.Check(testkit.Rows("1 <nil> <nil> <nil> <nil> <nil> <nil> <nil>"))
}

func (s *testIntegrationSuite) TestDateBuiltin(c *C) {
	ctx := context.Background()
	defer s.cleanEnv(c)
	tk := testkit.NewTestKit(c, s.store)
	tk.MustExec("USE test;")
	tk.MustExec("DROP TABLE IF EXISTS t;")
	tk.MustExec("create table t (d date);")
	tk.MustExec("insert into t values ('1997-01-02')")
	tk.MustExec("insert into t values ('1998-01-02')")
	r := tk.MustQuery("select * from t where d < date '1998-01-01';")
	r.Check(testkit.Rows("1997-01-02"))

	r = tk.MustQuery("select date'20171212'")
	r.Check(testkit.Rows("2017-12-12"))

	r = tk.MustQuery("select date'2017/12/12'")
	r.Check(testkit.Rows("2017-12-12"))

	r = tk.MustQuery("select date'2017/12-12'")
	r.Check(testkit.Rows("2017-12-12"))

	tk.MustExec("set sql_mode = ''")
	r = tk.MustQuery("select date '0000-00-00';")
	r.Check(testkit.Rows("0000-00-00"))

	tk.MustExec("set sql_mode = 'NO_ZERO_IN_DATE'")
	r = tk.MustQuery("select date '0000-00-00';")
	r.Check(testkit.Rows("0000-00-00"))

	tk.MustExec("set sql_mode = 'NO_ZERO_DATE'")
	rs, err := tk.Exec("select date '0000-00-00';")
	c.Assert(err, IsNil)
	_, err = session.GetRows4Test(ctx, tk.Se, rs)
	c.Assert(err, NotNil)
	c.Assert(terror.ErrorEqual(err, types.ErrWrongValue.GenWithStackByArgs(types.DateTimeStr, "0000-00-00")), IsTrue)
	c.Assert(rs.Close(), IsNil)

	tk.MustExec("set sql_mode = ''")
	r = tk.MustQuery("select date '2007-10-00';")
	r.Check(testkit.Rows("2007-10-00"))

	tk.MustExec("set sql_mode = 'NO_ZERO_IN_DATE'")
	rs, _ = tk.Exec("select date '2007-10-00';")
	_, err = session.GetRows4Test(ctx, tk.Se, rs)
	c.Assert(err, NotNil)
	c.Assert(terror.ErrorEqual(err, types.ErrWrongValue.GenWithStackByArgs(types.DateTimeStr, "2017-10-00")), IsTrue)
	c.Assert(rs.Close(), IsNil)

	tk.MustExec("set sql_mode = 'NO_ZERO_DATE'")
	r = tk.MustQuery("select date '2007-10-00';")
	r.Check(testkit.Rows("2007-10-00"))

	tk.MustExec("set sql_mode = 'NO_ZERO_IN_DATE,NO_ZERO_DATE'")

	rs, _ = tk.Exec("select date '2007-10-00';")
	_, err = session.GetRows4Test(ctx, tk.Se, rs)
	c.Assert(err, NotNil)
	c.Assert(terror.ErrorEqual(err, types.ErrWrongValue.GenWithStackByArgs(types.DateTimeStr, "2017-10-00")), IsTrue)
	c.Assert(rs.Close(), IsNil)

	rs, err = tk.Exec("select date '0000-00-00';")
	c.Assert(err, IsNil)
	_, err = session.GetRows4Test(ctx, tk.Se, rs)
	c.Assert(err, NotNil)
	c.Assert(terror.ErrorEqual(err, types.ErrWrongValue.GenWithStackByArgs(types.DateTimeStr, "0000-00-00")), IsTrue)
	c.Assert(rs.Close(), IsNil)

	r = tk.MustQuery("select date'1998~01~02'")
	r.Check(testkit.Rows("1998-01-02"))

	r = tk.MustQuery("select date'731124', date '011124'")
	r.Check(testkit.Rows("1973-11-24 2001-11-24"))

	_, err = tk.Exec("select date '0000-00-00 00:00:00';")
	c.Assert(err, NotNil)
	c.Assert(terror.ErrorEqual(err, types.ErrWrongValue.GenWithStackByArgs(types.DateTimeStr, "0000-00-00 00:00:00")), IsTrue)

	_, err = tk.Exec("select date '2017-99-99';")
	c.Assert(err, NotNil)
	c.Assert(terror.ErrorEqual(err, types.ErrWrongValue), IsTrue, Commentf("err: %v", err))

	_, err = tk.Exec("select date '2017-2-31';")
	c.Assert(err, NotNil)
	c.Assert(terror.ErrorEqual(err, types.ErrWrongValue), IsTrue, Commentf("err: %v", err))

	_, err = tk.Exec("select date '201712-31';")
	c.Assert(err, NotNil)
	c.Assert(terror.ErrorEqual(err, types.ErrWrongValue.GenWithStackByArgs(types.DateTimeStr, "201712-31")), IsTrue, Commentf("err: %v", err))

	_, err = tk.Exec("select date 'abcdefg';")
	c.Assert(err, NotNil)
	c.Assert(terror.ErrorEqual(err, types.ErrWrongValue.GenWithStackByArgs(types.DateTimeStr, "abcdefg")), IsTrue, Commentf("err: %v", err))
}

func (s *testIntegrationSuite) TestJSONBuiltin(c *C) {
	defer s.cleanEnv(c)
	tk := testkit.NewTestKit(c, s.store)
	tk.MustExec("USE test;")
	tk.MustExec("DROP TABLE IF EXISTS t;")
	tk.MustExec("CREATE TABLE `my_collection` (	`doc` json DEFAULT NULL, `_id` varchar(32) GENERATED ALWAYS AS (JSON_UNQUOTE(JSON_EXTRACT(doc,'$._id'))) STORED NOT NULL, PRIMARY KEY (`_id`))")
	_, err := tk.Exec("UPDATE `test`.`my_collection` SET doc=JSON_SET(doc) WHERE (JSON_EXTRACT(doc,'$.name') = 'clare');")
	c.Assert(err, NotNil)

	r := tk.MustQuery("select json_valid(null);")
	r.Check(testkit.Rows("<nil>"))

	r = tk.MustQuery(`select json_valid("null");`)
	r.Check(testkit.Rows("1"))

	r = tk.MustQuery("select json_valid(0);")
	r.Check(testkit.Rows("0"))

	r = tk.MustQuery(`select json_valid("0");`)
	r.Check(testkit.Rows("1"))

	r = tk.MustQuery(`select json_valid("hello");`)
	r.Check(testkit.Rows("0"))

	r = tk.MustQuery(`select json_valid('"hello"');`)
	r.Check(testkit.Rows("1"))

	r = tk.MustQuery(`select json_valid('{"a":1}');`)
	r.Check(testkit.Rows("1"))

	r = tk.MustQuery("select json_valid('{}');")
	r.Check(testkit.Rows("1"))

	r = tk.MustQuery(`select json_valid('[]');`)
	r.Check(testkit.Rows("1"))

	r = tk.MustQuery("select json_valid('2019-8-19');")
	r.Check(testkit.Rows("0"))

	r = tk.MustQuery(`select json_valid('"2019-8-19"');`)
	r.Check(testkit.Rows("1"))
}

func (s *testIntegrationSuite) TestTimeLiteral(c *C) {
	defer s.cleanEnv(c)
	tk := testkit.NewTestKit(c, s.store)

	r := tk.MustQuery("select time '117:01:12';")
	r.Check(testkit.Rows("117:01:12"))

	r = tk.MustQuery("select time '01:00:00.999999';")
	r.Check(testkit.Rows("01:00:00.999999"))

	r = tk.MustQuery("select time '1 01:00:00';")
	r.Check(testkit.Rows("25:00:00"))

	r = tk.MustQuery("select time '110:00:00';")
	r.Check(testkit.Rows("110:00:00"))

	r = tk.MustQuery("select time'-1:1:1.123454656';")
	r.Check(testkit.Rows("-01:01:01.123455"))

	r = tk.MustQuery("select time '33:33';")
	r.Check(testkit.Rows("33:33:00"))

	r = tk.MustQuery("select time '1.1';")
	r.Check(testkit.Rows("00:00:01.1"))

	r = tk.MustQuery("select time '21';")
	r.Check(testkit.Rows("00:00:21"))

	r = tk.MustQuery("select time '20 20:20';")
	r.Check(testkit.Rows("500:20:00"))

	_, err := tk.Exec("select time '2017-01-01 00:00:00';")
	c.Assert(err, NotNil)
	c.Assert(terror.ErrorEqual(err, types.ErrWrongValue.GenWithStackByArgs(types.DateTimeStr, "2017-01-01 00:00:00")), IsTrue)

	_, err = tk.Exec("select time '071231235959.999999';")
	c.Assert(err, NotNil)
	c.Assert(terror.ErrorEqual(err, types.ErrWrongValue.GenWithStackByArgs(types.DateTimeStr, "071231235959.999999")), IsTrue)

	_, err = tk.Exec("select time '20171231235959.999999';")
	c.Assert(err, NotNil)
	c.Assert(terror.ErrorEqual(err, types.ErrWrongValue.GenWithStackByArgs(types.DateTimeStr, "20171231235959.999999")), IsTrue)

	_, err = tk.Exec("select ADDDATE('2008-01-34', -1);")
	c.Assert(err, IsNil)
	tk.MustQuery("Show warnings;").Check(testutil.RowsWithSep("|",
		"Warning|1525|Incorrect datetime value: '2008-01-34'"))
}

func (s *testIntegrationSuite) TestIssue13822(c *C) {
	tk := testkit.NewTestKitWithInit(c, s.store)
	tk.MustQuery("select ADDDATE(20111111, interval '-123' DAY);").Check(testkit.Rows("2011-07-11"))
	tk.MustQuery("select SUBDATE(20111111, interval '-123' DAY);").Check(testkit.Rows("2012-03-13"))
}

func (s *testIntegrationSuite) TestTimestampLiteral(c *C) {
	defer s.cleanEnv(c)
	tk := testkit.NewTestKit(c, s.store)

	r := tk.MustQuery("select timestamp '2017-01-01 00:00:00';")
	r.Check(testkit.Rows("2017-01-01 00:00:00"))

	r = tk.MustQuery("select timestamp '2017@01@01 00:00:00';")
	r.Check(testkit.Rows("2017-01-01 00:00:00"))

	r = tk.MustQuery("select timestamp '2017@01@01 00~00~00';")
	r.Check(testkit.Rows("2017-01-01 00:00:00"))

	r = tk.MustQuery("select timestamp '2017@01@0001 00~00~00.333';")
	r.Check(testkit.Rows("2017-01-01 00:00:00.333"))

	_, err := tk.Exec("select timestamp '00:00:00';")
	c.Assert(err, NotNil)
	c.Assert(terror.ErrorEqual(err, types.ErrWrongValue.GenWithStackByArgs(types.DateTimeStr, "00:00:00")), IsTrue)

	_, err = tk.Exec("select timestamp '1992-01-03';")
	c.Assert(err, NotNil)
	c.Assert(terror.ErrorEqual(err, types.ErrWrongValue.GenWithStackByArgs(types.DateTimeStr, "1992-01-03")), IsTrue)

	_, err = tk.Exec("select timestamp '20171231235959.999999';")
	c.Assert(err, NotNil)
	c.Assert(terror.ErrorEqual(err, types.ErrWrongValue.GenWithStackByArgs(types.DateTimeStr, "20171231235959.999999")), IsTrue)
}

func (s *testIntegrationSuite) TestLiterals(c *C) {
	defer s.cleanEnv(c)
	tk := testkit.NewTestKit(c, s.store)
	r := tk.MustQuery("SELECT LENGTH(b''), LENGTH(B''), b''+1, b''-1, B''+1;")
	r.Check(testkit.Rows("0 0 1 -1 1"))
}

func (s *testIntegrationSuite) TestFuncJSON(c *C) {
	tk := testkit.NewTestKit(c, s.store)
	defer s.cleanEnv(c)
	tk.MustExec("USE test;")
	tk.MustExec("DROP TABLE IF EXISTS table_json;")
	tk.MustExec("CREATE TABLE table_json(a json, b VARCHAR(255));")

	j1 := `{"\\"hello\\"": "world", "a": [1, "2", {"aa": "bb"}, 4.0, {"aa": "cc"}], "b": true, "c": ["d"]}`
	j2 := `[{"a": 1, "b": true}, 3, 3.5, "hello, world", null, true]`
	for _, j := range []string{j1, j2} {
		tk.MustExec(fmt.Sprintf(`INSERT INTO table_json values('%s', '%s')`, j, j))
	}

	r := tk.MustQuery(`select json_type(a), json_type(b) from table_json`)
	r.Check(testkit.Rows("OBJECT OBJECT", "ARRAY ARRAY"))

	tk.MustGetErrCode("select json_quote();", mysql.ErrWrongParamcountToNativeFct)
	tk.MustGetErrCode("select json_quote('abc', 'def');", mysql.ErrWrongParamcountToNativeFct)
	tk.MustGetErrCode("select json_quote(NULL, 'def');", mysql.ErrWrongParamcountToNativeFct)
	tk.MustGetErrCode("select json_quote('abc', NULL);", mysql.ErrWrongParamcountToNativeFct)

	tk.MustGetErrCode("select json_unquote();", mysql.ErrWrongParamcountToNativeFct)
	tk.MustGetErrCode("select json_unquote('abc', 'def');", mysql.ErrWrongParamcountToNativeFct)
	tk.MustGetErrCode("select json_unquote(NULL, 'def');", mysql.ErrWrongParamcountToNativeFct)
	tk.MustGetErrCode("select json_unquote('abc', NULL);", mysql.ErrWrongParamcountToNativeFct)

	tk.MustQuery("select json_quote(NULL);").Check(testkit.Rows("<nil>"))
	tk.MustQuery("select json_unquote(NULL);").Check(testkit.Rows("<nil>"))

	tk.MustQuery("select json_quote('abc');").Check(testkit.Rows(`"abc"`))
	tk.MustQuery(`select json_quote(convert('"abc"' using ascii));`).Check(testkit.Rows(`"\"abc\""`))
	tk.MustQuery(`select json_quote(convert('"abc"' using latin1));`).Check(testkit.Rows(`"\"abc\""`))
	tk.MustQuery(`select json_quote(convert('"abc"' using utf8));`).Check(testkit.Rows(`"\"abc\""`))
	tk.MustQuery(`select json_quote(convert('"abc"' using utf8mb4));`).Check(testkit.Rows(`"\"abc\""`))

	tk.MustQuery("select json_unquote('abc');").Check(testkit.Rows("abc"))
	tk.MustQuery(`select json_unquote('"abc"');`).Check(testkit.Rows("abc"))
	tk.MustQuery(`select json_unquote(convert('"abc"' using ascii));`).Check(testkit.Rows("abc"))
	tk.MustQuery(`select json_unquote(convert('"abc"' using latin1));`).Check(testkit.Rows("abc"))
	tk.MustQuery(`select json_unquote(convert('"abc"' using utf8));`).Check(testkit.Rows("abc"))
	tk.MustQuery(`select json_unquote(convert('"abc"' using utf8mb4));`).Check(testkit.Rows("abc"))

	tk.MustQuery(`select json_quote('"');`).Check(testkit.Rows(`"\""`))
	tk.MustQuery(`select json_unquote('"');`).Check(testkit.Rows(`"`))

	tk.MustQuery(`select json_unquote('""');`).Check(testkit.Rows(``))
	tk.MustQuery(`select char_length(json_unquote('""'));`).Check(testkit.Rows(`0`))
	tk.MustQuery(`select json_unquote('"" ');`).Check(testkit.Rows(`"" `))
	tk.MustQuery(`select json_unquote(cast(json_quote('abc') as json));`).Check(testkit.Rows("abc"))

	tk.MustQuery(`select json_unquote(cast('{"abc": "foo"}' as json));`).Check(testkit.Rows(`{"abc": "foo"}`))
	tk.MustQuery(`select json_unquote(json_extract(cast('{"abc": "foo"}' as json), '$.abc'));`).Check(testkit.Rows("foo"))
	tk.MustQuery(`select json_unquote('["a", "b", "c"]');`).Check(testkit.Rows(`["a", "b", "c"]`))
	tk.MustQuery(`select json_unquote(cast('["a", "b", "c"]' as json));`).Check(testkit.Rows(`["a", "b", "c"]`))
	tk.MustQuery(`select json_quote(convert(X'e68891' using utf8));`).Check(testkit.Rows(`"我"`))
	tk.MustQuery(`select json_quote(convert(X'e68891' using utf8mb4));`).Check(testkit.Rows(`"我"`))
	tk.MustQuery(`select cast(json_quote(convert(X'e68891' using utf8)) as json);`).Check(testkit.Rows(`"我"`))
	tk.MustQuery(`select json_unquote(convert(X'e68891' using utf8));`).Check(testkit.Rows("我"))

	tk.MustQuery(`select json_quote(json_quote(json_quote('abc')));`).Check(testkit.Rows(`"\"\\\"abc\\\"\""`))
	tk.MustQuery(`select json_unquote(json_unquote(json_unquote(json_quote(json_quote(json_quote('abc'))))));`).Check(testkit.Rows("abc"))

	tk.MustGetErrCode("select json_quote(123)", mysql.ErrIncorrectType)
	tk.MustGetErrCode("select json_quote(-100)", mysql.ErrIncorrectType)
	tk.MustGetErrCode("select json_quote(123.123)", mysql.ErrIncorrectType)
	tk.MustGetErrCode("select json_quote(-100.000)", mysql.ErrIncorrectType)
	tk.MustGetErrCode(`select json_quote(true);`, mysql.ErrIncorrectType)
	tk.MustGetErrCode(`select json_quote(false);`, mysql.ErrIncorrectType)
	tk.MustGetErrCode(`select json_quote(cast("{}" as JSON));`, mysql.ErrIncorrectType)
	tk.MustGetErrCode(`select json_quote(cast("[]" as JSON));`, mysql.ErrIncorrectType)
	tk.MustGetErrCode(`select json_quote(cast("2015-07-29" as date));`, mysql.ErrIncorrectType)
	tk.MustGetErrCode(`select json_quote(cast("12:18:29.000000" as time));`, mysql.ErrIncorrectType)
	tk.MustGetErrCode(`select json_quote(cast("2015-07-29 12:18:29.000000" as datetime));`, mysql.ErrIncorrectType)

	tk.MustGetErrCode("select json_unquote(123)", mysql.ErrIncorrectType)
	tk.MustGetErrCode("select json_unquote(-100)", mysql.ErrIncorrectType)
	tk.MustGetErrCode("select json_unquote(123.123)", mysql.ErrIncorrectType)
	tk.MustGetErrCode("select json_unquote(-100.000)", mysql.ErrIncorrectType)
	tk.MustGetErrCode(`select json_unquote(true);`, mysql.ErrIncorrectType)
	tk.MustGetErrCode(`select json_unquote(false);`, mysql.ErrIncorrectType)
	tk.MustGetErrCode(`select json_unquote(cast("2015-07-29" as date));`, mysql.ErrIncorrectType)
	tk.MustGetErrCode(`select json_unquote(cast("12:18:29.000000" as time));`, mysql.ErrIncorrectType)
	tk.MustGetErrCode(`select json_unquote(cast("2015-07-29 12:18:29.000000" as datetime));`, mysql.ErrIncorrectType)

	r = tk.MustQuery(`select json_extract(a, '$.a[1]'), json_extract(b, '$.b') from table_json`)
	r.Check(testkit.Rows("\"2\" true", "<nil> <nil>"))

	r = tk.MustQuery(`select json_extract(json_set(a, '$.a[1]', 3), '$.a[1]'), json_extract(json_set(b, '$.b', false), '$.b') from table_json`)
	r.Check(testkit.Rows("3 false", "<nil> <nil>"))

	r = tk.MustQuery(`select json_extract(json_insert(a, '$.a[1]', 3), '$.a[1]'), json_extract(json_insert(b, '$.b', false), '$.b') from table_json`)
	r.Check(testkit.Rows("\"2\" true", "<nil> <nil>"))

	r = tk.MustQuery(`select json_extract(json_replace(a, '$.a[1]', 3), '$.a[1]'), json_extract(json_replace(b, '$.b', false), '$.b') from table_json`)
	r.Check(testkit.Rows("3 false", "<nil> <nil>"))

	r = tk.MustQuery(`select json_extract(json_merge(a, cast(b as JSON)), '$[0].a[0]') from table_json`)
	r.Check(testkit.Rows("1", "1"))

	r = tk.MustQuery(`select json_extract(json_array(1,2,3), '$[1]')`)
	r.Check(testkit.Rows("2"))

	r = tk.MustQuery(`select json_extract(json_object(1,2,3,4), '$."1"')`)
	r.Check(testkit.Rows("2"))

	tk.MustExec(`update table_json set a=json_set(a,'$.a',json_object('a',1,'b',2)) where json_extract(a,'$.a[1]') = '2'`)
	r = tk.MustQuery(`select json_extract(a, '$.a.a'), json_extract(a, '$.a.b') from table_json`)
	r.Check(testkit.Rows("1 2", "<nil> <nil>"))

	r = tk.MustQuery(`select json_contains(NULL, '1'), json_contains('1', NULL), json_contains('1', '1', NULL)`)
	r.Check(testkit.Rows("<nil> <nil> <nil>"))
	r = tk.MustQuery(`select json_contains('{}','{}'), json_contains('[1]','1'), json_contains('[1]','"1"'), json_contains('[1,2,[1,[5,[3]]]]', '[1,3]', '$[2]'), json_contains('[1,2,[1,[5,{"a":[2,3]}]]]', '[1,{"a":[3]}]', "$[2]"), json_contains('{"a":1}', '{"a":1,"b":2}', "$")`)
	r.Check(testkit.Rows("1 1 0 1 1 0"))
	r = tk.MustQuery(`select json_contains('{"a": 1}', '1', "$.c"), json_contains('{"a": [1, 2]}', '1', "$.a[2]"), json_contains('{"a": [1, {"a": 1}]}', '1', "$.a[1].b")`)
	r.Check(testkit.Rows("<nil> <nil> <nil>"))
	rs, err := tk.Exec("select json_contains('1','1','$.*')")
	c.Assert(err, IsNil)
	c.Assert(rs, NotNil)
	_, err = session.GetRows4Test(context.Background(), tk.Se, rs)
	c.Assert(err, NotNil)
	c.Assert(err.Error(), Equals, "[json:3149]In this situation, path expressions may not contain the * and ** tokens.")

	r = tk.MustQuery(`select
		json_contains_path(NULL, 'one', "$.c"),
		json_contains_path(NULL, 'all', "$.c"),
		json_contains_path('{"a": 1}', NULL, "$.c"),
		json_contains_path('{"a": 1}', 'one', NULL),
		json_contains_path('{"a": 1}', 'all', NULL)
	`)
	r.Check(testkit.Rows("<nil> <nil> <nil> <nil> <nil>"))

	r = tk.MustQuery(`select
		json_contains_path('{"a": 1, "b": 2, "c": {"d": 4}}', 'one', '$.c.d'),
		json_contains_path('{"a": 1, "b": 2, "c": {"d": 4}}', 'one', '$.a.d'),
		json_contains_path('{"a": 1, "b": 2, "c": {"d": 4}}', 'all', '$.c.d'),
		json_contains_path('{"a": 1, "b": 2, "c": {"d": 4}}', 'all', '$.a.d')
	`)
	r.Check(testkit.Rows("1 0 1 0"))

	r = tk.MustQuery(`select
		json_contains_path('{"a": 1, "b": 2, "c": {"d": 4}}', 'one', '$.a', '$.e'),
		json_contains_path('{"a": 1, "b": 2, "c": {"d": 4}}', 'one', '$.a', '$.b'),
		json_contains_path('{"a": 1, "b": 2, "c": {"d": 4}}', 'all', '$.a', '$.e'),
		json_contains_path('{"a": 1, "b": 2, "c": {"d": 4}}', 'all', '$.a', '$.b')
	`)
	r.Check(testkit.Rows("1 1 0 1"))

	r = tk.MustQuery(`select
		json_contains_path('{"a": 1, "b": 2, "c": {"d": 4}}', 'one', '$.*'),
		json_contains_path('{"a": 1, "b": 2, "c": {"d": 4}}', 'one', '$[*]'),
		json_contains_path('{"a": 1, "b": 2, "c": {"d": 4}}', 'all', '$.*'),
		json_contains_path('{"a": 1, "b": 2, "c": {"d": 4}}', 'all', '$[*]')
	`)
	r.Check(testkit.Rows("1 0 1 0"))

	r = tk.MustQuery(`select
		json_keys('[]'),
		json_keys('{}'),
		json_keys('{"a": 1, "b": 2}'),
		json_keys('{"a": {"c": 3}, "b": 2}'),
		json_keys('{"a": {"c": 3}, "b": 2}', "$.a")
	`)
	r.Check(testkit.Rows(`<nil> [] ["a", "b"] ["a", "b"] ["c"]`))

	r = tk.MustQuery(`select
		json_length('1'),
		json_length('{}'),
		json_length('[]'),
		json_length('{"a": 1}'),
		json_length('{"a": 1, "b": 2}'),
		json_length('[1, 2, 3]')
	`)
	r.Check(testkit.Rows("1 0 0 1 2 3"))
}

func (s *testIntegrationSuite) TestColumnInfoModified(c *C) {
	testKit := testkit.NewTestKit(c, s.store)
	defer s.cleanEnv(c)
	testKit.MustExec("use test")
	testKit.MustExec("drop table if exists tab0")
	testKit.MustExec("CREATE TABLE tab0(col0 INTEGER, col1 INTEGER, col2 INTEGER)")
	testKit.MustExec("SELECT + - (- CASE + col0 WHEN + CAST( col0 AS SIGNED ) THEN col1 WHEN 79 THEN NULL WHEN + - col1 THEN col0 / + col0 END ) * - 16 FROM tab0")
	ctx := testKit.Se.(sessionctx.Context)
	is := domain.GetDomain(ctx).InfoSchema()
	tbl, _ := is.TableByName(model.NewCIStr("test"), model.NewCIStr("tab0"))
	col := table.FindCol(tbl.Cols(), "col1")
	c.Assert(col.Tp, Equals, mysql.TypeLong)
}

func (s *testIntegrationSuite) TestSetVariables(c *C) {
	tk := testkit.NewTestKit(c, s.store)
	defer s.cleanEnv(c)
	_, err := tk.Exec("set sql_mode='adfasdfadsfdasd';")
	c.Assert(err, NotNil)
	_, err = tk.Exec("set @@sql_mode='adfasdfadsfdasd';")
	c.Assert(err, NotNil)
	_, err = tk.Exec("set @@global.sql_mode='adfasdfadsfdasd';")
	c.Assert(err, NotNil)
	_, err = tk.Exec("set @@session.sql_mode='adfasdfadsfdasd';")
	c.Assert(err, NotNil)

	var r *testkit.Result
	_, err = tk.Exec("set @@session.sql_mode=',NO_ZERO_DATE,ANSI,ANSI_QUOTES';")
	c.Assert(err, IsNil)
	r = tk.MustQuery(`select @@session.sql_mode`)
	r.Check(testkit.Rows("NO_ZERO_DATE,REAL_AS_FLOAT,PIPES_AS_CONCAT,ANSI_QUOTES,IGNORE_SPACE,ONLY_FULL_GROUP_BY,ANSI"))
	r = tk.MustQuery(`show variables like 'sql_mode'`)
	r.Check(testkit.Rows("sql_mode NO_ZERO_DATE,REAL_AS_FLOAT,PIPES_AS_CONCAT,ANSI_QUOTES,IGNORE_SPACE,ONLY_FULL_GROUP_BY,ANSI"))

	// for invalid SQL mode.
	tk.MustExec("use test")
	tk.MustExec("drop table if exists tab0")
	tk.MustExec("CREATE TABLE tab0(col1 time)")
	_, err = tk.Exec("set sql_mode='STRICT_TRANS_TABLES';")
	c.Assert(err, IsNil)
	_, err = tk.Exec("INSERT INTO tab0 select cast('999:44:33' as time);")
	c.Assert(err, NotNil)
	c.Assert(err.Error(), Equals, "[types:1292]Truncated incorrect time value: '999:44:33'")
	_, err = tk.Exec("set sql_mode=' ,';")
	c.Assert(err, NotNil)
	_, err = tk.Exec("INSERT INTO tab0 select cast('999:44:33' as time);")
	c.Assert(err, NotNil)
	c.Assert(err.Error(), Equals, "[types:1292]Truncated incorrect time value: '999:44:33'")

	// issue #5478
	_, err = tk.Exec("set session transaction read write;")
	c.Assert(err, IsNil)
	_, err = tk.Exec("set global transaction read write;")
	c.Assert(err, IsNil)
	r = tk.MustQuery(`select @@session.tx_read_only, @@global.tx_read_only, @@session.transaction_read_only, @@global.transaction_read_only;`)
	r.Check(testkit.Rows("0 0 0 0"))

	_, err = tk.Exec("set session transaction read only;")
	c.Assert(err, IsNil)
	r = tk.MustQuery(`select @@session.tx_read_only, @@global.tx_read_only, @@session.transaction_read_only, @@global.transaction_read_only;`)
	r.Check(testkit.Rows("1 0 1 0"))
	_, err = tk.Exec("set global transaction read only;")
	c.Assert(err, IsNil)
	r = tk.MustQuery(`select @@session.tx_read_only, @@global.tx_read_only, @@session.transaction_read_only, @@global.transaction_read_only;`)
	r.Check(testkit.Rows("1 1 1 1"))

	_, err = tk.Exec("set session transaction read write;")
	c.Assert(err, IsNil)
	_, err = tk.Exec("set global transaction read write;")
	c.Assert(err, IsNil)
	r = tk.MustQuery(`select @@session.tx_read_only, @@global.tx_read_only, @@session.transaction_read_only, @@global.transaction_read_only;`)
	r.Check(testkit.Rows("0 0 0 0"))

	_, err = tk.Exec("set @@global.max_user_connections='';")
	c.Assert(err, NotNil)
	c.Assert(err.Error(), Equals, variable.ErrWrongTypeForVar.GenWithStackByArgs("max_user_connections").Error())
	_, err = tk.Exec("set @@global.max_prepared_stmt_count='';")
	c.Assert(err, NotNil)
	c.Assert(err.Error(), Equals, variable.ErrWrongTypeForVar.GenWithStackByArgs("max_prepared_stmt_count").Error())
}

func (s *testIntegrationSuite) TestIssues(c *C) {
	// for issue #4954
	tk := testkit.NewTestKit(c, s.store)
	defer s.cleanEnv(c)
	tk.MustExec("use test")
	tk.MustExec("drop table if exists t")
	tk.MustExec("CREATE TABLE t (a CHAR(5) CHARACTER SET latin1);")
	tk.MustExec("INSERT INTO t VALUES ('oe');")
	tk.MustExec("INSERT INTO t VALUES (0xf6);")
	r := tk.MustQuery(`SELECT * FROM t WHERE a= 'oe';`)
	r.Check(testkit.Rows("oe"))
	r = tk.MustQuery(`SELECT HEX(a) FROM t WHERE a= 0xf6;`)
	r.Check(testkit.Rows("F6"))

	// for issue #4006
	tk.MustExec(`drop table if exists tb`)
	tk.MustExec("create table tb(id int auto_increment primary key, v varchar(32));")
	tk.MustExec("insert into tb(v) (select v from tb);")
	r = tk.MustQuery(`SELECT * FROM tb;`)
	r.Check(testkit.Rows())
	tk.MustExec(`insert into tb(v) values('hello');`)
	tk.MustExec("insert into tb(v) (select v from tb);")
	r = tk.MustQuery(`SELECT * FROM tb;`)
	r.Check(testkit.Rows("1 hello", "2 hello"))

	// for issue #5111
	tk.MustExec(`drop table if exists t`)
	tk.MustExec("create table t(c varchar(32));")
	tk.MustExec("insert into t values('1e649'),('-1e649');")
	r = tk.MustQuery(`SELECT * FROM t where c < 1;`)
	r.Check(testkit.Rows("-1e649"))
	tk.MustQuery("show warnings").Check(testutil.RowsWithSep("|",
		"Warning|1292|Truncated incorrect DOUBLE value: '1e649'",
		"Warning|1292|Truncated incorrect DOUBLE value: '-1e649'"))
	r = tk.MustQuery(`SELECT * FROM t where c > 1;`)
	r.Check(testkit.Rows("1e649"))
	tk.MustQuery("show warnings").Check(testutil.RowsWithSep("|",
		"Warning|1292|Truncated incorrect DOUBLE value: '1e649'",
		"Warning|1292|Truncated incorrect DOUBLE value: '-1e649'"))

	// for issue #5293
	tk.MustExec("drop table if exists t")
	tk.MustExec("create table t(a int)")
	tk.MustExec("insert t values (1)")
	tk.MustQuery("select * from t where cast(a as binary)").Check(testkit.Rows("1"))
}

func (s *testIntegrationSuite) TestInPredicate4UnsignedInt(c *C) {
	// for issue #6661
	tk := testkit.NewTestKit(c, s.store)
	defer s.cleanEnv(c)
	tk.MustExec("use test")
	tk.MustExec("drop table if exists t")
	tk.MustExec("CREATE TABLE t (a bigint unsigned,key (a));")
	tk.MustExec("INSERT INTO t VALUES (0), (4), (5), (6), (7), (8), (9223372036854775810), (18446744073709551614), (18446744073709551615);")
	r := tk.MustQuery(`SELECT a FROM t WHERE a NOT IN (-1, -2, 18446744073709551615);`)
	r.Check(testkit.Rows("0", "4", "5", "6", "7", "8", "9223372036854775810", "18446744073709551614"))
	r = tk.MustQuery(`SELECT a FROM t WHERE a NOT IN (-1, -2, 4, 9223372036854775810);`)
	r.Check(testkit.Rows("0", "5", "6", "7", "8", "18446744073709551614", "18446744073709551615"))
	r = tk.MustQuery(`SELECT a FROM t WHERE a NOT IN (-1, -2, 0, 4, 18446744073709551614);`)
	r.Check(testkit.Rows("5", "6", "7", "8", "9223372036854775810", "18446744073709551615"))

	// for issue #4473
	tk.MustExec("drop table if exists t")
	tk.MustExec("create table t1 (some_id smallint(5) unsigned,key (some_id) )")
	tk.MustExec("insert into t1 values (1),(2)")
	r = tk.MustQuery(`select some_id from t1 where some_id not in(2,-1);`)
	r.Check(testkit.Rows("1"))
}

func (s *testIntegrationSuite) TestFilterExtractFromDNF(c *C) {
	tk := testkit.NewTestKit(c, s.store)
	defer s.cleanEnv(c)
	tk.MustExec("use test")
	tk.MustExec("drop table if exists t")
	tk.MustExec("create table t(a int, b int, c int)")

	tests := []struct {
		exprStr string
		result  string
	}{
		{
			exprStr: "a = 1 or a = 1 or a = 1",
			result:  "[eq(test.t.a, 1)]",
		},
		{
			exprStr: "a = 1 or a = 1 or (a = 1 and b = 1)",
			result:  "[eq(test.t.a, 1)]",
		},
		{
			exprStr: "(a = 1 and a = 1) or a = 1 or b = 1",
			result:  "[or(or(and(eq(test.t.a, 1), eq(test.t.a, 1)), eq(test.t.a, 1)), eq(test.t.b, 1))]",
		},
		{
			exprStr: "(a = 1 and b = 2) or (a = 1 and b = 3) or (a = 1 and b = 4)",
			result:  "[eq(test.t.a, 1) or(eq(test.t.b, 2), or(eq(test.t.b, 3), eq(test.t.b, 4)))]",
		},
		{
			exprStr: "(a = 1 and b = 1 and c = 1) or (a = 1 and b = 1) or (a = 1 and b = 1 and c > 2 and c < 3)",
			result:  "[eq(test.t.a, 1) eq(test.t.b, 1)]",
		},
	}

	ctx := context.Background()
	for _, tt := range tests {
		sql := "select * from t where " + tt.exprStr
		sctx := tk.Se.(sessionctx.Context)
		sc := sctx.GetSessionVars().StmtCtx
		stmts, err := session.Parse(sctx, sql)
		c.Assert(err, IsNil, Commentf("error %v, for expr %s", err, tt.exprStr))
		c.Assert(stmts, HasLen, 1)
		is := domain.GetDomain(sctx).InfoSchema()
		err = plannercore.Preprocess(sctx, stmts[0], is)
		c.Assert(err, IsNil, Commentf("error %v, for resolve name, expr %s", err, tt.exprStr))
		p, _, err := plannercore.BuildLogicalPlan(ctx, sctx, stmts[0], is)
		c.Assert(err, IsNil, Commentf("error %v, for build plan, expr %s", err, tt.exprStr))
		selection := p.(plannercore.LogicalPlan).Children()[0].(*plannercore.LogicalSelection)
		conds := make([]expression.Expression, len(selection.Conditions))
		for i, cond := range selection.Conditions {
			conds[i] = expression.PushDownNot(sctx, cond)
		}
		afterFunc := expression.ExtractFiltersFromDNFs(sctx, conds)
		sort.Slice(afterFunc, func(i, j int) bool {
			return bytes.Compare(afterFunc[i].HashCode(sc), afterFunc[j].HashCode(sc)) < 0
		})
		c.Assert(fmt.Sprintf("%s", afterFunc), Equals, tt.result, Commentf("wrong result for expr: %s", tt.exprStr))
	}
}

func (s *testIntegrationSuite) testTiDBIsOwnerFunc(c *C) {
	tk := testkit.NewTestKit(c, s.store)
	defer s.cleanEnv(c)
	result := tk.MustQuery("select tidb_is_ddl_owner()")
	ddlOwnerChecker := tk.Se.DDLOwnerChecker()
	c.Assert(ddlOwnerChecker, NotNil)
	var ret int64
	if ddlOwnerChecker.IsOwner() {
		ret = 1
	}
	result.Check(testkit.Rows(fmt.Sprintf("%v", ret)))
}

func (s *testIntegrationSuite) TestTiDBDecodePlanFunc(c *C) {
	tk := testkit.NewTestKit(c, s.store)
	defer s.cleanEnv(c)
	tk.MustQuery("select tidb_decode_plan('')").Check(testkit.Rows(""))
	tk.MustQuery("select tidb_decode_plan('7APIMAk1XzEzCTAJMQlmdW5jczpjb3VudCgxKQoxCTE3XzE0CTAJMAlpbm5lciBqb2luLCBp" +
		"AQyQOlRhYmxlUmVhZGVyXzIxLCBlcXVhbDpbZXEoQ29sdW1uIzEsIA0KCDkpIBkXADIVFywxMCldCjIJMzJfMTgFZXhkYXRhOlNlbGVjdGlvbl" +
		"8xNwozCTFfMTcJMQkwCWx0HVlATlVMTCksIG5vdChpc251bGwVHAApUhcAUDIpKQo0CTEwXzE2CTEJMTAwMDAJdAHB2Dp0MSwgcmFuZ2U6Wy1p" +
		"bmYsK2luZl0sIGtlZXAgb3JkZXI6ZmFsc2UsIHN0YXRzOnBzZXVkbwoFtgAyAZcEMAk6tgAEMjAFtgQyMDq2AAg5LCBmtgAAMFa3AAA5FbcAO" +
		"T63AAAyzrcA')").Check(testkit.Rows("" +
		"\tStreamAgg_13        \troot\t1    \tfuncs:count(1)\n" +
		"\t└─HashLeftJoin_14   \troot\t0    \tinner join, inner:TableReader_21, equal:[eq(Column#1, Column#9) eq(Column#2, Column#10)]\n" +
		"\t  ├─TableReader_18  \troot\t0    \tdata:Selection_17\n" +
		"\t  │ └─Selection_17  \tcop \t0    \tlt(Column#1, NULL), not(isnull(Column#1)), not(isnull(Column#2))\n" +
		"\t  │   └─TableScan_16\tcop \t10000\ttable:t1, range:[-inf,+inf], keep order:false, stats:pseudo\n" +
		"\t  └─TableReader_21  \troot\t0    \tdata:Selection_20\n" +
		"\t    └─Selection_20  \tcop \t0    \tlt(Column#9, NULL), not(isnull(Column#10)), not(isnull(Column#9))\n" +
		"\t      └─TableScan_19\tcop \t10000\ttable:t2, range:[-inf,+inf], keep order:false, stats:pseudo"))
}

func (s *testIntegrationSuite) TestTiDBInternalFunc(c *C) {
	tk := testkit.NewTestKit(c, s.store)
	defer s.cleanEnv(c)
	result := tk.MustQuery("select tidb_decode_key( '74800000000000002B5F72800000000000A5D3' )")
	result.Check(testkit.Rows("tableID=43, _tidb_rowid=42451"))

	result = tk.MustQuery("select tidb_decode_key( '74800000000000019B5F698000000000000001015257303100000000FB013736383232313130FF3900000000000000F8010000000000000000F7' )")
	result.Check(testkit.Rows("tableID=411, indexID=1, indexValues=015257303100000000FB013736383232313130FF3900000000000000F8010000000000000000F7"))

	// Test invalid record/index key.
	result = tk.MustQuery("select tidb_decode_key( '7480000000000000FF2E5F728000000011FFE1A3000000000000' )")
	result.Check(testkit.Rows("7480000000000000FF2E5F728000000011FFE1A3000000000000"))
	warns := tk.Se.GetSessionVars().StmtCtx.GetWarnings()
	c.Assert(warns, HasLen, 1)
	c.Assert(warns[0].Err.Error(), Equals, "invalid record/index key: 7480000000000000FF2E5F728000000011FFE1A3000000000000")
}

func newStoreWithBootstrap() (kv.Storage, *domain.Domain, error) {
	store, err := mockstore.NewMockTikvStore()
	if err != nil {
		return nil, nil, err
	}
	session.SetSchemaLease(0)
	dom, err := session.BootstrapSession(store)
	return store, dom, err
}

func (s *testIntegrationSuite) TestTwoDecimalTruncate(c *C) {
	tk := testkit.NewTestKit(c, s.store)
	defer s.cleanEnv(c)
	tk.MustExec("use test")
	tk.MustExec("set sql_mode=''")
	tk.MustExec("drop table if exists t")
	tk.MustExec("create table t1(a decimal(10,5), b decimal(10,1))")
	tk.MustExec("insert into t1 values(123.12345, 123.12345)")
	tk.MustExec("update t1 set b = a")
	res := tk.MustQuery("select a, b from t1")
	res.Check(testkit.Rows("123.12345 123.1"))
	res = tk.MustQuery("select 2.00000000000000000000000000000001 * 1.000000000000000000000000000000000000000000002")
	res.Check(testkit.Rows("2.000000000000000000000000000000"))
}

func (s *testIntegrationSuite) TestPrefixIndex(c *C) {
	tk := testkit.NewTestKit(c, s.store)
	defer s.cleanEnv(c)
	tk.MustExec("use test")
	tk.MustExec(`CREATE TABLE t1 (
  			name varchar(12) DEFAULT NULL,
  			KEY pname (name(12))
		) ENGINE=InnoDB DEFAULT CHARSET=utf8mb4 COLLATE=utf8mb4_unicode_ci`)

	tk.MustExec("insert into t1 values('借款策略集_网页');")
	res := tk.MustQuery("select * from t1 where name = '借款策略集_网页';")
	res.Check(testkit.Rows("借款策略集_网页"))

	tk.MustExec(`CREATE TABLE prefix (
		a int(11) NOT NULL,
		b varchar(55) DEFAULT NULL,
		c int(11) DEFAULT NULL,
		PRIMARY KEY (a),
		KEY prefix_index (b(2)),
		KEY prefix_complex (a,b(2))
	) ENGINE=InnoDB DEFAULT CHARSET=utf8 COLLATE=utf8_bin;`)

	tk.MustExec("INSERT INTO prefix VALUES(0, 'b', 2), (1, 'bbb', 3), (2, 'bbc', 4), (3, 'bbb', 5), (4, 'abc', 6), (5, 'abc', 7), (6, 'abc', 7), (7, 'ÿÿ', 8), (8, 'ÿÿ0', 9), (9, 'ÿÿÿ', 10);")
	res = tk.MustQuery("select c, b from prefix where b > 'ÿ' and b < 'ÿÿc'")
	res.Check(testkit.Rows("8 ÿÿ", "9 ÿÿ0"))

	res = tk.MustQuery("select a, b from prefix where b LIKE 'ÿÿ%'")
	res.Check(testkit.Rows("7 ÿÿ", "8 ÿÿ0", "9 ÿÿÿ"))
}

func (s *testIntegrationSuite) TestDecimalMul(c *C) {
	tk := testkit.NewTestKit(c, s.store)
	tk.MustExec("USE test")
	tk.MustExec("create table t(a decimal(38, 17));")
	tk.MustExec("insert into t select 0.5999991229316*0.918755041726043;")
	res := tk.MustQuery("select * from t;")
	res.Check(testkit.Rows("0.55125221922461136"))
}

func (s *testIntegrationSuite) TestDecimalDiv(c *C) {
	tk := testkit.NewTestKit(c, s.store)
	tk.MustQuery("select cast(1 as decimal(60,30)) / cast(1 as decimal(60,30)) / cast(1 as decimal(60, 30))").Check(testkit.Rows("1.000000000000000000000000000000"))
	tk.MustQuery("select cast(1 as decimal(60,30)) / cast(3 as decimal(60,30)) / cast(7 as decimal(60, 30))").Check(testkit.Rows("0.047619047619047619047619047619"))
	tk.MustQuery("select cast(1 as decimal(60,30)) / cast(3 as decimal(60,30)) / cast(7 as decimal(60, 30)) / cast(13 as decimal(60, 30))").Check(testkit.Rows("0.003663003663003663003663003663"))
}

func (s *testIntegrationSuite) TestUnknowHintIgnore(c *C) {
	tk := testkit.NewTestKit(c, s.store)
	tk.MustExec("USE test")
	tk.MustExec("create table t(a int)")
	tk.MustQuery("select /*+ unknown_hint(c1)*/ 1").Check(testkit.Rows("1"))
	tk.MustQuery("show warnings").Check(testkit.Rows("Warning 1064 You have an error in your SQL syntax; check the manual that corresponds to your TiDB version for the right syntax to use [parser:8064]Optimizer hint syntax error at line 1 column 23 near \"unknown_hint(c1)*/\" "))
	_, err := tk.Exec("select 1 from /*+ test1() */ t")
	c.Assert(err, IsNil)
}

func (s *testIntegrationSuite) TestValuesInNonInsertStmt(c *C) {
	tk := testkit.NewTestKit(c, s.store)
	tk.MustExec(`use test;`)
	tk.MustExec(`drop table if exists t;`)
	tk.MustExec(`create table t(a bigint, b double, c decimal, d varchar(20), e datetime, f time, g json);`)
	tk.MustExec(`insert into t values(1, 1.1, 2.2, "abc", "2018-10-24", NOW(), "12");`)
	res := tk.MustQuery(`select values(a), values(b), values(c), values(d), values(e), values(f), values(g) from t;`)
	res.Check(testkit.Rows(`<nil> <nil> <nil> <nil> <nil> <nil> <nil>`))
}

func (s *testIntegrationSuite) TestForeignKeyVar(c *C) {

	tk := testkit.NewTestKit(c, s.store)

	tk.MustExec("SET FOREIGN_KEY_CHECKS=1")
	tk.MustQuery("SHOW WARNINGS").Check(testkit.Rows("Warning 8047 variable 'foreign_key_checks' does not yet support value: 1"))
}

func (s *testIntegrationSuite) TestUserVarMockWindFunc(c *C) {
	tk := testkit.NewTestKit(c, s.store)
	tk.MustExec(`use test;`)
	tk.MustExec(`drop table if exists t;`)
	tk.MustExec(`create table t (a int, b varchar (20), c varchar (20));`)
	tk.MustExec(`insert into t values
					(1,'key1-value1','insert_order1'),
    				(1,'key1-value2','insert_order2'),
    				(1,'key1-value3','insert_order3'),
    				(1,'key1-value4','insert_order4'),
    				(1,'key1-value5','insert_order5'),
    				(1,'key1-value6','insert_order6'),
    				(2,'key2-value1','insert_order1'),
    				(2,'key2-value2','insert_order2'),
    				(2,'key2-value3','insert_order3'),
    				(2,'key2-value4','insert_order4'),
    				(2,'key2-value5','insert_order5'),
    				(2,'key2-value6','insert_order6'),
    				(3,'key3-value1','insert_order1'),
    				(3,'key3-value2','insert_order2'),
    				(3,'key3-value3','insert_order3'),
    				(3,'key3-value4','insert_order4'),
    				(3,'key3-value5','insert_order5'),
    				(3,'key3-value6','insert_order6');
					`)
	tk.MustExec(`SET @LAST_VAL := NULL;`)
	tk.MustExec(`SET @ROW_NUM := 0;`)

	tk.MustQuery(`select * from (
					SELECT a,
    				       @ROW_NUM := IF(a = @LAST_VAL, @ROW_NUM + 1, 1) AS ROW_NUM,
    				       @LAST_VAL := a AS LAST_VAL,
    				       b,
    				       c
    				FROM (select * from t where a in (1, 2, 3) ORDER BY a, c) t1
				) t2
				where t2.ROW_NUM < 2;
				`).Check(testkit.Rows(
		`1 1 1 key1-value1 insert_order1`,
		`2 1 2 key2-value1 insert_order1`,
		`3 1 3 key3-value1 insert_order1`,
	))

	tk.MustQuery(`select * from (
					SELECT a,
    				       @ROW_NUM := IF(a = @LAST_VAL, @ROW_NUM + 1, 1) AS ROW_NUM,
    				       @LAST_VAL := a AS LAST_VAL,
    				       b,
    				       c
    				FROM (select * from t where a in (1, 2, 3) ORDER BY a, c) t1
				) t2;
				`).Check(testkit.Rows(
		`1 1 1 key1-value1 insert_order1`,
		`1 2 1 key1-value2 insert_order2`,
		`1 3 1 key1-value3 insert_order3`,
		`1 4 1 key1-value4 insert_order4`,
		`1 5 1 key1-value5 insert_order5`,
		`1 6 1 key1-value6 insert_order6`,
		`2 1 2 key2-value1 insert_order1`,
		`2 2 2 key2-value2 insert_order2`,
		`2 3 2 key2-value3 insert_order3`,
		`2 4 2 key2-value4 insert_order4`,
		`2 5 2 key2-value5 insert_order5`,
		`2 6 2 key2-value6 insert_order6`,
		`3 1 3 key3-value1 insert_order1`,
		`3 2 3 key3-value2 insert_order2`,
		`3 3 3 key3-value3 insert_order3`,
		`3 4 3 key3-value4 insert_order4`,
		`3 5 3 key3-value5 insert_order5`,
		`3 6 3 key3-value6 insert_order6`,
	))
}

func (s *testIntegrationSuite) TestCastAsTime(c *C) {
	tk := testkit.NewTestKit(c, s.store)
	tk.MustExec(`use test;`)
	tk.MustExec(`drop table if exists t;`)
	tk.MustExec(`create table t (col1 bigint, col2 double, col3 decimal, col4 varchar(20), col5 json);`)
	tk.MustExec(`insert into t values (1, 1, 1, "1", "1");`)
	tk.MustExec(`insert into t values (null, null, null, null, null);`)
	tk.MustQuery(`select cast(col1 as time), cast(col2 as time), cast(col3 as time), cast(col4 as time), cast(col5 as time) from t where col1 = 1;`).Check(testkit.Rows(
		`00:00:01 00:00:01 00:00:01 00:00:01 00:00:01`,
	))
	tk.MustQuery(`select cast(col1 as time), cast(col2 as time), cast(col3 as time), cast(col4 as time), cast(col5 as time) from t where col1 is null;`).Check(testkit.Rows(
		`<nil> <nil> <nil> <nil> <nil>`,
	))

	err := tk.ExecToErr(`select cast(col1 as time(31)) from t where col1 is null;`)
	c.Assert(err.Error(), Equals, "[expression:1426]Too big precision 31 specified for column 'CAST'. Maximum is 6.")

	err = tk.ExecToErr(`select cast(col2 as time(31)) from t where col1 is null;`)
	c.Assert(err.Error(), Equals, "[expression:1426]Too big precision 31 specified for column 'CAST'. Maximum is 6.")

	err = tk.ExecToErr(`select cast(col3 as time(31)) from t where col1 is null;`)
	c.Assert(err.Error(), Equals, "[expression:1426]Too big precision 31 specified for column 'CAST'. Maximum is 6.")

	err = tk.ExecToErr(`select cast(col4 as time(31)) from t where col1 is null;`)
	c.Assert(err.Error(), Equals, "[expression:1426]Too big precision 31 specified for column 'CAST'. Maximum is 6.")

	err = tk.ExecToErr(`select cast(col5 as time(31)) from t where col1 is null;`)
	c.Assert(err.Error(), Equals, "[expression:1426]Too big precision 31 specified for column 'CAST'. Maximum is 6.")
}

func (s *testIntegrationSuite) TestValuesFloat32(c *C) {
	tk := testkit.NewTestKit(c, s.store)
	tk.MustExec("use test")
	tk.MustExec(`drop table if exists t;`)
	tk.MustExec(`create table t (i int key, j float);`)
	tk.MustExec(`insert into t values (1, 0.01);`)
	tk.MustQuery(`select * from t;`).Check(testkit.Rows(`1 0.01`))
	tk.MustExec(`insert into t values (1, 0.02) on duplicate key update j = values (j);`)
	tk.MustQuery(`select * from t;`).Check(testkit.Rows(`1 0.02`))
}

func (s *testIntegrationSuite) TestFuncNameConst(c *C) {
	tk := testkit.NewTestKit(c, s.store)
	defer s.cleanEnv(c)
	tk.MustExec("USE test;")
	tk.MustExec("DROP TABLE IF EXISTS t;")
	tk.MustExec("CREATE TABLE t(a CHAR(20), b VARCHAR(20), c BIGINT);")
	tk.MustExec("INSERT INTO t (b, c) values('hello', 1);")

	r := tk.MustQuery("SELECT name_const('test_int', 1), name_const('test_float', 3.1415);")
	r.Check(testkit.Rows("1 3.1415"))
	r = tk.MustQuery("SELECT name_const('test_string', 'hello'), name_const('test_nil', null);")
	r.Check(testkit.Rows("hello <nil>"))
	r = tk.MustQuery("SELECT name_const('test_string', 1) + c FROM t;")
	r.Check(testkit.Rows("2"))
	r = tk.MustQuery("SELECT concat('hello', name_const('test_string', 'world')) FROM t;")
	r.Check(testkit.Rows("helloworld"))
	r = tk.MustQuery("SELECT NAME_CONST('come', -1);")
	r.Check(testkit.Rows("-1"))
	r = tk.MustQuery("SELECT NAME_CONST('come', -1.0);")
	r.Check(testkit.Rows("-1.0"))
	err := tk.ExecToErr(`select name_const(a,b) from t;`)
	c.Assert(err.Error(), Equals, "[planner:1210]Incorrect arguments to NAME_CONST")
	err = tk.ExecToErr(`select name_const(a,"hello") from t;`)
	c.Assert(err.Error(), Equals, "[planner:1210]Incorrect arguments to NAME_CONST")
	err = tk.ExecToErr(`select name_const("hello", b) from t;`)
	c.Assert(err.Error(), Equals, "[planner:1210]Incorrect arguments to NAME_CONST")
	err = tk.ExecToErr(`select name_const("hello", 1+1) from t;`)
	c.Assert(err.Error(), Equals, "[planner:1210]Incorrect arguments to NAME_CONST")
	err = tk.ExecToErr(`select name_const(concat('a', 'b'), 555) from t;`)
	c.Assert(err.Error(), Equals, "[planner:1210]Incorrect arguments to NAME_CONST")
	err = tk.ExecToErr(`select name_const(555) from t;`)
	c.Assert(err.Error(), Equals, "[expression:1582]Incorrect parameter count in the call to native function 'name_const'")

	var rs sqlexec.RecordSet
	rs, err = tk.Exec(`select name_const("hello", 1);`)
	c.Assert(err, IsNil)
	c.Assert(len(rs.Fields()), Equals, 1)
	c.Assert(rs.Fields()[0].Column.Name.L, Equals, "hello")
}

func (s *testIntegrationSuite) TestValuesEnum(c *C) {
	tk := testkit.NewTestKit(c, s.store)
	tk.MustExec("use test")
	tk.MustExec(`drop table if exists t;`)
	tk.MustExec(`create table t (a bigint primary key, b enum('a','b','c'));`)
	tk.MustExec(`insert into t values (1, "a");`)
	tk.MustQuery(`select * from t;`).Check(testkit.Rows(`1 a`))
	tk.MustExec(`insert into t values (1, "b") on duplicate key update b = values(b);`)
	tk.MustQuery(`select * from t;`).Check(testkit.Rows(`1 b`))
}

func (s *testIntegrationSuite) TestIssue9325(c *C) {
	tk := testkit.NewTestKit(c, s.store)
	tk.MustExec("use test")
	tk.MustExec("drop table if exists t")
	tk.MustExec("create table t(a timestamp) partition by range(unix_timestamp(a)) (partition p0 values less than(unix_timestamp('2019-02-16 14:20:00')), partition p1 values less than (maxvalue))")
	tk.MustExec("insert into t values('2019-02-16 14:19:59'), ('2019-02-16 14:20:01')")
	result := tk.MustQuery("select * from t where a between timestamp'2019-02-16 14:19:00' and timestamp'2019-02-16 14:21:00'")
	c.Assert(result.Rows(), HasLen, 2)

	tk.MustExec("drop table if exists t")
	tk.MustExec("create table t(a timestamp)")
	tk.MustExec("insert into t values('2019-02-16 14:19:59'), ('2019-02-16 14:20:01')")
	result = tk.MustQuery("select * from t where a < timestamp'2019-02-16 14:21:00'")
	result.Check(testkit.Rows("2019-02-16 14:19:59", "2019-02-16 14:20:01"))
}

func (s *testIntegrationSuite) TestIssue9710(c *C) {
	tk := testkit.NewTestKit(c, s.store)
	getSAndMS := func(str string) (int, int) {
		results := strings.Split(str, ":")
		SAndMS := strings.Split(results[len(results)-1], ".")
		var s, ms int
		s, _ = strconv.Atoi(SAndMS[0])
		if len(SAndMS) > 1 {
			ms, _ = strconv.Atoi(SAndMS[1])
		}
		return s, ms
	}

	for {
		rs := tk.MustQuery("select now(), now(6), unix_timestamp(), unix_timestamp(now())")
		s, ms := getSAndMS(rs.Rows()[0][1].(string))
		if ms < 500000 {
			time.Sleep(time.Second / 10)
			continue
		}

		s1, _ := getSAndMS(rs.Rows()[0][0].(string))
		c.Assert(s, Equals, s1) // now() will truncate the result instead of rounding it

		c.Assert(rs.Rows()[0][2], Equals, rs.Rows()[0][3]) // unix_timestamp() will truncate the result
		break
	}
}

// TestDecimalConvertToTime for issue #9770
func (s *testIntegrationSuite) TestDecimalConvertToTime(c *C) {
	tk := testkit.NewTestKit(c, s.store)
	defer s.cleanEnv(c)

	tk.MustExec("use test")
	tk.MustExec("drop table if exists t")
	tk.MustExec("create table t(a datetime(6), b timestamp)")
	tk.MustExec("insert t values (20010101100000.123456, 20110707101112.123456)")
	tk.MustQuery("select * from t").Check(testkit.Rows("2001-01-01 10:00:00.123456 2011-07-07 10:11:12"))
}

func (s *testIntegrationSuite) TestIssue9732(c *C) {
	tk := testkit.NewTestKit(c, s.store)
	defer s.cleanEnv(c)

	tk.MustQuery(`select monthname(str_to_date(null, '%m')), monthname(str_to_date(null, '%m')),
monthname(str_to_date(1, '%m')), monthname(str_to_date(0, '%m'));`).Check(testkit.Rows("<nil> <nil> <nil> <nil>"))

	nullCases := []struct {
		sql string
		ret string
	}{
		{"select str_to_date(1, '%m')", "0000-01-00"},
		{"select str_to_date(01, '%d')", "0000-00-01"},
		{"select str_to_date(2019, '%Y')", "2019-00-00"},
		{"select str_to_date('5,2019','%m,%Y')", "2019-05-00"},
		{"select str_to_date('01,2019','%d,%Y')", "2019-00-01"},
		{"select str_to_date('01,5','%d,%m')", "0000-05-01"},
	}

	for _, nullCase := range nullCases {
		tk.MustQuery(nullCase.sql).Check(testkit.Rows("<nil>"))
	}

	// remove NO_ZERO_DATE mode
	tk.MustExec("set sql_mode='ONLY_FULL_GROUP_BY,STRICT_TRANS_TABLES,NO_ZERO_IN_DATE,ERROR_FOR_DIVISION_BY_ZERO,NO_AUTO_CREATE_USER,NO_ENGINE_SUBSTITUTION'")

	for _, nullCase := range nullCases {
		tk.MustQuery(nullCase.sql).Check(testkit.Rows(nullCase.ret))
	}
}

func (s *testIntegrationSuite) TestDaynameArithmetic(c *C) {
	tk := testkit.NewTestKit(c, s.store)
	defer s.cleanEnv(c)

	cases := []struct {
		sql    string
		result string
	}{
		{`select dayname("1962-03-01")+0;`, "3"},
		{`select dayname("1962-03-02")+0;`, "4"},
		{`select dayname("1962-03-03")+0;`, "5"},
		{`select dayname("1962-03-04")+0;`, "6"},
		{`select dayname("1962-03-05")+0;`, "0"},
		{`select dayname("1962-03-06")+0;`, "1"},
		{`select dayname("1962-03-07")+0;`, "2"},
		{`select dayname("1962-03-08")+0;`, "3"},
		{`select dayname("1962-03-01")+1;`, "4"},
		{`select dayname("1962-03-01")+2;`, "5"},
		{`select dayname("1962-03-01")+3;`, "6"},
		{`select dayname("1962-03-01")+4;`, "7"},
		{`select dayname("1962-03-01")+5;`, "8"},
		{`select dayname("1962-03-01")+6;`, "9"},
		{`select dayname("1962-03-01")+7;`, "10"},
		{`select dayname("1962-03-01")+2333;`, "2336"},
		{`select dayname("1962-03-01")+2.333;`, "5.333"},
		{`select dayname("1962-03-01")>2;`, "1"},
		{`select dayname("1962-03-01")<2;`, "0"},
		{`select dayname("1962-03-01")=3;`, "1"},
		{`select dayname("1962-03-01")!=3;`, "0"},
		{`select dayname("1962-03-01")<4;`, "1"},
		{`select dayname("1962-03-01")>4;`, "0"},
		{`select !dayname("1962-03-01");`, "0"},
		{`select dayname("1962-03-01")&1;`, "1"},
		{`select dayname("1962-03-01")&3;`, "3"},
		{`select dayname("1962-03-01")&7;`, "3"},
		{`select dayname("1962-03-01")|1;`, "3"},
		{`select dayname("1962-03-01")|3;`, "3"},
		{`select dayname("1962-03-01")|7;`, "7"},
		{`select dayname("1962-03-01")^1;`, "2"},
		{`select dayname("1962-03-01")^3;`, "0"},
		{`select dayname("1962-03-01")^7;`, "4"},
	}

	for _, c := range cases {
		tk.MustQuery(c.sql).Check(testkit.Rows(c.result))
	}
}

func (s *testIntegrationSuite) TestIssue10156(c *C) {
	tk := testkit.NewTestKit(c, s.store)
	defer s.cleanEnv(c)

	tk.MustExec("use test")
	tk.MustExec("CREATE TABLE `t1` (`period_name` varchar(24) DEFAULT NULL ,`period_id` bigint(20) DEFAULT NULL ,`starttime` bigint(20) DEFAULT NULL)")
	tk.MustExec("CREATE TABLE `t2` (`bussid` bigint(20) DEFAULT NULL,`ct` bigint(20) DEFAULT NULL)")
	q := `
select
    a.period_name,
    b.date8
from
    (select * from t1) a
left join
    (select bussid,date(from_unixtime(ct)) date8 from t2) b
on
    a.period_id = b.bussid
where
    datediff(b.date8, date(from_unixtime(a.starttime))) >= 0`
	tk.MustQuery(q)
}

func (s *testIntegrationSuite) TestIssue9727(c *C) {
	tk := testkit.NewTestKit(c, s.store)
	defer s.cleanEnv(c)

	cases := []struct {
		sql    string
		result string
	}{
		{`SELECT "1900-01-01 00:00:00" + INTERVAL "100000000:214748364700" MINUTE_SECOND;`, "8895-03-27 22:11:40"},
		{`SELECT "1900-01-01 00:00:00" + INTERVAL 1 << 37 SECOND;`, "6255-04-08 15:04:32"},
		{`SELECT "1900-01-01 00:00:00" + INTERVAL 1 << 31 MINUTE;`, "5983-01-24 02:08:00"},
		{`SELECT "1900-01-01 00:00:00" + INTERVAL 1 << 38 SECOND;`, "<nil>"},
		{`SELECT "1900-01-01 00:00:00" + INTERVAL 1 << 33 MINUTE;`, "<nil>"},
		{`SELECT "1900-01-01 00:00:00" + INTERVAL 1 << 30 HOUR;`, "<nil>"},
		{`SELECT "1900-01-01 00:00:00" + INTERVAL "1000000000:214748364700" MINUTE_SECOND;`, "<nil>"},
		{`SELECT 19000101000000 + INTERVAL "100000000:214748364700" MINUTE_SECOND;`, "8895-03-27 22:11:40"},
		{`SELECT 19000101000000 + INTERVAL 1 << 37 SECOND;`, "6255-04-08 15:04:32"},
		{`SELECT 19000101000000 + INTERVAL 1 << 31 MINUTE;`, "5983-01-24 02:08:00"},

		{`SELECT "8895-03-27 22:11:40" - INTERVAL "100000000:214748364700" MINUTE_SECOND;`, "1900-01-01 00:00:00"},
		{`SELECT "6255-04-08 15:04:32" - INTERVAL 1 << 37 SECOND;`, "1900-01-01 00:00:00"},
		{`SELECT "5983-01-24 02:08:00" - INTERVAL 1 << 31 MINUTE;`, "1900-01-01 00:00:00"},
		{`SELECT "9999-01-01 00:00:00" - INTERVAL 1 << 39 SECOND;`, "<nil>"},
		{`SELECT "9999-01-01 00:00:00" - INTERVAL 1 << 33 MINUTE;`, "<nil>"},
		{`SELECT "9999-01-01 00:00:00" - INTERVAL 1 << 30 HOUR;`, "<nil>"},
		{`SELECT "9999-01-01 00:00:00" - INTERVAL "10000000000:214748364700" MINUTE_SECOND;`, "<nil>"},
		{`SELECT 88950327221140 - INTERVAL "100000000:214748364700" MINUTE_SECOND ;`, "1900-01-01 00:00:00"},
		{`SELECT 62550408150432 - INTERVAL 1 << 37 SECOND;`, "1900-01-01 00:00:00"},
		{`SELECT 59830124020800 - INTERVAL 1 << 31 MINUTE;`, "1900-01-01 00:00:00"},

		{`SELECT 10000101000000 + INTERVAL "111111111111111111" MICROSECOND;`, `4520-12-21 05:31:51.111111`},
		{`SELECT 10000101000000 + INTERVAL "111111111111.111111" SECOND;`, `4520-12-21 05:31:51.111111`},
		{`SELECT 10000101000000 + INTERVAL "111111111111.111111111" SECOND;`, `4520-12-21 05:31:51.111111`},
		{`SELECT 10000101000000 + INTERVAL "111111111111.111" SECOND;`, `4520-12-21 05:31:51.111000`},
		{`SELECT 10000101000000 + INTERVAL "111111111111." SECOND;`, `4520-12-21 05:31:51`},
		{`SELECT 10000101000000 + INTERVAL "111111111111111111.5" MICROSECOND;`, `4520-12-21 05:31:51.111112`},
		{`SELECT 10000101000000 + INTERVAL "111111111111111112.5" MICROSECOND;`, `4520-12-21 05:31:51.111113`},
		{`SELECT 10000101000000 + INTERVAL "111111111111111111.500000" MICROSECOND;`, `4520-12-21 05:31:51.111112`},
		{`SELECT 10000101000000 + INTERVAL "111111111111111111.50000000" MICROSECOND;`, `4520-12-21 05:31:51.111112`},
		{`SELECT 10000101000000 + INTERVAL "111111111111111111.6" MICROSECOND;`, `4520-12-21 05:31:51.111112`},
		{`SELECT 10000101000000 + INTERVAL "111111111111111111.499999" MICROSECOND;`, `4520-12-21 05:31:51.111111`},
		{`SELECT 10000101000000 + INTERVAL "111111111111111111.499999999999" MICROSECOND;`, `4520-12-21 05:31:51.111111`},
	}

	for _, c := range cases {
		tk.MustQuery(c.sql).Check(testkit.Rows(c.result))
	}
}

func (s *testIntegrationSuite) TestTimestampDatumEncode(c *C) {
	tk := testkit.NewTestKit(c, s.store)
	tk.MustExec("use test")
	tk.MustExec(`drop table if exists t;`)
	tk.MustExec(`create table t (a bigint primary key, b timestamp)`)
	tk.MustExec(`insert into t values (1, "2019-04-29 11:56:12")`)
	tk.MustQuery(`explain select * from t where b = (select max(b) from t)`).Check(testkit.Rows(
		"TableReader_43 10.00 root data:Selection_42",
		"└─Selection_42 10.00 cop[tikv] eq(test.t.b, 2019-04-29 11:56:12)",
		"  └─TableFullScan_41 10000.00 cop[tikv] table:t, keep order:false, stats:pseudo",
	))
	tk.MustQuery(`select * from t where b = (select max(b) from t)`).Check(testkit.Rows(`1 2019-04-29 11:56:12`))
}

func (s *testIntegrationSuite) TestDateTimeAddReal(c *C) {
	tk := testkit.NewTestKit(c, s.store)
	defer s.cleanEnv(c)

	cases := []struct {
		sql    string
		result string
	}{
		{`SELECT "1900-01-01 00:00:00" + INTERVAL 1.123456789e3 SECOND;`, "1900-01-01 00:18:43.456789"},
		{`SELECT 19000101000000 + INTERVAL 1.123456789e3 SECOND;`, "1900-01-01 00:18:43.456789"},
		{`select date("1900-01-01") + interval 1.123456789e3 second;`, "1900-01-01 00:18:43.456789"},
		{`SELECT "1900-01-01 00:18:43.456789" - INTERVAL 1.123456789e3 SECOND;`, "1900-01-01 00:00:00"},
		{`SELECT 19000101001843.456789 - INTERVAL 1.123456789e3 SECOND;`, "1900-01-01 00:00:00"},
		{`select date("1900-01-01") - interval 1.123456789e3 second;`, "1899-12-31 23:41:16.543211"},
		{`select 19000101000000 - interval 1.123456789e3 second;`, "1899-12-31 23:41:16.543211"},
	}

	for _, c := range cases {
		tk.MustQuery(c.sql).Check(testkit.Rows(c.result))
	}
}

func (s *testIntegrationSuite) TestIssue10181(c *C) {
	tk := testkit.NewTestKit(c, s.store)
	tk.MustExec("use test")
	tk.MustExec(`drop table if exists t;`)
	tk.MustExec(`create table t(a bigint unsigned primary key);`)
	tk.MustExec(`insert into t values(9223372036854775807), (18446744073709551615)`)
	tk.MustQuery(`select * from t where a > 9223372036854775807-0.5 order by a`).Check(testkit.Rows(`9223372036854775807`, `18446744073709551615`))
}

func (s *testIntegrationSuite) TestExprPushdownBlacklist(c *C) {
	tk := testkit.NewTestKit(c, s.store)
	tk.MustQuery(`select * from mysql.expr_pushdown_blacklist`).Check(testkit.Rows())
}

func (s *testIntegrationSuite) TestOptRuleBlacklist(c *C) {
	tk := testkit.NewTestKit(c, s.store)
	tk.MustQuery(`select * from mysql.opt_rule_blacklist`).Check(testkit.Rows())
}

func (s *testIntegrationSuite) TestIssue10804(c *C) {
	tk := testkit.NewTestKit(c, s.store)
	tk.MustQuery(`SELECT @@information_schema_stats_expiry`).Check(testkit.Rows(`86400`))
	tk.MustExec("/*!80000 SET SESSION information_schema_stats_expiry=0 */")
	tk.MustQuery(`SELECT @@information_schema_stats_expiry`).Check(testkit.Rows(`0`))
	tk.MustQuery(`SELECT @@GLOBAL.information_schema_stats_expiry`).Check(testkit.Rows(`86400`))
	tk.MustExec("/*!80000 SET GLOBAL information_schema_stats_expiry=0 */")
	tk.MustQuery(`SELECT @@GLOBAL.information_schema_stats_expiry`).Check(testkit.Rows(`0`))
}

func (s *testIntegrationSuite) TestInvalidEndingStatement(c *C) {
	tk := testkit.NewTestKit(c, s.store)
	tk.MustExec("use test")
	parseErrMsg := "[parser:1064]"
	errMsgLen := len(parseErrMsg)

	assertParseErr := func(sql string) {
		_, err := tk.Exec(sql)
		c.Assert(err, NotNil)
		c.Assert(err.Error()[:errMsgLen], Equals, parseErrMsg)
	}

	assertParseErr("drop table if exists t'xyz")
	assertParseErr("drop table if exists t'")
	assertParseErr("drop table if exists t`")
	assertParseErr(`drop table if exists t'`)
	assertParseErr(`drop table if exists t"`)
}

func (s *testIntegrationSuite) TestIssue10675(c *C) {
	tk := testkit.NewTestKit(c, s.store)
	tk.MustExec("use test")
	tk.MustExec(`drop table if exists t;`)
	tk.MustExec(`create table t(a int);`)
	tk.MustExec(`insert into t values(1);`)
	tk.MustQuery(`select * from t where a < -184467440737095516167.1;`).Check(testkit.Rows())
	tk.MustQuery(`select * from t where a > -184467440737095516167.1;`).Check(
		testkit.Rows("1"))
	tk.MustQuery(`select * from t where a < 184467440737095516167.1;`).Check(
		testkit.Rows("1"))
	tk.MustQuery(`select * from t where a > 184467440737095516167.1;`).Check(testkit.Rows())

	// issue 11647
	tk.MustExec(`drop table if exists t;`)
	tk.MustExec(`create table t(b bit(1));`)
	tk.MustExec(`insert into t values(b'1');`)
	tk.MustQuery(`select count(*) from t where b = 1;`).Check(testkit.Rows("1"))
	tk.MustQuery(`select count(*) from t where b = '1';`).Check(testkit.Rows("1"))
	tk.MustQuery(`select count(*) from t where b = b'1';`).Check(testkit.Rows("1"))

	tk.MustExec(`drop table if exists t;`)
	tk.MustExec(`create table t(b bit(63));`)
	// Not 64, because the behavior of mysql is amazing. I have no idea to fix it.
	tk.MustExec(`insert into t values(b'111111111111111111111111111111111111111111111111111111111111111');`)
	tk.MustQuery(`select count(*) from t where b = 9223372036854775807;`).Check(testkit.Rows("1"))
	tk.MustQuery(`select count(*) from t where b = '9223372036854775807';`).Check(testkit.Rows("1"))
	tk.MustQuery(`select count(*) from t where b = b'111111111111111111111111111111111111111111111111111111111111111';`).Check(testkit.Rows("1"))
}

func (s *testIntegrationSuite) TestDatetimeMicrosecond(c *C) {
	tk := testkit.NewTestKit(c, s.store)
	// For int
	tk.MustQuery(`select DATE_ADD('2007-03-28 22:08:28',INTERVAL -2 SECOND_MICROSECOND);`).Check(
		testkit.Rows("2007-03-28 22:08:27.800000"))
	tk.MustQuery(`select DATE_ADD('2007-03-28 22:08:28',INTERVAL -2 MINUTE_MICROSECOND);`).Check(
		testkit.Rows("2007-03-28 22:08:27.800000"))
	tk.MustQuery(`select DATE_ADD('2007-03-28 22:08:28',INTERVAL -2 HOUR_MICROSECOND);`).Check(
		testkit.Rows("2007-03-28 22:08:27.800000"))
	tk.MustQuery(`select DATE_ADD('2007-03-28 22:08:28',INTERVAL -2 DAY_MICROSECOND);`).Check(
		testkit.Rows("2007-03-28 22:08:27.800000"))

	// For Decimal
	tk.MustQuery(`select DATE_ADD('2007-03-28 22:08:28',INTERVAL 2.2 HOUR_MINUTE);`).Check(
		testkit.Rows("2007-03-29 00:10:28"))
	tk.MustQuery(`select DATE_ADD('2007-03-28 22:08:28',INTERVAL 2.2 MINUTE_SECOND);`).Check(
		testkit.Rows("2007-03-28 22:10:30"))
	tk.MustQuery(`select DATE_ADD('2007-03-28 22:08:28',INTERVAL 2.2 YEAR_MONTH);`).Check(
		testkit.Rows("2009-05-28 22:08:28"))
	tk.MustQuery(`select DATE_ADD('2007-03-28 22:08:28',INTERVAL 2.2 DAY_HOUR);`).Check(
		testkit.Rows("2007-03-31 00:08:28"))
	tk.MustQuery(`select DATE_ADD('2007-03-28 22:08:28',INTERVAL 2.2 DAY_MINUTE);`).Check(
		testkit.Rows("2007-03-29 00:10:28"))
	tk.MustQuery(`select DATE_ADD('2007-03-28 22:08:28',INTERVAL 2.2 DAY_SECOND);`).Check(
		testkit.Rows("2007-03-28 22:10:30"))
	tk.MustQuery(`select DATE_ADD('2007-03-28 22:08:28',INTERVAL 2.2 HOUR_SECOND);`).Check(
		testkit.Rows("2007-03-28 22:10:30"))
	tk.MustQuery(`select DATE_ADD('2007-03-28 22:08:28',INTERVAL 2.2 SECOND);`).Check(
		testkit.Rows("2007-03-28 22:08:30.200000"))
	tk.MustQuery(`select DATE_ADD('2007-03-28 22:08:28',INTERVAL 2.2 YEAR);`).Check(
		testkit.Rows("2009-03-28 22:08:28"))
	tk.MustQuery(`select DATE_ADD('2007-03-28 22:08:28',INTERVAL 2.2 QUARTER);`).Check(
		testkit.Rows("2007-09-28 22:08:28"))
	tk.MustQuery(`select DATE_ADD('2007-03-28 22:08:28',INTERVAL 2.2 MONTH);`).Check(
		testkit.Rows("2007-05-28 22:08:28"))
	tk.MustQuery(`select DATE_ADD('2007-03-28 22:08:28',INTERVAL 2.2 WEEK);`).Check(
		testkit.Rows("2007-04-11 22:08:28"))
	tk.MustQuery(`select DATE_ADD('2007-03-28 22:08:28',INTERVAL 2.2 DAY);`).Check(
		testkit.Rows("2007-03-30 22:08:28"))
	tk.MustQuery(`select DATE_ADD('2007-03-28 22:08:28',INTERVAL 2.2 HOUR);`).Check(
		testkit.Rows("2007-03-29 00:08:28"))
	tk.MustQuery(`select DATE_ADD('2007-03-28 22:08:28',INTERVAL 2.2 MINUTE);`).Check(
		testkit.Rows("2007-03-28 22:10:28"))
	tk.MustQuery(`select DATE_ADD('2007-03-28 22:08:28',INTERVAL 2.2 MICROSECOND);`).Check(
		testkit.Rows("2007-03-28 22:08:28.000002"))
	tk.MustQuery(`select DATE_ADD('2007-03-28 22:08:28',INTERVAL -2.2 HOUR_MINUTE);`).Check(
		testkit.Rows("2007-03-28 20:06:28"))
	tk.MustQuery(`select DATE_ADD('2007-03-28 22:08:28',INTERVAL -2.2 MINUTE_SECOND);`).Check(
		testkit.Rows("2007-03-28 22:06:26"))
	tk.MustQuery(`select DATE_ADD('2007-03-28 22:08:28',INTERVAL -2.2 YEAR_MONTH);`).Check(
		testkit.Rows("2005-01-28 22:08:28"))
	tk.MustQuery(`select DATE_ADD('2007-03-28 22:08:28',INTERVAL -2.2 DAY_HOUR);`).Check(
		testkit.Rows("2007-03-26 20:08:28"))
	tk.MustQuery(`select DATE_ADD('2007-03-28 22:08:28',INTERVAL -2.2 DAY_MINUTE);`).Check(
		testkit.Rows("2007-03-28 20:06:28"))
	tk.MustQuery(`select DATE_ADD('2007-03-28 22:08:28',INTERVAL -2.2 DAY_SECOND);`).Check(
		testkit.Rows("2007-03-28 22:06:26"))
	tk.MustQuery(`select DATE_ADD('2007-03-28 22:08:28',INTERVAL -2.2 HOUR_SECOND);`).Check(
		testkit.Rows("2007-03-28 22:06:26"))
	//	tk.MustQuery(`select DATE_ADD('2007-03-28 22:08:28',INTERVAL -2.2 SECOND);`).Check(
	//		testkit.Rows("2007-03-28 22:08:25.800000"))
	tk.MustQuery(`select DATE_ADD('2007-03-28 22:08:28',INTERVAL -2.2 YEAR);`).Check(
		testkit.Rows("2005-03-28 22:08:28"))
	tk.MustQuery(`select DATE_ADD('2007-03-28 22:08:28',INTERVAL -2.2 QUARTER);`).Check(
		testkit.Rows("2006-09-28 22:08:28"))
	tk.MustQuery(`select DATE_ADD('2007-03-28 22:08:28',INTERVAL -2.2 MONTH);`).Check(
		testkit.Rows("2007-01-28 22:08:28"))
	tk.MustQuery(`select DATE_ADD('2007-03-28 22:08:28',INTERVAL -2.2 WEEK);`).Check(
		testkit.Rows("2007-03-14 22:08:28"))
	tk.MustQuery(`select DATE_ADD('2007-03-28 22:08:28',INTERVAL -2.2 DAY);`).Check(
		testkit.Rows("2007-03-26 22:08:28"))
	tk.MustQuery(`select DATE_ADD('2007-03-28 22:08:28',INTERVAL -2.2 HOUR);`).Check(
		testkit.Rows("2007-03-28 20:08:28"))
	tk.MustQuery(`select DATE_ADD('2007-03-28 22:08:28',INTERVAL -2.2 MINUTE);`).Check(
		testkit.Rows("2007-03-28 22:06:28"))
	tk.MustQuery(`select DATE_ADD('2007-03-28 22:08:28',INTERVAL -2.2 MICROSECOND);`).Check(
		testkit.Rows("2007-03-28 22:08:27.999998"))
	tk.MustQuery(`select DATE_ADD('2007-03-28 22:08:28',INTERVAL "-2.2" HOUR_MINUTE);`).Check(
		testkit.Rows("2007-03-28 20:06:28"))
	tk.MustQuery(`select DATE_ADD('2007-03-28 22:08:28',INTERVAL "-2.2" MINUTE_SECOND);`).Check(
		testkit.Rows("2007-03-28 22:06:26"))
	tk.MustQuery(`select DATE_ADD('2007-03-28 22:08:28',INTERVAL "-2.2" YEAR_MONTH);`).Check(
		testkit.Rows("2005-01-28 22:08:28"))
	tk.MustQuery(`select DATE_ADD('2007-03-28 22:08:28',INTERVAL "-2.2" DAY_HOUR);`).Check(
		testkit.Rows("2007-03-26 20:08:28"))
	tk.MustQuery(`select DATE_ADD('2007-03-28 22:08:28',INTERVAL "-2.2" DAY_MINUTE);`).Check(
		testkit.Rows("2007-03-28 20:06:28"))
	tk.MustQuery(`select DATE_ADD('2007-03-28 22:08:28',INTERVAL "-2.2" DAY_SECOND);`).Check(
		testkit.Rows("2007-03-28 22:06:26"))
	tk.MustQuery(`select DATE_ADD('2007-03-28 22:08:28',INTERVAL "-2.2" HOUR_SECOND);`).Check(
		testkit.Rows("2007-03-28 22:06:26"))
	//	tk.MustQuery(`select DATE_ADD('2007-03-28 22:08:28',INTERVAL "-2.2" SECOND);`).Check(
	//		testkit.Rows("2007-03-28 22:08:25.800000"))
	tk.MustQuery(`select DATE_ADD('2007-03-28 22:08:28',INTERVAL "-2.2" YEAR);`).Check(
		testkit.Rows("2005-03-28 22:08:28"))
	tk.MustQuery(`select DATE_ADD('2007-03-28 22:08:28',INTERVAL "-2.2" QUARTER);`).Check(
		testkit.Rows("2006-09-28 22:08:28"))
	tk.MustQuery(`select DATE_ADD('2007-03-28 22:08:28',INTERVAL "-2.2" MONTH);`).Check(
		testkit.Rows("2007-01-28 22:08:28"))
	tk.MustQuery(`select DATE_ADD('2007-03-28 22:08:28',INTERVAL "-2.2" WEEK);`).Check(
		testkit.Rows("2007-03-14 22:08:28"))
	//	tk.MustQuery(`select DATE_ADD('2007-03-28 22:08:28',INTERVAL "-2.2" DAY);`).Check(
	//		testkit.Rows("2007-03-26 22:08:28"))
	//	tk.MustQuery(`select DATE_ADD('2007-03-28 22:08:28',INTERVAL "-2.2" HOUR);`).Check(
	//		testkit.Rows("2007-03-28 20:08:28"))
	tk.MustQuery(`select DATE_ADD('2007-03-28 22:08:28',INTERVAL "-2.2" MINUTE);`).Check(
		testkit.Rows("2007-03-28 22:06:28"))
	tk.MustQuery(`select DATE_ADD('2007-03-28 22:08:28',INTERVAL "-2.2" MICROSECOND);`).Check(
		testkit.Rows("2007-03-28 22:08:27.999998"))
	tk.MustQuery(`select DATE_ADD('2007-03-28 22:08:28',INTERVAL "-2.-2" HOUR_MINUTE);`).Check(
		testkit.Rows("2007-03-28 20:06:28"))
	tk.MustQuery(`select DATE_ADD('2007-03-28 22:08:28',INTERVAL "-2.-2" MINUTE_SECOND);`).Check(
		testkit.Rows("2007-03-28 22:06:26"))
	tk.MustQuery(`select DATE_ADD('2007-03-28 22:08:28',INTERVAL "-2.-2" YEAR_MONTH);`).Check(
		testkit.Rows("2005-01-28 22:08:28"))
	tk.MustQuery(`select DATE_ADD('2007-03-28 22:08:28',INTERVAL "-2.-2" DAY_HOUR);`).Check(
		testkit.Rows("2007-03-26 20:08:28"))
	tk.MustQuery(`select DATE_ADD('2007-03-28 22:08:28',INTERVAL "-2.-2" DAY_MINUTE);`).Check(
		testkit.Rows("2007-03-28 20:06:28"))
	tk.MustQuery(`select DATE_ADD('2007-03-28 22:08:28',INTERVAL "-2.-2" DAY_SECOND);`).Check(
		testkit.Rows("2007-03-28 22:06:26"))
	tk.MustQuery(`select DATE_ADD('2007-03-28 22:08:28',INTERVAL "-2.-2" HOUR_SECOND);`).Check(
		testkit.Rows("2007-03-28 22:06:26"))
	//	tk.MustQuery(`select DATE_ADD('2007-03-28 22:08:28',INTERVAL "-2.-2" SECOND);`).Check(
	//		testkit.Rows("2007-03-28 22:08:26"))
	tk.MustQuery(`select DATE_ADD('2007-03-28 22:08:28',INTERVAL "-2.-2" YEAR);`).Check(
		testkit.Rows("2005-03-28 22:08:28"))
	tk.MustQuery(`select DATE_ADD('2007-03-28 22:08:28',INTERVAL "-2.-2" QUARTER);`).Check(
		testkit.Rows("2006-09-28 22:08:28"))
	tk.MustQuery(`select DATE_ADD('2007-03-28 22:08:28',INTERVAL "-2.-2" MONTH);`).Check(
		testkit.Rows("2007-01-28 22:08:28"))
	tk.MustQuery(`select DATE_ADD('2007-03-28 22:08:28',INTERVAL "-2.-2" WEEK);`).Check(
		testkit.Rows("2007-03-14 22:08:28"))
	//	tk.MustQuery(`select DATE_ADD('2007-03-28 22:08:28',INTERVAL "-2.-2" DAY);`).Check(
	//		testkit.Rows("2007-03-26 22:08:28"))
	//	tk.MustQuery(`select DATE_ADD('2007-03-28 22:08:28',INTERVAL "-2.-2" HOUR);`).Check(
	//		testkit.Rows("2007-03-28 20:08:28"))
	tk.MustQuery(`select DATE_ADD('2007-03-28 22:08:28',INTERVAL "-2.-2" MINUTE);`).Check(
		testkit.Rows("2007-03-28 22:06:28"))
	tk.MustQuery(`select DATE_ADD('2007-03-28 22:08:28',INTERVAL "-2.-2" MICROSECOND);`).Check(
		testkit.Rows("2007-03-28 22:08:27.999998"))
}

func (s *testIntegrationSuite) TestFuncCaseWithLeftJoin(c *C) {
	tk := testkit.NewTestKitWithInit(c, s.store)

	tk.MustExec("create table kankan1(id int, name text)")
	tk.MustExec("insert into kankan1 values(1, 'a')")
	tk.MustExec("insert into kankan1 values(2, 'a')")

	tk.MustExec("create table kankan2(id int, h1 text)")
	tk.MustExec("insert into kankan2 values(2, 'z')")

	tk.MustQuery("select t1.id from kankan1 t1 left join kankan2 t2 on t1.id = t2.id where (case  when t1.name='b' then 'case2' when t1.name='a' then 'case1' else NULL end) = 'case1' order by t1.id").Check(testkit.Rows("1", "2"))
}

func (s *testIntegrationSuite) TestIssue11594(c *C) {
	tk := testkit.NewTestKit(c, s.store)
	tk.MustExec("use test")
	tk.MustExec(`drop table if exists t1;`)
	tk.MustExec("CREATE TABLE t1 (v bigint(20) UNSIGNED NOT NULL);")
	tk.MustExec("INSERT INTO t1 VALUES (1), (2);")
	tk.MustQuery("SELECT SUM(IF(v > 1, v, -v)) FROM t1;").Check(testkit.Rows("1"))
	tk.MustQuery("SELECT sum(IFNULL(cast(null+rand() as unsigned), -v)) FROM t1;").Check(testkit.Rows("-3"))
	tk.MustQuery("SELECT sum(COALESCE(cast(null+rand() as unsigned), -v)) FROM t1;").Check(testkit.Rows("-3"))
	tk.MustQuery("SELECT sum(COALESCE(cast(null+rand() as unsigned), v)) FROM t1;").Check(testkit.Rows("3"))
}

func (s *testIntegrationSuite) TestDefEnableVectorizedEvaluation(c *C) {
	tk := testkit.NewTestKit(c, s.store)
	tk.MustExec("use mysql")
	tk.MustQuery(`select @@tidb_enable_vectorized_expression`).Check(testkit.Rows("1"))
}

func (s *testIntegrationSuite) TestIssue11309And11319(c *C) {
	tk := testkit.NewTestKit(c, s.store)
	tk.MustExec("use test")
	tk.MustExec(`drop table if exists t;`)
	tk.MustExec(`CREATE TABLE t (a decimal(6,3),b double(6,3),c float(6,3));`)
	tk.MustExec(`INSERT INTO t VALUES (1.100,1.100,1.100);`)
	tk.MustQuery(`SELECT DATE_ADD('2003-11-18 07:25:13',INTERVAL a MINUTE_SECOND) FROM t`).Check(testkit.Rows(`2003-11-18 07:27:53`))
	tk.MustQuery(`SELECT DATE_ADD('2003-11-18 07:25:13',INTERVAL b MINUTE_SECOND) FROM t`).Check(testkit.Rows(`2003-11-18 07:27:53`))
	tk.MustQuery(`SELECT DATE_ADD('2003-11-18 07:25:13',INTERVAL c MINUTE_SECOND) FROM t`).Check(testkit.Rows(`2003-11-18 07:27:53`))
	tk.MustExec(`drop table if exists t;`)
	tk.MustExec(`CREATE TABLE t (a decimal(11,7),b double(11,7),c float(11,7));`)
	tk.MustExec(`INSERT INTO t VALUES (123.9999999,123.9999999,123.9999999),(-123.9999999,-123.9999999,-123.9999999);`)
	tk.MustQuery(`SELECT DATE_ADD('2003-11-18 07:25:13',INTERVAL a MINUTE_SECOND) FROM t`).Check(testkit.Rows(`2004-03-13 03:14:52`, `2003-07-25 11:35:34`))
	tk.MustQuery(`SELECT DATE_ADD('2003-11-18 07:25:13',INTERVAL b MINUTE_SECOND) FROM t`).Check(testkit.Rows(`2004-03-13 03:14:52`, `2003-07-25 11:35:34`))
	tk.MustQuery(`SELECT DATE_ADD('2003-11-18 07:25:13',INTERVAL c MINUTE_SECOND) FROM t`).Check(testkit.Rows(`2003-11-18 09:29:13`, `2003-11-18 05:21:13`))
	tk.MustExec(`drop table if exists t;`)

	// for https://github.com/pingcap/tidb/issues/11319
	tk.MustQuery(`SELECT DATE_ADD('2007-03-28 22:08:28',INTERVAL -2.2 MINUTE_MICROSECOND)`).Check(testkit.Rows("2007-03-28 22:08:25.800000"))
	tk.MustQuery(`SELECT DATE_ADD('2007-03-28 22:08:28',INTERVAL -2.2 SECOND_MICROSECOND)`).Check(testkit.Rows("2007-03-28 22:08:25.800000"))
	tk.MustQuery(`SELECT DATE_ADD('2007-03-28 22:08:28',INTERVAL -2.2 HOUR_MICROSECOND)`).Check(testkit.Rows("2007-03-28 22:08:25.800000"))
	tk.MustQuery(`SELECT DATE_ADD('2007-03-28 22:08:28',INTERVAL -2.2 DAY_MICROSECOND)`).Check(testkit.Rows("2007-03-28 22:08:25.800000"))
	tk.MustQuery(`SELECT DATE_ADD('2007-03-28 22:08:28',INTERVAL -2.2 SECOND)`).Check(testkit.Rows("2007-03-28 22:08:25.800000"))
	tk.MustQuery(`SELECT DATE_ADD('2007-03-28 22:08:28',INTERVAL -2.2 HOUR_SECOND)`).Check(testkit.Rows("2007-03-28 22:06:26"))
	tk.MustQuery(`SELECT DATE_ADD('2007-03-28 22:08:28',INTERVAL -2.2 DAY_SECOND)`).Check(testkit.Rows("2007-03-28 22:06:26"))
	tk.MustQuery(`SELECT DATE_ADD('2007-03-28 22:08:28',INTERVAL -2.2 MINUTE_SECOND)`).Check(testkit.Rows("2007-03-28 22:06:26"))
	tk.MustQuery(`SELECT DATE_ADD('2007-03-28 22:08:28',INTERVAL -2.2 MINUTE)`).Check(testkit.Rows("2007-03-28 22:06:28"))
	tk.MustQuery(`SELECT DATE_ADD('2007-03-28 22:08:28',INTERVAL -2.2 DAY_MINUTE)`).Check(testkit.Rows("2007-03-28 20:06:28"))
	tk.MustQuery(`SELECT DATE_ADD('2007-03-28 22:08:28',INTERVAL -2.2 HOUR_MINUTE)`).Check(testkit.Rows("2007-03-28 20:06:28"))
	tk.MustQuery(`SELECT DATE_ADD('2007-03-28 22:08:28',INTERVAL -2.2 DAY_HOUR)`).Check(testkit.Rows("2007-03-26 20:08:28"))
	tk.MustQuery(`SELECT DATE_ADD('2007-03-28 22:08:28',INTERVAL -2.2 YEAR_MONTH)`).Check(testkit.Rows("2005-01-28 22:08:28"))

	tk.MustQuery(`SELECT DATE_ADD('2007-03-28 22:08:28',INTERVAL 2.2 MINUTE_MICROSECOND)`).Check(testkit.Rows("2007-03-28 22:08:30.200000"))
	tk.MustQuery(`SELECT DATE_ADD('2007-03-28 22:08:28',INTERVAL 2.2 SECOND_MICROSECOND)`).Check(testkit.Rows("2007-03-28 22:08:30.200000"))
	tk.MustQuery(`SELECT DATE_ADD('2007-03-28 22:08:28',INTERVAL 2.2 HOUR_MICROSECOND)`).Check(testkit.Rows("2007-03-28 22:08:30.200000"))
	tk.MustQuery(`SELECT DATE_ADD('2007-03-28 22:08:28',INTERVAL 2.2 DAY_MICROSECOND)`).Check(testkit.Rows("2007-03-28 22:08:30.200000"))
	tk.MustQuery(`SELECT DATE_ADD('2007-03-28 22:08:28',INTERVAL 2.2 SECOND)`).Check(testkit.Rows("2007-03-28 22:08:30.200000"))
	tk.MustQuery(`SELECT DATE_ADD('2007-03-28 22:08:28',INTERVAL 2.2 HOUR_SECOND)`).Check(testkit.Rows("2007-03-28 22:10:30"))
	tk.MustQuery(`SELECT DATE_ADD('2007-03-28 22:08:28',INTERVAL 2.2 DAY_SECOND)`).Check(testkit.Rows("2007-03-28 22:10:30"))
	tk.MustQuery(`SELECT DATE_ADD('2007-03-28 22:08:28',INTERVAL 2.2 MINUTE_SECOND)`).Check(testkit.Rows("2007-03-28 22:10:30"))
	tk.MustQuery(`SELECT DATE_ADD('2007-03-28 22:08:28',INTERVAL 2.2 MINUTE)`).Check(testkit.Rows("2007-03-28 22:10:28"))
	tk.MustQuery(`SELECT DATE_ADD('2007-03-28 22:08:28',INTERVAL 2.2 DAY_MINUTE)`).Check(testkit.Rows("2007-03-29 00:10:28"))
	tk.MustQuery(`SELECT DATE_ADD('2007-03-28 22:08:28',INTERVAL 2.2 HOUR_MINUTE)`).Check(testkit.Rows("2007-03-29 00:10:28"))
	tk.MustQuery(`SELECT DATE_ADD('2007-03-28 22:08:28',INTERVAL 2.2 DAY_HOUR)`).Check(testkit.Rows("2007-03-31 00:08:28"))
	tk.MustQuery(`SELECT DATE_ADD('2007-03-28 22:08:28',INTERVAL 2.2 YEAR_MONTH)`).Check(testkit.Rows("2009-05-28 22:08:28"))
}

func (s *testIntegrationSuite) TestIssue12301(c *C) {
	tk := testkit.NewTestKit(c, s.store)
	tk.MustExec("use test")
	tk.MustExec("create table t (d decimal(19, 0), i bigint(11))")
	tk.MustExec("insert into t values (123456789012, 123456789012)")
	tk.MustQuery("select * from t where d = i").Check(testkit.Rows("123456789012 123456789012"))
}

func (s *testIntegrationSuite) TestNotExistFunc(c *C) {
	tk := testkit.NewTestKit(c, s.store)

	// current db is empty
	_, err := tk.Exec("SELECT xxx(1)")
	c.Assert(err.Error(), Equals, "[planner:1046]No database selected")

	_, err = tk.Exec("SELECT yyy()")
	c.Assert(err.Error(), Equals, "[planner:1046]No database selected")

	// current db is not empty
	tk.MustExec("use test")
	_, err = tk.Exec("SELECT xxx(1)")
	c.Assert(err.Error(), Equals, "[expression:1305]FUNCTION test.xxx does not exist")

	_, err = tk.Exec("SELECT yyy()")
	c.Assert(err.Error(), Equals, "[expression:1305]FUNCTION test.yyy does not exist")

	tk.MustExec("use test")
	_, err = tk.Exec("SELECT timestampliteral(rand())")
	c.Assert(err.Error(), Equals, "[expression:1305]FUNCTION test.timestampliteral does not exist")

}

func (s *testIntegrationSuite) TestDecodetoChunkReuse(c *C) {
	tk := testkit.NewTestKitWithInit(c, s.store)
	tk.MustExec("create table chk (a int,b varchar(20))")
	for i := 0; i < 200; i++ {
		if i%5 == 0 {
			tk.MustExec(fmt.Sprintf("insert chk values (NULL,NULL)"))
			continue
		}
		tk.MustExec(fmt.Sprintf("insert chk values (%d,'%s')", i, strconv.Itoa(i)))
	}

	tk.Se.GetSessionVars().DistSQLScanConcurrency = 1
	tk.MustExec("set tidb_init_chunk_size = 2")
	tk.MustExec("set tidb_max_chunk_size = 32")
	defer func() {
		tk.MustExec(fmt.Sprintf("set tidb_init_chunk_size = %d", variable.DefInitChunkSize))
		tk.MustExec(fmt.Sprintf("set tidb_max_chunk_size = %d", variable.DefMaxChunkSize))
	}()
	rs, err := tk.Exec("select * from chk")
	c.Assert(err, IsNil)
	req := rs.NewChunk()
	var count int
	for {
		err = rs.Next(context.TODO(), req)
		c.Assert(err, IsNil)
		numRows := req.NumRows()
		if numRows == 0 {
			break
		}
		for i := 0; i < numRows; i++ {
			if count%5 == 0 {
				c.Assert(req.GetRow(i).IsNull(0), Equals, true)
				c.Assert(req.GetRow(i).IsNull(1), Equals, true)
			} else {
				c.Assert(req.GetRow(i).IsNull(0), Equals, false)
				c.Assert(req.GetRow(i).IsNull(1), Equals, false)
				c.Assert(req.GetRow(i).GetInt64(0), Equals, int64(count))
				c.Assert(req.GetRow(i).GetString(1), Equals, strconv.Itoa(count))
			}
			count++
		}
	}
	c.Assert(count, Equals, 200)
	rs.Close()
}

func (s *testIntegrationSuite) TestInMeetsPrepareAndExecute(c *C) {
	tk := testkit.NewTestKitWithInit(c, s.store)
	tk.MustExec("prepare pr1 from 'select ? in (1,?,?)'")
	tk.MustExec("set @a=1, @b=2, @c=3")
	tk.MustQuery("execute pr1 using @a,@b,@c").Check(testkit.Rows("1"))

	tk.MustExec("prepare pr2 from 'select 3 in (1,?,?)'")
	tk.MustExec("set @a=2, @b=3")
	tk.MustQuery("execute pr2 using @a,@b").Check(testkit.Rows("1"))

	tk.MustExec("prepare pr3 from 'select ? in (1,2,3)'")
	tk.MustExec("set @a=4")
	tk.MustQuery("execute pr3 using @a").Check(testkit.Rows("0"))

	tk.MustExec("prepare pr4 from 'select ? in (?,?,?)'")
	tk.MustExec("set @a=1, @b=2, @c=3, @d=4")
	tk.MustQuery("execute pr4 using @a,@b,@c,@d").Check(testkit.Rows("0"))
}

func (s *testIntegrationSuite) TestCastStrToInt(c *C) {
	tk := testkit.NewTestKitWithInit(c, s.store)
	cases := []struct {
		sql    string
		result int
	}{
		{"select cast('' as signed)", 0},
		{"select cast('12345abcde' as signed)", 12345},
		{"select cast('123e456' as signed)", 123},
		{"select cast('-12345abcde' as signed)", -12345},
		{"select cast('-123e456' as signed)", -123},
	}
	for _, ca := range cases {
		tk.Se.GetSessionVars().StmtCtx.SetWarnings(nil)
		tk.MustQuery(ca.sql).Check(testkit.Rows(fmt.Sprintf("%v", ca.result)))
		c.Assert(terror.ErrorEqual(tk.Se.GetSessionVars().StmtCtx.GetWarnings()[0].Err, types.ErrTruncatedWrongVal), IsTrue)
	}
}

func (s *testIntegrationSuite) TestIssue14159(c *C) {
	tk := testkit.NewTestKitWithInit(c, s.store)
	tk.MustExec("DROP TABLE IF EXISTS t")
	tk.MustExec("CREATE TABLE t (v VARCHAR(100))")
	tk.MustExec("INSERT INTO t VALUES ('3289742893213123732904809')")
	tk.MustQuery("SELECT * FROM t WHERE v").Check(testkit.Rows("3289742893213123732904809"))
}

func (s *testIntegrationSuite) TestIssue14146(c *C) {
	tk := testkit.NewTestKit(c, s.store)
	tk.MustExec("use test")
	tk.MustExec("create table tt(a varchar(10))")
	tk.MustExec("insert into tt values(NULL)")
	tk.MustExec("analyze table tt;")
	tk.MustQuery("select * from tt").Check(testkit.Rows("<nil>"))
}

func (s *testIntegrationSuite) TestCacheRegexpr(c *C) {
	tk := testkit.NewTestKit(c, s.store)
	orgEnable := plannercore.PreparedPlanCacheEnabled()
	defer func() {
		plannercore.SetPreparedPlanCache(orgEnable)
	}()
	plannercore.SetPreparedPlanCache(true)
	var err error
	tk.Se, err = session.CreateSession4TestWithOpt(s.store, &session.Opt{
		PreparedPlanCache: kvcache.NewSimpleLRUCache(100, 0.1, math.MaxUint64),
	})
	c.Assert(err, IsNil)

	tk.MustExec("use test")
	tk.MustExec("drop table if exists t1")
	tk.MustExec("create table t1 (a varchar(40))")
	tk.MustExec("insert into t1 values ('C1'),('R1')")
	tk.MustExec("prepare stmt1 from 'select a from t1 where a rlike ?'")
	tk.MustExec("set @a='^C.*'")
	tk.MustQuery("execute stmt1 using @a").Check(testkit.Rows("C1"))
	tk.MustExec("set @a='^R.*'")
	tk.MustQuery("execute stmt1 using @a").Check(testkit.Rows("R1"))
}

func (s *testIntegrationSuite) TestCacheRefineArgs(c *C) {
	tk := testkit.NewTestKit(c, s.store)
	orgEnable := plannercore.PreparedPlanCacheEnabled()
	defer func() {
		plannercore.SetPreparedPlanCache(orgEnable)
	}()
	plannercore.SetPreparedPlanCache(true)
	var err error
	tk.Se, err = session.CreateSession4TestWithOpt(s.store, &session.Opt{
		PreparedPlanCache: kvcache.NewSimpleLRUCache(100, 0.1, math.MaxUint64),
	})
	c.Assert(err, IsNil)

	tk.MustExec("use test")
	tk.MustExec("drop table if exists t")
	tk.MustExec("create table t(col_int int)")
	tk.MustExec("insert into t values(null)")
	tk.MustExec("prepare stmt from 'SELECT ((col_int is true) = ?) AS res FROM t'")
	tk.MustExec("set @p0='0.8'")
	tk.MustQuery("execute stmt using @p0").Check(testkit.Rows("0"))
	tk.MustExec("set @p0='0'")
	tk.MustQuery("execute stmt using @p0").Check(testkit.Rows("1"))

	tk.MustExec("delete from t")
	tk.MustExec("insert into t values(1)")
	tk.MustExec("prepare stmt from 'SELECT col_int < ? FROM t'")
	tk.MustExec("set @p0='-184467440737095516167.1'")
	tk.MustQuery("execute stmt using @p0").Check(testkit.Rows("0"))
}

func (s *testIntegrationSuite) TestCollation(c *C) {
	tk := testkit.NewTestKit(c, s.store)
	tk.MustExec("use test")
	tk.MustExec("drop table if exists t")
	tk.MustExec("create table t (utf8_bin_c varchar(10) charset utf8 collate utf8_bin, utf8_gen_c varchar(10) charset utf8 collate utf8_general_ci, bin_c binary, num_c int)")
	tk.MustExec("insert into t values ('a', 'b', 'c', 4)")
	tk.MustQuery("select collation(null)").Check(testkit.Rows("binary"))
	tk.MustQuery("select collation(2)").Check(testkit.Rows("binary"))
	tk.MustQuery("select collation(2 + 'a')").Check(testkit.Rows("binary"))
	tk.MustQuery("select collation(2 + utf8_gen_c) from t").Check(testkit.Rows("binary"))
	tk.MustQuery("select collation(2 + utf8_bin_c) from t").Check(testkit.Rows("binary"))
	tk.MustQuery("select collation(concat(utf8_bin_c, 2)) from t").Check(testkit.Rows("utf8_bin"))
	tk.MustQuery("select collation(concat(utf8_gen_c, 'abc')) from t").Check(testkit.Rows("utf8_general_ci"))
	tk.MustQuery("select collation(concat(utf8_gen_c, null)) from t").Check(testkit.Rows("utf8_general_ci"))
	tk.MustQuery("select collation(concat(utf8_gen_c, num_c)) from t").Check(testkit.Rows("utf8_general_ci"))
	tk.MustQuery("select collation(concat(utf8_bin_c, utf8_gen_c)) from t").Check(testkit.Rows("utf8_bin"))
	tk.MustQuery("select collation(upper(utf8_bin_c)) from t").Check(testkit.Rows("utf8_bin"))
	tk.MustQuery("select collation(upper(utf8_gen_c)) from t").Check(testkit.Rows("utf8_general_ci"))
	tk.MustQuery("select collation(upper(bin_c)) from t").Check(testkit.Rows("binary"))

	tk.MustExec("set names utf8mb4 collate utf8mb4_bin")
	tk.MustQuery("select collation('a')").Check(testkit.Rows("utf8mb4_bin"))
	tk.MustExec("set names utf8mb4 collate utf8mb4_general_ci")
	tk.MustQuery("select collation('a')").Check(testkit.Rows("utf8mb4_general_ci"))
}

func (s *testIntegrationSuite) TestCoercibility(c *C) {
	tk := testkit.NewTestKit(c, s.store)

	type testCase struct {
		expr   string
		result int
	}
	testFunc := func(cases []testCase, suffix string) {
		for _, tc := range cases {
			tk.MustQuery(fmt.Sprintf("select coercibility(%v) %v", tc.expr, suffix)).Check(testkit.Rows(fmt.Sprintf("%v", tc.result)))
		}
	}
	testFunc([]testCase{
		// constants
		{"1", 5}, {"null", 6}, {"'abc'", 4},
		// sys-constants
		{"version()", 3}, {"user()", 3}, {"database()", 3},
		{"current_role()", 3}, {"current_user()", 3},
		// scalar functions after constant folding
		{"1+null", 5}, {"null+'abcde'", 5}, {"concat(null, 'abcde')", 4},
		// non-deterministic functions
		{"rand()", 5}, {"now()", 5}, {"sysdate()", 5},
	}, "")

	tk.MustExec("use test")
	tk.MustExec("drop table if exists t")
	tk.MustExec("create table t (i int, r real, d datetime, t timestamp, c char(10), vc varchar(10), b binary(10), vb binary(10))")
	tk.MustExec("insert into t values (null, null, null, null, null, null, null, null)")
	testFunc([]testCase{
		{"i", 5}, {"r", 5}, {"d", 5}, {"t", 5},
		{"c", 2}, {"b", 2}, {"vb", 2}, {"vc", 2},
		{"i+r", 5}, {"i*r", 5}, {"cos(r)+sin(i)", 5}, {"d+2", 5},
		{"t*10", 5}, {"concat(c, vc)", 2}, {"replace(c, 'x', 'y')", 2},
	}, "from t")
}

func (s *testIntegrationSuite) TestCacheConstEval(c *C) {
	tk := testkit.NewTestKit(c, s.store)
	orgEnable := plannercore.PreparedPlanCacheEnabled()
	defer func() {
		plannercore.SetPreparedPlanCache(orgEnable)
	}()
	plannercore.SetPreparedPlanCache(true)
	var err error
	tk.Se, err = session.CreateSession4TestWithOpt(s.store, &session.Opt{
		PreparedPlanCache: kvcache.NewSimpleLRUCache(100, 0.1, math.MaxUint64),
	})
	c.Assert(err, IsNil)

	tk.MustExec("use test")
	tk.MustExec("drop table if exists t")
	tk.MustExec("create table t(col_double double)")
	tk.MustExec("insert into t values (1)")
	tk.Se.GetSessionVars().EnableVectorizedExpression = false
	tk.MustExec("insert into mysql.expr_pushdown_blacklist values('cast')")
	tk.MustExec("admin reload expr_pushdown_blacklist")
	tk.MustExec("prepare stmt from 'SELECT * FROM (SELECT col_double AS c0 FROM t) t WHERE (ABS((REPEAT(?, ?) OR 5617780767323292672)) < LN(EXP(c0)) + (? ^ ?))'")
	tk.MustExec("set @a1 = 'JuvkBX7ykVux20zQlkwDK2DFelgn7'")
	tk.MustExec("set @a2 = 1")
	tk.MustExec("set @a3 = -112990.35179796701")
	tk.MustExec("set @a4 = 87997.92704840179")
	// Main purpose here is checking no error is reported. 1 is the result when plan cache is disabled, it is
	// incompatible with MySQL actually, update the result after fixing it.
	tk.MustQuery("execute stmt using @a1, @a2, @a3, @a4").Check(testkit.Rows("1"))
	tk.Se.GetSessionVars().EnableVectorizedExpression = true
	tk.MustExec("delete from mysql.expr_pushdown_blacklist")
	tk.MustExec("admin reload expr_pushdown_blacklist")
}

func (s *testIntegrationSerialSuite) TestCollationBasic(c *C) {
	tk := testkit.NewTestKit(c, s.store)
	collate.SetNewCollationEnabledForTest(true)
	defer collate.SetNewCollationEnabledForTest(false)
	tk.MustExec("use test")
	tk.MustExec("create table t_ci(a varchar(10) collate utf8mb4_general_ci, unique key(a))")
	tk.MustExec("insert into t_ci values ('a')")
	tk.MustQuery("select * from t_ci").Check(testkit.Rows("a"))
	tk.MustQuery("select * from t_ci").Check(testkit.Rows("a"))
	tk.MustQuery("select * from t_ci where a='a'").Check(testkit.Rows("a"))
	tk.MustQuery("select * from t_ci where a='A'").Check(testkit.Rows("a"))
	tk.MustQuery("select * from t_ci where a='a   '").Check(testkit.Rows("a"))
	tk.MustQuery("select * from t_ci where a='a                    '").Check(testkit.Rows("a"))
}

func (s *testIntegrationSerialSuite) TestWeightString(c *C) {
	tk := testkit.NewTestKit(c, s.store)
	collate.SetNewCollationEnabledForTest(true)
	defer collate.SetNewCollationEnabledForTest(false)

	type testCase struct {
		input                    []string
		result                   []string
		resultAsChar1            []string
		resultAsChar3            []string
		resultAsBinary1          []string
		resultAsBinary5          []string
		resultExplicitCollateBin []string
	}
	tk.MustExec("use test")
	tk.MustExec("drop table if exists t")
	tk.MustExec("create table t (id int, a varchar(20) collate utf8mb4_general_ci)")
	cases := testCase{
		input:                    []string{"aAÁàãăâ", "a", "a  ", "中", "中 "},
		result:                   []string{"\x00A\x00A\x00A\x00A\x00A\x00A\x00A", "\x00A", "\x00A", "\x4E\x2D", "\x4E\x2D"},
		resultAsChar1:            []string{"\x00A", "\x00A", "\x00A", "\x4E\x2D", "\x4E\x2D"},
		resultAsChar3:            []string{"\x00A\x00A\x00A", "\x00A", "\x00A", "\x4E\x2D", "\x4E\x2D"},
		resultAsBinary1:          []string{"a", "a", "a", "\xE4", "\xE4"},
		resultAsBinary5:          []string{"aA\xc3\x81\xc3", "a\x00\x00\x00\x00", "a  \x00\x00", "中\x00\x00", "中 \x00"},
		resultExplicitCollateBin: []string{"aAÁàãăâ", "a", "a", "中", "中"},
	}
	values := make([]string, len(cases.input))
	for i, input := range cases.input {
		values[i] = fmt.Sprintf("(%d, '%s')", i, input)
	}
	tk.MustExec("insert into t values " + strings.Join(values, ","))
	rows := tk.MustQuery("select weight_string(a) from t order by id").Rows()
	for i, out := range cases.result {
		c.Assert(rows[i][0].(string), Equals, out)
	}
	rows = tk.MustQuery("select weight_string(a as char(1)) from t order by id").Rows()
	for i, out := range cases.resultAsChar1 {
		c.Assert(rows[i][0].(string), Equals, out)
	}
	rows = tk.MustQuery("select weight_string(a as char(3)) from t order by id").Rows()
	for i, out := range cases.resultAsChar3 {
		c.Assert(rows[i][0].(string), Equals, out)
	}
	rows = tk.MustQuery("select weight_string(a as binary(1)) from t order by id").Rows()
	for i, out := range cases.resultAsBinary1 {
		c.Assert(rows[i][0].(string), Equals, out)
	}
	rows = tk.MustQuery("select weight_string(a as binary(5)) from t order by id").Rows()
	for i, out := range cases.resultAsBinary5 {
		c.Assert(rows[i][0].(string), Equals, out)
	}
	c.Assert(tk.MustQuery("select weight_string(NULL);").Rows()[0][0], Equals, "<nil>")
	c.Assert(tk.MustQuery("select weight_string(7);").Rows()[0][0], Equals, "<nil>")
	c.Assert(tk.MustQuery("select weight_string(cast(7 as decimal(5)));").Rows()[0][0], Equals, "<nil>")
	c.Assert(tk.MustQuery("select weight_string(cast(20190821 as date));").Rows()[0][0], Equals, "2019-08-21")
	c.Assert(tk.MustQuery("select weight_string(cast(20190821 as date) as binary(5));").Rows()[0][0], Equals, "2019-")
	c.Assert(tk.MustQuery("select weight_string(7.0);").Rows()[0][0], Equals, "<nil>")
	c.Assert(tk.MustQuery("select weight_string(7 AS BINARY(2));").Rows()[0][0], Equals, "7\x00")
	// test explicit collation
	c.Assert(tk.MustQuery("select weight_string('中 ' collate utf8mb4_general_ci);").Rows()[0][0], Equals, "\x4E\x2D")
	c.Assert(tk.MustQuery("select weight_string('中 ' collate utf8mb4_bin);").Rows()[0][0], Equals, "中")
	c.Assert(tk.MustQuery("select collation(a collate utf8mb4_general_ci) from t order by id").Rows()[0][0], Equals, "utf8mb4_general_ci")
	c.Assert(tk.MustQuery("select collation('中 ' collate utf8mb4_general_ci);").Rows()[0][0], Equals, "utf8mb4_general_ci")
	rows = tk.MustQuery("select weight_string(a collate utf8mb4_bin) from t order by id").Rows()
	for i, out := range cases.resultExplicitCollateBin {
		c.Assert(rows[i][0].(string), Equals, out)
	}
	tk.MustGetErrMsg("select weight_string(a collate utf8_general_ci) from t order by id", "[ddl:1253]COLLATION 'utf8_general_ci' is not valid for CHARACTER SET 'utf8mb4'")
	tk.MustGetErrMsg("select weight_string('中' collate utf8_bin)", "[ddl:1253]COLLATION 'utf8_bin' is not valid for CHARACTER SET 'utf8mb4'")
}

func (s *testIntegrationSerialSuite) TestCollationCreateIndex(c *C) {
	tk := testkit.NewTestKit(c, s.store)
	collate.SetNewCollationEnabledForTest(true)
	defer collate.SetNewCollationEnabledForTest(false)
	tk.MustExec("use test")
	tk.MustExec("drop table if exists t")
	tk.MustExec("create table t (a varchar(10) collate utf8mb4_general_ci);")
	tk.MustExec("insert into t values ('a');")
	tk.MustExec("insert into t values ('A');")
	tk.MustExec("insert into t values ('b');")
	tk.MustExec("insert into t values ('B');")
	tk.MustExec("insert into t values ('a');")
	tk.MustExec("insert into t values ('A');")
	tk.MustExec("create index idx on t(a);")
	tk.MustQuery("select * from t order by a").Check(testkit.Rows("a", "A", "a", "A", "b", "B"))
}

<<<<<<< HEAD
func (s *testIntegrationSerialSuite) TestCollateConstantPropagation(c *C) {
	tk := testkit.NewTestKit(c, s.store)
	collate.SetNewCollationEnabledForTest(true)
	defer collate.SetNewCollationEnabledForTest(false)

	tk.MustExec("use test")
	tk.MustExec("drop table if exists t")
	tk.MustExec("create table t (a char(10) collate utf8mb4_bin, b char(10) collate utf8mb4_general_ci);")
	tk.MustExec("insert into t values ('a', 'A');")
	tk.MustQuery("select * from t t1, t t2 where t1.a=t2.b and t2.b='a' collate utf8mb4_general_ci;").Check(nil)
	tk.MustQuery("select * from t t1, t t2 where t1.a=t2.b and t2.b>='a' collate utf8mb4_general_ci;").Check(nil)
	tk.MustExec("drop table t;")
	tk.MustExec("create table t (a char(10) collate utf8mb4_general_ci, b char(10) collate utf8mb4_general_ci);")
	tk.MustExec("insert into t values ('A', 'a');")
	tk.MustQuery("select * from t t1, t t2 where t1.a=t2.b and t2.b='a' collate utf8mb4_bin;").Check(testkit.Rows("A a A a"))
	tk.MustQuery("select * from t t1, t t2 where t1.a=t2.b and t2.b>='a' collate utf8mb4_bin;").Check(testkit.Rows("A a A a"))
=======
func (s *testIntegrationSerialSuite) prepare4Join(c *C) *testkit.TestKit {
	tk := testkit.NewTestKit(c, s.store)
	tk.MustExec("USE test")
	tk.MustExec("drop table if exists t")
	tk.MustExec("drop table if exists t_bin")
	tk.MustExec("CREATE TABLE `t` ( `a` int(11) NOT NULL,`b` varchar(5) CHARACTER SET utf8mb4 COLLATE utf8mb4_general_ci DEFAULT NULL)")
	tk.MustExec("CREATE TABLE `t_bin` ( `a` int(11) NOT NULL,`b` varchar(5) CHARACTER SET binary)")
	tk.MustExec("insert into t values (1, 'a'), (2, 'À'), (3, 'á'), (4, 'à'), (5, 'b'), (6, 'c'), (7, ' ')")
	tk.MustExec("insert into t_bin values (1, 'a'), (2, 'À'), (3, 'á'), (4, 'à'), (5, 'b'), (6, 'c'), (7, ' ')")
	return tk
}

func (s *testIntegrationSerialSuite) prepare4Join2(c *C) *testkit.TestKit {
	tk := testkit.NewTestKit(c, s.store)
	tk.MustExec("USE test")
	tk.MustExec("drop table if exists t1")
	tk.MustExec("drop table if exists t2")
	tk.MustExec("create table t1 (id int, v varchar(5) character set binary, key(v))")
	tk.MustExec("create table t2 (v varchar(5) CHARACTER SET utf8mb4 COLLATE utf8mb4_general_ci, key(v))")
	tk.MustExec("insert into t1 values (1, 'a'), (2, 'À'), (3, 'á'), (4, 'à'), (5, 'b'), (6, 'c'), (7, ' ')")
	tk.MustExec("insert into t2 values ('a'), ('À'), ('á'), ('à'), ('b'), ('c'), (' ')")
	return tk
}

func (s *testIntegrationSerialSuite) TestCollateHashJoin(c *C) {
	collate.SetNewCollationEnabledForTest(true)
	defer collate.SetNewCollationEnabledForTest(false)
	tk := s.prepare4Join(c)
	tk.MustQuery("select /*+ TIDB_HJ(t1, t2) */ t1.a, t1.b from t t1, t t2 where t1.b=t2.b order by t1.a").Check(
		testkit.Rows("1 a", "1 a", "1 a", "1 a", "2 À", "2 À", "2 À", "2 À", "3 á", "3 á", "3 á", "3 á", "4 à", "4 à", "4 à", "4 à", "5 b", "6 c", "7  "))
	tk.MustQuery("select /*+ TIDB_HJ(t1, t2) */ t1.a, t1.b from t_bin t1, t_bin t2 where t1.b=t2.b order by t1.a").Check(
		testkit.Rows("1 a", "2 À", "3 á", "4 à", "5 b", "6 c", "7  "))
	tk.MustQuery("select /*+ TIDB_HJ(t1, t2) */ t1.a, t1.b from t t1, t t2 where t1.b=t2.b and t1.a>3 order by t1.a").Check(
		testkit.Rows("4 à", "4 à", "4 à", "4 à", "5 b", "6 c", "7  "))
	tk.MustQuery("select /*+ TIDB_HJ(t1, t2) */ t1.a, t1.b from t_bin t1, t_bin t2 where t1.b=t2.b and t1.a>3 order by t1.a").Check(
		testkit.Rows("4 à", "5 b", "6 c", "7  "))
	tk.MustQuery("select /*+ TIDB_HJ(t1, t2) */ t1.a, t1.b from t t1, t t2 where t1.b=t2.b and t1.a>3 order by t1.a").Check(
		testkit.Rows("4 à", "4 à", "4 à", "4 à", "5 b", "6 c", "7  "))
	tk.MustQuery("select /*+ TIDB_HJ(t1, t2) */ t1.a, t1.b from t_bin t1, t_bin t2 where t1.b=t2.b and t1.a>3 order by t1.a").Check(
		testkit.Rows("4 à", "5 b", "6 c", "7  "))
	tk.MustQuery("select /*+ TIDB_HJ(t1, t2) */ t1.a, t1.b from t t1, t t2 where t1.b=t2.b and t1.a>t2.a order by t1.a").Check(
		testkit.Rows("2 À", "3 á", "3 á", "4 à", "4 à", "4 à"))
	tk.MustQuery("select /*+ TIDB_HJ(t1, t2) */ t1.a, t1.b from t_bin t1, t_bin t2 where t1.b=t2.b and t1.a>t2.a order by t1.a").Check(
		testkit.Rows())
}

func (s *testIntegrationSerialSuite) TestCollateHashJoin2(c *C) {
	collate.SetNewCollationEnabledForTest(true)
	defer collate.SetNewCollationEnabledForTest(false)
	tk := s.prepare4Join2(c)
	tk.MustQuery("select /*+ TIDB_HJ(t1, t2) */ * from t1, t2 where t1.v=t2.v order by t1.id").Check(
		testkit.Rows("1 a a", "2 À À", "3 á á", "4 à à", "5 b b", "6 c c", "7    "))
}

func (s *testIntegrationSerialSuite) TestCollateMergeJoin(c *C) {
	collate.SetNewCollationEnabledForTest(true)
	defer collate.SetNewCollationEnabledForTest(false)
	tk := s.prepare4Join(c)
	tk.MustQuery("select /*+ TIDB_SMJ(t1, t2) */ t1.a, t1.b from t t1, t t2 where t1.b=t2.b order by t1.a").Check(
		testkit.Rows("1 a", "1 a", "1 a", "1 a", "2 À", "2 À", "2 À", "2 À", "3 á", "3 á", "3 á", "3 á", "4 à", "4 à", "4 à", "4 à", "5 b", "6 c", "7  "))
	tk.MustQuery("select /*+ TIDB_SMJ(t1, t2) */ t1.a, t1.b from t_bin t1, t_bin t2 where t1.b=t2.b order by t1.a").Check(
		testkit.Rows("1 a", "2 À", "3 á", "4 à", "5 b", "6 c", "7  "))
	tk.MustQuery("select /*+ TIDB_SMJ(t1, t2) */ t1.a, t1.b from t t1, t t2 where t1.b=t2.b and t1.a>3 order by t1.a").Check(
		testkit.Rows("4 à", "4 à", "4 à", "4 à", "5 b", "6 c", "7  "))
	tk.MustQuery("select /*+ TIDB_SMJ(t1, t2) */ t1.a, t1.b from t_bin t1, t_bin t2 where t1.b=t2.b and t1.a>3 order by t1.a").Check(
		testkit.Rows("4 à", "5 b", "6 c", "7  "))
	tk.MustQuery("select /*+ TIDB_SMJ(t1, t2) */ t1.a, t1.b from t t1, t t2 where t1.b=t2.b and t1.a>3 order by t1.a").Check(
		testkit.Rows("4 à", "4 à", "4 à", "4 à", "5 b", "6 c", "7  "))
	tk.MustQuery("select /*+ TIDB_SMJ(t1, t2) */ t1.a, t1.b from t_bin t1, t_bin t2 where t1.b=t2.b and t1.a>3 order by t1.a").Check(
		testkit.Rows("4 à", "5 b", "6 c", "7  "))
	tk.MustQuery("select /*+ TIDB_SMJ(t1, t2) */ t1.a, t1.b from t t1, t t2 where t1.b=t2.b and t1.a>t2.a order by t1.a").Check(
		testkit.Rows("2 À", "3 á", "3 á", "4 à", "4 à", "4 à"))
	tk.MustQuery("select /*+ TIDB_SMJ(t1, t2) */ t1.a, t1.b from t_bin t1, t_bin t2 where t1.b=t2.b and t1.a>t2.a order by t1.a").Check(
		testkit.Rows())
}

func (s *testIntegrationSerialSuite) TestCollateMergeJoin2(c *C) {
	collate.SetNewCollationEnabledForTest(true)
	defer collate.SetNewCollationEnabledForTest(false)
	tk := s.prepare4Join2(c)
	err := tk.ExecToErr("select /*+ TIDB_SMJ(t1, t2) */ * from t1, t2 where t1.v=t2.v order by t1.id")
	c.Assert(strings.Contains(err.Error(), "Can't find a proper physical plan for this query"), IsTrue)
	tk.MustQuery("select * from t1, t2 where t1.v=t2.v order by t1.id").Check(
		testkit.Rows("1 a a", "2 À À", "3 á á", "4 à à", "5 b b", "6 c c", "7    "))
}

func (s *testIntegrationSerialSuite) prepare4Collation(c *C, hasIndex bool) *testkit.TestKit {
	tk := testkit.NewTestKit(c, s.store)
	tk.MustExec("USE test")
	tk.MustExec("drop table if exists t")
	tk.MustExec("drop table if exists t_bin")
	idxSQL := ", key(v)"
	if !hasIndex {
		idxSQL = ""
	}
	tk.MustExec(fmt.Sprintf("create table t (id int, v varchar(5) CHARACTER SET utf8mb4 COLLATE utf8mb4_general_ci DEFAULT NULL %v)", idxSQL))
	tk.MustExec(fmt.Sprintf("create table t_bin (id int, v varchar(5) CHARACTER SET binary %v)", idxSQL))
	tk.MustExec("insert into t values (1, 'a'), (2, 'À'), (3, 'á'), (4, 'à'), (5, 'b'), (6, 'c'), (7, ' ')")
	tk.MustExec("insert into t_bin values (1, 'a'), (2, 'À'), (3, 'á'), (4, 'à'), (5, 'b'), (6, 'c'), (7, ' ')")
	return tk
}

func (s *testIntegrationSerialSuite) TestCollateSelection(c *C) {
	collate.SetNewCollationEnabledForTest(true)
	defer collate.SetNewCollationEnabledForTest(false)
	tk := s.prepare4Collation(c, false)
	tk.MustQuery("select v from t where v='a' order by id").Check(testkit.Rows("a", "À", "á", "à"))
	tk.MustQuery("select v from t_bin where v='a' order by id").Check(testkit.Rows("a"))
	tk.MustQuery("select v from t where v<'b' and id<=3").Check(testkit.Rows("a", "À", "á"))
	tk.MustQuery("select v from t_bin where v<'b' and id<=3").Check(testkit.Rows("a"))
}

func (s *testIntegrationSerialSuite) TestCollateSort(c *C) {
	collate.SetNewCollationEnabledForTest(true)
	defer collate.SetNewCollationEnabledForTest(false)
	tk := s.prepare4Collation(c, false)
	tk.MustQuery("select id from t order by v, id").Check(testkit.Rows("7", "1", "2", "3", "4", "5", "6"))
	tk.MustQuery("select id from t_bin order by v, id").Check(testkit.Rows("7", "1", "5", "6", "2", "4", "3"))
}

func (s *testIntegrationSerialSuite) TestCollateHashAgg(c *C) {
	collate.SetNewCollationEnabledForTest(true)
	defer collate.SetNewCollationEnabledForTest(false)
	tk := s.prepare4Collation(c, false)
	tk.HasPlan("select distinct(v) from t_bin", "HashAgg")
	tk.MustQuery("select distinct(v) from t_bin").Sort().Check(testkit.Rows(" ", "a", "b", "c", "À", "à", "á"))
	tk.HasPlan("select distinct(v) from t", "HashAgg")
	tk.MustQuery("select distinct(v) from t").Sort().Check(testkit.Rows(" ", "a", "b", "c"))
	tk.HasPlan("select v, count(*) from t_bin group by v", "HashAgg")
	tk.MustQuery("select v, count(*) from t_bin group by v").Sort().Check(testkit.Rows("  1", "a 1", "b 1", "c 1", "À 1", "à 1", "á 1"))
	tk.HasPlan("select v, count(*) from t group by v", "HashAgg")
	tk.MustQuery("select v, count(*) from t group by v").Sort().Check(testkit.Rows("  1", "a 4", "b 1", "c 1"))
}

func (s *testIntegrationSerialSuite) TestCollateStreamAgg(c *C) {
	collate.SetNewCollationEnabledForTest(true)
	defer collate.SetNewCollationEnabledForTest(false)
	tk := s.prepare4Collation(c, true)
	tk.HasPlan("select distinct(v) from t_bin", "StreamAgg")
	tk.MustQuery("select distinct(v) from t_bin").Sort().Check(testkit.Rows(" ", "a", "b", "c", "À", "à", "á"))
	tk.HasPlan("select distinct(v) from t", "StreamAgg")
	tk.MustQuery("select distinct(v) from t").Sort().Check(testkit.Rows(" ", "a", "b", "c"))
	tk.HasPlan("select v, count(*) from t_bin group by v", "StreamAgg")
	tk.MustQuery("select v, count(*) from t_bin group by v").Sort().Check(testkit.Rows("  1", "a 1", "b 1", "c 1", "À 1", "à 1", "á 1"))
	tk.HasPlan("select v, count(*) from t group by v", "StreamAgg")
	tk.MustQuery("select v, count(*) from t group by v").Sort().Check(testkit.Rows("  1", "a 4", "b 1", "c 1"))
}

func (s *testIntegrationSerialSuite) TestCollateIndexReader(c *C) {
	collate.SetNewCollationEnabledForTest(true)
	defer collate.SetNewCollationEnabledForTest(false)
	tk := s.prepare4Collation(c, true)
	tk.HasPlan("select v from t where v < 'b'  order by v", "IndexReader")
	tk.MustQuery("select v from t where v < 'b' order by v").Check(testkit.Rows(" ", "a", "À", "á", "à"))
	tk.HasPlan("select v from t where v < 'b' and v > ' ' order by v", "IndexReader")
	tk.MustQuery("select v from t where v < 'b' and v > ' ' order by v").Check(testkit.Rows("a", "À", "á", "à"))
	tk.HasPlan("select v from t_bin where v < 'b' order by v", "IndexReader")
	tk.MustQuery("select v from t_bin where v < 'b' order by v").Sort().Check(testkit.Rows(" ", "a"))
	tk.HasPlan("select v from t_bin where v < 'b' and v > ' ' order by v", "IndexReader")
	tk.MustQuery("select v from t_bin where v < 'b' and v > ' ' order by v").Sort().Check(testkit.Rows("a"))
}

func (s *testIntegrationSerialSuite) TestCollateIndexLookup(c *C) {
	collate.SetNewCollationEnabledForTest(true)
	defer collate.SetNewCollationEnabledForTest(false)
	tk := s.prepare4Collation(c, true)

	tk.HasPlan("select id from t where v < 'b'", "IndexLookUp")
	tk.MustQuery("select id from t where v < 'b'").Sort().Check(testkit.Rows("1", "2", "3", "4", "7"))
	tk.HasPlan("select id from t where v < 'b' and v > ' '", "IndexLookUp")
	tk.MustQuery("select id from t where v < 'b' and v > ' '").Sort().Check(testkit.Rows("1", "2", "3", "4"))
	tk.HasPlan("select id from t_bin where v < 'b'", "IndexLookUp")
	tk.MustQuery("select id from t_bin where v < 'b'").Sort().Check(testkit.Rows("1", "7"))
	tk.HasPlan("select id from t_bin where v < 'b' and v > ' '", "IndexLookUp")
	tk.MustQuery("select id from t_bin where v < 'b' and v > ' '").Sort().Check(testkit.Rows("1"))
}

func (s *testIntegrationSerialSuite) TestCollateStringFunction(c *C) {
	collate.SetNewCollationEnabledForTest(true)
	defer collate.SetNewCollationEnabledForTest(false)
	tk := testkit.NewTestKit(c, s.store)

	tk.MustQuery("select field('a', 'b', 'a');").Check(testkit.Rows("2"))
	tk.MustQuery("select field('a', 'b', 'A');").Check(testkit.Rows("0"))
	tk.MustQuery("select field('a', 'b', 'A' collate utf8mb4_bin);").Check(testkit.Rows("0"))
	tk.MustQuery("select field('a', 'b', 'a ' collate utf8mb4_bin);").Check(testkit.Rows("2"))
	tk.MustQuery("select field('a', 'b', 'A' collate utf8mb4_general_ci);").Check(testkit.Rows("2"))
	tk.MustQuery("select field('a', 'b', 'a ' collate utf8mb4_general_ci);").Check(testkit.Rows("2"))

	tk.MustQuery("select FIND_IN_SET('a','b,a,c,d');").Check(testkit.Rows("2"))
	tk.MustQuery("select FIND_IN_SET('a','b,A,c,d');").Check(testkit.Rows("0"))
	tk.MustQuery("select FIND_IN_SET('a','b,A,c,d' collate utf8mb4_bin);").Check(testkit.Rows("0"))
	tk.MustQuery("select FIND_IN_SET('a','b,a ,c,d' collate utf8mb4_bin);").Check(testkit.Rows("2"))
	tk.MustQuery("select FIND_IN_SET('a','b,A,c,d' collate utf8mb4_general_ci);").Check(testkit.Rows("2"))
	tk.MustQuery("select FIND_IN_SET('a','b,a ,c,d' collate utf8mb4_general_ci);").Check(testkit.Rows("2"))
>>>>>>> 0dd87e98
}<|MERGE_RESOLUTION|>--- conflicted
+++ resolved
@@ -5585,7 +5585,6 @@
 	tk.MustQuery("select * from t order by a").Check(testkit.Rows("a", "A", "a", "A", "b", "B"))
 }
 
-<<<<<<< HEAD
 func (s *testIntegrationSerialSuite) TestCollateConstantPropagation(c *C) {
 	tk := testkit.NewTestKit(c, s.store)
 	collate.SetNewCollationEnabledForTest(true)
@@ -5602,7 +5601,7 @@
 	tk.MustExec("insert into t values ('A', 'a');")
 	tk.MustQuery("select * from t t1, t t2 where t1.a=t2.b and t2.b='a' collate utf8mb4_bin;").Check(testkit.Rows("A a A a"))
 	tk.MustQuery("select * from t t1, t t2 where t1.a=t2.b and t2.b>='a' collate utf8mb4_bin;").Check(testkit.Rows("A a A a"))
-=======
+}
 func (s *testIntegrationSerialSuite) prepare4Join(c *C) *testkit.TestKit {
 	tk := testkit.NewTestKit(c, s.store)
 	tk.MustExec("USE test")
@@ -5798,5 +5797,4 @@
 	tk.MustQuery("select FIND_IN_SET('a','b,a ,c,d' collate utf8mb4_bin);").Check(testkit.Rows("2"))
 	tk.MustQuery("select FIND_IN_SET('a','b,A,c,d' collate utf8mb4_general_ci);").Check(testkit.Rows("2"))
 	tk.MustQuery("select FIND_IN_SET('a','b,a ,c,d' collate utf8mb4_general_ci);").Check(testkit.Rows("2"))
->>>>>>> 0dd87e98
 }