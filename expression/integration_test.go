--- conflicted
+++ resolved
@@ -7269,7 +7269,17 @@
 	c.Assert(result, Matches, `(?s).*enum\('a','b	',' c'\).*set\('a','b	',' c'\).*`)
 }
 
-<<<<<<< HEAD
+func (s *testIntegrationSuite) TestIssue19596(c *C) {
+	tk := testkit.NewTestKit(c, s.store)
+	tk.MustExec("use test")
+	tk.MustExec("drop table if exists t;")
+	tk.MustExec("create table t (a int) partition by range(a) (PARTITION p0 VALUES LESS THAN (10));")
+	tk.MustGetErrMsg("alter table t add partition (partition p1 values less than (a));", "[expression:1054]Unknown column 'a' in 'expression'")
+	tk.MustQuery("select * from t;")
+	tk.MustExec("drop table if exists t;")
+	tk.MustGetErrMsg("create table t (a int) partition by range(a) (PARTITION p0 VALUES LESS THAN (a));", "[expression:1054]Unknown column 'a' in 'expression'")
+}
+
 func (s *testIntegrationSuite) TestIssue17476(c *C) {
 	tk := testkit.NewTestKit(c, s.store)
 	tk.MustExec("use test")
@@ -7291,15 +7301,4 @@
  IS NULL WHERE col_int_6=0;`).Check(testkit.Rows("14"))
 	tk.MustQuery(`SELECT count(*) FROM (table_float JOIN table_int_float_varchar AS tmp3 ON (tmp3.col_varchar_6 AND NULL) IS NULL);`).Check(testkit.Rows("154"))
 	tk.MustQuery(`SELECT * FROM (table_int_float_varchar AS tmp3) WHERE (col_varchar_6 AND NULL) IS NULL AND col_int_6=0;`).Check(testkit.Rows("13 0 -0.1 <nil>"))
-=======
-func (s *testIntegrationSuite) TestIssue19596(c *C) {
-	tk := testkit.NewTestKit(c, s.store)
-	tk.MustExec("use test")
-	tk.MustExec("drop table if exists t;")
-	tk.MustExec("create table t (a int) partition by range(a) (PARTITION p0 VALUES LESS THAN (10));")
-	tk.MustGetErrMsg("alter table t add partition (partition p1 values less than (a));", "[expression:1054]Unknown column 'a' in 'expression'")
-	tk.MustQuery("select * from t;")
-	tk.MustExec("drop table if exists t;")
-	tk.MustGetErrMsg("create table t (a int) partition by range(a) (PARTITION p0 VALUES LESS THAN (a));", "[expression:1054]Unknown column 'a' in 'expression'")
->>>>>>> 0c822d13
 }