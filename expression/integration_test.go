// Copyright 2017 PingCAP, Inc.
//
// Licensed under the Apache License, Version 2.0 (the "License");
// you may not use this file except in compliance with the License.
// You may obtain a copy of the License at
//
//     http://www.apache.org/licenses/LICENSE-2.0
//
// Unless required by applicable law or agreed to in writing, software
// distributed under the License is distributed on an "AS IS" BASIS,
// See the License for the specific language governing permissions and
// limitations under the License.

package expression_test

import (
	"bytes"
	"context"
	"fmt"
	"math"
	"sort"
	"strconv"
	"strings"
	"time"

	. "github.com/pingcap/check"
	"github.com/pingcap/errors"
	"github.com/pingcap/parser/auth"
	"github.com/pingcap/parser/model"
	"github.com/pingcap/parser/mysql"
	"github.com/pingcap/parser/terror"
	"github.com/pingcap/tidb/domain"
	"github.com/pingcap/tidb/expression"
	"github.com/pingcap/tidb/kv"
	plannercore "github.com/pingcap/tidb/planner/core"
	"github.com/pingcap/tidb/session"
	"github.com/pingcap/tidb/sessionctx"
	"github.com/pingcap/tidb/sessionctx/variable"
	"github.com/pingcap/tidb/store/mockstore"
	"github.com/pingcap/tidb/table"
	"github.com/pingcap/tidb/types"
	"github.com/pingcap/tidb/util/collate"
	"github.com/pingcap/tidb/util/kvcache"
	"github.com/pingcap/tidb/util/mock"
	"github.com/pingcap/tidb/util/sqlexec"
	"github.com/pingcap/tidb/util/testkit"
	"github.com/pingcap/tidb/util/testutil"
)

var _ = Suite(&testIntegrationSuite{})
var _ = Suite(&testIntegrationSuite2{})
var _ = SerialSuites(&testIntegrationSerialSuite{})

type testIntegrationSuiteBase struct {
	store kv.Storage
	dom   *domain.Domain
	ctx   sessionctx.Context
}

type testIntegrationSuite struct {
	testIntegrationSuiteBase
}

type testIntegrationSuite2 struct {
	testIntegrationSuiteBase
}

type testIntegrationSerialSuite struct {
	testIntegrationSuiteBase
}

func (s *testIntegrationSuiteBase) cleanEnv(c *C) {
	tk := testkit.NewTestKit(c, s.store)
	tk.MustExec("use test")
	r := tk.MustQuery("show tables")
	for _, tb := range r.Rows() {
		tableName := tb[0]
		tk.MustExec(fmt.Sprintf("drop table %v", tableName))
	}
}

func (s *testIntegrationSuiteBase) SetUpSuite(c *C) {
	var err error
	s.store, s.dom, err = newStoreWithBootstrap()
	c.Assert(err, IsNil)
	s.ctx = mock.NewContext()
}

func (s *testIntegrationSuiteBase) TearDownSuite(c *C) {
	s.dom.Close()
	s.store.Close()
}

func (s *testIntegrationSuite) Test19654(c *C) {
	tk := testkit.NewTestKit(c, s.store)
	tk.MustExec("USE test;")

	// enum vs enum
	tk.MustExec("drop table if exists t1, t2;")
	tk.MustExec("create table t1 (b enum('a', 'b'));")
	tk.MustExec("insert into t1 values ('a');")
	tk.MustExec("create table t2 (b enum('b','a') not null, unique(b));")
	tk.MustExec("insert into t2 values ('a');")
	tk.MustQuery("select /*+ inl_join(t2)*/ * from t1, t2 where t1.b=t2.b;").Check(testkit.Rows("a a"))

	// set vs set
	tk.MustExec("drop table if exists t1, t2;")
	tk.MustExec("create table t1 (b set('a', 'b'));")
	tk.MustExec("insert into t1 values ('a');")
	tk.MustExec("create table t2 (b set('b','a') not null, unique(b));")
	tk.MustExec("insert into t2 values ('a');")
	tk.MustQuery("select /*+ inl_join(t2)*/ * from t1, t2 where t1.b=t2.b;").Check(testkit.Rows("a a"))

	// enum vs set
	tk.MustExec("drop table if exists t1, t2;")
	tk.MustExec("create table t1 (b enum('a', 'b'));")
	tk.MustExec("insert into t1 values ('a');")
	tk.MustExec("create table t2 (b set('b','a') not null, unique(b));")
	tk.MustExec("insert into t2 values ('a');")
	tk.MustQuery("select /*+ inl_join(t2)*/ * from t1, t2 where t1.b=t2.b;").Check(testkit.Rows("a a"))

	// char vs enum
	tk.MustExec("drop table if exists t1, t2;")
	tk.MustExec("create table t1 (b char(10));")
	tk.MustExec("insert into t1 values ('a');")
	tk.MustExec("create table t2 (b enum('b','a') not null, unique(b));")
	tk.MustExec("insert into t2 values ('a');")
	tk.MustQuery("select /*+ inl_join(t2)*/ * from t1, t2 where t1.b=t2.b;").Check(testkit.Rows("a a"))

	// char vs set
	tk.MustExec("drop table if exists t1, t2;")
	tk.MustExec("create table t1 (b char(10));")
	tk.MustExec("insert into t1 values ('a');")
	tk.MustExec("create table t2 (b set('b','a') not null, unique(b));")
	tk.MustExec("insert into t2 values ('a');")
	tk.MustQuery("select /*+ inl_join(t2)*/ * from t1, t2 where t1.b=t2.b;").Check(testkit.Rows("a a"))
}

func (s *testIntegrationSuite) TestFuncREPEAT(c *C) {
	tk := testkit.NewTestKit(c, s.store)
	defer s.cleanEnv(c)
	tk.MustExec("USE test;")
	tk.MustExec("DROP TABLE IF EXISTS table_string;")
	tk.MustExec("CREATE TABLE table_string(a CHAR(20), b VARCHAR(20), c TINYTEXT, d TEXT(20), e MEDIUMTEXT, f LONGTEXT, g BIGINT);")
	tk.MustExec("INSERT INTO table_string (a, b, c, d, e, f, g) VALUES ('a', 'b', 'c', 'd', 'e', 'f', 2);")
	tk.CheckExecResult(1, 0)

	r := tk.MustQuery("SELECT REPEAT(a, g), REPEAT(b, g), REPEAT(c, g), REPEAT(d, g), REPEAT(e, g), REPEAT(f, g) FROM table_string;")
	r.Check(testkit.Rows("aa bb cc dd ee ff"))

	r = tk.MustQuery("SELECT REPEAT(NULL, g), REPEAT(NULL, g), REPEAT(NULL, g), REPEAT(NULL, g), REPEAT(NULL, g), REPEAT(NULL, g) FROM table_string;")
	r.Check(testkit.Rows("<nil> <nil> <nil> <nil> <nil> <nil>"))

	r = tk.MustQuery("SELECT REPEAT(a, NULL), REPEAT(b, NULL), REPEAT(c, NULL), REPEAT(d, NULL), REPEAT(e, NULL), REPEAT(f, NULL) FROM table_string;")
	r.Check(testkit.Rows("<nil> <nil> <nil> <nil> <nil> <nil>"))

	r = tk.MustQuery("SELECT REPEAT(a, 2), REPEAT(b, 2), REPEAT(c, 2), REPEAT(d, 2), REPEAT(e, 2), REPEAT(f, 2) FROM table_string;")
	r.Check(testkit.Rows("aa bb cc dd ee ff"))

	r = tk.MustQuery("SELECT REPEAT(NULL, 2), REPEAT(NULL, 2), REPEAT(NULL, 2), REPEAT(NULL, 2), REPEAT(NULL, 2), REPEAT(NULL, 2) FROM table_string;")
	r.Check(testkit.Rows("<nil> <nil> <nil> <nil> <nil> <nil>"))

	r = tk.MustQuery("SELECT REPEAT(a, -1), REPEAT(b, -2), REPEAT(c, -2), REPEAT(d, -2), REPEAT(e, -2), REPEAT(f, -2) FROM table_string;")
	r.Check(testkit.Rows("     "))

	r = tk.MustQuery("SELECT REPEAT(a, 0), REPEAT(b, 0), REPEAT(c, 0), REPEAT(d, 0), REPEAT(e, 0), REPEAT(f, 0) FROM table_string;")
	r.Check(testkit.Rows("     "))

	r = tk.MustQuery("SELECT REPEAT(a, 16777217), REPEAT(b, 16777217), REPEAT(c, 16777217), REPEAT(d, 16777217), REPEAT(e, 16777217), REPEAT(f, 16777217) FROM table_string;")
	r.Check(testkit.Rows("<nil> <nil> <nil> <nil> <nil> <nil>"))
}

func (s *testIntegrationSuite) TestFuncLpadAndRpad(c *C) {
	tk := testkit.NewTestKit(c, s.store)
	defer s.cleanEnv(c)
	tk.MustExec(`USE test;`)
	tk.MustExec(`DROP TABLE IF EXISTS t;`)
	tk.MustExec(`CREATE TABLE t(a BINARY(10), b CHAR(10));`)
	tk.MustExec(`INSERT INTO t SELECT "中文", "abc";`)
	result := tk.MustQuery(`SELECT LPAD(a, 11, "a"), LPAD(b, 2, "xx") FROM t;`)
	result.Check(testkit.Rows("a中文\x00\x00\x00\x00 ab"))
	result = tk.MustQuery(`SELECT RPAD(a, 11, "a"), RPAD(b, 2, "xx") FROM t;`)
	result.Check(testkit.Rows("中文\x00\x00\x00\x00a ab"))
	result = tk.MustQuery(`SELECT LPAD("中文", 5, "字符"), LPAD("中文", 1, "a");`)
	result.Check(testkit.Rows("字符字中文 中"))
	result = tk.MustQuery(`SELECT RPAD("中文", 5, "字符"), RPAD("中文", 1, "a");`)
	result.Check(testkit.Rows("中文字符字 中"))
	result = tk.MustQuery(`SELECT RPAD("中文", -5, "字符"), RPAD("中文", 10, "");`)
	result.Check(testkit.Rows("<nil> <nil>"))
	result = tk.MustQuery(`SELECT LPAD("中文", -5, "字符"), LPAD("中文", 10, "");`)
	result.Check(testkit.Rows("<nil> <nil>"))
}

func (s *testIntegrationSuite) TestMiscellaneousBuiltin(c *C) {
	ctx := context.Background()
	defer s.cleanEnv(c)

	tk := testkit.NewTestKit(c, s.store)
	tk.MustExec("use test")
	// for uuid
	r := tk.MustQuery("select uuid(), uuid(), uuid(), uuid(), uuid(), uuid();")
	for _, it := range r.Rows() {
		for _, item := range it {
			uuid, ok := item.(string)
			c.Assert(ok, Equals, true)
			list := strings.Split(uuid, "-")
			c.Assert(len(list), Equals, 5)
			c.Assert(len(list[0]), Equals, 8)
			c.Assert(len(list[1]), Equals, 4)
			c.Assert(len(list[2]), Equals, 4)
			c.Assert(len(list[3]), Equals, 4)
			c.Assert(len(list[4]), Equals, 12)
		}
	}
	tk.MustQuery("select sleep(1);").Check(testkit.Rows("0"))
	tk.MustQuery("select sleep(0);").Check(testkit.Rows("0"))
	tk.MustQuery("select sleep('a');").Check(testkit.Rows("0"))
	tk.MustQuery("show warnings;").Check(testkit.Rows("Warning 1292 Truncated incorrect FLOAT value: 'a'"))
	rs, err := tk.Exec("select sleep(-1);")
	c.Assert(err, IsNil)
	c.Assert(rs, NotNil)
	_, err = session.GetRows4Test(ctx, tk.Se, rs)
	c.Assert(err, NotNil)
	c.Assert(rs.Close(), IsNil)

	tk.MustQuery("SELECT INET_ATON('10.0.5.9');").Check(testkit.Rows("167773449"))
	tk.MustQuery("SELECT INET_NTOA(167773449);").Check(testkit.Rows("10.0.5.9"))
	tk.MustQuery("SELECT HEX(INET6_ATON('fdfe::5a55:caff:fefa:9089'));").Check(testkit.Rows("FDFE0000000000005A55CAFFFEFA9089"))
	tk.MustQuery("SELECT HEX(INET6_ATON('10.0.5.9'));").Check(testkit.Rows("0A000509"))
	tk.MustQuery("SELECT INET6_NTOA(INET6_ATON('fdfe::5a55:caff:fefa:9089'));").Check(testkit.Rows("fdfe::5a55:caff:fefa:9089"))
	tk.MustQuery("SELECT INET6_NTOA(INET6_ATON('10.0.5.9'));").Check(testkit.Rows("10.0.5.9"))
	tk.MustQuery("SELECT INET6_NTOA(UNHEX('FDFE0000000000005A55CAFFFEFA9089'));").Check(testkit.Rows("fdfe::5a55:caff:fefa:9089"))
	tk.MustQuery("SELECT INET6_NTOA(UNHEX('0A000509'));").Check(testkit.Rows("10.0.5.9"))

	tk.MustQuery(`SELECT IS_IPV4('10.0.5.9'), IS_IPV4('10.0.5.256');`).Check(testkit.Rows("1 0"))
	tk.MustQuery(`SELECT IS_IPV4_COMPAT(INET6_ATON('::10.0.5.9'));`).Check(testkit.Rows("1"))
	tk.MustQuery(`SELECT IS_IPV4_COMPAT(INET6_ATON('::ffff:10.0.5.9'));`).Check(testkit.Rows("0"))
	tk.MustQuery(`SELECT
	  IS_IPV4_COMPAT(INET6_ATON('::192.168.0.1')),
	  IS_IPV4_COMPAT(INET6_ATON('::c0a8:0001')),
	  IS_IPV4_COMPAT(INET6_ATON('::c0a8:1'));`).Check(testkit.Rows("1 1 1"))
	tk.MustQuery(`SELECT IS_IPV4_MAPPED(INET6_ATON('::10.0.5.9'));`).Check(testkit.Rows("0"))
	tk.MustQuery(`SELECT IS_IPV4_MAPPED(INET6_ATON('::ffff:10.0.5.9'));`).Check(testkit.Rows("1"))
	tk.MustQuery(`SELECT
	  IS_IPV4_MAPPED(INET6_ATON('::ffff:192.168.0.1')),
	  IS_IPV4_MAPPED(INET6_ATON('::ffff:c0a8:0001')),
	  IS_IPV4_MAPPED(INET6_ATON('::ffff:c0a8:1'));`).Check(testkit.Rows("1 1 1"))
	tk.MustQuery(`SELECT IS_IPV6('10.0.5.9'), IS_IPV6('::1');`).Check(testkit.Rows("0 1"))

	tk.MustExec("drop table if exists t1;")
	tk.MustExec(`create table t1(
        a int,
        b int not null,
        c int not null default 0,
        d int default 0,
        unique key(b,c),
        unique key(b,d)
);`)
	tk.MustExec("insert into t1 (a,b) values(1,10),(1,20),(2,30),(2,40);")
	tk.MustQuery("select any_value(a), sum(b) from t1;").Check(testkit.Rows("1 100"))
	tk.MustQuery("select a,any_value(b),sum(c) from t1 group by a order by a;").Check(testkit.Rows("1 10 0", "2 30 0"))

	// for locks
	tk.MustExec(`set tidb_enable_noop_functions=1;`)
	result := tk.MustQuery(`SELECT GET_LOCK('test_lock1', 10);`)
	result.Check(testkit.Rows("1"))
	result = tk.MustQuery(`SELECT GET_LOCK('test_lock2', 10);`)
	result.Check(testkit.Rows("1"))

	result = tk.MustQuery(`SELECT RELEASE_LOCK('test_lock2');`)
	result.Check(testkit.Rows("1"))
	result = tk.MustQuery(`SELECT RELEASE_LOCK('test_lock1');`)
	result.Check(testkit.Rows("1"))
}

func (s *testIntegrationSuite) TestConvertToBit(c *C) {
	defer s.cleanEnv(c)
	tk := testkit.NewTestKit(c, s.store)
	tk.MustExec("use test")
	tk.MustExec("drop table if exists t, t1")
	tk.MustExec("create table t (a bit(64))")
	tk.MustExec("create table t1 (a varchar(2))")
	tk.MustExec(`insert t1 value ('10')`)
	tk.MustExec(`insert t select a from t1`)
	tk.MustQuery("select a+0 from t").Check(testkit.Rows("12592"))

	tk.MustExec("drop table if exists t, t1")
	tk.MustExec("create table t (a bit(64))")
	tk.MustExec("create table t1 (a binary(2))")
	tk.MustExec(`insert t1 value ('10')`)
	tk.MustExec(`insert t select a from t1`)
	tk.MustQuery("select a+0 from t").Check(testkit.Rows("12592"))

	tk.MustExec("drop table if exists t, t1")
	tk.MustExec("create table t (a bit(64))")
	tk.MustExec("create table t1 (a datetime)")
	tk.MustExec(`insert t1 value ('09-01-01')`)
	tk.MustExec(`insert t select a from t1`)
	tk.MustQuery("select a+0 from t").Check(testkit.Rows("20090101000000"))

	// For issue 20118
	tk.MustExec("drop table if exists t;")
	tk.MustExec("create table t(a tinyint, b bit(63));")
	tk.MustExec("insert ignore  into t values(599999999, -1);")
	tk.MustQuery("show warnings;").Check(testkit.Rows(
		"Warning 1690 constant 599999999 overflows tinyint",
		"Warning 1406 Data Too Long, field len 63"))
	tk.MustQuery("select * from t;").Check(testkit.Rows("127 \u007f\xff\xff\xff\xff\xff\xff\xff"))
}

func (s *testIntegrationSuite2) TestMathBuiltin(c *C) {
	ctx := context.Background()
	defer s.cleanEnv(c)
	tk := testkit.NewTestKit(c, s.store)
	tk.MustExec("use test")

	// for degrees
	result := tk.MustQuery("select degrees(0), degrees(1)")
	result.Check(testkit.Rows("0 57.29577951308232"))
	result = tk.MustQuery("select degrees(2), degrees(5)")
	result.Check(testkit.Rows("114.59155902616465 286.4788975654116"))

	// for sin
	result = tk.MustQuery("select sin(0), sin(1.5707963267949)")
	result.Check(testkit.Rows("0 1"))
	result = tk.MustQuery("select sin(1), sin(100)")
	result.Check(testkit.Rows("0.8414709848078965 -0.5063656411097588"))
	result = tk.MustQuery("select sin('abcd')")
	result.Check(testkit.Rows("0"))

	// for cos
	result = tk.MustQuery("select cos(0), cos(3.1415926535898)")
	result.Check(testkit.Rows("1 -1"))
	result = tk.MustQuery("select cos('abcd')")
	result.Check(testkit.Rows("1"))

	// for tan
	result = tk.MustQuery("select tan(0.00), tan(PI()/4)")
	result.Check(testkit.Rows("0 1"))
	result = tk.MustQuery("select tan('abcd')")
	result.Check(testkit.Rows("0"))

	// for log2
	result = tk.MustQuery("select log2(0.0)")
	result.Check(testkit.Rows("<nil>"))
	result = tk.MustQuery("select log2(4)")
	result.Check(testkit.Rows("2"))
	result = tk.MustQuery("select log2('8.0abcd')")
	result.Check(testkit.Rows("3"))
	result = tk.MustQuery("select log2(-1)")
	result.Check(testkit.Rows("<nil>"))
	result = tk.MustQuery("select log2(NULL)")
	result.Check(testkit.Rows("<nil>"))

	// for log10
	result = tk.MustQuery("select log10(0.0)")
	result.Check(testkit.Rows("<nil>"))
	result = tk.MustQuery("select log10(100)")
	result.Check(testkit.Rows("2"))
	result = tk.MustQuery("select log10('1000.0abcd')")
	result.Check(testkit.Rows("3"))
	result = tk.MustQuery("select log10(-1)")
	result.Check(testkit.Rows("<nil>"))
	result = tk.MustQuery("select log10(NULL)")
	result.Check(testkit.Rows("<nil>"))

	//for log
	result = tk.MustQuery("select log(0.0)")
	result.Check(testkit.Rows("<nil>"))
	result = tk.MustQuery("select log(100)")
	result.Check(testkit.Rows("4.605170185988092"))
	result = tk.MustQuery("select log('100.0abcd')")
	result.Check(testkit.Rows("4.605170185988092"))
	result = tk.MustQuery("select log(-1)")
	result.Check(testkit.Rows("<nil>"))
	result = tk.MustQuery("select log(NULL)")
	result.Check(testkit.Rows("<nil>"))
	result = tk.MustQuery("select log(NULL, NULL)")
	result.Check(testkit.Rows("<nil>"))
	result = tk.MustQuery("select log(1, 100)")
	result.Check(testkit.Rows("<nil>"))
	result = tk.MustQuery("select log(0.5, 0.25)")
	result.Check(testkit.Rows("2"))
	result = tk.MustQuery("select log(-1, 0.25)")
	result.Check(testkit.Rows("<nil>"))

	// for atan
	result = tk.MustQuery("select atan(0), atan(-1), atan(1), atan(1,2)")
	result.Check(testkit.Rows("0 -0.7853981633974483 0.7853981633974483 0.4636476090008061"))
	result = tk.MustQuery("select atan('tidb')")
	result.Check(testkit.Rows("0"))

	// for asin
	result = tk.MustQuery("select asin(0), asin(-2), asin(2), asin(1)")
	result.Check(testkit.Rows("0 <nil> <nil> 1.5707963267948966"))
	result = tk.MustQuery("select asin('tidb')")
	result.Check(testkit.Rows("0"))

	// for acos
	result = tk.MustQuery("select acos(0), acos(-2), acos(2), acos(1)")
	result.Check(testkit.Rows("1.5707963267948966 <nil> <nil> 0"))
	result = tk.MustQuery("select acos('tidb')")
	result.Check(testkit.Rows("1.5707963267948966"))

	// for pi
	result = tk.MustQuery("select pi()")
	result.Check(testkit.Rows("3.141592653589793"))

	// for floor
	result = tk.MustQuery("select floor(0), floor(null), floor(1.23), floor(-1.23), floor(1)")
	result.Check(testkit.Rows("0 <nil> 1 -2 1"))
	result = tk.MustQuery("select floor('tidb'), floor('1tidb'), floor('tidb1')")
	result.Check(testkit.Rows("0 1 0"))
	result = tk.MustQuery("SELECT floor(t.c_datetime) FROM (select CAST('2017-07-19 00:00:00' AS DATETIME) AS c_datetime) AS t")
	result.Check(testkit.Rows("20170719000000"))
	result = tk.MustQuery("SELECT floor(t.c_time) FROM (select CAST('12:34:56' AS TIME) AS c_time) AS t")
	result.Check(testkit.Rows("123456"))
	result = tk.MustQuery("SELECT floor(t.c_time) FROM (select CAST('00:34:00' AS TIME) AS c_time) AS t")
	result.Check(testkit.Rows("3400"))
	result = tk.MustQuery("SELECT floor(t.c_time) FROM (select CAST('00:00:00' AS TIME) AS c_time) AS t")
	result.Check(testkit.Rows("0"))
	result = tk.MustQuery("SELECT floor(t.c_decimal) FROM (SELECT CAST('-10.01' AS DECIMAL(10,2)) AS c_decimal) AS t")
	result.Check(testkit.Rows("-11"))
	result = tk.MustQuery("SELECT floor(t.c_decimal) FROM (SELECT CAST('-10.01' AS DECIMAL(10,1)) AS c_decimal) AS t")
	result.Check(testkit.Rows("-10"))

	// for ceil/ceiling
	result = tk.MustQuery("select ceil(0), ceil(null), ceil(1.23), ceil(-1.23), ceil(1)")
	result.Check(testkit.Rows("0 <nil> 2 -1 1"))
	result = tk.MustQuery("select ceiling(0), ceiling(null), ceiling(1.23), ceiling(-1.23), ceiling(1)")
	result.Check(testkit.Rows("0 <nil> 2 -1 1"))
	result = tk.MustQuery("select ceil('tidb'), ceil('1tidb'), ceil('tidb1'), ceiling('tidb'), ceiling('1tidb'), ceiling('tidb1')")
	result.Check(testkit.Rows("0 1 0 0 1 0"))
	result = tk.MustQuery("select ceil(t.c_datetime), ceiling(t.c_datetime) from (select cast('2017-07-20 00:00:00' as datetime) as c_datetime) as t")
	result.Check(testkit.Rows("20170720000000 20170720000000"))
	result = tk.MustQuery("select ceil(t.c_time), ceiling(t.c_time) from (select cast('12:34:56' as time) as c_time) as t")
	result.Check(testkit.Rows("123456 123456"))
	result = tk.MustQuery("select ceil(t.c_time), ceiling(t.c_time) from (select cast('00:34:00' as time) as c_time) as t")
	result.Check(testkit.Rows("3400 3400"))
	result = tk.MustQuery("select ceil(t.c_time), ceiling(t.c_time) from (select cast('00:00:00' as time) as c_time) as t")
	result.Check(testkit.Rows("0 0"))
	result = tk.MustQuery("select ceil(t.c_decimal), ceiling(t.c_decimal) from (select cast('-10.01' as decimal(10,2)) as c_decimal) as t")
	result.Check(testkit.Rows("-10 -10"))
	result = tk.MustQuery("select ceil(t.c_decimal), ceiling(t.c_decimal) from (select cast('-10.01' as decimal(10,1)) as c_decimal) as t")
	result.Check(testkit.Rows("-10 -10"))
	result = tk.MustQuery("select floor(18446744073709551615), ceil(18446744073709551615)")
	result.Check(testkit.Rows("18446744073709551615 18446744073709551615"))
	result = tk.MustQuery("select floor(18446744073709551615.1233), ceil(18446744073709551615.1233)")
	result.Check(testkit.Rows("18446744073709551615 18446744073709551616"))
	result = tk.MustQuery("select floor(-18446744073709551617), ceil(-18446744073709551617), floor(-18446744073709551617.11), ceil(-18446744073709551617.11)")
	result.Check(testkit.Rows("-18446744073709551617 -18446744073709551617 -18446744073709551618 -18446744073709551617"))
	tk.MustExec("drop table if exists t;")
	tk.MustExec("create table t(a decimal(40,20) UNSIGNED);")
	tk.MustExec("insert into t values(2.99999999900000000000), (12), (0);")
	tk.MustQuery("select a, ceil(a) from t where ceil(a) > 1;").Check(testkit.Rows("2.99999999900000000000 3", "12.00000000000000000000 12"))
	tk.MustQuery("select a, ceil(a) from t;").Check(testkit.Rows("2.99999999900000000000 3", "12.00000000000000000000 12", "0.00000000000000000000 0"))
	tk.MustQuery("select ceil(-29464);").Check(testkit.Rows("-29464"))
	tk.MustQuery("select a, floor(a) from t where floor(a) > 1;").Check(testkit.Rows("2.99999999900000000000 2", "12.00000000000000000000 12"))
	tk.MustQuery("select a, floor(a) from t;").Check(testkit.Rows("2.99999999900000000000 2", "12.00000000000000000000 12", "0.00000000000000000000 0"))
	tk.MustQuery("select floor(-29464);").Check(testkit.Rows("-29464"))

	tk.MustExec(`drop table if exists t;`)
	tk.MustExec(`create table t(a decimal(40,20), b bigint);`)
	tk.MustExec(`insert into t values(-2.99999990000000000000, -1);`)
	tk.MustQuery(`select floor(a), floor(a), floor(a) from t;`).Check(testkit.Rows(`-3 -3 -3`))
	tk.MustQuery(`select b, floor(b) from t;`).Check(testkit.Rows(`-1 -1`))

	// for cot
	result = tk.MustQuery("select cot(1), cot(-1), cot(NULL)")
	result.Check(testkit.Rows("0.6420926159343308 -0.6420926159343308 <nil>"))
	result = tk.MustQuery("select cot('1tidb')")
	result.Check(testkit.Rows("0.6420926159343308"))
	rs, err := tk.Exec("select cot(0)")
	c.Assert(err, IsNil)
	_, err = session.GetRows4Test(ctx, tk.Se, rs)
	c.Assert(err, NotNil)
	terr := errors.Cause(err).(*terror.Error)
	c.Assert(terr.Code(), Equals, errors.ErrCode(mysql.ErrDataOutOfRange))
	c.Assert(rs.Close(), IsNil)

	//for exp
	result = tk.MustQuery("select exp(0), exp(1), exp(-1), exp(1.2), exp(NULL)")
	result.Check(testkit.Rows("1 2.718281828459045 0.36787944117144233 3.3201169227365472 <nil>"))
	result = tk.MustQuery("select exp('tidb'), exp('1tidb')")
	result.Check(testkit.Rows("1 2.718281828459045"))
	rs, err = tk.Exec("select exp(1000000)")
	c.Assert(err, IsNil)
	_, err = session.GetRows4Test(ctx, tk.Se, rs)
	c.Assert(err, NotNil)
	terr = errors.Cause(err).(*terror.Error)
	c.Assert(terr.Code(), Equals, errors.ErrCode(mysql.ErrDataOutOfRange))
	c.Assert(rs.Close(), IsNil)
	tk.MustExec("drop table if exists t")
	tk.MustExec("create table t(a float)")
	tk.MustExec("insert into t values(1000000)")
	rs, err = tk.Exec("select exp(a) from t")
	c.Assert(err, IsNil)
	_, err = session.GetRows4Test(ctx, tk.Se, rs)
	c.Assert(err, NotNil)
	terr = errors.Cause(err).(*terror.Error)
	c.Assert(terr.Code(), Equals, errors.ErrCode(mysql.ErrDataOutOfRange))
	c.Assert(err.Error(), Equals, "[types:1690]DOUBLE value is out of range in 'exp(test.t.a)'")
	c.Assert(rs.Close(), IsNil)

	// for conv
	result = tk.MustQuery("SELECT CONV('a', 16, 2);")
	result.Check(testkit.Rows("1010"))
	result = tk.MustQuery("SELECT CONV('6E', 18, 8);")
	result.Check(testkit.Rows("172"))
	result = tk.MustQuery("SELECT CONV(-17, 10, -18);")
	result.Check(testkit.Rows("-H"))
	result = tk.MustQuery("SELECT CONV(10+'10'+'10'+X'0a', 10, 10);")
	result.Check(testkit.Rows("40"))
	result = tk.MustQuery("SELECT CONV('a', 1, 10);")
	result.Check(testkit.Rows("<nil>"))
	result = tk.MustQuery("SELECT CONV('a', 37, 10);")
	result.Check(testkit.Rows("<nil>"))
	result = tk.MustQuery("SELECT CONV(0x0020, 2, 2);")
	result.Check(testkit.Rows("100000"))
	result = tk.MustQuery("SELECT CONV(0b10, 16, 2)")
	result.Check(testkit.Rows("10"))
	result = tk.MustQuery("SELECT CONV(0b10, 16, 8)")
	result.Check(testkit.Rows("2"))
	tk.MustExec("drop table if exists bit")
	tk.MustExec("create table bit(b bit(10))")
	tk.MustExec(`INSERT INTO bit (b) VALUES
			(0b0000010101),
			(0b0000010101),
			(NULL),
			(0b0000000001),
			(0b0000000000),
			(0b1111111111),
			(0b1111111111),
			(0b1111111111),
			(0b0000000000),
			(0b0000000000),
			(0b0000000000),
			(0b0000000000),
			(0b0000100000);`)
	tk.MustQuery("select conv(b, 2, 2) from `bit`").Check(testkit.Rows(
		"10101",
		"10101",
		"<nil>",
		"1",
		"0",
		"1111111111",
		"1111111111",
		"1111111111",
		"0",
		"0",
		"0",
		"0",
		"100000"))

	// for abs
	result = tk.MustQuery("SELECT ABS(-1);")
	result.Check(testkit.Rows("1"))
	result = tk.MustQuery("SELECT ABS('abc');")
	result.Check(testkit.Rows("0"))
	result = tk.MustQuery("SELECT ABS(18446744073709551615);")
	result.Check(testkit.Rows("18446744073709551615"))
	result = tk.MustQuery("SELECT ABS(123.4);")
	result.Check(testkit.Rows("123.4"))
	result = tk.MustQuery("SELECT ABS(-123.4);")
	result.Check(testkit.Rows("123.4"))
	result = tk.MustQuery("SELECT ABS(1234E-1);")
	result.Check(testkit.Rows("123.4"))
	result = tk.MustQuery("SELECT ABS(-9223372036854775807);")
	result.Check(testkit.Rows("9223372036854775807"))
	result = tk.MustQuery("SELECT ABS(NULL);")
	result.Check(testkit.Rows("<nil>"))
	rs, err = tk.Exec("SELECT ABS(-9223372036854775808);")
	c.Assert(err, IsNil)
	_, err = session.GetRows4Test(ctx, tk.Se, rs)
	c.Assert(err, NotNil)
	terr = errors.Cause(err).(*terror.Error)
	c.Assert(terr.Code(), Equals, errors.ErrCode(mysql.ErrDataOutOfRange))
	c.Assert(rs.Close(), IsNil)

	// for round
	result = tk.MustQuery("SELECT ROUND(2.5), ROUND(-2.5), ROUND(25E-1);")
	result.Check(testkit.Rows("3 -3 2"))
	result = tk.MustQuery("SELECT ROUND(2.5, NULL), ROUND(NULL, 4), ROUND(NULL, NULL), ROUND(NULL);")
	result.Check(testkit.Rows("<nil> <nil> <nil> <nil>"))
	result = tk.MustQuery("SELECT ROUND('123.4'), ROUND('123e-2');")
	result.Check(testkit.Rows("123 1"))
	result = tk.MustQuery("SELECT ROUND(-9223372036854775808);")
	result.Check(testkit.Rows("-9223372036854775808"))
	result = tk.MustQuery("SELECT ROUND(123.456, 0), ROUND(123.456, 1), ROUND(123.456, 2), ROUND(123.456, 3), ROUND(123.456, 4), ROUND(123.456, -1), ROUND(123.456, -2), ROUND(123.456, -3), ROUND(123.456, -4);")
	result.Check(testkit.Rows("123 123.5 123.46 123.456 123.4560 120 100 0 0"))
	result = tk.MustQuery("SELECT ROUND(123456E-3, 0), ROUND(123456E-3, 1), ROUND(123456E-3, 2), ROUND(123456E-3, 3), ROUND(123456E-3, 4), ROUND(123456E-3, -1), ROUND(123456E-3, -2), ROUND(123456E-3, -3), ROUND(123456E-3, -4);")
	result.Check(testkit.Rows("123 123.5 123.46 123.456 123.456 120 100 0 0")) // TODO: Column 5 should be 123.4560

	// for truncate
	result = tk.MustQuery("SELECT truncate(123, -2), truncate(123, 2), truncate(123, 1), truncate(123, -1);")
	result.Check(testkit.Rows("100 123 123 120"))
	result = tk.MustQuery("SELECT truncate(123.456, -2), truncate(123.456, 2), truncate(123.456, 1), truncate(123.456, 3), truncate(1.23, 100), truncate(123456E-3, 2);")
	result.Check(testkit.Rows("100 123.45 123.4 123.456 1.230000000000000000000000000000 123.45"))
	result = tk.MustQuery("SELECT truncate(9223372036854775807, -7), truncate(9223372036854775808, -10), truncate(cast(-1 as unsigned), -10);")
	result.Check(testkit.Rows("9223372036850000000 9223372030000000000 18446744070000000000"))
	// issue 17181,19390
	tk.MustQuery("select truncate(42, -9223372036854775808);").Check(testkit.Rows("0"))
	tk.MustQuery("select truncate(42, 9223372036854775808);").Check(testkit.Rows("42"))
	tk.MustQuery("select truncate(42, -2147483648);").Check(testkit.Rows("0"))
	tk.MustQuery("select truncate(42, 2147483648);").Check(testkit.Rows("42"))
	tk.MustQuery("select truncate(42, 18446744073709551615);").Check(testkit.Rows("42"))
	tk.MustQuery("select truncate(42, 4294967295);").Check(testkit.Rows("42"))
	tk.MustQuery("select truncate(42, -0);").Check(testkit.Rows("42"))
	tk.MustQuery("select truncate(42, -307);").Check(testkit.Rows("0"))
	tk.MustQuery("select truncate(42, -308);").Check(testkit.Rows("0"))
	tk.MustQuery("select truncate(42, -309);").Check(testkit.Rows("0"))
	tk.MustExec(`drop table if exists t;`)
	tk.MustExec("create table t (a bigint unsigned);")
	tk.MustExec("insert into t values (18446744073709551615), (4294967295), (9223372036854775808), (2147483648);")
	tk.MustQuery("select truncate(42, a) from t;").Check(testkit.Rows("42", "42", "42", "42"))

	tk.MustExec(`drop table if exists t;`)
	tk.MustExec(`create table t(a date, b datetime, c timestamp, d varchar(20));`)
	tk.MustExec(`insert into t select "1234-12-29", "1234-12-29 16:24:13.9912", "2014-12-29 16:19:28", "12.34567";`)

	// NOTE: the actually result is: 12341220 12341229.0 12341200 12341229.00,
	// but Datum.ToString() don't format decimal length for float numbers.
	result = tk.MustQuery(`select truncate(a, -1), truncate(a, 1), truncate(a, -2), truncate(a, 2) from t;`)
	result.Check(testkit.Rows("12341220 12341229 12341200 12341229"))

	// NOTE: the actually result is: 12341229162410 12341229162414.0 12341229162400 12341229162414.00,
	// but Datum.ToString() don't format decimal length for float numbers.
	result = tk.MustQuery(`select truncate(b, -1), truncate(b, 1), truncate(b, -2), truncate(b, 2) from t;`)
	result.Check(testkit.Rows("12341229162410 12341229162414 12341229162400 12341229162414"))

	// NOTE: the actually result is: 20141229161920 20141229161928.0 20141229161900 20141229161928.00,
	// but Datum.ToString() don't format decimal length for float numbers.
	result = tk.MustQuery(`select truncate(c, -1), truncate(c, 1), truncate(c, -2), truncate(c, 2) from t;`)
	result.Check(testkit.Rows("20141229161920 20141229161928 20141229161900 20141229161928"))

	result = tk.MustQuery(`select truncate(d, -1), truncate(d, 1), truncate(d, -2), truncate(d, 2) from t;`)
	result.Check(testkit.Rows("10 12.3 0 12.34"))

	result = tk.MustQuery(`select truncate(json_array(), 1), truncate("cascasc", 1);`)
	result.Check(testkit.Rows("0 0"))

	// for pow
	result = tk.MustQuery("SELECT POW('12', 2), POW(1.2e1, '2.0'), POW(12, 2.0);")
	result.Check(testkit.Rows("144 144 144"))
	result = tk.MustQuery("SELECT POW(null, 2), POW(2, null), POW(null, null);")
	result.Check(testkit.Rows("<nil> <nil> <nil>"))
	result = tk.MustQuery("SELECT POW(0, 0);")
	result.Check(testkit.Rows("1"))
	result = tk.MustQuery("SELECT POW(0, 0.1), POW(0, 0.5), POW(0, 1);")
	result.Check(testkit.Rows("0 0 0"))
	rs, err = tk.Exec("SELECT POW(0, -1);")
	c.Assert(err, IsNil)
	_, err = session.GetRows4Test(ctx, tk.Se, rs)
	c.Assert(err, NotNil)
	terr = errors.Cause(err).(*terror.Error)
	c.Assert(terr.Code(), Equals, errors.ErrCode(mysql.ErrDataOutOfRange))
	c.Assert(rs.Close(), IsNil)

	// for sign
	result = tk.MustQuery("SELECT SIGN('12'), SIGN(1.2e1), SIGN(12), SIGN(0.0000012);")
	result.Check(testkit.Rows("1 1 1 1"))
	result = tk.MustQuery("SELECT SIGN('-12'), SIGN(-1.2e1), SIGN(-12), SIGN(-0.0000012);")
	result.Check(testkit.Rows("-1 -1 -1 -1"))
	result = tk.MustQuery("SELECT SIGN('0'), SIGN('-0'), SIGN(0);")
	result.Check(testkit.Rows("0 0 0"))
	result = tk.MustQuery("SELECT SIGN(NULL);")
	result.Check(testkit.Rows("<nil>"))
	result = tk.MustQuery("SELECT SIGN(-9223372036854775808), SIGN(9223372036854775808);")
	result.Check(testkit.Rows("-1 1"))

	// for sqrt
	result = tk.MustQuery("SELECT SQRT(-10), SQRT(144), SQRT(4.84), SQRT(0.04), SQRT(0);")
	result.Check(testkit.Rows("<nil> 12 2.2 0.2 0"))

	// for crc32
	result = tk.MustQuery("SELECT crc32(0), crc32(-0), crc32('0'), crc32('abc'), crc32('ABC'), crc32(NULL), crc32(''), crc32('hello world!')")
	result.Check(testkit.Rows("4108050209 4108050209 4108050209 891568578 2743272264 <nil> 0 62177901"))

	// for radians
	result = tk.MustQuery("SELECT radians(1.0), radians(pi()), radians(pi()/2), radians(180), radians(1.009);")
	result.Check(testkit.Rows("0.017453292519943295 0.05483113556160754 0.02741556778080377 3.141592653589793 0.01761037215262278"))

	// for rand
	tk.MustExec("drop table if exists t")
	tk.MustExec("create table t(a int)")
	tk.MustExec("insert into t values(1),(2),(3)")
	tk.Se.GetSessionVars().MaxChunkSize = 1
	tk.MustQuery("select rand(1) from t").Check(testkit.Rows("0.40540353712197724", "0.8716141803857071", "0.1418603212962489"))
	tk.MustQuery("select rand(a) from t").Check(testkit.Rows("0.40540353712197724", "0.6555866465490187", "0.9057697559760601"))
	tk.MustQuery("select rand(1), rand(2), rand(3)").Check(testkit.Rows("0.40540353712197724 0.6555866465490187 0.9057697559760601"))
}

func (s *testIntegrationSuite2) TestStringBuiltin(c *C) {
	defer s.cleanEnv(c)
	tk := testkit.NewTestKit(c, s.store)
	tk.MustExec("use test")
	ctx := context.Background()
	var err error

	// for length
	tk.MustExec("drop table if exists t")
	tk.MustExec("create table t(a int, b double, c datetime, d time, e char(20), f bit(10))")
	tk.MustExec(`insert into t values(1, 1.1, "2017-01-01 12:01:01", "12:01:01", "abcdef", 0b10101)`)
	result := tk.MustQuery("select length(a), length(b), length(c), length(d), length(e), length(f), length(null) from t")
	result.Check(testkit.Rows("1 3 19 8 6 2 <nil>"))
	tk.MustExec("drop table if exists t")
	tk.MustExec("create table t(a char(20))")
	tk.MustExec(`insert into t values("tidb  "), (concat("a  ", "b  "))`)
	result = tk.MustQuery("select a, length(a) from t")
	result.Check(testkit.Rows("tidb 4", "a  b 4"))

	// for concat
	tk.MustExec("drop table if exists t")
	tk.MustExec("create table t(a int, b double, c datetime, d time, e char(20))")
	tk.MustExec(`insert into t values(1, 1.1, "2017-01-01 12:01:01", "12:01:01", "abcdef")`)
	result = tk.MustQuery("select concat(a, b, c, d, e) from t")
	result.Check(testkit.Rows("11.12017-01-01 12:01:0112:01:01abcdef"))
	result = tk.MustQuery("select concat(null)")
	result.Check(testkit.Rows("<nil>"))
	result = tk.MustQuery("select concat(null, a, b) from t")
	result.Check(testkit.Rows("<nil>"))
	tk.MustExec("drop table if exists t")
	// Fix issue 9123
	tk.MustExec("create table t(a char(32) not null, b float default '0') engine=innodb default charset=utf8mb4")
	tk.MustExec("insert into t value('0a6f9d012f98467f8e671e9870044528', 208.867)")
	result = tk.MustQuery("select concat_ws( ',', b) from t where a = '0a6f9d012f98467f8e671e9870044528';")
	result.Check(testkit.Rows("208.867"))

	// for concat_ws
	tk.MustExec("drop table if exists t")
	tk.MustExec("create table t(a int, b double, c datetime, d time, e char(20))")
	tk.MustExec(`insert into t values(1, 1.1, "2017-01-01 12:01:01", "12:01:01", "abcdef")`)
	result = tk.MustQuery("select concat_ws('|', a, b, c, d, e) from t")
	result.Check(testkit.Rows("1|1.1|2017-01-01 12:01:01|12:01:01|abcdef"))
	result = tk.MustQuery("select concat_ws(null, null)")
	result.Check(testkit.Rows("<nil>"))
	result = tk.MustQuery("select concat_ws(null, a, b) from t")
	result.Check(testkit.Rows("<nil>"))
	result = tk.MustQuery("select concat_ws(',', 'a', 'b')")
	result.Check(testkit.Rows("a,b"))
	result = tk.MustQuery("select concat_ws(',','First name',NULL,'Last Name')")
	result.Check(testkit.Rows("First name,Last Name"))

	tk.MustExec(`drop table if exists t;`)
	tk.MustExec(`create table t(a tinyint(2), b varchar(10));`)
	tk.MustExec(`insert into t values (1, 'a'), (12, 'a'), (126, 'a'), (127, 'a')`)
	tk.MustQuery(`select concat_ws('#', a, b) from t;`).Check(testkit.Rows(
		`1#a`,
		`12#a`,
		`126#a`,
		`127#a`,
	))

	tk.MustExec("drop table if exists t")
	tk.MustExec("create table t(a binary(3))")
	tk.MustExec("insert into t values('a')")
	result = tk.MustQuery(`select concat_ws(',', a, 'test') = 'a\0\0,test' from t`)
	result.Check(testkit.Rows("1"))

	// for ascii
	tk.MustExec("drop table if exists t")
	tk.MustExec("create table t(a char(10), b int, c double, d datetime, e time, f bit(4))")
	tk.MustExec(`insert into t values('2', 2, 2.3, "2017-01-01 12:01:01", "12:01:01", 0b1010)`)
	result = tk.MustQuery("select ascii(a), ascii(b), ascii(c), ascii(d), ascii(e), ascii(f) from t")
	result.Check(testkit.Rows("50 50 50 50 49 10"))
	result = tk.MustQuery("select ascii('123'), ascii(123), ascii(''), ascii('你好'), ascii(NULL)")
	result.Check(testkit.Rows("49 49 0 228 <nil>"))

	// for lower
	tk.MustExec("drop table if exists t")
	tk.MustExec("create table t(a int, b double, c datetime, d time, e char(20), f binary(3), g binary(3))")
	tk.MustExec(`insert into t values(1, 1.1, "2017-01-01 12:01:01", "12:01:01", "abcdef", 'aa', 'BB')`)
	result = tk.MustQuery("select lower(a), lower(b), lower(c), lower(d), lower(e), lower(f), lower(g), lower(null) from t")
	result.Check(testkit.Rows("1 1.1 2017-01-01 12:01:01 12:01:01 abcdef aa\x00 BB\x00 <nil>"))

	// for upper
	result = tk.MustQuery("select upper(a), upper(b), upper(c), upper(d), upper(e), upper(f), upper(g), upper(null) from t")
	result.Check(testkit.Rows("1 1.1 2017-01-01 12:01:01 12:01:01 ABCDEF aa\x00 BB\x00 <nil>"))

	// for strcmp
	tk.MustExec("drop table if exists t")
	tk.MustExec("create table t(a char(10), b int, c double, d datetime, e time)")
	tk.MustExec(`insert into t values("123", 123, 12.34, "2017-01-01 12:01:01", "12:01:01")`)
	result = tk.MustQuery(`select strcmp(a, "123"), strcmp(b, "123"), strcmp(c, "12.34"), strcmp(d, "2017-01-01 12:01:01"), strcmp(e, "12:01:01") from t`)
	result.Check(testkit.Rows("0 0 0 0 0"))
	result = tk.MustQuery(`select strcmp("1", "123"), strcmp("123", "1"), strcmp("123", "45"), strcmp("123", null), strcmp(null, "123")`)
	result.Check(testkit.Rows("-1 1 -1 <nil> <nil>"))
	result = tk.MustQuery(`select strcmp("", "123"), strcmp("123", ""), strcmp("", ""), strcmp("", null), strcmp(null, "")`)
	result.Check(testkit.Rows("-1 1 0 <nil> <nil>"))

	// for left
	tk.MustExec("drop table if exists t")
	tk.MustExec("create table t(a char(10), b int, c double, d datetime, e time)")
	tk.MustExec(`insert into t values('abcde', 1234, 12.34, "2017-01-01 12:01:01", "12:01:01")`)
	result = tk.MustQuery("select left(a, 2), left(b, 2), left(c, 2), left(d, 2), left(e, 2) from t")
	result.Check(testkit.Rows("ab 12 12 20 12"))
	result = tk.MustQuery(`select left("abc", 0), left("abc", -1), left(NULL, 1), left("abc", NULL)`)
	result.Check(testkit.Rows("  <nil> <nil>"))
	result = tk.MustQuery(`select left("abc", "a"), left("abc", 1.9), left("abc", 1.2)`)
	result.Check(testkit.Rows(" ab a"))
	result = tk.MustQuery(`select left("中文abc", 2), left("中文abc", 3), left("中文abc", 4)`)
	result.Check(testkit.Rows("中文 中文a 中文ab"))
	// for right, reuse the table created for left
	result = tk.MustQuery("select right(a, 3), right(b, 3), right(c, 3), right(d, 3), right(e, 3) from t")
	result.Check(testkit.Rows("cde 234 .34 :01 :01"))
	result = tk.MustQuery(`select right("abcde", 0), right("abcde", -1), right("abcde", 100), right(NULL, 1), right("abcde", NULL)`)
	result.Check(testkit.Rows("  abcde <nil> <nil>"))
	result = tk.MustQuery(`select right("abcde", "a"), right("abcde", 1.9), right("abcde", 1.2)`)
	result.Check(testkit.Rows(" de e"))
	result = tk.MustQuery(`select right("中文abc", 2), right("中文abc", 4), right("中文abc", 5)`)
	result.Check(testkit.Rows("bc 文abc 中文abc"))
	tk.MustExec("drop table if exists t")
	tk.MustExec("create table t(a binary(10))")
	tk.MustExec(`insert into t select "中文abc"`)
	result = tk.MustQuery(`select left(a, 3), left(a, 6), left(a, 7) from t`)
	result.Check(testkit.Rows("中 中文 中文a"))
	result = tk.MustQuery(`select right(a, 2), right(a, 7) from t`)
	result.Check(testkit.Rows("c\x00 文abc\x00"))

	// for ord
	tk.MustExec("drop table if exists t")
	tk.MustExec("create table t(a char(10), b int, c double, d datetime, e time, f bit(4), g binary(20), h blob(10), i text(30))")
	tk.MustExec(`insert into t values('2', 2, 2.3, "2017-01-01 12:01:01", "12:01:01", 0b1010, "512", "48", "tidb")`)
	result = tk.MustQuery("select ord(a), ord(b), ord(c), ord(d), ord(e), ord(f), ord(g), ord(h), ord(i) from t")
	result.Check(testkit.Rows("50 50 50 50 49 10 53 52 116"))
	result = tk.MustQuery("select ord('123'), ord(123), ord(''), ord('你好'), ord(NULL), ord('👍')")
	result.Check(testkit.Rows("49 49 0 14990752 <nil> 4036989325"))
	result = tk.MustQuery("select ord(X''), ord(X'6161'), ord(X'e4bd'), ord(X'e4bda0'), ord(_ascii'你'), ord(_latin1'你')")
	result.Check(testkit.Rows("0 97 228 228 228 228"))

	// for space
	result = tk.MustQuery(`select space(0), space(2), space(-1), space(1.1), space(1.9)`)
	result.Check(testutil.RowsWithSep(",", ",  ,, ,  "))
	result = tk.MustQuery(`select space("abc"), space("2"), space("1.1"), space(''), space(null)`)
	result.Check(testutil.RowsWithSep(",", ",  , ,,<nil>"))

	// for replace
	tk.MustExec("drop table if exists t")
	tk.MustExec("create table t(a char(20), b int, c double, d datetime, e time)")
	tk.MustExec(`insert into t values('www.mysql.com', 1234, 12.34, "2017-01-01 12:01:01", "12:01:01")`)
	result = tk.MustQuery(`select replace(a, 'mysql', 'pingcap'), replace(b, 2, 55), replace(c, 34, 0), replace(d, '-', '/'), replace(e, '01', '22') from t`)
	result.Check(testutil.RowsWithSep(",", "www.pingcap.com,15534,12.0,2017/01/01 12:01:01,12:22:22"))
	result = tk.MustQuery(`select replace('aaa', 'a', ''), replace(null, 'a', 'b'), replace('a', null, 'b'), replace('a', 'b', null)`)
	result.Check(testkit.Rows(" <nil> <nil> <nil>"))

	// for tobase64
	tk.MustExec("drop table if exists t")
	tk.MustExec("create table t(a int, b double, c datetime, d time, e char(20), f bit(10), g binary(20), h blob(10))")
	tk.MustExec(`insert into t values(1, 1.1, "2017-01-01 12:01:01", "12:01:01", "abcdef", 0b10101, "512", "abc")`)
	result = tk.MustQuery("select to_base64(a), to_base64(b), to_base64(c), to_base64(d), to_base64(e), to_base64(f), to_base64(g), to_base64(h), to_base64(null) from t")
	result.Check(testkit.Rows("MQ== MS4x MjAxNy0wMS0wMSAxMjowMTowMQ== MTI6MDE6MDE= YWJjZGVm ABU= NTEyAAAAAAAAAAAAAAAAAAAAAAA= YWJj <nil>"))

	// for from_base64
	result = tk.MustQuery(`select from_base64("abcd"), from_base64("asc")`)
	result.Check(testkit.Rows("i\xb7\x1d <nil>"))
	result = tk.MustQuery(`select from_base64("MQ=="), from_base64(1234)`)
	result.Check(testkit.Rows("1 \xd7m\xf8"))

	// for substr
	tk.MustExec("drop table if exists t")
	tk.MustExec("create table t(a char(10), b int, c double, d datetime, e time)")
	tk.MustExec(`insert into t values('Sakila', 12345, 123.45, "2017-01-01 12:01:01", "12:01:01")`)
	result = tk.MustQuery(`select substr(a, 3), substr(b, 2, 3), substr(c, -3), substr(d, -8), substr(e, -3, 100) from t`)
	result.Check(testkit.Rows("kila 234 .45 12:01:01 :01"))
	result = tk.MustQuery(`select substr('Sakila', 100), substr('Sakila', -100), substr('Sakila', -5, 3), substr('Sakila', 2, -1)`)
	result.Check(testutil.RowsWithSep(",", ",,aki,"))
	result = tk.MustQuery(`select substr('foobarbar' from 4), substr('Sakila' from -4 for 2)`)
	result.Check(testkit.Rows("barbar ki"))
	result = tk.MustQuery(`select substr(null, 2, 3), substr('foo', null, 3), substr('foo', 2, null)`)
	result.Check(testkit.Rows("<nil> <nil> <nil>"))
	result = tk.MustQuery(`select substr('中文abc', 2), substr('中文abc', 3), substr("中文abc", 1, 2)`)
	result.Check(testkit.Rows("文abc abc 中文"))
	tk.MustExec("drop table if exists t")
	tk.MustExec("create table t(a binary(10))")
	tk.MustExec(`insert into t select "中文abc"`)
	result = tk.MustQuery(`select substr(a, 4), substr(a, 1, 3), substr(a, 1, 6) from t`)
	result.Check(testkit.Rows("文abc\x00 中 中文"))
	result = tk.MustQuery(`select substr("string", -1), substr("string", -2), substr("中文", -1), substr("中文", -2) from t`)
	result.Check(testkit.Rows("g ng 文 中文"))

	// for bit_length
	tk.MustExec("drop table if exists t")
	tk.MustExec("create table t(a int, b double, c datetime, d time, e char(20), f bit(10), g binary(20), h varbinary(20))")
	tk.MustExec(`insert into t values(1, 1.1, "2017-01-01 12:01:01", "12:01:01", "abcdef", 0b10101, "g", "h")`)
	result = tk.MustQuery("select bit_length(a), bit_length(b), bit_length(c), bit_length(d), bit_length(e), bit_length(f), bit_length(g), bit_length(h), bit_length(null) from t")
	result.Check(testkit.Rows("8 24 152 64 48 16 160 8 <nil>"))

	// for substring_index
	tk.MustExec("drop table if exists t")
	tk.MustExec("create table t(a char(20), b int, c double, d datetime, e time)")
	tk.MustExec(`insert into t values('www.pingcap.com', 12345, 123.45, "2017-01-01 12:01:01", "12:01:01")`)
	result = tk.MustQuery(`select substring_index(a, '.', 2), substring_index(b, '.', 2), substring_index(c, '.', -1), substring_index(d, '-', 1), substring_index(e, ':', -2) from t`)
	result.Check(testkit.Rows("www.pingcap 12345 45 2017 01:01"))
	result = tk.MustQuery(`select substring_index('www.pingcap.com', '.', 0), substring_index('www.pingcap.com', '.', 100), substring_index('www.pingcap.com', '.', -100)`)
	result.Check(testkit.Rows(" www.pingcap.com www.pingcap.com"))
	tk.MustQuery(`select substring_index('xyz', 'abc', 9223372036854775808)`).Check(testkit.Rows(``))
	result = tk.MustQuery(`select substring_index('www.pingcap.com', 'd', 1), substring_index('www.pingcap.com', '', 1), substring_index('', '.', 1)`)
	result.Check(testutil.RowsWithSep(",", "www.pingcap.com,,"))
	result = tk.MustQuery(`select substring_index(null, '.', 1), substring_index('www.pingcap.com', null, 1), substring_index('www.pingcap.com', '.', null)`)
	result.Check(testkit.Rows("<nil> <nil> <nil>"))

	// for hex
	tk.MustExec("drop table if exists t")
	tk.MustExec("create table t(a char(20), b int, c double, d datetime, e time, f decimal(5, 2), g bit(4))")
	tk.MustExec(`insert into t values('www.pingcap.com', 12345, 123.45, "2017-01-01 12:01:01", "12:01:01", 123.45, 0b1100)`)
	result = tk.MustQuery(`select hex(a), hex(b), hex(c), hex(d), hex(e), hex(f), hex(g) from t`)
	result.Check(testkit.Rows("7777772E70696E676361702E636F6D 3039 7B 323031372D30312D30312031323A30313A3031 31323A30313A3031 7B C"))
	result = tk.MustQuery(`select hex('abc'), hex('你好'), hex(12), hex(12.3), hex(12.8)`)
	result.Check(testkit.Rows("616263 E4BDA0E5A5BD C C D"))
	result = tk.MustQuery(`select hex(-1), hex(-12.3), hex(-12.8), hex(0x12), hex(null)`)
	result.Check(testkit.Rows("FFFFFFFFFFFFFFFF FFFFFFFFFFFFFFF4 FFFFFFFFFFFFFFF3 12 <nil>"))
	tk.MustExec("drop table if exists t")
	tk.MustExec("CREATE TABLE t(i int primary key auto_increment, a binary, b binary(0), c binary(20), d binary(255)) character set utf8 collate utf8_bin;")
	tk.MustExec("insert into t(a, b, c, d) values ('a', NULL, 'a','a');")
	tk.MustQuery("select i, hex(a), hex(b), hex(c), hex(d) from t;").Check(testkit.Rows("1 61 <nil> 6100000000000000000000000000000000000000 610000000000000000000000000000000000000000000000000000000000000000000000000000000000000000000000000000000000000000000000000000000000000000000000000000000000000000000000000000000000000000000000000000000000000000000000000000000000000000000000000000000000000000000000000000000000000000000000000000000000000000000000000000000000000000000000000000000000000000000000000000000000000000000000000000000000000000000000000000000000000000000000000000000000000000000000000000000000000000000000000000000000000000000000000000"))

	// for unhex
	result = tk.MustQuery(`select unhex('4D7953514C'), unhex('313233'), unhex(313233), unhex('')`)
	result.Check(testkit.Rows("MySQL 123 123 "))
	result = tk.MustQuery(`select unhex('string'), unhex('你好'), unhex(123.4), unhex(null)`)
	result.Check(testkit.Rows("<nil> <nil> <nil> <nil>"))

	// for ltrim and rtrim
	result = tk.MustQuery(`select ltrim('   bar   '), ltrim('bar'), ltrim(''), ltrim(null)`)
	result.Check(testutil.RowsWithSep(",", "bar   ,bar,,<nil>"))
	result = tk.MustQuery(`select rtrim('   bar   '), rtrim('bar'), rtrim(''), rtrim(null)`)
	result.Check(testutil.RowsWithSep(",", "   bar,bar,,<nil>"))
	result = tk.MustQuery(`select ltrim("\t   bar   "), ltrim("   \tbar"), ltrim("\n  bar"), ltrim("\r  bar")`)
	result.Check(testutil.RowsWithSep(",", "\t   bar   ,\tbar,\n  bar,\r  bar"))
	result = tk.MustQuery(`select rtrim("   bar   \t"), rtrim("bar\t   "), rtrim("bar   \n"), rtrim("bar   \r")`)
	result.Check(testutil.RowsWithSep(",", "   bar   \t,bar\t,bar   \n,bar   \r"))

	// for reverse
	tk.MustExec(`DROP TABLE IF EXISTS t;`)
	tk.MustExec(`CREATE TABLE t(a BINARY(6));`)
	tk.MustExec(`INSERT INTO t VALUES("中文");`)
	result = tk.MustQuery(`SELECT a, REVERSE(a), REVERSE("中文"), REVERSE("123 ") FROM t;`)
	result.Check(testkit.Rows("中文 \x87\x96歸\xe4 文中  321"))
	result = tk.MustQuery(`SELECT REVERSE(123), REVERSE(12.09) FROM t;`)
	result.Check(testkit.Rows("321 90.21"))

	// for trim
	result = tk.MustQuery(`select trim('   bar   '), trim(leading 'x' from 'xxxbarxxx'), trim(trailing 'xyz' from 'barxxyz'), trim(both 'x' from 'xxxbarxxx')`)
	result.Check(testkit.Rows("bar barxxx barx bar"))
	result = tk.MustQuery(`select trim('\t   bar\n   '), trim('   \rbar   \t')`)
	result.Check(testutil.RowsWithSep(",", "\t   bar\n,\rbar   \t"))
	result = tk.MustQuery(`select trim(leading from '   bar'), trim('x' from 'xxxbarxxx'), trim('x' from 'bar'), trim('' from '   bar   ')`)
	result.Check(testutil.RowsWithSep(",", "bar,bar,bar,   bar   "))
	result = tk.MustQuery(`select trim(''), trim('x' from '')`)
	result.Check(testutil.RowsWithSep(",", ","))
	result = tk.MustQuery(`select trim(null from 'bar'), trim('x' from null), trim(null), trim(leading null from 'bar')`)
	// FIXME: the result for trim(leading null from 'bar') should be <nil>, current is 'bar'
	result.Check(testkit.Rows("<nil> <nil> <nil> bar"))

	// for locate
	tk.MustExec("drop table if exists t")
	tk.MustExec("create table t(a char(20), b int, c double, d datetime, e time, f binary(5))")
	tk.MustExec(`insert into t values('www.pingcap.com', 12345, 123.45, "2017-01-01 12:01:01", "12:01:01", "HelLo")`)
	result = tk.MustQuery(`select locate(".ping", a), locate(".ping", a, 5) from t`)
	result.Check(testkit.Rows("4 0"))
	result = tk.MustQuery(`select locate("234", b), locate("235", b, 10) from t`)
	result.Check(testkit.Rows("2 0"))
	result = tk.MustQuery(`select locate(".45", c), locate(".35", b) from t`)
	result.Check(testkit.Rows("4 0"))
	result = tk.MustQuery(`select locate("El", f), locate("ll", f), locate("lL", f), locate("Lo", f), locate("lo", f) from t`)
	result.Check(testkit.Rows("0 0 3 4 0"))
	result = tk.MustQuery(`select locate("01 12", d) from t`)
	result.Check(testkit.Rows("9"))
	result = tk.MustQuery(`select locate("文", "中文字符串", 2)`)
	result.Check(testkit.Rows("2"))
	result = tk.MustQuery(`select locate("文", "中文字符串", 3)`)
	result.Check(testkit.Rows("0"))
	result = tk.MustQuery(`select locate("文", "中文字符串")`)
	result.Check(testkit.Rows("2"))

	// for bin
	result = tk.MustQuery(`select bin(-1);`)
	result.Check(testkit.Rows("1111111111111111111111111111111111111111111111111111111111111111"))
	result = tk.MustQuery(`select bin(5);`)
	result.Check(testkit.Rows("101"))
	result = tk.MustQuery(`select bin("中文");`)
	result.Check(testkit.Rows("0"))

	// for character_length
	result = tk.MustQuery(`select character_length(null), character_length("Hello"), character_length("a中b文c"),
	character_length(123), character_length(12.3456);`)
	result.Check(testkit.Rows("<nil> 5 5 3 7"))

	// for char_length
	result = tk.MustQuery(`select char_length(null), char_length("Hello"), char_length("a中b文c"), char_length(123),char_length(12.3456);`)
	result.Check(testkit.Rows("<nil> 5 5 3 7"))
	result = tk.MustQuery(`select char_length(null), char_length("Hello"), char_length("a 中 b 文 c"), char_length("НОЧЬ НА ОКРАИНЕ МОСКВЫ");`)
	result.Check(testkit.Rows("<nil> 5 9 22"))
	// for char_length, binary string type
	result = tk.MustQuery(`select char_length(null), char_length(binary("Hello")), char_length(binary("a 中 b 文 c")), char_length(binary("НОЧЬ НА ОКРАИНЕ МОСКВЫ"));`)
	result.Check(testkit.Rows("<nil> 5 13 41"))

	// for elt
	result = tk.MustQuery(`select elt(0, "abc", "def"), elt(2, "hello", "中文", "tidb"), elt(4, "hello", "中文",
	"tidb");`)
	result.Check(testkit.Rows("<nil> 中文 <nil>"))

	// for instr
	result = tk.MustQuery(`select instr("中国", "国"), instr("中国", ""), instr("abc", ""), instr("", ""), instr("", "abc");`)
	result.Check(testkit.Rows("2 1 1 1 0"))
	result = tk.MustQuery(`select instr("中国", null), instr(null, ""), instr(null, null);`)
	result.Check(testkit.Rows("<nil> <nil> <nil>"))
	tk.MustExec(`drop table if exists t;`)
	tk.MustExec(`create table t(a binary(20), b char(20));`)
	tk.MustExec(`insert into t values("中国", cast("国" as binary)), ("中国", ""), ("abc", ""), ("", ""), ("", "abc");`)
	result = tk.MustQuery(`select instr(a, b) from t;`)
	result.Check(testkit.Rows("4", "1", "1", "1", "0"))

	// for oct
	result = tk.MustQuery(`select oct("aaaa"), oct("-1.9"),  oct("-9999999999999999999999999"), oct("9999999999999999999999999");`)
	result.Check(testkit.Rows("0 1777777777777777777777 1777777777777777777777 1777777777777777777777"))
	result = tk.MustQuery(`select oct(-1.9), oct(1.9), oct(-1), oct(1), oct(-9999999999999999999999999), oct(9999999999999999999999999);`)
	result.Check(testkit.Rows("1777777777777777777777 1 1777777777777777777777 1 1777777777777777777777 1777777777777777777777"))

	// #issue 4356
	tk.MustExec("drop table if exists t")
	tk.MustExec("CREATE TABLE t (b BIT(8));")
	tk.MustExec(`INSERT INTO t SET b = b'11111111';`)
	tk.MustExec(`INSERT INTO t SET b = b'1010';`)
	tk.MustExec(`INSERT INTO t SET b = b'0101';`)
	result = tk.MustQuery(`SELECT b+0, BIN(b), OCT(b), HEX(b) FROM t;`)
	result.Check(testkit.Rows("255 11111111 377 FF", "10 1010 12 A", "5 101 5 5"))

	// for find_in_set
	result = tk.MustQuery(`select find_in_set("", ""), find_in_set("", ","), find_in_set("中文", "字符串,中文"), find_in_set("b,", "a,b,c,d");`)
	result.Check(testkit.Rows("0 1 2 0"))
	result = tk.MustQuery(`select find_in_set(NULL, ""), find_in_set("", NULL), find_in_set(1, "2,3,1");`)
	result.Check(testkit.Rows("<nil> <nil> 3"))

	// for make_set
	result = tk.MustQuery(`select make_set(0, "12"), make_set(3, "aa", "11"), make_set(3, NULL, "中文"), make_set(NULL, "aa");`)
	result.Check(testkit.Rows(" aa,11 中文 <nil>"))

	// for quote
	result = tk.MustQuery(`select quote("aaaa"), quote(""), quote("\"\""), quote("\n\n");`)
	result.Check(testkit.Rows("'aaaa' '' '\"\"' '\n\n'"))
	result = tk.MustQuery(`select quote(0121), quote(0000), quote("中文"), quote(NULL);`)
	result.Check(testkit.Rows("'121' '0' '中文' NULL"))
	tk.MustQuery(`select quote(null) is NULL;`).Check(testkit.Rows(`0`))
	tk.MustQuery(`select quote(null) is NOT NULL;`).Check(testkit.Rows(`1`))
	tk.MustQuery(`select length(quote(null));`).Check(testkit.Rows(`4`))
	tk.MustQuery(`select quote(null) REGEXP binary 'null'`).Check(testkit.Rows(`0`))
	tk.MustQuery(`select quote(null) REGEXP binary 'NULL'`).Check(testkit.Rows(`1`))
	tk.MustQuery(`select quote(null) REGEXP 'NULL'`).Check(testkit.Rows(`1`))
	tk.MustQuery(`select quote(null) REGEXP 'null'`).Check(testkit.Rows(`0`))

	// for convert
	result = tk.MustQuery(`select convert("123" using "binary"), convert("中文" using "binary"), convert("中文" using "utf8"), convert("中文" using "utf8mb4"), convert(cast("中文" as binary) using "utf8");`)
	result.Check(testkit.Rows("123 中文 中文 中文 中文"))
	// Charset 866 does not have a default collation configured currently, so this will return error.
	err = tk.ExecToErr(`select convert("123" using "866");`)
	c.Assert(err.Error(), Equals, "[parser:1115]Unknown character set: '866'")
	// Test case in issue #4436.
	tk.MustExec("drop table if exists t;")
	tk.MustExec("create table t(a char(20));")
	err = tk.ExecToErr("select convert(a using a) from t;")
	c.Assert(err.Error(), Equals, "[parser:1115]Unknown character set: 'a'")

	// for insert
	result = tk.MustQuery(`select insert("中文", 1, 1, cast("aaa" as binary)), insert("ba", -1, 1, "aaa"), insert("ba", 1, 100, "aaa"), insert("ba", 100, 1, "aaa");`)
	result.Check(testkit.Rows("aaa文 ba aaa ba"))
	result = tk.MustQuery(`select insert("bb", NULL, 1, "aa"), insert("bb", 1, NULL, "aa"), insert(NULL, 1, 1, "aaa"), insert("bb", 1, 1, NULL);`)
	result.Check(testkit.Rows("<nil> <nil> <nil> <nil>"))
	result = tk.MustQuery(`SELECT INSERT("bb", 0, 1, NULL), INSERT("bb", 0, NULL, "aaa");`)
	result.Check(testkit.Rows("<nil> <nil>"))
	result = tk.MustQuery(`SELECT INSERT("中文", 0, 1, NULL), INSERT("中文", 0, NULL, "aaa");`)
	result.Check(testkit.Rows("<nil> <nil>"))

	// for export_set
	result = tk.MustQuery(`select export_set(7, "1", "0", ",", 65);`)
	result.Check(testkit.Rows("1,1,1,0,0,0,0,0,0,0,0,0,0,0,0,0,0,0,0,0,0,0,0,0,0,0,0,0,0,0,0,0,0,0,0,0,0,0,0,0,0,0,0,0,0,0,0,0,0,0,0,0,0,0,0,0,0,0,0,0,0,0,0,0"))
	result = tk.MustQuery(`select export_set(7, "1", "0", ",", -1);`)
	result.Check(testkit.Rows("1,1,1,0,0,0,0,0,0,0,0,0,0,0,0,0,0,0,0,0,0,0,0,0,0,0,0,0,0,0,0,0,0,0,0,0,0,0,0,0,0,0,0,0,0,0,0,0,0,0,0,0,0,0,0,0,0,0,0,0,0,0,0,0"))
	result = tk.MustQuery(`select export_set(7, "1", "0", ",");`)
	result.Check(testkit.Rows("1,1,1,0,0,0,0,0,0,0,0,0,0,0,0,0,0,0,0,0,0,0,0,0,0,0,0,0,0,0,0,0,0,0,0,0,0,0,0,0,0,0,0,0,0,0,0,0,0,0,0,0,0,0,0,0,0,0,0,0,0,0,0,0"))
	result = tk.MustQuery(`select export_set(7, "1", "0");`)
	result.Check(testkit.Rows("1,1,1,0,0,0,0,0,0,0,0,0,0,0,0,0,0,0,0,0,0,0,0,0,0,0,0,0,0,0,0,0,0,0,0,0,0,0,0,0,0,0,0,0,0,0,0,0,0,0,0,0,0,0,0,0,0,0,0,0,0,0,0,0"))
	result = tk.MustQuery(`select export_set(NULL, "1", "0", ",", 65);`)
	result.Check(testkit.Rows("<nil>"))
	result = tk.MustQuery(`select export_set(7, "1", "0", ",", 1);`)
	result.Check(testkit.Rows("1"))

	// for format
	result = tk.MustQuery(`select format(12332.1, 4), format(12332.2, 0), format(12332.2, 2,'en_US');`)
	result.Check(testkit.Rows("12,332.1000 12,332 12,332.20"))
	result = tk.MustQuery(`select format(NULL, 4), format(12332.2, NULL);`)
	result.Check(testkit.Rows("<nil> <nil>"))
	rs, err := tk.Exec(`select format(12332.2, 2,'es_EC');`)
	c.Assert(err, IsNil)
	_, err = session.GetRows4Test(ctx, tk.Se, rs)
	c.Assert(err, NotNil)
	c.Assert(err.Error(), Matches, "not support for the specific locale")
	c.Assert(rs.Close(), IsNil)

	// for field
	result = tk.MustQuery(`select field(1, 2, 1), field(1, 0, NULL), field(1, NULL, 2, 1), field(NULL, 1, 2, NULL);`)
	result.Check(testkit.Rows("2 0 3 0"))
	result = tk.MustQuery(`select field("1", 2, 1), field(1, "0", NULL), field("1", NULL, 2, 1), field(NULL, 1, "2", NULL);`)
	result.Check(testkit.Rows("2 0 3 0"))
	result = tk.MustQuery(`select field("1", 2, 1), field(1, "abc", NULL), field("1", NULL, 2, 1), field(NULL, 1, "2", NULL);`)
	result.Check(testkit.Rows("2 0 3 0"))
	result = tk.MustQuery(`select field("abc", "a", 1), field(1.3, "1.3", 1.5);`)
	result.Check(testkit.Rows("1 1"))

	tk.MustExec("drop table if exists t")
	tk.MustExec("create table t(a decimal(11, 8), b decimal(11,8))")
	tk.MustExec("insert into t values('114.57011441','38.04620115'), ('-38.04620119', '38.04620115');")
	result = tk.MustQuery("select a,b,concat_ws(',',a,b) from t")
	result.Check(testkit.Rows("114.57011441 38.04620115 114.57011441,38.04620115",
		"-38.04620119 38.04620115 -38.04620119,38.04620115"))
}

func (s *testIntegrationSuite2) TestEncryptionBuiltin(c *C) {
	defer s.cleanEnv(c)
	tk := testkit.NewTestKit(c, s.store)
	tk.MustExec("use test")
	ctx := context.Background()

	// for password
	tk.MustExec("drop table if exists t")
	tk.MustExec("create table t(a char(41), b char(41), c char(41))")
	tk.MustExec(`insert into t values(NULL, '', 'abc')`)
	result := tk.MustQuery("select password(a) from t")
	result.Check(testkit.Rows(""))
	result = tk.MustQuery("select password(b) from t")
	result.Check(testkit.Rows(""))
	result = tk.MustQuery("select password(c) from t")
	result.Check(testkit.Rows("*0D3CED9BEC10A777AEC23CCC353A8C08A633045E"))

	// for md5
	tk.MustExec("drop table if exists t")
	tk.MustExec("create table t(a char(10), b int, c double, d datetime, e time, f bit(4), g binary(20), h blob(10), i text(30))")
	tk.MustExec(`insert into t values('2', 2, 2.3, "2017-01-01 12:01:01", "12:01:01", 0b1010, "512", "48", "tidb")`)
	result = tk.MustQuery("select md5(a), md5(b), md5(c), md5(d), md5(e), md5(f), md5(g), md5(h), md5(i) from t")
	result.Check(testkit.Rows("c81e728d9d4c2f636f067f89cc14862c c81e728d9d4c2f636f067f89cc14862c 1a18da63cbbfb49cb9616e6bfd35f662 bad2fa88e1f35919ec7584cc2623a310 991f84d41d7acff6471e536caa8d97db 68b329da9893e34099c7d8ad5cb9c940 5c9f0e9b3b36276731bfba852a73ccc6 642e92efb79421734881b53e1e1b18b6 c337e11bfca9f12ae9b1342901e04379"))
	result = tk.MustQuery("select md5('123'), md5(123), md5(''), md5('你好'), md5(NULL), md5('👍')")
	result.Check(testkit.Rows(`202cb962ac59075b964b07152d234b70 202cb962ac59075b964b07152d234b70 d41d8cd98f00b204e9800998ecf8427e 7eca689f0d3389d9dea66ae112e5cfd7 <nil> 0215ac4dab1ecaf71d83f98af5726984`))

	// for sha/sha1
	tk.MustExec("drop table if exists t")
	tk.MustExec("create table t(a char(10), b int, c double, d datetime, e time, f bit(4), g binary(20), h blob(10), i text(30))")
	tk.MustExec(`insert into t values('2', 2, 2.3, "2017-01-01 12:01:01", "12:01:01", 0b1010, "512", "48", "tidb")`)
	result = tk.MustQuery("select sha1(a), sha1(b), sha1(c), sha1(d), sha1(e), sha1(f), sha1(g), sha1(h), sha1(i) from t")
	result.Check(testkit.Rows("da4b9237bacccdf19c0760cab7aec4a8359010b0 da4b9237bacccdf19c0760cab7aec4a8359010b0 ce0d88c5002b6cf7664052f1fc7d652cbdadccec 6c6956de323692298e4e5ad3028ff491f7ad363c 1906f8aeb5a717ca0f84154724045839330b0ea9 adc83b19e793491b1c6ea0fd8b46cd9f32e592fc 9aadd14ceb737b28697b8026f205f4b3e31de147 64e095fe763fc62418378753f9402623bea9e227 4df56fc09a3e66b48fb896e90b0a6fc02c978e9e"))
	result = tk.MustQuery("select sha1('123'), sha1(123), sha1(''), sha1('你好'), sha1(NULL)")
	result.Check(testkit.Rows(`40bd001563085fc35165329ea1ff5c5ecbdbbeef 40bd001563085fc35165329ea1ff5c5ecbdbbeef da39a3ee5e6b4b0d3255bfef95601890afd80709 440ee0853ad1e99f962b63e459ef992d7c211722 <nil>`))
	tk.MustExec("drop table if exists t")
	tk.MustExec("create table t(a char(10), b int, c double, d datetime, e time, f bit(4), g binary(20), h blob(10), i text(30))")
	tk.MustExec(`insert into t values('2', 2, 2.3, "2017-01-01 12:01:01", "12:01:01", 0b1010, "512", "48", "tidb")`)
	result = tk.MustQuery("select sha(a), sha(b), sha(c), sha(d), sha(e), sha(f), sha(g), sha(h), sha(i) from t")
	result.Check(testkit.Rows("da4b9237bacccdf19c0760cab7aec4a8359010b0 da4b9237bacccdf19c0760cab7aec4a8359010b0 ce0d88c5002b6cf7664052f1fc7d652cbdadccec 6c6956de323692298e4e5ad3028ff491f7ad363c 1906f8aeb5a717ca0f84154724045839330b0ea9 adc83b19e793491b1c6ea0fd8b46cd9f32e592fc 9aadd14ceb737b28697b8026f205f4b3e31de147 64e095fe763fc62418378753f9402623bea9e227 4df56fc09a3e66b48fb896e90b0a6fc02c978e9e"))
	result = tk.MustQuery("select sha('123'), sha(123), sha(''), sha('你好'), sha(NULL)")
	result.Check(testkit.Rows(`40bd001563085fc35165329ea1ff5c5ecbdbbeef 40bd001563085fc35165329ea1ff5c5ecbdbbeef da39a3ee5e6b4b0d3255bfef95601890afd80709 440ee0853ad1e99f962b63e459ef992d7c211722 <nil>`))

	// for sha2
	tk.MustExec("drop table if exists t")
	tk.MustExec("create table t(a char(10), b int, c double, d datetime, e time, f bit(4), g binary(20), h blob(10), i text(30))")
	tk.MustExec(`insert into t values('2', 2, 2.3, "2017-01-01 12:01:01", "12:01:01", 0b1010, "512", "48", "tidb")`)
	result = tk.MustQuery("select sha2(a, 224), sha2(b, 0), sha2(c, 512), sha2(d, 256), sha2(e, 384), sha2(f, 0), sha2(g, 512), sha2(h, 256), sha2(i, 224) from t")
	result.Check(testkit.Rows("58b2aaa0bfae7acc021b3260e941117b529b2e69de878fd7d45c61a9 d4735e3a265e16eee03f59718b9b5d03019c07d8b6c51f90da3a666eec13ab35 42415572557b0ca47e14fa928e83f5746d33f90c74270172cc75c61a78db37fe1485159a4fd75f33ab571b154572a5a300938f7d25969bdd05d8ac9dd6c66123 8c2fa3f276952c92b0b40ed7d27454e44b8399a19769e6bceb40da236e45a20a b11d35f1a37e54d5800d210d8e6b80b42c9f6d20ea7ae548c762383ebaa12c5954c559223c6c7a428e37af96bb4f1e0d 01ba4719c80b6fe911b091a7c05124b64eeece964e09c058ef8f9805daca546b 9550da35ea1683abaf5bfa8de68fe02b9c6d756c64589d1ef8367544c254f5f09218a6466cadcee8d74214f0c0b7fb342d1a9f3bd4d406aacf7be59c327c9306 98010bd9270f9b100b6214a21754fd33bdc8d41b2bc9f9dd16ff54d3c34ffd71 a7cddb7346fbc66ab7f803e865b74cbd99aace8e7dabbd8884c148cb"))
	result = tk.MustQuery("select sha2('123', 512), sha2(123, 512), sha2('', 512), sha2('你好', 224), sha2(NULL, 256), sha2('foo', 123)")
	result.Check(testkit.Rows(`3c9909afec25354d551dae21590bb26e38d53f2173b8d3dc3eee4c047e7ab1c1eb8b85103e3be7ba613b31bb5c9c36214dc9f14a42fd7a2fdb84856bca5c44c2 3c9909afec25354d551dae21590bb26e38d53f2173b8d3dc3eee4c047e7ab1c1eb8b85103e3be7ba613b31bb5c9c36214dc9f14a42fd7a2fdb84856bca5c44c2 cf83e1357eefb8bdf1542850d66d8007d620e4050b5715dc83f4a921d36ce9ce47d0d13c5d85f2b0ff8318d2877eec2f63b931bd47417a81a538327af927da3e e91f006ed4e0882de2f6a3c96ec228a6a5c715f356d00091bce842b5 <nil> <nil>`))

	// for AES_ENCRYPT
	tk.MustExec("drop table if exists t")
	tk.MustExec("create table t(a char(10), b int, c double, d datetime, e time, f bit(4), g binary(20), h blob(10), i text(30))")
	tk.MustExec(`insert into t values('2', 2, 2.3, "2017-01-01 12:01:01", "12:01:01", 0b1010, "512", "48", "tidb")`)
	tk.MustExec("SET block_encryption_mode='aes-128-ecb';")
	result = tk.MustQuery("select HEX(AES_ENCRYPT(a, 'key')), HEX(AES_ENCRYPT(b, 'key')), HEX(AES_ENCRYPT(c, 'key')), HEX(AES_ENCRYPT(d, 'key')), HEX(AES_ENCRYPT(e, 'key')), HEX(AES_ENCRYPT(f, 'key')), HEX(AES_ENCRYPT(g, 'key')), HEX(AES_ENCRYPT(h, 'key')), HEX(AES_ENCRYPT(i, 'key')) from t")
	result.Check(testkit.Rows("B3800B3A3CB4ECE2051A3E80FE373EAC B3800B3A3CB4ECE2051A3E80FE373EAC 9E018F7F2838DBA23C57F0E4CCF93287 E764D3E9D4AF8F926CD0979DDB1D0AF40C208B20A6C39D5D028644885280973A C452FFEEB76D3F5E9B26B8D48F7A228C 181BD5C81CBD36779A3C9DD5FF486B35 CE15F14AC7FF4E56ECCF148DE60E4BEDBDB6900AD51383970A5F32C59B3AC6E3 E1B29995CCF423C75519790F54A08CD2 84525677E95AC97698D22E1125B67E92"))
	result = tk.MustQuery("select HEX(AES_ENCRYPT('123', 'foobar')), HEX(AES_ENCRYPT(123, 'foobar')), HEX(AES_ENCRYPT('', 'foobar')), HEX(AES_ENCRYPT('你好', 'foobar')), AES_ENCRYPT(NULL, 'foobar')")
	result.Check(testkit.Rows(`45ABDD5C4802EFA6771A94C43F805208 45ABDD5C4802EFA6771A94C43F805208 791F1AEB6A6B796E6352BF381895CA0E D0147E2EB856186F146D9F6DE33F9546 <nil>`))
	result = tk.MustQuery("select HEX(AES_ENCRYPT(a, 'key', 'iv')), HEX(AES_ENCRYPT(b, 'key', 'iv')) from t")
	result.Check(testkit.Rows("B3800B3A3CB4ECE2051A3E80FE373EAC B3800B3A3CB4ECE2051A3E80FE373EAC"))
	tk.MustQuery("show warnings").Check(testutil.RowsWithSep("|", "Warning|1618|<IV> option ignored", "Warning|1618|<IV> option ignored"))
	tk.MustExec("SET block_encryption_mode='aes-128-cbc';")
	result = tk.MustQuery("select HEX(AES_ENCRYPT(a, 'key', '1234567890123456')), HEX(AES_ENCRYPT(b, 'key', '1234567890123456')), HEX(AES_ENCRYPT(c, 'key', '1234567890123456')), HEX(AES_ENCRYPT(d, 'key', '1234567890123456')), HEX(AES_ENCRYPT(e, 'key', '1234567890123456')), HEX(AES_ENCRYPT(f, 'key', '1234567890123456')), HEX(AES_ENCRYPT(g, 'key', '1234567890123456')), HEX(AES_ENCRYPT(h, 'key', '1234567890123456')), HEX(AES_ENCRYPT(i, 'key', '1234567890123456')) from t")
	result.Check(testkit.Rows("341672829F84CB6B0BE690FEC4C4DAE9 341672829F84CB6B0BE690FEC4C4DAE9 D43734E147A12BB96C6897C4BBABA283 16F2C972411948DCEF3659B726D2CCB04AD1379A1A367FA64242058A50211B67 41E71D0C58967C1F50EEC074523946D1 1117D292E2D39C3EAA3B435371BE56FC 8ACB7ECC0883B672D7BD1CFAA9FA5FAF5B731ADE978244CD581F114D591C2E7E D2B13C30937E3251AEDA73859BA32E4B 2CF4A6051FF248A67598A17AA2C17267"))
	result = tk.MustQuery("select HEX(AES_ENCRYPT('123', 'foobar', '1234567890123456')), HEX(AES_ENCRYPT(123, 'foobar', '1234567890123456')), HEX(AES_ENCRYPT('', 'foobar', '1234567890123456')), HEX(AES_ENCRYPT('你好', 'foobar', '1234567890123456')), AES_ENCRYPT(NULL, 'foobar', '1234567890123456')")
	result.Check(testkit.Rows(`80D5646F07B4654B05A02D9085759770 80D5646F07B4654B05A02D9085759770 B3C14BA15030D2D7E99376DBE011E752 0CD2936EE4FEC7A8CDF6208438B2BC05 <nil>`))
	tk.MustExec("SET block_encryption_mode='aes-128-ofb';")
	result = tk.MustQuery("select HEX(AES_ENCRYPT(a, 'key', '1234567890123456')), HEX(AES_ENCRYPT(b, 'key', '1234567890123456')), HEX(AES_ENCRYPT(c, 'key', '1234567890123456')), HEX(AES_ENCRYPT(d, 'key', '1234567890123456')), HEX(AES_ENCRYPT(e, 'key', '1234567890123456')), HEX(AES_ENCRYPT(f, 'key', '1234567890123456')), HEX(AES_ENCRYPT(g, 'key', '1234567890123456')), HEX(AES_ENCRYPT(h, 'key', '1234567890123456')), HEX(AES_ENCRYPT(i, 'key', '1234567890123456')) from t")
	result.Check(testkit.Rows("40 40 40C35C 40DD5EBDFCAA397102386E27DDF97A39ECCEC5 43DF55BAE0A0386D 78 47DC5D8AD19A085C32094E16EFC34A08D6FEF459 46D5 06840BE8"))
	result = tk.MustQuery("select HEX(AES_ENCRYPT('123', 'foobar', '1234567890123456')), HEX(AES_ENCRYPT(123, 'foobar', '1234567890123456')), HEX(AES_ENCRYPT('', 'foobar', '1234567890123456')), HEX(AES_ENCRYPT('你好', 'foobar', '1234567890123456')), AES_ENCRYPT(NULL, 'foobar', '1234567890123456')")
	result.Check(testkit.Rows(`48E38A 48E38A  9D6C199101C3 <nil>`))
	tk.MustExec("SET block_encryption_mode='aes-192-ofb';")
	result = tk.MustQuery("select HEX(AES_ENCRYPT(a, 'key', '1234567890123456')), HEX(AES_ENCRYPT(b, 'key', '1234567890123456')), HEX(AES_ENCRYPT(c, 'key', '1234567890123456')), HEX(AES_ENCRYPT(d, 'key', '1234567890123456')), HEX(AES_ENCRYPT(e, 'key', '1234567890123456')), HEX(AES_ENCRYPT(f, 'key', '1234567890123456')), HEX(AES_ENCRYPT(g, 'key', '1234567890123456')), HEX(AES_ENCRYPT(h, 'key', '1234567890123456')), HEX(AES_ENCRYPT(i, 'key', '1234567890123456')) from t")
	result.Check(testkit.Rows("4B 4B 4B573F 4B493D42572E6477233A429BF3E0AD39DB816D 484B36454B24656B 73 4C483E757A1E555A130B62AAC1DA9D08E1B15C47 4D41 0D106817"))
	result = tk.MustQuery("select HEX(AES_ENCRYPT('123', 'foobar', '1234567890123456')), HEX(AES_ENCRYPT(123, 'foobar', '1234567890123456')), HEX(AES_ENCRYPT('', 'foobar', '1234567890123456')), HEX(AES_ENCRYPT('你好', 'foobar', '1234567890123456')), AES_ENCRYPT(NULL, 'foobar', '1234567890123456')")
	result.Check(testkit.Rows(`3A76B0 3A76B0  EFF92304268E <nil>`))
	tk.MustExec("SET block_encryption_mode='aes-256-ofb';")
	result = tk.MustQuery("select HEX(AES_ENCRYPT(a, 'key', '1234567890123456')), HEX(AES_ENCRYPT(b, 'key', '1234567890123456')), HEX(AES_ENCRYPT(c, 'key', '1234567890123456')), HEX(AES_ENCRYPT(d, 'key', '1234567890123456')), HEX(AES_ENCRYPT(e, 'key', '1234567890123456')), HEX(AES_ENCRYPT(f, 'key', '1234567890123456')), HEX(AES_ENCRYPT(g, 'key', '1234567890123456')), HEX(AES_ENCRYPT(h, 'key', '1234567890123456')), HEX(AES_ENCRYPT(i, 'key', '1234567890123456')) from t")
	result.Check(testkit.Rows("16 16 16D103 16CF01CBC95D33E2ED721CBD930262415A69AD 15CD0ACCD55732FE 2E 11CE02FCE46D02CFDD433C8CA138527060599C35 10C7 5096549E"))
	result = tk.MustQuery("select HEX(AES_ENCRYPT('123', 'foobar', '1234567890123456')), HEX(AES_ENCRYPT(123, 'foobar', '1234567890123456')), HEX(AES_ENCRYPT('', 'foobar', '1234567890123456')), HEX(AES_ENCRYPT('你好', 'foobar', '1234567890123456')), AES_ENCRYPT(NULL, 'foobar', '1234567890123456')")
	result.Check(testkit.Rows(`E842C5 E842C5  3DCD5646767D <nil>`))

	// for AES_DECRYPT
	tk.MustExec("SET block_encryption_mode='aes-128-ecb';")
	result = tk.MustQuery("select AES_DECRYPT(AES_ENCRYPT('foo', 'bar'), 'bar')")
	result.Check(testkit.Rows("foo"))
	result = tk.MustQuery("select AES_DECRYPT(UNHEX('45ABDD5C4802EFA6771A94C43F805208'), 'foobar'), AES_DECRYPT(UNHEX('791F1AEB6A6B796E6352BF381895CA0E'), 'foobar'), AES_DECRYPT(UNHEX('D0147E2EB856186F146D9F6DE33F9546'), 'foobar'), AES_DECRYPT(NULL, 'foobar'), AES_DECRYPT('SOME_THING_STRANGE', 'foobar')")
	result.Check(testkit.Rows(`123  你好 <nil> <nil>`))
	tk.MustExec("SET block_encryption_mode='aes-128-cbc';")
	result = tk.MustQuery("select AES_DECRYPT(AES_ENCRYPT('foo', 'bar', '1234567890123456'), 'bar', '1234567890123456')")
	result.Check(testkit.Rows("foo"))
	result = tk.MustQuery("select AES_DECRYPT(UNHEX('80D5646F07B4654B05A02D9085759770'), 'foobar', '1234567890123456'), AES_DECRYPT(UNHEX('B3C14BA15030D2D7E99376DBE011E752'), 'foobar', '1234567890123456'), AES_DECRYPT(UNHEX('0CD2936EE4FEC7A8CDF6208438B2BC05'), 'foobar', '1234567890123456'), AES_DECRYPT(NULL, 'foobar', '1234567890123456'), AES_DECRYPT('SOME_THING_STRANGE', 'foobar', '1234567890123456')")
	result.Check(testkit.Rows(`123  你好 <nil> <nil>`))
	tk.MustExec("SET block_encryption_mode='aes-128-ofb';")
	result = tk.MustQuery("select AES_DECRYPT(AES_ENCRYPT('foo', 'bar', '1234567890123456'), 'bar', '1234567890123456')")
	result.Check(testkit.Rows("foo"))
	result = tk.MustQuery("select AES_DECRYPT(UNHEX('48E38A'), 'foobar', '1234567890123456'), AES_DECRYPT(UNHEX(''), 'foobar', '1234567890123456'), AES_DECRYPT(UNHEX('9D6C199101C3'), 'foobar', '1234567890123456'), AES_DECRYPT(NULL, 'foobar', '1234567890123456'), HEX(AES_DECRYPT('SOME_THING_STRANGE', 'foobar', '1234567890123456'))")
	result.Check(testkit.Rows(`123  你好 <nil> 2A9EF431FB2ACB022D7F2E7C71EEC48C7D2B`))
	tk.MustExec("SET block_encryption_mode='aes-192-ofb';")
	result = tk.MustQuery("select AES_DECRYPT(AES_ENCRYPT('foo', 'bar', '1234567890123456'), 'bar', '1234567890123456')")
	result.Check(testkit.Rows("foo"))
	result = tk.MustQuery("select AES_DECRYPT(UNHEX('3A76B0'), 'foobar', '1234567890123456'), AES_DECRYPT(UNHEX(''), 'foobar', '1234567890123456'), AES_DECRYPT(UNHEX('EFF92304268E'), 'foobar', '1234567890123456'), AES_DECRYPT(NULL, 'foobar', '1234567890123456'), HEX(AES_DECRYPT('SOME_THING_STRANGE', 'foobar', '1234567890123456'))")
	result.Check(testkit.Rows(`123  你好 <nil> 580BCEA4DC67CF33FF2C7C570D36ECC89437`))
	tk.MustExec("SET block_encryption_mode='aes-256-ofb';")
	result = tk.MustQuery("select AES_DECRYPT(AES_ENCRYPT('foo', 'bar', '1234567890123456'), 'bar', '1234567890123456')")
	result.Check(testkit.Rows("foo"))
	result = tk.MustQuery("select AES_DECRYPT(UNHEX('E842C5'), 'foobar', '1234567890123456'), AES_DECRYPT(UNHEX(''), 'foobar', '1234567890123456'), AES_DECRYPT(UNHEX('3DCD5646767D'), 'foobar', '1234567890123456'), AES_DECRYPT(NULL, 'foobar', '1234567890123456'), HEX(AES_DECRYPT('SOME_THING_STRANGE', 'foobar', '1234567890123456'))")
	result.Check(testkit.Rows(`123  你好 <nil> 8A3FBBE68C9465834584430E3AEEBB04B1F5`))

	// for COMPRESS
	tk.MustExec("DROP TABLE IF EXISTS t1;")
	tk.MustExec("CREATE TABLE t1(a VARCHAR(1000));")
	tk.MustExec("INSERT INTO t1 VALUES('12345'), ('23456');")
	result = tk.MustQuery("SELECT HEX(COMPRESS(a)) FROM t1;")
	result.Check(testkit.Rows("05000000789C323432363105040000FFFF02F80100", "05000000789C323236313503040000FFFF03070105"))
	tk.MustExec("DROP TABLE IF EXISTS t2;")
	tk.MustExec("CREATE TABLE t2(a VARCHAR(1000), b VARBINARY(1000));")
	tk.MustExec("INSERT INTO t2 (a, b) SELECT a, COMPRESS(a) from t1;")
	result = tk.MustQuery("SELECT a, HEX(b) FROM t2;")
	result.Check(testkit.Rows("12345 05000000789C323432363105040000FFFF02F80100", "23456 05000000789C323236313503040000FFFF03070105"))

	// for UNCOMPRESS
	result = tk.MustQuery("SELECT UNCOMPRESS(COMPRESS('123'))")
	result.Check(testkit.Rows("123"))
	result = tk.MustQuery("SELECT UNCOMPRESS(UNHEX('03000000789C3334320600012D0097'))")
	result.Check(testkit.Rows("123"))
	result = tk.MustQuery("SELECT UNCOMPRESS(UNHEX('03000000789C32343206040000FFFF012D0097'))")
	result.Check(testkit.Rows("123"))
	tk.MustExec("INSERT INTO t2 VALUES ('12345', UNHEX('05000000789C3334323631050002F80100'))")
	result = tk.MustQuery("SELECT UNCOMPRESS(a), UNCOMPRESS(b) FROM t2;")
	result.Check(testkit.Rows("<nil> 12345", "<nil> 23456", "<nil> 12345"))

	// for UNCOMPRESSED_LENGTH
	result = tk.MustQuery("SELECT UNCOMPRESSED_LENGTH(COMPRESS('123'))")
	result.Check(testkit.Rows("3"))
	result = tk.MustQuery("SELECT UNCOMPRESSED_LENGTH(UNHEX('03000000789C3334320600012D0097'))")
	result.Check(testkit.Rows("3"))
	result = tk.MustQuery("SELECT UNCOMPRESSED_LENGTH(UNHEX('03000000789C32343206040000FFFF012D0097'))")
	result.Check(testkit.Rows("3"))
	result = tk.MustQuery("SELECT UNCOMPRESSED_LENGTH('')")
	result.Check(testkit.Rows("0"))
	result = tk.MustQuery("SELECT UNCOMPRESSED_LENGTH(UNHEX('0100'))")
	result.Check(testkit.Rows("0"))
	result = tk.MustQuery("SELECT UNCOMPRESSED_LENGTH(a), UNCOMPRESSED_LENGTH(b) FROM t2;")
	result.Check(testkit.Rows("875770417 5", "892613426 5", "875770417 5"))

	// for RANDOM_BYTES
	lengths := []int{0, -5, 1025, 4000}
	for _, len := range lengths {
		rs, err := tk.Exec(fmt.Sprintf("SELECT RANDOM_BYTES(%d);", len))
		c.Assert(err, IsNil, Commentf("%v", len))
		_, err = session.GetRows4Test(ctx, tk.Se, rs)
		c.Assert(err, NotNil, Commentf("%v", len))
		terr := errors.Cause(err).(*terror.Error)
		c.Assert(terr.Code(), Equals, errors.ErrCode(mysql.ErrDataOutOfRange), Commentf("%v", len))
		c.Assert(rs.Close(), IsNil)
	}
	tk.MustQuery("SELECT RANDOM_BYTES('1');")
	tk.MustQuery("SELECT RANDOM_BYTES(1024);")
	result = tk.MustQuery("SELECT RANDOM_BYTES(NULL);")
	result.Check(testkit.Rows("<nil>"))
}

func (s *testIntegrationSuite2) TestTimeBuiltin(c *C) {
	originSQLMode := s.ctx.GetSessionVars().StrictSQLMode
	s.ctx.GetSessionVars().StrictSQLMode = true
	defer func() {
		s.ctx.GetSessionVars().StrictSQLMode = originSQLMode
		s.cleanEnv(c)
	}()
	tk := testkit.NewTestKit(c, s.store)
	tk.MustExec("use test")

	// for makeDate
	tk.MustExec("drop table if exists t")
	tk.MustExec("create table t(a int, b double, c datetime, d time, e char(20), f bit(10))")
	tk.MustExec(`insert into t values(1, 1.1, "2017-01-01 12:01:01", "12:01:01", "abcdef", 0b10101)`)
	result := tk.MustQuery("select makedate(a,a), makedate(b,b), makedate(c,c), makedate(d,d), makedate(e,e), makedate(f,f), makedate(null,null), makedate(a,b) from t")
	result.Check(testkit.Rows("2001-01-01 2001-01-01 <nil> <nil> <nil> 2021-01-21 <nil> 2001-01-01"))

	// for date
	result = tk.MustQuery(`select date("2019-09-12"), date("2019-09-12 12:12:09"), date("2019-09-12 12:12:09.121212");`)
	result.Check(testkit.Rows("2019-09-12 2019-09-12 2019-09-12"))
	result = tk.MustQuery(`select date("0000-00-00"), date("0000-00-00 12:12:09"), date("0000-00-00 00:00:00.121212"), date("0000-00-00 00:00:00.000000");`)
	result.Check(testkit.Rows("<nil> 0000-00-00 0000-00-00 <nil>"))
	result = tk.MustQuery(`select date("aa"), date(12.1), date("");`)
	result.Check(testkit.Rows("<nil> <nil> <nil>"))

	// for year
	result = tk.MustQuery(`select year("2013-01-09"), year("2013-00-09"), year("000-01-09"), year("1-01-09"), year("20131-01-09"), year(null);`)
	result.Check(testkit.Rows("2013 2013 0 1 <nil> <nil>"))
	result = tk.MustQuery(`select year("2013-00-00"), year("2013-00-00 00:00:00"), year("0000-00-00 12:12:12"), year("2017-00-00 12:12:12");`)
	result.Check(testkit.Rows("2013 2013 0 2017"))
	result = tk.MustQuery(`select year("aa"), year(2013), year(2012.09), year("1-01"), year("-09");`)
	result.Check(testkit.Rows("<nil> <nil> <nil> <nil> <nil>"))
	tk.MustExec(`drop table if exists t`)
	tk.MustExec(`create table t(a bigint)`)
	_, err := tk.Exec(`insert into t select year("aa")`)
	c.Assert(err, NotNil)
	c.Assert(terror.ErrorEqual(err, types.ErrWrongValue), IsTrue, Commentf("err %v", err))
	tk.MustExec(`set sql_mode='STRICT_TRANS_TABLES'`) // without zero date
	tk.MustExec(`insert into t select year("0000-00-00 00:00:00")`)
	tk.MustExec(`set sql_mode="NO_ZERO_DATE";`) // with zero date
	tk.MustExec(`insert into t select year("0000-00-00 00:00:00")`)
	tk.MustQuery("show warnings").Check(testutil.RowsWithSep("|", "Warning|1292|Incorrect datetime value: '0000-00-00 00:00:00.000000'"))
	tk.MustExec(`set sql_mode="NO_ZERO_DATE,STRICT_TRANS_TABLES";`)
	_, err = tk.Exec(`insert into t select year("0000-00-00 00:00:00");`)
	c.Assert(err, NotNil)
	c.Assert(types.ErrWrongValue.Equal(err), IsTrue, Commentf("err %v", err))
	tk.MustExec(`insert into t select 1`)
	tk.MustExec(`set sql_mode="STRICT_TRANS_TABLES,NO_ENGINE_SUBSTITUTION";`)
	_, err = tk.Exec(`update t set a = year("aa")`)
	c.Assert(terror.ErrorEqual(err, types.ErrWrongValue), IsTrue, Commentf("err %v", err))
	_, err = tk.Exec(`delete from t where a = year("aa")`)
	// Only `code` can be used to compare because the error `class` information
	// will be lost after expression push-down
	c.Assert(errors.Cause(err).(*terror.Error).Code(), Equals, types.ErrWrongValue.Code(), Commentf("err %v", err))

	// for month
	result = tk.MustQuery(`select month("2013-01-09"), month("2013-00-09"), month("000-01-09"), month("1-01-09"), month("20131-01-09"), month(null);`)
	result.Check(testkit.Rows("1 0 1 1 <nil> <nil>"))
	result = tk.MustQuery(`select month("2013-00-00"), month("2013-00-00 00:00:00"), month("0000-00-00 12:12:12"), month("2017-00-00 12:12:12");`)
	result.Check(testkit.Rows("0 0 0 0"))
	result = tk.MustQuery(`select month("aa"), month(2013), month(2012.09), month("1-01"), month("-09");`)
	result.Check(testkit.Rows("<nil> <nil> <nil> <nil> <nil>"))
	result = tk.MustQuery(`select month("2013-012-09"), month("2013-0000000012-09"), month("2013-30-09"), month("000-41-09");`)
	result.Check(testkit.Rows("12 12 <nil> <nil>"))
	tk.MustExec(`drop table if exists t`)
	tk.MustExec(`create table t(a bigint)`)
	_, err = tk.Exec(`insert into t select month("aa")`)
	c.Assert(err, NotNil)
	c.Assert(terror.ErrorEqual(err, types.ErrWrongValue), IsTrue, Commentf("err: %v", err))
	tk.MustExec(`insert into t select month("0000-00-00 00:00:00")`)
	tk.MustExec(`set sql_mode="NO_ZERO_DATE";`)
	tk.MustExec(`insert into t select month("0000-00-00 00:00:00")`)
	tk.MustQuery("show warnings").Check(testutil.RowsWithSep("|", "Warning|1292|Incorrect datetime value: '0000-00-00 00:00:00.000000'"))
	tk.MustExec(`set sql_mode="NO_ZERO_DATE,STRICT_TRANS_TABLES";`)
	_, err = tk.Exec(`insert into t select month("0000-00-00 00:00:00");`)
	c.Assert(err, NotNil)
	c.Assert(types.ErrWrongValue.Equal(err), IsTrue, Commentf("err %v", err))
	tk.MustExec(`insert into t select 1`)
	tk.MustExec(`set sql_mode="STRICT_TRANS_TABLES,NO_ENGINE_SUBSTITUTION";`)
	tk.MustExec(`insert into t select 1`)
	_, err = tk.Exec(`update t set a = month("aa")`)
	c.Assert(terror.ErrorEqual(err, types.ErrWrongValue), IsTrue)
	_, err = tk.Exec(`delete from t where a = month("aa")`)
	c.Assert(errors.Cause(err).(*terror.Error).Code(), Equals, types.ErrWrongValue.Code(), Commentf("err %v", err))

	// for week
	result = tk.MustQuery(`select week("2012-12-22"), week("2012-12-22", -2), week("2012-12-22", 0), week("2012-12-22", 1), week("2012-12-22", 2), week("2012-12-22", 200);`)
	result.Check(testkit.Rows("51 51 51 51 51 51"))
	result = tk.MustQuery(`select week("2008-02-20"), week("2008-02-20", 0), week("2008-02-20", 1), week("2009-02-20", 2), week("2008-02-20", 3), week("2008-02-20", 4);`)
	result.Check(testkit.Rows("7 7 8 7 8 8"))
	result = tk.MustQuery(`select week("2008-02-20", 5), week("2008-02-20", 6), week("2009-02-20", 7), week("2008-02-20", 8), week("2008-02-20", 9);`)
	result.Check(testkit.Rows("7 8 7 7 8"))
	result = tk.MustQuery(`select week("aa", 1), week(null, 2), week(11, 2), week(12.99, 2);`)
	result.Check(testkit.Rows("<nil> <nil> <nil> <nil>"))
	result = tk.MustQuery(`select week("aa"), week(null), week(11), week(12.99);`)
	result.Check(testkit.Rows("<nil> <nil> <nil> <nil>"))
	tk.MustExec(`drop table if exists t`)
	tk.MustExec(`create table t(a datetime)`)
	_, err = tk.Exec(`insert into t select week("aa", 1)`)
	c.Assert(err, NotNil)
	c.Assert(terror.ErrorEqual(err, types.ErrWrongValue), IsTrue)
	tk.MustExec(`insert into t select now()`)
	_, err = tk.Exec(`update t set a = week("aa", 1)`)
	c.Assert(terror.ErrorEqual(err, types.ErrWrongValue), IsTrue)
	_, err = tk.Exec(`delete from t where a = week("aa", 1)`)
	c.Assert(terror.ErrorEqual(err, types.ErrWrongValue), IsTrue)

	// for weekofyear
	result = tk.MustQuery(`select weekofyear("2012-12-22"), weekofyear("2008-02-20"), weekofyear("aa"), weekofyear(null), weekofyear(11), weekofyear(12.99);`)
	result.Check(testkit.Rows("51 8 <nil> <nil> <nil> <nil>"))
	tk.MustExec(`drop table if exists t`)
	tk.MustExec(`create table t(a bigint)`)
	_, err = tk.Exec(`insert into t select weekofyear("aa")`)
	c.Assert(err, NotNil)
	c.Assert(terror.ErrorEqual(err, types.ErrWrongValue), IsTrue)
	tk.MustExec(`insert into t select 1`)
	_, err = tk.Exec(`update t set a = weekofyear("aa")`)
	c.Assert(terror.ErrorEqual(err, types.ErrWrongValue), IsTrue)
	_, err = tk.Exec(`delete from t where a = weekofyear("aa")`)
	c.Assert(terror.ErrorEqual(err, types.ErrWrongValue), IsTrue)

	// for weekday
	result = tk.MustQuery(`select weekday("2012-12-20"), weekday("2012-12-21"), weekday("2012-12-22"), weekday("2012-12-23"), weekday("2012-12-24"), weekday("2012-12-25"), weekday("2012-12-26"), weekday("2012-12-27");`)
	result.Check(testkit.Rows("3 4 5 6 0 1 2 3"))
	result = tk.MustQuery(`select weekday("2012-12-90"), weekday("0000-00-00"), weekday("aa"), weekday(null), weekday(11), weekday(12.99);`)
	result.Check(testkit.Rows("<nil> <nil> <nil> <nil> <nil> <nil>"))

	// for quarter
	result = tk.MustQuery(`select quarter("2012-00-20"), quarter("2012-01-21"), quarter("2012-03-22"), quarter("2012-05-23"), quarter("2012-08-24"), quarter("2012-09-25"), quarter("2012-11-26"), quarter("2012-12-27");`)
	result.Check(testkit.Rows("0 1 1 2 3 3 4 4"))
	result = tk.MustQuery(`select quarter("2012-14-20"), quarter("aa"), quarter(null), quarter(11), quarter(12.99);`)
	result.Check(testkit.Rows("<nil> <nil> <nil> <nil> <nil>"))
	result = tk.MustQuery(`select quarter("0000-00-00"), quarter("0000-00-00 00:00:00");`)
	result.Check(testkit.Rows("<nil> <nil>"))
	tk.MustQuery("show warnings").Check(testutil.RowsWithSep("|",
		"Warning|1292|Incorrect datetime value: '0000-00-00 00:00:00.000000'",
		"Warning|1292|Incorrect datetime value: '0000-00-00 00:00:00.000000'"))
	result = tk.MustQuery(`select quarter(0), quarter(0.0), quarter(0e1), quarter(0.00);`)
	result.Check(testkit.Rows("0 0 0 0"))
	tk.MustQuery("show warnings").Check(testkit.Rows())

	// for from_days
	result = tk.MustQuery(`select from_days(0), from_days(-199), from_days(1111), from_days(120), from_days(1), from_days(1111111), from_days(9999999), from_days(22222);`)
	result.Check(testkit.Rows("0000-00-00 0000-00-00 0003-01-16 0000-00-00 0000-00-00 3042-02-13 0000-00-00 0060-11-03"))
	result = tk.MustQuery(`select from_days("2012-14-20"), from_days("111a"), from_days("aa"), from_days(null), from_days("123asf"), from_days(12.99);`)
	result.Check(testkit.Rows("0005-07-05 0000-00-00 0000-00-00 <nil> 0000-00-00 0000-00-00"))

	// Fix issue #3923
	result = tk.MustQuery("select timediff(cast('2004-12-30 12:00:00' as time), '12:00:00');")
	result.Check(testkit.Rows("00:00:00"))
	result = tk.MustQuery("select timediff('12:00:00', cast('2004-12-30 12:00:00' as time));")
	result.Check(testkit.Rows("00:00:00"))
	result = tk.MustQuery("select timediff(cast('2004-12-30 12:00:00' as time), '2004-12-30 12:00:00');")
	result.Check(testkit.Rows("<nil>"))
	result = tk.MustQuery("select timediff('2004-12-30 12:00:00', cast('2004-12-30 12:00:00' as time));")
	result.Check(testkit.Rows("<nil>"))
	result = tk.MustQuery("select timediff(cast('2004-12-30 12:00:01' as datetime), '2004-12-30 12:00:00');")
	result.Check(testkit.Rows("00:00:01"))
	result = tk.MustQuery("select timediff('2004-12-30 12:00:00', cast('2004-12-30 12:00:01' as datetime));")
	result.Check(testkit.Rows("-00:00:01"))
	result = tk.MustQuery("select timediff(cast('2004-12-30 12:00:01' as time), '-34 00:00:00');")
	result.Check(testkit.Rows("828:00:01"))
	result = tk.MustQuery("select timediff('-34 00:00:00', cast('2004-12-30 12:00:01' as time));")
	result.Check(testkit.Rows("-828:00:01"))
	result = tk.MustQuery("select timediff(cast('2004-12-30 12:00:01' as datetime), cast('2004-12-30 11:00:01' as datetime));")
	result.Check(testkit.Rows("01:00:00"))
	result = tk.MustQuery("select timediff(cast('2004-12-30 12:00:01' as datetime), '2004-12-30 12:00:00.1');")
	result.Check(testkit.Rows("00:00:00.9"))
	result = tk.MustQuery("select timediff('2004-12-30 12:00:00.1', cast('2004-12-30 12:00:01' as datetime));")
	result.Check(testkit.Rows("-00:00:00.9"))
	result = tk.MustQuery("select timediff(cast('2004-12-30 12:00:01' as datetime), '-34 124:00:00');")
	result.Check(testkit.Rows("<nil>"))
	result = tk.MustQuery("select timediff('-34 124:00:00', cast('2004-12-30 12:00:01' as datetime));")
	result.Check(testkit.Rows("<nil>"))
	result = tk.MustQuery("select timediff(cast('2004-12-30 12:00:01' as time), '-34 124:00:00');")
	result.Check(testkit.Rows("838:59:59"))
	result = tk.MustQuery("select timediff('-34 124:00:00', cast('2004-12-30 12:00:01' as time));")
	result.Check(testkit.Rows("-838:59:59"))
	result = tk.MustQuery("select timediff(cast('2004-12-30' as datetime), '12:00:00');")
	result.Check(testkit.Rows("<nil>"))
	result = tk.MustQuery("select timediff('12:00:00', cast('2004-12-30' as datetime));")
	result.Check(testkit.Rows("<nil>"))
	result = tk.MustQuery("select timediff('12:00:00', '-34 12:00:00');")
	result.Check(testkit.Rows("838:59:59"))
	result = tk.MustQuery("select timediff('12:00:00', '34 12:00:00');")
	result.Check(testkit.Rows("-816:00:00"))
	result = tk.MustQuery("select timediff('2014-1-2 12:00:00', '-34 12:00:00');")
	result.Check(testkit.Rows("<nil>"))
	result = tk.MustQuery("select timediff('-34 12:00:00', '2014-1-2 12:00:00');")
	result.Check(testkit.Rows("<nil>"))
	result = tk.MustQuery("select timediff('2014-1-2 12:00:00', '12:00:00');")
	result.Check(testkit.Rows("<nil>"))
	result = tk.MustQuery("select timediff('12:00:00', '2014-1-2 12:00:00');")
	result.Check(testkit.Rows("<nil>"))
	result = tk.MustQuery("select timediff('2014-1-2 12:00:00', '2014-1-1 12:00:00');")
	result.Check(testkit.Rows("24:00:00"))
	tk.MustQuery("select timediff(cast('10:10:10' as time), cast('10:10:11' as time))").Check(testkit.Rows("-00:00:01"))

	result = tk.MustQuery("select timestampadd(MINUTE, 1, '2003-01-02'), timestampadd(WEEK, 1, '2003-01-02 23:59:59')" +
		", timestampadd(MICROSECOND, 1, 950501);")
	result.Check(testkit.Rows("2003-01-02 00:01:00 2003-01-09 23:59:59 1995-05-01 00:00:00.000001"))
	result = tk.MustQuery("select timestampadd(day, 2, 950501), timestampadd(MINUTE, 37.5,'2003-01-02'), timestampadd(MINUTE, 37.49,'2003-01-02')," +
		" timestampadd(YeAr, 1, '2003-01-02');")
	result.Check(testkit.Rows("1995-05-03 00:00:00 2003-01-02 00:38:00 2003-01-02 00:37:00 2004-01-02 00:00:00"))
	result = tk.MustQuery("select to_seconds(950501), to_seconds('2009-11-29'), to_seconds('2009-11-29 13:43:32'), to_seconds('09-11-29 13:43:32');")
	result.Check(testkit.Rows("62966505600 63426672000 63426721412 63426721412"))
	result = tk.MustQuery("select to_days(950501), to_days('2007-10-07'), to_days('2007-10-07 00:00:59'), to_days('0000-01-01')")
	result.Check(testkit.Rows("728779 733321 733321 1"))

	result = tk.MustQuery("select last_day('2003-02-05'), last_day('2004-02-05'), last_day('2004-01-01 01:01:01'), last_day(950501);")
	result.Check(testkit.Rows("2003-02-28 2004-02-29 2004-01-31 1995-05-31"))

	tk.MustExec("SET SQL_MODE='';")
	result = tk.MustQuery("select last_day('0000-00-00');")
	result.Check(testkit.Rows("<nil>"))
	result = tk.MustQuery("select to_days('0000-00-00');")
	result.Check(testkit.Rows("<nil>"))
	result = tk.MustQuery("select to_seconds('0000-00-00');")
	result.Check(testkit.Rows("<nil>"))

	result = tk.MustQuery("select timestamp('2003-12-31'), timestamp('2003-12-31 12:00:00','12:00:00');")
	result.Check(testkit.Rows("2003-12-31 00:00:00 2004-01-01 00:00:00"))
	result = tk.MustQuery("select timestamp(20170118123950.123), timestamp(20170118123950.999);")
	result.Check(testkit.Rows("2017-01-18 12:39:50.123 2017-01-18 12:39:50.999"))
	// Issue https://github.com/pingcap/tidb/issues/20003
	result = tk.MustQuery("select timestamp(0.0001, 0.00001);")
	result.Check(testkit.Rows("<nil>"))
	result = tk.MustQuery("select timestamp('2003-12-31', '01:01:01.01'), timestamp('2003-12-31 12:34', '01:01:01.01')," +
		" timestamp('2008-12-31','00:00:00.0'), timestamp('2008-12-31 00:00:00.000');")

	tk.MustQuery(`select timestampadd(second, 1, cast("2001-01-01" as date))`).Check(testkit.Rows("2001-01-01 00:00:01"))
	tk.MustQuery(`select timestampadd(hour, 1, cast("2001-01-01" as date))`).Check(testkit.Rows("2001-01-01 01:00:00"))
	tk.MustQuery(`select timestampadd(day, 1, cast("2001-01-01" as date))`).Check(testkit.Rows("2001-01-02"))
	tk.MustQuery(`select timestampadd(month, 1, cast("2001-01-01" as date))`).Check(testkit.Rows("2001-02-01"))
	tk.MustQuery(`select timestampadd(year, 1, cast("2001-01-01" as date))`).Check(testkit.Rows("2002-01-01"))
	tk.MustQuery(`select timestampadd(second, 1, cast("2001-01-01" as datetime))`).Check(testkit.Rows("2001-01-01 00:00:01"))
	tk.MustQuery(`select timestampadd(hour, 1, cast("2001-01-01" as datetime))`).Check(testkit.Rows("2001-01-01 01:00:00"))
	tk.MustQuery(`select timestampadd(day, 1, cast("2001-01-01" as datetime))`).Check(testkit.Rows("2001-01-02 00:00:00"))
	tk.MustQuery(`select timestampadd(month, 1, cast("2001-01-01" as datetime))`).Check(testkit.Rows("2001-02-01 00:00:00"))
	tk.MustQuery(`select timestampadd(year, 1, cast("2001-01-01" as datetime))`).Check(testkit.Rows("2002-01-01 00:00:00"))

	result.Check(testkit.Rows("2003-12-31 01:01:01.01 2003-12-31 13:35:01.01 2008-12-31 00:00:00.0 2008-12-31 00:00:00.000"))
	result = tk.MustQuery("select timestamp('2003-12-31', 1), timestamp('2003-12-31', -1);")
	result.Check(testkit.Rows("2003-12-31 00:00:01 2003-12-30 23:59:59"))
	result = tk.MustQuery("select timestamp('2003-12-31', '2000-12-12 01:01:01.01'), timestamp('2003-14-31','01:01:01.01');")
	result.Check(testkit.Rows("<nil> <nil>"))

	result = tk.MustQuery("select TIMESTAMPDIFF(MONTH,'2003-02-01','2003-05-01'), TIMESTAMPDIFF(yEaR,'2002-05-01', " +
		"'2001-01-01'), TIMESTAMPDIFF(minute,binary('2003-02-01'),'2003-05-01 12:05:55'), TIMESTAMPDIFF(day," +
		"'1995-05-02', 950501);")
	result.Check(testkit.Rows("3 -1 128885 -1"))

	result = tk.MustQuery("select datediff('2007-12-31 23:59:59','2007-12-30'), datediff('2010-11-30 23:59:59', " +
		"'2010-12-31'), datediff(950501,'2016-01-13'), datediff(950501.9,'2016-01-13'), datediff(binary(950501), '2016-01-13');")
	result.Check(testkit.Rows("1 -31 -7562 -7562 -7562"))
	result = tk.MustQuery("select datediff('0000-01-01','0001-01-01'), datediff('0001-00-01', '0001-00-01'), datediff('0001-01-00','0001-01-00'), datediff('2017-01-01','2017-01-01');")
	result.Check(testkit.Rows("-365 <nil> <nil> 0"))

	// for ADDTIME
	result = tk.MustQuery("select addtime('01:01:11', '00:00:01.013'), addtime('01:01:11.00', '00:00:01'), addtime" +
		"('2017-01-01 01:01:11.12', '00:00:01'), addtime('2017-01-01 01:01:11.12', '00:00:01.88');")
	result.Check(testkit.Rows("01:01:12.013000 01:01:12 2017-01-01 01:01:12.120000 2017-01-01 01:01:13"))
	result = tk.MustQuery("select addtime(cast('01:01:11' as time(4)), '00:00:01.013'), addtime(cast('01:01:11.00' " +
		"as datetime(3)), '00:00:01')," + " addtime(cast('2017-01-01 01:01:11.12' as date), '00:00:01'), addtime(cast" +
		"(cast('2017-01-01 01:01:11.12' as date) as datetime(2)), '00:00:01.88');")
	result.Check(testkit.Rows("01:01:12.0130 2001-01-11 00:00:01.000 00:00:01 2017-01-01 00:00:01.88"))
	result = tk.MustQuery("select addtime('2017-01-01 01:01:01', 5), addtime('2017-01-01 01:01:01', -5), addtime('2017-01-01 01:01:01', 0.0), addtime('2017-01-01 01:01:01', 1.34);")
	result.Check(testkit.Rows("2017-01-01 01:01:06 2017-01-01 01:00:56 2017-01-01 01:01:01 2017-01-01 01:01:02.340000"))
	result = tk.MustQuery("select addtime(cast('01:01:11.00' as datetime(3)), cast('00:00:01' as time)), addtime(cast('01:01:11.00' as datetime(3)), cast('00:00:01' as time(5)))")
	result.Check(testkit.Rows("2001-01-11 00:00:01.000 2001-01-11 00:00:01.00000"))
	result = tk.MustQuery("select addtime(cast('01:01:11.00' as date), cast('00:00:01' as time));")
	result.Check(testkit.Rows("00:00:01"))
	tk.MustExec("drop table if exists t")
	tk.MustExec("create table t(a datetime, b timestamp, c time)")
	tk.MustExec(`insert into t values("2017-01-01 12:30:31", "2017-01-01 12:30:31", "01:01:01")`)
	result = tk.MustQuery("select addtime(a, b), addtime(cast(a as date), b), addtime(b,a), addtime(a,c), addtime(b," +
		"c), addtime(c,a), addtime(c,b)" +
		" from t;")
	result.Check(testkit.Rows("<nil> <nil> <nil> 2017-01-01 13:31:32 2017-01-01 13:31:32 <nil> <nil>"))
	result = tk.MustQuery("select addtime('01:01:11', cast('1' as time))")
	result.Check(testkit.Rows("01:01:12"))
	tk.MustQuery("select addtime(cast(null as char(20)), cast('1' as time))").Check(testkit.Rows("<nil>"))
	c.Assert(tk.QueryToErr(`select addtime("01:01:11", cast('sdf' as time))`), IsNil)
	tk.MustQuery(`select addtime("01:01:11", cast(null as char(20)))`).Check(testkit.Rows("<nil>"))
	tk.MustQuery(`select addtime(cast(1 as time), cast(1 as time))`).Check(testkit.Rows("00:00:02"))
	tk.MustQuery(`select addtime(cast(null as time), cast(1 as time))`).Check(testkit.Rows("<nil>"))
	tk.MustQuery(`select addtime(cast(1 as time), cast(null as time))`).Check(testkit.Rows("<nil>"))

	// for SUBTIME
	result = tk.MustQuery("select subtime('01:01:11', '00:00:01.013'), subtime('01:01:11.00', '00:00:01'), subtime" +
		"('2017-01-01 01:01:11.12', '00:00:01'), subtime('2017-01-01 01:01:11.12', '00:00:01.88');")
	result.Check(testkit.Rows("01:01:09.987000 01:01:10 2017-01-01 01:01:10.120000 2017-01-01 01:01:09.240000"))
	result = tk.MustQuery("select subtime(cast('01:01:11' as time(4)), '00:00:01.013'), subtime(cast('01:01:11.00' " +
		"as datetime(3)), '00:00:01')," + " subtime(cast('2017-01-01 01:01:11.12' as date), '00:00:01'), subtime(cast" +
		"(cast('2017-01-01 01:01:11.12' as date) as datetime(2)), '00:00:01.88');")
	result.Check(testkit.Rows("01:01:09.9870 2001-01-10 23:59:59.000 -00:00:01 2016-12-31 23:59:58.12"))
	result = tk.MustQuery("select subtime('2017-01-01 01:01:01', 5), subtime('2017-01-01 01:01:01', -5), subtime('2017-01-01 01:01:01', 0.0), subtime('2017-01-01 01:01:01', 1.34);")
	result.Check(testkit.Rows("2017-01-01 01:00:56 2017-01-01 01:01:06 2017-01-01 01:01:01 2017-01-01 01:00:59.660000"))
	result = tk.MustQuery("select subtime('01:01:11', '0:0:1.013'), subtime('01:01:11.00', '0:0:1'), subtime('2017-01-01 01:01:11.12', '0:0:1'), subtime('2017-01-01 01:01:11.12', '0:0:1.120000');")
	result.Check(testkit.Rows("01:01:09.987000 01:01:10 2017-01-01 01:01:10.120000 2017-01-01 01:01:10"))
	result = tk.MustQuery("select subtime(cast('01:01:11.00' as datetime(3)), cast('00:00:01' as time)), subtime(cast('01:01:11.00' as datetime(3)), cast('00:00:01' as time(5)))")
	result.Check(testkit.Rows("2001-01-10 23:59:59.000 2001-01-10 23:59:59.00000"))
	result = tk.MustQuery("select subtime(cast('01:01:11.00' as date), cast('00:00:01' as time));")
	result.Check(testkit.Rows("-00:00:01"))
	result = tk.MustQuery("select subtime(a, b), subtime(cast(a as date), b), subtime(b,a), subtime(a,c), subtime(b," +
		"c), subtime(c,a), subtime(c,b) from t;")
	result.Check(testkit.Rows("<nil> <nil> <nil> 2017-01-01 11:29:30 2017-01-01 11:29:30 <nil> <nil>"))
	tk.MustQuery("select subtime(cast('10:10:10' as time), cast('9:10:10' as time))").Check(testkit.Rows("01:00:00"))
	tk.MustQuery("select subtime('10:10:10', cast('9:10:10' as time))").Check(testkit.Rows("01:00:00"))

	// ADDTIME & SUBTIME issue #5966
	tk.MustExec("drop table if exists t")
	tk.MustExec("create table t(a datetime, b timestamp, c time, d date, e bit(1))")
	tk.MustExec(`insert into t values("2017-01-01 12:30:31", "2017-01-01 12:30:31", "01:01:01", "2017-01-01", 0b1)`)

	result = tk.MustQuery("select addtime(a, e), addtime(b, e), addtime(c, e), addtime(d, e) from t")
	result.Check(testkit.Rows("<nil> <nil> <nil> <nil>"))
	result = tk.MustQuery("select addtime('2017-01-01 01:01:01', 0b1), addtime('2017-01-01', b'1'), addtime('01:01:01', 0b1011)")
	result.Check(testkit.Rows("<nil> <nil> <nil>"))
	result = tk.MustQuery("select addtime('2017-01-01', 1), addtime('2017-01-01 01:01:01', 1), addtime(cast('2017-01-01' as date), 1)")
	result.Check(testkit.Rows("2017-01-01 00:00:01 2017-01-01 01:01:02 00:00:01"))
	result = tk.MustQuery("select subtime(a, e), subtime(b, e), subtime(c, e), subtime(d, e) from t")
	result.Check(testkit.Rows("<nil> <nil> <nil> <nil>"))
	result = tk.MustQuery("select subtime('2017-01-01 01:01:01', 0b1), subtime('2017-01-01', b'1'), subtime('01:01:01', 0b1011)")
	result.Check(testkit.Rows("<nil> <nil> <nil>"))
	result = tk.MustQuery("select subtime('2017-01-01', 1), subtime('2017-01-01 01:01:01', 1), subtime(cast('2017-01-01' as date), 1)")
	result.Check(testkit.Rows("2016-12-31 23:59:59 2017-01-01 01:01:00 -00:00:01"))

	result = tk.MustQuery("select addtime(-32073, 0), addtime(0, -32073);")
	result.Check(testkit.Rows("<nil> <nil>"))
	tk.MustQuery("show warnings").Check(testutil.RowsWithSep("|",
		"Warning|1292|Truncated incorrect time value: '-32073'",
		"Warning|1292|Truncated incorrect time value: '-32073'"))
	result = tk.MustQuery("select addtime(-32073, c), addtime(c, -32073) from t;")
	result.Check(testkit.Rows("<nil> <nil>"))
	tk.MustQuery("show warnings").Check(testutil.RowsWithSep("|",
		"Warning|1292|Truncated incorrect time value: '-32073'",
		"Warning|1292|Truncated incorrect time value: '-32073'"))
	result = tk.MustQuery("select addtime(a, -32073), addtime(b, -32073), addtime(d, -32073) from t;")
	result.Check(testkit.Rows("<nil> <nil> <nil>"))
	tk.MustQuery("show warnings").Check(testutil.RowsWithSep("|",
		"Warning|1292|Truncated incorrect time value: '-32073'",
		"Warning|1292|Truncated incorrect time value: '-32073'",
		"Warning|1292|Truncated incorrect time value: '-32073'"))

	result = tk.MustQuery("select subtime(-32073, 0), subtime(0, -32073);")
	result.Check(testkit.Rows("<nil> <nil>"))
	tk.MustQuery("show warnings").Check(testutil.RowsWithSep("|",
		"Warning|1292|Truncated incorrect time value: '-32073'",
		"Warning|1292|Truncated incorrect time value: '-32073'"))
	result = tk.MustQuery("select subtime(-32073, c), subtime(c, -32073) from t;")
	result.Check(testkit.Rows("<nil> <nil>"))
	tk.MustQuery("show warnings").Check(testutil.RowsWithSep("|",
		"Warning|1292|Truncated incorrect time value: '-32073'",
		"Warning|1292|Truncated incorrect time value: '-32073'"))
	result = tk.MustQuery("select subtime(a, -32073), subtime(b, -32073), subtime(d, -32073) from t;")
	result.Check(testkit.Rows("<nil> <nil> <nil>"))
	tk.MustQuery("show warnings").Check(testutil.RowsWithSep("|",
		"Warning|1292|Truncated incorrect time value: '-32073'",
		"Warning|1292|Truncated incorrect time value: '-32073'",
		"Warning|1292|Truncated incorrect time value: '-32073'"))

	// fixed issue #3986
	tk.MustExec("SET SQL_MODE='NO_ENGINE_SUBSTITUTION';")
	tk.MustExec("SET TIME_ZONE='+03:00';")
	tk.MustExec("DROP TABLE IF EXISTS t;")
	tk.MustExec("CREATE TABLE t (ix TIMESTAMP NOT NULL DEFAULT CURRENT_TIMESTAMP ON UPDATE CURRENT_TIMESTAMP);")
	tk.MustExec("INSERT INTO t VALUES (0), (20030101010160), (20030101016001), (20030101240101), (20030132010101), (20031301010101), (20031200000000), (20030000000000);")
	result = tk.MustQuery("SELECT CAST(ix AS SIGNED) FROM t;")
	result.Check(testkit.Rows("0", "0", "0", "0", "0", "0", "0", "0"))

	// test time
	result = tk.MustQuery("select time('2003-12-31 01:02:03')")
	result.Check(testkit.Rows("01:02:03"))
	result = tk.MustQuery("select time('2003-12-31 01:02:03.000123')")
	result.Check(testkit.Rows("01:02:03.000123"))
	result = tk.MustQuery("select time('01:02:03.000123')")
	result.Check(testkit.Rows("01:02:03.000123"))
	result = tk.MustQuery("select time('01:02:03')")
	result.Check(testkit.Rows("01:02:03"))
	result = tk.MustQuery("select time('-838:59:59.000000')")
	result.Check(testkit.Rows("-838:59:59.000000"))
	result = tk.MustQuery("select time('-838:59:59.000001')")
	result.Check(testkit.Rows("-838:59:59.000000"))
	result = tk.MustQuery("select time('-839:59:59.000000')")
	result.Check(testkit.Rows("-838:59:59.000000"))
	result = tk.MustQuery("select time('840:59:59.000000')")
	result.Check(testkit.Rows("838:59:59.000000"))
	// FIXME: #issue 4193
	// result = tk.MustQuery("select time('840:59:60.000000')")
	// result.Check(testkit.Rows("<nil>"))
	// result = tk.MustQuery("select time('800:59:59.9999999')")
	// result.Check(testkit.Rows("801:00:00.000000"))
	// result = tk.MustQuery("select time('12003-12-10 01:02:03.000123')")
	// result.Check(testkit.Rows("<nil>")
	// result = tk.MustQuery("select time('')")
	// result.Check(testkit.Rows("<nil>")
	// result = tk.MustQuery("select time('2003-12-10-10 01:02:03.000123')")
	// result.Check(testkit.Rows("00:20:03")

	// Issue 20995
	result = tk.MustQuery("select time('0.1234567')")
	result.Check(testkit.Rows("00:00:00.123457"))

	//for hour
	result = tk.MustQuery(`SELECT hour("12:13:14.123456"), hour("12:13:14.000010"), hour("272:59:55"), hour(020005), hour(null), hour("27aaaa2:59:55");`)
	result.Check(testkit.Rows("12 12 272 2 <nil> <nil>"))

	// for hour, issue #4340
	result = tk.MustQuery(`SELECT HOUR(20171222020005);`)
	result.Check(testkit.Rows("2"))
	result = tk.MustQuery(`SELECT HOUR(20171222020005.1);`)
	result.Check(testkit.Rows("2"))
	result = tk.MustQuery(`SELECT HOUR(20171222020005.1e0);`)
	result.Check(testkit.Rows("2"))
	result = tk.MustQuery(`SELECT HOUR("20171222020005");`)
	result.Check(testkit.Rows("2"))
	result = tk.MustQuery(`SELECT HOUR("20171222020005.1");`)
	result.Check(testkit.Rows("2"))
	result = tk.MustQuery(`select hour(20171222);`)
	result.Check(testkit.Rows("<nil>"))
	result = tk.MustQuery(`select hour(8381222);`)
	result.Check(testkit.Rows("838"))
	result = tk.MustQuery(`select hour(10000000000);`)
	result.Check(testkit.Rows("<nil>"))
	result = tk.MustQuery(`select hour(10100000000);`)
	result.Check(testkit.Rows("<nil>"))
	result = tk.MustQuery(`select hour(10001000000);`)
	result.Check(testkit.Rows("<nil>"))
	result = tk.MustQuery(`select hour(10101000000);`)
	result.Check(testkit.Rows("0"))

	// for minute
	result = tk.MustQuery(`SELECT minute("12:13:14.123456"), minute("12:13:14.000010"), minute("272:59:55"), minute(null), minute("27aaaa2:59:55");`)
	result.Check(testkit.Rows("13 13 59 <nil> <nil>"))

	// for second
	result = tk.MustQuery(`SELECT second("12:13:14.123456"), second("12:13:14.000010"), second("272:59:55"), second(null), second("27aaaa2:59:55");`)
	result.Check(testkit.Rows("14 14 55 <nil> <nil>"))

	// for microsecond
	result = tk.MustQuery(`SELECT microsecond("12:00:00.123456"), microsecond("12:00:00.000010"), microsecond(null), microsecond("27aaaa2:59:55");`)
	result.Check(testkit.Rows("123456 10 <nil> <nil>"))

	// for period_add
	result = tk.MustQuery(`SELECT period_add(200807, 2), period_add(200807, -2);`)
	result.Check(testkit.Rows("200809 200805"))
	result = tk.MustQuery(`SELECT period_add(NULL, 2), period_add(-191, NULL), period_add(NULL, NULL), period_add(12.09, -2), period_add("200207aa", "1aa");`)
	result.Check(testkit.Rows("<nil> <nil> <nil> 200010 200208"))
	for _, errPeriod := range []string{
		"period_add(0, 20)", "period_add(0, 0)", "period_add(-1, 1)", "period_add(200013, 1)", "period_add(-200012, 1)", "period_add('', '')",
	} {
		err := tk.QueryToErr(fmt.Sprintf("SELECT %v;", errPeriod))
		c.Assert(err.Error(), Equals, "[expression:1210]Incorrect arguments to period_add")
	}

	// for period_diff
	result = tk.MustQuery(`SELECT period_diff(200807, 200705), period_diff(200807, 200908);`)
	result.Check(testkit.Rows("14 -13"))
	result = tk.MustQuery(`SELECT period_diff(NULL, 2), period_diff(-191, NULL), period_diff(NULL, NULL), period_diff(12.09, 2), period_diff("12aa", "11aa");`)
	result.Check(testkit.Rows("<nil> <nil> <nil> 10 1"))
	for _, errPeriod := range []string{
		"period_diff(-00013,1)", "period_diff(00013,1)", "period_diff(0, 0)", "period_diff(200013, 1)", "period_diff(5612, 4513)", "period_diff('', '')",
	} {
		err := tk.QueryToErr(fmt.Sprintf("SELECT %v;", errPeriod))
		c.Assert(err.Error(), Equals, "[expression:1210]Incorrect arguments to period_diff")
	}

	// TODO: fix `CAST(xx as duration)` and release the test below:
	// result = tk.MustQuery(`SELECT hour("aaa"), hour(123456), hour(1234567);`)
	// result = tk.MustQuery(`SELECT minute("aaa"), minute(123456), minute(1234567);`)
	// result = tk.MustQuery(`SELECT second("aaa"), second(123456), second(1234567);`)
	// result = tk.MustQuery(`SELECT microsecond("aaa"), microsecond(123456), microsecond(1234567);`)

	// for time_format
	result = tk.MustQuery("SELECT TIME_FORMAT('150:02:28', '%H:%i:%s %p');")
	result.Check(testkit.Rows("150:02:28 AM"))
	result = tk.MustQuery("SELECT TIME_FORMAT('bad string', '%H:%i:%s %p');")
	result.Check(testkit.Rows("<nil>"))
	result = tk.MustQuery("SELECT TIME_FORMAT(null, '%H:%i:%s %p');")
	result.Check(testkit.Rows("<nil>"))
	result = tk.MustQuery("SELECT TIME_FORMAT(123, '%H:%i:%s %p');")
	result.Check(testkit.Rows("00:01:23 AM"))
	result = tk.MustQuery("SELECT TIME_FORMAT('24:00:00', '%r');")
	result.Check(testkit.Rows("12:00:00 AM"))
	result = tk.MustQuery("SELECT TIME_FORMAT('25:00:00', '%r');")
	result.Check(testkit.Rows("01:00:00 AM"))
	result = tk.MustQuery("SELECT TIME_FORMAT('24:00:00', '%l %p');")
	result.Check(testkit.Rows("12 AM"))

	// for date_format
	result = tk.MustQuery(`SELECT DATE_FORMAT('2017-06-15', '%W %M %e %Y %r %y');`)
	result.Check(testkit.Rows("Thursday June 15 2017 12:00:00 AM 17"))
	result = tk.MustQuery(`SELECT DATE_FORMAT(151113102019.12, '%W %M %e %Y %r %y');`)
	result.Check(testkit.Rows("Friday November 13 2015 10:20:19 AM 15"))
	result = tk.MustQuery(`SELECT DATE_FORMAT('0000-00-00', '%W %M %e %Y %r %y');`)
	result.Check(testkit.Rows("<nil>"))
	tk.MustQuery("show warnings").Check(testutil.RowsWithSep("|",
		"Warning|1292|Incorrect datetime value: '0000-00-00 00:00:00.000000'"))
	result = tk.MustQuery(`SELECT DATE_FORMAT('0', '%W %M %e %Y %r %y'), DATE_FORMAT('0.0', '%W %M %e %Y %r %y'), DATE_FORMAT(0, 0);`)
	result.Check(testkit.Rows("<nil> <nil> 0"))
	tk.MustQuery("show warnings").Check(testutil.RowsWithSep("|",
		"Warning|1292|Incorrect time value: '0'",
		"Warning|1292|Incorrect datetime value: '0.0'"))
	result = tk.MustQuery(`SELECT DATE_FORMAT(0, '%W %M %e %Y %r %y'), DATE_FORMAT(0.0, '%W %M %e %Y %r %y');`)
	result.Check(testkit.Rows("<nil> <nil>"))
	tk.MustQuery("show warnings").Check(testkit.Rows())

	// for yearweek
	result = tk.MustQuery(`select yearweek("2014-12-27"), yearweek("2014-29-27"), yearweek("2014-00-27"), yearweek("2014-12-27 12:38:32"), yearweek("2014-12-27 12:38:32.1111111"), yearweek("2014-12-27 12:90:32"), yearweek("2014-12-27 89:38:32.1111111");`)
	result.Check(testkit.Rows("201451 <nil> <nil> 201451 201451 <nil> <nil>"))
	result = tk.MustQuery(`select yearweek(12121), yearweek(1.00009), yearweek("aaaaa"), yearweek(""), yearweek(NULL);`)
	result.Check(testkit.Rows("<nil> <nil> <nil> <nil> <nil>"))
	result = tk.MustQuery(`select yearweek("0000-00-00"), yearweek("2019-01-29", "aa"), yearweek("2011-01-01", null);`)
	result.Check(testkit.Rows("<nil> 201904 201052"))

	// for dayOfWeek, dayOfMonth, dayOfYear
	result = tk.MustQuery(`select dayOfWeek(null), dayOfWeek("2017-08-12"), dayOfWeek("0000-00-00"), dayOfWeek("2017-00-00"), dayOfWeek("0000-00-00 12:12:12"), dayOfWeek("2017-00-00 12:12:12")`)
	result.Check(testkit.Rows("<nil> 7 <nil> <nil> <nil> <nil>"))
	result = tk.MustQuery(`select dayOfYear(null), dayOfYear("2017-08-12"), dayOfYear("0000-00-00"), dayOfYear("2017-00-00"), dayOfYear("0000-00-00 12:12:12"), dayOfYear("2017-00-00 12:12:12")`)
	result.Check(testkit.Rows("<nil> 224 <nil> <nil> <nil> <nil>"))
	result = tk.MustQuery(`select dayOfMonth(null), dayOfMonth("2017-08-12"), dayOfMonth("0000-00-00"), dayOfMonth("2017-00-00"), dayOfMonth("0000-00-00 12:12:12"), dayOfMonth("2017-00-00 12:12:12")`)
	result.Check(testkit.Rows("<nil> 12 0 0 0 0"))

	tk.MustExec("set sql_mode = 'NO_ZERO_DATE'")
	result = tk.MustQuery(`select dayOfWeek(null), dayOfWeek("2017-08-12"), dayOfWeek("0000-00-00"), dayOfWeek("2017-00-00"), dayOfWeek("0000-00-00 12:12:12"), dayOfWeek("2017-00-00 12:12:12")`)
	result.Check(testkit.Rows("<nil> 7 <nil> <nil> <nil> <nil>"))
	result = tk.MustQuery(`select dayOfYear(null), dayOfYear("2017-08-12"), dayOfYear("0000-00-00"), dayOfYear("2017-00-00"), dayOfYear("0000-00-00 12:12:12"), dayOfYear("2017-00-00 12:12:12")`)
	result.Check(testkit.Rows("<nil> 224 <nil> <nil> <nil> <nil>"))
	result = tk.MustQuery(`select dayOfMonth(null), dayOfMonth("2017-08-12"), dayOfMonth("0000-00-00"), dayOfMonth("2017-00-00"), dayOfMonth("0000-00-00 12:12:12"), dayOfMonth("2017-00-00 12:12:12")`)
	result.Check(testkit.Rows("<nil> 12 <nil> 0 0 0"))

	tk.MustExec(`drop table if exists t`)
	tk.MustExec(`create table t(a bigint)`)
	tk.MustExec(`insert into t value(1)`)
	tk.MustExec("set sql_mode = 'STRICT_TRANS_TABLES'")

	_, err = tk.Exec("insert into t value(dayOfWeek('0000-00-00'))")
	c.Assert(table.ErrTruncatedWrongValueForField.Equal(err), IsTrue, Commentf("%v", err))
	_, err = tk.Exec(`update t set a = dayOfWeek("0000-00-00")`)
	c.Assert(types.ErrWrongValue.Equal(err), IsTrue)
	_, err = tk.Exec(`delete from t where a = dayOfWeek(123)`)
	c.Assert(err, IsNil)

	tk.MustExec("insert into t value(dayOfMonth('2017-00-00'))")
	tk.MustExec("insert into t value(dayOfMonth('0000-00-00'))")
	tk.MustExec(`update t set a = dayOfMonth("0000-00-00")`)
	tk.MustExec("set sql_mode = 'NO_ZERO_DATE';")
	tk.MustExec("insert into t value(dayOfMonth('0000-00-00'))")
	tk.MustQuery("show warnings").Check(testutil.RowsWithSep("|", "Warning|1292|Incorrect datetime value: '0000-00-00 00:00:00.000000'"))
	tk.MustExec(`update t set a = dayOfMonth("0000-00-00")`)
	tk.MustExec("set sql_mode = 'NO_ZERO_DATE,STRICT_TRANS_TABLES';")
	_, err = tk.Exec("insert into t value(dayOfMonth('0000-00-00'))")
	c.Assert(table.ErrTruncatedWrongValueForField.Equal(err), IsTrue)
	tk.MustExec("insert into t value(0)")
	_, err = tk.Exec(`update t set a = dayOfMonth("0000-00-00")`)
	c.Assert(types.ErrWrongValue.Equal(err), IsTrue)
	_, err = tk.Exec(`delete from t where a = dayOfMonth(123)`)
	c.Assert(err, IsNil)

	_, err = tk.Exec("insert into t value(dayOfYear('0000-00-00'))")
	c.Assert(table.ErrTruncatedWrongValueForField.Equal(err), IsTrue)
	_, err = tk.Exec(`update t set a = dayOfYear("0000-00-00")`)
	c.Assert(types.ErrWrongValue.Equal(err), IsTrue)
	_, err = tk.Exec(`delete from t where a = dayOfYear(123)`)
	c.Assert(err, IsNil)

	tk.MustExec("set sql_mode = ''")

	// for unix_timestamp
	tk.MustExec("SET time_zone = '+00:00';")
	result = tk.MustQuery("SELECT UNIX_TIMESTAMP(151113);")
	result.Check(testkit.Rows("1447372800"))
	result = tk.MustQuery("SELECT UNIX_TIMESTAMP(20151113);")
	result.Check(testkit.Rows("1447372800"))
	result = tk.MustQuery("SELECT UNIX_TIMESTAMP(151113102019);")
	result.Check(testkit.Rows("1447410019"))
	result = tk.MustQuery("SELECT UNIX_TIMESTAMP(151113102019e0);")
	result.Check(testkit.Rows("1447410019.000000"))
	result = tk.MustQuery("SELECT UNIX_TIMESTAMP(15111310201912e-2);")
	result.Check(testkit.Rows("1447410019.120000"))
	result = tk.MustQuery("SELECT UNIX_TIMESTAMP(151113102019.12);")
	result.Check(testkit.Rows("1447410019.12"))
	result = tk.MustQuery("SELECT UNIX_TIMESTAMP(151113102019.1234567);")
	result.Check(testkit.Rows("1447410019.123457"))
	result = tk.MustQuery("SELECT UNIX_TIMESTAMP(20151113102019);")
	result.Check(testkit.Rows("1447410019"))
	result = tk.MustQuery("SELECT UNIX_TIMESTAMP('2015-11-13 10:20:19');")
	result.Check(testkit.Rows("1447410019"))
	result = tk.MustQuery("SELECT UNIX_TIMESTAMP('2015-11-13 10:20:19.012');")
	result.Check(testkit.Rows("1447410019.012"))
	result = tk.MustQuery("SELECT UNIX_TIMESTAMP('1970-01-01 00:00:00');")
	result.Check(testkit.Rows("0"))
	result = tk.MustQuery("SELECT UNIX_TIMESTAMP('1969-12-31 23:59:59');")
	result.Check(testkit.Rows("0"))
	result = tk.MustQuery("SELECT UNIX_TIMESTAMP('1970-13-01 00:00:00');")
	// FIXME: MySQL returns 0 here.
	result.Check(testkit.Rows("<nil>"))
	result = tk.MustQuery("SELECT UNIX_TIMESTAMP('2038-01-19 03:14:07.999999');")
	result.Check(testkit.Rows("2147483647.999999"))
	result = tk.MustQuery("SELECT UNIX_TIMESTAMP('2038-01-19 03:14:08');")
	result.Check(testkit.Rows("0"))
	result = tk.MustQuery("SELECT UNIX_TIMESTAMP(0);")
	result.Check(testkit.Rows("0"))
	//result = tk.MustQuery("SELECT UNIX_TIMESTAMP(-1);")
	//result.Check(testkit.Rows("0"))
	//result = tk.MustQuery("SELECT UNIX_TIMESTAMP(12345);")
	//result.Check(testkit.Rows("0"))
	result = tk.MustQuery("SELECT UNIX_TIMESTAMP('2017-01-01')")
	result.Check(testkit.Rows("1483228800"))
	// Test different time zone.
	tk.MustExec("SET time_zone = '+08:00';")
	result = tk.MustQuery("SELECT UNIX_TIMESTAMP('1970-01-01 00:00:00');")
	result.Check(testkit.Rows("0"))
	result = tk.MustQuery("SELECT UNIX_TIMESTAMP('1970-01-01 08:00:00');")
	result.Check(testkit.Rows("0"))
	result = tk.MustQuery("SELECT UNIX_TIMESTAMP('2015-11-13 18:20:19.012'), UNIX_TIMESTAMP('2015-11-13 18:20:19.0123');")
	result.Check(testkit.Rows("1447410019.012 1447410019.0123"))
	result = tk.MustQuery("SELECT UNIX_TIMESTAMP('2038-01-19 11:14:07.999999');")
	result.Check(testkit.Rows("2147483647.999999"))

	result = tk.MustQuery("SELECT TIME_FORMAT('bad string', '%H:%i:%s %p');")
	result.Check(testkit.Rows("<nil>"))
	result = tk.MustQuery("SELECT TIME_FORMAT(null, '%H:%i:%s %p');")
	result.Check(testkit.Rows("<nil>"))
	result = tk.MustQuery("SELECT TIME_FORMAT(123, '%H:%i:%s %p');")
	result.Check(testkit.Rows("00:01:23 AM"))

	// for monthname
	tk.MustExec(`drop table if exists t`)
	tk.MustExec(`create table t(a varchar(10))`)
	tk.MustExec(`insert into t value("abc")`)
	tk.MustExec("set sql_mode = 'STRICT_TRANS_TABLES'")

	tk.MustExec("insert into t value(monthname('0000-00-00'))")
	tk.MustExec(`update t set a = monthname("0000-00-00")`)
	tk.MustExec("set sql_mode = 'NO_ZERO_DATE'")
	tk.MustExec("insert into t value(monthname('0000-00-00'))")
	tk.MustQuery("show warnings").Check(testutil.RowsWithSep("|", "Warning|1292|Incorrect datetime value: '0000-00-00 00:00:00.000000'"))
	tk.MustExec(`update t set a = monthname("0000-00-00")`)
	tk.MustExec("set sql_mode = ''")
	tk.MustExec("insert into t value(monthname('0000-00-00'))")
	tk.MustExec("set sql_mode = 'STRICT_TRANS_TABLES,NO_ZERO_DATE'")
	_, err = tk.Exec(`update t set a = monthname("0000-00-00")`)
	c.Assert(types.ErrWrongValue.Equal(err), IsTrue)
	_, err = tk.Exec(`delete from t where a = monthname(123)`)
	c.Assert(err, IsNil)
	result = tk.MustQuery(`select monthname("2017-12-01"), monthname("0000-00-00"), monthname("0000-01-00"), monthname("0000-01-00 00:00:00")`)
	result.Check(testkit.Rows("December <nil> January January"))
	tk.MustQuery("show warnings").Check(testutil.RowsWithSep("|", "Warning|1292|Incorrect datetime value: '0000-00-00 00:00:00.000000'"))

	// for dayname
	tk.MustExec(`drop table if exists t`)
	tk.MustExec(`create table t(a varchar(10))`)
	tk.MustExec(`insert into t value("abc")`)
	tk.MustExec("set sql_mode = 'STRICT_TRANS_TABLES'")

	_, err = tk.Exec("insert into t value(dayname('0000-00-00'))")
	c.Assert(table.ErrTruncatedWrongValueForField.Equal(err), IsTrue)
	_, err = tk.Exec(`update t set a = dayname("0000-00-00")`)
	c.Assert(types.ErrWrongValue.Equal(err), IsTrue)
	_, err = tk.Exec(`delete from t where a = dayname(123)`)
	c.Assert(err, IsNil)
	result = tk.MustQuery(`select dayname("2017-12-01"), dayname("0000-00-00"), dayname("0000-01-00"), dayname("0000-01-00 00:00:00")`)
	result.Check(testkit.Rows("Friday <nil> <nil> <nil>"))
	tk.MustQuery("show warnings").Check(testutil.RowsWithSep("|",
		"Warning|1292|Incorrect datetime value: '0000-00-00 00:00:00.000000'",
		"Warning|1292|Incorrect datetime value: '0000-01-00 00:00:00.000000'",
		"Warning|1292|Incorrect datetime value: '0000-01-00 00:00:00.000000'"))
	// for dayname implicit cast to boolean and real
	result = tk.MustQuery(`select 1 from dual where dayname('2016-03-07')`)
	result.Check(testkit.Rows())
	result = tk.MustQuery(`select 1 from dual where dayname('2016-03-07') is true`)
	result.Check(testkit.Rows())
	result = tk.MustQuery(`select 1 from dual where dayname('2016-03-07') is false`)
	result.Check(testkit.Rows("1"))
	result = tk.MustQuery(`select 1 from dual where dayname('2016-03-08')`)
	result.Check(testkit.Rows("1"))
	result = tk.MustQuery(`select 1 from dual where dayname('2016-03-08') is true`)
	result.Check(testkit.Rows("1"))
	result = tk.MustQuery(`select 1 from dual where dayname('2016-03-08') is false`)
	result.Check(testkit.Rows())
	result = tk.MustQuery(`select cast(dayname("2016-03-07") as double), cast(dayname("2016-03-08") as double)`)
	result.Check(testkit.Rows("0 1"))

	// for sec_to_time
	result = tk.MustQuery("select sec_to_time(NULL)")
	result.Check(testkit.Rows("<nil>"))
	result = tk.MustQuery("select sec_to_time(2378), sec_to_time(3864000), sec_to_time(-3864000)")
	result.Check(testkit.Rows("00:39:38 838:59:59 -838:59:59"))
	result = tk.MustQuery("select sec_to_time(86401.4), sec_to_time(-86401.4), sec_to_time(864014e-1), sec_to_time(-864014e-1), sec_to_time('86401.4'), sec_to_time('-86401.4')")
	result.Check(testkit.Rows("24:00:01.4 -24:00:01.4 24:00:01.400000 -24:00:01.400000 24:00:01.400000 -24:00:01.400000"))
	result = tk.MustQuery("select sec_to_time(86401.54321), sec_to_time(86401.543212345)")
	result.Check(testkit.Rows("24:00:01.54321 24:00:01.543212"))
	result = tk.MustQuery("select sec_to_time('123.4'), sec_to_time('123.4567891'), sec_to_time('123')")
	result.Check(testkit.Rows("00:02:03.400000 00:02:03.456789 00:02:03.000000"))

	// for time_to_sec
	result = tk.MustQuery("select time_to_sec(NULL)")
	result.Check(testkit.Rows("<nil>"))
	result = tk.MustQuery("select time_to_sec('22:23:00'), time_to_sec('00:39:38'), time_to_sec('23:00'), time_to_sec('00:00'), time_to_sec('00:00:00'), time_to_sec('23:59:59')")
	result.Check(testkit.Rows("80580 2378 82800 0 0 86399"))
	result = tk.MustQuery("select time_to_sec('1:0'), time_to_sec('1:00'), time_to_sec('1:0:0'), time_to_sec('-02:00'), time_to_sec('-02:00:05'), time_to_sec('020005')")
	result.Check(testkit.Rows("3600 3600 3600 -7200 -7205 7205"))
	result = tk.MustQuery("select time_to_sec('20171222020005'), time_to_sec(020005), time_to_sec(20171222020005), time_to_sec(171222020005)")
	result.Check(testkit.Rows("7205 7205 7205 7205"))

	// for str_to_date
	result = tk.MustQuery("select str_to_date('01-01-2017', '%d-%m-%Y'), str_to_date('59:20:12 01-01-2017', '%s:%i:%H %d-%m-%Y'), str_to_date('59:20:12', '%s:%i:%H')")
	result.Check(testkit.Rows("2017-01-01 2017-01-01 12:20:59 12:20:59"))
	result = tk.MustQuery("select str_to_date('aaa01-01-2017', 'aaa%d-%m-%Y'), str_to_date('59:20:12 aaa01-01-2017', '%s:%i:%H aaa%d-%m-%Y'), str_to_date('59:20:12aaa', '%s:%i:%Haaa')")
	result.Check(testkit.Rows("2017-01-01 2017-01-01 12:20:59 12:20:59"))
	result = tk.MustQuery("select str_to_date('01-01-2017', '%d'), str_to_date('59', '%d-%Y')")
	// TODO: MySQL returns "<nil> <nil>".
	result.Check(testkit.Rows("0000-00-01 <nil>"))
	tk.MustQuery("show warnings").Check(testutil.RowsWithSep("|", "Warning|1292|Incorrect datetime value: '0000-00-00 00:00:00'"))
	result = tk.MustQuery("select str_to_date('2018-6-1', '%Y-%m-%d'), str_to_date('2018-6-1', '%Y-%c-%d'), str_to_date('59:20:1', '%s:%i:%k'), str_to_date('59:20:1', '%s:%i:%l')")
	result.Check(testkit.Rows("2018-06-01 2018-06-01 01:20:59 01:20:59"))

	// for maketime
	tk.MustExec(`drop table if exists t`)
	tk.MustExec(`create table t(a double, b float, c decimal(10,4));`)
	tk.MustExec(`insert into t value(1.23, 2.34, 3.1415)`)
	result = tk.MustQuery("select maketime(1,1,a), maketime(2,2,b), maketime(3,3,c) from t;")
	result.Check(testkit.Rows("01:01:01.230000 02:02:02.340000 03:03:03.1415"))
	result = tk.MustQuery("select maketime(12, 13, 14), maketime('12', '15', 30.1), maketime(0, 1, 59.1), maketime(0, 1, '59.1'), maketime(0, 1, 59.5)")
	result.Check(testkit.Rows("12:13:14 12:15:30.1 00:01:59.1 00:01:59.100000 00:01:59.5"))
	result = tk.MustQuery("select maketime(12, 15, 60), maketime(12, 15, '60'), maketime(12, 60, 0), maketime(12, 15, null)")
	result.Check(testkit.Rows("<nil> <nil> <nil> <nil>"))
	result = tk.MustQuery("select maketime('', '', ''), maketime('h', 'm', 's');")
	result.Check(testkit.Rows("00:00:00.000000 00:00:00.000000"))

	// for get_format
	result = tk.MustQuery(`select GET_FORMAT(DATE,'USA'), GET_FORMAT(DATE,'JIS'), GET_FORMAT(DATE,'ISO'), GET_FORMAT(DATE,'EUR'),
	GET_FORMAT(DATE,'INTERNAL'), GET_FORMAT(DATETIME,'USA') , GET_FORMAT(DATETIME,'JIS'), GET_FORMAT(DATETIME,'ISO'),
	GET_FORMAT(DATETIME,'EUR') , GET_FORMAT(DATETIME,'INTERNAL'), GET_FORMAT(TIME,'USA') , GET_FORMAT(TIME,'JIS'),
	GET_FORMAT(TIME,'ISO'), GET_FORMAT(TIME,'EUR'), GET_FORMAT(TIME,'INTERNAL')`)
	result.Check(testkit.Rows("%m.%d.%Y %Y-%m-%d %Y-%m-%d %d.%m.%Y %Y%m%d %Y-%m-%d %H.%i.%s %Y-%m-%d %H:%i:%s %Y-%m-%d %H:%i:%s %Y-%m-%d %H.%i.%s %Y%m%d%H%i%s %h:%i:%s %p %H:%i:%s %H:%i:%s %H.%i.%s %H%i%s"))

	// for convert_tz
	result = tk.MustQuery(`select convert_tz("2004-01-01 12:00:00", "+00:00", "+10:32"), convert_tz("2004-01-01 12:00:00.01", "+00:00", "+10:32"), convert_tz("2004-01-01 12:00:00.01234567", "+00:00", "+10:32");`)
	result.Check(testkit.Rows("2004-01-01 22:32:00 2004-01-01 22:32:00.01 2004-01-01 22:32:00.012346"))
	result = tk.MustQuery(`select convert_tz(20040101, "+00:00", "+10:32"), convert_tz(20040101.01, "+00:00", "+10:32"), convert_tz(20040101.01234567, "+00:00", "+10:32");`)
	result.Check(testkit.Rows("2004-01-01 10:32:00 2004-01-01 10:32:00.00 2004-01-01 10:32:00.000000"))
	result = tk.MustQuery(`select convert_tz(NULL, "+00:00", "+10:32"), convert_tz("2004-01-01 12:00:00", NULL, "+10:32"), convert_tz("2004-01-01 12:00:00", "+00:00", NULL);`)
	result.Check(testkit.Rows("<nil> <nil> <nil>"))
	result = tk.MustQuery(`select convert_tz("a", "+00:00", "+10:32"), convert_tz("2004-01-01 12:00:00", "a", "+10:32"), convert_tz("2004-01-01 12:00:00", "+00:00", "a");`)
	result.Check(testkit.Rows("<nil> <nil> <nil>"))
	result = tk.MustQuery(`select convert_tz("", "+00:00", "+10:32"), convert_tz("2004-01-01 12:00:00", "", "+10:32"), convert_tz("2004-01-01 12:00:00", "+00:00", "");`)
	result.Check(testkit.Rows("<nil> <nil> <nil>"))
	result = tk.MustQuery(`select convert_tz("0", "+00:00", "+10:32"), convert_tz("2004-01-01 12:00:00", "0", "+10:32"), convert_tz("2004-01-01 12:00:00", "+00:00", "0");`)
	result.Check(testkit.Rows("<nil> <nil> <nil>"))

	// for from_unixtime
	tk.MustExec(`set @@session.time_zone = "+08:00"`)
	result = tk.MustQuery(`select from_unixtime(20170101), from_unixtime(20170101.9999999), from_unixtime(20170101.999), from_unixtime(20170101.999, "%Y %D %M %h:%i:%s %x"), from_unixtime(20170101.999, "%Y %D %M %h:%i:%s %x")`)
	result.Check(testkit.Rows("1970-08-22 18:48:21 1970-08-22 18:48:22.000000 1970-08-22 18:48:21.999 1970 22nd August 06:48:21 1970 1970 22nd August 06:48:21 1970"))
	tk.MustExec(`set @@session.time_zone = "+00:00"`)
	result = tk.MustQuery(`select from_unixtime(20170101), from_unixtime(20170101.9999999), from_unixtime(20170101.999), from_unixtime(20170101.999, "%Y %D %M %h:%i:%s %x"), from_unixtime(20170101.999, "%Y %D %M %h:%i:%s %x")`)
	result.Check(testkit.Rows("1970-08-22 10:48:21 1970-08-22 10:48:22.000000 1970-08-22 10:48:21.999 1970 22nd August 10:48:21 1970 1970 22nd August 10:48:21 1970"))
	tk.MustExec(`set @@session.time_zone = @@global.time_zone`)

	// for extract
	result = tk.MustQuery(`select extract(day from '800:12:12'), extract(hour from '800:12:12'), extract(month from 20170101), extract(day_second from '2017-01-01 12:12:12')`)
	result.Check(testkit.Rows("12 800 1 1121212"))
	result = tk.MustQuery("select extract(day_microsecond from '2017-01-01 12:12:12'), extract(day_microsecond from '01 12:12:12'), extract(day_microsecond from '12:12:12'), extract(day_microsecond from '01 00:00:00.89')")
	result.Check(testkit.Rows("1121212000000 361212000000 121212000000 240000890000"))
	result = tk.MustQuery("select extract(day_second from '2017-01-01 12:12:12'), extract(day_second from '01 12:12:12'), extract(day_second from '12:12:12'), extract(day_second from '01 00:00:00.89')")
	result.Check(testkit.Rows("1121212 361212 121212 240000"))
	result = tk.MustQuery("select extract(day_minute from '2017-01-01 12:12:12'), extract(day_minute from '01 12:12:12'), extract(day_minute from '12:12:12'), extract(day_minute from '01 00:00:00.89')")
	result.Check(testkit.Rows("11212 3612 1212 2400"))
	result = tk.MustQuery("select extract(day_hour from '2017-01-01 12:12:12'), extract(day_hour from '01 12:12:12'), extract(day_hour from '12:12:12'), extract(day_hour from '01 00:00:00.89')")
	result.Check(testkit.Rows("112 36 12 24"))

	// for adddate, subdate
	dateArithmeticalTests := []struct {
		Date      string
		Interval  string
		Unit      string
		AddResult string
		SubResult string
	}{
		{"\"2011-11-11\"", "1", "DAY", "2011-11-12", "2011-11-10"},
		{"NULL", "1", "DAY", "<nil>", "<nil>"},
		{"\"2011-11-11\"", "NULL", "DAY", "<nil>", "<nil>"},
		{"\"2011-11-11 10:10:10\"", "1000", "MICROSECOND", "2011-11-11 10:10:10.001000", "2011-11-11 10:10:09.999000"},
		{"\"2011-11-11 10:10:10\"", "\"10\"", "SECOND", "2011-11-11 10:10:20", "2011-11-11 10:10:00"},
		{"\"2011-11-11 10:10:10\"", "\"10\"", "MINUTE", "2011-11-11 10:20:10", "2011-11-11 10:00:10"},
		{"\"2011-11-11 10:10:10\"", "\"10\"", "HOUR", "2011-11-11 20:10:10", "2011-11-11 00:10:10"},
		{"\"2011-11-11 10:10:10\"", "\"11\"", "DAY", "2011-11-22 10:10:10", "2011-10-31 10:10:10"},
		{"\"2011-11-11 10:10:10\"", "\"2\"", "WEEK", "2011-11-25 10:10:10", "2011-10-28 10:10:10"},
		{"\"2011-11-11 10:10:10\"", "\"2\"", "MONTH", "2012-01-11 10:10:10", "2011-09-11 10:10:10"},
		{"\"2011-11-11 10:10:10\"", "\"4\"", "QUARTER", "2012-11-11 10:10:10", "2010-11-11 10:10:10"},
		{"\"2011-11-11 10:10:10\"", "\"2\"", "YEAR", "2013-11-11 10:10:10", "2009-11-11 10:10:10"},
		{"\"2011-11-11 10:10:10\"", "\"10.00100000\"", "SECOND_MICROSECOND", "2011-11-11 10:10:20.100000", "2011-11-11 10:09:59.900000"},
		{"\"2011-11-11 10:10:10\"", "\"10.0010000000\"", "SECOND_MICROSECOND", "2011-11-11 10:10:30", "2011-11-11 10:09:50"},
		{"\"2011-11-11 10:10:10\"", "\"10.0010000010\"", "SECOND_MICROSECOND", "2011-11-11 10:10:30.000010", "2011-11-11 10:09:49.999990"},
		{"\"2011-11-11 10:10:10\"", "\"10:10.100\"", "MINUTE_MICROSECOND", "2011-11-11 10:20:20.100000", "2011-11-11 09:59:59.900000"},
		{"\"2011-11-11 10:10:10\"", "\"10:10\"", "MINUTE_SECOND", "2011-11-11 10:20:20", "2011-11-11 10:00:00"},
		{"\"2011-11-11 10:10:10\"", "\"10:10:10.100\"", "HOUR_MICROSECOND", "2011-11-11 20:20:20.100000", "2011-11-10 23:59:59.900000"},
		{"\"2011-11-11 10:10:10\"", "\"10:10:10\"", "HOUR_SECOND", "2011-11-11 20:20:20", "2011-11-11 00:00:00"},
		{"\"2011-11-11 10:10:10\"", "\"10:10\"", "HOUR_MINUTE", "2011-11-11 20:20:10", "2011-11-11 00:00:10"},
		{"\"2011-11-11 10:10:10\"", "\"11 10:10:10.100\"", "DAY_MICROSECOND", "2011-11-22 20:20:20.100000", "2011-10-30 23:59:59.900000"},
		{"\"2011-11-11 10:10:10\"", "\"11 10:10:10\"", "DAY_SECOND", "2011-11-22 20:20:20", "2011-10-31 00:00:00"},
		{"\"2011-11-11 10:10:10\"", "\"11 10:10\"", "DAY_MINUTE", "2011-11-22 20:20:10", "2011-10-31 00:00:10"},
		{"\"2011-11-11 10:10:10\"", "\"11 10\"", "DAY_HOUR", "2011-11-22 20:10:10", "2011-10-31 00:10:10"},
		{"\"2011-11-11 10:10:10\"", "\"11-1\"", "YEAR_MONTH", "2022-12-11 10:10:10", "2000-10-11 10:10:10"},
		{"\"2011-11-11 10:10:10\"", "\"11-11\"", "YEAR_MONTH", "2023-10-11 10:10:10", "1999-12-11 10:10:10"},
		{"\"2011-11-11 10:10:10\"", "\"20\"", "DAY", "2011-12-01 10:10:10", "2011-10-22 10:10:10"},
		{"\"2011-11-11 10:10:10\"", "19.88", "DAY", "2011-12-01 10:10:10", "2011-10-22 10:10:10"},
		{"\"2011-11-11 10:10:10\"", "\"19.88\"", "DAY", "2011-11-30 10:10:10", "2011-10-23 10:10:10"},
		{"\"2011-11-11 10:10:10\"", "\"prefix19suffix\"", "DAY", "2011-11-30 10:10:10", "2011-10-23 10:10:10"},
		{"\"2011-11-11 10:10:10\"", "\"20-11\"", "DAY", "2011-12-01 10:10:10", "2011-10-22 10:10:10"},
		{"\"2011-11-11 10:10:10\"", "\"20,11\"", "daY", "2011-12-01 10:10:10", "2011-10-22 10:10:10"},
		{"\"2011-11-11 10:10:10\"", "\"1000\"", "dAy", "2014-08-07 10:10:10", "2009-02-14 10:10:10"},
		{"\"2011-11-11 10:10:10\"", "\"true\"", "Day", "2011-11-12 10:10:10", "2011-11-10 10:10:10"},
		{"\"2011-11-11 10:10:10\"", "true", "Day", "2011-11-12 10:10:10", "2011-11-10 10:10:10"},
		{"\"2011-11-11\"", "1", "DAY", "2011-11-12", "2011-11-10"},
		{"\"2011-11-11\"", "10", "HOUR", "2011-11-11 10:00:00", "2011-11-10 14:00:00"},
		{"\"2011-11-11\"", "10", "MINUTE", "2011-11-11 00:10:00", "2011-11-10 23:50:00"},
		{"\"2011-11-11\"", "10", "SECOND", "2011-11-11 00:00:10", "2011-11-10 23:59:50"},
		{"\"2011-11-11\"", "\"10:10\"", "HOUR_MINUTE", "2011-11-11 10:10:00", "2011-11-10 13:50:00"},
		{"\"2011-11-11\"", "\"10:10:10\"", "HOUR_SECOND", "2011-11-11 10:10:10", "2011-11-10 13:49:50"},
		{"\"2011-11-11\"", "\"10:10:10.101010\"", "HOUR_MICROSECOND", "2011-11-11 10:10:10.101010", "2011-11-10 13:49:49.898990"},
		{"\"2011-11-11\"", "\"10:10\"", "MINUTE_SECOND", "2011-11-11 00:10:10", "2011-11-10 23:49:50"},
		{"\"2011-11-11\"", "\"10:10.101010\"", "MINUTE_MICROSECOND", "2011-11-11 00:10:10.101010", "2011-11-10 23:49:49.898990"},
		{"\"2011-11-11\"", "\"10.101010\"", "SECOND_MICROSECOND", "2011-11-11 00:00:10.101010", "2011-11-10 23:59:49.898990"},
		{"\"2011-11-11 00:00:00\"", "1", "DAY", "2011-11-12 00:00:00", "2011-11-10 00:00:00"},
		{"\"2011-11-11 00:00:00\"", "10", "HOUR", "2011-11-11 10:00:00", "2011-11-10 14:00:00"},
		{"\"2011-11-11 00:00:00\"", "10", "MINUTE", "2011-11-11 00:10:00", "2011-11-10 23:50:00"},
		{"\"2011-11-11 00:00:00\"", "10", "SECOND", "2011-11-11 00:00:10", "2011-11-10 23:59:50"},

		{"\"2011-11-11\"", "\"abc1000\"", "MICROSECOND", "2011-11-11 00:00:00", "2011-11-11 00:00:00"},
		{"\"20111111 10:10:10\"", "\"1\"", "DAY", "<nil>", "<nil>"},
		{"\"2011-11-11\"", "\"10\"", "SECOND_MICROSECOND", "2011-11-11 00:00:00.100000", "2011-11-10 23:59:59.900000"},
		{"\"2011-11-11\"", "\"10.0000\"", "MINUTE_MICROSECOND", "2011-11-11 00:00:10", "2011-11-10 23:59:50"},
		{"\"2011-11-11\"", "\"10:10:10\"", "MINUTE_MICROSECOND", "2011-11-11 00:10:10.100000", "2011-11-10 23:49:49.900000"},

		{"cast(\"2011-11-11\" as datetime)", "\"10:10:10\"", "MINUTE_MICROSECOND", "2011-11-11 00:10:10.100000", "2011-11-10 23:49:49.900000"},
		{"cast(\"2011-11-11 00:00:00\" as datetime)", "1", "DAY", "2011-11-12 00:00:00", "2011-11-10 00:00:00"},
		{"cast(\"2011-11-11 00:00:00\" as datetime)", "10", "HOUR", "2011-11-11 10:00:00", "2011-11-10 14:00:00"},
		{"cast(\"2011-11-11 00:00:00\" as datetime)", "10", "MINUTE", "2011-11-11 00:10:00", "2011-11-10 23:50:00"},
		{"cast(\"2011-11-11 00:00:00\" as datetime)", "10", "SECOND", "2011-11-11 00:00:10", "2011-11-10 23:59:50"},

		{"cast(\"2011-11-11 00:00:00\" as datetime)", "\"1\"", "DAY", "2011-11-12 00:00:00", "2011-11-10 00:00:00"},
		{"cast(\"2011-11-11 00:00:00\" as datetime)", "\"10\"", "HOUR", "2011-11-11 10:00:00", "2011-11-10 14:00:00"},
		{"cast(\"2011-11-11 00:00:00\" as datetime)", "\"10\"", "MINUTE", "2011-11-11 00:10:00", "2011-11-10 23:50:00"},
		{"cast(\"2011-11-11 00:00:00\" as datetime)", "\"10\"", "SECOND", "2011-11-11 00:00:10", "2011-11-10 23:59:50"},

		{"cast(\"2011-11-11\" as date)", "\"10:10:10\"", "MINUTE_MICROSECOND", "2011-11-11 00:10:10.100000", "2011-11-10 23:49:49.900000"},
		{"cast(\"2011-11-11 00:00:00\" as date)", "1", "DAY", "2011-11-12", "2011-11-10"},
		{"cast(\"2011-11-11 00:00:00\" as date)", "10", "HOUR", "2011-11-11 10:00:00", "2011-11-10 14:00:00"},
		{"cast(\"2011-11-11 00:00:00\" as date)", "10", "MINUTE", "2011-11-11 00:10:00", "2011-11-10 23:50:00"},
		{"cast(\"2011-11-11 00:00:00\" as date)", "10", "SECOND", "2011-11-11 00:00:10", "2011-11-10 23:59:50"},

		{"cast(\"2011-11-11 00:00:00\" as date)", "\"1\"", "DAY", "2011-11-12", "2011-11-10"},
		{"cast(\"2011-11-11 00:00:00\" as date)", "\"10\"", "HOUR", "2011-11-11 10:00:00", "2011-11-10 14:00:00"},
		{"cast(\"2011-11-11 00:00:00\" as date)", "\"10\"", "MINUTE", "2011-11-11 00:10:00", "2011-11-10 23:50:00"},
		{"cast(\"2011-11-11 00:00:00\" as date)", "\"10\"", "SECOND", "2011-11-11 00:00:10", "2011-11-10 23:59:50"},

		// interval decimal support
		{"\"2011-01-01 00:00:00\"", "10.10", "YEAR_MONTH", "2021-11-01 00:00:00", "2000-03-01 00:00:00"},
		{"\"2011-01-01 00:00:00\"", "10.10", "DAY_HOUR", "2011-01-11 10:00:00", "2010-12-21 14:00:00"},
		{"\"2011-01-01 00:00:00\"", "10.10", "HOUR_MINUTE", "2011-01-01 10:10:00", "2010-12-31 13:50:00"},
		{"\"2011-01-01 00:00:00\"", "10.10", "DAY_MINUTE", "2011-01-01 10:10:00", "2010-12-31 13:50:00"},
		{"\"2011-01-01 00:00:00\"", "10.10", "DAY_SECOND", "2011-01-01 00:10:10", "2010-12-31 23:49:50"},
		{"\"2011-01-01 00:00:00\"", "10.10", "HOUR_SECOND", "2011-01-01 00:10:10", "2010-12-31 23:49:50"},
		{"\"2011-01-01 00:00:00\"", "10.10", "MINUTE_SECOND", "2011-01-01 00:10:10", "2010-12-31 23:49:50"},
		{"\"2011-01-01 00:00:00\"", "10.10", "DAY_MICROSECOND", "2011-01-01 00:00:10.100000", "2010-12-31 23:59:49.900000"},
		{"\"2011-01-01 00:00:00\"", "10.10", "HOUR_MICROSECOND", "2011-01-01 00:00:10.100000", "2010-12-31 23:59:49.900000"},
		{"\"2011-01-01 00:00:00\"", "10.10", "MINUTE_MICROSECOND", "2011-01-01 00:00:10.100000", "2010-12-31 23:59:49.900000"},
		{"\"2011-01-01 00:00:00\"", "10.10", "SECOND_MICROSECOND", "2011-01-01 00:00:10.100000", "2010-12-31 23:59:49.900000"},
		{"\"2011-01-01 00:00:00\"", "10.10", "YEAR", "2021-01-01 00:00:00", "2001-01-01 00:00:00"},
		{"\"2011-01-01 00:00:00\"", "10.10", "QUARTER", "2013-07-01 00:00:00", "2008-07-01 00:00:00"},
		{"\"2011-01-01 00:00:00\"", "10.10", "MONTH", "2011-11-01 00:00:00", "2010-03-01 00:00:00"},
		{"\"2011-01-01 00:00:00\"", "10.10", "WEEK", "2011-03-12 00:00:00", "2010-10-23 00:00:00"},
		{"\"2011-01-01 00:00:00\"", "10.10", "DAY", "2011-01-11 00:00:00", "2010-12-22 00:00:00"},
		{"\"2011-01-01 00:00:00\"", "10.10", "HOUR", "2011-01-01 10:00:00", "2010-12-31 14:00:00"},
		{"\"2011-01-01 00:00:00\"", "10.10", "MINUTE", "2011-01-01 00:10:00", "2010-12-31 23:50:00"},
		{"\"2011-01-01 00:00:00\"", "10.10", "SECOND", "2011-01-01 00:00:10.100000", "2010-12-31 23:59:49.900000"},
		{"\"2011-01-01 00:00:00\"", "10.10", "MICROSECOND", "2011-01-01 00:00:00.000010", "2010-12-31 23:59:59.999990"},
		{"\"2011-01-01 00:00:00\"", "10.90", "MICROSECOND", "2011-01-01 00:00:00.000011", "2010-12-31 23:59:59.999989"},

		{"\"2009-01-01\"", "6/4", "HOUR_MINUTE", "2009-01-04 12:20:00", "2008-12-28 11:40:00"},
		{"\"2009-01-01\"", "6/0", "HOUR_MINUTE", "<nil>", "<nil>"},
		{"\"1970-01-01 12:00:00\"", "CAST(6/4 AS DECIMAL(3,1))", "HOUR_MINUTE", "1970-01-01 13:05:00", "1970-01-01 10:55:00"},
		//for issue #8077
		{"\"2012-01-02\"", "\"prefix8\"", "HOUR", "2012-01-02 08:00:00", "2012-01-01 16:00:00"},
		{"\"2012-01-02\"", "\"prefix8prefix\"", "HOUR", "2012-01-02 08:00:00", "2012-01-01 16:00:00"},
		{"\"2012-01-02\"", "\"8:00\"", "HOUR", "2012-01-02 08:00:00", "2012-01-01 16:00:00"},
		{"\"2012-01-02\"", "\"8:00:00\"", "HOUR", "2012-01-02 08:00:00", "2012-01-01 16:00:00"},
	}
	for _, tc := range dateArithmeticalTests {
		addDate := fmt.Sprintf("select adddate(%s, interval %s %s);", tc.Date, tc.Interval, tc.Unit)
		subDate := fmt.Sprintf("select subdate(%s, interval %s %s);", tc.Date, tc.Interval, tc.Unit)
		result = tk.MustQuery(addDate)
		result.Check(testkit.Rows(tc.AddResult))
		result = tk.MustQuery(subDate)
		result.Check(testkit.Rows(tc.SubResult))
	}
	tk.MustQuery(`select subdate(cast("2000-02-01" as datetime), cast(1 as decimal))`).Check(testkit.Rows("2000-01-31 00:00:00"))
	tk.MustQuery(`select subdate(cast("2000-02-01" as datetime), cast(null as decimal))`).Check(testkit.Rows("<nil>"))
	tk.MustQuery(`select subdate(cast(null as datetime), cast(1 as decimal))`).Check(testkit.Rows("<nil>"))
	tk.MustQuery(`select subdate(cast("2000-02-01" as datetime), cast("xxx" as decimal))`).Check(testkit.Rows("2000-02-01 00:00:00"))
	tk.MustQuery(`select subdate(cast("xxx" as datetime), cast(1 as decimal))`).Check(testkit.Rows("<nil>"))
	tk.MustQuery(`select subdate(cast(20000101 as SIGNED), cast("1" as decimal))`).Check(testkit.Rows("1999-12-31"))
	tk.MustQuery(`select subdate(cast(20000101 as SIGNED), cast("xxx" as decimal))`).Check(testkit.Rows("2000-01-01"))
	tk.MustQuery(`select subdate(cast("abc" as SIGNED), cast("1" as decimal))`).Check(testkit.Rows("<nil>"))
	tk.MustQuery(`select subdate(cast(null as SIGNED), cast("1" as decimal))`).Check(testkit.Rows("<nil>"))
	tk.MustQuery(`select subdate(cast(20000101 as SIGNED), cast(null as decimal))`).Check(testkit.Rows("<nil>"))
	tk.MustQuery(`select adddate(cast("2000-02-01" as datetime), cast(1 as decimal))`).Check(testkit.Rows("2000-02-02 00:00:00"))
	tk.MustQuery(`select adddate(cast("2000-02-01" as datetime), cast(null as decimal))`).Check(testkit.Rows("<nil>"))
	tk.MustQuery(`select adddate(cast(null as datetime), cast(1 as decimal))`).Check(testkit.Rows("<nil>"))
	tk.MustQuery(`select adddate(cast("2000-02-01" as datetime), cast("xxx" as decimal))`).Check(testkit.Rows("2000-02-01 00:00:00"))
	tk.MustQuery(`select adddate(cast("xxx" as datetime), cast(1 as decimal))`).Check(testkit.Rows("<nil>"))
	tk.MustQuery(`select adddate(cast("2000-02-01" as datetime), cast(1 as SIGNED))`).Check(testkit.Rows("2000-02-02 00:00:00"))
	tk.MustQuery(`select adddate(cast("2000-02-01" as datetime), cast(null as SIGNED))`).Check(testkit.Rows("<nil>"))
	tk.MustQuery(`select adddate(cast(null as datetime), cast(1 as SIGNED))`).Check(testkit.Rows("<nil>"))
	tk.MustQuery(`select adddate(cast("2000-02-01" as datetime), cast("xxx" as SIGNED))`).Check(testkit.Rows("2000-02-01 00:00:00"))
	tk.MustQuery(`select adddate(cast("xxx" as datetime), cast(1 as SIGNED))`).Check(testkit.Rows("<nil>"))
	tk.MustQuery(`select adddate(20100101, cast(1 as decimal))`).Check(testkit.Rows("2010-01-02"))
	tk.MustQuery(`select adddate(cast('10:10:10' as time), 1)`).Check(testkit.Rows("34:10:10"))
	tk.MustQuery(`select adddate(cast('10:10:10' as time), cast(1 as decimal))`).Check(testkit.Rows("34:10:10"))

	// for localtime, localtimestamp
	result = tk.MustQuery(`select localtime() = now(), localtime = now(), localtimestamp() = now(), localtimestamp = now()`)
	result.Check(testkit.Rows("1 1 1 1"))

	// for current_timestamp, current_timestamp()
	result = tk.MustQuery(`select current_timestamp() = now(), current_timestamp = now()`)
	result.Check(testkit.Rows("1 1"))

	// for tidb_parse_tso
	tk.MustExec("SET time_zone = '+00:00';")
	result = tk.MustQuery(`select tidb_parse_tso(404411537129996288)`)
	result.Check(testkit.Rows("2018-11-20 09:53:04.877000"))
	result = tk.MustQuery(`select tidb_parse_tso("404411537129996288")`)
	result.Check(testkit.Rows("2018-11-20 09:53:04.877000"))
	result = tk.MustQuery(`select tidb_parse_tso(1)`)
	result.Check(testkit.Rows("1970-01-01 00:00:00.000000"))
	result = tk.MustQuery(`select tidb_parse_tso(0)`)
	result.Check(testkit.Rows("<nil>"))
	result = tk.MustQuery(`select tidb_parse_tso(-1)`)
	result.Check(testkit.Rows("<nil>"))

	// fix issue 10308
	result = tk.MustQuery("select time(\"- -\");")
	result.Check(testkit.Rows("00:00:00"))
	tk.MustQuery("show warnings;").Check(testkit.Rows("Warning 1292 Truncated incorrect time value: '- -'"))
	result = tk.MustQuery("select time(\"---1\");")
	result.Check(testkit.Rows("00:00:00"))
	tk.MustQuery("show warnings;").Check(testkit.Rows("Warning 1292 Truncated incorrect time value: '---1'"))
	result = tk.MustQuery("select time(\"-- --1\");")
	result.Check(testkit.Rows("00:00:00"))
	tk.MustQuery("show warnings;").Check(testkit.Rows("Warning 1292 Truncated incorrect time value: '-- --1'"))

	// fix issue #15185
	result = tk.MustQuery(`select timestamp(11111.1111)`)
	result.Check(testkit.Rows("2001-11-11 00:00:00.0000"))
	result = tk.MustQuery(`select timestamp(cast(11111.1111 as decimal(60, 5)))`)
	result.Check(testkit.Rows("2001-11-11 00:00:00.00000"))
	result = tk.MustQuery(`select timestamp(1021121141105.4324)`)
	result.Check(testkit.Rows("0102-11-21 14:11:05.4324"))
	result = tk.MustQuery(`select timestamp(cast(1021121141105.4324 as decimal(60, 5)))`)
	result.Check(testkit.Rows("0102-11-21 14:11:05.43240"))
	result = tk.MustQuery(`select timestamp(21121141105.101)`)
	result.Check(testkit.Rows("2002-11-21 14:11:05.101"))
	result = tk.MustQuery(`select timestamp(cast(21121141105.101 as decimal(60, 5)))`)
	result.Check(testkit.Rows("2002-11-21 14:11:05.10100"))
	result = tk.MustQuery(`select timestamp(1121141105.799055)`)
	result.Check(testkit.Rows("2000-11-21 14:11:05.799055"))
	result = tk.MustQuery(`select timestamp(cast(1121141105.799055 as decimal(60, 5)))`)
	result.Check(testkit.Rows("2000-11-21 14:11:05.79906"))
	result = tk.MustQuery(`select timestamp(121141105.123)`)
	result.Check(testkit.Rows("2000-01-21 14:11:05.123"))
	result = tk.MustQuery(`select timestamp(cast(121141105.123 as decimal(60, 5)))`)
	result.Check(testkit.Rows("2000-01-21 14:11:05.12300"))
	result = tk.MustQuery(`select timestamp(1141105)`)
	result.Check(testkit.Rows("0114-11-05 00:00:00"))
	result = tk.MustQuery(`select timestamp(cast(1141105 as decimal(60, 5)))`)
	result.Check(testkit.Rows("0114-11-05 00:00:00.00000"))
	result = tk.MustQuery(`select timestamp(41105.11)`)
	result.Check(testkit.Rows("2004-11-05 00:00:00.00"))
	result = tk.MustQuery(`select timestamp(cast(41105.11 as decimal(60, 5)))`)
	result.Check(testkit.Rows("2004-11-05 00:00:00.00000"))
	result = tk.MustQuery(`select timestamp(1105.3)`)
	result.Check(testkit.Rows("2000-11-05 00:00:00.0"))
	result = tk.MustQuery(`select timestamp(cast(1105.3 as decimal(60, 5)))`)
	result.Check(testkit.Rows("2000-11-05 00:00:00.00000"))
	result = tk.MustQuery(`select timestamp(105)`)
	result.Check(testkit.Rows("2000-01-05 00:00:00"))
	result = tk.MustQuery(`select timestamp(cast(105 as decimal(60, 5)))`)
	result.Check(testkit.Rows("2000-01-05 00:00:00.00000"))
}

func (s *testIntegrationSuite) TestOpBuiltin(c *C) {
	defer s.cleanEnv(c)
	tk := testkit.NewTestKit(c, s.store)
	tk.MustExec("use test")

	// for logicAnd
	result := tk.MustQuery("select 1 && 1, 1 && 0, 0 && 1, 0 && 0, 2 && -1, null && 1, '1a' && 'a'")
	result.Check(testkit.Rows("1 0 0 0 1 <nil> 0"))
	// for bitNeg
	result = tk.MustQuery("select ~123, ~-123, ~null")
	result.Check(testkit.Rows("18446744073709551492 122 <nil>"))
	// for logicNot
	result = tk.MustQuery("select !1, !123, !0, !null")
	result.Check(testkit.Rows("0 0 1 <nil>"))
	// for logicalXor
	result = tk.MustQuery("select 1 xor 1, 1 xor 0, 0 xor 1, 0 xor 0, 2 xor -1, null xor 1, '1a' xor 'a'")
	result.Check(testkit.Rows("0 1 1 0 0 <nil> 1"))
	// for bitAnd
	result = tk.MustQuery("select 123 & 321, -123 & 321, null & 1")
	result.Check(testkit.Rows("65 257 <nil>"))
	// for bitOr
	result = tk.MustQuery("select 123 | 321, -123 | 321, null | 1")
	result.Check(testkit.Rows("379 18446744073709551557 <nil>"))
	// for bitXor
	result = tk.MustQuery("select 123 ^ 321, -123 ^ 321, null ^ 1")
	result.Check(testkit.Rows("314 18446744073709551300 <nil>"))
	// for leftShift
	result = tk.MustQuery("select 123 << 2, -123 << 2, null << 1")
	result.Check(testkit.Rows("492 18446744073709551124 <nil>"))
	// for rightShift
	result = tk.MustQuery("select 123 >> 2, -123 >> 2, null >> 1")
	result.Check(testkit.Rows("30 4611686018427387873 <nil>"))
	// for logicOr
	result = tk.MustQuery("select 1 || 1, 1 || 0, 0 || 1, 0 || 0, 2 || -1, null || 1, '1a' || 'a'")
	result.Check(testkit.Rows("1 1 1 0 1 1 1"))
	// for unaryPlus
	result = tk.MustQuery(`select +1, +0, +(-9), +(-0.001), +0.999, +null, +"aaa"`)
	result.Check(testkit.Rows("1 0 -9 -0.001 0.999 <nil> aaa"))
	// for unaryMinus
	tk.MustExec("drop table if exists f")
	tk.MustExec("create table f(a decimal(65,0))")
	tk.MustExec("insert into f value (-17000000000000000000)")
	result = tk.MustQuery("select a from f")
	result.Check(testkit.Rows("-17000000000000000000"))
}

func (s *testIntegrationSuite) TestDatetimeOverflow(c *C) {
	defer s.cleanEnv(c)
	tk := testkit.NewTestKit(c, s.store)
	tk.MustExec("use test")

	tk.MustExec("create table t1 (d date)")
	tk.MustExec("set sql_mode='traditional'")
	overflowSQLs := []string{
		"insert into t1 (d) select date_add('2000-01-01',interval 8000 year)",
		"insert into t1 (d) select date_sub('2000-01-01', INTERVAL 2001 YEAR)",
		"insert into t1 (d) select date_add('9999-12-31',interval 1 year)",
		"insert into t1 (d) select date_add('9999-12-31',interval 1 day)",
	}

	for _, sql := range overflowSQLs {
		_, err := tk.Exec(sql)
		c.Assert(err.Error(), Equals, "[types:1441]Datetime function: datetime field overflow")
	}

	tk.MustExec("set sql_mode=''")
	for _, sql := range overflowSQLs {
		tk.MustExec(sql)
	}

	rows := make([]string, 0, len(overflowSQLs))
	for range overflowSQLs {
		rows = append(rows, "<nil>")
	}
	tk.MustQuery("select * from t1").Check(testkit.Rows(rows...))

	//Fix ISSUE 11256
	tk.MustQuery(`select DATE_ADD('2000-04-13 07:17:02',INTERVAL -1465647104 YEAR);`).Check(testkit.Rows("<nil>"))
	tk.MustQuery(`select DATE_ADD('2008-11-23 22:47:31',INTERVAL 266076160 QUARTER);`).Check(testkit.Rows("<nil>"))
	tk.MustQuery(`select DATE_SUB('2000-04-13 07:17:02',INTERVAL 1465647104 YEAR);`).Check(testkit.Rows("<nil>"))
	tk.MustQuery(`select DATE_SUB('2008-11-23 22:47:31',INTERVAL -266076160 QUARTER);`).Check(testkit.Rows("<nil>"))
}

func (s *testIntegrationSuite2) TestBuiltin(c *C) {
	defer s.cleanEnv(c)
	tk := testkit.NewTestKit(c, s.store)
	tk.MustExec("use test")

	// for is true && is false
	tk.MustExec("drop table if exists t")
	tk.MustExec("create table t (a int, b int, index idx_b (b))")
	tk.MustExec("insert t values (1, 1)")
	tk.MustExec("insert t values (2, 2)")
	tk.MustExec("insert t values (3, 2)")
	result := tk.MustQuery("select * from t where b is true")
	result.Check(testkit.Rows("1 1", "2 2", "3 2"))
	result = tk.MustQuery("select all + a from t where a = 1")
	result.Check(testkit.Rows("1"))
	result = tk.MustQuery("select * from t where a is false")
	result.Check(nil)
	result = tk.MustQuery("select * from t where a is not true")
	result.Check(nil)
	result = tk.MustQuery(`select 1 is true, 0 is true, null is true, "aaa" is true, "" is true, -12.00 is true, 0.0 is true, 0.0000001 is true;`)
	result.Check(testkit.Rows("1 0 0 0 0 1 0 1"))
	result = tk.MustQuery(`select 1 is false, 0 is false, null is false, "aaa" is false, "" is false, -12.00 is false, 0.0 is false, 0.0000001 is false;`)
	result.Check(testkit.Rows("0 1 0 1 1 0 1 0"))
	// Issue https://github.com/pingcap/tidb/issues/19986
	result = tk.MustQuery("select 1 from dual where sec_to_time(2/10) is true")
	result.Check(testkit.Rows("1"))
	result = tk.MustQuery("select 1 from dual where sec_to_time(2/10) is false")
	result.Check(nil)
	// Issue https://github.com/pingcap/tidb/issues/19999
	result = tk.MustQuery("select 1 from dual where timediff((7/'2014-07-07 02:30:02'),'2012-01-16') is true")
	result.Check(testkit.Rows("1"))
	result = tk.MustQuery("select 1 from dual where timediff((7/'2014-07-07 02:30:02'),'2012-01-16') is false")
	result.Check(nil)
	// Issue https://github.com/pingcap/tidb/issues/20001
	result = tk.MustQuery("select 1 from dual where time(0.0001) is true")
	result.Check(testkit.Rows("1"))
	result = tk.MustQuery("select 1 from dual where time(0.0001) is false")
	result.Check(nil)

	// for in
	result = tk.MustQuery("select * from t where b in (a)")
	result.Check(testkit.Rows("1 1", "2 2"))
	result = tk.MustQuery("select * from t where b not in (a)")
	result.Check(testkit.Rows("3 2"))

	// test cast
	result = tk.MustQuery("select cast(1 as decimal(3,2))")
	result.Check(testkit.Rows("1.00"))
	result = tk.MustQuery("select cast('1991-09-05 11:11:11' as datetime)")
	result.Check(testkit.Rows("1991-09-05 11:11:11"))
	result = tk.MustQuery("select cast(cast('1991-09-05 11:11:11' as datetime) as char)")
	result.Check(testkit.Rows("1991-09-05 11:11:11"))
	result = tk.MustQuery("select cast('11:11:11' as time)")
	result.Check(testkit.Rows("11:11:11"))
	result = tk.MustQuery("select * from t where a > cast(2 as decimal)")
	result.Check(testkit.Rows("3 2"))
	result = tk.MustQuery("select cast(-1 as unsigned)")
	result.Check(testkit.Rows("18446744073709551615"))
	tk.MustExec("drop table if exists t")
	tk.MustExec("create table t(a decimal(3, 1), b double, c datetime, d time, e int)")
	tk.MustExec("insert into t value(12.3, 1.23, '2017-01-01 12:12:12', '12:12:12', 123)")
	result = tk.MustQuery("select cast(a as json), cast(b as json), cast(c as json), cast(d as json), cast(e as json) from t")
	result.Check(testkit.Rows(`12.3 1.23 "2017-01-01 12:12:12.000000" "12:12:12.000000" 123`))
	result = tk.MustQuery(`select cast(10101000000 as time);`)
	result.Check(testkit.Rows("00:00:00"))
	result = tk.MustQuery(`select cast(10101001000 as time);`)
	result.Check(testkit.Rows("00:10:00"))
	result = tk.MustQuery(`select cast(10000000000 as time);`)
	result.Check(testkit.Rows("<nil>"))
	result = tk.MustQuery(`select cast(20171222020005 as time);`)
	result.Check(testkit.Rows("02:00:05"))
	result = tk.MustQuery(`select cast(8380000 as time);`)
	result.Check(testkit.Rows("838:00:00"))
	result = tk.MustQuery(`select cast(8390000 as time);`)
	result.Check(testkit.Rows("<nil>"))
	result = tk.MustQuery(`select cast(8386000 as time);`)
	result.Check(testkit.Rows("<nil>"))
	result = tk.MustQuery(`select cast(8385960 as time);`)
	result.Check(testkit.Rows("<nil>"))
	result = tk.MustQuery(`select cast(cast('2017-01-01 01:01:11.12' as date) as datetime(2));`)
	result.Check(testkit.Rows("2017-01-01 00:00:00.00"))
	result = tk.MustQuery(`select cast(20170118.999 as datetime);`)
	result.Check(testkit.Rows("2017-01-18 00:00:00"))
	tk.MustQuery(`select convert(a2.a, unsigned int) from (select cast('"9223372036854775808"' as json) as a) as a2;`)

	tk.MustExec(`create table tb5(a bigint(64) unsigned, b double);`)
	tk.MustExec(`insert into tb5 (a, b) values (9223372036854776000, 9223372036854776000);`)
	tk.MustExec(`insert into tb5 (a, b) select * from (select cast(a as json) as a1, b from tb5) as t where t.a1 = t.b;`)
	tk.MustExec(`drop table tb5;`)

	tk.MustExec(`create table tb5(a float(64));`)
	tk.MustExec(`insert into tb5(a) values (13835058055282163712);`)
	tk.MustQuery(`select convert(t.a1, signed int) from (select convert(a, json) as a1 from tb5) as t`)
	tk.MustExec(`drop table tb5;`)

	// test builtinCastIntAsIntSig
	// Cast MaxUint64 to unsigned should be -1
	tk.MustQuery("select cast(0xffffffffffffffff as signed);").Check(testkit.Rows("-1"))
	tk.MustQuery("select cast(0x9999999999999999999999999999999999999999999 as signed);").Check(testkit.Rows("-1"))
	tk.MustExec("create table tb5(a bigint);")
	tk.MustExec("set sql_mode=''")
	tk.MustExec("insert into tb5(a) values (0xfffffffffffffffffffffffff);")
	tk.MustQuery("select * from tb5;").Check(testkit.Rows("9223372036854775807"))
	tk.MustExec("drop table tb5;")

	tk.MustExec(`create table tb5(a double);`)
	tk.MustExec(`insert into test.tb5 (a) values (18446744073709551616);`)
	tk.MustExec(`insert into test.tb5 (a) values (184467440737095516160);`)
	result = tk.MustQuery(`select cast(a as unsigned) from test.tb5;`)
	// Note: MySQL will return 9223372036854775807, and it should be a bug.
	result.Check(testkit.Rows("18446744073709551615", "18446744073709551615"))
	tk.MustExec(`drop table tb5;`)

	// test builtinCastIntAsDecimalSig
	tk.MustExec(`create table tb5(a bigint(64) unsigned, b decimal(64, 10));`)
	tk.MustExec(`insert into tb5 (a, b) values (9223372036854775808, 9223372036854775808);`)
	tk.MustExec(`insert into tb5 (select * from tb5 where a = b);`)
	result = tk.MustQuery(`select * from tb5;`)
	result.Check(testkit.Rows("9223372036854775808 9223372036854775808.0000000000", "9223372036854775808 9223372036854775808.0000000000"))
	tk.MustExec(`drop table tb5;`)

	// test builtinCastIntAsRealSig
	tk.MustExec(`create table tb5(a bigint(64) unsigned, b double(64, 10));`)
	tk.MustExec(`insert into tb5 (a, b) values (13835058000000000000, 13835058000000000000);`)
	tk.MustExec(`insert into tb5 (select * from tb5 where a = b);`)
	result = tk.MustQuery(`select * from tb5;`)
	result.Check(testkit.Rows("13835058000000000000 13835058000000000000", "13835058000000000000 13835058000000000000"))
	tk.MustExec(`drop table tb5;`)

	// test builtinCastRealAsIntSig
	tk.MustExec(`create table tb5(a double, b float);`)
	tk.MustExec(`insert into tb5 (a, b) values (184467440737095516160, 184467440737095516160);`)
	tk.MustQuery(`select * from tb5 where cast(a as unsigned int)=0;`).Check(testkit.Rows())
	tk.MustQuery("show warnings;").Check(testkit.Rows("Warning 1690 constant 1.844674407370955e+20 overflows bigint"))
	_ = tk.MustQuery(`select * from tb5 where cast(b as unsigned int)=0;`)
	tk.MustQuery("show warnings;").Check(testkit.Rows("Warning 1690 constant 1.844674407370955e+20 overflows bigint"))
	tk.MustExec(`drop table tb5;`)
	tk.MustExec(`create table tb5(a double, b bigint unsigned);`)
	tk.MustExec(`insert into tb5 (a, b) values (18446744073709551616, 18446744073709551615);`)
	_ = tk.MustQuery(`select * from tb5 where cast(a as unsigned int)=b;`)
	// TODO `obtained string = "[18446744073709552000 18446744073709551615]`
	// result.Check(testkit.Rows("18446744073709551616 18446744073709551615"))
	tk.MustQuery("show warnings;").Check(testkit.Rows())
	tk.MustExec(`drop table tb5;`)

	// test builtinCastJSONAsIntSig
	tk.MustExec(`create table tb5(a json, b bigint unsigned);`)
	tk.MustExec(`insert into tb5 (a, b) values ('184467440737095516160', 18446744073709551615);`)
	_ = tk.MustQuery(`select * from tb5 where cast(a as unsigned int)=b;`)
	tk.MustQuery("show warnings;").Check(testkit.Rows("Warning 1690 constant 1.844674407370955e+20 overflows bigint"))
	_ = tk.MustQuery(`select * from tb5 where cast(b as unsigned int)=0;`)
	tk.MustQuery("show warnings;").Check(testkit.Rows())
	tk.MustExec(`drop table tb5;`)
	tk.MustExec(`create table tb5(a json, b bigint unsigned);`)
	tk.MustExec(`insert into tb5 (a, b) values ('92233720368547758080', 18446744073709551615);`)
	_ = tk.MustQuery(`select * from tb5 where cast(a as signed int)=b;`)
	tk.MustQuery("show warnings;").Check(testkit.Rows("Warning 1690 constant 9.223372036854776e+19 overflows bigint"))
	tk.MustExec(`drop table tb5;`)

	// test builtinCastIntAsStringSig
	tk.MustExec(`create table tb5(a bigint(64) unsigned,b varchar(50));`)
	tk.MustExec(`insert into tb5(a, b) values (9223372036854775808, '9223372036854775808');`)
	tk.MustExec(`insert into tb5(select * from tb5 where a = b);`)
	result = tk.MustQuery(`select * from tb5;`)
	result.Check(testkit.Rows("9223372036854775808 9223372036854775808", "9223372036854775808 9223372036854775808"))
	tk.MustExec(`drop table tb5;`)

	// test builtinCastIntAsDecimalSig
	tk.MustExec(`drop table if exists tb5`)
	tk.MustExec(`create table tb5 (a decimal(65), b bigint(64) unsigned);`)
	tk.MustExec(`insert into tb5 (a, b) values (9223372036854775808, 9223372036854775808);`)
	result = tk.MustQuery(`select cast(b as decimal(64)) from tb5 union all select b from tb5;`)
	result.Check(testkit.Rows("9223372036854775808", "9223372036854775808"))
	tk.MustExec(`drop table tb5`)

	// test builtinCastIntAsRealSig
	tk.MustExec(`drop table if exists tb5`)
	tk.MustExec(`create table tb5 (a bigint(64) unsigned, b double(64, 10));`)
	tk.MustExec(`insert into tb5 (a, b) values (9223372036854775808, 9223372036854775808);`)
	result = tk.MustQuery(`select a from tb5 where a = b union all select b from tb5;`)
	result.Check(testkit.Rows("9223372036854776000", "9223372036854776000"))
	tk.MustExec(`drop table tb5`)

	// Test corner cases of cast string as datetime
	result = tk.MustQuery(`select cast("170102034" as datetime);`)
	result.Check(testkit.Rows("2017-01-02 03:04:00"))
	result = tk.MustQuery(`select cast("1701020304" as datetime);`)
	result.Check(testkit.Rows("2017-01-02 03:04:00"))
	result = tk.MustQuery(`select cast("1701020304." as datetime);`)
	result.Check(testkit.Rows("2017-01-02 03:04:00"))
	result = tk.MustQuery(`select cast("1701020304.1" as datetime);`)
	result.Check(testkit.Rows("2017-01-02 03:04:01"))
	result = tk.MustQuery(`select cast("1701020304.111" as datetime);`)
	result.Check(testkit.Rows("2017-01-02 03:04:11"))
	tk.MustQuery("show warnings;").Check(testkit.Rows("Warning 1292 Truncated incorrect datetime value: '1701020304.111'"))
	result = tk.MustQuery(`select cast("17011" as datetime);`)
	result.Check(testkit.Rows("2017-01-01 00:00:00"))
	result = tk.MustQuery(`select cast("150101." as datetime);`)
	result.Check(testkit.Rows("2015-01-01 00:00:00"))
	result = tk.MustQuery(`select cast("150101.a" as datetime);`)
	result.Check(testkit.Rows("2015-01-01 00:00:00"))
	tk.MustQuery("show warnings;").Check(testkit.Rows("Warning 1292 Truncated incorrect datetime value: '150101.a'"))
	result = tk.MustQuery(`select cast("150101.1a" as datetime);`)
	result.Check(testkit.Rows("2015-01-01 01:00:00"))
	tk.MustQuery("show warnings;").Check(testkit.Rows("Warning 1292 Truncated incorrect datetime value: '150101.1a'"))
	result = tk.MustQuery(`select cast("150101.1a1" as datetime);`)
	result.Check(testkit.Rows("2015-01-01 01:00:00"))
	tk.MustQuery("show warnings;").Check(testkit.Rows("Warning 1292 Truncated incorrect datetime value: '150101.1a1'"))
	result = tk.MustQuery(`select cast("1101010101.111" as datetime);`)
	result.Check(testkit.Rows("2011-01-01 01:01:11"))
	tk.MustQuery("show warnings;").Check(testkit.Rows("Warning 1292 Truncated incorrect datetime value: '1101010101.111'"))
	result = tk.MustQuery(`select cast("1101010101.11aaaaa" as datetime);`)
	result.Check(testkit.Rows("2011-01-01 01:01:11"))
	tk.MustQuery("show warnings;").Check(testkit.Rows("Warning 1292 Truncated incorrect datetime value: '1101010101.11aaaaa'"))
	result = tk.MustQuery(`select cast("1101010101.a1aaaaa" as datetime);`)
	result.Check(testkit.Rows("2011-01-01 01:01:00"))
	tk.MustQuery("show warnings;").Check(testkit.Rows("Warning 1292 Truncated incorrect datetime value: '1101010101.a1aaaaa'"))
	result = tk.MustQuery(`select cast("1101010101.11" as datetime);`)
	result.Check(testkit.Rows("2011-01-01 01:01:11"))
	tk.MustQuery("select @@warning_count;").Check(testkit.Rows("0"))
	result = tk.MustQuery(`select cast("1101010101.111" as datetime);`)
	result.Check(testkit.Rows("2011-01-01 01:01:11"))
	tk.MustQuery("show warnings;").Check(testkit.Rows("Warning 1292 Truncated incorrect datetime value: '1101010101.111'"))
	result = tk.MustQuery(`select cast("970101.111" as datetime);`)
	result.Check(testkit.Rows("1997-01-01 11:01:00"))
	tk.MustQuery("select @@warning_count;").Check(testkit.Rows("0"))
	result = tk.MustQuery(`select cast("970101.11111" as datetime);`)
	result.Check(testkit.Rows("1997-01-01 11:11:01"))
	tk.MustQuery("select @@warning_count;").Check(testkit.Rows("0"))
	result = tk.MustQuery(`select cast("970101.111a1" as datetime);`)
	result.Check(testkit.Rows("1997-01-01 11:01:00"))
	tk.MustQuery("show warnings;").Check(testkit.Rows("Warning 1292 Truncated incorrect datetime value: '970101.111a1'"))

	// for ISNULL
	tk.MustExec("drop table if exists t")
	tk.MustExec("create table t (a int, b int, c int, d char(10), e datetime, f float, g decimal(10, 3))")
	tk.MustExec("insert t values (1, 0, null, null, null, null, null)")
	result = tk.MustQuery("select ISNULL(a), ISNULL(b), ISNULL(c), ISNULL(d), ISNULL(e), ISNULL(f), ISNULL(g) from t")
	result.Check(testkit.Rows("0 0 1 1 1 1 1"))

	// fix issue #3942
	result = tk.MustQuery("select cast('-24 100:00:00' as time);")
	result.Check(testkit.Rows("-676:00:00"))
	result = tk.MustQuery("select cast('12:00:00.000000' as datetime);")
	result.Check(testkit.Rows("2012-00-00 00:00:00"))
	result = tk.MustQuery("select cast('-34 100:00:00' as time);")
	result.Check(testkit.Rows("-838:59:59"))

	// fix issue #4324. cast decimal/int/string to time compatibility.
	invalidTimes := []string{
		"10009010",
		"239010",
		"233070",
		"23:90:10",
		"23:30:70",
		"239010.2",
		"233070.8",
	}
	tk.MustExec("DROP TABLE IF EXISTS t;")
	tk.MustExec("CREATE TABLE t (ix TIME);")
	tk.MustExec("SET SQL_MODE='';")
	for _, invalidTime := range invalidTimes {
		msg := fmt.Sprintf("Warning 1292 Truncated incorrect time value: '%s'", invalidTime)
		result = tk.MustQuery(fmt.Sprintf("select cast('%s' as time);", invalidTime))
		result.Check(testkit.Rows("<nil>"))
		result = tk.MustQuery("show warnings")
		result.Check(testkit.Rows(msg))
		_, err := tk.Exec(fmt.Sprintf("insert into t select cast('%s' as time);", invalidTime))
		c.Assert(err, IsNil)
		result = tk.MustQuery("show warnings")
		result.Check(testkit.Rows(msg))
	}
	tk.MustExec("set sql_mode = 'STRICT_TRANS_TABLES'")
	for _, invalidTime := range invalidTimes {
		msg := fmt.Sprintf("Warning 1292 Truncated incorrect time value: '%s'", invalidTime)
		result = tk.MustQuery(fmt.Sprintf("select cast('%s' as time);", invalidTime))
		result.Check(testkit.Rows("<nil>"))
		result = tk.MustQuery("show warnings")
		result.Check(testkit.Rows(msg))
		_, err := tk.Exec(fmt.Sprintf("insert into t select cast('%s' as time);", invalidTime))
		c.Assert(err.Error(), Equals, fmt.Sprintf("[types:1292]Truncated incorrect time value: '%s'", invalidTime))
	}

	// Fix issue #3691, cast compatibility.
	result = tk.MustQuery("select cast('18446744073709551616' as unsigned);")
	result.Check(testkit.Rows("18446744073709551615"))
	result = tk.MustQuery("select cast('18446744073709551616' as signed);")
	result.Check(testkit.Rows("-1"))
	result = tk.MustQuery("select cast('9223372036854775808' as signed);")
	result.Check(testkit.Rows("-9223372036854775808"))
	result = tk.MustQuery("select cast('9223372036854775809' as signed);")
	result.Check(testkit.Rows("-9223372036854775807"))
	result = tk.MustQuery("select cast('9223372036854775807' as signed);")
	result.Check(testkit.Rows("9223372036854775807"))
	result = tk.MustQuery("select cast('18446744073709551615' as signed);")
	result.Check(testkit.Rows("-1"))
	result = tk.MustQuery("select cast('18446744073709551614' as signed);")
	result.Check(testkit.Rows("-2"))
	result = tk.MustQuery("select cast(18446744073709551615 as unsigned);")
	result.Check(testkit.Rows("18446744073709551615"))
	result = tk.MustQuery("select cast(18446744073709551616 as unsigned);")
	result.Check(testkit.Rows("18446744073709551615"))
	result = tk.MustQuery("select cast(18446744073709551616 as signed);")
	result.Check(testkit.Rows("9223372036854775807"))
	result = tk.MustQuery("select cast(18446744073709551617 as signed);")
	result.Check(testkit.Rows("9223372036854775807"))
	result = tk.MustQuery("select cast(18446744073709551615 as signed);")
	result.Check(testkit.Rows("-1"))
	result = tk.MustQuery("select cast(18446744073709551614 as signed);")
	result.Check(testkit.Rows("-2"))
	result = tk.MustQuery("select cast(-18446744073709551616 as signed);")
	result.Check(testkit.Rows("-9223372036854775808"))
	result = tk.MustQuery("select cast(18446744073709551614.9 as unsigned);") // Round up
	result.Check(testkit.Rows("18446744073709551615"))
	result = tk.MustQuery("select cast(18446744073709551614.4 as unsigned);") // Round down
	result.Check(testkit.Rows("18446744073709551614"))
	result = tk.MustQuery("select cast(-9223372036854775809 as signed);")
	result.Check(testkit.Rows("-9223372036854775808"))
	result = tk.MustQuery("select cast(-9223372036854775809 as unsigned);")
	result.Check(testkit.Rows("0"))
	result = tk.MustQuery("select cast(-9223372036854775808 as unsigned);")
	result.Check(testkit.Rows("9223372036854775808"))
	result = tk.MustQuery("select cast('-9223372036854775809' as unsigned);")
	result.Check(testkit.Rows("9223372036854775808"))
	result = tk.MustQuery("select cast('-9223372036854775807' as unsigned);")
	result.Check(testkit.Rows("9223372036854775809"))
	result = tk.MustQuery("select cast('-2' as unsigned);")
	result.Check(testkit.Rows("18446744073709551614"))
	result = tk.MustQuery("select cast(cast(1-2 as unsigned) as signed integer);")
	result.Check(testkit.Rows("-1"))
	result = tk.MustQuery("select cast(1 as signed int)")
	result.Check(testkit.Rows("1"))

	// test cast as double
	result = tk.MustQuery("select cast(1 as double)")
	result.Check(testkit.Rows("1"))
	result = tk.MustQuery("select cast(cast(12345 as unsigned) as double)")
	result.Check(testkit.Rows("12345"))
	result = tk.MustQuery("select cast(1.1 as double)")
	result.Check(testkit.Rows("1.1"))
	result = tk.MustQuery("select cast(-1.1 as double)")
	result.Check(testkit.Rows("-1.1"))
	result = tk.MustQuery("select cast('123.321' as double)")
	result.Check(testkit.Rows("123.321"))
	result = tk.MustQuery("select cast('12345678901234567890' as double) = 1.2345678901234567e19")
	result.Check(testkit.Rows("1"))
	result = tk.MustQuery("select cast(-1 as double)")
	result.Check(testkit.Rows("-1"))
	result = tk.MustQuery("select cast(null as double)")
	result.Check(testkit.Rows("<nil>"))
	result = tk.MustQuery("select cast(12345678901234567890 as double) = 1.2345678901234567e19")
	result.Check(testkit.Rows("1"))
	result = tk.MustQuery("select cast(cast(-1 as unsigned) as double) = 1.8446744073709552e19")
	result.Check(testkit.Rows("1"))
	result = tk.MustQuery("select cast(1e100 as double) = 1e100")
	result.Check(testkit.Rows("1"))
	result = tk.MustQuery("select cast(123456789012345678901234567890 as double) = 1.2345678901234568e29")
	result.Check(testkit.Rows("1"))
	result = tk.MustQuery("select cast(0x12345678 as double)")
	result.Check(testkit.Rows("305419896"))

	// test cast as float
	result = tk.MustQuery("select cast(1 as float)")
	result.Check(testkit.Rows("1"))
	result = tk.MustQuery("select cast(cast(12345 as unsigned) as float)")
	result.Check(testkit.Rows("12345"))
	result = tk.MustQuery("select cast(1.1 as float) = 1.1")
	result.Check(testkit.Rows("1"))
	result = tk.MustQuery("select cast(-1.1 as float) = -1.1")
	result.Check(testkit.Rows("1"))
	result = tk.MustQuery("select cast('123.321' as float) =123.321")
	result.Check(testkit.Rows("1"))
	result = tk.MustQuery("select cast('12345678901234567890' as float) = 1.2345678901234567e19")
	result.Check(testkit.Rows("1"))
	result = tk.MustQuery("select cast(-1 as float)")
	result.Check(testkit.Rows("-1"))
	result = tk.MustQuery("select cast(null as float)")
	result.Check(testkit.Rows("<nil>"))
	result = tk.MustQuery("select cast(12345678901234567890 as float) = 1.2345678901234567e19")
	result.Check(testkit.Rows("1"))
	result = tk.MustQuery("select cast(cast(-1 as unsigned) as float) = 1.8446744073709552e19")
	result.Check(testkit.Rows("1"))
	result = tk.MustQuery("select cast(1e100 as float(40)) = 1e100")
	result.Check(testkit.Rows("1"))
	result = tk.MustQuery("select cast(123456789012345678901234567890 as float(40)) = 1.2345678901234568e29")
	result.Check(testkit.Rows("1"))
	result = tk.MustQuery("select cast(0x12345678 as float(40)) = 305419896")
	result.Check(testkit.Rows("1"))

	// test cast as real
	result = tk.MustQuery("select cast(1 as real)")
	result.Check(testkit.Rows("1"))
	result = tk.MustQuery("select cast(cast(12345 as unsigned) as real)")
	result.Check(testkit.Rows("12345"))
	result = tk.MustQuery("select cast(1.1 as real) = 1.1")
	result.Check(testkit.Rows("1"))
	result = tk.MustQuery("select cast(-1.1 as real) = -1.1")
	result.Check(testkit.Rows("1"))
	result = tk.MustQuery("select cast('123.321' as real) =123.321")
	result.Check(testkit.Rows("1"))
	result = tk.MustQuery("select cast('12345678901234567890' as real) = 1.2345678901234567e19")
	result.Check(testkit.Rows("1"))
	result = tk.MustQuery("select cast(-1 as real)")
	result.Check(testkit.Rows("-1"))
	result = tk.MustQuery("select cast(null as real)")
	result.Check(testkit.Rows("<nil>"))
	result = tk.MustQuery("select cast(12345678901234567890 as real) = 1.2345678901234567e19")
	result.Check(testkit.Rows("1"))
	result = tk.MustQuery("select cast(cast(-1 as unsigned) as real) = 1.8446744073709552e19")
	result.Check(testkit.Rows("1"))
	result = tk.MustQuery("select cast(1e100 as real) = 1e100")
	result.Check(testkit.Rows("1"))
	result = tk.MustQuery("select cast(123456789012345678901234567890 as real) = 1.2345678901234568e29")
	result.Check(testkit.Rows("1"))
	result = tk.MustQuery("select cast(0x12345678 as real) = 305419896")
	result.Check(testkit.Rows("1"))

	// test cast time as decimal overflow
	tk.MustExec("drop table if exists t1")
	tk.MustExec("create table t1(s1 time);")
	tk.MustExec("insert into t1 values('11:11:11');")
	result = tk.MustQuery("select cast(s1 as decimal(7, 2)) from t1;")
	result.Check(testkit.Rows("99999.99"))
	result = tk.MustQuery("select cast(s1 as decimal(8, 2)) from t1;")
	result.Check(testkit.Rows("111111.00"))
	_, err := tk.Exec("insert into t1 values(cast('111111.00' as decimal(7, 2)));")
	c.Assert(err, NotNil)

	result = tk.MustQuery(`select CAST(0x8fffffffffffffff as signed) a,
	CAST(0xfffffffffffffffe as signed) b,
	CAST(0xffffffffffffffff as unsigned) c;`)
	result.Check(testkit.Rows("-8070450532247928833 -2 18446744073709551615"))

	result = tk.MustQuery(`select cast("1:2:3" as TIME) = "1:02:03"`)
	result.Check(testkit.Rows("0"))

	// fixed issue #3471
	tk.MustExec("drop table if exists t")
	tk.MustExec("create table t(a time(6));")
	tk.MustExec("insert into t value('12:59:59.999999')")
	result = tk.MustQuery("select cast(a as signed) from t")
	result.Check(testkit.Rows("130000"))

	// fixed issue #3762
	result = tk.MustQuery("select -9223372036854775809;")
	result.Check(testkit.Rows("-9223372036854775809"))
	result = tk.MustQuery("select --9223372036854775809;")
	result.Check(testkit.Rows("9223372036854775809"))
	result = tk.MustQuery("select -9223372036854775808;")
	result.Check(testkit.Rows("-9223372036854775808"))

	tk.MustExec("drop table if exists t")
	tk.MustExec("create table t(a bigint(30));")
	_, err = tk.Exec("insert into t values(-9223372036854775809)")
	c.Assert(err, NotNil)

	// test case decimal precision less than the scale.
	_, err = tk.Exec("select cast(12.1 as decimal(3, 4));")
	c.Assert(err, NotNil)
	c.Assert(err.Error(), Equals, "[types:1427]For float(M,D), double(M,D) or decimal(M,D), M must be >= D (column '12.1').")

	// test unhex and hex
	result = tk.MustQuery("select unhex('4D7953514C')")
	result.Check(testkit.Rows("MySQL"))
	result = tk.MustQuery("select unhex(hex('string'))")
	result.Check(testkit.Rows("string"))
	result = tk.MustQuery("select unhex('ggg')")
	result.Check(testkit.Rows("<nil>"))
	result = tk.MustQuery("select unhex(-1)")
	result.Check(testkit.Rows("<nil>"))
	result = tk.MustQuery("select hex(unhex('1267'))")
	result.Check(testkit.Rows("1267"))
	result = tk.MustQuery("select hex(unhex(1267))")
	result.Check(testkit.Rows("1267"))
	tk.MustExec("drop table if exists t")
	tk.MustExec("create table t(a binary(8))")
	tk.MustExec(`insert into t values('test')`)
	result = tk.MustQuery("select hex(a) from t")
	result.Check(testkit.Rows("7465737400000000"))
	result = tk.MustQuery("select unhex(a) from t")
	result.Check(testkit.Rows("<nil>"))

	// select from_unixtime
	result = tk.MustQuery("select from_unixtime(1451606400)")
	unixTime := time.Unix(1451606400, 0).String()[:19]
	result.Check(testkit.Rows(unixTime))
	result = tk.MustQuery("select from_unixtime(14516064000/10)")
	result.Check(testkit.Rows("2016-01-01 08:00:00.0000"))
	result = tk.MustQuery("select from_unixtime('14516064000'/10)")
	result.Check(testkit.Rows("2016-01-01 08:00:00.000000"))
	result = tk.MustQuery("select from_unixtime(cast(1451606400 as double))")
	result.Check(testkit.Rows("2016-01-01 08:00:00.000000"))
	result = tk.MustQuery("select from_unixtime(cast(cast(1451606400 as double) as DECIMAL))")
	result.Check(testkit.Rows("2016-01-01 08:00:00"))
	result = tk.MustQuery("select from_unixtime(cast(cast(1451606400 as double) as DECIMAL(65,1)))")
	result.Check(testkit.Rows("2016-01-01 08:00:00.0"))
	result = tk.MustQuery("select from_unixtime(1451606400.123456)")
	unixTime = time.Unix(1451606400, 123456000).String()[:26]
	result.Check(testkit.Rows(unixTime))
	result = tk.MustQuery("select from_unixtime(1451606400.1234567)")
	unixTime = time.Unix(1451606400, 123456700).Round(time.Microsecond).Format("2006-01-02 15:04:05.000000")[:26]
	result.Check(testkit.Rows(unixTime))
	result = tk.MustQuery("select from_unixtime(1451606400.999999)")
	unixTime = time.Unix(1451606400, 999999000).String()[:26]
	result.Check(testkit.Rows(unixTime))
	result = tk.MustQuery("select from_unixtime(1511247196661)")
	result.Check(testkit.Rows("<nil>"))
	result = tk.MustQuery("select from_unixtime('1451606400.123');")
	result.Check(testkit.Rows("2016-01-01 08:00:00.123000"))

	tk.MustExec("drop table if exists t;")
	tk.MustExec("create table t(a int);")
	tk.MustExec("insert into t value(1451606400);")
	result = tk.MustQuery("select from_unixtime(a) from t;")
	result.Check(testkit.Rows("2016-01-01 08:00:00"))

	// test strcmp
	result = tk.MustQuery("select strcmp('abc', 'def')")
	result.Check(testkit.Rows("-1"))
	result = tk.MustQuery("select strcmp('abc', 'aba')")
	result.Check(testkit.Rows("1"))
	result = tk.MustQuery("select strcmp('abc', 'abc')")
	result.Check(testkit.Rows("0"))
	result = tk.MustQuery("select substr(null, 1, 2)")
	result.Check(testkit.Rows("<nil>"))
	result = tk.MustQuery("select substr('123', null, 2)")
	result.Check(testkit.Rows("<nil>"))
	result = tk.MustQuery("select substr('123', 1, null)")
	result.Check(testkit.Rows("<nil>"))

	// for case
	tk.MustExec("drop table if exists t")
	tk.MustExec("create table t (a varchar(255), b int)")
	tk.MustExec("insert t values ('str1', 1)")
	result = tk.MustQuery("select * from t where a = case b when 1 then 'str1' when 2 then 'str2' end")
	result.Check(testkit.Rows("str1 1"))
	result = tk.MustQuery("select * from t where a = case b when 1 then 'str2' when 2 then 'str3' end")
	result.Check(nil)
	tk.MustExec("insert t values ('str2', 2)")
	result = tk.MustQuery("select * from t where a = case b when 2 then 'str2' when 3 then 'str3' end")
	result.Check(testkit.Rows("str2 2"))
	tk.MustExec("insert t values ('str3', 3)")
	result = tk.MustQuery("select * from t where a = case b when 4 then 'str4' when 5 then 'str5' else 'str3' end")
	result.Check(testkit.Rows("str3 3"))
	result = tk.MustQuery("select * from t where a = case b when 4 then 'str4' when 5 then 'str5' else 'str6' end")
	result.Check(nil)
	result = tk.MustQuery("select * from t where a = case  when b then 'str3' when 1 then 'str1' else 'str2' end")
	result.Check(testkit.Rows("str3 3"))
	tk.MustExec("delete from t")
	tk.MustExec("insert t values ('str2', 0)")
	result = tk.MustQuery("select * from t where a = case  when b then 'str3' when 0 then 'str1' else 'str2' end")
	result.Check(testkit.Rows("str2 0"))
	tk.MustExec("insert t values ('str1', null)")
	result = tk.MustQuery("select * from t where a = case b when null then 'str3' when 10 then 'str1' else 'str2' end")
	result.Check(testkit.Rows("str2 0"))
	result = tk.MustQuery("select * from t where a = case null when b then 'str3' when 10 then 'str1' else 'str2' end")
	result.Check(testkit.Rows("str2 0"))
	tk.MustExec("insert t values (null, 4)")
	result = tk.MustQuery("select * from t where b < case a when null then 0 when 'str2' then 0 else 9 end")
	result.Check(testkit.Rows("<nil> 4"))
	result = tk.MustQuery("select * from t where b = case when a is null then 4 when  a = 'str5' then 7 else 9 end")
	result.Check(testkit.Rows("<nil> 4"))

	// return type of case when expr should not include NotNullFlag. issue-23036
	tk.MustExec("drop table if exists t1")
	tk.MustExec("create table t1(c1 int not null)")
	tk.MustExec("insert into t1 values(1)")
	result = tk.MustQuery("select (case when null then c1 end) is null from t1")
	result.Check(testkit.Rows("1"))
	result = tk.MustQuery("select (case when null then c1 end) is not null from t1")
	result.Check(testkit.Rows("0"))

	// test warnings
	tk.MustQuery("select case when b=0 then 1 else 1/b end from t")
	tk.MustQuery("show warnings").Check(testkit.Rows())
	tk.MustQuery("select if(b=0, 1, 1/b) from t")
	tk.MustQuery("show warnings").Check(testkit.Rows())
	tk.MustQuery("select ifnull(b, b/0) from t")
	tk.MustQuery("show warnings").Check(testkit.Rows())

	tk.MustQuery("select case when 1 then 1 else 1/0 end")
	tk.MustQuery("show warnings").Check(testkit.Rows())
	tk.MustQuery(" select if(1,1,1/0)")
	tk.MustQuery("show warnings").Check(testkit.Rows())
	tk.MustQuery("select ifnull(1, 1/0)")
	tk.MustQuery("show warnings").Check(testkit.Rows())

	tk.MustExec("delete from t")
	tk.MustExec("insert t values ('str2', 0)")
	tk.MustQuery("select case when b < 1 then 1 else 1/0 end from t")
	tk.MustQuery("show warnings").Check(testkit.Rows())
	tk.MustQuery("select case when b < 1 then 1 when 1/0 then b else 1/0 end from t")
	tk.MustQuery("show warnings").Check(testkit.Rows())
	tk.MustQuery("select if(b < 1 , 1, 1/0) from t")
	tk.MustQuery("show warnings").Check(testkit.Rows())
	tk.MustQuery("select ifnull(b, 1/0) from t")
	tk.MustQuery("show warnings").Check(testkit.Rows())
	tk.MustQuery("select COALESCE(1, b, b/0) from t")
	tk.MustQuery("show warnings").Check(testkit.Rows())
	tk.MustQuery("select 0 and b/0 from t")
	tk.MustQuery("show warnings").Check(testkit.Rows())
	tk.MustQuery("select 1 or b/0 from t")
	tk.MustQuery("show warnings").Check(testkit.Rows())

	tk.MustQuery("select 1 or 1/0")
	tk.MustQuery("show warnings").Check(testkit.Rows())
	tk.MustQuery("select 0 and 1/0")
	tk.MustQuery("show warnings").Check(testkit.Rows())
	tk.MustQuery("select COALESCE(1, 1/0)")
	tk.MustQuery("show warnings").Check(testkit.Rows())
	tk.MustQuery("select interval(1,0,1,2,1/0)")
	tk.MustQuery("show warnings").Check(testkit.Rows())

	tk.MustQuery("select case 2.0 when 2.0 then 3.0 when 3.0 then 2.0 end").Check(testkit.Rows("3.0"))
	tk.MustQuery("select case 2.0 when 3.0 then 2.0 when 4.0 then 3.0 else 5.0 end").Check(testkit.Rows("5.0"))
	tk.MustQuery("select case cast('2011-01-01' as date) when cast('2011-01-01' as date) then cast('2011-02-02' as date) end").Check(testkit.Rows("2011-02-02"))
	tk.MustQuery("select case cast('2012-01-01' as date) when cast('2011-01-01' as date) then cast('2011-02-02' as date) else cast('2011-03-03' as date) end").Check(testkit.Rows("2011-03-03"))
	tk.MustQuery("select case cast('10:10:10' as time) when cast('10:10:10' as time) then cast('11:11:11' as time) end").Check(testkit.Rows("11:11:11"))
	tk.MustQuery("select case cast('10:10:13' as time) when cast('10:10:10' as time) then cast('11:11:11' as time) else cast('22:22:22' as time) end").Check(testkit.Rows("22:22:22"))

	// for cast
	result = tk.MustQuery("select cast(1234 as char(3))")
	result.Check(testkit.Rows("123"))
	result = tk.MustQuery("select cast(1234 as char(0))")
	result.Check(testkit.Rows(""))
	result = tk.MustQuery("show warnings")
	result.Check(testkit.Rows("Warning 1406 Data Too Long, field len 0, data len 4"))
	result = tk.MustQuery("select CAST( - 8 AS DECIMAL ) * + 52 + 87 < - 86")
	result.Check(testkit.Rows("1"))

	// for char
	result = tk.MustQuery("select char(97, 100, 256, 89)")
	result.Check(testkit.Rows("ad\x01\x00Y"))
	result = tk.MustQuery("select char(97, null, 100, 256, 89)")
	result.Check(testkit.Rows("ad\x01\x00Y"))
	result = tk.MustQuery("select char(97, null, 100, 256, 89 using utf8)")
	result.Check(testkit.Rows("ad\x01\x00Y"))
	result = tk.MustQuery("select char(97, null, 100, 256, 89 using ascii)")
	result.Check(testkit.Rows("ad\x01\x00Y"))
	err = tk.ExecToErr("select char(97, null, 100, 256, 89 using tidb)")
	c.Assert(err.Error(), Equals, "[parser:1115]Unknown character set: 'tidb'")

	// issue 3884
	tk.MustExec("drop table if exists t")
	tk.MustExec("CREATE TABLE t (c1 date, c2 datetime, c3 timestamp, c4 time, c5 year);")
	tk.MustExec("INSERT INTO t values ('2000-01-01', '2000-01-01 12:12:12', '2000-01-01 12:12:12', '12:12:12', '2000');")
	tk.MustExec("INSERT INTO t values ('2000-02-01', '2000-02-01 12:12:12', '2000-02-01 12:12:12', '13:12:12', 2000);")
	tk.MustExec("INSERT INTO t values ('2000-03-01', '2000-03-01', '2000-03-01 12:12:12', '1 12:12:12', 2000);")
	tk.MustExec("INSERT INTO t SET c1 = '2000-04-01', c2 = '2000-04-01', c3 = '2000-04-01 12:12:12', c4 = '-1 13:12:12', c5 = 2000;")
	result = tk.MustQuery("SELECT c4 FROM t where c4 < '-13:12:12';")
	result.Check(testkit.Rows("-37:12:12"))
	result = tk.MustQuery(`SELECT 1 DIV - - 28 + ( - SUM( - + 25 ) ) * - CASE - 18 WHEN 44 THEN NULL ELSE - 41 + 32 + + - 70 - + COUNT( - 95 ) * 15 END + 92`)
	result.Check(testkit.Rows("2442"))

	// for regexp, rlike
	// https://github.com/pingcap/tidb/issues/4080
	tk.MustExec(`drop table if exists t;`)
	tk.MustExec(`create table t (a char(10), b varchar(10), c binary(10), d varbinary(10));`)
	tk.MustExec(`insert into t values ('text','text','text','text');`)
	result = tk.MustQuery(`select a regexp 'xt' from t;`)
	result.Check(testkit.Rows("1"))
	result = tk.MustQuery(`select b regexp 'xt' from t;`)
	result.Check(testkit.Rows("1"))
	result = tk.MustQuery(`select b regexp binary 'Xt' from t;`)
	result.Check(testkit.Rows("0"))
	result = tk.MustQuery(`select c regexp 'Xt' from t;`)
	result.Check(testkit.Rows("0"))
	result = tk.MustQuery(`select d regexp 'Xt' from t;`)
	result.Check(testkit.Rows("0"))
	result = tk.MustQuery(`select a rlike 'xt' from t;`)
	result.Check(testkit.Rows("1"))
	result = tk.MustQuery(`select a rlike binary 'Xt' from t;`)
	result.Check(testkit.Rows("0"))
	result = tk.MustQuery(`select b rlike 'xt' from t;`)
	result.Check(testkit.Rows("1"))
	result = tk.MustQuery(`select c rlike 'Xt' from t;`)
	result.Check(testkit.Rows("0"))
	result = tk.MustQuery(`select d rlike 'Xt' from t;`)
	result.Check(testkit.Rows("0"))
	result = tk.MustQuery(`select 'a' regexp 'A', 'a' regexp binary 'A'`)
	result.Check(testkit.Rows("0 0"))

	// testCase is for like and regexp
	type testCase struct {
		pattern string
		val     string
		result  int
	}
	patternMatching := func(c *C, tk *testkit.TestKit, queryOp string, data []testCase) {
		tk.MustExec("drop table if exists t")
		tk.MustExec("create table t (a varchar(255), b int)")
		for i, d := range data {
			tk.MustExec(fmt.Sprintf("insert into t values('%s', %d)", d.val, i))
			result = tk.MustQuery(fmt.Sprintf("select * from t where a %s '%s'", queryOp, d.pattern))
			if d.result == 1 {
				rowStr := fmt.Sprintf("%s %d", d.val, i)
				result.Check(testkit.Rows(rowStr))
			} else {
				result.Check(nil)
			}
			tk.MustExec(fmt.Sprintf("delete from t where b = %d", i))
		}
	}
	// for like
	likeTests := []testCase{
		{"a", "a", 1},
		{"a", "b", 0},
		{"aA", "Aa", 0},
		{`aA%`, "aAab", 1},
		{"aA_", "Aaab", 0},
		{"Aa_", "Aab", 1},
		{"", "", 1},
		{"", "a", 0},
	}
	patternMatching(c, tk, "like", likeTests)
	// for regexp
	likeTests = []testCase{
		{"^$", "a", 0},
		{"a", "a", 1},
		{"a", "b", 0},
		{"aA", "aA", 1},
		{".", "a", 1},
		{"^.$", "ab", 0},
		{"..", "b", 0},
		{".ab", "aab", 1},
		{"ab.", "abcd", 1},
		{".*", "abcd", 1},
	}
	patternMatching(c, tk, "regexp", likeTests)

	// for #9838
	result = tk.MustQuery("select cast(1 as signed) + cast(9223372036854775807 as unsigned);")
	result.Check(testkit.Rows("9223372036854775808"))
	result = tk.MustQuery("select cast(9223372036854775807 as unsigned) + cast(1 as signed);")
	result.Check(testkit.Rows("9223372036854775808"))
	err = tk.QueryToErr("select cast(9223372036854775807 as signed) + cast(9223372036854775809 as unsigned);")
	c.Assert(err, NotNil)
	err = tk.QueryToErr("select cast(9223372036854775809 as unsigned) + cast(9223372036854775807 as signed);")
	c.Assert(err, NotNil)
	err = tk.QueryToErr("select cast(-9223372036854775807 as signed) + cast(9223372036854775806 as unsigned);")
	c.Assert(err, NotNil)
	err = tk.QueryToErr("select cast(9223372036854775806 as unsigned) + cast(-9223372036854775807 as signed);")
	c.Assert(err, NotNil)

	result = tk.MustQuery(`select 1 / '2007' div 1;`)
	result.Check(testkit.Rows("0"))
}

func (s *testIntegrationSuite) TestInfoBuiltin(c *C) {
	defer s.cleanEnv(c)
	tk := testkit.NewTestKit(c, s.store)
	tk.MustExec("use test")

	// for last_insert_id
	tk.MustExec("drop table if exists t")
	tk.MustExec("create table t (id int auto_increment, a int, PRIMARY KEY (id))")
	tk.MustExec("insert into t(a) values(1)")
	result := tk.MustQuery("select last_insert_id();")
	result.Check(testkit.Rows("1"))
	tk.MustExec("insert into t values(2, 1)")
	result = tk.MustQuery("select last_insert_id();")
	result.Check(testkit.Rows("1"))
	tk.MustExec("insert into t(a) values(1)")
	result = tk.MustQuery("select last_insert_id();")
	result.Check(testkit.Rows("3"))

	result = tk.MustQuery("select last_insert_id(5);")
	result.Check(testkit.Rows("5"))
	result = tk.MustQuery("select last_insert_id();")
	result.Check(testkit.Rows("5"))

	// for found_rows
	tk.MustExec("drop table if exists t")
	tk.MustExec("create table t (a int)")
	tk.MustQuery("select * from t") // Test XSelectTableExec
	result = tk.MustQuery("select found_rows()")
	result.Check(testkit.Rows("0"))
	result = tk.MustQuery("select found_rows()")
	result.Check(testkit.Rows("1")) // Last query is found_rows(), it returns 1 row with value 0
	tk.MustExec("insert t values (1),(2),(2)")
	tk.MustQuery("select * from t")
	result = tk.MustQuery("select found_rows()")
	result.Check(testkit.Rows("3"))
	tk.MustQuery("select * from t where a = 0")
	result = tk.MustQuery("select found_rows()")
	result.Check(testkit.Rows("0"))
	tk.MustQuery("select * from t where a = 1")
	result = tk.MustQuery("select found_rows()")
	result.Check(testkit.Rows("1"))
	tk.MustQuery("select * from t where a like '2'") // Test SelectionExec
	result = tk.MustQuery("select found_rows()")
	result.Check(testkit.Rows("2"))
	tk.MustQuery("show tables like 't'")
	result = tk.MustQuery("select found_rows()")
	result.Check(testkit.Rows("1"))
	tk.MustQuery("select count(*) from t") // Test ProjectionExec
	result = tk.MustQuery("select found_rows()")
	result.Check(testkit.Rows("1"))

	// for database
	result = tk.MustQuery("select database()")
	result.Check(testkit.Rows("test"))
	tk.MustExec("drop database test")
	result = tk.MustQuery("select database()")
	result.Check(testkit.Rows("<nil>"))
	tk.MustExec("create database test")
	tk.MustExec("use test")

	// for current_user
	sessionVars := tk.Se.GetSessionVars()
	originUser := sessionVars.User
	sessionVars.User = &auth.UserIdentity{Username: "root", Hostname: "localhost", AuthUsername: "root", AuthHostname: "127.0.%%"}
	result = tk.MustQuery("select current_user()")
	result.Check(testkit.Rows("root@127.0.%%"))
	sessionVars.User = originUser

	// for user
	sessionVars.User = &auth.UserIdentity{Username: "root", Hostname: "localhost", AuthUsername: "root", AuthHostname: "127.0.%%"}
	result = tk.MustQuery("select user()")
	result.Check(testkit.Rows("root@localhost"))
	sessionVars.User = originUser

	// for connection_id
	originConnectionID := sessionVars.ConnectionID
	sessionVars.ConnectionID = uint64(1)
	result = tk.MustQuery("select connection_id()")
	result.Check(testkit.Rows("1"))
	sessionVars.ConnectionID = originConnectionID

	// for version
	result = tk.MustQuery("select version()")
	result.Check(testkit.Rows(mysql.ServerVersion))

	// for row_count
	tk.MustExec("drop table if exists t")
	tk.MustExec("create table t (a int, b int, PRIMARY KEY (a))")
	result = tk.MustQuery("select row_count();")
	result.Check(testkit.Rows("0"))
	tk.MustExec("insert into t(a, b) values(1, 11), (2, 22), (3, 33)")
	result = tk.MustQuery("select row_count();")
	result.Check(testkit.Rows("3"))
	tk.MustExec("select * from t")
	result = tk.MustQuery("select row_count();")
	result.Check(testkit.Rows("-1"))
	tk.MustExec("update t set b=22 where a=1")
	result = tk.MustQuery("select row_count();")
	result.Check(testkit.Rows("1"))
	tk.MustExec("update t set b=22 where a=1")
	result = tk.MustQuery("select row_count();")
	result.Check(testkit.Rows("0"))
	tk.MustExec("delete from t where a=2")
	result = tk.MustQuery("select row_count();")
	result.Check(testkit.Rows("1"))
	result = tk.MustQuery("select row_count();")
	result.Check(testkit.Rows("-1"))

	// for benchmark
	success := testkit.Rows("0")
	tk.MustExec("drop table if exists t")
	tk.MustExec("create table t (a int, b int)")
	result = tk.MustQuery(`select benchmark(3, benchmark(2, length("abc")))`)
	result.Check(success)
	err := tk.ExecToErr(`select benchmark(3, length("a", "b"))`)
	c.Assert(err, NotNil)
	// Quoted from https://dev.mysql.com/doc/refman/5.7/en/information-functions.html#function_benchmark
	// Although the expression can be a subquery, it must return a single column and at most a single row.
	// For example, BENCHMARK(10, (SELECT * FROM t)) will fail if the table t has more than one column or
	// more than one row.
	oneColumnQuery := "select benchmark(10, (select a from t))"
	twoColumnQuery := "select benchmark(10, (select * from t))"
	// rows * columns:
	// 0 * 1, success;
	result = tk.MustQuery(oneColumnQuery)
	result.Check(success)
	// 0 * 2, error;
	err = tk.ExecToErr(twoColumnQuery)
	c.Assert(err, NotNil)
	// 1 * 1, success;
	tk.MustExec("insert t values (1, 2)")
	result = tk.MustQuery(oneColumnQuery)
	result.Check(success)
	// 1 * 2, error;
	err = tk.ExecToErr(twoColumnQuery)
	c.Assert(err, NotNil)
	// 2 * 1, error;
	tk.MustExec("insert t values (3, 4)")
	err = tk.ExecToErr(oneColumnQuery)
	c.Assert(err, NotNil)
	// 2 * 2, error.
	err = tk.ExecToErr(twoColumnQuery)
	c.Assert(err, NotNil)
}

func (s *testIntegrationSuite) TestControlBuiltin(c *C) {
	defer s.cleanEnv(c)
	tk := testkit.NewTestKit(c, s.store)
	tk.MustExec("use test")

	// for ifnull
	result := tk.MustQuery("select ifnull(1, 2)")
	result.Check(testkit.Rows("1"))
	result = tk.MustQuery("select ifnull(null, 2)")
	result.Check(testkit.Rows("2"))
	result = tk.MustQuery("select ifnull(1, null)")
	result.Check(testkit.Rows("1"))
	result = tk.MustQuery("select ifnull(null, null)")
	result.Check(testkit.Rows("<nil>"))

	tk.MustExec("drop table if exists t1")
	tk.MustExec("create table t1(a bigint not null)")
	result = tk.MustQuery("select ifnull(max(a),0) from t1")
	result.Check(testkit.Rows("0"))

	tk.MustExec("drop table if exists t1")
	tk.MustExec("drop table if exists t2")
	tk.MustExec("create table t1(a decimal(20,4))")
	tk.MustExec("create table t2(a decimal(20,4))")
	tk.MustExec("insert into t1 select 1.2345")
	tk.MustExec("insert into t2 select 1.2345")

	result = tk.MustQuery(`select sum(ifnull(a, 0)) from (
	select ifnull(a, 0) as a from t1
	union all
	select ifnull(a, 0) as a from t2
	) t;`)
	result.Check(testkit.Rows("2.4690"))

	// for if
	result = tk.MustQuery(`select IF(0,"ERROR","this"),IF(1,"is","ERROR"),IF(NULL,"ERROR","a"),IF(1,2,3)|0,IF(1,2.0,3.0)+0;`)
	result.Check(testkit.Rows("this is a 2 2.0"))
	tk.MustExec("drop table if exists t1;")
	tk.MustExec("CREATE TABLE t1 (st varchar(255) NOT NULL, u int(11) NOT NULL);")
	tk.MustExec("INSERT INTO t1 VALUES ('a',1),('A',1),('aa',1),('AA',1),('a',1),('aaa',0),('BBB',0);")
	result = tk.MustQuery("select if(1,st,st) s from t1 order by s;")
	result.Check(testkit.Rows("A", "AA", "BBB", "a", "a", "aa", "aaa"))
	result = tk.MustQuery("select if(u=1,st,st) s from t1 order by s;")
	result.Check(testkit.Rows("A", "AA", "BBB", "a", "a", "aa", "aaa"))
	tk.MustExec("drop table if exists t1;")
	tk.MustExec("CREATE TABLE t1 (a varchar(255), b time, c int)")
	tk.MustExec("INSERT INTO t1 VALUE('abc', '12:00:00', 0)")
	tk.MustExec("INSERT INTO t1 VALUE('1abc', '00:00:00', 1)")
	tk.MustExec("INSERT INTO t1 VALUE('0abc', '12:59:59', 0)")
	result = tk.MustQuery("select if(a, b, c), if(b, a, c), if(c, a, b) from t1")
	result.Check(testkit.Rows("0 abc 12:00:00", "00:00:00 1 1abc", "0 0abc 12:59:59"))
	result = tk.MustQuery("select if(1, 1.0, 1)")
	result.Check(testkit.Rows("1.0"))
	// FIXME: MySQL returns `1.0`.
	result = tk.MustQuery("select if(1, 1, 1.0)")
	result.Check(testkit.Rows("1"))
	tk.MustQuery("select if(count(*), cast('2000-01-01' as date), cast('2011-01-01' as date)) from t1").Check(testkit.Rows("2000-01-01"))
	tk.MustQuery("select if(count(*)=0, cast('2000-01-01' as date), cast('2011-01-01' as date)) from t1").Check(testkit.Rows("2011-01-01"))
	tk.MustQuery("select if(count(*), cast('[]' as json), cast('{}' as json)) from t1").Check(testkit.Rows("[]"))
	tk.MustQuery("select if(count(*)=0, cast('[]' as json), cast('{}' as json)) from t1").Check(testkit.Rows("{}"))

	result = tk.MustQuery("SELECT 79 + + + CASE -87 WHEN -30 THEN COALESCE(COUNT(*), +COALESCE(+15, -33, -12 ) + +72) WHEN +COALESCE(+AVG(DISTINCT(60)), 21) THEN NULL ELSE NULL END AS col0;")
	result.Check(testkit.Rows("<nil>"))

	result = tk.MustQuery("SELECT -63 + COALESCE ( - 83, - 61 + - + 72 * - CAST( NULL AS SIGNED ) + + 3 );")
	result.Check(testkit.Rows("-146"))
}

func (s *testIntegrationSuite) TestArithmeticBuiltin(c *C) {
	defer s.cleanEnv(c)
	tk := testkit.NewTestKit(c, s.store)
	tk.MustExec("use test")
	ctx := context.Background()

	// for plus
	tk.MustExec("DROP TABLE IF EXISTS t;")
	tk.MustExec("CREATE TABLE t(a DECIMAL(4, 2), b DECIMAL(5, 3));")
	tk.MustExec("INSERT INTO t(a, b) VALUES(1.09, 1.999), (-1.1, -0.1);")
	result := tk.MustQuery("SELECT a+b FROM t;")
	result.Check(testkit.Rows("3.089", "-1.200"))
	result = tk.MustQuery("SELECT b+12, b+0.01, b+0.00001, b+12.00001 FROM t;")
	result.Check(testkit.Rows("13.999 2.009 1.99901 13.99901", "11.900 -0.090 -0.09999 11.90001"))
	result = tk.MustQuery("SELECT 1+12, 21+0.01, 89+\"11\", 12+\"a\", 12+NULL, NULL+1, NULL+NULL;")
	result.Check(testkit.Rows("13 21.01 100 12 <nil> <nil> <nil>"))
	tk.MustExec("DROP TABLE IF EXISTS t;")
	tk.MustExec("CREATE TABLE t(a BIGINT UNSIGNED, b BIGINT UNSIGNED);")
	tk.MustExec("INSERT INTO t SELECT 1<<63, 1<<63;")
	rs, err := tk.Exec("SELECT a+b FROM t;")
	c.Assert(errors.ErrorStack(err), Equals, "")
	c.Assert(rs, NotNil)
	rows, err := session.GetRows4Test(ctx, tk.Se, rs)
	c.Assert(rows, IsNil)
	c.Assert(err, NotNil)
	c.Assert(err.Error(), Equals, "[types:1690]BIGINT UNSIGNED value is out of range in '(test.t.a + test.t.b)'")
	c.Assert(rs.Close(), IsNil)
	rs, err = tk.Exec("select cast(-3 as signed) + cast(2 as unsigned);")
	c.Assert(errors.ErrorStack(err), Equals, "")
	c.Assert(rs, NotNil)
	rows, err = session.GetRows4Test(ctx, tk.Se, rs)
	c.Assert(rows, IsNil)
	c.Assert(err, NotNil)
	c.Assert(err.Error(), Equals, "[types:1690]BIGINT UNSIGNED value is out of range in '(-3 + 2)'")
	c.Assert(rs.Close(), IsNil)
	rs, err = tk.Exec("select cast(2 as unsigned) + cast(-3 as signed);")
	c.Assert(errors.ErrorStack(err), Equals, "")
	c.Assert(rs, NotNil)
	rows, err = session.GetRows4Test(ctx, tk.Se, rs)
	c.Assert(rows, IsNil)
	c.Assert(err, NotNil)
	c.Assert(err.Error(), Equals, "[types:1690]BIGINT UNSIGNED value is out of range in '(2 + -3)'")
	c.Assert(rs.Close(), IsNil)

	// for minus
	tk.MustExec("DROP TABLE IF EXISTS t;")
	tk.MustExec("CREATE TABLE t(a DECIMAL(4, 2), b DECIMAL(5, 3));")
	tk.MustExec("INSERT INTO t(a, b) VALUES(1.09, 1.999), (-1.1, -0.1);")
	result = tk.MustQuery("SELECT a-b FROM t;")
	result.Check(testkit.Rows("-0.909", "-1.000"))
	result = tk.MustQuery("SELECT b-12, b-0.01, b-0.00001, b-12.00001 FROM t;")
	result.Check(testkit.Rows("-10.001 1.989 1.99899 -10.00101", "-12.100 -0.110 -0.10001 -12.10001"))
	result = tk.MustQuery("SELECT 1-12, 21-0.01, 89-\"11\", 12-\"a\", 12-NULL, NULL-1, NULL-NULL;")
	result.Check(testkit.Rows("-11 20.99 78 12 <nil> <nil> <nil>"))
	tk.MustExec("DROP TABLE IF EXISTS t;")
	tk.MustExec("CREATE TABLE t(a BIGINT UNSIGNED, b BIGINT UNSIGNED);")
	tk.MustExec("INSERT INTO t SELECT 1, 4;")
	rs, err = tk.Exec("SELECT a-b FROM t;")
	c.Assert(errors.ErrorStack(err), Equals, "")
	c.Assert(rs, NotNil)
	rows, err = session.GetRows4Test(ctx, tk.Se, rs)
	c.Assert(rows, IsNil)
	c.Assert(err, NotNil)
	c.Assert(err.Error(), Equals, "[types:1690]BIGINT UNSIGNED value is out of range in '(test.t.a - test.t.b)'")
	c.Assert(rs.Close(), IsNil)
	rs, err = tk.Exec("select cast(-1 as signed) - cast(-1 as unsigned);")
	c.Assert(errors.ErrorStack(err), Equals, "")
	c.Assert(rs, NotNil)
	rows, err = session.GetRows4Test(ctx, tk.Se, rs)
	c.Assert(rows, IsNil)
	c.Assert(err, NotNil)
	c.Assert(err.Error(), Equals, "[types:1690]BIGINT UNSIGNED value is out of range in '(-1 - 18446744073709551615)'")
	c.Assert(rs.Close(), IsNil)
	rs, err = tk.Exec("select cast(-1 as unsigned) - cast(-1 as signed);")
	c.Assert(errors.ErrorStack(err), Equals, "")
	c.Assert(rs, NotNil)
	rows, err = session.GetRows4Test(ctx, tk.Se, rs)
	c.Assert(rows, IsNil)
	c.Assert(err, NotNil)
	c.Assert(err.Error(), Equals, "[types:1690]BIGINT UNSIGNED value is out of range in '(18446744073709551615 - -1)'")
	c.Assert(rs.Close(), IsNil)
	tk.MustQuery(`select cast(-3 as unsigned) - cast(-1 as signed);`).Check(testkit.Rows("18446744073709551614"))
	tk.MustQuery("select 1.11 - 1.11;").Check(testkit.Rows("0.00"))
	tk.MustExec(`create table tb5(a int(10));`)
	tk.MustExec(`insert into tb5 (a) values (10);`)
	e := tk.QueryToErr(`select * from tb5 where a - -9223372036854775808;`)
	c.Assert(e, NotNil)
	c.Assert(strings.HasSuffix(e.Error(), `BIGINT value is out of range in '(Column#0 - -9223372036854775808)'`), IsTrue, Commentf("err: %v", err))
	tk.MustExec(`drop table tb5`)

	// for multiply
	tk.MustQuery("select 1234567890 * 1234567890").Check(testkit.Rows("1524157875019052100"))
	rs, err = tk.Exec("select 1234567890 * 12345671890")
	c.Assert(err, IsNil)
	_, err = session.GetRows4Test(ctx, tk.Se, rs)
	c.Assert(terror.ErrorEqual(err, types.ErrOverflow), IsTrue)
	c.Assert(rs.Close(), IsNil)
	tk.MustQuery("select cast(1234567890 as unsigned int) * 12345671890").Check(testkit.Rows("15241570095869612100"))
	tk.MustQuery("select 123344532434234234267890.0 * 1234567118923479823749823749.230").Check(testkit.Rows("152277104042296270209916846800130443726237424001224.7000"))
	rs, err = tk.Exec("select 123344532434234234267890.0 * 12345671189234798237498232384982309489238402830480239849238048239084749.230")
	c.Assert(err, IsNil)
	_, err = session.GetRows4Test(ctx, tk.Se, rs)
	c.Assert(terror.ErrorEqual(err, types.ErrOverflow), IsTrue)
	c.Assert(rs.Close(), IsNil)
	// FIXME: There is something wrong in showing float number.
	//tk.MustQuery("select 1.797693134862315708145274237317043567981e+308 * 1").Check(testkit.Rows("1.7976931348623157e308"))
	//tk.MustQuery("select 1.797693134862315708145274237317043567981e+308 * -1").Check(testkit.Rows("-1.7976931348623157e308"))
	rs, err = tk.Exec("select 1.797693134862315708145274237317043567981e+308 * 1.1")
	c.Assert(err, IsNil)
	_, err = session.GetRows4Test(ctx, tk.Se, rs)
	c.Assert(terror.ErrorEqual(err, types.ErrOverflow), IsTrue)
	c.Assert(rs.Close(), IsNil)
	rs, err = tk.Exec("select 1.797693134862315708145274237317043567981e+308 * -1.1")
	c.Assert(err, IsNil)
	_, err = session.GetRows4Test(ctx, tk.Se, rs)
	c.Assert(terror.ErrorEqual(err, types.ErrOverflow), IsTrue)
	c.Assert(rs.Close(), IsNil)
	tk.MustQuery("select 0.0 * -1;").Check(testkit.Rows("0.0"))

	tk.MustExec("DROP TABLE IF EXISTS t;")
	tk.MustExec("CREATE TABLE t(a DECIMAL(4, 2), b DECIMAL(5, 3));")
	tk.MustExec("INSERT INTO t(a, b) VALUES(-1.09, 1.999);")
	result = tk.MustQuery("SELECT a/b, a/12, a/-0.01, b/12, b/-0.01, b/0.000, NULL/b, b/NULL, NULL/NULL FROM t;")
	result.Check(testkit.Rows("-0.545273 -0.090833 109.000000 0.1665833 -199.9000000 <nil> <nil> <nil> <nil>"))
	tk.MustQuery("show warnings;").Check(testkit.Rows("Warning 1365 Division by 0"))
	rs, err = tk.Exec("select 1e200/1e-200")
	c.Assert(err, IsNil)
	_, err = session.GetRows4Test(ctx, tk.Se, rs)
	c.Assert(terror.ErrorEqual(err, types.ErrOverflow), IsTrue)
	c.Assert(rs.Close(), IsNil)

	// for intDiv
	result = tk.MustQuery("SELECT 13 DIV 12, 13 DIV 0.01, -13 DIV 2, 13 DIV NULL, NULL DIV 13, NULL DIV NULL;")
	result.Check(testkit.Rows("1 1300 -6 <nil> <nil> <nil>"))
	result = tk.MustQuery("SELECT 2.4 div 1.1, 2.4 div 1.2, 2.4 div 1.3;")
	result.Check(testkit.Rows("2 2 1"))
	result = tk.MustQuery("SELECT 1.175494351E-37 div 1.7976931348623157E+308, 1.7976931348623157E+308 div -1.7976931348623157E+307, 1 div 1e-82;")
	result.Check(testkit.Rows("0 -1 <nil>"))
	tk.MustQuery("show warnings").Check(testutil.RowsWithSep("|",
		"Warning|1292|Truncated incorrect DECIMAL value: '1.7976931348623157e+308'",
		"Warning|1292|Truncated incorrect DECIMAL value: '1.7976931348623157e+308'",
		"Warning|1292|Truncated incorrect DECIMAL value: '-1.7976931348623158e+307'",
		"Warning|1365|Division by 0"))
	rs, err = tk.Exec("select 1e300 DIV 1.5")
	c.Assert(err, IsNil)
	_, err = session.GetRows4Test(ctx, tk.Se, rs)
	c.Assert(terror.ErrorEqual(err, types.ErrOverflow), IsTrue)
	c.Assert(rs.Close(), IsNil)

	tk.MustExec("drop table if exists t;")
	tk.MustExec("CREATE TABLE t (c_varchar varchar(255), c_time time, nonzero int, zero int, c_int_unsigned int unsigned, c_timestamp timestamp, c_enum enum('a','b','c'));")
	tk.MustExec("INSERT INTO t VALUE('abc', '12:00:00', 12, 0, 5, '2017-08-05 18:19:03', 'b');")
	result = tk.MustQuery("select c_varchar div nonzero, c_time div nonzero, c_time div zero, c_timestamp div nonzero, c_timestamp div zero, c_varchar div zero from t;")
	result.Check(testkit.Rows("0 10000 <nil> 1680900431825 <nil> <nil>"))
	result = tk.MustQuery("select c_enum div nonzero from t;")
	result.Check(testkit.Rows("0"))
	tk.MustQuery("select c_enum div zero from t").Check(testkit.Rows("<nil>"))
	tk.MustQuery("select nonzero div zero from t").Check(testkit.Rows("<nil>"))
	tk.MustQuery("show warnings;").Check(testkit.Rows("Warning 1365 Division by 0"))
	result = tk.MustQuery("select c_time div c_enum, c_timestamp div c_time, c_timestamp div c_enum from t;")
	result.Check(testkit.Rows("60000 168090043 10085402590951"))
	result = tk.MustQuery("select c_int_unsigned div nonzero, nonzero div c_int_unsigned, c_int_unsigned div zero from t;")
	result.Check(testkit.Rows("0 2 <nil>"))
	tk.MustQuery("show warnings;").Check(testkit.Rows("Warning 1365 Division by 0"))

	// for mod
	result = tk.MustQuery("SELECT CAST(1 AS UNSIGNED) MOD -9223372036854775808, -9223372036854775808 MOD CAST(1 AS UNSIGNED);")
	result.Check(testkit.Rows("1 0"))
	result = tk.MustQuery("SELECT 13 MOD 12, 13 MOD 0.01, -13 MOD 2, 13 MOD NULL, NULL MOD 13, NULL DIV NULL;")
	result.Check(testkit.Rows("1 0.00 -1 <nil> <nil> <nil>"))
	result = tk.MustQuery("SELECT 2.4 MOD 1.1, 2.4 MOD 1.2, 2.4 mod 1.30;")
	result.Check(testkit.Rows("0.2 0.0 1.10"))
	tk.MustExec("drop table if exists t;")
	tk.MustExec("CREATE TABLE t (c_varchar varchar(255), c_time time, nonzero int, zero int, c_timestamp timestamp, c_enum enum('a','b','c'));")
	tk.MustExec("INSERT INTO t VALUE('abc', '12:00:00', 12, 0, '2017-08-05 18:19:03', 'b');")
	result = tk.MustQuery("select c_varchar MOD nonzero, c_time MOD nonzero, c_timestamp MOD nonzero, c_enum MOD nonzero from t;")
	result.Check(testkit.Rows("0 0 3 2"))
	result = tk.MustQuery("select c_time MOD c_enum, c_timestamp MOD c_time, c_timestamp MOD c_enum from t;")
	result.Check(testkit.Rows("0 21903 1"))
	tk.MustQuery("select c_enum MOD zero from t;").Check(testkit.Rows("<nil>"))
	tk.MustQuery("show warnings;").Check(testkit.Rows("Warning 1365 Division by 0"))
	tk.MustExec("SET SQL_MODE='ERROR_FOR_DIVISION_BY_ZERO,STRICT_ALL_TABLES';")
	tk.MustExec("drop table if exists t;")
	tk.MustExec("CREATE TABLE t (v int);")
	tk.MustExec("INSERT IGNORE INTO t VALUE(12 MOD 0);")
	tk.MustQuery("show warnings;").Check(testkit.Rows("Warning 1365 Division by 0"))
	tk.MustQuery("select v from t;").Check(testkit.Rows("<nil>"))
	tk.MustQuery("select 0.000 % 0.11234500000000000000;").Check(testkit.Rows("0.00000000000000000000"))

	_, err = tk.Exec("INSERT INTO t VALUE(12 MOD 0);")
	c.Assert(terror.ErrorEqual(err, expression.ErrDivisionByZero), IsTrue)

	tk.MustQuery("select sum(1.2e2) * 0.1").Check(testkit.Rows("12"))
	tk.MustExec("drop table if exists t")
	tk.MustExec("create table t(a double)")
	tk.MustExec("insert into t value(1.2)")
	tk.MustQuery("select sum(a) * 0.1 from t").Check(testkit.Rows("0.12"))

	tk.MustExec("drop table if exists t")
	tk.MustExec("create table t(a double)")
	tk.MustExec("insert into t value(1.2)")
	result = tk.MustQuery("select * from t where a/0 > 1")
	result.Check(testkit.Rows())
	tk.MustQuery("show warnings").Check(testutil.RowsWithSep("|", "Warning|1365|Division by 0"))

	tk.MustExec("USE test;")
	tk.MustExec("DROP TABLE IF EXISTS t;")
	tk.MustExec("CREATE TABLE t(a BIGINT, b DECIMAL(6, 2));")
	tk.MustExec("INSERT INTO t VALUES(0, 1.12), (1, 1.21);")
	tk.MustQuery("SELECT a/b FROM t;").Check(testkit.Rows("0.0000", "0.8264"))
}

func (s *testIntegrationSuite) TestCompareBuiltin(c *C) {
	defer s.cleanEnv(c)
	tk := testkit.NewTestKit(c, s.store)
	tk.MustExec("use test")

	// compare as JSON
	tk.MustExec("drop table if exists t")
	tk.MustExec("CREATE TABLE t (pk int  NOT NULL PRIMARY KEY AUTO_INCREMENT, i INT, j JSON);")
	tk.MustExec(`INSERT INTO t(i, j) VALUES (0, NULL)`)
	tk.MustExec(`INSERT INTO t(i, j) VALUES (1, '{"a": 2}')`)
	tk.MustExec(`INSERT INTO t(i, j) VALUES (2, '[1,2]')`)
	tk.MustExec(`INSERT INTO t(i, j) VALUES (3, '{"a":"b", "c":"d","ab":"abc", "bc": ["x", "y"]}')`)
	tk.MustExec(`INSERT INTO t(i, j) VALUES (4, '["here", ["I", "am"], "!!!"]')`)
	tk.MustExec(`INSERT INTO t(i, j) VALUES (5, '"scalar string"')`)
	tk.MustExec(`INSERT INTO t(i, j) VALUES (6, 'true')`)
	tk.MustExec(`INSERT INTO t(i, j) VALUES (7, 'false')`)
	tk.MustExec(`INSERT INTO t(i, j) VALUES (8, 'null')`)
	tk.MustExec(`INSERT INTO t(i, j) VALUES (9, '-1')`)
	tk.MustExec(`INSERT INTO t(i, j) VALUES (10, CAST(CAST(1 AS UNSIGNED) AS JSON))`)
	tk.MustExec(`INSERT INTO t(i, j) VALUES (11, '32767')`)
	tk.MustExec(`INSERT INTO t(i, j) VALUES (12, '32768')`)
	tk.MustExec(`INSERT INTO t(i, j) VALUES (13, '-32768')`)
	tk.MustExec(`INSERT INTO t(i, j) VALUES (14, '-32769')`)
	tk.MustExec(`INSERT INTO t(i, j) VALUES (15, '2147483647')`)
	tk.MustExec(`INSERT INTO t(i, j) VALUES (16, '2147483648')`)
	tk.MustExec(`INSERT INTO t(i, j) VALUES (17, '-2147483648')`)
	tk.MustExec(`INSERT INTO t(i, j) VALUES (18, '-2147483649')`)
	tk.MustExec(`INSERT INTO t(i, j) VALUES (19, '18446744073709551615')`)
	tk.MustExec(`INSERT INTO t(i, j) VALUES (20, '18446744073709551616')`)
	tk.MustExec(`INSERT INTO t(i, j) VALUES (21, '3.14')`)
	tk.MustExec(`INSERT INTO t(i, j) VALUES (22, '{}')`)
	tk.MustExec(`INSERT INTO t(i, j) VALUES (23, '[]')`)
	tk.MustExec(`INSERT INTO t(i, j) VALUES (24, CAST(CAST('2015-01-15 23:24:25' AS DATETIME) AS JSON))`)
	tk.MustExec(`INSERT INTO t(i, j) VALUES (25, CAST(CAST('23:24:25' AS TIME) AS JSON))`)
	tk.MustExec(`INSERT INTO t(i, j) VALUES (26, CAST(CAST('2015-01-15' AS DATE) AS JSON))`)
	tk.MustExec(`INSERT INTO t(i, j) VALUES (27, CAST(TIMESTAMP('2015-01-15 23:24:25') AS JSON))`)
	tk.MustExec(`INSERT INTO t(i, j) VALUES (28, CAST('[]' AS CHAR CHARACTER SET 'ascii'))`)

	result := tk.MustQuery(`SELECT i,
		(j = '"scalar string"') AS c1,
		(j = 'scalar string') AS c2,
		(j = CAST('"scalar string"' AS JSON)) AS c3,
		(j = CAST(CAST(j AS CHAR CHARACTER SET 'utf8mb4') AS JSON)) AS c4,
		(j = CAST(NULL AS JSON)) AS c5,
		(j = NULL) AS c6,
		(j <=> NULL) AS c7,
		(j <=> CAST(NULL AS JSON)) AS c8,
		(j IN (-1, 2, 32768, 3.14)) AS c9,
		(j IN (CAST('[1, 2]' AS JSON), CAST('{}' AS JSON), CAST(3.14 AS JSON))) AS c10,
		(j = (SELECT j FROM t WHERE j = CAST('null' AS JSON))) AS c11,
		(j = (SELECT j FROM t WHERE j IS NULL)) AS c12,
		(j = (SELECT j FROM t WHERE 1<>1)) AS c13,
		(j = DATE('2015-01-15')) AS c14,
		(j = TIME('23:24:25')) AS c15,
		(j = TIMESTAMP('2015-01-15 23:24:25')) AS c16,
		(j = CURRENT_TIMESTAMP) AS c17,
		(JSON_EXTRACT(j, '$.a') = 2) AS c18
		FROM t
		ORDER BY i;`)
	result.Check(testkit.Rows("0 <nil> <nil> <nil> <nil> <nil> <nil> 1 1 <nil> <nil> <nil> <nil> <nil> <nil> <nil> <nil> <nil> <nil>",
		"1 0 0 0 1 <nil> <nil> 0 0 0 0 0 <nil> <nil> 0 0 0 0 1",
		"2 0 0 0 1 <nil> <nil> 0 0 0 1 0 <nil> <nil> 0 0 0 0 <nil>",
		"3 0 0 0 1 <nil> <nil> 0 0 0 0 0 <nil> <nil> 0 0 0 0 0",
		"4 0 0 0 1 <nil> <nil> 0 0 0 0 0 <nil> <nil> 0 0 0 0 <nil>",
		"5 0 1 1 1 <nil> <nil> 0 0 0 0 0 <nil> <nil> 0 0 0 0 <nil>",
		"6 0 0 0 1 <nil> <nil> 0 0 0 0 0 <nil> <nil> 0 0 0 0 <nil>",
		"7 0 0 0 1 <nil> <nil> 0 0 0 0 0 <nil> <nil> 0 0 0 0 <nil>",
		"8 0 0 0 1 <nil> <nil> 0 0 0 0 1 <nil> <nil> 0 0 0 0 <nil>",
		"9 0 0 0 1 <nil> <nil> 0 0 1 0 0 <nil> <nil> 0 0 0 0 <nil>",
		"10 0 0 0 1 <nil> <nil> 0 0 0 0 0 <nil> <nil> 0 0 0 0 <nil>",
		"11 0 0 0 1 <nil> <nil> 0 0 0 0 0 <nil> <nil> 0 0 0 0 <nil>",
		"12 0 0 0 1 <nil> <nil> 0 0 1 0 0 <nil> <nil> 0 0 0 0 <nil>",
		"13 0 0 0 1 <nil> <nil> 0 0 0 0 0 <nil> <nil> 0 0 0 0 <nil>",
		"14 0 0 0 1 <nil> <nil> 0 0 0 0 0 <nil> <nil> 0 0 0 0 <nil>",
		"15 0 0 0 1 <nil> <nil> 0 0 0 0 0 <nil> <nil> 0 0 0 0 <nil>",
		"16 0 0 0 1 <nil> <nil> 0 0 0 0 0 <nil> <nil> 0 0 0 0 <nil>",
		"17 0 0 0 1 <nil> <nil> 0 0 0 0 0 <nil> <nil> 0 0 0 0 <nil>",
		"18 0 0 0 1 <nil> <nil> 0 0 0 0 0 <nil> <nil> 0 0 0 0 <nil>",
		"19 0 0 0 1 <nil> <nil> 0 0 0 0 0 <nil> <nil> 0 0 0 0 <nil>",
		"20 0 0 0 1 <nil> <nil> 0 0 0 0 0 <nil> <nil> 0 0 0 0 <nil>",
		"21 0 0 0 1 <nil> <nil> 0 0 1 1 0 <nil> <nil> 0 0 0 0 <nil>",
		"22 0 0 0 1 <nil> <nil> 0 0 0 1 0 <nil> <nil> 0 0 0 0 <nil>",
		"23 0 0 0 1 <nil> <nil> 0 0 0 0 0 <nil> <nil> 0 0 0 0 <nil>",
		"24 0 0 0 1 <nil> <nil> 0 0 0 0 0 <nil> <nil> 0 0 1 0 <nil>",
		"25 0 0 0 1 <nil> <nil> 0 0 0 0 0 <nil> <nil> 0 1 0 0 <nil>",
		"26 0 0 0 1 <nil> <nil> 0 0 0 0 0 <nil> <nil> 1 0 0 0 <nil>",
		"27 0 0 0 1 <nil> <nil> 0 0 0 0 0 <nil> <nil> 0 0 1 0 <nil>",
		"28 0 0 0 1 <nil> <nil> 0 0 0 0 0 <nil> <nil> 0 0 0 0 <nil>"))

	// for coalesce
	result = tk.MustQuery("select coalesce(NULL), coalesce(NULL, NULL), coalesce(NULL, NULL, NULL);")
	result.Check(testkit.Rows("<nil> <nil> <nil>"))
	tk.MustQuery(`select coalesce(cast(1 as json), cast(2 as json));`).Check(testkit.Rows(`1`))
	tk.MustQuery(`select coalesce(NULL, cast(2 as json));`).Check(testkit.Rows(`2`))
	tk.MustQuery(`select coalesce(cast(1 as json), NULL);`).Check(testkit.Rows(`1`))
	tk.MustQuery(`select coalesce(NULL, NULL);`).Check(testkit.Rows(`<nil>`))

	tk.MustExec("drop table if exists t2")
	tk.MustExec("create table t2(a int, b double, c datetime, d time, e char(20), f bit(10))")
	tk.MustExec(`insert into t2 values(1, 1.1, "2017-08-01 12:01:01", "12:01:01", "abcdef", 0b10101)`)

	result = tk.MustQuery("select coalesce(NULL, a), coalesce(NULL, b, a), coalesce(c, NULL, a, b), coalesce(d, NULL), coalesce(d, c), coalesce(NULL, NULL, e, 1), coalesce(f), coalesce(1, a, b, c, d, e, f) from t2")
	result.Check(testkit.Rows(fmt.Sprintf("1 1.1 2017-08-01 12:01:01 12:01:01 %s 12:01:01 abcdef 21 1", time.Now().In(tk.Se.GetSessionVars().Location()).Format("2006-01-02"))))

	// nullif
	result = tk.MustQuery(`SELECT NULLIF(NULL, 1), NULLIF(1, NULL), NULLIF(1, 1), NULLIF(NULL, NULL);`)
	result.Check(testkit.Rows("<nil> 1 <nil> <nil>"))

	result = tk.MustQuery(`SELECT NULLIF(1, 1.0), NULLIF(1, "1.0");`)
	result.Check(testkit.Rows("<nil> <nil>"))

	result = tk.MustQuery(`SELECT NULLIF("abc", 1);`)
	result.Check(testkit.Rows("abc"))

	result = tk.MustQuery(`SELECT NULLIF(1+2, 1);`)
	result.Check(testkit.Rows("3"))

	result = tk.MustQuery(`SELECT NULLIF(1, 1+2);`)
	result.Check(testkit.Rows("1"))

	result = tk.MustQuery(`SELECT NULLIF(2+3, 1+2);`)
	result.Check(testkit.Rows("5"))

	result = tk.MustQuery(`SELECT HEX(NULLIF("abc", 1));`)
	result.Check(testkit.Rows("616263"))

	tk.MustExec("drop table if exists t;")
	tk.MustExec("create table t(a date)")
	result = tk.MustQuery("desc select a = a from t")
	result.Check(testkit.Rows(
		"Projection_3 10000.00 root  eq(test.t.a, test.t.a)->Column#3",
		"└─TableReader_5 10000.00 root  data:TableFullScan_4",
		"  └─TableFullScan_4 10000.00 cop[tikv] table:t keep order:false, stats:pseudo",
	))

	// for interval
	result = tk.MustQuery(`select interval(null, 1, 2), interval(1, 2, 3), interval(2, 1, 3)`)
	result.Check(testkit.Rows("-1 0 1"))
	result = tk.MustQuery(`select interval(3, 1, 2), interval(0, "b", "1", "2"), interval("a", "b", "1", "2")`)
	result.Check(testkit.Rows("2 1 1"))
	result = tk.MustQuery(`select interval(23, 1, 23, 23, 23, 30, 44, 200), interval(23, 1.7, 15.3, 23.1, 30, 44, 200), interval(9007199254740992, 9007199254740993)`)
	result.Check(testkit.Rows("4 2 0"))
	result = tk.MustQuery(`select interval(cast(9223372036854775808 as unsigned), cast(9223372036854775809 as unsigned)), interval(9223372036854775807, cast(9223372036854775808 as unsigned)), interval(-9223372036854775807, cast(9223372036854775808 as unsigned))`)
	result.Check(testkit.Rows("0 0 0"))
	result = tk.MustQuery(`select interval(cast(9223372036854775806 as unsigned), 9223372036854775807), interval(cast(9223372036854775806 as unsigned), -9223372036854775807), interval("9007199254740991", "9007199254740992")`)
	result.Check(testkit.Rows("0 1 0"))
	result = tk.MustQuery(`select interval(9007199254740992, "9007199254740993"), interval("9007199254740992", 9007199254740993), interval("9007199254740992", "9007199254740993")`)
	result.Check(testkit.Rows("1 1 1"))
	result = tk.MustQuery(`select INTERVAL(100, NULL, NULL, NULL, NULL, NULL, 100);`)
	result.Check(testkit.Rows("6"))

	// for greatest
	result = tk.MustQuery(`select greatest(1, 2, 3), greatest("a", "b", "c"), greatest(1.1, 1.2, 1.3), greatest("123a", 1, 2)`)
	result.Check(testkit.Rows("3 c 1.3 2"))
	tk.MustQuery("show warnings").Check(testkit.Rows())
	result = tk.MustQuery(`select greatest(cast("2017-01-01" as datetime), "123", "234", cast("2018-01-01" as date)), greatest(cast("2017-01-01" as date), "123", null)`)
	// todo: MySQL returns "2018-01-01 <nil>"
	result.Check(testkit.Rows("2018-01-01 00:00:00 <nil>"))
	tk.MustQuery("show warnings").Check(testutil.RowsWithSep("|", "Warning|1292|Incorrect time value: '123'", "Warning|1292|Incorrect time value: '234'", "Warning|1292|Incorrect time value: '123'"))
	// for least
	result = tk.MustQuery(`select least(1, 2, 3), least("a", "b", "c"), least(1.1, 1.2, 1.3), least("123a", 1, 2)`)
	result.Check(testkit.Rows("1 a 1.1 1"))
	tk.MustQuery("show warnings").Check(testkit.Rows())
	result = tk.MustQuery(`select least(cast("2017-01-01" as datetime), "123", "234", cast("2018-01-01" as date)), least(cast("2017-01-01" as date), "123", null)`)
	result.Check(testkit.Rows("123 <nil>"))
	tk.MustQuery("show warnings").Check(testutil.RowsWithSep("|", "Warning|1292|Incorrect time value: '123'", "Warning|1292|Incorrect time value: '234'", "Warning|1292|Incorrect time value: '123'"))
	tk.MustQuery(`select 1 < 17666000000000000000, 1 > 17666000000000000000, 1 = 17666000000000000000`).Check(testkit.Rows("1 0 0"))

	tk.MustExec("drop table if exists t")
	// insert value at utc timezone
	tk.MustExec("set time_zone = '+00:00'")
	tk.MustExec("create table t(a timestamp)")
	tk.MustExec("insert into t value('1991-05-06 04:59:28')")
	// check daylight saving time in Asia/Shanghai
	tk.MustExec("set time_zone='Asia/Shanghai'")
	tk.MustQuery("select * from t").Check(testkit.Rows("1991-05-06 13:59:28"))
	// insert an nonexistent time
	tk.MustExec("set time_zone = 'America/Los_Angeles'")
	_, err := tk.Exec("insert into t value('2011-03-13 02:00:00')")
	c.Assert(err, NotNil)
	// reset timezone to a +8 offset
	tk.MustExec("set time_zone = '+08:00'")
	tk.MustQuery("select * from t").Check(testkit.Rows("1991-05-06 12:59:28"))

	tk.MustExec("drop table if exists t")
	tk.MustExec("create table t(a bigint unsigned)")
	tk.MustExec("insert into t value(17666000000000000000)")
	tk.MustQuery("select * from t where a = 17666000000000000000").Check(testkit.Rows("17666000000000000000"))

	// test for compare row
	result = tk.MustQuery(`select row(1,2,3)=row(1,2,3)`)
	result.Check(testkit.Rows("1"))
	result = tk.MustQuery(`select row(1,2,3)=row(1+3,2,3)`)
	result.Check(testkit.Rows("0"))
	result = tk.MustQuery(`select row(1,2,3)<>row(1,2,3)`)
	result.Check(testkit.Rows("0"))
	result = tk.MustQuery(`select row(1,2,3)<>row(1+3,2,3)`)
	result.Check(testkit.Rows("1"))
	result = tk.MustQuery(`select row(1+3,2,3)<>row(1+3,2,3)`)
	result.Check(testkit.Rows("0"))
}

// #23157: make sure if Nullif expr is correct combined with IsNull expr.
func (s *testIntegrationSuite) TestNullifWithIsNull(c *C) {
	tk := testkit.NewTestKit(c, s.store)
	tk.MustExec("use test")
	tk.MustExec("drop table if exists t")
	tk.MustExec("create table t(a int not null);")
	tk.MustExec("insert into t values(1),(2);")
	rows := tk.MustQuery("select * from t where nullif(a,a) is null;")
	rows.Check(testkit.Rows("1", "2"))
}

func (s *testIntegrationSuite) TestAggregationBuiltin(c *C) {
	defer s.cleanEnv(c)
	tk := testkit.NewTestKit(c, s.store)
	tk.MustExec("use test")
	tk.MustExec("drop table if exists t")
	tk.MustExec("create table t(a decimal(7, 6))")
	tk.MustExec("insert into t values(1.123456), (1.123456)")
	result := tk.MustQuery("select avg(a) from t")
	result.Check(testkit.Rows("1.1234560000"))

	tk.MustExec("use test")
	tk.MustExec("drop table t")
	tk.MustExec("CREATE TABLE `t` (	`a` int, KEY `idx_a` (`a`))")
	result = tk.MustQuery("select avg(a) from t")
	result.Check(testkit.Rows("<nil>"))
	result = tk.MustQuery("select max(a), min(a) from t")
	result.Check(testkit.Rows("<nil> <nil>"))
	result = tk.MustQuery("select distinct a from t")
	result.Check(testkit.Rows())
	result = tk.MustQuery("select sum(a) from t")
	result.Check(testkit.Rows("<nil>"))
	result = tk.MustQuery("select count(a) from t")
	result.Check(testkit.Rows("0"))
	result = tk.MustQuery("select bit_or(a) from t")
	result.Check(testkit.Rows("0"))
	result = tk.MustQuery("select bit_xor(a) from t")
	result.Check(testkit.Rows("0"))
	result = tk.MustQuery("select bit_and(a) from t")
	result.Check(testkit.Rows("18446744073709551615"))
}

func (s *testIntegrationSuite) Test19387(c *C) {
	tk := testkit.NewTestKit(c, s.store)
	tk.MustExec("USE test;")

	tk.MustExec("drop table if exists t;")
	tk.MustExec("create table t(a decimal(16, 2));")
	tk.MustExec("select sum(case when 1 then a end) from t group by a;")
	res := tk.MustQuery("show create table t")
	c.Assert(len(res.Rows()), Equals, 1)
	str := res.Rows()[0][1].(string)
	c.Assert(strings.Contains(str, "decimal(16,2)"), IsTrue)
}

func (s *testIntegrationSuite) TestAggregationBuiltinBitOr(c *C) {
	defer s.cleanEnv(c)
	tk := testkit.NewTestKit(c, s.store)
	tk.MustExec("use test")
	tk.MustExec("drop table if exists t;")
	tk.MustExec("create table t(a bigint)")
	tk.MustExec("insert into t values(null);")
	result := tk.MustQuery("select bit_or(a) from t")
	result.Check(testkit.Rows("0"))
	tk.MustExec("insert into t values(1);")
	result = tk.MustQuery("select bit_or(a) from t")
	result.Check(testkit.Rows("1"))
	tk.MustExec("insert into t values(2);")
	result = tk.MustQuery("select bit_or(a) from t")
	result.Check(testkit.Rows("3"))
	tk.MustExec("insert into t values(4);")
	result = tk.MustQuery("select bit_or(a) from t")
	result.Check(testkit.Rows("7"))
	result = tk.MustQuery("select a, bit_or(a) from t group by a order by a")
	result.Check(testkit.Rows("<nil> 0", "1 1", "2 2", "4 4"))
	tk.MustExec("insert into t values(-1);")
	result = tk.MustQuery("select bit_or(a) from t")
	result.Check(testkit.Rows("18446744073709551615"))
}

func (s *testIntegrationSuite) TestAggregationBuiltinBitXor(c *C) {
	defer s.cleanEnv(c)
	tk := testkit.NewTestKit(c, s.store)
	tk.MustExec("use test")
	tk.MustExec("drop table if exists t;")
	tk.MustExec("create table t(a bigint)")
	tk.MustExec("insert into t values(null);")
	result := tk.MustQuery("select bit_xor(a) from t")
	result.Check(testkit.Rows("0"))
	tk.MustExec("insert into t values(1);")
	result = tk.MustQuery("select bit_xor(a) from t")
	result.Check(testkit.Rows("1"))
	tk.MustExec("insert into t values(2);")
	result = tk.MustQuery("select bit_xor(a) from t")
	result.Check(testkit.Rows("3"))
	tk.MustExec("insert into t values(3);")
	result = tk.MustQuery("select bit_xor(a) from t")
	result.Check(testkit.Rows("0"))
	tk.MustExec("insert into t values(3);")
	result = tk.MustQuery("select bit_xor(a) from t")
	result.Check(testkit.Rows("3"))
	result = tk.MustQuery("select a, bit_xor(a) from t group by a order by a")
	result.Check(testkit.Rows("<nil> 0", "1 1", "2 2", "3 0"))
}

func (s *testIntegrationSuite) TestAggregationBuiltinBitAnd(c *C) {
	defer s.cleanEnv(c)
	tk := testkit.NewTestKit(c, s.store)
	tk.MustExec("use test")
	tk.MustExec("drop table if exists t;")
	tk.MustExec("create table t(a bigint)")
	tk.MustExec("insert into t values(null);")
	result := tk.MustQuery("select bit_and(a) from t")
	result.Check(testkit.Rows("18446744073709551615"))
	tk.MustExec("insert into t values(7);")
	result = tk.MustQuery("select bit_and(a) from t")
	result.Check(testkit.Rows("7"))
	tk.MustExec("insert into t values(5);")
	result = tk.MustQuery("select bit_and(a) from t")
	result.Check(testkit.Rows("5"))
	tk.MustExec("insert into t values(3);")
	result = tk.MustQuery("select bit_and(a) from t")
	result.Check(testkit.Rows("1"))
	tk.MustExec("insert into t values(2);")
	result = tk.MustQuery("select bit_and(a) from t")
	result.Check(testkit.Rows("0"))
	result = tk.MustQuery("select a, bit_and(a) from t group by a order by a desc")
	result.Check(testkit.Rows("7 7", "5 5", "3 3", "2 2", "<nil> 18446744073709551615"))
}

func (s *testIntegrationSuite) TestAggregationBuiltinGroupConcat(c *C) {
	defer s.cleanEnv(c)
	tk := testkit.NewTestKit(c, s.store)
	tk.MustExec("use test")
	tk.MustExec("create table t(a varchar(100))")
	tk.MustExec("create table d(a varchar(100))")
	tk.MustExec("insert into t values('hello'), ('hello')")
	result := tk.MustQuery("select group_concat(a) from t")
	result.Check(testkit.Rows("hello,hello"))

	tk.MustExec("set @@group_concat_max_len=7")
	result = tk.MustQuery("select group_concat(a) from t")
	result.Check(testkit.Rows("hello,h"))
	tk.MustQuery("show warnings").Check(testutil.RowsWithSep("|", "Warning 1260 Some rows were cut by GROUPCONCAT(test.t.a)"))

	_, err := tk.Exec("insert into d select group_concat(a) from t")
	c.Assert(errors.Cause(err).(*terror.Error).Code(), Equals, errors.ErrCode(mysql.ErrCutValueGroupConcat))

	tk.Exec("set sql_mode=''")
	tk.MustExec("insert into d select group_concat(a) from t")
	tk.MustQuery("show warnings").Check(testutil.RowsWithSep("|", "Warning 1260 Some rows were cut by GROUPCONCAT(test.t.a)"))
	tk.MustQuery("select * from d").Check(testkit.Rows("hello,h"))
}

func (s *testIntegrationSuite) TestAggregationBuiltinJSONObjectAgg(c *C) {
	defer s.cleanEnv(c)
	tk := testkit.NewTestKit(c, s.store)
	tk.MustExec("use test")

	tk.MustExec("drop table if exists t;")
	tk.MustExec(`CREATE TABLE t (
		a int(11),
		b varchar(100),
		c decimal(3,2),
		d json,
		e date,
		f time,
		g datetime DEFAULT '2012-01-01',
		h timestamp NOT NULL DEFAULT CURRENT_TIMESTAMP,
		i char(36),
		j text(50));`)

	tk.MustExec(`insert into t values(1, 'ab', 5.5, '{"id": 1}', '2020-01-10', '11:12:13', '2020-01-11', '2020-10-18 00:00:00', 'first', 'json_objectagg_test');`)

	result := tk.MustQuery("select json_objectagg(a, b) from t group by a order by a;")
	result.Check(testkit.Rows(`{"1": "ab"}`))
	result = tk.MustQuery("select json_objectagg(b, c) from t group by b order by b;")
	result.Check(testkit.Rows(`{"ab": 5.5}`))
	result = tk.MustQuery("select json_objectagg(e, f) from t group by e order by e;")
	result.Check(testkit.Rows(`{"2020-01-10": "11:12:13"}`))
	result = tk.MustQuery("select json_objectagg(f, g) from t group by f order by f;")
	result.Check(testkit.Rows(`{"11:12:13": "2020-01-11 00:00:00"}`))
	result = tk.MustQuery("select json_objectagg(g, h) from t group by g order by g;")
	result.Check(testkit.Rows(`{"2020-01-11 00:00:00": "2020-10-18 00:00:00"}`))
	result = tk.MustQuery("select json_objectagg(h, i) from t group by h order by h;")
	result.Check(testkit.Rows(`{"2020-10-18 00:00:00": "first"}`))
	result = tk.MustQuery("select json_objectagg(i, j) from t group by i order by i;")
	result.Check(testkit.Rows(`{"first": "json_objectagg_test"}`))
	result = tk.MustQuery("select json_objectagg(a, null) from t group by a order by a;")
	result.Check(testkit.Rows(`{"1": null}`))
}

func (s *testIntegrationSuite2) TestOtherBuiltin(c *C) {
	defer s.cleanEnv(c)
	tk := testkit.NewTestKit(c, s.store)
	tk.MustExec("use test")

	tk.MustExec("drop table if exists t")
	tk.MustExec("create table t(a int, b double, c varchar(20), d datetime, e time)")
	tk.MustExec("insert into t value(1, 2, 'string', '2017-01-01 12:12:12', '12:12:12')")

	// for in
	result := tk.MustQuery("select 1 in (a, b, c), 'string' in (a, b, c), '2017-01-01 12:12:12' in (c, d, e), '12:12:12' in (c, d, e) from t")
	result.Check(testkit.Rows("1 1 1 1"))
	result = tk.MustQuery("select 1 in (null, c), 2 in (null, c) from t")
	result.Check(testkit.Rows("<nil> <nil>"))
	result = tk.MustQuery("select 0 in (a, b, c), 0 in (a, b, c), 3 in (a, b, c), 4 in (a, b, c) from t")
	result.Check(testkit.Rows("1 1 0 0"))
	result = tk.MustQuery("select (0,1) in ((0,1), (0,2)), (0,1) in ((0,0), (0,2))")
	result.Check(testkit.Rows("1 0"))

	result = tk.MustQuery(`select bit_count(121), bit_count(-1), bit_count(null), bit_count("1231aaa");`)
	result.Check(testkit.Rows("5 64 <nil> 7"))

	tk.MustExec("drop table if exists t")
	tk.MustExec("create table t(a int primary key, b time, c double, d varchar(10))")
	tk.MustExec(`insert into t values(1, '01:01:01', 1.1, "1"), (2, '02:02:02', 2.2, "2")`)
	tk.MustExec(`insert into t(a, b) values(1, '12:12:12') on duplicate key update a = values(b)`)
	result = tk.MustQuery(`select a from t order by a`)
	result.Check(testkit.Rows("2", "121212"))
	tk.MustExec(`insert into t values(2, '12:12:12', 1.1, "3.3") on duplicate key update a = values(c) + values(d)`)
	result = tk.MustQuery(`select a from t order by a`)
	result.Check(testkit.Rows("4", "121212"))

	// for setvar, getvar
	tk.MustExec(`set @varname = "Abc"`)
	result = tk.MustQuery(`select @varname, @VARNAME`)
	result.Check(testkit.Rows("Abc Abc"))

	// for values
	tk.MustExec("drop table t")
	tk.MustExec("CREATE TABLE `t` (`id` varchar(32) NOT NULL, `count` decimal(18,2), PRIMARY KEY (`id`));")
	tk.MustExec("INSERT INTO t (id,count)VALUES('abc',2) ON DUPLICATE KEY UPDATE count=if(VALUES(count) > count,VALUES(count),count)")
	result = tk.MustQuery("select count from t where id = 'abc'")
	result.Check(testkit.Rows("2.00"))
	tk.MustExec("INSERT INTO t (id,count)VALUES('abc',265.0) ON DUPLICATE KEY UPDATE count=if(VALUES(count) > count,VALUES(count),count)")
	result = tk.MustQuery("select count from t where id = 'abc'")
	result.Check(testkit.Rows("265.00"))

	// for values(issue #4884)
	tk.MustExec("drop table if exists t;")
	tk.MustExec("create table test(id int not null, val text, primary key(id));")
	tk.MustExec("insert into test values(1,'hello');")
	result = tk.MustQuery("select * from test;")
	result.Check(testkit.Rows("1 hello"))
	tk.MustExec("insert into test values(1, NULL) on duplicate key update val = VALUES(val);")
	result = tk.MustQuery("select * from test;")
	result.Check(testkit.Rows("1 <nil>"))

	tk.MustExec("drop table if exists test;")
	tk.MustExec(`create table test(
		id int not null,
		a text,
		b blob,
		c varchar(20),
		d int,
		e float,
		f DECIMAL(6,4),
		g JSON,
		primary key(id));`)

	tk.MustExec(`insert into test values(1,'txt hello', 'blb hello', 'vc hello', 1, 1.1, 1.0, '{"key1": "value1", "key2": "value2"}');`)
	tk.MustExec(`insert into test values(1, NULL, NULL, NULL, NULL, NULL, NULL, NULL)
	on duplicate key update
	a = values(a),
	b = values(b),
	c = values(c),
	d = values(d),
	e = values(e),
	f = values(f),
	g = values(g);`)

	result = tk.MustQuery("select * from test;")
	result.Check(testkit.Rows("1 <nil> <nil> <nil> <nil> <nil> <nil> <nil>"))
}

func (s *testIntegrationSuite) TestDateBuiltin(c *C) {
	ctx := context.Background()
	defer s.cleanEnv(c)
	tk := testkit.NewTestKit(c, s.store)
	tk.MustExec("USE test;")
	tk.MustExec("DROP TABLE IF EXISTS t;")
	tk.MustExec("create table t (d date);")
	tk.MustExec("insert into t values ('1997-01-02')")
	tk.MustExec("insert into t values ('1998-01-02')")
	r := tk.MustQuery("select * from t where d < date '1998-01-01';")
	r.Check(testkit.Rows("1997-01-02"))

	r = tk.MustQuery("select date'20171212'")
	r.Check(testkit.Rows("2017-12-12"))

	r = tk.MustQuery("select date'2017/12/12'")
	r.Check(testkit.Rows("2017-12-12"))

	r = tk.MustQuery("select date'2017/12-12'")
	r.Check(testkit.Rows("2017-12-12"))

	tk.MustExec("set sql_mode = ''")
	r = tk.MustQuery("select date '0000-00-00';")
	r.Check(testkit.Rows("0000-00-00"))

	tk.MustExec("set sql_mode = 'NO_ZERO_IN_DATE'")
	r = tk.MustQuery("select date '0000-00-00';")
	r.Check(testkit.Rows("0000-00-00"))

	tk.MustExec("set sql_mode = 'NO_ZERO_DATE'")
	rs, err := tk.Exec("select date '0000-00-00';")
	c.Assert(err, IsNil)
	_, err = session.GetRows4Test(ctx, tk.Se, rs)
	c.Assert(err, NotNil)
	c.Assert(terror.ErrorEqual(err, types.ErrWrongValue.GenWithStackByArgs(types.DateTimeStr, "0000-00-00")), IsTrue)
	c.Assert(rs.Close(), IsNil)

	tk.MustExec("set sql_mode = ''")
	r = tk.MustQuery("select date '2007-10-00';")
	r.Check(testkit.Rows("2007-10-00"))

	tk.MustExec("set sql_mode = 'NO_ZERO_IN_DATE'")
	rs, _ = tk.Exec("select date '2007-10-00';")
	_, err = session.GetRows4Test(ctx, tk.Se, rs)
	c.Assert(err, NotNil)
	c.Assert(terror.ErrorEqual(err, types.ErrWrongValue.GenWithStackByArgs(types.DateTimeStr, "2017-10-00")), IsTrue)
	c.Assert(rs.Close(), IsNil)

	tk.MustExec("set sql_mode = 'NO_ZERO_DATE'")
	r = tk.MustQuery("select date '2007-10-00';")
	r.Check(testkit.Rows("2007-10-00"))

	tk.MustExec("set sql_mode = 'NO_ZERO_IN_DATE,NO_ZERO_DATE'")

	rs, _ = tk.Exec("select date '2007-10-00';")
	_, err = session.GetRows4Test(ctx, tk.Se, rs)
	c.Assert(err, NotNil)
	c.Assert(terror.ErrorEqual(err, types.ErrWrongValue.GenWithStackByArgs(types.DateTimeStr, "2017-10-00")), IsTrue)
	c.Assert(rs.Close(), IsNil)

	rs, err = tk.Exec("select date '0000-00-00';")
	c.Assert(err, IsNil)
	_, err = session.GetRows4Test(ctx, tk.Se, rs)
	c.Assert(err, NotNil)
	c.Assert(terror.ErrorEqual(err, types.ErrWrongValue.GenWithStackByArgs(types.DateTimeStr, "0000-00-00")), IsTrue)
	c.Assert(rs.Close(), IsNil)

	r = tk.MustQuery("select date'1998~01~02'")
	r.Check(testkit.Rows("1998-01-02"))

	r = tk.MustQuery("select date'731124', date '011124'")
	r.Check(testkit.Rows("1973-11-24 2001-11-24"))

	_, err = tk.Exec("select date '0000-00-00 00:00:00';")
	c.Assert(err, NotNil)
	c.Assert(terror.ErrorEqual(err, types.ErrWrongValue.GenWithStackByArgs(types.DateTimeStr, "0000-00-00 00:00:00")), IsTrue)

	_, err = tk.Exec("select date '2017-99-99';")
	c.Assert(err, NotNil)
	c.Assert(terror.ErrorEqual(err, types.ErrWrongValue), IsTrue, Commentf("err: %v", err))

	_, err = tk.Exec("select date '2017-2-31';")
	c.Assert(err, NotNil)
	c.Assert(terror.ErrorEqual(err, types.ErrWrongValue), IsTrue, Commentf("err: %v", err))

	_, err = tk.Exec("select date '201712-31';")
	c.Assert(err, NotNil)
	c.Assert(terror.ErrorEqual(err, types.ErrWrongValue.GenWithStackByArgs(types.DateTimeStr, "201712-31")), IsTrue, Commentf("err: %v", err))

	_, err = tk.Exec("select date 'abcdefg';")
	c.Assert(err, NotNil)
	c.Assert(terror.ErrorEqual(err, types.ErrWrongValue.GenWithStackByArgs(types.DateTimeStr, "abcdefg")), IsTrue, Commentf("err: %v", err))
}

func (s *testIntegrationSuite) TestJSONBuiltin(c *C) {
	defer s.cleanEnv(c)
	tk := testkit.NewTestKit(c, s.store)
	tk.MustExec("USE test;")
	tk.MustExec("DROP TABLE IF EXISTS t;")
	tk.MustExec("CREATE TABLE `my_collection` (	`doc` json DEFAULT NULL, `_id` varchar(32) GENERATED ALWAYS AS (JSON_UNQUOTE(JSON_EXTRACT(doc,'$._id'))) STORED NOT NULL, PRIMARY KEY (`_id`))")
	_, err := tk.Exec("UPDATE `test`.`my_collection` SET doc=JSON_SET(doc) WHERE (JSON_EXTRACT(doc,'$.name') = 'clare');")
	c.Assert(err, NotNil)

	r := tk.MustQuery("select json_valid(null);")
	r.Check(testkit.Rows("<nil>"))

	r = tk.MustQuery(`select json_valid("null");`)
	r.Check(testkit.Rows("1"))

	r = tk.MustQuery("select json_valid(0);")
	r.Check(testkit.Rows("0"))

	r = tk.MustQuery(`select json_valid("0");`)
	r.Check(testkit.Rows("1"))

	r = tk.MustQuery(`select json_valid("hello");`)
	r.Check(testkit.Rows("0"))

	r = tk.MustQuery(`select json_valid('"hello"');`)
	r.Check(testkit.Rows("1"))

	r = tk.MustQuery(`select json_valid('{"a":1}');`)
	r.Check(testkit.Rows("1"))

	r = tk.MustQuery("select json_valid('{}');")
	r.Check(testkit.Rows("1"))

	r = tk.MustQuery(`select json_valid('[]');`)
	r.Check(testkit.Rows("1"))

	r = tk.MustQuery("select json_valid('2019-8-19');")
	r.Check(testkit.Rows("0"))

	r = tk.MustQuery(`select json_valid('"2019-8-19"');`)
	r.Check(testkit.Rows("1"))
}

func (s *testIntegrationSuite) TestTimeLiteral(c *C) {
	defer s.cleanEnv(c)
	tk := testkit.NewTestKit(c, s.store)

	r := tk.MustQuery("select time '117:01:12';")
	r.Check(testkit.Rows("117:01:12"))

	r = tk.MustQuery("select time '01:00:00.999999';")
	r.Check(testkit.Rows("01:00:00.999999"))

	r = tk.MustQuery("select time '1 01:00:00';")
	r.Check(testkit.Rows("25:00:00"))

	r = tk.MustQuery("select time '110:00:00';")
	r.Check(testkit.Rows("110:00:00"))

	r = tk.MustQuery("select time'-1:1:1.123454656';")
	r.Check(testkit.Rows("-01:01:01.123455"))

	r = tk.MustQuery("select time '33:33';")
	r.Check(testkit.Rows("33:33:00"))

	r = tk.MustQuery("select time '1.1';")
	r.Check(testkit.Rows("00:00:01.1"))

	r = tk.MustQuery("select time '21';")
	r.Check(testkit.Rows("00:00:21"))

	r = tk.MustQuery("select time '20 20:20';")
	r.Check(testkit.Rows("500:20:00"))

	_, err := tk.Exec("select time '2017-01-01 00:00:00';")
	c.Assert(err, NotNil)
	c.Assert(terror.ErrorEqual(err, types.ErrWrongValue.GenWithStackByArgs(types.DateTimeStr, "2017-01-01 00:00:00")), IsTrue)

	_, err = tk.Exec("select time '071231235959.999999';")
	c.Assert(err, NotNil)
	c.Assert(terror.ErrorEqual(err, types.ErrWrongValue.GenWithStackByArgs(types.DateTimeStr, "071231235959.999999")), IsTrue)

	_, err = tk.Exec("select time '20171231235959.999999';")
	c.Assert(err, NotNil)
	c.Assert(terror.ErrorEqual(err, types.ErrWrongValue.GenWithStackByArgs(types.DateTimeStr, "20171231235959.999999")), IsTrue)

	_, err = tk.Exec("select ADDDATE('2008-01-34', -1);")
	c.Assert(err, IsNil)
	tk.MustQuery("Show warnings;").Check(testutil.RowsWithSep("|",
		"Warning|1292|Incorrect datetime value: '2008-01-34'"))
}

func (s *testIntegrationSuite) TestIssue13822(c *C) {
	tk := testkit.NewTestKitWithInit(c, s.store)
	tk.MustQuery("select ADDDATE(20111111, interval '-123' DAY);").Check(testkit.Rows("2011-07-11"))
	tk.MustQuery("select SUBDATE(20111111, interval '-123' DAY);").Check(testkit.Rows("2012-03-13"))
}

func (s *testIntegrationSuite) TestTimestampLiteral(c *C) {
	defer s.cleanEnv(c)
	tk := testkit.NewTestKit(c, s.store)

	r := tk.MustQuery("select timestamp '2017-01-01 00:00:00';")
	r.Check(testkit.Rows("2017-01-01 00:00:00"))

	r = tk.MustQuery("select timestamp '2017@01@01 00:00:00';")
	r.Check(testkit.Rows("2017-01-01 00:00:00"))

	r = tk.MustQuery("select timestamp '2017@01@01 00~00~00';")
	r.Check(testkit.Rows("2017-01-01 00:00:00"))

	r = tk.MustQuery("select timestamp '2017@01@0001 00~00~00.333';")
	r.Check(testkit.Rows("2017-01-01 00:00:00.333"))

	_, err := tk.Exec("select timestamp '00:00:00';")
	c.Assert(err, NotNil)
	c.Assert(terror.ErrorEqual(err, types.ErrWrongValue.GenWithStackByArgs(types.DateTimeStr, "00:00:00")), IsTrue)

	_, err = tk.Exec("select timestamp '1992-01-03';")
	c.Assert(err, NotNil)
	c.Assert(terror.ErrorEqual(err, types.ErrWrongValue.GenWithStackByArgs(types.DateTimeStr, "1992-01-03")), IsTrue)

	_, err = tk.Exec("select timestamp '20171231235959.999999';")
	c.Assert(err, NotNil)
	c.Assert(terror.ErrorEqual(err, types.ErrWrongValue.GenWithStackByArgs(types.DateTimeStr, "20171231235959.999999")), IsTrue)
}

func (s *testIntegrationSuite) TestLiterals(c *C) {
	defer s.cleanEnv(c)
	tk := testkit.NewTestKit(c, s.store)
	r := tk.MustQuery("SELECT LENGTH(b''), LENGTH(B''), b''+1, b''-1, B''+1;")
	r.Check(testkit.Rows("0 0 1 -1 1"))
}

func (s *testIntegrationSuite) TestFuncJSON(c *C) {
	tk := testkit.NewTestKit(c, s.store)
	defer s.cleanEnv(c)
	tk.MustExec("USE test;")
	tk.MustExec("DROP TABLE IF EXISTS table_json;")
	tk.MustExec("CREATE TABLE table_json(a json, b VARCHAR(255));")

	j1 := `{"\\"hello\\"": "world", "a": [1, "2", {"aa": "bb"}, 4.0, {"aa": "cc"}], "b": true, "c": ["d"]}`
	j2 := `[{"a": 1, "b": true}, 3, 3.5, "hello, world", null, true]`
	for _, j := range []string{j1, j2} {
		tk.MustExec(fmt.Sprintf(`INSERT INTO table_json values('%s', '%s')`, j, j))
	}

	r := tk.MustQuery(`select json_type(a), json_type(b) from table_json`)
	r.Check(testkit.Rows("OBJECT OBJECT", "ARRAY ARRAY"))

	tk.MustGetErrCode("select json_quote();", mysql.ErrWrongParamcountToNativeFct)
	tk.MustGetErrCode("select json_quote('abc', 'def');", mysql.ErrWrongParamcountToNativeFct)
	tk.MustGetErrCode("select json_quote(NULL, 'def');", mysql.ErrWrongParamcountToNativeFct)
	tk.MustGetErrCode("select json_quote('abc', NULL);", mysql.ErrWrongParamcountToNativeFct)

	tk.MustGetErrCode("select json_unquote();", mysql.ErrWrongParamcountToNativeFct)
	tk.MustGetErrCode("select json_unquote('abc', 'def');", mysql.ErrWrongParamcountToNativeFct)
	tk.MustGetErrCode("select json_unquote(NULL, 'def');", mysql.ErrWrongParamcountToNativeFct)
	tk.MustGetErrCode("select json_unquote('abc', NULL);", mysql.ErrWrongParamcountToNativeFct)

	tk.MustQuery("select json_quote(NULL);").Check(testkit.Rows("<nil>"))
	tk.MustQuery("select json_unquote(NULL);").Check(testkit.Rows("<nil>"))

	tk.MustQuery("select json_quote('abc');").Check(testkit.Rows(`"abc"`))
	tk.MustQuery(`select json_quote(convert('"abc"' using ascii));`).Check(testkit.Rows(`"\"abc\""`))
	tk.MustQuery(`select json_quote(convert('"abc"' using latin1));`).Check(testkit.Rows(`"\"abc\""`))
	tk.MustQuery(`select json_quote(convert('"abc"' using utf8));`).Check(testkit.Rows(`"\"abc\""`))
	tk.MustQuery(`select json_quote(convert('"abc"' using utf8mb4));`).Check(testkit.Rows(`"\"abc\""`))

	tk.MustQuery("select json_unquote('abc');").Check(testkit.Rows("abc"))
	tk.MustQuery(`select json_unquote('"abc"');`).Check(testkit.Rows("abc"))
	tk.MustQuery(`select json_unquote(convert('"abc"' using ascii));`).Check(testkit.Rows("abc"))
	tk.MustQuery(`select json_unquote(convert('"abc"' using latin1));`).Check(testkit.Rows("abc"))
	tk.MustQuery(`select json_unquote(convert('"abc"' using utf8));`).Check(testkit.Rows("abc"))
	tk.MustQuery(`select json_unquote(convert('"abc"' using utf8mb4));`).Check(testkit.Rows("abc"))

	tk.MustQuery(`select json_quote('"');`).Check(testkit.Rows(`"\""`))
	tk.MustQuery(`select json_unquote('"');`).Check(testkit.Rows(`"`))

	tk.MustQuery(`select json_unquote('""');`).Check(testkit.Rows(``))
	tk.MustQuery(`select char_length(json_unquote('""'));`).Check(testkit.Rows(`0`))
	tk.MustQuery(`select json_unquote('"" ');`).Check(testkit.Rows(`"" `))
	tk.MustQuery(`select json_unquote(cast(json_quote('abc') as json));`).Check(testkit.Rows("abc"))

	tk.MustQuery(`select json_unquote(cast('{"abc": "foo"}' as json));`).Check(testkit.Rows(`{"abc": "foo"}`))
	tk.MustQuery(`select json_unquote(json_extract(cast('{"abc": "foo"}' as json), '$.abc'));`).Check(testkit.Rows("foo"))
	tk.MustQuery(`select json_unquote('["a", "b", "c"]');`).Check(testkit.Rows(`["a", "b", "c"]`))
	tk.MustQuery(`select json_unquote(cast('["a", "b", "c"]' as json));`).Check(testkit.Rows(`["a", "b", "c"]`))
	tk.MustQuery(`select json_quote(convert(X'e68891' using utf8));`).Check(testkit.Rows(`"我"`))
	tk.MustQuery(`select json_quote(convert(X'e68891' using utf8mb4));`).Check(testkit.Rows(`"我"`))
	tk.MustQuery(`select cast(json_quote(convert(X'e68891' using utf8)) as json);`).Check(testkit.Rows(`"我"`))
	tk.MustQuery(`select json_unquote(convert(X'e68891' using utf8));`).Check(testkit.Rows("我"))

	tk.MustQuery(`select json_quote(json_quote(json_quote('abc')));`).Check(testkit.Rows(`"\"\\\"abc\\\"\""`))
	tk.MustQuery(`select json_unquote(json_unquote(json_unquote(json_quote(json_quote(json_quote('abc'))))));`).Check(testkit.Rows("abc"))

	tk.MustGetErrCode("select json_quote(123)", mysql.ErrIncorrectType)
	tk.MustGetErrCode("select json_quote(-100)", mysql.ErrIncorrectType)
	tk.MustGetErrCode("select json_quote(123.123)", mysql.ErrIncorrectType)
	tk.MustGetErrCode("select json_quote(-100.000)", mysql.ErrIncorrectType)
	tk.MustGetErrCode(`select json_quote(true);`, mysql.ErrIncorrectType)
	tk.MustGetErrCode(`select json_quote(false);`, mysql.ErrIncorrectType)
	tk.MustGetErrCode(`select json_quote(cast("{}" as JSON));`, mysql.ErrIncorrectType)
	tk.MustGetErrCode(`select json_quote(cast("[]" as JSON));`, mysql.ErrIncorrectType)
	tk.MustGetErrCode(`select json_quote(cast("2015-07-29" as date));`, mysql.ErrIncorrectType)
	tk.MustGetErrCode(`select json_quote(cast("12:18:29.000000" as time));`, mysql.ErrIncorrectType)
	tk.MustGetErrCode(`select json_quote(cast("2015-07-29 12:18:29.000000" as datetime));`, mysql.ErrIncorrectType)

	tk.MustGetErrCode("select json_unquote(123)", mysql.ErrIncorrectType)
	tk.MustGetErrCode("select json_unquote(-100)", mysql.ErrIncorrectType)
	tk.MustGetErrCode("select json_unquote(123.123)", mysql.ErrIncorrectType)
	tk.MustGetErrCode("select json_unquote(-100.000)", mysql.ErrIncorrectType)
	tk.MustGetErrCode(`select json_unquote(true);`, mysql.ErrIncorrectType)
	tk.MustGetErrCode(`select json_unquote(false);`, mysql.ErrIncorrectType)
	tk.MustGetErrCode(`select json_unquote(cast("2015-07-29" as date));`, mysql.ErrIncorrectType)
	tk.MustGetErrCode(`select json_unquote(cast("12:18:29.000000" as time));`, mysql.ErrIncorrectType)
	tk.MustGetErrCode(`select json_unquote(cast("2015-07-29 12:18:29.000000" as datetime));`, mysql.ErrIncorrectType)

	r = tk.MustQuery(`select json_extract(a, '$.a[1]'), json_extract(b, '$.b') from table_json`)
	r.Check(testkit.Rows("\"2\" true", "<nil> <nil>"))

	r = tk.MustQuery(`select json_extract(json_set(a, '$.a[1]', 3), '$.a[1]'), json_extract(json_set(b, '$.b', false), '$.b') from table_json`)
	r.Check(testkit.Rows("3 false", "<nil> <nil>"))

	r = tk.MustQuery(`select json_extract(json_insert(a, '$.a[1]', 3), '$.a[1]'), json_extract(json_insert(b, '$.b', false), '$.b') from table_json`)
	r.Check(testkit.Rows("\"2\" true", "<nil> <nil>"))

	r = tk.MustQuery(`select json_extract(json_replace(a, '$.a[1]', 3), '$.a[1]'), json_extract(json_replace(b, '$.b', false), '$.b') from table_json`)
	r.Check(testkit.Rows("3 false", "<nil> <nil>"))

	r = tk.MustQuery(`select json_extract(json_merge(a, cast(b as JSON)), '$[0].a[0]') from table_json`)
	r.Check(testkit.Rows("1", "1"))

	r = tk.MustQuery(`select json_extract(json_array(1,2,3), '$[1]')`)
	r.Check(testkit.Rows("2"))

	r = tk.MustQuery(`select json_extract(json_object(1,2,3,4), '$."1"')`)
	r.Check(testkit.Rows("2"))

	tk.MustExec(`update table_json set a=json_set(a,'$.a',json_object('a',1,'b',2)) where json_extract(a,'$.a[1]') = '2'`)
	r = tk.MustQuery(`select json_extract(a, '$.a.a'), json_extract(a, '$.a.b') from table_json`)
	r.Check(testkit.Rows("1 2", "<nil> <nil>"))

	r = tk.MustQuery(`select json_contains(NULL, '1'), json_contains('1', NULL), json_contains('1', '1', NULL)`)
	r.Check(testkit.Rows("<nil> <nil> <nil>"))
	r = tk.MustQuery(`select json_contains('{}','{}'), json_contains('[1]','1'), json_contains('[1]','"1"'), json_contains('[1,2,[1,[5,[3]]]]', '[1,3]', '$[2]'), json_contains('[1,2,[1,[5,{"a":[2,3]}]]]', '[1,{"a":[3]}]', "$[2]"), json_contains('{"a":1}', '{"a":1,"b":2}', "$")`)
	r.Check(testkit.Rows("1 1 0 1 1 0"))
	r = tk.MustQuery(`select json_contains('{"a": 1}', '1', "$.c"), json_contains('{"a": [1, 2]}', '1', "$.a[2]"), json_contains('{"a": [1, {"a": 1}]}', '1', "$.a[1].b")`)
	r.Check(testkit.Rows("<nil> <nil> <nil>"))
	rs, err := tk.Exec("select json_contains('1','1','$.*')")
	c.Assert(err, IsNil)
	c.Assert(rs, NotNil)
	_, err = session.GetRows4Test(context.Background(), tk.Se, rs)
	c.Assert(err, NotNil)
	c.Assert(err.Error(), Equals, "[json:3149]In this situation, path expressions may not contain the * and ** tokens.")

	r = tk.MustQuery(`select
		json_contains_path(NULL, 'one', "$.c"),
		json_contains_path(NULL, 'all', "$.c"),
		json_contains_path('{"a": 1}', NULL, "$.c"),
		json_contains_path('{"a": 1}', 'one', NULL),
		json_contains_path('{"a": 1}', 'all', NULL)
	`)
	r.Check(testkit.Rows("<nil> <nil> <nil> <nil> <nil>"))

	r = tk.MustQuery(`select
		json_contains_path('{"a": 1, "b": 2, "c": {"d": 4}}', 'one', '$.c.d'),
		json_contains_path('{"a": 1, "b": 2, "c": {"d": 4}}', 'one', '$.a.d'),
		json_contains_path('{"a": 1, "b": 2, "c": {"d": 4}}', 'all', '$.c.d'),
		json_contains_path('{"a": 1, "b": 2, "c": {"d": 4}}', 'all', '$.a.d')
	`)
	r.Check(testkit.Rows("1 0 1 0"))

	r = tk.MustQuery(`select
		json_contains_path('{"a": 1, "b": 2, "c": {"d": 4}}', 'one', '$.a', '$.e'),
		json_contains_path('{"a": 1, "b": 2, "c": {"d": 4}}', 'one', '$.a', '$.b'),
		json_contains_path('{"a": 1, "b": 2, "c": {"d": 4}}', 'all', '$.a', '$.e'),
		json_contains_path('{"a": 1, "b": 2, "c": {"d": 4}}', 'all', '$.a', '$.b')
	`)
	r.Check(testkit.Rows("1 1 0 1"))

	r = tk.MustQuery(`select
		json_contains_path('{"a": 1, "b": 2, "c": {"d": 4}}', 'one', '$.*'),
		json_contains_path('{"a": 1, "b": 2, "c": {"d": 4}}', 'one', '$[*]'),
		json_contains_path('{"a": 1, "b": 2, "c": {"d": 4}}', 'all', '$.*'),
		json_contains_path('{"a": 1, "b": 2, "c": {"d": 4}}', 'all', '$[*]')
	`)
	r.Check(testkit.Rows("1 0 1 0"))

	r = tk.MustQuery(`select
		json_keys('[]'),
		json_keys('{}'),
		json_keys('{"a": 1, "b": 2}'),
		json_keys('{"a": {"c": 3}, "b": 2}'),
		json_keys('{"a": {"c": 3}, "b": 2}', "$.a")
	`)
	r.Check(testkit.Rows(`<nil> [] ["a", "b"] ["a", "b"] ["c"]`))

	r = tk.MustQuery(`select
		json_length('1'),
		json_length('{}'),
		json_length('[]'),
		json_length('{"a": 1}'),
		json_length('{"a": 1, "b": 2}'),
		json_length('[1, 2, 3]')
	`)
	r.Check(testkit.Rows("1 0 0 1 2 3"))

	// #16267
	tk.MustQuery(`select json_array(922337203685477580) =  json_array(922337203685477581);`).Check(testkit.Rows("0"))

	// #10461
	tk.MustExec("drop table if exists tx1")
	tk.MustExec("create table tx1(id int key, a double, b double, c double, d double)")
	tk.MustExec("insert into tx1 values (1, 0.1, 0.2, 0.3, 0.0)")
	tk.MustQuery("select a+b, c from tx1").Check(testkit.Rows("0.30000000000000004 0.3"))
	tk.MustQuery("select json_array(a+b) = json_array(c) from tx1").Check(testkit.Rows("0"))
}

func (s *testIntegrationSuite) TestColumnInfoModified(c *C) {
	testKit := testkit.NewTestKit(c, s.store)
	defer s.cleanEnv(c)
	testKit.MustExec("use test")
	testKit.MustExec("drop table if exists tab0")
	testKit.MustExec("CREATE TABLE tab0(col0 INTEGER, col1 INTEGER, col2 INTEGER)")
	testKit.MustExec("SELECT + - (- CASE + col0 WHEN + CAST( col0 AS SIGNED ) THEN col1 WHEN 79 THEN NULL WHEN + - col1 THEN col0 / + col0 END ) * - 16 FROM tab0")
	ctx := testKit.Se.(sessionctx.Context)
	is := domain.GetDomain(ctx).InfoSchema()
	tbl, _ := is.TableByName(model.NewCIStr("test"), model.NewCIStr("tab0"))
	col := table.FindCol(tbl.Cols(), "col1")
	c.Assert(col.Tp, Equals, mysql.TypeLong)
}

func (s *testIntegrationSuite) TestSetVariables(c *C) {
	tk := testkit.NewTestKit(c, s.store)
	defer s.cleanEnv(c)
	_, err := tk.Exec("set sql_mode='adfasdfadsfdasd';")
	c.Assert(err, NotNil)
	_, err = tk.Exec("set @@sql_mode='adfasdfadsfdasd';")
	c.Assert(err, NotNil)
	_, err = tk.Exec("set @@global.sql_mode='adfasdfadsfdasd';")
	c.Assert(err, NotNil)
	_, err = tk.Exec("set @@session.sql_mode='adfasdfadsfdasd';")
	c.Assert(err, NotNil)

	var r *testkit.Result
	_, err = tk.Exec("set @@session.sql_mode=',NO_ZERO_DATE,ANSI,ANSI_QUOTES';")
	c.Assert(err, IsNil)
	r = tk.MustQuery(`select @@session.sql_mode`)
	r.Check(testkit.Rows("NO_ZERO_DATE,REAL_AS_FLOAT,PIPES_AS_CONCAT,ANSI_QUOTES,IGNORE_SPACE,ONLY_FULL_GROUP_BY,ANSI"))
	r = tk.MustQuery(`show variables like 'sql_mode'`)
	r.Check(testkit.Rows("sql_mode NO_ZERO_DATE,REAL_AS_FLOAT,PIPES_AS_CONCAT,ANSI_QUOTES,IGNORE_SPACE,ONLY_FULL_GROUP_BY,ANSI"))

	// for invalid SQL mode.
	tk.MustExec("use test")
	tk.MustExec("drop table if exists tab0")
	tk.MustExec("CREATE TABLE tab0(col1 time)")
	_, err = tk.Exec("set sql_mode='STRICT_TRANS_TABLES';")
	c.Assert(err, IsNil)
	_, err = tk.Exec("INSERT INTO tab0 select cast('999:44:33' as time);")
	c.Assert(err, NotNil)
	c.Assert(err.Error(), Equals, "[types:1292]Truncated incorrect time value: '999:44:33'")
	_, err = tk.Exec("set sql_mode=' ,';")
	c.Assert(err, NotNil)
	_, err = tk.Exec("INSERT INTO tab0 select cast('999:44:33' as time);")
	c.Assert(err, NotNil)
	c.Assert(err.Error(), Equals, "[types:1292]Truncated incorrect time value: '999:44:33'")

	// issue #5478
	_, err = tk.Exec("set session transaction read write;")
	c.Assert(err, IsNil)
	_, err = tk.Exec("set global transaction read write;")
	c.Assert(err, IsNil)
	r = tk.MustQuery(`select @@session.tx_read_only, @@global.tx_read_only, @@session.transaction_read_only, @@global.transaction_read_only;`)
	r.Check(testkit.Rows("0 0 0 0"))

	_, err = tk.Exec("set session transaction read only;")
	c.Assert(err, IsNil)
	r = tk.MustQuery(`select @@session.tx_read_only, @@global.tx_read_only, @@session.transaction_read_only, @@global.transaction_read_only;`)
	r.Check(testkit.Rows("1 0 1 0"))
	_, err = tk.Exec("set global transaction read only;")
	c.Assert(err, IsNil)
	r = tk.MustQuery(`select @@session.tx_read_only, @@global.tx_read_only, @@session.transaction_read_only, @@global.transaction_read_only;`)
	r.Check(testkit.Rows("1 1 1 1"))

	_, err = tk.Exec("set session transaction read write;")
	c.Assert(err, IsNil)
	_, err = tk.Exec("set global transaction read write;")
	c.Assert(err, IsNil)
	r = tk.MustQuery(`select @@session.tx_read_only, @@global.tx_read_only, @@session.transaction_read_only, @@global.transaction_read_only;`)
	r.Check(testkit.Rows("0 0 0 0"))

	_, err = tk.Exec("set @@global.max_user_connections='';")
	c.Assert(err, NotNil)
	c.Assert(err.Error(), Equals, variable.ErrWrongTypeForVar.GenWithStackByArgs("max_user_connections").Error())
	_, err = tk.Exec("set @@global.max_prepared_stmt_count='';")
	c.Assert(err, NotNil)
	c.Assert(err.Error(), Equals, variable.ErrWrongTypeForVar.GenWithStackByArgs("max_prepared_stmt_count").Error())
}

func (s *testIntegrationSuite) TestIssues(c *C) {
	// for issue #4954
	tk := testkit.NewTestKit(c, s.store)
	defer s.cleanEnv(c)
	tk.MustExec("use test")
	tk.MustExec("drop table if exists t")
	tk.MustExec("CREATE TABLE t (a CHAR(5) CHARACTER SET latin1);")
	tk.MustExec("INSERT INTO t VALUES ('oe');")
	tk.MustExec("INSERT INTO t VALUES (0xf6);")
	r := tk.MustQuery(`SELECT * FROM t WHERE a= 'oe';`)
	r.Check(testkit.Rows("oe"))
	r = tk.MustQuery(`SELECT HEX(a) FROM t WHERE a= 0xf6;`)
	r.Check(testkit.Rows("F6"))

	// for issue #4006
	tk.MustExec(`drop table if exists tb`)
	tk.MustExec("create table tb(id int auto_increment primary key, v varchar(32));")
	tk.MustExec("insert into tb(v) (select v from tb);")
	r = tk.MustQuery(`SELECT * FROM tb;`)
	r.Check(testkit.Rows())
	tk.MustExec(`insert into tb(v) values('hello');`)
	tk.MustExec("insert into tb(v) (select v from tb);")
	r = tk.MustQuery(`SELECT * FROM tb;`)
	r.Check(testkit.Rows("1 hello", "2 hello"))

	// for issue #5111
	tk.MustExec(`drop table if exists t`)
	tk.MustExec("create table t(c varchar(32));")
	tk.MustExec("insert into t values('1e649'),('-1e649');")
	r = tk.MustQuery(`SELECT * FROM t where c < 1;`)
	r.Check(testkit.Rows("-1e649"))
	tk.MustQuery("show warnings").Check(testutil.RowsWithSep("|",
		"Warning|1292|Truncated incorrect DOUBLE value: '1e649'",
		"Warning|1292|Truncated incorrect DOUBLE value: '-1e649'"))
	r = tk.MustQuery(`SELECT * FROM t where c > 1;`)
	r.Check(testkit.Rows("1e649"))
	tk.MustQuery("show warnings").Check(testutil.RowsWithSep("|",
		"Warning|1292|Truncated incorrect DOUBLE value: '1e649'",
		"Warning|1292|Truncated incorrect DOUBLE value: '-1e649'"))

	// for issue #5293
	tk.MustExec("drop table if exists t")
	tk.MustExec("create table t(a int)")
	tk.MustExec("insert t values (1)")
	tk.MustQuery("select * from t where cast(a as binary)").Check(testkit.Rows("1"))

	// for issue #16351
	tk.MustExec("drop table if exists t2")
	tk.MustExec("create table t2(a int, b varchar(20))")
	tk.MustExec(`insert into t2 values(1,"1111"),(2,"2222"),(3,"3333"),(4,"4444"),(5,"5555"),(6,"6666"),(7,"7777"),(8,"8888"),(9,"9999"),(10,"0000")`)
	tk.MustQuery(`select (@j := case when substr(t2.b,1,3)=@i then 1 else @j+1 end) from t2, (select @j := 0, @i := "0") tt limit 10`).Check(testkit.Rows(
		"1", "2", "3", "4", "5", "6", "7", "8", "9", "10"))
}

func (s *testIntegrationSuite) TestInPredicate4UnsignedInt(c *C) {
	// for issue #6661
	tk := testkit.NewTestKit(c, s.store)
	defer s.cleanEnv(c)
	tk.MustExec("use test")
	tk.MustExec("drop table if exists t")
	tk.MustExec("CREATE TABLE t (a bigint unsigned,key (a));")
	tk.MustExec("INSERT INTO t VALUES (0), (4), (5), (6), (7), (8), (9223372036854775810), (18446744073709551614), (18446744073709551615);")
	r := tk.MustQuery(`SELECT a FROM t WHERE a NOT IN (-1, -2, 18446744073709551615);`)
	r.Check(testkit.Rows("0", "4", "5", "6", "7", "8", "9223372036854775810", "18446744073709551614"))
	r = tk.MustQuery(`SELECT a FROM t WHERE a NOT IN (-1, -2, 4, 9223372036854775810);`)
	r.Check(testkit.Rows("0", "5", "6", "7", "8", "18446744073709551614", "18446744073709551615"))
	r = tk.MustQuery(`SELECT a FROM t WHERE a NOT IN (-1, -2, 0, 4, 18446744073709551614);`)
	r.Check(testkit.Rows("5", "6", "7", "8", "9223372036854775810", "18446744073709551615"))

	// for issue #4473
	tk.MustExec("drop table if exists t")
	tk.MustExec("create table t1 (some_id smallint(5) unsigned,key (some_id) )")
	tk.MustExec("insert into t1 values (1),(2)")
	r = tk.MustQuery(`select some_id from t1 where some_id not in(2,-1);`)
	r.Check(testkit.Rows("1"))
}

func (s *testIntegrationSuite) TestFilterExtractFromDNF(c *C) {
	tk := testkit.NewTestKit(c, s.store)
	defer s.cleanEnv(c)
	tk.MustExec("use test")
	tk.MustExec("drop table if exists t")
	tk.MustExec("create table t(a int, b int, c int)")

	tests := []struct {
		exprStr string
		result  string
	}{
		{
			exprStr: "a = 1 or a = 1 or a = 1",
			result:  "[eq(test.t.a, 1)]",
		},
		{
			exprStr: "a = 1 or a = 1 or (a = 1 and b = 1)",
			result:  "[eq(test.t.a, 1)]",
		},
		{
			exprStr: "(a = 1 and a = 1) or a = 1 or b = 1",
			result:  "[or(or(and(eq(test.t.a, 1), eq(test.t.a, 1)), eq(test.t.a, 1)), eq(test.t.b, 1))]",
		},
		{
			exprStr: "(a = 1 and b = 2) or (a = 1 and b = 3) or (a = 1 and b = 4)",
			result:  "[eq(test.t.a, 1) or(eq(test.t.b, 2), or(eq(test.t.b, 3), eq(test.t.b, 4)))]",
		},
		{
			exprStr: "(a = 1 and b = 1 and c = 1) or (a = 1 and b = 1) or (a = 1 and b = 1 and c > 2 and c < 3)",
			result:  "[eq(test.t.a, 1) eq(test.t.b, 1)]",
		},
	}

	ctx := context.Background()
	for _, tt := range tests {
		sql := "select * from t where " + tt.exprStr
		sctx := tk.Se.(sessionctx.Context)
		sc := sctx.GetSessionVars().StmtCtx
		stmts, err := session.Parse(sctx, sql)
		c.Assert(err, IsNil, Commentf("error %v, for expr %s", err, tt.exprStr))
		c.Assert(stmts, HasLen, 1)
		is := domain.GetDomain(sctx).InfoSchema()
		err = plannercore.Preprocess(sctx, stmts[0], is)
		c.Assert(err, IsNil, Commentf("error %v, for resolve name, expr %s", err, tt.exprStr))
		p, _, err := plannercore.BuildLogicalPlan(ctx, sctx, stmts[0], is)
		c.Assert(err, IsNil, Commentf("error %v, for build plan, expr %s", err, tt.exprStr))
		selection := p.(plannercore.LogicalPlan).Children()[0].(*plannercore.LogicalSelection)
		conds := make([]expression.Expression, len(selection.Conditions))
		for i, cond := range selection.Conditions {
			conds[i] = expression.PushDownNot(sctx, cond)
		}
		afterFunc := expression.ExtractFiltersFromDNFs(sctx, conds)
		sort.Slice(afterFunc, func(i, j int) bool {
			return bytes.Compare(afterFunc[i].HashCode(sc), afterFunc[j].HashCode(sc)) < 0
		})
		c.Assert(fmt.Sprintf("%s", afterFunc), Equals, tt.result, Commentf("wrong result for expr: %s", tt.exprStr))
	}
}

func (s *testIntegrationSuite) testTiDBIsOwnerFunc(c *C) {
	tk := testkit.NewTestKit(c, s.store)
	defer s.cleanEnv(c)
	result := tk.MustQuery("select tidb_is_ddl_owner()")
	ddlOwnerChecker := tk.Se.DDLOwnerChecker()
	c.Assert(ddlOwnerChecker, NotNil)
	var ret int64
	if ddlOwnerChecker.IsOwner() {
		ret = 1
	}
	result.Check(testkit.Rows(fmt.Sprintf("%v", ret)))
}

func (s *testIntegrationSuite) TestTiDBDecodePlanFunc(c *C) {
	tk := testkit.NewTestKit(c, s.store)
	defer s.cleanEnv(c)
	tk.MustQuery("select tidb_decode_plan('')").Check(testkit.Rows(""))
	tk.MustQuery("select tidb_decode_plan('7APIMAk1XzEzCTAJMQlmdW5jczpjb3VudCgxKQoxCTE3XzE0CTAJMAlpbm5lciBqb2luLCBp" +
		"AQyQOlRhYmxlUmVhZGVyXzIxLCBlcXVhbDpbZXEoQ29sdW1uIzEsIA0KCDkpIBkXADIVFywxMCldCjIJMzFfMTgFZXhkYXRhOlNlbGVjdGlvbl" +
		"8xNwozCTFfMTcJMQkwCWx0HVlATlVMTCksIG5vdChpc251bGwVHAApUhcAUDIpKQo0CTEwXzE2CTEJMTAwMDAJdAHB2Dp0MSwgcmFuZ2U6Wy1p" +
		"bmYsK2luZl0sIGtlZXAgb3JkZXI6ZmFsc2UsIHN0YXRzOnBzZXVkbwoFtgAyAZcEMAk6tgAEMjAFtgQyMDq2AAg5LCBmtgAAMFa3AAA5FbcAO" +
		"T63AAAyzrcA')").Check(testkit.Rows("" +
		"\tid                  \ttask\testRows\toperator info\n" +
		"\tStreamAgg_13        \troot\t1      \tfuncs:count(1)\n" +
		"\t└─HashJoin_14       \troot\t0      \tinner join, inner:TableReader_21, equal:[eq(Column#1, Column#9) eq(Column#2, Column#10)]\n" +
		"\t  ├─TableReader_18  \troot\t0      \tdata:Selection_17\n" +
		"\t  │ └─Selection_17  \tcop \t0      \tlt(Column#1, NULL), not(isnull(Column#1)), not(isnull(Column#2))\n" +
		"\t  │   └─TableScan_16\tcop \t10000  \ttable:t1, range:[-inf,+inf], keep order:false, stats:pseudo\n" +
		"\t  └─TableReader_21  \troot\t0      \tdata:Selection_20\n" +
		"\t    └─Selection_20  \tcop \t0      \tlt(Column#9, NULL), not(isnull(Column#10)), not(isnull(Column#9))\n" +
		"\t      └─TableScan_19\tcop \t10000  \ttable:t2, range:[-inf,+inf], keep order:false, stats:pseudo"))
	tk.MustQuery("select tidb_decode_plan('rwPwcTAJNV8xNAkwCTEJZnVuY3M6bWF4KHRlc3QudC5hKS0+Q29sdW1uIzQJMQl0aW1lOj" +
		"IyMy45MzXCtXMsIGxvb3BzOjIJMTI4IEJ5dGVzCU4vQQoxCTE2XzE4CTAJMQlvZmZzZXQ6MCwgY291bnQ6MQkxCQlHFDE4LjQyMjJHAAhOL0" +
		"EBBCAKMgkzMl8yOAkBlEBpbmRleDpMaW1pdF8yNwkxCQ0+DDYuODUdPSwxLCBycGMgbnVtOiANDAUpGDE1MC44MjQFKjhwcm9jIGtleXM6MA" +
		"kxOTgdsgAzAbIAMgFearIAFDU3LjM5NgVKAGwN+BGxIDQJMTNfMjYJMQGgHGFibGU6dCwgCbqwaWR4KGEpLCByYW5nZTooMCwraW5mXSwga2" +
		"VlcCBvcmRlcjp0cnVlLCBkZXNjAT8kaW1lOjU2LjY2MR1rJDEJTi9BCU4vQQo=')").Check(testkit.Rows("" +
		"\tid                  \ttask\testRows\toperator info                                               \tactRows\texecution info                                                       \tmemory   \tdisk\n" +
		"\tStreamAgg_14        \troot\t1      \tfuncs:max(test.t.a)->Column#4                               \t1      \ttime:223.935µs, loops:2                                             \t128 Bytes\tN/A\n" +
		"\t└─Limit_18          \troot\t1      \toffset:0, count:1                                           \t1      \ttime:218.422µs, loops:2                                             \tN/A      \tN/A\n" +
		"\t  └─IndexReader_28  \troot\t1      \tindex:Limit_27                                              \t1      \ttime:216.85µs, loops:1, rpc num: 1, rpc time:150.824µs, proc keys:0\t198 Bytes\tN/A\n" +
		"\t    └─Limit_27      \tcop \t1      \toffset:0, count:1                                           \t1      \ttime:57.396µs, loops:2                                              \tN/A      \tN/A\n" +
		"\t      └─IndexScan_26\tcop \t1      \ttable:t, index:idx(a), range:(0,+inf], keep order:true, desc\t1      \ttime:56.661µs, loops:1                                              \tN/A      \tN/A"))
}

func (s *testIntegrationSuite) TestTiDBInternalFunc(c *C) {
	tk := testkit.NewTestKit(c, s.store)
	defer s.cleanEnv(c)
	result := tk.MustQuery("select tidb_decode_key( '74800000000000002B5F72800000000000A5D3' )")
	result.Check(testkit.Rows("tableID=43, _tidb_rowid=42451"))

	result = tk.MustQuery("select tidb_decode_key( '74800000000000019B5F698000000000000001015257303100000000FB013736383232313130FF3900000000000000F8010000000000000000F7' )")
	result.Check(testkit.Rows("tableID=411, indexID=1, indexValues=015257303100000000FB013736383232313130FF3900000000000000F8010000000000000000F7"))

	// Test invalid record/index key.
	result = tk.MustQuery("select tidb_decode_key( '7480000000000000FF2E5F728000000011FFE1A3000000000000' )")
	result.Check(testkit.Rows("7480000000000000FF2E5F728000000011FFE1A3000000000000"))
	warns := tk.Se.GetSessionVars().StmtCtx.GetWarnings()
	c.Assert(warns, HasLen, 1)
	c.Assert(warns[0].Err.Error(), Equals, "invalid record/index key: 7480000000000000FF2E5F728000000011FFE1A3000000000000")
}

func newStoreWithBootstrap() (kv.Storage, *domain.Domain, error) {
	store, err := mockstore.NewMockTikvStore()
	if err != nil {
		return nil, nil, err
	}
	session.SetSchemaLease(0)
	dom, err := session.BootstrapSession(store)
	return store, dom, err
}

func (s *testIntegrationSuite) TestTwoDecimalTruncate(c *C) {
	tk := testkit.NewTestKit(c, s.store)
	defer s.cleanEnv(c)
	tk.MustExec("use test")
	tk.MustExec("set sql_mode=''")
	tk.MustExec("drop table if exists t")
	tk.MustExec("create table t1(a decimal(10,5), b decimal(10,1))")
	tk.MustExec("insert into t1 values(123.12345, 123.12345)")
	tk.MustExec("update t1 set b = a")
	res := tk.MustQuery("select a, b from t1")
	res.Check(testkit.Rows("123.12345 123.1"))
	res = tk.MustQuery("select 2.00000000000000000000000000000001 * 1.000000000000000000000000000000000000000000002")
	res.Check(testkit.Rows("2.000000000000000000000000000000"))
}

func (s *testIntegrationSuite) TestPrefixIndex(c *C) {
	tk := testkit.NewTestKit(c, s.store)
	defer s.cleanEnv(c)
	tk.MustExec("use test")
	tk.MustExec(`CREATE TABLE t1 (
  			name varchar(12) DEFAULT NULL,
  			KEY pname (name(12))
		) ENGINE=InnoDB DEFAULT CHARSET=utf8mb4 COLLATE=utf8mb4_unicode_ci`)

	tk.MustExec("insert into t1 values('借款策略集_网页');")
	res := tk.MustQuery("select * from t1 where name = '借款策略集_网页';")
	res.Check(testkit.Rows("借款策略集_网页"))

	tk.MustExec(`CREATE TABLE prefix (
		a int(11) NOT NULL,
		b varchar(55) DEFAULT NULL,
		c int(11) DEFAULT NULL,
		PRIMARY KEY (a),
		KEY prefix_index (b(2)),
		KEY prefix_complex (a,b(2))
	) ENGINE=InnoDB DEFAULT CHARSET=utf8 COLLATE=utf8_bin;`)

	tk.MustExec("INSERT INTO prefix VALUES(0, 'b', 2), (1, 'bbb', 3), (2, 'bbc', 4), (3, 'bbb', 5), (4, 'abc', 6), (5, 'abc', 7), (6, 'abc', 7), (7, 'ÿÿ', 8), (8, 'ÿÿ0', 9), (9, 'ÿÿÿ', 10);")
	res = tk.MustQuery("select c, b from prefix where b > 'ÿ' and b < 'ÿÿc'")
	res.Check(testkit.Rows("8 ÿÿ", "9 ÿÿ0"))

	res = tk.MustQuery("select a, b from prefix where b LIKE 'ÿÿ%'")
	res.Check(testkit.Rows("7 ÿÿ", "8 ÿÿ0", "9 ÿÿÿ"))
}

func (s *testIntegrationSuite) TestDecimalMul(c *C) {
	tk := testkit.NewTestKit(c, s.store)
	tk.MustExec("USE test")
	tk.MustExec("create table t(a decimal(38, 17));")
	tk.MustExec("insert into t select 0.5999991229316*0.918755041726043;")
	res := tk.MustQuery("select * from t;")
	res.Check(testkit.Rows("0.55125221922461136"))
}

func (s *testIntegrationSuite) TestDecimalDiv(c *C) {
	tk := testkit.NewTestKit(c, s.store)
	tk.MustQuery("select cast(1 as decimal(60,30)) / cast(1 as decimal(60,30)) / cast(1 as decimal(60, 30))").Check(testkit.Rows("1.000000000000000000000000000000"))
	tk.MustQuery("select cast(1 as decimal(60,30)) / cast(3 as decimal(60,30)) / cast(7 as decimal(60, 30))").Check(testkit.Rows("0.047619047619047619047619047619"))
	tk.MustQuery("select cast(1 as decimal(60,30)) / cast(3 as decimal(60,30)) / cast(7 as decimal(60, 30)) / cast(13 as decimal(60, 30))").Check(testkit.Rows("0.003663003663003663003663003663"))
}

func (s *testIntegrationSuite) TestUnknowHintIgnore(c *C) {
	tk := testkit.NewTestKit(c, s.store)
	tk.MustExec("USE test")
	tk.MustExec("create table t(a int)")
	tk.MustQuery("select /*+ unknown_hint(c1)*/ 1").Check(testkit.Rows("1"))
	tk.MustQuery("show warnings").Check(testkit.Rows("Warning 1064 You have an error in your SQL syntax; check the manual that corresponds to your TiDB version for the right syntax to use [parser:8064]Optimizer hint syntax error at line 1 column 23 near \"unknown_hint(c1)*/\" "))
	_, err := tk.Exec("select 1 from /*+ test1() */ t")
	c.Assert(err, IsNil)
}

func (s *testIntegrationSuite) TestValuesInNonInsertStmt(c *C) {
	tk := testkit.NewTestKit(c, s.store)
	tk.MustExec(`use test;`)
	tk.MustExec(`drop table if exists t;`)
	tk.MustExec(`create table t(a bigint, b double, c decimal, d varchar(20), e datetime, f time, g json);`)
	tk.MustExec(`insert into t values(1, 1.1, 2.2, "abc", "2018-10-24", NOW(), "12");`)
	res := tk.MustQuery(`select values(a), values(b), values(c), values(d), values(e), values(f), values(g) from t;`)
	res.Check(testkit.Rows(`<nil> <nil> <nil> <nil> <nil> <nil> <nil>`))
}

func (s *testIntegrationSuite) TestForeignKeyVar(c *C) {

	tk := testkit.NewTestKit(c, s.store)

	tk.MustExec("SET FOREIGN_KEY_CHECKS=1")
	tk.MustQuery("SHOW WARNINGS").Check(testkit.Rows("Warning 8047 variable 'foreign_key_checks' does not yet support value: 1"))
}

func (s *testIntegrationSuite) TestUserVarMockWindFunc(c *C) {
	tk := testkit.NewTestKit(c, s.store)
	tk.MustExec(`use test;`)
	tk.MustExec(`drop table if exists t;`)
	tk.MustExec(`create table t (a int, b varchar (20), c varchar (20));`)
	tk.MustExec(`insert into t values
					(1,'key1-value1','insert_order1'),
    				(1,'key1-value2','insert_order2'),
    				(1,'key1-value3','insert_order3'),
    				(1,'key1-value4','insert_order4'),
    				(1,'key1-value5','insert_order5'),
    				(1,'key1-value6','insert_order6'),
    				(2,'key2-value1','insert_order1'),
    				(2,'key2-value2','insert_order2'),
    				(2,'key2-value3','insert_order3'),
    				(2,'key2-value4','insert_order4'),
    				(2,'key2-value5','insert_order5'),
    				(2,'key2-value6','insert_order6'),
    				(3,'key3-value1','insert_order1'),
    				(3,'key3-value2','insert_order2'),
    				(3,'key3-value3','insert_order3'),
    				(3,'key3-value4','insert_order4'),
    				(3,'key3-value5','insert_order5'),
    				(3,'key3-value6','insert_order6');
					`)
	tk.MustExec(`SET @LAST_VAL := NULL;`)
	tk.MustExec(`SET @ROW_NUM := 0;`)

	tk.MustQuery(`select * from (
					SELECT a,
    				       @ROW_NUM := IF(a = @LAST_VAL, @ROW_NUM + 1, 1) AS ROW_NUM,
    				       @LAST_VAL := a AS LAST_VAL,
    				       b,
    				       c
    				FROM (select * from t where a in (1, 2, 3) ORDER BY a, c) t1
				) t2
				where t2.ROW_NUM < 2;
				`).Check(testkit.Rows(
		`1 1 1 key1-value1 insert_order1`,
		`2 1 2 key2-value1 insert_order1`,
		`3 1 3 key3-value1 insert_order1`,
	))

	tk.MustQuery(`select * from (
					SELECT a,
    				       @ROW_NUM := IF(a = @LAST_VAL, @ROW_NUM + 1, 1) AS ROW_NUM,
    				       @LAST_VAL := a AS LAST_VAL,
    				       b,
    				       c
    				FROM (select * from t where a in (1, 2, 3) ORDER BY a, c) t1
				) t2;
				`).Check(testkit.Rows(
		`1 1 1 key1-value1 insert_order1`,
		`1 2 1 key1-value2 insert_order2`,
		`1 3 1 key1-value3 insert_order3`,
		`1 4 1 key1-value4 insert_order4`,
		`1 5 1 key1-value5 insert_order5`,
		`1 6 1 key1-value6 insert_order6`,
		`2 1 2 key2-value1 insert_order1`,
		`2 2 2 key2-value2 insert_order2`,
		`2 3 2 key2-value3 insert_order3`,
		`2 4 2 key2-value4 insert_order4`,
		`2 5 2 key2-value5 insert_order5`,
		`2 6 2 key2-value6 insert_order6`,
		`3 1 3 key3-value1 insert_order1`,
		`3 2 3 key3-value2 insert_order2`,
		`3 3 3 key3-value3 insert_order3`,
		`3 4 3 key3-value4 insert_order4`,
		`3 5 3 key3-value5 insert_order5`,
		`3 6 3 key3-value6 insert_order6`,
	))
}

func (s *testIntegrationSuite) TestCastAsTime(c *C) {
	tk := testkit.NewTestKit(c, s.store)
	tk.MustExec(`use test;`)
	tk.MustExec(`drop table if exists t;`)
	tk.MustExec(`create table t (col1 bigint, col2 double, col3 decimal, col4 varchar(20), col5 json);`)
	tk.MustExec(`insert into t values (1, 1, 1, "1", "1");`)
	tk.MustExec(`insert into t values (null, null, null, null, null);`)
	tk.MustQuery(`select cast(col1 as time), cast(col2 as time), cast(col3 as time), cast(col4 as time), cast(col5 as time) from t where col1 = 1;`).Check(testkit.Rows(
		`00:00:01 00:00:01 00:00:01 00:00:01 00:00:01`,
	))
	tk.MustQuery(`select cast(col1 as time), cast(col2 as time), cast(col3 as time), cast(col4 as time), cast(col5 as time) from t where col1 is null;`).Check(testkit.Rows(
		`<nil> <nil> <nil> <nil> <nil>`,
	))

	err := tk.ExecToErr(`select cast(col1 as time(31)) from t where col1 is null;`)
	c.Assert(err.Error(), Equals, "[expression:1426]Too big precision 31 specified for column 'CAST'. Maximum is 6.")

	err = tk.ExecToErr(`select cast(col2 as time(31)) from t where col1 is null;`)
	c.Assert(err.Error(), Equals, "[expression:1426]Too big precision 31 specified for column 'CAST'. Maximum is 6.")

	err = tk.ExecToErr(`select cast(col3 as time(31)) from t where col1 is null;`)
	c.Assert(err.Error(), Equals, "[expression:1426]Too big precision 31 specified for column 'CAST'. Maximum is 6.")

	err = tk.ExecToErr(`select cast(col4 as time(31)) from t where col1 is null;`)
	c.Assert(err.Error(), Equals, "[expression:1426]Too big precision 31 specified for column 'CAST'. Maximum is 6.")

	err = tk.ExecToErr(`select cast(col5 as time(31)) from t where col1 is null;`)
	c.Assert(err.Error(), Equals, "[expression:1426]Too big precision 31 specified for column 'CAST'. Maximum is 6.")
}

func (s *testIntegrationSuite) TestValuesFloat32(c *C) {
	tk := testkit.NewTestKit(c, s.store)
	tk.MustExec("use test")
	tk.MustExec(`drop table if exists t;`)
	tk.MustExec(`create table t (i int key, j float);`)
	tk.MustExec(`insert into t values (1, 0.01);`)
	tk.MustQuery(`select * from t;`).Check(testkit.Rows(`1 0.01`))
	tk.MustExec(`insert into t values (1, 0.02) on duplicate key update j = values (j);`)
	tk.MustQuery(`select * from t;`).Check(testkit.Rows(`1 0.02`))
}

func (s *testIntegrationSuite) TestFuncNameConst(c *C) {
	tk := testkit.NewTestKit(c, s.store)
	defer s.cleanEnv(c)
	tk.MustExec("USE test;")
	tk.MustExec("DROP TABLE IF EXISTS t;")
	tk.MustExec("CREATE TABLE t(a CHAR(20), b VARCHAR(20), c BIGINT);")
	tk.MustExec("INSERT INTO t (b, c) values('hello', 1);")

	r := tk.MustQuery("SELECT name_const('test_int', 1), name_const('test_float', 3.1415);")
	r.Check(testkit.Rows("1 3.1415"))
	r = tk.MustQuery("SELECT name_const('test_string', 'hello'), name_const('test_nil', null);")
	r.Check(testkit.Rows("hello <nil>"))
	r = tk.MustQuery("SELECT name_const('test_string', 1) + c FROM t;")
	r.Check(testkit.Rows("2"))
	r = tk.MustQuery("SELECT concat('hello', name_const('test_string', 'world')) FROM t;")
	r.Check(testkit.Rows("helloworld"))
	r = tk.MustQuery("SELECT NAME_CONST('come', -1);")
	r.Check(testkit.Rows("-1"))
	r = tk.MustQuery("SELECT NAME_CONST('come', -1.0);")
	r.Check(testkit.Rows("-1.0"))
	err := tk.ExecToErr(`select name_const(a,b) from t;`)
	c.Assert(err.Error(), Equals, "[planner:1210]Incorrect arguments to NAME_CONST")
	err = tk.ExecToErr(`select name_const(a,"hello") from t;`)
	c.Assert(err.Error(), Equals, "[planner:1210]Incorrect arguments to NAME_CONST")
	err = tk.ExecToErr(`select name_const("hello", b) from t;`)
	c.Assert(err.Error(), Equals, "[planner:1210]Incorrect arguments to NAME_CONST")
	err = tk.ExecToErr(`select name_const("hello", 1+1) from t;`)
	c.Assert(err.Error(), Equals, "[planner:1210]Incorrect arguments to NAME_CONST")
	err = tk.ExecToErr(`select name_const(concat('a', 'b'), 555) from t;`)
	c.Assert(err.Error(), Equals, "[planner:1210]Incorrect arguments to NAME_CONST")
	err = tk.ExecToErr(`select name_const(555) from t;`)
	c.Assert(err.Error(), Equals, "[expression:1582]Incorrect parameter count in the call to native function 'name_const'")

	var rs sqlexec.RecordSet
	rs, err = tk.Exec(`select name_const("hello", 1);`)
	c.Assert(err, IsNil)
	c.Assert(len(rs.Fields()), Equals, 1)
	c.Assert(rs.Fields()[0].Column.Name.L, Equals, "hello")
}

func (s *testIntegrationSuite) TestValuesEnum(c *C) {
	tk := testkit.NewTestKit(c, s.store)
	tk.MustExec("use test")
	tk.MustExec(`drop table if exists t;`)
	tk.MustExec(`create table t (a bigint primary key, b enum('a','b','c'));`)
	tk.MustExec(`insert into t values (1, "a");`)
	tk.MustQuery(`select * from t;`).Check(testkit.Rows(`1 a`))
	tk.MustExec(`insert into t values (1, "b") on duplicate key update b = values(b);`)
	tk.MustQuery(`select * from t;`).Check(testkit.Rows(`1 b`))
}

func (s *testIntegrationSuite) TestIssue9325(c *C) {
	tk := testkit.NewTestKit(c, s.store)
	tk.MustExec("use test")
	tk.MustExec("drop table if exists t")
	tk.MustExec("create table t(a timestamp) partition by range(unix_timestamp(a)) (partition p0 values less than(unix_timestamp('2019-02-16 14:20:00')), partition p1 values less than (maxvalue))")
	tk.MustExec("insert into t values('2019-02-16 14:19:59'), ('2019-02-16 14:20:01')")
	result := tk.MustQuery("select * from t where a between timestamp'2019-02-16 14:19:00' and timestamp'2019-02-16 14:21:00'")
	c.Assert(result.Rows(), HasLen, 2)

	tk.MustExec("drop table if exists t")
	tk.MustExec("create table t(a timestamp)")
	tk.MustExec("insert into t values('2019-02-16 14:19:59'), ('2019-02-16 14:20:01')")
	result = tk.MustQuery("select * from t where a < timestamp'2019-02-16 14:21:00'")
	result.Check(testkit.Rows("2019-02-16 14:19:59", "2019-02-16 14:20:01"))
}

func (s *testIntegrationSuite) TestIssue9710(c *C) {
	tk := testkit.NewTestKit(c, s.store)
	getSAndMS := func(str string) (int, int) {
		results := strings.Split(str, ":")
		SAndMS := strings.Split(results[len(results)-1], ".")
		var s, ms int
		s, _ = strconv.Atoi(SAndMS[0])
		if len(SAndMS) > 1 {
			ms, _ = strconv.Atoi(SAndMS[1])
		}
		return s, ms
	}

	for {
		rs := tk.MustQuery("select now(), now(6), unix_timestamp(), unix_timestamp(now())")
		s, ms := getSAndMS(rs.Rows()[0][1].(string))
		if ms < 500000 {
			time.Sleep(time.Second / 10)
			continue
		}

		s1, _ := getSAndMS(rs.Rows()[0][0].(string))
		c.Assert(s, Equals, s1) // now() will truncate the result instead of rounding it

		c.Assert(rs.Rows()[0][2], Equals, rs.Rows()[0][3]) // unix_timestamp() will truncate the result
		break
	}
}

// TestDecimalConvertToTime for issue #9770
func (s *testIntegrationSuite) TestDecimalConvertToTime(c *C) {
	tk := testkit.NewTestKit(c, s.store)
	defer s.cleanEnv(c)

	tk.MustExec("use test")
	tk.MustExec("drop table if exists t")
	tk.MustExec("create table t(a datetime(6), b timestamp)")
	tk.MustExec("insert t values (20010101100000.123456, 20110707101112.123456)")
	tk.MustQuery("select * from t").Check(testkit.Rows("2001-01-01 10:00:00.123456 2011-07-07 10:11:12"))
}

func (s *testIntegrationSuite) TestIssue9732(c *C) {
	tk := testkit.NewTestKit(c, s.store)
	defer s.cleanEnv(c)

	tk.MustQuery(`select monthname(str_to_date(null, '%m')), monthname(str_to_date(null, '%m')),
monthname(str_to_date(1, '%m')), monthname(str_to_date(0, '%m'));`).Check(testkit.Rows("<nil> <nil> <nil> <nil>"))

	nullCases := []struct {
		sql string
		ret string
	}{
		{"select str_to_date(1, '%m')", "0000-01-00"},
		{"select str_to_date(01, '%d')", "0000-00-01"},
		{"select str_to_date(2019, '%Y')", "2019-00-00"},
		{"select str_to_date('5,2019','%m,%Y')", "2019-05-00"},
		{"select str_to_date('01,2019','%d,%Y')", "2019-00-01"},
		{"select str_to_date('01,5','%d,%m')", "0000-05-01"},
	}

	for _, nullCase := range nullCases {
		tk.MustQuery(nullCase.sql).Check(testkit.Rows("<nil>"))
	}

	// remove NO_ZERO_DATE mode
	tk.MustExec("set sql_mode='ONLY_FULL_GROUP_BY,STRICT_TRANS_TABLES,NO_ZERO_IN_DATE,ERROR_FOR_DIVISION_BY_ZERO,NO_AUTO_CREATE_USER,NO_ENGINE_SUBSTITUTION'")

	for _, nullCase := range nullCases {
		tk.MustQuery(nullCase.sql).Check(testkit.Rows(nullCase.ret))
	}
}

func (s *testIntegrationSuite) TestDaynameArithmetic(c *C) {
	tk := testkit.NewTestKit(c, s.store)
	defer s.cleanEnv(c)

	cases := []struct {
		sql    string
		result string
	}{
		{`select dayname("1962-03-01")+0;`, "3"},
		{`select dayname("1962-03-02")+0;`, "4"},
		{`select dayname("1962-03-03")+0;`, "5"},
		{`select dayname("1962-03-04")+0;`, "6"},
		{`select dayname("1962-03-05")+0;`, "0"},
		{`select dayname("1962-03-06")+0;`, "1"},
		{`select dayname("1962-03-07")+0;`, "2"},
		{`select dayname("1962-03-08")+0;`, "3"},
		{`select dayname("1962-03-01")+1;`, "4"},
		{`select dayname("1962-03-01")+2;`, "5"},
		{`select dayname("1962-03-01")+3;`, "6"},
		{`select dayname("1962-03-01")+4;`, "7"},
		{`select dayname("1962-03-01")+5;`, "8"},
		{`select dayname("1962-03-01")+6;`, "9"},
		{`select dayname("1962-03-01")+7;`, "10"},
		{`select dayname("1962-03-01")+2333;`, "2336"},
		{`select dayname("1962-03-01")+2.333;`, "5.333"},
		{`select dayname("1962-03-01")>2;`, "1"},
		{`select dayname("1962-03-01")<2;`, "0"},
		{`select dayname("1962-03-01")=3;`, "1"},
		{`select dayname("1962-03-01")!=3;`, "0"},
		{`select dayname("1962-03-01")<4;`, "1"},
		{`select dayname("1962-03-01")>4;`, "0"},
		{`select !dayname("1962-03-01");`, "0"},
		{`select dayname("1962-03-01")&1;`, "1"},
		{`select dayname("1962-03-01")&3;`, "3"},
		{`select dayname("1962-03-01")&7;`, "3"},
		{`select dayname("1962-03-01")|1;`, "3"},
		{`select dayname("1962-03-01")|3;`, "3"},
		{`select dayname("1962-03-01")|7;`, "7"},
		{`select dayname("1962-03-01")^1;`, "2"},
		{`select dayname("1962-03-01")^3;`, "0"},
		{`select dayname("1962-03-01")^7;`, "4"},
	}

	for _, c := range cases {
		tk.MustQuery(c.sql).Check(testkit.Rows(c.result))
	}
}

func (s *testIntegrationSuite) TestIssue10156(c *C) {
	tk := testkit.NewTestKit(c, s.store)
	defer s.cleanEnv(c)

	tk.MustExec("use test")
	tk.MustExec("CREATE TABLE `t1` (`period_name` varchar(24) DEFAULT NULL ,`period_id` bigint(20) DEFAULT NULL ,`starttime` bigint(20) DEFAULT NULL)")
	tk.MustExec("CREATE TABLE `t2` (`bussid` bigint(20) DEFAULT NULL,`ct` bigint(20) DEFAULT NULL)")
	q := `
select
    a.period_name,
    b.date8
from
    (select * from t1) a
left join
    (select bussid,date(from_unixtime(ct)) date8 from t2) b
on
    a.period_id = b.bussid
where
    datediff(b.date8, date(from_unixtime(a.starttime))) >= 0`
	tk.MustQuery(q)
}

func (s *testIntegrationSuite) TestIssue9727(c *C) {
	tk := testkit.NewTestKit(c, s.store)
	defer s.cleanEnv(c)

	cases := []struct {
		sql    string
		result string
	}{
		{`SELECT "1900-01-01 00:00:00" + INTERVAL "100000000:214748364700" MINUTE_SECOND;`, "8895-03-27 22:11:40"},
		{`SELECT "1900-01-01 00:00:00" + INTERVAL 1 << 37 SECOND;`, "6255-04-08 15:04:32"},
		{`SELECT "1900-01-01 00:00:00" + INTERVAL 1 << 31 MINUTE;`, "5983-01-24 02:08:00"},
		{`SELECT "1900-01-01 00:00:00" + INTERVAL 1 << 38 SECOND;`, "<nil>"},
		{`SELECT "1900-01-01 00:00:00" + INTERVAL 1 << 33 MINUTE;`, "<nil>"},
		{`SELECT "1900-01-01 00:00:00" + INTERVAL 1 << 30 HOUR;`, "<nil>"},
		{`SELECT "1900-01-01 00:00:00" + INTERVAL "1000000000:214748364700" MINUTE_SECOND;`, "<nil>"},
		{`SELECT 19000101000000 + INTERVAL "100000000:214748364700" MINUTE_SECOND;`, "8895-03-27 22:11:40"},
		{`SELECT 19000101000000 + INTERVAL 1 << 37 SECOND;`, "6255-04-08 15:04:32"},
		{`SELECT 19000101000000 + INTERVAL 1 << 31 MINUTE;`, "5983-01-24 02:08:00"},

		{`SELECT "8895-03-27 22:11:40" - INTERVAL "100000000:214748364700" MINUTE_SECOND;`, "1900-01-01 00:00:00"},
		{`SELECT "6255-04-08 15:04:32" - INTERVAL 1 << 37 SECOND;`, "1900-01-01 00:00:00"},
		{`SELECT "5983-01-24 02:08:00" - INTERVAL 1 << 31 MINUTE;`, "1900-01-01 00:00:00"},
		{`SELECT "9999-01-01 00:00:00" - INTERVAL 1 << 39 SECOND;`, "<nil>"},
		{`SELECT "9999-01-01 00:00:00" - INTERVAL 1 << 33 MINUTE;`, "<nil>"},
		{`SELECT "9999-01-01 00:00:00" - INTERVAL 1 << 30 HOUR;`, "<nil>"},
		{`SELECT "9999-01-01 00:00:00" - INTERVAL "10000000000:214748364700" MINUTE_SECOND;`, "<nil>"},
		{`SELECT 88950327221140 - INTERVAL "100000000:214748364700" MINUTE_SECOND ;`, "1900-01-01 00:00:00"},
		{`SELECT 62550408150432 - INTERVAL 1 << 37 SECOND;`, "1900-01-01 00:00:00"},
		{`SELECT 59830124020800 - INTERVAL 1 << 31 MINUTE;`, "1900-01-01 00:00:00"},

		{`SELECT 10000101000000 + INTERVAL "111111111111111111" MICROSECOND;`, `4520-12-21 05:31:51.111111`},
		{`SELECT 10000101000000 + INTERVAL "111111111111.111111" SECOND;`, `4520-12-21 05:31:51.111111`},
		{`SELECT 10000101000000 + INTERVAL "111111111111.111111111" SECOND;`, `4520-12-21 05:31:51.111111`},
		{`SELECT 10000101000000 + INTERVAL "111111111111.111" SECOND;`, `4520-12-21 05:31:51.111000`},
		{`SELECT 10000101000000 + INTERVAL "111111111111." SECOND;`, `4520-12-21 05:31:51`},
		{`SELECT 10000101000000 + INTERVAL "111111111111111111.5" MICROSECOND;`, `4520-12-21 05:31:51.111112`},
		{`SELECT 10000101000000 + INTERVAL "111111111111111112.5" MICROSECOND;`, `4520-12-21 05:31:51.111113`},
		{`SELECT 10000101000000 + INTERVAL "111111111111111111.500000" MICROSECOND;`, `4520-12-21 05:31:51.111112`},
		{`SELECT 10000101000000 + INTERVAL "111111111111111111.50000000" MICROSECOND;`, `4520-12-21 05:31:51.111112`},
		{`SELECT 10000101000000 + INTERVAL "111111111111111111.6" MICROSECOND;`, `4520-12-21 05:31:51.111112`},
		{`SELECT 10000101000000 + INTERVAL "111111111111111111.499999" MICROSECOND;`, `4520-12-21 05:31:51.111111`},
		{`SELECT 10000101000000 + INTERVAL "111111111111111111.499999999999" MICROSECOND;`, `4520-12-21 05:31:51.111111`},
	}

	for _, c := range cases {
		tk.MustQuery(c.sql).Check(testkit.Rows(c.result))
	}
}

func (s *testIntegrationSuite) TestTimestampDatumEncode(c *C) {
	tk := testkit.NewTestKit(c, s.store)
	tk.MustExec("use test")
	tk.MustExec(`drop table if exists t;`)
	tk.MustExec(`create table t (a bigint primary key, b timestamp)`)
	tk.MustExec(`insert into t values (1, "2019-04-29 11:56:12")`)
	tk.MustQuery(`explain select * from t where b = (select max(b) from t)`).Check(testkit.Rows(
		"TableReader_40 10.00 root  data:Selection_39",
		"└─Selection_39 10.00 cop[tikv]  eq(test.t.b, 2019-04-29 11:56:12)",
		"  └─TableFullScan_38 10000.00 cop[tikv] table:t keep order:false, stats:pseudo",
	))
	tk.MustQuery(`select * from t where b = (select max(b) from t)`).Check(testkit.Rows(`1 2019-04-29 11:56:12`))
}

func (s *testIntegrationSuite) TestDateTimeAddReal(c *C) {
	tk := testkit.NewTestKit(c, s.store)
	defer s.cleanEnv(c)

	cases := []struct {
		sql    string
		result string
	}{
		{`SELECT "1900-01-01 00:00:00" + INTERVAL 1.123456789e3 SECOND;`, "1900-01-01 00:18:43.456789"},
		{`SELECT 19000101000000 + INTERVAL 1.123456789e3 SECOND;`, "1900-01-01 00:18:43.456789"},
		{`select date("1900-01-01") + interval 1.123456789e3 second;`, "1900-01-01 00:18:43.456789"},
		{`SELECT "1900-01-01 00:18:43.456789" - INTERVAL 1.123456789e3 SECOND;`, "1900-01-01 00:00:00"},
		{`SELECT 19000101001843.456789 - INTERVAL 1.123456789e3 SECOND;`, "1900-01-01 00:00:00"},
		{`select date("1900-01-01") - interval 1.123456789e3 second;`, "1899-12-31 23:41:16.543211"},
		{`select 19000101000000 - interval 1.123456789e3 second;`, "1899-12-31 23:41:16.543211"},
	}

	for _, c := range cases {
		tk.MustQuery(c.sql).Check(testkit.Rows(c.result))
	}
}

func (s *testIntegrationSuite) TestIssue10181(c *C) {
	tk := testkit.NewTestKit(c, s.store)
	tk.MustExec("use test")
	tk.MustExec(`drop table if exists t;`)
	tk.MustExec(`create table t(a bigint unsigned primary key);`)
	tk.MustExec(`insert into t values(9223372036854775807), (18446744073709551615)`)
	tk.MustQuery(`select * from t where a > 9223372036854775807-0.5 order by a`).Check(testkit.Rows(`9223372036854775807`, `18446744073709551615`))
}

func (s *testIntegrationSuite) TestExprPushdown(c *C) {
	tk := testkit.NewTestKit(c, s.store)
	tk.MustExec("use test")
	tk.MustExec("drop table if exists t")
	tk.MustExec("create table t(id int, col1 varchar(10), col2 varchar(10), col3 int, col4 int, col5 int, index key1" +
		" (col1, col2, col3, col4), index key2 (col4, col3, col2, col1))")
	tk.MustExec("insert into t values(1,'211111','311',4,5,6),(2,'311111','411',5,6,7),(3,'411111','511',6,7,8)," +
		"(4,'511111','611',7,8,9),(5,'611111','711',8,9,10)")

	// case 1, index scan without double read, some filters can not be pushed to cop task
	rows := tk.MustQuery("explain select col2, col1 from t use index(key1) where col2 like '5%' and substr(col1, 1, 1) = '4'").Rows()
	c.Assert(fmt.Sprintf("%v", rows[1][2]), Equals, "root")
	c.Assert(fmt.Sprintf("%v", rows[1][4]), Equals, "eq(substr(test.t.col1, 1, 1), \"4\")")
	c.Assert(fmt.Sprintf("%v", rows[3][2]), Equals, "cop[tikv]")
	c.Assert(fmt.Sprintf("%v", rows[3][4]), Equals, "like(test.t.col2, \"5%\", 92)")
	tk.MustQuery("select col2, col1 from t use index(key1) where col2 like '5%' and substr(col1, 1, 1) = '4'").Check(testkit.Rows("511 411111"))
	tk.MustQuery("select count(col2) from t use index(key1) where col2 like '5%' and substr(col1, 1, 1) = '4'").Check(testkit.Rows("1"))

	// case 2, index scan without double read, none of the filters can be pushed to cop task
	rows = tk.MustQuery("explain select col1, col2 from t use index(key2) where substr(col2, 1, 1) = '5' and substr(col1, 1, 1) = '4'").Rows()
	c.Assert(fmt.Sprintf("%v", rows[0][2]), Equals, "root")
	c.Assert(fmt.Sprintf("%v", rows[0][4]), Equals, "eq(substr(test.t.col1, 1, 1), \"4\"), eq(substr(test.t.col2, 1, 1), \"5\")")
	tk.MustQuery("select col1, col2 from t use index(key2) where substr(col2, 1, 1) = '5' and substr(col1, 1, 1) = '4'").Check(testkit.Rows("411111 511"))
	tk.MustQuery("select count(col1) from t use index(key2) where substr(col2, 1, 1) = '5' and substr(col1, 1, 1) = '4'").Check(testkit.Rows("1"))

	// case 3, index scan with double read, some filters can not be pushed to cop task
	rows = tk.MustQuery("explain select id from t use index(key1) where col2 like '5%' and substr(col1, 1, 1) = '4'").Rows()
	c.Assert(fmt.Sprintf("%v", rows[1][2]), Equals, "root")
	c.Assert(fmt.Sprintf("%v", rows[1][4]), Equals, "eq(substr(test.t.col1, 1, 1), \"4\")")
	c.Assert(fmt.Sprintf("%v", rows[3][2]), Equals, "cop[tikv]")
	c.Assert(fmt.Sprintf("%v", rows[3][4]), Equals, "like(test.t.col2, \"5%\", 92)")
	tk.MustQuery("select id from t use index(key1) where col2 like '5%' and substr(col1, 1, 1) = '4'").Check(testkit.Rows("3"))
	tk.MustQuery("select count(id) from t use index(key1) where col2 like '5%' and substr(col1, 1, 1) = '4'").Check(testkit.Rows("1"))

	// case 4, index scan with double read, none of the filters can be pushed to cop task
	rows = tk.MustQuery("explain select id from t use index(key2) where substr(col2, 1, 1) = '5' and substr(col1, 1, 1) = '4'").Rows()
	c.Assert(fmt.Sprintf("%v", rows[1][2]), Equals, "root")
	c.Assert(fmt.Sprintf("%v", rows[1][4]), Equals, "eq(substr(test.t.col1, 1, 1), \"4\"), eq(substr(test.t.col2, 1, 1), \"5\")")
	tk.MustQuery("select id from t use index(key2) where substr(col2, 1, 1) = '5' and substr(col1, 1, 1) = '4'").Check(testkit.Rows("3"))
	tk.MustQuery("select count(id) from t use index(key2) where substr(col2, 1, 1) = '5' and substr(col1, 1, 1) = '4'").Check(testkit.Rows("1"))
}

// TODO: reopen the index merge join in future.

//func (s *testIntegrationSuite) TestIssue16973(c *C) {
//	tk := testkit.NewTestKit(c, s.store)
//	tk.MustExec("use test")
//	tk.MustExec("drop table if exists t1")
//	tk.MustExec("create table t1(id varchar(36) not null primary key, org_id varchar(36) not null, " +
//		"status tinyint default 1 not null, ns varchar(36) default '' not null);")
//	tk.MustExec("create table t2(id varchar(36) not null primary key, order_id varchar(36) not null, " +
//		"begin_time timestamp(3) default CURRENT_TIMESTAMP(3) not null);")
//	tk.MustExec("create index idx_oid on t2(order_id);")
//	tk.MustExec("insert into t1 value (1,1,1,'a');")
//	tk.MustExec("insert into t1 value (2,1,2,'a');")
//	tk.MustExec("insert into t1 value (3,1,3,'a');")
//	tk.MustExec("insert into t2 value (1,2,date'2020-05-08');")
//
//	rows := tk.MustQuery("explain SELECT /*+ INL_MERGE_JOIN(t1,t2) */ COUNT(*) FROM  t1 LEFT JOIN t2 ON t1.id = t2.order_id WHERE t1.ns = 'a' AND t1.org_id IN (1) " +
//		"AND t1.status IN (2,6,10) AND timestampdiff(month, t2.begin_time, date'2020-05-06') = 0;").Rows()
//	c.Assert(fmt.Sprintf("%v", rows[1][0]), Matches, ".*IndexMergeJoin.*")
//	c.Assert(fmt.Sprintf("%v", rows[4][3]), Equals, "table:t1")
//	c.Assert(fmt.Sprintf("%v", rows[5][0]), Matches, ".*Selection.*")
//	c.Assert(fmt.Sprintf("%v", rows[9][3]), Equals, "table:t2")
//	tk.MustQuery("SELECT /*+ INL_MERGE_JOIN(t1,t2) */ COUNT(*) FROM  t1 LEFT JOIN t2 ON t1.id = t2.order_id WHERE t1.ns = 'a' AND t1.org_id IN (1) " +
//		"AND t1.status IN (2,6,10) AND timestampdiff(month, t2.begin_time, date'2020-05-06') = 0;").Check(testkit.Rows("1"))
//}

func (s *testIntegrationSuite) TestExprPushdownBlacklist(c *C) {
	tk := testkit.NewTestKit(c, s.store)
	tk.MustQuery(`select * from mysql.expr_pushdown_blacklist`).Check(testkit.Rows(
		"date_add tiflash DST(daylight saving time) does not take effect in TiFlash date_add"))

	tk.MustExec("use test")
	tk.MustExec("drop table if exists t")
	tk.MustExec("create table t(a int , b date)")

	// Create virtual tiflash replica info.
	dom := domain.GetDomain(tk.Se)
	is := dom.InfoSchema()
	db, exists := is.SchemaByName(model.NewCIStr("test"))
	c.Assert(exists, IsTrue)
	for _, tblInfo := range db.Tables {
		if tblInfo.Name.L == "t" {
			tblInfo.TiFlashReplica = &model.TiFlashReplicaInfo{
				Count:     1,
				Available: true,
			}
		}
	}

	tk.MustExec("insert into mysql.expr_pushdown_blacklist " +
		"values('<', 'tikv,tiflash,tidb', 'for test'),('cast', 'tiflash', 'for test'),('date_format', 'tikv', 'for test')")
	tk.MustExec("admin reload expr_pushdown_blacklist")

	tk.MustExec("set @@session.tidb_isolation_read_engines = 'tiflash'")

	// < not pushed, cast only pushed to TiKV, date_format only pushed to TiFlash,
	// > pushed to both TiKV and TiFlash
	rows := tk.MustQuery("explain select * from test.t where b > date'1988-01-01' and b < date'1994-01-01' " +
		"and cast(a as decimal(10,2)) > 10.10 and date_format(b,'%m') = '11'").Rows()
	c.Assert(fmt.Sprintf("%v", rows[0][4]), Equals, "lt(test.t.b, 1994-01-01)")
	c.Assert(fmt.Sprintf("%v", rows[1][4]), Equals, "gt(cast(test.t.a), 10.10)")
	c.Assert(fmt.Sprintf("%v", rows[3][4]), Equals, "eq(date_format(test.t.b, \"%m\"), \"11\"), gt(test.t.b, 1988-01-01)")

	tk.MustExec("set @@session.tidb_isolation_read_engines = 'tikv'")
	rows = tk.MustQuery("explain select * from test.t where b > date'1988-01-01' and b < date'1994-01-01' " +
		"and cast(a as decimal(10,2)) > 10.10 and date_format(b,'%m') = '11'").Rows()
	c.Assert(fmt.Sprintf("%v", rows[0][4]), Equals, "lt(test.t.b, 1994-01-01)")
	c.Assert(fmt.Sprintf("%v", rows[1][4]), Equals, "eq(date_format(test.t.b, \"%m\"), \"11\")")
	c.Assert(fmt.Sprintf("%v", rows[3][4]), Equals, "gt(cast(test.t.a), 10.10), gt(test.t.b, 1988-01-01)")

	tk.MustExec("delete from mysql.expr_pushdown_blacklist where name = '<' and store_type = 'tikv,tiflash,tidb' and reason = 'for test'")
	tk.MustExec("delete from mysql.expr_pushdown_blacklist where name = 'date_format' and store_type = 'tikv' and reason = 'for test'")
	tk.MustExec("admin reload expr_pushdown_blacklist")
}

func (s *testIntegrationSuite) TestOptRuleBlacklist(c *C) {
	tk := testkit.NewTestKit(c, s.store)
	tk.MustQuery(`select * from mysql.opt_rule_blacklist`).Check(testkit.Rows())
}

func (s *testIntegrationSuite) TestIssue10804(c *C) {
	tk := testkit.NewTestKit(c, s.store)
	tk.MustQuery(`SELECT @@information_schema_stats_expiry`).Check(testkit.Rows(`86400`))
	tk.MustExec("/*!80000 SET SESSION information_schema_stats_expiry=0 */")
	tk.MustQuery(`SELECT @@information_schema_stats_expiry`).Check(testkit.Rows(`0`))
	tk.MustQuery(`SELECT @@GLOBAL.information_schema_stats_expiry`).Check(testkit.Rows(`86400`))
	tk.MustExec("/*!80000 SET GLOBAL information_schema_stats_expiry=0 */")
	tk.MustQuery(`SELECT @@GLOBAL.information_schema_stats_expiry`).Check(testkit.Rows(`0`))
}

func (s *testIntegrationSuite) TestInvalidEndingStatement(c *C) {
	tk := testkit.NewTestKit(c, s.store)
	tk.MustExec("use test")
	parseErrMsg := "[parser:1064]"
	errMsgLen := len(parseErrMsg)

	assertParseErr := func(sql string) {
		_, err := tk.Exec(sql)
		c.Assert(err, NotNil)
		c.Assert(err.Error()[:errMsgLen], Equals, parseErrMsg)
	}

	assertParseErr("drop table if exists t'xyz")
	assertParseErr("drop table if exists t'")
	assertParseErr("drop table if exists t`")
	assertParseErr(`drop table if exists t'`)
	assertParseErr(`drop table if exists t"`)
}

func (s *testIntegrationSuite) TestIssue15613(c *C) {
	tk := testkit.NewTestKit(c, s.store)
	tk.MustQuery("select sec_to_time(1e-4)").Check(testkit.Rows("00:00:00.000100"))
	tk.MustQuery("select sec_to_time(1e-5)").Check(testkit.Rows("00:00:00.000010"))
	tk.MustQuery("select sec_to_time(1e-6)").Check(testkit.Rows("00:00:00.000001"))
	tk.MustQuery("select sec_to_time(1e-7)").Check(testkit.Rows("00:00:00.000000"))
}

func (s *testIntegrationSuite) TestIssue10675(c *C) {
	tk := testkit.NewTestKit(c, s.store)
	tk.MustExec("use test")
	tk.MustExec(`drop table if exists t;`)
	tk.MustExec(`create table t(a int);`)
	tk.MustExec(`insert into t values(1);`)
	tk.MustQuery(`select * from t where a < -184467440737095516167.1;`).Check(testkit.Rows())
	tk.MustQuery(`select * from t where a > -184467440737095516167.1;`).Check(
		testkit.Rows("1"))
	tk.MustQuery(`select * from t where a < 184467440737095516167.1;`).Check(
		testkit.Rows("1"))
	tk.MustQuery(`select * from t where a > 184467440737095516167.1;`).Check(testkit.Rows())

	// issue 11647
	tk.MustExec(`drop table if exists t;`)
	tk.MustExec(`create table t(b bit(1));`)
	tk.MustExec(`insert into t values(b'1');`)
	tk.MustQuery(`select count(*) from t where b = 1;`).Check(testkit.Rows("1"))
	tk.MustQuery(`select count(*) from t where b = '1';`).Check(testkit.Rows("1"))
	tk.MustQuery(`select count(*) from t where b = b'1';`).Check(testkit.Rows("1"))

	tk.MustExec(`drop table if exists t;`)
	tk.MustExec(`create table t(b bit(63));`)
	// Not 64, because the behavior of mysql is amazing. I have no idea to fix it.
	tk.MustExec(`insert into t values(b'111111111111111111111111111111111111111111111111111111111111111');`)
	tk.MustQuery(`select count(*) from t where b = 9223372036854775807;`).Check(testkit.Rows("1"))
	tk.MustQuery(`select count(*) from t where b = '9223372036854775807';`).Check(testkit.Rows("1"))
	tk.MustQuery(`select count(*) from t where b = b'111111111111111111111111111111111111111111111111111111111111111';`).Check(testkit.Rows("1"))
}

func (s *testIntegrationSuite) TestDatetimeMicrosecond(c *C) {
	tk := testkit.NewTestKit(c, s.store)
	// For int
	tk.MustQuery(`select DATE_ADD('2007-03-28 22:08:28',INTERVAL -2 SECOND_MICROSECOND);`).Check(
		testkit.Rows("2007-03-28 22:08:27.800000"))
	tk.MustQuery(`select DATE_ADD('2007-03-28 22:08:28',INTERVAL -2 MINUTE_MICROSECOND);`).Check(
		testkit.Rows("2007-03-28 22:08:27.800000"))
	tk.MustQuery(`select DATE_ADD('2007-03-28 22:08:28',INTERVAL -2 HOUR_MICROSECOND);`).Check(
		testkit.Rows("2007-03-28 22:08:27.800000"))
	tk.MustQuery(`select DATE_ADD('2007-03-28 22:08:28',INTERVAL -2 DAY_MICROSECOND);`).Check(
		testkit.Rows("2007-03-28 22:08:27.800000"))

	// For Decimal
	tk.MustQuery(`select DATE_ADD('2007-03-28 22:08:28',INTERVAL 2.2 HOUR_MINUTE);`).Check(
		testkit.Rows("2007-03-29 00:10:28"))
	tk.MustQuery(`select DATE_ADD('2007-03-28 22:08:28',INTERVAL 2.2 MINUTE_SECOND);`).Check(
		testkit.Rows("2007-03-28 22:10:30"))
	tk.MustQuery(`select DATE_ADD('2007-03-28 22:08:28',INTERVAL 2.2 YEAR_MONTH);`).Check(
		testkit.Rows("2009-05-28 22:08:28"))
	tk.MustQuery(`select DATE_ADD('2007-03-28 22:08:28',INTERVAL 2.2 DAY_HOUR);`).Check(
		testkit.Rows("2007-03-31 00:08:28"))
	tk.MustQuery(`select DATE_ADD('2007-03-28 22:08:28',INTERVAL 2.2 DAY_MINUTE);`).Check(
		testkit.Rows("2007-03-29 00:10:28"))
	tk.MustQuery(`select DATE_ADD('2007-03-28 22:08:28',INTERVAL 2.2 DAY_SECOND);`).Check(
		testkit.Rows("2007-03-28 22:10:30"))
	tk.MustQuery(`select DATE_ADD('2007-03-28 22:08:28',INTERVAL 2.2 HOUR_SECOND);`).Check(
		testkit.Rows("2007-03-28 22:10:30"))
	tk.MustQuery(`select DATE_ADD('2007-03-28 22:08:28',INTERVAL 2.2 SECOND);`).Check(
		testkit.Rows("2007-03-28 22:08:30.200000"))
	tk.MustQuery(`select DATE_ADD('2007-03-28 22:08:28',INTERVAL 2.2 YEAR);`).Check(
		testkit.Rows("2009-03-28 22:08:28"))
	tk.MustQuery(`select DATE_ADD('2007-03-28 22:08:28',INTERVAL 2.2 QUARTER);`).Check(
		testkit.Rows("2007-09-28 22:08:28"))
	tk.MustQuery(`select DATE_ADD('2007-03-28 22:08:28',INTERVAL 2.2 MONTH);`).Check(
		testkit.Rows("2007-05-28 22:08:28"))
	tk.MustQuery(`select DATE_ADD('2007-03-28 22:08:28',INTERVAL 2.2 WEEK);`).Check(
		testkit.Rows("2007-04-11 22:08:28"))
	tk.MustQuery(`select DATE_ADD('2007-03-28 22:08:28',INTERVAL 2.2 DAY);`).Check(
		testkit.Rows("2007-03-30 22:08:28"))
	tk.MustQuery(`select DATE_ADD('2007-03-28 22:08:28',INTERVAL 2.2 HOUR);`).Check(
		testkit.Rows("2007-03-29 00:08:28"))
	tk.MustQuery(`select DATE_ADD('2007-03-28 22:08:28',INTERVAL 2.2 MINUTE);`).Check(
		testkit.Rows("2007-03-28 22:10:28"))
	tk.MustQuery(`select DATE_ADD('2007-03-28 22:08:28',INTERVAL 2.2 MICROSECOND);`).Check(
		testkit.Rows("2007-03-28 22:08:28.000002"))
	tk.MustQuery(`select DATE_ADD('2007-03-28 22:08:28',INTERVAL -2.2 HOUR_MINUTE);`).Check(
		testkit.Rows("2007-03-28 20:06:28"))
	tk.MustQuery(`select DATE_ADD('2007-03-28 22:08:28',INTERVAL -2.2 MINUTE_SECOND);`).Check(
		testkit.Rows("2007-03-28 22:06:26"))
	tk.MustQuery(`select DATE_ADD('2007-03-28 22:08:28',INTERVAL -2.2 YEAR_MONTH);`).Check(
		testkit.Rows("2005-01-28 22:08:28"))
	tk.MustQuery(`select DATE_ADD('2007-03-28 22:08:28',INTERVAL -2.2 DAY_HOUR);`).Check(
		testkit.Rows("2007-03-26 20:08:28"))
	tk.MustQuery(`select DATE_ADD('2007-03-28 22:08:28',INTERVAL -2.2 DAY_MINUTE);`).Check(
		testkit.Rows("2007-03-28 20:06:28"))
	tk.MustQuery(`select DATE_ADD('2007-03-28 22:08:28',INTERVAL -2.2 DAY_SECOND);`).Check(
		testkit.Rows("2007-03-28 22:06:26"))
	tk.MustQuery(`select DATE_ADD('2007-03-28 22:08:28',INTERVAL -2.2 HOUR_SECOND);`).Check(
		testkit.Rows("2007-03-28 22:06:26"))
	//	tk.MustQuery(`select DATE_ADD('2007-03-28 22:08:28',INTERVAL -2.2 SECOND);`).Check(
	//		testkit.Rows("2007-03-28 22:08:25.800000"))
	tk.MustQuery(`select DATE_ADD('2007-03-28 22:08:28',INTERVAL -2.2 YEAR);`).Check(
		testkit.Rows("2005-03-28 22:08:28"))
	tk.MustQuery(`select DATE_ADD('2007-03-28 22:08:28',INTERVAL -2.2 QUARTER);`).Check(
		testkit.Rows("2006-09-28 22:08:28"))
	tk.MustQuery(`select DATE_ADD('2007-03-28 22:08:28',INTERVAL -2.2 MONTH);`).Check(
		testkit.Rows("2007-01-28 22:08:28"))
	tk.MustQuery(`select DATE_ADD('2007-03-28 22:08:28',INTERVAL -2.2 WEEK);`).Check(
		testkit.Rows("2007-03-14 22:08:28"))
	tk.MustQuery(`select DATE_ADD('2007-03-28 22:08:28',INTERVAL -2.2 DAY);`).Check(
		testkit.Rows("2007-03-26 22:08:28"))
	tk.MustQuery(`select DATE_ADD('2007-03-28 22:08:28',INTERVAL -2.2 HOUR);`).Check(
		testkit.Rows("2007-03-28 20:08:28"))
	tk.MustQuery(`select DATE_ADD('2007-03-28 22:08:28',INTERVAL -2.2 MINUTE);`).Check(
		testkit.Rows("2007-03-28 22:06:28"))
	tk.MustQuery(`select DATE_ADD('2007-03-28 22:08:28',INTERVAL -2.2 MICROSECOND);`).Check(
		testkit.Rows("2007-03-28 22:08:27.999998"))
	tk.MustQuery(`select DATE_ADD('2007-03-28 22:08:28',INTERVAL "-2.2" HOUR_MINUTE);`).Check(
		testkit.Rows("2007-03-28 20:06:28"))
	tk.MustQuery(`select DATE_ADD('2007-03-28 22:08:28',INTERVAL "-2.2" MINUTE_SECOND);`).Check(
		testkit.Rows("2007-03-28 22:06:26"))
	tk.MustQuery(`select DATE_ADD('2007-03-28 22:08:28',INTERVAL "-2.2" YEAR_MONTH);`).Check(
		testkit.Rows("2005-01-28 22:08:28"))
	tk.MustQuery(`select DATE_ADD('2007-03-28 22:08:28',INTERVAL "-2.2" DAY_HOUR);`).Check(
		testkit.Rows("2007-03-26 20:08:28"))
	tk.MustQuery(`select DATE_ADD('2007-03-28 22:08:28',INTERVAL "-2.2" DAY_MINUTE);`).Check(
		testkit.Rows("2007-03-28 20:06:28"))
	tk.MustQuery(`select DATE_ADD('2007-03-28 22:08:28',INTERVAL "-2.2" DAY_SECOND);`).Check(
		testkit.Rows("2007-03-28 22:06:26"))
	tk.MustQuery(`select DATE_ADD('2007-03-28 22:08:28',INTERVAL "-2.2" HOUR_SECOND);`).Check(
		testkit.Rows("2007-03-28 22:06:26"))
	tk.MustQuery(`select DATE_ADD('2007-03-28 22:08:28',INTERVAL "-2.2" SECOND);`).Check(
		testkit.Rows("2007-03-28 22:08:25.800000"))
	tk.MustQuery(`select DATE_ADD('2007-03-28 22:08:28',INTERVAL "-2.2" YEAR);`).Check(
		testkit.Rows("2005-03-28 22:08:28"))
	tk.MustQuery(`select DATE_ADD('2007-03-28 22:08:28',INTERVAL "-2.2" QUARTER);`).Check(
		testkit.Rows("2006-09-28 22:08:28"))
	tk.MustQuery(`select DATE_ADD('2007-03-28 22:08:28',INTERVAL "-2.2" MONTH);`).Check(
		testkit.Rows("2007-01-28 22:08:28"))
	tk.MustQuery(`select DATE_ADD('2007-03-28 22:08:28',INTERVAL "-2.2" WEEK);`).Check(
		testkit.Rows("2007-03-14 22:08:28"))
	tk.MustQuery(`select DATE_ADD('2007-03-28 22:08:28',INTERVAL "-2.2" DAY);`).Check(
		testkit.Rows("2007-03-26 22:08:28"))
	tk.MustQuery(`select DATE_ADD('2007-03-28 22:08:28',INTERVAL "-2.2" HOUR);`).Check(
		testkit.Rows("2007-03-28 20:08:28"))
	tk.MustQuery(`select DATE_ADD('2007-03-28 22:08:28',INTERVAL "-2.2" MINUTE);`).Check(
		testkit.Rows("2007-03-28 22:06:28"))
	tk.MustQuery(`select DATE_ADD('2007-03-28 22:08:28',INTERVAL "-2.2" MICROSECOND);`).Check(
		testkit.Rows("2007-03-28 22:08:27.999998"))
	tk.MustQuery(`select DATE_ADD('2007-03-28 22:08:28',INTERVAL "-2.-2" HOUR_MINUTE);`).Check(
		testkit.Rows("2007-03-28 20:06:28"))
	tk.MustQuery(`select DATE_ADD('2007-03-28 22:08:28',INTERVAL "-2.-2" MINUTE_SECOND);`).Check(
		testkit.Rows("2007-03-28 22:06:26"))
	tk.MustQuery(`select DATE_ADD('2007-03-28 22:08:28',INTERVAL "-2.-2" YEAR_MONTH);`).Check(
		testkit.Rows("2005-01-28 22:08:28"))
	tk.MustQuery(`select DATE_ADD('2007-03-28 22:08:28',INTERVAL "-2.-2" DAY_HOUR);`).Check(
		testkit.Rows("2007-03-26 20:08:28"))
	tk.MustQuery(`select DATE_ADD('2007-03-28 22:08:28',INTERVAL "-2.-2" DAY_MINUTE);`).Check(
		testkit.Rows("2007-03-28 20:06:28"))
	tk.MustQuery(`select DATE_ADD('2007-03-28 22:08:28',INTERVAL "-2.-2" DAY_SECOND);`).Check(
		testkit.Rows("2007-03-28 22:06:26"))
	tk.MustQuery(`select DATE_ADD('2007-03-28 22:08:28',INTERVAL "-2.-2" HOUR_SECOND);`).Check(
		testkit.Rows("2007-03-28 22:06:26"))
	tk.MustQuery(`select DATE_ADD('2007-03-28 22:08:28',INTERVAL "-2.-2" SECOND);`).Check(
		testkit.Rows("2007-03-28 22:08:26"))
	tk.MustQuery(`select DATE_ADD('2007-03-28 22:08:28',INTERVAL "-2.+2" SECOND);`).Check(
		testkit.Rows("2007-03-28 22:08:26"))
	tk.MustQuery(`select DATE_ADD('2007-03-28 22:08:28',INTERVAL "-2.*2" SECOND);`).Check(
		testkit.Rows("2007-03-28 22:08:26"))
	tk.MustQuery(`select DATE_ADD('2007-03-28 22:08:28',INTERVAL "-2./2" SECOND);`).Check(
		testkit.Rows("2007-03-28 22:08:26"))
	tk.MustQuery(`select DATE_ADD('2007-03-28 22:08:28',INTERVAL "-2.a2" SECOND);`).Check(
		testkit.Rows("2007-03-28 22:08:26"))
	tk.MustQuery(`select DATE_ADD('2007-03-28 22:08:28',INTERVAL "-2.-2" YEAR);`).Check(
		testkit.Rows("2005-03-28 22:08:28"))
	tk.MustQuery(`select DATE_ADD('2007-03-28 22:08:28',INTERVAL "-2.-2" QUARTER);`).Check(
		testkit.Rows("2006-09-28 22:08:28"))
	tk.MustQuery(`select DATE_ADD('2007-03-28 22:08:28',INTERVAL "-2.-2" MONTH);`).Check(
		testkit.Rows("2007-01-28 22:08:28"))
	tk.MustQuery(`select DATE_ADD('2007-03-28 22:08:28',INTERVAL "-2.-2" WEEK);`).Check(
		testkit.Rows("2007-03-14 22:08:28"))
	tk.MustQuery(`select DATE_ADD('2007-03-28 22:08:28',INTERVAL "-2.-2" DAY);`).Check(
		testkit.Rows("2007-03-26 22:08:28"))
	tk.MustQuery(`select DATE_ADD('2007-03-28 22:08:28',INTERVAL "-2.-2" HOUR);`).Check(
		testkit.Rows("2007-03-28 20:08:28"))
	tk.MustQuery(`select DATE_ADD('2007-03-28 22:08:28',INTERVAL "-2.-2" MINUTE);`).Check(
		testkit.Rows("2007-03-28 22:06:28"))
	tk.MustQuery(`select DATE_ADD('2007-03-28 22:08:28',INTERVAL "-2.-2" MICROSECOND);`).Check(
		testkit.Rows("2007-03-28 22:08:27.999998"))
}

func (s *testIntegrationSuite) TestFuncCaseWithLeftJoin(c *C) {
	tk := testkit.NewTestKitWithInit(c, s.store)

	tk.MustExec("create table kankan1(id int, name text)")
	tk.MustExec("insert into kankan1 values(1, 'a')")
	tk.MustExec("insert into kankan1 values(2, 'a')")

	tk.MustExec("create table kankan2(id int, h1 text)")
	tk.MustExec("insert into kankan2 values(2, 'z')")

	tk.MustQuery("select t1.id from kankan1 t1 left join kankan2 t2 on t1.id = t2.id where (case  when t1.name='b' then 'case2' when t1.name='a' then 'case1' else NULL end) = 'case1' order by t1.id").Check(testkit.Rows("1", "2"))
}

func (s *testIntegrationSuite) TestIssue11594(c *C) {
	tk := testkit.NewTestKit(c, s.store)
	tk.MustExec("use test")
	tk.MustExec(`drop table if exists t1;`)
	tk.MustExec("CREATE TABLE t1 (v bigint(20) UNSIGNED NOT NULL);")
	tk.MustExec("INSERT INTO t1 VALUES (1), (2);")
	tk.MustQuery("SELECT SUM(IF(v > 1, v, -v)) FROM t1;").Check(testkit.Rows("1"))
	tk.MustQuery("SELECT sum(IFNULL(cast(null+rand() as unsigned), -v)) FROM t1;").Check(testkit.Rows("-3"))
	tk.MustQuery("SELECT sum(COALESCE(cast(null+rand() as unsigned), -v)) FROM t1;").Check(testkit.Rows("-3"))
	tk.MustQuery("SELECT sum(COALESCE(cast(null+rand() as unsigned), v)) FROM t1;").Check(testkit.Rows("3"))
}

func (s *testIntegrationSuite) TestDefEnableVectorizedEvaluation(c *C) {
	tk := testkit.NewTestKit(c, s.store)
	tk.MustExec("use mysql")
	tk.MustQuery(`select @@tidb_enable_vectorized_expression`).Check(testkit.Rows("1"))
}

func (s *testIntegrationSuite) TestIssue11309And11319(c *C) {
	tk := testkit.NewTestKit(c, s.store)
	tk.MustExec("use test")
	tk.MustExec(`drop table if exists t;`)
	tk.MustExec(`CREATE TABLE t (a decimal(6,3),b double(6,3),c float(6,3));`)
	tk.MustExec(`INSERT INTO t VALUES (1.100,1.100,1.100);`)
	tk.MustQuery(`SELECT DATE_ADD('2003-11-18 07:25:13',INTERVAL a MINUTE_SECOND) FROM t`).Check(testkit.Rows(`2003-11-18 07:27:53`))
	tk.MustQuery(`SELECT DATE_ADD('2003-11-18 07:25:13',INTERVAL b MINUTE_SECOND) FROM t`).Check(testkit.Rows(`2003-11-18 07:27:53`))
	tk.MustQuery(`SELECT DATE_ADD('2003-11-18 07:25:13',INTERVAL c MINUTE_SECOND) FROM t`).Check(testkit.Rows(`2003-11-18 07:27:53`))
	tk.MustExec(`drop table if exists t;`)
	tk.MustExec(`CREATE TABLE t (a decimal(11,7),b double(11,7),c float(11,7));`)
	tk.MustExec(`INSERT INTO t VALUES (123.9999999,123.9999999,123.9999999),(-123.9999999,-123.9999999,-123.9999999);`)
	tk.MustQuery(`SELECT DATE_ADD('2003-11-18 07:25:13',INTERVAL a MINUTE_SECOND) FROM t`).Check(testkit.Rows(`2004-03-13 03:14:52`, `2003-07-25 11:35:34`))
	tk.MustQuery(`SELECT DATE_ADD('2003-11-18 07:25:13',INTERVAL b MINUTE_SECOND) FROM t`).Check(testkit.Rows(`2004-03-13 03:14:52`, `2003-07-25 11:35:34`))
	tk.MustQuery(`SELECT DATE_ADD('2003-11-18 07:25:13',INTERVAL c MINUTE_SECOND) FROM t`).Check(testkit.Rows(`2003-11-18 09:29:13`, `2003-11-18 05:21:13`))
	tk.MustExec(`drop table if exists t;`)

	// for https://github.com/pingcap/tidb/issues/11319
	tk.MustQuery(`SELECT DATE_ADD('2007-03-28 22:08:28',INTERVAL -2.2 MINUTE_MICROSECOND)`).Check(testkit.Rows("2007-03-28 22:08:25.800000"))
	tk.MustQuery(`SELECT DATE_ADD('2007-03-28 22:08:28',INTERVAL -2.2 SECOND_MICROSECOND)`).Check(testkit.Rows("2007-03-28 22:08:25.800000"))
	tk.MustQuery(`SELECT DATE_ADD('2007-03-28 22:08:28',INTERVAL -2.2 HOUR_MICROSECOND)`).Check(testkit.Rows("2007-03-28 22:08:25.800000"))
	tk.MustQuery(`SELECT DATE_ADD('2007-03-28 22:08:28',INTERVAL -2.2 DAY_MICROSECOND)`).Check(testkit.Rows("2007-03-28 22:08:25.800000"))
	tk.MustQuery(`SELECT DATE_ADD('2007-03-28 22:08:28',INTERVAL -2.2 SECOND)`).Check(testkit.Rows("2007-03-28 22:08:25.800000"))
	tk.MustQuery(`SELECT DATE_ADD('2007-03-28 22:08:28',INTERVAL -2.2 HOUR_SECOND)`).Check(testkit.Rows("2007-03-28 22:06:26"))
	tk.MustQuery(`SELECT DATE_ADD('2007-03-28 22:08:28',INTERVAL -2.2 DAY_SECOND)`).Check(testkit.Rows("2007-03-28 22:06:26"))
	tk.MustQuery(`SELECT DATE_ADD('2007-03-28 22:08:28',INTERVAL -2.2 MINUTE_SECOND)`).Check(testkit.Rows("2007-03-28 22:06:26"))
	tk.MustQuery(`SELECT DATE_ADD('2007-03-28 22:08:28',INTERVAL -2.2 MINUTE)`).Check(testkit.Rows("2007-03-28 22:06:28"))
	tk.MustQuery(`SELECT DATE_ADD('2007-03-28 22:08:28',INTERVAL -2.2 DAY_MINUTE)`).Check(testkit.Rows("2007-03-28 20:06:28"))
	tk.MustQuery(`SELECT DATE_ADD('2007-03-28 22:08:28',INTERVAL -2.2 HOUR_MINUTE)`).Check(testkit.Rows("2007-03-28 20:06:28"))
	tk.MustQuery(`SELECT DATE_ADD('2007-03-28 22:08:28',INTERVAL -2.2 DAY_HOUR)`).Check(testkit.Rows("2007-03-26 20:08:28"))
	tk.MustQuery(`SELECT DATE_ADD('2007-03-28 22:08:28',INTERVAL -2.2 YEAR_MONTH)`).Check(testkit.Rows("2005-01-28 22:08:28"))

	tk.MustQuery(`SELECT DATE_ADD('2007-03-28 22:08:28',INTERVAL 2.2 MINUTE_MICROSECOND)`).Check(testkit.Rows("2007-03-28 22:08:30.200000"))
	tk.MustQuery(`SELECT DATE_ADD('2007-03-28 22:08:28',INTERVAL 2.2 SECOND_MICROSECOND)`).Check(testkit.Rows("2007-03-28 22:08:30.200000"))
	tk.MustQuery(`SELECT DATE_ADD('2007-03-28 22:08:28',INTERVAL 2.2 HOUR_MICROSECOND)`).Check(testkit.Rows("2007-03-28 22:08:30.200000"))
	tk.MustQuery(`SELECT DATE_ADD('2007-03-28 22:08:28',INTERVAL 2.2 DAY_MICROSECOND)`).Check(testkit.Rows("2007-03-28 22:08:30.200000"))
	tk.MustQuery(`SELECT DATE_ADD('2007-03-28 22:08:28',INTERVAL 2.2 SECOND)`).Check(testkit.Rows("2007-03-28 22:08:30.200000"))
	tk.MustQuery(`SELECT DATE_ADD('2007-03-28 22:08:28',INTERVAL 2.2 HOUR_SECOND)`).Check(testkit.Rows("2007-03-28 22:10:30"))
	tk.MustQuery(`SELECT DATE_ADD('2007-03-28 22:08:28',INTERVAL 2.2 DAY_SECOND)`).Check(testkit.Rows("2007-03-28 22:10:30"))
	tk.MustQuery(`SELECT DATE_ADD('2007-03-28 22:08:28',INTERVAL 2.2 MINUTE_SECOND)`).Check(testkit.Rows("2007-03-28 22:10:30"))
	tk.MustQuery(`SELECT DATE_ADD('2007-03-28 22:08:28',INTERVAL 2.2 MINUTE)`).Check(testkit.Rows("2007-03-28 22:10:28"))
	tk.MustQuery(`SELECT DATE_ADD('2007-03-28 22:08:28',INTERVAL 2.2 DAY_MINUTE)`).Check(testkit.Rows("2007-03-29 00:10:28"))
	tk.MustQuery(`SELECT DATE_ADD('2007-03-28 22:08:28',INTERVAL 2.2 HOUR_MINUTE)`).Check(testkit.Rows("2007-03-29 00:10:28"))
	tk.MustQuery(`SELECT DATE_ADD('2007-03-28 22:08:28',INTERVAL 2.2 DAY_HOUR)`).Check(testkit.Rows("2007-03-31 00:08:28"))
	tk.MustQuery(`SELECT DATE_ADD('2007-03-28 22:08:28',INTERVAL 2.2 YEAR_MONTH)`).Check(testkit.Rows("2009-05-28 22:08:28"))
}

func (s *testIntegrationSuite) TestIssue12301(c *C) {
	tk := testkit.NewTestKit(c, s.store)
	tk.MustExec("use test")
	tk.MustExec("create table t (d decimal(19, 0), i bigint(11))")
	tk.MustExec("insert into t values (123456789012, 123456789012)")
	tk.MustQuery("select * from t where d = i").Check(testkit.Rows("123456789012 123456789012"))
}

func (s *testIntegrationSerialSuite) TestIssue15315(c *C) {
	tk := testkit.NewTestKit(c, s.store)
	tk.MustExec("use test")
	tk.MustQuery("select '0-3261554956'+0.0").Check(testkit.Rows("0"))
	tk.MustQuery("select cast('0-1234' as real)").Check(testkit.Rows("0"))
}

func (s *testIntegrationSuite) TestNotExistFunc(c *C) {
	tk := testkit.NewTestKit(c, s.store)

	// current db is empty
	_, err := tk.Exec("SELECT xxx(1)")
	c.Assert(err.Error(), Equals, "[planner:1046]No database selected")

	_, err = tk.Exec("SELECT yyy()")
	c.Assert(err.Error(), Equals, "[planner:1046]No database selected")

	// current db is not empty
	tk.MustExec("use test")
	_, err = tk.Exec("SELECT xxx(1)")
	c.Assert(err.Error(), Equals, "[expression:1305]FUNCTION test.xxx does not exist")

	_, err = tk.Exec("SELECT yyy()")
	c.Assert(err.Error(), Equals, "[expression:1305]FUNCTION test.yyy does not exist")

	tk.MustExec("use test")
	_, err = tk.Exec("SELECT timestampliteral(rand())")
	c.Assert(err.Error(), Equals, "[expression:1305]FUNCTION test.timestampliteral does not exist")

}

func (s *testIntegrationSuite) TestDecodetoChunkReuse(c *C) {
	tk := testkit.NewTestKitWithInit(c, s.store)
	tk.MustExec("create table chk (a int,b varchar(20))")
	for i := 0; i < 200; i++ {
		if i%5 == 0 {
			tk.MustExec(fmt.Sprintf("insert chk values (NULL,NULL)"))
			continue
		}
		tk.MustExec(fmt.Sprintf("insert chk values (%d,'%s')", i, strconv.Itoa(i)))
	}

	tk.Se.GetSessionVars().DistSQLScanConcurrency = 1
	tk.MustExec("set tidb_init_chunk_size = 2")
	tk.MustExec("set tidb_max_chunk_size = 32")
	defer func() {
		tk.MustExec(fmt.Sprintf("set tidb_init_chunk_size = %d", variable.DefInitChunkSize))
		tk.MustExec(fmt.Sprintf("set tidb_max_chunk_size = %d", variable.DefMaxChunkSize))
	}()
	rs, err := tk.Exec("select * from chk")
	c.Assert(err, IsNil)
	req := rs.NewChunk()
	var count int
	for {
		err = rs.Next(context.TODO(), req)
		c.Assert(err, IsNil)
		numRows := req.NumRows()
		if numRows == 0 {
			break
		}
		for i := 0; i < numRows; i++ {
			if count%5 == 0 {
				c.Assert(req.GetRow(i).IsNull(0), Equals, true)
				c.Assert(req.GetRow(i).IsNull(1), Equals, true)
			} else {
				c.Assert(req.GetRow(i).IsNull(0), Equals, false)
				c.Assert(req.GetRow(i).IsNull(1), Equals, false)
				c.Assert(req.GetRow(i).GetInt64(0), Equals, int64(count))
				c.Assert(req.GetRow(i).GetString(1), Equals, strconv.Itoa(count))
			}
			count++
		}
	}
	c.Assert(count, Equals, 200)
	rs.Close()
}

func (s *testIntegrationSuite) TestInMeetsPrepareAndExecute(c *C) {
	tk := testkit.NewTestKitWithInit(c, s.store)
	tk.MustExec("prepare pr1 from 'select ? in (1,?,?)'")
	tk.MustExec("set @a=1, @b=2, @c=3")
	tk.MustQuery("execute pr1 using @a,@b,@c").Check(testkit.Rows("1"))

	tk.MustExec("prepare pr2 from 'select 3 in (1,?,?)'")
	tk.MustExec("set @a=2, @b=3")
	tk.MustQuery("execute pr2 using @a,@b").Check(testkit.Rows("1"))

	tk.MustExec("prepare pr3 from 'select ? in (1,2,3)'")
	tk.MustExec("set @a=4")
	tk.MustQuery("execute pr3 using @a").Check(testkit.Rows("0"))

	tk.MustExec("prepare pr4 from 'select ? in (?,?,?)'")
	tk.MustExec("set @a=1, @b=2, @c=3, @d=4")
	tk.MustQuery("execute pr4 using @a,@b,@c,@d").Check(testkit.Rows("0"))
}

func (s *testIntegrationSuite) TestCastStrToInt(c *C) {
	tk := testkit.NewTestKitWithInit(c, s.store)
	cases := []struct {
		sql    string
		result int
	}{
		{"select cast('' as signed)", 0},
		{"select cast('12345abcde' as signed)", 12345},
		{"select cast('123e456' as signed)", 123},
		{"select cast('-12345abcde' as signed)", -12345},
		{"select cast('-123e456' as signed)", -123},
	}
	for _, ca := range cases {
		tk.Se.GetSessionVars().StmtCtx.SetWarnings(nil)
		tk.MustQuery(ca.sql).Check(testkit.Rows(fmt.Sprintf("%v", ca.result)))
		c.Assert(terror.ErrorEqual(tk.Se.GetSessionVars().StmtCtx.GetWarnings()[0].Err, types.ErrTruncatedWrongVal), IsTrue)
	}
}

func (s *testIntegrationSerialSuite) TestIssue16205(c *C) {
	tk := testkit.NewTestKit(c, s.store)
	orgEnable := plannercore.PreparedPlanCacheEnabled()
	defer func() {
		plannercore.SetPreparedPlanCache(orgEnable)
	}()
	plannercore.SetPreparedPlanCache(true)
	var err error
	tk.Se, err = session.CreateSession4TestWithOpt(s.store, &session.Opt{
		PreparedPlanCache: kvcache.NewSimpleLRUCache(100, 0.1, math.MaxUint64),
	})
	c.Assert(err, IsNil)

	tk.MustExec("use test")
	tk.MustExec("prepare stmt from 'select random_bytes(3)'")
	rows1 := tk.MustQuery("execute stmt").Rows()
	c.Assert(len(rows1), Equals, 1)
	rows2 := tk.MustQuery("execute stmt").Rows()
	c.Assert(len(rows2), Equals, 1)
	c.Assert(rows1[0][0].(string), Not(Equals), rows2[0][0].(string))
}

func (s *testIntegrationSerialSuite) TestRowCountPlanCache(c *C) {
	tk := testkit.NewTestKit(c, s.store)
	orgEnable := plannercore.PreparedPlanCacheEnabled()
	defer func() {
		plannercore.SetPreparedPlanCache(orgEnable)
	}()
	plannercore.SetPreparedPlanCache(true)
	var err error
	tk.Se, err = session.CreateSession4TestWithOpt(s.store, &session.Opt{
		PreparedPlanCache: kvcache.NewSimpleLRUCache(100, 0.1, math.MaxUint64),
	})
	c.Assert(err, IsNil)

	tk.MustExec("use test")
	tk.MustExec("drop table if exists t")
	tk.MustExec("create table t(a int auto_increment primary key)")
	tk.MustExec("prepare stmt from 'select row_count()';")
	tk.MustExec("insert into t values()")
	res := tk.MustQuery("execute stmt").Rows()
	c.Assert(len(res), Equals, 1)
	c.Assert(res[0][0], Equals, "1")
	tk.MustExec("insert into t values(),(),()")
	res = tk.MustQuery("execute stmt").Rows()
	c.Assert(len(res), Equals, 1)
	c.Assert(res[0][0], Equals, "3")
}

func (s *testIntegrationSuite) TestValuesForBinaryLiteral(c *C) {
	// See issue #15310
	tk := testkit.NewTestKit(c, s.store)
	tk.MustExec("use test;")
	tk.MustExec("create table testValuesBinary(id int primary key auto_increment, a bit(1));")
	tk.MustExec("insert into testValuesBinary values(1,1);")
	err := tk.ExecToErr("insert into testValuesBinary values(1,1) on duplicate key update id = values(id),a = values(a);")
	c.Assert(err, IsNil)
	tk.MustQuery("select a=0 from testValuesBinary;").Check(testkit.Rows("0"))
	err = tk.ExecToErr("insert into testValuesBinary values(1,0) on duplicate key update id = values(id),a = values(a);")
	c.Assert(err, IsNil)
	tk.MustQuery("select a=0 from testValuesBinary;").Check(testkit.Rows("1"))
	tk.MustExec("drop table testValuesBinary;")
}

func (s *testIntegrationSuite) TestIssue14159(c *C) {
	tk := testkit.NewTestKitWithInit(c, s.store)
	tk.MustExec("DROP TABLE IF EXISTS t")
	tk.MustExec("CREATE TABLE t (v VARCHAR(100))")
	tk.MustExec("INSERT INTO t VALUES ('3289742893213123732904809')")
	tk.MustQuery("SELECT * FROM t WHERE v").Check(testkit.Rows("3289742893213123732904809"))
}

func (s *testIntegrationSuite) TestIssue14146(c *C) {
	tk := testkit.NewTestKit(c, s.store)
	tk.MustExec("use test")
	tk.MustExec("create table tt(a varchar(10))")
	tk.MustExec("insert into tt values(NULL)")
	tk.MustExec("analyze table tt;")
	tk.MustQuery("select * from tt").Check(testkit.Rows("<nil>"))
}

func (s *testIntegrationSerialSuite) TestCacheRegexpr(c *C) {
	tk := testkit.NewTestKit(c, s.store)
	orgEnable := plannercore.PreparedPlanCacheEnabled()
	defer func() {
		plannercore.SetPreparedPlanCache(orgEnable)
	}()
	plannercore.SetPreparedPlanCache(true)
	var err error
	tk.Se, err = session.CreateSession4TestWithOpt(s.store, &session.Opt{
		PreparedPlanCache: kvcache.NewSimpleLRUCache(100, 0.1, math.MaxUint64),
	})
	c.Assert(err, IsNil)

	tk.MustExec("use test")
	tk.MustExec("drop table if exists t1")
	tk.MustExec("create table t1 (a varchar(40))")
	tk.MustExec("insert into t1 values ('C1'),('R1')")
	tk.MustExec("prepare stmt1 from 'select a from t1 where a rlike ?'")
	tk.MustExec("set @a='^C.*'")
	tk.MustQuery("execute stmt1 using @a").Check(testkit.Rows("C1"))
	tk.MustExec("set @a='^R.*'")
	tk.MustQuery("execute stmt1 using @a").Check(testkit.Rows("R1"))
}

func (s *testIntegrationSerialSuite) TestCacheRefineArgs(c *C) {
	tk := testkit.NewTestKit(c, s.store)
	orgEnable := plannercore.PreparedPlanCacheEnabled()
	defer func() {
		plannercore.SetPreparedPlanCache(orgEnable)
	}()
	plannercore.SetPreparedPlanCache(true)
	var err error
	tk.Se, err = session.CreateSession4TestWithOpt(s.store, &session.Opt{
		PreparedPlanCache: kvcache.NewSimpleLRUCache(100, 0.1, math.MaxUint64),
	})
	c.Assert(err, IsNil)

	tk.MustExec("use test")
	tk.MustExec("drop table if exists t")
	tk.MustExec("create table t(col_int int)")
	tk.MustExec("insert into t values(null)")
	tk.MustExec("prepare stmt from 'SELECT ((col_int is true) = ?) AS res FROM t'")
	tk.MustExec("set @p0='0.8'")
	tk.MustQuery("execute stmt using @p0").Check(testkit.Rows("0"))
	tk.MustExec("set @p0='0'")
	tk.MustQuery("execute stmt using @p0").Check(testkit.Rows("1"))

	tk.MustExec("delete from t")
	tk.MustExec("insert into t values(1)")
	tk.MustExec("prepare stmt from 'SELECT col_int < ? FROM t'")
	tk.MustExec("set @p0='-184467440737095516167.1'")
	tk.MustQuery("execute stmt using @p0").Check(testkit.Rows("0"))
}

func (s *testIntegrationSuite) TestOrderByFuncPlanCache(c *C) {
	tk := testkit.NewTestKit(c, s.store)
	orgEnable := plannercore.PreparedPlanCacheEnabled()
	defer func() {
		plannercore.SetPreparedPlanCache(orgEnable)
	}()
	plannercore.SetPreparedPlanCache(true)
	var err error
	tk.Se, err = session.CreateSession4TestWithOpt(s.store, &session.Opt{
		PreparedPlanCache: kvcache.NewSimpleLRUCache(100, 0.1, math.MaxUint64),
	})
	c.Assert(err, IsNil)

	tk.MustExec("use test")
	tk.MustExec("drop table if exists t")
	tk.MustExec("create table t(a int)")
	tk.MustExec("prepare stmt from 'SELECT * FROM t order by rand()'")
	tk.MustQuery("execute stmt").Check(testkit.Rows())
	tk.MustExec("prepare stmt from 'SELECT * FROM t order by now()'")
	tk.MustQuery("execute stmt").Check(testkit.Rows())
}

func (s *testIntegrationSuite) TestSelectLimitPlanCache(c *C) {
	tk := testkit.NewTestKit(c, s.store)
	orgEnable := plannercore.PreparedPlanCacheEnabled()
	defer func() {
		plannercore.SetPreparedPlanCache(orgEnable)
	}()
	plannercore.SetPreparedPlanCache(true)
	var err error
	tk.Se, err = session.CreateSession4TestWithOpt(s.store, &session.Opt{
		PreparedPlanCache: kvcache.NewSimpleLRUCache(100, 0.1, math.MaxUint64),
	})
	c.Assert(err, IsNil)

	tk.MustExec("use test")
	tk.MustExec("drop table if exists t")
	tk.MustExec("create table t(a int)")
	tk.MustExec("insert into t values(1), (2), (3)")
	tk.MustExec("set @@session.sql_select_limit = 1")
	tk.MustExec("prepare stmt from 'SELECT * FROM t'")
	tk.MustQuery("execute stmt").Check(testkit.Rows("1"))
	tk.MustExec("set @@session.sql_select_limit = default")
	tk.MustQuery("execute stmt").Check(testkit.Rows("1", "2", "3"))
	tk.MustExec("set @@session.sql_select_limit = 2")
	tk.MustQuery("execute stmt").Check(testkit.Rows("1", "2"))
	tk.MustExec("set @@session.sql_select_limit = 1")
	tk.MustQuery("execute stmt").Check(testkit.Rows("1"))
	tk.MustExec("set @@session.sql_select_limit = default")
	tk.MustQuery("execute stmt").Check(testkit.Rows("1", "2", "3"))
	tk.MustExec("set @@session.sql_select_limit = 2")
	tk.MustQuery("execute stmt").Check(testkit.Rows("1", "2"))
}

func (s *testIntegrationSuite) TestCollation(c *C) {
	tk := testkit.NewTestKit(c, s.store)
	tk.MustExec("use test")
	tk.MustExec("drop table if exists t")
	tk.MustExec("create table t (utf8_bin_c varchar(10) charset utf8 collate utf8_bin, utf8_gen_c varchar(10) charset utf8 collate utf8_general_ci, bin_c binary, num_c int, " +
		"abin char collate ascii_bin, lbin char collate latin1_bin, u4bin char collate utf8mb4_bin, u4ci char collate utf8mb4_general_ci)")
	tk.MustExec("insert into t values ('a', 'b', 'c', 4, 'a', 'a', 'a', 'a')")
	tk.MustQuery("select collation(null)").Check(testkit.Rows("binary"))
	tk.MustQuery("select collation(2)").Check(testkit.Rows("binary"))
	tk.MustQuery("select collation(2 + 'a')").Check(testkit.Rows("binary"))
	tk.MustQuery("select collation(2 + utf8_gen_c) from t").Check(testkit.Rows("binary"))
	tk.MustQuery("select collation(2 + utf8_bin_c) from t").Check(testkit.Rows("binary"))
	tk.MustQuery("select collation(concat(utf8_bin_c, 2)) from t").Check(testkit.Rows("utf8_bin"))
	tk.MustQuery("select collation(concat(utf8_gen_c, 'abc')) from t").Check(testkit.Rows("utf8_general_ci"))
	tk.MustQuery("select collation(concat(utf8_gen_c, null)) from t").Check(testkit.Rows("utf8_general_ci"))
	tk.MustQuery("select collation(concat(utf8_gen_c, num_c)) from t").Check(testkit.Rows("utf8_general_ci"))
	tk.MustQuery("select collation(concat(utf8_bin_c, utf8_gen_c)) from t").Check(testkit.Rows("utf8_bin"))
	tk.MustQuery("select collation(upper(utf8_bin_c)) from t").Check(testkit.Rows("utf8_bin"))
	tk.MustQuery("select collation(upper(utf8_gen_c)) from t").Check(testkit.Rows("utf8_general_ci"))
	tk.MustQuery("select collation(upper(bin_c)) from t").Check(testkit.Rows("binary"))
	tk.MustQuery("select collation(concat(abin, bin_c)) from t").Check(testkit.Rows("binary"))
	tk.MustQuery("select collation(concat(lbin, bin_c)) from t").Check(testkit.Rows("binary"))
	tk.MustQuery("select collation(concat(utf8_bin_c, bin_c)) from t").Check(testkit.Rows("binary"))
	tk.MustQuery("select collation(concat(utf8_gen_c, bin_c)) from t").Check(testkit.Rows("binary"))
	tk.MustQuery("select collation(concat(u4bin, bin_c)) from t").Check(testkit.Rows("binary"))
	tk.MustQuery("select collation(concat(u4ci, bin_c)) from t").Check(testkit.Rows("binary"))
	tk.MustQuery("select collation(concat(abin, u4bin)) from t").Check(testkit.Rows("utf8mb4_bin"))
	tk.MustQuery("select collation(concat(lbin, u4bin)) from t").Check(testkit.Rows("utf8mb4_bin"))
	tk.MustQuery("select collation(concat(utf8_bin_c, u4bin)) from t").Check(testkit.Rows("utf8mb4_bin"))
	tk.MustQuery("select collation(concat(utf8_gen_c, u4bin)) from t").Check(testkit.Rows("utf8mb4_bin"))
	tk.MustQuery("select collation(concat(u4ci, u4bin)) from t").Check(testkit.Rows("utf8mb4_bin"))
	tk.MustQuery("select collation(concat(abin, u4ci)) from t").Check(testkit.Rows("utf8mb4_general_ci"))
	tk.MustQuery("select collation(concat(lbin, u4ci)) from t").Check(testkit.Rows("utf8mb4_general_ci"))
	tk.MustQuery("select collation(concat(utf8_bin_c, u4ci)) from t").Check(testkit.Rows("utf8mb4_general_ci"))
	tk.MustQuery("select collation(concat(utf8_gen_c, u4ci)) from t").Check(testkit.Rows("utf8mb4_general_ci"))
	tk.MustQuery("select collation(concat(abin, utf8_bin_c)) from t").Check(testkit.Rows("utf8_bin"))
	tk.MustQuery("select collation(concat(lbin, utf8_bin_c)) from t").Check(testkit.Rows("utf8_bin"))
	tk.MustQuery("select collation(concat(utf8_gen_c, utf8_bin_c)) from t").Check(testkit.Rows("utf8_bin"))
	tk.MustQuery("select collation(concat(abin, utf8_gen_c)) from t").Check(testkit.Rows("utf8_general_ci"))
	tk.MustQuery("select collation(concat(lbin, utf8_gen_c)) from t").Check(testkit.Rows("utf8_general_ci"))
	tk.MustQuery("select collation(concat(abin, lbin)) from t").Check(testkit.Rows("latin1_bin"))

	tk.MustExec("set names utf8mb4 collate utf8mb4_bin")
	tk.MustQuery("select collation('a')").Check(testkit.Rows("utf8mb4_bin"))
	tk.MustExec("set names utf8mb4 collate utf8mb4_general_ci")
	tk.MustQuery("select collation('a')").Check(testkit.Rows("utf8mb4_general_ci"))

	tk.MustExec("set names utf8mb4 collate utf8mb4_general_ci")
	tk.MustExec("set @test_collate_var = 'a'")
	tk.MustQuery("select collation(@test_collate_var)").Check(testkit.Rows("utf8mb4_general_ci"))
	tk.MustExec("set @test_collate_var = concat(\"a\", \"b\" collate utf8mb4_bin)")
	tk.MustQuery("select collation(@test_collate_var)").Check(testkit.Rows("utf8mb4_bin"))
}

func (s *testIntegrationSerialSuite) TestIssue18638(c *C) {
	collate.SetNewCollationEnabledForTest(true)
	defer collate.SetNewCollationEnabledForTest(false)

	tk := testkit.NewTestKit(c, s.store)
	tk.MustExec("use test")
	tk.MustExec("drop table if exists t")
	tk.MustExec("create table t(a varchar(10) collate utf8mb4_bin, b varchar(10) collate utf8mb4_general_ci);")
	tk.MustExec("insert into t (a, b) values ('a', 'A');")
	tk.MustQuery("select * from t t1, t t2 where t1.a = t2.b collate utf8mb4_general_ci;").Check(testkit.Rows("a A a A"))
	tk.MustQuery("select * from t t1 left join t t2 on t1.a = t2.b collate utf8mb4_general_ci;").Check(testkit.Rows("a A a A"))
}

func (s *testIntegrationSuite) TestCoercibility(c *C) {
	tk := testkit.NewTestKit(c, s.store)

	type testCase struct {
		expr   string
		result int
	}
	testFunc := func(cases []testCase, suffix string) {
		for _, tc := range cases {
			tk.MustQuery(fmt.Sprintf("select coercibility(%v) %v", tc.expr, suffix)).Check(testkit.Rows(fmt.Sprintf("%v", tc.result)))
		}
	}
	testFunc([]testCase{
		// constants
		{"1", 5}, {"null", 6}, {"'abc'", 4},
		// sys-constants
		{"version()", 3}, {"user()", 3}, {"database()", 3},
		{"current_role()", 3}, {"current_user()", 3},
		// scalar functions after constant folding
		{"1+null", 5}, {"null+'abcde'", 5}, {"concat(null, 'abcde')", 4},
		// non-deterministic functions
		{"rand()", 5}, {"now()", 5}, {"sysdate()", 5},
	}, "")

	tk.MustExec("use test")
	tk.MustExec("drop table if exists t")
	tk.MustExec("create table t (i int, r real, d datetime, t timestamp, c char(10), vc varchar(10), b binary(10), vb binary(10))")
	tk.MustExec("insert into t values (null, null, null, null, null, null, null, null)")
	testFunc([]testCase{
		{"i", 5}, {"r", 5}, {"d", 5}, {"t", 5},
		{"c", 2}, {"b", 2}, {"vb", 2}, {"vc", 2},
		{"i+r", 5}, {"i*r", 5}, {"cos(r)+sin(i)", 5}, {"d+2", 5},
		{"t*10", 5}, {"concat(c, vc)", 2}, {"replace(c, 'x', 'y')", 2},
	}, "from t")

	tk.MustQuery("SELECT COERCIBILITY(@straaa);").Check(testkit.Rows("2"))
}

func (s *testIntegrationSerialSuite) TestCacheConstEval(c *C) {
	tk := testkit.NewTestKit(c, s.store)
	orgEnable := plannercore.PreparedPlanCacheEnabled()
	defer func() {
		plannercore.SetPreparedPlanCache(orgEnable)
	}()
	plannercore.SetPreparedPlanCache(true)
	var err error
	tk.Se, err = session.CreateSession4TestWithOpt(s.store, &session.Opt{
		PreparedPlanCache: kvcache.NewSimpleLRUCache(100, 0.1, math.MaxUint64),
	})
	c.Assert(err, IsNil)

	tk.MustExec("use test")
	tk.MustExec("drop table if exists t")
	tk.MustExec("create table t(col_double double)")
	tk.MustExec("insert into t values (1)")
	tk.Se.GetSessionVars().EnableVectorizedExpression = false
	tk.MustExec("insert into mysql.expr_pushdown_blacklist values('cast', 'tikv,tiflash,tidb', 'for test')")
	tk.MustExec("admin reload expr_pushdown_blacklist")
	tk.MustExec("prepare stmt from 'SELECT * FROM (SELECT col_double AS c0 FROM t) t WHERE (ABS((REPEAT(?, ?) OR 5617780767323292672)) < LN(EXP(c0)) + (? ^ ?))'")
	tk.MustExec("set @a1 = 'JuvkBX7ykVux20zQlkwDK2DFelgn7'")
	tk.MustExec("set @a2 = 1")
	tk.MustExec("set @a3 = -112990.35179796701")
	tk.MustExec("set @a4 = 87997.92704840179")
	// Main purpose here is checking no error is reported. 1 is the result when plan cache is disabled, it is
	// incompatible with MySQL actually, update the result after fixing it.
	tk.MustQuery("execute stmt using @a1, @a2, @a3, @a4").Check(testkit.Rows("1"))
	tk.Se.GetSessionVars().EnableVectorizedExpression = true
	tk.MustExec("delete from mysql.expr_pushdown_blacklist where name = 'cast' and store_type = 'tikv,tiflash,tidb' and reason = 'for test'")
	tk.MustExec("admin reload expr_pushdown_blacklist")
}

func (s *testIntegrationSerialSuite) TestCollationBasic(c *C) {
	tk := testkit.NewTestKit(c, s.store)
	collate.SetNewCollationEnabledForTest(true)
	defer collate.SetNewCollationEnabledForTest(false)
	tk.MustExec("use test")
	tk.MustExec("create table t_ci(a varchar(10) collate utf8mb4_general_ci, unique key(a))")
	tk.MustExec("insert into t_ci values ('a')")
	tk.MustQuery("select * from t_ci").Check(testkit.Rows("a"))
	tk.MustQuery("select * from t_ci").Check(testkit.Rows("a"))
	tk.MustQuery("select * from t_ci where a='a'").Check(testkit.Rows("a"))
	tk.MustQuery("select * from t_ci where a='A'").Check(testkit.Rows("a"))
	tk.MustQuery("select * from t_ci where a='a   '").Check(testkit.Rows("a"))
	tk.MustQuery("select * from t_ci where a='a                    '").Check(testkit.Rows("a"))

	tk.MustExec("drop table if exists t")
	tk.MustExec("create table t(c set('A', 'B') collate utf8mb4_general_ci);")
	tk.MustExec("insert into t values('a');")
	tk.MustExec("insert into t values('B');")
	tk.MustQuery("select c from t where c = 'a';").Check(testkit.Rows("A"))
	tk.MustQuery("select c from t where c = 'A';").Check(testkit.Rows("A"))
	tk.MustQuery("select c from t where c = 'b';").Check(testkit.Rows("B"))
	tk.MustQuery("select c from t where c = 'B';").Check(testkit.Rows("B"))
}

func (s *testIntegrationSerialSuite) TestWeightString(c *C) {
	tk := testkit.NewTestKit(c, s.store)
	collate.SetNewCollationEnabledForTest(true)
	defer collate.SetNewCollationEnabledForTest(false)

	type testCase struct {
		input                    []string
		result                   []string
		resultAsChar1            []string
		resultAsChar3            []string
		resultAsBinary1          []string
		resultAsBinary5          []string
		resultExplicitCollateBin []string
	}
	tk.MustExec("use test")
	tk.MustExec("drop table if exists t")
	tk.MustExec("create table t (id int, a varchar(20) collate utf8mb4_general_ci)")
	cases := testCase{
		input:                    []string{"aAÁàãăâ", "a", "a  ", "中", "中 "},
		result:                   []string{"\x00A\x00A\x00A\x00A\x00A\x00A\x00A", "\x00A", "\x00A", "\x4E\x2D", "\x4E\x2D"},
		resultAsChar1:            []string{"\x00A", "\x00A", "\x00A", "\x4E\x2D", "\x4E\x2D"},
		resultAsChar3:            []string{"\x00A\x00A\x00A", "\x00A", "\x00A", "\x4E\x2D", "\x4E\x2D"},
		resultAsBinary1:          []string{"a", "a", "a", "\xE4", "\xE4"},
		resultAsBinary5:          []string{"aA\xc3\x81\xc3", "a\x00\x00\x00\x00", "a  \x00\x00", "中\x00\x00", "中 \x00"},
		resultExplicitCollateBin: []string{"aAÁàãăâ", "a", "a", "中", "中"},
	}
	values := make([]string, len(cases.input))
	for i, input := range cases.input {
		values[i] = fmt.Sprintf("(%d, '%s')", i, input)
	}
	tk.MustExec("insert into t values " + strings.Join(values, ","))
	rows := tk.MustQuery("select weight_string(a) from t order by id").Rows()
	for i, out := range cases.result {
		c.Assert(rows[i][0].(string), Equals, out)
	}
	rows = tk.MustQuery("select weight_string(a as char(1)) from t order by id").Rows()
	for i, out := range cases.resultAsChar1 {
		c.Assert(rows[i][0].(string), Equals, out)
	}
	rows = tk.MustQuery("select weight_string(a as char(3)) from t order by id").Rows()
	for i, out := range cases.resultAsChar3 {
		c.Assert(rows[i][0].(string), Equals, out)
	}
	rows = tk.MustQuery("select weight_string(a as binary(1)) from t order by id").Rows()
	for i, out := range cases.resultAsBinary1 {
		c.Assert(rows[i][0].(string), Equals, out)
	}
	rows = tk.MustQuery("select weight_string(a as binary(5)) from t order by id").Rows()
	for i, out := range cases.resultAsBinary5 {
		c.Assert(rows[i][0].(string), Equals, out)
	}
	c.Assert(tk.MustQuery("select weight_string(NULL);").Rows()[0][0], Equals, "<nil>")
	c.Assert(tk.MustQuery("select weight_string(7);").Rows()[0][0], Equals, "<nil>")
	c.Assert(tk.MustQuery("select weight_string(cast(7 as decimal(5)));").Rows()[0][0], Equals, "<nil>")
	c.Assert(tk.MustQuery("select weight_string(cast(20190821 as date));").Rows()[0][0], Equals, "2019-08-21")
	c.Assert(tk.MustQuery("select weight_string(cast(20190821 as date) as binary(5));").Rows()[0][0], Equals, "2019-")
	c.Assert(tk.MustQuery("select weight_string(7.0);").Rows()[0][0], Equals, "<nil>")
	c.Assert(tk.MustQuery("select weight_string(7 AS BINARY(2));").Rows()[0][0], Equals, "7\x00")
	// test explicit collation
	c.Assert(tk.MustQuery("select weight_string('中 ' collate utf8mb4_general_ci);").Rows()[0][0], Equals, "\x4E\x2D")
	c.Assert(tk.MustQuery("select weight_string('中 ' collate utf8mb4_bin);").Rows()[0][0], Equals, "中")
	c.Assert(tk.MustQuery("select weight_string('中 ' collate utf8mb4_unicode_ci);").Rows()[0][0], Equals, "\xFB\x40\xCE\x2D")
	c.Assert(tk.MustQuery("select collation(a collate utf8mb4_general_ci) from t order by id").Rows()[0][0], Equals, "utf8mb4_general_ci")
	c.Assert(tk.MustQuery("select collation('中 ' collate utf8mb4_general_ci);").Rows()[0][0], Equals, "utf8mb4_general_ci")
	rows = tk.MustQuery("select weight_string(a collate utf8mb4_bin) from t order by id").Rows()
	for i, out := range cases.resultExplicitCollateBin {
		c.Assert(rows[i][0].(string), Equals, out)
	}
	tk.MustGetErrMsg("select weight_string(a collate utf8_general_ci) from t order by id", "[ddl:1253]COLLATION 'utf8_general_ci' is not valid for CHARACTER SET 'utf8mb4'")
	tk.MustGetErrMsg("select weight_string('中' collate utf8_bin)", "[ddl:1253]COLLATION 'utf8_bin' is not valid for CHARACTER SET 'utf8mb4'")
}

func (s *testIntegrationSerialSuite) TestCollationCreateIndex(c *C) {
	tk := testkit.NewTestKit(c, s.store)
	collate.SetNewCollationEnabledForTest(true)
	defer collate.SetNewCollationEnabledForTest(false)
	tk.MustExec("use test")
	tk.MustExec("drop table if exists t")
	tk.MustExec("create table t (a varchar(10) collate utf8mb4_general_ci);")
	tk.MustExec("insert into t values ('a');")
	tk.MustExec("insert into t values ('A');")
	tk.MustExec("insert into t values ('b');")
	tk.MustExec("insert into t values ('B');")
	tk.MustExec("insert into t values ('a');")
	tk.MustExec("insert into t values ('A');")
	tk.MustExec("insert into t values ('ß');")
	tk.MustExec("insert into t values ('sa');")
	tk.MustExec("create index idx on t(a);")
	tk.MustQuery("select * from t order by a").Check(testkit.Rows("a", "A", "a", "A", "b", "B", "ß", "sa"))

	tk.MustExec("drop table if exists t")
	tk.MustExec("create table t (a varchar(10) collate utf8mb4_unicode_ci);")
	tk.MustExec("insert into t values ('a');")
	tk.MustExec("insert into t values ('A');")
	tk.MustExec("insert into t values ('b');")
	tk.MustExec("insert into t values ('B');")
	tk.MustExec("insert into t values ('a');")
	tk.MustExec("insert into t values ('A');")
	tk.MustExec("insert into t values ('ß');")
	tk.MustExec("insert into t values ('sa');")
	tk.MustExec("create index idx on t(a);")
	tk.MustQuery("select * from t order by a").Check(testkit.Rows("a", "A", "a", "A", "b", "B", "sa", "ß"))
}

func (s *testIntegrationSerialSuite) TestCollateConstantPropagation(c *C) {
	tk := testkit.NewTestKit(c, s.store)
	collate.SetNewCollationEnabledForTest(true)
	defer collate.SetNewCollationEnabledForTest(false)

	tk.MustExec("use test")
	tk.MustExec("drop table if exists t")
	tk.MustExec("create table t (a char(10) collate utf8mb4_bin, b char(10) collate utf8mb4_general_ci);")
	tk.MustExec("insert into t values ('a', 'A');")
	tk.MustQuery("select * from t t1, t t2 where t1.a=t2.b and t2.b='a' collate utf8mb4_general_ci;").Check(nil)
	tk.MustQuery("select * from t t1, t t2 where t1.a=t2.b and t2.b>='a' collate utf8mb4_general_ci;").Check(nil)
	tk.MustExec("drop table t;")
	tk.MustExec("create table t (a char(10) collate utf8mb4_general_ci, b char(10) collate utf8mb4_general_ci);")
	tk.MustExec("insert into t values ('A', 'a');")
	tk.MustQuery("select * from t t1, t t2 where t1.a=t2.b and t2.b='a' collate utf8mb4_bin;").Check(testkit.Rows("A a A a"))
	tk.MustQuery("select * from t t1, t t2 where t1.a=t2.b and t2.b>='a' collate utf8mb4_bin;").Check(testkit.Rows("A a A a"))
	tk.MustExec("drop table t;")
	tk.MustExec("set names utf8mb4")
	tk.MustExec("create table t (a char(10) collate utf8mb4_general_ci, b char(10) collate utf8_general_ci);")
	tk.MustExec("insert into t values ('a', 'A');")
	tk.MustQuery("select * from t t1, t t2 where t1.a=t2.b and t2.b='A'").Check(testkit.Rows("a A a A"))
	tk.MustExec("drop table t;")
	tk.MustExec("create table t(a char collate utf8_general_ci, b char collate utf8mb4_general_ci, c char collate utf8_bin);")
	tk.MustExec("insert into t values ('b', 'B', 'B');")
	tk.MustQuery("select * from t t1, t t2 where t1.a=t2.b and t2.b=t2.c;").Check(testkit.Rows("b B B b B B"))
	tk.MustExec("drop table t;")
	tk.MustExec("create table t(a char collate utf8_bin, b char collate utf8_general_ci);")
	tk.MustExec("insert into t values ('a', 'A');")
	tk.MustQuery("select * from t t1, t t2 where t1.b=t2.b and t2.b=t1.a collate utf8_general_ci;").Check(testkit.Rows("a A a A"))
	tk.MustExec("drop table if exists t1, t2;")
	tk.MustExec("set names utf8mb4 collate utf8mb4_general_ci;")
	tk.MustExec("create table t1(a char, b varchar(10)) charset utf8mb4 collate utf8mb4_general_ci;")
	tk.MustExec("create table t2(a char, b varchar(10)) charset utf8mb4 collate utf8mb4_bin;")
	tk.MustExec("insert into t1 values ('A', 'a');")
	tk.MustExec("insert into t2 values ('a', 'a')")
	tk.MustQuery("select * from t1 left join t2 on t1.a = t2.a where t1.a = 'a';").Check(testkit.Rows("A a <nil> <nil>"))
	tk.MustExec("drop table t;")
	tk.MustExec("set names utf8mb4 collate utf8mb4_general_ci;")
	tk.MustExec("create table t(a char collate utf8mb4_bin, b char collate utf8mb4_general_ci);")
	tk.MustExec("insert into t values ('a', 'a');")
	tk.MustQuery("select * from t t1, t t2 where  t2.b = 'A' and lower(concat(t1.a , '' ))  = t2.b;").Check(testkit.Rows("a a a a"))
	tk.MustExec("drop table t;")
	tk.MustExec("create table t(a char collate utf8_unicode_ci, b char collate utf8mb4_unicode_ci, c char collate utf8_bin);")
	tk.MustExec("insert into t values ('b', 'B', 'B');")
	tk.MustQuery("select * from t t1, t t2 where t1.a=t2.b and t2.b=t2.c;").Check(testkit.Rows("b B B b B B"))
	tk.MustExec("drop table if exists t1, t2;")
	tk.MustExec("set names utf8mb4 collate utf8mb4_unicode_ci;")
	tk.MustExec("create table t1(a char, b varchar(10)) charset utf8mb4 collate utf8mb4_unicode_ci;")
	tk.MustExec("create table t2(a char, b varchar(10)) charset utf8mb4 collate utf8mb4_bin;")
	tk.MustExec("insert into t1 values ('A', 'a');")
	tk.MustExec("insert into t2 values ('a', 'a')")
	tk.MustQuery("select * from t1 left join t2 on t1.a = t2.a where t1.a = 'a';").Check(testkit.Rows("A a <nil> <nil>"))
	tk.MustExec("drop table if exists t1, t2;")
	tk.MustExec("set names utf8mb4 collate utf8mb4_general_ci;")
	tk.MustExec("create table t1(a char, b varchar(10)) charset utf8mb4 collate utf8mb4_general_ci;")
	tk.MustExec("create table t2(a char, b varchar(10)) charset utf8mb4 collate utf8mb4_unicode_ci;")
	tk.MustExec("insert into t1 values ('ß', 's');")
	tk.MustExec("insert into t2 values ('s', 's')")
	tk.MustQuery("select * from t1 left join t2 on t1.a = t2.a collate utf8mb4_unicode_ci where t1.a = 's';").Check(testkit.Rows("ß s <nil> <nil>"))
}

func (s *testIntegrationSerialSuite) TestMixCollation(c *C) {
	tk := testkit.NewTestKit(c, s.store)
	collate.SetNewCollationEnabledForTest(true)
	defer collate.SetNewCollationEnabledForTest(false)

	tk.MustGetErrMsg(`select 'a' collate utf8mb4_bin = 'a' collate utf8mb4_general_ci;`, "[expression:1267]Illegal mix of collations (utf8mb4_bin,EXPLICIT) and (utf8mb4_general_ci,EXPLICIT) for operation 'eq'")

	tk.MustExec("use test;")
	tk.MustExec("drop table if exists t;")
	tk.MustExec(`create table t (
			mb4general varchar(10) charset utf8mb4 collate utf8mb4_general_ci,
			mb4unicode varchar(10) charset utf8mb4 collate utf8mb4_unicode_ci,
			mb4bin     varchar(10) charset utf8mb4 collate utf8mb4_bin,
			general    varchar(10) charset utf8 collate utf8_general_ci,
			unicode    varchar(10) charset utf8 collate utf8_unicode_ci,
			utfbin     varchar(10) charset utf8 collate utf8_bin,
			bin        varchar(10) charset binary collate binary,
			latin1_bin varchar(10) charset latin1 collate latin1_bin,
			ascii_bin  varchar(10) charset ascii collate ascii_bin,
    		i          int
	);`)
	tk.MustExec("insert into t values ('s', 's', 's', 's', 's', 's', 's', 's', 's', 1);")
	tk.MustExec("set names utf8mb4 collate utf8mb4_general_ci;")

	tk.MustQuery("select * from t where mb4unicode = 's' collate utf8mb4_unicode_ci;").Check(testkit.Rows("s s s s s s s s s 1"))
	tk.MustQuery(`select * from t t1, t t2 where t1.mb4unicode = t2.mb4general collate utf8mb4_general_ci;`).Check(testkit.Rows("s s s s s s s s s 1 s s s s s s s s s 1"))
	tk.MustQuery(`select * from t t1, t t2 where t1.mb4general = t2.mb4unicode collate utf8mb4_general_ci;`).Check(testkit.Rows("s s s s s s s s s 1 s s s s s s s s s 1"))
	tk.MustQuery(`select * from t t1, t t2 where t1.mb4general = t2.mb4unicode collate utf8mb4_unicode_ci;`).Check(testkit.Rows("s s s s s s s s s 1 s s s s s s s s s 1"))
	tk.MustQuery(`select * from t t1, t t2 where t1.mb4unicode = t2.mb4general collate utf8mb4_unicode_ci;`).Check(testkit.Rows("s s s s s s s s s 1 s s s s s s s s s 1"))
	tk.MustQuery(`select * from t where mb4general = mb4bin collate utf8mb4_general_ci;`).Check(testkit.Rows("s s s s s s s s s 1"))
	tk.MustQuery(`select * from t where mb4unicode = mb4general collate utf8mb4_unicode_ci;`).Check(testkit.Rows("s s s s s s s s s 1"))
	tk.MustQuery(`select * from t where mb4general = mb4unicode collate utf8mb4_unicode_ci;`).Check(testkit.Rows("s s s s s s s s s 1"))
	tk.MustQuery(`select * from t where mb4unicode = 's' collate utf8mb4_unicode_ci;`).Check(testkit.Rows("s s s s s s s s s 1"))
	tk.MustQuery("select * from t where mb4unicode = mb4bin;").Check(testkit.Rows("s s s s s s s s s 1"))
	tk.MustQuery("select * from t where general = mb4unicode;").Check(testkit.Rows("s s s s s s s s s 1"))
	tk.MustQuery("select * from t where unicode = mb4unicode;").Check(testkit.Rows("s s s s s s s s s 1"))
	tk.MustQuery("select * from t where mb4unicode = mb4unicode;").Check(testkit.Rows("s s s s s s s s s 1"))

	tk.MustQuery("select collation(concat(mb4unicode, mb4general collate utf8mb4_unicode_ci)) from t;").Check(testkit.Rows("utf8mb4_unicode_ci"))
	tk.MustQuery("select collation(concat(mb4general, mb4unicode, mb4bin)) from t;").Check(testkit.Rows("utf8mb4_bin"))
	tk.MustQuery("select coercibility(concat(mb4general, mb4unicode, mb4bin)) from t;").Check(testkit.Rows("1"))
	tk.MustQuery("select collation(concat(mb4unicode, mb4bin, concat(mb4general))) from t;").Check(testkit.Rows("utf8mb4_bin"))
	tk.MustQuery("select coercibility(concat(mb4unicode, mb4bin)) from t;").Check(testkit.Rows("2"))
	tk.MustQuery("select collation(concat(mb4unicode, mb4bin)) from t;").Check(testkit.Rows("utf8mb4_bin"))
	tk.MustQuery("select coercibility(concat(mb4bin, concat(mb4general))) from t;").Check(testkit.Rows("2"))
	tk.MustQuery("select collation(concaT(mb4bin, cOncAt(mb4general))) from t;").Check(testkit.Rows("utf8mb4_bin"))
	tk.MustQuery("select coercibility(concat(mb4unicode, mb4bin, concat(mb4general))) from t;").Check(testkit.Rows("2"))
	tk.MustQuery("select collation(concat(mb4unicode, mb4bin, concat(mb4general))) from t;").Check(testkit.Rows("utf8mb4_bin"))
	tk.MustQuery("select coercibility(concat(mb4unicode, mb4general)) from t;").Check(testkit.Rows("1"))
	tk.MustQuery("select collation(coalesce(mb4unicode, mb4general)) from t;").Check(testkit.Rows("utf8mb4_bin"))
	tk.MustQuery("select coercibility(coalesce(mb4unicode, mb4general)) from t;").Check(testkit.Rows("1"))
	tk.MustQuery("select collation(CONCAT(concat(mb4unicode), concat(mb4general))) from t;").Check(testkit.Rows("utf8mb4_bin"))
	tk.MustQuery("select coercibility(cONcat(unicode, general)) from t;").Check(testkit.Rows("1"))
	tk.MustQuery("select collation(concAt(unicode, general)) from t;").Check(testkit.Rows("utf8_bin"))
	tk.MustQuery("select collation(concat(bin, mb4general)) from t;").Check(testkit.Rows("binary"))
	tk.MustQuery("select coercibility(concat(bin, mb4general)) from t;").Check(testkit.Rows("2"))
	tk.MustQuery("select collation(concat(mb4unicode, ascii_bin)) from t;").Check(testkit.Rows("utf8mb4_unicode_ci"))
	tk.MustQuery("select coercibility(concat(mb4unicode, ascii_bin)) from t;").Check(testkit.Rows("2"))
	tk.MustQuery("select collation(concat(mb4unicode, mb4unicode)) from t;").Check(testkit.Rows("utf8mb4_unicode_ci"))
	tk.MustQuery("select coercibility(concat(mb4unicode, mb4unicode)) from t;").Check(testkit.Rows("2"))
	tk.MustQuery("select collation(concat(bin, bin)) from t;").Check(testkit.Rows("binary"))
	tk.MustQuery("select coercibility(concat(bin, bin)) from t;").Check(testkit.Rows("2"))
	tk.MustQuery("select collation(concat(latin1_bin, ascii_bin)) from t;").Check(testkit.Rows("latin1_bin"))
	tk.MustQuery("select coercibility(concat(latin1_bin, ascii_bin)) from t;").Check(testkit.Rows("2"))
	tk.MustQuery("select collation(concat(mb4unicode, bin)) from t;").Check(testkit.Rows("binary"))
	tk.MustQuery("select coercibility(concat(mb4unicode, bin)) from t;").Check(testkit.Rows("2"))
	tk.MustQuery("select collation(mb4general collate utf8mb4_unicode_ci) from t;").Check(testkit.Rows("utf8mb4_unicode_ci"))
	tk.MustQuery("select coercibility(mb4general collate utf8mb4_unicode_ci) from t;").Check(testkit.Rows("0"))
	tk.MustQuery("select collation(concat(concat(mb4unicode, mb4general), concat(unicode, general))) from t;").Check(testkit.Rows("utf8mb4_bin"))
	tk.MustQuery("select coercibility(concat(concat(mb4unicode, mb4general), concat(unicode, general))) from t;").Check(testkit.Rows("1"))
	tk.MustGetErrMsg("select * from t where mb4unicode = mb4general;", "[expression:1267]Illegal mix of collations (utf8mb4_unicode_ci,IMPLICIT) and (utf8mb4_general_ci,IMPLICIT) for operation 'eq'")
	tk.MustGetErrMsg("select * from t where unicode = general;", "[expression:1267]Illegal mix of collations (utf8_unicode_ci,IMPLICIT) and (utf8_general_ci,IMPLICIT) for operation 'eq'")
	tk.MustGetErrMsg("select concat(mb4general) = concat(mb4unicode) from t;", "[expression:1267]Illegal mix of collations (utf8mb4_general_ci,IMPLICIT) and (utf8mb4_unicode_ci,IMPLICIT) for operation 'eq'")
	tk.MustGetErrMsg("select * from t t1, t t2 where t1.mb4unicode = t2.mb4general;", "[expression:1267]Illegal mix of collations (utf8mb4_unicode_ci,IMPLICIT) and (utf8mb4_general_ci,IMPLICIT) for operation 'eq'")
	tk.MustGetErrMsg("select field('s', mb4general, mb4unicode, mb4bin) from t;", "[expression:1271]Illegal mix of collations for operation 'field'")
	tk.MustGetErrMsg("select concat(mb4unicode, mb4general) = mb4unicode from t;", "[expression:1267]Illegal mix of collations (utf8mb4_bin,NONE) and (utf8mb4_unicode_ci,IMPLICIT) for operation 'eq'")

	tk.MustExec("drop table t;")
}

func (s *testIntegrationSerialSuite) prepare4Join(c *C) *testkit.TestKit {
	tk := testkit.NewTestKit(c, s.store)
	tk.MustExec("USE test")
	tk.MustExec("drop table if exists t")
	tk.MustExec("drop table if exists t_bin")
	tk.MustExec("CREATE TABLE `t` ( `a` int(11) NOT NULL,`b` varchar(5) CHARACTER SET utf8mb4 COLLATE utf8mb4_general_ci DEFAULT NULL)")
	tk.MustExec("CREATE TABLE `t_bin` ( `a` int(11) NOT NULL,`b` varchar(5) CHARACTER SET binary)")
	tk.MustExec("insert into t values (1, 'a'), (2, 'À'), (3, 'á'), (4, 'à'), (5, 'b'), (6, 'c'), (7, ' ')")
	tk.MustExec("insert into t_bin values (1, 'a'), (2, 'À'), (3, 'á'), (4, 'à'), (5, 'b'), (6, 'c'), (7, ' ')")
	return tk
}

func (s *testIntegrationSerialSuite) prepare4Join2(c *C) *testkit.TestKit {
	tk := testkit.NewTestKit(c, s.store)
	tk.MustExec("USE test")
	tk.MustExec("drop table if exists t1")
	tk.MustExec("drop table if exists t2")
	tk.MustExec("create table t1 (id int, v varchar(5) character set binary, key(v))")
	tk.MustExec("create table t2 (v varchar(5) CHARACTER SET utf8mb4 COLLATE utf8mb4_general_ci, key(v))")
	tk.MustExec("insert into t1 values (1, 'a'), (2, 'À'), (3, 'á'), (4, 'à'), (5, 'b'), (6, 'c'), (7, ' ')")
	tk.MustExec("insert into t2 values ('a'), ('À'), ('á'), ('à'), ('b'), ('c'), (' ')")
	return tk
}

func (s *testIntegrationSerialSuite) TestCollateHashJoin(c *C) {
	collate.SetNewCollationEnabledForTest(true)
	defer collate.SetNewCollationEnabledForTest(false)
	tk := s.prepare4Join(c)
	tk.MustQuery("select /*+ TIDB_HJ(t1, t2) */ t1.a, t1.b from t t1, t t2 where t1.b=t2.b order by t1.a").Check(
		testkit.Rows("1 a", "1 a", "1 a", "1 a", "2 À", "2 À", "2 À", "2 À", "3 á", "3 á", "3 á", "3 á", "4 à", "4 à", "4 à", "4 à", "5 b", "6 c", "7  "))
	tk.MustQuery("select /*+ TIDB_HJ(t1, t2) */ t1.a, t1.b from t_bin t1, t_bin t2 where t1.b=t2.b order by t1.a").Check(
		testkit.Rows("1 a", "2 À", "3 á", "4 à", "5 b", "6 c", "7  "))
	tk.MustQuery("select /*+ TIDB_HJ(t1, t2) */ t1.a, t1.b from t t1, t t2 where t1.b=t2.b and t1.a>3 order by t1.a").Check(
		testkit.Rows("4 à", "4 à", "4 à", "4 à", "5 b", "6 c", "7  "))
	tk.MustQuery("select /*+ TIDB_HJ(t1, t2) */ t1.a, t1.b from t_bin t1, t_bin t2 where t1.b=t2.b and t1.a>3 order by t1.a").Check(
		testkit.Rows("4 à", "5 b", "6 c", "7  "))
	tk.MustQuery("select /*+ TIDB_HJ(t1, t2) */ t1.a, t1.b from t t1, t t2 where t1.b=t2.b and t1.a>3 order by t1.a").Check(
		testkit.Rows("4 à", "4 à", "4 à", "4 à", "5 b", "6 c", "7  "))
	tk.MustQuery("select /*+ TIDB_HJ(t1, t2) */ t1.a, t1.b from t_bin t1, t_bin t2 where t1.b=t2.b and t1.a>3 order by t1.a").Check(
		testkit.Rows("4 à", "5 b", "6 c", "7  "))
	tk.MustQuery("select /*+ TIDB_HJ(t1, t2) */ t1.a, t1.b from t t1, t t2 where t1.b=t2.b and t1.a>t2.a order by t1.a").Check(
		testkit.Rows("2 À", "3 á", "3 á", "4 à", "4 à", "4 à"))
	tk.MustQuery("select /*+ TIDB_HJ(t1, t2) */ t1.a, t1.b from t_bin t1, t_bin t2 where t1.b=t2.b and t1.a>t2.a order by t1.a").Check(
		testkit.Rows())
}

func (s *testIntegrationSerialSuite) TestCollateHashJoin2(c *C) {
	collate.SetNewCollationEnabledForTest(true)
	defer collate.SetNewCollationEnabledForTest(false)
	tk := s.prepare4Join2(c)
	tk.MustQuery("select /*+ TIDB_HJ(t1, t2) */ * from t1, t2 where t1.v=t2.v order by t1.id").Check(
		testkit.Rows("1 a a", "2 À À", "3 á á", "4 à à", "5 b b", "6 c c", "7    "))
}

func (s *testIntegrationSerialSuite) TestCollateMergeJoin(c *C) {
	collate.SetNewCollationEnabledForTest(true)
	defer collate.SetNewCollationEnabledForTest(false)
	tk := s.prepare4Join(c)
	tk.MustQuery("select /*+ TIDB_SMJ(t1, t2) */ t1.a, t1.b from t t1, t t2 where t1.b=t2.b order by t1.a").Check(
		testkit.Rows("1 a", "1 a", "1 a", "1 a", "2 À", "2 À", "2 À", "2 À", "3 á", "3 á", "3 á", "3 á", "4 à", "4 à", "4 à", "4 à", "5 b", "6 c", "7  "))
	tk.MustQuery("select /*+ TIDB_SMJ(t1, t2) */ t1.a, t1.b from t_bin t1, t_bin t2 where t1.b=t2.b order by t1.a").Check(
		testkit.Rows("1 a", "2 À", "3 á", "4 à", "5 b", "6 c", "7  "))
	tk.MustQuery("select /*+ TIDB_SMJ(t1, t2) */ t1.a, t1.b from t t1, t t2 where t1.b=t2.b and t1.a>3 order by t1.a").Check(
		testkit.Rows("4 à", "4 à", "4 à", "4 à", "5 b", "6 c", "7  "))
	tk.MustQuery("select /*+ TIDB_SMJ(t1, t2) */ t1.a, t1.b from t_bin t1, t_bin t2 where t1.b=t2.b and t1.a>3 order by t1.a").Check(
		testkit.Rows("4 à", "5 b", "6 c", "7  "))
	tk.MustQuery("select /*+ TIDB_SMJ(t1, t2) */ t1.a, t1.b from t t1, t t2 where t1.b=t2.b and t1.a>3 order by t1.a").Check(
		testkit.Rows("4 à", "4 à", "4 à", "4 à", "5 b", "6 c", "7  "))
	tk.MustQuery("select /*+ TIDB_SMJ(t1, t2) */ t1.a, t1.b from t_bin t1, t_bin t2 where t1.b=t2.b and t1.a>3 order by t1.a").Check(
		testkit.Rows("4 à", "5 b", "6 c", "7  "))
	tk.MustQuery("select /*+ TIDB_SMJ(t1, t2) */ t1.a, t1.b from t t1, t t2 where t1.b=t2.b and t1.a>t2.a order by t1.a").Check(
		testkit.Rows("2 À", "3 á", "3 á", "4 à", "4 à", "4 à"))
	tk.MustQuery("select /*+ TIDB_SMJ(t1, t2) */ t1.a, t1.b from t_bin t1, t_bin t2 where t1.b=t2.b and t1.a>t2.a order by t1.a").Check(
		testkit.Rows())
}

func (s *testIntegrationSerialSuite) TestCollateMergeJoin2(c *C) {
	collate.SetNewCollationEnabledForTest(true)
	defer collate.SetNewCollationEnabledForTest(false)
	tk := s.prepare4Join2(c)
	tk.MustQuery("select /*+ TIDB_SMJ(t1, t2) */ * from t1, t2 where t1.v=t2.v order by t1.id").Check(
		testkit.Rows("1 a a", "2 À À", "3 á á", "4 à à", "5 b b", "6 c c", "7    "))
}

func (s *testIntegrationSerialSuite) prepare4Collation(c *C, hasIndex bool) *testkit.TestKit {
	tk := testkit.NewTestKit(c, s.store)
	tk.MustExec("USE test")
	tk.MustExec("drop table if exists t")
	tk.MustExec("drop table if exists t_bin")
	idxSQL := ", key(v)"
	if !hasIndex {
		idxSQL = ""
	}
	tk.MustExec(fmt.Sprintf("create table t (id int, v varchar(5) CHARACTER SET utf8mb4 COLLATE utf8mb4_general_ci DEFAULT NULL %v)", idxSQL))
	tk.MustExec(fmt.Sprintf("create table t_bin (id int, v varchar(5) CHARACTER SET binary %v)", idxSQL))
	tk.MustExec("insert into t values (1, 'a'), (2, 'À'), (3, 'á'), (4, 'à'), (5, 'b'), (6, 'c'), (7, ' ')")
	tk.MustExec("insert into t_bin values (1, 'a'), (2, 'À'), (3, 'á'), (4, 'à'), (5, 'b'), (6, 'c'), (7, ' ')")
	return tk
}

func (s *testIntegrationSerialSuite) TestCollateSelection(c *C) {
	collate.SetNewCollationEnabledForTest(true)
	defer collate.SetNewCollationEnabledForTest(false)
	tk := s.prepare4Collation(c, false)
	tk.MustQuery("select v from t where v='a' order by id").Check(testkit.Rows("a", "À", "á", "à"))
	tk.MustQuery("select v from t_bin where v='a' order by id").Check(testkit.Rows("a"))
	tk.MustQuery("select v from t where v<'b' and id<=3").Check(testkit.Rows("a", "À", "á"))
	tk.MustQuery("select v from t_bin where v<'b' and id<=3").Check(testkit.Rows("a"))
}

func (s *testIntegrationSerialSuite) TestCollateSort(c *C) {
	collate.SetNewCollationEnabledForTest(true)
	defer collate.SetNewCollationEnabledForTest(false)
	tk := s.prepare4Collation(c, false)
	tk.MustQuery("select id from t order by v, id").Check(testkit.Rows("7", "1", "2", "3", "4", "5", "6"))
	tk.MustQuery("select id from t_bin order by v, id").Check(testkit.Rows("7", "1", "5", "6", "2", "4", "3"))

	tk.MustExec("drop table if exists t")
	tk.MustExec("create table t(a char(10) collate utf8mb4_general_ci, key(a))")
	tk.MustExec("insert into t values ('a'), ('A'), ('b')")
	tk.MustExec("insert into t values ('a'), ('A'), ('b')")
	tk.MustExec("insert into t values ('a'), ('A'), ('b')")
	tk.MustQuery("select * from t order by a collate utf8mb4_bin").Check(testkit.Rows("A", "A", "A", "a", "a", "a", "b", "b", "b"))
	tk.MustQuery("select * from t order by a collate utf8mb4_general_ci").Check(testkit.Rows("a", "A", "a", "A", "a", "A", "b", "b", "b"))
	tk.MustQuery("select * from t order by a collate utf8mb4_unicode_ci").Check(testkit.Rows("a", "A", "a", "A", "a", "A", "b", "b", "b"))
}

func (s *testIntegrationSerialSuite) TestCollateHashAgg(c *C) {
	collate.SetNewCollationEnabledForTest(true)
	defer collate.SetNewCollationEnabledForTest(false)
	tk := s.prepare4Collation(c, false)
	tk.HasPlan("select distinct(v) from t_bin", "HashAgg")
	tk.MustQuery("select distinct(v) from t_bin").Sort().Check(testkit.Rows(" ", "a", "b", "c", "À", "à", "á"))
	tk.HasPlan("select distinct(v) from t", "HashAgg")
	tk.MustQuery("select distinct(v) from t").Sort().Check(testkit.Rows(" ", "a", "b", "c"))
	tk.HasPlan("select v, count(*) from t_bin group by v", "HashAgg")
	tk.MustQuery("select v, count(*) from t_bin group by v").Sort().Check(testkit.Rows("  1", "a 1", "b 1", "c 1", "À 1", "à 1", "á 1"))
	tk.HasPlan("select v, count(*) from t group by v", "HashAgg")
	tk.MustQuery("select v, count(*) from t group by v").Sort().Check(testkit.Rows("  1", "a 4", "b 1", "c 1"))

	tk.MustExec("drop table if exists t")
	tk.MustExec("create table t(a char(10) collate utf8mb4_general_ci, key(a))")
	tk.MustExec("insert into t values ('a'), ('A'), ('b')")
	tk.MustExec("insert into t values ('a'), ('A'), ('b')")
	tk.MustExec("insert into t values ('a'), ('A'), ('b')")
	tk.MustExec("insert into t values ('s'), ('ss'), ('ß')")
	tk.MustQuery("select count(1) from t group by a collate utf8mb4_bin order by a collate utf8mb4_bin").Check(testkit.Rows("3", "3", "3", "1", "1", "1"))
	tk.MustQuery("select count(1) from t group by a collate utf8mb4_unicode_ci order by a collate utf8mb4_unicode_ci").Check(testkit.Rows("6", "3", "1", "2"))
	tk.MustQuery("select count(1) from t group by a collate utf8mb4_general_ci order by a collate utf8mb4_general_ci").Check(testkit.Rows("6", "3", "2", "1"))
}

func (s *testIntegrationSerialSuite) TestCollateStreamAgg(c *C) {
	collate.SetNewCollationEnabledForTest(true)
	defer collate.SetNewCollationEnabledForTest(false)
	tk := s.prepare4Collation(c, true)
	tk.HasPlan("select distinct(v) from t_bin", "StreamAgg")
	tk.MustQuery("select distinct(v) from t_bin").Sort().Check(testkit.Rows(" ", "a", "b", "c", "À", "à", "á"))
	tk.HasPlan("select distinct(v) from t", "StreamAgg")
	tk.MustQuery("select distinct(v) from t").Sort().Check(testkit.Rows(" ", "a", "b", "c"))
	tk.HasPlan("select v, count(*) from t_bin group by v", "StreamAgg")
	tk.MustQuery("select v, count(*) from t_bin group by v").Sort().Check(testkit.Rows("  1", "a 1", "b 1", "c 1", "À 1", "à 1", "á 1"))
	tk.HasPlan("select v, count(*) from t group by v", "StreamAgg")
	tk.MustQuery("select v, count(*) from t group by v").Sort().Check(testkit.Rows("  1", "a 4", "b 1", "c 1"))
}

func (s *testIntegrationSerialSuite) TestCollateIndexReader(c *C) {
	collate.SetNewCollationEnabledForTest(true)
	defer collate.SetNewCollationEnabledForTest(false)
	tk := s.prepare4Collation(c, true)
	tk.HasPlan("select v from t where v < 'b'  order by v", "IndexReader")
	tk.MustQuery("select v from t where v < 'b' order by v").Check(testkit.Rows(" ", "a", "À", "á", "à"))
	tk.HasPlan("select v from t where v < 'b' and v > ' ' order by v", "IndexReader")
	tk.MustQuery("select v from t where v < 'b' and v > ' ' order by v").Check(testkit.Rows("a", "À", "á", "à"))
	tk.HasPlan("select v from t_bin where v < 'b' order by v", "IndexReader")
	tk.MustQuery("select v from t_bin where v < 'b' order by v").Sort().Check(testkit.Rows(" ", "a"))
	tk.HasPlan("select v from t_bin where v < 'b' and v > ' ' order by v", "IndexReader")
	tk.MustQuery("select v from t_bin where v < 'b' and v > ' ' order by v").Sort().Check(testkit.Rows("a"))
}

func (s *testIntegrationSerialSuite) TestCollateIndexLookup(c *C) {
	collate.SetNewCollationEnabledForTest(true)
	defer collate.SetNewCollationEnabledForTest(false)
	tk := s.prepare4Collation(c, true)

	tk.HasPlan("select id from t where v < 'b'", "IndexLookUp")
	tk.MustQuery("select id from t where v < 'b'").Sort().Check(testkit.Rows("1", "2", "3", "4", "7"))
	tk.HasPlan("select id from t where v < 'b' and v > ' '", "IndexLookUp")
	tk.MustQuery("select id from t where v < 'b' and v > ' '").Sort().Check(testkit.Rows("1", "2", "3", "4"))
	tk.HasPlan("select id from t_bin where v < 'b'", "IndexLookUp")
	tk.MustQuery("select id from t_bin where v < 'b'").Sort().Check(testkit.Rows("1", "7"))
	tk.HasPlan("select id from t_bin where v < 'b' and v > ' '", "IndexLookUp")
	tk.MustQuery("select id from t_bin where v < 'b' and v > ' '").Sort().Check(testkit.Rows("1"))
}

func (s *testIntegrationSerialSuite) TestIssue16668(c *C) {
	collate.SetNewCollationEnabledForTest(true)
	defer collate.SetNewCollationEnabledForTest(false)
	tk := testkit.NewTestKit(c, s.store)
	tk.MustExec("use test")
	tk.MustExec("drop table if exists tx")
	tk.MustExec("CREATE TABLE `tx` ( `a` int(11) NOT NULL,`b` varchar(5) CHARACTER SET utf8mb4 COLLATE utf8mb4_general_ci DEFAULT NULL)")
	tk.MustExec("insert into tx values (1, 'a'), (2, 'À'), (3, 'á'), (4, 'à'), (5, 'b'), (6, 'c'), (7, ' ')")
	tk.MustQuery("select count(distinct(b)) from tx").Check(testkit.Rows("4"))
}

func (s *testIntegrationSerialSuite) TestCollateStringFunction(c *C) {
	collate.SetNewCollationEnabledForTest(true)
	defer collate.SetNewCollationEnabledForTest(false)
	tk := testkit.NewTestKit(c, s.store)

	tk.MustQuery("select field('a', 'b', 'a');").Check(testkit.Rows("2"))
	tk.MustQuery("select field('a', 'b', 'A');").Check(testkit.Rows("0"))
	tk.MustQuery("select field('a', 'b', 'A' collate utf8mb4_bin);").Check(testkit.Rows("0"))
	tk.MustQuery("select field('a', 'b', 'a ' collate utf8mb4_bin);").Check(testkit.Rows("2"))
	tk.MustQuery("select field('a', 'b', 'A' collate utf8mb4_unicode_ci);").Check(testkit.Rows("2"))
	tk.MustQuery("select field('a', 'b', 'a ' collate utf8mb4_unicode_ci);").Check(testkit.Rows("2"))
	tk.MustQuery("select field('a', 'b', 'A' collate utf8mb4_general_ci);").Check(testkit.Rows("2"))
	tk.MustQuery("select field('a', 'b', 'a ' collate utf8mb4_general_ci);").Check(testkit.Rows("2"))

	tk.MustExec("USE test")
	tk.MustExec("drop table if exists t")
	tk.MustExec("create table t(a char(10), b char (10)) collate utf8mb4_general_ci")
	tk.MustExec("insert into t values ('a', 'A')")
	tk.MustQuery("select field(a, b) from t").Check(testkit.Rows("1"))

	tk.MustQuery("select FIND_IN_SET('a','b,a,c,d');").Check(testkit.Rows("2"))
	tk.MustQuery("select FIND_IN_SET('a','b,A,c,d');").Check(testkit.Rows("0"))
	tk.MustQuery("select FIND_IN_SET('a','b,A,c,d' collate utf8mb4_bin);").Check(testkit.Rows("0"))
	tk.MustQuery("select FIND_IN_SET('a','b,a ,c,d' collate utf8mb4_bin);").Check(testkit.Rows("2"))
	tk.MustQuery("select FIND_IN_SET('a','b,A,c,d' collate utf8mb4_general_ci);").Check(testkit.Rows("2"))
	tk.MustQuery("select FIND_IN_SET('a','b,a ,c,d' collate utf8mb4_general_ci);").Check(testkit.Rows("2"))
	tk.MustQuery("select FIND_IN_SET('a','b,A,c,d' collate utf8mb4_unicode_ci);").Check(testkit.Rows("2"))
	tk.MustQuery("select FIND_IN_SET('a','b,a ,c,d' collate utf8mb4_unicode_ci);").Check(testkit.Rows("2"))

	tk.MustExec("select concat('a' collate utf8mb4_bin, 'b' collate utf8mb4_bin);")
	tk.MustGetErrMsg("select concat('a' collate utf8mb4_bin, 'b' collate utf8mb4_general_ci);", "[expression:1267]Illegal mix of collations (utf8mb4_bin,EXPLICIT) and (utf8mb4_general_ci,EXPLICIT) for operation 'concat'")
	tk.MustExec("use test")
	tk.MustExec("drop table if exists t")
	tk.MustExec("create table t(a char)")
	tk.MustGetErrMsg("select * from t t1 join t t2 on t1.a collate utf8mb4_bin = t2.a collate utf8mb4_general_ci;", "[expression:1267]Illegal mix of collations (utf8mb4_bin,EXPLICIT) and (utf8mb4_general_ci,EXPLICIT) for operation 'eq'")

	tk.MustExec("DROP TABLE IF EXISTS t1;")
	tk.MustExec("CREATE TABLE t1 ( a int, p1 VARCHAR(255) CHARACTER SET utf8 COLLATE utf8_bin,p2 VARCHAR(255) CHARACTER SET utf8 COLLATE utf8_general_ci , p3 VARCHAR(255) CHARACTER SET utf8mb4 COLLATE utf8mb4_bin,p4 VARCHAR(255) CHARACTER SET utf8mb4 COLLATE utf8mb4_general_ci ,n1 VARCHAR(255) CHARACTER SET utf8 COLLATE utf8_bin,n2 VARCHAR(255) CHARACTER SET utf8 COLLATE utf8_general_ci , n3 VARCHAR(255) CHARACTER SET utf8mb4 COLLATE utf8mb4_bin,n4 VARCHAR(255) CHARACTER SET utf8mb4 COLLATE utf8mb4_general_ci );")
	tk.MustExec("insert into t1 (a,p1,p2,p3,p4,n1,n2,n3,n4) values(1,'  0aA1!测试テストמבחן  ','  0aA1!测试テストמבחן 	','  0aA1!测试テストמבחן 	','  0aA1!测试テストמבחן 	','  0Aa1!测试テストמבחן  ','  0Aa1!测试テストמבחן 	','  0Aa1!测试テストמבחן 	','  0Aa1!测试テストמבחן 	');")

	tk.MustQuery("select INSTR(p1,n1) from t1;").Check(testkit.Rows("0"))
	tk.MustQuery("select INSTR(p1,n2) from t1;").Check(testkit.Rows("0"))
	tk.MustQuery("select INSTR(p1,n3) from t1;").Check(testkit.Rows("0"))
	tk.MustQuery("select INSTR(p1,n4) from t1;").Check(testkit.Rows("0"))
	tk.MustQuery("select INSTR(p2,n1) from t1;").Check(testkit.Rows("0"))
	tk.MustQuery("select INSTR(p2,n2) from t1;").Check(testkit.Rows("1"))
	tk.MustQuery("select INSTR(p2,n3) from t1;").Check(testkit.Rows("0"))
	tk.MustQuery("select INSTR(p2,n4) from t1;").Check(testkit.Rows("1"))
	tk.MustQuery("select INSTR(p3,n1) from t1;").Check(testkit.Rows("0"))
	tk.MustQuery("select INSTR(p3,n2) from t1;").Check(testkit.Rows("0"))
	tk.MustQuery("select INSTR(p3,n3) from t1;").Check(testkit.Rows("0"))
	tk.MustQuery("select INSTR(p3,n4) from t1;").Check(testkit.Rows("0"))
	tk.MustQuery("select INSTR(p4,n1) from t1;").Check(testkit.Rows("0"))
	tk.MustQuery("select INSTR(p4,n2) from t1;").Check(testkit.Rows("1"))
	tk.MustQuery("select INSTR(p4,n3) from t1;").Check(testkit.Rows("0"))
	tk.MustQuery("select INSTR(p4,n4) from t1;").Check(testkit.Rows("1"))

	tk.MustExec("truncate table t1;")
	tk.MustExec("insert into t1 (a,p1,p2,p3,p4,n1,n2,n3,n4) values (1,'0aA1!测试テストמבחן  ','0aA1!测试テストמבחן 	','0aA1!测试テストמבחן 	','0aA1!测试テストמבחן 	','0Aa1!测试テストמבחן','0Aa1!测试テストמבחן','0Aa1!测试テストמבחן','0Aa1!测试テストמבחן');")
	tk.MustExec("insert into t1 (a,p1,p2,p3,p4,n1,n2,n3,n4) values (2,'0aA1!测试テストמבחן','0aA1!测试テストמבחן','0aA1!测试テストמבחן','0aA1!测试テストמבחן','0Aa1!测试テストמבחן','0Aa1!测试テストמבחן','0Aa1!测试テストמבחן','0Aa1!测试テストמבחן');")
	tk.MustExec("insert into t1 (a,p1,p2,p3,p4,n1,n2,n3,n4) values (3,'0aA1!测试テストמבחן','0aA1!测试テストמבחן','0aA1!测试テストמבחן','0aA1!测试テストמבחן','0Aa1!测试テストמבחן  ','0Aa1!测试テストמבחן  ','0Aa1!测试テストמבחן  ','0Aa1!测试テストמבחן  ');")

	tk.MustQuery("select LOCATE(p1,n1) from t1;").Check(testkit.Rows("0", "0", "0"))
	tk.MustQuery("select LOCATE(p1,n2) from t1;").Check(testkit.Rows("0", "0", "0"))
	tk.MustQuery("select LOCATE(p1,n3) from t1;").Check(testkit.Rows("0", "0", "0"))
	tk.MustQuery("select LOCATE(p1,n4) from t1;").Check(testkit.Rows("0", "1", "1"))
	tk.MustQuery("select LOCATE(p2,n1) from t1;").Check(testkit.Rows("0", "0", "0"))
	tk.MustQuery("select LOCATE(p2,n2) from t1;").Check(testkit.Rows("0", "1", "1"))
	tk.MustQuery("select LOCATE(p2,n3) from t1;").Check(testkit.Rows("0", "0", "0"))
	tk.MustQuery("select LOCATE(p2,n4) from t1;").Check(testkit.Rows("0", "1", "1"))
	tk.MustQuery("select LOCATE(p3,n1) from t1;").Check(testkit.Rows("0", "0", "0"))
	tk.MustQuery("select LOCATE(p3,n2) from t1;").Check(testkit.Rows("0", "0", "0"))
	tk.MustQuery("select LOCATE(p3,n3) from t1;").Check(testkit.Rows("0", "0", "0"))
	tk.MustQuery("select LOCATE(p3,n4) from t1;").Check(testkit.Rows("0", "0", "0"))
	tk.MustQuery("select LOCATE(p4,n1) from t1;").Check(testkit.Rows("0", "1", "1"))
	tk.MustQuery("select LOCATE(p4,n2) from t1;").Check(testkit.Rows("0", "1", "1"))
	tk.MustQuery("select LOCATE(p4,n3) from t1;").Check(testkit.Rows("0", "0", "0"))
	tk.MustQuery("select LOCATE(p4,n4) from t1;").Check(testkit.Rows("0", "1", "1"))

	tk.MustExec("truncate table t1;")
	tk.MustExec("insert into t1 (a) values (1);")
	tk.MustExec("insert into t1 (a,p1,p2,p3,p4,n1,n2,n3,n4) values (2,'0aA1!测试テストמבחן  ','0aA1!测试テストמבחן       ','0aA1!测试テストמבחן  ','0aA1!测试テストמבחן  ','0Aa1!测试テストמבחן','0Aa1!测试テストמבחן','0Aa1!测试テストמבחן','0Aa1!测试テストמבחן');")
	tk.MustExec("insert into t1 (a,p1,p2,p3,p4,n1,n2,n3,n4) values (3,'0aA1!测试テストמבחן','0aA1!测试テストמבחן','0aA1!测试テストמבחן','0aA1!测试テストמבחן','0Aa1!测试テストמבחן','0Aa1!测试テストמבחן','0Aa1!测试テストמבחן','0Aa1!测试テストמבחן');")
	tk.MustExec("insert into t1 (a,p1,p2,p3,p4,n1,n2,n3,n4) values (4,'0aA1!测试テストמבחן','0aA1!测试テストמבחן','0aA1!测试テストמבחן','0aA1!测试テストמבחן','0Aa1!测试テストמבחן  ','0Aa1!测试テストמבחן  ','0Aa1!测试テストמבחן  ','0Aa1!测试テストמבחן  ');")
	tk.MustExec("insert into t1 (a,p1,p2,p3,p4,n1,n2,n3,n4) values (5,'0aA1!测试テストמבחן0aA1!测试','0aA1!测试テストמבחן0aA1!测试','0aA1!测试テストמבחן0aA1!测试','0aA1!测试テストמבחן0aA1!测试','0Aa1!测试','0Aa1!测试','0Aa1!测试','0Aa1!测试');")
	tk.MustExec("insert into t1 (a,p1,p2,p3,p4,n1,n2,n3,n4) values (6,'0aA1!测试テストמבחן0aA1!测试','0aA1!测试テストמבחן0aA1!测试','0aA1!测试テストמבחן0aA1!测试','0aA1!测试テストמבחן0aA1!测试','0aA1!测试','0aA1!测试','0aA1!测试','0aA1!测试');")
	tk.MustExec("insert into t1 (a,p1,p2,p3,p4,n1,n2,n3,n4) values (7,'0aA1!测试テストמבחן  ','0aA1!测试テストמבחן       ','0aA1!测试テストמבחן  ','0aA1!测试テストמבחן  ','0aA1!测试テストמבחן','0aA1!测试テストמבחן','0aA1!测试テストמבחן','0aA1!测试テストמבחן');")
	tk.MustExec("insert into t1 (a,p1,p2,p3,p4,n1,n2,n3,n4) values (8,'0aA1!测试テストמבחן','0aA1!测试テストמבחן','0aA1!测试テストמבחן','0aA1!测试テストמבחן','0aA1!测试テストמבחן  ','0aA1!测试テストמבחן  ','0aA1!测试テストמבחן  ','0aA1!测试テストמבחן  ');")

	tk.MustQuery("select p1 REGEXP n1 from t1;").Check(testkit.Rows("<nil>", "0", "0", "0", "0", "1", "1", "0"))
	tk.MustQuery("select p1 REGEXP n2 from t1;").Check(testkit.Rows("<nil>", "0", "0", "0", "0", "1", "1", "0"))
	tk.MustQuery("select p1 REGEXP n3 from t1;").Check(testkit.Rows("<nil>", "0", "0", "0", "0", "1", "1", "0"))
	tk.MustQuery("select p1 REGEXP n4 from t1;").Check(testkit.Rows("<nil>", "1", "1", "0", "1", "1", "1", "0"))
	tk.MustQuery("select p2 REGEXP n1 from t1;").Check(testkit.Rows("<nil>", "0", "0", "0", "0", "1", "1", "0"))
	tk.MustQuery("select p2 REGEXP n2 from t1;").Check(testkit.Rows("<nil>", "1", "1", "0", "1", "1", "1", "0"))
	tk.MustQuery("select p2 REGEXP n3 from t1;").Check(testkit.Rows("<nil>", "0", "0", "0", "0", "1", "1", "0"))
	tk.MustQuery("select p2 REGEXP n4 from t1;").Check(testkit.Rows("<nil>", "1", "1", "0", "1", "1", "1", "0"))
	tk.MustQuery("select p3 REGEXP n1 from t1;").Check(testkit.Rows("<nil>", "0", "0", "0", "0", "1", "1", "0"))
	tk.MustQuery("select p3 REGEXP n2 from t1;").Check(testkit.Rows("<nil>", "0", "0", "0", "0", "1", "1", "0"))
	tk.MustQuery("select p3 REGEXP n3 from t1;").Check(testkit.Rows("<nil>", "0", "0", "0", "0", "1", "1", "0"))
	tk.MustQuery("select p3 REGEXP n4 from t1;").Check(testkit.Rows("<nil>", "0", "0", "0", "0", "1", "1", "0"))
	tk.MustQuery("select p4 REGEXP n1 from t1;").Check(testkit.Rows("<nil>", "1", "1", "0", "1", "1", "1", "0"))
	tk.MustQuery("select p4 REGEXP n2 from t1;").Check(testkit.Rows("<nil>", "1", "1", "0", "1", "1", "1", "0"))
	tk.MustQuery("select p4 REGEXP n3 from t1;").Check(testkit.Rows("<nil>", "0", "0", "0", "0", "1", "1", "0"))
	tk.MustQuery("select p4 REGEXP n4 from t1;").Check(testkit.Rows("<nil>", "1", "1", "0", "1", "1", "1", "0"))

	tk.MustExec("drop table t1;")
}

func (s *testIntegrationSerialSuite) TestCollateLike(c *C) {
	collate.SetNewCollationEnabledForTest(true)
	defer collate.SetNewCollationEnabledForTest(false)

	tk := testkit.NewTestKit(c, s.store)
	tk.MustExec("set names utf8mb4 collate utf8mb4_general_ci")
	tk.MustQuery("select 'a' like 'A'").Check(testkit.Rows("1"))
	tk.MustQuery("select 'a' like 'A' collate utf8mb4_general_ci").Check(testkit.Rows("1"))
	tk.MustQuery("select 'a' like 'À'").Check(testkit.Rows("1"))
	tk.MustQuery("select 'a' like '%À'").Check(testkit.Rows("1"))
	tk.MustQuery("select 'a' like '%À '").Check(testkit.Rows("0"))
	tk.MustQuery("select 'a' like 'À%'").Check(testkit.Rows("1"))
	tk.MustQuery("select 'a' like 'À_'").Check(testkit.Rows("0"))
	tk.MustQuery("select 'a' like '%À%'").Check(testkit.Rows("1"))
	tk.MustQuery("select 'aaa' like '%ÀAa%'").Check(testkit.Rows("1"))
	tk.MustExec("set names utf8mb4 collate utf8mb4_bin")

	tk.MustExec("use test;")
	tk.MustExec("drop table if exists t_like;")
	tk.MustExec("create table t_like(id int, b varchar(20) collate utf8mb4_general_ci);")
	tk.MustExec("insert into t_like values (1, 'aaa'), (2, 'abc'), (3, 'aac');")
	tk.MustQuery("select b like 'AaÀ' from t_like order by id;").Check(testkit.Rows("1", "0", "0"))
	tk.MustQuery("select b like 'Aa_' from t_like order by id;").Check(testkit.Rows("1", "0", "1"))
	tk.MustQuery("select b like '_A_' from t_like order by id;").Check(testkit.Rows("1", "0", "1"))
	tk.MustQuery("select b from t_like where b like 'Aa_' order by id;").Check(testkit.Rows("aaa", "aac"))
	tk.MustQuery("select b from t_like where b like 'A%' order by id;").Check(testkit.Rows("aaa", "abc", "aac"))
	tk.MustQuery("select b from t_like where b like '%A%' order by id;").Check(testkit.Rows("aaa", "abc", "aac"))
	tk.MustExec("alter table t_like add index idx_b(b);")
	tk.MustQuery("select b from t_like use index(idx_b) where b like 'Aa_' order by id;").Check(testkit.Rows("aaa", "aac"))
	tk.MustQuery("select b from t_like use index(idx_b) where b like 'A%' order by id;").Check(testkit.Rows("aaa", "abc", "aac"))
	tk.MustQuery("select b from t_like use index(idx_b) where b like '%A%' order by id;").Check(testkit.Rows("aaa", "abc", "aac"))
}

func (s *testIntegrationSerialSuite) TestCollateSubQuery(c *C) {
	collate.SetNewCollationEnabledForTest(true)
	defer collate.SetNewCollationEnabledForTest(false)
	tk := s.prepare4Collation(c, false)
	tk.MustQuery("select id from t where v in (select v from t_bin) order by id").Check(testkit.Rows("1", "2", "3", "4", "5", "6", "7"))
	tk.MustQuery("select id from t_bin where v in (select v from t) order by id").Check(testkit.Rows("1", "2", "3", "4", "5", "6", "7"))
	tk.MustQuery("select id from t where v not in (select v from t_bin) order by id").Check(testkit.Rows())
	tk.MustQuery("select id from t_bin where v not in (select v from t) order by id").Check(testkit.Rows())
	tk.MustQuery("select id from t where exists (select 1 from t_bin where t_bin.v=t.v) order by id").Check(testkit.Rows("1", "2", "3", "4", "5", "6", "7"))
	tk.MustQuery("select id from t_bin where exists (select 1 from t where t_bin.v=t.v) order by id").Check(testkit.Rows("1", "2", "3", "4", "5", "6", "7"))
	tk.MustQuery("select id from t where not exists (select 1 from t_bin where t_bin.v=t.v) order by id").Check(testkit.Rows())
	tk.MustQuery("select id from t_bin where not exists (select 1 from t where t_bin.v=t.v) order by id").Check(testkit.Rows())
}

func (s *testIntegrationSerialSuite) TestCollateDDL(c *C) {
	collate.SetNewCollationEnabledForTest(true)
	defer collate.SetNewCollationEnabledForTest(false)
	tk := testkit.NewTestKit(c, s.store)
	tk.MustExec("create database t;")
	tk.MustExec("use t;")
	tk.MustExec("drop database t;")
}

func (s *testIntegrationSuite) TestIssue15986(c *C) {
	tk := testkit.NewTestKit(c, s.store)
	tk.MustExec("use test")
	tk.MustExec("drop table if exists t0")
	tk.MustExec("CREATE TABLE t0(c0 int)")
	tk.MustExec("INSERT INTO t0 VALUES (0)")
	tk.MustQuery("SELECT t0.c0 FROM t0 WHERE CHAR(204355900);").Check(testkit.Rows("0"))
	tk.MustQuery("SELECT t0.c0 FROM t0 WHERE not CHAR(204355900);").Check(testkit.Rows())
	tk.MustQuery("SELECT t0.c0 FROM t0 WHERE '.0';").Check(testkit.Rows())
	tk.MustQuery("SELECT t0.c0 FROM t0 WHERE not '.0';").Check(testkit.Rows("0"))
	// If the number does not exceed the range of float64 and its value is not 0, it will be converted to true.
	tk.MustQuery("select * from t0 where '.000000000000000000000000000000000000000000000000000000" +
		"00000000000000000000000000000000000000000000000000000000000000000000000000000000000000000000" +
		"00000000000000000000000000000000000000000000000000000000000000000000000000000000000000000000" +
		"0000000000000000000000000000000000000000000000000000000000000000009';").Check(testkit.Rows("0"))
	tk.MustQuery("select * from t0 where not '.000000000000000000000000000000000000000000000000000000" +
		"00000000000000000000000000000000000000000000000000000000000000000000000000000000000000000000" +
		"00000000000000000000000000000000000000000000000000000000000000000000000000000000000000000000" +
		"0000000000000000000000000000000000000000000000000000000000000000009';").Check(testkit.Rows())

	// If the number is truncated beyond the range of float64, it will be converted to true when the truncated result is 0.
	tk.MustQuery("select * from t0 where '.0000000000000000000000000000000000000000000000000000000" +
		"000000000000000000000000000000000000000000000000000000000000000000000000000000000000000000000" +
		"000000000000000000000000000000000000000000000000000000000000000000000000000000000000000000000" +
		"00000000000000000000000000000000000000000000000000000000000000000000000000000000000009';").Check(testkit.Rows())
	tk.MustQuery("select * from t0 where not '.0000000000000000000000000000000000000000000000000000000" +
		"000000000000000000000000000000000000000000000000000000000000000000000000000000000000000000000" +
		"000000000000000000000000000000000000000000000000000000000000000000000000000000000000000000000" +
		"00000000000000000000000000000000000000000000000000000000000000000000000000000000000009';").Check(testkit.Rows("0"))
}

func (s *testIntegrationSuite2) TestIssue17791(c *C) {
	tk := testkit.NewTestKit(c, s.store)

	tk.MustExec("use test;")
	tk.MustExec("drop table if exists t;")
	tk.MustExec("SET sql_mode=DEFAULT;")
	tk.MustExec("CREATE TABLE t1 (" +
		" id INT NOT NULL PRIMARY KEY auto_increment," +
		" pad VARCHAR(10) NOT NULL," +
		" expr varchar(100) AS (NOT 1 BETWEEN -5 AND 5)" +
		");")
	tk.MustExec("INSERT INTO t1 (pad) VALUES ('a'), ('b');")
	tk.MustQuery("SELECT id, pad, expr, NOT 1 BETWEEN -5 AND 5 as expr_in_select FROM t1;").Check(testkit.Rows("1 a 0 0", "2 b 0 0"))
}

func (s *testIntegrationSuite) TestNegativeZeroForHashJoin(c *C) {
	tk := testkit.NewTestKit(c, s.store)
	tk.MustExec("use test;")
	tk.MustExec("drop table if exists t0, t1")
	tk.MustExec("CREATE TABLE t0(c0 float);")
	tk.MustExec("CREATE TABLE t1(c0 float);")
	tk.MustExec("INSERT INTO t1(c0) VALUES (0);")
	tk.MustExec("INSERT INTO t0(c0) VALUES (0);")
	tk.MustQuery("SELECT t1.c0 FROM t1, t0 WHERE t0.c0=-t1.c0;").Check(testkit.Rows("0"))
	tk.MustExec("drop TABLE t0;")
	tk.MustExec("drop table t1;")
}

func (s *testIntegrationSuite) TestIssue15743(c *C) {
	tk := testkit.NewTestKit(c, s.store)
	tk.MustExec("use test")
	tk.MustExec("drop table if exists t0")
	tk.MustExec("CREATE TABLE t0(c0 int)")
	tk.MustExec("INSERT INTO t0 VALUES (1)")
	tk.MustQuery("SELECT * FROM t0 WHERE 1 AND 0.4").Check(testkit.Rows("1"))
}

func (s *testIntegrationSuite) TestIssue15725(c *C) {
	tk := testkit.NewTestKit(c, s.store)
	tk.MustExec("use test;")
	tk.MustExec("drop table if exists t")
	tk.MustExec("create table t(a int)")
	tk.MustExec("insert into t values(2)")
	tk.MustQuery("select * from t where (not not a) = a").Check(testkit.Rows())
	tk.MustQuery("select * from t where (not not not not a) = a").Check(testkit.Rows())
}

func (s *testIntegrationSuite) TestIssue15790(c *C) {
	tk := testkit.NewTestKit(c, s.store)
	tk.MustExec("use test;")
	tk.MustExec("drop table if exists t0")
	tk.MustExec("CREATE TABLE t0(c0 INT);")
	tk.MustExec("INSERT INTO t0(c0) VALUES (0);")
	tk.MustQuery("SELECT * FROM t0 WHERE -10000000000000000000 | t0.c0 UNION SELECT * FROM t0;").Check(testkit.Rows("0"))
	tk.MustQuery("SELECT * FROM t0 WHERE -10000000000000000000 | t0.c0 UNION all SELECT * FROM t0;").Check(testkit.Rows("0", "0"))
	tk.MustExec("drop table t0;")
}

func (s *testIntegrationSuite) TestIssue15992(c *C) {
	tk := testkit.NewTestKitWithInit(c, s.store)
	tk.MustExec("use test;")
	tk.MustExec("drop table if exists t0")
	tk.MustExec("CREATE TABLE t0(c0 INT, c1 INT AS (c0));")
	tk.MustExec("CREATE INDEX i0 ON t0(c1);")
	tk.MustQuery("SELECT t0.c0 FROM t0 UNION ALL SELECT 0 FROM t0;").Check(testkit.Rows())
	tk.MustExec("drop table t0;")
}

func (s *testIntegrationSuite) TestIssue16419(c *C) {
	tk := testkit.NewTestKitWithInit(c, s.store)
	tk.MustExec("use test;")
	tk.MustExec("drop table if exists t0")
	tk.MustExec("drop table if exists t1")
	tk.MustExec("CREATE TABLE t0(c0 INT);")
	tk.MustExec("CREATE TABLE t1(c0 INT);")
	tk.MustQuery("SELECT * FROM t1 NATURAL LEFT JOIN t0 WHERE NOT t1.c0;").Check(testkit.Rows())
	tk.MustExec("drop table t0, t1;")
}

func (s *testIntegrationSuite) TestIssue16029(c *C) {
	tk := testkit.NewTestKit(c, s.store)
	tk.MustExec("use test;")
	tk.MustExec("drop table if exists t0,t1;")
	tk.MustExec("CREATE TABLE t0(c0 INT);")
	tk.MustExec("CREATE TABLE t1(c0 INT);")
	tk.MustExec("INSERT INTO t0 VALUES (NULL), (1);")
	tk.MustExec("INSERT INTO t1 VALUES (0);")
	tk.MustQuery("SELECT t0.c0 FROM t0 JOIN t1 ON (t0.c0 REGEXP 1) | t1.c0  WHERE BINARY STRCMP(t1.c0, t0.c0);").Check(testkit.Rows("1"))
	tk.MustExec("drop table t0;")
	tk.MustExec("drop table t1;")
}

func (s *testIntegrationSuite) TestIssue16426(c *C) {
	tk := testkit.NewTestKit(c, s.store)
	tk.MustExec("use test")
	tk.MustExec("drop table if exists t")
	tk.MustExec("create table t (a int)")
	tk.MustExec("insert into t values (42)")
	tk.MustQuery("select a from t where a/10000").Check(testkit.Rows("42"))
	tk.MustQuery("select a from t where a/100000").Check(testkit.Rows("42"))
	tk.MustQuery("select a from t where a/1000000").Check(testkit.Rows("42"))
	tk.MustQuery("select a from t where a/10000000").Check(testkit.Rows("42"))
}

func (s *testIntegrationSuite) TestIssue16779(c *C) {
	tk := testkit.NewTestKit(c, s.store)
	tk.MustExec("use test")
	tk.MustExec("drop table if exists t0")
	tk.MustExec("drop table if exists t1")
	tk.MustExec("create table t0 (c0 int)")
	tk.MustExec("create table t1 (c0 int)")
	tk.MustQuery("SELECT * FROM t1 LEFT JOIN t0 ON TRUE WHERE BINARY EXPORT_SET(0, 0, 0 COLLATE 'binary', t0.c0, 0 COLLATE 'binary')")
}

func (s *testIntegrationSuite) TestIssue16505(c *C) {
	tk := testkit.NewTestKit(c, s.store)
	tk.MustExec("use test;")
	tk.MustExec("drop table if exists t;")
	tk.MustExec("CREATE TABLE t(c varchar(100), index idx(c(100)));")
	tk.MustExec("INSERT INTO t VALUES (NULL),('1'),('0'),(''),('aaabbb'),('0abc'),('123e456'),('0.0001deadsfeww');")
	tk.MustQuery("select * from t where c;").Sort().Check(testkit.Rows("0.0001deadsfeww", "1", "123e456"))
	tk.MustQuery("select /*+ USE_INDEX(t, idx) */ * from t where c;").Sort().Check(testkit.Rows("0.0001deadsfeww", "1", "123e456"))
	tk.MustQuery("select /*+ IGNORE_INDEX(t, idx) */* from t where c;").Sort().Check(testkit.Rows("0.0001deadsfeww", "1", "123e456"))
	tk.MustExec("drop table t;")
}

func (s *testIntegrationSuite) TestIssue20121(c *C) {
	tk := testkit.NewTestKit(c, s.store)
	tk.MustExec("use test")
	// testcase for Datetime vs Year
	tk.MustExec("drop table if exists t")
	tk.MustExec("create table t(a datetime, b year)")
	tk.MustExec("insert into t values('2000-05-03 16:44:44', 2018)")
	tk.MustExec("insert into t values('2020-10-01 11:11:11', 2000)")
	tk.MustExec("insert into t values('2020-10-01 11:11:11', 2070)")
	tk.MustExec("insert into t values('2020-10-01 11:11:11', 1999)")

	tk.MustQuery("select * from t where t.a < t.b").Check(testkit.Rows("2000-05-03 16:44:44 2018", "2020-10-01 11:11:11 2070"))
	tk.MustQuery("select * from t where t.a > t.b").Check(testkit.Rows("2020-10-01 11:11:11 2000", "2020-10-01 11:11:11 1999"))

	// testcase for Date vs Year
	tk.MustExec("drop table if exists tt")
	tk.MustExec("create table tt(a date, b year)")
	tk.MustExec("insert into tt values('2019-11-11', 2000)")
	tk.MustExec("insert into tt values('2019-11-11', 2020)")
	tk.MustExec("insert into tt values('2019-11-11', 2022)")

	tk.MustQuery("select * from tt where tt.a > tt.b").Check(testkit.Rows("2019-11-11 2000"))
	tk.MustQuery("select * from tt where tt.a < tt.b").Check(testkit.Rows("2019-11-11 2020", "2019-11-11 2022"))

	// testcase for Timestamp vs Year
	tk.MustExec("drop table if exists ttt")
	tk.MustExec("create table ttt(a timestamp, b year)")
	tk.MustExec("insert into ttt values('2019-11-11 11:11:11', 2019)")
	tk.MustExec("insert into ttt values('2019-11-11 11:11:11', 2000)")
	tk.MustExec("insert into ttt values('2019-11-11 11:11:11', 2022)")

	tk.MustQuery("select * from ttt where ttt.a > ttt.b").Check(testkit.Rows("2019-11-11 11:11:11 2019", "2019-11-11 11:11:11 2000"))
	tk.MustQuery("select * from ttt where ttt.a < ttt.b").Check(testkit.Rows("2019-11-11 11:11:11 2022"))
}

func (s *testIntegrationSuite) TestIssue17098(c *C) {
	tk := testkit.NewTestKit(c, s.store)
	tk.MustExec("use test")
	tk.MustExec("drop table if exists t1, t2")
	tk.MustExec("create table t1(a char) collate utf8mb4_bin;")
	tk.MustExec("create table t2(a char) collate utf8mb4_bin;;")
	tk.MustExec("insert into t1 values('a');")
	tk.MustExec("insert into t2 values('a');")
	tk.MustQuery("select collation(t1.a) from t1 union select collation(t2.a) from t2;").Check(testkit.Rows("utf8mb4_bin"))
}

func (s *testIntegrationSuite) TestIssue16697(c *C) {
	tk := testkit.NewTestKit(c, s.store)
	tk.MustExec("use test")
	tk.MustExec("drop table if exists t")
	tk.MustExec("CREATE TABLE `t` (`a` int(11) DEFAULT NULL,`b` int(11) DEFAULT NULL)")
	tk.MustExec("insert into t values (1, 1)")
	for i := 0; i < 8; i++ {
		tk.MustExec("insert into t select * from t")
	}
	rows := tk.MustQuery("explain analyze  select t1.a, t1.a +1 from t t1 join t t2 join t t3 order by t1.a").Rows()
	for _, row := range rows {
		line := fmt.Sprintf("%v", row)
		if strings.Contains(line, "Projection") {
			c.Assert(strings.Contains(line, "KB"), IsTrue)
			c.Assert(strings.Contains(line, "MB"), IsFalse)
			c.Assert(strings.Contains(line, "GB"), IsFalse)
		}
	}
}

func (s *testIntegrationSuite) TestIssue17115(c *C) {
	tk := testkit.NewTestKit(c, s.store)
	tk.MustQuery("select collation(user());").Check(testkit.Rows("utf8mb4_bin"))
	tk.MustQuery("select collation(compress('abc'));").Check(testkit.Rows("binary"))
}

func (s *testIntegrationSuite) TestIssue17287(c *C) {
	tk := testkit.NewTestKit(c, s.store)
	orgEnable := plannercore.PreparedPlanCacheEnabled()
	defer func() {
		plannercore.SetPreparedPlanCache(orgEnable)
	}()
	plannercore.SetPreparedPlanCache(true)
	var err error
	tk.Se, err = session.CreateSession4TestWithOpt(s.store, &session.Opt{
		PreparedPlanCache: kvcache.NewSimpleLRUCache(100, 0.1, math.MaxUint64),
	})
	c.Assert(err, IsNil)

	tk.MustExec("use test;")
	tk.MustExec("drop table if exists t;")
	tk.MustExec("set @@tidb_enable_vectorized_expression = false;")
	tk.MustExec("create table t(a datetime);")
	tk.MustExec("insert into t values(from_unixtime(1589873945)), (from_unixtime(1589873946));")
	tk.MustExec("prepare stmt7 from 'SELECT unix_timestamp(a) FROM t WHERE a = from_unixtime(?);';")
	tk.MustExec("set @val1 = 1589873945;")
	tk.MustExec("set @val2 = 1589873946;")
	tk.MustQuery("execute stmt7 using @val1;").Check(testkit.Rows("1589873945"))
	tk.MustQuery("execute stmt7 using @val2;").Check(testkit.Rows("1589873946"))
}

func (s *testIntegrationSuite) TestIssue17898(c *C) {
	tk := testkit.NewTestKit(c, s.store)
	tk.MustExec("use test")

	tk.MustExec("drop table t0")
	tk.MustExec("create table t0(a char(10), b int as ((a)));")
	tk.MustExec("insert into t0(a) values(\"0.5\");")
	tk.MustQuery("select * from t0;").Check(testkit.Rows("0.5 1"))
}

func (s *testIntegrationSuite) TestIssue17727(c *C) {
	tk := testkit.NewTestKit(c, s.store)
	orgEnable := plannercore.PreparedPlanCacheEnabled()
	defer func() {
		plannercore.SetPreparedPlanCache(orgEnable)
	}()
	plannercore.SetPreparedPlanCache(true)
	var err error
	tk.Se, err = session.CreateSession4TestWithOpt(s.store, &session.Opt{
		PreparedPlanCache: kvcache.NewSimpleLRUCache(100, 0.1, math.MaxUint64),
	})
	c.Assert(err, IsNil)

	tk.MustExec("use test;")
	tk.MustExec("DROP TABLE IF EXISTS t1;")
	tk.MustExec("CREATE TABLE t1 (id INT NOT NULL PRIMARY KEY auto_increment, a timestamp NOT NULL);")
	tk.MustExec("INSERT INTO t1 VALUES (null, '2020-05-30 20:30:00');")
	tk.MustExec("PREPARE mystmt FROM 'SELECT * FROM t1 WHERE UNIX_TIMESTAMP(a) >= ?';")
	tk.MustExec("SET @a=1590868800;")
	tk.MustQuery("EXECUTE mystmt USING @a;").Check(testkit.Rows())
	tk.MustQuery("select @@last_plan_from_cache;").Check(testkit.Rows("0"))

	tk.MustExec("SET @a=1590868801;")
	tk.MustQuery("EXECUTE mystmt USING @a;").Check(testkit.Rows())
	tk.MustQuery("select @@last_plan_from_cache;").Check(testkit.Rows("1"))

	tk.MustExec("prepare stmt from 'select unix_timestamp(?)';")
	tk.MustExec("set @a = '2020-05-30 20:30:00';")
	tk.MustQuery("execute stmt using @a;").Check(testkit.Rows("1590841800"))
	tk.MustQuery("select @@last_plan_from_cache;").Check(testkit.Rows("0"))

	tk.MustExec("set @a = '2020-06-12 13:47:58';")
	tk.MustQuery("execute stmt using @a;").Check(testkit.Rows("1591940878"))
	tk.MustQuery("select @@last_plan_from_cache;").Check(testkit.Rows("1"))
}

func (s *testIntegrationSerialSuite) TestIssue20268(c *C) {
	collate.SetNewCollationEnabledForTest(true)
	defer collate.SetNewCollationEnabledForTest(false)

	tk := testkit.NewTestKit(c, s.store)
	tk.MustExec("use test")
	tk.MustExec("drop table if exists t")
	tk.MustExec("CREATE TABLE `t` (   `a` enum('a','b') DEFAULT NULL ) ENGINE=InnoDB DEFAULT CHARSET=utf8mb4 COLLATE=utf8mb4_general_ci;")
	tk.MustExec("insert into t values('a');")
	tk.MustExec("select * from t where a = 'A';")
}

func (s *testIntegrationSuite) TestIssue18515(c *C) {
	tk := testkit.NewTestKit(c, s.store)
	tk.MustExec("use test")
	tk.MustExec("drop table if exists t")
	tk.MustExec("create table t(a int, b json, c int AS (JSON_EXTRACT(b, '$.population')), key(c));")
	tk.MustExec("select /*+ TIDB_INLJ(t2) */ t1.a, t1.c, t2.a from t t1, t t2 where t1.c=t2.c;")
}

func (s *testIntegrationSuite) TestIssue20223(c *C) {
	tk := testkit.NewTestKit(c, s.store)
	tk.MustExec("use test")
	tk.MustExec("drop table if exists t")
	tk.MustExec("CREATE TABLE t (" +
		"id int(10) unsigned NOT NULL AUTO_INCREMENT," +
		"type tinyint(4) NOT NULL," +
		"create_time int(11) NOT NULL," +
		"PRIMARY KEY (id)" +
		")")
	tk.MustExec("insert into t values (4, 2, 1598584933)")
	tk.MustQuery("select from_unixtime(create_time,'%Y-%m-%d') as t_day,count(*) as cnt from t where `type` = 1 " +
		"group by t_day union all " +
		"select from_unixtime(create_time,'%Y-%m-%d') as t_day,count(*) as cnt from t where `type` = 2 " +
		"group by t_day").Check(testkit.Rows("2020-08-28 1"))
}

func (s *testIntegrationSuite) TestIssue18525(c *C) {
	tk := testkit.NewTestKit(c, s.store)
	tk.MustExec("use test")
	tk.MustExec("drop table if exists t1")
	tk.MustExec("create table t1 (col0 BLOB, col1 CHAR(74), col2 DATE UNIQUE)")
	tk.MustExec("insert into t1 values ('l', '7a34bc7d-6786-461b-92d3-fd0a6cd88f39', '1000-01-03')")
	tk.MustExec("insert into t1 values ('l', NULL, '1000-01-04')")
	tk.MustExec("insert into t1 values ('b', NULL, '1000-01-02')")
	tk.MustQuery("select INTERVAL( ( CONVERT( -11752 USING utf8 ) ), 6558853612195285496, `col1`) from t1").Check(testkit.Rows("0", "0", "0"))

}

func (s *testIntegrationSerialSuite) TestIssue17989(c *C) {
	tk := testkit.NewTestKit(c, s.store)
	tk.MustExec("use test")
	tk.MustExec("drop table if exists t")
	tk.MustExec("create table t(a int, b tinyint as(a+1), c int as(b+1));")
	tk.MustExec("set sql_mode='';")
	tk.MustExec("insert into t(a) values(2000);")
	tk.MustExec("create index idx on t(c);")
	tk.MustQuery("select c from t;").Check(testkit.Rows("128"))
	tk.MustExec("admin check table t")
}

func (s *testIntegrationSuite2) TestSchemaDMLNotChange(c *C) {
	tk := testkit.NewTestKit(c, s.store)
	tk2 := testkit.NewTestKit(c, s.store)
	tk.MustExec("use test")
	tk2.MustExec("use test")
	tk.MustExec("drop table if exists t")
	tk.MustExec("create table t (id int primary key, c_json json);")
	tk.MustExec("insert into t values (1, '{\"k\": 1}');")
	tk.MustExec("begin")
	tk.MustExec("update t set c_json = '{\"k\": 2}' where id = 1;")
	tk2.MustExec("alter table t rename column c_json to cc_json;")
	tk.MustExec("commit")
}

func (s *testIntegrationSerialSuite) TestIssue18702(c *C) {
	collate.SetNewCollationEnabledForTest(true)
	defer collate.SetNewCollationEnabledForTest(false)
	tk := testkit.NewTestKit(c, s.store)

	tk.MustExec("use test;")
	tk.MustExec("DROP TABLE IF EXISTS t;")
	// test unique index
	tk.MustExec(`CREATE TABLE t (
  a bigint(20) PRIMARY KEY,
  b varchar(50) COLLATE utf8_general_ci DEFAULT NULL,
  c int,
  d int,
    UNIQUE KEY idx_bc(b, c)
  ) ENGINE=InnoDB DEFAULT CHARSET=utf8 COLLATE=utf8_general_ci;
`)
	// test without untouched flag.
	tk.MustExec("INSERT INTO t VALUES (1, 'A', 10, 1), (2, 'B', 20, 1);")
	tk.MustExec("BEGIN;")
	tk.MustExec("UPDATE t SET c = 5 WHERE c = 10;")
	tk.MustQuery("SELECT * FROM t FORCE INDEX(idx_bc) WHERE b = 'A';").Check(testkit.Rows("1 A 5 1"))
	tk.MustExec("ROLLBACK;")
	tk.MustQuery("SELECT * FROM t FORCE INDEX(idx_bc);").Check(testkit.Rows("1 A 10 1", "2 B 20 1"))

	// test with untouched flag.
	tk.MustExec("BEGIN;")
	tk.MustExec("UPDATE t SET d = 5 WHERE c = 10;")
	tk.MustQuery("SELECT * FROM t FORCE INDEX(idx_bc) WHERE b = 'A';").Check(testkit.Rows("1 A 10 5"))
	tk.MustExec("ROLLBACK;")
	tk.MustQuery("SELECT * FROM t FORCE INDEX(idx_bc);").Check(testkit.Rows("1 A 10 1", "2 B 20 1"))

	// test update handle
	tk.MustExec("BEGIN;")
	tk.MustExec("UPDATE t SET a = 3 WHERE a = 1;")
	tk.MustQuery("SELECT * FROM t FORCE INDEX(idx_bc) WHERE b = 'A';").Check(testkit.Rows("3 A 10 1"))
	tk.MustExec("ROLLBACK;")
	tk.MustQuery("SELECT * FROM t FORCE INDEX(idx_bc);").Check(testkit.Rows("1 A 10 1", "2 B 20 1"))

	// test with INSERT ... ON DUPLICATE KEY UPDATE
	tk.MustExec("BEGIN;")
	tk.MustExec("INSERT INTO t VALUES (1, 'A', 10, 1) ON DUPLICATE KEY UPDATE c = 5;")
	tk.MustQuery("SELECT * FROM t FORCE INDEX(idx_bc) WHERE b = 'A';").Check(testkit.Rows("1 A 5 1"))
	tk.MustExec("ROLLBACK;")
	tk.MustQuery("SELECT * FROM t FORCE INDEX(idx_bc);").Check(testkit.Rows("1 A 10 1", "2 B 20 1"))

	tk.MustExec("BEGIN;")
	tk.MustExec("INSERT INTO t VALUES (1, 'A', 10, 1) ON DUPLICATE KEY UPDATE b = 'C'")
	tk.MustQuery("SELECT * FROM t FORCE INDEX(idx_bc) WHERE b = 'c';").Check(testkit.Rows("1 C 10 1"))
	tk.MustExec("ROLLBACK;")
	tk.MustQuery("SELECT * FROM t FORCE INDEX(idx_bc);").Check(testkit.Rows("1 A 10 1", "2 B 20 1"))

	// test update handle
	tk.MustExec("BEGIN;")
	tk.MustExec("INSERT INTO t VALUES (1, 'A', 10, 1) ON DUPLICATE KEY UPDATE a = 3")
	tk.MustQuery("SELECT * FROM t FORCE INDEX(idx_bc) WHERE b = 'A';").Check(testkit.Rows("3 A 10 1"))
	tk.MustExec("ROLLBACK;")
	tk.MustQuery("SELECT * FROM t FORCE INDEX(idx_bc);").Check(testkit.Rows("1 A 10 1", "2 B 20 1"))

	// test with REPLACE INTO
	tk.MustExec("BEGIN;")
	tk.MustExec("REPLACE INTO t VALUES (1, 'A', 5, 1);")
	tk.MustQuery("SELECT * FROM t FORCE INDEX(idx_bc) WHERE b = 'A';").Check(testkit.Rows("1 A 5 1"))
	tk.MustExec("ROLLBACK;")
	tk.MustQuery("SELECT * FROM t FORCE INDEX(idx_bc);").Check(testkit.Rows("1 A 10 1", "2 B 20 1"))

	// test update handle
	tk.MustExec("BEGIN;")
	tk.MustExec("REPLACE INTO t VALUES (3, 'A', 10, 1);")
	tk.MustQuery("SELECT * FROM t FORCE INDEX(idx_bc) WHERE b = 'A';").Check(testkit.Rows("3 A 10 1"))
	tk.MustExec("ROLLBACK;")
	tk.MustQuery("SELECT * FROM t FORCE INDEX(idx_bc);").Check(testkit.Rows("1 A 10 1", "2 B 20 1"))

	// test non-unique index
	tk.MustExec("DROP TABLE IF EXISTS t;")
	tk.MustExec(`CREATE TABLE t (
  a bigint(20) PRIMARY KEY,
  b varchar(50) COLLATE utf8_general_ci DEFAULT NULL,
  c int,
  d int,
    KEY idx_bc(b, c)
  ) ENGINE=InnoDB DEFAULT CHARSET=utf8 COLLATE=utf8_general_ci;
`)
	// test without untouched flag.
	tk.MustExec("INSERT INTO t VALUES (1, 'A', 10, 1), (2, 'B', 20, 1);")
	tk.MustExec("BEGIN;")
	tk.MustExec("UPDATE t SET c = 5 WHERE c = 10;")
	tk.MustQuery("SELECT * FROM t FORCE INDEX(idx_bc) WHERE b = 'A';").Check(testkit.Rows("1 A 5 1"))
	tk.MustExec("ROLLBACK;")
	tk.MustQuery("SELECT * FROM t FORCE INDEX(idx_bc);").Check(testkit.Rows("1 A 10 1", "2 B 20 1"))

	// test with untouched flag.
	tk.MustExec("BEGIN;")
	tk.MustExec("UPDATE t SET d = 5 WHERE c = 10;")
	tk.MustQuery("SELECT * FROM t FORCE INDEX(idx_bc) WHERE b = 'A';").Check(testkit.Rows("1 A 10 5"))
	tk.MustExec("ROLLBACK;")
	tk.MustQuery("SELECT * FROM t FORCE INDEX(idx_bc);").Check(testkit.Rows("1 A 10 1", "2 B 20 1"))

	// test with INSERT ... ON DUPLICATE KEY UPDATE
	tk.MustExec("BEGIN;")
	tk.MustExec("INSERT INTO t VALUES (1, 'A', 10, 1) ON DUPLICATE KEY UPDATE c = 5;")
	tk.MustQuery("SELECT * FROM t FORCE INDEX(idx_bc) WHERE b = 'A';").Check(testkit.Rows("1 A 5 1"))
	tk.MustExec("ROLLBACK;")
	tk.MustQuery("SELECT * FROM t FORCE INDEX(idx_bc);").Check(testkit.Rows("1 A 10 1", "2 B 20 1"))

	tk.MustExec("BEGIN;")
	tk.MustExec("INSERT INTO t VALUES (1, 'A', 10, 1) ON DUPLICATE KEY UPDATE b = 'C'")
	tk.MustQuery("SELECT * FROM t FORCE INDEX(idx_bc) WHERE b = 'c';").Check(testkit.Rows("1 C 10 1"))
	tk.MustExec("ROLLBACK;")
	tk.MustQuery("SELECT * FROM t FORCE INDEX(idx_bc);").Check(testkit.Rows("1 A 10 1", "2 B 20 1"))

	// test update handle
	tk.MustExec("BEGIN;")
	tk.MustExec("INSERT INTO t VALUES (1, 'A', 10, 1) ON DUPLICATE KEY UPDATE a = 3")
	tk.MustQuery("SELECT * FROM t FORCE INDEX(idx_bc) WHERE b = 'A';").Check(testkit.Rows("3 A 10 1"))
	tk.MustExec("ROLLBACK;")
	tk.MustQuery("SELECT * FROM t FORCE INDEX(idx_bc);").Check(testkit.Rows("1 A 10 1", "2 B 20 1"))

	// test with REPLACE INTO
	tk.MustExec("BEGIN;")
	tk.MustExec("REPLACE INTO t VALUES (1, 'A', 5, 1);")
	tk.MustQuery("SELECT * FROM t FORCE INDEX(idx_bc) WHERE b = 'A';").Check(testkit.Rows("1 A 5 1"))
	tk.MustExec("ROLLBACK;")
	tk.MustQuery("SELECT * FROM t FORCE INDEX(idx_bc);").Check(testkit.Rows("1 A 10 1", "2 B 20 1"))

	// test update handle
	tk.MustExec("BEGIN;")
	tk.MustExec("REPLACE INTO t VALUES (3, 'A', 10, 1);")
	tk.MustQuery("SELECT * FROM t FORCE INDEX(idx_bc) WHERE b = 'A';").Check(testkit.Rows("1 A 10 1", "3 A 10 1"))
	tk.MustExec("ROLLBACK;")
	tk.MustQuery("SELECT * FROM t FORCE INDEX(idx_bc);").Check(testkit.Rows("1 A 10 1", "2 B 20 1"))
}

func (s *testIntegrationSerialSuite) TestCollationText(c *C) {
	collate.SetNewCollationEnabledForTest(true)
	defer collate.SetNewCollationEnabledForTest(false)

	tk := testkit.NewTestKit(c, s.store)
	tk.MustExec("use test")
	tk.MustExec("drop table if exists t")
	tk.MustExec("create table t(a TINYTEXT collate UTF8MB4_GENERAL_CI, UNIQUE KEY `a`(`a`(10)));")
	tk.MustExec("insert into t (a) values ('A');")
	tk.MustQuery("select * from t t1 inner join t t2 on t1.a = t2.a where t1.a = 'A';").Check(testkit.Rows("A A"))
	tk.MustExec("update t set a = 'B';")
	tk.MustExec("admin check table t;")
}

func (s *testIntegrationSuite) TestIssue18850(c *C) {
	tk := testkit.NewTestKit(c, s.store)
	tk.MustExec("use test")
	tk.MustExec("drop table if exists t, t1")
	tk.MustExec("create table t(a int, b enum('A', 'B'));")
	tk.MustExec("create table t1(a1 int, b1 enum('B', 'A'));")
	tk.MustExec("insert into t values (1, 'A');")
	tk.MustExec("insert into t1 values (1, 'A');")
	tk.MustQuery("select /*+ HASH_JOIN(t, t1) */ * from t join t1 on t.b = t1.b1;").Check(testkit.Rows("1 A 1 A"))

	tk.MustExec("drop table t, t1")
	tk.MustExec("create table t(a int, b set('A', 'B'));")
	tk.MustExec("create table t1(a1 int, b1 set('B', 'A'));")
	tk.MustExec("insert into t values (1, 'A');")
	tk.MustExec("insert into t1 values (1, 'A');")
	tk.MustQuery("select /*+ HASH_JOIN(t, t1) */ * from t join t1 on t.b = t1.b1;").Check(testkit.Rows("1 A 1 A"))
}

func (s *testIntegrationSerialSuite) TestIssue18652(c *C) {
	tk := testkit.NewTestKit(c, s.store)
	tk.MustExec("use test")
	tk.MustExec("DROP TABLE IF EXISTS t1")
	tk.MustExec("CREATE TABLE t1 ( `pk` int not null primary key auto_increment, `col_smallint_key_signed` smallint  , key (`col_smallint_key_signed`))")
	tk.MustExec("INSERT INTO `t1` VALUES (1,0),(2,NULL),(3,NULL),(4,0),(5,0),(6,NULL),(7,NULL),(8,0),(9,0),(10,0)")
	tk.MustQuery("SELECT * FROM t1 WHERE ( LOG( `col_smallint_key_signed`, -8297584758403770424 ) ) DIV 1").Check(testkit.Rows())
}

func (s *testIntegrationSerialSuite) TestIssue18662(c *C) {
	collate.SetNewCollationEnabledForTest(true)
	defer collate.SetNewCollationEnabledForTest(false)

	tk := testkit.NewTestKit(c, s.store)
	tk.MustExec("use test")
	tk.MustExec("drop table if exists t")
	tk.MustExec("create table t(a varchar(10) collate utf8mb4_bin, b varchar(10) collate utf8mb4_general_ci);")
	tk.MustExec("insert into t (a, b) values ('a', 'A');")
	tk.MustQuery("select * from t where field('A', a collate utf8mb4_general_ci, b) > 1;").Check(testkit.Rows())
	tk.MustQuery("select * from t where field('A', a, b collate utf8mb4_general_ci) > 1;").Check(testkit.Rows())
	tk.MustQuery("select * from t where field('A' collate utf8mb4_general_ci, a, b) > 1;").Check(testkit.Rows())
	tk.MustQuery("select * from t where field('A', a, b) > 1;").Check(testkit.Rows("a A"))
}

func (s *testIntegrationSerialSuite) TestIssue19045(c *C) {
	tk := testkit.NewTestKit(c, s.store)
	tk.MustExec("use test")
	tk.MustExec("drop table if exists t, t1, t2")
	tk.MustExec(`CREATE TABLE t (
  id int(11) NOT NULL AUTO_INCREMENT,
  a char(10) DEFAULT NULL,
  PRIMARY KEY (id)
);`)
	tk.MustExec(`CREATE TABLE t1 (
  id int(11) NOT NULL AUTO_INCREMENT,
  a char(10) DEFAULT NULL,
  b char(10) DEFAULT NULL,
  c char(10) DEFAULT NULL,
  PRIMARY KEY (id)
);`)
	tk.MustExec(`CREATE TABLE t2 (
  id int(11) NOT NULL AUTO_INCREMENT,
  a char(10) DEFAULT NULL,
  b char(10) DEFAULT NULL,
  PRIMARY KEY (id),
  UNIQUE KEY b (b)
);`)
	tk.MustExec(`insert into t1(a,b,c) values('hs4_0004', "04", "101"), ('a01', "01", "101"),('a011', "02", "101");`)
	tk.MustExec(`insert into t2(a,b) values("02","03");`)
	tk.MustExec(`insert into t(a) values('101'),('101');`)
	tk.MustQuery(`select  ( SELECT t1.a FROM  t1,  t2 WHERE t1.b = t2.a AND  t2.b = '03' AND t1.c = a.a) invode from t a ;`).Check(testkit.Rows("a011", "a011"))
}

func (s *testIntegrationSerialSuite) TestIssue19383(c *C) {
	tk := testkit.NewTestKit(c, s.store)
	tk.MustExec("use test")
	tk.MustExec("DROP TABLE IF EXISTS t1")
	tk.MustExec("CREATE TABLE t1 (a INT NOT NULL PRIMARY KEY)")
	tk.MustExec("INSERT INTO t1 VALUES (1),(2),(3)")
	_, err := tk.Exec("SELECT * FROM t1 LOCK IN SHARE MODE")
	message := `function LOCK IN SHARE MODE has only noop implementation in tidb now, use tidb_enable_noop_functions to enable these functions`
	c.Assert(strings.Contains(err.Error(), message), IsTrue)
	tk.MustExec("SET tidb_enable_noop_functions=1")
	tk.MustExec("SELECT * FROM t1 LOCK IN SHARE MODE")
}

func (s *testIntegrationSerialSuite) TestIssue19315(c *C) {
	tk := testkit.NewTestKit(c, s.store)
	tk.MustExec("use test")
	tk.MustExec("drop table if exists t")
	tk.MustExec("drop table if exists t1")
	tk.MustExec("CREATE TABLE `t` (`a` bit(10) DEFAULT NULL,`b` int(11) DEFAULT NULL) ENGINE=InnoDB DEFAULT CHARSET=utf8mb4 COLLATE=utf8mb4_bin")
	tk.MustExec("INSERT INTO `t` VALUES (_binary '\\0',1),(_binary '\\0',2),(_binary '\\0',5),(_binary '\\0',4),(_binary '\\0',2),(_binary '\\0	',4)")
	tk.MustExec("CREATE TABLE `t1` (`a` int(11) DEFAULT NULL, `b` int(11) DEFAULT NULL) ENGINE=InnoDB DEFAULT CHARSET=utf8mb4 COLLATE=utf8mb4_bin")
	tk.MustExec("INSERT INTO `t1` VALUES (1,1),(1,5),(2,3),(2,4),(3,3)")
	err := tk.QueryToErr("select * from t where t.b > (select min(t1.b) from t1 where t1.a > t.a)")
	c.Assert(err, IsNil)
}

func (s *testIntegrationSerialSuite) TestIssue18674(c *C) {
	tk := testkit.NewTestKit(c, s.store)
	tk.MustQuery("select -1.0 % -1.0").Check(testkit.Rows("0.0"))
	tk.MustExec("use test")
	tk.MustExec("drop table if exists t1")
	tk.MustExec("create table t1(`pk` int primary key,`col_float_key_signed` float  ,key (`col_float_key_signed`))")
	tk.MustExec("insert into t1 values (0, null), (1, 0), (2, -0), (3, 1), (-1,-1)")
	tk.MustQuery("select * from t1 where ( `col_float_key_signed` % `col_float_key_signed`) IS FALSE").Sort().Check(testkit.Rows("-1 -1", "3 1"))
	tk.MustQuery("select  `col_float_key_signed` , `col_float_key_signed` % `col_float_key_signed` from t1").Sort().Check(testkit.Rows(
		"-1 -0", "0 <nil>", "0 <nil>", "1 0", "<nil> <nil>"))
	tk.MustQuery("select  `col_float_key_signed` , (`col_float_key_signed` % `col_float_key_signed`) IS FALSE from t1").Sort().Check(testkit.Rows(
		"-1 1", "0 0", "0 0", "1 1", "<nil> 0"))
}

func (s *testIntegrationSerialSuite) TestIssue11177(c *C) {
	collate.SetNewCollationEnabledForTest(true)
	defer collate.SetNewCollationEnabledForTest(false)

	tk := testkit.NewTestKit(c, s.store)
	tk.MustQuery("SELECT 'lvuleck' BETWEEN '2008-09-16 22:23:50' AND 0;").Check(testkit.Rows("0"))
	tk.MustQuery("show warnings;").Check(testkit.Rows("Warning 1292 Truncated incorrect FLOAT value: 'lvuleck'", "Warning 1292 Truncated incorrect FLOAT value: '2008-09-16 22:23:50'"))
	tk.MustQuery("SELECT 'aa' BETWEEN 'bb' AND 0;").Check(testkit.Rows("1"))
	tk.MustQuery("show warnings;").Check(testkit.Rows("Warning 1292 Truncated incorrect FLOAT value: 'aa'", "Warning 1292 Truncated incorrect FLOAT value: 'bb'"))
	tk.MustQuery("select 1 between 0 and b'110';").Check(testkit.Rows("1"))
	tk.MustQuery("show warnings;").Check(testkit.Rows())
	tk.MustQuery("select 'b' between 'a' and b'110';").Check(testkit.Rows("0"))
	tk.MustQuery("show warnings;").Check(testkit.Rows())
}

func (s *testIntegrationSuite) TestIssue19504(c *C) {
	tk := testkit.NewTestKit(c, s.store)
	tk.MustExec("use test")
	tk.MustExec("drop table if exists t1;")
	tk.MustExec("create table t1 (c_int int, primary key (c_int));")
	tk.MustExec("insert into t1 values (1), (2), (3);")
	tk.MustExec("drop table if exists t2;")
	tk.MustExec("create table t2 (c_int int, primary key (c_int));")
	tk.MustExec("insert into t2 values (1);")
	tk.MustQuery("select (select count(c_int) from t2 where c_int = t1.c_int) c1, (select count(1) from t2 where c_int = t1.c_int) c2 from t1;").
		Check(testkit.Rows("1 1", "0 0", "0 0"))
	tk.MustQuery("select (select count(c_int*c_int) from t2 where c_int = t1.c_int) c1, (select count(1) from t2 where c_int = t1.c_int) c2 from t1;").
		Check(testkit.Rows("1 1", "0 0", "0 0"))
}

func (s *testIntegrationSerialSuite) TestIssue19804(c *C) {
	collate.SetNewCollationEnabledForTest(true)
	defer collate.SetNewCollationEnabledForTest(false)

	tk := testkit.NewTestKit(c, s.store)
	tk.MustExec(`use test;`)
	tk.MustExec(`drop table if exists t;`)
	tk.MustExec(`create table t(a set('a', 'b', 'c'));`)
	tk.MustGetErrMsg("alter table t change a a set('a', 'b', 'c', 'c');", "[types:1291]Column 'a' has duplicated value 'c' in SET")
	tk.MustExec(`drop table if exists t;`)
	tk.MustExec(`create table t(a enum('a', 'b', 'c'));`)
	tk.MustGetErrMsg("alter table t change a a enum('a', 'b', 'c', 'c');", "[types:1291]Column 'a' has duplicated value 'c' in ENUM")
	tk.MustExec(`drop table if exists t;`)
	tk.MustExec(`create table t(a set('a', 'b', 'c'));`)
	tk.MustExec(`alter table t change a a set('a', 'b', 'c', 'd');`)
	tk.MustGetErrMsg(`alter table t change a a set('a', 'b', 'c', 'e', 'f');`, "[ddl:8200]Unsupported modify column: cannot modify set column value d to e")
}

func (s *testIntegrationSerialSuite) TestIssue18949(c *C) {
	collate.SetNewCollationEnabledForTest(true)
	defer collate.SetNewCollationEnabledForTest(false)

	tk := testkit.NewTestKit(c, s.store)
	tk.MustExec("use test")
	tk.MustExec("drop table if exists t")
	tk.MustExec("create table t(id int, value set ('a','b','c') charset utf8mb4 collate utf8mb4_bin default 'a,b ');")
	tk.MustExec("drop table t")
	tk.MustExec("create table test(id int, value set ('a','b','c') charset utf8mb4 collate utf8mb4_general_ci default 'a,B ,C');")
}

func (s *testIntegrationSerialSuite) TestIssue17233(c *C) {
	tk := testkit.NewTestKit(c, s.store)
	tk.MustExec("use test")
	tk.MustExec("drop table if exists table_int")
	tk.MustExec(`CREATE TABLE table_int (
	  id_0 int(16) NOT NULL AUTO_INCREMENT,
	  col_int_0 int(16) DEFAULT NULL,
	  PRIMARY KEY (id_0),
	  KEY fvclc (id_0,col_int_0));`)
	tk.MustExec("INSERT INTO table_int VALUES (1,NULL),(2,NULL),(3,65535),(4,1),(5,0),(6,NULL),(7,-1),(8,65535),(9,NULL),(10,65535),(11,-1),(12,0),(13,-1),(14,1),(15,65535),(16,0),(17,1),(18,0),(19,0)")

	tk.MustExec("drop table if exists table_varchar")
	tk.MustExec(`CREATE TABLE table_varchar (
	  id_2 int(16) NOT NULL AUTO_INCREMENT,
	  col_varchar_2 varchar(511) DEFAULT NULL,
	  PRIMARY KEY (id_2));`)
	tk.MustExec(`INSERT INTO table_varchar VALUES (1,''),(2,''),(3,''),(4,''),(5,''),(6,''),(7,''),(8,''),(9,''),(10,''),(11,''),(12,'');`)

	tk.MustExec("drop table if exists table_float_varchar")
	tk.MustExec(`CREATE TABLE table_int_float_varchar (
	  id_6 int(16) NOT NULL AUTO_INCREMENT,
	  col_int_6 int(16) NOT NULL,
	  col_float_6 float DEFAULT NULL,
	  col_varchar_6 varchar(511) DEFAULT NULL,
	  PRIMARY KEY (id_6,col_int_6)
	)
	PARTITION BY RANGE ( col_int_6 ) (
	  PARTITION p0 VALUES LESS THAN (1),
	  PARTITION p2 VALUES LESS THAN (1000),
	  PARTITION p3 VALUES LESS THAN (10000),
	  PARTITION p5 VALUES LESS THAN (1000000),
	  PARTITION p7 VALUES LESS THAN (100000000),
	  PARTITION p9 VALUES LESS THAN (10000000000),
	  PARTITION p10 VALUES LESS THAN (100000000000),
	  PARTITION pn VALUES LESS THAN (MAXVALUE));`)
	tk.MustExec(`INSERT INTO table_int_float_varchar VALUES (1,-1,0.1,'0000-00-00 00:00:00'),(2,0,0,NULL),(3,-1,1,NULL),(4,0,NULL,NULL),(7,0,0.5,NULL),(8,0,0,NULL),(10,-1,0,'-1'),(5,1,-0.1,NULL),(6,1,0.1,NULL),(9,65535,0,'1');`)

	tk.MustExec("drop table if exists table_float")
	tk.MustExec(`CREATE TABLE table_float (
	  id_1 int(16) NOT NULL AUTO_INCREMENT,
	  col_float_1 float DEFAULT NULL,
	  PRIMARY KEY (id_1),
	  KEY zbjus (id_1,col_float_1));`)
	tk.MustExec(`INSERT INTO table_float VALUES (1,NULL),(2,-0.1),(3,-1),(4,NULL),(5,-0.1),(6,0),(7,0),(8,-1),(9,NULL),(10,NULL),(11,0.1),(12,-1);`)

	tk.MustExec("drop view if exists view_4")
	tk.MustExec(`CREATE DEFINER='root'@'127.0.0.1' VIEW view_4 (col_1, col_2, col_3, col_4, col_5, col_6, col_7, col_8, col_9, col_10) AS
    SELECT /*+ USE_INDEX(table_int fvclc, fvclc)*/
        tmp1.id_6 AS col_1,
        tmp1.col_int_6 AS col_2,
        tmp1.col_float_6 AS col_3,
        tmp1.col_varchar_6 AS col_4,
        tmp2.id_2 AS col_5,
        tmp2.col_varchar_2 AS col_6,
        tmp3.id_0 AS col_7,
        tmp3.col_int_0 AS col_8,
        tmp4.id_1 AS col_9,
        tmp4.col_float_1 AS col_10
    FROM ((
            test.table_int_float_varchar AS tmp1 LEFT JOIN
            test.table_varchar AS tmp2 ON ((NULL<=tmp2.col_varchar_2)) IS NULL
        ) JOIN
        test.table_int AS tmp3 ON (1.117853833115198e-03!=tmp1.col_int_6))
    JOIN
        test.table_float AS tmp4 ON !((1900370398268920328=0e+00)) WHERE ((''<='{Gm~PcZNb') OR (tmp2.id_2 OR tmp3.col_int_0)) ORDER BY col_1,col_2,col_3,col_4,col_5,col_6,col_7,col_8,col_9,col_10 LIMIT 20580,5;`)

	tk.MustExec("drop view if exists view_10")
	tk.MustExec(`CREATE DEFINER='root'@'127.0.0.1' VIEW view_10 (col_1, col_2) AS
    SELECT  table_int.id_0 AS col_1,
            table_int.col_int_0 AS col_2
    FROM test.table_int
    WHERE
        ((-1e+00=1) OR (0e+00>=table_int.col_int_0))
    ORDER BY col_1,col_2
    LIMIT 5,9;`)

	tk.MustQuery("SELECT col_1 FROM test.view_10").Sort().Check(testkit.Rows("16", "18", "19"))
	tk.MustQuery("SELECT col_1 FROM test.view_4").Sort().Check(testkit.Rows("8", "8", "8", "8", "8"))
	tk.MustQuery("SELECT view_10.col_1 FROM view_4 JOIN view_10").Check(testkit.Rows("16", "16", "16", "16", "16", "18", "18", "18", "18", "18", "19", "19", "19", "19", "19"))
}

func (s *testIntegrationSuite) TestIssue17767(c *C) {
	tk := testkit.NewTestKit(c, s.store)
	tk.MustExec("use test")
	tk.MustExec("drop table if exists t0;")
	tk.MustExec("CREATE TABLE t0(c0 INTEGER AS (NULL) NOT NULL, c1 INT);")
	tk.MustExec("CREATE INDEX i0 ON t0(c0, c1);")
	tk.MustExec("INSERT IGNORE INTO t0(c1) VALUES (0);")
	tk.MustQuery("SELECT * FROM t0").Check(testkit.Rows("0 0"))

	tk.MustExec("begin")
	tk.MustExec("INSERT IGNORE INTO t0(c1) VALUES (0);")
	tk.MustQuery("SELECT * FROM t0").Check(testkit.Rows("0 0", "0 0"))
	tk.MustExec("rollback")
}

func (s *testIntegrationSuite) TestIssue19596(c *C) {
	tk := testkit.NewTestKit(c, s.store)
	tk.MustExec("use test")
	tk.MustExec("drop table if exists t;")
	tk.MustExec("create table t (a int) partition by range(a) (PARTITION p0 VALUES LESS THAN (10));")
	tk.MustGetErrMsg("alter table t add partition (partition p1 values less than (a));", "[expression:1054]Unknown column 'a' in 'expression'")
	tk.MustQuery("select * from t;")
	tk.MustExec("drop table if exists t;")
	tk.MustGetErrMsg("create table t (a int) partition by range(a) (PARTITION p0 VALUES LESS THAN (a));", "[expression:1054]Unknown column 'a' in 'expression'")
}

func (s *testIntegrationSuite) TestIssue17476(c *C) {
	tk := testkit.NewTestKit(c, s.store)
	tk.MustExec("use test")
	tk.MustExec("DROP TABLE IF EXISTS `table_float`;")
	tk.MustExec("DROP TABLE IF EXISTS `table_int_float_varchar`;")
	tk.MustExec("CREATE TABLE `table_float` (`id_1` int(16) NOT NULL AUTO_INCREMENT,`col_float_1` float DEFAULT NULL,PRIMARY KEY (`id_1`)) ENGINE=InnoDB DEFAULT CHARSET=utf8mb4 COLLATE=utf8mb4_bin AUTO_INCREMENT=97635;")
	tk.MustExec("CREATE TABLE `table_int_float_varchar` " +
		"(`id_6` int(16) NOT NULL AUTO_INCREMENT," +
		"`col_int_6` int(16) DEFAULT NULL,`col_float_6` float DEFAULT NULL," +
		"`col_varchar_6` varchar(511) DEFAULT NULL,PRIMARY KEY (`id_6`)," +
		"KEY `vhyen` (`id_6`,`col_int_6`,`col_float_6`,`col_varchar_6`(1))," +
		"KEY `zzylq` (`id_6`,`col_int_6`,`col_float_6`,`col_varchar_6`(1))) " +
		"ENGINE=InnoDB DEFAULT CHARSET=utf8mb4 COLLATE=utf8mb4_bin AUTO_INCREMENT=90818;")

	tk.MustExec("INSERT INTO `table_float` VALUES (1,NULL),(2,0.1),(3,0),(4,-0.1),(5,-0.1),(6,NULL),(7,0.5),(8,0),(9,0),(10,NULL),(11,1),(12,1.5),(13,NULL),(14,NULL);")
	tk.MustExec("INSERT INTO `table_int_float_varchar` VALUES (1,0,0.1,'true'),(2,-1,1.5,'2020-02-02 02:02:00'),(3,NULL,1.5,NULL),(4,65535,0.1,'true'),(5,NULL,0.1,'1'),(6,-1,1.5,'2020-02-02 02:02:00'),(7,-1,NULL,''),(8,NULL,-0.1,NULL),(9,NULL,-0.1,'1'),(10,-1,NULL,''),(11,NULL,1.5,'false'),(12,-1,0,NULL),(13,0,-0.1,NULL),(14,-1,NULL,'-0'),(15,65535,-1,'1'),(16,NULL,0.5,NULL),(17,-1,NULL,NULL);")
	tk.MustQuery(`select count(*) from table_float
 JOIN table_int_float_varchar AS tmp3 ON (tmp3.col_varchar_6 AND NULL)
 IS NULL WHERE col_int_6=0;`).Check(testkit.Rows("14"))
	tk.MustQuery(`SELECT count(*) FROM (table_float JOIN table_int_float_varchar AS tmp3 ON (tmp3.col_varchar_6 AND NULL) IS NULL);`).Check(testkit.Rows("154"))
	tk.MustQuery(`SELECT * FROM (table_int_float_varchar AS tmp3) WHERE (col_varchar_6 AND NULL) IS NULL AND col_int_6=0;`).Check(testkit.Rows("13 0 -0.1 <nil>"))
}

func (s *testIntegrationSuite) TestIssue14349(c *C) {
	defer s.cleanEnv(c)
	tk := testkit.NewTestKit(c, s.store)
	tk.MustExec("use test;")
	tk.MustExec("drop table if exists papers;")
	tk.MustExec("create table papers(title text, content longtext)")
	tk.MustExec("insert into papers values('title', 'content')")
	tk.MustQuery(`select to_base64(title), to_base64(content) from papers;`).Check(testkit.Rows("dGl0bGU= Y29udGVudA=="))
	tk.MustExec("set tidb_enable_vectorized_expression = 0;")
	tk.MustQuery(`select to_base64(title), to_base64(content) from papers;`).Check(testkit.Rows("dGl0bGU= Y29udGVudA=="))
	tk.MustExec("set tidb_enable_vectorized_expression = 1;")
}

func (s *testIntegrationSuite) TestIssue20180(c *C) {
	tk := testkit.NewTestKit(c, s.store)
	tk.MustExec("use test")
	tk.MustExec("drop table if exists t;")
	tk.MustExec("drop table if exists t1;")
	tk.MustExec("create table t(a enum('a', 'b'), b tinyint);")
	tk.MustExec("create table t1(c varchar(20));")
	tk.MustExec("insert into t values('b', 0);")
	tk.MustExec("insert into t1 values('b');")
	tk.MustQuery("select * from t, t1 where t.a= t1.c;").Check(testkit.Rows("b 0 b"))
	tk.MustQuery("select * from t, t1 where t.b= t1.c;").Check(testkit.Rows("b 0 b"))
	tk.MustQuery("select * from t, t1 where t.a = t1.c and t.b= t1.c;").Check(testkit.Rows("b 0 b"))

	tk.MustExec("drop table if exists t;")
	tk.MustExec("create table t(a enum('a','b'));")
	tk.MustExec("insert into t values('b');")
	tk.MustQuery("select * from t where a > 1  and a = \"b\";").Check(testkit.Rows("b"))
}

func (s *testIntegrationSuite) TestIssue11755(c *C) {
	tk := testkit.NewTestKit(c, s.store)
	tk.MustExec("use test")
	tk.MustExec("drop table if exists lt;")
	tk.MustExec("create table lt (d decimal(10, 4));")
	tk.MustExec("insert into lt values(0.2),(0.2);")
	tk.MustQuery("select LEAD(d,1,1) OVER(), LAG(d,1,1) OVER() from lt;").Check(testkit.Rows("0.2000 1.0000", "1.0000 0.2000"))
}

func (s *testIntegrationSuite) TestIssue20369(c *C) {
	tk := testkit.NewTestKit(c, s.store)
	tk.MustExec("use test")
	tk.MustExec("drop table if exists t;")
	tk.MustExec("create table t(a int);")
	tk.MustExec("insert into t values (1);")
	tk.MustExec("insert into t select values(a) from t;")
	tk.MustQuery("select * from t").Check(testkit.Rows("1", "<nil>"))
}

func (s *testIntegrationSuite) TestIssue20730(c *C) {
	tk := testkit.NewTestKit(c, s.store)
	tk.MustExec("use test")
	tk.MustExec("DROP TABLE IF EXISTS tmp;")
	tk.MustExec("CREATE TABLE tmp (id int(11) NOT NULL,value int(1) NOT NULL,PRIMARY KEY (id))")
	tk.MustExec("INSERT INTO tmp VALUES (1, 1),(2,2),(3,3),(4,4),(5,5)")
	tk.MustExec("SET @sum := 10")
	tk.MustQuery("SELECT @sum := IF(@sum=20,4,@sum + tmp.value) sum FROM tmp ORDER BY tmp.id").Check(testkit.Rows("11", "13", "16", "20", "4"))
}

func (s *testIntegrationSuite) TestIssue20860(c *C) {
	tk := testkit.NewTestKit(c, s.store)
	tk.MustExec("use test")
	tk.MustExec("drop table if exists t;")
	tk.MustExec("create table t(id int primary key, c int, d timestamp null default null)")
	tk.MustExec("insert into t values(1, 2, '2038-01-18 20:20:30')")
	c.Assert(tk.ExecToErr("update t set d = adddate(d, interval 1 day) where id < 10"), NotNil)
}

func (s *testIntegrationSerialSuite) TestIssue20161(c *C) {
	collate.SetNewCollationEnabledForTest(true)
	defer collate.SetNewCollationEnabledForTest(false)

	tk := testkit.NewTestKit(c, s.store)
	tk.MustExec(`use test;`)
	tk.MustExec(`drop table if exists t;`)
	tk.MustExec(`create table t(raw JSON);`)
	tk.MustExec(`insert into t(raw) values('["a","ab"]'), ('["a"]'), (null);`)
	tk.MustQuery(`SELECT JSON_SEARCH(raw,'one','c') FROM t;`).
		Check(testkit.Rows("<nil>", "<nil>", "<nil>"))
}

func (s *testIntegrationSuite) TestIssue10462(c *C) {
	tk := testkit.NewTestKit(c, s.store)
	tk.MustExec("use test")
	tk.MustQuery("select json_array(true)").Check(testkit.Rows("[true]"))
	tk.MustQuery("select json_array(1=2)").Check(testkit.Rows("[false]"))
	tk.MustQuery("select json_array(1!=2)").Check(testkit.Rows("[true]"))
	tk.MustQuery("select json_array(1<2)").Check(testkit.Rows("[true]"))
	tk.MustQuery("select json_array(1<=2)").Check(testkit.Rows("[true]"))
	tk.MustQuery("select json_array(1>2)").Check(testkit.Rows("[false]"))
	tk.MustQuery("select json_array(1>=2)").Check(testkit.Rows("[false]"))
	tk.MustQuery("select json_object(true, null <=> null)").Check(testkit.Rows("{\"1\": true}"))
	tk.MustQuery("select json_object(false, 1 and 2)").Check(testkit.Rows("{\"0\": true}"))
	tk.MustQuery("select json_object(false, 1 and 0)").Check(testkit.Rows("{\"0\": false}"))
	tk.MustQuery("select json_object(false, 1 or 0)").Check(testkit.Rows("{\"0\": true}"))
	tk.MustQuery("select json_object(false, 1 xor 0)").Check(testkit.Rows("{\"0\": true}"))
	tk.MustQuery("select json_object(false, 1 xor 1)").Check(testkit.Rows("{\"0\": false}"))
	tk.MustQuery("select json_object(false, not 1)").Check(testkit.Rows("{\"0\": false}"))
	tk.MustQuery("select json_array(null and 1)").Check(testkit.Rows("[null]"))
	tk.MustQuery("select json_array(null and 0)").Check(testkit.Rows("[false]"))
	tk.MustQuery("select json_array(null or 1)").Check(testkit.Rows("[true]"))
	tk.MustQuery("select json_array(null or 0)").Check(testkit.Rows("[null]"))
	tk.MustQuery("select json_array(1.15 or 0)").Check(testkit.Rows("[true]"))
	tk.MustQuery("select json_array('abc' or 0)").Check(testkit.Rows("[false]"))
	tk.MustQuery("select json_array('1abc' or 0)").Check(testkit.Rows("[true]"))
	tk.MustQuery("select json_array(null is true)").Check(testkit.Rows("[false]"))
	tk.MustQuery("select json_array(null is null)").Check(testkit.Rows("[true]"))
	tk.MustQuery("select json_array(1 in (1, 2))").Check(testkit.Rows("[true]"))
	tk.MustQuery("select json_array(0 in (1, 2))").Check(testkit.Rows("[false]"))
	tk.MustQuery("select json_array(0 not in (1, 2))").Check(testkit.Rows("[true]"))
	tk.MustQuery("select json_array(1 between 0 and 2)").Check(testkit.Rows("[true]"))
	tk.MustQuery("select json_array(1 not between 0 and 2)").Check(testkit.Rows("[false]"))
	tk.MustQuery("select json_array('123' like '123')").Check(testkit.Rows("[true]"))
	tk.MustQuery("select json_array('abcdef' rlike 'a.*c.*')").Check(testkit.Rows("[true]"))
	tk.MustQuery("select json_array(is_ipv4('127.0.0.1'))").Check(testkit.Rows("[true]"))
	tk.MustQuery("select json_array(is_ipv6('1a6b:8888:ff66:77ee:0000:1234:5678:bcde'))").Check(testkit.Rows("[true]"))
}

func (s *testIntegrationSerialSuite) TestJsonObjectCompare(c *C) {
	tk := testkit.NewTestKit(c, s.store)
	tk.MustExec("use test")

	tk.MustQuery("select json_object('k', -1) > json_object('k', 2)").Check(testkit.Rows("0"))
	tk.MustQuery("select json_object('k', -1) < json_object('k', 2)").Check(testkit.Rows("1"))

	tk.MustExec("drop table if exists tx")
	tk.MustExec("create table tx(a double, b int)")
	tk.MustExec("insert into tx values (3.0, 3)")
	tk.MustQuery("select json_object('k', a) = json_object('k', b) from tx").Check(testkit.Rows("1"))
}

func (s *testIntegrationSuite2) TestIssue15847(c *C) {
	tk := testkit.NewTestKit(c, s.store)
	tk.MustExec("use test")
	tk.MustExec("drop view if exists t15847")
	tk.MustExec("CREATE VIEW t15847(c0) AS SELECT NULL;")
	tk.MustQuery("SELECT * FROM t15847 WHERE (NOT (IF(t15847.c0, NULL, NULL)));").Check(testkit.Rows())
	tk.MustExec("drop view if exists t15847")
}

func (s *testIntegrationSerialSuite) TestLikeWithCollation(c *C) {
	tk := testkit.NewTestKit(c, s.store)
	collate.SetNewCollationEnabledForTest(true)
	defer collate.SetNewCollationEnabledForTest(false)

	tk.MustQuery(`select 'a' like 'A' collate utf8mb4_general_ci;`).Check(testkit.Rows("1"))
	tk.MustGetErrMsg(`select 'a' collate utf8mb4_bin like 'A' collate utf8mb4_general_ci;`, "[expression:1267]Illegal mix of collations (utf8mb4_bin,EXPLICIT) and (utf8mb4_general_ci,EXPLICIT) for operation 'eq'")
	tk.MustQuery(`select '😛' collate utf8mb4_general_ci like '😋';`).Check(testkit.Rows("1"))
	tk.MustQuery(`select '😛' collate utf8mb4_general_ci = '😋';`).Check(testkit.Rows("1"))
	tk.MustQuery(`select '😛' collate utf8mb4_unicode_ci like '😋';`).Check(testkit.Rows("0"))
	tk.MustQuery(`select '😛' collate utf8mb4_unicode_ci = '😋';`).Check(testkit.Rows("1"))
	tk.MustQuery(`select 'ss' collate utf8mb4_unicode_ci like 'ß';`).Check(testkit.Rows("0"))
	tk.MustQuery(`select 'ss' collate utf8mb4_unicode_ci = 'ß';`).Check(testkit.Rows("1"))
}

func (s *testIntegrationSerialSuite) TestIssue21290(c *C) {
	tk := testkit.NewTestKit(c, s.store)
	tk.MustExec("use test")
	tk.MustExec("drop table if exists t1;")
	tk.MustExec("create table t1(a date);")
	tk.MustExec("insert into t1 values (20100202);")
	tk.MustQuery("select a in ('2020-02-02', 20100202) from t1;").Check(testkit.Rows("1"))
}

func (s *testIntegrationSuite) TestIssue11645(c *C) {
	defer s.cleanEnv(c)
	tk := testkit.NewTestKit(c, s.store)
	tk.MustQuery(`SELECT DATE_ADD('1000-01-01 00:00:00', INTERVAL -2 HOUR);`).Check(testkit.Rows("0999-12-31 22:00:00"))
	tk.MustQuery(`SELECT DATE_ADD('1000-01-01 00:00:00', INTERVAL -200 HOUR);`).Check(testkit.Rows("0999-12-23 16:00:00"))
	tk.MustQuery(`SELECT DATE_ADD('0001-01-01 00:00:00', INTERVAL -2 HOUR);`).Check(testkit.Rows("0000-00-00 22:00:00"))
	tk.MustQuery(`SELECT DATE_ADD('0001-01-01 00:00:00', INTERVAL -25 HOUR);`).Check(testkit.Rows("0000-00-00 23:00:00"))
	tk.MustQuery(`SELECT DATE_ADD('0001-01-01 00:00:00', INTERVAL -8784 HOUR);`).Check(testkit.Rows("0000-00-00 00:00:00"))
	tk.MustQuery(`SELECT DATE_ADD('0001-01-01 00:00:00', INTERVAL -8785 HOUR);`).Check(testkit.Rows("<nil>"))
	tk.MustQuery(`SELECT DATE_ADD('0001-01-02 00:00:00', INTERVAL -2 HOUR);`).Check(testkit.Rows("0001-01-01 22:00:00"))
	tk.MustQuery(`SELECT DATE_ADD('0001-01-02 00:00:00', INTERVAL -24 HOUR);`).Check(testkit.Rows("0001-01-01 00:00:00"))
	tk.MustQuery(`SELECT DATE_ADD('0001-01-02 00:00:00', INTERVAL -25 HOUR);`).Check(testkit.Rows("0000-00-00 23:00:00"))
	tk.MustQuery(`SELECT DATE_ADD('0001-01-02 00:00:00', INTERVAL -8785 HOUR);`).Check(testkit.Rows("0000-00-00 23:00:00"))
}

func (s *testIntegrationSerialSuite) TestCollationIndexJoin(c *C) {
	collate.SetNewCollationEnabledForTest(true)
	defer collate.SetNewCollationEnabledForTest(false)
	tk := testkit.NewTestKit(c, s.store)
	tk.MustExec("use test")
	tk.MustExec("drop table if exists t1, t2")
	tk.MustExec("create table t1(a int, b char(10), key(b)) collate utf8mb4_general_ci")
	tk.MustExec("create table t2(a int, b char(10), key(b)) collate ascii_bin")
	tk.MustExec("insert into t1 values (1, 'a')")
	tk.MustExec("insert into t2 values (1, 'A')")

	tk.MustQuery("select /*+ inl_join(t1) */ t1.b, t2.b from t1 join t2 where t1.b=t2.b").Check(testkit.Rows("a A"))
	tk.MustQuery("select /*+ hash_join(t1) */ t1.b, t2.b from t1 join t2 where t1.b=t2.b").Check(testkit.Rows("a A"))
	tk.MustQuery("select /*+ merge_join(t1) */ t1.b, t2.b from t1 join t2 where t1.b=t2.b").Check(testkit.Rows("a A"))
	tk.MustQuery("select /*+ inl_hash_join(t1) */ t1.b, t2.b from t1 join t2 where t1.b=t2.b").Check(testkit.Rows("a A"))
	tk.MustQuery("select /*+ inl_hash_join(t2) */ t1.b, t2.b from t1 join t2 where t1.b=t2.b").Check(testkit.Rows("a A"))
	tk.MustQuery("show warnings").Check(testkit.Rows("Warning 1815 Optimizer Hint /*+ INL_HASH_JOIN(t2) */ is inapplicable"))
	tk.MustQuery("select /*+ inl_merge_join(t1) */ t1.b, t2.b from t1 join t2 where t1.b=t2.b").Check(testkit.Rows("a A"))
	tk.MustQuery("select /*+ inl_merge_join(t2) */ t1.b, t2.b from t1 join t2 where t1.b=t2.b").Check(testkit.Rows("a A"))
	tk.MustQuery("show warnings").Check(testkit.Rows("Warning 1815 Optimizer Hint /*+ INL_MERGE_JOIN(t2) */ is inapplicable"))
}

func (s *testIntegrationSuite) TestIssue19892(c *C) {
	defer s.cleanEnv(c)
	tk := testkit.NewTestKit(c, s.store)
	tk.MustExec("USE test")
	tk.MustExec("CREATE TABLE dd(a date, b datetime, c timestamp)")

	// check NO_ZERO_DATE
	{
		tk.MustExec("SET sql_mode=''")
		{
			tk.MustExec("TRUNCATE TABLE dd")
			tk.MustExec("INSERT INTO dd(a) values('0000-00-00')")
			tk.MustQuery("SHOW WARNINGS").Check(testkit.Rows())
			tk.MustQuery("SELECT a FROM dd").Check(testkit.Rows("0000-00-00"))

			tk.MustExec("TRUNCATE TABLE dd")
			tk.MustExec("INSERT INTO dd(b) values('2000-10-01')")
			tk.MustExec("UPDATE dd SET b = '0000-00-00'")
			tk.MustQuery("SHOW WARNINGS").Check(testkit.Rows())
			tk.MustQuery("SELECT b FROM dd").Check(testkit.Rows("0000-00-00 00:00:00"))

			tk.MustExec("TRUNCATE TABLE dd")
			tk.MustExec("INSERT INTO dd(c) values('0000-00-00 20:00:00')")
			tk.MustQuery("SHOW WARNINGS").Check(testkit.Rows("Warning 1292 Incorrect timestamp value: '0000-00-00 20:00:00'"))
			tk.MustQuery("SELECT c FROM dd").Check(testkit.Rows("0000-00-00 00:00:00"))

			tk.MustExec("TRUNCATE TABLE dd")
			tk.MustExec("INSERT INTO dd(c) values('2000-10-01 20:00:00')")
			tk.MustExec("UPDATE dd SET c = '0000-00-00 20:00:00'")
			tk.MustQuery("SHOW WARNINGS").Check(testkit.Rows("Warning 1292 Incorrect timestamp value: '0000-00-00 20:00:00'"))
			tk.MustQuery("SELECT c FROM dd").Check(testkit.Rows("0000-00-00 00:00:00"))
		}

		tk.MustExec("SET sql_mode='NO_ZERO_DATE'")
		{
			tk.MustExec("TRUNCATE TABLE dd")
			tk.MustExec("INSERT INTO dd(b) values('0000-0-00')")
			tk.MustQuery("SHOW WARNINGS").Check(testkit.Rows("Warning 1292 Incorrect datetime value: '0000-0-00'"))
			tk.MustQuery("SELECT b FROM dd").Check(testkit.Rows("0000-00-00 00:00:00"))

			tk.MustExec("TRUNCATE TABLE dd")
			tk.MustExec("INSERT INTO dd(a) values('2000-10-01')")
			tk.MustExec("UPDATE dd SET a = '0000-00-00'")
			tk.MustQuery("SHOW WARNINGS").Check(testkit.Rows("Warning 1292 Incorrect date value: '0000-00-00'"))
			tk.MustQuery("SELECT a FROM dd").Check(testkit.Rows("0000-00-00"))

			tk.MustExec("TRUNCATE TABLE dd")
			tk.MustExec("INSERT INTO dd(c) values('2000-10-01 10:00:00')")
			tk.MustExec("UPDATE dd SET c = '0000-00-00 10:00:00'")
			tk.MustQuery("SHOW WARNINGS").Check(testkit.Rows("Warning 1292 Incorrect timestamp value: '0000-00-00 10:00:00'"))
			tk.MustQuery("SELECT c FROM dd").Check(testkit.Rows("0000-00-00 00:00:00"))
		}

		tk.MustExec("SET sql_mode='NO_ZERO_DATE,STRICT_TRANS_TABLES'")
		{
			tk.MustExec("TRUNCATE TABLE dd")
			tk.MustGetErrMsg("INSERT INTO dd(c) VALUES ('0000-00-00 20:00:00')", "[table:1366]Incorrect timestamp value: '0000-00-00 20:00:00' for column 'c' at row 1")
			tk.MustExec("INSERT IGNORE INTO dd(c) VALUES ('0000-00-00 20:00:00')")
			tk.MustQuery("SHOW WARNINGS").Check(testkit.Rows("Warning 1292 Incorrect timestamp value: '0000-00-00 20:00:00'"))
			tk.MustQuery("SELECT c FROM dd").Check(testkit.Rows("0000-00-00 00:00:00"))

			tk.MustExec("TRUNCATE TABLE dd")
			tk.MustExec("INSERT INTO dd(b) values('2000-10-01')")
			tk.MustGetErrMsg("UPDATE dd SET b = '0000-00-00'", "[types:1292]Incorrect datetime value: '0000-00-00'")
			tk.MustExec("UPDATE IGNORE dd SET b = '0000-00-00'")
			tk.MustQuery("SHOW WARNINGS").Check(testkit.Rows("Warning 1292 Incorrect datetime value: '0000-00-00'"))
			tk.MustQuery("SELECT b FROM dd").Check(testkit.Rows("0000-00-00 00:00:00"))

			tk.MustExec("TRUNCATE TABLE dd")
			tk.MustExec("INSERT INTO dd(c) values('2000-10-01 10:00:00')")
			tk.MustGetErrMsg("UPDATE dd SET c = '0000-00-00 00:00:00'", "[types:1292]Incorrect timestamp value: '0000-00-00 00:00:00'")
			tk.MustExec("UPDATE IGNORE dd SET c = '0000-00-00 00:00:00'")
			tk.MustQuery("SHOW WARNINGS").Check(testkit.Rows("Warning 1292 Incorrect timestamp value: '0000-00-00 00:00:00'"))
			tk.MustQuery("SELECT c FROM dd").Check(testkit.Rows("0000-00-00 00:00:00"))
		}
	}

	// check NO_ZERO_IN_DATE
	{
		tk.MustExec("SET sql_mode=''")
		{
			tk.MustExec("TRUNCATE TABLE dd")
			tk.MustExec("INSERT INTO dd(a) values('2000-01-00')")
			tk.MustQuery("SHOW WARNINGS").Check(testkit.Rows())
			tk.MustQuery("SELECT a FROM dd").Check(testkit.Rows("2000-01-00"))
			tk.MustExec("INSERT INTO dd(a) values('2000-00-01')")
			tk.MustQuery("SHOW WARNINGS").Check(testkit.Rows())
			tk.MustQuery("SELECT a FROM dd").Check(testkit.Rows("2000-01-00", "2000-00-01"))
			tk.MustExec("INSERT INTO dd(a) values('0-01-02')")
			tk.MustQuery("SHOW WARNINGS").Check(testkit.Rows())
			tk.MustQuery("SELECT a FROM dd").Check(testkit.Rows("2000-01-00", "2000-00-01", "0000-01-02"))

			tk.MustExec("TRUNCATE TABLE dd")
			tk.MustExec("INSERT INTO dd(b) values('2000-01-02')")
			tk.MustExec("UPDATE dd SET b = '2000-00-02'")
			tk.MustQuery("SHOW WARNINGS").Check(testkit.Rows())
			tk.MustQuery("SELECT b FROM dd").Check(testkit.Rows("2000-00-02 00:00:00"))

			tk.MustExec("TRUNCATE TABLE dd")
			tk.MustExec("INSERT INTO dd(c) values('2000-01-02 20:00:00')")
			tk.MustExec("UPDATE dd SET c = '0000-01-02 20:00:00'")
			tk.MustQuery("SHOW WARNINGS").Check(testkit.Rows("Warning 1292 Incorrect timestamp value: '0000-01-02 20:00:00'"))
			tk.MustQuery("SELECT c FROM dd").Check(testkit.Rows("0000-00-00 00:00:00"))
		}

		tk.MustExec("SET sql_mode='NO_ZERO_IN_DATE'")
		{
			tk.MustExec("TRUNCATE TABLE dd")
			tk.MustExec("INSERT INTO dd(a) values('2000-01-00')")
			tk.MustQuery("SHOW WARNINGS").Check(testkit.Rows("Warning 1292 Incorrect date value: '2000-01-00'"))
			tk.MustQuery("SELECT a FROM dd").Check(testkit.Rows("0000-00-00"))

			tk.MustExec("TRUNCATE TABLE dd")
			tk.MustExec("INSERT INTO dd(a) values('2000-01-02')")
			tk.MustExec("UPDATE dd SET a = '2000-00-02'")
			tk.MustQuery("SHOW WARNINGS").Check(testkit.Rows("Warning 1292 Incorrect date value: '2000-00-02'"))
			tk.MustQuery("SELECT a FROM dd").Check(testkit.Rows("0000-00-00"))
			tk.MustExec("UPDATE dd SET b = '2000-01-0'")
			tk.MustQuery("SHOW WARNINGS").Check(testkit.Rows("Warning 1292 Incorrect datetime value: '2000-01-0'"))
			tk.MustQuery("SELECT b FROM dd").Check(testkit.Rows("0000-00-00 00:00:00"))
			// consistent with Mysql8
			tk.MustExec("UPDATE dd SET b = '0-01-02'")
			tk.MustQuery("SHOW WARNINGS").Check(testkit.Rows())
			tk.MustQuery("SELECT b FROM dd").Check(testkit.Rows("0000-01-02 00:00:00"))

			tk.MustExec("TRUNCATE TABLE dd")
			tk.MustExec("INSERT INTO dd(c) values('2000-01-02 20:00:00')")
			tk.MustExec("UPDATE dd SET c = '2000-00-02 20:00:00'")
			tk.MustQuery("SHOW WARNINGS").Check(testkit.Rows("Warning 1292 Incorrect timestamp value: '2000-00-02 20:00:00'"))
			tk.MustQuery("SELECT c FROM dd").Check(testkit.Rows("0000-00-00 00:00:00"))
		}

		tk.MustExec("SET sql_mode='NO_ZERO_IN_DATE,STRICT_TRANS_TABLES'")
		{
			tk.MustExec("TRUNCATE TABLE dd")
			tk.MustGetErrMsg("INSERT INTO dd(b) VALUES ('2000-01-00')", "[table:1366]Incorrect datetime value: '2000-01-00' for column 'b' at row 1")
			tk.MustExec("INSERT IGNORE INTO dd(b) VALUES ('2000-00-01')")
			tk.MustQuery("SHOW WARNINGS").Check(testkit.Rows("Warning 1292 Incorrect datetime value: '2000-00-01'"))
			tk.MustQuery("SELECT b FROM dd").Check(testkit.Rows("0000-00-00 00:00:00"))

			tk.MustExec("TRUNCATE TABLE dd")
			tk.MustExec("INSERT INTO dd(b) VALUES ('2000-01-02')")
			tk.MustGetErrMsg("UPDATE dd SET b = '2000-01-00'", "[types:1292]Incorrect datetime value: '2000-01-00'")
			tk.MustExec("UPDATE IGNORE dd SET b = '2000-01-0'")
			tk.MustQuery("SHOW WARNINGS").Check(testkit.Rows("Warning 1292 Incorrect datetime value: '2000-01-0'"))
			tk.MustQuery("SELECT b FROM dd").Check(testkit.Rows("0000-00-00 00:00:00"))
			tk.MustExec("UPDATE dd SET b = '0000-1-2'")
			tk.MustQuery("SELECT b FROM dd").Check(testkit.Rows("0000-01-02 00:00:00"))
			tk.MustGetErrMsg("UPDATE dd SET c = '0000-01-05'", "[types:1292]Incorrect timestamp value: '0000-01-05'")
			tk.MustExec("UPDATE IGNORE dd SET c = '0000-01-5'")
			tk.MustQuery("SHOW WARNINGS").Check(testkit.Rows("Warning 1292 Incorrect timestamp value: '0000-01-5'"))
			tk.MustQuery("SELECT c FROM dd").Check(testkit.Rows("0000-00-00 00:00:00"))

			tk.MustExec("TRUNCATE TABLE dd")
			tk.MustGetErrMsg("INSERT INTO dd(c) VALUES ('2000-01-00 20:00:00')", "[table:1366]Incorrect timestamp value: '2000-01-00 20:00:00' for column 'c' at row 1")
			tk.MustExec("INSERT INTO dd(c) VALUES ('2000-01-02')")
			tk.MustGetErrMsg("UPDATE dd SET c = '2000-01-00 20:00:00'", "[types:1292]Incorrect timestamp value: '2000-01-00 20:00:00'")
			tk.MustExec("UPDATE IGNORE dd SET b = '2000-01-00'")
			tk.MustQuery("SHOW WARNINGS").Check(testkit.Rows("Warning 1292 Incorrect datetime value: '2000-01-00'"))
			tk.MustQuery("SELECT b FROM dd").Check(testkit.Rows("0000-00-00 00:00:00"))
		}
	}

	// check !NO_ZERO_DATE
	tk.MustExec("SET sql_mode='ONLY_FULL_GROUP_BY,STRICT_TRANS_TABLES,NO_ZERO_IN_DATE,ERROR_FOR_DIVISION_BY_ZERO,NO_AUTO_CREATE_USER,NO_ENGINE_SUBSTITUTION'")
	{
		tk.MustExec("TRUNCATE TABLE dd")
		tk.MustExec("INSERT INTO dd(a) values('0000-00-00')")
		tk.MustQuery("SHOW WARNINGS").Check(testkit.Rows())
		tk.MustQuery("SELECT a FROM dd").Check(testkit.Rows("0000-00-00"))

		tk.MustExec("TRUNCATE TABLE dd")
		tk.MustExec("INSERT INTO dd(b) values('2000-10-01')")
		tk.MustExec("UPDATE dd SET b = '0000-00-00'")
		tk.MustQuery("SHOW WARNINGS").Check(testkit.Rows())
		tk.MustQuery("SELECT b FROM dd").Check(testkit.Rows("0000-00-00 00:00:00"))

		tk.MustExec("TRUNCATE TABLE dd")
		tk.MustExec("INSERT INTO dd(c) values('0000-00-00 00:00:00')")
		tk.MustQuery("SHOW WARNINGS").Check(testkit.Rows())

		tk.MustExec("TRUNCATE TABLE dd")
		tk.MustExec("INSERT INTO dd(c) values('2000-10-01 10:00:00')")
		tk.MustExec("UPDATE dd SET c = '0000-00-00 00:00:00'")
		tk.MustQuery("SHOW WARNINGS").Check(testkit.Rows())
		tk.MustQuery("SELECT c FROM dd").Check(testkit.Rows("0000-00-00 00:00:00"))

		tk.MustExec("TRUNCATE TABLE dd")
		tk.MustGetErrMsg("INSERT INTO dd(b) VALUES ('2000-01-00')", "[table:1366]Incorrect datetime value: '2000-01-00' for column 'b' at row 1")
		tk.MustExec("INSERT IGNORE INTO dd(b) VALUES ('2000-00-01')")
		tk.MustQuery("SHOW WARNINGS").Check(testkit.Rows("Warning 1292 Incorrect datetime value: '2000-00-01'"))
		tk.MustQuery("SELECT b FROM dd").Check(testkit.Rows("0000-00-00 00:00:00"))

		tk.MustExec("TRUNCATE TABLE dd")
		tk.MustExec("INSERT INTO dd(b) VALUES ('2000-01-02')")
		tk.MustGetErrMsg("UPDATE dd SET b = '2000-01-00'", "[types:1292]Incorrect datetime value: '2000-01-00'")
		tk.MustExec("UPDATE IGNORE dd SET b = '2000-01-0'")
		tk.MustQuery("SHOW WARNINGS").Check(testkit.Rows("Warning 1292 Incorrect datetime value: '2000-01-0'"))
		tk.MustQuery("SELECT b FROM dd").Check(testkit.Rows("0000-00-00 00:00:00"))
		tk.MustExec("UPDATE dd SET b = '0000-1-2'")
		tk.MustQuery("SELECT b FROM dd").Check(testkit.Rows("0000-01-02 00:00:00"))
		tk.MustGetErrMsg("UPDATE dd SET c = '0000-01-05'", "[types:1292]Incorrect timestamp value: '0000-01-05'")
		tk.MustExec("UPDATE IGNORE dd SET c = '0000-01-5'")
		tk.MustQuery("SHOW WARNINGS").Check(testkit.Rows("Warning 1292 Incorrect timestamp value: '0000-01-5'"))
		tk.MustQuery("SELECT c FROM dd").Check(testkit.Rows("0000-00-00 00:00:00"))

		tk.MustExec("TRUNCATE TABLE dd")
		tk.MustGetErrMsg("INSERT INTO dd(c) VALUES ('2000-01-00 20:00:00')", "[table:1366]Incorrect timestamp value: '2000-01-00 20:00:00' for column 'c' at row 1")
		tk.MustExec("INSERT INTO dd(c) VALUES ('2000-01-02')")
		tk.MustGetErrMsg("UPDATE dd SET c = '2000-01-00 20:00:00'", "[types:1292]Incorrect timestamp value: '2000-01-00 20:00:00'")
		tk.MustExec("UPDATE IGNORE dd SET b = '2000-01-00'")
		tk.MustQuery("SHOW WARNINGS").Check(testkit.Rows("Warning 1292 Incorrect datetime value: '2000-01-00'"))
		tk.MustQuery("SELECT b FROM dd").Check(testkit.Rows("0000-00-00 00:00:00"))
	}

	// check !NO_ZERO_IN_DATE
	tk.MustExec("SET sql_mode='ONLY_FULL_GROUP_BY,STRICT_TRANS_TABLES,NO_ZERO_DATE,ERROR_FOR_DIVISION_BY_ZERO,NO_AUTO_CREATE_USER,NO_ENGINE_SUBSTITUTION'")
	{
		tk.MustExec("TRUNCATE TABLE dd")
		tk.MustExec("INSERT INTO dd(a) values('2000-00-10')")
		tk.MustQuery("SHOW WARNINGS").Check(testkit.Rows())
		tk.MustQuery("SELECT a FROM dd").Check(testkit.Rows("2000-00-10"))

		tk.MustExec("TRUNCATE TABLE dd")
		tk.MustExec("INSERT INTO dd(b) values('2000-10-01')")
		tk.MustExec("UPDATE dd SET b = '2000-00-10'")
		tk.MustQuery("SHOW WARNINGS").Check(testkit.Rows())
		tk.MustQuery("SELECT b FROM dd").Check(testkit.Rows("2000-00-10 00:00:00"))

		tk.MustExec("TRUNCATE TABLE dd")
		tk.MustExec("INSERT INTO dd(c) values('2000-10-01 10:00:00')")
		tk.MustGetErrMsg("UPDATE dd SET c = '2000-00-10 00:00:00'", "[types:1292]Incorrect timestamp value: '2000-00-10 00:00:00'")
		tk.MustExec("UPDATE IGNORE dd SET c = '2000-01-00 00:00:00'")
		tk.MustQuery("SHOW WARNINGS").Check(testkit.Rows("Warning 1292 Incorrect timestamp value: '2000-01-00 00:00:00'"))
		tk.MustQuery("SELECT c FROM dd").Check(testkit.Rows("0000-00-00 00:00:00"))
	}
}

func (s *testIntegrationSuite2) TestCastCoer(c *C) {
	tk := testkit.NewTestKit(c, s.store)

	tk.MustQuery("select coercibility(binary('a'))").Check(testkit.Rows("2"))
	tk.MustQuery("select coercibility(cast('a' as char(10)))").Check(testkit.Rows("2"))
	tk.MustQuery("select coercibility(convert('abc', char(10)));").Check(testkit.Rows("2"))
}

func (s *testIntegrationSuite) TestDatetimeUserVariable(c *C) {
	tk := testkit.NewTestKit(c, s.store)
	tk.MustExec("set @p = now()")
	tk.MustExec("set @@tidb_enable_vectorized_expression = false")
	c.Check(tk.MustQuery("select @p").Rows()[0][0] != "", IsTrue)
	tk.MustExec("set @@tidb_enable_vectorized_expression = true")
	c.Check(tk.MustQuery("select @p").Rows()[0][0] != "", IsTrue)
}

func (s *testIntegrationSuite) TestIssue22098(c *C) {
	tk := testkit.NewTestKit(c, s.store)
	tk.MustExec("use test")
	tk.MustExec("CREATE TABLE `ta` (" +
		"  `k` varchar(32) NOT NULL DEFAULT ' '," +
		"  `c0` varchar(32) NOT NULL DEFAULT ' '," +
		"  `c` varchar(18) NOT NULL DEFAULT ' '," +
		"  `e0` varchar(1) NOT NULL DEFAULT ' '," +
		"  PRIMARY KEY (`k`,`c0`,`c`)," +
		"  KEY `idx` (`c`,`e0`)" +
		") ENGINE=InnoDB DEFAULT CHARSET=utf8mb4 COLLATE=utf8mb4_bin")
	tk.MustExec("CREATE TABLE `tb` (" +
		"  `k` varchar(32) NOT NULL DEFAULT ' '," +
		"  `e` int(11) NOT NULL DEFAULT '0'," +
		"  `i` int(11) NOT NULL DEFAULT '0'," +
		"  `s` varchar(1) NOT NULL DEFAULT ' '," +
		"  `c` varchar(50) NOT NULL DEFAULT ' '," +
		"  PRIMARY KEY (`k`)" +
		") ENGINE=InnoDB DEFAULT CHARSET=utf8mb4 COLLATE=utf8mb4_bin")
	tk.MustExec("prepare stmt from \"select a.* from ta a left join tb b on a.k = b.k where (a.k <> '000000' and ((b.s = ? and i = ? ) or (b.s = ? and e = ?) or (b.s not in(?, ?))) and b.c like '%1%') or (a.c <> '000000' and a.k = '000000')\"")
	tk.MustExec("set @a=3;set @b=20200414;set @c='a';set @d=20200414;set @e=3;set @f='a';")
	tk.MustQuery("execute stmt using @a,@b,@c,@d,@e,@f").Check(testkit.Rows())
}

func (s *testIntegrationSerialSuite) TestIssue20608(c *C) {
	collate.SetNewCollationEnabledForTest(true)
	defer collate.SetNewCollationEnabledForTest(false)
	tk := testkit.NewTestKit(c, s.store)
	tk.MustQuery("select '䇇Հ' collate utf8mb4_bin like '___Հ';").Check(testkit.Rows("0"))
}

func (s *testSuite2) TestIssue12205(c *C) {
	tk := testkit.NewTestKit(c, s.store)

	tk.MustExec("use test")
	tk.MustExec("drop table if exists t12205;")
	tk.MustExec("create table t12205(\n    `col_varchar_64` varchar(64) DEFAULT NULL,\n    `col_varchar_64_key` varchar(64) DEFAULT NULL\n);")
	tk.MustExec("insert into t12205 values('-1038024704','-527892480');")
	tk.MustQuery("select SEC_TO_TIME( ( `col_varchar_64` & `col_varchar_64_key` ) ),`col_varchar_64` & `col_varchar_64_key` from t12205; ").Check(
		testkit.Rows("838:59:59 18446744072635875328"))
	tk.MustQuery("show warnings;").Check(
		testkit.Rows("Warning 1292 Truncated incorrect time value: '18446744072635875000'"))
}

func (s *testIntegrationSuite) TestIssue11333(c *C) {
	defer s.cleanEnv(c)
	tk := testkit.NewTestKit(c, s.store)
	tk.MustExec("use test")
	tk.MustExec("drop table if exists t;")
	tk.MustExec("drop table if exists t1;")
	tk.MustExec("create table t(col1 decimal);")
	tk.MustExec(" insert into t values(0.00000000000000000000000000000000000000000000000000000000000000000000000000000000000000000);")
	tk.MustQuery(`select * from t;`).Check(testkit.Rows("0"))
	tk.MustExec("create table t1(col1 decimal(65,30));")
	tk.MustExec(" insert into t1 values(0.00000000000000000000000000000000000000000000000000000000000000000000000000000000000000000);")
	tk.MustQuery(`select * from t1;`).Check(testkit.Rows("0.000000000000000000000000000000"))
	tk.MustQuery(`select 0.00000000000000000000000000000000000000000000000000000000000000000000000000000000000000000;`).Check(testkit.Rows("0.000000000000000000000000000000000000000000000000000000000000000000000000"))
	tk.MustQuery(`select 0.0000000000000000000000000000000000000000000000000000000000000000000000012;`).Check(testkit.Rows("0.000000000000000000000000000000000000000000000000000000000000000000000001"))
	tk.MustQuery(`select 0.000000000000000000000000000000000000000000000000000000000000000000000001;`).Check(testkit.Rows("0.000000000000000000000000000000000000000000000000000000000000000000000001"))
}

func (s *testIntegrationSerialSuite) TestIssue19116(c *C) {
	collate.SetNewCollationEnabledForTest(true)
	defer collate.SetNewCollationEnabledForTest(false)

	tk := testkit.NewTestKit(c, s.store)
	tk.MustExec("use test")
	tk.MustExec("set names utf8mb4 collate utf8mb4_general_ci;")
	tk.MustQuery("select collation(concat(1 collate `binary`));").Check(testkit.Rows("binary"))
	tk.MustQuery("select coercibility(concat(1 collate `binary`));").Check(testkit.Rows("0"))
	tk.MustQuery("select collation(concat(NULL,NULL));").Check(testkit.Rows("binary"))
	tk.MustQuery("select coercibility(concat(NULL,NULL));").Check(testkit.Rows("6"))
	tk.MustQuery("select collation(concat(1,1));").Check(testkit.Rows("utf8mb4_general_ci"))
	tk.MustQuery("select coercibility(concat(1,1));").Check(testkit.Rows("4"))
	tk.MustQuery("select collation(1);").Check(testkit.Rows("binary"))
	tk.MustQuery("select coercibility(1);").Check(testkit.Rows("5"))
	tk.MustQuery("select coercibility(1=1);").Check(testkit.Rows("5"))
<<<<<<< HEAD
}

func (s *testIntegrationSerialSuite) TestCollationForBinaryLiteral(c *C) {
	tk := testkit.NewTestKit(c, s.store)
	collate.SetNewCollationEnabledForTest(true)
	defer collate.SetNewCollationEnabledForTest(false)
	tk.MustExec("use test")
	tk.MustExec("drop table if exists t")
	tk.MustExec("CREATE TABLE t (`COL1` tinyblob NOT NULL,  `COL2` binary(1) NOT NULL,  `COL3` bigint(11) NOT NULL,  PRIMARY KEY (`COL1`(5),`COL2`,`COL3`) /*T![clustered_index] CLUSTERED */)")
	tk.MustExec("insert into t values(0x1E,0xEC,6966939640596047133);")
	tk.MustQuery("select * from t where col1 not in (0x1B,0x20) order by col1").Check(testkit.Rows("\x1e \xec 6966939640596047133"))
	tk.MustExec("drop table t")
=======

	tk.MustExec("drop table if exists t")
	tk.MustExec("create table t(a datetime)")
	tk.MustExec("insert into t values ('2020-02-02')")
	tk.MustQuery("select collation(concat(unix_timestamp(a))) from t;").Check(testkit.Rows("utf8mb4_general_ci"))
	tk.MustQuery("select coercibility(concat(unix_timestamp(a))) from t;").Check(testkit.Rows("4"))
}

func (s *testIntegrationSuite) TestApproximatePercentile(c *C) {
	tk := testkit.NewTestKit(c, s.store)
	tk.MustExec("use test")
	tk.MustExec("drop table if exists t")
	tk.MustExec("create table t (a bit(10))")
	tk.MustExec("insert into t values(b'1111')")
	tk.MustQuery("select approx_percentile(a, 10) from t").Check(testkit.Rows("<nil>"))
}

func (s *testIntegrationSuite) TestIssue23889(c *C) {
	defer s.cleanEnv(c)
	tk := testkit.NewTestKit(c, s.store)
	tk.MustExec("use test")
	tk.MustExec("drop table if exists test_decimal,test_t;")
	tk.MustExec("create table test_decimal(col_decimal decimal(10,0));")
	tk.MustExec("insert into test_decimal values(null),(8);")
	tk.MustExec("create table test_t(a int(11), b decimal(32,0));")
	tk.MustExec("insert into test_t values(1,4),(2,4),(5,4),(7,4),(9,4);")

	tk.MustQuery("SELECT ( test_decimal . `col_decimal` , test_decimal . `col_decimal` )  IN ( select * from test_t ) as field1 FROM  test_decimal;").Check(
		testkit.Rows("<nil>", "0"))
>>>>>>> b5f2926d
}<|MERGE_RESOLUTION|>--- conflicted
+++ resolved
@@ -8080,20 +8080,6 @@
 	tk.MustQuery("select collation(1);").Check(testkit.Rows("binary"))
 	tk.MustQuery("select coercibility(1);").Check(testkit.Rows("5"))
 	tk.MustQuery("select coercibility(1=1);").Check(testkit.Rows("5"))
-<<<<<<< HEAD
-}
-
-func (s *testIntegrationSerialSuite) TestCollationForBinaryLiteral(c *C) {
-	tk := testkit.NewTestKit(c, s.store)
-	collate.SetNewCollationEnabledForTest(true)
-	defer collate.SetNewCollationEnabledForTest(false)
-	tk.MustExec("use test")
-	tk.MustExec("drop table if exists t")
-	tk.MustExec("CREATE TABLE t (`COL1` tinyblob NOT NULL,  `COL2` binary(1) NOT NULL,  `COL3` bigint(11) NOT NULL,  PRIMARY KEY (`COL1`(5),`COL2`,`COL3`) /*T![clustered_index] CLUSTERED */)")
-	tk.MustExec("insert into t values(0x1E,0xEC,6966939640596047133);")
-	tk.MustQuery("select * from t where col1 not in (0x1B,0x20) order by col1").Check(testkit.Rows("\x1e \xec 6966939640596047133"))
-	tk.MustExec("drop table t")
-=======
 
 	tk.MustExec("drop table if exists t")
 	tk.MustExec("create table t(a datetime)")
@@ -8123,5 +8109,16 @@
 
 	tk.MustQuery("SELECT ( test_decimal . `col_decimal` , test_decimal . `col_decimal` )  IN ( select * from test_t ) as field1 FROM  test_decimal;").Check(
 		testkit.Rows("<nil>", "0"))
->>>>>>> b5f2926d
+}
+
+func (s *testIntegrationSerialSuite) TestCollationForBinaryLiteral(c *C) {
+	tk := testkit.NewTestKit(c, s.store)
+	collate.SetNewCollationEnabledForTest(true)
+	defer collate.SetNewCollationEnabledForTest(false)
+	tk.MustExec("use test")
+	tk.MustExec("drop table if exists t")
+	tk.MustExec("CREATE TABLE t (`COL1` tinyblob NOT NULL,  `COL2` binary(1) NOT NULL,  `COL3` bigint(11) NOT NULL,  PRIMARY KEY (`COL1`(5),`COL2`,`COL3`) /*T![clustered_index] CLUSTERED */)")
+	tk.MustExec("insert into t values(0x1E,0xEC,6966939640596047133);")
+	tk.MustQuery("select * from t where col1 not in (0x1B,0x20) order by col1").Check(testkit.Rows("\x1e \xec 6966939640596047133"))
+	tk.MustExec("drop table t")
 }