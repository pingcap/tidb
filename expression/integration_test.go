--- conflicted
+++ resolved
@@ -3936,7 +3936,6 @@
 	tk.MustQuery(`select * from t;`).Check(testkit.Rows(`1 0.02`))
 }
 
-<<<<<<< HEAD
 func (s *testIntegrationSuite) TestFuncNameConst(c *C) {
 	tk := testkit.NewTestKit(c, s.store)
 	defer s.cleanEnv(c)
@@ -3971,8 +3970,8 @@
 	c.Assert(err, IsNil)
 	c.Assert(len(rs.Fields()), Equals, 1)
 	c.Assert(rs.Fields()[0].Column.Name.L, Equals, "hello")
-
-=======
+}
+
 func (s *testIntegrationSuite) TestValuesEnum(c *C) {
 	tk := testkit.NewTestKit(c, s.store)
 	tk.MustExec("use test")
@@ -3982,5 +3981,4 @@
 	tk.MustQuery(`select * from t;`).Check(testkit.Rows(`1 a`))
 	tk.MustExec(`insert into t values (1, "b") on duplicate key update b = values(b);`)
 	tk.MustQuery(`select * from t;`).Check(testkit.Rows(`1 b`))
->>>>>>> 3d4ad1fb
 }