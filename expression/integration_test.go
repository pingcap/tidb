// Copyright 2017 PingCAP, Inc.
//
// Licensed under the Apache License, Version 2.0 (the "License");
// you may not use this file except in compliance with the License.
// You may obtain a copy of the License at
//
//     http://www.apache.org/licenses/LICENSE-2.0
//
// Unless required by applicable law or agreed to in writing, software
// distributed under the License is distributed on an "AS IS" BASIS,
// See the License for the specific language governing permissions and
// limitations under the License.

package expression_test

import (
	"fmt"
	"strings"
	"time"

	"github.com/juju/errors"
	. "github.com/pingcap/check"
	"github.com/pingcap/tidb"
	"github.com/pingcap/tidb/kv"
	"github.com/pingcap/tidb/mysql"
	"github.com/pingcap/tidb/terror"
	"github.com/pingcap/tidb/util/testkit"
	"github.com/pingcap/tidb/util/testleak"
	"github.com/pingcap/tidb/util/testutil"
)

var _ = Suite(&testIntegrationSuite{})

type testIntegrationSuite struct {
	store kv.Storage
}

func (s *testIntegrationSuite) cleanEnv(c *C) {
	tk := testkit.NewTestKit(c, s.store)
	tk.MustExec("use test")
	r := tk.MustQuery("show tables")
	for _, tb := range r.Rows() {
		tableName := tb[0]
		tk.MustExec(fmt.Sprintf("drop table %v", tableName))
	}
}

func (s *testIntegrationSuite) SetUpSuite(c *C) {
	s.store, _ = newStoreWithBootstrap()
}

func (s *testIntegrationSuite) TestFuncREPEAT(c *C) {
	tk := testkit.NewTestKit(c, s.store)
	defer func() {
		s.cleanEnv(c)
		testleak.AfterTest(c)()
	}()
	tk.MustExec("USE test;")
	tk.MustExec("DROP TABLE IF EXISTS table_string;")
	tk.MustExec("CREATE TABLE table_string(a CHAR(20), b VARCHAR(20), c TINYTEXT, d TEXT(20), e MEDIUMTEXT, f LONGTEXT, g BIGINT);")
	tk.MustExec("INSERT INTO table_string (a, b, c, d, e, f, g) VALUES ('a', 'b', 'c', 'd', 'e', 'f', 2);")
	tk.CheckExecResult(1, 0)

	r := tk.MustQuery("SELECT REPEAT(a, g), REPEAT(b, g), REPEAT(c, g), REPEAT(d, g), REPEAT(e, g), REPEAT(f, g) FROM table_string;")
	r.Check(testkit.Rows("aa bb cc dd ee ff"))

	r = tk.MustQuery("SELECT REPEAT(NULL, g), REPEAT(NULL, g), REPEAT(NULL, g), REPEAT(NULL, g), REPEAT(NULL, g), REPEAT(NULL, g) FROM table_string;")
	r.Check(testkit.Rows("<nil> <nil> <nil> <nil> <nil> <nil>"))

	r = tk.MustQuery("SELECT REPEAT(a, NULL), REPEAT(b, NULL), REPEAT(c, NULL), REPEAT(d, NULL), REPEAT(e, NULL), REPEAT(f, NULL) FROM table_string;")
	r.Check(testkit.Rows("<nil> <nil> <nil> <nil> <nil> <nil>"))

	r = tk.MustQuery("SELECT REPEAT(a, 2), REPEAT(b, 2), REPEAT(c, 2), REPEAT(d, 2), REPEAT(e, 2), REPEAT(f, 2) FROM table_string;")
	r.Check(testkit.Rows("aa bb cc dd ee ff"))

	r = tk.MustQuery("SELECT REPEAT(NULL, 2), REPEAT(NULL, 2), REPEAT(NULL, 2), REPEAT(NULL, 2), REPEAT(NULL, 2), REPEAT(NULL, 2) FROM table_string;")
	r.Check(testkit.Rows("<nil> <nil> <nil> <nil> <nil> <nil>"))

	r = tk.MustQuery("SELECT REPEAT(a, -1), REPEAT(b, -2), REPEAT(c, -2), REPEAT(d, -2), REPEAT(e, -2), REPEAT(f, -2) FROM table_string;")
	r.Check(testkit.Rows("     "))

	r = tk.MustQuery("SELECT REPEAT(a, 0), REPEAT(b, 0), REPEAT(c, 0), REPEAT(d, 0), REPEAT(e, 0), REPEAT(f, 0) FROM table_string;")
	r.Check(testkit.Rows("     "))

	r = tk.MustQuery("SELECT REPEAT(a, 16777217), REPEAT(b, 16777217), REPEAT(c, 16777217), REPEAT(d, 16777217), REPEAT(e, 16777217), REPEAT(f, 16777217) FROM table_string;")
	r.Check(testkit.Rows("<nil> <nil> <nil> <nil> <nil> <nil>"))
}

func (s *testIntegrationSuite) TestMiscellaneousBuiltin(c *C) {
	defer func() {
		s.cleanEnv(c)
		testleak.AfterTest(c)()
	}()

	tk := testkit.NewTestKit(c, s.store)
	tk.MustExec("use test")
	// for uuid
	r := tk.MustQuery("select uuid(), uuid(), uuid(), uuid(), uuid(), uuid();")
	for _, it := range r.Rows() {
		for _, item := range it {
			uuid, ok := item.(string)
			c.Assert(ok, Equals, true)
			list := strings.Split(uuid, "-")
			c.Assert(len(list), Equals, 5)
			c.Assert(len(list[0]), Equals, 8)
			c.Assert(len(list[1]), Equals, 4)
			c.Assert(len(list[2]), Equals, 4)
			c.Assert(len(list[3]), Equals, 4)
			c.Assert(len(list[4]), Equals, 12)
		}
	}
}

func (s *testIntegrationSuite) TestConvertToBit(c *C) {
	defer func() {
		s.cleanEnv(c)
		testleak.AfterTest(c)()
	}()
	tk := testkit.NewTestKit(c, s.store)
	tk.MustExec("use test")
	tk.MustExec("drop table if exists t, t1")
	tk.MustExec("create table t (a bit(64))")
	tk.MustExec("create table t1 (a varchar(2))")
	tk.MustExec(`insert t1 value ('10')`)
	tk.MustExec(`insert t select a from t1`)
	tk.MustQuery("select a+0 from t").Check(testkit.Rows("12592"))

	tk.MustExec("drop table if exists t, t1")
	tk.MustExec("create table t (a bit(64))")
	tk.MustExec("create table t1 (a binary(2))")
	tk.MustExec(`insert t1 value ('10')`)
	tk.MustExec(`insert t select a from t1`)
	tk.MustQuery("select a+0 from t").Check(testkit.Rows("12592"))

	tk.MustExec("drop table if exists t, t1")
	tk.MustExec("create table t (a bit(64))")
	tk.MustExec("create table t1 (a datetime)")
	tk.MustExec(`insert t1 value ('09-01-01')`)
	tk.MustExec(`insert t select a from t1`)
	tk.MustQuery("select a+0 from t").Check(testkit.Rows("20090101000000"))
}

func (s *testIntegrationSuite) TestMathBuiltin(c *C) {
	defer func() {
		s.cleanEnv(c)
		testleak.AfterTest(c)()
	}()
	tk := testkit.NewTestKit(c, s.store)
	tk.MustExec("use test")

	// for degrees
	result := tk.MustQuery("select degrees(0), degrees(1)")
	result.Check(testkit.Rows("0 57.29577951308232"))
	result = tk.MustQuery("select degrees(2), degrees(5)")
	result.Check(testkit.Rows("114.59155902616465 286.4788975654116"))

	// for sin
	result = tk.MustQuery("select sin(0), sin(1.5707963267949)")
	result.Check(testkit.Rows("0 1"))
	result = tk.MustQuery("select sin(1), sin(100)")
	result.Check(testkit.Rows("0.8414709848078965 -0.5063656411097588"))
	result = tk.MustQuery("select sin('abcd')")
	result.Check(testkit.Rows("0"))

	// for cos
	result = tk.MustQuery("select cos(0), cos(3.1415926535898)")
	result.Check(testkit.Rows("1 -1"))
	result = tk.MustQuery("select cos('abcd')")
	result.Check(testkit.Rows("1"))

	// for tan
	result = tk.MustQuery("select tan(0.00), tan(PI()/4)")
	result.Check(testkit.Rows("0 1"))
	result = tk.MustQuery("select tan('abcd')")
	result.Check(testkit.Rows("0"))

	// for log2
	result = tk.MustQuery("select log2(0.0)")
	result.Check(testkit.Rows("<nil>"))
	result = tk.MustQuery("select log2(4)")
	result.Check(testkit.Rows("2"))
	result = tk.MustQuery("select log2('8.0abcd')")
	result.Check(testkit.Rows("3"))
	result = tk.MustQuery("select log2(-1)")
	result.Check(testkit.Rows("<nil>"))
	result = tk.MustQuery("select log2(NULL)")
	result.Check(testkit.Rows("<nil>"))

	// for log10
	result = tk.MustQuery("select log10(0.0)")
	result.Check(testkit.Rows("<nil>"))
	result = tk.MustQuery("select log10(100)")
	result.Check(testkit.Rows("2"))
	result = tk.MustQuery("select log10('1000.0abcd')")
	result.Check(testkit.Rows("3"))
	result = tk.MustQuery("select log10(-1)")
	result.Check(testkit.Rows("<nil>"))
	result = tk.MustQuery("select log10(NULL)")
	result.Check(testkit.Rows("<nil>"))

	//for log
	result = tk.MustQuery("select log(0.0)")
	result.Check(testkit.Rows("<nil>"))
	result = tk.MustQuery("select log(100)")
	result.Check(testkit.Rows("4.605170185988092"))
	result = tk.MustQuery("select log('100.0abcd')")
	result.Check(testkit.Rows("4.605170185988092"))
	result = tk.MustQuery("select log(-1)")
	result.Check(testkit.Rows("<nil>"))
	result = tk.MustQuery("select log(NULL)")
	result.Check(testkit.Rows("<nil>"))
	result = tk.MustQuery("select log(NULL, NULL)")
	result.Check(testkit.Rows("<nil>"))
	result = tk.MustQuery("select log(1, 100)")
	result.Check(testkit.Rows("<nil>"))
	result = tk.MustQuery("select log(0.5, 0.25)")
	result.Check(testkit.Rows("2"))
	result = tk.MustQuery("select log(-1, 0.25)")
	result.Check(testkit.Rows("<nil>"))

	// for atan
	result = tk.MustQuery("select atan(0), atan(-1), atan(1), atan(1,2)")
	result.Check(testkit.Rows("0 -0.7853981633974483 0.7853981633974483 0.4636476090008061"))
	result = tk.MustQuery("select atan('tidb')")
	result.Check(testkit.Rows("0"))

	// for asin
	result = tk.MustQuery("select asin(0), asin(-2), asin(2), asin(1)")
	result.Check(testkit.Rows("0 <nil> <nil> 1.5707963267948966"))
	result = tk.MustQuery("select asin('tidb')")
	result.Check(testkit.Rows("0"))

	// for acos
	result = tk.MustQuery("select acos(0), acos(-2), acos(2), acos(1)")
	result.Check(testkit.Rows("1.5707963267948966 <nil> <nil> 0"))
	result = tk.MustQuery("select acos('tidb')")
	result.Check(testkit.Rows("1.5707963267948966"))

	// for pi
	result = tk.MustQuery("select pi()")
	result.Check(testkit.Rows("3.141592653589793"))

	// for floor
	result = tk.MustQuery("select floor(0), floor(null), floor(1.23), floor(-1.23), floor(1)")
	result.Check(testkit.Rows("0 <nil> 1 -2 1"))
	result = tk.MustQuery("select floor('tidb'), floor('1tidb'), floor('tidb1')")
	result.Check(testkit.Rows("0 1 0"))
	result = tk.MustQuery("SELECT floor(t.c_datetime) FROM (select CAST('2017-07-19 00:00:00' AS DATETIME) AS c_datetime) AS t")
	result.Check(testkit.Rows("20170719000000"))
	result = tk.MustQuery("SELECT floor(t.c_time) FROM (select CAST('12:34:56' AS TIME) AS c_time) AS t")
	result.Check(testkit.Rows("123456"))
	result = tk.MustQuery("SELECT floor(t.c_time) FROM (select CAST('00:34:00' AS TIME) AS c_time) AS t")
	result.Check(testkit.Rows("3400"))
	result = tk.MustQuery("SELECT floor(t.c_time) FROM (select CAST('00:00:00' AS TIME) AS c_time) AS t")
	result.Check(testkit.Rows("0"))
	result = tk.MustQuery("SELECT floor(t.c_decimal) FROM (SELECT CAST('-10.01' AS DECIMAL(10,2)) AS c_decimal) AS t")
	result.Check(testkit.Rows("-11"))
	result = tk.MustQuery("SELECT floor(t.c_decimal) FROM (SELECT CAST('-10.01' AS DECIMAL(10,1)) AS c_decimal) AS t")
	result.Check(testkit.Rows("-10"))

	// for ceil/ceiling
	result = tk.MustQuery("select ceil(0), ceil(null), ceil(1.23), ceil(-1.23), ceil(1)")
	result.Check(testkit.Rows("0 <nil> 2 -1 1"))
	result = tk.MustQuery("select ceiling(0), ceiling(null), ceiling(1.23), ceiling(-1.23), ceiling(1)")
	result.Check(testkit.Rows("0 <nil> 2 -1 1"))
	result = tk.MustQuery("select ceil('tidb'), ceil('1tidb'), ceil('tidb1'), ceiling('tidb'), ceiling('1tidb'), ceiling('tidb1')")
	result.Check(testkit.Rows("0 1 0 0 1 0"))
	result = tk.MustQuery("select ceil(t.c_datetime), ceiling(t.c_datetime) from (select cast('2017-07-20 00:00:00' as datetime) as c_datetime) as t")
	result.Check(testkit.Rows("20170720000000 20170720000000"))
	result = tk.MustQuery("select ceil(t.c_time), ceiling(t.c_time) from (select cast('12:34:56' as time) as c_time) as t")
	result.Check(testkit.Rows("123456 123456"))
	result = tk.MustQuery("select ceil(t.c_time), ceiling(t.c_time) from (select cast('00:34:00' as time) as c_time) as t")
	result.Check(testkit.Rows("3400 3400"))
	result = tk.MustQuery("select ceil(t.c_time), ceiling(t.c_time) from (select cast('00:00:00' as time) as c_time) as t")
	result.Check(testkit.Rows("0 0"))
	result = tk.MustQuery("select ceil(t.c_decimal), ceiling(t.c_decimal) from (select cast('-10.01' as decimal(10,2)) as c_decimal) as t")
	result.Check(testkit.Rows("-10 -10"))
	result = tk.MustQuery("select ceil(t.c_decimal), ceiling(t.c_decimal) from (select cast('-10.01' as decimal(10,1)) as c_decimal) as t")
	result.Check(testkit.Rows("-10 -10"))
	result = tk.MustQuery("select floor(18446744073709551615), ceil(18446744073709551615)")
	result.Check(testkit.Rows("18446744073709551615 18446744073709551615"))
	result = tk.MustQuery("select floor(18446744073709551615.1233), ceil(18446744073709551615.1233)")
	result.Check(testkit.Rows("18446744073709551615 18446744073709551616"))
	result = tk.MustQuery("select floor(-18446744073709551617), ceil(-18446744073709551617), floor(-18446744073709551617.11), ceil(-18446744073709551617.11)")
	result.Check(testkit.Rows("-18446744073709551617 -18446744073709551617 -18446744073709551618 -18446744073709551617"))

	// for cot
	result = tk.MustQuery("select cot(1), cot(-1), cot(NULL)")
	result.Check(testkit.Rows("0.6420926159343308 -0.6420926159343308 <nil>"))
	result = tk.MustQuery("select cot('1tidb')")
	result.Check(testkit.Rows("0.6420926159343308"))
	rs, err := tk.Exec("select cot(0)")
	c.Assert(err, IsNil)
	_, err = tidb.GetRows(rs)
	c.Assert(err, NotNil)
	terr := errors.Trace(err).(*errors.Err).Cause().(*terror.Error)
	c.Assert(terr.Code(), Equals, terror.ErrCode(mysql.ErrDataOutOfRange))

	//for exp
	result = tk.MustQuery("select exp(0), exp(1), exp(-1), exp(1.2), exp(NULL)")
	result.Check(testkit.Rows("1 2.718281828459045 0.36787944117144233 3.3201169227365472 <nil>"))
	result = tk.MustQuery("select exp('tidb'), exp('1tidb')")
	result.Check(testkit.Rows("1 2.718281828459045"))
	rs, err = tk.Exec("select exp(1000000)")
	c.Assert(err, IsNil)
	_, err = tidb.GetRows(rs)
	c.Assert(err, NotNil)
	terr = errors.Trace(err).(*errors.Err).Cause().(*terror.Error)
	c.Assert(terr.Code(), Equals, terror.ErrCode(mysql.ErrDataOutOfRange))
}

func (s *testIntegrationSuite) TestStringBuiltin(c *C) {
	defer func() {
		s.cleanEnv(c)
		testleak.AfterTest(c)()
	}()
	tk := testkit.NewTestKit(c, s.store)
	tk.MustExec("use test")

	// for length
	tk.MustExec("drop table if exists t")
	tk.MustExec("create table t(a int, b double, c datetime, d time, e char(20), f bit(10))")
	tk.MustExec(`insert into t values(1, 1.1, "2017-01-01 12:01:01", "12:01:01", "abcdef", 0b10101)`)
	result := tk.MustQuery("select length(a), length(b), length(c), length(d), length(e), length(f), length(null) from t")
	result.Check(testkit.Rows("1 3 19 8 6 2 <nil>"))
	tk.MustExec("drop table if exists t")
	tk.MustExec("create table t(a char(20))")
	tk.MustExec(`insert into t values("tidb  "), (concat("a  ", "b  "))`)
	result = tk.MustQuery("select a, length(a) from t")
	result.Check(testkit.Rows("tidb 4", "a  b 4"))

	// for concat
	tk.MustExec("drop table if exists t")
	tk.MustExec("create table t(a int, b double, c datetime, d time, e char(20))")
	tk.MustExec(`insert into t values(1, 1.1, "2017-01-01 12:01:01", "12:01:01", "abcdef")`)
	result = tk.MustQuery("select concat(a, b, c, d, e) from t")
	result.Check(testkit.Rows("11.12017-01-01 12:01:0112:01:01abcdef"))
	result = tk.MustQuery("select concat(null)")
	result.Check(testkit.Rows("<nil>"))
	result = tk.MustQuery("select concat(null, a, b) from t")
	result.Check(testkit.Rows("<nil>"))

	// for concat_ws
	tk.MustExec("drop table if exists t")
	tk.MustExec("create table t(a int, b double, c datetime, d time, e char(20))")
	tk.MustExec(`insert into t values(1, 1.1, "2017-01-01 12:01:01", "12:01:01", "abcdef")`)
	result = tk.MustQuery("select concat_ws('|', a, b, c, d, e) from t")
	result.Check(testkit.Rows("1|1.1|2017-01-01 12:01:01|12:01:01|abcdef"))
	result = tk.MustQuery("select concat_ws(null, null)")
	result.Check(testkit.Rows("<nil>"))
	result = tk.MustQuery("select concat_ws(null, a, b) from t")
	result.Check(testkit.Rows("<nil>"))
	result = tk.MustQuery("select concat_ws(',', 'a', 'b')")
	result.Check(testkit.Rows("a,b"))
	result = tk.MustQuery("select concat_ws(',','First name',NULL,'Last Name')")
	result.Check(testkit.Rows("First name,Last Name"))

	tk.MustExec("drop table if exists t")
	tk.MustExec("create table t(a binary(3))")
	tk.MustExec("insert into t values('a')")
	result = tk.MustQuery(`select concat_ws(',', a, 'test') = 'a\0\0,test' from t`)
	result.Check(testkit.Rows("1"))

	// for ascii
	tk.MustExec("drop table if exists t")
	tk.MustExec("create table t(a char(10), b int, c double, d datetime, e time, f bit(4))")
	tk.MustExec(`insert into t values('2', 2, 2.3, "2017-01-01 12:01:01", "12:01:01", 0b1010)`)
	result = tk.MustQuery("select ascii(a), ascii(b), ascii(c), ascii(d), ascii(e), ascii(f) from t")
	result.Check(testkit.Rows("50 50 50 50 49 10"))
	result = tk.MustQuery("select ascii('123'), ascii(123), ascii(''), ascii('你好'), ascii(NULL)")
	result.Check(testkit.Rows("49 49 0 228 <nil>"))

	// for lower
	tk.MustExec("drop table if exists t")
	tk.MustExec("create table t(a int, b double, c datetime, d time, e char(20), f binary(3), g binary(3))")
	tk.MustExec(`insert into t values(1, 1.1, "2017-01-01 12:01:01", "12:01:01", "abcdef", 'aa', 'BB')`)
	result = tk.MustQuery("select lower(a), lower(b), lower(c), lower(d), lower(e), lower(f), lower(g), lower(null) from t")
	result.Check(testkit.Rows("1 1.1 2017-01-01 12:01:01 12:01:01 abcdef aa\x00 BB\x00 <nil>"))

	// for upper
	result = tk.MustQuery("select upper(a), upper(b), upper(c), upper(d), upper(e), upper(f), upper(g), upper(null) from t")
	result.Check(testkit.Rows("1 1.1 2017-01-01 12:01:01 12:01:01 ABCDEF aa\x00 BB\x00 <nil>"))

	// for strcmp
	tk.MustExec("drop table if exists t")
	tk.MustExec("create table t(a char(10), b int, c double, d datetime, e time)")
	tk.MustExec(`insert into t values("123", 123, 12.34, "2017-01-01 12:01:01", "12:01:01")`)
	result = tk.MustQuery(`select strcmp(a, "123"), strcmp(b, "123"), strcmp(c, "12.34"), strcmp(d, "2017-01-01 12:01:01"), strcmp(e, "12:01:01") from t`)
	result.Check(testkit.Rows("0 0 0 0 0"))
	result = tk.MustQuery(`select strcmp("1", "123"), strcmp("123", "1"), strcmp("123", "45"), strcmp("123", null), strcmp(null, "123")`)
	result.Check(testkit.Rows("-1 1 -1 <nil> <nil>"))
	result = tk.MustQuery(`select strcmp("", "123"), strcmp("123", ""), strcmp("", ""), strcmp("", null), strcmp(null, "")`)
	result.Check(testkit.Rows("-1 1 0 <nil> <nil>"))

	// for left
	tk.MustExec("drop table if exists t")
	tk.MustExec("create table t(a char(10), b int, c double, d datetime, e time)")
	tk.MustExec(`insert into t values('abcde', 1234, 12.34, "2017-01-01 12:01:01", "12:01:01")`)
	result = tk.MustQuery("select left(a, 2), left(b, 2), left(c, 2), left(d, 2), left(e, 2) from t")
	result.Check(testkit.Rows("ab 12 12 20 12"))
	result = tk.MustQuery(`select left("abc", 0), left("abc", -1), left(NULL, 1), left("abc", NULL)`)
	result.Check(testkit.Rows("  <nil> <nil>"))
	result = tk.MustQuery(`select left("abc", "a"), left("abc", 1.9), left("abc", 1.2)`)
	result.Check(testkit.Rows(" ab a"))
	result = tk.MustQuery(`select left("中文abc", 2), left("中文abc", 3), left("中文abc", 4)`)
	result.Check(testkit.Rows("中文 中文a 中文ab"))
	// for right, reuse the table created for left
	result = tk.MustQuery("select right(a, 3), right(b, 3), right(c, 3), right(d, 3), right(e, 3) from t")
	result.Check(testkit.Rows("cde 234 .34 :01 :01"))
	result = tk.MustQuery(`select right("abcde", 0), right("abcde", -1), right("abcde", 100), right(NULL, 1), right("abcde", NULL)`)
	result.Check(testkit.Rows("  abcde <nil> <nil>"))
	result = tk.MustQuery(`select right("abcde", "a"), right("abcde", 1.9), right("abcde", 1.2)`)
	result.Check(testkit.Rows(" de e"))
	result = tk.MustQuery(`select right("中文abc", 2), right("中文abc", 4), right("中文abc", 5)`)
	result.Check(testkit.Rows("bc 文abc 中文abc"))
	tk.MustExec("drop table if exists t")
	tk.MustExec("create table t(a binary(10))")
	tk.MustExec(`insert into t select "中文abc"`)
	result = tk.MustQuery(`select left(a, 3), left(a, 6), left(a, 7) from t`)
	result.Check(testkit.Rows("中 中文 中文a"))
	result = tk.MustQuery(`select right(a, 2), right(a, 7) from t`)
	result.Check(testkit.Rows("c\x00 文abc\x00"))

	// for ord
	tk.MustExec("drop table if exists t")
	tk.MustExec("create table t(a char(10), b int, c double, d datetime, e time, f bit(4), g binary(20), h blob(10), i text(30))")
	tk.MustExec(`insert into t values('2', 2, 2.3, "2017-01-01 12:01:01", "12:01:01", 0b1010, "512", "48", "tidb")`)
	result = tk.MustQuery("select ord(a), ord(b), ord(c), ord(d), ord(e), ord(f), ord(g), ord(h), ord(i) from t")
	result.Check(testkit.Rows("50 50 50 50 49 10 53 52 116"))
	result = tk.MustQuery("select ord('123'), ord(123), ord(''), ord('你好'), ord(NULL), ord('👍')")
	result.Check(testkit.Rows("49 49 0 14990752 <nil> 4036989325"))

	// for space
	result = tk.MustQuery(`select space(0), space(2), space(-1), space(1.1), space(1.9)`)
	result.Check(testutil.RowsWithSep(",", ",  ,, ,  "))
	result = tk.MustQuery(`select space("abc"), space("2"), space("1.1"), space(''), space(null)`)
	result.Check(testutil.RowsWithSep(",", ",  , ,,<nil>"))

	// for replace
	tk.MustExec("drop table if exists t")
	tk.MustExec("create table t(a char(20), b int, c double, d datetime, e time)")
	tk.MustExec(`insert into t values('www.mysql.com', 1234, 12.34, "2017-01-01 12:01:01", "12:01:01")`)
	result = tk.MustQuery(`select replace(a, 'mysql', 'pingcap'), replace(b, 2, 55), replace(c, 34, 0), replace(d, '-', '/'), replace(e, '01', '22') from t`)
	result.Check(testutil.RowsWithSep(",", "www.pingcap.com,15534,12.0,2017/01/01 12:01:01,12:22:22"))
	result = tk.MustQuery(`select replace('aaa', 'a', ''), replace(null, 'a', 'b'), replace('a', null, 'b'), replace('a', 'b', null)`)
	result.Check(testkit.Rows(" <nil> <nil> <nil>"))

	// for tobase64
	tk.MustExec("drop table if exists t")
	tk.MustExec("create table t(a int, b double, c datetime, d time, e char(20), f bit(10), g binary(20), h blob(10))")
	tk.MustExec(`insert into t values(1, 1.1, "2017-01-01 12:01:01", "12:01:01", "abcdef", 0b10101, "512", "abc")`)
	result = tk.MustQuery("select to_base64(a), to_base64(b), to_base64(c), to_base64(d), to_base64(e), to_base64(f), to_base64(g), to_base64(h), to_base64(null) from t")
	result.Check(testkit.Rows("MQ== MS4x MjAxNy0wMS0wMSAxMjowMTowMQ== MTI6MDE6MDE= YWJjZGVm ABU= NTEyAAAAAAAAAAAAAAAAAAAAAAA= YWJj <nil>"))

	// for from_base64
	result = tk.MustQuery(`select from_base64("abcd"), from_base64("asc")`)
	result.Check(testkit.Rows("i\xb7\x1d <nil>"))
	result = tk.MustQuery(`select from_base64("MQ=="), from_base64(1234)`)
	result.Check(testkit.Rows("1 \xd7m\xf8"))

	// for substr
	tk.MustExec("drop table if exists t")
	tk.MustExec("create table t(a char(10), b int, c double, d datetime, e time)")
	tk.MustExec(`insert into t values('Sakila', 12345, 123.45, "2017-01-01 12:01:01", "12:01:01")`)
	result = tk.MustQuery(`select substr(a, 3), substr(b, 2, 3), substr(c, -3), substr(d, -8), substr(e, -3, 100) from t`)
	result.Check(testkit.Rows("kila 234 .45 12:01:01 :01"))
	result = tk.MustQuery(`select substr('Sakila', 100), substr('Sakila', -100), substr('Sakila', -5, 3), substr('Sakila', 2, -1)`)
	result.Check(testutil.RowsWithSep(",", ",,aki,"))
	result = tk.MustQuery(`select substr('foobarbar' from 4), substr('Sakila' from -4 for 2)`)
	result.Check(testkit.Rows("barbar ki"))
	result = tk.MustQuery(`select substr(null, 2, 3), substr('foo', null, 3), substr('foo', 2, null)`)
	result.Check(testkit.Rows("<nil> <nil> <nil>"))
	result = tk.MustQuery(`select substr('中文abc', 2), substr('中文abc', 3), substr("中文abc", 1, 2)`)
	result.Check(testkit.Rows("文abc abc 中文"))
	tk.MustExec("drop table if exists t")
	tk.MustExec("create table t(a binary(10))")
	tk.MustExec(`insert into t select "中文abc"`)
	result = tk.MustQuery(`select substr(a, 4), substr(a, 1, 3), substr(a, 1, 6) from t`)
	result.Check(testkit.Rows("文abc\x00 中 中文"))
	result = tk.MustQuery(`select substr("string", -1), substr("string", -2), substr("中文", -1), substr("中文", -2) from t`)
	result.Check(testkit.Rows("g ng 文 中文"))

	// for bit_length
	tk.MustExec("drop table if exists t")
	tk.MustExec("create table t(a int, b double, c datetime, d time, e char(20), f bit(10), g binary(20), h varbinary(20))")
	tk.MustExec(`insert into t values(1, 1.1, "2017-01-01 12:01:01", "12:01:01", "abcdef", 0b10101, "g", "h")`)
	result = tk.MustQuery("select bit_length(a), bit_length(b), bit_length(c), bit_length(d), bit_length(e), bit_length(f), bit_length(g), bit_length(h), bit_length(null) from t")
	result.Check(testkit.Rows("8 24 152 64 48 16 160 8 <nil>"))

	// for substring_index
	tk.MustExec("drop table if exists t")
	tk.MustExec("create table t(a char(20), b int, c double, d datetime, e time)")
	tk.MustExec(`insert into t values('www.pingcap.com', 12345, 123.45, "2017-01-01 12:01:01", "12:01:01")`)
	result = tk.MustQuery(`select substring_index(a, '.', 2), substring_index(b, '.', 2), substring_index(c, '.', -1), substring_index(d, '-', 1), substring_index(e, ':', -2) from t`)
	result.Check(testkit.Rows("www.pingcap 12345 45 2017 01:01"))
	result = tk.MustQuery(`select substring_index('www.pingcap.com', '.', 0), substring_index('www.pingcap.com', '.', 100), substring_index('www.pingcap.com', '.', -100)`)
	result.Check(testkit.Rows(" www.pingcap.com www.pingcap.com"))
	result = tk.MustQuery(`select substring_index('www.pingcap.com', 'd', 1), substring_index('www.pingcap.com', '', 1), substring_index('', '.', 1)`)
	result.Check(testutil.RowsWithSep(",", "www.pingcap.com,,"))
	result = tk.MustQuery(`select substring_index(null, '.', 1), substring_index('www.pingcap.com', null, 1), substring_index('www.pingcap.com', '.', null)`)
	result.Check(testkit.Rows("<nil> <nil> <nil>"))

	// for hex
	tk.MustExec("drop table if exists t")
	tk.MustExec("create table t(a char(20), b int, c double, d datetime, e time, f decimal(5, 2), g bit(4))")
	tk.MustExec(`insert into t values('www.pingcap.com', 12345, 123.45, "2017-01-01 12:01:01", "12:01:01", 123.45, 0b1100)`)
	result = tk.MustQuery(`select hex(a), hex(b), hex(c), hex(d), hex(e), hex(f), hex(g) from t`)
	result.Check(testkit.Rows("7777772E70696E676361702E636F6D 3039 7B 323031372D30312D30312031323A30313A3031 31323A30313A3031 7B C"))
	result = tk.MustQuery(`select hex('abc'), hex('你好'), hex(12), hex(12.3), hex(12.8)`)
	result.Check(testkit.Rows("616263 E4BDA0E5A5BD C C D"))
	result = tk.MustQuery(`select hex(-1), hex(-12.3), hex(-12.8), hex(0x12), hex(null)`)
	result.Check(testkit.Rows("FFFFFFFFFFFFFFFF FFFFFFFFFFFFFFF4 FFFFFFFFFFFFFFF3 12 <nil>"))

	// for unhex
	result = tk.MustQuery(`select unhex('4D7953514C'), unhex('313233'), unhex(313233), unhex('')`)
	result.Check(testkit.Rows("MySQL 123 123 "))
	result = tk.MustQuery(`select unhex('string'), unhex('你好'), unhex(123.4), unhex(null)`)
	result.Check(testkit.Rows("<nil> <nil> <nil> <nil>"))

	// for ltrim and rtrim
	result = tk.MustQuery(`select ltrim('   bar   '), ltrim('bar'), ltrim(''), ltrim(null)`)
	result.Check(testutil.RowsWithSep(",", "bar   ,bar,,<nil>"))
	result = tk.MustQuery(`select rtrim('   bar   '), rtrim('bar'), rtrim(''), rtrim(null)`)
	result.Check(testutil.RowsWithSep(",", "   bar,bar,,<nil>"))

	// for trim
	result = tk.MustQuery(`select trim('   bar   '), trim(leading 'x' from 'xxxbarxxx'), trim(trailing 'xyz' from 'barxxyz'), trim(both 'x' from 'xxxbarxxx')`)
	result.Check(testkit.Rows("bar barxxx barx bar"))
	result = tk.MustQuery(`select trim(leading from '   bar'), trim('x' from 'xxxbarxxx'), trim('x' from 'bar'), trim('' from '   bar   ')`)
	result.Check(testutil.RowsWithSep(",", "bar,bar,bar,   bar   "))
	result = tk.MustQuery(`select trim(''), trim('x' from '')`)
	result.Check(testutil.RowsWithSep(",", ","))
	result = tk.MustQuery(`select trim(null from 'bar'), trim('x' from null), trim(null), trim(leading null from 'bar')`)
	// FIXME: the result for trim(leading null from 'bar') should be <nil>, current is 'bar'
	result.Check(testkit.Rows("<nil> <nil> <nil> bar"))

	result = tk.MustQuery(`select bin(-1);`)
	result.Check(testkit.Rows("1111111111111111111111111111111111111111111111111111111111111111"))
	result = tk.MustQuery(`select bin(5);`)
	result.Check(testkit.Rows("101"))
	result = tk.MustQuery(`select bin("中文");`)
	result.Check(testkit.Rows("0"))

}

func (s *testIntegrationSuite) TestEncryptionBuiltin(c *C) {
	defer func() {
		s.cleanEnv(c)
		testleak.AfterTest(c)()
	}()
	tk := testkit.NewTestKit(c, s.store)
	tk.MustExec("use test")

	// for password
	tk.MustExec("drop table if exists t")
	tk.MustExec("create table t(a char(41), b char(41), c char(41))")
	tk.MustExec(`insert into t values(NULL, '', 'abc')`)
	result := tk.MustQuery("select password(a) from t")
	result.Check(testkit.Rows(""))
	result = tk.MustQuery("select password(b) from t")
	result.Check(testkit.Rows(""))
	result = tk.MustQuery("select password(c) from t")
	result.Check(testkit.Rows("*0D3CED9BEC10A777AEC23CCC353A8C08A633045E"))

	// for md5
	tk.MustExec("drop table if exists t")
	tk.MustExec("create table t(a char(10), b int, c double, d datetime, e time, f bit(4), g binary(20), h blob(10), i text(30))")
	tk.MustExec(`insert into t values('2', 2, 2.3, "2017-01-01 12:01:01", "12:01:01", 0b1010, "512", "48", "tidb")`)
	result = tk.MustQuery("select md5(a), md5(b), md5(c), md5(d), md5(e), md5(f), md5(g), md5(h), md5(i) from t")
	result.Check(testkit.Rows("c81e728d9d4c2f636f067f89cc14862c c81e728d9d4c2f636f067f89cc14862c 1a18da63cbbfb49cb9616e6bfd35f662 bad2fa88e1f35919ec7584cc2623a310 991f84d41d7acff6471e536caa8d97db 68b329da9893e34099c7d8ad5cb9c940 5c9f0e9b3b36276731bfba852a73ccc6 642e92efb79421734881b53e1e1b18b6 c337e11bfca9f12ae9b1342901e04379"))
	result = tk.MustQuery("select md5('123'), md5(123), md5(''), md5('你好'), md5(NULL), md5('👍')")
	result.Check(testkit.Rows(`202cb962ac59075b964b07152d234b70 202cb962ac59075b964b07152d234b70 d41d8cd98f00b204e9800998ecf8427e 7eca689f0d3389d9dea66ae112e5cfd7 <nil> 0215ac4dab1ecaf71d83f98af5726984`))
}

func (s *testIntegrationSuite) TestTimeBuiltin(c *C) {
	defer func() {
		s.cleanEnv(c)
		testleak.AfterTest(c)()
	}()
	tk := testkit.NewTestKit(c, s.store)
	tk.MustExec("use test")

	// for makeDate
	tk.MustExec("drop table if exists t")
	tk.MustExec("create table t(a int, b double, c datetime, d time, e char(20), f bit(10))")
	tk.MustExec(`insert into t values(1, 1.1, "2017-01-01 12:01:01", "12:01:01", "abcdef", 0b10101)`)
	result := tk.MustQuery("select makedate(a,a), makedate(b,b), makedate(c,c), makedate(d,d), makedate(e,e), makedate(f,f), makedate(null,null), makedate(a,b) from t")
	result.Check(testkit.Rows("2001-01-01 2001-01-01 <nil> <nil> <nil> 2021-01-21 <nil> 2001-01-01"))

	// Fix issue #3923
	result = tk.MustQuery("select timediff(cast('2004-12-30 12:00:00' as time), '12:00:00');")
	result.Check(testkit.Rows("00:00:00"))
	result = tk.MustQuery("select timediff(cast('2004-12-30 12:00:00' as time), '2004-12-30 12:00:00');")
	result.Check(testkit.Rows("<nil>"))
	result = tk.MustQuery("select timediff(cast('2004-12-30 12:00:01' as datetime), '2004-12-30 12:00:00');")
	result.Check(testkit.Rows("00:00:01"))
	result = tk.MustQuery("select timediff(cast('2004-12-30 12:00:01' as time), '-34 00:00:00');")
	result.Check(testkit.Rows("828:00:01"))
	result = tk.MustQuery("select timediff(cast('2004-12-30 12:00:01' as datetime), '2004-12-30 12:00:00.1');")
	result.Check(testkit.Rows("00:00:00.9"))
	result = tk.MustQuery("select timediff(cast('2004-12-30 12:00:01' as datetime), '-34 124:00:00');")
	result.Check(testkit.Rows("<nil>"))
	result = tk.MustQuery("select timediff(cast('2004-12-30 12:00:01' as time), '-34 124:00:00');")
	result.Check(testkit.Rows("838:59:59"))
	result = tk.MustQuery("select timediff(cast('2004-12-30' as datetime), '12:00:00');")
	result.Check(testkit.Rows("<nil>"))
	result = tk.MustQuery("select timediff('12:00:00', '-34 12:00:00');")
	result.Check(testkit.Rows("838:59:59"))
	result = tk.MustQuery("select timediff('12:00:00', '34 12:00:00');")
	result.Check(testkit.Rows("-816:00:00"))
	result = tk.MustQuery("select timediff('2014-1-2 12:00:00', '-34 12:00:00');")
	result.Check(testkit.Rows("<nil>"))
	result = tk.MustQuery("select timediff('2014-1-2 12:00:00', '12:00:00');")
	result.Check(testkit.Rows("<nil>"))
	result = tk.MustQuery("select timediff('2014-1-2 12:00:00', '2014-1-1 12:00:00');")
	result.Check(testkit.Rows("24:00:00"))

	// fixed issue #3986
	tk.MustExec("SET SQL_MODE='NO_ENGINE_SUBSTITUTION';")
	tk.MustExec("SET TIME_ZONE='+03:00';")
	tk.MustExec("DROP TABLE IF EXISTS t;")
	tk.MustExec("CREATE TABLE t (ix TIMESTAMP NOT NULL DEFAULT CURRENT_TIMESTAMP ON UPDATE CURRENT_TIMESTAMP);")
	tk.MustExec("INSERT INTO t VALUES (0), (20030101010160), (20030101016001), (20030101240101), (20030132010101), (20031301010101), (20031200000000), (20030000000000);")
	result = tk.MustQuery("SELECT CAST(ix AS SIGNED) FROM t;")
	result.Check(testkit.Rows("0", "0", "0", "0", "0", "0", "0", "0"))
}

func (s *testIntegrationSuite) TestOpBuiltin(c *C) {
	defer func() {
		s.cleanEnv(c)
		testleak.AfterTest(c)()
	}()
	tk := testkit.NewTestKit(c, s.store)
	tk.MustExec("use test")

	// for logicAnd
	result := tk.MustQuery("select 1 && 1, 1 && 0, 0 && 1, 0 && 0, 2 && -1, null && 1, '1a' && 'a'")
	result.Check(testkit.Rows("1 0 0 0 1 <nil> 0"))

	// for bitNeg
	result = tk.MustQuery("select ~123, ~-123, ~null")
	result.Check(testkit.Rows("18446744073709551492 122 <nil>"))
	// for logicNot
	result = tk.MustQuery("select !1, !123, !0, !null")
	result.Check(testkit.Rows("0 0 1 <nil>"))
	// for logicalXor
	result = tk.MustQuery("select 1 xor 1, 1 xor 0, 0 xor 1, 0 xor 0, 2 xor -1, null xor 1, '1a' xor 'a'")
	result.Check(testkit.Rows("0 1 1 0 0 <nil> 1"))
	// for bitAnd
	result = tk.MustQuery("select 123 & 321, -123 & 321, null & 1")
	result.Check(testkit.Rows("65 257 <nil>"))
	// for bitOr
	result = tk.MustQuery("select 123 | 321, -123 | 321, null | 1")
	result.Check(testkit.Rows("379 18446744073709551557 <nil>"))
	// for bitXor
	result = tk.MustQuery("select 123 ^ 321, -123 ^ 321, null ^ 1")
	result.Check(testkit.Rows("314 18446744073709551300 <nil>"))
	// for leftShift
	result = tk.MustQuery("select 123 << 2, -123 << 2, null << 1")
	result.Check(testkit.Rows("492 18446744073709551124 <nil>"))
	// for rightShift
	result = tk.MustQuery("select 123 >> 2, -123 >> 2, null >> 1")
	result.Check(testkit.Rows("30 4611686018427387873 <nil>"))
	// for logicOr
	result = tk.MustQuery("select 1 || 1, 1 || 0, 0 || 1, 0 || 0, 2 || -1, null || 1, '1a' || 'a'")
	result.Check(testkit.Rows("1 1 1 0 1 1 1"))
}

func (s *testIntegrationSuite) TestBuiltin(c *C) {
	defer func() {
		s.cleanEnv(c)
		testleak.AfterTest(c)()
	}()
	tk := testkit.NewTestKit(c, s.store)
	tk.MustExec("use test")

	// for is true
	tk.MustExec("drop table if exists t")
	tk.MustExec("create table t (a int, b int, index idx_b (b))")
	tk.MustExec("insert t values (1, 1)")
	tk.MustExec("insert t values (2, 2)")
	tk.MustExec("insert t values (3, 2)")
	result := tk.MustQuery("select * from t where b is true")
	result.Check(testkit.Rows("1 1", "2 2", "3 2"))
	result = tk.MustQuery("select all + a from t where a = 1")
	result.Check(testkit.Rows("1"))
	result = tk.MustQuery("select * from t where a is false")
	result.Check(nil)
	result = tk.MustQuery("select * from t where a is not true")
	result.Check(nil)
	// for in
	result = tk.MustQuery("select * from t where b in (a)")
	result.Check(testkit.Rows("1 1", "2 2"))
	result = tk.MustQuery("select * from t where b not in (a)")
	result.Check(testkit.Rows("3 2"))

	// test cast
	result = tk.MustQuery("select cast(1 as decimal(3,2))")
	result.Check(testkit.Rows("1.00"))
	result = tk.MustQuery("select cast('1991-09-05 11:11:11' as datetime)")
	result.Check(testkit.Rows("1991-09-05 11:11:11"))
	result = tk.MustQuery("select cast(cast('1991-09-05 11:11:11' as datetime) as char)")
	result.Check(testkit.Rows("1991-09-05 11:11:11"))
	result = tk.MustQuery("select cast('11:11:11' as time)")
	result.Check(testkit.Rows("11:11:11"))
	result = tk.MustQuery("select * from t where a > cast(2 as decimal)")
	result.Check(testkit.Rows("3 2"))
	result = tk.MustQuery("select cast(-1 as unsigned)")
	result.Check(testkit.Rows("18446744073709551615"))
	tk.MustExec("drop table if exists t")
	tk.MustExec("create table t(a decimal(3, 1), b double, c datetime, d time, e int)")
	tk.MustExec("insert into t value(12.3, 1.23, '2017-01-01 12:12:12', '12:12:12', 123)")
	result = tk.MustQuery("select cast(a as json), cast(b as json), cast(c as json), cast(d as json), cast(e as json) from t")
	result.Check(testkit.Rows(`"12.3" 1.23 "2017-01-01 12:12:12.000000" "12:12:12.000000" 123`))

	// fix issue #3942
	result = tk.MustQuery("select cast('-24 100:00:00' as time);")
	result.Check(testkit.Rows("-676:00:00"))
	result = tk.MustQuery("select cast('12:00:00.000000' as datetime);")
	result.Check(testkit.Rows("2012-00-00 00:00:00"))
	result = tk.MustQuery("select cast('-34 100:00:00' as time);")
	result.Check(testkit.Rows("-838:59:59"))

	// Fix issue #3691, cast compability.
	result = tk.MustQuery("select cast('18446744073709551616' as unsigned);")
	result.Check(testkit.Rows("18446744073709551615"))
	result = tk.MustQuery("select cast('18446744073709551616' as signed);")
	result.Check(testkit.Rows("-1"))
	result = tk.MustQuery("select cast('9223372036854775808' as signed);")
	result.Check(testkit.Rows("-9223372036854775808"))
	result = tk.MustQuery("select cast('9223372036854775809' as signed);")
	result.Check(testkit.Rows("-9223372036854775807"))
	result = tk.MustQuery("select cast('9223372036854775807' as signed);")
	result.Check(testkit.Rows("9223372036854775807"))
	result = tk.MustQuery("select cast('18446744073709551615' as signed);")
	result.Check(testkit.Rows("-1"))
	result = tk.MustQuery("select cast('18446744073709551614' as signed);")
	result.Check(testkit.Rows("-2"))
	result = tk.MustQuery("select cast(18446744073709551615 as unsigned);")
	result.Check(testkit.Rows("18446744073709551615"))
	result = tk.MustQuery("select cast(18446744073709551616 as unsigned);")
	result.Check(testkit.Rows("18446744073709551615"))
	result = tk.MustQuery("select cast(18446744073709551616 as signed);")
	result.Check(testkit.Rows("9223372036854775807"))
	result = tk.MustQuery("select cast(18446744073709551617 as signed);")
	result.Check(testkit.Rows("9223372036854775807"))
	result = tk.MustQuery("select cast(18446744073709551615 as signed);")
	result.Check(testkit.Rows("-1"))
	result = tk.MustQuery("select cast(18446744073709551614 as signed);")
	result.Check(testkit.Rows("-2"))
	result = tk.MustQuery("select cast(-18446744073709551616 as signed);")
	result.Check(testkit.Rows("-9223372036854775808"))
	result = tk.MustQuery("select cast(18446744073709551614.9 as unsigned);") // Round up
	result.Check(testkit.Rows("18446744073709551615"))
	result = tk.MustQuery("select cast(18446744073709551614.4 as unsigned);") // Round down
	result.Check(testkit.Rows("18446744073709551614"))
	result = tk.MustQuery("select cast(-9223372036854775809 as signed);")
	result.Check(testkit.Rows("-9223372036854775808"))
	result = tk.MustQuery("select cast(-9223372036854775809 as unsigned);")
	result.Check(testkit.Rows("0"))
	result = tk.MustQuery("select cast(-9223372036854775808 as unsigned);")
	result.Check(testkit.Rows("9223372036854775808"))
	result = tk.MustQuery("select cast('-9223372036854775809' as unsigned);")
	result.Check(testkit.Rows("9223372036854775808"))
	result = tk.MustQuery("select cast('-9223372036854775807' as unsigned);")
	result.Check(testkit.Rows("9223372036854775809"))
	result = tk.MustQuery("select cast('-2' as unsigned);")
	result.Check(testkit.Rows("18446744073709551614"))
	result = tk.MustQuery("select cast(cast(1-2 as unsigned) as signed integer);")
	result.Check(testkit.Rows("-1"))
	result = tk.MustQuery("select cast(1 as signed int)")
	result.Check(testkit.Rows("1"))

	// test cast time as decimal overflow
	tk.MustExec("drop table if exists t1")
	tk.MustExec("create table t1(s1 time);")
	tk.MustExec("insert into t1 values('11:11:11');")
	result = tk.MustQuery("select cast(s1 as decimal(7, 2)) from t1;")
	result.Check(testkit.Rows("99999.99"))
	result = tk.MustQuery("select cast(s1 as decimal(8, 2)) from t1;")
	result.Check(testkit.Rows("111111.00"))
	_, err := tk.Exec("insert into t1 values(cast('111111.00' as decimal(7, 2)));")
	c.Assert(err, NotNil)

	result = tk.MustQuery(`select CAST(0x8fffffffffffffff as signed) a,
	CAST(0xfffffffffffffffe as signed) b,
	CAST(0xffffffffffffffff as unsigned) c;`)
	result.Check(testkit.Rows("-8070450532247928833 -2 18446744073709551615"))

	result = tk.MustQuery(`select cast("1:2:3" as TIME) = "1:02:03"`)
	result.Check(testkit.Rows("0"))

	// fixed issue #3471
	tk.MustExec("drop table if exists t")
	tk.MustExec("create table t(a time(6));")
	tk.MustExec("insert into t value('12:59:59.999999')")
	result = tk.MustQuery("select cast(a as signed) from t")
	result.Check(testkit.Rows("130000"))

	// fixed issue #3762
	result = tk.MustQuery("select -9223372036854775809;")
	result.Check(testkit.Rows("-9223372036854775809"))
	result = tk.MustQuery("select --9223372036854775809;")
	result.Check(testkit.Rows("9223372036854775809"))
	result = tk.MustQuery("select -9223372036854775808;")
	result.Check(testkit.Rows("-9223372036854775808"))

	tk.MustExec("drop table if exists t")
	tk.MustExec("create table t(a bigint(30));")
	_, err = tk.Exec("insert into t values(-9223372036854775809)")
	c.Assert(err, NotNil)

	// test unhex and hex
	result = tk.MustQuery("select unhex('4D7953514C')")
	result.Check(testkit.Rows("MySQL"))
	result = tk.MustQuery("select unhex(hex('string'))")
	result.Check(testkit.Rows("string"))
	result = tk.MustQuery("select unhex('ggg')")
	result.Check(testkit.Rows("<nil>"))
	result = tk.MustQuery("select unhex(-1)")
	result.Check(testkit.Rows("<nil>"))
	result = tk.MustQuery("select hex(unhex('1267'))")
	result.Check(testkit.Rows("1267"))
	result = tk.MustQuery("select hex(unhex(1267))")
	result.Check(testkit.Rows("1267"))
	tk.MustExec("drop table if exists t")
	tk.MustExec("create table t(a binary(8))")
	tk.MustExec(`insert into t values('test')`)
	result = tk.MustQuery("select hex(a) from t")
	result.Check(testkit.Rows("7465737400000000"))
	result = tk.MustQuery("select unhex(a) from t")
	result.Check(testkit.Rows("<nil>"))

	// select from_unixtime
	result = tk.MustQuery("select from_unixtime(1451606400)")
	unixTime := time.Unix(1451606400, 0).String()[:19]
	result.Check(testkit.Rows(unixTime))
	result = tk.MustQuery("select from_unixtime(1451606400.123456)")
	unixTime = time.Unix(1451606400, 123456000).String()[:26]
	result.Check(testkit.Rows(unixTime))
	result = tk.MustQuery("select from_unixtime(1451606400.1234567)")
	unixTime = time.Unix(1451606400, 123456700).Round(time.Microsecond).Format("2006-01-02 15:04:05.000000")[:26]
	result.Check(testkit.Rows(unixTime))
	result = tk.MustQuery("select from_unixtime(1451606400.999999)")
	unixTime = time.Unix(1451606400, 999999000).String()[:26]
	result.Check(testkit.Rows(unixTime))

	// test strcmp
	result = tk.MustQuery("select strcmp('abc', 'def')")
	result.Check(testkit.Rows("-1"))
	result = tk.MustQuery("select strcmp('abc', 'aba')")
	result.Check(testkit.Rows("1"))
	result = tk.MustQuery("select strcmp('abc', 'abc')")
	result.Check(testkit.Rows("0"))
	result = tk.MustQuery("select substr(null, 1, 2)")
	result.Check(testkit.Rows("<nil>"))
	result = tk.MustQuery("select substr('123', null, 2)")
	result.Check(testkit.Rows("<nil>"))
	result = tk.MustQuery("select substr('123', 1, null)")
	result.Check(testkit.Rows("<nil>"))

	// for case
	tk.MustExec("drop table if exists t")
	tk.MustExec("create table t (a varchar(255), b int)")
	tk.MustExec("insert t values ('str1', 1)")
	result = tk.MustQuery("select * from t where a = case b when 1 then 'str1' when 2 then 'str2' end")
	result.Check(testkit.Rows("str1 1"))
	result = tk.MustQuery("select * from t where a = case b when 1 then 'str2' when 2 then 'str3' end")
	result.Check(nil)
	tk.MustExec("insert t values ('str2', 2)")
	result = tk.MustQuery("select * from t where a = case b when 2 then 'str2' when 3 then 'str3' end")
	result.Check(testkit.Rows("str2 2"))
	tk.MustExec("insert t values ('str3', 3)")
	result = tk.MustQuery("select * from t where a = case b when 4 then 'str4' when 5 then 'str5' else 'str3' end")
	result.Check(testkit.Rows("str3 3"))
	result = tk.MustQuery("select * from t where a = case b when 4 then 'str4' when 5 then 'str5' else 'str6' end")
	result.Check(nil)
	result = tk.MustQuery("select * from t where a = case  when b then 'str3' when 1 then 'str1' else 'str2' end")
	result.Check(testkit.Rows("str3 3"))
	tk.MustExec("delete from t")
	tk.MustExec("insert t values ('str2', 0)")
	result = tk.MustQuery("select * from t where a = case  when b then 'str3' when 0 then 'str1' else 'str2' end")
	result.Check(testkit.Rows("str2 0"))
	tk.MustExec("insert t values ('str1', null)")
	result = tk.MustQuery("select * from t where a = case b when null then 'str3' when 10 then 'str1' else 'str2' end")
	result.Check(testkit.Rows("str2 0"))
	result = tk.MustQuery("select * from t where a = case null when b then 'str3' when 10 then 'str1' else 'str2' end")
	result.Check(testkit.Rows("str2 0"))
	result = tk.MustQuery("select cast(1234 as char(3))")
	result.Check(testkit.Rows("123"))
	result = tk.MustQuery("select cast(1234 as char(0))")
	result.Check(testkit.Rows(""))
	result = tk.MustQuery("show warnings")
	result.Check(testkit.Rows("Warning 1406 Data Too Long, field len 0, data len 4"))
	result = tk.MustQuery("select CAST( - 8 AS DECIMAL ) * + 52 + 87 < - 86")
	result.Check(testkit.Rows("1"))

	// for char
	result = tk.MustQuery("select char(97, 100, 256, 89)")
	result.Check(testkit.Rows("ad\x01\x00Y"))
	result = tk.MustQuery("select char(97, null, 100, 256, 89)")
	result.Check(testkit.Rows("ad\x01\x00Y"))
	result = tk.MustQuery("select char(97, null, 100, 256, 89 using utf8)")
	result.Check(testkit.Rows("ad\x01\x00Y"))
	result = tk.MustQuery("select char(97, null, 100, 256, 89 using ascii)")
	result.Check(testkit.Rows("ad\x01\x00Y"))
	charRecordSet, err := tk.Exec("select char(97, null, 100, 256, 89 using tidb)")
	c.Assert(err, IsNil)
	c.Assert(charRecordSet, NotNil)
	_, err = tidb.GetRows(charRecordSet)
	c.Assert(err.Error(), Equals, "unknown encoding: tidb")

	// issue 3884
	tk.MustExec("drop table if exists t")
	tk.MustExec("CREATE TABLE t (c1 date, c2 datetime, c3 timestamp, c4 time, c5 year);")
	tk.MustExec("INSERT INTO t values ('2000-01-01', '2000-01-01 12:12:12', '2000-01-01 12:12:12', '12:12:12', '2000');")
	tk.MustExec("INSERT INTO t values ('2000-02-01', '2000-02-01 12:12:12', '2000-02-01 12:12:12', '13:12:12', 2000);")
	tk.MustExec("INSERT INTO t values ('2000-03-01', '2000-03-01', '2000-03-01 12:12:12', '1 12:12:12', 2000);")
	tk.MustExec("INSERT INTO t SET c1 = '2000-04-01', c2 = '2000-04-01', c3 = '2000-04-01 12:12:12', c4 = '-1 13:12:12', c5 = 2000;")
	result = tk.MustQuery("SELECT c4 FROM t where c4 < '-13:12:12';")
	result.Check(testkit.Rows("-37:12:12"))

	// testCase is for like and regexp
	type testCase struct {
		pattern string
		val     string
		result  int
	}
	patternMatching := func(c *C, tk *testkit.TestKit, queryOp string, data []testCase) {
		tk.MustExec("drop table if exists t")
		tk.MustExec("create table t (a varchar(255), b int)")
		for i, d := range data {
			tk.MustExec(fmt.Sprintf("insert into t values('%s', %d)", d.val, i))
			result = tk.MustQuery(fmt.Sprintf("select * from t where a %s '%s'", queryOp, d.pattern))
			if d.result == 1 {
				rowStr := fmt.Sprintf("%s %d", d.val, i)
				result.Check(testkit.Rows(rowStr))
			} else {
				result.Check(nil)
			}
			tk.MustExec(fmt.Sprintf("delete from t where b = %d", i))
		}
	}
	// for like
	likeTests := []testCase{
		{"a", "a", 1},
		{"a", "b", 0},
		{"aA", "Aa", 1},
		{"aA%", "aAab", 1},
		{"aA_", "Aaab", 0},
		{"aA_", "Aab", 1},
		{"", "", 1},
		{"", "a", 0},
	}
	patternMatching(c, tk, "like", likeTests)
	// for regexp
	likeTests = []testCase{
		{"^$", "a", 0},
		{"a", "a", 1},
		{"a", "b", 0},
		{"aA", "aA", 1},
		{".", "a", 1},
		{"^.$", "ab", 0},
		{"..", "b", 0},
		{".ab", "aab", 1},
		{"ab.", "abcd", 1},
		{".*", "abcd", 1},
	}
	patternMatching(c, tk, "regexp", likeTests)

	// for found_rows
	tk.MustExec("drop table if exists t")
	tk.MustExec("create table t (a int)")
	tk.MustQuery("select * from t") // Test XSelectTableExec
	result = tk.MustQuery("select found_rows()")
	result.Check(testkit.Rows("0"))
	result = tk.MustQuery("select found_rows()")
	result.Check(testkit.Rows("1")) // Last query is found_rows(), it returns 1 row with value 0
	tk.MustExec("insert t values (1),(2),(2)")
	tk.MustQuery("select * from t")
	result = tk.MustQuery("select found_rows()")
	result.Check(testkit.Rows("3"))
	tk.MustQuery("select * from t where a = 0")
	result = tk.MustQuery("select found_rows()")
	result.Check(testkit.Rows("0"))
	tk.MustQuery("select * from t where a = 1")
	result = tk.MustQuery("select found_rows()")
	result.Check(testkit.Rows("1"))
	tk.MustQuery("select * from t where a like '2'") // Test SelectionExec
	result = tk.MustQuery("select found_rows()")
	result.Check(testkit.Rows("2"))
	tk.MustQuery("show tables like 't'")
	result = tk.MustQuery("select found_rows()")
	result.Check(testkit.Rows("1"))
	tk.MustQuery("select count(*) from t") // Test ProjectionExec
	result = tk.MustQuery("select found_rows()")
	result.Check(testkit.Rows("1"))
}

func (s *testIntegrationSuite) TestControlBuiltin(c *C) {
	defer func() {
		s.cleanEnv(c)
		testleak.AfterTest(c)()
	}()
	tk := testkit.NewTestKit(c, s.store)
	tk.MustExec("use test")

	// for ifnull
	result := tk.MustQuery("select ifnull(1, 2)")
	result.Check(testkit.Rows("1"))
	result = tk.MustQuery("select ifnull(null, 2)")
	result.Check(testkit.Rows("2"))
	result = tk.MustQuery("select ifnull(1, null)")
	result.Check(testkit.Rows("1"))
	result = tk.MustQuery("select ifnull(null, null)")
	result.Check(testkit.Rows("<nil>"))

	tk.MustExec("drop table if exists t1")
	tk.MustExec("drop table if exists t2")
	tk.MustExec("create table t1(a decimal(20,4))")
	tk.MustExec("create table t2(a decimal(20,4))")
	tk.MustExec("insert into t1 select 1.2345")
	tk.MustExec("insert into t2 select 1.2345")

	result = tk.MustQuery(`select sum(ifnull(a, 0)) from (
	select ifnull(a, 0) as a from t1
	union all
	select ifnull(a, 0) as a from t2
	) t;`)
	result.Check(testkit.Rows("2.4690"))
}

func (s *testIntegrationSuite) TestArithmeticBuiltin(c *C) {
	defer func() {
		s.cleanEnv(c)
		testleak.AfterTest(c)()
	}()
	tk := testkit.NewTestKit(c, s.store)
	tk.MustExec("use test")

	// for plus
	tk.MustExec("DROP TABLE IF EXISTS t;")
	tk.MustExec("CREATE TABLE t(a DECIMAL(4, 2), b DECIMAL(5, 3));")
	tk.MustExec("INSERT INTO t(a, b) VALUES(1.09, 1.999), (-1.1, -0.1);")
	result := tk.MustQuery("SELECT a+b FROM t;")
	result.Check(testkit.Rows("3.089", "-1.200"))
	result = tk.MustQuery("SELECT b+12, b+0.01, b+0.00001, b+12.00001 FROM t;")
	result.Check(testkit.Rows("13.999 2.009 1.99901 13.99901", "11.900 -0.090 -0.09999 11.90001"))
	result = tk.MustQuery("SELECT 1+12, 21+0.01, 89+\"11\", 12+\"a\", 12+NULL, NULL+1, NULL+NULL;")
	result.Check(testkit.Rows("13 21.01 100 12 <nil> <nil> <nil>"))
	tk.MustExec("DROP TABLE IF EXISTS t;")
	tk.MustExec("CREATE TABLE t(a BIGINT UNSIGNED, b BIGINT UNSIGNED);")
	tk.MustExec("INSERT INTO t SELECT 1<<63, 1<<63;")
	rs, err := tk.Exec("SELECT a+b FROM t;")
	c.Assert(errors.ErrorStack(err), Equals, "")
	c.Assert(rs, NotNil)
	rows, err := tidb.GetRows(rs)
	c.Assert(rows, IsNil)
	c.Assert(err, NotNil)
	c.Assert(err.Error(), Equals, "[types:1690]BIGINT UNSIGNED value is out of range in '(test.t.a + test.t.b)'")

	// for minus
	tk.MustExec("DROP TABLE IF EXISTS t;")
	tk.MustExec("CREATE TABLE t(a DECIMAL(4, 2), b DECIMAL(5, 3));")
	tk.MustExec("INSERT INTO t(a, b) VALUES(1.09, 1.999), (-1.1, -0.1);")
	result = tk.MustQuery("SELECT a-b FROM t;")
	result.Check(testkit.Rows("-0.909", "-1.000"))
	result = tk.MustQuery("SELECT b-12, b-0.01, b-0.00001, b-12.00001 FROM t;")
	result.Check(testkit.Rows("-10.001 1.989 1.99899 -10.00101", "-12.100 -0.110 -0.10001 -12.10001"))
	result = tk.MustQuery("SELECT 1-12, 21-0.01, 89-\"11\", 12-\"a\", 12-NULL, NULL-1, NULL-NULL;")
	result.Check(testkit.Rows("-11 20.99 78 12 <nil> <nil> <nil>"))
	tk.MustExec("DROP TABLE IF EXISTS t;")
	tk.MustExec("CREATE TABLE t(a BIGINT UNSIGNED, b BIGINT UNSIGNED);")
	tk.MustExec("INSERT INTO t SELECT 1, 4;")
	rs, err = tk.Exec("SELECT a-b FROM t;")
	c.Assert(errors.ErrorStack(err), Equals, "")
	c.Assert(rs, NotNil)
	rows, err = tidb.GetRows(rs)
	c.Assert(rows, IsNil)
	c.Assert(err, NotNil)
	c.Assert(err.Error(), Equals, "[types:1690]BIGINT UNSIGNED value is out of range in '(test.t.a - test.t.b)'")
}

<<<<<<< HEAD
func (s *testIntegrationSuite) TestControlBuiltin1(c *C) {
=======
func (s *testIntegrationSuite) TestCompareBuiltin(c *C) {
>>>>>>> 9de073bb
	defer func() {
		s.cleanEnv(c)
		testleak.AfterTest(c)()
	}()
	tk := testkit.NewTestKit(c, s.store)
	tk.MustExec("use test")

	// compare as JSON
	tk.MustExec("drop table if exists t")
	tk.MustExec("CREATE TABLE t (pk int  NOT NULL PRIMARY KEY AUTO_INCREMENT, i INT, j JSON);")
	tk.MustExec(`INSERT INTO t(i, j) VALUES (0, NULL)`)
	tk.MustExec(`INSERT INTO t(i, j) VALUES (1, '{"a": 2}')`)
	tk.MustExec(`INSERT INTO t(i, j) VALUES (2, '[1,2]')`)
	tk.MustExec(`INSERT INTO t(i, j) VALUES (3, '{"a":"b", "c":"d","ab":"abc", "bc": ["x", "y"]}')`)
	tk.MustExec(`INSERT INTO t(i, j) VALUES (4, '["here", ["I", "am"], "!!!"]')`)
	tk.MustExec(`INSERT INTO t(i, j) VALUES (5, '"scalar string"')`)
	tk.MustExec(`INSERT INTO t(i, j) VALUES (6, 'true')`)
	tk.MustExec(`INSERT INTO t(i, j) VALUES (7, 'false')`)
	tk.MustExec(`INSERT INTO t(i, j) VALUES (8, 'null')`)
	tk.MustExec(`INSERT INTO t(i, j) VALUES (9, '-1')`)
	tk.MustExec(`INSERT INTO t(i, j) VALUES (10, CAST(CAST(1 AS UNSIGNED) AS JSON))`)
	tk.MustExec(`INSERT INTO t(i, j) VALUES (11, '32767')`)
	tk.MustExec(`INSERT INTO t(i, j) VALUES (12, '32768')`)
	tk.MustExec(`INSERT INTO t(i, j) VALUES (13, '-32768')`)
	tk.MustExec(`INSERT INTO t(i, j) VALUES (14, '-32769')`)
	tk.MustExec(`INSERT INTO t(i, j) VALUES (15, '2147483647')`)
	tk.MustExec(`INSERT INTO t(i, j) VALUES (16, '2147483648')`)
	tk.MustExec(`INSERT INTO t(i, j) VALUES (17, '-2147483648')`)
	tk.MustExec(`INSERT INTO t(i, j) VALUES (18, '-2147483649')`)
	tk.MustExec(`INSERT INTO t(i, j) VALUES (19, '18446744073709551615')`)
	tk.MustExec(`INSERT INTO t(i, j) VALUES (20, '18446744073709551616')`)
	tk.MustExec(`INSERT INTO t(i, j) VALUES (21, '3.14')`)
	tk.MustExec(`INSERT INTO t(i, j) VALUES (22, '{}')`)
	tk.MustExec(`INSERT INTO t(i, j) VALUES (23, '[]')`)
	tk.MustExec(`INSERT INTO t(i, j) VALUES (24, CAST(CAST('2015-01-15 23:24:25' AS DATETIME) AS JSON))`)
	tk.MustExec(`INSERT INTO t(i, j) VALUES (25, CAST(CAST('23:24:25' AS TIME) AS JSON))`)
	tk.MustExec(`INSERT INTO t(i, j) VALUES (26, CAST(CAST('2015-01-15' AS DATE) AS JSON))`)
	tk.MustExec(`INSERT INTO t(i, j) VALUES (27, CAST(TIMESTAMP('2015-01-15 23:24:25') AS JSON))`)
	tk.MustExec(`INSERT INTO t(i, j) VALUES (28, CAST('[]' AS CHAR CHARACTER SET 'ascii'))`)

	result := tk.MustQuery(`SELECT i,
		(j = '"scalar string"') AS c1,
		(j = 'scalar string') AS c2,
		(j = CAST('"scalar string"' AS JSON)) AS c3,
		(j = CAST(CAST(j AS CHAR CHARACTER SET 'utf8mb4') AS JSON)) AS c4,
		(j = CAST(NULL AS JSON)) AS c5,
		(j = NULL) AS c6,
		(j <=> NULL) AS c7,
		(j <=> CAST(NULL AS JSON)) AS c8,
		(j IN (-1, 2, 32768, 3.14)) AS c9,
		(j IN (CAST('[1, 2]' AS JSON), CAST('{}' AS JSON), CAST(3.14 AS JSON))) AS c10,
		(j = (SELECT j FROM t WHERE j = CAST('null' AS JSON))) AS c11,
		(j = (SELECT j FROM t WHERE j IS NULL)) AS c12,
		(j = (SELECT j FROM t WHERE 1<>1)) AS c13,
		(j = DATE('2015-01-15')) AS c14,
		(j = TIME('23:24:25')) AS c15,
		(j = TIMESTAMP('2015-01-15 23:24:25')) AS c16,
		(j = CURRENT_TIMESTAMP) AS c17,
		(JSON_EXTRACT(j, '$.a') = 2) AS c18
		FROM t
		ORDER BY i;`)
	result.Check(testkit.Rows("0 <nil> <nil> <nil> <nil> <nil> <nil> 1 1 <nil> <nil> <nil> <nil> <nil> <nil> <nil> <nil> <nil> <nil>",
		"1 0 0 0 1 <nil> <nil> 0 0 0 0 0 <nil> <nil> 0 0 0 0 1",
		"2 0 0 0 1 <nil> <nil> 0 0 0 1 0 <nil> <nil> 0 0 0 0 <nil>",
		"3 0 0 0 1 <nil> <nil> 0 0 0 0 0 <nil> <nil> 0 0 0 0 0",
		"4 0 0 0 1 <nil> <nil> 0 0 0 0 0 <nil> <nil> 0 0 0 0 <nil>",
		"5 0 1 1 1 <nil> <nil> 0 0 0 0 0 <nil> <nil> 0 0 0 0 <nil>",
		"6 0 0 0 1 <nil> <nil> 0 0 0 0 0 <nil> <nil> 0 0 0 0 <nil>",
		"7 0 0 0 1 <nil> <nil> 0 0 1 0 0 <nil> <nil> 0 0 0 0 <nil>",
		"8 0 0 0 1 <nil> <nil> 0 0 0 0 1 <nil> <nil> 0 0 0 0 <nil>",
		"9 0 0 0 1 <nil> <nil> 0 0 1 0 0 <nil> <nil> 0 0 0 0 <nil>",
		"10 0 0 0 1 <nil> <nil> 0 0 0 0 0 <nil> <nil> 0 0 0 0 <nil>",
		"11 0 0 0 1 <nil> <nil> 0 0 0 0 0 <nil> <nil> 0 0 0 0 <nil>",
		"12 0 0 0 1 <nil> <nil> 0 0 1 0 0 <nil> <nil> 0 0 0 0 <nil>",
		"13 0 0 0 1 <nil> <nil> 0 0 0 0 0 <nil> <nil> 0 0 0 0 <nil>",
		"14 0 0 0 1 <nil> <nil> 0 0 0 0 0 <nil> <nil> 0 0 0 0 <nil>",
		"15 0 0 0 1 <nil> <nil> 0 0 0 0 0 <nil> <nil> 0 0 0 0 <nil>",
		"16 0 0 0 1 <nil> <nil> 0 0 0 0 0 <nil> <nil> 0 0 0 0 <nil>",
		"17 0 0 0 1 <nil> <nil> 0 0 0 0 0 <nil> <nil> 0 0 0 0 <nil>",
		"18 0 0 0 1 <nil> <nil> 0 0 0 0 0 <nil> <nil> 0 0 0 0 <nil>",
		"19 0 0 0 1 <nil> <nil> 0 0 0 0 0 <nil> <nil> 0 0 0 0 <nil>",
		"20 0 0 0 1 <nil> <nil> 0 0 0 0 0 <nil> <nil> 0 0 0 0 <nil>",
		"21 0 0 0 1 <nil> <nil> 0 0 1 0 0 <nil> <nil> 0 0 0 0 <nil>",
		"22 0 0 0 1 <nil> <nil> 0 0 0 1 0 <nil> <nil> 0 0 0 0 <nil>",
		"23 0 0 0 1 <nil> <nil> 0 0 0 0 0 <nil> <nil> 0 0 0 0 <nil>",
		"24 0 0 0 1 <nil> <nil> 0 0 0 0 0 <nil> <nil> 0 0 1 0 <nil>",
		"25 0 0 0 1 <nil> <nil> 0 0 0 0 0 <nil> <nil> 0 1 0 0 <nil>",
		"26 0 0 0 1 <nil> <nil> 0 0 0 0 0 <nil> <nil> 1 0 0 0 <nil>",
		"27 0 0 0 1 <nil> <nil> 0 0 0 0 0 <nil> <nil> 0 0 1 0 <nil>",
		"28 0 0 0 1 <nil> <nil> 0 0 0 0 0 <nil> <nil> 0 0 0 0 <nil>"))
}<|MERGE_RESOLUTION|>--- conflicted
+++ resolved
@@ -1081,11 +1081,7 @@
 	c.Assert(err.Error(), Equals, "[types:1690]BIGINT UNSIGNED value is out of range in '(test.t.a - test.t.b)'")
 }
 
-<<<<<<< HEAD
-func (s *testIntegrationSuite) TestControlBuiltin1(c *C) {
-=======
 func (s *testIntegrationSuite) TestCompareBuiltin(c *C) {
->>>>>>> 9de073bb
 	defer func() {
 		s.cleanEnv(c)
 		testleak.AfterTest(c)()
