--- conflicted
+++ resolved
@@ -8174,7 +8174,6 @@
 	tk.MustQuery("select * from t where a='#';").Check(testkit.Rows("# C 10"))
 }
 
-<<<<<<< HEAD
 func (s *testIntegrationSuite2) TestTableStmt(c *C) {
 	tk := testkit.NewTestKitWithInit(c, s.store)
 	tk.MustExec("drop table if exists t")
@@ -8189,7 +8188,8 @@
 	tableRows = tk.MustQuery("explain (table t)").Rows()
 	c.Assert(selectStarRows, DeepEquals, tableRows)
 	tk.MustQuery("table t union all table t").Check(testkit.Rows("1", "2", "3", "1", "2", "3"))
-=======
+}
+
 func (s *testIntegrationSuite) TestIssue12205(c *C) {
 	tk := testkit.NewTestKit(c, s.store)
 
@@ -8201,5 +8201,4 @@
 		testkit.Rows("838:59:59 18446744072635875328"))
 	tk.MustQuery("show warnings;").Check(
 		testkit.Rows("Warning 1292 Truncated incorrect time value: '18446744072635875000'"))
->>>>>>> 39d8fcc7
 }