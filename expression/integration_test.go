// Copyright 2017 PingCAP, Inc.
//
// Licensed under the Apache License, Version 2.0 (the "License");
// you may not use this file except in compliance with the License.
// You may obtain a copy of the License at
//
//     http://www.apache.org/licenses/LICENSE-2.0
//
// Unless required by applicable law or agreed to in writing, software
// distributed under the License is distributed on an "AS IS" BASIS,
// See the License for the specific language governing permissions and
// limitations under the License.

package expression_test

import (
	"bytes"
	"context"
	"fmt"
	"math"
	"sort"
	"strconv"
	"strings"
	"time"

	. "github.com/pingcap/check"
	"github.com/pingcap/errors"
	"github.com/pingcap/parser/auth"
	"github.com/pingcap/parser/model"
	"github.com/pingcap/parser/mysql"
	"github.com/pingcap/parser/terror"
	"github.com/pingcap/tidb/domain"
	"github.com/pingcap/tidb/expression"
	"github.com/pingcap/tidb/kv"
	plannercore "github.com/pingcap/tidb/planner/core"
	"github.com/pingcap/tidb/session"
	"github.com/pingcap/tidb/sessionctx"
	"github.com/pingcap/tidb/sessionctx/variable"
	"github.com/pingcap/tidb/store/mockstore"
	"github.com/pingcap/tidb/table"
	"github.com/pingcap/tidb/types"
	"github.com/pingcap/tidb/util/collate"
	"github.com/pingcap/tidb/util/kvcache"
	"github.com/pingcap/tidb/util/mock"
	"github.com/pingcap/tidb/util/sqlexec"
	"github.com/pingcap/tidb/util/testkit"
	"github.com/pingcap/tidb/util/testutil"
)

var _ = Suite(&testIntegrationSuite{})
var _ = Suite(&testIntegrationSuite2{})
var _ = SerialSuites(&testIntegrationSerialSuite{})

type testIntegrationSuiteBase struct {
	store kv.Storage
	dom   *domain.Domain
	ctx   sessionctx.Context
}

type testIntegrationSuite struct {
	testIntegrationSuiteBase
}

type testIntegrationSuite2 struct {
	testIntegrationSuiteBase
}

type testIntegrationSerialSuite struct {
	testIntegrationSuiteBase
}

func (s *testIntegrationSuiteBase) cleanEnv(c *C) {
	tk := testkit.NewTestKit(c, s.store)
	tk.MustExec("use test")
	r := tk.MustQuery("show tables")
	for _, tb := range r.Rows() {
		tableName := tb[0]
		tk.MustExec(fmt.Sprintf("drop table %v", tableName))
	}
}

func (s *testIntegrationSuiteBase) SetUpSuite(c *C) {
	var err error
	s.store, s.dom, err = newStoreWithBootstrap()
	c.Assert(err, IsNil)
	s.ctx = mock.NewContext()
}

func (s *testIntegrationSuiteBase) TearDownSuite(c *C) {
	s.dom.Close()
	s.store.Close()
}

func (s *testIntegrationSuite) Test19654(c *C) {
	tk := testkit.NewTestKit(c, s.store)
	tk.MustExec("USE test;")

	// enum vs enum
	tk.MustExec("drop table if exists t1, t2;")
	tk.MustExec("create table t1 (b enum('a', 'b'));")
	tk.MustExec("insert into t1 values ('a');")
	tk.MustExec("create table t2 (b enum('b','a') not null, unique(b));")
	tk.MustExec("insert into t2 values ('a');")
	tk.MustQuery("select /*+ inl_join(t2)*/ * from t1, t2 where t1.b=t2.b;").Check(testkit.Rows("a a"))

	// set vs set
	tk.MustExec("drop table if exists t1, t2;")
	tk.MustExec("create table t1 (b set('a', 'b'));")
	tk.MustExec("insert into t1 values ('a');")
	tk.MustExec("create table t2 (b set('b','a') not null, unique(b));")
	tk.MustExec("insert into t2 values ('a');")
	tk.MustQuery("select /*+ inl_join(t2)*/ * from t1, t2 where t1.b=t2.b;").Check(testkit.Rows("a a"))

	// enum vs set
	tk.MustExec("drop table if exists t1, t2;")
	tk.MustExec("create table t1 (b enum('a', 'b'));")
	tk.MustExec("insert into t1 values ('a');")
	tk.MustExec("create table t2 (b set('b','a') not null, unique(b));")
	tk.MustExec("insert into t2 values ('a');")
	tk.MustQuery("select /*+ inl_join(t2)*/ * from t1, t2 where t1.b=t2.b;").Check(testkit.Rows("a a"))

	// char vs enum
	tk.MustExec("drop table if exists t1, t2;")
	tk.MustExec("create table t1 (b char(10));")
	tk.MustExec("insert into t1 values ('a');")
	tk.MustExec("create table t2 (b enum('b','a') not null, unique(b));")
	tk.MustExec("insert into t2 values ('a');")
	tk.MustQuery("select /*+ inl_join(t2)*/ * from t1, t2 where t1.b=t2.b;").Check(testkit.Rows("a a"))

	// char vs set
	tk.MustExec("drop table if exists t1, t2;")
	tk.MustExec("create table t1 (b char(10));")
	tk.MustExec("insert into t1 values ('a');")
	tk.MustExec("create table t2 (b set('b','a') not null, unique(b));")
	tk.MustExec("insert into t2 values ('a');")
	tk.MustQuery("select /*+ inl_join(t2)*/ * from t1, t2 where t1.b=t2.b;").Check(testkit.Rows("a a"))
}

func (s *testIntegrationSuite) TestFuncREPEAT(c *C) {
	tk := testkit.NewTestKit(c, s.store)
	defer s.cleanEnv(c)
	tk.MustExec("USE test;")
	tk.MustExec("DROP TABLE IF EXISTS table_string;")
	tk.MustExec("CREATE TABLE table_string(a CHAR(20), b VARCHAR(20), c TINYTEXT, d TEXT(20), e MEDIUMTEXT, f LONGTEXT, g BIGINT);")
	tk.MustExec("INSERT INTO table_string (a, b, c, d, e, f, g) VALUES ('a', 'b', 'c', 'd', 'e', 'f', 2);")
	tk.CheckExecResult(1, 0)

	r := tk.MustQuery("SELECT REPEAT(a, g), REPEAT(b, g), REPEAT(c, g), REPEAT(d, g), REPEAT(e, g), REPEAT(f, g) FROM table_string;")
	r.Check(testkit.Rows("aa bb cc dd ee ff"))

	r = tk.MustQuery("SELECT REPEAT(NULL, g), REPEAT(NULL, g), REPEAT(NULL, g), REPEAT(NULL, g), REPEAT(NULL, g), REPEAT(NULL, g) FROM table_string;")
	r.Check(testkit.Rows("<nil> <nil> <nil> <nil> <nil> <nil>"))

	r = tk.MustQuery("SELECT REPEAT(a, NULL), REPEAT(b, NULL), REPEAT(c, NULL), REPEAT(d, NULL), REPEAT(e, NULL), REPEAT(f, NULL) FROM table_string;")
	r.Check(testkit.Rows("<nil> <nil> <nil> <nil> <nil> <nil>"))

	r = tk.MustQuery("SELECT REPEAT(a, 2), REPEAT(b, 2), REPEAT(c, 2), REPEAT(d, 2), REPEAT(e, 2), REPEAT(f, 2) FROM table_string;")
	r.Check(testkit.Rows("aa bb cc dd ee ff"))

	r = tk.MustQuery("SELECT REPEAT(NULL, 2), REPEAT(NULL, 2), REPEAT(NULL, 2), REPEAT(NULL, 2), REPEAT(NULL, 2), REPEAT(NULL, 2) FROM table_string;")
	r.Check(testkit.Rows("<nil> <nil> <nil> <nil> <nil> <nil>"))

	r = tk.MustQuery("SELECT REPEAT(a, -1), REPEAT(b, -2), REPEAT(c, -2), REPEAT(d, -2), REPEAT(e, -2), REPEAT(f, -2) FROM table_string;")
	r.Check(testkit.Rows("     "))

	r = tk.MustQuery("SELECT REPEAT(a, 0), REPEAT(b, 0), REPEAT(c, 0), REPEAT(d, 0), REPEAT(e, 0), REPEAT(f, 0) FROM table_string;")
	r.Check(testkit.Rows("     "))

	r = tk.MustQuery("SELECT REPEAT(a, 16777217), REPEAT(b, 16777217), REPEAT(c, 16777217), REPEAT(d, 16777217), REPEAT(e, 16777217), REPEAT(f, 16777217) FROM table_string;")
	r.Check(testkit.Rows("<nil> <nil> <nil> <nil> <nil> <nil>"))
}

func (s *testIntegrationSuite) TestFuncLpadAndRpad(c *C) {
	tk := testkit.NewTestKit(c, s.store)
	defer s.cleanEnv(c)
	tk.MustExec(`USE test;`)
	tk.MustExec(`DROP TABLE IF EXISTS t;`)
	tk.MustExec(`CREATE TABLE t(a BINARY(10), b CHAR(10));`)
	tk.MustExec(`INSERT INTO t SELECT "中文", "abc";`)
	result := tk.MustQuery(`SELECT LPAD(a, 11, "a"), LPAD(b, 2, "xx") FROM t;`)
	result.Check(testkit.Rows("a中文\x00\x00\x00\x00 ab"))
	result = tk.MustQuery(`SELECT RPAD(a, 11, "a"), RPAD(b, 2, "xx") FROM t;`)
	result.Check(testkit.Rows("中文\x00\x00\x00\x00a ab"))
	result = tk.MustQuery(`SELECT LPAD("中文", 5, "字符"), LPAD("中文", 1, "a");`)
	result.Check(testkit.Rows("字符字中文 中"))
	result = tk.MustQuery(`SELECT RPAD("中文", 5, "字符"), RPAD("中文", 1, "a");`)
	result.Check(testkit.Rows("中文字符字 中"))
	result = tk.MustQuery(`SELECT RPAD("中文", -5, "字符"), RPAD("中文", 10, "");`)
	result.Check(testkit.Rows("<nil> <nil>"))
	result = tk.MustQuery(`SELECT LPAD("中文", -5, "字符"), LPAD("中文", 10, "");`)
	result.Check(testkit.Rows("<nil> <nil>"))
}

func (s *testIntegrationSuite) TestMiscellaneousBuiltin(c *C) {
	ctx := context.Background()
	defer s.cleanEnv(c)

	tk := testkit.NewTestKit(c, s.store)
	tk.MustExec("use test")
	// for uuid
	r := tk.MustQuery("select uuid(), uuid(), uuid(), uuid(), uuid(), uuid();")
	for _, it := range r.Rows() {
		for _, item := range it {
			uuid, ok := item.(string)
			c.Assert(ok, Equals, true)
			list := strings.Split(uuid, "-")
			c.Assert(len(list), Equals, 5)
			c.Assert(len(list[0]), Equals, 8)
			c.Assert(len(list[1]), Equals, 4)
			c.Assert(len(list[2]), Equals, 4)
			c.Assert(len(list[3]), Equals, 4)
			c.Assert(len(list[4]), Equals, 12)
		}
	}
	tk.MustQuery("select sleep(1);").Check(testkit.Rows("0"))
	tk.MustQuery("select sleep(0);").Check(testkit.Rows("0"))
	tk.MustQuery("select sleep('a');").Check(testkit.Rows("0"))
	tk.MustQuery("show warnings;").Check(testkit.Rows("Warning 1292 Truncated incorrect FLOAT value: 'a'"))
	rs, err := tk.Exec("select sleep(-1);")
	c.Assert(err, IsNil)
	c.Assert(rs, NotNil)
	_, err = session.GetRows4Test(ctx, tk.Se, rs)
	c.Assert(err, NotNil)
	c.Assert(rs.Close(), IsNil)

	tk.MustQuery("SELECT INET_ATON('10.0.5.9');").Check(testkit.Rows("167773449"))
	tk.MustQuery("SELECT INET_NTOA(167773449);").Check(testkit.Rows("10.0.5.9"))
	tk.MustQuery("SELECT HEX(INET6_ATON('fdfe::5a55:caff:fefa:9089'));").Check(testkit.Rows("FDFE0000000000005A55CAFFFEFA9089"))
	tk.MustQuery("SELECT HEX(INET6_ATON('10.0.5.9'));").Check(testkit.Rows("0A000509"))
	tk.MustQuery("SELECT INET6_NTOA(INET6_ATON('fdfe::5a55:caff:fefa:9089'));").Check(testkit.Rows("fdfe::5a55:caff:fefa:9089"))
	tk.MustQuery("SELECT INET6_NTOA(INET6_ATON('10.0.5.9'));").Check(testkit.Rows("10.0.5.9"))
	tk.MustQuery("SELECT INET6_NTOA(UNHEX('FDFE0000000000005A55CAFFFEFA9089'));").Check(testkit.Rows("fdfe::5a55:caff:fefa:9089"))
	tk.MustQuery("SELECT INET6_NTOA(UNHEX('0A000509'));").Check(testkit.Rows("10.0.5.9"))

	tk.MustQuery(`SELECT IS_IPV4('10.0.5.9'), IS_IPV4('10.0.5.256');`).Check(testkit.Rows("1 0"))
	tk.MustQuery(`SELECT IS_IPV4_COMPAT(INET6_ATON('::10.0.5.9'));`).Check(testkit.Rows("1"))
	tk.MustQuery(`SELECT IS_IPV4_COMPAT(INET6_ATON('::ffff:10.0.5.9'));`).Check(testkit.Rows("0"))
	tk.MustQuery(`SELECT
	  IS_IPV4_COMPAT(INET6_ATON('::192.168.0.1')),
	  IS_IPV4_COMPAT(INET6_ATON('::c0a8:0001')),
	  IS_IPV4_COMPAT(INET6_ATON('::c0a8:1'));`).Check(testkit.Rows("1 1 1"))
	tk.MustQuery(`SELECT IS_IPV4_MAPPED(INET6_ATON('::10.0.5.9'));`).Check(testkit.Rows("0"))
	tk.MustQuery(`SELECT IS_IPV4_MAPPED(INET6_ATON('::ffff:10.0.5.9'));`).Check(testkit.Rows("1"))
	tk.MustQuery(`SELECT
	  IS_IPV4_MAPPED(INET6_ATON('::ffff:192.168.0.1')),
	  IS_IPV4_MAPPED(INET6_ATON('::ffff:c0a8:0001')),
	  IS_IPV4_MAPPED(INET6_ATON('::ffff:c0a8:1'));`).Check(testkit.Rows("1 1 1"))
	tk.MustQuery(`SELECT IS_IPV6('10.0.5.9'), IS_IPV6('::1');`).Check(testkit.Rows("0 1"))

	tk.MustExec("drop table if exists t1;")
	tk.MustExec(`create table t1(
        a int,
        b int not null,
        c int not null default 0,
        d int default 0,
        unique key(b,c),
        unique key(b,d)
);`)
	tk.MustExec("insert into t1 (a,b) values(1,10),(1,20),(2,30),(2,40);")
	tk.MustQuery("select any_value(a), sum(b) from t1;").Check(testkit.Rows("1 100"))
	tk.MustQuery("select a,any_value(b),sum(c) from t1 group by a order by a;").Check(testkit.Rows("1 10 0", "2 30 0"))

	// for locks
	tk.MustExec(`set tidb_enable_noop_functions=1;`)
	result := tk.MustQuery(`SELECT GET_LOCK('test_lock1', 10);`)
	result.Check(testkit.Rows("1"))
	result = tk.MustQuery(`SELECT GET_LOCK('test_lock2', 10);`)
	result.Check(testkit.Rows("1"))

	result = tk.MustQuery(`SELECT RELEASE_LOCK('test_lock2');`)
	result.Check(testkit.Rows("1"))
	result = tk.MustQuery(`SELECT RELEASE_LOCK('test_lock1');`)
	result.Check(testkit.Rows("1"))
}

func (s *testIntegrationSuite) TestConvertToBit(c *C) {
	defer s.cleanEnv(c)
	tk := testkit.NewTestKit(c, s.store)
	tk.MustExec("use test")
	tk.MustExec("drop table if exists t, t1")
	tk.MustExec("create table t (a bit(64))")
	tk.MustExec("create table t1 (a varchar(2))")
	tk.MustExec(`insert t1 value ('10')`)
	tk.MustExec(`insert t select a from t1`)
	tk.MustQuery("select a+0 from t").Check(testkit.Rows("12592"))

	tk.MustExec("drop table if exists t, t1")
	tk.MustExec("create table t (a bit(64))")
	tk.MustExec("create table t1 (a binary(2))")
	tk.MustExec(`insert t1 value ('10')`)
	tk.MustExec(`insert t select a from t1`)
	tk.MustQuery("select a+0 from t").Check(testkit.Rows("12592"))

	tk.MustExec("drop table if exists t, t1")
	tk.MustExec("create table t (a bit(64))")
	tk.MustExec("create table t1 (a datetime)")
	tk.MustExec(`insert t1 value ('09-01-01')`)
	tk.MustExec(`insert t select a from t1`)
	tk.MustQuery("select a+0 from t").Check(testkit.Rows("20090101000000"))

	// For issue 20118
	tk.MustExec("drop table if exists t;")
	tk.MustExec("create table t(a tinyint, b bit(63));")
	tk.MustExec("insert ignore  into t values(599999999, -1);")
	tk.MustQuery("show warnings;").Check(testkit.Rows(
		"Warning 1690 constant 599999999 overflows tinyint",
		"Warning 1406 Data Too Long, field len 63"))
	tk.MustQuery("select * from t;").Check(testkit.Rows("127 \u007f\xff\xff\xff\xff\xff\xff\xff"))
}

func (s *testIntegrationSuite2) TestMathBuiltin(c *C) {
	ctx := context.Background()
	defer s.cleanEnv(c)
	tk := testkit.NewTestKit(c, s.store)
	tk.MustExec("use test")

	// for degrees
	result := tk.MustQuery("select degrees(0), degrees(1)")
	result.Check(testkit.Rows("0 57.29577951308232"))
	result = tk.MustQuery("select degrees(2), degrees(5)")
	result.Check(testkit.Rows("114.59155902616465 286.4788975654116"))

	// for sin
	result = tk.MustQuery("select sin(0), sin(1.5707963267949)")
	result.Check(testkit.Rows("0 1"))
	result = tk.MustQuery("select sin(1), sin(100)")
	result.Check(testkit.Rows("0.8414709848078965 -0.5063656411097588"))
	result = tk.MustQuery("select sin('abcd')")
	result.Check(testkit.Rows("0"))

	// for cos
	result = tk.MustQuery("select cos(0), cos(3.1415926535898)")
	result.Check(testkit.Rows("1 -1"))
	result = tk.MustQuery("select cos('abcd')")
	result.Check(testkit.Rows("1"))

	// for tan
	result = tk.MustQuery("select tan(0.00), tan(PI()/4)")
	result.Check(testkit.Rows("0 1"))
	result = tk.MustQuery("select tan('abcd')")
	result.Check(testkit.Rows("0"))

	// for log2
	result = tk.MustQuery("select log2(0.0)")
	result.Check(testkit.Rows("<nil>"))
	result = tk.MustQuery("select log2(4)")
	result.Check(testkit.Rows("2"))
	result = tk.MustQuery("select log2('8.0abcd')")
	result.Check(testkit.Rows("3"))
	result = tk.MustQuery("select log2(-1)")
	result.Check(testkit.Rows("<nil>"))
	result = tk.MustQuery("select log2(NULL)")
	result.Check(testkit.Rows("<nil>"))

	// for log10
	result = tk.MustQuery("select log10(0.0)")
	result.Check(testkit.Rows("<nil>"))
	result = tk.MustQuery("select log10(100)")
	result.Check(testkit.Rows("2"))
	result = tk.MustQuery("select log10('1000.0abcd')")
	result.Check(testkit.Rows("3"))
	result = tk.MustQuery("select log10(-1)")
	result.Check(testkit.Rows("<nil>"))
	result = tk.MustQuery("select log10(NULL)")
	result.Check(testkit.Rows("<nil>"))

	//for log
	result = tk.MustQuery("select log(0.0)")
	result.Check(testkit.Rows("<nil>"))
	result = tk.MustQuery("select log(100)")
	result.Check(testkit.Rows("4.605170185988092"))
	result = tk.MustQuery("select log('100.0abcd')")
	result.Check(testkit.Rows("4.605170185988092"))
	result = tk.MustQuery("select log(-1)")
	result.Check(testkit.Rows("<nil>"))
	result = tk.MustQuery("select log(NULL)")
	result.Check(testkit.Rows("<nil>"))
	result = tk.MustQuery("select log(NULL, NULL)")
	result.Check(testkit.Rows("<nil>"))
	result = tk.MustQuery("select log(1, 100)")
	result.Check(testkit.Rows("<nil>"))
	result = tk.MustQuery("select log(0.5, 0.25)")
	result.Check(testkit.Rows("2"))
	result = tk.MustQuery("select log(-1, 0.25)")
	result.Check(testkit.Rows("<nil>"))

	// for atan
	result = tk.MustQuery("select atan(0), atan(-1), atan(1), atan(1,2)")
	result.Check(testkit.Rows("0 -0.7853981633974483 0.7853981633974483 0.4636476090008061"))
	result = tk.MustQuery("select atan('tidb')")
	result.Check(testkit.Rows("0"))

	// for asin
	result = tk.MustQuery("select asin(0), asin(-2), asin(2), asin(1)")
	result.Check(testkit.Rows("0 <nil> <nil> 1.5707963267948966"))
	result = tk.MustQuery("select asin('tidb')")
	result.Check(testkit.Rows("0"))

	// for acos
	result = tk.MustQuery("select acos(0), acos(-2), acos(2), acos(1)")
	result.Check(testkit.Rows("1.5707963267948966 <nil> <nil> 0"))
	result = tk.MustQuery("select acos('tidb')")
	result.Check(testkit.Rows("1.5707963267948966"))

	// for pi
	result = tk.MustQuery("select pi()")
	result.Check(testkit.Rows("3.141592653589793"))

	// for floor
	result = tk.MustQuery("select floor(0), floor(null), floor(1.23), floor(-1.23), floor(1)")
	result.Check(testkit.Rows("0 <nil> 1 -2 1"))
	result = tk.MustQuery("select floor('tidb'), floor('1tidb'), floor('tidb1')")
	result.Check(testkit.Rows("0 1 0"))
	result = tk.MustQuery("SELECT floor(t.c_datetime) FROM (select CAST('2017-07-19 00:00:00' AS DATETIME) AS c_datetime) AS t")
	result.Check(testkit.Rows("20170719000000"))
	result = tk.MustQuery("SELECT floor(t.c_time) FROM (select CAST('12:34:56' AS TIME) AS c_time) AS t")
	result.Check(testkit.Rows("123456"))
	result = tk.MustQuery("SELECT floor(t.c_time) FROM (select CAST('00:34:00' AS TIME) AS c_time) AS t")
	result.Check(testkit.Rows("3400"))
	result = tk.MustQuery("SELECT floor(t.c_time) FROM (select CAST('00:00:00' AS TIME) AS c_time) AS t")
	result.Check(testkit.Rows("0"))
	result = tk.MustQuery("SELECT floor(t.c_decimal) FROM (SELECT CAST('-10.01' AS DECIMAL(10,2)) AS c_decimal) AS t")
	result.Check(testkit.Rows("-11"))
	result = tk.MustQuery("SELECT floor(t.c_decimal) FROM (SELECT CAST('-10.01' AS DECIMAL(10,1)) AS c_decimal) AS t")
	result.Check(testkit.Rows("-10"))

	// for ceil/ceiling
	result = tk.MustQuery("select ceil(0), ceil(null), ceil(1.23), ceil(-1.23), ceil(1)")
	result.Check(testkit.Rows("0 <nil> 2 -1 1"))
	result = tk.MustQuery("select ceiling(0), ceiling(null), ceiling(1.23), ceiling(-1.23), ceiling(1)")
	result.Check(testkit.Rows("0 <nil> 2 -1 1"))
	result = tk.MustQuery("select ceil('tidb'), ceil('1tidb'), ceil('tidb1'), ceiling('tidb'), ceiling('1tidb'), ceiling('tidb1')")
	result.Check(testkit.Rows("0 1 0 0 1 0"))
	result = tk.MustQuery("select ceil(t.c_datetime), ceiling(t.c_datetime) from (select cast('2017-07-20 00:00:00' as datetime) as c_datetime) as t")
	result.Check(testkit.Rows("20170720000000 20170720000000"))
	result = tk.MustQuery("select ceil(t.c_time), ceiling(t.c_time) from (select cast('12:34:56' as time) as c_time) as t")
	result.Check(testkit.Rows("123456 123456"))
	result = tk.MustQuery("select ceil(t.c_time), ceiling(t.c_time) from (select cast('00:34:00' as time) as c_time) as t")
	result.Check(testkit.Rows("3400 3400"))
	result = tk.MustQuery("select ceil(t.c_time), ceiling(t.c_time) from (select cast('00:00:00' as time) as c_time) as t")
	result.Check(testkit.Rows("0 0"))
	result = tk.MustQuery("select ceil(t.c_decimal), ceiling(t.c_decimal) from (select cast('-10.01' as decimal(10,2)) as c_decimal) as t")
	result.Check(testkit.Rows("-10 -10"))
	result = tk.MustQuery("select ceil(t.c_decimal), ceiling(t.c_decimal) from (select cast('-10.01' as decimal(10,1)) as c_decimal) as t")
	result.Check(testkit.Rows("-10 -10"))
	result = tk.MustQuery("select floor(18446744073709551615), ceil(18446744073709551615)")
	result.Check(testkit.Rows("18446744073709551615 18446744073709551615"))
	result = tk.MustQuery("select floor(18446744073709551615.1233), ceil(18446744073709551615.1233)")
	result.Check(testkit.Rows("18446744073709551615 18446744073709551616"))
	result = tk.MustQuery("select floor(-18446744073709551617), ceil(-18446744073709551617), floor(-18446744073709551617.11), ceil(-18446744073709551617.11)")
	result.Check(testkit.Rows("-18446744073709551617 -18446744073709551617 -18446744073709551618 -18446744073709551617"))
	tk.MustExec("drop table if exists t;")
	tk.MustExec("create table t(a decimal(40,20) UNSIGNED);")
	tk.MustExec("insert into t values(2.99999999900000000000), (12), (0);")
	tk.MustQuery("select a, ceil(a) from t where ceil(a) > 1;").Check(testkit.Rows("2.99999999900000000000 3", "12.00000000000000000000 12"))
	tk.MustQuery("select a, ceil(a) from t;").Check(testkit.Rows("2.99999999900000000000 3", "12.00000000000000000000 12", "0.00000000000000000000 0"))
	tk.MustQuery("select ceil(-29464);").Check(testkit.Rows("-29464"))
	tk.MustQuery("select a, floor(a) from t where floor(a) > 1;").Check(testkit.Rows("2.99999999900000000000 2", "12.00000000000000000000 12"))
	tk.MustQuery("select a, floor(a) from t;").Check(testkit.Rows("2.99999999900000000000 2", "12.00000000000000000000 12", "0.00000000000000000000 0"))
	tk.MustQuery("select floor(-29464);").Check(testkit.Rows("-29464"))

	tk.MustExec(`drop table if exists t;`)
	tk.MustExec(`create table t(a decimal(40,20), b bigint);`)
	tk.MustExec(`insert into t values(-2.99999990000000000000, -1);`)
	tk.MustQuery(`select floor(a), floor(a), floor(a) from t;`).Check(testkit.Rows(`-3 -3 -3`))
	tk.MustQuery(`select b, floor(b) from t;`).Check(testkit.Rows(`-1 -1`))

	// for cot
	result = tk.MustQuery("select cot(1), cot(-1), cot(NULL)")
	result.Check(testkit.Rows("0.6420926159343308 -0.6420926159343308 <nil>"))
	result = tk.MustQuery("select cot('1tidb')")
	result.Check(testkit.Rows("0.6420926159343308"))
	rs, err := tk.Exec("select cot(0)")
	c.Assert(err, IsNil)
	_, err = session.GetRows4Test(ctx, tk.Se, rs)
	c.Assert(err, NotNil)
	terr := errors.Cause(err).(*terror.Error)
	c.Assert(terr.Code(), Equals, errors.ErrCode(mysql.ErrDataOutOfRange))
	c.Assert(rs.Close(), IsNil)

	//for exp
	result = tk.MustQuery("select exp(0), exp(1), exp(-1), exp(1.2), exp(NULL)")
	result.Check(testkit.Rows("1 2.718281828459045 0.36787944117144233 3.3201169227365472 <nil>"))
	result = tk.MustQuery("select exp('tidb'), exp('1tidb')")
	result.Check(testkit.Rows("1 2.718281828459045"))
	rs, err = tk.Exec("select exp(1000000)")
	c.Assert(err, IsNil)
	_, err = session.GetRows4Test(ctx, tk.Se, rs)
	c.Assert(err, NotNil)
	terr = errors.Cause(err).(*terror.Error)
	c.Assert(terr.Code(), Equals, errors.ErrCode(mysql.ErrDataOutOfRange))
	c.Assert(rs.Close(), IsNil)
	tk.MustExec("drop table if exists t")
	tk.MustExec("create table t(a float)")
	tk.MustExec("insert into t values(1000000)")
	rs, err = tk.Exec("select exp(a) from t")
	c.Assert(err, IsNil)
	_, err = session.GetRows4Test(ctx, tk.Se, rs)
	c.Assert(err, NotNil)
	terr = errors.Cause(err).(*terror.Error)
	c.Assert(terr.Code(), Equals, errors.ErrCode(mysql.ErrDataOutOfRange))
	c.Assert(err.Error(), Equals, "[types:1690]DOUBLE value is out of range in 'exp(test.t.a)'")
	c.Assert(rs.Close(), IsNil)

	// for conv
	result = tk.MustQuery("SELECT CONV('a', 16, 2);")
	result.Check(testkit.Rows("1010"))
	result = tk.MustQuery("SELECT CONV('6E', 18, 8);")
	result.Check(testkit.Rows("172"))
	result = tk.MustQuery("SELECT CONV(-17, 10, -18);")
	result.Check(testkit.Rows("-H"))
	result = tk.MustQuery("SELECT CONV(10+'10'+'10'+X'0a', 10, 10);")
	result.Check(testkit.Rows("40"))
	result = tk.MustQuery("SELECT CONV('a', 1, 10);")
	result.Check(testkit.Rows("<nil>"))
	result = tk.MustQuery("SELECT CONV('a', 37, 10);")
	result.Check(testkit.Rows("<nil>"))

	// for abs
	result = tk.MustQuery("SELECT ABS(-1);")
	result.Check(testkit.Rows("1"))
	result = tk.MustQuery("SELECT ABS('abc');")
	result.Check(testkit.Rows("0"))
	result = tk.MustQuery("SELECT ABS(18446744073709551615);")
	result.Check(testkit.Rows("18446744073709551615"))
	result = tk.MustQuery("SELECT ABS(123.4);")
	result.Check(testkit.Rows("123.4"))
	result = tk.MustQuery("SELECT ABS(-123.4);")
	result.Check(testkit.Rows("123.4"))
	result = tk.MustQuery("SELECT ABS(1234E-1);")
	result.Check(testkit.Rows("123.4"))
	result = tk.MustQuery("SELECT ABS(-9223372036854775807);")
	result.Check(testkit.Rows("9223372036854775807"))
	result = tk.MustQuery("SELECT ABS(NULL);")
	result.Check(testkit.Rows("<nil>"))
	rs, err = tk.Exec("SELECT ABS(-9223372036854775808);")
	c.Assert(err, IsNil)
	_, err = session.GetRows4Test(ctx, tk.Se, rs)
	c.Assert(err, NotNil)
	terr = errors.Cause(err).(*terror.Error)
	c.Assert(terr.Code(), Equals, errors.ErrCode(mysql.ErrDataOutOfRange))
	c.Assert(rs.Close(), IsNil)

	// for round
	result = tk.MustQuery("SELECT ROUND(2.5), ROUND(-2.5), ROUND(25E-1);")
	result.Check(testkit.Rows("3 -3 3")) // TODO: Should be 3 -3 2
	result = tk.MustQuery("SELECT ROUND(2.5, NULL), ROUND(NULL, 4), ROUND(NULL, NULL), ROUND(NULL);")
	result.Check(testkit.Rows("<nil> <nil> <nil> <nil>"))
	result = tk.MustQuery("SELECT ROUND('123.4'), ROUND('123e-2');")
	result.Check(testkit.Rows("123 1"))
	result = tk.MustQuery("SELECT ROUND(-9223372036854775808);")
	result.Check(testkit.Rows("-9223372036854775808"))
	result = tk.MustQuery("SELECT ROUND(123.456, 0), ROUND(123.456, 1), ROUND(123.456, 2), ROUND(123.456, 3), ROUND(123.456, 4), ROUND(123.456, -1), ROUND(123.456, -2), ROUND(123.456, -3), ROUND(123.456, -4);")
	result.Check(testkit.Rows("123 123.5 123.46 123.456 123.4560 120 100 0 0"))
	result = tk.MustQuery("SELECT ROUND(123456E-3, 0), ROUND(123456E-3, 1), ROUND(123456E-3, 2), ROUND(123456E-3, 3), ROUND(123456E-3, 4), ROUND(123456E-3, -1), ROUND(123456E-3, -2), ROUND(123456E-3, -3), ROUND(123456E-3, -4);")
	result.Check(testkit.Rows("123 123.5 123.46 123.456 123.456 120 100 0 0")) // TODO: Column 5 should be 123.4560

	// for truncate
	result = tk.MustQuery("SELECT truncate(123, -2), truncate(123, 2), truncate(123, 1), truncate(123, -1);")
	result.Check(testkit.Rows("100 123 123 120"))
	result = tk.MustQuery("SELECT truncate(123.456, -2), truncate(123.456, 2), truncate(123.456, 1), truncate(123.456, 3), truncate(1.23, 100), truncate(123456E-3, 2);")
	result.Check(testkit.Rows("100 123.45 123.4 123.456 1.230000000000000000000000000000 123.45"))
	result = tk.MustQuery("SELECT truncate(9223372036854775807, -7), truncate(9223372036854775808, -10), truncate(cast(-1 as unsigned), -10);")
	result.Check(testkit.Rows("9223372036850000000 9223372030000000000 18446744070000000000"))
	// issue 17181,19390
	tk.MustQuery("select truncate(42, -9223372036854775808);").Check(testkit.Rows("0"))
	tk.MustQuery("select truncate(42, 9223372036854775808);").Check(testkit.Rows("42"))
	tk.MustQuery("select truncate(42, -2147483648);").Check(testkit.Rows("0"))
	tk.MustQuery("select truncate(42, 2147483648);").Check(testkit.Rows("42"))
	tk.MustQuery("select truncate(42, 18446744073709551615);").Check(testkit.Rows("42"))
	tk.MustQuery("select truncate(42, 4294967295);").Check(testkit.Rows("42"))
	tk.MustQuery("select truncate(42, -0);").Check(testkit.Rows("42"))
	tk.MustQuery("select truncate(42, -307);").Check(testkit.Rows("0"))
	tk.MustQuery("select truncate(42, -308);").Check(testkit.Rows("0"))
	tk.MustQuery("select truncate(42, -309);").Check(testkit.Rows("0"))
	tk.MustExec(`drop table if exists t;`)
	tk.MustExec("create table t (a bigint unsigned);")
	tk.MustExec("insert into t values (18446744073709551615), (4294967295), (9223372036854775808), (2147483648);")
	tk.MustQuery("select truncate(42, a) from t;").Check(testkit.Rows("42", "42", "42", "42"))

	tk.MustExec(`drop table if exists t;`)
	tk.MustExec(`create table t(a date, b datetime, c timestamp, d varchar(20));`)
	tk.MustExec(`insert into t select "1234-12-29", "1234-12-29 16:24:13.9912", "2014-12-29 16:19:28", "12.34567";`)

	// NOTE: the actually result is: 12341220 12341229.0 12341200 12341229.00,
	// but Datum.ToString() don't format decimal length for float numbers.
	result = tk.MustQuery(`select truncate(a, -1), truncate(a, 1), truncate(a, -2), truncate(a, 2) from t;`)
	result.Check(testkit.Rows("12341220 12341229 12341200 12341229"))

	// NOTE: the actually result is: 12341229162410 12341229162414.0 12341229162400 12341229162414.00,
	// but Datum.ToString() don't format decimal length for float numbers.
	result = tk.MustQuery(`select truncate(b, -1), truncate(b, 1), truncate(b, -2), truncate(b, 2) from t;`)
	result.Check(testkit.Rows("12341229162410 12341229162414 12341229162400 12341229162414"))

	// NOTE: the actually result is: 20141229161920 20141229161928.0 20141229161900 20141229161928.00,
	// but Datum.ToString() don't format decimal length for float numbers.
	result = tk.MustQuery(`select truncate(c, -1), truncate(c, 1), truncate(c, -2), truncate(c, 2) from t;`)
	result.Check(testkit.Rows("20141229161920 20141229161928 20141229161900 20141229161928"))

	result = tk.MustQuery(`select truncate(d, -1), truncate(d, 1), truncate(d, -2), truncate(d, 2) from t;`)
	result.Check(testkit.Rows("10 12.3 0 12.34"))

	result = tk.MustQuery(`select truncate(json_array(), 1), truncate("cascasc", 1);`)
	result.Check(testkit.Rows("0 0"))

	// for pow
	result = tk.MustQuery("SELECT POW('12', 2), POW(1.2e1, '2.0'), POW(12, 2.0);")
	result.Check(testkit.Rows("144 144 144"))
	result = tk.MustQuery("SELECT POW(null, 2), POW(2, null), POW(null, null);")
	result.Check(testkit.Rows("<nil> <nil> <nil>"))
	result = tk.MustQuery("SELECT POW(0, 0);")
	result.Check(testkit.Rows("1"))
	result = tk.MustQuery("SELECT POW(0, 0.1), POW(0, 0.5), POW(0, 1);")
	result.Check(testkit.Rows("0 0 0"))
	rs, err = tk.Exec("SELECT POW(0, -1);")
	c.Assert(err, IsNil)
	_, err = session.GetRows4Test(ctx, tk.Se, rs)
	c.Assert(err, NotNil)
	terr = errors.Cause(err).(*terror.Error)
	c.Assert(terr.Code(), Equals, errors.ErrCode(mysql.ErrDataOutOfRange))
	c.Assert(rs.Close(), IsNil)

	// for sign
	result = tk.MustQuery("SELECT SIGN('12'), SIGN(1.2e1), SIGN(12), SIGN(0.0000012);")
	result.Check(testkit.Rows("1 1 1 1"))
	result = tk.MustQuery("SELECT SIGN('-12'), SIGN(-1.2e1), SIGN(-12), SIGN(-0.0000012);")
	result.Check(testkit.Rows("-1 -1 -1 -1"))
	result = tk.MustQuery("SELECT SIGN('0'), SIGN('-0'), SIGN(0);")
	result.Check(testkit.Rows("0 0 0"))
	result = tk.MustQuery("SELECT SIGN(NULL);")
	result.Check(testkit.Rows("<nil>"))
	result = tk.MustQuery("SELECT SIGN(-9223372036854775808), SIGN(9223372036854775808);")
	result.Check(testkit.Rows("-1 1"))

	// for sqrt
	result = tk.MustQuery("SELECT SQRT(-10), SQRT(144), SQRT(4.84), SQRT(0.04), SQRT(0);")
	result.Check(testkit.Rows("<nil> 12 2.2 0.2 0"))

	// for crc32
	result = tk.MustQuery("SELECT crc32(0), crc32(-0), crc32('0'), crc32('abc'), crc32('ABC'), crc32(NULL), crc32(''), crc32('hello world!')")
	result.Check(testkit.Rows("4108050209 4108050209 4108050209 891568578 2743272264 <nil> 0 62177901"))

	// for radians
	result = tk.MustQuery("SELECT radians(1.0), radians(pi()), radians(pi()/2), radians(180), radians(1.009);")
	result.Check(testkit.Rows("0.017453292519943295 0.05483113556160754 0.02741556778080377 3.141592653589793 0.01761037215262278"))

	// for rand
	tk.MustExec("drop table if exists t")
	tk.MustExec("create table t(a int)")
	tk.MustExec("insert into t values(1),(2),(3)")
	tk.Se.GetSessionVars().MaxChunkSize = 1
	tk.MustQuery("select rand(1) from t").Check(testkit.Rows("0.40540353712197724", "0.8716141803857071", "0.1418603212962489"))
	tk.MustQuery("select rand(a) from t").Check(testkit.Rows("0.40540353712197724", "0.6555866465490187", "0.9057697559760601"))
	tk.MustQuery("select rand(1), rand(2), rand(3)").Check(testkit.Rows("0.40540353712197724 0.6555866465490187 0.9057697559760601"))
}

func (s *testIntegrationSuite2) TestStringBuiltin(c *C) {
	defer s.cleanEnv(c)
	tk := testkit.NewTestKit(c, s.store)
	tk.MustExec("use test")
	ctx := context.Background()
	var err error

	// for length
	tk.MustExec("drop table if exists t")
	tk.MustExec("create table t(a int, b double, c datetime, d time, e char(20), f bit(10))")
	tk.MustExec(`insert into t values(1, 1.1, "2017-01-01 12:01:01", "12:01:01", "abcdef", 0b10101)`)
	result := tk.MustQuery("select length(a), length(b), length(c), length(d), length(e), length(f), length(null) from t")
	result.Check(testkit.Rows("1 3 19 8 6 2 <nil>"))
	tk.MustExec("drop table if exists t")
	tk.MustExec("create table t(a char(20))")
	tk.MustExec(`insert into t values("tidb  "), (concat("a  ", "b  "))`)
	result = tk.MustQuery("select a, length(a) from t")
	result.Check(testkit.Rows("tidb 4", "a  b 4"))

	// for concat
	tk.MustExec("drop table if exists t")
	tk.MustExec("create table t(a int, b double, c datetime, d time, e char(20))")
	tk.MustExec(`insert into t values(1, 1.1, "2017-01-01 12:01:01", "12:01:01", "abcdef")`)
	result = tk.MustQuery("select concat(a, b, c, d, e) from t")
	result.Check(testkit.Rows("11.12017-01-01 12:01:0112:01:01abcdef"))
	result = tk.MustQuery("select concat(null)")
	result.Check(testkit.Rows("<nil>"))
	result = tk.MustQuery("select concat(null, a, b) from t")
	result.Check(testkit.Rows("<nil>"))
	tk.MustExec("drop table if exists t")
	// Fix issue 9123
	tk.MustExec("create table t(a char(32) not null, b float default '0') engine=innodb default charset=utf8mb4")
	tk.MustExec("insert into t value('0a6f9d012f98467f8e671e9870044528', 208.867)")
	result = tk.MustQuery("select concat_ws( ',', b) from t where a = '0a6f9d012f98467f8e671e9870044528';")
	result.Check(testkit.Rows("208.867"))

	// for concat_ws
	tk.MustExec("drop table if exists t")
	tk.MustExec("create table t(a int, b double, c datetime, d time, e char(20))")
	tk.MustExec(`insert into t values(1, 1.1, "2017-01-01 12:01:01", "12:01:01", "abcdef")`)
	result = tk.MustQuery("select concat_ws('|', a, b, c, d, e) from t")
	result.Check(testkit.Rows("1|1.1|2017-01-01 12:01:01|12:01:01|abcdef"))
	result = tk.MustQuery("select concat_ws(null, null)")
	result.Check(testkit.Rows("<nil>"))
	result = tk.MustQuery("select concat_ws(null, a, b) from t")
	result.Check(testkit.Rows("<nil>"))
	result = tk.MustQuery("select concat_ws(',', 'a', 'b')")
	result.Check(testkit.Rows("a,b"))
	result = tk.MustQuery("select concat_ws(',','First name',NULL,'Last Name')")
	result.Check(testkit.Rows("First name,Last Name"))

	tk.MustExec(`drop table if exists t;`)
	tk.MustExec(`create table t(a tinyint(2), b varchar(10));`)
	tk.MustExec(`insert into t values (1, 'a'), (12, 'a'), (126, 'a'), (127, 'a')`)
	tk.MustQuery(`select concat_ws('#', a, b) from t;`).Check(testkit.Rows(
		`1#a`,
		`12#a`,
		`126#a`,
		`127#a`,
	))

	tk.MustExec("drop table if exists t")
	tk.MustExec("create table t(a binary(3))")
	tk.MustExec("insert into t values('a')")
	result = tk.MustQuery(`select concat_ws(',', a, 'test') = 'a\0\0,test' from t`)
	result.Check(testkit.Rows("1"))

	// for ascii
	tk.MustExec("drop table if exists t")
	tk.MustExec("create table t(a char(10), b int, c double, d datetime, e time, f bit(4))")
	tk.MustExec(`insert into t values('2', 2, 2.3, "2017-01-01 12:01:01", "12:01:01", 0b1010)`)
	result = tk.MustQuery("select ascii(a), ascii(b), ascii(c), ascii(d), ascii(e), ascii(f) from t")
	result.Check(testkit.Rows("50 50 50 50 49 10"))
	result = tk.MustQuery("select ascii('123'), ascii(123), ascii(''), ascii('你好'), ascii(NULL)")
	result.Check(testkit.Rows("49 49 0 228 <nil>"))

	// for lower
	tk.MustExec("drop table if exists t")
	tk.MustExec("create table t(a int, b double, c datetime, d time, e char(20), f binary(3), g binary(3))")
	tk.MustExec(`insert into t values(1, 1.1, "2017-01-01 12:01:01", "12:01:01", "abcdef", 'aa', 'BB')`)
	result = tk.MustQuery("select lower(a), lower(b), lower(c), lower(d), lower(e), lower(f), lower(g), lower(null) from t")
	result.Check(testkit.Rows("1 1.1 2017-01-01 12:01:01 12:01:01 abcdef aa\x00 BB\x00 <nil>"))

	// for upper
	result = tk.MustQuery("select upper(a), upper(b), upper(c), upper(d), upper(e), upper(f), upper(g), upper(null) from t")
	result.Check(testkit.Rows("1 1.1 2017-01-01 12:01:01 12:01:01 ABCDEF aa\x00 BB\x00 <nil>"))

	// for strcmp
	tk.MustExec("drop table if exists t")
	tk.MustExec("create table t(a char(10), b int, c double, d datetime, e time)")
	tk.MustExec(`insert into t values("123", 123, 12.34, "2017-01-01 12:01:01", "12:01:01")`)
	result = tk.MustQuery(`select strcmp(a, "123"), strcmp(b, "123"), strcmp(c, "12.34"), strcmp(d, "2017-01-01 12:01:01"), strcmp(e, "12:01:01") from t`)
	result.Check(testkit.Rows("0 0 0 0 0"))
	result = tk.MustQuery(`select strcmp("1", "123"), strcmp("123", "1"), strcmp("123", "45"), strcmp("123", null), strcmp(null, "123")`)
	result.Check(testkit.Rows("-1 1 -1 <nil> <nil>"))
	result = tk.MustQuery(`select strcmp("", "123"), strcmp("123", ""), strcmp("", ""), strcmp("", null), strcmp(null, "")`)
	result.Check(testkit.Rows("-1 1 0 <nil> <nil>"))

	// for left
	tk.MustExec("drop table if exists t")
	tk.MustExec("create table t(a char(10), b int, c double, d datetime, e time)")
	tk.MustExec(`insert into t values('abcde', 1234, 12.34, "2017-01-01 12:01:01", "12:01:01")`)
	result = tk.MustQuery("select left(a, 2), left(b, 2), left(c, 2), left(d, 2), left(e, 2) from t")
	result.Check(testkit.Rows("ab 12 12 20 12"))
	result = tk.MustQuery(`select left("abc", 0), left("abc", -1), left(NULL, 1), left("abc", NULL)`)
	result.Check(testkit.Rows("  <nil> <nil>"))
	result = tk.MustQuery(`select left("abc", "a"), left("abc", 1.9), left("abc", 1.2)`)
	result.Check(testkit.Rows(" ab a"))
	result = tk.MustQuery(`select left("中文abc", 2), left("中文abc", 3), left("中文abc", 4)`)
	result.Check(testkit.Rows("中文 中文a 中文ab"))
	// for right, reuse the table created for left
	result = tk.MustQuery("select right(a, 3), right(b, 3), right(c, 3), right(d, 3), right(e, 3) from t")
	result.Check(testkit.Rows("cde 234 .34 :01 :01"))
	result = tk.MustQuery(`select right("abcde", 0), right("abcde", -1), right("abcde", 100), right(NULL, 1), right("abcde", NULL)`)
	result.Check(testkit.Rows("  abcde <nil> <nil>"))
	result = tk.MustQuery(`select right("abcde", "a"), right("abcde", 1.9), right("abcde", 1.2)`)
	result.Check(testkit.Rows(" de e"))
	result = tk.MustQuery(`select right("中文abc", 2), right("中文abc", 4), right("中文abc", 5)`)
	result.Check(testkit.Rows("bc 文abc 中文abc"))
	tk.MustExec("drop table if exists t")
	tk.MustExec("create table t(a binary(10))")
	tk.MustExec(`insert into t select "中文abc"`)
	result = tk.MustQuery(`select left(a, 3), left(a, 6), left(a, 7) from t`)
	result.Check(testkit.Rows("中 中文 中文a"))
	result = tk.MustQuery(`select right(a, 2), right(a, 7) from t`)
	result.Check(testkit.Rows("c\x00 文abc\x00"))

	// for ord
	tk.MustExec("drop table if exists t")
	tk.MustExec("create table t(a char(10), b int, c double, d datetime, e time, f bit(4), g binary(20), h blob(10), i text(30))")
	tk.MustExec(`insert into t values('2', 2, 2.3, "2017-01-01 12:01:01", "12:01:01", 0b1010, "512", "48", "tidb")`)
	result = tk.MustQuery("select ord(a), ord(b), ord(c), ord(d), ord(e), ord(f), ord(g), ord(h), ord(i) from t")
	result.Check(testkit.Rows("50 50 50 50 49 10 53 52 116"))
	result = tk.MustQuery("select ord('123'), ord(123), ord(''), ord('你好'), ord(NULL), ord('👍')")
	result.Check(testkit.Rows("49 49 0 14990752 <nil> 4036989325"))
	result = tk.MustQuery("select ord(X''), ord(X'6161'), ord(X'e4bd'), ord(X'e4bda0'), ord(_ascii'你'), ord(_latin1'你')")
	result.Check(testkit.Rows("0 97 228 228 228 228"))

	// for space
	result = tk.MustQuery(`select space(0), space(2), space(-1), space(1.1), space(1.9)`)
	result.Check(testutil.RowsWithSep(",", ",  ,, ,  "))
	result = tk.MustQuery(`select space("abc"), space("2"), space("1.1"), space(''), space(null)`)
	result.Check(testutil.RowsWithSep(",", ",  , ,,<nil>"))

	// for replace
	tk.MustExec("drop table if exists t")
	tk.MustExec("create table t(a char(20), b int, c double, d datetime, e time)")
	tk.MustExec(`insert into t values('www.mysql.com', 1234, 12.34, "2017-01-01 12:01:01", "12:01:01")`)
	result = tk.MustQuery(`select replace(a, 'mysql', 'pingcap'), replace(b, 2, 55), replace(c, 34, 0), replace(d, '-', '/'), replace(e, '01', '22') from t`)
	result.Check(testutil.RowsWithSep(",", "www.pingcap.com,15534,12.0,2017/01/01 12:01:01,12:22:22"))
	result = tk.MustQuery(`select replace('aaa', 'a', ''), replace(null, 'a', 'b'), replace('a', null, 'b'), replace('a', 'b', null)`)
	result.Check(testkit.Rows(" <nil> <nil> <nil>"))

	// for tobase64
	tk.MustExec("drop table if exists t")
	tk.MustExec("create table t(a int, b double, c datetime, d time, e char(20), f bit(10), g binary(20), h blob(10))")
	tk.MustExec(`insert into t values(1, 1.1, "2017-01-01 12:01:01", "12:01:01", "abcdef", 0b10101, "512", "abc")`)
	result = tk.MustQuery("select to_base64(a), to_base64(b), to_base64(c), to_base64(d), to_base64(e), to_base64(f), to_base64(g), to_base64(h), to_base64(null) from t")
	result.Check(testkit.Rows("MQ== MS4x MjAxNy0wMS0wMSAxMjowMTowMQ== MTI6MDE6MDE= YWJjZGVm ABU= NTEyAAAAAAAAAAAAAAAAAAAAAAA= YWJj <nil>"))

	// for from_base64
	result = tk.MustQuery(`select from_base64("abcd"), from_base64("asc")`)
	result.Check(testkit.Rows("i\xb7\x1d <nil>"))
	result = tk.MustQuery(`select from_base64("MQ=="), from_base64(1234)`)
	result.Check(testkit.Rows("1 \xd7m\xf8"))

	// for substr
	tk.MustExec("drop table if exists t")
	tk.MustExec("create table t(a char(10), b int, c double, d datetime, e time)")
	tk.MustExec(`insert into t values('Sakila', 12345, 123.45, "2017-01-01 12:01:01", "12:01:01")`)
	result = tk.MustQuery(`select substr(a, 3), substr(b, 2, 3), substr(c, -3), substr(d, -8), substr(e, -3, 100) from t`)
	result.Check(testkit.Rows("kila 234 .45 12:01:01 :01"))
	result = tk.MustQuery(`select substr('Sakila', 100), substr('Sakila', -100), substr('Sakila', -5, 3), substr('Sakila', 2, -1)`)
	result.Check(testutil.RowsWithSep(",", ",,aki,"))
	result = tk.MustQuery(`select substr('foobarbar' from 4), substr('Sakila' from -4 for 2)`)
	result.Check(testkit.Rows("barbar ki"))
	result = tk.MustQuery(`select substr(null, 2, 3), substr('foo', null, 3), substr('foo', 2, null)`)
	result.Check(testkit.Rows("<nil> <nil> <nil>"))
	result = tk.MustQuery(`select substr('中文abc', 2), substr('中文abc', 3), substr("中文abc", 1, 2)`)
	result.Check(testkit.Rows("文abc abc 中文"))
	tk.MustExec("drop table if exists t")
	tk.MustExec("create table t(a binary(10))")
	tk.MustExec(`insert into t select "中文abc"`)
	result = tk.MustQuery(`select substr(a, 4), substr(a, 1, 3), substr(a, 1, 6) from t`)
	result.Check(testkit.Rows("文abc\x00 中 中文"))
	result = tk.MustQuery(`select substr("string", -1), substr("string", -2), substr("中文", -1), substr("中文", -2) from t`)
	result.Check(testkit.Rows("g ng 文 中文"))

	// for bit_length
	tk.MustExec("drop table if exists t")
	tk.MustExec("create table t(a int, b double, c datetime, d time, e char(20), f bit(10), g binary(20), h varbinary(20))")
	tk.MustExec(`insert into t values(1, 1.1, "2017-01-01 12:01:01", "12:01:01", "abcdef", 0b10101, "g", "h")`)
	result = tk.MustQuery("select bit_length(a), bit_length(b), bit_length(c), bit_length(d), bit_length(e), bit_length(f), bit_length(g), bit_length(h), bit_length(null) from t")
	result.Check(testkit.Rows("8 24 152 64 48 16 160 8 <nil>"))

	// for substring_index
	tk.MustExec("drop table if exists t")
	tk.MustExec("create table t(a char(20), b int, c double, d datetime, e time)")
	tk.MustExec(`insert into t values('www.pingcap.com', 12345, 123.45, "2017-01-01 12:01:01", "12:01:01")`)
	result = tk.MustQuery(`select substring_index(a, '.', 2), substring_index(b, '.', 2), substring_index(c, '.', -1), substring_index(d, '-', 1), substring_index(e, ':', -2) from t`)
	result.Check(testkit.Rows("www.pingcap 12345 45 2017 01:01"))
	result = tk.MustQuery(`select substring_index('www.pingcap.com', '.', 0), substring_index('www.pingcap.com', '.', 100), substring_index('www.pingcap.com', '.', -100)`)
	result.Check(testkit.Rows(" www.pingcap.com www.pingcap.com"))
	tk.MustQuery(`select substring_index('xyz', 'abc', 9223372036854775808)`).Check(testkit.Rows(``))
	result = tk.MustQuery(`select substring_index('www.pingcap.com', 'd', 1), substring_index('www.pingcap.com', '', 1), substring_index('', '.', 1)`)
	result.Check(testutil.RowsWithSep(",", "www.pingcap.com,,"))
	result = tk.MustQuery(`select substring_index(null, '.', 1), substring_index('www.pingcap.com', null, 1), substring_index('www.pingcap.com', '.', null)`)
	result.Check(testkit.Rows("<nil> <nil> <nil>"))

	// for hex
	tk.MustExec("drop table if exists t")
	tk.MustExec("create table t(a char(20), b int, c double, d datetime, e time, f decimal(5, 2), g bit(4))")
	tk.MustExec(`insert into t values('www.pingcap.com', 12345, 123.45, "2017-01-01 12:01:01", "12:01:01", 123.45, 0b1100)`)
	result = tk.MustQuery(`select hex(a), hex(b), hex(c), hex(d), hex(e), hex(f), hex(g) from t`)
	result.Check(testkit.Rows("7777772E70696E676361702E636F6D 3039 7B 323031372D30312D30312031323A30313A3031 31323A30313A3031 7B C"))
	result = tk.MustQuery(`select hex('abc'), hex('你好'), hex(12), hex(12.3), hex(12.8)`)
	result.Check(testkit.Rows("616263 E4BDA0E5A5BD C C D"))
	result = tk.MustQuery(`select hex(-1), hex(-12.3), hex(-12.8), hex(0x12), hex(null)`)
	result.Check(testkit.Rows("FFFFFFFFFFFFFFFF FFFFFFFFFFFFFFF4 FFFFFFFFFFFFFFF3 12 <nil>"))
	tk.MustExec("drop table if exists t")
	tk.MustExec("CREATE TABLE t(i int primary key auto_increment, a binary, b binary(0), c binary(20), d binary(255)) character set utf8 collate utf8_bin;")
	tk.MustExec("insert into t(a, b, c, d) values ('a', NULL, 'a','a');")
	tk.MustQuery("select i, hex(a), hex(b), hex(c), hex(d) from t;").Check(testkit.Rows("1 61 <nil> 6100000000000000000000000000000000000000 610000000000000000000000000000000000000000000000000000000000000000000000000000000000000000000000000000000000000000000000000000000000000000000000000000000000000000000000000000000000000000000000000000000000000000000000000000000000000000000000000000000000000000000000000000000000000000000000000000000000000000000000000000000000000000000000000000000000000000000000000000000000000000000000000000000000000000000000000000000000000000000000000000000000000000000000000000000000000000000000000000000000000000000000000000"))

	// for unhex
	result = tk.MustQuery(`select unhex('4D7953514C'), unhex('313233'), unhex(313233), unhex('')`)
	result.Check(testkit.Rows("MySQL 123 123 "))
	result = tk.MustQuery(`select unhex('string'), unhex('你好'), unhex(123.4), unhex(null)`)
	result.Check(testkit.Rows("<nil> <nil> <nil> <nil>"))

	// for ltrim and rtrim
	result = tk.MustQuery(`select ltrim('   bar   '), ltrim('bar'), ltrim(''), ltrim(null)`)
	result.Check(testutil.RowsWithSep(",", "bar   ,bar,,<nil>"))
	result = tk.MustQuery(`select rtrim('   bar   '), rtrim('bar'), rtrim(''), rtrim(null)`)
	result.Check(testutil.RowsWithSep(",", "   bar,bar,,<nil>"))
	result = tk.MustQuery(`select ltrim("\t   bar   "), ltrim("   \tbar"), ltrim("\n  bar"), ltrim("\r  bar")`)
	result.Check(testutil.RowsWithSep(",", "\t   bar   ,\tbar,\n  bar,\r  bar"))
	result = tk.MustQuery(`select rtrim("   bar   \t"), rtrim("bar\t   "), rtrim("bar   \n"), rtrim("bar   \r")`)
	result.Check(testutil.RowsWithSep(",", "   bar   \t,bar\t,bar   \n,bar   \r"))

	// for reverse
	tk.MustExec(`DROP TABLE IF EXISTS t;`)
	tk.MustExec(`CREATE TABLE t(a BINARY(6));`)
	tk.MustExec(`INSERT INTO t VALUES("中文");`)
	result = tk.MustQuery(`SELECT a, REVERSE(a), REVERSE("中文"), REVERSE("123 ") FROM t;`)
	result.Check(testkit.Rows("中文 \x87\x96歸\xe4 文中  321"))
	result = tk.MustQuery(`SELECT REVERSE(123), REVERSE(12.09) FROM t;`)
	result.Check(testkit.Rows("321 90.21"))

	// for trim
	result = tk.MustQuery(`select trim('   bar   '), trim(leading 'x' from 'xxxbarxxx'), trim(trailing 'xyz' from 'barxxyz'), trim(both 'x' from 'xxxbarxxx')`)
	result.Check(testkit.Rows("bar barxxx barx bar"))
	result = tk.MustQuery(`select trim('\t   bar\n   '), trim('   \rbar   \t')`)
	result.Check(testutil.RowsWithSep(",", "\t   bar\n,\rbar   \t"))
	result = tk.MustQuery(`select trim(leading from '   bar'), trim('x' from 'xxxbarxxx'), trim('x' from 'bar'), trim('' from '   bar   ')`)
	result.Check(testutil.RowsWithSep(",", "bar,bar,bar,   bar   "))
	result = tk.MustQuery(`select trim(''), trim('x' from '')`)
	result.Check(testutil.RowsWithSep(",", ","))
	result = tk.MustQuery(`select trim(null from 'bar'), trim('x' from null), trim(null), trim(leading null from 'bar')`)
	// FIXME: the result for trim(leading null from 'bar') should be <nil>, current is 'bar'
	result.Check(testkit.Rows("<nil> <nil> <nil> bar"))

	// for locate
	tk.MustExec("drop table if exists t")
	tk.MustExec("create table t(a char(20), b int, c double, d datetime, e time, f binary(5))")
	tk.MustExec(`insert into t values('www.pingcap.com', 12345, 123.45, "2017-01-01 12:01:01", "12:01:01", "HelLo")`)
	result = tk.MustQuery(`select locate(".ping", a), locate(".ping", a, 5) from t`)
	result.Check(testkit.Rows("4 0"))
	result = tk.MustQuery(`select locate("234", b), locate("235", b, 10) from t`)
	result.Check(testkit.Rows("2 0"))
	result = tk.MustQuery(`select locate(".45", c), locate(".35", b) from t`)
	result.Check(testkit.Rows("4 0"))
	result = tk.MustQuery(`select locate("El", f), locate("ll", f), locate("lL", f), locate("Lo", f), locate("lo", f) from t`)
	result.Check(testkit.Rows("0 0 3 4 0"))
	result = tk.MustQuery(`select locate("01 12", d) from t`)
	result.Check(testkit.Rows("9"))
	result = tk.MustQuery(`select locate("文", "中文字符串", 2)`)
	result.Check(testkit.Rows("2"))
	result = tk.MustQuery(`select locate("文", "中文字符串", 3)`)
	result.Check(testkit.Rows("0"))
	result = tk.MustQuery(`select locate("文", "中文字符串")`)
	result.Check(testkit.Rows("2"))

	// for bin
	result = tk.MustQuery(`select bin(-1);`)
	result.Check(testkit.Rows("1111111111111111111111111111111111111111111111111111111111111111"))
	result = tk.MustQuery(`select bin(5);`)
	result.Check(testkit.Rows("101"))
	result = tk.MustQuery(`select bin("中文");`)
	result.Check(testkit.Rows("0"))

	// for character_length
	result = tk.MustQuery(`select character_length(null), character_length("Hello"), character_length("a中b文c"),
	character_length(123), character_length(12.3456);`)
	result.Check(testkit.Rows("<nil> 5 5 3 7"))

	// for char_length
	result = tk.MustQuery(`select char_length(null), char_length("Hello"), char_length("a中b文c"), char_length(123),char_length(12.3456);`)
	result.Check(testkit.Rows("<nil> 5 5 3 7"))
	result = tk.MustQuery(`select char_length(null), char_length("Hello"), char_length("a 中 b 文 c"), char_length("НОЧЬ НА ОКРАИНЕ МОСКВЫ");`)
	result.Check(testkit.Rows("<nil> 5 9 22"))
	// for char_length, binary string type
	result = tk.MustQuery(`select char_length(null), char_length(binary("Hello")), char_length(binary("a 中 b 文 c")), char_length(binary("НОЧЬ НА ОКРАИНЕ МОСКВЫ"));`)
	result.Check(testkit.Rows("<nil> 5 13 41"))

	// for elt
	result = tk.MustQuery(`select elt(0, "abc", "def"), elt(2, "hello", "中文", "tidb"), elt(4, "hello", "中文",
	"tidb");`)
	result.Check(testkit.Rows("<nil> 中文 <nil>"))

	// for instr
	result = tk.MustQuery(`select instr("中国", "国"), instr("中国", ""), instr("abc", ""), instr("", ""), instr("", "abc");`)
	result.Check(testkit.Rows("2 1 1 1 0"))
	result = tk.MustQuery(`select instr("中国", null), instr(null, ""), instr(null, null);`)
	result.Check(testkit.Rows("<nil> <nil> <nil>"))
	tk.MustExec(`drop table if exists t;`)
	tk.MustExec(`create table t(a binary(20), b char(20));`)
	tk.MustExec(`insert into t values("中国", cast("国" as binary)), ("中国", ""), ("abc", ""), ("", ""), ("", "abc");`)
	result = tk.MustQuery(`select instr(a, b) from t;`)
	result.Check(testkit.Rows("4", "1", "1", "1", "0"))

	// for oct
	result = tk.MustQuery(`select oct("aaaa"), oct("-1.9"),  oct("-9999999999999999999999999"), oct("9999999999999999999999999");`)
	result.Check(testkit.Rows("0 1777777777777777777777 1777777777777777777777 1777777777777777777777"))
	result = tk.MustQuery(`select oct(-1.9), oct(1.9), oct(-1), oct(1), oct(-9999999999999999999999999), oct(9999999999999999999999999);`)
	result.Check(testkit.Rows("1777777777777777777777 1 1777777777777777777777 1 1777777777777777777777 1777777777777777777777"))

	// #issue 4356
	tk.MustExec("drop table if exists t")
	tk.MustExec("CREATE TABLE t (b BIT(8));")
	tk.MustExec(`INSERT INTO t SET b = b'11111111';`)
	tk.MustExec(`INSERT INTO t SET b = b'1010';`)
	tk.MustExec(`INSERT INTO t SET b = b'0101';`)
	result = tk.MustQuery(`SELECT b+0, BIN(b), OCT(b), HEX(b) FROM t;`)
	result.Check(testkit.Rows("255 11111111 377 FF", "10 1010 12 A", "5 101 5 5"))

	// for find_in_set
	result = tk.MustQuery(`select find_in_set("", ""), find_in_set("", ","), find_in_set("中文", "字符串,中文"), find_in_set("b,", "a,b,c,d");`)
	result.Check(testkit.Rows("0 1 2 0"))
	result = tk.MustQuery(`select find_in_set(NULL, ""), find_in_set("", NULL), find_in_set(1, "2,3,1");`)
	result.Check(testkit.Rows("<nil> <nil> 3"))

	// for make_set
	result = tk.MustQuery(`select make_set(0, "12"), make_set(3, "aa", "11"), make_set(3, NULL, "中文"), make_set(NULL, "aa");`)
	result.Check(testkit.Rows(" aa,11 中文 <nil>"))

	// for quote
	result = tk.MustQuery(`select quote("aaaa"), quote(""), quote("\"\""), quote("\n\n");`)
	result.Check(testkit.Rows("'aaaa' '' '\"\"' '\n\n'"))
	result = tk.MustQuery(`select quote(0121), quote(0000), quote("中文"), quote(NULL);`)
	result.Check(testkit.Rows("'121' '0' '中文' NULL"))
	tk.MustQuery(`select quote(null) is NULL;`).Check(testkit.Rows(`0`))
	tk.MustQuery(`select quote(null) is NOT NULL;`).Check(testkit.Rows(`1`))
	tk.MustQuery(`select length(quote(null));`).Check(testkit.Rows(`4`))
	tk.MustQuery(`select quote(null) REGEXP binary 'null'`).Check(testkit.Rows(`0`))
	tk.MustQuery(`select quote(null) REGEXP binary 'NULL'`).Check(testkit.Rows(`1`))
	tk.MustQuery(`select quote(null) REGEXP 'NULL'`).Check(testkit.Rows(`1`))
	tk.MustQuery(`select quote(null) REGEXP 'null'`).Check(testkit.Rows(`0`))

	// for convert
	result = tk.MustQuery(`select convert("123" using "binary"), convert("中文" using "binary"), convert("中文" using "utf8"), convert("中文" using "utf8mb4"), convert(cast("中文" as binary) using "utf8");`)
	result.Check(testkit.Rows("123 中文 中文 中文 中文"))
	// Charset 866 does not have a default collation configured currently, so this will return error.
	err = tk.ExecToErr(`select convert("123" using "866");`)
	c.Assert(err.Error(), Equals, "[parser:1115]Unknown character set: '866'")
	// Test case in issue #4436.
	tk.MustExec("drop table if exists t;")
	tk.MustExec("create table t(a char(20));")
	err = tk.ExecToErr("select convert(a using a) from t;")
	c.Assert(err.Error(), Equals, "[parser:1115]Unknown character set: 'a'")

	// for insert
	result = tk.MustQuery(`select insert("中文", 1, 1, cast("aaa" as binary)), insert("ba", -1, 1, "aaa"), insert("ba", 1, 100, "aaa"), insert("ba", 100, 1, "aaa");`)
	result.Check(testkit.Rows("aaa文 ba aaa ba"))
	result = tk.MustQuery(`select insert("bb", NULL, 1, "aa"), insert("bb", 1, NULL, "aa"), insert(NULL, 1, 1, "aaa"), insert("bb", 1, 1, NULL);`)
	result.Check(testkit.Rows("<nil> <nil> <nil> <nil>"))
	result = tk.MustQuery(`SELECT INSERT("bb", 0, 1, NULL), INSERT("bb", 0, NULL, "aaa");`)
	result.Check(testkit.Rows("<nil> <nil>"))
	result = tk.MustQuery(`SELECT INSERT("中文", 0, 1, NULL), INSERT("中文", 0, NULL, "aaa");`)
	result.Check(testkit.Rows("<nil> <nil>"))

	// for export_set
	result = tk.MustQuery(`select export_set(7, "1", "0", ",", 65);`)
	result.Check(testkit.Rows("1,1,1,0,0,0,0,0,0,0,0,0,0,0,0,0,0,0,0,0,0,0,0,0,0,0,0,0,0,0,0,0,0,0,0,0,0,0,0,0,0,0,0,0,0,0,0,0,0,0,0,0,0,0,0,0,0,0,0,0,0,0,0,0"))
	result = tk.MustQuery(`select export_set(7, "1", "0", ",", -1);`)
	result.Check(testkit.Rows("1,1,1,0,0,0,0,0,0,0,0,0,0,0,0,0,0,0,0,0,0,0,0,0,0,0,0,0,0,0,0,0,0,0,0,0,0,0,0,0,0,0,0,0,0,0,0,0,0,0,0,0,0,0,0,0,0,0,0,0,0,0,0,0"))
	result = tk.MustQuery(`select export_set(7, "1", "0", ",");`)
	result.Check(testkit.Rows("1,1,1,0,0,0,0,0,0,0,0,0,0,0,0,0,0,0,0,0,0,0,0,0,0,0,0,0,0,0,0,0,0,0,0,0,0,0,0,0,0,0,0,0,0,0,0,0,0,0,0,0,0,0,0,0,0,0,0,0,0,0,0,0"))
	result = tk.MustQuery(`select export_set(7, "1", "0");`)
	result.Check(testkit.Rows("1,1,1,0,0,0,0,0,0,0,0,0,0,0,0,0,0,0,0,0,0,0,0,0,0,0,0,0,0,0,0,0,0,0,0,0,0,0,0,0,0,0,0,0,0,0,0,0,0,0,0,0,0,0,0,0,0,0,0,0,0,0,0,0"))
	result = tk.MustQuery(`select export_set(NULL, "1", "0", ",", 65);`)
	result.Check(testkit.Rows("<nil>"))
	result = tk.MustQuery(`select export_set(7, "1", "0", ",", 1);`)
	result.Check(testkit.Rows("1"))

	// for format
	result = tk.MustQuery(`select format(12332.1, 4), format(12332.2, 0), format(12332.2, 2,'en_US');`)
	result.Check(testkit.Rows("12,332.1000 12,332 12,332.20"))
	result = tk.MustQuery(`select format(NULL, 4), format(12332.2, NULL);`)
	result.Check(testkit.Rows("<nil> <nil>"))
	rs, err := tk.Exec(`select format(12332.2, 2,'es_EC');`)
	c.Assert(err, IsNil)
	_, err = session.GetRows4Test(ctx, tk.Se, rs)
	c.Assert(err, NotNil)
	c.Assert(err.Error(), Matches, "not support for the specific locale")
	c.Assert(rs.Close(), IsNil)

	// for field
	result = tk.MustQuery(`select field(1, 2, 1), field(1, 0, NULL), field(1, NULL, 2, 1), field(NULL, 1, 2, NULL);`)
	result.Check(testkit.Rows("2 0 3 0"))
	result = tk.MustQuery(`select field("1", 2, 1), field(1, "0", NULL), field("1", NULL, 2, 1), field(NULL, 1, "2", NULL);`)
	result.Check(testkit.Rows("2 0 3 0"))
	result = tk.MustQuery(`select field("1", 2, 1), field(1, "abc", NULL), field("1", NULL, 2, 1), field(NULL, 1, "2", NULL);`)
	result.Check(testkit.Rows("2 0 3 0"))
	result = tk.MustQuery(`select field("abc", "a", 1), field(1.3, "1.3", 1.5);`)
	result.Check(testkit.Rows("1 1"))

	tk.MustExec("drop table if exists t")
	tk.MustExec("create table t(a decimal(11, 8), b decimal(11,8))")
	tk.MustExec("insert into t values('114.57011441','38.04620115'), ('-38.04620119', '38.04620115');")
	result = tk.MustQuery("select a,b,concat_ws(',',a,b) from t")
	result.Check(testkit.Rows("114.57011441 38.04620115 114.57011441,38.04620115",
		"-38.04620119 38.04620115 -38.04620119,38.04620115"))
}

func (s *testIntegrationSuite2) TestEncryptionBuiltin(c *C) {
	defer s.cleanEnv(c)
	tk := testkit.NewTestKit(c, s.store)
	tk.MustExec("use test")
	ctx := context.Background()

	// for password
	tk.MustExec("drop table if exists t")
	tk.MustExec("create table t(a char(41), b char(41), c char(41))")
	tk.MustExec(`insert into t values(NULL, '', 'abc')`)
	result := tk.MustQuery("select password(a) from t")
	result.Check(testkit.Rows(""))
	result = tk.MustQuery("select password(b) from t")
	result.Check(testkit.Rows(""))
	result = tk.MustQuery("select password(c) from t")
	result.Check(testkit.Rows("*0D3CED9BEC10A777AEC23CCC353A8C08A633045E"))

	// for md5
	tk.MustExec("drop table if exists t")
	tk.MustExec("create table t(a char(10), b int, c double, d datetime, e time, f bit(4), g binary(20), h blob(10), i text(30))")
	tk.MustExec(`insert into t values('2', 2, 2.3, "2017-01-01 12:01:01", "12:01:01", 0b1010, "512", "48", "tidb")`)
	result = tk.MustQuery("select md5(a), md5(b), md5(c), md5(d), md5(e), md5(f), md5(g), md5(h), md5(i) from t")
	result.Check(testkit.Rows("c81e728d9d4c2f636f067f89cc14862c c81e728d9d4c2f636f067f89cc14862c 1a18da63cbbfb49cb9616e6bfd35f662 bad2fa88e1f35919ec7584cc2623a310 991f84d41d7acff6471e536caa8d97db 68b329da9893e34099c7d8ad5cb9c940 5c9f0e9b3b36276731bfba852a73ccc6 642e92efb79421734881b53e1e1b18b6 c337e11bfca9f12ae9b1342901e04379"))
	result = tk.MustQuery("select md5('123'), md5(123), md5(''), md5('你好'), md5(NULL), md5('👍')")
	result.Check(testkit.Rows(`202cb962ac59075b964b07152d234b70 202cb962ac59075b964b07152d234b70 d41d8cd98f00b204e9800998ecf8427e 7eca689f0d3389d9dea66ae112e5cfd7 <nil> 0215ac4dab1ecaf71d83f98af5726984`))

	// for sha/sha1
	tk.MustExec("drop table if exists t")
	tk.MustExec("create table t(a char(10), b int, c double, d datetime, e time, f bit(4), g binary(20), h blob(10), i text(30))")
	tk.MustExec(`insert into t values('2', 2, 2.3, "2017-01-01 12:01:01", "12:01:01", 0b1010, "512", "48", "tidb")`)
	result = tk.MustQuery("select sha1(a), sha1(b), sha1(c), sha1(d), sha1(e), sha1(f), sha1(g), sha1(h), sha1(i) from t")
	result.Check(testkit.Rows("da4b9237bacccdf19c0760cab7aec4a8359010b0 da4b9237bacccdf19c0760cab7aec4a8359010b0 ce0d88c5002b6cf7664052f1fc7d652cbdadccec 6c6956de323692298e4e5ad3028ff491f7ad363c 1906f8aeb5a717ca0f84154724045839330b0ea9 adc83b19e793491b1c6ea0fd8b46cd9f32e592fc 9aadd14ceb737b28697b8026f205f4b3e31de147 64e095fe763fc62418378753f9402623bea9e227 4df56fc09a3e66b48fb896e90b0a6fc02c978e9e"))
	result = tk.MustQuery("select sha1('123'), sha1(123), sha1(''), sha1('你好'), sha1(NULL)")
	result.Check(testkit.Rows(`40bd001563085fc35165329ea1ff5c5ecbdbbeef 40bd001563085fc35165329ea1ff5c5ecbdbbeef da39a3ee5e6b4b0d3255bfef95601890afd80709 440ee0853ad1e99f962b63e459ef992d7c211722 <nil>`))
	tk.MustExec("drop table if exists t")
	tk.MustExec("create table t(a char(10), b int, c double, d datetime, e time, f bit(4), g binary(20), h blob(10), i text(30))")
	tk.MustExec(`insert into t values('2', 2, 2.3, "2017-01-01 12:01:01", "12:01:01", 0b1010, "512", "48", "tidb")`)
	result = tk.MustQuery("select sha(a), sha(b), sha(c), sha(d), sha(e), sha(f), sha(g), sha(h), sha(i) from t")
	result.Check(testkit.Rows("da4b9237bacccdf19c0760cab7aec4a8359010b0 da4b9237bacccdf19c0760cab7aec4a8359010b0 ce0d88c5002b6cf7664052f1fc7d652cbdadccec 6c6956de323692298e4e5ad3028ff491f7ad363c 1906f8aeb5a717ca0f84154724045839330b0ea9 adc83b19e793491b1c6ea0fd8b46cd9f32e592fc 9aadd14ceb737b28697b8026f205f4b3e31de147 64e095fe763fc62418378753f9402623bea9e227 4df56fc09a3e66b48fb896e90b0a6fc02c978e9e"))
	result = tk.MustQuery("select sha('123'), sha(123), sha(''), sha('你好'), sha(NULL)")
	result.Check(testkit.Rows(`40bd001563085fc35165329ea1ff5c5ecbdbbeef 40bd001563085fc35165329ea1ff5c5ecbdbbeef da39a3ee5e6b4b0d3255bfef95601890afd80709 440ee0853ad1e99f962b63e459ef992d7c211722 <nil>`))

	// for sha2
	tk.MustExec("drop table if exists t")
	tk.MustExec("create table t(a char(10), b int, c double, d datetime, e time, f bit(4), g binary(20), h blob(10), i text(30))")
	tk.MustExec(`insert into t values('2', 2, 2.3, "2017-01-01 12:01:01", "12:01:01", 0b1010, "512", "48", "tidb")`)
	result = tk.MustQuery("select sha2(a, 224), sha2(b, 0), sha2(c, 512), sha2(d, 256), sha2(e, 384), sha2(f, 0), sha2(g, 512), sha2(h, 256), sha2(i, 224) from t")
	result.Check(testkit.Rows("58b2aaa0bfae7acc021b3260e941117b529b2e69de878fd7d45c61a9 d4735e3a265e16eee03f59718b9b5d03019c07d8b6c51f90da3a666eec13ab35 42415572557b0ca47e14fa928e83f5746d33f90c74270172cc75c61a78db37fe1485159a4fd75f33ab571b154572a5a300938f7d25969bdd05d8ac9dd6c66123 8c2fa3f276952c92b0b40ed7d27454e44b8399a19769e6bceb40da236e45a20a b11d35f1a37e54d5800d210d8e6b80b42c9f6d20ea7ae548c762383ebaa12c5954c559223c6c7a428e37af96bb4f1e0d 01ba4719c80b6fe911b091a7c05124b64eeece964e09c058ef8f9805daca546b 9550da35ea1683abaf5bfa8de68fe02b9c6d756c64589d1ef8367544c254f5f09218a6466cadcee8d74214f0c0b7fb342d1a9f3bd4d406aacf7be59c327c9306 98010bd9270f9b100b6214a21754fd33bdc8d41b2bc9f9dd16ff54d3c34ffd71 a7cddb7346fbc66ab7f803e865b74cbd99aace8e7dabbd8884c148cb"))
	result = tk.MustQuery("select sha2('123', 512), sha2(123, 512), sha2('', 512), sha2('你好', 224), sha2(NULL, 256), sha2('foo', 123)")
	result.Check(testkit.Rows(`3c9909afec25354d551dae21590bb26e38d53f2173b8d3dc3eee4c047e7ab1c1eb8b85103e3be7ba613b31bb5c9c36214dc9f14a42fd7a2fdb84856bca5c44c2 3c9909afec25354d551dae21590bb26e38d53f2173b8d3dc3eee4c047e7ab1c1eb8b85103e3be7ba613b31bb5c9c36214dc9f14a42fd7a2fdb84856bca5c44c2 cf83e1357eefb8bdf1542850d66d8007d620e4050b5715dc83f4a921d36ce9ce47d0d13c5d85f2b0ff8318d2877eec2f63b931bd47417a81a538327af927da3e e91f006ed4e0882de2f6a3c96ec228a6a5c715f356d00091bce842b5 <nil> <nil>`))

	// for AES_ENCRYPT
	tk.MustExec("drop table if exists t")
	tk.MustExec("create table t(a char(10), b int, c double, d datetime, e time, f bit(4), g binary(20), h blob(10), i text(30))")
	tk.MustExec(`insert into t values('2', 2, 2.3, "2017-01-01 12:01:01", "12:01:01", 0b1010, "512", "48", "tidb")`)
	tk.MustExec("SET block_encryption_mode='aes-128-ecb';")
	result = tk.MustQuery("select HEX(AES_ENCRYPT(a, 'key')), HEX(AES_ENCRYPT(b, 'key')), HEX(AES_ENCRYPT(c, 'key')), HEX(AES_ENCRYPT(d, 'key')), HEX(AES_ENCRYPT(e, 'key')), HEX(AES_ENCRYPT(f, 'key')), HEX(AES_ENCRYPT(g, 'key')), HEX(AES_ENCRYPT(h, 'key')), HEX(AES_ENCRYPT(i, 'key')) from t")
	result.Check(testkit.Rows("B3800B3A3CB4ECE2051A3E80FE373EAC B3800B3A3CB4ECE2051A3E80FE373EAC 9E018F7F2838DBA23C57F0E4CCF93287 E764D3E9D4AF8F926CD0979DDB1D0AF40C208B20A6C39D5D028644885280973A C452FFEEB76D3F5E9B26B8D48F7A228C 181BD5C81CBD36779A3C9DD5FF486B35 CE15F14AC7FF4E56ECCF148DE60E4BEDBDB6900AD51383970A5F32C59B3AC6E3 E1B29995CCF423C75519790F54A08CD2 84525677E95AC97698D22E1125B67E92"))
	result = tk.MustQuery("select HEX(AES_ENCRYPT('123', 'foobar')), HEX(AES_ENCRYPT(123, 'foobar')), HEX(AES_ENCRYPT('', 'foobar')), HEX(AES_ENCRYPT('你好', 'foobar')), AES_ENCRYPT(NULL, 'foobar')")
	result.Check(testkit.Rows(`45ABDD5C4802EFA6771A94C43F805208 45ABDD5C4802EFA6771A94C43F805208 791F1AEB6A6B796E6352BF381895CA0E D0147E2EB856186F146D9F6DE33F9546 <nil>`))
	result = tk.MustQuery("select HEX(AES_ENCRYPT(a, 'key', 'iv')), HEX(AES_ENCRYPT(b, 'key', 'iv')) from t")
	result.Check(testkit.Rows("B3800B3A3CB4ECE2051A3E80FE373EAC B3800B3A3CB4ECE2051A3E80FE373EAC"))
	tk.MustQuery("show warnings").Check(testutil.RowsWithSep("|", "Warning|1618|<IV> option ignored", "Warning|1618|<IV> option ignored"))
	tk.MustExec("SET block_encryption_mode='aes-128-cbc';")
	result = tk.MustQuery("select HEX(AES_ENCRYPT(a, 'key', '1234567890123456')), HEX(AES_ENCRYPT(b, 'key', '1234567890123456')), HEX(AES_ENCRYPT(c, 'key', '1234567890123456')), HEX(AES_ENCRYPT(d, 'key', '1234567890123456')), HEX(AES_ENCRYPT(e, 'key', '1234567890123456')), HEX(AES_ENCRYPT(f, 'key', '1234567890123456')), HEX(AES_ENCRYPT(g, 'key', '1234567890123456')), HEX(AES_ENCRYPT(h, 'key', '1234567890123456')), HEX(AES_ENCRYPT(i, 'key', '1234567890123456')) from t")
	result.Check(testkit.Rows("341672829F84CB6B0BE690FEC4C4DAE9 341672829F84CB6B0BE690FEC4C4DAE9 D43734E147A12BB96C6897C4BBABA283 16F2C972411948DCEF3659B726D2CCB04AD1379A1A367FA64242058A50211B67 41E71D0C58967C1F50EEC074523946D1 1117D292E2D39C3EAA3B435371BE56FC 8ACB7ECC0883B672D7BD1CFAA9FA5FAF5B731ADE978244CD581F114D591C2E7E D2B13C30937E3251AEDA73859BA32E4B 2CF4A6051FF248A67598A17AA2C17267"))
	result = tk.MustQuery("select HEX(AES_ENCRYPT('123', 'foobar', '1234567890123456')), HEX(AES_ENCRYPT(123, 'foobar', '1234567890123456')), HEX(AES_ENCRYPT('', 'foobar', '1234567890123456')), HEX(AES_ENCRYPT('你好', 'foobar', '1234567890123456')), AES_ENCRYPT(NULL, 'foobar', '1234567890123456')")
	result.Check(testkit.Rows(`80D5646F07B4654B05A02D9085759770 80D5646F07B4654B05A02D9085759770 B3C14BA15030D2D7E99376DBE011E752 0CD2936EE4FEC7A8CDF6208438B2BC05 <nil>`))
	tk.MustExec("SET block_encryption_mode='aes-128-ofb';")
	result = tk.MustQuery("select HEX(AES_ENCRYPT(a, 'key', '1234567890123456')), HEX(AES_ENCRYPT(b, 'key', '1234567890123456')), HEX(AES_ENCRYPT(c, 'key', '1234567890123456')), HEX(AES_ENCRYPT(d, 'key', '1234567890123456')), HEX(AES_ENCRYPT(e, 'key', '1234567890123456')), HEX(AES_ENCRYPT(f, 'key', '1234567890123456')), HEX(AES_ENCRYPT(g, 'key', '1234567890123456')), HEX(AES_ENCRYPT(h, 'key', '1234567890123456')), HEX(AES_ENCRYPT(i, 'key', '1234567890123456')) from t")
	result.Check(testkit.Rows("40 40 40C35C 40DD5EBDFCAA397102386E27DDF97A39ECCEC5 43DF55BAE0A0386D 78 47DC5D8AD19A085C32094E16EFC34A08D6FEF459 46D5 06840BE8"))
	result = tk.MustQuery("select HEX(AES_ENCRYPT('123', 'foobar', '1234567890123456')), HEX(AES_ENCRYPT(123, 'foobar', '1234567890123456')), HEX(AES_ENCRYPT('', 'foobar', '1234567890123456')), HEX(AES_ENCRYPT('你好', 'foobar', '1234567890123456')), AES_ENCRYPT(NULL, 'foobar', '1234567890123456')")
	result.Check(testkit.Rows(`48E38A 48E38A  9D6C199101C3 <nil>`))
	tk.MustExec("SET block_encryption_mode='aes-192-ofb';")
	result = tk.MustQuery("select HEX(AES_ENCRYPT(a, 'key', '1234567890123456')), HEX(AES_ENCRYPT(b, 'key', '1234567890123456')), HEX(AES_ENCRYPT(c, 'key', '1234567890123456')), HEX(AES_ENCRYPT(d, 'key', '1234567890123456')), HEX(AES_ENCRYPT(e, 'key', '1234567890123456')), HEX(AES_ENCRYPT(f, 'key', '1234567890123456')), HEX(AES_ENCRYPT(g, 'key', '1234567890123456')), HEX(AES_ENCRYPT(h, 'key', '1234567890123456')), HEX(AES_ENCRYPT(i, 'key', '1234567890123456')) from t")
	result.Check(testkit.Rows("4B 4B 4B573F 4B493D42572E6477233A429BF3E0AD39DB816D 484B36454B24656B 73 4C483E757A1E555A130B62AAC1DA9D08E1B15C47 4D41 0D106817"))
	result = tk.MustQuery("select HEX(AES_ENCRYPT('123', 'foobar', '1234567890123456')), HEX(AES_ENCRYPT(123, 'foobar', '1234567890123456')), HEX(AES_ENCRYPT('', 'foobar', '1234567890123456')), HEX(AES_ENCRYPT('你好', 'foobar', '1234567890123456')), AES_ENCRYPT(NULL, 'foobar', '1234567890123456')")
	result.Check(testkit.Rows(`3A76B0 3A76B0  EFF92304268E <nil>`))
	tk.MustExec("SET block_encryption_mode='aes-256-ofb';")
	result = tk.MustQuery("select HEX(AES_ENCRYPT(a, 'key', '1234567890123456')), HEX(AES_ENCRYPT(b, 'key', '1234567890123456')), HEX(AES_ENCRYPT(c, 'key', '1234567890123456')), HEX(AES_ENCRYPT(d, 'key', '1234567890123456')), HEX(AES_ENCRYPT(e, 'key', '1234567890123456')), HEX(AES_ENCRYPT(f, 'key', '1234567890123456')), HEX(AES_ENCRYPT(g, 'key', '1234567890123456')), HEX(AES_ENCRYPT(h, 'key', '1234567890123456')), HEX(AES_ENCRYPT(i, 'key', '1234567890123456')) from t")
	result.Check(testkit.Rows("16 16 16D103 16CF01CBC95D33E2ED721CBD930262415A69AD 15CD0ACCD55732FE 2E 11CE02FCE46D02CFDD433C8CA138527060599C35 10C7 5096549E"))
	result = tk.MustQuery("select HEX(AES_ENCRYPT('123', 'foobar', '1234567890123456')), HEX(AES_ENCRYPT(123, 'foobar', '1234567890123456')), HEX(AES_ENCRYPT('', 'foobar', '1234567890123456')), HEX(AES_ENCRYPT('你好', 'foobar', '1234567890123456')), AES_ENCRYPT(NULL, 'foobar', '1234567890123456')")
	result.Check(testkit.Rows(`E842C5 E842C5  3DCD5646767D <nil>`))

	// for AES_DECRYPT
	tk.MustExec("SET block_encryption_mode='aes-128-ecb';")
	result = tk.MustQuery("select AES_DECRYPT(AES_ENCRYPT('foo', 'bar'), 'bar')")
	result.Check(testkit.Rows("foo"))
	result = tk.MustQuery("select AES_DECRYPT(UNHEX('45ABDD5C4802EFA6771A94C43F805208'), 'foobar'), AES_DECRYPT(UNHEX('791F1AEB6A6B796E6352BF381895CA0E'), 'foobar'), AES_DECRYPT(UNHEX('D0147E2EB856186F146D9F6DE33F9546'), 'foobar'), AES_DECRYPT(NULL, 'foobar'), AES_DECRYPT('SOME_THING_STRANGE', 'foobar')")
	result.Check(testkit.Rows(`123  你好 <nil> <nil>`))
	tk.MustExec("SET block_encryption_mode='aes-128-cbc';")
	result = tk.MustQuery("select AES_DECRYPT(AES_ENCRYPT('foo', 'bar', '1234567890123456'), 'bar', '1234567890123456')")
	result.Check(testkit.Rows("foo"))
	result = tk.MustQuery("select AES_DECRYPT(UNHEX('80D5646F07B4654B05A02D9085759770'), 'foobar', '1234567890123456'), AES_DECRYPT(UNHEX('B3C14BA15030D2D7E99376DBE011E752'), 'foobar', '1234567890123456'), AES_DECRYPT(UNHEX('0CD2936EE4FEC7A8CDF6208438B2BC05'), 'foobar', '1234567890123456'), AES_DECRYPT(NULL, 'foobar', '1234567890123456'), AES_DECRYPT('SOME_THING_STRANGE', 'foobar', '1234567890123456')")
	result.Check(testkit.Rows(`123  你好 <nil> <nil>`))
	tk.MustExec("SET block_encryption_mode='aes-128-ofb';")
	result = tk.MustQuery("select AES_DECRYPT(AES_ENCRYPT('foo', 'bar', '1234567890123456'), 'bar', '1234567890123456')")
	result.Check(testkit.Rows("foo"))
	result = tk.MustQuery("select AES_DECRYPT(UNHEX('48E38A'), 'foobar', '1234567890123456'), AES_DECRYPT(UNHEX(''), 'foobar', '1234567890123456'), AES_DECRYPT(UNHEX('9D6C199101C3'), 'foobar', '1234567890123456'), AES_DECRYPT(NULL, 'foobar', '1234567890123456'), HEX(AES_DECRYPT('SOME_THING_STRANGE', 'foobar', '1234567890123456'))")
	result.Check(testkit.Rows(`123  你好 <nil> 2A9EF431FB2ACB022D7F2E7C71EEC48C7D2B`))
	tk.MustExec("SET block_encryption_mode='aes-192-ofb';")
	result = tk.MustQuery("select AES_DECRYPT(AES_ENCRYPT('foo', 'bar', '1234567890123456'), 'bar', '1234567890123456')")
	result.Check(testkit.Rows("foo"))
	result = tk.MustQuery("select AES_DECRYPT(UNHEX('3A76B0'), 'foobar', '1234567890123456'), AES_DECRYPT(UNHEX(''), 'foobar', '1234567890123456'), AES_DECRYPT(UNHEX('EFF92304268E'), 'foobar', '1234567890123456'), AES_DECRYPT(NULL, 'foobar', '1234567890123456'), HEX(AES_DECRYPT('SOME_THING_STRANGE', 'foobar', '1234567890123456'))")
	result.Check(testkit.Rows(`123  你好 <nil> 580BCEA4DC67CF33FF2C7C570D36ECC89437`))
	tk.MustExec("SET block_encryption_mode='aes-256-ofb';")
	result = tk.MustQuery("select AES_DECRYPT(AES_ENCRYPT('foo', 'bar', '1234567890123456'), 'bar', '1234567890123456')")
	result.Check(testkit.Rows("foo"))
	result = tk.MustQuery("select AES_DECRYPT(UNHEX('E842C5'), 'foobar', '1234567890123456'), AES_DECRYPT(UNHEX(''), 'foobar', '1234567890123456'), AES_DECRYPT(UNHEX('3DCD5646767D'), 'foobar', '1234567890123456'), AES_DECRYPT(NULL, 'foobar', '1234567890123456'), HEX(AES_DECRYPT('SOME_THING_STRANGE', 'foobar', '1234567890123456'))")
	result.Check(testkit.Rows(`123  你好 <nil> 8A3FBBE68C9465834584430E3AEEBB04B1F5`))

	// for COMPRESS
	tk.MustExec("DROP TABLE IF EXISTS t1;")
	tk.MustExec("CREATE TABLE t1(a VARCHAR(1000));")
	tk.MustExec("INSERT INTO t1 VALUES('12345'), ('23456');")
	result = tk.MustQuery("SELECT HEX(COMPRESS(a)) FROM t1;")
	result.Check(testkit.Rows("05000000789C323432363105040000FFFF02F80100", "05000000789C323236313503040000FFFF03070105"))
	tk.MustExec("DROP TABLE IF EXISTS t2;")
	tk.MustExec("CREATE TABLE t2(a VARCHAR(1000), b VARBINARY(1000));")
	tk.MustExec("INSERT INTO t2 (a, b) SELECT a, COMPRESS(a) from t1;")
	result = tk.MustQuery("SELECT a, HEX(b) FROM t2;")
	result.Check(testkit.Rows("12345 05000000789C323432363105040000FFFF02F80100", "23456 05000000789C323236313503040000FFFF03070105"))

	// for UNCOMPRESS
	result = tk.MustQuery("SELECT UNCOMPRESS(COMPRESS('123'))")
	result.Check(testkit.Rows("123"))
	result = tk.MustQuery("SELECT UNCOMPRESS(UNHEX('03000000789C3334320600012D0097'))")
	result.Check(testkit.Rows("123"))
	result = tk.MustQuery("SELECT UNCOMPRESS(UNHEX('03000000789C32343206040000FFFF012D0097'))")
	result.Check(testkit.Rows("123"))
	tk.MustExec("INSERT INTO t2 VALUES ('12345', UNHEX('05000000789C3334323631050002F80100'))")
	result = tk.MustQuery("SELECT UNCOMPRESS(a), UNCOMPRESS(b) FROM t2;")
	result.Check(testkit.Rows("<nil> 12345", "<nil> 23456", "<nil> 12345"))

	// for UNCOMPRESSED_LENGTH
	result = tk.MustQuery("SELECT UNCOMPRESSED_LENGTH(COMPRESS('123'))")
	result.Check(testkit.Rows("3"))
	result = tk.MustQuery("SELECT UNCOMPRESSED_LENGTH(UNHEX('03000000789C3334320600012D0097'))")
	result.Check(testkit.Rows("3"))
	result = tk.MustQuery("SELECT UNCOMPRESSED_LENGTH(UNHEX('03000000789C32343206040000FFFF012D0097'))")
	result.Check(testkit.Rows("3"))
	result = tk.MustQuery("SELECT UNCOMPRESSED_LENGTH('')")
	result.Check(testkit.Rows("0"))
	result = tk.MustQuery("SELECT UNCOMPRESSED_LENGTH(UNHEX('0100'))")
	result.Check(testkit.Rows("0"))
	result = tk.MustQuery("SELECT UNCOMPRESSED_LENGTH(a), UNCOMPRESSED_LENGTH(b) FROM t2;")
	result.Check(testkit.Rows("875770417 5", "892613426 5", "875770417 5"))

	// for RANDOM_BYTES
	lengths := []int{0, -5, 1025, 4000}
	for _, len := range lengths {
		rs, err := tk.Exec(fmt.Sprintf("SELECT RANDOM_BYTES(%d);", len))
		c.Assert(err, IsNil, Commentf("%v", len))
		_, err = session.GetRows4Test(ctx, tk.Se, rs)
		c.Assert(err, NotNil, Commentf("%v", len))
		terr := errors.Cause(err).(*terror.Error)
		c.Assert(terr.Code(), Equals, errors.ErrCode(mysql.ErrDataOutOfRange), Commentf("%v", len))
		c.Assert(rs.Close(), IsNil)
	}
	tk.MustQuery("SELECT RANDOM_BYTES('1');")
	tk.MustQuery("SELECT RANDOM_BYTES(1024);")
	result = tk.MustQuery("SELECT RANDOM_BYTES(NULL);")
	result.Check(testkit.Rows("<nil>"))
}

func (s *testIntegrationSuite2) TestTimeBuiltin(c *C) {
	originSQLMode := s.ctx.GetSessionVars().StrictSQLMode
	s.ctx.GetSessionVars().StrictSQLMode = true
	defer func() {
		s.ctx.GetSessionVars().StrictSQLMode = originSQLMode
		s.cleanEnv(c)
	}()
	tk := testkit.NewTestKit(c, s.store)
	tk.MustExec("use test")

	// for makeDate
	tk.MustExec("drop table if exists t")
	tk.MustExec("create table t(a int, b double, c datetime, d time, e char(20), f bit(10))")
	tk.MustExec(`insert into t values(1, 1.1, "2017-01-01 12:01:01", "12:01:01", "abcdef", 0b10101)`)
	result := tk.MustQuery("select makedate(a,a), makedate(b,b), makedate(c,c), makedate(d,d), makedate(e,e), makedate(f,f), makedate(null,null), makedate(a,b) from t")
	result.Check(testkit.Rows("2001-01-01 2001-01-01 <nil> <nil> <nil> 2021-01-21 <nil> 2001-01-01"))

	// for date
	result = tk.MustQuery(`select date("2019-09-12"), date("2019-09-12 12:12:09"), date("2019-09-12 12:12:09.121212");`)
	result.Check(testkit.Rows("2019-09-12 2019-09-12 2019-09-12"))
	result = tk.MustQuery(`select date("0000-00-00"), date("0000-00-00 12:12:09"), date("0000-00-00 00:00:00.121212"), date("0000-00-00 00:00:00.000000");`)
	result.Check(testkit.Rows("<nil> 0000-00-00 0000-00-00 <nil>"))
	result = tk.MustQuery(`select date("aa"), date(12.1), date("");`)
	result.Check(testkit.Rows("<nil> <nil> <nil>"))

	// for year
	result = tk.MustQuery(`select year("2013-01-09"), year("2013-00-09"), year("000-01-09"), year("1-01-09"), year("20131-01-09"), year(null);`)
	result.Check(testkit.Rows("2013 2013 0 1 <nil> <nil>"))
	result = tk.MustQuery(`select year("2013-00-00"), year("2013-00-00 00:00:00"), year("0000-00-00 12:12:12"), year("2017-00-00 12:12:12");`)
	result.Check(testkit.Rows("2013 2013 0 2017"))
	result = tk.MustQuery(`select year("aa"), year(2013), year(2012.09), year("1-01"), year("-09");`)
	result.Check(testkit.Rows("<nil> <nil> <nil> <nil> <nil>"))
	tk.MustExec(`drop table if exists t`)
	tk.MustExec(`create table t(a bigint)`)
	_, err := tk.Exec(`insert into t select year("aa")`)
	c.Assert(err, NotNil)
	c.Assert(terror.ErrorEqual(err, types.ErrWrongValue), IsTrue, Commentf("err %v", err))
	tk.MustExec(`set sql_mode='STRICT_TRANS_TABLES'`) // without zero date
	tk.MustExec(`insert into t select year("0000-00-00 00:00:00")`)
	tk.MustExec(`set sql_mode="NO_ZERO_DATE";`) // with zero date
	tk.MustExec(`insert into t select year("0000-00-00 00:00:00")`)
	tk.MustQuery("show warnings").Check(testutil.RowsWithSep("|", "Warning|1292|Incorrect datetime value: '0000-00-00 00:00:00.000000'"))
	tk.MustExec(`set sql_mode="NO_ZERO_DATE,STRICT_TRANS_TABLES";`)
	_, err = tk.Exec(`insert into t select year("0000-00-00 00:00:00");`)
	c.Assert(err, NotNil)
	c.Assert(types.ErrWrongValue.Equal(err), IsTrue, Commentf("err %v", err))
	tk.MustExec(`insert into t select 1`)
	tk.MustExec(`set sql_mode="STRICT_TRANS_TABLES,NO_ENGINE_SUBSTITUTION";`)
	_, err = tk.Exec(`update t set a = year("aa")`)
	c.Assert(terror.ErrorEqual(err, types.ErrWrongValue), IsTrue, Commentf("err %v", err))
	_, err = tk.Exec(`delete from t where a = year("aa")`)
	// Only `code` can be used to compare because the error `class` information
	// will be lost after expression push-down
	c.Assert(errors.Cause(err).(*terror.Error).Code(), Equals, types.ErrWrongValue.Code(), Commentf("err %v", err))

	// for month
	result = tk.MustQuery(`select month("2013-01-09"), month("2013-00-09"), month("000-01-09"), month("1-01-09"), month("20131-01-09"), month(null);`)
	result.Check(testkit.Rows("1 0 1 1 <nil> <nil>"))
	result = tk.MustQuery(`select month("2013-00-00"), month("2013-00-00 00:00:00"), month("0000-00-00 12:12:12"), month("2017-00-00 12:12:12");`)
	result.Check(testkit.Rows("0 0 0 0"))
	result = tk.MustQuery(`select month("aa"), month(2013), month(2012.09), month("1-01"), month("-09");`)
	result.Check(testkit.Rows("<nil> <nil> <nil> <nil> <nil>"))
	result = tk.MustQuery(`select month("2013-012-09"), month("2013-0000000012-09"), month("2013-30-09"), month("000-41-09");`)
	result.Check(testkit.Rows("12 12 <nil> <nil>"))
	tk.MustExec(`drop table if exists t`)
	tk.MustExec(`create table t(a bigint)`)
	_, err = tk.Exec(`insert into t select month("aa")`)
	c.Assert(err, NotNil)
	c.Assert(terror.ErrorEqual(err, types.ErrWrongValue), IsTrue, Commentf("err: %v", err))
	tk.MustExec(`insert into t select month("0000-00-00 00:00:00")`)
	tk.MustExec(`set sql_mode="NO_ZERO_DATE";`)
	tk.MustExec(`insert into t select month("0000-00-00 00:00:00")`)
	tk.MustQuery("show warnings").Check(testutil.RowsWithSep("|", "Warning|1292|Incorrect datetime value: '0000-00-00 00:00:00.000000'"))
	tk.MustExec(`set sql_mode="NO_ZERO_DATE,STRICT_TRANS_TABLES";`)
	_, err = tk.Exec(`insert into t select month("0000-00-00 00:00:00");`)
	c.Assert(err, NotNil)
	c.Assert(types.ErrWrongValue.Equal(err), IsTrue, Commentf("err %v", err))
	tk.MustExec(`insert into t select 1`)
	tk.MustExec(`set sql_mode="STRICT_TRANS_TABLES,NO_ENGINE_SUBSTITUTION";`)
	tk.MustExec(`insert into t select 1`)
	_, err = tk.Exec(`update t set a = month("aa")`)
	c.Assert(terror.ErrorEqual(err, types.ErrWrongValue), IsTrue)
	_, err = tk.Exec(`delete from t where a = month("aa")`)
	c.Assert(errors.Cause(err).(*terror.Error).Code(), Equals, types.ErrWrongValue.Code(), Commentf("err %v", err))

	// for week
	result = tk.MustQuery(`select week("2012-12-22"), week("2012-12-22", -2), week("2012-12-22", 0), week("2012-12-22", 1), week("2012-12-22", 2), week("2012-12-22", 200);`)
	result.Check(testkit.Rows("51 51 51 51 51 51"))
	result = tk.MustQuery(`select week("2008-02-20"), week("2008-02-20", 0), week("2008-02-20", 1), week("2009-02-20", 2), week("2008-02-20", 3), week("2008-02-20", 4);`)
	result.Check(testkit.Rows("7 7 8 7 8 8"))
	result = tk.MustQuery(`select week("2008-02-20", 5), week("2008-02-20", 6), week("2009-02-20", 7), week("2008-02-20", 8), week("2008-02-20", 9);`)
	result.Check(testkit.Rows("7 8 7 7 8"))
	result = tk.MustQuery(`select week("aa", 1), week(null, 2), week(11, 2), week(12.99, 2);`)
	result.Check(testkit.Rows("<nil> <nil> <nil> <nil>"))
	result = tk.MustQuery(`select week("aa"), week(null), week(11), week(12.99);`)
	result.Check(testkit.Rows("<nil> <nil> <nil> <nil>"))
	tk.MustExec(`drop table if exists t`)
	tk.MustExec(`create table t(a datetime)`)
	_, err = tk.Exec(`insert into t select week("aa", 1)`)
	c.Assert(err, NotNil)
	c.Assert(terror.ErrorEqual(err, types.ErrWrongValue), IsTrue)
	tk.MustExec(`insert into t select now()`)
	_, err = tk.Exec(`update t set a = week("aa", 1)`)
	c.Assert(terror.ErrorEqual(err, types.ErrWrongValue), IsTrue)
	_, err = tk.Exec(`delete from t where a = week("aa", 1)`)
	c.Assert(terror.ErrorEqual(err, types.ErrWrongValue), IsTrue)

	// for weekofyear
	result = tk.MustQuery(`select weekofyear("2012-12-22"), weekofyear("2008-02-20"), weekofyear("aa"), weekofyear(null), weekofyear(11), weekofyear(12.99);`)
	result.Check(testkit.Rows("51 8 <nil> <nil> <nil> <nil>"))
	tk.MustExec(`drop table if exists t`)
	tk.MustExec(`create table t(a bigint)`)
	_, err = tk.Exec(`insert into t select weekofyear("aa")`)
	c.Assert(err, NotNil)
	c.Assert(terror.ErrorEqual(err, types.ErrWrongValue), IsTrue)
	tk.MustExec(`insert into t select 1`)
	_, err = tk.Exec(`update t set a = weekofyear("aa")`)
	c.Assert(terror.ErrorEqual(err, types.ErrWrongValue), IsTrue)
	_, err = tk.Exec(`delete from t where a = weekofyear("aa")`)
	c.Assert(terror.ErrorEqual(err, types.ErrWrongValue), IsTrue)

	// for weekday
	result = tk.MustQuery(`select weekday("2012-12-20"), weekday("2012-12-21"), weekday("2012-12-22"), weekday("2012-12-23"), weekday("2012-12-24"), weekday("2012-12-25"), weekday("2012-12-26"), weekday("2012-12-27");`)
	result.Check(testkit.Rows("3 4 5 6 0 1 2 3"))
	result = tk.MustQuery(`select weekday("2012-12-90"), weekday("0000-00-00"), weekday("aa"), weekday(null), weekday(11), weekday(12.99);`)
	result.Check(testkit.Rows("<nil> <nil> <nil> <nil> <nil> <nil>"))

	// for quarter
	result = tk.MustQuery(`select quarter("2012-00-20"), quarter("2012-01-21"), quarter("2012-03-22"), quarter("2012-05-23"), quarter("2012-08-24"), quarter("2012-09-25"), quarter("2012-11-26"), quarter("2012-12-27");`)
	result.Check(testkit.Rows("0 1 1 2 3 3 4 4"))
	result = tk.MustQuery(`select quarter("2012-14-20"), quarter("aa"), quarter(null), quarter(11), quarter(12.99);`)
	result.Check(testkit.Rows("<nil> <nil> <nil> <nil> <nil>"))
	result = tk.MustQuery(`select quarter("0000-00-00"), quarter("0000-00-00 00:00:00");`)
	result.Check(testkit.Rows("<nil> <nil>"))
	tk.MustQuery("show warnings").Check(testutil.RowsWithSep("|",
		"Warning|1292|Incorrect datetime value: '0000-00-00 00:00:00.000000'",
		"Warning|1292|Incorrect datetime value: '0000-00-00 00:00:00.000000'"))
	result = tk.MustQuery(`select quarter(0), quarter(0.0), quarter(0e1), quarter(0.00);`)
	result.Check(testkit.Rows("0 0 0 0"))
	tk.MustQuery("show warnings").Check(testkit.Rows())

	// for from_days
	result = tk.MustQuery(`select from_days(0), from_days(-199), from_days(1111), from_days(120), from_days(1), from_days(1111111), from_days(9999999), from_days(22222);`)
	result.Check(testkit.Rows("0000-00-00 0000-00-00 0003-01-16 0000-00-00 0000-00-00 3042-02-13 0000-00-00 0060-11-03"))
	result = tk.MustQuery(`select from_days("2012-14-20"), from_days("111a"), from_days("aa"), from_days(null), from_days("123asf"), from_days(12.99);`)
	result.Check(testkit.Rows("0005-07-05 0000-00-00 0000-00-00 <nil> 0000-00-00 0000-00-00"))

	// Fix issue #3923
	result = tk.MustQuery("select timediff(cast('2004-12-30 12:00:00' as time), '12:00:00');")
	result.Check(testkit.Rows("00:00:00"))
	result = tk.MustQuery("select timediff('12:00:00', cast('2004-12-30 12:00:00' as time));")
	result.Check(testkit.Rows("00:00:00"))
	result = tk.MustQuery("select timediff(cast('2004-12-30 12:00:00' as time), '2004-12-30 12:00:00');")
	result.Check(testkit.Rows("<nil>"))
	result = tk.MustQuery("select timediff('2004-12-30 12:00:00', cast('2004-12-30 12:00:00' as time));")
	result.Check(testkit.Rows("<nil>"))
	result = tk.MustQuery("select timediff(cast('2004-12-30 12:00:01' as datetime), '2004-12-30 12:00:00');")
	result.Check(testkit.Rows("00:00:01"))
	result = tk.MustQuery("select timediff('2004-12-30 12:00:00', cast('2004-12-30 12:00:01' as datetime));")
	result.Check(testkit.Rows("-00:00:01"))
	result = tk.MustQuery("select timediff(cast('2004-12-30 12:00:01' as time), '-34 00:00:00');")
	result.Check(testkit.Rows("828:00:01"))
	result = tk.MustQuery("select timediff('-34 00:00:00', cast('2004-12-30 12:00:01' as time));")
	result.Check(testkit.Rows("-828:00:01"))
	result = tk.MustQuery("select timediff(cast('2004-12-30 12:00:01' as datetime), cast('2004-12-30 11:00:01' as datetime));")
	result.Check(testkit.Rows("01:00:00"))
	result = tk.MustQuery("select timediff(cast('2004-12-30 12:00:01' as datetime), '2004-12-30 12:00:00.1');")
	result.Check(testkit.Rows("00:00:00.9"))
	result = tk.MustQuery("select timediff('2004-12-30 12:00:00.1', cast('2004-12-30 12:00:01' as datetime));")
	result.Check(testkit.Rows("-00:00:00.9"))
	result = tk.MustQuery("select timediff(cast('2004-12-30 12:00:01' as datetime), '-34 124:00:00');")
	result.Check(testkit.Rows("<nil>"))
	result = tk.MustQuery("select timediff('-34 124:00:00', cast('2004-12-30 12:00:01' as datetime));")
	result.Check(testkit.Rows("<nil>"))
	result = tk.MustQuery("select timediff(cast('2004-12-30 12:00:01' as time), '-34 124:00:00');")
	result.Check(testkit.Rows("838:59:59"))
	result = tk.MustQuery("select timediff('-34 124:00:00', cast('2004-12-30 12:00:01' as time));")
	result.Check(testkit.Rows("-838:59:59"))
	result = tk.MustQuery("select timediff(cast('2004-12-30' as datetime), '12:00:00');")
	result.Check(testkit.Rows("<nil>"))
	result = tk.MustQuery("select timediff('12:00:00', cast('2004-12-30' as datetime));")
	result.Check(testkit.Rows("<nil>"))
	result = tk.MustQuery("select timediff('12:00:00', '-34 12:00:00');")
	result.Check(testkit.Rows("838:59:59"))
	result = tk.MustQuery("select timediff('12:00:00', '34 12:00:00');")
	result.Check(testkit.Rows("-816:00:00"))
	result = tk.MustQuery("select timediff('2014-1-2 12:00:00', '-34 12:00:00');")
	result.Check(testkit.Rows("<nil>"))
	result = tk.MustQuery("select timediff('-34 12:00:00', '2014-1-2 12:00:00');")
	result.Check(testkit.Rows("<nil>"))
	result = tk.MustQuery("select timediff('2014-1-2 12:00:00', '12:00:00');")
	result.Check(testkit.Rows("<nil>"))
	result = tk.MustQuery("select timediff('12:00:00', '2014-1-2 12:00:00');")
	result.Check(testkit.Rows("<nil>"))
	result = tk.MustQuery("select timediff('2014-1-2 12:00:00', '2014-1-1 12:00:00');")
	result.Check(testkit.Rows("24:00:00"))
	tk.MustQuery("select timediff(cast('10:10:10' as time), cast('10:10:11' as time))").Check(testkit.Rows("-00:00:01"))

	result = tk.MustQuery("select timestampadd(MINUTE, 1, '2003-01-02'), timestampadd(WEEK, 1, '2003-01-02 23:59:59')" +
		", timestampadd(MICROSECOND, 1, 950501);")
	result.Check(testkit.Rows("2003-01-02 00:01:00 2003-01-09 23:59:59 1995-05-01 00:00:00.000001"))
	result = tk.MustQuery("select timestampadd(day, 2, 950501), timestampadd(MINUTE, 37.5,'2003-01-02'), timestampadd(MINUTE, 37.49,'2003-01-02')," +
		" timestampadd(YeAr, 1, '2003-01-02');")
	result.Check(testkit.Rows("1995-05-03 00:00:00 2003-01-02 00:38:00 2003-01-02 00:37:00 2004-01-02 00:00:00"))
	result = tk.MustQuery("select to_seconds(950501), to_seconds('2009-11-29'), to_seconds('2009-11-29 13:43:32'), to_seconds('09-11-29 13:43:32');")
	result.Check(testkit.Rows("62966505600 63426672000 63426721412 63426721412"))
	result = tk.MustQuery("select to_days(950501), to_days('2007-10-07'), to_days('2007-10-07 00:00:59'), to_days('0000-01-01')")
	result.Check(testkit.Rows("728779 733321 733321 1"))

	result = tk.MustQuery("select last_day('2003-02-05'), last_day('2004-02-05'), last_day('2004-01-01 01:01:01'), last_day(950501);")
	result.Check(testkit.Rows("2003-02-28 2004-02-29 2004-01-31 1995-05-31"))

	tk.MustExec("SET SQL_MODE='';")
	result = tk.MustQuery("select last_day('0000-00-00');")
	result.Check(testkit.Rows("<nil>"))
	result = tk.MustQuery("select to_days('0000-00-00');")
	result.Check(testkit.Rows("<nil>"))
	result = tk.MustQuery("select to_seconds('0000-00-00');")
	result.Check(testkit.Rows("<nil>"))

	result = tk.MustQuery("select timestamp('2003-12-31'), timestamp('2003-12-31 12:00:00','12:00:00');")
	result.Check(testkit.Rows("2003-12-31 00:00:00 2004-01-01 00:00:00"))
	result = tk.MustQuery("select timestamp(20170118123950.123), timestamp(20170118123950.999);")
	result.Check(testkit.Rows("2017-01-18 12:39:50.123 2017-01-18 12:39:50.999"))
	result = tk.MustQuery("select timestamp('2003-12-31', '01:01:01.01'), timestamp('2003-12-31 12:34', '01:01:01.01')," +
		" timestamp('2008-12-31','00:00:00.0'), timestamp('2008-12-31 00:00:00.000');")

	tk.MustQuery(`select timestampadd(second, 1, cast("2001-01-01" as date))`).Check(testkit.Rows("2001-01-01 00:00:01"))
	tk.MustQuery(`select timestampadd(hour, 1, cast("2001-01-01" as date))`).Check(testkit.Rows("2001-01-01 01:00:00"))
	tk.MustQuery(`select timestampadd(day, 1, cast("2001-01-01" as date))`).Check(testkit.Rows("2001-01-02"))
	tk.MustQuery(`select timestampadd(month, 1, cast("2001-01-01" as date))`).Check(testkit.Rows("2001-02-01"))
	tk.MustQuery(`select timestampadd(year, 1, cast("2001-01-01" as date))`).Check(testkit.Rows("2002-01-01"))
	tk.MustQuery(`select timestampadd(second, 1, cast("2001-01-01" as datetime))`).Check(testkit.Rows("2001-01-01 00:00:01"))
	tk.MustQuery(`select timestampadd(hour, 1, cast("2001-01-01" as datetime))`).Check(testkit.Rows("2001-01-01 01:00:00"))
	tk.MustQuery(`select timestampadd(day, 1, cast("2001-01-01" as datetime))`).Check(testkit.Rows("2001-01-02 00:00:00"))
	tk.MustQuery(`select timestampadd(month, 1, cast("2001-01-01" as datetime))`).Check(testkit.Rows("2001-02-01 00:00:00"))
	tk.MustQuery(`select timestampadd(year, 1, cast("2001-01-01" as datetime))`).Check(testkit.Rows("2002-01-01 00:00:00"))

	result.Check(testkit.Rows("2003-12-31 01:01:01.01 2003-12-31 13:35:01.01 2008-12-31 00:00:00.0 2008-12-31 00:00:00.000"))
	result = tk.MustQuery("select timestamp('2003-12-31', 1), timestamp('2003-12-31', -1);")
	result.Check(testkit.Rows("2003-12-31 00:00:01 2003-12-30 23:59:59"))
	result = tk.MustQuery("select timestamp('2003-12-31', '2000-12-12 01:01:01.01'), timestamp('2003-14-31','01:01:01.01');")
	result.Check(testkit.Rows("<nil> <nil>"))

	result = tk.MustQuery("select TIMESTAMPDIFF(MONTH,'2003-02-01','2003-05-01'), TIMESTAMPDIFF(yEaR,'2002-05-01', " +
		"'2001-01-01'), TIMESTAMPDIFF(minute,binary('2003-02-01'),'2003-05-01 12:05:55'), TIMESTAMPDIFF(day," +
		"'1995-05-02', 950501);")
	result.Check(testkit.Rows("3 -1 128885 -1"))

	result = tk.MustQuery("select datediff('2007-12-31 23:59:59','2007-12-30'), datediff('2010-11-30 23:59:59', " +
		"'2010-12-31'), datediff(950501,'2016-01-13'), datediff(950501.9,'2016-01-13'), datediff(binary(950501), '2016-01-13');")
	result.Check(testkit.Rows("1 -31 -7562 -7562 -7562"))
	result = tk.MustQuery("select datediff('0000-01-01','0001-01-01'), datediff('0001-00-01', '0001-00-01'), datediff('0001-01-00','0001-01-00'), datediff('2017-01-01','2017-01-01');")
	result.Check(testkit.Rows("-365 <nil> <nil> 0"))

	// for ADDTIME
	result = tk.MustQuery("select addtime('01:01:11', '00:00:01.013'), addtime('01:01:11.00', '00:00:01'), addtime" +
		"('2017-01-01 01:01:11.12', '00:00:01'), addtime('2017-01-01 01:01:11.12', '00:00:01.88');")
	result.Check(testkit.Rows("01:01:12.013000 01:01:12 2017-01-01 01:01:12.120000 2017-01-01 01:01:13"))
	result = tk.MustQuery("select addtime(cast('01:01:11' as time(4)), '00:00:01.013'), addtime(cast('01:01:11.00' " +
		"as datetime(3)), '00:00:01')," + " addtime(cast('2017-01-01 01:01:11.12' as date), '00:00:01'), addtime(cast" +
		"(cast('2017-01-01 01:01:11.12' as date) as datetime(2)), '00:00:01.88');")
	result.Check(testkit.Rows("01:01:12.0130 2001-01-11 00:00:01.000 00:00:01 2017-01-01 00:00:01.88"))
	result = tk.MustQuery("select addtime('2017-01-01 01:01:01', 5), addtime('2017-01-01 01:01:01', -5), addtime('2017-01-01 01:01:01', 0.0), addtime('2017-01-01 01:01:01', 1.34);")
	result.Check(testkit.Rows("2017-01-01 01:01:06 2017-01-01 01:00:56 2017-01-01 01:01:01 2017-01-01 01:01:02.340000"))
	result = tk.MustQuery("select addtime(cast('01:01:11.00' as datetime(3)), cast('00:00:01' as time)), addtime(cast('01:01:11.00' as datetime(3)), cast('00:00:01' as time(5)))")
	result.Check(testkit.Rows("2001-01-11 00:00:01.000 2001-01-11 00:00:01.00000"))
	result = tk.MustQuery("select addtime(cast('01:01:11.00' as date), cast('00:00:01' as time));")
	result.Check(testkit.Rows("00:00:01"))
	tk.MustExec("drop table if exists t")
	tk.MustExec("create table t(a datetime, b timestamp, c time)")
	tk.MustExec(`insert into t values("2017-01-01 12:30:31", "2017-01-01 12:30:31", "01:01:01")`)
	result = tk.MustQuery("select addtime(a, b), addtime(cast(a as date), b), addtime(b,a), addtime(a,c), addtime(b," +
		"c), addtime(c,a), addtime(c,b)" +
		" from t;")
	result.Check(testkit.Rows("<nil> <nil> <nil> 2017-01-01 13:31:32 2017-01-01 13:31:32 <nil> <nil>"))
	result = tk.MustQuery("select addtime('01:01:11', cast('1' as time))")
	result.Check(testkit.Rows("01:01:12"))
	tk.MustQuery("select addtime(cast(null as char(20)), cast('1' as time))").Check(testkit.Rows("<nil>"))
	c.Assert(tk.QueryToErr(`select addtime("01:01:11", cast('sdf' as time))`), IsNil)
	tk.MustQuery(`select addtime("01:01:11", cast(null as char(20)))`).Check(testkit.Rows("<nil>"))
	tk.MustQuery(`select addtime(cast(1 as time), cast(1 as time))`).Check(testkit.Rows("00:00:02"))
	tk.MustQuery(`select addtime(cast(null as time), cast(1 as time))`).Check(testkit.Rows("<nil>"))
	tk.MustQuery(`select addtime(cast(1 as time), cast(null as time))`).Check(testkit.Rows("<nil>"))

	// for SUBTIME
	result = tk.MustQuery("select subtime('01:01:11', '00:00:01.013'), subtime('01:01:11.00', '00:00:01'), subtime" +
		"('2017-01-01 01:01:11.12', '00:00:01'), subtime('2017-01-01 01:01:11.12', '00:00:01.88');")
	result.Check(testkit.Rows("01:01:09.987000 01:01:10 2017-01-01 01:01:10.120000 2017-01-01 01:01:09.240000"))
	result = tk.MustQuery("select subtime(cast('01:01:11' as time(4)), '00:00:01.013'), subtime(cast('01:01:11.00' " +
		"as datetime(3)), '00:00:01')," + " subtime(cast('2017-01-01 01:01:11.12' as date), '00:00:01'), subtime(cast" +
		"(cast('2017-01-01 01:01:11.12' as date) as datetime(2)), '00:00:01.88');")
	result.Check(testkit.Rows("01:01:09.9870 2001-01-10 23:59:59.000 -00:00:01 2016-12-31 23:59:58.12"))
	result = tk.MustQuery("select subtime('2017-01-01 01:01:01', 5), subtime('2017-01-01 01:01:01', -5), subtime('2017-01-01 01:01:01', 0.0), subtime('2017-01-01 01:01:01', 1.34);")
	result.Check(testkit.Rows("2017-01-01 01:00:56 2017-01-01 01:01:06 2017-01-01 01:01:01 2017-01-01 01:00:59.660000"))
	result = tk.MustQuery("select subtime('01:01:11', '0:0:1.013'), subtime('01:01:11.00', '0:0:1'), subtime('2017-01-01 01:01:11.12', '0:0:1'), subtime('2017-01-01 01:01:11.12', '0:0:1.120000');")
	result.Check(testkit.Rows("01:01:09.987000 01:01:10 2017-01-01 01:01:10.120000 2017-01-01 01:01:10"))
	result = tk.MustQuery("select subtime(cast('01:01:11.00' as datetime(3)), cast('00:00:01' as time)), subtime(cast('01:01:11.00' as datetime(3)), cast('00:00:01' as time(5)))")
	result.Check(testkit.Rows("2001-01-10 23:59:59.000 2001-01-10 23:59:59.00000"))
	result = tk.MustQuery("select subtime(cast('01:01:11.00' as date), cast('00:00:01' as time));")
	result.Check(testkit.Rows("-00:00:01"))
	result = tk.MustQuery("select subtime(a, b), subtime(cast(a as date), b), subtime(b,a), subtime(a,c), subtime(b," +
		"c), subtime(c,a), subtime(c,b) from t;")
	result.Check(testkit.Rows("<nil> <nil> <nil> 2017-01-01 11:29:30 2017-01-01 11:29:30 <nil> <nil>"))
	tk.MustQuery("select subtime(cast('10:10:10' as time), cast('9:10:10' as time))").Check(testkit.Rows("01:00:00"))
	tk.MustQuery("select subtime('10:10:10', cast('9:10:10' as time))").Check(testkit.Rows("01:00:00"))

	// ADDTIME & SUBTIME issue #5966
	tk.MustExec("drop table if exists t")
	tk.MustExec("create table t(a datetime, b timestamp, c time, d date, e bit(1))")
	tk.MustExec(`insert into t values("2017-01-01 12:30:31", "2017-01-01 12:30:31", "01:01:01", "2017-01-01", 0b1)`)

	result = tk.MustQuery("select addtime(a, e), addtime(b, e), addtime(c, e), addtime(d, e) from t")
	result.Check(testkit.Rows("<nil> <nil> <nil> <nil>"))
	result = tk.MustQuery("select addtime('2017-01-01 01:01:01', 0b1), addtime('2017-01-01', b'1'), addtime('01:01:01', 0b1011)")
	result.Check(testkit.Rows("<nil> <nil> <nil>"))
	result = tk.MustQuery("select addtime('2017-01-01', 1), addtime('2017-01-01 01:01:01', 1), addtime(cast('2017-01-01' as date), 1)")
	result.Check(testkit.Rows("2017-01-01 00:00:01 2017-01-01 01:01:02 00:00:01"))
	result = tk.MustQuery("select subtime(a, e), subtime(b, e), subtime(c, e), subtime(d, e) from t")
	result.Check(testkit.Rows("<nil> <nil> <nil> <nil>"))
	result = tk.MustQuery("select subtime('2017-01-01 01:01:01', 0b1), subtime('2017-01-01', b'1'), subtime('01:01:01', 0b1011)")
	result.Check(testkit.Rows("<nil> <nil> <nil>"))
	result = tk.MustQuery("select subtime('2017-01-01', 1), subtime('2017-01-01 01:01:01', 1), subtime(cast('2017-01-01' as date), 1)")
	result.Check(testkit.Rows("2016-12-31 23:59:59 2017-01-01 01:01:00 -00:00:01"))

	result = tk.MustQuery("select addtime(-32073, 0), addtime(0, -32073);")
	result.Check(testkit.Rows("<nil> <nil>"))
	tk.MustQuery("show warnings").Check(testutil.RowsWithSep("|",
		"Warning|1292|Truncated incorrect time value: '-32073'",
		"Warning|1292|Truncated incorrect time value: '-32073'"))
	result = tk.MustQuery("select addtime(-32073, c), addtime(c, -32073) from t;")
	result.Check(testkit.Rows("<nil> <nil>"))
	tk.MustQuery("show warnings").Check(testutil.RowsWithSep("|",
		"Warning|1292|Truncated incorrect time value: '-32073'",
		"Warning|1292|Truncated incorrect time value: '-32073'"))
	result = tk.MustQuery("select addtime(a, -32073), addtime(b, -32073), addtime(d, -32073) from t;")
	result.Check(testkit.Rows("<nil> <nil> <nil>"))
	tk.MustQuery("show warnings").Check(testutil.RowsWithSep("|",
		"Warning|1292|Truncated incorrect time value: '-32073'",
		"Warning|1292|Truncated incorrect time value: '-32073'",
		"Warning|1292|Truncated incorrect time value: '-32073'"))

	result = tk.MustQuery("select subtime(-32073, 0), subtime(0, -32073);")
	result.Check(testkit.Rows("<nil> <nil>"))
	tk.MustQuery("show warnings").Check(testutil.RowsWithSep("|",
		"Warning|1292|Truncated incorrect time value: '-32073'",
		"Warning|1292|Truncated incorrect time value: '-32073'"))
	result = tk.MustQuery("select subtime(-32073, c), subtime(c, -32073) from t;")
	result.Check(testkit.Rows("<nil> <nil>"))
	tk.MustQuery("show warnings").Check(testutil.RowsWithSep("|",
		"Warning|1292|Truncated incorrect time value: '-32073'",
		"Warning|1292|Truncated incorrect time value: '-32073'"))
	result = tk.MustQuery("select subtime(a, -32073), subtime(b, -32073), subtime(d, -32073) from t;")
	result.Check(testkit.Rows("<nil> <nil> <nil>"))
	tk.MustQuery("show warnings").Check(testutil.RowsWithSep("|",
		"Warning|1292|Truncated incorrect time value: '-32073'",
		"Warning|1292|Truncated incorrect time value: '-32073'",
		"Warning|1292|Truncated incorrect time value: '-32073'"))

	// fixed issue #3986
	tk.MustExec("SET SQL_MODE='NO_ENGINE_SUBSTITUTION';")
	tk.MustExec("SET TIME_ZONE='+03:00';")
	tk.MustExec("DROP TABLE IF EXISTS t;")
	tk.MustExec("CREATE TABLE t (ix TIMESTAMP NOT NULL DEFAULT CURRENT_TIMESTAMP ON UPDATE CURRENT_TIMESTAMP);")
	tk.MustExec("INSERT INTO t VALUES (0), (20030101010160), (20030101016001), (20030101240101), (20030132010101), (20031301010101), (20031200000000), (20030000000000);")
	result = tk.MustQuery("SELECT CAST(ix AS SIGNED) FROM t;")
	result.Check(testkit.Rows("0", "0", "0", "0", "0", "0", "0", "0"))

	// test time
	result = tk.MustQuery("select time('2003-12-31 01:02:03')")
	result.Check(testkit.Rows("01:02:03"))
	result = tk.MustQuery("select time('2003-12-31 01:02:03.000123')")
	result.Check(testkit.Rows("01:02:03.000123"))
	result = tk.MustQuery("select time('01:02:03.000123')")
	result.Check(testkit.Rows("01:02:03.000123"))
	result = tk.MustQuery("select time('01:02:03')")
	result.Check(testkit.Rows("01:02:03"))
	result = tk.MustQuery("select time('-838:59:59.000000')")
	result.Check(testkit.Rows("-838:59:59.000000"))
	result = tk.MustQuery("select time('-838:59:59.000001')")
	result.Check(testkit.Rows("-838:59:59.000000"))
	result = tk.MustQuery("select time('-839:59:59.000000')")
	result.Check(testkit.Rows("-838:59:59.000000"))
	result = tk.MustQuery("select time('840:59:59.000000')")
	result.Check(testkit.Rows("838:59:59.000000"))
	// FIXME: #issue 4193
	// result = tk.MustQuery("select time('840:59:60.000000')")
	// result.Check(testkit.Rows("<nil>"))
	// result = tk.MustQuery("select time('800:59:59.9999999')")
	// result.Check(testkit.Rows("801:00:00.000000"))
	// result = tk.MustQuery("select time('12003-12-10 01:02:03.000123')")
	// result.Check(testkit.Rows("<nil>")
	// result = tk.MustQuery("select time('')")
	// result.Check(testkit.Rows("<nil>")
	// result = tk.MustQuery("select time('2003-12-10-10 01:02:03.000123')")
	// result.Check(testkit.Rows("00:20:03")

	//for hour
	result = tk.MustQuery(`SELECT hour("12:13:14.123456"), hour("12:13:14.000010"), hour("272:59:55"), hour(020005), hour(null), hour("27aaaa2:59:55");`)
	result.Check(testkit.Rows("12 12 272 2 <nil> <nil>"))

	// for hour, issue #4340
	result = tk.MustQuery(`SELECT HOUR(20171222020005);`)
	result.Check(testkit.Rows("2"))
	result = tk.MustQuery(`SELECT HOUR(20171222020005.1);`)
	result.Check(testkit.Rows("2"))
	result = tk.MustQuery(`SELECT HOUR(20171222020005.1e0);`)
	result.Check(testkit.Rows("2"))
	result = tk.MustQuery(`SELECT HOUR("20171222020005");`)
	result.Check(testkit.Rows("2"))
	result = tk.MustQuery(`SELECT HOUR("20171222020005.1");`)
	result.Check(testkit.Rows("2"))
	result = tk.MustQuery(`select hour(20171222);`)
	result.Check(testkit.Rows("<nil>"))
	result = tk.MustQuery(`select hour(8381222);`)
	result.Check(testkit.Rows("838"))
	result = tk.MustQuery(`select hour(10000000000);`)
	result.Check(testkit.Rows("<nil>"))
	result = tk.MustQuery(`select hour(10100000000);`)
	result.Check(testkit.Rows("<nil>"))
	result = tk.MustQuery(`select hour(10001000000);`)
	result.Check(testkit.Rows("<nil>"))
	result = tk.MustQuery(`select hour(10101000000);`)
	result.Check(testkit.Rows("0"))

	// for minute
	result = tk.MustQuery(`SELECT minute("12:13:14.123456"), minute("12:13:14.000010"), minute("272:59:55"), minute(null), minute("27aaaa2:59:55");`)
	result.Check(testkit.Rows("13 13 59 <nil> <nil>"))

	// for second
	result = tk.MustQuery(`SELECT second("12:13:14.123456"), second("12:13:14.000010"), second("272:59:55"), second(null), second("27aaaa2:59:55");`)
	result.Check(testkit.Rows("14 14 55 <nil> <nil>"))

	// for microsecond
	result = tk.MustQuery(`SELECT microsecond("12:00:00.123456"), microsecond("12:00:00.000010"), microsecond(null), microsecond("27aaaa2:59:55");`)
	result.Check(testkit.Rows("123456 10 <nil> <nil>"))

	// for period_add
	result = tk.MustQuery(`SELECT period_add(200807, 2), period_add(200807, -2);`)
	result.Check(testkit.Rows("200809 200805"))
	result = tk.MustQuery(`SELECT period_add(NULL, 2), period_add(-191, NULL), period_add(NULL, NULL), period_add(12.09, -2), period_add("200207aa", "1aa");`)
	result.Check(testkit.Rows("<nil> <nil> <nil> 200010 200208"))
	for _, errPeriod := range []string{
		"period_add(0, 20)", "period_add(0, 0)", "period_add(-1, 1)", "period_add(200013, 1)", "period_add(-200012, 1)", "period_add('', '')",
	} {
		err := tk.QueryToErr(fmt.Sprintf("SELECT %v;", errPeriod))
		c.Assert(err.Error(), Equals, "[expression:1210]Incorrect arguments to period_add")
	}

	// for period_diff
	result = tk.MustQuery(`SELECT period_diff(200807, 200705), period_diff(200807, 200908);`)
	result.Check(testkit.Rows("14 -13"))
	result = tk.MustQuery(`SELECT period_diff(NULL, 2), period_diff(-191, NULL), period_diff(NULL, NULL), period_diff(12.09, 2), period_diff("12aa", "11aa");`)
	result.Check(testkit.Rows("<nil> <nil> <nil> 10 1"))
	for _, errPeriod := range []string{
		"period_diff(-00013,1)", "period_diff(00013,1)", "period_diff(0, 0)", "period_diff(200013, 1)", "period_diff(5612, 4513)", "period_diff('', '')",
	} {
		err := tk.QueryToErr(fmt.Sprintf("SELECT %v;", errPeriod))
		c.Assert(err.Error(), Equals, "[expression:1210]Incorrect arguments to period_diff")
	}

	// TODO: fix `CAST(xx as duration)` and release the test below:
	// result = tk.MustQuery(`SELECT hour("aaa"), hour(123456), hour(1234567);`)
	// result = tk.MustQuery(`SELECT minute("aaa"), minute(123456), minute(1234567);`)
	// result = tk.MustQuery(`SELECT second("aaa"), second(123456), second(1234567);`)
	// result = tk.MustQuery(`SELECT microsecond("aaa"), microsecond(123456), microsecond(1234567);`)

	// for time_format
	result = tk.MustQuery("SELECT TIME_FORMAT('150:02:28', '%H:%i:%s %p');")
	result.Check(testkit.Rows("150:02:28 AM"))
	result = tk.MustQuery("SELECT TIME_FORMAT('bad string', '%H:%i:%s %p');")
	result.Check(testkit.Rows("<nil>"))
	result = tk.MustQuery("SELECT TIME_FORMAT(null, '%H:%i:%s %p');")
	result.Check(testkit.Rows("<nil>"))
	result = tk.MustQuery("SELECT TIME_FORMAT(123, '%H:%i:%s %p');")
	result.Check(testkit.Rows("00:01:23 AM"))
	result = tk.MustQuery("SELECT TIME_FORMAT('24:00:00', '%r');")
	result.Check(testkit.Rows("12:00:00 AM"))
	result = tk.MustQuery("SELECT TIME_FORMAT('25:00:00', '%r');")
	result.Check(testkit.Rows("01:00:00 AM"))
	result = tk.MustQuery("SELECT TIME_FORMAT('24:00:00', '%l %p');")
	result.Check(testkit.Rows("12 AM"))

	// for date_format
	result = tk.MustQuery(`SELECT DATE_FORMAT('2017-06-15', '%W %M %e %Y %r %y');`)
	result.Check(testkit.Rows("Thursday June 15 2017 12:00:00 AM 17"))
	result = tk.MustQuery(`SELECT DATE_FORMAT(151113102019.12, '%W %M %e %Y %r %y');`)
	result.Check(testkit.Rows("Friday November 13 2015 10:20:19 AM 15"))
	result = tk.MustQuery(`SELECT DATE_FORMAT('0000-00-00', '%W %M %e %Y %r %y');`)
	result.Check(testkit.Rows("<nil>"))
	tk.MustQuery("show warnings").Check(testutil.RowsWithSep("|",
		"Warning|1292|Incorrect datetime value: '0000-00-00 00:00:00.000000'"))
	result = tk.MustQuery(`SELECT DATE_FORMAT('0', '%W %M %e %Y %r %y'), DATE_FORMAT('0.0', '%W %M %e %Y %r %y'), DATE_FORMAT(0, 0);`)
	result.Check(testkit.Rows("<nil> <nil> 0"))
	tk.MustQuery("show warnings").Check(testutil.RowsWithSep("|",
		"Warning|1292|Incorrect time value: '0'",
		"Warning|1292|Incorrect datetime value: '0.0'"))
	result = tk.MustQuery(`SELECT DATE_FORMAT(0, '%W %M %e %Y %r %y'), DATE_FORMAT(0.0, '%W %M %e %Y %r %y');`)
	result.Check(testkit.Rows("<nil> <nil>"))
	tk.MustQuery("show warnings").Check(testkit.Rows())

	// for yearweek
	result = tk.MustQuery(`select yearweek("2014-12-27"), yearweek("2014-29-27"), yearweek("2014-00-27"), yearweek("2014-12-27 12:38:32"), yearweek("2014-12-27 12:38:32.1111111"), yearweek("2014-12-27 12:90:32"), yearweek("2014-12-27 89:38:32.1111111");`)
	result.Check(testkit.Rows("201451 <nil> <nil> 201451 201451 <nil> <nil>"))
	result = tk.MustQuery(`select yearweek(12121), yearweek(1.00009), yearweek("aaaaa"), yearweek(""), yearweek(NULL);`)
	result.Check(testkit.Rows("<nil> <nil> <nil> <nil> <nil>"))
	result = tk.MustQuery(`select yearweek("0000-00-00"), yearweek("2019-01-29", "aa"), yearweek("2011-01-01", null);`)
	result.Check(testkit.Rows("<nil> 201904 201052"))

	// for dayOfWeek, dayOfMonth, dayOfYear
	result = tk.MustQuery(`select dayOfWeek(null), dayOfWeek("2017-08-12"), dayOfWeek("0000-00-00"), dayOfWeek("2017-00-00"), dayOfWeek("0000-00-00 12:12:12"), dayOfWeek("2017-00-00 12:12:12")`)
	result.Check(testkit.Rows("<nil> 7 <nil> <nil> <nil> <nil>"))
	result = tk.MustQuery(`select dayOfYear(null), dayOfYear("2017-08-12"), dayOfYear("0000-00-00"), dayOfYear("2017-00-00"), dayOfYear("0000-00-00 12:12:12"), dayOfYear("2017-00-00 12:12:12")`)
	result.Check(testkit.Rows("<nil> 224 <nil> <nil> <nil> <nil>"))
	result = tk.MustQuery(`select dayOfMonth(null), dayOfMonth("2017-08-12"), dayOfMonth("0000-00-00"), dayOfMonth("2017-00-00"), dayOfMonth("0000-00-00 12:12:12"), dayOfMonth("2017-00-00 12:12:12")`)
	result.Check(testkit.Rows("<nil> 12 0 0 0 0"))

	tk.MustExec("set sql_mode = 'NO_ZERO_DATE'")
	result = tk.MustQuery(`select dayOfWeek(null), dayOfWeek("2017-08-12"), dayOfWeek("0000-00-00"), dayOfWeek("2017-00-00"), dayOfWeek("0000-00-00 12:12:12"), dayOfWeek("2017-00-00 12:12:12")`)
	result.Check(testkit.Rows("<nil> 7 <nil> <nil> <nil> <nil>"))
	result = tk.MustQuery(`select dayOfYear(null), dayOfYear("2017-08-12"), dayOfYear("0000-00-00"), dayOfYear("2017-00-00"), dayOfYear("0000-00-00 12:12:12"), dayOfYear("2017-00-00 12:12:12")`)
	result.Check(testkit.Rows("<nil> 224 <nil> <nil> <nil> <nil>"))
	result = tk.MustQuery(`select dayOfMonth(null), dayOfMonth("2017-08-12"), dayOfMonth("0000-00-00"), dayOfMonth("2017-00-00"), dayOfMonth("0000-00-00 12:12:12"), dayOfMonth("2017-00-00 12:12:12")`)
	result.Check(testkit.Rows("<nil> 12 <nil> 0 0 0"))

	tk.MustExec(`drop table if exists t`)
	tk.MustExec(`create table t(a bigint)`)
	tk.MustExec(`insert into t value(1)`)
	tk.MustExec("set sql_mode = 'STRICT_TRANS_TABLES'")

	_, err = tk.Exec("insert into t value(dayOfWeek('0000-00-00'))")
	c.Assert(table.ErrTruncatedWrongValueForField.Equal(err), IsTrue, Commentf("%v", err))
	_, err = tk.Exec(`update t set a = dayOfWeek("0000-00-00")`)
	c.Assert(types.ErrWrongValue.Equal(err), IsTrue)
	_, err = tk.Exec(`delete from t where a = dayOfWeek(123)`)
	c.Assert(err, IsNil)

	_, err = tk.Exec("insert into t value(dayOfMonth('2017-00-00'))")
	c.Assert(table.ErrTruncatedWrongValueForField.Equal(err), IsTrue)
	tk.MustExec("insert into t value(dayOfMonth('0000-00-00'))")
	tk.MustExec(`update t set a = dayOfMonth("0000-00-00")`)
	tk.MustExec("set sql_mode = 'NO_ZERO_DATE';")
	tk.MustExec("insert into t value(dayOfMonth('0000-00-00'))")
	tk.MustQuery("show warnings").Check(testutil.RowsWithSep("|", "Warning|1292|Incorrect datetime value: '0000-00-00 00:00:00.000000'"))
	tk.MustExec(`update t set a = dayOfMonth("0000-00-00")`)
	tk.MustExec("set sql_mode = 'NO_ZERO_DATE,STRICT_TRANS_TABLES';")
	_, err = tk.Exec("insert into t value(dayOfMonth('0000-00-00'))")
	c.Assert(table.ErrTruncatedWrongValueForField.Equal(err), IsTrue)
	tk.MustExec("insert into t value(0)")
	_, err = tk.Exec(`update t set a = dayOfMonth("0000-00-00")`)
	c.Assert(types.ErrWrongValue.Equal(err), IsTrue)
	_, err = tk.Exec(`delete from t where a = dayOfMonth(123)`)
	c.Assert(err, IsNil)

	_, err = tk.Exec("insert into t value(dayOfYear('0000-00-00'))")
	c.Assert(table.ErrTruncatedWrongValueForField.Equal(err), IsTrue)
	_, err = tk.Exec(`update t set a = dayOfYear("0000-00-00")`)
	c.Assert(types.ErrWrongValue.Equal(err), IsTrue)
	_, err = tk.Exec(`delete from t where a = dayOfYear(123)`)
	c.Assert(err, IsNil)

	tk.MustExec("set sql_mode = ''")

	// for unix_timestamp
	tk.MustExec("SET time_zone = '+00:00';")
	result = tk.MustQuery("SELECT UNIX_TIMESTAMP(151113);")
	result.Check(testkit.Rows("1447372800"))
	result = tk.MustQuery("SELECT UNIX_TIMESTAMP(20151113);")
	result.Check(testkit.Rows("1447372800"))
	result = tk.MustQuery("SELECT UNIX_TIMESTAMP(151113102019);")
	result.Check(testkit.Rows("1447410019"))
	result = tk.MustQuery("SELECT UNIX_TIMESTAMP(151113102019e0);")
	result.Check(testkit.Rows("1447410019.000000"))
	result = tk.MustQuery("SELECT UNIX_TIMESTAMP(15111310201912e-2);")
	result.Check(testkit.Rows("1447410019.120000"))
	result = tk.MustQuery("SELECT UNIX_TIMESTAMP(151113102019.12);")
	result.Check(testkit.Rows("1447410019.12"))
	result = tk.MustQuery("SELECT UNIX_TIMESTAMP(151113102019.1234567);")
	result.Check(testkit.Rows("1447410019.123457"))
	result = tk.MustQuery("SELECT UNIX_TIMESTAMP(20151113102019);")
	result.Check(testkit.Rows("1447410019"))
	result = tk.MustQuery("SELECT UNIX_TIMESTAMP('2015-11-13 10:20:19');")
	result.Check(testkit.Rows("1447410019"))
	result = tk.MustQuery("SELECT UNIX_TIMESTAMP('2015-11-13 10:20:19.012');")
	result.Check(testkit.Rows("1447410019.012"))
	result = tk.MustQuery("SELECT UNIX_TIMESTAMP('1970-01-01 00:00:00');")
	result.Check(testkit.Rows("0"))
	result = tk.MustQuery("SELECT UNIX_TIMESTAMP('1969-12-31 23:59:59');")
	result.Check(testkit.Rows("0"))
	result = tk.MustQuery("SELECT UNIX_TIMESTAMP('1970-13-01 00:00:00');")
	// FIXME: MySQL returns 0 here.
	result.Check(testkit.Rows("<nil>"))
	result = tk.MustQuery("SELECT UNIX_TIMESTAMP('2038-01-19 03:14:07.999999');")
	result.Check(testkit.Rows("2147483647.999999"))
	result = tk.MustQuery("SELECT UNIX_TIMESTAMP('2038-01-19 03:14:08');")
	result.Check(testkit.Rows("0"))
	result = tk.MustQuery("SELECT UNIX_TIMESTAMP(0);")
	result.Check(testkit.Rows("0"))
	//result = tk.MustQuery("SELECT UNIX_TIMESTAMP(-1);")
	//result.Check(testkit.Rows("0"))
	//result = tk.MustQuery("SELECT UNIX_TIMESTAMP(12345);")
	//result.Check(testkit.Rows("0"))
	result = tk.MustQuery("SELECT UNIX_TIMESTAMP('2017-01-01')")
	result.Check(testkit.Rows("1483228800"))
	// Test different time zone.
	tk.MustExec("SET time_zone = '+08:00';")
	result = tk.MustQuery("SELECT UNIX_TIMESTAMP('1970-01-01 00:00:00');")
	result.Check(testkit.Rows("0"))
	result = tk.MustQuery("SELECT UNIX_TIMESTAMP('1970-01-01 08:00:00');")
	result.Check(testkit.Rows("0"))
	result = tk.MustQuery("SELECT UNIX_TIMESTAMP('2015-11-13 18:20:19.012'), UNIX_TIMESTAMP('2015-11-13 18:20:19.0123');")
	result.Check(testkit.Rows("1447410019.012 1447410019.0123"))
	result = tk.MustQuery("SELECT UNIX_TIMESTAMP('2038-01-19 11:14:07.999999');")
	result.Check(testkit.Rows("2147483647.999999"))

	result = tk.MustQuery("SELECT TIME_FORMAT('bad string', '%H:%i:%s %p');")
	result.Check(testkit.Rows("<nil>"))
	result = tk.MustQuery("SELECT TIME_FORMAT(null, '%H:%i:%s %p');")
	result.Check(testkit.Rows("<nil>"))
	result = tk.MustQuery("SELECT TIME_FORMAT(123, '%H:%i:%s %p');")
	result.Check(testkit.Rows("00:01:23 AM"))

	// for monthname
	tk.MustExec(`drop table if exists t`)
	tk.MustExec(`create table t(a varchar(10))`)
	tk.MustExec(`insert into t value("abc")`)
	tk.MustExec("set sql_mode = 'STRICT_TRANS_TABLES'")

	tk.MustExec("insert into t value(monthname('0000-00-00'))")
	tk.MustExec(`update t set a = monthname("0000-00-00")`)
	tk.MustExec("set sql_mode = 'NO_ZERO_DATE'")
	tk.MustExec("insert into t value(monthname('0000-00-00'))")
	tk.MustQuery("show warnings").Check(testutil.RowsWithSep("|", "Warning|1292|Incorrect datetime value: '0000-00-00 00:00:00.000000'"))
	tk.MustExec(`update t set a = monthname("0000-00-00")`)
	tk.MustExec("set sql_mode = ''")
	tk.MustExec("insert into t value(monthname('0000-00-00'))")
	tk.MustExec("set sql_mode = 'STRICT_TRANS_TABLES,NO_ZERO_DATE'")
	_, err = tk.Exec(`update t set a = monthname("0000-00-00")`)
	c.Assert(types.ErrWrongValue.Equal(err), IsTrue)
	_, err = tk.Exec(`delete from t where a = monthname(123)`)
	c.Assert(err, IsNil)
	result = tk.MustQuery(`select monthname("2017-12-01"), monthname("0000-00-00"), monthname("0000-01-00"), monthname("0000-01-00 00:00:00")`)
	result.Check(testkit.Rows("December <nil> January January"))
	tk.MustQuery("show warnings").Check(testutil.RowsWithSep("|", "Warning|1292|Incorrect datetime value: '0000-00-00 00:00:00.000000'"))

	// for dayname
	tk.MustExec(`drop table if exists t`)
	tk.MustExec(`create table t(a varchar(10))`)
	tk.MustExec(`insert into t value("abc")`)
	tk.MustExec("set sql_mode = 'STRICT_TRANS_TABLES'")

	_, err = tk.Exec("insert into t value(dayname('0000-00-00'))")
	c.Assert(table.ErrTruncatedWrongValueForField.Equal(err), IsTrue)
	_, err = tk.Exec(`update t set a = dayname("0000-00-00")`)
	c.Assert(types.ErrWrongValue.Equal(err), IsTrue)
	_, err = tk.Exec(`delete from t where a = dayname(123)`)
	c.Assert(err, IsNil)
	result = tk.MustQuery(`select dayname("2017-12-01"), dayname("0000-00-00"), dayname("0000-01-00"), dayname("0000-01-00 00:00:00")`)
	result.Check(testkit.Rows("Friday <nil> <nil> <nil>"))
	tk.MustQuery("show warnings").Check(testutil.RowsWithSep("|",
		"Warning|1292|Incorrect datetime value: '0000-00-00 00:00:00.000000'",
		"Warning|1292|Incorrect datetime value: '0000-01-00 00:00:00.000000'",
		"Warning|1292|Incorrect datetime value: '0000-01-00 00:00:00.000000'"))

	// for sec_to_time
	result = tk.MustQuery("select sec_to_time(NULL)")
	result.Check(testkit.Rows("<nil>"))
	result = tk.MustQuery("select sec_to_time(2378), sec_to_time(3864000), sec_to_time(-3864000)")
	result.Check(testkit.Rows("00:39:38 838:59:59 -838:59:59"))
	result = tk.MustQuery("select sec_to_time(86401.4), sec_to_time(-86401.4), sec_to_time(864014e-1), sec_to_time(-864014e-1), sec_to_time('86401.4'), sec_to_time('-86401.4')")
	result.Check(testkit.Rows("24:00:01.4 -24:00:01.4 24:00:01.400000 -24:00:01.400000 24:00:01.400000 -24:00:01.400000"))
	result = tk.MustQuery("select sec_to_time(86401.54321), sec_to_time(86401.543212345)")
	result.Check(testkit.Rows("24:00:01.54321 24:00:01.543212"))
	result = tk.MustQuery("select sec_to_time('123.4'), sec_to_time('123.4567891'), sec_to_time('123')")
	result.Check(testkit.Rows("00:02:03.400000 00:02:03.456789 00:02:03.000000"))

	// for time_to_sec
	result = tk.MustQuery("select time_to_sec(NULL)")
	result.Check(testkit.Rows("<nil>"))
	result = tk.MustQuery("select time_to_sec('22:23:00'), time_to_sec('00:39:38'), time_to_sec('23:00'), time_to_sec('00:00'), time_to_sec('00:00:00'), time_to_sec('23:59:59')")
	result.Check(testkit.Rows("80580 2378 82800 0 0 86399"))
	result = tk.MustQuery("select time_to_sec('1:0'), time_to_sec('1:00'), time_to_sec('1:0:0'), time_to_sec('-02:00'), time_to_sec('-02:00:05'), time_to_sec('020005')")
	result.Check(testkit.Rows("3600 3600 3600 -7200 -7205 7205"))
	result = tk.MustQuery("select time_to_sec('20171222020005'), time_to_sec(020005), time_to_sec(20171222020005), time_to_sec(171222020005)")
	result.Check(testkit.Rows("7205 7205 7205 7205"))

	// for str_to_date
	result = tk.MustQuery("select str_to_date('01-01-2017', '%d-%m-%Y'), str_to_date('59:20:12 01-01-2017', '%s:%i:%H %d-%m-%Y'), str_to_date('59:20:12', '%s:%i:%H')")
	result.Check(testkit.Rows("2017-01-01 2017-01-01 12:20:59 12:20:59"))
	result = tk.MustQuery("select str_to_date('aaa01-01-2017', 'aaa%d-%m-%Y'), str_to_date('59:20:12 aaa01-01-2017', '%s:%i:%H aaa%d-%m-%Y'), str_to_date('59:20:12aaa', '%s:%i:%Haaa')")
	result.Check(testkit.Rows("2017-01-01 2017-01-01 12:20:59 12:20:59"))
	result = tk.MustQuery("select str_to_date('01-01-2017', '%d'), str_to_date('59', '%d-%Y')")
	// TODO: MySQL returns "<nil> <nil>".
	result.Check(testkit.Rows("0000-00-01 <nil>"))
	tk.MustQuery("show warnings").Check(testutil.RowsWithSep("|", "Warning|1292|Incorrect datetime value: '0000-00-00 00:00:00'"))
	result = tk.MustQuery("select str_to_date('2018-6-1', '%Y-%m-%d'), str_to_date('2018-6-1', '%Y-%c-%d'), str_to_date('59:20:1', '%s:%i:%k'), str_to_date('59:20:1', '%s:%i:%l')")
	result.Check(testkit.Rows("2018-06-01 2018-06-01 01:20:59 01:20:59"))

	// for maketime
	tk.MustExec(`drop table if exists t`)
	tk.MustExec(`create table t(a double, b float, c decimal(10,4));`)
	tk.MustExec(`insert into t value(1.23, 2.34, 3.1415)`)
	result = tk.MustQuery("select maketime(1,1,a), maketime(2,2,b), maketime(3,3,c) from t;")
	result.Check(testkit.Rows("01:01:01.230000 02:02:02.340000 03:03:03.1415"))
	result = tk.MustQuery("select maketime(12, 13, 14), maketime('12', '15', 30.1), maketime(0, 1, 59.1), maketime(0, 1, '59.1'), maketime(0, 1, 59.5)")
	result.Check(testkit.Rows("12:13:14 12:15:30.1 00:01:59.1 00:01:59.100000 00:01:59.5"))
	result = tk.MustQuery("select maketime(12, 15, 60), maketime(12, 15, '60'), maketime(12, 60, 0), maketime(12, 15, null)")
	result.Check(testkit.Rows("<nil> <nil> <nil> <nil>"))
	result = tk.MustQuery("select maketime('', '', ''), maketime('h', 'm', 's');")
	result.Check(testkit.Rows("00:00:00.000000 00:00:00.000000"))

	// for get_format
	result = tk.MustQuery(`select GET_FORMAT(DATE,'USA'), GET_FORMAT(DATE,'JIS'), GET_FORMAT(DATE,'ISO'), GET_FORMAT(DATE,'EUR'),
	GET_FORMAT(DATE,'INTERNAL'), GET_FORMAT(DATETIME,'USA') , GET_FORMAT(DATETIME,'JIS'), GET_FORMAT(DATETIME,'ISO'),
	GET_FORMAT(DATETIME,'EUR') , GET_FORMAT(DATETIME,'INTERNAL'), GET_FORMAT(TIME,'USA') , GET_FORMAT(TIME,'JIS'),
	GET_FORMAT(TIME,'ISO'), GET_FORMAT(TIME,'EUR'), GET_FORMAT(TIME,'INTERNAL')`)
	result.Check(testkit.Rows("%m.%d.%Y %Y-%m-%d %Y-%m-%d %d.%m.%Y %Y%m%d %Y-%m-%d %H.%i.%s %Y-%m-%d %H:%i:%s %Y-%m-%d %H:%i:%s %Y-%m-%d %H.%i.%s %Y%m%d%H%i%s %h:%i:%s %p %H:%i:%s %H:%i:%s %H.%i.%s %H%i%s"))

	// for convert_tz
	result = tk.MustQuery(`select convert_tz("2004-01-01 12:00:00", "+00:00", "+10:32"), convert_tz("2004-01-01 12:00:00.01", "+00:00", "+10:32"), convert_tz("2004-01-01 12:00:00.01234567", "+00:00", "+10:32");`)
	result.Check(testkit.Rows("2004-01-01 22:32:00 2004-01-01 22:32:00.01 2004-01-01 22:32:00.012346"))
	result = tk.MustQuery(`select convert_tz(20040101, "+00:00", "+10:32"), convert_tz(20040101.01, "+00:00", "+10:32"), convert_tz(20040101.01234567, "+00:00", "+10:32");`)
	result.Check(testkit.Rows("2004-01-01 10:32:00 2004-01-01 10:32:00.00 2004-01-01 10:32:00.000000"))
	result = tk.MustQuery(`select convert_tz(NULL, "+00:00", "+10:32"), convert_tz("2004-01-01 12:00:00", NULL, "+10:32"), convert_tz("2004-01-01 12:00:00", "+00:00", NULL);`)
	result.Check(testkit.Rows("<nil> <nil> <nil>"))
	result = tk.MustQuery(`select convert_tz("a", "+00:00", "+10:32"), convert_tz("2004-01-01 12:00:00", "a", "+10:32"), convert_tz("2004-01-01 12:00:00", "+00:00", "a");`)
	result.Check(testkit.Rows("<nil> <nil> <nil>"))
	result = tk.MustQuery(`select convert_tz("", "+00:00", "+10:32"), convert_tz("2004-01-01 12:00:00", "", "+10:32"), convert_tz("2004-01-01 12:00:00", "+00:00", "");`)
	result.Check(testkit.Rows("<nil> <nil> <nil>"))
	result = tk.MustQuery(`select convert_tz("0", "+00:00", "+10:32"), convert_tz("2004-01-01 12:00:00", "0", "+10:32"), convert_tz("2004-01-01 12:00:00", "+00:00", "0");`)
	result.Check(testkit.Rows("<nil> <nil> <nil>"))

	// for from_unixtime
	tk.MustExec(`set @@session.time_zone = "+08:00"`)
	result = tk.MustQuery(`select from_unixtime(20170101), from_unixtime(20170101.9999999), from_unixtime(20170101.999), from_unixtime(20170101.999, "%Y %D %M %h:%i:%s %x"), from_unixtime(20170101.999, "%Y %D %M %h:%i:%s %x")`)
	result.Check(testkit.Rows("1970-08-22 18:48:21 1970-08-22 18:48:22.000000 1970-08-22 18:48:21.999 1970 22nd August 06:48:21 1970 1970 22nd August 06:48:21 1970"))
	tk.MustExec(`set @@session.time_zone = "+00:00"`)
	result = tk.MustQuery(`select from_unixtime(20170101), from_unixtime(20170101.9999999), from_unixtime(20170101.999), from_unixtime(20170101.999, "%Y %D %M %h:%i:%s %x"), from_unixtime(20170101.999, "%Y %D %M %h:%i:%s %x")`)
	result.Check(testkit.Rows("1970-08-22 10:48:21 1970-08-22 10:48:22.000000 1970-08-22 10:48:21.999 1970 22nd August 10:48:21 1970 1970 22nd August 10:48:21 1970"))
	tk.MustExec(`set @@session.time_zone = @@global.time_zone`)

	// for extract
	result = tk.MustQuery(`select extract(day from '800:12:12'), extract(hour from '800:12:12'), extract(month from 20170101), extract(day_second from '2017-01-01 12:12:12')`)
	result.Check(testkit.Rows("12 800 1 1121212"))

	// for adddate, subdate
	dateArithmeticalTests := []struct {
		Date      string
		Interval  string
		Unit      string
		AddResult string
		SubResult string
	}{
		{"\"2011-11-11\"", "1", "DAY", "2011-11-12", "2011-11-10"},
		{"NULL", "1", "DAY", "<nil>", "<nil>"},
		{"\"2011-11-11\"", "NULL", "DAY", "<nil>", "<nil>"},
		{"\"2011-11-11 10:10:10\"", "1000", "MICROSECOND", "2011-11-11 10:10:10.001000", "2011-11-11 10:10:09.999000"},
		{"\"2011-11-11 10:10:10\"", "\"10\"", "SECOND", "2011-11-11 10:10:20", "2011-11-11 10:10:00"},
		{"\"2011-11-11 10:10:10\"", "\"10\"", "MINUTE", "2011-11-11 10:20:10", "2011-11-11 10:00:10"},
		{"\"2011-11-11 10:10:10\"", "\"10\"", "HOUR", "2011-11-11 20:10:10", "2011-11-11 00:10:10"},
		{"\"2011-11-11 10:10:10\"", "\"11\"", "DAY", "2011-11-22 10:10:10", "2011-10-31 10:10:10"},
		{"\"2011-11-11 10:10:10\"", "\"2\"", "WEEK", "2011-11-25 10:10:10", "2011-10-28 10:10:10"},
		{"\"2011-11-11 10:10:10\"", "\"2\"", "MONTH", "2012-01-11 10:10:10", "2011-09-11 10:10:10"},
		{"\"2011-11-11 10:10:10\"", "\"4\"", "QUARTER", "2012-11-11 10:10:10", "2010-11-11 10:10:10"},
		{"\"2011-11-11 10:10:10\"", "\"2\"", "YEAR", "2013-11-11 10:10:10", "2009-11-11 10:10:10"},
		{"\"2011-11-11 10:10:10\"", "\"10.00100000\"", "SECOND_MICROSECOND", "2011-11-11 10:10:20.100000", "2011-11-11 10:09:59.900000"},
		{"\"2011-11-11 10:10:10\"", "\"10.0010000000\"", "SECOND_MICROSECOND", "2011-11-11 10:10:30", "2011-11-11 10:09:50"},
		{"\"2011-11-11 10:10:10\"", "\"10.0010000010\"", "SECOND_MICROSECOND", "2011-11-11 10:10:30.000010", "2011-11-11 10:09:49.999990"},
		{"\"2011-11-11 10:10:10\"", "\"10:10.100\"", "MINUTE_MICROSECOND", "2011-11-11 10:20:20.100000", "2011-11-11 09:59:59.900000"},
		{"\"2011-11-11 10:10:10\"", "\"10:10\"", "MINUTE_SECOND", "2011-11-11 10:20:20", "2011-11-11 10:00:00"},
		{"\"2011-11-11 10:10:10\"", "\"10:10:10.100\"", "HOUR_MICROSECOND", "2011-11-11 20:20:20.100000", "2011-11-10 23:59:59.900000"},
		{"\"2011-11-11 10:10:10\"", "\"10:10:10\"", "HOUR_SECOND", "2011-11-11 20:20:20", "2011-11-11 00:00:00"},
		{"\"2011-11-11 10:10:10\"", "\"10:10\"", "HOUR_MINUTE", "2011-11-11 20:20:10", "2011-11-11 00:00:10"},
		{"\"2011-11-11 10:10:10\"", "\"11 10:10:10.100\"", "DAY_MICROSECOND", "2011-11-22 20:20:20.100000", "2011-10-30 23:59:59.900000"},
		{"\"2011-11-11 10:10:10\"", "\"11 10:10:10\"", "DAY_SECOND", "2011-11-22 20:20:20", "2011-10-31 00:00:00"},
		{"\"2011-11-11 10:10:10\"", "\"11 10:10\"", "DAY_MINUTE", "2011-11-22 20:20:10", "2011-10-31 00:00:10"},
		{"\"2011-11-11 10:10:10\"", "\"11 10\"", "DAY_HOUR", "2011-11-22 20:10:10", "2011-10-31 00:10:10"},
		{"\"2011-11-11 10:10:10\"", "\"11-1\"", "YEAR_MONTH", "2022-12-11 10:10:10", "2000-10-11 10:10:10"},
		{"\"2011-11-11 10:10:10\"", "\"11-11\"", "YEAR_MONTH", "2023-10-11 10:10:10", "1999-12-11 10:10:10"},
		{"\"2011-11-11 10:10:10\"", "\"20\"", "DAY", "2011-12-01 10:10:10", "2011-10-22 10:10:10"},
		{"\"2011-11-11 10:10:10\"", "19.88", "DAY", "2011-12-01 10:10:10", "2011-10-22 10:10:10"},
		{"\"2011-11-11 10:10:10\"", "\"19.88\"", "DAY", "2011-11-30 10:10:10", "2011-10-23 10:10:10"},
		{"\"2011-11-11 10:10:10\"", "\"prefix19suffix\"", "DAY", "2011-11-30 10:10:10", "2011-10-23 10:10:10"},
		{"\"2011-11-11 10:10:10\"", "\"20-11\"", "DAY", "2011-12-01 10:10:10", "2011-10-22 10:10:10"},
		{"\"2011-11-11 10:10:10\"", "\"20,11\"", "daY", "2011-12-01 10:10:10", "2011-10-22 10:10:10"},
		{"\"2011-11-11 10:10:10\"", "\"1000\"", "dAy", "2014-08-07 10:10:10", "2009-02-14 10:10:10"},
		{"\"2011-11-11 10:10:10\"", "\"true\"", "Day", "2011-11-12 10:10:10", "2011-11-10 10:10:10"},
		{"\"2011-11-11 10:10:10\"", "true", "Day", "2011-11-12 10:10:10", "2011-11-10 10:10:10"},
		{"\"2011-11-11\"", "1", "DAY", "2011-11-12", "2011-11-10"},
		{"\"2011-11-11\"", "10", "HOUR", "2011-11-11 10:00:00", "2011-11-10 14:00:00"},
		{"\"2011-11-11\"", "10", "MINUTE", "2011-11-11 00:10:00", "2011-11-10 23:50:00"},
		{"\"2011-11-11\"", "10", "SECOND", "2011-11-11 00:00:10", "2011-11-10 23:59:50"},
		{"\"2011-11-11\"", "\"10:10\"", "HOUR_MINUTE", "2011-11-11 10:10:00", "2011-11-10 13:50:00"},
		{"\"2011-11-11\"", "\"10:10:10\"", "HOUR_SECOND", "2011-11-11 10:10:10", "2011-11-10 13:49:50"},
		{"\"2011-11-11\"", "\"10:10:10.101010\"", "HOUR_MICROSECOND", "2011-11-11 10:10:10.101010", "2011-11-10 13:49:49.898990"},
		{"\"2011-11-11\"", "\"10:10\"", "MINUTE_SECOND", "2011-11-11 00:10:10", "2011-11-10 23:49:50"},
		{"\"2011-11-11\"", "\"10:10.101010\"", "MINUTE_MICROSECOND", "2011-11-11 00:10:10.101010", "2011-11-10 23:49:49.898990"},
		{"\"2011-11-11\"", "\"10.101010\"", "SECOND_MICROSECOND", "2011-11-11 00:00:10.101010", "2011-11-10 23:59:49.898990"},
		{"\"2011-11-11 00:00:00\"", "1", "DAY", "2011-11-12 00:00:00", "2011-11-10 00:00:00"},
		{"\"2011-11-11 00:00:00\"", "10", "HOUR", "2011-11-11 10:00:00", "2011-11-10 14:00:00"},
		{"\"2011-11-11 00:00:00\"", "10", "MINUTE", "2011-11-11 00:10:00", "2011-11-10 23:50:00"},
		{"\"2011-11-11 00:00:00\"", "10", "SECOND", "2011-11-11 00:00:10", "2011-11-10 23:59:50"},

		{"\"2011-11-11\"", "\"abc1000\"", "MICROSECOND", "2011-11-11 00:00:00", "2011-11-11 00:00:00"},
		{"\"20111111 10:10:10\"", "\"1\"", "DAY", "<nil>", "<nil>"},
		{"\"2011-11-11\"", "\"10\"", "SECOND_MICROSECOND", "2011-11-11 00:00:00.100000", "2011-11-10 23:59:59.900000"},
		{"\"2011-11-11\"", "\"10.0000\"", "MINUTE_MICROSECOND", "2011-11-11 00:00:10", "2011-11-10 23:59:50"},
		{"\"2011-11-11\"", "\"10:10:10\"", "MINUTE_MICROSECOND", "2011-11-11 00:10:10.100000", "2011-11-10 23:49:49.900000"},

		{"cast(\"2011-11-11\" as datetime)", "\"10:10:10\"", "MINUTE_MICROSECOND", "2011-11-11 00:10:10.100000", "2011-11-10 23:49:49.900000"},
		{"cast(\"2011-11-11 00:00:00\" as datetime)", "1", "DAY", "2011-11-12 00:00:00", "2011-11-10 00:00:00"},
		{"cast(\"2011-11-11 00:00:00\" as datetime)", "10", "HOUR", "2011-11-11 10:00:00", "2011-11-10 14:00:00"},
		{"cast(\"2011-11-11 00:00:00\" as datetime)", "10", "MINUTE", "2011-11-11 00:10:00", "2011-11-10 23:50:00"},
		{"cast(\"2011-11-11 00:00:00\" as datetime)", "10", "SECOND", "2011-11-11 00:00:10", "2011-11-10 23:59:50"},

		{"cast(\"2011-11-11 00:00:00\" as datetime)", "\"1\"", "DAY", "2011-11-12 00:00:00", "2011-11-10 00:00:00"},
		{"cast(\"2011-11-11 00:00:00\" as datetime)", "\"10\"", "HOUR", "2011-11-11 10:00:00", "2011-11-10 14:00:00"},
		{"cast(\"2011-11-11 00:00:00\" as datetime)", "\"10\"", "MINUTE", "2011-11-11 00:10:00", "2011-11-10 23:50:00"},
		{"cast(\"2011-11-11 00:00:00\" as datetime)", "\"10\"", "SECOND", "2011-11-11 00:00:10", "2011-11-10 23:59:50"},

		{"cast(\"2011-11-11\" as date)", "\"10:10:10\"", "MINUTE_MICROSECOND", "2011-11-11 00:10:10.100000", "2011-11-10 23:49:49.900000"},
		{"cast(\"2011-11-11 00:00:00\" as date)", "1", "DAY", "2011-11-12", "2011-11-10"},
		{"cast(\"2011-11-11 00:00:00\" as date)", "10", "HOUR", "2011-11-11 10:00:00", "2011-11-10 14:00:00"},
		{"cast(\"2011-11-11 00:00:00\" as date)", "10", "MINUTE", "2011-11-11 00:10:00", "2011-11-10 23:50:00"},
		{"cast(\"2011-11-11 00:00:00\" as date)", "10", "SECOND", "2011-11-11 00:00:10", "2011-11-10 23:59:50"},

		{"cast(\"2011-11-11 00:00:00\" as date)", "\"1\"", "DAY", "2011-11-12", "2011-11-10"},
		{"cast(\"2011-11-11 00:00:00\" as date)", "\"10\"", "HOUR", "2011-11-11 10:00:00", "2011-11-10 14:00:00"},
		{"cast(\"2011-11-11 00:00:00\" as date)", "\"10\"", "MINUTE", "2011-11-11 00:10:00", "2011-11-10 23:50:00"},
		{"cast(\"2011-11-11 00:00:00\" as date)", "\"10\"", "SECOND", "2011-11-11 00:00:10", "2011-11-10 23:59:50"},

		// interval decimal support
		{"\"2011-01-01 00:00:00\"", "10.10", "YEAR_MONTH", "2021-11-01 00:00:00", "2000-03-01 00:00:00"},
		{"\"2011-01-01 00:00:00\"", "10.10", "DAY_HOUR", "2011-01-11 10:00:00", "2010-12-21 14:00:00"},
		{"\"2011-01-01 00:00:00\"", "10.10", "HOUR_MINUTE", "2011-01-01 10:10:00", "2010-12-31 13:50:00"},
		{"\"2011-01-01 00:00:00\"", "10.10", "DAY_MINUTE", "2011-01-01 10:10:00", "2010-12-31 13:50:00"},
		{"\"2011-01-01 00:00:00\"", "10.10", "DAY_SECOND", "2011-01-01 00:10:10", "2010-12-31 23:49:50"},
		{"\"2011-01-01 00:00:00\"", "10.10", "HOUR_SECOND", "2011-01-01 00:10:10", "2010-12-31 23:49:50"},
		{"\"2011-01-01 00:00:00\"", "10.10", "MINUTE_SECOND", "2011-01-01 00:10:10", "2010-12-31 23:49:50"},
		{"\"2011-01-01 00:00:00\"", "10.10", "DAY_MICROSECOND", "2011-01-01 00:00:10.100000", "2010-12-31 23:59:49.900000"},
		{"\"2011-01-01 00:00:00\"", "10.10", "HOUR_MICROSECOND", "2011-01-01 00:00:10.100000", "2010-12-31 23:59:49.900000"},
		{"\"2011-01-01 00:00:00\"", "10.10", "MINUTE_MICROSECOND", "2011-01-01 00:00:10.100000", "2010-12-31 23:59:49.900000"},
		{"\"2011-01-01 00:00:00\"", "10.10", "SECOND_MICROSECOND", "2011-01-01 00:00:10.100000", "2010-12-31 23:59:49.900000"},
		{"\"2011-01-01 00:00:00\"", "10.10", "YEAR", "2021-01-01 00:00:00", "2001-01-01 00:00:00"},
		{"\"2011-01-01 00:00:00\"", "10.10", "QUARTER", "2013-07-01 00:00:00", "2008-07-01 00:00:00"},
		{"\"2011-01-01 00:00:00\"", "10.10", "MONTH", "2011-11-01 00:00:00", "2010-03-01 00:00:00"},
		{"\"2011-01-01 00:00:00\"", "10.10", "WEEK", "2011-03-12 00:00:00", "2010-10-23 00:00:00"},
		{"\"2011-01-01 00:00:00\"", "10.10", "DAY", "2011-01-11 00:00:00", "2010-12-22 00:00:00"},
		{"\"2011-01-01 00:00:00\"", "10.10", "HOUR", "2011-01-01 10:00:00", "2010-12-31 14:00:00"},
		{"\"2011-01-01 00:00:00\"", "10.10", "MINUTE", "2011-01-01 00:10:00", "2010-12-31 23:50:00"},
		{"\"2011-01-01 00:00:00\"", "10.10", "SECOND", "2011-01-01 00:00:10.100000", "2010-12-31 23:59:49.900000"},
		{"\"2011-01-01 00:00:00\"", "10.10", "MICROSECOND", "2011-01-01 00:00:00.000010", "2010-12-31 23:59:59.999990"},
		{"\"2011-01-01 00:00:00\"", "10.90", "MICROSECOND", "2011-01-01 00:00:00.000011", "2010-12-31 23:59:59.999989"},

		{"\"2009-01-01\"", "6/4", "HOUR_MINUTE", "2009-01-04 12:20:00", "2008-12-28 11:40:00"},
		{"\"2009-01-01\"", "6/0", "HOUR_MINUTE", "<nil>", "<nil>"},
		{"\"1970-01-01 12:00:00\"", "CAST(6/4 AS DECIMAL(3,1))", "HOUR_MINUTE", "1970-01-01 13:05:00", "1970-01-01 10:55:00"},
		//for issue #8077
		{"\"2012-01-02\"", "\"prefix8\"", "HOUR", "2012-01-02 08:00:00", "2012-01-01 16:00:00"},
		{"\"2012-01-02\"", "\"prefix8prefix\"", "HOUR", "2012-01-02 08:00:00", "2012-01-01 16:00:00"},
		{"\"2012-01-02\"", "\"8:00\"", "HOUR", "2012-01-02 08:00:00", "2012-01-01 16:00:00"},
		{"\"2012-01-02\"", "\"8:00:00\"", "HOUR", "2012-01-02 08:00:00", "2012-01-01 16:00:00"},
	}
	for _, tc := range dateArithmeticalTests {
		addDate := fmt.Sprintf("select adddate(%s, interval %s %s);", tc.Date, tc.Interval, tc.Unit)
		subDate := fmt.Sprintf("select subdate(%s, interval %s %s);", tc.Date, tc.Interval, tc.Unit)
		result = tk.MustQuery(addDate)
		result.Check(testkit.Rows(tc.AddResult))
		result = tk.MustQuery(subDate)
		result.Check(testkit.Rows(tc.SubResult))
	}
	tk.MustQuery(`select subdate(cast("2000-02-01" as datetime), cast(1 as decimal))`).Check(testkit.Rows("2000-01-31 00:00:00"))
	tk.MustQuery(`select subdate(cast("2000-02-01" as datetime), cast(null as decimal))`).Check(testkit.Rows("<nil>"))
	tk.MustQuery(`select subdate(cast(null as datetime), cast(1 as decimal))`).Check(testkit.Rows("<nil>"))
	tk.MustQuery(`select subdate(cast("2000-02-01" as datetime), cast("xxx" as decimal))`).Check(testkit.Rows("2000-02-01 00:00:00"))
	tk.MustQuery(`select subdate(cast("xxx" as datetime), cast(1 as decimal))`).Check(testkit.Rows("<nil>"))
	tk.MustQuery(`select subdate(cast(20000101 as SIGNED), cast("1" as decimal))`).Check(testkit.Rows("1999-12-31"))
	tk.MustQuery(`select subdate(cast(20000101 as SIGNED), cast("xxx" as decimal))`).Check(testkit.Rows("2000-01-01"))
	tk.MustQuery(`select subdate(cast("abc" as SIGNED), cast("1" as decimal))`).Check(testkit.Rows("<nil>"))
	tk.MustQuery(`select subdate(cast(null as SIGNED), cast("1" as decimal))`).Check(testkit.Rows("<nil>"))
	tk.MustQuery(`select subdate(cast(20000101 as SIGNED), cast(null as decimal))`).Check(testkit.Rows("<nil>"))
	tk.MustQuery(`select adddate(cast("2000-02-01" as datetime), cast(1 as decimal))`).Check(testkit.Rows("2000-02-02 00:00:00"))
	tk.MustQuery(`select adddate(cast("2000-02-01" as datetime), cast(null as decimal))`).Check(testkit.Rows("<nil>"))
	tk.MustQuery(`select adddate(cast(null as datetime), cast(1 as decimal))`).Check(testkit.Rows("<nil>"))
	tk.MustQuery(`select adddate(cast("2000-02-01" as datetime), cast("xxx" as decimal))`).Check(testkit.Rows("2000-02-01 00:00:00"))
	tk.MustQuery(`select adddate(cast("xxx" as datetime), cast(1 as decimal))`).Check(testkit.Rows("<nil>"))
	tk.MustQuery(`select adddate(cast("2000-02-01" as datetime), cast(1 as SIGNED))`).Check(testkit.Rows("2000-02-02 00:00:00"))
	tk.MustQuery(`select adddate(cast("2000-02-01" as datetime), cast(null as SIGNED))`).Check(testkit.Rows("<nil>"))
	tk.MustQuery(`select adddate(cast(null as datetime), cast(1 as SIGNED))`).Check(testkit.Rows("<nil>"))
	tk.MustQuery(`select adddate(cast("2000-02-01" as datetime), cast("xxx" as SIGNED))`).Check(testkit.Rows("2000-02-01 00:00:00"))
	tk.MustQuery(`select adddate(cast("xxx" as datetime), cast(1 as SIGNED))`).Check(testkit.Rows("<nil>"))
	tk.MustQuery(`select adddate(20100101, cast(1 as decimal))`).Check(testkit.Rows("2010-01-02"))
	tk.MustQuery(`select adddate(cast('10:10:10' as time), 1)`).Check(testkit.Rows("34:10:10"))
	tk.MustQuery(`select adddate(cast('10:10:10' as time), cast(1 as decimal))`).Check(testkit.Rows("34:10:10"))

	// for localtime, localtimestamp
	result = tk.MustQuery(`select localtime() = now(), localtime = now(), localtimestamp() = now(), localtimestamp = now()`)
	result.Check(testkit.Rows("1 1 1 1"))

	// for current_timestamp, current_timestamp()
	result = tk.MustQuery(`select current_timestamp() = now(), current_timestamp = now()`)
	result.Check(testkit.Rows("1 1"))

	// for tidb_parse_tso
	tk.MustExec("SET time_zone = '+00:00';")
	result = tk.MustQuery(`select tidb_parse_tso(404411537129996288)`)
	result.Check(testkit.Rows("2018-11-20 09:53:04.877000"))
	result = tk.MustQuery(`select tidb_parse_tso("404411537129996288")`)
	result.Check(testkit.Rows("2018-11-20 09:53:04.877000"))
	result = tk.MustQuery(`select tidb_parse_tso(1)`)
	result.Check(testkit.Rows("1970-01-01 00:00:00.000000"))
	result = tk.MustQuery(`select tidb_parse_tso(0)`)
	result.Check(testkit.Rows("<nil>"))
	result = tk.MustQuery(`select tidb_parse_tso(-1)`)
	result.Check(testkit.Rows("<nil>"))

	// fix issue 10308
	result = tk.MustQuery("select time(\"- -\");")
	result.Check(testkit.Rows("00:00:00"))
	tk.MustQuery("show warnings;").Check(testkit.Rows("Warning 1292 Truncated incorrect time value: '- -'"))
	result = tk.MustQuery("select time(\"---1\");")
	result.Check(testkit.Rows("00:00:00"))
	tk.MustQuery("show warnings;").Check(testkit.Rows("Warning 1292 Truncated incorrect time value: '---1'"))
	result = tk.MustQuery("select time(\"-- --1\");")
	result.Check(testkit.Rows("00:00:00"))
	tk.MustQuery("show warnings;").Check(testkit.Rows("Warning 1292 Truncated incorrect time value: '-- --1'"))

	// fix issue #15185
	result = tk.MustQuery(`select timestamp(11111.1111)`)
	result.Check(testkit.Rows("2001-11-11 00:00:00.0000"))
	result = tk.MustQuery(`select timestamp(cast(11111.1111 as decimal(60, 5)))`)
	result.Check(testkit.Rows("2001-11-11 00:00:00.00000"))
	result = tk.MustQuery(`select timestamp(1021121141105.4324)`)
	result.Check(testkit.Rows("0102-11-21 14:11:05.4324"))
	result = tk.MustQuery(`select timestamp(cast(1021121141105.4324 as decimal(60, 5)))`)
	result.Check(testkit.Rows("0102-11-21 14:11:05.43240"))
	result = tk.MustQuery(`select timestamp(21121141105.101)`)
	result.Check(testkit.Rows("2002-11-21 14:11:05.101"))
	result = tk.MustQuery(`select timestamp(cast(21121141105.101 as decimal(60, 5)))`)
	result.Check(testkit.Rows("2002-11-21 14:11:05.10100"))
	result = tk.MustQuery(`select timestamp(1121141105.799055)`)
	result.Check(testkit.Rows("2000-11-21 14:11:05.799055"))
	result = tk.MustQuery(`select timestamp(cast(1121141105.799055 as decimal(60, 5)))`)
	result.Check(testkit.Rows("2000-11-21 14:11:05.79906"))
	result = tk.MustQuery(`select timestamp(121141105.123)`)
	result.Check(testkit.Rows("2000-01-21 14:11:05.123"))
	result = tk.MustQuery(`select timestamp(cast(121141105.123 as decimal(60, 5)))`)
	result.Check(testkit.Rows("2000-01-21 14:11:05.12300"))
	result = tk.MustQuery(`select timestamp(1141105)`)
	result.Check(testkit.Rows("0114-11-05 00:00:00"))
	result = tk.MustQuery(`select timestamp(cast(1141105 as decimal(60, 5)))`)
	result.Check(testkit.Rows("0114-11-05 00:00:00.00000"))
	result = tk.MustQuery(`select timestamp(41105.11)`)
	result.Check(testkit.Rows("2004-11-05 00:00:00.00"))
	result = tk.MustQuery(`select timestamp(cast(41105.11 as decimal(60, 5)))`)
	result.Check(testkit.Rows("2004-11-05 00:00:00.00000"))
	result = tk.MustQuery(`select timestamp(1105.3)`)
	result.Check(testkit.Rows("2000-11-05 00:00:00.0"))
	result = tk.MustQuery(`select timestamp(cast(1105.3 as decimal(60, 5)))`)
	result.Check(testkit.Rows("2000-11-05 00:00:00.00000"))
	result = tk.MustQuery(`select timestamp(105)`)
	result.Check(testkit.Rows("2000-01-05 00:00:00"))
	result = tk.MustQuery(`select timestamp(cast(105 as decimal(60, 5)))`)
	result.Check(testkit.Rows("2000-01-05 00:00:00.00000"))
}

func (s *testIntegrationSuite) TestOpBuiltin(c *C) {
	defer s.cleanEnv(c)
	tk := testkit.NewTestKit(c, s.store)
	tk.MustExec("use test")

	// for logicAnd
	result := tk.MustQuery("select 1 && 1, 1 && 0, 0 && 1, 0 && 0, 2 && -1, null && 1, '1a' && 'a'")
	result.Check(testkit.Rows("1 0 0 0 1 <nil> 0"))
	// for bitNeg
	result = tk.MustQuery("select ~123, ~-123, ~null")
	result.Check(testkit.Rows("18446744073709551492 122 <nil>"))
	// for logicNot
	result = tk.MustQuery("select !1, !123, !0, !null")
	result.Check(testkit.Rows("0 0 1 <nil>"))
	// for logicalXor
	result = tk.MustQuery("select 1 xor 1, 1 xor 0, 0 xor 1, 0 xor 0, 2 xor -1, null xor 1, '1a' xor 'a'")
	result.Check(testkit.Rows("0 1 1 0 0 <nil> 1"))
	// for bitAnd
	result = tk.MustQuery("select 123 & 321, -123 & 321, null & 1")
	result.Check(testkit.Rows("65 257 <nil>"))
	// for bitOr
	result = tk.MustQuery("select 123 | 321, -123 | 321, null | 1")
	result.Check(testkit.Rows("379 18446744073709551557 <nil>"))
	// for bitXor
	result = tk.MustQuery("select 123 ^ 321, -123 ^ 321, null ^ 1")
	result.Check(testkit.Rows("314 18446744073709551300 <nil>"))
	// for leftShift
	result = tk.MustQuery("select 123 << 2, -123 << 2, null << 1")
	result.Check(testkit.Rows("492 18446744073709551124 <nil>"))
	// for rightShift
	result = tk.MustQuery("select 123 >> 2, -123 >> 2, null >> 1")
	result.Check(testkit.Rows("30 4611686018427387873 <nil>"))
	// for logicOr
	result = tk.MustQuery("select 1 || 1, 1 || 0, 0 || 1, 0 || 0, 2 || -1, null || 1, '1a' || 'a'")
	result.Check(testkit.Rows("1 1 1 0 1 1 1"))
	// for unaryPlus
	result = tk.MustQuery(`select +1, +0, +(-9), +(-0.001), +0.999, +null, +"aaa"`)
	result.Check(testkit.Rows("1 0 -9 -0.001 0.999 <nil> aaa"))
	// for unaryMinus
	tk.MustExec("drop table if exists f")
	tk.MustExec("create table f(a decimal(65,0))")
	tk.MustExec("insert into f value (-17000000000000000000)")
	result = tk.MustQuery("select a from f")
	result.Check(testkit.Rows("-17000000000000000000"))
}

func (s *testIntegrationSuite) TestDatetimeOverflow(c *C) {
	defer s.cleanEnv(c)
	tk := testkit.NewTestKit(c, s.store)
	tk.MustExec("use test")

	tk.MustExec("create table t1 (d date)")
	tk.MustExec("set sql_mode='traditional'")
	overflowSQLs := []string{
		"insert into t1 (d) select date_add('2000-01-01',interval 8000 year)",
		"insert into t1 (d) select date_sub('2000-01-01', INTERVAL 2001 YEAR)",
		"insert into t1 (d) select date_add('9999-12-31',interval 1 year)",
		"insert into t1 (d) select date_add('9999-12-31',interval 1 day)",
	}

	for _, sql := range overflowSQLs {
		_, err := tk.Exec(sql)
		c.Assert(err.Error(), Equals, "[types:1441]Datetime function: datetime field overflow")
	}

	tk.MustExec("set sql_mode=''")
	for _, sql := range overflowSQLs {
		tk.MustExec(sql)
	}

	rows := make([]string, 0, len(overflowSQLs))
	for range overflowSQLs {
		rows = append(rows, "<nil>")
	}
	tk.MustQuery("select * from t1").Check(testkit.Rows(rows...))

	//Fix ISSUE 11256
	tk.MustQuery(`select DATE_ADD('2000-04-13 07:17:02',INTERVAL -1465647104 YEAR);`).Check(testkit.Rows("<nil>"))
	tk.MustQuery(`select DATE_ADD('2008-11-23 22:47:31',INTERVAL 266076160 QUARTER);`).Check(testkit.Rows("<nil>"))
	tk.MustQuery(`select DATE_SUB('2000-04-13 07:17:02',INTERVAL 1465647104 YEAR);`).Check(testkit.Rows("<nil>"))
	tk.MustQuery(`select DATE_SUB('2008-11-23 22:47:31',INTERVAL -266076160 QUARTER);`).Check(testkit.Rows("<nil>"))
}

func (s *testIntegrationSuite2) TestBuiltin(c *C) {
	defer s.cleanEnv(c)
	tk := testkit.NewTestKit(c, s.store)
	tk.MustExec("use test")
	ctx := context.Background()

	// for is true && is false
	tk.MustExec("drop table if exists t")
	tk.MustExec("create table t (a int, b int, index idx_b (b))")
	tk.MustExec("insert t values (1, 1)")
	tk.MustExec("insert t values (2, 2)")
	tk.MustExec("insert t values (3, 2)")
	result := tk.MustQuery("select * from t where b is true")
	result.Check(testkit.Rows("1 1", "2 2", "3 2"))
	result = tk.MustQuery("select all + a from t where a = 1")
	result.Check(testkit.Rows("1"))
	result = tk.MustQuery("select * from t where a is false")
	result.Check(nil)
	result = tk.MustQuery("select * from t where a is not true")
	result.Check(nil)
	result = tk.MustQuery(`select 1 is true, 0 is true, null is true, "aaa" is true, "" is true, -12.00 is true, 0.0 is true, 0.0000001 is true;`)
	result.Check(testkit.Rows("1 0 0 0 0 1 0 1"))
	result = tk.MustQuery(`select 1 is false, 0 is false, null is false, "aaa" is false, "" is false, -12.00 is false, 0.0 is false, 0.0000001 is false;`)
	result.Check(testkit.Rows("0 1 0 1 1 0 1 0"))

	// for in
	result = tk.MustQuery("select * from t where b in (a)")
	result.Check(testkit.Rows("1 1", "2 2"))
	result = tk.MustQuery("select * from t where b not in (a)")
	result.Check(testkit.Rows("3 2"))

	// test cast
	result = tk.MustQuery("select cast(1 as decimal(3,2))")
	result.Check(testkit.Rows("1.00"))
	result = tk.MustQuery("select cast('1991-09-05 11:11:11' as datetime)")
	result.Check(testkit.Rows("1991-09-05 11:11:11"))
	result = tk.MustQuery("select cast(cast('1991-09-05 11:11:11' as datetime) as char)")
	result.Check(testkit.Rows("1991-09-05 11:11:11"))
	result = tk.MustQuery("select cast('11:11:11' as time)")
	result.Check(testkit.Rows("11:11:11"))
	result = tk.MustQuery("select * from t where a > cast(2 as decimal)")
	result.Check(testkit.Rows("3 2"))
	result = tk.MustQuery("select cast(-1 as unsigned)")
	result.Check(testkit.Rows("18446744073709551615"))
	tk.MustExec("drop table if exists t")
	tk.MustExec("create table t(a decimal(3, 1), b double, c datetime, d time, e int)")
	tk.MustExec("insert into t value(12.3, 1.23, '2017-01-01 12:12:12', '12:12:12', 123)")
	result = tk.MustQuery("select cast(a as json), cast(b as json), cast(c as json), cast(d as json), cast(e as json) from t")
	result.Check(testkit.Rows(`12.3 1.23 "2017-01-01 12:12:12.000000" "12:12:12.000000" 123`))
	result = tk.MustQuery(`select cast(10101000000 as time);`)
	result.Check(testkit.Rows("00:00:00"))
	result = tk.MustQuery(`select cast(10101001000 as time);`)
	result.Check(testkit.Rows("00:10:00"))
	result = tk.MustQuery(`select cast(10000000000 as time);`)
	result.Check(testkit.Rows("<nil>"))
	result = tk.MustQuery(`select cast(20171222020005 as time);`)
	result.Check(testkit.Rows("02:00:05"))
	result = tk.MustQuery(`select cast(8380000 as time);`)
	result.Check(testkit.Rows("838:00:00"))
	result = tk.MustQuery(`select cast(8390000 as time);`)
	result.Check(testkit.Rows("<nil>"))
	result = tk.MustQuery(`select cast(8386000 as time);`)
	result.Check(testkit.Rows("<nil>"))
	result = tk.MustQuery(`select cast(8385960 as time);`)
	result.Check(testkit.Rows("<nil>"))
	result = tk.MustQuery(`select cast(cast('2017-01-01 01:01:11.12' as date) as datetime(2));`)
	result.Check(testkit.Rows("2017-01-01 00:00:00.00"))
	result = tk.MustQuery(`select cast(20170118.999 as datetime);`)
	result.Check(testkit.Rows("2017-01-18 00:00:00"))
	tk.MustQuery(`select convert(a2.a, unsigned int) from (select cast('"9223372036854775808"' as json) as a) as a2;`)

	tk.MustExec(`create table tb5(a bigint(64) unsigned, b double);`)
	tk.MustExec(`insert into tb5 (a, b) values (9223372036854776000, 9223372036854776000);`)
	tk.MustExec(`insert into tb5 (a, b) select * from (select cast(a as json) as a1, b from tb5) as t where t.a1 = t.b;`)
	tk.MustExec(`drop table tb5;`)

	tk.MustExec(`create table tb5(a float(64));`)
	tk.MustExec(`insert into tb5(a) values (13835058055282163712);`)
	tk.MustQuery(`select convert(t.a1, signed int) from (select convert(a, json) as a1 from tb5) as t`)
	tk.MustExec(`drop table tb5;`)

	// test builtinCastIntAsIntSig
	// Cast MaxUint64 to unsigned should be -1
	tk.MustQuery("select cast(0xffffffffffffffff as signed);").Check(testkit.Rows("-1"))
	tk.MustQuery("select cast(0x9999999999999999999999999999999999999999999 as signed);").Check(testkit.Rows("-1"))
	tk.MustExec("create table tb5(a bigint);")
	tk.MustExec("set sql_mode=''")
	tk.MustExec("insert into tb5(a) values (0xfffffffffffffffffffffffff);")
	tk.MustQuery("select * from tb5;").Check(testkit.Rows("9223372036854775807"))
	tk.MustExec("drop table tb5;")

	tk.MustExec(`create table tb5(a double);`)
	tk.MustExec(`insert into test.tb5 (a) values (18446744073709551616);`)
	tk.MustExec(`insert into test.tb5 (a) values (184467440737095516160);`)
	result = tk.MustQuery(`select cast(a as unsigned) from test.tb5;`)
	// Note: MySQL will return 9223372036854775807, and it should be a bug.
	result.Check(testkit.Rows("18446744073709551615", "18446744073709551615"))
	tk.MustExec(`drop table tb5;`)

	// test builtinCastIntAsDecimalSig
	tk.MustExec(`create table tb5(a bigint(64) unsigned, b decimal(64, 10));`)
	tk.MustExec(`insert into tb5 (a, b) values (9223372036854775808, 9223372036854775808);`)
	tk.MustExec(`insert into tb5 (select * from tb5 where a = b);`)
	result = tk.MustQuery(`select * from tb5;`)
	result.Check(testkit.Rows("9223372036854775808 9223372036854775808.0000000000", "9223372036854775808 9223372036854775808.0000000000"))
	tk.MustExec(`drop table tb5;`)

	// test builtinCastIntAsRealSig
	tk.MustExec(`create table tb5(a bigint(64) unsigned, b double(64, 10));`)
	tk.MustExec(`insert into tb5 (a, b) values (13835058000000000000, 13835058000000000000);`)
	tk.MustExec(`insert into tb5 (select * from tb5 where a = b);`)
	result = tk.MustQuery(`select * from tb5;`)
	result.Check(testkit.Rows("13835058000000000000 13835058000000000000", "13835058000000000000 13835058000000000000"))
	tk.MustExec(`drop table tb5;`)

	// test builtinCastRealAsIntSig
	tk.MustExec(`create table tb5(a double, b float);`)
	tk.MustExec(`insert into tb5 (a, b) values (184467440737095516160, 184467440737095516160);`)
	tk.MustQuery(`select * from tb5 where cast(a as unsigned int)=0;`).Check(testkit.Rows())
	tk.MustQuery("show warnings;").Check(testkit.Rows("Warning 1690 constant 1.844674407370955e+20 overflows bigint"))
	_ = tk.MustQuery(`select * from tb5 where cast(b as unsigned int)=0;`)
	tk.MustQuery("show warnings;").Check(testkit.Rows("Warning 1690 constant 1.844674407370955e+20 overflows bigint"))
	tk.MustExec(`drop table tb5;`)
	tk.MustExec(`create table tb5(a double, b bigint unsigned);`)
	tk.MustExec(`insert into tb5 (a, b) values (18446744073709551616, 18446744073709551615);`)
	_ = tk.MustQuery(`select * from tb5 where cast(a as unsigned int)=b;`)
	// TODO `obtained string = "[18446744073709552000 18446744073709551615]`
	// result.Check(testkit.Rows("18446744073709551616 18446744073709551615"))
	tk.MustQuery("show warnings;").Check(testkit.Rows())
	tk.MustExec(`drop table tb5;`)

	// test builtinCastJSONAsIntSig
	tk.MustExec(`create table tb5(a json, b bigint unsigned);`)
	tk.MustExec(`insert into tb5 (a, b) values ('184467440737095516160', 18446744073709551615);`)
	_ = tk.MustQuery(`select * from tb5 where cast(a as unsigned int)=b;`)
	tk.MustQuery("show warnings;").Check(testkit.Rows("Warning 1690 constant 1.844674407370955e+20 overflows bigint"))
	_ = tk.MustQuery(`select * from tb5 where cast(b as unsigned int)=0;`)
	tk.MustQuery("show warnings;").Check(testkit.Rows())
	tk.MustExec(`drop table tb5;`)
	tk.MustExec(`create table tb5(a json, b bigint unsigned);`)
	tk.MustExec(`insert into tb5 (a, b) values ('92233720368547758080', 18446744073709551615);`)
	_ = tk.MustQuery(`select * from tb5 where cast(a as signed int)=b;`)
	tk.MustQuery("show warnings;").Check(testkit.Rows("Warning 1690 constant 9.223372036854776e+19 overflows bigint"))
	tk.MustExec(`drop table tb5;`)

	// test builtinCastIntAsStringSig
	tk.MustExec(`create table tb5(a bigint(64) unsigned,b varchar(50));`)
	tk.MustExec(`insert into tb5(a, b) values (9223372036854775808, '9223372036854775808');`)
	tk.MustExec(`insert into tb5(select * from tb5 where a = b);`)
	result = tk.MustQuery(`select * from tb5;`)
	result.Check(testkit.Rows("9223372036854775808 9223372036854775808", "9223372036854775808 9223372036854775808"))
	tk.MustExec(`drop table tb5;`)

	// test builtinCastIntAsDecimalSig
	tk.MustExec(`drop table if exists tb5`)
	tk.MustExec(`create table tb5 (a decimal(65), b bigint(64) unsigned);`)
	tk.MustExec(`insert into tb5 (a, b) values (9223372036854775808, 9223372036854775808);`)
	result = tk.MustQuery(`select cast(b as decimal(64)) from tb5 union all select b from tb5;`)
	result.Check(testkit.Rows("9223372036854775808", "9223372036854775808"))
	tk.MustExec(`drop table tb5`)

	// test builtinCastIntAsRealSig
	tk.MustExec(`drop table if exists tb5`)
	tk.MustExec(`create table tb5 (a bigint(64) unsigned, b double(64, 10));`)
	tk.MustExec(`insert into tb5 (a, b) values (9223372036854775808, 9223372036854775808);`)
	result = tk.MustQuery(`select a from tb5 where a = b union all select b from tb5;`)
	result.Check(testkit.Rows("9223372036854776000", "9223372036854776000"))
	tk.MustExec(`drop table tb5`)

	// Test corner cases of cast string as datetime
	result = tk.MustQuery(`select cast("170102034" as datetime);`)
	result.Check(testkit.Rows("2017-01-02 03:04:00"))
	result = tk.MustQuery(`select cast("1701020304" as datetime);`)
	result.Check(testkit.Rows("2017-01-02 03:04:00"))
	result = tk.MustQuery(`select cast("1701020304." as datetime);`)
	result.Check(testkit.Rows("2017-01-02 03:04:00"))
	result = tk.MustQuery(`select cast("1701020304.1" as datetime);`)
	result.Check(testkit.Rows("2017-01-02 03:04:01"))
	result = tk.MustQuery(`select cast("1701020304.111" as datetime);`)
	result.Check(testkit.Rows("2017-01-02 03:04:11"))
	tk.MustQuery("show warnings;").Check(testkit.Rows("Warning 1292 Truncated incorrect datetime value: '1701020304.111'"))
	result = tk.MustQuery(`select cast("17011" as datetime);`)
	result.Check(testkit.Rows("2017-01-01 00:00:00"))
	result = tk.MustQuery(`select cast("150101." as datetime);`)
	result.Check(testkit.Rows("2015-01-01 00:00:00"))
	result = tk.MustQuery(`select cast("150101.a" as datetime);`)
	result.Check(testkit.Rows("2015-01-01 00:00:00"))
	tk.MustQuery("show warnings;").Check(testkit.Rows("Warning 1292 Truncated incorrect datetime value: '150101.a'"))
	result = tk.MustQuery(`select cast("150101.1a" as datetime);`)
	result.Check(testkit.Rows("2015-01-01 01:00:00"))
	tk.MustQuery("show warnings;").Check(testkit.Rows("Warning 1292 Truncated incorrect datetime value: '150101.1a'"))
	result = tk.MustQuery(`select cast("150101.1a1" as datetime);`)
	result.Check(testkit.Rows("2015-01-01 01:00:00"))
	tk.MustQuery("show warnings;").Check(testkit.Rows("Warning 1292 Truncated incorrect datetime value: '150101.1a1'"))
	result = tk.MustQuery(`select cast("1101010101.111" as datetime);`)
	result.Check(testkit.Rows("2011-01-01 01:01:11"))
	tk.MustQuery("show warnings;").Check(testkit.Rows("Warning 1292 Truncated incorrect datetime value: '1101010101.111'"))
	result = tk.MustQuery(`select cast("1101010101.11aaaaa" as datetime);`)
	result.Check(testkit.Rows("2011-01-01 01:01:11"))
	tk.MustQuery("show warnings;").Check(testkit.Rows("Warning 1292 Truncated incorrect datetime value: '1101010101.11aaaaa'"))
	result = tk.MustQuery(`select cast("1101010101.a1aaaaa" as datetime);`)
	result.Check(testkit.Rows("2011-01-01 01:01:00"))
	tk.MustQuery("show warnings;").Check(testkit.Rows("Warning 1292 Truncated incorrect datetime value: '1101010101.a1aaaaa'"))
	result = tk.MustQuery(`select cast("1101010101.11" as datetime);`)
	result.Check(testkit.Rows("2011-01-01 01:01:11"))
	tk.MustQuery("select @@warning_count;").Check(testkit.Rows("0"))
	result = tk.MustQuery(`select cast("1101010101.111" as datetime);`)
	result.Check(testkit.Rows("2011-01-01 01:01:11"))
	tk.MustQuery("show warnings;").Check(testkit.Rows("Warning 1292 Truncated incorrect datetime value: '1101010101.111'"))
	result = tk.MustQuery(`select cast("970101.111" as datetime);`)
	result.Check(testkit.Rows("1997-01-01 11:01:00"))
	tk.MustQuery("select @@warning_count;").Check(testkit.Rows("0"))
	result = tk.MustQuery(`select cast("970101.11111" as datetime);`)
	result.Check(testkit.Rows("1997-01-01 11:11:01"))
	tk.MustQuery("select @@warning_count;").Check(testkit.Rows("0"))
	result = tk.MustQuery(`select cast("970101.111a1" as datetime);`)
	result.Check(testkit.Rows("1997-01-01 11:01:00"))
	tk.MustQuery("show warnings;").Check(testkit.Rows("Warning 1292 Truncated incorrect datetime value: '970101.111a1'"))

	// for ISNULL
	tk.MustExec("drop table if exists t")
	tk.MustExec("create table t (a int, b int, c int, d char(10), e datetime, f float, g decimal(10, 3))")
	tk.MustExec("insert t values (1, 0, null, null, null, null, null)")
	result = tk.MustQuery("select ISNULL(a), ISNULL(b), ISNULL(c), ISNULL(d), ISNULL(e), ISNULL(f), ISNULL(g) from t")
	result.Check(testkit.Rows("0 0 1 1 1 1 1"))

	// fix issue #3942
	result = tk.MustQuery("select cast('-24 100:00:00' as time);")
	result.Check(testkit.Rows("-676:00:00"))
	result = tk.MustQuery("select cast('12:00:00.000000' as datetime);")
	result.Check(testkit.Rows("2012-00-00 00:00:00"))
	result = tk.MustQuery("select cast('-34 100:00:00' as time);")
	result.Check(testkit.Rows("-838:59:59"))

	// fix issue #4324. cast decimal/int/string to time compatibility.
	invalidTimes := []string{
		"10009010",
		"239010",
		"233070",
		"23:90:10",
		"23:30:70",
		"239010.2",
		"233070.8",
	}
	tk.MustExec("DROP TABLE IF EXISTS t;")
	tk.MustExec("CREATE TABLE t (ix TIME);")
	tk.MustExec("SET SQL_MODE='';")
	for _, invalidTime := range invalidTimes {
		msg := fmt.Sprintf("Warning 1292 Truncated incorrect time value: '%s'", invalidTime)
		result = tk.MustQuery(fmt.Sprintf("select cast('%s' as time);", invalidTime))
		result.Check(testkit.Rows("<nil>"))
		result = tk.MustQuery("show warnings")
		result.Check(testkit.Rows(msg))
		_, err := tk.Exec(fmt.Sprintf("insert into t select cast('%s' as time);", invalidTime))
		c.Assert(err, IsNil)
		result = tk.MustQuery("show warnings")
		result.Check(testkit.Rows(msg))
	}
	tk.MustExec("set sql_mode = 'STRICT_TRANS_TABLES'")
	for _, invalidTime := range invalidTimes {
		msg := fmt.Sprintf("Warning 1292 Truncated incorrect time value: '%s'", invalidTime)
		result = tk.MustQuery(fmt.Sprintf("select cast('%s' as time);", invalidTime))
		result.Check(testkit.Rows("<nil>"))
		result = tk.MustQuery("show warnings")
		result.Check(testkit.Rows(msg))
		_, err := tk.Exec(fmt.Sprintf("insert into t select cast('%s' as time);", invalidTime))
		c.Assert(err.Error(), Equals, fmt.Sprintf("[types:1292]Truncated incorrect time value: '%s'", invalidTime))
	}

	// Fix issue #3691, cast compatibility.
	result = tk.MustQuery("select cast('18446744073709551616' as unsigned);")
	result.Check(testkit.Rows("18446744073709551615"))
	result = tk.MustQuery("select cast('18446744073709551616' as signed);")
	result.Check(testkit.Rows("-1"))
	result = tk.MustQuery("select cast('9223372036854775808' as signed);")
	result.Check(testkit.Rows("-9223372036854775808"))
	result = tk.MustQuery("select cast('9223372036854775809' as signed);")
	result.Check(testkit.Rows("-9223372036854775807"))
	result = tk.MustQuery("select cast('9223372036854775807' as signed);")
	result.Check(testkit.Rows("9223372036854775807"))
	result = tk.MustQuery("select cast('18446744073709551615' as signed);")
	result.Check(testkit.Rows("-1"))
	result = tk.MustQuery("select cast('18446744073709551614' as signed);")
	result.Check(testkit.Rows("-2"))
	result = tk.MustQuery("select cast(18446744073709551615 as unsigned);")
	result.Check(testkit.Rows("18446744073709551615"))
	result = tk.MustQuery("select cast(18446744073709551616 as unsigned);")
	result.Check(testkit.Rows("18446744073709551615"))
	result = tk.MustQuery("select cast(18446744073709551616 as signed);")
	result.Check(testkit.Rows("9223372036854775807"))
	result = tk.MustQuery("select cast(18446744073709551617 as signed);")
	result.Check(testkit.Rows("9223372036854775807"))
	result = tk.MustQuery("select cast(18446744073709551615 as signed);")
	result.Check(testkit.Rows("-1"))
	result = tk.MustQuery("select cast(18446744073709551614 as signed);")
	result.Check(testkit.Rows("-2"))
	result = tk.MustQuery("select cast(-18446744073709551616 as signed);")
	result.Check(testkit.Rows("-9223372036854775808"))
	result = tk.MustQuery("select cast(18446744073709551614.9 as unsigned);") // Round up
	result.Check(testkit.Rows("18446744073709551615"))
	result = tk.MustQuery("select cast(18446744073709551614.4 as unsigned);") // Round down
	result.Check(testkit.Rows("18446744073709551614"))
	result = tk.MustQuery("select cast(-9223372036854775809 as signed);")
	result.Check(testkit.Rows("-9223372036854775808"))
	result = tk.MustQuery("select cast(-9223372036854775809 as unsigned);")
	result.Check(testkit.Rows("0"))
	result = tk.MustQuery("select cast(-9223372036854775808 as unsigned);")
	result.Check(testkit.Rows("9223372036854775808"))
	result = tk.MustQuery("select cast('-9223372036854775809' as unsigned);")
	result.Check(testkit.Rows("9223372036854775808"))
	result = tk.MustQuery("select cast('-9223372036854775807' as unsigned);")
	result.Check(testkit.Rows("9223372036854775809"))
	result = tk.MustQuery("select cast('-2' as unsigned);")
	result.Check(testkit.Rows("18446744073709551614"))
	result = tk.MustQuery("select cast(cast(1-2 as unsigned) as signed integer);")
	result.Check(testkit.Rows("-1"))
	result = tk.MustQuery("select cast(1 as signed int)")
	result.Check(testkit.Rows("1"))

	// test cast as double
	result = tk.MustQuery("select cast(1 as double)")
	result.Check(testkit.Rows("1"))
	result = tk.MustQuery("select cast(cast(12345 as unsigned) as double)")
	result.Check(testkit.Rows("12345"))
	result = tk.MustQuery("select cast(1.1 as double)")
	result.Check(testkit.Rows("1.1"))
	result = tk.MustQuery("select cast(-1.1 as double)")
	result.Check(testkit.Rows("-1.1"))
	result = tk.MustQuery("select cast('123.321' as double)")
	result.Check(testkit.Rows("123.321"))
	result = tk.MustQuery("select cast('12345678901234567890' as double) = 1.2345678901234567e19")
	result.Check(testkit.Rows("1"))
	result = tk.MustQuery("select cast(-1 as double)")
	result.Check(testkit.Rows("-1"))
	result = tk.MustQuery("select cast(null as double)")
	result.Check(testkit.Rows("<nil>"))
	result = tk.MustQuery("select cast(12345678901234567890 as double) = 1.2345678901234567e19")
	result.Check(testkit.Rows("1"))
	result = tk.MustQuery("select cast(cast(-1 as unsigned) as double) = 1.8446744073709552e19")
	result.Check(testkit.Rows("1"))
	result = tk.MustQuery("select cast(1e100 as double) = 1e100")
	result.Check(testkit.Rows("1"))
	result = tk.MustQuery("select cast(123456789012345678901234567890 as double) = 1.2345678901234568e29")
	result.Check(testkit.Rows("1"))
	result = tk.MustQuery("select cast(0x12345678 as double)")
	result.Check(testkit.Rows("305419896"))

	// test cast as float
	result = tk.MustQuery("select cast(1 as float)")
	result.Check(testkit.Rows("1"))
	result = tk.MustQuery("select cast(cast(12345 as unsigned) as float)")
	result.Check(testkit.Rows("12345"))
	result = tk.MustQuery("select cast(1.1 as float) = 1.1")
	result.Check(testkit.Rows("1"))
	result = tk.MustQuery("select cast(-1.1 as float) = -1.1")
	result.Check(testkit.Rows("1"))
	result = tk.MustQuery("select cast('123.321' as float) =123.321")
	result.Check(testkit.Rows("1"))
	result = tk.MustQuery("select cast('12345678901234567890' as float) = 1.2345678901234567e19")
	result.Check(testkit.Rows("1"))
	result = tk.MustQuery("select cast(-1 as float)")
	result.Check(testkit.Rows("-1"))
	result = tk.MustQuery("select cast(null as float)")
	result.Check(testkit.Rows("<nil>"))
	result = tk.MustQuery("select cast(12345678901234567890 as float) = 1.2345678901234567e19")
	result.Check(testkit.Rows("1"))
	result = tk.MustQuery("select cast(cast(-1 as unsigned) as float) = 1.8446744073709552e19")
	result.Check(testkit.Rows("1"))
	result = tk.MustQuery("select cast(1e100 as float(40)) = 1e100")
	result.Check(testkit.Rows("1"))
	result = tk.MustQuery("select cast(123456789012345678901234567890 as float(40)) = 1.2345678901234568e29")
	result.Check(testkit.Rows("1"))
	result = tk.MustQuery("select cast(0x12345678 as float(40)) = 305419896")
	result.Check(testkit.Rows("1"))

	// test cast as real
	result = tk.MustQuery("select cast(1 as real)")
	result.Check(testkit.Rows("1"))
	result = tk.MustQuery("select cast(cast(12345 as unsigned) as real)")
	result.Check(testkit.Rows("12345"))
	result = tk.MustQuery("select cast(1.1 as real) = 1.1")
	result.Check(testkit.Rows("1"))
	result = tk.MustQuery("select cast(-1.1 as real) = -1.1")
	result.Check(testkit.Rows("1"))
	result = tk.MustQuery("select cast('123.321' as real) =123.321")
	result.Check(testkit.Rows("1"))
	result = tk.MustQuery("select cast('12345678901234567890' as real) = 1.2345678901234567e19")
	result.Check(testkit.Rows("1"))
	result = tk.MustQuery("select cast(-1 as real)")
	result.Check(testkit.Rows("-1"))
	result = tk.MustQuery("select cast(null as real)")
	result.Check(testkit.Rows("<nil>"))
	result = tk.MustQuery("select cast(12345678901234567890 as real) = 1.2345678901234567e19")
	result.Check(testkit.Rows("1"))
	result = tk.MustQuery("select cast(cast(-1 as unsigned) as real) = 1.8446744073709552e19")
	result.Check(testkit.Rows("1"))
	result = tk.MustQuery("select cast(1e100 as real) = 1e100")
	result.Check(testkit.Rows("1"))
	result = tk.MustQuery("select cast(123456789012345678901234567890 as real) = 1.2345678901234568e29")
	result.Check(testkit.Rows("1"))
	result = tk.MustQuery("select cast(0x12345678 as real) = 305419896")
	result.Check(testkit.Rows("1"))

	// test cast time as decimal overflow
	tk.MustExec("drop table if exists t1")
	tk.MustExec("create table t1(s1 time);")
	tk.MustExec("insert into t1 values('11:11:11');")
	result = tk.MustQuery("select cast(s1 as decimal(7, 2)) from t1;")
	result.Check(testkit.Rows("99999.99"))
	result = tk.MustQuery("select cast(s1 as decimal(8, 2)) from t1;")
	result.Check(testkit.Rows("111111.00"))
	_, err := tk.Exec("insert into t1 values(cast('111111.00' as decimal(7, 2)));")
	c.Assert(err, NotNil)

	result = tk.MustQuery(`select CAST(0x8fffffffffffffff as signed) a,
	CAST(0xfffffffffffffffe as signed) b,
	CAST(0xffffffffffffffff as unsigned) c;`)
	result.Check(testkit.Rows("-8070450532247928833 -2 18446744073709551615"))

	result = tk.MustQuery(`select cast("1:2:3" as TIME) = "1:02:03"`)
	result.Check(testkit.Rows("0"))

	// fixed issue #3471
	tk.MustExec("drop table if exists t")
	tk.MustExec("create table t(a time(6));")
	tk.MustExec("insert into t value('12:59:59.999999')")
	result = tk.MustQuery("select cast(a as signed) from t")
	result.Check(testkit.Rows("130000"))

	// fixed issue #3762
	result = tk.MustQuery("select -9223372036854775809;")
	result.Check(testkit.Rows("-9223372036854775809"))
	result = tk.MustQuery("select --9223372036854775809;")
	result.Check(testkit.Rows("9223372036854775809"))
	result = tk.MustQuery("select -9223372036854775808;")
	result.Check(testkit.Rows("-9223372036854775808"))

	tk.MustExec("drop table if exists t")
	tk.MustExec("create table t(a bigint(30));")
	_, err = tk.Exec("insert into t values(-9223372036854775809)")
	c.Assert(err, NotNil)

	// test case decimal precision less than the scale.
	rs, err := tk.Exec("select cast(12.1 as decimal(3, 4));")
	c.Assert(err, IsNil)
	_, err = session.GetRows4Test(ctx, tk.Se, rs)
	c.Assert(err, NotNil)
	c.Assert(err.Error(), Equals, "[types:1427]For float(M,D), double(M,D) or decimal(M,D), M must be >= D (column '').")
	c.Assert(rs.Close(), IsNil)

	// test unhex and hex
	result = tk.MustQuery("select unhex('4D7953514C')")
	result.Check(testkit.Rows("MySQL"))
	result = tk.MustQuery("select unhex(hex('string'))")
	result.Check(testkit.Rows("string"))
	result = tk.MustQuery("select unhex('ggg')")
	result.Check(testkit.Rows("<nil>"))
	result = tk.MustQuery("select unhex(-1)")
	result.Check(testkit.Rows("<nil>"))
	result = tk.MustQuery("select hex(unhex('1267'))")
	result.Check(testkit.Rows("1267"))
	result = tk.MustQuery("select hex(unhex(1267))")
	result.Check(testkit.Rows("1267"))
	tk.MustExec("drop table if exists t")
	tk.MustExec("create table t(a binary(8))")
	tk.MustExec(`insert into t values('test')`)
	result = tk.MustQuery("select hex(a) from t")
	result.Check(testkit.Rows("7465737400000000"))
	result = tk.MustQuery("select unhex(a) from t")
	result.Check(testkit.Rows("<nil>"))

	// select from_unixtime
	result = tk.MustQuery("select from_unixtime(1451606400)")
	unixTime := time.Unix(1451606400, 0).String()[:19]
	result.Check(testkit.Rows(unixTime))
	result = tk.MustQuery("select from_unixtime(14516064000/10)")
	result.Check(testkit.Rows("2016-01-01 08:00:00.0000"))
	result = tk.MustQuery("select from_unixtime('14516064000'/10)")
	result.Check(testkit.Rows("2016-01-01 08:00:00.000000"))
	result = tk.MustQuery("select from_unixtime(cast(1451606400 as double))")
	result.Check(testkit.Rows("2016-01-01 08:00:00.000000"))
	result = tk.MustQuery("select from_unixtime(cast(cast(1451606400 as double) as DECIMAL))")
	result.Check(testkit.Rows("2016-01-01 08:00:00"))
	result = tk.MustQuery("select from_unixtime(cast(cast(1451606400 as double) as DECIMAL(65,1)))")
	result.Check(testkit.Rows("2016-01-01 08:00:00.0"))
	result = tk.MustQuery("select from_unixtime(1451606400.123456)")
	unixTime = time.Unix(1451606400, 123456000).String()[:26]
	result.Check(testkit.Rows(unixTime))
	result = tk.MustQuery("select from_unixtime(1451606400.1234567)")
	unixTime = time.Unix(1451606400, 123456700).Round(time.Microsecond).Format("2006-01-02 15:04:05.000000")[:26]
	result.Check(testkit.Rows(unixTime))
	result = tk.MustQuery("select from_unixtime(1451606400.999999)")
	unixTime = time.Unix(1451606400, 999999000).String()[:26]
	result.Check(testkit.Rows(unixTime))
	result = tk.MustQuery("select from_unixtime(1511247196661)")
	result.Check(testkit.Rows("<nil>"))
	result = tk.MustQuery("select from_unixtime('1451606400.123');")
	result.Check(testkit.Rows("2016-01-01 08:00:00.123000"))

	tk.MustExec("drop table if exists t;")
	tk.MustExec("create table t(a int);")
	tk.MustExec("insert into t value(1451606400);")
	result = tk.MustQuery("select from_unixtime(a) from t;")
	result.Check(testkit.Rows("2016-01-01 08:00:00"))

	// test strcmp
	result = tk.MustQuery("select strcmp('abc', 'def')")
	result.Check(testkit.Rows("-1"))
	result = tk.MustQuery("select strcmp('abc', 'aba')")
	result.Check(testkit.Rows("1"))
	result = tk.MustQuery("select strcmp('abc', 'abc')")
	result.Check(testkit.Rows("0"))
	result = tk.MustQuery("select substr(null, 1, 2)")
	result.Check(testkit.Rows("<nil>"))
	result = tk.MustQuery("select substr('123', null, 2)")
	result.Check(testkit.Rows("<nil>"))
	result = tk.MustQuery("select substr('123', 1, null)")
	result.Check(testkit.Rows("<nil>"))

	// for case
	tk.MustExec("drop table if exists t")
	tk.MustExec("create table t (a varchar(255), b int)")
	tk.MustExec("insert t values ('str1', 1)")
	result = tk.MustQuery("select * from t where a = case b when 1 then 'str1' when 2 then 'str2' end")
	result.Check(testkit.Rows("str1 1"))
	result = tk.MustQuery("select * from t where a = case b when 1 then 'str2' when 2 then 'str3' end")
	result.Check(nil)
	tk.MustExec("insert t values ('str2', 2)")
	result = tk.MustQuery("select * from t where a = case b when 2 then 'str2' when 3 then 'str3' end")
	result.Check(testkit.Rows("str2 2"))
	tk.MustExec("insert t values ('str3', 3)")
	result = tk.MustQuery("select * from t where a = case b when 4 then 'str4' when 5 then 'str5' else 'str3' end")
	result.Check(testkit.Rows("str3 3"))
	result = tk.MustQuery("select * from t where a = case b when 4 then 'str4' when 5 then 'str5' else 'str6' end")
	result.Check(nil)
	result = tk.MustQuery("select * from t where a = case  when b then 'str3' when 1 then 'str1' else 'str2' end")
	result.Check(testkit.Rows("str3 3"))
	tk.MustExec("delete from t")
	tk.MustExec("insert t values ('str2', 0)")
	result = tk.MustQuery("select * from t where a = case  when b then 'str3' when 0 then 'str1' else 'str2' end")
	result.Check(testkit.Rows("str2 0"))
	tk.MustExec("insert t values ('str1', null)")
	result = tk.MustQuery("select * from t where a = case b when null then 'str3' when 10 then 'str1' else 'str2' end")
	result.Check(testkit.Rows("str2 0"))
	result = tk.MustQuery("select * from t where a = case null when b then 'str3' when 10 then 'str1' else 'str2' end")
	result.Check(testkit.Rows("str2 0"))
	tk.MustExec("insert t values (null, 4)")
	result = tk.MustQuery("select * from t where b < case a when null then 0 when 'str2' then 0 else 9 end")
	result.Check(testkit.Rows("<nil> 4"))
	result = tk.MustQuery("select * from t where b = case when a is null then 4 when  a = 'str5' then 7 else 9 end")
	result.Check(testkit.Rows("<nil> 4"))
	// test warnings
	tk.MustQuery("select case when b=0 then 1 else 1/b end from t")
	tk.MustQuery("show warnings").Check(testkit.Rows())
	tk.MustQuery("select if(b=0, 1, 1/b) from t")
	tk.MustQuery("show warnings").Check(testkit.Rows())
	tk.MustQuery("select ifnull(b, b/0) from t")
	tk.MustQuery("show warnings").Check(testkit.Rows())

	tk.MustQuery("select case when 1 then 1 else 1/0 end")
	tk.MustQuery("show warnings").Check(testkit.Rows())
	tk.MustQuery(" select if(1,1,1/0)")
	tk.MustQuery("show warnings").Check(testkit.Rows())
	tk.MustQuery("select ifnull(1, 1/0)")
	tk.MustQuery("show warnings").Check(testkit.Rows())

	tk.MustExec("delete from t")
	tk.MustExec("insert t values ('str2', 0)")
	tk.MustQuery("select case when b < 1 then 1 else 1/0 end from t")
	tk.MustQuery("show warnings").Check(testkit.Rows())
	tk.MustQuery("select case when b < 1 then 1 when 1/0 then b else 1/0 end from t")
	tk.MustQuery("show warnings").Check(testkit.Rows())
	tk.MustQuery("select if(b < 1 , 1, 1/0) from t")
	tk.MustQuery("show warnings").Check(testkit.Rows())
	tk.MustQuery("select ifnull(b, 1/0) from t")
	tk.MustQuery("show warnings").Check(testkit.Rows())
	tk.MustQuery("select COALESCE(1, b, b/0) from t")
	tk.MustQuery("show warnings").Check(testkit.Rows())
	tk.MustQuery("select 0 and b/0 from t")
	tk.MustQuery("show warnings").Check(testkit.Rows())
	tk.MustQuery("select 1 or b/0 from t")
	tk.MustQuery("show warnings").Check(testkit.Rows())

	tk.MustQuery("select 1 or 1/0")
	tk.MustQuery("show warnings").Check(testkit.Rows())
	tk.MustQuery("select 0 and 1/0")
	tk.MustQuery("show warnings").Check(testkit.Rows())
	tk.MustQuery("select COALESCE(1, 1/0)")
	tk.MustQuery("show warnings").Check(testkit.Rows())
	tk.MustQuery("select interval(1,0,1,2,1/0)")
	tk.MustQuery("show warnings").Check(testkit.Rows())

	tk.MustQuery("select case 2.0 when 2.0 then 3.0 when 3.0 then 2.0 end").Check(testkit.Rows("3.0"))
	tk.MustQuery("select case 2.0 when 3.0 then 2.0 when 4.0 then 3.0 else 5.0 end").Check(testkit.Rows("5.0"))
	tk.MustQuery("select case cast('2011-01-01' as date) when cast('2011-01-01' as date) then cast('2011-02-02' as date) end").Check(testkit.Rows("2011-02-02"))
	tk.MustQuery("select case cast('2012-01-01' as date) when cast('2011-01-01' as date) then cast('2011-02-02' as date) else cast('2011-03-03' as date) end").Check(testkit.Rows("2011-03-03"))
	tk.MustQuery("select case cast('10:10:10' as time) when cast('10:10:10' as time) then cast('11:11:11' as time) end").Check(testkit.Rows("11:11:11"))
	tk.MustQuery("select case cast('10:10:13' as time) when cast('10:10:10' as time) then cast('11:11:11' as time) else cast('22:22:22' as time) end").Check(testkit.Rows("22:22:22"))

	// for cast
	result = tk.MustQuery("select cast(1234 as char(3))")
	result.Check(testkit.Rows("123"))
	result = tk.MustQuery("select cast(1234 as char(0))")
	result.Check(testkit.Rows(""))
	result = tk.MustQuery("show warnings")
	result.Check(testkit.Rows("Warning 1406 Data Too Long, field len 0, data len 4"))
	result = tk.MustQuery("select CAST( - 8 AS DECIMAL ) * + 52 + 87 < - 86")
	result.Check(testkit.Rows("1"))

	// for char
	result = tk.MustQuery("select char(97, 100, 256, 89)")
	result.Check(testkit.Rows("ad\x01\x00Y"))
	result = tk.MustQuery("select char(97, null, 100, 256, 89)")
	result.Check(testkit.Rows("ad\x01\x00Y"))
	result = tk.MustQuery("select char(97, null, 100, 256, 89 using utf8)")
	result.Check(testkit.Rows("ad\x01\x00Y"))
	result = tk.MustQuery("select char(97, null, 100, 256, 89 using ascii)")
	result.Check(testkit.Rows("ad\x01\x00Y"))
	err = tk.ExecToErr("select char(97, null, 100, 256, 89 using tidb)")
	c.Assert(err.Error(), Equals, "[parser:1115]Unknown character set: 'tidb'")

	// issue 3884
	tk.MustExec("drop table if exists t")
	tk.MustExec("CREATE TABLE t (c1 date, c2 datetime, c3 timestamp, c4 time, c5 year);")
	tk.MustExec("INSERT INTO t values ('2000-01-01', '2000-01-01 12:12:12', '2000-01-01 12:12:12', '12:12:12', '2000');")
	tk.MustExec("INSERT INTO t values ('2000-02-01', '2000-02-01 12:12:12', '2000-02-01 12:12:12', '13:12:12', 2000);")
	tk.MustExec("INSERT INTO t values ('2000-03-01', '2000-03-01', '2000-03-01 12:12:12', '1 12:12:12', 2000);")
	tk.MustExec("INSERT INTO t SET c1 = '2000-04-01', c2 = '2000-04-01', c3 = '2000-04-01 12:12:12', c4 = '-1 13:12:12', c5 = 2000;")
	result = tk.MustQuery("SELECT c4 FROM t where c4 < '-13:12:12';")
	result.Check(testkit.Rows("-37:12:12"))
	result = tk.MustQuery(`SELECT 1 DIV - - 28 + ( - SUM( - + 25 ) ) * - CASE - 18 WHEN 44 THEN NULL ELSE - 41 + 32 + + - 70 - + COUNT( - 95 ) * 15 END + 92`)
	result.Check(testkit.Rows("2442"))

	// for regexp, rlike
	// https://github.com/pingcap/tidb/issues/4080
	tk.MustExec(`drop table if exists t;`)
	tk.MustExec(`create table t (a char(10), b varchar(10), c binary(10), d varbinary(10));`)
	tk.MustExec(`insert into t values ('text','text','text','text');`)
	result = tk.MustQuery(`select a regexp 'xt' from t;`)
	result.Check(testkit.Rows("1"))
	result = tk.MustQuery(`select b regexp 'xt' from t;`)
	result.Check(testkit.Rows("1"))
	result = tk.MustQuery(`select b regexp binary 'Xt' from t;`)
	result.Check(testkit.Rows("0"))
	result = tk.MustQuery(`select c regexp 'Xt' from t;`)
	result.Check(testkit.Rows("0"))
	result = tk.MustQuery(`select d regexp 'Xt' from t;`)
	result.Check(testkit.Rows("0"))
	result = tk.MustQuery(`select a rlike 'xt' from t;`)
	result.Check(testkit.Rows("1"))
	result = tk.MustQuery(`select a rlike binary 'Xt' from t;`)
	result.Check(testkit.Rows("0"))
	result = tk.MustQuery(`select b rlike 'xt' from t;`)
	result.Check(testkit.Rows("1"))
	result = tk.MustQuery(`select c rlike 'Xt' from t;`)
	result.Check(testkit.Rows("0"))
	result = tk.MustQuery(`select d rlike 'Xt' from t;`)
	result.Check(testkit.Rows("0"))
	result = tk.MustQuery(`select 'a' regexp 'A', 'a' regexp binary 'A'`)
	result.Check(testkit.Rows("0 0"))

	// testCase is for like and regexp
	type testCase struct {
		pattern string
		val     string
		result  int
	}
	patternMatching := func(c *C, tk *testkit.TestKit, queryOp string, data []testCase) {
		tk.MustExec("drop table if exists t")
		tk.MustExec("create table t (a varchar(255), b int)")
		for i, d := range data {
			tk.MustExec(fmt.Sprintf("insert into t values('%s', %d)", d.val, i))
			result = tk.MustQuery(fmt.Sprintf("select * from t where a %s '%s'", queryOp, d.pattern))
			if d.result == 1 {
				rowStr := fmt.Sprintf("%s %d", d.val, i)
				result.Check(testkit.Rows(rowStr))
			} else {
				result.Check(nil)
			}
			tk.MustExec(fmt.Sprintf("delete from t where b = %d", i))
		}
	}
	// for like
	likeTests := []testCase{
		{"a", "a", 1},
		{"a", "b", 0},
		{"aA", "Aa", 0},
		{`aA%`, "aAab", 1},
		{"aA_", "Aaab", 0},
		{"Aa_", "Aab", 1},
		{"", "", 1},
		{"", "a", 0},
	}
	patternMatching(c, tk, "like", likeTests)
	// for regexp
	likeTests = []testCase{
		{"^$", "a", 0},
		{"a", "a", 1},
		{"a", "b", 0},
		{"aA", "aA", 1},
		{".", "a", 1},
		{"^.$", "ab", 0},
		{"..", "b", 0},
		{".ab", "aab", 1},
		{"ab.", "abcd", 1},
		{".*", "abcd", 1},
	}
	patternMatching(c, tk, "regexp", likeTests)

	// for #9838
	result = tk.MustQuery("select cast(1 as signed) + cast(9223372036854775807 as unsigned);")
	result.Check(testkit.Rows("9223372036854775808"))
	result = tk.MustQuery("select cast(9223372036854775807 as unsigned) + cast(1 as signed);")
	result.Check(testkit.Rows("9223372036854775808"))
	err = tk.QueryToErr("select cast(9223372036854775807 as signed) + cast(9223372036854775809 as unsigned);")
	c.Assert(err, NotNil)
	err = tk.QueryToErr("select cast(9223372036854775809 as unsigned) + cast(9223372036854775807 as signed);")
	c.Assert(err, NotNil)
	err = tk.QueryToErr("select cast(-9223372036854775807 as signed) + cast(9223372036854775806 as unsigned);")
	c.Assert(err, NotNil)
	err = tk.QueryToErr("select cast(9223372036854775806 as unsigned) + cast(-9223372036854775807 as signed);")
	c.Assert(err, NotNil)

	result = tk.MustQuery(`select 1 / '2007' div 1;`)
	result.Check(testkit.Rows("0"))
}

func (s *testIntegrationSuite) TestInfoBuiltin(c *C) {
	defer s.cleanEnv(c)
	tk := testkit.NewTestKit(c, s.store)
	tk.MustExec("use test")

	// for last_insert_id
	tk.MustExec("drop table if exists t")
	tk.MustExec("create table t (id int auto_increment, a int, PRIMARY KEY (id))")
	tk.MustExec("insert into t(a) values(1)")
	result := tk.MustQuery("select last_insert_id();")
	result.Check(testkit.Rows("1"))
	tk.MustExec("insert into t values(2, 1)")
	result = tk.MustQuery("select last_insert_id();")
	result.Check(testkit.Rows("1"))
	tk.MustExec("insert into t(a) values(1)")
	result = tk.MustQuery("select last_insert_id();")
	result.Check(testkit.Rows("3"))

	result = tk.MustQuery("select last_insert_id(5);")
	result.Check(testkit.Rows("5"))
	result = tk.MustQuery("select last_insert_id();")
	result.Check(testkit.Rows("5"))

	// for found_rows
	tk.MustExec("drop table if exists t")
	tk.MustExec("create table t (a int)")
	tk.MustQuery("select * from t") // Test XSelectTableExec
	result = tk.MustQuery("select found_rows()")
	result.Check(testkit.Rows("0"))
	result = tk.MustQuery("select found_rows()")
	result.Check(testkit.Rows("1")) // Last query is found_rows(), it returns 1 row with value 0
	tk.MustExec("insert t values (1),(2),(2)")
	tk.MustQuery("select * from t")
	result = tk.MustQuery("select found_rows()")
	result.Check(testkit.Rows("3"))
	tk.MustQuery("select * from t where a = 0")
	result = tk.MustQuery("select found_rows()")
	result.Check(testkit.Rows("0"))
	tk.MustQuery("select * from t where a = 1")
	result = tk.MustQuery("select found_rows()")
	result.Check(testkit.Rows("1"))
	tk.MustQuery("select * from t where a like '2'") // Test SelectionExec
	result = tk.MustQuery("select found_rows()")
	result.Check(testkit.Rows("2"))
	tk.MustQuery("show tables like 't'")
	result = tk.MustQuery("select found_rows()")
	result.Check(testkit.Rows("1"))
	tk.MustQuery("select count(*) from t") // Test ProjectionExec
	result = tk.MustQuery("select found_rows()")
	result.Check(testkit.Rows("1"))

	// for database
	result = tk.MustQuery("select database()")
	result.Check(testkit.Rows("test"))
	tk.MustExec("drop database test")
	result = tk.MustQuery("select database()")
	result.Check(testkit.Rows("<nil>"))
	tk.MustExec("create database test")
	tk.MustExec("use test")

	// for current_user
	sessionVars := tk.Se.GetSessionVars()
	originUser := sessionVars.User
	sessionVars.User = &auth.UserIdentity{Username: "root", Hostname: "localhost", AuthUsername: "root", AuthHostname: "127.0.%%"}
	result = tk.MustQuery("select current_user()")
	result.Check(testkit.Rows("root@127.0.%%"))
	sessionVars.User = originUser

	// for user
	sessionVars.User = &auth.UserIdentity{Username: "root", Hostname: "localhost", AuthUsername: "root", AuthHostname: "127.0.%%"}
	result = tk.MustQuery("select user()")
	result.Check(testkit.Rows("root@localhost"))
	sessionVars.User = originUser

	// for connection_id
	originConnectionID := sessionVars.ConnectionID
	sessionVars.ConnectionID = uint64(1)
	result = tk.MustQuery("select connection_id()")
	result.Check(testkit.Rows("1"))
	sessionVars.ConnectionID = originConnectionID

	// for version
	result = tk.MustQuery("select version()")
	result.Check(testkit.Rows(mysql.ServerVersion))

	// for row_count
	tk.MustExec("drop table if exists t")
	tk.MustExec("create table t (a int, b int, PRIMARY KEY (a))")
	result = tk.MustQuery("select row_count();")
	result.Check(testkit.Rows("0"))
	tk.MustExec("insert into t(a, b) values(1, 11), (2, 22), (3, 33)")
	result = tk.MustQuery("select row_count();")
	result.Check(testkit.Rows("3"))
	tk.MustExec("select * from t")
	result = tk.MustQuery("select row_count();")
	result.Check(testkit.Rows("-1"))
	tk.MustExec("update t set b=22 where a=1")
	result = tk.MustQuery("select row_count();")
	result.Check(testkit.Rows("1"))
	tk.MustExec("update t set b=22 where a=1")
	result = tk.MustQuery("select row_count();")
	result.Check(testkit.Rows("0"))
	tk.MustExec("delete from t where a=2")
	result = tk.MustQuery("select row_count();")
	result.Check(testkit.Rows("1"))
	result = tk.MustQuery("select row_count();")
	result.Check(testkit.Rows("-1"))

	// for benchmark
	success := testkit.Rows("0")
	tk.MustExec("drop table if exists t")
	tk.MustExec("create table t (a int, b int)")
	result = tk.MustQuery(`select benchmark(3, benchmark(2, length("abc")))`)
	result.Check(success)
	err := tk.ExecToErr(`select benchmark(3, length("a", "b"))`)
	c.Assert(err, NotNil)
	// Quoted from https://dev.mysql.com/doc/refman/5.7/en/information-functions.html#function_benchmark
	// Although the expression can be a subquery, it must return a single column and at most a single row.
	// For example, BENCHMARK(10, (SELECT * FROM t)) will fail if the table t has more than one column or
	// more than one row.
	oneColumnQuery := "select benchmark(10, (select a from t))"
	twoColumnQuery := "select benchmark(10, (select * from t))"
	// rows * columns:
	// 0 * 1, success;
	result = tk.MustQuery(oneColumnQuery)
	result.Check(success)
	// 0 * 2, error;
	err = tk.ExecToErr(twoColumnQuery)
	c.Assert(err, NotNil)
	// 1 * 1, success;
	tk.MustExec("insert t values (1, 2)")
	result = tk.MustQuery(oneColumnQuery)
	result.Check(success)
	// 1 * 2, error;
	err = tk.ExecToErr(twoColumnQuery)
	c.Assert(err, NotNil)
	// 2 * 1, error;
	tk.MustExec("insert t values (3, 4)")
	err = tk.ExecToErr(oneColumnQuery)
	c.Assert(err, NotNil)
	// 2 * 2, error.
	err = tk.ExecToErr(twoColumnQuery)
	c.Assert(err, NotNil)
}

func (s *testIntegrationSuite) TestControlBuiltin(c *C) {
	defer s.cleanEnv(c)
	tk := testkit.NewTestKit(c, s.store)
	tk.MustExec("use test")

	// for ifnull
	result := tk.MustQuery("select ifnull(1, 2)")
	result.Check(testkit.Rows("1"))
	result = tk.MustQuery("select ifnull(null, 2)")
	result.Check(testkit.Rows("2"))
	result = tk.MustQuery("select ifnull(1, null)")
	result.Check(testkit.Rows("1"))
	result = tk.MustQuery("select ifnull(null, null)")
	result.Check(testkit.Rows("<nil>"))

	tk.MustExec("drop table if exists t1")
	tk.MustExec("create table t1(a bigint not null)")
	result = tk.MustQuery("select ifnull(max(a),0) from t1")
	result.Check(testkit.Rows("0"))

	tk.MustExec("drop table if exists t1")
	tk.MustExec("drop table if exists t2")
	tk.MustExec("create table t1(a decimal(20,4))")
	tk.MustExec("create table t2(a decimal(20,4))")
	tk.MustExec("insert into t1 select 1.2345")
	tk.MustExec("insert into t2 select 1.2345")

	result = tk.MustQuery(`select sum(ifnull(a, 0)) from (
	select ifnull(a, 0) as a from t1
	union all
	select ifnull(a, 0) as a from t2
	) t;`)
	result.Check(testkit.Rows("2.4690"))

	// for if
	result = tk.MustQuery(`select IF(0,"ERROR","this"),IF(1,"is","ERROR"),IF(NULL,"ERROR","a"),IF(1,2,3)|0,IF(1,2.0,3.0)+0;`)
	result.Check(testkit.Rows("this is a 2 2.0"))
	tk.MustExec("drop table if exists t1;")
	tk.MustExec("CREATE TABLE t1 (st varchar(255) NOT NULL, u int(11) NOT NULL);")
	tk.MustExec("INSERT INTO t1 VALUES ('a',1),('A',1),('aa',1),('AA',1),('a',1),('aaa',0),('BBB',0);")
	result = tk.MustQuery("select if(1,st,st) s from t1 order by s;")
	result.Check(testkit.Rows("A", "AA", "BBB", "a", "a", "aa", "aaa"))
	result = tk.MustQuery("select if(u=1,st,st) s from t1 order by s;")
	result.Check(testkit.Rows("A", "AA", "BBB", "a", "a", "aa", "aaa"))
	tk.MustExec("drop table if exists t1;")
	tk.MustExec("CREATE TABLE t1 (a varchar(255), b time, c int)")
	tk.MustExec("INSERT INTO t1 VALUE('abc', '12:00:00', 0)")
	tk.MustExec("INSERT INTO t1 VALUE('1abc', '00:00:00', 1)")
	tk.MustExec("INSERT INTO t1 VALUE('0abc', '12:59:59', 0)")
	result = tk.MustQuery("select if(a, b, c), if(b, a, c), if(c, a, b) from t1")
	result.Check(testkit.Rows("0 abc 12:00:00", "00:00:00 1 1abc", "0 0abc 12:59:59"))
	result = tk.MustQuery("select if(1, 1.0, 1)")
	result.Check(testkit.Rows("1.0"))
	// FIXME: MySQL returns `1.0`.
	result = tk.MustQuery("select if(1, 1, 1.0)")
	result.Check(testkit.Rows("1"))
	tk.MustQuery("select if(count(*), cast('2000-01-01' as date), cast('2011-01-01' as date)) from t1").Check(testkit.Rows("2000-01-01"))
	tk.MustQuery("select if(count(*)=0, cast('2000-01-01' as date), cast('2011-01-01' as date)) from t1").Check(testkit.Rows("2011-01-01"))
	tk.MustQuery("select if(count(*), cast('[]' as json), cast('{}' as json)) from t1").Check(testkit.Rows("[]"))
	tk.MustQuery("select if(count(*)=0, cast('[]' as json), cast('{}' as json)) from t1").Check(testkit.Rows("{}"))

	result = tk.MustQuery("SELECT 79 + + + CASE -87 WHEN -30 THEN COALESCE(COUNT(*), +COALESCE(+15, -33, -12 ) + +72) WHEN +COALESCE(+AVG(DISTINCT(60)), 21) THEN NULL ELSE NULL END AS col0;")
	result.Check(testkit.Rows("<nil>"))

	result = tk.MustQuery("SELECT -63 + COALESCE ( - 83, - 61 + - + 72 * - CAST( NULL AS SIGNED ) + + 3 );")
	result.Check(testkit.Rows("-146"))
}

func (s *testIntegrationSuite) TestArithmeticBuiltin(c *C) {
	defer s.cleanEnv(c)
	tk := testkit.NewTestKit(c, s.store)
	tk.MustExec("use test")
	ctx := context.Background()

	// for plus
	tk.MustExec("DROP TABLE IF EXISTS t;")
	tk.MustExec("CREATE TABLE t(a DECIMAL(4, 2), b DECIMAL(5, 3));")
	tk.MustExec("INSERT INTO t(a, b) VALUES(1.09, 1.999), (-1.1, -0.1);")
	result := tk.MustQuery("SELECT a+b FROM t;")
	result.Check(testkit.Rows("3.089", "-1.200"))
	result = tk.MustQuery("SELECT b+12, b+0.01, b+0.00001, b+12.00001 FROM t;")
	result.Check(testkit.Rows("13.999 2.009 1.99901 13.99901", "11.900 -0.090 -0.09999 11.90001"))
	result = tk.MustQuery("SELECT 1+12, 21+0.01, 89+\"11\", 12+\"a\", 12+NULL, NULL+1, NULL+NULL;")
	result.Check(testkit.Rows("13 21.01 100 12 <nil> <nil> <nil>"))
	tk.MustExec("DROP TABLE IF EXISTS t;")
	tk.MustExec("CREATE TABLE t(a BIGINT UNSIGNED, b BIGINT UNSIGNED);")
	tk.MustExec("INSERT INTO t SELECT 1<<63, 1<<63;")
	rs, err := tk.Exec("SELECT a+b FROM t;")
	c.Assert(errors.ErrorStack(err), Equals, "")
	c.Assert(rs, NotNil)
	rows, err := session.GetRows4Test(ctx, tk.Se, rs)
	c.Assert(rows, IsNil)
	c.Assert(err, NotNil)
	c.Assert(err.Error(), Equals, "[types:1690]BIGINT UNSIGNED value is out of range in '(test.t.a + test.t.b)'")
	c.Assert(rs.Close(), IsNil)
	rs, err = tk.Exec("select cast(-3 as signed) + cast(2 as unsigned);")
	c.Assert(errors.ErrorStack(err), Equals, "")
	c.Assert(rs, NotNil)
	rows, err = session.GetRows4Test(ctx, tk.Se, rs)
	c.Assert(rows, IsNil)
	c.Assert(err, NotNil)
	c.Assert(err.Error(), Equals, "[types:1690]BIGINT UNSIGNED value is out of range in '(-3 + 2)'")
	c.Assert(rs.Close(), IsNil)
	rs, err = tk.Exec("select cast(2 as unsigned) + cast(-3 as signed);")
	c.Assert(errors.ErrorStack(err), Equals, "")
	c.Assert(rs, NotNil)
	rows, err = session.GetRows4Test(ctx, tk.Se, rs)
	c.Assert(rows, IsNil)
	c.Assert(err, NotNil)
	c.Assert(err.Error(), Equals, "[types:1690]BIGINT UNSIGNED value is out of range in '(2 + -3)'")
	c.Assert(rs.Close(), IsNil)

	// for minus
	tk.MustExec("DROP TABLE IF EXISTS t;")
	tk.MustExec("CREATE TABLE t(a DECIMAL(4, 2), b DECIMAL(5, 3));")
	tk.MustExec("INSERT INTO t(a, b) VALUES(1.09, 1.999), (-1.1, -0.1);")
	result = tk.MustQuery("SELECT a-b FROM t;")
	result.Check(testkit.Rows("-0.909", "-1.000"))
	result = tk.MustQuery("SELECT b-12, b-0.01, b-0.00001, b-12.00001 FROM t;")
	result.Check(testkit.Rows("-10.001 1.989 1.99899 -10.00101", "-12.100 -0.110 -0.10001 -12.10001"))
	result = tk.MustQuery("SELECT 1-12, 21-0.01, 89-\"11\", 12-\"a\", 12-NULL, NULL-1, NULL-NULL;")
	result.Check(testkit.Rows("-11 20.99 78 12 <nil> <nil> <nil>"))
	tk.MustExec("DROP TABLE IF EXISTS t;")
	tk.MustExec("CREATE TABLE t(a BIGINT UNSIGNED, b BIGINT UNSIGNED);")
	tk.MustExec("INSERT INTO t SELECT 1, 4;")
	rs, err = tk.Exec("SELECT a-b FROM t;")
	c.Assert(errors.ErrorStack(err), Equals, "")
	c.Assert(rs, NotNil)
	rows, err = session.GetRows4Test(ctx, tk.Se, rs)
	c.Assert(rows, IsNil)
	c.Assert(err, NotNil)
	c.Assert(err.Error(), Equals, "[types:1690]BIGINT UNSIGNED value is out of range in '(test.t.a - test.t.b)'")
	c.Assert(rs.Close(), IsNil)
	rs, err = tk.Exec("select cast(-1 as signed) - cast(-1 as unsigned);")
	c.Assert(errors.ErrorStack(err), Equals, "")
	c.Assert(rs, NotNil)
	rows, err = session.GetRows4Test(ctx, tk.Se, rs)
	c.Assert(rows, IsNil)
	c.Assert(err, NotNil)
	c.Assert(err.Error(), Equals, "[types:1690]BIGINT UNSIGNED value is out of range in '(-1 - 18446744073709551615)'")
	c.Assert(rs.Close(), IsNil)
	rs, err = tk.Exec("select cast(-1 as unsigned) - cast(-1 as signed);")
	c.Assert(errors.ErrorStack(err), Equals, "")
	c.Assert(rs, NotNil)
	rows, err = session.GetRows4Test(ctx, tk.Se, rs)
	c.Assert(rows, IsNil)
	c.Assert(err, NotNil)
	c.Assert(err.Error(), Equals, "[types:1690]BIGINT UNSIGNED value is out of range in '(18446744073709551615 - -1)'")
	c.Assert(rs.Close(), IsNil)
	tk.MustQuery(`select cast(-3 as unsigned) - cast(-1 as signed);`).Check(testkit.Rows("18446744073709551614"))
	tk.MustQuery("select 1.11 - 1.11;").Check(testkit.Rows("0.00"))
	tk.MustExec(`create table tb5(a int(10));`)
	tk.MustExec(`insert into tb5 (a) values (10);`)
	e := tk.QueryToErr(`select * from tb5 where a - -9223372036854775808;`)
	c.Assert(e, NotNil)
	c.Assert(strings.HasSuffix(e.Error(), `BIGINT value is out of range in '(Column#0 - -9223372036854775808)'`), IsTrue, Commentf("err: %v", err))
	tk.MustExec(`drop table tb5`)

	// for multiply
	tk.MustQuery("select 1234567890 * 1234567890").Check(testkit.Rows("1524157875019052100"))
	rs, err = tk.Exec("select 1234567890 * 12345671890")
	c.Assert(err, IsNil)
	_, err = session.GetRows4Test(ctx, tk.Se, rs)
	c.Assert(terror.ErrorEqual(err, types.ErrOverflow), IsTrue)
	c.Assert(rs.Close(), IsNil)
	tk.MustQuery("select cast(1234567890 as unsigned int) * 12345671890").Check(testkit.Rows("15241570095869612100"))
	tk.MustQuery("select 123344532434234234267890.0 * 1234567118923479823749823749.230").Check(testkit.Rows("152277104042296270209916846800130443726237424001224.7000"))
	rs, err = tk.Exec("select 123344532434234234267890.0 * 12345671189234798237498232384982309489238402830480239849238048239084749.230")
	c.Assert(err, IsNil)
	_, err = session.GetRows4Test(ctx, tk.Se, rs)
	c.Assert(terror.ErrorEqual(err, types.ErrOverflow), IsTrue)
	c.Assert(rs.Close(), IsNil)
	// FIXME: There is something wrong in showing float number.
	//tk.MustQuery("select 1.797693134862315708145274237317043567981e+308 * 1").Check(testkit.Rows("1.7976931348623157e308"))
	//tk.MustQuery("select 1.797693134862315708145274237317043567981e+308 * -1").Check(testkit.Rows("-1.7976931348623157e308"))
	rs, err = tk.Exec("select 1.797693134862315708145274237317043567981e+308 * 1.1")
	c.Assert(err, IsNil)
	_, err = session.GetRows4Test(ctx, tk.Se, rs)
	c.Assert(terror.ErrorEqual(err, types.ErrOverflow), IsTrue)
	c.Assert(rs.Close(), IsNil)
	rs, err = tk.Exec("select 1.797693134862315708145274237317043567981e+308 * -1.1")
	c.Assert(err, IsNil)
	_, err = session.GetRows4Test(ctx, tk.Se, rs)
	c.Assert(terror.ErrorEqual(err, types.ErrOverflow), IsTrue)
	c.Assert(rs.Close(), IsNil)
	tk.MustQuery("select 0.0 * -1;").Check(testkit.Rows("0.0"))

	tk.MustExec("DROP TABLE IF EXISTS t;")
	tk.MustExec("CREATE TABLE t(a DECIMAL(4, 2), b DECIMAL(5, 3));")
	tk.MustExec("INSERT INTO t(a, b) VALUES(-1.09, 1.999);")
	result = tk.MustQuery("SELECT a/b, a/12, a/-0.01, b/12, b/-0.01, b/0.000, NULL/b, b/NULL, NULL/NULL FROM t;")
	result.Check(testkit.Rows("-0.545273 -0.090833 109.000000 0.1665833 -199.9000000 <nil> <nil> <nil> <nil>"))
	tk.MustQuery("show warnings;").Check(testkit.Rows("Warning 1365 Division by 0"))
	rs, err = tk.Exec("select 1e200/1e-200")
	c.Assert(err, IsNil)
	_, err = session.GetRows4Test(ctx, tk.Se, rs)
	c.Assert(terror.ErrorEqual(err, types.ErrOverflow), IsTrue)
	c.Assert(rs.Close(), IsNil)

	// for intDiv
	result = tk.MustQuery("SELECT 13 DIV 12, 13 DIV 0.01, -13 DIV 2, 13 DIV NULL, NULL DIV 13, NULL DIV NULL;")
	result.Check(testkit.Rows("1 1300 -6 <nil> <nil> <nil>"))
	result = tk.MustQuery("SELECT 2.4 div 1.1, 2.4 div 1.2, 2.4 div 1.3;")
	result.Check(testkit.Rows("2 2 1"))
	result = tk.MustQuery("SELECT 1.175494351E-37 div 1.7976931348623157E+308, 1.7976931348623157E+308 div -1.7976931348623157E+307, 1 div 1e-82;")
	result.Check(testkit.Rows("0 -1 <nil>"))
	tk.MustQuery("show warnings").Check(testutil.RowsWithSep("|",
		"Warning|1292|Truncated incorrect DECIMAL value: '1.7976931348623157e+308'",
		"Warning|1292|Truncated incorrect DECIMAL value: '1.7976931348623157e+308'",
		"Warning|1292|Truncated incorrect DECIMAL value: '-1.7976931348623158e+307'",
		"Warning|1365|Division by 0"))
	rs, err = tk.Exec("select 1e300 DIV 1.5")
	c.Assert(err, IsNil)
	_, err = session.GetRows4Test(ctx, tk.Se, rs)
	c.Assert(terror.ErrorEqual(err, types.ErrOverflow), IsTrue)
	c.Assert(rs.Close(), IsNil)

	tk.MustExec("drop table if exists t;")
	tk.MustExec("CREATE TABLE t (c_varchar varchar(255), c_time time, nonzero int, zero int, c_int_unsigned int unsigned, c_timestamp timestamp, c_enum enum('a','b','c'));")
	tk.MustExec("INSERT INTO t VALUE('abc', '12:00:00', 12, 0, 5, '2017-08-05 18:19:03', 'b');")
	result = tk.MustQuery("select c_varchar div nonzero, c_time div nonzero, c_time div zero, c_timestamp div nonzero, c_timestamp div zero, c_varchar div zero from t;")
	result.Check(testkit.Rows("0 10000 <nil> 1680900431825 <nil> <nil>"))
	result = tk.MustQuery("select c_enum div nonzero from t;")
	result.Check(testkit.Rows("0"))
	tk.MustQuery("select c_enum div zero from t").Check(testkit.Rows("<nil>"))
	tk.MustQuery("select nonzero div zero from t").Check(testkit.Rows("<nil>"))
	tk.MustQuery("show warnings;").Check(testkit.Rows("Warning 1365 Division by 0"))
	result = tk.MustQuery("select c_time div c_enum, c_timestamp div c_time, c_timestamp div c_enum from t;")
	result.Check(testkit.Rows("60000 168090043 10085402590951"))
	result = tk.MustQuery("select c_int_unsigned div nonzero, nonzero div c_int_unsigned, c_int_unsigned div zero from t;")
	result.Check(testkit.Rows("0 2 <nil>"))
	tk.MustQuery("show warnings;").Check(testkit.Rows("Warning 1365 Division by 0"))

	// for mod
	result = tk.MustQuery("SELECT CAST(1 AS UNSIGNED) MOD -9223372036854775808, -9223372036854775808 MOD CAST(1 AS UNSIGNED);")
	result.Check(testkit.Rows("1 0"))
	result = tk.MustQuery("SELECT 13 MOD 12, 13 MOD 0.01, -13 MOD 2, 13 MOD NULL, NULL MOD 13, NULL DIV NULL;")
	result.Check(testkit.Rows("1 0.00 -1 <nil> <nil> <nil>"))
	result = tk.MustQuery("SELECT 2.4 MOD 1.1, 2.4 MOD 1.2, 2.4 mod 1.30;")
	result.Check(testkit.Rows("0.2 0.0 1.10"))
	tk.MustExec("drop table if exists t;")
	tk.MustExec("CREATE TABLE t (c_varchar varchar(255), c_time time, nonzero int, zero int, c_timestamp timestamp, c_enum enum('a','b','c'));")
	tk.MustExec("INSERT INTO t VALUE('abc', '12:00:00', 12, 0, '2017-08-05 18:19:03', 'b');")
	result = tk.MustQuery("select c_varchar MOD nonzero, c_time MOD nonzero, c_timestamp MOD nonzero, c_enum MOD nonzero from t;")
	result.Check(testkit.Rows("0 0 3 2"))
	result = tk.MustQuery("select c_time MOD c_enum, c_timestamp MOD c_time, c_timestamp MOD c_enum from t;")
	result.Check(testkit.Rows("0 21903 1"))
	tk.MustQuery("select c_enum MOD zero from t;").Check(testkit.Rows("<nil>"))
	tk.MustQuery("show warnings;").Check(testkit.Rows("Warning 1365 Division by 0"))
	tk.MustExec("SET SQL_MODE='ERROR_FOR_DIVISION_BY_ZERO,STRICT_ALL_TABLES';")
	tk.MustExec("drop table if exists t;")
	tk.MustExec("CREATE TABLE t (v int);")
	tk.MustExec("INSERT IGNORE INTO t VALUE(12 MOD 0);")
	tk.MustQuery("show warnings;").Check(testkit.Rows("Warning 1365 Division by 0"))
	tk.MustQuery("select v from t;").Check(testkit.Rows("<nil>"))
	tk.MustQuery("select 0.000 % 0.11234500000000000000;").Check(testkit.Rows("0.00000000000000000000"))

	_, err = tk.Exec("INSERT INTO t VALUE(12 MOD 0);")
	c.Assert(terror.ErrorEqual(err, expression.ErrDivisionByZero), IsTrue)

	tk.MustQuery("select sum(1.2e2) * 0.1").Check(testkit.Rows("12"))
	tk.MustExec("drop table if exists t")
	tk.MustExec("create table t(a double)")
	tk.MustExec("insert into t value(1.2)")
	tk.MustQuery("select sum(a) * 0.1 from t").Check(testkit.Rows("0.12"))

	tk.MustExec("drop table if exists t")
	tk.MustExec("create table t(a double)")
	tk.MustExec("insert into t value(1.2)")
	result = tk.MustQuery("select * from t where a/0 > 1")
	result.Check(testkit.Rows())
	tk.MustQuery("show warnings").Check(testutil.RowsWithSep("|", "Warning|1365|Division by 0"))

	tk.MustExec("USE test;")
	tk.MustExec("DROP TABLE IF EXISTS t;")
	tk.MustExec("CREATE TABLE t(a BIGINT, b DECIMAL(6, 2));")
	tk.MustExec("INSERT INTO t VALUES(0, 1.12), (1, 1.21);")
	tk.MustQuery("SELECT a/b FROM t;").Check(testkit.Rows("0.0000", "0.8264"))
}

func (s *testIntegrationSuite) TestCompareBuiltin(c *C) {
	defer s.cleanEnv(c)
	tk := testkit.NewTestKit(c, s.store)
	tk.MustExec("use test")

	// compare as JSON
	tk.MustExec("drop table if exists t")
	tk.MustExec("CREATE TABLE t (pk int  NOT NULL PRIMARY KEY AUTO_INCREMENT, i INT, j JSON);")
	tk.MustExec(`INSERT INTO t(i, j) VALUES (0, NULL)`)
	tk.MustExec(`INSERT INTO t(i, j) VALUES (1, '{"a": 2}')`)
	tk.MustExec(`INSERT INTO t(i, j) VALUES (2, '[1,2]')`)
	tk.MustExec(`INSERT INTO t(i, j) VALUES (3, '{"a":"b", "c":"d","ab":"abc", "bc": ["x", "y"]}')`)
	tk.MustExec(`INSERT INTO t(i, j) VALUES (4, '["here", ["I", "am"], "!!!"]')`)
	tk.MustExec(`INSERT INTO t(i, j) VALUES (5, '"scalar string"')`)
	tk.MustExec(`INSERT INTO t(i, j) VALUES (6, 'true')`)
	tk.MustExec(`INSERT INTO t(i, j) VALUES (7, 'false')`)
	tk.MustExec(`INSERT INTO t(i, j) VALUES (8, 'null')`)
	tk.MustExec(`INSERT INTO t(i, j) VALUES (9, '-1')`)
	tk.MustExec(`INSERT INTO t(i, j) VALUES (10, CAST(CAST(1 AS UNSIGNED) AS JSON))`)
	tk.MustExec(`INSERT INTO t(i, j) VALUES (11, '32767')`)
	tk.MustExec(`INSERT INTO t(i, j) VALUES (12, '32768')`)
	tk.MustExec(`INSERT INTO t(i, j) VALUES (13, '-32768')`)
	tk.MustExec(`INSERT INTO t(i, j) VALUES (14, '-32769')`)
	tk.MustExec(`INSERT INTO t(i, j) VALUES (15, '2147483647')`)
	tk.MustExec(`INSERT INTO t(i, j) VALUES (16, '2147483648')`)
	tk.MustExec(`INSERT INTO t(i, j) VALUES (17, '-2147483648')`)
	tk.MustExec(`INSERT INTO t(i, j) VALUES (18, '-2147483649')`)
	tk.MustExec(`INSERT INTO t(i, j) VALUES (19, '18446744073709551615')`)
	tk.MustExec(`INSERT INTO t(i, j) VALUES (20, '18446744073709551616')`)
	tk.MustExec(`INSERT INTO t(i, j) VALUES (21, '3.14')`)
	tk.MustExec(`INSERT INTO t(i, j) VALUES (22, '{}')`)
	tk.MustExec(`INSERT INTO t(i, j) VALUES (23, '[]')`)
	tk.MustExec(`INSERT INTO t(i, j) VALUES (24, CAST(CAST('2015-01-15 23:24:25' AS DATETIME) AS JSON))`)
	tk.MustExec(`INSERT INTO t(i, j) VALUES (25, CAST(CAST('23:24:25' AS TIME) AS JSON))`)
	tk.MustExec(`INSERT INTO t(i, j) VALUES (26, CAST(CAST('2015-01-15' AS DATE) AS JSON))`)
	tk.MustExec(`INSERT INTO t(i, j) VALUES (27, CAST(TIMESTAMP('2015-01-15 23:24:25') AS JSON))`)
	tk.MustExec(`INSERT INTO t(i, j) VALUES (28, CAST('[]' AS CHAR CHARACTER SET 'ascii'))`)

	result := tk.MustQuery(`SELECT i,
		(j = '"scalar string"') AS c1,
		(j = 'scalar string') AS c2,
		(j = CAST('"scalar string"' AS JSON)) AS c3,
		(j = CAST(CAST(j AS CHAR CHARACTER SET 'utf8mb4') AS JSON)) AS c4,
		(j = CAST(NULL AS JSON)) AS c5,
		(j = NULL) AS c6,
		(j <=> NULL) AS c7,
		(j <=> CAST(NULL AS JSON)) AS c8,
		(j IN (-1, 2, 32768, 3.14)) AS c9,
		(j IN (CAST('[1, 2]' AS JSON), CAST('{}' AS JSON), CAST(3.14 AS JSON))) AS c10,
		(j = (SELECT j FROM t WHERE j = CAST('null' AS JSON))) AS c11,
		(j = (SELECT j FROM t WHERE j IS NULL)) AS c12,
		(j = (SELECT j FROM t WHERE 1<>1)) AS c13,
		(j = DATE('2015-01-15')) AS c14,
		(j = TIME('23:24:25')) AS c15,
		(j = TIMESTAMP('2015-01-15 23:24:25')) AS c16,
		(j = CURRENT_TIMESTAMP) AS c17,
		(JSON_EXTRACT(j, '$.a') = 2) AS c18
		FROM t
		ORDER BY i;`)
	result.Check(testkit.Rows("0 <nil> <nil> <nil> <nil> <nil> <nil> 1 1 <nil> <nil> <nil> <nil> <nil> <nil> <nil> <nil> <nil> <nil>",
		"1 0 0 0 1 <nil> <nil> 0 0 0 0 0 <nil> <nil> 0 0 0 0 1",
		"2 0 0 0 1 <nil> <nil> 0 0 0 1 0 <nil> <nil> 0 0 0 0 <nil>",
		"3 0 0 0 1 <nil> <nil> 0 0 0 0 0 <nil> <nil> 0 0 0 0 0",
		"4 0 0 0 1 <nil> <nil> 0 0 0 0 0 <nil> <nil> 0 0 0 0 <nil>",
		"5 0 1 1 1 <nil> <nil> 0 0 0 0 0 <nil> <nil> 0 0 0 0 <nil>",
		"6 0 0 0 1 <nil> <nil> 0 0 0 0 0 <nil> <nil> 0 0 0 0 <nil>",
		"7 0 0 0 1 <nil> <nil> 0 0 0 0 0 <nil> <nil> 0 0 0 0 <nil>",
		"8 0 0 0 1 <nil> <nil> 0 0 0 0 1 <nil> <nil> 0 0 0 0 <nil>",
		"9 0 0 0 1 <nil> <nil> 0 0 1 0 0 <nil> <nil> 0 0 0 0 <nil>",
		"10 0 0 0 1 <nil> <nil> 0 0 0 0 0 <nil> <nil> 0 0 0 0 <nil>",
		"11 0 0 0 1 <nil> <nil> 0 0 0 0 0 <nil> <nil> 0 0 0 0 <nil>",
		"12 0 0 0 1 <nil> <nil> 0 0 1 0 0 <nil> <nil> 0 0 0 0 <nil>",
		"13 0 0 0 1 <nil> <nil> 0 0 0 0 0 <nil> <nil> 0 0 0 0 <nil>",
		"14 0 0 0 1 <nil> <nil> 0 0 0 0 0 <nil> <nil> 0 0 0 0 <nil>",
		"15 0 0 0 1 <nil> <nil> 0 0 0 0 0 <nil> <nil> 0 0 0 0 <nil>",
		"16 0 0 0 1 <nil> <nil> 0 0 0 0 0 <nil> <nil> 0 0 0 0 <nil>",
		"17 0 0 0 1 <nil> <nil> 0 0 0 0 0 <nil> <nil> 0 0 0 0 <nil>",
		"18 0 0 0 1 <nil> <nil> 0 0 0 0 0 <nil> <nil> 0 0 0 0 <nil>",
		"19 0 0 0 1 <nil> <nil> 0 0 0 0 0 <nil> <nil> 0 0 0 0 <nil>",
		"20 0 0 0 1 <nil> <nil> 0 0 0 0 0 <nil> <nil> 0 0 0 0 <nil>",
		"21 0 0 0 1 <nil> <nil> 0 0 1 1 0 <nil> <nil> 0 0 0 0 <nil>",
		"22 0 0 0 1 <nil> <nil> 0 0 0 1 0 <nil> <nil> 0 0 0 0 <nil>",
		"23 0 0 0 1 <nil> <nil> 0 0 0 0 0 <nil> <nil> 0 0 0 0 <nil>",
		"24 0 0 0 1 <nil> <nil> 0 0 0 0 0 <nil> <nil> 0 0 1 0 <nil>",
		"25 0 0 0 1 <nil> <nil> 0 0 0 0 0 <nil> <nil> 0 1 0 0 <nil>",
		"26 0 0 0 1 <nil> <nil> 0 0 0 0 0 <nil> <nil> 1 0 0 0 <nil>",
		"27 0 0 0 1 <nil> <nil> 0 0 0 0 0 <nil> <nil> 0 0 1 0 <nil>",
		"28 0 0 0 1 <nil> <nil> 0 0 0 0 0 <nil> <nil> 0 0 0 0 <nil>"))

	// for coalesce
	result = tk.MustQuery("select coalesce(NULL), coalesce(NULL, NULL), coalesce(NULL, NULL, NULL);")
	result.Check(testkit.Rows("<nil> <nil> <nil>"))
	tk.MustQuery(`select coalesce(cast(1 as json), cast(2 as json));`).Check(testkit.Rows(`1`))
	tk.MustQuery(`select coalesce(NULL, cast(2 as json));`).Check(testkit.Rows(`2`))
	tk.MustQuery(`select coalesce(cast(1 as json), NULL);`).Check(testkit.Rows(`1`))
	tk.MustQuery(`select coalesce(NULL, NULL);`).Check(testkit.Rows(`<nil>`))

	tk.MustExec("drop table if exists t2")
	tk.MustExec("create table t2(a int, b double, c datetime, d time, e char(20), f bit(10))")
	tk.MustExec(`insert into t2 values(1, 1.1, "2017-08-01 12:01:01", "12:01:01", "abcdef", 0b10101)`)

	result = tk.MustQuery("select coalesce(NULL, a), coalesce(NULL, b, a), coalesce(c, NULL, a, b), coalesce(d, NULL), coalesce(d, c), coalesce(NULL, NULL, e, 1), coalesce(f), coalesce(1, a, b, c, d, e, f) from t2")
	result.Check(testkit.Rows(fmt.Sprintf("1 1.1 2017-08-01 12:01:01 12:01:01 %s 12:01:01 abcdef 21 1", time.Now().In(tk.Se.GetSessionVars().Location()).Format("2006-01-02"))))

	// nullif
	result = tk.MustQuery(`SELECT NULLIF(NULL, 1), NULLIF(1, NULL), NULLIF(1, 1), NULLIF(NULL, NULL);`)
	result.Check(testkit.Rows("<nil> 1 <nil> <nil>"))

	result = tk.MustQuery(`SELECT NULLIF(1, 1.0), NULLIF(1, "1.0");`)
	result.Check(testkit.Rows("<nil> <nil>"))

	result = tk.MustQuery(`SELECT NULLIF("abc", 1);`)
	result.Check(testkit.Rows("abc"))

	result = tk.MustQuery(`SELECT NULLIF(1+2, 1);`)
	result.Check(testkit.Rows("3"))

	result = tk.MustQuery(`SELECT NULLIF(1, 1+2);`)
	result.Check(testkit.Rows("1"))

	result = tk.MustQuery(`SELECT NULLIF(2+3, 1+2);`)
	result.Check(testkit.Rows("5"))

	result = tk.MustQuery(`SELECT HEX(NULLIF("abc", 1));`)
	result.Check(testkit.Rows("616263"))

	tk.MustExec("drop table if exists t;")
	tk.MustExec("create table t(a date)")
	result = tk.MustQuery("desc select a = a from t")
	result.Check(testkit.Rows(
		"Projection_3 10000.00 root  eq(test.t.a, test.t.a)->Column#3",
		"└─TableReader_5 10000.00 root  data:TableFullScan_4",
		"  └─TableFullScan_4 10000.00 cop[tikv] table:t keep order:false, stats:pseudo",
	))

	// for interval
	result = tk.MustQuery(`select interval(null, 1, 2), interval(1, 2, 3), interval(2, 1, 3)`)
	result.Check(testkit.Rows("-1 0 1"))
	result = tk.MustQuery(`select interval(3, 1, 2), interval(0, "b", "1", "2"), interval("a", "b", "1", "2")`)
	result.Check(testkit.Rows("2 1 1"))
	result = tk.MustQuery(`select interval(23, 1, 23, 23, 23, 30, 44, 200), interval(23, 1.7, 15.3, 23.1, 30, 44, 200), interval(9007199254740992, 9007199254740993)`)
	result.Check(testkit.Rows("4 2 0"))
	result = tk.MustQuery(`select interval(cast(9223372036854775808 as unsigned), cast(9223372036854775809 as unsigned)), interval(9223372036854775807, cast(9223372036854775808 as unsigned)), interval(-9223372036854775807, cast(9223372036854775808 as unsigned))`)
	result.Check(testkit.Rows("0 0 0"))
	result = tk.MustQuery(`select interval(cast(9223372036854775806 as unsigned), 9223372036854775807), interval(cast(9223372036854775806 as unsigned), -9223372036854775807), interval("9007199254740991", "9007199254740992")`)
	result.Check(testkit.Rows("0 1 0"))
	result = tk.MustQuery(`select interval(9007199254740992, "9007199254740993"), interval("9007199254740992", 9007199254740993), interval("9007199254740992", "9007199254740993")`)
	result.Check(testkit.Rows("1 1 1"))
	result = tk.MustQuery(`select INTERVAL(100, NULL, NULL, NULL, NULL, NULL, 100);`)
	result.Check(testkit.Rows("6"))

	// for greatest
	result = tk.MustQuery(`select greatest(1, 2, 3), greatest("a", "b", "c"), greatest(1.1, 1.2, 1.3), greatest("123a", 1, 2)`)
	result.Check(testkit.Rows("3 c 1.3 123"))
	tk.MustQuery("show warnings").Check(testutil.RowsWithSep("|", "Warning|1292|Truncated incorrect FLOAT value: '123a'"))
	result = tk.MustQuery(`select greatest(cast("2017-01-01" as datetime), "123", "234", cast("2018-01-01" as date)), greatest(cast("2017-01-01" as date), "123", null)`)
	// todo: MySQL returns "2018-01-01 <nil>"
	result.Check(testkit.Rows("2018-01-01 00:00:00 <nil>"))
	tk.MustQuery("show warnings").Check(testutil.RowsWithSep("|", "Warning|1292|Incorrect time value: '123'", "Warning|1292|Incorrect time value: '234'", "Warning|1292|Incorrect time value: '123'"))
	// for least
	result = tk.MustQuery(`select least(1, 2, 3), least("a", "b", "c"), least(1.1, 1.2, 1.3), least("123a", 1, 2)`)
	result.Check(testkit.Rows("1 a 1.1 1"))
	tk.MustQuery("show warnings").Check(testutil.RowsWithSep("|", "Warning|1292|Truncated incorrect FLOAT value: '123a'"))
	result = tk.MustQuery(`select least(cast("2017-01-01" as datetime), "123", "234", cast("2018-01-01" as date)), least(cast("2017-01-01" as date), "123", null)`)
	result.Check(testkit.Rows("123 <nil>"))
	tk.MustQuery("show warnings").Check(testutil.RowsWithSep("|", "Warning|1292|Incorrect time value: '123'", "Warning|1292|Incorrect time value: '234'", "Warning|1292|Incorrect time value: '123'"))
	tk.MustQuery(`select 1 < 17666000000000000000, 1 > 17666000000000000000, 1 = 17666000000000000000`).Check(testkit.Rows("1 0 0"))

	tk.MustExec("drop table if exists t")
	// insert value at utc timezone
	tk.MustExec("set time_zone = '+00:00'")
	tk.MustExec("create table t(a timestamp)")
	tk.MustExec("insert into t value('1991-05-06 04:59:28')")
	// check daylight saving time in Asia/Shanghai
	tk.MustExec("set time_zone='Asia/Shanghai'")
	tk.MustQuery("select * from t").Check(testkit.Rows("1991-05-06 13:59:28"))
	// insert an nonexistent time
	tk.MustExec("set time_zone = 'America/Los_Angeles'")
	_, err := tk.Exec("insert into t value('2011-03-13 02:00:00')")
	c.Assert(err, NotNil)
	// reset timezone to a +8 offset
	tk.MustExec("set time_zone = '+08:00'")
	tk.MustQuery("select * from t").Check(testkit.Rows("1991-05-06 12:59:28"))

	tk.MustExec("drop table if exists t")
	tk.MustExec("create table t(a bigint unsigned)")
	tk.MustExec("insert into t value(17666000000000000000)")
	tk.MustQuery("select * from t where a = 17666000000000000000").Check(testkit.Rows("17666000000000000000"))

	// test for compare row
	result = tk.MustQuery(`select row(1,2,3)=row(1,2,3)`)
	result.Check(testkit.Rows("1"))
	result = tk.MustQuery(`select row(1,2,3)=row(1+3,2,3)`)
	result.Check(testkit.Rows("0"))
	result = tk.MustQuery(`select row(1,2,3)<>row(1,2,3)`)
	result.Check(testkit.Rows("0"))
	result = tk.MustQuery(`select row(1,2,3)<>row(1+3,2,3)`)
	result.Check(testkit.Rows("1"))
	result = tk.MustQuery(`select row(1+3,2,3)<>row(1+3,2,3)`)
	result.Check(testkit.Rows("0"))
}

func (s *testIntegrationSuite) TestAggregationBuiltin(c *C) {
	defer s.cleanEnv(c)
	tk := testkit.NewTestKit(c, s.store)
	tk.MustExec("use test")
	tk.MustExec("drop table if exists t")
	tk.MustExec("create table t(a decimal(7, 6))")
	tk.MustExec("insert into t values(1.123456), (1.123456)")
	result := tk.MustQuery("select avg(a) from t")
	result.Check(testkit.Rows("1.1234560000"))

	tk.MustExec("use test")
	tk.MustExec("drop table t")
	tk.MustExec("CREATE TABLE `t` (	`a` int, KEY `idx_a` (`a`))")
	result = tk.MustQuery("select avg(a) from t")
	result.Check(testkit.Rows("<nil>"))
	result = tk.MustQuery("select max(a), min(a) from t")
	result.Check(testkit.Rows("<nil> <nil>"))
	result = tk.MustQuery("select distinct a from t")
	result.Check(testkit.Rows())
	result = tk.MustQuery("select sum(a) from t")
	result.Check(testkit.Rows("<nil>"))
	result = tk.MustQuery("select count(a) from t")
	result.Check(testkit.Rows("0"))
	result = tk.MustQuery("select bit_or(a) from t")
	result.Check(testkit.Rows("0"))
	result = tk.MustQuery("select bit_xor(a) from t")
	result.Check(testkit.Rows("0"))
	result = tk.MustQuery("select bit_and(a) from t")
	result.Check(testkit.Rows("18446744073709551615"))
}

func (s *testIntegrationSuite) Test19387(c *C) {
	tk := testkit.NewTestKit(c, s.store)
	tk.MustExec("USE test;")

	tk.MustExec("drop table if exists t;")
	tk.MustExec("create table t(a decimal(16, 2));")
	tk.MustExec("select sum(case when 1 then a end) from t group by a;")
	res := tk.MustQuery("show create table t")
	c.Assert(len(res.Rows()), Equals, 1)
	str := res.Rows()[0][1].(string)
	c.Assert(strings.Contains(str, "decimal(16,2)"), IsTrue)
}

func (s *testIntegrationSuite) TestAggregationBuiltinBitOr(c *C) {
	defer s.cleanEnv(c)
	tk := testkit.NewTestKit(c, s.store)
	tk.MustExec("use test")
	tk.MustExec("drop table if exists t;")
	tk.MustExec("create table t(a bigint)")
	tk.MustExec("insert into t values(null);")
	result := tk.MustQuery("select bit_or(a) from t")
	result.Check(testkit.Rows("0"))
	tk.MustExec("insert into t values(1);")
	result = tk.MustQuery("select bit_or(a) from t")
	result.Check(testkit.Rows("1"))
	tk.MustExec("insert into t values(2);")
	result = tk.MustQuery("select bit_or(a) from t")
	result.Check(testkit.Rows("3"))
	tk.MustExec("insert into t values(4);")
	result = tk.MustQuery("select bit_or(a) from t")
	result.Check(testkit.Rows("7"))
	result = tk.MustQuery("select a, bit_or(a) from t group by a order by a")
	result.Check(testkit.Rows("<nil> 0", "1 1", "2 2", "4 4"))
	tk.MustExec("insert into t values(-1);")
	result = tk.MustQuery("select bit_or(a) from t")
	result.Check(testkit.Rows("18446744073709551615"))
}

func (s *testIntegrationSuite) TestAggregationBuiltinBitXor(c *C) {
	defer s.cleanEnv(c)
	tk := testkit.NewTestKit(c, s.store)
	tk.MustExec("use test")
	tk.MustExec("drop table if exists t;")
	tk.MustExec("create table t(a bigint)")
	tk.MustExec("insert into t values(null);")
	result := tk.MustQuery("select bit_xor(a) from t")
	result.Check(testkit.Rows("0"))
	tk.MustExec("insert into t values(1);")
	result = tk.MustQuery("select bit_xor(a) from t")
	result.Check(testkit.Rows("1"))
	tk.MustExec("insert into t values(2);")
	result = tk.MustQuery("select bit_xor(a) from t")
	result.Check(testkit.Rows("3"))
	tk.MustExec("insert into t values(3);")
	result = tk.MustQuery("select bit_xor(a) from t")
	result.Check(testkit.Rows("0"))
	tk.MustExec("insert into t values(3);")
	result = tk.MustQuery("select bit_xor(a) from t")
	result.Check(testkit.Rows("3"))
	result = tk.MustQuery("select a, bit_xor(a) from t group by a order by a")
	result.Check(testkit.Rows("<nil> 0", "1 1", "2 2", "3 0"))
}

func (s *testIntegrationSuite) TestAggregationBuiltinBitAnd(c *C) {
	defer s.cleanEnv(c)
	tk := testkit.NewTestKit(c, s.store)
	tk.MustExec("use test")
	tk.MustExec("drop table if exists t;")
	tk.MustExec("create table t(a bigint)")
	tk.MustExec("insert into t values(null);")
	result := tk.MustQuery("select bit_and(a) from t")
	result.Check(testkit.Rows("18446744073709551615"))
	tk.MustExec("insert into t values(7);")
	result = tk.MustQuery("select bit_and(a) from t")
	result.Check(testkit.Rows("7"))
	tk.MustExec("insert into t values(5);")
	result = tk.MustQuery("select bit_and(a) from t")
	result.Check(testkit.Rows("5"))
	tk.MustExec("insert into t values(3);")
	result = tk.MustQuery("select bit_and(a) from t")
	result.Check(testkit.Rows("1"))
	tk.MustExec("insert into t values(2);")
	result = tk.MustQuery("select bit_and(a) from t")
	result.Check(testkit.Rows("0"))
	result = tk.MustQuery("select a, bit_and(a) from t group by a order by a desc")
	result.Check(testkit.Rows("7 7", "5 5", "3 3", "2 2", "<nil> 18446744073709551615"))
}

func (s *testIntegrationSuite) TestAggregationBuiltinGroupConcat(c *C) {
	defer s.cleanEnv(c)
	tk := testkit.NewTestKit(c, s.store)
	tk.MustExec("use test")
	tk.MustExec("create table t(a varchar(100))")
	tk.MustExec("create table d(a varchar(100))")
	tk.MustExec("insert into t values('hello'), ('hello')")
	result := tk.MustQuery("select group_concat(a) from t")
	result.Check(testkit.Rows("hello,hello"))

	tk.MustExec("set @@group_concat_max_len=7")
	result = tk.MustQuery("select group_concat(a) from t")
	result.Check(testkit.Rows("hello,h"))
	tk.MustQuery("show warnings").Check(testutil.RowsWithSep("|", "Warning 1260 Some rows were cut by GROUPCONCAT(test.t.a)"))

	_, err := tk.Exec("insert into d select group_concat(a) from t")
	c.Assert(errors.Cause(err).(*terror.Error).Code(), Equals, errors.ErrCode(mysql.ErrCutValueGroupConcat))

	tk.Exec("set sql_mode=''")
	tk.MustExec("insert into d select group_concat(a) from t")
	tk.MustQuery("show warnings").Check(testutil.RowsWithSep("|", "Warning 1260 Some rows were cut by GROUPCONCAT(test.t.a)"))
	tk.MustQuery("select * from d").Check(testkit.Rows("hello,h"))
}

func (s *testIntegrationSuite) TestAggregationBuiltinJSONObjectAgg(c *C) {
	defer s.cleanEnv(c)
	tk := testkit.NewTestKit(c, s.store)
	tk.MustExec("use test")

	tk.MustExec("drop table if exists t;")
	tk.MustExec(`CREATE TABLE t (
		a int(11),
		b varchar(100),
		c decimal(3,2),
		d json,
		e date,
		f time,
		g datetime DEFAULT '2012-01-01',
		h timestamp NOT NULL DEFAULT CURRENT_TIMESTAMP,
		i char(36),
		j text(50));`)

	tk.MustExec(`insert into t values(1, 'ab', 5.5, '{"id": 1}', '2020-01-10', '11:12:13', '2020-01-11', '0000-00-00 00:00:00', 'first', 'json_objectagg_test');`)

	result := tk.MustQuery("select json_objectagg(a, b) from t group by a order by a;")
	result.Check(testkit.Rows(`{"1": "ab"}`))
	result = tk.MustQuery("select json_objectagg(b, c) from t group by b order by b;")
	result.Check(testkit.Rows(`{"ab": 5.5}`))
	result = tk.MustQuery("select json_objectagg(e, f) from t group by e order by e;")
	result.Check(testkit.Rows(`{"2020-01-10": "11:12:13"}`))
	result = tk.MustQuery("select json_objectagg(f, g) from t group by f order by f;")
	result.Check(testkit.Rows(`{"11:12:13": "2020-01-11 00:00:00"}`))
	result = tk.MustQuery("select json_objectagg(g, h) from t group by g order by g;")
	result.Check(testkit.Rows(`{"2020-01-11 00:00:00": "0000-00-00 00:00:00"}`))
	result = tk.MustQuery("select json_objectagg(h, i) from t group by h order by h;")
	result.Check(testkit.Rows(`{"0000-00-00 00:00:00": "first"}`))
	result = tk.MustQuery("select json_objectagg(i, j) from t group by i order by i;")
	result.Check(testkit.Rows(`{"first": "json_objectagg_test"}`))
	result = tk.MustQuery("select json_objectagg(a, null) from t group by a order by a;")
	result.Check(testkit.Rows(`{"1": null}`))
}

func (s *testIntegrationSuite2) TestOtherBuiltin(c *C) {
	defer s.cleanEnv(c)
	tk := testkit.NewTestKit(c, s.store)
	tk.MustExec("use test")

	tk.MustExec("drop table if exists t")
	tk.MustExec("create table t(a int, b double, c varchar(20), d datetime, e time)")
	tk.MustExec("insert into t value(1, 2, 'string', '2017-01-01 12:12:12', '12:12:12')")

	// for in
	result := tk.MustQuery("select 1 in (a, b, c), 'string' in (a, b, c), '2017-01-01 12:12:12' in (c, d, e), '12:12:12' in (c, d, e) from t")
	result.Check(testkit.Rows("1 1 1 1"))
	result = tk.MustQuery("select 1 in (null, c), 2 in (null, c) from t")
	result.Check(testkit.Rows("<nil> <nil>"))
	result = tk.MustQuery("select 0 in (a, b, c), 0 in (a, b, c), 3 in (a, b, c), 4 in (a, b, c) from t")
	result.Check(testkit.Rows("1 1 0 0"))
	result = tk.MustQuery("select (0,1) in ((0,1), (0,2)), (0,1) in ((0,0), (0,2))")
	result.Check(testkit.Rows("1 0"))

	result = tk.MustQuery(`select bit_count(121), bit_count(-1), bit_count(null), bit_count("1231aaa");`)
	result.Check(testkit.Rows("5 64 <nil> 7"))

	tk.MustExec("drop table if exists t")
	tk.MustExec("create table t(a int primary key, b time, c double, d varchar(10))")
	tk.MustExec(`insert into t values(1, '01:01:01', 1.1, "1"), (2, '02:02:02', 2.2, "2")`)
	tk.MustExec(`insert into t(a, b) values(1, '12:12:12') on duplicate key update a = values(b)`)
	result = tk.MustQuery(`select a from t order by a`)
	result.Check(testkit.Rows("2", "121212"))
	tk.MustExec(`insert into t values(2, '12:12:12', 1.1, "3.3") on duplicate key update a = values(c) + values(d)`)
	result = tk.MustQuery(`select a from t order by a`)
	result.Check(testkit.Rows("4", "121212"))

	// for setvar, getvar
	tk.MustExec(`set @varname = "Abc"`)
	result = tk.MustQuery(`select @varname, @VARNAME`)
	result.Check(testkit.Rows("Abc Abc"))

	// for values
	tk.MustExec("drop table t")
	tk.MustExec("CREATE TABLE `t` (`id` varchar(32) NOT NULL, `count` decimal(18,2), PRIMARY KEY (`id`));")
	tk.MustExec("INSERT INTO t (id,count)VALUES('abc',2) ON DUPLICATE KEY UPDATE count=if(VALUES(count) > count,VALUES(count),count)")
	result = tk.MustQuery("select count from t where id = 'abc'")
	result.Check(testkit.Rows("2.00"))
	tk.MustExec("INSERT INTO t (id,count)VALUES('abc',265.0) ON DUPLICATE KEY UPDATE count=if(VALUES(count) > count,VALUES(count),count)")
	result = tk.MustQuery("select count from t where id = 'abc'")
	result.Check(testkit.Rows("265.00"))

	// for values(issue #4884)
	tk.MustExec("drop table if exists t;")
	tk.MustExec("create table test(id int not null, val text, primary key(id));")
	tk.MustExec("insert into test values(1,'hello');")
	result = tk.MustQuery("select * from test;")
	result.Check(testkit.Rows("1 hello"))
	tk.MustExec("insert into test values(1, NULL) on duplicate key update val = VALUES(val);")
	result = tk.MustQuery("select * from test;")
	result.Check(testkit.Rows("1 <nil>"))

	tk.MustExec("drop table if exists test;")
	tk.MustExec(`create table test(
		id int not null,
		a text,
		b blob,
		c varchar(20),
		d int,
		e float,
		f DECIMAL(6,4),
		g JSON,
		primary key(id));`)

	tk.MustExec(`insert into test values(1,'txt hello', 'blb hello', 'vc hello', 1, 1.1, 1.0, '{"key1": "value1", "key2": "value2"}');`)
	tk.MustExec(`insert into test values(1, NULL, NULL, NULL, NULL, NULL, NULL, NULL)
	on duplicate key update
	a = values(a),
	b = values(b),
	c = values(c),
	d = values(d),
	e = values(e),
	f = values(f),
	g = values(g);`)

	result = tk.MustQuery("select * from test;")
	result.Check(testkit.Rows("1 <nil> <nil> <nil> <nil> <nil> <nil> <nil>"))
}

func (s *testIntegrationSuite) TestDateBuiltin(c *C) {
	ctx := context.Background()
	defer s.cleanEnv(c)
	tk := testkit.NewTestKit(c, s.store)
	tk.MustExec("USE test;")
	tk.MustExec("DROP TABLE IF EXISTS t;")
	tk.MustExec("create table t (d date);")
	tk.MustExec("insert into t values ('1997-01-02')")
	tk.MustExec("insert into t values ('1998-01-02')")
	r := tk.MustQuery("select * from t where d < date '1998-01-01';")
	r.Check(testkit.Rows("1997-01-02"))

	r = tk.MustQuery("select date'20171212'")
	r.Check(testkit.Rows("2017-12-12"))

	r = tk.MustQuery("select date'2017/12/12'")
	r.Check(testkit.Rows("2017-12-12"))

	r = tk.MustQuery("select date'2017/12-12'")
	r.Check(testkit.Rows("2017-12-12"))

	tk.MustExec("set sql_mode = ''")
	r = tk.MustQuery("select date '0000-00-00';")
	r.Check(testkit.Rows("0000-00-00"))

	tk.MustExec("set sql_mode = 'NO_ZERO_IN_DATE'")
	r = tk.MustQuery("select date '0000-00-00';")
	r.Check(testkit.Rows("0000-00-00"))

	tk.MustExec("set sql_mode = 'NO_ZERO_DATE'")
	rs, err := tk.Exec("select date '0000-00-00';")
	c.Assert(err, IsNil)
	_, err = session.GetRows4Test(ctx, tk.Se, rs)
	c.Assert(err, NotNil)
	c.Assert(terror.ErrorEqual(err, types.ErrWrongValue.GenWithStackByArgs(types.DateTimeStr, "0000-00-00")), IsTrue)
	c.Assert(rs.Close(), IsNil)

	tk.MustExec("set sql_mode = ''")
	r = tk.MustQuery("select date '2007-10-00';")
	r.Check(testkit.Rows("2007-10-00"))

	tk.MustExec("set sql_mode = 'NO_ZERO_IN_DATE'")
	rs, _ = tk.Exec("select date '2007-10-00';")
	_, err = session.GetRows4Test(ctx, tk.Se, rs)
	c.Assert(err, NotNil)
	c.Assert(terror.ErrorEqual(err, types.ErrWrongValue.GenWithStackByArgs(types.DateTimeStr, "2017-10-00")), IsTrue)
	c.Assert(rs.Close(), IsNil)

	tk.MustExec("set sql_mode = 'NO_ZERO_DATE'")
	r = tk.MustQuery("select date '2007-10-00';")
	r.Check(testkit.Rows("2007-10-00"))

	tk.MustExec("set sql_mode = 'NO_ZERO_IN_DATE,NO_ZERO_DATE'")

	rs, _ = tk.Exec("select date '2007-10-00';")
	_, err = session.GetRows4Test(ctx, tk.Se, rs)
	c.Assert(err, NotNil)
	c.Assert(terror.ErrorEqual(err, types.ErrWrongValue.GenWithStackByArgs(types.DateTimeStr, "2017-10-00")), IsTrue)
	c.Assert(rs.Close(), IsNil)

	rs, err = tk.Exec("select date '0000-00-00';")
	c.Assert(err, IsNil)
	_, err = session.GetRows4Test(ctx, tk.Se, rs)
	c.Assert(err, NotNil)
	c.Assert(terror.ErrorEqual(err, types.ErrWrongValue.GenWithStackByArgs(types.DateTimeStr, "0000-00-00")), IsTrue)
	c.Assert(rs.Close(), IsNil)

	r = tk.MustQuery("select date'1998~01~02'")
	r.Check(testkit.Rows("1998-01-02"))

	r = tk.MustQuery("select date'731124', date '011124'")
	r.Check(testkit.Rows("1973-11-24 2001-11-24"))

	_, err = tk.Exec("select date '0000-00-00 00:00:00';")
	c.Assert(err, NotNil)
	c.Assert(terror.ErrorEqual(err, types.ErrWrongValue.GenWithStackByArgs(types.DateTimeStr, "0000-00-00 00:00:00")), IsTrue)

	_, err = tk.Exec("select date '2017-99-99';")
	c.Assert(err, NotNil)
	c.Assert(terror.ErrorEqual(err, types.ErrWrongValue), IsTrue, Commentf("err: %v", err))

	_, err = tk.Exec("select date '2017-2-31';")
	c.Assert(err, NotNil)
	c.Assert(terror.ErrorEqual(err, types.ErrWrongValue), IsTrue, Commentf("err: %v", err))

	_, err = tk.Exec("select date '201712-31';")
	c.Assert(err, NotNil)
	c.Assert(terror.ErrorEqual(err, types.ErrWrongValue.GenWithStackByArgs(types.DateTimeStr, "201712-31")), IsTrue, Commentf("err: %v", err))

	_, err = tk.Exec("select date 'abcdefg';")
	c.Assert(err, NotNil)
	c.Assert(terror.ErrorEqual(err, types.ErrWrongValue.GenWithStackByArgs(types.DateTimeStr, "abcdefg")), IsTrue, Commentf("err: %v", err))
}

func (s *testIntegrationSuite) TestJSONBuiltin(c *C) {
	defer s.cleanEnv(c)
	tk := testkit.NewTestKit(c, s.store)
	tk.MustExec("USE test;")
	tk.MustExec("DROP TABLE IF EXISTS t;")
	tk.MustExec("CREATE TABLE `my_collection` (	`doc` json DEFAULT NULL, `_id` varchar(32) GENERATED ALWAYS AS (JSON_UNQUOTE(JSON_EXTRACT(doc,'$._id'))) STORED NOT NULL, PRIMARY KEY (`_id`))")
	_, err := tk.Exec("UPDATE `test`.`my_collection` SET doc=JSON_SET(doc) WHERE (JSON_EXTRACT(doc,'$.name') = 'clare');")
	c.Assert(err, NotNil)

	r := tk.MustQuery("select json_valid(null);")
	r.Check(testkit.Rows("<nil>"))

	r = tk.MustQuery(`select json_valid("null");`)
	r.Check(testkit.Rows("1"))

	r = tk.MustQuery("select json_valid(0);")
	r.Check(testkit.Rows("0"))

	r = tk.MustQuery(`select json_valid("0");`)
	r.Check(testkit.Rows("1"))

	r = tk.MustQuery(`select json_valid("hello");`)
	r.Check(testkit.Rows("0"))

	r = tk.MustQuery(`select json_valid('"hello"');`)
	r.Check(testkit.Rows("1"))

	r = tk.MustQuery(`select json_valid('{"a":1}');`)
	r.Check(testkit.Rows("1"))

	r = tk.MustQuery("select json_valid('{}');")
	r.Check(testkit.Rows("1"))

	r = tk.MustQuery(`select json_valid('[]');`)
	r.Check(testkit.Rows("1"))

	r = tk.MustQuery("select json_valid('2019-8-19');")
	r.Check(testkit.Rows("0"))

	r = tk.MustQuery(`select json_valid('"2019-8-19"');`)
	r.Check(testkit.Rows("1"))
}

func (s *testIntegrationSuite) TestTimeLiteral(c *C) {
	defer s.cleanEnv(c)
	tk := testkit.NewTestKit(c, s.store)

	r := tk.MustQuery("select time '117:01:12';")
	r.Check(testkit.Rows("117:01:12"))

	r = tk.MustQuery("select time '01:00:00.999999';")
	r.Check(testkit.Rows("01:00:00.999999"))

	r = tk.MustQuery("select time '1 01:00:00';")
	r.Check(testkit.Rows("25:00:00"))

	r = tk.MustQuery("select time '110:00:00';")
	r.Check(testkit.Rows("110:00:00"))

	r = tk.MustQuery("select time'-1:1:1.123454656';")
	r.Check(testkit.Rows("-01:01:01.123455"))

	r = tk.MustQuery("select time '33:33';")
	r.Check(testkit.Rows("33:33:00"))

	r = tk.MustQuery("select time '1.1';")
	r.Check(testkit.Rows("00:00:01.1"))

	r = tk.MustQuery("select time '21';")
	r.Check(testkit.Rows("00:00:21"))

	r = tk.MustQuery("select time '20 20:20';")
	r.Check(testkit.Rows("500:20:00"))

	_, err := tk.Exec("select time '2017-01-01 00:00:00';")
	c.Assert(err, NotNil)
	c.Assert(terror.ErrorEqual(err, types.ErrWrongValue.GenWithStackByArgs(types.DateTimeStr, "2017-01-01 00:00:00")), IsTrue)

	_, err = tk.Exec("select time '071231235959.999999';")
	c.Assert(err, NotNil)
	c.Assert(terror.ErrorEqual(err, types.ErrWrongValue.GenWithStackByArgs(types.DateTimeStr, "071231235959.999999")), IsTrue)

	_, err = tk.Exec("select time '20171231235959.999999';")
	c.Assert(err, NotNil)
	c.Assert(terror.ErrorEqual(err, types.ErrWrongValue.GenWithStackByArgs(types.DateTimeStr, "20171231235959.999999")), IsTrue)

	_, err = tk.Exec("select ADDDATE('2008-01-34', -1);")
	c.Assert(err, IsNil)
	tk.MustQuery("Show warnings;").Check(testutil.RowsWithSep("|",
		"Warning|1292|Incorrect datetime value: '2008-01-34'"))
}

func (s *testIntegrationSuite) TestIssue13822(c *C) {
	tk := testkit.NewTestKitWithInit(c, s.store)
	tk.MustQuery("select ADDDATE(20111111, interval '-123' DAY);").Check(testkit.Rows("2011-07-11"))
	tk.MustQuery("select SUBDATE(20111111, interval '-123' DAY);").Check(testkit.Rows("2012-03-13"))
}

func (s *testIntegrationSuite) TestTimestampLiteral(c *C) {
	defer s.cleanEnv(c)
	tk := testkit.NewTestKit(c, s.store)

	r := tk.MustQuery("select timestamp '2017-01-01 00:00:00';")
	r.Check(testkit.Rows("2017-01-01 00:00:00"))

	r = tk.MustQuery("select timestamp '2017@01@01 00:00:00';")
	r.Check(testkit.Rows("2017-01-01 00:00:00"))

	r = tk.MustQuery("select timestamp '2017@01@01 00~00~00';")
	r.Check(testkit.Rows("2017-01-01 00:00:00"))

	r = tk.MustQuery("select timestamp '2017@01@0001 00~00~00.333';")
	r.Check(testkit.Rows("2017-01-01 00:00:00.333"))

	_, err := tk.Exec("select timestamp '00:00:00';")
	c.Assert(err, NotNil)
	c.Assert(terror.ErrorEqual(err, types.ErrWrongValue.GenWithStackByArgs(types.DateTimeStr, "00:00:00")), IsTrue)

	_, err = tk.Exec("select timestamp '1992-01-03';")
	c.Assert(err, NotNil)
	c.Assert(terror.ErrorEqual(err, types.ErrWrongValue.GenWithStackByArgs(types.DateTimeStr, "1992-01-03")), IsTrue)

	_, err = tk.Exec("select timestamp '20171231235959.999999';")
	c.Assert(err, NotNil)
	c.Assert(terror.ErrorEqual(err, types.ErrWrongValue.GenWithStackByArgs(types.DateTimeStr, "20171231235959.999999")), IsTrue)
}

func (s *testIntegrationSuite) TestLiterals(c *C) {
	defer s.cleanEnv(c)
	tk := testkit.NewTestKit(c, s.store)
	r := tk.MustQuery("SELECT LENGTH(b''), LENGTH(B''), b''+1, b''-1, B''+1;")
	r.Check(testkit.Rows("0 0 1 -1 1"))
}

func (s *testIntegrationSuite) TestFuncJSON(c *C) {
	tk := testkit.NewTestKit(c, s.store)
	defer s.cleanEnv(c)
	tk.MustExec("USE test;")
	tk.MustExec("DROP TABLE IF EXISTS table_json;")
	tk.MustExec("CREATE TABLE table_json(a json, b VARCHAR(255));")

	j1 := `{"\\"hello\\"": "world", "a": [1, "2", {"aa": "bb"}, 4.0, {"aa": "cc"}], "b": true, "c": ["d"]}`
	j2 := `[{"a": 1, "b": true}, 3, 3.5, "hello, world", null, true]`
	for _, j := range []string{j1, j2} {
		tk.MustExec(fmt.Sprintf(`INSERT INTO table_json values('%s', '%s')`, j, j))
	}

	r := tk.MustQuery(`select json_type(a), json_type(b) from table_json`)
	r.Check(testkit.Rows("OBJECT OBJECT", "ARRAY ARRAY"))

	tk.MustGetErrCode("select json_quote();", mysql.ErrWrongParamcountToNativeFct)
	tk.MustGetErrCode("select json_quote('abc', 'def');", mysql.ErrWrongParamcountToNativeFct)
	tk.MustGetErrCode("select json_quote(NULL, 'def');", mysql.ErrWrongParamcountToNativeFct)
	tk.MustGetErrCode("select json_quote('abc', NULL);", mysql.ErrWrongParamcountToNativeFct)

	tk.MustGetErrCode("select json_unquote();", mysql.ErrWrongParamcountToNativeFct)
	tk.MustGetErrCode("select json_unquote('abc', 'def');", mysql.ErrWrongParamcountToNativeFct)
	tk.MustGetErrCode("select json_unquote(NULL, 'def');", mysql.ErrWrongParamcountToNativeFct)
	tk.MustGetErrCode("select json_unquote('abc', NULL);", mysql.ErrWrongParamcountToNativeFct)

	tk.MustQuery("select json_quote(NULL);").Check(testkit.Rows("<nil>"))
	tk.MustQuery("select json_unquote(NULL);").Check(testkit.Rows("<nil>"))

	tk.MustQuery("select json_quote('abc');").Check(testkit.Rows(`"abc"`))
	tk.MustQuery(`select json_quote(convert('"abc"' using ascii));`).Check(testkit.Rows(`"\"abc\""`))
	tk.MustQuery(`select json_quote(convert('"abc"' using latin1));`).Check(testkit.Rows(`"\"abc\""`))
	tk.MustQuery(`select json_quote(convert('"abc"' using utf8));`).Check(testkit.Rows(`"\"abc\""`))
	tk.MustQuery(`select json_quote(convert('"abc"' using utf8mb4));`).Check(testkit.Rows(`"\"abc\""`))

	tk.MustQuery("select json_unquote('abc');").Check(testkit.Rows("abc"))
	tk.MustQuery(`select json_unquote('"abc"');`).Check(testkit.Rows("abc"))
	tk.MustQuery(`select json_unquote(convert('"abc"' using ascii));`).Check(testkit.Rows("abc"))
	tk.MustQuery(`select json_unquote(convert('"abc"' using latin1));`).Check(testkit.Rows("abc"))
	tk.MustQuery(`select json_unquote(convert('"abc"' using utf8));`).Check(testkit.Rows("abc"))
	tk.MustQuery(`select json_unquote(convert('"abc"' using utf8mb4));`).Check(testkit.Rows("abc"))

	tk.MustQuery(`select json_quote('"');`).Check(testkit.Rows(`"\""`))
	tk.MustQuery(`select json_unquote('"');`).Check(testkit.Rows(`"`))

	tk.MustQuery(`select json_unquote('""');`).Check(testkit.Rows(``))
	tk.MustQuery(`select char_length(json_unquote('""'));`).Check(testkit.Rows(`0`))
	tk.MustQuery(`select json_unquote('"" ');`).Check(testkit.Rows(`"" `))
	tk.MustQuery(`select json_unquote(cast(json_quote('abc') as json));`).Check(testkit.Rows("abc"))

	tk.MustQuery(`select json_unquote(cast('{"abc": "foo"}' as json));`).Check(testkit.Rows(`{"abc": "foo"}`))
	tk.MustQuery(`select json_unquote(json_extract(cast('{"abc": "foo"}' as json), '$.abc'));`).Check(testkit.Rows("foo"))
	tk.MustQuery(`select json_unquote('["a", "b", "c"]');`).Check(testkit.Rows(`["a", "b", "c"]`))
	tk.MustQuery(`select json_unquote(cast('["a", "b", "c"]' as json));`).Check(testkit.Rows(`["a", "b", "c"]`))
	tk.MustQuery(`select json_quote(convert(X'e68891' using utf8));`).Check(testkit.Rows(`"我"`))
	tk.MustQuery(`select json_quote(convert(X'e68891' using utf8mb4));`).Check(testkit.Rows(`"我"`))
	tk.MustQuery(`select cast(json_quote(convert(X'e68891' using utf8)) as json);`).Check(testkit.Rows(`"我"`))
	tk.MustQuery(`select json_unquote(convert(X'e68891' using utf8));`).Check(testkit.Rows("我"))

	tk.MustQuery(`select json_quote(json_quote(json_quote('abc')));`).Check(testkit.Rows(`"\"\\\"abc\\\"\""`))
	tk.MustQuery(`select json_unquote(json_unquote(json_unquote(json_quote(json_quote(json_quote('abc'))))));`).Check(testkit.Rows("abc"))

	tk.MustGetErrCode("select json_quote(123)", mysql.ErrIncorrectType)
	tk.MustGetErrCode("select json_quote(-100)", mysql.ErrIncorrectType)
	tk.MustGetErrCode("select json_quote(123.123)", mysql.ErrIncorrectType)
	tk.MustGetErrCode("select json_quote(-100.000)", mysql.ErrIncorrectType)
	tk.MustGetErrCode(`select json_quote(true);`, mysql.ErrIncorrectType)
	tk.MustGetErrCode(`select json_quote(false);`, mysql.ErrIncorrectType)
	tk.MustGetErrCode(`select json_quote(cast("{}" as JSON));`, mysql.ErrIncorrectType)
	tk.MustGetErrCode(`select json_quote(cast("[]" as JSON));`, mysql.ErrIncorrectType)
	tk.MustGetErrCode(`select json_quote(cast("2015-07-29" as date));`, mysql.ErrIncorrectType)
	tk.MustGetErrCode(`select json_quote(cast("12:18:29.000000" as time));`, mysql.ErrIncorrectType)
	tk.MustGetErrCode(`select json_quote(cast("2015-07-29 12:18:29.000000" as datetime));`, mysql.ErrIncorrectType)

	tk.MustGetErrCode("select json_unquote(123)", mysql.ErrIncorrectType)
	tk.MustGetErrCode("select json_unquote(-100)", mysql.ErrIncorrectType)
	tk.MustGetErrCode("select json_unquote(123.123)", mysql.ErrIncorrectType)
	tk.MustGetErrCode("select json_unquote(-100.000)", mysql.ErrIncorrectType)
	tk.MustGetErrCode(`select json_unquote(true);`, mysql.ErrIncorrectType)
	tk.MustGetErrCode(`select json_unquote(false);`, mysql.ErrIncorrectType)
	tk.MustGetErrCode(`select json_unquote(cast("2015-07-29" as date));`, mysql.ErrIncorrectType)
	tk.MustGetErrCode(`select json_unquote(cast("12:18:29.000000" as time));`, mysql.ErrIncorrectType)
	tk.MustGetErrCode(`select json_unquote(cast("2015-07-29 12:18:29.000000" as datetime));`, mysql.ErrIncorrectType)

	r = tk.MustQuery(`select json_extract(a, '$.a[1]'), json_extract(b, '$.b') from table_json`)
	r.Check(testkit.Rows("\"2\" true", "<nil> <nil>"))

	r = tk.MustQuery(`select json_extract(json_set(a, '$.a[1]', 3), '$.a[1]'), json_extract(json_set(b, '$.b', false), '$.b') from table_json`)
	r.Check(testkit.Rows("3 false", "<nil> <nil>"))

	r = tk.MustQuery(`select json_extract(json_insert(a, '$.a[1]', 3), '$.a[1]'), json_extract(json_insert(b, '$.b', false), '$.b') from table_json`)
	r.Check(testkit.Rows("\"2\" true", "<nil> <nil>"))

	r = tk.MustQuery(`select json_extract(json_replace(a, '$.a[1]', 3), '$.a[1]'), json_extract(json_replace(b, '$.b', false), '$.b') from table_json`)
	r.Check(testkit.Rows("3 false", "<nil> <nil>"))

	r = tk.MustQuery(`select json_extract(json_merge(a, cast(b as JSON)), '$[0].a[0]') from table_json`)
	r.Check(testkit.Rows("1", "1"))

	r = tk.MustQuery(`select json_extract(json_array(1,2,3), '$[1]')`)
	r.Check(testkit.Rows("2"))

	r = tk.MustQuery(`select json_extract(json_object(1,2,3,4), '$."1"')`)
	r.Check(testkit.Rows("2"))

	tk.MustExec(`update table_json set a=json_set(a,'$.a',json_object('a',1,'b',2)) where json_extract(a,'$.a[1]') = '2'`)
	r = tk.MustQuery(`select json_extract(a, '$.a.a'), json_extract(a, '$.a.b') from table_json`)
	r.Check(testkit.Rows("1 2", "<nil> <nil>"))

	r = tk.MustQuery(`select json_contains(NULL, '1'), json_contains('1', NULL), json_contains('1', '1', NULL)`)
	r.Check(testkit.Rows("<nil> <nil> <nil>"))
	r = tk.MustQuery(`select json_contains('{}','{}'), json_contains('[1]','1'), json_contains('[1]','"1"'), json_contains('[1,2,[1,[5,[3]]]]', '[1,3]', '$[2]'), json_contains('[1,2,[1,[5,{"a":[2,3]}]]]', '[1,{"a":[3]}]', "$[2]"), json_contains('{"a":1}', '{"a":1,"b":2}', "$")`)
	r.Check(testkit.Rows("1 1 0 1 1 0"))
	r = tk.MustQuery(`select json_contains('{"a": 1}', '1', "$.c"), json_contains('{"a": [1, 2]}', '1', "$.a[2]"), json_contains('{"a": [1, {"a": 1}]}', '1', "$.a[1].b")`)
	r.Check(testkit.Rows("<nil> <nil> <nil>"))
	rs, err := tk.Exec("select json_contains('1','1','$.*')")
	c.Assert(err, IsNil)
	c.Assert(rs, NotNil)
	_, err = session.GetRows4Test(context.Background(), tk.Se, rs)
	c.Assert(err, NotNil)
	c.Assert(err.Error(), Equals, "[json:3149]In this situation, path expressions may not contain the * and ** tokens.")

	r = tk.MustQuery(`select
		json_contains_path(NULL, 'one', "$.c"),
		json_contains_path(NULL, 'all', "$.c"),
		json_contains_path('{"a": 1}', NULL, "$.c"),
		json_contains_path('{"a": 1}', 'one', NULL),
		json_contains_path('{"a": 1}', 'all', NULL)
	`)
	r.Check(testkit.Rows("<nil> <nil> <nil> <nil> <nil>"))

	r = tk.MustQuery(`select
		json_contains_path('{"a": 1, "b": 2, "c": {"d": 4}}', 'one', '$.c.d'),
		json_contains_path('{"a": 1, "b": 2, "c": {"d": 4}}', 'one', '$.a.d'),
		json_contains_path('{"a": 1, "b": 2, "c": {"d": 4}}', 'all', '$.c.d'),
		json_contains_path('{"a": 1, "b": 2, "c": {"d": 4}}', 'all', '$.a.d')
	`)
	r.Check(testkit.Rows("1 0 1 0"))

	r = tk.MustQuery(`select
		json_contains_path('{"a": 1, "b": 2, "c": {"d": 4}}', 'one', '$.a', '$.e'),
		json_contains_path('{"a": 1, "b": 2, "c": {"d": 4}}', 'one', '$.a', '$.b'),
		json_contains_path('{"a": 1, "b": 2, "c": {"d": 4}}', 'all', '$.a', '$.e'),
		json_contains_path('{"a": 1, "b": 2, "c": {"d": 4}}', 'all', '$.a', '$.b')
	`)
	r.Check(testkit.Rows("1 1 0 1"))

	r = tk.MustQuery(`select
		json_contains_path('{"a": 1, "b": 2, "c": {"d": 4}}', 'one', '$.*'),
		json_contains_path('{"a": 1, "b": 2, "c": {"d": 4}}', 'one', '$[*]'),
		json_contains_path('{"a": 1, "b": 2, "c": {"d": 4}}', 'all', '$.*'),
		json_contains_path('{"a": 1, "b": 2, "c": {"d": 4}}', 'all', '$[*]')
	`)
	r.Check(testkit.Rows("1 0 1 0"))

	r = tk.MustQuery(`select
		json_keys('[]'),
		json_keys('{}'),
		json_keys('{"a": 1, "b": 2}'),
		json_keys('{"a": {"c": 3}, "b": 2}'),
		json_keys('{"a": {"c": 3}, "b": 2}', "$.a")
	`)
	r.Check(testkit.Rows(`<nil> [] ["a", "b"] ["a", "b"] ["c"]`))

	r = tk.MustQuery(`select
		json_length('1'),
		json_length('{}'),
		json_length('[]'),
		json_length('{"a": 1}'),
		json_length('{"a": 1, "b": 2}'),
		json_length('[1, 2, 3]')
	`)
	r.Check(testkit.Rows("1 0 0 1 2 3"))

	// #16267
	tk.MustQuery(`select json_array(922337203685477580) =  json_array(922337203685477581);`).Check(testkit.Rows("0"))
}

func (s *testIntegrationSuite) TestColumnInfoModified(c *C) {
	testKit := testkit.NewTestKit(c, s.store)
	defer s.cleanEnv(c)
	testKit.MustExec("use test")
	testKit.MustExec("drop table if exists tab0")
	testKit.MustExec("CREATE TABLE tab0(col0 INTEGER, col1 INTEGER, col2 INTEGER)")
	testKit.MustExec("SELECT + - (- CASE + col0 WHEN + CAST( col0 AS SIGNED ) THEN col1 WHEN 79 THEN NULL WHEN + - col1 THEN col0 / + col0 END ) * - 16 FROM tab0")
	ctx := testKit.Se.(sessionctx.Context)
	is := domain.GetDomain(ctx).InfoSchema()
	tbl, _ := is.TableByName(model.NewCIStr("test"), model.NewCIStr("tab0"))
	col := table.FindCol(tbl.Cols(), "col1")
	c.Assert(col.Tp, Equals, mysql.TypeLong)
}

func (s *testIntegrationSuite) TestSetVariables(c *C) {
	tk := testkit.NewTestKit(c, s.store)
	defer s.cleanEnv(c)
	_, err := tk.Exec("set sql_mode='adfasdfadsfdasd';")
	c.Assert(err, NotNil)
	_, err = tk.Exec("set @@sql_mode='adfasdfadsfdasd';")
	c.Assert(err, NotNil)
	_, err = tk.Exec("set @@global.sql_mode='adfasdfadsfdasd';")
	c.Assert(err, NotNil)
	_, err = tk.Exec("set @@session.sql_mode='adfasdfadsfdasd';")
	c.Assert(err, NotNil)

	var r *testkit.Result
	_, err = tk.Exec("set @@session.sql_mode=',NO_ZERO_DATE,ANSI,ANSI_QUOTES';")
	c.Assert(err, IsNil)
	r = tk.MustQuery(`select @@session.sql_mode`)
	r.Check(testkit.Rows("NO_ZERO_DATE,REAL_AS_FLOAT,PIPES_AS_CONCAT,ANSI_QUOTES,IGNORE_SPACE,ONLY_FULL_GROUP_BY,ANSI"))
	r = tk.MustQuery(`show variables like 'sql_mode'`)
	r.Check(testkit.Rows("sql_mode NO_ZERO_DATE,REAL_AS_FLOAT,PIPES_AS_CONCAT,ANSI_QUOTES,IGNORE_SPACE,ONLY_FULL_GROUP_BY,ANSI"))

	// for invalid SQL mode.
	tk.MustExec("use test")
	tk.MustExec("drop table if exists tab0")
	tk.MustExec("CREATE TABLE tab0(col1 time)")
	_, err = tk.Exec("set sql_mode='STRICT_TRANS_TABLES';")
	c.Assert(err, IsNil)
	_, err = tk.Exec("INSERT INTO tab0 select cast('999:44:33' as time);")
	c.Assert(err, NotNil)
	c.Assert(err.Error(), Equals, "[types:1292]Truncated incorrect time value: '999:44:33'")
	_, err = tk.Exec("set sql_mode=' ,';")
	c.Assert(err, NotNil)
	_, err = tk.Exec("INSERT INTO tab0 select cast('999:44:33' as time);")
	c.Assert(err, NotNil)
	c.Assert(err.Error(), Equals, "[types:1292]Truncated incorrect time value: '999:44:33'")

	// issue #5478
	_, err = tk.Exec("set session transaction read write;")
	c.Assert(err, IsNil)
	_, err = tk.Exec("set global transaction read write;")
	c.Assert(err, IsNil)
	r = tk.MustQuery(`select @@session.tx_read_only, @@global.tx_read_only, @@session.transaction_read_only, @@global.transaction_read_only;`)
	r.Check(testkit.Rows("0 0 0 0"))

	_, err = tk.Exec("set session transaction read only;")
	c.Assert(err, IsNil)
	r = tk.MustQuery(`select @@session.tx_read_only, @@global.tx_read_only, @@session.transaction_read_only, @@global.transaction_read_only;`)
	r.Check(testkit.Rows("1 0 1 0"))
	_, err = tk.Exec("set global transaction read only;")
	c.Assert(err, IsNil)
	r = tk.MustQuery(`select @@session.tx_read_only, @@global.tx_read_only, @@session.transaction_read_only, @@global.transaction_read_only;`)
	r.Check(testkit.Rows("1 1 1 1"))

	_, err = tk.Exec("set session transaction read write;")
	c.Assert(err, IsNil)
	_, err = tk.Exec("set global transaction read write;")
	c.Assert(err, IsNil)
	r = tk.MustQuery(`select @@session.tx_read_only, @@global.tx_read_only, @@session.transaction_read_only, @@global.transaction_read_only;`)
	r.Check(testkit.Rows("0 0 0 0"))

	_, err = tk.Exec("set @@global.max_user_connections='';")
	c.Assert(err, NotNil)
	c.Assert(err.Error(), Equals, variable.ErrWrongTypeForVar.GenWithStackByArgs("max_user_connections").Error())
	_, err = tk.Exec("set @@global.max_prepared_stmt_count='';")
	c.Assert(err, NotNil)
	c.Assert(err.Error(), Equals, variable.ErrWrongTypeForVar.GenWithStackByArgs("max_prepared_stmt_count").Error())
}

func (s *testIntegrationSuite) TestIssues(c *C) {
	// for issue #4954
	tk := testkit.NewTestKit(c, s.store)
	defer s.cleanEnv(c)
	tk.MustExec("use test")
	tk.MustExec("drop table if exists t")
	tk.MustExec("CREATE TABLE t (a CHAR(5) CHARACTER SET latin1);")
	tk.MustExec("INSERT INTO t VALUES ('oe');")
	tk.MustExec("INSERT INTO t VALUES (0xf6);")
	r := tk.MustQuery(`SELECT * FROM t WHERE a= 'oe';`)
	r.Check(testkit.Rows("oe"))
	r = tk.MustQuery(`SELECT HEX(a) FROM t WHERE a= 0xf6;`)
	r.Check(testkit.Rows("F6"))

	// for issue #4006
	tk.MustExec(`drop table if exists tb`)
	tk.MustExec("create table tb(id int auto_increment primary key, v varchar(32));")
	tk.MustExec("insert into tb(v) (select v from tb);")
	r = tk.MustQuery(`SELECT * FROM tb;`)
	r.Check(testkit.Rows())
	tk.MustExec(`insert into tb(v) values('hello');`)
	tk.MustExec("insert into tb(v) (select v from tb);")
	r = tk.MustQuery(`SELECT * FROM tb;`)
	r.Check(testkit.Rows("1 hello", "2 hello"))

	// for issue #5111
	tk.MustExec(`drop table if exists t`)
	tk.MustExec("create table t(c varchar(32));")
	tk.MustExec("insert into t values('1e649'),('-1e649');")
	r = tk.MustQuery(`SELECT * FROM t where c < 1;`)
	r.Check(testkit.Rows("-1e649"))
	tk.MustQuery("show warnings").Check(testutil.RowsWithSep("|",
		"Warning|1292|Truncated incorrect DOUBLE value: '1e649'",
		"Warning|1292|Truncated incorrect DOUBLE value: '-1e649'"))
	r = tk.MustQuery(`SELECT * FROM t where c > 1;`)
	r.Check(testkit.Rows("1e649"))
	tk.MustQuery("show warnings").Check(testutil.RowsWithSep("|",
		"Warning|1292|Truncated incorrect DOUBLE value: '1e649'",
		"Warning|1292|Truncated incorrect DOUBLE value: '-1e649'"))

	// for issue #5293
	tk.MustExec("drop table if exists t")
	tk.MustExec("create table t(a int)")
	tk.MustExec("insert t values (1)")
	tk.MustQuery("select * from t where cast(a as binary)").Check(testkit.Rows("1"))

	// for issue #16351
	tk.MustExec("drop table if exists t2")
	tk.MustExec("create table t2(a int, b varchar(20))")
	tk.MustExec(`insert into t2 values(1,"1111"),(2,"2222"),(3,"3333"),(4,"4444"),(5,"5555"),(6,"6666"),(7,"7777"),(8,"8888"),(9,"9999"),(10,"0000")`)
	tk.MustQuery(`select (@j := case when substr(t2.b,1,3)=@i then 1 else @j+1 end) from t2, (select @j := 0, @i := "0") tt limit 10`).Check(testkit.Rows(
		"1", "2", "3", "4", "5", "6", "7", "8", "9", "10"))
}

func (s *testIntegrationSuite) TestInPredicate4UnsignedInt(c *C) {
	// for issue #6661
	tk := testkit.NewTestKit(c, s.store)
	defer s.cleanEnv(c)
	tk.MustExec("use test")
	tk.MustExec("drop table if exists t")
	tk.MustExec("CREATE TABLE t (a bigint unsigned,key (a));")
	tk.MustExec("INSERT INTO t VALUES (0), (4), (5), (6), (7), (8), (9223372036854775810), (18446744073709551614), (18446744073709551615);")
	r := tk.MustQuery(`SELECT a FROM t WHERE a NOT IN (-1, -2, 18446744073709551615);`)
	r.Check(testkit.Rows("0", "4", "5", "6", "7", "8", "9223372036854775810", "18446744073709551614"))
	r = tk.MustQuery(`SELECT a FROM t WHERE a NOT IN (-1, -2, 4, 9223372036854775810);`)
	r.Check(testkit.Rows("0", "5", "6", "7", "8", "18446744073709551614", "18446744073709551615"))
	r = tk.MustQuery(`SELECT a FROM t WHERE a NOT IN (-1, -2, 0, 4, 18446744073709551614);`)
	r.Check(testkit.Rows("5", "6", "7", "8", "9223372036854775810", "18446744073709551615"))

	// for issue #4473
	tk.MustExec("drop table if exists t")
	tk.MustExec("create table t1 (some_id smallint(5) unsigned,key (some_id) )")
	tk.MustExec("insert into t1 values (1),(2)")
	r = tk.MustQuery(`select some_id from t1 where some_id not in(2,-1);`)
	r.Check(testkit.Rows("1"))
}

func (s *testIntegrationSuite) TestFilterExtractFromDNF(c *C) {
	tk := testkit.NewTestKit(c, s.store)
	defer s.cleanEnv(c)
	tk.MustExec("use test")
	tk.MustExec("drop table if exists t")
	tk.MustExec("create table t(a int, b int, c int)")

	tests := []struct {
		exprStr string
		result  string
	}{
		{
			exprStr: "a = 1 or a = 1 or a = 1",
			result:  "[eq(test.t.a, 1)]",
		},
		{
			exprStr: "a = 1 or a = 1 or (a = 1 and b = 1)",
			result:  "[eq(test.t.a, 1)]",
		},
		{
			exprStr: "(a = 1 and a = 1) or a = 1 or b = 1",
			result:  "[or(or(and(eq(test.t.a, 1), eq(test.t.a, 1)), eq(test.t.a, 1)), eq(test.t.b, 1))]",
		},
		{
			exprStr: "(a = 1 and b = 2) or (a = 1 and b = 3) or (a = 1 and b = 4)",
			result:  "[eq(test.t.a, 1) or(eq(test.t.b, 2), or(eq(test.t.b, 3), eq(test.t.b, 4)))]",
		},
		{
			exprStr: "(a = 1 and b = 1 and c = 1) or (a = 1 and b = 1) or (a = 1 and b = 1 and c > 2 and c < 3)",
			result:  "[eq(test.t.a, 1) eq(test.t.b, 1)]",
		},
	}

	ctx := context.Background()
	for _, tt := range tests {
		sql := "select * from t where " + tt.exprStr
		sctx := tk.Se.(sessionctx.Context)
		sc := sctx.GetSessionVars().StmtCtx
		stmts, err := session.Parse(sctx, sql)
		c.Assert(err, IsNil, Commentf("error %v, for expr %s", err, tt.exprStr))
		c.Assert(stmts, HasLen, 1)
		is := domain.GetDomain(sctx).InfoSchema()
		err = plannercore.Preprocess(sctx, stmts[0], is)
		c.Assert(err, IsNil, Commentf("error %v, for resolve name, expr %s", err, tt.exprStr))
		p, _, err := plannercore.BuildLogicalPlan(ctx, sctx, stmts[0], is)
		c.Assert(err, IsNil, Commentf("error %v, for build plan, expr %s", err, tt.exprStr))
		selection := p.(plannercore.LogicalPlan).Children()[0].(*plannercore.LogicalSelection)
		conds := make([]expression.Expression, len(selection.Conditions))
		for i, cond := range selection.Conditions {
			conds[i] = expression.PushDownNot(sctx, cond)
		}
		afterFunc := expression.ExtractFiltersFromDNFs(sctx, conds)
		sort.Slice(afterFunc, func(i, j int) bool {
			return bytes.Compare(afterFunc[i].HashCode(sc), afterFunc[j].HashCode(sc)) < 0
		})
		c.Assert(fmt.Sprintf("%s", afterFunc), Equals, tt.result, Commentf("wrong result for expr: %s", tt.exprStr))
	}
}

func (s *testIntegrationSuite) testTiDBIsOwnerFunc(c *C) {
	tk := testkit.NewTestKit(c, s.store)
	defer s.cleanEnv(c)
	result := tk.MustQuery("select tidb_is_ddl_owner()")
	ddlOwnerChecker := tk.Se.DDLOwnerChecker()
	c.Assert(ddlOwnerChecker, NotNil)
	var ret int64
	if ddlOwnerChecker.IsOwner() {
		ret = 1
	}
	result.Check(testkit.Rows(fmt.Sprintf("%v", ret)))
}

func (s *testIntegrationSuite) TestTiDBDecodePlanFunc(c *C) {
	tk := testkit.NewTestKit(c, s.store)
	defer s.cleanEnv(c)
	tk.MustQuery("select tidb_decode_plan('')").Check(testkit.Rows(""))
	tk.MustQuery("select tidb_decode_plan('7APIMAk1XzEzCTAJMQlmdW5jczpjb3VudCgxKQoxCTE3XzE0CTAJMAlpbm5lciBqb2luLCBp" +
		"AQyQOlRhYmxlUmVhZGVyXzIxLCBlcXVhbDpbZXEoQ29sdW1uIzEsIA0KCDkpIBkXADIVFywxMCldCjIJMzFfMTgFZXhkYXRhOlNlbGVjdGlvbl" +
		"8xNwozCTFfMTcJMQkwCWx0HVlATlVMTCksIG5vdChpc251bGwVHAApUhcAUDIpKQo0CTEwXzE2CTEJMTAwMDAJdAHB2Dp0MSwgcmFuZ2U6Wy1p" +
		"bmYsK2luZl0sIGtlZXAgb3JkZXI6ZmFsc2UsIHN0YXRzOnBzZXVkbwoFtgAyAZcEMAk6tgAEMjAFtgQyMDq2AAg5LCBmtgAAMFa3AAA5FbcAO" +
		"T63AAAyzrcA')").Check(testkit.Rows("" +
		"\tid                  \ttask\testRows\toperator info\n" +
		"\tStreamAgg_13        \troot\t1      \tfuncs:count(1)\n" +
		"\t└─HashJoin_14       \troot\t0      \tinner join, inner:TableReader_21, equal:[eq(Column#1, Column#9) eq(Column#2, Column#10)]\n" +
		"\t  ├─TableReader_18  \troot\t0      \tdata:Selection_17\n" +
		"\t  │ └─Selection_17  \tcop \t0      \tlt(Column#1, NULL), not(isnull(Column#1)), not(isnull(Column#2))\n" +
		"\t  │   └─TableScan_16\tcop \t10000  \ttable:t1, range:[-inf,+inf], keep order:false, stats:pseudo\n" +
		"\t  └─TableReader_21  \troot\t0      \tdata:Selection_20\n" +
		"\t    └─Selection_20  \tcop \t0      \tlt(Column#9, NULL), not(isnull(Column#10)), not(isnull(Column#9))\n" +
		"\t      └─TableScan_19\tcop \t10000  \ttable:t2, range:[-inf,+inf], keep order:false, stats:pseudo"))
	tk.MustQuery("select tidb_decode_plan('rwPwcTAJNV8xNAkwCTEJZnVuY3M6bWF4KHRlc3QudC5hKS0+Q29sdW1uIzQJMQl0aW1lOj" +
		"IyMy45MzXCtXMsIGxvb3BzOjIJMTI4IEJ5dGVzCU4vQQoxCTE2XzE4CTAJMQlvZmZzZXQ6MCwgY291bnQ6MQkxCQlHFDE4LjQyMjJHAAhOL0" +
		"EBBCAKMgkzMl8yOAkBlEBpbmRleDpMaW1pdF8yNwkxCQ0+DDYuODUdPSwxLCBycGMgbnVtOiANDAUpGDE1MC44MjQFKjhwcm9jIGtleXM6MA" +
		"kxOTgdsgAzAbIAMgFearIAFDU3LjM5NgVKAGwN+BGxIDQJMTNfMjYJMQGgHGFibGU6dCwgCbqwaWR4KGEpLCByYW5nZTooMCwraW5mXSwga2" +
		"VlcCBvcmRlcjp0cnVlLCBkZXNjAT8kaW1lOjU2LjY2MR1rJDEJTi9BCU4vQQo=')").Check(testkit.Rows("" +
		"\tid                  \ttask\testRows\toperator info                                               \tactRows\texecution info                                                       \tmemory   \tdisk\n" +
		"\tStreamAgg_14        \troot\t1      \tfuncs:max(test.t.a)->Column#4                               \t1      \ttime:223.935µs, loops:2                                             \t128 Bytes\tN/A\n" +
		"\t└─Limit_18          \troot\t1      \toffset:0, count:1                                           \t1      \ttime:218.422µs, loops:2                                             \tN/A      \tN/A\n" +
		"\t  └─IndexReader_28  \troot\t1      \tindex:Limit_27                                              \t1      \ttime:216.85µs, loops:1, rpc num: 1, rpc time:150.824µs, proc keys:0\t198 Bytes\tN/A\n" +
		"\t    └─Limit_27      \tcop \t1      \toffset:0, count:1                                           \t1      \ttime:57.396µs, loops:2                                              \tN/A      \tN/A\n" +
		"\t      └─IndexScan_26\tcop \t1      \ttable:t, index:idx(a), range:(0,+inf], keep order:true, desc\t1      \ttime:56.661µs, loops:1                                              \tN/A      \tN/A"))
}

func (s *testIntegrationSuite) TestTiDBInternalFunc(c *C) {
	tk := testkit.NewTestKit(c, s.store)
	defer s.cleanEnv(c)
	result := tk.MustQuery("select tidb_decode_key( '74800000000000002B5F72800000000000A5D3' )")
	result.Check(testkit.Rows("tableID=43, _tidb_rowid=42451"))

	result = tk.MustQuery("select tidb_decode_key( '74800000000000019B5F698000000000000001015257303100000000FB013736383232313130FF3900000000000000F8010000000000000000F7' )")
	result.Check(testkit.Rows("tableID=411, indexID=1, indexValues=015257303100000000FB013736383232313130FF3900000000000000F8010000000000000000F7"))

	// Test invalid record/index key.
	result = tk.MustQuery("select tidb_decode_key( '7480000000000000FF2E5F728000000011FFE1A3000000000000' )")
	result.Check(testkit.Rows("7480000000000000FF2E5F728000000011FFE1A3000000000000"))
	warns := tk.Se.GetSessionVars().StmtCtx.GetWarnings()
	c.Assert(warns, HasLen, 1)
	c.Assert(warns[0].Err.Error(), Equals, "invalid record/index key: 7480000000000000FF2E5F728000000011FFE1A3000000000000")
}

func newStoreWithBootstrap() (kv.Storage, *domain.Domain, error) {
	store, err := mockstore.NewMockTikvStore()
	if err != nil {
		return nil, nil, err
	}
	session.SetSchemaLease(0)
	dom, err := session.BootstrapSession(store)
	return store, dom, err
}

func (s *testIntegrationSuite) TestTwoDecimalTruncate(c *C) {
	tk := testkit.NewTestKit(c, s.store)
	defer s.cleanEnv(c)
	tk.MustExec("use test")
	tk.MustExec("set sql_mode=''")
	tk.MustExec("drop table if exists t")
	tk.MustExec("create table t1(a decimal(10,5), b decimal(10,1))")
	tk.MustExec("insert into t1 values(123.12345, 123.12345)")
	tk.MustExec("update t1 set b = a")
	res := tk.MustQuery("select a, b from t1")
	res.Check(testkit.Rows("123.12345 123.1"))
	res = tk.MustQuery("select 2.00000000000000000000000000000001 * 1.000000000000000000000000000000000000000000002")
	res.Check(testkit.Rows("2.000000000000000000000000000000"))
}

func (s *testIntegrationSuite) TestPrefixIndex(c *C) {
	tk := testkit.NewTestKit(c, s.store)
	defer s.cleanEnv(c)
	tk.MustExec("use test")
	tk.MustExec(`CREATE TABLE t1 (
  			name varchar(12) DEFAULT NULL,
  			KEY pname (name(12))
		) ENGINE=InnoDB DEFAULT CHARSET=utf8mb4 COLLATE=utf8mb4_unicode_ci`)

	tk.MustExec("insert into t1 values('借款策略集_网页');")
	res := tk.MustQuery("select * from t1 where name = '借款策略集_网页';")
	res.Check(testkit.Rows("借款策略集_网页"))

	tk.MustExec(`CREATE TABLE prefix (
		a int(11) NOT NULL,
		b varchar(55) DEFAULT NULL,
		c int(11) DEFAULT NULL,
		PRIMARY KEY (a),
		KEY prefix_index (b(2)),
		KEY prefix_complex (a,b(2))
	) ENGINE=InnoDB DEFAULT CHARSET=utf8 COLLATE=utf8_bin;`)

	tk.MustExec("INSERT INTO prefix VALUES(0, 'b', 2), (1, 'bbb', 3), (2, 'bbc', 4), (3, 'bbb', 5), (4, 'abc', 6), (5, 'abc', 7), (6, 'abc', 7), (7, 'ÿÿ', 8), (8, 'ÿÿ0', 9), (9, 'ÿÿÿ', 10);")
	res = tk.MustQuery("select c, b from prefix where b > 'ÿ' and b < 'ÿÿc'")
	res.Check(testkit.Rows("8 ÿÿ", "9 ÿÿ0"))

	res = tk.MustQuery("select a, b from prefix where b LIKE 'ÿÿ%'")
	res.Check(testkit.Rows("7 ÿÿ", "8 ÿÿ0", "9 ÿÿÿ"))
}

func (s *testIntegrationSuite) TestDecimalMul(c *C) {
	tk := testkit.NewTestKit(c, s.store)
	tk.MustExec("USE test")
	tk.MustExec("create table t(a decimal(38, 17));")
	tk.MustExec("insert into t select 0.5999991229316*0.918755041726043;")
	res := tk.MustQuery("select * from t;")
	res.Check(testkit.Rows("0.55125221922461136"))
}

func (s *testIntegrationSuite) TestDecimalDiv(c *C) {
	tk := testkit.NewTestKit(c, s.store)
	tk.MustQuery("select cast(1 as decimal(60,30)) / cast(1 as decimal(60,30)) / cast(1 as decimal(60, 30))").Check(testkit.Rows("1.000000000000000000000000000000"))
	tk.MustQuery("select cast(1 as decimal(60,30)) / cast(3 as decimal(60,30)) / cast(7 as decimal(60, 30))").Check(testkit.Rows("0.047619047619047619047619047619"))
	tk.MustQuery("select cast(1 as decimal(60,30)) / cast(3 as decimal(60,30)) / cast(7 as decimal(60, 30)) / cast(13 as decimal(60, 30))").Check(testkit.Rows("0.003663003663003663003663003663"))
}

func (s *testIntegrationSuite) TestUnknowHintIgnore(c *C) {
	tk := testkit.NewTestKit(c, s.store)
	tk.MustExec("USE test")
	tk.MustExec("create table t(a int)")
	tk.MustQuery("select /*+ unknown_hint(c1)*/ 1").Check(testkit.Rows("1"))
	tk.MustQuery("show warnings").Check(testkit.Rows("Warning 1064 You have an error in your SQL syntax; check the manual that corresponds to your TiDB version for the right syntax to use [parser:8064]Optimizer hint syntax error at line 1 column 23 near \"unknown_hint(c1)*/\" "))
	_, err := tk.Exec("select 1 from /*+ test1() */ t")
	c.Assert(err, IsNil)
}

func (s *testIntegrationSuite) TestValuesInNonInsertStmt(c *C) {
	tk := testkit.NewTestKit(c, s.store)
	tk.MustExec(`use test;`)
	tk.MustExec(`drop table if exists t;`)
	tk.MustExec(`create table t(a bigint, b double, c decimal, d varchar(20), e datetime, f time, g json);`)
	tk.MustExec(`insert into t values(1, 1.1, 2.2, "abc", "2018-10-24", NOW(), "12");`)
	res := tk.MustQuery(`select values(a), values(b), values(c), values(d), values(e), values(f), values(g) from t;`)
	res.Check(testkit.Rows(`<nil> <nil> <nil> <nil> <nil> <nil> <nil>`))
}

func (s *testIntegrationSuite) TestForeignKeyVar(c *C) {

	tk := testkit.NewTestKit(c, s.store)

	tk.MustExec("SET FOREIGN_KEY_CHECKS=1")
	tk.MustQuery("SHOW WARNINGS").Check(testkit.Rows("Warning 8047 variable 'foreign_key_checks' does not yet support value: 1"))
}

func (s *testIntegrationSuite) TestUserVarMockWindFunc(c *C) {
	tk := testkit.NewTestKit(c, s.store)
	tk.MustExec(`use test;`)
	tk.MustExec(`drop table if exists t;`)
	tk.MustExec(`create table t (a int, b varchar (20), c varchar (20));`)
	tk.MustExec(`insert into t values
					(1,'key1-value1','insert_order1'),
    				(1,'key1-value2','insert_order2'),
    				(1,'key1-value3','insert_order3'),
    				(1,'key1-value4','insert_order4'),
    				(1,'key1-value5','insert_order5'),
    				(1,'key1-value6','insert_order6'),
    				(2,'key2-value1','insert_order1'),
    				(2,'key2-value2','insert_order2'),
    				(2,'key2-value3','insert_order3'),
    				(2,'key2-value4','insert_order4'),
    				(2,'key2-value5','insert_order5'),
    				(2,'key2-value6','insert_order6'),
    				(3,'key3-value1','insert_order1'),
    				(3,'key3-value2','insert_order2'),
    				(3,'key3-value3','insert_order3'),
    				(3,'key3-value4','insert_order4'),
    				(3,'key3-value5','insert_order5'),
    				(3,'key3-value6','insert_order6');
					`)
	tk.MustExec(`SET @LAST_VAL := NULL;`)
	tk.MustExec(`SET @ROW_NUM := 0;`)

	tk.MustQuery(`select * from (
					SELECT a,
    				       @ROW_NUM := IF(a = @LAST_VAL, @ROW_NUM + 1, 1) AS ROW_NUM,
    				       @LAST_VAL := a AS LAST_VAL,
    				       b,
    				       c
    				FROM (select * from t where a in (1, 2, 3) ORDER BY a, c) t1
				) t2
				where t2.ROW_NUM < 2;
				`).Check(testkit.Rows(
		`1 1 1 key1-value1 insert_order1`,
		`2 1 2 key2-value1 insert_order1`,
		`3 1 3 key3-value1 insert_order1`,
	))

	tk.MustQuery(`select * from (
					SELECT a,
    				       @ROW_NUM := IF(a = @LAST_VAL, @ROW_NUM + 1, 1) AS ROW_NUM,
    				       @LAST_VAL := a AS LAST_VAL,
    				       b,
    				       c
    				FROM (select * from t where a in (1, 2, 3) ORDER BY a, c) t1
				) t2;
				`).Check(testkit.Rows(
		`1 1 1 key1-value1 insert_order1`,
		`1 2 1 key1-value2 insert_order2`,
		`1 3 1 key1-value3 insert_order3`,
		`1 4 1 key1-value4 insert_order4`,
		`1 5 1 key1-value5 insert_order5`,
		`1 6 1 key1-value6 insert_order6`,
		`2 1 2 key2-value1 insert_order1`,
		`2 2 2 key2-value2 insert_order2`,
		`2 3 2 key2-value3 insert_order3`,
		`2 4 2 key2-value4 insert_order4`,
		`2 5 2 key2-value5 insert_order5`,
		`2 6 2 key2-value6 insert_order6`,
		`3 1 3 key3-value1 insert_order1`,
		`3 2 3 key3-value2 insert_order2`,
		`3 3 3 key3-value3 insert_order3`,
		`3 4 3 key3-value4 insert_order4`,
		`3 5 3 key3-value5 insert_order5`,
		`3 6 3 key3-value6 insert_order6`,
	))
}

func (s *testIntegrationSuite) TestCastAsTime(c *C) {
	tk := testkit.NewTestKit(c, s.store)
	tk.MustExec(`use test;`)
	tk.MustExec(`drop table if exists t;`)
	tk.MustExec(`create table t (col1 bigint, col2 double, col3 decimal, col4 varchar(20), col5 json);`)
	tk.MustExec(`insert into t values (1, 1, 1, "1", "1");`)
	tk.MustExec(`insert into t values (null, null, null, null, null);`)
	tk.MustQuery(`select cast(col1 as time), cast(col2 as time), cast(col3 as time), cast(col4 as time), cast(col5 as time) from t where col1 = 1;`).Check(testkit.Rows(
		`00:00:01 00:00:01 00:00:01 00:00:01 00:00:01`,
	))
	tk.MustQuery(`select cast(col1 as time), cast(col2 as time), cast(col3 as time), cast(col4 as time), cast(col5 as time) from t where col1 is null;`).Check(testkit.Rows(
		`<nil> <nil> <nil> <nil> <nil>`,
	))

	err := tk.ExecToErr(`select cast(col1 as time(31)) from t where col1 is null;`)
	c.Assert(err.Error(), Equals, "[expression:1426]Too big precision 31 specified for column 'CAST'. Maximum is 6.")

	err = tk.ExecToErr(`select cast(col2 as time(31)) from t where col1 is null;`)
	c.Assert(err.Error(), Equals, "[expression:1426]Too big precision 31 specified for column 'CAST'. Maximum is 6.")

	err = tk.ExecToErr(`select cast(col3 as time(31)) from t where col1 is null;`)
	c.Assert(err.Error(), Equals, "[expression:1426]Too big precision 31 specified for column 'CAST'. Maximum is 6.")

	err = tk.ExecToErr(`select cast(col4 as time(31)) from t where col1 is null;`)
	c.Assert(err.Error(), Equals, "[expression:1426]Too big precision 31 specified for column 'CAST'. Maximum is 6.")

	err = tk.ExecToErr(`select cast(col5 as time(31)) from t where col1 is null;`)
	c.Assert(err.Error(), Equals, "[expression:1426]Too big precision 31 specified for column 'CAST'. Maximum is 6.")
}

func (s *testIntegrationSuite) TestValuesFloat32(c *C) {
	tk := testkit.NewTestKit(c, s.store)
	tk.MustExec("use test")
	tk.MustExec(`drop table if exists t;`)
	tk.MustExec(`create table t (i int key, j float);`)
	tk.MustExec(`insert into t values (1, 0.01);`)
	tk.MustQuery(`select * from t;`).Check(testkit.Rows(`1 0.01`))
	tk.MustExec(`insert into t values (1, 0.02) on duplicate key update j = values (j);`)
	tk.MustQuery(`select * from t;`).Check(testkit.Rows(`1 0.02`))
}

func (s *testIntegrationSuite) TestFuncNameConst(c *C) {
	tk := testkit.NewTestKit(c, s.store)
	defer s.cleanEnv(c)
	tk.MustExec("USE test;")
	tk.MustExec("DROP TABLE IF EXISTS t;")
	tk.MustExec("CREATE TABLE t(a CHAR(20), b VARCHAR(20), c BIGINT);")
	tk.MustExec("INSERT INTO t (b, c) values('hello', 1);")

	r := tk.MustQuery("SELECT name_const('test_int', 1), name_const('test_float', 3.1415);")
	r.Check(testkit.Rows("1 3.1415"))
	r = tk.MustQuery("SELECT name_const('test_string', 'hello'), name_const('test_nil', null);")
	r.Check(testkit.Rows("hello <nil>"))
	r = tk.MustQuery("SELECT name_const('test_string', 1) + c FROM t;")
	r.Check(testkit.Rows("2"))
	r = tk.MustQuery("SELECT concat('hello', name_const('test_string', 'world')) FROM t;")
	r.Check(testkit.Rows("helloworld"))
	r = tk.MustQuery("SELECT NAME_CONST('come', -1);")
	r.Check(testkit.Rows("-1"))
	r = tk.MustQuery("SELECT NAME_CONST('come', -1.0);")
	r.Check(testkit.Rows("-1.0"))
	err := tk.ExecToErr(`select name_const(a,b) from t;`)
	c.Assert(err.Error(), Equals, "[planner:1210]Incorrect arguments to NAME_CONST")
	err = tk.ExecToErr(`select name_const(a,"hello") from t;`)
	c.Assert(err.Error(), Equals, "[planner:1210]Incorrect arguments to NAME_CONST")
	err = tk.ExecToErr(`select name_const("hello", b) from t;`)
	c.Assert(err.Error(), Equals, "[planner:1210]Incorrect arguments to NAME_CONST")
	err = tk.ExecToErr(`select name_const("hello", 1+1) from t;`)
	c.Assert(err.Error(), Equals, "[planner:1210]Incorrect arguments to NAME_CONST")
	err = tk.ExecToErr(`select name_const(concat('a', 'b'), 555) from t;`)
	c.Assert(err.Error(), Equals, "[planner:1210]Incorrect arguments to NAME_CONST")
	err = tk.ExecToErr(`select name_const(555) from t;`)
	c.Assert(err.Error(), Equals, "[expression:1582]Incorrect parameter count in the call to native function 'name_const'")

	var rs sqlexec.RecordSet
	rs, err = tk.Exec(`select name_const("hello", 1);`)
	c.Assert(err, IsNil)
	c.Assert(len(rs.Fields()), Equals, 1)
	c.Assert(rs.Fields()[0].Column.Name.L, Equals, "hello")
}

func (s *testIntegrationSuite) TestValuesEnum(c *C) {
	tk := testkit.NewTestKit(c, s.store)
	tk.MustExec("use test")
	tk.MustExec(`drop table if exists t;`)
	tk.MustExec(`create table t (a bigint primary key, b enum('a','b','c'));`)
	tk.MustExec(`insert into t values (1, "a");`)
	tk.MustQuery(`select * from t;`).Check(testkit.Rows(`1 a`))
	tk.MustExec(`insert into t values (1, "b") on duplicate key update b = values(b);`)
	tk.MustQuery(`select * from t;`).Check(testkit.Rows(`1 b`))
}

func (s *testIntegrationSuite) TestIssue9325(c *C) {
	tk := testkit.NewTestKit(c, s.store)
	tk.MustExec("use test")
	tk.MustExec("drop table if exists t")
	tk.MustExec("create table t(a timestamp) partition by range(unix_timestamp(a)) (partition p0 values less than(unix_timestamp('2019-02-16 14:20:00')), partition p1 values less than (maxvalue))")
	tk.MustExec("insert into t values('2019-02-16 14:19:59'), ('2019-02-16 14:20:01')")
	result := tk.MustQuery("select * from t where a between timestamp'2019-02-16 14:19:00' and timestamp'2019-02-16 14:21:00'")
	c.Assert(result.Rows(), HasLen, 2)

	tk.MustExec("drop table if exists t")
	tk.MustExec("create table t(a timestamp)")
	tk.MustExec("insert into t values('2019-02-16 14:19:59'), ('2019-02-16 14:20:01')")
	result = tk.MustQuery("select * from t where a < timestamp'2019-02-16 14:21:00'")
	result.Check(testkit.Rows("2019-02-16 14:19:59", "2019-02-16 14:20:01"))
}

func (s *testIntegrationSuite) TestIssue9710(c *C) {
	tk := testkit.NewTestKit(c, s.store)
	getSAndMS := func(str string) (int, int) {
		results := strings.Split(str, ":")
		SAndMS := strings.Split(results[len(results)-1], ".")
		var s, ms int
		s, _ = strconv.Atoi(SAndMS[0])
		if len(SAndMS) > 1 {
			ms, _ = strconv.Atoi(SAndMS[1])
		}
		return s, ms
	}

	for {
		rs := tk.MustQuery("select now(), now(6), unix_timestamp(), unix_timestamp(now())")
		s, ms := getSAndMS(rs.Rows()[0][1].(string))
		if ms < 500000 {
			time.Sleep(time.Second / 10)
			continue
		}

		s1, _ := getSAndMS(rs.Rows()[0][0].(string))
		c.Assert(s, Equals, s1) // now() will truncate the result instead of rounding it

		c.Assert(rs.Rows()[0][2], Equals, rs.Rows()[0][3]) // unix_timestamp() will truncate the result
		break
	}
}

// TestDecimalConvertToTime for issue #9770
func (s *testIntegrationSuite) TestDecimalConvertToTime(c *C) {
	tk := testkit.NewTestKit(c, s.store)
	defer s.cleanEnv(c)

	tk.MustExec("use test")
	tk.MustExec("drop table if exists t")
	tk.MustExec("create table t(a datetime(6), b timestamp)")
	tk.MustExec("insert t values (20010101100000.123456, 20110707101112.123456)")
	tk.MustQuery("select * from t").Check(testkit.Rows("2001-01-01 10:00:00.123456 2011-07-07 10:11:12"))
}

func (s *testIntegrationSuite) TestIssue9732(c *C) {
	tk := testkit.NewTestKit(c, s.store)
	defer s.cleanEnv(c)

	tk.MustQuery(`select monthname(str_to_date(null, '%m')), monthname(str_to_date(null, '%m')),
monthname(str_to_date(1, '%m')), monthname(str_to_date(0, '%m'));`).Check(testkit.Rows("<nil> <nil> <nil> <nil>"))

	nullCases := []struct {
		sql string
		ret string
	}{
		{"select str_to_date(1, '%m')", "0000-01-00"},
		{"select str_to_date(01, '%d')", "0000-00-01"},
		{"select str_to_date(2019, '%Y')", "2019-00-00"},
		{"select str_to_date('5,2019','%m,%Y')", "2019-05-00"},
		{"select str_to_date('01,2019','%d,%Y')", "2019-00-01"},
		{"select str_to_date('01,5','%d,%m')", "0000-05-01"},
	}

	for _, nullCase := range nullCases {
		tk.MustQuery(nullCase.sql).Check(testkit.Rows("<nil>"))
	}

	// remove NO_ZERO_DATE mode
	tk.MustExec("set sql_mode='ONLY_FULL_GROUP_BY,STRICT_TRANS_TABLES,NO_ZERO_IN_DATE,ERROR_FOR_DIVISION_BY_ZERO,NO_AUTO_CREATE_USER,NO_ENGINE_SUBSTITUTION'")

	for _, nullCase := range nullCases {
		tk.MustQuery(nullCase.sql).Check(testkit.Rows(nullCase.ret))
	}
}

func (s *testIntegrationSuite) TestDaynameArithmetic(c *C) {
	tk := testkit.NewTestKit(c, s.store)
	defer s.cleanEnv(c)

	cases := []struct {
		sql    string
		result string
	}{
		{`select dayname("1962-03-01")+0;`, "3"},
		{`select dayname("1962-03-02")+0;`, "4"},
		{`select dayname("1962-03-03")+0;`, "5"},
		{`select dayname("1962-03-04")+0;`, "6"},
		{`select dayname("1962-03-05")+0;`, "0"},
		{`select dayname("1962-03-06")+0;`, "1"},
		{`select dayname("1962-03-07")+0;`, "2"},
		{`select dayname("1962-03-08")+0;`, "3"},
		{`select dayname("1962-03-01")+1;`, "4"},
		{`select dayname("1962-03-01")+2;`, "5"},
		{`select dayname("1962-03-01")+3;`, "6"},
		{`select dayname("1962-03-01")+4;`, "7"},
		{`select dayname("1962-03-01")+5;`, "8"},
		{`select dayname("1962-03-01")+6;`, "9"},
		{`select dayname("1962-03-01")+7;`, "10"},
		{`select dayname("1962-03-01")+2333;`, "2336"},
		{`select dayname("1962-03-01")+2.333;`, "5.333"},
		{`select dayname("1962-03-01")>2;`, "1"},
		{`select dayname("1962-03-01")<2;`, "0"},
		{`select dayname("1962-03-01")=3;`, "1"},
		{`select dayname("1962-03-01")!=3;`, "0"},
		{`select dayname("1962-03-01")<4;`, "1"},
		{`select dayname("1962-03-01")>4;`, "0"},
		{`select !dayname("1962-03-01");`, "0"},
		{`select dayname("1962-03-01")&1;`, "1"},
		{`select dayname("1962-03-01")&3;`, "3"},
		{`select dayname("1962-03-01")&7;`, "3"},
		{`select dayname("1962-03-01")|1;`, "3"},
		{`select dayname("1962-03-01")|3;`, "3"},
		{`select dayname("1962-03-01")|7;`, "7"},
		{`select dayname("1962-03-01")^1;`, "2"},
		{`select dayname("1962-03-01")^3;`, "0"},
		{`select dayname("1962-03-01")^7;`, "4"},
	}

	for _, c := range cases {
		tk.MustQuery(c.sql).Check(testkit.Rows(c.result))
	}
}

func (s *testIntegrationSuite) TestIssue10156(c *C) {
	tk := testkit.NewTestKit(c, s.store)
	defer s.cleanEnv(c)

	tk.MustExec("use test")
	tk.MustExec("CREATE TABLE `t1` (`period_name` varchar(24) DEFAULT NULL ,`period_id` bigint(20) DEFAULT NULL ,`starttime` bigint(20) DEFAULT NULL)")
	tk.MustExec("CREATE TABLE `t2` (`bussid` bigint(20) DEFAULT NULL,`ct` bigint(20) DEFAULT NULL)")
	q := `
select
    a.period_name,
    b.date8
from
    (select * from t1) a
left join
    (select bussid,date(from_unixtime(ct)) date8 from t2) b
on
    a.period_id = b.bussid
where
    datediff(b.date8, date(from_unixtime(a.starttime))) >= 0`
	tk.MustQuery(q)
}

func (s *testIntegrationSuite) TestIssue9727(c *C) {
	tk := testkit.NewTestKit(c, s.store)
	defer s.cleanEnv(c)

	cases := []struct {
		sql    string
		result string
	}{
		{`SELECT "1900-01-01 00:00:00" + INTERVAL "100000000:214748364700" MINUTE_SECOND;`, "8895-03-27 22:11:40"},
		{`SELECT "1900-01-01 00:00:00" + INTERVAL 1 << 37 SECOND;`, "6255-04-08 15:04:32"},
		{`SELECT "1900-01-01 00:00:00" + INTERVAL 1 << 31 MINUTE;`, "5983-01-24 02:08:00"},
		{`SELECT "1900-01-01 00:00:00" + INTERVAL 1 << 38 SECOND;`, "<nil>"},
		{`SELECT "1900-01-01 00:00:00" + INTERVAL 1 << 33 MINUTE;`, "<nil>"},
		{`SELECT "1900-01-01 00:00:00" + INTERVAL 1 << 30 HOUR;`, "<nil>"},
		{`SELECT "1900-01-01 00:00:00" + INTERVAL "1000000000:214748364700" MINUTE_SECOND;`, "<nil>"},
		{`SELECT 19000101000000 + INTERVAL "100000000:214748364700" MINUTE_SECOND;`, "8895-03-27 22:11:40"},
		{`SELECT 19000101000000 + INTERVAL 1 << 37 SECOND;`, "6255-04-08 15:04:32"},
		{`SELECT 19000101000000 + INTERVAL 1 << 31 MINUTE;`, "5983-01-24 02:08:00"},

		{`SELECT "8895-03-27 22:11:40" - INTERVAL "100000000:214748364700" MINUTE_SECOND;`, "1900-01-01 00:00:00"},
		{`SELECT "6255-04-08 15:04:32" - INTERVAL 1 << 37 SECOND;`, "1900-01-01 00:00:00"},
		{`SELECT "5983-01-24 02:08:00" - INTERVAL 1 << 31 MINUTE;`, "1900-01-01 00:00:00"},
		{`SELECT "9999-01-01 00:00:00" - INTERVAL 1 << 39 SECOND;`, "<nil>"},
		{`SELECT "9999-01-01 00:00:00" - INTERVAL 1 << 33 MINUTE;`, "<nil>"},
		{`SELECT "9999-01-01 00:00:00" - INTERVAL 1 << 30 HOUR;`, "<nil>"},
		{`SELECT "9999-01-01 00:00:00" - INTERVAL "10000000000:214748364700" MINUTE_SECOND;`, "<nil>"},
		{`SELECT 88950327221140 - INTERVAL "100000000:214748364700" MINUTE_SECOND ;`, "1900-01-01 00:00:00"},
		{`SELECT 62550408150432 - INTERVAL 1 << 37 SECOND;`, "1900-01-01 00:00:00"},
		{`SELECT 59830124020800 - INTERVAL 1 << 31 MINUTE;`, "1900-01-01 00:00:00"},

		{`SELECT 10000101000000 + INTERVAL "111111111111111111" MICROSECOND;`, `4520-12-21 05:31:51.111111`},
		{`SELECT 10000101000000 + INTERVAL "111111111111.111111" SECOND;`, `4520-12-21 05:31:51.111111`},
		{`SELECT 10000101000000 + INTERVAL "111111111111.111111111" SECOND;`, `4520-12-21 05:31:51.111111`},
		{`SELECT 10000101000000 + INTERVAL "111111111111.111" SECOND;`, `4520-12-21 05:31:51.111000`},
		{`SELECT 10000101000000 + INTERVAL "111111111111." SECOND;`, `4520-12-21 05:31:51`},
		{`SELECT 10000101000000 + INTERVAL "111111111111111111.5" MICROSECOND;`, `4520-12-21 05:31:51.111112`},
		{`SELECT 10000101000000 + INTERVAL "111111111111111112.5" MICROSECOND;`, `4520-12-21 05:31:51.111113`},
		{`SELECT 10000101000000 + INTERVAL "111111111111111111.500000" MICROSECOND;`, `4520-12-21 05:31:51.111112`},
		{`SELECT 10000101000000 + INTERVAL "111111111111111111.50000000" MICROSECOND;`, `4520-12-21 05:31:51.111112`},
		{`SELECT 10000101000000 + INTERVAL "111111111111111111.6" MICROSECOND;`, `4520-12-21 05:31:51.111112`},
		{`SELECT 10000101000000 + INTERVAL "111111111111111111.499999" MICROSECOND;`, `4520-12-21 05:31:51.111111`},
		{`SELECT 10000101000000 + INTERVAL "111111111111111111.499999999999" MICROSECOND;`, `4520-12-21 05:31:51.111111`},
	}

	for _, c := range cases {
		tk.MustQuery(c.sql).Check(testkit.Rows(c.result))
	}
}

func (s *testIntegrationSuite) TestTimestampDatumEncode(c *C) {
	tk := testkit.NewTestKit(c, s.store)
	tk.MustExec("use test")
	tk.MustExec(`drop table if exists t;`)
	tk.MustExec(`create table t (a bigint primary key, b timestamp)`)
	tk.MustExec(`insert into t values (1, "2019-04-29 11:56:12")`)
	tk.MustQuery(`explain select * from t where b = (select max(b) from t)`).Check(testkit.Rows(
		"TableReader_43 10.00 root  data:Selection_42",
		"└─Selection_42 10.00 cop[tikv]  eq(test.t.b, 2019-04-29 11:56:12)",
		"  └─TableFullScan_41 10000.00 cop[tikv] table:t keep order:false, stats:pseudo",
	))
	tk.MustQuery(`select * from t where b = (select max(b) from t)`).Check(testkit.Rows(`1 2019-04-29 11:56:12`))
}

func (s *testIntegrationSuite) TestDateTimeAddReal(c *C) {
	tk := testkit.NewTestKit(c, s.store)
	defer s.cleanEnv(c)

	cases := []struct {
		sql    string
		result string
	}{
		{`SELECT "1900-01-01 00:00:00" + INTERVAL 1.123456789e3 SECOND;`, "1900-01-01 00:18:43.456789"},
		{`SELECT 19000101000000 + INTERVAL 1.123456789e3 SECOND;`, "1900-01-01 00:18:43.456789"},
		{`select date("1900-01-01") + interval 1.123456789e3 second;`, "1900-01-01 00:18:43.456789"},
		{`SELECT "1900-01-01 00:18:43.456789" - INTERVAL 1.123456789e3 SECOND;`, "1900-01-01 00:00:00"},
		{`SELECT 19000101001843.456789 - INTERVAL 1.123456789e3 SECOND;`, "1900-01-01 00:00:00"},
		{`select date("1900-01-01") - interval 1.123456789e3 second;`, "1899-12-31 23:41:16.543211"},
		{`select 19000101000000 - interval 1.123456789e3 second;`, "1899-12-31 23:41:16.543211"},
	}

	for _, c := range cases {
		tk.MustQuery(c.sql).Check(testkit.Rows(c.result))
	}
}

func (s *testIntegrationSuite) TestIssue10181(c *C) {
	tk := testkit.NewTestKit(c, s.store)
	tk.MustExec("use test")
	tk.MustExec(`drop table if exists t;`)
	tk.MustExec(`create table t(a bigint unsigned primary key);`)
	tk.MustExec(`insert into t values(9223372036854775807), (18446744073709551615)`)
	tk.MustQuery(`select * from t where a > 9223372036854775807-0.5 order by a`).Check(testkit.Rows(`9223372036854775807`, `18446744073709551615`))
}

func (s *testIntegrationSuite) TestExprPushdown(c *C) {
	tk := testkit.NewTestKit(c, s.store)
	tk.MustExec("use test")
	tk.MustExec("drop table if exists t")
	tk.MustExec("create table t(id int, col1 varchar(10), col2 varchar(10), col3 int, col4 int, col5 int, index key1" +
		" (col1, col2, col3, col4), index key2 (col4, col3, col2, col1))")
	tk.MustExec("insert into t values(1,'211111','311',4,5,6),(2,'311111','411',5,6,7),(3,'411111','511',6,7,8)," +
		"(4,'511111','611',7,8,9),(5,'611111','711',8,9,10)")

	// case 1, index scan without double read, some filters can not be pushed to cop task
	rows := tk.MustQuery("explain select col2, col1 from t use index(key1) where col2 like '5%' and substr(col1, 1, 1) = '4'").Rows()
	c.Assert(fmt.Sprintf("%v", rows[1][2]), Equals, "root")
	c.Assert(fmt.Sprintf("%v", rows[1][4]), Equals, "eq(substr(test.t.col1, 1, 1), \"4\")")
	c.Assert(fmt.Sprintf("%v", rows[3][2]), Equals, "cop[tikv]")
	c.Assert(fmt.Sprintf("%v", rows[3][4]), Equals, "like(test.t.col2, \"5%\", 92)")
	tk.MustQuery("select col2, col1 from t use index(key1) where col2 like '5%' and substr(col1, 1, 1) = '4'").Check(testkit.Rows("511 411111"))
	tk.MustQuery("select count(col2) from t use index(key1) where col2 like '5%' and substr(col1, 1, 1) = '4'").Check(testkit.Rows("1"))

	// case 2, index scan without double read, none of the filters can be pushed to cop task
	rows = tk.MustQuery("explain select col1, col2 from t use index(key2) where substr(col2, 1, 1) = '5' and substr(col1, 1, 1) = '4'").Rows()
	c.Assert(fmt.Sprintf("%v", rows[0][2]), Equals, "root")
	c.Assert(fmt.Sprintf("%v", rows[0][4]), Equals, "eq(substr(test.t.col1, 1, 1), \"4\"), eq(substr(test.t.col2, 1, 1), \"5\")")
	tk.MustQuery("select col1, col2 from t use index(key2) where substr(col2, 1, 1) = '5' and substr(col1, 1, 1) = '4'").Check(testkit.Rows("411111 511"))
	tk.MustQuery("select count(col1) from t use index(key2) where substr(col2, 1, 1) = '5' and substr(col1, 1, 1) = '4'").Check(testkit.Rows("1"))

	// case 3, index scan with double read, some filters can not be pushed to cop task
	rows = tk.MustQuery("explain select id from t use index(key1) where col2 like '5%' and substr(col1, 1, 1) = '4'").Rows()
	c.Assert(fmt.Sprintf("%v", rows[1][2]), Equals, "root")
	c.Assert(fmt.Sprintf("%v", rows[1][4]), Equals, "eq(substr(test.t.col1, 1, 1), \"4\")")
	c.Assert(fmt.Sprintf("%v", rows[3][2]), Equals, "cop[tikv]")
	c.Assert(fmt.Sprintf("%v", rows[3][4]), Equals, "like(test.t.col2, \"5%\", 92)")
	tk.MustQuery("select id from t use index(key1) where col2 like '5%' and substr(col1, 1, 1) = '4'").Check(testkit.Rows("3"))
	tk.MustQuery("select count(id) from t use index(key1) where col2 like '5%' and substr(col1, 1, 1) = '4'").Check(testkit.Rows("1"))

	// case 4, index scan with double read, none of the filters can be pushed to cop task
	rows = tk.MustQuery("explain select id from t use index(key2) where substr(col2, 1, 1) = '5' and substr(col1, 1, 1) = '4'").Rows()
	c.Assert(fmt.Sprintf("%v", rows[1][2]), Equals, "root")
	c.Assert(fmt.Sprintf("%v", rows[1][4]), Equals, "eq(substr(test.t.col1, 1, 1), \"4\"), eq(substr(test.t.col2, 1, 1), \"5\")")
	tk.MustQuery("select id from t use index(key2) where substr(col2, 1, 1) = '5' and substr(col1, 1, 1) = '4'").Check(testkit.Rows("3"))
	tk.MustQuery("select count(id) from t use index(key2) where substr(col2, 1, 1) = '5' and substr(col1, 1, 1) = '4'").Check(testkit.Rows("1"))
}

// TODO: reopen the index merge join in future.

//func (s *testIntegrationSuite) TestIssue16973(c *C) {
//	tk := testkit.NewTestKit(c, s.store)
//	tk.MustExec("use test")
//	tk.MustExec("drop table if exists t1")
//	tk.MustExec("create table t1(id varchar(36) not null primary key, org_id varchar(36) not null, " +
//		"status tinyint default 1 not null, ns varchar(36) default '' not null);")
//	tk.MustExec("create table t2(id varchar(36) not null primary key, order_id varchar(36) not null, " +
//		"begin_time timestamp(3) default CURRENT_TIMESTAMP(3) not null);")
//	tk.MustExec("create index idx_oid on t2(order_id);")
//	tk.MustExec("insert into t1 value (1,1,1,'a');")
//	tk.MustExec("insert into t1 value (2,1,2,'a');")
//	tk.MustExec("insert into t1 value (3,1,3,'a');")
//	tk.MustExec("insert into t2 value (1,2,date'2020-05-08');")
//
//	rows := tk.MustQuery("explain SELECT /*+ INL_MERGE_JOIN(t1,t2) */ COUNT(*) FROM  t1 LEFT JOIN t2 ON t1.id = t2.order_id WHERE t1.ns = 'a' AND t1.org_id IN (1) " +
//		"AND t1.status IN (2,6,10) AND timestampdiff(month, t2.begin_time, date'2020-05-06') = 0;").Rows()
//	c.Assert(fmt.Sprintf("%v", rows[1][0]), Matches, ".*IndexMergeJoin.*")
//	c.Assert(fmt.Sprintf("%v", rows[4][3]), Equals, "table:t1")
//	c.Assert(fmt.Sprintf("%v", rows[5][0]), Matches, ".*Selection.*")
//	c.Assert(fmt.Sprintf("%v", rows[9][3]), Equals, "table:t2")
//	tk.MustQuery("SELECT /*+ INL_MERGE_JOIN(t1,t2) */ COUNT(*) FROM  t1 LEFT JOIN t2 ON t1.id = t2.order_id WHERE t1.ns = 'a' AND t1.org_id IN (1) " +
//		"AND t1.status IN (2,6,10) AND timestampdiff(month, t2.begin_time, date'2020-05-06') = 0;").Check(testkit.Rows("1"))
//}

func (s *testIntegrationSuite) TestExprPushdownBlacklist(c *C) {
	tk := testkit.NewTestKit(c, s.store)
	tk.MustQuery(`select * from mysql.expr_pushdown_blacklist`).Check(testkit.Rows(
		"date_add tiflash DST(daylight saving time) does not take effect in TiFlash date_add"))

	tk.MustExec("use test")
	tk.MustExec("drop table if exists t")
	tk.MustExec("create table t(a int , b date)")

	// Create virtual tiflash replica info.
	dom := domain.GetDomain(tk.Se)
	is := dom.InfoSchema()
	db, exists := is.SchemaByName(model.NewCIStr("test"))
	c.Assert(exists, IsTrue)
	for _, tblInfo := range db.Tables {
		if tblInfo.Name.L == "t" {
			tblInfo.TiFlashReplica = &model.TiFlashReplicaInfo{
				Count:     1,
				Available: true,
			}
		}
	}

	tk.MustExec("insert into mysql.expr_pushdown_blacklist " +
		"values('<', 'tikv,tiflash,tidb', 'for test'),('cast', 'tiflash', 'for test'),('date_format', 'tikv', 'for test')")
	tk.MustExec("admin reload expr_pushdown_blacklist")

	tk.MustExec("set @@session.tidb_isolation_read_engines = 'tiflash'")

	// < not pushed, cast only pushed to TiKV, date_format only pushed to TiFlash,
	// > pushed to both TiKV and TiFlash
	rows := tk.MustQuery("explain select * from test.t where b > date'1988-01-01' and b < date'1994-01-01' " +
		"and cast(a as decimal(10,2)) > 10.10 and date_format(b,'%m') = '11'").Rows()
	c.Assert(fmt.Sprintf("%v", rows[0][4]), Equals, "lt(test.t.b, 1994-01-01)")
	c.Assert(fmt.Sprintf("%v", rows[1][4]), Equals, "gt(cast(test.t.a), 10.10)")
	c.Assert(fmt.Sprintf("%v", rows[3][4]), Equals, "eq(date_format(test.t.b, \"%m\"), \"11\"), gt(test.t.b, 1988-01-01)")

	tk.MustExec("set @@session.tidb_isolation_read_engines = 'tikv'")
	rows = tk.MustQuery("explain select * from test.t where b > date'1988-01-01' and b < date'1994-01-01' " +
		"and cast(a as decimal(10,2)) > 10.10 and date_format(b,'%m') = '11'").Rows()
	c.Assert(fmt.Sprintf("%v", rows[0][4]), Equals, "lt(test.t.b, 1994-01-01)")
	c.Assert(fmt.Sprintf("%v", rows[1][4]), Equals, "eq(date_format(test.t.b, \"%m\"), \"11\")")
	c.Assert(fmt.Sprintf("%v", rows[3][4]), Equals, "gt(cast(test.t.a), 10.10), gt(test.t.b, 1988-01-01)")

	tk.MustExec("delete from mysql.expr_pushdown_blacklist where name = '<' and store_type = 'tikv,tiflash,tidb' and reason = 'for test'")
	tk.MustExec("delete from mysql.expr_pushdown_blacklist where name = 'date_format' and store_type = 'tikv' and reason = 'for test'")
	tk.MustExec("admin reload expr_pushdown_blacklist")
}

func (s *testIntegrationSuite) TestOptRuleBlacklist(c *C) {
	tk := testkit.NewTestKit(c, s.store)
	tk.MustQuery(`select * from mysql.opt_rule_blacklist`).Check(testkit.Rows())
}

func (s *testIntegrationSuite) TestIssue10804(c *C) {
	tk := testkit.NewTestKit(c, s.store)
	tk.MustQuery(`SELECT @@information_schema_stats_expiry`).Check(testkit.Rows(`86400`))
	tk.MustExec("/*!80000 SET SESSION information_schema_stats_expiry=0 */")
	tk.MustQuery(`SELECT @@information_schema_stats_expiry`).Check(testkit.Rows(`0`))
	tk.MustQuery(`SELECT @@GLOBAL.information_schema_stats_expiry`).Check(testkit.Rows(`86400`))
	tk.MustExec("/*!80000 SET GLOBAL information_schema_stats_expiry=0 */")
	tk.MustQuery(`SELECT @@GLOBAL.information_schema_stats_expiry`).Check(testkit.Rows(`0`))
}

func (s *testIntegrationSuite) TestInvalidEndingStatement(c *C) {
	tk := testkit.NewTestKit(c, s.store)
	tk.MustExec("use test")
	parseErrMsg := "[parser:1064]"
	errMsgLen := len(parseErrMsg)

	assertParseErr := func(sql string) {
		_, err := tk.Exec(sql)
		c.Assert(err, NotNil)
		c.Assert(err.Error()[:errMsgLen], Equals, parseErrMsg)
	}

	assertParseErr("drop table if exists t'xyz")
	assertParseErr("drop table if exists t'")
	assertParseErr("drop table if exists t`")
	assertParseErr(`drop table if exists t'`)
	assertParseErr(`drop table if exists t"`)
}

func (s *testIntegrationSuite) TestIssue15613(c *C) {
	tk := testkit.NewTestKit(c, s.store)
	tk.MustQuery("select sec_to_time(1e-4)").Check(testkit.Rows("00:00:00.000100"))
	tk.MustQuery("select sec_to_time(1e-5)").Check(testkit.Rows("00:00:00.000010"))
	tk.MustQuery("select sec_to_time(1e-6)").Check(testkit.Rows("00:00:00.000001"))
	tk.MustQuery("select sec_to_time(1e-7)").Check(testkit.Rows("00:00:00.000000"))
}

func (s *testIntegrationSuite) TestIssue10675(c *C) {
	tk := testkit.NewTestKit(c, s.store)
	tk.MustExec("use test")
	tk.MustExec(`drop table if exists t;`)
	tk.MustExec(`create table t(a int);`)
	tk.MustExec(`insert into t values(1);`)
	tk.MustQuery(`select * from t where a < -184467440737095516167.1;`).Check(testkit.Rows())
	tk.MustQuery(`select * from t where a > -184467440737095516167.1;`).Check(
		testkit.Rows("1"))
	tk.MustQuery(`select * from t where a < 184467440737095516167.1;`).Check(
		testkit.Rows("1"))
	tk.MustQuery(`select * from t where a > 184467440737095516167.1;`).Check(testkit.Rows())

	// issue 11647
	tk.MustExec(`drop table if exists t;`)
	tk.MustExec(`create table t(b bit(1));`)
	tk.MustExec(`insert into t values(b'1');`)
	tk.MustQuery(`select count(*) from t where b = 1;`).Check(testkit.Rows("1"))
	tk.MustQuery(`select count(*) from t where b = '1';`).Check(testkit.Rows("1"))
	tk.MustQuery(`select count(*) from t where b = b'1';`).Check(testkit.Rows("1"))

	tk.MustExec(`drop table if exists t;`)
	tk.MustExec(`create table t(b bit(63));`)
	// Not 64, because the behavior of mysql is amazing. I have no idea to fix it.
	tk.MustExec(`insert into t values(b'111111111111111111111111111111111111111111111111111111111111111');`)
	tk.MustQuery(`select count(*) from t where b = 9223372036854775807;`).Check(testkit.Rows("1"))
	tk.MustQuery(`select count(*) from t where b = '9223372036854775807';`).Check(testkit.Rows("1"))
	tk.MustQuery(`select count(*) from t where b = b'111111111111111111111111111111111111111111111111111111111111111';`).Check(testkit.Rows("1"))
}

func (s *testIntegrationSuite) TestDatetimeMicrosecond(c *C) {
	tk := testkit.NewTestKit(c, s.store)
	// For int
	tk.MustQuery(`select DATE_ADD('2007-03-28 22:08:28',INTERVAL -2 SECOND_MICROSECOND);`).Check(
		testkit.Rows("2007-03-28 22:08:27.800000"))
	tk.MustQuery(`select DATE_ADD('2007-03-28 22:08:28',INTERVAL -2 MINUTE_MICROSECOND);`).Check(
		testkit.Rows("2007-03-28 22:08:27.800000"))
	tk.MustQuery(`select DATE_ADD('2007-03-28 22:08:28',INTERVAL -2 HOUR_MICROSECOND);`).Check(
		testkit.Rows("2007-03-28 22:08:27.800000"))
	tk.MustQuery(`select DATE_ADD('2007-03-28 22:08:28',INTERVAL -2 DAY_MICROSECOND);`).Check(
		testkit.Rows("2007-03-28 22:08:27.800000"))

	// For Decimal
	tk.MustQuery(`select DATE_ADD('2007-03-28 22:08:28',INTERVAL 2.2 HOUR_MINUTE);`).Check(
		testkit.Rows("2007-03-29 00:10:28"))
	tk.MustQuery(`select DATE_ADD('2007-03-28 22:08:28',INTERVAL 2.2 MINUTE_SECOND);`).Check(
		testkit.Rows("2007-03-28 22:10:30"))
	tk.MustQuery(`select DATE_ADD('2007-03-28 22:08:28',INTERVAL 2.2 YEAR_MONTH);`).Check(
		testkit.Rows("2009-05-28 22:08:28"))
	tk.MustQuery(`select DATE_ADD('2007-03-28 22:08:28',INTERVAL 2.2 DAY_HOUR);`).Check(
		testkit.Rows("2007-03-31 00:08:28"))
	tk.MustQuery(`select DATE_ADD('2007-03-28 22:08:28',INTERVAL 2.2 DAY_MINUTE);`).Check(
		testkit.Rows("2007-03-29 00:10:28"))
	tk.MustQuery(`select DATE_ADD('2007-03-28 22:08:28',INTERVAL 2.2 DAY_SECOND);`).Check(
		testkit.Rows("2007-03-28 22:10:30"))
	tk.MustQuery(`select DATE_ADD('2007-03-28 22:08:28',INTERVAL 2.2 HOUR_SECOND);`).Check(
		testkit.Rows("2007-03-28 22:10:30"))
	tk.MustQuery(`select DATE_ADD('2007-03-28 22:08:28',INTERVAL 2.2 SECOND);`).Check(
		testkit.Rows("2007-03-28 22:08:30.200000"))
	tk.MustQuery(`select DATE_ADD('2007-03-28 22:08:28',INTERVAL 2.2 YEAR);`).Check(
		testkit.Rows("2009-03-28 22:08:28"))
	tk.MustQuery(`select DATE_ADD('2007-03-28 22:08:28',INTERVAL 2.2 QUARTER);`).Check(
		testkit.Rows("2007-09-28 22:08:28"))
	tk.MustQuery(`select DATE_ADD('2007-03-28 22:08:28',INTERVAL 2.2 MONTH);`).Check(
		testkit.Rows("2007-05-28 22:08:28"))
	tk.MustQuery(`select DATE_ADD('2007-03-28 22:08:28',INTERVAL 2.2 WEEK);`).Check(
		testkit.Rows("2007-04-11 22:08:28"))
	tk.MustQuery(`select DATE_ADD('2007-03-28 22:08:28',INTERVAL 2.2 DAY);`).Check(
		testkit.Rows("2007-03-30 22:08:28"))
	tk.MustQuery(`select DATE_ADD('2007-03-28 22:08:28',INTERVAL 2.2 HOUR);`).Check(
		testkit.Rows("2007-03-29 00:08:28"))
	tk.MustQuery(`select DATE_ADD('2007-03-28 22:08:28',INTERVAL 2.2 MINUTE);`).Check(
		testkit.Rows("2007-03-28 22:10:28"))
	tk.MustQuery(`select DATE_ADD('2007-03-28 22:08:28',INTERVAL 2.2 MICROSECOND);`).Check(
		testkit.Rows("2007-03-28 22:08:28.000002"))
	tk.MustQuery(`select DATE_ADD('2007-03-28 22:08:28',INTERVAL -2.2 HOUR_MINUTE);`).Check(
		testkit.Rows("2007-03-28 20:06:28"))
	tk.MustQuery(`select DATE_ADD('2007-03-28 22:08:28',INTERVAL -2.2 MINUTE_SECOND);`).Check(
		testkit.Rows("2007-03-28 22:06:26"))
	tk.MustQuery(`select DATE_ADD('2007-03-28 22:08:28',INTERVAL -2.2 YEAR_MONTH);`).Check(
		testkit.Rows("2005-01-28 22:08:28"))
	tk.MustQuery(`select DATE_ADD('2007-03-28 22:08:28',INTERVAL -2.2 DAY_HOUR);`).Check(
		testkit.Rows("2007-03-26 20:08:28"))
	tk.MustQuery(`select DATE_ADD('2007-03-28 22:08:28',INTERVAL -2.2 DAY_MINUTE);`).Check(
		testkit.Rows("2007-03-28 20:06:28"))
	tk.MustQuery(`select DATE_ADD('2007-03-28 22:08:28',INTERVAL -2.2 DAY_SECOND);`).Check(
		testkit.Rows("2007-03-28 22:06:26"))
	tk.MustQuery(`select DATE_ADD('2007-03-28 22:08:28',INTERVAL -2.2 HOUR_SECOND);`).Check(
		testkit.Rows("2007-03-28 22:06:26"))
	//	tk.MustQuery(`select DATE_ADD('2007-03-28 22:08:28',INTERVAL -2.2 SECOND);`).Check(
	//		testkit.Rows("2007-03-28 22:08:25.800000"))
	tk.MustQuery(`select DATE_ADD('2007-03-28 22:08:28',INTERVAL -2.2 YEAR);`).Check(
		testkit.Rows("2005-03-28 22:08:28"))
	tk.MustQuery(`select DATE_ADD('2007-03-28 22:08:28',INTERVAL -2.2 QUARTER);`).Check(
		testkit.Rows("2006-09-28 22:08:28"))
	tk.MustQuery(`select DATE_ADD('2007-03-28 22:08:28',INTERVAL -2.2 MONTH);`).Check(
		testkit.Rows("2007-01-28 22:08:28"))
	tk.MustQuery(`select DATE_ADD('2007-03-28 22:08:28',INTERVAL -2.2 WEEK);`).Check(
		testkit.Rows("2007-03-14 22:08:28"))
	tk.MustQuery(`select DATE_ADD('2007-03-28 22:08:28',INTERVAL -2.2 DAY);`).Check(
		testkit.Rows("2007-03-26 22:08:28"))
	tk.MustQuery(`select DATE_ADD('2007-03-28 22:08:28',INTERVAL -2.2 HOUR);`).Check(
		testkit.Rows("2007-03-28 20:08:28"))
	tk.MustQuery(`select DATE_ADD('2007-03-28 22:08:28',INTERVAL -2.2 MINUTE);`).Check(
		testkit.Rows("2007-03-28 22:06:28"))
	tk.MustQuery(`select DATE_ADD('2007-03-28 22:08:28',INTERVAL -2.2 MICROSECOND);`).Check(
		testkit.Rows("2007-03-28 22:08:27.999998"))
	tk.MustQuery(`select DATE_ADD('2007-03-28 22:08:28',INTERVAL "-2.2" HOUR_MINUTE);`).Check(
		testkit.Rows("2007-03-28 20:06:28"))
	tk.MustQuery(`select DATE_ADD('2007-03-28 22:08:28',INTERVAL "-2.2" MINUTE_SECOND);`).Check(
		testkit.Rows("2007-03-28 22:06:26"))
	tk.MustQuery(`select DATE_ADD('2007-03-28 22:08:28',INTERVAL "-2.2" YEAR_MONTH);`).Check(
		testkit.Rows("2005-01-28 22:08:28"))
	tk.MustQuery(`select DATE_ADD('2007-03-28 22:08:28',INTERVAL "-2.2" DAY_HOUR);`).Check(
		testkit.Rows("2007-03-26 20:08:28"))
	tk.MustQuery(`select DATE_ADD('2007-03-28 22:08:28',INTERVAL "-2.2" DAY_MINUTE);`).Check(
		testkit.Rows("2007-03-28 20:06:28"))
	tk.MustQuery(`select DATE_ADD('2007-03-28 22:08:28',INTERVAL "-2.2" DAY_SECOND);`).Check(
		testkit.Rows("2007-03-28 22:06:26"))
	tk.MustQuery(`select DATE_ADD('2007-03-28 22:08:28',INTERVAL "-2.2" HOUR_SECOND);`).Check(
		testkit.Rows("2007-03-28 22:06:26"))
	tk.MustQuery(`select DATE_ADD('2007-03-28 22:08:28',INTERVAL "-2.2" SECOND);`).Check(
		testkit.Rows("2007-03-28 22:08:25.800000"))
	tk.MustQuery(`select DATE_ADD('2007-03-28 22:08:28',INTERVAL "-2.2" YEAR);`).Check(
		testkit.Rows("2005-03-28 22:08:28"))
	tk.MustQuery(`select DATE_ADD('2007-03-28 22:08:28',INTERVAL "-2.2" QUARTER);`).Check(
		testkit.Rows("2006-09-28 22:08:28"))
	tk.MustQuery(`select DATE_ADD('2007-03-28 22:08:28',INTERVAL "-2.2" MONTH);`).Check(
		testkit.Rows("2007-01-28 22:08:28"))
	tk.MustQuery(`select DATE_ADD('2007-03-28 22:08:28',INTERVAL "-2.2" WEEK);`).Check(
		testkit.Rows("2007-03-14 22:08:28"))
	tk.MustQuery(`select DATE_ADD('2007-03-28 22:08:28',INTERVAL "-2.2" DAY);`).Check(
		testkit.Rows("2007-03-26 22:08:28"))
	tk.MustQuery(`select DATE_ADD('2007-03-28 22:08:28',INTERVAL "-2.2" HOUR);`).Check(
		testkit.Rows("2007-03-28 20:08:28"))
	tk.MustQuery(`select DATE_ADD('2007-03-28 22:08:28',INTERVAL "-2.2" MINUTE);`).Check(
		testkit.Rows("2007-03-28 22:06:28"))
	tk.MustQuery(`select DATE_ADD('2007-03-28 22:08:28',INTERVAL "-2.2" MICROSECOND);`).Check(
		testkit.Rows("2007-03-28 22:08:27.999998"))
	tk.MustQuery(`select DATE_ADD('2007-03-28 22:08:28',INTERVAL "-2.-2" HOUR_MINUTE);`).Check(
		testkit.Rows("2007-03-28 20:06:28"))
	tk.MustQuery(`select DATE_ADD('2007-03-28 22:08:28',INTERVAL "-2.-2" MINUTE_SECOND);`).Check(
		testkit.Rows("2007-03-28 22:06:26"))
	tk.MustQuery(`select DATE_ADD('2007-03-28 22:08:28',INTERVAL "-2.-2" YEAR_MONTH);`).Check(
		testkit.Rows("2005-01-28 22:08:28"))
	tk.MustQuery(`select DATE_ADD('2007-03-28 22:08:28',INTERVAL "-2.-2" DAY_HOUR);`).Check(
		testkit.Rows("2007-03-26 20:08:28"))
	tk.MustQuery(`select DATE_ADD('2007-03-28 22:08:28',INTERVAL "-2.-2" DAY_MINUTE);`).Check(
		testkit.Rows("2007-03-28 20:06:28"))
	tk.MustQuery(`select DATE_ADD('2007-03-28 22:08:28',INTERVAL "-2.-2" DAY_SECOND);`).Check(
		testkit.Rows("2007-03-28 22:06:26"))
	tk.MustQuery(`select DATE_ADD('2007-03-28 22:08:28',INTERVAL "-2.-2" HOUR_SECOND);`).Check(
		testkit.Rows("2007-03-28 22:06:26"))
	tk.MustQuery(`select DATE_ADD('2007-03-28 22:08:28',INTERVAL "-2.-2" SECOND);`).Check(
		testkit.Rows("2007-03-28 22:08:26"))
	tk.MustQuery(`select DATE_ADD('2007-03-28 22:08:28',INTERVAL "-2.+2" SECOND);`).Check(
		testkit.Rows("2007-03-28 22:08:26"))
	tk.MustQuery(`select DATE_ADD('2007-03-28 22:08:28',INTERVAL "-2.*2" SECOND);`).Check(
		testkit.Rows("2007-03-28 22:08:26"))
	tk.MustQuery(`select DATE_ADD('2007-03-28 22:08:28',INTERVAL "-2./2" SECOND);`).Check(
		testkit.Rows("2007-03-28 22:08:26"))
	tk.MustQuery(`select DATE_ADD('2007-03-28 22:08:28',INTERVAL "-2.a2" SECOND);`).Check(
		testkit.Rows("2007-03-28 22:08:26"))
	tk.MustQuery(`select DATE_ADD('2007-03-28 22:08:28',INTERVAL "-2.-2" YEAR);`).Check(
		testkit.Rows("2005-03-28 22:08:28"))
	tk.MustQuery(`select DATE_ADD('2007-03-28 22:08:28',INTERVAL "-2.-2" QUARTER);`).Check(
		testkit.Rows("2006-09-28 22:08:28"))
	tk.MustQuery(`select DATE_ADD('2007-03-28 22:08:28',INTERVAL "-2.-2" MONTH);`).Check(
		testkit.Rows("2007-01-28 22:08:28"))
	tk.MustQuery(`select DATE_ADD('2007-03-28 22:08:28',INTERVAL "-2.-2" WEEK);`).Check(
		testkit.Rows("2007-03-14 22:08:28"))
	tk.MustQuery(`select DATE_ADD('2007-03-28 22:08:28',INTERVAL "-2.-2" DAY);`).Check(
		testkit.Rows("2007-03-26 22:08:28"))
	tk.MustQuery(`select DATE_ADD('2007-03-28 22:08:28',INTERVAL "-2.-2" HOUR);`).Check(
		testkit.Rows("2007-03-28 20:08:28"))
	tk.MustQuery(`select DATE_ADD('2007-03-28 22:08:28',INTERVAL "-2.-2" MINUTE);`).Check(
		testkit.Rows("2007-03-28 22:06:28"))
	tk.MustQuery(`select DATE_ADD('2007-03-28 22:08:28',INTERVAL "-2.-2" MICROSECOND);`).Check(
		testkit.Rows("2007-03-28 22:08:27.999998"))
}

func (s *testIntegrationSuite) TestFuncCaseWithLeftJoin(c *C) {
	tk := testkit.NewTestKitWithInit(c, s.store)

	tk.MustExec("create table kankan1(id int, name text)")
	tk.MustExec("insert into kankan1 values(1, 'a')")
	tk.MustExec("insert into kankan1 values(2, 'a')")

	tk.MustExec("create table kankan2(id int, h1 text)")
	tk.MustExec("insert into kankan2 values(2, 'z')")

	tk.MustQuery("select t1.id from kankan1 t1 left join kankan2 t2 on t1.id = t2.id where (case  when t1.name='b' then 'case2' when t1.name='a' then 'case1' else NULL end) = 'case1' order by t1.id").Check(testkit.Rows("1", "2"))
}

func (s *testIntegrationSuite) TestIssue11594(c *C) {
	tk := testkit.NewTestKit(c, s.store)
	tk.MustExec("use test")
	tk.MustExec(`drop table if exists t1;`)
	tk.MustExec("CREATE TABLE t1 (v bigint(20) UNSIGNED NOT NULL);")
	tk.MustExec("INSERT INTO t1 VALUES (1), (2);")
	tk.MustQuery("SELECT SUM(IF(v > 1, v, -v)) FROM t1;").Check(testkit.Rows("1"))
	tk.MustQuery("SELECT sum(IFNULL(cast(null+rand() as unsigned), -v)) FROM t1;").Check(testkit.Rows("-3"))
	tk.MustQuery("SELECT sum(COALESCE(cast(null+rand() as unsigned), -v)) FROM t1;").Check(testkit.Rows("-3"))
	tk.MustQuery("SELECT sum(COALESCE(cast(null+rand() as unsigned), v)) FROM t1;").Check(testkit.Rows("3"))
}

func (s *testIntegrationSuite) TestDefEnableVectorizedEvaluation(c *C) {
	tk := testkit.NewTestKit(c, s.store)
	tk.MustExec("use mysql")
	tk.MustQuery(`select @@tidb_enable_vectorized_expression`).Check(testkit.Rows("1"))
}

func (s *testIntegrationSuite) TestIssue11309And11319(c *C) {
	tk := testkit.NewTestKit(c, s.store)
	tk.MustExec("use test")
	tk.MustExec(`drop table if exists t;`)
	tk.MustExec(`CREATE TABLE t (a decimal(6,3),b double(6,3),c float(6,3));`)
	tk.MustExec(`INSERT INTO t VALUES (1.100,1.100,1.100);`)
	tk.MustQuery(`SELECT DATE_ADD('2003-11-18 07:25:13',INTERVAL a MINUTE_SECOND) FROM t`).Check(testkit.Rows(`2003-11-18 07:27:53`))
	tk.MustQuery(`SELECT DATE_ADD('2003-11-18 07:25:13',INTERVAL b MINUTE_SECOND) FROM t`).Check(testkit.Rows(`2003-11-18 07:27:53`))
	tk.MustQuery(`SELECT DATE_ADD('2003-11-18 07:25:13',INTERVAL c MINUTE_SECOND) FROM t`).Check(testkit.Rows(`2003-11-18 07:27:53`))
	tk.MustExec(`drop table if exists t;`)
	tk.MustExec(`CREATE TABLE t (a decimal(11,7),b double(11,7),c float(11,7));`)
	tk.MustExec(`INSERT INTO t VALUES (123.9999999,123.9999999,123.9999999),(-123.9999999,-123.9999999,-123.9999999);`)
	tk.MustQuery(`SELECT DATE_ADD('2003-11-18 07:25:13',INTERVAL a MINUTE_SECOND) FROM t`).Check(testkit.Rows(`2004-03-13 03:14:52`, `2003-07-25 11:35:34`))
	tk.MustQuery(`SELECT DATE_ADD('2003-11-18 07:25:13',INTERVAL b MINUTE_SECOND) FROM t`).Check(testkit.Rows(`2004-03-13 03:14:52`, `2003-07-25 11:35:34`))
	tk.MustQuery(`SELECT DATE_ADD('2003-11-18 07:25:13',INTERVAL c MINUTE_SECOND) FROM t`).Check(testkit.Rows(`2003-11-18 09:29:13`, `2003-11-18 05:21:13`))
	tk.MustExec(`drop table if exists t;`)

	// for https://github.com/pingcap/tidb/issues/11319
	tk.MustQuery(`SELECT DATE_ADD('2007-03-28 22:08:28',INTERVAL -2.2 MINUTE_MICROSECOND)`).Check(testkit.Rows("2007-03-28 22:08:25.800000"))
	tk.MustQuery(`SELECT DATE_ADD('2007-03-28 22:08:28',INTERVAL -2.2 SECOND_MICROSECOND)`).Check(testkit.Rows("2007-03-28 22:08:25.800000"))
	tk.MustQuery(`SELECT DATE_ADD('2007-03-28 22:08:28',INTERVAL -2.2 HOUR_MICROSECOND)`).Check(testkit.Rows("2007-03-28 22:08:25.800000"))
	tk.MustQuery(`SELECT DATE_ADD('2007-03-28 22:08:28',INTERVAL -2.2 DAY_MICROSECOND)`).Check(testkit.Rows("2007-03-28 22:08:25.800000"))
	tk.MustQuery(`SELECT DATE_ADD('2007-03-28 22:08:28',INTERVAL -2.2 SECOND)`).Check(testkit.Rows("2007-03-28 22:08:25.800000"))
	tk.MustQuery(`SELECT DATE_ADD('2007-03-28 22:08:28',INTERVAL -2.2 HOUR_SECOND)`).Check(testkit.Rows("2007-03-28 22:06:26"))
	tk.MustQuery(`SELECT DATE_ADD('2007-03-28 22:08:28',INTERVAL -2.2 DAY_SECOND)`).Check(testkit.Rows("2007-03-28 22:06:26"))
	tk.MustQuery(`SELECT DATE_ADD('2007-03-28 22:08:28',INTERVAL -2.2 MINUTE_SECOND)`).Check(testkit.Rows("2007-03-28 22:06:26"))
	tk.MustQuery(`SELECT DATE_ADD('2007-03-28 22:08:28',INTERVAL -2.2 MINUTE)`).Check(testkit.Rows("2007-03-28 22:06:28"))
	tk.MustQuery(`SELECT DATE_ADD('2007-03-28 22:08:28',INTERVAL -2.2 DAY_MINUTE)`).Check(testkit.Rows("2007-03-28 20:06:28"))
	tk.MustQuery(`SELECT DATE_ADD('2007-03-28 22:08:28',INTERVAL -2.2 HOUR_MINUTE)`).Check(testkit.Rows("2007-03-28 20:06:28"))
	tk.MustQuery(`SELECT DATE_ADD('2007-03-28 22:08:28',INTERVAL -2.2 DAY_HOUR)`).Check(testkit.Rows("2007-03-26 20:08:28"))
	tk.MustQuery(`SELECT DATE_ADD('2007-03-28 22:08:28',INTERVAL -2.2 YEAR_MONTH)`).Check(testkit.Rows("2005-01-28 22:08:28"))

	tk.MustQuery(`SELECT DATE_ADD('2007-03-28 22:08:28',INTERVAL 2.2 MINUTE_MICROSECOND)`).Check(testkit.Rows("2007-03-28 22:08:30.200000"))
	tk.MustQuery(`SELECT DATE_ADD('2007-03-28 22:08:28',INTERVAL 2.2 SECOND_MICROSECOND)`).Check(testkit.Rows("2007-03-28 22:08:30.200000"))
	tk.MustQuery(`SELECT DATE_ADD('2007-03-28 22:08:28',INTERVAL 2.2 HOUR_MICROSECOND)`).Check(testkit.Rows("2007-03-28 22:08:30.200000"))
	tk.MustQuery(`SELECT DATE_ADD('2007-03-28 22:08:28',INTERVAL 2.2 DAY_MICROSECOND)`).Check(testkit.Rows("2007-03-28 22:08:30.200000"))
	tk.MustQuery(`SELECT DATE_ADD('2007-03-28 22:08:28',INTERVAL 2.2 SECOND)`).Check(testkit.Rows("2007-03-28 22:08:30.200000"))
	tk.MustQuery(`SELECT DATE_ADD('2007-03-28 22:08:28',INTERVAL 2.2 HOUR_SECOND)`).Check(testkit.Rows("2007-03-28 22:10:30"))
	tk.MustQuery(`SELECT DATE_ADD('2007-03-28 22:08:28',INTERVAL 2.2 DAY_SECOND)`).Check(testkit.Rows("2007-03-28 22:10:30"))
	tk.MustQuery(`SELECT DATE_ADD('2007-03-28 22:08:28',INTERVAL 2.2 MINUTE_SECOND)`).Check(testkit.Rows("2007-03-28 22:10:30"))
	tk.MustQuery(`SELECT DATE_ADD('2007-03-28 22:08:28',INTERVAL 2.2 MINUTE)`).Check(testkit.Rows("2007-03-28 22:10:28"))
	tk.MustQuery(`SELECT DATE_ADD('2007-03-28 22:08:28',INTERVAL 2.2 DAY_MINUTE)`).Check(testkit.Rows("2007-03-29 00:10:28"))
	tk.MustQuery(`SELECT DATE_ADD('2007-03-28 22:08:28',INTERVAL 2.2 HOUR_MINUTE)`).Check(testkit.Rows("2007-03-29 00:10:28"))
	tk.MustQuery(`SELECT DATE_ADD('2007-03-28 22:08:28',INTERVAL 2.2 DAY_HOUR)`).Check(testkit.Rows("2007-03-31 00:08:28"))
	tk.MustQuery(`SELECT DATE_ADD('2007-03-28 22:08:28',INTERVAL 2.2 YEAR_MONTH)`).Check(testkit.Rows("2009-05-28 22:08:28"))
}

func (s *testIntegrationSuite) TestIssue12301(c *C) {
	tk := testkit.NewTestKit(c, s.store)
	tk.MustExec("use test")
	tk.MustExec("create table t (d decimal(19, 0), i bigint(11))")
	tk.MustExec("insert into t values (123456789012, 123456789012)")
	tk.MustQuery("select * from t where d = i").Check(testkit.Rows("123456789012 123456789012"))
}

func (s *testIntegrationSerialSuite) TestIssue15315(c *C) {
	tk := testkit.NewTestKit(c, s.store)
	tk.MustExec("use test")
	tk.MustQuery("select '0-3261554956'+0.0").Check(testkit.Rows("0"))
	tk.MustQuery("select cast('0-1234' as real)").Check(testkit.Rows("0"))
}

func (s *testIntegrationSuite) TestNotExistFunc(c *C) {
	tk := testkit.NewTestKit(c, s.store)

	// current db is empty
	_, err := tk.Exec("SELECT xxx(1)")
	c.Assert(err.Error(), Equals, "[planner:1046]No database selected")

	_, err = tk.Exec("SELECT yyy()")
	c.Assert(err.Error(), Equals, "[planner:1046]No database selected")

	// current db is not empty
	tk.MustExec("use test")
	_, err = tk.Exec("SELECT xxx(1)")
	c.Assert(err.Error(), Equals, "[expression:1305]FUNCTION test.xxx does not exist")

	_, err = tk.Exec("SELECT yyy()")
	c.Assert(err.Error(), Equals, "[expression:1305]FUNCTION test.yyy does not exist")

	tk.MustExec("use test")
	_, err = tk.Exec("SELECT timestampliteral(rand())")
	c.Assert(err.Error(), Equals, "[expression:1305]FUNCTION test.timestampliteral does not exist")

}

func (s *testIntegrationSuite) TestDecodetoChunkReuse(c *C) {
	tk := testkit.NewTestKitWithInit(c, s.store)
	tk.MustExec("create table chk (a int,b varchar(20))")
	for i := 0; i < 200; i++ {
		if i%5 == 0 {
			tk.MustExec(fmt.Sprintf("insert chk values (NULL,NULL)"))
			continue
		}
		tk.MustExec(fmt.Sprintf("insert chk values (%d,'%s')", i, strconv.Itoa(i)))
	}

	tk.Se.GetSessionVars().DistSQLScanConcurrency = 1
	tk.MustExec("set tidb_init_chunk_size = 2")
	tk.MustExec("set tidb_max_chunk_size = 32")
	defer func() {
		tk.MustExec(fmt.Sprintf("set tidb_init_chunk_size = %d", variable.DefInitChunkSize))
		tk.MustExec(fmt.Sprintf("set tidb_max_chunk_size = %d", variable.DefMaxChunkSize))
	}()
	rs, err := tk.Exec("select * from chk")
	c.Assert(err, IsNil)
	req := rs.NewChunk()
	var count int
	for {
		err = rs.Next(context.TODO(), req)
		c.Assert(err, IsNil)
		numRows := req.NumRows()
		if numRows == 0 {
			break
		}
		for i := 0; i < numRows; i++ {
			if count%5 == 0 {
				c.Assert(req.GetRow(i).IsNull(0), Equals, true)
				c.Assert(req.GetRow(i).IsNull(1), Equals, true)
			} else {
				c.Assert(req.GetRow(i).IsNull(0), Equals, false)
				c.Assert(req.GetRow(i).IsNull(1), Equals, false)
				c.Assert(req.GetRow(i).GetInt64(0), Equals, int64(count))
				c.Assert(req.GetRow(i).GetString(1), Equals, strconv.Itoa(count))
			}
			count++
		}
	}
	c.Assert(count, Equals, 200)
	rs.Close()
}

func (s *testIntegrationSuite) TestInMeetsPrepareAndExecute(c *C) {
	tk := testkit.NewTestKitWithInit(c, s.store)
	tk.MustExec("prepare pr1 from 'select ? in (1,?,?)'")
	tk.MustExec("set @a=1, @b=2, @c=3")
	tk.MustQuery("execute pr1 using @a,@b,@c").Check(testkit.Rows("1"))

	tk.MustExec("prepare pr2 from 'select 3 in (1,?,?)'")
	tk.MustExec("set @a=2, @b=3")
	tk.MustQuery("execute pr2 using @a,@b").Check(testkit.Rows("1"))

	tk.MustExec("prepare pr3 from 'select ? in (1,2,3)'")
	tk.MustExec("set @a=4")
	tk.MustQuery("execute pr3 using @a").Check(testkit.Rows("0"))

	tk.MustExec("prepare pr4 from 'select ? in (?,?,?)'")
	tk.MustExec("set @a=1, @b=2, @c=3, @d=4")
	tk.MustQuery("execute pr4 using @a,@b,@c,@d").Check(testkit.Rows("0"))
}

func (s *testIntegrationSuite) TestCastStrToInt(c *C) {
	tk := testkit.NewTestKitWithInit(c, s.store)
	cases := []struct {
		sql    string
		result int
	}{
		{"select cast('' as signed)", 0},
		{"select cast('12345abcde' as signed)", 12345},
		{"select cast('123e456' as signed)", 123},
		{"select cast('-12345abcde' as signed)", -12345},
		{"select cast('-123e456' as signed)", -123},
	}
	for _, ca := range cases {
		tk.Se.GetSessionVars().StmtCtx.SetWarnings(nil)
		tk.MustQuery(ca.sql).Check(testkit.Rows(fmt.Sprintf("%v", ca.result)))
		c.Assert(terror.ErrorEqual(tk.Se.GetSessionVars().StmtCtx.GetWarnings()[0].Err, types.ErrTruncatedWrongVal), IsTrue)
	}
}

func (s *testIntegrationSerialSuite) TestIssue16205(c *C) {
	tk := testkit.NewTestKit(c, s.store)
	orgEnable := plannercore.PreparedPlanCacheEnabled()
	defer func() {
		plannercore.SetPreparedPlanCache(orgEnable)
	}()
	plannercore.SetPreparedPlanCache(true)
	var err error
	tk.Se, err = session.CreateSession4TestWithOpt(s.store, &session.Opt{
		PreparedPlanCache: kvcache.NewSimpleLRUCache(100, 0.1, math.MaxUint64),
	})
	c.Assert(err, IsNil)

	tk.MustExec("use test")
	tk.MustExec("prepare stmt from 'select random_bytes(3)'")
	rows1 := tk.MustQuery("execute stmt").Rows()
	c.Assert(len(rows1), Equals, 1)
	rows2 := tk.MustQuery("execute stmt").Rows()
	c.Assert(len(rows2), Equals, 1)
	c.Assert(rows1[0][0].(string), Not(Equals), rows2[0][0].(string))
}

func (s *testIntegrationSerialSuite) TestRowCountPlanCache(c *C) {
	tk := testkit.NewTestKit(c, s.store)
	orgEnable := plannercore.PreparedPlanCacheEnabled()
	defer func() {
		plannercore.SetPreparedPlanCache(orgEnable)
	}()
	plannercore.SetPreparedPlanCache(true)
	var err error
	tk.Se, err = session.CreateSession4TestWithOpt(s.store, &session.Opt{
		PreparedPlanCache: kvcache.NewSimpleLRUCache(100, 0.1, math.MaxUint64),
	})
	c.Assert(err, IsNil)

	tk.MustExec("use test")
	tk.MustExec("drop table if exists t")
	tk.MustExec("create table t(a int auto_increment primary key)")
	tk.MustExec("prepare stmt from 'select row_count()';")
	tk.MustExec("insert into t values()")
	res := tk.MustQuery("execute stmt").Rows()
	c.Assert(len(res), Equals, 1)
	c.Assert(res[0][0], Equals, "1")
	tk.MustExec("insert into t values(),(),()")
	res = tk.MustQuery("execute stmt").Rows()
	c.Assert(len(res), Equals, 1)
	c.Assert(res[0][0], Equals, "3")
}

func (s *testIntegrationSuite) TestValuesForBinaryLiteral(c *C) {
	// See issue #15310
	tk := testkit.NewTestKit(c, s.store)
	tk.MustExec("use test;")
	tk.MustExec("create table testValuesBinary(id int primary key auto_increment, a bit(1));")
	tk.MustExec("insert into testValuesBinary values(1,1);")
	err := tk.ExecToErr("insert into testValuesBinary values(1,1) on duplicate key update id = values(id),a = values(a);")
	c.Assert(err, IsNil)
	tk.MustQuery("select a=0 from testValuesBinary;").Check(testkit.Rows("0"))
	err = tk.ExecToErr("insert into testValuesBinary values(1,0) on duplicate key update id = values(id),a = values(a);")
	c.Assert(err, IsNil)
	tk.MustQuery("select a=0 from testValuesBinary;").Check(testkit.Rows("1"))
	tk.MustExec("drop table testValuesBinary;")
}

func (s *testIntegrationSuite) TestIssue14159(c *C) {
	tk := testkit.NewTestKitWithInit(c, s.store)
	tk.MustExec("DROP TABLE IF EXISTS t")
	tk.MustExec("CREATE TABLE t (v VARCHAR(100))")
	tk.MustExec("INSERT INTO t VALUES ('3289742893213123732904809')")
	tk.MustQuery("SELECT * FROM t WHERE v").Check(testkit.Rows("3289742893213123732904809"))
}

func (s *testIntegrationSuite) TestIssue14146(c *C) {
	tk := testkit.NewTestKit(c, s.store)
	tk.MustExec("use test")
	tk.MustExec("create table tt(a varchar(10))")
	tk.MustExec("insert into tt values(NULL)")
	tk.MustExec("analyze table tt;")
	tk.MustQuery("select * from tt").Check(testkit.Rows("<nil>"))
}

func (s *testIntegrationSerialSuite) TestCacheRegexpr(c *C) {
	tk := testkit.NewTestKit(c, s.store)
	orgEnable := plannercore.PreparedPlanCacheEnabled()
	defer func() {
		plannercore.SetPreparedPlanCache(orgEnable)
	}()
	plannercore.SetPreparedPlanCache(true)
	var err error
	tk.Se, err = session.CreateSession4TestWithOpt(s.store, &session.Opt{
		PreparedPlanCache: kvcache.NewSimpleLRUCache(100, 0.1, math.MaxUint64),
	})
	c.Assert(err, IsNil)

	tk.MustExec("use test")
	tk.MustExec("drop table if exists t1")
	tk.MustExec("create table t1 (a varchar(40))")
	tk.MustExec("insert into t1 values ('C1'),('R1')")
	tk.MustExec("prepare stmt1 from 'select a from t1 where a rlike ?'")
	tk.MustExec("set @a='^C.*'")
	tk.MustQuery("execute stmt1 using @a").Check(testkit.Rows("C1"))
	tk.MustExec("set @a='^R.*'")
	tk.MustQuery("execute stmt1 using @a").Check(testkit.Rows("R1"))
}

func (s *testIntegrationSerialSuite) TestCacheRefineArgs(c *C) {
	tk := testkit.NewTestKit(c, s.store)
	orgEnable := plannercore.PreparedPlanCacheEnabled()
	defer func() {
		plannercore.SetPreparedPlanCache(orgEnable)
	}()
	plannercore.SetPreparedPlanCache(true)
	var err error
	tk.Se, err = session.CreateSession4TestWithOpt(s.store, &session.Opt{
		PreparedPlanCache: kvcache.NewSimpleLRUCache(100, 0.1, math.MaxUint64),
	})
	c.Assert(err, IsNil)

	tk.MustExec("use test")
	tk.MustExec("drop table if exists t")
	tk.MustExec("create table t(col_int int)")
	tk.MustExec("insert into t values(null)")
	tk.MustExec("prepare stmt from 'SELECT ((col_int is true) = ?) AS res FROM t'")
	tk.MustExec("set @p0='0.8'")
	tk.MustQuery("execute stmt using @p0").Check(testkit.Rows("0"))
	tk.MustExec("set @p0='0'")
	tk.MustQuery("execute stmt using @p0").Check(testkit.Rows("1"))

	tk.MustExec("delete from t")
	tk.MustExec("insert into t values(1)")
	tk.MustExec("prepare stmt from 'SELECT col_int < ? FROM t'")
	tk.MustExec("set @p0='-184467440737095516167.1'")
	tk.MustQuery("execute stmt using @p0").Check(testkit.Rows("0"))
}

func (s *testIntegrationSuite) TestOrderByFuncPlanCache(c *C) {
	tk := testkit.NewTestKit(c, s.store)
	orgEnable := plannercore.PreparedPlanCacheEnabled()
	defer func() {
		plannercore.SetPreparedPlanCache(orgEnable)
	}()
	plannercore.SetPreparedPlanCache(true)
	var err error
	tk.Se, err = session.CreateSession4TestWithOpt(s.store, &session.Opt{
		PreparedPlanCache: kvcache.NewSimpleLRUCache(100, 0.1, math.MaxUint64),
	})
	c.Assert(err, IsNil)

	tk.MustExec("use test")
	tk.MustExec("drop table if exists t")
	tk.MustExec("create table t(a int)")
	tk.MustExec("prepare stmt from 'SELECT * FROM t order by rand()'")
	tk.MustQuery("execute stmt").Check(testkit.Rows())
	tk.MustExec("prepare stmt from 'SELECT * FROM t order by now()'")
	tk.MustQuery("execute stmt").Check(testkit.Rows())
}

func (s *testIntegrationSuite) TestSelectLimitPlanCache(c *C) {
	tk := testkit.NewTestKit(c, s.store)
	orgEnable := plannercore.PreparedPlanCacheEnabled()
	defer func() {
		plannercore.SetPreparedPlanCache(orgEnable)
	}()
	plannercore.SetPreparedPlanCache(true)
	var err error
	tk.Se, err = session.CreateSession4TestWithOpt(s.store, &session.Opt{
		PreparedPlanCache: kvcache.NewSimpleLRUCache(100, 0.1, math.MaxUint64),
	})
	c.Assert(err, IsNil)

	tk.MustExec("use test")
	tk.MustExec("drop table if exists t")
	tk.MustExec("create table t(a int)")
	tk.MustExec("insert into t values(1), (2), (3)")
	tk.MustExec("set @@session.sql_select_limit = 1")
	tk.MustExec("prepare stmt from 'SELECT * FROM t'")
	tk.MustQuery("execute stmt").Check(testkit.Rows("1"))
	tk.MustExec("set @@session.sql_select_limit = default")
	tk.MustQuery("execute stmt").Check(testkit.Rows("1", "2", "3"))
	tk.MustExec("set @@session.sql_select_limit = 2")
	tk.MustQuery("execute stmt").Check(testkit.Rows("1", "2"))
	tk.MustExec("set @@session.sql_select_limit = 1")
	tk.MustQuery("execute stmt").Check(testkit.Rows("1"))
	tk.MustExec("set @@session.sql_select_limit = default")
	tk.MustQuery("execute stmt").Check(testkit.Rows("1", "2", "3"))
	tk.MustExec("set @@session.sql_select_limit = 2")
	tk.MustQuery("execute stmt").Check(testkit.Rows("1", "2"))
}

func (s *testIntegrationSuite) TestCollation(c *C) {
	tk := testkit.NewTestKit(c, s.store)
	tk.MustExec("use test")
	tk.MustExec("drop table if exists t")
	tk.MustExec("create table t (utf8_bin_c varchar(10) charset utf8 collate utf8_bin, utf8_gen_c varchar(10) charset utf8 collate utf8_general_ci, bin_c binary, num_c int, " +
		"abin char collate ascii_bin, lbin char collate latin1_bin, u4bin char collate utf8mb4_bin, u4ci char collate utf8mb4_general_ci)")
	tk.MustExec("insert into t values ('a', 'b', 'c', 4, 'a', 'a', 'a', 'a')")
	tk.MustQuery("select collation(null)").Check(testkit.Rows("binary"))
	tk.MustQuery("select collation(2)").Check(testkit.Rows("binary"))
	tk.MustQuery("select collation(2 + 'a')").Check(testkit.Rows("binary"))
	tk.MustQuery("select collation(2 + utf8_gen_c) from t").Check(testkit.Rows("binary"))
	tk.MustQuery("select collation(2 + utf8_bin_c) from t").Check(testkit.Rows("binary"))
	tk.MustQuery("select collation(concat(utf8_bin_c, 2)) from t").Check(testkit.Rows("utf8_bin"))
	tk.MustQuery("select collation(concat(utf8_gen_c, 'abc')) from t").Check(testkit.Rows("utf8_general_ci"))
	tk.MustQuery("select collation(concat(utf8_gen_c, null)) from t").Check(testkit.Rows("utf8_general_ci"))
	tk.MustQuery("select collation(concat(utf8_gen_c, num_c)) from t").Check(testkit.Rows("utf8_general_ci"))
	tk.MustQuery("select collation(concat(utf8_bin_c, utf8_gen_c)) from t").Check(testkit.Rows("utf8_bin"))
	tk.MustQuery("select collation(upper(utf8_bin_c)) from t").Check(testkit.Rows("utf8_bin"))
	tk.MustQuery("select collation(upper(utf8_gen_c)) from t").Check(testkit.Rows("utf8_general_ci"))
	tk.MustQuery("select collation(upper(bin_c)) from t").Check(testkit.Rows("binary"))
	tk.MustQuery("select collation(concat(abin, bin_c)) from t").Check(testkit.Rows("binary"))
	tk.MustQuery("select collation(concat(lbin, bin_c)) from t").Check(testkit.Rows("binary"))
	tk.MustQuery("select collation(concat(utf8_bin_c, bin_c)) from t").Check(testkit.Rows("binary"))
	tk.MustQuery("select collation(concat(utf8_gen_c, bin_c)) from t").Check(testkit.Rows("binary"))
	tk.MustQuery("select collation(concat(u4bin, bin_c)) from t").Check(testkit.Rows("binary"))
	tk.MustQuery("select collation(concat(u4ci, bin_c)) from t").Check(testkit.Rows("binary"))
	tk.MustQuery("select collation(concat(abin, u4bin)) from t").Check(testkit.Rows("utf8mb4_bin"))
	tk.MustQuery("select collation(concat(lbin, u4bin)) from t").Check(testkit.Rows("utf8mb4_bin"))
	tk.MustQuery("select collation(concat(utf8_bin_c, u4bin)) from t").Check(testkit.Rows("utf8mb4_bin"))
	tk.MustQuery("select collation(concat(utf8_gen_c, u4bin)) from t").Check(testkit.Rows("utf8mb4_bin"))
	tk.MustQuery("select collation(concat(u4ci, u4bin)) from t").Check(testkit.Rows("utf8mb4_bin"))
	tk.MustQuery("select collation(concat(abin, u4ci)) from t").Check(testkit.Rows("utf8mb4_general_ci"))
	tk.MustQuery("select collation(concat(lbin, u4ci)) from t").Check(testkit.Rows("utf8mb4_general_ci"))
	tk.MustQuery("select collation(concat(utf8_bin_c, u4ci)) from t").Check(testkit.Rows("utf8mb4_general_ci"))
	tk.MustQuery("select collation(concat(utf8_gen_c, u4ci)) from t").Check(testkit.Rows("utf8mb4_general_ci"))
	tk.MustQuery("select collation(concat(abin, utf8_bin_c)) from t").Check(testkit.Rows("utf8_bin"))
	tk.MustQuery("select collation(concat(lbin, utf8_bin_c)) from t").Check(testkit.Rows("utf8_bin"))
	tk.MustQuery("select collation(concat(utf8_gen_c, utf8_bin_c)) from t").Check(testkit.Rows("utf8_bin"))
	tk.MustQuery("select collation(concat(abin, utf8_gen_c)) from t").Check(testkit.Rows("utf8_general_ci"))
	tk.MustQuery("select collation(concat(lbin, utf8_gen_c)) from t").Check(testkit.Rows("utf8_general_ci"))
	tk.MustQuery("select collation(concat(abin, lbin)) from t").Check(testkit.Rows("latin1_bin"))

	tk.MustExec("set names utf8mb4 collate utf8mb4_bin")
	tk.MustQuery("select collation('a')").Check(testkit.Rows("utf8mb4_bin"))
	tk.MustExec("set names utf8mb4 collate utf8mb4_general_ci")
	tk.MustQuery("select collation('a')").Check(testkit.Rows("utf8mb4_general_ci"))

	tk.MustExec("set names utf8mb4 collate utf8mb4_general_ci")
	tk.MustExec("set @test_collate_var = 'a'")
	tk.MustQuery("select collation(@test_collate_var)").Check(testkit.Rows("utf8mb4_general_ci"))
	tk.MustExec("set names utf8mb4 collate utf8mb4_general_ci")
	tk.MustExec("set @test_collate_var = 1")
	tk.MustQuery("select collation(@test_collate_var)").Check(testkit.Rows("utf8mb4_general_ci"))
	tk.MustExec("set @test_collate_var = concat(\"a\", \"b\" collate utf8mb4_bin)")
	tk.MustQuery("select collation(@test_collate_var)").Check(testkit.Rows("utf8mb4_bin"))
}

func (s *testIntegrationSerialSuite) TestIssue18638(c *C) {
	collate.SetNewCollationEnabledForTest(true)
	defer collate.SetNewCollationEnabledForTest(false)

	tk := testkit.NewTestKit(c, s.store)
	tk.MustExec("use test")
	tk.MustExec("drop table if exists t")
	tk.MustExec("create table t(a varchar(10) collate utf8mb4_bin, b varchar(10) collate utf8mb4_general_ci);")
	tk.MustExec("insert into t (a, b) values ('a', 'A');")
	tk.MustQuery("select * from t t1, t t2 where t1.a = t2.b collate utf8mb4_general_ci;").Check(testkit.Rows("a A a A"))
	tk.MustQuery("select * from t t1 left join t t2 on t1.a = t2.b collate utf8mb4_general_ci;").Check(testkit.Rows("a A a A"))
}

func (s *testIntegrationSuite) TestCoercibility(c *C) {
	tk := testkit.NewTestKit(c, s.store)

	type testCase struct {
		expr   string
		result int
	}
	testFunc := func(cases []testCase, suffix string) {
		for _, tc := range cases {
			tk.MustQuery(fmt.Sprintf("select coercibility(%v) %v", tc.expr, suffix)).Check(testkit.Rows(fmt.Sprintf("%v", tc.result)))
		}
	}
	testFunc([]testCase{
		// constants
		{"1", 5}, {"null", 6}, {"'abc'", 4},
		// sys-constants
		{"version()", 3}, {"user()", 3}, {"database()", 3},
		{"current_role()", 3}, {"current_user()", 3},
		// scalar functions after constant folding
		{"1+null", 5}, {"null+'abcde'", 5}, {"concat(null, 'abcde')", 4},
		// non-deterministic functions
		{"rand()", 5}, {"now()", 5}, {"sysdate()", 5},
	}, "")

	tk.MustExec("use test")
	tk.MustExec("drop table if exists t")
	tk.MustExec("create table t (i int, r real, d datetime, t timestamp, c char(10), vc varchar(10), b binary(10), vb binary(10))")
	tk.MustExec("insert into t values (null, null, null, null, null, null, null, null)")
	testFunc([]testCase{
		{"i", 5}, {"r", 5}, {"d", 5}, {"t", 5},
		{"c", 2}, {"b", 2}, {"vb", 2}, {"vc", 2},
		{"i+r", 5}, {"i*r", 5}, {"cos(r)+sin(i)", 5}, {"d+2", 5},
		{"t*10", 5}, {"concat(c, vc)", 2}, {"replace(c, 'x', 'y')", 2},
	}, "from t")

	tk.MustQuery("SELECT COERCIBILITY(@straaa);").Check(testkit.Rows("2"))
}

func (s *testIntegrationSerialSuite) TestCacheConstEval(c *C) {
	tk := testkit.NewTestKit(c, s.store)
	orgEnable := plannercore.PreparedPlanCacheEnabled()
	defer func() {
		plannercore.SetPreparedPlanCache(orgEnable)
	}()
	plannercore.SetPreparedPlanCache(true)
	var err error
	tk.Se, err = session.CreateSession4TestWithOpt(s.store, &session.Opt{
		PreparedPlanCache: kvcache.NewSimpleLRUCache(100, 0.1, math.MaxUint64),
	})
	c.Assert(err, IsNil)

	tk.MustExec("use test")
	tk.MustExec("drop table if exists t")
	tk.MustExec("create table t(col_double double)")
	tk.MustExec("insert into t values (1)")
	tk.Se.GetSessionVars().EnableVectorizedExpression = false
	tk.MustExec("insert into mysql.expr_pushdown_blacklist values('cast', 'tikv,tiflash,tidb', 'for test')")
	tk.MustExec("admin reload expr_pushdown_blacklist")
	tk.MustExec("prepare stmt from 'SELECT * FROM (SELECT col_double AS c0 FROM t) t WHERE (ABS((REPEAT(?, ?) OR 5617780767323292672)) < LN(EXP(c0)) + (? ^ ?))'")
	tk.MustExec("set @a1 = 'JuvkBX7ykVux20zQlkwDK2DFelgn7'")
	tk.MustExec("set @a2 = 1")
	tk.MustExec("set @a3 = -112990.35179796701")
	tk.MustExec("set @a4 = 87997.92704840179")
	// Main purpose here is checking no error is reported. 1 is the result when plan cache is disabled, it is
	// incompatible with MySQL actually, update the result after fixing it.
	tk.MustQuery("execute stmt using @a1, @a2, @a3, @a4").Check(testkit.Rows("1"))
	tk.Se.GetSessionVars().EnableVectorizedExpression = true
	tk.MustExec("delete from mysql.expr_pushdown_blacklist where name = 'cast' and store_type = 'tikv,tiflash,tidb' and reason = 'for test'")
	tk.MustExec("admin reload expr_pushdown_blacklist")
}

func (s *testIntegrationSerialSuite) TestCollationBasic(c *C) {
	tk := testkit.NewTestKit(c, s.store)
	collate.SetNewCollationEnabledForTest(true)
	defer collate.SetNewCollationEnabledForTest(false)
	tk.MustExec("use test")
	tk.MustExec("create table t_ci(a varchar(10) collate utf8mb4_general_ci, unique key(a))")
	tk.MustExec("insert into t_ci values ('a')")
	tk.MustQuery("select * from t_ci").Check(testkit.Rows("a"))
	tk.MustQuery("select * from t_ci").Check(testkit.Rows("a"))
	tk.MustQuery("select * from t_ci where a='a'").Check(testkit.Rows("a"))
	tk.MustQuery("select * from t_ci where a='A'").Check(testkit.Rows("a"))
	tk.MustQuery("select * from t_ci where a='a   '").Check(testkit.Rows("a"))
	tk.MustQuery("select * from t_ci where a='a                    '").Check(testkit.Rows("a"))
}

func (s *testIntegrationSerialSuite) TestWeightString(c *C) {
	tk := testkit.NewTestKit(c, s.store)
	collate.SetNewCollationEnabledForTest(true)
	defer collate.SetNewCollationEnabledForTest(false)

	type testCase struct {
		input                    []string
		result                   []string
		resultAsChar1            []string
		resultAsChar3            []string
		resultAsBinary1          []string
		resultAsBinary5          []string
		resultExplicitCollateBin []string
	}
	tk.MustExec("use test")
	tk.MustExec("drop table if exists t")
	tk.MustExec("create table t (id int, a varchar(20) collate utf8mb4_general_ci)")
	cases := testCase{
		input:                    []string{"aAÁàãăâ", "a", "a  ", "中", "中 "},
		result:                   []string{"\x00A\x00A\x00A\x00A\x00A\x00A\x00A", "\x00A", "\x00A", "\x4E\x2D", "\x4E\x2D"},
		resultAsChar1:            []string{"\x00A", "\x00A", "\x00A", "\x4E\x2D", "\x4E\x2D"},
		resultAsChar3:            []string{"\x00A\x00A\x00A", "\x00A", "\x00A", "\x4E\x2D", "\x4E\x2D"},
		resultAsBinary1:          []string{"a", "a", "a", "\xE4", "\xE4"},
		resultAsBinary5:          []string{"aA\xc3\x81\xc3", "a\x00\x00\x00\x00", "a  \x00\x00", "中\x00\x00", "中 \x00"},
		resultExplicitCollateBin: []string{"aAÁàãăâ", "a", "a", "中", "中"},
	}
	values := make([]string, len(cases.input))
	for i, input := range cases.input {
		values[i] = fmt.Sprintf("(%d, '%s')", i, input)
	}
	tk.MustExec("insert into t values " + strings.Join(values, ","))
	rows := tk.MustQuery("select weight_string(a) from t order by id").Rows()
	for i, out := range cases.result {
		c.Assert(rows[i][0].(string), Equals, out)
	}
	rows = tk.MustQuery("select weight_string(a as char(1)) from t order by id").Rows()
	for i, out := range cases.resultAsChar1 {
		c.Assert(rows[i][0].(string), Equals, out)
	}
	rows = tk.MustQuery("select weight_string(a as char(3)) from t order by id").Rows()
	for i, out := range cases.resultAsChar3 {
		c.Assert(rows[i][0].(string), Equals, out)
	}
	rows = tk.MustQuery("select weight_string(a as binary(1)) from t order by id").Rows()
	for i, out := range cases.resultAsBinary1 {
		c.Assert(rows[i][0].(string), Equals, out)
	}
	rows = tk.MustQuery("select weight_string(a as binary(5)) from t order by id").Rows()
	for i, out := range cases.resultAsBinary5 {
		c.Assert(rows[i][0].(string), Equals, out)
	}
	c.Assert(tk.MustQuery("select weight_string(NULL);").Rows()[0][0], Equals, "<nil>")
	c.Assert(tk.MustQuery("select weight_string(7);").Rows()[0][0], Equals, "<nil>")
	c.Assert(tk.MustQuery("select weight_string(cast(7 as decimal(5)));").Rows()[0][0], Equals, "<nil>")
	c.Assert(tk.MustQuery("select weight_string(cast(20190821 as date));").Rows()[0][0], Equals, "2019-08-21")
	c.Assert(tk.MustQuery("select weight_string(cast(20190821 as date) as binary(5));").Rows()[0][0], Equals, "2019-")
	c.Assert(tk.MustQuery("select weight_string(7.0);").Rows()[0][0], Equals, "<nil>")
	c.Assert(tk.MustQuery("select weight_string(7 AS BINARY(2));").Rows()[0][0], Equals, "7\x00")
	// test explicit collation
	c.Assert(tk.MustQuery("select weight_string('中 ' collate utf8mb4_general_ci);").Rows()[0][0], Equals, "\x4E\x2D")
	c.Assert(tk.MustQuery("select weight_string('中 ' collate utf8mb4_bin);").Rows()[0][0], Equals, "中")
	c.Assert(tk.MustQuery("select collation(a collate utf8mb4_general_ci) from t order by id").Rows()[0][0], Equals, "utf8mb4_general_ci")
	c.Assert(tk.MustQuery("select collation('中 ' collate utf8mb4_general_ci);").Rows()[0][0], Equals, "utf8mb4_general_ci")
	rows = tk.MustQuery("select weight_string(a collate utf8mb4_bin) from t order by id").Rows()
	for i, out := range cases.resultExplicitCollateBin {
		c.Assert(rows[i][0].(string), Equals, out)
	}
	tk.MustGetErrMsg("select weight_string(a collate utf8_general_ci) from t order by id", "[ddl:1253]COLLATION 'utf8_general_ci' is not valid for CHARACTER SET 'utf8mb4'")
	tk.MustGetErrMsg("select weight_string('中' collate utf8_bin)", "[ddl:1253]COLLATION 'utf8_bin' is not valid for CHARACTER SET 'utf8mb4'")
}

func (s *testIntegrationSerialSuite) TestCollationCreateIndex(c *C) {
	tk := testkit.NewTestKit(c, s.store)
	collate.SetNewCollationEnabledForTest(true)
	defer collate.SetNewCollationEnabledForTest(false)
	tk.MustExec("use test")
	tk.MustExec("drop table if exists t")
	tk.MustExec("create table t (a varchar(10) collate utf8mb4_general_ci);")
	tk.MustExec("insert into t values ('a');")
	tk.MustExec("insert into t values ('A');")
	tk.MustExec("insert into t values ('b');")
	tk.MustExec("insert into t values ('B');")
	tk.MustExec("insert into t values ('a');")
	tk.MustExec("insert into t values ('A');")
	tk.MustExec("create index idx on t(a);")
	tk.MustQuery("select * from t order by a").Check(testkit.Rows("a", "A", "a", "A", "b", "B"))
}

func (s *testIntegrationSerialSuite) TestCollateConstantPropagation(c *C) {
	tk := testkit.NewTestKit(c, s.store)
	collate.SetNewCollationEnabledForTest(true)
	defer collate.SetNewCollationEnabledForTest(false)

	tk.MustExec("use test")
	tk.MustExec("drop table if exists t")
	tk.MustExec("create table t (a char(10) collate utf8mb4_bin, b char(10) collate utf8mb4_general_ci);")
	tk.MustExec("insert into t values ('a', 'A');")
	tk.MustQuery("select * from t t1, t t2 where t1.a=t2.b and t2.b='a' collate utf8mb4_general_ci;").Check(nil)
	tk.MustQuery("select * from t t1, t t2 where t1.a=t2.b and t2.b>='a' collate utf8mb4_general_ci;").Check(nil)
	tk.MustExec("drop table t;")
	tk.MustExec("create table t (a char(10) collate utf8mb4_general_ci, b char(10) collate utf8mb4_general_ci);")
	tk.MustExec("insert into t values ('A', 'a');")
	tk.MustQuery("select * from t t1, t t2 where t1.a=t2.b and t2.b='a' collate utf8mb4_bin;").Check(testkit.Rows("A a A a"))
	tk.MustQuery("select * from t t1, t t2 where t1.a=t2.b and t2.b>='a' collate utf8mb4_bin;").Check(testkit.Rows("A a A a"))
	tk.MustExec("drop table t;")
	tk.MustExec("set names utf8mb4")
	tk.MustExec("create table t (a char(10) collate utf8mb4_general_ci, b char(10) collate utf8_general_ci);")
	tk.MustExec("insert into t values ('a', 'A');")
	tk.MustQuery("select * from t t1, t t2 where t1.a=t2.b and t2.b='A'").Check(testkit.Rows("a A a A"))
	tk.MustExec("drop table t;")
	tk.MustExec("create table t(a char collate utf8_general_ci, b char collate utf8mb4_general_ci, c char collate utf8_bin);")
	tk.MustExec("insert into t values ('b', 'B', 'B');")
	tk.MustQuery("select * from t t1, t t2 where t1.a=t2.b and t2.b=t2.c;").Check(testkit.Rows("b B B b B B"))
	tk.MustExec("drop table t;")
	tk.MustExec("create table t(a char collate utf8_bin, b char collate utf8_general_ci);")
	tk.MustExec("insert into t values ('a', 'A');")
	tk.MustQuery("select * from t t1, t t2 where t1.b=t2.b and t2.b=t1.a collate utf8_general_ci;").Check(testkit.Rows("a A a A"))
	tk.MustExec("drop table if exists t1, t2;")
	tk.MustExec("set names utf8mb4 collate utf8mb4_general_ci;")
	tk.MustExec("create table t1(a char, b varchar(10)) charset utf8mb4 collate utf8mb4_general_ci;")
	tk.MustExec("create table t2(a char, b varchar(10)) charset utf8mb4 collate utf8mb4_bin;")
	tk.MustExec("insert into t1 values ('A', 'a');")
	tk.MustExec("insert into t2 values ('a', 'a')")
	tk.MustQuery("select * from t1 left join t2 on t1.a = t2.a where t1.a = 'a';").Check(testkit.Rows("A a <nil> <nil>"))
	tk.MustExec("drop table t;")
	tk.MustExec("set names utf8mb4 collate utf8mb4_general_ci;")
	tk.MustExec("create table t(a char collate utf8mb4_bin, b char collate utf8mb4_general_ci);")
	tk.MustExec("insert into t values ('a', 'a');")
	tk.MustQuery("select * from t t1, t t2 where  t2.b = 'A' and lower(concat(t1.a , '' ))  = t2.b;").Check(testkit.Rows("a a a a"))
}
func (s *testIntegrationSerialSuite) prepare4Join(c *C) *testkit.TestKit {
	tk := testkit.NewTestKit(c, s.store)
	tk.MustExec("USE test")
	tk.MustExec("drop table if exists t")
	tk.MustExec("drop table if exists t_bin")
	tk.MustExec("CREATE TABLE `t` ( `a` int(11) NOT NULL,`b` varchar(5) CHARACTER SET utf8mb4 COLLATE utf8mb4_general_ci DEFAULT NULL)")
	tk.MustExec("CREATE TABLE `t_bin` ( `a` int(11) NOT NULL,`b` varchar(5) CHARACTER SET binary)")
	tk.MustExec("insert into t values (1, 'a'), (2, 'À'), (3, 'á'), (4, 'à'), (5, 'b'), (6, 'c'), (7, ' ')")
	tk.MustExec("insert into t_bin values (1, 'a'), (2, 'À'), (3, 'á'), (4, 'à'), (5, 'b'), (6, 'c'), (7, ' ')")
	return tk
}

func (s *testIntegrationSerialSuite) prepare4Join2(c *C) *testkit.TestKit {
	tk := testkit.NewTestKit(c, s.store)
	tk.MustExec("USE test")
	tk.MustExec("drop table if exists t1")
	tk.MustExec("drop table if exists t2")
	tk.MustExec("create table t1 (id int, v varchar(5) character set binary, key(v))")
	tk.MustExec("create table t2 (v varchar(5) CHARACTER SET utf8mb4 COLLATE utf8mb4_general_ci, key(v))")
	tk.MustExec("insert into t1 values (1, 'a'), (2, 'À'), (3, 'á'), (4, 'à'), (5, 'b'), (6, 'c'), (7, ' ')")
	tk.MustExec("insert into t2 values ('a'), ('À'), ('á'), ('à'), ('b'), ('c'), (' ')")
	return tk
}

func (s *testIntegrationSerialSuite) TestCollateHashJoin(c *C) {
	collate.SetNewCollationEnabledForTest(true)
	defer collate.SetNewCollationEnabledForTest(false)
	tk := s.prepare4Join(c)
	tk.MustQuery("select /*+ TIDB_HJ(t1, t2) */ t1.a, t1.b from t t1, t t2 where t1.b=t2.b order by t1.a").Check(
		testkit.Rows("1 a", "1 a", "1 a", "1 a", "2 À", "2 À", "2 À", "2 À", "3 á", "3 á", "3 á", "3 á", "4 à", "4 à", "4 à", "4 à", "5 b", "6 c", "7  "))
	tk.MustQuery("select /*+ TIDB_HJ(t1, t2) */ t1.a, t1.b from t_bin t1, t_bin t2 where t1.b=t2.b order by t1.a").Check(
		testkit.Rows("1 a", "2 À", "3 á", "4 à", "5 b", "6 c", "7  "))
	tk.MustQuery("select /*+ TIDB_HJ(t1, t2) */ t1.a, t1.b from t t1, t t2 where t1.b=t2.b and t1.a>3 order by t1.a").Check(
		testkit.Rows("4 à", "4 à", "4 à", "4 à", "5 b", "6 c", "7  "))
	tk.MustQuery("select /*+ TIDB_HJ(t1, t2) */ t1.a, t1.b from t_bin t1, t_bin t2 where t1.b=t2.b and t1.a>3 order by t1.a").Check(
		testkit.Rows("4 à", "5 b", "6 c", "7  "))
	tk.MustQuery("select /*+ TIDB_HJ(t1, t2) */ t1.a, t1.b from t t1, t t2 where t1.b=t2.b and t1.a>3 order by t1.a").Check(
		testkit.Rows("4 à", "4 à", "4 à", "4 à", "5 b", "6 c", "7  "))
	tk.MustQuery("select /*+ TIDB_HJ(t1, t2) */ t1.a, t1.b from t_bin t1, t_bin t2 where t1.b=t2.b and t1.a>3 order by t1.a").Check(
		testkit.Rows("4 à", "5 b", "6 c", "7  "))
	tk.MustQuery("select /*+ TIDB_HJ(t1, t2) */ t1.a, t1.b from t t1, t t2 where t1.b=t2.b and t1.a>t2.a order by t1.a").Check(
		testkit.Rows("2 À", "3 á", "3 á", "4 à", "4 à", "4 à"))
	tk.MustQuery("select /*+ TIDB_HJ(t1, t2) */ t1.a, t1.b from t_bin t1, t_bin t2 where t1.b=t2.b and t1.a>t2.a order by t1.a").Check(
		testkit.Rows())
}

func (s *testIntegrationSerialSuite) TestCollateHashJoin2(c *C) {
	collate.SetNewCollationEnabledForTest(true)
	defer collate.SetNewCollationEnabledForTest(false)
	tk := s.prepare4Join2(c)
	tk.MustQuery("select /*+ TIDB_HJ(t1, t2) */ * from t1, t2 where t1.v=t2.v order by t1.id").Check(
		testkit.Rows("1 a a", "2 À À", "3 á á", "4 à à", "5 b b", "6 c c", "7    "))
}

func (s *testIntegrationSerialSuite) TestCollateMergeJoin(c *C) {
	collate.SetNewCollationEnabledForTest(true)
	defer collate.SetNewCollationEnabledForTest(false)
	tk := s.prepare4Join(c)
	tk.MustQuery("select /*+ TIDB_SMJ(t1, t2) */ t1.a, t1.b from t t1, t t2 where t1.b=t2.b order by t1.a").Check(
		testkit.Rows("1 a", "1 a", "1 a", "1 a", "2 À", "2 À", "2 À", "2 À", "3 á", "3 á", "3 á", "3 á", "4 à", "4 à", "4 à", "4 à", "5 b", "6 c", "7  "))
	tk.MustQuery("select /*+ TIDB_SMJ(t1, t2) */ t1.a, t1.b from t_bin t1, t_bin t2 where t1.b=t2.b order by t1.a").Check(
		testkit.Rows("1 a", "2 À", "3 á", "4 à", "5 b", "6 c", "7  "))
	tk.MustQuery("select /*+ TIDB_SMJ(t1, t2) */ t1.a, t1.b from t t1, t t2 where t1.b=t2.b and t1.a>3 order by t1.a").Check(
		testkit.Rows("4 à", "4 à", "4 à", "4 à", "5 b", "6 c", "7  "))
	tk.MustQuery("select /*+ TIDB_SMJ(t1, t2) */ t1.a, t1.b from t_bin t1, t_bin t2 where t1.b=t2.b and t1.a>3 order by t1.a").Check(
		testkit.Rows("4 à", "5 b", "6 c", "7  "))
	tk.MustQuery("select /*+ TIDB_SMJ(t1, t2) */ t1.a, t1.b from t t1, t t2 where t1.b=t2.b and t1.a>3 order by t1.a").Check(
		testkit.Rows("4 à", "4 à", "4 à", "4 à", "5 b", "6 c", "7  "))
	tk.MustQuery("select /*+ TIDB_SMJ(t1, t2) */ t1.a, t1.b from t_bin t1, t_bin t2 where t1.b=t2.b and t1.a>3 order by t1.a").Check(
		testkit.Rows("4 à", "5 b", "6 c", "7  "))
	tk.MustQuery("select /*+ TIDB_SMJ(t1, t2) */ t1.a, t1.b from t t1, t t2 where t1.b=t2.b and t1.a>t2.a order by t1.a").Check(
		testkit.Rows("2 À", "3 á", "3 á", "4 à", "4 à", "4 à"))
	tk.MustQuery("select /*+ TIDB_SMJ(t1, t2) */ t1.a, t1.b from t_bin t1, t_bin t2 where t1.b=t2.b and t1.a>t2.a order by t1.a").Check(
		testkit.Rows())
}

func (s *testIntegrationSerialSuite) TestCollateMergeJoin2(c *C) {
	collate.SetNewCollationEnabledForTest(true)
	defer collate.SetNewCollationEnabledForTest(false)
	tk := s.prepare4Join2(c)
	tk.MustQuery("select /*+ TIDB_SMJ(t1, t2) */ * from t1, t2 where t1.v=t2.v order by t1.id").Check(
		testkit.Rows("1 a a", "2 À À", "3 á á", "4 à à", "5 b b", "6 c c", "7    "))
}

func (s *testIntegrationSerialSuite) prepare4Collation(c *C, hasIndex bool) *testkit.TestKit {
	tk := testkit.NewTestKit(c, s.store)
	tk.MustExec("USE test")
	tk.MustExec("drop table if exists t")
	tk.MustExec("drop table if exists t_bin")
	idxSQL := ", key(v)"
	if !hasIndex {
		idxSQL = ""
	}
	tk.MustExec(fmt.Sprintf("create table t (id int, v varchar(5) CHARACTER SET utf8mb4 COLLATE utf8mb4_general_ci DEFAULT NULL %v)", idxSQL))
	tk.MustExec(fmt.Sprintf("create table t_bin (id int, v varchar(5) CHARACTER SET binary %v)", idxSQL))
	tk.MustExec("insert into t values (1, 'a'), (2, 'À'), (3, 'á'), (4, 'à'), (5, 'b'), (6, 'c'), (7, ' ')")
	tk.MustExec("insert into t_bin values (1, 'a'), (2, 'À'), (3, 'á'), (4, 'à'), (5, 'b'), (6, 'c'), (7, ' ')")
	return tk
}

func (s *testIntegrationSerialSuite) TestCollateSelection(c *C) {
	collate.SetNewCollationEnabledForTest(true)
	defer collate.SetNewCollationEnabledForTest(false)
	tk := s.prepare4Collation(c, false)
	tk.MustQuery("select v from t where v='a' order by id").Check(testkit.Rows("a", "À", "á", "à"))
	tk.MustQuery("select v from t_bin where v='a' order by id").Check(testkit.Rows("a"))
	tk.MustQuery("select v from t where v<'b' and id<=3").Check(testkit.Rows("a", "À", "á"))
	tk.MustQuery("select v from t_bin where v<'b' and id<=3").Check(testkit.Rows("a"))
}

func (s *testIntegrationSerialSuite) TestCollateSort(c *C) {
	collate.SetNewCollationEnabledForTest(true)
	defer collate.SetNewCollationEnabledForTest(false)
	tk := s.prepare4Collation(c, false)
	tk.MustQuery("select id from t order by v, id").Check(testkit.Rows("7", "1", "2", "3", "4", "5", "6"))
	tk.MustQuery("select id from t_bin order by v, id").Check(testkit.Rows("7", "1", "5", "6", "2", "4", "3"))

	tk.MustExec("drop table if exists t")
	tk.MustExec("create table t(a char(10) collate utf8mb4_general_ci, key(a))")
	tk.MustExec("insert into t values ('a'), ('A'), ('b')")
	tk.MustExec("insert into t values ('a'), ('A'), ('b')")
	tk.MustExec("insert into t values ('a'), ('A'), ('b')")
	tk.MustQuery("select * from t order by a collate utf8mb4_bin").Check(testkit.Rows("A", "A", "A", "a", "a", "a", "b", "b", "b"))
}

func (s *testIntegrationSerialSuite) TestCollateHashAgg(c *C) {
	collate.SetNewCollationEnabledForTest(true)
	defer collate.SetNewCollationEnabledForTest(false)
	tk := s.prepare4Collation(c, false)
	tk.HasPlan("select distinct(v) from t_bin", "HashAgg")
	tk.MustQuery("select distinct(v) from t_bin").Sort().Check(testkit.Rows(" ", "a", "b", "c", "À", "à", "á"))
	tk.HasPlan("select distinct(v) from t", "HashAgg")
	tk.MustQuery("select distinct(v) from t").Sort().Check(testkit.Rows(" ", "a", "b", "c"))
	tk.HasPlan("select v, count(*) from t_bin group by v", "HashAgg")
	tk.MustQuery("select v, count(*) from t_bin group by v").Sort().Check(testkit.Rows("  1", "a 1", "b 1", "c 1", "À 1", "à 1", "á 1"))
	tk.HasPlan("select v, count(*) from t group by v", "HashAgg")
	tk.MustQuery("select v, count(*) from t group by v").Sort().Check(testkit.Rows("  1", "a 4", "b 1", "c 1"))

	tk.MustExec("drop table if exists t")
	tk.MustExec("create table t(a char(10) collate utf8mb4_general_ci, key(a))")
	tk.MustExec("insert into t values ('a'), ('A'), ('b')")
	tk.MustExec("insert into t values ('a'), ('A'), ('b')")
	tk.MustExec("insert into t values ('a'), ('A'), ('b')")
	tk.MustQuery("select count(1) from t group by a collate utf8mb4_bin").Check(testkit.Rows("3", "3", "3"))
}

func (s *testIntegrationSerialSuite) TestCollateStreamAgg(c *C) {
	collate.SetNewCollationEnabledForTest(true)
	defer collate.SetNewCollationEnabledForTest(false)
	tk := s.prepare4Collation(c, true)
	tk.HasPlan("select distinct(v) from t_bin", "StreamAgg")
	tk.MustQuery("select distinct(v) from t_bin").Sort().Check(testkit.Rows(" ", "a", "b", "c", "À", "à", "á"))
	tk.HasPlan("select distinct(v) from t", "StreamAgg")
	tk.MustQuery("select distinct(v) from t").Sort().Check(testkit.Rows(" ", "a", "b", "c"))
	tk.HasPlan("select v, count(*) from t_bin group by v", "StreamAgg")
	tk.MustQuery("select v, count(*) from t_bin group by v").Sort().Check(testkit.Rows("  1", "a 1", "b 1", "c 1", "À 1", "à 1", "á 1"))
	tk.HasPlan("select v, count(*) from t group by v", "StreamAgg")
	tk.MustQuery("select v, count(*) from t group by v").Sort().Check(testkit.Rows("  1", "a 4", "b 1", "c 1"))
}

func (s *testIntegrationSerialSuite) TestCollateIndexReader(c *C) {
	collate.SetNewCollationEnabledForTest(true)
	defer collate.SetNewCollationEnabledForTest(false)
	tk := s.prepare4Collation(c, true)
	tk.HasPlan("select v from t where v < 'b'  order by v", "IndexReader")
	tk.MustQuery("select v from t where v < 'b' order by v").Check(testkit.Rows(" ", "a", "À", "á", "à"))
	tk.HasPlan("select v from t where v < 'b' and v > ' ' order by v", "IndexReader")
	tk.MustQuery("select v from t where v < 'b' and v > ' ' order by v").Check(testkit.Rows("a", "À", "á", "à"))
	tk.HasPlan("select v from t_bin where v < 'b' order by v", "IndexReader")
	tk.MustQuery("select v from t_bin where v < 'b' order by v").Sort().Check(testkit.Rows(" ", "a"))
	tk.HasPlan("select v from t_bin where v < 'b' and v > ' ' order by v", "IndexReader")
	tk.MustQuery("select v from t_bin where v < 'b' and v > ' ' order by v").Sort().Check(testkit.Rows("a"))
}

func (s *testIntegrationSerialSuite) TestCollateIndexLookup(c *C) {
	collate.SetNewCollationEnabledForTest(true)
	defer collate.SetNewCollationEnabledForTest(false)
	tk := s.prepare4Collation(c, true)

	tk.HasPlan("select id from t where v < 'b'", "IndexLookUp")
	tk.MustQuery("select id from t where v < 'b'").Sort().Check(testkit.Rows("1", "2", "3", "4", "7"))
	tk.HasPlan("select id from t where v < 'b' and v > ' '", "IndexLookUp")
	tk.MustQuery("select id from t where v < 'b' and v > ' '").Sort().Check(testkit.Rows("1", "2", "3", "4"))
	tk.HasPlan("select id from t_bin where v < 'b'", "IndexLookUp")
	tk.MustQuery("select id from t_bin where v < 'b'").Sort().Check(testkit.Rows("1", "7"))
	tk.HasPlan("select id from t_bin where v < 'b' and v > ' '", "IndexLookUp")
	tk.MustQuery("select id from t_bin where v < 'b' and v > ' '").Sort().Check(testkit.Rows("1"))
}

func (s *testIntegrationSerialSuite) TestIssue16668(c *C) {
	collate.SetNewCollationEnabledForTest(true)
	defer collate.SetNewCollationEnabledForTest(false)
	tk := testkit.NewTestKit(c, s.store)
	tk.MustExec("use test")
	tk.MustExec("drop table if exists tx")
	tk.MustExec("CREATE TABLE `tx` ( `a` int(11) NOT NULL,`b` varchar(5) CHARACTER SET utf8mb4 COLLATE utf8mb4_general_ci DEFAULT NULL)")
	tk.MustExec("insert into tx values (1, 'a'), (2, 'À'), (3, 'á'), (4, 'à'), (5, 'b'), (6, 'c'), (7, ' ')")
	tk.MustQuery("select count(distinct(b)) from tx").Check(testkit.Rows("4"))
}

func (s *testIntegrationSerialSuite) TestCollateStringFunction(c *C) {
	collate.SetNewCollationEnabledForTest(true)
	defer collate.SetNewCollationEnabledForTest(false)
	tk := testkit.NewTestKit(c, s.store)

	tk.MustQuery("select field('a', 'b', 'a');").Check(testkit.Rows("2"))
	tk.MustQuery("select field('a', 'b', 'A');").Check(testkit.Rows("0"))
	tk.MustQuery("select field('a', 'b', 'A' collate utf8mb4_bin);").Check(testkit.Rows("0"))
	tk.MustQuery("select field('a', 'b', 'a ' collate utf8mb4_bin);").Check(testkit.Rows("2"))
	tk.MustQuery("select field('a', 'b', 'A' collate utf8mb4_general_ci);").Check(testkit.Rows("2"))
	tk.MustQuery("select field('a', 'b', 'a ' collate utf8mb4_general_ci);").Check(testkit.Rows("2"))

	tk.MustExec("USE test")
	tk.MustExec("drop table if exists t")
	tk.MustExec("create table t(a char(10), b char (10)) collate utf8mb4_general_ci")
	tk.MustExec("insert into t values ('a', 'A')")
	tk.MustQuery("select field(a, b) from t").Check(testkit.Rows("1"))

	tk.MustQuery("select FIND_IN_SET('a','b,a,c,d');").Check(testkit.Rows("2"))
	tk.MustQuery("select FIND_IN_SET('a','b,A,c,d');").Check(testkit.Rows("0"))
	tk.MustQuery("select FIND_IN_SET('a','b,A,c,d' collate utf8mb4_bin);").Check(testkit.Rows("0"))
	tk.MustQuery("select FIND_IN_SET('a','b,a ,c,d' collate utf8mb4_bin);").Check(testkit.Rows("2"))
	tk.MustQuery("select FIND_IN_SET('a','b,A,c,d' collate utf8mb4_general_ci);").Check(testkit.Rows("2"))
	tk.MustQuery("select FIND_IN_SET('a','b,a ,c,d' collate utf8mb4_general_ci);").Check(testkit.Rows("2"))

	tk.MustExec("select concat('a' collate utf8mb4_bin, 'b' collate utf8mb4_bin);")
	tk.MustGetErrMsg("select concat('a' collate utf8mb4_bin, 'b' collate utf8mb4_general_ci);", "[expression:1267]Illegal mix of collations (utf8mb4_bin,EXPLICIT) and (utf8mb4_general_ci,EXPLICIT) for operation 'concat'")
	tk.MustExec("use test")
	tk.MustExec("drop table if exists t")
	tk.MustExec("create table t(a char)")
	tk.MustGetErrMsg("select * from t t1 join t t2 on t1.a collate utf8mb4_bin = t2.a collate utf8mb4_general_ci;", "[expression:1267]Illegal mix of collations (utf8mb4_bin,EXPLICIT) and (utf8mb4_general_ci,EXPLICIT) for operation 'eq'")

	tk.MustExec("DROP TABLE IF EXISTS t1;")
	tk.MustExec("CREATE TABLE t1 ( a int, p1 VARCHAR(255) CHARACTER SET utf8 COLLATE utf8_bin,p2 VARCHAR(255) CHARACTER SET utf8 COLLATE utf8_general_ci , p3 VARCHAR(255) CHARACTER SET utf8mb4 COLLATE utf8mb4_bin,p4 VARCHAR(255) CHARACTER SET utf8mb4 COLLATE utf8mb4_general_ci ,n1 VARCHAR(255) CHARACTER SET utf8 COLLATE utf8_bin,n2 VARCHAR(255) CHARACTER SET utf8 COLLATE utf8_general_ci , n3 VARCHAR(255) CHARACTER SET utf8mb4 COLLATE utf8mb4_bin,n4 VARCHAR(255) CHARACTER SET utf8mb4 COLLATE utf8mb4_general_ci );")
	tk.MustExec("insert into t1 (a,p1,p2,p3,p4,n1,n2,n3,n4) values(1,'  0aA1!测试テストמבחן  ','  0aA1!测试テストמבחן 	','  0aA1!测试テストמבחן 	','  0aA1!测试テストמבחן 	','  0Aa1!测试テストמבחן  ','  0Aa1!测试テストמבחן 	','  0Aa1!测试テストמבחן 	','  0Aa1!测试テストמבחן 	');")

	tk.MustQuery("select INSTR(p1,n1) from t1;").Check(testkit.Rows("0"))
	tk.MustQuery("select INSTR(p1,n2) from t1;").Check(testkit.Rows("0"))
	tk.MustQuery("select INSTR(p1,n3) from t1;").Check(testkit.Rows("0"))
	tk.MustQuery("select INSTR(p1,n4) from t1;").Check(testkit.Rows("0"))
	tk.MustQuery("select INSTR(p2,n1) from t1;").Check(testkit.Rows("0"))
	tk.MustQuery("select INSTR(p2,n2) from t1;").Check(testkit.Rows("1"))
	tk.MustQuery("select INSTR(p2,n3) from t1;").Check(testkit.Rows("0"))
	tk.MustQuery("select INSTR(p2,n4) from t1;").Check(testkit.Rows("1"))
	tk.MustQuery("select INSTR(p3,n1) from t1;").Check(testkit.Rows("0"))
	tk.MustQuery("select INSTR(p3,n2) from t1;").Check(testkit.Rows("0"))
	tk.MustQuery("select INSTR(p3,n3) from t1;").Check(testkit.Rows("0"))
	tk.MustQuery("select INSTR(p3,n4) from t1;").Check(testkit.Rows("0"))
	tk.MustQuery("select INSTR(p4,n1) from t1;").Check(testkit.Rows("0"))
	tk.MustQuery("select INSTR(p4,n2) from t1;").Check(testkit.Rows("1"))
	tk.MustQuery("select INSTR(p4,n3) from t1;").Check(testkit.Rows("0"))
	tk.MustQuery("select INSTR(p4,n4) from t1;").Check(testkit.Rows("1"))

	tk.MustExec("truncate table t1;")
	tk.MustExec("insert into t1 (a,p1,p2,p3,p4,n1,n2,n3,n4) values (1,'0aA1!测试テストמבחן  ','0aA1!测试テストמבחן 	','0aA1!测试テストמבחן 	','0aA1!测试テストמבחן 	','0Aa1!测试テストמבחן','0Aa1!测试テストמבחן','0Aa1!测试テストמבחן','0Aa1!测试テストמבחן');")
	tk.MustExec("insert into t1 (a,p1,p2,p3,p4,n1,n2,n3,n4) values (2,'0aA1!测试テストמבחן','0aA1!测试テストמבחן','0aA1!测试テストמבחן','0aA1!测试テストמבחן','0Aa1!测试テストמבחן','0Aa1!测试テストמבחן','0Aa1!测试テストמבחן','0Aa1!测试テストמבחן');")
	tk.MustExec("insert into t1 (a,p1,p2,p3,p4,n1,n2,n3,n4) values (3,'0aA1!测试テストמבחן','0aA1!测试テストמבחן','0aA1!测试テストמבחן','0aA1!测试テストמבחן','0Aa1!测试テストמבחן  ','0Aa1!测试テストמבחן  ','0Aa1!测试テストמבחן  ','0Aa1!测试テストמבחן  ');")

	tk.MustQuery("select LOCATE(p1,n1) from t1;").Check(testkit.Rows("0", "0", "0"))
	tk.MustQuery("select LOCATE(p1,n2) from t1;").Check(testkit.Rows("0", "0", "0"))
	tk.MustQuery("select LOCATE(p1,n3) from t1;").Check(testkit.Rows("0", "0", "0"))
	tk.MustQuery("select LOCATE(p1,n4) from t1;").Check(testkit.Rows("0", "1", "1"))
	tk.MustQuery("select LOCATE(p2,n1) from t1;").Check(testkit.Rows("0", "0", "0"))
	tk.MustQuery("select LOCATE(p2,n2) from t1;").Check(testkit.Rows("0", "1", "1"))
	tk.MustQuery("select LOCATE(p2,n3) from t1;").Check(testkit.Rows("0", "0", "0"))
	tk.MustQuery("select LOCATE(p2,n4) from t1;").Check(testkit.Rows("0", "1", "1"))
	tk.MustQuery("select LOCATE(p3,n1) from t1;").Check(testkit.Rows("0", "0", "0"))
	tk.MustQuery("select LOCATE(p3,n2) from t1;").Check(testkit.Rows("0", "0", "0"))
	tk.MustQuery("select LOCATE(p3,n3) from t1;").Check(testkit.Rows("0", "0", "0"))
	tk.MustQuery("select LOCATE(p3,n4) from t1;").Check(testkit.Rows("0", "0", "0"))
	tk.MustQuery("select LOCATE(p4,n1) from t1;").Check(testkit.Rows("0", "1", "1"))
	tk.MustQuery("select LOCATE(p4,n2) from t1;").Check(testkit.Rows("0", "1", "1"))
	tk.MustQuery("select LOCATE(p4,n3) from t1;").Check(testkit.Rows("0", "0", "0"))
	tk.MustQuery("select LOCATE(p4,n4) from t1;").Check(testkit.Rows("0", "1", "1"))

	tk.MustExec("truncate table t1;")
	tk.MustExec("insert into t1 (a) values (1);")
	tk.MustExec("insert into t1 (a,p1,p2,p3,p4,n1,n2,n3,n4) values (2,'0aA1!测试テストמבחן  ','0aA1!测试テストמבחן       ','0aA1!测试テストמבחן  ','0aA1!测试テストמבחן  ','0Aa1!测试テストמבחן','0Aa1!测试テストמבחן','0Aa1!测试テストמבחן','0Aa1!测试テストמבחן');")
	tk.MustExec("insert into t1 (a,p1,p2,p3,p4,n1,n2,n3,n4) values (3,'0aA1!测试テストמבחן','0aA1!测试テストמבחן','0aA1!测试テストמבחן','0aA1!测试テストמבחן','0Aa1!测试テストמבחן','0Aa1!测试テストמבחן','0Aa1!测试テストמבחן','0Aa1!测试テストמבחן');")
	tk.MustExec("insert into t1 (a,p1,p2,p3,p4,n1,n2,n3,n4) values (4,'0aA1!测试テストמבחן','0aA1!测试テストמבחן','0aA1!测试テストמבחן','0aA1!测试テストמבחן','0Aa1!测试テストמבחן  ','0Aa1!测试テストמבחן  ','0Aa1!测试テストמבחן  ','0Aa1!测试テストמבחן  ');")
	tk.MustExec("insert into t1 (a,p1,p2,p3,p4,n1,n2,n3,n4) values (5,'0aA1!测试テストמבחן0aA1!测试','0aA1!测试テストמבחן0aA1!测试','0aA1!测试テストמבחן0aA1!测试','0aA1!测试テストמבחן0aA1!测试','0Aa1!测试','0Aa1!测试','0Aa1!测试','0Aa1!测试');")
	tk.MustExec("insert into t1 (a,p1,p2,p3,p4,n1,n2,n3,n4) values (6,'0aA1!测试テストמבחן0aA1!测试','0aA1!测试テストמבחן0aA1!测试','0aA1!测试テストמבחן0aA1!测试','0aA1!测试テストמבחן0aA1!测试','0aA1!测试','0aA1!测试','0aA1!测试','0aA1!测试');")
	tk.MustExec("insert into t1 (a,p1,p2,p3,p4,n1,n2,n3,n4) values (7,'0aA1!测试テストמבחן  ','0aA1!测试テストמבחן       ','0aA1!测试テストמבחן  ','0aA1!测试テストמבחן  ','0aA1!测试テストמבחן','0aA1!测试テストמבחן','0aA1!测试テストמבחן','0aA1!测试テストמבחן');")
	tk.MustExec("insert into t1 (a,p1,p2,p3,p4,n1,n2,n3,n4) values (8,'0aA1!测试テストמבחן','0aA1!测试テストמבחן','0aA1!测试テストמבחן','0aA1!测试テストמבחן','0aA1!测试テストמבחן  ','0aA1!测试テストמבחן  ','0aA1!测试テストמבחן  ','0aA1!测试テストמבחן  ');")

	tk.MustQuery("select p1 REGEXP n1 from t1;").Check(testkit.Rows("<nil>", "0", "0", "0", "0", "1", "1", "0"))
	tk.MustQuery("select p1 REGEXP n2 from t1;").Check(testkit.Rows("<nil>", "0", "0", "0", "0", "1", "1", "0"))
	tk.MustQuery("select p1 REGEXP n3 from t1;").Check(testkit.Rows("<nil>", "0", "0", "0", "0", "1", "1", "0"))
	tk.MustQuery("select p1 REGEXP n4 from t1;").Check(testkit.Rows("<nil>", "1", "1", "0", "1", "1", "1", "0"))
	tk.MustQuery("select p2 REGEXP n1 from t1;").Check(testkit.Rows("<nil>", "0", "0", "0", "0", "1", "1", "0"))
	tk.MustQuery("select p2 REGEXP n2 from t1;").Check(testkit.Rows("<nil>", "1", "1", "0", "1", "1", "1", "0"))
	tk.MustQuery("select p2 REGEXP n3 from t1;").Check(testkit.Rows("<nil>", "0", "0", "0", "0", "1", "1", "0"))
	tk.MustQuery("select p2 REGEXP n4 from t1;").Check(testkit.Rows("<nil>", "1", "1", "0", "1", "1", "1", "0"))
	tk.MustQuery("select p3 REGEXP n1 from t1;").Check(testkit.Rows("<nil>", "0", "0", "0", "0", "1", "1", "0"))
	tk.MustQuery("select p3 REGEXP n2 from t1;").Check(testkit.Rows("<nil>", "0", "0", "0", "0", "1", "1", "0"))
	tk.MustQuery("select p3 REGEXP n3 from t1;").Check(testkit.Rows("<nil>", "0", "0", "0", "0", "1", "1", "0"))
	tk.MustQuery("select p3 REGEXP n4 from t1;").Check(testkit.Rows("<nil>", "0", "0", "0", "0", "1", "1", "0"))
	tk.MustQuery("select p4 REGEXP n1 from t1;").Check(testkit.Rows("<nil>", "1", "1", "0", "1", "1", "1", "0"))
	tk.MustQuery("select p4 REGEXP n2 from t1;").Check(testkit.Rows("<nil>", "1", "1", "0", "1", "1", "1", "0"))
	tk.MustQuery("select p4 REGEXP n3 from t1;").Check(testkit.Rows("<nil>", "0", "0", "0", "0", "1", "1", "0"))
	tk.MustQuery("select p4 REGEXP n4 from t1;").Check(testkit.Rows("<nil>", "1", "1", "0", "1", "1", "1", "0"))

	tk.MustExec("drop table t1;")
}

func (s *testIntegrationSerialSuite) TestCollateLike(c *C) {
	collate.SetNewCollationEnabledForTest(true)
	defer collate.SetNewCollationEnabledForTest(false)

	tk := testkit.NewTestKit(c, s.store)
	tk.MustExec("set names utf8mb4 collate utf8mb4_general_ci")
	tk.MustQuery("select 'a' like 'A'").Check(testkit.Rows("1"))
	tk.MustQuery("select 'a' like 'A' collate utf8mb4_general_ci").Check(testkit.Rows("1"))
	tk.MustQuery("select 'a' like 'À'").Check(testkit.Rows("1"))
	tk.MustQuery("select 'a' like '%À'").Check(testkit.Rows("1"))
	tk.MustQuery("select 'a' like '%À '").Check(testkit.Rows("0"))
	tk.MustQuery("select 'a' like 'À%'").Check(testkit.Rows("1"))
	tk.MustQuery("select 'a' like 'À_'").Check(testkit.Rows("0"))
	tk.MustQuery("select 'a' like '%À%'").Check(testkit.Rows("1"))
	tk.MustQuery("select 'aaa' like '%ÀAa%'").Check(testkit.Rows("1"))
	tk.MustExec("set names utf8mb4 collate utf8mb4_bin")

	tk.MustExec("use test;")
	tk.MustExec("drop table if exists t_like;")
	tk.MustExec("create table t_like(id int, b varchar(20) collate utf8mb4_general_ci);")
	tk.MustExec("insert into t_like values (1, 'aaa'), (2, 'abc'), (3, 'aac');")
	tk.MustQuery("select b like 'AaÀ' from t_like order by id;").Check(testkit.Rows("1", "0", "0"))
	tk.MustQuery("select b like 'Aa_' from t_like order by id;").Check(testkit.Rows("1", "0", "1"))
	tk.MustQuery("select b like '_A_' from t_like order by id;").Check(testkit.Rows("1", "0", "1"))
	tk.MustQuery("select b from t_like where b like 'Aa_' order by id;").Check(testkit.Rows("aaa", "aac"))
	tk.MustQuery("select b from t_like where b like 'A%' order by id;").Check(testkit.Rows("aaa", "abc", "aac"))
	tk.MustQuery("select b from t_like where b like '%A%' order by id;").Check(testkit.Rows("aaa", "abc", "aac"))
	tk.MustExec("alter table t_like add index idx_b(b);")
	tk.MustQuery("select b from t_like use index(idx_b) where b like 'Aa_' order by id;").Check(testkit.Rows("aaa", "aac"))
	tk.MustQuery("select b from t_like use index(idx_b) where b like 'A%' order by id;").Check(testkit.Rows("aaa", "abc", "aac"))
	tk.MustQuery("select b from t_like use index(idx_b) where b like '%A%' order by id;").Check(testkit.Rows("aaa", "abc", "aac"))
}

func (s *testIntegrationSerialSuite) TestCollateSubQuery(c *C) {
	collate.SetNewCollationEnabledForTest(true)
	defer collate.SetNewCollationEnabledForTest(false)
	tk := s.prepare4Collation(c, false)
	tk.MustQuery("select id from t where v in (select v from t_bin) order by id").Check(testkit.Rows("1", "2", "3", "4", "5", "6", "7"))
	tk.MustQuery("select id from t_bin where v in (select v from t) order by id").Check(testkit.Rows("1", "2", "3", "4", "5", "6", "7"))
	tk.MustQuery("select id from t where v not in (select v from t_bin) order by id").Check(testkit.Rows())
	tk.MustQuery("select id from t_bin where v not in (select v from t) order by id").Check(testkit.Rows())
	tk.MustQuery("select id from t where exists (select 1 from t_bin where t_bin.v=t.v) order by id").Check(testkit.Rows("1", "2", "3", "4", "5", "6", "7"))
	tk.MustQuery("select id from t_bin where exists (select 1 from t where t_bin.v=t.v) order by id").Check(testkit.Rows("1", "2", "3", "4", "5", "6", "7"))
	tk.MustQuery("select id from t where not exists (select 1 from t_bin where t_bin.v=t.v) order by id").Check(testkit.Rows())
	tk.MustQuery("select id from t_bin where not exists (select 1 from t where t_bin.v=t.v) order by id").Check(testkit.Rows())
}

func (s *testIntegrationSerialSuite) TestCollateDDL(c *C) {
	collate.SetNewCollationEnabledForTest(true)
	defer collate.SetNewCollationEnabledForTest(false)
	tk := testkit.NewTestKit(c, s.store)
	tk.MustExec("create database t;")
	tk.MustExec("use t;")
	tk.MustExec("drop database t;")
}

func (s *testIntegrationSuite) TestIssue15986(c *C) {
	tk := testkit.NewTestKit(c, s.store)
	tk.MustExec("use test")
	tk.MustExec("drop table if exists t0")
	tk.MustExec("CREATE TABLE t0(c0 int)")
	tk.MustExec("INSERT INTO t0 VALUES (0)")
	tk.MustQuery("SELECT t0.c0 FROM t0 WHERE CHAR(204355900);").Check(testkit.Rows("0"))
	tk.MustQuery("SELECT t0.c0 FROM t0 WHERE not CHAR(204355900);").Check(testkit.Rows())
	tk.MustQuery("SELECT t0.c0 FROM t0 WHERE '.0';").Check(testkit.Rows())
	tk.MustQuery("SELECT t0.c0 FROM t0 WHERE not '.0';").Check(testkit.Rows("0"))
	// If the number does not exceed the range of float64 and its value is not 0, it will be converted to true.
	tk.MustQuery("select * from t0 where '.000000000000000000000000000000000000000000000000000000" +
		"00000000000000000000000000000000000000000000000000000000000000000000000000000000000000000000" +
		"00000000000000000000000000000000000000000000000000000000000000000000000000000000000000000000" +
		"0000000000000000000000000000000000000000000000000000000000000000009';").Check(testkit.Rows("0"))
	tk.MustQuery("select * from t0 where not '.000000000000000000000000000000000000000000000000000000" +
		"00000000000000000000000000000000000000000000000000000000000000000000000000000000000000000000" +
		"00000000000000000000000000000000000000000000000000000000000000000000000000000000000000000000" +
		"0000000000000000000000000000000000000000000000000000000000000000009';").Check(testkit.Rows())

	// If the number is truncated beyond the range of float64, it will be converted to true when the truncated result is 0.
	tk.MustQuery("select * from t0 where '.0000000000000000000000000000000000000000000000000000000" +
		"000000000000000000000000000000000000000000000000000000000000000000000000000000000000000000000" +
		"000000000000000000000000000000000000000000000000000000000000000000000000000000000000000000000" +
		"00000000000000000000000000000000000000000000000000000000000000000000000000000000000009';").Check(testkit.Rows())
	tk.MustQuery("select * from t0 where not '.0000000000000000000000000000000000000000000000000000000" +
		"000000000000000000000000000000000000000000000000000000000000000000000000000000000000000000000" +
		"000000000000000000000000000000000000000000000000000000000000000000000000000000000000000000000" +
		"00000000000000000000000000000000000000000000000000000000000000000000000000000000000009';").Check(testkit.Rows("0"))
}

func (s *testIntegrationSuite2) TestIssue17791(c *C) {
	tk := testkit.NewTestKit(c, s.store)

	tk.MustExec("use test;")
	tk.MustExec("drop table if exists t;")
	tk.MustExec("SET sql_mode=DEFAULT;")
	tk.MustExec("CREATE TABLE t1 (" +
		" id INT NOT NULL PRIMARY KEY auto_increment," +
		" pad VARCHAR(10) NOT NULL," +
		" expr varchar(100) AS (NOT 1 BETWEEN -5 AND 5)" +
		");")
	tk.MustExec("INSERT INTO t1 (pad) VALUES ('a'), ('b');")
	tk.MustQuery("SELECT id, pad, expr, NOT 1 BETWEEN -5 AND 5 as expr_in_select FROM t1;").Check(testkit.Rows("1 a 0 0", "2 b 0 0"))
}

func (s *testIntegrationSuite) TestNegativeZeroForHashJoin(c *C) {
	tk := testkit.NewTestKit(c, s.store)
	tk.MustExec("use test;")
	tk.MustExec("drop table if exists t0, t1")
	tk.MustExec("CREATE TABLE t0(c0 float);")
	tk.MustExec("CREATE TABLE t1(c0 float);")
	tk.MustExec("INSERT INTO t1(c0) VALUES (0);")
	tk.MustExec("INSERT INTO t0(c0) VALUES (0);")
	tk.MustQuery("SELECT t1.c0 FROM t1, t0 WHERE t0.c0=-t1.c0;").Check(testkit.Rows("0"))
	tk.MustExec("drop TABLE t0;")
	tk.MustExec("drop table t1;")
}

func (s *testIntegrationSuite) TestIssue15743(c *C) {
	tk := testkit.NewTestKit(c, s.store)
	tk.MustExec("use test")
	tk.MustExec("drop table if exists t0")
	tk.MustExec("CREATE TABLE t0(c0 int)")
	tk.MustExec("INSERT INTO t0 VALUES (1)")
	tk.MustQuery("SELECT * FROM t0 WHERE 1 AND 0.4").Check(testkit.Rows("1"))
}

func (s *testIntegrationSuite) TestIssue15725(c *C) {
	tk := testkit.NewTestKit(c, s.store)
	tk.MustExec("use test;")
	tk.MustExec("drop table if exists t")
	tk.MustExec("create table t(a int)")
	tk.MustExec("insert into t values(2)")
	tk.MustQuery("select * from t where (not not a) = a").Check(testkit.Rows())
	tk.MustQuery("select * from t where (not not not not a) = a").Check(testkit.Rows())
}

func (s *testIntegrationSuite) TestIssue15790(c *C) {
	tk := testkit.NewTestKit(c, s.store)
	tk.MustExec("use test;")
	tk.MustExec("drop table if exists t0")
	tk.MustExec("CREATE TABLE t0(c0 INT);")
	tk.MustExec("INSERT INTO t0(c0) VALUES (0);")
	tk.MustQuery("SELECT * FROM t0 WHERE -10000000000000000000 | t0.c0 UNION SELECT * FROM t0;").Check(testkit.Rows("0"))
	tk.MustQuery("SELECT * FROM t0 WHERE -10000000000000000000 | t0.c0 UNION all SELECT * FROM t0;").Check(testkit.Rows("0", "0"))
	tk.MustExec("drop table t0;")
}

func (s *testIntegrationSuite) TestIssue15992(c *C) {
	tk := testkit.NewTestKitWithInit(c, s.store)
	tk.MustExec("use test;")
	tk.MustExec("drop table if exists t0")
	tk.MustExec("CREATE TABLE t0(c0 INT, c1 INT AS (c0));")
	tk.MustExec("CREATE INDEX i0 ON t0(c1);")
	tk.MustQuery("SELECT t0.c0 FROM t0 UNION ALL SELECT 0 FROM t0;").Check(testkit.Rows())
	tk.MustExec("drop table t0;")
}

func (s *testIntegrationSuite) TestIssue16419(c *C) {
	tk := testkit.NewTestKitWithInit(c, s.store)
	tk.MustExec("use test;")
	tk.MustExec("drop table if exists t0")
	tk.MustExec("drop table if exists t1")
	tk.MustExec("CREATE TABLE t0(c0 INT);")
	tk.MustExec("CREATE TABLE t1(c0 INT);")
	tk.MustQuery("SELECT * FROM t1 NATURAL LEFT JOIN t0 WHERE NOT t1.c0;").Check(testkit.Rows())
	tk.MustExec("drop table t0, t1;")
}

func (s *testIntegrationSuite) TestIssue16029(c *C) {
	tk := testkit.NewTestKit(c, s.store)
	tk.MustExec("use test;")
	tk.MustExec("drop table if exists t0,t1;")
	tk.MustExec("CREATE TABLE t0(c0 INT);")
	tk.MustExec("CREATE TABLE t1(c0 INT);")
	tk.MustExec("INSERT INTO t0 VALUES (NULL), (1);")
	tk.MustExec("INSERT INTO t1 VALUES (0);")
	tk.MustQuery("SELECT t0.c0 FROM t0 JOIN t1 ON (t0.c0 REGEXP 1) | t1.c0  WHERE BINARY STRCMP(t1.c0, t0.c0);").Check(testkit.Rows("1"))
	tk.MustExec("drop table t0;")
	tk.MustExec("drop table t1;")
}

func (s *testIntegrationSuite) TestIssue16426(c *C) {
	tk := testkit.NewTestKit(c, s.store)
	tk.MustExec("use test")
	tk.MustExec("drop table if exists t")
	tk.MustExec("create table t (a int)")
	tk.MustExec("insert into t values (42)")
	tk.MustQuery("select a from t where a/10000").Check(testkit.Rows("42"))
	tk.MustQuery("select a from t where a/100000").Check(testkit.Rows("42"))
	tk.MustQuery("select a from t where a/1000000").Check(testkit.Rows("42"))
	tk.MustQuery("select a from t where a/10000000").Check(testkit.Rows("42"))
}

func (s *testIntegrationSuite) TestIssue16779(c *C) {
	tk := testkit.NewTestKit(c, s.store)
	tk.MustExec("use test")
	tk.MustExec("drop table if exists t0")
	tk.MustExec("drop table if exists t1")
	tk.MustExec("create table t0 (c0 int)")
	tk.MustExec("create table t1 (c0 int)")
	tk.MustQuery("SELECT * FROM t1 LEFT JOIN t0 ON TRUE WHERE BINARY EXPORT_SET(0, 0, 0 COLLATE 'binary', t0.c0, 0 COLLATE 'binary')")
}

func (s *testIntegrationSuite) TestIssue16505(c *C) {
	tk := testkit.NewTestKit(c, s.store)
	tk.MustExec("use test;")
	tk.MustExec("drop table if exists t;")
	tk.MustExec("CREATE TABLE t(c varchar(100), index idx(c(100)));")
	tk.MustExec("INSERT INTO t VALUES (NULL),('1'),('0'),(''),('aaabbb'),('0abc'),('123e456'),('0.0001deadsfeww');")
	tk.MustQuery("select * from t where c;").Sort().Check(testkit.Rows("0.0001deadsfeww", "1", "123e456"))
	tk.MustQuery("select /*+ USE_INDEX(t, idx) */ * from t where c;").Sort().Check(testkit.Rows("0.0001deadsfeww", "1", "123e456"))
	tk.MustQuery("select /*+ IGNORE_INDEX(t, idx) */* from t where c;").Sort().Check(testkit.Rows("0.0001deadsfeww", "1", "123e456"))
	tk.MustExec("drop table t;")
}

func (s *testIntegrationSuite) TestIssue17098(c *C) {
	tk := testkit.NewTestKit(c, s.store)
	tk.MustExec("use test")
	tk.MustExec("drop table if exists t1, t2")
	tk.MustExec("create table t1(a char) collate utf8mb4_bin;")
	tk.MustExec("create table t2(a char) collate utf8mb4_bin;;")
	tk.MustExec("insert into t1 values('a');")
	tk.MustExec("insert into t2 values('a');")
	tk.MustQuery("select collation(t1.a) from t1 union select collation(t2.a) from t2;").Check(testkit.Rows("utf8mb4_bin"))
}

func (s *testIntegrationSuite) TestIssue16697(c *C) {
	tk := testkit.NewTestKit(c, s.store)
	tk.MustExec("use test")
	tk.MustExec("drop table if exists t")
	tk.MustExec("CREATE TABLE `t` (`a` int(11) DEFAULT NULL,`b` int(11) DEFAULT NULL)")
	tk.MustExec("insert into t values (1, 1)")
	for i := 0; i < 8; i++ {
		tk.MustExec("insert into t select * from t")
	}
	rows := tk.MustQuery("explain analyze  select t1.a, t1.a +1 from t t1 join t t2 join t t3 order by t1.a").Rows()
	for _, row := range rows {
		line := fmt.Sprintf("%v", row)
		if strings.Contains(line, "Projection") {
			c.Assert(strings.Contains(line, "KB"), IsTrue)
			c.Assert(strings.Contains(line, "MB"), IsFalse)
			c.Assert(strings.Contains(line, "GB"), IsFalse)
		}
	}
}

func (s *testIntegrationSuite) TestIssue17115(c *C) {
	tk := testkit.NewTestKit(c, s.store)
	tk.MustQuery("select collation(user());").Check(testkit.Rows("utf8mb4_bin"))
	tk.MustQuery("select collation(compress('abc'));").Check(testkit.Rows("binary"))
}

func (s *testIntegrationSuite) TestIssue17287(c *C) {
	tk := testkit.NewTestKit(c, s.store)
	orgEnable := plannercore.PreparedPlanCacheEnabled()
	defer func() {
		plannercore.SetPreparedPlanCache(orgEnable)
	}()
	plannercore.SetPreparedPlanCache(true)
	var err error
	tk.Se, err = session.CreateSession4TestWithOpt(s.store, &session.Opt{
		PreparedPlanCache: kvcache.NewSimpleLRUCache(100, 0.1, math.MaxUint64),
	})
	c.Assert(err, IsNil)

	tk.MustExec("use test;")
	tk.MustExec("drop table if exists t;")
	tk.MustExec("set @@tidb_enable_vectorized_expression = false;")
	tk.MustExec("create table t(a datetime);")
	tk.MustExec("insert into t values(from_unixtime(1589873945)), (from_unixtime(1589873946));")
	tk.MustExec("prepare stmt7 from 'SELECT unix_timestamp(a) FROM t WHERE a = from_unixtime(?);';")
	tk.MustExec("set @val1 = 1589873945;")
	tk.MustExec("set @val2 = 1589873946;")
	tk.MustQuery("execute stmt7 using @val1;").Check(testkit.Rows("1589873945"))
	tk.MustQuery("execute stmt7 using @val2;").Check(testkit.Rows("1589873946"))
}

func (s *testIntegrationSuite) TestIssue17898(c *C) {
	tk := testkit.NewTestKit(c, s.store)
	tk.MustExec("use test")

	tk.MustExec("drop table t0")
	tk.MustExec("create table t0(a char(10), b int as ((a)));")
	tk.MustExec("insert into t0(a) values(\"0.5\");")
	tk.MustQuery("select * from t0;").Check(testkit.Rows("0.5 1"))
}

func (s *testIntegrationSuite) TestIssue17727(c *C) {
	tk := testkit.NewTestKit(c, s.store)
	orgEnable := plannercore.PreparedPlanCacheEnabled()
	defer func() {
		plannercore.SetPreparedPlanCache(orgEnable)
	}()
	plannercore.SetPreparedPlanCache(true)
	var err error
	tk.Se, err = session.CreateSession4TestWithOpt(s.store, &session.Opt{
		PreparedPlanCache: kvcache.NewSimpleLRUCache(100, 0.1, math.MaxUint64),
	})
	c.Assert(err, IsNil)

	tk.MustExec("use test;")
	tk.MustExec("DROP TABLE IF EXISTS t1;")
	tk.MustExec("CREATE TABLE t1 (id INT NOT NULL PRIMARY KEY auto_increment, a timestamp NOT NULL);")
	tk.MustExec("INSERT INTO t1 VALUES (null, '2020-05-30 20:30:00');")
	tk.MustExec("PREPARE mystmt FROM 'SELECT * FROM t1 WHERE UNIX_TIMESTAMP(a) >= ?';")
	tk.MustExec("SET @a=1590868800;")
	tk.MustQuery("EXECUTE mystmt USING @a;").Check(testkit.Rows())
	tk.MustQuery("select @@last_plan_from_cache;").Check(testkit.Rows("0"))

	tk.MustExec("SET @a=1590868801;")
	tk.MustQuery("EXECUTE mystmt USING @a;").Check(testkit.Rows())
	tk.MustQuery("select @@last_plan_from_cache;").Check(testkit.Rows("1"))

	tk.MustExec("prepare stmt from 'select unix_timestamp(?)';")
	tk.MustExec("set @a = '2020-05-30 20:30:00';")
	tk.MustQuery("execute stmt using @a;").Check(testkit.Rows("1590841800"))
	tk.MustQuery("select @@last_plan_from_cache;").Check(testkit.Rows("0"))

	tk.MustExec("set @a = '2020-06-12 13:47:58';")
	tk.MustQuery("execute stmt using @a;").Check(testkit.Rows("1591940878"))
	tk.MustQuery("select @@last_plan_from_cache;").Check(testkit.Rows("1"))
}

func (s *testIntegrationSerialSuite) TestIssue20268(c *C) {
	collate.SetNewCollationEnabledForTest(true)
	defer collate.SetNewCollationEnabledForTest(false)

	tk := testkit.NewTestKit(c, s.store)
	tk.MustExec("use test")
	tk.MustExec("drop table if exists t")
	tk.MustExec("CREATE TABLE `t` (   `a` enum('a','b') DEFAULT NULL ) ENGINE=InnoDB DEFAULT CHARSET=utf8mb4 COLLATE=utf8mb4_general_ci;")
	tk.MustExec("insert into t values('a');")
	tk.MustExec("select * from t where a = 'A';")
}

func (s *testIntegrationSuite) TestIssue18515(c *C) {
	tk := testkit.NewTestKit(c, s.store)
	tk.MustExec("use test")
	tk.MustExec("drop table if exists t")
	tk.MustExec("create table t(a int, b json, c int AS (JSON_EXTRACT(b, '$.population')), key(c));")
	tk.MustExec("select /*+ TIDB_INLJ(t2) */ t1.a, t1.c, t2.a from t t1, t t2 where t1.c=t2.c;")
}

func (s *testIntegrationSuite) TestIssue20223(c *C) {
	tk := testkit.NewTestKit(c, s.store)
	tk.MustExec("use test")
	tk.MustExec("drop table if exists t")
	tk.MustExec("CREATE TABLE t (" +
		"id int(10) unsigned NOT NULL AUTO_INCREMENT," +
		"type tinyint(4) NOT NULL," +
		"create_time int(11) NOT NULL," +
		"PRIMARY KEY (id)" +
		")")
	tk.MustExec("insert into t values (4, 2, 1598584933)")
	tk.MustQuery("select from_unixtime(create_time,'%Y-%m-%d') as t_day,count(*) as cnt from t where `type` = 1 " +
		"group by t_day union all " +
		"select from_unixtime(create_time,'%Y-%m-%d') as t_day,count(*) as cnt from t where `type` = 2 " +
		"group by t_day").Check(testkit.Rows("2020-08-28 1"))
}

func (s *testIntegrationSuite) TestIssue18525(c *C) {
	tk := testkit.NewTestKit(c, s.store)
	tk.MustExec("use test")
	tk.MustExec("drop table if exists t1")
	tk.MustExec("create table t1 (col0 BLOB, col1 CHAR(74), col2 DATE UNIQUE)")
	tk.MustExec("insert into t1 values ('l', '7a34bc7d-6786-461b-92d3-fd0a6cd88f39', '1000-01-03')")
	tk.MustExec("insert into t1 values ('l', NULL, '1000-01-04')")
	tk.MustExec("insert into t1 values ('b', NULL, '1000-01-02')")
	tk.MustQuery("select INTERVAL( ( CONVERT( -11752 USING utf8 ) ), 6558853612195285496, `col1`) from t1").Check(testkit.Rows("0", "0", "0"))

}

func (s *testIntegrationSerialSuite) TestIssue17989(c *C) {
	tk := testkit.NewTestKit(c, s.store)
	tk.MustExec("use test")
	tk.MustExec("drop table if exists t")
	tk.MustExec("create table t(a int, b tinyint as(a+1), c int as(b+1));")
	tk.MustExec("set sql_mode='';")
	tk.MustExec("insert into t(a) values(2000);")
	tk.MustExec("create index idx on t(c);")
	tk.MustQuery("select c from t;").Check(testkit.Rows("128"))
	tk.MustExec("admin check table t")
}

func (s *testIntegrationSuite2) TestSchemaDMLNotChange(c *C) {
	tk := testkit.NewTestKit(c, s.store)
	tk2 := testkit.NewTestKit(c, s.store)
	tk.MustExec("use test")
	tk2.MustExec("use test")
	tk.MustExec("drop table if exists t")
	tk.MustExec("create table t (id int primary key, c_json json);")
	tk.MustExec("insert into t values (1, '{\"k\": 1}');")
	tk.MustExec("begin")
	tk.MustExec("update t set c_json = '{\"k\": 2}' where id = 1;")
	tk2.MustExec("alter table t rename column c_json to cc_json;")
	tk.MustExec("commit")
}

func (s *testIntegrationSerialSuite) TestIssue18702(c *C) {
	collate.SetNewCollationEnabledForTest(true)
	defer collate.SetNewCollationEnabledForTest(false)
	tk := testkit.NewTestKit(c, s.store)

	tk.MustExec("use test;")
	tk.MustExec("DROP TABLE IF EXISTS t;")
	// test unique index
	tk.MustExec(`CREATE TABLE t (
  a bigint(20) PRIMARY KEY,
  b varchar(50) COLLATE utf8_general_ci DEFAULT NULL,
  c int,
  d int,
    UNIQUE KEY idx_bc(b, c)
  ) ENGINE=InnoDB DEFAULT CHARSET=utf8 COLLATE=utf8_general_ci;
`)
	// test without untouched flag.
	tk.MustExec("INSERT INTO t VALUES (1, 'A', 10, 1), (2, 'B', 20, 1);")
	tk.MustExec("BEGIN;")
	tk.MustExec("UPDATE t SET c = 5 WHERE c = 10;")
	tk.MustQuery("SELECT * FROM t FORCE INDEX(idx_bc) WHERE b = 'A';").Check(testkit.Rows("1 A 5 1"))
	tk.MustExec("ROLLBACK;")
	tk.MustQuery("SELECT * FROM t FORCE INDEX(idx_bc);").Check(testkit.Rows("1 A 10 1", "2 B 20 1"))

	// test with untouched flag.
	tk.MustExec("BEGIN;")
	tk.MustExec("UPDATE t SET d = 5 WHERE c = 10;")
	tk.MustQuery("SELECT * FROM t FORCE INDEX(idx_bc) WHERE b = 'A';").Check(testkit.Rows("1 A 10 5"))
	tk.MustExec("ROLLBACK;")
	tk.MustQuery("SELECT * FROM t FORCE INDEX(idx_bc);").Check(testkit.Rows("1 A 10 1", "2 B 20 1"))

	// test update handle
	tk.MustExec("BEGIN;")
	tk.MustExec("UPDATE t SET a = 3 WHERE a = 1;")
	tk.MustQuery("SELECT * FROM t FORCE INDEX(idx_bc) WHERE b = 'A';").Check(testkit.Rows("3 A 10 1"))
	tk.MustExec("ROLLBACK;")
	tk.MustQuery("SELECT * FROM t FORCE INDEX(idx_bc);").Check(testkit.Rows("1 A 10 1", "2 B 20 1"))

	// test with INSERT ... ON DUPLICATE KEY UPDATE
	tk.MustExec("BEGIN;")
	tk.MustExec("INSERT INTO t VALUES (1, 'A', 10, 1) ON DUPLICATE KEY UPDATE c = 5;")
	tk.MustQuery("SELECT * FROM t FORCE INDEX(idx_bc) WHERE b = 'A';").Check(testkit.Rows("1 A 5 1"))
	tk.MustExec("ROLLBACK;")
	tk.MustQuery("SELECT * FROM t FORCE INDEX(idx_bc);").Check(testkit.Rows("1 A 10 1", "2 B 20 1"))

	tk.MustExec("BEGIN;")
	tk.MustExec("INSERT INTO t VALUES (1, 'A', 10, 1) ON DUPLICATE KEY UPDATE b = 'C'")
	tk.MustQuery("SELECT * FROM t FORCE INDEX(idx_bc) WHERE b = 'c';").Check(testkit.Rows("1 C 10 1"))
	tk.MustExec("ROLLBACK;")
	tk.MustQuery("SELECT * FROM t FORCE INDEX(idx_bc);").Check(testkit.Rows("1 A 10 1", "2 B 20 1"))

	// test update handle
	tk.MustExec("BEGIN;")
	tk.MustExec("INSERT INTO t VALUES (1, 'A', 10, 1) ON DUPLICATE KEY UPDATE a = 3")
	tk.MustQuery("SELECT * FROM t FORCE INDEX(idx_bc) WHERE b = 'A';").Check(testkit.Rows("3 A 10 1"))
	tk.MustExec("ROLLBACK;")
	tk.MustQuery("SELECT * FROM t FORCE INDEX(idx_bc);").Check(testkit.Rows("1 A 10 1", "2 B 20 1"))

	// test with REPLACE INTO
	tk.MustExec("BEGIN;")
	tk.MustExec("REPLACE INTO t VALUES (1, 'A', 5, 1);")
	tk.MustQuery("SELECT * FROM t FORCE INDEX(idx_bc) WHERE b = 'A';").Check(testkit.Rows("1 A 5 1"))
	tk.MustExec("ROLLBACK;")
	tk.MustQuery("SELECT * FROM t FORCE INDEX(idx_bc);").Check(testkit.Rows("1 A 10 1", "2 B 20 1"))

	// test update handle
	tk.MustExec("BEGIN;")
	tk.MustExec("REPLACE INTO t VALUES (3, 'A', 10, 1);")
	tk.MustQuery("SELECT * FROM t FORCE INDEX(idx_bc) WHERE b = 'A';").Check(testkit.Rows("3 A 10 1"))
	tk.MustExec("ROLLBACK;")
	tk.MustQuery("SELECT * FROM t FORCE INDEX(idx_bc);").Check(testkit.Rows("1 A 10 1", "2 B 20 1"))

	// test non-unique index
	tk.MustExec("DROP TABLE IF EXISTS t;")
	tk.MustExec(`CREATE TABLE t (
  a bigint(20) PRIMARY KEY,
  b varchar(50) COLLATE utf8_general_ci DEFAULT NULL,
  c int,
  d int,
    KEY idx_bc(b, c)
  ) ENGINE=InnoDB DEFAULT CHARSET=utf8 COLLATE=utf8_general_ci;
`)
	// test without untouched flag.
	tk.MustExec("INSERT INTO t VALUES (1, 'A', 10, 1), (2, 'B', 20, 1);")
	tk.MustExec("BEGIN;")
	tk.MustExec("UPDATE t SET c = 5 WHERE c = 10;")
	tk.MustQuery("SELECT * FROM t FORCE INDEX(idx_bc) WHERE b = 'A';").Check(testkit.Rows("1 A 5 1"))
	tk.MustExec("ROLLBACK;")
	tk.MustQuery("SELECT * FROM t FORCE INDEX(idx_bc);").Check(testkit.Rows("1 A 10 1", "2 B 20 1"))

	// test with untouched flag.
	tk.MustExec("BEGIN;")
	tk.MustExec("UPDATE t SET d = 5 WHERE c = 10;")
	tk.MustQuery("SELECT * FROM t FORCE INDEX(idx_bc) WHERE b = 'A';").Check(testkit.Rows("1 A 10 5"))
	tk.MustExec("ROLLBACK;")
	tk.MustQuery("SELECT * FROM t FORCE INDEX(idx_bc);").Check(testkit.Rows("1 A 10 1", "2 B 20 1"))

	// test with INSERT ... ON DUPLICATE KEY UPDATE
	tk.MustExec("BEGIN;")
	tk.MustExec("INSERT INTO t VALUES (1, 'A', 10, 1) ON DUPLICATE KEY UPDATE c = 5;")
	tk.MustQuery("SELECT * FROM t FORCE INDEX(idx_bc) WHERE b = 'A';").Check(testkit.Rows("1 A 5 1"))
	tk.MustExec("ROLLBACK;")
	tk.MustQuery("SELECT * FROM t FORCE INDEX(idx_bc);").Check(testkit.Rows("1 A 10 1", "2 B 20 1"))

	tk.MustExec("BEGIN;")
	tk.MustExec("INSERT INTO t VALUES (1, 'A', 10, 1) ON DUPLICATE KEY UPDATE b = 'C'")
	tk.MustQuery("SELECT * FROM t FORCE INDEX(idx_bc) WHERE b = 'c';").Check(testkit.Rows("1 C 10 1"))
	tk.MustExec("ROLLBACK;")
	tk.MustQuery("SELECT * FROM t FORCE INDEX(idx_bc);").Check(testkit.Rows("1 A 10 1", "2 B 20 1"))

	// test update handle
	tk.MustExec("BEGIN;")
	tk.MustExec("INSERT INTO t VALUES (1, 'A', 10, 1) ON DUPLICATE KEY UPDATE a = 3")
	tk.MustQuery("SELECT * FROM t FORCE INDEX(idx_bc) WHERE b = 'A';").Check(testkit.Rows("3 A 10 1"))
	tk.MustExec("ROLLBACK;")
	tk.MustQuery("SELECT * FROM t FORCE INDEX(idx_bc);").Check(testkit.Rows("1 A 10 1", "2 B 20 1"))

	// test with REPLACE INTO
	tk.MustExec("BEGIN;")
	tk.MustExec("REPLACE INTO t VALUES (1, 'A', 5, 1);")
	tk.MustQuery("SELECT * FROM t FORCE INDEX(idx_bc) WHERE b = 'A';").Check(testkit.Rows("1 A 5 1"))
	tk.MustExec("ROLLBACK;")
	tk.MustQuery("SELECT * FROM t FORCE INDEX(idx_bc);").Check(testkit.Rows("1 A 10 1", "2 B 20 1"))

	// test update handle
	tk.MustExec("BEGIN;")
	tk.MustExec("REPLACE INTO t VALUES (3, 'A', 10, 1);")
	tk.MustQuery("SELECT * FROM t FORCE INDEX(idx_bc) WHERE b = 'A';").Check(testkit.Rows("1 A 10 1", "3 A 10 1"))
	tk.MustExec("ROLLBACK;")
	tk.MustQuery("SELECT * FROM t FORCE INDEX(idx_bc);").Check(testkit.Rows("1 A 10 1", "2 B 20 1"))
}

func (s *testIntegrationSuite) TestIssue18850(c *C) {
	tk := testkit.NewTestKit(c, s.store)
	tk.MustExec("use test")
	tk.MustExec("drop table if exists t, t1")
	tk.MustExec("create table t(a int, b enum('A', 'B'));")
	tk.MustExec("create table t1(a1 int, b1 enum('B', 'A'));")
	tk.MustExec("insert into t values (1, 'A');")
	tk.MustExec("insert into t1 values (1, 'A');")
	tk.MustQuery("select /*+ HASH_JOIN(t, t1) */ * from t join t1 on t.b = t1.b1;").Check(testkit.Rows("1 A 1 A"))

	tk.MustExec("drop table t, t1")
	tk.MustExec("create table t(a int, b set('A', 'B'));")
	tk.MustExec("create table t1(a1 int, b1 set('B', 'A'));")
	tk.MustExec("insert into t values (1, 'A');")
	tk.MustExec("insert into t1 values (1, 'A');")
	tk.MustQuery("select /*+ HASH_JOIN(t, t1) */ * from t join t1 on t.b = t1.b1;").Check(testkit.Rows("1 A 1 A"))
}

func (s *testIntegrationSerialSuite) TestIssue18652(c *C) {
	tk := testkit.NewTestKit(c, s.store)
	tk.MustExec("use test")
	tk.MustExec("DROP TABLE IF EXISTS t1")
	tk.MustExec("CREATE TABLE t1 ( `pk` int not null primary key auto_increment, `col_smallint_key_signed` smallint  , key (`col_smallint_key_signed`))")
	tk.MustExec("INSERT INTO `t1` VALUES (1,0),(2,NULL),(3,NULL),(4,0),(5,0),(6,NULL),(7,NULL),(8,0),(9,0),(10,0)")
	tk.MustQuery("SELECT * FROM t1 WHERE ( LOG( `col_smallint_key_signed`, -8297584758403770424 ) ) DIV 1").Check(testkit.Rows())
}

func (s *testIntegrationSerialSuite) TestIssue18662(c *C) {
	collate.SetNewCollationEnabledForTest(true)
	defer collate.SetNewCollationEnabledForTest(false)

	tk := testkit.NewTestKit(c, s.store)
	tk.MustExec("use test")
	tk.MustExec("drop table if exists t")
	tk.MustExec("create table t(a varchar(10) collate utf8mb4_bin, b varchar(10) collate utf8mb4_general_ci);")
	tk.MustExec("insert into t (a, b) values ('a', 'A');")
	tk.MustQuery("select * from t where field('A', a collate utf8mb4_general_ci, b) > 1;").Check(testkit.Rows())
	tk.MustQuery("select * from t where field('A', a, b collate utf8mb4_general_ci) > 1;").Check(testkit.Rows())
	tk.MustQuery("select * from t where field('A' collate utf8mb4_general_ci, a, b) > 1;").Check(testkit.Rows())
	tk.MustQuery("select * from t where field('A', a, b) > 1;").Check(testkit.Rows("a A"))
}

func (s *testIntegrationSerialSuite) TestIssue19045(c *C) {
	tk := testkit.NewTestKit(c, s.store)
	tk.MustExec("use test")
	tk.MustExec("drop table if exists t, t1, t2")
	tk.MustExec(`CREATE TABLE t (
  id int(11) NOT NULL AUTO_INCREMENT,
  a char(10) DEFAULT NULL,
  PRIMARY KEY (id)
);`)
	tk.MustExec(`CREATE TABLE t1 (
  id int(11) NOT NULL AUTO_INCREMENT,
  a char(10) DEFAULT NULL,
  b char(10) DEFAULT NULL,
  c char(10) DEFAULT NULL,
  PRIMARY KEY (id)
);`)
	tk.MustExec(`CREATE TABLE t2 (
  id int(11) NOT NULL AUTO_INCREMENT,
  a char(10) DEFAULT NULL,
  b char(10) DEFAULT NULL,
  PRIMARY KEY (id),
  UNIQUE KEY b (b)
);`)
	tk.MustExec(`insert into t1(a,b,c) values('hs4_0004', "04", "101"), ('a01', "01", "101"),('a011', "02", "101");`)
	tk.MustExec(`insert into t2(a,b) values("02","03");`)
	tk.MustExec(`insert into t(a) values('101'),('101');`)
	tk.MustQuery(`select  ( SELECT t1.a FROM  t1,  t2 WHERE t1.b = t2.a AND  t2.b = '03' AND t1.c = a.a) invode from t a ;`).Check(testkit.Rows("a011", "a011"))
}

func (s *testIntegrationSerialSuite) TestIssue19383(c *C) {
	tk := testkit.NewTestKit(c, s.store)
	tk.MustExec("use test")
	tk.MustExec("DROP TABLE IF EXISTS t1")
	tk.MustExec("CREATE TABLE t1 (a INT NOT NULL PRIMARY KEY)")
	tk.MustExec("INSERT INTO t1 VALUES (1),(2),(3)")
	_, err := tk.Exec("SELECT * FROM t1 LOCK IN SHARE MODE")
	message := `function LOCK IN SHARE MODE has only noop implementation in tidb now, use tidb_enable_noop_functions to enable these functions`
	c.Assert(strings.Contains(err.Error(), message), IsTrue)
	tk.MustExec("SET tidb_enable_noop_functions=1")
	tk.MustExec("SELECT * FROM t1 LOCK IN SHARE MODE")
}

func (s *testIntegrationSerialSuite) TestIssue19315(c *C) {
	tk := testkit.NewTestKit(c, s.store)
	tk.MustExec("use test")
	tk.MustExec("drop table if exists t")
	tk.MustExec("drop table if exists t1")
	tk.MustExec("CREATE TABLE `t` (`a` bit(10) DEFAULT NULL,`b` int(11) DEFAULT NULL) ENGINE=InnoDB DEFAULT CHARSET=utf8mb4 COLLATE=utf8mb4_bin")
	tk.MustExec("INSERT INTO `t` VALUES (_binary '\\0',1),(_binary '\\0',2),(_binary '\\0',5),(_binary '\\0',4),(_binary '\\0',2),(_binary '\\0	',4)")
	tk.MustExec("CREATE TABLE `t1` (`a` int(11) DEFAULT NULL, `b` int(11) DEFAULT NULL) ENGINE=InnoDB DEFAULT CHARSET=utf8mb4 COLLATE=utf8mb4_bin")
	tk.MustExec("INSERT INTO `t1` VALUES (1,1),(1,5),(2,3),(2,4),(3,3)")
	err := tk.QueryToErr("select * from t where t.b > (select min(t1.b) from t1 where t1.a > t.a)")
	c.Assert(err, IsNil)
}

func (s *testIntegrationSerialSuite) TestIssue18674(c *C) {
	tk := testkit.NewTestKit(c, s.store)
	tk.MustQuery("select -1.0 % -1.0").Check(testkit.Rows("0.0"))
	tk.MustExec("use test")
	tk.MustExec("drop table if exists t1")
	tk.MustExec("create table t1(`pk` int primary key,`col_float_key_signed` float  ,key (`col_float_key_signed`))")
	tk.MustExec("insert into t1 values (0, null), (1, 0), (2, -0), (3, 1), (-1,-1)")
	tk.MustQuery("select * from t1 where ( `col_float_key_signed` % `col_float_key_signed`) IS FALSE").Sort().Check(testkit.Rows("-1 -1", "3 1"))
	tk.MustQuery("select  `col_float_key_signed` , `col_float_key_signed` % `col_float_key_signed` from t1").Sort().Check(testkit.Rows(
		"-1 -0", "0 <nil>", "0 <nil>", "1 0", "<nil> <nil>"))
	tk.MustQuery("select  `col_float_key_signed` , (`col_float_key_signed` % `col_float_key_signed`) IS FALSE from t1").Sort().Check(testkit.Rows(
		"-1 1", "0 0", "0 0", "1 1", "<nil> 0"))
}

func (s *testIntegrationSuite) TestIssue19504(c *C) {
	tk := testkit.NewTestKit(c, s.store)
	tk.MustExec("use test")
	tk.MustExec("drop table if exists t1;")
	tk.MustExec("create table t1 (c_int int, primary key (c_int));")
	tk.MustExec("insert into t1 values (1), (2), (3);")
	tk.MustExec("drop table if exists t2;")
	tk.MustExec("create table t2 (c_int int, primary key (c_int));")
	tk.MustExec("insert into t2 values (1);")
	tk.MustQuery("select (select count(c_int) from t2 where c_int = t1.c_int) c1, (select count(1) from t2 where c_int = t1.c_int) c2 from t1;").
		Check(testkit.Rows("1 1", "0 0", "0 0"))
	tk.MustQuery("select (select count(c_int*c_int) from t2 where c_int = t1.c_int) c1, (select count(1) from t2 where c_int = t1.c_int) c2 from t1;").
		Check(testkit.Rows("1 1", "0 0", "0 0"))
}

func (s *testIntegrationSerialSuite) TestIssue19804(c *C) {
	collate.SetNewCollationEnabledForTest(true)
	defer collate.SetNewCollationEnabledForTest(false)

	tk := testkit.NewTestKit(c, s.store)
	tk.MustExec(`use test;`)
	tk.MustExec(`drop table if exists t;`)
	tk.MustExec(`create table t(a set('a', 'b', 'c'));`)
	tk.MustGetErrMsg("alter table t change a a set('a', 'b', 'c', 'c');", "[types:1291]Column 'a' has duplicated value 'c' in SET")
	tk.MustExec(`drop table if exists t;`)
	tk.MustExec(`create table t(a enum('a', 'b', 'c'));`)
	tk.MustGetErrMsg("alter table t change a a enum('a', 'b', 'c', 'c');", "[types:1291]Column 'a' has duplicated value 'c' in ENUM")
	tk.MustExec(`drop table if exists t;`)
	tk.MustExec(`create table t(a set('a', 'b', 'c'));`)
	tk.MustExec(`alter table t change a a set('a', 'b', 'c', 'd');`)
	tk.MustGetErrMsg(`alter table t change a a set('a', 'b', 'c', 'e', 'f');`, "[ddl:8200]Unsupported modify column: cannot modify set column value d to e")
}

func (s *testIntegrationSerialSuite) TestIssue18949(c *C) {
	collate.SetNewCollationEnabledForTest(true)
	defer collate.SetNewCollationEnabledForTest(false)

	tk := testkit.NewTestKit(c, s.store)
	tk.MustExec("use test")
	tk.MustExec("drop table if exists t")
	tk.MustExec("create table t(id int, value set ('a','b','c') charset utf8mb4 collate utf8mb4_bin default 'a,b ');")
	tk.MustExec("drop table t")
	tk.MustExec("create table test(id int, value set ('a','b','c') charset utf8mb4 collate utf8mb4_general_ci default 'a,B ,C');")
}

func (s *testIntegrationSerialSuite) TestIssue17233(c *C) {
	tk := testkit.NewTestKit(c, s.store)
	tk.MustExec("use test")
	tk.MustExec("drop table if exists table_int")
	tk.MustExec(`CREATE TABLE table_int (
	  id_0 int(16) NOT NULL AUTO_INCREMENT,
	  col_int_0 int(16) DEFAULT NULL,
	  PRIMARY KEY (id_0),
	  KEY fvclc (id_0,col_int_0));`)
	tk.MustExec("INSERT INTO table_int VALUES (1,NULL),(2,NULL),(3,65535),(4,1),(5,0),(6,NULL),(7,-1),(8,65535),(9,NULL),(10,65535),(11,-1),(12,0),(13,-1),(14,1),(15,65535),(16,0),(17,1),(18,0),(19,0)")

	tk.MustExec("drop table if exists table_varchar")
	tk.MustExec(`CREATE TABLE table_varchar (
	  id_2 int(16) NOT NULL AUTO_INCREMENT,
	  col_varchar_2 varchar(511) DEFAULT NULL,
	  PRIMARY KEY (id_2));`)
	tk.MustExec(`INSERT INTO table_varchar VALUES (1,''),(2,''),(3,''),(4,''),(5,''),(6,''),(7,''),(8,''),(9,''),(10,''),(11,''),(12,'');`)

	tk.MustExec("drop table if exists table_float_varchar")
	tk.MustExec(`CREATE TABLE table_int_float_varchar (
	  id_6 int(16) NOT NULL AUTO_INCREMENT,
	  col_int_6 int(16) NOT NULL,
	  col_float_6 float DEFAULT NULL,
	  col_varchar_6 varchar(511) DEFAULT NULL,
	  PRIMARY KEY (id_6,col_int_6)
	)
	PARTITION BY RANGE ( col_int_6 ) (
	  PARTITION p0 VALUES LESS THAN (1),
	  PARTITION p2 VALUES LESS THAN (1000),
	  PARTITION p3 VALUES LESS THAN (10000),
	  PARTITION p5 VALUES LESS THAN (1000000),
	  PARTITION p7 VALUES LESS THAN (100000000),
	  PARTITION p9 VALUES LESS THAN (10000000000),
	  PARTITION p10 VALUES LESS THAN (100000000000),
	  PARTITION pn VALUES LESS THAN (MAXVALUE));`)
	tk.MustExec(`INSERT INTO table_int_float_varchar VALUES (1,-1,0.1,'0000-00-00 00:00:00'),(2,0,0,NULL),(3,-1,1,NULL),(4,0,NULL,NULL),(7,0,0.5,NULL),(8,0,0,NULL),(10,-1,0,'-1'),(5,1,-0.1,NULL),(6,1,0.1,NULL),(9,65535,0,'1');`)

	tk.MustExec("drop table if exists table_float")
	tk.MustExec(`CREATE TABLE table_float (
	  id_1 int(16) NOT NULL AUTO_INCREMENT,
	  col_float_1 float DEFAULT NULL,
	  PRIMARY KEY (id_1),
	  KEY zbjus (id_1,col_float_1));`)
	tk.MustExec(`INSERT INTO table_float VALUES (1,NULL),(2,-0.1),(3,-1),(4,NULL),(5,-0.1),(6,0),(7,0),(8,-1),(9,NULL),(10,NULL),(11,0.1),(12,-1);`)

	tk.MustExec("drop view if exists view_4")
	tk.MustExec(`CREATE DEFINER='root'@'127.0.0.1' VIEW view_4 (col_1, col_2, col_3, col_4, col_5, col_6, col_7, col_8, col_9, col_10) AS
    SELECT /*+ USE_INDEX(table_int fvclc, fvclc)*/
        tmp1.id_6 AS col_1,
        tmp1.col_int_6 AS col_2,
        tmp1.col_float_6 AS col_3,
        tmp1.col_varchar_6 AS col_4,
        tmp2.id_2 AS col_5,
        tmp2.col_varchar_2 AS col_6,
        tmp3.id_0 AS col_7,
        tmp3.col_int_0 AS col_8,
        tmp4.id_1 AS col_9,
        tmp4.col_float_1 AS col_10
    FROM ((
            test.table_int_float_varchar AS tmp1 LEFT JOIN
            test.table_varchar AS tmp2 ON ((NULL<=tmp2.col_varchar_2)) IS NULL
        ) JOIN
        test.table_int AS tmp3 ON (1.117853833115198e-03!=tmp1.col_int_6))
    JOIN
        test.table_float AS tmp4 ON !((1900370398268920328=0e+00)) WHERE ((''<='{Gm~PcZNb') OR (tmp2.id_2 OR tmp3.col_int_0)) ORDER BY col_1,col_2,col_3,col_4,col_5,col_6,col_7,col_8,col_9,col_10 LIMIT 20580,5;`)

	tk.MustExec("drop view if exists view_10")
	tk.MustExec(`CREATE DEFINER='root'@'127.0.0.1' VIEW view_10 (col_1, col_2) AS
    SELECT  table_int.id_0 AS col_1,
            table_int.col_int_0 AS col_2
    FROM test.table_int
    WHERE
        ((-1e+00=1) OR (0e+00>=table_int.col_int_0))
    ORDER BY col_1,col_2
    LIMIT 5,9;`)

	tk.MustQuery("SELECT col_1 FROM test.view_10").Sort().Check(testkit.Rows("16", "18", "19"))
	tk.MustQuery("SELECT col_1 FROM test.view_4").Sort().Check(testkit.Rows("8", "8", "8", "8", "8"))
	tk.MustQuery("SELECT view_10.col_1 FROM view_4 JOIN view_10").Check(testkit.Rows("16", "16", "16", "16", "16", "18", "18", "18", "18", "18", "19", "19", "19", "19", "19"))
}

func (s *testIntegrationSuite) TestIssue17767(c *C) {
	tk := testkit.NewTestKit(c, s.store)
	tk.MustExec("use test")
	tk.MustExec("drop table if exists t0;")
	tk.MustExec("CREATE TABLE t0(c0 INTEGER AS (NULL) NOT NULL, c1 INT);")
	tk.MustExec("CREATE INDEX i0 ON t0(c0, c1);")
	tk.MustExec("INSERT IGNORE INTO t0(c1) VALUES (0);")
	tk.MustQuery("SELECT * FROM t0").Check(testkit.Rows("0 0"))

	tk.MustExec("begin")
	tk.MustExec("INSERT IGNORE INTO t0(c1) VALUES (0);")
	tk.MustQuery("SELECT * FROM t0").Check(testkit.Rows("0 0", "0 0"))
	tk.MustExec("rollback")
}

func (s *testIntegrationSuite) TestIssue19596(c *C) {
	tk := testkit.NewTestKit(c, s.store)
	tk.MustExec("use test")
	tk.MustExec("drop table if exists t;")
	tk.MustExec("create table t (a int) partition by range(a) (PARTITION p0 VALUES LESS THAN (10));")
	tk.MustGetErrMsg("alter table t add partition (partition p1 values less than (a));", "[expression:1054]Unknown column 'a' in 'expression'")
	tk.MustQuery("select * from t;")
	tk.MustExec("drop table if exists t;")
	tk.MustGetErrMsg("create table t (a int) partition by range(a) (PARTITION p0 VALUES LESS THAN (a));", "[expression:1054]Unknown column 'a' in 'expression'")
}

func (s *testIntegrationSuite) TestIssue17476(c *C) {
	tk := testkit.NewTestKit(c, s.store)
	tk.MustExec("use test")
	tk.MustExec("DROP TABLE IF EXISTS `table_float`;")
	tk.MustExec("DROP TABLE IF EXISTS `table_int_float_varchar`;")
	tk.MustExec("CREATE TABLE `table_float` (`id_1` int(16) NOT NULL AUTO_INCREMENT,`col_float_1` float DEFAULT NULL,PRIMARY KEY (`id_1`)) ENGINE=InnoDB DEFAULT CHARSET=utf8mb4 COLLATE=utf8mb4_bin AUTO_INCREMENT=97635;")
	tk.MustExec("CREATE TABLE `table_int_float_varchar` " +
		"(`id_6` int(16) NOT NULL AUTO_INCREMENT," +
		"`col_int_6` int(16) DEFAULT NULL,`col_float_6` float DEFAULT NULL," +
		"`col_varchar_6` varchar(511) DEFAULT NULL,PRIMARY KEY (`id_6`)," +
		"KEY `vhyen` (`id_6`,`col_int_6`,`col_float_6`,`col_varchar_6`(1))," +
		"KEY `zzylq` (`id_6`,`col_int_6`,`col_float_6`,`col_varchar_6`(1))) " +
		"ENGINE=InnoDB DEFAULT CHARSET=utf8mb4 COLLATE=utf8mb4_bin AUTO_INCREMENT=90818;")

	tk.MustExec("INSERT INTO `table_float` VALUES (1,NULL),(2,0.1),(3,0),(4,-0.1),(5,-0.1),(6,NULL),(7,0.5),(8,0),(9,0),(10,NULL),(11,1),(12,1.5),(13,NULL),(14,NULL);")
	tk.MustExec("INSERT INTO `table_int_float_varchar` VALUES (1,0,0.1,'true'),(2,-1,1.5,'2020-02-02 02:02:00'),(3,NULL,1.5,NULL),(4,65535,0.1,'true'),(5,NULL,0.1,'1'),(6,-1,1.5,'2020-02-02 02:02:00'),(7,-1,NULL,''),(8,NULL,-0.1,NULL),(9,NULL,-0.1,'1'),(10,-1,NULL,''),(11,NULL,1.5,'false'),(12,-1,0,NULL),(13,0,-0.1,NULL),(14,-1,NULL,'-0'),(15,65535,-1,'1'),(16,NULL,0.5,NULL),(17,-1,NULL,NULL);")
	tk.MustQuery(`select count(*) from table_float
 JOIN table_int_float_varchar AS tmp3 ON (tmp3.col_varchar_6 AND NULL)
 IS NULL WHERE col_int_6=0;`).Check(testkit.Rows("14"))
	tk.MustQuery(`SELECT count(*) FROM (table_float JOIN table_int_float_varchar AS tmp3 ON (tmp3.col_varchar_6 AND NULL) IS NULL);`).Check(testkit.Rows("154"))
	tk.MustQuery(`SELECT * FROM (table_int_float_varchar AS tmp3) WHERE (col_varchar_6 AND NULL) IS NULL AND col_int_6=0;`).Check(testkit.Rows("13 0 -0.1 <nil>"))
}

func (s *testIntegrationSuite) TestIssue20180(c *C) {
	tk := testkit.NewTestKit(c, s.store)
	tk.MustExec("use test")
	tk.MustExec("drop table if exists t;")
	tk.MustExec("drop table if exists t1;")
	tk.MustExec("create table t(a enum('a', 'b'), b tinyint);")
	tk.MustExec("create table t1(c varchar(20));")
	tk.MustExec("insert into t values('b', 0);")
	tk.MustExec("insert into t1 values('b');")
	tk.MustQuery("select * from t, t1 where t.a= t1.c;").Check(testkit.Rows("b 0 b"))
	tk.MustQuery("select * from t, t1 where t.b= t1.c;").Check(testkit.Rows("b 0 b"))
	tk.MustQuery("select * from t, t1 where t.a = t1.c and t.b= t1.c;").Check(testkit.Rows("b 0 b"))

	tk.MustExec("drop table if exists t;")
	tk.MustExec("create table t(a enum('a','b'));")
	tk.MustExec("insert into t values('b');")
	tk.MustQuery("select * from t where a > 1  and a = \"b\";").Check(testkit.Rows("b"))
}

<<<<<<< HEAD
func (s *testIntegrationSuite) TestIssue20730(c *C) {
	tk := testkit.NewTestKit(c, s.store)
	tk.MustExec("use test")
	tk.MustExec("DROP TABLE IF EXISTS tmp;")
	tk.MustExec("CREATE TABLE tmp (id int(11) NOT NULL,value int(1) NOT NULL,PRIMARY KEY (id))")
	tk.MustExec("INSERT INTO tmp VALUES (1, 1),(2,2),(3,3),(4,4),(5,5)")
	tk.MustExec("SET @sum := 10")
	tk.MustQuery("SELECT @sum := IF(@sum=20,4,@sum + tmp.value) sum FROM tmp ORDER BY tmp.id").Check(testkit.Rows("11", "13", "16", "20", "4"))
=======
func (s *testIntegrationSuite) TestIssue20860(c *C) {
	tk := testkit.NewTestKit(c, s.store)
	tk.MustExec("use test")
	tk.MustExec("drop table if exists t;")
	tk.MustExec("create table t(id int primary key, c int, d timestamp null default null)")
	tk.MustExec("insert into t values(1, 2, '2038-01-18 20:20:30')")
	c.Assert(tk.ExecToErr("update t set d = adddate(d, interval 1 day) where id < 10"), NotNil)
>>>>>>> 43952752
}

func (s *testIntegrationSuite) TestIssue11645(c *C) {
	defer s.cleanEnv(c)
	tk := testkit.NewTestKit(c, s.store)
	tk.MustQuery(`SELECT DATE_ADD('1000-01-01 00:00:00', INTERVAL -2 HOUR);`).Check(testkit.Rows("0999-12-31 22:00:00"))
	tk.MustQuery(`SELECT DATE_ADD('1000-01-01 00:00:00', INTERVAL -200 HOUR);`).Check(testkit.Rows("0999-12-23 16:00:00"))
	tk.MustQuery(`SELECT DATE_ADD('0001-01-01 00:00:00', INTERVAL -2 HOUR);`).Check(testkit.Rows("0000-00-00 22:00:00"))
	tk.MustQuery(`SELECT DATE_ADD('0001-01-01 00:00:00', INTERVAL -25 HOUR);`).Check(testkit.Rows("0000-00-00 23:00:00"))
	tk.MustQuery(`SELECT DATE_ADD('0001-01-01 00:00:00', INTERVAL -8784 HOUR);`).Check(testkit.Rows("0000-00-00 00:00:00"))
	tk.MustQuery(`SELECT DATE_ADD('0001-01-01 00:00:00', INTERVAL -8785 HOUR);`).Check(testkit.Rows("<nil>"))
	tk.MustQuery(`SELECT DATE_ADD('0001-01-02 00:00:00', INTERVAL -2 HOUR);`).Check(testkit.Rows("0001-01-01 22:00:00"))
	tk.MustQuery(`SELECT DATE_ADD('0001-01-02 00:00:00', INTERVAL -24 HOUR);`).Check(testkit.Rows("0001-01-01 00:00:00"))
	tk.MustQuery(`SELECT DATE_ADD('0001-01-02 00:00:00', INTERVAL -25 HOUR);`).Check(testkit.Rows("0000-00-00 23:00:00"))
	tk.MustQuery(`SELECT DATE_ADD('0001-01-02 00:00:00', INTERVAL -8785 HOUR);`).Check(testkit.Rows("0000-00-00 23:00:00"))
}<|MERGE_RESOLUTION|>--- conflicted
+++ resolved
@@ -7266,7 +7266,6 @@
 	tk.MustQuery("select * from t where a > 1  and a = \"b\";").Check(testkit.Rows("b"))
 }
 
-<<<<<<< HEAD
 func (s *testIntegrationSuite) TestIssue20730(c *C) {
 	tk := testkit.NewTestKit(c, s.store)
 	tk.MustExec("use test")
@@ -7275,7 +7274,8 @@
 	tk.MustExec("INSERT INTO tmp VALUES (1, 1),(2,2),(3,3),(4,4),(5,5)")
 	tk.MustExec("SET @sum := 10")
 	tk.MustQuery("SELECT @sum := IF(@sum=20,4,@sum + tmp.value) sum FROM tmp ORDER BY tmp.id").Check(testkit.Rows("11", "13", "16", "20", "4"))
-=======
+}
+
 func (s *testIntegrationSuite) TestIssue20860(c *C) {
 	tk := testkit.NewTestKit(c, s.store)
 	tk.MustExec("use test")
@@ -7283,7 +7283,6 @@
 	tk.MustExec("create table t(id int primary key, c int, d timestamp null default null)")
 	tk.MustExec("insert into t values(1, 2, '2038-01-18 20:20:30')")
 	c.Assert(tk.ExecToErr("update t set d = adddate(d, interval 1 day) where id < 10"), NotNil)
->>>>>>> 43952752
 }
 
 func (s *testIntegrationSuite) TestIssue11645(c *C) {
