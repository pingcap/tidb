--- conflicted
+++ resolved
@@ -5972,7 +5972,16 @@
 	tk.MustExec("drop table t1;")
 }
 
-<<<<<<< HEAD
+func (s *testIntegrationSuite) TestIssue15790(c *C) {
+	tk := testkit.NewTestKit(c, s.store)
+	tk.MustExec("use test;")
+	tk.MustExec("CREATE TABLE t0(c0 INT);")
+	tk.MustExec("INSERT INTO t0(c0) VALUES (0);")
+	tk.MustQuery("SELECT * FROM t0 WHERE -10000000000000000000 | t0.c0 UNION SELECT * FROM t0;").Check(testkit.Rows("0"))
+	tk.MustQuery("SELECT * FROM t0 WHERE -10000000000000000000 | t0.c0 UNION all SELECT * FROM t0;").Check(testkit.Rows("0", "0"))
+	tk.MustExec("drop table t0;")
+}
+
 func (s *testIntegrationSuite) TestIssue15990(c *C) {
 	tk := testkit.NewTestKit(c, s.store)
 	tk.MustExec("use test;")
@@ -5981,14 +5990,5 @@
 	tk.MustQuery("SELECT * FROM t0 WHERE ('a' != t0.c0) AND t0.c0;").Check(testkit.Rows("1"))
 	tk.MustExec("CREATE INDEX i0 ON t0(c0(10));")
 	tk.MustQuery("SELECT * FROM t0 WHERE ('a' != t0.c0) AND t0.c0;").Check(testkit.Rows("1"))
-=======
-func (s *testIntegrationSuite) TestIssue15790(c *C) {
-	tk := testkit.NewTestKit(c, s.store)
-	tk.MustExec("use test;")
-	tk.MustExec("CREATE TABLE t0(c0 INT);")
-	tk.MustExec("INSERT INTO t0(c0) VALUES (0);")
-	tk.MustQuery("SELECT * FROM t0 WHERE -10000000000000000000 | t0.c0 UNION SELECT * FROM t0;").Check(testkit.Rows("0"))
-	tk.MustQuery("SELECT * FROM t0 WHERE -10000000000000000000 | t0.c0 UNION all SELECT * FROM t0;").Check(testkit.Rows("0", "0"))
->>>>>>> e63a10e9
 	tk.MustExec("drop table t0;")
 }