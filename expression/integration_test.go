--- conflicted
+++ resolved
@@ -835,11 +835,10 @@
 	result = tk.MustQuery(`select quote(0121), quote(0000), quote("中文"), quote(NULL);`)
 	result.Check(testkit.Rows("'121' '0' '中文' <nil>"))
 
-<<<<<<< HEAD
 	// for convert
 	result = tk.MustQuery(`select convert("中文" using "utf8"), convert(cast("中文" as binary) using "utf8");`)
 	result.Check(testkit.Rows("中文 中文"))
-=======
+
 	// for insert
 	result = tk.MustQuery(`select insert("中文", 1, 1, cast("aaa" as binary)), insert("ba", -1, 1, "aaa"), insert("ba", 1, 100, "aaa"), insert("ba", 100, 1, "aaa");`)
 	result.Check(testkit.Rows("aaa文 ba aaa ba"))
@@ -870,7 +869,6 @@
 	_, err = tidb.GetRows(rs)
 	c.Assert(err, NotNil)
 	c.Assert(err.Error(), Matches, "not support for the specific locale")
->>>>>>> d82a36b5
 }
 
 func (s *testIntegrationSuite) TestEncryptionBuiltin(c *C) {
