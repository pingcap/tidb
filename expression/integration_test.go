// Copyright 2017 PingCAP, Inc.
//
// Licensed under the Apache License, Version 2.0 (the "License");
// you may not use this file except in compliance with the License.
// You may obtain a copy of the License at
//
//     http://www.apache.org/licenses/LICENSE-2.0
//
// Unless required by applicable law or agreed to in writing, software
// distributed under the License is distributed on an "AS IS" BASIS,
// See the License for the specific language governing permissions and
// limitations under the License.

package expression_test

import (
	"bytes"
	"context"
	"encoding/hex"
	"fmt"
	"math"
	"sort"
	"strconv"
	"strings"
	"time"

	. "github.com/pingcap/check"
	"github.com/pingcap/errors"
	"github.com/pingcap/parser/auth"
	"github.com/pingcap/parser/model"
	"github.com/pingcap/parser/mysql"
	"github.com/pingcap/parser/terror"
	"github.com/pingcap/tidb/ddl/placement"
	"github.com/pingcap/tidb/domain"
	"github.com/pingcap/tidb/expression"
	"github.com/pingcap/tidb/kv"
	plannercore "github.com/pingcap/tidb/planner/core"
	"github.com/pingcap/tidb/session"
	"github.com/pingcap/tidb/sessionctx"
	"github.com/pingcap/tidb/sessionctx/variable"
	"github.com/pingcap/tidb/store/mockstore"
	"github.com/pingcap/tidb/table"
	"github.com/pingcap/tidb/table/tables"
	"github.com/pingcap/tidb/tablecodec"
	"github.com/pingcap/tidb/types"
	"github.com/pingcap/tidb/util/codec"
	"github.com/pingcap/tidb/util/collate"
	"github.com/pingcap/tidb/util/kvcache"
	"github.com/pingcap/tidb/util/mock"
	"github.com/pingcap/tidb/util/sqlexec"
	"github.com/pingcap/tidb/util/testkit"
	"github.com/pingcap/tidb/util/testutil"
)

var _ = Suite(&testIntegrationSuite{})
var _ = Suite(&testIntegrationSuite2{})
var _ = SerialSuites(&testIntegrationSerialSuite{})

type testIntegrationSuiteBase struct {
	store kv.Storage
	dom   *domain.Domain
	ctx   sessionctx.Context
}

type testIntegrationSuite struct {
	testIntegrationSuiteBase
}

type testIntegrationSuite2 struct {
	testIntegrationSuiteBase
}

type testIntegrationSerialSuite struct {
	testIntegrationSuiteBase
}

func (s *testIntegrationSuiteBase) cleanEnv(c *C) {
	tk := testkit.NewTestKit(c, s.store)
	tk.MustExec("use test")
	r := tk.MustQuery("show tables")
	for _, tb := range r.Rows() {
		tableName := tb[0]
		tk.MustExec(fmt.Sprintf("drop table %v", tableName))
	}
}

func (s *testIntegrationSuiteBase) SetUpSuite(c *C) {
	var err error
	s.store, s.dom, err = newStoreWithBootstrap()
	c.Assert(err, IsNil)
	s.ctx = mock.NewContext()
}

func (s *testIntegrationSuiteBase) TearDownSuite(c *C) {
	s.dom.Close()
	s.store.Close()
}

func (s *testIntegrationSuite) Test19654(c *C) {
	tk := testkit.NewTestKit(c, s.store)
	tk.MustExec("USE test;")

	// enum vs enum
	tk.MustExec("drop table if exists t1, t2;")
	tk.MustExec("create table t1 (b enum('a', 'b'));")
	tk.MustExec("insert into t1 values ('a');")
	tk.MustExec("create table t2 (b enum('b','a') not null, unique(b));")
	tk.MustExec("insert into t2 values ('a');")
	tk.MustQuery("select /*+ inl_join(t2)*/ * from t1, t2 where t1.b=t2.b;").Check(testkit.Rows("a a"))

	// set vs set
	tk.MustExec("drop table if exists t1, t2;")
	tk.MustExec("create table t1 (b set('a', 'b'));")
	tk.MustExec("insert into t1 values ('a');")
	tk.MustExec("create table t2 (b set('b','a') not null, unique(b));")
	tk.MustExec("insert into t2 values ('a');")
	tk.MustQuery("select /*+ inl_join(t2)*/ * from t1, t2 where t1.b=t2.b;").Check(testkit.Rows("a a"))

	// enum vs set
	tk.MustExec("drop table if exists t1, t2;")
	tk.MustExec("create table t1 (b enum('a', 'b'));")
	tk.MustExec("insert into t1 values ('a');")
	tk.MustExec("create table t2 (b set('b','a') not null, unique(b));")
	tk.MustExec("insert into t2 values ('a');")
	tk.MustQuery("select /*+ inl_join(t2)*/ * from t1, t2 where t1.b=t2.b;").Check(testkit.Rows("a a"))

	// char vs enum
	tk.MustExec("drop table if exists t1, t2;")
	tk.MustExec("create table t1 (b char(10));")
	tk.MustExec("insert into t1 values ('a');")
	tk.MustExec("create table t2 (b enum('b','a') not null, unique(b));")
	tk.MustExec("insert into t2 values ('a');")
	tk.MustQuery("select /*+ inl_join(t2)*/ * from t1, t2 where t1.b=t2.b;").Check(testkit.Rows("a a"))

	// char vs set
	tk.MustExec("drop table if exists t1, t2;")
	tk.MustExec("create table t1 (b char(10));")
	tk.MustExec("insert into t1 values ('a');")
	tk.MustExec("create table t2 (b set('b','a') not null, unique(b));")
	tk.MustExec("insert into t2 values ('a');")
	tk.MustQuery("select /*+ inl_join(t2)*/ * from t1, t2 where t1.b=t2.b;").Check(testkit.Rows("a a"))
}

func (s *testIntegrationSuite) Test19387(c *C) {
	tk := testkit.NewTestKit(c, s.store)
	tk.MustExec("USE test;")

	tk.MustExec("drop table if exists t;")
	tk.MustExec("create table t(a decimal(16, 2));")
	tk.MustExec("select sum(case when 1 then a end) from t group by a;")
	res := tk.MustQuery("show create table t")
	c.Assert(len(res.Rows()), Equals, 1)
	str := res.Rows()[0][1].(string)
	c.Assert(strings.Contains(str, "decimal(16,2)"), IsTrue)
}

func (s *testIntegrationSuite) TestFuncREPEAT(c *C) {
	tk := testkit.NewTestKit(c, s.store)
	defer s.cleanEnv(c)
	tk.MustExec("USE test;")
	tk.MustExec("DROP TABLE IF EXISTS table_string;")
	tk.MustExec("CREATE TABLE table_string(a CHAR(20), b VARCHAR(20), c TINYTEXT, d TEXT(20), e MEDIUMTEXT, f LONGTEXT, g BIGINT);")
	tk.MustExec("INSERT INTO table_string (a, b, c, d, e, f, g) VALUES ('a', 'b', 'c', 'd', 'e', 'f', 2);")
	tk.CheckExecResult(1, 0)

	r := tk.MustQuery("SELECT REPEAT(a, g), REPEAT(b, g), REPEAT(c, g), REPEAT(d, g), REPEAT(e, g), REPEAT(f, g) FROM table_string;")
	r.Check(testkit.Rows("aa bb cc dd ee ff"))

	r = tk.MustQuery("SELECT REPEAT(NULL, g), REPEAT(NULL, g), REPEAT(NULL, g), REPEAT(NULL, g), REPEAT(NULL, g), REPEAT(NULL, g) FROM table_string;")
	r.Check(testkit.Rows("<nil> <nil> <nil> <nil> <nil> <nil>"))

	r = tk.MustQuery("SELECT REPEAT(a, NULL), REPEAT(b, NULL), REPEAT(c, NULL), REPEAT(d, NULL), REPEAT(e, NULL), REPEAT(f, NULL) FROM table_string;")
	r.Check(testkit.Rows("<nil> <nil> <nil> <nil> <nil> <nil>"))

	r = tk.MustQuery("SELECT REPEAT(a, 2), REPEAT(b, 2), REPEAT(c, 2), REPEAT(d, 2), REPEAT(e, 2), REPEAT(f, 2) FROM table_string;")
	r.Check(testkit.Rows("aa bb cc dd ee ff"))

	r = tk.MustQuery("SELECT REPEAT(NULL, 2), REPEAT(NULL, 2), REPEAT(NULL, 2), REPEAT(NULL, 2), REPEAT(NULL, 2), REPEAT(NULL, 2) FROM table_string;")
	r.Check(testkit.Rows("<nil> <nil> <nil> <nil> <nil> <nil>"))

	r = tk.MustQuery("SELECT REPEAT(a, -1), REPEAT(b, -2), REPEAT(c, -2), REPEAT(d, -2), REPEAT(e, -2), REPEAT(f, -2) FROM table_string;")
	r.Check(testkit.Rows("     "))

	r = tk.MustQuery("SELECT REPEAT(a, 0), REPEAT(b, 0), REPEAT(c, 0), REPEAT(d, 0), REPEAT(e, 0), REPEAT(f, 0) FROM table_string;")
	r.Check(testkit.Rows("     "))

	r = tk.MustQuery("SELECT REPEAT(a, 16777217), REPEAT(b, 16777217), REPEAT(c, 16777217), REPEAT(d, 16777217), REPEAT(e, 16777217), REPEAT(f, 16777217) FROM table_string;")
	r.Check(testkit.Rows("<nil> <nil> <nil> <nil> <nil> <nil>"))
}

func (s *testIntegrationSuite) TestFuncLpadAndRpad(c *C) {
	tk := testkit.NewTestKit(c, s.store)
	defer s.cleanEnv(c)
	tk.MustExec(`USE test;`)
	tk.MustExec(`DROP TABLE IF EXISTS t;`)
	tk.MustExec(`CREATE TABLE t(a BINARY(10), b CHAR(10));`)
	tk.MustExec(`INSERT INTO t SELECT "中文", "abc";`)
	result := tk.MustQuery(`SELECT LPAD(a, 11, "a"), LPAD(b, 2, "xx") FROM t;`)
	result.Check(testkit.Rows("a中文\x00\x00\x00\x00 ab"))
	result = tk.MustQuery(`SELECT RPAD(a, 11, "a"), RPAD(b, 2, "xx") FROM t;`)
	result.Check(testkit.Rows("中文\x00\x00\x00\x00a ab"))
	result = tk.MustQuery(`SELECT LPAD("中文", 5, "字符"), LPAD("中文", 1, "a");`)
	result.Check(testkit.Rows("字符字中文 中"))
	result = tk.MustQuery(`SELECT RPAD("中文", 5, "字符"), RPAD("中文", 1, "a");`)
	result.Check(testkit.Rows("中文字符字 中"))
	result = tk.MustQuery(`SELECT RPAD("中文", -5, "字符"), RPAD("中文", 10, "");`)
	result.Check(testkit.Rows("<nil> <nil>"))
	result = tk.MustQuery(`SELECT LPAD("中文", -5, "字符"), LPAD("中文", 10, "");`)
	result.Check(testkit.Rows("<nil> <nil>"))
}

func (s *testIntegrationSuite) TestMiscellaneousBuiltin(c *C) {
	ctx := context.Background()
	defer s.cleanEnv(c)

	tk := testkit.NewTestKit(c, s.store)
	tk.MustExec("use test")
	// for uuid
	r := tk.MustQuery("select uuid(), uuid(), uuid(), uuid(), uuid(), uuid();")
	for _, it := range r.Rows() {
		for _, item := range it {
			uuid, ok := item.(string)
			c.Assert(ok, Equals, true)
			list := strings.Split(uuid, "-")
			c.Assert(len(list), Equals, 5)
			c.Assert(len(list[0]), Equals, 8)
			c.Assert(len(list[1]), Equals, 4)
			c.Assert(len(list[2]), Equals, 4)
			c.Assert(len(list[3]), Equals, 4)
			c.Assert(len(list[4]), Equals, 12)
		}
	}
	tk.MustQuery("select sleep(1);").Check(testkit.Rows("0"))
	tk.MustQuery("select sleep(0);").Check(testkit.Rows("0"))
	tk.MustQuery("select sleep('a');").Check(testkit.Rows("0"))
	tk.MustQuery("show warnings;").Check(testkit.Rows("Warning 1292 Truncated incorrect FLOAT value: 'a'"))
	rs, err := tk.Exec("select sleep(-1);")
	c.Assert(err, IsNil)
	c.Assert(rs, NotNil)
	_, err = session.GetRows4Test(ctx, tk.Se, rs)
	c.Assert(err, NotNil)
	c.Assert(rs.Close(), IsNil)

	tk.MustQuery("SELECT INET_ATON('10.0.5.9');").Check(testkit.Rows("167773449"))
	tk.MustQuery("SELECT INET_NTOA(167773449);").Check(testkit.Rows("10.0.5.9"))
	tk.MustQuery("SELECT HEX(INET6_ATON('fdfe::5a55:caff:fefa:9089'));").Check(testkit.Rows("FDFE0000000000005A55CAFFFEFA9089"))
	tk.MustQuery("SELECT HEX(INET6_ATON('10.0.5.9'));").Check(testkit.Rows("0A000509"))
	tk.MustQuery("SELECT INET6_NTOA(INET6_ATON('fdfe::5a55:caff:fefa:9089'));").Check(testkit.Rows("fdfe::5a55:caff:fefa:9089"))
	tk.MustQuery("SELECT INET6_NTOA(INET6_ATON('10.0.5.9'));").Check(testkit.Rows("10.0.5.9"))
	tk.MustQuery("SELECT INET6_NTOA(UNHEX('FDFE0000000000005A55CAFFFEFA9089'));").Check(testkit.Rows("fdfe::5a55:caff:fefa:9089"))
	tk.MustQuery("SELECT INET6_NTOA(UNHEX('0A000509'));").Check(testkit.Rows("10.0.5.9"))

	tk.MustQuery(`SELECT IS_IPV4('10.0.5.9'), IS_IPV4('10.0.5.256');`).Check(testkit.Rows("1 0"))
	tk.MustQuery(`SELECT IS_IPV4_COMPAT(INET6_ATON('::10.0.5.9'));`).Check(testkit.Rows("1"))
	tk.MustQuery(`SELECT IS_IPV4_COMPAT(INET6_ATON('::ffff:10.0.5.9'));`).Check(testkit.Rows("0"))
	tk.MustQuery(`SELECT
	  IS_IPV4_COMPAT(INET6_ATON('::192.168.0.1')),
	  IS_IPV4_COMPAT(INET6_ATON('::c0a8:0001')),
	  IS_IPV4_COMPAT(INET6_ATON('::c0a8:1'));`).Check(testkit.Rows("1 1 1"))
	tk.MustQuery(`SELECT IS_IPV4_MAPPED(INET6_ATON('::10.0.5.9'));`).Check(testkit.Rows("0"))
	tk.MustQuery(`SELECT IS_IPV4_MAPPED(INET6_ATON('::ffff:10.0.5.9'));`).Check(testkit.Rows("1"))
	tk.MustQuery(`SELECT
	  IS_IPV4_MAPPED(INET6_ATON('::ffff:192.168.0.1')),
	  IS_IPV4_MAPPED(INET6_ATON('::ffff:c0a8:0001')),
	  IS_IPV4_MAPPED(INET6_ATON('::ffff:c0a8:1'));`).Check(testkit.Rows("1 1 1"))
	tk.MustQuery(`SELECT IS_IPV6('10.0.5.9'), IS_IPV6('::1');`).Check(testkit.Rows("0 1"))

	tk.MustExec("drop table if exists t1;")
	tk.MustExec(`create table t1(
        a int,
        b int not null,
        c int not null default 0,
        d int default 0,
        unique key(b,c),
        unique key(b,d)
);`)
	tk.MustExec("insert into t1 (a,b) values(1,10),(1,20),(2,30),(2,40);")
	tk.MustQuery("select any_value(a), sum(b) from t1;").Check(testkit.Rows("1 100"))
	tk.MustQuery("select a,any_value(b),sum(c) from t1 group by a order by a;").Check(testkit.Rows("1 10 0", "2 30 0"))

	// for locks
	tk.MustExec(`set tidb_enable_noop_functions=1;`)
	result := tk.MustQuery(`SELECT GET_LOCK('test_lock1', 10);`)
	result.Check(testkit.Rows("1"))
	result = tk.MustQuery(`SELECT GET_LOCK('test_lock2', 10);`)
	result.Check(testkit.Rows("1"))

	result = tk.MustQuery(`SELECT RELEASE_LOCK('test_lock2');`)
	result.Check(testkit.Rows("1"))
	result = tk.MustQuery(`SELECT RELEASE_LOCK('test_lock1');`)
	result.Check(testkit.Rows("1"))
}

func (s *testIntegrationSuite) TestConvertToBit(c *C) {
	defer s.cleanEnv(c)
	tk := testkit.NewTestKit(c, s.store)
	tk.MustExec("use test")
	tk.MustExec("drop table if exists t, t1")
	tk.MustExec("create table t (a bit(64))")
	tk.MustExec("create table t1 (a varchar(2))")
	tk.MustExec(`insert t1 value ('10')`)
	tk.MustExec(`insert t select a from t1`)
	tk.MustQuery("select a+0 from t").Check(testkit.Rows("12592"))

	tk.MustExec("drop table if exists t, t1")
	tk.MustExec("create table t (a bit(64))")
	tk.MustExec("create table t1 (a binary(2))")
	tk.MustExec(`insert t1 value ('10')`)
	tk.MustExec(`insert t select a from t1`)
	tk.MustQuery("select a+0 from t").Check(testkit.Rows("12592"))

	tk.MustExec("drop table if exists t, t1")
	tk.MustExec("create table t (a bit(64))")
	tk.MustExec("create table t1 (a datetime)")
	tk.MustExec(`insert t1 value ('09-01-01')`)
	tk.MustExec(`insert t select a from t1`)
	tk.MustQuery("select a+0 from t").Check(testkit.Rows("20090101000000"))

	// For issue 20118
	tk.MustExec("drop table if exists t;")
	tk.MustExec("create table t(a tinyint, b bit(63));")
	tk.MustExec("insert ignore  into t values(599999999, -1);")
	tk.MustQuery("show warnings;").Check(testkit.Rows(
		"Warning 1690 constant 599999999 overflows tinyint",
		"Warning 1406 Data Too Long, field len 63"))
	tk.MustQuery("select * from t;").Check(testkit.Rows("127 \u007f\xff\xff\xff\xff\xff\xff\xff"))
}

func (s *testIntegrationSuite2) TestMathBuiltin(c *C) {
	ctx := context.Background()
	defer s.cleanEnv(c)
	tk := testkit.NewTestKit(c, s.store)
	tk.MustExec("use test")

	// for degrees
	result := tk.MustQuery("select degrees(0), degrees(1)")
	result.Check(testkit.Rows("0 57.29577951308232"))
	result = tk.MustQuery("select degrees(2), degrees(5)")
	result.Check(testkit.Rows("114.59155902616465 286.4788975654116"))

	// for sin
	result = tk.MustQuery("select sin(0), sin(1.5707963267949)")
	result.Check(testkit.Rows("0 1"))
	result = tk.MustQuery("select sin(1), sin(100)")
	result.Check(testkit.Rows("0.8414709848078965 -0.5063656411097588"))
	result = tk.MustQuery("select sin('abcd')")
	result.Check(testkit.Rows("0"))

	// for cos
	result = tk.MustQuery("select cos(0), cos(3.1415926535898)")
	result.Check(testkit.Rows("1 -1"))
	result = tk.MustQuery("select cos('abcd')")
	result.Check(testkit.Rows("1"))

	// for tan
	result = tk.MustQuery("select tan(0.00), tan(PI()/4)")
	result.Check(testkit.Rows("0 1"))
	result = tk.MustQuery("select tan('abcd')")
	result.Check(testkit.Rows("0"))

	// for log2
	result = tk.MustQuery("select log2(0.0)")
	result.Check(testkit.Rows("<nil>"))
	result = tk.MustQuery("select log2(4)")
	result.Check(testkit.Rows("2"))
	result = tk.MustQuery("select log2('8.0abcd')")
	result.Check(testkit.Rows("3"))
	result = tk.MustQuery("select log2(-1)")
	result.Check(testkit.Rows("<nil>"))
	result = tk.MustQuery("select log2(NULL)")
	result.Check(testkit.Rows("<nil>"))

	// for log10
	result = tk.MustQuery("select log10(0.0)")
	result.Check(testkit.Rows("<nil>"))
	result = tk.MustQuery("select log10(100)")
	result.Check(testkit.Rows("2"))
	result = tk.MustQuery("select log10('1000.0abcd')")
	result.Check(testkit.Rows("3"))
	result = tk.MustQuery("select log10(-1)")
	result.Check(testkit.Rows("<nil>"))
	result = tk.MustQuery("select log10(NULL)")
	result.Check(testkit.Rows("<nil>"))

	// for log
	result = tk.MustQuery("select log(0.0)")
	result.Check(testkit.Rows("<nil>"))
	result = tk.MustQuery("select log(100)")
	result.Check(testkit.Rows("4.605170185988092"))
	result = tk.MustQuery("select log('100.0abcd')")
	result.Check(testkit.Rows("4.605170185988092"))
	result = tk.MustQuery("select log(-1)")
	result.Check(testkit.Rows("<nil>"))
	result = tk.MustQuery("select log(NULL)")
	result.Check(testkit.Rows("<nil>"))
	result = tk.MustQuery("select log(NULL, NULL)")
	result.Check(testkit.Rows("<nil>"))
	result = tk.MustQuery("select log(1, 100)")
	result.Check(testkit.Rows("<nil>"))
	result = tk.MustQuery("select log(0.5, 0.25)")
	result.Check(testkit.Rows("2"))
	result = tk.MustQuery("select log(-1, 0.25)")
	result.Check(testkit.Rows("<nil>"))

	// for atan
	result = tk.MustQuery("select atan(0), atan(-1), atan(1), atan(1,2)")
	result.Check(testkit.Rows("0 -0.7853981633974483 0.7853981633974483 0.4636476090008061"))
	result = tk.MustQuery("select atan('tidb')")
	result.Check(testkit.Rows("0"))

	// for asin
	result = tk.MustQuery("select asin(0), asin(-2), asin(2), asin(1)")
	result.Check(testkit.Rows("0 <nil> <nil> 1.5707963267948966"))
	result = tk.MustQuery("select asin('tidb')")
	result.Check(testkit.Rows("0"))

	// for acos
	result = tk.MustQuery("select acos(0), acos(-2), acos(2), acos(1)")
	result.Check(testkit.Rows("1.5707963267948966 <nil> <nil> 0"))
	result = tk.MustQuery("select acos('tidb')")
	result.Check(testkit.Rows("1.5707963267948966"))

	// for pi
	result = tk.MustQuery("select pi()")
	result.Check(testkit.Rows("3.141592653589793"))

	// for floor
	result = tk.MustQuery("select floor(0), floor(null), floor(1.23), floor(-1.23), floor(1)")
	result.Check(testkit.Rows("0 <nil> 1 -2 1"))
	result = tk.MustQuery("select floor('tidb'), floor('1tidb'), floor('tidb1')")
	result.Check(testkit.Rows("0 1 0"))
	result = tk.MustQuery("SELECT floor(t.c_datetime) FROM (select CAST('2017-07-19 00:00:00' AS DATETIME) AS c_datetime) AS t")
	result.Check(testkit.Rows("20170719000000"))
	result = tk.MustQuery("SELECT floor(t.c_time) FROM (select CAST('12:34:56' AS TIME) AS c_time) AS t")
	result.Check(testkit.Rows("123456"))
	result = tk.MustQuery("SELECT floor(t.c_time) FROM (select CAST('00:34:00' AS TIME) AS c_time) AS t")
	result.Check(testkit.Rows("3400"))
	result = tk.MustQuery("SELECT floor(t.c_time) FROM (select CAST('00:00:00' AS TIME) AS c_time) AS t")
	result.Check(testkit.Rows("0"))
	result = tk.MustQuery("SELECT floor(t.c_decimal) FROM (SELECT CAST('-10.01' AS DECIMAL(10,2)) AS c_decimal) AS t")
	result.Check(testkit.Rows("-11"))
	result = tk.MustQuery("SELECT floor(t.c_decimal) FROM (SELECT CAST('-10.01' AS DECIMAL(10,1)) AS c_decimal) AS t")
	result.Check(testkit.Rows("-10"))

	// for ceil/ceiling
	result = tk.MustQuery("select ceil(0), ceil(null), ceil(1.23), ceil(-1.23), ceil(1)")
	result.Check(testkit.Rows("0 <nil> 2 -1 1"))
	result = tk.MustQuery("select ceiling(0), ceiling(null), ceiling(1.23), ceiling(-1.23), ceiling(1)")
	result.Check(testkit.Rows("0 <nil> 2 -1 1"))
	result = tk.MustQuery("select ceil('tidb'), ceil('1tidb'), ceil('tidb1'), ceiling('tidb'), ceiling('1tidb'), ceiling('tidb1')")
	result.Check(testkit.Rows("0 1 0 0 1 0"))
	result = tk.MustQuery("select ceil(t.c_datetime), ceiling(t.c_datetime) from (select cast('2017-07-20 00:00:00' as datetime) as c_datetime) as t")
	result.Check(testkit.Rows("20170720000000 20170720000000"))
	result = tk.MustQuery("select ceil(t.c_time), ceiling(t.c_time) from (select cast('12:34:56' as time) as c_time) as t")
	result.Check(testkit.Rows("123456 123456"))
	result = tk.MustQuery("select ceil(t.c_time), ceiling(t.c_time) from (select cast('00:34:00' as time) as c_time) as t")
	result.Check(testkit.Rows("3400 3400"))
	result = tk.MustQuery("select ceil(t.c_time), ceiling(t.c_time) from (select cast('00:00:00' as time) as c_time) as t")
	result.Check(testkit.Rows("0 0"))
	result = tk.MustQuery("select ceil(t.c_decimal), ceiling(t.c_decimal) from (select cast('-10.01' as decimal(10,2)) as c_decimal) as t")
	result.Check(testkit.Rows("-10 -10"))
	result = tk.MustQuery("select ceil(t.c_decimal), ceiling(t.c_decimal) from (select cast('-10.01' as decimal(10,1)) as c_decimal) as t")
	result.Check(testkit.Rows("-10 -10"))
	result = tk.MustQuery("select floor(18446744073709551615), ceil(18446744073709551615)")
	result.Check(testkit.Rows("18446744073709551615 18446744073709551615"))
	result = tk.MustQuery("select floor(18446744073709551615.1233), ceil(18446744073709551615.1233)")
	result.Check(testkit.Rows("18446744073709551615 18446744073709551616"))
	result = tk.MustQuery("select floor(-18446744073709551617), ceil(-18446744073709551617), floor(-18446744073709551617.11), ceil(-18446744073709551617.11)")
	result.Check(testkit.Rows("-18446744073709551617 -18446744073709551617 -18446744073709551618 -18446744073709551617"))
	tk.MustExec("drop table if exists t;")
	tk.MustExec("create table t(a decimal(40,20) UNSIGNED);")
	tk.MustExec("insert into t values(2.99999999900000000000), (12), (0);")
	tk.MustQuery("select a, ceil(a) from t where ceil(a) > 1;").Check(testkit.Rows("2.99999999900000000000 3", "12.00000000000000000000 12"))
	tk.MustQuery("select a, ceil(a) from t;").Check(testkit.Rows("2.99999999900000000000 3", "12.00000000000000000000 12", "0.00000000000000000000 0"))
	tk.MustQuery("select ceil(-29464);").Check(testkit.Rows("-29464"))
	tk.MustQuery("select a, floor(a) from t where floor(a) > 1;").Check(testkit.Rows("2.99999999900000000000 2", "12.00000000000000000000 12"))
	tk.MustQuery("select a, floor(a) from t;").Check(testkit.Rows("2.99999999900000000000 2", "12.00000000000000000000 12", "0.00000000000000000000 0"))
	tk.MustQuery("select floor(-29464);").Check(testkit.Rows("-29464"))

	tk.MustExec(`drop table if exists t;`)
	tk.MustExec(`create table t(a decimal(40,20), b bigint);`)
	tk.MustExec(`insert into t values(-2.99999990000000000000, -1);`)
	tk.MustQuery(`select floor(a), floor(a), floor(a) from t;`).Check(testkit.Rows(`-3 -3 -3`))
	tk.MustQuery(`select b, floor(b) from t;`).Check(testkit.Rows(`-1 -1`))

	// for cot
	result = tk.MustQuery("select cot(1), cot(-1), cot(NULL)")
	result.Check(testkit.Rows("0.6420926159343308 -0.6420926159343308 <nil>"))
	result = tk.MustQuery("select cot('1tidb')")
	result.Check(testkit.Rows("0.6420926159343308"))
	rs, err := tk.Exec("select cot(0)")
	c.Assert(err, IsNil)
	_, err = session.GetRows4Test(ctx, tk.Se, rs)
	c.Assert(err, NotNil)
	terr := errors.Cause(err).(*terror.Error)
	c.Assert(terr.Code(), Equals, errors.ErrCode(mysql.ErrDataOutOfRange))
	c.Assert(rs.Close(), IsNil)

	// for exp
	result = tk.MustQuery("select exp(0), exp(1), exp(-1), exp(1.2), exp(NULL)")
	result.Check(testkit.Rows("1 2.718281828459045 0.36787944117144233 3.3201169227365472 <nil>"))
	result = tk.MustQuery("select exp('tidb'), exp('1tidb')")
	result.Check(testkit.Rows("1 2.718281828459045"))
	rs, err = tk.Exec("select exp(1000000)")
	c.Assert(err, IsNil)
	_, err = session.GetRows4Test(ctx, tk.Se, rs)
	c.Assert(err, NotNil)
	terr = errors.Cause(err).(*terror.Error)
	c.Assert(terr.Code(), Equals, errors.ErrCode(mysql.ErrDataOutOfRange))
	c.Assert(rs.Close(), IsNil)
	tk.MustExec("drop table if exists t")
	tk.MustExec("create table t(a float)")
	tk.MustExec("insert into t values(1000000)")
	rs, err = tk.Exec("select exp(a) from t")
	c.Assert(err, IsNil)
	_, err = session.GetRows4Test(ctx, tk.Se, rs)
	c.Assert(err, NotNil)
	terr = errors.Cause(err).(*terror.Error)
	c.Assert(terr.Code(), Equals, errors.ErrCode(mysql.ErrDataOutOfRange))
	c.Assert(err.Error(), Equals, "[types:1690]DOUBLE value is out of range in 'exp(test.t.a)'")
	c.Assert(rs.Close(), IsNil)

	// for conv
	result = tk.MustQuery("SELECT CONV('a', 16, 2);")
	result.Check(testkit.Rows("1010"))
	result = tk.MustQuery("SELECT CONV('6E', 18, 8);")
	result.Check(testkit.Rows("172"))
	result = tk.MustQuery("SELECT CONV(-17, 10, -18);")
	result.Check(testkit.Rows("-H"))
	result = tk.MustQuery("SELECT CONV(10+'10'+'10'+X'0a', 10, 10);")
	result.Check(testkit.Rows("40"))
	result = tk.MustQuery("SELECT CONV('a', 1, 10);")
	result.Check(testkit.Rows("<nil>"))
	result = tk.MustQuery("SELECT CONV('a', 37, 10);")
	result.Check(testkit.Rows("<nil>"))
	result = tk.MustQuery("SELECT CONV(0x0020, 2, 2);")
	result.Check(testkit.Rows("100000"))
	result = tk.MustQuery("SELECT CONV(0b10, 16, 2)")
	result.Check(testkit.Rows("10"))
	result = tk.MustQuery("SELECT CONV(0b10, 16, 8)")
	result.Check(testkit.Rows("2"))
	tk.MustExec("drop table if exists bit")
	tk.MustExec("create table bit(b bit(10))")
	tk.MustExec(`INSERT INTO bit (b) VALUES
			(0b0000010101),
			(0b0000010101),
			(NULL),
			(0b0000000001),
			(0b0000000000),
			(0b1111111111),
			(0b1111111111),
			(0b1111111111),
			(0b0000000000),
			(0b0000000000),
			(0b0000000000),
			(0b0000000000),
			(0b0000100000);`)
	tk.MustQuery("select conv(b, 2, 2) from `bit`").Check(testkit.Rows(
		"10101",
		"10101",
		"<nil>",
		"1",
		"0",
		"1111111111",
		"1111111111",
		"1111111111",
		"0",
		"0",
		"0",
		"0",
		"100000"))

	// for abs
	result = tk.MustQuery("SELECT ABS(-1);")
	result.Check(testkit.Rows("1"))
	result = tk.MustQuery("SELECT ABS('abc');")
	result.Check(testkit.Rows("0"))
	result = tk.MustQuery("SELECT ABS(18446744073709551615);")
	result.Check(testkit.Rows("18446744073709551615"))
	result = tk.MustQuery("SELECT ABS(123.4);")
	result.Check(testkit.Rows("123.4"))
	result = tk.MustQuery("SELECT ABS(-123.4);")
	result.Check(testkit.Rows("123.4"))
	result = tk.MustQuery("SELECT ABS(1234E-1);")
	result.Check(testkit.Rows("123.4"))
	result = tk.MustQuery("SELECT ABS(-9223372036854775807);")
	result.Check(testkit.Rows("9223372036854775807"))
	result = tk.MustQuery("SELECT ABS(NULL);")
	result.Check(testkit.Rows("<nil>"))
	rs, err = tk.Exec("SELECT ABS(-9223372036854775808);")
	c.Assert(err, IsNil)
	_, err = session.GetRows4Test(ctx, tk.Se, rs)
	c.Assert(err, NotNil)
	terr = errors.Cause(err).(*terror.Error)
	c.Assert(terr.Code(), Equals, errors.ErrCode(mysql.ErrDataOutOfRange))
	c.Assert(rs.Close(), IsNil)

	// for round
	result = tk.MustQuery("SELECT ROUND(2.5), ROUND(-2.5), ROUND(25E-1);")
	result.Check(testkit.Rows("3 -3 2"))
	result = tk.MustQuery("SELECT ROUND(2.5, NULL), ROUND(NULL, 4), ROUND(NULL, NULL), ROUND(NULL);")
	result.Check(testkit.Rows("<nil> <nil> <nil> <nil>"))
	result = tk.MustQuery("SELECT ROUND('123.4'), ROUND('123e-2');")
	result.Check(testkit.Rows("123 1"))
	result = tk.MustQuery("SELECT ROUND(-9223372036854775808);")
	result.Check(testkit.Rows("-9223372036854775808"))
	result = tk.MustQuery("SELECT ROUND(123.456, 0), ROUND(123.456, 1), ROUND(123.456, 2), ROUND(123.456, 3), ROUND(123.456, 4), ROUND(123.456, -1), ROUND(123.456, -2), ROUND(123.456, -3), ROUND(123.456, -4);")
	result.Check(testkit.Rows("123 123.5 123.46 123.456 123.4560 120 100 0 0"))
	result = tk.MustQuery("SELECT ROUND(123456E-3, 0), ROUND(123456E-3, 1), ROUND(123456E-3, 2), ROUND(123456E-3, 3), ROUND(123456E-3, 4), ROUND(123456E-3, -1), ROUND(123456E-3, -2), ROUND(123456E-3, -3), ROUND(123456E-3, -4);")
	result.Check(testkit.Rows("123 123.5 123.46 123.456 123.456 120 100 0 0")) // TODO: Column 5 should be 123.4560
	result = tk.MustQuery("SELECT ROUND(1e14, 1), ROUND(1e15, 1), ROUND(1e308, 1)")
	result.Check(testkit.Rows("100000000000000 1000000000000000 100000000000000000000000000000000000000000000000000000000000000000000000000000000000000000000000000000000000000000000000000000000000000000000000000000000000000000000000000000000000000000000000000000000000000000000000000000000000000000000000000000000000000000000000000000000000000000000000000000000000000000000"))
	result = tk.MustQuery("SELECT ROUND(1e-14, 1), ROUND(1e-15, 1), ROUND(1e-308, 1)")
	result.Check(testkit.Rows("0 0 0"))

	// for truncate
	result = tk.MustQuery("SELECT truncate(123, -2), truncate(123, 2), truncate(123, 1), truncate(123, -1);")
	result.Check(testkit.Rows("100 123 123 120"))
	result = tk.MustQuery("SELECT truncate(123.456, -2), truncate(123.456, 2), truncate(123.456, 1), truncate(123.456, 3), truncate(1.23, 100), truncate(123456E-3, 2);")
	result.Check(testkit.Rows("100 123.45 123.4 123.456 1.230000000000000000000000000000 123.45"))
	result = tk.MustQuery("SELECT truncate(9223372036854775807, -7), truncate(9223372036854775808, -10), truncate(cast(-1 as unsigned), -10);")
	result.Check(testkit.Rows("9223372036850000000 9223372030000000000 18446744070000000000"))
	// issue 17181,19390
	tk.MustQuery("select truncate(42, -9223372036854775808);").Check(testkit.Rows("0"))
	tk.MustQuery("select truncate(42, 9223372036854775808);").Check(testkit.Rows("42"))
	tk.MustQuery("select truncate(42, -2147483648);").Check(testkit.Rows("0"))
	tk.MustQuery("select truncate(42, 2147483648);").Check(testkit.Rows("42"))
	tk.MustQuery("select truncate(42, 18446744073709551615);").Check(testkit.Rows("42"))
	tk.MustQuery("select truncate(42, 4294967295);").Check(testkit.Rows("42"))
	tk.MustQuery("select truncate(42, -0);").Check(testkit.Rows("42"))
	tk.MustQuery("select truncate(42, -307);").Check(testkit.Rows("0"))
	tk.MustQuery("select truncate(42, -308);").Check(testkit.Rows("0"))
	tk.MustQuery("select truncate(42, -309);").Check(testkit.Rows("0"))
	tk.MustExec(`drop table if exists t;`)
	tk.MustExec("create table t (a bigint unsigned);")
	tk.MustExec("insert into t values (18446744073709551615), (4294967295), (9223372036854775808), (2147483648);")
	tk.MustQuery("select truncate(42, a) from t;").Check(testkit.Rows("42", "42", "42", "42"))

	tk.MustExec(`drop table if exists t;`)
	tk.MustExec(`create table t(a date, b datetime, c timestamp, d varchar(20));`)
	tk.MustExec(`insert into t select "1234-12-29", "1234-12-29 16:24:13.9912", "2014-12-29 16:19:28", "12.34567";`)

	// NOTE: the actually result is: 12341220 12341229.0 12341200 12341229.00,
	// but Datum.ToString() don't format decimal length for float numbers.
	result = tk.MustQuery(`select truncate(a, -1), truncate(a, 1), truncate(a, -2), truncate(a, 2) from t;`)
	result.Check(testkit.Rows("12341220 12341229 12341200 12341229"))

	// NOTE: the actually result is: 12341229162410 12341229162414.0 12341229162400 12341229162414.00,
	// but Datum.ToString() don't format decimal length for float numbers.
	result = tk.MustQuery(`select truncate(b, -1), truncate(b, 1), truncate(b, -2), truncate(b, 2) from t;`)
	result.Check(testkit.Rows("12341229162410 12341229162414 12341229162400 12341229162414"))

	// NOTE: the actually result is: 20141229161920 20141229161928.0 20141229161900 20141229161928.00,
	// but Datum.ToString() don't format decimal length for float numbers.
	result = tk.MustQuery(`select truncate(c, -1), truncate(c, 1), truncate(c, -2), truncate(c, 2) from t;`)
	result.Check(testkit.Rows("20141229161920 20141229161928 20141229161900 20141229161928"))

	result = tk.MustQuery(`select truncate(d, -1), truncate(d, 1), truncate(d, -2), truncate(d, 2) from t;`)
	result.Check(testkit.Rows("10 12.3 0 12.34"))

	result = tk.MustQuery(`select truncate(json_array(), 1), truncate("cascasc", 1);`)
	result.Check(testkit.Rows("0 0"))

	// for pow
	result = tk.MustQuery("SELECT POW('12', 2), POW(1.2e1, '2.0'), POW(12, 2.0);")
	result.Check(testkit.Rows("144 144 144"))
	result = tk.MustQuery("SELECT POW(null, 2), POW(2, null), POW(null, null);")
	result.Check(testkit.Rows("<nil> <nil> <nil>"))
	result = tk.MustQuery("SELECT POW(0, 0);")
	result.Check(testkit.Rows("1"))
	result = tk.MustQuery("SELECT POW(0, 0.1), POW(0, 0.5), POW(0, 1);")
	result.Check(testkit.Rows("0 0 0"))
	rs, err = tk.Exec("SELECT POW(0, -1);")
	c.Assert(err, IsNil)
	_, err = session.GetRows4Test(ctx, tk.Se, rs)
	c.Assert(err, NotNil)
	terr = errors.Cause(err).(*terror.Error)
	c.Assert(terr.Code(), Equals, errors.ErrCode(mysql.ErrDataOutOfRange))
	c.Assert(rs.Close(), IsNil)

	// for sign
	result = tk.MustQuery("SELECT SIGN('12'), SIGN(1.2e1), SIGN(12), SIGN(0.0000012);")
	result.Check(testkit.Rows("1 1 1 1"))
	result = tk.MustQuery("SELECT SIGN('-12'), SIGN(-1.2e1), SIGN(-12), SIGN(-0.0000012);")
	result.Check(testkit.Rows("-1 -1 -1 -1"))
	result = tk.MustQuery("SELECT SIGN('0'), SIGN('-0'), SIGN(0);")
	result.Check(testkit.Rows("0 0 0"))
	result = tk.MustQuery("SELECT SIGN(NULL);")
	result.Check(testkit.Rows("<nil>"))
	result = tk.MustQuery("SELECT SIGN(-9223372036854775808), SIGN(9223372036854775808);")
	result.Check(testkit.Rows("-1 1"))

	// for sqrt
	result = tk.MustQuery("SELECT SQRT(-10), SQRT(144), SQRT(4.84), SQRT(0.04), SQRT(0);")
	result.Check(testkit.Rows("<nil> 12 2.2 0.2 0"))

	// for crc32
	result = tk.MustQuery("SELECT crc32(0), crc32(-0), crc32('0'), crc32('abc'), crc32('ABC'), crc32(NULL), crc32(''), crc32('hello world!')")
	result.Check(testkit.Rows("4108050209 4108050209 4108050209 891568578 2743272264 <nil> 0 62177901"))

	// for radians
	result = tk.MustQuery("SELECT radians(1.0), radians(pi()), radians(pi()/2), radians(180), radians(1.009);")
	result.Check(testkit.Rows("0.017453292519943295 0.05483113556160754 0.02741556778080377 3.141592653589793 0.01761037215262278"))

	// for rand
	tk.MustExec("drop table if exists t")
	tk.MustExec("create table t(a int)")
	tk.MustExec("insert into t values(1),(2),(3)")
	tk.Se.GetSessionVars().MaxChunkSize = 1
	tk.MustQuery("select rand(1) from t").Sort().Check(testkit.Rows("0.1418603212962489", "0.40540353712197724", "0.8716141803857071"))
	tk.MustQuery("select rand(a) from t").Check(testkit.Rows("0.40540353712197724", "0.6555866465490187", "0.9057697559760601"))
	tk.MustQuery("select rand(1), rand(2), rand(3)").Check(testkit.Rows("0.40540353712197724 0.6555866465490187 0.9057697559760601"))
}

func (s *testIntegrationSuite2) TestStringBuiltin(c *C) {
	defer s.cleanEnv(c)
	tk := testkit.NewTestKit(c, s.store)
	tk.MustExec("use test")
	var err error

	// for length
	tk.MustExec("drop table if exists t")
	tk.MustExec("create table t(a int, b double, c datetime, d time, e char(20), f bit(10))")
	tk.MustExec(`insert into t values(1, 1.1, "2017-01-01 12:01:01", "12:01:01", "abcdef", 0b10101)`)
	result := tk.MustQuery("select length(a), length(b), length(c), length(d), length(e), length(f), length(null) from t")
	result.Check(testkit.Rows("1 3 19 8 6 2 <nil>"))
	tk.MustExec("drop table if exists t")
	tk.MustExec("create table t(a char(20))")
	tk.MustExec(`insert into t values("tidb  "), (concat("a  ", "b  "))`)
	result = tk.MustQuery("select a, length(a) from t")
	result.Check(testkit.Rows("tidb 4", "a  b 4"))

	// for concat
	tk.MustExec("drop table if exists t")
	tk.MustExec("create table t(a int, b double, c datetime, d time, e char(20))")
	tk.MustExec(`insert into t values(1, 1.1, "2017-01-01 12:01:01", "12:01:01", "abcdef")`)
	result = tk.MustQuery("select concat(a, b, c, d, e) from t")
	result.Check(testkit.Rows("11.12017-01-01 12:01:0112:01:01abcdef"))
	result = tk.MustQuery("select concat(null)")
	result.Check(testkit.Rows("<nil>"))
	result = tk.MustQuery("select concat(null, a, b) from t")
	result.Check(testkit.Rows("<nil>"))
	tk.MustExec("drop table if exists t")
	// Fix issue 9123
	tk.MustExec("create table t(a char(32) not null, b float default '0') engine=innodb default charset=utf8mb4")
	tk.MustExec("insert into t value('0a6f9d012f98467f8e671e9870044528', 208.867)")
	result = tk.MustQuery("select concat_ws( ',', b) from t where a = '0a6f9d012f98467f8e671e9870044528';")
	result.Check(testkit.Rows("208.867"))

	// for concat_ws
	tk.MustExec("drop table if exists t")
	tk.MustExec("create table t(a int, b double, c datetime, d time, e char(20))")
	tk.MustExec(`insert into t values(1, 1.1, "2017-01-01 12:01:01", "12:01:01", "abcdef")`)
	result = tk.MustQuery("select concat_ws('|', a, b, c, d, e) from t")
	result.Check(testkit.Rows("1|1.1|2017-01-01 12:01:01|12:01:01|abcdef"))
	result = tk.MustQuery("select concat_ws(null, null)")
	result.Check(testkit.Rows("<nil>"))
	result = tk.MustQuery("select concat_ws(null, a, b) from t")
	result.Check(testkit.Rows("<nil>"))
	result = tk.MustQuery("select concat_ws(',', 'a', 'b')")
	result.Check(testkit.Rows("a,b"))
	result = tk.MustQuery("select concat_ws(',','First name',NULL,'Last Name')")
	result.Check(testkit.Rows("First name,Last Name"))

	tk.MustExec(`drop table if exists t;`)
	tk.MustExec(`create table t(a tinyint(2), b varchar(10));`)
	tk.MustExec(`insert into t values (1, 'a'), (12, 'a'), (126, 'a'), (127, 'a')`)
	tk.MustQuery(`select concat_ws('#', a, b) from t;`).Check(testkit.Rows(
		`1#a`,
		`12#a`,
		`126#a`,
		`127#a`,
	))

	tk.MustExec("drop table if exists t")
	tk.MustExec("create table t(a binary(3))")
	tk.MustExec("insert into t values('a')")
	result = tk.MustQuery(`select concat_ws(',', a, 'test') = 'a\0\0,test' from t`)
	result.Check(testkit.Rows("1"))

	// for ascii
	tk.MustExec("drop table if exists t")
	tk.MustExec("create table t(a char(10), b int, c double, d datetime, e time, f bit(4))")
	tk.MustExec(`insert into t values('2', 2, 2.3, "2017-01-01 12:01:01", "12:01:01", 0b1010)`)
	result = tk.MustQuery("select ascii(a), ascii(b), ascii(c), ascii(d), ascii(e), ascii(f) from t")
	result.Check(testkit.Rows("50 50 50 50 49 10"))
	result = tk.MustQuery("select ascii('123'), ascii(123), ascii(''), ascii('你好'), ascii(NULL)")
	result.Check(testkit.Rows("49 49 0 228 <nil>"))

	// for lower
	tk.MustExec("drop table if exists t")
	tk.MustExec("create table t(a int, b double, c datetime, d time, e char(20), f binary(3), g binary(3))")
	tk.MustExec(`insert into t values(1, 1.1, "2017-01-01 12:01:01", "12:01:01", "abcdef", 'aa', 'BB')`)
	result = tk.MustQuery("select lower(a), lower(b), lower(c), lower(d), lower(e), lower(f), lower(g), lower(null) from t")
	result.Check(testkit.Rows("1 1.1 2017-01-01 12:01:01 12:01:01 abcdef aa\x00 BB\x00 <nil>"))

	// for upper
	result = tk.MustQuery("select upper(a), upper(b), upper(c), upper(d), upper(e), upper(f), upper(g), upper(null) from t")
	result.Check(testkit.Rows("1 1.1 2017-01-01 12:01:01 12:01:01 ABCDEF aa\x00 BB\x00 <nil>"))

	// for strcmp
	tk.MustExec("drop table if exists t")
	tk.MustExec("create table t(a char(10), b int, c double, d datetime, e time)")
	tk.MustExec(`insert into t values("123", 123, 12.34, "2017-01-01 12:01:01", "12:01:01")`)
	result = tk.MustQuery(`select strcmp(a, "123"), strcmp(b, "123"), strcmp(c, "12.34"), strcmp(d, "2017-01-01 12:01:01"), strcmp(e, "12:01:01") from t`)
	result.Check(testkit.Rows("0 0 0 0 0"))
	result = tk.MustQuery(`select strcmp("1", "123"), strcmp("123", "1"), strcmp("123", "45"), strcmp("123", null), strcmp(null, "123")`)
	result.Check(testkit.Rows("-1 1 -1 <nil> <nil>"))
	result = tk.MustQuery(`select strcmp("", "123"), strcmp("123", ""), strcmp("", ""), strcmp("", null), strcmp(null, "")`)
	result.Check(testkit.Rows("-1 1 0 <nil> <nil>"))

	// for left
	tk.MustExec("drop table if exists t")
	tk.MustExec("create table t(a char(10), b int, c double, d datetime, e time)")
	tk.MustExec(`insert into t values('abcde', 1234, 12.34, "2017-01-01 12:01:01", "12:01:01")`)
	result = tk.MustQuery("select left(a, 2), left(b, 2), left(c, 2), left(d, 2), left(e, 2) from t")
	result.Check(testkit.Rows("ab 12 12 20 12"))
	result = tk.MustQuery(`select left("abc", 0), left("abc", -1), left(NULL, 1), left("abc", NULL)`)
	result.Check(testkit.Rows("  <nil> <nil>"))
	result = tk.MustQuery(`select left("abc", "a"), left("abc", 1.9), left("abc", 1.2)`)
	result.Check(testkit.Rows(" ab a"))
	result = tk.MustQuery(`select left("中文abc", 2), left("中文abc", 3), left("中文abc", 4)`)
	result.Check(testkit.Rows("中文 中文a 中文ab"))
	// for right, reuse the table created for left
	result = tk.MustQuery("select right(a, 3), right(b, 3), right(c, 3), right(d, 3), right(e, 3) from t")
	result.Check(testkit.Rows("cde 234 .34 :01 :01"))
	result = tk.MustQuery(`select right("abcde", 0), right("abcde", -1), right("abcde", 100), right(NULL, 1), right("abcde", NULL)`)
	result.Check(testkit.Rows("  abcde <nil> <nil>"))
	result = tk.MustQuery(`select right("abcde", "a"), right("abcde", 1.9), right("abcde", 1.2)`)
	result.Check(testkit.Rows(" de e"))
	result = tk.MustQuery(`select right("中文abc", 2), right("中文abc", 4), right("中文abc", 5)`)
	result.Check(testkit.Rows("bc 文abc 中文abc"))
	tk.MustExec("drop table if exists t")
	tk.MustExec("create table t(a binary(10))")
	tk.MustExec(`insert into t select "中文abc"`)
	result = tk.MustQuery(`select left(a, 3), left(a, 6), left(a, 7) from t`)
	result.Check(testkit.Rows("中 中文 中文a"))
	result = tk.MustQuery(`select right(a, 2), right(a, 7) from t`)
	result.Check(testkit.Rows("c\x00 文abc\x00"))

	// for ord
	tk.MustExec("drop table if exists t")
	tk.MustExec("create table t(a char(10), b int, c double, d datetime, e time, f bit(4), g binary(20), h blob(10), i text(30))")
	tk.MustExec(`insert into t values('2', 2, 2.3, "2017-01-01 12:01:01", "12:01:01", 0b1010, "512", "48", "tidb")`)
	result = tk.MustQuery("select ord(a), ord(b), ord(c), ord(d), ord(e), ord(f), ord(g), ord(h), ord(i) from t")
	result.Check(testkit.Rows("50 50 50 50 49 10 53 52 116"))
	result = tk.MustQuery("select ord('123'), ord(123), ord(''), ord('你好'), ord(NULL), ord('👍')")
	result.Check(testkit.Rows("49 49 0 14990752 <nil> 4036989325"))
	result = tk.MustQuery("select ord(X''), ord(X'6161'), ord(X'e4bd'), ord(X'e4bda0'), ord(_ascii'你'), ord(_latin1'你')")
	result.Check(testkit.Rows("0 97 228 228 228 228"))

	// for space
	result = tk.MustQuery(`select space(0), space(2), space(-1), space(1.1), space(1.9)`)
	result.Check(testutil.RowsWithSep(",", ",  ,, ,  "))
	result = tk.MustQuery(`select space("abc"), space("2"), space("1.1"), space(''), space(null)`)
	result.Check(testutil.RowsWithSep(",", ",  , ,,<nil>"))

	// for replace
	tk.MustExec("drop table if exists t")
	tk.MustExec("create table t(a char(20), b int, c double, d datetime, e time)")
	tk.MustExec(`insert into t values('www.mysql.com', 1234, 12.34, "2017-01-01 12:01:01", "12:01:01")`)
	result = tk.MustQuery(`select replace(a, 'mysql', 'pingcap'), replace(b, 2, 55), replace(c, 34, 0), replace(d, '-', '/'), replace(e, '01', '22') from t`)
	result.Check(testutil.RowsWithSep(",", "www.pingcap.com,15534,12.0,2017/01/01 12:01:01,12:22:22"))
	result = tk.MustQuery(`select replace('aaa', 'a', ''), replace(null, 'a', 'b'), replace('a', null, 'b'), replace('a', 'b', null)`)
	result.Check(testkit.Rows(" <nil> <nil> <nil>"))

	// for tobase64
	tk.MustExec("drop table if exists t")
	tk.MustExec("create table t(a int, b double, c datetime, d time, e char(20), f bit(10), g binary(20), h blob(10))")
	tk.MustExec(`insert into t values(1, 1.1, "2017-01-01 12:01:01", "12:01:01", "abcdef", 0b10101, "512", "abc")`)
	result = tk.MustQuery("select to_base64(a), to_base64(b), to_base64(c), to_base64(d), to_base64(e), to_base64(f), to_base64(g), to_base64(h), to_base64(null) from t")
	result.Check(testkit.Rows("MQ== MS4x MjAxNy0wMS0wMSAxMjowMTowMQ== MTI6MDE6MDE= YWJjZGVm ABU= NTEyAAAAAAAAAAAAAAAAAAAAAAA= YWJj <nil>"))

	// for from_base64
	result = tk.MustQuery(`select from_base64("abcd"), from_base64("asc")`)
	result.Check(testkit.Rows("i\xb7\x1d <nil>"))
	result = tk.MustQuery(`select from_base64("MQ=="), from_base64(1234)`)
	result.Check(testkit.Rows("1 \xd7m\xf8"))

	// for substr
	tk.MustExec("drop table if exists t")
	tk.MustExec("create table t(a char(10), b int, c double, d datetime, e time)")
	tk.MustExec(`insert into t values('Sakila', 12345, 123.45, "2017-01-01 12:01:01", "12:01:01")`)
	result = tk.MustQuery(`select substr(a, 3), substr(b, 2, 3), substr(c, -3), substr(d, -8), substr(e, -3, 100) from t`)
	result.Check(testkit.Rows("kila 234 .45 12:01:01 :01"))
	result = tk.MustQuery(`select substr('Sakila', 100), substr('Sakila', -100), substr('Sakila', -5, 3), substr('Sakila', 2, -1)`)
	result.Check(testutil.RowsWithSep(",", ",,aki,"))
	result = tk.MustQuery(`select substr('foobarbar' from 4), substr('Sakila' from -4 for 2)`)
	result.Check(testkit.Rows("barbar ki"))
	result = tk.MustQuery(`select substr(null, 2, 3), substr('foo', null, 3), substr('foo', 2, null)`)
	result.Check(testkit.Rows("<nil> <nil> <nil>"))
	result = tk.MustQuery(`select substr('中文abc', 2), substr('中文abc', 3), substr("中文abc", 1, 2)`)
	result.Check(testkit.Rows("文abc abc 中文"))
	tk.MustExec("drop table if exists t")
	tk.MustExec("create table t(a binary(10))")
	tk.MustExec(`insert into t select "中文abc"`)
	result = tk.MustQuery(`select substr(a, 4), substr(a, 1, 3), substr(a, 1, 6) from t`)
	result.Check(testkit.Rows("文abc\x00 中 中文"))
	result = tk.MustQuery(`select substr("string", -1), substr("string", -2), substr("中文", -1), substr("中文", -2) from t`)
	result.Check(testkit.Rows("g ng 文 中文"))

	// for bit_length
	tk.MustExec("drop table if exists t")
	tk.MustExec("create table t(a int, b double, c datetime, d time, e char(20), f bit(10), g binary(20), h varbinary(20))")
	tk.MustExec(`insert into t values(1, 1.1, "2017-01-01 12:01:01", "12:01:01", "abcdef", 0b10101, "g", "h")`)
	result = tk.MustQuery("select bit_length(a), bit_length(b), bit_length(c), bit_length(d), bit_length(e), bit_length(f), bit_length(g), bit_length(h), bit_length(null) from t")
	result.Check(testkit.Rows("8 24 152 64 48 16 160 8 <nil>"))

	// for substring_index
	tk.MustExec("drop table if exists t")
	tk.MustExec("create table t(a char(20), b int, c double, d datetime, e time)")
	tk.MustExec(`insert into t values('www.pingcap.com', 12345, 123.45, "2017-01-01 12:01:01", "12:01:01")`)
	result = tk.MustQuery(`select substring_index(a, '.', 2), substring_index(b, '.', 2), substring_index(c, '.', -1), substring_index(d, '-', 1), substring_index(e, ':', -2) from t`)
	result.Check(testkit.Rows("www.pingcap 12345 45 2017 01:01"))
	result = tk.MustQuery(`select substring_index('www.pingcap.com', '.', 0), substring_index('www.pingcap.com', '.', 100), substring_index('www.pingcap.com', '.', -100)`)
	result.Check(testkit.Rows(" www.pingcap.com www.pingcap.com"))
	tk.MustQuery(`select substring_index('xyz', 'abc', 9223372036854775808)`).Check(testkit.Rows(``))
	result = tk.MustQuery(`select substring_index('www.pingcap.com', 'd', 1), substring_index('www.pingcap.com', '', 1), substring_index('', '.', 1)`)
	result.Check(testutil.RowsWithSep(",", "www.pingcap.com,,"))
	result = tk.MustQuery(`select substring_index(null, '.', 1), substring_index('www.pingcap.com', null, 1), substring_index('www.pingcap.com', '.', null)`)
	result.Check(testkit.Rows("<nil> <nil> <nil>"))

	// for hex
	tk.MustExec("drop table if exists t")
	tk.MustExec("create table t(a char(20), b int, c double, d datetime, e time, f decimal(5, 2), g bit(4))")
	tk.MustExec(`insert into t values('www.pingcap.com', 12345, 123.45, "2017-01-01 12:01:01", "12:01:01", 123.45, 0b1100)`)
	result = tk.MustQuery(`select hex(a), hex(b), hex(c), hex(d), hex(e), hex(f), hex(g) from t`)
	result.Check(testkit.Rows("7777772E70696E676361702E636F6D 3039 7B 323031372D30312D30312031323A30313A3031 31323A30313A3031 7B C"))
	result = tk.MustQuery(`select hex('abc'), hex('你好'), hex(12), hex(12.3), hex(12.8)`)
	result.Check(testkit.Rows("616263 E4BDA0E5A5BD C C D"))
	result = tk.MustQuery(`select hex(-1), hex(-12.3), hex(-12.8), hex(0x12), hex(null)`)
	result.Check(testkit.Rows("FFFFFFFFFFFFFFFF FFFFFFFFFFFFFFF4 FFFFFFFFFFFFFFF3 12 <nil>"))
	tk.MustExec("drop table if exists t")
	tk.MustExec("CREATE TABLE t(i int primary key auto_increment, a binary, b binary(0), c binary(20), d binary(255)) character set utf8 collate utf8_bin;")
	tk.MustExec("insert into t(a, b, c, d) values ('a', NULL, 'a','a');")
	tk.MustQuery("select i, hex(a), hex(b), hex(c), hex(d) from t;").Check(testkit.Rows("1 61 <nil> 6100000000000000000000000000000000000000 610000000000000000000000000000000000000000000000000000000000000000000000000000000000000000000000000000000000000000000000000000000000000000000000000000000000000000000000000000000000000000000000000000000000000000000000000000000000000000000000000000000000000000000000000000000000000000000000000000000000000000000000000000000000000000000000000000000000000000000000000000000000000000000000000000000000000000000000000000000000000000000000000000000000000000000000000000000000000000000000000000000000000000000000000000"))

	// for unhex
	result = tk.MustQuery(`select unhex('4D7953514C'), unhex('313233'), unhex(313233), unhex('')`)
	result.Check(testkit.Rows("MySQL 123 123 "))
	result = tk.MustQuery(`select unhex('string'), unhex('你好'), unhex(123.4), unhex(null)`)
	result.Check(testkit.Rows("<nil> <nil> <nil> <nil>"))

	// for ltrim and rtrim
	result = tk.MustQuery(`select ltrim('   bar   '), ltrim('bar'), ltrim(''), ltrim(null)`)
	result.Check(testutil.RowsWithSep(",", "bar   ,bar,,<nil>"))
	result = tk.MustQuery(`select rtrim('   bar   '), rtrim('bar'), rtrim(''), rtrim(null)`)
	result.Check(testutil.RowsWithSep(",", "   bar,bar,,<nil>"))
	result = tk.MustQuery(`select ltrim("\t   bar   "), ltrim("   \tbar"), ltrim("\n  bar"), ltrim("\r  bar")`)
	result.Check(testutil.RowsWithSep(",", "\t   bar   ,\tbar,\n  bar,\r  bar"))
	result = tk.MustQuery(`select rtrim("   bar   \t"), rtrim("bar\t   "), rtrim("bar   \n"), rtrim("bar   \r")`)
	result.Check(testutil.RowsWithSep(",", "   bar   \t,bar\t,bar   \n,bar   \r"))

	// for reverse
	tk.MustExec(`DROP TABLE IF EXISTS t;`)
	tk.MustExec(`CREATE TABLE t(a BINARY(6));`)
	tk.MustExec(`INSERT INTO t VALUES("中文");`)
	result = tk.MustQuery(`SELECT a, REVERSE(a), REVERSE("中文"), REVERSE("123 ") FROM t;`)
	result.Check(testkit.Rows("中文 \x87\x96歸\xe4 文中  321"))
	result = tk.MustQuery(`SELECT REVERSE(123), REVERSE(12.09) FROM t;`)
	result.Check(testkit.Rows("321 90.21"))

	// for trim
	result = tk.MustQuery(`select trim('   bar   '), trim(leading 'x' from 'xxxbarxxx'), trim(trailing 'xyz' from 'barxxyz'), trim(both 'x' from 'xxxbarxxx')`)
	result.Check(testkit.Rows("bar barxxx barx bar"))
	result = tk.MustQuery(`select trim('\t   bar\n   '), trim('   \rbar   \t')`)
	result.Check(testutil.RowsWithSep(",", "\t   bar\n,\rbar   \t"))
	result = tk.MustQuery(`select trim(leading from '   bar'), trim('x' from 'xxxbarxxx'), trim('x' from 'bar'), trim('' from '   bar   ')`)
	result.Check(testutil.RowsWithSep(",", "bar,bar,bar,   bar   "))
	result = tk.MustQuery(`select trim(''), trim('x' from '')`)
	result.Check(testutil.RowsWithSep(",", ","))
	result = tk.MustQuery(`select trim(null from 'bar'), trim('x' from null), trim(null), trim(leading null from 'bar')`)
	// FIXME: the result for trim(leading null from 'bar') should be <nil>, current is 'bar'
	result.Check(testkit.Rows("<nil> <nil> <nil> bar"))

	// for locate
	tk.MustExec("drop table if exists t")
	tk.MustExec("create table t(a char(20), b int, c double, d datetime, e time, f binary(5))")
	tk.MustExec(`insert into t values('www.pingcap.com', 12345, 123.45, "2017-01-01 12:01:01", "12:01:01", "HelLo")`)
	result = tk.MustQuery(`select locate(".ping", a), locate(".ping", a, 5) from t`)
	result.Check(testkit.Rows("4 0"))
	result = tk.MustQuery(`select locate("234", b), locate("235", b, 10) from t`)
	result.Check(testkit.Rows("2 0"))
	result = tk.MustQuery(`select locate(".45", c), locate(".35", b) from t`)
	result.Check(testkit.Rows("4 0"))
	result = tk.MustQuery(`select locate("El", f), locate("ll", f), locate("lL", f), locate("Lo", f), locate("lo", f) from t`)
	result.Check(testkit.Rows("0 0 3 4 0"))
	result = tk.MustQuery(`select locate("01 12", d) from t`)
	result.Check(testkit.Rows("9"))
	result = tk.MustQuery(`select locate("文", "中文字符串", 2)`)
	result.Check(testkit.Rows("2"))
	result = tk.MustQuery(`select locate("文", "中文字符串", 3)`)
	result.Check(testkit.Rows("0"))
	result = tk.MustQuery(`select locate("文", "中文字符串")`)
	result.Check(testkit.Rows("2"))

	// for bin
	result = tk.MustQuery(`select bin(-1);`)
	result.Check(testkit.Rows("1111111111111111111111111111111111111111111111111111111111111111"))
	result = tk.MustQuery(`select bin(5);`)
	result.Check(testkit.Rows("101"))
	result = tk.MustQuery(`select bin("中文");`)
	result.Check(testkit.Rows("0"))

	// for character_length
	result = tk.MustQuery(`select character_length(null), character_length("Hello"), character_length("a中b文c"),
	character_length(123), character_length(12.3456);`)
	result.Check(testkit.Rows("<nil> 5 5 3 7"))

	// for char_length
	result = tk.MustQuery(`select char_length(null), char_length("Hello"), char_length("a中b文c"), char_length(123),char_length(12.3456);`)
	result.Check(testkit.Rows("<nil> 5 5 3 7"))
	result = tk.MustQuery(`select char_length(null), char_length("Hello"), char_length("a 中 b 文 c"), char_length("НОЧЬ НА ОКРАИНЕ МОСКВЫ");`)
	result.Check(testkit.Rows("<nil> 5 9 22"))
	// for char_length, binary string type
	result = tk.MustQuery(`select char_length(null), char_length(binary("Hello")), char_length(binary("a 中 b 文 c")), char_length(binary("НОЧЬ НА ОКРАИНЕ МОСКВЫ"));`)
	result.Check(testkit.Rows("<nil> 5 13 41"))

	// for elt
	result = tk.MustQuery(`select elt(0, "abc", "def"), elt(2, "hello", "中文", "tidb"), elt(4, "hello", "中文",
	"tidb");`)
	result.Check(testkit.Rows("<nil> 中文 <nil>"))

	// for instr
	result = tk.MustQuery(`select instr("中国", "国"), instr("中国", ""), instr("abc", ""), instr("", ""), instr("", "abc");`)
	result.Check(testkit.Rows("2 1 1 1 0"))
	result = tk.MustQuery(`select instr("中国", null), instr(null, ""), instr(null, null);`)
	result.Check(testkit.Rows("<nil> <nil> <nil>"))
	tk.MustExec(`drop table if exists t;`)
	tk.MustExec(`create table t(a binary(20), b char(20));`)
	tk.MustExec(`insert into t values("中国", cast("国" as binary)), ("中国", ""), ("abc", ""), ("", ""), ("", "abc");`)
	result = tk.MustQuery(`select instr(a, b) from t;`)
	result.Check(testkit.Rows("4", "1", "1", "1", "0"))

	// for oct
	result = tk.MustQuery(`select oct("aaaa"), oct("-1.9"),  oct("-9999999999999999999999999"), oct("9999999999999999999999999");`)
	result.Check(testkit.Rows("0 1777777777777777777777 1777777777777777777777 1777777777777777777777"))
	result = tk.MustQuery(`select oct(-1.9), oct(1.9), oct(-1), oct(1), oct(-9999999999999999999999999), oct(9999999999999999999999999);`)
	result.Check(testkit.Rows("1777777777777777777777 1 1777777777777777777777 1 1777777777777777777777 1777777777777777777777"))

	// #issue 4356
	tk.MustExec("drop table if exists t")
	tk.MustExec("CREATE TABLE t (b BIT(8));")
	tk.MustExec(`INSERT INTO t SET b = b'11111111';`)
	tk.MustExec(`INSERT INTO t SET b = b'1010';`)
	tk.MustExec(`INSERT INTO t SET b = b'0101';`)
	result = tk.MustQuery(`SELECT b+0, BIN(b), OCT(b), HEX(b) FROM t;`)
	result.Check(testkit.Rows("255 11111111 377 FF", "10 1010 12 A", "5 101 5 5"))

	// for find_in_set
	result = tk.MustQuery(`select find_in_set("", ""), find_in_set("", ","), find_in_set("中文", "字符串,中文"), find_in_set("b,", "a,b,c,d");`)
	result.Check(testkit.Rows("0 1 2 0"))
	result = tk.MustQuery(`select find_in_set(NULL, ""), find_in_set("", NULL), find_in_set(1, "2,3,1");`)
	result.Check(testkit.Rows("<nil> <nil> 3"))

	// for make_set
	result = tk.MustQuery(`select make_set(0, "12"), make_set(3, "aa", "11"), make_set(3, NULL, "中文"), make_set(NULL, "aa");`)
	result.Check(testkit.Rows(" aa,11 中文 <nil>"))

	// for quote
	result = tk.MustQuery(`select quote("aaaa"), quote(""), quote("\"\""), quote("\n\n");`)
	result.Check(testkit.Rows("'aaaa' '' '\"\"' '\n\n'"))
	result = tk.MustQuery(`select quote(0121), quote(0000), quote("中文"), quote(NULL);`)
	result.Check(testkit.Rows("'121' '0' '中文' NULL"))
	tk.MustQuery(`select quote(null) is NULL;`).Check(testkit.Rows(`0`))
	tk.MustQuery(`select quote(null) is NOT NULL;`).Check(testkit.Rows(`1`))
	tk.MustQuery(`select length(quote(null));`).Check(testkit.Rows(`4`))
	tk.MustQuery(`select quote(null) REGEXP binary 'null'`).Check(testkit.Rows(`0`))
	tk.MustQuery(`select quote(null) REGEXP binary 'NULL'`).Check(testkit.Rows(`1`))
	tk.MustQuery(`select quote(null) REGEXP 'NULL'`).Check(testkit.Rows(`1`))
	tk.MustQuery(`select quote(null) REGEXP 'null'`).Check(testkit.Rows(`0`))

	// for convert
	result = tk.MustQuery(`select convert("123" using "binary"), convert("中文" using "binary"), convert("中文" using "utf8"), convert("中文" using "utf8mb4"), convert(cast("中文" as binary) using "utf8");`)
	result.Check(testkit.Rows("123 中文 中文 中文 中文"))
	// Charset 866 does not have a default collation configured currently, so this will return error.
	err = tk.ExecToErr(`select convert("123" using "866");`)
	c.Assert(err.Error(), Equals, "[parser:1115]Unknown character set: '866'")
	// Test case in issue #4436.
	tk.MustExec("drop table if exists t;")
	tk.MustExec("create table t(a char(20));")
	err = tk.ExecToErr("select convert(a using a) from t;")
	c.Assert(err.Error(), Equals, "[parser:1115]Unknown character set: 'a'")

	// for insert
	result = tk.MustQuery(`select insert("中文", 1, 1, cast("aaa" as binary)), insert("ba", -1, 1, "aaa"), insert("ba", 1, 100, "aaa"), insert("ba", 100, 1, "aaa");`)
	result.Check(testkit.Rows("aaa文 ba aaa ba"))
	result = tk.MustQuery(`select insert("bb", NULL, 1, "aa"), insert("bb", 1, NULL, "aa"), insert(NULL, 1, 1, "aaa"), insert("bb", 1, 1, NULL);`)
	result.Check(testkit.Rows("<nil> <nil> <nil> <nil>"))
	result = tk.MustQuery(`SELECT INSERT("bb", 0, 1, NULL), INSERT("bb", 0, NULL, "aaa");`)
	result.Check(testkit.Rows("<nil> <nil>"))
	result = tk.MustQuery(`SELECT INSERT("中文", 0, 1, NULL), INSERT("中文", 0, NULL, "aaa");`)
	result.Check(testkit.Rows("<nil> <nil>"))

	// for export_set
	result = tk.MustQuery(`select export_set(7, "1", "0", ",", 65);`)
	result.Check(testkit.Rows("1,1,1,0,0,0,0,0,0,0,0,0,0,0,0,0,0,0,0,0,0,0,0,0,0,0,0,0,0,0,0,0,0,0,0,0,0,0,0,0,0,0,0,0,0,0,0,0,0,0,0,0,0,0,0,0,0,0,0,0,0,0,0,0"))
	result = tk.MustQuery(`select export_set(7, "1", "0", ",", -1);`)
	result.Check(testkit.Rows("1,1,1,0,0,0,0,0,0,0,0,0,0,0,0,0,0,0,0,0,0,0,0,0,0,0,0,0,0,0,0,0,0,0,0,0,0,0,0,0,0,0,0,0,0,0,0,0,0,0,0,0,0,0,0,0,0,0,0,0,0,0,0,0"))
	result = tk.MustQuery(`select export_set(7, "1", "0", ",");`)
	result.Check(testkit.Rows("1,1,1,0,0,0,0,0,0,0,0,0,0,0,0,0,0,0,0,0,0,0,0,0,0,0,0,0,0,0,0,0,0,0,0,0,0,0,0,0,0,0,0,0,0,0,0,0,0,0,0,0,0,0,0,0,0,0,0,0,0,0,0,0"))
	result = tk.MustQuery(`select export_set(7, "1", "0");`)
	result.Check(testkit.Rows("1,1,1,0,0,0,0,0,0,0,0,0,0,0,0,0,0,0,0,0,0,0,0,0,0,0,0,0,0,0,0,0,0,0,0,0,0,0,0,0,0,0,0,0,0,0,0,0,0,0,0,0,0,0,0,0,0,0,0,0,0,0,0,0"))
	result = tk.MustQuery(`select export_set(NULL, "1", "0", ",", 65);`)
	result.Check(testkit.Rows("<nil>"))
	result = tk.MustQuery(`select export_set(7, "1", "0", ",", 1);`)
	result.Check(testkit.Rows("1"))

	// for format
	result = tk.MustQuery(`select format(12332.1, 4), format(12332.2, 0), format(12332.2, 2,'en_US');`)
	result.Check(testkit.Rows("12,332.1000 12,332 12,332.20"))
	result = tk.MustQuery(`select format(NULL, 4), format(12332.2, NULL);`)
	result.Check(testkit.Rows("<nil> <nil>"))
	result = tk.MustQuery(`select format(12332.2, 2,'es_EC');`)
	result.Check(testkit.Rows("12,332.20"))
	tk.MustQuery("show warnings").Check(testkit.Rows("Warning 1649 Unknown locale: 'es_EC'"))

	// for field
	result = tk.MustQuery(`select field(1, 2, 1), field(1, 0, NULL), field(1, NULL, 2, 1), field(NULL, 1, 2, NULL);`)
	result.Check(testkit.Rows("2 0 3 0"))
	result = tk.MustQuery(`select field("1", 2, 1), field(1, "0", NULL), field("1", NULL, 2, 1), field(NULL, 1, "2", NULL);`)
	result.Check(testkit.Rows("2 0 3 0"))
	result = tk.MustQuery(`select field("1", 2, 1), field(1, "abc", NULL), field("1", NULL, 2, 1), field(NULL, 1, "2", NULL);`)
	result.Check(testkit.Rows("2 0 3 0"))
	result = tk.MustQuery(`select field("abc", "a", 1), field(1.3, "1.3", 1.5);`)
	result.Check(testkit.Rows("1 1"))

	tk.MustExec("drop table if exists t")
	tk.MustExec("create table t(a decimal(11, 8), b decimal(11,8))")
	tk.MustExec("insert into t values('114.57011441','38.04620115'), ('-38.04620119', '38.04620115');")
	result = tk.MustQuery("select a,b,concat_ws(',',a,b) from t")
	result.Check(testkit.Rows("114.57011441 38.04620115 114.57011441,38.04620115",
		"-38.04620119 38.04620115 -38.04620119,38.04620115"))
}

func (s *testIntegrationSuite2) TestEncryptionBuiltin(c *C) {
	defer s.cleanEnv(c)
	tk := testkit.NewTestKit(c, s.store)
	tk.MustExec("use test")
	ctx := context.Background()

	// for password
	tk.MustExec("drop table if exists t")
	tk.MustExec("create table t(a char(41), b char(41), c char(41))")
	tk.MustExec(`insert into t values(NULL, '', 'abc')`)
	result := tk.MustQuery("select password(a) from t")
	result.Check(testkit.Rows(""))
	result = tk.MustQuery("select password(b) from t")
	result.Check(testkit.Rows(""))
	result = tk.MustQuery("select password(c) from t")
	result.Check(testkit.Rows("*0D3CED9BEC10A777AEC23CCC353A8C08A633045E"))

	// for md5
	tk.MustExec("drop table if exists t")
	tk.MustExec("create table t(a char(10), b int, c double, d datetime, e time, f bit(4), g binary(20), h blob(10), i text(30))")
	tk.MustExec(`insert into t values('2', 2, 2.3, "2017-01-01 12:01:01", "12:01:01", 0b1010, "512", "48", "tidb")`)
	result = tk.MustQuery("select md5(a), md5(b), md5(c), md5(d), md5(e), md5(f), md5(g), md5(h), md5(i) from t")
	result.Check(testkit.Rows("c81e728d9d4c2f636f067f89cc14862c c81e728d9d4c2f636f067f89cc14862c 1a18da63cbbfb49cb9616e6bfd35f662 bad2fa88e1f35919ec7584cc2623a310 991f84d41d7acff6471e536caa8d97db 68b329da9893e34099c7d8ad5cb9c940 5c9f0e9b3b36276731bfba852a73ccc6 642e92efb79421734881b53e1e1b18b6 c337e11bfca9f12ae9b1342901e04379"))
	result = tk.MustQuery("select md5('123'), md5(123), md5(''), md5('你好'), md5(NULL), md5('👍')")
	result.Check(testkit.Rows(`202cb962ac59075b964b07152d234b70 202cb962ac59075b964b07152d234b70 d41d8cd98f00b204e9800998ecf8427e 7eca689f0d3389d9dea66ae112e5cfd7 <nil> 0215ac4dab1ecaf71d83f98af5726984`))

	// for sha/sha1
	tk.MustExec("drop table if exists t")
	tk.MustExec("create table t(a char(10), b int, c double, d datetime, e time, f bit(4), g binary(20), h blob(10), i text(30))")
	tk.MustExec(`insert into t values('2', 2, 2.3, "2017-01-01 12:01:01", "12:01:01", 0b1010, "512", "48", "tidb")`)
	result = tk.MustQuery("select sha1(a), sha1(b), sha1(c), sha1(d), sha1(e), sha1(f), sha1(g), sha1(h), sha1(i) from t")
	result.Check(testkit.Rows("da4b9237bacccdf19c0760cab7aec4a8359010b0 da4b9237bacccdf19c0760cab7aec4a8359010b0 ce0d88c5002b6cf7664052f1fc7d652cbdadccec 6c6956de323692298e4e5ad3028ff491f7ad363c 1906f8aeb5a717ca0f84154724045839330b0ea9 adc83b19e793491b1c6ea0fd8b46cd9f32e592fc 9aadd14ceb737b28697b8026f205f4b3e31de147 64e095fe763fc62418378753f9402623bea9e227 4df56fc09a3e66b48fb896e90b0a6fc02c978e9e"))
	result = tk.MustQuery("select sha1('123'), sha1(123), sha1(''), sha1('你好'), sha1(NULL)")
	result.Check(testkit.Rows(`40bd001563085fc35165329ea1ff5c5ecbdbbeef 40bd001563085fc35165329ea1ff5c5ecbdbbeef da39a3ee5e6b4b0d3255bfef95601890afd80709 440ee0853ad1e99f962b63e459ef992d7c211722 <nil>`))
	tk.MustExec("drop table if exists t")
	tk.MustExec("create table t(a char(10), b int, c double, d datetime, e time, f bit(4), g binary(20), h blob(10), i text(30))")
	tk.MustExec(`insert into t values('2', 2, 2.3, "2017-01-01 12:01:01", "12:01:01", 0b1010, "512", "48", "tidb")`)
	result = tk.MustQuery("select sha(a), sha(b), sha(c), sha(d), sha(e), sha(f), sha(g), sha(h), sha(i) from t")
	result.Check(testkit.Rows("da4b9237bacccdf19c0760cab7aec4a8359010b0 da4b9237bacccdf19c0760cab7aec4a8359010b0 ce0d88c5002b6cf7664052f1fc7d652cbdadccec 6c6956de323692298e4e5ad3028ff491f7ad363c 1906f8aeb5a717ca0f84154724045839330b0ea9 adc83b19e793491b1c6ea0fd8b46cd9f32e592fc 9aadd14ceb737b28697b8026f205f4b3e31de147 64e095fe763fc62418378753f9402623bea9e227 4df56fc09a3e66b48fb896e90b0a6fc02c978e9e"))
	result = tk.MustQuery("select sha('123'), sha(123), sha(''), sha('你好'), sha(NULL)")
	result.Check(testkit.Rows(`40bd001563085fc35165329ea1ff5c5ecbdbbeef 40bd001563085fc35165329ea1ff5c5ecbdbbeef da39a3ee5e6b4b0d3255bfef95601890afd80709 440ee0853ad1e99f962b63e459ef992d7c211722 <nil>`))

	// for sha2
	tk.MustExec("drop table if exists t")
	tk.MustExec("create table t(a char(10), b int, c double, d datetime, e time, f bit(4), g binary(20), h blob(10), i text(30))")
	tk.MustExec(`insert into t values('2', 2, 2.3, "2017-01-01 12:01:01", "12:01:01", 0b1010, "512", "48", "tidb")`)
	result = tk.MustQuery("select sha2(a, 224), sha2(b, 0), sha2(c, 512), sha2(d, 256), sha2(e, 384), sha2(f, 0), sha2(g, 512), sha2(h, 256), sha2(i, 224) from t")
	result.Check(testkit.Rows("58b2aaa0bfae7acc021b3260e941117b529b2e69de878fd7d45c61a9 d4735e3a265e16eee03f59718b9b5d03019c07d8b6c51f90da3a666eec13ab35 42415572557b0ca47e14fa928e83f5746d33f90c74270172cc75c61a78db37fe1485159a4fd75f33ab571b154572a5a300938f7d25969bdd05d8ac9dd6c66123 8c2fa3f276952c92b0b40ed7d27454e44b8399a19769e6bceb40da236e45a20a b11d35f1a37e54d5800d210d8e6b80b42c9f6d20ea7ae548c762383ebaa12c5954c559223c6c7a428e37af96bb4f1e0d 01ba4719c80b6fe911b091a7c05124b64eeece964e09c058ef8f9805daca546b 9550da35ea1683abaf5bfa8de68fe02b9c6d756c64589d1ef8367544c254f5f09218a6466cadcee8d74214f0c0b7fb342d1a9f3bd4d406aacf7be59c327c9306 98010bd9270f9b100b6214a21754fd33bdc8d41b2bc9f9dd16ff54d3c34ffd71 a7cddb7346fbc66ab7f803e865b74cbd99aace8e7dabbd8884c148cb"))
	result = tk.MustQuery("select sha2('123', 512), sha2(123, 512), sha2('', 512), sha2('你好', 224), sha2(NULL, 256), sha2('foo', 123)")
	result.Check(testkit.Rows(`3c9909afec25354d551dae21590bb26e38d53f2173b8d3dc3eee4c047e7ab1c1eb8b85103e3be7ba613b31bb5c9c36214dc9f14a42fd7a2fdb84856bca5c44c2 3c9909afec25354d551dae21590bb26e38d53f2173b8d3dc3eee4c047e7ab1c1eb8b85103e3be7ba613b31bb5c9c36214dc9f14a42fd7a2fdb84856bca5c44c2 cf83e1357eefb8bdf1542850d66d8007d620e4050b5715dc83f4a921d36ce9ce47d0d13c5d85f2b0ff8318d2877eec2f63b931bd47417a81a538327af927da3e e91f006ed4e0882de2f6a3c96ec228a6a5c715f356d00091bce842b5 <nil> <nil>`))

	// for AES_ENCRYPT
	tk.MustExec("drop table if exists t")
	tk.MustExec("create table t(a char(10), b int, c double, d datetime, e time, f bit(4), g binary(20), h blob(10), i text(30))")
	tk.MustExec(`insert into t values('2', 2, 2.3, "2017-01-01 12:01:01", "12:01:01", 0b1010, "512", "48", "tidb")`)
	tk.MustExec("SET block_encryption_mode='aes-128-ecb';")
	result = tk.MustQuery("select HEX(AES_ENCRYPT(a, 'key')), HEX(AES_ENCRYPT(b, 'key')), HEX(AES_ENCRYPT(c, 'key')), HEX(AES_ENCRYPT(d, 'key')), HEX(AES_ENCRYPT(e, 'key')), HEX(AES_ENCRYPT(f, 'key')), HEX(AES_ENCRYPT(g, 'key')), HEX(AES_ENCRYPT(h, 'key')), HEX(AES_ENCRYPT(i, 'key')) from t")
	result.Check(testkit.Rows("B3800B3A3CB4ECE2051A3E80FE373EAC B3800B3A3CB4ECE2051A3E80FE373EAC 9E018F7F2838DBA23C57F0E4CCF93287 E764D3E9D4AF8F926CD0979DDB1D0AF40C208B20A6C39D5D028644885280973A C452FFEEB76D3F5E9B26B8D48F7A228C 181BD5C81CBD36779A3C9DD5FF486B35 CE15F14AC7FF4E56ECCF148DE60E4BEDBDB6900AD51383970A5F32C59B3AC6E3 E1B29995CCF423C75519790F54A08CD2 84525677E95AC97698D22E1125B67E92"))
	result = tk.MustQuery("select HEX(AES_ENCRYPT('123', 'foobar')), HEX(AES_ENCRYPT(123, 'foobar')), HEX(AES_ENCRYPT('', 'foobar')), HEX(AES_ENCRYPT('你好', 'foobar')), AES_ENCRYPT(NULL, 'foobar')")
	result.Check(testkit.Rows(`45ABDD5C4802EFA6771A94C43F805208 45ABDD5C4802EFA6771A94C43F805208 791F1AEB6A6B796E6352BF381895CA0E D0147E2EB856186F146D9F6DE33F9546 <nil>`))
	result = tk.MustQuery("select HEX(AES_ENCRYPT(a, 'key', 'iv')), HEX(AES_ENCRYPT(b, 'key', 'iv')) from t")
	result.Check(testkit.Rows("B3800B3A3CB4ECE2051A3E80FE373EAC B3800B3A3CB4ECE2051A3E80FE373EAC"))
	tk.MustQuery("show warnings").Check(testutil.RowsWithSep("|", "Warning|1618|<IV> option ignored", "Warning|1618|<IV> option ignored"))
	tk.MustExec("SET block_encryption_mode='aes-128-cbc';")
	result = tk.MustQuery("select HEX(AES_ENCRYPT(a, 'key', '1234567890123456')), HEX(AES_ENCRYPT(b, 'key', '1234567890123456')), HEX(AES_ENCRYPT(c, 'key', '1234567890123456')), HEX(AES_ENCRYPT(d, 'key', '1234567890123456')), HEX(AES_ENCRYPT(e, 'key', '1234567890123456')), HEX(AES_ENCRYPT(f, 'key', '1234567890123456')), HEX(AES_ENCRYPT(g, 'key', '1234567890123456')), HEX(AES_ENCRYPT(h, 'key', '1234567890123456')), HEX(AES_ENCRYPT(i, 'key', '1234567890123456')) from t")
	result.Check(testkit.Rows("341672829F84CB6B0BE690FEC4C4DAE9 341672829F84CB6B0BE690FEC4C4DAE9 D43734E147A12BB96C6897C4BBABA283 16F2C972411948DCEF3659B726D2CCB04AD1379A1A367FA64242058A50211B67 41E71D0C58967C1F50EEC074523946D1 1117D292E2D39C3EAA3B435371BE56FC 8ACB7ECC0883B672D7BD1CFAA9FA5FAF5B731ADE978244CD581F114D591C2E7E D2B13C30937E3251AEDA73859BA32E4B 2CF4A6051FF248A67598A17AA2C17267"))
	result = tk.MustQuery("select HEX(AES_ENCRYPT('123', 'foobar', '1234567890123456')), HEX(AES_ENCRYPT(123, 'foobar', '1234567890123456')), HEX(AES_ENCRYPT('', 'foobar', '1234567890123456')), HEX(AES_ENCRYPT('你好', 'foobar', '1234567890123456')), AES_ENCRYPT(NULL, 'foobar', '1234567890123456')")
	result.Check(testkit.Rows(`80D5646F07B4654B05A02D9085759770 80D5646F07B4654B05A02D9085759770 B3C14BA15030D2D7E99376DBE011E752 0CD2936EE4FEC7A8CDF6208438B2BC05 <nil>`))
	tk.MustExec("SET block_encryption_mode='aes-128-ofb';")
	result = tk.MustQuery("select HEX(AES_ENCRYPT(a, 'key', '1234567890123456')), HEX(AES_ENCRYPT(b, 'key', '1234567890123456')), HEX(AES_ENCRYPT(c, 'key', '1234567890123456')), HEX(AES_ENCRYPT(d, 'key', '1234567890123456')), HEX(AES_ENCRYPT(e, 'key', '1234567890123456')), HEX(AES_ENCRYPT(f, 'key', '1234567890123456')), HEX(AES_ENCRYPT(g, 'key', '1234567890123456')), HEX(AES_ENCRYPT(h, 'key', '1234567890123456')), HEX(AES_ENCRYPT(i, 'key', '1234567890123456')) from t")
	result.Check(testkit.Rows("40 40 40C35C 40DD5EBDFCAA397102386E27DDF97A39ECCEC5 43DF55BAE0A0386D 78 47DC5D8AD19A085C32094E16EFC34A08D6FEF459 46D5 06840BE8"))
	result = tk.MustQuery("select HEX(AES_ENCRYPT('123', 'foobar', '1234567890123456')), HEX(AES_ENCRYPT(123, 'foobar', '1234567890123456')), HEX(AES_ENCRYPT('', 'foobar', '1234567890123456')), HEX(AES_ENCRYPT('你好', 'foobar', '1234567890123456')), AES_ENCRYPT(NULL, 'foobar', '1234567890123456')")
	result.Check(testkit.Rows(`48E38A 48E38A  9D6C199101C3 <nil>`))
	tk.MustExec("SET block_encryption_mode='aes-192-ofb';")
	result = tk.MustQuery("select HEX(AES_ENCRYPT(a, 'key', '1234567890123456')), HEX(AES_ENCRYPT(b, 'key', '1234567890123456')), HEX(AES_ENCRYPT(c, 'key', '1234567890123456')), HEX(AES_ENCRYPT(d, 'key', '1234567890123456')), HEX(AES_ENCRYPT(e, 'key', '1234567890123456')), HEX(AES_ENCRYPT(f, 'key', '1234567890123456')), HEX(AES_ENCRYPT(g, 'key', '1234567890123456')), HEX(AES_ENCRYPT(h, 'key', '1234567890123456')), HEX(AES_ENCRYPT(i, 'key', '1234567890123456')) from t")
	result.Check(testkit.Rows("4B 4B 4B573F 4B493D42572E6477233A429BF3E0AD39DB816D 484B36454B24656B 73 4C483E757A1E555A130B62AAC1DA9D08E1B15C47 4D41 0D106817"))
	result = tk.MustQuery("select HEX(AES_ENCRYPT('123', 'foobar', '1234567890123456')), HEX(AES_ENCRYPT(123, 'foobar', '1234567890123456')), HEX(AES_ENCRYPT('', 'foobar', '1234567890123456')), HEX(AES_ENCRYPT('你好', 'foobar', '1234567890123456')), AES_ENCRYPT(NULL, 'foobar', '1234567890123456')")
	result.Check(testkit.Rows(`3A76B0 3A76B0  EFF92304268E <nil>`))
	tk.MustExec("SET block_encryption_mode='aes-256-ofb';")
	result = tk.MustQuery("select HEX(AES_ENCRYPT(a, 'key', '1234567890123456')), HEX(AES_ENCRYPT(b, 'key', '1234567890123456')), HEX(AES_ENCRYPT(c, 'key', '1234567890123456')), HEX(AES_ENCRYPT(d, 'key', '1234567890123456')), HEX(AES_ENCRYPT(e, 'key', '1234567890123456')), HEX(AES_ENCRYPT(f, 'key', '1234567890123456')), HEX(AES_ENCRYPT(g, 'key', '1234567890123456')), HEX(AES_ENCRYPT(h, 'key', '1234567890123456')), HEX(AES_ENCRYPT(i, 'key', '1234567890123456')) from t")
	result.Check(testkit.Rows("16 16 16D103 16CF01CBC95D33E2ED721CBD930262415A69AD 15CD0ACCD55732FE 2E 11CE02FCE46D02CFDD433C8CA138527060599C35 10C7 5096549E"))
	result = tk.MustQuery("select HEX(AES_ENCRYPT('123', 'foobar', '1234567890123456')), HEX(AES_ENCRYPT(123, 'foobar', '1234567890123456')), HEX(AES_ENCRYPT('', 'foobar', '1234567890123456')), HEX(AES_ENCRYPT('你好', 'foobar', '1234567890123456')), AES_ENCRYPT(NULL, 'foobar', '1234567890123456')")
	result.Check(testkit.Rows(`E842C5 E842C5  3DCD5646767D <nil>`))

	// for AES_DECRYPT
	tk.MustExec("SET block_encryption_mode='aes-128-ecb';")
	result = tk.MustQuery("select AES_DECRYPT(AES_ENCRYPT('foo', 'bar'), 'bar')")
	result.Check(testkit.Rows("foo"))
	result = tk.MustQuery("select AES_DECRYPT(UNHEX('45ABDD5C4802EFA6771A94C43F805208'), 'foobar'), AES_DECRYPT(UNHEX('791F1AEB6A6B796E6352BF381895CA0E'), 'foobar'), AES_DECRYPT(UNHEX('D0147E2EB856186F146D9F6DE33F9546'), 'foobar'), AES_DECRYPT(NULL, 'foobar'), AES_DECRYPT('SOME_THING_STRANGE', 'foobar')")
	result.Check(testkit.Rows(`123  你好 <nil> <nil>`))
	tk.MustExec("SET block_encryption_mode='aes-128-cbc';")
	result = tk.MustQuery("select AES_DECRYPT(AES_ENCRYPT('foo', 'bar', '1234567890123456'), 'bar', '1234567890123456')")
	result.Check(testkit.Rows("foo"))
	result = tk.MustQuery("select AES_DECRYPT(UNHEX('80D5646F07B4654B05A02D9085759770'), 'foobar', '1234567890123456'), AES_DECRYPT(UNHEX('B3C14BA15030D2D7E99376DBE011E752'), 'foobar', '1234567890123456'), AES_DECRYPT(UNHEX('0CD2936EE4FEC7A8CDF6208438B2BC05'), 'foobar', '1234567890123456'), AES_DECRYPT(NULL, 'foobar', '1234567890123456'), AES_DECRYPT('SOME_THING_STRANGE', 'foobar', '1234567890123456')")
	result.Check(testkit.Rows(`123  你好 <nil> <nil>`))
	tk.MustExec("SET block_encryption_mode='aes-128-ofb';")
	result = tk.MustQuery("select AES_DECRYPT(AES_ENCRYPT('foo', 'bar', '1234567890123456'), 'bar', '1234567890123456')")
	result.Check(testkit.Rows("foo"))
	result = tk.MustQuery("select AES_DECRYPT(UNHEX('48E38A'), 'foobar', '1234567890123456'), AES_DECRYPT(UNHEX(''), 'foobar', '1234567890123456'), AES_DECRYPT(UNHEX('9D6C199101C3'), 'foobar', '1234567890123456'), AES_DECRYPT(NULL, 'foobar', '1234567890123456'), HEX(AES_DECRYPT('SOME_THING_STRANGE', 'foobar', '1234567890123456'))")
	result.Check(testkit.Rows(`123  你好 <nil> 2A9EF431FB2ACB022D7F2E7C71EEC48C7D2B`))
	tk.MustExec("SET block_encryption_mode='aes-192-ofb';")
	result = tk.MustQuery("select AES_DECRYPT(AES_ENCRYPT('foo', 'bar', '1234567890123456'), 'bar', '1234567890123456')")
	result.Check(testkit.Rows("foo"))
	result = tk.MustQuery("select AES_DECRYPT(UNHEX('3A76B0'), 'foobar', '1234567890123456'), AES_DECRYPT(UNHEX(''), 'foobar', '1234567890123456'), AES_DECRYPT(UNHEX('EFF92304268E'), 'foobar', '1234567890123456'), AES_DECRYPT(NULL, 'foobar', '1234567890123456'), HEX(AES_DECRYPT('SOME_THING_STRANGE', 'foobar', '1234567890123456'))")
	result.Check(testkit.Rows(`123  你好 <nil> 580BCEA4DC67CF33FF2C7C570D36ECC89437`))
	tk.MustExec("SET block_encryption_mode='aes-256-ofb';")
	result = tk.MustQuery("select AES_DECRYPT(AES_ENCRYPT('foo', 'bar', '1234567890123456'), 'bar', '1234567890123456')")
	result.Check(testkit.Rows("foo"))
	result = tk.MustQuery("select AES_DECRYPT(UNHEX('E842C5'), 'foobar', '1234567890123456'), AES_DECRYPT(UNHEX(''), 'foobar', '1234567890123456'), AES_DECRYPT(UNHEX('3DCD5646767D'), 'foobar', '1234567890123456'), AES_DECRYPT(NULL, 'foobar', '1234567890123456'), HEX(AES_DECRYPT('SOME_THING_STRANGE', 'foobar', '1234567890123456'))")
	result.Check(testkit.Rows(`123  你好 <nil> 8A3FBBE68C9465834584430E3AEEBB04B1F5`))

	// for COMPRESS
	tk.MustExec("DROP TABLE IF EXISTS t1;")
	tk.MustExec("CREATE TABLE t1(a VARCHAR(1000));")
	tk.MustExec("INSERT INTO t1 VALUES('12345'), ('23456');")
	result = tk.MustQuery("SELECT HEX(COMPRESS(a)) FROM t1;")
	result.Check(testkit.Rows("05000000789C323432363105040000FFFF02F80100", "05000000789C323236313503040000FFFF03070105"))
	tk.MustExec("DROP TABLE IF EXISTS t2;")
	tk.MustExec("CREATE TABLE t2(a VARCHAR(1000), b VARBINARY(1000));")
	tk.MustExec("INSERT INTO t2 (a, b) SELECT a, COMPRESS(a) from t1;")
	result = tk.MustQuery("SELECT a, HEX(b) FROM t2;")
	result.Check(testkit.Rows("12345 05000000789C323432363105040000FFFF02F80100", "23456 05000000789C323236313503040000FFFF03070105"))

	// for UNCOMPRESS
	result = tk.MustQuery("SELECT UNCOMPRESS(COMPRESS('123'))")
	result.Check(testkit.Rows("123"))
	result = tk.MustQuery("SELECT UNCOMPRESS(UNHEX('03000000789C3334320600012D0097'))")
	result.Check(testkit.Rows("123"))
	result = tk.MustQuery("SELECT UNCOMPRESS(UNHEX('03000000789C32343206040000FFFF012D0097'))")
	result.Check(testkit.Rows("123"))
	tk.MustExec("INSERT INTO t2 VALUES ('12345', UNHEX('05000000789C3334323631050002F80100'))")
	result = tk.MustQuery("SELECT UNCOMPRESS(a), UNCOMPRESS(b) FROM t2;")
	result.Check(testkit.Rows("<nil> 12345", "<nil> 23456", "<nil> 12345"))

	// for UNCOMPRESSED_LENGTH
	result = tk.MustQuery("SELECT UNCOMPRESSED_LENGTH(COMPRESS('123'))")
	result.Check(testkit.Rows("3"))
	result = tk.MustQuery("SELECT UNCOMPRESSED_LENGTH(UNHEX('03000000789C3334320600012D0097'))")
	result.Check(testkit.Rows("3"))
	result = tk.MustQuery("SELECT UNCOMPRESSED_LENGTH(UNHEX('03000000789C32343206040000FFFF012D0097'))")
	result.Check(testkit.Rows("3"))
	result = tk.MustQuery("SELECT UNCOMPRESSED_LENGTH('')")
	result.Check(testkit.Rows("0"))
	result = tk.MustQuery("SELECT UNCOMPRESSED_LENGTH(UNHEX('0100'))")
	result.Check(testkit.Rows("0"))
	result = tk.MustQuery("SELECT UNCOMPRESSED_LENGTH(a), UNCOMPRESSED_LENGTH(b) FROM t2;")
	result.Check(testkit.Rows("875770417 5", "892613426 5", "875770417 5"))

	// for RANDOM_BYTES
	lengths := []int{0, -5, 1025, 4000}
	for _, len := range lengths {
		rs, err := tk.Exec(fmt.Sprintf("SELECT RANDOM_BYTES(%d);", len))
		c.Assert(err, IsNil, Commentf("%v", len))
		_, err = session.GetRows4Test(ctx, tk.Se, rs)
		c.Assert(err, NotNil, Commentf("%v", len))
		terr := errors.Cause(err).(*terror.Error)
		c.Assert(terr.Code(), Equals, errors.ErrCode(mysql.ErrDataOutOfRange), Commentf("%v", len))
		c.Assert(rs.Close(), IsNil)
	}
	tk.MustQuery("SELECT RANDOM_BYTES('1');")
	tk.MustQuery("SELECT RANDOM_BYTES(1024);")
	result = tk.MustQuery("SELECT RANDOM_BYTES(NULL);")
	result.Check(testkit.Rows("<nil>"))
}

func (s *testIntegrationSuite2) TestTimeBuiltin(c *C) {
	originSQLMode := s.ctx.GetSessionVars().StrictSQLMode
	s.ctx.GetSessionVars().StrictSQLMode = true
	defer func() {
		s.ctx.GetSessionVars().StrictSQLMode = originSQLMode
		s.cleanEnv(c)
	}()
	tk := testkit.NewTestKit(c, s.store)
	tk.MustExec("use test")

	// for makeDate
	tk.MustExec("drop table if exists t")
	tk.MustExec("create table t(a int, b double, c datetime, d time, e char(20), f bit(10))")
	tk.MustExec(`insert into t values(1, 1.1, "2017-01-01 12:01:01", "12:01:01", "abcdef", 0b10101)`)
	result := tk.MustQuery("select makedate(a,a), makedate(b,b), makedate(c,c), makedate(d,d), makedate(e,e), makedate(f,f), makedate(null,null), makedate(a,b) from t")
	result.Check(testkit.Rows("2001-01-01 2001-01-01 <nil> <nil> <nil> 2021-01-21 <nil> 2001-01-01"))

	// for date
	result = tk.MustQuery(`select date("2019-09-12"), date("2019-09-12 12:12:09"), date("2019-09-12 12:12:09.121212");`)
	result.Check(testkit.Rows("2019-09-12 2019-09-12 2019-09-12"))
	result = tk.MustQuery(`select date("0000-00-00"), date("0000-00-00 12:12:09"), date("0000-00-00 00:00:00.121212"), date("0000-00-00 00:00:00.000000");`)
	result.Check(testkit.Rows("<nil> 0000-00-00 0000-00-00 <nil>"))
	result = tk.MustQuery(`select date("aa"), date(12.1), date("");`)
	result.Check(testkit.Rows("<nil> <nil> <nil>"))

	// for year
	result = tk.MustQuery(`select year("2013-01-09"), year("2013-00-09"), year("000-01-09"), year("1-01-09"), year("20131-01-09"), year(null);`)
	result.Check(testkit.Rows("2013 2013 0 1 <nil> <nil>"))
	result = tk.MustQuery(`select year("2013-00-00"), year("2013-00-00 00:00:00"), year("0000-00-00 12:12:12"), year("2017-00-00 12:12:12");`)
	result.Check(testkit.Rows("2013 2013 0 2017"))
	result = tk.MustQuery(`select year("aa"), year(2013), year(2012.09), year("1-01"), year("-09");`)
	result.Check(testkit.Rows("<nil> <nil> <nil> <nil> <nil>"))
	tk.MustExec(`drop table if exists t`)
	tk.MustExec(`create table t(a bigint)`)
	_, err := tk.Exec(`insert into t select year("aa")`)
	c.Assert(err, NotNil)
	c.Assert(terror.ErrorEqual(err, types.ErrWrongValue), IsTrue, Commentf("err %v", err))
	tk.MustExec(`set sql_mode='STRICT_TRANS_TABLES'`) // without zero date
	tk.MustExec(`insert into t select year("0000-00-00 00:00:00")`)
	tk.MustExec(`set sql_mode="NO_ZERO_DATE";`) // with zero date
	tk.MustExec(`insert into t select year("0000-00-00 00:00:00")`)
	tk.MustQuery("show warnings").Check(testutil.RowsWithSep("|", "Warning|1292|Incorrect datetime value: '0000-00-00 00:00:00.000000'"))
	tk.MustExec(`set sql_mode="NO_ZERO_DATE,STRICT_TRANS_TABLES";`)
	_, err = tk.Exec(`insert into t select year("0000-00-00 00:00:00");`)
	c.Assert(err, NotNil)
	c.Assert(types.ErrWrongValue.Equal(err), IsTrue, Commentf("err %v", err))
	tk.MustExec(`insert into t select 1`)
	tk.MustExec(`set sql_mode="STRICT_TRANS_TABLES,NO_ENGINE_SUBSTITUTION";`)
	_, err = tk.Exec(`update t set a = year("aa")`)
	c.Assert(terror.ErrorEqual(err, types.ErrWrongValue), IsTrue, Commentf("err %v", err))
	_, err = tk.Exec(`delete from t where a = year("aa")`)
	// Only `code` can be used to compare because the error `class` information
	// will be lost after expression push-down
	c.Assert(errors.Cause(err).(*terror.Error).Code(), Equals, types.ErrWrongValue.Code(), Commentf("err %v", err))

	// for month
	result = tk.MustQuery(`select month("2013-01-09"), month("2013-00-09"), month("000-01-09"), month("1-01-09"), month("20131-01-09"), month(null);`)
	result.Check(testkit.Rows("1 0 1 1 <nil> <nil>"))
	result = tk.MustQuery(`select month("2013-00-00"), month("2013-00-00 00:00:00"), month("0000-00-00 12:12:12"), month("2017-00-00 12:12:12");`)
	result.Check(testkit.Rows("0 0 0 0"))
	result = tk.MustQuery(`select month("aa"), month(2013), month(2012.09), month("1-01"), month("-09");`)
	result.Check(testkit.Rows("<nil> <nil> <nil> <nil> <nil>"))
	result = tk.MustQuery(`select month("2013-012-09"), month("2013-0000000012-09"), month("2013-30-09"), month("000-41-09");`)
	result.Check(testkit.Rows("12 12 <nil> <nil>"))
	tk.MustExec(`drop table if exists t`)
	tk.MustExec(`create table t(a bigint)`)
	_, err = tk.Exec(`insert into t select month("aa")`)
	c.Assert(err, NotNil)
	c.Assert(terror.ErrorEqual(err, types.ErrWrongValue), IsTrue, Commentf("err: %v", err))
	tk.MustExec(`insert into t select month("0000-00-00 00:00:00")`)
	tk.MustExec(`set sql_mode="NO_ZERO_DATE";`)
	tk.MustExec(`insert into t select month("0000-00-00 00:00:00")`)
	tk.MustQuery("show warnings").Check(testutil.RowsWithSep("|", "Warning|1292|Incorrect datetime value: '0000-00-00 00:00:00.000000'"))
	tk.MustExec(`set sql_mode="NO_ZERO_DATE,STRICT_TRANS_TABLES";`)
	_, err = tk.Exec(`insert into t select month("0000-00-00 00:00:00");`)
	c.Assert(err, NotNil)
	c.Assert(types.ErrWrongValue.Equal(err), IsTrue, Commentf("err %v", err))
	tk.MustExec(`insert into t select 1`)
	tk.MustExec(`set sql_mode="STRICT_TRANS_TABLES,NO_ENGINE_SUBSTITUTION";`)
	tk.MustExec(`insert into t select 1`)
	_, err = tk.Exec(`update t set a = month("aa")`)
	c.Assert(terror.ErrorEqual(err, types.ErrWrongValue), IsTrue)
	_, err = tk.Exec(`delete from t where a = month("aa")`)
	c.Assert(errors.Cause(err).(*terror.Error).Code(), Equals, types.ErrWrongValue.Code(), Commentf("err %v", err))

	// for week
	result = tk.MustQuery(`select week("2012-12-22"), week("2012-12-22", -2), week("2012-12-22", 0), week("2012-12-22", 1), week("2012-12-22", 2), week("2012-12-22", 200);`)
	result.Check(testkit.Rows("51 51 51 51 51 51"))
	result = tk.MustQuery(`select week("2008-02-20"), week("2008-02-20", 0), week("2008-02-20", 1), week("2009-02-20", 2), week("2008-02-20", 3), week("2008-02-20", 4);`)
	result.Check(testkit.Rows("7 7 8 7 8 8"))
	result = tk.MustQuery(`select week("2008-02-20", 5), week("2008-02-20", 6), week("2009-02-20", 7), week("2008-02-20", 8), week("2008-02-20", 9);`)
	result.Check(testkit.Rows("7 8 7 7 8"))
	result = tk.MustQuery(`select week("aa", 1), week(null, 2), week(11, 2), week(12.99, 2);`)
	result.Check(testkit.Rows("<nil> <nil> <nil> <nil>"))
	result = tk.MustQuery(`select week("aa"), week(null), week(11), week(12.99);`)
	result.Check(testkit.Rows("<nil> <nil> <nil> <nil>"))
	tk.MustExec(`drop table if exists t`)
	tk.MustExec(`create table t(a datetime)`)
	_, err = tk.Exec(`insert into t select week("aa", 1)`)
	c.Assert(err, NotNil)
	c.Assert(terror.ErrorEqual(err, types.ErrWrongValue), IsTrue)
	tk.MustExec(`insert into t select now()`)
	_, err = tk.Exec(`update t set a = week("aa", 1)`)
	c.Assert(terror.ErrorEqual(err, types.ErrWrongValue), IsTrue)
	_, err = tk.Exec(`delete from t where a = week("aa", 1)`)
	c.Assert(terror.ErrorEqual(err, types.ErrWrongValue), IsTrue)

	// for weekofyear
	result = tk.MustQuery(`select weekofyear("2012-12-22"), weekofyear("2008-02-20"), weekofyear("aa"), weekofyear(null), weekofyear(11), weekofyear(12.99);`)
	result.Check(testkit.Rows("51 8 <nil> <nil> <nil> <nil>"))
	tk.MustExec(`drop table if exists t`)
	tk.MustExec(`create table t(a bigint)`)
	_, err = tk.Exec(`insert into t select weekofyear("aa")`)
	c.Assert(err, NotNil)
	c.Assert(terror.ErrorEqual(err, types.ErrWrongValue), IsTrue)
	tk.MustExec(`insert into t select 1`)
	_, err = tk.Exec(`update t set a = weekofyear("aa")`)
	c.Assert(terror.ErrorEqual(err, types.ErrWrongValue), IsTrue)
	_, err = tk.Exec(`delete from t where a = weekofyear("aa")`)
	c.Assert(terror.ErrorEqual(err, types.ErrWrongValue), IsTrue)

	// for weekday
	result = tk.MustQuery(`select weekday("2012-12-20"), weekday("2012-12-21"), weekday("2012-12-22"), weekday("2012-12-23"), weekday("2012-12-24"), weekday("2012-12-25"), weekday("2012-12-26"), weekday("2012-12-27");`)
	result.Check(testkit.Rows("3 4 5 6 0 1 2 3"))
	result = tk.MustQuery(`select weekday("2012-12-90"), weekday("0000-00-00"), weekday("aa"), weekday(null), weekday(11), weekday(12.99);`)
	result.Check(testkit.Rows("<nil> <nil> <nil> <nil> <nil> <nil>"))

	// for quarter
	result = tk.MustQuery(`select quarter("2012-00-20"), quarter("2012-01-21"), quarter("2012-03-22"), quarter("2012-05-23"), quarter("2012-08-24"), quarter("2012-09-25"), quarter("2012-11-26"), quarter("2012-12-27");`)
	result.Check(testkit.Rows("0 1 1 2 3 3 4 4"))
	result = tk.MustQuery(`select quarter("2012-14-20"), quarter("aa"), quarter(null), quarter(11), quarter(12.99);`)
	result.Check(testkit.Rows("<nil> <nil> <nil> <nil> <nil>"))
	result = tk.MustQuery(`select quarter("0000-00-00"), quarter("0000-00-00 00:00:00");`)
	result.Check(testkit.Rows("<nil> <nil>"))
	tk.MustQuery("show warnings").Check(testutil.RowsWithSep("|",
		"Warning|1292|Incorrect datetime value: '0000-00-00 00:00:00.000000'",
		"Warning|1292|Incorrect datetime value: '0000-00-00 00:00:00.000000'"))
	result = tk.MustQuery(`select quarter(0), quarter(0.0), quarter(0e1), quarter(0.00);`)
	result.Check(testkit.Rows("0 0 0 0"))
	tk.MustQuery("show warnings").Check(testkit.Rows())

	// for from_days
	result = tk.MustQuery(`select from_days(0), from_days(-199), from_days(1111), from_days(120), from_days(1), from_days(1111111), from_days(9999999), from_days(22222);`)
	result.Check(testkit.Rows("0000-00-00 0000-00-00 0003-01-16 0000-00-00 0000-00-00 3042-02-13 0000-00-00 0060-11-03"))
	result = tk.MustQuery(`select from_days("2012-14-20"), from_days("111a"), from_days("aa"), from_days(null), from_days("123asf"), from_days(12.99);`)
	result.Check(testkit.Rows("0005-07-05 0000-00-00 0000-00-00 <nil> 0000-00-00 0000-00-00"))

	// Fix issue #3923
	result = tk.MustQuery("select timediff(cast('2004-12-30 12:00:00' as time), '12:00:00');")
	result.Check(testkit.Rows("00:00:00"))
	result = tk.MustQuery("select timediff('12:00:00', cast('2004-12-30 12:00:00' as time));")
	result.Check(testkit.Rows("00:00:00"))
	result = tk.MustQuery("select timediff(cast('2004-12-30 12:00:00' as time), '2004-12-30 12:00:00');")
	result.Check(testkit.Rows("<nil>"))
	result = tk.MustQuery("select timediff('2004-12-30 12:00:00', cast('2004-12-30 12:00:00' as time));")
	result.Check(testkit.Rows("<nil>"))
	result = tk.MustQuery("select timediff(cast('2004-12-30 12:00:01' as datetime), '2004-12-30 12:00:00');")
	result.Check(testkit.Rows("00:00:01"))
	result = tk.MustQuery("select timediff('2004-12-30 12:00:00', cast('2004-12-30 12:00:01' as datetime));")
	result.Check(testkit.Rows("-00:00:01"))
	result = tk.MustQuery("select timediff(cast('2004-12-30 12:00:01' as time), '-34 00:00:00');")
	result.Check(testkit.Rows("828:00:01"))
	result = tk.MustQuery("select timediff('-34 00:00:00', cast('2004-12-30 12:00:01' as time));")
	result.Check(testkit.Rows("-828:00:01"))
	result = tk.MustQuery("select timediff(cast('2004-12-30 12:00:01' as datetime), cast('2004-12-30 11:00:01' as datetime));")
	result.Check(testkit.Rows("01:00:00"))
	result = tk.MustQuery("select timediff(cast('2004-12-30 12:00:01' as datetime), '2004-12-30 12:00:00.1');")
	result.Check(testkit.Rows("00:00:00.9"))
	result = tk.MustQuery("select timediff('2004-12-30 12:00:00.1', cast('2004-12-30 12:00:01' as datetime));")
	result.Check(testkit.Rows("-00:00:00.9"))
	result = tk.MustQuery("select timediff(cast('2004-12-30 12:00:01' as datetime), '-34 124:00:00');")
	result.Check(testkit.Rows("<nil>"))
	result = tk.MustQuery("select timediff('-34 124:00:00', cast('2004-12-30 12:00:01' as datetime));")
	result.Check(testkit.Rows("<nil>"))
	result = tk.MustQuery("select timediff(cast('2004-12-30 12:00:01' as time), '-34 124:00:00');")
	result.Check(testkit.Rows("838:59:59"))
	result = tk.MustQuery("select timediff('-34 124:00:00', cast('2004-12-30 12:00:01' as time));")
	result.Check(testkit.Rows("-838:59:59"))
	result = tk.MustQuery("select timediff(cast('2004-12-30' as datetime), '12:00:00');")
	result.Check(testkit.Rows("<nil>"))
	result = tk.MustQuery("select timediff('12:00:00', cast('2004-12-30' as datetime));")
	result.Check(testkit.Rows("<nil>"))
	result = tk.MustQuery("select timediff('12:00:00', '-34 12:00:00');")
	result.Check(testkit.Rows("838:59:59"))
	result = tk.MustQuery("select timediff('12:00:00', '34 12:00:00');")
	result.Check(testkit.Rows("-816:00:00"))
	result = tk.MustQuery("select timediff('2014-1-2 12:00:00', '-34 12:00:00');")
	result.Check(testkit.Rows("<nil>"))
	result = tk.MustQuery("select timediff('-34 12:00:00', '2014-1-2 12:00:00');")
	result.Check(testkit.Rows("<nil>"))
	result = tk.MustQuery("select timediff('2014-1-2 12:00:00', '12:00:00');")
	result.Check(testkit.Rows("<nil>"))
	result = tk.MustQuery("select timediff('12:00:00', '2014-1-2 12:00:00');")
	result.Check(testkit.Rows("<nil>"))
	result = tk.MustQuery("select timediff('2014-1-2 12:00:00', '2014-1-1 12:00:00');")
	result.Check(testkit.Rows("24:00:00"))
	tk.MustQuery("select timediff(cast('10:10:10' as time), cast('10:10:11' as time))").Check(testkit.Rows("-00:00:01"))

	result = tk.MustQuery("select timestampadd(MINUTE, 1, '2003-01-02'), timestampadd(WEEK, 1, '2003-01-02 23:59:59')" +
		", timestampadd(MICROSECOND, 1, 950501);")
	result.Check(testkit.Rows("2003-01-02 00:01:00 2003-01-09 23:59:59 1995-05-01 00:00:00.000001"))
	result = tk.MustQuery("select timestampadd(day, 2, 950501), timestampadd(MINUTE, 37.5,'2003-01-02'), timestampadd(MINUTE, 37.49,'2003-01-02')," +
		" timestampadd(YeAr, 1, '2003-01-02');")
	result.Check(testkit.Rows("1995-05-03 00:00:00 2003-01-02 00:38:00 2003-01-02 00:37:00 2004-01-02 00:00:00"))
	result = tk.MustQuery("select to_seconds(950501), to_seconds('2009-11-29'), to_seconds('2009-11-29 13:43:32'), to_seconds('09-11-29 13:43:32');")
	result.Check(testkit.Rows("62966505600 63426672000 63426721412 63426721412"))
	result = tk.MustQuery("select to_days(950501), to_days('2007-10-07'), to_days('2007-10-07 00:00:59'), to_days('0000-01-01')")
	result.Check(testkit.Rows("728779 733321 733321 1"))

	result = tk.MustQuery("select last_day('2003-02-05'), last_day('2004-02-05'), last_day('2004-01-01 01:01:01'), last_day(950501);")
	result.Check(testkit.Rows("2003-02-28 2004-02-29 2004-01-31 1995-05-31"))

	tk.MustExec("SET SQL_MODE='';")
	result = tk.MustQuery("select last_day('0000-00-00');")
	result.Check(testkit.Rows("<nil>"))
	result = tk.MustQuery("select to_days('0000-00-00');")
	result.Check(testkit.Rows("<nil>"))
	result = tk.MustQuery("select to_seconds('0000-00-00');")
	result.Check(testkit.Rows("<nil>"))

	result = tk.MustQuery("select timestamp('2003-12-31'), timestamp('2003-12-31 12:00:00','12:00:00');")
	result.Check(testkit.Rows("2003-12-31 00:00:00 2004-01-01 00:00:00"))
	result = tk.MustQuery("select timestamp(20170118123950.123), timestamp(20170118123950.999);")
	result.Check(testkit.Rows("2017-01-18 12:39:50.123 2017-01-18 12:39:50.999"))
	// Issue https://github.com/pingcap/tidb/issues/20003
	result = tk.MustQuery("select timestamp(0.0001, 0.00001);")
	result.Check(testkit.Rows("<nil>"))
	result = tk.MustQuery("select timestamp('2003-12-31', '01:01:01.01'), timestamp('2003-12-31 12:34', '01:01:01.01')," +
		" timestamp('2008-12-31','00:00:00.0'), timestamp('2008-12-31 00:00:00.000');")

	tk.MustQuery(`select timestampadd(second, 1, cast("2001-01-01" as date))`).Check(testkit.Rows("2001-01-01 00:00:01"))
	tk.MustQuery(`select timestampadd(hour, 1, cast("2001-01-01" as date))`).Check(testkit.Rows("2001-01-01 01:00:00"))
	tk.MustQuery(`select timestampadd(day, 1, cast("2001-01-01" as date))`).Check(testkit.Rows("2001-01-02"))
	tk.MustQuery(`select timestampadd(month, 1, cast("2001-01-01" as date))`).Check(testkit.Rows("2001-02-01"))
	tk.MustQuery(`select timestampadd(year, 1, cast("2001-01-01" as date))`).Check(testkit.Rows("2002-01-01"))
	tk.MustQuery(`select timestampadd(second, 1, cast("2001-01-01" as datetime))`).Check(testkit.Rows("2001-01-01 00:00:01"))
	tk.MustQuery(`select timestampadd(hour, 1, cast("2001-01-01" as datetime))`).Check(testkit.Rows("2001-01-01 01:00:00"))
	tk.MustQuery(`select timestampadd(day, 1, cast("2001-01-01" as datetime))`).Check(testkit.Rows("2001-01-02 00:00:00"))
	tk.MustQuery(`select timestampadd(month, 1, cast("2001-01-01" as datetime))`).Check(testkit.Rows("2001-02-01 00:00:00"))
	tk.MustQuery(`select timestampadd(year, 1, cast("2001-01-01" as datetime))`).Check(testkit.Rows("2002-01-01 00:00:00"))

	result.Check(testkit.Rows("2003-12-31 01:01:01.01 2003-12-31 13:35:01.01 2008-12-31 00:00:00.0 2008-12-31 00:00:00.000"))
	result = tk.MustQuery("select timestamp('2003-12-31', 1), timestamp('2003-12-31', -1);")
	result.Check(testkit.Rows("2003-12-31 00:00:01 2003-12-30 23:59:59"))
	result = tk.MustQuery("select timestamp('2003-12-31', '2000-12-12 01:01:01.01'), timestamp('2003-14-31','01:01:01.01');")
	result.Check(testkit.Rows("<nil> <nil>"))

	result = tk.MustQuery("select TIMESTAMPDIFF(MONTH,'2003-02-01','2003-05-01'), TIMESTAMPDIFF(yEaR,'2002-05-01', " +
		"'2001-01-01'), TIMESTAMPDIFF(minute,binary('2003-02-01'),'2003-05-01 12:05:55'), TIMESTAMPDIFF(day," +
		"'1995-05-02', 950501);")
	result.Check(testkit.Rows("3 -1 128885 -1"))

	result = tk.MustQuery("select datediff('2007-12-31 23:59:59','2007-12-30'), datediff('2010-11-30 23:59:59', " +
		"'2010-12-31'), datediff(950501,'2016-01-13'), datediff(950501.9,'2016-01-13'), datediff(binary(950501), '2016-01-13');")
	result.Check(testkit.Rows("1 -31 -7562 -7562 -7562"))
	result = tk.MustQuery("select datediff('0000-01-01','0001-01-01'), datediff('0001-00-01', '0001-00-01'), datediff('0001-01-00','0001-01-00'), datediff('2017-01-01','2017-01-01');")
	result.Check(testkit.Rows("-365 <nil> <nil> 0"))

	// for ADDTIME
	result = tk.MustQuery("select addtime('01:01:11', '00:00:01.013'), addtime('01:01:11.00', '00:00:01'), addtime" +
		"('2017-01-01 01:01:11.12', '00:00:01'), addtime('2017-01-01 01:01:11.12', '00:00:01.88');")
	result.Check(testkit.Rows("01:01:12.013000 01:01:12 2017-01-01 01:01:12.120000 2017-01-01 01:01:13"))
	result = tk.MustQuery("select addtime(cast('01:01:11' as time(4)), '00:00:01.013'), addtime(cast('01:01:11.00' " +
		"as datetime(3)), '00:00:01')," + " addtime(cast('2017-01-01 01:01:11.12' as date), '00:00:01'), addtime(cast" +
		"(cast('2017-01-01 01:01:11.12' as date) as datetime(2)), '00:00:01.88');")
	result.Check(testkit.Rows("01:01:12.0130 2001-01-11 00:00:01.000 00:00:01 2017-01-01 00:00:01.88"))
	result = tk.MustQuery("select addtime('2017-01-01 01:01:01', 5), addtime('2017-01-01 01:01:01', -5), addtime('2017-01-01 01:01:01', 0.0), addtime('2017-01-01 01:01:01', 1.34);")
	result.Check(testkit.Rows("2017-01-01 01:01:06 2017-01-01 01:00:56 2017-01-01 01:01:01 2017-01-01 01:01:02.340000"))
	result = tk.MustQuery("select addtime(cast('01:01:11.00' as datetime(3)), cast('00:00:01' as time)), addtime(cast('01:01:11.00' as datetime(3)), cast('00:00:01' as time(5)))")
	result.Check(testkit.Rows("2001-01-11 00:00:01.000 2001-01-11 00:00:01.00000"))
	result = tk.MustQuery("select addtime(cast('01:01:11.00' as date), cast('00:00:01' as time));")
	result.Check(testkit.Rows("00:00:01"))
	tk.MustExec("drop table if exists t")
	tk.MustExec("create table t(a datetime, b timestamp, c time)")
	tk.MustExec(`insert into t values("2017-01-01 12:30:31", "2017-01-01 12:30:31", "01:01:01")`)
	result = tk.MustQuery("select addtime(a, b), addtime(cast(a as date), b), addtime(b,a), addtime(a,c), addtime(b," +
		"c), addtime(c,a), addtime(c,b)" +
		" from t;")
	result.Check(testkit.Rows("<nil> <nil> <nil> 2017-01-01 13:31:32 2017-01-01 13:31:32 <nil> <nil>"))
	result = tk.MustQuery("select addtime('01:01:11', cast('1' as time))")
	result.Check(testkit.Rows("01:01:12"))
	tk.MustQuery("select addtime(cast(null as char(20)), cast('1' as time))").Check(testkit.Rows("<nil>"))
	c.Assert(tk.QueryToErr(`select addtime("01:01:11", cast('sdf' as time))`), IsNil)
	tk.MustQuery(`select addtime("01:01:11", cast(null as char(20)))`).Check(testkit.Rows("<nil>"))
	tk.MustQuery(`select addtime(cast(1 as time), cast(1 as time))`).Check(testkit.Rows("00:00:02"))
	tk.MustQuery(`select addtime(cast(null as time), cast(1 as time))`).Check(testkit.Rows("<nil>"))
	tk.MustQuery(`select addtime(cast(1 as time), cast(null as time))`).Check(testkit.Rows("<nil>"))

	// for SUBTIME
	result = tk.MustQuery("select subtime('01:01:11', '00:00:01.013'), subtime('01:01:11.00', '00:00:01'), subtime" +
		"('2017-01-01 01:01:11.12', '00:00:01'), subtime('2017-01-01 01:01:11.12', '00:00:01.88');")
	result.Check(testkit.Rows("01:01:09.987000 01:01:10 2017-01-01 01:01:10.120000 2017-01-01 01:01:09.240000"))
	result = tk.MustQuery("select subtime(cast('01:01:11' as time(4)), '00:00:01.013'), subtime(cast('01:01:11.00' " +
		"as datetime(3)), '00:00:01')," + " subtime(cast('2017-01-01 01:01:11.12' as date), '00:00:01'), subtime(cast" +
		"(cast('2017-01-01 01:01:11.12' as date) as datetime(2)), '00:00:01.88');")
	result.Check(testkit.Rows("01:01:09.9870 2001-01-10 23:59:59.000 -00:00:01 2016-12-31 23:59:58.12"))
	result = tk.MustQuery("select subtime('2017-01-01 01:01:01', 5), subtime('2017-01-01 01:01:01', -5), subtime('2017-01-01 01:01:01', 0.0), subtime('2017-01-01 01:01:01', 1.34);")
	result.Check(testkit.Rows("2017-01-01 01:00:56 2017-01-01 01:01:06 2017-01-01 01:01:01 2017-01-01 01:00:59.660000"))
	result = tk.MustQuery("select subtime('01:01:11', '0:0:1.013'), subtime('01:01:11.00', '0:0:1'), subtime('2017-01-01 01:01:11.12', '0:0:1'), subtime('2017-01-01 01:01:11.12', '0:0:1.120000');")
	result.Check(testkit.Rows("01:01:09.987000 01:01:10 2017-01-01 01:01:10.120000 2017-01-01 01:01:10"))
	result = tk.MustQuery("select subtime(cast('01:01:11.00' as datetime(3)), cast('00:00:01' as time)), subtime(cast('01:01:11.00' as datetime(3)), cast('00:00:01' as time(5)))")
	result.Check(testkit.Rows("2001-01-10 23:59:59.000 2001-01-10 23:59:59.00000"))
	result = tk.MustQuery("select subtime(cast('01:01:11.00' as date), cast('00:00:01' as time));")
	result.Check(testkit.Rows("-00:00:01"))
	result = tk.MustQuery("select subtime(a, b), subtime(cast(a as date), b), subtime(b,a), subtime(a,c), subtime(b," +
		"c), subtime(c,a), subtime(c,b) from t;")
	result.Check(testkit.Rows("<nil> <nil> <nil> 2017-01-01 11:29:30 2017-01-01 11:29:30 <nil> <nil>"))
	tk.MustQuery("select subtime(cast('10:10:10' as time), cast('9:10:10' as time))").Check(testkit.Rows("01:00:00"))
	tk.MustQuery("select subtime('10:10:10', cast('9:10:10' as time))").Check(testkit.Rows("01:00:00"))

	// ADDTIME & SUBTIME issue #5966
	tk.MustExec("drop table if exists t")
	tk.MustExec("create table t(a datetime, b timestamp, c time, d date, e bit(1))")
	tk.MustExec(`insert into t values("2017-01-01 12:30:31", "2017-01-01 12:30:31", "01:01:01", "2017-01-01", 0b1)`)

	result = tk.MustQuery("select addtime(a, e), addtime(b, e), addtime(c, e), addtime(d, e) from t")
	result.Check(testkit.Rows("<nil> <nil> <nil> <nil>"))
	result = tk.MustQuery("select addtime('2017-01-01 01:01:01', 0b1), addtime('2017-01-01', b'1'), addtime('01:01:01', 0b1011)")
	result.Check(testkit.Rows("<nil> <nil> <nil>"))
	result = tk.MustQuery("select addtime('2017-01-01', 1), addtime('2017-01-01 01:01:01', 1), addtime(cast('2017-01-01' as date), 1)")
	result.Check(testkit.Rows("2017-01-01 00:00:01 2017-01-01 01:01:02 00:00:01"))
	result = tk.MustQuery("select subtime(a, e), subtime(b, e), subtime(c, e), subtime(d, e) from t")
	result.Check(testkit.Rows("<nil> <nil> <nil> <nil>"))
	result = tk.MustQuery("select subtime('2017-01-01 01:01:01', 0b1), subtime('2017-01-01', b'1'), subtime('01:01:01', 0b1011)")
	result.Check(testkit.Rows("<nil> <nil> <nil>"))
	result = tk.MustQuery("select subtime('2017-01-01', 1), subtime('2017-01-01 01:01:01', 1), subtime(cast('2017-01-01' as date), 1)")
	result.Check(testkit.Rows("2016-12-31 23:59:59 2017-01-01 01:01:00 -00:00:01"))

	result = tk.MustQuery("select addtime(-32073, 0), addtime(0, -32073);")
	result.Check(testkit.Rows("<nil> <nil>"))
	tk.MustQuery("show warnings").Check(testutil.RowsWithSep("|",
		"Warning|1292|Truncated incorrect time value: '-32073'",
		"Warning|1292|Truncated incorrect time value: '-32073'"))
	result = tk.MustQuery("select addtime(-32073, c), addtime(c, -32073) from t;")
	result.Check(testkit.Rows("<nil> <nil>"))
	tk.MustQuery("show warnings").Check(testutil.RowsWithSep("|",
		"Warning|1292|Truncated incorrect time value: '-32073'",
		"Warning|1292|Truncated incorrect time value: '-32073'"))
	result = tk.MustQuery("select addtime(a, -32073), addtime(b, -32073), addtime(d, -32073) from t;")
	result.Check(testkit.Rows("<nil> <nil> <nil>"))
	tk.MustQuery("show warnings").Check(testutil.RowsWithSep("|",
		"Warning|1292|Truncated incorrect time value: '-32073'",
		"Warning|1292|Truncated incorrect time value: '-32073'",
		"Warning|1292|Truncated incorrect time value: '-32073'"))

	result = tk.MustQuery("select subtime(-32073, 0), subtime(0, -32073);")
	result.Check(testkit.Rows("<nil> <nil>"))
	tk.MustQuery("show warnings").Check(testutil.RowsWithSep("|",
		"Warning|1292|Truncated incorrect time value: '-32073'",
		"Warning|1292|Truncated incorrect time value: '-32073'"))
	result = tk.MustQuery("select subtime(-32073, c), subtime(c, -32073) from t;")
	result.Check(testkit.Rows("<nil> <nil>"))
	tk.MustQuery("show warnings").Check(testutil.RowsWithSep("|",
		"Warning|1292|Truncated incorrect time value: '-32073'",
		"Warning|1292|Truncated incorrect time value: '-32073'"))
	result = tk.MustQuery("select subtime(a, -32073), subtime(b, -32073), subtime(d, -32073) from t;")
	result.Check(testkit.Rows("<nil> <nil> <nil>"))
	tk.MustQuery("show warnings").Check(testutil.RowsWithSep("|",
		"Warning|1292|Truncated incorrect time value: '-32073'",
		"Warning|1292|Truncated incorrect time value: '-32073'",
		"Warning|1292|Truncated incorrect time value: '-32073'"))

	// fixed issue #3986
	tk.MustExec("SET SQL_MODE='NO_ENGINE_SUBSTITUTION';")
	tk.MustExec("SET TIME_ZONE='+03:00';")
	tk.MustExec("DROP TABLE IF EXISTS t;")
	tk.MustExec("CREATE TABLE t (ix TIMESTAMP NOT NULL DEFAULT CURRENT_TIMESTAMP ON UPDATE CURRENT_TIMESTAMP);")
	tk.MustExec("INSERT INTO t VALUES (0), (20030101010160), (20030101016001), (20030101240101), (20030132010101), (20031301010101), (20031200000000), (20030000000000);")
	result = tk.MustQuery("SELECT CAST(ix AS SIGNED) FROM t;")
	result.Check(testkit.Rows("0", "0", "0", "0", "0", "0", "0", "0"))

	// test time
	result = tk.MustQuery("select time('2003-12-31 01:02:03')")
	result.Check(testkit.Rows("01:02:03"))
	result = tk.MustQuery("select time('2003-12-31 01:02:03.000123')")
	result.Check(testkit.Rows("01:02:03.000123"))
	result = tk.MustQuery("select time('01:02:03.000123')")
	result.Check(testkit.Rows("01:02:03.000123"))
	result = tk.MustQuery("select time('01:02:03')")
	result.Check(testkit.Rows("01:02:03"))
	result = tk.MustQuery("select time('-838:59:59.000000')")
	result.Check(testkit.Rows("-838:59:59.000000"))
	result = tk.MustQuery("select time('-838:59:59.000001')")
	result.Check(testkit.Rows("-838:59:59.000000"))
	result = tk.MustQuery("select time('-839:59:59.000000')")
	result.Check(testkit.Rows("-838:59:59.000000"))
	result = tk.MustQuery("select time('840:59:59.000000')")
	result.Check(testkit.Rows("838:59:59.000000"))
	// FIXME: #issue 4193
	// result = tk.MustQuery("select time('840:59:60.000000')")
	// result.Check(testkit.Rows("<nil>"))
	// result = tk.MustQuery("select time('800:59:59.9999999')")
	// result.Check(testkit.Rows("801:00:00.000000"))
	// result = tk.MustQuery("select time('12003-12-10 01:02:03.000123')")
	// result.Check(testkit.Rows("<nil>")
	// result = tk.MustQuery("select time('')")
	// result.Check(testkit.Rows("<nil>")
	// result = tk.MustQuery("select time('2003-12-10-10 01:02:03.000123')")
	// result.Check(testkit.Rows("00:20:03")

	// Issue 20995
	result = tk.MustQuery("select time('0.1234567')")
	result.Check(testkit.Rows("00:00:00.123457"))

	// for hour
	result = tk.MustQuery(`SELECT hour("12:13:14.123456"), hour("12:13:14.000010"), hour("272:59:55"), hour(020005), hour(null), hour("27aaaa2:59:55");`)
	result.Check(testkit.Rows("12 12 272 2 <nil> <nil>"))

	// for hour, issue #4340
	result = tk.MustQuery(`SELECT HOUR(20171222020005);`)
	result.Check(testkit.Rows("2"))
	result = tk.MustQuery(`SELECT HOUR(20171222020005.1);`)
	result.Check(testkit.Rows("2"))
	result = tk.MustQuery(`SELECT HOUR(20171222020005.1e0);`)
	result.Check(testkit.Rows("2"))
	result = tk.MustQuery(`SELECT HOUR("20171222020005");`)
	result.Check(testkit.Rows("2"))
	result = tk.MustQuery(`SELECT HOUR("20171222020005.1");`)
	result.Check(testkit.Rows("2"))
	result = tk.MustQuery(`select hour(20171222);`)
	result.Check(testkit.Rows("<nil>"))
	result = tk.MustQuery(`select hour(8381222);`)
	result.Check(testkit.Rows("838"))
	result = tk.MustQuery(`select hour(10000000000);`)
	result.Check(testkit.Rows("<nil>"))
	result = tk.MustQuery(`select hour(10100000000);`)
	result.Check(testkit.Rows("<nil>"))
	result = tk.MustQuery(`select hour(10001000000);`)
	result.Check(testkit.Rows("<nil>"))
	result = tk.MustQuery(`select hour(10101000000);`)
	result.Check(testkit.Rows("0"))

	// for minute
	result = tk.MustQuery(`SELECT minute("12:13:14.123456"), minute("12:13:14.000010"), minute("272:59:55"), minute(null), minute("27aaaa2:59:55");`)
	result.Check(testkit.Rows("13 13 59 <nil> <nil>"))

	// for second
	result = tk.MustQuery(`SELECT second("12:13:14.123456"), second("12:13:14.000010"), second("272:59:55"), second(null), second("27aaaa2:59:55");`)
	result.Check(testkit.Rows("14 14 55 <nil> <nil>"))

	// for microsecond
	result = tk.MustQuery(`SELECT microsecond("12:00:00.123456"), microsecond("12:00:00.000010"), microsecond(null), microsecond("27aaaa2:59:55");`)
	result.Check(testkit.Rows("123456 10 <nil> <nil>"))

	// for period_add
	result = tk.MustQuery(`SELECT period_add(200807, 2), period_add(200807, -2);`)
	result.Check(testkit.Rows("200809 200805"))
	result = tk.MustQuery(`SELECT period_add(NULL, 2), period_add(-191, NULL), period_add(NULL, NULL), period_add(12.09, -2), period_add("200207aa", "1aa");`)
	result.Check(testkit.Rows("<nil> <nil> <nil> 200010 200208"))
	for _, errPeriod := range []string{
		"period_add(0, 20)", "period_add(0, 0)", "period_add(-1, 1)", "period_add(200013, 1)", "period_add(-200012, 1)", "period_add('', '')",
	} {
		err := tk.QueryToErr(fmt.Sprintf("SELECT %v;", errPeriod))
		c.Assert(err.Error(), Equals, "[expression:1210]Incorrect arguments to period_add")
	}

	// for period_diff
	result = tk.MustQuery(`SELECT period_diff(200807, 200705), period_diff(200807, 200908);`)
	result.Check(testkit.Rows("14 -13"))
	result = tk.MustQuery(`SELECT period_diff(NULL, 2), period_diff(-191, NULL), period_diff(NULL, NULL), period_diff(12.09, 2), period_diff("12aa", "11aa");`)
	result.Check(testkit.Rows("<nil> <nil> <nil> 10 1"))
	for _, errPeriod := range []string{
		"period_diff(-00013,1)", "period_diff(00013,1)", "period_diff(0, 0)", "period_diff(200013, 1)", "period_diff(5612, 4513)", "period_diff('', '')",
	} {
		err := tk.QueryToErr(fmt.Sprintf("SELECT %v;", errPeriod))
		c.Assert(err.Error(), Equals, "[expression:1210]Incorrect arguments to period_diff")
	}

	// TODO: fix `CAST(xx as duration)` and release the test below:
	// result = tk.MustQuery(`SELECT hour("aaa"), hour(123456), hour(1234567);`)
	// result = tk.MustQuery(`SELECT minute("aaa"), minute(123456), minute(1234567);`)
	// result = tk.MustQuery(`SELECT second("aaa"), second(123456), second(1234567);`)
	// result = tk.MustQuery(`SELECT microsecond("aaa"), microsecond(123456), microsecond(1234567);`)

	// for time_format
	result = tk.MustQuery("SELECT TIME_FORMAT('150:02:28', '%H:%i:%s %p');")
	result.Check(testkit.Rows("150:02:28 AM"))
	result = tk.MustQuery("SELECT TIME_FORMAT('bad string', '%H:%i:%s %p');")
	result.Check(testkit.Rows("<nil>"))
	result = tk.MustQuery("SELECT TIME_FORMAT(null, '%H:%i:%s %p');")
	result.Check(testkit.Rows("<nil>"))
	result = tk.MustQuery("SELECT TIME_FORMAT(123, '%H:%i:%s %p');")
	result.Check(testkit.Rows("00:01:23 AM"))
	result = tk.MustQuery("SELECT TIME_FORMAT('24:00:00', '%r');")
	result.Check(testkit.Rows("12:00:00 AM"))
	result = tk.MustQuery("SELECT TIME_FORMAT('25:00:00', '%r');")
	result.Check(testkit.Rows("01:00:00 AM"))
	result = tk.MustQuery("SELECT TIME_FORMAT('24:00:00', '%l %p');")
	result.Check(testkit.Rows("12 AM"))

	// for date_format
	result = tk.MustQuery(`SELECT DATE_FORMAT('2017-06-15', '%W %M %e %Y %r %y');`)
	result.Check(testkit.Rows("Thursday June 15 2017 12:00:00 AM 17"))
	result = tk.MustQuery(`SELECT DATE_FORMAT(151113102019.12, '%W %M %e %Y %r %y');`)
	result.Check(testkit.Rows("Friday November 13 2015 10:20:19 AM 15"))
	result = tk.MustQuery(`SELECT DATE_FORMAT('0000-00-00', '%W %M %e %Y %r %y');`)
	result.Check(testkit.Rows("<nil>"))
	tk.MustQuery("show warnings").Check(testutil.RowsWithSep("|",
		"Warning|1292|Incorrect datetime value: '0000-00-00 00:00:00.000000'"))
	result = tk.MustQuery(`SELECT DATE_FORMAT('0', '%W %M %e %Y %r %y'), DATE_FORMAT('0.0', '%W %M %e %Y %r %y'), DATE_FORMAT(0, 0);`)
	result.Check(testkit.Rows("<nil> <nil> 0"))
	tk.MustQuery("show warnings").Check(testutil.RowsWithSep("|",
		"Warning|1292|Incorrect time value: '0'",
		"Warning|1292|Incorrect datetime value: '0.0'"))
	result = tk.MustQuery(`SELECT DATE_FORMAT(0, '%W %M %e %Y %r %y'), DATE_FORMAT(0.0, '%W %M %e %Y %r %y');`)
	result.Check(testkit.Rows("<nil> <nil>"))
	tk.MustQuery("show warnings").Check(testkit.Rows())

	// for yearweek
	result = tk.MustQuery(`select yearweek("2014-12-27"), yearweek("2014-29-27"), yearweek("2014-00-27"), yearweek("2014-12-27 12:38:32"), yearweek("2014-12-27 12:38:32.1111111"), yearweek("2014-12-27 12:90:32"), yearweek("2014-12-27 89:38:32.1111111");`)
	result.Check(testkit.Rows("201451 <nil> <nil> 201451 201451 <nil> <nil>"))
	result = tk.MustQuery(`select yearweek(12121), yearweek(1.00009), yearweek("aaaaa"), yearweek(""), yearweek(NULL);`)
	result.Check(testkit.Rows("<nil> <nil> <nil> <nil> <nil>"))
	result = tk.MustQuery(`select yearweek("0000-00-00"), yearweek("2019-01-29", "aa"), yearweek("2011-01-01", null);`)
	result.Check(testkit.Rows("<nil> 201904 201052"))

	// for dayOfWeek, dayOfMonth, dayOfYear
	result = tk.MustQuery(`select dayOfWeek(null), dayOfWeek("2017-08-12"), dayOfWeek("0000-00-00"), dayOfWeek("2017-00-00"), dayOfWeek("0000-00-00 12:12:12"), dayOfWeek("2017-00-00 12:12:12")`)
	result.Check(testkit.Rows("<nil> 7 <nil> <nil> <nil> <nil>"))
	result = tk.MustQuery(`select dayOfYear(null), dayOfYear("2017-08-12"), dayOfYear("0000-00-00"), dayOfYear("2017-00-00"), dayOfYear("0000-00-00 12:12:12"), dayOfYear("2017-00-00 12:12:12")`)
	result.Check(testkit.Rows("<nil> 224 <nil> <nil> <nil> <nil>"))
	result = tk.MustQuery(`select dayOfMonth(null), dayOfMonth("2017-08-12"), dayOfMonth("0000-00-00"), dayOfMonth("2017-00-00"), dayOfMonth("0000-00-00 12:12:12"), dayOfMonth("2017-00-00 12:12:12")`)
	result.Check(testkit.Rows("<nil> 12 0 0 0 0"))

	tk.MustExec("set sql_mode = 'NO_ZERO_DATE'")
	result = tk.MustQuery(`select dayOfWeek(null), dayOfWeek("2017-08-12"), dayOfWeek("0000-00-00"), dayOfWeek("2017-00-00"), dayOfWeek("0000-00-00 12:12:12"), dayOfWeek("2017-00-00 12:12:12")`)
	result.Check(testkit.Rows("<nil> 7 <nil> <nil> <nil> <nil>"))
	result = tk.MustQuery(`select dayOfYear(null), dayOfYear("2017-08-12"), dayOfYear("0000-00-00"), dayOfYear("2017-00-00"), dayOfYear("0000-00-00 12:12:12"), dayOfYear("2017-00-00 12:12:12")`)
	result.Check(testkit.Rows("<nil> 224 <nil> <nil> <nil> <nil>"))
	result = tk.MustQuery(`select dayOfMonth(null), dayOfMonth("2017-08-12"), dayOfMonth("0000-00-00"), dayOfMonth("2017-00-00"), dayOfMonth("0000-00-00 12:12:12"), dayOfMonth("2017-00-00 12:12:12")`)
	result.Check(testkit.Rows("<nil> 12 <nil> 0 0 0"))

	tk.MustExec(`drop table if exists t`)
	tk.MustExec(`create table t(a bigint)`)
	tk.MustExec(`insert into t value(1)`)
	tk.MustExec("set sql_mode = 'STRICT_TRANS_TABLES'")

	_, err = tk.Exec("insert into t value(dayOfWeek('0000-00-00'))")
	c.Assert(table.ErrTruncatedWrongValueForField.Equal(err), IsTrue, Commentf("%v", err))
	_, err = tk.Exec(`update t set a = dayOfWeek("0000-00-00")`)
	c.Assert(types.ErrWrongValue.Equal(err), IsTrue)
	_, err = tk.Exec(`delete from t where a = dayOfWeek(123)`)
	c.Assert(err, IsNil)

	tk.MustExec("insert into t value(dayOfMonth('2017-00-00'))")
	tk.MustExec("insert into t value(dayOfMonth('0000-00-00'))")
	tk.MustExec(`update t set a = dayOfMonth("0000-00-00")`)
	tk.MustExec("set sql_mode = 'NO_ZERO_DATE';")
	tk.MustExec("insert into t value(dayOfMonth('0000-00-00'))")
	tk.MustQuery("show warnings").Check(testutil.RowsWithSep("|", "Warning|1292|Incorrect datetime value: '0000-00-00 00:00:00.000000'"))
	tk.MustExec(`update t set a = dayOfMonth("0000-00-00")`)
	tk.MustExec("set sql_mode = 'NO_ZERO_DATE,STRICT_TRANS_TABLES';")
	_, err = tk.Exec("insert into t value(dayOfMonth('0000-00-00'))")
	c.Assert(table.ErrTruncatedWrongValueForField.Equal(err), IsTrue)
	tk.MustExec("insert into t value(0)")
	_, err = tk.Exec(`update t set a = dayOfMonth("0000-00-00")`)
	c.Assert(types.ErrWrongValue.Equal(err), IsTrue)
	_, err = tk.Exec(`delete from t where a = dayOfMonth(123)`)
	c.Assert(err, IsNil)

	_, err = tk.Exec("insert into t value(dayOfYear('0000-00-00'))")
	c.Assert(table.ErrTruncatedWrongValueForField.Equal(err), IsTrue)
	_, err = tk.Exec(`update t set a = dayOfYear("0000-00-00")`)
	c.Assert(types.ErrWrongValue.Equal(err), IsTrue)
	_, err = tk.Exec(`delete from t where a = dayOfYear(123)`)
	c.Assert(err, IsNil)

	tk.MustExec("set sql_mode = ''")

	// for unix_timestamp
	tk.MustExec("SET time_zone = '+00:00';")
	result = tk.MustQuery("SELECT UNIX_TIMESTAMP(151113);")
	result.Check(testkit.Rows("1447372800"))
	result = tk.MustQuery("SELECT UNIX_TIMESTAMP(20151113);")
	result.Check(testkit.Rows("1447372800"))
	result = tk.MustQuery("SELECT UNIX_TIMESTAMP(151113102019);")
	result.Check(testkit.Rows("1447410019"))
	result = tk.MustQuery("SELECT UNIX_TIMESTAMP(151113102019e0);")
	result.Check(testkit.Rows("1447410019.000000"))
	result = tk.MustQuery("SELECT UNIX_TIMESTAMP(15111310201912e-2);")
	result.Check(testkit.Rows("1447410019.120000"))
	result = tk.MustQuery("SELECT UNIX_TIMESTAMP(151113102019.12);")
	result.Check(testkit.Rows("1447410019.12"))
	result = tk.MustQuery("SELECT UNIX_TIMESTAMP(151113102019.1234567);")
	result.Check(testkit.Rows("1447410019.123457"))
	result = tk.MustQuery("SELECT UNIX_TIMESTAMP(20151113102019);")
	result.Check(testkit.Rows("1447410019"))
	result = tk.MustQuery("SELECT UNIX_TIMESTAMP('2015-11-13 10:20:19');")
	result.Check(testkit.Rows("1447410019"))
	result = tk.MustQuery("SELECT UNIX_TIMESTAMP('2015-11-13 10:20:19.012');")
	result.Check(testkit.Rows("1447410019.012"))
	result = tk.MustQuery("SELECT UNIX_TIMESTAMP('1970-01-01 00:00:00');")
	result.Check(testkit.Rows("0"))
	result = tk.MustQuery("SELECT UNIX_TIMESTAMP('1969-12-31 23:59:59');")
	result.Check(testkit.Rows("0"))
	result = tk.MustQuery("SELECT UNIX_TIMESTAMP('1970-13-01 00:00:00');")
	// FIXME: MySQL returns 0 here.
	result.Check(testkit.Rows("<nil>"))
	result = tk.MustQuery("SELECT UNIX_TIMESTAMP('2038-01-19 03:14:07.999999');")
	result.Check(testkit.Rows("2147483647.999999"))
	result = tk.MustQuery("SELECT UNIX_TIMESTAMP('2038-01-19 03:14:08');")
	result.Check(testkit.Rows("0"))
	result = tk.MustQuery("SELECT UNIX_TIMESTAMP(0);")
	result.Check(testkit.Rows("0"))
	// result = tk.MustQuery("SELECT UNIX_TIMESTAMP(-1);")
	// result.Check(testkit.Rows("0"))
	// result = tk.MustQuery("SELECT UNIX_TIMESTAMP(12345);")
	// result.Check(testkit.Rows("0"))
	result = tk.MustQuery("SELECT UNIX_TIMESTAMP('2017-01-01')")
	result.Check(testkit.Rows("1483228800"))
	// Test different time zone.
	tk.MustExec("SET time_zone = '+08:00';")
	result = tk.MustQuery("SELECT UNIX_TIMESTAMP('1970-01-01 00:00:00');")
	result.Check(testkit.Rows("0"))
	result = tk.MustQuery("SELECT UNIX_TIMESTAMP('1970-01-01 08:00:00');")
	result.Check(testkit.Rows("0"))
	result = tk.MustQuery("SELECT UNIX_TIMESTAMP('2015-11-13 18:20:19.012'), UNIX_TIMESTAMP('2015-11-13 18:20:19.0123');")
	result.Check(testkit.Rows("1447410019.012 1447410019.0123"))
	result = tk.MustQuery("SELECT UNIX_TIMESTAMP('2038-01-19 11:14:07.999999');")
	result.Check(testkit.Rows("2147483647.999999"))

	result = tk.MustQuery("SELECT TIME_FORMAT('bad string', '%H:%i:%s %p');")
	result.Check(testkit.Rows("<nil>"))
	result = tk.MustQuery("SELECT TIME_FORMAT(null, '%H:%i:%s %p');")
	result.Check(testkit.Rows("<nil>"))
	result = tk.MustQuery("SELECT TIME_FORMAT(123, '%H:%i:%s %p');")
	result.Check(testkit.Rows("00:01:23 AM"))

	// for monthname
	tk.MustExec(`drop table if exists t`)
	tk.MustExec(`create table t(a varchar(10))`)
	tk.MustExec(`insert into t value("abc")`)
	tk.MustExec("set sql_mode = 'STRICT_TRANS_TABLES'")

	tk.MustExec("insert into t value(monthname('0000-00-00'))")
	tk.MustExec(`update t set a = monthname("0000-00-00")`)
	tk.MustExec("set sql_mode = 'NO_ZERO_DATE'")
	tk.MustExec("insert into t value(monthname('0000-00-00'))")
	tk.MustQuery("show warnings").Check(testutil.RowsWithSep("|", "Warning|1292|Incorrect datetime value: '0000-00-00 00:00:00.000000'"))
	tk.MustExec(`update t set a = monthname("0000-00-00")`)
	tk.MustExec("set sql_mode = ''")
	tk.MustExec("insert into t value(monthname('0000-00-00'))")
	tk.MustExec("set sql_mode = 'STRICT_TRANS_TABLES,NO_ZERO_DATE'")
	_, err = tk.Exec(`update t set a = monthname("0000-00-00")`)
	c.Assert(types.ErrWrongValue.Equal(err), IsTrue)
	_, err = tk.Exec(`delete from t where a = monthname(123)`)
	c.Assert(err, IsNil)
	result = tk.MustQuery(`select monthname("2017-12-01"), monthname("0000-00-00"), monthname("0000-01-00"), monthname("0000-01-00 00:00:00")`)
	result.Check(testkit.Rows("December <nil> January January"))
	tk.MustQuery("show warnings").Check(testutil.RowsWithSep("|", "Warning|1292|Incorrect datetime value: '0000-00-00 00:00:00.000000'"))

	// for dayname
	tk.MustExec(`drop table if exists t`)
	tk.MustExec(`create table t(a varchar(10))`)
	tk.MustExec(`insert into t value("abc")`)
	tk.MustExec("set sql_mode = 'STRICT_TRANS_TABLES'")

	_, err = tk.Exec("insert into t value(dayname('0000-00-00'))")
	c.Assert(table.ErrTruncatedWrongValueForField.Equal(err), IsTrue)
	_, err = tk.Exec(`update t set a = dayname("0000-00-00")`)
	c.Assert(types.ErrWrongValue.Equal(err), IsTrue)
	_, err = tk.Exec(`delete from t where a = dayname(123)`)
	c.Assert(err, IsNil)
	result = tk.MustQuery(`select dayname("2017-12-01"), dayname("0000-00-00"), dayname("0000-01-00"), dayname("0000-01-00 00:00:00")`)
	result.Check(testkit.Rows("Friday <nil> <nil> <nil>"))
	tk.MustQuery("show warnings").Check(testutil.RowsWithSep("|",
		"Warning|1292|Incorrect datetime value: '0000-00-00 00:00:00.000000'",
		"Warning|1292|Incorrect datetime value: '0000-01-00 00:00:00.000000'",
		"Warning|1292|Incorrect datetime value: '0000-01-00 00:00:00.000000'"))
	// for dayname implicit cast to boolean and real
	result = tk.MustQuery(`select 1 from dual where dayname('2016-03-07')`)
	result.Check(testkit.Rows())
	result = tk.MustQuery(`select 1 from dual where dayname('2016-03-07') is true`)
	result.Check(testkit.Rows())
	result = tk.MustQuery(`select 1 from dual where dayname('2016-03-07') is false`)
	result.Check(testkit.Rows("1"))
	result = tk.MustQuery(`select 1 from dual where dayname('2016-03-08')`)
	result.Check(testkit.Rows("1"))
	result = tk.MustQuery(`select 1 from dual where dayname('2016-03-08') is true`)
	result.Check(testkit.Rows("1"))
	result = tk.MustQuery(`select 1 from dual where dayname('2016-03-08') is false`)
	result.Check(testkit.Rows())
	result = tk.MustQuery(`select cast(dayname("2016-03-07") as double), cast(dayname("2016-03-08") as double)`)
	result.Check(testkit.Rows("0 1"))

	// for sec_to_time
	result = tk.MustQuery("select sec_to_time(NULL)")
	result.Check(testkit.Rows("<nil>"))
	result = tk.MustQuery("select sec_to_time(2378), sec_to_time(3864000), sec_to_time(-3864000)")
	result.Check(testkit.Rows("00:39:38 838:59:59 -838:59:59"))
	result = tk.MustQuery("select sec_to_time(86401.4), sec_to_time(-86401.4), sec_to_time(864014e-1), sec_to_time(-864014e-1), sec_to_time('86401.4'), sec_to_time('-86401.4')")
	result.Check(testkit.Rows("24:00:01.4 -24:00:01.4 24:00:01.400000 -24:00:01.400000 24:00:01.400000 -24:00:01.400000"))
	result = tk.MustQuery("select sec_to_time(86401.54321), sec_to_time(86401.543212345)")
	result.Check(testkit.Rows("24:00:01.54321 24:00:01.543212"))
	result = tk.MustQuery("select sec_to_time('123.4'), sec_to_time('123.4567891'), sec_to_time('123')")
	result.Check(testkit.Rows("00:02:03.400000 00:02:03.456789 00:02:03.000000"))

	// for time_to_sec
	result = tk.MustQuery("select time_to_sec(NULL)")
	result.Check(testkit.Rows("<nil>"))
	result = tk.MustQuery("select time_to_sec('22:23:00'), time_to_sec('00:39:38'), time_to_sec('23:00'), time_to_sec('00:00'), time_to_sec('00:00:00'), time_to_sec('23:59:59')")
	result.Check(testkit.Rows("80580 2378 82800 0 0 86399"))
	result = tk.MustQuery("select time_to_sec('1:0'), time_to_sec('1:00'), time_to_sec('1:0:0'), time_to_sec('-02:00'), time_to_sec('-02:00:05'), time_to_sec('020005')")
	result.Check(testkit.Rows("3600 3600 3600 -7200 -7205 7205"))
	result = tk.MustQuery("select time_to_sec('20171222020005'), time_to_sec(020005), time_to_sec(20171222020005), time_to_sec(171222020005)")
	result.Check(testkit.Rows("7205 7205 7205 7205"))

	// for str_to_date
	result = tk.MustQuery("select str_to_date('01-01-2017', '%d-%m-%Y'), str_to_date('59:20:12 01-01-2017', '%s:%i:%H %d-%m-%Y'), str_to_date('59:20:12', '%s:%i:%H')")
	result.Check(testkit.Rows("2017-01-01 2017-01-01 12:20:59 12:20:59"))
	result = tk.MustQuery("select str_to_date('aaa01-01-2017', 'aaa%d-%m-%Y'), str_to_date('59:20:12 aaa01-01-2017', '%s:%i:%H aaa%d-%m-%Y'), str_to_date('59:20:12aaa', '%s:%i:%Haaa')")
	result.Check(testkit.Rows("2017-01-01 2017-01-01 12:20:59 12:20:59"))

	result = tk.MustQuery("select str_to_date('01-01-2017', '%d'), str_to_date('59', '%d-%Y')")
	// TODO: MySQL returns "<nil> <nil>".
	result.Check(testkit.Rows("0000-00-01 <nil>"))
	result = tk.MustQuery("show warnings")
	result.Sort().Check(testutil.RowsWithSep("|",
		"Warning|1292|Incorrect datetime value: '0000-00-00 00:00:00'",
		"Warning|1292|Truncated incorrect datetime value: '01-01-2017'"))

	result = tk.MustQuery("select str_to_date('2018-6-1', '%Y-%m-%d'), str_to_date('2018-6-1', '%Y-%c-%d'), str_to_date('59:20:1', '%s:%i:%k'), str_to_date('59:20:1', '%s:%i:%l')")
	result.Check(testkit.Rows("2018-06-01 2018-06-01 01:20:59 01:20:59"))

	result = tk.MustQuery("select str_to_date('2020-07-04 11:22:33 PM c', '%Y-%m-%d %r')")
	result.Check(testkit.Rows("2020-07-04 23:22:33"))
	result = tk.MustQuery("show warnings")
	result.Check(testutil.RowsWithSep("|", "Warning|1292|Truncated incorrect datetime value: '2020-07-04 11:22:33 PM c'"))

	result = tk.MustQuery("select str_to_date('11:22:33 PM', ' %r')")
	result.Check(testkit.Rows("23:22:33"))
	result = tk.MustQuery("show warnings")
	result.Check(testkit.Rows())

	// for maketime
	tk.MustExec(`drop table if exists t`)
	tk.MustExec(`create table t(a double, b float, c decimal(10,4));`)
	tk.MustExec(`insert into t value(1.23, 2.34, 3.1415)`)
	result = tk.MustQuery("select maketime(1,1,a), maketime(2,2,b), maketime(3,3,c) from t;")
	result.Check(testkit.Rows("01:01:01.230000 02:02:02.340000 03:03:03.1415"))
	result = tk.MustQuery("select maketime(12, 13, 14), maketime('12', '15', 30.1), maketime(0, 1, 59.1), maketime(0, 1, '59.1'), maketime(0, 1, 59.5)")
	result.Check(testkit.Rows("12:13:14 12:15:30.1 00:01:59.1 00:01:59.100000 00:01:59.5"))
	result = tk.MustQuery("select maketime(12, 15, 60), maketime(12, 15, '60'), maketime(12, 60, 0), maketime(12, 15, null)")
	result.Check(testkit.Rows("<nil> <nil> <nil> <nil>"))
	result = tk.MustQuery("select maketime('', '', ''), maketime('h', 'm', 's');")
	result.Check(testkit.Rows("00:00:00.000000 00:00:00.000000"))

	// for get_format
	result = tk.MustQuery(`select GET_FORMAT(DATE,'USA'), GET_FORMAT(DATE,'JIS'), GET_FORMAT(DATE,'ISO'), GET_FORMAT(DATE,'EUR'),
	GET_FORMAT(DATE,'INTERNAL'), GET_FORMAT(DATETIME,'USA') , GET_FORMAT(DATETIME,'JIS'), GET_FORMAT(DATETIME,'ISO'),
	GET_FORMAT(DATETIME,'EUR') , GET_FORMAT(DATETIME,'INTERNAL'), GET_FORMAT(TIME,'USA') , GET_FORMAT(TIME,'JIS'),
	GET_FORMAT(TIME,'ISO'), GET_FORMAT(TIME,'EUR'), GET_FORMAT(TIME,'INTERNAL')`)
	result.Check(testkit.Rows("%m.%d.%Y %Y-%m-%d %Y-%m-%d %d.%m.%Y %Y%m%d %Y-%m-%d %H.%i.%s %Y-%m-%d %H:%i:%s %Y-%m-%d %H:%i:%s %Y-%m-%d %H.%i.%s %Y%m%d%H%i%s %h:%i:%s %p %H:%i:%s %H:%i:%s %H.%i.%s %H%i%s"))

	// for convert_tz
	result = tk.MustQuery(`select convert_tz("2004-01-01 12:00:00", "+00:00", "+10:32"), convert_tz("2004-01-01 12:00:00.01", "+00:00", "+10:32"), convert_tz("2004-01-01 12:00:00.01234567", "+00:00", "+10:32");`)
	result.Check(testkit.Rows("2004-01-01 22:32:00 2004-01-01 22:32:00.01 2004-01-01 22:32:00.012346"))
	result = tk.MustQuery(`select convert_tz(20040101, "+00:00", "+10:32"), convert_tz(20040101.01, "+00:00", "+10:32"), convert_tz(20040101.01234567, "+00:00", "+10:32");`)
	result.Check(testkit.Rows("2004-01-01 10:32:00 2004-01-01 10:32:00.00 2004-01-01 10:32:00.000000"))
	result = tk.MustQuery(`select convert_tz(NULL, "+00:00", "+10:32"), convert_tz("2004-01-01 12:00:00", NULL, "+10:32"), convert_tz("2004-01-01 12:00:00", "+00:00", NULL);`)
	result.Check(testkit.Rows("<nil> <nil> <nil>"))
	result = tk.MustQuery(`select convert_tz("a", "+00:00", "+10:32"), convert_tz("2004-01-01 12:00:00", "a", "+10:32"), convert_tz("2004-01-01 12:00:00", "+00:00", "a");`)
	result.Check(testkit.Rows("<nil> <nil> <nil>"))
	result = tk.MustQuery(`select convert_tz("", "+00:00", "+10:32"), convert_tz("2004-01-01 12:00:00", "", "+10:32"), convert_tz("2004-01-01 12:00:00", "+00:00", "");`)
	result.Check(testkit.Rows("<nil> <nil> <nil>"))
	result = tk.MustQuery(`select convert_tz("0", "+00:00", "+10:32"), convert_tz("2004-01-01 12:00:00", "0", "+10:32"), convert_tz("2004-01-01 12:00:00", "+00:00", "0");`)
	result.Check(testkit.Rows("<nil> <nil> <nil>"))

	// for from_unixtime
	tk.MustExec(`set @@session.time_zone = "+08:00"`)
	result = tk.MustQuery(`select from_unixtime(20170101), from_unixtime(20170101.9999999), from_unixtime(20170101.999), from_unixtime(20170101.999, "%Y %D %M %h:%i:%s %x"), from_unixtime(20170101.999, "%Y %D %M %h:%i:%s %x")`)
	result.Check(testkit.Rows("1970-08-22 18:48:21 1970-08-22 18:48:22.000000 1970-08-22 18:48:21.999 1970 22nd August 06:48:21 1970 1970 22nd August 06:48:21 1970"))
	tk.MustExec(`set @@session.time_zone = "+00:00"`)
	result = tk.MustQuery(`select from_unixtime(20170101), from_unixtime(20170101.9999999), from_unixtime(20170101.999), from_unixtime(20170101.999, "%Y %D %M %h:%i:%s %x"), from_unixtime(20170101.999, "%Y %D %M %h:%i:%s %x")`)
	result.Check(testkit.Rows("1970-08-22 10:48:21 1970-08-22 10:48:22.000000 1970-08-22 10:48:21.999 1970 22nd August 10:48:21 1970 1970 22nd August 10:48:21 1970"))
	tk.MustExec(`set @@session.time_zone = @@global.time_zone`)

	// for extract
	result = tk.MustQuery(`select extract(day from '800:12:12'), extract(hour from '800:12:12'), extract(month from 20170101), extract(day_second from '2017-01-01 12:12:12')`)
	result.Check(testkit.Rows("12 800 1 1121212"))
	result = tk.MustQuery("select extract(day_microsecond from '2017-01-01 12:12:12'), extract(day_microsecond from '01 12:12:12'), extract(day_microsecond from '12:12:12'), extract(day_microsecond from '01 00:00:00.89')")
	result.Check(testkit.Rows("1121212000000 361212000000 121212000000 240000890000"))
	result = tk.MustQuery("select extract(day_second from '2017-01-01 12:12:12'), extract(day_second from '01 12:12:12'), extract(day_second from '12:12:12'), extract(day_second from '01 00:00:00.89')")
	result.Check(testkit.Rows("1121212 361212 121212 240000"))
	result = tk.MustQuery("select extract(day_minute from '2017-01-01 12:12:12'), extract(day_minute from '01 12:12:12'), extract(day_minute from '12:12:12'), extract(day_minute from '01 00:00:00.89')")
	result.Check(testkit.Rows("11212 3612 1212 2400"))
	result = tk.MustQuery("select extract(day_hour from '2017-01-01 12:12:12'), extract(day_hour from '01 12:12:12'), extract(day_hour from '12:12:12'), extract(day_hour from '01 00:00:00.89')")
	result.Check(testkit.Rows("112 36 12 24"))

	// for adddate, subdate
	dateArithmeticalTests := []struct {
		Date      string
		Interval  string
		Unit      string
		AddResult string
		SubResult string
	}{
		{"\"2011-11-11\"", "1", "DAY", "2011-11-12", "2011-11-10"},
		{"NULL", "1", "DAY", "<nil>", "<nil>"},
		{"\"2011-11-11\"", "NULL", "DAY", "<nil>", "<nil>"},
		{"\"2011-11-11 10:10:10\"", "1000", "MICROSECOND", "2011-11-11 10:10:10.001000", "2011-11-11 10:10:09.999000"},
		{"\"2011-11-11 10:10:10\"", "\"10\"", "SECOND", "2011-11-11 10:10:20", "2011-11-11 10:10:00"},
		{"\"2011-11-11 10:10:10\"", "\"10\"", "MINUTE", "2011-11-11 10:20:10", "2011-11-11 10:00:10"},
		{"\"2011-11-11 10:10:10\"", "\"10\"", "HOUR", "2011-11-11 20:10:10", "2011-11-11 00:10:10"},
		{"\"2011-11-11 10:10:10\"", "\"11\"", "DAY", "2011-11-22 10:10:10", "2011-10-31 10:10:10"},
		{"\"2011-11-11 10:10:10\"", "\"2\"", "WEEK", "2011-11-25 10:10:10", "2011-10-28 10:10:10"},
		{"\"2011-11-11 10:10:10\"", "\"2\"", "MONTH", "2012-01-11 10:10:10", "2011-09-11 10:10:10"},
		{"\"2011-11-11 10:10:10\"", "\"4\"", "QUARTER", "2012-11-11 10:10:10", "2010-11-11 10:10:10"},
		{"\"2011-11-11 10:10:10\"", "\"2\"", "YEAR", "2013-11-11 10:10:10", "2009-11-11 10:10:10"},
		{"\"2011-11-11 10:10:10\"", "\"10.00100000\"", "SECOND_MICROSECOND", "2011-11-11 10:10:20.100000", "2011-11-11 10:09:59.900000"},
		{"\"2011-11-11 10:10:10\"", "\"10.0010000000\"", "SECOND_MICROSECOND", "2011-11-11 10:10:30", "2011-11-11 10:09:50"},
		{"\"2011-11-11 10:10:10\"", "\"10.0010000010\"", "SECOND_MICROSECOND", "2011-11-11 10:10:30.000010", "2011-11-11 10:09:49.999990"},
		{"\"2011-11-11 10:10:10\"", "\"10:10.100\"", "MINUTE_MICROSECOND", "2011-11-11 10:20:20.100000", "2011-11-11 09:59:59.900000"},
		{"\"2011-11-11 10:10:10\"", "\"10:10\"", "MINUTE_SECOND", "2011-11-11 10:20:20", "2011-11-11 10:00:00"},
		{"\"2011-11-11 10:10:10\"", "\"10:10:10.100\"", "HOUR_MICROSECOND", "2011-11-11 20:20:20.100000", "2011-11-10 23:59:59.900000"},
		{"\"2011-11-11 10:10:10\"", "\"10:10:10\"", "HOUR_SECOND", "2011-11-11 20:20:20", "2011-11-11 00:00:00"},
		{"\"2011-11-11 10:10:10\"", "\"10:10\"", "HOUR_MINUTE", "2011-11-11 20:20:10", "2011-11-11 00:00:10"},
		{"\"2011-11-11 10:10:10\"", "\"11 10:10:10.100\"", "DAY_MICROSECOND", "2011-11-22 20:20:20.100000", "2011-10-30 23:59:59.900000"},
		{"\"2011-11-11 10:10:10\"", "\"11 10:10:10\"", "DAY_SECOND", "2011-11-22 20:20:20", "2011-10-31 00:00:00"},
		{"\"2011-11-11 10:10:10\"", "\"11 10:10\"", "DAY_MINUTE", "2011-11-22 20:20:10", "2011-10-31 00:00:10"},
		{"\"2011-11-11 10:10:10\"", "\"11 10\"", "DAY_HOUR", "2011-11-22 20:10:10", "2011-10-31 00:10:10"},
		{"\"2011-11-11 10:10:10\"", "\"11-1\"", "YEAR_MONTH", "2022-12-11 10:10:10", "2000-10-11 10:10:10"},
		{"\"2011-11-11 10:10:10\"", "\"11-11\"", "YEAR_MONTH", "2023-10-11 10:10:10", "1999-12-11 10:10:10"},
		{"\"2011-11-11 10:10:10\"", "\"20\"", "DAY", "2011-12-01 10:10:10", "2011-10-22 10:10:10"},
		{"\"2011-11-11 10:10:10\"", "19.88", "DAY", "2011-12-01 10:10:10", "2011-10-22 10:10:10"},
		{"\"2011-11-11 10:10:10\"", "\"19.88\"", "DAY", "2011-11-30 10:10:10", "2011-10-23 10:10:10"},
		{"\"2011-11-11 10:10:10\"", "\"prefix19suffix\"", "DAY", "2011-11-30 10:10:10", "2011-10-23 10:10:10"},
		{"\"2011-11-11 10:10:10\"", "\"20-11\"", "DAY", "2011-12-01 10:10:10", "2011-10-22 10:10:10"},
		{"\"2011-11-11 10:10:10\"", "\"20,11\"", "daY", "2011-12-01 10:10:10", "2011-10-22 10:10:10"},
		{"\"2011-11-11 10:10:10\"", "\"1000\"", "dAy", "2014-08-07 10:10:10", "2009-02-14 10:10:10"},
		{"\"2011-11-11 10:10:10\"", "\"true\"", "Day", "2011-11-12 10:10:10", "2011-11-10 10:10:10"},
		{"\"2011-11-11 10:10:10\"", "true", "Day", "2011-11-12 10:10:10", "2011-11-10 10:10:10"},
		{"\"2011-11-11\"", "1", "DAY", "2011-11-12", "2011-11-10"},
		{"\"2011-11-11\"", "10", "HOUR", "2011-11-11 10:00:00", "2011-11-10 14:00:00"},
		{"\"2011-11-11\"", "10", "MINUTE", "2011-11-11 00:10:00", "2011-11-10 23:50:00"},
		{"\"2011-11-11\"", "10", "SECOND", "2011-11-11 00:00:10", "2011-11-10 23:59:50"},
		{"\"2011-11-11\"", "\"10:10\"", "HOUR_MINUTE", "2011-11-11 10:10:00", "2011-11-10 13:50:00"},
		{"\"2011-11-11\"", "\"10:10:10\"", "HOUR_SECOND", "2011-11-11 10:10:10", "2011-11-10 13:49:50"},
		{"\"2011-11-11\"", "\"10:10:10.101010\"", "HOUR_MICROSECOND", "2011-11-11 10:10:10.101010", "2011-11-10 13:49:49.898990"},
		{"\"2011-11-11\"", "\"10:10\"", "MINUTE_SECOND", "2011-11-11 00:10:10", "2011-11-10 23:49:50"},
		{"\"2011-11-11\"", "\"10:10.101010\"", "MINUTE_MICROSECOND", "2011-11-11 00:10:10.101010", "2011-11-10 23:49:49.898990"},
		{"\"2011-11-11\"", "\"10.101010\"", "SECOND_MICROSECOND", "2011-11-11 00:00:10.101010", "2011-11-10 23:59:49.898990"},
		{"\"2011-11-11 00:00:00\"", "1", "DAY", "2011-11-12 00:00:00", "2011-11-10 00:00:00"},
		{"\"2011-11-11 00:00:00\"", "10", "HOUR", "2011-11-11 10:00:00", "2011-11-10 14:00:00"},
		{"\"2011-11-11 00:00:00\"", "10", "MINUTE", "2011-11-11 00:10:00", "2011-11-10 23:50:00"},
		{"\"2011-11-11 00:00:00\"", "10", "SECOND", "2011-11-11 00:00:10", "2011-11-10 23:59:50"},

		{"\"2011-11-11\"", "\"abc1000\"", "MICROSECOND", "2011-11-11 00:00:00", "2011-11-11 00:00:00"},
		{"\"20111111 10:10:10\"", "\"1\"", "DAY", "<nil>", "<nil>"},
		{"\"2011-11-11\"", "\"10\"", "SECOND_MICROSECOND", "2011-11-11 00:00:00.100000", "2011-11-10 23:59:59.900000"},
		{"\"2011-11-11\"", "\"10.0000\"", "MINUTE_MICROSECOND", "2011-11-11 00:00:10", "2011-11-10 23:59:50"},
		{"\"2011-11-11\"", "\"10:10:10\"", "MINUTE_MICROSECOND", "2011-11-11 00:10:10.100000", "2011-11-10 23:49:49.900000"},

		{"cast(\"2011-11-11\" as datetime)", "\"10:10:10\"", "MINUTE_MICROSECOND", "2011-11-11 00:10:10.100000", "2011-11-10 23:49:49.900000"},
		{"cast(\"2011-11-11 00:00:00\" as datetime)", "1", "DAY", "2011-11-12 00:00:00", "2011-11-10 00:00:00"},
		{"cast(\"2011-11-11 00:00:00\" as datetime)", "10", "HOUR", "2011-11-11 10:00:00", "2011-11-10 14:00:00"},
		{"cast(\"2011-11-11 00:00:00\" as datetime)", "10", "MINUTE", "2011-11-11 00:10:00", "2011-11-10 23:50:00"},
		{"cast(\"2011-11-11 00:00:00\" as datetime)", "10", "SECOND", "2011-11-11 00:00:10", "2011-11-10 23:59:50"},

		{"cast(\"2011-11-11 00:00:00\" as datetime)", "\"1\"", "DAY", "2011-11-12 00:00:00", "2011-11-10 00:00:00"},
		{"cast(\"2011-11-11 00:00:00\" as datetime)", "\"10\"", "HOUR", "2011-11-11 10:00:00", "2011-11-10 14:00:00"},
		{"cast(\"2011-11-11 00:00:00\" as datetime)", "\"10\"", "MINUTE", "2011-11-11 00:10:00", "2011-11-10 23:50:00"},
		{"cast(\"2011-11-11 00:00:00\" as datetime)", "\"10\"", "SECOND", "2011-11-11 00:00:10", "2011-11-10 23:59:50"},

		{"cast(\"2011-11-11\" as date)", "\"10:10:10\"", "MINUTE_MICROSECOND", "2011-11-11 00:10:10.100000", "2011-11-10 23:49:49.900000"},
		{"cast(\"2011-11-11 00:00:00\" as date)", "1", "DAY", "2011-11-12", "2011-11-10"},
		{"cast(\"2011-11-11 00:00:00\" as date)", "10", "HOUR", "2011-11-11 10:00:00", "2011-11-10 14:00:00"},
		{"cast(\"2011-11-11 00:00:00\" as date)", "10", "MINUTE", "2011-11-11 00:10:00", "2011-11-10 23:50:00"},
		{"cast(\"2011-11-11 00:00:00\" as date)", "10", "SECOND", "2011-11-11 00:00:10", "2011-11-10 23:59:50"},

		{"cast(\"2011-11-11 00:00:00\" as date)", "\"1\"", "DAY", "2011-11-12", "2011-11-10"},
		{"cast(\"2011-11-11 00:00:00\" as date)", "\"10\"", "HOUR", "2011-11-11 10:00:00", "2011-11-10 14:00:00"},
		{"cast(\"2011-11-11 00:00:00\" as date)", "\"10\"", "MINUTE", "2011-11-11 00:10:00", "2011-11-10 23:50:00"},
		{"cast(\"2011-11-11 00:00:00\" as date)", "\"10\"", "SECOND", "2011-11-11 00:00:10", "2011-11-10 23:59:50"},

		// interval decimal support
		{"\"2011-01-01 00:00:00\"", "10.10", "YEAR_MONTH", "2021-11-01 00:00:00", "2000-03-01 00:00:00"},
		{"\"2011-01-01 00:00:00\"", "10.10", "DAY_HOUR", "2011-01-11 10:00:00", "2010-12-21 14:00:00"},
		{"\"2011-01-01 00:00:00\"", "10.10", "HOUR_MINUTE", "2011-01-01 10:10:00", "2010-12-31 13:50:00"},
		{"\"2011-01-01 00:00:00\"", "10.10", "DAY_MINUTE", "2011-01-01 10:10:00", "2010-12-31 13:50:00"},
		{"\"2011-01-01 00:00:00\"", "10.10", "DAY_SECOND", "2011-01-01 00:10:10", "2010-12-31 23:49:50"},
		{"\"2011-01-01 00:00:00\"", "10.10", "HOUR_SECOND", "2011-01-01 00:10:10", "2010-12-31 23:49:50"},
		{"\"2011-01-01 00:00:00\"", "10.10", "MINUTE_SECOND", "2011-01-01 00:10:10", "2010-12-31 23:49:50"},
		{"\"2011-01-01 00:00:00\"", "10.10", "DAY_MICROSECOND", "2011-01-01 00:00:10.100000", "2010-12-31 23:59:49.900000"},
		{"\"2011-01-01 00:00:00\"", "10.10", "HOUR_MICROSECOND", "2011-01-01 00:00:10.100000", "2010-12-31 23:59:49.900000"},
		{"\"2011-01-01 00:00:00\"", "10.10", "MINUTE_MICROSECOND", "2011-01-01 00:00:10.100000", "2010-12-31 23:59:49.900000"},
		{"\"2011-01-01 00:00:00\"", "10.10", "SECOND_MICROSECOND", "2011-01-01 00:00:10.100000", "2010-12-31 23:59:49.900000"},
		{"\"2011-01-01 00:00:00\"", "10.10", "YEAR", "2021-01-01 00:00:00", "2001-01-01 00:00:00"},
		{"\"2011-01-01 00:00:00\"", "10.10", "QUARTER", "2013-07-01 00:00:00", "2008-07-01 00:00:00"},
		{"\"2011-01-01 00:00:00\"", "10.10", "MONTH", "2011-11-01 00:00:00", "2010-03-01 00:00:00"},
		{"\"2011-01-01 00:00:00\"", "10.10", "WEEK", "2011-03-12 00:00:00", "2010-10-23 00:00:00"},
		{"\"2011-01-01 00:00:00\"", "10.10", "DAY", "2011-01-11 00:00:00", "2010-12-22 00:00:00"},
		{"\"2011-01-01 00:00:00\"", "10.10", "HOUR", "2011-01-01 10:00:00", "2010-12-31 14:00:00"},
		{"\"2011-01-01 00:00:00\"", "10.10", "MINUTE", "2011-01-01 00:10:00", "2010-12-31 23:50:00"},
		{"\"2011-01-01 00:00:00\"", "10.10", "SECOND", "2011-01-01 00:00:10.100000", "2010-12-31 23:59:49.900000"},
		{"\"2011-01-01 00:00:00\"", "10.10", "MICROSECOND", "2011-01-01 00:00:00.000010", "2010-12-31 23:59:59.999990"},
		{"\"2011-01-01 00:00:00\"", "10.90", "MICROSECOND", "2011-01-01 00:00:00.000011", "2010-12-31 23:59:59.999989"},

		{"\"2009-01-01\"", "6/4", "HOUR_MINUTE", "2009-01-04 12:20:00", "2008-12-28 11:40:00"},
		{"\"2009-01-01\"", "6/0", "HOUR_MINUTE", "<nil>", "<nil>"},
		{"\"1970-01-01 12:00:00\"", "CAST(6/4 AS DECIMAL(3,1))", "HOUR_MINUTE", "1970-01-01 13:05:00", "1970-01-01 10:55:00"},
		// for issue #8077
		{"\"2012-01-02\"", "\"prefix8\"", "HOUR", "2012-01-02 08:00:00", "2012-01-01 16:00:00"},
		{"\"2012-01-02\"", "\"prefix8prefix\"", "HOUR", "2012-01-02 08:00:00", "2012-01-01 16:00:00"},
		{"\"2012-01-02\"", "\"8:00\"", "HOUR", "2012-01-02 08:00:00", "2012-01-01 16:00:00"},
		{"\"2012-01-02\"", "\"8:00:00\"", "HOUR", "2012-01-02 08:00:00", "2012-01-01 16:00:00"},
	}
	for _, tc := range dateArithmeticalTests {
		addDate := fmt.Sprintf("select adddate(%s, interval %s %s);", tc.Date, tc.Interval, tc.Unit)
		subDate := fmt.Sprintf("select subdate(%s, interval %s %s);", tc.Date, tc.Interval, tc.Unit)
		result = tk.MustQuery(addDate)
		result.Check(testkit.Rows(tc.AddResult))
		result = tk.MustQuery(subDate)
		result.Check(testkit.Rows(tc.SubResult))
	}
	tk.MustQuery(`select subdate(cast("2000-02-01" as datetime), cast(1 as decimal))`).Check(testkit.Rows("2000-01-31 00:00:00"))
	tk.MustQuery(`select subdate(cast("2000-02-01" as datetime), cast(null as decimal))`).Check(testkit.Rows("<nil>"))
	tk.MustQuery(`select subdate(cast(null as datetime), cast(1 as decimal))`).Check(testkit.Rows("<nil>"))
	tk.MustQuery(`select subdate(cast("2000-02-01" as datetime), cast("xxx" as decimal))`).Check(testkit.Rows("2000-02-01 00:00:00"))
	tk.MustQuery(`select subdate(cast("xxx" as datetime), cast(1 as decimal))`).Check(testkit.Rows("<nil>"))
	tk.MustQuery(`select subdate(cast(20000101 as SIGNED), cast("1" as decimal))`).Check(testkit.Rows("1999-12-31"))
	tk.MustQuery(`select subdate(cast(20000101 as SIGNED), cast("xxx" as decimal))`).Check(testkit.Rows("2000-01-01"))
	tk.MustQuery(`select subdate(cast("abc" as SIGNED), cast("1" as decimal))`).Check(testkit.Rows("<nil>"))
	tk.MustQuery(`select subdate(cast(null as SIGNED), cast("1" as decimal))`).Check(testkit.Rows("<nil>"))
	tk.MustQuery(`select subdate(cast(20000101 as SIGNED), cast(null as decimal))`).Check(testkit.Rows("<nil>"))
	tk.MustQuery(`select adddate(cast("2000-02-01" as datetime), cast(1 as decimal))`).Check(testkit.Rows("2000-02-02 00:00:00"))
	tk.MustQuery(`select adddate(cast("2000-02-01" as datetime), cast(null as decimal))`).Check(testkit.Rows("<nil>"))
	tk.MustQuery(`select adddate(cast(null as datetime), cast(1 as decimal))`).Check(testkit.Rows("<nil>"))
	tk.MustQuery(`select adddate(cast("2000-02-01" as datetime), cast("xxx" as decimal))`).Check(testkit.Rows("2000-02-01 00:00:00"))
	tk.MustQuery(`select adddate(cast("xxx" as datetime), cast(1 as decimal))`).Check(testkit.Rows("<nil>"))
	tk.MustQuery(`select adddate(cast("2000-02-01" as datetime), cast(1 as SIGNED))`).Check(testkit.Rows("2000-02-02 00:00:00"))
	tk.MustQuery(`select adddate(cast("2000-02-01" as datetime), cast(null as SIGNED))`).Check(testkit.Rows("<nil>"))
	tk.MustQuery(`select adddate(cast(null as datetime), cast(1 as SIGNED))`).Check(testkit.Rows("<nil>"))
	tk.MustQuery(`select adddate(cast("2000-02-01" as datetime), cast("xxx" as SIGNED))`).Check(testkit.Rows("2000-02-01 00:00:00"))
	tk.MustQuery(`select adddate(cast("xxx" as datetime), cast(1 as SIGNED))`).Check(testkit.Rows("<nil>"))
	tk.MustQuery(`select adddate(20100101, cast(1 as decimal))`).Check(testkit.Rows("2010-01-02"))
	tk.MustQuery(`select adddate(cast('10:10:10' as time), 1)`).Check(testkit.Rows("34:10:10"))
	tk.MustQuery(`select adddate(cast('10:10:10' as time), cast(1 as decimal))`).Check(testkit.Rows("34:10:10"))

	// for localtime, localtimestamp
	result = tk.MustQuery(`select localtime() = now(), localtime = now(), localtimestamp() = now(), localtimestamp = now()`)
	result.Check(testkit.Rows("1 1 1 1"))

	// for current_timestamp, current_timestamp()
	result = tk.MustQuery(`select current_timestamp() = now(), current_timestamp = now()`)
	result.Check(testkit.Rows("1 1"))

	// for tidb_parse_tso
	tk.MustExec("SET time_zone = '+00:00';")
	result = tk.MustQuery(`select tidb_parse_tso(404411537129996288)`)
	result.Check(testkit.Rows("2018-11-20 09:53:04.877000"))
	result = tk.MustQuery(`select tidb_parse_tso("404411537129996288")`)
	result.Check(testkit.Rows("2018-11-20 09:53:04.877000"))
	result = tk.MustQuery(`select tidb_parse_tso(1)`)
	result.Check(testkit.Rows("1970-01-01 00:00:00.000000"))
	result = tk.MustQuery(`select tidb_parse_tso(0)`)
	result.Check(testkit.Rows("<nil>"))
	result = tk.MustQuery(`select tidb_parse_tso(-1)`)
	result.Check(testkit.Rows("<nil>"))

	// fix issue 10308
	result = tk.MustQuery("select time(\"- -\");")
	result.Check(testkit.Rows("00:00:00"))
	tk.MustQuery("show warnings;").Check(testkit.Rows("Warning 1292 Truncated incorrect time value: '- -'"))
	result = tk.MustQuery("select time(\"---1\");")
	result.Check(testkit.Rows("00:00:00"))
	tk.MustQuery("show warnings;").Check(testkit.Rows("Warning 1292 Truncated incorrect time value: '---1'"))
	result = tk.MustQuery("select time(\"-- --1\");")
	result.Check(testkit.Rows("00:00:00"))
	tk.MustQuery("show warnings;").Check(testkit.Rows("Warning 1292 Truncated incorrect time value: '-- --1'"))

	// fix issue #15185
	result = tk.MustQuery(`select timestamp(11111.1111)`)
	result.Check(testkit.Rows("2001-11-11 00:00:00.0000"))
	result = tk.MustQuery(`select timestamp(cast(11111.1111 as decimal(60, 5)))`)
	result.Check(testkit.Rows("2001-11-11 00:00:00.00000"))
	result = tk.MustQuery(`select timestamp(1021121141105.4324)`)
	result.Check(testkit.Rows("0102-11-21 14:11:05.4324"))
	result = tk.MustQuery(`select timestamp(cast(1021121141105.4324 as decimal(60, 5)))`)
	result.Check(testkit.Rows("0102-11-21 14:11:05.43240"))
	result = tk.MustQuery(`select timestamp(21121141105.101)`)
	result.Check(testkit.Rows("2002-11-21 14:11:05.101"))
	result = tk.MustQuery(`select timestamp(cast(21121141105.101 as decimal(60, 5)))`)
	result.Check(testkit.Rows("2002-11-21 14:11:05.10100"))
	result = tk.MustQuery(`select timestamp(1121141105.799055)`)
	result.Check(testkit.Rows("2000-11-21 14:11:05.799055"))
	result = tk.MustQuery(`select timestamp(cast(1121141105.799055 as decimal(60, 5)))`)
	result.Check(testkit.Rows("2000-11-21 14:11:05.79906"))
	result = tk.MustQuery(`select timestamp(121141105.123)`)
	result.Check(testkit.Rows("2000-01-21 14:11:05.123"))
	result = tk.MustQuery(`select timestamp(cast(121141105.123 as decimal(60, 5)))`)
	result.Check(testkit.Rows("2000-01-21 14:11:05.12300"))
	result = tk.MustQuery(`select timestamp(1141105)`)
	result.Check(testkit.Rows("0114-11-05 00:00:00"))
	result = tk.MustQuery(`select timestamp(cast(1141105 as decimal(60, 5)))`)
	result.Check(testkit.Rows("0114-11-05 00:00:00.00000"))
	result = tk.MustQuery(`select timestamp(41105.11)`)
	result.Check(testkit.Rows("2004-11-05 00:00:00.00"))
	result = tk.MustQuery(`select timestamp(cast(41105.11 as decimal(60, 5)))`)
	result.Check(testkit.Rows("2004-11-05 00:00:00.00000"))
	result = tk.MustQuery(`select timestamp(1105.3)`)
	result.Check(testkit.Rows("2000-11-05 00:00:00.0"))
	result = tk.MustQuery(`select timestamp(cast(1105.3 as decimal(60, 5)))`)
	result.Check(testkit.Rows("2000-11-05 00:00:00.00000"))
	result = tk.MustQuery(`select timestamp(105)`)
	result.Check(testkit.Rows("2000-01-05 00:00:00"))
	result = tk.MustQuery(`select timestamp(cast(105 as decimal(60, 5)))`)
	result.Check(testkit.Rows("2000-01-05 00:00:00.00000"))
}

func (s *testIntegrationSuite) TestOpBuiltin(c *C) {
	defer s.cleanEnv(c)
	tk := testkit.NewTestKit(c, s.store)
	tk.MustExec("use test")

	// for logicAnd
	result := tk.MustQuery("select 1 && 1, 1 && 0, 0 && 1, 0 && 0, 2 && -1, null && 1, '1a' && 'a'")
	result.Check(testkit.Rows("1 0 0 0 1 <nil> 0"))
	// for bitNeg
	result = tk.MustQuery("select ~123, ~-123, ~null")
	result.Check(testkit.Rows("18446744073709551492 122 <nil>"))
	// for logicNot
	result = tk.MustQuery("select !1, !123, !0, !null")
	result.Check(testkit.Rows("0 0 1 <nil>"))
	// for logicalXor
	result = tk.MustQuery("select 1 xor 1, 1 xor 0, 0 xor 1, 0 xor 0, 2 xor -1, null xor 1, '1a' xor 'a'")
	result.Check(testkit.Rows("0 1 1 0 0 <nil> 1"))
	// for bitAnd
	result = tk.MustQuery("select 123 & 321, -123 & 321, null & 1")
	result.Check(testkit.Rows("65 257 <nil>"))
	// for bitOr
	result = tk.MustQuery("select 123 | 321, -123 | 321, null | 1")
	result.Check(testkit.Rows("379 18446744073709551557 <nil>"))
	// for bitXor
	result = tk.MustQuery("select 123 ^ 321, -123 ^ 321, null ^ 1")
	result.Check(testkit.Rows("314 18446744073709551300 <nil>"))
	// for leftShift
	result = tk.MustQuery("select 123 << 2, -123 << 2, null << 1")
	result.Check(testkit.Rows("492 18446744073709551124 <nil>"))
	// for rightShift
	result = tk.MustQuery("select 123 >> 2, -123 >> 2, null >> 1")
	result.Check(testkit.Rows("30 4611686018427387873 <nil>"))
	// for logicOr
	result = tk.MustQuery("select 1 || 1, 1 || 0, 0 || 1, 0 || 0, 2 || -1, null || 1, '1a' || 'a'")
	result.Check(testkit.Rows("1 1 1 0 1 1 1"))
	// for unaryPlus
	result = tk.MustQuery(`select +1, +0, +(-9), +(-0.001), +0.999, +null, +"aaa"`)
	result.Check(testkit.Rows("1 0 -9 -0.001 0.999 <nil> aaa"))
	// for unaryMinus
	tk.MustExec("drop table if exists f")
	tk.MustExec("create table f(a decimal(65,0))")
	tk.MustExec("insert into f value (-17000000000000000000)")
	result = tk.MustQuery("select a from f")
	result.Check(testkit.Rows("-17000000000000000000"))
}

func (s *testIntegrationSuite) TestDatetimeOverflow(c *C) {
	defer s.cleanEnv(c)
	tk := testkit.NewTestKit(c, s.store)
	tk.MustExec("use test")

	tk.MustExec("create table t1 (d date)")
	tk.MustExec("set sql_mode='traditional'")
	overflowSQLs := []string{
		"insert into t1 (d) select date_add('2000-01-01',interval 8000 year)",
		"insert into t1 (d) select date_sub('2000-01-01', INTERVAL 2001 YEAR)",
		"insert into t1 (d) select date_add('9999-12-31',interval 1 year)",
		"insert into t1 (d) select date_add('9999-12-31',interval 1 day)",
	}

	for _, sql := range overflowSQLs {
		_, err := tk.Exec(sql)
		c.Assert(err.Error(), Equals, "[types:1441]Datetime function: datetime field overflow")
	}

	tk.MustExec("set sql_mode=''")
	for _, sql := range overflowSQLs {
		tk.MustExec(sql)
	}

	rows := make([]string, 0, len(overflowSQLs))
	for range overflowSQLs {
		rows = append(rows, "<nil>")
	}
	tk.MustQuery("select * from t1").Check(testkit.Rows(rows...))

	// Fix ISSUE 11256
	tk.MustQuery(`select DATE_ADD('2000-04-13 07:17:02',INTERVAL -1465647104 YEAR);`).Check(testkit.Rows("<nil>"))
	tk.MustQuery(`select DATE_ADD('2008-11-23 22:47:31',INTERVAL 266076160 QUARTER);`).Check(testkit.Rows("<nil>"))
	tk.MustQuery(`select DATE_SUB('2000-04-13 07:17:02',INTERVAL 1465647104 YEAR);`).Check(testkit.Rows("<nil>"))
	tk.MustQuery(`select DATE_SUB('2008-11-23 22:47:31',INTERVAL -266076160 QUARTER);`).Check(testkit.Rows("<nil>"))
}

func (s *testIntegrationSuite2) TestBuiltin(c *C) {
	defer s.cleanEnv(c)
	tk := testkit.NewTestKit(c, s.store)
	tk.MustExec("use test")

	// for is true && is false
	tk.MustExec("drop table if exists t")
	tk.MustExec("create table t (a int, b int, index idx_b (b))")
	tk.MustExec("insert t values (1, 1)")
	tk.MustExec("insert t values (2, 2)")
	tk.MustExec("insert t values (3, 2)")
	result := tk.MustQuery("select * from t where b is true")
	result.Check(testkit.Rows("1 1", "2 2", "3 2"))
	result = tk.MustQuery("select all + a from t where a = 1")
	result.Check(testkit.Rows("1"))
	result = tk.MustQuery("select * from t where a is false")
	result.Check(nil)
	result = tk.MustQuery("select * from t where a is not true")
	result.Check(nil)
	result = tk.MustQuery(`select 1 is true, 0 is true, null is true, "aaa" is true, "" is true, -12.00 is true, 0.0 is true, 0.0000001 is true;`)
	result.Check(testkit.Rows("1 0 0 0 0 1 0 1"))
	result = tk.MustQuery(`select 1 is false, 0 is false, null is false, "aaa" is false, "" is false, -12.00 is false, 0.0 is false, 0.0000001 is false;`)
	result.Check(testkit.Rows("0 1 0 1 1 0 1 0"))
	// Issue https://github.com/pingcap/tidb/issues/19986
	result = tk.MustQuery("select 1 from dual where sec_to_time(2/10) is true")
	result.Check(testkit.Rows("1"))
	result = tk.MustQuery("select 1 from dual where sec_to_time(2/10) is false")
	result.Check(nil)
	// Issue https://github.com/pingcap/tidb/issues/19999
	result = tk.MustQuery("select 1 from dual where timediff((7/'2014-07-07 02:30:02'),'2012-01-16') is true")
	result.Check(testkit.Rows("1"))
	result = tk.MustQuery("select 1 from dual where timediff((7/'2014-07-07 02:30:02'),'2012-01-16') is false")
	result.Check(nil)
	// Issue https://github.com/pingcap/tidb/issues/20001
	result = tk.MustQuery("select 1 from dual where time(0.0001) is true")
	result.Check(testkit.Rows("1"))
	result = tk.MustQuery("select 1 from dual where time(0.0001) is false")
	result.Check(nil)

	// for in
	result = tk.MustQuery("select * from t where b in (a)")
	result.Check(testkit.Rows("1 1", "2 2"))
	result = tk.MustQuery("select * from t where b not in (a)")
	result.Check(testkit.Rows("3 2"))

	// test cast
	result = tk.MustQuery("select cast(1 as decimal(3,2))")
	result.Check(testkit.Rows("1.00"))
	result = tk.MustQuery("select cast('1991-09-05 11:11:11' as datetime)")
	result.Check(testkit.Rows("1991-09-05 11:11:11"))
	result = tk.MustQuery("select cast(cast('1991-09-05 11:11:11' as datetime) as char)")
	result.Check(testkit.Rows("1991-09-05 11:11:11"))
	result = tk.MustQuery("select cast('11:11:11' as time)")
	result.Check(testkit.Rows("11:11:11"))
	result = tk.MustQuery("select * from t where a > cast(2 as decimal)")
	result.Check(testkit.Rows("3 2"))
	result = tk.MustQuery("select cast(-1 as unsigned)")
	result.Check(testkit.Rows("18446744073709551615"))
	tk.MustExec("drop table if exists t")
	tk.MustExec("create table t(a decimal(3, 1), b double, c datetime, d time, e int)")
	tk.MustExec("insert into t value(12.3, 1.23, '2017-01-01 12:12:12', '12:12:12', 123)")
	result = tk.MustQuery("select cast(a as json), cast(b as json), cast(c as json), cast(d as json), cast(e as json) from t")
	result.Check(testkit.Rows(`12.3 1.23 "2017-01-01 12:12:12.000000" "12:12:12.000000" 123`))
	result = tk.MustQuery(`select cast(10101000000 as time);`)
	result.Check(testkit.Rows("00:00:00"))
	result = tk.MustQuery(`select cast(10101001000 as time);`)
	result.Check(testkit.Rows("00:10:00"))
	result = tk.MustQuery(`select cast(10000000000 as time);`)
	result.Check(testkit.Rows("<nil>"))
	result = tk.MustQuery(`select cast(20171222020005 as time);`)
	result.Check(testkit.Rows("02:00:05"))
	result = tk.MustQuery(`select cast(8380000 as time);`)
	result.Check(testkit.Rows("838:00:00"))
	result = tk.MustQuery(`select cast(8390000 as time);`)
	result.Check(testkit.Rows("<nil>"))
	result = tk.MustQuery(`select cast(8386000 as time);`)
	result.Check(testkit.Rows("<nil>"))
	result = tk.MustQuery(`select cast(8385960 as time);`)
	result.Check(testkit.Rows("<nil>"))
	result = tk.MustQuery(`select cast(cast('2017-01-01 01:01:11.12' as date) as datetime(2));`)
	result.Check(testkit.Rows("2017-01-01 00:00:00.00"))
	result = tk.MustQuery(`select cast(20170118.999 as datetime);`)
	result.Check(testkit.Rows("2017-01-18 00:00:00"))
	tk.MustQuery(`select convert(a2.a, unsigned int) from (select cast('"9223372036854775808"' as json) as a) as a2;`)

	tk.MustExec(`create table tb5(a bigint(64) unsigned, b double);`)
	tk.MustExec(`insert into tb5 (a, b) values (9223372036854776000, 9223372036854776000);`)
	tk.MustExec(`insert into tb5 (a, b) select * from (select cast(a as json) as a1, b from tb5) as t where t.a1 = t.b;`)
	tk.MustExec(`drop table tb5;`)

	tk.MustExec(`create table tb5(a float(53));`)
	tk.MustExec(`insert into tb5(a) values (13835058055282163712);`)
	tk.MustQuery(`select convert(t.a1, signed int) from (select convert(a, json) as a1 from tb5) as t`)
	tk.MustExec(`drop table tb5;`)

	// test builtinCastIntAsIntSig
	// Cast MaxUint64 to unsigned should be -1
	tk.MustQuery("select cast(0xffffffffffffffff as signed);").Check(testkit.Rows("-1"))
	tk.MustQuery("select cast(0x9999999999999999999999999999999999999999999 as signed);").Check(testkit.Rows("-1"))
	tk.MustExec("create table tb5(a bigint);")
	tk.MustExec("set sql_mode=''")
	tk.MustExec("insert into tb5(a) values (0xfffffffffffffffffffffffff);")
	tk.MustQuery("select * from tb5;").Check(testkit.Rows("9223372036854775807"))
	tk.MustExec("drop table tb5;")

	tk.MustExec(`create table tb5(a double);`)
	tk.MustExec(`insert into test.tb5 (a) values (18446744073709551616);`)
	tk.MustExec(`insert into test.tb5 (a) values (184467440737095516160);`)
	result = tk.MustQuery(`select cast(a as unsigned) from test.tb5;`)
	// Note: MySQL will return 9223372036854775807, and it should be a bug.
	result.Check(testkit.Rows("18446744073709551615", "18446744073709551615"))
	tk.MustExec(`drop table tb5;`)

	// test builtinCastIntAsDecimalSig
	tk.MustExec(`create table tb5(a bigint(64) unsigned, b decimal(64, 10));`)
	tk.MustExec(`insert into tb5 (a, b) values (9223372036854775808, 9223372036854775808);`)
	tk.MustExec(`insert into tb5 (select * from tb5 where a = b);`)
	result = tk.MustQuery(`select * from tb5;`)
	result.Check(testkit.Rows("9223372036854775808 9223372036854775808.0000000000", "9223372036854775808 9223372036854775808.0000000000"))
	tk.MustExec(`drop table tb5;`)

	// test builtinCastIntAsRealSig
	tk.MustExec(`create table tb5(a bigint(64) unsigned, b double(64, 10));`)
	tk.MustExec(`insert into tb5 (a, b) values (13835058000000000000, 13835058000000000000);`)
	tk.MustExec(`insert into tb5 (select * from tb5 where a = b);`)
	result = tk.MustQuery(`select * from tb5;`)
	result.Check(testkit.Rows("13835058000000000000 13835058000000000000", "13835058000000000000 13835058000000000000"))
	tk.MustExec(`drop table tb5;`)

	// test builtinCastRealAsIntSig
	tk.MustExec(`create table tb5(a double, b float);`)
	tk.MustExec(`insert into tb5 (a, b) values (184467440737095516160, 184467440737095516160);`)
	tk.MustQuery(`select * from tb5 where cast(a as unsigned int)=0;`).Check(testkit.Rows())
	tk.MustQuery("show warnings;").Check(testkit.Rows("Warning 1690 constant 1.844674407370955e+20 overflows bigint"))
	_ = tk.MustQuery(`select * from tb5 where cast(b as unsigned int)=0;`)
	tk.MustQuery("show warnings;").Check(testkit.Rows("Warning 1690 constant 1.844674407370955e+20 overflows bigint"))
	tk.MustExec(`drop table tb5;`)
	tk.MustExec(`create table tb5(a double, b bigint unsigned);`)
	tk.MustExec(`insert into tb5 (a, b) values (18446744073709551616, 18446744073709551615);`)
	_ = tk.MustQuery(`select * from tb5 where cast(a as unsigned int)=b;`)
	// TODO `obtained string = "[18446744073709552000 18446744073709551615]`
	// result.Check(testkit.Rows("18446744073709551616 18446744073709551615"))
	tk.MustQuery("show warnings;").Check(testkit.Rows())
	tk.MustExec(`drop table tb5;`)

	// test builtinCastJSONAsIntSig
	tk.MustExec(`create table tb5(a json, b bigint unsigned);`)
	tk.MustExec(`insert into tb5 (a, b) values ('184467440737095516160', 18446744073709551615);`)
	_ = tk.MustQuery(`select * from tb5 where cast(a as unsigned int)=b;`)
	tk.MustQuery("show warnings;").Check(testkit.Rows("Warning 1690 constant 1.844674407370955e+20 overflows bigint"))
	_ = tk.MustQuery(`select * from tb5 where cast(b as unsigned int)=0;`)
	tk.MustQuery("show warnings;").Check(testkit.Rows())
	tk.MustExec(`drop table tb5;`)
	tk.MustExec(`create table tb5(a json, b bigint unsigned);`)
	tk.MustExec(`insert into tb5 (a, b) values ('92233720368547758080', 18446744073709551615);`)
	_ = tk.MustQuery(`select * from tb5 where cast(a as signed int)=b;`)
	tk.MustQuery("show warnings;").Check(testkit.Rows("Warning 1690 constant 9.223372036854776e+19 overflows bigint"))
	tk.MustExec(`drop table tb5;`)

	// test builtinCastIntAsStringSig
	tk.MustExec(`create table tb5(a bigint(64) unsigned,b varchar(50));`)
	tk.MustExec(`insert into tb5(a, b) values (9223372036854775808, '9223372036854775808');`)
	tk.MustExec(`insert into tb5(select * from tb5 where a = b);`)
	result = tk.MustQuery(`select * from tb5;`)
	result.Check(testkit.Rows("9223372036854775808 9223372036854775808", "9223372036854775808 9223372036854775808"))
	tk.MustExec(`drop table tb5;`)

	// test builtinCastIntAsDecimalSig
	tk.MustExec(`drop table if exists tb5`)
	tk.MustExec(`create table tb5 (a decimal(65), b bigint(64) unsigned);`)
	tk.MustExec(`insert into tb5 (a, b) values (9223372036854775808, 9223372036854775808);`)
	result = tk.MustQuery(`select cast(b as decimal(64)) from tb5 union all select b from tb5;`)
	result.Check(testkit.Rows("9223372036854775808", "9223372036854775808"))
	tk.MustExec(`drop table tb5`)

	// test builtinCastIntAsRealSig
	tk.MustExec(`drop table if exists tb5`)
	tk.MustExec(`create table tb5 (a bigint(64) unsigned, b double(64, 10));`)
	tk.MustExec(`insert into tb5 (a, b) values (9223372036854775808, 9223372036854775808);`)
	result = tk.MustQuery(`select a from tb5 where a = b union all select b from tb5;`)
	result.Check(testkit.Rows("9223372036854776000", "9223372036854776000"))
	tk.MustExec(`drop table tb5`)

	// Test corner cases of cast string as datetime
	result = tk.MustQuery(`select cast("170102034" as datetime);`)
	result.Check(testkit.Rows("2017-01-02 03:04:00"))
	result = tk.MustQuery(`select cast("1701020304" as datetime);`)
	result.Check(testkit.Rows("2017-01-02 03:04:00"))
	result = tk.MustQuery(`select cast("1701020304." as datetime);`)
	result.Check(testkit.Rows("2017-01-02 03:04:00"))
	result = tk.MustQuery(`select cast("1701020304.1" as datetime);`)
	result.Check(testkit.Rows("2017-01-02 03:04:01"))
	result = tk.MustQuery(`select cast("1701020304.111" as datetime);`)
	result.Check(testkit.Rows("2017-01-02 03:04:11"))
	tk.MustQuery("show warnings;").Check(testkit.Rows("Warning 1292 Truncated incorrect datetime value: '1701020304.111'"))
	result = tk.MustQuery(`select cast("17011" as datetime);`)
	result.Check(testkit.Rows("2017-01-01 00:00:00"))
	result = tk.MustQuery(`select cast("150101." as datetime);`)
	result.Check(testkit.Rows("2015-01-01 00:00:00"))
	result = tk.MustQuery(`select cast("150101.a" as datetime);`)
	result.Check(testkit.Rows("2015-01-01 00:00:00"))
	tk.MustQuery("show warnings;").Check(testkit.Rows("Warning 1292 Truncated incorrect datetime value: '150101.a'"))
	result = tk.MustQuery(`select cast("150101.1a" as datetime);`)
	result.Check(testkit.Rows("2015-01-01 01:00:00"))
	tk.MustQuery("show warnings;").Check(testkit.Rows("Warning 1292 Truncated incorrect datetime value: '150101.1a'"))
	result = tk.MustQuery(`select cast("150101.1a1" as datetime);`)
	result.Check(testkit.Rows("2015-01-01 01:00:00"))
	tk.MustQuery("show warnings;").Check(testkit.Rows("Warning 1292 Truncated incorrect datetime value: '150101.1a1'"))
	result = tk.MustQuery(`select cast("1101010101.111" as datetime);`)
	result.Check(testkit.Rows("2011-01-01 01:01:11"))
	tk.MustQuery("show warnings;").Check(testkit.Rows("Warning 1292 Truncated incorrect datetime value: '1101010101.111'"))
	result = tk.MustQuery(`select cast("1101010101.11aaaaa" as datetime);`)
	result.Check(testkit.Rows("2011-01-01 01:01:11"))
	tk.MustQuery("show warnings;").Check(testkit.Rows("Warning 1292 Truncated incorrect datetime value: '1101010101.11aaaaa'"))
	result = tk.MustQuery(`select cast("1101010101.a1aaaaa" as datetime);`)
	result.Check(testkit.Rows("2011-01-01 01:01:00"))
	tk.MustQuery("show warnings;").Check(testkit.Rows("Warning 1292 Truncated incorrect datetime value: '1101010101.a1aaaaa'"))
	result = tk.MustQuery(`select cast("1101010101.11" as datetime);`)
	result.Check(testkit.Rows("2011-01-01 01:01:11"))
	tk.MustQuery("select @@warning_count;").Check(testkit.Rows("0"))
	result = tk.MustQuery(`select cast("1101010101.111" as datetime);`)
	result.Check(testkit.Rows("2011-01-01 01:01:11"))
	tk.MustQuery("show warnings;").Check(testkit.Rows("Warning 1292 Truncated incorrect datetime value: '1101010101.111'"))
	result = tk.MustQuery(`select cast("970101.111" as datetime);`)
	result.Check(testkit.Rows("1997-01-01 11:01:00"))
	tk.MustQuery("select @@warning_count;").Check(testkit.Rows("0"))
	result = tk.MustQuery(`select cast("970101.11111" as datetime);`)
	result.Check(testkit.Rows("1997-01-01 11:11:01"))
	tk.MustQuery("select @@warning_count;").Check(testkit.Rows("0"))
	result = tk.MustQuery(`select cast("970101.111a1" as datetime);`)
	result.Check(testkit.Rows("1997-01-01 11:01:00"))
	tk.MustQuery("show warnings;").Check(testkit.Rows("Warning 1292 Truncated incorrect datetime value: '970101.111a1'"))

	// for ISNULL
	tk.MustExec("drop table if exists t")
	tk.MustExec("create table t (a int, b int, c int, d char(10), e datetime, f float, g decimal(10, 3))")
	tk.MustExec("insert t values (1, 0, null, null, null, null, null)")
	result = tk.MustQuery("select ISNULL(a), ISNULL(b), ISNULL(c), ISNULL(d), ISNULL(e), ISNULL(f), ISNULL(g) from t")
	result.Check(testkit.Rows("0 0 1 1 1 1 1"))

	// fix issue #3942
	result = tk.MustQuery("select cast('-24 100:00:00' as time);")
	result.Check(testkit.Rows("-676:00:00"))
	result = tk.MustQuery("select cast('12:00:00.000000' as datetime);")
	result.Check(testkit.Rows("2012-00-00 00:00:00"))
	result = tk.MustQuery("select cast('-34 100:00:00' as time);")
	result.Check(testkit.Rows("-838:59:59"))

	// fix issue #4324. cast decimal/int/string to time compatibility.
	invalidTimes := []string{
		"10009010",
		"239010",
		"233070",
		"23:90:10",
		"23:30:70",
		"239010.2",
		"233070.8",
	}
	tk.MustExec("DROP TABLE IF EXISTS t;")
	tk.MustExec("CREATE TABLE t (ix TIME);")
	tk.MustExec("SET SQL_MODE='';")
	for _, invalidTime := range invalidTimes {
		msg := fmt.Sprintf("Warning 1292 Truncated incorrect time value: '%s'", invalidTime)
		result = tk.MustQuery(fmt.Sprintf("select cast('%s' as time);", invalidTime))
		result.Check(testkit.Rows("<nil>"))
		result = tk.MustQuery("show warnings")
		result.Check(testkit.Rows(msg))
		_, err := tk.Exec(fmt.Sprintf("insert into t select cast('%s' as time);", invalidTime))
		c.Assert(err, IsNil)
		result = tk.MustQuery("show warnings")
		result.Check(testkit.Rows(msg))
	}
	tk.MustExec("set sql_mode = 'STRICT_TRANS_TABLES'")
	for _, invalidTime := range invalidTimes {
		msg := fmt.Sprintf("Warning 1292 Truncated incorrect time value: '%s'", invalidTime)
		result = tk.MustQuery(fmt.Sprintf("select cast('%s' as time);", invalidTime))
		result.Check(testkit.Rows("<nil>"))
		result = tk.MustQuery("show warnings")
		result.Check(testkit.Rows(msg))
		_, err := tk.Exec(fmt.Sprintf("insert into t select cast('%s' as time);", invalidTime))
		c.Assert(err.Error(), Equals, fmt.Sprintf("[types:1292]Truncated incorrect time value: '%s'", invalidTime))
	}

	// Fix issue #3691, cast compatibility.
	result = tk.MustQuery("select cast('18446744073709551616' as unsigned);")
	result.Check(testkit.Rows("18446744073709551615"))
	result = tk.MustQuery("select cast('18446744073709551616' as signed);")
	result.Check(testkit.Rows("-1"))
	result = tk.MustQuery("select cast('9223372036854775808' as signed);")
	result.Check(testkit.Rows("-9223372036854775808"))
	result = tk.MustQuery("select cast('9223372036854775809' as signed);")
	result.Check(testkit.Rows("-9223372036854775807"))
	result = tk.MustQuery("select cast('9223372036854775807' as signed);")
	result.Check(testkit.Rows("9223372036854775807"))
	result = tk.MustQuery("select cast('18446744073709551615' as signed);")
	result.Check(testkit.Rows("-1"))
	result = tk.MustQuery("select cast('18446744073709551614' as signed);")
	result.Check(testkit.Rows("-2"))
	result = tk.MustQuery("select cast(18446744073709551615 as unsigned);")
	result.Check(testkit.Rows("18446744073709551615"))
	result = tk.MustQuery("select cast(18446744073709551616 as unsigned);")
	result.Check(testkit.Rows("18446744073709551615"))
	result = tk.MustQuery("select cast(18446744073709551616 as signed);")
	result.Check(testkit.Rows("9223372036854775807"))
	result = tk.MustQuery("select cast(18446744073709551617 as signed);")
	result.Check(testkit.Rows("9223372036854775807"))
	result = tk.MustQuery("select cast(18446744073709551615 as signed);")
	result.Check(testkit.Rows("-1"))
	result = tk.MustQuery("select cast(18446744073709551614 as signed);")
	result.Check(testkit.Rows("-2"))
	result = tk.MustQuery("select cast(-18446744073709551616 as signed);")
	result.Check(testkit.Rows("-9223372036854775808"))
	result = tk.MustQuery("select cast(18446744073709551614.9 as unsigned);") // Round up
	result.Check(testkit.Rows("18446744073709551615"))
	result = tk.MustQuery("select cast(18446744073709551614.4 as unsigned);") // Round down
	result.Check(testkit.Rows("18446744073709551614"))
	result = tk.MustQuery("select cast(-9223372036854775809 as signed);")
	result.Check(testkit.Rows("-9223372036854775808"))
	result = tk.MustQuery("select cast(-9223372036854775809 as unsigned);")
	result.Check(testkit.Rows("0"))
	result = tk.MustQuery("select cast(-9223372036854775808 as unsigned);")
	result.Check(testkit.Rows("9223372036854775808"))
	result = tk.MustQuery("select cast('-9223372036854775809' as unsigned);")
	result.Check(testkit.Rows("9223372036854775808"))
	result = tk.MustQuery("select cast('-9223372036854775807' as unsigned);")
	result.Check(testkit.Rows("9223372036854775809"))
	result = tk.MustQuery("select cast('-2' as unsigned);")
	result.Check(testkit.Rows("18446744073709551614"))
	result = tk.MustQuery("select cast(cast(1-2 as unsigned) as signed integer);")
	result.Check(testkit.Rows("-1"))
	result = tk.MustQuery("select cast(1 as signed int)")
	result.Check(testkit.Rows("1"))

	// test cast as double
	result = tk.MustQuery("select cast(1 as double)")
	result.Check(testkit.Rows("1"))
	result = tk.MustQuery("select cast(cast(12345 as unsigned) as double)")
	result.Check(testkit.Rows("12345"))
	result = tk.MustQuery("select cast(1.1 as double)")
	result.Check(testkit.Rows("1.1"))
	result = tk.MustQuery("select cast(-1.1 as double)")
	result.Check(testkit.Rows("-1.1"))
	result = tk.MustQuery("select cast('123.321' as double)")
	result.Check(testkit.Rows("123.321"))
	result = tk.MustQuery("select cast('12345678901234567890' as double) = 1.2345678901234567e19")
	result.Check(testkit.Rows("1"))
	result = tk.MustQuery("select cast(-1 as double)")
	result.Check(testkit.Rows("-1"))
	result = tk.MustQuery("select cast(null as double)")
	result.Check(testkit.Rows("<nil>"))
	result = tk.MustQuery("select cast(12345678901234567890 as double) = 1.2345678901234567e19")
	result.Check(testkit.Rows("1"))
	result = tk.MustQuery("select cast(cast(-1 as unsigned) as double) = 1.8446744073709552e19")
	result.Check(testkit.Rows("1"))
	result = tk.MustQuery("select cast(1e100 as double) = 1e100")
	result.Check(testkit.Rows("1"))
	result = tk.MustQuery("select cast(123456789012345678901234567890 as double) = 1.2345678901234568e29")
	result.Check(testkit.Rows("1"))
	result = tk.MustQuery("select cast(0x12345678 as double)")
	result.Check(testkit.Rows("305419896"))

	// test cast as float
	result = tk.MustQuery("select cast(1 as float)")
	result.Check(testkit.Rows("1"))
	result = tk.MustQuery("select cast(cast(12345 as unsigned) as float)")
	result.Check(testkit.Rows("12345"))
	result = tk.MustQuery("select cast(1.1 as float) = 1.1")
	result.Check(testkit.Rows("1"))
	result = tk.MustQuery("select cast(-1.1 as float) = -1.1")
	result.Check(testkit.Rows("1"))
	result = tk.MustQuery("select cast('123.321' as float) =123.321")
	result.Check(testkit.Rows("1"))
	result = tk.MustQuery("select cast('12345678901234567890' as float) = 1.2345678901234567e19")
	result.Check(testkit.Rows("1"))
	result = tk.MustQuery("select cast(-1 as float)")
	result.Check(testkit.Rows("-1"))
	result = tk.MustQuery("select cast(null as float)")
	result.Check(testkit.Rows("<nil>"))
	result = tk.MustQuery("select cast(12345678901234567890 as float) = 1.2345678901234567e19")
	result.Check(testkit.Rows("1"))
	result = tk.MustQuery("select cast(cast(-1 as unsigned) as float) = 1.8446744073709552e19")
	result.Check(testkit.Rows("1"))
	result = tk.MustQuery("select cast(1e100 as float(40)) = 1e100")
	result.Check(testkit.Rows("1"))
	result = tk.MustQuery("select cast(123456789012345678901234567890 as float(40)) = 1.2345678901234568e29")
	result.Check(testkit.Rows("1"))
	result = tk.MustQuery("select cast(0x12345678 as float(40)) = 305419896")
	result.Check(testkit.Rows("1"))

	// test cast as real
	result = tk.MustQuery("select cast(1 as real)")
	result.Check(testkit.Rows("1"))
	result = tk.MustQuery("select cast(cast(12345 as unsigned) as real)")
	result.Check(testkit.Rows("12345"))
	result = tk.MustQuery("select cast(1.1 as real) = 1.1")
	result.Check(testkit.Rows("1"))
	result = tk.MustQuery("select cast(-1.1 as real) = -1.1")
	result.Check(testkit.Rows("1"))
	result = tk.MustQuery("select cast('123.321' as real) =123.321")
	result.Check(testkit.Rows("1"))
	result = tk.MustQuery("select cast('12345678901234567890' as real) = 1.2345678901234567e19")
	result.Check(testkit.Rows("1"))
	result = tk.MustQuery("select cast(-1 as real)")
	result.Check(testkit.Rows("-1"))
	result = tk.MustQuery("select cast(null as real)")
	result.Check(testkit.Rows("<nil>"))
	result = tk.MustQuery("select cast(12345678901234567890 as real) = 1.2345678901234567e19")
	result.Check(testkit.Rows("1"))
	result = tk.MustQuery("select cast(cast(-1 as unsigned) as real) = 1.8446744073709552e19")
	result.Check(testkit.Rows("1"))
	result = tk.MustQuery("select cast(1e100 as real) = 1e100")
	result.Check(testkit.Rows("1"))
	result = tk.MustQuery("select cast(123456789012345678901234567890 as real) = 1.2345678901234568e29")
	result.Check(testkit.Rows("1"))
	result = tk.MustQuery("select cast(0x12345678 as real) = 305419896")
	result.Check(testkit.Rows("1"))

	// test cast time as decimal overflow
	tk.MustExec("drop table if exists t1")
	tk.MustExec("create table t1(s1 time);")
	tk.MustExec("insert into t1 values('11:11:11');")
	result = tk.MustQuery("select cast(s1 as decimal(7, 2)) from t1;")
	result.Check(testkit.Rows("99999.99"))
	result = tk.MustQuery("select cast(s1 as decimal(8, 2)) from t1;")
	result.Check(testkit.Rows("111111.00"))
	_, err := tk.Exec("insert into t1 values(cast('111111.00' as decimal(7, 2)));")
	c.Assert(err, NotNil)

	result = tk.MustQuery(`select CAST(0x8fffffffffffffff as signed) a,
	CAST(0xfffffffffffffffe as signed) b,
	CAST(0xffffffffffffffff as unsigned) c;`)
	result.Check(testkit.Rows("-8070450532247928833 -2 18446744073709551615"))

	result = tk.MustQuery(`select cast("1:2:3" as TIME) = "1:02:03"`)
	result.Check(testkit.Rows("0"))

	// fixed issue #3471
	tk.MustExec("drop table if exists t")
	tk.MustExec("create table t(a time(6));")
	tk.MustExec("insert into t value('12:59:59.999999')")
	result = tk.MustQuery("select cast(a as signed) from t")
	result.Check(testkit.Rows("130000"))

	// fixed issue #3762
	result = tk.MustQuery("select -9223372036854775809;")
	result.Check(testkit.Rows("-9223372036854775809"))
	result = tk.MustQuery("select --9223372036854775809;")
	result.Check(testkit.Rows("9223372036854775809"))
	result = tk.MustQuery("select -9223372036854775808;")
	result.Check(testkit.Rows("-9223372036854775808"))

	tk.MustExec("drop table if exists t")
	tk.MustExec("create table t(a bigint(30));")
	_, err = tk.Exec("insert into t values(-9223372036854775809)")
	c.Assert(err, NotNil)

	// test case decimal precision less than the scale.
	_, err = tk.Exec("select cast(12.1 as decimal(3, 4));")
	c.Assert(err, NotNil)
	c.Assert(err.Error(), Equals, "[types:1427]For float(M,D), double(M,D) or decimal(M,D), M must be >= D (column '12.1').")

	// test unhex and hex
	result = tk.MustQuery("select unhex('4D7953514C')")
	result.Check(testkit.Rows("MySQL"))
	result = tk.MustQuery("select unhex(hex('string'))")
	result.Check(testkit.Rows("string"))
	result = tk.MustQuery("select unhex('ggg')")
	result.Check(testkit.Rows("<nil>"))
	result = tk.MustQuery("select unhex(-1)")
	result.Check(testkit.Rows("<nil>"))
	result = tk.MustQuery("select hex(unhex('1267'))")
	result.Check(testkit.Rows("1267"))
	result = tk.MustQuery("select hex(unhex(1267))")
	result.Check(testkit.Rows("1267"))
	tk.MustExec("drop table if exists t")
	tk.MustExec("create table t(a binary(8))")
	tk.MustExec(`insert into t values('test')`)
	result = tk.MustQuery("select hex(a) from t")
	result.Check(testkit.Rows("7465737400000000"))
	result = tk.MustQuery("select unhex(a) from t")
	result.Check(testkit.Rows("<nil>"))

	// select from_unixtime
	// NOTE (#17013): make from_unixtime stable in different timezone: the result of from_unixtime
	// depends on the local time zone of the test environment, thus the result checking must
	// consider the time zone convert.
	tz := tk.Se.GetSessionVars().StmtCtx.TimeZone
	result = tk.MustQuery("select from_unixtime(1451606400)")
	unixTime := time.Unix(1451606400, 0).In(tz).String()[:19]
	result.Check(testkit.Rows(unixTime))
	result = tk.MustQuery("select from_unixtime(14516064000/10)")
	result.Check(testkit.Rows(fmt.Sprintf("%s.0000", unixTime)))
	result = tk.MustQuery("select from_unixtime('14516064000'/10)")
	result.Check(testkit.Rows(fmt.Sprintf("%s.000000", unixTime)))
	result = tk.MustQuery("select from_unixtime(cast(1451606400 as double))")
	result.Check(testkit.Rows(fmt.Sprintf("%s.000000", unixTime)))
	result = tk.MustQuery("select from_unixtime(cast(cast(1451606400 as double) as DECIMAL))")
	result.Check(testkit.Rows(unixTime))
	result = tk.MustQuery("select from_unixtime(cast(cast(1451606400 as double) as DECIMAL(65,1)))")
	result.Check(testkit.Rows(fmt.Sprintf("%s.0", unixTime)))
	result = tk.MustQuery("select from_unixtime(1451606400.123456)")
	unixTime = time.Unix(1451606400, 123456000).In(tz).String()[:26]
	result.Check(testkit.Rows(unixTime))
	result = tk.MustQuery("select from_unixtime(1451606400.1234567)")
	unixTime = time.Unix(1451606400, 123456700).In(tz).Round(time.Microsecond).Format("2006-01-02 15:04:05.000000")[:26]
	result.Check(testkit.Rows(unixTime))
	result = tk.MustQuery("select from_unixtime(1451606400.999999)")
	unixTime = time.Unix(1451606400, 999999000).In(tz).String()[:26]
	result.Check(testkit.Rows(unixTime))
	result = tk.MustQuery("select from_unixtime(1511247196661)")
	result.Check(testkit.Rows("<nil>"))
	result = tk.MustQuery("select from_unixtime('1451606400.123');")
	unixTime = time.Unix(1451606400, 0).In(tz).String()[:19]
	result.Check(testkit.Rows(fmt.Sprintf("%s.123000", unixTime)))

	tk.MustExec("drop table if exists t;")
	tk.MustExec("create table t(a int);")
	tk.MustExec("insert into t value(1451606400);")
	result = tk.MustQuery("select from_unixtime(a) from t;")
	result.Check(testkit.Rows(unixTime))

	// test strcmp
	result = tk.MustQuery("select strcmp('abc', 'def')")
	result.Check(testkit.Rows("-1"))
	result = tk.MustQuery("select strcmp('abc', 'aba')")
	result.Check(testkit.Rows("1"))
	result = tk.MustQuery("select strcmp('abc', 'abc')")
	result.Check(testkit.Rows("0"))
	result = tk.MustQuery("select substr(null, 1, 2)")
	result.Check(testkit.Rows("<nil>"))
	result = tk.MustQuery("select substr('123', null, 2)")
	result.Check(testkit.Rows("<nil>"))
	result = tk.MustQuery("select substr('123', 1, null)")
	result.Check(testkit.Rows("<nil>"))

	// for case
	tk.MustExec("drop table if exists t")
	tk.MustExec("create table t (a varchar(255), b int)")
	tk.MustExec("insert t values ('str1', 1)")
	result = tk.MustQuery("select * from t where a = case b when 1 then 'str1' when 2 then 'str2' end")
	result.Check(testkit.Rows("str1 1"))
	result = tk.MustQuery("select * from t where a = case b when 1 then 'str2' when 2 then 'str3' end")
	result.Check(nil)
	tk.MustExec("insert t values ('str2', 2)")
	result = tk.MustQuery("select * from t where a = case b when 2 then 'str2' when 3 then 'str3' end")
	result.Check(testkit.Rows("str2 2"))
	tk.MustExec("insert t values ('str3', 3)")
	result = tk.MustQuery("select * from t where a = case b when 4 then 'str4' when 5 then 'str5' else 'str3' end")
	result.Check(testkit.Rows("str3 3"))
	result = tk.MustQuery("select * from t where a = case b when 4 then 'str4' when 5 then 'str5' else 'str6' end")
	result.Check(nil)
	result = tk.MustQuery("select * from t where a = case  when b then 'str3' when 1 then 'str1' else 'str2' end")
	result.Check(testkit.Rows("str3 3"))
	tk.MustExec("delete from t")
	tk.MustExec("insert t values ('str2', 0)")
	result = tk.MustQuery("select * from t where a = case  when b then 'str3' when 0 then 'str1' else 'str2' end")
	result.Check(testkit.Rows("str2 0"))
	tk.MustExec("insert t values ('str1', null)")
	result = tk.MustQuery("select * from t where a = case b when null then 'str3' when 10 then 'str1' else 'str2' end")
	result.Check(testkit.Rows("str2 0"))
	result = tk.MustQuery("select * from t where a = case null when b then 'str3' when 10 then 'str1' else 'str2' end")
	result.Check(testkit.Rows("str2 0"))
	tk.MustExec("insert t values (null, 4)")
	result = tk.MustQuery("select * from t where b < case a when null then 0 when 'str2' then 0 else 9 end")
	result.Check(testkit.Rows("<nil> 4"))
	result = tk.MustQuery("select * from t where b = case when a is null then 4 when  a = 'str5' then 7 else 9 end")
	result.Check(testkit.Rows("<nil> 4"))
	// test warnings
	tk.MustQuery("select case when b=0 then 1 else 1/b end from t")
	tk.MustQuery("show warnings").Check(testkit.Rows())
	tk.MustQuery("select if(b=0, 1, 1/b) from t")
	tk.MustQuery("show warnings").Check(testkit.Rows())
	tk.MustQuery("select ifnull(b, b/0) from t")
	tk.MustQuery("show warnings").Check(testkit.Rows())

	tk.MustQuery("select case when 1 then 1 else 1/0 end")
	tk.MustQuery("show warnings").Check(testkit.Rows())
	tk.MustQuery(" select if(1,1,1/0)")
	tk.MustQuery("show warnings").Check(testkit.Rows())
	tk.MustQuery("select ifnull(1, 1/0)")
	tk.MustQuery("show warnings").Check(testkit.Rows())

	tk.MustExec("delete from t")
	tk.MustExec("insert t values ('str2', 0)")
	tk.MustQuery("select case when b < 1 then 1 else 1/0 end from t")
	tk.MustQuery("show warnings").Check(testkit.Rows())
	tk.MustQuery("select case when b < 1 then 1 when 1/0 then b else 1/0 end from t")
	tk.MustQuery("show warnings").Check(testkit.Rows())
	tk.MustQuery("select if(b < 1 , 1, 1/0) from t")
	tk.MustQuery("show warnings").Check(testkit.Rows())
	tk.MustQuery("select ifnull(b, 1/0) from t")
	tk.MustQuery("show warnings").Check(testkit.Rows())
	tk.MustQuery("select COALESCE(1, b, b/0) from t")
	tk.MustQuery("show warnings").Check(testkit.Rows())
	tk.MustQuery("select 0 and b/0 from t")
	tk.MustQuery("show warnings").Check(testkit.Rows())
	tk.MustQuery("select 1 or b/0 from t")
	tk.MustQuery("show warnings").Check(testkit.Rows())

	tk.MustQuery("select 1 or 1/0")
	tk.MustQuery("show warnings").Check(testkit.Rows())
	tk.MustQuery("select 0 and 1/0")
	tk.MustQuery("show warnings").Check(testkit.Rows())
	tk.MustQuery("select COALESCE(1, 1/0)")
	tk.MustQuery("show warnings").Check(testkit.Rows())
	tk.MustQuery("select interval(1,0,1,2,1/0)")
	tk.MustQuery("show warnings").Check(testkit.Rows())

	tk.MustQuery("select case 2.0 when 2.0 then 3.0 when 3.0 then 2.0 end").Check(testkit.Rows("3.0"))
	tk.MustQuery("select case 2.0 when 3.0 then 2.0 when 4.0 then 3.0 else 5.0 end").Check(testkit.Rows("5.0"))
	tk.MustQuery("select case cast('2011-01-01' as date) when cast('2011-01-01' as date) then cast('2011-02-02' as date) end").Check(testkit.Rows("2011-02-02"))
	tk.MustQuery("select case cast('2012-01-01' as date) when cast('2011-01-01' as date) then cast('2011-02-02' as date) else cast('2011-03-03' as date) end").Check(testkit.Rows("2011-03-03"))
	tk.MustQuery("select case cast('10:10:10' as time) when cast('10:10:10' as time) then cast('11:11:11' as time) end").Check(testkit.Rows("11:11:11"))
	tk.MustQuery("select case cast('10:10:13' as time) when cast('10:10:10' as time) then cast('11:11:11' as time) else cast('22:22:22' as time) end").Check(testkit.Rows("22:22:22"))

	// for cast
	result = tk.MustQuery("select cast(1234 as char(3))")
	result.Check(testkit.Rows("123"))
	result = tk.MustQuery("select cast(1234 as char(0))")
	result.Check(testkit.Rows(""))
	result = tk.MustQuery("show warnings")
	result.Check(testkit.Rows("Warning 1406 Data Too Long, field len 0, data len 4"))
	result = tk.MustQuery("select CAST( - 8 AS DECIMAL ) * + 52 + 87 < - 86")
	result.Check(testkit.Rows("1"))

	// for char
	result = tk.MustQuery("select char(97, 100, 256, 89)")
	result.Check(testkit.Rows("ad\x01\x00Y"))
	result = tk.MustQuery("select char(97, null, 100, 256, 89)")
	result.Check(testkit.Rows("ad\x01\x00Y"))
	result = tk.MustQuery("select char(97, null, 100, 256, 89 using utf8)")
	result.Check(testkit.Rows("ad\x01\x00Y"))
	result = tk.MustQuery("select char(97, null, 100, 256, 89 using ascii)")
	result.Check(testkit.Rows("ad\x01\x00Y"))
	err = tk.ExecToErr("select char(97, null, 100, 256, 89 using tidb)")
	c.Assert(err.Error(), Equals, "[parser:1115]Unknown character set: 'tidb'")

	// issue 3884
	tk.MustExec("drop table if exists t")
	tk.MustExec("CREATE TABLE t (c1 date, c2 datetime, c3 timestamp, c4 time, c5 year);")
	tk.MustExec("INSERT INTO t values ('2000-01-01', '2000-01-01 12:12:12', '2000-01-01 12:12:12', '12:12:12', '2000');")
	tk.MustExec("INSERT INTO t values ('2000-02-01', '2000-02-01 12:12:12', '2000-02-01 12:12:12', '13:12:12', 2000);")
	tk.MustExec("INSERT INTO t values ('2000-03-01', '2000-03-01', '2000-03-01 12:12:12', '1 12:12:12', 2000);")
	tk.MustExec("INSERT INTO t SET c1 = '2000-04-01', c2 = '2000-04-01', c3 = '2000-04-01 12:12:12', c4 = '-1 13:12:12', c5 = 2000;")
	result = tk.MustQuery("SELECT c4 FROM t where c4 < '-13:12:12';")
	result.Check(testkit.Rows("-37:12:12"))
	result = tk.MustQuery(`SELECT 1 DIV - - 28 + ( - SUM( - + 25 ) ) * - CASE - 18 WHEN 44 THEN NULL ELSE - 41 + 32 + + - 70 - + COUNT( - 95 ) * 15 END + 92`)
	result.Check(testkit.Rows("2442"))

	// for regexp, rlike
	// https://github.com/pingcap/tidb/issues/4080
	tk.MustExec(`drop table if exists t;`)
	tk.MustExec(`create table t (a char(10), b varchar(10), c binary(10), d varbinary(10));`)
	tk.MustExec(`insert into t values ('text','text','text','text');`)
	result = tk.MustQuery(`select a regexp 'xt' from t;`)
	result.Check(testkit.Rows("1"))
	result = tk.MustQuery(`select b regexp 'xt' from t;`)
	result.Check(testkit.Rows("1"))
	result = tk.MustQuery(`select b regexp binary 'Xt' from t;`)
	result.Check(testkit.Rows("0"))
	result = tk.MustQuery(`select c regexp 'Xt' from t;`)
	result.Check(testkit.Rows("0"))
	result = tk.MustQuery(`select d regexp 'Xt' from t;`)
	result.Check(testkit.Rows("0"))
	result = tk.MustQuery(`select a rlike 'xt' from t;`)
	result.Check(testkit.Rows("1"))
	result = tk.MustQuery(`select a rlike binary 'Xt' from t;`)
	result.Check(testkit.Rows("0"))
	result = tk.MustQuery(`select b rlike 'xt' from t;`)
	result.Check(testkit.Rows("1"))
	result = tk.MustQuery(`select c rlike 'Xt' from t;`)
	result.Check(testkit.Rows("0"))
	result = tk.MustQuery(`select d rlike 'Xt' from t;`)
	result.Check(testkit.Rows("0"))
	result = tk.MustQuery(`select 'a' regexp 'A', 'a' regexp binary 'A'`)
	result.Check(testkit.Rows("0 0"))

	// testCase is for like and regexp
	type testCase struct {
		pattern string
		val     string
		result  int
	}
	patternMatching := func(c *C, tk *testkit.TestKit, queryOp string, data []testCase) {
		tk.MustExec("drop table if exists t")
		tk.MustExec("create table t (a varchar(255), b int)")
		for i, d := range data {
			tk.MustExec(fmt.Sprintf("insert into t values('%s', %d)", d.val, i))
			result = tk.MustQuery(fmt.Sprintf("select * from t where a %s '%s'", queryOp, d.pattern))
			if d.result == 1 {
				rowStr := fmt.Sprintf("%s %d", d.val, i)
				result.Check(testkit.Rows(rowStr))
			} else {
				result.Check(nil)
			}
			tk.MustExec(fmt.Sprintf("delete from t where b = %d", i))
		}
	}
	// for like
	likeTests := []testCase{
		{"a", "a", 1},
		{"a", "b", 0},
		{"aA", "Aa", 0},
		{`aA%`, "aAab", 1},
		{"aA_", "Aaab", 0},
		{"Aa_", "Aab", 1},
		{"", "", 1},
		{"", "a", 0},
	}
	patternMatching(c, tk, "like", likeTests)
	// for regexp
	likeTests = []testCase{
		{"^$", "a", 0},
		{"a", "a", 1},
		{"a", "b", 0},
		{"aA", "aA", 1},
		{".", "a", 1},
		{"^.$", "ab", 0},
		{"..", "b", 0},
		{".ab", "aab", 1},
		{"ab.", "abcd", 1},
		{".*", "abcd", 1},
	}
	patternMatching(c, tk, "regexp", likeTests)

	// for #9838
	result = tk.MustQuery("select cast(1 as signed) + cast(9223372036854775807 as unsigned);")
	result.Check(testkit.Rows("9223372036854775808"))
	result = tk.MustQuery("select cast(9223372036854775807 as unsigned) + cast(1 as signed);")
	result.Check(testkit.Rows("9223372036854775808"))
	err = tk.QueryToErr("select cast(9223372036854775807 as signed) + cast(9223372036854775809 as unsigned);")
	c.Assert(err, NotNil)
	err = tk.QueryToErr("select cast(9223372036854775809 as unsigned) + cast(9223372036854775807 as signed);")
	c.Assert(err, NotNil)
	err = tk.QueryToErr("select cast(-9223372036854775807 as signed) + cast(9223372036854775806 as unsigned);")
	c.Assert(err, NotNil)
	err = tk.QueryToErr("select cast(9223372036854775806 as unsigned) + cast(-9223372036854775807 as signed);")
	c.Assert(err, NotNil)

	result = tk.MustQuery(`select 1 / '2007' div 1;`)
	result.Check(testkit.Rows("0"))
}

func (s *testIntegrationSuite) TestInfoBuiltin(c *C) {
	defer s.cleanEnv(c)
	tk := testkit.NewTestKit(c, s.store)
	tk.MustExec("use test")

	// for last_insert_id
	tk.MustExec("drop table if exists t")
	tk.MustExec("create table t (id int auto_increment, a int, PRIMARY KEY (id))")
	tk.MustExec("insert into t(a) values(1)")
	result := tk.MustQuery("select last_insert_id();")
	result.Check(testkit.Rows("1"))
	tk.MustExec("insert into t values(2, 1)")
	result = tk.MustQuery("select last_insert_id();")
	result.Check(testkit.Rows("1"))
	tk.MustExec("insert into t(a) values(1)")
	result = tk.MustQuery("select last_insert_id();")
	result.Check(testkit.Rows("3"))

	result = tk.MustQuery("select last_insert_id(5);")
	result.Check(testkit.Rows("5"))
	result = tk.MustQuery("select last_insert_id();")
	result.Check(testkit.Rows("5"))

	// for found_rows
	tk.MustExec("drop table if exists t")
	tk.MustExec("create table t (a int)")
	tk.MustQuery("select * from t") // Test XSelectTableExec
	result = tk.MustQuery("select found_rows()")
	result.Check(testkit.Rows("0"))
	result = tk.MustQuery("select found_rows()")
	result.Check(testkit.Rows("1")) // Last query is found_rows(), it returns 1 row with value 0
	tk.MustExec("insert t values (1),(2),(2)")
	tk.MustQuery("select * from t")
	result = tk.MustQuery("select found_rows()")
	result.Check(testkit.Rows("3"))
	tk.MustQuery("select * from t where a = 0")
	result = tk.MustQuery("select found_rows()")
	result.Check(testkit.Rows("0"))
	tk.MustQuery("select * from t where a = 1")
	result = tk.MustQuery("select found_rows()")
	result.Check(testkit.Rows("1"))
	tk.MustQuery("select * from t where a like '2'") // Test SelectionExec
	result = tk.MustQuery("select found_rows()")
	result.Check(testkit.Rows("2"))
	tk.MustQuery("show tables like 't'")
	result = tk.MustQuery("select found_rows()")
	result.Check(testkit.Rows("1"))
	tk.MustQuery("select count(*) from t") // Test ProjectionExec
	result = tk.MustQuery("select found_rows()")
	result.Check(testkit.Rows("1"))

	// for database
	result = tk.MustQuery("select database()")
	result.Check(testkit.Rows("test"))
	tk.MustExec("drop database test")
	result = tk.MustQuery("select database()")
	result.Check(testkit.Rows("<nil>"))
	tk.MustExec("create database test")
	tk.MustExec("use test")

	// for current_user
	sessionVars := tk.Se.GetSessionVars()
	originUser := sessionVars.User
	sessionVars.User = &auth.UserIdentity{Username: "root", Hostname: "localhost", AuthUsername: "root", AuthHostname: "127.0.%%"}
	result = tk.MustQuery("select current_user()")
	result.Check(testkit.Rows("root@127.0.%%"))
	sessionVars.User = originUser

	// for user
	sessionVars.User = &auth.UserIdentity{Username: "root", Hostname: "localhost", AuthUsername: "root", AuthHostname: "127.0.%%"}
	result = tk.MustQuery("select user()")
	result.Check(testkit.Rows("root@localhost"))
	sessionVars.User = originUser

	// for connection_id
	originConnectionID := sessionVars.ConnectionID
	sessionVars.ConnectionID = uint64(1)
	result = tk.MustQuery("select connection_id()")
	result.Check(testkit.Rows("1"))
	sessionVars.ConnectionID = originConnectionID

	// for version
	result = tk.MustQuery("select version()")
	result.Check(testkit.Rows(mysql.ServerVersion))

	// for row_count
	tk.MustExec("drop table if exists t")
	tk.MustExec("create table t (a int, b int, PRIMARY KEY (a))")
	result = tk.MustQuery("select row_count();")
	result.Check(testkit.Rows("0"))
	tk.MustExec("insert into t(a, b) values(1, 11), (2, 22), (3, 33)")
	result = tk.MustQuery("select row_count();")
	result.Check(testkit.Rows("3"))
	tk.MustExec("select * from t")
	result = tk.MustQuery("select row_count();")
	result.Check(testkit.Rows("-1"))
	tk.MustExec("update t set b=22 where a=1")
	result = tk.MustQuery("select row_count();")
	result.Check(testkit.Rows("1"))
	tk.MustExec("update t set b=22 where a=1")
	result = tk.MustQuery("select row_count();")
	result.Check(testkit.Rows("0"))
	tk.MustExec("delete from t where a=2")
	result = tk.MustQuery("select row_count();")
	result.Check(testkit.Rows("1"))
	result = tk.MustQuery("select row_count();")
	result.Check(testkit.Rows("-1"))

	// for benchmark
	success := testkit.Rows("0")
	tk.MustExec("drop table if exists t")
	tk.MustExec("create table t (a int, b int)")
	result = tk.MustQuery(`select benchmark(3, benchmark(2, length("abc")))`)
	result.Check(success)
	err := tk.ExecToErr(`select benchmark(3, length("a", "b"))`)
	c.Assert(err, NotNil)
	// Quoted from https://dev.mysql.com/doc/refman/5.7/en/information-functions.html#function_benchmark
	// Although the expression can be a subquery, it must return a single column and at most a single row.
	// For example, BENCHMARK(10, (SELECT * FROM t)) will fail if the table t has more than one column or
	// more than one row.
	oneColumnQuery := "select benchmark(10, (select a from t))"
	twoColumnQuery := "select benchmark(10, (select * from t))"
	// rows * columns:
	// 0 * 1, success;
	result = tk.MustQuery(oneColumnQuery)
	result.Check(success)
	// 0 * 2, error;
	err = tk.ExecToErr(twoColumnQuery)
	c.Assert(err, NotNil)
	// 1 * 1, success;
	tk.MustExec("insert t values (1, 2)")
	result = tk.MustQuery(oneColumnQuery)
	result.Check(success)
	// 1 * 2, error;
	err = tk.ExecToErr(twoColumnQuery)
	c.Assert(err, NotNil)
	// 2 * 1, error;
	tk.MustExec("insert t values (3, 4)")
	err = tk.ExecToErr(oneColumnQuery)
	c.Assert(err, NotNil)
	// 2 * 2, error.
	err = tk.ExecToErr(twoColumnQuery)
	c.Assert(err, NotNil)
}

func (s *testIntegrationSuite) TestControlBuiltin(c *C) {
	defer s.cleanEnv(c)
	tk := testkit.NewTestKit(c, s.store)
	tk.MustExec("use test")

	// for ifnull
	result := tk.MustQuery("select ifnull(1, 2)")
	result.Check(testkit.Rows("1"))
	result = tk.MustQuery("select ifnull(null, 2)")
	result.Check(testkit.Rows("2"))
	result = tk.MustQuery("select ifnull(1, null)")
	result.Check(testkit.Rows("1"))
	result = tk.MustQuery("select ifnull(null, null)")
	result.Check(testkit.Rows("<nil>"))

	tk.MustExec("drop table if exists t1")
	tk.MustExec("create table t1(a bigint not null)")
	result = tk.MustQuery("select ifnull(max(a),0) from t1")
	result.Check(testkit.Rows("0"))

	tk.MustExec("drop table if exists t1")
	tk.MustExec("drop table if exists t2")
	tk.MustExec("create table t1(a decimal(20,4))")
	tk.MustExec("create table t2(a decimal(20,4))")
	tk.MustExec("insert into t1 select 1.2345")
	tk.MustExec("insert into t2 select 1.2345")

	result = tk.MustQuery(`select sum(ifnull(a, 0)) from (
	select ifnull(a, 0) as a from t1
	union all
	select ifnull(a, 0) as a from t2
	) t;`)
	result.Check(testkit.Rows("2.4690"))

	// for if
	result = tk.MustQuery(`select IF(0,"ERROR","this"),IF(1,"is","ERROR"),IF(NULL,"ERROR","a"),IF(1,2,3)|0,IF(1,2.0,3.0)+0;`)
	result.Check(testkit.Rows("this is a 2 2.0"))
	tk.MustExec("drop table if exists t1;")
	tk.MustExec("CREATE TABLE t1 (st varchar(255) NOT NULL, u int(11) NOT NULL);")
	tk.MustExec("INSERT INTO t1 VALUES ('a',1),('A',1),('aa',1),('AA',1),('a',1),('aaa',0),('BBB',0);")
	result = tk.MustQuery("select if(1,st,st) s from t1 order by s;")
	result.Check(testkit.Rows("A", "AA", "BBB", "a", "a", "aa", "aaa"))
	result = tk.MustQuery("select if(u=1,st,st) s from t1 order by s;")
	result.Check(testkit.Rows("A", "AA", "BBB", "a", "a", "aa", "aaa"))
	tk.MustExec("drop table if exists t1;")
	tk.MustExec("CREATE TABLE t1 (a varchar(255), b time, c int)")
	tk.MustExec("INSERT INTO t1 VALUE('abc', '12:00:00', 0)")
	tk.MustExec("INSERT INTO t1 VALUE('1abc', '00:00:00', 1)")
	tk.MustExec("INSERT INTO t1 VALUE('0abc', '12:59:59', 0)")
	result = tk.MustQuery("select if(a, b, c), if(b, a, c), if(c, a, b) from t1")
	result.Check(testkit.Rows("0 abc 12:00:00", "00:00:00 1 1abc", "0 0abc 12:59:59"))
	result = tk.MustQuery("select if(1, 1.0, 1)")
	result.Check(testkit.Rows("1.0"))
	// FIXME: MySQL returns `1.0`.
	result = tk.MustQuery("select if(1, 1, 1.0)")
	result.Check(testkit.Rows("1"))
	tk.MustQuery("select if(count(*), cast('2000-01-01' as date), cast('2011-01-01' as date)) from t1").Check(testkit.Rows("2000-01-01"))
	tk.MustQuery("select if(count(*)=0, cast('2000-01-01' as date), cast('2011-01-01' as date)) from t1").Check(testkit.Rows("2011-01-01"))
	tk.MustQuery("select if(count(*), cast('[]' as json), cast('{}' as json)) from t1").Check(testkit.Rows("[]"))
	tk.MustQuery("select if(count(*)=0, cast('[]' as json), cast('{}' as json)) from t1").Check(testkit.Rows("{}"))

	result = tk.MustQuery("SELECT 79 + + + CASE -87 WHEN -30 THEN COALESCE(COUNT(*), +COALESCE(+15, -33, -12 ) + +72) WHEN +COALESCE(+AVG(DISTINCT(60)), 21) THEN NULL ELSE NULL END AS col0;")
	result.Check(testkit.Rows("<nil>"))

	result = tk.MustQuery("SELECT -63 + COALESCE ( - 83, - 61 + - + 72 * - CAST( NULL AS SIGNED ) + + 3 );")
	result.Check(testkit.Rows("-146"))
}

func (s *testIntegrationSuite) TestArithmeticBuiltin(c *C) {
	defer s.cleanEnv(c)
	tk := testkit.NewTestKit(c, s.store)
	tk.MustExec("use test")
	ctx := context.Background()

	// for plus
	tk.MustExec("DROP TABLE IF EXISTS t;")
	tk.MustExec("CREATE TABLE t(a DECIMAL(4, 2), b DECIMAL(5, 3));")
	tk.MustExec("INSERT INTO t(a, b) VALUES(1.09, 1.999), (-1.1, -0.1);")
	result := tk.MustQuery("SELECT a+b FROM t;")
	result.Check(testkit.Rows("3.089", "-1.200"))
	result = tk.MustQuery("SELECT b+12, b+0.01, b+0.00001, b+12.00001 FROM t;")
	result.Check(testkit.Rows("13.999 2.009 1.99901 13.99901", "11.900 -0.090 -0.09999 11.90001"))
	result = tk.MustQuery("SELECT 1+12, 21+0.01, 89+\"11\", 12+\"a\", 12+NULL, NULL+1, NULL+NULL;")
	result.Check(testkit.Rows("13 21.01 100 12 <nil> <nil> <nil>"))
	tk.MustExec("DROP TABLE IF EXISTS t;")
	tk.MustExec("CREATE TABLE t(a BIGINT UNSIGNED, b BIGINT UNSIGNED);")
	tk.MustExec("INSERT INTO t SELECT 1<<63, 1<<63;")
	rs, err := tk.Exec("SELECT a+b FROM t;")
	c.Assert(errors.ErrorStack(err), Equals, "")
	c.Assert(rs, NotNil)
	rows, err := session.GetRows4Test(ctx, tk.Se, rs)
	c.Assert(rows, IsNil)
	c.Assert(err, NotNil)
	c.Assert(err.Error(), Equals, "[types:1690]BIGINT UNSIGNED value is out of range in '(test.t.a + test.t.b)'")
	c.Assert(rs.Close(), IsNil)
	rs, err = tk.Exec("select cast(-3 as signed) + cast(2 as unsigned);")
	c.Assert(errors.ErrorStack(err), Equals, "")
	c.Assert(rs, NotNil)
	rows, err = session.GetRows4Test(ctx, tk.Se, rs)
	c.Assert(rows, IsNil)
	c.Assert(err, NotNil)
	c.Assert(err.Error(), Equals, "[types:1690]BIGINT UNSIGNED value is out of range in '(-3 + 2)'")
	c.Assert(rs.Close(), IsNil)
	rs, err = tk.Exec("select cast(2 as unsigned) + cast(-3 as signed);")
	c.Assert(errors.ErrorStack(err), Equals, "")
	c.Assert(rs, NotNil)
	rows, err = session.GetRows4Test(ctx, tk.Se, rs)
	c.Assert(rows, IsNil)
	c.Assert(err, NotNil)
	c.Assert(err.Error(), Equals, "[types:1690]BIGINT UNSIGNED value is out of range in '(2 + -3)'")
	c.Assert(rs.Close(), IsNil)

	// for minus
	tk.MustExec("DROP TABLE IF EXISTS t;")
	tk.MustExec("CREATE TABLE t(a DECIMAL(4, 2), b DECIMAL(5, 3));")
	tk.MustExec("INSERT INTO t(a, b) VALUES(1.09, 1.999), (-1.1, -0.1);")
	result = tk.MustQuery("SELECT a-b FROM t;")
	result.Check(testkit.Rows("-0.909", "-1.000"))
	result = tk.MustQuery("SELECT b-12, b-0.01, b-0.00001, b-12.00001 FROM t;")
	result.Check(testkit.Rows("-10.001 1.989 1.99899 -10.00101", "-12.100 -0.110 -0.10001 -12.10001"))
	result = tk.MustQuery("SELECT 1-12, 21-0.01, 89-\"11\", 12-\"a\", 12-NULL, NULL-1, NULL-NULL;")
	result.Check(testkit.Rows("-11 20.99 78 12 <nil> <nil> <nil>"))
	tk.MustExec("DROP TABLE IF EXISTS t;")
	tk.MustExec("CREATE TABLE t(a BIGINT UNSIGNED, b BIGINT UNSIGNED);")
	tk.MustExec("INSERT INTO t SELECT 1, 4;")
	rs, err = tk.Exec("SELECT a-b FROM t;")
	c.Assert(errors.ErrorStack(err), Equals, "")
	c.Assert(rs, NotNil)
	rows, err = session.GetRows4Test(ctx, tk.Se, rs)
	c.Assert(rows, IsNil)
	c.Assert(err, NotNil)
	c.Assert(err.Error(), Equals, "[types:1690]BIGINT UNSIGNED value is out of range in '(test.t.a - test.t.b)'")
	c.Assert(rs.Close(), IsNil)
	rs, err = tk.Exec("select cast(-1 as signed) - cast(-1 as unsigned);")
	c.Assert(errors.ErrorStack(err), Equals, "")
	c.Assert(rs, NotNil)
	rows, err = session.GetRows4Test(ctx, tk.Se, rs)
	c.Assert(rows, IsNil)
	c.Assert(err, NotNil)
	c.Assert(err.Error(), Equals, "[types:1690]BIGINT UNSIGNED value is out of range in '(-1 - 18446744073709551615)'")
	c.Assert(rs.Close(), IsNil)
	rs, err = tk.Exec("select cast(-1 as unsigned) - cast(-1 as signed);")
	c.Assert(errors.ErrorStack(err), Equals, "")
	c.Assert(rs, NotNil)
	rows, err = session.GetRows4Test(ctx, tk.Se, rs)
	c.Assert(rows, IsNil)
	c.Assert(err, NotNil)
	c.Assert(err.Error(), Equals, "[types:1690]BIGINT UNSIGNED value is out of range in '(18446744073709551615 - -1)'")
	c.Assert(rs.Close(), IsNil)
	tk.MustQuery(`select cast(-3 as unsigned) - cast(-1 as signed);`).Check(testkit.Rows("18446744073709551614"))
	tk.MustQuery("select 1.11 - 1.11;").Check(testkit.Rows("0.00"))
	tk.MustExec(`create table tb5(a int(10));`)
	tk.MustExec(`insert into tb5 (a) values (10);`)
	e := tk.QueryToErr(`select * from tb5 where a - -9223372036854775808;`)
	c.Assert(e, NotNil)
	c.Assert(strings.HasSuffix(e.Error(), `BIGINT value is out of range in '(Column#0 - -9223372036854775808)'`), IsTrue, Commentf("err: %v", err))
	tk.MustExec(`drop table tb5`)

	// for multiply
	tk.MustQuery("select 1234567890 * 1234567890").Check(testkit.Rows("1524157875019052100"))
	rs, err = tk.Exec("select 1234567890 * 12345671890")
	c.Assert(err, IsNil)
	_, err = session.GetRows4Test(ctx, tk.Se, rs)
	c.Assert(terror.ErrorEqual(err, types.ErrOverflow), IsTrue)
	c.Assert(rs.Close(), IsNil)
	tk.MustQuery("select cast(1234567890 as unsigned int) * 12345671890").Check(testkit.Rows("15241570095869612100"))
	tk.MustQuery("select 123344532434234234267890.0 * 1234567118923479823749823749.230").Check(testkit.Rows("152277104042296270209916846800130443726237424001224.7000"))
	rs, err = tk.Exec("select 123344532434234234267890.0 * 12345671189234798237498232384982309489238402830480239849238048239084749.230")
	c.Assert(err, IsNil)
	_, err = session.GetRows4Test(ctx, tk.Se, rs)
	c.Assert(terror.ErrorEqual(err, types.ErrOverflow), IsTrue)
	c.Assert(rs.Close(), IsNil)
	// FIXME: There is something wrong in showing float number.
	// tk.MustQuery("select 1.797693134862315708145274237317043567981e+308 * 1").Check(testkit.Rows("1.7976931348623157e308"))
	// tk.MustQuery("select 1.797693134862315708145274237317043567981e+308 * -1").Check(testkit.Rows("-1.7976931348623157e308"))
	rs, err = tk.Exec("select 1.797693134862315708145274237317043567981e+308 * 1.1")
	c.Assert(err, IsNil)
	_, err = session.GetRows4Test(ctx, tk.Se, rs)
	c.Assert(terror.ErrorEqual(err, types.ErrOverflow), IsTrue)
	c.Assert(rs.Close(), IsNil)
	rs, err = tk.Exec("select 1.797693134862315708145274237317043567981e+308 * -1.1")
	c.Assert(err, IsNil)
	_, err = session.GetRows4Test(ctx, tk.Se, rs)
	c.Assert(terror.ErrorEqual(err, types.ErrOverflow), IsTrue)
	c.Assert(rs.Close(), IsNil)
	tk.MustQuery("select 0.0 * -1;").Check(testkit.Rows("0.0"))

	tk.MustExec("DROP TABLE IF EXISTS t;")
	tk.MustExec("CREATE TABLE t(a DECIMAL(4, 2), b DECIMAL(5, 3));")
	tk.MustExec("INSERT INTO t(a, b) VALUES(-1.09, 1.999);")
	result = tk.MustQuery("SELECT a/b, a/12, a/-0.01, b/12, b/-0.01, b/0.000, NULL/b, b/NULL, NULL/NULL FROM t;")
	result.Check(testkit.Rows("-0.545273 -0.090833 109.000000 0.1665833 -199.9000000 <nil> <nil> <nil> <nil>"))
	tk.MustQuery("show warnings;").Check(testkit.Rows("Warning 1365 Division by 0"))
	rs, err = tk.Exec("select 1e200/1e-200")
	c.Assert(err, IsNil)
	_, err = session.GetRows4Test(ctx, tk.Se, rs)
	c.Assert(terror.ErrorEqual(err, types.ErrOverflow), IsTrue)
	c.Assert(rs.Close(), IsNil)

	// for intDiv
	result = tk.MustQuery("SELECT 13 DIV 12, 13 DIV 0.01, -13 DIV 2, 13 DIV NULL, NULL DIV 13, NULL DIV NULL;")
	result.Check(testkit.Rows("1 1300 -6 <nil> <nil> <nil>"))
	result = tk.MustQuery("SELECT 2.4 div 1.1, 2.4 div 1.2, 2.4 div 1.3;")
	result.Check(testkit.Rows("2 2 1"))
	result = tk.MustQuery("SELECT 1.175494351E-37 div 1.7976931348623157E+308, 1.7976931348623157E+308 div -1.7976931348623157E+307, 1 div 1e-82;")
	result.Check(testkit.Rows("0 -1 <nil>"))
	tk.MustQuery("show warnings").Check(testutil.RowsWithSep("|",
		"Warning|1292|Truncated incorrect DECIMAL value: '1.7976931348623157e+308'",
		"Warning|1292|Truncated incorrect DECIMAL value: '1.7976931348623157e+308'",
		"Warning|1292|Truncated incorrect DECIMAL value: '-1.7976931348623158e+307'",
		"Warning|1365|Division by 0"))
	rs, err = tk.Exec("select 1e300 DIV 1.5")
	c.Assert(err, IsNil)
	_, err = session.GetRows4Test(ctx, tk.Se, rs)
	c.Assert(terror.ErrorEqual(err, types.ErrOverflow), IsTrue)
	c.Assert(rs.Close(), IsNil)

	tk.MustExec("drop table if exists t;")
	tk.MustExec("CREATE TABLE t (c_varchar varchar(255), c_time time, nonzero int, zero int, c_int_unsigned int unsigned, c_timestamp timestamp, c_enum enum('a','b','c'));")
	tk.MustExec("INSERT INTO t VALUE('abc', '12:00:00', 12, 0, 5, '2017-08-05 18:19:03', 'b');")
	result = tk.MustQuery("select c_varchar div nonzero, c_time div nonzero, c_time div zero, c_timestamp div nonzero, c_timestamp div zero, c_varchar div zero from t;")
	result.Check(testkit.Rows("0 10000 <nil> 1680900431825 <nil> <nil>"))
	result = tk.MustQuery("select c_enum div nonzero from t;")
	result.Check(testkit.Rows("0"))
	tk.MustQuery("select c_enum div zero from t").Check(testkit.Rows("<nil>"))
	tk.MustQuery("select nonzero div zero from t").Check(testkit.Rows("<nil>"))
	tk.MustQuery("show warnings;").Check(testkit.Rows("Warning 1365 Division by 0"))
	result = tk.MustQuery("select c_time div c_enum, c_timestamp div c_time, c_timestamp div c_enum from t;")
	result.Check(testkit.Rows("60000 168090043 10085402590951"))
	result = tk.MustQuery("select c_int_unsigned div nonzero, nonzero div c_int_unsigned, c_int_unsigned div zero from t;")
	result.Check(testkit.Rows("0 2 <nil>"))
	tk.MustQuery("show warnings;").Check(testkit.Rows("Warning 1365 Division by 0"))

	// for mod
	result = tk.MustQuery("SELECT CAST(1 AS UNSIGNED) MOD -9223372036854775808, -9223372036854775808 MOD CAST(1 AS UNSIGNED);")
	result.Check(testkit.Rows("1 0"))
	result = tk.MustQuery("SELECT 13 MOD 12, 13 MOD 0.01, -13 MOD 2, 13 MOD NULL, NULL MOD 13, NULL DIV NULL;")
	result.Check(testkit.Rows("1 0.00 -1 <nil> <nil> <nil>"))
	result = tk.MustQuery("SELECT 2.4 MOD 1.1, 2.4 MOD 1.2, 2.4 mod 1.30;")
	result.Check(testkit.Rows("0.2 0.0 1.10"))
	tk.MustExec("drop table if exists t;")
	tk.MustExec("CREATE TABLE t (c_varchar varchar(255), c_time time, nonzero int, zero int, c_timestamp timestamp, c_enum enum('a','b','c'));")
	tk.MustExec("INSERT INTO t VALUE('abc', '12:00:00', 12, 0, '2017-08-05 18:19:03', 'b');")
	result = tk.MustQuery("select c_varchar MOD nonzero, c_time MOD nonzero, c_timestamp MOD nonzero, c_enum MOD nonzero from t;")
	result.Check(testkit.Rows("0 0 3 2"))
	result = tk.MustQuery("select c_time MOD c_enum, c_timestamp MOD c_time, c_timestamp MOD c_enum from t;")
	result.Check(testkit.Rows("0 21903 1"))
	tk.MustQuery("select c_enum MOD zero from t;").Check(testkit.Rows("<nil>"))
	tk.MustQuery("show warnings;").Check(testkit.Rows("Warning 1365 Division by 0"))
	tk.MustExec("SET SQL_MODE='ERROR_FOR_DIVISION_BY_ZERO,STRICT_ALL_TABLES';")
	tk.MustExec("drop table if exists t;")
	tk.MustExec("CREATE TABLE t (v int);")
	tk.MustExec("INSERT IGNORE INTO t VALUE(12 MOD 0);")
	tk.MustQuery("show warnings;").Check(testkit.Rows("Warning 1365 Division by 0"))
	tk.MustQuery("select v from t;").Check(testkit.Rows("<nil>"))
	tk.MustQuery("select 0.000 % 0.11234500000000000000;").Check(testkit.Rows("0.00000000000000000000"))

	_, err = tk.Exec("INSERT INTO t VALUE(12 MOD 0);")
	c.Assert(terror.ErrorEqual(err, expression.ErrDivisionByZero), IsTrue)

	tk.MustQuery("select sum(1.2e2) * 0.1").Check(testkit.Rows("12"))
	tk.MustExec("drop table if exists t")
	tk.MustExec("create table t(a double)")
	tk.MustExec("insert into t value(1.2)")
	tk.MustQuery("select sum(a) * 0.1 from t").Check(testkit.Rows("0.12"))

	tk.MustExec("drop table if exists t")
	tk.MustExec("create table t(a double)")
	tk.MustExec("insert into t value(1.2)")
	result = tk.MustQuery("select * from t where a/0 > 1")
	result.Check(testkit.Rows())
	tk.MustQuery("show warnings").Check(testutil.RowsWithSep("|", "Warning|1365|Division by 0"))

	tk.MustExec("USE test;")
	tk.MustExec("DROP TABLE IF EXISTS t;")
	tk.MustExec("CREATE TABLE t(a BIGINT, b DECIMAL(6, 2));")
	tk.MustExec("INSERT INTO t VALUES(0, 1.12), (1, 1.21);")
	tk.MustQuery("SELECT a/b FROM t;").Check(testkit.Rows("0.0000", "0.8264"))
}

func (s *testIntegrationSuite) TestCompareBuiltin(c *C) {
	defer s.cleanEnv(c)
	tk := testkit.NewTestKit(c, s.store)
	tk.MustExec("use test")

	// compare as JSON
	tk.MustExec("drop table if exists t")
	tk.MustExec("CREATE TABLE t (pk int  NOT NULL PRIMARY KEY AUTO_INCREMENT, i INT, j JSON);")
	tk.MustExec(`INSERT INTO t(i, j) VALUES (0, NULL)`)
	tk.MustExec(`INSERT INTO t(i, j) VALUES (1, '{"a": 2}')`)
	tk.MustExec(`INSERT INTO t(i, j) VALUES (2, '[1,2]')`)
	tk.MustExec(`INSERT INTO t(i, j) VALUES (3, '{"a":"b", "c":"d","ab":"abc", "bc": ["x", "y"]}')`)
	tk.MustExec(`INSERT INTO t(i, j) VALUES (4, '["here", ["I", "am"], "!!!"]')`)
	tk.MustExec(`INSERT INTO t(i, j) VALUES (5, '"scalar string"')`)
	tk.MustExec(`INSERT INTO t(i, j) VALUES (6, 'true')`)
	tk.MustExec(`INSERT INTO t(i, j) VALUES (7, 'false')`)
	tk.MustExec(`INSERT INTO t(i, j) VALUES (8, 'null')`)
	tk.MustExec(`INSERT INTO t(i, j) VALUES (9, '-1')`)
	tk.MustExec(`INSERT INTO t(i, j) VALUES (10, CAST(CAST(1 AS UNSIGNED) AS JSON))`)
	tk.MustExec(`INSERT INTO t(i, j) VALUES (11, '32767')`)
	tk.MustExec(`INSERT INTO t(i, j) VALUES (12, '32768')`)
	tk.MustExec(`INSERT INTO t(i, j) VALUES (13, '-32768')`)
	tk.MustExec(`INSERT INTO t(i, j) VALUES (14, '-32769')`)
	tk.MustExec(`INSERT INTO t(i, j) VALUES (15, '2147483647')`)
	tk.MustExec(`INSERT INTO t(i, j) VALUES (16, '2147483648')`)
	tk.MustExec(`INSERT INTO t(i, j) VALUES (17, '-2147483648')`)
	tk.MustExec(`INSERT INTO t(i, j) VALUES (18, '-2147483649')`)
	tk.MustExec(`INSERT INTO t(i, j) VALUES (19, '18446744073709551615')`)
	tk.MustExec(`INSERT INTO t(i, j) VALUES (20, '18446744073709551616')`)
	tk.MustExec(`INSERT INTO t(i, j) VALUES (21, '3.14')`)
	tk.MustExec(`INSERT INTO t(i, j) VALUES (22, '{}')`)
	tk.MustExec(`INSERT INTO t(i, j) VALUES (23, '[]')`)
	tk.MustExec(`INSERT INTO t(i, j) VALUES (24, CAST(CAST('2015-01-15 23:24:25' AS DATETIME) AS JSON))`)
	tk.MustExec(`INSERT INTO t(i, j) VALUES (25, CAST(CAST('23:24:25' AS TIME) AS JSON))`)
	tk.MustExec(`INSERT INTO t(i, j) VALUES (26, CAST(CAST('2015-01-15' AS DATE) AS JSON))`)
	tk.MustExec(`INSERT INTO t(i, j) VALUES (27, CAST(TIMESTAMP('2015-01-15 23:24:25') AS JSON))`)
	tk.MustExec(`INSERT INTO t(i, j) VALUES (28, CAST('[]' AS CHAR CHARACTER SET 'ascii'))`)

	result := tk.MustQuery(`SELECT i,
		(j = '"scalar string"') AS c1,
		(j = 'scalar string') AS c2,
		(j = CAST('"scalar string"' AS JSON)) AS c3,
		(j = CAST(CAST(j AS CHAR CHARACTER SET 'utf8mb4') AS JSON)) AS c4,
		(j = CAST(NULL AS JSON)) AS c5,
		(j = NULL) AS c6,
		(j <=> NULL) AS c7,
		(j <=> CAST(NULL AS JSON)) AS c8,
		(j IN (-1, 2, 32768, 3.14)) AS c9,
		(j IN (CAST('[1, 2]' AS JSON), CAST('{}' AS JSON), CAST(3.14 AS JSON))) AS c10,
		(j = (SELECT j FROM t WHERE j = CAST('null' AS JSON))) AS c11,
		(j = (SELECT j FROM t WHERE j IS NULL)) AS c12,
		(j = (SELECT j FROM t WHERE 1<>1)) AS c13,
		(j = DATE('2015-01-15')) AS c14,
		(j = TIME('23:24:25')) AS c15,
		(j = TIMESTAMP('2015-01-15 23:24:25')) AS c16,
		(j = CURRENT_TIMESTAMP) AS c17,
		(JSON_EXTRACT(j, '$.a') = 2) AS c18
		FROM t
		ORDER BY i;`)
	result.Check(testkit.Rows("0 <nil> <nil> <nil> <nil> <nil> <nil> 1 1 <nil> <nil> <nil> <nil> <nil> <nil> <nil> <nil> <nil> <nil>",
		"1 0 0 0 1 <nil> <nil> 0 0 0 0 0 <nil> <nil> 0 0 0 0 1",
		"2 0 0 0 1 <nil> <nil> 0 0 0 1 0 <nil> <nil> 0 0 0 0 <nil>",
		"3 0 0 0 1 <nil> <nil> 0 0 0 0 0 <nil> <nil> 0 0 0 0 0",
		"4 0 0 0 1 <nil> <nil> 0 0 0 0 0 <nil> <nil> 0 0 0 0 <nil>",
		"5 0 1 1 1 <nil> <nil> 0 0 0 0 0 <nil> <nil> 0 0 0 0 <nil>",
		"6 0 0 0 1 <nil> <nil> 0 0 0 0 0 <nil> <nil> 0 0 0 0 <nil>",
		"7 0 0 0 1 <nil> <nil> 0 0 0 0 0 <nil> <nil> 0 0 0 0 <nil>",
		"8 0 0 0 1 <nil> <nil> 0 0 0 0 1 <nil> <nil> 0 0 0 0 <nil>",
		"9 0 0 0 1 <nil> <nil> 0 0 1 0 0 <nil> <nil> 0 0 0 0 <nil>",
		"10 0 0 0 1 <nil> <nil> 0 0 0 0 0 <nil> <nil> 0 0 0 0 <nil>",
		"11 0 0 0 1 <nil> <nil> 0 0 0 0 0 <nil> <nil> 0 0 0 0 <nil>",
		"12 0 0 0 1 <nil> <nil> 0 0 1 0 0 <nil> <nil> 0 0 0 0 <nil>",
		"13 0 0 0 1 <nil> <nil> 0 0 0 0 0 <nil> <nil> 0 0 0 0 <nil>",
		"14 0 0 0 1 <nil> <nil> 0 0 0 0 0 <nil> <nil> 0 0 0 0 <nil>",
		"15 0 0 0 1 <nil> <nil> 0 0 0 0 0 <nil> <nil> 0 0 0 0 <nil>",
		"16 0 0 0 1 <nil> <nil> 0 0 0 0 0 <nil> <nil> 0 0 0 0 <nil>",
		"17 0 0 0 1 <nil> <nil> 0 0 0 0 0 <nil> <nil> 0 0 0 0 <nil>",
		"18 0 0 0 1 <nil> <nil> 0 0 0 0 0 <nil> <nil> 0 0 0 0 <nil>",
		"19 0 0 0 1 <nil> <nil> 0 0 0 0 0 <nil> <nil> 0 0 0 0 <nil>",
		"20 0 0 0 1 <nil> <nil> 0 0 0 0 0 <nil> <nil> 0 0 0 0 <nil>",
		"21 0 0 0 1 <nil> <nil> 0 0 1 1 0 <nil> <nil> 0 0 0 0 <nil>",
		"22 0 0 0 1 <nil> <nil> 0 0 0 1 0 <nil> <nil> 0 0 0 0 <nil>",
		"23 0 0 0 1 <nil> <nil> 0 0 0 0 0 <nil> <nil> 0 0 0 0 <nil>",
		"24 0 0 0 1 <nil> <nil> 0 0 0 0 0 <nil> <nil> 0 0 1 0 <nil>",
		"25 0 0 0 1 <nil> <nil> 0 0 0 0 0 <nil> <nil> 0 1 0 0 <nil>",
		"26 0 0 0 1 <nil> <nil> 0 0 0 0 0 <nil> <nil> 1 0 0 0 <nil>",
		"27 0 0 0 1 <nil> <nil> 0 0 0 0 0 <nil> <nil> 0 0 1 0 <nil>",
		"28 0 0 0 1 <nil> <nil> 0 0 0 0 0 <nil> <nil> 0 0 0 0 <nil>"))

	// for coalesce
	result = tk.MustQuery("select coalesce(NULL), coalesce(NULL, NULL), coalesce(NULL, NULL, NULL);")
	result.Check(testkit.Rows("<nil> <nil> <nil>"))
	tk.MustQuery(`select coalesce(cast(1 as json), cast(2 as json));`).Check(testkit.Rows(`1`))
	tk.MustQuery(`select coalesce(NULL, cast(2 as json));`).Check(testkit.Rows(`2`))
	tk.MustQuery(`select coalesce(cast(1 as json), NULL);`).Check(testkit.Rows(`1`))
	tk.MustQuery(`select coalesce(NULL, NULL);`).Check(testkit.Rows(`<nil>`))

	tk.MustExec("drop table if exists t2")
	tk.MustExec("create table t2(a int, b double, c datetime, d time, e char(20), f bit(10))")
	tk.MustExec(`insert into t2 values(1, 1.1, "2017-08-01 12:01:01", "12:01:01", "abcdef", 0b10101)`)

	result = tk.MustQuery("select coalesce(NULL, a), coalesce(NULL, b, a), coalesce(c, NULL, a, b), coalesce(d, NULL), coalesce(d, c), coalesce(NULL, NULL, e, 1), coalesce(f), coalesce(1, a, b, c, d, e, f) from t2")
	result.Check(testkit.Rows(fmt.Sprintf("1 1.1 2017-08-01 12:01:01 12:01:01 %s 12:01:01 abcdef 21 1", time.Now().In(tk.Se.GetSessionVars().Location()).Format("2006-01-02"))))

	// nullif
	result = tk.MustQuery(`SELECT NULLIF(NULL, 1), NULLIF(1, NULL), NULLIF(1, 1), NULLIF(NULL, NULL);`)
	result.Check(testkit.Rows("<nil> 1 <nil> <nil>"))

	result = tk.MustQuery(`SELECT NULLIF(1, 1.0), NULLIF(1, "1.0");`)
	result.Check(testkit.Rows("<nil> <nil>"))

	result = tk.MustQuery(`SELECT NULLIF("abc", 1);`)
	result.Check(testkit.Rows("abc"))

	result = tk.MustQuery(`SELECT NULLIF(1+2, 1);`)
	result.Check(testkit.Rows("3"))

	result = tk.MustQuery(`SELECT NULLIF(1, 1+2);`)
	result.Check(testkit.Rows("1"))

	result = tk.MustQuery(`SELECT NULLIF(2+3, 1+2);`)
	result.Check(testkit.Rows("5"))

	result = tk.MustQuery(`SELECT HEX(NULLIF("abc", 1));`)
	result.Check(testkit.Rows("616263"))

	tk.MustExec("drop table if exists t;")
	tk.MustExec("create table t(a date)")
	result = tk.MustQuery("desc select a = a from t")
	result.Check(testkit.Rows(
		"Projection_3 10000.00 root  eq(test.t.a, test.t.a)->Column#3",
		"└─TableReader_5 10000.00 root  data:TableFullScan_4",
		"  └─TableFullScan_4 10000.00 cop[tikv] table:t keep order:false, stats:pseudo",
	))

	// for interval
	result = tk.MustQuery(`select interval(null, 1, 2), interval(1, 2, 3), interval(2, 1, 3)`)
	result.Check(testkit.Rows("-1 0 1"))
	result = tk.MustQuery(`select interval(3, 1, 2), interval(0, "b", "1", "2"), interval("a", "b", "1", "2")`)
	result.Check(testkit.Rows("2 1 1"))
	result = tk.MustQuery(`select interval(23, 1, 23, 23, 23, 30, 44, 200), interval(23, 1.7, 15.3, 23.1, 30, 44, 200), interval(9007199254740992, 9007199254740993)`)
	result.Check(testkit.Rows("4 2 0"))
	result = tk.MustQuery(`select interval(cast(9223372036854775808 as unsigned), cast(9223372036854775809 as unsigned)), interval(9223372036854775807, cast(9223372036854775808 as unsigned)), interval(-9223372036854775807, cast(9223372036854775808 as unsigned))`)
	result.Check(testkit.Rows("0 0 0"))
	result = tk.MustQuery(`select interval(cast(9223372036854775806 as unsigned), 9223372036854775807), interval(cast(9223372036854775806 as unsigned), -9223372036854775807), interval("9007199254740991", "9007199254740992")`)
	result.Check(testkit.Rows("0 1 0"))
	result = tk.MustQuery(`select interval(9007199254740992, "9007199254740993"), interval("9007199254740992", 9007199254740993), interval("9007199254740992", "9007199254740993")`)
	result.Check(testkit.Rows("1 1 1"))
	result = tk.MustQuery(`select INTERVAL(100, NULL, NULL, NULL, NULL, NULL, 100);`)
	result.Check(testkit.Rows("6"))

	// for greatest
	result = tk.MustQuery(`select greatest(1, 2, 3), greatest("a", "b", "c"), greatest(1.1, 1.2, 1.3), greatest("123a", 1, 2)`)
	result.Check(testkit.Rows("3 c 1.3 2"))
	tk.MustQuery("show warnings").Check(testkit.Rows())
	result = tk.MustQuery(`select greatest(cast("2017-01-01" as datetime), "123", "234", cast("2018-01-01" as date)), greatest(cast("2017-01-01" as date), "123", null)`)
	// todo: MySQL returns "2018-01-01 <nil>"
	result.Check(testkit.Rows("2018-01-01 00:00:00 <nil>"))
	tk.MustQuery("show warnings").Check(testutil.RowsWithSep("|", "Warning|1292|Incorrect time value: '123'", "Warning|1292|Incorrect time value: '234'", "Warning|1292|Incorrect time value: '123'"))
	// for least
	result = tk.MustQuery(`select least(1, 2, 3), least("a", "b", "c"), least(1.1, 1.2, 1.3), least("123a", 1, 2)`)
	result.Check(testkit.Rows("1 a 1.1 1"))
	tk.MustQuery("show warnings").Check(testkit.Rows())
	result = tk.MustQuery(`select least(cast("2017-01-01" as datetime), "123", "234", cast("2018-01-01" as date)), least(cast("2017-01-01" as date), "123", null)`)
	result.Check(testkit.Rows("123 <nil>"))
	tk.MustQuery("show warnings").Check(testutil.RowsWithSep("|", "Warning|1292|Incorrect time value: '123'", "Warning|1292|Incorrect time value: '234'", "Warning|1292|Incorrect time value: '123'"))
	tk.MustQuery(`select 1 < 17666000000000000000, 1 > 17666000000000000000, 1 = 17666000000000000000`).Check(testkit.Rows("1 0 0"))

	tk.MustExec("drop table if exists t")
	// insert value at utc timezone
	tk.MustExec("set time_zone = '+00:00'")
	tk.MustExec("create table t(a timestamp)")
	tk.MustExec("insert into t value('1991-05-06 04:59:28')")
	// check daylight saving time in Asia/Shanghai
	tk.MustExec("set time_zone='Asia/Shanghai'")
	tk.MustQuery("select * from t").Check(testkit.Rows("1991-05-06 13:59:28"))
	// insert an nonexistent time
	tk.MustExec("set time_zone = 'America/Los_Angeles'")
	_, err := tk.Exec("insert into t value('2011-03-13 02:00:00')")
	c.Assert(err, NotNil)
	// reset timezone to a +8 offset
	tk.MustExec("set time_zone = '+08:00'")
	tk.MustQuery("select * from t").Check(testkit.Rows("1991-05-06 12:59:28"))

	tk.MustExec("drop table if exists t")
	tk.MustExec("create table t(a bigint unsigned)")
	tk.MustExec("insert into t value(17666000000000000000)")
	tk.MustQuery("select * from t where a = 17666000000000000000").Check(testkit.Rows("17666000000000000000"))

	// test for compare row
	result = tk.MustQuery(`select row(1,2,3)=row(1,2,3)`)
	result.Check(testkit.Rows("1"))
	result = tk.MustQuery(`select row(1,2,3)=row(1+3,2,3)`)
	result.Check(testkit.Rows("0"))
	result = tk.MustQuery(`select row(1,2,3)<>row(1,2,3)`)
	result.Check(testkit.Rows("0"))
	result = tk.MustQuery(`select row(1,2,3)<>row(1+3,2,3)`)
	result.Check(testkit.Rows("1"))
	result = tk.MustQuery(`select row(1+3,2,3)<>row(1+3,2,3)`)
	result.Check(testkit.Rows("0"))
}

func (s *testIntegrationSuite) TestAggregationBuiltin(c *C) {
	defer s.cleanEnv(c)
	tk := testkit.NewTestKit(c, s.store)
	tk.MustExec("use test")
	tk.MustExec("drop table if exists t")
	tk.MustExec("create table t(a decimal(7, 6))")
	tk.MustExec("insert into t values(1.123456), (1.123456)")
	result := tk.MustQuery("select avg(a) from t")
	result.Check(testkit.Rows("1.1234560000"))

	tk.MustExec("use test")
	tk.MustExec("drop table t")
	tk.MustExec("CREATE TABLE `t` (	`a` int, KEY `idx_a` (`a`))")
	result = tk.MustQuery("select avg(a) from t")
	result.Check(testkit.Rows("<nil>"))
	result = tk.MustQuery("select max(a), min(a) from t")
	result.Check(testkit.Rows("<nil> <nil>"))
	result = tk.MustQuery("select distinct a from t")
	result.Check(testkit.Rows())
	result = tk.MustQuery("select sum(a) from t")
	result.Check(testkit.Rows("<nil>"))
	result = tk.MustQuery("select count(a) from t")
	result.Check(testkit.Rows("0"))
	result = tk.MustQuery("select bit_or(a) from t")
	result.Check(testkit.Rows("0"))
	result = tk.MustQuery("select bit_xor(a) from t")
	result.Check(testkit.Rows("0"))
	result = tk.MustQuery("select bit_and(a) from t")
	result.Check(testkit.Rows("18446744073709551615"))
	result = tk.MustQuery("select count(1) from (select count(1) from t) as t1")
	result.Check(testkit.Rows("1"))
}

func (s *testIntegrationSuite) TestAggregationBuiltinBitOr(c *C) {
	defer s.cleanEnv(c)
	tk := testkit.NewTestKit(c, s.store)
	tk.MustExec("use test")
	tk.MustExec("drop table if exists t;")
	tk.MustExec("create table t(a bigint)")
	tk.MustExec("insert into t values(null);")
	result := tk.MustQuery("select bit_or(a) from t")
	result.Check(testkit.Rows("0"))
	tk.MustExec("insert into t values(1);")
	result = tk.MustQuery("select bit_or(a) from t")
	result.Check(testkit.Rows("1"))
	tk.MustExec("insert into t values(2);")
	result = tk.MustQuery("select bit_or(a) from t")
	result.Check(testkit.Rows("3"))
	tk.MustExec("insert into t values(4);")
	result = tk.MustQuery("select bit_or(a) from t")
	result.Check(testkit.Rows("7"))
	result = tk.MustQuery("select a, bit_or(a) from t group by a order by a")
	result.Check(testkit.Rows("<nil> 0", "1 1", "2 2", "4 4"))
	tk.MustExec("insert into t values(-1);")
	result = tk.MustQuery("select bit_or(a) from t")
	result.Check(testkit.Rows("18446744073709551615"))
}

func (s *testIntegrationSuite) TestAggregationBuiltinBitXor(c *C) {
	defer s.cleanEnv(c)
	tk := testkit.NewTestKit(c, s.store)
	tk.MustExec("use test")
	tk.MustExec("drop table if exists t;")
	tk.MustExec("create table t(a bigint)")
	tk.MustExec("insert into t values(null);")
	result := tk.MustQuery("select bit_xor(a) from t")
	result.Check(testkit.Rows("0"))
	tk.MustExec("insert into t values(1);")
	result = tk.MustQuery("select bit_xor(a) from t")
	result.Check(testkit.Rows("1"))
	tk.MustExec("insert into t values(2);")
	result = tk.MustQuery("select bit_xor(a) from t")
	result.Check(testkit.Rows("3"))
	tk.MustExec("insert into t values(3);")
	result = tk.MustQuery("select bit_xor(a) from t")
	result.Check(testkit.Rows("0"))
	tk.MustExec("insert into t values(3);")
	result = tk.MustQuery("select bit_xor(a) from t")
	result.Check(testkit.Rows("3"))
	result = tk.MustQuery("select a, bit_xor(a) from t group by a order by a")
	result.Check(testkit.Rows("<nil> 0", "1 1", "2 2", "3 0"))
}

func (s *testIntegrationSuite) TestAggregationBuiltinBitAnd(c *C) {
	defer s.cleanEnv(c)
	tk := testkit.NewTestKit(c, s.store)
	tk.MustExec("use test")
	tk.MustExec("drop table if exists t;")
	tk.MustExec("create table t(a bigint)")
	tk.MustExec("insert into t values(null);")
	result := tk.MustQuery("select bit_and(a) from t")
	result.Check(testkit.Rows("18446744073709551615"))
	tk.MustExec("insert into t values(7);")
	result = tk.MustQuery("select bit_and(a) from t")
	result.Check(testkit.Rows("7"))
	tk.MustExec("insert into t values(5);")
	result = tk.MustQuery("select bit_and(a) from t")
	result.Check(testkit.Rows("5"))
	tk.MustExec("insert into t values(3);")
	result = tk.MustQuery("select bit_and(a) from t")
	result.Check(testkit.Rows("1"))
	tk.MustExec("insert into t values(2);")
	result = tk.MustQuery("select bit_and(a) from t")
	result.Check(testkit.Rows("0"))
	result = tk.MustQuery("select a, bit_and(a) from t group by a order by a desc")
	result.Check(testkit.Rows("7 7", "5 5", "3 3", "2 2", "<nil> 18446744073709551615"))
}

func (s *testIntegrationSuite) TestAggregationBuiltinGroupConcat(c *C) {
	defer s.cleanEnv(c)
	tk := testkit.NewTestKit(c, s.store)
	tk.MustExec("use test")
	tk.MustExec("create table t(a varchar(100))")
	tk.MustExec("create table d(a varchar(100))")
	tk.MustExec("insert into t values('hello'), ('hello')")
	result := tk.MustQuery("select group_concat(a) from t")
	result.Check(testkit.Rows("hello,hello"))

	tk.MustExec("set @@group_concat_max_len=7")
	result = tk.MustQuery("select group_concat(a) from t")
	result.Check(testkit.Rows("hello,h"))
	tk.MustQuery("show warnings").Check(testutil.RowsWithSep("|", "Warning 1260 Some rows were cut by GROUPCONCAT(test.t.a)"))

	_, err := tk.Exec("insert into d select group_concat(a) from t")
	c.Assert(errors.Cause(err).(*terror.Error).Code(), Equals, errors.ErrCode(mysql.ErrCutValueGroupConcat))

	tk.Exec("set sql_mode=''")
	tk.MustExec("insert into d select group_concat(a) from t")
	tk.MustQuery("show warnings").Check(testutil.RowsWithSep("|", "Warning 1260 Some rows were cut by GROUPCONCAT(test.t.a)"))
	tk.MustQuery("select * from d").Check(testkit.Rows("hello,h"))
}

func (s *testIntegrationSuite) TestAggregationBuiltinJSONObjectAgg(c *C) {
	defer s.cleanEnv(c)
	tk := testkit.NewTestKit(c, s.store)
	tk.MustExec("use test")

	tk.MustExec("drop table if exists t;")
	tk.MustExec(`CREATE TABLE t (
		a int(11),
		b varchar(100),
		c decimal(3,2),
		d json,
		e date,
		f time,
		g datetime DEFAULT '2012-01-01',
		h timestamp NOT NULL DEFAULT CURRENT_TIMESTAMP,
		i char(36),
		j text(50));`)

	tk.MustExec(`insert into t values(1, 'ab', 5.5, '{"id": 1}', '2020-01-10', '11:12:13', '2020-01-11', '2020-10-18 00:00:00', 'first', 'json_objectagg_test');`)

	result := tk.MustQuery("select json_objectagg(a, b) from t group by a order by a;")
	result.Check(testkit.Rows(`{"1": "ab"}`))
	result = tk.MustQuery("select json_objectagg(b, c) from t group by b order by b;")
	result.Check(testkit.Rows(`{"ab": 5.5}`))
	result = tk.MustQuery("select json_objectagg(e, f) from t group by e order by e;")
	result.Check(testkit.Rows(`{"2020-01-10": "11:12:13"}`))
	result = tk.MustQuery("select json_objectagg(f, g) from t group by f order by f;")
	result.Check(testkit.Rows(`{"11:12:13": "2020-01-11 00:00:00"}`))
	result = tk.MustQuery("select json_objectagg(g, h) from t group by g order by g;")
	result.Check(testkit.Rows(`{"2020-01-11 00:00:00": "2020-10-18 00:00:00"}`))
	result = tk.MustQuery("select json_objectagg(h, i) from t group by h order by h;")
	result.Check(testkit.Rows(`{"2020-10-18 00:00:00": "first"}`))
	result = tk.MustQuery("select json_objectagg(i, j) from t group by i order by i;")
	result.Check(testkit.Rows(`{"first": "json_objectagg_test"}`))
	result = tk.MustQuery("select json_objectagg(a, null) from t group by a order by a;")
	result.Check(testkit.Rows(`{"1": null}`))
}

func (s *testIntegrationSuite2) TestOtherBuiltin(c *C) {
	defer s.cleanEnv(c)
	tk := testkit.NewTestKit(c, s.store)
	tk.MustExec("use test")

	tk.MustExec("drop table if exists t")
	tk.MustExec("create table t(a int, b double, c varchar(20), d datetime, e time)")
	tk.MustExec("insert into t value(1, 2, 'string', '2017-01-01 12:12:12', '12:12:12')")

	// for in
	result := tk.MustQuery("select 1 in (a, b, c), 'string' in (a, b, c), '2017-01-01 12:12:12' in (c, d, e), '12:12:12' in (c, d, e) from t")
	result.Check(testkit.Rows("1 1 1 1"))
	result = tk.MustQuery("select 1 in (null, c), 2 in (null, c) from t")
	result.Check(testkit.Rows("<nil> <nil>"))
	result = tk.MustQuery("select 0 in (a, b, c), 0 in (a, b, c), 3 in (a, b, c), 4 in (a, b, c) from t")
	result.Check(testkit.Rows("1 1 0 0"))
	result = tk.MustQuery("select (0,1) in ((0,1), (0,2)), (0,1) in ((0,0), (0,2))")
	result.Check(testkit.Rows("1 0"))

	result = tk.MustQuery(`select bit_count(121), bit_count(-1), bit_count(null), bit_count("1231aaa");`)
	result.Check(testkit.Rows("5 64 <nil> 7"))

	tk.MustExec("drop table if exists t")
	tk.MustExec("create table t(a int primary key, b time, c double, d varchar(10))")
	tk.MustExec(`insert into t values(1, '01:01:01', 1.1, "1"), (2, '02:02:02', 2.2, "2")`)
	tk.MustExec(`insert into t(a, b) values(1, '12:12:12') on duplicate key update a = values(b)`)
	result = tk.MustQuery(`select a from t order by a`)
	result.Check(testkit.Rows("2", "121212"))
	tk.MustExec(`insert into t values(2, '12:12:12', 1.1, "3.3") on duplicate key update a = values(c) + values(d)`)
	result = tk.MustQuery(`select a from t order by a`)
	result.Check(testkit.Rows("4", "121212"))

	// for setvar, getvar
	tk.MustExec(`set @varname = "Abc"`)
	result = tk.MustQuery(`select @varname, @VARNAME`)
	result.Check(testkit.Rows("Abc Abc"))

	// for values
	tk.MustExec("drop table t")
	tk.MustExec("CREATE TABLE `t` (`id` varchar(32) NOT NULL, `count` decimal(18,2), PRIMARY KEY (`id`));")
	tk.MustExec("INSERT INTO t (id,count)VALUES('abc',2) ON DUPLICATE KEY UPDATE count=if(VALUES(count) > count,VALUES(count),count)")
	result = tk.MustQuery("select count from t where id = 'abc'")
	result.Check(testkit.Rows("2.00"))
	tk.MustExec("INSERT INTO t (id,count)VALUES('abc',265.0) ON DUPLICATE KEY UPDATE count=if(VALUES(count) > count,VALUES(count),count)")
	result = tk.MustQuery("select count from t where id = 'abc'")
	result.Check(testkit.Rows("265.00"))

	// for values(issue #4884)
	tk.MustExec("drop table if exists t;")
	tk.MustExec("create table test(id int not null, val text, primary key(id));")
	tk.MustExec("insert into test values(1,'hello');")
	result = tk.MustQuery("select * from test;")
	result.Check(testkit.Rows("1 hello"))
	tk.MustExec("insert into test values(1, NULL) on duplicate key update val = VALUES(val);")
	result = tk.MustQuery("select * from test;")
	result.Check(testkit.Rows("1 <nil>"))

	tk.MustExec("drop table if exists test;")
	tk.MustExec(`create table test(
		id int not null,
		a text,
		b blob,
		c varchar(20),
		d int,
		e float,
		f DECIMAL(6,4),
		g JSON,
		primary key(id));`)

	tk.MustExec(`insert into test values(1,'txt hello', 'blb hello', 'vc hello', 1, 1.1, 1.0, '{"key1": "value1", "key2": "value2"}');`)
	tk.MustExec(`insert into test values(1, NULL, NULL, NULL, NULL, NULL, NULL, NULL)
	on duplicate key update
	a = values(a),
	b = values(b),
	c = values(c),
	d = values(d),
	e = values(e),
	f = values(f),
	g = values(g);`)

	result = tk.MustQuery("select * from test;")
	result.Check(testkit.Rows("1 <nil> <nil> <nil> <nil> <nil> <nil> <nil>"))
}

func (s *testIntegrationSuite) TestDateBuiltin(c *C) {
	ctx := context.Background()
	defer s.cleanEnv(c)
	tk := testkit.NewTestKit(c, s.store)
	tk.MustExec("USE test;")
	tk.MustExec("DROP TABLE IF EXISTS t;")
	tk.MustExec("create table t (d date);")
	tk.MustExec("insert into t values ('1997-01-02')")
	tk.MustExec("insert into t values ('1998-01-02')")
	r := tk.MustQuery("select * from t where d < date '1998-01-01';")
	r.Check(testkit.Rows("1997-01-02"))

	r = tk.MustQuery("select date'20171212'")
	r.Check(testkit.Rows("2017-12-12"))

	r = tk.MustQuery("select date'2017/12/12'")
	r.Check(testkit.Rows("2017-12-12"))

	r = tk.MustQuery("select date'2017/12-12'")
	r.Check(testkit.Rows("2017-12-12"))

	tk.MustExec("set sql_mode = ''")
	r = tk.MustQuery("select date '0000-00-00';")
	r.Check(testkit.Rows("0000-00-00"))

	tk.MustExec("set sql_mode = 'NO_ZERO_IN_DATE'")
	r = tk.MustQuery("select date '0000-00-00';")
	r.Check(testkit.Rows("0000-00-00"))

	tk.MustExec("set sql_mode = 'NO_ZERO_DATE'")
	rs, err := tk.Exec("select date '0000-00-00';")
	c.Assert(err, IsNil)
	_, err = session.GetRows4Test(ctx, tk.Se, rs)
	c.Assert(err, NotNil)
	c.Assert(terror.ErrorEqual(err, types.ErrWrongValue.GenWithStackByArgs(types.DateTimeStr, "0000-00-00")), IsTrue)
	c.Assert(rs.Close(), IsNil)

	tk.MustExec("set sql_mode = ''")
	r = tk.MustQuery("select date '2007-10-00';")
	r.Check(testkit.Rows("2007-10-00"))

	tk.MustExec("set sql_mode = 'NO_ZERO_IN_DATE'")
	rs, _ = tk.Exec("select date '2007-10-00';")
	_, err = session.GetRows4Test(ctx, tk.Se, rs)
	c.Assert(err, NotNil)
	c.Assert(terror.ErrorEqual(err, types.ErrWrongValue.GenWithStackByArgs(types.DateTimeStr, "2017-10-00")), IsTrue)
	c.Assert(rs.Close(), IsNil)

	tk.MustExec("set sql_mode = 'NO_ZERO_DATE'")
	r = tk.MustQuery("select date '2007-10-00';")
	r.Check(testkit.Rows("2007-10-00"))

	tk.MustExec("set sql_mode = 'NO_ZERO_IN_DATE,NO_ZERO_DATE'")

	rs, _ = tk.Exec("select date '2007-10-00';")
	_, err = session.GetRows4Test(ctx, tk.Se, rs)
	c.Assert(err, NotNil)
	c.Assert(terror.ErrorEqual(err, types.ErrWrongValue.GenWithStackByArgs(types.DateTimeStr, "2017-10-00")), IsTrue)
	c.Assert(rs.Close(), IsNil)

	rs, err = tk.Exec("select date '0000-00-00';")
	c.Assert(err, IsNil)
	_, err = session.GetRows4Test(ctx, tk.Se, rs)
	c.Assert(err, NotNil)
	c.Assert(terror.ErrorEqual(err, types.ErrWrongValue.GenWithStackByArgs(types.DateTimeStr, "0000-00-00")), IsTrue)
	c.Assert(rs.Close(), IsNil)

	r = tk.MustQuery("select date'1998~01~02'")
	r.Check(testkit.Rows("1998-01-02"))

	r = tk.MustQuery("select date'731124', date '011124'")
	r.Check(testkit.Rows("1973-11-24 2001-11-24"))

	_, err = tk.Exec("select date '0000-00-00 00:00:00';")
	c.Assert(err, NotNil)
	c.Assert(terror.ErrorEqual(err, types.ErrWrongValue.GenWithStackByArgs(types.DateTimeStr, "0000-00-00 00:00:00")), IsTrue)

	_, err = tk.Exec("select date '2017-99-99';")
	c.Assert(err, NotNil)
	c.Assert(terror.ErrorEqual(err, types.ErrWrongValue), IsTrue, Commentf("err: %v", err))

	_, err = tk.Exec("select date '2017-2-31';")
	c.Assert(err, NotNil)
	c.Assert(terror.ErrorEqual(err, types.ErrWrongValue), IsTrue, Commentf("err: %v", err))

	_, err = tk.Exec("select date '201712-31';")
	c.Assert(err, NotNil)
	c.Assert(terror.ErrorEqual(err, types.ErrWrongValue.GenWithStackByArgs(types.DateTimeStr, "201712-31")), IsTrue, Commentf("err: %v", err))

	_, err = tk.Exec("select date 'abcdefg';")
	c.Assert(err, NotNil)
	c.Assert(terror.ErrorEqual(err, types.ErrWrongValue.GenWithStackByArgs(types.DateTimeStr, "abcdefg")), IsTrue, Commentf("err: %v", err))
}

func (s *testIntegrationSuite) TestJSONBuiltin(c *C) {
	defer s.cleanEnv(c)
	tk := testkit.NewTestKit(c, s.store)
	tk.MustExec("USE test;")
	tk.MustExec("DROP TABLE IF EXISTS t;")
	tk.MustExec("CREATE TABLE `my_collection` (	`doc` json DEFAULT NULL, `_id` varchar(32) GENERATED ALWAYS AS (JSON_UNQUOTE(JSON_EXTRACT(doc,'$._id'))) STORED NOT NULL, PRIMARY KEY (`_id`))")
	_, err := tk.Exec("UPDATE `test`.`my_collection` SET doc=JSON_SET(doc) WHERE (JSON_EXTRACT(doc,'$.name') = 'clare');")
	c.Assert(err, NotNil)

	r := tk.MustQuery("select json_valid(null);")
	r.Check(testkit.Rows("<nil>"))

	r = tk.MustQuery(`select json_valid("null");`)
	r.Check(testkit.Rows("1"))

	r = tk.MustQuery("select json_valid(0);")
	r.Check(testkit.Rows("0"))

	r = tk.MustQuery(`select json_valid("0");`)
	r.Check(testkit.Rows("1"))

	r = tk.MustQuery(`select json_valid("hello");`)
	r.Check(testkit.Rows("0"))

	r = tk.MustQuery(`select json_valid('"hello"');`)
	r.Check(testkit.Rows("1"))

	r = tk.MustQuery(`select json_valid('{"a":1}');`)
	r.Check(testkit.Rows("1"))

	r = tk.MustQuery("select json_valid('{}');")
	r.Check(testkit.Rows("1"))

	r = tk.MustQuery(`select json_valid('[]');`)
	r.Check(testkit.Rows("1"))

	r = tk.MustQuery("select json_valid('2019-8-19');")
	r.Check(testkit.Rows("0"))

	r = tk.MustQuery(`select json_valid('"2019-8-19"');`)
	r.Check(testkit.Rows("1"))
}

func (s *testIntegrationSuite) TestTimeLiteral(c *C) {
	defer s.cleanEnv(c)
	tk := testkit.NewTestKit(c, s.store)

	r := tk.MustQuery("select time '117:01:12';")
	r.Check(testkit.Rows("117:01:12"))

	r = tk.MustQuery("select time '01:00:00.999999';")
	r.Check(testkit.Rows("01:00:00.999999"))

	r = tk.MustQuery("select time '1 01:00:00';")
	r.Check(testkit.Rows("25:00:00"))

	r = tk.MustQuery("select time '110:00:00';")
	r.Check(testkit.Rows("110:00:00"))

	r = tk.MustQuery("select time'-1:1:1.123454656';")
	r.Check(testkit.Rows("-01:01:01.123455"))

	r = tk.MustQuery("select time '33:33';")
	r.Check(testkit.Rows("33:33:00"))

	r = tk.MustQuery("select time '1.1';")
	r.Check(testkit.Rows("00:00:01.1"))

	r = tk.MustQuery("select time '21';")
	r.Check(testkit.Rows("00:00:21"))

	r = tk.MustQuery("select time '20 20:20';")
	r.Check(testkit.Rows("500:20:00"))

	_, err := tk.Exec("select time '2017-01-01 00:00:00';")
	c.Assert(err, NotNil)
	c.Assert(terror.ErrorEqual(err, types.ErrWrongValue.GenWithStackByArgs(types.DateTimeStr, "2017-01-01 00:00:00")), IsTrue)

	_, err = tk.Exec("select time '071231235959.999999';")
	c.Assert(err, NotNil)
	c.Assert(terror.ErrorEqual(err, types.ErrWrongValue.GenWithStackByArgs(types.DateTimeStr, "071231235959.999999")), IsTrue)

	_, err = tk.Exec("select time '20171231235959.999999';")
	c.Assert(err, NotNil)
	c.Assert(terror.ErrorEqual(err, types.ErrWrongValue.GenWithStackByArgs(types.DateTimeStr, "20171231235959.999999")), IsTrue)

	_, err = tk.Exec("select ADDDATE('2008-01-34', -1);")
	c.Assert(err, IsNil)
	tk.MustQuery("Show warnings;").Check(testutil.RowsWithSep("|",
		"Warning|1292|Incorrect datetime value: '2008-01-34'"))
}

func (s *testIntegrationSuite) TestIssue13822(c *C) {
	tk := testkit.NewTestKitWithInit(c, s.store)
	tk.MustQuery("select ADDDATE(20111111, interval '-123' DAY);").Check(testkit.Rows("2011-07-11"))
	tk.MustQuery("select SUBDATE(20111111, interval '-123' DAY);").Check(testkit.Rows("2012-03-13"))
}

func (s *testIntegrationSuite) TestTimestampLiteral(c *C) {
	defer s.cleanEnv(c)
	tk := testkit.NewTestKit(c, s.store)

	r := tk.MustQuery("select timestamp '2017-01-01 00:00:00';")
	r.Check(testkit.Rows("2017-01-01 00:00:00"))

	r = tk.MustQuery("select timestamp '2017@01@01 00:00:00';")
	r.Check(testkit.Rows("2017-01-01 00:00:00"))

	r = tk.MustQuery("select timestamp '2017@01@01 00~00~00';")
	r.Check(testkit.Rows("2017-01-01 00:00:00"))

	r = tk.MustQuery("select timestamp '2017@01@0001 00~00~00.333';")
	r.Check(testkit.Rows("2017-01-01 00:00:00.333"))

	_, err := tk.Exec("select timestamp '00:00:00';")
	c.Assert(err, NotNil)
	c.Assert(terror.ErrorEqual(err, types.ErrWrongValue.GenWithStackByArgs(types.DateTimeStr, "00:00:00")), IsTrue)

	_, err = tk.Exec("select timestamp '1992-01-03';")
	c.Assert(err, NotNil)
	c.Assert(terror.ErrorEqual(err, types.ErrWrongValue.GenWithStackByArgs(types.DateTimeStr, "1992-01-03")), IsTrue)

	_, err = tk.Exec("select timestamp '20171231235959.999999';")
	c.Assert(err, NotNil)
	c.Assert(terror.ErrorEqual(err, types.ErrWrongValue.GenWithStackByArgs(types.DateTimeStr, "20171231235959.999999")), IsTrue)
}

func (s *testIntegrationSuite) TestLiterals(c *C) {
	defer s.cleanEnv(c)
	tk := testkit.NewTestKit(c, s.store)
	r := tk.MustQuery("SELECT LENGTH(b''), LENGTH(B''), b''+1, b''-1, B''+1;")
	r.Check(testkit.Rows("0 0 1 -1 1"))
}

func (s *testIntegrationSuite) TestFuncJSON(c *C) {
	tk := testkit.NewTestKit(c, s.store)
	defer s.cleanEnv(c)
	tk.MustExec("USE test;")
	tk.MustExec("DROP TABLE IF EXISTS table_json;")
	tk.MustExec("CREATE TABLE table_json(a json, b VARCHAR(255));")

	j1 := `{"\\"hello\\"": "world", "a": [1, "2", {"aa": "bb"}, 4.0, {"aa": "cc"}], "b": true, "c": ["d"]}`
	j2 := `[{"a": 1, "b": true}, 3, 3.5, "hello, world", null, true]`
	for _, j := range []string{j1, j2} {
		tk.MustExec(fmt.Sprintf(`INSERT INTO table_json values('%s', '%s')`, j, j))
	}

	r := tk.MustQuery(`select json_type(a), json_type(b) from table_json`)
	r.Check(testkit.Rows("OBJECT OBJECT", "ARRAY ARRAY"))

	tk.MustGetErrCode("select json_quote();", mysql.ErrWrongParamcountToNativeFct)
	tk.MustGetErrCode("select json_quote('abc', 'def');", mysql.ErrWrongParamcountToNativeFct)
	tk.MustGetErrCode("select json_quote(NULL, 'def');", mysql.ErrWrongParamcountToNativeFct)
	tk.MustGetErrCode("select json_quote('abc', NULL);", mysql.ErrWrongParamcountToNativeFct)

	tk.MustGetErrCode("select json_unquote();", mysql.ErrWrongParamcountToNativeFct)
	tk.MustGetErrCode("select json_unquote('abc', 'def');", mysql.ErrWrongParamcountToNativeFct)
	tk.MustGetErrCode("select json_unquote(NULL, 'def');", mysql.ErrWrongParamcountToNativeFct)
	tk.MustGetErrCode("select json_unquote('abc', NULL);", mysql.ErrWrongParamcountToNativeFct)

	tk.MustQuery("select json_quote(NULL);").Check(testkit.Rows("<nil>"))
	tk.MustQuery("select json_unquote(NULL);").Check(testkit.Rows("<nil>"))

	tk.MustQuery("select json_quote('abc');").Check(testkit.Rows(`"abc"`))
	tk.MustQuery(`select json_quote(convert('"abc"' using ascii));`).Check(testkit.Rows(`"\"abc\""`))
	tk.MustQuery(`select json_quote(convert('"abc"' using latin1));`).Check(testkit.Rows(`"\"abc\""`))
	tk.MustQuery(`select json_quote(convert('"abc"' using utf8));`).Check(testkit.Rows(`"\"abc\""`))
	tk.MustQuery(`select json_quote(convert('"abc"' using utf8mb4));`).Check(testkit.Rows(`"\"abc\""`))

	tk.MustQuery("select json_unquote('abc');").Check(testkit.Rows("abc"))
	tk.MustQuery(`select json_unquote('"abc"');`).Check(testkit.Rows("abc"))
	tk.MustQuery(`select json_unquote(convert('"abc"' using ascii));`).Check(testkit.Rows("abc"))
	tk.MustQuery(`select json_unquote(convert('"abc"' using latin1));`).Check(testkit.Rows("abc"))
	tk.MustQuery(`select json_unquote(convert('"abc"' using utf8));`).Check(testkit.Rows("abc"))
	tk.MustQuery(`select json_unquote(convert('"abc"' using utf8mb4));`).Check(testkit.Rows("abc"))

	tk.MustQuery(`select json_quote('"');`).Check(testkit.Rows(`"\""`))
	tk.MustQuery(`select json_unquote('"');`).Check(testkit.Rows(`"`))

	tk.MustQuery(`select json_unquote('""');`).Check(testkit.Rows(``))
	tk.MustQuery(`select char_length(json_unquote('""'));`).Check(testkit.Rows(`0`))
	tk.MustQuery(`select json_unquote('"" ');`).Check(testkit.Rows(`"" `))
	tk.MustQuery(`select json_unquote(cast(json_quote('abc') as json));`).Check(testkit.Rows("abc"))

	tk.MustQuery(`select json_unquote(cast('{"abc": "foo"}' as json));`).Check(testkit.Rows(`{"abc": "foo"}`))
	tk.MustQuery(`select json_unquote(json_extract(cast('{"abc": "foo"}' as json), '$.abc'));`).Check(testkit.Rows("foo"))
	tk.MustQuery(`select json_unquote('["a", "b", "c"]');`).Check(testkit.Rows(`["a", "b", "c"]`))
	tk.MustQuery(`select json_unquote(cast('["a", "b", "c"]' as json));`).Check(testkit.Rows(`["a", "b", "c"]`))
	tk.MustQuery(`select json_quote(convert(X'e68891' using utf8));`).Check(testkit.Rows(`"我"`))
	tk.MustQuery(`select json_quote(convert(X'e68891' using utf8mb4));`).Check(testkit.Rows(`"我"`))
	tk.MustQuery(`select cast(json_quote(convert(X'e68891' using utf8)) as json);`).Check(testkit.Rows(`"我"`))
	tk.MustQuery(`select json_unquote(convert(X'e68891' using utf8));`).Check(testkit.Rows("我"))

	tk.MustQuery(`select json_quote(json_quote(json_quote('abc')));`).Check(testkit.Rows(`"\"\\\"abc\\\"\""`))
	tk.MustQuery(`select json_unquote(json_unquote(json_unquote(json_quote(json_quote(json_quote('abc'))))));`).Check(testkit.Rows("abc"))

	tk.MustGetErrCode("select json_quote(123)", mysql.ErrIncorrectType)
	tk.MustGetErrCode("select json_quote(-100)", mysql.ErrIncorrectType)
	tk.MustGetErrCode("select json_quote(123.123)", mysql.ErrIncorrectType)
	tk.MustGetErrCode("select json_quote(-100.000)", mysql.ErrIncorrectType)
	tk.MustGetErrCode(`select json_quote(true);`, mysql.ErrIncorrectType)
	tk.MustGetErrCode(`select json_quote(false);`, mysql.ErrIncorrectType)
	tk.MustGetErrCode(`select json_quote(cast("{}" as JSON));`, mysql.ErrIncorrectType)
	tk.MustGetErrCode(`select json_quote(cast("[]" as JSON));`, mysql.ErrIncorrectType)
	tk.MustGetErrCode(`select json_quote(cast("2015-07-29" as date));`, mysql.ErrIncorrectType)
	tk.MustGetErrCode(`select json_quote(cast("12:18:29.000000" as time));`, mysql.ErrIncorrectType)
	tk.MustGetErrCode(`select json_quote(cast("2015-07-29 12:18:29.000000" as datetime));`, mysql.ErrIncorrectType)

	tk.MustGetErrCode("select json_unquote(123)", mysql.ErrIncorrectType)
	tk.MustGetErrCode("select json_unquote(-100)", mysql.ErrIncorrectType)
	tk.MustGetErrCode("select json_unquote(123.123)", mysql.ErrIncorrectType)
	tk.MustGetErrCode("select json_unquote(-100.000)", mysql.ErrIncorrectType)
	tk.MustGetErrCode(`select json_unquote(true);`, mysql.ErrIncorrectType)
	tk.MustGetErrCode(`select json_unquote(false);`, mysql.ErrIncorrectType)
	tk.MustGetErrCode(`select json_unquote(cast("2015-07-29" as date));`, mysql.ErrIncorrectType)
	tk.MustGetErrCode(`select json_unquote(cast("12:18:29.000000" as time));`, mysql.ErrIncorrectType)
	tk.MustGetErrCode(`select json_unquote(cast("2015-07-29 12:18:29.000000" as datetime));`, mysql.ErrIncorrectType)

	r = tk.MustQuery(`select json_extract(a, '$.a[1]'), json_extract(b, '$.b') from table_json`)
	r.Check(testkit.Rows("\"2\" true", "<nil> <nil>"))

	r = tk.MustQuery(`select json_extract(json_set(a, '$.a[1]', 3), '$.a[1]'), json_extract(json_set(b, '$.b', false), '$.b') from table_json`)
	r.Check(testkit.Rows("3 false", "<nil> <nil>"))

	r = tk.MustQuery(`select json_extract(json_insert(a, '$.a[1]', 3), '$.a[1]'), json_extract(json_insert(b, '$.b', false), '$.b') from table_json`)
	r.Check(testkit.Rows("\"2\" true", "<nil> <nil>"))

	r = tk.MustQuery(`select json_extract(json_replace(a, '$.a[1]', 3), '$.a[1]'), json_extract(json_replace(b, '$.b', false), '$.b') from table_json`)
	r.Check(testkit.Rows("3 false", "<nil> <nil>"))

	r = tk.MustQuery(`select json_extract(json_merge(a, cast(b as JSON)), '$[0].a[0]') from table_json`)
	r.Check(testkit.Rows("1", "1"))

	r = tk.MustQuery(`select json_extract(json_array(1,2,3), '$[1]')`)
	r.Check(testkit.Rows("2"))

	r = tk.MustQuery(`select json_extract(json_object(1,2,3,4), '$."1"')`)
	r.Check(testkit.Rows("2"))

	tk.MustExec(`update table_json set a=json_set(a,'$.a',json_object('a',1,'b',2)) where json_extract(a,'$.a[1]') = '2'`)
	r = tk.MustQuery(`select json_extract(a, '$.a.a'), json_extract(a, '$.a.b') from table_json`)
	r.Check(testkit.Rows("1 2", "<nil> <nil>"))

	r = tk.MustQuery(`select json_contains(NULL, '1'), json_contains('1', NULL), json_contains('1', '1', NULL)`)
	r.Check(testkit.Rows("<nil> <nil> <nil>"))
	r = tk.MustQuery(`select json_contains('{}','{}'), json_contains('[1]','1'), json_contains('[1]','"1"'), json_contains('[1,2,[1,[5,[3]]]]', '[1,3]', '$[2]'), json_contains('[1,2,[1,[5,{"a":[2,3]}]]]', '[1,{"a":[3]}]', "$[2]"), json_contains('{"a":1}', '{"a":1,"b":2}', "$")`)
	r.Check(testkit.Rows("1 1 0 1 1 0"))
	r = tk.MustQuery(`select json_contains('{"a": 1}', '1', "$.c"), json_contains('{"a": [1, 2]}', '1', "$.a[2]"), json_contains('{"a": [1, {"a": 1}]}', '1', "$.a[1].b")`)
	r.Check(testkit.Rows("<nil> <nil> <nil>"))
	rs, err := tk.Exec("select json_contains('1','1','$.*')")
	c.Assert(err, IsNil)
	c.Assert(rs, NotNil)
	_, err = session.GetRows4Test(context.Background(), tk.Se, rs)
	c.Assert(err, NotNil)
	c.Assert(err.Error(), Equals, "[json:3149]In this situation, path expressions may not contain the * and ** tokens.")

	r = tk.MustQuery(`select
		json_contains_path(NULL, 'one', "$.c"),
		json_contains_path(NULL, 'all', "$.c"),
		json_contains_path('{"a": 1}', NULL, "$.c"),
		json_contains_path('{"a": 1}', 'one', NULL),
		json_contains_path('{"a": 1}', 'all', NULL)
	`)
	r.Check(testkit.Rows("<nil> <nil> <nil> <nil> <nil>"))

	r = tk.MustQuery(`select
		json_contains_path('{"a": 1, "b": 2, "c": {"d": 4}}', 'one', '$.c.d'),
		json_contains_path('{"a": 1, "b": 2, "c": {"d": 4}}', 'one', '$.a.d'),
		json_contains_path('{"a": 1, "b": 2, "c": {"d": 4}}', 'all', '$.c.d'),
		json_contains_path('{"a": 1, "b": 2, "c": {"d": 4}}', 'all', '$.a.d')
	`)
	r.Check(testkit.Rows("1 0 1 0"))

	r = tk.MustQuery(`select
		json_contains_path('{"a": 1, "b": 2, "c": {"d": 4}}', 'one', '$.a', '$.e'),
		json_contains_path('{"a": 1, "b": 2, "c": {"d": 4}}', 'one', '$.a', '$.b'),
		json_contains_path('{"a": 1, "b": 2, "c": {"d": 4}}', 'all', '$.a', '$.e'),
		json_contains_path('{"a": 1, "b": 2, "c": {"d": 4}}', 'all', '$.a', '$.b')
	`)
	r.Check(testkit.Rows("1 1 0 1"))

	r = tk.MustQuery(`select
		json_contains_path('{"a": 1, "b": 2, "c": {"d": 4}}', 'one', '$.*'),
		json_contains_path('{"a": 1, "b": 2, "c": {"d": 4}}', 'one', '$[*]'),
		json_contains_path('{"a": 1, "b": 2, "c": {"d": 4}}', 'all', '$.*'),
		json_contains_path('{"a": 1, "b": 2, "c": {"d": 4}}', 'all', '$[*]')
	`)
	r.Check(testkit.Rows("1 0 1 0"))

	r = tk.MustQuery(`select
		json_keys('[]'),
		json_keys('{}'),
		json_keys('{"a": 1, "b": 2}'),
		json_keys('{"a": {"c": 3}, "b": 2}'),
		json_keys('{"a": {"c": 3}, "b": 2}', "$.a")
	`)
	r.Check(testkit.Rows(`<nil> [] ["a", "b"] ["a", "b"] ["c"]`))

	r = tk.MustQuery(`select
		json_length('1'),
		json_length('{}'),
		json_length('[]'),
		json_length('{"a": 1}'),
		json_length('{"a": 1, "b": 2}'),
		json_length('[1, 2, 3]')
	`)
	r.Check(testkit.Rows("1 0 0 1 2 3"))

	// #16267
	tk.MustQuery(`select json_array(922337203685477580) =  json_array(922337203685477581);`).Check(testkit.Rows("0"))

	// #10461
	tk.MustExec("drop table if exists tx1")
	tk.MustExec("create table tx1(id int key, a double, b double, c double, d double)")
	tk.MustExec("insert into tx1 values (1, 0.1, 0.2, 0.3, 0.0)")
	tk.MustQuery("select a+b, c from tx1").Check(testkit.Rows("0.30000000000000004 0.3"))
	tk.MustQuery("select json_array(a+b) = json_array(c) from tx1").Check(testkit.Rows("0"))
}

func (s *testIntegrationSuite) TestColumnInfoModified(c *C) {
	testKit := testkit.NewTestKit(c, s.store)
	defer s.cleanEnv(c)
	testKit.MustExec("use test")
	testKit.MustExec("drop table if exists tab0")
	testKit.MustExec("CREATE TABLE tab0(col0 INTEGER, col1 INTEGER, col2 INTEGER)")
	testKit.MustExec("SELECT + - (- CASE + col0 WHEN + CAST( col0 AS SIGNED ) THEN col1 WHEN 79 THEN NULL WHEN + - col1 THEN col0 / + col0 END ) * - 16 FROM tab0")
	ctx := testKit.Se.(sessionctx.Context)
	is := domain.GetDomain(ctx).InfoSchema()
	tbl, _ := is.TableByName(model.NewCIStr("test"), model.NewCIStr("tab0"))
	col := table.FindCol(tbl.Cols(), "col1")
	c.Assert(col.Tp, Equals, mysql.TypeLong)
}

func (s *testIntegrationSuite) TestSetVariables(c *C) {
	tk := testkit.NewTestKit(c, s.store)
	defer s.cleanEnv(c)
	_, err := tk.Exec("set sql_mode='adfasdfadsfdasd';")
	c.Assert(err, NotNil)
	_, err = tk.Exec("set @@sql_mode='adfasdfadsfdasd';")
	c.Assert(err, NotNil)
	_, err = tk.Exec("set @@global.sql_mode='adfasdfadsfdasd';")
	c.Assert(err, NotNil)
	_, err = tk.Exec("set @@session.sql_mode='adfasdfadsfdasd';")
	c.Assert(err, NotNil)

	var r *testkit.Result
	_, err = tk.Exec("set @@session.sql_mode=',NO_ZERO_DATE,ANSI,ANSI_QUOTES';")
	c.Assert(err, IsNil)
	r = tk.MustQuery(`select @@session.sql_mode`)
	r.Check(testkit.Rows("NO_ZERO_DATE,REAL_AS_FLOAT,PIPES_AS_CONCAT,ANSI_QUOTES,IGNORE_SPACE,ONLY_FULL_GROUP_BY,ANSI"))
	r = tk.MustQuery(`show variables like 'sql_mode'`)
	r.Check(testkit.Rows("sql_mode NO_ZERO_DATE,REAL_AS_FLOAT,PIPES_AS_CONCAT,ANSI_QUOTES,IGNORE_SPACE,ONLY_FULL_GROUP_BY,ANSI"))

	// for invalid SQL mode.
	tk.MustExec("use test")
	tk.MustExec("drop table if exists tab0")
	tk.MustExec("CREATE TABLE tab0(col1 time)")
	_, err = tk.Exec("set sql_mode='STRICT_TRANS_TABLES';")
	c.Assert(err, IsNil)
	_, err = tk.Exec("INSERT INTO tab0 select cast('999:44:33' as time);")
	c.Assert(err, NotNil)
	c.Assert(err.Error(), Equals, "[types:1292]Truncated incorrect time value: '999:44:33'")
	_, err = tk.Exec("set sql_mode=' ,';")
	c.Assert(err, NotNil)
	_, err = tk.Exec("INSERT INTO tab0 select cast('999:44:33' as time);")
	c.Assert(err, NotNil)
	c.Assert(err.Error(), Equals, "[types:1292]Truncated incorrect time value: '999:44:33'")

	// issue #5478
	_, err = tk.Exec("set session transaction read write;")
	c.Assert(err, IsNil)
	_, err = tk.Exec("set global transaction read write;")
	c.Assert(err, IsNil)
	r = tk.MustQuery(`select @@session.tx_read_only, @@global.tx_read_only, @@session.transaction_read_only, @@global.transaction_read_only;`)
	r.Check(testkit.Rows("0 0 0 0"))

	_, err = tk.Exec("set session transaction read only;")
	c.Assert(err, IsNil)
	r = tk.MustQuery(`select @@session.tx_read_only, @@global.tx_read_only, @@session.transaction_read_only, @@global.transaction_read_only;`)
	r.Check(testkit.Rows("1 0 1 0"))
	_, err = tk.Exec("set global transaction read only;")
	c.Assert(err, IsNil)
	r = tk.MustQuery(`select @@session.tx_read_only, @@global.tx_read_only, @@session.transaction_read_only, @@global.transaction_read_only;`)
	r.Check(testkit.Rows("1 1 1 1"))

	_, err = tk.Exec("set session transaction read write;")
	c.Assert(err, IsNil)
	_, err = tk.Exec("set global transaction read write;")
	c.Assert(err, IsNil)
	r = tk.MustQuery(`select @@session.tx_read_only, @@global.tx_read_only, @@session.transaction_read_only, @@global.transaction_read_only;`)
	r.Check(testkit.Rows("0 0 0 0"))

	_, err = tk.Exec("set @@global.max_user_connections='';")
	c.Assert(err, NotNil)
	c.Assert(err.Error(), Equals, variable.ErrWrongTypeForVar.GenWithStackByArgs("max_user_connections").Error())
	_, err = tk.Exec("set @@global.max_prepared_stmt_count='';")
	c.Assert(err, NotNil)
	c.Assert(err.Error(), Equals, variable.ErrWrongTypeForVar.GenWithStackByArgs("max_prepared_stmt_count").Error())
}

func (s *testIntegrationSuite) TestIssues(c *C) {
	// for issue #4954
	tk := testkit.NewTestKit(c, s.store)
	defer s.cleanEnv(c)
	tk.MustExec("use test")
	tk.MustExec("drop table if exists t")
	tk.MustExec("CREATE TABLE t (a CHAR(5) CHARACTER SET latin1);")
	tk.MustExec("INSERT INTO t VALUES ('oe');")
	tk.MustExec("INSERT INTO t VALUES (0xf6);")
	r := tk.MustQuery(`SELECT * FROM t WHERE a= 'oe';`)
	r.Check(testkit.Rows("oe"))
	r = tk.MustQuery(`SELECT HEX(a) FROM t WHERE a= 0xf6;`)
	r.Check(testkit.Rows("F6"))

	// for issue #4006
	tk.MustExec(`drop table if exists tb`)
	tk.MustExec("create table tb(id int auto_increment primary key, v varchar(32));")
	tk.MustExec("insert into tb(v) (select v from tb);")
	r = tk.MustQuery(`SELECT * FROM tb;`)
	r.Check(testkit.Rows())
	tk.MustExec(`insert into tb(v) values('hello');`)
	tk.MustExec("insert into tb(v) (select v from tb);")
	r = tk.MustQuery(`SELECT * FROM tb;`)
	r.Check(testkit.Rows("1 hello", "2 hello"))

	// for issue #5111
	tk.MustExec(`drop table if exists t`)
	tk.MustExec("create table t(c varchar(32));")
	tk.MustExec("insert into t values('1e649'),('-1e649');")
	r = tk.MustQuery(`SELECT * FROM t where c < 1;`)
	r.Check(testkit.Rows("-1e649"))
	tk.MustQuery("show warnings").Check(testutil.RowsWithSep("|",
		"Warning|1292|Truncated incorrect DOUBLE value: '1e649'",
		"Warning|1292|Truncated incorrect DOUBLE value: '-1e649'"))
	r = tk.MustQuery(`SELECT * FROM t where c > 1;`)
	r.Check(testkit.Rows("1e649"))
	tk.MustQuery("show warnings").Check(testutil.RowsWithSep("|",
		"Warning|1292|Truncated incorrect DOUBLE value: '1e649'",
		"Warning|1292|Truncated incorrect DOUBLE value: '-1e649'"))

	// for issue #5293
	tk.MustExec("drop table if exists t")
	tk.MustExec("create table t(a int)")
	tk.MustExec("insert t values (1)")
	tk.MustQuery("select * from t where cast(a as binary)").Check(testkit.Rows("1"))

	// for issue #16351
	tk.MustExec("drop table if exists t2")
	tk.MustExec("create table t2(a int, b varchar(20))")
	tk.MustExec(`insert into t2 values(1,"1111"),(2,"2222"),(3,"3333"),(4,"4444"),(5,"5555"),(6,"6666"),(7,"7777"),(8,"8888"),(9,"9999"),(10,"0000")`)
	tk.MustQuery(`select (@j := case when substr(t2.b,1,3)=@i then 1 else @j+1 end) from t2, (select @j := 0, @i := "0") tt limit 10`).Check(testkit.Rows(
		"1", "2", "3", "4", "5", "6", "7", "8", "9", "10"))
}

func (s *testIntegrationSuite) TestInPredicate4UnsignedInt(c *C) {
	// for issue #6661
	tk := testkit.NewTestKit(c, s.store)
	defer s.cleanEnv(c)
	tk.MustExec("use test")
	tk.MustExec("drop table if exists t")
	tk.MustExec("CREATE TABLE t (a bigint unsigned,key (a));")
	tk.MustExec("INSERT INTO t VALUES (0), (4), (5), (6), (7), (8), (9223372036854775810), (18446744073709551614), (18446744073709551615);")
	r := tk.MustQuery(`SELECT a FROM t WHERE a NOT IN (-1, -2, 18446744073709551615);`)
	r.Check(testkit.Rows("0", "4", "5", "6", "7", "8", "9223372036854775810", "18446744073709551614"))
	r = tk.MustQuery(`SELECT a FROM t WHERE a NOT IN (-1, -2, 4, 9223372036854775810);`)
	r.Check(testkit.Rows("0", "5", "6", "7", "8", "18446744073709551614", "18446744073709551615"))
	r = tk.MustQuery(`SELECT a FROM t WHERE a NOT IN (-1, -2, 0, 4, 18446744073709551614);`)
	r.Check(testkit.Rows("5", "6", "7", "8", "9223372036854775810", "18446744073709551615"))

	// for issue #4473
	tk.MustExec("drop table if exists t")
	tk.MustExec("create table t1 (some_id smallint(5) unsigned,key (some_id) )")
	tk.MustExec("insert into t1 values (1),(2)")
	r = tk.MustQuery(`select some_id from t1 where some_id not in(2,-1);`)
	r.Check(testkit.Rows("1"))
}

func (s *testIntegrationSuite) TestFilterExtractFromDNF(c *C) {
	tk := testkit.NewTestKit(c, s.store)
	defer s.cleanEnv(c)
	tk.MustExec("use test")
	tk.MustExec("drop table if exists t")
	tk.MustExec("create table t(a int, b int, c int)")

	tests := []struct {
		exprStr string
		result  string
	}{
		{
			exprStr: "a = 1 or a = 1 or a = 1",
			result:  "[eq(test.t.a, 1)]",
		},
		{
			exprStr: "a = 1 or a = 1 or (a = 1 and b = 1)",
			result:  "[eq(test.t.a, 1)]",
		},
		{
			exprStr: "(a = 1 and a = 1) or a = 1 or b = 1",
			result:  "[or(or(and(eq(test.t.a, 1), eq(test.t.a, 1)), eq(test.t.a, 1)), eq(test.t.b, 1))]",
		},
		{
			exprStr: "(a = 1 and b = 2) or (a = 1 and b = 3) or (a = 1 and b = 4)",
			result:  "[eq(test.t.a, 1) or(eq(test.t.b, 2), or(eq(test.t.b, 3), eq(test.t.b, 4)))]",
		},
		{
			exprStr: "(a = 1 and b = 1 and c = 1) or (a = 1 and b = 1) or (a = 1 and b = 1 and c > 2 and c < 3)",
			result:  "[eq(test.t.a, 1) eq(test.t.b, 1)]",
		},
	}

	ctx := context.Background()
	for _, tt := range tests {
		sql := "select * from t where " + tt.exprStr
		sctx := tk.Se.(sessionctx.Context)
		sc := sctx.GetSessionVars().StmtCtx
		stmts, err := session.Parse(sctx, sql)
		c.Assert(err, IsNil, Commentf("error %v, for expr %s", err, tt.exprStr))
		c.Assert(stmts, HasLen, 1)
		is := domain.GetDomain(sctx).InfoSchema()
		err = plannercore.Preprocess(sctx, stmts[0], is)
		c.Assert(err, IsNil, Commentf("error %v, for resolve name, expr %s", err, tt.exprStr))
		p, _, err := plannercore.BuildLogicalPlan(ctx, sctx, stmts[0], is)
		c.Assert(err, IsNil, Commentf("error %v, for build plan, expr %s", err, tt.exprStr))
		selection := p.(plannercore.LogicalPlan).Children()[0].(*plannercore.LogicalSelection)
		conds := make([]expression.Expression, len(selection.Conditions))
		for i, cond := range selection.Conditions {
			conds[i] = expression.PushDownNot(sctx, cond)
		}
		afterFunc := expression.ExtractFiltersFromDNFs(sctx, conds)
		sort.Slice(afterFunc, func(i, j int) bool {
			return bytes.Compare(afterFunc[i].HashCode(sc), afterFunc[j].HashCode(sc)) < 0
		})
		c.Assert(fmt.Sprintf("%s", afterFunc), Equals, tt.result, Commentf("wrong result for expr: %s", tt.exprStr))
	}
}

func (s *testIntegrationSuite) testTiDBIsOwnerFunc(c *C) {
	tk := testkit.NewTestKit(c, s.store)
	defer s.cleanEnv(c)
	result := tk.MustQuery("select tidb_is_ddl_owner()")
	ddlOwnerChecker := tk.Se.DDLOwnerChecker()
	c.Assert(ddlOwnerChecker, NotNil)
	var ret int64
	if ddlOwnerChecker.IsOwner() {
		ret = 1
	}
	result.Check(testkit.Rows(fmt.Sprintf("%v", ret)))
}

func (s *testIntegrationSuite) TestTiDBDecodePlanFunc(c *C) {
	tk := testkit.NewTestKit(c, s.store)
	defer s.cleanEnv(c)
	tk.MustQuery("select tidb_decode_plan('')").Check(testkit.Rows(""))
	tk.MustQuery("select tidb_decode_plan('7APIMAk1XzEzCTAJMQlmdW5jczpjb3VudCgxKQoxCTE3XzE0CTAJMAlpbm5lciBqb2luLCBp" +
		"AQyQOlRhYmxlUmVhZGVyXzIxLCBlcXVhbDpbZXEoQ29sdW1uIzEsIA0KCDkpIBkXADIVFywxMCldCjIJMzFfMTgFZXhkYXRhOlNlbGVjdGlvbl" +
		"8xNwozCTFfMTcJMQkwCWx0HVlATlVMTCksIG5vdChpc251bGwVHAApUhcAUDIpKQo0CTEwXzE2CTEJMTAwMDAJdAHB2Dp0MSwgcmFuZ2U6Wy1p" +
		"bmYsK2luZl0sIGtlZXAgb3JkZXI6ZmFsc2UsIHN0YXRzOnBzZXVkbwoFtgAyAZcEMAk6tgAEMjAFtgQyMDq2AAg5LCBmtgAAMFa3AAA5FbcAO" +
		"T63AAAyzrcA')").Check(testkit.Rows("" +
		"\tid                  \ttask\testRows\toperator info\n" +
		"\tStreamAgg_13        \troot\t1      \tfuncs:count(1)\n" +
		"\t└─HashJoin_14       \troot\t0      \tinner join, inner:TableReader_21, equal:[eq(Column#1, Column#9) eq(Column#2, Column#10)]\n" +
		"\t  ├─TableReader_18  \troot\t0      \tdata:Selection_17\n" +
		"\t  │ └─Selection_17  \tcop \t0      \tlt(Column#1, NULL), not(isnull(Column#1)), not(isnull(Column#2))\n" +
		"\t  │   └─TableScan_16\tcop \t10000  \ttable:t1, range:[-inf,+inf], keep order:false, stats:pseudo\n" +
		"\t  └─TableReader_21  \troot\t0      \tdata:Selection_20\n" +
		"\t    └─Selection_20  \tcop \t0      \tlt(Column#9, NULL), not(isnull(Column#10)), not(isnull(Column#9))\n" +
		"\t      └─TableScan_19\tcop \t10000  \ttable:t2, range:[-inf,+inf], keep order:false, stats:pseudo"))
	tk.MustQuery("select tidb_decode_plan('rwPwcTAJNV8xNAkwCTEJZnVuY3M6bWF4KHRlc3QudC5hKS0+Q29sdW1uIzQJMQl0aW1lOj" +
		"IyMy45MzXCtXMsIGxvb3BzOjIJMTI4IEJ5dGVzCU4vQQoxCTE2XzE4CTAJMQlvZmZzZXQ6MCwgY291bnQ6MQkxCQlHFDE4LjQyMjJHAAhOL0" +
		"EBBCAKMgkzMl8yOAkBlEBpbmRleDpMaW1pdF8yNwkxCQ0+DDYuODUdPSwxLCBycGMgbnVtOiANDAUpGDE1MC44MjQFKjhwcm9jIGtleXM6MA" +
		"kxOTgdsgAzAbIAMgFearIAFDU3LjM5NgVKAGwN+BGxIDQJMTNfMjYJMQGgHGFibGU6dCwgCbqwaWR4KGEpLCByYW5nZTooMCwraW5mXSwga2" +
		"VlcCBvcmRlcjp0cnVlLCBkZXNjAT8kaW1lOjU2LjY2MR1rJDEJTi9BCU4vQQo=')").Check(testkit.Rows("" +
		"\tid                  \ttask\testRows\toperator info                                               \tactRows\texecution info                                                       \tmemory   \tdisk\n" +
		"\tStreamAgg_14        \troot\t1      \tfuncs:max(test.t.a)->Column#4                               \t1      \ttime:223.935µs, loops:2                                             \t128 Bytes\tN/A\n" +
		"\t└─Limit_18          \troot\t1      \toffset:0, count:1                                           \t1      \ttime:218.422µs, loops:2                                             \tN/A      \tN/A\n" +
		"\t  └─IndexReader_28  \troot\t1      \tindex:Limit_27                                              \t1      \ttime:216.85µs, loops:1, rpc num: 1, rpc time:150.824µs, proc keys:0\t198 Bytes\tN/A\n" +
		"\t    └─Limit_27      \tcop \t1      \toffset:0, count:1                                           \t1      \ttime:57.396µs, loops:2                                              \tN/A      \tN/A\n" +
		"\t      └─IndexScan_26\tcop \t1      \ttable:t, index:idx(a), range:(0,+inf], keep order:true, desc\t1      \ttime:56.661µs, loops:1                                              \tN/A      \tN/A"))

	// Test issue16939
	tk.MustQuery("select tidb_decode_plan(query), time from information_schema.slow_query order by time desc limit 1;")
	tk.MustQuery("select tidb_decode_plan('xxx')").Check(testkit.Rows("xxx"))
}

func (s *testIntegrationSuite) TestTiDBInternalFunc(c *C) {
	tk := testkit.NewTestKit(c, s.store)
	defer s.cleanEnv(c)
	var result *testkit.Result
	result = tk.MustQuery("select tidb_decode_key( '74800000000000002B5F72800000000000A5D3' )")
	result.Check(testkit.Rows(`{"_tidb_rowid":42451,"table_id":"43"}`))
	result = tk.MustQuery("select tidb_decode_key( '7480000000000000325f7205bff199999999999a013131000000000000f9' )")
	result.Check(testkit.Rows(`{"handle":"{1.1, 11}","table_id":50}`))

	result = tk.MustQuery("select tidb_decode_key( '74800000000000019B5F698000000000000001015257303100000000FB013736383232313130FF3900000000000000F8010000000000000000F7' )")
	result.Check(testkit.Rows(`{"index_id":1,"index_vals":"RW01, 768221109, ","table_id":411}`))
	result = tk.MustQuery("select tidb_decode_key( '7480000000000000695F698000000000000001038000000000004E20' )")
	result.Check(testkit.Rows(`{"index_id":1,"index_vals":"20000","table_id":105}`))

	// Test invalid record/index key.
	result = tk.MustQuery("select tidb_decode_key( '7480000000000000FF2E5F728000000011FFE1A3000000000000' )")
	result.Check(testkit.Rows("7480000000000000FF2E5F728000000011FFE1A3000000000000"))
	warns := tk.Se.GetSessionVars().StmtCtx.GetWarnings()
	c.Assert(warns, HasLen, 1)
	c.Assert(warns[0].Err.Error(), Equals, "invalid record/index key: 7480000000000000FF2E5F728000000011FFE1A3000000000000")

	// Test in real tables.
	tk.MustExec("use test;")
	tk.MustExec("drop table if exists t;")
	tk.MustExec("create table t (a varchar(255), b int, c datetime, primary key (a, b, c));")
	dom := domain.GetDomain(tk.Se)
	is := dom.InfoSchema()
	tbl, err := is.TableByName(model.NewCIStr("test"), model.NewCIStr("t"))
	c.Assert(err, IsNil)
	getTime := func(year, month, day int, timeType byte) types.Time {
		ret := types.NewTime(types.FromDate(year, month, day, 0, 0, 0, 0), timeType, types.DefaultFsp)
		return ret
	}
	buildCommonKeyFromData := func(tableID int64, data []types.Datum) string {
		k, err := codec.EncodeKey(tk.Se.GetSessionVars().StmtCtx, nil, data...)
		c.Assert(err, IsNil)
		h, err := kv.NewCommonHandle(k)
		c.Assert(err, IsNil)
		k = tablecodec.EncodeRowKeyWithHandle(tableID, h)
		hexKey := hex.EncodeToString(codec.EncodeBytes(nil, k))
		return hexKey
	}
	// split table t by ('bbbb', 10, '2020-01-01');
	data := []types.Datum{types.NewStringDatum("bbbb"), types.NewIntDatum(10), types.NewTimeDatum(getTime(2020, 1, 1, mysql.TypeDatetime))}
	sql := fmt.Sprintf("select tidb_decode_key( '%s' )", buildCommonKeyFromData(tbl.Meta().ID, data))
	result = tk.MustQuery(sql)
	rs := fmt.Sprintf(`{"handle":{"a":"bbbb","b":"10","c":"2020-01-01 00:00:00"},"table_id":%d}`, tbl.Meta().ID)
	result.Check(testkit.Rows(rs))

	tk.MustExec("drop table if exists t;")
	tk.MustExec("create table t (a varchar(255), b int, c datetime, index idx(a, b, c));")
	dom = domain.GetDomain(tk.Se)
	is = dom.InfoSchema()
	tbl, err = is.TableByName(model.NewCIStr("test"), model.NewCIStr("t"))
	c.Assert(err, IsNil)
	buildIndexKeyFromData := func(tableID, indexID int64, data []types.Datum) string {
		k, err := codec.EncodeKey(tk.Se.GetSessionVars().StmtCtx, nil, data...)
		c.Assert(err, IsNil)
		k = tablecodec.EncodeIndexSeekKey(tableID, indexID, k)
		hexKey := hex.EncodeToString(codec.EncodeBytes(nil, k))
		return hexKey
	}
	// split table t index idx by ('aaaaa', 100, '2000-01-01');
	data = []types.Datum{types.NewStringDatum("aaaaa"), types.NewIntDatum(100), types.NewTimeDatum(getTime(2000, 1, 1, mysql.TypeDatetime))}
	hexKey := buildIndexKeyFromData(tbl.Meta().ID, tbl.Indices()[0].Meta().ID, data)
	sql = fmt.Sprintf("select tidb_decode_key( '%s' )", hexKey)
	result = tk.MustQuery(sql)
	rs = fmt.Sprintf(`{"index_id":1,"index_vals":{"a":"aaaaa","b":"100","c":"2000-01-01 00:00:00"},"table_id":%d}`, tbl.Meta().ID)
	result.Check(testkit.Rows(rs))
}

func newStoreWithBootstrap() (kv.Storage, *domain.Domain, error) {
	store, err := mockstore.NewMockStore()
	if err != nil {
		return nil, nil, err
	}
	session.SetSchemaLease(0)
	dom, err := session.BootstrapSession(store)
	return store, dom, err
}

func (s *testIntegrationSuite) TestTwoDecimalTruncate(c *C) {
	tk := testkit.NewTestKit(c, s.store)
	defer s.cleanEnv(c)
	tk.MustExec("use test")
	tk.MustExec("set sql_mode=''")
	tk.MustExec("drop table if exists t")
	tk.MustExec("create table t1(a decimal(10,5), b decimal(10,1))")
	tk.MustExec("insert into t1 values(123.12345, 123.12345)")
	tk.MustExec("update t1 set b = a")
	res := tk.MustQuery("select a, b from t1")
	res.Check(testkit.Rows("123.12345 123.1"))
	res = tk.MustQuery("select 2.00000000000000000000000000000001 * 1.000000000000000000000000000000000000000000002")
	res.Check(testkit.Rows("2.000000000000000000000000000000"))
}

func (s *testIntegrationSuite) TestPrefixIndex(c *C) {
	tk := testkit.NewTestKit(c, s.store)
	defer s.cleanEnv(c)
	tk.MustExec("use test")
	tk.MustExec(`CREATE TABLE t1 (
  			name varchar(12) DEFAULT NULL,
  			KEY pname (name(12))
		) ENGINE=InnoDB DEFAULT CHARSET=utf8mb4 COLLATE=utf8mb4_unicode_ci`)

	tk.MustExec("insert into t1 values('借款策略集_网页');")
	res := tk.MustQuery("select * from t1 where name = '借款策略集_网页';")
	res.Check(testkit.Rows("借款策略集_网页"))

	tk.MustExec(`CREATE TABLE prefix (
		a int(11) NOT NULL,
		b varchar(55) DEFAULT NULL,
		c int(11) DEFAULT NULL,
		PRIMARY KEY (a),
		KEY prefix_index (b(2)),
		KEY prefix_complex (a,b(2))
	) ENGINE=InnoDB DEFAULT CHARSET=utf8 COLLATE=utf8_bin;`)

	tk.MustExec("INSERT INTO prefix VALUES(0, 'b', 2), (1, 'bbb', 3), (2, 'bbc', 4), (3, 'bbb', 5), (4, 'abc', 6), (5, 'abc', 7), (6, 'abc', 7), (7, 'ÿÿ', 8), (8, 'ÿÿ0', 9), (9, 'ÿÿÿ', 10);")
	res = tk.MustQuery("select c, b from prefix where b > 'ÿ' and b < 'ÿÿc'")
	res.Check(testkit.Rows("8 ÿÿ", "9 ÿÿ0"))

	res = tk.MustQuery("select a, b from prefix where b LIKE 'ÿÿ%'")
	res.Check(testkit.Rows("7 ÿÿ", "8 ÿÿ0", "9 ÿÿÿ"))
}

func (s *testIntegrationSuite) TestDecimalMul(c *C) {
	tk := testkit.NewTestKit(c, s.store)
	tk.MustExec("USE test")
	tk.MustExec("create table t(a decimal(38, 17));")
	tk.MustExec("insert into t select 0.5999991229316*0.918755041726043;")
	res := tk.MustQuery("select * from t;")
	res.Check(testkit.Rows("0.55125221922461136"))
}

func (s *testIntegrationSuite) TestDecimalDiv(c *C) {
	tk := testkit.NewTestKit(c, s.store)
	tk.MustQuery("select cast(1 as decimal(60,30)) / cast(1 as decimal(60,30)) / cast(1 as decimal(60, 30))").Check(testkit.Rows("1.000000000000000000000000000000"))
	tk.MustQuery("select cast(1 as decimal(60,30)) / cast(3 as decimal(60,30)) / cast(7 as decimal(60, 30))").Check(testkit.Rows("0.047619047619047619047619047619"))
	tk.MustQuery("select cast(1 as decimal(60,30)) / cast(3 as decimal(60,30)) / cast(7 as decimal(60, 30)) / cast(13 as decimal(60, 30))").Check(testkit.Rows("0.003663003663003663003663003663"))
}

func (s *testIntegrationSuite) TestUnknowHintIgnore(c *C) {
	tk := testkit.NewTestKit(c, s.store)
	tk.MustExec("USE test")
	tk.MustExec("create table t(a int)")
	tk.MustQuery("select /*+ unknown_hint(c1)*/ 1").Check(testkit.Rows("1"))
	tk.MustQuery("show warnings").Check(testkit.Rows("Warning 1064 You have an error in your SQL syntax; check the manual that corresponds to your TiDB version for the right syntax to use [parser:8064]Optimizer hint syntax error at line 1 column 23 near \"unknown_hint(c1)*/\" "))
	_, err := tk.Exec("select 1 from /*+ test1() */ t")
	c.Assert(err, IsNil)
}

func (s *testIntegrationSuite) TestValuesInNonInsertStmt(c *C) {
	tk := testkit.NewTestKit(c, s.store)
	tk.MustExec(`use test;`)
	tk.MustExec(`drop table if exists t;`)
	tk.MustExec(`create table t(a bigint, b double, c decimal, d varchar(20), e datetime, f time, g json);`)
	tk.MustExec(`insert into t values(1, 1.1, 2.2, "abc", "2018-10-24", NOW(), "12");`)
	res := tk.MustQuery(`select values(a), values(b), values(c), values(d), values(e), values(f), values(g) from t;`)
	res.Check(testkit.Rows(`<nil> <nil> <nil> <nil> <nil> <nil> <nil>`))
}

func (s *testIntegrationSuite) TestForeignKeyVar(c *C) {

	tk := testkit.NewTestKit(c, s.store)

	tk.MustExec("SET FOREIGN_KEY_CHECKS=1")
	tk.MustQuery("SHOW WARNINGS").Check(testkit.Rows("Warning 8047 variable 'foreign_key_checks' does not yet support value: 1"))
}

func (s *testIntegrationSuite) TestUserVarMockWindFunc(c *C) {
	tk := testkit.NewTestKit(c, s.store)
	tk.MustExec(`use test;`)
	tk.MustExec(`drop table if exists t;`)
	tk.MustExec(`create table t (a int, b varchar (20), c varchar (20));`)
	tk.MustExec(`insert into t values
					(1,'key1-value1','insert_order1'),
    				(1,'key1-value2','insert_order2'),
    				(1,'key1-value3','insert_order3'),
    				(1,'key1-value4','insert_order4'),
    				(1,'key1-value5','insert_order5'),
    				(1,'key1-value6','insert_order6'),
    				(2,'key2-value1','insert_order1'),
    				(2,'key2-value2','insert_order2'),
    				(2,'key2-value3','insert_order3'),
    				(2,'key2-value4','insert_order4'),
    				(2,'key2-value5','insert_order5'),
    				(2,'key2-value6','insert_order6'),
    				(3,'key3-value1','insert_order1'),
    				(3,'key3-value2','insert_order2'),
    				(3,'key3-value3','insert_order3'),
    				(3,'key3-value4','insert_order4'),
    				(3,'key3-value5','insert_order5'),
    				(3,'key3-value6','insert_order6');
					`)
	tk.MustExec(`SET @LAST_VAL := NULL;`)
	tk.MustExec(`SET @ROW_NUM := 0;`)

	tk.MustQuery(`select * from (
					SELECT a,
    				       @ROW_NUM := IF(a = @LAST_VAL, @ROW_NUM + 1, 1) AS ROW_NUM,
    				       @LAST_VAL := a AS LAST_VAL,
    				       b,
    				       c
    				FROM (select * from t where a in (1, 2, 3) ORDER BY a, c) t1
				) t2
				where t2.ROW_NUM < 2;
				`).Check(testkit.Rows(
		`1 1 1 key1-value1 insert_order1`,
		`2 1 2 key2-value1 insert_order1`,
		`3 1 3 key3-value1 insert_order1`,
	))

	tk.MustQuery(`select * from (
					SELECT a,
    				       @ROW_NUM := IF(a = @LAST_VAL, @ROW_NUM + 1, 1) AS ROW_NUM,
    				       @LAST_VAL := a AS LAST_VAL,
    				       b,
    				       c
    				FROM (select * from t where a in (1, 2, 3) ORDER BY a, c) t1
				) t2;
				`).Check(testkit.Rows(
		`1 1 1 key1-value1 insert_order1`,
		`1 2 1 key1-value2 insert_order2`,
		`1 3 1 key1-value3 insert_order3`,
		`1 4 1 key1-value4 insert_order4`,
		`1 5 1 key1-value5 insert_order5`,
		`1 6 1 key1-value6 insert_order6`,
		`2 1 2 key2-value1 insert_order1`,
		`2 2 2 key2-value2 insert_order2`,
		`2 3 2 key2-value3 insert_order3`,
		`2 4 2 key2-value4 insert_order4`,
		`2 5 2 key2-value5 insert_order5`,
		`2 6 2 key2-value6 insert_order6`,
		`3 1 3 key3-value1 insert_order1`,
		`3 2 3 key3-value2 insert_order2`,
		`3 3 3 key3-value3 insert_order3`,
		`3 4 3 key3-value4 insert_order4`,
		`3 5 3 key3-value5 insert_order5`,
		`3 6 3 key3-value6 insert_order6`,
	))
}

func (s *testIntegrationSuite) TestCastAsTime(c *C) {
	tk := testkit.NewTestKit(c, s.store)
	tk.MustExec(`use test;`)
	tk.MustExec(`drop table if exists t;`)
	tk.MustExec(`create table t (col1 bigint, col2 double, col3 decimal, col4 varchar(20), col5 json);`)
	tk.MustExec(`insert into t values (1, 1, 1, "1", "1");`)
	tk.MustExec(`insert into t values (null, null, null, null, null);`)
	tk.MustQuery(`select cast(col1 as time), cast(col2 as time), cast(col3 as time), cast(col4 as time), cast(col5 as time) from t where col1 = 1;`).Check(testkit.Rows(
		`00:00:01 00:00:01 00:00:01 00:00:01 00:00:01`,
	))
	tk.MustQuery(`select cast(col1 as time), cast(col2 as time), cast(col3 as time), cast(col4 as time), cast(col5 as time) from t where col1 is null;`).Check(testkit.Rows(
		`<nil> <nil> <nil> <nil> <nil>`,
	))

	err := tk.ExecToErr(`select cast(col1 as time(31)) from t where col1 is null;`)
	c.Assert(err.Error(), Equals, "[expression:1426]Too big precision 31 specified for column 'CAST'. Maximum is 6.")

	err = tk.ExecToErr(`select cast(col2 as time(31)) from t where col1 is null;`)
	c.Assert(err.Error(), Equals, "[expression:1426]Too big precision 31 specified for column 'CAST'. Maximum is 6.")

	err = tk.ExecToErr(`select cast(col3 as time(31)) from t where col1 is null;`)
	c.Assert(err.Error(), Equals, "[expression:1426]Too big precision 31 specified for column 'CAST'. Maximum is 6.")

	err = tk.ExecToErr(`select cast(col4 as time(31)) from t where col1 is null;`)
	c.Assert(err.Error(), Equals, "[expression:1426]Too big precision 31 specified for column 'CAST'. Maximum is 6.")

	err = tk.ExecToErr(`select cast(col5 as time(31)) from t where col1 is null;`)
	c.Assert(err.Error(), Equals, "[expression:1426]Too big precision 31 specified for column 'CAST'. Maximum is 6.")
}

func (s *testIntegrationSuite) TestValuesFloat32(c *C) {
	tk := testkit.NewTestKit(c, s.store)
	tk.MustExec("use test")
	tk.MustExec(`drop table if exists t;`)
	tk.MustExec(`create table t (i int key, j float);`)
	tk.MustExec(`insert into t values (1, 0.01);`)
	tk.MustQuery(`select * from t;`).Check(testkit.Rows(`1 0.01`))
	tk.MustExec(`insert into t values (1, 0.02) on duplicate key update j = values (j);`)
	tk.MustQuery(`select * from t;`).Check(testkit.Rows(`1 0.02`))
}

func (s *testIntegrationSuite) TestFuncNameConst(c *C) {
	tk := testkit.NewTestKit(c, s.store)
	defer s.cleanEnv(c)
	tk.MustExec("USE test;")
	tk.MustExec("DROP TABLE IF EXISTS t;")
	tk.MustExec("CREATE TABLE t(a CHAR(20), b VARCHAR(20), c BIGINT);")
	tk.MustExec("INSERT INTO t (b, c) values('hello', 1);")

	r := tk.MustQuery("SELECT name_const('test_int', 1), name_const('test_float', 3.1415);")
	r.Check(testkit.Rows("1 3.1415"))
	r = tk.MustQuery("SELECT name_const('test_string', 'hello'), name_const('test_nil', null);")
	r.Check(testkit.Rows("hello <nil>"))
	r = tk.MustQuery("SELECT name_const('test_string', 1) + c FROM t;")
	r.Check(testkit.Rows("2"))
	r = tk.MustQuery("SELECT concat('hello', name_const('test_string', 'world')) FROM t;")
	r.Check(testkit.Rows("helloworld"))
	r = tk.MustQuery("SELECT NAME_CONST('come', -1);")
	r.Check(testkit.Rows("-1"))
	r = tk.MustQuery("SELECT NAME_CONST('come', -1.0);")
	r.Check(testkit.Rows("-1.0"))
	err := tk.ExecToErr(`select name_const(a,b) from t;`)
	c.Assert(err.Error(), Equals, "[planner:1210]Incorrect arguments to NAME_CONST")
	err = tk.ExecToErr(`select name_const(a,"hello") from t;`)
	c.Assert(err.Error(), Equals, "[planner:1210]Incorrect arguments to NAME_CONST")
	err = tk.ExecToErr(`select name_const("hello", b) from t;`)
	c.Assert(err.Error(), Equals, "[planner:1210]Incorrect arguments to NAME_CONST")
	err = tk.ExecToErr(`select name_const("hello", 1+1) from t;`)
	c.Assert(err.Error(), Equals, "[planner:1210]Incorrect arguments to NAME_CONST")
	err = tk.ExecToErr(`select name_const(concat('a', 'b'), 555) from t;`)
	c.Assert(err.Error(), Equals, "[planner:1210]Incorrect arguments to NAME_CONST")
	err = tk.ExecToErr(`select name_const(555) from t;`)
	c.Assert(err.Error(), Equals, "[expression:1582]Incorrect parameter count in the call to native function 'name_const'")

	var rs sqlexec.RecordSet
	rs, err = tk.Exec(`select name_const("hello", 1);`)
	c.Assert(err, IsNil)
	c.Assert(len(rs.Fields()), Equals, 1)
	c.Assert(rs.Fields()[0].Column.Name.L, Equals, "hello")
}

func (s *testIntegrationSuite) TestValuesEnum(c *C) {
	tk := testkit.NewTestKit(c, s.store)
	tk.MustExec("use test")
	tk.MustExec(`drop table if exists t;`)
	tk.MustExec(`create table t (a bigint primary key, b enum('a','b','c'));`)
	tk.MustExec(`insert into t values (1, "a");`)
	tk.MustQuery(`select * from t;`).Check(testkit.Rows(`1 a`))
	tk.MustExec(`insert into t values (1, "b") on duplicate key update b = values(b);`)
	tk.MustQuery(`select * from t;`).Check(testkit.Rows(`1 b`))
}

func (s *testIntegrationSuite) TestIssue9325(c *C) {
	tk := testkit.NewTestKit(c, s.store)
	tk.MustExec("use test")
	tk.MustExec("drop table if exists t")
	tk.MustExec("create table t(a timestamp) partition by range(unix_timestamp(a)) (partition p0 values less than(unix_timestamp('2019-02-16 14:20:00')), partition p1 values less than (maxvalue))")
	tk.MustExec("insert into t values('2019-02-16 14:19:59'), ('2019-02-16 14:20:01')")
	result := tk.MustQuery("select * from t where a between timestamp'2019-02-16 14:19:00' and timestamp'2019-02-16 14:21:00'")
	c.Assert(result.Rows(), HasLen, 2)

	tk.MustExec("drop table if exists t")
	tk.MustExec("create table t(a timestamp)")
	tk.MustExec("insert into t values('2019-02-16 14:19:59'), ('2019-02-16 14:20:01')")
	result = tk.MustQuery("select * from t where a < timestamp'2019-02-16 14:21:00'")
	result.Check(testkit.Rows("2019-02-16 14:19:59", "2019-02-16 14:20:01"))
}

func (s *testIntegrationSuite) TestIssue9710(c *C) {
	tk := testkit.NewTestKit(c, s.store)
	getSAndMS := func(str string) (int, int) {
		results := strings.Split(str, ":")
		SAndMS := strings.Split(results[len(results)-1], ".")
		var s, ms int
		s, _ = strconv.Atoi(SAndMS[0])
		if len(SAndMS) > 1 {
			ms, _ = strconv.Atoi(SAndMS[1])
		}
		return s, ms
	}

	for {
		rs := tk.MustQuery("select now(), now(6), unix_timestamp(), unix_timestamp(now())")
		s, ms := getSAndMS(rs.Rows()[0][1].(string))
		if ms < 500000 {
			time.Sleep(time.Second / 10)
			continue
		}

		s1, _ := getSAndMS(rs.Rows()[0][0].(string))
		c.Assert(s, Equals, s1) // now() will truncate the result instead of rounding it

		c.Assert(rs.Rows()[0][2], Equals, rs.Rows()[0][3]) // unix_timestamp() will truncate the result
		break
	}
}

// TestDecimalConvertToTime for issue #9770
func (s *testIntegrationSuite) TestDecimalConvertToTime(c *C) {
	tk := testkit.NewTestKit(c, s.store)
	defer s.cleanEnv(c)

	tk.MustExec("use test")
	tk.MustExec("drop table if exists t")
	tk.MustExec("create table t(a datetime(6), b timestamp)")
	tk.MustExec("insert t values (20010101100000.123456, 20110707101112.123456)")
	tk.MustQuery("select * from t").Check(testkit.Rows("2001-01-01 10:00:00.123456 2011-07-07 10:11:12"))
}

func (s *testIntegrationSuite) TestIssue9732(c *C) {
	tk := testkit.NewTestKit(c, s.store)
	defer s.cleanEnv(c)

	tk.MustQuery(`select monthname(str_to_date(null, '%m')), monthname(str_to_date(null, '%m')),
monthname(str_to_date(1, '%m')), monthname(str_to_date(0, '%m'));`).Check(testkit.Rows("<nil> <nil> <nil> <nil>"))

	nullCases := []struct {
		sql string
		ret string
	}{
		{"select str_to_date(1, '%m')", "0000-01-00"},
		{"select str_to_date(01, '%d')", "0000-00-01"},
		{"select str_to_date(2019, '%Y')", "2019-00-00"},
		{"select str_to_date('5,2019','%m,%Y')", "2019-05-00"},
		{"select str_to_date('01,2019','%d,%Y')", "2019-00-01"},
		{"select str_to_date('01,5','%d,%m')", "0000-05-01"},
	}

	for _, nullCase := range nullCases {
		tk.MustQuery(nullCase.sql).Check(testkit.Rows("<nil>"))
	}

	// remove NO_ZERO_DATE mode
	tk.MustExec("set sql_mode='ONLY_FULL_GROUP_BY,STRICT_TRANS_TABLES,NO_ZERO_IN_DATE,ERROR_FOR_DIVISION_BY_ZERO,NO_AUTO_CREATE_USER,NO_ENGINE_SUBSTITUTION'")

	for _, nullCase := range nullCases {
		tk.MustQuery(nullCase.sql).Check(testkit.Rows(nullCase.ret))
	}
}

func (s *testIntegrationSuite) TestDaynameArithmetic(c *C) {
	tk := testkit.NewTestKit(c, s.store)
	defer s.cleanEnv(c)

	cases := []struct {
		sql    string
		result string
	}{
		{`select dayname("1962-03-01")+0;`, "3"},
		{`select dayname("1962-03-02")+0;`, "4"},
		{`select dayname("1962-03-03")+0;`, "5"},
		{`select dayname("1962-03-04")+0;`, "6"},
		{`select dayname("1962-03-05")+0;`, "0"},
		{`select dayname("1962-03-06")+0;`, "1"},
		{`select dayname("1962-03-07")+0;`, "2"},
		{`select dayname("1962-03-08")+0;`, "3"},
		{`select dayname("1962-03-01")+1;`, "4"},
		{`select dayname("1962-03-01")+2;`, "5"},
		{`select dayname("1962-03-01")+3;`, "6"},
		{`select dayname("1962-03-01")+4;`, "7"},
		{`select dayname("1962-03-01")+5;`, "8"},
		{`select dayname("1962-03-01")+6;`, "9"},
		{`select dayname("1962-03-01")+7;`, "10"},
		{`select dayname("1962-03-01")+2333;`, "2336"},
		{`select dayname("1962-03-01")+2.333;`, "5.333"},
		{`select dayname("1962-03-01")>2;`, "1"},
		{`select dayname("1962-03-01")<2;`, "0"},
		{`select dayname("1962-03-01")=3;`, "1"},
		{`select dayname("1962-03-01")!=3;`, "0"},
		{`select dayname("1962-03-01")<4;`, "1"},
		{`select dayname("1962-03-01")>4;`, "0"},
		{`select !dayname("1962-03-01");`, "0"},
		{`select dayname("1962-03-01")&1;`, "1"},
		{`select dayname("1962-03-01")&3;`, "3"},
		{`select dayname("1962-03-01")&7;`, "3"},
		{`select dayname("1962-03-01")|1;`, "3"},
		{`select dayname("1962-03-01")|3;`, "3"},
		{`select dayname("1962-03-01")|7;`, "7"},
		{`select dayname("1962-03-01")^1;`, "2"},
		{`select dayname("1962-03-01")^3;`, "0"},
		{`select dayname("1962-03-01")^7;`, "4"},
	}

	for _, c := range cases {
		tk.MustQuery(c.sql).Check(testkit.Rows(c.result))
	}
}

func (s *testIntegrationSuite) TestIssue10156(c *C) {
	tk := testkit.NewTestKit(c, s.store)
	defer s.cleanEnv(c)

	tk.MustExec("use test")
	tk.MustExec("CREATE TABLE `t1` (`period_name` varchar(24) DEFAULT NULL ,`period_id` bigint(20) DEFAULT NULL ,`starttime` bigint(20) DEFAULT NULL)")
	tk.MustExec("CREATE TABLE `t2` (`bussid` bigint(20) DEFAULT NULL,`ct` bigint(20) DEFAULT NULL)")
	q := `
select
    a.period_name,
    b.date8
from
    (select * from t1) a
left join
    (select bussid,date(from_unixtime(ct)) date8 from t2) b
on
    a.period_id = b.bussid
where
    datediff(b.date8, date(from_unixtime(a.starttime))) >= 0`
	tk.MustQuery(q)
}

func (s *testIntegrationSuite) TestIssue9727(c *C) {
	tk := testkit.NewTestKit(c, s.store)
	defer s.cleanEnv(c)

	cases := []struct {
		sql    string
		result string
	}{
		{`SELECT "1900-01-01 00:00:00" + INTERVAL "100000000:214748364700" MINUTE_SECOND;`, "8895-03-27 22:11:40"},
		{`SELECT "1900-01-01 00:00:00" + INTERVAL 1 << 37 SECOND;`, "6255-04-08 15:04:32"},
		{`SELECT "1900-01-01 00:00:00" + INTERVAL 1 << 31 MINUTE;`, "5983-01-24 02:08:00"},
		{`SELECT "1900-01-01 00:00:00" + INTERVAL 1 << 38 SECOND;`, "<nil>"},
		{`SELECT "1900-01-01 00:00:00" + INTERVAL 1 << 33 MINUTE;`, "<nil>"},
		{`SELECT "1900-01-01 00:00:00" + INTERVAL 1 << 30 HOUR;`, "<nil>"},
		{`SELECT "1900-01-01 00:00:00" + INTERVAL "1000000000:214748364700" MINUTE_SECOND;`, "<nil>"},
		{`SELECT 19000101000000 + INTERVAL "100000000:214748364700" MINUTE_SECOND;`, "8895-03-27 22:11:40"},
		{`SELECT 19000101000000 + INTERVAL 1 << 37 SECOND;`, "6255-04-08 15:04:32"},
		{`SELECT 19000101000000 + INTERVAL 1 << 31 MINUTE;`, "5983-01-24 02:08:00"},

		{`SELECT "8895-03-27 22:11:40" - INTERVAL "100000000:214748364700" MINUTE_SECOND;`, "1900-01-01 00:00:00"},
		{`SELECT "6255-04-08 15:04:32" - INTERVAL 1 << 37 SECOND;`, "1900-01-01 00:00:00"},
		{`SELECT "5983-01-24 02:08:00" - INTERVAL 1 << 31 MINUTE;`, "1900-01-01 00:00:00"},
		{`SELECT "9999-01-01 00:00:00" - INTERVAL 1 << 39 SECOND;`, "<nil>"},
		{`SELECT "9999-01-01 00:00:00" - INTERVAL 1 << 33 MINUTE;`, "<nil>"},
		{`SELECT "9999-01-01 00:00:00" - INTERVAL 1 << 30 HOUR;`, "<nil>"},
		{`SELECT "9999-01-01 00:00:00" - INTERVAL "10000000000:214748364700" MINUTE_SECOND;`, "<nil>"},
		{`SELECT 88950327221140 - INTERVAL "100000000:214748364700" MINUTE_SECOND ;`, "1900-01-01 00:00:00"},
		{`SELECT 62550408150432 - INTERVAL 1 << 37 SECOND;`, "1900-01-01 00:00:00"},
		{`SELECT 59830124020800 - INTERVAL 1 << 31 MINUTE;`, "1900-01-01 00:00:00"},

		{`SELECT 10000101000000 + INTERVAL "111111111111111111" MICROSECOND;`, `4520-12-21 05:31:51.111111`},
		{`SELECT 10000101000000 + INTERVAL "111111111111.111111" SECOND;`, `4520-12-21 05:31:51.111111`},
		{`SELECT 10000101000000 + INTERVAL "111111111111.111111111" SECOND;`, `4520-12-21 05:31:51.111111`},
		{`SELECT 10000101000000 + INTERVAL "111111111111.111" SECOND;`, `4520-12-21 05:31:51.111000`},
		{`SELECT 10000101000000 + INTERVAL "111111111111." SECOND;`, `4520-12-21 05:31:51`},
		{`SELECT 10000101000000 + INTERVAL "111111111111111111.5" MICROSECOND;`, `4520-12-21 05:31:51.111112`},
		{`SELECT 10000101000000 + INTERVAL "111111111111111112.5" MICROSECOND;`, `4520-12-21 05:31:51.111113`},
		{`SELECT 10000101000000 + INTERVAL "111111111111111111.500000" MICROSECOND;`, `4520-12-21 05:31:51.111112`},
		{`SELECT 10000101000000 + INTERVAL "111111111111111111.50000000" MICROSECOND;`, `4520-12-21 05:31:51.111112`},
		{`SELECT 10000101000000 + INTERVAL "111111111111111111.6" MICROSECOND;`, `4520-12-21 05:31:51.111112`},
		{`SELECT 10000101000000 + INTERVAL "111111111111111111.499999" MICROSECOND;`, `4520-12-21 05:31:51.111111`},
		{`SELECT 10000101000000 + INTERVAL "111111111111111111.499999999999" MICROSECOND;`, `4520-12-21 05:31:51.111111`},
	}

	for _, c := range cases {
		tk.MustQuery(c.sql).Check(testkit.Rows(c.result))
	}
}

func (s *testIntegrationSuite) TestTimestampDatumEncode(c *C) {
	tk := testkit.NewTestKit(c, s.store)
	tk.MustExec("use test")
	tk.MustExec(`drop table if exists t;`)
	tk.MustExec(`create table t (a bigint primary key, b timestamp)`)
	tk.MustExec(`insert into t values (1, "2019-04-29 11:56:12")`)
	tk.MustQuery(`explain select * from t where b = (select max(b) from t)`).Check(testkit.Rows(
		"TableReader_40 10.00 root  data:Selection_39",
		"└─Selection_39 10.00 cop[tikv]  eq(test.t.b, 2019-04-29 11:56:12)",
		"  └─TableFullScan_38 10000.00 cop[tikv] table:t keep order:false, stats:pseudo",
	))
	tk.MustQuery(`select * from t where b = (select max(b) from t)`).Check(testkit.Rows(`1 2019-04-29 11:56:12`))
}

func (s *testIntegrationSuite) TestDateTimeAddReal(c *C) {
	tk := testkit.NewTestKit(c, s.store)
	defer s.cleanEnv(c)

	cases := []struct {
		sql    string
		result string
	}{
		{`SELECT "1900-01-01 00:00:00" + INTERVAL 1.123456789e3 SECOND;`, "1900-01-01 00:18:43.456789"},
		{`SELECT 19000101000000 + INTERVAL 1.123456789e3 SECOND;`, "1900-01-01 00:18:43.456789"},
		{`select date("1900-01-01") + interval 1.123456789e3 second;`, "1900-01-01 00:18:43.456789"},
		{`SELECT "1900-01-01 00:18:43.456789" - INTERVAL 1.123456789e3 SECOND;`, "1900-01-01 00:00:00"},
		{`SELECT 19000101001843.456789 - INTERVAL 1.123456789e3 SECOND;`, "1900-01-01 00:00:00"},
		{`select date("1900-01-01") - interval 1.123456789e3 second;`, "1899-12-31 23:41:16.543211"},
		{`select 19000101000000 - interval 1.123456789e3 second;`, "1899-12-31 23:41:16.543211"},
	}

	for _, c := range cases {
		tk.MustQuery(c.sql).Check(testkit.Rows(c.result))
	}
}

func (s *testIntegrationSuite) TestIssue10181(c *C) {
	tk := testkit.NewTestKit(c, s.store)
	tk.MustExec("use test")
	tk.MustExec(`drop table if exists t;`)
	tk.MustExec(`create table t(a bigint unsigned primary key);`)
	tk.MustExec(`insert into t values(9223372036854775807), (18446744073709551615)`)
	tk.MustQuery(`select * from t where a > 9223372036854775807-0.5 order by a`).Check(testkit.Rows(`9223372036854775807`, `18446744073709551615`))
}

func (s *testIntegrationSuite) TestExprPushdown(c *C) {
	tk := testkit.NewTestKit(c, s.store)
	tk.MustExec("use test")
	tk.MustExec("drop table if exists t")
	tk.MustExec("create table t(id int, col1 varchar(10), col2 varchar(10), col3 int, col4 int, col5 int, index key1" +
		" (col1, col2, col3, col4), index key2 (col4, col3, col2, col1))")
	tk.MustExec("insert into t values(1,'211111','311',4,5,6),(2,'311111','411',5,6,7),(3,'411111','511',6,7,8)," +
		"(4,'511111','611',7,8,9),(5,'611111','711',8,9,10)")

	// case 1, index scan without double read, some filters can not be pushed to cop task
	rows := tk.MustQuery("explain select col2, col1 from t use index(key1) where col2 like '5%' and substr(col1, 1, 1) = '4'").Rows()
	c.Assert(fmt.Sprintf("%v", rows[1][2]), Equals, "root")
	c.Assert(fmt.Sprintf("%v", rows[1][4]), Equals, "eq(substr(test.t.col1, 1, 1), \"4\")")
	c.Assert(fmt.Sprintf("%v", rows[3][2]), Equals, "cop[tikv]")
	c.Assert(fmt.Sprintf("%v", rows[3][4]), Equals, "like(test.t.col2, \"5%\", 92)")
	tk.MustQuery("select col2, col1 from t use index(key1) where col2 like '5%' and substr(col1, 1, 1) = '4'").Check(testkit.Rows("511 411111"))
	tk.MustQuery("select count(col2) from t use index(key1) where col2 like '5%' and substr(col1, 1, 1) = '4'").Check(testkit.Rows("1"))

	// case 2, index scan without double read, none of the filters can be pushed to cop task
	rows = tk.MustQuery("explain select col1, col2 from t use index(key2) where substr(col2, 1, 1) = '5' and substr(col1, 1, 1) = '4'").Rows()
	c.Assert(fmt.Sprintf("%v", rows[0][2]), Equals, "root")
	c.Assert(fmt.Sprintf("%v", rows[0][4]), Equals, "eq(substr(test.t.col1, 1, 1), \"4\"), eq(substr(test.t.col2, 1, 1), \"5\")")
	tk.MustQuery("select col1, col2 from t use index(key2) where substr(col2, 1, 1) = '5' and substr(col1, 1, 1) = '4'").Check(testkit.Rows("411111 511"))
	tk.MustQuery("select count(col1) from t use index(key2) where substr(col2, 1, 1) = '5' and substr(col1, 1, 1) = '4'").Check(testkit.Rows("1"))

	// case 3, index scan with double read, some filters can not be pushed to cop task
	rows = tk.MustQuery("explain select id from t use index(key1) where col2 like '5%' and substr(col1, 1, 1) = '4'").Rows()
	c.Assert(fmt.Sprintf("%v", rows[1][2]), Equals, "root")
	c.Assert(fmt.Sprintf("%v", rows[1][4]), Equals, "eq(substr(test.t.col1, 1, 1), \"4\")")
	c.Assert(fmt.Sprintf("%v", rows[3][2]), Equals, "cop[tikv]")
	c.Assert(fmt.Sprintf("%v", rows[3][4]), Equals, "like(test.t.col2, \"5%\", 92)")
	tk.MustQuery("select id from t use index(key1) where col2 like '5%' and substr(col1, 1, 1) = '4'").Check(testkit.Rows("3"))
	tk.MustQuery("select count(id) from t use index(key1) where col2 like '5%' and substr(col1, 1, 1) = '4'").Check(testkit.Rows("1"))

	// case 4, index scan with double read, none of the filters can be pushed to cop task
	rows = tk.MustQuery("explain select id from t use index(key2) where substr(col2, 1, 1) = '5' and substr(col1, 1, 1) = '4'").Rows()
	c.Assert(fmt.Sprintf("%v", rows[1][2]), Equals, "root")
	c.Assert(fmt.Sprintf("%v", rows[1][4]), Equals, "eq(substr(test.t.col1, 1, 1), \"4\"), eq(substr(test.t.col2, 1, 1), \"5\")")
	tk.MustQuery("select id from t use index(key2) where substr(col2, 1, 1) = '5' and substr(col1, 1, 1) = '4'").Check(testkit.Rows("3"))
	tk.MustQuery("select count(id) from t use index(key2) where substr(col2, 1, 1) = '5' and substr(col1, 1, 1) = '4'").Check(testkit.Rows("1"))
}
func (s *testIntegrationSuite) TestIssue16973(c *C) {
	tk := testkit.NewTestKit(c, s.store)
	tk.MustExec("use test")
	tk.MustExec("drop table if exists t1")
	tk.MustExec("set @@tidb_enable_clustered_index=0;")
	tk.MustExec("create table t1(id varchar(36) not null primary key, org_id varchar(36) not null, " +
		"status tinyint default 1 not null, ns varchar(36) default '' not null);")
	tk.MustExec("create table t2(id varchar(36) not null primary key, order_id varchar(36) not null, " +
		"begin_time timestamp(3) default CURRENT_TIMESTAMP(3) not null);")
	tk.MustExec("create index idx_oid on t2(order_id);")
	tk.MustExec("insert into t1 value (1,1,1,'a');")
	tk.MustExec("insert into t1 value (2,1,2,'a');")
	tk.MustExec("insert into t1 value (3,1,3,'a');")
	tk.MustExec("insert into t2 value (1,2,date'2020-05-08');")

	rows := tk.MustQuery("explain SELECT /*+ INL_MERGE_JOIN(t1,t2) */ COUNT(*) FROM  t1 LEFT JOIN t2 ON t1.id = t2.order_id WHERE t1.ns = 'a' AND t1.org_id IN (1) " +
		"AND t1.status IN (2,6,10) AND timestampdiff(month, t2.begin_time, date'2020-05-06') = 0;").Rows()
	c.Assert(fmt.Sprintf("%v", rows[1][0]), Matches, ".*IndexMergeJoin.*")
	c.Assert(fmt.Sprintf("%v", rows[4][3]), Equals, "table:t1")
	c.Assert(fmt.Sprintf("%v", rows[5][0]), Matches, ".*Selection.*")
	c.Assert(fmt.Sprintf("%v", rows[9][3]), Equals, "table:t2")
	tk.MustQuery("SELECT /*+ INL_MERGE_JOIN(t1,t2) */ COUNT(*) FROM  t1 LEFT JOIN t2 ON t1.id = t2.order_id WHERE t1.ns = 'a' AND t1.org_id IN (1) " +
		"AND t1.status IN (2,6,10) AND timestampdiff(month, t2.begin_time, date'2020-05-06') = 0;").Check(testkit.Rows("1"))
}

func (s *testIntegrationSuite) TestExprPushdownBlacklist(c *C) {
	tk := testkit.NewTestKit(c, s.store)
	tk.MustQuery(`select * from mysql.expr_pushdown_blacklist`).Check(testkit.Rows(
		"date_add tiflash DST(daylight saving time) does not take effect in TiFlash date_add"))

	tk.MustExec("use test")
	tk.MustExec("drop table if exists t")
	tk.MustExec("create table t(a int , b date)")

	// Create virtual tiflash replica info.
	dom := domain.GetDomain(tk.Se)
	is := dom.InfoSchema()
	db, exists := is.SchemaByName(model.NewCIStr("test"))
	c.Assert(exists, IsTrue)
	for _, tblInfo := range db.Tables {
		if tblInfo.Name.L == "t" {
			tblInfo.TiFlashReplica = &model.TiFlashReplicaInfo{
				Count:     1,
				Available: true,
			}
		}
	}

	tk.MustExec("insert into mysql.expr_pushdown_blacklist " +
		"values('<', 'tikv,tiflash,tidb', 'for test'),('cast', 'tiflash', 'for test'),('date_format', 'tikv', 'for test')")
	tk.MustExec("admin reload expr_pushdown_blacklist")

	tk.MustExec("set @@session.tidb_isolation_read_engines = 'tiflash'")

	// < not pushed, cast only pushed to TiKV, date_format only pushed to TiFlash,
	// > pushed to both TiKV and TiFlash
	rows := tk.MustQuery("explain select * from test.t where b > date'1988-01-01' and b < date'1994-01-01' " +
		"and cast(a as decimal(10,2)) > 10.10 and date_format(b,'%m') = '11'").Rows()
	c.Assert(fmt.Sprintf("%v", rows[0][4]), Equals, "lt(test.t.b, 1994-01-01)")
	c.Assert(fmt.Sprintf("%v", rows[1][4]), Equals, "gt(cast(test.t.a), 10.10)")
	c.Assert(fmt.Sprintf("%v", rows[3][4]), Equals, "eq(date_format(test.t.b, \"%m\"), \"11\"), gt(test.t.b, 1988-01-01)")

	tk.MustExec("set @@session.tidb_isolation_read_engines = 'tikv'")
	rows = tk.MustQuery("explain select * from test.t where b > date'1988-01-01' and b < date'1994-01-01' " +
		"and cast(a as decimal(10,2)) > 10.10 and date_format(b,'%m') = '11'").Rows()
	c.Assert(fmt.Sprintf("%v", rows[0][4]), Equals, "lt(test.t.b, 1994-01-01)")
	c.Assert(fmt.Sprintf("%v", rows[1][4]), Equals, "eq(date_format(test.t.b, \"%m\"), \"11\")")
	c.Assert(fmt.Sprintf("%v", rows[3][4]), Equals, "gt(cast(test.t.a), 10.10), gt(test.t.b, 1988-01-01)")

	tk.MustExec("delete from mysql.expr_pushdown_blacklist where name = '<' and store_type = 'tikv,tiflash,tidb' and reason = 'for test'")
	tk.MustExec("delete from mysql.expr_pushdown_blacklist where name = 'date_format' and store_type = 'tikv' and reason = 'for test'")
	tk.MustExec("admin reload expr_pushdown_blacklist")
}

func (s *testIntegrationSuite) TestOptRuleBlacklist(c *C) {
	tk := testkit.NewTestKit(c, s.store)
	tk.MustQuery(`select * from mysql.opt_rule_blacklist`).Check(testkit.Rows())
}

func (s *testIntegrationSuite) TestIssue10804(c *C) {
	tk := testkit.NewTestKit(c, s.store)
	tk.MustQuery(`SELECT @@information_schema_stats_expiry`).Check(testkit.Rows(`86400`))
	tk.MustExec("/*!80000 SET SESSION information_schema_stats_expiry=0 */")
	tk.MustQuery(`SELECT @@information_schema_stats_expiry`).Check(testkit.Rows(`0`))
	tk.MustQuery(`SELECT @@GLOBAL.information_schema_stats_expiry`).Check(testkit.Rows(`86400`))
	tk.MustExec("/*!80000 SET GLOBAL information_schema_stats_expiry=0 */")
	tk.MustQuery(`SELECT @@GLOBAL.information_schema_stats_expiry`).Check(testkit.Rows(`0`))
}

func (s *testIntegrationSuite) TestInvalidEndingStatement(c *C) {
	tk := testkit.NewTestKit(c, s.store)
	tk.MustExec("use test")
	parseErrMsg := "[parser:1064]"
	errMsgLen := len(parseErrMsg)

	assertParseErr := func(sql string) {
		_, err := tk.Exec(sql)
		c.Assert(err, NotNil)
		c.Assert(err.Error()[:errMsgLen], Equals, parseErrMsg)
	}

	assertParseErr("drop table if exists t'xyz")
	assertParseErr("drop table if exists t'")
	assertParseErr("drop table if exists t`")
	assertParseErr(`drop table if exists t'`)
	assertParseErr(`drop table if exists t"`)
}

func (s *testIntegrationSuite) TestIssue15613(c *C) {
	tk := testkit.NewTestKit(c, s.store)
	tk.MustQuery("select sec_to_time(1e-4)").Check(testkit.Rows("00:00:00.000100"))
	tk.MustQuery("select sec_to_time(1e-5)").Check(testkit.Rows("00:00:00.000010"))
	tk.MustQuery("select sec_to_time(1e-6)").Check(testkit.Rows("00:00:00.000001"))
	tk.MustQuery("select sec_to_time(1e-7)").Check(testkit.Rows("00:00:00.000000"))
}

func (s *testIntegrationSuite) TestIssue10675(c *C) {
	tk := testkit.NewTestKit(c, s.store)
	tk.MustExec("use test")
	tk.MustExec(`drop table if exists t;`)
	tk.MustExec(`create table t(a int);`)
	tk.MustExec(`insert into t values(1);`)
	tk.MustQuery(`select * from t where a < -184467440737095516167.1;`).Check(testkit.Rows())
	tk.MustQuery(`select * from t where a > -184467440737095516167.1;`).Check(
		testkit.Rows("1"))
	tk.MustQuery(`select * from t where a < 184467440737095516167.1;`).Check(
		testkit.Rows("1"))
	tk.MustQuery(`select * from t where a > 184467440737095516167.1;`).Check(testkit.Rows())

	// issue 11647
	tk.MustExec(`drop table if exists t;`)
	tk.MustExec(`create table t(b bit(1));`)
	tk.MustExec(`insert into t values(b'1');`)
	tk.MustQuery(`select count(*) from t where b = 1;`).Check(testkit.Rows("1"))
	tk.MustQuery(`select count(*) from t where b = '1';`).Check(testkit.Rows("1"))
	tk.MustQuery(`select count(*) from t where b = b'1';`).Check(testkit.Rows("1"))

	tk.MustExec(`drop table if exists t;`)
	tk.MustExec(`create table t(b bit(63));`)
	// Not 64, because the behavior of mysql is amazing. I have no idea to fix it.
	tk.MustExec(`insert into t values(b'111111111111111111111111111111111111111111111111111111111111111');`)
	tk.MustQuery(`select count(*) from t where b = 9223372036854775807;`).Check(testkit.Rows("1"))
	tk.MustQuery(`select count(*) from t where b = '9223372036854775807';`).Check(testkit.Rows("1"))
	tk.MustQuery(`select count(*) from t where b = b'111111111111111111111111111111111111111111111111111111111111111';`).Check(testkit.Rows("1"))
}

func (s *testIntegrationSuite) TestDatetimeMicrosecond(c *C) {
	tk := testkit.NewTestKit(c, s.store)
	// For int
	tk.MustQuery(`select DATE_ADD('2007-03-28 22:08:28',INTERVAL -2 SECOND_MICROSECOND);`).Check(
		testkit.Rows("2007-03-28 22:08:27.800000"))
	tk.MustQuery(`select DATE_ADD('2007-03-28 22:08:28',INTERVAL -2 MINUTE_MICROSECOND);`).Check(
		testkit.Rows("2007-03-28 22:08:27.800000"))
	tk.MustQuery(`select DATE_ADD('2007-03-28 22:08:28',INTERVAL -2 HOUR_MICROSECOND);`).Check(
		testkit.Rows("2007-03-28 22:08:27.800000"))
	tk.MustQuery(`select DATE_ADD('2007-03-28 22:08:28',INTERVAL -2 DAY_MICROSECOND);`).Check(
		testkit.Rows("2007-03-28 22:08:27.800000"))

	// For Decimal
	tk.MustQuery(`select DATE_ADD('2007-03-28 22:08:28',INTERVAL 2.2 HOUR_MINUTE);`).Check(
		testkit.Rows("2007-03-29 00:10:28"))
	tk.MustQuery(`select DATE_ADD('2007-03-28 22:08:28',INTERVAL 2.2 MINUTE_SECOND);`).Check(
		testkit.Rows("2007-03-28 22:10:30"))
	tk.MustQuery(`select DATE_ADD('2007-03-28 22:08:28',INTERVAL 2.2 YEAR_MONTH);`).Check(
		testkit.Rows("2009-05-28 22:08:28"))
	tk.MustQuery(`select DATE_ADD('2007-03-28 22:08:28',INTERVAL 2.2 DAY_HOUR);`).Check(
		testkit.Rows("2007-03-31 00:08:28"))
	tk.MustQuery(`select DATE_ADD('2007-03-28 22:08:28',INTERVAL 2.2 DAY_MINUTE);`).Check(
		testkit.Rows("2007-03-29 00:10:28"))
	tk.MustQuery(`select DATE_ADD('2007-03-28 22:08:28',INTERVAL 2.2 DAY_SECOND);`).Check(
		testkit.Rows("2007-03-28 22:10:30"))
	tk.MustQuery(`select DATE_ADD('2007-03-28 22:08:28',INTERVAL 2.2 HOUR_SECOND);`).Check(
		testkit.Rows("2007-03-28 22:10:30"))
	tk.MustQuery(`select DATE_ADD('2007-03-28 22:08:28',INTERVAL 2.2 SECOND);`).Check(
		testkit.Rows("2007-03-28 22:08:30.200000"))
	tk.MustQuery(`select DATE_ADD('2007-03-28 22:08:28',INTERVAL 2.2 YEAR);`).Check(
		testkit.Rows("2009-03-28 22:08:28"))
	tk.MustQuery(`select DATE_ADD('2007-03-28 22:08:28',INTERVAL 2.2 QUARTER);`).Check(
		testkit.Rows("2007-09-28 22:08:28"))
	tk.MustQuery(`select DATE_ADD('2007-03-28 22:08:28',INTERVAL 2.2 MONTH);`).Check(
		testkit.Rows("2007-05-28 22:08:28"))
	tk.MustQuery(`select DATE_ADD('2007-03-28 22:08:28',INTERVAL 2.2 WEEK);`).Check(
		testkit.Rows("2007-04-11 22:08:28"))
	tk.MustQuery(`select DATE_ADD('2007-03-28 22:08:28',INTERVAL 2.2 DAY);`).Check(
		testkit.Rows("2007-03-30 22:08:28"))
	tk.MustQuery(`select DATE_ADD('2007-03-28 22:08:28',INTERVAL 2.2 HOUR);`).Check(
		testkit.Rows("2007-03-29 00:08:28"))
	tk.MustQuery(`select DATE_ADD('2007-03-28 22:08:28',INTERVAL 2.2 MINUTE);`).Check(
		testkit.Rows("2007-03-28 22:10:28"))
	tk.MustQuery(`select DATE_ADD('2007-03-28 22:08:28',INTERVAL 2.2 MICROSECOND);`).Check(
		testkit.Rows("2007-03-28 22:08:28.000002"))
	tk.MustQuery(`select DATE_ADD('2007-03-28 22:08:28',INTERVAL -2.2 HOUR_MINUTE);`).Check(
		testkit.Rows("2007-03-28 20:06:28"))
	tk.MustQuery(`select DATE_ADD('2007-03-28 22:08:28',INTERVAL -2.2 MINUTE_SECOND);`).Check(
		testkit.Rows("2007-03-28 22:06:26"))
	tk.MustQuery(`select DATE_ADD('2007-03-28 22:08:28',INTERVAL -2.2 YEAR_MONTH);`).Check(
		testkit.Rows("2005-01-28 22:08:28"))
	tk.MustQuery(`select DATE_ADD('2007-03-28 22:08:28',INTERVAL -2.2 DAY_HOUR);`).Check(
		testkit.Rows("2007-03-26 20:08:28"))
	tk.MustQuery(`select DATE_ADD('2007-03-28 22:08:28',INTERVAL -2.2 DAY_MINUTE);`).Check(
		testkit.Rows("2007-03-28 20:06:28"))
	tk.MustQuery(`select DATE_ADD('2007-03-28 22:08:28',INTERVAL -2.2 DAY_SECOND);`).Check(
		testkit.Rows("2007-03-28 22:06:26"))
	tk.MustQuery(`select DATE_ADD('2007-03-28 22:08:28',INTERVAL -2.2 HOUR_SECOND);`).Check(
		testkit.Rows("2007-03-28 22:06:26"))
	//	tk.MustQuery(`select DATE_ADD('2007-03-28 22:08:28',INTERVAL -2.2 SECOND);`).Check(
	//		testkit.Rows("2007-03-28 22:08:25.800000"))
	tk.MustQuery(`select DATE_ADD('2007-03-28 22:08:28',INTERVAL -2.2 YEAR);`).Check(
		testkit.Rows("2005-03-28 22:08:28"))
	tk.MustQuery(`select DATE_ADD('2007-03-28 22:08:28',INTERVAL -2.2 QUARTER);`).Check(
		testkit.Rows("2006-09-28 22:08:28"))
	tk.MustQuery(`select DATE_ADD('2007-03-28 22:08:28',INTERVAL -2.2 MONTH);`).Check(
		testkit.Rows("2007-01-28 22:08:28"))
	tk.MustQuery(`select DATE_ADD('2007-03-28 22:08:28',INTERVAL -2.2 WEEK);`).Check(
		testkit.Rows("2007-03-14 22:08:28"))
	tk.MustQuery(`select DATE_ADD('2007-03-28 22:08:28',INTERVAL -2.2 DAY);`).Check(
		testkit.Rows("2007-03-26 22:08:28"))
	tk.MustQuery(`select DATE_ADD('2007-03-28 22:08:28',INTERVAL -2.2 HOUR);`).Check(
		testkit.Rows("2007-03-28 20:08:28"))
	tk.MustQuery(`select DATE_ADD('2007-03-28 22:08:28',INTERVAL -2.2 MINUTE);`).Check(
		testkit.Rows("2007-03-28 22:06:28"))
	tk.MustQuery(`select DATE_ADD('2007-03-28 22:08:28',INTERVAL -2.2 MICROSECOND);`).Check(
		testkit.Rows("2007-03-28 22:08:27.999998"))
	tk.MustQuery(`select DATE_ADD('2007-03-28 22:08:28',INTERVAL "-2.2" HOUR_MINUTE);`).Check(
		testkit.Rows("2007-03-28 20:06:28"))
	tk.MustQuery(`select DATE_ADD('2007-03-28 22:08:28',INTERVAL "-2.2" MINUTE_SECOND);`).Check(
		testkit.Rows("2007-03-28 22:06:26"))
	tk.MustQuery(`select DATE_ADD('2007-03-28 22:08:28',INTERVAL "-2.2" YEAR_MONTH);`).Check(
		testkit.Rows("2005-01-28 22:08:28"))
	tk.MustQuery(`select DATE_ADD('2007-03-28 22:08:28',INTERVAL "-2.2" DAY_HOUR);`).Check(
		testkit.Rows("2007-03-26 20:08:28"))
	tk.MustQuery(`select DATE_ADD('2007-03-28 22:08:28',INTERVAL "-2.2" DAY_MINUTE);`).Check(
		testkit.Rows("2007-03-28 20:06:28"))
	tk.MustQuery(`select DATE_ADD('2007-03-28 22:08:28',INTERVAL "-2.2" DAY_SECOND);`).Check(
		testkit.Rows("2007-03-28 22:06:26"))
	tk.MustQuery(`select DATE_ADD('2007-03-28 22:08:28',INTERVAL "-2.2" HOUR_SECOND);`).Check(
		testkit.Rows("2007-03-28 22:06:26"))
	tk.MustQuery(`select DATE_ADD('2007-03-28 22:08:28',INTERVAL "-2.2" SECOND);`).Check(
		testkit.Rows("2007-03-28 22:08:25.800000"))
	tk.MustQuery(`select DATE_ADD('2007-03-28 22:08:28',INTERVAL "-2.2" YEAR);`).Check(
		testkit.Rows("2005-03-28 22:08:28"))
	tk.MustQuery(`select DATE_ADD('2007-03-28 22:08:28',INTERVAL "-2.2" QUARTER);`).Check(
		testkit.Rows("2006-09-28 22:08:28"))
	tk.MustQuery(`select DATE_ADD('2007-03-28 22:08:28',INTERVAL "-2.2" MONTH);`).Check(
		testkit.Rows("2007-01-28 22:08:28"))
	tk.MustQuery(`select DATE_ADD('2007-03-28 22:08:28',INTERVAL "-2.2" WEEK);`).Check(
		testkit.Rows("2007-03-14 22:08:28"))
	tk.MustQuery(`select DATE_ADD('2007-03-28 22:08:28',INTERVAL "-2.2" DAY);`).Check(
		testkit.Rows("2007-03-26 22:08:28"))
	tk.MustQuery(`select DATE_ADD('2007-03-28 22:08:28',INTERVAL "-2.2" HOUR);`).Check(
		testkit.Rows("2007-03-28 20:08:28"))
	tk.MustQuery(`select DATE_ADD('2007-03-28 22:08:28',INTERVAL "-2.2" MINUTE);`).Check(
		testkit.Rows("2007-03-28 22:06:28"))
	tk.MustQuery(`select DATE_ADD('2007-03-28 22:08:28',INTERVAL "-2.2" MICROSECOND);`).Check(
		testkit.Rows("2007-03-28 22:08:27.999998"))
	tk.MustQuery(`select DATE_ADD('2007-03-28 22:08:28',INTERVAL "-2.-2" HOUR_MINUTE);`).Check(
		testkit.Rows("2007-03-28 20:06:28"))
	tk.MustQuery(`select DATE_ADD('2007-03-28 22:08:28',INTERVAL "-2.-2" MINUTE_SECOND);`).Check(
		testkit.Rows("2007-03-28 22:06:26"))
	tk.MustQuery(`select DATE_ADD('2007-03-28 22:08:28',INTERVAL "-2.-2" YEAR_MONTH);`).Check(
		testkit.Rows("2005-01-28 22:08:28"))
	tk.MustQuery(`select DATE_ADD('2007-03-28 22:08:28',INTERVAL "-2.-2" DAY_HOUR);`).Check(
		testkit.Rows("2007-03-26 20:08:28"))
	tk.MustQuery(`select DATE_ADD('2007-03-28 22:08:28',INTERVAL "-2.-2" DAY_MINUTE);`).Check(
		testkit.Rows("2007-03-28 20:06:28"))
	tk.MustQuery(`select DATE_ADD('2007-03-28 22:08:28',INTERVAL "-2.-2" DAY_SECOND);`).Check(
		testkit.Rows("2007-03-28 22:06:26"))
	tk.MustQuery(`select DATE_ADD('2007-03-28 22:08:28',INTERVAL "-2.-2" HOUR_SECOND);`).Check(
		testkit.Rows("2007-03-28 22:06:26"))
	tk.MustQuery(`select DATE_ADD('2007-03-28 22:08:28',INTERVAL "-2.-2" SECOND);`).Check(
		testkit.Rows("2007-03-28 22:08:26"))
	tk.MustQuery(`select DATE_ADD('2007-03-28 22:08:28',INTERVAL "-2.+2" SECOND);`).Check(
		testkit.Rows("2007-03-28 22:08:26"))
	tk.MustQuery(`select DATE_ADD('2007-03-28 22:08:28',INTERVAL "-2.*2" SECOND);`).Check(
		testkit.Rows("2007-03-28 22:08:26"))
	tk.MustQuery(`select DATE_ADD('2007-03-28 22:08:28',INTERVAL "-2./2" SECOND);`).Check(
		testkit.Rows("2007-03-28 22:08:26"))
	tk.MustQuery(`select DATE_ADD('2007-03-28 22:08:28',INTERVAL "-2.a2" SECOND);`).Check(
		testkit.Rows("2007-03-28 22:08:26"))
	tk.MustQuery(`select DATE_ADD('2007-03-28 22:08:28',INTERVAL "-2.-2" YEAR);`).Check(
		testkit.Rows("2005-03-28 22:08:28"))
	tk.MustQuery(`select DATE_ADD('2007-03-28 22:08:28',INTERVAL "-2.-2" QUARTER);`).Check(
		testkit.Rows("2006-09-28 22:08:28"))
	tk.MustQuery(`select DATE_ADD('2007-03-28 22:08:28',INTERVAL "-2.-2" MONTH);`).Check(
		testkit.Rows("2007-01-28 22:08:28"))
	tk.MustQuery(`select DATE_ADD('2007-03-28 22:08:28',INTERVAL "-2.-2" WEEK);`).Check(
		testkit.Rows("2007-03-14 22:08:28"))
	tk.MustQuery(`select DATE_ADD('2007-03-28 22:08:28',INTERVAL "-2.-2" DAY);`).Check(
		testkit.Rows("2007-03-26 22:08:28"))
	tk.MustQuery(`select DATE_ADD('2007-03-28 22:08:28',INTERVAL "-2.-2" HOUR);`).Check(
		testkit.Rows("2007-03-28 20:08:28"))
	tk.MustQuery(`select DATE_ADD('2007-03-28 22:08:28',INTERVAL "-2.-2" MINUTE);`).Check(
		testkit.Rows("2007-03-28 22:06:28"))
	tk.MustQuery(`select DATE_ADD('2007-03-28 22:08:28',INTERVAL "-2.-2" MICROSECOND);`).Check(
		testkit.Rows("2007-03-28 22:08:27.999998"))
}

func (s *testIntegrationSuite) TestFuncCaseWithLeftJoin(c *C) {
	tk := testkit.NewTestKitWithInit(c, s.store)

	tk.MustExec("create table kankan1(id int, name text)")
	tk.MustExec("insert into kankan1 values(1, 'a')")
	tk.MustExec("insert into kankan1 values(2, 'a')")

	tk.MustExec("create table kankan2(id int, h1 text)")
	tk.MustExec("insert into kankan2 values(2, 'z')")

	tk.MustQuery("select t1.id from kankan1 t1 left join kankan2 t2 on t1.id = t2.id where (case  when t1.name='b' then 'case2' when t1.name='a' then 'case1' else NULL end) = 'case1' order by t1.id").Check(testkit.Rows("1", "2"))
}

func (s *testIntegrationSuite) TestIssue11594(c *C) {
	tk := testkit.NewTestKit(c, s.store)
	tk.MustExec("use test")
	tk.MustExec(`drop table if exists t1;`)
	tk.MustExec("CREATE TABLE t1 (v bigint(20) UNSIGNED NOT NULL);")
	tk.MustExec("INSERT INTO t1 VALUES (1), (2);")
	tk.MustQuery("SELECT SUM(IF(v > 1, v, -v)) FROM t1;").Check(testkit.Rows("1"))
	tk.MustQuery("SELECT sum(IFNULL(cast(null+rand() as unsigned), -v)) FROM t1;").Check(testkit.Rows("-3"))
	tk.MustQuery("SELECT sum(COALESCE(cast(null+rand() as unsigned), -v)) FROM t1;").Check(testkit.Rows("-3"))
	tk.MustQuery("SELECT sum(COALESCE(cast(null+rand() as unsigned), v)) FROM t1;").Check(testkit.Rows("3"))
}

func (s *testIntegrationSuite) TestDefEnableVectorizedEvaluation(c *C) {
	tk := testkit.NewTestKit(c, s.store)
	tk.MustExec("use mysql")
	tk.MustQuery(`select @@tidb_enable_vectorized_expression`).Check(testkit.Rows("1"))
}

func (s *testIntegrationSuite) TestIssue11309And11319(c *C) {
	tk := testkit.NewTestKit(c, s.store)
	tk.MustExec("use test")
	tk.MustExec(`drop table if exists t;`)
	tk.MustExec(`CREATE TABLE t (a decimal(6,3),b double(6,3),c float(6,3));`)
	tk.MustExec(`INSERT INTO t VALUES (1.100,1.100,1.100);`)
	tk.MustQuery(`SELECT DATE_ADD('2003-11-18 07:25:13',INTERVAL a MINUTE_SECOND) FROM t`).Check(testkit.Rows(`2003-11-18 07:27:53`))
	tk.MustQuery(`SELECT DATE_ADD('2003-11-18 07:25:13',INTERVAL b MINUTE_SECOND) FROM t`).Check(testkit.Rows(`2003-11-18 07:27:53`))
	tk.MustQuery(`SELECT DATE_ADD('2003-11-18 07:25:13',INTERVAL c MINUTE_SECOND) FROM t`).Check(testkit.Rows(`2003-11-18 07:27:53`))
	tk.MustExec(`drop table if exists t;`)
	tk.MustExec(`CREATE TABLE t (a decimal(11,7),b double(11,7),c float(11,7));`)
	tk.MustExec(`INSERT INTO t VALUES (123.9999999,123.9999999,123.9999999),(-123.9999999,-123.9999999,-123.9999999);`)
	tk.MustQuery(`SELECT DATE_ADD('2003-11-18 07:25:13',INTERVAL a MINUTE_SECOND) FROM t`).Check(testkit.Rows(`2004-03-13 03:14:52`, `2003-07-25 11:35:34`))
	tk.MustQuery(`SELECT DATE_ADD('2003-11-18 07:25:13',INTERVAL b MINUTE_SECOND) FROM t`).Check(testkit.Rows(`2004-03-13 03:14:52`, `2003-07-25 11:35:34`))
	tk.MustQuery(`SELECT DATE_ADD('2003-11-18 07:25:13',INTERVAL c MINUTE_SECOND) FROM t`).Check(testkit.Rows(`2003-11-18 09:29:13`, `2003-11-18 05:21:13`))
	tk.MustExec(`drop table if exists t;`)

	// for https://github.com/pingcap/tidb/issues/11319
	tk.MustQuery(`SELECT DATE_ADD('2007-03-28 22:08:28',INTERVAL -2.2 MINUTE_MICROSECOND)`).Check(testkit.Rows("2007-03-28 22:08:25.800000"))
	tk.MustQuery(`SELECT DATE_ADD('2007-03-28 22:08:28',INTERVAL -2.2 SECOND_MICROSECOND)`).Check(testkit.Rows("2007-03-28 22:08:25.800000"))
	tk.MustQuery(`SELECT DATE_ADD('2007-03-28 22:08:28',INTERVAL -2.2 HOUR_MICROSECOND)`).Check(testkit.Rows("2007-03-28 22:08:25.800000"))
	tk.MustQuery(`SELECT DATE_ADD('2007-03-28 22:08:28',INTERVAL -2.2 DAY_MICROSECOND)`).Check(testkit.Rows("2007-03-28 22:08:25.800000"))
	tk.MustQuery(`SELECT DATE_ADD('2007-03-28 22:08:28',INTERVAL -2.2 SECOND)`).Check(testkit.Rows("2007-03-28 22:08:25.800000"))
	tk.MustQuery(`SELECT DATE_ADD('2007-03-28 22:08:28',INTERVAL -2.2 HOUR_SECOND)`).Check(testkit.Rows("2007-03-28 22:06:26"))
	tk.MustQuery(`SELECT DATE_ADD('2007-03-28 22:08:28',INTERVAL -2.2 DAY_SECOND)`).Check(testkit.Rows("2007-03-28 22:06:26"))
	tk.MustQuery(`SELECT DATE_ADD('2007-03-28 22:08:28',INTERVAL -2.2 MINUTE_SECOND)`).Check(testkit.Rows("2007-03-28 22:06:26"))
	tk.MustQuery(`SELECT DATE_ADD('2007-03-28 22:08:28',INTERVAL -2.2 MINUTE)`).Check(testkit.Rows("2007-03-28 22:06:28"))
	tk.MustQuery(`SELECT DATE_ADD('2007-03-28 22:08:28',INTERVAL -2.2 DAY_MINUTE)`).Check(testkit.Rows("2007-03-28 20:06:28"))
	tk.MustQuery(`SELECT DATE_ADD('2007-03-28 22:08:28',INTERVAL -2.2 HOUR_MINUTE)`).Check(testkit.Rows("2007-03-28 20:06:28"))
	tk.MustQuery(`SELECT DATE_ADD('2007-03-28 22:08:28',INTERVAL -2.2 DAY_HOUR)`).Check(testkit.Rows("2007-03-26 20:08:28"))
	tk.MustQuery(`SELECT DATE_ADD('2007-03-28 22:08:28',INTERVAL -2.2 YEAR_MONTH)`).Check(testkit.Rows("2005-01-28 22:08:28"))

	tk.MustQuery(`SELECT DATE_ADD('2007-03-28 22:08:28',INTERVAL 2.2 MINUTE_MICROSECOND)`).Check(testkit.Rows("2007-03-28 22:08:30.200000"))
	tk.MustQuery(`SELECT DATE_ADD('2007-03-28 22:08:28',INTERVAL 2.2 SECOND_MICROSECOND)`).Check(testkit.Rows("2007-03-28 22:08:30.200000"))
	tk.MustQuery(`SELECT DATE_ADD('2007-03-28 22:08:28',INTERVAL 2.2 HOUR_MICROSECOND)`).Check(testkit.Rows("2007-03-28 22:08:30.200000"))
	tk.MustQuery(`SELECT DATE_ADD('2007-03-28 22:08:28',INTERVAL 2.2 DAY_MICROSECOND)`).Check(testkit.Rows("2007-03-28 22:08:30.200000"))
	tk.MustQuery(`SELECT DATE_ADD('2007-03-28 22:08:28',INTERVAL 2.2 SECOND)`).Check(testkit.Rows("2007-03-28 22:08:30.200000"))
	tk.MustQuery(`SELECT DATE_ADD('2007-03-28 22:08:28',INTERVAL 2.2 HOUR_SECOND)`).Check(testkit.Rows("2007-03-28 22:10:30"))
	tk.MustQuery(`SELECT DATE_ADD('2007-03-28 22:08:28',INTERVAL 2.2 DAY_SECOND)`).Check(testkit.Rows("2007-03-28 22:10:30"))
	tk.MustQuery(`SELECT DATE_ADD('2007-03-28 22:08:28',INTERVAL 2.2 MINUTE_SECOND)`).Check(testkit.Rows("2007-03-28 22:10:30"))
	tk.MustQuery(`SELECT DATE_ADD('2007-03-28 22:08:28',INTERVAL 2.2 MINUTE)`).Check(testkit.Rows("2007-03-28 22:10:28"))
	tk.MustQuery(`SELECT DATE_ADD('2007-03-28 22:08:28',INTERVAL 2.2 DAY_MINUTE)`).Check(testkit.Rows("2007-03-29 00:10:28"))
	tk.MustQuery(`SELECT DATE_ADD('2007-03-28 22:08:28',INTERVAL 2.2 HOUR_MINUTE)`).Check(testkit.Rows("2007-03-29 00:10:28"))
	tk.MustQuery(`SELECT DATE_ADD('2007-03-28 22:08:28',INTERVAL 2.2 DAY_HOUR)`).Check(testkit.Rows("2007-03-31 00:08:28"))
	tk.MustQuery(`SELECT DATE_ADD('2007-03-28 22:08:28',INTERVAL 2.2 YEAR_MONTH)`).Check(testkit.Rows("2009-05-28 22:08:28"))
}

func (s *testIntegrationSuite) TestIssue12301(c *C) {
	tk := testkit.NewTestKit(c, s.store)
	tk.MustExec("use test")
	tk.MustExec("create table t (d decimal(19, 0), i bigint(11))")
	tk.MustExec("insert into t values (123456789012, 123456789012)")
	tk.MustQuery("select * from t where d = i").Check(testkit.Rows("123456789012 123456789012"))
}

func (s *testIntegrationSerialSuite) TestIssue15315(c *C) {
	tk := testkit.NewTestKit(c, s.store)
	tk.MustExec("use test")
	tk.MustQuery("select '0-3261554956'+0.0").Check(testkit.Rows("0"))
	tk.MustQuery("select cast('0-1234' as real)").Check(testkit.Rows("0"))
}

func (s *testIntegrationSuite) TestNotExistFunc(c *C) {
	tk := testkit.NewTestKit(c, s.store)

	// current db is empty
	_, err := tk.Exec("SELECT xxx(1)")
	c.Assert(err.Error(), Equals, "[planner:1046]No database selected")

	_, err = tk.Exec("SELECT yyy()")
	c.Assert(err.Error(), Equals, "[planner:1046]No database selected")

	// current db is not empty
	tk.MustExec("use test")
	_, err = tk.Exec("SELECT xxx(1)")
	c.Assert(err.Error(), Equals, "[expression:1305]FUNCTION test.xxx does not exist")

	_, err = tk.Exec("SELECT yyy()")
	c.Assert(err.Error(), Equals, "[expression:1305]FUNCTION test.yyy does not exist")

	tk.MustExec("use test")
	_, err = tk.Exec("SELECT timestampliteral(rand())")
	c.Assert(err.Error(), Equals, "[expression:1305]FUNCTION test.timestampliteral does not exist")

}

func (s *testIntegrationSuite) TestDecodetoChunkReuse(c *C) {
	tk := testkit.NewTestKitWithInit(c, s.store)
	tk.MustExec("create table chk (a int,b varchar(20))")
	for i := 0; i < 200; i++ {
		if i%5 == 0 {
			tk.MustExec(fmt.Sprintf("insert chk values (NULL,NULL)"))
			continue
		}
		tk.MustExec(fmt.Sprintf("insert chk values (%d,'%s')", i, strconv.Itoa(i)))
	}

	tk.Se.GetSessionVars().SetDistSQLScanConcurrency(1)
	tk.MustExec("set tidb_init_chunk_size = 2")
	tk.MustExec("set tidb_max_chunk_size = 32")
	defer func() {
		tk.MustExec(fmt.Sprintf("set tidb_init_chunk_size = %d", variable.DefInitChunkSize))
		tk.MustExec(fmt.Sprintf("set tidb_max_chunk_size = %d", variable.DefMaxChunkSize))
	}()
	rs, err := tk.Exec("select * from chk")
	c.Assert(err, IsNil)
	req := rs.NewChunk()
	var count int
	for {
		err = rs.Next(context.TODO(), req)
		c.Assert(err, IsNil)
		numRows := req.NumRows()
		if numRows == 0 {
			break
		}
		for i := 0; i < numRows; i++ {
			if count%5 == 0 {
				c.Assert(req.GetRow(i).IsNull(0), Equals, true)
				c.Assert(req.GetRow(i).IsNull(1), Equals, true)
			} else {
				c.Assert(req.GetRow(i).IsNull(0), Equals, false)
				c.Assert(req.GetRow(i).IsNull(1), Equals, false)
				c.Assert(req.GetRow(i).GetInt64(0), Equals, int64(count))
				c.Assert(req.GetRow(i).GetString(1), Equals, strconv.Itoa(count))
			}
			count++
		}
	}
	c.Assert(count, Equals, 200)
	rs.Close()
}

func (s *testIntegrationSuite) TestInMeetsPrepareAndExecute(c *C) {
	tk := testkit.NewTestKitWithInit(c, s.store)
	tk.MustExec("prepare pr1 from 'select ? in (1,?,?)'")
	tk.MustExec("set @a=1, @b=2, @c=3")
	tk.MustQuery("execute pr1 using @a,@b,@c").Check(testkit.Rows("1"))

	tk.MustExec("prepare pr2 from 'select 3 in (1,?,?)'")
	tk.MustExec("set @a=2, @b=3")
	tk.MustQuery("execute pr2 using @a,@b").Check(testkit.Rows("1"))

	tk.MustExec("prepare pr3 from 'select ? in (1,2,3)'")
	tk.MustExec("set @a=4")
	tk.MustQuery("execute pr3 using @a").Check(testkit.Rows("0"))

	tk.MustExec("prepare pr4 from 'select ? in (?,?,?)'")
	tk.MustExec("set @a=1, @b=2, @c=3, @d=4")
	tk.MustQuery("execute pr4 using @a,@b,@c,@d").Check(testkit.Rows("0"))
}

func (s *testIntegrationSuite) TestCastStrToInt(c *C) {
	tk := testkit.NewTestKitWithInit(c, s.store)
	cases := []struct {
		sql    string
		result int
	}{
		{"select cast('' as signed)", 0},
		{"select cast('12345abcde' as signed)", 12345},
		{"select cast('123e456' as signed)", 123},
		{"select cast('-12345abcde' as signed)", -12345},
		{"select cast('-123e456' as signed)", -123},
	}
	for _, ca := range cases {
		tk.Se.GetSessionVars().StmtCtx.SetWarnings(nil)
		tk.MustQuery(ca.sql).Check(testkit.Rows(fmt.Sprintf("%v", ca.result)))
		c.Assert(terror.ErrorEqual(tk.Se.GetSessionVars().StmtCtx.GetWarnings()[0].Err, types.ErrTruncatedWrongVal), IsTrue)
	}
}

func (s *testIntegrationSerialSuite) TestPreparePlanCache(c *C) {
	tk := testkit.NewTestKit(c, s.store)

	// Plan cache should now be on by default
	c.Assert(plannercore.PreparedPlanCacheEnabled(), Equals, true)

	// Use the example from the docs https://docs.pingcap.com/tidb/stable/sql-prepare-plan-cache
	tk.MustExec("use test")
	tk.MustExec("drop table if exists t;")
	tk.MustExec("create table t(a int);")
	tk.MustExec("prepare stmt from 'select * from t where a = ?';")
	tk.MustExec("set @a = 1;")
	tk.MustExec("execute stmt using @a;")
	tk.MustQuery("select @@last_plan_from_cache;").Check(testkit.Rows("0"))
	tk.MustExec("execute stmt using @a;")
	tk.MustQuery("select @@last_plan_from_cache;").Check(testkit.Rows("1"))
}

func (s *testIntegrationSerialSuite) TestIssue16205(c *C) {
	tk := testkit.NewTestKit(c, s.store)
	orgEnable := plannercore.PreparedPlanCacheEnabled()
	defer func() {
		plannercore.SetPreparedPlanCache(orgEnable)
	}()
	plannercore.SetPreparedPlanCache(true)
	var err error
	tk.Se, err = session.CreateSession4TestWithOpt(s.store, &session.Opt{
		PreparedPlanCache: kvcache.NewSimpleLRUCache(100, 0.1, math.MaxUint64),
	})
	c.Assert(err, IsNil)

	tk.MustExec("use test")
	tk.MustExec("prepare stmt from 'select random_bytes(3)'")
	rows1 := tk.MustQuery("execute stmt").Rows()
	c.Assert(len(rows1), Equals, 1)
	rows2 := tk.MustQuery("execute stmt").Rows()
	c.Assert(len(rows2), Equals, 1)
	c.Assert(rows1[0][0].(string), Not(Equals), rows2[0][0].(string))
}

func (s *testIntegrationSerialSuite) TestRowCountPlanCache(c *C) {
	tk := testkit.NewTestKit(c, s.store)
	orgEnable := plannercore.PreparedPlanCacheEnabled()
	defer func() {
		plannercore.SetPreparedPlanCache(orgEnable)
	}()
	plannercore.SetPreparedPlanCache(true)
	var err error
	tk.Se, err = session.CreateSession4TestWithOpt(s.store, &session.Opt{
		PreparedPlanCache: kvcache.NewSimpleLRUCache(100, 0.1, math.MaxUint64),
	})
	c.Assert(err, IsNil)

	tk.MustExec("use test")
	tk.MustExec("drop table if exists t")
	tk.MustExec("create table t(a int auto_increment primary key)")
	tk.MustExec("prepare stmt from 'select row_count()';")
	tk.MustExec("insert into t values()")
	res := tk.MustQuery("execute stmt").Rows()
	c.Assert(len(res), Equals, 1)
	c.Assert(res[0][0], Equals, "1")
	tk.MustExec("insert into t values(),(),()")
	res = tk.MustQuery("execute stmt").Rows()
	c.Assert(len(res), Equals, 1)
	c.Assert(res[0][0], Equals, "3")
}

func (s *testIntegrationSuite) TestValuesForBinaryLiteral(c *C) {
	// See issue #15310
	tk := testkit.NewTestKit(c, s.store)
	tk.MustExec("use test;")
	tk.MustExec("create table testValuesBinary(id int primary key auto_increment, a bit(1));")
	tk.MustExec("insert into testValuesBinary values(1,1);")
	err := tk.ExecToErr("insert into testValuesBinary values(1,1) on duplicate key update id = values(id),a = values(a);")
	c.Assert(err, IsNil)
	tk.MustQuery("select a=0 from testValuesBinary;").Check(testkit.Rows("0"))
	err = tk.ExecToErr("insert into testValuesBinary values(1,0) on duplicate key update id = values(id),a = values(a);")
	c.Assert(err, IsNil)
	tk.MustQuery("select a=0 from testValuesBinary;").Check(testkit.Rows("1"))
	tk.MustExec("drop table testValuesBinary;")
}

func (s *testIntegrationSuite) TestIssue14159(c *C) {
	tk := testkit.NewTestKitWithInit(c, s.store)
	tk.MustExec("DROP TABLE IF EXISTS t")
	tk.MustExec("CREATE TABLE t (v VARCHAR(100))")
	tk.MustExec("INSERT INTO t VALUES ('3289742893213123732904809')")
	tk.MustQuery("SELECT * FROM t WHERE v").Check(testkit.Rows("3289742893213123732904809"))
}

func (s *testIntegrationSuite) TestIssue14146(c *C) {
	tk := testkit.NewTestKit(c, s.store)
	tk.MustExec("use test")
	tk.MustExec("create table tt(a varchar(10))")
	tk.MustExec("insert into tt values(NULL)")
	tk.MustExec("analyze table tt;")
	tk.MustQuery("select * from tt").Check(testkit.Rows("<nil>"))
}

func (s *testIntegrationSerialSuite) TestCacheRegexpr(c *C) {
	tk := testkit.NewTestKit(c, s.store)
	orgEnable := plannercore.PreparedPlanCacheEnabled()
	defer func() {
		plannercore.SetPreparedPlanCache(orgEnable)
	}()
	plannercore.SetPreparedPlanCache(true)
	var err error
	tk.Se, err = session.CreateSession4TestWithOpt(s.store, &session.Opt{
		PreparedPlanCache: kvcache.NewSimpleLRUCache(100, 0.1, math.MaxUint64),
	})
	c.Assert(err, IsNil)

	tk.MustExec("use test")
	tk.MustExec("drop table if exists t1")
	tk.MustExec("create table t1 (a varchar(40))")
	tk.MustExec("insert into t1 values ('C1'),('R1')")
	tk.MustExec("prepare stmt1 from 'select a from t1 where a rlike ?'")
	tk.MustExec("set @a='^C.*'")
	tk.MustQuery("execute stmt1 using @a").Check(testkit.Rows("C1"))
	tk.MustExec("set @a='^R.*'")
	tk.MustQuery("execute stmt1 using @a").Check(testkit.Rows("R1"))
}

func (s *testIntegrationSerialSuite) TestCacheRefineArgs(c *C) {
	tk := testkit.NewTestKit(c, s.store)
	orgEnable := plannercore.PreparedPlanCacheEnabled()
	defer func() {
		plannercore.SetPreparedPlanCache(orgEnable)
	}()
	plannercore.SetPreparedPlanCache(true)
	var err error
	tk.Se, err = session.CreateSession4TestWithOpt(s.store, &session.Opt{
		PreparedPlanCache: kvcache.NewSimpleLRUCache(100, 0.1, math.MaxUint64),
	})
	c.Assert(err, IsNil)

	tk.MustExec("use test")
	tk.MustExec("drop table if exists t")
	tk.MustExec("create table t(col_int int)")
	tk.MustExec("insert into t values(null)")
	tk.MustExec("prepare stmt from 'SELECT ((col_int is true) = ?) AS res FROM t'")
	tk.MustExec("set @p0='0.8'")
	tk.MustQuery("execute stmt using @p0").Check(testkit.Rows("0"))
	tk.MustExec("set @p0='0'")
	tk.MustQuery("execute stmt using @p0").Check(testkit.Rows("1"))

	tk.MustExec("delete from t")
	tk.MustExec("insert into t values(1)")
	tk.MustExec("prepare stmt from 'SELECT col_int < ? FROM t'")
	tk.MustExec("set @p0='-184467440737095516167.1'")
	tk.MustQuery("execute stmt using @p0").Check(testkit.Rows("0"))
}

func (s *testIntegrationSuite) TestOrderByFuncPlanCache(c *C) {
	tk := testkit.NewTestKit(c, s.store)
	orgEnable := plannercore.PreparedPlanCacheEnabled()
	defer func() {
		plannercore.SetPreparedPlanCache(orgEnable)
	}()
	plannercore.SetPreparedPlanCache(true)
	var err error
	tk.Se, err = session.CreateSession4TestWithOpt(s.store, &session.Opt{
		PreparedPlanCache: kvcache.NewSimpleLRUCache(100, 0.1, math.MaxUint64),
	})
	c.Assert(err, IsNil)

	tk.MustExec("use test")
	tk.MustExec("drop table if exists t")
	tk.MustExec("create table t(a int)")
	tk.MustExec("prepare stmt from 'SELECT * FROM t order by rand()'")
	tk.MustQuery("execute stmt").Check(testkit.Rows())
	tk.MustExec("prepare stmt from 'SELECT * FROM t order by now()'")
	tk.MustQuery("execute stmt").Check(testkit.Rows())
}

func (s *testIntegrationSuite) TestSelectLimitPlanCache(c *C) {
	tk := testkit.NewTestKit(c, s.store)
	orgEnable := plannercore.PreparedPlanCacheEnabled()
	defer func() {
		plannercore.SetPreparedPlanCache(orgEnable)
	}()
	plannercore.SetPreparedPlanCache(true)
	var err error
	tk.Se, err = session.CreateSession4TestWithOpt(s.store, &session.Opt{
		PreparedPlanCache: kvcache.NewSimpleLRUCache(100, 0.1, math.MaxUint64),
	})
	c.Assert(err, IsNil)

	tk.MustExec("use test")
	tk.MustExec("drop table if exists t")
	tk.MustExec("create table t(a int)")
	tk.MustExec("insert into t values(1), (2), (3)")
	tk.MustExec("set @@session.sql_select_limit = 1")
	tk.MustExec("prepare stmt from 'SELECT * FROM t'")
	tk.MustQuery("execute stmt").Check(testkit.Rows("1"))
	tk.MustExec("set @@session.sql_select_limit = default")
	tk.MustQuery("execute stmt").Check(testkit.Rows("1", "2", "3"))
	tk.MustExec("set @@session.sql_select_limit = 2")
	tk.MustQuery("execute stmt").Check(testkit.Rows("1", "2"))
	tk.MustExec("set @@session.sql_select_limit = 1")
	tk.MustQuery("execute stmt").Check(testkit.Rows("1"))
	tk.MustExec("set @@session.sql_select_limit = default")
	tk.MustQuery("execute stmt").Check(testkit.Rows("1", "2", "3"))
	tk.MustExec("set @@session.sql_select_limit = 2")
	tk.MustQuery("execute stmt").Check(testkit.Rows("1", "2"))
}

func (s *testIntegrationSuite) TestCollation(c *C) {
	tk := testkit.NewTestKit(c, s.store)
	tk.MustExec("use test")
	tk.MustExec("drop table if exists t")
	tk.MustExec("create table t (utf8_bin_c varchar(10) charset utf8 collate utf8_bin, utf8_gen_c varchar(10) charset utf8 collate utf8_general_ci, bin_c binary, num_c int, " +
		"abin char collate ascii_bin, lbin char collate latin1_bin, u4bin char collate utf8mb4_bin, u4ci char collate utf8mb4_general_ci)")
	tk.MustExec("insert into t values ('a', 'b', 'c', 4, 'a', 'a', 'a', 'a')")
	tk.MustQuery("select collation(null)").Check(testkit.Rows("binary"))
	tk.MustQuery("select collation(2)").Check(testkit.Rows("binary"))
	tk.MustQuery("select collation(2 + 'a')").Check(testkit.Rows("binary"))
	tk.MustQuery("select collation(2 + utf8_gen_c) from t").Check(testkit.Rows("binary"))
	tk.MustQuery("select collation(2 + utf8_bin_c) from t").Check(testkit.Rows("binary"))
	tk.MustQuery("select collation(concat(utf8_bin_c, 2)) from t").Check(testkit.Rows("utf8_bin"))
	tk.MustQuery("select collation(concat(utf8_gen_c, 'abc')) from t").Check(testkit.Rows("utf8_general_ci"))
	tk.MustQuery("select collation(concat(utf8_gen_c, null)) from t").Check(testkit.Rows("utf8_general_ci"))
	tk.MustQuery("select collation(concat(utf8_gen_c, num_c)) from t").Check(testkit.Rows("utf8_general_ci"))
	tk.MustQuery("select collation(concat(utf8_bin_c, utf8_gen_c)) from t").Check(testkit.Rows("utf8_bin"))
	tk.MustQuery("select collation(upper(utf8_bin_c)) from t").Check(testkit.Rows("utf8_bin"))
	tk.MustQuery("select collation(upper(utf8_gen_c)) from t").Check(testkit.Rows("utf8_general_ci"))
	tk.MustQuery("select collation(upper(bin_c)) from t").Check(testkit.Rows("binary"))
	tk.MustQuery("select collation(concat(abin, bin_c)) from t").Check(testkit.Rows("binary"))
	tk.MustQuery("select collation(concat(lbin, bin_c)) from t").Check(testkit.Rows("binary"))
	tk.MustQuery("select collation(concat(utf8_bin_c, bin_c)) from t").Check(testkit.Rows("binary"))
	tk.MustQuery("select collation(concat(utf8_gen_c, bin_c)) from t").Check(testkit.Rows("binary"))
	tk.MustQuery("select collation(concat(u4bin, bin_c)) from t").Check(testkit.Rows("binary"))
	tk.MustQuery("select collation(concat(u4ci, bin_c)) from t").Check(testkit.Rows("binary"))
	tk.MustQuery("select collation(concat(abin, u4bin)) from t").Check(testkit.Rows("utf8mb4_bin"))
	tk.MustQuery("select collation(concat(lbin, u4bin)) from t").Check(testkit.Rows("utf8mb4_bin"))
	tk.MustQuery("select collation(concat(utf8_bin_c, u4bin)) from t").Check(testkit.Rows("utf8mb4_bin"))
	tk.MustQuery("select collation(concat(utf8_gen_c, u4bin)) from t").Check(testkit.Rows("utf8mb4_bin"))
	tk.MustQuery("select collation(concat(u4ci, u4bin)) from t").Check(testkit.Rows("utf8mb4_bin"))
	tk.MustQuery("select collation(concat(abin, u4ci)) from t").Check(testkit.Rows("utf8mb4_general_ci"))
	tk.MustQuery("select collation(concat(lbin, u4ci)) from t").Check(testkit.Rows("utf8mb4_general_ci"))
	tk.MustQuery("select collation(concat(utf8_bin_c, u4ci)) from t").Check(testkit.Rows("utf8mb4_general_ci"))
	tk.MustQuery("select collation(concat(utf8_gen_c, u4ci)) from t").Check(testkit.Rows("utf8mb4_general_ci"))
	tk.MustQuery("select collation(concat(abin, utf8_bin_c)) from t").Check(testkit.Rows("utf8_bin"))
	tk.MustQuery("select collation(concat(lbin, utf8_bin_c)) from t").Check(testkit.Rows("utf8_bin"))
	tk.MustQuery("select collation(concat(utf8_gen_c, utf8_bin_c)) from t").Check(testkit.Rows("utf8_bin"))
	tk.MustQuery("select collation(concat(abin, utf8_gen_c)) from t").Check(testkit.Rows("utf8_general_ci"))
	tk.MustQuery("select collation(concat(lbin, utf8_gen_c)) from t").Check(testkit.Rows("utf8_general_ci"))
	tk.MustQuery("select collation(concat(abin, lbin)) from t").Check(testkit.Rows("latin1_bin"))

	tk.MustExec("set names utf8mb4 collate utf8mb4_bin")
	tk.MustQuery("select collation('a')").Check(testkit.Rows("utf8mb4_bin"))
	tk.MustExec("set names utf8mb4 collate utf8mb4_general_ci")
	tk.MustQuery("select collation('a')").Check(testkit.Rows("utf8mb4_general_ci"))

	tk.MustExec("set names utf8mb4 collate utf8mb4_general_ci")
	tk.MustExec("set @test_collate_var = 'a'")
	tk.MustQuery("select collation(@test_collate_var)").Check(testkit.Rows("utf8mb4_general_ci"))
	tk.MustExec("set @test_collate_var = concat(\"a\", \"b\" collate utf8mb4_bin)")
	tk.MustQuery("select collation(@test_collate_var)").Check(testkit.Rows("utf8mb4_bin"))
}

func (s *testIntegrationSuite) TestCoercibility(c *C) {
	tk := testkit.NewTestKit(c, s.store)

	type testCase struct {
		expr   string
		result int
	}
	testFunc := func(cases []testCase, suffix string) {
		for _, tc := range cases {
			tk.MustQuery(fmt.Sprintf("select coercibility(%v) %v", tc.expr, suffix)).Check(testkit.Rows(fmt.Sprintf("%v", tc.result)))
		}
	}
	testFunc([]testCase{
		// constants
		{"1", 5}, {"null", 6}, {"'abc'", 4},
		// sys-constants
		{"version()", 3}, {"user()", 3}, {"database()", 3},
		{"current_role()", 3}, {"current_user()", 3},
		// scalar functions after constant folding
		{"1+null", 5}, {"null+'abcde'", 5}, {"concat(null, 'abcde')", 4},
		// non-deterministic functions
		{"rand()", 5}, {"now()", 5}, {"sysdate()", 5},
	}, "")

	tk.MustExec("use test")
	tk.MustExec("drop table if exists t")
	tk.MustExec("create table t (i int, r real, d datetime, t timestamp, c char(10), vc varchar(10), b binary(10), vb binary(10))")
	tk.MustExec("insert into t values (null, null, null, null, null, null, null, null)")
	testFunc([]testCase{
		{"i", 5}, {"r", 5}, {"d", 5}, {"t", 5},
		{"c", 2}, {"b", 2}, {"vb", 2}, {"vc", 2},
		{"i+r", 5}, {"i*r", 5}, {"cos(r)+sin(i)", 5}, {"d+2", 5},
		{"t*10", 5}, {"concat(c, vc)", 2}, {"replace(c, 'x', 'y')", 2},
	}, "from t")

	tk.MustQuery("SELECT COERCIBILITY(@straaa);").Check(testkit.Rows("2"))
}

func (s *testIntegrationSerialSuite) TestCacheConstEval(c *C) {
	tk := testkit.NewTestKit(c, s.store)
	orgEnable := plannercore.PreparedPlanCacheEnabled()
	defer func() {
		plannercore.SetPreparedPlanCache(orgEnable)
	}()
	plannercore.SetPreparedPlanCache(true)
	var err error
	tk.Se, err = session.CreateSession4TestWithOpt(s.store, &session.Opt{
		PreparedPlanCache: kvcache.NewSimpleLRUCache(100, 0.1, math.MaxUint64),
	})
	c.Assert(err, IsNil)

	tk.MustExec("use test")
	tk.MustExec("drop table if exists t")
	tk.MustExec("create table t(col_double double)")
	tk.MustExec("insert into t values (1)")
	tk.Se.GetSessionVars().EnableVectorizedExpression = false
	tk.MustExec("insert into mysql.expr_pushdown_blacklist values('cast', 'tikv,tiflash,tidb', 'for test')")
	tk.MustExec("admin reload expr_pushdown_blacklist")
	tk.MustExec("prepare stmt from 'SELECT * FROM (SELECT col_double AS c0 FROM t) t WHERE (ABS((REPEAT(?, ?) OR 5617780767323292672)) < LN(EXP(c0)) + (? ^ ?))'")
	tk.MustExec("set @a1 = 'JuvkBX7ykVux20zQlkwDK2DFelgn7'")
	tk.MustExec("set @a2 = 1")
	tk.MustExec("set @a3 = -112990.35179796701")
	tk.MustExec("set @a4 = 87997.92704840179")
	// Main purpose here is checking no error is reported. 1 is the result when plan cache is disabled, it is
	// incompatible with MySQL actually, update the result after fixing it.
	tk.MustQuery("execute stmt using @a1, @a2, @a3, @a4").Check(testkit.Rows("1"))
	tk.Se.GetSessionVars().EnableVectorizedExpression = true
	tk.MustExec("delete from mysql.expr_pushdown_blacklist where name = 'cast' and store_type = 'tikv,tiflash,tidb' and reason = 'for test'")
	tk.MustExec("admin reload expr_pushdown_blacklist")
}

func (s *testSuite) TestIssue20071(c *C) {
	tk := testkit.NewTestKitWithInit(c, s.store)
	tk.MustExec("drop table if exists table_30_utf8_4")
	tk.MustExec("drop table if exists t")
	tk.MustExec("create table t(a int)")
	tk.MustExec("insert into t values(1)")
	tk.MustExec("create table table_30_utf8_4 ( `pk` int primary key, `col_int_key_unsigned` int unsigned , `col_int_key_signed` int, `col_float_key_signed` float  , `col_float_key_unsigned` float unsigned) character set utf8 partition by hash(pk) partitions 4;")
	tk.MustExec("insert ignore into table_30_utf8_4 values (0,91, 10, 14,19.0495)")
	tk.MustExec("alter table table_30_utf8_4 add column a int as (col_int_key_signed * 2)")
	tk.MustExec("SELECT count(1) AS val FROM table_30_utf8_4 WHERE table_30_utf8_4.col_int_key_unsigned!=table_30_utf8_4.a OR (SELECT count(1) AS val FROM t WHERE table_30_utf8_4.col_float_key_signed!=table_30_utf8_4.col_float_key_unsigned )!=7984764426240273913;")
	tk.MustExec("select a from table_30_utf8_4 order by a")
}

func (s *testSuite) TestVirtualGeneratedColumnAndLimit(c *C) {
	tk := testkit.NewTestKitWithInit(c, s.store)
	tk.MustExec("drop table if exists t;")
	tk.MustExec("create table t (a int, b int as (a + 1));")
	tk.MustExec("insert into t(a) values (1);")
	tk.MustQuery("select /*+ LIMIT_TO_COP() */ b from t limit 1;").Check(testkit.Rows("2"))
	tk.MustQuery("select /*+ LIMIT_TO_COP() */ b from t order by b limit 1;").Check(testkit.Rows("2"))
}

func (s *testIntegrationSerialSuite) TestCollationBasic(c *C) {
	tk := testkit.NewTestKit(c, s.store)
	collate.SetNewCollationEnabledForTest(true)
	defer collate.SetNewCollationEnabledForTest(false)
	tk.MustExec("use test")
	tk.MustExec("create table t_ci(a varchar(10) collate utf8mb4_general_ci, unique key(a))")
	tk.MustExec("insert into t_ci values ('a')")
	tk.MustQuery("select * from t_ci").Check(testkit.Rows("a"))
	tk.MustQuery("select * from t_ci").Check(testkit.Rows("a"))
	tk.MustQuery("select * from t_ci where a='a'").Check(testkit.Rows("a"))
	tk.MustQuery("select * from t_ci where a='A'").Check(testkit.Rows("a"))
	tk.MustQuery("select * from t_ci where a='a   '").Check(testkit.Rows("a"))
	tk.MustQuery("select * from t_ci where a='a                    '").Check(testkit.Rows("a"))

	tk.MustExec("drop table if exists t")
	tk.MustExec("create table t (a varchar(10) primary key,b int)")
	tk.MustExec("insert into t values ('a', 1), ('b', 3), ('a', 2) on duplicate key update b = b + 1;")
	tk.MustExec("set autocommit=0")
	tk.MustExec("insert into t values ('a', 1), ('b', 3), ('a', 2) on duplicate key update b = b + 1;")
	tk.MustQuery("select * from t").Check(testkit.Rows("a 4", "b 4"))
	tk.MustExec("set autocommit=1")
	tk.MustQuery("select * from t").Check(testkit.Rows("a 4", "b 4"))

	tk.MustExec("drop table if exists t")
	tk.MustExec("create table t (a varchar(10),b int, key tk (a))")
	tk.MustExec("insert into t values ('', 1), ('', 3)")
	tk.MustExec("set autocommit=0")
	tk.MustExec("update t set b = b + 1")
	tk.MustQuery("select * from t").Check(testkit.Rows(" 2", " 4"))
	tk.MustExec("set autocommit=1")
	tk.MustQuery("select * from t").Check(testkit.Rows(" 2", " 4"))

	tk.MustExec("drop table t_ci")
	tk.MustExec("create table t_ci(id bigint primary key, a varchar(10) collate utf8mb4_general_ci, unique key(a, id))")
	tk.MustExec("insert into t_ci values (1, 'a')")
	tk.MustQuery("select a from t_ci").Check(testkit.Rows("a"))
	tk.MustQuery("select a from t_ci").Check(testkit.Rows("a"))
	tk.MustQuery("select a from t_ci where a='a'").Check(testkit.Rows("a"))
	tk.MustQuery("select a from t_ci where a='A'").Check(testkit.Rows("a"))
	tk.MustQuery("select a from t_ci where a='a   '").Check(testkit.Rows("a"))
	tk.MustQuery("select a from t_ci where a='a                    '").Check(testkit.Rows("a"))
}

func (s *testIntegrationSerialSuite) TestWeightString(c *C) {
	tk := testkit.NewTestKit(c, s.store)
	collate.SetNewCollationEnabledForTest(true)
	defer collate.SetNewCollationEnabledForTest(false)

	type testCase struct {
		input                    []string
		result                   []string
		resultAsChar1            []string
		resultAsChar3            []string
		resultAsBinary1          []string
		resultAsBinary5          []string
		resultExplicitCollateBin []string
	}
	tk.MustExec("use test")
	tk.MustExec("drop table if exists t")
	tk.MustExec("create table t (id int, a varchar(20) collate utf8mb4_general_ci)")
	cases := testCase{
		input:                    []string{"aAÁàãăâ", "a", "a  ", "中", "中 "},
		result:                   []string{"\x00A\x00A\x00A\x00A\x00A\x00A\x00A", "\x00A", "\x00A", "\x4E\x2D", "\x4E\x2D"},
		resultAsChar1:            []string{"\x00A", "\x00A", "\x00A", "\x4E\x2D", "\x4E\x2D"},
		resultAsChar3:            []string{"\x00A\x00A\x00A", "\x00A", "\x00A", "\x4E\x2D", "\x4E\x2D"},
		resultAsBinary1:          []string{"a", "a", "a", "\xE4", "\xE4"},
		resultAsBinary5:          []string{"aA\xc3\x81\xc3", "a\x00\x00\x00\x00", "a  \x00\x00", "中\x00\x00", "中 \x00"},
		resultExplicitCollateBin: []string{"aAÁàãăâ", "a", "a", "中", "中"},
	}
	values := make([]string, len(cases.input))
	for i, input := range cases.input {
		values[i] = fmt.Sprintf("(%d, '%s')", i, input)
	}
	tk.MustExec("insert into t values " + strings.Join(values, ","))
	rows := tk.MustQuery("select weight_string(a) from t order by id").Rows()
	for i, out := range cases.result {
		c.Assert(rows[i][0].(string), Equals, out)
	}
	rows = tk.MustQuery("select weight_string(a as char(1)) from t order by id").Rows()
	for i, out := range cases.resultAsChar1 {
		c.Assert(rows[i][0].(string), Equals, out)
	}
	rows = tk.MustQuery("select weight_string(a as char(3)) from t order by id").Rows()
	for i, out := range cases.resultAsChar3 {
		c.Assert(rows[i][0].(string), Equals, out)
	}
	rows = tk.MustQuery("select weight_string(a as binary(1)) from t order by id").Rows()
	for i, out := range cases.resultAsBinary1 {
		c.Assert(rows[i][0].(string), Equals, out)
	}
	rows = tk.MustQuery("select weight_string(a as binary(5)) from t order by id").Rows()
	for i, out := range cases.resultAsBinary5 {
		c.Assert(rows[i][0].(string), Equals, out)
	}
	c.Assert(tk.MustQuery("select weight_string(NULL);").Rows()[0][0], Equals, "<nil>")
	c.Assert(tk.MustQuery("select weight_string(7);").Rows()[0][0], Equals, "<nil>")
	c.Assert(tk.MustQuery("select weight_string(cast(7 as decimal(5)));").Rows()[0][0], Equals, "<nil>")
	c.Assert(tk.MustQuery("select weight_string(cast(20190821 as date));").Rows()[0][0], Equals, "2019-08-21")
	c.Assert(tk.MustQuery("select weight_string(cast(20190821 as date) as binary(5));").Rows()[0][0], Equals, "2019-")
	c.Assert(tk.MustQuery("select weight_string(7.0);").Rows()[0][0], Equals, "<nil>")
	c.Assert(tk.MustQuery("select weight_string(7 AS BINARY(2));").Rows()[0][0], Equals, "7\x00")
	// test explicit collation
	c.Assert(tk.MustQuery("select weight_string('中 ' collate utf8mb4_general_ci);").Rows()[0][0], Equals, "\x4E\x2D")
	c.Assert(tk.MustQuery("select weight_string('中 ' collate utf8mb4_bin);").Rows()[0][0], Equals, "中")
	c.Assert(tk.MustQuery("select weight_string('中 ' collate utf8mb4_unicode_ci);").Rows()[0][0], Equals, "\xFB\x40\xCE\x2D")
	c.Assert(tk.MustQuery("select collation(a collate utf8mb4_general_ci) from t order by id").Rows()[0][0], Equals, "utf8mb4_general_ci")
	c.Assert(tk.MustQuery("select collation('中 ' collate utf8mb4_general_ci);").Rows()[0][0], Equals, "utf8mb4_general_ci")
	rows = tk.MustQuery("select weight_string(a collate utf8mb4_bin) from t order by id").Rows()
	for i, out := range cases.resultExplicitCollateBin {
		c.Assert(rows[i][0].(string), Equals, out)
	}
	tk.MustGetErrMsg("select weight_string(a collate utf8_general_ci) from t order by id", "[ddl:1253]COLLATION 'utf8_general_ci' is not valid for CHARACTER SET 'utf8mb4'")
	tk.MustGetErrMsg("select weight_string('中' collate utf8_bin)", "[ddl:1253]COLLATION 'utf8_bin' is not valid for CHARACTER SET 'utf8mb4'")
}

func (s *testIntegrationSerialSuite) TestCollationCreateIndex(c *C) {
	tk := testkit.NewTestKit(c, s.store)
	collate.SetNewCollationEnabledForTest(true)
	defer collate.SetNewCollationEnabledForTest(false)
	tk.MustExec("use test")
	tk.MustExec("drop table if exists t")
	tk.MustExec("create table t (a varchar(10) collate utf8mb4_general_ci);")
	tk.MustExec("insert into t values ('a');")
	tk.MustExec("insert into t values ('A');")
	tk.MustExec("insert into t values ('b');")
	tk.MustExec("insert into t values ('B');")
	tk.MustExec("insert into t values ('a');")
	tk.MustExec("insert into t values ('A');")
	tk.MustExec("insert into t values ('ß');")
	tk.MustExec("insert into t values ('sa');")
	tk.MustExec("create index idx on t(a);")
	tk.MustQuery("select * from t order by a").Check(testkit.Rows("a", "A", "a", "A", "b", "B", "ß", "sa"))

	tk.MustExec("drop table if exists t")
	tk.MustExec("create table t (a varchar(10) collate utf8mb4_unicode_ci);")
	tk.MustExec("insert into t values ('a');")
	tk.MustExec("insert into t values ('A');")
	tk.MustExec("insert into t values ('b');")
	tk.MustExec("insert into t values ('B');")
	tk.MustExec("insert into t values ('a');")
	tk.MustExec("insert into t values ('A');")
	tk.MustExec("insert into t values ('ß');")
	tk.MustExec("insert into t values ('sa');")
	tk.MustExec("create index idx on t(a);")
	tk.MustQuery("select * from t order by a").Check(testkit.Rows("a", "A", "a", "A", "b", "B", "sa", "ß"))
}

func (s *testIntegrationSerialSuite) TestCollateConstantPropagation(c *C) {
	tk := testkit.NewTestKit(c, s.store)
	collate.SetNewCollationEnabledForTest(true)
	defer collate.SetNewCollationEnabledForTest(false)

	tk.MustExec("use test")
	tk.MustExec("drop table if exists t")
	tk.MustExec("create table t (a char(10) collate utf8mb4_bin, b char(10) collate utf8mb4_general_ci);")
	tk.MustExec("insert into t values ('a', 'A');")
	tk.MustQuery("select * from t t1, t t2 where t1.a=t2.b and t2.b='a' collate utf8mb4_general_ci;").Check(nil)
	tk.MustQuery("select * from t t1, t t2 where t1.a=t2.b and t2.b>='a' collate utf8mb4_general_ci;").Check(nil)
	tk.MustExec("drop table t;")
	tk.MustExec("create table t (a char(10) collate utf8mb4_general_ci, b char(10) collate utf8mb4_general_ci);")
	tk.MustExec("insert into t values ('A', 'a');")
	tk.MustQuery("select * from t t1, t t2 where t1.a=t2.b and t2.b='a' collate utf8mb4_bin;").Check(testkit.Rows("A a A a"))
	tk.MustQuery("select * from t t1, t t2 where t1.a=t2.b and t2.b>='a' collate utf8mb4_bin;").Check(testkit.Rows("A a A a"))
	tk.MustExec("drop table t;")
	tk.MustExec("set names utf8mb4")
	tk.MustExec("create table t (a char(10) collate utf8mb4_general_ci, b char(10) collate utf8_general_ci);")
	tk.MustExec("insert into t values ('a', 'A');")
	tk.MustQuery("select * from t t1, t t2 where t1.a=t2.b and t2.b='A'").Check(testkit.Rows("a A a A"))
	tk.MustExec("drop table t;")
	tk.MustExec("create table t(a char collate utf8_general_ci, b char collate utf8mb4_general_ci, c char collate utf8_bin);")
	tk.MustExec("insert into t values ('b', 'B', 'B');")
	tk.MustQuery("select * from t t1, t t2 where t1.a=t2.b and t2.b=t2.c;").Check(testkit.Rows("b B B b B B"))
	tk.MustExec("drop table t;")
	tk.MustExec("create table t(a char collate utf8_bin, b char collate utf8_general_ci);")
	tk.MustExec("insert into t values ('a', 'A');")
	tk.MustQuery("select * from t t1, t t2 where t1.b=t2.b and t2.b=t1.a collate utf8_general_ci;").Check(testkit.Rows("a A a A"))
	tk.MustExec("drop table if exists t1, t2;")
	tk.MustExec("set names utf8mb4 collate utf8mb4_general_ci;")
	tk.MustExec("create table t1(a char, b varchar(10)) charset utf8mb4 collate utf8mb4_general_ci;")
	tk.MustExec("create table t2(a char, b varchar(10)) charset utf8mb4 collate utf8mb4_bin;")
	tk.MustExec("insert into t1 values ('A', 'a');")
	tk.MustExec("insert into t2 values ('a', 'a')")
	tk.MustQuery("select * from t1 left join t2 on t1.a = t2.a where t1.a = 'a';").Check(testkit.Rows("A a <nil> <nil>"))
	tk.MustExec("drop table t;")
	tk.MustExec("set names utf8mb4 collate utf8mb4_general_ci;")
	tk.MustExec("create table t(a char collate utf8mb4_bin, b char collate utf8mb4_general_ci);")
	tk.MustExec("insert into t values ('a', 'a');")
	tk.MustQuery("select * from t t1, t t2 where  t2.b = 'A' and lower(concat(t1.a , '' ))  = t2.b;").Check(testkit.Rows("a a a a"))
	tk.MustExec("drop table t;")
	tk.MustExec("create table t(a char collate utf8_unicode_ci, b char collate utf8mb4_unicode_ci, c char collate utf8_bin);")
	tk.MustExec("insert into t values ('b', 'B', 'B');")
	tk.MustQuery("select * from t t1, t t2 where t1.a=t2.b and t2.b=t2.c;").Check(testkit.Rows("b B B b B B"))
	tk.MustExec("drop table if exists t1, t2;")
	tk.MustExec("set names utf8mb4 collate utf8mb4_unicode_ci;")
	tk.MustExec("create table t1(a char, b varchar(10)) charset utf8mb4 collate utf8mb4_unicode_ci;")
	tk.MustExec("create table t2(a char, b varchar(10)) charset utf8mb4 collate utf8mb4_bin;")
	tk.MustExec("insert into t1 values ('A', 'a');")
	tk.MustExec("insert into t2 values ('a', 'a')")
	tk.MustQuery("select * from t1 left join t2 on t1.a = t2.a where t1.a = 'a';").Check(testkit.Rows("A a <nil> <nil>"))
	tk.MustExec("drop table if exists t1, t2;")
	tk.MustExec("set names utf8mb4 collate utf8mb4_general_ci;")
	tk.MustExec("create table t1(a char, b varchar(10)) charset utf8mb4 collate utf8mb4_general_ci;")
	tk.MustExec("create table t2(a char, b varchar(10)) charset utf8mb4 collate utf8mb4_unicode_ci;")
	tk.MustExec("insert into t1 values ('ß', 's');")
	tk.MustExec("insert into t2 values ('s', 's')")
	tk.MustQuery("select * from t1 left join t2 on t1.a = t2.a collate utf8mb4_unicode_ci where t1.a = 's';").Check(testkit.Rows("ß s <nil> <nil>"))
}

func (s *testIntegrationSuite2) TestIssue17791(c *C) {
	tk := testkit.NewTestKit(c, s.store)

	tk.MustExec("use test;")
	tk.MustExec("drop table if exists t;")
	tk.MustExec("SET sql_mode=DEFAULT;")
	tk.MustExec("CREATE TABLE t1 (" +
		" id INT NOT NULL PRIMARY KEY auto_increment," +
		" pad VARCHAR(10) NOT NULL," +
		" expr varchar(100) AS (NOT 1 BETWEEN -5 AND 5)" +
		");")
	tk.MustExec("INSERT INTO t1 (pad) VALUES ('a'), ('b');")
	tk.MustQuery("SELECT id, pad, expr, NOT 1 BETWEEN -5 AND 5 as expr_in_select FROM t1;").Check(testkit.Rows("1 a 0 0", "2 b 0 0"))
}

func (s *testIntegrationSerialSuite) TestMixCollation(c *C) {
	tk := testkit.NewTestKit(c, s.store)
	collate.SetNewCollationEnabledForTest(true)
	defer collate.SetNewCollationEnabledForTest(false)

	tk.MustGetErrMsg(`select 'a' collate utf8mb4_bin = 'a' collate utf8mb4_general_ci;`, "[expression:1267]Illegal mix of collations (utf8mb4_bin,EXPLICIT) and (utf8mb4_general_ci,EXPLICIT) for operation 'eq'")

	tk.MustExec("use test;")
	tk.MustExec("drop table if exists t;")
	tk.MustExec(`create table t (
			mb4general varchar(10) charset utf8mb4 collate utf8mb4_general_ci,
			mb4unicode varchar(10) charset utf8mb4 collate utf8mb4_unicode_ci,
			mb4bin     varchar(10) charset utf8mb4 collate utf8mb4_bin,
			general    varchar(10) charset utf8 collate utf8_general_ci,
			unicode    varchar(10) charset utf8 collate utf8_unicode_ci,
			utfbin     varchar(10) charset utf8 collate utf8_bin,
			bin        varchar(10) charset binary collate binary,
			latin1_bin varchar(10) charset latin1 collate latin1_bin,
			ascii_bin  varchar(10) charset ascii collate ascii_bin,
    		i          int
	);`)
	tk.MustExec("insert into t values ('s', 's', 's', 's', 's', 's', 's', 's', 's', 1);")
	tk.MustExec("set names utf8mb4 collate utf8mb4_general_ci;")

	tk.MustQuery("select * from t where mb4unicode = 's' collate utf8mb4_unicode_ci;").Check(testkit.Rows("s s s s s s s s s 1"))
	tk.MustQuery(`select * from t t1, t t2 where t1.mb4unicode = t2.mb4general collate utf8mb4_general_ci;`).Check(testkit.Rows("s s s s s s s s s 1 s s s s s s s s s 1"))
	tk.MustQuery(`select * from t t1, t t2 where t1.mb4general = t2.mb4unicode collate utf8mb4_general_ci;`).Check(testkit.Rows("s s s s s s s s s 1 s s s s s s s s s 1"))
	tk.MustQuery(`select * from t t1, t t2 where t1.mb4general = t2.mb4unicode collate utf8mb4_unicode_ci;`).Check(testkit.Rows("s s s s s s s s s 1 s s s s s s s s s 1"))
	tk.MustQuery(`select * from t t1, t t2 where t1.mb4unicode = t2.mb4general collate utf8mb4_unicode_ci;`).Check(testkit.Rows("s s s s s s s s s 1 s s s s s s s s s 1"))
	tk.MustQuery(`select * from t where mb4general = mb4bin collate utf8mb4_general_ci;`).Check(testkit.Rows("s s s s s s s s s 1"))
	tk.MustQuery(`select * from t where mb4unicode = mb4general collate utf8mb4_unicode_ci;`).Check(testkit.Rows("s s s s s s s s s 1"))
	tk.MustQuery(`select * from t where mb4general = mb4unicode collate utf8mb4_unicode_ci;`).Check(testkit.Rows("s s s s s s s s s 1"))
	tk.MustQuery(`select * from t where mb4unicode = 's' collate utf8mb4_unicode_ci;`).Check(testkit.Rows("s s s s s s s s s 1"))
	tk.MustQuery("select * from t where mb4unicode = mb4bin;").Check(testkit.Rows("s s s s s s s s s 1"))
	tk.MustQuery("select * from t where general = mb4unicode;").Check(testkit.Rows("s s s s s s s s s 1"))
	tk.MustQuery("select * from t where unicode = mb4unicode;").Check(testkit.Rows("s s s s s s s s s 1"))
	tk.MustQuery("select * from t where mb4unicode = mb4unicode;").Check(testkit.Rows("s s s s s s s s s 1"))

	tk.MustQuery("select collation(concat(mb4unicode, mb4general collate utf8mb4_unicode_ci)) from t;").Check(testkit.Rows("utf8mb4_unicode_ci"))
	tk.MustQuery("select collation(concat(mb4general, mb4unicode, mb4bin)) from t;").Check(testkit.Rows("utf8mb4_bin"))
	tk.MustQuery("select coercibility(concat(mb4general, mb4unicode, mb4bin)) from t;").Check(testkit.Rows("1"))
	tk.MustQuery("select collation(concat(mb4unicode, mb4bin, concat(mb4general))) from t;").Check(testkit.Rows("utf8mb4_bin"))
	tk.MustQuery("select coercibility(concat(mb4unicode, mb4bin)) from t;").Check(testkit.Rows("2"))
	tk.MustQuery("select collation(concat(mb4unicode, mb4bin)) from t;").Check(testkit.Rows("utf8mb4_bin"))
	tk.MustQuery("select coercibility(concat(mb4bin, concat(mb4general))) from t;").Check(testkit.Rows("2"))
	tk.MustQuery("select collation(concaT(mb4bin, cOncAt(mb4general))) from t;").Check(testkit.Rows("utf8mb4_bin"))
	tk.MustQuery("select coercibility(concat(mb4unicode, mb4bin, concat(mb4general))) from t;").Check(testkit.Rows("2"))
	tk.MustQuery("select collation(concat(mb4unicode, mb4bin, concat(mb4general))) from t;").Check(testkit.Rows("utf8mb4_bin"))
	tk.MustQuery("select coercibility(concat(mb4unicode, mb4general)) from t;").Check(testkit.Rows("1"))
	tk.MustQuery("select collation(coalesce(mb4unicode, mb4general)) from t;").Check(testkit.Rows("utf8mb4_bin"))
	tk.MustQuery("select coercibility(coalesce(mb4unicode, mb4general)) from t;").Check(testkit.Rows("1"))
	tk.MustQuery("select collation(CONCAT(concat(mb4unicode), concat(mb4general))) from t;").Check(testkit.Rows("utf8mb4_bin"))
	tk.MustQuery("select coercibility(cONcat(unicode, general)) from t;").Check(testkit.Rows("1"))
	tk.MustQuery("select collation(concAt(unicode, general)) from t;").Check(testkit.Rows("utf8_bin"))
	tk.MustQuery("select collation(concat(bin, mb4general)) from t;").Check(testkit.Rows("binary"))
	tk.MustQuery("select coercibility(concat(bin, mb4general)) from t;").Check(testkit.Rows("2"))
	tk.MustQuery("select collation(concat(mb4unicode, ascii_bin)) from t;").Check(testkit.Rows("utf8mb4_unicode_ci"))
	tk.MustQuery("select coercibility(concat(mb4unicode, ascii_bin)) from t;").Check(testkit.Rows("2"))
	tk.MustQuery("select collation(concat(mb4unicode, mb4unicode)) from t;").Check(testkit.Rows("utf8mb4_unicode_ci"))
	tk.MustQuery("select coercibility(concat(mb4unicode, mb4unicode)) from t;").Check(testkit.Rows("2"))
	tk.MustQuery("select collation(concat(bin, bin)) from t;").Check(testkit.Rows("binary"))
	tk.MustQuery("select coercibility(concat(bin, bin)) from t;").Check(testkit.Rows("2"))
	tk.MustQuery("select collation(concat(latin1_bin, ascii_bin)) from t;").Check(testkit.Rows("latin1_bin"))
	tk.MustQuery("select coercibility(concat(latin1_bin, ascii_bin)) from t;").Check(testkit.Rows("2"))
	tk.MustQuery("select collation(concat(mb4unicode, bin)) from t;").Check(testkit.Rows("binary"))
	tk.MustQuery("select coercibility(concat(mb4unicode, bin)) from t;").Check(testkit.Rows("2"))
	tk.MustQuery("select collation(mb4general collate utf8mb4_unicode_ci) from t;").Check(testkit.Rows("utf8mb4_unicode_ci"))
	tk.MustQuery("select coercibility(mb4general collate utf8mb4_unicode_ci) from t;").Check(testkit.Rows("0"))
	tk.MustQuery("select collation(concat(concat(mb4unicode, mb4general), concat(unicode, general))) from t;").Check(testkit.Rows("utf8mb4_bin"))
	tk.MustQuery("select coercibility(concat(concat(mb4unicode, mb4general), concat(unicode, general))) from t;").Check(testkit.Rows("1"))
	tk.MustQuery("select collation(concat(i, 1)) from t;").Check(testkit.Rows("utf8mb4_general_ci"))
	tk.MustQuery("select coercibility(concat(i, 1)) from t;").Check(testkit.Rows("4"))
	tk.MustQuery("select collation(concat(i, user())) from t;").Check(testkit.Rows("utf8mb4_general_ci"))
	tk.MustQuery("select coercibility(concat(i, user())) from t;").Check(testkit.Rows("3"))
	tk.MustGetErrMsg("select * from t where mb4unicode = mb4general;", "[expression:1267]Illegal mix of collations (utf8mb4_unicode_ci,IMPLICIT) and (utf8mb4_general_ci,IMPLICIT) for operation 'eq'")
	tk.MustGetErrMsg("select * from t where unicode = general;", "[expression:1267]Illegal mix of collations (utf8_unicode_ci,IMPLICIT) and (utf8_general_ci,IMPLICIT) for operation 'eq'")
	tk.MustGetErrMsg("select concat(mb4general) = concat(mb4unicode) from t;", "[expression:1267]Illegal mix of collations (utf8mb4_general_ci,IMPLICIT) and (utf8mb4_unicode_ci,IMPLICIT) for operation 'eq'")
	tk.MustGetErrMsg("select * from t t1, t t2 where t1.mb4unicode = t2.mb4general;", "[expression:1267]Illegal mix of collations (utf8mb4_unicode_ci,IMPLICIT) and (utf8mb4_general_ci,IMPLICIT) for operation 'eq'")
	tk.MustGetErrMsg("select field('s', mb4general, mb4unicode, mb4bin) from t;", "[expression:1271]Illegal mix of collations for operation 'field'")
	tk.MustGetErrMsg("select concat(mb4unicode, mb4general) = mb4unicode from t;", "[expression:1267]Illegal mix of collations (utf8mb4_bin,NONE) and (utf8mb4_unicode_ci,IMPLICIT) for operation 'eq'")

	tk.MustExec("drop table t;")
}

func (s *testIntegrationSerialSuite) prepare4Join(c *C) *testkit.TestKit {
	tk := testkit.NewTestKit(c, s.store)
	tk.MustExec("USE test")
	tk.MustExec("drop table if exists t")
	tk.MustExec("drop table if exists t_bin")
	tk.MustExec("CREATE TABLE `t` ( `a` int(11) NOT NULL,`b` varchar(5) CHARACTER SET utf8mb4 COLLATE utf8mb4_general_ci DEFAULT NULL)")
	tk.MustExec("CREATE TABLE `t_bin` ( `a` int(11) NOT NULL,`b` varchar(5) CHARACTER SET binary)")
	tk.MustExec("insert into t values (1, 'a'), (2, 'À'), (3, 'á'), (4, 'à'), (5, 'b'), (6, 'c'), (7, ' ')")
	tk.MustExec("insert into t_bin values (1, 'a'), (2, 'À'), (3, 'á'), (4, 'à'), (5, 'b'), (6, 'c'), (7, ' ')")
	return tk
}

func (s *testIntegrationSerialSuite) prepare4Join2(c *C) *testkit.TestKit {
	tk := testkit.NewTestKit(c, s.store)
	tk.MustExec("USE test")
	tk.MustExec("drop table if exists t1")
	tk.MustExec("drop table if exists t2")
	tk.MustExec("create table t1 (id int, v varchar(5) character set binary, key(v))")
	tk.MustExec("create table t2 (v varchar(5) CHARACTER SET utf8mb4 COLLATE utf8mb4_general_ci, key(v))")
	tk.MustExec("insert into t1 values (1, 'a'), (2, 'À'), (3, 'á'), (4, 'à'), (5, 'b'), (6, 'c'), (7, ' ')")
	tk.MustExec("insert into t2 values ('a'), ('À'), ('á'), ('à'), ('b'), ('c'), (' ')")
	return tk
}

func (s *testIntegrationSerialSuite) TestCollateHashJoin(c *C) {
	collate.SetNewCollationEnabledForTest(true)
	defer collate.SetNewCollationEnabledForTest(false)
	tk := s.prepare4Join(c)
	tk.MustQuery("select /*+ TIDB_HJ(t1, t2) */ t1.a, t1.b from t t1, t t2 where t1.b=t2.b order by t1.a").Check(
		testkit.Rows("1 a", "1 a", "1 a", "1 a", "2 À", "2 À", "2 À", "2 À", "3 á", "3 á", "3 á", "3 á", "4 à", "4 à", "4 à", "4 à", "5 b", "6 c", "7  "))
	tk.MustQuery("select /*+ TIDB_HJ(t1, t2) */ t1.a, t1.b from t_bin t1, t_bin t2 where t1.b=t2.b order by t1.a").Check(
		testkit.Rows("1 a", "2 À", "3 á", "4 à", "5 b", "6 c", "7  "))
	tk.MustQuery("select /*+ TIDB_HJ(t1, t2) */ t1.a, t1.b from t t1, t t2 where t1.b=t2.b and t1.a>3 order by t1.a").Check(
		testkit.Rows("4 à", "4 à", "4 à", "4 à", "5 b", "6 c", "7  "))
	tk.MustQuery("select /*+ TIDB_HJ(t1, t2) */ t1.a, t1.b from t_bin t1, t_bin t2 where t1.b=t2.b and t1.a>3 order by t1.a").Check(
		testkit.Rows("4 à", "5 b", "6 c", "7  "))
	tk.MustQuery("select /*+ TIDB_HJ(t1, t2) */ t1.a, t1.b from t t1, t t2 where t1.b=t2.b and t1.a>3 order by t1.a").Check(
		testkit.Rows("4 à", "4 à", "4 à", "4 à", "5 b", "6 c", "7  "))
	tk.MustQuery("select /*+ TIDB_HJ(t1, t2) */ t1.a, t1.b from t_bin t1, t_bin t2 where t1.b=t2.b and t1.a>3 order by t1.a").Check(
		testkit.Rows("4 à", "5 b", "6 c", "7  "))
	tk.MustQuery("select /*+ TIDB_HJ(t1, t2) */ t1.a, t1.b from t t1, t t2 where t1.b=t2.b and t1.a>t2.a order by t1.a").Check(
		testkit.Rows("2 À", "3 á", "3 á", "4 à", "4 à", "4 à"))
	tk.MustQuery("select /*+ TIDB_HJ(t1, t2) */ t1.a, t1.b from t_bin t1, t_bin t2 where t1.b=t2.b and t1.a>t2.a order by t1.a").Check(
		testkit.Rows())
}

func (s *testIntegrationSerialSuite) TestCollateHashJoin2(c *C) {
	collate.SetNewCollationEnabledForTest(true)
	defer collate.SetNewCollationEnabledForTest(false)
	tk := s.prepare4Join2(c)
	tk.MustQuery("select /*+ TIDB_HJ(t1, t2) */ * from t1, t2 where t1.v=t2.v order by t1.id").Check(
		testkit.Rows("1 a a", "2 À À", "3 á á", "4 à à", "5 b b", "6 c c", "7    "))
}

func (s *testIntegrationSerialSuite) TestCollateMergeJoin(c *C) {
	collate.SetNewCollationEnabledForTest(true)
	defer collate.SetNewCollationEnabledForTest(false)
	tk := s.prepare4Join(c)
	tk.MustQuery("select /*+ TIDB_SMJ(t1, t2) */ t1.a, t1.b from t t1, t t2 where t1.b=t2.b order by t1.a").Check(
		testkit.Rows("1 a", "1 a", "1 a", "1 a", "2 À", "2 À", "2 À", "2 À", "3 á", "3 á", "3 á", "3 á", "4 à", "4 à", "4 à", "4 à", "5 b", "6 c", "7  "))
	tk.MustQuery("select /*+ TIDB_SMJ(t1, t2) */ t1.a, t1.b from t_bin t1, t_bin t2 where t1.b=t2.b order by t1.a").Check(
		testkit.Rows("1 a", "2 À", "3 á", "4 à", "5 b", "6 c", "7  "))
	tk.MustQuery("select /*+ TIDB_SMJ(t1, t2) */ t1.a, t1.b from t t1, t t2 where t1.b=t2.b and t1.a>3 order by t1.a").Check(
		testkit.Rows("4 à", "4 à", "4 à", "4 à", "5 b", "6 c", "7  "))
	tk.MustQuery("select /*+ TIDB_SMJ(t1, t2) */ t1.a, t1.b from t_bin t1, t_bin t2 where t1.b=t2.b and t1.a>3 order by t1.a").Check(
		testkit.Rows("4 à", "5 b", "6 c", "7  "))
	tk.MustQuery("select /*+ TIDB_SMJ(t1, t2) */ t1.a, t1.b from t t1, t t2 where t1.b=t2.b and t1.a>3 order by t1.a").Check(
		testkit.Rows("4 à", "4 à", "4 à", "4 à", "5 b", "6 c", "7  "))
	tk.MustQuery("select /*+ TIDB_SMJ(t1, t2) */ t1.a, t1.b from t_bin t1, t_bin t2 where t1.b=t2.b and t1.a>3 order by t1.a").Check(
		testkit.Rows("4 à", "5 b", "6 c", "7  "))
	tk.MustQuery("select /*+ TIDB_SMJ(t1, t2) */ t1.a, t1.b from t t1, t t2 where t1.b=t2.b and t1.a>t2.a order by t1.a").Check(
		testkit.Rows("2 À", "3 á", "3 á", "4 à", "4 à", "4 à"))
	tk.MustQuery("select /*+ TIDB_SMJ(t1, t2) */ t1.a, t1.b from t_bin t1, t_bin t2 where t1.b=t2.b and t1.a>t2.a order by t1.a").Check(
		testkit.Rows())
}

func (s *testIntegrationSerialSuite) TestCollateMergeJoin2(c *C) {
	collate.SetNewCollationEnabledForTest(true)
	defer collate.SetNewCollationEnabledForTest(false)
	tk := s.prepare4Join2(c)
	tk.MustQuery("select /*+ TIDB_SMJ(t1, t2) */ * from t1, t2 where t1.v=t2.v order by t1.id").Check(
		testkit.Rows("1 a a", "2 À À", "3 á á", "4 à à", "5 b b", "6 c c", "7    "))
}

func (s *testIntegrationSerialSuite) TestCollateIndexMergeJoin(c *C) {
	collate.SetNewCollationEnabledForTest(true)
	defer collate.SetNewCollationEnabledForTest(false)
	tk := testkit.NewTestKit(c, s.store)
	tk.MustExec("use test")
	tk.MustExec("drop table if exists t")
	tk.MustExec("create table t (a varchar(5) CHARACTER SET utf8mb4 COLLATE utf8mb4_general_ci, b varchar(5) CHARACTER SET utf8mb4 COLLATE utf8mb4_general_ci, key(a), key(b))")
	tk.MustExec("insert into t values ('a', 'x'), ('x', 'À'), ('á', 'x'), ('à', 'à'), ('à', 'x')")

	tk.MustExec("set tidb_enable_index_merge=1")
	tk.MustQuery("select /*+ USE_INDEX_MERGE(t, a, b) */ * from t where a = 'a' or b = 'a'").Sort().Check(
		testkit.Rows("a x", "x À", "à x", "à à", "á x"))
}

func (s *testIntegrationSerialSuite) prepare4Collation(c *C, hasIndex bool) *testkit.TestKit {
	tk := testkit.NewTestKit(c, s.store)
	tk.MustExec("USE test")
	tk.MustExec("drop table if exists t")
	tk.MustExec("drop table if exists t_bin")
	idxSQL := ", key(v)"
	if !hasIndex {
		idxSQL = ""
	}
	tk.MustExec(fmt.Sprintf("create table t (id int, v varchar(5) CHARACTER SET utf8mb4 COLLATE utf8mb4_general_ci DEFAULT NULL %v)", idxSQL))
	tk.MustExec(fmt.Sprintf("create table t_bin (id int, v varchar(5) CHARACTER SET binary %v)", idxSQL))
	tk.MustExec("insert into t values (1, 'a'), (2, 'À'), (3, 'á'), (4, 'à'), (5, 'b'), (6, 'c'), (7, ' ')")
	tk.MustExec("insert into t_bin values (1, 'a'), (2, 'À'), (3, 'á'), (4, 'à'), (5, 'b'), (6, 'c'), (7, ' ')")
	return tk
}

func (s *testIntegrationSerialSuite) TestCollateSelection(c *C) {
	collate.SetNewCollationEnabledForTest(true)
	defer collate.SetNewCollationEnabledForTest(false)
	tk := s.prepare4Collation(c, false)
	tk.MustQuery("select v from t where v='a' order by id").Check(testkit.Rows("a", "À", "á", "à"))
	tk.MustQuery("select v from t_bin where v='a' order by id").Check(testkit.Rows("a"))
	tk.MustQuery("select v from t where v<'b' and id<=3").Check(testkit.Rows("a", "À", "á"))
	tk.MustQuery("select v from t_bin where v<'b' and id<=3").Check(testkit.Rows("a"))
}

func (s *testIntegrationSerialSuite) TestCollateSort(c *C) {
	collate.SetNewCollationEnabledForTest(true)
	defer collate.SetNewCollationEnabledForTest(false)
	tk := s.prepare4Collation(c, false)
	tk.MustQuery("select id from t order by v, id").Check(testkit.Rows("7", "1", "2", "3", "4", "5", "6"))
	tk.MustQuery("select id from t_bin order by v, id").Check(testkit.Rows("7", "1", "5", "6", "2", "4", "3"))

	tk.MustExec("drop table if exists t")
	tk.MustExec("create table t(a char(10) collate utf8mb4_general_ci, key(a))")
	tk.MustExec("insert into t values ('a'), ('A'), ('b')")
	tk.MustExec("insert into t values ('a'), ('A'), ('b')")
	tk.MustExec("insert into t values ('a'), ('A'), ('b')")
	tk.MustQuery("select * from t order by a collate utf8mb4_bin").Check(testkit.Rows("A", "A", "A", "a", "a", "a", "b", "b", "b"))
	tk.MustQuery("select * from t order by a collate utf8mb4_general_ci").Check(testkit.Rows("a", "A", "a", "A", "a", "A", "b", "b", "b"))
	tk.MustQuery("select * from t order by a collate utf8mb4_unicode_ci").Check(testkit.Rows("a", "A", "a", "A", "a", "A", "b", "b", "b"))
}

func (s *testIntegrationSerialSuite) TestCollateHashAgg(c *C) {
	collate.SetNewCollationEnabledForTest(true)
	defer collate.SetNewCollationEnabledForTest(false)
	tk := s.prepare4Collation(c, false)
	tk.HasPlan("select distinct(v) from t_bin", "HashAgg")
	tk.MustQuery("select distinct(v) from t_bin").Sort().Check(testkit.Rows(" ", "a", "b", "c", "À", "à", "á"))
	tk.HasPlan("select distinct(v) from t", "HashAgg")
	tk.MustQuery("select distinct(v) from t").Sort().Check(testkit.Rows(" ", "a", "b", "c"))
	tk.HasPlan("select v, count(*) from t_bin group by v", "HashAgg")
	tk.MustQuery("select v, count(*) from t_bin group by v").Sort().Check(testkit.Rows("  1", "a 1", "b 1", "c 1", "À 1", "à 1", "á 1"))
	tk.HasPlan("select v, count(*) from t group by v", "HashAgg")
	tk.MustQuery("select v, count(*) from t group by v").Sort().Check(testkit.Rows("  1", "a 4", "b 1", "c 1"))

	tk.MustExec("drop table if exists t")
	tk.MustExec("create table t(a char(10) collate utf8mb4_general_ci, key(a))")
	tk.MustExec("insert into t values ('a'), ('A'), ('b')")
	tk.MustExec("insert into t values ('a'), ('A'), ('b')")
	tk.MustExec("insert into t values ('a'), ('A'), ('b')")
	tk.MustExec("insert into t values ('s'), ('ss'), ('ß')")
	tk.MustQuery("select count(1) from t group by a collate utf8mb4_bin order by a collate utf8mb4_bin").Check(testkit.Rows("3", "3", "3", "1", "1", "1"))
	tk.MustQuery("select count(1) from t group by a collate utf8mb4_unicode_ci order by a collate utf8mb4_unicode_ci").Check(testkit.Rows("6", "3", "1", "2"))
	tk.MustQuery("select count(1) from t group by a collate utf8mb4_general_ci order by a collate utf8mb4_general_ci").Check(testkit.Rows("6", "3", "2", "1"))
}

func (s *testIntegrationSerialSuite) TestCollateStreamAgg(c *C) {
	collate.SetNewCollationEnabledForTest(true)
	defer collate.SetNewCollationEnabledForTest(false)
	tk := s.prepare4Collation(c, true)
	tk.HasPlan("select distinct(v) from t_bin", "StreamAgg")
	tk.MustQuery("select distinct(v) from t_bin").Sort().Check(testkit.Rows(" ", "a", "b", "c", "À", "à", "á"))
	tk.HasPlan("select distinct(v) from t", "StreamAgg")
	tk.MustQuery("select distinct(v) from t").Sort().Check(testkit.Rows(" ", "a", "b", "c"))
	tk.HasPlan("select v, count(*) from t_bin group by v", "StreamAgg")
	tk.MustQuery("select v, count(*) from t_bin group by v").Sort().Check(testkit.Rows("  1", "a 1", "b 1", "c 1", "À 1", "à 1", "á 1"))
	tk.HasPlan("select v, count(*) from t group by v", "StreamAgg")
	tk.MustQuery("select v, count(*) from t group by v").Sort().Check(testkit.Rows("  1", "a 4", "b 1", "c 1"))
}

func (s *testIntegrationSerialSuite) TestCollateIndexReader(c *C) {
	collate.SetNewCollationEnabledForTest(true)
	defer collate.SetNewCollationEnabledForTest(false)
	tk := s.prepare4Collation(c, true)
	tk.HasPlan("select v from t where v < 'b'  order by v", "IndexReader")
	tk.MustQuery("select v from t where v < 'b' order by v").Check(testkit.Rows(" ", "a", "À", "á", "à"))
	tk.HasPlan("select v from t where v < 'b' and v > ' ' order by v", "IndexReader")
	tk.MustQuery("select v from t where v < 'b' and v > ' ' order by v").Check(testkit.Rows("a", "À", "á", "à"))
	tk.HasPlan("select v from t_bin where v < 'b' order by v", "IndexReader")
	tk.MustQuery("select v from t_bin where v < 'b' order by v").Sort().Check(testkit.Rows(" ", "a"))
	tk.HasPlan("select v from t_bin where v < 'b' and v > ' ' order by v", "IndexReader")
	tk.MustQuery("select v from t_bin where v < 'b' and v > ' ' order by v").Sort().Check(testkit.Rows("a"))
}

func (s *testIntegrationSerialSuite) TestCollateIndexLookup(c *C) {
	collate.SetNewCollationEnabledForTest(true)
	defer collate.SetNewCollationEnabledForTest(false)
	tk := s.prepare4Collation(c, true)

	tk.HasPlan("select id from t where v < 'b'", "IndexLookUp")
	tk.MustQuery("select id from t where v < 'b'").Sort().Check(testkit.Rows("1", "2", "3", "4", "7"))
	tk.HasPlan("select id from t where v < 'b' and v > ' '", "IndexLookUp")
	tk.MustQuery("select id from t where v < 'b' and v > ' '").Sort().Check(testkit.Rows("1", "2", "3", "4"))
	tk.HasPlan("select id from t_bin where v < 'b'", "IndexLookUp")
	tk.MustQuery("select id from t_bin where v < 'b'").Sort().Check(testkit.Rows("1", "7"))
	tk.HasPlan("select id from t_bin where v < 'b' and v > ' '", "IndexLookUp")
	tk.MustQuery("select id from t_bin where v < 'b' and v > ' '").Sort().Check(testkit.Rows("1"))
}

func (s *testIntegrationSerialSuite) TestIssue16668(c *C) {
	collate.SetNewCollationEnabledForTest(true)
	defer collate.SetNewCollationEnabledForTest(false)
	tk := testkit.NewTestKit(c, s.store)
	tk.MustExec("use test")
	tk.MustExec("drop table if exists tx")
	tk.MustExec("CREATE TABLE `tx` ( `a` int(11) NOT NULL,`b` varchar(5) CHARACTER SET utf8mb4 COLLATE utf8mb4_general_ci DEFAULT NULL)")
	tk.MustExec("insert into tx values (1, 'a'), (2, 'À'), (3, 'á'), (4, 'à'), (5, 'b'), (6, 'c'), (7, ' ')")
	tk.MustQuery("select count(distinct(b)) from tx").Check(testkit.Rows("4"))
}

func (s *testIntegrationSerialSuite) TestCollateStringFunction(c *C) {
	collate.SetNewCollationEnabledForTest(true)
	defer collate.SetNewCollationEnabledForTest(false)
	tk := testkit.NewTestKit(c, s.store)

	tk.MustQuery("select field('a', 'b', 'a');").Check(testkit.Rows("2"))
	tk.MustQuery("select field('a', 'b', 'A');").Check(testkit.Rows("0"))
	tk.MustQuery("select field('a', 'b', 'A' collate utf8mb4_bin);").Check(testkit.Rows("0"))
	tk.MustQuery("select field('a', 'b', 'a ' collate utf8mb4_bin);").Check(testkit.Rows("2"))
	tk.MustQuery("select field('a', 'b', 'A' collate utf8mb4_unicode_ci);").Check(testkit.Rows("2"))
	tk.MustQuery("select field('a', 'b', 'a ' collate utf8mb4_unicode_ci);").Check(testkit.Rows("2"))
	tk.MustQuery("select field('a', 'b', 'A' collate utf8mb4_general_ci);").Check(testkit.Rows("2"))
	tk.MustQuery("select field('a', 'b', 'a ' collate utf8mb4_general_ci);").Check(testkit.Rows("2"))

	tk.MustExec("USE test")
	tk.MustExec("drop table if exists t")
	tk.MustExec("create table t(a char(10), b char (10)) collate utf8mb4_general_ci")
	tk.MustExec("insert into t values ('a', 'A')")
	tk.MustQuery("select field(a, b) from t").Check(testkit.Rows("1"))

	tk.MustQuery("select FIND_IN_SET('a','b,a,c,d');").Check(testkit.Rows("2"))
	tk.MustQuery("select FIND_IN_SET('a','b,A,c,d');").Check(testkit.Rows("0"))
	tk.MustQuery("select FIND_IN_SET('a','b,A,c,d' collate utf8mb4_bin);").Check(testkit.Rows("0"))
	tk.MustQuery("select FIND_IN_SET('a','b,a ,c,d' collate utf8mb4_bin);").Check(testkit.Rows("2"))
	tk.MustQuery("select FIND_IN_SET('a','b,A,c,d' collate utf8mb4_general_ci);").Check(testkit.Rows("2"))
	tk.MustQuery("select FIND_IN_SET('a','b,a ,c,d' collate utf8mb4_general_ci);").Check(testkit.Rows("2"))

	tk.MustExec("set names utf8mb4 collate utf8mb4_general_ci;")
	tk.MustQuery("select collation(cast('a' as char));").Check(testkit.Rows("utf8mb4_general_ci"))
	tk.MustQuery("select collation(cast('a' as binary));").Check(testkit.Rows("binary"))
	tk.MustQuery("select collation(cast('a' collate utf8mb4_bin as char));").Check(testkit.Rows("utf8mb4_general_ci"))
	tk.MustQuery("select collation(cast('a' collate utf8mb4_bin as binary));").Check(testkit.Rows("binary"))

	tk.MustQuery("select FIND_IN_SET('a','b,A,c,d' collate utf8mb4_unicode_ci);").Check(testkit.Rows("2"))
	tk.MustQuery("select FIND_IN_SET('a','b,a ,c,d' collate utf8mb4_unicode_ci);").Check(testkit.Rows("2"))

	tk.MustExec("select concat('a' collate utf8mb4_bin, 'b' collate utf8mb4_bin);")
	tk.MustGetErrMsg("select concat('a' collate utf8mb4_bin, 'b' collate utf8mb4_general_ci);", "[expression:1267]Illegal mix of collations (utf8mb4_bin,EXPLICIT) and (utf8mb4_general_ci,EXPLICIT) for operation 'concat'")
	tk.MustExec("use test")
	tk.MustExec("drop table if exists t")
	tk.MustExec("create table t(a char)")
	tk.MustGetErrMsg("select * from t t1 join t t2 on t1.a collate utf8mb4_bin = t2.a collate utf8mb4_general_ci;", "[expression:1267]Illegal mix of collations (utf8mb4_bin,EXPLICIT) and (utf8mb4_general_ci,EXPLICIT) for operation 'eq'")

	tk.MustExec("DROP TABLE IF EXISTS t1;")
	tk.MustExec("CREATE TABLE t1 ( a int, p1 VARCHAR(255) CHARACTER SET utf8 COLLATE utf8_bin,p2 VARCHAR(255) CHARACTER SET utf8 COLLATE utf8_general_ci , p3 VARCHAR(255) CHARACTER SET utf8mb4 COLLATE utf8mb4_bin,p4 VARCHAR(255) CHARACTER SET utf8mb4 COLLATE utf8mb4_general_ci ,n1 VARCHAR(255) CHARACTER SET utf8 COLLATE utf8_bin,n2 VARCHAR(255) CHARACTER SET utf8 COLLATE utf8_general_ci , n3 VARCHAR(255) CHARACTER SET utf8mb4 COLLATE utf8mb4_bin,n4 VARCHAR(255) CHARACTER SET utf8mb4 COLLATE utf8mb4_general_ci );")
	tk.MustExec("insert into t1 (a,p1,p2,p3,p4,n1,n2,n3,n4) values(1,'  0aA1!测试テストמבחן  ','  0aA1!测试テストמבחן 	','  0aA1!测试テストמבחן 	','  0aA1!测试テストמבחן 	','  0Aa1!测试テストמבחן  ','  0Aa1!测试テストמבחן 	','  0Aa1!测试テストמבחן 	','  0Aa1!测试テストמבחן 	');")

	tk.MustQuery("select INSTR(p1,n1) from t1;").Check(testkit.Rows("0"))
	tk.MustQuery("select INSTR(p1,n2) from t1;").Check(testkit.Rows("0"))
	tk.MustQuery("select INSTR(p1,n3) from t1;").Check(testkit.Rows("0"))
	tk.MustQuery("select INSTR(p1,n4) from t1;").Check(testkit.Rows("0"))
	tk.MustQuery("select INSTR(p2,n1) from t1;").Check(testkit.Rows("0"))
	tk.MustQuery("select INSTR(p2,n2) from t1;").Check(testkit.Rows("1"))
	tk.MustQuery("select INSTR(p2,n3) from t1;").Check(testkit.Rows("0"))
	tk.MustQuery("select INSTR(p2,n4) from t1;").Check(testkit.Rows("1"))
	tk.MustQuery("select INSTR(p3,n1) from t1;").Check(testkit.Rows("0"))
	tk.MustQuery("select INSTR(p3,n2) from t1;").Check(testkit.Rows("0"))
	tk.MustQuery("select INSTR(p3,n3) from t1;").Check(testkit.Rows("0"))
	tk.MustQuery("select INSTR(p3,n4) from t1;").Check(testkit.Rows("0"))
	tk.MustQuery("select INSTR(p4,n1) from t1;").Check(testkit.Rows("0"))
	tk.MustQuery("select INSTR(p4,n2) from t1;").Check(testkit.Rows("1"))
	tk.MustQuery("select INSTR(p4,n3) from t1;").Check(testkit.Rows("0"))
	tk.MustQuery("select INSTR(p4,n4) from t1;").Check(testkit.Rows("1"))

	tk.MustExec("truncate table t1;")
	tk.MustExec("insert into t1 (a,p1,p2,p3,p4,n1,n2,n3,n4) values (1,'0aA1!测试テストמבחן  ','0aA1!测试テストמבחן 	','0aA1!测试テストמבחן 	','0aA1!测试テストמבחן 	','0Aa1!测试テストמבחן','0Aa1!测试テストמבחן','0Aa1!测试テストמבחן','0Aa1!测试テストמבחן');")
	tk.MustExec("insert into t1 (a,p1,p2,p3,p4,n1,n2,n3,n4) values (2,'0aA1!测试テストמבחן','0aA1!测试テストמבחן','0aA1!测试テストמבחן','0aA1!测试テストמבחן','0Aa1!测试テストמבחן','0Aa1!测试テストמבחן','0Aa1!测试テストמבחן','0Aa1!测试テストמבחן');")
	tk.MustExec("insert into t1 (a,p1,p2,p3,p4,n1,n2,n3,n4) values (3,'0aA1!测试テストמבחן','0aA1!测试テストמבחן','0aA1!测试テストמבחן','0aA1!测试テストמבחן','0Aa1!测试テストמבחן  ','0Aa1!测试テストמבחן  ','0Aa1!测试テストמבחן  ','0Aa1!测试テストמבחן  ');")

	tk.MustQuery("select LOCATE(p1,n1) from t1;").Check(testkit.Rows("0", "0", "0"))
	tk.MustQuery("select LOCATE(p1,n2) from t1;").Check(testkit.Rows("0", "0", "0"))
	tk.MustQuery("select LOCATE(p1,n3) from t1;").Check(testkit.Rows("0", "0", "0"))
	tk.MustQuery("select LOCATE(p1,n4) from t1;").Check(testkit.Rows("0", "1", "1"))
	tk.MustQuery("select LOCATE(p2,n1) from t1;").Check(testkit.Rows("0", "0", "0"))
	tk.MustQuery("select LOCATE(p2,n2) from t1;").Check(testkit.Rows("0", "1", "1"))
	tk.MustQuery("select LOCATE(p2,n3) from t1;").Check(testkit.Rows("0", "0", "0"))
	tk.MustQuery("select LOCATE(p2,n4) from t1;").Check(testkit.Rows("0", "1", "1"))
	tk.MustQuery("select LOCATE(p3,n1) from t1;").Check(testkit.Rows("0", "0", "0"))
	tk.MustQuery("select LOCATE(p3,n2) from t1;").Check(testkit.Rows("0", "0", "0"))
	tk.MustQuery("select LOCATE(p3,n3) from t1;").Check(testkit.Rows("0", "0", "0"))
	tk.MustQuery("select LOCATE(p3,n4) from t1;").Check(testkit.Rows("0", "0", "0"))
	tk.MustQuery("select LOCATE(p4,n1) from t1;").Check(testkit.Rows("0", "1", "1"))
	tk.MustQuery("select LOCATE(p4,n2) from t1;").Check(testkit.Rows("0", "1", "1"))
	tk.MustQuery("select LOCATE(p4,n3) from t1;").Check(testkit.Rows("0", "0", "0"))
	tk.MustQuery("select LOCATE(p4,n4) from t1;").Check(testkit.Rows("0", "1", "1"))

	tk.MustExec("truncate table t1;")
	tk.MustExec("insert into t1 (a) values (1);")
	tk.MustExec("insert into t1 (a,p1,p2,p3,p4,n1,n2,n3,n4) values (2,'0aA1!测试テストמבחן  ','0aA1!测试テストמבחן       ','0aA1!测试テストמבחן  ','0aA1!测试テストמבחן  ','0Aa1!测试テストמבחן','0Aa1!测试テストמבחן','0Aa1!测试テストמבחן','0Aa1!测试テストמבחן');")
	tk.MustExec("insert into t1 (a,p1,p2,p3,p4,n1,n2,n3,n4) values (3,'0aA1!测试テストמבחן','0aA1!测试テストמבחן','0aA1!测试テストמבחן','0aA1!测试テストמבחן','0Aa1!测试テストמבחן','0Aa1!测试テストמבחן','0Aa1!测试テストמבחן','0Aa1!测试テストמבחן');")
	tk.MustExec("insert into t1 (a,p1,p2,p3,p4,n1,n2,n3,n4) values (4,'0aA1!测试テストמבחן','0aA1!测试テストמבחן','0aA1!测试テストמבחן','0aA1!测试テストמבחן','0Aa1!测试テストמבחן  ','0Aa1!测试テストמבחן  ','0Aa1!测试テストמבחן  ','0Aa1!测试テストמבחן  ');")
	tk.MustExec("insert into t1 (a,p1,p2,p3,p4,n1,n2,n3,n4) values (5,'0aA1!测试テストמבחן0aA1!测试','0aA1!测试テストמבחן0aA1!测试','0aA1!测试テストמבחן0aA1!测试','0aA1!测试テストמבחן0aA1!测试','0Aa1!测试','0Aa1!测试','0Aa1!测试','0Aa1!测试');")
	tk.MustExec("insert into t1 (a,p1,p2,p3,p4,n1,n2,n3,n4) values (6,'0aA1!测试テストמבחן0aA1!测试','0aA1!测试テストמבחן0aA1!测试','0aA1!测试テストמבחן0aA1!测试','0aA1!测试テストמבחן0aA1!测试','0aA1!测试','0aA1!测试','0aA1!测试','0aA1!测试');")
	tk.MustExec("insert into t1 (a,p1,p2,p3,p4,n1,n2,n3,n4) values (7,'0aA1!测试テストמבחן  ','0aA1!测试テストמבחן       ','0aA1!测试テストמבחן  ','0aA1!测试テストמבחן  ','0aA1!测试テストמבחן','0aA1!测试テストמבחן','0aA1!测试テストמבחן','0aA1!测试テストמבחן');")
	tk.MustExec("insert into t1 (a,p1,p2,p3,p4,n1,n2,n3,n4) values (8,'0aA1!测试テストמבחן','0aA1!测试テストמבחן','0aA1!测试テストמבחן','0aA1!测试テストמבחן','0aA1!测试テストמבחן  ','0aA1!测试テストמבחן  ','0aA1!测试テストמבחן  ','0aA1!测试テストמבחן  ');")

	tk.MustQuery("select p1 REGEXP n1 from t1;").Check(testkit.Rows("<nil>", "0", "0", "0", "0", "1", "1", "0"))
	tk.MustQuery("select p1 REGEXP n2 from t1;").Check(testkit.Rows("<nil>", "0", "0", "0", "0", "1", "1", "0"))
	tk.MustQuery("select p1 REGEXP n3 from t1;").Check(testkit.Rows("<nil>", "0", "0", "0", "0", "1", "1", "0"))
	tk.MustQuery("select p1 REGEXP n4 from t1;").Check(testkit.Rows("<nil>", "1", "1", "0", "1", "1", "1", "0"))
	tk.MustQuery("select p2 REGEXP n1 from t1;").Check(testkit.Rows("<nil>", "0", "0", "0", "0", "1", "1", "0"))
	tk.MustQuery("select p2 REGEXP n2 from t1;").Check(testkit.Rows("<nil>", "1", "1", "0", "1", "1", "1", "0"))
	tk.MustQuery("select p2 REGEXP n3 from t1;").Check(testkit.Rows("<nil>", "0", "0", "0", "0", "1", "1", "0"))
	tk.MustQuery("select p2 REGEXP n4 from t1;").Check(testkit.Rows("<nil>", "1", "1", "0", "1", "1", "1", "0"))
	tk.MustQuery("select p3 REGEXP n1 from t1;").Check(testkit.Rows("<nil>", "0", "0", "0", "0", "1", "1", "0"))
	tk.MustQuery("select p3 REGEXP n2 from t1;").Check(testkit.Rows("<nil>", "0", "0", "0", "0", "1", "1", "0"))
	tk.MustQuery("select p3 REGEXP n3 from t1;").Check(testkit.Rows("<nil>", "0", "0", "0", "0", "1", "1", "0"))
	tk.MustQuery("select p3 REGEXP n4 from t1;").Check(testkit.Rows("<nil>", "0", "0", "0", "0", "1", "1", "0"))
	tk.MustQuery("select p4 REGEXP n1 from t1;").Check(testkit.Rows("<nil>", "1", "1", "0", "1", "1", "1", "0"))
	tk.MustQuery("select p4 REGEXP n2 from t1;").Check(testkit.Rows("<nil>", "1", "1", "0", "1", "1", "1", "0"))
	tk.MustQuery("select p4 REGEXP n3 from t1;").Check(testkit.Rows("<nil>", "0", "0", "0", "0", "1", "1", "0"))
	tk.MustQuery("select p4 REGEXP n4 from t1;").Check(testkit.Rows("<nil>", "1", "1", "0", "1", "1", "1", "0"))

	tk.MustExec("drop table t1;")
}

func (s *testIntegrationSerialSuite) TestCollateLike(c *C) {
	collate.SetNewCollationEnabledForTest(true)
	defer collate.SetNewCollationEnabledForTest(false)

	tk := testkit.NewTestKit(c, s.store)
	tk.MustExec("set names utf8mb4 collate utf8mb4_general_ci")
	tk.MustQuery("select 'a' like 'A'").Check(testkit.Rows("1"))
	tk.MustQuery("select 'a' like 'A' collate utf8mb4_general_ci").Check(testkit.Rows("1"))
	tk.MustQuery("select 'a' like 'À'").Check(testkit.Rows("1"))
	tk.MustQuery("select 'a' like '%À'").Check(testkit.Rows("1"))
	tk.MustQuery("select 'a' like '%À '").Check(testkit.Rows("0"))
	tk.MustQuery("select 'a' like 'À%'").Check(testkit.Rows("1"))
	tk.MustQuery("select 'a' like 'À_'").Check(testkit.Rows("0"))
	tk.MustQuery("select 'a' like '%À%'").Check(testkit.Rows("1"))
	tk.MustQuery("select 'aaa' like '%ÀAa%'").Check(testkit.Rows("1"))
	tk.MustExec("set names utf8mb4 collate utf8mb4_bin")

	tk.MustExec("use test;")
	tk.MustExec("drop table if exists t_like;")
	tk.MustExec("create table t_like(id int, b varchar(20) collate utf8mb4_general_ci);")
	tk.MustExec("insert into t_like values (1, 'aaa'), (2, 'abc'), (3, 'aac');")
	tk.MustQuery("select b like 'AaÀ' from t_like order by id;").Check(testkit.Rows("1", "0", "0"))
	tk.MustQuery("select b like 'Aa_' from t_like order by id;").Check(testkit.Rows("1", "0", "1"))
	tk.MustQuery("select b like '_A_' from t_like order by id;").Check(testkit.Rows("1", "0", "1"))
	tk.MustQuery("select b from t_like where b like 'Aa_' order by id;").Check(testkit.Rows("aaa", "aac"))
	tk.MustQuery("select b from t_like where b like 'A%' order by id;").Check(testkit.Rows("aaa", "abc", "aac"))
	tk.MustQuery("select b from t_like where b like '%A%' order by id;").Check(testkit.Rows("aaa", "abc", "aac"))
	tk.MustExec("alter table t_like add index idx_b(b);")
	tk.MustQuery("select b from t_like use index(idx_b) where b like 'Aa_' order by id;").Check(testkit.Rows("aaa", "aac"))
	tk.MustQuery("select b from t_like use index(idx_b) where b like 'A%' order by id;").Check(testkit.Rows("aaa", "abc", "aac"))
	tk.MustQuery("select b from t_like use index(idx_b) where b like '%A%' order by id;").Check(testkit.Rows("aaa", "abc", "aac"))
}

func (s *testIntegrationSerialSuite) TestCollateSubQuery(c *C) {
	collate.SetNewCollationEnabledForTest(true)
	defer collate.SetNewCollationEnabledForTest(false)
	tk := s.prepare4Collation(c, false)
	tk.MustQuery("select id from t where v in (select v from t_bin) order by id").Check(testkit.Rows("1", "2", "3", "4", "5", "6", "7"))
	tk.MustQuery("select id from t_bin where v in (select v from t) order by id").Check(testkit.Rows("1", "2", "3", "4", "5", "6", "7"))
	tk.MustQuery("select id from t where v not in (select v from t_bin) order by id").Check(testkit.Rows())
	tk.MustQuery("select id from t_bin where v not in (select v from t) order by id").Check(testkit.Rows())
	tk.MustQuery("select id from t where exists (select 1 from t_bin where t_bin.v=t.v) order by id").Check(testkit.Rows("1", "2", "3", "4", "5", "6", "7"))
	tk.MustQuery("select id from t_bin where exists (select 1 from t where t_bin.v=t.v) order by id").Check(testkit.Rows("1", "2", "3", "4", "5", "6", "7"))
	tk.MustQuery("select id from t where not exists (select 1 from t_bin where t_bin.v=t.v) order by id").Check(testkit.Rows())
	tk.MustQuery("select id from t_bin where not exists (select 1 from t where t_bin.v=t.v) order by id").Check(testkit.Rows())
}

func (s *testIntegrationSerialSuite) TestCollateDDL(c *C) {
	collate.SetNewCollationEnabledForTest(true)
	defer collate.SetNewCollationEnabledForTest(false)
	tk := testkit.NewTestKit(c, s.store)
	tk.MustExec("create database t;")
	tk.MustExec("use t;")
	tk.MustExec("drop database t;")
}

func (s *testIntegrationSerialSuite) TestNewCollationCheckClusterIndexTable(c *C) {
	collate.SetNewCollationEnabledForTest(true)
	defer collate.SetNewCollationEnabledForTest(false)
	tk := testkit.NewTestKit(c, s.store)
	tk.MustExec("use test")
	tk.MustExec("drop table if exists t")
	tk.MustExec("set tidb_enable_clustered_index=1")
	tk.MustExec("create table t(name char(255) primary key, b int, c int, index idx(name), unique index uidx(name))")
	tk.MustExec("insert into t values(\"aaaa\", 1, 1), (\"bbb\", 2, 2), (\"ccc\", 3, 3)")
	tk.MustExec("admin check table t")
}

func (s *testIntegrationSuite) TestIssue15986(c *C) {
	tk := testkit.NewTestKit(c, s.store)
	tk.MustExec("use test")
	tk.MustExec("drop table if exists t0")
	tk.MustExec("CREATE TABLE t0(c0 int)")
	tk.MustExec("INSERT INTO t0 VALUES (0)")
	tk.MustQuery("SELECT t0.c0 FROM t0 WHERE CHAR(204355900);").Check(testkit.Rows("0"))
	tk.MustQuery("SELECT t0.c0 FROM t0 WHERE not CHAR(204355900);").Check(testkit.Rows())
	tk.MustQuery("SELECT t0.c0 FROM t0 WHERE '.0';").Check(testkit.Rows())
	tk.MustQuery("SELECT t0.c0 FROM t0 WHERE not '.0';").Check(testkit.Rows("0"))
	// If the number does not exceed the range of float64 and its value is not 0, it will be converted to true.
	tk.MustQuery("select * from t0 where '.000000000000000000000000000000000000000000000000000000" +
		"00000000000000000000000000000000000000000000000000000000000000000000000000000000000000000000" +
		"00000000000000000000000000000000000000000000000000000000000000000000000000000000000000000000" +
		"0000000000000000000000000000000000000000000000000000000000000000009';").Check(testkit.Rows("0"))
	tk.MustQuery("select * from t0 where not '.000000000000000000000000000000000000000000000000000000" +
		"00000000000000000000000000000000000000000000000000000000000000000000000000000000000000000000" +
		"00000000000000000000000000000000000000000000000000000000000000000000000000000000000000000000" +
		"0000000000000000000000000000000000000000000000000000000000000000009';").Check(testkit.Rows())

	// If the number is truncated beyond the range of float64, it will be converted to true when the truncated result is 0.
	tk.MustQuery("select * from t0 where '.0000000000000000000000000000000000000000000000000000000" +
		"000000000000000000000000000000000000000000000000000000000000000000000000000000000000000000000" +
		"000000000000000000000000000000000000000000000000000000000000000000000000000000000000000000000" +
		"00000000000000000000000000000000000000000000000000000000000000000000000000000000000009';").Check(testkit.Rows())
	tk.MustQuery("select * from t0 where not '.0000000000000000000000000000000000000000000000000000000" +
		"000000000000000000000000000000000000000000000000000000000000000000000000000000000000000000000" +
		"000000000000000000000000000000000000000000000000000000000000000000000000000000000000000000000" +
		"00000000000000000000000000000000000000000000000000000000000000000000000000000000000009';").Check(testkit.Rows("0"))
}

func (s *testIntegrationSuite) TestNegativeZeroForHashJoin(c *C) {
	tk := testkit.NewTestKit(c, s.store)
	tk.MustExec("use test;")
	tk.MustExec("drop table if exists t0, t1")
	tk.MustExec("CREATE TABLE t0(c0 float);")
	tk.MustExec("CREATE TABLE t1(c0 float);")
	tk.MustExec("INSERT INTO t1(c0) VALUES (0);")
	tk.MustExec("INSERT INTO t0(c0) VALUES (0);")
	tk.MustQuery("SELECT t1.c0 FROM t1, t0 WHERE t0.c0=-t1.c0;").Check(testkit.Rows("0"))
	tk.MustExec("drop TABLE t0;")
	tk.MustExec("drop table t1;")
}

func (s *testIntegrationSuite) TestIssue1223(c *C) {
	tk := testkit.NewTestKit(c, s.store)
	tk.MustExec("use test")
	tk.MustExec("drop table if exists testjson")
	tk.MustExec("CREATE TABLE testjson (j json DEFAULT NULL) ENGINE=InnoDB DEFAULT CHARSET=utf8;")
	tk.MustExec(`INSERT INTO testjson SET j='{"test":3}';`)
	tk.MustExec(`INSERT INTO testjson SET j='{"test":0}';`)
	tk.MustExec(`insert into testjson set j='{"test":"0"}';`)
	tk.MustExec(`insert into testjson set j='{"test":0.0}';`)
	tk.MustExec(`INSERT INTO testjson SET j='{"test":"aaabbb"}';`)
	tk.MustExec(`INSERT INTO testjson SET j='{"test":3.1415}';`)
	tk.MustExec(`INSERT INTO testjson SET j='{"test":[]}';`)
	tk.MustExec(`INSERT INTO testjson SET j='{"test":[1,2]}';`)
	tk.MustExec(`INSERT INTO testjson SET j='{"test":["b","c"]}';`)
	tk.MustExec(`INSERT INTO testjson SET j='{"test":{"ke":"val"}}';`)
	tk.MustExec(`insert into testjson set j='{"test":"2015-07-27 09:43:47"}';`)
	tk.MustExec(`insert into testjson set j='{"test":"0000-00-00 00:00:00"}';`)
	tk.MustExec(`insert into testjson set j='{"test":"0778"}';`)
	tk.MustExec(`insert into testjson set j='{"test":"0000"}';`)
	tk.MustExec(`insert into testjson set j='{"test":null}';`)
	tk.MustExec(`insert into testjson set j=null;`)
	tk.MustExec(`insert into testjson set j='{"test":[null]}';`)
	tk.MustExec(`insert into testjson set j='{"test":true}';`)
	tk.MustExec(`insert into testjson set j='{"test":false}';`)
	tk.MustExec(`insert into testjson set j='""';`)
	tk.MustExec(`insert into testjson set j='null';`)
	tk.MustExec(`insert into testjson set j='0';`)
	tk.MustExec(`insert into testjson set j='"0"';`)
	tk.MustQuery("SELECT * FROM testjson WHERE JSON_EXTRACT(j,'$.test');").Check(testkit.Rows(`{"test": 3}`,
		`{"test": "0"}`, `{"test": "aaabbb"}`, `{"test": 3.1415}`, `{"test": []}`, `{"test": [1, 2]}`,
		`{"test": ["b", "c"]}`, `{"test": {"ke": "val"}}`, `{"test": "2015-07-27 09:43:47"}`,
		`{"test": "0000-00-00 00:00:00"}`, `{"test": "0778"}`, `{"test": "0000"}`, `{"test": null}`,
		`{"test": [null]}`, `{"test": true}`, `{"test": false}`))
	tk.MustQuery("select * from testjson where j;").Check(testkit.Rows(`{"test": 3}`, `{"test": 0}`,
		`{"test": "0"}`, `{"test": 0}`, `{"test": "aaabbb"}`, `{"test": 3.1415}`, `{"test": []}`, `{"test": [1, 2]}`,
		`{"test": ["b", "c"]}`, `{"test": {"ke": "val"}}`, `{"test": "2015-07-27 09:43:47"}`,
		`{"test": "0000-00-00 00:00:00"}`, `{"test": "0778"}`, `{"test": "0000"}`, `{"test": null}`,
		`{"test": [null]}`, `{"test": true}`, `{"test": false}`, `""`, "null", `"0"`))
	tk.MustExec("insert into mysql.expr_pushdown_blacklist values('json_extract','tikv','');")
	tk.MustExec("admin reload expr_pushdown_blacklist;")
	tk.MustQuery("SELECT * FROM testjson WHERE JSON_EXTRACT(j,'$.test');").Check(testkit.Rows("{\"test\": 3}",
		"{\"test\": \"0\"}", "{\"test\": \"aaabbb\"}", "{\"test\": 3.1415}", "{\"test\": []}", "{\"test\": [1, 2]}",
		"{\"test\": [\"b\", \"c\"]}", "{\"test\": {\"ke\": \"val\"}}", "{\"test\": \"2015-07-27 09:43:47\"}",
		"{\"test\": \"0000-00-00 00:00:00\"}", "{\"test\": \"0778\"}", "{\"test\": \"0000\"}", "{\"test\": null}",
		"{\"test\": [null]}", "{\"test\": true}", "{\"test\": false}"))
	tk.MustQuery("select * from testjson where j;").Check(testkit.Rows(`{"test": 3}`, `{"test": 0}`,
		`{"test": "0"}`, `{"test": 0}`, `{"test": "aaabbb"}`, `{"test": 3.1415}`, `{"test": []}`, `{"test": [1, 2]}`,
		`{"test": ["b", "c"]}`, `{"test": {"ke": "val"}}`, `{"test": "2015-07-27 09:43:47"}`,
		`{"test": "0000-00-00 00:00:00"}`, `{"test": "0778"}`, `{"test": "0000"}`, `{"test": null}`,
		`{"test": [null]}`, `{"test": true}`, `{"test": false}`, `""`, "null", `"0"`))
}

func (s *testIntegrationSerialSuite) TestNewCollationWithClusterIndex(c *C) {
	collate.SetNewCollationEnabledForTest(true)
	defer collate.SetNewCollationEnabledForTest(false)
	tk := testkit.NewTestKit(c, s.store)
	tk.MustExec("use test")
	tk.MustExec("drop table if exists t")
	tk.MustExec("set tidb_enable_clustered_index=1")
	tk.MustExec("create table t(d double primary key, a int, name varchar(255), index idx(name(2)), index midx(a, name))")
	tk.MustExec("insert into t values(2.11, 1, \"aa\"), (-1, 0, \"abcd\"), (9.99, 0, \"aaaa\")")
	tk.MustQuery("select d from t use index(idx) where name=\"aa\"").Check(testkit.Rows("2.11"))
}

func (s *testIntegrationSerialSuite) TestNewCollationBinaryFlag(c *C) {
	collate.SetNewCollationEnabledForTest(true)
	defer collate.SetNewCollationEnabledForTest(false)
	tk := testkit.NewTestKit(c, s.store)
	tk.MustExec("use test")
	tk.MustExec("drop table if exists t")
	tk.MustExec("create table t (a varchar(2) binary, index (a));")
	tk.MustExec("insert into t values ('a ');")
	tk.MustQuery("select hex(a) from t;").Check(testkit.Rows("6120"))
	tk.MustQuery("select hex(a) from t use index (a);").Check(testkit.Rows("6120"))

	showCreateTable := func(createSQL string) string {
		tk.MustExec("drop table if exists t;")
		tk.MustExec(createSQL)
		s := tk.MustQuery("show create table t;").Rows()[0][1].(string)
		return s
	}
	var sct string
	// define case = tuple(table_charset, table_collation, column_charset, column_collation)
	// case: (nil, nil, nil, nil)
	sct = showCreateTable("create table t(a varchar(10) binary);")
	c.Assert(strings.Contains(sct, "ENGINE=InnoDB DEFAULT CHARSET=utf8mb4 COLLATE=utf8mb4_bin"), IsTrue, Commentf(sct))
	// case: (nil, utf8_general_ci, nil, nil)
	sct = showCreateTable("create table t(a varchar(10) binary) collate utf8_general_ci;")
	c.Assert(strings.Contains(sct, "varchar(10) COLLATE utf8_bin"), IsTrue, Commentf(sct))
	c.Assert(strings.Contains(sct, "ENGINE=InnoDB DEFAULT CHARSET=utf8 COLLATE=utf8_general_ci"), IsTrue, Commentf(sct))
	// case: (nil, nil, nil, utf8_general_ci)
	sct = showCreateTable("create table t(a varchar(10) binary collate utf8_general_ci);")
	c.Assert(strings.Contains(sct, "varchar(10) CHARACTER SET utf8 COLLATE utf8_bin"), IsTrue, Commentf(sct))
	// case: (nil, nil, utf8, utf8_general_ci)
	sct = showCreateTable("create table t(a varchar(10) binary charset utf8 collate utf8_general_ci);")
	c.Assert(strings.Contains(sct, "varchar(10) CHARACTER SET utf8 COLLATE utf8_general_ci"), IsTrue, Commentf(sct))
	// case: (utf8, utf8_general_ci, utf8mb4, utf8mb4_unicode_ci)
	sct = showCreateTable("create table t(a varchar(10) binary charset utf8mb4 collate utf8mb4_unicode_ci) charset utf8 collate utf8_general_ci;")
	c.Assert(strings.Contains(sct, "varchar(10) CHARACTER SET utf8mb4 COLLATE utf8mb4_unicode_ci"), IsTrue, Commentf(sct))
	c.Assert(strings.Contains(sct, "ENGINE=InnoDB DEFAULT CHARSET=utf8 COLLATE=utf8_general_ci"), IsTrue, Commentf(sct))
	// case: (nil, nil, binary, nil)
	sct = showCreateTable("create table t(a varchar(10) binary charset binary);")
	c.Assert(strings.Contains(sct, "varbinary(10) DEFAULT NULL"), IsTrue, Commentf(sct))
	c.Assert(strings.Contains(sct, "ENGINE=InnoDB DEFAULT CHARSET=utf8mb4 COLLATE=utf8mb4_bin"), IsTrue, Commentf(sct))
}

func (s *testIntegrationSuite) TestIssue15743(c *C) {
	tk := testkit.NewTestKit(c, s.store)
	tk.MustExec("use test")
	tk.MustExec("drop table if exists t0")
	tk.MustExec("CREATE TABLE t0(c0 int)")
	tk.MustExec("INSERT INTO t0 VALUES (1)")
	tk.MustQuery("SELECT * FROM t0 WHERE 1 AND 0.4").Check(testkit.Rows("1"))
}

func (s *testIntegrationSuite) TestIssue15725(c *C) {
	tk := testkit.NewTestKit(c, s.store)
	tk.MustExec("use test;")
	tk.MustExec("drop table if exists t")
	tk.MustExec("create table t(a int)")
	tk.MustExec("insert into t values(2)")
	tk.MustQuery("select * from t where (not not a) = a").Check(testkit.Rows())
	tk.MustQuery("select * from t where (not not not not a) = a").Check(testkit.Rows())
}

func (s *testIntegrationSuite) TestIssue15790(c *C) {
	tk := testkit.NewTestKit(c, s.store)
	tk.MustExec("use test;")
	tk.MustExec("drop table if exists t0")
	tk.MustExec("CREATE TABLE t0(c0 INT);")
	tk.MustExec("INSERT INTO t0(c0) VALUES (0);")
	tk.MustQuery("SELECT * FROM t0 WHERE -10000000000000000000 | t0.c0 UNION SELECT * FROM t0;").Check(testkit.Rows("0"))
	tk.MustQuery("SELECT * FROM t0 WHERE -10000000000000000000 | t0.c0 UNION all SELECT * FROM t0;").Check(testkit.Rows("0", "0"))
	tk.MustExec("drop table t0;")
}

func (s *testIntegrationSuite) TestIssue15990(c *C) {
	tk := testkit.NewTestKit(c, s.store)
	tk.MustExec("use test;")
	tk.MustExec("drop table if exists t0;")
	tk.MustExec("CREATE TABLE t0(c0 TEXT(10));")
	tk.MustExec("INSERT INTO t0(c0) VALUES (1);")
	tk.MustQuery("SELECT * FROM t0 WHERE ('a' != t0.c0) AND t0.c0;").Check(testkit.Rows("1"))
	tk.MustExec("CREATE INDEX i0 ON t0(c0(10));")
	tk.MustQuery("SELECT * FROM t0 WHERE ('a' != t0.c0) AND t0.c0;").Check(testkit.Rows("1"))
	tk.MustExec("drop table t0;")
}

func (s *testIntegrationSuite) TestIssue15992(c *C) {
	tk := testkit.NewTestKitWithInit(c, s.store)
	tk.MustExec("use test;")
	tk.MustExec("drop table if exists t0")
	tk.MustExec("CREATE TABLE t0(c0 INT, c1 INT AS (c0));")
	tk.MustExec("CREATE INDEX i0 ON t0(c1);")
	tk.MustQuery("SELECT t0.c0 FROM t0 UNION ALL SELECT 0 FROM t0;").Check(testkit.Rows())
	tk.MustExec("drop table t0;")
}

func (s *testIntegrationSuite) TestIssue16419(c *C) {
	tk := testkit.NewTestKitWithInit(c, s.store)
	tk.MustExec("use test;")
	tk.MustExec("drop table if exists t0")
	tk.MustExec("drop table if exists t1")
	tk.MustExec("CREATE TABLE t0(c0 INT);")
	tk.MustExec("CREATE TABLE t1(c0 INT);")
	tk.MustQuery("SELECT * FROM t1 NATURAL LEFT JOIN t0 WHERE NOT t1.c0;").Check(testkit.Rows())
	tk.MustExec("drop table t0, t1;")
}

func (s *testIntegrationSuite) TestIssue16029(c *C) {
	tk := testkit.NewTestKit(c, s.store)
	tk.MustExec("use test;")
	tk.MustExec("drop table if exists t0,t1;")
	tk.MustExec("CREATE TABLE t0(c0 INT);")
	tk.MustExec("CREATE TABLE t1(c0 INT);")
	tk.MustExec("INSERT INTO t0 VALUES (NULL), (1);")
	tk.MustExec("INSERT INTO t1 VALUES (0);")
	tk.MustQuery("SELECT t0.c0 FROM t0 JOIN t1 ON (t0.c0 REGEXP 1) | t1.c0  WHERE BINARY STRCMP(t1.c0, t0.c0);").Check(testkit.Rows("1"))
	tk.MustExec("drop table t0;")
	tk.MustExec("drop table t1;")
}

func (s *testIntegrationSuite) TestIssue16426(c *C) {
	tk := testkit.NewTestKit(c, s.store)
	tk.MustExec("use test")
	tk.MustExec("drop table if exists t")
	tk.MustExec("create table t (a int)")
	tk.MustExec("insert into t values (42)")
	tk.MustQuery("select a from t where a/10000").Check(testkit.Rows("42"))
	tk.MustQuery("select a from t where a/100000").Check(testkit.Rows("42"))
	tk.MustQuery("select a from t where a/1000000").Check(testkit.Rows("42"))
	tk.MustQuery("select a from t where a/10000000").Check(testkit.Rows("42"))
}

func (s *testIntegrationSuite) TestIssue16505(c *C) {
	tk := testkit.NewTestKit(c, s.store)
	tk.MustExec("use test;")
	tk.MustExec("drop table if exists t;")
	tk.MustExec("CREATE TABLE t(c varchar(100), index idx(c(100)));")
	tk.MustExec("INSERT INTO t VALUES (NULL),('1'),('0'),(''),('aaabbb'),('0abc'),('123e456'),('0.0001deadsfeww');")
	tk.MustQuery("select * from t where c;").Sort().Check(testkit.Rows("0.0001deadsfeww", "1", "123e456"))
	tk.MustQuery("select /*+ USE_INDEX(t, idx) */ * from t where c;").Sort().Check(testkit.Rows("0.0001deadsfeww", "1", "123e456"))
	tk.MustQuery("select /*+ IGNORE_INDEX(t, idx) */* from t where c;").Sort().Check(testkit.Rows("0.0001deadsfeww", "1", "123e456"))
	tk.MustExec("drop table t;")
}

func (s *testIntegrationSuite) TestIssue20121(c *C) {
	tk := testkit.NewTestKit(c, s.store)
	tk.MustExec("use test")
	// testcase for Datetime vs Year
	tk.MustExec("drop table if exists t")
	tk.MustExec("create table t(a datetime, b year)")
	tk.MustExec("insert into t values('2000-05-03 16:44:44', 2018)")
	tk.MustExec("insert into t values('2020-10-01 11:11:11', 2000)")
	tk.MustExec("insert into t values('2020-10-01 11:11:11', 2070)")
	tk.MustExec("insert into t values('2020-10-01 11:11:11', 1999)")

	tk.MustQuery("select * from t where t.a < t.b").Check(testkit.Rows("2000-05-03 16:44:44 2018", "2020-10-01 11:11:11 2070"))
	tk.MustQuery("select * from t where t.a > t.b").Check(testkit.Rows("2020-10-01 11:11:11 2000", "2020-10-01 11:11:11 1999"))

	// testcase for Date vs Year
	tk.MustExec("drop table if exists tt")
	tk.MustExec("create table tt(a date, b year)")
	tk.MustExec("insert into tt values('2019-11-11', 2000)")
	tk.MustExec("insert into tt values('2019-11-11', 2020)")
	tk.MustExec("insert into tt values('2019-11-11', 2022)")

	tk.MustQuery("select * from tt where tt.a > tt.b").Check(testkit.Rows("2019-11-11 2000"))
	tk.MustQuery("select * from tt where tt.a < tt.b").Check(testkit.Rows("2019-11-11 2020", "2019-11-11 2022"))

	// testcase for Timestamp vs Year
	tk.MustExec("drop table if exists ttt")
	tk.MustExec("create table ttt(a timestamp, b year)")
	tk.MustExec("insert into ttt values('2019-11-11 11:11:11', 2019)")
	tk.MustExec("insert into ttt values('2019-11-11 11:11:11', 2000)")
	tk.MustExec("insert into ttt values('2019-11-11 11:11:11', 2022)")

	tk.MustQuery("select * from ttt where ttt.a > ttt.b").Check(testkit.Rows("2019-11-11 11:11:11 2019", "2019-11-11 11:11:11 2000"))
	tk.MustQuery("select * from ttt where ttt.a < ttt.b").Check(testkit.Rows("2019-11-11 11:11:11 2022"))
}

func (s *testIntegrationSuite) TestIssue16779(c *C) {
	tk := testkit.NewTestKit(c, s.store)
	tk.MustExec("use test")
	tk.MustExec("drop table if exists t0")
	tk.MustExec("drop table if exists t1")
	tk.MustExec("create table t0 (c0 int)")
	tk.MustExec("create table t1 (c0 int)")
	tk.MustQuery("SELECT * FROM t1 LEFT JOIN t0 ON TRUE WHERE BINARY EXPORT_SET(0, 0, 0 COLLATE 'binary', t0.c0, 0 COLLATE 'binary')")
}

func (s *testIntegrationSuite) TestIssue16697(c *C) {
	tk := testkit.NewTestKit(c, s.store)
	tk.MustExec("use test")
	tk.MustExec("drop table if exists t")
	tk.MustExec("CREATE TABLE t (v varchar(1024))")
	tk.MustExec("insert into t values (space(1024))")
	for i := 0; i < 5; i++ {
		tk.MustExec("insert into t select * from t")
	}
	rows := tk.MustQuery("explain analyze select * from t").Rows()
	for _, row := range rows {
		line := fmt.Sprintf("%v", row)
		if strings.Contains(line, "Projection") {
			c.Assert(strings.Contains(line, "KB"), IsTrue)
			c.Assert(strings.Contains(line, "MB"), IsFalse)
			c.Assert(strings.Contains(line, "GB"), IsFalse)
		}
	}
}

func (s *testIntegrationSuite) TestIssue17045(c *C) {
	tk := testkit.NewTestKit(c, s.store)
	tk.MustExec("use test")
	tk.MustExec("drop table if exists t")
	tk.MustExec("create table t(a int,b varchar(20),c datetime,d double,e int,f int as(a+b),key(a),key(b),key(c),key(d),key(e),key(f));")
	tk.MustExec("insert into t(a,b,e) values(null,\"5\",null);")
	tk.MustExec("insert into t(a,b,e) values(\"5\",null,null);")
	tk.MustQuery("select /*+ use_index_merge(t)*/ * from t where t.e=5 or t.a=5;").Check(testkit.Rows("5 <nil> <nil> <nil> <nil> <nil>"))
}

func (s *testIntegrationSuite) TestIssue17098(c *C) {
	tk := testkit.NewTestKit(c, s.store)
	tk.MustExec("use test")
	tk.MustExec("drop table if exists t1, t2")
	tk.MustExec("create table t1(a char) collate utf8mb4_bin;")
	tk.MustExec("create table t2(a char) collate utf8mb4_bin;;")
	tk.MustExec("insert into t1 values('a');")
	tk.MustExec("insert into t2 values('a');")
	tk.MustQuery("select collation(t1.a) from t1 union select collation(t2.a) from t2;").Check(testkit.Rows("utf8mb4_bin"))
}

func (s *testIntegrationSerialSuite) TestIssue17176(c *C) {
	collate.SetNewCollationEnabledForTest(true)
	defer collate.SetNewCollationEnabledForTest(false)

	tk := testkit.NewTestKit(c, s.store)
	tk.MustExec("use test")
	tk.MustExec("drop table if exists t")
	tk.MustGetErrMsg("create table t(a enum('a', 'a ')) charset utf8 collate utf8_bin;", "[types:1291]Column 'a' has duplicated value 'a' in ENUM")
	tk.MustGetErrMsg("create table t(a enum('a', 'Á')) charset utf8 collate utf8_general_ci;", "[types:1291]Column 'a' has duplicated value 'Á' in ENUM")
	tk.MustGetErrMsg("create table t(a enum('a', 'a ')) charset utf8mb4 collate utf8mb4_bin;", "[types:1291]Column 'a' has duplicated value 'a' in ENUM")
	tk.MustExec("create table t(a enum('a', 'A')) charset utf8 collate utf8_bin;")
	tk.MustExec("drop table t;")
	tk.MustExec("create table t3(a enum('a', 'A')) charset utf8mb4 collate utf8mb4_bin;")
}

func (s *testIntegrationSuite) TestIssue17115(c *C) {
	tk := testkit.NewTestKit(c, s.store)
	tk.MustQuery("select collation(user());").Check(testkit.Rows("utf8mb4_bin"))
	tk.MustQuery("select collation(compress('abc'));").Check(testkit.Rows("binary"))
}

func (s *testIntegrationSuite) TestIndexedVirtualGeneratedColumnTruncate(c *C) {
	tk := testkit.NewTestKit(c, s.store)
	tk.MustExec("use test")
	tk.MustExec("drop table if exists t1")
	tk.MustExec("create table t(a int, b tinyint as(a+100) unique key)")
	tk.MustExec("insert ignore into t values(200, default)")
	tk.MustExec("update t set a=1 where a=200")
	tk.MustExec("admin check table t")
	tk.MustExec("delete from t")
	tk.MustExec("insert ignore into t values(200, default)")
	tk.MustExec("admin check table t")
	tk.MustExec("insert ignore into t values(200, default) on duplicate key update a=100")
	tk.MustExec("admin check table t")
	tk.MustExec("delete from t")
	tk.MustExec("admin check table t")

	tk.MustExec("begin")
	tk.MustExec("insert ignore into t values(200, default)")
	tk.MustExec("update t set a=1 where a=200")
	tk.MustExec("admin check table t")
	tk.MustExec("delete from t")
	tk.MustExec("insert ignore into t values(200, default)")
	tk.MustExec("admin check table t")
	tk.MustExec("insert ignore into t values(200, default) on duplicate key update a=100")
	tk.MustExec("admin check table t")
	tk.MustExec("delete from t")
	tk.MustExec("admin check table t")
	tk.MustExec("commit")
	tk.MustExec("admin check table t")
}

func (s *testIntegrationSuite) TestIssue17287(c *C) {
	tk := testkit.NewTestKit(c, s.store)
	orgEnable := plannercore.PreparedPlanCacheEnabled()
	defer func() {
		plannercore.SetPreparedPlanCache(orgEnable)
	}()
	plannercore.SetPreparedPlanCache(true)
	var err error
	tk.Se, err = session.CreateSession4TestWithOpt(s.store, &session.Opt{
		PreparedPlanCache: kvcache.NewSimpleLRUCache(100, 0.1, math.MaxUint64),
	})
	c.Assert(err, IsNil)

	tk.MustExec("use test;")
	tk.MustExec("drop table if exists t;")
	tk.MustExec("set @@tidb_enable_vectorized_expression = false;")
	tk.MustExec("create table t(a datetime);")
	tk.MustExec("insert into t values(from_unixtime(1589873945)), (from_unixtime(1589873946));")
	tk.MustExec("prepare stmt7 from 'SELECT unix_timestamp(a) FROM t WHERE a = from_unixtime(?);';")
	tk.MustExec("set @val1 = 1589873945;")
	tk.MustExec("set @val2 = 1589873946;")
	tk.MustQuery("execute stmt7 using @val1;").Check(testkit.Rows("1589873945"))
	tk.MustQuery("execute stmt7 using @val2;").Check(testkit.Rows("1589873946"))
}

func (s *testIntegrationSuite) TestIssue17898(c *C) {
	tk := testkit.NewTestKit(c, s.store)
	tk.MustExec("use test")

	tk.MustExec("drop table t0")
	tk.MustExec("create table t0(a char(10), b int as ((a)));")
	tk.MustExec("insert into t0(a) values(\"0.5\");")
	tk.MustQuery("select * from t0;").Check(testkit.Rows("0.5 1"))
}

func (s *testIntegrationSuite) TestIssue17727(c *C) {
	tk := testkit.NewTestKit(c, s.store)
	orgEnable := plannercore.PreparedPlanCacheEnabled()
	defer func() {
		plannercore.SetPreparedPlanCache(orgEnable)
	}()
	plannercore.SetPreparedPlanCache(true)
	var err error
	tk.Se, err = session.CreateSession4TestWithOpt(s.store, &session.Opt{
		PreparedPlanCache: kvcache.NewSimpleLRUCache(100, 0.1, math.MaxUint64),
	})
	c.Assert(err, IsNil)

	tk.MustExec("use test;")
	tk.MustExec("DROP TABLE IF EXISTS t1;")
	tk.MustExec("CREATE TABLE t1 (id INT NOT NULL PRIMARY KEY auto_increment, a timestamp NOT NULL);")
	tk.MustExec("INSERT INTO t1 VALUES (null, '2020-05-30 20:30:00');")
	tk.MustExec("PREPARE mystmt FROM 'SELECT * FROM t1 WHERE UNIX_TIMESTAMP(a) >= ?';")
	tk.MustExec("SET @a=1590868800;")
	tk.MustQuery("EXECUTE mystmt USING @a;").Check(testkit.Rows())
	tk.MustQuery("select @@last_plan_from_cache;").Check(testkit.Rows("0"))

	tk.MustExec("SET @a=1590868801;")
	tk.MustQuery("EXECUTE mystmt USING @a;").Check(testkit.Rows())
	tk.MustQuery("select @@last_plan_from_cache;").Check(testkit.Rows("1"))

	tk.MustExec("prepare stmt from 'select unix_timestamp(?)';")
	tk.MustExec("set @a = '2020-05-30 20:30:00';")
	tk.MustQuery("execute stmt using @a;").Check(testkit.Rows("1590841800"))
	tk.MustQuery("select @@last_plan_from_cache;").Check(testkit.Rows("0"))

	tk.MustExec("set @a = '2020-06-12 13:47:58';")
	tk.MustQuery("execute stmt using @a;").Check(testkit.Rows("1591940878"))
	tk.MustQuery("select @@last_plan_from_cache;").Check(testkit.Rows("1"))
}

func (s *testIntegrationSerialSuite) TestIssue17891(c *C) {
	collate.SetNewCollationEnabledForTest(true)
	defer collate.SetNewCollationEnabledForTest(false)

	tk := testkit.NewTestKit(c, s.store)
	tk.MustExec("use test")
	tk.MustExec("drop table if exists t")
	tk.MustExec("create table t(id int, value set ('a','b','c') charset utf8mb4 collate utf8mb4_bin default 'a,b ');")
	tk.MustExec("drop table t")
	tk.MustExec("create table test(id int, value set ('a','b','c') charset utf8mb4 collate utf8mb4_general_ci default 'a,B ,C');")
}

func (s *testIntegrationSerialSuite) TestIssue20268(c *C) {
	collate.SetNewCollationEnabledForTest(true)
	defer collate.SetNewCollationEnabledForTest(false)

	tk := testkit.NewTestKit(c, s.store)
	tk.MustExec("use test")
	tk.MustExec("drop table if exists t")
	tk.MustExec("CREATE TABLE `t` (   `a` enum('a','b') DEFAULT NULL ) ENGINE=InnoDB DEFAULT CHARSET=utf8mb4 COLLATE=utf8mb4_general_ci;")
	tk.MustExec("insert into t values('a');")
	tk.MustExec("select * from t where a = 'A';")
}

func (s *testIntegrationSerialSuite) TestIssue17233(c *C) {
	tk := testkit.NewTestKit(c, s.store)
	tk.MustExec("use test")
	tk.MustExec("drop table if exists table_int")
	tk.MustExec(`CREATE TABLE table_int (
	  id_0 int(16) NOT NULL AUTO_INCREMENT,
	  col_int_0 int(16) DEFAULT NULL,
	  PRIMARY KEY (id_0),
	  KEY fvclc (id_0,col_int_0));`)
	tk.MustExec("INSERT INTO table_int VALUES (1,NULL),(2,NULL),(3,65535),(4,1),(5,0),(6,NULL),(7,-1),(8,65535),(9,NULL),(10,65535),(11,-1),(12,0),(13,-1),(14,1),(15,65535),(16,0),(17,1),(18,0),(19,0)")

	tk.MustExec("drop table if exists table_varchar")
	tk.MustExec(`CREATE TABLE table_varchar (
	  id_2 int(16) NOT NULL AUTO_INCREMENT,
	  col_varchar_2 varchar(511) DEFAULT NULL,
	  PRIMARY KEY (id_2));`)
	tk.MustExec(`INSERT INTO table_varchar VALUES (1,''),(2,''),(3,''),(4,''),(5,''),(6,''),(7,''),(8,''),(9,''),(10,''),(11,''),(12,'');`)

	tk.MustExec("drop table if exists table_float_varchar")
	tk.MustExec(`CREATE TABLE table_int_float_varchar (
	  id_6 int(16) NOT NULL AUTO_INCREMENT,
	  col_int_6 int(16) NOT NULL,
	  col_float_6 float DEFAULT NULL,
	  col_varchar_6 varchar(511) DEFAULT NULL,
	  PRIMARY KEY (id_6,col_int_6)
	)
	PARTITION BY RANGE ( col_int_6 ) (
	  PARTITION p0 VALUES LESS THAN (1),
	  PARTITION p2 VALUES LESS THAN (1000),
	  PARTITION p3 VALUES LESS THAN (10000),
	  PARTITION p5 VALUES LESS THAN (1000000),
	  PARTITION p7 VALUES LESS THAN (100000000),
	  PARTITION p9 VALUES LESS THAN (10000000000),
	  PARTITION p10 VALUES LESS THAN (100000000000),
	  PARTITION pn VALUES LESS THAN (MAXVALUE));`)
	tk.MustExec(`INSERT INTO table_int_float_varchar VALUES (1,-1,0.1,'0000-00-00 00:00:00'),(2,0,0,NULL),(3,-1,1,NULL),(4,0,NULL,NULL),(7,0,0.5,NULL),(8,0,0,NULL),(10,-1,0,'-1'),(5,1,-0.1,NULL),(6,1,0.1,NULL),(9,65535,0,'1');`)

	tk.MustExec("drop table if exists table_float")
	tk.MustExec(`CREATE TABLE table_float (
	  id_1 int(16) NOT NULL AUTO_INCREMENT,
	  col_float_1 float DEFAULT NULL,
	  PRIMARY KEY (id_1),
	  KEY zbjus (id_1,col_float_1));`)
	tk.MustExec(`INSERT INTO table_float VALUES (1,NULL),(2,-0.1),(3,-1),(4,NULL),(5,-0.1),(6,0),(7,0),(8,-1),(9,NULL),(10,NULL),(11,0.1),(12,-1);`)

	tk.MustExec("drop view if exists view_4")
	tk.MustExec(`CREATE DEFINER='root'@'127.0.0.1' VIEW view_4 (col_1, col_2, col_3, col_4, col_5, col_6, col_7, col_8, col_9, col_10) AS
    SELECT /*+ USE_INDEX(table_int fvclc, fvclc)*/
        tmp1.id_6 AS col_1,
        tmp1.col_int_6 AS col_2,
        tmp1.col_float_6 AS col_3,
        tmp1.col_varchar_6 AS col_4,
        tmp2.id_2 AS col_5,
        tmp2.col_varchar_2 AS col_6,
        tmp3.id_0 AS col_7,
        tmp3.col_int_0 AS col_8,
        tmp4.id_1 AS col_9,
        tmp4.col_float_1 AS col_10
    FROM ((
            test.table_int_float_varchar AS tmp1 LEFT JOIN
            test.table_varchar AS tmp2 ON ((NULL<=tmp2.col_varchar_2)) IS NULL
        ) JOIN
        test.table_int AS tmp3 ON (1.117853833115198e-03!=tmp1.col_int_6))
    JOIN
        test.table_float AS tmp4 ON !((1900370398268920328=0e+00)) WHERE ((''<='{Gm~PcZNb') OR (tmp2.id_2 OR tmp3.col_int_0)) ORDER BY col_1,col_2,col_3,col_4,col_5,col_6,col_7,col_8,col_9,col_10 LIMIT 20580,5;`)

	tk.MustExec("drop view if exists view_10")
	tk.MustExec(`CREATE DEFINER='root'@'127.0.0.1' VIEW view_10 (col_1, col_2) AS
    SELECT  table_int.id_0 AS col_1,
            table_int.col_int_0 AS col_2
    FROM test.table_int
    WHERE
        ((-1e+00=1) OR (0e+00>=table_int.col_int_0))
    ORDER BY col_1,col_2
    LIMIT 5,9;`)

	tk.MustQuery("SELECT col_1 FROM test.view_10").Sort().Check(testkit.Rows("16", "18", "19"))
	tk.MustQuery("SELECT col_1 FROM test.view_4").Sort().Check(testkit.Rows("8", "8", "8", "8", "8"))
	tk.MustQuery("SELECT view_10.col_1 FROM view_4 JOIN view_10").Check(testkit.Rows("16", "16", "16", "16", "16", "18", "18", "18", "18", "18", "19", "19", "19", "19", "19"))
}

func (s *testIntegrationSuite) TestIssue18515(c *C) {
	tk := testkit.NewTestKit(c, s.store)
	tk.MustExec("use test")
	tk.MustExec("drop table if exists t")
	tk.MustExec("create table t(a int, b json, c int AS (JSON_EXTRACT(b, '$.population')), key(c));")
	tk.MustExec("select /*+ TIDB_INLJ(t2) */ t1.a, t1.c, t2.a from t t1, t t2 where t1.c=t2.c;")
}

func (s *testIntegrationSuite) TestIssue20223(c *C) {
	tk := testkit.NewTestKit(c, s.store)
	tk.MustExec("use test")
	tk.MustExec("drop table if exists t")
	tk.MustExec("CREATE TABLE t (" +
		"id int(10) unsigned NOT NULL AUTO_INCREMENT," +
		"type tinyint(4) NOT NULL," +
		"create_time int(11) NOT NULL," +
		"PRIMARY KEY (id)" +
		")")
	tk.MustExec("insert into t values (4, 2, 1598584933)")
	tk.MustQuery("select from_unixtime(create_time,'%Y-%m-%d') as t_day,count(*) as cnt from t where `type` = 1 " +
		"group by t_day union all " +
		"select from_unixtime(create_time,'%Y-%m-%d') as t_day,count(*) as cnt from t where `type` = 2 " +
		"group by t_day").Check(testkit.Rows("2020-08-28 1"))
}

func (s *testIntegrationSuite) TestIssue18525(c *C) {
	tk := testkit.NewTestKit(c, s.store)
	tk.MustExec("use test")
	tk.MustExec("drop table if exists t1")
	tk.MustExec("create table t1 (col0 BLOB, col1 CHAR(74), col2 DATE UNIQUE)")
	tk.MustExec("insert into t1 values ('l', '7a34bc7d-6786-461b-92d3-fd0a6cd88f39', '1000-01-03')")
	tk.MustExec("insert into t1 values ('l', NULL, '1000-01-04')")
	tk.MustExec("insert into t1 values ('b', NULL, '1000-01-02')")
	tk.MustQuery("select INTERVAL( ( CONVERT( -11752 USING utf8 ) ), 6558853612195285496, `col1`) from t1").Check(testkit.Rows("0", "0", "0"))

}

func (s *testIntegrationSerialSuite) TestIssue17989(c *C) {
	tk := testkit.NewTestKit(c, s.store)
	tk.MustExec("use test")
	tk.MustExec("drop table if exists t")
	tk.MustExec("create table t(a int, b tinyint as(a+1), c int as(b+1));")
	tk.MustExec("set sql_mode='';")
	tk.MustExec("insert into t(a) values(2000);")
	tk.MustExec("create index idx on t(c);")
	tk.MustQuery("select c from t;").Check(testkit.Rows("128"))
	tk.MustExec("admin check table t")
}

func (s *testIntegrationSuite2) TestSchemaDMLNotChange(c *C) {
	tk := testkit.NewTestKit(c, s.store)
	tk2 := testkit.NewTestKit(c, s.store)
	tk.MustExec("use test")
	tk2.MustExec("use test")
	tk.MustExec("drop table if exists t")
	tk.MustExec("create table t (id int primary key, c_json json);")
	tk.MustExec("insert into t values (1, '{\"k\": 1}');")
	tk.MustExec("begin")
	tk.MustExec("update t set c_json = '{\"k\": 2}' where id = 1;")
	tk2.MustExec("alter table t rename column c_json to cc_json;")
	tk.MustExec("commit")
}

func (s *testIntegrationSerialSuite) TestIssue18638(c *C) {
	collate.SetNewCollationEnabledForTest(true)
	defer collate.SetNewCollationEnabledForTest(false)

	tk := testkit.NewTestKit(c, s.store)
	tk.MustExec("use test")
	tk.MustExec("drop table if exists t")
	tk.MustExec("create table t(a varchar(10) collate utf8mb4_bin, b varchar(10) collate utf8mb4_general_ci);")
	tk.MustExec("insert into t (a, b) values ('a', 'A');")
	tk.MustQuery("select * from t t1, t t2 where t1.a = t2.b collate utf8mb4_general_ci;").Check(testkit.Rows("a A a A"))
	tk.MustQuery("select * from t t1 left join t t2 on t1.a = t2.b collate utf8mb4_general_ci;").Check(testkit.Rows("a A a A"))
}

func (s *testIntegrationSuite) TestIssue18850(c *C) {
	tk := testkit.NewTestKit(c, s.store)
	tk.MustExec("use test")
	tk.MustExec("drop table if exists t, t1")
	tk.MustExec("create table t(a int, b enum('A', 'B'));")
	tk.MustExec("create table t1(a1 int, b1 enum('B', 'A'));")
	tk.MustExec("insert into t values (1, 'A');")
	tk.MustExec("insert into t1 values (1, 'A');")
	tk.MustQuery("select /*+ HASH_JOIN(t, t1) */ * from t join t1 on t.b = t1.b1;").Check(testkit.Rows("1 A 1 A"))

	tk.MustExec("drop table t, t1")
	tk.MustExec("create table t(a int, b set('A', 'B'));")
	tk.MustExec("create table t1(a1 int, b1 set('B', 'A'));")
	tk.MustExec("insert into t values (1, 'A');")
	tk.MustExec("insert into t1 values (1, 'A');")
	tk.MustQuery("select /*+ HASH_JOIN(t, t1) */ * from t join t1 on t.b = t1.b1;").Check(testkit.Rows("1 A 1 A"))
}

func (s *testIntegrationSerialSuite) TestNullValueRange(c *C) {
	tk := testkit.NewTestKit(c, s.store)
	tk.MustExec("use test")
	tk.MustExec("drop table if exists t")
	tk.MustExec("create table t(a int, b int, index(a))")
	tk.MustExec("insert into t values (null, 0), (null, 1), (10, 11), (10, 12)")
	tk.MustQuery("select * from t use index(a) where a is null order by b").Check(testkit.Rows("<nil> 0", "<nil> 1"))
	tk.MustQuery("select * from t use index(a) where a<=>null order by b").Check(testkit.Rows("<nil> 0", "<nil> 1"))
	tk.MustQuery("select * from t use index(a) where a<=>10 order by b").Check(testkit.Rows("10 11", "10 12"))

	tk.MustExec("drop table if exists t1")
	tk.MustExec("create table t1(a int, b int, c int, unique key(a, b, c))")
	tk.MustExec("insert into t1 values (1, null, 1), (1, null, 2), (1, null, 3), (1, null, 4)")
	tk.MustExec("insert into t1 values (1, 1, 1), (1, 2, 2), (1, 3, 33), (1, 4, 44)")
	tk.MustQuery("select c from t1 where a=1 and b<=>null and c>2 order by c").Check(testkit.Rows("3", "4"))
	tk.MustQuery("select c from t1 where a=1 and b is null and c>2 order by c").Check(testkit.Rows("3", "4"))
	tk.MustQuery("select c from t1 where a=1 and b is not null and c>2 order by c").Check(testkit.Rows("33", "44"))
}

func (s *testIntegrationSerialSuite) TestIssue18652(c *C) {
	tk := testkit.NewTestKit(c, s.store)
	tk.MustExec("use test")
	tk.MustExec("DROP TABLE IF EXISTS t1")
	tk.MustExec("CREATE TABLE t1 ( `pk` int not null primary key auto_increment, `col_smallint_key_signed` smallint  , key (`col_smallint_key_signed`))")
	tk.MustExec("INSERT INTO `t1` VALUES (1,0),(2,NULL),(3,NULL),(4,0),(5,0),(6,NULL),(7,NULL),(8,0),(9,0),(10,0)")
	tk.MustQuery("SELECT * FROM t1 WHERE ( LOG( `col_smallint_key_signed`, -8297584758403770424 ) ) DIV 1").Check(testkit.Rows())
}

func (s *testIntegrationSerialSuite) TestIssue18662(c *C) {
	collate.SetNewCollationEnabledForTest(true)
	defer collate.SetNewCollationEnabledForTest(false)

	tk := testkit.NewTestKit(c, s.store)
	tk.MustExec("use test")
	tk.MustExec("drop table if exists t")
	tk.MustExec("create table t(a varchar(10) collate utf8mb4_bin, b varchar(10) collate utf8mb4_general_ci);")
	tk.MustExec("insert into t (a, b) values ('a', 'A');")
	tk.MustQuery("select * from t where field('A', a collate utf8mb4_general_ci, b) > 1;").Check(testkit.Rows())
	tk.MustQuery("select * from t where field('A', a, b collate utf8mb4_general_ci) > 1;").Check(testkit.Rows())
	tk.MustQuery("select * from t where field('A' collate utf8mb4_general_ci, a, b) > 1;").Check(testkit.Rows())
	tk.MustQuery("select * from t where field('A', a, b) > 1;").Check(testkit.Rows("a A"))
}

func (s *testIntegrationSerialSuite) TestIssue19045(c *C) {
	tk := testkit.NewTestKit(c, s.store)
	tk.MustExec("use test")
	tk.MustExec("drop table if exists t, t1, t2")
	tk.MustExec(`CREATE TABLE t (
  id int(11) NOT NULL AUTO_INCREMENT,
  a char(10) DEFAULT NULL,
  PRIMARY KEY (id)
);`)
	tk.MustExec(`CREATE TABLE t1 (
  id int(11) NOT NULL AUTO_INCREMENT,
  a char(10) DEFAULT NULL,
  b char(10) DEFAULT NULL,
  c char(10) DEFAULT NULL,
  PRIMARY KEY (id)
);`)
	tk.MustExec(`CREATE TABLE t2 (
  id int(11) NOT NULL AUTO_INCREMENT,
  a char(10) DEFAULT NULL,
  b char(10) DEFAULT NULL,
  PRIMARY KEY (id),
  UNIQUE KEY b (b)
);`)
	tk.MustExec(`insert into t1(a,b,c) values('hs4_0004', "04", "101"), ('a01', "01", "101"),('a011', "02", "101");`)
	tk.MustExec(`insert into t2(a,b) values("02","03");`)
	tk.MustExec(`insert into t(a) values('101'),('101');`)
	tk.MustQuery(`select  ( SELECT t1.a FROM  t1,  t2 WHERE t1.b = t2.a AND  t2.b = '03' AND t1.c = a.a) invode from t a ;`).Check(testkit.Rows("a011", "a011"))
}

func (s *testIntegrationSerialSuite) TestIssue19116(c *C) {
	collate.SetNewCollationEnabledForTest(true)
	defer collate.SetNewCollationEnabledForTest(false)

	tk := testkit.NewTestKit(c, s.store)
	tk.MustExec("set names utf8mb4 collate utf8mb4_general_ci;")
	tk.MustQuery("select collation(concat(1 collate `binary`));").Check(testkit.Rows("binary"))
	tk.MustQuery("select coercibility(concat(1 collate `binary`));").Check(testkit.Rows("0"))
	tk.MustQuery("select collation(concat(NULL,NULL));").Check(testkit.Rows("binary"))
	tk.MustQuery("select coercibility(concat(NULL,NULL));").Check(testkit.Rows("6"))
	tk.MustQuery("select collation(concat(1,1));").Check(testkit.Rows("utf8mb4_general_ci"))
	tk.MustQuery("select coercibility(concat(1,1));").Check(testkit.Rows("4"))
	tk.MustQuery("select collation(1);").Check(testkit.Rows("binary"))
	tk.MustQuery("select coercibility(1);").Check(testkit.Rows("5"))
	tk.MustQuery("select coercibility(1=1);").Check(testkit.Rows("5"))
}

// issues 14448, 19383, 17734
func (s *testIntegrationSerialSuite) TestNoopFunctions(c *C) {
	tk := testkit.NewTestKit(c, s.store)
	tk.MustExec("use test")
	tk.MustExec("DROP TABLE IF EXISTS t1")
	tk.MustExec("CREATE TABLE t1 (a INT NOT NULL PRIMARY KEY)")
	tk.MustExec("INSERT INTO t1 VALUES (1),(2),(3)")

	message := `.* has only noop implementation in tidb now, use tidb_enable_noop_functions to enable these functions`
	stmts := []string{
		"SELECT SQL_CALC_FOUND_ROWS * FROM t1 LIMIT 1",
		"SELECT * FROM t1 LOCK IN SHARE MODE",
		"SELECT * FROM t1 GROUP BY a DESC",
		"SELECT * FROM t1 GROUP BY a ASC",
	}
	for _, stmt := range stmts {
		tk.MustExec("SET tidb_enable_noop_functions=1")
		tk.MustExec(stmt)
		tk.MustExec("SET tidb_enable_noop_functions=0")
		_, err := tk.Exec(stmt)
		c.Assert(err.Error(), Matches, message)
	}
}

func (s *testIntegrationSerialSuite) TestIssue19315(c *C) {
	tk := testkit.NewTestKit(c, s.store)
	tk.MustExec("use test")
	tk.MustExec("drop table if exists t")
	tk.MustExec("drop table if exists t1")
	tk.MustExec("CREATE TABLE `t` (`a` bit(10) DEFAULT NULL,`b` int(11) DEFAULT NULL) ENGINE=InnoDB DEFAULT CHARSET=utf8mb4 COLLATE=utf8mb4_bin")
	tk.MustExec("INSERT INTO `t` VALUES (_binary '\\0',1),(_binary '\\0',2),(_binary '\\0',5),(_binary '\\0',4),(_binary '\\0',2),(_binary '\\0	',4)")
	tk.MustExec("CREATE TABLE `t1` (`a` int(11) DEFAULT NULL, `b` int(11) DEFAULT NULL) ENGINE=InnoDB DEFAULT CHARSET=utf8mb4 COLLATE=utf8mb4_bin")
	tk.MustExec("INSERT INTO `t1` VALUES (1,1),(1,5),(2,3),(2,4),(3,3)")
	err := tk.QueryToErr("select * from t where t.b > (select min(t1.b) from t1 where t1.a > t.a)")
	c.Assert(err, IsNil)
}

func (s *testIntegrationSerialSuite) TestIssue18674(c *C) {
	tk := testkit.NewTestKit(c, s.store)
	tk.MustQuery("select -1.0 % -1.0").Check(testkit.Rows("0.0"))
	tk.MustExec("use test")
	tk.MustExec("drop table if exists t1")
	tk.MustExec("create table t1(`pk` int primary key,`col_float_key_signed` float  ,key (`col_float_key_signed`))")
	tk.MustExec("insert into t1 values (0, null), (1, 0), (2, -0), (3, 1), (-1,-1)")
	tk.MustQuery("select * from t1 where ( `col_float_key_signed` % `col_float_key_signed`) IS FALSE").Sort().Check(testkit.Rows("-1 -1", "3 1"))
	tk.MustQuery("select  `col_float_key_signed` , `col_float_key_signed` % `col_float_key_signed` from t1").Sort().Check(testkit.Rows(
		"-1 -0", "0 <nil>", "0 <nil>", "1 0", "<nil> <nil>"))
	tk.MustQuery("select  `col_float_key_signed` , (`col_float_key_signed` % `col_float_key_signed`) IS FALSE from t1").Sort().Check(testkit.Rows(
		"-1 1", "0 0", "0 0", "1 1", "<nil> 0"))
}

func (s *testIntegrationSerialSuite) TestIssue17063(c *C) {
	collate.SetNewCollationEnabledForTest(true)
	defer collate.SetNewCollationEnabledForTest(false)

	tk := testkit.NewTestKit(c, s.store)
	tk.MustExec(`use test;`)
	tk.MustExec(`drop table if exists t;`)
	tk.MustExec("create table t(a char, b char) collate utf8mb4_general_ci;")
	tk.MustExec(`insert into t values('a', 'b');`)
	tk.MustExec(`insert into t values('a', 'B');`)
	tk.MustQuery(`select * from t where if(a='x', a, b) = 'b';`).Check(testkit.Rows("a b", "a B"))
	tk.MustQuery(`select collation(if(a='x', a, b)) from t;`).Check(testkit.Rows("utf8mb4_general_ci", "utf8mb4_general_ci"))
	tk.MustQuery(`select coercibility(if(a='x', a, b)) from t;`).Check(testkit.Rows("2", "2"))
	tk.MustQuery(`select collation(lag(b, 1, 'B') over w) from t window w as (order by b);`).Check(testkit.Rows("utf8mb4_general_ci", "utf8mb4_general_ci"))
	tk.MustQuery(`select coercibility(lag(b, 1, 'B') over w) from t window w as (order by b);`).Check(testkit.Rows("2", "2"))
}

func (s *testIntegrationSerialSuite) TestIssue11177(c *C) {
	collate.SetNewCollationEnabledForTest(true)
	defer collate.SetNewCollationEnabledForTest(false)

	tk := testkit.NewTestKit(c, s.store)
	tk.MustQuery("SELECT 'lvuleck' BETWEEN '2008-09-16 22:23:50' AND 0;").Check(testkit.Rows("0"))
	tk.MustQuery("show warnings;").Check(testkit.Rows("Warning 1292 Truncated incorrect FLOAT value: 'lvuleck'", "Warning 1292 Truncated incorrect FLOAT value: '2008-09-16 22:23:50'"))
	tk.MustQuery("SELECT 'aa' BETWEEN 'bb' AND 0;").Check(testkit.Rows("1"))
	tk.MustQuery("show warnings;").Check(testkit.Rows("Warning 1292 Truncated incorrect FLOAT value: 'aa'", "Warning 1292 Truncated incorrect FLOAT value: 'bb'"))
	tk.MustQuery("select 1 between 0 and b'110';").Check(testkit.Rows("1"))
	tk.MustQuery("show warnings;").Check(testkit.Rows())
	tk.MustQuery("select 'b' between 'a' and b'110';").Check(testkit.Rows("0"))
	tk.MustQuery("show warnings;").Check(testkit.Rows())
}

func (s *testIntegrationSuite) TestIssue19504(c *C) {
	tk := testkit.NewTestKit(c, s.store)
	tk.MustExec("use test")
	tk.MustExec("drop table if exists t1;")
	tk.MustExec("create table t1 (c_int int, primary key (c_int));")
	tk.MustExec("insert into t1 values (1), (2), (3);")
	tk.MustExec("drop table if exists t2;")
	tk.MustExec("create table t2 (c_int int, primary key (c_int));")
	tk.MustExec("insert into t2 values (1);")
	tk.MustQuery("select (select count(c_int) from t2 where c_int = t1.c_int) c1, (select count(1) from t2 where c_int = t1.c_int) c2 from t1;").
		Check(testkit.Rows("1 1", "0 0", "0 0"))
	tk.MustQuery("select (select count(c_int*c_int) from t2 where c_int = t1.c_int) c1, (select count(1) from t2 where c_int = t1.c_int) c2 from t1;").
		Check(testkit.Rows("1 1", "0 0", "0 0"))
}

func (s *testIntegrationSerialSuite) TestIssue19804(c *C) {
	collate.SetNewCollationEnabledForTest(true)
	defer collate.SetNewCollationEnabledForTest(false)

	tk := testkit.NewTestKit(c, s.store)
	tk.MustExec(`use test;`)
	tk.MustExec(`drop table if exists t;`)
	tk.MustExec(`create table t(a set('a', 'b', 'c'));`)
	tk.MustGetErrMsg("alter table t change a a set('a', 'b', 'c', 'c');", "[types:1291]Column 'a' has duplicated value 'c' in SET")
	tk.MustExec(`drop table if exists t;`)
	tk.MustExec(`create table t(a enum('a', 'b', 'c'));`)
	tk.MustGetErrMsg("alter table t change a a enum('a', 'b', 'c', 'c');", "[types:1291]Column 'a' has duplicated value 'c' in ENUM")
	tk.MustExec(`drop table if exists t;`)
	tk.MustExec(`create table t(a set('a', 'b', 'c'));`)
	tk.MustExec(`alter table t change a a set('a', 'b', 'c', 'd');`)
	tk.MustExec(`insert into t values('d');`)
	tk.MustGetErrMsg(`alter table t change a a set('a', 'b', 'c', 'e', 'f');`, "[ddl:8200]Unsupported modify column: cannot modify set column value d to e, and tidb_enable_change_column_type is false")
}

func (s *testIntegrationSerialSuite) TestIssue20209(c *C) {
	collate.SetNewCollationEnabledForTest(true)
	defer collate.SetNewCollationEnabledForTest(false)

	tk := testkit.NewTestKit(c, s.store)
	tk.MustExec(`use test;`)
	tk.MustExec(`set @@character_set_client=utf8mb4;`)
	tk.MustExec(`set @@collation_connection=utf8_bin;`)
	tk.MustExec("CREATE VIEW tview_1 AS SELECT 'a' AS `id`;")
}

func (s *testIntegrationSerialSuite) TestIssue18949(c *C) {
	collate.SetNewCollationEnabledForTest(true)
	defer collate.SetNewCollationEnabledForTest(false)

	tk := testkit.NewTestKit(c, s.store)
	tk.MustExec(`use test;`)
	tk.MustExec(`drop table if exists t;`)
	tk.MustExec(`create table t(a enum('a ', 'b\t', ' c '), b set('a ', 'b\t', ' c '));`)
	result := tk.MustQuery("show create table t").Rows()[0][1]
	c.Assert(result, Matches, `(?s).*enum\('a','b	',' c'\).*set\('a','b	',' c'\).*`)
	tk.MustExec(`alter table t change a aa enum('a   ', 'b\t', ' c ');`)
	result = tk.MustQuery("show create table t").Rows()[0][1]
	c.Assert(result, Matches, `(?s).*enum\('a','b	',' c'\).*set\('a','b	',' c'\).*`)
}

func (s *testIntegrationSuite) TestIssue17767(c *C) {
	tk := testkit.NewTestKit(c, s.store)
	tk.MustExec("use test")
	tk.MustExec("drop table if exists t0;")
	tk.MustExec("CREATE TABLE t0(c0 INTEGER AS (NULL) NOT NULL, c1 INT);")
	tk.MustExec("CREATE INDEX i0 ON t0(c0, c1);")
	tk.MustExec("INSERT IGNORE INTO t0(c1) VALUES (0);")
	tk.MustQuery("SELECT * FROM t0").Check(testkit.Rows("0 0"))

	tk.MustExec("begin")
	tk.MustExec("INSERT IGNORE INTO t0(c1) VALUES (0);")
	tk.MustQuery("SELECT * FROM t0").Check(testkit.Rows("0 0", "0 0"))
	tk.MustExec("rollback")
}

func (s *testIntegrationSuite) TestIssue19596(c *C) {
	tk := testkit.NewTestKit(c, s.store)
	tk.MustExec("use test")
	tk.MustExec("drop table if exists t;")
	tk.MustExec("create table t (a int) partition by range(a) (PARTITION p0 VALUES LESS THAN (10));")
	tk.MustGetErrMsg("alter table t add partition (partition p1 values less than (a));", "[planner:1054]Unknown column 'a' in 'expression'")
	tk.MustQuery("select * from t;")
	tk.MustExec("drop table if exists t;")
	tk.MustGetErrMsg("create table t (a int) partition by range(a) (PARTITION p0 VALUES LESS THAN (a));", "[planner:1054]Unknown column 'a' in 'expression'")
}

func (s *testIntegrationSuite) TestIssue17476(c *C) {
	tk := testkit.NewTestKit(c, s.store)
	tk.MustExec("use test")
	tk.MustExec("DROP TABLE IF EXISTS `table_float`;")
	tk.MustExec("DROP TABLE IF EXISTS `table_int_float_varchar`;")
	tk.MustExec("CREATE TABLE `table_float` (`id_1` int(16) NOT NULL AUTO_INCREMENT,`col_float_1` float DEFAULT NULL,PRIMARY KEY (`id_1`)) ENGINE=InnoDB DEFAULT CHARSET=utf8mb4 COLLATE=utf8mb4_bin AUTO_INCREMENT=97635;")
	tk.MustExec("CREATE TABLE `table_int_float_varchar` " +
		"(`id_6` int(16) NOT NULL AUTO_INCREMENT," +
		"`col_int_6` int(16) DEFAULT NULL,`col_float_6` float DEFAULT NULL," +
		"`col_varchar_6` varchar(511) DEFAULT NULL,PRIMARY KEY (`id_6`)," +
		"KEY `vhyen` (`id_6`,`col_int_6`,`col_float_6`,`col_varchar_6`(1))," +
		"KEY `zzylq` (`id_6`,`col_int_6`,`col_float_6`,`col_varchar_6`(1))) " +
		"ENGINE=InnoDB DEFAULT CHARSET=utf8mb4 COLLATE=utf8mb4_bin AUTO_INCREMENT=90818;")

	tk.MustExec("INSERT INTO `table_float` VALUES (1,NULL),(2,0.1),(3,0),(4,-0.1),(5,-0.1),(6,NULL),(7,0.5),(8,0),(9,0),(10,NULL),(11,1),(12,1.5),(13,NULL),(14,NULL);")
	tk.MustExec("INSERT INTO `table_int_float_varchar` VALUES (1,0,0.1,'true'),(2,-1,1.5,'2020-02-02 02:02:00'),(3,NULL,1.5,NULL),(4,65535,0.1,'true'),(5,NULL,0.1,'1'),(6,-1,1.5,'2020-02-02 02:02:00'),(7,-1,NULL,''),(8,NULL,-0.1,NULL),(9,NULL,-0.1,'1'),(10,-1,NULL,''),(11,NULL,1.5,'false'),(12,-1,0,NULL),(13,0,-0.1,NULL),(14,-1,NULL,'-0'),(15,65535,-1,'1'),(16,NULL,0.5,NULL),(17,-1,NULL,NULL);")
	tk.MustQuery(`select count(*) from table_float
 JOIN table_int_float_varchar AS tmp3 ON (tmp3.col_varchar_6 AND NULL)
 IS NULL WHERE col_int_6=0;`).Check(testkit.Rows("14"))
	tk.MustQuery(`SELECT count(*) FROM (table_float JOIN table_int_float_varchar AS tmp3 ON (tmp3.col_varchar_6 AND NULL) IS NULL);`).Check(testkit.Rows("154"))
	tk.MustQuery(`SELECT * FROM (table_int_float_varchar AS tmp3) WHERE (col_varchar_6 AND NULL) IS NULL AND col_int_6=0;`).Check(testkit.Rows("13 0 -0.1 <nil>"))
}

func (s *testIntegrationSuite) TestIssue11645(c *C) {
	defer s.cleanEnv(c)
	tk := testkit.NewTestKit(c, s.store)
	tk.MustQuery(`SELECT DATE_ADD('1000-01-01 00:00:00', INTERVAL -2 HOUR);`).Check(testkit.Rows("0999-12-31 22:00:00"))
	tk.MustQuery(`SELECT DATE_ADD('1000-01-01 00:00:00', INTERVAL -200 HOUR);`).Check(testkit.Rows("0999-12-23 16:00:00"))
	tk.MustQuery(`SELECT DATE_ADD('0001-01-01 00:00:00', INTERVAL -2 HOUR);`).Check(testkit.Rows("0000-00-00 22:00:00"))
	tk.MustQuery(`SELECT DATE_ADD('0001-01-01 00:00:00', INTERVAL -25 HOUR);`).Check(testkit.Rows("0000-00-00 23:00:00"))
	tk.MustQuery(`SELECT DATE_ADD('0001-01-01 00:00:00', INTERVAL -8784 HOUR);`).Check(testkit.Rows("0000-00-00 00:00:00"))
	tk.MustQuery(`SELECT DATE_ADD('0001-01-01 00:00:00', INTERVAL -8785 HOUR);`).Check(testkit.Rows("<nil>"))
	tk.MustQuery(`SELECT DATE_ADD('0001-01-02 00:00:00', INTERVAL -2 HOUR);`).Check(testkit.Rows("0001-01-01 22:00:00"))
	tk.MustQuery(`SELECT DATE_ADD('0001-01-02 00:00:00', INTERVAL -24 HOUR);`).Check(testkit.Rows("0001-01-01 00:00:00"))
	tk.MustQuery(`SELECT DATE_ADD('0001-01-02 00:00:00', INTERVAL -25 HOUR);`).Check(testkit.Rows("0000-00-00 23:00:00"))
	tk.MustQuery(`SELECT DATE_ADD('0001-01-02 00:00:00', INTERVAL -8785 HOUR);`).Check(testkit.Rows("0000-00-00 23:00:00"))
}

func (s *testIntegrationSuite) TestIssue14349(c *C) {
	defer s.cleanEnv(c)
	tk := testkit.NewTestKit(c, s.store)
	tk.MustExec("use test;")
	tk.MustExec("drop table if exists papers;")
	tk.MustExec("create table papers(title text, content longtext)")
	tk.MustExec("insert into papers values('title', 'content')")
	tk.MustQuery(`select to_base64(title), to_base64(content) from papers;`).Check(testkit.Rows("dGl0bGU= Y29udGVudA=="))
	tk.MustExec("set tidb_enable_vectorized_expression = 0;")
	tk.MustQuery(`select to_base64(title), to_base64(content) from papers;`).Check(testkit.Rows("dGl0bGU= Y29udGVudA=="))
	tk.MustExec("set tidb_enable_vectorized_expression = 1;")
}

func (s *testIntegrationSuite) TestIssue20180(c *C) {
	tk := testkit.NewTestKit(c, s.store)
	tk.MustExec("use test")
	tk.MustExec("drop table if exists t;")
	tk.MustExec("drop table if exists t1;")
	tk.MustExec("create table t(a enum('a', 'b'), b tinyint);")
	tk.MustExec("create table t1(c varchar(20));")
	tk.MustExec("insert into t values('b', 0);")
	tk.MustExec("insert into t1 values('b');")
	tk.MustQuery("select * from t, t1 where t.a= t1.c;").Check(testkit.Rows("b 0 b"))
	tk.MustQuery("select * from t, t1 where t.b= t1.c;").Check(testkit.Rows("b 0 b"))
	tk.MustQuery("select * from t, t1 where t.a = t1.c and t.b= t1.c;").Check(testkit.Rows("b 0 b"))

	tk.MustExec("drop table if exists t;")
	tk.MustExec("create table t(a enum('a','b'));")
	tk.MustExec("insert into t values('b');")
	tk.MustQuery("select * from t where a > 1  and a = \"b\";").Check(testkit.Rows("b"))
}

func (s *testIntegrationSuite) TestIssue11755(c *C) {
	tk := testkit.NewTestKit(c, s.store)
	tk.MustExec("use test")
	tk.MustExec("drop table if exists lt;")
	tk.MustExec("create table lt (d decimal(10, 4));")
	tk.MustExec("insert into lt values(0.2),(0.2);")
	tk.MustQuery("select LEAD(d,1,1) OVER(), LAG(d,1,1) OVER() from lt;").Check(testkit.Rows("0.2000 1.0000", "1.0000 0.2000"))
}

func (s *testIntegrationSuite) TestIssue20369(c *C) {
	tk := testkit.NewTestKit(c, s.store)
	tk.MustExec("use test")
	tk.MustExec("drop table if exists t;")
	tk.MustExec("create table t(a int);")
	tk.MustExec("insert into t values (1);")
	tk.MustExec("insert into t select values(a) from t;")
	tk.MustQuery("select * from t").Check(testkit.Rows("1", "<nil>"))
}

func (s *testIntegrationSuite) TestIssue20730(c *C) {
	tk := testkit.NewTestKit(c, s.store)
	tk.MustExec("use test")
	tk.MustExec("DROP TABLE IF EXISTS tmp;")
	tk.MustExec("CREATE TABLE tmp (id int(11) NOT NULL,value int(1) NOT NULL,PRIMARY KEY (id))")
	tk.MustExec("INSERT INTO tmp VALUES (1, 1),(2,2),(3,3),(4,4),(5,5)")
	tk.MustExec("SET @sum := 10")
	tk.MustQuery("SELECT @sum := IF(@sum=20,4,@sum + tmp.value) sum FROM tmp ORDER BY tmp.id").Check(testkit.Rows("11", "13", "16", "20", "4"))
}

func (s *testIntegrationSerialSuite) TestClusteredIndexAndNewCollation(c *C) {
	collate.SetNewCollationEnabledForTest(true)
	defer collate.SetNewCollationEnabledForTest(false)

	tk := testkit.NewTestKit(c, s.store)
	tk.MustExec("use test")
	tk.MustExec("drop table if exists t")
	tk.MustExec("set @@tidb_enable_clustered_index = 1;")
	tk.MustExec("CREATE TABLE `t` (" +
		"`a` char(10) COLLATE utf8mb4_unicode_ci NOT NULL," +
		"`b` char(20) COLLATE utf8mb4_general_ci NOT NULL," +
		"`c` int(11) NOT NULL," +
		"PRIMARY KEY (`a`,`b`,`c`)," +
		"KEY `idx` (`a`))")

	tk.MustExec("begin")
	tk.MustExec("insert into t values ('a6', 'b6', 3)")
	tk.MustQuery("select * from t").Check(testkit.Rows("a6 b6 3"))
	tk.MustQuery("select * from t where a='a6'").Check(testkit.Rows("a6 b6 3"))
	tk.MustExec("delete from t")
	tk.MustQuery("select * from t").Check(testkit.Rows())
	tk.MustExec("commit")
	tk.MustQuery("select * from t").Check(testkit.Rows())

	tk.MustExec("drop table if exists t")
	tk.MustExec("create table t(`a` char(10) COLLATE utf8mb4_unicode_ci NOT NULL key)")
	tk.MustExec("insert into t values ('&');")
	tk.MustExec("replace into t values ('&');")
	tk.MustQuery("select * from t").Check(testkit.Rows("&"))
}

func (s *testIntegrationSuite) TestIssue20860(c *C) {
	tk := testkit.NewTestKit(c, s.store)
	tk.MustExec("use test")
	tk.MustExec("drop table if exists t;")
	tk.MustExec("create table t(id int primary key, c int, d timestamp null default null)")
	tk.MustExec("insert into t values(1, 2, '2038-01-18 20:20:30')")
	c.Assert(tk.ExecToErr("update t set d = adddate(d, interval 1 day) where id < 10"), NotNil)
}

func (s *testIntegrationSerialSuite) TestIssue20608(c *C) {
	collate.SetNewCollationEnabledForTest(true)
	defer collate.SetNewCollationEnabledForTest(false)
	tk := testkit.NewTestKit(c, s.store)
	tk.MustQuery("select '䇇Հ' collate utf8mb4_bin like '___Հ';").Check(testkit.Rows("0"))
}

func (s *testIntegrationSuite2) TestIssue15847(c *C) {
	tk := testkit.NewTestKit(c, s.store)
	tk.MustExec("use test")
	tk.MustExec("drop view if exists t15847")
	tk.MustExec("CREATE VIEW t15847(c0) AS SELECT NULL;")
	tk.MustQuery("SELECT * FROM t15847 WHERE (NOT (IF(t15847.c0, NULL, NULL)));").Check(testkit.Rows())
	tk.MustExec("drop view if exists t15847")
}

func (s *testIntegrationSerialSuite) TestIssue20161(c *C) {
	collate.SetNewCollationEnabledForTest(true)
	defer collate.SetNewCollationEnabledForTest(false)

	tk := testkit.NewTestKit(c, s.store)
	tk.MustExec(`use test;`)
	tk.MustExec(`drop table if exists t;`)
	tk.MustExec(`create table t(raw JSON);`)
	tk.MustExec(`insert into t(raw) values('["a","ab"]'), ('["a"]'), (null);`)
	tk.MustQuery(`SELECT JSON_SEARCH(raw,'one','c') FROM t;`).
		Check(testkit.Rows("<nil>", "<nil>", "<nil>"))
}

func (s *testIntegrationSuite) TestIssue10462(c *C) {
	tk := testkit.NewTestKit(c, s.store)
	tk.MustExec("use test")
	tk.MustQuery("select json_array(true)").Check(testkit.Rows("[true]"))
	tk.MustQuery("select json_array(1=2)").Check(testkit.Rows("[false]"))
	tk.MustQuery("select json_array(1!=2)").Check(testkit.Rows("[true]"))
	tk.MustQuery("select json_array(1<2)").Check(testkit.Rows("[true]"))
	tk.MustQuery("select json_array(1<=2)").Check(testkit.Rows("[true]"))
	tk.MustQuery("select json_array(1>2)").Check(testkit.Rows("[false]"))
	tk.MustQuery("select json_array(1>=2)").Check(testkit.Rows("[false]"))
	tk.MustQuery("select json_object(true, null <=> null)").Check(testkit.Rows("{\"1\": true}"))
	tk.MustQuery("select json_object(false, 1 and 2)").Check(testkit.Rows("{\"0\": true}"))
	tk.MustQuery("select json_object(false, 1 and 0)").Check(testkit.Rows("{\"0\": false}"))
	tk.MustQuery("select json_object(false, 1 or 0)").Check(testkit.Rows("{\"0\": true}"))
	tk.MustQuery("select json_object(false, 1 xor 0)").Check(testkit.Rows("{\"0\": true}"))
	tk.MustQuery("select json_object(false, 1 xor 1)").Check(testkit.Rows("{\"0\": false}"))
	tk.MustQuery("select json_object(false, not 1)").Check(testkit.Rows("{\"0\": false}"))
	tk.MustQuery("select json_array(null and 1)").Check(testkit.Rows("[null]"))
	tk.MustQuery("select json_array(null and 0)").Check(testkit.Rows("[false]"))
	tk.MustQuery("select json_array(null or 1)").Check(testkit.Rows("[true]"))
	tk.MustQuery("select json_array(null or 0)").Check(testkit.Rows("[null]"))
	tk.MustQuery("select json_array(1.15 or 0)").Check(testkit.Rows("[true]"))
	tk.MustQuery("select json_array('abc' or 0)").Check(testkit.Rows("[false]"))
	tk.MustQuery("select json_array('1abc' or 0)").Check(testkit.Rows("[true]"))
	tk.MustQuery("select json_array(null is true)").Check(testkit.Rows("[false]"))
	tk.MustQuery("select json_array(null is null)").Check(testkit.Rows("[true]"))
	tk.MustQuery("select json_array(1 in (1, 2))").Check(testkit.Rows("[true]"))
	tk.MustQuery("select json_array(0 in (1, 2))").Check(testkit.Rows("[false]"))
	tk.MustQuery("select json_array(0 not in (1, 2))").Check(testkit.Rows("[true]"))
	tk.MustQuery("select json_array(1 between 0 and 2)").Check(testkit.Rows("[true]"))
	tk.MustQuery("select json_array(1 not between 0 and 2)").Check(testkit.Rows("[false]"))
	tk.MustQuery("select json_array('123' like '123')").Check(testkit.Rows("[true]"))
	tk.MustQuery("select json_array('abcdef' rlike 'a.*c.*')").Check(testkit.Rows("[true]"))
	tk.MustQuery("select json_array(is_ipv4('127.0.0.1'))").Check(testkit.Rows("[true]"))
	tk.MustQuery("select json_array(is_ipv6('1a6b:8888:ff66:77ee:0000:1234:5678:bcde'))").Check(testkit.Rows("[true]"))
}

func (s *testIntegrationSerialSuite) TestJsonObjectCompare(c *C) {
	tk := testkit.NewTestKit(c, s.store)
	tk.MustExec("use test")

	tk.MustQuery("select json_object('k', -1) > json_object('k', 2)").Check(testkit.Rows("0"))
	tk.MustQuery("select json_object('k', -1) < json_object('k', 2)").Check(testkit.Rows("1"))

	tk.MustExec("drop table if exists tx")
	tk.MustExec("create table tx(a double, b int)")
	tk.MustExec("insert into tx values (3.0, 3)")
	tk.MustQuery("select json_object('k', a) = json_object('k', b) from tx").Check(testkit.Rows("1"))
}

func (s *testIntegrationSerialSuite) TestIssue21290(c *C) {
	tk := testkit.NewTestKit(c, s.store)
	tk.MustExec("use test")
	tk.MustExec("drop table if exists t1;")
	tk.MustExec("create table t1(a date);")
	tk.MustExec("insert into t1 values (20100202);")
	tk.MustQuery("select a in ('2020-02-02', 20100202) from t1;").Check(testkit.Rows("1"))
}

func (s *testIntegrationSuite) TestIssue17868(c *C) {
	tk := testkit.NewTestKit(c, s.store)
	tk.MustExec("use test")
	tk.MustExec("drop table if exists t7")
	tk.MustExec("create table t7 (col0 SMALLINT, col1 VARBINARY(1), col2 DATE, col3 BIGINT, col4 BINARY(166))")
	tk.MustExec("insert into t7 values ('32767', '', '1000-01-03', '-0', '11101011')")
	tk.MustQuery("select col2 = 1 from t7").Check(testkit.Rows("0"))
	tk.MustQuery("select col2 != 1 from t7").Check(testkit.Rows("1"))
}

func (s *testIntegrationSuite) TestIssue21619(c *C) {
	tk := testkit.NewTestKit(c, s.store)
	tk.MustQuery(`select CAST("9223372036854775808" as json)`).Check(testkit.Rows("9223372036854775808"))
	tk.MustQuery(`select json_type(CAST("9223372036854775808" as json))`).Check(testkit.Rows("UNSIGNED INTEGER"))
	tk.MustQuery(`select CAST(9223372036854775808 as json)`).Check(testkit.Rows("9223372036854775808"))
	tk.MustQuery(`select json_type(CAST(9223372036854775808 as json))`).Check(testkit.Rows("UNSIGNED INTEGER"))
	tk.MustQuery(`select CAST(-9223372036854775808 as json)`).Check(testkit.Rows("-9223372036854775808"))
	tk.MustQuery(`select json_type(CAST(-9223372036854775808 as json))`).Check(testkit.Rows("INTEGER"))
}

func (s *testIntegrationSuite) TestIssue10467(c *C) {
	tk := testkit.NewTestKit(c, s.store)
	tk.MustExec("use test")
	tk.MustExec("drop table if exists tx2;")
	tk.MustExec("create table tx2 (col json);")
	tk.MustExec(`insert into tx2 values (json_array("3")),(json_array("3")),(json_array("3")),(json_array("3"));`)
	tk.MustExec(`insert into tx2 values (json_array(3.0));`)
	tk.MustExec(`insert into tx2 values (json_array(3));`)
	tk.MustExec(`insert into tx2 values (json_array(3.0));`)
	tk.MustExec(`insert into tx2 values (json_array(-3));`)
	tk.MustExec(`insert into tx2 values (json_array(-3.0));`)
	tk.MustExec(`insert into tx2 values (json_array(922337203685477580));`)
	tk.MustExec(`insert into tx2 values (json_array(922337203685477581)),(json_array(922337203685477581)),(json_array(922337203685477581)),(json_array(922337203685477581)),(json_array(922337203685477581));`)

	// TODO: in MySQL these values will hash the same because the first is stored as JSON type DECIMAL.
	// Currently TiDB does not support JSON type DECIMAL.
	// See: https://github.com/pingcap/tidb/issues/9988
	// insert into tx2 values (json_array(9223372036854775808.0));
	// insert into tx2 values (json_array(9223372036854775808));

	// ordering by a JSON col is not supported in MySQL, and the order is a bit questionable in TiDB.
	// sort by count for test result stability.
	tk.MustQuery("select col, count(1) c from tx2 group by col order by c desc;").Check(testkit.Rows("[922337203685477581] 5", `["3"] 4`, "[3] 3", "[-3] 2", "[922337203685477580] 1"))
}

func (s *testIntegrationSerialSuite) TestCollationIndexJoin(c *C) {
	collate.SetNewCollationEnabledForTest(true)
	defer collate.SetNewCollationEnabledForTest(false)
	tk := testkit.NewTestKit(c, s.store)
	tk.MustExec("use test")
	tk.MustExec("drop table if exists t1, t2")
	tk.MustExec("create table t1(a int, b char(10), key(b)) collate utf8mb4_general_ci")
	tk.MustExec("create table t2(a int, b char(10), key(b)) collate ascii_bin")
	tk.MustExec("insert into t1 values (1, 'a')")
	tk.MustExec("insert into t2 values (1, 'A')")

	tk.MustQuery("select /*+ inl_join(t1) */ t1.b, t2.b from t1 join t2 where t1.b=t2.b").Check(testkit.Rows("a A"))
	tk.MustQuery("select /*+ hash_join(t1) */ t1.b, t2.b from t1 join t2 where t1.b=t2.b").Check(testkit.Rows("a A"))
	tk.MustQuery("select /*+ merge_join(t1) */ t1.b, t2.b from t1 join t2 where t1.b=t2.b").Check(testkit.Rows("a A"))
	tk.MustQuery("select /*+ inl_hash_join(t1) */ t1.b, t2.b from t1 join t2 where t1.b=t2.b").Check(testkit.Rows("a A"))
	tk.MustQuery("select /*+ inl_hash_join(t2) */ t1.b, t2.b from t1 join t2 where t1.b=t2.b").Check(testkit.Rows("a A"))
	tk.MustQuery("show warnings").Check(testkit.Rows("Warning 1815 Optimizer Hint /*+ INL_HASH_JOIN(t2) */ is inapplicable"))
	tk.MustQuery("select /*+ inl_merge_join(t1) */ t1.b, t2.b from t1 join t2 where t1.b=t2.b").Check(testkit.Rows("a A"))
	tk.MustQuery("select /*+ inl_merge_join(t2) */ t1.b, t2.b from t1 join t2 where t1.b=t2.b").Check(testkit.Rows("a A"))
	tk.MustQuery("show warnings").Check(testkit.Rows("Warning 1815 Optimizer Hint /*+ INL_MERGE_JOIN(t2) */ is inapplicable"))
}

func (s *testIntegrationSuite) TestIssue19892(c *C) {
	defer s.cleanEnv(c)
	tk := testkit.NewTestKit(c, s.store)
	tk.MustExec("USE test")
	tk.MustExec("CREATE TABLE dd(a date, b datetime, c timestamp)")

	// check NO_ZERO_DATE
	{
		tk.MustExec("SET sql_mode=''")
		{
			tk.MustExec("TRUNCATE TABLE dd")
			tk.MustExec("INSERT INTO dd(a) values('0000-00-00')")
			tk.MustQuery("SHOW WARNINGS").Check(testkit.Rows())
			tk.MustQuery("SELECT a FROM dd").Check(testkit.Rows("0000-00-00"))

			tk.MustExec("TRUNCATE TABLE dd")
			tk.MustExec("INSERT INTO dd(b) values('2000-10-01')")
			tk.MustExec("UPDATE dd SET b = '0000-00-00'")
			tk.MustQuery("SHOW WARNINGS").Check(testkit.Rows())
			tk.MustQuery("SELECT b FROM dd").Check(testkit.Rows("0000-00-00 00:00:00"))

			tk.MustExec("TRUNCATE TABLE dd")
			tk.MustExec("INSERT INTO dd(c) values('0000-00-00 20:00:00')")
			tk.MustQuery("SHOW WARNINGS").Check(testkit.Rows("Warning 1292 Incorrect timestamp value: '0000-00-00 20:00:00'"))
			tk.MustQuery("SELECT c FROM dd").Check(testkit.Rows("0000-00-00 00:00:00"))

			tk.MustExec("TRUNCATE TABLE dd")
			tk.MustExec("INSERT INTO dd(c) values('2000-10-01 20:00:00')")
			tk.MustExec("UPDATE dd SET c = '0000-00-00 20:00:00'")
			tk.MustQuery("SHOW WARNINGS").Check(testkit.Rows("Warning 1292 Incorrect timestamp value: '0000-00-00 20:00:00'"))
			tk.MustQuery("SELECT c FROM dd").Check(testkit.Rows("0000-00-00 00:00:00"))
		}

		tk.MustExec("SET sql_mode='NO_ZERO_DATE'")
		{
			tk.MustExec("TRUNCATE TABLE dd")
			tk.MustExec("INSERT INTO dd(b) values('0000-0-00')")
			tk.MustQuery("SHOW WARNINGS").Check(testkit.Rows("Warning 1292 Incorrect datetime value: '0000-0-00'"))
			tk.MustQuery("SELECT b FROM dd").Check(testkit.Rows("0000-00-00 00:00:00"))

			tk.MustExec("TRUNCATE TABLE dd")
			tk.MustExec("INSERT INTO dd(a) values('2000-10-01')")
			tk.MustExec("UPDATE dd SET a = '0000-00-00'")
			tk.MustQuery("SHOW WARNINGS").Check(testkit.Rows("Warning 1292 Incorrect date value: '0000-00-00'"))
			tk.MustQuery("SELECT a FROM dd").Check(testkit.Rows("0000-00-00"))

			tk.MustExec("TRUNCATE TABLE dd")
			tk.MustExec("INSERT INTO dd(c) values('2000-10-01 10:00:00')")
			tk.MustExec("UPDATE dd SET c = '0000-00-00 10:00:00'")
			tk.MustQuery("SHOW WARNINGS").Check(testkit.Rows("Warning 1292 Incorrect timestamp value: '0000-00-00 10:00:00'"))
			tk.MustQuery("SELECT c FROM dd").Check(testkit.Rows("0000-00-00 00:00:00"))
		}

		tk.MustExec("SET sql_mode='NO_ZERO_DATE,STRICT_TRANS_TABLES'")
		{
			tk.MustExec("TRUNCATE TABLE dd")
			tk.MustGetErrMsg("INSERT INTO dd(c) VALUES ('0000-00-00 20:00:00')", "[table:1292]Incorrect timestamp value: '0000-00-00 20:00:00' for column 'c' at row 1")
			tk.MustExec("INSERT IGNORE INTO dd(c) VALUES ('0000-00-00 20:00:00')")
			tk.MustQuery("SHOW WARNINGS").Check(testkit.Rows("Warning 1292 Incorrect timestamp value: '0000-00-00 20:00:00'"))
			tk.MustQuery("SELECT c FROM dd").Check(testkit.Rows("0000-00-00 00:00:00"))

			tk.MustExec("TRUNCATE TABLE dd")
			tk.MustExec("INSERT INTO dd(b) values('2000-10-01')")
			tk.MustGetErrMsg("UPDATE dd SET b = '0000-00-00'", "[types:1292]Incorrect datetime value: '0000-00-00'")
			tk.MustExec("UPDATE IGNORE dd SET b = '0000-00-00'")
			tk.MustQuery("SHOW WARNINGS").Check(testkit.Rows("Warning 1292 Incorrect datetime value: '0000-00-00'"))
			tk.MustQuery("SELECT b FROM dd").Check(testkit.Rows("0000-00-00 00:00:00"))

			tk.MustExec("TRUNCATE TABLE dd")
			tk.MustExec("INSERT INTO dd(c) values('2000-10-01 10:00:00')")
			tk.MustGetErrMsg("UPDATE dd SET c = '0000-00-00 00:00:00'", "[types:1292]Incorrect timestamp value: '0000-00-00 00:00:00'")
			tk.MustExec("UPDATE IGNORE dd SET c = '0000-00-00 00:00:00'")
			tk.MustQuery("SHOW WARNINGS").Check(testkit.Rows("Warning 1292 Incorrect timestamp value: '0000-00-00 00:00:00'"))
			tk.MustQuery("SELECT c FROM dd").Check(testkit.Rows("0000-00-00 00:00:00"))
		}
	}

	// check NO_ZERO_IN_DATE
	{
		tk.MustExec("SET sql_mode=''")
		{
			tk.MustExec("TRUNCATE TABLE dd")
			tk.MustExec("INSERT INTO dd(a) values('2000-01-00')")
			tk.MustQuery("SHOW WARNINGS").Check(testkit.Rows())
			tk.MustQuery("SELECT a FROM dd").Check(testkit.Rows("2000-01-00"))
			tk.MustExec("INSERT INTO dd(a) values('2000-00-01')")
			tk.MustQuery("SHOW WARNINGS").Check(testkit.Rows())
			tk.MustQuery("SELECT a FROM dd").Check(testkit.Rows("2000-01-00", "2000-00-01"))
			tk.MustExec("INSERT INTO dd(a) values('0-01-02')")
			tk.MustQuery("SHOW WARNINGS").Check(testkit.Rows())
			tk.MustQuery("SELECT a FROM dd").Check(testkit.Rows("2000-01-00", "2000-00-01", "0000-01-02"))

			tk.MustExec("TRUNCATE TABLE dd")
			tk.MustExec("INSERT INTO dd(b) values('2000-01-02')")
			tk.MustExec("UPDATE dd SET b = '2000-00-02'")
			tk.MustQuery("SHOW WARNINGS").Check(testkit.Rows())
			tk.MustQuery("SELECT b FROM dd").Check(testkit.Rows("2000-00-02 00:00:00"))

			tk.MustExec("TRUNCATE TABLE dd")
			tk.MustExec("INSERT INTO dd(c) values('2000-01-02 20:00:00')")
			tk.MustExec("UPDATE dd SET c = '0000-01-02 20:00:00'")
			tk.MustQuery("SHOW WARNINGS").Check(testkit.Rows("Warning 1292 Incorrect timestamp value: '0000-01-02 20:00:00'"))
			tk.MustQuery("SELECT c FROM dd").Check(testkit.Rows("0000-00-00 00:00:00"))
		}

		tk.MustExec("SET sql_mode='NO_ZERO_IN_DATE'")
		{
			tk.MustExec("TRUNCATE TABLE dd")
			tk.MustExec("INSERT INTO dd(a) values('2000-01-00')")
			tk.MustQuery("SHOW WARNINGS").Check(testkit.Rows("Warning 1292 Incorrect date value: '2000-01-00'"))
			tk.MustQuery("SELECT a FROM dd").Check(testkit.Rows("0000-00-00"))

			tk.MustExec("TRUNCATE TABLE dd")
			tk.MustExec("INSERT INTO dd(a) values('2000-01-02')")
			tk.MustExec("UPDATE dd SET a = '2000-00-02'")
			tk.MustQuery("SHOW WARNINGS").Check(testkit.Rows("Warning 1292 Incorrect date value: '2000-00-02'"))
			tk.MustQuery("SELECT a FROM dd").Check(testkit.Rows("0000-00-00"))
			tk.MustExec("UPDATE dd SET b = '2000-01-0'")
			tk.MustQuery("SHOW WARNINGS").Check(testkit.Rows("Warning 1292 Incorrect datetime value: '2000-01-0'"))
			tk.MustQuery("SELECT b FROM dd").Check(testkit.Rows("0000-00-00 00:00:00"))
			// consistent with Mysql8
			tk.MustExec("UPDATE dd SET b = '0-01-02'")
			tk.MustQuery("SHOW WARNINGS").Check(testkit.Rows())
			tk.MustQuery("SELECT b FROM dd").Check(testkit.Rows("0000-01-02 00:00:00"))

			tk.MustExec("TRUNCATE TABLE dd")
			tk.MustExec("INSERT INTO dd(c) values('2000-01-02 20:00:00')")
			tk.MustExec("UPDATE dd SET c = '2000-00-02 20:00:00'")
			tk.MustQuery("SHOW WARNINGS").Check(testkit.Rows("Warning 1292 Incorrect timestamp value: '2000-00-02 20:00:00'"))
			tk.MustQuery("SELECT c FROM dd").Check(testkit.Rows("0000-00-00 00:00:00"))
		}

		tk.MustExec("SET sql_mode='NO_ZERO_IN_DATE,STRICT_TRANS_TABLES'")
		{
			tk.MustExec("TRUNCATE TABLE dd")
			tk.MustGetErrMsg("INSERT INTO dd(b) VALUES ('2000-01-00')", "[table:1292]Incorrect datetime value: '2000-01-00' for column 'b' at row 1")
			tk.MustExec("INSERT IGNORE INTO dd(b) VALUES ('2000-00-01')")
			tk.MustQuery("SHOW WARNINGS").Check(testkit.Rows("Warning 1292 Incorrect datetime value: '2000-00-01'"))
			tk.MustQuery("SELECT b FROM dd").Check(testkit.Rows("0000-00-00 00:00:00"))

			tk.MustExec("TRUNCATE TABLE dd")
			tk.MustExec("INSERT INTO dd(b) VALUES ('2000-01-02')")
			tk.MustGetErrMsg("UPDATE dd SET b = '2000-01-00'", "[types:1292]Incorrect datetime value: '2000-01-00'")
			tk.MustExec("UPDATE IGNORE dd SET b = '2000-01-0'")
			tk.MustQuery("SHOW WARNINGS").Check(testkit.Rows("Warning 1292 Incorrect datetime value: '2000-01-0'"))
			tk.MustQuery("SELECT b FROM dd").Check(testkit.Rows("0000-00-00 00:00:00"))
			tk.MustExec("UPDATE dd SET b = '0000-1-2'")
			tk.MustQuery("SELECT b FROM dd").Check(testkit.Rows("0000-01-02 00:00:00"))
			tk.MustGetErrMsg("UPDATE dd SET c = '0000-01-05'", "[types:1292]Incorrect timestamp value: '0000-01-05'")
			tk.MustExec("UPDATE IGNORE dd SET c = '0000-01-5'")
			tk.MustQuery("SHOW WARNINGS").Check(testkit.Rows("Warning 1292 Incorrect timestamp value: '0000-01-5'"))
			tk.MustQuery("SELECT c FROM dd").Check(testkit.Rows("0000-00-00 00:00:00"))

			tk.MustExec("TRUNCATE TABLE dd")
			tk.MustGetErrMsg("INSERT INTO dd(c) VALUES ('2000-01-00 20:00:00')", "[table:1292]Incorrect timestamp value: '2000-01-00 20:00:00' for column 'c' at row 1")
			tk.MustExec("INSERT INTO dd(c) VALUES ('2000-01-02')")
			tk.MustGetErrMsg("UPDATE dd SET c = '2000-01-00 20:00:00'", "[types:1292]Incorrect timestamp value: '2000-01-00 20:00:00'")
			tk.MustExec("UPDATE IGNORE dd SET b = '2000-01-00'")
			tk.MustQuery("SHOW WARNINGS").Check(testkit.Rows("Warning 1292 Incorrect datetime value: '2000-01-00'"))
			tk.MustQuery("SELECT b FROM dd").Check(testkit.Rows("0000-00-00 00:00:00"))
		}
	}

	// check !NO_ZERO_DATE
	tk.MustExec("SET sql_mode='ONLY_FULL_GROUP_BY,STRICT_TRANS_TABLES,NO_ZERO_IN_DATE,ERROR_FOR_DIVISION_BY_ZERO,NO_AUTO_CREATE_USER,NO_ENGINE_SUBSTITUTION'")
	{
		tk.MustExec("TRUNCATE TABLE dd")
		tk.MustExec("INSERT INTO dd(a) values('0000-00-00')")
		tk.MustQuery("SHOW WARNINGS").Check(testkit.Rows())
		tk.MustQuery("SELECT a FROM dd").Check(testkit.Rows("0000-00-00"))

		tk.MustExec("TRUNCATE TABLE dd")
		tk.MustExec("INSERT INTO dd(b) values('2000-10-01')")
		tk.MustExec("UPDATE dd SET b = '0000-00-00'")
		tk.MustQuery("SHOW WARNINGS").Check(testkit.Rows())
		tk.MustQuery("SELECT b FROM dd").Check(testkit.Rows("0000-00-00 00:00:00"))

		tk.MustExec("TRUNCATE TABLE dd")
		tk.MustExec("INSERT INTO dd(c) values('0000-00-00 00:00:00')")
		tk.MustQuery("SHOW WARNINGS").Check(testkit.Rows())

		tk.MustExec("TRUNCATE TABLE dd")
		tk.MustExec("INSERT INTO dd(c) values('2000-10-01 10:00:00')")
		tk.MustExec("UPDATE dd SET c = '0000-00-00 00:00:00'")
		tk.MustQuery("SHOW WARNINGS").Check(testkit.Rows())
		tk.MustQuery("SELECT c FROM dd").Check(testkit.Rows("0000-00-00 00:00:00"))

		tk.MustExec("TRUNCATE TABLE dd")
		tk.MustGetErrMsg("INSERT INTO dd(b) VALUES ('2000-01-00')", "[table:1292]Incorrect datetime value: '2000-01-00' for column 'b' at row 1")
		tk.MustExec("INSERT IGNORE INTO dd(b) VALUES ('2000-00-01')")
		tk.MustQuery("SHOW WARNINGS").Check(testkit.Rows("Warning 1292 Incorrect datetime value: '2000-00-01'"))
		tk.MustQuery("SELECT b FROM dd").Check(testkit.Rows("0000-00-00 00:00:00"))

		tk.MustExec("TRUNCATE TABLE dd")
		tk.MustExec("INSERT INTO dd(b) VALUES ('2000-01-02')")
		tk.MustGetErrMsg("UPDATE dd SET b = '2000-01-00'", "[types:1292]Incorrect datetime value: '2000-01-00'")
		tk.MustExec("UPDATE IGNORE dd SET b = '2000-01-0'")
		tk.MustQuery("SHOW WARNINGS").Check(testkit.Rows("Warning 1292 Incorrect datetime value: '2000-01-0'"))
		tk.MustQuery("SELECT b FROM dd").Check(testkit.Rows("0000-00-00 00:00:00"))
		tk.MustExec("UPDATE dd SET b = '0000-1-2'")
		tk.MustQuery("SELECT b FROM dd").Check(testkit.Rows("0000-01-02 00:00:00"))
		tk.MustGetErrMsg("UPDATE dd SET c = '0000-01-05'", "[types:1292]Incorrect timestamp value: '0000-01-05'")
		tk.MustExec("UPDATE IGNORE dd SET c = '0000-01-5'")
		tk.MustQuery("SHOW WARNINGS").Check(testkit.Rows("Warning 1292 Incorrect timestamp value: '0000-01-5'"))
		tk.MustQuery("SELECT c FROM dd").Check(testkit.Rows("0000-00-00 00:00:00"))

		tk.MustExec("TRUNCATE TABLE dd")
		tk.MustGetErrMsg("INSERT INTO dd(c) VALUES ('2000-01-00 20:00:00')", "[table:1292]Incorrect timestamp value: '2000-01-00 20:00:00' for column 'c' at row 1")
		tk.MustExec("INSERT INTO dd(c) VALUES ('2000-01-02')")
		tk.MustGetErrMsg("UPDATE dd SET c = '2000-01-00 20:00:00'", "[types:1292]Incorrect timestamp value: '2000-01-00 20:00:00'")
		tk.MustExec("UPDATE IGNORE dd SET b = '2000-01-00'")
		tk.MustQuery("SHOW WARNINGS").Check(testkit.Rows("Warning 1292 Incorrect datetime value: '2000-01-00'"))
		tk.MustQuery("SELECT b FROM dd").Check(testkit.Rows("0000-00-00 00:00:00"))
	}

	// check !NO_ZERO_IN_DATE
	tk.MustExec("SET sql_mode='ONLY_FULL_GROUP_BY,STRICT_TRANS_TABLES,NO_ZERO_DATE,ERROR_FOR_DIVISION_BY_ZERO,NO_AUTO_CREATE_USER,NO_ENGINE_SUBSTITUTION'")
	{
		tk.MustExec("TRUNCATE TABLE dd")
		tk.MustExec("INSERT INTO dd(a) values('2000-00-10')")
		tk.MustQuery("SHOW WARNINGS").Check(testkit.Rows())
		tk.MustQuery("SELECT a FROM dd").Check(testkit.Rows("2000-00-10"))

		tk.MustExec("TRUNCATE TABLE dd")
		tk.MustExec("INSERT INTO dd(b) values('2000-10-01')")
		tk.MustExec("UPDATE dd SET b = '2000-00-10'")
		tk.MustQuery("SHOW WARNINGS").Check(testkit.Rows())
		tk.MustQuery("SELECT b FROM dd").Check(testkit.Rows("2000-00-10 00:00:00"))

		tk.MustExec("TRUNCATE TABLE dd")
		tk.MustExec("INSERT INTO dd(c) values('2000-10-01 10:00:00')")
		tk.MustGetErrMsg("UPDATE dd SET c = '2000-00-10 00:00:00'", "[types:1292]Incorrect timestamp value: '2000-00-10 00:00:00'")
		tk.MustExec("UPDATE IGNORE dd SET c = '2000-01-00 00:00:00'")
		tk.MustQuery("SHOW WARNINGS").Check(testkit.Rows("Warning 1292 Incorrect timestamp value: '2000-01-00 00:00:00'"))
		tk.MustQuery("SELECT c FROM dd").Check(testkit.Rows("0000-00-00 00:00:00"))
	}
}

func (s *testIntegrationSerialSuite) TestIssue20876(c *C) {
	collate.SetNewCollationEnabledForTest(true)
	defer collate.SetNewCollationEnabledForTest(false)
	tk := testkit.NewTestKit(c, s.store)
	tk.MustExec("set @@tidb_enable_clustered_index=1;")
	tk.MustExec("use test")
	tk.MustExec("drop table if exists t;")
	tk.MustExec("CREATE TABLE `t` (" +
		"  `a` char(10) COLLATE utf8mb4_unicode_ci NOT NULL," +
		"  `b` char(20) COLLATE utf8mb4_general_ci NOT NULL," +
		"  `c` int(11) NOT NULL," +
		"  PRIMARY KEY (`a`,`b`,`c`)," +
		"  KEY `idx` (`a`)" +
		")")
	tk.MustExec("insert into t values ('#', 'C', 10), ('$', 'c', 20), ('$', 'c', 30), ('a', 'a', 10), ('A', 'A', 30)")
	tk.MustExec("analyze table t")
	tk.MustQuery("select * from t where a='#';").Check(testkit.Rows("# C 10"))
}

// The actual results do not agree with the test results, It should be modified after the test suite is updated
func (s *testIntegrationSuite) TestIssue17726(c *C) {
	tk := testkit.NewTestKit(c, s.store)
	tk.MustExec("use test")
	tk.MustExec("drop table if exists t0")
	tk.MustExec("create table t0 (c1 DATE, c2 TIME, c3 DATETIME, c4 TIMESTAMP)")
	tk.MustExec("insert into t0 values ('1000-01-01', '-838:59:59', '1000-01-01 00:00:00', '1970-01-01 08:00:01')")
	tk.MustExec("insert into t0 values ('9999-12-31', '838:59:59', '9999-12-31 23:59:59', '2038-01-19 11:14:07')")
	result := tk.MustQuery("select avg(c1), avg(c2), avg(c3), avg(c4) from t0")
	result.Check(testkit.Rows("54995666 0 54995666117979.5 20040110095704"))
}

func (s *testIntegrationSuite) TestIssue12205(c *C) {
	tk := testkit.NewTestKit(c, s.store)

	tk.MustExec("use test")
	tk.MustExec("drop table if exists t12205;")
	tk.MustExec("create table t12205(\n    `col_varchar_64` varchar(64) DEFAULT NULL,\n    `col_varchar_64_key` varchar(64) DEFAULT NULL\n);")
	tk.MustExec("insert into t12205 values('-1038024704','-527892480');")
	tk.MustQuery("select SEC_TO_TIME( ( `col_varchar_64` & `col_varchar_64_key` ) ),`col_varchar_64` & `col_varchar_64_key` from t12205; ").Check(
		testkit.Rows("838:59:59 18446744072635875328"))
	tk.MustQuery("show warnings;").Check(
		testkit.Rows("Warning 1292 Truncated incorrect time value: '18446744072635875000'"))
}

<<<<<<< HEAD
func (s *testIntegrationSuite) TestIssue21677(c *C) {
	tk := testkit.NewTestKit(c, s.store)

	tk.MustExec("use test")
	tk.MustExec("drop table if exists t;")
	tk.MustExec("create table t(1e int);")
	tk.MustExec("insert into t values (1);")
	tk.MustQuery("select t.1e from test.t;").Check(testkit.Rows("1"))
	tk.MustExec("drop table if exists t;")
	tk.MustExec("create table t(99e int, r10 int);")
	tk.MustExec("insert into t values (1, 10), (2, 2);")
	tk.MustQuery("select 99e+r10 from t;").Check(testkit.Rows("11", "4"))
	tk.MustQuery("select .78$123;").Check(testkit.Rows("0.78"))
	tk.MustGetErrCode("select .78$421+1;", mysql.ErrParse)
	tk.MustQuery("select t. `r10` > 3 from t;").Check(testkit.Rows("1", "0"))
	tk.MustQuery("select * from t where t. `r10` > 3;").Check(testkit.Rows("1 10"))
=======
func (s *testIntegrationSerialSuite) TestLikeWithCollation(c *C) {
	tk := testkit.NewTestKit(c, s.store)
	collate.SetNewCollationEnabledForTest(true)
	defer collate.SetNewCollationEnabledForTest(false)

	tk.MustQuery(`select 'a' like 'A' collate utf8mb4_unicode_ci;`).Check(testkit.Rows("1"))
	tk.MustGetErrMsg(`select 'a' collate utf8mb4_bin like 'A' collate utf8mb4_unicode_ci;`, "[expression:1270]Illegal mix of collations (utf8mb4_bin,EXPLICIT), (utf8mb4_unicode_ci,EXPLICIT), (utf8mb4_bin,NUMERIC) for operation 'like'")
	tk.MustQuery(`select '😛' collate utf8mb4_general_ci like '😋';`).Check(testkit.Rows("1"))
	tk.MustQuery(`select '😛' collate utf8mb4_general_ci = '😋';`).Check(testkit.Rows("1"))
	tk.MustQuery(`select '😛' collate utf8mb4_unicode_ci like '😋';`).Check(testkit.Rows("0"))
	tk.MustQuery(`select '😛' collate utf8mb4_unicode_ci = '😋';`).Check(testkit.Rows("1"))
>>>>>>> 0370fbf6
}

func (s *testIntegrationSuite) TestIssue11333(c *C) {
	defer s.cleanEnv(c)
	tk := testkit.NewTestKit(c, s.store)
	tk.MustExec("use test")
	tk.MustExec("drop table if exists t;")
	tk.MustExec("drop table if exists t1;")
	tk.MustExec("create table t(col1 decimal);")
	tk.MustExec(" insert into t values(0.00000000000000000000000000000000000000000000000000000000000000000000000000000000000000000);")
	tk.MustQuery(`select * from t;`).Check(testkit.Rows("0"))
	tk.MustExec("create table t1(col1 decimal(65,30));")
	tk.MustExec(" insert into t1 values(0.00000000000000000000000000000000000000000000000000000000000000000000000000000000000000000);")
	tk.MustQuery(`select * from t1;`).Check(testkit.Rows("0.000000000000000000000000000000"))
	tk.MustQuery(`select 0.00000000000000000000000000000000000000000000000000000000000000000000000000000000000000000;`).Check(testkit.Rows("0.000000000000000000000000000000000000000000000000000000000000000000000000"))
	tk.MustQuery(`select 0.0000000000000000000000000000000000000000000000000000000000000000000000012;`).Check(testkit.Rows("0.000000000000000000000000000000000000000000000000000000000000000000000001"))
	tk.MustQuery(`select 0.000000000000000000000000000000000000000000000000000000000000000000000001;`).Check(testkit.Rows("0.000000000000000000000000000000000000000000000000000000000000000000000001"))
}

func (s *testSuite) TestIssue12206(c *C) {
	tk := testkit.NewTestKit(c, s.store)
	tk.MustExec("use test")
	tk.MustExec("drop table if exists t12206;")
	tk.MustExec("create table t12206(\n    `col_tinyint_unsigned` tinyint(3) unsigned DEFAULT NULL,\n    `col_double_unsigned` double unsigned DEFAULT NULL,\n    `col_year_key` year(4) DEFAULT NULL\n);")
	tk.MustExec("insert into t12206 values(73,0,0000);")
	tk.MustQuery("SELECT TIME_FORMAT( `col_tinyint_unsigned`, ( IFNULL( `col_double_unsigned`, `col_year_key` ) ) ) AS field1 FROM `t12206`;").Check(
		testkit.Rows("<nil>"))
	tk.MustQuery("show warnings").Check(testkit.Rows("Warning 1292 Truncated incorrect time value: '73'"))
}

func (s *testIntegrationSuite2) TestCastCoer(c *C) {
	tk := testkit.NewTestKit(c, s.store)

	tk.MustQuery("select coercibility(binary('a'))").Check(testkit.Rows("2"))
	tk.MustQuery("select coercibility(cast('a' as char(10)))").Check(testkit.Rows("2"))
	tk.MustQuery("select coercibility(convert('abc', char(10)));").Check(testkit.Rows("2"))
}

func (s *testIntegrationSuite) TestIssue12209(c *C) {
	tk := testkit.NewTestKit(c, s.store)

	tk.MustExec("use test")
	tk.MustExec("drop table if exists t12209;")
	tk.MustExec("create table t12209(a bigint(20));")
	tk.MustExec("insert into t12209 values(1);")
	tk.MustQuery("select  `a` DIV ( ROUND( ( SCHEMA() ), '1978-05-18 03:35:52.043591' ) ) from `t12209`;").Check(
		testkit.Rows("<nil>"))
}

func (s *testIntegrationSuite) TestCrossDCQuery(c *C) {
	tk := testkit.NewTestKit(c, s.store)
	tk.MustExec("use test")

	tk.MustExec(`create table t1 (c int primary key, d int,e int,index idx_d(d),index idx_e(e))
PARTITION BY RANGE (c) (
	PARTITION p0 VALUES LESS THAN (6),
	PARTITION p1 VALUES LESS THAN (11)
);`)

	tk.MustExec(`insert into t1 (c,d,e) values (1,1,1);`)
	tk.MustExec(`insert into t1 (c,d,e) values (2,3,5);`)
	tk.MustExec(`insert into t1 (c,d,e) values (3,5,7);`)

	bundles := make(map[string]*placement.Bundle)
	is := s.dom.InfoSchema()
	is.MockBundles(bundles)

	tb, err := is.TableByName(model.NewCIStr("test"), model.NewCIStr("t1"))
	c.Assert(err, IsNil)
	setBundle := func(parName, dc string) {
		pid, err := tables.FindPartitionByName(tb.Meta(), parName)
		c.Assert(err, IsNil)
		groupID := placement.GroupID(pid)
		oldBundle := &placement.Bundle{
			ID: groupID,
			Rules: []*placement.Rule{
				{
					GroupID: groupID,
					Role:    placement.Leader,
					Count:   1,
					LabelConstraints: []placement.LabelConstraint{
						{
							Key:    placement.DCLabelKey,
							Op:     placement.In,
							Values: []string{dc},
						},
					},
				},
			},
		}
		bundles[groupID] = placement.BuildPlacementCopyBundle(oldBundle, pid)
	}
	setBundle("p0", "sh")
	setBundle("p1", "bj")

	testcases := []struct {
		name      string
		txnScope  string
		sql       string
		expectErr error
	}{
		// FIXME: block by https://github.com/pingcap/tidb/issues/21872
		//{
		//	name:      "cross dc read to sh by holding bj, IndexReader",
		//	txnScope:  "bj",
		//	sql:       "select /*+ USE_INDEX(t1, idx_d) */ d from t1 where c < 5 and d < 1;",
		//	expectErr: fmt.Errorf(".*can not be read by.*"),
		//},
		// FIXME: block by https://github.com/pingcap/tidb/issues/21847
		//{
		//	name:      "cross dc read to sh by holding bj, BatchPointGet",
		//	txnScope:  "bj",
		//	sql:       "select * from t1 where c in (1,2,3,4);",
		//	expectErr: fmt.Errorf(".*can not be read by.*"),
		//},
		{
			name:      "cross dc read to sh by holding bj, PointGet",
			txnScope:  "bj",
			sql:       "select * from t1 where c = 1",
			expectErr: fmt.Errorf(".*can not be read by.*"),
		},
		{
			name:      "cross dc read to sh by holding bj, IndexLookUp",
			txnScope:  "bj",
			sql:       "select * from t1 use index (idx_d) where c < 5 and d < 5;",
			expectErr: fmt.Errorf(".*can not be read by.*"),
		},
		{
			name:      "cross dc read to sh by holding bj, IndexMerge",
			txnScope:  "bj",
			sql:       "select /*+ USE_INDEX_MERGE(t1, idx_d, idx_e) */ * from t1 where c <5 and (d =5 or e=5);",
			expectErr: fmt.Errorf(".*can not be read by.*"),
		},
		{
			name:      "cross dc read to sh by holding bj, TableReader",
			txnScope:  "bj",
			sql:       "select * from t1 where c < 6",
			expectErr: fmt.Errorf(".*can not be read by.*"),
		},
		{
			name:      "cross dc read to global by holding bj",
			txnScope:  "bj",
			sql:       "select * from t1",
			expectErr: fmt.Errorf(".*can not be read by.*"),
		},
		{
			name:      "read sh dc by holding sh",
			txnScope:  "sh",
			sql:       "select * from t1 where c < 6",
			expectErr: nil,
		},
		{
			name:      "read sh dc by holding global",
			txnScope:  "global",
			sql:       "select * from t1 where c < 6",
			expectErr: nil,
		},
	}
	for _, testcase := range testcases {
		c.Log(testcase.name)
		_, err = tk.Exec(fmt.Sprintf("set @@txn_scope='%v'", testcase.txnScope))
		c.Assert(err, IsNil)
		res, err := tk.Exec(testcase.sql)
		_, resErr := session.GetRows4Test(context.Background(), tk.Se, res)
		var checkErr error
		if err != nil {
			checkErr = err
		} else {
			checkErr = resErr
		}
		if testcase.expectErr != nil {
			c.Assert(checkErr, NotNil)
			c.Assert(checkErr.Error(), Matches, ".*can not be read by.*")
		} else {
			c.Assert(checkErr, IsNil)
		}
	}
}

func (s *testIntegrationSerialSuite) TestCollationUnion(c *C) {
	// For issue 19694.
	tk := testkit.NewTestKit(c, s.store)

	tk.MustQuery("select cast('2010-09-09' as date) a union select  '2010-09-09  ' order by a;").Check(testkit.Rows("2010-09-09", "2010-09-09  "))
	res := tk.MustQuery("select cast('2010-09-09' as date) a union select  '2010-09-09  ';")
	c.Check(len(res.Rows()), Equals, 2)
	collate.SetNewCollationEnabledForTest(true)
	defer collate.SetNewCollationEnabledForTest(false)
	res = tk.MustQuery("select cast('2010-09-09' as date) a union select  '2010-09-09  ';")
	c.Check(len(res.Rows()), Equals, 1)
}<|MERGE_RESOLUTION|>--- conflicted
+++ resolved
@@ -8375,7 +8375,6 @@
 		testkit.Rows("Warning 1292 Truncated incorrect time value: '18446744072635875000'"))
 }
 
-<<<<<<< HEAD
 func (s *testIntegrationSuite) TestIssue21677(c *C) {
 	tk := testkit.NewTestKit(c, s.store)
 
@@ -8392,7 +8391,8 @@
 	tk.MustGetErrCode("select .78$421+1;", mysql.ErrParse)
 	tk.MustQuery("select t. `r10` > 3 from t;").Check(testkit.Rows("1", "0"))
 	tk.MustQuery("select * from t where t. `r10` > 3;").Check(testkit.Rows("1 10"))
-=======
+}
+
 func (s *testIntegrationSerialSuite) TestLikeWithCollation(c *C) {
 	tk := testkit.NewTestKit(c, s.store)
 	collate.SetNewCollationEnabledForTest(true)
@@ -8404,7 +8404,6 @@
 	tk.MustQuery(`select '😛' collate utf8mb4_general_ci = '😋';`).Check(testkit.Rows("1"))
 	tk.MustQuery(`select '😛' collate utf8mb4_unicode_ci like '😋';`).Check(testkit.Rows("0"))
 	tk.MustQuery(`select '😛' collate utf8mb4_unicode_ci = '😋';`).Check(testkit.Rows("1"))
->>>>>>> 0370fbf6
 }
 
 func (s *testIntegrationSuite) TestIssue11333(c *C) {
