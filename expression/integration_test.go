// Copyright 2017 PingCAP, Inc.
//
// Licensed under the Apache License, Version 2.0 (the "License");
// you may not use this file except in compliance with the License.
// You may obtain a copy of the License at
//
//     http://www.apache.org/licenses/LICENSE-2.0
//
// Unless required by applicable law or agreed to in writing, software
// distributed under the License is distributed on an "AS IS" BASIS,
// See the License for the specific language governing permissions and
// limitations under the License.

package expression_test

import (
	"bytes"
	"context"
	"encoding/hex"
	"fmt"
	"math"
	"sort"
	"strconv"
	"strings"
	"time"

	. "github.com/pingcap/check"
	"github.com/pingcap/errors"
	"github.com/pingcap/parser/auth"
	"github.com/pingcap/parser/model"
	"github.com/pingcap/parser/mysql"
	"github.com/pingcap/parser/terror"
	"github.com/pingcap/tidb/domain"
	"github.com/pingcap/tidb/expression"
	"github.com/pingcap/tidb/kv"
	plannercore "github.com/pingcap/tidb/planner/core"
	"github.com/pingcap/tidb/session"
	"github.com/pingcap/tidb/sessionctx"
	"github.com/pingcap/tidb/sessionctx/variable"
	"github.com/pingcap/tidb/store/mockstore"
	"github.com/pingcap/tidb/table"
	"github.com/pingcap/tidb/tablecodec"
	"github.com/pingcap/tidb/types"
	"github.com/pingcap/tidb/util/codec"
	"github.com/pingcap/tidb/util/collate"
	"github.com/pingcap/tidb/util/kvcache"
	"github.com/pingcap/tidb/util/mock"
	"github.com/pingcap/tidb/util/sqlexec"
	"github.com/pingcap/tidb/util/testkit"
	"github.com/pingcap/tidb/util/testutil"
)

var _ = Suite(&testIntegrationSuite{})
var _ = Suite(&testIntegrationSuite2{})
var _ = SerialSuites(&testIntegrationSerialSuite{})

type testIntegrationSuiteBase struct {
	store kv.Storage
	dom   *domain.Domain
	ctx   sessionctx.Context
}

type testIntegrationSuite struct {
	testIntegrationSuiteBase
}

type testIntegrationSuite2 struct {
	testIntegrationSuiteBase
}

type testIntegrationSerialSuite struct {
	testIntegrationSuiteBase
}

func (s *testIntegrationSuiteBase) cleanEnv(c *C) {
	tk := testkit.NewTestKit(c, s.store)
	tk.MustExec("use test")
	r := tk.MustQuery("show tables")
	for _, tb := range r.Rows() {
		tableName := tb[0]
		tk.MustExec(fmt.Sprintf("drop table %v", tableName))
	}
}

func (s *testIntegrationSuiteBase) SetUpSuite(c *C) {
	var err error
	s.store, s.dom, err = newStoreWithBootstrap()
	c.Assert(err, IsNil)
	s.ctx = mock.NewContext()
}

func (s *testIntegrationSuiteBase) TearDownSuite(c *C) {
	s.dom.Close()
	s.store.Close()
}

func (s *testIntegrationSuite) Test19654(c *C) {
	tk := testkit.NewTestKit(c, s.store)
	tk.MustExec("USE test;")

	// enum vs enum
	tk.MustExec("drop table if exists t1, t2;")
	tk.MustExec("create table t1 (b enum('a', 'b'));")
	tk.MustExec("insert into t1 values ('a');")
	tk.MustExec("create table t2 (b enum('b','a') not null, unique(b));")
	tk.MustExec("insert into t2 values ('a');")
	tk.MustQuery("select /*+ inl_join(t2)*/ * from t1, t2 where t1.b=t2.b;").Check(testkit.Rows("a a"))

	// set vs set
	tk.MustExec("drop table if exists t1, t2;")
	tk.MustExec("create table t1 (b set('a', 'b'));")
	tk.MustExec("insert into t1 values ('a');")
	tk.MustExec("create table t2 (b set('b','a') not null, unique(b));")
	tk.MustExec("insert into t2 values ('a');")
	tk.MustQuery("select /*+ inl_join(t2)*/ * from t1, t2 where t1.b=t2.b;").Check(testkit.Rows("a a"))

	// enum vs set
	tk.MustExec("drop table if exists t1, t2;")
	tk.MustExec("create table t1 (b enum('a', 'b'));")
	tk.MustExec("insert into t1 values ('a');")
	tk.MustExec("create table t2 (b set('b','a') not null, unique(b));")
	tk.MustExec("insert into t2 values ('a');")
	tk.MustQuery("select /*+ inl_join(t2)*/ * from t1, t2 where t1.b=t2.b;").Check(testkit.Rows("a a"))

	// char vs enum
	tk.MustExec("drop table if exists t1, t2;")
	tk.MustExec("create table t1 (b char(10));")
	tk.MustExec("insert into t1 values ('a');")
	tk.MustExec("create table t2 (b enum('b','a') not null, unique(b));")
	tk.MustExec("insert into t2 values ('a');")
	tk.MustQuery("select /*+ inl_join(t2)*/ * from t1, t2 where t1.b=t2.b;").Check(testkit.Rows("a a"))

	// char vs set
	tk.MustExec("drop table if exists t1, t2;")
	tk.MustExec("create table t1 (b char(10));")
	tk.MustExec("insert into t1 values ('a');")
	tk.MustExec("create table t2 (b set('b','a') not null, unique(b));")
	tk.MustExec("insert into t2 values ('a');")
	tk.MustQuery("select /*+ inl_join(t2)*/ * from t1, t2 where t1.b=t2.b;").Check(testkit.Rows("a a"))
}

func (s *testIntegrationSuite) Test19387(c *C) {
	tk := testkit.NewTestKit(c, s.store)
	tk.MustExec("USE test;")

	tk.MustExec("drop table if exists t;")
	tk.MustExec("create table t(a decimal(16, 2));")
	tk.MustExec("select sum(case when 1 then a end) from t group by a;")
	res := tk.MustQuery("show create table t")
	c.Assert(len(res.Rows()), Equals, 1)
	str := res.Rows()[0][1].(string)
	c.Assert(strings.Contains(str, "decimal(16,2)"), IsTrue)
}

func (s *testIntegrationSuite) TestFuncREPEAT(c *C) {
	tk := testkit.NewTestKit(c, s.store)
	defer s.cleanEnv(c)
	tk.MustExec("USE test;")
	tk.MustExec("DROP TABLE IF EXISTS table_string;")
	tk.MustExec("CREATE TABLE table_string(a CHAR(20), b VARCHAR(20), c TINYTEXT, d TEXT(20), e MEDIUMTEXT, f LONGTEXT, g BIGINT);")
	tk.MustExec("INSERT INTO table_string (a, b, c, d, e, f, g) VALUES ('a', 'b', 'c', 'd', 'e', 'f', 2);")
	tk.CheckExecResult(1, 0)

	r := tk.MustQuery("SELECT REPEAT(a, g), REPEAT(b, g), REPEAT(c, g), REPEAT(d, g), REPEAT(e, g), REPEAT(f, g) FROM table_string;")
	r.Check(testkit.Rows("aa bb cc dd ee ff"))

	r = tk.MustQuery("SELECT REPEAT(NULL, g), REPEAT(NULL, g), REPEAT(NULL, g), REPEAT(NULL, g), REPEAT(NULL, g), REPEAT(NULL, g) FROM table_string;")
	r.Check(testkit.Rows("<nil> <nil> <nil> <nil> <nil> <nil>"))

	r = tk.MustQuery("SELECT REPEAT(a, NULL), REPEAT(b, NULL), REPEAT(c, NULL), REPEAT(d, NULL), REPEAT(e, NULL), REPEAT(f, NULL) FROM table_string;")
	r.Check(testkit.Rows("<nil> <nil> <nil> <nil> <nil> <nil>"))

	r = tk.MustQuery("SELECT REPEAT(a, 2), REPEAT(b, 2), REPEAT(c, 2), REPEAT(d, 2), REPEAT(e, 2), REPEAT(f, 2) FROM table_string;")
	r.Check(testkit.Rows("aa bb cc dd ee ff"))

	r = tk.MustQuery("SELECT REPEAT(NULL, 2), REPEAT(NULL, 2), REPEAT(NULL, 2), REPEAT(NULL, 2), REPEAT(NULL, 2), REPEAT(NULL, 2) FROM table_string;")
	r.Check(testkit.Rows("<nil> <nil> <nil> <nil> <nil> <nil>"))

	r = tk.MustQuery("SELECT REPEAT(a, -1), REPEAT(b, -2), REPEAT(c, -2), REPEAT(d, -2), REPEAT(e, -2), REPEAT(f, -2) FROM table_string;")
	r.Check(testkit.Rows("     "))

	r = tk.MustQuery("SELECT REPEAT(a, 0), REPEAT(b, 0), REPEAT(c, 0), REPEAT(d, 0), REPEAT(e, 0), REPEAT(f, 0) FROM table_string;")
	r.Check(testkit.Rows("     "))

	r = tk.MustQuery("SELECT REPEAT(a, 16777217), REPEAT(b, 16777217), REPEAT(c, 16777217), REPEAT(d, 16777217), REPEAT(e, 16777217), REPEAT(f, 16777217) FROM table_string;")
	r.Check(testkit.Rows("<nil> <nil> <nil> <nil> <nil> <nil>"))
}

func (s *testIntegrationSuite) TestFuncLpadAndRpad(c *C) {
	tk := testkit.NewTestKit(c, s.store)
	defer s.cleanEnv(c)
	tk.MustExec(`USE test;`)
	tk.MustExec(`DROP TABLE IF EXISTS t;`)
	tk.MustExec(`CREATE TABLE t(a BINARY(10), b CHAR(10));`)
	tk.MustExec(`INSERT INTO t SELECT "中文", "abc";`)
	result := tk.MustQuery(`SELECT LPAD(a, 11, "a"), LPAD(b, 2, "xx") FROM t;`)
	result.Check(testkit.Rows("a中文\x00\x00\x00\x00 ab"))
	result = tk.MustQuery(`SELECT RPAD(a, 11, "a"), RPAD(b, 2, "xx") FROM t;`)
	result.Check(testkit.Rows("中文\x00\x00\x00\x00a ab"))
	result = tk.MustQuery(`SELECT LPAD("中文", 5, "字符"), LPAD("中文", 1, "a");`)
	result.Check(testkit.Rows("字符字中文 中"))
	result = tk.MustQuery(`SELECT RPAD("中文", 5, "字符"), RPAD("中文", 1, "a");`)
	result.Check(testkit.Rows("中文字符字 中"))
	result = tk.MustQuery(`SELECT RPAD("中文", -5, "字符"), RPAD("中文", 10, "");`)
	result.Check(testkit.Rows("<nil> <nil>"))
	result = tk.MustQuery(`SELECT LPAD("中文", -5, "字符"), LPAD("中文", 10, "");`)
	result.Check(testkit.Rows("<nil> <nil>"))
}

func (s *testIntegrationSuite) TestMiscellaneousBuiltin(c *C) {
	ctx := context.Background()
	defer s.cleanEnv(c)

	tk := testkit.NewTestKit(c, s.store)
	tk.MustExec("use test")
	// for uuid
	r := tk.MustQuery("select uuid(), uuid(), uuid(), uuid(), uuid(), uuid();")
	for _, it := range r.Rows() {
		for _, item := range it {
			uuid, ok := item.(string)
			c.Assert(ok, Equals, true)
			list := strings.Split(uuid, "-")
			c.Assert(len(list), Equals, 5)
			c.Assert(len(list[0]), Equals, 8)
			c.Assert(len(list[1]), Equals, 4)
			c.Assert(len(list[2]), Equals, 4)
			c.Assert(len(list[3]), Equals, 4)
			c.Assert(len(list[4]), Equals, 12)
		}
	}
	tk.MustQuery("select sleep(1);").Check(testkit.Rows("0"))
	tk.MustQuery("select sleep(0);").Check(testkit.Rows("0"))
	tk.MustQuery("select sleep('a');").Check(testkit.Rows("0"))
	tk.MustQuery("show warnings;").Check(testkit.Rows("Warning 1292 Truncated incorrect FLOAT value: 'a'"))
	rs, err := tk.Exec("select sleep(-1);")
	c.Assert(err, IsNil)
	c.Assert(rs, NotNil)
	_, err = session.GetRows4Test(ctx, tk.Se, rs)
	c.Assert(err, NotNil)
	c.Assert(rs.Close(), IsNil)

	tk.MustQuery("SELECT INET_ATON('10.0.5.9');").Check(testkit.Rows("167773449"))
	tk.MustQuery("SELECT INET_NTOA(167773449);").Check(testkit.Rows("10.0.5.9"))
	tk.MustQuery("SELECT HEX(INET6_ATON('fdfe::5a55:caff:fefa:9089'));").Check(testkit.Rows("FDFE0000000000005A55CAFFFEFA9089"))
	tk.MustQuery("SELECT HEX(INET6_ATON('10.0.5.9'));").Check(testkit.Rows("0A000509"))
	tk.MustQuery("SELECT INET6_NTOA(INET6_ATON('fdfe::5a55:caff:fefa:9089'));").Check(testkit.Rows("fdfe::5a55:caff:fefa:9089"))
	tk.MustQuery("SELECT INET6_NTOA(INET6_ATON('10.0.5.9'));").Check(testkit.Rows("10.0.5.9"))
	tk.MustQuery("SELECT INET6_NTOA(UNHEX('FDFE0000000000005A55CAFFFEFA9089'));").Check(testkit.Rows("fdfe::5a55:caff:fefa:9089"))
	tk.MustQuery("SELECT INET6_NTOA(UNHEX('0A000509'));").Check(testkit.Rows("10.0.5.9"))

	tk.MustQuery(`SELECT IS_IPV4('10.0.5.9'), IS_IPV4('10.0.5.256');`).Check(testkit.Rows("1 0"))
	tk.MustQuery(`SELECT IS_IPV4_COMPAT(INET6_ATON('::10.0.5.9'));`).Check(testkit.Rows("1"))
	tk.MustQuery(`SELECT IS_IPV4_COMPAT(INET6_ATON('::ffff:10.0.5.9'));`).Check(testkit.Rows("0"))
	tk.MustQuery(`SELECT
	  IS_IPV4_COMPAT(INET6_ATON('::192.168.0.1')),
	  IS_IPV4_COMPAT(INET6_ATON('::c0a8:0001')),
	  IS_IPV4_COMPAT(INET6_ATON('::c0a8:1'));`).Check(testkit.Rows("1 1 1"))
	tk.MustQuery(`SELECT IS_IPV4_MAPPED(INET6_ATON('::10.0.5.9'));`).Check(testkit.Rows("0"))
	tk.MustQuery(`SELECT IS_IPV4_MAPPED(INET6_ATON('::ffff:10.0.5.9'));`).Check(testkit.Rows("1"))
	tk.MustQuery(`SELECT
	  IS_IPV4_MAPPED(INET6_ATON('::ffff:192.168.0.1')),
	  IS_IPV4_MAPPED(INET6_ATON('::ffff:c0a8:0001')),
	  IS_IPV4_MAPPED(INET6_ATON('::ffff:c0a8:1'));`).Check(testkit.Rows("1 1 1"))
	tk.MustQuery(`SELECT IS_IPV6('10.0.5.9'), IS_IPV6('::1');`).Check(testkit.Rows("0 1"))

	tk.MustExec("drop table if exists t1;")
	tk.MustExec(`create table t1(
        a int,
        b int not null,
        c int not null default 0,
        d int default 0,
        unique key(b,c),
        unique key(b,d)
);`)
	tk.MustExec("insert into t1 (a,b) values(1,10),(1,20),(2,30),(2,40);")
	tk.MustQuery("select any_value(a), sum(b) from t1;").Check(testkit.Rows("1 100"))
	tk.MustQuery("select a,any_value(b),sum(c) from t1 group by a order by a;").Check(testkit.Rows("1 10 0", "2 30 0"))

	// for locks
	tk.MustExec(`set tidb_enable_noop_functions=1;`)
	result := tk.MustQuery(`SELECT GET_LOCK('test_lock1', 10);`)
	result.Check(testkit.Rows("1"))
	result = tk.MustQuery(`SELECT GET_LOCK('test_lock2', 10);`)
	result.Check(testkit.Rows("1"))

	result = tk.MustQuery(`SELECT RELEASE_LOCK('test_lock2');`)
	result.Check(testkit.Rows("1"))
	result = tk.MustQuery(`SELECT RELEASE_LOCK('test_lock1');`)
	result.Check(testkit.Rows("1"))
}

func (s *testIntegrationSuite) TestConvertToBit(c *C) {
	defer s.cleanEnv(c)
	tk := testkit.NewTestKit(c, s.store)
	tk.MustExec("use test")
	tk.MustExec("drop table if exists t, t1")
	tk.MustExec("create table t (a bit(64))")
	tk.MustExec("create table t1 (a varchar(2))")
	tk.MustExec(`insert t1 value ('10')`)
	tk.MustExec(`insert t select a from t1`)
	tk.MustQuery("select a+0 from t").Check(testkit.Rows("12592"))

	tk.MustExec("drop table if exists t, t1")
	tk.MustExec("create table t (a bit(64))")
	tk.MustExec("create table t1 (a binary(2))")
	tk.MustExec(`insert t1 value ('10')`)
	tk.MustExec(`insert t select a from t1`)
	tk.MustQuery("select a+0 from t").Check(testkit.Rows("12592"))

	tk.MustExec("drop table if exists t, t1")
	tk.MustExec("create table t (a bit(64))")
	tk.MustExec("create table t1 (a datetime)")
	tk.MustExec(`insert t1 value ('09-01-01')`)
	tk.MustExec(`insert t select a from t1`)
	tk.MustQuery("select a+0 from t").Check(testkit.Rows("20090101000000"))

	// For issue 20118
	tk.MustExec("drop table if exists t;")
	tk.MustExec("create table t(a tinyint, b bit(63));")
	tk.MustExec("insert ignore  into t values(599999999, -1);")
	tk.MustQuery("show warnings;").Check(testkit.Rows(
		"Warning 1690 constant 599999999 overflows tinyint",
		"Warning 1406 Data Too Long, field len 63"))
	tk.MustQuery("select * from t;").Check(testkit.Rows("127 \u007f\xff\xff\xff\xff\xff\xff\xff"))
}

func (s *testIntegrationSuite2) TestMathBuiltin(c *C) {
	ctx := context.Background()
	defer s.cleanEnv(c)
	tk := testkit.NewTestKit(c, s.store)
	tk.MustExec("use test")

	// for degrees
	result := tk.MustQuery("select degrees(0), degrees(1)")
	result.Check(testkit.Rows("0 57.29577951308232"))
	result = tk.MustQuery("select degrees(2), degrees(5)")
	result.Check(testkit.Rows("114.59155902616465 286.4788975654116"))

	// for sin
	result = tk.MustQuery("select sin(0), sin(1.5707963267949)")
	result.Check(testkit.Rows("0 1"))
	result = tk.MustQuery("select sin(1), sin(100)")
	result.Check(testkit.Rows("0.8414709848078965 -0.5063656411097588"))
	result = tk.MustQuery("select sin('abcd')")
	result.Check(testkit.Rows("0"))

	// for cos
	result = tk.MustQuery("select cos(0), cos(3.1415926535898)")
	result.Check(testkit.Rows("1 -1"))
	result = tk.MustQuery("select cos('abcd')")
	result.Check(testkit.Rows("1"))

	// for tan
	result = tk.MustQuery("select tan(0.00), tan(PI()/4)")
	result.Check(testkit.Rows("0 1"))
	result = tk.MustQuery("select tan('abcd')")
	result.Check(testkit.Rows("0"))

	// for log2
	result = tk.MustQuery("select log2(0.0)")
	result.Check(testkit.Rows("<nil>"))
	result = tk.MustQuery("select log2(4)")
	result.Check(testkit.Rows("2"))
	result = tk.MustQuery("select log2('8.0abcd')")
	result.Check(testkit.Rows("3"))
	result = tk.MustQuery("select log2(-1)")
	result.Check(testkit.Rows("<nil>"))
	result = tk.MustQuery("select log2(NULL)")
	result.Check(testkit.Rows("<nil>"))

	// for log10
	result = tk.MustQuery("select log10(0.0)")
	result.Check(testkit.Rows("<nil>"))
	result = tk.MustQuery("select log10(100)")
	result.Check(testkit.Rows("2"))
	result = tk.MustQuery("select log10('1000.0abcd')")
	result.Check(testkit.Rows("3"))
	result = tk.MustQuery("select log10(-1)")
	result.Check(testkit.Rows("<nil>"))
	result = tk.MustQuery("select log10(NULL)")
	result.Check(testkit.Rows("<nil>"))

	// for log
	result = tk.MustQuery("select log(0.0)")
	result.Check(testkit.Rows("<nil>"))
	result = tk.MustQuery("select log(100)")
	result.Check(testkit.Rows("4.605170185988092"))
	result = tk.MustQuery("select log('100.0abcd')")
	result.Check(testkit.Rows("4.605170185988092"))
	result = tk.MustQuery("select log(-1)")
	result.Check(testkit.Rows("<nil>"))
	result = tk.MustQuery("select log(NULL)")
	result.Check(testkit.Rows("<nil>"))
	result = tk.MustQuery("select log(NULL, NULL)")
	result.Check(testkit.Rows("<nil>"))
	result = tk.MustQuery("select log(1, 100)")
	result.Check(testkit.Rows("<nil>"))
	result = tk.MustQuery("select log(0.5, 0.25)")
	result.Check(testkit.Rows("2"))
	result = tk.MustQuery("select log(-1, 0.25)")
	result.Check(testkit.Rows("<nil>"))

	// for atan
	result = tk.MustQuery("select atan(0), atan(-1), atan(1), atan(1,2)")
	result.Check(testkit.Rows("0 -0.7853981633974483 0.7853981633974483 0.4636476090008061"))
	result = tk.MustQuery("select atan('tidb')")
	result.Check(testkit.Rows("0"))

	// for asin
	result = tk.MustQuery("select asin(0), asin(-2), asin(2), asin(1)")
	result.Check(testkit.Rows("0 <nil> <nil> 1.5707963267948966"))
	result = tk.MustQuery("select asin('tidb')")
	result.Check(testkit.Rows("0"))

	// for acos
	result = tk.MustQuery("select acos(0), acos(-2), acos(2), acos(1)")
	result.Check(testkit.Rows("1.5707963267948966 <nil> <nil> 0"))
	result = tk.MustQuery("select acos('tidb')")
	result.Check(testkit.Rows("1.5707963267948966"))

	// for pi
	result = tk.MustQuery("select pi()")
	result.Check(testkit.Rows("3.141592653589793"))

	// for floor
	result = tk.MustQuery("select floor(0), floor(null), floor(1.23), floor(-1.23), floor(1)")
	result.Check(testkit.Rows("0 <nil> 1 -2 1"))
	result = tk.MustQuery("select floor('tidb'), floor('1tidb'), floor('tidb1')")
	result.Check(testkit.Rows("0 1 0"))
	result = tk.MustQuery("SELECT floor(t.c_datetime) FROM (select CAST('2017-07-19 00:00:00' AS DATETIME) AS c_datetime) AS t")
	result.Check(testkit.Rows("20170719000000"))
	result = tk.MustQuery("SELECT floor(t.c_time) FROM (select CAST('12:34:56' AS TIME) AS c_time) AS t")
	result.Check(testkit.Rows("123456"))
	result = tk.MustQuery("SELECT floor(t.c_time) FROM (select CAST('00:34:00' AS TIME) AS c_time) AS t")
	result.Check(testkit.Rows("3400"))
	result = tk.MustQuery("SELECT floor(t.c_time) FROM (select CAST('00:00:00' AS TIME) AS c_time) AS t")
	result.Check(testkit.Rows("0"))
	result = tk.MustQuery("SELECT floor(t.c_decimal) FROM (SELECT CAST('-10.01' AS DECIMAL(10,2)) AS c_decimal) AS t")
	result.Check(testkit.Rows("-11"))
	result = tk.MustQuery("SELECT floor(t.c_decimal) FROM (SELECT CAST('-10.01' AS DECIMAL(10,1)) AS c_decimal) AS t")
	result.Check(testkit.Rows("-10"))

	// for ceil/ceiling
	result = tk.MustQuery("select ceil(0), ceil(null), ceil(1.23), ceil(-1.23), ceil(1)")
	result.Check(testkit.Rows("0 <nil> 2 -1 1"))
	result = tk.MustQuery("select ceiling(0), ceiling(null), ceiling(1.23), ceiling(-1.23), ceiling(1)")
	result.Check(testkit.Rows("0 <nil> 2 -1 1"))
	result = tk.MustQuery("select ceil('tidb'), ceil('1tidb'), ceil('tidb1'), ceiling('tidb'), ceiling('1tidb'), ceiling('tidb1')")
	result.Check(testkit.Rows("0 1 0 0 1 0"))
	result = tk.MustQuery("select ceil(t.c_datetime), ceiling(t.c_datetime) from (select cast('2017-07-20 00:00:00' as datetime) as c_datetime) as t")
	result.Check(testkit.Rows("20170720000000 20170720000000"))
	result = tk.MustQuery("select ceil(t.c_time), ceiling(t.c_time) from (select cast('12:34:56' as time) as c_time) as t")
	result.Check(testkit.Rows("123456 123456"))
	result = tk.MustQuery("select ceil(t.c_time), ceiling(t.c_time) from (select cast('00:34:00' as time) as c_time) as t")
	result.Check(testkit.Rows("3400 3400"))
	result = tk.MustQuery("select ceil(t.c_time), ceiling(t.c_time) from (select cast('00:00:00' as time) as c_time) as t")
	result.Check(testkit.Rows("0 0"))
	result = tk.MustQuery("select ceil(t.c_decimal), ceiling(t.c_decimal) from (select cast('-10.01' as decimal(10,2)) as c_decimal) as t")
	result.Check(testkit.Rows("-10 -10"))
	result = tk.MustQuery("select ceil(t.c_decimal), ceiling(t.c_decimal) from (select cast('-10.01' as decimal(10,1)) as c_decimal) as t")
	result.Check(testkit.Rows("-10 -10"))
	result = tk.MustQuery("select floor(18446744073709551615), ceil(18446744073709551615)")
	result.Check(testkit.Rows("18446744073709551615 18446744073709551615"))
	result = tk.MustQuery("select floor(18446744073709551615.1233), ceil(18446744073709551615.1233)")
	result.Check(testkit.Rows("18446744073709551615 18446744073709551616"))
	result = tk.MustQuery("select floor(-18446744073709551617), ceil(-18446744073709551617), floor(-18446744073709551617.11), ceil(-18446744073709551617.11)")
	result.Check(testkit.Rows("-18446744073709551617 -18446744073709551617 -18446744073709551618 -18446744073709551617"))
	tk.MustExec("drop table if exists t;")
	tk.MustExec("create table t(a decimal(40,20) UNSIGNED);")
	tk.MustExec("insert into t values(2.99999999900000000000), (12), (0);")
	tk.MustQuery("select a, ceil(a) from t where ceil(a) > 1;").Check(testkit.Rows("2.99999999900000000000 3", "12.00000000000000000000 12"))
	tk.MustQuery("select a, ceil(a) from t;").Check(testkit.Rows("2.99999999900000000000 3", "12.00000000000000000000 12", "0.00000000000000000000 0"))
	tk.MustQuery("select ceil(-29464);").Check(testkit.Rows("-29464"))
	tk.MustQuery("select a, floor(a) from t where floor(a) > 1;").Check(testkit.Rows("2.99999999900000000000 2", "12.00000000000000000000 12"))
	tk.MustQuery("select a, floor(a) from t;").Check(testkit.Rows("2.99999999900000000000 2", "12.00000000000000000000 12", "0.00000000000000000000 0"))
	tk.MustQuery("select floor(-29464);").Check(testkit.Rows("-29464"))

	tk.MustExec(`drop table if exists t;`)
	tk.MustExec(`create table t(a decimal(40,20), b bigint);`)
	tk.MustExec(`insert into t values(-2.99999990000000000000, -1);`)
	tk.MustQuery(`select floor(a), floor(a), floor(a) from t;`).Check(testkit.Rows(`-3 -3 -3`))
	tk.MustQuery(`select b, floor(b) from t;`).Check(testkit.Rows(`-1 -1`))

	// for cot
	result = tk.MustQuery("select cot(1), cot(-1), cot(NULL)")
	result.Check(testkit.Rows("0.6420926159343308 -0.6420926159343308 <nil>"))
	result = tk.MustQuery("select cot('1tidb')")
	result.Check(testkit.Rows("0.6420926159343308"))
	rs, err := tk.Exec("select cot(0)")
	c.Assert(err, IsNil)
	_, err = session.GetRows4Test(ctx, tk.Se, rs)
	c.Assert(err, NotNil)
	terr := errors.Cause(err).(*terror.Error)
	c.Assert(terr.Code(), Equals, errors.ErrCode(mysql.ErrDataOutOfRange))
	c.Assert(rs.Close(), IsNil)

	// for exp
	result = tk.MustQuery("select exp(0), exp(1), exp(-1), exp(1.2), exp(NULL)")
	result.Check(testkit.Rows("1 2.718281828459045 0.36787944117144233 3.3201169227365472 <nil>"))
	result = tk.MustQuery("select exp('tidb'), exp('1tidb')")
	result.Check(testkit.Rows("1 2.718281828459045"))
	rs, err = tk.Exec("select exp(1000000)")
	c.Assert(err, IsNil)
	_, err = session.GetRows4Test(ctx, tk.Se, rs)
	c.Assert(err, NotNil)
	terr = errors.Cause(err).(*terror.Error)
	c.Assert(terr.Code(), Equals, errors.ErrCode(mysql.ErrDataOutOfRange))
	c.Assert(rs.Close(), IsNil)
	tk.MustExec("drop table if exists t")
	tk.MustExec("create table t(a float)")
	tk.MustExec("insert into t values(1000000)")
	rs, err = tk.Exec("select exp(a) from t")
	c.Assert(err, IsNil)
	_, err = session.GetRows4Test(ctx, tk.Se, rs)
	c.Assert(err, NotNil)
	terr = errors.Cause(err).(*terror.Error)
	c.Assert(terr.Code(), Equals, errors.ErrCode(mysql.ErrDataOutOfRange))
	c.Assert(err.Error(), Equals, "[types:1690]DOUBLE value is out of range in 'exp(test.t.a)'")
	c.Assert(rs.Close(), IsNil)

	// for conv
	result = tk.MustQuery("SELECT CONV('a', 16, 2);")
	result.Check(testkit.Rows("1010"))
	result = tk.MustQuery("SELECT CONV('6E', 18, 8);")
	result.Check(testkit.Rows("172"))
	result = tk.MustQuery("SELECT CONV(-17, 10, -18);")
	result.Check(testkit.Rows("-H"))
	result = tk.MustQuery("SELECT CONV(10+'10'+'10'+X'0a', 10, 10);")
	result.Check(testkit.Rows("40"))
	result = tk.MustQuery("SELECT CONV('a', 1, 10);")
	result.Check(testkit.Rows("<nil>"))
	result = tk.MustQuery("SELECT CONV('a', 37, 10);")
	result.Check(testkit.Rows("<nil>"))
	result = tk.MustQuery("SELECT CONV(0x0020, 2, 2);")
	result.Check(testkit.Rows("100000"))
	result = tk.MustQuery("SELECT CONV(0b10, 16, 2)")
	result.Check(testkit.Rows("10"))
	result = tk.MustQuery("SELECT CONV(0b10, 16, 8)")
	result.Check(testkit.Rows("2"))
	tk.MustExec("drop table if exists bit")
	tk.MustExec("create table bit(b bit(10))")
	tk.MustExec(`INSERT INTO bit (b) VALUES
			(0b0000010101),
			(0b0000010101),
			(NULL),
			(0b0000000001),
			(0b0000000000),
			(0b1111111111),
			(0b1111111111),
			(0b1111111111),
			(0b0000000000),
			(0b0000000000),
			(0b0000000000),
			(0b0000000000),
			(0b0000100000);`)
	tk.MustQuery("select conv(b, 2, 2) from `bit`").Check(testkit.Rows(
		"10101",
		"10101",
		"<nil>",
		"1",
		"0",
		"1111111111",
		"1111111111",
		"1111111111",
		"0",
		"0",
		"0",
		"0",
		"100000"))

	// for abs
	result = tk.MustQuery("SELECT ABS(-1);")
	result.Check(testkit.Rows("1"))
	result = tk.MustQuery("SELECT ABS('abc');")
	result.Check(testkit.Rows("0"))
	result = tk.MustQuery("SELECT ABS(18446744073709551615);")
	result.Check(testkit.Rows("18446744073709551615"))
	result = tk.MustQuery("SELECT ABS(123.4);")
	result.Check(testkit.Rows("123.4"))
	result = tk.MustQuery("SELECT ABS(-123.4);")
	result.Check(testkit.Rows("123.4"))
	result = tk.MustQuery("SELECT ABS(1234E-1);")
	result.Check(testkit.Rows("123.4"))
	result = tk.MustQuery("SELECT ABS(-9223372036854775807);")
	result.Check(testkit.Rows("9223372036854775807"))
	result = tk.MustQuery("SELECT ABS(NULL);")
	result.Check(testkit.Rows("<nil>"))
	rs, err = tk.Exec("SELECT ABS(-9223372036854775808);")
	c.Assert(err, IsNil)
	_, err = session.GetRows4Test(ctx, tk.Se, rs)
	c.Assert(err, NotNil)
	terr = errors.Cause(err).(*terror.Error)
	c.Assert(terr.Code(), Equals, errors.ErrCode(mysql.ErrDataOutOfRange))
	c.Assert(rs.Close(), IsNil)

	// for round
	result = tk.MustQuery("SELECT ROUND(2.5), ROUND(-2.5), ROUND(25E-1);")
	result.Check(testkit.Rows("3 -3 3")) // TODO: Should be 3 -3 2
	result = tk.MustQuery("SELECT ROUND(2.5, NULL), ROUND(NULL, 4), ROUND(NULL, NULL), ROUND(NULL);")
	result.Check(testkit.Rows("<nil> <nil> <nil> <nil>"))
	result = tk.MustQuery("SELECT ROUND('123.4'), ROUND('123e-2');")
	result.Check(testkit.Rows("123 1"))
	result = tk.MustQuery("SELECT ROUND(-9223372036854775808);")
	result.Check(testkit.Rows("-9223372036854775808"))
	result = tk.MustQuery("SELECT ROUND(123.456, 0), ROUND(123.456, 1), ROUND(123.456, 2), ROUND(123.456, 3), ROUND(123.456, 4), ROUND(123.456, -1), ROUND(123.456, -2), ROUND(123.456, -3), ROUND(123.456, -4);")
	result.Check(testkit.Rows("123 123.5 123.46 123.456 123.4560 120 100 0 0"))
	result = tk.MustQuery("SELECT ROUND(123456E-3, 0), ROUND(123456E-3, 1), ROUND(123456E-3, 2), ROUND(123456E-3, 3), ROUND(123456E-3, 4), ROUND(123456E-3, -1), ROUND(123456E-3, -2), ROUND(123456E-3, -3), ROUND(123456E-3, -4);")
	result.Check(testkit.Rows("123 123.5 123.46 123.456 123.456 120 100 0 0")) // TODO: Column 5 should be 123.4560

	// for truncate
	result = tk.MustQuery("SELECT truncate(123, -2), truncate(123, 2), truncate(123, 1), truncate(123, -1);")
	result.Check(testkit.Rows("100 123 123 120"))
	result = tk.MustQuery("SELECT truncate(123.456, -2), truncate(123.456, 2), truncate(123.456, 1), truncate(123.456, 3), truncate(1.23, 100), truncate(123456E-3, 2);")
	result.Check(testkit.Rows("100 123.45 123.4 123.456 1.230000000000000000000000000000 123.45"))
	result = tk.MustQuery("SELECT truncate(9223372036854775807, -7), truncate(9223372036854775808, -10), truncate(cast(-1 as unsigned), -10);")
	result.Check(testkit.Rows("9223372036850000000 9223372030000000000 18446744070000000000"))
	// issue 17181,19390
	tk.MustQuery("select truncate(42, -9223372036854775808);").Check(testkit.Rows("0"))
	tk.MustQuery("select truncate(42, 9223372036854775808);").Check(testkit.Rows("42"))
	tk.MustQuery("select truncate(42, -2147483648);").Check(testkit.Rows("0"))
	tk.MustQuery("select truncate(42, 2147483648);").Check(testkit.Rows("42"))
	tk.MustQuery("select truncate(42, 18446744073709551615);").Check(testkit.Rows("42"))
	tk.MustQuery("select truncate(42, 4294967295);").Check(testkit.Rows("42"))
	tk.MustQuery("select truncate(42, -0);").Check(testkit.Rows("42"))
	tk.MustQuery("select truncate(42, -307);").Check(testkit.Rows("0"))
	tk.MustQuery("select truncate(42, -308);").Check(testkit.Rows("0"))
	tk.MustQuery("select truncate(42, -309);").Check(testkit.Rows("0"))
	tk.MustExec(`drop table if exists t;`)
	tk.MustExec("create table t (a bigint unsigned);")
	tk.MustExec("insert into t values (18446744073709551615), (4294967295), (9223372036854775808), (2147483648);")
	tk.MustQuery("select truncate(42, a) from t;").Check(testkit.Rows("42", "42", "42", "42"))

	tk.MustExec(`drop table if exists t;`)
	tk.MustExec(`create table t(a date, b datetime, c timestamp, d varchar(20));`)
	tk.MustExec(`insert into t select "1234-12-29", "1234-12-29 16:24:13.9912", "2014-12-29 16:19:28", "12.34567";`)

	// NOTE: the actually result is: 12341220 12341229.0 12341200 12341229.00,
	// but Datum.ToString() don't format decimal length for float numbers.
	result = tk.MustQuery(`select truncate(a, -1), truncate(a, 1), truncate(a, -2), truncate(a, 2) from t;`)
	result.Check(testkit.Rows("12341220 12341229 12341200 12341229"))

	// NOTE: the actually result is: 12341229162410 12341229162414.0 12341229162400 12341229162414.00,
	// but Datum.ToString() don't format decimal length for float numbers.
	result = tk.MustQuery(`select truncate(b, -1), truncate(b, 1), truncate(b, -2), truncate(b, 2) from t;`)
	result.Check(testkit.Rows("12341229162410 12341229162414 12341229162400 12341229162414"))

	// NOTE: the actually result is: 20141229161920 20141229161928.0 20141229161900 20141229161928.00,
	// but Datum.ToString() don't format decimal length for float numbers.
	result = tk.MustQuery(`select truncate(c, -1), truncate(c, 1), truncate(c, -2), truncate(c, 2) from t;`)
	result.Check(testkit.Rows("20141229161920 20141229161928 20141229161900 20141229161928"))

	result = tk.MustQuery(`select truncate(d, -1), truncate(d, 1), truncate(d, -2), truncate(d, 2) from t;`)
	result.Check(testkit.Rows("10 12.3 0 12.34"))

	result = tk.MustQuery(`select truncate(json_array(), 1), truncate("cascasc", 1);`)
	result.Check(testkit.Rows("0 0"))

	// for pow
	result = tk.MustQuery("SELECT POW('12', 2), POW(1.2e1, '2.0'), POW(12, 2.0);")
	result.Check(testkit.Rows("144 144 144"))
	result = tk.MustQuery("SELECT POW(null, 2), POW(2, null), POW(null, null);")
	result.Check(testkit.Rows("<nil> <nil> <nil>"))
	result = tk.MustQuery("SELECT POW(0, 0);")
	result.Check(testkit.Rows("1"))
	result = tk.MustQuery("SELECT POW(0, 0.1), POW(0, 0.5), POW(0, 1);")
	result.Check(testkit.Rows("0 0 0"))
	rs, err = tk.Exec("SELECT POW(0, -1);")
	c.Assert(err, IsNil)
	_, err = session.GetRows4Test(ctx, tk.Se, rs)
	c.Assert(err, NotNil)
	terr = errors.Cause(err).(*terror.Error)
	c.Assert(terr.Code(), Equals, errors.ErrCode(mysql.ErrDataOutOfRange))
	c.Assert(rs.Close(), IsNil)

	// for sign
	result = tk.MustQuery("SELECT SIGN('12'), SIGN(1.2e1), SIGN(12), SIGN(0.0000012);")
	result.Check(testkit.Rows("1 1 1 1"))
	result = tk.MustQuery("SELECT SIGN('-12'), SIGN(-1.2e1), SIGN(-12), SIGN(-0.0000012);")
	result.Check(testkit.Rows("-1 -1 -1 -1"))
	result = tk.MustQuery("SELECT SIGN('0'), SIGN('-0'), SIGN(0);")
	result.Check(testkit.Rows("0 0 0"))
	result = tk.MustQuery("SELECT SIGN(NULL);")
	result.Check(testkit.Rows("<nil>"))
	result = tk.MustQuery("SELECT SIGN(-9223372036854775808), SIGN(9223372036854775808);")
	result.Check(testkit.Rows("-1 1"))

	// for sqrt
	result = tk.MustQuery("SELECT SQRT(-10), SQRT(144), SQRT(4.84), SQRT(0.04), SQRT(0);")
	result.Check(testkit.Rows("<nil> 12 2.2 0.2 0"))

	// for crc32
	result = tk.MustQuery("SELECT crc32(0), crc32(-0), crc32('0'), crc32('abc'), crc32('ABC'), crc32(NULL), crc32(''), crc32('hello world!')")
	result.Check(testkit.Rows("4108050209 4108050209 4108050209 891568578 2743272264 <nil> 0 62177901"))

	// for radians
	result = tk.MustQuery("SELECT radians(1.0), radians(pi()), radians(pi()/2), radians(180), radians(1.009);")
	result.Check(testkit.Rows("0.017453292519943295 0.05483113556160754 0.02741556778080377 3.141592653589793 0.01761037215262278"))

	// for rand
	tk.MustExec("drop table if exists t")
	tk.MustExec("create table t(a int)")
	tk.MustExec("insert into t values(1),(2),(3)")
	tk.Se.GetSessionVars().MaxChunkSize = 1
	tk.MustQuery("select rand(1) from t").Sort().Check(testkit.Rows("0.1418603212962489", "0.40540353712197724", "0.8716141803857071"))
	tk.MustQuery("select rand(a) from t").Check(testkit.Rows("0.40540353712197724", "0.6555866465490187", "0.9057697559760601"))
	tk.MustQuery("select rand(1), rand(2), rand(3)").Check(testkit.Rows("0.40540353712197724 0.6555866465490187 0.9057697559760601"))
}

func (s *testIntegrationSuite2) TestStringBuiltin(c *C) {
	defer s.cleanEnv(c)
	tk := testkit.NewTestKit(c, s.store)
	tk.MustExec("use test")
	ctx := context.Background()
	var err error

	// for length
	tk.MustExec("drop table if exists t")
	tk.MustExec("create table t(a int, b double, c datetime, d time, e char(20), f bit(10))")
	tk.MustExec(`insert into t values(1, 1.1, "2017-01-01 12:01:01", "12:01:01", "abcdef", 0b10101)`)
	result := tk.MustQuery("select length(a), length(b), length(c), length(d), length(e), length(f), length(null) from t")
	result.Check(testkit.Rows("1 3 19 8 6 2 <nil>"))
	tk.MustExec("drop table if exists t")
	tk.MustExec("create table t(a char(20))")
	tk.MustExec(`insert into t values("tidb  "), (concat("a  ", "b  "))`)
	result = tk.MustQuery("select a, length(a) from t")
	result.Check(testkit.Rows("tidb 4", "a  b 4"))

	// for concat
	tk.MustExec("drop table if exists t")
	tk.MustExec("create table t(a int, b double, c datetime, d time, e char(20))")
	tk.MustExec(`insert into t values(1, 1.1, "2017-01-01 12:01:01", "12:01:01", "abcdef")`)
	result = tk.MustQuery("select concat(a, b, c, d, e) from t")
	result.Check(testkit.Rows("11.12017-01-01 12:01:0112:01:01abcdef"))
	result = tk.MustQuery("select concat(null)")
	result.Check(testkit.Rows("<nil>"))
	result = tk.MustQuery("select concat(null, a, b) from t")
	result.Check(testkit.Rows("<nil>"))
	tk.MustExec("drop table if exists t")
	// Fix issue 9123
	tk.MustExec("create table t(a char(32) not null, b float default '0') engine=innodb default charset=utf8mb4")
	tk.MustExec("insert into t value('0a6f9d012f98467f8e671e9870044528', 208.867)")
	result = tk.MustQuery("select concat_ws( ',', b) from t where a = '0a6f9d012f98467f8e671e9870044528';")
	result.Check(testkit.Rows("208.867"))

	// for concat_ws
	tk.MustExec("drop table if exists t")
	tk.MustExec("create table t(a int, b double, c datetime, d time, e char(20))")
	tk.MustExec(`insert into t values(1, 1.1, "2017-01-01 12:01:01", "12:01:01", "abcdef")`)
	result = tk.MustQuery("select concat_ws('|', a, b, c, d, e) from t")
	result.Check(testkit.Rows("1|1.1|2017-01-01 12:01:01|12:01:01|abcdef"))
	result = tk.MustQuery("select concat_ws(null, null)")
	result.Check(testkit.Rows("<nil>"))
	result = tk.MustQuery("select concat_ws(null, a, b) from t")
	result.Check(testkit.Rows("<nil>"))
	result = tk.MustQuery("select concat_ws(',', 'a', 'b')")
	result.Check(testkit.Rows("a,b"))
	result = tk.MustQuery("select concat_ws(',','First name',NULL,'Last Name')")
	result.Check(testkit.Rows("First name,Last Name"))

	tk.MustExec(`drop table if exists t;`)
	tk.MustExec(`create table t(a tinyint(2), b varchar(10));`)
	tk.MustExec(`insert into t values (1, 'a'), (12, 'a'), (126, 'a'), (127, 'a')`)
	tk.MustQuery(`select concat_ws('#', a, b) from t;`).Check(testkit.Rows(
		`1#a`,
		`12#a`,
		`126#a`,
		`127#a`,
	))

	tk.MustExec("drop table if exists t")
	tk.MustExec("create table t(a binary(3))")
	tk.MustExec("insert into t values('a')")
	result = tk.MustQuery(`select concat_ws(',', a, 'test') = 'a\0\0,test' from t`)
	result.Check(testkit.Rows("1"))

	// for ascii
	tk.MustExec("drop table if exists t")
	tk.MustExec("create table t(a char(10), b int, c double, d datetime, e time, f bit(4))")
	tk.MustExec(`insert into t values('2', 2, 2.3, "2017-01-01 12:01:01", "12:01:01", 0b1010)`)
	result = tk.MustQuery("select ascii(a), ascii(b), ascii(c), ascii(d), ascii(e), ascii(f) from t")
	result.Check(testkit.Rows("50 50 50 50 49 10"))
	result = tk.MustQuery("select ascii('123'), ascii(123), ascii(''), ascii('你好'), ascii(NULL)")
	result.Check(testkit.Rows("49 49 0 228 <nil>"))

	// for lower
	tk.MustExec("drop table if exists t")
	tk.MustExec("create table t(a int, b double, c datetime, d time, e char(20), f binary(3), g binary(3))")
	tk.MustExec(`insert into t values(1, 1.1, "2017-01-01 12:01:01", "12:01:01", "abcdef", 'aa', 'BB')`)
	result = tk.MustQuery("select lower(a), lower(b), lower(c), lower(d), lower(e), lower(f), lower(g), lower(null) from t")
	result.Check(testkit.Rows("1 1.1 2017-01-01 12:01:01 12:01:01 abcdef aa\x00 BB\x00 <nil>"))

	// for upper
	result = tk.MustQuery("select upper(a), upper(b), upper(c), upper(d), upper(e), upper(f), upper(g), upper(null) from t")
	result.Check(testkit.Rows("1 1.1 2017-01-01 12:01:01 12:01:01 ABCDEF aa\x00 BB\x00 <nil>"))

	// for strcmp
	tk.MustExec("drop table if exists t")
	tk.MustExec("create table t(a char(10), b int, c double, d datetime, e time)")
	tk.MustExec(`insert into t values("123", 123, 12.34, "2017-01-01 12:01:01", "12:01:01")`)
	result = tk.MustQuery(`select strcmp(a, "123"), strcmp(b, "123"), strcmp(c, "12.34"), strcmp(d, "2017-01-01 12:01:01"), strcmp(e, "12:01:01") from t`)
	result.Check(testkit.Rows("0 0 0 0 0"))
	result = tk.MustQuery(`select strcmp("1", "123"), strcmp("123", "1"), strcmp("123", "45"), strcmp("123", null), strcmp(null, "123")`)
	result.Check(testkit.Rows("-1 1 -1 <nil> <nil>"))
	result = tk.MustQuery(`select strcmp("", "123"), strcmp("123", ""), strcmp("", ""), strcmp("", null), strcmp(null, "")`)
	result.Check(testkit.Rows("-1 1 0 <nil> <nil>"))

	// for left
	tk.MustExec("drop table if exists t")
	tk.MustExec("create table t(a char(10), b int, c double, d datetime, e time)")
	tk.MustExec(`insert into t values('abcde', 1234, 12.34, "2017-01-01 12:01:01", "12:01:01")`)
	result = tk.MustQuery("select left(a, 2), left(b, 2), left(c, 2), left(d, 2), left(e, 2) from t")
	result.Check(testkit.Rows("ab 12 12 20 12"))
	result = tk.MustQuery(`select left("abc", 0), left("abc", -1), left(NULL, 1), left("abc", NULL)`)
	result.Check(testkit.Rows("  <nil> <nil>"))
	result = tk.MustQuery(`select left("abc", "a"), left("abc", 1.9), left("abc", 1.2)`)
	result.Check(testkit.Rows(" ab a"))
	result = tk.MustQuery(`select left("中文abc", 2), left("中文abc", 3), left("中文abc", 4)`)
	result.Check(testkit.Rows("中文 中文a 中文ab"))
	// for right, reuse the table created for left
	result = tk.MustQuery("select right(a, 3), right(b, 3), right(c, 3), right(d, 3), right(e, 3) from t")
	result.Check(testkit.Rows("cde 234 .34 :01 :01"))
	result = tk.MustQuery(`select right("abcde", 0), right("abcde", -1), right("abcde", 100), right(NULL, 1), right("abcde", NULL)`)
	result.Check(testkit.Rows("  abcde <nil> <nil>"))
	result = tk.MustQuery(`select right("abcde", "a"), right("abcde", 1.9), right("abcde", 1.2)`)
	result.Check(testkit.Rows(" de e"))
	result = tk.MustQuery(`select right("中文abc", 2), right("中文abc", 4), right("中文abc", 5)`)
	result.Check(testkit.Rows("bc 文abc 中文abc"))
	tk.MustExec("drop table if exists t")
	tk.MustExec("create table t(a binary(10))")
	tk.MustExec(`insert into t select "中文abc"`)
	result = tk.MustQuery(`select left(a, 3), left(a, 6), left(a, 7) from t`)
	result.Check(testkit.Rows("中 中文 中文a"))
	result = tk.MustQuery(`select right(a, 2), right(a, 7) from t`)
	result.Check(testkit.Rows("c\x00 文abc\x00"))

	// for ord
	tk.MustExec("drop table if exists t")
	tk.MustExec("create table t(a char(10), b int, c double, d datetime, e time, f bit(4), g binary(20), h blob(10), i text(30))")
	tk.MustExec(`insert into t values('2', 2, 2.3, "2017-01-01 12:01:01", "12:01:01", 0b1010, "512", "48", "tidb")`)
	result = tk.MustQuery("select ord(a), ord(b), ord(c), ord(d), ord(e), ord(f), ord(g), ord(h), ord(i) from t")
	result.Check(testkit.Rows("50 50 50 50 49 10 53 52 116"))
	result = tk.MustQuery("select ord('123'), ord(123), ord(''), ord('你好'), ord(NULL), ord('👍')")
	result.Check(testkit.Rows("49 49 0 14990752 <nil> 4036989325"))
	result = tk.MustQuery("select ord(X''), ord(X'6161'), ord(X'e4bd'), ord(X'e4bda0'), ord(_ascii'你'), ord(_latin1'你')")
	result.Check(testkit.Rows("0 97 228 228 228 228"))

	// for space
	result = tk.MustQuery(`select space(0), space(2), space(-1), space(1.1), space(1.9)`)
	result.Check(testutil.RowsWithSep(",", ",  ,, ,  "))
	result = tk.MustQuery(`select space("abc"), space("2"), space("1.1"), space(''), space(null)`)
	result.Check(testutil.RowsWithSep(",", ",  , ,,<nil>"))

	// for replace
	tk.MustExec("drop table if exists t")
	tk.MustExec("create table t(a char(20), b int, c double, d datetime, e time)")
	tk.MustExec(`insert into t values('www.mysql.com', 1234, 12.34, "2017-01-01 12:01:01", "12:01:01")`)
	result = tk.MustQuery(`select replace(a, 'mysql', 'pingcap'), replace(b, 2, 55), replace(c, 34, 0), replace(d, '-', '/'), replace(e, '01', '22') from t`)
	result.Check(testutil.RowsWithSep(",", "www.pingcap.com,15534,12.0,2017/01/01 12:01:01,12:22:22"))
	result = tk.MustQuery(`select replace('aaa', 'a', ''), replace(null, 'a', 'b'), replace('a', null, 'b'), replace('a', 'b', null)`)
	result.Check(testkit.Rows(" <nil> <nil> <nil>"))

	// for tobase64
	tk.MustExec("drop table if exists t")
	tk.MustExec("create table t(a int, b double, c datetime, d time, e char(20), f bit(10), g binary(20), h blob(10))")
	tk.MustExec(`insert into t values(1, 1.1, "2017-01-01 12:01:01", "12:01:01", "abcdef", 0b10101, "512", "abc")`)
	result = tk.MustQuery("select to_base64(a), to_base64(b), to_base64(c), to_base64(d), to_base64(e), to_base64(f), to_base64(g), to_base64(h), to_base64(null) from t")
	result.Check(testkit.Rows("MQ== MS4x MjAxNy0wMS0wMSAxMjowMTowMQ== MTI6MDE6MDE= YWJjZGVm ABU= NTEyAAAAAAAAAAAAAAAAAAAAAAA= YWJj <nil>"))

	// for from_base64
	result = tk.MustQuery(`select from_base64("abcd"), from_base64("asc")`)
	result.Check(testkit.Rows("i\xb7\x1d <nil>"))
	result = tk.MustQuery(`select from_base64("MQ=="), from_base64(1234)`)
	result.Check(testkit.Rows("1 \xd7m\xf8"))

	// for substr
	tk.MustExec("drop table if exists t")
	tk.MustExec("create table t(a char(10), b int, c double, d datetime, e time)")
	tk.MustExec(`insert into t values('Sakila', 12345, 123.45, "2017-01-01 12:01:01", "12:01:01")`)
	result = tk.MustQuery(`select substr(a, 3), substr(b, 2, 3), substr(c, -3), substr(d, -8), substr(e, -3, 100) from t`)
	result.Check(testkit.Rows("kila 234 .45 12:01:01 :01"))
	result = tk.MustQuery(`select substr('Sakila', 100), substr('Sakila', -100), substr('Sakila', -5, 3), substr('Sakila', 2, -1)`)
	result.Check(testutil.RowsWithSep(",", ",,aki,"))
	result = tk.MustQuery(`select substr('foobarbar' from 4), substr('Sakila' from -4 for 2)`)
	result.Check(testkit.Rows("barbar ki"))
	result = tk.MustQuery(`select substr(null, 2, 3), substr('foo', null, 3), substr('foo', 2, null)`)
	result.Check(testkit.Rows("<nil> <nil> <nil>"))
	result = tk.MustQuery(`select substr('中文abc', 2), substr('中文abc', 3), substr("中文abc", 1, 2)`)
	result.Check(testkit.Rows("文abc abc 中文"))
	tk.MustExec("drop table if exists t")
	tk.MustExec("create table t(a binary(10))")
	tk.MustExec(`insert into t select "中文abc"`)
	result = tk.MustQuery(`select substr(a, 4), substr(a, 1, 3), substr(a, 1, 6) from t`)
	result.Check(testkit.Rows("文abc\x00 中 中文"))
	result = tk.MustQuery(`select substr("string", -1), substr("string", -2), substr("中文", -1), substr("中文", -2) from t`)
	result.Check(testkit.Rows("g ng 文 中文"))

	// for bit_length
	tk.MustExec("drop table if exists t")
	tk.MustExec("create table t(a int, b double, c datetime, d time, e char(20), f bit(10), g binary(20), h varbinary(20))")
	tk.MustExec(`insert into t values(1, 1.1, "2017-01-01 12:01:01", "12:01:01", "abcdef", 0b10101, "g", "h")`)
	result = tk.MustQuery("select bit_length(a), bit_length(b), bit_length(c), bit_length(d), bit_length(e), bit_length(f), bit_length(g), bit_length(h), bit_length(null) from t")
	result.Check(testkit.Rows("8 24 152 64 48 16 160 8 <nil>"))

	// for substring_index
	tk.MustExec("drop table if exists t")
	tk.MustExec("create table t(a char(20), b int, c double, d datetime, e time)")
	tk.MustExec(`insert into t values('www.pingcap.com', 12345, 123.45, "2017-01-01 12:01:01", "12:01:01")`)
	result = tk.MustQuery(`select substring_index(a, '.', 2), substring_index(b, '.', 2), substring_index(c, '.', -1), substring_index(d, '-', 1), substring_index(e, ':', -2) from t`)
	result.Check(testkit.Rows("www.pingcap 12345 45 2017 01:01"))
	result = tk.MustQuery(`select substring_index('www.pingcap.com', '.', 0), substring_index('www.pingcap.com', '.', 100), substring_index('www.pingcap.com', '.', -100)`)
	result.Check(testkit.Rows(" www.pingcap.com www.pingcap.com"))
	tk.MustQuery(`select substring_index('xyz', 'abc', 9223372036854775808)`).Check(testkit.Rows(``))
	result = tk.MustQuery(`select substring_index('www.pingcap.com', 'd', 1), substring_index('www.pingcap.com', '', 1), substring_index('', '.', 1)`)
	result.Check(testutil.RowsWithSep(",", "www.pingcap.com,,"))
	result = tk.MustQuery(`select substring_index(null, '.', 1), substring_index('www.pingcap.com', null, 1), substring_index('www.pingcap.com', '.', null)`)
	result.Check(testkit.Rows("<nil> <nil> <nil>"))

	// for hex
	tk.MustExec("drop table if exists t")
	tk.MustExec("create table t(a char(20), b int, c double, d datetime, e time, f decimal(5, 2), g bit(4))")
	tk.MustExec(`insert into t values('www.pingcap.com', 12345, 123.45, "2017-01-01 12:01:01", "12:01:01", 123.45, 0b1100)`)
	result = tk.MustQuery(`select hex(a), hex(b), hex(c), hex(d), hex(e), hex(f), hex(g) from t`)
	result.Check(testkit.Rows("7777772E70696E676361702E636F6D 3039 7B 323031372D30312D30312031323A30313A3031 31323A30313A3031 7B C"))
	result = tk.MustQuery(`select hex('abc'), hex('你好'), hex(12), hex(12.3), hex(12.8)`)
	result.Check(testkit.Rows("616263 E4BDA0E5A5BD C C D"))
	result = tk.MustQuery(`select hex(-1), hex(-12.3), hex(-12.8), hex(0x12), hex(null)`)
	result.Check(testkit.Rows("FFFFFFFFFFFFFFFF FFFFFFFFFFFFFFF4 FFFFFFFFFFFFFFF3 12 <nil>"))
	tk.MustExec("drop table if exists t")
	tk.MustExec("CREATE TABLE t(i int primary key auto_increment, a binary, b binary(0), c binary(20), d binary(255)) character set utf8 collate utf8_bin;")
	tk.MustExec("insert into t(a, b, c, d) values ('a', NULL, 'a','a');")
	tk.MustQuery("select i, hex(a), hex(b), hex(c), hex(d) from t;").Check(testkit.Rows("1 61 <nil> 6100000000000000000000000000000000000000 610000000000000000000000000000000000000000000000000000000000000000000000000000000000000000000000000000000000000000000000000000000000000000000000000000000000000000000000000000000000000000000000000000000000000000000000000000000000000000000000000000000000000000000000000000000000000000000000000000000000000000000000000000000000000000000000000000000000000000000000000000000000000000000000000000000000000000000000000000000000000000000000000000000000000000000000000000000000000000000000000000000000000000000000000000"))

	// for unhex
	result = tk.MustQuery(`select unhex('4D7953514C'), unhex('313233'), unhex(313233), unhex('')`)
	result.Check(testkit.Rows("MySQL 123 123 "))
	result = tk.MustQuery(`select unhex('string'), unhex('你好'), unhex(123.4), unhex(null)`)
	result.Check(testkit.Rows("<nil> <nil> <nil> <nil>"))

	// for ltrim and rtrim
	result = tk.MustQuery(`select ltrim('   bar   '), ltrim('bar'), ltrim(''), ltrim(null)`)
	result.Check(testutil.RowsWithSep(",", "bar   ,bar,,<nil>"))
	result = tk.MustQuery(`select rtrim('   bar   '), rtrim('bar'), rtrim(''), rtrim(null)`)
	result.Check(testutil.RowsWithSep(",", "   bar,bar,,<nil>"))
	result = tk.MustQuery(`select ltrim("\t   bar   "), ltrim("   \tbar"), ltrim("\n  bar"), ltrim("\r  bar")`)
	result.Check(testutil.RowsWithSep(",", "\t   bar   ,\tbar,\n  bar,\r  bar"))
	result = tk.MustQuery(`select rtrim("   bar   \t"), rtrim("bar\t   "), rtrim("bar   \n"), rtrim("bar   \r")`)
	result.Check(testutil.RowsWithSep(",", "   bar   \t,bar\t,bar   \n,bar   \r"))

	// for reverse
	tk.MustExec(`DROP TABLE IF EXISTS t;`)
	tk.MustExec(`CREATE TABLE t(a BINARY(6));`)
	tk.MustExec(`INSERT INTO t VALUES("中文");`)
	result = tk.MustQuery(`SELECT a, REVERSE(a), REVERSE("中文"), REVERSE("123 ") FROM t;`)
	result.Check(testkit.Rows("中文 \x87\x96歸\xe4 文中  321"))
	result = tk.MustQuery(`SELECT REVERSE(123), REVERSE(12.09) FROM t;`)
	result.Check(testkit.Rows("321 90.21"))

	// for trim
	result = tk.MustQuery(`select trim('   bar   '), trim(leading 'x' from 'xxxbarxxx'), trim(trailing 'xyz' from 'barxxyz'), trim(both 'x' from 'xxxbarxxx')`)
	result.Check(testkit.Rows("bar barxxx barx bar"))
	result = tk.MustQuery(`select trim('\t   bar\n   '), trim('   \rbar   \t')`)
	result.Check(testutil.RowsWithSep(",", "\t   bar\n,\rbar   \t"))
	result = tk.MustQuery(`select trim(leading from '   bar'), trim('x' from 'xxxbarxxx'), trim('x' from 'bar'), trim('' from '   bar   ')`)
	result.Check(testutil.RowsWithSep(",", "bar,bar,bar,   bar   "))
	result = tk.MustQuery(`select trim(''), trim('x' from '')`)
	result.Check(testutil.RowsWithSep(",", ","))
	result = tk.MustQuery(`select trim(null from 'bar'), trim('x' from null), trim(null), trim(leading null from 'bar')`)
	// FIXME: the result for trim(leading null from 'bar') should be <nil>, current is 'bar'
	result.Check(testkit.Rows("<nil> <nil> <nil> bar"))

	// for locate
	tk.MustExec("drop table if exists t")
	tk.MustExec("create table t(a char(20), b int, c double, d datetime, e time, f binary(5))")
	tk.MustExec(`insert into t values('www.pingcap.com', 12345, 123.45, "2017-01-01 12:01:01", "12:01:01", "HelLo")`)
	result = tk.MustQuery(`select locate(".ping", a), locate(".ping", a, 5) from t`)
	result.Check(testkit.Rows("4 0"))
	result = tk.MustQuery(`select locate("234", b), locate("235", b, 10) from t`)
	result.Check(testkit.Rows("2 0"))
	result = tk.MustQuery(`select locate(".45", c), locate(".35", b) from t`)
	result.Check(testkit.Rows("4 0"))
	result = tk.MustQuery(`select locate("El", f), locate("ll", f), locate("lL", f), locate("Lo", f), locate("lo", f) from t`)
	result.Check(testkit.Rows("0 0 3 4 0"))
	result = tk.MustQuery(`select locate("01 12", d) from t`)
	result.Check(testkit.Rows("9"))
	result = tk.MustQuery(`select locate("文", "中文字符串", 2)`)
	result.Check(testkit.Rows("2"))
	result = tk.MustQuery(`select locate("文", "中文字符串", 3)`)
	result.Check(testkit.Rows("0"))
	result = tk.MustQuery(`select locate("文", "中文字符串")`)
	result.Check(testkit.Rows("2"))

	// for bin
	result = tk.MustQuery(`select bin(-1);`)
	result.Check(testkit.Rows("1111111111111111111111111111111111111111111111111111111111111111"))
	result = tk.MustQuery(`select bin(5);`)
	result.Check(testkit.Rows("101"))
	result = tk.MustQuery(`select bin("中文");`)
	result.Check(testkit.Rows("0"))

	// for character_length
	result = tk.MustQuery(`select character_length(null), character_length("Hello"), character_length("a中b文c"),
	character_length(123), character_length(12.3456);`)
	result.Check(testkit.Rows("<nil> 5 5 3 7"))

	// for char_length
	result = tk.MustQuery(`select char_length(null), char_length("Hello"), char_length("a中b文c"), char_length(123),char_length(12.3456);`)
	result.Check(testkit.Rows("<nil> 5 5 3 7"))
	result = tk.MustQuery(`select char_length(null), char_length("Hello"), char_length("a 中 b 文 c"), char_length("НОЧЬ НА ОКРАИНЕ МОСКВЫ");`)
	result.Check(testkit.Rows("<nil> 5 9 22"))
	// for char_length, binary string type
	result = tk.MustQuery(`select char_length(null), char_length(binary("Hello")), char_length(binary("a 中 b 文 c")), char_length(binary("НОЧЬ НА ОКРАИНЕ МОСКВЫ"));`)
	result.Check(testkit.Rows("<nil> 5 13 41"))

	// for elt
	result = tk.MustQuery(`select elt(0, "abc", "def"), elt(2, "hello", "中文", "tidb"), elt(4, "hello", "中文",
	"tidb");`)
	result.Check(testkit.Rows("<nil> 中文 <nil>"))

	// for instr
	result = tk.MustQuery(`select instr("中国", "国"), instr("中国", ""), instr("abc", ""), instr("", ""), instr("", "abc");`)
	result.Check(testkit.Rows("2 1 1 1 0"))
	result = tk.MustQuery(`select instr("中国", null), instr(null, ""), instr(null, null);`)
	result.Check(testkit.Rows("<nil> <nil> <nil>"))
	tk.MustExec(`drop table if exists t;`)
	tk.MustExec(`create table t(a binary(20), b char(20));`)
	tk.MustExec(`insert into t values("中国", cast("国" as binary)), ("中国", ""), ("abc", ""), ("", ""), ("", "abc");`)
	result = tk.MustQuery(`select instr(a, b) from t;`)
	result.Check(testkit.Rows("4", "1", "1", "1", "0"))

	// for oct
	result = tk.MustQuery(`select oct("aaaa"), oct("-1.9"),  oct("-9999999999999999999999999"), oct("9999999999999999999999999");`)
	result.Check(testkit.Rows("0 1777777777777777777777 1777777777777777777777 1777777777777777777777"))
	result = tk.MustQuery(`select oct(-1.9), oct(1.9), oct(-1), oct(1), oct(-9999999999999999999999999), oct(9999999999999999999999999);`)
	result.Check(testkit.Rows("1777777777777777777777 1 1777777777777777777777 1 1777777777777777777777 1777777777777777777777"))

	// #issue 4356
	tk.MustExec("drop table if exists t")
	tk.MustExec("CREATE TABLE t (b BIT(8));")
	tk.MustExec(`INSERT INTO t SET b = b'11111111';`)
	tk.MustExec(`INSERT INTO t SET b = b'1010';`)
	tk.MustExec(`INSERT INTO t SET b = b'0101';`)
	result = tk.MustQuery(`SELECT b+0, BIN(b), OCT(b), HEX(b) FROM t;`)
	result.Check(testkit.Rows("255 11111111 377 FF", "10 1010 12 A", "5 101 5 5"))

	// for find_in_set
	result = tk.MustQuery(`select find_in_set("", ""), find_in_set("", ","), find_in_set("中文", "字符串,中文"), find_in_set("b,", "a,b,c,d");`)
	result.Check(testkit.Rows("0 1 2 0"))
	result = tk.MustQuery(`select find_in_set(NULL, ""), find_in_set("", NULL), find_in_set(1, "2,3,1");`)
	result.Check(testkit.Rows("<nil> <nil> 3"))

	// for make_set
	result = tk.MustQuery(`select make_set(0, "12"), make_set(3, "aa", "11"), make_set(3, NULL, "中文"), make_set(NULL, "aa");`)
	result.Check(testkit.Rows(" aa,11 中文 <nil>"))

	// for quote
	result = tk.MustQuery(`select quote("aaaa"), quote(""), quote("\"\""), quote("\n\n");`)
	result.Check(testkit.Rows("'aaaa' '' '\"\"' '\n\n'"))
	result = tk.MustQuery(`select quote(0121), quote(0000), quote("中文"), quote(NULL);`)
	result.Check(testkit.Rows("'121' '0' '中文' NULL"))
	tk.MustQuery(`select quote(null) is NULL;`).Check(testkit.Rows(`0`))
	tk.MustQuery(`select quote(null) is NOT NULL;`).Check(testkit.Rows(`1`))
	tk.MustQuery(`select length(quote(null));`).Check(testkit.Rows(`4`))
	tk.MustQuery(`select quote(null) REGEXP binary 'null'`).Check(testkit.Rows(`0`))
	tk.MustQuery(`select quote(null) REGEXP binary 'NULL'`).Check(testkit.Rows(`1`))
	tk.MustQuery(`select quote(null) REGEXP 'NULL'`).Check(testkit.Rows(`1`))
	tk.MustQuery(`select quote(null) REGEXP 'null'`).Check(testkit.Rows(`0`))

	// for convert
	result = tk.MustQuery(`select convert("123" using "binary"), convert("中文" using "binary"), convert("中文" using "utf8"), convert("中文" using "utf8mb4"), convert(cast("中文" as binary) using "utf8");`)
	result.Check(testkit.Rows("123 中文 中文 中文 中文"))
	// Charset 866 does not have a default collation configured currently, so this will return error.
	err = tk.ExecToErr(`select convert("123" using "866");`)
	c.Assert(err.Error(), Equals, "[parser:1115]Unknown character set: '866'")
	// Test case in issue #4436.
	tk.MustExec("drop table if exists t;")
	tk.MustExec("create table t(a char(20));")
	err = tk.ExecToErr("select convert(a using a) from t;")
	c.Assert(err.Error(), Equals, "[parser:1115]Unknown character set: 'a'")

	// for insert
	result = tk.MustQuery(`select insert("中文", 1, 1, cast("aaa" as binary)), insert("ba", -1, 1, "aaa"), insert("ba", 1, 100, "aaa"), insert("ba", 100, 1, "aaa");`)
	result.Check(testkit.Rows("aaa文 ba aaa ba"))
	result = tk.MustQuery(`select insert("bb", NULL, 1, "aa"), insert("bb", 1, NULL, "aa"), insert(NULL, 1, 1, "aaa"), insert("bb", 1, 1, NULL);`)
	result.Check(testkit.Rows("<nil> <nil> <nil> <nil>"))
	result = tk.MustQuery(`SELECT INSERT("bb", 0, 1, NULL), INSERT("bb", 0, NULL, "aaa");`)
	result.Check(testkit.Rows("<nil> <nil>"))
	result = tk.MustQuery(`SELECT INSERT("中文", 0, 1, NULL), INSERT("中文", 0, NULL, "aaa");`)
	result.Check(testkit.Rows("<nil> <nil>"))

	// for export_set
	result = tk.MustQuery(`select export_set(7, "1", "0", ",", 65);`)
	result.Check(testkit.Rows("1,1,1,0,0,0,0,0,0,0,0,0,0,0,0,0,0,0,0,0,0,0,0,0,0,0,0,0,0,0,0,0,0,0,0,0,0,0,0,0,0,0,0,0,0,0,0,0,0,0,0,0,0,0,0,0,0,0,0,0,0,0,0,0"))
	result = tk.MustQuery(`select export_set(7, "1", "0", ",", -1);`)
	result.Check(testkit.Rows("1,1,1,0,0,0,0,0,0,0,0,0,0,0,0,0,0,0,0,0,0,0,0,0,0,0,0,0,0,0,0,0,0,0,0,0,0,0,0,0,0,0,0,0,0,0,0,0,0,0,0,0,0,0,0,0,0,0,0,0,0,0,0,0"))
	result = tk.MustQuery(`select export_set(7, "1", "0", ",");`)
	result.Check(testkit.Rows("1,1,1,0,0,0,0,0,0,0,0,0,0,0,0,0,0,0,0,0,0,0,0,0,0,0,0,0,0,0,0,0,0,0,0,0,0,0,0,0,0,0,0,0,0,0,0,0,0,0,0,0,0,0,0,0,0,0,0,0,0,0,0,0"))
	result = tk.MustQuery(`select export_set(7, "1", "0");`)
	result.Check(testkit.Rows("1,1,1,0,0,0,0,0,0,0,0,0,0,0,0,0,0,0,0,0,0,0,0,0,0,0,0,0,0,0,0,0,0,0,0,0,0,0,0,0,0,0,0,0,0,0,0,0,0,0,0,0,0,0,0,0,0,0,0,0,0,0,0,0"))
	result = tk.MustQuery(`select export_set(NULL, "1", "0", ",", 65);`)
	result.Check(testkit.Rows("<nil>"))
	result = tk.MustQuery(`select export_set(7, "1", "0", ",", 1);`)
	result.Check(testkit.Rows("1"))

	// for format
	result = tk.MustQuery(`select format(12332.1, 4), format(12332.2, 0), format(12332.2, 2,'en_US');`)
	result.Check(testkit.Rows("12,332.1000 12,332 12,332.20"))
	result = tk.MustQuery(`select format(NULL, 4), format(12332.2, NULL);`)
	result.Check(testkit.Rows("<nil> <nil>"))
	rs, err := tk.Exec(`select format(12332.2, 2,'es_EC');`)
	c.Assert(err, IsNil)
	_, err = session.GetRows4Test(ctx, tk.Se, rs)
	c.Assert(err, NotNil)
	c.Assert(err.Error(), Matches, "not support for the specific locale")
	c.Assert(rs.Close(), IsNil)

	// for field
	result = tk.MustQuery(`select field(1, 2, 1), field(1, 0, NULL), field(1, NULL, 2, 1), field(NULL, 1, 2, NULL);`)
	result.Check(testkit.Rows("2 0 3 0"))
	result = tk.MustQuery(`select field("1", 2, 1), field(1, "0", NULL), field("1", NULL, 2, 1), field(NULL, 1, "2", NULL);`)
	result.Check(testkit.Rows("2 0 3 0"))
	result = tk.MustQuery(`select field("1", 2, 1), field(1, "abc", NULL), field("1", NULL, 2, 1), field(NULL, 1, "2", NULL);`)
	result.Check(testkit.Rows("2 0 3 0"))
	result = tk.MustQuery(`select field("abc", "a", 1), field(1.3, "1.3", 1.5);`)
	result.Check(testkit.Rows("1 1"))

	tk.MustExec("drop table if exists t")
	tk.MustExec("create table t(a decimal(11, 8), b decimal(11,8))")
	tk.MustExec("insert into t values('114.57011441','38.04620115'), ('-38.04620119', '38.04620115');")
	result = tk.MustQuery("select a,b,concat_ws(',',a,b) from t")
	result.Check(testkit.Rows("114.57011441 38.04620115 114.57011441,38.04620115",
		"-38.04620119 38.04620115 -38.04620119,38.04620115"))
}

func (s *testIntegrationSuite2) TestEncryptionBuiltin(c *C) {
	defer s.cleanEnv(c)
	tk := testkit.NewTestKit(c, s.store)
	tk.MustExec("use test")
	ctx := context.Background()

	// for password
	tk.MustExec("drop table if exists t")
	tk.MustExec("create table t(a char(41), b char(41), c char(41))")
	tk.MustExec(`insert into t values(NULL, '', 'abc')`)
	result := tk.MustQuery("select password(a) from t")
	result.Check(testkit.Rows(""))
	result = tk.MustQuery("select password(b) from t")
	result.Check(testkit.Rows(""))
	result = tk.MustQuery("select password(c) from t")
	result.Check(testkit.Rows("*0D3CED9BEC10A777AEC23CCC353A8C08A633045E"))

	// for md5
	tk.MustExec("drop table if exists t")
	tk.MustExec("create table t(a char(10), b int, c double, d datetime, e time, f bit(4), g binary(20), h blob(10), i text(30))")
	tk.MustExec(`insert into t values('2', 2, 2.3, "2017-01-01 12:01:01", "12:01:01", 0b1010, "512", "48", "tidb")`)
	result = tk.MustQuery("select md5(a), md5(b), md5(c), md5(d), md5(e), md5(f), md5(g), md5(h), md5(i) from t")
	result.Check(testkit.Rows("c81e728d9d4c2f636f067f89cc14862c c81e728d9d4c2f636f067f89cc14862c 1a18da63cbbfb49cb9616e6bfd35f662 bad2fa88e1f35919ec7584cc2623a310 991f84d41d7acff6471e536caa8d97db 68b329da9893e34099c7d8ad5cb9c940 5c9f0e9b3b36276731bfba852a73ccc6 642e92efb79421734881b53e1e1b18b6 c337e11bfca9f12ae9b1342901e04379"))
	result = tk.MustQuery("select md5('123'), md5(123), md5(''), md5('你好'), md5(NULL), md5('👍')")
	result.Check(testkit.Rows(`202cb962ac59075b964b07152d234b70 202cb962ac59075b964b07152d234b70 d41d8cd98f00b204e9800998ecf8427e 7eca689f0d3389d9dea66ae112e5cfd7 <nil> 0215ac4dab1ecaf71d83f98af5726984`))

	// for sha/sha1
	tk.MustExec("drop table if exists t")
	tk.MustExec("create table t(a char(10), b int, c double, d datetime, e time, f bit(4), g binary(20), h blob(10), i text(30))")
	tk.MustExec(`insert into t values('2', 2, 2.3, "2017-01-01 12:01:01", "12:01:01", 0b1010, "512", "48", "tidb")`)
	result = tk.MustQuery("select sha1(a), sha1(b), sha1(c), sha1(d), sha1(e), sha1(f), sha1(g), sha1(h), sha1(i) from t")
	result.Check(testkit.Rows("da4b9237bacccdf19c0760cab7aec4a8359010b0 da4b9237bacccdf19c0760cab7aec4a8359010b0 ce0d88c5002b6cf7664052f1fc7d652cbdadccec 6c6956de323692298e4e5ad3028ff491f7ad363c 1906f8aeb5a717ca0f84154724045839330b0ea9 adc83b19e793491b1c6ea0fd8b46cd9f32e592fc 9aadd14ceb737b28697b8026f205f4b3e31de147 64e095fe763fc62418378753f9402623bea9e227 4df56fc09a3e66b48fb896e90b0a6fc02c978e9e"))
	result = tk.MustQuery("select sha1('123'), sha1(123), sha1(''), sha1('你好'), sha1(NULL)")
	result.Check(testkit.Rows(`40bd001563085fc35165329ea1ff5c5ecbdbbeef 40bd001563085fc35165329ea1ff5c5ecbdbbeef da39a3ee5e6b4b0d3255bfef95601890afd80709 440ee0853ad1e99f962b63e459ef992d7c211722 <nil>`))
	tk.MustExec("drop table if exists t")
	tk.MustExec("create table t(a char(10), b int, c double, d datetime, e time, f bit(4), g binary(20), h blob(10), i text(30))")
	tk.MustExec(`insert into t values('2', 2, 2.3, "2017-01-01 12:01:01", "12:01:01", 0b1010, "512", "48", "tidb")`)
	result = tk.MustQuery("select sha(a), sha(b), sha(c), sha(d), sha(e), sha(f), sha(g), sha(h), sha(i) from t")
	result.Check(testkit.Rows("da4b9237bacccdf19c0760cab7aec4a8359010b0 da4b9237bacccdf19c0760cab7aec4a8359010b0 ce0d88c5002b6cf7664052f1fc7d652cbdadccec 6c6956de323692298e4e5ad3028ff491f7ad363c 1906f8aeb5a717ca0f84154724045839330b0ea9 adc83b19e793491b1c6ea0fd8b46cd9f32e592fc 9aadd14ceb737b28697b8026f205f4b3e31de147 64e095fe763fc62418378753f9402623bea9e227 4df56fc09a3e66b48fb896e90b0a6fc02c978e9e"))
	result = tk.MustQuery("select sha('123'), sha(123), sha(''), sha('你好'), sha(NULL)")
	result.Check(testkit.Rows(`40bd001563085fc35165329ea1ff5c5ecbdbbeef 40bd001563085fc35165329ea1ff5c5ecbdbbeef da39a3ee5e6b4b0d3255bfef95601890afd80709 440ee0853ad1e99f962b63e459ef992d7c211722 <nil>`))

	// for sha2
	tk.MustExec("drop table if exists t")
	tk.MustExec("create table t(a char(10), b int, c double, d datetime, e time, f bit(4), g binary(20), h blob(10), i text(30))")
	tk.MustExec(`insert into t values('2', 2, 2.3, "2017-01-01 12:01:01", "12:01:01", 0b1010, "512", "48", "tidb")`)
	result = tk.MustQuery("select sha2(a, 224), sha2(b, 0), sha2(c, 512), sha2(d, 256), sha2(e, 384), sha2(f, 0), sha2(g, 512), sha2(h, 256), sha2(i, 224) from t")
	result.Check(testkit.Rows("58b2aaa0bfae7acc021b3260e941117b529b2e69de878fd7d45c61a9 d4735e3a265e16eee03f59718b9b5d03019c07d8b6c51f90da3a666eec13ab35 42415572557b0ca47e14fa928e83f5746d33f90c74270172cc75c61a78db37fe1485159a4fd75f33ab571b154572a5a300938f7d25969bdd05d8ac9dd6c66123 8c2fa3f276952c92b0b40ed7d27454e44b8399a19769e6bceb40da236e45a20a b11d35f1a37e54d5800d210d8e6b80b42c9f6d20ea7ae548c762383ebaa12c5954c559223c6c7a428e37af96bb4f1e0d 01ba4719c80b6fe911b091a7c05124b64eeece964e09c058ef8f9805daca546b 9550da35ea1683abaf5bfa8de68fe02b9c6d756c64589d1ef8367544c254f5f09218a6466cadcee8d74214f0c0b7fb342d1a9f3bd4d406aacf7be59c327c9306 98010bd9270f9b100b6214a21754fd33bdc8d41b2bc9f9dd16ff54d3c34ffd71 a7cddb7346fbc66ab7f803e865b74cbd99aace8e7dabbd8884c148cb"))
	result = tk.MustQuery("select sha2('123', 512), sha2(123, 512), sha2('', 512), sha2('你好', 224), sha2(NULL, 256), sha2('foo', 123)")
	result.Check(testkit.Rows(`3c9909afec25354d551dae21590bb26e38d53f2173b8d3dc3eee4c047e7ab1c1eb8b85103e3be7ba613b31bb5c9c36214dc9f14a42fd7a2fdb84856bca5c44c2 3c9909afec25354d551dae21590bb26e38d53f2173b8d3dc3eee4c047e7ab1c1eb8b85103e3be7ba613b31bb5c9c36214dc9f14a42fd7a2fdb84856bca5c44c2 cf83e1357eefb8bdf1542850d66d8007d620e4050b5715dc83f4a921d36ce9ce47d0d13c5d85f2b0ff8318d2877eec2f63b931bd47417a81a538327af927da3e e91f006ed4e0882de2f6a3c96ec228a6a5c715f356d00091bce842b5 <nil> <nil>`))

	// for AES_ENCRYPT
	tk.MustExec("drop table if exists t")
	tk.MustExec("create table t(a char(10), b int, c double, d datetime, e time, f bit(4), g binary(20), h blob(10), i text(30))")
	tk.MustExec(`insert into t values('2', 2, 2.3, "2017-01-01 12:01:01", "12:01:01", 0b1010, "512", "48", "tidb")`)
	tk.MustExec("SET block_encryption_mode='aes-128-ecb';")
	result = tk.MustQuery("select HEX(AES_ENCRYPT(a, 'key')), HEX(AES_ENCRYPT(b, 'key')), HEX(AES_ENCRYPT(c, 'key')), HEX(AES_ENCRYPT(d, 'key')), HEX(AES_ENCRYPT(e, 'key')), HEX(AES_ENCRYPT(f, 'key')), HEX(AES_ENCRYPT(g, 'key')), HEX(AES_ENCRYPT(h, 'key')), HEX(AES_ENCRYPT(i, 'key')) from t")
	result.Check(testkit.Rows("B3800B3A3CB4ECE2051A3E80FE373EAC B3800B3A3CB4ECE2051A3E80FE373EAC 9E018F7F2838DBA23C57F0E4CCF93287 E764D3E9D4AF8F926CD0979DDB1D0AF40C208B20A6C39D5D028644885280973A C452FFEEB76D3F5E9B26B8D48F7A228C 181BD5C81CBD36779A3C9DD5FF486B35 CE15F14AC7FF4E56ECCF148DE60E4BEDBDB6900AD51383970A5F32C59B3AC6E3 E1B29995CCF423C75519790F54A08CD2 84525677E95AC97698D22E1125B67E92"))
	result = tk.MustQuery("select HEX(AES_ENCRYPT('123', 'foobar')), HEX(AES_ENCRYPT(123, 'foobar')), HEX(AES_ENCRYPT('', 'foobar')), HEX(AES_ENCRYPT('你好', 'foobar')), AES_ENCRYPT(NULL, 'foobar')")
	result.Check(testkit.Rows(`45ABDD5C4802EFA6771A94C43F805208 45ABDD5C4802EFA6771A94C43F805208 791F1AEB6A6B796E6352BF381895CA0E D0147E2EB856186F146D9F6DE33F9546 <nil>`))
	result = tk.MustQuery("select HEX(AES_ENCRYPT(a, 'key', 'iv')), HEX(AES_ENCRYPT(b, 'key', 'iv')) from t")
	result.Check(testkit.Rows("B3800B3A3CB4ECE2051A3E80FE373EAC B3800B3A3CB4ECE2051A3E80FE373EAC"))
	tk.MustQuery("show warnings").Check(testutil.RowsWithSep("|", "Warning|1618|<IV> option ignored", "Warning|1618|<IV> option ignored"))
	tk.MustExec("SET block_encryption_mode='aes-128-cbc';")
	result = tk.MustQuery("select HEX(AES_ENCRYPT(a, 'key', '1234567890123456')), HEX(AES_ENCRYPT(b, 'key', '1234567890123456')), HEX(AES_ENCRYPT(c, 'key', '1234567890123456')), HEX(AES_ENCRYPT(d, 'key', '1234567890123456')), HEX(AES_ENCRYPT(e, 'key', '1234567890123456')), HEX(AES_ENCRYPT(f, 'key', '1234567890123456')), HEX(AES_ENCRYPT(g, 'key', '1234567890123456')), HEX(AES_ENCRYPT(h, 'key', '1234567890123456')), HEX(AES_ENCRYPT(i, 'key', '1234567890123456')) from t")
	result.Check(testkit.Rows("341672829F84CB6B0BE690FEC4C4DAE9 341672829F84CB6B0BE690FEC4C4DAE9 D43734E147A12BB96C6897C4BBABA283 16F2C972411948DCEF3659B726D2CCB04AD1379A1A367FA64242058A50211B67 41E71D0C58967C1F50EEC074523946D1 1117D292E2D39C3EAA3B435371BE56FC 8ACB7ECC0883B672D7BD1CFAA9FA5FAF5B731ADE978244CD581F114D591C2E7E D2B13C30937E3251AEDA73859BA32E4B 2CF4A6051FF248A67598A17AA2C17267"))
	result = tk.MustQuery("select HEX(AES_ENCRYPT('123', 'foobar', '1234567890123456')), HEX(AES_ENCRYPT(123, 'foobar', '1234567890123456')), HEX(AES_ENCRYPT('', 'foobar', '1234567890123456')), HEX(AES_ENCRYPT('你好', 'foobar', '1234567890123456')), AES_ENCRYPT(NULL, 'foobar', '1234567890123456')")
	result.Check(testkit.Rows(`80D5646F07B4654B05A02D9085759770 80D5646F07B4654B05A02D9085759770 B3C14BA15030D2D7E99376DBE011E752 0CD2936EE4FEC7A8CDF6208438B2BC05 <nil>`))
	tk.MustExec("SET block_encryption_mode='aes-128-ofb';")
	result = tk.MustQuery("select HEX(AES_ENCRYPT(a, 'key', '1234567890123456')), HEX(AES_ENCRYPT(b, 'key', '1234567890123456')), HEX(AES_ENCRYPT(c, 'key', '1234567890123456')), HEX(AES_ENCRYPT(d, 'key', '1234567890123456')), HEX(AES_ENCRYPT(e, 'key', '1234567890123456')), HEX(AES_ENCRYPT(f, 'key', '1234567890123456')), HEX(AES_ENCRYPT(g, 'key', '1234567890123456')), HEX(AES_ENCRYPT(h, 'key', '1234567890123456')), HEX(AES_ENCRYPT(i, 'key', '1234567890123456')) from t")
	result.Check(testkit.Rows("40 40 40C35C 40DD5EBDFCAA397102386E27DDF97A39ECCEC5 43DF55BAE0A0386D 78 47DC5D8AD19A085C32094E16EFC34A08D6FEF459 46D5 06840BE8"))
	result = tk.MustQuery("select HEX(AES_ENCRYPT('123', 'foobar', '1234567890123456')), HEX(AES_ENCRYPT(123, 'foobar', '1234567890123456')), HEX(AES_ENCRYPT('', 'foobar', '1234567890123456')), HEX(AES_ENCRYPT('你好', 'foobar', '1234567890123456')), AES_ENCRYPT(NULL, 'foobar', '1234567890123456')")
	result.Check(testkit.Rows(`48E38A 48E38A  9D6C199101C3 <nil>`))
	tk.MustExec("SET block_encryption_mode='aes-192-ofb';")
	result = tk.MustQuery("select HEX(AES_ENCRYPT(a, 'key', '1234567890123456')), HEX(AES_ENCRYPT(b, 'key', '1234567890123456')), HEX(AES_ENCRYPT(c, 'key', '1234567890123456')), HEX(AES_ENCRYPT(d, 'key', '1234567890123456')), HEX(AES_ENCRYPT(e, 'key', '1234567890123456')), HEX(AES_ENCRYPT(f, 'key', '1234567890123456')), HEX(AES_ENCRYPT(g, 'key', '1234567890123456')), HEX(AES_ENCRYPT(h, 'key', '1234567890123456')), HEX(AES_ENCRYPT(i, 'key', '1234567890123456')) from t")
	result.Check(testkit.Rows("4B 4B 4B573F 4B493D42572E6477233A429BF3E0AD39DB816D 484B36454B24656B 73 4C483E757A1E555A130B62AAC1DA9D08E1B15C47 4D41 0D106817"))
	result = tk.MustQuery("select HEX(AES_ENCRYPT('123', 'foobar', '1234567890123456')), HEX(AES_ENCRYPT(123, 'foobar', '1234567890123456')), HEX(AES_ENCRYPT('', 'foobar', '1234567890123456')), HEX(AES_ENCRYPT('你好', 'foobar', '1234567890123456')), AES_ENCRYPT(NULL, 'foobar', '1234567890123456')")
	result.Check(testkit.Rows(`3A76B0 3A76B0  EFF92304268E <nil>`))
	tk.MustExec("SET block_encryption_mode='aes-256-ofb';")
	result = tk.MustQuery("select HEX(AES_ENCRYPT(a, 'key', '1234567890123456')), HEX(AES_ENCRYPT(b, 'key', '1234567890123456')), HEX(AES_ENCRYPT(c, 'key', '1234567890123456')), HEX(AES_ENCRYPT(d, 'key', '1234567890123456')), HEX(AES_ENCRYPT(e, 'key', '1234567890123456')), HEX(AES_ENCRYPT(f, 'key', '1234567890123456')), HEX(AES_ENCRYPT(g, 'key', '1234567890123456')), HEX(AES_ENCRYPT(h, 'key', '1234567890123456')), HEX(AES_ENCRYPT(i, 'key', '1234567890123456')) from t")
	result.Check(testkit.Rows("16 16 16D103 16CF01CBC95D33E2ED721CBD930262415A69AD 15CD0ACCD55732FE 2E 11CE02FCE46D02CFDD433C8CA138527060599C35 10C7 5096549E"))
	result = tk.MustQuery("select HEX(AES_ENCRYPT('123', 'foobar', '1234567890123456')), HEX(AES_ENCRYPT(123, 'foobar', '1234567890123456')), HEX(AES_ENCRYPT('', 'foobar', '1234567890123456')), HEX(AES_ENCRYPT('你好', 'foobar', '1234567890123456')), AES_ENCRYPT(NULL, 'foobar', '1234567890123456')")
	result.Check(testkit.Rows(`E842C5 E842C5  3DCD5646767D <nil>`))

	// for AES_DECRYPT
	tk.MustExec("SET block_encryption_mode='aes-128-ecb';")
	result = tk.MustQuery("select AES_DECRYPT(AES_ENCRYPT('foo', 'bar'), 'bar')")
	result.Check(testkit.Rows("foo"))
	result = tk.MustQuery("select AES_DECRYPT(UNHEX('45ABDD5C4802EFA6771A94C43F805208'), 'foobar'), AES_DECRYPT(UNHEX('791F1AEB6A6B796E6352BF381895CA0E'), 'foobar'), AES_DECRYPT(UNHEX('D0147E2EB856186F146D9F6DE33F9546'), 'foobar'), AES_DECRYPT(NULL, 'foobar'), AES_DECRYPT('SOME_THING_STRANGE', 'foobar')")
	result.Check(testkit.Rows(`123  你好 <nil> <nil>`))
	tk.MustExec("SET block_encryption_mode='aes-128-cbc';")
	result = tk.MustQuery("select AES_DECRYPT(AES_ENCRYPT('foo', 'bar', '1234567890123456'), 'bar', '1234567890123456')")
	result.Check(testkit.Rows("foo"))
	result = tk.MustQuery("select AES_DECRYPT(UNHEX('80D5646F07B4654B05A02D9085759770'), 'foobar', '1234567890123456'), AES_DECRYPT(UNHEX('B3C14BA15030D2D7E99376DBE011E752'), 'foobar', '1234567890123456'), AES_DECRYPT(UNHEX('0CD2936EE4FEC7A8CDF6208438B2BC05'), 'foobar', '1234567890123456'), AES_DECRYPT(NULL, 'foobar', '1234567890123456'), AES_DECRYPT('SOME_THING_STRANGE', 'foobar', '1234567890123456')")
	result.Check(testkit.Rows(`123  你好 <nil> <nil>`))
	tk.MustExec("SET block_encryption_mode='aes-128-ofb';")
	result = tk.MustQuery("select AES_DECRYPT(AES_ENCRYPT('foo', 'bar', '1234567890123456'), 'bar', '1234567890123456')")
	result.Check(testkit.Rows("foo"))
	result = tk.MustQuery("select AES_DECRYPT(UNHEX('48E38A'), 'foobar', '1234567890123456'), AES_DECRYPT(UNHEX(''), 'foobar', '1234567890123456'), AES_DECRYPT(UNHEX('9D6C199101C3'), 'foobar', '1234567890123456'), AES_DECRYPT(NULL, 'foobar', '1234567890123456'), HEX(AES_DECRYPT('SOME_THING_STRANGE', 'foobar', '1234567890123456'))")
	result.Check(testkit.Rows(`123  你好 <nil> 2A9EF431FB2ACB022D7F2E7C71EEC48C7D2B`))
	tk.MustExec("SET block_encryption_mode='aes-192-ofb';")
	result = tk.MustQuery("select AES_DECRYPT(AES_ENCRYPT('foo', 'bar', '1234567890123456'), 'bar', '1234567890123456')")
	result.Check(testkit.Rows("foo"))
	result = tk.MustQuery("select AES_DECRYPT(UNHEX('3A76B0'), 'foobar', '1234567890123456'), AES_DECRYPT(UNHEX(''), 'foobar', '1234567890123456'), AES_DECRYPT(UNHEX('EFF92304268E'), 'foobar', '1234567890123456'), AES_DECRYPT(NULL, 'foobar', '1234567890123456'), HEX(AES_DECRYPT('SOME_THING_STRANGE', 'foobar', '1234567890123456'))")
	result.Check(testkit.Rows(`123  你好 <nil> 580BCEA4DC67CF33FF2C7C570D36ECC89437`))
	tk.MustExec("SET block_encryption_mode='aes-256-ofb';")
	result = tk.MustQuery("select AES_DECRYPT(AES_ENCRYPT('foo', 'bar', '1234567890123456'), 'bar', '1234567890123456')")
	result.Check(testkit.Rows("foo"))
	result = tk.MustQuery("select AES_DECRYPT(UNHEX('E842C5'), 'foobar', '1234567890123456'), AES_DECRYPT(UNHEX(''), 'foobar', '1234567890123456'), AES_DECRYPT(UNHEX('3DCD5646767D'), 'foobar', '1234567890123456'), AES_DECRYPT(NULL, 'foobar', '1234567890123456'), HEX(AES_DECRYPT('SOME_THING_STRANGE', 'foobar', '1234567890123456'))")
	result.Check(testkit.Rows(`123  你好 <nil> 8A3FBBE68C9465834584430E3AEEBB04B1F5`))

	// for COMPRESS
	tk.MustExec("DROP TABLE IF EXISTS t1;")
	tk.MustExec("CREATE TABLE t1(a VARCHAR(1000));")
	tk.MustExec("INSERT INTO t1 VALUES('12345'), ('23456');")
	result = tk.MustQuery("SELECT HEX(COMPRESS(a)) FROM t1;")
	result.Check(testkit.Rows("05000000789C323432363105040000FFFF02F80100", "05000000789C323236313503040000FFFF03070105"))
	tk.MustExec("DROP TABLE IF EXISTS t2;")
	tk.MustExec("CREATE TABLE t2(a VARCHAR(1000), b VARBINARY(1000));")
	tk.MustExec("INSERT INTO t2 (a, b) SELECT a, COMPRESS(a) from t1;")
	result = tk.MustQuery("SELECT a, HEX(b) FROM t2;")
	result.Check(testkit.Rows("12345 05000000789C323432363105040000FFFF02F80100", "23456 05000000789C323236313503040000FFFF03070105"))

	// for UNCOMPRESS
	result = tk.MustQuery("SELECT UNCOMPRESS(COMPRESS('123'))")
	result.Check(testkit.Rows("123"))
	result = tk.MustQuery("SELECT UNCOMPRESS(UNHEX('03000000789C3334320600012D0097'))")
	result.Check(testkit.Rows("123"))
	result = tk.MustQuery("SELECT UNCOMPRESS(UNHEX('03000000789C32343206040000FFFF012D0097'))")
	result.Check(testkit.Rows("123"))
	tk.MustExec("INSERT INTO t2 VALUES ('12345', UNHEX('05000000789C3334323631050002F80100'))")
	result = tk.MustQuery("SELECT UNCOMPRESS(a), UNCOMPRESS(b) FROM t2;")
	result.Check(testkit.Rows("<nil> 12345", "<nil> 23456", "<nil> 12345"))

	// for UNCOMPRESSED_LENGTH
	result = tk.MustQuery("SELECT UNCOMPRESSED_LENGTH(COMPRESS('123'))")
	result.Check(testkit.Rows("3"))
	result = tk.MustQuery("SELECT UNCOMPRESSED_LENGTH(UNHEX('03000000789C3334320600012D0097'))")
	result.Check(testkit.Rows("3"))
	result = tk.MustQuery("SELECT UNCOMPRESSED_LENGTH(UNHEX('03000000789C32343206040000FFFF012D0097'))")
	result.Check(testkit.Rows("3"))
	result = tk.MustQuery("SELECT UNCOMPRESSED_LENGTH('')")
	result.Check(testkit.Rows("0"))
	result = tk.MustQuery("SELECT UNCOMPRESSED_LENGTH(UNHEX('0100'))")
	result.Check(testkit.Rows("0"))
	result = tk.MustQuery("SELECT UNCOMPRESSED_LENGTH(a), UNCOMPRESSED_LENGTH(b) FROM t2;")
	result.Check(testkit.Rows("875770417 5", "892613426 5", "875770417 5"))

	// for RANDOM_BYTES
	lengths := []int{0, -5, 1025, 4000}
	for _, len := range lengths {
		rs, err := tk.Exec(fmt.Sprintf("SELECT RANDOM_BYTES(%d);", len))
		c.Assert(err, IsNil, Commentf("%v", len))
		_, err = session.GetRows4Test(ctx, tk.Se, rs)
		c.Assert(err, NotNil, Commentf("%v", len))
		terr := errors.Cause(err).(*terror.Error)
		c.Assert(terr.Code(), Equals, errors.ErrCode(mysql.ErrDataOutOfRange), Commentf("%v", len))
		c.Assert(rs.Close(), IsNil)
	}
	tk.MustQuery("SELECT RANDOM_BYTES('1');")
	tk.MustQuery("SELECT RANDOM_BYTES(1024);")
	result = tk.MustQuery("SELECT RANDOM_BYTES(NULL);")
	result.Check(testkit.Rows("<nil>"))
}

func (s *testIntegrationSuite2) TestTimeBuiltin(c *C) {
	originSQLMode := s.ctx.GetSessionVars().StrictSQLMode
	s.ctx.GetSessionVars().StrictSQLMode = true
	defer func() {
		s.ctx.GetSessionVars().StrictSQLMode = originSQLMode
		s.cleanEnv(c)
	}()
	tk := testkit.NewTestKit(c, s.store)
	tk.MustExec("use test")

	// for makeDate
	tk.MustExec("drop table if exists t")
	tk.MustExec("create table t(a int, b double, c datetime, d time, e char(20), f bit(10))")
	tk.MustExec(`insert into t values(1, 1.1, "2017-01-01 12:01:01", "12:01:01", "abcdef", 0b10101)`)
	result := tk.MustQuery("select makedate(a,a), makedate(b,b), makedate(c,c), makedate(d,d), makedate(e,e), makedate(f,f), makedate(null,null), makedate(a,b) from t")
	result.Check(testkit.Rows("2001-01-01 2001-01-01 <nil> <nil> <nil> 2021-01-21 <nil> 2001-01-01"))

	// for date
	result = tk.MustQuery(`select date("2019-09-12"), date("2019-09-12 12:12:09"), date("2019-09-12 12:12:09.121212");`)
	result.Check(testkit.Rows("2019-09-12 2019-09-12 2019-09-12"))
	result = tk.MustQuery(`select date("0000-00-00"), date("0000-00-00 12:12:09"), date("0000-00-00 00:00:00.121212"), date("0000-00-00 00:00:00.000000");`)
	result.Check(testkit.Rows("<nil> 0000-00-00 0000-00-00 <nil>"))
	result = tk.MustQuery(`select date("aa"), date(12.1), date("");`)
	result.Check(testkit.Rows("<nil> <nil> <nil>"))

	// for year
	result = tk.MustQuery(`select year("2013-01-09"), year("2013-00-09"), year("000-01-09"), year("1-01-09"), year("20131-01-09"), year(null);`)
	result.Check(testkit.Rows("2013 2013 0 1 <nil> <nil>"))
	result = tk.MustQuery(`select year("2013-00-00"), year("2013-00-00 00:00:00"), year("0000-00-00 12:12:12"), year("2017-00-00 12:12:12");`)
	result.Check(testkit.Rows("2013 2013 0 2017"))
	result = tk.MustQuery(`select year("aa"), year(2013), year(2012.09), year("1-01"), year("-09");`)
	result.Check(testkit.Rows("<nil> <nil> <nil> <nil> <nil>"))
	tk.MustExec(`drop table if exists t`)
	tk.MustExec(`create table t(a bigint)`)
	_, err := tk.Exec(`insert into t select year("aa")`)
	c.Assert(err, NotNil)
	c.Assert(terror.ErrorEqual(err, types.ErrWrongValue), IsTrue, Commentf("err %v", err))
	tk.MustExec(`set sql_mode='STRICT_TRANS_TABLES'`) // without zero date
	tk.MustExec(`insert into t select year("0000-00-00 00:00:00")`)
	tk.MustExec(`set sql_mode="NO_ZERO_DATE";`) // with zero date
	tk.MustExec(`insert into t select year("0000-00-00 00:00:00")`)
	tk.MustQuery("show warnings").Check(testutil.RowsWithSep("|", "Warning|1292|Incorrect datetime value: '0000-00-00 00:00:00.000000'"))
	tk.MustExec(`set sql_mode="NO_ZERO_DATE,STRICT_TRANS_TABLES";`)
	_, err = tk.Exec(`insert into t select year("0000-00-00 00:00:00");`)
	c.Assert(err, NotNil)
	c.Assert(types.ErrWrongValue.Equal(err), IsTrue, Commentf("err %v", err))
	tk.MustExec(`insert into t select 1`)
	tk.MustExec(`set sql_mode="STRICT_TRANS_TABLES,NO_ENGINE_SUBSTITUTION";`)
	_, err = tk.Exec(`update t set a = year("aa")`)
	c.Assert(terror.ErrorEqual(err, types.ErrWrongValue), IsTrue, Commentf("err %v", err))
	_, err = tk.Exec(`delete from t where a = year("aa")`)
	// Only `code` can be used to compare because the error `class` information
	// will be lost after expression push-down
	c.Assert(errors.Cause(err).(*terror.Error).Code(), Equals, types.ErrWrongValue.Code(), Commentf("err %v", err))

	// for month
	result = tk.MustQuery(`select month("2013-01-09"), month("2013-00-09"), month("000-01-09"), month("1-01-09"), month("20131-01-09"), month(null);`)
	result.Check(testkit.Rows("1 0 1 1 <nil> <nil>"))
	result = tk.MustQuery(`select month("2013-00-00"), month("2013-00-00 00:00:00"), month("0000-00-00 12:12:12"), month("2017-00-00 12:12:12");`)
	result.Check(testkit.Rows("0 0 0 0"))
	result = tk.MustQuery(`select month("aa"), month(2013), month(2012.09), month("1-01"), month("-09");`)
	result.Check(testkit.Rows("<nil> <nil> <nil> <nil> <nil>"))
	result = tk.MustQuery(`select month("2013-012-09"), month("2013-0000000012-09"), month("2013-30-09"), month("000-41-09");`)
	result.Check(testkit.Rows("12 12 <nil> <nil>"))
	tk.MustExec(`drop table if exists t`)
	tk.MustExec(`create table t(a bigint)`)
	_, err = tk.Exec(`insert into t select month("aa")`)
	c.Assert(err, NotNil)
	c.Assert(terror.ErrorEqual(err, types.ErrWrongValue), IsTrue, Commentf("err: %v", err))
	tk.MustExec(`insert into t select month("0000-00-00 00:00:00")`)
	tk.MustExec(`set sql_mode="NO_ZERO_DATE";`)
	tk.MustExec(`insert into t select month("0000-00-00 00:00:00")`)
	tk.MustQuery("show warnings").Check(testutil.RowsWithSep("|", "Warning|1292|Incorrect datetime value: '0000-00-00 00:00:00.000000'"))
	tk.MustExec(`set sql_mode="NO_ZERO_DATE,STRICT_TRANS_TABLES";`)
	_, err = tk.Exec(`insert into t select month("0000-00-00 00:00:00");`)
	c.Assert(err, NotNil)
	c.Assert(types.ErrWrongValue.Equal(err), IsTrue, Commentf("err %v", err))
	tk.MustExec(`insert into t select 1`)
	tk.MustExec(`set sql_mode="STRICT_TRANS_TABLES,NO_ENGINE_SUBSTITUTION";`)
	tk.MustExec(`insert into t select 1`)
	_, err = tk.Exec(`update t set a = month("aa")`)
	c.Assert(terror.ErrorEqual(err, types.ErrWrongValue), IsTrue)
	_, err = tk.Exec(`delete from t where a = month("aa")`)
	c.Assert(errors.Cause(err).(*terror.Error).Code(), Equals, types.ErrWrongValue.Code(), Commentf("err %v", err))

	// for week
	result = tk.MustQuery(`select week("2012-12-22"), week("2012-12-22", -2), week("2012-12-22", 0), week("2012-12-22", 1), week("2012-12-22", 2), week("2012-12-22", 200);`)
	result.Check(testkit.Rows("51 51 51 51 51 51"))
	result = tk.MustQuery(`select week("2008-02-20"), week("2008-02-20", 0), week("2008-02-20", 1), week("2009-02-20", 2), week("2008-02-20", 3), week("2008-02-20", 4);`)
	result.Check(testkit.Rows("7 7 8 7 8 8"))
	result = tk.MustQuery(`select week("2008-02-20", 5), week("2008-02-20", 6), week("2009-02-20", 7), week("2008-02-20", 8), week("2008-02-20", 9);`)
	result.Check(testkit.Rows("7 8 7 7 8"))
	result = tk.MustQuery(`select week("aa", 1), week(null, 2), week(11, 2), week(12.99, 2);`)
	result.Check(testkit.Rows("<nil> <nil> <nil> <nil>"))
	result = tk.MustQuery(`select week("aa"), week(null), week(11), week(12.99);`)
	result.Check(testkit.Rows("<nil> <nil> <nil> <nil>"))
	tk.MustExec(`drop table if exists t`)
	tk.MustExec(`create table t(a datetime)`)
	_, err = tk.Exec(`insert into t select week("aa", 1)`)
	c.Assert(err, NotNil)
	c.Assert(terror.ErrorEqual(err, types.ErrWrongValue), IsTrue)
	tk.MustExec(`insert into t select now()`)
	_, err = tk.Exec(`update t set a = week("aa", 1)`)
	c.Assert(terror.ErrorEqual(err, types.ErrWrongValue), IsTrue)
	_, err = tk.Exec(`delete from t where a = week("aa", 1)`)
	c.Assert(terror.ErrorEqual(err, types.ErrWrongValue), IsTrue)

	// for weekofyear
	result = tk.MustQuery(`select weekofyear("2012-12-22"), weekofyear("2008-02-20"), weekofyear("aa"), weekofyear(null), weekofyear(11), weekofyear(12.99);`)
	result.Check(testkit.Rows("51 8 <nil> <nil> <nil> <nil>"))
	tk.MustExec(`drop table if exists t`)
	tk.MustExec(`create table t(a bigint)`)
	_, err = tk.Exec(`insert into t select weekofyear("aa")`)
	c.Assert(err, NotNil)
	c.Assert(terror.ErrorEqual(err, types.ErrWrongValue), IsTrue)
	tk.MustExec(`insert into t select 1`)
	_, err = tk.Exec(`update t set a = weekofyear("aa")`)
	c.Assert(terror.ErrorEqual(err, types.ErrWrongValue), IsTrue)
	_, err = tk.Exec(`delete from t where a = weekofyear("aa")`)
	c.Assert(terror.ErrorEqual(err, types.ErrWrongValue), IsTrue)

	// for weekday
	result = tk.MustQuery(`select weekday("2012-12-20"), weekday("2012-12-21"), weekday("2012-12-22"), weekday("2012-12-23"), weekday("2012-12-24"), weekday("2012-12-25"), weekday("2012-12-26"), weekday("2012-12-27");`)
	result.Check(testkit.Rows("3 4 5 6 0 1 2 3"))
	result = tk.MustQuery(`select weekday("2012-12-90"), weekday("0000-00-00"), weekday("aa"), weekday(null), weekday(11), weekday(12.99);`)
	result.Check(testkit.Rows("<nil> <nil> <nil> <nil> <nil> <nil>"))

	// for quarter
	result = tk.MustQuery(`select quarter("2012-00-20"), quarter("2012-01-21"), quarter("2012-03-22"), quarter("2012-05-23"), quarter("2012-08-24"), quarter("2012-09-25"), quarter("2012-11-26"), quarter("2012-12-27");`)
	result.Check(testkit.Rows("0 1 1 2 3 3 4 4"))
	result = tk.MustQuery(`select quarter("2012-14-20"), quarter("aa"), quarter(null), quarter(11), quarter(12.99);`)
	result.Check(testkit.Rows("<nil> <nil> <nil> <nil> <nil>"))
	result = tk.MustQuery(`select quarter("0000-00-00"), quarter("0000-00-00 00:00:00");`)
	result.Check(testkit.Rows("<nil> <nil>"))
	tk.MustQuery("show warnings").Check(testutil.RowsWithSep("|",
		"Warning|1292|Incorrect datetime value: '0000-00-00 00:00:00.000000'",
		"Warning|1292|Incorrect datetime value: '0000-00-00 00:00:00.000000'"))
	result = tk.MustQuery(`select quarter(0), quarter(0.0), quarter(0e1), quarter(0.00);`)
	result.Check(testkit.Rows("0 0 0 0"))
	tk.MustQuery("show warnings").Check(testkit.Rows())

	// for from_days
	result = tk.MustQuery(`select from_days(0), from_days(-199), from_days(1111), from_days(120), from_days(1), from_days(1111111), from_days(9999999), from_days(22222);`)
	result.Check(testkit.Rows("0000-00-00 0000-00-00 0003-01-16 0000-00-00 0000-00-00 3042-02-13 0000-00-00 0060-11-03"))
	result = tk.MustQuery(`select from_days("2012-14-20"), from_days("111a"), from_days("aa"), from_days(null), from_days("123asf"), from_days(12.99);`)
	result.Check(testkit.Rows("0005-07-05 0000-00-00 0000-00-00 <nil> 0000-00-00 0000-00-00"))

	// Fix issue #3923
	result = tk.MustQuery("select timediff(cast('2004-12-30 12:00:00' as time), '12:00:00');")
	result.Check(testkit.Rows("00:00:00"))
	result = tk.MustQuery("select timediff('12:00:00', cast('2004-12-30 12:00:00' as time));")
	result.Check(testkit.Rows("00:00:00"))
	result = tk.MustQuery("select timediff(cast('2004-12-30 12:00:00' as time), '2004-12-30 12:00:00');")
	result.Check(testkit.Rows("<nil>"))
	result = tk.MustQuery("select timediff('2004-12-30 12:00:00', cast('2004-12-30 12:00:00' as time));")
	result.Check(testkit.Rows("<nil>"))
	result = tk.MustQuery("select timediff(cast('2004-12-30 12:00:01' as datetime), '2004-12-30 12:00:00');")
	result.Check(testkit.Rows("00:00:01"))
	result = tk.MustQuery("select timediff('2004-12-30 12:00:00', cast('2004-12-30 12:00:01' as datetime));")
	result.Check(testkit.Rows("-00:00:01"))
	result = tk.MustQuery("select timediff(cast('2004-12-30 12:00:01' as time), '-34 00:00:00');")
	result.Check(testkit.Rows("828:00:01"))
	result = tk.MustQuery("select timediff('-34 00:00:00', cast('2004-12-30 12:00:01' as time));")
	result.Check(testkit.Rows("-828:00:01"))
	result = tk.MustQuery("select timediff(cast('2004-12-30 12:00:01' as datetime), cast('2004-12-30 11:00:01' as datetime));")
	result.Check(testkit.Rows("01:00:00"))
	result = tk.MustQuery("select timediff(cast('2004-12-30 12:00:01' as datetime), '2004-12-30 12:00:00.1');")
	result.Check(testkit.Rows("00:00:00.9"))
	result = tk.MustQuery("select timediff('2004-12-30 12:00:00.1', cast('2004-12-30 12:00:01' as datetime));")
	result.Check(testkit.Rows("-00:00:00.9"))
	result = tk.MustQuery("select timediff(cast('2004-12-30 12:00:01' as datetime), '-34 124:00:00');")
	result.Check(testkit.Rows("<nil>"))
	result = tk.MustQuery("select timediff('-34 124:00:00', cast('2004-12-30 12:00:01' as datetime));")
	result.Check(testkit.Rows("<nil>"))
	result = tk.MustQuery("select timediff(cast('2004-12-30 12:00:01' as time), '-34 124:00:00');")
	result.Check(testkit.Rows("838:59:59"))
	result = tk.MustQuery("select timediff('-34 124:00:00', cast('2004-12-30 12:00:01' as time));")
	result.Check(testkit.Rows("-838:59:59"))
	result = tk.MustQuery("select timediff(cast('2004-12-30' as datetime), '12:00:00');")
	result.Check(testkit.Rows("<nil>"))
	result = tk.MustQuery("select timediff('12:00:00', cast('2004-12-30' as datetime));")
	result.Check(testkit.Rows("<nil>"))
	result = tk.MustQuery("select timediff('12:00:00', '-34 12:00:00');")
	result.Check(testkit.Rows("838:59:59"))
	result = tk.MustQuery("select timediff('12:00:00', '34 12:00:00');")
	result.Check(testkit.Rows("-816:00:00"))
	result = tk.MustQuery("select timediff('2014-1-2 12:00:00', '-34 12:00:00');")
	result.Check(testkit.Rows("<nil>"))
	result = tk.MustQuery("select timediff('-34 12:00:00', '2014-1-2 12:00:00');")
	result.Check(testkit.Rows("<nil>"))
	result = tk.MustQuery("select timediff('2014-1-2 12:00:00', '12:00:00');")
	result.Check(testkit.Rows("<nil>"))
	result = tk.MustQuery("select timediff('12:00:00', '2014-1-2 12:00:00');")
	result.Check(testkit.Rows("<nil>"))
	result = tk.MustQuery("select timediff('2014-1-2 12:00:00', '2014-1-1 12:00:00');")
	result.Check(testkit.Rows("24:00:00"))
	tk.MustQuery("select timediff(cast('10:10:10' as time), cast('10:10:11' as time))").Check(testkit.Rows("-00:00:01"))

	result = tk.MustQuery("select timestampadd(MINUTE, 1, '2003-01-02'), timestampadd(WEEK, 1, '2003-01-02 23:59:59')" +
		", timestampadd(MICROSECOND, 1, 950501);")
	result.Check(testkit.Rows("2003-01-02 00:01:00 2003-01-09 23:59:59 1995-05-01 00:00:00.000001"))
	result = tk.MustQuery("select timestampadd(day, 2, 950501), timestampadd(MINUTE, 37.5,'2003-01-02'), timestampadd(MINUTE, 37.49,'2003-01-02')," +
		" timestampadd(YeAr, 1, '2003-01-02');")
	result.Check(testkit.Rows("1995-05-03 00:00:00 2003-01-02 00:38:00 2003-01-02 00:37:00 2004-01-02 00:00:00"))
	result = tk.MustQuery("select to_seconds(950501), to_seconds('2009-11-29'), to_seconds('2009-11-29 13:43:32'), to_seconds('09-11-29 13:43:32');")
	result.Check(testkit.Rows("62966505600 63426672000 63426721412 63426721412"))
	result = tk.MustQuery("select to_days(950501), to_days('2007-10-07'), to_days('2007-10-07 00:00:59'), to_days('0000-01-01')")
	result.Check(testkit.Rows("728779 733321 733321 1"))

	result = tk.MustQuery("select last_day('2003-02-05'), last_day('2004-02-05'), last_day('2004-01-01 01:01:01'), last_day(950501);")
	result.Check(testkit.Rows("2003-02-28 2004-02-29 2004-01-31 1995-05-31"))

	tk.MustExec("SET SQL_MODE='';")
	result = tk.MustQuery("select last_day('0000-00-00');")
	result.Check(testkit.Rows("<nil>"))
	result = tk.MustQuery("select to_days('0000-00-00');")
	result.Check(testkit.Rows("<nil>"))
	result = tk.MustQuery("select to_seconds('0000-00-00');")
	result.Check(testkit.Rows("<nil>"))

	result = tk.MustQuery("select timestamp('2003-12-31'), timestamp('2003-12-31 12:00:00','12:00:00');")
	result.Check(testkit.Rows("2003-12-31 00:00:00 2004-01-01 00:00:00"))
	result = tk.MustQuery("select timestamp(20170118123950.123), timestamp(20170118123950.999);")
	result.Check(testkit.Rows("2017-01-18 12:39:50.123 2017-01-18 12:39:50.999"))
	// Issue https://github.com/pingcap/tidb/issues/20003
	result = tk.MustQuery("select timestamp(0.0001, 0.00001);")
	result.Check(testkit.Rows("<nil>"))
	result = tk.MustQuery("select timestamp('2003-12-31', '01:01:01.01'), timestamp('2003-12-31 12:34', '01:01:01.01')," +
		" timestamp('2008-12-31','00:00:00.0'), timestamp('2008-12-31 00:00:00.000');")

	tk.MustQuery(`select timestampadd(second, 1, cast("2001-01-01" as date))`).Check(testkit.Rows("2001-01-01 00:00:01"))
	tk.MustQuery(`select timestampadd(hour, 1, cast("2001-01-01" as date))`).Check(testkit.Rows("2001-01-01 01:00:00"))
	tk.MustQuery(`select timestampadd(day, 1, cast("2001-01-01" as date))`).Check(testkit.Rows("2001-01-02"))
	tk.MustQuery(`select timestampadd(month, 1, cast("2001-01-01" as date))`).Check(testkit.Rows("2001-02-01"))
	tk.MustQuery(`select timestampadd(year, 1, cast("2001-01-01" as date))`).Check(testkit.Rows("2002-01-01"))
	tk.MustQuery(`select timestampadd(second, 1, cast("2001-01-01" as datetime))`).Check(testkit.Rows("2001-01-01 00:00:01"))
	tk.MustQuery(`select timestampadd(hour, 1, cast("2001-01-01" as datetime))`).Check(testkit.Rows("2001-01-01 01:00:00"))
	tk.MustQuery(`select timestampadd(day, 1, cast("2001-01-01" as datetime))`).Check(testkit.Rows("2001-01-02 00:00:00"))
	tk.MustQuery(`select timestampadd(month, 1, cast("2001-01-01" as datetime))`).Check(testkit.Rows("2001-02-01 00:00:00"))
	tk.MustQuery(`select timestampadd(year, 1, cast("2001-01-01" as datetime))`).Check(testkit.Rows("2002-01-01 00:00:00"))

	result.Check(testkit.Rows("2003-12-31 01:01:01.01 2003-12-31 13:35:01.01 2008-12-31 00:00:00.0 2008-12-31 00:00:00.000"))
	result = tk.MustQuery("select timestamp('2003-12-31', 1), timestamp('2003-12-31', -1);")
	result.Check(testkit.Rows("2003-12-31 00:00:01 2003-12-30 23:59:59"))
	result = tk.MustQuery("select timestamp('2003-12-31', '2000-12-12 01:01:01.01'), timestamp('2003-14-31','01:01:01.01');")
	result.Check(testkit.Rows("<nil> <nil>"))

	result = tk.MustQuery("select TIMESTAMPDIFF(MONTH,'2003-02-01','2003-05-01'), TIMESTAMPDIFF(yEaR,'2002-05-01', " +
		"'2001-01-01'), TIMESTAMPDIFF(minute,binary('2003-02-01'),'2003-05-01 12:05:55'), TIMESTAMPDIFF(day," +
		"'1995-05-02', 950501);")
	result.Check(testkit.Rows("3 -1 128885 -1"))

	result = tk.MustQuery("select datediff('2007-12-31 23:59:59','2007-12-30'), datediff('2010-11-30 23:59:59', " +
		"'2010-12-31'), datediff(950501,'2016-01-13'), datediff(950501.9,'2016-01-13'), datediff(binary(950501), '2016-01-13');")
	result.Check(testkit.Rows("1 -31 -7562 -7562 -7562"))
	result = tk.MustQuery("select datediff('0000-01-01','0001-01-01'), datediff('0001-00-01', '0001-00-01'), datediff('0001-01-00','0001-01-00'), datediff('2017-01-01','2017-01-01');")
	result.Check(testkit.Rows("-365 <nil> <nil> 0"))

	// for ADDTIME
	result = tk.MustQuery("select addtime('01:01:11', '00:00:01.013'), addtime('01:01:11.00', '00:00:01'), addtime" +
		"('2017-01-01 01:01:11.12', '00:00:01'), addtime('2017-01-01 01:01:11.12', '00:00:01.88');")
	result.Check(testkit.Rows("01:01:12.013000 01:01:12 2017-01-01 01:01:12.120000 2017-01-01 01:01:13"))
	result = tk.MustQuery("select addtime(cast('01:01:11' as time(4)), '00:00:01.013'), addtime(cast('01:01:11.00' " +
		"as datetime(3)), '00:00:01')," + " addtime(cast('2017-01-01 01:01:11.12' as date), '00:00:01'), addtime(cast" +
		"(cast('2017-01-01 01:01:11.12' as date) as datetime(2)), '00:00:01.88');")
	result.Check(testkit.Rows("01:01:12.0130 2001-01-11 00:00:01.000 00:00:01 2017-01-01 00:00:01.88"))
	result = tk.MustQuery("select addtime('2017-01-01 01:01:01', 5), addtime('2017-01-01 01:01:01', -5), addtime('2017-01-01 01:01:01', 0.0), addtime('2017-01-01 01:01:01', 1.34);")
	result.Check(testkit.Rows("2017-01-01 01:01:06 2017-01-01 01:00:56 2017-01-01 01:01:01 2017-01-01 01:01:02.340000"))
	result = tk.MustQuery("select addtime(cast('01:01:11.00' as datetime(3)), cast('00:00:01' as time)), addtime(cast('01:01:11.00' as datetime(3)), cast('00:00:01' as time(5)))")
	result.Check(testkit.Rows("2001-01-11 00:00:01.000 2001-01-11 00:00:01.00000"))
	result = tk.MustQuery("select addtime(cast('01:01:11.00' as date), cast('00:00:01' as time));")
	result.Check(testkit.Rows("00:00:01"))
	tk.MustExec("drop table if exists t")
	tk.MustExec("create table t(a datetime, b timestamp, c time)")
	tk.MustExec(`insert into t values("2017-01-01 12:30:31", "2017-01-01 12:30:31", "01:01:01")`)
	result = tk.MustQuery("select addtime(a, b), addtime(cast(a as date), b), addtime(b,a), addtime(a,c), addtime(b," +
		"c), addtime(c,a), addtime(c,b)" +
		" from t;")
	result.Check(testkit.Rows("<nil> <nil> <nil> 2017-01-01 13:31:32 2017-01-01 13:31:32 <nil> <nil>"))
	result = tk.MustQuery("select addtime('01:01:11', cast('1' as time))")
	result.Check(testkit.Rows("01:01:12"))
	tk.MustQuery("select addtime(cast(null as char(20)), cast('1' as time))").Check(testkit.Rows("<nil>"))
	c.Assert(tk.QueryToErr(`select addtime("01:01:11", cast('sdf' as time))`), IsNil)
	tk.MustQuery(`select addtime("01:01:11", cast(null as char(20)))`).Check(testkit.Rows("<nil>"))
	tk.MustQuery(`select addtime(cast(1 as time), cast(1 as time))`).Check(testkit.Rows("00:00:02"))
	tk.MustQuery(`select addtime(cast(null as time), cast(1 as time))`).Check(testkit.Rows("<nil>"))
	tk.MustQuery(`select addtime(cast(1 as time), cast(null as time))`).Check(testkit.Rows("<nil>"))

	// for SUBTIME
	result = tk.MustQuery("select subtime('01:01:11', '00:00:01.013'), subtime('01:01:11.00', '00:00:01'), subtime" +
		"('2017-01-01 01:01:11.12', '00:00:01'), subtime('2017-01-01 01:01:11.12', '00:00:01.88');")
	result.Check(testkit.Rows("01:01:09.987000 01:01:10 2017-01-01 01:01:10.120000 2017-01-01 01:01:09.240000"))
	result = tk.MustQuery("select subtime(cast('01:01:11' as time(4)), '00:00:01.013'), subtime(cast('01:01:11.00' " +
		"as datetime(3)), '00:00:01')," + " subtime(cast('2017-01-01 01:01:11.12' as date), '00:00:01'), subtime(cast" +
		"(cast('2017-01-01 01:01:11.12' as date) as datetime(2)), '00:00:01.88');")
	result.Check(testkit.Rows("01:01:09.9870 2001-01-10 23:59:59.000 -00:00:01 2016-12-31 23:59:58.12"))
	result = tk.MustQuery("select subtime('2017-01-01 01:01:01', 5), subtime('2017-01-01 01:01:01', -5), subtime('2017-01-01 01:01:01', 0.0), subtime('2017-01-01 01:01:01', 1.34);")
	result.Check(testkit.Rows("2017-01-01 01:00:56 2017-01-01 01:01:06 2017-01-01 01:01:01 2017-01-01 01:00:59.660000"))
	result = tk.MustQuery("select subtime('01:01:11', '0:0:1.013'), subtime('01:01:11.00', '0:0:1'), subtime('2017-01-01 01:01:11.12', '0:0:1'), subtime('2017-01-01 01:01:11.12', '0:0:1.120000');")
	result.Check(testkit.Rows("01:01:09.987000 01:01:10 2017-01-01 01:01:10.120000 2017-01-01 01:01:10"))
	result = tk.MustQuery("select subtime(cast('01:01:11.00' as datetime(3)), cast('00:00:01' as time)), subtime(cast('01:01:11.00' as datetime(3)), cast('00:00:01' as time(5)))")
	result.Check(testkit.Rows("2001-01-10 23:59:59.000 2001-01-10 23:59:59.00000"))
	result = tk.MustQuery("select subtime(cast('01:01:11.00' as date), cast('00:00:01' as time));")
	result.Check(testkit.Rows("-00:00:01"))
	result = tk.MustQuery("select subtime(a, b), subtime(cast(a as date), b), subtime(b,a), subtime(a,c), subtime(b," +
		"c), subtime(c,a), subtime(c,b) from t;")
	result.Check(testkit.Rows("<nil> <nil> <nil> 2017-01-01 11:29:30 2017-01-01 11:29:30 <nil> <nil>"))
	tk.MustQuery("select subtime(cast('10:10:10' as time), cast('9:10:10' as time))").Check(testkit.Rows("01:00:00"))
	tk.MustQuery("select subtime('10:10:10', cast('9:10:10' as time))").Check(testkit.Rows("01:00:00"))

	// ADDTIME & SUBTIME issue #5966
	tk.MustExec("drop table if exists t")
	tk.MustExec("create table t(a datetime, b timestamp, c time, d date, e bit(1))")
	tk.MustExec(`insert into t values("2017-01-01 12:30:31", "2017-01-01 12:30:31", "01:01:01", "2017-01-01", 0b1)`)

	result = tk.MustQuery("select addtime(a, e), addtime(b, e), addtime(c, e), addtime(d, e) from t")
	result.Check(testkit.Rows("<nil> <nil> <nil> <nil>"))
	result = tk.MustQuery("select addtime('2017-01-01 01:01:01', 0b1), addtime('2017-01-01', b'1'), addtime('01:01:01', 0b1011)")
	result.Check(testkit.Rows("<nil> <nil> <nil>"))
	result = tk.MustQuery("select addtime('2017-01-01', 1), addtime('2017-01-01 01:01:01', 1), addtime(cast('2017-01-01' as date), 1)")
	result.Check(testkit.Rows("2017-01-01 00:00:01 2017-01-01 01:01:02 00:00:01"))
	result = tk.MustQuery("select subtime(a, e), subtime(b, e), subtime(c, e), subtime(d, e) from t")
	result.Check(testkit.Rows("<nil> <nil> <nil> <nil>"))
	result = tk.MustQuery("select subtime('2017-01-01 01:01:01', 0b1), subtime('2017-01-01', b'1'), subtime('01:01:01', 0b1011)")
	result.Check(testkit.Rows("<nil> <nil> <nil>"))
	result = tk.MustQuery("select subtime('2017-01-01', 1), subtime('2017-01-01 01:01:01', 1), subtime(cast('2017-01-01' as date), 1)")
	result.Check(testkit.Rows("2016-12-31 23:59:59 2017-01-01 01:01:00 -00:00:01"))

	result = tk.MustQuery("select addtime(-32073, 0), addtime(0, -32073);")
	result.Check(testkit.Rows("<nil> <nil>"))
	tk.MustQuery("show warnings").Check(testutil.RowsWithSep("|",
		"Warning|1292|Truncated incorrect time value: '-32073'",
		"Warning|1292|Truncated incorrect time value: '-32073'"))
	result = tk.MustQuery("select addtime(-32073, c), addtime(c, -32073) from t;")
	result.Check(testkit.Rows("<nil> <nil>"))
	tk.MustQuery("show warnings").Check(testutil.RowsWithSep("|",
		"Warning|1292|Truncated incorrect time value: '-32073'",
		"Warning|1292|Truncated incorrect time value: '-32073'"))
	result = tk.MustQuery("select addtime(a, -32073), addtime(b, -32073), addtime(d, -32073) from t;")
	result.Check(testkit.Rows("<nil> <nil> <nil>"))
	tk.MustQuery("show warnings").Check(testutil.RowsWithSep("|",
		"Warning|1292|Truncated incorrect time value: '-32073'",
		"Warning|1292|Truncated incorrect time value: '-32073'",
		"Warning|1292|Truncated incorrect time value: '-32073'"))

	result = tk.MustQuery("select subtime(-32073, 0), subtime(0, -32073);")
	result.Check(testkit.Rows("<nil> <nil>"))
	tk.MustQuery("show warnings").Check(testutil.RowsWithSep("|",
		"Warning|1292|Truncated incorrect time value: '-32073'",
		"Warning|1292|Truncated incorrect time value: '-32073'"))
	result = tk.MustQuery("select subtime(-32073, c), subtime(c, -32073) from t;")
	result.Check(testkit.Rows("<nil> <nil>"))
	tk.MustQuery("show warnings").Check(testutil.RowsWithSep("|",
		"Warning|1292|Truncated incorrect time value: '-32073'",
		"Warning|1292|Truncated incorrect time value: '-32073'"))
	result = tk.MustQuery("select subtime(a, -32073), subtime(b, -32073), subtime(d, -32073) from t;")
	result.Check(testkit.Rows("<nil> <nil> <nil>"))
	tk.MustQuery("show warnings").Check(testutil.RowsWithSep("|",
		"Warning|1292|Truncated incorrect time value: '-32073'",
		"Warning|1292|Truncated incorrect time value: '-32073'",
		"Warning|1292|Truncated incorrect time value: '-32073'"))

	// fixed issue #3986
	tk.MustExec("SET SQL_MODE='NO_ENGINE_SUBSTITUTION';")
	tk.MustExec("SET TIME_ZONE='+03:00';")
	tk.MustExec("DROP TABLE IF EXISTS t;")
	tk.MustExec("CREATE TABLE t (ix TIMESTAMP NOT NULL DEFAULT CURRENT_TIMESTAMP ON UPDATE CURRENT_TIMESTAMP);")
	tk.MustExec("INSERT INTO t VALUES (0), (20030101010160), (20030101016001), (20030101240101), (20030132010101), (20031301010101), (20031200000000), (20030000000000);")
	result = tk.MustQuery("SELECT CAST(ix AS SIGNED) FROM t;")
	result.Check(testkit.Rows("0", "0", "0", "0", "0", "0", "0", "0"))

	// test time
	result = tk.MustQuery("select time('2003-12-31 01:02:03')")
	result.Check(testkit.Rows("01:02:03"))
	result = tk.MustQuery("select time('2003-12-31 01:02:03.000123')")
	result.Check(testkit.Rows("01:02:03.000123"))
	result = tk.MustQuery("select time('01:02:03.000123')")
	result.Check(testkit.Rows("01:02:03.000123"))
	result = tk.MustQuery("select time('01:02:03')")
	result.Check(testkit.Rows("01:02:03"))
	result = tk.MustQuery("select time('-838:59:59.000000')")
	result.Check(testkit.Rows("-838:59:59.000000"))
	result = tk.MustQuery("select time('-838:59:59.000001')")
	result.Check(testkit.Rows("-838:59:59.000000"))
	result = tk.MustQuery("select time('-839:59:59.000000')")
	result.Check(testkit.Rows("-838:59:59.000000"))
	result = tk.MustQuery("select time('840:59:59.000000')")
	result.Check(testkit.Rows("838:59:59.000000"))
	// FIXME: #issue 4193
	// result = tk.MustQuery("select time('840:59:60.000000')")
	// result.Check(testkit.Rows("<nil>"))
	// result = tk.MustQuery("select time('800:59:59.9999999')")
	// result.Check(testkit.Rows("801:00:00.000000"))
	// result = tk.MustQuery("select time('12003-12-10 01:02:03.000123')")
	// result.Check(testkit.Rows("<nil>")
	// result = tk.MustQuery("select time('')")
	// result.Check(testkit.Rows("<nil>")
	// result = tk.MustQuery("select time('2003-12-10-10 01:02:03.000123')")
	// result.Check(testkit.Rows("00:20:03")

	// for hour
	result = tk.MustQuery(`SELECT hour("12:13:14.123456"), hour("12:13:14.000010"), hour("272:59:55"), hour(020005), hour(null), hour("27aaaa2:59:55");`)
	result.Check(testkit.Rows("12 12 272 2 <nil> <nil>"))

	// for hour, issue #4340
	result = tk.MustQuery(`SELECT HOUR(20171222020005);`)
	result.Check(testkit.Rows("2"))
	result = tk.MustQuery(`SELECT HOUR(20171222020005.1);`)
	result.Check(testkit.Rows("2"))
	result = tk.MustQuery(`SELECT HOUR(20171222020005.1e0);`)
	result.Check(testkit.Rows("2"))
	result = tk.MustQuery(`SELECT HOUR("20171222020005");`)
	result.Check(testkit.Rows("2"))
	result = tk.MustQuery(`SELECT HOUR("20171222020005.1");`)
	result.Check(testkit.Rows("2"))
	result = tk.MustQuery(`select hour(20171222);`)
	result.Check(testkit.Rows("<nil>"))
	result = tk.MustQuery(`select hour(8381222);`)
	result.Check(testkit.Rows("838"))
	result = tk.MustQuery(`select hour(10000000000);`)
	result.Check(testkit.Rows("<nil>"))
	result = tk.MustQuery(`select hour(10100000000);`)
	result.Check(testkit.Rows("<nil>"))
	result = tk.MustQuery(`select hour(10001000000);`)
	result.Check(testkit.Rows("<nil>"))
	result = tk.MustQuery(`select hour(10101000000);`)
	result.Check(testkit.Rows("0"))

	// for minute
	result = tk.MustQuery(`SELECT minute("12:13:14.123456"), minute("12:13:14.000010"), minute("272:59:55"), minute(null), minute("27aaaa2:59:55");`)
	result.Check(testkit.Rows("13 13 59 <nil> <nil>"))

	// for second
	result = tk.MustQuery(`SELECT second("12:13:14.123456"), second("12:13:14.000010"), second("272:59:55"), second(null), second("27aaaa2:59:55");`)
	result.Check(testkit.Rows("14 14 55 <nil> <nil>"))

	// for microsecond
	result = tk.MustQuery(`SELECT microsecond("12:00:00.123456"), microsecond("12:00:00.000010"), microsecond(null), microsecond("27aaaa2:59:55");`)
	result.Check(testkit.Rows("123456 10 <nil> <nil>"))

	// for period_add
	result = tk.MustQuery(`SELECT period_add(200807, 2), period_add(200807, -2);`)
	result.Check(testkit.Rows("200809 200805"))
	result = tk.MustQuery(`SELECT period_add(NULL, 2), period_add(-191, NULL), period_add(NULL, NULL), period_add(12.09, -2), period_add("200207aa", "1aa");`)
	result.Check(testkit.Rows("<nil> <nil> <nil> 200010 200208"))
	for _, errPeriod := range []string{
		"period_add(0, 20)", "period_add(0, 0)", "period_add(-1, 1)", "period_add(200013, 1)", "period_add(-200012, 1)", "period_add('', '')",
	} {
		err := tk.QueryToErr(fmt.Sprintf("SELECT %v;", errPeriod))
		c.Assert(err.Error(), Equals, "[expression:1210]Incorrect arguments to period_add")
	}

	// for period_diff
	result = tk.MustQuery(`SELECT period_diff(200807, 200705), period_diff(200807, 200908);`)
	result.Check(testkit.Rows("14 -13"))
	result = tk.MustQuery(`SELECT period_diff(NULL, 2), period_diff(-191, NULL), period_diff(NULL, NULL), period_diff(12.09, 2), period_diff("12aa", "11aa");`)
	result.Check(testkit.Rows("<nil> <nil> <nil> 10 1"))
	for _, errPeriod := range []string{
		"period_diff(-00013,1)", "period_diff(00013,1)", "period_diff(0, 0)", "period_diff(200013, 1)", "period_diff(5612, 4513)", "period_diff('', '')",
	} {
		err := tk.QueryToErr(fmt.Sprintf("SELECT %v;", errPeriod))
		c.Assert(err.Error(), Equals, "[expression:1210]Incorrect arguments to period_diff")
	}

	// TODO: fix `CAST(xx as duration)` and release the test below:
	// result = tk.MustQuery(`SELECT hour("aaa"), hour(123456), hour(1234567);`)
	// result = tk.MustQuery(`SELECT minute("aaa"), minute(123456), minute(1234567);`)
	// result = tk.MustQuery(`SELECT second("aaa"), second(123456), second(1234567);`)
	// result = tk.MustQuery(`SELECT microsecond("aaa"), microsecond(123456), microsecond(1234567);`)

	// for time_format
	result = tk.MustQuery("SELECT TIME_FORMAT('150:02:28', '%H:%i:%s %p');")
	result.Check(testkit.Rows("150:02:28 AM"))
	result = tk.MustQuery("SELECT TIME_FORMAT('bad string', '%H:%i:%s %p');")
	result.Check(testkit.Rows("<nil>"))
	result = tk.MustQuery("SELECT TIME_FORMAT(null, '%H:%i:%s %p');")
	result.Check(testkit.Rows("<nil>"))
	result = tk.MustQuery("SELECT TIME_FORMAT(123, '%H:%i:%s %p');")
	result.Check(testkit.Rows("00:01:23 AM"))
	result = tk.MustQuery("SELECT TIME_FORMAT('24:00:00', '%r');")
	result.Check(testkit.Rows("12:00:00 AM"))
	result = tk.MustQuery("SELECT TIME_FORMAT('25:00:00', '%r');")
	result.Check(testkit.Rows("01:00:00 AM"))
	result = tk.MustQuery("SELECT TIME_FORMAT('24:00:00', '%l %p');")
	result.Check(testkit.Rows("12 AM"))

	// for date_format
	result = tk.MustQuery(`SELECT DATE_FORMAT('2017-06-15', '%W %M %e %Y %r %y');`)
	result.Check(testkit.Rows("Thursday June 15 2017 12:00:00 AM 17"))
	result = tk.MustQuery(`SELECT DATE_FORMAT(151113102019.12, '%W %M %e %Y %r %y');`)
	result.Check(testkit.Rows("Friday November 13 2015 10:20:19 AM 15"))
	result = tk.MustQuery(`SELECT DATE_FORMAT('0000-00-00', '%W %M %e %Y %r %y');`)
	result.Check(testkit.Rows("<nil>"))
	tk.MustQuery("show warnings").Check(testutil.RowsWithSep("|",
		"Warning|1292|Incorrect datetime value: '0000-00-00 00:00:00.000000'"))
	result = tk.MustQuery(`SELECT DATE_FORMAT('0', '%W %M %e %Y %r %y'), DATE_FORMAT('0.0', '%W %M %e %Y %r %y'), DATE_FORMAT(0, 0);`)
	result.Check(testkit.Rows("<nil> <nil> 0"))
	tk.MustQuery("show warnings").Check(testutil.RowsWithSep("|",
		"Warning|1292|Incorrect time value: '0'",
		"Warning|1292|Incorrect datetime value: '0.0'"))
	result = tk.MustQuery(`SELECT DATE_FORMAT(0, '%W %M %e %Y %r %y'), DATE_FORMAT(0.0, '%W %M %e %Y %r %y');`)
	result.Check(testkit.Rows("<nil> <nil>"))
	tk.MustQuery("show warnings").Check(testkit.Rows())

	// for yearweek
	result = tk.MustQuery(`select yearweek("2014-12-27"), yearweek("2014-29-27"), yearweek("2014-00-27"), yearweek("2014-12-27 12:38:32"), yearweek("2014-12-27 12:38:32.1111111"), yearweek("2014-12-27 12:90:32"), yearweek("2014-12-27 89:38:32.1111111");`)
	result.Check(testkit.Rows("201451 <nil> <nil> 201451 201451 <nil> <nil>"))
	result = tk.MustQuery(`select yearweek(12121), yearweek(1.00009), yearweek("aaaaa"), yearweek(""), yearweek(NULL);`)
	result.Check(testkit.Rows("<nil> <nil> <nil> <nil> <nil>"))
	result = tk.MustQuery(`select yearweek("0000-00-00"), yearweek("2019-01-29", "aa"), yearweek("2011-01-01", null);`)
	result.Check(testkit.Rows("<nil> 201904 201052"))

	// for dayOfWeek, dayOfMonth, dayOfYear
	result = tk.MustQuery(`select dayOfWeek(null), dayOfWeek("2017-08-12"), dayOfWeek("0000-00-00"), dayOfWeek("2017-00-00"), dayOfWeek("0000-00-00 12:12:12"), dayOfWeek("2017-00-00 12:12:12")`)
	result.Check(testkit.Rows("<nil> 7 <nil> <nil> <nil> <nil>"))
	result = tk.MustQuery(`select dayOfYear(null), dayOfYear("2017-08-12"), dayOfYear("0000-00-00"), dayOfYear("2017-00-00"), dayOfYear("0000-00-00 12:12:12"), dayOfYear("2017-00-00 12:12:12")`)
	result.Check(testkit.Rows("<nil> 224 <nil> <nil> <nil> <nil>"))
	result = tk.MustQuery(`select dayOfMonth(null), dayOfMonth("2017-08-12"), dayOfMonth("0000-00-00"), dayOfMonth("2017-00-00"), dayOfMonth("0000-00-00 12:12:12"), dayOfMonth("2017-00-00 12:12:12")`)
	result.Check(testkit.Rows("<nil> 12 0 0 0 0"))

	tk.MustExec("set sql_mode = 'NO_ZERO_DATE'")
	result = tk.MustQuery(`select dayOfWeek(null), dayOfWeek("2017-08-12"), dayOfWeek("0000-00-00"), dayOfWeek("2017-00-00"), dayOfWeek("0000-00-00 12:12:12"), dayOfWeek("2017-00-00 12:12:12")`)
	result.Check(testkit.Rows("<nil> 7 <nil> <nil> <nil> <nil>"))
	result = tk.MustQuery(`select dayOfYear(null), dayOfYear("2017-08-12"), dayOfYear("0000-00-00"), dayOfYear("2017-00-00"), dayOfYear("0000-00-00 12:12:12"), dayOfYear("2017-00-00 12:12:12")`)
	result.Check(testkit.Rows("<nil> 224 <nil> <nil> <nil> <nil>"))
	result = tk.MustQuery(`select dayOfMonth(null), dayOfMonth("2017-08-12"), dayOfMonth("0000-00-00"), dayOfMonth("2017-00-00"), dayOfMonth("0000-00-00 12:12:12"), dayOfMonth("2017-00-00 12:12:12")`)
	result.Check(testkit.Rows("<nil> 12 <nil> 0 0 0"))

	tk.MustExec(`drop table if exists t`)
	tk.MustExec(`create table t(a bigint)`)
	tk.MustExec(`insert into t value(1)`)
	tk.MustExec("set sql_mode = 'STRICT_TRANS_TABLES'")

	_, err = tk.Exec("insert into t value(dayOfWeek('0000-00-00'))")
	c.Assert(table.ErrTruncatedWrongValueForField.Equal(err), IsTrue, Commentf("%v", err))
	_, err = tk.Exec(`update t set a = dayOfWeek("0000-00-00")`)
	c.Assert(types.ErrWrongValue.Equal(err), IsTrue)
	_, err = tk.Exec(`delete from t where a = dayOfWeek(123)`)
	c.Assert(err, IsNil)

	tk.MustExec("insert into t value(dayOfMonth('2017-00-00'))")
	tk.MustExec("insert into t value(dayOfMonth('0000-00-00'))")
	tk.MustExec(`update t set a = dayOfMonth("0000-00-00")`)
	tk.MustExec("set sql_mode = 'NO_ZERO_DATE';")
	tk.MustExec("insert into t value(dayOfMonth('0000-00-00'))")
	tk.MustQuery("show warnings").Check(testutil.RowsWithSep("|", "Warning|1292|Incorrect datetime value: '0000-00-00 00:00:00.000000'"))
	tk.MustExec(`update t set a = dayOfMonth("0000-00-00")`)
	tk.MustExec("set sql_mode = 'NO_ZERO_DATE,STRICT_TRANS_TABLES';")
	_, err = tk.Exec("insert into t value(dayOfMonth('0000-00-00'))")
	c.Assert(table.ErrTruncatedWrongValueForField.Equal(err), IsTrue)
	tk.MustExec("insert into t value(0)")
	_, err = tk.Exec(`update t set a = dayOfMonth("0000-00-00")`)
	c.Assert(types.ErrWrongValue.Equal(err), IsTrue)
	_, err = tk.Exec(`delete from t where a = dayOfMonth(123)`)
	c.Assert(err, IsNil)

	_, err = tk.Exec("insert into t value(dayOfYear('0000-00-00'))")
	c.Assert(table.ErrTruncatedWrongValueForField.Equal(err), IsTrue)
	_, err = tk.Exec(`update t set a = dayOfYear("0000-00-00")`)
	c.Assert(types.ErrWrongValue.Equal(err), IsTrue)
	_, err = tk.Exec(`delete from t where a = dayOfYear(123)`)
	c.Assert(err, IsNil)

	tk.MustExec("set sql_mode = ''")

	// for unix_timestamp
	tk.MustExec("SET time_zone = '+00:00';")
	result = tk.MustQuery("SELECT UNIX_TIMESTAMP(151113);")
	result.Check(testkit.Rows("1447372800"))
	result = tk.MustQuery("SELECT UNIX_TIMESTAMP(20151113);")
	result.Check(testkit.Rows("1447372800"))
	result = tk.MustQuery("SELECT UNIX_TIMESTAMP(151113102019);")
	result.Check(testkit.Rows("1447410019"))
	result = tk.MustQuery("SELECT UNIX_TIMESTAMP(151113102019e0);")
	result.Check(testkit.Rows("1447410019.000000"))
	result = tk.MustQuery("SELECT UNIX_TIMESTAMP(15111310201912e-2);")
	result.Check(testkit.Rows("1447410019.120000"))
	result = tk.MustQuery("SELECT UNIX_TIMESTAMP(151113102019.12);")
	result.Check(testkit.Rows("1447410019.12"))
	result = tk.MustQuery("SELECT UNIX_TIMESTAMP(151113102019.1234567);")
	result.Check(testkit.Rows("1447410019.123457"))
	result = tk.MustQuery("SELECT UNIX_TIMESTAMP(20151113102019);")
	result.Check(testkit.Rows("1447410019"))
	result = tk.MustQuery("SELECT UNIX_TIMESTAMP('2015-11-13 10:20:19');")
	result.Check(testkit.Rows("1447410019"))
	result = tk.MustQuery("SELECT UNIX_TIMESTAMP('2015-11-13 10:20:19.012');")
	result.Check(testkit.Rows("1447410019.012"))
	result = tk.MustQuery("SELECT UNIX_TIMESTAMP('1970-01-01 00:00:00');")
	result.Check(testkit.Rows("0"))
	result = tk.MustQuery("SELECT UNIX_TIMESTAMP('1969-12-31 23:59:59');")
	result.Check(testkit.Rows("0"))
	result = tk.MustQuery("SELECT UNIX_TIMESTAMP('1970-13-01 00:00:00');")
	// FIXME: MySQL returns 0 here.
	result.Check(testkit.Rows("<nil>"))
	result = tk.MustQuery("SELECT UNIX_TIMESTAMP('2038-01-19 03:14:07.999999');")
	result.Check(testkit.Rows("2147483647.999999"))
	result = tk.MustQuery("SELECT UNIX_TIMESTAMP('2038-01-19 03:14:08');")
	result.Check(testkit.Rows("0"))
	result = tk.MustQuery("SELECT UNIX_TIMESTAMP(0);")
	result.Check(testkit.Rows("0"))
	// result = tk.MustQuery("SELECT UNIX_TIMESTAMP(-1);")
	// result.Check(testkit.Rows("0"))
	// result = tk.MustQuery("SELECT UNIX_TIMESTAMP(12345);")
	// result.Check(testkit.Rows("0"))
	result = tk.MustQuery("SELECT UNIX_TIMESTAMP('2017-01-01')")
	result.Check(testkit.Rows("1483228800"))
	// Test different time zone.
	tk.MustExec("SET time_zone = '+08:00';")
	result = tk.MustQuery("SELECT UNIX_TIMESTAMP('1970-01-01 00:00:00');")
	result.Check(testkit.Rows("0"))
	result = tk.MustQuery("SELECT UNIX_TIMESTAMP('1970-01-01 08:00:00');")
	result.Check(testkit.Rows("0"))
	result = tk.MustQuery("SELECT UNIX_TIMESTAMP('2015-11-13 18:20:19.012'), UNIX_TIMESTAMP('2015-11-13 18:20:19.0123');")
	result.Check(testkit.Rows("1447410019.012 1447410019.0123"))
	result = tk.MustQuery("SELECT UNIX_TIMESTAMP('2038-01-19 11:14:07.999999');")
	result.Check(testkit.Rows("2147483647.999999"))

	result = tk.MustQuery("SELECT TIME_FORMAT('bad string', '%H:%i:%s %p');")
	result.Check(testkit.Rows("<nil>"))
	result = tk.MustQuery("SELECT TIME_FORMAT(null, '%H:%i:%s %p');")
	result.Check(testkit.Rows("<nil>"))
	result = tk.MustQuery("SELECT TIME_FORMAT(123, '%H:%i:%s %p');")
	result.Check(testkit.Rows("00:01:23 AM"))

	// for monthname
	tk.MustExec(`drop table if exists t`)
	tk.MustExec(`create table t(a varchar(10))`)
	tk.MustExec(`insert into t value("abc")`)
	tk.MustExec("set sql_mode = 'STRICT_TRANS_TABLES'")

	tk.MustExec("insert into t value(monthname('0000-00-00'))")
	tk.MustExec(`update t set a = monthname("0000-00-00")`)
	tk.MustExec("set sql_mode = 'NO_ZERO_DATE'")
	tk.MustExec("insert into t value(monthname('0000-00-00'))")
	tk.MustQuery("show warnings").Check(testutil.RowsWithSep("|", "Warning|1292|Incorrect datetime value: '0000-00-00 00:00:00.000000'"))
	tk.MustExec(`update t set a = monthname("0000-00-00")`)
	tk.MustExec("set sql_mode = ''")
	tk.MustExec("insert into t value(monthname('0000-00-00'))")
	tk.MustExec("set sql_mode = 'STRICT_TRANS_TABLES,NO_ZERO_DATE'")
	_, err = tk.Exec(`update t set a = monthname("0000-00-00")`)
	c.Assert(types.ErrWrongValue.Equal(err), IsTrue)
	_, err = tk.Exec(`delete from t where a = monthname(123)`)
	c.Assert(err, IsNil)
	result = tk.MustQuery(`select monthname("2017-12-01"), monthname("0000-00-00"), monthname("0000-01-00"), monthname("0000-01-00 00:00:00")`)
	result.Check(testkit.Rows("December <nil> January January"))
	tk.MustQuery("show warnings").Check(testutil.RowsWithSep("|", "Warning|1292|Incorrect datetime value: '0000-00-00 00:00:00.000000'"))

	// for dayname
	tk.MustExec(`drop table if exists t`)
	tk.MustExec(`create table t(a varchar(10))`)
	tk.MustExec(`insert into t value("abc")`)
	tk.MustExec("set sql_mode = 'STRICT_TRANS_TABLES'")

	_, err = tk.Exec("insert into t value(dayname('0000-00-00'))")
	c.Assert(table.ErrTruncatedWrongValueForField.Equal(err), IsTrue)
	_, err = tk.Exec(`update t set a = dayname("0000-00-00")`)
	c.Assert(types.ErrWrongValue.Equal(err), IsTrue)
	_, err = tk.Exec(`delete from t where a = dayname(123)`)
	c.Assert(err, IsNil)
	result = tk.MustQuery(`select dayname("2017-12-01"), dayname("0000-00-00"), dayname("0000-01-00"), dayname("0000-01-00 00:00:00")`)
	result.Check(testkit.Rows("Friday <nil> <nil> <nil>"))
	tk.MustQuery("show warnings").Check(testutil.RowsWithSep("|",
		"Warning|1292|Incorrect datetime value: '0000-00-00 00:00:00.000000'",
		"Warning|1292|Incorrect datetime value: '0000-01-00 00:00:00.000000'",
		"Warning|1292|Incorrect datetime value: '0000-01-00 00:00:00.000000'"))

	// for sec_to_time
	result = tk.MustQuery("select sec_to_time(NULL)")
	result.Check(testkit.Rows("<nil>"))
	result = tk.MustQuery("select sec_to_time(2378), sec_to_time(3864000), sec_to_time(-3864000)")
	result.Check(testkit.Rows("00:39:38 838:59:59 -838:59:59"))
	result = tk.MustQuery("select sec_to_time(86401.4), sec_to_time(-86401.4), sec_to_time(864014e-1), sec_to_time(-864014e-1), sec_to_time('86401.4'), sec_to_time('-86401.4')")
	result.Check(testkit.Rows("24:00:01.4 -24:00:01.4 24:00:01.400000 -24:00:01.400000 24:00:01.400000 -24:00:01.400000"))
	result = tk.MustQuery("select sec_to_time(86401.54321), sec_to_time(86401.543212345)")
	result.Check(testkit.Rows("24:00:01.54321 24:00:01.543212"))
	result = tk.MustQuery("select sec_to_time('123.4'), sec_to_time('123.4567891'), sec_to_time('123')")
	result.Check(testkit.Rows("00:02:03.400000 00:02:03.456789 00:02:03.000000"))

	// for time_to_sec
	result = tk.MustQuery("select time_to_sec(NULL)")
	result.Check(testkit.Rows("<nil>"))
	result = tk.MustQuery("select time_to_sec('22:23:00'), time_to_sec('00:39:38'), time_to_sec('23:00'), time_to_sec('00:00'), time_to_sec('00:00:00'), time_to_sec('23:59:59')")
	result.Check(testkit.Rows("80580 2378 82800 0 0 86399"))
	result = tk.MustQuery("select time_to_sec('1:0'), time_to_sec('1:00'), time_to_sec('1:0:0'), time_to_sec('-02:00'), time_to_sec('-02:00:05'), time_to_sec('020005')")
	result.Check(testkit.Rows("3600 3600 3600 -7200 -7205 7205"))
	result = tk.MustQuery("select time_to_sec('20171222020005'), time_to_sec(020005), time_to_sec(20171222020005), time_to_sec(171222020005)")
	result.Check(testkit.Rows("7205 7205 7205 7205"))

	// for str_to_date
	result = tk.MustQuery("select str_to_date('01-01-2017', '%d-%m-%Y'), str_to_date('59:20:12 01-01-2017', '%s:%i:%H %d-%m-%Y'), str_to_date('59:20:12', '%s:%i:%H')")
	result.Check(testkit.Rows("2017-01-01 2017-01-01 12:20:59 12:20:59"))
	result = tk.MustQuery("select str_to_date('aaa01-01-2017', 'aaa%d-%m-%Y'), str_to_date('59:20:12 aaa01-01-2017', '%s:%i:%H aaa%d-%m-%Y'), str_to_date('59:20:12aaa', '%s:%i:%Haaa')")
	result.Check(testkit.Rows("2017-01-01 2017-01-01 12:20:59 12:20:59"))

	result = tk.MustQuery("select str_to_date('01-01-2017', '%d'), str_to_date('59', '%d-%Y')")
	// TODO: MySQL returns "<nil> <nil>".
	result.Check(testkit.Rows("0000-00-01 <nil>"))
	result = tk.MustQuery("show warnings")
	result.Sort().Check(testutil.RowsWithSep("|",
		"Warning|1292|Incorrect datetime value: '0000-00-00 00:00:00'",
		"Warning|1292|Truncated incorrect datetime value: '01-01-2017'"))

	result = tk.MustQuery("select str_to_date('2018-6-1', '%Y-%m-%d'), str_to_date('2018-6-1', '%Y-%c-%d'), str_to_date('59:20:1', '%s:%i:%k'), str_to_date('59:20:1', '%s:%i:%l')")
	result.Check(testkit.Rows("2018-06-01 2018-06-01 01:20:59 01:20:59"))

	result = tk.MustQuery("select str_to_date('2020-07-04 11:22:33 PM c', '%Y-%m-%d %r')")
	result.Check(testkit.Rows("2020-07-04 23:22:33"))
	result = tk.MustQuery("show warnings")
	result.Check(testutil.RowsWithSep("|", "Warning|1292|Truncated incorrect datetime value: '2020-07-04 11:22:33 PM c'"))

	result = tk.MustQuery("select str_to_date('11:22:33 PM', ' %r')")
	result.Check(testkit.Rows("23:22:33"))
	result = tk.MustQuery("show warnings")
	result.Check(testkit.Rows())

	// for maketime
	tk.MustExec(`drop table if exists t`)
	tk.MustExec(`create table t(a double, b float, c decimal(10,4));`)
	tk.MustExec(`insert into t value(1.23, 2.34, 3.1415)`)
	result = tk.MustQuery("select maketime(1,1,a), maketime(2,2,b), maketime(3,3,c) from t;")
	result.Check(testkit.Rows("01:01:01.230000 02:02:02.340000 03:03:03.1415"))
	result = tk.MustQuery("select maketime(12, 13, 14), maketime('12', '15', 30.1), maketime(0, 1, 59.1), maketime(0, 1, '59.1'), maketime(0, 1, 59.5)")
	result.Check(testkit.Rows("12:13:14 12:15:30.1 00:01:59.1 00:01:59.100000 00:01:59.5"))
	result = tk.MustQuery("select maketime(12, 15, 60), maketime(12, 15, '60'), maketime(12, 60, 0), maketime(12, 15, null)")
	result.Check(testkit.Rows("<nil> <nil> <nil> <nil>"))
	result = tk.MustQuery("select maketime('', '', ''), maketime('h', 'm', 's');")
	result.Check(testkit.Rows("00:00:00.000000 00:00:00.000000"))

	// for get_format
	result = tk.MustQuery(`select GET_FORMAT(DATE,'USA'), GET_FORMAT(DATE,'JIS'), GET_FORMAT(DATE,'ISO'), GET_FORMAT(DATE,'EUR'),
	GET_FORMAT(DATE,'INTERNAL'), GET_FORMAT(DATETIME,'USA') , GET_FORMAT(DATETIME,'JIS'), GET_FORMAT(DATETIME,'ISO'),
	GET_FORMAT(DATETIME,'EUR') , GET_FORMAT(DATETIME,'INTERNAL'), GET_FORMAT(TIME,'USA') , GET_FORMAT(TIME,'JIS'),
	GET_FORMAT(TIME,'ISO'), GET_FORMAT(TIME,'EUR'), GET_FORMAT(TIME,'INTERNAL')`)
	result.Check(testkit.Rows("%m.%d.%Y %Y-%m-%d %Y-%m-%d %d.%m.%Y %Y%m%d %Y-%m-%d %H.%i.%s %Y-%m-%d %H:%i:%s %Y-%m-%d %H:%i:%s %Y-%m-%d %H.%i.%s %Y%m%d%H%i%s %h:%i:%s %p %H:%i:%s %H:%i:%s %H.%i.%s %H%i%s"))

	// for convert_tz
	result = tk.MustQuery(`select convert_tz("2004-01-01 12:00:00", "+00:00", "+10:32"), convert_tz("2004-01-01 12:00:00.01", "+00:00", "+10:32"), convert_tz("2004-01-01 12:00:00.01234567", "+00:00", "+10:32");`)
	result.Check(testkit.Rows("2004-01-01 22:32:00 2004-01-01 22:32:00.01 2004-01-01 22:32:00.012346"))
	result = tk.MustQuery(`select convert_tz(20040101, "+00:00", "+10:32"), convert_tz(20040101.01, "+00:00", "+10:32"), convert_tz(20040101.01234567, "+00:00", "+10:32");`)
	result.Check(testkit.Rows("2004-01-01 10:32:00 2004-01-01 10:32:00.00 2004-01-01 10:32:00.000000"))
	result = tk.MustQuery(`select convert_tz(NULL, "+00:00", "+10:32"), convert_tz("2004-01-01 12:00:00", NULL, "+10:32"), convert_tz("2004-01-01 12:00:00", "+00:00", NULL);`)
	result.Check(testkit.Rows("<nil> <nil> <nil>"))
	result = tk.MustQuery(`select convert_tz("a", "+00:00", "+10:32"), convert_tz("2004-01-01 12:00:00", "a", "+10:32"), convert_tz("2004-01-01 12:00:00", "+00:00", "a");`)
	result.Check(testkit.Rows("<nil> <nil> <nil>"))
	result = tk.MustQuery(`select convert_tz("", "+00:00", "+10:32"), convert_tz("2004-01-01 12:00:00", "", "+10:32"), convert_tz("2004-01-01 12:00:00", "+00:00", "");`)
	result.Check(testkit.Rows("<nil> <nil> <nil>"))
	result = tk.MustQuery(`select convert_tz("0", "+00:00", "+10:32"), convert_tz("2004-01-01 12:00:00", "0", "+10:32"), convert_tz("2004-01-01 12:00:00", "+00:00", "0");`)
	result.Check(testkit.Rows("<nil> <nil> <nil>"))

	// for from_unixtime
	tk.MustExec(`set @@session.time_zone = "+08:00"`)
	result = tk.MustQuery(`select from_unixtime(20170101), from_unixtime(20170101.9999999), from_unixtime(20170101.999), from_unixtime(20170101.999, "%Y %D %M %h:%i:%s %x"), from_unixtime(20170101.999, "%Y %D %M %h:%i:%s %x")`)
	result.Check(testkit.Rows("1970-08-22 18:48:21 1970-08-22 18:48:22.000000 1970-08-22 18:48:21.999 1970 22nd August 06:48:21 1970 1970 22nd August 06:48:21 1970"))
	tk.MustExec(`set @@session.time_zone = "+00:00"`)
	result = tk.MustQuery(`select from_unixtime(20170101), from_unixtime(20170101.9999999), from_unixtime(20170101.999), from_unixtime(20170101.999, "%Y %D %M %h:%i:%s %x"), from_unixtime(20170101.999, "%Y %D %M %h:%i:%s %x")`)
	result.Check(testkit.Rows("1970-08-22 10:48:21 1970-08-22 10:48:22.000000 1970-08-22 10:48:21.999 1970 22nd August 10:48:21 1970 1970 22nd August 10:48:21 1970"))
	tk.MustExec(`set @@session.time_zone = @@global.time_zone`)

	// for extract
	result = tk.MustQuery(`select extract(day from '800:12:12'), extract(hour from '800:12:12'), extract(month from 20170101), extract(day_second from '2017-01-01 12:12:12')`)
	result.Check(testkit.Rows("12 800 1 1121212"))

	// for adddate, subdate
	dateArithmeticalTests := []struct {
		Date      string
		Interval  string
		Unit      string
		AddResult string
		SubResult string
	}{
		{"\"2011-11-11\"", "1", "DAY", "2011-11-12", "2011-11-10"},
		{"NULL", "1", "DAY", "<nil>", "<nil>"},
		{"\"2011-11-11\"", "NULL", "DAY", "<nil>", "<nil>"},
		{"\"2011-11-11 10:10:10\"", "1000", "MICROSECOND", "2011-11-11 10:10:10.001000", "2011-11-11 10:10:09.999000"},
		{"\"2011-11-11 10:10:10\"", "\"10\"", "SECOND", "2011-11-11 10:10:20", "2011-11-11 10:10:00"},
		{"\"2011-11-11 10:10:10\"", "\"10\"", "MINUTE", "2011-11-11 10:20:10", "2011-11-11 10:00:10"},
		{"\"2011-11-11 10:10:10\"", "\"10\"", "HOUR", "2011-11-11 20:10:10", "2011-11-11 00:10:10"},
		{"\"2011-11-11 10:10:10\"", "\"11\"", "DAY", "2011-11-22 10:10:10", "2011-10-31 10:10:10"},
		{"\"2011-11-11 10:10:10\"", "\"2\"", "WEEK", "2011-11-25 10:10:10", "2011-10-28 10:10:10"},
		{"\"2011-11-11 10:10:10\"", "\"2\"", "MONTH", "2012-01-11 10:10:10", "2011-09-11 10:10:10"},
		{"\"2011-11-11 10:10:10\"", "\"4\"", "QUARTER", "2012-11-11 10:10:10", "2010-11-11 10:10:10"},
		{"\"2011-11-11 10:10:10\"", "\"2\"", "YEAR", "2013-11-11 10:10:10", "2009-11-11 10:10:10"},
		{"\"2011-11-11 10:10:10\"", "\"10.00100000\"", "SECOND_MICROSECOND", "2011-11-11 10:10:20.100000", "2011-11-11 10:09:59.900000"},
		{"\"2011-11-11 10:10:10\"", "\"10.0010000000\"", "SECOND_MICROSECOND", "2011-11-11 10:10:30", "2011-11-11 10:09:50"},
		{"\"2011-11-11 10:10:10\"", "\"10.0010000010\"", "SECOND_MICROSECOND", "2011-11-11 10:10:30.000010", "2011-11-11 10:09:49.999990"},
		{"\"2011-11-11 10:10:10\"", "\"10:10.100\"", "MINUTE_MICROSECOND", "2011-11-11 10:20:20.100000", "2011-11-11 09:59:59.900000"},
		{"\"2011-11-11 10:10:10\"", "\"10:10\"", "MINUTE_SECOND", "2011-11-11 10:20:20", "2011-11-11 10:00:00"},
		{"\"2011-11-11 10:10:10\"", "\"10:10:10.100\"", "HOUR_MICROSECOND", "2011-11-11 20:20:20.100000", "2011-11-10 23:59:59.900000"},
		{"\"2011-11-11 10:10:10\"", "\"10:10:10\"", "HOUR_SECOND", "2011-11-11 20:20:20", "2011-11-11 00:00:00"},
		{"\"2011-11-11 10:10:10\"", "\"10:10\"", "HOUR_MINUTE", "2011-11-11 20:20:10", "2011-11-11 00:00:10"},
		{"\"2011-11-11 10:10:10\"", "\"11 10:10:10.100\"", "DAY_MICROSECOND", "2011-11-22 20:20:20.100000", "2011-10-30 23:59:59.900000"},
		{"\"2011-11-11 10:10:10\"", "\"11 10:10:10\"", "DAY_SECOND", "2011-11-22 20:20:20", "2011-10-31 00:00:00"},
		{"\"2011-11-11 10:10:10\"", "\"11 10:10\"", "DAY_MINUTE", "2011-11-22 20:20:10", "2011-10-31 00:00:10"},
		{"\"2011-11-11 10:10:10\"", "\"11 10\"", "DAY_HOUR", "2011-11-22 20:10:10", "2011-10-31 00:10:10"},
		{"\"2011-11-11 10:10:10\"", "\"11-1\"", "YEAR_MONTH", "2022-12-11 10:10:10", "2000-10-11 10:10:10"},
		{"\"2011-11-11 10:10:10\"", "\"11-11\"", "YEAR_MONTH", "2023-10-11 10:10:10", "1999-12-11 10:10:10"},
		{"\"2011-11-11 10:10:10\"", "\"20\"", "DAY", "2011-12-01 10:10:10", "2011-10-22 10:10:10"},
		{"\"2011-11-11 10:10:10\"", "19.88", "DAY", "2011-12-01 10:10:10", "2011-10-22 10:10:10"},
		{"\"2011-11-11 10:10:10\"", "\"19.88\"", "DAY", "2011-11-30 10:10:10", "2011-10-23 10:10:10"},
		{"\"2011-11-11 10:10:10\"", "\"prefix19suffix\"", "DAY", "2011-11-30 10:10:10", "2011-10-23 10:10:10"},
		{"\"2011-11-11 10:10:10\"", "\"20-11\"", "DAY", "2011-12-01 10:10:10", "2011-10-22 10:10:10"},
		{"\"2011-11-11 10:10:10\"", "\"20,11\"", "daY", "2011-12-01 10:10:10", "2011-10-22 10:10:10"},
		{"\"2011-11-11 10:10:10\"", "\"1000\"", "dAy", "2014-08-07 10:10:10", "2009-02-14 10:10:10"},
		{"\"2011-11-11 10:10:10\"", "\"true\"", "Day", "2011-11-12 10:10:10", "2011-11-10 10:10:10"},
		{"\"2011-11-11 10:10:10\"", "true", "Day", "2011-11-12 10:10:10", "2011-11-10 10:10:10"},
		{"\"2011-11-11\"", "1", "DAY", "2011-11-12", "2011-11-10"},
		{"\"2011-11-11\"", "10", "HOUR", "2011-11-11 10:00:00", "2011-11-10 14:00:00"},
		{"\"2011-11-11\"", "10", "MINUTE", "2011-11-11 00:10:00", "2011-11-10 23:50:00"},
		{"\"2011-11-11\"", "10", "SECOND", "2011-11-11 00:00:10", "2011-11-10 23:59:50"},
		{"\"2011-11-11\"", "\"10:10\"", "HOUR_MINUTE", "2011-11-11 10:10:00", "2011-11-10 13:50:00"},
		{"\"2011-11-11\"", "\"10:10:10\"", "HOUR_SECOND", "2011-11-11 10:10:10", "2011-11-10 13:49:50"},
		{"\"2011-11-11\"", "\"10:10:10.101010\"", "HOUR_MICROSECOND", "2011-11-11 10:10:10.101010", "2011-11-10 13:49:49.898990"},
		{"\"2011-11-11\"", "\"10:10\"", "MINUTE_SECOND", "2011-11-11 00:10:10", "2011-11-10 23:49:50"},
		{"\"2011-11-11\"", "\"10:10.101010\"", "MINUTE_MICROSECOND", "2011-11-11 00:10:10.101010", "2011-11-10 23:49:49.898990"},
		{"\"2011-11-11\"", "\"10.101010\"", "SECOND_MICROSECOND", "2011-11-11 00:00:10.101010", "2011-11-10 23:59:49.898990"},
		{"\"2011-11-11 00:00:00\"", "1", "DAY", "2011-11-12 00:00:00", "2011-11-10 00:00:00"},
		{"\"2011-11-11 00:00:00\"", "10", "HOUR", "2011-11-11 10:00:00", "2011-11-10 14:00:00"},
		{"\"2011-11-11 00:00:00\"", "10", "MINUTE", "2011-11-11 00:10:00", "2011-11-10 23:50:00"},
		{"\"2011-11-11 00:00:00\"", "10", "SECOND", "2011-11-11 00:00:10", "2011-11-10 23:59:50"},

		{"\"2011-11-11\"", "\"abc1000\"", "MICROSECOND", "2011-11-11 00:00:00", "2011-11-11 00:00:00"},
		{"\"20111111 10:10:10\"", "\"1\"", "DAY", "<nil>", "<nil>"},
		{"\"2011-11-11\"", "\"10\"", "SECOND_MICROSECOND", "2011-11-11 00:00:00.100000", "2011-11-10 23:59:59.900000"},
		{"\"2011-11-11\"", "\"10.0000\"", "MINUTE_MICROSECOND", "2011-11-11 00:00:10", "2011-11-10 23:59:50"},
		{"\"2011-11-11\"", "\"10:10:10\"", "MINUTE_MICROSECOND", "2011-11-11 00:10:10.100000", "2011-11-10 23:49:49.900000"},

		{"cast(\"2011-11-11\" as datetime)", "\"10:10:10\"", "MINUTE_MICROSECOND", "2011-11-11 00:10:10.100000", "2011-11-10 23:49:49.900000"},
		{"cast(\"2011-11-11 00:00:00\" as datetime)", "1", "DAY", "2011-11-12 00:00:00", "2011-11-10 00:00:00"},
		{"cast(\"2011-11-11 00:00:00\" as datetime)", "10", "HOUR", "2011-11-11 10:00:00", "2011-11-10 14:00:00"},
		{"cast(\"2011-11-11 00:00:00\" as datetime)", "10", "MINUTE", "2011-11-11 00:10:00", "2011-11-10 23:50:00"},
		{"cast(\"2011-11-11 00:00:00\" as datetime)", "10", "SECOND", "2011-11-11 00:00:10", "2011-11-10 23:59:50"},

		{"cast(\"2011-11-11 00:00:00\" as datetime)", "\"1\"", "DAY", "2011-11-12 00:00:00", "2011-11-10 00:00:00"},
		{"cast(\"2011-11-11 00:00:00\" as datetime)", "\"10\"", "HOUR", "2011-11-11 10:00:00", "2011-11-10 14:00:00"},
		{"cast(\"2011-11-11 00:00:00\" as datetime)", "\"10\"", "MINUTE", "2011-11-11 00:10:00", "2011-11-10 23:50:00"},
		{"cast(\"2011-11-11 00:00:00\" as datetime)", "\"10\"", "SECOND", "2011-11-11 00:00:10", "2011-11-10 23:59:50"},

		{"cast(\"2011-11-11\" as date)", "\"10:10:10\"", "MINUTE_MICROSECOND", "2011-11-11 00:10:10.100000", "2011-11-10 23:49:49.900000"},
		{"cast(\"2011-11-11 00:00:00\" as date)", "1", "DAY", "2011-11-12", "2011-11-10"},
		{"cast(\"2011-11-11 00:00:00\" as date)", "10", "HOUR", "2011-11-11 10:00:00", "2011-11-10 14:00:00"},
		{"cast(\"2011-11-11 00:00:00\" as date)", "10", "MINUTE", "2011-11-11 00:10:00", "2011-11-10 23:50:00"},
		{"cast(\"2011-11-11 00:00:00\" as date)", "10", "SECOND", "2011-11-11 00:00:10", "2011-11-10 23:59:50"},

		{"cast(\"2011-11-11 00:00:00\" as date)", "\"1\"", "DAY", "2011-11-12", "2011-11-10"},
		{"cast(\"2011-11-11 00:00:00\" as date)", "\"10\"", "HOUR", "2011-11-11 10:00:00", "2011-11-10 14:00:00"},
		{"cast(\"2011-11-11 00:00:00\" as date)", "\"10\"", "MINUTE", "2011-11-11 00:10:00", "2011-11-10 23:50:00"},
		{"cast(\"2011-11-11 00:00:00\" as date)", "\"10\"", "SECOND", "2011-11-11 00:00:10", "2011-11-10 23:59:50"},

		// interval decimal support
		{"\"2011-01-01 00:00:00\"", "10.10", "YEAR_MONTH", "2021-11-01 00:00:00", "2000-03-01 00:00:00"},
		{"\"2011-01-01 00:00:00\"", "10.10", "DAY_HOUR", "2011-01-11 10:00:00", "2010-12-21 14:00:00"},
		{"\"2011-01-01 00:00:00\"", "10.10", "HOUR_MINUTE", "2011-01-01 10:10:00", "2010-12-31 13:50:00"},
		{"\"2011-01-01 00:00:00\"", "10.10", "DAY_MINUTE", "2011-01-01 10:10:00", "2010-12-31 13:50:00"},
		{"\"2011-01-01 00:00:00\"", "10.10", "DAY_SECOND", "2011-01-01 00:10:10", "2010-12-31 23:49:50"},
		{"\"2011-01-01 00:00:00\"", "10.10", "HOUR_SECOND", "2011-01-01 00:10:10", "2010-12-31 23:49:50"},
		{"\"2011-01-01 00:00:00\"", "10.10", "MINUTE_SECOND", "2011-01-01 00:10:10", "2010-12-31 23:49:50"},
		{"\"2011-01-01 00:00:00\"", "10.10", "DAY_MICROSECOND", "2011-01-01 00:00:10.100000", "2010-12-31 23:59:49.900000"},
		{"\"2011-01-01 00:00:00\"", "10.10", "HOUR_MICROSECOND", "2011-01-01 00:00:10.100000", "2010-12-31 23:59:49.900000"},
		{"\"2011-01-01 00:00:00\"", "10.10", "MINUTE_MICROSECOND", "2011-01-01 00:00:10.100000", "2010-12-31 23:59:49.900000"},
		{"\"2011-01-01 00:00:00\"", "10.10", "SECOND_MICROSECOND", "2011-01-01 00:00:10.100000", "2010-12-31 23:59:49.900000"},
		{"\"2011-01-01 00:00:00\"", "10.10", "YEAR", "2021-01-01 00:00:00", "2001-01-01 00:00:00"},
		{"\"2011-01-01 00:00:00\"", "10.10", "QUARTER", "2013-07-01 00:00:00", "2008-07-01 00:00:00"},
		{"\"2011-01-01 00:00:00\"", "10.10", "MONTH", "2011-11-01 00:00:00", "2010-03-01 00:00:00"},
		{"\"2011-01-01 00:00:00\"", "10.10", "WEEK", "2011-03-12 00:00:00", "2010-10-23 00:00:00"},
		{"\"2011-01-01 00:00:00\"", "10.10", "DAY", "2011-01-11 00:00:00", "2010-12-22 00:00:00"},
		{"\"2011-01-01 00:00:00\"", "10.10", "HOUR", "2011-01-01 10:00:00", "2010-12-31 14:00:00"},
		{"\"2011-01-01 00:00:00\"", "10.10", "MINUTE", "2011-01-01 00:10:00", "2010-12-31 23:50:00"},
		{"\"2011-01-01 00:00:00\"", "10.10", "SECOND", "2011-01-01 00:00:10.100000", "2010-12-31 23:59:49.900000"},
		{"\"2011-01-01 00:00:00\"", "10.10", "MICROSECOND", "2011-01-01 00:00:00.000010", "2010-12-31 23:59:59.999990"},
		{"\"2011-01-01 00:00:00\"", "10.90", "MICROSECOND", "2011-01-01 00:00:00.000011", "2010-12-31 23:59:59.999989"},

		{"\"2009-01-01\"", "6/4", "HOUR_MINUTE", "2009-01-04 12:20:00", "2008-12-28 11:40:00"},
		{"\"2009-01-01\"", "6/0", "HOUR_MINUTE", "<nil>", "<nil>"},
		{"\"1970-01-01 12:00:00\"", "CAST(6/4 AS DECIMAL(3,1))", "HOUR_MINUTE", "1970-01-01 13:05:00", "1970-01-01 10:55:00"},
		// for issue #8077
		{"\"2012-01-02\"", "\"prefix8\"", "HOUR", "2012-01-02 08:00:00", "2012-01-01 16:00:00"},
		{"\"2012-01-02\"", "\"prefix8prefix\"", "HOUR", "2012-01-02 08:00:00", "2012-01-01 16:00:00"},
		{"\"2012-01-02\"", "\"8:00\"", "HOUR", "2012-01-02 08:00:00", "2012-01-01 16:00:00"},
		{"\"2012-01-02\"", "\"8:00:00\"", "HOUR", "2012-01-02 08:00:00", "2012-01-01 16:00:00"},
	}
	for _, tc := range dateArithmeticalTests {
		addDate := fmt.Sprintf("select adddate(%s, interval %s %s);", tc.Date, tc.Interval, tc.Unit)
		subDate := fmt.Sprintf("select subdate(%s, interval %s %s);", tc.Date, tc.Interval, tc.Unit)
		result = tk.MustQuery(addDate)
		result.Check(testkit.Rows(tc.AddResult))
		result = tk.MustQuery(subDate)
		result.Check(testkit.Rows(tc.SubResult))
	}
	tk.MustQuery(`select subdate(cast("2000-02-01" as datetime), cast(1 as decimal))`).Check(testkit.Rows("2000-01-31 00:00:00"))
	tk.MustQuery(`select subdate(cast("2000-02-01" as datetime), cast(null as decimal))`).Check(testkit.Rows("<nil>"))
	tk.MustQuery(`select subdate(cast(null as datetime), cast(1 as decimal))`).Check(testkit.Rows("<nil>"))
	tk.MustQuery(`select subdate(cast("2000-02-01" as datetime), cast("xxx" as decimal))`).Check(testkit.Rows("2000-02-01 00:00:00"))
	tk.MustQuery(`select subdate(cast("xxx" as datetime), cast(1 as decimal))`).Check(testkit.Rows("<nil>"))
	tk.MustQuery(`select subdate(cast(20000101 as SIGNED), cast("1" as decimal))`).Check(testkit.Rows("1999-12-31"))
	tk.MustQuery(`select subdate(cast(20000101 as SIGNED), cast("xxx" as decimal))`).Check(testkit.Rows("2000-01-01"))
	tk.MustQuery(`select subdate(cast("abc" as SIGNED), cast("1" as decimal))`).Check(testkit.Rows("<nil>"))
	tk.MustQuery(`select subdate(cast(null as SIGNED), cast("1" as decimal))`).Check(testkit.Rows("<nil>"))
	tk.MustQuery(`select subdate(cast(20000101 as SIGNED), cast(null as decimal))`).Check(testkit.Rows("<nil>"))
	tk.MustQuery(`select adddate(cast("2000-02-01" as datetime), cast(1 as decimal))`).Check(testkit.Rows("2000-02-02 00:00:00"))
	tk.MustQuery(`select adddate(cast("2000-02-01" as datetime), cast(null as decimal))`).Check(testkit.Rows("<nil>"))
	tk.MustQuery(`select adddate(cast(null as datetime), cast(1 as decimal))`).Check(testkit.Rows("<nil>"))
	tk.MustQuery(`select adddate(cast("2000-02-01" as datetime), cast("xxx" as decimal))`).Check(testkit.Rows("2000-02-01 00:00:00"))
	tk.MustQuery(`select adddate(cast("xxx" as datetime), cast(1 as decimal))`).Check(testkit.Rows("<nil>"))
	tk.MustQuery(`select adddate(cast("2000-02-01" as datetime), cast(1 as SIGNED))`).Check(testkit.Rows("2000-02-02 00:00:00"))
	tk.MustQuery(`select adddate(cast("2000-02-01" as datetime), cast(null as SIGNED))`).Check(testkit.Rows("<nil>"))
	tk.MustQuery(`select adddate(cast(null as datetime), cast(1 as SIGNED))`).Check(testkit.Rows("<nil>"))
	tk.MustQuery(`select adddate(cast("2000-02-01" as datetime), cast("xxx" as SIGNED))`).Check(testkit.Rows("2000-02-01 00:00:00"))
	tk.MustQuery(`select adddate(cast("xxx" as datetime), cast(1 as SIGNED))`).Check(testkit.Rows("<nil>"))
	tk.MustQuery(`select adddate(20100101, cast(1 as decimal))`).Check(testkit.Rows("2010-01-02"))
	tk.MustQuery(`select adddate(cast('10:10:10' as time), 1)`).Check(testkit.Rows("34:10:10"))
	tk.MustQuery(`select adddate(cast('10:10:10' as time), cast(1 as decimal))`).Check(testkit.Rows("34:10:10"))

	// for localtime, localtimestamp
	result = tk.MustQuery(`select localtime() = now(), localtime = now(), localtimestamp() = now(), localtimestamp = now()`)
	result.Check(testkit.Rows("1 1 1 1"))

	// for current_timestamp, current_timestamp()
	result = tk.MustQuery(`select current_timestamp() = now(), current_timestamp = now()`)
	result.Check(testkit.Rows("1 1"))

	// for tidb_parse_tso
	tk.MustExec("SET time_zone = '+00:00';")
	result = tk.MustQuery(`select tidb_parse_tso(404411537129996288)`)
	result.Check(testkit.Rows("2018-11-20 09:53:04.877000"))
	result = tk.MustQuery(`select tidb_parse_tso("404411537129996288")`)
	result.Check(testkit.Rows("2018-11-20 09:53:04.877000"))
	result = tk.MustQuery(`select tidb_parse_tso(1)`)
	result.Check(testkit.Rows("1970-01-01 00:00:00.000000"))
	result = tk.MustQuery(`select tidb_parse_tso(0)`)
	result.Check(testkit.Rows("<nil>"))
	result = tk.MustQuery(`select tidb_parse_tso(-1)`)
	result.Check(testkit.Rows("<nil>"))

	// fix issue 10308
	result = tk.MustQuery("select time(\"- -\");")
	result.Check(testkit.Rows("00:00:00"))
	tk.MustQuery("show warnings;").Check(testkit.Rows("Warning 1292 Truncated incorrect time value: '- -'"))
	result = tk.MustQuery("select time(\"---1\");")
	result.Check(testkit.Rows("00:00:00"))
	tk.MustQuery("show warnings;").Check(testkit.Rows("Warning 1292 Truncated incorrect time value: '---1'"))
	result = tk.MustQuery("select time(\"-- --1\");")
	result.Check(testkit.Rows("00:00:00"))
	tk.MustQuery("show warnings;").Check(testkit.Rows("Warning 1292 Truncated incorrect time value: '-- --1'"))

	// fix issue #15185
	result = tk.MustQuery(`select timestamp(11111.1111)`)
	result.Check(testkit.Rows("2001-11-11 00:00:00.0000"))
	result = tk.MustQuery(`select timestamp(cast(11111.1111 as decimal(60, 5)))`)
	result.Check(testkit.Rows("2001-11-11 00:00:00.00000"))
	result = tk.MustQuery(`select timestamp(1021121141105.4324)`)
	result.Check(testkit.Rows("0102-11-21 14:11:05.4324"))
	result = tk.MustQuery(`select timestamp(cast(1021121141105.4324 as decimal(60, 5)))`)
	result.Check(testkit.Rows("0102-11-21 14:11:05.43240"))
	result = tk.MustQuery(`select timestamp(21121141105.101)`)
	result.Check(testkit.Rows("2002-11-21 14:11:05.101"))
	result = tk.MustQuery(`select timestamp(cast(21121141105.101 as decimal(60, 5)))`)
	result.Check(testkit.Rows("2002-11-21 14:11:05.10100"))
	result = tk.MustQuery(`select timestamp(1121141105.799055)`)
	result.Check(testkit.Rows("2000-11-21 14:11:05.799055"))
	result = tk.MustQuery(`select timestamp(cast(1121141105.799055 as decimal(60, 5)))`)
	result.Check(testkit.Rows("2000-11-21 14:11:05.79906"))
	result = tk.MustQuery(`select timestamp(121141105.123)`)
	result.Check(testkit.Rows("2000-01-21 14:11:05.123"))
	result = tk.MustQuery(`select timestamp(cast(121141105.123 as decimal(60, 5)))`)
	result.Check(testkit.Rows("2000-01-21 14:11:05.12300"))
	result = tk.MustQuery(`select timestamp(1141105)`)
	result.Check(testkit.Rows("0114-11-05 00:00:00"))
	result = tk.MustQuery(`select timestamp(cast(1141105 as decimal(60, 5)))`)
	result.Check(testkit.Rows("0114-11-05 00:00:00.00000"))
	result = tk.MustQuery(`select timestamp(41105.11)`)
	result.Check(testkit.Rows("2004-11-05 00:00:00.00"))
	result = tk.MustQuery(`select timestamp(cast(41105.11 as decimal(60, 5)))`)
	result.Check(testkit.Rows("2004-11-05 00:00:00.00000"))
	result = tk.MustQuery(`select timestamp(1105.3)`)
	result.Check(testkit.Rows("2000-11-05 00:00:00.0"))
	result = tk.MustQuery(`select timestamp(cast(1105.3 as decimal(60, 5)))`)
	result.Check(testkit.Rows("2000-11-05 00:00:00.00000"))
	result = tk.MustQuery(`select timestamp(105)`)
	result.Check(testkit.Rows("2000-01-05 00:00:00"))
	result = tk.MustQuery(`select timestamp(cast(105 as decimal(60, 5)))`)
	result.Check(testkit.Rows("2000-01-05 00:00:00.00000"))
}

func (s *testIntegrationSuite) TestOpBuiltin(c *C) {
	defer s.cleanEnv(c)
	tk := testkit.NewTestKit(c, s.store)
	tk.MustExec("use test")

	// for logicAnd
	result := tk.MustQuery("select 1 && 1, 1 && 0, 0 && 1, 0 && 0, 2 && -1, null && 1, '1a' && 'a'")
	result.Check(testkit.Rows("1 0 0 0 1 <nil> 0"))
	// for bitNeg
	result = tk.MustQuery("select ~123, ~-123, ~null")
	result.Check(testkit.Rows("18446744073709551492 122 <nil>"))
	// for logicNot
	result = tk.MustQuery("select !1, !123, !0, !null")
	result.Check(testkit.Rows("0 0 1 <nil>"))
	// for logicalXor
	result = tk.MustQuery("select 1 xor 1, 1 xor 0, 0 xor 1, 0 xor 0, 2 xor -1, null xor 1, '1a' xor 'a'")
	result.Check(testkit.Rows("0 1 1 0 0 <nil> 1"))
	// for bitAnd
	result = tk.MustQuery("select 123 & 321, -123 & 321, null & 1")
	result.Check(testkit.Rows("65 257 <nil>"))
	// for bitOr
	result = tk.MustQuery("select 123 | 321, -123 | 321, null | 1")
	result.Check(testkit.Rows("379 18446744073709551557 <nil>"))
	// for bitXor
	result = tk.MustQuery("select 123 ^ 321, -123 ^ 321, null ^ 1")
	result.Check(testkit.Rows("314 18446744073709551300 <nil>"))
	// for leftShift
	result = tk.MustQuery("select 123 << 2, -123 << 2, null << 1")
	result.Check(testkit.Rows("492 18446744073709551124 <nil>"))
	// for rightShift
	result = tk.MustQuery("select 123 >> 2, -123 >> 2, null >> 1")
	result.Check(testkit.Rows("30 4611686018427387873 <nil>"))
	// for logicOr
	result = tk.MustQuery("select 1 || 1, 1 || 0, 0 || 1, 0 || 0, 2 || -1, null || 1, '1a' || 'a'")
	result.Check(testkit.Rows("1 1 1 0 1 1 1"))
	// for unaryPlus
	result = tk.MustQuery(`select +1, +0, +(-9), +(-0.001), +0.999, +null, +"aaa"`)
	result.Check(testkit.Rows("1 0 -9 -0.001 0.999 <nil> aaa"))
	// for unaryMinus
	tk.MustExec("drop table if exists f")
	tk.MustExec("create table f(a decimal(65,0))")
	tk.MustExec("insert into f value (-17000000000000000000)")
	result = tk.MustQuery("select a from f")
	result.Check(testkit.Rows("-17000000000000000000"))
}

func (s *testIntegrationSuite) TestDatetimeOverflow(c *C) {
	defer s.cleanEnv(c)
	tk := testkit.NewTestKit(c, s.store)
	tk.MustExec("use test")

	tk.MustExec("create table t1 (d date)")
	tk.MustExec("set sql_mode='traditional'")
	overflowSQLs := []string{
		"insert into t1 (d) select date_add('2000-01-01',interval 8000 year)",
		"insert into t1 (d) select date_sub('2000-01-01', INTERVAL 2001 YEAR)",
		"insert into t1 (d) select date_add('9999-12-31',interval 1 year)",
		"insert into t1 (d) select date_add('9999-12-31',interval 1 day)",
	}

	for _, sql := range overflowSQLs {
		_, err := tk.Exec(sql)
		c.Assert(err.Error(), Equals, "[types:1441]Datetime function: datetime field overflow")
	}

	tk.MustExec("set sql_mode=''")
	for _, sql := range overflowSQLs {
		tk.MustExec(sql)
	}

	rows := make([]string, 0, len(overflowSQLs))
	for range overflowSQLs {
		rows = append(rows, "<nil>")
	}
	tk.MustQuery("select * from t1").Check(testkit.Rows(rows...))

	// Fix ISSUE 11256
	tk.MustQuery(`select DATE_ADD('2000-04-13 07:17:02',INTERVAL -1465647104 YEAR);`).Check(testkit.Rows("<nil>"))
	tk.MustQuery(`select DATE_ADD('2008-11-23 22:47:31',INTERVAL 266076160 QUARTER);`).Check(testkit.Rows("<nil>"))
	tk.MustQuery(`select DATE_SUB('2000-04-13 07:17:02',INTERVAL 1465647104 YEAR);`).Check(testkit.Rows("<nil>"))
	tk.MustQuery(`select DATE_SUB('2008-11-23 22:47:31',INTERVAL -266076160 QUARTER);`).Check(testkit.Rows("<nil>"))
}

func (s *testIntegrationSuite2) TestBuiltin(c *C) {
	defer s.cleanEnv(c)
	tk := testkit.NewTestKit(c, s.store)
	tk.MustExec("use test")

	// for is true && is false
	tk.MustExec("drop table if exists t")
	tk.MustExec("create table t (a int, b int, index idx_b (b))")
	tk.MustExec("insert t values (1, 1)")
	tk.MustExec("insert t values (2, 2)")
	tk.MustExec("insert t values (3, 2)")
	result := tk.MustQuery("select * from t where b is true")
	result.Check(testkit.Rows("1 1", "2 2", "3 2"))
	result = tk.MustQuery("select all + a from t where a = 1")
	result.Check(testkit.Rows("1"))
	result = tk.MustQuery("select * from t where a is false")
	result.Check(nil)
	result = tk.MustQuery("select * from t where a is not true")
	result.Check(nil)
	result = tk.MustQuery(`select 1 is true, 0 is true, null is true, "aaa" is true, "" is true, -12.00 is true, 0.0 is true, 0.0000001 is true;`)
	result.Check(testkit.Rows("1 0 0 0 0 1 0 1"))
	result = tk.MustQuery(`select 1 is false, 0 is false, null is false, "aaa" is false, "" is false, -12.00 is false, 0.0 is false, 0.0000001 is false;`)
	result.Check(testkit.Rows("0 1 0 1 1 0 1 0"))
	// Issue https://github.com/pingcap/tidb/issues/19986
	result = tk.MustQuery("select 1 from dual where sec_to_time(2/10) is true")
	result.Check(testkit.Rows("1"))
	result = tk.MustQuery("select 1 from dual where sec_to_time(2/10) is false")
	result.Check(nil)
	// Issue https://github.com/pingcap/tidb/issues/19999
	result = tk.MustQuery("select 1 from dual where timediff((7/'2014-07-07 02:30:02'),'2012-01-16') is true")
	result.Check(testkit.Rows("1"))
	result = tk.MustQuery("select 1 from dual where timediff((7/'2014-07-07 02:30:02'),'2012-01-16') is false")
	result.Check(nil)
	// Issue https://github.com/pingcap/tidb/issues/20001
	result = tk.MustQuery("select 1 from dual where time(0.0001) is true")
	result.Check(testkit.Rows("1"))
	result = tk.MustQuery("select 1 from dual where time(0.0001) is false")
	result.Check(nil)

	// for in
	result = tk.MustQuery("select * from t where b in (a)")
	result.Check(testkit.Rows("1 1", "2 2"))
	result = tk.MustQuery("select * from t where b not in (a)")
	result.Check(testkit.Rows("3 2"))

	// test cast
	result = tk.MustQuery("select cast(1 as decimal(3,2))")
	result.Check(testkit.Rows("1.00"))
	result = tk.MustQuery("select cast('1991-09-05 11:11:11' as datetime)")
	result.Check(testkit.Rows("1991-09-05 11:11:11"))
	result = tk.MustQuery("select cast(cast('1991-09-05 11:11:11' as datetime) as char)")
	result.Check(testkit.Rows("1991-09-05 11:11:11"))
	result = tk.MustQuery("select cast('11:11:11' as time)")
	result.Check(testkit.Rows("11:11:11"))
	result = tk.MustQuery("select * from t where a > cast(2 as decimal)")
	result.Check(testkit.Rows("3 2"))
	result = tk.MustQuery("select cast(-1 as unsigned)")
	result.Check(testkit.Rows("18446744073709551615"))
	tk.MustExec("drop table if exists t")
	tk.MustExec("create table t(a decimal(3, 1), b double, c datetime, d time, e int)")
	tk.MustExec("insert into t value(12.3, 1.23, '2017-01-01 12:12:12', '12:12:12', 123)")
	result = tk.MustQuery("select cast(a as json), cast(b as json), cast(c as json), cast(d as json), cast(e as json) from t")
	result.Check(testkit.Rows(`12.3 1.23 "2017-01-01 12:12:12.000000" "12:12:12.000000" 123`))
	result = tk.MustQuery(`select cast(10101000000 as time);`)
	result.Check(testkit.Rows("00:00:00"))
	result = tk.MustQuery(`select cast(10101001000 as time);`)
	result.Check(testkit.Rows("00:10:00"))
	result = tk.MustQuery(`select cast(10000000000 as time);`)
	result.Check(testkit.Rows("<nil>"))
	result = tk.MustQuery(`select cast(20171222020005 as time);`)
	result.Check(testkit.Rows("02:00:05"))
	result = tk.MustQuery(`select cast(8380000 as time);`)
	result.Check(testkit.Rows("838:00:00"))
	result = tk.MustQuery(`select cast(8390000 as time);`)
	result.Check(testkit.Rows("<nil>"))
	result = tk.MustQuery(`select cast(8386000 as time);`)
	result.Check(testkit.Rows("<nil>"))
	result = tk.MustQuery(`select cast(8385960 as time);`)
	result.Check(testkit.Rows("<nil>"))
	result = tk.MustQuery(`select cast(cast('2017-01-01 01:01:11.12' as date) as datetime(2));`)
	result.Check(testkit.Rows("2017-01-01 00:00:00.00"))
	result = tk.MustQuery(`select cast(20170118.999 as datetime);`)
	result.Check(testkit.Rows("2017-01-18 00:00:00"))
	tk.MustQuery(`select convert(a2.a, unsigned int) from (select cast('"9223372036854775808"' as json) as a) as a2;`)

	tk.MustExec(`create table tb5(a bigint(64) unsigned, b double);`)
	tk.MustExec(`insert into tb5 (a, b) values (9223372036854776000, 9223372036854776000);`)
	tk.MustExec(`insert into tb5 (a, b) select * from (select cast(a as json) as a1, b from tb5) as t where t.a1 = t.b;`)
	tk.MustExec(`drop table tb5;`)

	tk.MustExec(`create table tb5(a float(53));`)
	tk.MustExec(`insert into tb5(a) values (13835058055282163712);`)
	tk.MustQuery(`select convert(t.a1, signed int) from (select convert(a, json) as a1 from tb5) as t`)
	tk.MustExec(`drop table tb5;`)

	// test builtinCastIntAsIntSig
	// Cast MaxUint64 to unsigned should be -1
	tk.MustQuery("select cast(0xffffffffffffffff as signed);").Check(testkit.Rows("-1"))
	tk.MustQuery("select cast(0x9999999999999999999999999999999999999999999 as signed);").Check(testkit.Rows("-1"))
	tk.MustExec("create table tb5(a bigint);")
	tk.MustExec("set sql_mode=''")
	tk.MustExec("insert into tb5(a) values (0xfffffffffffffffffffffffff);")
	tk.MustQuery("select * from tb5;").Check(testkit.Rows("9223372036854775807"))
	tk.MustExec("drop table tb5;")

	tk.MustExec(`create table tb5(a double);`)
	tk.MustExec(`insert into test.tb5 (a) values (18446744073709551616);`)
	tk.MustExec(`insert into test.tb5 (a) values (184467440737095516160);`)
	result = tk.MustQuery(`select cast(a as unsigned) from test.tb5;`)
	// Note: MySQL will return 9223372036854775807, and it should be a bug.
	result.Check(testkit.Rows("18446744073709551615", "18446744073709551615"))
	tk.MustExec(`drop table tb5;`)

	// test builtinCastIntAsDecimalSig
	tk.MustExec(`create table tb5(a bigint(64) unsigned, b decimal(64, 10));`)
	tk.MustExec(`insert into tb5 (a, b) values (9223372036854775808, 9223372036854775808);`)
	tk.MustExec(`insert into tb5 (select * from tb5 where a = b);`)
	result = tk.MustQuery(`select * from tb5;`)
	result.Check(testkit.Rows("9223372036854775808 9223372036854775808.0000000000", "9223372036854775808 9223372036854775808.0000000000"))
	tk.MustExec(`drop table tb5;`)

	// test builtinCastIntAsRealSig
	tk.MustExec(`create table tb5(a bigint(64) unsigned, b double(64, 10));`)
	tk.MustExec(`insert into tb5 (a, b) values (13835058000000000000, 13835058000000000000);`)
	tk.MustExec(`insert into tb5 (select * from tb5 where a = b);`)
	result = tk.MustQuery(`select * from tb5;`)
	result.Check(testkit.Rows("13835058000000000000 13835058000000000000", "13835058000000000000 13835058000000000000"))
	tk.MustExec(`drop table tb5;`)

	// test builtinCastRealAsIntSig
	tk.MustExec(`create table tb5(a double, b float);`)
	tk.MustExec(`insert into tb5 (a, b) values (184467440737095516160, 184467440737095516160);`)
	tk.MustQuery(`select * from tb5 where cast(a as unsigned int)=0;`).Check(testkit.Rows())
	tk.MustQuery("show warnings;").Check(testkit.Rows("Warning 1690 constant 1.844674407370955e+20 overflows bigint"))
	_ = tk.MustQuery(`select * from tb5 where cast(b as unsigned int)=0;`)
	tk.MustQuery("show warnings;").Check(testkit.Rows("Warning 1690 constant 1.844674407370955e+20 overflows bigint"))
	tk.MustExec(`drop table tb5;`)
	tk.MustExec(`create table tb5(a double, b bigint unsigned);`)
	tk.MustExec(`insert into tb5 (a, b) values (18446744073709551616, 18446744073709551615);`)
	_ = tk.MustQuery(`select * from tb5 where cast(a as unsigned int)=b;`)
	// TODO `obtained string = "[18446744073709552000 18446744073709551615]`
	// result.Check(testkit.Rows("18446744073709551616 18446744073709551615"))
	tk.MustQuery("show warnings;").Check(testkit.Rows())
	tk.MustExec(`drop table tb5;`)

	// test builtinCastJSONAsIntSig
	tk.MustExec(`create table tb5(a json, b bigint unsigned);`)
	tk.MustExec(`insert into tb5 (a, b) values ('184467440737095516160', 18446744073709551615);`)
	_ = tk.MustQuery(`select * from tb5 where cast(a as unsigned int)=b;`)
	tk.MustQuery("show warnings;").Check(testkit.Rows("Warning 1690 constant 1.844674407370955e+20 overflows bigint"))
	_ = tk.MustQuery(`select * from tb5 where cast(b as unsigned int)=0;`)
	tk.MustQuery("show warnings;").Check(testkit.Rows())
	tk.MustExec(`drop table tb5;`)
	tk.MustExec(`create table tb5(a json, b bigint unsigned);`)
	tk.MustExec(`insert into tb5 (a, b) values ('92233720368547758080', 18446744073709551615);`)
	_ = tk.MustQuery(`select * from tb5 where cast(a as signed int)=b;`)
	tk.MustQuery("show warnings;").Check(testkit.Rows("Warning 1690 constant 9.223372036854776e+19 overflows bigint"))
	tk.MustExec(`drop table tb5;`)

	// test builtinCastIntAsStringSig
	tk.MustExec(`create table tb5(a bigint(64) unsigned,b varchar(50));`)
	tk.MustExec(`insert into tb5(a, b) values (9223372036854775808, '9223372036854775808');`)
	tk.MustExec(`insert into tb5(select * from tb5 where a = b);`)
	result = tk.MustQuery(`select * from tb5;`)
	result.Check(testkit.Rows("9223372036854775808 9223372036854775808", "9223372036854775808 9223372036854775808"))
	tk.MustExec(`drop table tb5;`)

	// test builtinCastIntAsDecimalSig
	tk.MustExec(`drop table if exists tb5`)
	tk.MustExec(`create table tb5 (a decimal(65), b bigint(64) unsigned);`)
	tk.MustExec(`insert into tb5 (a, b) values (9223372036854775808, 9223372036854775808);`)
	result = tk.MustQuery(`select cast(b as decimal(64)) from tb5 union all select b from tb5;`)
	result.Check(testkit.Rows("9223372036854775808", "9223372036854775808"))
	tk.MustExec(`drop table tb5`)

	// test builtinCastIntAsRealSig
	tk.MustExec(`drop table if exists tb5`)
	tk.MustExec(`create table tb5 (a bigint(64) unsigned, b double(64, 10));`)
	tk.MustExec(`insert into tb5 (a, b) values (9223372036854775808, 9223372036854775808);`)
	result = tk.MustQuery(`select a from tb5 where a = b union all select b from tb5;`)
	result.Check(testkit.Rows("9223372036854776000", "9223372036854776000"))
	tk.MustExec(`drop table tb5`)

	// Test corner cases of cast string as datetime
	result = tk.MustQuery(`select cast("170102034" as datetime);`)
	result.Check(testkit.Rows("2017-01-02 03:04:00"))
	result = tk.MustQuery(`select cast("1701020304" as datetime);`)
	result.Check(testkit.Rows("2017-01-02 03:04:00"))
	result = tk.MustQuery(`select cast("1701020304." as datetime);`)
	result.Check(testkit.Rows("2017-01-02 03:04:00"))
	result = tk.MustQuery(`select cast("1701020304.1" as datetime);`)
	result.Check(testkit.Rows("2017-01-02 03:04:01"))
	result = tk.MustQuery(`select cast("1701020304.111" as datetime);`)
	result.Check(testkit.Rows("2017-01-02 03:04:11"))
	tk.MustQuery("show warnings;").Check(testkit.Rows("Warning 1292 Truncated incorrect datetime value: '1701020304.111'"))
	result = tk.MustQuery(`select cast("17011" as datetime);`)
	result.Check(testkit.Rows("2017-01-01 00:00:00"))
	result = tk.MustQuery(`select cast("150101." as datetime);`)
	result.Check(testkit.Rows("2015-01-01 00:00:00"))
	result = tk.MustQuery(`select cast("150101.a" as datetime);`)
	result.Check(testkit.Rows("2015-01-01 00:00:00"))
	tk.MustQuery("show warnings;").Check(testkit.Rows("Warning 1292 Truncated incorrect datetime value: '150101.a'"))
	result = tk.MustQuery(`select cast("150101.1a" as datetime);`)
	result.Check(testkit.Rows("2015-01-01 01:00:00"))
	tk.MustQuery("show warnings;").Check(testkit.Rows("Warning 1292 Truncated incorrect datetime value: '150101.1a'"))
	result = tk.MustQuery(`select cast("150101.1a1" as datetime);`)
	result.Check(testkit.Rows("2015-01-01 01:00:00"))
	tk.MustQuery("show warnings;").Check(testkit.Rows("Warning 1292 Truncated incorrect datetime value: '150101.1a1'"))
	result = tk.MustQuery(`select cast("1101010101.111" as datetime);`)
	result.Check(testkit.Rows("2011-01-01 01:01:11"))
	tk.MustQuery("show warnings;").Check(testkit.Rows("Warning 1292 Truncated incorrect datetime value: '1101010101.111'"))
	result = tk.MustQuery(`select cast("1101010101.11aaaaa" as datetime);`)
	result.Check(testkit.Rows("2011-01-01 01:01:11"))
	tk.MustQuery("show warnings;").Check(testkit.Rows("Warning 1292 Truncated incorrect datetime value: '1101010101.11aaaaa'"))
	result = tk.MustQuery(`select cast("1101010101.a1aaaaa" as datetime);`)
	result.Check(testkit.Rows("2011-01-01 01:01:00"))
	tk.MustQuery("show warnings;").Check(testkit.Rows("Warning 1292 Truncated incorrect datetime value: '1101010101.a1aaaaa'"))
	result = tk.MustQuery(`select cast("1101010101.11" as datetime);`)
	result.Check(testkit.Rows("2011-01-01 01:01:11"))
	tk.MustQuery("select @@warning_count;").Check(testkit.Rows("0"))
	result = tk.MustQuery(`select cast("1101010101.111" as datetime);`)
	result.Check(testkit.Rows("2011-01-01 01:01:11"))
	tk.MustQuery("show warnings;").Check(testkit.Rows("Warning 1292 Truncated incorrect datetime value: '1101010101.111'"))
	result = tk.MustQuery(`select cast("970101.111" as datetime);`)
	result.Check(testkit.Rows("1997-01-01 11:01:00"))
	tk.MustQuery("select @@warning_count;").Check(testkit.Rows("0"))
	result = tk.MustQuery(`select cast("970101.11111" as datetime);`)
	result.Check(testkit.Rows("1997-01-01 11:11:01"))
	tk.MustQuery("select @@warning_count;").Check(testkit.Rows("0"))
	result = tk.MustQuery(`select cast("970101.111a1" as datetime);`)
	result.Check(testkit.Rows("1997-01-01 11:01:00"))
	tk.MustQuery("show warnings;").Check(testkit.Rows("Warning 1292 Truncated incorrect datetime value: '970101.111a1'"))

	// for ISNULL
	tk.MustExec("drop table if exists t")
	tk.MustExec("create table t (a int, b int, c int, d char(10), e datetime, f float, g decimal(10, 3))")
	tk.MustExec("insert t values (1, 0, null, null, null, null, null)")
	result = tk.MustQuery("select ISNULL(a), ISNULL(b), ISNULL(c), ISNULL(d), ISNULL(e), ISNULL(f), ISNULL(g) from t")
	result.Check(testkit.Rows("0 0 1 1 1 1 1"))

	// fix issue #3942
	result = tk.MustQuery("select cast('-24 100:00:00' as time);")
	result.Check(testkit.Rows("-676:00:00"))
	result = tk.MustQuery("select cast('12:00:00.000000' as datetime);")
	result.Check(testkit.Rows("2012-00-00 00:00:00"))
	result = tk.MustQuery("select cast('-34 100:00:00' as time);")
	result.Check(testkit.Rows("-838:59:59"))

	// fix issue #4324. cast decimal/int/string to time compatibility.
	invalidTimes := []string{
		"10009010",
		"239010",
		"233070",
		"23:90:10",
		"23:30:70",
		"239010.2",
		"233070.8",
	}
	tk.MustExec("DROP TABLE IF EXISTS t;")
	tk.MustExec("CREATE TABLE t (ix TIME);")
	tk.MustExec("SET SQL_MODE='';")
	for _, invalidTime := range invalidTimes {
		msg := fmt.Sprintf("Warning 1292 Truncated incorrect time value: '%s'", invalidTime)
		result = tk.MustQuery(fmt.Sprintf("select cast('%s' as time);", invalidTime))
		result.Check(testkit.Rows("<nil>"))
		result = tk.MustQuery("show warnings")
		result.Check(testkit.Rows(msg))
		_, err := tk.Exec(fmt.Sprintf("insert into t select cast('%s' as time);", invalidTime))
		c.Assert(err, IsNil)
		result = tk.MustQuery("show warnings")
		result.Check(testkit.Rows(msg))
	}
	tk.MustExec("set sql_mode = 'STRICT_TRANS_TABLES'")
	for _, invalidTime := range invalidTimes {
		msg := fmt.Sprintf("Warning 1292 Truncated incorrect time value: '%s'", invalidTime)
		result = tk.MustQuery(fmt.Sprintf("select cast('%s' as time);", invalidTime))
		result.Check(testkit.Rows("<nil>"))
		result = tk.MustQuery("show warnings")
		result.Check(testkit.Rows(msg))
		_, err := tk.Exec(fmt.Sprintf("insert into t select cast('%s' as time);", invalidTime))
		c.Assert(err.Error(), Equals, fmt.Sprintf("[types:1292]Truncated incorrect time value: '%s'", invalidTime))
	}

	// Fix issue #3691, cast compatibility.
	result = tk.MustQuery("select cast('18446744073709551616' as unsigned);")
	result.Check(testkit.Rows("18446744073709551615"))
	result = tk.MustQuery("select cast('18446744073709551616' as signed);")
	result.Check(testkit.Rows("-1"))
	result = tk.MustQuery("select cast('9223372036854775808' as signed);")
	result.Check(testkit.Rows("-9223372036854775808"))
	result = tk.MustQuery("select cast('9223372036854775809' as signed);")
	result.Check(testkit.Rows("-9223372036854775807"))
	result = tk.MustQuery("select cast('9223372036854775807' as signed);")
	result.Check(testkit.Rows("9223372036854775807"))
	result = tk.MustQuery("select cast('18446744073709551615' as signed);")
	result.Check(testkit.Rows("-1"))
	result = tk.MustQuery("select cast('18446744073709551614' as signed);")
	result.Check(testkit.Rows("-2"))
	result = tk.MustQuery("select cast(18446744073709551615 as unsigned);")
	result.Check(testkit.Rows("18446744073709551615"))
	result = tk.MustQuery("select cast(18446744073709551616 as unsigned);")
	result.Check(testkit.Rows("18446744073709551615"))
	result = tk.MustQuery("select cast(18446744073709551616 as signed);")
	result.Check(testkit.Rows("9223372036854775807"))
	result = tk.MustQuery("select cast(18446744073709551617 as signed);")
	result.Check(testkit.Rows("9223372036854775807"))
	result = tk.MustQuery("select cast(18446744073709551615 as signed);")
	result.Check(testkit.Rows("-1"))
	result = tk.MustQuery("select cast(18446744073709551614 as signed);")
	result.Check(testkit.Rows("-2"))
	result = tk.MustQuery("select cast(-18446744073709551616 as signed);")
	result.Check(testkit.Rows("-9223372036854775808"))
	result = tk.MustQuery("select cast(18446744073709551614.9 as unsigned);") // Round up
	result.Check(testkit.Rows("18446744073709551615"))
	result = tk.MustQuery("select cast(18446744073709551614.4 as unsigned);") // Round down
	result.Check(testkit.Rows("18446744073709551614"))
	result = tk.MustQuery("select cast(-9223372036854775809 as signed);")
	result.Check(testkit.Rows("-9223372036854775808"))
	result = tk.MustQuery("select cast(-9223372036854775809 as unsigned);")
	result.Check(testkit.Rows("0"))
	result = tk.MustQuery("select cast(-9223372036854775808 as unsigned);")
	result.Check(testkit.Rows("9223372036854775808"))
	result = tk.MustQuery("select cast('-9223372036854775809' as unsigned);")
	result.Check(testkit.Rows("9223372036854775808"))
	result = tk.MustQuery("select cast('-9223372036854775807' as unsigned);")
	result.Check(testkit.Rows("9223372036854775809"))
	result = tk.MustQuery("select cast('-2' as unsigned);")
	result.Check(testkit.Rows("18446744073709551614"))
	result = tk.MustQuery("select cast(cast(1-2 as unsigned) as signed integer);")
	result.Check(testkit.Rows("-1"))
	result = tk.MustQuery("select cast(1 as signed int)")
	result.Check(testkit.Rows("1"))

	// test cast as double
	result = tk.MustQuery("select cast(1 as double)")
	result.Check(testkit.Rows("1"))
	result = tk.MustQuery("select cast(cast(12345 as unsigned) as double)")
	result.Check(testkit.Rows("12345"))
	result = tk.MustQuery("select cast(1.1 as double)")
	result.Check(testkit.Rows("1.1"))
	result = tk.MustQuery("select cast(-1.1 as double)")
	result.Check(testkit.Rows("-1.1"))
	result = tk.MustQuery("select cast('123.321' as double)")
	result.Check(testkit.Rows("123.321"))
	result = tk.MustQuery("select cast('12345678901234567890' as double) = 1.2345678901234567e19")
	result.Check(testkit.Rows("1"))
	result = tk.MustQuery("select cast(-1 as double)")
	result.Check(testkit.Rows("-1"))
	result = tk.MustQuery("select cast(null as double)")
	result.Check(testkit.Rows("<nil>"))
	result = tk.MustQuery("select cast(12345678901234567890 as double) = 1.2345678901234567e19")
	result.Check(testkit.Rows("1"))
	result = tk.MustQuery("select cast(cast(-1 as unsigned) as double) = 1.8446744073709552e19")
	result.Check(testkit.Rows("1"))
	result = tk.MustQuery("select cast(1e100 as double) = 1e100")
	result.Check(testkit.Rows("1"))
	result = tk.MustQuery("select cast(123456789012345678901234567890 as double) = 1.2345678901234568e29")
	result.Check(testkit.Rows("1"))
	result = tk.MustQuery("select cast(0x12345678 as double)")
	result.Check(testkit.Rows("305419896"))

	// test cast as float
	result = tk.MustQuery("select cast(1 as float)")
	result.Check(testkit.Rows("1"))
	result = tk.MustQuery("select cast(cast(12345 as unsigned) as float)")
	result.Check(testkit.Rows("12345"))
	result = tk.MustQuery("select cast(1.1 as float) = 1.1")
	result.Check(testkit.Rows("1"))
	result = tk.MustQuery("select cast(-1.1 as float) = -1.1")
	result.Check(testkit.Rows("1"))
	result = tk.MustQuery("select cast('123.321' as float) =123.321")
	result.Check(testkit.Rows("1"))
	result = tk.MustQuery("select cast('12345678901234567890' as float) = 1.2345678901234567e19")
	result.Check(testkit.Rows("1"))
	result = tk.MustQuery("select cast(-1 as float)")
	result.Check(testkit.Rows("-1"))
	result = tk.MustQuery("select cast(null as float)")
	result.Check(testkit.Rows("<nil>"))
	result = tk.MustQuery("select cast(12345678901234567890 as float) = 1.2345678901234567e19")
	result.Check(testkit.Rows("1"))
	result = tk.MustQuery("select cast(cast(-1 as unsigned) as float) = 1.8446744073709552e19")
	result.Check(testkit.Rows("1"))
	result = tk.MustQuery("select cast(1e100 as float(40)) = 1e100")
	result.Check(testkit.Rows("1"))
	result = tk.MustQuery("select cast(123456789012345678901234567890 as float(40)) = 1.2345678901234568e29")
	result.Check(testkit.Rows("1"))
	result = tk.MustQuery("select cast(0x12345678 as float(40)) = 305419896")
	result.Check(testkit.Rows("1"))

	// test cast as real
	result = tk.MustQuery("select cast(1 as real)")
	result.Check(testkit.Rows("1"))
	result = tk.MustQuery("select cast(cast(12345 as unsigned) as real)")
	result.Check(testkit.Rows("12345"))
	result = tk.MustQuery("select cast(1.1 as real) = 1.1")
	result.Check(testkit.Rows("1"))
	result = tk.MustQuery("select cast(-1.1 as real) = -1.1")
	result.Check(testkit.Rows("1"))
	result = tk.MustQuery("select cast('123.321' as real) =123.321")
	result.Check(testkit.Rows("1"))
	result = tk.MustQuery("select cast('12345678901234567890' as real) = 1.2345678901234567e19")
	result.Check(testkit.Rows("1"))
	result = tk.MustQuery("select cast(-1 as real)")
	result.Check(testkit.Rows("-1"))
	result = tk.MustQuery("select cast(null as real)")
	result.Check(testkit.Rows("<nil>"))
	result = tk.MustQuery("select cast(12345678901234567890 as real) = 1.2345678901234567e19")
	result.Check(testkit.Rows("1"))
	result = tk.MustQuery("select cast(cast(-1 as unsigned) as real) = 1.8446744073709552e19")
	result.Check(testkit.Rows("1"))
	result = tk.MustQuery("select cast(1e100 as real) = 1e100")
	result.Check(testkit.Rows("1"))
	result = tk.MustQuery("select cast(123456789012345678901234567890 as real) = 1.2345678901234568e29")
	result.Check(testkit.Rows("1"))
	result = tk.MustQuery("select cast(0x12345678 as real) = 305419896")
	result.Check(testkit.Rows("1"))

	// test cast time as decimal overflow
	tk.MustExec("drop table if exists t1")
	tk.MustExec("create table t1(s1 time);")
	tk.MustExec("insert into t1 values('11:11:11');")
	result = tk.MustQuery("select cast(s1 as decimal(7, 2)) from t1;")
	result.Check(testkit.Rows("99999.99"))
	result = tk.MustQuery("select cast(s1 as decimal(8, 2)) from t1;")
	result.Check(testkit.Rows("111111.00"))
	_, err := tk.Exec("insert into t1 values(cast('111111.00' as decimal(7, 2)));")
	c.Assert(err, NotNil)

	result = tk.MustQuery(`select CAST(0x8fffffffffffffff as signed) a,
	CAST(0xfffffffffffffffe as signed) b,
	CAST(0xffffffffffffffff as unsigned) c;`)
	result.Check(testkit.Rows("-8070450532247928833 -2 18446744073709551615"))

	result = tk.MustQuery(`select cast("1:2:3" as TIME) = "1:02:03"`)
	result.Check(testkit.Rows("0"))

	// fixed issue #3471
	tk.MustExec("drop table if exists t")
	tk.MustExec("create table t(a time(6));")
	tk.MustExec("insert into t value('12:59:59.999999')")
	result = tk.MustQuery("select cast(a as signed) from t")
	result.Check(testkit.Rows("130000"))

	// fixed issue #3762
	result = tk.MustQuery("select -9223372036854775809;")
	result.Check(testkit.Rows("-9223372036854775809"))
	result = tk.MustQuery("select --9223372036854775809;")
	result.Check(testkit.Rows("9223372036854775809"))
	result = tk.MustQuery("select -9223372036854775808;")
	result.Check(testkit.Rows("-9223372036854775808"))

	tk.MustExec("drop table if exists t")
	tk.MustExec("create table t(a bigint(30));")
	_, err = tk.Exec("insert into t values(-9223372036854775809)")
	c.Assert(err, NotNil)

	// test case decimal precision less than the scale.
	_, err = tk.Exec("select cast(12.1 as decimal(3, 4));")
	c.Assert(err, NotNil)
	c.Assert(err.Error(), Equals, "[types:1427]For float(M,D), double(M,D) or decimal(M,D), M must be >= D (column '12.1').")

	// test unhex and hex
	result = tk.MustQuery("select unhex('4D7953514C')")
	result.Check(testkit.Rows("MySQL"))
	result = tk.MustQuery("select unhex(hex('string'))")
	result.Check(testkit.Rows("string"))
	result = tk.MustQuery("select unhex('ggg')")
	result.Check(testkit.Rows("<nil>"))
	result = tk.MustQuery("select unhex(-1)")
	result.Check(testkit.Rows("<nil>"))
	result = tk.MustQuery("select hex(unhex('1267'))")
	result.Check(testkit.Rows("1267"))
	result = tk.MustQuery("select hex(unhex(1267))")
	result.Check(testkit.Rows("1267"))
	tk.MustExec("drop table if exists t")
	tk.MustExec("create table t(a binary(8))")
	tk.MustExec(`insert into t values('test')`)
	result = tk.MustQuery("select hex(a) from t")
	result.Check(testkit.Rows("7465737400000000"))
	result = tk.MustQuery("select unhex(a) from t")
	result.Check(testkit.Rows("<nil>"))

	// select from_unixtime
	// NOTE (#17013): make from_unixtime stable in different timezone: the result of from_unixtime
	// depends on the local time zone of the test environment, thus the result checking must
	// consider the time zone convert.
	tz := tk.Se.GetSessionVars().StmtCtx.TimeZone
	result = tk.MustQuery("select from_unixtime(1451606400)")
	unixTime := time.Unix(1451606400, 0).In(tz).String()[:19]
	result.Check(testkit.Rows(unixTime))
	result = tk.MustQuery("select from_unixtime(14516064000/10)")
	result.Check(testkit.Rows(fmt.Sprintf("%s.0000", unixTime)))
	result = tk.MustQuery("select from_unixtime('14516064000'/10)")
	result.Check(testkit.Rows(fmt.Sprintf("%s.000000", unixTime)))
	result = tk.MustQuery("select from_unixtime(cast(1451606400 as double))")
	result.Check(testkit.Rows(fmt.Sprintf("%s.000000", unixTime)))
	result = tk.MustQuery("select from_unixtime(cast(cast(1451606400 as double) as DECIMAL))")
	result.Check(testkit.Rows(unixTime))
	result = tk.MustQuery("select from_unixtime(cast(cast(1451606400 as double) as DECIMAL(65,1)))")
	result.Check(testkit.Rows(fmt.Sprintf("%s.0", unixTime)))
	result = tk.MustQuery("select from_unixtime(1451606400.123456)")
	unixTime = time.Unix(1451606400, 123456000).In(tz).String()[:26]
	result.Check(testkit.Rows(unixTime))
	result = tk.MustQuery("select from_unixtime(1451606400.1234567)")
	unixTime = time.Unix(1451606400, 123456700).In(tz).Round(time.Microsecond).Format("2006-01-02 15:04:05.000000")[:26]
	result.Check(testkit.Rows(unixTime))
	result = tk.MustQuery("select from_unixtime(1451606400.999999)")
	unixTime = time.Unix(1451606400, 999999000).In(tz).String()[:26]
	result.Check(testkit.Rows(unixTime))
	result = tk.MustQuery("select from_unixtime(1511247196661)")
	result.Check(testkit.Rows("<nil>"))
	result = tk.MustQuery("select from_unixtime('1451606400.123');")
	unixTime = time.Unix(1451606400, 0).In(tz).String()[:19]
	result.Check(testkit.Rows(fmt.Sprintf("%s.123000", unixTime)))

	tk.MustExec("drop table if exists t;")
	tk.MustExec("create table t(a int);")
	tk.MustExec("insert into t value(1451606400);")
	result = tk.MustQuery("select from_unixtime(a) from t;")
	result.Check(testkit.Rows(unixTime))

	// test strcmp
	result = tk.MustQuery("select strcmp('abc', 'def')")
	result.Check(testkit.Rows("-1"))
	result = tk.MustQuery("select strcmp('abc', 'aba')")
	result.Check(testkit.Rows("1"))
	result = tk.MustQuery("select strcmp('abc', 'abc')")
	result.Check(testkit.Rows("0"))
	result = tk.MustQuery("select substr(null, 1, 2)")
	result.Check(testkit.Rows("<nil>"))
	result = tk.MustQuery("select substr('123', null, 2)")
	result.Check(testkit.Rows("<nil>"))
	result = tk.MustQuery("select substr('123', 1, null)")
	result.Check(testkit.Rows("<nil>"))

	// for case
	tk.MustExec("drop table if exists t")
	tk.MustExec("create table t (a varchar(255), b int)")
	tk.MustExec("insert t values ('str1', 1)")
	result = tk.MustQuery("select * from t where a = case b when 1 then 'str1' when 2 then 'str2' end")
	result.Check(testkit.Rows("str1 1"))
	result = tk.MustQuery("select * from t where a = case b when 1 then 'str2' when 2 then 'str3' end")
	result.Check(nil)
	tk.MustExec("insert t values ('str2', 2)")
	result = tk.MustQuery("select * from t where a = case b when 2 then 'str2' when 3 then 'str3' end")
	result.Check(testkit.Rows("str2 2"))
	tk.MustExec("insert t values ('str3', 3)")
	result = tk.MustQuery("select * from t where a = case b when 4 then 'str4' when 5 then 'str5' else 'str3' end")
	result.Check(testkit.Rows("str3 3"))
	result = tk.MustQuery("select * from t where a = case b when 4 then 'str4' when 5 then 'str5' else 'str6' end")
	result.Check(nil)
	result = tk.MustQuery("select * from t where a = case  when b then 'str3' when 1 then 'str1' else 'str2' end")
	result.Check(testkit.Rows("str3 3"))
	tk.MustExec("delete from t")
	tk.MustExec("insert t values ('str2', 0)")
	result = tk.MustQuery("select * from t where a = case  when b then 'str3' when 0 then 'str1' else 'str2' end")
	result.Check(testkit.Rows("str2 0"))
	tk.MustExec("insert t values ('str1', null)")
	result = tk.MustQuery("select * from t where a = case b when null then 'str3' when 10 then 'str1' else 'str2' end")
	result.Check(testkit.Rows("str2 0"))
	result = tk.MustQuery("select * from t where a = case null when b then 'str3' when 10 then 'str1' else 'str2' end")
	result.Check(testkit.Rows("str2 0"))
	tk.MustExec("insert t values (null, 4)")
	result = tk.MustQuery("select * from t where b < case a when null then 0 when 'str2' then 0 else 9 end")
	result.Check(testkit.Rows("<nil> 4"))
	result = tk.MustQuery("select * from t where b = case when a is null then 4 when  a = 'str5' then 7 else 9 end")
	result.Check(testkit.Rows("<nil> 4"))
	// test warnings
	tk.MustQuery("select case when b=0 then 1 else 1/b end from t")
	tk.MustQuery("show warnings").Check(testkit.Rows())
	tk.MustQuery("select if(b=0, 1, 1/b) from t")
	tk.MustQuery("show warnings").Check(testkit.Rows())
	tk.MustQuery("select ifnull(b, b/0) from t")
	tk.MustQuery("show warnings").Check(testkit.Rows())

	tk.MustQuery("select case when 1 then 1 else 1/0 end")
	tk.MustQuery("show warnings").Check(testkit.Rows())
	tk.MustQuery(" select if(1,1,1/0)")
	tk.MustQuery("show warnings").Check(testkit.Rows())
	tk.MustQuery("select ifnull(1, 1/0)")
	tk.MustQuery("show warnings").Check(testkit.Rows())

	tk.MustExec("delete from t")
	tk.MustExec("insert t values ('str2', 0)")
	tk.MustQuery("select case when b < 1 then 1 else 1/0 end from t")
	tk.MustQuery("show warnings").Check(testkit.Rows())
	tk.MustQuery("select case when b < 1 then 1 when 1/0 then b else 1/0 end from t")
	tk.MustQuery("show warnings").Check(testkit.Rows())
	tk.MustQuery("select if(b < 1 , 1, 1/0) from t")
	tk.MustQuery("show warnings").Check(testkit.Rows())
	tk.MustQuery("select ifnull(b, 1/0) from t")
	tk.MustQuery("show warnings").Check(testkit.Rows())
	tk.MustQuery("select COALESCE(1, b, b/0) from t")
	tk.MustQuery("show warnings").Check(testkit.Rows())
	tk.MustQuery("select 0 and b/0 from t")
	tk.MustQuery("show warnings").Check(testkit.Rows())
	tk.MustQuery("select 1 or b/0 from t")
	tk.MustQuery("show warnings").Check(testkit.Rows())

	tk.MustQuery("select 1 or 1/0")
	tk.MustQuery("show warnings").Check(testkit.Rows())
	tk.MustQuery("select 0 and 1/0")
	tk.MustQuery("show warnings").Check(testkit.Rows())
	tk.MustQuery("select COALESCE(1, 1/0)")
	tk.MustQuery("show warnings").Check(testkit.Rows())
	tk.MustQuery("select interval(1,0,1,2,1/0)")
	tk.MustQuery("show warnings").Check(testkit.Rows())

	tk.MustQuery("select case 2.0 when 2.0 then 3.0 when 3.0 then 2.0 end").Check(testkit.Rows("3.0"))
	tk.MustQuery("select case 2.0 when 3.0 then 2.0 when 4.0 then 3.0 else 5.0 end").Check(testkit.Rows("5.0"))
	tk.MustQuery("select case cast('2011-01-01' as date) when cast('2011-01-01' as date) then cast('2011-02-02' as date) end").Check(testkit.Rows("2011-02-02"))
	tk.MustQuery("select case cast('2012-01-01' as date) when cast('2011-01-01' as date) then cast('2011-02-02' as date) else cast('2011-03-03' as date) end").Check(testkit.Rows("2011-03-03"))
	tk.MustQuery("select case cast('10:10:10' as time) when cast('10:10:10' as time) then cast('11:11:11' as time) end").Check(testkit.Rows("11:11:11"))
	tk.MustQuery("select case cast('10:10:13' as time) when cast('10:10:10' as time) then cast('11:11:11' as time) else cast('22:22:22' as time) end").Check(testkit.Rows("22:22:22"))

	// for cast
	result = tk.MustQuery("select cast(1234 as char(3))")
	result.Check(testkit.Rows("123"))
	result = tk.MustQuery("select cast(1234 as char(0))")
	result.Check(testkit.Rows(""))
	result = tk.MustQuery("show warnings")
	result.Check(testkit.Rows("Warning 1406 Data Too Long, field len 0, data len 4"))
	result = tk.MustQuery("select CAST( - 8 AS DECIMAL ) * + 52 + 87 < - 86")
	result.Check(testkit.Rows("1"))

	// for char
	result = tk.MustQuery("select char(97, 100, 256, 89)")
	result.Check(testkit.Rows("ad\x01\x00Y"))
	result = tk.MustQuery("select char(97, null, 100, 256, 89)")
	result.Check(testkit.Rows("ad\x01\x00Y"))
	result = tk.MustQuery("select char(97, null, 100, 256, 89 using utf8)")
	result.Check(testkit.Rows("ad\x01\x00Y"))
	result = tk.MustQuery("select char(97, null, 100, 256, 89 using ascii)")
	result.Check(testkit.Rows("ad\x01\x00Y"))
	err = tk.ExecToErr("select char(97, null, 100, 256, 89 using tidb)")
	c.Assert(err.Error(), Equals, "[parser:1115]Unknown character set: 'tidb'")

	// issue 3884
	tk.MustExec("drop table if exists t")
	tk.MustExec("CREATE TABLE t (c1 date, c2 datetime, c3 timestamp, c4 time, c5 year);")
	tk.MustExec("INSERT INTO t values ('2000-01-01', '2000-01-01 12:12:12', '2000-01-01 12:12:12', '12:12:12', '2000');")
	tk.MustExec("INSERT INTO t values ('2000-02-01', '2000-02-01 12:12:12', '2000-02-01 12:12:12', '13:12:12', 2000);")
	tk.MustExec("INSERT INTO t values ('2000-03-01', '2000-03-01', '2000-03-01 12:12:12', '1 12:12:12', 2000);")
	tk.MustExec("INSERT INTO t SET c1 = '2000-04-01', c2 = '2000-04-01', c3 = '2000-04-01 12:12:12', c4 = '-1 13:12:12', c5 = 2000;")
	result = tk.MustQuery("SELECT c4 FROM t where c4 < '-13:12:12';")
	result.Check(testkit.Rows("-37:12:12"))
	result = tk.MustQuery(`SELECT 1 DIV - - 28 + ( - SUM( - + 25 ) ) * - CASE - 18 WHEN 44 THEN NULL ELSE - 41 + 32 + + - 70 - + COUNT( - 95 ) * 15 END + 92`)
	result.Check(testkit.Rows("2442"))

	// for regexp, rlike
	// https://github.com/pingcap/tidb/issues/4080
	tk.MustExec(`drop table if exists t;`)
	tk.MustExec(`create table t (a char(10), b varchar(10), c binary(10), d varbinary(10));`)
	tk.MustExec(`insert into t values ('text','text','text','text');`)
	result = tk.MustQuery(`select a regexp 'xt' from t;`)
	result.Check(testkit.Rows("1"))
	result = tk.MustQuery(`select b regexp 'xt' from t;`)
	result.Check(testkit.Rows("1"))
	result = tk.MustQuery(`select b regexp binary 'Xt' from t;`)
	result.Check(testkit.Rows("0"))
	result = tk.MustQuery(`select c regexp 'Xt' from t;`)
	result.Check(testkit.Rows("0"))
	result = tk.MustQuery(`select d regexp 'Xt' from t;`)
	result.Check(testkit.Rows("0"))
	result = tk.MustQuery(`select a rlike 'xt' from t;`)
	result.Check(testkit.Rows("1"))
	result = tk.MustQuery(`select a rlike binary 'Xt' from t;`)
	result.Check(testkit.Rows("0"))
	result = tk.MustQuery(`select b rlike 'xt' from t;`)
	result.Check(testkit.Rows("1"))
	result = tk.MustQuery(`select c rlike 'Xt' from t;`)
	result.Check(testkit.Rows("0"))
	result = tk.MustQuery(`select d rlike 'Xt' from t;`)
	result.Check(testkit.Rows("0"))
	result = tk.MustQuery(`select 'a' regexp 'A', 'a' regexp binary 'A'`)
	result.Check(testkit.Rows("0 0"))

	// testCase is for like and regexp
	type testCase struct {
		pattern string
		val     string
		result  int
	}
	patternMatching := func(c *C, tk *testkit.TestKit, queryOp string, data []testCase) {
		tk.MustExec("drop table if exists t")
		tk.MustExec("create table t (a varchar(255), b int)")
		for i, d := range data {
			tk.MustExec(fmt.Sprintf("insert into t values('%s', %d)", d.val, i))
			result = tk.MustQuery(fmt.Sprintf("select * from t where a %s '%s'", queryOp, d.pattern))
			if d.result == 1 {
				rowStr := fmt.Sprintf("%s %d", d.val, i)
				result.Check(testkit.Rows(rowStr))
			} else {
				result.Check(nil)
			}
			tk.MustExec(fmt.Sprintf("delete from t where b = %d", i))
		}
	}
	// for like
	likeTests := []testCase{
		{"a", "a", 1},
		{"a", "b", 0},
		{"aA", "Aa", 0},
		{`aA%`, "aAab", 1},
		{"aA_", "Aaab", 0},
		{"Aa_", "Aab", 1},
		{"", "", 1},
		{"", "a", 0},
	}
	patternMatching(c, tk, "like", likeTests)
	// for regexp
	likeTests = []testCase{
		{"^$", "a", 0},
		{"a", "a", 1},
		{"a", "b", 0},
		{"aA", "aA", 1},
		{".", "a", 1},
		{"^.$", "ab", 0},
		{"..", "b", 0},
		{".ab", "aab", 1},
		{"ab.", "abcd", 1},
		{".*", "abcd", 1},
	}
	patternMatching(c, tk, "regexp", likeTests)

	// for #9838
	result = tk.MustQuery("select cast(1 as signed) + cast(9223372036854775807 as unsigned);")
	result.Check(testkit.Rows("9223372036854775808"))
	result = tk.MustQuery("select cast(9223372036854775807 as unsigned) + cast(1 as signed);")
	result.Check(testkit.Rows("9223372036854775808"))
	err = tk.QueryToErr("select cast(9223372036854775807 as signed) + cast(9223372036854775809 as unsigned);")
	c.Assert(err, NotNil)
	err = tk.QueryToErr("select cast(9223372036854775809 as unsigned) + cast(9223372036854775807 as signed);")
	c.Assert(err, NotNil)
	err = tk.QueryToErr("select cast(-9223372036854775807 as signed) + cast(9223372036854775806 as unsigned);")
	c.Assert(err, NotNil)
	err = tk.QueryToErr("select cast(9223372036854775806 as unsigned) + cast(-9223372036854775807 as signed);")
	c.Assert(err, NotNil)

	result = tk.MustQuery(`select 1 / '2007' div 1;`)
	result.Check(testkit.Rows("0"))
}

func (s *testIntegrationSuite) TestInfoBuiltin(c *C) {
	defer s.cleanEnv(c)
	tk := testkit.NewTestKit(c, s.store)
	tk.MustExec("use test")

	// for last_insert_id
	tk.MustExec("drop table if exists t")
	tk.MustExec("create table t (id int auto_increment, a int, PRIMARY KEY (id))")
	tk.MustExec("insert into t(a) values(1)")
	result := tk.MustQuery("select last_insert_id();")
	result.Check(testkit.Rows("1"))
	tk.MustExec("insert into t values(2, 1)")
	result = tk.MustQuery("select last_insert_id();")
	result.Check(testkit.Rows("1"))
	tk.MustExec("insert into t(a) values(1)")
	result = tk.MustQuery("select last_insert_id();")
	result.Check(testkit.Rows("3"))

	result = tk.MustQuery("select last_insert_id(5);")
	result.Check(testkit.Rows("5"))
	result = tk.MustQuery("select last_insert_id();")
	result.Check(testkit.Rows("5"))

	// for found_rows
	tk.MustExec("drop table if exists t")
	tk.MustExec("create table t (a int)")
	tk.MustQuery("select * from t") // Test XSelectTableExec
	result = tk.MustQuery("select found_rows()")
	result.Check(testkit.Rows("0"))
	result = tk.MustQuery("select found_rows()")
	result.Check(testkit.Rows("1")) // Last query is found_rows(), it returns 1 row with value 0
	tk.MustExec("insert t values (1),(2),(2)")
	tk.MustQuery("select * from t")
	result = tk.MustQuery("select found_rows()")
	result.Check(testkit.Rows("3"))
	tk.MustQuery("select * from t where a = 0")
	result = tk.MustQuery("select found_rows()")
	result.Check(testkit.Rows("0"))
	tk.MustQuery("select * from t where a = 1")
	result = tk.MustQuery("select found_rows()")
	result.Check(testkit.Rows("1"))
	tk.MustQuery("select * from t where a like '2'") // Test SelectionExec
	result = tk.MustQuery("select found_rows()")
	result.Check(testkit.Rows("2"))
	tk.MustQuery("show tables like 't'")
	result = tk.MustQuery("select found_rows()")
	result.Check(testkit.Rows("1"))
	tk.MustQuery("select count(*) from t") // Test ProjectionExec
	result = tk.MustQuery("select found_rows()")
	result.Check(testkit.Rows("1"))

	// for database
	result = tk.MustQuery("select database()")
	result.Check(testkit.Rows("test"))
	tk.MustExec("drop database test")
	result = tk.MustQuery("select database()")
	result.Check(testkit.Rows("<nil>"))
	tk.MustExec("create database test")
	tk.MustExec("use test")

	// for current_user
	sessionVars := tk.Se.GetSessionVars()
	originUser := sessionVars.User
	sessionVars.User = &auth.UserIdentity{Username: "root", Hostname: "localhost", AuthUsername: "root", AuthHostname: "127.0.%%"}
	result = tk.MustQuery("select current_user()")
	result.Check(testkit.Rows("root@127.0.%%"))
	sessionVars.User = originUser

	// for user
	sessionVars.User = &auth.UserIdentity{Username: "root", Hostname: "localhost", AuthUsername: "root", AuthHostname: "127.0.%%"}
	result = tk.MustQuery("select user()")
	result.Check(testkit.Rows("root@localhost"))
	sessionVars.User = originUser

	// for connection_id
	originConnectionID := sessionVars.ConnectionID
	sessionVars.ConnectionID = uint64(1)
	result = tk.MustQuery("select connection_id()")
	result.Check(testkit.Rows("1"))
	sessionVars.ConnectionID = originConnectionID

	// for version
	result = tk.MustQuery("select version()")
	result.Check(testkit.Rows(mysql.ServerVersion))

	// for row_count
	tk.MustExec("drop table if exists t")
	tk.MustExec("create table t (a int, b int, PRIMARY KEY (a))")
	result = tk.MustQuery("select row_count();")
	result.Check(testkit.Rows("0"))
	tk.MustExec("insert into t(a, b) values(1, 11), (2, 22), (3, 33)")
	result = tk.MustQuery("select row_count();")
	result.Check(testkit.Rows("3"))
	tk.MustExec("select * from t")
	result = tk.MustQuery("select row_count();")
	result.Check(testkit.Rows("-1"))
	tk.MustExec("update t set b=22 where a=1")
	result = tk.MustQuery("select row_count();")
	result.Check(testkit.Rows("1"))
	tk.MustExec("update t set b=22 where a=1")
	result = tk.MustQuery("select row_count();")
	result.Check(testkit.Rows("0"))
	tk.MustExec("delete from t where a=2")
	result = tk.MustQuery("select row_count();")
	result.Check(testkit.Rows("1"))
	result = tk.MustQuery("select row_count();")
	result.Check(testkit.Rows("-1"))

	// for benchmark
	success := testkit.Rows("0")
	tk.MustExec("drop table if exists t")
	tk.MustExec("create table t (a int, b int)")
	result = tk.MustQuery(`select benchmark(3, benchmark(2, length("abc")))`)
	result.Check(success)
	err := tk.ExecToErr(`select benchmark(3, length("a", "b"))`)
	c.Assert(err, NotNil)
	// Quoted from https://dev.mysql.com/doc/refman/5.7/en/information-functions.html#function_benchmark
	// Although the expression can be a subquery, it must return a single column and at most a single row.
	// For example, BENCHMARK(10, (SELECT * FROM t)) will fail if the table t has more than one column or
	// more than one row.
	oneColumnQuery := "select benchmark(10, (select a from t))"
	twoColumnQuery := "select benchmark(10, (select * from t))"
	// rows * columns:
	// 0 * 1, success;
	result = tk.MustQuery(oneColumnQuery)
	result.Check(success)
	// 0 * 2, error;
	err = tk.ExecToErr(twoColumnQuery)
	c.Assert(err, NotNil)
	// 1 * 1, success;
	tk.MustExec("insert t values (1, 2)")
	result = tk.MustQuery(oneColumnQuery)
	result.Check(success)
	// 1 * 2, error;
	err = tk.ExecToErr(twoColumnQuery)
	c.Assert(err, NotNil)
	// 2 * 1, error;
	tk.MustExec("insert t values (3, 4)")
	err = tk.ExecToErr(oneColumnQuery)
	c.Assert(err, NotNil)
	// 2 * 2, error.
	err = tk.ExecToErr(twoColumnQuery)
	c.Assert(err, NotNil)
}

func (s *testIntegrationSuite) TestControlBuiltin(c *C) {
	defer s.cleanEnv(c)
	tk := testkit.NewTestKit(c, s.store)
	tk.MustExec("use test")

	// for ifnull
	result := tk.MustQuery("select ifnull(1, 2)")
	result.Check(testkit.Rows("1"))
	result = tk.MustQuery("select ifnull(null, 2)")
	result.Check(testkit.Rows("2"))
	result = tk.MustQuery("select ifnull(1, null)")
	result.Check(testkit.Rows("1"))
	result = tk.MustQuery("select ifnull(null, null)")
	result.Check(testkit.Rows("<nil>"))

	tk.MustExec("drop table if exists t1")
	tk.MustExec("create table t1(a bigint not null)")
	result = tk.MustQuery("select ifnull(max(a),0) from t1")
	result.Check(testkit.Rows("0"))

	tk.MustExec("drop table if exists t1")
	tk.MustExec("drop table if exists t2")
	tk.MustExec("create table t1(a decimal(20,4))")
	tk.MustExec("create table t2(a decimal(20,4))")
	tk.MustExec("insert into t1 select 1.2345")
	tk.MustExec("insert into t2 select 1.2345")

	result = tk.MustQuery(`select sum(ifnull(a, 0)) from (
	select ifnull(a, 0) as a from t1
	union all
	select ifnull(a, 0) as a from t2
	) t;`)
	result.Check(testkit.Rows("2.4690"))

	// for if
	result = tk.MustQuery(`select IF(0,"ERROR","this"),IF(1,"is","ERROR"),IF(NULL,"ERROR","a"),IF(1,2,3)|0,IF(1,2.0,3.0)+0;`)
	result.Check(testkit.Rows("this is a 2 2.0"))
	tk.MustExec("drop table if exists t1;")
	tk.MustExec("CREATE TABLE t1 (st varchar(255) NOT NULL, u int(11) NOT NULL);")
	tk.MustExec("INSERT INTO t1 VALUES ('a',1),('A',1),('aa',1),('AA',1),('a',1),('aaa',0),('BBB',0);")
	result = tk.MustQuery("select if(1,st,st) s from t1 order by s;")
	result.Check(testkit.Rows("A", "AA", "BBB", "a", "a", "aa", "aaa"))
	result = tk.MustQuery("select if(u=1,st,st) s from t1 order by s;")
	result.Check(testkit.Rows("A", "AA", "BBB", "a", "a", "aa", "aaa"))
	tk.MustExec("drop table if exists t1;")
	tk.MustExec("CREATE TABLE t1 (a varchar(255), b time, c int)")
	tk.MustExec("INSERT INTO t1 VALUE('abc', '12:00:00', 0)")
	tk.MustExec("INSERT INTO t1 VALUE('1abc', '00:00:00', 1)")
	tk.MustExec("INSERT INTO t1 VALUE('0abc', '12:59:59', 0)")
	result = tk.MustQuery("select if(a, b, c), if(b, a, c), if(c, a, b) from t1")
	result.Check(testkit.Rows("0 abc 12:00:00", "00:00:00 1 1abc", "0 0abc 12:59:59"))
	result = tk.MustQuery("select if(1, 1.0, 1)")
	result.Check(testkit.Rows("1.0"))
	// FIXME: MySQL returns `1.0`.
	result = tk.MustQuery("select if(1, 1, 1.0)")
	result.Check(testkit.Rows("1"))
	tk.MustQuery("select if(count(*), cast('2000-01-01' as date), cast('2011-01-01' as date)) from t1").Check(testkit.Rows("2000-01-01"))
	tk.MustQuery("select if(count(*)=0, cast('2000-01-01' as date), cast('2011-01-01' as date)) from t1").Check(testkit.Rows("2011-01-01"))
	tk.MustQuery("select if(count(*), cast('[]' as json), cast('{}' as json)) from t1").Check(testkit.Rows("[]"))
	tk.MustQuery("select if(count(*)=0, cast('[]' as json), cast('{}' as json)) from t1").Check(testkit.Rows("{}"))

	result = tk.MustQuery("SELECT 79 + + + CASE -87 WHEN -30 THEN COALESCE(COUNT(*), +COALESCE(+15, -33, -12 ) + +72) WHEN +COALESCE(+AVG(DISTINCT(60)), 21) THEN NULL ELSE NULL END AS col0;")
	result.Check(testkit.Rows("<nil>"))

	result = tk.MustQuery("SELECT -63 + COALESCE ( - 83, - 61 + - + 72 * - CAST( NULL AS SIGNED ) + + 3 );")
	result.Check(testkit.Rows("-146"))
}

func (s *testIntegrationSuite) TestArithmeticBuiltin(c *C) {
	defer s.cleanEnv(c)
	tk := testkit.NewTestKit(c, s.store)
	tk.MustExec("use test")
	ctx := context.Background()

	// for plus
	tk.MustExec("DROP TABLE IF EXISTS t;")
	tk.MustExec("CREATE TABLE t(a DECIMAL(4, 2), b DECIMAL(5, 3));")
	tk.MustExec("INSERT INTO t(a, b) VALUES(1.09, 1.999), (-1.1, -0.1);")
	result := tk.MustQuery("SELECT a+b FROM t;")
	result.Check(testkit.Rows("3.089", "-1.200"))
	result = tk.MustQuery("SELECT b+12, b+0.01, b+0.00001, b+12.00001 FROM t;")
	result.Check(testkit.Rows("13.999 2.009 1.99901 13.99901", "11.900 -0.090 -0.09999 11.90001"))
	result = tk.MustQuery("SELECT 1+12, 21+0.01, 89+\"11\", 12+\"a\", 12+NULL, NULL+1, NULL+NULL;")
	result.Check(testkit.Rows("13 21.01 100 12 <nil> <nil> <nil>"))
	tk.MustExec("DROP TABLE IF EXISTS t;")
	tk.MustExec("CREATE TABLE t(a BIGINT UNSIGNED, b BIGINT UNSIGNED);")
	tk.MustExec("INSERT INTO t SELECT 1<<63, 1<<63;")
	rs, err := tk.Exec("SELECT a+b FROM t;")
	c.Assert(errors.ErrorStack(err), Equals, "")
	c.Assert(rs, NotNil)
	rows, err := session.GetRows4Test(ctx, tk.Se, rs)
	c.Assert(rows, IsNil)
	c.Assert(err, NotNil)
	c.Assert(err.Error(), Equals, "[types:1690]BIGINT UNSIGNED value is out of range in '(test.t.a + test.t.b)'")
	c.Assert(rs.Close(), IsNil)
	rs, err = tk.Exec("select cast(-3 as signed) + cast(2 as unsigned);")
	c.Assert(errors.ErrorStack(err), Equals, "")
	c.Assert(rs, NotNil)
	rows, err = session.GetRows4Test(ctx, tk.Se, rs)
	c.Assert(rows, IsNil)
	c.Assert(err, NotNil)
	c.Assert(err.Error(), Equals, "[types:1690]BIGINT UNSIGNED value is out of range in '(-3 + 2)'")
	c.Assert(rs.Close(), IsNil)
	rs, err = tk.Exec("select cast(2 as unsigned) + cast(-3 as signed);")
	c.Assert(errors.ErrorStack(err), Equals, "")
	c.Assert(rs, NotNil)
	rows, err = session.GetRows4Test(ctx, tk.Se, rs)
	c.Assert(rows, IsNil)
	c.Assert(err, NotNil)
	c.Assert(err.Error(), Equals, "[types:1690]BIGINT UNSIGNED value is out of range in '(2 + -3)'")
	c.Assert(rs.Close(), IsNil)

	// for minus
	tk.MustExec("DROP TABLE IF EXISTS t;")
	tk.MustExec("CREATE TABLE t(a DECIMAL(4, 2), b DECIMAL(5, 3));")
	tk.MustExec("INSERT INTO t(a, b) VALUES(1.09, 1.999), (-1.1, -0.1);")
	result = tk.MustQuery("SELECT a-b FROM t;")
	result.Check(testkit.Rows("-0.909", "-1.000"))
	result = tk.MustQuery("SELECT b-12, b-0.01, b-0.00001, b-12.00001 FROM t;")
	result.Check(testkit.Rows("-10.001 1.989 1.99899 -10.00101", "-12.100 -0.110 -0.10001 -12.10001"))
	result = tk.MustQuery("SELECT 1-12, 21-0.01, 89-\"11\", 12-\"a\", 12-NULL, NULL-1, NULL-NULL;")
	result.Check(testkit.Rows("-11 20.99 78 12 <nil> <nil> <nil>"))
	tk.MustExec("DROP TABLE IF EXISTS t;")
	tk.MustExec("CREATE TABLE t(a BIGINT UNSIGNED, b BIGINT UNSIGNED);")
	tk.MustExec("INSERT INTO t SELECT 1, 4;")
	rs, err = tk.Exec("SELECT a-b FROM t;")
	c.Assert(errors.ErrorStack(err), Equals, "")
	c.Assert(rs, NotNil)
	rows, err = session.GetRows4Test(ctx, tk.Se, rs)
	c.Assert(rows, IsNil)
	c.Assert(err, NotNil)
	c.Assert(err.Error(), Equals, "[types:1690]BIGINT UNSIGNED value is out of range in '(test.t.a - test.t.b)'")
	c.Assert(rs.Close(), IsNil)
	rs, err = tk.Exec("select cast(-1 as signed) - cast(-1 as unsigned);")
	c.Assert(errors.ErrorStack(err), Equals, "")
	c.Assert(rs, NotNil)
	rows, err = session.GetRows4Test(ctx, tk.Se, rs)
	c.Assert(rows, IsNil)
	c.Assert(err, NotNil)
	c.Assert(err.Error(), Equals, "[types:1690]BIGINT UNSIGNED value is out of range in '(-1 - 18446744073709551615)'")
	c.Assert(rs.Close(), IsNil)
	rs, err = tk.Exec("select cast(-1 as unsigned) - cast(-1 as signed);")
	c.Assert(errors.ErrorStack(err), Equals, "")
	c.Assert(rs, NotNil)
	rows, err = session.GetRows4Test(ctx, tk.Se, rs)
	c.Assert(rows, IsNil)
	c.Assert(err, NotNil)
	c.Assert(err.Error(), Equals, "[types:1690]BIGINT UNSIGNED value is out of range in '(18446744073709551615 - -1)'")
	c.Assert(rs.Close(), IsNil)
	tk.MustQuery(`select cast(-3 as unsigned) - cast(-1 as signed);`).Check(testkit.Rows("18446744073709551614"))
	tk.MustQuery("select 1.11 - 1.11;").Check(testkit.Rows("0.00"))
	tk.MustExec(`create table tb5(a int(10));`)
	tk.MustExec(`insert into tb5 (a) values (10);`)
	e := tk.QueryToErr(`select * from tb5 where a - -9223372036854775808;`)
	c.Assert(e, NotNil)
	c.Assert(strings.HasSuffix(e.Error(), `BIGINT value is out of range in '(Column#0 - -9223372036854775808)'`), IsTrue, Commentf("err: %v", err))
	tk.MustExec(`drop table tb5`)

	// for multiply
	tk.MustQuery("select 1234567890 * 1234567890").Check(testkit.Rows("1524157875019052100"))
	rs, err = tk.Exec("select 1234567890 * 12345671890")
	c.Assert(err, IsNil)
	_, err = session.GetRows4Test(ctx, tk.Se, rs)
	c.Assert(terror.ErrorEqual(err, types.ErrOverflow), IsTrue)
	c.Assert(rs.Close(), IsNil)
	tk.MustQuery("select cast(1234567890 as unsigned int) * 12345671890").Check(testkit.Rows("15241570095869612100"))
	tk.MustQuery("select 123344532434234234267890.0 * 1234567118923479823749823749.230").Check(testkit.Rows("152277104042296270209916846800130443726237424001224.7000"))
	rs, err = tk.Exec("select 123344532434234234267890.0 * 12345671189234798237498232384982309489238402830480239849238048239084749.230")
	c.Assert(err, IsNil)
	_, err = session.GetRows4Test(ctx, tk.Se, rs)
	c.Assert(terror.ErrorEqual(err, types.ErrOverflow), IsTrue)
	c.Assert(rs.Close(), IsNil)
	// FIXME: There is something wrong in showing float number.
	// tk.MustQuery("select 1.797693134862315708145274237317043567981e+308 * 1").Check(testkit.Rows("1.7976931348623157e308"))
	// tk.MustQuery("select 1.797693134862315708145274237317043567981e+308 * -1").Check(testkit.Rows("-1.7976931348623157e308"))
	rs, err = tk.Exec("select 1.797693134862315708145274237317043567981e+308 * 1.1")
	c.Assert(err, IsNil)
	_, err = session.GetRows4Test(ctx, tk.Se, rs)
	c.Assert(terror.ErrorEqual(err, types.ErrOverflow), IsTrue)
	c.Assert(rs.Close(), IsNil)
	rs, err = tk.Exec("select 1.797693134862315708145274237317043567981e+308 * -1.1")
	c.Assert(err, IsNil)
	_, err = session.GetRows4Test(ctx, tk.Se, rs)
	c.Assert(terror.ErrorEqual(err, types.ErrOverflow), IsTrue)
	c.Assert(rs.Close(), IsNil)
	tk.MustQuery("select 0.0 * -1;").Check(testkit.Rows("0.0"))

	tk.MustExec("DROP TABLE IF EXISTS t;")
	tk.MustExec("CREATE TABLE t(a DECIMAL(4, 2), b DECIMAL(5, 3));")
	tk.MustExec("INSERT INTO t(a, b) VALUES(-1.09, 1.999);")
	result = tk.MustQuery("SELECT a/b, a/12, a/-0.01, b/12, b/-0.01, b/0.000, NULL/b, b/NULL, NULL/NULL FROM t;")
	result.Check(testkit.Rows("-0.545273 -0.090833 109.000000 0.1665833 -199.9000000 <nil> <nil> <nil> <nil>"))
	tk.MustQuery("show warnings;").Check(testkit.Rows("Warning 1365 Division by 0"))
	rs, err = tk.Exec("select 1e200/1e-200")
	c.Assert(err, IsNil)
	_, err = session.GetRows4Test(ctx, tk.Se, rs)
	c.Assert(terror.ErrorEqual(err, types.ErrOverflow), IsTrue)
	c.Assert(rs.Close(), IsNil)

	// for intDiv
	result = tk.MustQuery("SELECT 13 DIV 12, 13 DIV 0.01, -13 DIV 2, 13 DIV NULL, NULL DIV 13, NULL DIV NULL;")
	result.Check(testkit.Rows("1 1300 -6 <nil> <nil> <nil>"))
	result = tk.MustQuery("SELECT 2.4 div 1.1, 2.4 div 1.2, 2.4 div 1.3;")
	result.Check(testkit.Rows("2 2 1"))
	result = tk.MustQuery("SELECT 1.175494351E-37 div 1.7976931348623157E+308, 1.7976931348623157E+308 div -1.7976931348623157E+307, 1 div 1e-82;")
	result.Check(testkit.Rows("0 -1 <nil>"))
	tk.MustQuery("show warnings").Check(testutil.RowsWithSep("|",
		"Warning|1292|Truncated incorrect DECIMAL value: '1.7976931348623157e+308'",
		"Warning|1292|Truncated incorrect DECIMAL value: '1.7976931348623157e+308'",
		"Warning|1292|Truncated incorrect DECIMAL value: '-1.7976931348623158e+307'",
		"Warning|1365|Division by 0"))
	rs, err = tk.Exec("select 1e300 DIV 1.5")
	c.Assert(err, IsNil)
	_, err = session.GetRows4Test(ctx, tk.Se, rs)
	c.Assert(terror.ErrorEqual(err, types.ErrOverflow), IsTrue)
	c.Assert(rs.Close(), IsNil)

	tk.MustExec("drop table if exists t;")
	tk.MustExec("CREATE TABLE t (c_varchar varchar(255), c_time time, nonzero int, zero int, c_int_unsigned int unsigned, c_timestamp timestamp, c_enum enum('a','b','c'));")
	tk.MustExec("INSERT INTO t VALUE('abc', '12:00:00', 12, 0, 5, '2017-08-05 18:19:03', 'b');")
	result = tk.MustQuery("select c_varchar div nonzero, c_time div nonzero, c_time div zero, c_timestamp div nonzero, c_timestamp div zero, c_varchar div zero from t;")
	result.Check(testkit.Rows("0 10000 <nil> 1680900431825 <nil> <nil>"))
	result = tk.MustQuery("select c_enum div nonzero from t;")
	result.Check(testkit.Rows("0"))
	tk.MustQuery("select c_enum div zero from t").Check(testkit.Rows("<nil>"))
	tk.MustQuery("select nonzero div zero from t").Check(testkit.Rows("<nil>"))
	tk.MustQuery("show warnings;").Check(testkit.Rows("Warning 1365 Division by 0"))
	result = tk.MustQuery("select c_time div c_enum, c_timestamp div c_time, c_timestamp div c_enum from t;")
	result.Check(testkit.Rows("60000 168090043 10085402590951"))
	result = tk.MustQuery("select c_int_unsigned div nonzero, nonzero div c_int_unsigned, c_int_unsigned div zero from t;")
	result.Check(testkit.Rows("0 2 <nil>"))
	tk.MustQuery("show warnings;").Check(testkit.Rows("Warning 1365 Division by 0"))

	// for mod
	result = tk.MustQuery("SELECT CAST(1 AS UNSIGNED) MOD -9223372036854775808, -9223372036854775808 MOD CAST(1 AS UNSIGNED);")
	result.Check(testkit.Rows("1 0"))
	result = tk.MustQuery("SELECT 13 MOD 12, 13 MOD 0.01, -13 MOD 2, 13 MOD NULL, NULL MOD 13, NULL DIV NULL;")
	result.Check(testkit.Rows("1 0.00 -1 <nil> <nil> <nil>"))
	result = tk.MustQuery("SELECT 2.4 MOD 1.1, 2.4 MOD 1.2, 2.4 mod 1.30;")
	result.Check(testkit.Rows("0.2 0.0 1.10"))
	tk.MustExec("drop table if exists t;")
	tk.MustExec("CREATE TABLE t (c_varchar varchar(255), c_time time, nonzero int, zero int, c_timestamp timestamp, c_enum enum('a','b','c'));")
	tk.MustExec("INSERT INTO t VALUE('abc', '12:00:00', 12, 0, '2017-08-05 18:19:03', 'b');")
	result = tk.MustQuery("select c_varchar MOD nonzero, c_time MOD nonzero, c_timestamp MOD nonzero, c_enum MOD nonzero from t;")
	result.Check(testkit.Rows("0 0 3 2"))
	result = tk.MustQuery("select c_time MOD c_enum, c_timestamp MOD c_time, c_timestamp MOD c_enum from t;")
	result.Check(testkit.Rows("0 21903 1"))
	tk.MustQuery("select c_enum MOD zero from t;").Check(testkit.Rows("<nil>"))
	tk.MustQuery("show warnings;").Check(testkit.Rows("Warning 1365 Division by 0"))
	tk.MustExec("SET SQL_MODE='ERROR_FOR_DIVISION_BY_ZERO,STRICT_ALL_TABLES';")
	tk.MustExec("drop table if exists t;")
	tk.MustExec("CREATE TABLE t (v int);")
	tk.MustExec("INSERT IGNORE INTO t VALUE(12 MOD 0);")
	tk.MustQuery("show warnings;").Check(testkit.Rows("Warning 1365 Division by 0"))
	tk.MustQuery("select v from t;").Check(testkit.Rows("<nil>"))
	tk.MustQuery("select 0.000 % 0.11234500000000000000;").Check(testkit.Rows("0.00000000000000000000"))

	_, err = tk.Exec("INSERT INTO t VALUE(12 MOD 0);")
	c.Assert(terror.ErrorEqual(err, expression.ErrDivisionByZero), IsTrue)

	tk.MustQuery("select sum(1.2e2) * 0.1").Check(testkit.Rows("12"))
	tk.MustExec("drop table if exists t")
	tk.MustExec("create table t(a double)")
	tk.MustExec("insert into t value(1.2)")
	tk.MustQuery("select sum(a) * 0.1 from t").Check(testkit.Rows("0.12"))

	tk.MustExec("drop table if exists t")
	tk.MustExec("create table t(a double)")
	tk.MustExec("insert into t value(1.2)")
	result = tk.MustQuery("select * from t where a/0 > 1")
	result.Check(testkit.Rows())
	tk.MustQuery("show warnings").Check(testutil.RowsWithSep("|", "Warning|1365|Division by 0"))

	tk.MustExec("USE test;")
	tk.MustExec("DROP TABLE IF EXISTS t;")
	tk.MustExec("CREATE TABLE t(a BIGINT, b DECIMAL(6, 2));")
	tk.MustExec("INSERT INTO t VALUES(0, 1.12), (1, 1.21);")
	tk.MustQuery("SELECT a/b FROM t;").Check(testkit.Rows("0.0000", "0.8264"))
}

func (s *testIntegrationSuite) TestCompareBuiltin(c *C) {
	defer s.cleanEnv(c)
	tk := testkit.NewTestKit(c, s.store)
	tk.MustExec("use test")

	// compare as JSON
	tk.MustExec("drop table if exists t")
	tk.MustExec("CREATE TABLE t (pk int  NOT NULL PRIMARY KEY AUTO_INCREMENT, i INT, j JSON);")
	tk.MustExec(`INSERT INTO t(i, j) VALUES (0, NULL)`)
	tk.MustExec(`INSERT INTO t(i, j) VALUES (1, '{"a": 2}')`)
	tk.MustExec(`INSERT INTO t(i, j) VALUES (2, '[1,2]')`)
	tk.MustExec(`INSERT INTO t(i, j) VALUES (3, '{"a":"b", "c":"d","ab":"abc", "bc": ["x", "y"]}')`)
	tk.MustExec(`INSERT INTO t(i, j) VALUES (4, '["here", ["I", "am"], "!!!"]')`)
	tk.MustExec(`INSERT INTO t(i, j) VALUES (5, '"scalar string"')`)
	tk.MustExec(`INSERT INTO t(i, j) VALUES (6, 'true')`)
	tk.MustExec(`INSERT INTO t(i, j) VALUES (7, 'false')`)
	tk.MustExec(`INSERT INTO t(i, j) VALUES (8, 'null')`)
	tk.MustExec(`INSERT INTO t(i, j) VALUES (9, '-1')`)
	tk.MustExec(`INSERT INTO t(i, j) VALUES (10, CAST(CAST(1 AS UNSIGNED) AS JSON))`)
	tk.MustExec(`INSERT INTO t(i, j) VALUES (11, '32767')`)
	tk.MustExec(`INSERT INTO t(i, j) VALUES (12, '32768')`)
	tk.MustExec(`INSERT INTO t(i, j) VALUES (13, '-32768')`)
	tk.MustExec(`INSERT INTO t(i, j) VALUES (14, '-32769')`)
	tk.MustExec(`INSERT INTO t(i, j) VALUES (15, '2147483647')`)
	tk.MustExec(`INSERT INTO t(i, j) VALUES (16, '2147483648')`)
	tk.MustExec(`INSERT INTO t(i, j) VALUES (17, '-2147483648')`)
	tk.MustExec(`INSERT INTO t(i, j) VALUES (18, '-2147483649')`)
	tk.MustExec(`INSERT INTO t(i, j) VALUES (19, '18446744073709551615')`)
	tk.MustExec(`INSERT INTO t(i, j) VALUES (20, '18446744073709551616')`)
	tk.MustExec(`INSERT INTO t(i, j) VALUES (21, '3.14')`)
	tk.MustExec(`INSERT INTO t(i, j) VALUES (22, '{}')`)
	tk.MustExec(`INSERT INTO t(i, j) VALUES (23, '[]')`)
	tk.MustExec(`INSERT INTO t(i, j) VALUES (24, CAST(CAST('2015-01-15 23:24:25' AS DATETIME) AS JSON))`)
	tk.MustExec(`INSERT INTO t(i, j) VALUES (25, CAST(CAST('23:24:25' AS TIME) AS JSON))`)
	tk.MustExec(`INSERT INTO t(i, j) VALUES (26, CAST(CAST('2015-01-15' AS DATE) AS JSON))`)
	tk.MustExec(`INSERT INTO t(i, j) VALUES (27, CAST(TIMESTAMP('2015-01-15 23:24:25') AS JSON))`)
	tk.MustExec(`INSERT INTO t(i, j) VALUES (28, CAST('[]' AS CHAR CHARACTER SET 'ascii'))`)

	result := tk.MustQuery(`SELECT i,
		(j = '"scalar string"') AS c1,
		(j = 'scalar string') AS c2,
		(j = CAST('"scalar string"' AS JSON)) AS c3,
		(j = CAST(CAST(j AS CHAR CHARACTER SET 'utf8mb4') AS JSON)) AS c4,
		(j = CAST(NULL AS JSON)) AS c5,
		(j = NULL) AS c6,
		(j <=> NULL) AS c7,
		(j <=> CAST(NULL AS JSON)) AS c8,
		(j IN (-1, 2, 32768, 3.14)) AS c9,
		(j IN (CAST('[1, 2]' AS JSON), CAST('{}' AS JSON), CAST(3.14 AS JSON))) AS c10,
		(j = (SELECT j FROM t WHERE j = CAST('null' AS JSON))) AS c11,
		(j = (SELECT j FROM t WHERE j IS NULL)) AS c12,
		(j = (SELECT j FROM t WHERE 1<>1)) AS c13,
		(j = DATE('2015-01-15')) AS c14,
		(j = TIME('23:24:25')) AS c15,
		(j = TIMESTAMP('2015-01-15 23:24:25')) AS c16,
		(j = CURRENT_TIMESTAMP) AS c17,
		(JSON_EXTRACT(j, '$.a') = 2) AS c18
		FROM t
		ORDER BY i;`)
	result.Check(testkit.Rows("0 <nil> <nil> <nil> <nil> <nil> <nil> 1 1 <nil> <nil> <nil> <nil> <nil> <nil> <nil> <nil> <nil> <nil>",
		"1 0 0 0 1 <nil> <nil> 0 0 0 0 0 <nil> <nil> 0 0 0 0 1",
		"2 0 0 0 1 <nil> <nil> 0 0 0 1 0 <nil> <nil> 0 0 0 0 <nil>",
		"3 0 0 0 1 <nil> <nil> 0 0 0 0 0 <nil> <nil> 0 0 0 0 0",
		"4 0 0 0 1 <nil> <nil> 0 0 0 0 0 <nil> <nil> 0 0 0 0 <nil>",
		"5 0 1 1 1 <nil> <nil> 0 0 0 0 0 <nil> <nil> 0 0 0 0 <nil>",
		"6 0 0 0 1 <nil> <nil> 0 0 0 0 0 <nil> <nil> 0 0 0 0 <nil>",
		"7 0 0 0 1 <nil> <nil> 0 0 0 0 0 <nil> <nil> 0 0 0 0 <nil>",
		"8 0 0 0 1 <nil> <nil> 0 0 0 0 1 <nil> <nil> 0 0 0 0 <nil>",
		"9 0 0 0 1 <nil> <nil> 0 0 1 0 0 <nil> <nil> 0 0 0 0 <nil>",
		"10 0 0 0 1 <nil> <nil> 0 0 0 0 0 <nil> <nil> 0 0 0 0 <nil>",
		"11 0 0 0 1 <nil> <nil> 0 0 0 0 0 <nil> <nil> 0 0 0 0 <nil>",
		"12 0 0 0 1 <nil> <nil> 0 0 1 0 0 <nil> <nil> 0 0 0 0 <nil>",
		"13 0 0 0 1 <nil> <nil> 0 0 0 0 0 <nil> <nil> 0 0 0 0 <nil>",
		"14 0 0 0 1 <nil> <nil> 0 0 0 0 0 <nil> <nil> 0 0 0 0 <nil>",
		"15 0 0 0 1 <nil> <nil> 0 0 0 0 0 <nil> <nil> 0 0 0 0 <nil>",
		"16 0 0 0 1 <nil> <nil> 0 0 0 0 0 <nil> <nil> 0 0 0 0 <nil>",
		"17 0 0 0 1 <nil> <nil> 0 0 0 0 0 <nil> <nil> 0 0 0 0 <nil>",
		"18 0 0 0 1 <nil> <nil> 0 0 0 0 0 <nil> <nil> 0 0 0 0 <nil>",
		"19 0 0 0 1 <nil> <nil> 0 0 0 0 0 <nil> <nil> 0 0 0 0 <nil>",
		"20 0 0 0 1 <nil> <nil> 0 0 0 0 0 <nil> <nil> 0 0 0 0 <nil>",
		"21 0 0 0 1 <nil> <nil> 0 0 1 1 0 <nil> <nil> 0 0 0 0 <nil>",
		"22 0 0 0 1 <nil> <nil> 0 0 0 1 0 <nil> <nil> 0 0 0 0 <nil>",
		"23 0 0 0 1 <nil> <nil> 0 0 0 0 0 <nil> <nil> 0 0 0 0 <nil>",
		"24 0 0 0 1 <nil> <nil> 0 0 0 0 0 <nil> <nil> 0 0 1 0 <nil>",
		"25 0 0 0 1 <nil> <nil> 0 0 0 0 0 <nil> <nil> 0 1 0 0 <nil>",
		"26 0 0 0 1 <nil> <nil> 0 0 0 0 0 <nil> <nil> 1 0 0 0 <nil>",
		"27 0 0 0 1 <nil> <nil> 0 0 0 0 0 <nil> <nil> 0 0 1 0 <nil>",
		"28 0 0 0 1 <nil> <nil> 0 0 0 0 0 <nil> <nil> 0 0 0 0 <nil>"))

	// for coalesce
	result = tk.MustQuery("select coalesce(NULL), coalesce(NULL, NULL), coalesce(NULL, NULL, NULL);")
	result.Check(testkit.Rows("<nil> <nil> <nil>"))
	tk.MustQuery(`select coalesce(cast(1 as json), cast(2 as json));`).Check(testkit.Rows(`1`))
	tk.MustQuery(`select coalesce(NULL, cast(2 as json));`).Check(testkit.Rows(`2`))
	tk.MustQuery(`select coalesce(cast(1 as json), NULL);`).Check(testkit.Rows(`1`))
	tk.MustQuery(`select coalesce(NULL, NULL);`).Check(testkit.Rows(`<nil>`))

	tk.MustExec("drop table if exists t2")
	tk.MustExec("create table t2(a int, b double, c datetime, d time, e char(20), f bit(10))")
	tk.MustExec(`insert into t2 values(1, 1.1, "2017-08-01 12:01:01", "12:01:01", "abcdef", 0b10101)`)

	result = tk.MustQuery("select coalesce(NULL, a), coalesce(NULL, b, a), coalesce(c, NULL, a, b), coalesce(d, NULL), coalesce(d, c), coalesce(NULL, NULL, e, 1), coalesce(f), coalesce(1, a, b, c, d, e, f) from t2")
	result.Check(testkit.Rows(fmt.Sprintf("1 1.1 2017-08-01 12:01:01 12:01:01 %s 12:01:01 abcdef 21 1", time.Now().In(tk.Se.GetSessionVars().Location()).Format("2006-01-02"))))

	// nullif
	result = tk.MustQuery(`SELECT NULLIF(NULL, 1), NULLIF(1, NULL), NULLIF(1, 1), NULLIF(NULL, NULL);`)
	result.Check(testkit.Rows("<nil> 1 <nil> <nil>"))

	result = tk.MustQuery(`SELECT NULLIF(1, 1.0), NULLIF(1, "1.0");`)
	result.Check(testkit.Rows("<nil> <nil>"))

	result = tk.MustQuery(`SELECT NULLIF("abc", 1);`)
	result.Check(testkit.Rows("abc"))

	result = tk.MustQuery(`SELECT NULLIF(1+2, 1);`)
	result.Check(testkit.Rows("3"))

	result = tk.MustQuery(`SELECT NULLIF(1, 1+2);`)
	result.Check(testkit.Rows("1"))

	result = tk.MustQuery(`SELECT NULLIF(2+3, 1+2);`)
	result.Check(testkit.Rows("5"))

	result = tk.MustQuery(`SELECT HEX(NULLIF("abc", 1));`)
	result.Check(testkit.Rows("616263"))

	tk.MustExec("drop table if exists t;")
	tk.MustExec("create table t(a date)")
	result = tk.MustQuery("desc select a = a from t")
	result.Check(testkit.Rows(
		"Projection_3 10000.00 root  eq(test.t.a, test.t.a)->Column#3",
		"└─TableReader_5 10000.00 root  data:TableFullScan_4",
		"  └─TableFullScan_4 10000.00 cop[tikv] table:t keep order:false, stats:pseudo",
	))

	// for interval
	result = tk.MustQuery(`select interval(null, 1, 2), interval(1, 2, 3), interval(2, 1, 3)`)
	result.Check(testkit.Rows("-1 0 1"))
	result = tk.MustQuery(`select interval(3, 1, 2), interval(0, "b", "1", "2"), interval("a", "b", "1", "2")`)
	result.Check(testkit.Rows("2 1 1"))
	result = tk.MustQuery(`select interval(23, 1, 23, 23, 23, 30, 44, 200), interval(23, 1.7, 15.3, 23.1, 30, 44, 200), interval(9007199254740992, 9007199254740993)`)
	result.Check(testkit.Rows("4 2 0"))
	result = tk.MustQuery(`select interval(cast(9223372036854775808 as unsigned), cast(9223372036854775809 as unsigned)), interval(9223372036854775807, cast(9223372036854775808 as unsigned)), interval(-9223372036854775807, cast(9223372036854775808 as unsigned))`)
	result.Check(testkit.Rows("0 0 0"))
	result = tk.MustQuery(`select interval(cast(9223372036854775806 as unsigned), 9223372036854775807), interval(cast(9223372036854775806 as unsigned), -9223372036854775807), interval("9007199254740991", "9007199254740992")`)
	result.Check(testkit.Rows("0 1 0"))
	result = tk.MustQuery(`select interval(9007199254740992, "9007199254740993"), interval("9007199254740992", 9007199254740993), interval("9007199254740992", "9007199254740993")`)
	result.Check(testkit.Rows("1 1 1"))
	result = tk.MustQuery(`select INTERVAL(100, NULL, NULL, NULL, NULL, NULL, 100);`)
	result.Check(testkit.Rows("6"))

	// for greatest
	result = tk.MustQuery(`select greatest(1, 2, 3), greatest("a", "b", "c"), greatest(1.1, 1.2, 1.3), greatest("123a", 1, 2)`)
	result.Check(testkit.Rows("3 c 1.3 123"))
	tk.MustQuery("show warnings").Check(testutil.RowsWithSep("|", "Warning|1292|Truncated incorrect FLOAT value: '123a'"))
	result = tk.MustQuery(`select greatest(cast("2017-01-01" as datetime), "123", "234", cast("2018-01-01" as date)), greatest(cast("2017-01-01" as date), "123", null)`)
	// todo: MySQL returns "2018-01-01 <nil>"
	result.Check(testkit.Rows("2018-01-01 00:00:00 <nil>"))
	tk.MustQuery("show warnings").Check(testutil.RowsWithSep("|", "Warning|1292|Incorrect time value: '123'", "Warning|1292|Incorrect time value: '234'", "Warning|1292|Incorrect time value: '123'"))
	// for least
	result = tk.MustQuery(`select least(1, 2, 3), least("a", "b", "c"), least(1.1, 1.2, 1.3), least("123a", 1, 2)`)
	result.Check(testkit.Rows("1 a 1.1 1"))
	tk.MustQuery("show warnings").Check(testutil.RowsWithSep("|", "Warning|1292|Truncated incorrect FLOAT value: '123a'"))
	result = tk.MustQuery(`select least(cast("2017-01-01" as datetime), "123", "234", cast("2018-01-01" as date)), least(cast("2017-01-01" as date), "123", null)`)
	result.Check(testkit.Rows("123 <nil>"))
	tk.MustQuery("show warnings").Check(testutil.RowsWithSep("|", "Warning|1292|Incorrect time value: '123'", "Warning|1292|Incorrect time value: '234'", "Warning|1292|Incorrect time value: '123'"))
	tk.MustQuery(`select 1 < 17666000000000000000, 1 > 17666000000000000000, 1 = 17666000000000000000`).Check(testkit.Rows("1 0 0"))

	tk.MustExec("drop table if exists t")
	// insert value at utc timezone
	tk.MustExec("set time_zone = '+00:00'")
	tk.MustExec("create table t(a timestamp)")
	tk.MustExec("insert into t value('1991-05-06 04:59:28')")
	// check daylight saving time in Asia/Shanghai
	tk.MustExec("set time_zone='Asia/Shanghai'")
	tk.MustQuery("select * from t").Check(testkit.Rows("1991-05-06 13:59:28"))
	// insert an nonexistent time
	tk.MustExec("set time_zone = 'America/Los_Angeles'")
	_, err := tk.Exec("insert into t value('2011-03-13 02:00:00')")
	c.Assert(err, NotNil)
	// reset timezone to a +8 offset
	tk.MustExec("set time_zone = '+08:00'")
	tk.MustQuery("select * from t").Check(testkit.Rows("1991-05-06 12:59:28"))

	tk.MustExec("drop table if exists t")
	tk.MustExec("create table t(a bigint unsigned)")
	tk.MustExec("insert into t value(17666000000000000000)")
	tk.MustQuery("select * from t where a = 17666000000000000000").Check(testkit.Rows("17666000000000000000"))

	// test for compare row
	result = tk.MustQuery(`select row(1,2,3)=row(1,2,3)`)
	result.Check(testkit.Rows("1"))
	result = tk.MustQuery(`select row(1,2,3)=row(1+3,2,3)`)
	result.Check(testkit.Rows("0"))
	result = tk.MustQuery(`select row(1,2,3)<>row(1,2,3)`)
	result.Check(testkit.Rows("0"))
	result = tk.MustQuery(`select row(1,2,3)<>row(1+3,2,3)`)
	result.Check(testkit.Rows("1"))
	result = tk.MustQuery(`select row(1+3,2,3)<>row(1+3,2,3)`)
	result.Check(testkit.Rows("0"))
}

func (s *testIntegrationSuite) TestAggregationBuiltin(c *C) {
	defer s.cleanEnv(c)
	tk := testkit.NewTestKit(c, s.store)
	tk.MustExec("use test")
	tk.MustExec("drop table if exists t")
	tk.MustExec("create table t(a decimal(7, 6))")
	tk.MustExec("insert into t values(1.123456), (1.123456)")
	result := tk.MustQuery("select avg(a) from t")
	result.Check(testkit.Rows("1.1234560000"))

	tk.MustExec("use test")
	tk.MustExec("drop table t")
	tk.MustExec("CREATE TABLE `t` (	`a` int, KEY `idx_a` (`a`))")
	result = tk.MustQuery("select avg(a) from t")
	result.Check(testkit.Rows("<nil>"))
	result = tk.MustQuery("select max(a), min(a) from t")
	result.Check(testkit.Rows("<nil> <nil>"))
	result = tk.MustQuery("select distinct a from t")
	result.Check(testkit.Rows())
	result = tk.MustQuery("select sum(a) from t")
	result.Check(testkit.Rows("<nil>"))
	result = tk.MustQuery("select count(a) from t")
	result.Check(testkit.Rows("0"))
	result = tk.MustQuery("select bit_or(a) from t")
	result.Check(testkit.Rows("0"))
	result = tk.MustQuery("select bit_xor(a) from t")
	result.Check(testkit.Rows("0"))
	result = tk.MustQuery("select bit_and(a) from t")
	result.Check(testkit.Rows("18446744073709551615"))
}

func (s *testIntegrationSuite) TestAggregationBuiltinBitOr(c *C) {
	defer s.cleanEnv(c)
	tk := testkit.NewTestKit(c, s.store)
	tk.MustExec("use test")
	tk.MustExec("drop table if exists t;")
	tk.MustExec("create table t(a bigint)")
	tk.MustExec("insert into t values(null);")
	result := tk.MustQuery("select bit_or(a) from t")
	result.Check(testkit.Rows("0"))
	tk.MustExec("insert into t values(1);")
	result = tk.MustQuery("select bit_or(a) from t")
	result.Check(testkit.Rows("1"))
	tk.MustExec("insert into t values(2);")
	result = tk.MustQuery("select bit_or(a) from t")
	result.Check(testkit.Rows("3"))
	tk.MustExec("insert into t values(4);")
	result = tk.MustQuery("select bit_or(a) from t")
	result.Check(testkit.Rows("7"))
	result = tk.MustQuery("select a, bit_or(a) from t group by a order by a")
	result.Check(testkit.Rows("<nil> 0", "1 1", "2 2", "4 4"))
	tk.MustExec("insert into t values(-1);")
	result = tk.MustQuery("select bit_or(a) from t")
	result.Check(testkit.Rows("18446744073709551615"))
}

func (s *testIntegrationSuite) TestAggregationBuiltinBitXor(c *C) {
	defer s.cleanEnv(c)
	tk := testkit.NewTestKit(c, s.store)
	tk.MustExec("use test")
	tk.MustExec("drop table if exists t;")
	tk.MustExec("create table t(a bigint)")
	tk.MustExec("insert into t values(null);")
	result := tk.MustQuery("select bit_xor(a) from t")
	result.Check(testkit.Rows("0"))
	tk.MustExec("insert into t values(1);")
	result = tk.MustQuery("select bit_xor(a) from t")
	result.Check(testkit.Rows("1"))
	tk.MustExec("insert into t values(2);")
	result = tk.MustQuery("select bit_xor(a) from t")
	result.Check(testkit.Rows("3"))
	tk.MustExec("insert into t values(3);")
	result = tk.MustQuery("select bit_xor(a) from t")
	result.Check(testkit.Rows("0"))
	tk.MustExec("insert into t values(3);")
	result = tk.MustQuery("select bit_xor(a) from t")
	result.Check(testkit.Rows("3"))
	result = tk.MustQuery("select a, bit_xor(a) from t group by a order by a")
	result.Check(testkit.Rows("<nil> 0", "1 1", "2 2", "3 0"))
}

func (s *testIntegrationSuite) TestAggregationBuiltinBitAnd(c *C) {
	defer s.cleanEnv(c)
	tk := testkit.NewTestKit(c, s.store)
	tk.MustExec("use test")
	tk.MustExec("drop table if exists t;")
	tk.MustExec("create table t(a bigint)")
	tk.MustExec("insert into t values(null);")
	result := tk.MustQuery("select bit_and(a) from t")
	result.Check(testkit.Rows("18446744073709551615"))
	tk.MustExec("insert into t values(7);")
	result = tk.MustQuery("select bit_and(a) from t")
	result.Check(testkit.Rows("7"))
	tk.MustExec("insert into t values(5);")
	result = tk.MustQuery("select bit_and(a) from t")
	result.Check(testkit.Rows("5"))
	tk.MustExec("insert into t values(3);")
	result = tk.MustQuery("select bit_and(a) from t")
	result.Check(testkit.Rows("1"))
	tk.MustExec("insert into t values(2);")
	result = tk.MustQuery("select bit_and(a) from t")
	result.Check(testkit.Rows("0"))
	result = tk.MustQuery("select a, bit_and(a) from t group by a order by a desc")
	result.Check(testkit.Rows("7 7", "5 5", "3 3", "2 2", "<nil> 18446744073709551615"))
}

func (s *testIntegrationSuite) TestAggregationBuiltinGroupConcat(c *C) {
	defer s.cleanEnv(c)
	tk := testkit.NewTestKit(c, s.store)
	tk.MustExec("use test")
	tk.MustExec("create table t(a varchar(100))")
	tk.MustExec("create table d(a varchar(100))")
	tk.MustExec("insert into t values('hello'), ('hello')")
	result := tk.MustQuery("select group_concat(a) from t")
	result.Check(testkit.Rows("hello,hello"))

	tk.MustExec("set @@group_concat_max_len=7")
	result = tk.MustQuery("select group_concat(a) from t")
	result.Check(testkit.Rows("hello,h"))
	tk.MustQuery("show warnings").Check(testutil.RowsWithSep("|", "Warning 1260 Some rows were cut by GROUPCONCAT(test.t.a)"))

	_, err := tk.Exec("insert into d select group_concat(a) from t")
	c.Assert(errors.Cause(err).(*terror.Error).Code(), Equals, errors.ErrCode(mysql.ErrCutValueGroupConcat))

	tk.Exec("set sql_mode=''")
	tk.MustExec("insert into d select group_concat(a) from t")
	tk.MustQuery("show warnings").Check(testutil.RowsWithSep("|", "Warning 1260 Some rows were cut by GROUPCONCAT(test.t.a)"))
	tk.MustQuery("select * from d").Check(testkit.Rows("hello,h"))
}

func (s *testIntegrationSuite) TestAggregationBuiltinJSONObjectAgg(c *C) {
	defer s.cleanEnv(c)
	tk := testkit.NewTestKit(c, s.store)
	tk.MustExec("use test")

	tk.MustExec("drop table if exists t;")
	tk.MustExec(`CREATE TABLE t (
		a int(11),
		b varchar(100),
		c decimal(3,2),
		d json,
		e date,
		f time,
		g datetime DEFAULT '2012-01-01',
		h timestamp NOT NULL DEFAULT CURRENT_TIMESTAMP,
		i char(36),
		j text(50));`)

	tk.MustExec(`insert into t values(1, 'ab', 5.5, '{"id": 1}', '2020-01-10', '11:12:13', '2020-01-11', '2020-10-18 00:00:00', 'first', 'json_objectagg_test');`)

	result := tk.MustQuery("select json_objectagg(a, b) from t group by a order by a;")
	result.Check(testkit.Rows(`{"1": "ab"}`))
	result = tk.MustQuery("select json_objectagg(b, c) from t group by b order by b;")
	result.Check(testkit.Rows(`{"ab": 5.5}`))
	result = tk.MustQuery("select json_objectagg(e, f) from t group by e order by e;")
	result.Check(testkit.Rows(`{"2020-01-10": "11:12:13"}`))
	result = tk.MustQuery("select json_objectagg(f, g) from t group by f order by f;")
	result.Check(testkit.Rows(`{"11:12:13": "2020-01-11 00:00:00"}`))
	result = tk.MustQuery("select json_objectagg(g, h) from t group by g order by g;")
	result.Check(testkit.Rows(`{"2020-01-11 00:00:00": "2020-10-18 00:00:00"}`))
	result = tk.MustQuery("select json_objectagg(h, i) from t group by h order by h;")
	result.Check(testkit.Rows(`{"2020-10-18 00:00:00": "first"}`))
	result = tk.MustQuery("select json_objectagg(i, j) from t group by i order by i;")
	result.Check(testkit.Rows(`{"first": "json_objectagg_test"}`))
	result = tk.MustQuery("select json_objectagg(a, null) from t group by a order by a;")
	result.Check(testkit.Rows(`{"1": null}`))
}

func (s *testIntegrationSuite2) TestOtherBuiltin(c *C) {
	defer s.cleanEnv(c)
	tk := testkit.NewTestKit(c, s.store)
	tk.MustExec("use test")

	tk.MustExec("drop table if exists t")
	tk.MustExec("create table t(a int, b double, c varchar(20), d datetime, e time)")
	tk.MustExec("insert into t value(1, 2, 'string', '2017-01-01 12:12:12', '12:12:12')")

	// for in
	result := tk.MustQuery("select 1 in (a, b, c), 'string' in (a, b, c), '2017-01-01 12:12:12' in (c, d, e), '12:12:12' in (c, d, e) from t")
	result.Check(testkit.Rows("1 1 1 1"))
	result = tk.MustQuery("select 1 in (null, c), 2 in (null, c) from t")
	result.Check(testkit.Rows("<nil> <nil>"))
	result = tk.MustQuery("select 0 in (a, b, c), 0 in (a, b, c), 3 in (a, b, c), 4 in (a, b, c) from t")
	result.Check(testkit.Rows("1 1 0 0"))
	result = tk.MustQuery("select (0,1) in ((0,1), (0,2)), (0,1) in ((0,0), (0,2))")
	result.Check(testkit.Rows("1 0"))

	result = tk.MustQuery(`select bit_count(121), bit_count(-1), bit_count(null), bit_count("1231aaa");`)
	result.Check(testkit.Rows("5 64 <nil> 7"))

	tk.MustExec("drop table if exists t")
	tk.MustExec("create table t(a int primary key, b time, c double, d varchar(10))")
	tk.MustExec(`insert into t values(1, '01:01:01', 1.1, "1"), (2, '02:02:02', 2.2, "2")`)
	tk.MustExec(`insert into t(a, b) values(1, '12:12:12') on duplicate key update a = values(b)`)
	result = tk.MustQuery(`select a from t order by a`)
	result.Check(testkit.Rows("2", "121212"))
	tk.MustExec(`insert into t values(2, '12:12:12', 1.1, "3.3") on duplicate key update a = values(c) + values(d)`)
	result = tk.MustQuery(`select a from t order by a`)
	result.Check(testkit.Rows("4", "121212"))

	// for setvar, getvar
	tk.MustExec(`set @varname = "Abc"`)
	result = tk.MustQuery(`select @varname, @VARNAME`)
	result.Check(testkit.Rows("Abc Abc"))

	// for values
	tk.MustExec("drop table t")
	tk.MustExec("CREATE TABLE `t` (`id` varchar(32) NOT NULL, `count` decimal(18,2), PRIMARY KEY (`id`));")
	tk.MustExec("INSERT INTO t (id,count)VALUES('abc',2) ON DUPLICATE KEY UPDATE count=if(VALUES(count) > count,VALUES(count),count)")
	result = tk.MustQuery("select count from t where id = 'abc'")
	result.Check(testkit.Rows("2.00"))
	tk.MustExec("INSERT INTO t (id,count)VALUES('abc',265.0) ON DUPLICATE KEY UPDATE count=if(VALUES(count) > count,VALUES(count),count)")
	result = tk.MustQuery("select count from t where id = 'abc'")
	result.Check(testkit.Rows("265.00"))

	// for values(issue #4884)
	tk.MustExec("drop table if exists t;")
	tk.MustExec("create table test(id int not null, val text, primary key(id));")
	tk.MustExec("insert into test values(1,'hello');")
	result = tk.MustQuery("select * from test;")
	result.Check(testkit.Rows("1 hello"))
	tk.MustExec("insert into test values(1, NULL) on duplicate key update val = VALUES(val);")
	result = tk.MustQuery("select * from test;")
	result.Check(testkit.Rows("1 <nil>"))

	tk.MustExec("drop table if exists test;")
	tk.MustExec(`create table test(
		id int not null,
		a text,
		b blob,
		c varchar(20),
		d int,
		e float,
		f DECIMAL(6,4),
		g JSON,
		primary key(id));`)

	tk.MustExec(`insert into test values(1,'txt hello', 'blb hello', 'vc hello', 1, 1.1, 1.0, '{"key1": "value1", "key2": "value2"}');`)
	tk.MustExec(`insert into test values(1, NULL, NULL, NULL, NULL, NULL, NULL, NULL)
	on duplicate key update
	a = values(a),
	b = values(b),
	c = values(c),
	d = values(d),
	e = values(e),
	f = values(f),
	g = values(g);`)

	result = tk.MustQuery("select * from test;")
	result.Check(testkit.Rows("1 <nil> <nil> <nil> <nil> <nil> <nil> <nil>"))
}

func (s *testIntegrationSuite) TestDateBuiltin(c *C) {
	ctx := context.Background()
	defer s.cleanEnv(c)
	tk := testkit.NewTestKit(c, s.store)
	tk.MustExec("USE test;")
	tk.MustExec("DROP TABLE IF EXISTS t;")
	tk.MustExec("create table t (d date);")
	tk.MustExec("insert into t values ('1997-01-02')")
	tk.MustExec("insert into t values ('1998-01-02')")
	r := tk.MustQuery("select * from t where d < date '1998-01-01';")
	r.Check(testkit.Rows("1997-01-02"))

	r = tk.MustQuery("select date'20171212'")
	r.Check(testkit.Rows("2017-12-12"))

	r = tk.MustQuery("select date'2017/12/12'")
	r.Check(testkit.Rows("2017-12-12"))

	r = tk.MustQuery("select date'2017/12-12'")
	r.Check(testkit.Rows("2017-12-12"))

	tk.MustExec("set sql_mode = ''")
	r = tk.MustQuery("select date '0000-00-00';")
	r.Check(testkit.Rows("0000-00-00"))

	tk.MustExec("set sql_mode = 'NO_ZERO_IN_DATE'")
	r = tk.MustQuery("select date '0000-00-00';")
	r.Check(testkit.Rows("0000-00-00"))

	tk.MustExec("set sql_mode = 'NO_ZERO_DATE'")
	rs, err := tk.Exec("select date '0000-00-00';")
	c.Assert(err, IsNil)
	_, err = session.GetRows4Test(ctx, tk.Se, rs)
	c.Assert(err, NotNil)
	c.Assert(terror.ErrorEqual(err, types.ErrWrongValue.GenWithStackByArgs(types.DateTimeStr, "0000-00-00")), IsTrue)
	c.Assert(rs.Close(), IsNil)

	tk.MustExec("set sql_mode = ''")
	r = tk.MustQuery("select date '2007-10-00';")
	r.Check(testkit.Rows("2007-10-00"))

	tk.MustExec("set sql_mode = 'NO_ZERO_IN_DATE'")
	rs, _ = tk.Exec("select date '2007-10-00';")
	_, err = session.GetRows4Test(ctx, tk.Se, rs)
	c.Assert(err, NotNil)
	c.Assert(terror.ErrorEqual(err, types.ErrWrongValue.GenWithStackByArgs(types.DateTimeStr, "2017-10-00")), IsTrue)
	c.Assert(rs.Close(), IsNil)

	tk.MustExec("set sql_mode = 'NO_ZERO_DATE'")
	r = tk.MustQuery("select date '2007-10-00';")
	r.Check(testkit.Rows("2007-10-00"))

	tk.MustExec("set sql_mode = 'NO_ZERO_IN_DATE,NO_ZERO_DATE'")

	rs, _ = tk.Exec("select date '2007-10-00';")
	_, err = session.GetRows4Test(ctx, tk.Se, rs)
	c.Assert(err, NotNil)
	c.Assert(terror.ErrorEqual(err, types.ErrWrongValue.GenWithStackByArgs(types.DateTimeStr, "2017-10-00")), IsTrue)
	c.Assert(rs.Close(), IsNil)

	rs, err = tk.Exec("select date '0000-00-00';")
	c.Assert(err, IsNil)
	_, err = session.GetRows4Test(ctx, tk.Se, rs)
	c.Assert(err, NotNil)
	c.Assert(terror.ErrorEqual(err, types.ErrWrongValue.GenWithStackByArgs(types.DateTimeStr, "0000-00-00")), IsTrue)
	c.Assert(rs.Close(), IsNil)

	r = tk.MustQuery("select date'1998~01~02'")
	r.Check(testkit.Rows("1998-01-02"))

	r = tk.MustQuery("select date'731124', date '011124'")
	r.Check(testkit.Rows("1973-11-24 2001-11-24"))

	_, err = tk.Exec("select date '0000-00-00 00:00:00';")
	c.Assert(err, NotNil)
	c.Assert(terror.ErrorEqual(err, types.ErrWrongValue.GenWithStackByArgs(types.DateTimeStr, "0000-00-00 00:00:00")), IsTrue)

	_, err = tk.Exec("select date '2017-99-99';")
	c.Assert(err, NotNil)
	c.Assert(terror.ErrorEqual(err, types.ErrWrongValue), IsTrue, Commentf("err: %v", err))

	_, err = tk.Exec("select date '2017-2-31';")
	c.Assert(err, NotNil)
	c.Assert(terror.ErrorEqual(err, types.ErrWrongValue), IsTrue, Commentf("err: %v", err))

	_, err = tk.Exec("select date '201712-31';")
	c.Assert(err, NotNil)
	c.Assert(terror.ErrorEqual(err, types.ErrWrongValue.GenWithStackByArgs(types.DateTimeStr, "201712-31")), IsTrue, Commentf("err: %v", err))

	_, err = tk.Exec("select date 'abcdefg';")
	c.Assert(err, NotNil)
	c.Assert(terror.ErrorEqual(err, types.ErrWrongValue.GenWithStackByArgs(types.DateTimeStr, "abcdefg")), IsTrue, Commentf("err: %v", err))
}

func (s *testIntegrationSuite) TestJSONBuiltin(c *C) {
	defer s.cleanEnv(c)
	tk := testkit.NewTestKit(c, s.store)
	tk.MustExec("USE test;")
	tk.MustExec("DROP TABLE IF EXISTS t;")
	tk.MustExec("CREATE TABLE `my_collection` (	`doc` json DEFAULT NULL, `_id` varchar(32) GENERATED ALWAYS AS (JSON_UNQUOTE(JSON_EXTRACT(doc,'$._id'))) STORED NOT NULL, PRIMARY KEY (`_id`))")
	_, err := tk.Exec("UPDATE `test`.`my_collection` SET doc=JSON_SET(doc) WHERE (JSON_EXTRACT(doc,'$.name') = 'clare');")
	c.Assert(err, NotNil)

	r := tk.MustQuery("select json_valid(null);")
	r.Check(testkit.Rows("<nil>"))

	r = tk.MustQuery(`select json_valid("null");`)
	r.Check(testkit.Rows("1"))

	r = tk.MustQuery("select json_valid(0);")
	r.Check(testkit.Rows("0"))

	r = tk.MustQuery(`select json_valid("0");`)
	r.Check(testkit.Rows("1"))

	r = tk.MustQuery(`select json_valid("hello");`)
	r.Check(testkit.Rows("0"))

	r = tk.MustQuery(`select json_valid('"hello"');`)
	r.Check(testkit.Rows("1"))

	r = tk.MustQuery(`select json_valid('{"a":1}');`)
	r.Check(testkit.Rows("1"))

	r = tk.MustQuery("select json_valid('{}');")
	r.Check(testkit.Rows("1"))

	r = tk.MustQuery(`select json_valid('[]');`)
	r.Check(testkit.Rows("1"))

	r = tk.MustQuery("select json_valid('2019-8-19');")
	r.Check(testkit.Rows("0"))

	r = tk.MustQuery(`select json_valid('"2019-8-19"');`)
	r.Check(testkit.Rows("1"))
}

func (s *testIntegrationSuite) TestTimeLiteral(c *C) {
	defer s.cleanEnv(c)
	tk := testkit.NewTestKit(c, s.store)

	r := tk.MustQuery("select time '117:01:12';")
	r.Check(testkit.Rows("117:01:12"))

	r = tk.MustQuery("select time '01:00:00.999999';")
	r.Check(testkit.Rows("01:00:00.999999"))

	r = tk.MustQuery("select time '1 01:00:00';")
	r.Check(testkit.Rows("25:00:00"))

	r = tk.MustQuery("select time '110:00:00';")
	r.Check(testkit.Rows("110:00:00"))

	r = tk.MustQuery("select time'-1:1:1.123454656';")
	r.Check(testkit.Rows("-01:01:01.123455"))

	r = tk.MustQuery("select time '33:33';")
	r.Check(testkit.Rows("33:33:00"))

	r = tk.MustQuery("select time '1.1';")
	r.Check(testkit.Rows("00:00:01.1"))

	r = tk.MustQuery("select time '21';")
	r.Check(testkit.Rows("00:00:21"))

	r = tk.MustQuery("select time '20 20:20';")
	r.Check(testkit.Rows("500:20:00"))

	_, err := tk.Exec("select time '2017-01-01 00:00:00';")
	c.Assert(err, NotNil)
	c.Assert(terror.ErrorEqual(err, types.ErrWrongValue.GenWithStackByArgs(types.DateTimeStr, "2017-01-01 00:00:00")), IsTrue)

	_, err = tk.Exec("select time '071231235959.999999';")
	c.Assert(err, NotNil)
	c.Assert(terror.ErrorEqual(err, types.ErrWrongValue.GenWithStackByArgs(types.DateTimeStr, "071231235959.999999")), IsTrue)

	_, err = tk.Exec("select time '20171231235959.999999';")
	c.Assert(err, NotNil)
	c.Assert(terror.ErrorEqual(err, types.ErrWrongValue.GenWithStackByArgs(types.DateTimeStr, "20171231235959.999999")), IsTrue)

	_, err = tk.Exec("select ADDDATE('2008-01-34', -1);")
	c.Assert(err, IsNil)
	tk.MustQuery("Show warnings;").Check(testutil.RowsWithSep("|",
		"Warning|1292|Incorrect datetime value: '2008-01-34'"))
}

func (s *testIntegrationSuite) TestIssue13822(c *C) {
	tk := testkit.NewTestKitWithInit(c, s.store)
	tk.MustQuery("select ADDDATE(20111111, interval '-123' DAY);").Check(testkit.Rows("2011-07-11"))
	tk.MustQuery("select SUBDATE(20111111, interval '-123' DAY);").Check(testkit.Rows("2012-03-13"))
}

func (s *testIntegrationSuite) TestTimestampLiteral(c *C) {
	defer s.cleanEnv(c)
	tk := testkit.NewTestKit(c, s.store)

	r := tk.MustQuery("select timestamp '2017-01-01 00:00:00';")
	r.Check(testkit.Rows("2017-01-01 00:00:00"))

	r = tk.MustQuery("select timestamp '2017@01@01 00:00:00';")
	r.Check(testkit.Rows("2017-01-01 00:00:00"))

	r = tk.MustQuery("select timestamp '2017@01@01 00~00~00';")
	r.Check(testkit.Rows("2017-01-01 00:00:00"))

	r = tk.MustQuery("select timestamp '2017@01@0001 00~00~00.333';")
	r.Check(testkit.Rows("2017-01-01 00:00:00.333"))

	_, err := tk.Exec("select timestamp '00:00:00';")
	c.Assert(err, NotNil)
	c.Assert(terror.ErrorEqual(err, types.ErrWrongValue.GenWithStackByArgs(types.DateTimeStr, "00:00:00")), IsTrue)

	_, err = tk.Exec("select timestamp '1992-01-03';")
	c.Assert(err, NotNil)
	c.Assert(terror.ErrorEqual(err, types.ErrWrongValue.GenWithStackByArgs(types.DateTimeStr, "1992-01-03")), IsTrue)

	_, err = tk.Exec("select timestamp '20171231235959.999999';")
	c.Assert(err, NotNil)
	c.Assert(terror.ErrorEqual(err, types.ErrWrongValue.GenWithStackByArgs(types.DateTimeStr, "20171231235959.999999")), IsTrue)
}

func (s *testIntegrationSuite) TestLiterals(c *C) {
	defer s.cleanEnv(c)
	tk := testkit.NewTestKit(c, s.store)
	r := tk.MustQuery("SELECT LENGTH(b''), LENGTH(B''), b''+1, b''-1, B''+1;")
	r.Check(testkit.Rows("0 0 1 -1 1"))
}

func (s *testIntegrationSuite) TestFuncJSON(c *C) {
	tk := testkit.NewTestKit(c, s.store)
	defer s.cleanEnv(c)
	tk.MustExec("USE test;")
	tk.MustExec("DROP TABLE IF EXISTS table_json;")
	tk.MustExec("CREATE TABLE table_json(a json, b VARCHAR(255));")

	j1 := `{"\\"hello\\"": "world", "a": [1, "2", {"aa": "bb"}, 4.0, {"aa": "cc"}], "b": true, "c": ["d"]}`
	j2 := `[{"a": 1, "b": true}, 3, 3.5, "hello, world", null, true]`
	for _, j := range []string{j1, j2} {
		tk.MustExec(fmt.Sprintf(`INSERT INTO table_json values('%s', '%s')`, j, j))
	}

	r := tk.MustQuery(`select json_type(a), json_type(b) from table_json`)
	r.Check(testkit.Rows("OBJECT OBJECT", "ARRAY ARRAY"))

	tk.MustGetErrCode("select json_quote();", mysql.ErrWrongParamcountToNativeFct)
	tk.MustGetErrCode("select json_quote('abc', 'def');", mysql.ErrWrongParamcountToNativeFct)
	tk.MustGetErrCode("select json_quote(NULL, 'def');", mysql.ErrWrongParamcountToNativeFct)
	tk.MustGetErrCode("select json_quote('abc', NULL);", mysql.ErrWrongParamcountToNativeFct)

	tk.MustGetErrCode("select json_unquote();", mysql.ErrWrongParamcountToNativeFct)
	tk.MustGetErrCode("select json_unquote('abc', 'def');", mysql.ErrWrongParamcountToNativeFct)
	tk.MustGetErrCode("select json_unquote(NULL, 'def');", mysql.ErrWrongParamcountToNativeFct)
	tk.MustGetErrCode("select json_unquote('abc', NULL);", mysql.ErrWrongParamcountToNativeFct)

	tk.MustQuery("select json_quote(NULL);").Check(testkit.Rows("<nil>"))
	tk.MustQuery("select json_unquote(NULL);").Check(testkit.Rows("<nil>"))

	tk.MustQuery("select json_quote('abc');").Check(testkit.Rows(`"abc"`))
	tk.MustQuery(`select json_quote(convert('"abc"' using ascii));`).Check(testkit.Rows(`"\"abc\""`))
	tk.MustQuery(`select json_quote(convert('"abc"' using latin1));`).Check(testkit.Rows(`"\"abc\""`))
	tk.MustQuery(`select json_quote(convert('"abc"' using utf8));`).Check(testkit.Rows(`"\"abc\""`))
	tk.MustQuery(`select json_quote(convert('"abc"' using utf8mb4));`).Check(testkit.Rows(`"\"abc\""`))

	tk.MustQuery("select json_unquote('abc');").Check(testkit.Rows("abc"))
	tk.MustQuery(`select json_unquote('"abc"');`).Check(testkit.Rows("abc"))
	tk.MustQuery(`select json_unquote(convert('"abc"' using ascii));`).Check(testkit.Rows("abc"))
	tk.MustQuery(`select json_unquote(convert('"abc"' using latin1));`).Check(testkit.Rows("abc"))
	tk.MustQuery(`select json_unquote(convert('"abc"' using utf8));`).Check(testkit.Rows("abc"))
	tk.MustQuery(`select json_unquote(convert('"abc"' using utf8mb4));`).Check(testkit.Rows("abc"))

	tk.MustQuery(`select json_quote('"');`).Check(testkit.Rows(`"\""`))
	tk.MustQuery(`select json_unquote('"');`).Check(testkit.Rows(`"`))

	tk.MustQuery(`select json_unquote('""');`).Check(testkit.Rows(``))
	tk.MustQuery(`select char_length(json_unquote('""'));`).Check(testkit.Rows(`0`))
	tk.MustQuery(`select json_unquote('"" ');`).Check(testkit.Rows(`"" `))
	tk.MustQuery(`select json_unquote(cast(json_quote('abc') as json));`).Check(testkit.Rows("abc"))

	tk.MustQuery(`select json_unquote(cast('{"abc": "foo"}' as json));`).Check(testkit.Rows(`{"abc": "foo"}`))
	tk.MustQuery(`select json_unquote(json_extract(cast('{"abc": "foo"}' as json), '$.abc'));`).Check(testkit.Rows("foo"))
	tk.MustQuery(`select json_unquote('["a", "b", "c"]');`).Check(testkit.Rows(`["a", "b", "c"]`))
	tk.MustQuery(`select json_unquote(cast('["a", "b", "c"]' as json));`).Check(testkit.Rows(`["a", "b", "c"]`))
	tk.MustQuery(`select json_quote(convert(X'e68891' using utf8));`).Check(testkit.Rows(`"我"`))
	tk.MustQuery(`select json_quote(convert(X'e68891' using utf8mb4));`).Check(testkit.Rows(`"我"`))
	tk.MustQuery(`select cast(json_quote(convert(X'e68891' using utf8)) as json);`).Check(testkit.Rows(`"我"`))
	tk.MustQuery(`select json_unquote(convert(X'e68891' using utf8));`).Check(testkit.Rows("我"))

	tk.MustQuery(`select json_quote(json_quote(json_quote('abc')));`).Check(testkit.Rows(`"\"\\\"abc\\\"\""`))
	tk.MustQuery(`select json_unquote(json_unquote(json_unquote(json_quote(json_quote(json_quote('abc'))))));`).Check(testkit.Rows("abc"))

	tk.MustGetErrCode("select json_quote(123)", mysql.ErrIncorrectType)
	tk.MustGetErrCode("select json_quote(-100)", mysql.ErrIncorrectType)
	tk.MustGetErrCode("select json_quote(123.123)", mysql.ErrIncorrectType)
	tk.MustGetErrCode("select json_quote(-100.000)", mysql.ErrIncorrectType)
	tk.MustGetErrCode(`select json_quote(true);`, mysql.ErrIncorrectType)
	tk.MustGetErrCode(`select json_quote(false);`, mysql.ErrIncorrectType)
	tk.MustGetErrCode(`select json_quote(cast("{}" as JSON));`, mysql.ErrIncorrectType)
	tk.MustGetErrCode(`select json_quote(cast("[]" as JSON));`, mysql.ErrIncorrectType)
	tk.MustGetErrCode(`select json_quote(cast("2015-07-29" as date));`, mysql.ErrIncorrectType)
	tk.MustGetErrCode(`select json_quote(cast("12:18:29.000000" as time));`, mysql.ErrIncorrectType)
	tk.MustGetErrCode(`select json_quote(cast("2015-07-29 12:18:29.000000" as datetime));`, mysql.ErrIncorrectType)

	tk.MustGetErrCode("select json_unquote(123)", mysql.ErrIncorrectType)
	tk.MustGetErrCode("select json_unquote(-100)", mysql.ErrIncorrectType)
	tk.MustGetErrCode("select json_unquote(123.123)", mysql.ErrIncorrectType)
	tk.MustGetErrCode("select json_unquote(-100.000)", mysql.ErrIncorrectType)
	tk.MustGetErrCode(`select json_unquote(true);`, mysql.ErrIncorrectType)
	tk.MustGetErrCode(`select json_unquote(false);`, mysql.ErrIncorrectType)
	tk.MustGetErrCode(`select json_unquote(cast("2015-07-29" as date));`, mysql.ErrIncorrectType)
	tk.MustGetErrCode(`select json_unquote(cast("12:18:29.000000" as time));`, mysql.ErrIncorrectType)
	tk.MustGetErrCode(`select json_unquote(cast("2015-07-29 12:18:29.000000" as datetime));`, mysql.ErrIncorrectType)

	r = tk.MustQuery(`select json_extract(a, '$.a[1]'), json_extract(b, '$.b') from table_json`)
	r.Check(testkit.Rows("\"2\" true", "<nil> <nil>"))

	r = tk.MustQuery(`select json_extract(json_set(a, '$.a[1]', 3), '$.a[1]'), json_extract(json_set(b, '$.b', false), '$.b') from table_json`)
	r.Check(testkit.Rows("3 false", "<nil> <nil>"))

	r = tk.MustQuery(`select json_extract(json_insert(a, '$.a[1]', 3), '$.a[1]'), json_extract(json_insert(b, '$.b', false), '$.b') from table_json`)
	r.Check(testkit.Rows("\"2\" true", "<nil> <nil>"))

	r = tk.MustQuery(`select json_extract(json_replace(a, '$.a[1]', 3), '$.a[1]'), json_extract(json_replace(b, '$.b', false), '$.b') from table_json`)
	r.Check(testkit.Rows("3 false", "<nil> <nil>"))

	r = tk.MustQuery(`select json_extract(json_merge(a, cast(b as JSON)), '$[0].a[0]') from table_json`)
	r.Check(testkit.Rows("1", "1"))

	r = tk.MustQuery(`select json_extract(json_array(1,2,3), '$[1]')`)
	r.Check(testkit.Rows("2"))

	r = tk.MustQuery(`select json_extract(json_object(1,2,3,4), '$."1"')`)
	r.Check(testkit.Rows("2"))

	tk.MustExec(`update table_json set a=json_set(a,'$.a',json_object('a',1,'b',2)) where json_extract(a,'$.a[1]') = '2'`)
	r = tk.MustQuery(`select json_extract(a, '$.a.a'), json_extract(a, '$.a.b') from table_json`)
	r.Check(testkit.Rows("1 2", "<nil> <nil>"))

	r = tk.MustQuery(`select json_contains(NULL, '1'), json_contains('1', NULL), json_contains('1', '1', NULL)`)
	r.Check(testkit.Rows("<nil> <nil> <nil>"))
	r = tk.MustQuery(`select json_contains('{}','{}'), json_contains('[1]','1'), json_contains('[1]','"1"'), json_contains('[1,2,[1,[5,[3]]]]', '[1,3]', '$[2]'), json_contains('[1,2,[1,[5,{"a":[2,3]}]]]', '[1,{"a":[3]}]', "$[2]"), json_contains('{"a":1}', '{"a":1,"b":2}', "$")`)
	r.Check(testkit.Rows("1 1 0 1 1 0"))
	r = tk.MustQuery(`select json_contains('{"a": 1}', '1', "$.c"), json_contains('{"a": [1, 2]}', '1', "$.a[2]"), json_contains('{"a": [1, {"a": 1}]}', '1', "$.a[1].b")`)
	r.Check(testkit.Rows("<nil> <nil> <nil>"))
	rs, err := tk.Exec("select json_contains('1','1','$.*')")
	c.Assert(err, IsNil)
	c.Assert(rs, NotNil)
	_, err = session.GetRows4Test(context.Background(), tk.Se, rs)
	c.Assert(err, NotNil)
	c.Assert(err.Error(), Equals, "[json:3149]In this situation, path expressions may not contain the * and ** tokens.")

	r = tk.MustQuery(`select
		json_contains_path(NULL, 'one', "$.c"),
		json_contains_path(NULL, 'all', "$.c"),
		json_contains_path('{"a": 1}', NULL, "$.c"),
		json_contains_path('{"a": 1}', 'one', NULL),
		json_contains_path('{"a": 1}', 'all', NULL)
	`)
	r.Check(testkit.Rows("<nil> <nil> <nil> <nil> <nil>"))

	r = tk.MustQuery(`select
		json_contains_path('{"a": 1, "b": 2, "c": {"d": 4}}', 'one', '$.c.d'),
		json_contains_path('{"a": 1, "b": 2, "c": {"d": 4}}', 'one', '$.a.d'),
		json_contains_path('{"a": 1, "b": 2, "c": {"d": 4}}', 'all', '$.c.d'),
		json_contains_path('{"a": 1, "b": 2, "c": {"d": 4}}', 'all', '$.a.d')
	`)
	r.Check(testkit.Rows("1 0 1 0"))

	r = tk.MustQuery(`select
		json_contains_path('{"a": 1, "b": 2, "c": {"d": 4}}', 'one', '$.a', '$.e'),
		json_contains_path('{"a": 1, "b": 2, "c": {"d": 4}}', 'one', '$.a', '$.b'),
		json_contains_path('{"a": 1, "b": 2, "c": {"d": 4}}', 'all', '$.a', '$.e'),
		json_contains_path('{"a": 1, "b": 2, "c": {"d": 4}}', 'all', '$.a', '$.b')
	`)
	r.Check(testkit.Rows("1 1 0 1"))

	r = tk.MustQuery(`select
		json_contains_path('{"a": 1, "b": 2, "c": {"d": 4}}', 'one', '$.*'),
		json_contains_path('{"a": 1, "b": 2, "c": {"d": 4}}', 'one', '$[*]'),
		json_contains_path('{"a": 1, "b": 2, "c": {"d": 4}}', 'all', '$.*'),
		json_contains_path('{"a": 1, "b": 2, "c": {"d": 4}}', 'all', '$[*]')
	`)
	r.Check(testkit.Rows("1 0 1 0"))

	r = tk.MustQuery(`select
		json_keys('[]'),
		json_keys('{}'),
		json_keys('{"a": 1, "b": 2}'),
		json_keys('{"a": {"c": 3}, "b": 2}'),
		json_keys('{"a": {"c": 3}, "b": 2}', "$.a")
	`)
	r.Check(testkit.Rows(`<nil> [] ["a", "b"] ["a", "b"] ["c"]`))

	r = tk.MustQuery(`select
		json_length('1'),
		json_length('{}'),
		json_length('[]'),
		json_length('{"a": 1}'),
		json_length('{"a": 1, "b": 2}'),
		json_length('[1, 2, 3]')
	`)
	r.Check(testkit.Rows("1 0 0 1 2 3"))

	// #16267
	tk.MustQuery(`select json_array(922337203685477580) =  json_array(922337203685477581);`).Check(testkit.Rows("0"))
}

func (s *testIntegrationSuite) TestColumnInfoModified(c *C) {
	testKit := testkit.NewTestKit(c, s.store)
	defer s.cleanEnv(c)
	testKit.MustExec("use test")
	testKit.MustExec("drop table if exists tab0")
	testKit.MustExec("CREATE TABLE tab0(col0 INTEGER, col1 INTEGER, col2 INTEGER)")
	testKit.MustExec("SELECT + - (- CASE + col0 WHEN + CAST( col0 AS SIGNED ) THEN col1 WHEN 79 THEN NULL WHEN + - col1 THEN col0 / + col0 END ) * - 16 FROM tab0")
	ctx := testKit.Se.(sessionctx.Context)
	is := domain.GetDomain(ctx).InfoSchema()
	tbl, _ := is.TableByName(model.NewCIStr("test"), model.NewCIStr("tab0"))
	col := table.FindCol(tbl.Cols(), "col1")
	c.Assert(col.Tp, Equals, mysql.TypeLong)
}

func (s *testIntegrationSuite) TestSetVariables(c *C) {
	tk := testkit.NewTestKit(c, s.store)
	defer s.cleanEnv(c)
	_, err := tk.Exec("set sql_mode='adfasdfadsfdasd';")
	c.Assert(err, NotNil)
	_, err = tk.Exec("set @@sql_mode='adfasdfadsfdasd';")
	c.Assert(err, NotNil)
	_, err = tk.Exec("set @@global.sql_mode='adfasdfadsfdasd';")
	c.Assert(err, NotNil)
	_, err = tk.Exec("set @@session.sql_mode='adfasdfadsfdasd';")
	c.Assert(err, NotNil)

	var r *testkit.Result
	_, err = tk.Exec("set @@session.sql_mode=',NO_ZERO_DATE,ANSI,ANSI_QUOTES';")
	c.Assert(err, IsNil)
	r = tk.MustQuery(`select @@session.sql_mode`)
	r.Check(testkit.Rows("NO_ZERO_DATE,REAL_AS_FLOAT,PIPES_AS_CONCAT,ANSI_QUOTES,IGNORE_SPACE,ONLY_FULL_GROUP_BY,ANSI"))
	r = tk.MustQuery(`show variables like 'sql_mode'`)
	r.Check(testkit.Rows("sql_mode NO_ZERO_DATE,REAL_AS_FLOAT,PIPES_AS_CONCAT,ANSI_QUOTES,IGNORE_SPACE,ONLY_FULL_GROUP_BY,ANSI"))

	// for invalid SQL mode.
	tk.MustExec("use test")
	tk.MustExec("drop table if exists tab0")
	tk.MustExec("CREATE TABLE tab0(col1 time)")
	_, err = tk.Exec("set sql_mode='STRICT_TRANS_TABLES';")
	c.Assert(err, IsNil)
	_, err = tk.Exec("INSERT INTO tab0 select cast('999:44:33' as time);")
	c.Assert(err, NotNil)
	c.Assert(err.Error(), Equals, "[types:1292]Truncated incorrect time value: '999:44:33'")
	_, err = tk.Exec("set sql_mode=' ,';")
	c.Assert(err, NotNil)
	_, err = tk.Exec("INSERT INTO tab0 select cast('999:44:33' as time);")
	c.Assert(err, NotNil)
	c.Assert(err.Error(), Equals, "[types:1292]Truncated incorrect time value: '999:44:33'")

	// issue #5478
	_, err = tk.Exec("set session transaction read write;")
	c.Assert(err, IsNil)
	_, err = tk.Exec("set global transaction read write;")
	c.Assert(err, IsNil)
	r = tk.MustQuery(`select @@session.tx_read_only, @@global.tx_read_only, @@session.transaction_read_only, @@global.transaction_read_only;`)
	r.Check(testkit.Rows("0 0 0 0"))

	_, err = tk.Exec("set session transaction read only;")
	c.Assert(err, IsNil)
	r = tk.MustQuery(`select @@session.tx_read_only, @@global.tx_read_only, @@session.transaction_read_only, @@global.transaction_read_only;`)
	r.Check(testkit.Rows("1 0 1 0"))
	_, err = tk.Exec("set global transaction read only;")
	c.Assert(err, IsNil)
	r = tk.MustQuery(`select @@session.tx_read_only, @@global.tx_read_only, @@session.transaction_read_only, @@global.transaction_read_only;`)
	r.Check(testkit.Rows("1 1 1 1"))

	_, err = tk.Exec("set session transaction read write;")
	c.Assert(err, IsNil)
	_, err = tk.Exec("set global transaction read write;")
	c.Assert(err, IsNil)
	r = tk.MustQuery(`select @@session.tx_read_only, @@global.tx_read_only, @@session.transaction_read_only, @@global.transaction_read_only;`)
	r.Check(testkit.Rows("0 0 0 0"))

	_, err = tk.Exec("set @@global.max_user_connections='';")
	c.Assert(err, NotNil)
	c.Assert(err.Error(), Equals, variable.ErrWrongTypeForVar.GenWithStackByArgs("max_user_connections").Error())
	_, err = tk.Exec("set @@global.max_prepared_stmt_count='';")
	c.Assert(err, NotNil)
	c.Assert(err.Error(), Equals, variable.ErrWrongTypeForVar.GenWithStackByArgs("max_prepared_stmt_count").Error())
}

func (s *testIntegrationSuite) TestIssues(c *C) {
	// for issue #4954
	tk := testkit.NewTestKit(c, s.store)
	defer s.cleanEnv(c)
	tk.MustExec("use test")
	tk.MustExec("drop table if exists t")
	tk.MustExec("CREATE TABLE t (a CHAR(5) CHARACTER SET latin1);")
	tk.MustExec("INSERT INTO t VALUES ('oe');")
	tk.MustExec("INSERT INTO t VALUES (0xf6);")
	r := tk.MustQuery(`SELECT * FROM t WHERE a= 'oe';`)
	r.Check(testkit.Rows("oe"))
	r = tk.MustQuery(`SELECT HEX(a) FROM t WHERE a= 0xf6;`)
	r.Check(testkit.Rows("F6"))

	// for issue #4006
	tk.MustExec(`drop table if exists tb`)
	tk.MustExec("create table tb(id int auto_increment primary key, v varchar(32));")
	tk.MustExec("insert into tb(v) (select v from tb);")
	r = tk.MustQuery(`SELECT * FROM tb;`)
	r.Check(testkit.Rows())
	tk.MustExec(`insert into tb(v) values('hello');`)
	tk.MustExec("insert into tb(v) (select v from tb);")
	r = tk.MustQuery(`SELECT * FROM tb;`)
	r.Check(testkit.Rows("1 hello", "2 hello"))

	// for issue #5111
	tk.MustExec(`drop table if exists t`)
	tk.MustExec("create table t(c varchar(32));")
	tk.MustExec("insert into t values('1e649'),('-1e649');")
	r = tk.MustQuery(`SELECT * FROM t where c < 1;`)
	r.Check(testkit.Rows("-1e649"))
	tk.MustQuery("show warnings").Check(testutil.RowsWithSep("|",
		"Warning|1292|Truncated incorrect DOUBLE value: '1e649'",
		"Warning|1292|Truncated incorrect DOUBLE value: '-1e649'"))
	r = tk.MustQuery(`SELECT * FROM t where c > 1;`)
	r.Check(testkit.Rows("1e649"))
	tk.MustQuery("show warnings").Check(testutil.RowsWithSep("|",
		"Warning|1292|Truncated incorrect DOUBLE value: '1e649'",
		"Warning|1292|Truncated incorrect DOUBLE value: '-1e649'"))

	// for issue #5293
	tk.MustExec("drop table if exists t")
	tk.MustExec("create table t(a int)")
	tk.MustExec("insert t values (1)")
	tk.MustQuery("select * from t where cast(a as binary)").Check(testkit.Rows("1"))

	// for issue #16351
	tk.MustExec("drop table if exists t2")
	tk.MustExec("create table t2(a int, b varchar(20))")
	tk.MustExec(`insert into t2 values(1,"1111"),(2,"2222"),(3,"3333"),(4,"4444"),(5,"5555"),(6,"6666"),(7,"7777"),(8,"8888"),(9,"9999"),(10,"0000")`)
	tk.MustQuery(`select (@j := case when substr(t2.b,1,3)=@i then 1 else @j+1 end) from t2, (select @j := 0, @i := "0") tt limit 10`).Check(testkit.Rows(
		"1", "2", "3", "4", "5", "6", "7", "8", "9", "10"))
}

func (s *testIntegrationSuite) TestInPredicate4UnsignedInt(c *C) {
	// for issue #6661
	tk := testkit.NewTestKit(c, s.store)
	defer s.cleanEnv(c)
	tk.MustExec("use test")
	tk.MustExec("drop table if exists t")
	tk.MustExec("CREATE TABLE t (a bigint unsigned,key (a));")
	tk.MustExec("INSERT INTO t VALUES (0), (4), (5), (6), (7), (8), (9223372036854775810), (18446744073709551614), (18446744073709551615);")
	r := tk.MustQuery(`SELECT a FROM t WHERE a NOT IN (-1, -2, 18446744073709551615);`)
	r.Check(testkit.Rows("0", "4", "5", "6", "7", "8", "9223372036854775810", "18446744073709551614"))
	r = tk.MustQuery(`SELECT a FROM t WHERE a NOT IN (-1, -2, 4, 9223372036854775810);`)
	r.Check(testkit.Rows("0", "5", "6", "7", "8", "18446744073709551614", "18446744073709551615"))
	r = tk.MustQuery(`SELECT a FROM t WHERE a NOT IN (-1, -2, 0, 4, 18446744073709551614);`)
	r.Check(testkit.Rows("5", "6", "7", "8", "9223372036854775810", "18446744073709551615"))

	// for issue #4473
	tk.MustExec("drop table if exists t")
	tk.MustExec("create table t1 (some_id smallint(5) unsigned,key (some_id) )")
	tk.MustExec("insert into t1 values (1),(2)")
	r = tk.MustQuery(`select some_id from t1 where some_id not in(2,-1);`)
	r.Check(testkit.Rows("1"))
}

func (s *testIntegrationSuite) TestFilterExtractFromDNF(c *C) {
	tk := testkit.NewTestKit(c, s.store)
	defer s.cleanEnv(c)
	tk.MustExec("use test")
	tk.MustExec("drop table if exists t")
	tk.MustExec("create table t(a int, b int, c int)")

	tests := []struct {
		exprStr string
		result  string
	}{
		{
			exprStr: "a = 1 or a = 1 or a = 1",
			result:  "[eq(test.t.a, 1)]",
		},
		{
			exprStr: "a = 1 or a = 1 or (a = 1 and b = 1)",
			result:  "[eq(test.t.a, 1)]",
		},
		{
			exprStr: "(a = 1 and a = 1) or a = 1 or b = 1",
			result:  "[or(or(and(eq(test.t.a, 1), eq(test.t.a, 1)), eq(test.t.a, 1)), eq(test.t.b, 1))]",
		},
		{
			exprStr: "(a = 1 and b = 2) or (a = 1 and b = 3) or (a = 1 and b = 4)",
			result:  "[eq(test.t.a, 1) or(eq(test.t.b, 2), or(eq(test.t.b, 3), eq(test.t.b, 4)))]",
		},
		{
			exprStr: "(a = 1 and b = 1 and c = 1) or (a = 1 and b = 1) or (a = 1 and b = 1 and c > 2 and c < 3)",
			result:  "[eq(test.t.a, 1) eq(test.t.b, 1)]",
		},
	}

	ctx := context.Background()
	for _, tt := range tests {
		sql := "select * from t where " + tt.exprStr
		sctx := tk.Se.(sessionctx.Context)
		sc := sctx.GetSessionVars().StmtCtx
		stmts, err := session.Parse(sctx, sql)
		c.Assert(err, IsNil, Commentf("error %v, for expr %s", err, tt.exprStr))
		c.Assert(stmts, HasLen, 1)
		is := domain.GetDomain(sctx).InfoSchema()
		err = plannercore.Preprocess(sctx, stmts[0], is)
		c.Assert(err, IsNil, Commentf("error %v, for resolve name, expr %s", err, tt.exprStr))
		p, _, err := plannercore.BuildLogicalPlan(ctx, sctx, stmts[0], is)
		c.Assert(err, IsNil, Commentf("error %v, for build plan, expr %s", err, tt.exprStr))
		selection := p.(plannercore.LogicalPlan).Children()[0].(*plannercore.LogicalSelection)
		conds := make([]expression.Expression, len(selection.Conditions))
		for i, cond := range selection.Conditions {
			conds[i] = expression.PushDownNot(sctx, cond)
		}
		afterFunc := expression.ExtractFiltersFromDNFs(sctx, conds)
		sort.Slice(afterFunc, func(i, j int) bool {
			return bytes.Compare(afterFunc[i].HashCode(sc), afterFunc[j].HashCode(sc)) < 0
		})
		c.Assert(fmt.Sprintf("%s", afterFunc), Equals, tt.result, Commentf("wrong result for expr: %s", tt.exprStr))
	}
}

func (s *testIntegrationSuite) testTiDBIsOwnerFunc(c *C) {
	tk := testkit.NewTestKit(c, s.store)
	defer s.cleanEnv(c)
	result := tk.MustQuery("select tidb_is_ddl_owner()")
	ddlOwnerChecker := tk.Se.DDLOwnerChecker()
	c.Assert(ddlOwnerChecker, NotNil)
	var ret int64
	if ddlOwnerChecker.IsOwner() {
		ret = 1
	}
	result.Check(testkit.Rows(fmt.Sprintf("%v", ret)))
}

func (s *testIntegrationSuite) TestTiDBDecodePlanFunc(c *C) {
	tk := testkit.NewTestKit(c, s.store)
	defer s.cleanEnv(c)
	tk.MustQuery("select tidb_decode_plan('')").Check(testkit.Rows(""))
	tk.MustQuery("select tidb_decode_plan('7APIMAk1XzEzCTAJMQlmdW5jczpjb3VudCgxKQoxCTE3XzE0CTAJMAlpbm5lciBqb2luLCBp" +
		"AQyQOlRhYmxlUmVhZGVyXzIxLCBlcXVhbDpbZXEoQ29sdW1uIzEsIA0KCDkpIBkXADIVFywxMCldCjIJMzFfMTgFZXhkYXRhOlNlbGVjdGlvbl" +
		"8xNwozCTFfMTcJMQkwCWx0HVlATlVMTCksIG5vdChpc251bGwVHAApUhcAUDIpKQo0CTEwXzE2CTEJMTAwMDAJdAHB2Dp0MSwgcmFuZ2U6Wy1p" +
		"bmYsK2luZl0sIGtlZXAgb3JkZXI6ZmFsc2UsIHN0YXRzOnBzZXVkbwoFtgAyAZcEMAk6tgAEMjAFtgQyMDq2AAg5LCBmtgAAMFa3AAA5FbcAO" +
		"T63AAAyzrcA')").Check(testkit.Rows("" +
		"\tid                  \ttask\testRows\toperator info\n" +
		"\tStreamAgg_13        \troot\t1      \tfuncs:count(1)\n" +
		"\t└─HashJoin_14       \troot\t0      \tinner join, inner:TableReader_21, equal:[eq(Column#1, Column#9) eq(Column#2, Column#10)]\n" +
		"\t  ├─TableReader_18  \troot\t0      \tdata:Selection_17\n" +
		"\t  │ └─Selection_17  \tcop \t0      \tlt(Column#1, NULL), not(isnull(Column#1)), not(isnull(Column#2))\n" +
		"\t  │   └─TableScan_16\tcop \t10000  \ttable:t1, range:[-inf,+inf], keep order:false, stats:pseudo\n" +
		"\t  └─TableReader_21  \troot\t0      \tdata:Selection_20\n" +
		"\t    └─Selection_20  \tcop \t0      \tlt(Column#9, NULL), not(isnull(Column#10)), not(isnull(Column#9))\n" +
		"\t      └─TableScan_19\tcop \t10000  \ttable:t2, range:[-inf,+inf], keep order:false, stats:pseudo"))
	tk.MustQuery("select tidb_decode_plan('rwPwcTAJNV8xNAkwCTEJZnVuY3M6bWF4KHRlc3QudC5hKS0+Q29sdW1uIzQJMQl0aW1lOj" +
		"IyMy45MzXCtXMsIGxvb3BzOjIJMTI4IEJ5dGVzCU4vQQoxCTE2XzE4CTAJMQlvZmZzZXQ6MCwgY291bnQ6MQkxCQlHFDE4LjQyMjJHAAhOL0" +
		"EBBCAKMgkzMl8yOAkBlEBpbmRleDpMaW1pdF8yNwkxCQ0+DDYuODUdPSwxLCBycGMgbnVtOiANDAUpGDE1MC44MjQFKjhwcm9jIGtleXM6MA" +
		"kxOTgdsgAzAbIAMgFearIAFDU3LjM5NgVKAGwN+BGxIDQJMTNfMjYJMQGgHGFibGU6dCwgCbqwaWR4KGEpLCByYW5nZTooMCwraW5mXSwga2" +
		"VlcCBvcmRlcjp0cnVlLCBkZXNjAT8kaW1lOjU2LjY2MR1rJDEJTi9BCU4vQQo=')").Check(testkit.Rows("" +
		"\tid                  \ttask\testRows\toperator info                                               \tactRows\texecution info                                                       \tmemory   \tdisk\n" +
		"\tStreamAgg_14        \troot\t1      \tfuncs:max(test.t.a)->Column#4                               \t1      \ttime:223.935µs, loops:2                                             \t128 Bytes\tN/A\n" +
		"\t└─Limit_18          \troot\t1      \toffset:0, count:1                                           \t1      \ttime:218.422µs, loops:2                                             \tN/A      \tN/A\n" +
		"\t  └─IndexReader_28  \troot\t1      \tindex:Limit_27                                              \t1      \ttime:216.85µs, loops:1, rpc num: 1, rpc time:150.824µs, proc keys:0\t198 Bytes\tN/A\n" +
		"\t    └─Limit_27      \tcop \t1      \toffset:0, count:1                                           \t1      \ttime:57.396µs, loops:2                                              \tN/A      \tN/A\n" +
		"\t      └─IndexScan_26\tcop \t1      \ttable:t, index:idx(a), range:(0,+inf], keep order:true, desc\t1      \ttime:56.661µs, loops:1                                              \tN/A      \tN/A"))
}

func (s *testIntegrationSuite) TestTiDBInternalFunc(c *C) {
	tk := testkit.NewTestKit(c, s.store)
	defer s.cleanEnv(c)
	var result *testkit.Result
	result = tk.MustQuery("select tidb_decode_key( '74800000000000002B5F72800000000000A5D3' )")
	result.Check(testkit.Rows(`{"_tidb_rowid":42451,"table_id":"43"}`))
	result = tk.MustQuery("select tidb_decode_key( '7480000000000000325f7205bff199999999999a013131000000000000f9' )")
	result.Check(testkit.Rows(`{"handle":"{1.1, 11}","table_id":50}`))

	result = tk.MustQuery("select tidb_decode_key( '74800000000000019B5F698000000000000001015257303100000000FB013736383232313130FF3900000000000000F8010000000000000000F7' )")
	result.Check(testkit.Rows(`{"index_id":1,"index_vals":"RW01, 768221109, ","table_id":411}`))
	result = tk.MustQuery("select tidb_decode_key( '7480000000000000695F698000000000000001038000000000004E20' )")
	result.Check(testkit.Rows(`{"index_id":1,"index_vals":"20000","table_id":105}`))

	// Test invalid record/index key.
	result = tk.MustQuery("select tidb_decode_key( '7480000000000000FF2E5F728000000011FFE1A3000000000000' )")
	result.Check(testkit.Rows("7480000000000000FF2E5F728000000011FFE1A3000000000000"))
	warns := tk.Se.GetSessionVars().StmtCtx.GetWarnings()
	c.Assert(warns, HasLen, 1)
	c.Assert(warns[0].Err.Error(), Equals, "invalid record/index key: 7480000000000000FF2E5F728000000011FFE1A3000000000000")

	// Test in real tables.
	tk.MustExec("use test;")
	tk.MustExec("drop table if exists t;")
	tk.MustExec("create table t (a varchar(255), b int, c datetime, primary key (a, b, c));")
	dom := domain.GetDomain(tk.Se)
	is := dom.InfoSchema()
	tbl, err := is.TableByName(model.NewCIStr("test"), model.NewCIStr("t"))
	c.Assert(err, IsNil)
	getTime := func(year, month, day int, timeType byte) types.Time {
		ret := types.NewTime(types.FromDate(year, month, day, 0, 0, 0, 0), timeType, types.DefaultFsp)
		return ret
	}
	buildCommonKeyFromData := func(tableID int64, data []types.Datum) string {
		k, err := codec.EncodeKey(tk.Se.GetSessionVars().StmtCtx, nil, data...)
		c.Assert(err, IsNil)
		h, err := kv.NewCommonHandle(k)
		c.Assert(err, IsNil)
		k = tablecodec.EncodeRowKeyWithHandle(tableID, h)
		hexKey := hex.EncodeToString(codec.EncodeBytes(nil, k))
		return hexKey
	}
	// split table t by ('bbbb', 10, '2020-01-01');
	data := []types.Datum{types.NewStringDatum("bbbb"), types.NewIntDatum(10), types.NewTimeDatum(getTime(2020, 1, 1, mysql.TypeDatetime))}
	sql := fmt.Sprintf("select tidb_decode_key( '%s' )", buildCommonKeyFromData(tbl.Meta().ID, data))
	result = tk.MustQuery(sql)
	rs := fmt.Sprintf(`{"handle":{"a":"bbbb","b":"10","c":"2020-01-01 00:00:00"},"table_id":%d}`, tbl.Meta().ID)
	result.Check(testkit.Rows(rs))

	tk.MustExec("drop table if exists t;")
	tk.MustExec("create table t (a varchar(255), b int, c datetime, index idx(a, b, c));")
	dom = domain.GetDomain(tk.Se)
	is = dom.InfoSchema()
	tbl, err = is.TableByName(model.NewCIStr("test"), model.NewCIStr("t"))
	c.Assert(err, IsNil)
	buildIndexKeyFromData := func(tableID, indexID int64, data []types.Datum) string {
		k, err := codec.EncodeKey(tk.Se.GetSessionVars().StmtCtx, nil, data...)
		c.Assert(err, IsNil)
		k = tablecodec.EncodeIndexSeekKey(tableID, indexID, k)
		hexKey := hex.EncodeToString(codec.EncodeBytes(nil, k))
		return hexKey
	}
	// split table t index idx by ('aaaaa', 100, '2000-01-01');
	data = []types.Datum{types.NewStringDatum("aaaaa"), types.NewIntDatum(100), types.NewTimeDatum(getTime(2000, 1, 1, mysql.TypeDatetime))}
	hexKey := buildIndexKeyFromData(tbl.Meta().ID, tbl.Indices()[0].Meta().ID, data)
	sql = fmt.Sprintf("select tidb_decode_key( '%s' )", hexKey)
	result = tk.MustQuery(sql)
	rs = fmt.Sprintf(`{"index_id":1,"index_vals":{"a":"aaaaa","b":"100","c":"2000-01-01 00:00:00"},"table_id":%d}`, tbl.Meta().ID)
	result.Check(testkit.Rows(rs))
}

func newStoreWithBootstrap() (kv.Storage, *domain.Domain, error) {
	store, err := mockstore.NewMockStore()
	if err != nil {
		return nil, nil, err
	}
	session.SetSchemaLease(0)
	dom, err := session.BootstrapSession(store)
	return store, dom, err
}

func (s *testIntegrationSuite) TestTwoDecimalTruncate(c *C) {
	tk := testkit.NewTestKit(c, s.store)
	defer s.cleanEnv(c)
	tk.MustExec("use test")
	tk.MustExec("set sql_mode=''")
	tk.MustExec("drop table if exists t")
	tk.MustExec("create table t1(a decimal(10,5), b decimal(10,1))")
	tk.MustExec("insert into t1 values(123.12345, 123.12345)")
	tk.MustExec("update t1 set b = a")
	res := tk.MustQuery("select a, b from t1")
	res.Check(testkit.Rows("123.12345 123.1"))
	res = tk.MustQuery("select 2.00000000000000000000000000000001 * 1.000000000000000000000000000000000000000000002")
	res.Check(testkit.Rows("2.000000000000000000000000000000"))
}

func (s *testIntegrationSuite) TestPrefixIndex(c *C) {
	tk := testkit.NewTestKit(c, s.store)
	defer s.cleanEnv(c)
	tk.MustExec("use test")
	tk.MustExec(`CREATE TABLE t1 (
  			name varchar(12) DEFAULT NULL,
  			KEY pname (name(12))
		) ENGINE=InnoDB DEFAULT CHARSET=utf8mb4 COLLATE=utf8mb4_unicode_ci`)

	tk.MustExec("insert into t1 values('借款策略集_网页');")
	res := tk.MustQuery("select * from t1 where name = '借款策略集_网页';")
	res.Check(testkit.Rows("借款策略集_网页"))

	tk.MustExec(`CREATE TABLE prefix (
		a int(11) NOT NULL,
		b varchar(55) DEFAULT NULL,
		c int(11) DEFAULT NULL,
		PRIMARY KEY (a),
		KEY prefix_index (b(2)),
		KEY prefix_complex (a,b(2))
	) ENGINE=InnoDB DEFAULT CHARSET=utf8 COLLATE=utf8_bin;`)

	tk.MustExec("INSERT INTO prefix VALUES(0, 'b', 2), (1, 'bbb', 3), (2, 'bbc', 4), (3, 'bbb', 5), (4, 'abc', 6), (5, 'abc', 7), (6, 'abc', 7), (7, 'ÿÿ', 8), (8, 'ÿÿ0', 9), (9, 'ÿÿÿ', 10);")
	res = tk.MustQuery("select c, b from prefix where b > 'ÿ' and b < 'ÿÿc'")
	res.Check(testkit.Rows("8 ÿÿ", "9 ÿÿ0"))

	res = tk.MustQuery("select a, b from prefix where b LIKE 'ÿÿ%'")
	res.Check(testkit.Rows("7 ÿÿ", "8 ÿÿ0", "9 ÿÿÿ"))
}

func (s *testIntegrationSuite) TestDecimalMul(c *C) {
	tk := testkit.NewTestKit(c, s.store)
	tk.MustExec("USE test")
	tk.MustExec("create table t(a decimal(38, 17));")
	tk.MustExec("insert into t select 0.5999991229316*0.918755041726043;")
	res := tk.MustQuery("select * from t;")
	res.Check(testkit.Rows("0.55125221922461136"))
}

func (s *testIntegrationSuite) TestDecimalDiv(c *C) {
	tk := testkit.NewTestKit(c, s.store)
	tk.MustQuery("select cast(1 as decimal(60,30)) / cast(1 as decimal(60,30)) / cast(1 as decimal(60, 30))").Check(testkit.Rows("1.000000000000000000000000000000"))
	tk.MustQuery("select cast(1 as decimal(60,30)) / cast(3 as decimal(60,30)) / cast(7 as decimal(60, 30))").Check(testkit.Rows("0.047619047619047619047619047619"))
	tk.MustQuery("select cast(1 as decimal(60,30)) / cast(3 as decimal(60,30)) / cast(7 as decimal(60, 30)) / cast(13 as decimal(60, 30))").Check(testkit.Rows("0.003663003663003663003663003663"))
}

func (s *testIntegrationSuite) TestUnknowHintIgnore(c *C) {
	tk := testkit.NewTestKit(c, s.store)
	tk.MustExec("USE test")
	tk.MustExec("create table t(a int)")
	tk.MustQuery("select /*+ unknown_hint(c1)*/ 1").Check(testkit.Rows("1"))
	tk.MustQuery("show warnings").Check(testkit.Rows("Warning 1064 You have an error in your SQL syntax; check the manual that corresponds to your TiDB version for the right syntax to use [parser:8064]Optimizer hint syntax error at line 1 column 23 near \"unknown_hint(c1)*/\" "))
	_, err := tk.Exec("select 1 from /*+ test1() */ t")
	c.Assert(err, IsNil)
}

func (s *testIntegrationSuite) TestValuesInNonInsertStmt(c *C) {
	tk := testkit.NewTestKit(c, s.store)
	tk.MustExec(`use test;`)
	tk.MustExec(`drop table if exists t;`)
	tk.MustExec(`create table t(a bigint, b double, c decimal, d varchar(20), e datetime, f time, g json);`)
	tk.MustExec(`insert into t values(1, 1.1, 2.2, "abc", "2018-10-24", NOW(), "12");`)
	res := tk.MustQuery(`select values(a), values(b), values(c), values(d), values(e), values(f), values(g) from t;`)
	res.Check(testkit.Rows(`<nil> <nil> <nil> <nil> <nil> <nil> <nil>`))
}

func (s *testIntegrationSuite) TestForeignKeyVar(c *C) {

	tk := testkit.NewTestKit(c, s.store)

	tk.MustExec("SET FOREIGN_KEY_CHECKS=1")
	tk.MustQuery("SHOW WARNINGS").Check(testkit.Rows("Warning 8047 variable 'foreign_key_checks' does not yet support value: 1"))
}

func (s *testIntegrationSuite) TestUserVarMockWindFunc(c *C) {
	tk := testkit.NewTestKit(c, s.store)
	tk.MustExec(`use test;`)
	tk.MustExec(`drop table if exists t;`)
	tk.MustExec(`create table t (a int, b varchar (20), c varchar (20));`)
	tk.MustExec(`insert into t values
					(1,'key1-value1','insert_order1'),
    				(1,'key1-value2','insert_order2'),
    				(1,'key1-value3','insert_order3'),
    				(1,'key1-value4','insert_order4'),
    				(1,'key1-value5','insert_order5'),
    				(1,'key1-value6','insert_order6'),
    				(2,'key2-value1','insert_order1'),
    				(2,'key2-value2','insert_order2'),
    				(2,'key2-value3','insert_order3'),
    				(2,'key2-value4','insert_order4'),
    				(2,'key2-value5','insert_order5'),
    				(2,'key2-value6','insert_order6'),
    				(3,'key3-value1','insert_order1'),
    				(3,'key3-value2','insert_order2'),
    				(3,'key3-value3','insert_order3'),
    				(3,'key3-value4','insert_order4'),
    				(3,'key3-value5','insert_order5'),
    				(3,'key3-value6','insert_order6');
					`)
	tk.MustExec(`SET @LAST_VAL := NULL;`)
	tk.MustExec(`SET @ROW_NUM := 0;`)

	tk.MustQuery(`select * from (
					SELECT a,
    				       @ROW_NUM := IF(a = @LAST_VAL, @ROW_NUM + 1, 1) AS ROW_NUM,
    				       @LAST_VAL := a AS LAST_VAL,
    				       b,
    				       c
    				FROM (select * from t where a in (1, 2, 3) ORDER BY a, c) t1
				) t2
				where t2.ROW_NUM < 2;
				`).Check(testkit.Rows(
		`1 1 1 key1-value1 insert_order1`,
		`2 1 2 key2-value1 insert_order1`,
		`3 1 3 key3-value1 insert_order1`,
	))

	tk.MustQuery(`select * from (
					SELECT a,
    				       @ROW_NUM := IF(a = @LAST_VAL, @ROW_NUM + 1, 1) AS ROW_NUM,
    				       @LAST_VAL := a AS LAST_VAL,
    				       b,
    				       c
    				FROM (select * from t where a in (1, 2, 3) ORDER BY a, c) t1
				) t2;
				`).Check(testkit.Rows(
		`1 1 1 key1-value1 insert_order1`,
		`1 2 1 key1-value2 insert_order2`,
		`1 3 1 key1-value3 insert_order3`,
		`1 4 1 key1-value4 insert_order4`,
		`1 5 1 key1-value5 insert_order5`,
		`1 6 1 key1-value6 insert_order6`,
		`2 1 2 key2-value1 insert_order1`,
		`2 2 2 key2-value2 insert_order2`,
		`2 3 2 key2-value3 insert_order3`,
		`2 4 2 key2-value4 insert_order4`,
		`2 5 2 key2-value5 insert_order5`,
		`2 6 2 key2-value6 insert_order6`,
		`3 1 3 key3-value1 insert_order1`,
		`3 2 3 key3-value2 insert_order2`,
		`3 3 3 key3-value3 insert_order3`,
		`3 4 3 key3-value4 insert_order4`,
		`3 5 3 key3-value5 insert_order5`,
		`3 6 3 key3-value6 insert_order6`,
	))
}

func (s *testIntegrationSuite) TestCastAsTime(c *C) {
	tk := testkit.NewTestKit(c, s.store)
	tk.MustExec(`use test;`)
	tk.MustExec(`drop table if exists t;`)
	tk.MustExec(`create table t (col1 bigint, col2 double, col3 decimal, col4 varchar(20), col5 json);`)
	tk.MustExec(`insert into t values (1, 1, 1, "1", "1");`)
	tk.MustExec(`insert into t values (null, null, null, null, null);`)
	tk.MustQuery(`select cast(col1 as time), cast(col2 as time), cast(col3 as time), cast(col4 as time), cast(col5 as time) from t where col1 = 1;`).Check(testkit.Rows(
		`00:00:01 00:00:01 00:00:01 00:00:01 00:00:01`,
	))
	tk.MustQuery(`select cast(col1 as time), cast(col2 as time), cast(col3 as time), cast(col4 as time), cast(col5 as time) from t where col1 is null;`).Check(testkit.Rows(
		`<nil> <nil> <nil> <nil> <nil>`,
	))

	err := tk.ExecToErr(`select cast(col1 as time(31)) from t where col1 is null;`)
	c.Assert(err.Error(), Equals, "[expression:1426]Too big precision 31 specified for column 'CAST'. Maximum is 6.")

	err = tk.ExecToErr(`select cast(col2 as time(31)) from t where col1 is null;`)
	c.Assert(err.Error(), Equals, "[expression:1426]Too big precision 31 specified for column 'CAST'. Maximum is 6.")

	err = tk.ExecToErr(`select cast(col3 as time(31)) from t where col1 is null;`)
	c.Assert(err.Error(), Equals, "[expression:1426]Too big precision 31 specified for column 'CAST'. Maximum is 6.")

	err = tk.ExecToErr(`select cast(col4 as time(31)) from t where col1 is null;`)
	c.Assert(err.Error(), Equals, "[expression:1426]Too big precision 31 specified for column 'CAST'. Maximum is 6.")

	err = tk.ExecToErr(`select cast(col5 as time(31)) from t where col1 is null;`)
	c.Assert(err.Error(), Equals, "[expression:1426]Too big precision 31 specified for column 'CAST'. Maximum is 6.")
}

func (s *testIntegrationSuite) TestValuesFloat32(c *C) {
	tk := testkit.NewTestKit(c, s.store)
	tk.MustExec("use test")
	tk.MustExec(`drop table if exists t;`)
	tk.MustExec(`create table t (i int key, j float);`)
	tk.MustExec(`insert into t values (1, 0.01);`)
	tk.MustQuery(`select * from t;`).Check(testkit.Rows(`1 0.01`))
	tk.MustExec(`insert into t values (1, 0.02) on duplicate key update j = values (j);`)
	tk.MustQuery(`select * from t;`).Check(testkit.Rows(`1 0.02`))
}

func (s *testIntegrationSuite) TestFuncNameConst(c *C) {
	tk := testkit.NewTestKit(c, s.store)
	defer s.cleanEnv(c)
	tk.MustExec("USE test;")
	tk.MustExec("DROP TABLE IF EXISTS t;")
	tk.MustExec("CREATE TABLE t(a CHAR(20), b VARCHAR(20), c BIGINT);")
	tk.MustExec("INSERT INTO t (b, c) values('hello', 1);")

	r := tk.MustQuery("SELECT name_const('test_int', 1), name_const('test_float', 3.1415);")
	r.Check(testkit.Rows("1 3.1415"))
	r = tk.MustQuery("SELECT name_const('test_string', 'hello'), name_const('test_nil', null);")
	r.Check(testkit.Rows("hello <nil>"))
	r = tk.MustQuery("SELECT name_const('test_string', 1) + c FROM t;")
	r.Check(testkit.Rows("2"))
	r = tk.MustQuery("SELECT concat('hello', name_const('test_string', 'world')) FROM t;")
	r.Check(testkit.Rows("helloworld"))
	r = tk.MustQuery("SELECT NAME_CONST('come', -1);")
	r.Check(testkit.Rows("-1"))
	r = tk.MustQuery("SELECT NAME_CONST('come', -1.0);")
	r.Check(testkit.Rows("-1.0"))
	err := tk.ExecToErr(`select name_const(a,b) from t;`)
	c.Assert(err.Error(), Equals, "[planner:1210]Incorrect arguments to NAME_CONST")
	err = tk.ExecToErr(`select name_const(a,"hello") from t;`)
	c.Assert(err.Error(), Equals, "[planner:1210]Incorrect arguments to NAME_CONST")
	err = tk.ExecToErr(`select name_const("hello", b) from t;`)
	c.Assert(err.Error(), Equals, "[planner:1210]Incorrect arguments to NAME_CONST")
	err = tk.ExecToErr(`select name_const("hello", 1+1) from t;`)
	c.Assert(err.Error(), Equals, "[planner:1210]Incorrect arguments to NAME_CONST")
	err = tk.ExecToErr(`select name_const(concat('a', 'b'), 555) from t;`)
	c.Assert(err.Error(), Equals, "[planner:1210]Incorrect arguments to NAME_CONST")
	err = tk.ExecToErr(`select name_const(555) from t;`)
	c.Assert(err.Error(), Equals, "[expression:1582]Incorrect parameter count in the call to native function 'name_const'")

	var rs sqlexec.RecordSet
	rs, err = tk.Exec(`select name_const("hello", 1);`)
	c.Assert(err, IsNil)
	c.Assert(len(rs.Fields()), Equals, 1)
	c.Assert(rs.Fields()[0].Column.Name.L, Equals, "hello")
}

func (s *testIntegrationSuite) TestValuesEnum(c *C) {
	tk := testkit.NewTestKit(c, s.store)
	tk.MustExec("use test")
	tk.MustExec(`drop table if exists t;`)
	tk.MustExec(`create table t (a bigint primary key, b enum('a','b','c'));`)
	tk.MustExec(`insert into t values (1, "a");`)
	tk.MustQuery(`select * from t;`).Check(testkit.Rows(`1 a`))
	tk.MustExec(`insert into t values (1, "b") on duplicate key update b = values(b);`)
	tk.MustQuery(`select * from t;`).Check(testkit.Rows(`1 b`))
}

func (s *testIntegrationSuite) TestIssue9325(c *C) {
	tk := testkit.NewTestKit(c, s.store)
	tk.MustExec("use test")
	tk.MustExec("drop table if exists t")
	tk.MustExec("create table t(a timestamp) partition by range(unix_timestamp(a)) (partition p0 values less than(unix_timestamp('2019-02-16 14:20:00')), partition p1 values less than (maxvalue))")
	tk.MustExec("insert into t values('2019-02-16 14:19:59'), ('2019-02-16 14:20:01')")
	result := tk.MustQuery("select * from t where a between timestamp'2019-02-16 14:19:00' and timestamp'2019-02-16 14:21:00'")
	c.Assert(result.Rows(), HasLen, 2)

	tk.MustExec("drop table if exists t")
	tk.MustExec("create table t(a timestamp)")
	tk.MustExec("insert into t values('2019-02-16 14:19:59'), ('2019-02-16 14:20:01')")
	result = tk.MustQuery("select * from t where a < timestamp'2019-02-16 14:21:00'")
	result.Check(testkit.Rows("2019-02-16 14:19:59", "2019-02-16 14:20:01"))
}

func (s *testIntegrationSuite) TestIssue9710(c *C) {
	tk := testkit.NewTestKit(c, s.store)
	getSAndMS := func(str string) (int, int) {
		results := strings.Split(str, ":")
		SAndMS := strings.Split(results[len(results)-1], ".")
		var s, ms int
		s, _ = strconv.Atoi(SAndMS[0])
		if len(SAndMS) > 1 {
			ms, _ = strconv.Atoi(SAndMS[1])
		}
		return s, ms
	}

	for {
		rs := tk.MustQuery("select now(), now(6), unix_timestamp(), unix_timestamp(now())")
		s, ms := getSAndMS(rs.Rows()[0][1].(string))
		if ms < 500000 {
			time.Sleep(time.Second / 10)
			continue
		}

		s1, _ := getSAndMS(rs.Rows()[0][0].(string))
		c.Assert(s, Equals, s1) // now() will truncate the result instead of rounding it

		c.Assert(rs.Rows()[0][2], Equals, rs.Rows()[0][3]) // unix_timestamp() will truncate the result
		break
	}
}

// TestDecimalConvertToTime for issue #9770
func (s *testIntegrationSuite) TestDecimalConvertToTime(c *C) {
	tk := testkit.NewTestKit(c, s.store)
	defer s.cleanEnv(c)

	tk.MustExec("use test")
	tk.MustExec("drop table if exists t")
	tk.MustExec("create table t(a datetime(6), b timestamp)")
	tk.MustExec("insert t values (20010101100000.123456, 20110707101112.123456)")
	tk.MustQuery("select * from t").Check(testkit.Rows("2001-01-01 10:00:00.123456 2011-07-07 10:11:12"))
}

func (s *testIntegrationSuite) TestIssue9732(c *C) {
	tk := testkit.NewTestKit(c, s.store)
	defer s.cleanEnv(c)

	tk.MustQuery(`select monthname(str_to_date(null, '%m')), monthname(str_to_date(null, '%m')),
monthname(str_to_date(1, '%m')), monthname(str_to_date(0, '%m'));`).Check(testkit.Rows("<nil> <nil> <nil> <nil>"))

	nullCases := []struct {
		sql string
		ret string
	}{
		{"select str_to_date(1, '%m')", "0000-01-00"},
		{"select str_to_date(01, '%d')", "0000-00-01"},
		{"select str_to_date(2019, '%Y')", "2019-00-00"},
		{"select str_to_date('5,2019','%m,%Y')", "2019-05-00"},
		{"select str_to_date('01,2019','%d,%Y')", "2019-00-01"},
		{"select str_to_date('01,5','%d,%m')", "0000-05-01"},
	}

	for _, nullCase := range nullCases {
		tk.MustQuery(nullCase.sql).Check(testkit.Rows("<nil>"))
	}

	// remove NO_ZERO_DATE mode
	tk.MustExec("set sql_mode='ONLY_FULL_GROUP_BY,STRICT_TRANS_TABLES,NO_ZERO_IN_DATE,ERROR_FOR_DIVISION_BY_ZERO,NO_AUTO_CREATE_USER,NO_ENGINE_SUBSTITUTION'")

	for _, nullCase := range nullCases {
		tk.MustQuery(nullCase.sql).Check(testkit.Rows(nullCase.ret))
	}
}

func (s *testIntegrationSuite) TestDaynameArithmetic(c *C) {
	tk := testkit.NewTestKit(c, s.store)
	defer s.cleanEnv(c)

	cases := []struct {
		sql    string
		result string
	}{
		{`select dayname("1962-03-01")+0;`, "3"},
		{`select dayname("1962-03-02")+0;`, "4"},
		{`select dayname("1962-03-03")+0;`, "5"},
		{`select dayname("1962-03-04")+0;`, "6"},
		{`select dayname("1962-03-05")+0;`, "0"},
		{`select dayname("1962-03-06")+0;`, "1"},
		{`select dayname("1962-03-07")+0;`, "2"},
		{`select dayname("1962-03-08")+0;`, "3"},
		{`select dayname("1962-03-01")+1;`, "4"},
		{`select dayname("1962-03-01")+2;`, "5"},
		{`select dayname("1962-03-01")+3;`, "6"},
		{`select dayname("1962-03-01")+4;`, "7"},
		{`select dayname("1962-03-01")+5;`, "8"},
		{`select dayname("1962-03-01")+6;`, "9"},
		{`select dayname("1962-03-01")+7;`, "10"},
		{`select dayname("1962-03-01")+2333;`, "2336"},
		{`select dayname("1962-03-01")+2.333;`, "5.333"},
		{`select dayname("1962-03-01")>2;`, "1"},
		{`select dayname("1962-03-01")<2;`, "0"},
		{`select dayname("1962-03-01")=3;`, "1"},
		{`select dayname("1962-03-01")!=3;`, "0"},
		{`select dayname("1962-03-01")<4;`, "1"},
		{`select dayname("1962-03-01")>4;`, "0"},
		{`select !dayname("1962-03-01");`, "0"},
		{`select dayname("1962-03-01")&1;`, "1"},
		{`select dayname("1962-03-01")&3;`, "3"},
		{`select dayname("1962-03-01")&7;`, "3"},
		{`select dayname("1962-03-01")|1;`, "3"},
		{`select dayname("1962-03-01")|3;`, "3"},
		{`select dayname("1962-03-01")|7;`, "7"},
		{`select dayname("1962-03-01")^1;`, "2"},
		{`select dayname("1962-03-01")^3;`, "0"},
		{`select dayname("1962-03-01")^7;`, "4"},
	}

	for _, c := range cases {
		tk.MustQuery(c.sql).Check(testkit.Rows(c.result))
	}
}

func (s *testIntegrationSuite) TestIssue10156(c *C) {
	tk := testkit.NewTestKit(c, s.store)
	defer s.cleanEnv(c)

	tk.MustExec("use test")
	tk.MustExec("CREATE TABLE `t1` (`period_name` varchar(24) DEFAULT NULL ,`period_id` bigint(20) DEFAULT NULL ,`starttime` bigint(20) DEFAULT NULL)")
	tk.MustExec("CREATE TABLE `t2` (`bussid` bigint(20) DEFAULT NULL,`ct` bigint(20) DEFAULT NULL)")
	q := `
select
    a.period_name,
    b.date8
from
    (select * from t1) a
left join
    (select bussid,date(from_unixtime(ct)) date8 from t2) b
on
    a.period_id = b.bussid
where
    datediff(b.date8, date(from_unixtime(a.starttime))) >= 0`
	tk.MustQuery(q)
}

func (s *testIntegrationSuite) TestIssue9727(c *C) {
	tk := testkit.NewTestKit(c, s.store)
	defer s.cleanEnv(c)

	cases := []struct {
		sql    string
		result string
	}{
		{`SELECT "1900-01-01 00:00:00" + INTERVAL "100000000:214748364700" MINUTE_SECOND;`, "8895-03-27 22:11:40"},
		{`SELECT "1900-01-01 00:00:00" + INTERVAL 1 << 37 SECOND;`, "6255-04-08 15:04:32"},
		{`SELECT "1900-01-01 00:00:00" + INTERVAL 1 << 31 MINUTE;`, "5983-01-24 02:08:00"},
		{`SELECT "1900-01-01 00:00:00" + INTERVAL 1 << 38 SECOND;`, "<nil>"},
		{`SELECT "1900-01-01 00:00:00" + INTERVAL 1 << 33 MINUTE;`, "<nil>"},
		{`SELECT "1900-01-01 00:00:00" + INTERVAL 1 << 30 HOUR;`, "<nil>"},
		{`SELECT "1900-01-01 00:00:00" + INTERVAL "1000000000:214748364700" MINUTE_SECOND;`, "<nil>"},
		{`SELECT 19000101000000 + INTERVAL "100000000:214748364700" MINUTE_SECOND;`, "8895-03-27 22:11:40"},
		{`SELECT 19000101000000 + INTERVAL 1 << 37 SECOND;`, "6255-04-08 15:04:32"},
		{`SELECT 19000101000000 + INTERVAL 1 << 31 MINUTE;`, "5983-01-24 02:08:00"},

		{`SELECT "8895-03-27 22:11:40" - INTERVAL "100000000:214748364700" MINUTE_SECOND;`, "1900-01-01 00:00:00"},
		{`SELECT "6255-04-08 15:04:32" - INTERVAL 1 << 37 SECOND;`, "1900-01-01 00:00:00"},
		{`SELECT "5983-01-24 02:08:00" - INTERVAL 1 << 31 MINUTE;`, "1900-01-01 00:00:00"},
		{`SELECT "9999-01-01 00:00:00" - INTERVAL 1 << 39 SECOND;`, "<nil>"},
		{`SELECT "9999-01-01 00:00:00" - INTERVAL 1 << 33 MINUTE;`, "<nil>"},
		{`SELECT "9999-01-01 00:00:00" - INTERVAL 1 << 30 HOUR;`, "<nil>"},
		{`SELECT "9999-01-01 00:00:00" - INTERVAL "10000000000:214748364700" MINUTE_SECOND;`, "<nil>"},
		{`SELECT 88950327221140 - INTERVAL "100000000:214748364700" MINUTE_SECOND ;`, "1900-01-01 00:00:00"},
		{`SELECT 62550408150432 - INTERVAL 1 << 37 SECOND;`, "1900-01-01 00:00:00"},
		{`SELECT 59830124020800 - INTERVAL 1 << 31 MINUTE;`, "1900-01-01 00:00:00"},

		{`SELECT 10000101000000 + INTERVAL "111111111111111111" MICROSECOND;`, `4520-12-21 05:31:51.111111`},
		{`SELECT 10000101000000 + INTERVAL "111111111111.111111" SECOND;`, `4520-12-21 05:31:51.111111`},
		{`SELECT 10000101000000 + INTERVAL "111111111111.111111111" SECOND;`, `4520-12-21 05:31:51.111111`},
		{`SELECT 10000101000000 + INTERVAL "111111111111.111" SECOND;`, `4520-12-21 05:31:51.111000`},
		{`SELECT 10000101000000 + INTERVAL "111111111111." SECOND;`, `4520-12-21 05:31:51`},
		{`SELECT 10000101000000 + INTERVAL "111111111111111111.5" MICROSECOND;`, `4520-12-21 05:31:51.111112`},
		{`SELECT 10000101000000 + INTERVAL "111111111111111112.5" MICROSECOND;`, `4520-12-21 05:31:51.111113`},
		{`SELECT 10000101000000 + INTERVAL "111111111111111111.500000" MICROSECOND;`, `4520-12-21 05:31:51.111112`},
		{`SELECT 10000101000000 + INTERVAL "111111111111111111.50000000" MICROSECOND;`, `4520-12-21 05:31:51.111112`},
		{`SELECT 10000101000000 + INTERVAL "111111111111111111.6" MICROSECOND;`, `4520-12-21 05:31:51.111112`},
		{`SELECT 10000101000000 + INTERVAL "111111111111111111.499999" MICROSECOND;`, `4520-12-21 05:31:51.111111`},
		{`SELECT 10000101000000 + INTERVAL "111111111111111111.499999999999" MICROSECOND;`, `4520-12-21 05:31:51.111111`},
	}

	for _, c := range cases {
		tk.MustQuery(c.sql).Check(testkit.Rows(c.result))
	}
}

func (s *testIntegrationSuite) TestTimestampDatumEncode(c *C) {
	tk := testkit.NewTestKit(c, s.store)
	tk.MustExec("use test")
	tk.MustExec(`drop table if exists t;`)
	tk.MustExec(`create table t (a bigint primary key, b timestamp)`)
	tk.MustExec(`insert into t values (1, "2019-04-29 11:56:12")`)
	tk.MustQuery(`explain select * from t where b = (select max(b) from t)`).Check(testkit.Rows(
		"TableReader_43 10.00 root  data:Selection_42",
		"└─Selection_42 10.00 cop[tikv]  eq(test.t.b, 2019-04-29 11:56:12)",
		"  └─TableFullScan_41 10000.00 cop[tikv] table:t keep order:false, stats:pseudo",
	))
	tk.MustQuery(`select * from t where b = (select max(b) from t)`).Check(testkit.Rows(`1 2019-04-29 11:56:12`))
}

func (s *testIntegrationSuite) TestDateTimeAddReal(c *C) {
	tk := testkit.NewTestKit(c, s.store)
	defer s.cleanEnv(c)

	cases := []struct {
		sql    string
		result string
	}{
		{`SELECT "1900-01-01 00:00:00" + INTERVAL 1.123456789e3 SECOND;`, "1900-01-01 00:18:43.456789"},
		{`SELECT 19000101000000 + INTERVAL 1.123456789e3 SECOND;`, "1900-01-01 00:18:43.456789"},
		{`select date("1900-01-01") + interval 1.123456789e3 second;`, "1900-01-01 00:18:43.456789"},
		{`SELECT "1900-01-01 00:18:43.456789" - INTERVAL 1.123456789e3 SECOND;`, "1900-01-01 00:00:00"},
		{`SELECT 19000101001843.456789 - INTERVAL 1.123456789e3 SECOND;`, "1900-01-01 00:00:00"},
		{`select date("1900-01-01") - interval 1.123456789e3 second;`, "1899-12-31 23:41:16.543211"},
		{`select 19000101000000 - interval 1.123456789e3 second;`, "1899-12-31 23:41:16.543211"},
	}

	for _, c := range cases {
		tk.MustQuery(c.sql).Check(testkit.Rows(c.result))
	}
}

func (s *testIntegrationSuite) TestIssue10181(c *C) {
	tk := testkit.NewTestKit(c, s.store)
	tk.MustExec("use test")
	tk.MustExec(`drop table if exists t;`)
	tk.MustExec(`create table t(a bigint unsigned primary key);`)
	tk.MustExec(`insert into t values(9223372036854775807), (18446744073709551615)`)
	tk.MustQuery(`select * from t where a > 9223372036854775807-0.5 order by a`).Check(testkit.Rows(`9223372036854775807`, `18446744073709551615`))
}

func (s *testIntegrationSuite) TestExprPushdown(c *C) {
	tk := testkit.NewTestKit(c, s.store)
	tk.MustExec("use test")
	tk.MustExec("drop table if exists t")
	tk.MustExec("create table t(id int, col1 varchar(10), col2 varchar(10), col3 int, col4 int, col5 int, index key1" +
		" (col1, col2, col3, col4), index key2 (col4, col3, col2, col1))")
	tk.MustExec("insert into t values(1,'211111','311',4,5,6),(2,'311111','411',5,6,7),(3,'411111','511',6,7,8)," +
		"(4,'511111','611',7,8,9),(5,'611111','711',8,9,10)")

	// case 1, index scan without double read, some filters can not be pushed to cop task
	rows := tk.MustQuery("explain select col2, col1 from t use index(key1) where col2 like '5%' and substr(col1, 1, 1) = '4'").Rows()
	c.Assert(fmt.Sprintf("%v", rows[1][2]), Equals, "root")
	c.Assert(fmt.Sprintf("%v", rows[1][4]), Equals, "eq(substr(test.t.col1, 1, 1), \"4\")")
	c.Assert(fmt.Sprintf("%v", rows[3][2]), Equals, "cop[tikv]")
	c.Assert(fmt.Sprintf("%v", rows[3][4]), Equals, "like(test.t.col2, \"5%\", 92)")
	tk.MustQuery("select col2, col1 from t use index(key1) where col2 like '5%' and substr(col1, 1, 1) = '4'").Check(testkit.Rows("511 411111"))
	tk.MustQuery("select count(col2) from t use index(key1) where col2 like '5%' and substr(col1, 1, 1) = '4'").Check(testkit.Rows("1"))

	// case 2, index scan without double read, none of the filters can be pushed to cop task
	rows = tk.MustQuery("explain select col1, col2 from t use index(key2) where substr(col2, 1, 1) = '5' and substr(col1, 1, 1) = '4'").Rows()
	c.Assert(fmt.Sprintf("%v", rows[0][2]), Equals, "root")
	c.Assert(fmt.Sprintf("%v", rows[0][4]), Equals, "eq(substr(test.t.col1, 1, 1), \"4\"), eq(substr(test.t.col2, 1, 1), \"5\")")
	tk.MustQuery("select col1, col2 from t use index(key2) where substr(col2, 1, 1) = '5' and substr(col1, 1, 1) = '4'").Check(testkit.Rows("411111 511"))
	tk.MustQuery("select count(col1) from t use index(key2) where substr(col2, 1, 1) = '5' and substr(col1, 1, 1) = '4'").Check(testkit.Rows("1"))

	// case 3, index scan with double read, some filters can not be pushed to cop task
	rows = tk.MustQuery("explain select id from t use index(key1) where col2 like '5%' and substr(col1, 1, 1) = '4'").Rows()
	c.Assert(fmt.Sprintf("%v", rows[1][2]), Equals, "root")
	c.Assert(fmt.Sprintf("%v", rows[1][4]), Equals, "eq(substr(test.t.col1, 1, 1), \"4\")")
	c.Assert(fmt.Sprintf("%v", rows[3][2]), Equals, "cop[tikv]")
	c.Assert(fmt.Sprintf("%v", rows[3][4]), Equals, "like(test.t.col2, \"5%\", 92)")
	tk.MustQuery("select id from t use index(key1) where col2 like '5%' and substr(col1, 1, 1) = '4'").Check(testkit.Rows("3"))
	tk.MustQuery("select count(id) from t use index(key1) where col2 like '5%' and substr(col1, 1, 1) = '4'").Check(testkit.Rows("1"))

	// case 4, index scan with double read, none of the filters can be pushed to cop task
	rows = tk.MustQuery("explain select id from t use index(key2) where substr(col2, 1, 1) = '5' and substr(col1, 1, 1) = '4'").Rows()
	c.Assert(fmt.Sprintf("%v", rows[1][2]), Equals, "root")
	c.Assert(fmt.Sprintf("%v", rows[1][4]), Equals, "eq(substr(test.t.col1, 1, 1), \"4\"), eq(substr(test.t.col2, 1, 1), \"5\")")
	tk.MustQuery("select id from t use index(key2) where substr(col2, 1, 1) = '5' and substr(col1, 1, 1) = '4'").Check(testkit.Rows("3"))
	tk.MustQuery("select count(id) from t use index(key2) where substr(col2, 1, 1) = '5' and substr(col1, 1, 1) = '4'").Check(testkit.Rows("1"))
}
func (s *testIntegrationSuite) TestIssue16973(c *C) {
	tk := testkit.NewTestKit(c, s.store)
	tk.MustExec("use test")
	tk.MustExec("drop table if exists t1")
	tk.MustExec("set @@tidb_enable_clustered_index=0;")
	tk.MustExec("create table t1(id varchar(36) not null primary key, org_id varchar(36) not null, " +
		"status tinyint default 1 not null, ns varchar(36) default '' not null);")
	tk.MustExec("create table t2(id varchar(36) not null primary key, order_id varchar(36) not null, " +
		"begin_time timestamp(3) default CURRENT_TIMESTAMP(3) not null);")
	tk.MustExec("create index idx_oid on t2(order_id);")
	tk.MustExec("insert into t1 value (1,1,1,'a');")
	tk.MustExec("insert into t1 value (2,1,2,'a');")
	tk.MustExec("insert into t1 value (3,1,3,'a');")
	tk.MustExec("insert into t2 value (1,2,date'2020-05-08');")

	rows := tk.MustQuery("explain SELECT /*+ INL_MERGE_JOIN(t1,t2) */ COUNT(*) FROM  t1 LEFT JOIN t2 ON t1.id = t2.order_id WHERE t1.ns = 'a' AND t1.org_id IN (1) " +
		"AND t1.status IN (2,6,10) AND timestampdiff(month, t2.begin_time, date'2020-05-06') = 0;").Rows()
	c.Assert(fmt.Sprintf("%v", rows[1][0]), Matches, ".*IndexMergeJoin.*")
	c.Assert(fmt.Sprintf("%v", rows[4][3]), Equals, "table:t1")
	c.Assert(fmt.Sprintf("%v", rows[5][0]), Matches, ".*Selection.*")
	c.Assert(fmt.Sprintf("%v", rows[9][3]), Equals, "table:t2")
	tk.MustQuery("SELECT /*+ INL_MERGE_JOIN(t1,t2) */ COUNT(*) FROM  t1 LEFT JOIN t2 ON t1.id = t2.order_id WHERE t1.ns = 'a' AND t1.org_id IN (1) " +
		"AND t1.status IN (2,6,10) AND timestampdiff(month, t2.begin_time, date'2020-05-06') = 0;").Check(testkit.Rows("1"))
}

func (s *testIntegrationSuite) TestExprPushdownBlacklist(c *C) {
	tk := testkit.NewTestKit(c, s.store)
	tk.MustQuery(`select * from mysql.expr_pushdown_blacklist`).Check(testkit.Rows(
		"date_add tiflash DST(daylight saving time) does not take effect in TiFlash date_add"))

	tk.MustExec("use test")
	tk.MustExec("drop table if exists t")
	tk.MustExec("create table t(a int , b date)")

	// Create virtual tiflash replica info.
	dom := domain.GetDomain(tk.Se)
	is := dom.InfoSchema()
	db, exists := is.SchemaByName(model.NewCIStr("test"))
	c.Assert(exists, IsTrue)
	for _, tblInfo := range db.Tables {
		if tblInfo.Name.L == "t" {
			tblInfo.TiFlashReplica = &model.TiFlashReplicaInfo{
				Count:     1,
				Available: true,
			}
		}
	}

	tk.MustExec("insert into mysql.expr_pushdown_blacklist " +
		"values('<', 'tikv,tiflash,tidb', 'for test'),('cast', 'tiflash', 'for test'),('date_format', 'tikv', 'for test')")
	tk.MustExec("admin reload expr_pushdown_blacklist")

	tk.MustExec("set @@session.tidb_isolation_read_engines = 'tiflash'")

	// < not pushed, cast only pushed to TiKV, date_format only pushed to TiFlash,
	// > pushed to both TiKV and TiFlash
	rows := tk.MustQuery("explain select * from test.t where b > date'1988-01-01' and b < date'1994-01-01' " +
		"and cast(a as decimal(10,2)) > 10.10 and date_format(b,'%m') = '11'").Rows()
	c.Assert(fmt.Sprintf("%v", rows[0][4]), Equals, "lt(test.t.b, 1994-01-01)")
	c.Assert(fmt.Sprintf("%v", rows[1][4]), Equals, "gt(cast(test.t.a), 10.10)")
	c.Assert(fmt.Sprintf("%v", rows[3][4]), Equals, "eq(date_format(test.t.b, \"%m\"), \"11\"), gt(test.t.b, 1988-01-01)")

	tk.MustExec("set @@session.tidb_isolation_read_engines = 'tikv'")
	rows = tk.MustQuery("explain select * from test.t where b > date'1988-01-01' and b < date'1994-01-01' " +
		"and cast(a as decimal(10,2)) > 10.10 and date_format(b,'%m') = '11'").Rows()
	c.Assert(fmt.Sprintf("%v", rows[0][4]), Equals, "lt(test.t.b, 1994-01-01)")
	c.Assert(fmt.Sprintf("%v", rows[1][4]), Equals, "eq(date_format(test.t.b, \"%m\"), \"11\")")
	c.Assert(fmt.Sprintf("%v", rows[3][4]), Equals, "gt(cast(test.t.a), 10.10), gt(test.t.b, 1988-01-01)")

	tk.MustExec("delete from mysql.expr_pushdown_blacklist where name = '<' and store_type = 'tikv,tiflash,tidb' and reason = 'for test'")
	tk.MustExec("delete from mysql.expr_pushdown_blacklist where name = 'date_format' and store_type = 'tikv' and reason = 'for test'")
	tk.MustExec("admin reload expr_pushdown_blacklist")
}

func (s *testIntegrationSuite) TestOptRuleBlacklist(c *C) {
	tk := testkit.NewTestKit(c, s.store)
	tk.MustQuery(`select * from mysql.opt_rule_blacklist`).Check(testkit.Rows())
}

func (s *testIntegrationSuite) TestIssue10804(c *C) {
	tk := testkit.NewTestKit(c, s.store)
	tk.MustQuery(`SELECT @@information_schema_stats_expiry`).Check(testkit.Rows(`86400`))
	tk.MustExec("/*!80000 SET SESSION information_schema_stats_expiry=0 */")
	tk.MustQuery(`SELECT @@information_schema_stats_expiry`).Check(testkit.Rows(`0`))
	tk.MustQuery(`SELECT @@GLOBAL.information_schema_stats_expiry`).Check(testkit.Rows(`86400`))
	tk.MustExec("/*!80000 SET GLOBAL information_schema_stats_expiry=0 */")
	tk.MustQuery(`SELECT @@GLOBAL.information_schema_stats_expiry`).Check(testkit.Rows(`0`))
}

func (s *testIntegrationSuite) TestInvalidEndingStatement(c *C) {
	tk := testkit.NewTestKit(c, s.store)
	tk.MustExec("use test")
	parseErrMsg := "[parser:1064]"
	errMsgLen := len(parseErrMsg)

	assertParseErr := func(sql string) {
		_, err := tk.Exec(sql)
		c.Assert(err, NotNil)
		c.Assert(err.Error()[:errMsgLen], Equals, parseErrMsg)
	}

	assertParseErr("drop table if exists t'xyz")
	assertParseErr("drop table if exists t'")
	assertParseErr("drop table if exists t`")
	assertParseErr(`drop table if exists t'`)
	assertParseErr(`drop table if exists t"`)
}

func (s *testIntegrationSuite) TestIssue15613(c *C) {
	tk := testkit.NewTestKit(c, s.store)
	tk.MustQuery("select sec_to_time(1e-4)").Check(testkit.Rows("00:00:00.000100"))
	tk.MustQuery("select sec_to_time(1e-5)").Check(testkit.Rows("00:00:00.000010"))
	tk.MustQuery("select sec_to_time(1e-6)").Check(testkit.Rows("00:00:00.000001"))
	tk.MustQuery("select sec_to_time(1e-7)").Check(testkit.Rows("00:00:00.000000"))
}

func (s *testIntegrationSuite) TestIssue10675(c *C) {
	tk := testkit.NewTestKit(c, s.store)
	tk.MustExec("use test")
	tk.MustExec(`drop table if exists t;`)
	tk.MustExec(`create table t(a int);`)
	tk.MustExec(`insert into t values(1);`)
	tk.MustQuery(`select * from t where a < -184467440737095516167.1;`).Check(testkit.Rows())
	tk.MustQuery(`select * from t where a > -184467440737095516167.1;`).Check(
		testkit.Rows("1"))
	tk.MustQuery(`select * from t where a < 184467440737095516167.1;`).Check(
		testkit.Rows("1"))
	tk.MustQuery(`select * from t where a > 184467440737095516167.1;`).Check(testkit.Rows())

	// issue 11647
	tk.MustExec(`drop table if exists t;`)
	tk.MustExec(`create table t(b bit(1));`)
	tk.MustExec(`insert into t values(b'1');`)
	tk.MustQuery(`select count(*) from t where b = 1;`).Check(testkit.Rows("1"))
	tk.MustQuery(`select count(*) from t where b = '1';`).Check(testkit.Rows("1"))
	tk.MustQuery(`select count(*) from t where b = b'1';`).Check(testkit.Rows("1"))

	tk.MustExec(`drop table if exists t;`)
	tk.MustExec(`create table t(b bit(63));`)
	// Not 64, because the behavior of mysql is amazing. I have no idea to fix it.
	tk.MustExec(`insert into t values(b'111111111111111111111111111111111111111111111111111111111111111');`)
	tk.MustQuery(`select count(*) from t where b = 9223372036854775807;`).Check(testkit.Rows("1"))
	tk.MustQuery(`select count(*) from t where b = '9223372036854775807';`).Check(testkit.Rows("1"))
	tk.MustQuery(`select count(*) from t where b = b'111111111111111111111111111111111111111111111111111111111111111';`).Check(testkit.Rows("1"))
}

func (s *testIntegrationSuite) TestDatetimeMicrosecond(c *C) {
	tk := testkit.NewTestKit(c, s.store)
	// For int
	tk.MustQuery(`select DATE_ADD('2007-03-28 22:08:28',INTERVAL -2 SECOND_MICROSECOND);`).Check(
		testkit.Rows("2007-03-28 22:08:27.800000"))
	tk.MustQuery(`select DATE_ADD('2007-03-28 22:08:28',INTERVAL -2 MINUTE_MICROSECOND);`).Check(
		testkit.Rows("2007-03-28 22:08:27.800000"))
	tk.MustQuery(`select DATE_ADD('2007-03-28 22:08:28',INTERVAL -2 HOUR_MICROSECOND);`).Check(
		testkit.Rows("2007-03-28 22:08:27.800000"))
	tk.MustQuery(`select DATE_ADD('2007-03-28 22:08:28',INTERVAL -2 DAY_MICROSECOND);`).Check(
		testkit.Rows("2007-03-28 22:08:27.800000"))

	// For Decimal
	tk.MustQuery(`select DATE_ADD('2007-03-28 22:08:28',INTERVAL 2.2 HOUR_MINUTE);`).Check(
		testkit.Rows("2007-03-29 00:10:28"))
	tk.MustQuery(`select DATE_ADD('2007-03-28 22:08:28',INTERVAL 2.2 MINUTE_SECOND);`).Check(
		testkit.Rows("2007-03-28 22:10:30"))
	tk.MustQuery(`select DATE_ADD('2007-03-28 22:08:28',INTERVAL 2.2 YEAR_MONTH);`).Check(
		testkit.Rows("2009-05-28 22:08:28"))
	tk.MustQuery(`select DATE_ADD('2007-03-28 22:08:28',INTERVAL 2.2 DAY_HOUR);`).Check(
		testkit.Rows("2007-03-31 00:08:28"))
	tk.MustQuery(`select DATE_ADD('2007-03-28 22:08:28',INTERVAL 2.2 DAY_MINUTE);`).Check(
		testkit.Rows("2007-03-29 00:10:28"))
	tk.MustQuery(`select DATE_ADD('2007-03-28 22:08:28',INTERVAL 2.2 DAY_SECOND);`).Check(
		testkit.Rows("2007-03-28 22:10:30"))
	tk.MustQuery(`select DATE_ADD('2007-03-28 22:08:28',INTERVAL 2.2 HOUR_SECOND);`).Check(
		testkit.Rows("2007-03-28 22:10:30"))
	tk.MustQuery(`select DATE_ADD('2007-03-28 22:08:28',INTERVAL 2.2 SECOND);`).Check(
		testkit.Rows("2007-03-28 22:08:30.200000"))
	tk.MustQuery(`select DATE_ADD('2007-03-28 22:08:28',INTERVAL 2.2 YEAR);`).Check(
		testkit.Rows("2009-03-28 22:08:28"))
	tk.MustQuery(`select DATE_ADD('2007-03-28 22:08:28',INTERVAL 2.2 QUARTER);`).Check(
		testkit.Rows("2007-09-28 22:08:28"))
	tk.MustQuery(`select DATE_ADD('2007-03-28 22:08:28',INTERVAL 2.2 MONTH);`).Check(
		testkit.Rows("2007-05-28 22:08:28"))
	tk.MustQuery(`select DATE_ADD('2007-03-28 22:08:28',INTERVAL 2.2 WEEK);`).Check(
		testkit.Rows("2007-04-11 22:08:28"))
	tk.MustQuery(`select DATE_ADD('2007-03-28 22:08:28',INTERVAL 2.2 DAY);`).Check(
		testkit.Rows("2007-03-30 22:08:28"))
	tk.MustQuery(`select DATE_ADD('2007-03-28 22:08:28',INTERVAL 2.2 HOUR);`).Check(
		testkit.Rows("2007-03-29 00:08:28"))
	tk.MustQuery(`select DATE_ADD('2007-03-28 22:08:28',INTERVAL 2.2 MINUTE);`).Check(
		testkit.Rows("2007-03-28 22:10:28"))
	tk.MustQuery(`select DATE_ADD('2007-03-28 22:08:28',INTERVAL 2.2 MICROSECOND);`).Check(
		testkit.Rows("2007-03-28 22:08:28.000002"))
	tk.MustQuery(`select DATE_ADD('2007-03-28 22:08:28',INTERVAL -2.2 HOUR_MINUTE);`).Check(
		testkit.Rows("2007-03-28 20:06:28"))
	tk.MustQuery(`select DATE_ADD('2007-03-28 22:08:28',INTERVAL -2.2 MINUTE_SECOND);`).Check(
		testkit.Rows("2007-03-28 22:06:26"))
	tk.MustQuery(`select DATE_ADD('2007-03-28 22:08:28',INTERVAL -2.2 YEAR_MONTH);`).Check(
		testkit.Rows("2005-01-28 22:08:28"))
	tk.MustQuery(`select DATE_ADD('2007-03-28 22:08:28',INTERVAL -2.2 DAY_HOUR);`).Check(
		testkit.Rows("2007-03-26 20:08:28"))
	tk.MustQuery(`select DATE_ADD('2007-03-28 22:08:28',INTERVAL -2.2 DAY_MINUTE);`).Check(
		testkit.Rows("2007-03-28 20:06:28"))
	tk.MustQuery(`select DATE_ADD('2007-03-28 22:08:28',INTERVAL -2.2 DAY_SECOND);`).Check(
		testkit.Rows("2007-03-28 22:06:26"))
	tk.MustQuery(`select DATE_ADD('2007-03-28 22:08:28',INTERVAL -2.2 HOUR_SECOND);`).Check(
		testkit.Rows("2007-03-28 22:06:26"))
	//	tk.MustQuery(`select DATE_ADD('2007-03-28 22:08:28',INTERVAL -2.2 SECOND);`).Check(
	//		testkit.Rows("2007-03-28 22:08:25.800000"))
	tk.MustQuery(`select DATE_ADD('2007-03-28 22:08:28',INTERVAL -2.2 YEAR);`).Check(
		testkit.Rows("2005-03-28 22:08:28"))
	tk.MustQuery(`select DATE_ADD('2007-03-28 22:08:28',INTERVAL -2.2 QUARTER);`).Check(
		testkit.Rows("2006-09-28 22:08:28"))
	tk.MustQuery(`select DATE_ADD('2007-03-28 22:08:28',INTERVAL -2.2 MONTH);`).Check(
		testkit.Rows("2007-01-28 22:08:28"))
	tk.MustQuery(`select DATE_ADD('2007-03-28 22:08:28',INTERVAL -2.2 WEEK);`).Check(
		testkit.Rows("2007-03-14 22:08:28"))
	tk.MustQuery(`select DATE_ADD('2007-03-28 22:08:28',INTERVAL -2.2 DAY);`).Check(
		testkit.Rows("2007-03-26 22:08:28"))
	tk.MustQuery(`select DATE_ADD('2007-03-28 22:08:28',INTERVAL -2.2 HOUR);`).Check(
		testkit.Rows("2007-03-28 20:08:28"))
	tk.MustQuery(`select DATE_ADD('2007-03-28 22:08:28',INTERVAL -2.2 MINUTE);`).Check(
		testkit.Rows("2007-03-28 22:06:28"))
	tk.MustQuery(`select DATE_ADD('2007-03-28 22:08:28',INTERVAL -2.2 MICROSECOND);`).Check(
		testkit.Rows("2007-03-28 22:08:27.999998"))
	tk.MustQuery(`select DATE_ADD('2007-03-28 22:08:28',INTERVAL "-2.2" HOUR_MINUTE);`).Check(
		testkit.Rows("2007-03-28 20:06:28"))
	tk.MustQuery(`select DATE_ADD('2007-03-28 22:08:28',INTERVAL "-2.2" MINUTE_SECOND);`).Check(
		testkit.Rows("2007-03-28 22:06:26"))
	tk.MustQuery(`select DATE_ADD('2007-03-28 22:08:28',INTERVAL "-2.2" YEAR_MONTH);`).Check(
		testkit.Rows("2005-01-28 22:08:28"))
	tk.MustQuery(`select DATE_ADD('2007-03-28 22:08:28',INTERVAL "-2.2" DAY_HOUR);`).Check(
		testkit.Rows("2007-03-26 20:08:28"))
	tk.MustQuery(`select DATE_ADD('2007-03-28 22:08:28',INTERVAL "-2.2" DAY_MINUTE);`).Check(
		testkit.Rows("2007-03-28 20:06:28"))
	tk.MustQuery(`select DATE_ADD('2007-03-28 22:08:28',INTERVAL "-2.2" DAY_SECOND);`).Check(
		testkit.Rows("2007-03-28 22:06:26"))
	tk.MustQuery(`select DATE_ADD('2007-03-28 22:08:28',INTERVAL "-2.2" HOUR_SECOND);`).Check(
		testkit.Rows("2007-03-28 22:06:26"))
	tk.MustQuery(`select DATE_ADD('2007-03-28 22:08:28',INTERVAL "-2.2" SECOND);`).Check(
		testkit.Rows("2007-03-28 22:08:25.800000"))
	tk.MustQuery(`select DATE_ADD('2007-03-28 22:08:28',INTERVAL "-2.2" YEAR);`).Check(
		testkit.Rows("2005-03-28 22:08:28"))
	tk.MustQuery(`select DATE_ADD('2007-03-28 22:08:28',INTERVAL "-2.2" QUARTER);`).Check(
		testkit.Rows("2006-09-28 22:08:28"))
	tk.MustQuery(`select DATE_ADD('2007-03-28 22:08:28',INTERVAL "-2.2" MONTH);`).Check(
		testkit.Rows("2007-01-28 22:08:28"))
	tk.MustQuery(`select DATE_ADD('2007-03-28 22:08:28',INTERVAL "-2.2" WEEK);`).Check(
		testkit.Rows("2007-03-14 22:08:28"))
	tk.MustQuery(`select DATE_ADD('2007-03-28 22:08:28',INTERVAL "-2.2" DAY);`).Check(
		testkit.Rows("2007-03-26 22:08:28"))
	tk.MustQuery(`select DATE_ADD('2007-03-28 22:08:28',INTERVAL "-2.2" HOUR);`).Check(
		testkit.Rows("2007-03-28 20:08:28"))
	tk.MustQuery(`select DATE_ADD('2007-03-28 22:08:28',INTERVAL "-2.2" MINUTE);`).Check(
		testkit.Rows("2007-03-28 22:06:28"))
	tk.MustQuery(`select DATE_ADD('2007-03-28 22:08:28',INTERVAL "-2.2" MICROSECOND);`).Check(
		testkit.Rows("2007-03-28 22:08:27.999998"))
	tk.MustQuery(`select DATE_ADD('2007-03-28 22:08:28',INTERVAL "-2.-2" HOUR_MINUTE);`).Check(
		testkit.Rows("2007-03-28 20:06:28"))
	tk.MustQuery(`select DATE_ADD('2007-03-28 22:08:28',INTERVAL "-2.-2" MINUTE_SECOND);`).Check(
		testkit.Rows("2007-03-28 22:06:26"))
	tk.MustQuery(`select DATE_ADD('2007-03-28 22:08:28',INTERVAL "-2.-2" YEAR_MONTH);`).Check(
		testkit.Rows("2005-01-28 22:08:28"))
	tk.MustQuery(`select DATE_ADD('2007-03-28 22:08:28',INTERVAL "-2.-2" DAY_HOUR);`).Check(
		testkit.Rows("2007-03-26 20:08:28"))
	tk.MustQuery(`select DATE_ADD('2007-03-28 22:08:28',INTERVAL "-2.-2" DAY_MINUTE);`).Check(
		testkit.Rows("2007-03-28 20:06:28"))
	tk.MustQuery(`select DATE_ADD('2007-03-28 22:08:28',INTERVAL "-2.-2" DAY_SECOND);`).Check(
		testkit.Rows("2007-03-28 22:06:26"))
	tk.MustQuery(`select DATE_ADD('2007-03-28 22:08:28',INTERVAL "-2.-2" HOUR_SECOND);`).Check(
		testkit.Rows("2007-03-28 22:06:26"))
	tk.MustQuery(`select DATE_ADD('2007-03-28 22:08:28',INTERVAL "-2.-2" SECOND);`).Check(
		testkit.Rows("2007-03-28 22:08:26"))
	tk.MustQuery(`select DATE_ADD('2007-03-28 22:08:28',INTERVAL "-2.+2" SECOND);`).Check(
		testkit.Rows("2007-03-28 22:08:26"))
	tk.MustQuery(`select DATE_ADD('2007-03-28 22:08:28',INTERVAL "-2.*2" SECOND);`).Check(
		testkit.Rows("2007-03-28 22:08:26"))
	tk.MustQuery(`select DATE_ADD('2007-03-28 22:08:28',INTERVAL "-2./2" SECOND);`).Check(
		testkit.Rows("2007-03-28 22:08:26"))
	tk.MustQuery(`select DATE_ADD('2007-03-28 22:08:28',INTERVAL "-2.a2" SECOND);`).Check(
		testkit.Rows("2007-03-28 22:08:26"))
	tk.MustQuery(`select DATE_ADD('2007-03-28 22:08:28',INTERVAL "-2.-2" YEAR);`).Check(
		testkit.Rows("2005-03-28 22:08:28"))
	tk.MustQuery(`select DATE_ADD('2007-03-28 22:08:28',INTERVAL "-2.-2" QUARTER);`).Check(
		testkit.Rows("2006-09-28 22:08:28"))
	tk.MustQuery(`select DATE_ADD('2007-03-28 22:08:28',INTERVAL "-2.-2" MONTH);`).Check(
		testkit.Rows("2007-01-28 22:08:28"))
	tk.MustQuery(`select DATE_ADD('2007-03-28 22:08:28',INTERVAL "-2.-2" WEEK);`).Check(
		testkit.Rows("2007-03-14 22:08:28"))
	tk.MustQuery(`select DATE_ADD('2007-03-28 22:08:28',INTERVAL "-2.-2" DAY);`).Check(
		testkit.Rows("2007-03-26 22:08:28"))
	tk.MustQuery(`select DATE_ADD('2007-03-28 22:08:28',INTERVAL "-2.-2" HOUR);`).Check(
		testkit.Rows("2007-03-28 20:08:28"))
	tk.MustQuery(`select DATE_ADD('2007-03-28 22:08:28',INTERVAL "-2.-2" MINUTE);`).Check(
		testkit.Rows("2007-03-28 22:06:28"))
	tk.MustQuery(`select DATE_ADD('2007-03-28 22:08:28',INTERVAL "-2.-2" MICROSECOND);`).Check(
		testkit.Rows("2007-03-28 22:08:27.999998"))
}

func (s *testIntegrationSuite) TestFuncCaseWithLeftJoin(c *C) {
	tk := testkit.NewTestKitWithInit(c, s.store)

	tk.MustExec("create table kankan1(id int, name text)")
	tk.MustExec("insert into kankan1 values(1, 'a')")
	tk.MustExec("insert into kankan1 values(2, 'a')")

	tk.MustExec("create table kankan2(id int, h1 text)")
	tk.MustExec("insert into kankan2 values(2, 'z')")

	tk.MustQuery("select t1.id from kankan1 t1 left join kankan2 t2 on t1.id = t2.id where (case  when t1.name='b' then 'case2' when t1.name='a' then 'case1' else NULL end) = 'case1' order by t1.id").Check(testkit.Rows("1", "2"))
}

func (s *testIntegrationSuite) TestIssue11594(c *C) {
	tk := testkit.NewTestKit(c, s.store)
	tk.MustExec("use test")
	tk.MustExec(`drop table if exists t1;`)
	tk.MustExec("CREATE TABLE t1 (v bigint(20) UNSIGNED NOT NULL);")
	tk.MustExec("INSERT INTO t1 VALUES (1), (2);")
	tk.MustQuery("SELECT SUM(IF(v > 1, v, -v)) FROM t1;").Check(testkit.Rows("1"))
	tk.MustQuery("SELECT sum(IFNULL(cast(null+rand() as unsigned), -v)) FROM t1;").Check(testkit.Rows("-3"))
	tk.MustQuery("SELECT sum(COALESCE(cast(null+rand() as unsigned), -v)) FROM t1;").Check(testkit.Rows("-3"))
	tk.MustQuery("SELECT sum(COALESCE(cast(null+rand() as unsigned), v)) FROM t1;").Check(testkit.Rows("3"))
}

func (s *testIntegrationSuite) TestDefEnableVectorizedEvaluation(c *C) {
	tk := testkit.NewTestKit(c, s.store)
	tk.MustExec("use mysql")
	tk.MustQuery(`select @@tidb_enable_vectorized_expression`).Check(testkit.Rows("1"))
}

func (s *testIntegrationSuite) TestIssue11309And11319(c *C) {
	tk := testkit.NewTestKit(c, s.store)
	tk.MustExec("use test")
	tk.MustExec(`drop table if exists t;`)
	tk.MustExec(`CREATE TABLE t (a decimal(6,3),b double(6,3),c float(6,3));`)
	tk.MustExec(`INSERT INTO t VALUES (1.100,1.100,1.100);`)
	tk.MustQuery(`SELECT DATE_ADD('2003-11-18 07:25:13',INTERVAL a MINUTE_SECOND) FROM t`).Check(testkit.Rows(`2003-11-18 07:27:53`))
	tk.MustQuery(`SELECT DATE_ADD('2003-11-18 07:25:13',INTERVAL b MINUTE_SECOND) FROM t`).Check(testkit.Rows(`2003-11-18 07:27:53`))
	tk.MustQuery(`SELECT DATE_ADD('2003-11-18 07:25:13',INTERVAL c MINUTE_SECOND) FROM t`).Check(testkit.Rows(`2003-11-18 07:27:53`))
	tk.MustExec(`drop table if exists t;`)
	tk.MustExec(`CREATE TABLE t (a decimal(11,7),b double(11,7),c float(11,7));`)
	tk.MustExec(`INSERT INTO t VALUES (123.9999999,123.9999999,123.9999999),(-123.9999999,-123.9999999,-123.9999999);`)
	tk.MustQuery(`SELECT DATE_ADD('2003-11-18 07:25:13',INTERVAL a MINUTE_SECOND) FROM t`).Check(testkit.Rows(`2004-03-13 03:14:52`, `2003-07-25 11:35:34`))
	tk.MustQuery(`SELECT DATE_ADD('2003-11-18 07:25:13',INTERVAL b MINUTE_SECOND) FROM t`).Check(testkit.Rows(`2004-03-13 03:14:52`, `2003-07-25 11:35:34`))
	tk.MustQuery(`SELECT DATE_ADD('2003-11-18 07:25:13',INTERVAL c MINUTE_SECOND) FROM t`).Check(testkit.Rows(`2003-11-18 09:29:13`, `2003-11-18 05:21:13`))
	tk.MustExec(`drop table if exists t;`)

	// for https://github.com/pingcap/tidb/issues/11319
	tk.MustQuery(`SELECT DATE_ADD('2007-03-28 22:08:28',INTERVAL -2.2 MINUTE_MICROSECOND)`).Check(testkit.Rows("2007-03-28 22:08:25.800000"))
	tk.MustQuery(`SELECT DATE_ADD('2007-03-28 22:08:28',INTERVAL -2.2 SECOND_MICROSECOND)`).Check(testkit.Rows("2007-03-28 22:08:25.800000"))
	tk.MustQuery(`SELECT DATE_ADD('2007-03-28 22:08:28',INTERVAL -2.2 HOUR_MICROSECOND)`).Check(testkit.Rows("2007-03-28 22:08:25.800000"))
	tk.MustQuery(`SELECT DATE_ADD('2007-03-28 22:08:28',INTERVAL -2.2 DAY_MICROSECOND)`).Check(testkit.Rows("2007-03-28 22:08:25.800000"))
	tk.MustQuery(`SELECT DATE_ADD('2007-03-28 22:08:28',INTERVAL -2.2 SECOND)`).Check(testkit.Rows("2007-03-28 22:08:25.800000"))
	tk.MustQuery(`SELECT DATE_ADD('2007-03-28 22:08:28',INTERVAL -2.2 HOUR_SECOND)`).Check(testkit.Rows("2007-03-28 22:06:26"))
	tk.MustQuery(`SELECT DATE_ADD('2007-03-28 22:08:28',INTERVAL -2.2 DAY_SECOND)`).Check(testkit.Rows("2007-03-28 22:06:26"))
	tk.MustQuery(`SELECT DATE_ADD('2007-03-28 22:08:28',INTERVAL -2.2 MINUTE_SECOND)`).Check(testkit.Rows("2007-03-28 22:06:26"))
	tk.MustQuery(`SELECT DATE_ADD('2007-03-28 22:08:28',INTERVAL -2.2 MINUTE)`).Check(testkit.Rows("2007-03-28 22:06:28"))
	tk.MustQuery(`SELECT DATE_ADD('2007-03-28 22:08:28',INTERVAL -2.2 DAY_MINUTE)`).Check(testkit.Rows("2007-03-28 20:06:28"))
	tk.MustQuery(`SELECT DATE_ADD('2007-03-28 22:08:28',INTERVAL -2.2 HOUR_MINUTE)`).Check(testkit.Rows("2007-03-28 20:06:28"))
	tk.MustQuery(`SELECT DATE_ADD('2007-03-28 22:08:28',INTERVAL -2.2 DAY_HOUR)`).Check(testkit.Rows("2007-03-26 20:08:28"))
	tk.MustQuery(`SELECT DATE_ADD('2007-03-28 22:08:28',INTERVAL -2.2 YEAR_MONTH)`).Check(testkit.Rows("2005-01-28 22:08:28"))

	tk.MustQuery(`SELECT DATE_ADD('2007-03-28 22:08:28',INTERVAL 2.2 MINUTE_MICROSECOND)`).Check(testkit.Rows("2007-03-28 22:08:30.200000"))
	tk.MustQuery(`SELECT DATE_ADD('2007-03-28 22:08:28',INTERVAL 2.2 SECOND_MICROSECOND)`).Check(testkit.Rows("2007-03-28 22:08:30.200000"))
	tk.MustQuery(`SELECT DATE_ADD('2007-03-28 22:08:28',INTERVAL 2.2 HOUR_MICROSECOND)`).Check(testkit.Rows("2007-03-28 22:08:30.200000"))
	tk.MustQuery(`SELECT DATE_ADD('2007-03-28 22:08:28',INTERVAL 2.2 DAY_MICROSECOND)`).Check(testkit.Rows("2007-03-28 22:08:30.200000"))
	tk.MustQuery(`SELECT DATE_ADD('2007-03-28 22:08:28',INTERVAL 2.2 SECOND)`).Check(testkit.Rows("2007-03-28 22:08:30.200000"))
	tk.MustQuery(`SELECT DATE_ADD('2007-03-28 22:08:28',INTERVAL 2.2 HOUR_SECOND)`).Check(testkit.Rows("2007-03-28 22:10:30"))
	tk.MustQuery(`SELECT DATE_ADD('2007-03-28 22:08:28',INTERVAL 2.2 DAY_SECOND)`).Check(testkit.Rows("2007-03-28 22:10:30"))
	tk.MustQuery(`SELECT DATE_ADD('2007-03-28 22:08:28',INTERVAL 2.2 MINUTE_SECOND)`).Check(testkit.Rows("2007-03-28 22:10:30"))
	tk.MustQuery(`SELECT DATE_ADD('2007-03-28 22:08:28',INTERVAL 2.2 MINUTE)`).Check(testkit.Rows("2007-03-28 22:10:28"))
	tk.MustQuery(`SELECT DATE_ADD('2007-03-28 22:08:28',INTERVAL 2.2 DAY_MINUTE)`).Check(testkit.Rows("2007-03-29 00:10:28"))
	tk.MustQuery(`SELECT DATE_ADD('2007-03-28 22:08:28',INTERVAL 2.2 HOUR_MINUTE)`).Check(testkit.Rows("2007-03-29 00:10:28"))
	tk.MustQuery(`SELECT DATE_ADD('2007-03-28 22:08:28',INTERVAL 2.2 DAY_HOUR)`).Check(testkit.Rows("2007-03-31 00:08:28"))
	tk.MustQuery(`SELECT DATE_ADD('2007-03-28 22:08:28',INTERVAL 2.2 YEAR_MONTH)`).Check(testkit.Rows("2009-05-28 22:08:28"))
}

func (s *testIntegrationSuite) TestIssue12301(c *C) {
	tk := testkit.NewTestKit(c, s.store)
	tk.MustExec("use test")
	tk.MustExec("create table t (d decimal(19, 0), i bigint(11))")
	tk.MustExec("insert into t values (123456789012, 123456789012)")
	tk.MustQuery("select * from t where d = i").Check(testkit.Rows("123456789012 123456789012"))
}

func (s *testIntegrationSerialSuite) TestIssue15315(c *C) {
	tk := testkit.NewTestKit(c, s.store)
	tk.MustExec("use test")
	tk.MustQuery("select '0-3261554956'+0.0").Check(testkit.Rows("0"))
	tk.MustQuery("select cast('0-1234' as real)").Check(testkit.Rows("0"))
}

func (s *testIntegrationSuite) TestNotExistFunc(c *C) {
	tk := testkit.NewTestKit(c, s.store)

	// current db is empty
	_, err := tk.Exec("SELECT xxx(1)")
	c.Assert(err.Error(), Equals, "[planner:1046]No database selected")

	_, err = tk.Exec("SELECT yyy()")
	c.Assert(err.Error(), Equals, "[planner:1046]No database selected")

	// current db is not empty
	tk.MustExec("use test")
	_, err = tk.Exec("SELECT xxx(1)")
	c.Assert(err.Error(), Equals, "[expression:1305]FUNCTION test.xxx does not exist")

	_, err = tk.Exec("SELECT yyy()")
	c.Assert(err.Error(), Equals, "[expression:1305]FUNCTION test.yyy does not exist")

	tk.MustExec("use test")
	_, err = tk.Exec("SELECT timestampliteral(rand())")
	c.Assert(err.Error(), Equals, "[expression:1305]FUNCTION test.timestampliteral does not exist")

}

func (s *testIntegrationSuite) TestDecodetoChunkReuse(c *C) {
	tk := testkit.NewTestKitWithInit(c, s.store)
	tk.MustExec("create table chk (a int,b varchar(20))")
	for i := 0; i < 200; i++ {
		if i%5 == 0 {
			tk.MustExec(fmt.Sprintf("insert chk values (NULL,NULL)"))
			continue
		}
		tk.MustExec(fmt.Sprintf("insert chk values (%d,'%s')", i, strconv.Itoa(i)))
	}

	tk.Se.GetSessionVars().SetDistSQLScanConcurrency(1)
	tk.MustExec("set tidb_init_chunk_size = 2")
	tk.MustExec("set tidb_max_chunk_size = 32")
	defer func() {
		tk.MustExec(fmt.Sprintf("set tidb_init_chunk_size = %d", variable.DefInitChunkSize))
		tk.MustExec(fmt.Sprintf("set tidb_max_chunk_size = %d", variable.DefMaxChunkSize))
	}()
	rs, err := tk.Exec("select * from chk")
	c.Assert(err, IsNil)
	req := rs.NewChunk()
	var count int
	for {
		err = rs.Next(context.TODO(), req)
		c.Assert(err, IsNil)
		numRows := req.NumRows()
		if numRows == 0 {
			break
		}
		for i := 0; i < numRows; i++ {
			if count%5 == 0 {
				c.Assert(req.GetRow(i).IsNull(0), Equals, true)
				c.Assert(req.GetRow(i).IsNull(1), Equals, true)
			} else {
				c.Assert(req.GetRow(i).IsNull(0), Equals, false)
				c.Assert(req.GetRow(i).IsNull(1), Equals, false)
				c.Assert(req.GetRow(i).GetInt64(0), Equals, int64(count))
				c.Assert(req.GetRow(i).GetString(1), Equals, strconv.Itoa(count))
			}
			count++
		}
	}
	c.Assert(count, Equals, 200)
	rs.Close()
}

func (s *testIntegrationSuite) TestInMeetsPrepareAndExecute(c *C) {
	tk := testkit.NewTestKitWithInit(c, s.store)
	tk.MustExec("prepare pr1 from 'select ? in (1,?,?)'")
	tk.MustExec("set @a=1, @b=2, @c=3")
	tk.MustQuery("execute pr1 using @a,@b,@c").Check(testkit.Rows("1"))

	tk.MustExec("prepare pr2 from 'select 3 in (1,?,?)'")
	tk.MustExec("set @a=2, @b=3")
	tk.MustQuery("execute pr2 using @a,@b").Check(testkit.Rows("1"))

	tk.MustExec("prepare pr3 from 'select ? in (1,2,3)'")
	tk.MustExec("set @a=4")
	tk.MustQuery("execute pr3 using @a").Check(testkit.Rows("0"))

	tk.MustExec("prepare pr4 from 'select ? in (?,?,?)'")
	tk.MustExec("set @a=1, @b=2, @c=3, @d=4")
	tk.MustQuery("execute pr4 using @a,@b,@c,@d").Check(testkit.Rows("0"))
}

func (s *testIntegrationSuite) TestCastStrToInt(c *C) {
	tk := testkit.NewTestKitWithInit(c, s.store)
	cases := []struct {
		sql    string
		result int
	}{
		{"select cast('' as signed)", 0},
		{"select cast('12345abcde' as signed)", 12345},
		{"select cast('123e456' as signed)", 123},
		{"select cast('-12345abcde' as signed)", -12345},
		{"select cast('-123e456' as signed)", -123},
	}
	for _, ca := range cases {
		tk.Se.GetSessionVars().StmtCtx.SetWarnings(nil)
		tk.MustQuery(ca.sql).Check(testkit.Rows(fmt.Sprintf("%v", ca.result)))
		c.Assert(terror.ErrorEqual(tk.Se.GetSessionVars().StmtCtx.GetWarnings()[0].Err, types.ErrTruncatedWrongVal), IsTrue)
	}
}

func (s *testIntegrationSerialSuite) TestPreparePlanCache(c *C) {
	tk := testkit.NewTestKit(c, s.store)

	// Plan cache should now be on by default
	c.Assert(plannercore.PreparedPlanCacheEnabled(), Equals, true)

	// Use the example from the docs https://docs.pingcap.com/tidb/stable/sql-prepare-plan-cache
	tk.MustExec("use test")
	tk.MustExec("drop table if exists t;")
	tk.MustExec("create table t(a int);")
	tk.MustExec("prepare stmt from 'select * from t where a = ?';")
	tk.MustExec("set @a = 1;")
	tk.MustExec("execute stmt using @a;")
	tk.MustQuery("select @@last_plan_from_cache;").Check(testkit.Rows("0"))
	tk.MustExec("execute stmt using @a;")
	tk.MustQuery("select @@last_plan_from_cache;").Check(testkit.Rows("1"))
}

func (s *testIntegrationSerialSuite) TestIssue16205(c *C) {
	tk := testkit.NewTestKit(c, s.store)
	orgEnable := plannercore.PreparedPlanCacheEnabled()
	defer func() {
		plannercore.SetPreparedPlanCache(orgEnable)
	}()
	plannercore.SetPreparedPlanCache(true)
	var err error
	tk.Se, err = session.CreateSession4TestWithOpt(s.store, &session.Opt{
		PreparedPlanCache: kvcache.NewSimpleLRUCache(100, 0.1, math.MaxUint64),
	})
	c.Assert(err, IsNil)

	tk.MustExec("use test")
	tk.MustExec("prepare stmt from 'select random_bytes(3)'")
	rows1 := tk.MustQuery("execute stmt").Rows()
	c.Assert(len(rows1), Equals, 1)
	rows2 := tk.MustQuery("execute stmt").Rows()
	c.Assert(len(rows2), Equals, 1)
	c.Assert(rows1[0][0].(string), Not(Equals), rows2[0][0].(string))
}

func (s *testIntegrationSerialSuite) TestRowCountPlanCache(c *C) {
	tk := testkit.NewTestKit(c, s.store)
	orgEnable := plannercore.PreparedPlanCacheEnabled()
	defer func() {
		plannercore.SetPreparedPlanCache(orgEnable)
	}()
	plannercore.SetPreparedPlanCache(true)
	var err error
	tk.Se, err = session.CreateSession4TestWithOpt(s.store, &session.Opt{
		PreparedPlanCache: kvcache.NewSimpleLRUCache(100, 0.1, math.MaxUint64),
	})
	c.Assert(err, IsNil)

	tk.MustExec("use test")
	tk.MustExec("drop table if exists t")
	tk.MustExec("create table t(a int auto_increment primary key)")
	tk.MustExec("prepare stmt from 'select row_count()';")
	tk.MustExec("insert into t values()")
	res := tk.MustQuery("execute stmt").Rows()
	c.Assert(len(res), Equals, 1)
	c.Assert(res[0][0], Equals, "1")
	tk.MustExec("insert into t values(),(),()")
	res = tk.MustQuery("execute stmt").Rows()
	c.Assert(len(res), Equals, 1)
	c.Assert(res[0][0], Equals, "3")
}

func (s *testIntegrationSuite) TestValuesForBinaryLiteral(c *C) {
	// See issue #15310
	tk := testkit.NewTestKit(c, s.store)
	tk.MustExec("use test;")
	tk.MustExec("create table testValuesBinary(id int primary key auto_increment, a bit(1));")
	tk.MustExec("insert into testValuesBinary values(1,1);")
	err := tk.ExecToErr("insert into testValuesBinary values(1,1) on duplicate key update id = values(id),a = values(a);")
	c.Assert(err, IsNil)
	tk.MustQuery("select a=0 from testValuesBinary;").Check(testkit.Rows("0"))
	err = tk.ExecToErr("insert into testValuesBinary values(1,0) on duplicate key update id = values(id),a = values(a);")
	c.Assert(err, IsNil)
	tk.MustQuery("select a=0 from testValuesBinary;").Check(testkit.Rows("1"))
	tk.MustExec("drop table testValuesBinary;")
}

func (s *testIntegrationSuite) TestIssue14159(c *C) {
	tk := testkit.NewTestKitWithInit(c, s.store)
	tk.MustExec("DROP TABLE IF EXISTS t")
	tk.MustExec("CREATE TABLE t (v VARCHAR(100))")
	tk.MustExec("INSERT INTO t VALUES ('3289742893213123732904809')")
	tk.MustQuery("SELECT * FROM t WHERE v").Check(testkit.Rows("3289742893213123732904809"))
}

func (s *testIntegrationSuite) TestIssue14146(c *C) {
	tk := testkit.NewTestKit(c, s.store)
	tk.MustExec("use test")
	tk.MustExec("create table tt(a varchar(10))")
	tk.MustExec("insert into tt values(NULL)")
	tk.MustExec("analyze table tt;")
	tk.MustQuery("select * from tt").Check(testkit.Rows("<nil>"))
}

func (s *testIntegrationSerialSuite) TestCacheRegexpr(c *C) {
	tk := testkit.NewTestKit(c, s.store)
	orgEnable := plannercore.PreparedPlanCacheEnabled()
	defer func() {
		plannercore.SetPreparedPlanCache(orgEnable)
	}()
	plannercore.SetPreparedPlanCache(true)
	var err error
	tk.Se, err = session.CreateSession4TestWithOpt(s.store, &session.Opt{
		PreparedPlanCache: kvcache.NewSimpleLRUCache(100, 0.1, math.MaxUint64),
	})
	c.Assert(err, IsNil)

	tk.MustExec("use test")
	tk.MustExec("drop table if exists t1")
	tk.MustExec("create table t1 (a varchar(40))")
	tk.MustExec("insert into t1 values ('C1'),('R1')")
	tk.MustExec("prepare stmt1 from 'select a from t1 where a rlike ?'")
	tk.MustExec("set @a='^C.*'")
	tk.MustQuery("execute stmt1 using @a").Check(testkit.Rows("C1"))
	tk.MustExec("set @a='^R.*'")
	tk.MustQuery("execute stmt1 using @a").Check(testkit.Rows("R1"))
}

func (s *testIntegrationSerialSuite) TestCacheRefineArgs(c *C) {
	tk := testkit.NewTestKit(c, s.store)
	orgEnable := plannercore.PreparedPlanCacheEnabled()
	defer func() {
		plannercore.SetPreparedPlanCache(orgEnable)
	}()
	plannercore.SetPreparedPlanCache(true)
	var err error
	tk.Se, err = session.CreateSession4TestWithOpt(s.store, &session.Opt{
		PreparedPlanCache: kvcache.NewSimpleLRUCache(100, 0.1, math.MaxUint64),
	})
	c.Assert(err, IsNil)

	tk.MustExec("use test")
	tk.MustExec("drop table if exists t")
	tk.MustExec("create table t(col_int int)")
	tk.MustExec("insert into t values(null)")
	tk.MustExec("prepare stmt from 'SELECT ((col_int is true) = ?) AS res FROM t'")
	tk.MustExec("set @p0='0.8'")
	tk.MustQuery("execute stmt using @p0").Check(testkit.Rows("0"))
	tk.MustExec("set @p0='0'")
	tk.MustQuery("execute stmt using @p0").Check(testkit.Rows("1"))

	tk.MustExec("delete from t")
	tk.MustExec("insert into t values(1)")
	tk.MustExec("prepare stmt from 'SELECT col_int < ? FROM t'")
	tk.MustExec("set @p0='-184467440737095516167.1'")
	tk.MustQuery("execute stmt using @p0").Check(testkit.Rows("0"))
}

func (s *testIntegrationSuite) TestOrderByFuncPlanCache(c *C) {
	tk := testkit.NewTestKit(c, s.store)
	orgEnable := plannercore.PreparedPlanCacheEnabled()
	defer func() {
		plannercore.SetPreparedPlanCache(orgEnable)
	}()
	plannercore.SetPreparedPlanCache(true)
	var err error
	tk.Se, err = session.CreateSession4TestWithOpt(s.store, &session.Opt{
		PreparedPlanCache: kvcache.NewSimpleLRUCache(100, 0.1, math.MaxUint64),
	})
	c.Assert(err, IsNil)

	tk.MustExec("use test")
	tk.MustExec("drop table if exists t")
	tk.MustExec("create table t(a int)")
	tk.MustExec("prepare stmt from 'SELECT * FROM t order by rand()'")
	tk.MustQuery("execute stmt").Check(testkit.Rows())
	tk.MustExec("prepare stmt from 'SELECT * FROM t order by now()'")
	tk.MustQuery("execute stmt").Check(testkit.Rows())
}

func (s *testIntegrationSuite) TestSelectLimitPlanCache(c *C) {
	tk := testkit.NewTestKit(c, s.store)
	orgEnable := plannercore.PreparedPlanCacheEnabled()
	defer func() {
		plannercore.SetPreparedPlanCache(orgEnable)
	}()
	plannercore.SetPreparedPlanCache(true)
	var err error
	tk.Se, err = session.CreateSession4TestWithOpt(s.store, &session.Opt{
		PreparedPlanCache: kvcache.NewSimpleLRUCache(100, 0.1, math.MaxUint64),
	})
	c.Assert(err, IsNil)

	tk.MustExec("use test")
	tk.MustExec("drop table if exists t")
	tk.MustExec("create table t(a int)")
	tk.MustExec("insert into t values(1), (2), (3)")
	tk.MustExec("set @@session.sql_select_limit = 1")
	tk.MustExec("prepare stmt from 'SELECT * FROM t'")
	tk.MustQuery("execute stmt").Check(testkit.Rows("1"))
	tk.MustExec("set @@session.sql_select_limit = default")
	tk.MustQuery("execute stmt").Check(testkit.Rows("1", "2", "3"))
	tk.MustExec("set @@session.sql_select_limit = 2")
	tk.MustQuery("execute stmt").Check(testkit.Rows("1", "2"))
	tk.MustExec("set @@session.sql_select_limit = 1")
	tk.MustQuery("execute stmt").Check(testkit.Rows("1"))
	tk.MustExec("set @@session.sql_select_limit = default")
	tk.MustQuery("execute stmt").Check(testkit.Rows("1", "2", "3"))
	tk.MustExec("set @@session.sql_select_limit = 2")
	tk.MustQuery("execute stmt").Check(testkit.Rows("1", "2"))
}

func (s *testIntegrationSuite) TestCollation(c *C) {
	tk := testkit.NewTestKit(c, s.store)
	tk.MustExec("use test")
	tk.MustExec("drop table if exists t")
	tk.MustExec("create table t (utf8_bin_c varchar(10) charset utf8 collate utf8_bin, utf8_gen_c varchar(10) charset utf8 collate utf8_general_ci, bin_c binary, num_c int, " +
		"abin char collate ascii_bin, lbin char collate latin1_bin, u4bin char collate utf8mb4_bin, u4ci char collate utf8mb4_general_ci)")
	tk.MustExec("insert into t values ('a', 'b', 'c', 4, 'a', 'a', 'a', 'a')")
	tk.MustQuery("select collation(null)").Check(testkit.Rows("binary"))
	tk.MustQuery("select collation(2)").Check(testkit.Rows("binary"))
	tk.MustQuery("select collation(2 + 'a')").Check(testkit.Rows("binary"))
	tk.MustQuery("select collation(2 + utf8_gen_c) from t").Check(testkit.Rows("binary"))
	tk.MustQuery("select collation(2 + utf8_bin_c) from t").Check(testkit.Rows("binary"))
	tk.MustQuery("select collation(concat(utf8_bin_c, 2)) from t").Check(testkit.Rows("utf8_bin"))
	tk.MustQuery("select collation(concat(utf8_gen_c, 'abc')) from t").Check(testkit.Rows("utf8_general_ci"))
	tk.MustQuery("select collation(concat(utf8_gen_c, null)) from t").Check(testkit.Rows("utf8_general_ci"))
	tk.MustQuery("select collation(concat(utf8_gen_c, num_c)) from t").Check(testkit.Rows("utf8_general_ci"))
	tk.MustQuery("select collation(concat(utf8_bin_c, utf8_gen_c)) from t").Check(testkit.Rows("utf8_bin"))
	tk.MustQuery("select collation(upper(utf8_bin_c)) from t").Check(testkit.Rows("utf8_bin"))
	tk.MustQuery("select collation(upper(utf8_gen_c)) from t").Check(testkit.Rows("utf8_general_ci"))
	tk.MustQuery("select collation(upper(bin_c)) from t").Check(testkit.Rows("binary"))
	tk.MustQuery("select collation(concat(abin, bin_c)) from t").Check(testkit.Rows("binary"))
	tk.MustQuery("select collation(concat(lbin, bin_c)) from t").Check(testkit.Rows("binary"))
	tk.MustQuery("select collation(concat(utf8_bin_c, bin_c)) from t").Check(testkit.Rows("binary"))
	tk.MustQuery("select collation(concat(utf8_gen_c, bin_c)) from t").Check(testkit.Rows("binary"))
	tk.MustQuery("select collation(concat(u4bin, bin_c)) from t").Check(testkit.Rows("binary"))
	tk.MustQuery("select collation(concat(u4ci, bin_c)) from t").Check(testkit.Rows("binary"))
	tk.MustQuery("select collation(concat(abin, u4bin)) from t").Check(testkit.Rows("utf8mb4_bin"))
	tk.MustQuery("select collation(concat(lbin, u4bin)) from t").Check(testkit.Rows("utf8mb4_bin"))
	tk.MustQuery("select collation(concat(utf8_bin_c, u4bin)) from t").Check(testkit.Rows("utf8mb4_bin"))
	tk.MustQuery("select collation(concat(utf8_gen_c, u4bin)) from t").Check(testkit.Rows("utf8mb4_bin"))
	tk.MustQuery("select collation(concat(u4ci, u4bin)) from t").Check(testkit.Rows("utf8mb4_bin"))
	tk.MustQuery("select collation(concat(abin, u4ci)) from t").Check(testkit.Rows("utf8mb4_general_ci"))
	tk.MustQuery("select collation(concat(lbin, u4ci)) from t").Check(testkit.Rows("utf8mb4_general_ci"))
	tk.MustQuery("select collation(concat(utf8_bin_c, u4ci)) from t").Check(testkit.Rows("utf8mb4_general_ci"))
	tk.MustQuery("select collation(concat(utf8_gen_c, u4ci)) from t").Check(testkit.Rows("utf8mb4_general_ci"))
	tk.MustQuery("select collation(concat(abin, utf8_bin_c)) from t").Check(testkit.Rows("utf8_bin"))
	tk.MustQuery("select collation(concat(lbin, utf8_bin_c)) from t").Check(testkit.Rows("utf8_bin"))
	tk.MustQuery("select collation(concat(utf8_gen_c, utf8_bin_c)) from t").Check(testkit.Rows("utf8_bin"))
	tk.MustQuery("select collation(concat(abin, utf8_gen_c)) from t").Check(testkit.Rows("utf8_general_ci"))
	tk.MustQuery("select collation(concat(lbin, utf8_gen_c)) from t").Check(testkit.Rows("utf8_general_ci"))
	tk.MustQuery("select collation(concat(abin, lbin)) from t").Check(testkit.Rows("latin1_bin"))

	tk.MustExec("set names utf8mb4 collate utf8mb4_bin")
	tk.MustQuery("select collation('a')").Check(testkit.Rows("utf8mb4_bin"))
	tk.MustExec("set names utf8mb4 collate utf8mb4_general_ci")
	tk.MustQuery("select collation('a')").Check(testkit.Rows("utf8mb4_general_ci"))

	tk.MustExec("set names utf8mb4 collate utf8mb4_general_ci")
	tk.MustExec("set @test_collate_var = 'a'")
	tk.MustQuery("select collation(@test_collate_var)").Check(testkit.Rows("utf8mb4_general_ci"))
	tk.MustExec("set @test_collate_var = concat(\"a\", \"b\" collate utf8mb4_bin)")
	tk.MustQuery("select collation(@test_collate_var)").Check(testkit.Rows("utf8mb4_bin"))
}

func (s *testIntegrationSuite) TestCoercibility(c *C) {
	tk := testkit.NewTestKit(c, s.store)

	type testCase struct {
		expr   string
		result int
	}
	testFunc := func(cases []testCase, suffix string) {
		for _, tc := range cases {
			tk.MustQuery(fmt.Sprintf("select coercibility(%v) %v", tc.expr, suffix)).Check(testkit.Rows(fmt.Sprintf("%v", tc.result)))
		}
	}
	testFunc([]testCase{
		// constants
		{"1", 5}, {"null", 6}, {"'abc'", 4},
		// sys-constants
		{"version()", 3}, {"user()", 3}, {"database()", 3},
		{"current_role()", 3}, {"current_user()", 3},
		// scalar functions after constant folding
		{"1+null", 5}, {"null+'abcde'", 5}, {"concat(null, 'abcde')", 4},
		// non-deterministic functions
		{"rand()", 5}, {"now()", 5}, {"sysdate()", 5},
	}, "")

	tk.MustExec("use test")
	tk.MustExec("drop table if exists t")
	tk.MustExec("create table t (i int, r real, d datetime, t timestamp, c char(10), vc varchar(10), b binary(10), vb binary(10))")
	tk.MustExec("insert into t values (null, null, null, null, null, null, null, null)")
	testFunc([]testCase{
		{"i", 5}, {"r", 5}, {"d", 5}, {"t", 5},
		{"c", 2}, {"b", 2}, {"vb", 2}, {"vc", 2},
		{"i+r", 5}, {"i*r", 5}, {"cos(r)+sin(i)", 5}, {"d+2", 5},
		{"t*10", 5}, {"concat(c, vc)", 2}, {"replace(c, 'x', 'y')", 2},
	}, "from t")

	tk.MustQuery("SELECT COERCIBILITY(@straaa);").Check(testkit.Rows("2"))
}

func (s *testIntegrationSerialSuite) TestCacheConstEval(c *C) {
	tk := testkit.NewTestKit(c, s.store)
	orgEnable := plannercore.PreparedPlanCacheEnabled()
	defer func() {
		plannercore.SetPreparedPlanCache(orgEnable)
	}()
	plannercore.SetPreparedPlanCache(true)
	var err error
	tk.Se, err = session.CreateSession4TestWithOpt(s.store, &session.Opt{
		PreparedPlanCache: kvcache.NewSimpleLRUCache(100, 0.1, math.MaxUint64),
	})
	c.Assert(err, IsNil)

	tk.MustExec("use test")
	tk.MustExec("drop table if exists t")
	tk.MustExec("create table t(col_double double)")
	tk.MustExec("insert into t values (1)")
	tk.Se.GetSessionVars().EnableVectorizedExpression = false
	tk.MustExec("insert into mysql.expr_pushdown_blacklist values('cast', 'tikv,tiflash,tidb', 'for test')")
	tk.MustExec("admin reload expr_pushdown_blacklist")
	tk.MustExec("prepare stmt from 'SELECT * FROM (SELECT col_double AS c0 FROM t) t WHERE (ABS((REPEAT(?, ?) OR 5617780767323292672)) < LN(EXP(c0)) + (? ^ ?))'")
	tk.MustExec("set @a1 = 'JuvkBX7ykVux20zQlkwDK2DFelgn7'")
	tk.MustExec("set @a2 = 1")
	tk.MustExec("set @a3 = -112990.35179796701")
	tk.MustExec("set @a4 = 87997.92704840179")
	// Main purpose here is checking no error is reported. 1 is the result when plan cache is disabled, it is
	// incompatible with MySQL actually, update the result after fixing it.
	tk.MustQuery("execute stmt using @a1, @a2, @a3, @a4").Check(testkit.Rows("1"))
	tk.Se.GetSessionVars().EnableVectorizedExpression = true
	tk.MustExec("delete from mysql.expr_pushdown_blacklist where name = 'cast' and store_type = 'tikv,tiflash,tidb' and reason = 'for test'")
	tk.MustExec("admin reload expr_pushdown_blacklist")
}

func (s *testSuite) TestIssue20071(c *C) {
	tk := testkit.NewTestKitWithInit(c, s.store)
	tk.MustExec("drop table if exists table_30_utf8_4")
	tk.MustExec("drop table if exists t")
	tk.MustExec("create table t(a int)")
	tk.MustExec("insert into t values(1)")
	tk.MustExec("create table table_30_utf8_4 ( `pk` int primary key, `col_int_key_unsigned` int unsigned , `col_int_key_signed` int, `col_float_key_signed` float  , `col_float_key_unsigned` float unsigned) character set utf8 partition by hash(pk) partitions 4;")
	tk.MustExec("insert ignore into table_30_utf8_4 values (0,91, 10, 14,19.0495)")
	tk.MustExec("alter table table_30_utf8_4 add column a int as (col_int_key_signed * 2)")
	tk.MustExec("SELECT count(1) AS val FROM table_30_utf8_4 WHERE table_30_utf8_4.col_int_key_unsigned!=table_30_utf8_4.a OR (SELECT count(1) AS val FROM t WHERE table_30_utf8_4.col_float_key_signed!=table_30_utf8_4.col_float_key_unsigned )!=7984764426240273913;")
	tk.MustExec("select a from table_30_utf8_4 order by a")
}

func (s *testSuite) TestVirtualGeneratedColumnAndLimit(c *C) {
	tk := testkit.NewTestKitWithInit(c, s.store)
	tk.MustExec("drop table if exists t;")
	tk.MustExec("create table t (a int, b int as (a + 1));")
	tk.MustExec("insert into t(a) values (1);")
	tk.MustQuery("select /*+ LIMIT_TO_COP() */ b from t limit 1;").Check(testkit.Rows("2"))
	tk.MustQuery("select /*+ LIMIT_TO_COP() */ b from t order by b limit 1;").Check(testkit.Rows("2"))
}

func (s *testIntegrationSerialSuite) TestCollationBasic(c *C) {
	tk := testkit.NewTestKit(c, s.store)
	collate.SetNewCollationEnabledForTest(true)
	defer collate.SetNewCollationEnabledForTest(false)
	tk.MustExec("use test")
	tk.MustExec("create table t_ci(a varchar(10) collate utf8mb4_general_ci, unique key(a))")
	tk.MustExec("insert into t_ci values ('a')")
	tk.MustQuery("select * from t_ci").Check(testkit.Rows("a"))
	tk.MustQuery("select * from t_ci").Check(testkit.Rows("a"))
	tk.MustQuery("select * from t_ci where a='a'").Check(testkit.Rows("a"))
	tk.MustQuery("select * from t_ci where a='A'").Check(testkit.Rows("a"))
	tk.MustQuery("select * from t_ci where a='a   '").Check(testkit.Rows("a"))
	tk.MustQuery("select * from t_ci where a='a                    '").Check(testkit.Rows("a"))

	tk.MustExec("drop table if exists t")
	tk.MustExec("create table t (a varchar(10) primary key,b int)")
	tk.MustExec("insert into t values ('a', 1), ('b', 3), ('a', 2) on duplicate key update b = b + 1;")
	tk.MustExec("set autocommit=0")
	tk.MustExec("insert into t values ('a', 1), ('b', 3), ('a', 2) on duplicate key update b = b + 1;")
	tk.MustQuery("select * from t").Check(testkit.Rows("a 4", "b 4"))
	tk.MustExec("set autocommit=1")
	tk.MustQuery("select * from t").Check(testkit.Rows("a 4", "b 4"))

	tk.MustExec("drop table if exists t")
	tk.MustExec("create table t (a varchar(10),b int, key tk (a))")
	tk.MustExec("insert into t values ('', 1), ('', 3)")
	tk.MustExec("set autocommit=0")
	tk.MustExec("update t set b = b + 1")
	tk.MustQuery("select * from t").Check(testkit.Rows(" 2", " 4"))
	tk.MustExec("set autocommit=1")
	tk.MustQuery("select * from t").Check(testkit.Rows(" 2", " 4"))

	tk.MustExec("drop table t_ci")
	tk.MustExec("create table t_ci(id bigint primary key, a varchar(10) collate utf8mb4_general_ci, unique key(a, id))")
	tk.MustExec("insert into t_ci values (1, 'a')")
	tk.MustQuery("select a from t_ci").Check(testkit.Rows("a"))
	tk.MustQuery("select a from t_ci").Check(testkit.Rows("a"))
	tk.MustQuery("select a from t_ci where a='a'").Check(testkit.Rows("a"))
	tk.MustQuery("select a from t_ci where a='A'").Check(testkit.Rows("a"))
	tk.MustQuery("select a from t_ci where a='a   '").Check(testkit.Rows("a"))
	tk.MustQuery("select a from t_ci where a='a                    '").Check(testkit.Rows("a"))
}

func (s *testIntegrationSerialSuite) TestWeightString(c *C) {
	tk := testkit.NewTestKit(c, s.store)
	collate.SetNewCollationEnabledForTest(true)
	defer collate.SetNewCollationEnabledForTest(false)

	type testCase struct {
		input                    []string
		result                   []string
		resultAsChar1            []string
		resultAsChar3            []string
		resultAsBinary1          []string
		resultAsBinary5          []string
		resultExplicitCollateBin []string
	}
	tk.MustExec("use test")
	tk.MustExec("drop table if exists t")
	tk.MustExec("create table t (id int, a varchar(20) collate utf8mb4_general_ci)")
	cases := testCase{
		input:                    []string{"aAÁàãăâ", "a", "a  ", "中", "中 "},
		result:                   []string{"\x00A\x00A\x00A\x00A\x00A\x00A\x00A", "\x00A", "\x00A", "\x4E\x2D", "\x4E\x2D"},
		resultAsChar1:            []string{"\x00A", "\x00A", "\x00A", "\x4E\x2D", "\x4E\x2D"},
		resultAsChar3:            []string{"\x00A\x00A\x00A", "\x00A", "\x00A", "\x4E\x2D", "\x4E\x2D"},
		resultAsBinary1:          []string{"a", "a", "a", "\xE4", "\xE4"},
		resultAsBinary5:          []string{"aA\xc3\x81\xc3", "a\x00\x00\x00\x00", "a  \x00\x00", "中\x00\x00", "中 \x00"},
		resultExplicitCollateBin: []string{"aAÁàãăâ", "a", "a", "中", "中"},
	}
	values := make([]string, len(cases.input))
	for i, input := range cases.input {
		values[i] = fmt.Sprintf("(%d, '%s')", i, input)
	}
	tk.MustExec("insert into t values " + strings.Join(values, ","))
	rows := tk.MustQuery("select weight_string(a) from t order by id").Rows()
	for i, out := range cases.result {
		c.Assert(rows[i][0].(string), Equals, out)
	}
	rows = tk.MustQuery("select weight_string(a as char(1)) from t order by id").Rows()
	for i, out := range cases.resultAsChar1 {
		c.Assert(rows[i][0].(string), Equals, out)
	}
	rows = tk.MustQuery("select weight_string(a as char(3)) from t order by id").Rows()
	for i, out := range cases.resultAsChar3 {
		c.Assert(rows[i][0].(string), Equals, out)
	}
	rows = tk.MustQuery("select weight_string(a as binary(1)) from t order by id").Rows()
	for i, out := range cases.resultAsBinary1 {
		c.Assert(rows[i][0].(string), Equals, out)
	}
	rows = tk.MustQuery("select weight_string(a as binary(5)) from t order by id").Rows()
	for i, out := range cases.resultAsBinary5 {
		c.Assert(rows[i][0].(string), Equals, out)
	}
	c.Assert(tk.MustQuery("select weight_string(NULL);").Rows()[0][0], Equals, "<nil>")
	c.Assert(tk.MustQuery("select weight_string(7);").Rows()[0][0], Equals, "<nil>")
	c.Assert(tk.MustQuery("select weight_string(cast(7 as decimal(5)));").Rows()[0][0], Equals, "<nil>")
	c.Assert(tk.MustQuery("select weight_string(cast(20190821 as date));").Rows()[0][0], Equals, "2019-08-21")
	c.Assert(tk.MustQuery("select weight_string(cast(20190821 as date) as binary(5));").Rows()[0][0], Equals, "2019-")
	c.Assert(tk.MustQuery("select weight_string(7.0);").Rows()[0][0], Equals, "<nil>")
	c.Assert(tk.MustQuery("select weight_string(7 AS BINARY(2));").Rows()[0][0], Equals, "7\x00")
	// test explicit collation
	c.Assert(tk.MustQuery("select weight_string('中 ' collate utf8mb4_general_ci);").Rows()[0][0], Equals, "\x4E\x2D")
	c.Assert(tk.MustQuery("select weight_string('中 ' collate utf8mb4_bin);").Rows()[0][0], Equals, "中")
	c.Assert(tk.MustQuery("select weight_string('中 ' collate utf8mb4_unicode_ci);").Rows()[0][0], Equals, "\xFB\x40\xCE\x2D")
	c.Assert(tk.MustQuery("select collation(a collate utf8mb4_general_ci) from t order by id").Rows()[0][0], Equals, "utf8mb4_general_ci")
	c.Assert(tk.MustQuery("select collation('中 ' collate utf8mb4_general_ci);").Rows()[0][0], Equals, "utf8mb4_general_ci")
	rows = tk.MustQuery("select weight_string(a collate utf8mb4_bin) from t order by id").Rows()
	for i, out := range cases.resultExplicitCollateBin {
		c.Assert(rows[i][0].(string), Equals, out)
	}
	tk.MustGetErrMsg("select weight_string(a collate utf8_general_ci) from t order by id", "[ddl:1253]COLLATION 'utf8_general_ci' is not valid for CHARACTER SET 'utf8mb4'")
	tk.MustGetErrMsg("select weight_string('中' collate utf8_bin)", "[ddl:1253]COLLATION 'utf8_bin' is not valid for CHARACTER SET 'utf8mb4'")
}

func (s *testIntegrationSerialSuite) TestCollationCreateIndex(c *C) {
	tk := testkit.NewTestKit(c, s.store)
	collate.SetNewCollationEnabledForTest(true)
	defer collate.SetNewCollationEnabledForTest(false)
	tk.MustExec("use test")
	tk.MustExec("drop table if exists t")
	tk.MustExec("create table t (a varchar(10) collate utf8mb4_general_ci);")
	tk.MustExec("insert into t values ('a');")
	tk.MustExec("insert into t values ('A');")
	tk.MustExec("insert into t values ('b');")
	tk.MustExec("insert into t values ('B');")
	tk.MustExec("insert into t values ('a');")
	tk.MustExec("insert into t values ('A');")
	tk.MustExec("insert into t values ('ß');")
	tk.MustExec("insert into t values ('sa');")
	tk.MustExec("create index idx on t(a);")
	tk.MustQuery("select * from t order by a").Check(testkit.Rows("a", "A", "a", "A", "b", "B", "ß", "sa"))

	tk.MustExec("drop table if exists t")
	tk.MustExec("create table t (a varchar(10) collate utf8mb4_unicode_ci);")
	tk.MustExec("insert into t values ('a');")
	tk.MustExec("insert into t values ('A');")
	tk.MustExec("insert into t values ('b');")
	tk.MustExec("insert into t values ('B');")
	tk.MustExec("insert into t values ('a');")
	tk.MustExec("insert into t values ('A');")
	tk.MustExec("insert into t values ('ß');")
	tk.MustExec("insert into t values ('sa');")
	tk.MustExec("create index idx on t(a);")
	tk.MustQuery("select * from t order by a").Check(testkit.Rows("a", "A", "a", "A", "b", "B", "sa", "ß"))
}

func (s *testIntegrationSerialSuite) TestCollateConstantPropagation(c *C) {
	tk := testkit.NewTestKit(c, s.store)
	collate.SetNewCollationEnabledForTest(true)
	defer collate.SetNewCollationEnabledForTest(false)

	tk.MustExec("use test")
	tk.MustExec("drop table if exists t")
	tk.MustExec("create table t (a char(10) collate utf8mb4_bin, b char(10) collate utf8mb4_general_ci);")
	tk.MustExec("insert into t values ('a', 'A');")
	tk.MustQuery("select * from t t1, t t2 where t1.a=t2.b and t2.b='a' collate utf8mb4_general_ci;").Check(nil)
	tk.MustQuery("select * from t t1, t t2 where t1.a=t2.b and t2.b>='a' collate utf8mb4_general_ci;").Check(nil)
	tk.MustExec("drop table t;")
	tk.MustExec("create table t (a char(10) collate utf8mb4_general_ci, b char(10) collate utf8mb4_general_ci);")
	tk.MustExec("insert into t values ('A', 'a');")
	tk.MustQuery("select * from t t1, t t2 where t1.a=t2.b and t2.b='a' collate utf8mb4_bin;").Check(testkit.Rows("A a A a"))
	tk.MustQuery("select * from t t1, t t2 where t1.a=t2.b and t2.b>='a' collate utf8mb4_bin;").Check(testkit.Rows("A a A a"))
	tk.MustExec("drop table t;")
	tk.MustExec("set names utf8mb4")
	tk.MustExec("create table t (a char(10) collate utf8mb4_general_ci, b char(10) collate utf8_general_ci);")
	tk.MustExec("insert into t values ('a', 'A');")
	tk.MustQuery("select * from t t1, t t2 where t1.a=t2.b and t2.b='A'").Check(testkit.Rows("a A a A"))
	tk.MustExec("drop table t;")
	tk.MustExec("create table t(a char collate utf8_general_ci, b char collate utf8mb4_general_ci, c char collate utf8_bin);")
	tk.MustExec("insert into t values ('b', 'B', 'B');")
	tk.MustQuery("select * from t t1, t t2 where t1.a=t2.b and t2.b=t2.c;").Check(testkit.Rows("b B B b B B"))
	tk.MustExec("drop table t;")
	tk.MustExec("create table t(a char collate utf8_bin, b char collate utf8_general_ci);")
	tk.MustExec("insert into t values ('a', 'A');")
	tk.MustQuery("select * from t t1, t t2 where t1.b=t2.b and t2.b=t1.a collate utf8_general_ci;").Check(testkit.Rows("a A a A"))
	tk.MustExec("drop table if exists t1, t2;")
	tk.MustExec("set names utf8mb4 collate utf8mb4_general_ci;")
	tk.MustExec("create table t1(a char, b varchar(10)) charset utf8mb4 collate utf8mb4_general_ci;")
	tk.MustExec("create table t2(a char, b varchar(10)) charset utf8mb4 collate utf8mb4_bin;")
	tk.MustExec("insert into t1 values ('A', 'a');")
	tk.MustExec("insert into t2 values ('a', 'a')")
	tk.MustQuery("select * from t1 left join t2 on t1.a = t2.a where t1.a = 'a';").Check(testkit.Rows("A a <nil> <nil>"))
	tk.MustExec("drop table t;")
	tk.MustExec("set names utf8mb4 collate utf8mb4_general_ci;")
	tk.MustExec("create table t(a char collate utf8mb4_bin, b char collate utf8mb4_general_ci);")
	tk.MustExec("insert into t values ('a', 'a');")
	tk.MustQuery("select * from t t1, t t2 where  t2.b = 'A' and lower(concat(t1.a , '' ))  = t2.b;").Check(testkit.Rows("a a a a"))
	tk.MustExec("drop table t;")
	tk.MustExec("create table t(a char collate utf8_unicode_ci, b char collate utf8mb4_unicode_ci, c char collate utf8_bin);")
	tk.MustExec("insert into t values ('b', 'B', 'B');")
	tk.MustQuery("select * from t t1, t t2 where t1.a=t2.b and t2.b=t2.c;").Check(testkit.Rows("b B B b B B"))
	tk.MustExec("drop table if exists t1, t2;")
	tk.MustExec("set names utf8mb4 collate utf8mb4_unicode_ci;")
	tk.MustExec("create table t1(a char, b varchar(10)) charset utf8mb4 collate utf8mb4_unicode_ci;")
	tk.MustExec("create table t2(a char, b varchar(10)) charset utf8mb4 collate utf8mb4_bin;")
	tk.MustExec("insert into t1 values ('A', 'a');")
	tk.MustExec("insert into t2 values ('a', 'a')")
	tk.MustQuery("select * from t1 left join t2 on t1.a = t2.a where t1.a = 'a';").Check(testkit.Rows("A a <nil> <nil>"))
	tk.MustExec("drop table if exists t1, t2;")
	tk.MustExec("set names utf8mb4 collate utf8mb4_general_ci;")
	tk.MustExec("create table t1(a char, b varchar(10)) charset utf8mb4 collate utf8mb4_general_ci;")
	tk.MustExec("create table t2(a char, b varchar(10)) charset utf8mb4 collate utf8mb4_unicode_ci;")
	tk.MustExec("insert into t1 values ('ß', 's');")
	tk.MustExec("insert into t2 values ('s', 's')")
	tk.MustQuery("select * from t1 left join t2 on t1.a = t2.a collate utf8mb4_unicode_ci where t1.a = 's';").Check(testkit.Rows("ß s <nil> <nil>"))
}

func (s *testIntegrationSuite2) TestIssue17791(c *C) {
	tk := testkit.NewTestKit(c, s.store)

	tk.MustExec("use test;")
	tk.MustExec("drop table if exists t;")
	tk.MustExec("SET sql_mode=DEFAULT;")
	tk.MustExec("CREATE TABLE t1 (" +
		" id INT NOT NULL PRIMARY KEY auto_increment," +
		" pad VARCHAR(10) NOT NULL," +
		" expr varchar(100) AS (NOT 1 BETWEEN -5 AND 5)" +
		");")
	tk.MustExec("INSERT INTO t1 (pad) VALUES ('a'), ('b');")
	tk.MustQuery("SELECT id, pad, expr, NOT 1 BETWEEN -5 AND 5 as expr_in_select FROM t1;").Check(testkit.Rows("1 a 0 0", "2 b 0 0"))
}

func (s *testIntegrationSerialSuite) TestMixCollation(c *C) {
	tk := testkit.NewTestKit(c, s.store)
	collate.SetNewCollationEnabledForTest(true)
	defer collate.SetNewCollationEnabledForTest(false)

	tk.MustGetErrMsg(`select 'a' collate utf8mb4_bin = 'a' collate utf8mb4_general_ci;`, "[expression:1267]Illegal mix of collations (utf8mb4_bin,EXPLICIT) and (utf8mb4_general_ci,EXPLICIT) for operation 'eq'")

	tk.MustExec("use test;")
	tk.MustExec("drop table if exists t;")
	tk.MustExec(`create table t (
			mb4general varchar(10) charset utf8mb4 collate utf8mb4_general_ci,
			mb4unicode varchar(10) charset utf8mb4 collate utf8mb4_unicode_ci,
			mb4bin     varchar(10) charset utf8mb4 collate utf8mb4_bin,
			general    varchar(10) charset utf8 collate utf8_general_ci,
			unicode    varchar(10) charset utf8 collate utf8_unicode_ci,
			utfbin     varchar(10) charset utf8 collate utf8_bin,
			bin        varchar(10) charset binary collate binary,
			latin1_bin varchar(10) charset latin1 collate latin1_bin,
			ascii_bin  varchar(10) charset ascii collate ascii_bin,
    		i          int
	);`)
	tk.MustExec("insert into t values ('s', 's', 's', 's', 's', 's', 's', 's', 's', 1);")
	tk.MustExec("set names utf8mb4 collate utf8mb4_general_ci;")

	tk.MustQuery("select * from t where mb4unicode = 's' collate utf8mb4_unicode_ci;").Check(testkit.Rows("s s s s s s s s s 1"))
	tk.MustQuery(`select * from t t1, t t2 where t1.mb4unicode = t2.mb4general collate utf8mb4_general_ci;`).Check(testkit.Rows("s s s s s s s s s 1 s s s s s s s s s 1"))
	tk.MustQuery(`select * from t t1, t t2 where t1.mb4general = t2.mb4unicode collate utf8mb4_general_ci;`).Check(testkit.Rows("s s s s s s s s s 1 s s s s s s s s s 1"))
	tk.MustQuery(`select * from t t1, t t2 where t1.mb4general = t2.mb4unicode collate utf8mb4_unicode_ci;`).Check(testkit.Rows("s s s s s s s s s 1 s s s s s s s s s 1"))
	tk.MustQuery(`select * from t t1, t t2 where t1.mb4unicode = t2.mb4general collate utf8mb4_unicode_ci;`).Check(testkit.Rows("s s s s s s s s s 1 s s s s s s s s s 1"))
	tk.MustQuery(`select * from t where mb4general = mb4bin collate utf8mb4_general_ci;`).Check(testkit.Rows("s s s s s s s s s 1"))
	tk.MustQuery(`select * from t where mb4unicode = mb4general collate utf8mb4_unicode_ci;`).Check(testkit.Rows("s s s s s s s s s 1"))
	tk.MustQuery(`select * from t where mb4general = mb4unicode collate utf8mb4_unicode_ci;`).Check(testkit.Rows("s s s s s s s s s 1"))
	tk.MustQuery(`select * from t where mb4unicode = 's' collate utf8mb4_unicode_ci;`).Check(testkit.Rows("s s s s s s s s s 1"))
	tk.MustQuery("select * from t where mb4unicode = mb4bin;").Check(testkit.Rows("s s s s s s s s s 1"))
	tk.MustQuery("select * from t where general = mb4unicode;").Check(testkit.Rows("s s s s s s s s s 1"))
	tk.MustQuery("select * from t where unicode = mb4unicode;").Check(testkit.Rows("s s s s s s s s s 1"))
	tk.MustQuery("select * from t where mb4unicode = mb4unicode;").Check(testkit.Rows("s s s s s s s s s 1"))

	tk.MustQuery("select collation(concat(mb4unicode, mb4general collate utf8mb4_unicode_ci)) from t;").Check(testkit.Rows("utf8mb4_unicode_ci"))
	tk.MustQuery("select collation(concat(mb4general, mb4unicode, mb4bin)) from t;").Check(testkit.Rows("utf8mb4_bin"))
	tk.MustQuery("select coercibility(concat(mb4general, mb4unicode, mb4bin)) from t;").Check(testkit.Rows("1"))
	tk.MustQuery("select collation(concat(mb4unicode, mb4bin, concat(mb4general))) from t;").Check(testkit.Rows("utf8mb4_bin"))
	tk.MustQuery("select coercibility(concat(mb4unicode, mb4bin)) from t;").Check(testkit.Rows("2"))
	tk.MustQuery("select collation(concat(mb4unicode, mb4bin)) from t;").Check(testkit.Rows("utf8mb4_bin"))
	tk.MustQuery("select coercibility(concat(mb4bin, concat(mb4general))) from t;").Check(testkit.Rows("2"))
	tk.MustQuery("select collation(concaT(mb4bin, cOncAt(mb4general))) from t;").Check(testkit.Rows("utf8mb4_bin"))
	tk.MustQuery("select coercibility(concat(mb4unicode, mb4bin, concat(mb4general))) from t;").Check(testkit.Rows("2"))
	tk.MustQuery("select collation(concat(mb4unicode, mb4bin, concat(mb4general))) from t;").Check(testkit.Rows("utf8mb4_bin"))
	tk.MustQuery("select coercibility(concat(mb4unicode, mb4general)) from t;").Check(testkit.Rows("1"))
	tk.MustQuery("select collation(coalesce(mb4unicode, mb4general)) from t;").Check(testkit.Rows("utf8mb4_bin"))
	tk.MustQuery("select coercibility(coalesce(mb4unicode, mb4general)) from t;").Check(testkit.Rows("1"))
	tk.MustQuery("select collation(CONCAT(concat(mb4unicode), concat(mb4general))) from t;").Check(testkit.Rows("utf8mb4_bin"))
	tk.MustQuery("select coercibility(cONcat(unicode, general)) from t;").Check(testkit.Rows("1"))
	tk.MustQuery("select collation(concAt(unicode, general)) from t;").Check(testkit.Rows("utf8_bin"))
	tk.MustQuery("select collation(concat(bin, mb4general)) from t;").Check(testkit.Rows("binary"))
	tk.MustQuery("select coercibility(concat(bin, mb4general)) from t;").Check(testkit.Rows("2"))
	tk.MustQuery("select collation(concat(mb4unicode, ascii_bin)) from t;").Check(testkit.Rows("utf8mb4_unicode_ci"))
	tk.MustQuery("select coercibility(concat(mb4unicode, ascii_bin)) from t;").Check(testkit.Rows("2"))
	tk.MustQuery("select collation(concat(mb4unicode, mb4unicode)) from t;").Check(testkit.Rows("utf8mb4_unicode_ci"))
	tk.MustQuery("select coercibility(concat(mb4unicode, mb4unicode)) from t;").Check(testkit.Rows("2"))
	tk.MustQuery("select collation(concat(bin, bin)) from t;").Check(testkit.Rows("binary"))
	tk.MustQuery("select coercibility(concat(bin, bin)) from t;").Check(testkit.Rows("2"))
	tk.MustQuery("select collation(concat(latin1_bin, ascii_bin)) from t;").Check(testkit.Rows("latin1_bin"))
	tk.MustQuery("select coercibility(concat(latin1_bin, ascii_bin)) from t;").Check(testkit.Rows("2"))
	tk.MustQuery("select collation(concat(mb4unicode, bin)) from t;").Check(testkit.Rows("binary"))
	tk.MustQuery("select coercibility(concat(mb4unicode, bin)) from t;").Check(testkit.Rows("2"))
	tk.MustQuery("select collation(mb4general collate utf8mb4_unicode_ci) from t;").Check(testkit.Rows("utf8mb4_unicode_ci"))
	tk.MustQuery("select coercibility(mb4general collate utf8mb4_unicode_ci) from t;").Check(testkit.Rows("0"))
	tk.MustQuery("select collation(concat(concat(mb4unicode, mb4general), concat(unicode, general))) from t;").Check(testkit.Rows("utf8mb4_bin"))
	tk.MustQuery("select coercibility(concat(concat(mb4unicode, mb4general), concat(unicode, general))) from t;").Check(testkit.Rows("1"))
	tk.MustQuery("select collation(concat(i, 1)) from t;").Check(testkit.Rows("utf8mb4_general_ci"))
	tk.MustQuery("select coercibility(concat(i, 1)) from t;").Check(testkit.Rows("4"))
	tk.MustQuery("select collation(concat(i, user())) from t;").Check(testkit.Rows("utf8mb4_general_ci"))
	tk.MustQuery("select coercibility(concat(i, user())) from t;").Check(testkit.Rows("3"))
	tk.MustGetErrMsg("select * from t where mb4unicode = mb4general;", "[expression:1267]Illegal mix of collations (utf8mb4_unicode_ci,IMPLICIT) and (utf8mb4_general_ci,IMPLICIT) for operation 'eq'")
	tk.MustGetErrMsg("select * from t where unicode = general;", "[expression:1267]Illegal mix of collations (utf8_unicode_ci,IMPLICIT) and (utf8_general_ci,IMPLICIT) for operation 'eq'")
	tk.MustGetErrMsg("select concat(mb4general) = concat(mb4unicode) from t;", "[expression:1267]Illegal mix of collations (utf8mb4_general_ci,IMPLICIT) and (utf8mb4_unicode_ci,IMPLICIT) for operation 'eq'")
	tk.MustGetErrMsg("select * from t t1, t t2 where t1.mb4unicode = t2.mb4general;", "[expression:1267]Illegal mix of collations (utf8mb4_unicode_ci,IMPLICIT) and (utf8mb4_general_ci,IMPLICIT) for operation 'eq'")
	tk.MustGetErrMsg("select field('s', mb4general, mb4unicode, mb4bin) from t;", "[expression:1271]Illegal mix of collations for operation 'field'")
	tk.MustGetErrMsg("select concat(mb4unicode, mb4general) = mb4unicode from t;", "[expression:1267]Illegal mix of collations (utf8mb4_bin,NONE) and (utf8mb4_unicode_ci,IMPLICIT) for operation 'eq'")

	tk.MustExec("drop table t;")
}

func (s *testIntegrationSerialSuite) prepare4Join(c *C) *testkit.TestKit {
	tk := testkit.NewTestKit(c, s.store)
	tk.MustExec("USE test")
	tk.MustExec("drop table if exists t")
	tk.MustExec("drop table if exists t_bin")
	tk.MustExec("CREATE TABLE `t` ( `a` int(11) NOT NULL,`b` varchar(5) CHARACTER SET utf8mb4 COLLATE utf8mb4_general_ci DEFAULT NULL)")
	tk.MustExec("CREATE TABLE `t_bin` ( `a` int(11) NOT NULL,`b` varchar(5) CHARACTER SET binary)")
	tk.MustExec("insert into t values (1, 'a'), (2, 'À'), (3, 'á'), (4, 'à'), (5, 'b'), (6, 'c'), (7, ' ')")
	tk.MustExec("insert into t_bin values (1, 'a'), (2, 'À'), (3, 'á'), (4, 'à'), (5, 'b'), (6, 'c'), (7, ' ')")
	return tk
}

func (s *testIntegrationSerialSuite) prepare4Join2(c *C) *testkit.TestKit {
	tk := testkit.NewTestKit(c, s.store)
	tk.MustExec("USE test")
	tk.MustExec("drop table if exists t1")
	tk.MustExec("drop table if exists t2")
	tk.MustExec("create table t1 (id int, v varchar(5) character set binary, key(v))")
	tk.MustExec("create table t2 (v varchar(5) CHARACTER SET utf8mb4 COLLATE utf8mb4_general_ci, key(v))")
	tk.MustExec("insert into t1 values (1, 'a'), (2, 'À'), (3, 'á'), (4, 'à'), (5, 'b'), (6, 'c'), (7, ' ')")
	tk.MustExec("insert into t2 values ('a'), ('À'), ('á'), ('à'), ('b'), ('c'), (' ')")
	return tk
}

func (s *testIntegrationSerialSuite) TestCollateHashJoin(c *C) {
	collate.SetNewCollationEnabledForTest(true)
	defer collate.SetNewCollationEnabledForTest(false)
	tk := s.prepare4Join(c)
	tk.MustQuery("select /*+ TIDB_HJ(t1, t2) */ t1.a, t1.b from t t1, t t2 where t1.b=t2.b order by t1.a").Check(
		testkit.Rows("1 a", "1 a", "1 a", "1 a", "2 À", "2 À", "2 À", "2 À", "3 á", "3 á", "3 á", "3 á", "4 à", "4 à", "4 à", "4 à", "5 b", "6 c", "7  "))
	tk.MustQuery("select /*+ TIDB_HJ(t1, t2) */ t1.a, t1.b from t_bin t1, t_bin t2 where t1.b=t2.b order by t1.a").Check(
		testkit.Rows("1 a", "2 À", "3 á", "4 à", "5 b", "6 c", "7  "))
	tk.MustQuery("select /*+ TIDB_HJ(t1, t2) */ t1.a, t1.b from t t1, t t2 where t1.b=t2.b and t1.a>3 order by t1.a").Check(
		testkit.Rows("4 à", "4 à", "4 à", "4 à", "5 b", "6 c", "7  "))
	tk.MustQuery("select /*+ TIDB_HJ(t1, t2) */ t1.a, t1.b from t_bin t1, t_bin t2 where t1.b=t2.b and t1.a>3 order by t1.a").Check(
		testkit.Rows("4 à", "5 b", "6 c", "7  "))
	tk.MustQuery("select /*+ TIDB_HJ(t1, t2) */ t1.a, t1.b from t t1, t t2 where t1.b=t2.b and t1.a>3 order by t1.a").Check(
		testkit.Rows("4 à", "4 à", "4 à", "4 à", "5 b", "6 c", "7  "))
	tk.MustQuery("select /*+ TIDB_HJ(t1, t2) */ t1.a, t1.b from t_bin t1, t_bin t2 where t1.b=t2.b and t1.a>3 order by t1.a").Check(
		testkit.Rows("4 à", "5 b", "6 c", "7  "))
	tk.MustQuery("select /*+ TIDB_HJ(t1, t2) */ t1.a, t1.b from t t1, t t2 where t1.b=t2.b and t1.a>t2.a order by t1.a").Check(
		testkit.Rows("2 À", "3 á", "3 á", "4 à", "4 à", "4 à"))
	tk.MustQuery("select /*+ TIDB_HJ(t1, t2) */ t1.a, t1.b from t_bin t1, t_bin t2 where t1.b=t2.b and t1.a>t2.a order by t1.a").Check(
		testkit.Rows())
}

func (s *testIntegrationSerialSuite) TestCollateHashJoin2(c *C) {
	collate.SetNewCollationEnabledForTest(true)
	defer collate.SetNewCollationEnabledForTest(false)
	tk := s.prepare4Join2(c)
	tk.MustQuery("select /*+ TIDB_HJ(t1, t2) */ * from t1, t2 where t1.v=t2.v order by t1.id").Check(
		testkit.Rows("1 a a", "2 À À", "3 á á", "4 à à", "5 b b", "6 c c", "7    "))
}

func (s *testIntegrationSerialSuite) TestCollateMergeJoin(c *C) {
	collate.SetNewCollationEnabledForTest(true)
	defer collate.SetNewCollationEnabledForTest(false)
	tk := s.prepare4Join(c)
	tk.MustQuery("select /*+ TIDB_SMJ(t1, t2) */ t1.a, t1.b from t t1, t t2 where t1.b=t2.b order by t1.a").Check(
		testkit.Rows("1 a", "1 a", "1 a", "1 a", "2 À", "2 À", "2 À", "2 À", "3 á", "3 á", "3 á", "3 á", "4 à", "4 à", "4 à", "4 à", "5 b", "6 c", "7  "))
	tk.MustQuery("select /*+ TIDB_SMJ(t1, t2) */ t1.a, t1.b from t_bin t1, t_bin t2 where t1.b=t2.b order by t1.a").Check(
		testkit.Rows("1 a", "2 À", "3 á", "4 à", "5 b", "6 c", "7  "))
	tk.MustQuery("select /*+ TIDB_SMJ(t1, t2) */ t1.a, t1.b from t t1, t t2 where t1.b=t2.b and t1.a>3 order by t1.a").Check(
		testkit.Rows("4 à", "4 à", "4 à", "4 à", "5 b", "6 c", "7  "))
	tk.MustQuery("select /*+ TIDB_SMJ(t1, t2) */ t1.a, t1.b from t_bin t1, t_bin t2 where t1.b=t2.b and t1.a>3 order by t1.a").Check(
		testkit.Rows("4 à", "5 b", "6 c", "7  "))
	tk.MustQuery("select /*+ TIDB_SMJ(t1, t2) */ t1.a, t1.b from t t1, t t2 where t1.b=t2.b and t1.a>3 order by t1.a").Check(
		testkit.Rows("4 à", "4 à", "4 à", "4 à", "5 b", "6 c", "7  "))
	tk.MustQuery("select /*+ TIDB_SMJ(t1, t2) */ t1.a, t1.b from t_bin t1, t_bin t2 where t1.b=t2.b and t1.a>3 order by t1.a").Check(
		testkit.Rows("4 à", "5 b", "6 c", "7  "))
	tk.MustQuery("select /*+ TIDB_SMJ(t1, t2) */ t1.a, t1.b from t t1, t t2 where t1.b=t2.b and t1.a>t2.a order by t1.a").Check(
		testkit.Rows("2 À", "3 á", "3 á", "4 à", "4 à", "4 à"))
	tk.MustQuery("select /*+ TIDB_SMJ(t1, t2) */ t1.a, t1.b from t_bin t1, t_bin t2 where t1.b=t2.b and t1.a>t2.a order by t1.a").Check(
		testkit.Rows())
}

func (s *testIntegrationSerialSuite) TestCollateMergeJoin2(c *C) {
	collate.SetNewCollationEnabledForTest(true)
	defer collate.SetNewCollationEnabledForTest(false)
	tk := s.prepare4Join2(c)
	tk.MustQuery("select /*+ TIDB_SMJ(t1, t2) */ * from t1, t2 where t1.v=t2.v order by t1.id").Check(
		testkit.Rows("1 a a", "2 À À", "3 á á", "4 à à", "5 b b", "6 c c", "7    "))
}

func (s *testIntegrationSerialSuite) TestCollateIndexMergeJoin(c *C) {
	collate.SetNewCollationEnabledForTest(true)
	defer collate.SetNewCollationEnabledForTest(false)
	tk := testkit.NewTestKit(c, s.store)
	tk.MustExec("use test")
	tk.MustExec("drop table if exists t")
	tk.MustExec("create table t (a varchar(5) CHARACTER SET utf8mb4 COLLATE utf8mb4_general_ci, b varchar(5) CHARACTER SET utf8mb4 COLLATE utf8mb4_general_ci, key(a), key(b))")
	tk.MustExec("insert into t values ('a', 'x'), ('x', 'À'), ('á', 'x'), ('à', 'à'), ('à', 'x')")

	tk.MustExec("set tidb_enable_index_merge=1")
	tk.MustQuery("select /*+ USE_INDEX_MERGE(t, a, b) */ * from t where a = 'a' or b = 'a'").Sort().Check(
		testkit.Rows("a x", "x À", "à x", "à à", "á x"))
}

func (s *testIntegrationSerialSuite) prepare4Collation(c *C, hasIndex bool) *testkit.TestKit {
	tk := testkit.NewTestKit(c, s.store)
	tk.MustExec("USE test")
	tk.MustExec("drop table if exists t")
	tk.MustExec("drop table if exists t_bin")
	idxSQL := ", key(v)"
	if !hasIndex {
		idxSQL = ""
	}
	tk.MustExec(fmt.Sprintf("create table t (id int, v varchar(5) CHARACTER SET utf8mb4 COLLATE utf8mb4_general_ci DEFAULT NULL %v)", idxSQL))
	tk.MustExec(fmt.Sprintf("create table t_bin (id int, v varchar(5) CHARACTER SET binary %v)", idxSQL))
	tk.MustExec("insert into t values (1, 'a'), (2, 'À'), (3, 'á'), (4, 'à'), (5, 'b'), (6, 'c'), (7, ' ')")
	tk.MustExec("insert into t_bin values (1, 'a'), (2, 'À'), (3, 'á'), (4, 'à'), (5, 'b'), (6, 'c'), (7, ' ')")
	return tk
}

func (s *testIntegrationSerialSuite) TestCollateSelection(c *C) {
	collate.SetNewCollationEnabledForTest(true)
	defer collate.SetNewCollationEnabledForTest(false)
	tk := s.prepare4Collation(c, false)
	tk.MustQuery("select v from t where v='a' order by id").Check(testkit.Rows("a", "À", "á", "à"))
	tk.MustQuery("select v from t_bin where v='a' order by id").Check(testkit.Rows("a"))
	tk.MustQuery("select v from t where v<'b' and id<=3").Check(testkit.Rows("a", "À", "á"))
	tk.MustQuery("select v from t_bin where v<'b' and id<=3").Check(testkit.Rows("a"))
}

func (s *testIntegrationSerialSuite) TestCollateSort(c *C) {
	collate.SetNewCollationEnabledForTest(true)
	defer collate.SetNewCollationEnabledForTest(false)
	tk := s.prepare4Collation(c, false)
	tk.MustQuery("select id from t order by v, id").Check(testkit.Rows("7", "1", "2", "3", "4", "5", "6"))
	tk.MustQuery("select id from t_bin order by v, id").Check(testkit.Rows("7", "1", "5", "6", "2", "4", "3"))

	tk.MustExec("drop table if exists t")
	tk.MustExec("create table t(a char(10) collate utf8mb4_general_ci, key(a))")
	tk.MustExec("insert into t values ('a'), ('A'), ('b')")
	tk.MustExec("insert into t values ('a'), ('A'), ('b')")
	tk.MustExec("insert into t values ('a'), ('A'), ('b')")
	tk.MustQuery("select * from t order by a collate utf8mb4_bin").Check(testkit.Rows("A", "A", "A", "a", "a", "a", "b", "b", "b"))
	tk.MustQuery("select * from t order by a collate utf8mb4_general_ci").Check(testkit.Rows("a", "A", "a", "A", "a", "A", "b", "b", "b"))
	tk.MustQuery("select * from t order by a collate utf8mb4_unicode_ci").Check(testkit.Rows("a", "A", "a", "A", "a", "A", "b", "b", "b"))
}

func (s *testIntegrationSerialSuite) TestCollateHashAgg(c *C) {
	collate.SetNewCollationEnabledForTest(true)
	defer collate.SetNewCollationEnabledForTest(false)
	tk := s.prepare4Collation(c, false)
	tk.HasPlan("select distinct(v) from t_bin", "HashAgg")
	tk.MustQuery("select distinct(v) from t_bin").Sort().Check(testkit.Rows(" ", "a", "b", "c", "À", "à", "á"))
	tk.HasPlan("select distinct(v) from t", "HashAgg")
	tk.MustQuery("select distinct(v) from t").Sort().Check(testkit.Rows(" ", "a", "b", "c"))
	tk.HasPlan("select v, count(*) from t_bin group by v", "HashAgg")
	tk.MustQuery("select v, count(*) from t_bin group by v").Sort().Check(testkit.Rows("  1", "a 1", "b 1", "c 1", "À 1", "à 1", "á 1"))
	tk.HasPlan("select v, count(*) from t group by v", "HashAgg")
	tk.MustQuery("select v, count(*) from t group by v").Sort().Check(testkit.Rows("  1", "a 4", "b 1", "c 1"))

	tk.MustExec("drop table if exists t")
	tk.MustExec("create table t(a char(10) collate utf8mb4_general_ci, key(a))")
	tk.MustExec("insert into t values ('a'), ('A'), ('b')")
	tk.MustExec("insert into t values ('a'), ('A'), ('b')")
	tk.MustExec("insert into t values ('a'), ('A'), ('b')")
	tk.MustExec("insert into t values ('s'), ('ss'), ('ß')")
	tk.MustQuery("select count(1) from t group by a collate utf8mb4_bin order by a collate utf8mb4_bin").Check(testkit.Rows("3", "3", "3", "1", "1", "1"))
	tk.MustQuery("select count(1) from t group by a collate utf8mb4_unicode_ci order by a collate utf8mb4_unicode_ci").Check(testkit.Rows("6", "3", "1", "2"))
	tk.MustQuery("select count(1) from t group by a collate utf8mb4_general_ci order by a collate utf8mb4_general_ci").Check(testkit.Rows("6", "3", "2", "1"))
}

func (s *testIntegrationSerialSuite) TestCollateStreamAgg(c *C) {
	collate.SetNewCollationEnabledForTest(true)
	defer collate.SetNewCollationEnabledForTest(false)
	tk := s.prepare4Collation(c, true)
	tk.HasPlan("select distinct(v) from t_bin", "StreamAgg")
	tk.MustQuery("select distinct(v) from t_bin").Sort().Check(testkit.Rows(" ", "a", "b", "c", "À", "à", "á"))
	tk.HasPlan("select distinct(v) from t", "StreamAgg")
	tk.MustQuery("select distinct(v) from t").Sort().Check(testkit.Rows(" ", "a", "b", "c"))
	tk.HasPlan("select v, count(*) from t_bin group by v", "StreamAgg")
	tk.MustQuery("select v, count(*) from t_bin group by v").Sort().Check(testkit.Rows("  1", "a 1", "b 1", "c 1", "À 1", "à 1", "á 1"))
	tk.HasPlan("select v, count(*) from t group by v", "StreamAgg")
	tk.MustQuery("select v, count(*) from t group by v").Sort().Check(testkit.Rows("  1", "a 4", "b 1", "c 1"))
}

func (s *testIntegrationSerialSuite) TestCollateIndexReader(c *C) {
	collate.SetNewCollationEnabledForTest(true)
	defer collate.SetNewCollationEnabledForTest(false)
	tk := s.prepare4Collation(c, true)
	tk.HasPlan("select v from t where v < 'b'  order by v", "IndexReader")
	tk.MustQuery("select v from t where v < 'b' order by v").Check(testkit.Rows(" ", "a", "À", "á", "à"))
	tk.HasPlan("select v from t where v < 'b' and v > ' ' order by v", "IndexReader")
	tk.MustQuery("select v from t where v < 'b' and v > ' ' order by v").Check(testkit.Rows("a", "À", "á", "à"))
	tk.HasPlan("select v from t_bin where v < 'b' order by v", "IndexReader")
	tk.MustQuery("select v from t_bin where v < 'b' order by v").Sort().Check(testkit.Rows(" ", "a"))
	tk.HasPlan("select v from t_bin where v < 'b' and v > ' ' order by v", "IndexReader")
	tk.MustQuery("select v from t_bin where v < 'b' and v > ' ' order by v").Sort().Check(testkit.Rows("a"))
}

func (s *testIntegrationSerialSuite) TestCollateIndexLookup(c *C) {
	collate.SetNewCollationEnabledForTest(true)
	defer collate.SetNewCollationEnabledForTest(false)
	tk := s.prepare4Collation(c, true)

	tk.HasPlan("select id from t where v < 'b'", "IndexLookUp")
	tk.MustQuery("select id from t where v < 'b'").Sort().Check(testkit.Rows("1", "2", "3", "4", "7"))
	tk.HasPlan("select id from t where v < 'b' and v > ' '", "IndexLookUp")
	tk.MustQuery("select id from t where v < 'b' and v > ' '").Sort().Check(testkit.Rows("1", "2", "3", "4"))
	tk.HasPlan("select id from t_bin where v < 'b'", "IndexLookUp")
	tk.MustQuery("select id from t_bin where v < 'b'").Sort().Check(testkit.Rows("1", "7"))
	tk.HasPlan("select id from t_bin where v < 'b' and v > ' '", "IndexLookUp")
	tk.MustQuery("select id from t_bin where v < 'b' and v > ' '").Sort().Check(testkit.Rows("1"))
}

func (s *testIntegrationSerialSuite) TestIssue16668(c *C) {
	collate.SetNewCollationEnabledForTest(true)
	defer collate.SetNewCollationEnabledForTest(false)
	tk := testkit.NewTestKit(c, s.store)
	tk.MustExec("use test")
	tk.MustExec("drop table if exists tx")
	tk.MustExec("CREATE TABLE `tx` ( `a` int(11) NOT NULL,`b` varchar(5) CHARACTER SET utf8mb4 COLLATE utf8mb4_general_ci DEFAULT NULL)")
	tk.MustExec("insert into tx values (1, 'a'), (2, 'À'), (3, 'á'), (4, 'à'), (5, 'b'), (6, 'c'), (7, ' ')")
	tk.MustQuery("select count(distinct(b)) from tx").Check(testkit.Rows("4"))
}

func (s *testIntegrationSerialSuite) TestCollateStringFunction(c *C) {
	collate.SetNewCollationEnabledForTest(true)
	defer collate.SetNewCollationEnabledForTest(false)
	tk := testkit.NewTestKit(c, s.store)

	tk.MustQuery("select field('a', 'b', 'a');").Check(testkit.Rows("2"))
	tk.MustQuery("select field('a', 'b', 'A');").Check(testkit.Rows("0"))
	tk.MustQuery("select field('a', 'b', 'A' collate utf8mb4_bin);").Check(testkit.Rows("0"))
	tk.MustQuery("select field('a', 'b', 'a ' collate utf8mb4_bin);").Check(testkit.Rows("2"))
	tk.MustQuery("select field('a', 'b', 'A' collate utf8mb4_unicode_ci);").Check(testkit.Rows("2"))
	tk.MustQuery("select field('a', 'b', 'a ' collate utf8mb4_unicode_ci);").Check(testkit.Rows("2"))
	tk.MustQuery("select field('a', 'b', 'A' collate utf8mb4_general_ci);").Check(testkit.Rows("2"))
	tk.MustQuery("select field('a', 'b', 'a ' collate utf8mb4_general_ci);").Check(testkit.Rows("2"))

	tk.MustExec("USE test")
	tk.MustExec("drop table if exists t")
	tk.MustExec("create table t(a char(10), b char (10)) collate utf8mb4_general_ci")
	tk.MustExec("insert into t values ('a', 'A')")
	tk.MustQuery("select field(a, b) from t").Check(testkit.Rows("1"))

	tk.MustQuery("select FIND_IN_SET('a','b,a,c,d');").Check(testkit.Rows("2"))
	tk.MustQuery("select FIND_IN_SET('a','b,A,c,d');").Check(testkit.Rows("0"))
	tk.MustQuery("select FIND_IN_SET('a','b,A,c,d' collate utf8mb4_bin);").Check(testkit.Rows("0"))
	tk.MustQuery("select FIND_IN_SET('a','b,a ,c,d' collate utf8mb4_bin);").Check(testkit.Rows("2"))
	tk.MustQuery("select FIND_IN_SET('a','b,A,c,d' collate utf8mb4_general_ci);").Check(testkit.Rows("2"))
	tk.MustQuery("select FIND_IN_SET('a','b,a ,c,d' collate utf8mb4_general_ci);").Check(testkit.Rows("2"))

	tk.MustExec("set names utf8mb4 collate utf8mb4_general_ci;")
	tk.MustQuery("select collation(cast('a' as char));").Check(testkit.Rows("utf8mb4_general_ci"))
	tk.MustQuery("select collation(cast('a' as binary));").Check(testkit.Rows("binary"))
	tk.MustQuery("select collation(cast('a' collate utf8mb4_bin as char));").Check(testkit.Rows("utf8mb4_general_ci"))
	tk.MustQuery("select collation(cast('a' collate utf8mb4_bin as binary));").Check(testkit.Rows("binary"))

	tk.MustQuery("select FIND_IN_SET('a','b,A,c,d' collate utf8mb4_unicode_ci);").Check(testkit.Rows("2"))
	tk.MustQuery("select FIND_IN_SET('a','b,a ,c,d' collate utf8mb4_unicode_ci);").Check(testkit.Rows("2"))

	tk.MustExec("select concat('a' collate utf8mb4_bin, 'b' collate utf8mb4_bin);")
	tk.MustGetErrMsg("select concat('a' collate utf8mb4_bin, 'b' collate utf8mb4_general_ci);", "[expression:1267]Illegal mix of collations (utf8mb4_bin,EXPLICIT) and (utf8mb4_general_ci,EXPLICIT) for operation 'concat'")
	tk.MustExec("use test")
	tk.MustExec("drop table if exists t")
	tk.MustExec("create table t(a char)")
	tk.MustGetErrMsg("select * from t t1 join t t2 on t1.a collate utf8mb4_bin = t2.a collate utf8mb4_general_ci;", "[expression:1267]Illegal mix of collations (utf8mb4_bin,EXPLICIT) and (utf8mb4_general_ci,EXPLICIT) for operation 'eq'")

	tk.MustExec("DROP TABLE IF EXISTS t1;")
	tk.MustExec("CREATE TABLE t1 ( a int, p1 VARCHAR(255) CHARACTER SET utf8 COLLATE utf8_bin,p2 VARCHAR(255) CHARACTER SET utf8 COLLATE utf8_general_ci , p3 VARCHAR(255) CHARACTER SET utf8mb4 COLLATE utf8mb4_bin,p4 VARCHAR(255) CHARACTER SET utf8mb4 COLLATE utf8mb4_general_ci ,n1 VARCHAR(255) CHARACTER SET utf8 COLLATE utf8_bin,n2 VARCHAR(255) CHARACTER SET utf8 COLLATE utf8_general_ci , n3 VARCHAR(255) CHARACTER SET utf8mb4 COLLATE utf8mb4_bin,n4 VARCHAR(255) CHARACTER SET utf8mb4 COLLATE utf8mb4_general_ci );")
	tk.MustExec("insert into t1 (a,p1,p2,p3,p4,n1,n2,n3,n4) values(1,'  0aA1!测试テストמבחן  ','  0aA1!测试テストמבחן 	','  0aA1!测试テストמבחן 	','  0aA1!测试テストמבחן 	','  0Aa1!测试テストמבחן  ','  0Aa1!测试テストמבחן 	','  0Aa1!测试テストמבחן 	','  0Aa1!测试テストמבחן 	');")

	tk.MustQuery("select INSTR(p1,n1) from t1;").Check(testkit.Rows("0"))
	tk.MustQuery("select INSTR(p1,n2) from t1;").Check(testkit.Rows("0"))
	tk.MustQuery("select INSTR(p1,n3) from t1;").Check(testkit.Rows("0"))
	tk.MustQuery("select INSTR(p1,n4) from t1;").Check(testkit.Rows("0"))
	tk.MustQuery("select INSTR(p2,n1) from t1;").Check(testkit.Rows("0"))
	tk.MustQuery("select INSTR(p2,n2) from t1;").Check(testkit.Rows("1"))
	tk.MustQuery("select INSTR(p2,n3) from t1;").Check(testkit.Rows("0"))
	tk.MustQuery("select INSTR(p2,n4) from t1;").Check(testkit.Rows("1"))
	tk.MustQuery("select INSTR(p3,n1) from t1;").Check(testkit.Rows("0"))
	tk.MustQuery("select INSTR(p3,n2) from t1;").Check(testkit.Rows("0"))
	tk.MustQuery("select INSTR(p3,n3) from t1;").Check(testkit.Rows("0"))
	tk.MustQuery("select INSTR(p3,n4) from t1;").Check(testkit.Rows("0"))
	tk.MustQuery("select INSTR(p4,n1) from t1;").Check(testkit.Rows("0"))
	tk.MustQuery("select INSTR(p4,n2) from t1;").Check(testkit.Rows("1"))
	tk.MustQuery("select INSTR(p4,n3) from t1;").Check(testkit.Rows("0"))
	tk.MustQuery("select INSTR(p4,n4) from t1;").Check(testkit.Rows("1"))

	tk.MustExec("truncate table t1;")
	tk.MustExec("insert into t1 (a,p1,p2,p3,p4,n1,n2,n3,n4) values (1,'0aA1!测试テストמבחן  ','0aA1!测试テストמבחן 	','0aA1!测试テストמבחן 	','0aA1!测试テストמבחן 	','0Aa1!测试テストמבחן','0Aa1!测试テストמבחן','0Aa1!测试テストמבחן','0Aa1!测试テストמבחן');")
	tk.MustExec("insert into t1 (a,p1,p2,p3,p4,n1,n2,n3,n4) values (2,'0aA1!测试テストמבחן','0aA1!测试テストמבחן','0aA1!测试テストמבחן','0aA1!测试テストמבחן','0Aa1!测试テストמבחן','0Aa1!测试テストמבחן','0Aa1!测试テストמבחן','0Aa1!测试テストמבחן');")
	tk.MustExec("insert into t1 (a,p1,p2,p3,p4,n1,n2,n3,n4) values (3,'0aA1!测试テストמבחן','0aA1!测试テストמבחן','0aA1!测试テストמבחן','0aA1!测试テストמבחן','0Aa1!测试テストמבחן  ','0Aa1!测试テストמבחן  ','0Aa1!测试テストמבחן  ','0Aa1!测试テストמבחן  ');")

	tk.MustQuery("select LOCATE(p1,n1) from t1;").Check(testkit.Rows("0", "0", "0"))
	tk.MustQuery("select LOCATE(p1,n2) from t1;").Check(testkit.Rows("0", "0", "0"))
	tk.MustQuery("select LOCATE(p1,n3) from t1;").Check(testkit.Rows("0", "0", "0"))
	tk.MustQuery("select LOCATE(p1,n4) from t1;").Check(testkit.Rows("0", "1", "1"))
	tk.MustQuery("select LOCATE(p2,n1) from t1;").Check(testkit.Rows("0", "0", "0"))
	tk.MustQuery("select LOCATE(p2,n2) from t1;").Check(testkit.Rows("0", "1", "1"))
	tk.MustQuery("select LOCATE(p2,n3) from t1;").Check(testkit.Rows("0", "0", "0"))
	tk.MustQuery("select LOCATE(p2,n4) from t1;").Check(testkit.Rows("0", "1", "1"))
	tk.MustQuery("select LOCATE(p3,n1) from t1;").Check(testkit.Rows("0", "0", "0"))
	tk.MustQuery("select LOCATE(p3,n2) from t1;").Check(testkit.Rows("0", "0", "0"))
	tk.MustQuery("select LOCATE(p3,n3) from t1;").Check(testkit.Rows("0", "0", "0"))
	tk.MustQuery("select LOCATE(p3,n4) from t1;").Check(testkit.Rows("0", "0", "0"))
	tk.MustQuery("select LOCATE(p4,n1) from t1;").Check(testkit.Rows("0", "1", "1"))
	tk.MustQuery("select LOCATE(p4,n2) from t1;").Check(testkit.Rows("0", "1", "1"))
	tk.MustQuery("select LOCATE(p4,n3) from t1;").Check(testkit.Rows("0", "0", "0"))
	tk.MustQuery("select LOCATE(p4,n4) from t1;").Check(testkit.Rows("0", "1", "1"))

	tk.MustExec("truncate table t1;")
	tk.MustExec("insert into t1 (a) values (1);")
	tk.MustExec("insert into t1 (a,p1,p2,p3,p4,n1,n2,n3,n4) values (2,'0aA1!测试テストמבחן  ','0aA1!测试テストמבחן       ','0aA1!测试テストמבחן  ','0aA1!测试テストמבחן  ','0Aa1!测试テストמבחן','0Aa1!测试テストמבחן','0Aa1!测试テストמבחן','0Aa1!测试テストמבחן');")
	tk.MustExec("insert into t1 (a,p1,p2,p3,p4,n1,n2,n3,n4) values (3,'0aA1!测试テストמבחן','0aA1!测试テストמבחן','0aA1!测试テストמבחן','0aA1!测试テストמבחן','0Aa1!测试テストמבחן','0Aa1!测试テストמבחן','0Aa1!测试テストמבחן','0Aa1!测试テストמבחן');")
	tk.MustExec("insert into t1 (a,p1,p2,p3,p4,n1,n2,n3,n4) values (4,'0aA1!测试テストמבחן','0aA1!测试テストמבחן','0aA1!测试テストמבחן','0aA1!测试テストמבחן','0Aa1!测试テストמבחן  ','0Aa1!测试テストמבחן  ','0Aa1!测试テストמבחן  ','0Aa1!测试テストמבחן  ');")
	tk.MustExec("insert into t1 (a,p1,p2,p3,p4,n1,n2,n3,n4) values (5,'0aA1!测试テストמבחן0aA1!测试','0aA1!测试テストמבחן0aA1!测试','0aA1!测试テストמבחן0aA1!测试','0aA1!测试テストמבחן0aA1!测试','0Aa1!测试','0Aa1!测试','0Aa1!测试','0Aa1!测试');")
	tk.MustExec("insert into t1 (a,p1,p2,p3,p4,n1,n2,n3,n4) values (6,'0aA1!测试テストמבחן0aA1!测试','0aA1!测试テストמבחן0aA1!测试','0aA1!测试テストמבחן0aA1!测试','0aA1!测试テストמבחן0aA1!测试','0aA1!测试','0aA1!测试','0aA1!测试','0aA1!测试');")
	tk.MustExec("insert into t1 (a,p1,p2,p3,p4,n1,n2,n3,n4) values (7,'0aA1!测试テストמבחן  ','0aA1!测试テストמבחן       ','0aA1!测试テストמבחן  ','0aA1!测试テストמבחן  ','0aA1!测试テストמבחן','0aA1!测试テストמבחן','0aA1!测试テストמבחן','0aA1!测试テストמבחן');")
	tk.MustExec("insert into t1 (a,p1,p2,p3,p4,n1,n2,n3,n4) values (8,'0aA1!测试テストמבחן','0aA1!测试テストמבחן','0aA1!测试テストמבחן','0aA1!测试テストמבחן','0aA1!测试テストמבחן  ','0aA1!测试テストמבחן  ','0aA1!测试テストמבחן  ','0aA1!测试テストמבחן  ');")

	tk.MustQuery("select p1 REGEXP n1 from t1;").Check(testkit.Rows("<nil>", "0", "0", "0", "0", "1", "1", "0"))
	tk.MustQuery("select p1 REGEXP n2 from t1;").Check(testkit.Rows("<nil>", "0", "0", "0", "0", "1", "1", "0"))
	tk.MustQuery("select p1 REGEXP n3 from t1;").Check(testkit.Rows("<nil>", "0", "0", "0", "0", "1", "1", "0"))
	tk.MustQuery("select p1 REGEXP n4 from t1;").Check(testkit.Rows("<nil>", "1", "1", "0", "1", "1", "1", "0"))
	tk.MustQuery("select p2 REGEXP n1 from t1;").Check(testkit.Rows("<nil>", "0", "0", "0", "0", "1", "1", "0"))
	tk.MustQuery("select p2 REGEXP n2 from t1;").Check(testkit.Rows("<nil>", "1", "1", "0", "1", "1", "1", "0"))
	tk.MustQuery("select p2 REGEXP n3 from t1;").Check(testkit.Rows("<nil>", "0", "0", "0", "0", "1", "1", "0"))
	tk.MustQuery("select p2 REGEXP n4 from t1;").Check(testkit.Rows("<nil>", "1", "1", "0", "1", "1", "1", "0"))
	tk.MustQuery("select p3 REGEXP n1 from t1;").Check(testkit.Rows("<nil>", "0", "0", "0", "0", "1", "1", "0"))
	tk.MustQuery("select p3 REGEXP n2 from t1;").Check(testkit.Rows("<nil>", "0", "0", "0", "0", "1", "1", "0"))
	tk.MustQuery("select p3 REGEXP n3 from t1;").Check(testkit.Rows("<nil>", "0", "0", "0", "0", "1", "1", "0"))
	tk.MustQuery("select p3 REGEXP n4 from t1;").Check(testkit.Rows("<nil>", "0", "0", "0", "0", "1", "1", "0"))
	tk.MustQuery("select p4 REGEXP n1 from t1;").Check(testkit.Rows("<nil>", "1", "1", "0", "1", "1", "1", "0"))
	tk.MustQuery("select p4 REGEXP n2 from t1;").Check(testkit.Rows("<nil>", "1", "1", "0", "1", "1", "1", "0"))
	tk.MustQuery("select p4 REGEXP n3 from t1;").Check(testkit.Rows("<nil>", "0", "0", "0", "0", "1", "1", "0"))
	tk.MustQuery("select p4 REGEXP n4 from t1;").Check(testkit.Rows("<nil>", "1", "1", "0", "1", "1", "1", "0"))

	tk.MustExec("drop table t1;")
}

func (s *testIntegrationSerialSuite) TestCollateLike(c *C) {
	collate.SetNewCollationEnabledForTest(true)
	defer collate.SetNewCollationEnabledForTest(false)

	tk := testkit.NewTestKit(c, s.store)
	tk.MustExec("set names utf8mb4 collate utf8mb4_general_ci")
	tk.MustQuery("select 'a' like 'A'").Check(testkit.Rows("1"))
	tk.MustQuery("select 'a' like 'A' collate utf8mb4_general_ci").Check(testkit.Rows("1"))
	tk.MustQuery("select 'a' like 'À'").Check(testkit.Rows("1"))
	tk.MustQuery("select 'a' like '%À'").Check(testkit.Rows("1"))
	tk.MustQuery("select 'a' like '%À '").Check(testkit.Rows("0"))
	tk.MustQuery("select 'a' like 'À%'").Check(testkit.Rows("1"))
	tk.MustQuery("select 'a' like 'À_'").Check(testkit.Rows("0"))
	tk.MustQuery("select 'a' like '%À%'").Check(testkit.Rows("1"))
	tk.MustQuery("select 'aaa' like '%ÀAa%'").Check(testkit.Rows("1"))
	tk.MustExec("set names utf8mb4 collate utf8mb4_bin")

	tk.MustExec("use test;")
	tk.MustExec("drop table if exists t_like;")
	tk.MustExec("create table t_like(id int, b varchar(20) collate utf8mb4_general_ci);")
	tk.MustExec("insert into t_like values (1, 'aaa'), (2, 'abc'), (3, 'aac');")
	tk.MustQuery("select b like 'AaÀ' from t_like order by id;").Check(testkit.Rows("1", "0", "0"))
	tk.MustQuery("select b like 'Aa_' from t_like order by id;").Check(testkit.Rows("1", "0", "1"))
	tk.MustQuery("select b like '_A_' from t_like order by id;").Check(testkit.Rows("1", "0", "1"))
	tk.MustQuery("select b from t_like where b like 'Aa_' order by id;").Check(testkit.Rows("aaa", "aac"))
	tk.MustQuery("select b from t_like where b like 'A%' order by id;").Check(testkit.Rows("aaa", "abc", "aac"))
	tk.MustQuery("select b from t_like where b like '%A%' order by id;").Check(testkit.Rows("aaa", "abc", "aac"))
	tk.MustExec("alter table t_like add index idx_b(b);")
	tk.MustQuery("select b from t_like use index(idx_b) where b like 'Aa_' order by id;").Check(testkit.Rows("aaa", "aac"))
	tk.MustQuery("select b from t_like use index(idx_b) where b like 'A%' order by id;").Check(testkit.Rows("aaa", "abc", "aac"))
	tk.MustQuery("select b from t_like use index(idx_b) where b like '%A%' order by id;").Check(testkit.Rows("aaa", "abc", "aac"))
}

func (s *testIntegrationSerialSuite) TestCollateSubQuery(c *C) {
	collate.SetNewCollationEnabledForTest(true)
	defer collate.SetNewCollationEnabledForTest(false)
	tk := s.prepare4Collation(c, false)
	tk.MustQuery("select id from t where v in (select v from t_bin) order by id").Check(testkit.Rows("1", "2", "3", "4", "5", "6", "7"))
	tk.MustQuery("select id from t_bin where v in (select v from t) order by id").Check(testkit.Rows("1", "2", "3", "4", "5", "6", "7"))
	tk.MustQuery("select id from t where v not in (select v from t_bin) order by id").Check(testkit.Rows())
	tk.MustQuery("select id from t_bin where v not in (select v from t) order by id").Check(testkit.Rows())
	tk.MustQuery("select id from t where exists (select 1 from t_bin where t_bin.v=t.v) order by id").Check(testkit.Rows("1", "2", "3", "4", "5", "6", "7"))
	tk.MustQuery("select id from t_bin where exists (select 1 from t where t_bin.v=t.v) order by id").Check(testkit.Rows("1", "2", "3", "4", "5", "6", "7"))
	tk.MustQuery("select id from t where not exists (select 1 from t_bin where t_bin.v=t.v) order by id").Check(testkit.Rows())
	tk.MustQuery("select id from t_bin where not exists (select 1 from t where t_bin.v=t.v) order by id").Check(testkit.Rows())
}

func (s *testIntegrationSerialSuite) TestCollateDDL(c *C) {
	collate.SetNewCollationEnabledForTest(true)
	defer collate.SetNewCollationEnabledForTest(false)
	tk := testkit.NewTestKit(c, s.store)
	tk.MustExec("create database t;")
	tk.MustExec("use t;")
	tk.MustExec("drop database t;")
}

func (s *testIntegrationSerialSuite) TestNewCollationCheckClusterIndexTable(c *C) {
	collate.SetNewCollationEnabledForTest(true)
	defer collate.SetNewCollationEnabledForTest(false)
	tk := testkit.NewTestKit(c, s.store)
	tk.MustExec("use test")
	tk.MustExec("drop table if exists t")
	tk.MustExec("set tidb_enable_clustered_index=1")
	tk.MustExec("create table t(name char(255) primary key, b int, c int, index idx(name), unique index uidx(name))")
	tk.MustExec("insert into t values(\"aaaa\", 1, 1), (\"bbb\", 2, 2), (\"ccc\", 3, 3)")
	tk.MustExec("admin check table t")
}

func (s *testIntegrationSuite) TestIssue15986(c *C) {
	tk := testkit.NewTestKit(c, s.store)
	tk.MustExec("use test")
	tk.MustExec("drop table if exists t0")
	tk.MustExec("CREATE TABLE t0(c0 int)")
	tk.MustExec("INSERT INTO t0 VALUES (0)")
	tk.MustQuery("SELECT t0.c0 FROM t0 WHERE CHAR(204355900);").Check(testkit.Rows("0"))
	tk.MustQuery("SELECT t0.c0 FROM t0 WHERE not CHAR(204355900);").Check(testkit.Rows())
	tk.MustQuery("SELECT t0.c0 FROM t0 WHERE '.0';").Check(testkit.Rows())
	tk.MustQuery("SELECT t0.c0 FROM t0 WHERE not '.0';").Check(testkit.Rows("0"))
	// If the number does not exceed the range of float64 and its value is not 0, it will be converted to true.
	tk.MustQuery("select * from t0 where '.000000000000000000000000000000000000000000000000000000" +
		"00000000000000000000000000000000000000000000000000000000000000000000000000000000000000000000" +
		"00000000000000000000000000000000000000000000000000000000000000000000000000000000000000000000" +
		"0000000000000000000000000000000000000000000000000000000000000000009';").Check(testkit.Rows("0"))
	tk.MustQuery("select * from t0 where not '.000000000000000000000000000000000000000000000000000000" +
		"00000000000000000000000000000000000000000000000000000000000000000000000000000000000000000000" +
		"00000000000000000000000000000000000000000000000000000000000000000000000000000000000000000000" +
		"0000000000000000000000000000000000000000000000000000000000000000009';").Check(testkit.Rows())

	// If the number is truncated beyond the range of float64, it will be converted to true when the truncated result is 0.
	tk.MustQuery("select * from t0 where '.0000000000000000000000000000000000000000000000000000000" +
		"000000000000000000000000000000000000000000000000000000000000000000000000000000000000000000000" +
		"000000000000000000000000000000000000000000000000000000000000000000000000000000000000000000000" +
		"00000000000000000000000000000000000000000000000000000000000000000000000000000000000009';").Check(testkit.Rows())
	tk.MustQuery("select * from t0 where not '.0000000000000000000000000000000000000000000000000000000" +
		"000000000000000000000000000000000000000000000000000000000000000000000000000000000000000000000" +
		"000000000000000000000000000000000000000000000000000000000000000000000000000000000000000000000" +
		"00000000000000000000000000000000000000000000000000000000000000000000000000000000000009';").Check(testkit.Rows("0"))
}

func (s *testIntegrationSuite) TestNegativeZeroForHashJoin(c *C) {
	tk := testkit.NewTestKit(c, s.store)
	tk.MustExec("use test;")
	tk.MustExec("drop table if exists t0, t1")
	tk.MustExec("CREATE TABLE t0(c0 float);")
	tk.MustExec("CREATE TABLE t1(c0 float);")
	tk.MustExec("INSERT INTO t1(c0) VALUES (0);")
	tk.MustExec("INSERT INTO t0(c0) VALUES (0);")
	tk.MustQuery("SELECT t1.c0 FROM t1, t0 WHERE t0.c0=-t1.c0;").Check(testkit.Rows("0"))
	tk.MustExec("drop TABLE t0;")
	tk.MustExec("drop table t1;")
}

func (s *testIntegrationSuite) TestIssue1223(c *C) {
	tk := testkit.NewTestKit(c, s.store)
	tk.MustExec("use test")
	tk.MustExec("drop table if exists testjson")
	tk.MustExec("CREATE TABLE testjson (j json DEFAULT NULL) ENGINE=InnoDB DEFAULT CHARSET=utf8;")
	tk.MustExec(`INSERT INTO testjson SET j='{"test":3}';`)
	tk.MustExec(`INSERT INTO testjson SET j='{"test":0}';`)
	tk.MustExec(`insert into testjson set j='{"test":"0"}';`)
	tk.MustExec(`insert into testjson set j='{"test":0.0}';`)
	tk.MustExec(`INSERT INTO testjson SET j='{"test":"aaabbb"}';`)
	tk.MustExec(`INSERT INTO testjson SET j='{"test":3.1415}';`)
	tk.MustExec(`INSERT INTO testjson SET j='{"test":[]}';`)
	tk.MustExec(`INSERT INTO testjson SET j='{"test":[1,2]}';`)
	tk.MustExec(`INSERT INTO testjson SET j='{"test":["b","c"]}';`)
	tk.MustExec(`INSERT INTO testjson SET j='{"test":{"ke":"val"}}';`)
	tk.MustExec(`insert into testjson set j='{"test":"2015-07-27 09:43:47"}';`)
	tk.MustExec(`insert into testjson set j='{"test":"0000-00-00 00:00:00"}';`)
	tk.MustExec(`insert into testjson set j='{"test":"0778"}';`)
	tk.MustExec(`insert into testjson set j='{"test":"0000"}';`)
	tk.MustExec(`insert into testjson set j='{"test":null}';`)
	tk.MustExec(`insert into testjson set j=null;`)
	tk.MustExec(`insert into testjson set j='{"test":[null]}';`)
	tk.MustExec(`insert into testjson set j='{"test":true}';`)
	tk.MustExec(`insert into testjson set j='{"test":false}';`)
	tk.MustExec(`insert into testjson set j='""';`)
	tk.MustExec(`insert into testjson set j='null';`)
	tk.MustExec(`insert into testjson set j='0';`)
	tk.MustExec(`insert into testjson set j='"0"';`)
	tk.MustQuery("SELECT * FROM testjson WHERE JSON_EXTRACT(j,'$.test');").Check(testkit.Rows(`{"test": 3}`,
		`{"test": "0"}`, `{"test": "aaabbb"}`, `{"test": 3.1415}`, `{"test": []}`, `{"test": [1, 2]}`,
		`{"test": ["b", "c"]}`, `{"test": {"ke": "val"}}`, `{"test": "2015-07-27 09:43:47"}`,
		`{"test": "0000-00-00 00:00:00"}`, `{"test": "0778"}`, `{"test": "0000"}`, `{"test": null}`,
		`{"test": [null]}`, `{"test": true}`, `{"test": false}`))
	tk.MustQuery("select * from testjson where j;").Check(testkit.Rows(`{"test": 3}`, `{"test": 0}`,
		`{"test": "0"}`, `{"test": 0}`, `{"test": "aaabbb"}`, `{"test": 3.1415}`, `{"test": []}`, `{"test": [1, 2]}`,
		`{"test": ["b", "c"]}`, `{"test": {"ke": "val"}}`, `{"test": "2015-07-27 09:43:47"}`,
		`{"test": "0000-00-00 00:00:00"}`, `{"test": "0778"}`, `{"test": "0000"}`, `{"test": null}`,
		`{"test": [null]}`, `{"test": true}`, `{"test": false}`, `""`, "null", `"0"`))
	tk.MustExec("insert into mysql.expr_pushdown_blacklist values('json_extract','tikv','');")
	tk.MustExec("admin reload expr_pushdown_blacklist;")
	tk.MustQuery("SELECT * FROM testjson WHERE JSON_EXTRACT(j,'$.test');").Check(testkit.Rows("{\"test\": 3}",
		"{\"test\": \"0\"}", "{\"test\": \"aaabbb\"}", "{\"test\": 3.1415}", "{\"test\": []}", "{\"test\": [1, 2]}",
		"{\"test\": [\"b\", \"c\"]}", "{\"test\": {\"ke\": \"val\"}}", "{\"test\": \"2015-07-27 09:43:47\"}",
		"{\"test\": \"0000-00-00 00:00:00\"}", "{\"test\": \"0778\"}", "{\"test\": \"0000\"}", "{\"test\": null}",
		"{\"test\": [null]}", "{\"test\": true}", "{\"test\": false}"))
	tk.MustQuery("select * from testjson where j;").Check(testkit.Rows(`{"test": 3}`, `{"test": 0}`,
		`{"test": "0"}`, `{"test": 0}`, `{"test": "aaabbb"}`, `{"test": 3.1415}`, `{"test": []}`, `{"test": [1, 2]}`,
		`{"test": ["b", "c"]}`, `{"test": {"ke": "val"}}`, `{"test": "2015-07-27 09:43:47"}`,
		`{"test": "0000-00-00 00:00:00"}`, `{"test": "0778"}`, `{"test": "0000"}`, `{"test": null}`,
		`{"test": [null]}`, `{"test": true}`, `{"test": false}`, `""`, "null", `"0"`))
}

func (s *testIntegrationSerialSuite) TestNewCollationWithClusterIndex(c *C) {
	collate.SetNewCollationEnabledForTest(true)
	defer collate.SetNewCollationEnabledForTest(false)
	tk := testkit.NewTestKit(c, s.store)
	tk.MustExec("use test")
	tk.MustExec("drop table if exists t")
	tk.MustExec("set tidb_enable_clustered_index=1")
	tk.MustExec("create table t(d double primary key, a int, name varchar(255), index idx(name(2)), index midx(a, name))")
	tk.MustExec("insert into t values(2.11, 1, \"aa\"), (-1, 0, \"abcd\"), (9.99, 0, \"aaaa\")")
	tk.MustQuery("select d from t use index(idx) where name=\"aa\"").Check(testkit.Rows("2.11"))
}

func (s *testIntegrationSerialSuite) TestNewCollationBinaryFlag(c *C) {
	collate.SetNewCollationEnabledForTest(true)
	defer collate.SetNewCollationEnabledForTest(false)
	tk := testkit.NewTestKit(c, s.store)
	tk.MustExec("use test")
	tk.MustExec("drop table if exists t")
	tk.MustExec("create table t (a varchar(2) binary, index (a));")
	tk.MustExec("insert into t values ('a ');")
	tk.MustQuery("select hex(a) from t;").Check(testkit.Rows("6120"))
	tk.MustQuery("select hex(a) from t use index (a);").Check(testkit.Rows("6120"))

	showCreateTable := func(createSQL string) string {
		tk.MustExec("drop table if exists t;")
		tk.MustExec(createSQL)
		s := tk.MustQuery("show create table t;").Rows()[0][1].(string)
		return s
	}
	var sct string
	// define case = tuple(table_charset, table_collation, column_charset, column_collation)
	// case: (nil, nil, nil, nil)
	sct = showCreateTable("create table t(a varchar(10) binary);")
	c.Assert(strings.Contains(sct, "ENGINE=InnoDB DEFAULT CHARSET=utf8mb4 COLLATE=utf8mb4_bin"), IsTrue, Commentf(sct))
	// case: (nil, utf8_general_ci, nil, nil)
	sct = showCreateTable("create table t(a varchar(10) binary) collate utf8_general_ci;")
	c.Assert(strings.Contains(sct, "varchar(10) COLLATE utf8_bin"), IsTrue, Commentf(sct))
	c.Assert(strings.Contains(sct, "ENGINE=InnoDB DEFAULT CHARSET=utf8 COLLATE=utf8_general_ci"), IsTrue, Commentf(sct))
	// case: (nil, nil, nil, utf8_general_ci)
	sct = showCreateTable("create table t(a varchar(10) binary collate utf8_general_ci);")
	c.Assert(strings.Contains(sct, "varchar(10) CHARACTER SET utf8 COLLATE utf8_bin"), IsTrue, Commentf(sct))
	// case: (nil, nil, utf8, utf8_general_ci)
	sct = showCreateTable("create table t(a varchar(10) binary charset utf8 collate utf8_general_ci);")
	c.Assert(strings.Contains(sct, "varchar(10) CHARACTER SET utf8 COLLATE utf8_general_ci"), IsTrue, Commentf(sct))
	// case: (utf8, utf8_general_ci, utf8mb4, utf8mb4_unicode_ci)
	sct = showCreateTable("create table t(a varchar(10) binary charset utf8mb4 collate utf8mb4_unicode_ci) charset utf8 collate utf8_general_ci;")
	c.Assert(strings.Contains(sct, "varchar(10) CHARACTER SET utf8mb4 COLLATE utf8mb4_unicode_ci"), IsTrue, Commentf(sct))
	c.Assert(strings.Contains(sct, "ENGINE=InnoDB DEFAULT CHARSET=utf8 COLLATE=utf8_general_ci"), IsTrue, Commentf(sct))
	// case: (nil, nil, binary, nil)
	sct = showCreateTable("create table t(a varchar(10) binary charset binary);")
	c.Assert(strings.Contains(sct, "varbinary(10) DEFAULT NULL"), IsTrue, Commentf(sct))
	c.Assert(strings.Contains(sct, "ENGINE=InnoDB DEFAULT CHARSET=utf8mb4 COLLATE=utf8mb4_bin"), IsTrue, Commentf(sct))
}

func (s *testIntegrationSuite) TestIssue15743(c *C) {
	tk := testkit.NewTestKit(c, s.store)
	tk.MustExec("use test")
	tk.MustExec("drop table if exists t0")
	tk.MustExec("CREATE TABLE t0(c0 int)")
	tk.MustExec("INSERT INTO t0 VALUES (1)")
	tk.MustQuery("SELECT * FROM t0 WHERE 1 AND 0.4").Check(testkit.Rows("1"))
}

func (s *testIntegrationSuite) TestIssue15725(c *C) {
	tk := testkit.NewTestKit(c, s.store)
	tk.MustExec("use test;")
	tk.MustExec("drop table if exists t")
	tk.MustExec("create table t(a int)")
	tk.MustExec("insert into t values(2)")
	tk.MustQuery("select * from t where (not not a) = a").Check(testkit.Rows())
	tk.MustQuery("select * from t where (not not not not a) = a").Check(testkit.Rows())
}

func (s *testIntegrationSuite) TestIssue15790(c *C) {
	tk := testkit.NewTestKit(c, s.store)
	tk.MustExec("use test;")
	tk.MustExec("drop table if exists t0")
	tk.MustExec("CREATE TABLE t0(c0 INT);")
	tk.MustExec("INSERT INTO t0(c0) VALUES (0);")
	tk.MustQuery("SELECT * FROM t0 WHERE -10000000000000000000 | t0.c0 UNION SELECT * FROM t0;").Check(testkit.Rows("0"))
	tk.MustQuery("SELECT * FROM t0 WHERE -10000000000000000000 | t0.c0 UNION all SELECT * FROM t0;").Check(testkit.Rows("0", "0"))
	tk.MustExec("drop table t0;")
}

func (s *testIntegrationSuite) TestIssue15990(c *C) {
	tk := testkit.NewTestKit(c, s.store)
	tk.MustExec("use test;")
	tk.MustExec("drop table if exists t0;")
	tk.MustExec("CREATE TABLE t0(c0 TEXT(10));")
	tk.MustExec("INSERT INTO t0(c0) VALUES (1);")
	tk.MustQuery("SELECT * FROM t0 WHERE ('a' != t0.c0) AND t0.c0;").Check(testkit.Rows("1"))
	tk.MustExec("CREATE INDEX i0 ON t0(c0(10));")
	tk.MustQuery("SELECT * FROM t0 WHERE ('a' != t0.c0) AND t0.c0;").Check(testkit.Rows("1"))
	tk.MustExec("drop table t0;")
}

func (s *testIntegrationSuite) TestIssue15992(c *C) {
	tk := testkit.NewTestKitWithInit(c, s.store)
	tk.MustExec("use test;")
	tk.MustExec("drop table if exists t0")
	tk.MustExec("CREATE TABLE t0(c0 INT, c1 INT AS (c0));")
	tk.MustExec("CREATE INDEX i0 ON t0(c1);")
	tk.MustQuery("SELECT t0.c0 FROM t0 UNION ALL SELECT 0 FROM t0;").Check(testkit.Rows())
	tk.MustExec("drop table t0;")
}

func (s *testIntegrationSuite) TestIssue16419(c *C) {
	tk := testkit.NewTestKitWithInit(c, s.store)
	tk.MustExec("use test;")
	tk.MustExec("drop table if exists t0")
	tk.MustExec("drop table if exists t1")
	tk.MustExec("CREATE TABLE t0(c0 INT);")
	tk.MustExec("CREATE TABLE t1(c0 INT);")
	tk.MustQuery("SELECT * FROM t1 NATURAL LEFT JOIN t0 WHERE NOT t1.c0;").Check(testkit.Rows())
	tk.MustExec("drop table t0, t1;")
}

func (s *testIntegrationSuite) TestIssue16029(c *C) {
	tk := testkit.NewTestKit(c, s.store)
	tk.MustExec("use test;")
	tk.MustExec("drop table if exists t0,t1;")
	tk.MustExec("CREATE TABLE t0(c0 INT);")
	tk.MustExec("CREATE TABLE t1(c0 INT);")
	tk.MustExec("INSERT INTO t0 VALUES (NULL), (1);")
	tk.MustExec("INSERT INTO t1 VALUES (0);")
	tk.MustQuery("SELECT t0.c0 FROM t0 JOIN t1 ON (t0.c0 REGEXP 1) | t1.c0  WHERE BINARY STRCMP(t1.c0, t0.c0);").Check(testkit.Rows("1"))
	tk.MustExec("drop table t0;")
	tk.MustExec("drop table t1;")
}

func (s *testIntegrationSuite) TestIssue16426(c *C) {
	tk := testkit.NewTestKit(c, s.store)
	tk.MustExec("use test")
	tk.MustExec("drop table if exists t")
	tk.MustExec("create table t (a int)")
	tk.MustExec("insert into t values (42)")
	tk.MustQuery("select a from t where a/10000").Check(testkit.Rows("42"))
	tk.MustQuery("select a from t where a/100000").Check(testkit.Rows("42"))
	tk.MustQuery("select a from t where a/1000000").Check(testkit.Rows("42"))
	tk.MustQuery("select a from t where a/10000000").Check(testkit.Rows("42"))
}

func (s *testIntegrationSuite) TestIssue16505(c *C) {
	tk := testkit.NewTestKit(c, s.store)
	tk.MustExec("use test;")
	tk.MustExec("drop table if exists t;")
	tk.MustExec("CREATE TABLE t(c varchar(100), index idx(c(100)));")
	tk.MustExec("INSERT INTO t VALUES (NULL),('1'),('0'),(''),('aaabbb'),('0abc'),('123e456'),('0.0001deadsfeww');")
	tk.MustQuery("select * from t where c;").Sort().Check(testkit.Rows("0.0001deadsfeww", "1", "123e456"))
	tk.MustQuery("select /*+ USE_INDEX(t, idx) */ * from t where c;").Sort().Check(testkit.Rows("0.0001deadsfeww", "1", "123e456"))
	tk.MustQuery("select /*+ IGNORE_INDEX(t, idx) */* from t where c;").Sort().Check(testkit.Rows("0.0001deadsfeww", "1", "123e456"))
	tk.MustExec("drop table t;")
}

func (s *testIntegrationSuite) TestIssue16779(c *C) {
	tk := testkit.NewTestKit(c, s.store)
	tk.MustExec("use test")
	tk.MustExec("drop table if exists t0")
	tk.MustExec("drop table if exists t1")
	tk.MustExec("create table t0 (c0 int)")
	tk.MustExec("create table t1 (c0 int)")
	tk.MustQuery("SELECT * FROM t1 LEFT JOIN t0 ON TRUE WHERE BINARY EXPORT_SET(0, 0, 0 COLLATE 'binary', t0.c0, 0 COLLATE 'binary')")
}

func (s *testIntegrationSuite) TestIssue16697(c *C) {
	tk := testkit.NewTestKit(c, s.store)
	tk.MustExec("use test")
	tk.MustExec("drop table if exists t")
	tk.MustExec("CREATE TABLE t (v varchar(1024))")
	tk.MustExec("insert into t values (space(1024))")
	for i := 0; i < 5; i++ {
		tk.MustExec("insert into t select * from t")
	}
	rows := tk.MustQuery("explain analyze select * from t").Rows()
	for _, row := range rows {
		line := fmt.Sprintf("%v", row)
		if strings.Contains(line, "Projection") {
			c.Assert(strings.Contains(line, "KB"), IsTrue)
			c.Assert(strings.Contains(line, "MB"), IsFalse)
			c.Assert(strings.Contains(line, "GB"), IsFalse)
		}
	}
}

func (s *testIntegrationSuite) TestIssue17045(c *C) {
	tk := testkit.NewTestKit(c, s.store)
	tk.MustExec("use test")
	tk.MustExec("drop table if exists t")
	tk.MustExec("create table t(a int,b varchar(20),c datetime,d double,e int,f int as(a+b),key(a),key(b),key(c),key(d),key(e),key(f));")
	tk.MustExec("insert into t(a,b,e) values(null,\"5\",null);")
	tk.MustExec("insert into t(a,b,e) values(\"5\",null,null);")
	tk.MustQuery("select /*+ use_index_merge(t)*/ * from t where t.e=5 or t.a=5;").Check(testkit.Rows("5 <nil> <nil> <nil> <nil> <nil>"))
}

func (s *testIntegrationSuite) TestIssue17098(c *C) {
	tk := testkit.NewTestKit(c, s.store)
	tk.MustExec("use test")
	tk.MustExec("drop table if exists t1, t2")
	tk.MustExec("create table t1(a char) collate utf8mb4_bin;")
	tk.MustExec("create table t2(a char) collate utf8mb4_bin;;")
	tk.MustExec("insert into t1 values('a');")
	tk.MustExec("insert into t2 values('a');")
	tk.MustQuery("select collation(t1.a) from t1 union select collation(t2.a) from t2;").Check(testkit.Rows("utf8mb4_bin"))
}

func (s *testIntegrationSerialSuite) TestIssue17176(c *C) {
	collate.SetNewCollationEnabledForTest(true)
	defer collate.SetNewCollationEnabledForTest(false)

	tk := testkit.NewTestKit(c, s.store)
	tk.MustExec("use test")
	tk.MustExec("drop table if exists t")
	tk.MustGetErrMsg("create table t(a enum('a', 'a ')) charset utf8 collate utf8_bin;", "[types:1291]Column 'a' has duplicated value 'a' in ENUM")
	tk.MustGetErrMsg("create table t(a enum('a', 'Á')) charset utf8 collate utf8_general_ci;", "[types:1291]Column 'a' has duplicated value 'Á' in ENUM")
	tk.MustGetErrMsg("create table t(a enum('a', 'a ')) charset utf8mb4 collate utf8mb4_bin;", "[types:1291]Column 'a' has duplicated value 'a' in ENUM")
	tk.MustExec("create table t(a enum('a', 'A')) charset utf8 collate utf8_bin;")
	tk.MustExec("drop table t;")
	tk.MustExec("create table t3(a enum('a', 'A')) charset utf8mb4 collate utf8mb4_bin;")
}

func (s *testIntegrationSuite) TestIssue17115(c *C) {
	tk := testkit.NewTestKit(c, s.store)
	tk.MustQuery("select collation(user());").Check(testkit.Rows("utf8mb4_bin"))
	tk.MustQuery("select collation(compress('abc'));").Check(testkit.Rows("binary"))
}

func (s *testIntegrationSuite) TestIndexedVirtualGeneratedColumnTruncate(c *C) {
	tk := testkit.NewTestKit(c, s.store)
	tk.MustExec("use test")
	tk.MustExec("drop table if exists t1")
	tk.MustExec("create table t(a int, b tinyint as(a+100) unique key)")
	tk.MustExec("insert ignore into t values(200, default)")
	tk.MustExec("update t set a=1 where a=200")
	tk.MustExec("admin check table t")
	tk.MustExec("delete from t")
	tk.MustExec("insert ignore into t values(200, default)")
	tk.MustExec("admin check table t")
	tk.MustExec("insert ignore into t values(200, default) on duplicate key update a=100")
	tk.MustExec("admin check table t")
	tk.MustExec("delete from t")
	tk.MustExec("admin check table t")

	tk.MustExec("begin")
	tk.MustExec("insert ignore into t values(200, default)")
	tk.MustExec("update t set a=1 where a=200")
	tk.MustExec("admin check table t")
	tk.MustExec("delete from t")
	tk.MustExec("insert ignore into t values(200, default)")
	tk.MustExec("admin check table t")
	tk.MustExec("insert ignore into t values(200, default) on duplicate key update a=100")
	tk.MustExec("admin check table t")
	tk.MustExec("delete from t")
	tk.MustExec("admin check table t")
	tk.MustExec("commit")
	tk.MustExec("admin check table t")
}

func (s *testIntegrationSuite) TestIssue17287(c *C) {
	tk := testkit.NewTestKit(c, s.store)
	orgEnable := plannercore.PreparedPlanCacheEnabled()
	defer func() {
		plannercore.SetPreparedPlanCache(orgEnable)
	}()
	plannercore.SetPreparedPlanCache(true)
	var err error
	tk.Se, err = session.CreateSession4TestWithOpt(s.store, &session.Opt{
		PreparedPlanCache: kvcache.NewSimpleLRUCache(100, 0.1, math.MaxUint64),
	})
	c.Assert(err, IsNil)

	tk.MustExec("use test;")
	tk.MustExec("drop table if exists t;")
	tk.MustExec("set @@tidb_enable_vectorized_expression = false;")
	tk.MustExec("create table t(a datetime);")
	tk.MustExec("insert into t values(from_unixtime(1589873945)), (from_unixtime(1589873946));")
	tk.MustExec("prepare stmt7 from 'SELECT unix_timestamp(a) FROM t WHERE a = from_unixtime(?);';")
	tk.MustExec("set @val1 = 1589873945;")
	tk.MustExec("set @val2 = 1589873946;")
	tk.MustQuery("execute stmt7 using @val1;").Check(testkit.Rows("1589873945"))
	tk.MustQuery("execute stmt7 using @val2;").Check(testkit.Rows("1589873946"))
}

func (s *testIntegrationSuite) TestIssue17898(c *C) {
	tk := testkit.NewTestKit(c, s.store)
	tk.MustExec("use test")

	tk.MustExec("drop table t0")
	tk.MustExec("create table t0(a char(10), b int as ((a)));")
	tk.MustExec("insert into t0(a) values(\"0.5\");")
	tk.MustQuery("select * from t0;").Check(testkit.Rows("0.5 1"))
}

func (s *testIntegrationSuite) TestIssue17727(c *C) {
	tk := testkit.NewTestKit(c, s.store)
	orgEnable := plannercore.PreparedPlanCacheEnabled()
	defer func() {
		plannercore.SetPreparedPlanCache(orgEnable)
	}()
	plannercore.SetPreparedPlanCache(true)
	var err error
	tk.Se, err = session.CreateSession4TestWithOpt(s.store, &session.Opt{
		PreparedPlanCache: kvcache.NewSimpleLRUCache(100, 0.1, math.MaxUint64),
	})
	c.Assert(err, IsNil)

	tk.MustExec("use test;")
	tk.MustExec("DROP TABLE IF EXISTS t1;")
	tk.MustExec("CREATE TABLE t1 (id INT NOT NULL PRIMARY KEY auto_increment, a timestamp NOT NULL);")
	tk.MustExec("INSERT INTO t1 VALUES (null, '2020-05-30 20:30:00');")
	tk.MustExec("PREPARE mystmt FROM 'SELECT * FROM t1 WHERE UNIX_TIMESTAMP(a) >= ?';")
	tk.MustExec("SET @a=1590868800;")
	tk.MustQuery("EXECUTE mystmt USING @a;").Check(testkit.Rows())
	tk.MustQuery("select @@last_plan_from_cache;").Check(testkit.Rows("0"))

	tk.MustExec("SET @a=1590868801;")
	tk.MustQuery("EXECUTE mystmt USING @a;").Check(testkit.Rows())
	tk.MustQuery("select @@last_plan_from_cache;").Check(testkit.Rows("1"))

	tk.MustExec("prepare stmt from 'select unix_timestamp(?)';")
	tk.MustExec("set @a = '2020-05-30 20:30:00';")
	tk.MustQuery("execute stmt using @a;").Check(testkit.Rows("1590841800"))
	tk.MustQuery("select @@last_plan_from_cache;").Check(testkit.Rows("0"))

	tk.MustExec("set @a = '2020-06-12 13:47:58';")
	tk.MustQuery("execute stmt using @a;").Check(testkit.Rows("1591940878"))
	tk.MustQuery("select @@last_plan_from_cache;").Check(testkit.Rows("1"))
}

func (s *testIntegrationSerialSuite) TestIssue17891(c *C) {
	collate.SetNewCollationEnabledForTest(true)
	defer collate.SetNewCollationEnabledForTest(false)

	tk := testkit.NewTestKit(c, s.store)
	tk.MustExec("use test")
	tk.MustExec("drop table if exists t")
	tk.MustExec("create table t(id int, value set ('a','b','c') charset utf8mb4 collate utf8mb4_bin default 'a,b ');")
	tk.MustExec("drop table t")
	tk.MustExec("create table test(id int, value set ('a','b','c') charset utf8mb4 collate utf8mb4_general_ci default 'a,B ,C');")
}

func (s *testIntegrationSerialSuite) TestIssue20268(c *C) {
	collate.SetNewCollationEnabledForTest(true)
	defer collate.SetNewCollationEnabledForTest(false)

	tk := testkit.NewTestKit(c, s.store)
	tk.MustExec("use test")
	tk.MustExec("drop table if exists t")
	tk.MustExec("CREATE TABLE `t` (   `a` enum('a','b') DEFAULT NULL ) ENGINE=InnoDB DEFAULT CHARSET=utf8mb4 COLLATE=utf8mb4_general_ci;")
	tk.MustExec("insert into t values('a');")
	tk.MustExec("select * from t where a = 'A';")
}

func (s *testIntegrationSerialSuite) TestIssue17233(c *C) {
	tk := testkit.NewTestKit(c, s.store)
	tk.MustExec("use test")
	tk.MustExec("drop table if exists table_int")
	tk.MustExec(`CREATE TABLE table_int (
	  id_0 int(16) NOT NULL AUTO_INCREMENT,
	  col_int_0 int(16) DEFAULT NULL,
	  PRIMARY KEY (id_0),
	  KEY fvclc (id_0,col_int_0));`)
	tk.MustExec("INSERT INTO table_int VALUES (1,NULL),(2,NULL),(3,65535),(4,1),(5,0),(6,NULL),(7,-1),(8,65535),(9,NULL),(10,65535),(11,-1),(12,0),(13,-1),(14,1),(15,65535),(16,0),(17,1),(18,0),(19,0)")

	tk.MustExec("drop table if exists table_varchar")
	tk.MustExec(`CREATE TABLE table_varchar (
	  id_2 int(16) NOT NULL AUTO_INCREMENT,
	  col_varchar_2 varchar(511) DEFAULT NULL,
	  PRIMARY KEY (id_2));`)
	tk.MustExec(`INSERT INTO table_varchar VALUES (1,''),(2,''),(3,''),(4,''),(5,''),(6,''),(7,''),(8,''),(9,''),(10,''),(11,''),(12,'');`)

	tk.MustExec("drop table if exists table_float_varchar")
	tk.MustExec(`CREATE TABLE table_int_float_varchar (
	  id_6 int(16) NOT NULL AUTO_INCREMENT,
	  col_int_6 int(16) NOT NULL,
	  col_float_6 float DEFAULT NULL,
	  col_varchar_6 varchar(511) DEFAULT NULL,
	  PRIMARY KEY (id_6,col_int_6)
	)
	PARTITION BY RANGE ( col_int_6 ) (
	  PARTITION p0 VALUES LESS THAN (1),
	  PARTITION p2 VALUES LESS THAN (1000),
	  PARTITION p3 VALUES LESS THAN (10000),
	  PARTITION p5 VALUES LESS THAN (1000000),
	  PARTITION p7 VALUES LESS THAN (100000000),
	  PARTITION p9 VALUES LESS THAN (10000000000),
	  PARTITION p10 VALUES LESS THAN (100000000000),
	  PARTITION pn VALUES LESS THAN (MAXVALUE));`)
	tk.MustExec(`INSERT INTO table_int_float_varchar VALUES (1,-1,0.1,'0000-00-00 00:00:00'),(2,0,0,NULL),(3,-1,1,NULL),(4,0,NULL,NULL),(7,0,0.5,NULL),(8,0,0,NULL),(10,-1,0,'-1'),(5,1,-0.1,NULL),(6,1,0.1,NULL),(9,65535,0,'1');`)

	tk.MustExec("drop table if exists table_float")
	tk.MustExec(`CREATE TABLE table_float (
	  id_1 int(16) NOT NULL AUTO_INCREMENT,
	  col_float_1 float DEFAULT NULL,
	  PRIMARY KEY (id_1),
	  KEY zbjus (id_1,col_float_1));`)
	tk.MustExec(`INSERT INTO table_float VALUES (1,NULL),(2,-0.1),(3,-1),(4,NULL),(5,-0.1),(6,0),(7,0),(8,-1),(9,NULL),(10,NULL),(11,0.1),(12,-1);`)

	tk.MustExec("drop view if exists view_4")
	tk.MustExec(`CREATE DEFINER='root'@'127.0.0.1' VIEW view_4 (col_1, col_2, col_3, col_4, col_5, col_6, col_7, col_8, col_9, col_10) AS
    SELECT /*+ USE_INDEX(table_int fvclc, fvclc)*/
        tmp1.id_6 AS col_1,
        tmp1.col_int_6 AS col_2,
        tmp1.col_float_6 AS col_3,
        tmp1.col_varchar_6 AS col_4,
        tmp2.id_2 AS col_5,
        tmp2.col_varchar_2 AS col_6,
        tmp3.id_0 AS col_7,
        tmp3.col_int_0 AS col_8,
        tmp4.id_1 AS col_9,
        tmp4.col_float_1 AS col_10
    FROM ((
            test.table_int_float_varchar AS tmp1 LEFT JOIN
            test.table_varchar AS tmp2 ON ((NULL<=tmp2.col_varchar_2)) IS NULL
        ) JOIN
        test.table_int AS tmp3 ON (1.117853833115198e-03!=tmp1.col_int_6))
    JOIN
        test.table_float AS tmp4 ON !((1900370398268920328=0e+00)) WHERE ((''<='{Gm~PcZNb') OR (tmp2.id_2 OR tmp3.col_int_0)) ORDER BY col_1,col_2,col_3,col_4,col_5,col_6,col_7,col_8,col_9,col_10 LIMIT 20580,5;`)

	tk.MustExec("drop view if exists view_10")
	tk.MustExec(`CREATE DEFINER='root'@'127.0.0.1' VIEW view_10 (col_1, col_2) AS
    SELECT  table_int.id_0 AS col_1,
            table_int.col_int_0 AS col_2
    FROM test.table_int
    WHERE
        ((-1e+00=1) OR (0e+00>=table_int.col_int_0))
    ORDER BY col_1,col_2
    LIMIT 5,9;`)

	tk.MustQuery("SELECT col_1 FROM test.view_10").Sort().Check(testkit.Rows("16", "18", "19"))
	tk.MustQuery("SELECT col_1 FROM test.view_4").Sort().Check(testkit.Rows("8", "8", "8", "8", "8"))
	tk.MustQuery("SELECT view_10.col_1 FROM view_4 JOIN view_10").Check(testkit.Rows("16", "16", "16", "16", "16", "18", "18", "18", "18", "18", "19", "19", "19", "19", "19"))
}

func (s *testIntegrationSuite) TestIssue18515(c *C) {
	tk := testkit.NewTestKit(c, s.store)
	tk.MustExec("use test")
	tk.MustExec("drop table if exists t")
	tk.MustExec("create table t(a int, b json, c int AS (JSON_EXTRACT(b, '$.population')), key(c));")
	tk.MustExec("select /*+ TIDB_INLJ(t2) */ t1.a, t1.c, t2.a from t t1, t t2 where t1.c=t2.c;")
}

func (s *testIntegrationSuite) TestIssue20223(c *C) {
	tk := testkit.NewTestKit(c, s.store)
	tk.MustExec("use test")
	tk.MustExec("drop table if exists t")
	tk.MustExec("CREATE TABLE t (" +
		"id int(10) unsigned NOT NULL AUTO_INCREMENT," +
		"type tinyint(4) NOT NULL," +
		"create_time int(11) NOT NULL," +
		"PRIMARY KEY (id)" +
		")")
	tk.MustExec("insert into t values (4, 2, 1598584933)")
	tk.MustQuery("select from_unixtime(create_time,'%Y-%m-%d') as t_day,count(*) as cnt from t where `type` = 1 " +
		"group by t_day union all " +
		"select from_unixtime(create_time,'%Y-%m-%d') as t_day,count(*) as cnt from t where `type` = 2 " +
		"group by t_day").Check(testkit.Rows("2020-08-28 1"))
}

func (s *testIntegrationSuite) TestIssue18525(c *C) {
	tk := testkit.NewTestKit(c, s.store)
	tk.MustExec("use test")
	tk.MustExec("drop table if exists t1")
	tk.MustExec("create table t1 (col0 BLOB, col1 CHAR(74), col2 DATE UNIQUE)")
	tk.MustExec("insert into t1 values ('l', '7a34bc7d-6786-461b-92d3-fd0a6cd88f39', '1000-01-03')")
	tk.MustExec("insert into t1 values ('l', NULL, '1000-01-04')")
	tk.MustExec("insert into t1 values ('b', NULL, '1000-01-02')")
	tk.MustQuery("select INTERVAL( ( CONVERT( -11752 USING utf8 ) ), 6558853612195285496, `col1`) from t1").Check(testkit.Rows("0", "0", "0"))

}

func (s *testIntegrationSerialSuite) TestIssue17989(c *C) {
	tk := testkit.NewTestKit(c, s.store)
	tk.MustExec("use test")
	tk.MustExec("drop table if exists t")
	tk.MustExec("create table t(a int, b tinyint as(a+1), c int as(b+1));")
	tk.MustExec("set sql_mode='';")
	tk.MustExec("insert into t(a) values(2000);")
	tk.MustExec("create index idx on t(c);")
	tk.MustQuery("select c from t;").Check(testkit.Rows("128"))
	tk.MustExec("admin check table t")
}

func (s *testIntegrationSuite2) TestSchemaDMLNotChange(c *C) {
	tk := testkit.NewTestKit(c, s.store)
	tk2 := testkit.NewTestKit(c, s.store)
	tk.MustExec("use test")
	tk2.MustExec("use test")
	tk.MustExec("drop table if exists t")
	tk.MustExec("create table t (id int primary key, c_json json);")
	tk.MustExec("insert into t values (1, '{\"k\": 1}');")
	tk.MustExec("begin")
	tk.MustExec("update t set c_json = '{\"k\": 2}' where id = 1;")
	tk2.MustExec("alter table t rename column c_json to cc_json;")
	tk.MustExec("commit")
}

func (s *testIntegrationSerialSuite) TestIssue18638(c *C) {
	collate.SetNewCollationEnabledForTest(true)
	defer collate.SetNewCollationEnabledForTest(false)

	tk := testkit.NewTestKit(c, s.store)
	tk.MustExec("use test")
	tk.MustExec("drop table if exists t")
	tk.MustExec("create table t(a varchar(10) collate utf8mb4_bin, b varchar(10) collate utf8mb4_general_ci);")
	tk.MustExec("insert into t (a, b) values ('a', 'A');")
	tk.MustQuery("select * from t t1, t t2 where t1.a = t2.b collate utf8mb4_general_ci;").Check(testkit.Rows("a A a A"))
	tk.MustQuery("select * from t t1 left join t t2 on t1.a = t2.b collate utf8mb4_general_ci;").Check(testkit.Rows("a A a A"))
}

func (s *testIntegrationSuite) TestIssue18850(c *C) {
	tk := testkit.NewTestKit(c, s.store)
	tk.MustExec("use test")
	tk.MustExec("drop table if exists t, t1")
	tk.MustExec("create table t(a int, b enum('A', 'B'));")
	tk.MustExec("create table t1(a1 int, b1 enum('B', 'A'));")
	tk.MustExec("insert into t values (1, 'A');")
	tk.MustExec("insert into t1 values (1, 'A');")
	tk.MustQuery("select /*+ HASH_JOIN(t, t1) */ * from t join t1 on t.b = t1.b1;").Check(testkit.Rows("1 A 1 A"))

	tk.MustExec("drop table t, t1")
	tk.MustExec("create table t(a int, b set('A', 'B'));")
	tk.MustExec("create table t1(a1 int, b1 set('B', 'A'));")
	tk.MustExec("insert into t values (1, 'A');")
	tk.MustExec("insert into t1 values (1, 'A');")
	tk.MustQuery("select /*+ HASH_JOIN(t, t1) */ * from t join t1 on t.b = t1.b1;").Check(testkit.Rows("1 A 1 A"))
}

func (s *testIntegrationSerialSuite) TestNullValueRange(c *C) {
	tk := testkit.NewTestKit(c, s.store)
	tk.MustExec("use test")
	tk.MustExec("drop table if exists t")
	tk.MustExec("create table t(a int, b int, index(a))")
	tk.MustExec("insert into t values (null, 0), (null, 1), (10, 11), (10, 12)")
	tk.MustQuery("select * from t use index(a) where a is null order by b").Check(testkit.Rows("<nil> 0", "<nil> 1"))
	tk.MustQuery("select * from t use index(a) where a<=>null order by b").Check(testkit.Rows("<nil> 0", "<nil> 1"))
	tk.MustQuery("select * from t use index(a) where a<=>10 order by b").Check(testkit.Rows("10 11", "10 12"))

	tk.MustExec("drop table if exists t1")
	tk.MustExec("create table t1(a int, b int, c int, unique key(a, b, c))")
	tk.MustExec("insert into t1 values (1, null, 1), (1, null, 2), (1, null, 3), (1, null, 4)")
	tk.MustExec("insert into t1 values (1, 1, 1), (1, 2, 2), (1, 3, 33), (1, 4, 44)")
	tk.MustQuery("select c from t1 where a=1 and b<=>null and c>2 order by c").Check(testkit.Rows("3", "4"))
	tk.MustQuery("select c from t1 where a=1 and b is null and c>2 order by c").Check(testkit.Rows("3", "4"))
	tk.MustQuery("select c from t1 where a=1 and b is not null and c>2 order by c").Check(testkit.Rows("33", "44"))
}

func (s *testIntegrationSerialSuite) TestIssue18652(c *C) {
	tk := testkit.NewTestKit(c, s.store)
	tk.MustExec("use test")
	tk.MustExec("DROP TABLE IF EXISTS t1")
	tk.MustExec("CREATE TABLE t1 ( `pk` int not null primary key auto_increment, `col_smallint_key_signed` smallint  , key (`col_smallint_key_signed`))")
	tk.MustExec("INSERT INTO `t1` VALUES (1,0),(2,NULL),(3,NULL),(4,0),(5,0),(6,NULL),(7,NULL),(8,0),(9,0),(10,0)")
	tk.MustQuery("SELECT * FROM t1 WHERE ( LOG( `col_smallint_key_signed`, -8297584758403770424 ) ) DIV 1").Check(testkit.Rows())
}

func (s *testIntegrationSerialSuite) TestIssue18662(c *C) {
	collate.SetNewCollationEnabledForTest(true)
	defer collate.SetNewCollationEnabledForTest(false)

	tk := testkit.NewTestKit(c, s.store)
	tk.MustExec("use test")
	tk.MustExec("drop table if exists t")
	tk.MustExec("create table t(a varchar(10) collate utf8mb4_bin, b varchar(10) collate utf8mb4_general_ci);")
	tk.MustExec("insert into t (a, b) values ('a', 'A');")
	tk.MustQuery("select * from t where field('A', a collate utf8mb4_general_ci, b) > 1;").Check(testkit.Rows())
	tk.MustQuery("select * from t where field('A', a, b collate utf8mb4_general_ci) > 1;").Check(testkit.Rows())
	tk.MustQuery("select * from t where field('A' collate utf8mb4_general_ci, a, b) > 1;").Check(testkit.Rows())
	tk.MustQuery("select * from t where field('A', a, b) > 1;").Check(testkit.Rows("a A"))
}

func (s *testIntegrationSerialSuite) TestIssue19045(c *C) {
	tk := testkit.NewTestKit(c, s.store)
	tk.MustExec("use test")
	tk.MustExec("drop table if exists t, t1, t2")
	tk.MustExec(`CREATE TABLE t (
  id int(11) NOT NULL AUTO_INCREMENT,
  a char(10) DEFAULT NULL,
  PRIMARY KEY (id)
);`)
	tk.MustExec(`CREATE TABLE t1 (
  id int(11) NOT NULL AUTO_INCREMENT,
  a char(10) DEFAULT NULL,
  b char(10) DEFAULT NULL,
  c char(10) DEFAULT NULL,
  PRIMARY KEY (id)
);`)
	tk.MustExec(`CREATE TABLE t2 (
  id int(11) NOT NULL AUTO_INCREMENT,
  a char(10) DEFAULT NULL,
  b char(10) DEFAULT NULL,
  PRIMARY KEY (id),
  UNIQUE KEY b (b)
);`)
	tk.MustExec(`insert into t1(a,b,c) values('hs4_0004', "04", "101"), ('a01', "01", "101"),('a011', "02", "101");`)
	tk.MustExec(`insert into t2(a,b) values("02","03");`)
	tk.MustExec(`insert into t(a) values('101'),('101');`)
	tk.MustQuery(`select  ( SELECT t1.a FROM  t1,  t2 WHERE t1.b = t2.a AND  t2.b = '03' AND t1.c = a.a) invode from t a ;`).Check(testkit.Rows("a011", "a011"))
}

func (s *testIntegrationSerialSuite) TestIssue19116(c *C) {
	collate.SetNewCollationEnabledForTest(true)
	defer collate.SetNewCollationEnabledForTest(false)

	tk := testkit.NewTestKit(c, s.store)
	tk.MustExec("set names utf8mb4 collate utf8mb4_general_ci;")
	tk.MustQuery("select collation(concat(1 collate `binary`));").Check(testkit.Rows("binary"))
	tk.MustQuery("select coercibility(concat(1 collate `binary`));").Check(testkit.Rows("0"))
	tk.MustQuery("select collation(concat(NULL,NULL));").Check(testkit.Rows("binary"))
	tk.MustQuery("select coercibility(concat(NULL,NULL));").Check(testkit.Rows("6"))
	tk.MustQuery("select collation(concat(1,1));").Check(testkit.Rows("utf8mb4_general_ci"))
	tk.MustQuery("select coercibility(concat(1,1));").Check(testkit.Rows("4"))
	tk.MustQuery("select collation(1);").Check(testkit.Rows("binary"))
	tk.MustQuery("select coercibility(1);").Check(testkit.Rows("5"))
	tk.MustQuery("select coercibility(1=1);").Check(testkit.Rows("5"))
}

func (s *testIntegrationSerialSuite) TestIssue14448and19383(c *C) {
	tk := testkit.NewTestKit(c, s.store)
	tk.MustExec("use test")
	tk.MustExec("DROP TABLE IF EXISTS t1")
	tk.MustExec("CREATE TABLE t1 (a INT NOT NULL PRIMARY KEY)")
	tk.MustExec("INSERT INTO t1 VALUES (1),(2),(3)")
	_, err := tk.Exec("SELECT SQL_CALC_FOUND_ROWS * FROM t1 LIMIT 1")
	message := `function SQL_CALC_FOUND_ROWS has only noop implementation in tidb now, use tidb_enable_noop_functions to enable these functions`
	c.Assert(strings.Contains(err.Error(), message), IsTrue)
	_, err = tk.Exec("SELECT * FROM t1 LOCK IN SHARE MODE")
	message = `function LOCK IN SHARE MODE has only noop implementation in tidb now, use tidb_enable_noop_functions to enable these functions`
	c.Assert(strings.Contains(err.Error(), message), IsTrue)
	tk.MustExec("SET tidb_enable_noop_functions=1")
	tk.MustExec("SELECT SQL_CALC_FOUND_ROWS * FROM t1 LIMIT 1")
	tk.MustExec("SELECT * FROM t1 LOCK IN SHARE MODE")
}

func (s *testIntegrationSerialSuite) TestIssue19315(c *C) {
	tk := testkit.NewTestKit(c, s.store)
	tk.MustExec("use test")
	tk.MustExec("drop table if exists t")
	tk.MustExec("drop table if exists t1")
	tk.MustExec("CREATE TABLE `t` (`a` bit(10) DEFAULT NULL,`b` int(11) DEFAULT NULL) ENGINE=InnoDB DEFAULT CHARSET=utf8mb4 COLLATE=utf8mb4_bin")
	tk.MustExec("INSERT INTO `t` VALUES (_binary '\\0',1),(_binary '\\0',2),(_binary '\\0',5),(_binary '\\0',4),(_binary '\\0',2),(_binary '\\0	',4)")
	tk.MustExec("CREATE TABLE `t1` (`a` int(11) DEFAULT NULL, `b` int(11) DEFAULT NULL) ENGINE=InnoDB DEFAULT CHARSET=utf8mb4 COLLATE=utf8mb4_bin")
	tk.MustExec("INSERT INTO `t1` VALUES (1,1),(1,5),(2,3),(2,4),(3,3)")
	err := tk.QueryToErr("select * from t where t.b > (select min(t1.b) from t1 where t1.a > t.a)")
	c.Assert(err, IsNil)
}

func (s *testIntegrationSerialSuite) TestIssue18674(c *C) {
	tk := testkit.NewTestKit(c, s.store)
	tk.MustQuery("select -1.0 % -1.0").Check(testkit.Rows("0.0"))
	tk.MustExec("use test")
	tk.MustExec("drop table if exists t1")
	tk.MustExec("create table t1(`pk` int primary key,`col_float_key_signed` float  ,key (`col_float_key_signed`))")
	tk.MustExec("insert into t1 values (0, null), (1, 0), (2, -0), (3, 1), (-1,-1)")
	tk.MustQuery("select * from t1 where ( `col_float_key_signed` % `col_float_key_signed`) IS FALSE").Sort().Check(testkit.Rows("-1 -1", "3 1"))
	tk.MustQuery("select  `col_float_key_signed` , `col_float_key_signed` % `col_float_key_signed` from t1").Sort().Check(testkit.Rows(
		"-1 -0", "0 <nil>", "0 <nil>", "1 0", "<nil> <nil>"))
	tk.MustQuery("select  `col_float_key_signed` , (`col_float_key_signed` % `col_float_key_signed`) IS FALSE from t1").Sort().Check(testkit.Rows(
		"-1 1", "0 0", "0 0", "1 1", "<nil> 0"))
}

func (s *testIntegrationSerialSuite) TestIssue17063(c *C) {
	collate.SetNewCollationEnabledForTest(true)
	defer collate.SetNewCollationEnabledForTest(false)

	tk := testkit.NewTestKit(c, s.store)
	tk.MustExec(`use test;`)
	tk.MustExec(`drop table if exists t;`)
	tk.MustExec("create table t(a char, b char) collate utf8mb4_general_ci;")
	tk.MustExec(`insert into t values('a', 'b');`)
	tk.MustExec(`insert into t values('a', 'B');`)
	tk.MustQuery(`select * from t where if(a='x', a, b) = 'b';`).Check(testkit.Rows("a b", "a B"))
	tk.MustQuery(`select collation(if(a='x', a, b)) from t;`).Check(testkit.Rows("utf8mb4_general_ci", "utf8mb4_general_ci"))
	tk.MustQuery(`select coercibility(if(a='x', a, b)) from t;`).Check(testkit.Rows("2", "2"))
	tk.MustQuery(`select collation(lag(b, 1, 'B') over w) from t window w as (order by b);`).Check(testkit.Rows("utf8mb4_general_ci", "utf8mb4_general_ci"))
	tk.MustQuery(`select coercibility(lag(b, 1, 'B') over w) from t window w as (order by b);`).Check(testkit.Rows("2", "2"))
}

func (s *testIntegrationSerialSuite) TestIssue11177(c *C) {
	collate.SetNewCollationEnabledForTest(true)
	defer collate.SetNewCollationEnabledForTest(false)

	tk := testkit.NewTestKit(c, s.store)
	tk.MustQuery("SELECT 'lvuleck' BETWEEN '2008-09-16 22:23:50' AND 0;").Check(testkit.Rows("0"))
	tk.MustQuery("show warnings;").Check(testkit.Rows("Warning 1292 Truncated incorrect FLOAT value: 'lvuleck'", "Warning 1292 Truncated incorrect FLOAT value: '2008-09-16 22:23:50'"))
	tk.MustQuery("SELECT 'aa' BETWEEN 'bb' AND 0;").Check(testkit.Rows("1"))
	tk.MustQuery("show warnings;").Check(testkit.Rows("Warning 1292 Truncated incorrect FLOAT value: 'aa'", "Warning 1292 Truncated incorrect FLOAT value: 'bb'"))
	tk.MustQuery("select 1 between 0 and b'110';").Check(testkit.Rows("1"))
	tk.MustQuery("show warnings;").Check(testkit.Rows())
	tk.MustQuery("select 'b' between 'a' and b'110';").Check(testkit.Rows("0"))
	tk.MustQuery("show warnings;").Check(testkit.Rows())
}

func (s *testIntegrationSuite) TestIssue19504(c *C) {
	tk := testkit.NewTestKit(c, s.store)
	tk.MustExec("use test")
	tk.MustExec("drop table if exists t1;")
	tk.MustExec("create table t1 (c_int int, primary key (c_int));")
	tk.MustExec("insert into t1 values (1), (2), (3);")
	tk.MustExec("drop table if exists t2;")
	tk.MustExec("create table t2 (c_int int, primary key (c_int));")
	tk.MustExec("insert into t2 values (1);")
	tk.MustQuery("select (select count(c_int) from t2 where c_int = t1.c_int) c1, (select count(1) from t2 where c_int = t1.c_int) c2 from t1;").
		Check(testkit.Rows("1 1", "0 0", "0 0"))
	tk.MustQuery("select (select count(c_int*c_int) from t2 where c_int = t1.c_int) c1, (select count(1) from t2 where c_int = t1.c_int) c2 from t1;").
		Check(testkit.Rows("1 1", "0 0", "0 0"))
}

func (s *testIntegrationSerialSuite) TestIssue19804(c *C) {
	collate.SetNewCollationEnabledForTest(true)
	defer collate.SetNewCollationEnabledForTest(false)

	tk := testkit.NewTestKit(c, s.store)
	tk.MustExec(`use test;`)
	tk.MustExec(`drop table if exists t;`)
	tk.MustExec(`create table t(a set('a', 'b', 'c'));`)
	tk.MustGetErrMsg("alter table t change a a set('a', 'b', 'c', 'c');", "[types:1291]Column 'a' has duplicated value 'c' in SET")
	tk.MustExec(`drop table if exists t;`)
	tk.MustExec(`create table t(a enum('a', 'b', 'c'));`)
	tk.MustGetErrMsg("alter table t change a a enum('a', 'b', 'c', 'c');", "[types:1291]Column 'a' has duplicated value 'c' in ENUM")
	tk.MustExec(`drop table if exists t;`)
	tk.MustExec(`create table t(a set('a', 'b', 'c'));`)
	tk.MustExec(`alter table t change a a set('a', 'b', 'c', 'd');`)
	tk.MustExec(`insert into t values('d');`)
	tk.MustGetErrMsg(`alter table t change a a set('a', 'b', 'c', 'e', 'f');`, "[ddl:8200]Unsupported modify column: cannot modify set column value d to e, and tidb_enable_change_column_type is false")
}

func (s *testIntegrationSerialSuite) TestIssue20209(c *C) {
	collate.SetNewCollationEnabledForTest(true)
	defer collate.SetNewCollationEnabledForTest(false)

	tk := testkit.NewTestKit(c, s.store)
	tk.MustExec(`use test;`)
	tk.MustExec(`set @@character_set_client=utf8mb4;`)
	tk.MustExec(`set @@collation_connection=utf8_bin;`)
	tk.MustExec("CREATE VIEW tview_1 AS SELECT 'a' AS `id`;")
}

func (s *testIntegrationSerialSuite) TestIssue18949(c *C) {
	collate.SetNewCollationEnabledForTest(true)
	defer collate.SetNewCollationEnabledForTest(false)

	tk := testkit.NewTestKit(c, s.store)
	tk.MustExec(`use test;`)
	tk.MustExec(`drop table if exists t;`)
	tk.MustExec(`create table t(a enum('a ', 'b\t', ' c '), b set('a ', 'b\t', ' c '));`)
	result := tk.MustQuery("show create table t").Rows()[0][1]
	c.Assert(result, Matches, `(?s).*enum\('a','b	',' c'\).*set\('a','b	',' c'\).*`)
	tk.MustExec(`alter table t change a aa enum('a   ', 'b\t', ' c ');`)
	result = tk.MustQuery("show create table t").Rows()[0][1]
	c.Assert(result, Matches, `(?s).*enum\('a','b	',' c'\).*set\('a','b	',' c'\).*`)
}

func (s *testIntegrationSuite) TestIssue17767(c *C) {
	tk := testkit.NewTestKit(c, s.store)
	tk.MustExec("use test")
	tk.MustExec("drop table if exists t0;")
	tk.MustExec("CREATE TABLE t0(c0 INTEGER AS (NULL) NOT NULL, c1 INT);")
	tk.MustExec("CREATE INDEX i0 ON t0(c0, c1);")
	tk.MustExec("INSERT IGNORE INTO t0(c1) VALUES (0);")
	tk.MustQuery("SELECT * FROM t0").Check(testkit.Rows("0 0"))

	tk.MustExec("begin")
	tk.MustExec("INSERT IGNORE INTO t0(c1) VALUES (0);")
	tk.MustQuery("SELECT * FROM t0").Check(testkit.Rows("0 0", "0 0"))
	tk.MustExec("rollback")
}

func (s *testIntegrationSuite) TestIssue19596(c *C) {
	tk := testkit.NewTestKit(c, s.store)
	tk.MustExec("use test")
	tk.MustExec("drop table if exists t;")
	tk.MustExec("create table t (a int) partition by range(a) (PARTITION p0 VALUES LESS THAN (10));")
	tk.MustGetErrMsg("alter table t add partition (partition p1 values less than (a));", "[planner:1054]Unknown column 'a' in 'expression'")
	tk.MustQuery("select * from t;")
	tk.MustExec("drop table if exists t;")
	tk.MustGetErrMsg("create table t (a int) partition by range(a) (PARTITION p0 VALUES LESS THAN (a));", "[planner:1054]Unknown column 'a' in 'expression'")
}

func (s *testIntegrationSuite) TestIssue17476(c *C) {
	tk := testkit.NewTestKit(c, s.store)
	tk.MustExec("use test")
	tk.MustExec("DROP TABLE IF EXISTS `table_float`;")
	tk.MustExec("DROP TABLE IF EXISTS `table_int_float_varchar`;")
	tk.MustExec("CREATE TABLE `table_float` (`id_1` int(16) NOT NULL AUTO_INCREMENT,`col_float_1` float DEFAULT NULL,PRIMARY KEY (`id_1`)) ENGINE=InnoDB DEFAULT CHARSET=utf8mb4 COLLATE=utf8mb4_bin AUTO_INCREMENT=97635;")
	tk.MustExec("CREATE TABLE `table_int_float_varchar` " +
		"(`id_6` int(16) NOT NULL AUTO_INCREMENT," +
		"`col_int_6` int(16) DEFAULT NULL,`col_float_6` float DEFAULT NULL," +
		"`col_varchar_6` varchar(511) DEFAULT NULL,PRIMARY KEY (`id_6`)," +
		"KEY `vhyen` (`id_6`,`col_int_6`,`col_float_6`,`col_varchar_6`(1))," +
		"KEY `zzylq` (`id_6`,`col_int_6`,`col_float_6`,`col_varchar_6`(1))) " +
		"ENGINE=InnoDB DEFAULT CHARSET=utf8mb4 COLLATE=utf8mb4_bin AUTO_INCREMENT=90818;")

	tk.MustExec("INSERT INTO `table_float` VALUES (1,NULL),(2,0.1),(3,0),(4,-0.1),(5,-0.1),(6,NULL),(7,0.5),(8,0),(9,0),(10,NULL),(11,1),(12,1.5),(13,NULL),(14,NULL);")
	tk.MustExec("INSERT INTO `table_int_float_varchar` VALUES (1,0,0.1,'true'),(2,-1,1.5,'2020-02-02 02:02:00'),(3,NULL,1.5,NULL),(4,65535,0.1,'true'),(5,NULL,0.1,'1'),(6,-1,1.5,'2020-02-02 02:02:00'),(7,-1,NULL,''),(8,NULL,-0.1,NULL),(9,NULL,-0.1,'1'),(10,-1,NULL,''),(11,NULL,1.5,'false'),(12,-1,0,NULL),(13,0,-0.1,NULL),(14,-1,NULL,'-0'),(15,65535,-1,'1'),(16,NULL,0.5,NULL),(17,-1,NULL,NULL);")
	tk.MustQuery(`select count(*) from table_float
 JOIN table_int_float_varchar AS tmp3 ON (tmp3.col_varchar_6 AND NULL)
 IS NULL WHERE col_int_6=0;`).Check(testkit.Rows("14"))
	tk.MustQuery(`SELECT count(*) FROM (table_float JOIN table_int_float_varchar AS tmp3 ON (tmp3.col_varchar_6 AND NULL) IS NULL);`).Check(testkit.Rows("154"))
	tk.MustQuery(`SELECT * FROM (table_int_float_varchar AS tmp3) WHERE (col_varchar_6 AND NULL) IS NULL AND col_int_6=0;`).Check(testkit.Rows("13 0 -0.1 <nil>"))
}

func (s *testIntegrationSuite) TestIssue11645(c *C) {
	defer s.cleanEnv(c)
	tk := testkit.NewTestKit(c, s.store)
	tk.MustQuery(`SELECT DATE_ADD('1000-01-01 00:00:00', INTERVAL -2 HOUR);`).Check(testkit.Rows("0999-12-31 22:00:00"))
	tk.MustQuery(`SELECT DATE_ADD('1000-01-01 00:00:00', INTERVAL -200 HOUR);`).Check(testkit.Rows("0999-12-23 16:00:00"))
	tk.MustQuery(`SELECT DATE_ADD('0001-01-01 00:00:00', INTERVAL -2 HOUR);`).Check(testkit.Rows("0000-00-00 22:00:00"))
	tk.MustQuery(`SELECT DATE_ADD('0001-01-01 00:00:00', INTERVAL -25 HOUR);`).Check(testkit.Rows("0000-00-00 23:00:00"))
	tk.MustQuery(`SELECT DATE_ADD('0001-01-01 00:00:00', INTERVAL -8784 HOUR);`).Check(testkit.Rows("0000-00-00 00:00:00"))
	tk.MustQuery(`SELECT DATE_ADD('0001-01-01 00:00:00', INTERVAL -8785 HOUR);`).Check(testkit.Rows("<nil>"))
	tk.MustQuery(`SELECT DATE_ADD('0001-01-02 00:00:00', INTERVAL -2 HOUR);`).Check(testkit.Rows("0001-01-01 22:00:00"))
	tk.MustQuery(`SELECT DATE_ADD('0001-01-02 00:00:00', INTERVAL -24 HOUR);`).Check(testkit.Rows("0001-01-01 00:00:00"))
	tk.MustQuery(`SELECT DATE_ADD('0001-01-02 00:00:00', INTERVAL -25 HOUR);`).Check(testkit.Rows("0000-00-00 23:00:00"))
	tk.MustQuery(`SELECT DATE_ADD('0001-01-02 00:00:00', INTERVAL -8785 HOUR);`).Check(testkit.Rows("0000-00-00 23:00:00"))
}

func (s *testIntegrationSuite) TestIssue20180(c *C) {
	tk := testkit.NewTestKit(c, s.store)
	tk.MustExec("use test")
	tk.MustExec("drop table if exists t;")
	tk.MustExec("drop table if exists t1;")
	tk.MustExec("create table t(a enum('a', 'b'), b tinyint);")
	tk.MustExec("create table t1(c varchar(20));")
	tk.MustExec("insert into t values('b', 0);")
	tk.MustExec("insert into t1 values('b');")
	tk.MustQuery("select * from t, t1 where t.a= t1.c;").Check(testkit.Rows("b 0 b"))
	tk.MustQuery("select * from t, t1 where t.b= t1.c;").Check(testkit.Rows("b 0 b"))
	tk.MustQuery("select * from t, t1 where t.a = t1.c and t.b= t1.c;").Check(testkit.Rows("b 0 b"))

	tk.MustExec("drop table if exists t;")
	tk.MustExec("create table t(a enum('a','b'));")
	tk.MustExec("insert into t values('b');")
	tk.MustQuery("select * from t where a > 1  and a = \"b\";").Check(testkit.Rows("b"))
}

func (s *testIntegrationSuite) TestIssue20369(c *C) {
	tk := testkit.NewTestKit(c, s.store)
	tk.MustExec("use test")
	tk.MustExec("drop table if exists t;")
	tk.MustExec("create table t(a int);")
	tk.MustExec("insert into t values (1);")
	tk.MustExec("insert into t select values(a) from t;")
	tk.MustQuery("select * from t").Check(testkit.Rows("1", "<nil>"))
}

func (s *testIntegrationSuite) TestIssue20730(c *C) {
	tk := testkit.NewTestKit(c, s.store)
	tk.MustExec("use test")
	tk.MustExec("DROP TABLE IF EXISTS tmp;")
	tk.MustExec("CREATE TABLE tmp (id int(11) NOT NULL,value int(1) NOT NULL,PRIMARY KEY (id))")
	tk.MustExec("INSERT INTO tmp VALUES (1, 1),(2,2),(3,3),(4,4),(5,5)")
	tk.MustExec("SET @sum := 10")
	tk.MustQuery("SELECT @sum := IF(@sum=20,4,@sum + tmp.value) sum FROM tmp ORDER BY tmp.id").Check(testkit.Rows("11", "13", "16", "20", "4"))
}

func (s *testIntegrationSerialSuite) TestClusteredIndexAndNewCollation(c *C) {
	collate.SetNewCollationEnabledForTest(true)
	defer collate.SetNewCollationEnabledForTest(false)

	tk := testkit.NewTestKit(c, s.store)
	tk.MustExec("use test")
	tk.MustExec("drop table if exists t")
	tk.MustExec("set @@tidb_enable_clustered_index = 1;")
	tk.MustExec("CREATE TABLE `t` (" +
		"`a` char(10) COLLATE utf8mb4_unicode_ci NOT NULL," +
		"`b` char(20) COLLATE utf8mb4_general_ci NOT NULL," +
		"`c` int(11) NOT NULL," +
		"PRIMARY KEY (`a`,`b`,`c`)," +
		"KEY `idx` (`a`))")

	tk.MustExec("begin")
	tk.MustExec("insert into t values ('a6', 'b6', 3)")
	tk.MustQuery("select * from t").Check(testkit.Rows("a6 b6 3"))
	tk.MustQuery("select * from t where a='a6'").Check(testkit.Rows("a6 b6 3"))
	tk.MustExec("delete from t")
	tk.MustQuery("select * from t").Check(testkit.Rows())
	tk.MustExec("commit")
	tk.MustQuery("select * from t").Check(testkit.Rows())

	tk.MustExec("drop table if exists t")
	tk.MustExec("create table t(`a` char(10) COLLATE utf8mb4_unicode_ci NOT NULL key)")
	tk.MustExec("insert into t values ('&');")
	tk.MustExec("replace into t values ('&');")
	tk.MustQuery("select * from t").Check(testkit.Rows("&"))
}

func (s *testIntegrationSuite) TestIssue20860(c *C) {
	tk := testkit.NewTestKit(c, s.store)
	tk.MustExec("use test")
	tk.MustExec("drop table if exists t;")
	tk.MustExec("create table t(id int primary key, c int, d timestamp null default null)")
	tk.MustExec("insert into t values(1, 2, '2038-01-18 20:20:30')")
	c.Assert(tk.ExecToErr("update t set d = adddate(d, interval 1 day) where id < 10"), NotNil)
}

func (s *testIntegrationSerialSuite) TestIssue20608(c *C) {
	collate.SetNewCollationEnabledForTest(true)
	defer collate.SetNewCollationEnabledForTest(false)
	tk := testkit.NewTestKit(c, s.store)
	tk.MustQuery("select '䇇Հ' collate utf8mb4_bin like '___Հ';").Check(testkit.Rows("0"))
}

<<<<<<< HEAD
func (s *testIntegrationSerialSuite) TestIssue20161(c *C) {
	collate.SetNewCollationEnabledForTest(true)
	defer collate.SetNewCollationEnabledForTest(false)

	tk := testkit.NewTestKit(c, s.store)
	tk.MustExec(`use test;`)
	tk.MustExec(`drop table if exists t;`)
	tk.MustExec(`create table t(raw JSON);`)
	tk.MustExec(`insert into t(raw) values('["a","ab"]'), ('["a"]'), (null);`)
	tk.MustQuery(`SELECT JSON_SEARCH(raw,'one','c') FROM t;`).
		Check(testkit.Rows("<nil>", "<nil>", "<nil>"))
=======
func (s *testIntegrationSuite) TestIssue10462(c *C) {
	tk := testkit.NewTestKit(c, s.store)
	tk.MustExec("use test")
	tk.MustQuery("select json_array(true)").Check(testkit.Rows("[true]"))
	tk.MustQuery("select json_array(1=2)").Check(testkit.Rows("[false]"))
	tk.MustQuery("select json_array(1!=2)").Check(testkit.Rows("[true]"))
	tk.MustQuery("select json_array(1<2)").Check(testkit.Rows("[true]"))
	tk.MustQuery("select json_array(1<=2)").Check(testkit.Rows("[true]"))
	tk.MustQuery("select json_array(1>2)").Check(testkit.Rows("[false]"))
	tk.MustQuery("select json_array(1>=2)").Check(testkit.Rows("[false]"))
	tk.MustQuery("select json_object(true, null <=> null)").Check(testkit.Rows("{\"1\": true}"))
	tk.MustQuery("select json_object(false, 1 and 2)").Check(testkit.Rows("{\"0\": true}"))
	tk.MustQuery("select json_object(false, 1 and 0)").Check(testkit.Rows("{\"0\": false}"))
	tk.MustQuery("select json_object(false, 1 or 0)").Check(testkit.Rows("{\"0\": true}"))
	tk.MustQuery("select json_object(false, 1 xor 0)").Check(testkit.Rows("{\"0\": true}"))
	tk.MustQuery("select json_object(false, 1 xor 1)").Check(testkit.Rows("{\"0\": false}"))
	tk.MustQuery("select json_object(false, not 1)").Check(testkit.Rows("{\"0\": false}"))
	tk.MustQuery("select json_array(null and 1)").Check(testkit.Rows("[null]"))
	tk.MustQuery("select json_array(null and 0)").Check(testkit.Rows("[false]"))
	tk.MustQuery("select json_array(null or 1)").Check(testkit.Rows("[true]"))
	tk.MustQuery("select json_array(null or 0)").Check(testkit.Rows("[null]"))
	tk.MustQuery("select json_array(1.15 or 0)").Check(testkit.Rows("[true]"))
	tk.MustQuery("select json_array('abc' or 0)").Check(testkit.Rows("[false]"))
	tk.MustQuery("select json_array('1abc' or 0)").Check(testkit.Rows("[true]"))
	tk.MustQuery("select json_array(null is true)").Check(testkit.Rows("[false]"))
	tk.MustQuery("select json_array(null is null)").Check(testkit.Rows("[true]"))
	tk.MustQuery("select json_array(1 in (1, 2))").Check(testkit.Rows("[true]"))
	tk.MustQuery("select json_array(0 in (1, 2))").Check(testkit.Rows("[false]"))
	tk.MustQuery("select json_array(0 not in (1, 2))").Check(testkit.Rows("[true]"))
	tk.MustQuery("select json_array(1 between 0 and 2)").Check(testkit.Rows("[true]"))
	tk.MustQuery("select json_array(1 not between 0 and 2)").Check(testkit.Rows("[false]"))
	tk.MustQuery("select json_array('123' like '123')").Check(testkit.Rows("[true]"))
	tk.MustQuery("select json_array('abcdef' rlike 'a.*c.*')").Check(testkit.Rows("[true]"))
	tk.MustQuery("select json_array(is_ipv4('127.0.0.1'))").Check(testkit.Rows("[true]"))
	tk.MustQuery("select json_array(is_ipv6('1a6b:8888:ff66:77ee:0000:1234:5678:bcde'))").Check(testkit.Rows("[true]"))
}

func (s *testIntegrationSerialSuite) TestIssue21290(c *C) {
	tk := testkit.NewTestKit(c, s.store)
	tk.MustExec("use test")
	tk.MustExec("drop table if exists t1;")
	tk.MustExec("create table t1(a date);")
	tk.MustExec("insert into t1 values (20100202);")
	tk.MustQuery("select a in ('2020-02-02', 20100202) from t1;").Check(testkit.Rows("1"))
>>>>>>> 8dd5b0a0
}

func (s *testIntegrationSuite) TestIssue17868(c *C) {
	tk := testkit.NewTestKit(c, s.store)
	tk.MustExec("use test")
	tk.MustExec("drop table if exists t7")
	tk.MustExec("create table t7 (col0 SMALLINT, col1 VARBINARY(1), col2 DATE, col3 BIGINT, col4 BINARY(166))")
	tk.MustExec("insert into t7 values ('32767', '', '1000-01-03', '-0', '11101011')")
	tk.MustQuery("select col2 = 1 from t7").Check(testkit.Rows("0"))
	tk.MustQuery("select col2 != 1 from t7").Check(testkit.Rows("1"))
}

func (s *testIntegrationSerialSuite) TestCollationIndexJoin(c *C) {
	collate.SetNewCollationEnabledForTest(true)
	defer collate.SetNewCollationEnabledForTest(false)
	tk := testkit.NewTestKit(c, s.store)
	tk.MustExec("use test")
	tk.MustExec("drop table if exists t1, t2")
	tk.MustExec("create table t1(a int, b char(10), key(b)) collate utf8mb4_general_ci")
	tk.MustExec("create table t2(a int, b char(10), key(b)) collate ascii_bin")
	tk.MustExec("insert into t1 values (1, 'a')")
	tk.MustExec("insert into t2 values (1, 'A')")

	tk.MustQuery("select /*+ inl_join(t1) */ t1.b, t2.b from t1 join t2 where t1.b=t2.b").Check(testkit.Rows("a A"))
	tk.MustQuery("select /*+ hash_join(t1) */ t1.b, t2.b from t1 join t2 where t1.b=t2.b").Check(testkit.Rows("a A"))
	tk.MustQuery("select /*+ merge_join(t1) */ t1.b, t2.b from t1 join t2 where t1.b=t2.b").Check(testkit.Rows("a A"))
	tk.MustQuery("select /*+ inl_hash_join(t1) */ t1.b, t2.b from t1 join t2 where t1.b=t2.b").Check(testkit.Rows("a A"))
	tk.MustQuery("select /*+ inl_hash_join(t2) */ t1.b, t2.b from t1 join t2 where t1.b=t2.b").Check(testkit.Rows("a A"))
	tk.MustQuery("show warnings").Check(testkit.Rows("Warning 1815 Optimizer Hint /*+ INL_HASH_JOIN(t2) */ is inapplicable"))
	tk.MustQuery("select /*+ inl_merge_join(t1) */ t1.b, t2.b from t1 join t2 where t1.b=t2.b").Check(testkit.Rows("a A"))
	tk.MustQuery("select /*+ inl_merge_join(t2) */ t1.b, t2.b from t1 join t2 where t1.b=t2.b").Check(testkit.Rows("a A"))
	tk.MustQuery("show warnings").Check(testkit.Rows("Warning 1815 Optimizer Hint /*+ INL_MERGE_JOIN(t2) */ is inapplicable"))
}

func (s *testIntegrationSuite) TestIssue19892(c *C) {
	defer s.cleanEnv(c)
	tk := testkit.NewTestKit(c, s.store)
	tk.MustExec("USE test")
	tk.MustExec("CREATE TABLE dd(a date, b datetime, c timestamp)")

	// check NO_ZERO_DATE
	{
		tk.MustExec("SET sql_mode=''")
		{
			tk.MustExec("TRUNCATE TABLE dd")
			tk.MustExec("INSERT INTO dd(a) values('0000-00-00')")
			tk.MustQuery("SHOW WARNINGS").Check(testkit.Rows())
			tk.MustQuery("SELECT a FROM dd").Check(testkit.Rows("0000-00-00"))

			tk.MustExec("TRUNCATE TABLE dd")
			tk.MustExec("INSERT INTO dd(b) values('2000-10-01')")
			tk.MustExec("UPDATE dd SET b = '0000-00-00'")
			tk.MustQuery("SHOW WARNINGS").Check(testkit.Rows())
			tk.MustQuery("SELECT b FROM dd").Check(testkit.Rows("0000-00-00 00:00:00"))

			tk.MustExec("TRUNCATE TABLE dd")
			tk.MustExec("INSERT INTO dd(c) values('0000-00-00 20:00:00')")
			tk.MustQuery("SHOW WARNINGS").Check(testkit.Rows("Warning 1292 Incorrect timestamp value: '0000-00-00 20:00:00'"))
			tk.MustQuery("SELECT c FROM dd").Check(testkit.Rows("0000-00-00 00:00:00"))

			tk.MustExec("TRUNCATE TABLE dd")
			tk.MustExec("INSERT INTO dd(c) values('2000-10-01 20:00:00')")
			tk.MustExec("UPDATE dd SET c = '0000-00-00 20:00:00'")
			tk.MustQuery("SHOW WARNINGS").Check(testkit.Rows("Warning 1292 Incorrect timestamp value: '0000-00-00 20:00:00'"))
			tk.MustQuery("SELECT c FROM dd").Check(testkit.Rows("0000-00-00 00:00:00"))
		}

		tk.MustExec("SET sql_mode='NO_ZERO_DATE'")
		{
			tk.MustExec("TRUNCATE TABLE dd")
			tk.MustExec("INSERT INTO dd(b) values('0000-0-00')")
			tk.MustQuery("SHOW WARNINGS").Check(testkit.Rows("Warning 1292 Incorrect datetime value: '0000-0-00'"))
			tk.MustQuery("SELECT b FROM dd").Check(testkit.Rows("0000-00-00 00:00:00"))

			tk.MustExec("TRUNCATE TABLE dd")
			tk.MustExec("INSERT INTO dd(a) values('2000-10-01')")
			tk.MustExec("UPDATE dd SET a = '0000-00-00'")
			tk.MustQuery("SHOW WARNINGS").Check(testkit.Rows("Warning 1292 Incorrect date value: '0000-00-00'"))
			tk.MustQuery("SELECT a FROM dd").Check(testkit.Rows("0000-00-00"))

			tk.MustExec("TRUNCATE TABLE dd")
			tk.MustExec("INSERT INTO dd(c) values('2000-10-01 10:00:00')")
			tk.MustExec("UPDATE dd SET c = '0000-00-00 10:00:00'")
			tk.MustQuery("SHOW WARNINGS").Check(testkit.Rows("Warning 1292 Incorrect timestamp value: '0000-00-00 10:00:00'"))
			tk.MustQuery("SELECT c FROM dd").Check(testkit.Rows("0000-00-00 00:00:00"))
		}

		tk.MustExec("SET sql_mode='NO_ZERO_DATE,STRICT_TRANS_TABLES'")
		{
			tk.MustExec("TRUNCATE TABLE dd")
			tk.MustGetErrMsg("INSERT INTO dd(c) VALUES ('0000-00-00 20:00:00')", "[table:1292]Incorrect timestamp value: '0000-00-00 20:00:00' for column 'c' at row 1")
			tk.MustExec("INSERT IGNORE INTO dd(c) VALUES ('0000-00-00 20:00:00')")
			tk.MustQuery("SHOW WARNINGS").Check(testkit.Rows("Warning 1292 Incorrect timestamp value: '0000-00-00 20:00:00'"))
			tk.MustQuery("SELECT c FROM dd").Check(testkit.Rows("0000-00-00 00:00:00"))

			tk.MustExec("TRUNCATE TABLE dd")
			tk.MustExec("INSERT INTO dd(b) values('2000-10-01')")
			tk.MustGetErrMsg("UPDATE dd SET b = '0000-00-00'", "[types:1292]Incorrect datetime value: '0000-00-00'")
			tk.MustExec("UPDATE IGNORE dd SET b = '0000-00-00'")
			tk.MustQuery("SHOW WARNINGS").Check(testkit.Rows("Warning 1292 Incorrect datetime value: '0000-00-00'"))
			tk.MustQuery("SELECT b FROM dd").Check(testkit.Rows("0000-00-00 00:00:00"))

			tk.MustExec("TRUNCATE TABLE dd")
			tk.MustExec("INSERT INTO dd(c) values('2000-10-01 10:00:00')")
			tk.MustGetErrMsg("UPDATE dd SET c = '0000-00-00 00:00:00'", "[types:1292]Incorrect timestamp value: '0000-00-00 00:00:00'")
			tk.MustExec("UPDATE IGNORE dd SET c = '0000-00-00 00:00:00'")
			tk.MustQuery("SHOW WARNINGS").Check(testkit.Rows("Warning 1292 Incorrect timestamp value: '0000-00-00 00:00:00'"))
			tk.MustQuery("SELECT c FROM dd").Check(testkit.Rows("0000-00-00 00:00:00"))
		}
	}

	// check NO_ZERO_IN_DATE
	{
		tk.MustExec("SET sql_mode=''")
		{
			tk.MustExec("TRUNCATE TABLE dd")
			tk.MustExec("INSERT INTO dd(a) values('2000-01-00')")
			tk.MustQuery("SHOW WARNINGS").Check(testkit.Rows())
			tk.MustQuery("SELECT a FROM dd").Check(testkit.Rows("2000-01-00"))
			tk.MustExec("INSERT INTO dd(a) values('2000-00-01')")
			tk.MustQuery("SHOW WARNINGS").Check(testkit.Rows())
			tk.MustQuery("SELECT a FROM dd").Check(testkit.Rows("2000-01-00", "2000-00-01"))
			tk.MustExec("INSERT INTO dd(a) values('0-01-02')")
			tk.MustQuery("SHOW WARNINGS").Check(testkit.Rows())
			tk.MustQuery("SELECT a FROM dd").Check(testkit.Rows("2000-01-00", "2000-00-01", "0000-01-02"))

			tk.MustExec("TRUNCATE TABLE dd")
			tk.MustExec("INSERT INTO dd(b) values('2000-01-02')")
			tk.MustExec("UPDATE dd SET b = '2000-00-02'")
			tk.MustQuery("SHOW WARNINGS").Check(testkit.Rows())
			tk.MustQuery("SELECT b FROM dd").Check(testkit.Rows("2000-00-02 00:00:00"))

			tk.MustExec("TRUNCATE TABLE dd")
			tk.MustExec("INSERT INTO dd(c) values('2000-01-02 20:00:00')")
			tk.MustExec("UPDATE dd SET c = '0000-01-02 20:00:00'")
			tk.MustQuery("SHOW WARNINGS").Check(testkit.Rows("Warning 1292 Incorrect timestamp value: '0000-01-02 20:00:00'"))
			tk.MustQuery("SELECT c FROM dd").Check(testkit.Rows("0000-00-00 00:00:00"))
		}

		tk.MustExec("SET sql_mode='NO_ZERO_IN_DATE'")
		{
			tk.MustExec("TRUNCATE TABLE dd")
			tk.MustExec("INSERT INTO dd(a) values('2000-01-00')")
			tk.MustQuery("SHOW WARNINGS").Check(testkit.Rows("Warning 1292 Incorrect date value: '2000-01-00'"))
			tk.MustQuery("SELECT a FROM dd").Check(testkit.Rows("0000-00-00"))

			tk.MustExec("TRUNCATE TABLE dd")
			tk.MustExec("INSERT INTO dd(a) values('2000-01-02')")
			tk.MustExec("UPDATE dd SET a = '2000-00-02'")
			tk.MustQuery("SHOW WARNINGS").Check(testkit.Rows("Warning 1292 Incorrect date value: '2000-00-02'"))
			tk.MustQuery("SELECT a FROM dd").Check(testkit.Rows("0000-00-00"))
			tk.MustExec("UPDATE dd SET b = '2000-01-0'")
			tk.MustQuery("SHOW WARNINGS").Check(testkit.Rows("Warning 1292 Incorrect datetime value: '2000-01-0'"))
			tk.MustQuery("SELECT b FROM dd").Check(testkit.Rows("0000-00-00 00:00:00"))
			// consistent with Mysql8
			tk.MustExec("UPDATE dd SET b = '0-01-02'")
			tk.MustQuery("SHOW WARNINGS").Check(testkit.Rows())
			tk.MustQuery("SELECT b FROM dd").Check(testkit.Rows("0000-01-02 00:00:00"))

			tk.MustExec("TRUNCATE TABLE dd")
			tk.MustExec("INSERT INTO dd(c) values('2000-01-02 20:00:00')")
			tk.MustExec("UPDATE dd SET c = '2000-00-02 20:00:00'")
			tk.MustQuery("SHOW WARNINGS").Check(testkit.Rows("Warning 1292 Incorrect timestamp value: '2000-00-02 20:00:00'"))
			tk.MustQuery("SELECT c FROM dd").Check(testkit.Rows("0000-00-00 00:00:00"))
		}

		tk.MustExec("SET sql_mode='NO_ZERO_IN_DATE,STRICT_TRANS_TABLES'")
		{
			tk.MustExec("TRUNCATE TABLE dd")
			tk.MustGetErrMsg("INSERT INTO dd(b) VALUES ('2000-01-00')", "[table:1292]Incorrect datetime value: '2000-01-00' for column 'b' at row 1")
			tk.MustExec("INSERT IGNORE INTO dd(b) VALUES ('2000-00-01')")
			tk.MustQuery("SHOW WARNINGS").Check(testkit.Rows("Warning 1292 Incorrect datetime value: '2000-00-01'"))
			tk.MustQuery("SELECT b FROM dd").Check(testkit.Rows("0000-00-00 00:00:00"))

			tk.MustExec("TRUNCATE TABLE dd")
			tk.MustExec("INSERT INTO dd(b) VALUES ('2000-01-02')")
			tk.MustGetErrMsg("UPDATE dd SET b = '2000-01-00'", "[types:1292]Incorrect datetime value: '2000-01-00'")
			tk.MustExec("UPDATE IGNORE dd SET b = '2000-01-0'")
			tk.MustQuery("SHOW WARNINGS").Check(testkit.Rows("Warning 1292 Incorrect datetime value: '2000-01-0'"))
			tk.MustQuery("SELECT b FROM dd").Check(testkit.Rows("0000-00-00 00:00:00"))
			tk.MustExec("UPDATE dd SET b = '0000-1-2'")
			tk.MustQuery("SELECT b FROM dd").Check(testkit.Rows("0000-01-02 00:00:00"))
			tk.MustGetErrMsg("UPDATE dd SET c = '0000-01-05'", "[types:1292]Incorrect timestamp value: '0000-01-05'")
			tk.MustExec("UPDATE IGNORE dd SET c = '0000-01-5'")
			tk.MustQuery("SHOW WARNINGS").Check(testkit.Rows("Warning 1292 Incorrect timestamp value: '0000-01-5'"))
			tk.MustQuery("SELECT c FROM dd").Check(testkit.Rows("0000-00-00 00:00:00"))

			tk.MustExec("TRUNCATE TABLE dd")
			tk.MustGetErrMsg("INSERT INTO dd(c) VALUES ('2000-01-00 20:00:00')", "[table:1292]Incorrect timestamp value: '2000-01-00 20:00:00' for column 'c' at row 1")
			tk.MustExec("INSERT INTO dd(c) VALUES ('2000-01-02')")
			tk.MustGetErrMsg("UPDATE dd SET c = '2000-01-00 20:00:00'", "[types:1292]Incorrect timestamp value: '2000-01-00 20:00:00'")
			tk.MustExec("UPDATE IGNORE dd SET b = '2000-01-00'")
			tk.MustQuery("SHOW WARNINGS").Check(testkit.Rows("Warning 1292 Incorrect datetime value: '2000-01-00'"))
			tk.MustQuery("SELECT b FROM dd").Check(testkit.Rows("0000-00-00 00:00:00"))
		}
	}

	// check !NO_ZERO_DATE
	tk.MustExec("SET sql_mode='ONLY_FULL_GROUP_BY,STRICT_TRANS_TABLES,NO_ZERO_IN_DATE,ERROR_FOR_DIVISION_BY_ZERO,NO_AUTO_CREATE_USER,NO_ENGINE_SUBSTITUTION'")
	{
		tk.MustExec("TRUNCATE TABLE dd")
		tk.MustExec("INSERT INTO dd(a) values('0000-00-00')")
		tk.MustQuery("SHOW WARNINGS").Check(testkit.Rows())
		tk.MustQuery("SELECT a FROM dd").Check(testkit.Rows("0000-00-00"))

		tk.MustExec("TRUNCATE TABLE dd")
		tk.MustExec("INSERT INTO dd(b) values('2000-10-01')")
		tk.MustExec("UPDATE dd SET b = '0000-00-00'")
		tk.MustQuery("SHOW WARNINGS").Check(testkit.Rows())
		tk.MustQuery("SELECT b FROM dd").Check(testkit.Rows("0000-00-00 00:00:00"))

		tk.MustExec("TRUNCATE TABLE dd")
		tk.MustExec("INSERT INTO dd(c) values('0000-00-00 00:00:00')")
		tk.MustQuery("SHOW WARNINGS").Check(testkit.Rows())

		tk.MustExec("TRUNCATE TABLE dd")
		tk.MustExec("INSERT INTO dd(c) values('2000-10-01 10:00:00')")
		tk.MustExec("UPDATE dd SET c = '0000-00-00 00:00:00'")
		tk.MustQuery("SHOW WARNINGS").Check(testkit.Rows())
		tk.MustQuery("SELECT c FROM dd").Check(testkit.Rows("0000-00-00 00:00:00"))

		tk.MustExec("TRUNCATE TABLE dd")
		tk.MustGetErrMsg("INSERT INTO dd(b) VALUES ('2000-01-00')", "[table:1292]Incorrect datetime value: '2000-01-00' for column 'b' at row 1")
		tk.MustExec("INSERT IGNORE INTO dd(b) VALUES ('2000-00-01')")
		tk.MustQuery("SHOW WARNINGS").Check(testkit.Rows("Warning 1292 Incorrect datetime value: '2000-00-01'"))
		tk.MustQuery("SELECT b FROM dd").Check(testkit.Rows("0000-00-00 00:00:00"))

		tk.MustExec("TRUNCATE TABLE dd")
		tk.MustExec("INSERT INTO dd(b) VALUES ('2000-01-02')")
		tk.MustGetErrMsg("UPDATE dd SET b = '2000-01-00'", "[types:1292]Incorrect datetime value: '2000-01-00'")
		tk.MustExec("UPDATE IGNORE dd SET b = '2000-01-0'")
		tk.MustQuery("SHOW WARNINGS").Check(testkit.Rows("Warning 1292 Incorrect datetime value: '2000-01-0'"))
		tk.MustQuery("SELECT b FROM dd").Check(testkit.Rows("0000-00-00 00:00:00"))
		tk.MustExec("UPDATE dd SET b = '0000-1-2'")
		tk.MustQuery("SELECT b FROM dd").Check(testkit.Rows("0000-01-02 00:00:00"))
		tk.MustGetErrMsg("UPDATE dd SET c = '0000-01-05'", "[types:1292]Incorrect timestamp value: '0000-01-05'")
		tk.MustExec("UPDATE IGNORE dd SET c = '0000-01-5'")
		tk.MustQuery("SHOW WARNINGS").Check(testkit.Rows("Warning 1292 Incorrect timestamp value: '0000-01-5'"))
		tk.MustQuery("SELECT c FROM dd").Check(testkit.Rows("0000-00-00 00:00:00"))

		tk.MustExec("TRUNCATE TABLE dd")
		tk.MustGetErrMsg("INSERT INTO dd(c) VALUES ('2000-01-00 20:00:00')", "[table:1292]Incorrect timestamp value: '2000-01-00 20:00:00' for column 'c' at row 1")
		tk.MustExec("INSERT INTO dd(c) VALUES ('2000-01-02')")
		tk.MustGetErrMsg("UPDATE dd SET c = '2000-01-00 20:00:00'", "[types:1292]Incorrect timestamp value: '2000-01-00 20:00:00'")
		tk.MustExec("UPDATE IGNORE dd SET b = '2000-01-00'")
		tk.MustQuery("SHOW WARNINGS").Check(testkit.Rows("Warning 1292 Incorrect datetime value: '2000-01-00'"))
		tk.MustQuery("SELECT b FROM dd").Check(testkit.Rows("0000-00-00 00:00:00"))
	}

	// check !NO_ZERO_IN_DATE
	tk.MustExec("SET sql_mode='ONLY_FULL_GROUP_BY,STRICT_TRANS_TABLES,NO_ZERO_DATE,ERROR_FOR_DIVISION_BY_ZERO,NO_AUTO_CREATE_USER,NO_ENGINE_SUBSTITUTION'")
	{
		tk.MustExec("TRUNCATE TABLE dd")
		tk.MustExec("INSERT INTO dd(a) values('2000-00-10')")
		tk.MustQuery("SHOW WARNINGS").Check(testkit.Rows())
		tk.MustQuery("SELECT a FROM dd").Check(testkit.Rows("2000-00-10"))

		tk.MustExec("TRUNCATE TABLE dd")
		tk.MustExec("INSERT INTO dd(b) values('2000-10-01')")
		tk.MustExec("UPDATE dd SET b = '2000-00-10'")
		tk.MustQuery("SHOW WARNINGS").Check(testkit.Rows())
		tk.MustQuery("SELECT b FROM dd").Check(testkit.Rows("2000-00-10 00:00:00"))

		tk.MustExec("TRUNCATE TABLE dd")
		tk.MustExec("INSERT INTO dd(c) values('2000-10-01 10:00:00')")
		tk.MustGetErrMsg("UPDATE dd SET c = '2000-00-10 00:00:00'", "[types:1292]Incorrect timestamp value: '2000-00-10 00:00:00'")
		tk.MustExec("UPDATE IGNORE dd SET c = '2000-01-00 00:00:00'")
		tk.MustQuery("SHOW WARNINGS").Check(testkit.Rows("Warning 1292 Incorrect timestamp value: '2000-01-00 00:00:00'"))
		tk.MustQuery("SELECT c FROM dd").Check(testkit.Rows("0000-00-00 00:00:00"))
	}
}

func (s *testIntegrationSerialSuite) TestIssue20876(c *C) {
	collate.SetNewCollationEnabledForTest(true)
	defer collate.SetNewCollationEnabledForTest(false)
	tk := testkit.NewTestKit(c, s.store)
	tk.MustExec("set @@tidb_enable_clustered_index=1;")
	tk.MustExec("use test")
	tk.MustExec("drop table if exists t;")
	tk.MustExec("CREATE TABLE `t` (" +
		"  `a` char(10) COLLATE utf8mb4_unicode_ci NOT NULL," +
		"  `b` char(20) COLLATE utf8mb4_general_ci NOT NULL," +
		"  `c` int(11) NOT NULL," +
		"  PRIMARY KEY (`a`,`b`,`c`)," +
		"  KEY `idx` (`a`)" +
		")")
	tk.MustExec("insert into t values ('#', 'C', 10), ('$', 'c', 20), ('$', 'c', 30), ('a', 'a', 10), ('A', 'A', 30)")
	tk.MustExec("analyze table t")
	tk.MustQuery("select * from t where a='#';").Check(testkit.Rows("# C 10"))
}

func (s *testSuite2) TestIssue12205(c *C) {
	tk := testkit.NewTestKit(c, s.store)

	tk.MustExec("use test")
	tk.MustExec("drop table if exists t12205;")
	tk.MustExec("create table t12205(\n    `col_varchar_64` varchar(64) DEFAULT NULL,\n    `col_varchar_64_key` varchar(64) DEFAULT NULL\n);")
	tk.MustExec("insert into t12205 values('-1038024704','-527892480');")
	tk.MustQuery("select SEC_TO_TIME( ( `col_varchar_64` & `col_varchar_64_key` ) ),`col_varchar_64` & `col_varchar_64_key` from t12205; ").Check(
		testkit.Rows("838:59:59 18446744072635875328"))
	tk.MustQuery("show warnings;").Check(
		testkit.Rows("Warning 1292 Truncated incorrect time value: '18446744072635875000'"))
}<|MERGE_RESOLUTION|>--- conflicted
+++ resolved
@@ -7839,7 +7839,6 @@
 	tk.MustQuery("select '䇇Հ' collate utf8mb4_bin like '___Հ';").Check(testkit.Rows("0"))
 }
 
-<<<<<<< HEAD
 func (s *testIntegrationSerialSuite) TestIssue20161(c *C) {
 	collate.SetNewCollationEnabledForTest(true)
 	defer collate.SetNewCollationEnabledForTest(false)
@@ -7851,7 +7850,8 @@
 	tk.MustExec(`insert into t(raw) values('["a","ab"]'), ('["a"]'), (null);`)
 	tk.MustQuery(`SELECT JSON_SEARCH(raw,'one','c') FROM t;`).
 		Check(testkit.Rows("<nil>", "<nil>", "<nil>"))
-=======
+}
+
 func (s *testIntegrationSuite) TestIssue10462(c *C) {
 	tk := testkit.NewTestKit(c, s.store)
 	tk.MustExec("use test")
@@ -7896,7 +7896,6 @@
 	tk.MustExec("create table t1(a date);")
 	tk.MustExec("insert into t1 values (20100202);")
 	tk.MustQuery("select a in ('2020-02-02', 20100202) from t1;").Check(testkit.Rows("1"))
->>>>>>> 8dd5b0a0
 }
 
 func (s *testIntegrationSuite) TestIssue17868(c *C) {
