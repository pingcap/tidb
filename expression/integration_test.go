--- conflicted
+++ resolved
@@ -928,19 +928,47 @@
 	result.Check(testkit.Rows("1"))
 }
 
-<<<<<<< HEAD
+func (s *testIntegrationSuite) TestControlBuiltin(c *C) {
+	defer func() {
+		s.cleanEnv(c)
+		testleak.AfterTest(c)()
+	}()
+	tk := testkit.NewTestKit(c, s.store)
+	tk.MustExec("use test")
+
+	// for ifnull
+	result := tk.MustQuery("select ifnull(1, 2)")
+	result.Check(testkit.Rows("1"))
+	result = tk.MustQuery("select ifnull(null, 2)")
+	result.Check(testkit.Rows("2"))
+	result = tk.MustQuery("select ifnull(1, null)")
+	result.Check(testkit.Rows("1"))
+	result = tk.MustQuery("select ifnull(null, null)")
+	result.Check(testkit.Rows("<nil>"))
+
+	tk.MustExec("drop table if exists t1")
+	tk.MustExec("drop table if exists t2")
+	tk.MustExec("create table t1(a decimal(20,4))")
+	tk.MustExec("create table t2(a decimal(20,4))")
+	tk.MustExec("insert into t1 select 1.2345")
+	tk.MustExec("insert into t2 select 1.2345")
+
+	result = tk.MustQuery(`select sum(ifnull(a, 0)) from (
+	select ifnull(a, 0) as a from t1
+	union all
+	select ifnull(a, 0) as a from t2
+	) t;`)
+	result.Check(testkit.Rows("2.4690"))
+}
+
 func (s *testIntegrationSuite) TestArithmeticBuiltin(c *C) {
-=======
-func (s *testIntegrationSuite) TestControlBuiltin(c *C) {
->>>>>>> 8f276bb1
-	defer func() {
-		s.cleanEnv(c)
-		testleak.AfterTest(c)()
-	}()
-	tk := testkit.NewTestKit(c, s.store)
-	tk.MustExec("use test")
-
-<<<<<<< HEAD
+	defer func() {
+		s.cleanEnv(c)
+		testleak.AfterTest(c)()
+	}()
+	tk := testkit.NewTestKit(c, s.store)
+	tk.MustExec("use test")
+
 	// for plus
 	tk.MustExec("DROP TABLE IF EXISTS t;")
 	tk.MustExec("CREATE TABLE t(a DECIMAL(4, 2), b DECIMAL(5, 3));")
@@ -961,30 +989,4 @@
 	c.Assert(rows, IsNil)
 	c.Assert(err, NotNil)
 	c.Assert(err.Error(), Equals, "[types:1690]BIGINT value is out of range in '(test.t.a + test.t.b)'")
-=======
-	// for ifnull
-	result := tk.MustQuery("select ifnull(1, 2)")
-	result.Check(testkit.Rows("1"))
-	result = tk.MustQuery("select ifnull(null, 2)")
-	result.Check(testkit.Rows("2"))
-	result = tk.MustQuery("select ifnull(1, null)")
-	result.Check(testkit.Rows("1"))
-	result = tk.MustQuery("select ifnull(null, null)")
-	result.Check(testkit.Rows("<nil>"))
-
-	tk.MustExec("drop table if exists t1")
-	tk.MustExec("drop table if exists t2")
-	tk.MustExec("create table t1(a decimal(20,4))")
-	tk.MustExec("create table t2(a decimal(20,4))")
-	tk.MustExec("insert into t1 select 1.2345")
-	tk.MustExec("insert into t2 select 1.2345")
-
-	result = tk.MustQuery(`select sum(ifnull(a, 0)) from (
-	select ifnull(a, 0) as a from t1
-	union all
-	select ifnull(a, 0) as a from t2
-	) t;`)
-	result.Check(testkit.Rows("2.4690"))
-
->>>>>>> 8f276bb1
 }