// Copyright 2017 PingCAP, Inc.
//
// Licensed under the Apache License, Version 2.0 (the "License");
// you may not use this file except in compliance with the License.
// You may obtain a copy of the License at
//
//     http://www.apache.org/licenses/LICENSE-2.0
//
// Unless required by applicable law or agreed to in writing, software
// distributed under the License is distributed on an "AS IS" BASIS,
// See the License for the specific language governing permissions and
// limitations under the License.

package expression_test

import (
	"bytes"
	"context"
	"fmt"
	"math"
	"sort"
	"strconv"
	"strings"
	"time"

	. "github.com/pingcap/check"
	"github.com/pingcap/errors"
	"github.com/pingcap/parser/auth"
	"github.com/pingcap/parser/model"
	"github.com/pingcap/parser/mysql"
	"github.com/pingcap/parser/terror"
	"github.com/pingcap/tidb/domain"
	"github.com/pingcap/tidb/expression"
	"github.com/pingcap/tidb/kv"
	plannercore "github.com/pingcap/tidb/planner/core"
	"github.com/pingcap/tidb/session"
	"github.com/pingcap/tidb/sessionctx"
	"github.com/pingcap/tidb/sessionctx/variable"
	"github.com/pingcap/tidb/store/mockstore"
	"github.com/pingcap/tidb/table"
	"github.com/pingcap/tidb/types"
	"github.com/pingcap/tidb/util/collate"
	"github.com/pingcap/tidb/util/kvcache"
	"github.com/pingcap/tidb/util/mock"
	"github.com/pingcap/tidb/util/sqlexec"
	"github.com/pingcap/tidb/util/testkit"
	"github.com/pingcap/tidb/util/testutil"
)

var _ = Suite(&testIntegrationSuite{})
var _ = Suite(&testIntegrationSuite2{})
var _ = SerialSuites(&testIntegrationSerialSuite{})

type testIntegrationSuiteBase struct {
	store kv.Storage
	dom   *domain.Domain
	ctx   sessionctx.Context
}

type testIntegrationSuite struct {
	testIntegrationSuiteBase
}

type testIntegrationSuite2 struct {
	testIntegrationSuiteBase
}

type testIntegrationSerialSuite struct {
	testIntegrationSuiteBase
}

func (s *testIntegrationSuiteBase) cleanEnv(c *C) {
	tk := testkit.NewTestKit(c, s.store)
	tk.MustExec("use test")
	r := tk.MustQuery("show tables")
	for _, tb := range r.Rows() {
		tableName := tb[0]
		tk.MustExec(fmt.Sprintf("drop table %v", tableName))
	}
}

func (s *testIntegrationSuiteBase) SetUpSuite(c *C) {
	var err error
	s.store, s.dom, err = newStoreWithBootstrap()
	c.Assert(err, IsNil)
	s.ctx = mock.NewContext()
}

func (s *testIntegrationSuiteBase) TearDownSuite(c *C) {
	s.dom.Close()
	s.store.Close()
}

func (s *testIntegrationSuite) Test19654(c *C) {
	tk := testkit.NewTestKit(c, s.store)
	tk.MustExec("USE test;")

	// enum vs enum
	tk.MustExec("drop table if exists t1, t2;")
	tk.MustExec("create table t1 (b enum('a', 'b'));")
	tk.MustExec("insert into t1 values ('a');")
	tk.MustExec("create table t2 (b enum('b','a') not null, unique(b));")
	tk.MustExec("insert into t2 values ('a');")
	tk.MustQuery("select /*+ inl_join(t2)*/ * from t1, t2 where t1.b=t2.b;").Check(testkit.Rows("a a"))

	// set vs set
	tk.MustExec("drop table if exists t1, t2;")
	tk.MustExec("create table t1 (b set('a', 'b'));")
	tk.MustExec("insert into t1 values ('a');")
	tk.MustExec("create table t2 (b set('b','a') not null, unique(b));")
	tk.MustExec("insert into t2 values ('a');")
	tk.MustQuery("select /*+ inl_join(t2)*/ * from t1, t2 where t1.b=t2.b;").Check(testkit.Rows("a a"))

	// enum vs set
	tk.MustExec("drop table if exists t1, t2;")
	tk.MustExec("create table t1 (b enum('a', 'b'));")
	tk.MustExec("insert into t1 values ('a');")
	tk.MustExec("create table t2 (b set('b','a') not null, unique(b));")
	tk.MustExec("insert into t2 values ('a');")
	tk.MustQuery("select /*+ inl_join(t2)*/ * from t1, t2 where t1.b=t2.b;").Check(testkit.Rows("a a"))

	// char vs enum
	tk.MustExec("drop table if exists t1, t2;")
	tk.MustExec("create table t1 (b char(10));")
	tk.MustExec("insert into t1 values ('a');")
	tk.MustExec("create table t2 (b enum('b','a') not null, unique(b));")
	tk.MustExec("insert into t2 values ('a');")
	tk.MustQuery("select /*+ inl_join(t2)*/ * from t1, t2 where t1.b=t2.b;").Check(testkit.Rows("a a"))

	// char vs set
	tk.MustExec("drop table if exists t1, t2;")
	tk.MustExec("create table t1 (b char(10));")
	tk.MustExec("insert into t1 values ('a');")
	tk.MustExec("create table t2 (b set('b','a') not null, unique(b));")
	tk.MustExec("insert into t2 values ('a');")
	tk.MustQuery("select /*+ inl_join(t2)*/ * from t1, t2 where t1.b=t2.b;").Check(testkit.Rows("a a"))
}

func (s *testIntegrationSuite) TestFuncREPEAT(c *C) {
	tk := testkit.NewTestKit(c, s.store)
	defer s.cleanEnv(c)
	tk.MustExec("USE test;")
	tk.MustExec("DROP TABLE IF EXISTS table_string;")
	tk.MustExec("CREATE TABLE table_string(a CHAR(20), b VARCHAR(20), c TINYTEXT, d TEXT(20), e MEDIUMTEXT, f LONGTEXT, g BIGINT);")
	tk.MustExec("INSERT INTO table_string (a, b, c, d, e, f, g) VALUES ('a', 'b', 'c', 'd', 'e', 'f', 2);")
	tk.CheckExecResult(1, 0)

	r := tk.MustQuery("SELECT REPEAT(a, g), REPEAT(b, g), REPEAT(c, g), REPEAT(d, g), REPEAT(e, g), REPEAT(f, g) FROM table_string;")
	r.Check(testkit.Rows("aa bb cc dd ee ff"))

	r = tk.MustQuery("SELECT REPEAT(NULL, g), REPEAT(NULL, g), REPEAT(NULL, g), REPEAT(NULL, g), REPEAT(NULL, g), REPEAT(NULL, g) FROM table_string;")
	r.Check(testkit.Rows("<nil> <nil> <nil> <nil> <nil> <nil>"))

	r = tk.MustQuery("SELECT REPEAT(a, NULL), REPEAT(b, NULL), REPEAT(c, NULL), REPEAT(d, NULL), REPEAT(e, NULL), REPEAT(f, NULL) FROM table_string;")
	r.Check(testkit.Rows("<nil> <nil> <nil> <nil> <nil> <nil>"))

	r = tk.MustQuery("SELECT REPEAT(a, 2), REPEAT(b, 2), REPEAT(c, 2), REPEAT(d, 2), REPEAT(e, 2), REPEAT(f, 2) FROM table_string;")
	r.Check(testkit.Rows("aa bb cc dd ee ff"))

	r = tk.MustQuery("SELECT REPEAT(NULL, 2), REPEAT(NULL, 2), REPEAT(NULL, 2), REPEAT(NULL, 2), REPEAT(NULL, 2), REPEAT(NULL, 2) FROM table_string;")
	r.Check(testkit.Rows("<nil> <nil> <nil> <nil> <nil> <nil>"))

	r = tk.MustQuery("SELECT REPEAT(a, -1), REPEAT(b, -2), REPEAT(c, -2), REPEAT(d, -2), REPEAT(e, -2), REPEAT(f, -2) FROM table_string;")
	r.Check(testkit.Rows("     "))

	r = tk.MustQuery("SELECT REPEAT(a, 0), REPEAT(b, 0), REPEAT(c, 0), REPEAT(d, 0), REPEAT(e, 0), REPEAT(f, 0) FROM table_string;")
	r.Check(testkit.Rows("     "))

	r = tk.MustQuery("SELECT REPEAT(a, 16777217), REPEAT(b, 16777217), REPEAT(c, 16777217), REPEAT(d, 16777217), REPEAT(e, 16777217), REPEAT(f, 16777217) FROM table_string;")
	r.Check(testkit.Rows("<nil> <nil> <nil> <nil> <nil> <nil>"))
}

func (s *testIntegrationSuite) TestFuncLpadAndRpad(c *C) {
	tk := testkit.NewTestKit(c, s.store)
	defer s.cleanEnv(c)
	tk.MustExec(`USE test;`)
	tk.MustExec(`DROP TABLE IF EXISTS t;`)
	tk.MustExec(`CREATE TABLE t(a BINARY(10), b CHAR(10));`)
	tk.MustExec(`INSERT INTO t SELECT "中文", "abc";`)
	result := tk.MustQuery(`SELECT LPAD(a, 11, "a"), LPAD(b, 2, "xx") FROM t;`)
	result.Check(testkit.Rows("a中文\x00\x00\x00\x00 ab"))
	result = tk.MustQuery(`SELECT RPAD(a, 11, "a"), RPAD(b, 2, "xx") FROM t;`)
	result.Check(testkit.Rows("中文\x00\x00\x00\x00a ab"))
	result = tk.MustQuery(`SELECT LPAD("中文", 5, "字符"), LPAD("中文", 1, "a");`)
	result.Check(testkit.Rows("字符字中文 中"))
	result = tk.MustQuery(`SELECT RPAD("中文", 5, "字符"), RPAD("中文", 1, "a");`)
	result.Check(testkit.Rows("中文字符字 中"))
	result = tk.MustQuery(`SELECT RPAD("中文", -5, "字符"), RPAD("中文", 10, "");`)
	result.Check(testkit.Rows("<nil> <nil>"))
	result = tk.MustQuery(`SELECT LPAD("中文", -5, "字符"), LPAD("中文", 10, "");`)
	result.Check(testkit.Rows("<nil> <nil>"))
}

func (s *testIntegrationSuite) TestMiscellaneousBuiltin(c *C) {
	ctx := context.Background()
	defer s.cleanEnv(c)

	tk := testkit.NewTestKit(c, s.store)
	tk.MustExec("use test")
	// for uuid
	r := tk.MustQuery("select uuid(), uuid(), uuid(), uuid(), uuid(), uuid();")
	for _, it := range r.Rows() {
		for _, item := range it {
			uuid, ok := item.(string)
			c.Assert(ok, Equals, true)
			list := strings.Split(uuid, "-")
			c.Assert(len(list), Equals, 5)
			c.Assert(len(list[0]), Equals, 8)
			c.Assert(len(list[1]), Equals, 4)
			c.Assert(len(list[2]), Equals, 4)
			c.Assert(len(list[3]), Equals, 4)
			c.Assert(len(list[4]), Equals, 12)
		}
	}
	tk.MustQuery("select sleep(1);").Check(testkit.Rows("0"))
	tk.MustQuery("select sleep(0);").Check(testkit.Rows("0"))
	tk.MustQuery("select sleep('a');").Check(testkit.Rows("0"))
	tk.MustQuery("show warnings;").Check(testkit.Rows("Warning 1292 Truncated incorrect FLOAT value: 'a'"))
	rs, err := tk.Exec("select sleep(-1);")
	c.Assert(err, IsNil)
	c.Assert(rs, NotNil)
	_, err = session.GetRows4Test(ctx, tk.Se, rs)
	c.Assert(err, NotNil)
	c.Assert(rs.Close(), IsNil)

	tk.MustQuery("SELECT INET_ATON('10.0.5.9');").Check(testkit.Rows("167773449"))
	tk.MustQuery("SELECT INET_NTOA(167773449);").Check(testkit.Rows("10.0.5.9"))
	tk.MustQuery("SELECT HEX(INET6_ATON('fdfe::5a55:caff:fefa:9089'));").Check(testkit.Rows("FDFE0000000000005A55CAFFFEFA9089"))
	tk.MustQuery("SELECT HEX(INET6_ATON('10.0.5.9'));").Check(testkit.Rows("0A000509"))
	tk.MustQuery("SELECT INET6_NTOA(INET6_ATON('fdfe::5a55:caff:fefa:9089'));").Check(testkit.Rows("fdfe::5a55:caff:fefa:9089"))
	tk.MustQuery("SELECT INET6_NTOA(INET6_ATON('10.0.5.9'));").Check(testkit.Rows("10.0.5.9"))
	tk.MustQuery("SELECT INET6_NTOA(UNHEX('FDFE0000000000005A55CAFFFEFA9089'));").Check(testkit.Rows("fdfe::5a55:caff:fefa:9089"))
	tk.MustQuery("SELECT INET6_NTOA(UNHEX('0A000509'));").Check(testkit.Rows("10.0.5.9"))

	tk.MustQuery(`SELECT IS_IPV4('10.0.5.9'), IS_IPV4('10.0.5.256');`).Check(testkit.Rows("1 0"))
	tk.MustQuery(`SELECT IS_IPV4_COMPAT(INET6_ATON('::10.0.5.9'));`).Check(testkit.Rows("1"))
	tk.MustQuery(`SELECT IS_IPV4_COMPAT(INET6_ATON('::ffff:10.0.5.9'));`).Check(testkit.Rows("0"))
	tk.MustQuery(`SELECT
	  IS_IPV4_COMPAT(INET6_ATON('::192.168.0.1')),
	  IS_IPV4_COMPAT(INET6_ATON('::c0a8:0001')),
	  IS_IPV4_COMPAT(INET6_ATON('::c0a8:1'));`).Check(testkit.Rows("1 1 1"))
	tk.MustQuery(`SELECT IS_IPV4_MAPPED(INET6_ATON('::10.0.5.9'));`).Check(testkit.Rows("0"))
	tk.MustQuery(`SELECT IS_IPV4_MAPPED(INET6_ATON('::ffff:10.0.5.9'));`).Check(testkit.Rows("1"))
	tk.MustQuery(`SELECT
	  IS_IPV4_MAPPED(INET6_ATON('::ffff:192.168.0.1')),
	  IS_IPV4_MAPPED(INET6_ATON('::ffff:c0a8:0001')),
	  IS_IPV4_MAPPED(INET6_ATON('::ffff:c0a8:1'));`).Check(testkit.Rows("1 1 1"))
	tk.MustQuery(`SELECT IS_IPV6('10.0.5.9'), IS_IPV6('::1');`).Check(testkit.Rows("0 1"))

	tk.MustExec("drop table if exists t1;")
	tk.MustExec(`create table t1(
        a int,
        b int not null,
        c int not null default 0,
        d int default 0,
        unique key(b,c),
        unique key(b,d)
);`)
	tk.MustExec("insert into t1 (a,b) values(1,10),(1,20),(2,30),(2,40);")
	tk.MustQuery("select any_value(a), sum(b) from t1;").Check(testkit.Rows("1 100"))
	tk.MustQuery("select a,any_value(b),sum(c) from t1 group by a order by a;").Check(testkit.Rows("1 10 0", "2 30 0"))

	// for locks
	tk.MustExec(`set tidb_enable_noop_functions=1;`)
	result := tk.MustQuery(`SELECT GET_LOCK('test_lock1', 10);`)
	result.Check(testkit.Rows("1"))
	result = tk.MustQuery(`SELECT GET_LOCK('test_lock2', 10);`)
	result.Check(testkit.Rows("1"))

	result = tk.MustQuery(`SELECT RELEASE_LOCK('test_lock2');`)
	result.Check(testkit.Rows("1"))
	result = tk.MustQuery(`SELECT RELEASE_LOCK('test_lock1');`)
	result.Check(testkit.Rows("1"))
}

func (s *testIntegrationSuite) TestConvertToBit(c *C) {
	defer s.cleanEnv(c)
	tk := testkit.NewTestKit(c, s.store)
	tk.MustExec("use test")
	tk.MustExec("drop table if exists t, t1")
	tk.MustExec("create table t (a bit(64))")
	tk.MustExec("create table t1 (a varchar(2))")
	tk.MustExec(`insert t1 value ('10')`)
	tk.MustExec(`insert t select a from t1`)
	tk.MustQuery("select a+0 from t").Check(testkit.Rows("12592"))

	tk.MustExec("drop table if exists t, t1")
	tk.MustExec("create table t (a bit(64))")
	tk.MustExec("create table t1 (a binary(2))")
	tk.MustExec(`insert t1 value ('10')`)
	tk.MustExec(`insert t select a from t1`)
	tk.MustQuery("select a+0 from t").Check(testkit.Rows("12592"))

	tk.MustExec("drop table if exists t, t1")
	tk.MustExec("create table t (a bit(64))")
	tk.MustExec("create table t1 (a datetime)")
	tk.MustExec(`insert t1 value ('09-01-01')`)
	tk.MustExec(`insert t select a from t1`)
	tk.MustQuery("select a+0 from t").Check(testkit.Rows("20090101000000"))

	// For issue 20118
	tk.MustExec("drop table if exists t;")
	tk.MustExec("create table t(a tinyint, b bit(63));")
	tk.MustExec("insert ignore  into t values(599999999, -1);")
	tk.MustQuery("show warnings;").Check(testkit.Rows(
		"Warning 1690 constant 599999999 overflows tinyint",
		"Warning 1406 Data Too Long, field len 63"))
	tk.MustQuery("select * from t;").Check(testkit.Rows("127 \u007f\xff\xff\xff\xff\xff\xff\xff"))
}

func (s *testIntegrationSuite2) TestMathBuiltin(c *C) {
	ctx := context.Background()
	defer s.cleanEnv(c)
	tk := testkit.NewTestKit(c, s.store)
	tk.MustExec("use test")

	// for degrees
	result := tk.MustQuery("select degrees(0), degrees(1)")
	result.Check(testkit.Rows("0 57.29577951308232"))
	result = tk.MustQuery("select degrees(2), degrees(5)")
	result.Check(testkit.Rows("114.59155902616465 286.4788975654116"))

	// for sin
	result = tk.MustQuery("select sin(0), sin(1.5707963267949)")
	result.Check(testkit.Rows("0 1"))
	result = tk.MustQuery("select sin(1), sin(100)")
	result.Check(testkit.Rows("0.8414709848078965 -0.5063656411097588"))
	result = tk.MustQuery("select sin('abcd')")
	result.Check(testkit.Rows("0"))

	// for cos
	result = tk.MustQuery("select cos(0), cos(3.1415926535898)")
	result.Check(testkit.Rows("1 -1"))
	result = tk.MustQuery("select cos('abcd')")
	result.Check(testkit.Rows("1"))

	// for tan
	result = tk.MustQuery("select tan(0.00), tan(PI()/4)")
	result.Check(testkit.Rows("0 1"))
	result = tk.MustQuery("select tan('abcd')")
	result.Check(testkit.Rows("0"))

	// for log2
	result = tk.MustQuery("select log2(0.0)")
	result.Check(testkit.Rows("<nil>"))
	result = tk.MustQuery("select log2(4)")
	result.Check(testkit.Rows("2"))
	result = tk.MustQuery("select log2('8.0abcd')")
	result.Check(testkit.Rows("3"))
	result = tk.MustQuery("select log2(-1)")
	result.Check(testkit.Rows("<nil>"))
	result = tk.MustQuery("select log2(NULL)")
	result.Check(testkit.Rows("<nil>"))

	// for log10
	result = tk.MustQuery("select log10(0.0)")
	result.Check(testkit.Rows("<nil>"))
	result = tk.MustQuery("select log10(100)")
	result.Check(testkit.Rows("2"))
	result = tk.MustQuery("select log10('1000.0abcd')")
	result.Check(testkit.Rows("3"))
	result = tk.MustQuery("select log10(-1)")
	result.Check(testkit.Rows("<nil>"))
	result = tk.MustQuery("select log10(NULL)")
	result.Check(testkit.Rows("<nil>"))

	//for log
	result = tk.MustQuery("select log(0.0)")
	result.Check(testkit.Rows("<nil>"))
	result = tk.MustQuery("select log(100)")
	result.Check(testkit.Rows("4.605170185988092"))
	result = tk.MustQuery("select log('100.0abcd')")
	result.Check(testkit.Rows("4.605170185988092"))
	result = tk.MustQuery("select log(-1)")
	result.Check(testkit.Rows("<nil>"))
	result = tk.MustQuery("select log(NULL)")
	result.Check(testkit.Rows("<nil>"))
	result = tk.MustQuery("select log(NULL, NULL)")
	result.Check(testkit.Rows("<nil>"))
	result = tk.MustQuery("select log(1, 100)")
	result.Check(testkit.Rows("<nil>"))
	result = tk.MustQuery("select log(0.5, 0.25)")
	result.Check(testkit.Rows("2"))
	result = tk.MustQuery("select log(-1, 0.25)")
	result.Check(testkit.Rows("<nil>"))

	// for atan
	result = tk.MustQuery("select atan(0), atan(-1), atan(1), atan(1,2)")
	result.Check(testkit.Rows("0 -0.7853981633974483 0.7853981633974483 0.4636476090008061"))
	result = tk.MustQuery("select atan('tidb')")
	result.Check(testkit.Rows("0"))

	// for asin
	result = tk.MustQuery("select asin(0), asin(-2), asin(2), asin(1)")
	result.Check(testkit.Rows("0 <nil> <nil> 1.5707963267948966"))
	result = tk.MustQuery("select asin('tidb')")
	result.Check(testkit.Rows("0"))

	// for acos
	result = tk.MustQuery("select acos(0), acos(-2), acos(2), acos(1)")
	result.Check(testkit.Rows("1.5707963267948966 <nil> <nil> 0"))
	result = tk.MustQuery("select acos('tidb')")
	result.Check(testkit.Rows("1.5707963267948966"))

	// for pi
	result = tk.MustQuery("select pi()")
	result.Check(testkit.Rows("3.141592653589793"))

	// for floor
	result = tk.MustQuery("select floor(0), floor(null), floor(1.23), floor(-1.23), floor(1)")
	result.Check(testkit.Rows("0 <nil> 1 -2 1"))
	result = tk.MustQuery("select floor('tidb'), floor('1tidb'), floor('tidb1')")
	result.Check(testkit.Rows("0 1 0"))
	result = tk.MustQuery("SELECT floor(t.c_datetime) FROM (select CAST('2017-07-19 00:00:00' AS DATETIME) AS c_datetime) AS t")
	result.Check(testkit.Rows("20170719000000"))
	result = tk.MustQuery("SELECT floor(t.c_time) FROM (select CAST('12:34:56' AS TIME) AS c_time) AS t")
	result.Check(testkit.Rows("123456"))
	result = tk.MustQuery("SELECT floor(t.c_time) FROM (select CAST('00:34:00' AS TIME) AS c_time) AS t")
	result.Check(testkit.Rows("3400"))
	result = tk.MustQuery("SELECT floor(t.c_time) FROM (select CAST('00:00:00' AS TIME) AS c_time) AS t")
	result.Check(testkit.Rows("0"))
	result = tk.MustQuery("SELECT floor(t.c_decimal) FROM (SELECT CAST('-10.01' AS DECIMAL(10,2)) AS c_decimal) AS t")
	result.Check(testkit.Rows("-11"))
	result = tk.MustQuery("SELECT floor(t.c_decimal) FROM (SELECT CAST('-10.01' AS DECIMAL(10,1)) AS c_decimal) AS t")
	result.Check(testkit.Rows("-10"))

	// for ceil/ceiling
	result = tk.MustQuery("select ceil(0), ceil(null), ceil(1.23), ceil(-1.23), ceil(1)")
	result.Check(testkit.Rows("0 <nil> 2 -1 1"))
	result = tk.MustQuery("select ceiling(0), ceiling(null), ceiling(1.23), ceiling(-1.23), ceiling(1)")
	result.Check(testkit.Rows("0 <nil> 2 -1 1"))
	result = tk.MustQuery("select ceil('tidb'), ceil('1tidb'), ceil('tidb1'), ceiling('tidb'), ceiling('1tidb'), ceiling('tidb1')")
	result.Check(testkit.Rows("0 1 0 0 1 0"))
	result = tk.MustQuery("select ceil(t.c_datetime), ceiling(t.c_datetime) from (select cast('2017-07-20 00:00:00' as datetime) as c_datetime) as t")
	result.Check(testkit.Rows("20170720000000 20170720000000"))
	result = tk.MustQuery("select ceil(t.c_time), ceiling(t.c_time) from (select cast('12:34:56' as time) as c_time) as t")
	result.Check(testkit.Rows("123456 123456"))
	result = tk.MustQuery("select ceil(t.c_time), ceiling(t.c_time) from (select cast('00:34:00' as time) as c_time) as t")
	result.Check(testkit.Rows("3400 3400"))
	result = tk.MustQuery("select ceil(t.c_time), ceiling(t.c_time) from (select cast('00:00:00' as time) as c_time) as t")
	result.Check(testkit.Rows("0 0"))
	result = tk.MustQuery("select ceil(t.c_decimal), ceiling(t.c_decimal) from (select cast('-10.01' as decimal(10,2)) as c_decimal) as t")
	result.Check(testkit.Rows("-10 -10"))
	result = tk.MustQuery("select ceil(t.c_decimal), ceiling(t.c_decimal) from (select cast('-10.01' as decimal(10,1)) as c_decimal) as t")
	result.Check(testkit.Rows("-10 -10"))
	result = tk.MustQuery("select floor(18446744073709551615), ceil(18446744073709551615)")
	result.Check(testkit.Rows("18446744073709551615 18446744073709551615"))
	result = tk.MustQuery("select floor(18446744073709551615.1233), ceil(18446744073709551615.1233)")
	result.Check(testkit.Rows("18446744073709551615 18446744073709551616"))
	result = tk.MustQuery("select floor(-18446744073709551617), ceil(-18446744073709551617), floor(-18446744073709551617.11), ceil(-18446744073709551617.11)")
	result.Check(testkit.Rows("-18446744073709551617 -18446744073709551617 -18446744073709551618 -18446744073709551617"))
	tk.MustExec("drop table if exists t;")
	tk.MustExec("create table t(a decimal(40,20) UNSIGNED);")
	tk.MustExec("insert into t values(2.99999999900000000000), (12), (0);")
	tk.MustQuery("select a, ceil(a) from t where ceil(a) > 1;").Check(testkit.Rows("2.99999999900000000000 3", "12.00000000000000000000 12"))
	tk.MustQuery("select a, ceil(a) from t;").Check(testkit.Rows("2.99999999900000000000 3", "12.00000000000000000000 12", "0.00000000000000000000 0"))
	tk.MustQuery("select ceil(-29464);").Check(testkit.Rows("-29464"))
	tk.MustQuery("select a, floor(a) from t where floor(a) > 1;").Check(testkit.Rows("2.99999999900000000000 2", "12.00000000000000000000 12"))
	tk.MustQuery("select a, floor(a) from t;").Check(testkit.Rows("2.99999999900000000000 2", "12.00000000000000000000 12", "0.00000000000000000000 0"))
	tk.MustQuery("select floor(-29464);").Check(testkit.Rows("-29464"))

	tk.MustExec(`drop table if exists t;`)
	tk.MustExec(`create table t(a decimal(40,20), b bigint);`)
	tk.MustExec(`insert into t values(-2.99999990000000000000, -1);`)
	tk.MustQuery(`select floor(a), floor(a), floor(a) from t;`).Check(testkit.Rows(`-3 -3 -3`))
	tk.MustQuery(`select b, floor(b) from t;`).Check(testkit.Rows(`-1 -1`))

	// for cot
	result = tk.MustQuery("select cot(1), cot(-1), cot(NULL)")
	result.Check(testkit.Rows("0.6420926159343308 -0.6420926159343308 <nil>"))
	result = tk.MustQuery("select cot('1tidb')")
	result.Check(testkit.Rows("0.6420926159343308"))
	rs, err := tk.Exec("select cot(0)")
	c.Assert(err, IsNil)
	_, err = session.GetRows4Test(ctx, tk.Se, rs)
	c.Assert(err, NotNil)
	terr := errors.Cause(err).(*terror.Error)
	c.Assert(terr.Code(), Equals, errors.ErrCode(mysql.ErrDataOutOfRange))
	c.Assert(rs.Close(), IsNil)

	//for exp
	result = tk.MustQuery("select exp(0), exp(1), exp(-1), exp(1.2), exp(NULL)")
	result.Check(testkit.Rows("1 2.718281828459045 0.36787944117144233 3.3201169227365472 <nil>"))
	result = tk.MustQuery("select exp('tidb'), exp('1tidb')")
	result.Check(testkit.Rows("1 2.718281828459045"))
	rs, err = tk.Exec("select exp(1000000)")
	c.Assert(err, IsNil)
	_, err = session.GetRows4Test(ctx, tk.Se, rs)
	c.Assert(err, NotNil)
	terr = errors.Cause(err).(*terror.Error)
	c.Assert(terr.Code(), Equals, errors.ErrCode(mysql.ErrDataOutOfRange))
	c.Assert(rs.Close(), IsNil)
	tk.MustExec("drop table if exists t")
	tk.MustExec("create table t(a float)")
	tk.MustExec("insert into t values(1000000)")
	rs, err = tk.Exec("select exp(a) from t")
	c.Assert(err, IsNil)
	_, err = session.GetRows4Test(ctx, tk.Se, rs)
	c.Assert(err, NotNil)
	terr = errors.Cause(err).(*terror.Error)
	c.Assert(terr.Code(), Equals, errors.ErrCode(mysql.ErrDataOutOfRange))
	c.Assert(err.Error(), Equals, "[types:1690]DOUBLE value is out of range in 'exp(test.t.a)'")
	c.Assert(rs.Close(), IsNil)

	// for conv
	result = tk.MustQuery("SELECT CONV('a', 16, 2);")
	result.Check(testkit.Rows("1010"))
	result = tk.MustQuery("SELECT CONV('6E', 18, 8);")
	result.Check(testkit.Rows("172"))
	result = tk.MustQuery("SELECT CONV(-17, 10, -18);")
	result.Check(testkit.Rows("-H"))
	result = tk.MustQuery("SELECT CONV(10+'10'+'10'+X'0a', 10, 10);")
	result.Check(testkit.Rows("40"))
	result = tk.MustQuery("SELECT CONV('a', 1, 10);")
	result.Check(testkit.Rows("<nil>"))
	result = tk.MustQuery("SELECT CONV('a', 37, 10);")
	result.Check(testkit.Rows("<nil>"))
	result = tk.MustQuery("SELECT CONV(0x0020, 2, 2);")
	result.Check(testkit.Rows("100000"))
	result = tk.MustQuery("SELECT CONV(0b10, 16, 2)")
	result.Check(testkit.Rows("10"))
	result = tk.MustQuery("SELECT CONV(0b10, 16, 8)")
	result.Check(testkit.Rows("2"))
	tk.MustExec("drop table if exists bit")
	tk.MustExec("create table bit(b bit(10))")
	tk.MustExec(`INSERT INTO bit (b) VALUES
			(0b0000010101),
			(0b0000010101),
			(NULL),
			(0b0000000001),
			(0b0000000000),
			(0b1111111111),
			(0b1111111111),
			(0b1111111111),
			(0b0000000000),
			(0b0000000000),
			(0b0000000000),
			(0b0000000000),
			(0b0000100000);`)
	tk.MustQuery("select conv(b, 2, 2) from `bit`").Check(testkit.Rows(
		"10101",
		"10101",
		"<nil>",
		"1",
		"0",
		"1111111111",
		"1111111111",
		"1111111111",
		"0",
		"0",
		"0",
		"0",
		"100000"))

	// for abs
	result = tk.MustQuery("SELECT ABS(-1);")
	result.Check(testkit.Rows("1"))
	result = tk.MustQuery("SELECT ABS('abc');")
	result.Check(testkit.Rows("0"))
	result = tk.MustQuery("SELECT ABS(18446744073709551615);")
	result.Check(testkit.Rows("18446744073709551615"))
	result = tk.MustQuery("SELECT ABS(123.4);")
	result.Check(testkit.Rows("123.4"))
	result = tk.MustQuery("SELECT ABS(-123.4);")
	result.Check(testkit.Rows("123.4"))
	result = tk.MustQuery("SELECT ABS(1234E-1);")
	result.Check(testkit.Rows("123.4"))
	result = tk.MustQuery("SELECT ABS(-9223372036854775807);")
	result.Check(testkit.Rows("9223372036854775807"))
	result = tk.MustQuery("SELECT ABS(NULL);")
	result.Check(testkit.Rows("<nil>"))
	rs, err = tk.Exec("SELECT ABS(-9223372036854775808);")
	c.Assert(err, IsNil)
	_, err = session.GetRows4Test(ctx, tk.Se, rs)
	c.Assert(err, NotNil)
	terr = errors.Cause(err).(*terror.Error)
	c.Assert(terr.Code(), Equals, errors.ErrCode(mysql.ErrDataOutOfRange))
	c.Assert(rs.Close(), IsNil)

	// for round
	result = tk.MustQuery("SELECT ROUND(2.5), ROUND(-2.5), ROUND(25E-1);")
	result.Check(testkit.Rows("3 -3 2"))
	result = tk.MustQuery("SELECT ROUND(2.5, NULL), ROUND(NULL, 4), ROUND(NULL, NULL), ROUND(NULL);")
	result.Check(testkit.Rows("<nil> <nil> <nil> <nil>"))
	result = tk.MustQuery("SELECT ROUND('123.4'), ROUND('123e-2');")
	result.Check(testkit.Rows("123 1"))
	result = tk.MustQuery("SELECT ROUND(-9223372036854775808);")
	result.Check(testkit.Rows("-9223372036854775808"))
	result = tk.MustQuery("SELECT ROUND(123.456, 0), ROUND(123.456, 1), ROUND(123.456, 2), ROUND(123.456, 3), ROUND(123.456, 4), ROUND(123.456, -1), ROUND(123.456, -2), ROUND(123.456, -3), ROUND(123.456, -4);")
	result.Check(testkit.Rows("123 123.5 123.46 123.456 123.4560 120 100 0 0"))
	result = tk.MustQuery("SELECT ROUND(123456E-3, 0), ROUND(123456E-3, 1), ROUND(123456E-3, 2), ROUND(123456E-3, 3), ROUND(123456E-3, 4), ROUND(123456E-3, -1), ROUND(123456E-3, -2), ROUND(123456E-3, -3), ROUND(123456E-3, -4);")
	result.Check(testkit.Rows("123 123.5 123.46 123.456 123.456 120 100 0 0")) // TODO: Column 5 should be 123.4560

	// for truncate
	result = tk.MustQuery("SELECT truncate(123, -2), truncate(123, 2), truncate(123, 1), truncate(123, -1);")
	result.Check(testkit.Rows("100 123 123 120"))
	result = tk.MustQuery("SELECT truncate(123.456, -2), truncate(123.456, 2), truncate(123.456, 1), truncate(123.456, 3), truncate(1.23, 100), truncate(123456E-3, 2);")
	result.Check(testkit.Rows("100 123.45 123.4 123.456 1.230000000000000000000000000000 123.45"))
	result = tk.MustQuery("SELECT truncate(9223372036854775807, -7), truncate(9223372036854775808, -10), truncate(cast(-1 as unsigned), -10);")
	result.Check(testkit.Rows("9223372036850000000 9223372030000000000 18446744070000000000"))
	// issue 17181,19390
	tk.MustQuery("select truncate(42, -9223372036854775808);").Check(testkit.Rows("0"))
	tk.MustQuery("select truncate(42, 9223372036854775808);").Check(testkit.Rows("42"))
	tk.MustQuery("select truncate(42, -2147483648);").Check(testkit.Rows("0"))
	tk.MustQuery("select truncate(42, 2147483648);").Check(testkit.Rows("42"))
	tk.MustQuery("select truncate(42, 18446744073709551615);").Check(testkit.Rows("42"))
	tk.MustQuery("select truncate(42, 4294967295);").Check(testkit.Rows("42"))
	tk.MustQuery("select truncate(42, -0);").Check(testkit.Rows("42"))
	tk.MustQuery("select truncate(42, -307);").Check(testkit.Rows("0"))
	tk.MustQuery("select truncate(42, -308);").Check(testkit.Rows("0"))
	tk.MustQuery("select truncate(42, -309);").Check(testkit.Rows("0"))
	tk.MustExec(`drop table if exists t;`)
	tk.MustExec("create table t (a bigint unsigned);")
	tk.MustExec("insert into t values (18446744073709551615), (4294967295), (9223372036854775808), (2147483648);")
	tk.MustQuery("select truncate(42, a) from t;").Check(testkit.Rows("42", "42", "42", "42"))

	tk.MustExec(`drop table if exists t;`)
	tk.MustExec(`create table t(a date, b datetime, c timestamp, d varchar(20));`)
	tk.MustExec(`insert into t select "1234-12-29", "1234-12-29 16:24:13.9912", "2014-12-29 16:19:28", "12.34567";`)

	// NOTE: the actually result is: 12341220 12341229.0 12341200 12341229.00,
	// but Datum.ToString() don't format decimal length for float numbers.
	result = tk.MustQuery(`select truncate(a, -1), truncate(a, 1), truncate(a, -2), truncate(a, 2) from t;`)
	result.Check(testkit.Rows("12341220 12341229 12341200 12341229"))

	// NOTE: the actually result is: 12341229162410 12341229162414.0 12341229162400 12341229162414.00,
	// but Datum.ToString() don't format decimal length for float numbers.
	result = tk.MustQuery(`select truncate(b, -1), truncate(b, 1), truncate(b, -2), truncate(b, 2) from t;`)
	result.Check(testkit.Rows("12341229162410 12341229162414 12341229162400 12341229162414"))

	// NOTE: the actually result is: 20141229161920 20141229161928.0 20141229161900 20141229161928.00,
	// but Datum.ToString() don't format decimal length for float numbers.
	result = tk.MustQuery(`select truncate(c, -1), truncate(c, 1), truncate(c, -2), truncate(c, 2) from t;`)
	result.Check(testkit.Rows("20141229161920 20141229161928 20141229161900 20141229161928"))

	result = tk.MustQuery(`select truncate(d, -1), truncate(d, 1), truncate(d, -2), truncate(d, 2) from t;`)
	result.Check(testkit.Rows("10 12.3 0 12.34"))

	result = tk.MustQuery(`select truncate(json_array(), 1), truncate("cascasc", 1);`)
	result.Check(testkit.Rows("0 0"))

	// for pow
	result = tk.MustQuery("SELECT POW('12', 2), POW(1.2e1, '2.0'), POW(12, 2.0);")
	result.Check(testkit.Rows("144 144 144"))
	result = tk.MustQuery("SELECT POW(null, 2), POW(2, null), POW(null, null);")
	result.Check(testkit.Rows("<nil> <nil> <nil>"))
	result = tk.MustQuery("SELECT POW(0, 0);")
	result.Check(testkit.Rows("1"))
	result = tk.MustQuery("SELECT POW(0, 0.1), POW(0, 0.5), POW(0, 1);")
	result.Check(testkit.Rows("0 0 0"))
	rs, err = tk.Exec("SELECT POW(0, -1);")
	c.Assert(err, IsNil)
	_, err = session.GetRows4Test(ctx, tk.Se, rs)
	c.Assert(err, NotNil)
	terr = errors.Cause(err).(*terror.Error)
	c.Assert(terr.Code(), Equals, errors.ErrCode(mysql.ErrDataOutOfRange))
	c.Assert(rs.Close(), IsNil)

	// for sign
	result = tk.MustQuery("SELECT SIGN('12'), SIGN(1.2e1), SIGN(12), SIGN(0.0000012);")
	result.Check(testkit.Rows("1 1 1 1"))
	result = tk.MustQuery("SELECT SIGN('-12'), SIGN(-1.2e1), SIGN(-12), SIGN(-0.0000012);")
	result.Check(testkit.Rows("-1 -1 -1 -1"))
	result = tk.MustQuery("SELECT SIGN('0'), SIGN('-0'), SIGN(0);")
	result.Check(testkit.Rows("0 0 0"))
	result = tk.MustQuery("SELECT SIGN(NULL);")
	result.Check(testkit.Rows("<nil>"))
	result = tk.MustQuery("SELECT SIGN(-9223372036854775808), SIGN(9223372036854775808);")
	result.Check(testkit.Rows("-1 1"))

	// for sqrt
	result = tk.MustQuery("SELECT SQRT(-10), SQRT(144), SQRT(4.84), SQRT(0.04), SQRT(0);")
	result.Check(testkit.Rows("<nil> 12 2.2 0.2 0"))

	// for crc32
	result = tk.MustQuery("SELECT crc32(0), crc32(-0), crc32('0'), crc32('abc'), crc32('ABC'), crc32(NULL), crc32(''), crc32('hello world!')")
	result.Check(testkit.Rows("4108050209 4108050209 4108050209 891568578 2743272264 <nil> 0 62177901"))

	// for radians
	result = tk.MustQuery("SELECT radians(1.0), radians(pi()), radians(pi()/2), radians(180), radians(1.009);")
	result.Check(testkit.Rows("0.017453292519943295 0.05483113556160754 0.02741556778080377 3.141592653589793 0.01761037215262278"))

	// for rand
	tk.MustExec("drop table if exists t")
	tk.MustExec("create table t(a int)")
	tk.MustExec("insert into t values(1),(2),(3)")
	tk.Se.GetSessionVars().MaxChunkSize = 1
	tk.MustQuery("select rand(1) from t").Check(testkit.Rows("0.40540353712197724", "0.8716141803857071", "0.1418603212962489"))
	tk.MustQuery("select rand(a) from t").Check(testkit.Rows("0.40540353712197724", "0.6555866465490187", "0.9057697559760601"))
	tk.MustQuery("select rand(1), rand(2), rand(3)").Check(testkit.Rows("0.40540353712197724 0.6555866465490187 0.9057697559760601"))
}

func (s *testIntegrationSuite2) TestStringBuiltin(c *C) {
	defer s.cleanEnv(c)
	tk := testkit.NewTestKit(c, s.store)
	tk.MustExec("use test")
	ctx := context.Background()
	var err error

	// for length
	tk.MustExec("drop table if exists t")
	tk.MustExec("create table t(a int, b double, c datetime, d time, e char(20), f bit(10))")
	tk.MustExec(`insert into t values(1, 1.1, "2017-01-01 12:01:01", "12:01:01", "abcdef", 0b10101)`)
	result := tk.MustQuery("select length(a), length(b), length(c), length(d), length(e), length(f), length(null) from t")
	result.Check(testkit.Rows("1 3 19 8 6 2 <nil>"))
	tk.MustExec("drop table if exists t")
	tk.MustExec("create table t(a char(20))")
	tk.MustExec(`insert into t values("tidb  "), (concat("a  ", "b  "))`)
	result = tk.MustQuery("select a, length(a) from t")
	result.Check(testkit.Rows("tidb 4", "a  b 4"))

	// for concat
	tk.MustExec("drop table if exists t")
	tk.MustExec("create table t(a int, b double, c datetime, d time, e char(20))")
	tk.MustExec(`insert into t values(1, 1.1, "2017-01-01 12:01:01", "12:01:01", "abcdef")`)
	result = tk.MustQuery("select concat(a, b, c, d, e) from t")
	result.Check(testkit.Rows("11.12017-01-01 12:01:0112:01:01abcdef"))
	result = tk.MustQuery("select concat(null)")
	result.Check(testkit.Rows("<nil>"))
	result = tk.MustQuery("select concat(null, a, b) from t")
	result.Check(testkit.Rows("<nil>"))
	tk.MustExec("drop table if exists t")
	// Fix issue 9123
	tk.MustExec("create table t(a char(32) not null, b float default '0') engine=innodb default charset=utf8mb4")
	tk.MustExec("insert into t value('0a6f9d012f98467f8e671e9870044528', 208.867)")
	result = tk.MustQuery("select concat_ws( ',', b) from t where a = '0a6f9d012f98467f8e671e9870044528';")
	result.Check(testkit.Rows("208.867"))

	// for concat_ws
	tk.MustExec("drop table if exists t")
	tk.MustExec("create table t(a int, b double, c datetime, d time, e char(20))")
	tk.MustExec(`insert into t values(1, 1.1, "2017-01-01 12:01:01", "12:01:01", "abcdef")`)
	result = tk.MustQuery("select concat_ws('|', a, b, c, d, e) from t")
	result.Check(testkit.Rows("1|1.1|2017-01-01 12:01:01|12:01:01|abcdef"))
	result = tk.MustQuery("select concat_ws(null, null)")
	result.Check(testkit.Rows("<nil>"))
	result = tk.MustQuery("select concat_ws(null, a, b) from t")
	result.Check(testkit.Rows("<nil>"))
	result = tk.MustQuery("select concat_ws(',', 'a', 'b')")
	result.Check(testkit.Rows("a,b"))
	result = tk.MustQuery("select concat_ws(',','First name',NULL,'Last Name')")
	result.Check(testkit.Rows("First name,Last Name"))

	tk.MustExec(`drop table if exists t;`)
	tk.MustExec(`create table t(a tinyint(2), b varchar(10));`)
	tk.MustExec(`insert into t values (1, 'a'), (12, 'a'), (126, 'a'), (127, 'a')`)
	tk.MustQuery(`select concat_ws('#', a, b) from t;`).Check(testkit.Rows(
		`1#a`,
		`12#a`,
		`126#a`,
		`127#a`,
	))

	tk.MustExec("drop table if exists t")
	tk.MustExec("create table t(a binary(3))")
	tk.MustExec("insert into t values('a')")
	result = tk.MustQuery(`select concat_ws(',', a, 'test') = 'a\0\0,test' from t`)
	result.Check(testkit.Rows("1"))

	// for ascii
	tk.MustExec("drop table if exists t")
	tk.MustExec("create table t(a char(10), b int, c double, d datetime, e time, f bit(4))")
	tk.MustExec(`insert into t values('2', 2, 2.3, "2017-01-01 12:01:01", "12:01:01", 0b1010)`)
	result = tk.MustQuery("select ascii(a), ascii(b), ascii(c), ascii(d), ascii(e), ascii(f) from t")
	result.Check(testkit.Rows("50 50 50 50 49 10"))
	result = tk.MustQuery("select ascii('123'), ascii(123), ascii(''), ascii('你好'), ascii(NULL)")
	result.Check(testkit.Rows("49 49 0 228 <nil>"))

	// for lower
	tk.MustExec("drop table if exists t")
	tk.MustExec("create table t(a int, b double, c datetime, d time, e char(20), f binary(3), g binary(3))")
	tk.MustExec(`insert into t values(1, 1.1, "2017-01-01 12:01:01", "12:01:01", "abcdef", 'aa', 'BB')`)
	result = tk.MustQuery("select lower(a), lower(b), lower(c), lower(d), lower(e), lower(f), lower(g), lower(null) from t")
	result.Check(testkit.Rows("1 1.1 2017-01-01 12:01:01 12:01:01 abcdef aa\x00 BB\x00 <nil>"))

	// for upper
	result = tk.MustQuery("select upper(a), upper(b), upper(c), upper(d), upper(e), upper(f), upper(g), upper(null) from t")
	result.Check(testkit.Rows("1 1.1 2017-01-01 12:01:01 12:01:01 ABCDEF aa\x00 BB\x00 <nil>"))

	// for strcmp
	tk.MustExec("drop table if exists t")
	tk.MustExec("create table t(a char(10), b int, c double, d datetime, e time)")
	tk.MustExec(`insert into t values("123", 123, 12.34, "2017-01-01 12:01:01", "12:01:01")`)
	result = tk.MustQuery(`select strcmp(a, "123"), strcmp(b, "123"), strcmp(c, "12.34"), strcmp(d, "2017-01-01 12:01:01"), strcmp(e, "12:01:01") from t`)
	result.Check(testkit.Rows("0 0 0 0 0"))
	result = tk.MustQuery(`select strcmp("1", "123"), strcmp("123", "1"), strcmp("123", "45"), strcmp("123", null), strcmp(null, "123")`)
	result.Check(testkit.Rows("-1 1 -1 <nil> <nil>"))
	result = tk.MustQuery(`select strcmp("", "123"), strcmp("123", ""), strcmp("", ""), strcmp("", null), strcmp(null, "")`)
	result.Check(testkit.Rows("-1 1 0 <nil> <nil>"))

	// for left
	tk.MustExec("drop table if exists t")
	tk.MustExec("create table t(a char(10), b int, c double, d datetime, e time)")
	tk.MustExec(`insert into t values('abcde', 1234, 12.34, "2017-01-01 12:01:01", "12:01:01")`)
	result = tk.MustQuery("select left(a, 2), left(b, 2), left(c, 2), left(d, 2), left(e, 2) from t")
	result.Check(testkit.Rows("ab 12 12 20 12"))
	result = tk.MustQuery(`select left("abc", 0), left("abc", -1), left(NULL, 1), left("abc", NULL)`)
	result.Check(testkit.Rows("  <nil> <nil>"))
	result = tk.MustQuery(`select left("abc", "a"), left("abc", 1.9), left("abc", 1.2)`)
	result.Check(testkit.Rows(" ab a"))
	result = tk.MustQuery(`select left("中文abc", 2), left("中文abc", 3), left("中文abc", 4)`)
	result.Check(testkit.Rows("中文 中文a 中文ab"))
	// for right, reuse the table created for left
	result = tk.MustQuery("select right(a, 3), right(b, 3), right(c, 3), right(d, 3), right(e, 3) from t")
	result.Check(testkit.Rows("cde 234 .34 :01 :01"))
	result = tk.MustQuery(`select right("abcde", 0), right("abcde", -1), right("abcde", 100), right(NULL, 1), right("abcde", NULL)`)
	result.Check(testkit.Rows("  abcde <nil> <nil>"))
	result = tk.MustQuery(`select right("abcde", "a"), right("abcde", 1.9), right("abcde", 1.2)`)
	result.Check(testkit.Rows(" de e"))
	result = tk.MustQuery(`select right("中文abc", 2), right("中文abc", 4), right("中文abc", 5)`)
	result.Check(testkit.Rows("bc 文abc 中文abc"))
	tk.MustExec("drop table if exists t")
	tk.MustExec("create table t(a binary(10))")
	tk.MustExec(`insert into t select "中文abc"`)
	result = tk.MustQuery(`select left(a, 3), left(a, 6), left(a, 7) from t`)
	result.Check(testkit.Rows("中 中文 中文a"))
	result = tk.MustQuery(`select right(a, 2), right(a, 7) from t`)
	result.Check(testkit.Rows("c\x00 文abc\x00"))

	// for ord
	tk.MustExec("drop table if exists t")
	tk.MustExec("create table t(a char(10), b int, c double, d datetime, e time, f bit(4), g binary(20), h blob(10), i text(30))")
	tk.MustExec(`insert into t values('2', 2, 2.3, "2017-01-01 12:01:01", "12:01:01", 0b1010, "512", "48", "tidb")`)
	result = tk.MustQuery("select ord(a), ord(b), ord(c), ord(d), ord(e), ord(f), ord(g), ord(h), ord(i) from t")
	result.Check(testkit.Rows("50 50 50 50 49 10 53 52 116"))
	result = tk.MustQuery("select ord('123'), ord(123), ord(''), ord('你好'), ord(NULL), ord('👍')")
	result.Check(testkit.Rows("49 49 0 14990752 <nil> 4036989325"))
	result = tk.MustQuery("select ord(X''), ord(X'6161'), ord(X'e4bd'), ord(X'e4bda0'), ord(_ascii'你'), ord(_latin1'你')")
	result.Check(testkit.Rows("0 97 228 228 228 228"))

	// for space
	result = tk.MustQuery(`select space(0), space(2), space(-1), space(1.1), space(1.9)`)
	result.Check(testutil.RowsWithSep(",", ",  ,, ,  "))
	result = tk.MustQuery(`select space("abc"), space("2"), space("1.1"), space(''), space(null)`)
	result.Check(testutil.RowsWithSep(",", ",  , ,,<nil>"))

	// for replace
	tk.MustExec("drop table if exists t")
	tk.MustExec("create table t(a char(20), b int, c double, d datetime, e time)")
	tk.MustExec(`insert into t values('www.mysql.com', 1234, 12.34, "2017-01-01 12:01:01", "12:01:01")`)
	result = tk.MustQuery(`select replace(a, 'mysql', 'pingcap'), replace(b, 2, 55), replace(c, 34, 0), replace(d, '-', '/'), replace(e, '01', '22') from t`)
	result.Check(testutil.RowsWithSep(",", "www.pingcap.com,15534,12.0,2017/01/01 12:01:01,12:22:22"))
	result = tk.MustQuery(`select replace('aaa', 'a', ''), replace(null, 'a', 'b'), replace('a', null, 'b'), replace('a', 'b', null)`)
	result.Check(testkit.Rows(" <nil> <nil> <nil>"))

	// for tobase64
	tk.MustExec("drop table if exists t")
	tk.MustExec("create table t(a int, b double, c datetime, d time, e char(20), f bit(10), g binary(20), h blob(10))")
	tk.MustExec(`insert into t values(1, 1.1, "2017-01-01 12:01:01", "12:01:01", "abcdef", 0b10101, "512", "abc")`)
	result = tk.MustQuery("select to_base64(a), to_base64(b), to_base64(c), to_base64(d), to_base64(e), to_base64(f), to_base64(g), to_base64(h), to_base64(null) from t")
	result.Check(testkit.Rows("MQ== MS4x MjAxNy0wMS0wMSAxMjowMTowMQ== MTI6MDE6MDE= YWJjZGVm ABU= NTEyAAAAAAAAAAAAAAAAAAAAAAA= YWJj <nil>"))

	// for from_base64
	result = tk.MustQuery(`select from_base64("abcd"), from_base64("asc")`)
	result.Check(testkit.Rows("i\xb7\x1d <nil>"))
	result = tk.MustQuery(`select from_base64("MQ=="), from_base64(1234)`)
	result.Check(testkit.Rows("1 \xd7m\xf8"))

	// for substr
	tk.MustExec("drop table if exists t")
	tk.MustExec("create table t(a char(10), b int, c double, d datetime, e time)")
	tk.MustExec(`insert into t values('Sakila', 12345, 123.45, "2017-01-01 12:01:01", "12:01:01")`)
	result = tk.MustQuery(`select substr(a, 3), substr(b, 2, 3), substr(c, -3), substr(d, -8), substr(e, -3, 100) from t`)
	result.Check(testkit.Rows("kila 234 .45 12:01:01 :01"))
	result = tk.MustQuery(`select substr('Sakila', 100), substr('Sakila', -100), substr('Sakila', -5, 3), substr('Sakila', 2, -1)`)
	result.Check(testutil.RowsWithSep(",", ",,aki,"))
	result = tk.MustQuery(`select substr('foobarbar' from 4), substr('Sakila' from -4 for 2)`)
	result.Check(testkit.Rows("barbar ki"))
	result = tk.MustQuery(`select substr(null, 2, 3), substr('foo', null, 3), substr('foo', 2, null)`)
	result.Check(testkit.Rows("<nil> <nil> <nil>"))
	result = tk.MustQuery(`select substr('中文abc', 2), substr('中文abc', 3), substr("中文abc", 1, 2)`)
	result.Check(testkit.Rows("文abc abc 中文"))
	tk.MustExec("drop table if exists t")
	tk.MustExec("create table t(a binary(10))")
	tk.MustExec(`insert into t select "中文abc"`)
	result = tk.MustQuery(`select substr(a, 4), substr(a, 1, 3), substr(a, 1, 6) from t`)
	result.Check(testkit.Rows("文abc\x00 中 中文"))
	result = tk.MustQuery(`select substr("string", -1), substr("string", -2), substr("中文", -1), substr("中文", -2) from t`)
	result.Check(testkit.Rows("g ng 文 中文"))

	// for bit_length
	tk.MustExec("drop table if exists t")
	tk.MustExec("create table t(a int, b double, c datetime, d time, e char(20), f bit(10), g binary(20), h varbinary(20))")
	tk.MustExec(`insert into t values(1, 1.1, "2017-01-01 12:01:01", "12:01:01", "abcdef", 0b10101, "g", "h")`)
	result = tk.MustQuery("select bit_length(a), bit_length(b), bit_length(c), bit_length(d), bit_length(e), bit_length(f), bit_length(g), bit_length(h), bit_length(null) from t")
	result.Check(testkit.Rows("8 24 152 64 48 16 160 8 <nil>"))

	// for substring_index
	tk.MustExec("drop table if exists t")
	tk.MustExec("create table t(a char(20), b int, c double, d datetime, e time)")
	tk.MustExec(`insert into t values('www.pingcap.com', 12345, 123.45, "2017-01-01 12:01:01", "12:01:01")`)
	result = tk.MustQuery(`select substring_index(a, '.', 2), substring_index(b, '.', 2), substring_index(c, '.', -1), substring_index(d, '-', 1), substring_index(e, ':', -2) from t`)
	result.Check(testkit.Rows("www.pingcap 12345 45 2017 01:01"))
	result = tk.MustQuery(`select substring_index('www.pingcap.com', '.', 0), substring_index('www.pingcap.com', '.', 100), substring_index('www.pingcap.com', '.', -100)`)
	result.Check(testkit.Rows(" www.pingcap.com www.pingcap.com"))
	tk.MustQuery(`select substring_index('xyz', 'abc', 9223372036854775808)`).Check(testkit.Rows(``))
	result = tk.MustQuery(`select substring_index('www.pingcap.com', 'd', 1), substring_index('www.pingcap.com', '', 1), substring_index('', '.', 1)`)
	result.Check(testutil.RowsWithSep(",", "www.pingcap.com,,"))
	result = tk.MustQuery(`select substring_index(null, '.', 1), substring_index('www.pingcap.com', null, 1), substring_index('www.pingcap.com', '.', null)`)
	result.Check(testkit.Rows("<nil> <nil> <nil>"))

	// for hex
	tk.MustExec("drop table if exists t")
	tk.MustExec("create table t(a char(20), b int, c double, d datetime, e time, f decimal(5, 2), g bit(4))")
	tk.MustExec(`insert into t values('www.pingcap.com', 12345, 123.45, "2017-01-01 12:01:01", "12:01:01", 123.45, 0b1100)`)
	result = tk.MustQuery(`select hex(a), hex(b), hex(c), hex(d), hex(e), hex(f), hex(g) from t`)
	result.Check(testkit.Rows("7777772E70696E676361702E636F6D 3039 7B 323031372D30312D30312031323A30313A3031 31323A30313A3031 7B C"))
	result = tk.MustQuery(`select hex('abc'), hex('你好'), hex(12), hex(12.3), hex(12.8)`)
	result.Check(testkit.Rows("616263 E4BDA0E5A5BD C C D"))
	result = tk.MustQuery(`select hex(-1), hex(-12.3), hex(-12.8), hex(0x12), hex(null)`)
	result.Check(testkit.Rows("FFFFFFFFFFFFFFFF FFFFFFFFFFFFFFF4 FFFFFFFFFFFFFFF3 12 <nil>"))
	tk.MustExec("drop table if exists t")
	tk.MustExec("CREATE TABLE t(i int primary key auto_increment, a binary, b binary(0), c binary(20), d binary(255)) character set utf8 collate utf8_bin;")
	tk.MustExec("insert into t(a, b, c, d) values ('a', NULL, 'a','a');")
	tk.MustQuery("select i, hex(a), hex(b), hex(c), hex(d) from t;").Check(testkit.Rows("1 61 <nil> 6100000000000000000000000000000000000000 610000000000000000000000000000000000000000000000000000000000000000000000000000000000000000000000000000000000000000000000000000000000000000000000000000000000000000000000000000000000000000000000000000000000000000000000000000000000000000000000000000000000000000000000000000000000000000000000000000000000000000000000000000000000000000000000000000000000000000000000000000000000000000000000000000000000000000000000000000000000000000000000000000000000000000000000000000000000000000000000000000000000000000000000000000"))

	// for unhex
	result = tk.MustQuery(`select unhex('4D7953514C'), unhex('313233'), unhex(313233), unhex('')`)
	result.Check(testkit.Rows("MySQL 123 123 "))
	result = tk.MustQuery(`select unhex('string'), unhex('你好'), unhex(123.4), unhex(null)`)
	result.Check(testkit.Rows("<nil> <nil> <nil> <nil>"))

	// for ltrim and rtrim
	result = tk.MustQuery(`select ltrim('   bar   '), ltrim('bar'), ltrim(''), ltrim(null)`)
	result.Check(testutil.RowsWithSep(",", "bar   ,bar,,<nil>"))
	result = tk.MustQuery(`select rtrim('   bar   '), rtrim('bar'), rtrim(''), rtrim(null)`)
	result.Check(testutil.RowsWithSep(",", "   bar,bar,,<nil>"))
	result = tk.MustQuery(`select ltrim("\t   bar   "), ltrim("   \tbar"), ltrim("\n  bar"), ltrim("\r  bar")`)
	result.Check(testutil.RowsWithSep(",", "\t   bar   ,\tbar,\n  bar,\r  bar"))
	result = tk.MustQuery(`select rtrim("   bar   \t"), rtrim("bar\t   "), rtrim("bar   \n"), rtrim("bar   \r")`)
	result.Check(testutil.RowsWithSep(",", "   bar   \t,bar\t,bar   \n,bar   \r"))

	// for reverse
	tk.MustExec(`DROP TABLE IF EXISTS t;`)
	tk.MustExec(`CREATE TABLE t(a BINARY(6));`)
	tk.MustExec(`INSERT INTO t VALUES("中文");`)
	result = tk.MustQuery(`SELECT a, REVERSE(a), REVERSE("中文"), REVERSE("123 ") FROM t;`)
	result.Check(testkit.Rows("中文 \x87\x96歸\xe4 文中  321"))
	result = tk.MustQuery(`SELECT REVERSE(123), REVERSE(12.09) FROM t;`)
	result.Check(testkit.Rows("321 90.21"))

	// for trim
	result = tk.MustQuery(`select trim('   bar   '), trim(leading 'x' from 'xxxbarxxx'), trim(trailing 'xyz' from 'barxxyz'), trim(both 'x' from 'xxxbarxxx')`)
	result.Check(testkit.Rows("bar barxxx barx bar"))
	result = tk.MustQuery(`select trim('\t   bar\n   '), trim('   \rbar   \t')`)
	result.Check(testutil.RowsWithSep(",", "\t   bar\n,\rbar   \t"))
	result = tk.MustQuery(`select trim(leading from '   bar'), trim('x' from 'xxxbarxxx'), trim('x' from 'bar'), trim('' from '   bar   ')`)
	result.Check(testutil.RowsWithSep(",", "bar,bar,bar,   bar   "))
	result = tk.MustQuery(`select trim(''), trim('x' from '')`)
	result.Check(testutil.RowsWithSep(",", ","))
	result = tk.MustQuery(`select trim(null from 'bar'), trim('x' from null), trim(null), trim(leading null from 'bar')`)
	// FIXME: the result for trim(leading null from 'bar') should be <nil>, current is 'bar'
	result.Check(testkit.Rows("<nil> <nil> <nil> bar"))

	// for locate
	tk.MustExec("drop table if exists t")
	tk.MustExec("create table t(a char(20), b int, c double, d datetime, e time, f binary(5))")
	tk.MustExec(`insert into t values('www.pingcap.com', 12345, 123.45, "2017-01-01 12:01:01", "12:01:01", "HelLo")`)
	result = tk.MustQuery(`select locate(".ping", a), locate(".ping", a, 5) from t`)
	result.Check(testkit.Rows("4 0"))
	result = tk.MustQuery(`select locate("234", b), locate("235", b, 10) from t`)
	result.Check(testkit.Rows("2 0"))
	result = tk.MustQuery(`select locate(".45", c), locate(".35", b) from t`)
	result.Check(testkit.Rows("4 0"))
	result = tk.MustQuery(`select locate("El", f), locate("ll", f), locate("lL", f), locate("Lo", f), locate("lo", f) from t`)
	result.Check(testkit.Rows("0 0 3 4 0"))
	result = tk.MustQuery(`select locate("01 12", d) from t`)
	result.Check(testkit.Rows("9"))
	result = tk.MustQuery(`select locate("文", "中文字符串", 2)`)
	result.Check(testkit.Rows("2"))
	result = tk.MustQuery(`select locate("文", "中文字符串", 3)`)
	result.Check(testkit.Rows("0"))
	result = tk.MustQuery(`select locate("文", "中文字符串")`)
	result.Check(testkit.Rows("2"))

	// for bin
	result = tk.MustQuery(`select bin(-1);`)
	result.Check(testkit.Rows("1111111111111111111111111111111111111111111111111111111111111111"))
	result = tk.MustQuery(`select bin(5);`)
	result.Check(testkit.Rows("101"))
	result = tk.MustQuery(`select bin("中文");`)
	result.Check(testkit.Rows("0"))

	// for character_length
	result = tk.MustQuery(`select character_length(null), character_length("Hello"), character_length("a中b文c"),
	character_length(123), character_length(12.3456);`)
	result.Check(testkit.Rows("<nil> 5 5 3 7"))

	// for char_length
	result = tk.MustQuery(`select char_length(null), char_length("Hello"), char_length("a中b文c"), char_length(123),char_length(12.3456);`)
	result.Check(testkit.Rows("<nil> 5 5 3 7"))
	result = tk.MustQuery(`select char_length(null), char_length("Hello"), char_length("a 中 b 文 c"), char_length("НОЧЬ НА ОКРАИНЕ МОСКВЫ");`)
	result.Check(testkit.Rows("<nil> 5 9 22"))
	// for char_length, binary string type
	result = tk.MustQuery(`select char_length(null), char_length(binary("Hello")), char_length(binary("a 中 b 文 c")), char_length(binary("НОЧЬ НА ОКРАИНЕ МОСКВЫ"));`)
	result.Check(testkit.Rows("<nil> 5 13 41"))

	// for elt
	result = tk.MustQuery(`select elt(0, "abc", "def"), elt(2, "hello", "中文", "tidb"), elt(4, "hello", "中文",
	"tidb");`)
	result.Check(testkit.Rows("<nil> 中文 <nil>"))

	// for instr
	result = tk.MustQuery(`select instr("中国", "国"), instr("中国", ""), instr("abc", ""), instr("", ""), instr("", "abc");`)
	result.Check(testkit.Rows("2 1 1 1 0"))
	result = tk.MustQuery(`select instr("中国", null), instr(null, ""), instr(null, null);`)
	result.Check(testkit.Rows("<nil> <nil> <nil>"))
	tk.MustExec(`drop table if exists t;`)
	tk.MustExec(`create table t(a binary(20), b char(20));`)
	tk.MustExec(`insert into t values("中国", cast("国" as binary)), ("中国", ""), ("abc", ""), ("", ""), ("", "abc");`)
	result = tk.MustQuery(`select instr(a, b) from t;`)
	result.Check(testkit.Rows("4", "1", "1", "1", "0"))

	// for oct
	result = tk.MustQuery(`select oct("aaaa"), oct("-1.9"),  oct("-9999999999999999999999999"), oct("9999999999999999999999999");`)
	result.Check(testkit.Rows("0 1777777777777777777777 1777777777777777777777 1777777777777777777777"))
	result = tk.MustQuery(`select oct(-1.9), oct(1.9), oct(-1), oct(1), oct(-9999999999999999999999999), oct(9999999999999999999999999);`)
	result.Check(testkit.Rows("1777777777777777777777 1 1777777777777777777777 1 1777777777777777777777 1777777777777777777777"))

	// #issue 4356
	tk.MustExec("drop table if exists t")
	tk.MustExec("CREATE TABLE t (b BIT(8));")
	tk.MustExec(`INSERT INTO t SET b = b'11111111';`)
	tk.MustExec(`INSERT INTO t SET b = b'1010';`)
	tk.MustExec(`INSERT INTO t SET b = b'0101';`)
	result = tk.MustQuery(`SELECT b+0, BIN(b), OCT(b), HEX(b) FROM t;`)
	result.Check(testkit.Rows("255 11111111 377 FF", "10 1010 12 A", "5 101 5 5"))

	// for find_in_set
	result = tk.MustQuery(`select find_in_set("", ""), find_in_set("", ","), find_in_set("中文", "字符串,中文"), find_in_set("b,", "a,b,c,d");`)
	result.Check(testkit.Rows("0 1 2 0"))
	result = tk.MustQuery(`select find_in_set(NULL, ""), find_in_set("", NULL), find_in_set(1, "2,3,1");`)
	result.Check(testkit.Rows("<nil> <nil> 3"))

	// for make_set
	result = tk.MustQuery(`select make_set(0, "12"), make_set(3, "aa", "11"), make_set(3, NULL, "中文"), make_set(NULL, "aa");`)
	result.Check(testkit.Rows(" aa,11 中文 <nil>"))

	// for quote
	result = tk.MustQuery(`select quote("aaaa"), quote(""), quote("\"\""), quote("\n\n");`)
	result.Check(testkit.Rows("'aaaa' '' '\"\"' '\n\n'"))
	result = tk.MustQuery(`select quote(0121), quote(0000), quote("中文"), quote(NULL);`)
	result.Check(testkit.Rows("'121' '0' '中文' NULL"))
	tk.MustQuery(`select quote(null) is NULL;`).Check(testkit.Rows(`0`))
	tk.MustQuery(`select quote(null) is NOT NULL;`).Check(testkit.Rows(`1`))
	tk.MustQuery(`select length(quote(null));`).Check(testkit.Rows(`4`))
	tk.MustQuery(`select quote(null) REGEXP binary 'null'`).Check(testkit.Rows(`0`))
	tk.MustQuery(`select quote(null) REGEXP binary 'NULL'`).Check(testkit.Rows(`1`))
	tk.MustQuery(`select quote(null) REGEXP 'NULL'`).Check(testkit.Rows(`1`))
	tk.MustQuery(`select quote(null) REGEXP 'null'`).Check(testkit.Rows(`0`))

	// for convert
	result = tk.MustQuery(`select convert("123" using "binary"), convert("中文" using "binary"), convert("中文" using "utf8"), convert("中文" using "utf8mb4"), convert(cast("中文" as binary) using "utf8");`)
	result.Check(testkit.Rows("123 中文 中文 中文 中文"))
	// Charset 866 does not have a default collation configured currently, so this will return error.
	err = tk.ExecToErr(`select convert("123" using "866");`)
	c.Assert(err.Error(), Equals, "[parser:1115]Unknown character set: '866'")
	// Test case in issue #4436.
	tk.MustExec("drop table if exists t;")
	tk.MustExec("create table t(a char(20));")
	err = tk.ExecToErr("select convert(a using a) from t;")
	c.Assert(err.Error(), Equals, "[parser:1115]Unknown character set: 'a'")

	// for insert
	result = tk.MustQuery(`select insert("中文", 1, 1, cast("aaa" as binary)), insert("ba", -1, 1, "aaa"), insert("ba", 1, 100, "aaa"), insert("ba", 100, 1, "aaa");`)
	result.Check(testkit.Rows("aaa文 ba aaa ba"))
	result = tk.MustQuery(`select insert("bb", NULL, 1, "aa"), insert("bb", 1, NULL, "aa"), insert(NULL, 1, 1, "aaa"), insert("bb", 1, 1, NULL);`)
	result.Check(testkit.Rows("<nil> <nil> <nil> <nil>"))
	result = tk.MustQuery(`SELECT INSERT("bb", 0, 1, NULL), INSERT("bb", 0, NULL, "aaa");`)
	result.Check(testkit.Rows("<nil> <nil>"))
	result = tk.MustQuery(`SELECT INSERT("中文", 0, 1, NULL), INSERT("中文", 0, NULL, "aaa");`)
	result.Check(testkit.Rows("<nil> <nil>"))

	// for export_set
	result = tk.MustQuery(`select export_set(7, "1", "0", ",", 65);`)
	result.Check(testkit.Rows("1,1,1,0,0,0,0,0,0,0,0,0,0,0,0,0,0,0,0,0,0,0,0,0,0,0,0,0,0,0,0,0,0,0,0,0,0,0,0,0,0,0,0,0,0,0,0,0,0,0,0,0,0,0,0,0,0,0,0,0,0,0,0,0"))
	result = tk.MustQuery(`select export_set(7, "1", "0", ",", -1);`)
	result.Check(testkit.Rows("1,1,1,0,0,0,0,0,0,0,0,0,0,0,0,0,0,0,0,0,0,0,0,0,0,0,0,0,0,0,0,0,0,0,0,0,0,0,0,0,0,0,0,0,0,0,0,0,0,0,0,0,0,0,0,0,0,0,0,0,0,0,0,0"))
	result = tk.MustQuery(`select export_set(7, "1", "0", ",");`)
	result.Check(testkit.Rows("1,1,1,0,0,0,0,0,0,0,0,0,0,0,0,0,0,0,0,0,0,0,0,0,0,0,0,0,0,0,0,0,0,0,0,0,0,0,0,0,0,0,0,0,0,0,0,0,0,0,0,0,0,0,0,0,0,0,0,0,0,0,0,0"))
	result = tk.MustQuery(`select export_set(7, "1", "0");`)
	result.Check(testkit.Rows("1,1,1,0,0,0,0,0,0,0,0,0,0,0,0,0,0,0,0,0,0,0,0,0,0,0,0,0,0,0,0,0,0,0,0,0,0,0,0,0,0,0,0,0,0,0,0,0,0,0,0,0,0,0,0,0,0,0,0,0,0,0,0,0"))
	result = tk.MustQuery(`select export_set(NULL, "1", "0", ",", 65);`)
	result.Check(testkit.Rows("<nil>"))
	result = tk.MustQuery(`select export_set(7, "1", "0", ",", 1);`)
	result.Check(testkit.Rows("1"))

	// for format
	result = tk.MustQuery(`select format(12332.1, 4), format(12332.2, 0), format(12332.2, 2,'en_US');`)
	result.Check(testkit.Rows("12,332.1000 12,332 12,332.20"))
	result = tk.MustQuery(`select format(NULL, 4), format(12332.2, NULL);`)
	result.Check(testkit.Rows("<nil> <nil>"))
	rs, err := tk.Exec(`select format(12332.2, 2,'es_EC');`)
	c.Assert(err, IsNil)
	_, err = session.GetRows4Test(ctx, tk.Se, rs)
	c.Assert(err, NotNil)
	c.Assert(err.Error(), Matches, "not support for the specific locale")
	c.Assert(rs.Close(), IsNil)

	// for field
	result = tk.MustQuery(`select field(1, 2, 1), field(1, 0, NULL), field(1, NULL, 2, 1), field(NULL, 1, 2, NULL);`)
	result.Check(testkit.Rows("2 0 3 0"))
	result = tk.MustQuery(`select field("1", 2, 1), field(1, "0", NULL), field("1", NULL, 2, 1), field(NULL, 1, "2", NULL);`)
	result.Check(testkit.Rows("2 0 3 0"))
	result = tk.MustQuery(`select field("1", 2, 1), field(1, "abc", NULL), field("1", NULL, 2, 1), field(NULL, 1, "2", NULL);`)
	result.Check(testkit.Rows("2 0 3 0"))
	result = tk.MustQuery(`select field("abc", "a", 1), field(1.3, "1.3", 1.5);`)
	result.Check(testkit.Rows("1 1"))

	tk.MustExec("drop table if exists t")
	tk.MustExec("create table t(a decimal(11, 8), b decimal(11,8))")
	tk.MustExec("insert into t values('114.57011441','38.04620115'), ('-38.04620119', '38.04620115');")
	result = tk.MustQuery("select a,b,concat_ws(',',a,b) from t")
	result.Check(testkit.Rows("114.57011441 38.04620115 114.57011441,38.04620115",
		"-38.04620119 38.04620115 -38.04620119,38.04620115"))
}

func (s *testIntegrationSuite2) TestEncryptionBuiltin(c *C) {
	defer s.cleanEnv(c)
	tk := testkit.NewTestKit(c, s.store)
	tk.MustExec("use test")
	ctx := context.Background()

	// for password
	tk.MustExec("drop table if exists t")
	tk.MustExec("create table t(a char(41), b char(41), c char(41))")
	tk.MustExec(`insert into t values(NULL, '', 'abc')`)
	result := tk.MustQuery("select password(a) from t")
	result.Check(testkit.Rows(""))
	result = tk.MustQuery("select password(b) from t")
	result.Check(testkit.Rows(""))
	result = tk.MustQuery("select password(c) from t")
	result.Check(testkit.Rows("*0D3CED9BEC10A777AEC23CCC353A8C08A633045E"))

	// for md5
	tk.MustExec("drop table if exists t")
	tk.MustExec("create table t(a char(10), b int, c double, d datetime, e time, f bit(4), g binary(20), h blob(10), i text(30))")
	tk.MustExec(`insert into t values('2', 2, 2.3, "2017-01-01 12:01:01", "12:01:01", 0b1010, "512", "48", "tidb")`)
	result = tk.MustQuery("select md5(a), md5(b), md5(c), md5(d), md5(e), md5(f), md5(g), md5(h), md5(i) from t")
	result.Check(testkit.Rows("c81e728d9d4c2f636f067f89cc14862c c81e728d9d4c2f636f067f89cc14862c 1a18da63cbbfb49cb9616e6bfd35f662 bad2fa88e1f35919ec7584cc2623a310 991f84d41d7acff6471e536caa8d97db 68b329da9893e34099c7d8ad5cb9c940 5c9f0e9b3b36276731bfba852a73ccc6 642e92efb79421734881b53e1e1b18b6 c337e11bfca9f12ae9b1342901e04379"))
	result = tk.MustQuery("select md5('123'), md5(123), md5(''), md5('你好'), md5(NULL), md5('👍')")
	result.Check(testkit.Rows(`202cb962ac59075b964b07152d234b70 202cb962ac59075b964b07152d234b70 d41d8cd98f00b204e9800998ecf8427e 7eca689f0d3389d9dea66ae112e5cfd7 <nil> 0215ac4dab1ecaf71d83f98af5726984`))

	// for sha/sha1
	tk.MustExec("drop table if exists t")
	tk.MustExec("create table t(a char(10), b int, c double, d datetime, e time, f bit(4), g binary(20), h blob(10), i text(30))")
	tk.MustExec(`insert into t values('2', 2, 2.3, "2017-01-01 12:01:01", "12:01:01", 0b1010, "512", "48", "tidb")`)
	result = tk.MustQuery("select sha1(a), sha1(b), sha1(c), sha1(d), sha1(e), sha1(f), sha1(g), sha1(h), sha1(i) from t")
	result.Check(testkit.Rows("da4b9237bacccdf19c0760cab7aec4a8359010b0 da4b9237bacccdf19c0760cab7aec4a8359010b0 ce0d88c5002b6cf7664052f1fc7d652cbdadccec 6c6956de323692298e4e5ad3028ff491f7ad363c 1906f8aeb5a717ca0f84154724045839330b0ea9 adc83b19e793491b1c6ea0fd8b46cd9f32e592fc 9aadd14ceb737b28697b8026f205f4b3e31de147 64e095fe763fc62418378753f9402623bea9e227 4df56fc09a3e66b48fb896e90b0a6fc02c978e9e"))
	result = tk.MustQuery("select sha1('123'), sha1(123), sha1(''), sha1('你好'), sha1(NULL)")
	result.Check(testkit.Rows(`40bd001563085fc35165329ea1ff5c5ecbdbbeef 40bd001563085fc35165329ea1ff5c5ecbdbbeef da39a3ee5e6b4b0d3255bfef95601890afd80709 440ee0853ad1e99f962b63e459ef992d7c211722 <nil>`))
	tk.MustExec("drop table if exists t")
	tk.MustExec("create table t(a char(10), b int, c double, d datetime, e time, f bit(4), g binary(20), h blob(10), i text(30))")
	tk.MustExec(`insert into t values('2', 2, 2.3, "2017-01-01 12:01:01", "12:01:01", 0b1010, "512", "48", "tidb")`)
	result = tk.MustQuery("select sha(a), sha(b), sha(c), sha(d), sha(e), sha(f), sha(g), sha(h), sha(i) from t")
	result.Check(testkit.Rows("da4b9237bacccdf19c0760cab7aec4a8359010b0 da4b9237bacccdf19c0760cab7aec4a8359010b0 ce0d88c5002b6cf7664052f1fc7d652cbdadccec 6c6956de323692298e4e5ad3028ff491f7ad363c 1906f8aeb5a717ca0f84154724045839330b0ea9 adc83b19e793491b1c6ea0fd8b46cd9f32e592fc 9aadd14ceb737b28697b8026f205f4b3e31de147 64e095fe763fc62418378753f9402623bea9e227 4df56fc09a3e66b48fb896e90b0a6fc02c978e9e"))
	result = tk.MustQuery("select sha('123'), sha(123), sha(''), sha('你好'), sha(NULL)")
	result.Check(testkit.Rows(`40bd001563085fc35165329ea1ff5c5ecbdbbeef 40bd001563085fc35165329ea1ff5c5ecbdbbeef da39a3ee5e6b4b0d3255bfef95601890afd80709 440ee0853ad1e99f962b63e459ef992d7c211722 <nil>`))

	// for sha2
	tk.MustExec("drop table if exists t")
	tk.MustExec("create table t(a char(10), b int, c double, d datetime, e time, f bit(4), g binary(20), h blob(10), i text(30))")
	tk.MustExec(`insert into t values('2', 2, 2.3, "2017-01-01 12:01:01", "12:01:01", 0b1010, "512", "48", "tidb")`)
	result = tk.MustQuery("select sha2(a, 224), sha2(b, 0), sha2(c, 512), sha2(d, 256), sha2(e, 384), sha2(f, 0), sha2(g, 512), sha2(h, 256), sha2(i, 224) from t")
	result.Check(testkit.Rows("58b2aaa0bfae7acc021b3260e941117b529b2e69de878fd7d45c61a9 d4735e3a265e16eee03f59718b9b5d03019c07d8b6c51f90da3a666eec13ab35 42415572557b0ca47e14fa928e83f5746d33f90c74270172cc75c61a78db37fe1485159a4fd75f33ab571b154572a5a300938f7d25969bdd05d8ac9dd6c66123 8c2fa3f276952c92b0b40ed7d27454e44b8399a19769e6bceb40da236e45a20a b11d35f1a37e54d5800d210d8e6b80b42c9f6d20ea7ae548c762383ebaa12c5954c559223c6c7a428e37af96bb4f1e0d 01ba4719c80b6fe911b091a7c05124b64eeece964e09c058ef8f9805daca546b 9550da35ea1683abaf5bfa8de68fe02b9c6d756c64589d1ef8367544c254f5f09218a6466cadcee8d74214f0c0b7fb342d1a9f3bd4d406aacf7be59c327c9306 98010bd9270f9b100b6214a21754fd33bdc8d41b2bc9f9dd16ff54d3c34ffd71 a7cddb7346fbc66ab7f803e865b74cbd99aace8e7dabbd8884c148cb"))
	result = tk.MustQuery("select sha2('123', 512), sha2(123, 512), sha2('', 512), sha2('你好', 224), sha2(NULL, 256), sha2('foo', 123)")
	result.Check(testkit.Rows(`3c9909afec25354d551dae21590bb26e38d53f2173b8d3dc3eee4c047e7ab1c1eb8b85103e3be7ba613b31bb5c9c36214dc9f14a42fd7a2fdb84856bca5c44c2 3c9909afec25354d551dae21590bb26e38d53f2173b8d3dc3eee4c047e7ab1c1eb8b85103e3be7ba613b31bb5c9c36214dc9f14a42fd7a2fdb84856bca5c44c2 cf83e1357eefb8bdf1542850d66d8007d620e4050b5715dc83f4a921d36ce9ce47d0d13c5d85f2b0ff8318d2877eec2f63b931bd47417a81a538327af927da3e e91f006ed4e0882de2f6a3c96ec228a6a5c715f356d00091bce842b5 <nil> <nil>`))

	// for AES_ENCRYPT
	tk.MustExec("drop table if exists t")
	tk.MustExec("create table t(a char(10), b int, c double, d datetime, e time, f bit(4), g binary(20), h blob(10), i text(30))")
	tk.MustExec(`insert into t values('2', 2, 2.3, "2017-01-01 12:01:01", "12:01:01", 0b1010, "512", "48", "tidb")`)
	tk.MustExec("SET block_encryption_mode='aes-128-ecb';")
	result = tk.MustQuery("select HEX(AES_ENCRYPT(a, 'key')), HEX(AES_ENCRYPT(b, 'key')), HEX(AES_ENCRYPT(c, 'key')), HEX(AES_ENCRYPT(d, 'key')), HEX(AES_ENCRYPT(e, 'key')), HEX(AES_ENCRYPT(f, 'key')), HEX(AES_ENCRYPT(g, 'key')), HEX(AES_ENCRYPT(h, 'key')), HEX(AES_ENCRYPT(i, 'key')) from t")
	result.Check(testkit.Rows("B3800B3A3CB4ECE2051A3E80FE373EAC B3800B3A3CB4ECE2051A3E80FE373EAC 9E018F7F2838DBA23C57F0E4CCF93287 E764D3E9D4AF8F926CD0979DDB1D0AF40C208B20A6C39D5D028644885280973A C452FFEEB76D3F5E9B26B8D48F7A228C 181BD5C81CBD36779A3C9DD5FF486B35 CE15F14AC7FF4E56ECCF148DE60E4BEDBDB6900AD51383970A5F32C59B3AC6E3 E1B29995CCF423C75519790F54A08CD2 84525677E95AC97698D22E1125B67E92"))
	result = tk.MustQuery("select HEX(AES_ENCRYPT('123', 'foobar')), HEX(AES_ENCRYPT(123, 'foobar')), HEX(AES_ENCRYPT('', 'foobar')), HEX(AES_ENCRYPT('你好', 'foobar')), AES_ENCRYPT(NULL, 'foobar')")
	result.Check(testkit.Rows(`45ABDD5C4802EFA6771A94C43F805208 45ABDD5C4802EFA6771A94C43F805208 791F1AEB6A6B796E6352BF381895CA0E D0147E2EB856186F146D9F6DE33F9546 <nil>`))
	result = tk.MustQuery("select HEX(AES_ENCRYPT(a, 'key', 'iv')), HEX(AES_ENCRYPT(b, 'key', 'iv')) from t")
	result.Check(testkit.Rows("B3800B3A3CB4ECE2051A3E80FE373EAC B3800B3A3CB4ECE2051A3E80FE373EAC"))
	tk.MustQuery("show warnings").Check(testutil.RowsWithSep("|", "Warning|1618|<IV> option ignored", "Warning|1618|<IV> option ignored"))
	tk.MustExec("SET block_encryption_mode='aes-128-cbc';")
	result = tk.MustQuery("select HEX(AES_ENCRYPT(a, 'key', '1234567890123456')), HEX(AES_ENCRYPT(b, 'key', '1234567890123456')), HEX(AES_ENCRYPT(c, 'key', '1234567890123456')), HEX(AES_ENCRYPT(d, 'key', '1234567890123456')), HEX(AES_ENCRYPT(e, 'key', '1234567890123456')), HEX(AES_ENCRYPT(f, 'key', '1234567890123456')), HEX(AES_ENCRYPT(g, 'key', '1234567890123456')), HEX(AES_ENCRYPT(h, 'key', '1234567890123456')), HEX(AES_ENCRYPT(i, 'key', '1234567890123456')) from t")
	result.Check(testkit.Rows("341672829F84CB6B0BE690FEC4C4DAE9 341672829F84CB6B0BE690FEC4C4DAE9 D43734E147A12BB96C6897C4BBABA283 16F2C972411948DCEF3659B726D2CCB04AD1379A1A367FA64242058A50211B67 41E71D0C58967C1F50EEC074523946D1 1117D292E2D39C3EAA3B435371BE56FC 8ACB7ECC0883B672D7BD1CFAA9FA5FAF5B731ADE978244CD581F114D591C2E7E D2B13C30937E3251AEDA73859BA32E4B 2CF4A6051FF248A67598A17AA2C17267"))
	result = tk.MustQuery("select HEX(AES_ENCRYPT('123', 'foobar', '1234567890123456')), HEX(AES_ENCRYPT(123, 'foobar', '1234567890123456')), HEX(AES_ENCRYPT('', 'foobar', '1234567890123456')), HEX(AES_ENCRYPT('你好', 'foobar', '1234567890123456')), AES_ENCRYPT(NULL, 'foobar', '1234567890123456')")
	result.Check(testkit.Rows(`80D5646F07B4654B05A02D9085759770 80D5646F07B4654B05A02D9085759770 B3C14BA15030D2D7E99376DBE011E752 0CD2936EE4FEC7A8CDF6208438B2BC05 <nil>`))
	tk.MustExec("SET block_encryption_mode='aes-128-ofb';")
	result = tk.MustQuery("select HEX(AES_ENCRYPT(a, 'key', '1234567890123456')), HEX(AES_ENCRYPT(b, 'key', '1234567890123456')), HEX(AES_ENCRYPT(c, 'key', '1234567890123456')), HEX(AES_ENCRYPT(d, 'key', '1234567890123456')), HEX(AES_ENCRYPT(e, 'key', '1234567890123456')), HEX(AES_ENCRYPT(f, 'key', '1234567890123456')), HEX(AES_ENCRYPT(g, 'key', '1234567890123456')), HEX(AES_ENCRYPT(h, 'key', '1234567890123456')), HEX(AES_ENCRYPT(i, 'key', '1234567890123456')) from t")
	result.Check(testkit.Rows("40 40 40C35C 40DD5EBDFCAA397102386E27DDF97A39ECCEC5 43DF55BAE0A0386D 78 47DC5D8AD19A085C32094E16EFC34A08D6FEF459 46D5 06840BE8"))
	result = tk.MustQuery("select HEX(AES_ENCRYPT('123', 'foobar', '1234567890123456')), HEX(AES_ENCRYPT(123, 'foobar', '1234567890123456')), HEX(AES_ENCRYPT('', 'foobar', '1234567890123456')), HEX(AES_ENCRYPT('你好', 'foobar', '1234567890123456')), AES_ENCRYPT(NULL, 'foobar', '1234567890123456')")
	result.Check(testkit.Rows(`48E38A 48E38A  9D6C199101C3 <nil>`))
	tk.MustExec("SET block_encryption_mode='aes-192-ofb';")
	result = tk.MustQuery("select HEX(AES_ENCRYPT(a, 'key', '1234567890123456')), HEX(AES_ENCRYPT(b, 'key', '1234567890123456')), HEX(AES_ENCRYPT(c, 'key', '1234567890123456')), HEX(AES_ENCRYPT(d, 'key', '1234567890123456')), HEX(AES_ENCRYPT(e, 'key', '1234567890123456')), HEX(AES_ENCRYPT(f, 'key', '1234567890123456')), HEX(AES_ENCRYPT(g, 'key', '1234567890123456')), HEX(AES_ENCRYPT(h, 'key', '1234567890123456')), HEX(AES_ENCRYPT(i, 'key', '1234567890123456')) from t")
	result.Check(testkit.Rows("4B 4B 4B573F 4B493D42572E6477233A429BF3E0AD39DB816D 484B36454B24656B 73 4C483E757A1E555A130B62AAC1DA9D08E1B15C47 4D41 0D106817"))
	result = tk.MustQuery("select HEX(AES_ENCRYPT('123', 'foobar', '1234567890123456')), HEX(AES_ENCRYPT(123, 'foobar', '1234567890123456')), HEX(AES_ENCRYPT('', 'foobar', '1234567890123456')), HEX(AES_ENCRYPT('你好', 'foobar', '1234567890123456')), AES_ENCRYPT(NULL, 'foobar', '1234567890123456')")
	result.Check(testkit.Rows(`3A76B0 3A76B0  EFF92304268E <nil>`))
	tk.MustExec("SET block_encryption_mode='aes-256-ofb';")
	result = tk.MustQuery("select HEX(AES_ENCRYPT(a, 'key', '1234567890123456')), HEX(AES_ENCRYPT(b, 'key', '1234567890123456')), HEX(AES_ENCRYPT(c, 'key', '1234567890123456')), HEX(AES_ENCRYPT(d, 'key', '1234567890123456')), HEX(AES_ENCRYPT(e, 'key', '1234567890123456')), HEX(AES_ENCRYPT(f, 'key', '1234567890123456')), HEX(AES_ENCRYPT(g, 'key', '1234567890123456')), HEX(AES_ENCRYPT(h, 'key', '1234567890123456')), HEX(AES_ENCRYPT(i, 'key', '1234567890123456')) from t")
	result.Check(testkit.Rows("16 16 16D103 16CF01CBC95D33E2ED721CBD930262415A69AD 15CD0ACCD55732FE 2E 11CE02FCE46D02CFDD433C8CA138527060599C35 10C7 5096549E"))
	result = tk.MustQuery("select HEX(AES_ENCRYPT('123', 'foobar', '1234567890123456')), HEX(AES_ENCRYPT(123, 'foobar', '1234567890123456')), HEX(AES_ENCRYPT('', 'foobar', '1234567890123456')), HEX(AES_ENCRYPT('你好', 'foobar', '1234567890123456')), AES_ENCRYPT(NULL, 'foobar', '1234567890123456')")
	result.Check(testkit.Rows(`E842C5 E842C5  3DCD5646767D <nil>`))

	// for AES_DECRYPT
	tk.MustExec("SET block_encryption_mode='aes-128-ecb';")
	result = tk.MustQuery("select AES_DECRYPT(AES_ENCRYPT('foo', 'bar'), 'bar')")
	result.Check(testkit.Rows("foo"))
	result = tk.MustQuery("select AES_DECRYPT(UNHEX('45ABDD5C4802EFA6771A94C43F805208'), 'foobar'), AES_DECRYPT(UNHEX('791F1AEB6A6B796E6352BF381895CA0E'), 'foobar'), AES_DECRYPT(UNHEX('D0147E2EB856186F146D9F6DE33F9546'), 'foobar'), AES_DECRYPT(NULL, 'foobar'), AES_DECRYPT('SOME_THING_STRANGE', 'foobar')")
	result.Check(testkit.Rows(`123  你好 <nil> <nil>`))
	tk.MustExec("SET block_encryption_mode='aes-128-cbc';")
	result = tk.MustQuery("select AES_DECRYPT(AES_ENCRYPT('foo', 'bar', '1234567890123456'), 'bar', '1234567890123456')")
	result.Check(testkit.Rows("foo"))
	result = tk.MustQuery("select AES_DECRYPT(UNHEX('80D5646F07B4654B05A02D9085759770'), 'foobar', '1234567890123456'), AES_DECRYPT(UNHEX('B3C14BA15030D2D7E99376DBE011E752'), 'foobar', '1234567890123456'), AES_DECRYPT(UNHEX('0CD2936EE4FEC7A8CDF6208438B2BC05'), 'foobar', '1234567890123456'), AES_DECRYPT(NULL, 'foobar', '1234567890123456'), AES_DECRYPT('SOME_THING_STRANGE', 'foobar', '1234567890123456')")
	result.Check(testkit.Rows(`123  你好 <nil> <nil>`))
	tk.MustExec("SET block_encryption_mode='aes-128-ofb';")
	result = tk.MustQuery("select AES_DECRYPT(AES_ENCRYPT('foo', 'bar', '1234567890123456'), 'bar', '1234567890123456')")
	result.Check(testkit.Rows("foo"))
	result = tk.MustQuery("select AES_DECRYPT(UNHEX('48E38A'), 'foobar', '1234567890123456'), AES_DECRYPT(UNHEX(''), 'foobar', '1234567890123456'), AES_DECRYPT(UNHEX('9D6C199101C3'), 'foobar', '1234567890123456'), AES_DECRYPT(NULL, 'foobar', '1234567890123456'), HEX(AES_DECRYPT('SOME_THING_STRANGE', 'foobar', '1234567890123456'))")
	result.Check(testkit.Rows(`123  你好 <nil> 2A9EF431FB2ACB022D7F2E7C71EEC48C7D2B`))
	tk.MustExec("SET block_encryption_mode='aes-192-ofb';")
	result = tk.MustQuery("select AES_DECRYPT(AES_ENCRYPT('foo', 'bar', '1234567890123456'), 'bar', '1234567890123456')")
	result.Check(testkit.Rows("foo"))
	result = tk.MustQuery("select AES_DECRYPT(UNHEX('3A76B0'), 'foobar', '1234567890123456'), AES_DECRYPT(UNHEX(''), 'foobar', '1234567890123456'), AES_DECRYPT(UNHEX('EFF92304268E'), 'foobar', '1234567890123456'), AES_DECRYPT(NULL, 'foobar', '1234567890123456'), HEX(AES_DECRYPT('SOME_THING_STRANGE', 'foobar', '1234567890123456'))")
	result.Check(testkit.Rows(`123  你好 <nil> 580BCEA4DC67CF33FF2C7C570D36ECC89437`))
	tk.MustExec("SET block_encryption_mode='aes-256-ofb';")
	result = tk.MustQuery("select AES_DECRYPT(AES_ENCRYPT('foo', 'bar', '1234567890123456'), 'bar', '1234567890123456')")
	result.Check(testkit.Rows("foo"))
	result = tk.MustQuery("select AES_DECRYPT(UNHEX('E842C5'), 'foobar', '1234567890123456'), AES_DECRYPT(UNHEX(''), 'foobar', '1234567890123456'), AES_DECRYPT(UNHEX('3DCD5646767D'), 'foobar', '1234567890123456'), AES_DECRYPT(NULL, 'foobar', '1234567890123456'), HEX(AES_DECRYPT('SOME_THING_STRANGE', 'foobar', '1234567890123456'))")
	result.Check(testkit.Rows(`123  你好 <nil> 8A3FBBE68C9465834584430E3AEEBB04B1F5`))

	// for COMPRESS
	tk.MustExec("DROP TABLE IF EXISTS t1;")
	tk.MustExec("CREATE TABLE t1(a VARCHAR(1000));")
	tk.MustExec("INSERT INTO t1 VALUES('12345'), ('23456');")
	result = tk.MustQuery("SELECT HEX(COMPRESS(a)) FROM t1;")
	result.Check(testkit.Rows("05000000789C323432363105040000FFFF02F80100", "05000000789C323236313503040000FFFF03070105"))
	tk.MustExec("DROP TABLE IF EXISTS t2;")
	tk.MustExec("CREATE TABLE t2(a VARCHAR(1000), b VARBINARY(1000));")
	tk.MustExec("INSERT INTO t2 (a, b) SELECT a, COMPRESS(a) from t1;")
	result = tk.MustQuery("SELECT a, HEX(b) FROM t2;")
	result.Check(testkit.Rows("12345 05000000789C323432363105040000FFFF02F80100", "23456 05000000789C323236313503040000FFFF03070105"))

	// for UNCOMPRESS
	result = tk.MustQuery("SELECT UNCOMPRESS(COMPRESS('123'))")
	result.Check(testkit.Rows("123"))
	result = tk.MustQuery("SELECT UNCOMPRESS(UNHEX('03000000789C3334320600012D0097'))")
	result.Check(testkit.Rows("123"))
	result = tk.MustQuery("SELECT UNCOMPRESS(UNHEX('03000000789C32343206040000FFFF012D0097'))")
	result.Check(testkit.Rows("123"))
	tk.MustExec("INSERT INTO t2 VALUES ('12345', UNHEX('05000000789C3334323631050002F80100'))")
	result = tk.MustQuery("SELECT UNCOMPRESS(a), UNCOMPRESS(b) FROM t2;")
	result.Check(testkit.Rows("<nil> 12345", "<nil> 23456", "<nil> 12345"))

	// for UNCOMPRESSED_LENGTH
	result = tk.MustQuery("SELECT UNCOMPRESSED_LENGTH(COMPRESS('123'))")
	result.Check(testkit.Rows("3"))
	result = tk.MustQuery("SELECT UNCOMPRESSED_LENGTH(UNHEX('03000000789C3334320600012D0097'))")
	result.Check(testkit.Rows("3"))
	result = tk.MustQuery("SELECT UNCOMPRESSED_LENGTH(UNHEX('03000000789C32343206040000FFFF012D0097'))")
	result.Check(testkit.Rows("3"))
	result = tk.MustQuery("SELECT UNCOMPRESSED_LENGTH('')")
	result.Check(testkit.Rows("0"))
	result = tk.MustQuery("SELECT UNCOMPRESSED_LENGTH(UNHEX('0100'))")
	result.Check(testkit.Rows("0"))
	result = tk.MustQuery("SELECT UNCOMPRESSED_LENGTH(a), UNCOMPRESSED_LENGTH(b) FROM t2;")
	result.Check(testkit.Rows("875770417 5", "892613426 5", "875770417 5"))

	// for RANDOM_BYTES
	lengths := []int{0, -5, 1025, 4000}
	for _, len := range lengths {
		rs, err := tk.Exec(fmt.Sprintf("SELECT RANDOM_BYTES(%d);", len))
		c.Assert(err, IsNil, Commentf("%v", len))
		_, err = session.GetRows4Test(ctx, tk.Se, rs)
		c.Assert(err, NotNil, Commentf("%v", len))
		terr := errors.Cause(err).(*terror.Error)
		c.Assert(terr.Code(), Equals, errors.ErrCode(mysql.ErrDataOutOfRange), Commentf("%v", len))
		c.Assert(rs.Close(), IsNil)
	}
	tk.MustQuery("SELECT RANDOM_BYTES('1');")
	tk.MustQuery("SELECT RANDOM_BYTES(1024);")
	result = tk.MustQuery("SELECT RANDOM_BYTES(NULL);")
	result.Check(testkit.Rows("<nil>"))
}

func (s *testIntegrationSuite2) TestTimeBuiltin(c *C) {
	originSQLMode := s.ctx.GetSessionVars().StrictSQLMode
	s.ctx.GetSessionVars().StrictSQLMode = true
	defer func() {
		s.ctx.GetSessionVars().StrictSQLMode = originSQLMode
		s.cleanEnv(c)
	}()
	tk := testkit.NewTestKit(c, s.store)
	tk.MustExec("use test")

	// for makeDate
	tk.MustExec("drop table if exists t")
	tk.MustExec("create table t(a int, b double, c datetime, d time, e char(20), f bit(10))")
	tk.MustExec(`insert into t values(1, 1.1, "2017-01-01 12:01:01", "12:01:01", "abcdef", 0b10101)`)
	result := tk.MustQuery("select makedate(a,a), makedate(b,b), makedate(c,c), makedate(d,d), makedate(e,e), makedate(f,f), makedate(null,null), makedate(a,b) from t")
	result.Check(testkit.Rows("2001-01-01 2001-01-01 <nil> <nil> <nil> 2021-01-21 <nil> 2001-01-01"))

	// for date
	result = tk.MustQuery(`select date("2019-09-12"), date("2019-09-12 12:12:09"), date("2019-09-12 12:12:09.121212");`)
	result.Check(testkit.Rows("2019-09-12 2019-09-12 2019-09-12"))
	result = tk.MustQuery(`select date("0000-00-00"), date("0000-00-00 12:12:09"), date("0000-00-00 00:00:00.121212"), date("0000-00-00 00:00:00.000000");`)
	result.Check(testkit.Rows("<nil> 0000-00-00 0000-00-00 <nil>"))
	result = tk.MustQuery(`select date("aa"), date(12.1), date("");`)
	result.Check(testkit.Rows("<nil> <nil> <nil>"))

	// for year
	result = tk.MustQuery(`select year("2013-01-09"), year("2013-00-09"), year("000-01-09"), year("1-01-09"), year("20131-01-09"), year(null);`)
	result.Check(testkit.Rows("2013 2013 0 1 <nil> <nil>"))
	result = tk.MustQuery(`select year("2013-00-00"), year("2013-00-00 00:00:00"), year("0000-00-00 12:12:12"), year("2017-00-00 12:12:12");`)
	result.Check(testkit.Rows("2013 2013 0 2017"))
	result = tk.MustQuery(`select year("aa"), year(2013), year(2012.09), year("1-01"), year("-09");`)
	result.Check(testkit.Rows("<nil> <nil> <nil> <nil> <nil>"))
	tk.MustExec(`drop table if exists t`)
	tk.MustExec(`create table t(a bigint)`)
	_, err := tk.Exec(`insert into t select year("aa")`)
	c.Assert(err, NotNil)
	c.Assert(terror.ErrorEqual(err, types.ErrWrongValue), IsTrue, Commentf("err %v", err))
	tk.MustExec(`set sql_mode='STRICT_TRANS_TABLES'`) // without zero date
	tk.MustExec(`insert into t select year("0000-00-00 00:00:00")`)
	tk.MustExec(`set sql_mode="NO_ZERO_DATE";`) // with zero date
	tk.MustExec(`insert into t select year("0000-00-00 00:00:00")`)
	tk.MustQuery("show warnings").Check(testutil.RowsWithSep("|", "Warning|1292|Incorrect datetime value: '0000-00-00 00:00:00.000000'"))
	tk.MustExec(`set sql_mode="NO_ZERO_DATE,STRICT_TRANS_TABLES";`)
	_, err = tk.Exec(`insert into t select year("0000-00-00 00:00:00");`)
	c.Assert(err, NotNil)
	c.Assert(types.ErrWrongValue.Equal(err), IsTrue, Commentf("err %v", err))
	tk.MustExec(`insert into t select 1`)
	tk.MustExec(`set sql_mode="STRICT_TRANS_TABLES,NO_ENGINE_SUBSTITUTION";`)
	_, err = tk.Exec(`update t set a = year("aa")`)
	c.Assert(terror.ErrorEqual(err, types.ErrWrongValue), IsTrue, Commentf("err %v", err))
	_, err = tk.Exec(`delete from t where a = year("aa")`)
	// Only `code` can be used to compare because the error `class` information
	// will be lost after expression push-down
	c.Assert(errors.Cause(err).(*terror.Error).Code(), Equals, types.ErrWrongValue.Code(), Commentf("err %v", err))

	// for month
	result = tk.MustQuery(`select month("2013-01-09"), month("2013-00-09"), month("000-01-09"), month("1-01-09"), month("20131-01-09"), month(null);`)
	result.Check(testkit.Rows("1 0 1 1 <nil> <nil>"))
	result = tk.MustQuery(`select month("2013-00-00"), month("2013-00-00 00:00:00"), month("0000-00-00 12:12:12"), month("2017-00-00 12:12:12");`)
	result.Check(testkit.Rows("0 0 0 0"))
	result = tk.MustQuery(`select month("aa"), month(2013), month(2012.09), month("1-01"), month("-09");`)
	result.Check(testkit.Rows("<nil> <nil> <nil> <nil> <nil>"))
	result = tk.MustQuery(`select month("2013-012-09"), month("2013-0000000012-09"), month("2013-30-09"), month("000-41-09");`)
	result.Check(testkit.Rows("12 12 <nil> <nil>"))
	tk.MustExec(`drop table if exists t`)
	tk.MustExec(`create table t(a bigint)`)
	_, err = tk.Exec(`insert into t select month("aa")`)
	c.Assert(err, NotNil)
	c.Assert(terror.ErrorEqual(err, types.ErrWrongValue), IsTrue, Commentf("err: %v", err))
	tk.MustExec(`insert into t select month("0000-00-00 00:00:00")`)
	tk.MustExec(`set sql_mode="NO_ZERO_DATE";`)
	tk.MustExec(`insert into t select month("0000-00-00 00:00:00")`)
	tk.MustQuery("show warnings").Check(testutil.RowsWithSep("|", "Warning|1292|Incorrect datetime value: '0000-00-00 00:00:00.000000'"))
	tk.MustExec(`set sql_mode="NO_ZERO_DATE,STRICT_TRANS_TABLES";`)
	_, err = tk.Exec(`insert into t select month("0000-00-00 00:00:00");`)
	c.Assert(err, NotNil)
	c.Assert(types.ErrWrongValue.Equal(err), IsTrue, Commentf("err %v", err))
	tk.MustExec(`insert into t select 1`)
	tk.MustExec(`set sql_mode="STRICT_TRANS_TABLES,NO_ENGINE_SUBSTITUTION";`)
	tk.MustExec(`insert into t select 1`)
	_, err = tk.Exec(`update t set a = month("aa")`)
	c.Assert(terror.ErrorEqual(err, types.ErrWrongValue), IsTrue)
	_, err = tk.Exec(`delete from t where a = month("aa")`)
	c.Assert(errors.Cause(err).(*terror.Error).Code(), Equals, types.ErrWrongValue.Code(), Commentf("err %v", err))

	// for week
	result = tk.MustQuery(`select week("2012-12-22"), week("2012-12-22", -2), week("2012-12-22", 0), week("2012-12-22", 1), week("2012-12-22", 2), week("2012-12-22", 200);`)
	result.Check(testkit.Rows("51 51 51 51 51 51"))
	result = tk.MustQuery(`select week("2008-02-20"), week("2008-02-20", 0), week("2008-02-20", 1), week("2009-02-20", 2), week("2008-02-20", 3), week("2008-02-20", 4);`)
	result.Check(testkit.Rows("7 7 8 7 8 8"))
	result = tk.MustQuery(`select week("2008-02-20", 5), week("2008-02-20", 6), week("2009-02-20", 7), week("2008-02-20", 8), week("2008-02-20", 9);`)
	result.Check(testkit.Rows("7 8 7 7 8"))
	result = tk.MustQuery(`select week("aa", 1), week(null, 2), week(11, 2), week(12.99, 2);`)
	result.Check(testkit.Rows("<nil> <nil> <nil> <nil>"))
	result = tk.MustQuery(`select week("aa"), week(null), week(11), week(12.99);`)
	result.Check(testkit.Rows("<nil> <nil> <nil> <nil>"))
	tk.MustExec(`drop table if exists t`)
	tk.MustExec(`create table t(a datetime)`)
	_, err = tk.Exec(`insert into t select week("aa", 1)`)
	c.Assert(err, NotNil)
	c.Assert(terror.ErrorEqual(err, types.ErrWrongValue), IsTrue)
	tk.MustExec(`insert into t select now()`)
	_, err = tk.Exec(`update t set a = week("aa", 1)`)
	c.Assert(terror.ErrorEqual(err, types.ErrWrongValue), IsTrue)
	_, err = tk.Exec(`delete from t where a = week("aa", 1)`)
	c.Assert(terror.ErrorEqual(err, types.ErrWrongValue), IsTrue)

	// for weekofyear
	result = tk.MustQuery(`select weekofyear("2012-12-22"), weekofyear("2008-02-20"), weekofyear("aa"), weekofyear(null), weekofyear(11), weekofyear(12.99);`)
	result.Check(testkit.Rows("51 8 <nil> <nil> <nil> <nil>"))
	tk.MustExec(`drop table if exists t`)
	tk.MustExec(`create table t(a bigint)`)
	_, err = tk.Exec(`insert into t select weekofyear("aa")`)
	c.Assert(err, NotNil)
	c.Assert(terror.ErrorEqual(err, types.ErrWrongValue), IsTrue)
	tk.MustExec(`insert into t select 1`)
	_, err = tk.Exec(`update t set a = weekofyear("aa")`)
	c.Assert(terror.ErrorEqual(err, types.ErrWrongValue), IsTrue)
	_, err = tk.Exec(`delete from t where a = weekofyear("aa")`)
	c.Assert(terror.ErrorEqual(err, types.ErrWrongValue), IsTrue)

	// for weekday
	result = tk.MustQuery(`select weekday("2012-12-20"), weekday("2012-12-21"), weekday("2012-12-22"), weekday("2012-12-23"), weekday("2012-12-24"), weekday("2012-12-25"), weekday("2012-12-26"), weekday("2012-12-27");`)
	result.Check(testkit.Rows("3 4 5 6 0 1 2 3"))
	result = tk.MustQuery(`select weekday("2012-12-90"), weekday("0000-00-00"), weekday("aa"), weekday(null), weekday(11), weekday(12.99);`)
	result.Check(testkit.Rows("<nil> <nil> <nil> <nil> <nil> <nil>"))

	// for quarter
	result = tk.MustQuery(`select quarter("2012-00-20"), quarter("2012-01-21"), quarter("2012-03-22"), quarter("2012-05-23"), quarter("2012-08-24"), quarter("2012-09-25"), quarter("2012-11-26"), quarter("2012-12-27");`)
	result.Check(testkit.Rows("0 1 1 2 3 3 4 4"))
	result = tk.MustQuery(`select quarter("2012-14-20"), quarter("aa"), quarter(null), quarter(11), quarter(12.99);`)
	result.Check(testkit.Rows("<nil> <nil> <nil> <nil> <nil>"))
	result = tk.MustQuery(`select quarter("0000-00-00"), quarter("0000-00-00 00:00:00");`)
	result.Check(testkit.Rows("<nil> <nil>"))
	tk.MustQuery("show warnings").Check(testutil.RowsWithSep("|",
		"Warning|1292|Incorrect datetime value: '0000-00-00 00:00:00.000000'",
		"Warning|1292|Incorrect datetime value: '0000-00-00 00:00:00.000000'"))
	result = tk.MustQuery(`select quarter(0), quarter(0.0), quarter(0e1), quarter(0.00);`)
	result.Check(testkit.Rows("0 0 0 0"))
	tk.MustQuery("show warnings").Check(testkit.Rows())

	// for from_days
	result = tk.MustQuery(`select from_days(0), from_days(-199), from_days(1111), from_days(120), from_days(1), from_days(1111111), from_days(9999999), from_days(22222);`)
	result.Check(testkit.Rows("0000-00-00 0000-00-00 0003-01-16 0000-00-00 0000-00-00 3042-02-13 0000-00-00 0060-11-03"))
	result = tk.MustQuery(`select from_days("2012-14-20"), from_days("111a"), from_days("aa"), from_days(null), from_days("123asf"), from_days(12.99);`)
	result.Check(testkit.Rows("0005-07-05 0000-00-00 0000-00-00 <nil> 0000-00-00 0000-00-00"))

	// Fix issue #3923
	result = tk.MustQuery("select timediff(cast('2004-12-30 12:00:00' as time), '12:00:00');")
	result.Check(testkit.Rows("00:00:00"))
	result = tk.MustQuery("select timediff('12:00:00', cast('2004-12-30 12:00:00' as time));")
	result.Check(testkit.Rows("00:00:00"))
	result = tk.MustQuery("select timediff(cast('2004-12-30 12:00:00' as time), '2004-12-30 12:00:00');")
	result.Check(testkit.Rows("<nil>"))
	result = tk.MustQuery("select timediff('2004-12-30 12:00:00', cast('2004-12-30 12:00:00' as time));")
	result.Check(testkit.Rows("<nil>"))
	result = tk.MustQuery("select timediff(cast('2004-12-30 12:00:01' as datetime), '2004-12-30 12:00:00');")
	result.Check(testkit.Rows("00:00:01"))
	result = tk.MustQuery("select timediff('2004-12-30 12:00:00', cast('2004-12-30 12:00:01' as datetime));")
	result.Check(testkit.Rows("-00:00:01"))
	result = tk.MustQuery("select timediff(cast('2004-12-30 12:00:01' as time), '-34 00:00:00');")
	result.Check(testkit.Rows("828:00:01"))
	result = tk.MustQuery("select timediff('-34 00:00:00', cast('2004-12-30 12:00:01' as time));")
	result.Check(testkit.Rows("-828:00:01"))
	result = tk.MustQuery("select timediff(cast('2004-12-30 12:00:01' as datetime), cast('2004-12-30 11:00:01' as datetime));")
	result.Check(testkit.Rows("01:00:00"))
	result = tk.MustQuery("select timediff(cast('2004-12-30 12:00:01' as datetime), '2004-12-30 12:00:00.1');")
	result.Check(testkit.Rows("00:00:00.9"))
	result = tk.MustQuery("select timediff('2004-12-30 12:00:00.1', cast('2004-12-30 12:00:01' as datetime));")
	result.Check(testkit.Rows("-00:00:00.9"))
	result = tk.MustQuery("select timediff(cast('2004-12-30 12:00:01' as datetime), '-34 124:00:00');")
	result.Check(testkit.Rows("<nil>"))
	result = tk.MustQuery("select timediff('-34 124:00:00', cast('2004-12-30 12:00:01' as datetime));")
	result.Check(testkit.Rows("<nil>"))
	result = tk.MustQuery("select timediff(cast('2004-12-30 12:00:01' as time), '-34 124:00:00');")
	result.Check(testkit.Rows("838:59:59"))
	result = tk.MustQuery("select timediff('-34 124:00:00', cast('2004-12-30 12:00:01' as time));")
	result.Check(testkit.Rows("-838:59:59"))
	result = tk.MustQuery("select timediff(cast('2004-12-30' as datetime), '12:00:00');")
	result.Check(testkit.Rows("<nil>"))
	result = tk.MustQuery("select timediff('12:00:00', cast('2004-12-30' as datetime));")
	result.Check(testkit.Rows("<nil>"))
	result = tk.MustQuery("select timediff('12:00:00', '-34 12:00:00');")
	result.Check(testkit.Rows("838:59:59"))
	result = tk.MustQuery("select timediff('12:00:00', '34 12:00:00');")
	result.Check(testkit.Rows("-816:00:00"))
	result = tk.MustQuery("select timediff('2014-1-2 12:00:00', '-34 12:00:00');")
	result.Check(testkit.Rows("<nil>"))
	result = tk.MustQuery("select timediff('-34 12:00:00', '2014-1-2 12:00:00');")
	result.Check(testkit.Rows("<nil>"))
	result = tk.MustQuery("select timediff('2014-1-2 12:00:00', '12:00:00');")
	result.Check(testkit.Rows("<nil>"))
	result = tk.MustQuery("select timediff('12:00:00', '2014-1-2 12:00:00');")
	result.Check(testkit.Rows("<nil>"))
	result = tk.MustQuery("select timediff('2014-1-2 12:00:00', '2014-1-1 12:00:00');")
	result.Check(testkit.Rows("24:00:00"))
	tk.MustQuery("select timediff(cast('10:10:10' as time), cast('10:10:11' as time))").Check(testkit.Rows("-00:00:01"))

	result = tk.MustQuery("select timestampadd(MINUTE, 1, '2003-01-02'), timestampadd(WEEK, 1, '2003-01-02 23:59:59')" +
		", timestampadd(MICROSECOND, 1, 950501);")
	result.Check(testkit.Rows("2003-01-02 00:01:00 2003-01-09 23:59:59 1995-05-01 00:00:00.000001"))
	result = tk.MustQuery("select timestampadd(day, 2, 950501), timestampadd(MINUTE, 37.5,'2003-01-02'), timestampadd(MINUTE, 37.49,'2003-01-02')," +
		" timestampadd(YeAr, 1, '2003-01-02');")
	result.Check(testkit.Rows("1995-05-03 00:00:00 2003-01-02 00:38:00 2003-01-02 00:37:00 2004-01-02 00:00:00"))
	result = tk.MustQuery("select to_seconds(950501), to_seconds('2009-11-29'), to_seconds('2009-11-29 13:43:32'), to_seconds('09-11-29 13:43:32');")
	result.Check(testkit.Rows("62966505600 63426672000 63426721412 63426721412"))
	result = tk.MustQuery("select to_days(950501), to_days('2007-10-07'), to_days('2007-10-07 00:00:59'), to_days('0000-01-01')")
	result.Check(testkit.Rows("728779 733321 733321 1"))

	result = tk.MustQuery("select last_day('2003-02-05'), last_day('2004-02-05'), last_day('2004-01-01 01:01:01'), last_day(950501);")
	result.Check(testkit.Rows("2003-02-28 2004-02-29 2004-01-31 1995-05-31"))

	tk.MustExec("SET SQL_MODE='';")
	result = tk.MustQuery("select last_day('0000-00-00');")
	result.Check(testkit.Rows("<nil>"))
	result = tk.MustQuery("select to_days('0000-00-00');")
	result.Check(testkit.Rows("<nil>"))
	result = tk.MustQuery("select to_seconds('0000-00-00');")
	result.Check(testkit.Rows("<nil>"))

	result = tk.MustQuery("select timestamp('2003-12-31'), timestamp('2003-12-31 12:00:00','12:00:00');")
	result.Check(testkit.Rows("2003-12-31 00:00:00 2004-01-01 00:00:00"))
	result = tk.MustQuery("select timestamp(20170118123950.123), timestamp(20170118123950.999);")
	result.Check(testkit.Rows("2017-01-18 12:39:50.123 2017-01-18 12:39:50.999"))
	// Issue https://github.com/pingcap/tidb/issues/20003
	result = tk.MustQuery("select timestamp(0.0001, 0.00001);")
	result.Check(testkit.Rows("<nil>"))
	result = tk.MustQuery("select timestamp('2003-12-31', '01:01:01.01'), timestamp('2003-12-31 12:34', '01:01:01.01')," +
		" timestamp('2008-12-31','00:00:00.0'), timestamp('2008-12-31 00:00:00.000');")

	tk.MustQuery(`select timestampadd(second, 1, cast("2001-01-01" as date))`).Check(testkit.Rows("2001-01-01 00:00:01"))
	tk.MustQuery(`select timestampadd(hour, 1, cast("2001-01-01" as date))`).Check(testkit.Rows("2001-01-01 01:00:00"))
	tk.MustQuery(`select timestampadd(day, 1, cast("2001-01-01" as date))`).Check(testkit.Rows("2001-01-02"))
	tk.MustQuery(`select timestampadd(month, 1, cast("2001-01-01" as date))`).Check(testkit.Rows("2001-02-01"))
	tk.MustQuery(`select timestampadd(year, 1, cast("2001-01-01" as date))`).Check(testkit.Rows("2002-01-01"))
	tk.MustQuery(`select timestampadd(second, 1, cast("2001-01-01" as datetime))`).Check(testkit.Rows("2001-01-01 00:00:01"))
	tk.MustQuery(`select timestampadd(hour, 1, cast("2001-01-01" as datetime))`).Check(testkit.Rows("2001-01-01 01:00:00"))
	tk.MustQuery(`select timestampadd(day, 1, cast("2001-01-01" as datetime))`).Check(testkit.Rows("2001-01-02 00:00:00"))
	tk.MustQuery(`select timestampadd(month, 1, cast("2001-01-01" as datetime))`).Check(testkit.Rows("2001-02-01 00:00:00"))
	tk.MustQuery(`select timestampadd(year, 1, cast("2001-01-01" as datetime))`).Check(testkit.Rows("2002-01-01 00:00:00"))

	result.Check(testkit.Rows("2003-12-31 01:01:01.01 2003-12-31 13:35:01.01 2008-12-31 00:00:00.0 2008-12-31 00:00:00.000"))
	result = tk.MustQuery("select timestamp('2003-12-31', 1), timestamp('2003-12-31', -1);")
	result.Check(testkit.Rows("2003-12-31 00:00:01 2003-12-30 23:59:59"))
	result = tk.MustQuery("select timestamp('2003-12-31', '2000-12-12 01:01:01.01'), timestamp('2003-14-31','01:01:01.01');")
	result.Check(testkit.Rows("<nil> <nil>"))

	result = tk.MustQuery("select TIMESTAMPDIFF(MONTH,'2003-02-01','2003-05-01'), TIMESTAMPDIFF(yEaR,'2002-05-01', " +
		"'2001-01-01'), TIMESTAMPDIFF(minute,binary('2003-02-01'),'2003-05-01 12:05:55'), TIMESTAMPDIFF(day," +
		"'1995-05-02', 950501);")
	result.Check(testkit.Rows("3 -1 128885 -1"))

	result = tk.MustQuery("select datediff('2007-12-31 23:59:59','2007-12-30'), datediff('2010-11-30 23:59:59', " +
		"'2010-12-31'), datediff(950501,'2016-01-13'), datediff(950501.9,'2016-01-13'), datediff(binary(950501), '2016-01-13');")
	result.Check(testkit.Rows("1 -31 -7562 -7562 -7562"))
	result = tk.MustQuery("select datediff('0000-01-01','0001-01-01'), datediff('0001-00-01', '0001-00-01'), datediff('0001-01-00','0001-01-00'), datediff('2017-01-01','2017-01-01');")
	result.Check(testkit.Rows("-365 <nil> <nil> 0"))

	// for ADDTIME
	result = tk.MustQuery("select addtime('01:01:11', '00:00:01.013'), addtime('01:01:11.00', '00:00:01'), addtime" +
		"('2017-01-01 01:01:11.12', '00:00:01'), addtime('2017-01-01 01:01:11.12', '00:00:01.88');")
	result.Check(testkit.Rows("01:01:12.013000 01:01:12 2017-01-01 01:01:12.120000 2017-01-01 01:01:13"))
	result = tk.MustQuery("select addtime(cast('01:01:11' as time(4)), '00:00:01.013'), addtime(cast('01:01:11.00' " +
		"as datetime(3)), '00:00:01')," + " addtime(cast('2017-01-01 01:01:11.12' as date), '00:00:01'), addtime(cast" +
		"(cast('2017-01-01 01:01:11.12' as date) as datetime(2)), '00:00:01.88');")
	result.Check(testkit.Rows("01:01:12.0130 2001-01-11 00:00:01.000 00:00:01 2017-01-01 00:00:01.88"))
	result = tk.MustQuery("select addtime('2017-01-01 01:01:01', 5), addtime('2017-01-01 01:01:01', -5), addtime('2017-01-01 01:01:01', 0.0), addtime('2017-01-01 01:01:01', 1.34);")
	result.Check(testkit.Rows("2017-01-01 01:01:06 2017-01-01 01:00:56 2017-01-01 01:01:01 2017-01-01 01:01:02.340000"))
	result = tk.MustQuery("select addtime(cast('01:01:11.00' as datetime(3)), cast('00:00:01' as time)), addtime(cast('01:01:11.00' as datetime(3)), cast('00:00:01' as time(5)))")
	result.Check(testkit.Rows("2001-01-11 00:00:01.000 2001-01-11 00:00:01.00000"))
	result = tk.MustQuery("select addtime(cast('01:01:11.00' as date), cast('00:00:01' as time));")
	result.Check(testkit.Rows("00:00:01"))
	tk.MustExec("drop table if exists t")
	tk.MustExec("create table t(a datetime, b timestamp, c time)")
	tk.MustExec(`insert into t values("2017-01-01 12:30:31", "2017-01-01 12:30:31", "01:01:01")`)
	result = tk.MustQuery("select addtime(a, b), addtime(cast(a as date), b), addtime(b,a), addtime(a,c), addtime(b," +
		"c), addtime(c,a), addtime(c,b)" +
		" from t;")
	result.Check(testkit.Rows("<nil> <nil> <nil> 2017-01-01 13:31:32 2017-01-01 13:31:32 <nil> <nil>"))
	result = tk.MustQuery("select addtime('01:01:11', cast('1' as time))")
	result.Check(testkit.Rows("01:01:12"))
	tk.MustQuery("select addtime(cast(null as char(20)), cast('1' as time))").Check(testkit.Rows("<nil>"))
	c.Assert(tk.QueryToErr(`select addtime("01:01:11", cast('sdf' as time))`), IsNil)
	tk.MustQuery(`select addtime("01:01:11", cast(null as char(20)))`).Check(testkit.Rows("<nil>"))
	tk.MustQuery(`select addtime(cast(1 as time), cast(1 as time))`).Check(testkit.Rows("00:00:02"))
	tk.MustQuery(`select addtime(cast(null as time), cast(1 as time))`).Check(testkit.Rows("<nil>"))
	tk.MustQuery(`select addtime(cast(1 as time), cast(null as time))`).Check(testkit.Rows("<nil>"))

	// for SUBTIME
	result = tk.MustQuery("select subtime('01:01:11', '00:00:01.013'), subtime('01:01:11.00', '00:00:01'), subtime" +
		"('2017-01-01 01:01:11.12', '00:00:01'), subtime('2017-01-01 01:01:11.12', '00:00:01.88');")
	result.Check(testkit.Rows("01:01:09.987000 01:01:10 2017-01-01 01:01:10.120000 2017-01-01 01:01:09.240000"))
	result = tk.MustQuery("select subtime(cast('01:01:11' as time(4)), '00:00:01.013'), subtime(cast('01:01:11.00' " +
		"as datetime(3)), '00:00:01')," + " subtime(cast('2017-01-01 01:01:11.12' as date), '00:00:01'), subtime(cast" +
		"(cast('2017-01-01 01:01:11.12' as date) as datetime(2)), '00:00:01.88');")
	result.Check(testkit.Rows("01:01:09.9870 2001-01-10 23:59:59.000 -00:00:01 2016-12-31 23:59:58.12"))
	result = tk.MustQuery("select subtime('2017-01-01 01:01:01', 5), subtime('2017-01-01 01:01:01', -5), subtime('2017-01-01 01:01:01', 0.0), subtime('2017-01-01 01:01:01', 1.34);")
	result.Check(testkit.Rows("2017-01-01 01:00:56 2017-01-01 01:01:06 2017-01-01 01:01:01 2017-01-01 01:00:59.660000"))
	result = tk.MustQuery("select subtime('01:01:11', '0:0:1.013'), subtime('01:01:11.00', '0:0:1'), subtime('2017-01-01 01:01:11.12', '0:0:1'), subtime('2017-01-01 01:01:11.12', '0:0:1.120000');")
	result.Check(testkit.Rows("01:01:09.987000 01:01:10 2017-01-01 01:01:10.120000 2017-01-01 01:01:10"))
	result = tk.MustQuery("select subtime(cast('01:01:11.00' as datetime(3)), cast('00:00:01' as time)), subtime(cast('01:01:11.00' as datetime(3)), cast('00:00:01' as time(5)))")
	result.Check(testkit.Rows("2001-01-10 23:59:59.000 2001-01-10 23:59:59.00000"))
	result = tk.MustQuery("select subtime(cast('01:01:11.00' as date), cast('00:00:01' as time));")
	result.Check(testkit.Rows("-00:00:01"))
	result = tk.MustQuery("select subtime(a, b), subtime(cast(a as date), b), subtime(b,a), subtime(a,c), subtime(b," +
		"c), subtime(c,a), subtime(c,b) from t;")
	result.Check(testkit.Rows("<nil> <nil> <nil> 2017-01-01 11:29:30 2017-01-01 11:29:30 <nil> <nil>"))
	tk.MustQuery("select subtime(cast('10:10:10' as time), cast('9:10:10' as time))").Check(testkit.Rows("01:00:00"))
	tk.MustQuery("select subtime('10:10:10', cast('9:10:10' as time))").Check(testkit.Rows("01:00:00"))

	// ADDTIME & SUBTIME issue #5966
	tk.MustExec("drop table if exists t")
	tk.MustExec("create table t(a datetime, b timestamp, c time, d date, e bit(1))")
	tk.MustExec(`insert into t values("2017-01-01 12:30:31", "2017-01-01 12:30:31", "01:01:01", "2017-01-01", 0b1)`)

	result = tk.MustQuery("select addtime(a, e), addtime(b, e), addtime(c, e), addtime(d, e) from t")
	result.Check(testkit.Rows("<nil> <nil> <nil> <nil>"))
	result = tk.MustQuery("select addtime('2017-01-01 01:01:01', 0b1), addtime('2017-01-01', b'1'), addtime('01:01:01', 0b1011)")
	result.Check(testkit.Rows("<nil> <nil> <nil>"))
	result = tk.MustQuery("select addtime('2017-01-01', 1), addtime('2017-01-01 01:01:01', 1), addtime(cast('2017-01-01' as date), 1)")
	result.Check(testkit.Rows("2017-01-01 00:00:01 2017-01-01 01:01:02 00:00:01"))
	result = tk.MustQuery("select subtime(a, e), subtime(b, e), subtime(c, e), subtime(d, e) from t")
	result.Check(testkit.Rows("<nil> <nil> <nil> <nil>"))
	result = tk.MustQuery("select subtime('2017-01-01 01:01:01', 0b1), subtime('2017-01-01', b'1'), subtime('01:01:01', 0b1011)")
	result.Check(testkit.Rows("<nil> <nil> <nil>"))
	result = tk.MustQuery("select subtime('2017-01-01', 1), subtime('2017-01-01 01:01:01', 1), subtime(cast('2017-01-01' as date), 1)")
	result.Check(testkit.Rows("2016-12-31 23:59:59 2017-01-01 01:01:00 -00:00:01"))

	result = tk.MustQuery("select addtime(-32073, 0), addtime(0, -32073);")
	result.Check(testkit.Rows("<nil> <nil>"))
	tk.MustQuery("show warnings").Check(testutil.RowsWithSep("|",
		"Warning|1292|Truncated incorrect time value: '-32073'",
		"Warning|1292|Truncated incorrect time value: '-32073'"))
	result = tk.MustQuery("select addtime(-32073, c), addtime(c, -32073) from t;")
	result.Check(testkit.Rows("<nil> <nil>"))
	tk.MustQuery("show warnings").Check(testutil.RowsWithSep("|",
		"Warning|1292|Truncated incorrect time value: '-32073'",
		"Warning|1292|Truncated incorrect time value: '-32073'"))
	result = tk.MustQuery("select addtime(a, -32073), addtime(b, -32073), addtime(d, -32073) from t;")
	result.Check(testkit.Rows("<nil> <nil> <nil>"))
	tk.MustQuery("show warnings").Check(testutil.RowsWithSep("|",
		"Warning|1292|Truncated incorrect time value: '-32073'",
		"Warning|1292|Truncated incorrect time value: '-32073'",
		"Warning|1292|Truncated incorrect time value: '-32073'"))

	result = tk.MustQuery("select subtime(-32073, 0), subtime(0, -32073);")
	result.Check(testkit.Rows("<nil> <nil>"))
	tk.MustQuery("show warnings").Check(testutil.RowsWithSep("|",
		"Warning|1292|Truncated incorrect time value: '-32073'",
		"Warning|1292|Truncated incorrect time value: '-32073'"))
	result = tk.MustQuery("select subtime(-32073, c), subtime(c, -32073) from t;")
	result.Check(testkit.Rows("<nil> <nil>"))
	tk.MustQuery("show warnings").Check(testutil.RowsWithSep("|",
		"Warning|1292|Truncated incorrect time value: '-32073'",
		"Warning|1292|Truncated incorrect time value: '-32073'"))
	result = tk.MustQuery("select subtime(a, -32073), subtime(b, -32073), subtime(d, -32073) from t;")
	result.Check(testkit.Rows("<nil> <nil> <nil>"))
	tk.MustQuery("show warnings").Check(testutil.RowsWithSep("|",
		"Warning|1292|Truncated incorrect time value: '-32073'",
		"Warning|1292|Truncated incorrect time value: '-32073'",
		"Warning|1292|Truncated incorrect time value: '-32073'"))

	// fixed issue #3986
	tk.MustExec("SET SQL_MODE='NO_ENGINE_SUBSTITUTION';")
	tk.MustExec("SET TIME_ZONE='+03:00';")
	tk.MustExec("DROP TABLE IF EXISTS t;")
	tk.MustExec("CREATE TABLE t (ix TIMESTAMP NOT NULL DEFAULT CURRENT_TIMESTAMP ON UPDATE CURRENT_TIMESTAMP);")
	tk.MustExec("INSERT INTO t VALUES (0), (20030101010160), (20030101016001), (20030101240101), (20030132010101), (20031301010101), (20031200000000), (20030000000000);")
	result = tk.MustQuery("SELECT CAST(ix AS SIGNED) FROM t;")
	result.Check(testkit.Rows("0", "0", "0", "0", "0", "0", "0", "0"))

	// test time
	result = tk.MustQuery("select time('2003-12-31 01:02:03')")
	result.Check(testkit.Rows("01:02:03"))
	result = tk.MustQuery("select time('2003-12-31 01:02:03.000123')")
	result.Check(testkit.Rows("01:02:03.000123"))
	result = tk.MustQuery("select time('01:02:03.000123')")
	result.Check(testkit.Rows("01:02:03.000123"))
	result = tk.MustQuery("select time('01:02:03')")
	result.Check(testkit.Rows("01:02:03"))
	result = tk.MustQuery("select time('-838:59:59.000000')")
	result.Check(testkit.Rows("-838:59:59.000000"))
	result = tk.MustQuery("select time('-838:59:59.000001')")
	result.Check(testkit.Rows("-838:59:59.000000"))
	result = tk.MustQuery("select time('-839:59:59.000000')")
	result.Check(testkit.Rows("-838:59:59.000000"))
	result = tk.MustQuery("select time('840:59:59.000000')")
	result.Check(testkit.Rows("838:59:59.000000"))
	// FIXME: #issue 4193
	// result = tk.MustQuery("select time('840:59:60.000000')")
	// result.Check(testkit.Rows("<nil>"))
	// result = tk.MustQuery("select time('800:59:59.9999999')")
	// result.Check(testkit.Rows("801:00:00.000000"))
	// result = tk.MustQuery("select time('12003-12-10 01:02:03.000123')")
	// result.Check(testkit.Rows("<nil>")
	// result = tk.MustQuery("select time('')")
	// result.Check(testkit.Rows("<nil>")
	// result = tk.MustQuery("select time('2003-12-10-10 01:02:03.000123')")
	// result.Check(testkit.Rows("00:20:03")

	//for hour
	result = tk.MustQuery(`SELECT hour("12:13:14.123456"), hour("12:13:14.000010"), hour("272:59:55"), hour(020005), hour(null), hour("27aaaa2:59:55");`)
	result.Check(testkit.Rows("12 12 272 2 <nil> <nil>"))

	// for hour, issue #4340
	result = tk.MustQuery(`SELECT HOUR(20171222020005);`)
	result.Check(testkit.Rows("2"))
	result = tk.MustQuery(`SELECT HOUR(20171222020005.1);`)
	result.Check(testkit.Rows("2"))
	result = tk.MustQuery(`SELECT HOUR(20171222020005.1e0);`)
	result.Check(testkit.Rows("2"))
	result = tk.MustQuery(`SELECT HOUR("20171222020005");`)
	result.Check(testkit.Rows("2"))
	result = tk.MustQuery(`SELECT HOUR("20171222020005.1");`)
	result.Check(testkit.Rows("2"))
	result = tk.MustQuery(`select hour(20171222);`)
	result.Check(testkit.Rows("<nil>"))
	result = tk.MustQuery(`select hour(8381222);`)
	result.Check(testkit.Rows("838"))
	result = tk.MustQuery(`select hour(10000000000);`)
	result.Check(testkit.Rows("<nil>"))
	result = tk.MustQuery(`select hour(10100000000);`)
	result.Check(testkit.Rows("<nil>"))
	result = tk.MustQuery(`select hour(10001000000);`)
	result.Check(testkit.Rows("<nil>"))
	result = tk.MustQuery(`select hour(10101000000);`)
	result.Check(testkit.Rows("0"))

	// for minute
	result = tk.MustQuery(`SELECT minute("12:13:14.123456"), minute("12:13:14.000010"), minute("272:59:55"), minute(null), minute("27aaaa2:59:55");`)
	result.Check(testkit.Rows("13 13 59 <nil> <nil>"))

	// for second
	result = tk.MustQuery(`SELECT second("12:13:14.123456"), second("12:13:14.000010"), second("272:59:55"), second(null), second("27aaaa2:59:55");`)
	result.Check(testkit.Rows("14 14 55 <nil> <nil>"))

	// for microsecond
	result = tk.MustQuery(`SELECT microsecond("12:00:00.123456"), microsecond("12:00:00.000010"), microsecond(null), microsecond("27aaaa2:59:55");`)
	result.Check(testkit.Rows("123456 10 <nil> <nil>"))

	// for period_add
	result = tk.MustQuery(`SELECT period_add(200807, 2), period_add(200807, -2);`)
	result.Check(testkit.Rows("200809 200805"))
	result = tk.MustQuery(`SELECT period_add(NULL, 2), period_add(-191, NULL), period_add(NULL, NULL), period_add(12.09, -2), period_add("200207aa", "1aa");`)
	result.Check(testkit.Rows("<nil> <nil> <nil> 200010 200208"))
	for _, errPeriod := range []string{
		"period_add(0, 20)", "period_add(0, 0)", "period_add(-1, 1)", "period_add(200013, 1)", "period_add(-200012, 1)", "period_add('', '')",
	} {
		err := tk.QueryToErr(fmt.Sprintf("SELECT %v;", errPeriod))
		c.Assert(err.Error(), Equals, "[expression:1210]Incorrect arguments to period_add")
	}

	// for period_diff
	result = tk.MustQuery(`SELECT period_diff(200807, 200705), period_diff(200807, 200908);`)
	result.Check(testkit.Rows("14 -13"))
	result = tk.MustQuery(`SELECT period_diff(NULL, 2), period_diff(-191, NULL), period_diff(NULL, NULL), period_diff(12.09, 2), period_diff("12aa", "11aa");`)
	result.Check(testkit.Rows("<nil> <nil> <nil> 10 1"))
	for _, errPeriod := range []string{
		"period_diff(-00013,1)", "period_diff(00013,1)", "period_diff(0, 0)", "period_diff(200013, 1)", "period_diff(5612, 4513)", "period_diff('', '')",
	} {
		err := tk.QueryToErr(fmt.Sprintf("SELECT %v;", errPeriod))
		c.Assert(err.Error(), Equals, "[expression:1210]Incorrect arguments to period_diff")
	}

	// TODO: fix `CAST(xx as duration)` and release the test below:
	// result = tk.MustQuery(`SELECT hour("aaa"), hour(123456), hour(1234567);`)
	// result = tk.MustQuery(`SELECT minute("aaa"), minute(123456), minute(1234567);`)
	// result = tk.MustQuery(`SELECT second("aaa"), second(123456), second(1234567);`)
	// result = tk.MustQuery(`SELECT microsecond("aaa"), microsecond(123456), microsecond(1234567);`)

	// for time_format
	result = tk.MustQuery("SELECT TIME_FORMAT('150:02:28', '%H:%i:%s %p');")
	result.Check(testkit.Rows("150:02:28 AM"))
	result = tk.MustQuery("SELECT TIME_FORMAT('bad string', '%H:%i:%s %p');")
	result.Check(testkit.Rows("<nil>"))
	result = tk.MustQuery("SELECT TIME_FORMAT(null, '%H:%i:%s %p');")
	result.Check(testkit.Rows("<nil>"))
	result = tk.MustQuery("SELECT TIME_FORMAT(123, '%H:%i:%s %p');")
	result.Check(testkit.Rows("00:01:23 AM"))
	result = tk.MustQuery("SELECT TIME_FORMAT('24:00:00', '%r');")
	result.Check(testkit.Rows("12:00:00 AM"))
	result = tk.MustQuery("SELECT TIME_FORMAT('25:00:00', '%r');")
	result.Check(testkit.Rows("01:00:00 AM"))
	result = tk.MustQuery("SELECT TIME_FORMAT('24:00:00', '%l %p');")
	result.Check(testkit.Rows("12 AM"))

	// for date_format
	result = tk.MustQuery(`SELECT DATE_FORMAT('2017-06-15', '%W %M %e %Y %r %y');`)
	result.Check(testkit.Rows("Thursday June 15 2017 12:00:00 AM 17"))
	result = tk.MustQuery(`SELECT DATE_FORMAT(151113102019.12, '%W %M %e %Y %r %y');`)
	result.Check(testkit.Rows("Friday November 13 2015 10:20:19 AM 15"))
	result = tk.MustQuery(`SELECT DATE_FORMAT('0000-00-00', '%W %M %e %Y %r %y');`)
	result.Check(testkit.Rows("<nil>"))
	tk.MustQuery("show warnings").Check(testutil.RowsWithSep("|",
		"Warning|1292|Incorrect datetime value: '0000-00-00 00:00:00.000000'"))
	result = tk.MustQuery(`SELECT DATE_FORMAT('0', '%W %M %e %Y %r %y'), DATE_FORMAT('0.0', '%W %M %e %Y %r %y'), DATE_FORMAT(0, 0);`)
	result.Check(testkit.Rows("<nil> <nil> 0"))
	tk.MustQuery("show warnings").Check(testutil.RowsWithSep("|",
		"Warning|1292|Incorrect time value: '0'",
		"Warning|1292|Incorrect datetime value: '0.0'"))
	result = tk.MustQuery(`SELECT DATE_FORMAT(0, '%W %M %e %Y %r %y'), DATE_FORMAT(0.0, '%W %M %e %Y %r %y');`)
	result.Check(testkit.Rows("<nil> <nil>"))
	tk.MustQuery("show warnings").Check(testkit.Rows())

	// for yearweek
	result = tk.MustQuery(`select yearweek("2014-12-27"), yearweek("2014-29-27"), yearweek("2014-00-27"), yearweek("2014-12-27 12:38:32"), yearweek("2014-12-27 12:38:32.1111111"), yearweek("2014-12-27 12:90:32"), yearweek("2014-12-27 89:38:32.1111111");`)
	result.Check(testkit.Rows("201451 <nil> <nil> 201451 201451 <nil> <nil>"))
	result = tk.MustQuery(`select yearweek(12121), yearweek(1.00009), yearweek("aaaaa"), yearweek(""), yearweek(NULL);`)
	result.Check(testkit.Rows("<nil> <nil> <nil> <nil> <nil>"))
	result = tk.MustQuery(`select yearweek("0000-00-00"), yearweek("2019-01-29", "aa"), yearweek("2011-01-01", null);`)
	result.Check(testkit.Rows("<nil> 201904 201052"))

	// for dayOfWeek, dayOfMonth, dayOfYear
	result = tk.MustQuery(`select dayOfWeek(null), dayOfWeek("2017-08-12"), dayOfWeek("0000-00-00"), dayOfWeek("2017-00-00"), dayOfWeek("0000-00-00 12:12:12"), dayOfWeek("2017-00-00 12:12:12")`)
	result.Check(testkit.Rows("<nil> 7 <nil> <nil> <nil> <nil>"))
	result = tk.MustQuery(`select dayOfYear(null), dayOfYear("2017-08-12"), dayOfYear("0000-00-00"), dayOfYear("2017-00-00"), dayOfYear("0000-00-00 12:12:12"), dayOfYear("2017-00-00 12:12:12")`)
	result.Check(testkit.Rows("<nil> 224 <nil> <nil> <nil> <nil>"))
	result = tk.MustQuery(`select dayOfMonth(null), dayOfMonth("2017-08-12"), dayOfMonth("0000-00-00"), dayOfMonth("2017-00-00"), dayOfMonth("0000-00-00 12:12:12"), dayOfMonth("2017-00-00 12:12:12")`)
	result.Check(testkit.Rows("<nil> 12 0 0 0 0"))

	tk.MustExec("set sql_mode = 'NO_ZERO_DATE'")
	result = tk.MustQuery(`select dayOfWeek(null), dayOfWeek("2017-08-12"), dayOfWeek("0000-00-00"), dayOfWeek("2017-00-00"), dayOfWeek("0000-00-00 12:12:12"), dayOfWeek("2017-00-00 12:12:12")`)
	result.Check(testkit.Rows("<nil> 7 <nil> <nil> <nil> <nil>"))
	result = tk.MustQuery(`select dayOfYear(null), dayOfYear("2017-08-12"), dayOfYear("0000-00-00"), dayOfYear("2017-00-00"), dayOfYear("0000-00-00 12:12:12"), dayOfYear("2017-00-00 12:12:12")`)
	result.Check(testkit.Rows("<nil> 224 <nil> <nil> <nil> <nil>"))
	result = tk.MustQuery(`select dayOfMonth(null), dayOfMonth("2017-08-12"), dayOfMonth("0000-00-00"), dayOfMonth("2017-00-00"), dayOfMonth("0000-00-00 12:12:12"), dayOfMonth("2017-00-00 12:12:12")`)
	result.Check(testkit.Rows("<nil> 12 <nil> 0 0 0"))

	tk.MustExec(`drop table if exists t`)
	tk.MustExec(`create table t(a bigint)`)
	tk.MustExec(`insert into t value(1)`)
	tk.MustExec("set sql_mode = 'STRICT_TRANS_TABLES'")

	_, err = tk.Exec("insert into t value(dayOfWeek('0000-00-00'))")
	c.Assert(table.ErrTruncatedWrongValueForField.Equal(err), IsTrue, Commentf("%v", err))
	_, err = tk.Exec(`update t set a = dayOfWeek("0000-00-00")`)
	c.Assert(types.ErrWrongValue.Equal(err), IsTrue)
	_, err = tk.Exec(`delete from t where a = dayOfWeek(123)`)
	c.Assert(err, IsNil)

	_, err = tk.Exec("insert into t value(dayOfMonth('2017-00-00'))")
	c.Assert(table.ErrTruncatedWrongValueForField.Equal(err), IsTrue)
	tk.MustExec("insert into t value(dayOfMonth('0000-00-00'))")
	tk.MustExec(`update t set a = dayOfMonth("0000-00-00")`)
	tk.MustExec("set sql_mode = 'NO_ZERO_DATE';")
	tk.MustExec("insert into t value(dayOfMonth('0000-00-00'))")
	tk.MustQuery("show warnings").Check(testutil.RowsWithSep("|", "Warning|1292|Incorrect datetime value: '0000-00-00 00:00:00.000000'"))
	tk.MustExec(`update t set a = dayOfMonth("0000-00-00")`)
	tk.MustExec("set sql_mode = 'NO_ZERO_DATE,STRICT_TRANS_TABLES';")
	_, err = tk.Exec("insert into t value(dayOfMonth('0000-00-00'))")
	c.Assert(table.ErrTruncatedWrongValueForField.Equal(err), IsTrue)
	tk.MustExec("insert into t value(0)")
	_, err = tk.Exec(`update t set a = dayOfMonth("0000-00-00")`)
	c.Assert(types.ErrWrongValue.Equal(err), IsTrue)
	_, err = tk.Exec(`delete from t where a = dayOfMonth(123)`)
	c.Assert(err, IsNil)

	_, err = tk.Exec("insert into t value(dayOfYear('0000-00-00'))")
	c.Assert(table.ErrTruncatedWrongValueForField.Equal(err), IsTrue)
	_, err = tk.Exec(`update t set a = dayOfYear("0000-00-00")`)
	c.Assert(types.ErrWrongValue.Equal(err), IsTrue)
	_, err = tk.Exec(`delete from t where a = dayOfYear(123)`)
	c.Assert(err, IsNil)

	tk.MustExec("set sql_mode = ''")

	// for unix_timestamp
	tk.MustExec("SET time_zone = '+00:00';")
	result = tk.MustQuery("SELECT UNIX_TIMESTAMP(151113);")
	result.Check(testkit.Rows("1447372800"))
	result = tk.MustQuery("SELECT UNIX_TIMESTAMP(20151113);")
	result.Check(testkit.Rows("1447372800"))
	result = tk.MustQuery("SELECT UNIX_TIMESTAMP(151113102019);")
	result.Check(testkit.Rows("1447410019"))
	result = tk.MustQuery("SELECT UNIX_TIMESTAMP(151113102019e0);")
	result.Check(testkit.Rows("1447410019.000000"))
	result = tk.MustQuery("SELECT UNIX_TIMESTAMP(15111310201912e-2);")
	result.Check(testkit.Rows("1447410019.120000"))
	result = tk.MustQuery("SELECT UNIX_TIMESTAMP(151113102019.12);")
	result.Check(testkit.Rows("1447410019.12"))
	result = tk.MustQuery("SELECT UNIX_TIMESTAMP(151113102019.1234567);")
	result.Check(testkit.Rows("1447410019.123457"))
	result = tk.MustQuery("SELECT UNIX_TIMESTAMP(20151113102019);")
	result.Check(testkit.Rows("1447410019"))
	result = tk.MustQuery("SELECT UNIX_TIMESTAMP('2015-11-13 10:20:19');")
	result.Check(testkit.Rows("1447410019"))
	result = tk.MustQuery("SELECT UNIX_TIMESTAMP('2015-11-13 10:20:19.012');")
	result.Check(testkit.Rows("1447410019.012"))
	result = tk.MustQuery("SELECT UNIX_TIMESTAMP('1970-01-01 00:00:00');")
	result.Check(testkit.Rows("0"))
	result = tk.MustQuery("SELECT UNIX_TIMESTAMP('1969-12-31 23:59:59');")
	result.Check(testkit.Rows("0"))
	result = tk.MustQuery("SELECT UNIX_TIMESTAMP('1970-13-01 00:00:00');")
	// FIXME: MySQL returns 0 here.
	result.Check(testkit.Rows("<nil>"))
	result = tk.MustQuery("SELECT UNIX_TIMESTAMP('2038-01-19 03:14:07.999999');")
	result.Check(testkit.Rows("2147483647.999999"))
	result = tk.MustQuery("SELECT UNIX_TIMESTAMP('2038-01-19 03:14:08');")
	result.Check(testkit.Rows("0"))
	result = tk.MustQuery("SELECT UNIX_TIMESTAMP(0);")
	result.Check(testkit.Rows("0"))
	//result = tk.MustQuery("SELECT UNIX_TIMESTAMP(-1);")
	//result.Check(testkit.Rows("0"))
	//result = tk.MustQuery("SELECT UNIX_TIMESTAMP(12345);")
	//result.Check(testkit.Rows("0"))
	result = tk.MustQuery("SELECT UNIX_TIMESTAMP('2017-01-01')")
	result.Check(testkit.Rows("1483228800"))
	// Test different time zone.
	tk.MustExec("SET time_zone = '+08:00';")
	result = tk.MustQuery("SELECT UNIX_TIMESTAMP('1970-01-01 00:00:00');")
	result.Check(testkit.Rows("0"))
	result = tk.MustQuery("SELECT UNIX_TIMESTAMP('1970-01-01 08:00:00');")
	result.Check(testkit.Rows("0"))
	result = tk.MustQuery("SELECT UNIX_TIMESTAMP('2015-11-13 18:20:19.012'), UNIX_TIMESTAMP('2015-11-13 18:20:19.0123');")
	result.Check(testkit.Rows("1447410019.012 1447410019.0123"))
	result = tk.MustQuery("SELECT UNIX_TIMESTAMP('2038-01-19 11:14:07.999999');")
	result.Check(testkit.Rows("2147483647.999999"))

	result = tk.MustQuery("SELECT TIME_FORMAT('bad string', '%H:%i:%s %p');")
	result.Check(testkit.Rows("<nil>"))
	result = tk.MustQuery("SELECT TIME_FORMAT(null, '%H:%i:%s %p');")
	result.Check(testkit.Rows("<nil>"))
	result = tk.MustQuery("SELECT TIME_FORMAT(123, '%H:%i:%s %p');")
	result.Check(testkit.Rows("00:01:23 AM"))

	// for monthname
	tk.MustExec(`drop table if exists t`)
	tk.MustExec(`create table t(a varchar(10))`)
	tk.MustExec(`insert into t value("abc")`)
	tk.MustExec("set sql_mode = 'STRICT_TRANS_TABLES'")

	tk.MustExec("insert into t value(monthname('0000-00-00'))")
	tk.MustExec(`update t set a = monthname("0000-00-00")`)
	tk.MustExec("set sql_mode = 'NO_ZERO_DATE'")
	tk.MustExec("insert into t value(monthname('0000-00-00'))")
	tk.MustQuery("show warnings").Check(testutil.RowsWithSep("|", "Warning|1292|Incorrect datetime value: '0000-00-00 00:00:00.000000'"))
	tk.MustExec(`update t set a = monthname("0000-00-00")`)
	tk.MustExec("set sql_mode = ''")
	tk.MustExec("insert into t value(monthname('0000-00-00'))")
	tk.MustExec("set sql_mode = 'STRICT_TRANS_TABLES,NO_ZERO_DATE'")
	_, err = tk.Exec(`update t set a = monthname("0000-00-00")`)
	c.Assert(types.ErrWrongValue.Equal(err), IsTrue)
	_, err = tk.Exec(`delete from t where a = monthname(123)`)
	c.Assert(err, IsNil)
	result = tk.MustQuery(`select monthname("2017-12-01"), monthname("0000-00-00"), monthname("0000-01-00"), monthname("0000-01-00 00:00:00")`)
	result.Check(testkit.Rows("December <nil> January January"))
	tk.MustQuery("show warnings").Check(testutil.RowsWithSep("|", "Warning|1292|Incorrect datetime value: '0000-00-00 00:00:00.000000'"))

	// for dayname
	tk.MustExec(`drop table if exists t`)
	tk.MustExec(`create table t(a varchar(10))`)
	tk.MustExec(`insert into t value("abc")`)
	tk.MustExec("set sql_mode = 'STRICT_TRANS_TABLES'")

	_, err = tk.Exec("insert into t value(dayname('0000-00-00'))")
	c.Assert(table.ErrTruncatedWrongValueForField.Equal(err), IsTrue)
	_, err = tk.Exec(`update t set a = dayname("0000-00-00")`)
	c.Assert(types.ErrWrongValue.Equal(err), IsTrue)
	_, err = tk.Exec(`delete from t where a = dayname(123)`)
	c.Assert(err, IsNil)
	result = tk.MustQuery(`select dayname("2017-12-01"), dayname("0000-00-00"), dayname("0000-01-00"), dayname("0000-01-00 00:00:00")`)
	result.Check(testkit.Rows("Friday <nil> <nil> <nil>"))
	tk.MustQuery("show warnings").Check(testutil.RowsWithSep("|",
		"Warning|1292|Incorrect datetime value: '0000-00-00 00:00:00.000000'",
		"Warning|1292|Incorrect datetime value: '0000-01-00 00:00:00.000000'",
		"Warning|1292|Incorrect datetime value: '0000-01-00 00:00:00.000000'"))

	// for sec_to_time
	result = tk.MustQuery("select sec_to_time(NULL)")
	result.Check(testkit.Rows("<nil>"))
	result = tk.MustQuery("select sec_to_time(2378), sec_to_time(3864000), sec_to_time(-3864000)")
	result.Check(testkit.Rows("00:39:38 838:59:59 -838:59:59"))
	result = tk.MustQuery("select sec_to_time(86401.4), sec_to_time(-86401.4), sec_to_time(864014e-1), sec_to_time(-864014e-1), sec_to_time('86401.4'), sec_to_time('-86401.4')")
	result.Check(testkit.Rows("24:00:01.4 -24:00:01.4 24:00:01.400000 -24:00:01.400000 24:00:01.400000 -24:00:01.400000"))
	result = tk.MustQuery("select sec_to_time(86401.54321), sec_to_time(86401.543212345)")
	result.Check(testkit.Rows("24:00:01.54321 24:00:01.543212"))
	result = tk.MustQuery("select sec_to_time('123.4'), sec_to_time('123.4567891'), sec_to_time('123')")
	result.Check(testkit.Rows("00:02:03.400000 00:02:03.456789 00:02:03.000000"))

	// for time_to_sec
	result = tk.MustQuery("select time_to_sec(NULL)")
	result.Check(testkit.Rows("<nil>"))
	result = tk.MustQuery("select time_to_sec('22:23:00'), time_to_sec('00:39:38'), time_to_sec('23:00'), time_to_sec('00:00'), time_to_sec('00:00:00'), time_to_sec('23:59:59')")
	result.Check(testkit.Rows("80580 2378 82800 0 0 86399"))
	result = tk.MustQuery("select time_to_sec('1:0'), time_to_sec('1:00'), time_to_sec('1:0:0'), time_to_sec('-02:00'), time_to_sec('-02:00:05'), time_to_sec('020005')")
	result.Check(testkit.Rows("3600 3600 3600 -7200 -7205 7205"))
	result = tk.MustQuery("select time_to_sec('20171222020005'), time_to_sec(020005), time_to_sec(20171222020005), time_to_sec(171222020005)")
	result.Check(testkit.Rows("7205 7205 7205 7205"))

	// for str_to_date
	result = tk.MustQuery("select str_to_date('01-01-2017', '%d-%m-%Y'), str_to_date('59:20:12 01-01-2017', '%s:%i:%H %d-%m-%Y'), str_to_date('59:20:12', '%s:%i:%H')")
	result.Check(testkit.Rows("2017-01-01 2017-01-01 12:20:59 12:20:59"))
	result = tk.MustQuery("select str_to_date('aaa01-01-2017', 'aaa%d-%m-%Y'), str_to_date('59:20:12 aaa01-01-2017', '%s:%i:%H aaa%d-%m-%Y'), str_to_date('59:20:12aaa', '%s:%i:%Haaa')")
	result.Check(testkit.Rows("2017-01-01 2017-01-01 12:20:59 12:20:59"))
	result = tk.MustQuery("select str_to_date('01-01-2017', '%d'), str_to_date('59', '%d-%Y')")
	// TODO: MySQL returns "<nil> <nil>".
	result.Check(testkit.Rows("0000-00-01 <nil>"))
	tk.MustQuery("show warnings").Check(testutil.RowsWithSep("|", "Warning|1292|Incorrect datetime value: '0000-00-00 00:00:00'"))
	result = tk.MustQuery("select str_to_date('2018-6-1', '%Y-%m-%d'), str_to_date('2018-6-1', '%Y-%c-%d'), str_to_date('59:20:1', '%s:%i:%k'), str_to_date('59:20:1', '%s:%i:%l')")
	result.Check(testkit.Rows("2018-06-01 2018-06-01 01:20:59 01:20:59"))

	// for maketime
	tk.MustExec(`drop table if exists t`)
	tk.MustExec(`create table t(a double, b float, c decimal(10,4));`)
	tk.MustExec(`insert into t value(1.23, 2.34, 3.1415)`)
	result = tk.MustQuery("select maketime(1,1,a), maketime(2,2,b), maketime(3,3,c) from t;")
	result.Check(testkit.Rows("01:01:01.230000 02:02:02.340000 03:03:03.1415"))
	result = tk.MustQuery("select maketime(12, 13, 14), maketime('12', '15', 30.1), maketime(0, 1, 59.1), maketime(0, 1, '59.1'), maketime(0, 1, 59.5)")
	result.Check(testkit.Rows("12:13:14 12:15:30.1 00:01:59.1 00:01:59.100000 00:01:59.5"))
	result = tk.MustQuery("select maketime(12, 15, 60), maketime(12, 15, '60'), maketime(12, 60, 0), maketime(12, 15, null)")
	result.Check(testkit.Rows("<nil> <nil> <nil> <nil>"))
	result = tk.MustQuery("select maketime('', '', ''), maketime('h', 'm', 's');")
	result.Check(testkit.Rows("00:00:00.000000 00:00:00.000000"))

	// for get_format
	result = tk.MustQuery(`select GET_FORMAT(DATE,'USA'), GET_FORMAT(DATE,'JIS'), GET_FORMAT(DATE,'ISO'), GET_FORMAT(DATE,'EUR'),
	GET_FORMAT(DATE,'INTERNAL'), GET_FORMAT(DATETIME,'USA') , GET_FORMAT(DATETIME,'JIS'), GET_FORMAT(DATETIME,'ISO'),
	GET_FORMAT(DATETIME,'EUR') , GET_FORMAT(DATETIME,'INTERNAL'), GET_FORMAT(TIME,'USA') , GET_FORMAT(TIME,'JIS'),
	GET_FORMAT(TIME,'ISO'), GET_FORMAT(TIME,'EUR'), GET_FORMAT(TIME,'INTERNAL')`)
	result.Check(testkit.Rows("%m.%d.%Y %Y-%m-%d %Y-%m-%d %d.%m.%Y %Y%m%d %Y-%m-%d %H.%i.%s %Y-%m-%d %H:%i:%s %Y-%m-%d %H:%i:%s %Y-%m-%d %H.%i.%s %Y%m%d%H%i%s %h:%i:%s %p %H:%i:%s %H:%i:%s %H.%i.%s %H%i%s"))

	// for convert_tz
	result = tk.MustQuery(`select convert_tz("2004-01-01 12:00:00", "+00:00", "+10:32"), convert_tz("2004-01-01 12:00:00.01", "+00:00", "+10:32"), convert_tz("2004-01-01 12:00:00.01234567", "+00:00", "+10:32");`)
	result.Check(testkit.Rows("2004-01-01 22:32:00 2004-01-01 22:32:00.01 2004-01-01 22:32:00.012346"))
	result = tk.MustQuery(`select convert_tz(20040101, "+00:00", "+10:32"), convert_tz(20040101.01, "+00:00", "+10:32"), convert_tz(20040101.01234567, "+00:00", "+10:32");`)
	result.Check(testkit.Rows("2004-01-01 10:32:00 2004-01-01 10:32:00.00 2004-01-01 10:32:00.000000"))
	result = tk.MustQuery(`select convert_tz(NULL, "+00:00", "+10:32"), convert_tz("2004-01-01 12:00:00", NULL, "+10:32"), convert_tz("2004-01-01 12:00:00", "+00:00", NULL);`)
	result.Check(testkit.Rows("<nil> <nil> <nil>"))
	result = tk.MustQuery(`select convert_tz("a", "+00:00", "+10:32"), convert_tz("2004-01-01 12:00:00", "a", "+10:32"), convert_tz("2004-01-01 12:00:00", "+00:00", "a");`)
	result.Check(testkit.Rows("<nil> <nil> <nil>"))
	result = tk.MustQuery(`select convert_tz("", "+00:00", "+10:32"), convert_tz("2004-01-01 12:00:00", "", "+10:32"), convert_tz("2004-01-01 12:00:00", "+00:00", "");`)
	result.Check(testkit.Rows("<nil> <nil> <nil>"))
	result = tk.MustQuery(`select convert_tz("0", "+00:00", "+10:32"), convert_tz("2004-01-01 12:00:00", "0", "+10:32"), convert_tz("2004-01-01 12:00:00", "+00:00", "0");`)
	result.Check(testkit.Rows("<nil> <nil> <nil>"))

	// for from_unixtime
	tk.MustExec(`set @@session.time_zone = "+08:00"`)
	result = tk.MustQuery(`select from_unixtime(20170101), from_unixtime(20170101.9999999), from_unixtime(20170101.999), from_unixtime(20170101.999, "%Y %D %M %h:%i:%s %x"), from_unixtime(20170101.999, "%Y %D %M %h:%i:%s %x")`)
	result.Check(testkit.Rows("1970-08-22 18:48:21 1970-08-22 18:48:22.000000 1970-08-22 18:48:21.999 1970 22nd August 06:48:21 1970 1970 22nd August 06:48:21 1970"))
	tk.MustExec(`set @@session.time_zone = "+00:00"`)
	result = tk.MustQuery(`select from_unixtime(20170101), from_unixtime(20170101.9999999), from_unixtime(20170101.999), from_unixtime(20170101.999, "%Y %D %M %h:%i:%s %x"), from_unixtime(20170101.999, "%Y %D %M %h:%i:%s %x")`)
	result.Check(testkit.Rows("1970-08-22 10:48:21 1970-08-22 10:48:22.000000 1970-08-22 10:48:21.999 1970 22nd August 10:48:21 1970 1970 22nd August 10:48:21 1970"))
	tk.MustExec(`set @@session.time_zone = @@global.time_zone`)

	// for extract
	result = tk.MustQuery(`select extract(day from '800:12:12'), extract(hour from '800:12:12'), extract(month from 20170101), extract(day_second from '2017-01-01 12:12:12')`)
	result.Check(testkit.Rows("12 800 1 1121212"))

	// for adddate, subdate
	dateArithmeticalTests := []struct {
		Date      string
		Interval  string
		Unit      string
		AddResult string
		SubResult string
	}{
		{"\"2011-11-11\"", "1", "DAY", "2011-11-12", "2011-11-10"},
		{"NULL", "1", "DAY", "<nil>", "<nil>"},
		{"\"2011-11-11\"", "NULL", "DAY", "<nil>", "<nil>"},
		{"\"2011-11-11 10:10:10\"", "1000", "MICROSECOND", "2011-11-11 10:10:10.001000", "2011-11-11 10:10:09.999000"},
		{"\"2011-11-11 10:10:10\"", "\"10\"", "SECOND", "2011-11-11 10:10:20", "2011-11-11 10:10:00"},
		{"\"2011-11-11 10:10:10\"", "\"10\"", "MINUTE", "2011-11-11 10:20:10", "2011-11-11 10:00:10"},
		{"\"2011-11-11 10:10:10\"", "\"10\"", "HOUR", "2011-11-11 20:10:10", "2011-11-11 00:10:10"},
		{"\"2011-11-11 10:10:10\"", "\"11\"", "DAY", "2011-11-22 10:10:10", "2011-10-31 10:10:10"},
		{"\"2011-11-11 10:10:10\"", "\"2\"", "WEEK", "2011-11-25 10:10:10", "2011-10-28 10:10:10"},
		{"\"2011-11-11 10:10:10\"", "\"2\"", "MONTH", "2012-01-11 10:10:10", "2011-09-11 10:10:10"},
		{"\"2011-11-11 10:10:10\"", "\"4\"", "QUARTER", "2012-11-11 10:10:10", "2010-11-11 10:10:10"},
		{"\"2011-11-11 10:10:10\"", "\"2\"", "YEAR", "2013-11-11 10:10:10", "2009-11-11 10:10:10"},
		{"\"2011-11-11 10:10:10\"", "\"10.00100000\"", "SECOND_MICROSECOND", "2011-11-11 10:10:20.100000", "2011-11-11 10:09:59.900000"},
		{"\"2011-11-11 10:10:10\"", "\"10.0010000000\"", "SECOND_MICROSECOND", "2011-11-11 10:10:30", "2011-11-11 10:09:50"},
		{"\"2011-11-11 10:10:10\"", "\"10.0010000010\"", "SECOND_MICROSECOND", "2011-11-11 10:10:30.000010", "2011-11-11 10:09:49.999990"},
		{"\"2011-11-11 10:10:10\"", "\"10:10.100\"", "MINUTE_MICROSECOND", "2011-11-11 10:20:20.100000", "2011-11-11 09:59:59.900000"},
		{"\"2011-11-11 10:10:10\"", "\"10:10\"", "MINUTE_SECOND", "2011-11-11 10:20:20", "2011-11-11 10:00:00"},
		{"\"2011-11-11 10:10:10\"", "\"10:10:10.100\"", "HOUR_MICROSECOND", "2011-11-11 20:20:20.100000", "2011-11-10 23:59:59.900000"},
		{"\"2011-11-11 10:10:10\"", "\"10:10:10\"", "HOUR_SECOND", "2011-11-11 20:20:20", "2011-11-11 00:00:00"},
		{"\"2011-11-11 10:10:10\"", "\"10:10\"", "HOUR_MINUTE", "2011-11-11 20:20:10", "2011-11-11 00:00:10"},
		{"\"2011-11-11 10:10:10\"", "\"11 10:10:10.100\"", "DAY_MICROSECOND", "2011-11-22 20:20:20.100000", "2011-10-30 23:59:59.900000"},
		{"\"2011-11-11 10:10:10\"", "\"11 10:10:10\"", "DAY_SECOND", "2011-11-22 20:20:20", "2011-10-31 00:00:00"},
		{"\"2011-11-11 10:10:10\"", "\"11 10:10\"", "DAY_MINUTE", "2011-11-22 20:20:10", "2011-10-31 00:00:10"},
		{"\"2011-11-11 10:10:10\"", "\"11 10\"", "DAY_HOUR", "2011-11-22 20:10:10", "2011-10-31 00:10:10"},
		{"\"2011-11-11 10:10:10\"", "\"11-1\"", "YEAR_MONTH", "2022-12-11 10:10:10", "2000-10-11 10:10:10"},
		{"\"2011-11-11 10:10:10\"", "\"11-11\"", "YEAR_MONTH", "2023-10-11 10:10:10", "1999-12-11 10:10:10"},
		{"\"2011-11-11 10:10:10\"", "\"20\"", "DAY", "2011-12-01 10:10:10", "2011-10-22 10:10:10"},
		{"\"2011-11-11 10:10:10\"", "19.88", "DAY", "2011-12-01 10:10:10", "2011-10-22 10:10:10"},
		{"\"2011-11-11 10:10:10\"", "\"19.88\"", "DAY", "2011-11-30 10:10:10", "2011-10-23 10:10:10"},
		{"\"2011-11-11 10:10:10\"", "\"prefix19suffix\"", "DAY", "2011-11-30 10:10:10", "2011-10-23 10:10:10"},
		{"\"2011-11-11 10:10:10\"", "\"20-11\"", "DAY", "2011-12-01 10:10:10", "2011-10-22 10:10:10"},
		{"\"2011-11-11 10:10:10\"", "\"20,11\"", "daY", "2011-12-01 10:10:10", "2011-10-22 10:10:10"},
		{"\"2011-11-11 10:10:10\"", "\"1000\"", "dAy", "2014-08-07 10:10:10", "2009-02-14 10:10:10"},
		{"\"2011-11-11 10:10:10\"", "\"true\"", "Day", "2011-11-12 10:10:10", "2011-11-10 10:10:10"},
		{"\"2011-11-11 10:10:10\"", "true", "Day", "2011-11-12 10:10:10", "2011-11-10 10:10:10"},
		{"\"2011-11-11\"", "1", "DAY", "2011-11-12", "2011-11-10"},
		{"\"2011-11-11\"", "10", "HOUR", "2011-11-11 10:00:00", "2011-11-10 14:00:00"},
		{"\"2011-11-11\"", "10", "MINUTE", "2011-11-11 00:10:00", "2011-11-10 23:50:00"},
		{"\"2011-11-11\"", "10", "SECOND", "2011-11-11 00:00:10", "2011-11-10 23:59:50"},
		{"\"2011-11-11\"", "\"10:10\"", "HOUR_MINUTE", "2011-11-11 10:10:00", "2011-11-10 13:50:00"},
		{"\"2011-11-11\"", "\"10:10:10\"", "HOUR_SECOND", "2011-11-11 10:10:10", "2011-11-10 13:49:50"},
		{"\"2011-11-11\"", "\"10:10:10.101010\"", "HOUR_MICROSECOND", "2011-11-11 10:10:10.101010", "2011-11-10 13:49:49.898990"},
		{"\"2011-11-11\"", "\"10:10\"", "MINUTE_SECOND", "2011-11-11 00:10:10", "2011-11-10 23:49:50"},
		{"\"2011-11-11\"", "\"10:10.101010\"", "MINUTE_MICROSECOND", "2011-11-11 00:10:10.101010", "2011-11-10 23:49:49.898990"},
		{"\"2011-11-11\"", "\"10.101010\"", "SECOND_MICROSECOND", "2011-11-11 00:00:10.101010", "2011-11-10 23:59:49.898990"},
		{"\"2011-11-11 00:00:00\"", "1", "DAY", "2011-11-12 00:00:00", "2011-11-10 00:00:00"},
		{"\"2011-11-11 00:00:00\"", "10", "HOUR", "2011-11-11 10:00:00", "2011-11-10 14:00:00"},
		{"\"2011-11-11 00:00:00\"", "10", "MINUTE", "2011-11-11 00:10:00", "2011-11-10 23:50:00"},
		{"\"2011-11-11 00:00:00\"", "10", "SECOND", "2011-11-11 00:00:10", "2011-11-10 23:59:50"},

		{"\"2011-11-11\"", "\"abc1000\"", "MICROSECOND", "2011-11-11 00:00:00", "2011-11-11 00:00:00"},
		{"\"20111111 10:10:10\"", "\"1\"", "DAY", "<nil>", "<nil>"},
		{"\"2011-11-11\"", "\"10\"", "SECOND_MICROSECOND", "2011-11-11 00:00:00.100000", "2011-11-10 23:59:59.900000"},
		{"\"2011-11-11\"", "\"10.0000\"", "MINUTE_MICROSECOND", "2011-11-11 00:00:10", "2011-11-10 23:59:50"},
		{"\"2011-11-11\"", "\"10:10:10\"", "MINUTE_MICROSECOND", "2011-11-11 00:10:10.100000", "2011-11-10 23:49:49.900000"},

		{"cast(\"2011-11-11\" as datetime)", "\"10:10:10\"", "MINUTE_MICROSECOND", "2011-11-11 00:10:10.100000", "2011-11-10 23:49:49.900000"},
		{"cast(\"2011-11-11 00:00:00\" as datetime)", "1", "DAY", "2011-11-12 00:00:00", "2011-11-10 00:00:00"},
		{"cast(\"2011-11-11 00:00:00\" as datetime)", "10", "HOUR", "2011-11-11 10:00:00", "2011-11-10 14:00:00"},
		{"cast(\"2011-11-11 00:00:00\" as datetime)", "10", "MINUTE", "2011-11-11 00:10:00", "2011-11-10 23:50:00"},
		{"cast(\"2011-11-11 00:00:00\" as datetime)", "10", "SECOND", "2011-11-11 00:00:10", "2011-11-10 23:59:50"},

		{"cast(\"2011-11-11 00:00:00\" as datetime)", "\"1\"", "DAY", "2011-11-12 00:00:00", "2011-11-10 00:00:00"},
		{"cast(\"2011-11-11 00:00:00\" as datetime)", "\"10\"", "HOUR", "2011-11-11 10:00:00", "2011-11-10 14:00:00"},
		{"cast(\"2011-11-11 00:00:00\" as datetime)", "\"10\"", "MINUTE", "2011-11-11 00:10:00", "2011-11-10 23:50:00"},
		{"cast(\"2011-11-11 00:00:00\" as datetime)", "\"10\"", "SECOND", "2011-11-11 00:00:10", "2011-11-10 23:59:50"},

		{"cast(\"2011-11-11\" as date)", "\"10:10:10\"", "MINUTE_MICROSECOND", "2011-11-11 00:10:10.100000", "2011-11-10 23:49:49.900000"},
		{"cast(\"2011-11-11 00:00:00\" as date)", "1", "DAY", "2011-11-12", "2011-11-10"},
		{"cast(\"2011-11-11 00:00:00\" as date)", "10", "HOUR", "2011-11-11 10:00:00", "2011-11-10 14:00:00"},
		{"cast(\"2011-11-11 00:00:00\" as date)", "10", "MINUTE", "2011-11-11 00:10:00", "2011-11-10 23:50:00"},
		{"cast(\"2011-11-11 00:00:00\" as date)", "10", "SECOND", "2011-11-11 00:00:10", "2011-11-10 23:59:50"},

		{"cast(\"2011-11-11 00:00:00\" as date)", "\"1\"", "DAY", "2011-11-12", "2011-11-10"},
		{"cast(\"2011-11-11 00:00:00\" as date)", "\"10\"", "HOUR", "2011-11-11 10:00:00", "2011-11-10 14:00:00"},
		{"cast(\"2011-11-11 00:00:00\" as date)", "\"10\"", "MINUTE", "2011-11-11 00:10:00", "2011-11-10 23:50:00"},
		{"cast(\"2011-11-11 00:00:00\" as date)", "\"10\"", "SECOND", "2011-11-11 00:00:10", "2011-11-10 23:59:50"},

		// interval decimal support
		{"\"2011-01-01 00:00:00\"", "10.10", "YEAR_MONTH", "2021-11-01 00:00:00", "2000-03-01 00:00:00"},
		{"\"2011-01-01 00:00:00\"", "10.10", "DAY_HOUR", "2011-01-11 10:00:00", "2010-12-21 14:00:00"},
		{"\"2011-01-01 00:00:00\"", "10.10", "HOUR_MINUTE", "2011-01-01 10:10:00", "2010-12-31 13:50:00"},
		{"\"2011-01-01 00:00:00\"", "10.10", "DAY_MINUTE", "2011-01-01 10:10:00", "2010-12-31 13:50:00"},
		{"\"2011-01-01 00:00:00\"", "10.10", "DAY_SECOND", "2011-01-01 00:10:10", "2010-12-31 23:49:50"},
		{"\"2011-01-01 00:00:00\"", "10.10", "HOUR_SECOND", "2011-01-01 00:10:10", "2010-12-31 23:49:50"},
		{"\"2011-01-01 00:00:00\"", "10.10", "MINUTE_SECOND", "2011-01-01 00:10:10", "2010-12-31 23:49:50"},
		{"\"2011-01-01 00:00:00\"", "10.10", "DAY_MICROSECOND", "2011-01-01 00:00:10.100000", "2010-12-31 23:59:49.900000"},
		{"\"2011-01-01 00:00:00\"", "10.10", "HOUR_MICROSECOND", "2011-01-01 00:00:10.100000", "2010-12-31 23:59:49.900000"},
		{"\"2011-01-01 00:00:00\"", "10.10", "MINUTE_MICROSECOND", "2011-01-01 00:00:10.100000", "2010-12-31 23:59:49.900000"},
		{"\"2011-01-01 00:00:00\"", "10.10", "SECOND_MICROSECOND", "2011-01-01 00:00:10.100000", "2010-12-31 23:59:49.900000"},
		{"\"2011-01-01 00:00:00\"", "10.10", "YEAR", "2021-01-01 00:00:00", "2001-01-01 00:00:00"},
		{"\"2011-01-01 00:00:00\"", "10.10", "QUARTER", "2013-07-01 00:00:00", "2008-07-01 00:00:00"},
		{"\"2011-01-01 00:00:00\"", "10.10", "MONTH", "2011-11-01 00:00:00", "2010-03-01 00:00:00"},
		{"\"2011-01-01 00:00:00\"", "10.10", "WEEK", "2011-03-12 00:00:00", "2010-10-23 00:00:00"},
		{"\"2011-01-01 00:00:00\"", "10.10", "DAY", "2011-01-11 00:00:00", "2010-12-22 00:00:00"},
		{"\"2011-01-01 00:00:00\"", "10.10", "HOUR", "2011-01-01 10:00:00", "2010-12-31 14:00:00"},
		{"\"2011-01-01 00:00:00\"", "10.10", "MINUTE", "2011-01-01 00:10:00", "2010-12-31 23:50:00"},
		{"\"2011-01-01 00:00:00\"", "10.10", "SECOND", "2011-01-01 00:00:10.100000", "2010-12-31 23:59:49.900000"},
		{"\"2011-01-01 00:00:00\"", "10.10", "MICROSECOND", "2011-01-01 00:00:00.000010", "2010-12-31 23:59:59.999990"},
		{"\"2011-01-01 00:00:00\"", "10.90", "MICROSECOND", "2011-01-01 00:00:00.000011", "2010-12-31 23:59:59.999989"},

		{"\"2009-01-01\"", "6/4", "HOUR_MINUTE", "2009-01-04 12:20:00", "2008-12-28 11:40:00"},
		{"\"2009-01-01\"", "6/0", "HOUR_MINUTE", "<nil>", "<nil>"},
		{"\"1970-01-01 12:00:00\"", "CAST(6/4 AS DECIMAL(3,1))", "HOUR_MINUTE", "1970-01-01 13:05:00", "1970-01-01 10:55:00"},
		//for issue #8077
		{"\"2012-01-02\"", "\"prefix8\"", "HOUR", "2012-01-02 08:00:00", "2012-01-01 16:00:00"},
		{"\"2012-01-02\"", "\"prefix8prefix\"", "HOUR", "2012-01-02 08:00:00", "2012-01-01 16:00:00"},
		{"\"2012-01-02\"", "\"8:00\"", "HOUR", "2012-01-02 08:00:00", "2012-01-01 16:00:00"},
		{"\"2012-01-02\"", "\"8:00:00\"", "HOUR", "2012-01-02 08:00:00", "2012-01-01 16:00:00"},
	}
	for _, tc := range dateArithmeticalTests {
		addDate := fmt.Sprintf("select adddate(%s, interval %s %s);", tc.Date, tc.Interval, tc.Unit)
		subDate := fmt.Sprintf("select subdate(%s, interval %s %s);", tc.Date, tc.Interval, tc.Unit)
		result = tk.MustQuery(addDate)
		result.Check(testkit.Rows(tc.AddResult))
		result = tk.MustQuery(subDate)
		result.Check(testkit.Rows(tc.SubResult))
	}
	tk.MustQuery(`select subdate(cast("2000-02-01" as datetime), cast(1 as decimal))`).Check(testkit.Rows("2000-01-31 00:00:00"))
	tk.MustQuery(`select subdate(cast("2000-02-01" as datetime), cast(null as decimal))`).Check(testkit.Rows("<nil>"))
	tk.MustQuery(`select subdate(cast(null as datetime), cast(1 as decimal))`).Check(testkit.Rows("<nil>"))
	tk.MustQuery(`select subdate(cast("2000-02-01" as datetime), cast("xxx" as decimal))`).Check(testkit.Rows("2000-02-01 00:00:00"))
	tk.MustQuery(`select subdate(cast("xxx" as datetime), cast(1 as decimal))`).Check(testkit.Rows("<nil>"))
	tk.MustQuery(`select subdate(cast(20000101 as SIGNED), cast("1" as decimal))`).Check(testkit.Rows("1999-12-31"))
	tk.MustQuery(`select subdate(cast(20000101 as SIGNED), cast("xxx" as decimal))`).Check(testkit.Rows("2000-01-01"))
	tk.MustQuery(`select subdate(cast("abc" as SIGNED), cast("1" as decimal))`).Check(testkit.Rows("<nil>"))
	tk.MustQuery(`select subdate(cast(null as SIGNED), cast("1" as decimal))`).Check(testkit.Rows("<nil>"))
	tk.MustQuery(`select subdate(cast(20000101 as SIGNED), cast(null as decimal))`).Check(testkit.Rows("<nil>"))
	tk.MustQuery(`select adddate(cast("2000-02-01" as datetime), cast(1 as decimal))`).Check(testkit.Rows("2000-02-02 00:00:00"))
	tk.MustQuery(`select adddate(cast("2000-02-01" as datetime), cast(null as decimal))`).Check(testkit.Rows("<nil>"))
	tk.MustQuery(`select adddate(cast(null as datetime), cast(1 as decimal))`).Check(testkit.Rows("<nil>"))
	tk.MustQuery(`select adddate(cast("2000-02-01" as datetime), cast("xxx" as decimal))`).Check(testkit.Rows("2000-02-01 00:00:00"))
	tk.MustQuery(`select adddate(cast("xxx" as datetime), cast(1 as decimal))`).Check(testkit.Rows("<nil>"))
	tk.MustQuery(`select adddate(cast("2000-02-01" as datetime), cast(1 as SIGNED))`).Check(testkit.Rows("2000-02-02 00:00:00"))
	tk.MustQuery(`select adddate(cast("2000-02-01" as datetime), cast(null as SIGNED))`).Check(testkit.Rows("<nil>"))
	tk.MustQuery(`select adddate(cast(null as datetime), cast(1 as SIGNED))`).Check(testkit.Rows("<nil>"))
	tk.MustQuery(`select adddate(cast("2000-02-01" as datetime), cast("xxx" as SIGNED))`).Check(testkit.Rows("2000-02-01 00:00:00"))
	tk.MustQuery(`select adddate(cast("xxx" as datetime), cast(1 as SIGNED))`).Check(testkit.Rows("<nil>"))
	tk.MustQuery(`select adddate(20100101, cast(1 as decimal))`).Check(testkit.Rows("2010-01-02"))
	tk.MustQuery(`select adddate(cast('10:10:10' as time), 1)`).Check(testkit.Rows("34:10:10"))
	tk.MustQuery(`select adddate(cast('10:10:10' as time), cast(1 as decimal))`).Check(testkit.Rows("34:10:10"))

	// for localtime, localtimestamp
	result = tk.MustQuery(`select localtime() = now(), localtime = now(), localtimestamp() = now(), localtimestamp = now()`)
	result.Check(testkit.Rows("1 1 1 1"))

	// for current_timestamp, current_timestamp()
	result = tk.MustQuery(`select current_timestamp() = now(), current_timestamp = now()`)
	result.Check(testkit.Rows("1 1"))

	// for tidb_parse_tso
	tk.MustExec("SET time_zone = '+00:00';")
	result = tk.MustQuery(`select tidb_parse_tso(404411537129996288)`)
	result.Check(testkit.Rows("2018-11-20 09:53:04.877000"))
	result = tk.MustQuery(`select tidb_parse_tso("404411537129996288")`)
	result.Check(testkit.Rows("2018-11-20 09:53:04.877000"))
	result = tk.MustQuery(`select tidb_parse_tso(1)`)
	result.Check(testkit.Rows("1970-01-01 00:00:00.000000"))
	result = tk.MustQuery(`select tidb_parse_tso(0)`)
	result.Check(testkit.Rows("<nil>"))
	result = tk.MustQuery(`select tidb_parse_tso(-1)`)
	result.Check(testkit.Rows("<nil>"))

	// fix issue 10308
	result = tk.MustQuery("select time(\"- -\");")
	result.Check(testkit.Rows("00:00:00"))
	tk.MustQuery("show warnings;").Check(testkit.Rows("Warning 1292 Truncated incorrect time value: '- -'"))
	result = tk.MustQuery("select time(\"---1\");")
	result.Check(testkit.Rows("00:00:00"))
	tk.MustQuery("show warnings;").Check(testkit.Rows("Warning 1292 Truncated incorrect time value: '---1'"))
	result = tk.MustQuery("select time(\"-- --1\");")
	result.Check(testkit.Rows("00:00:00"))
	tk.MustQuery("show warnings;").Check(testkit.Rows("Warning 1292 Truncated incorrect time value: '-- --1'"))

	// fix issue #15185
	result = tk.MustQuery(`select timestamp(11111.1111)`)
	result.Check(testkit.Rows("2001-11-11 00:00:00.0000"))
	result = tk.MustQuery(`select timestamp(cast(11111.1111 as decimal(60, 5)))`)
	result.Check(testkit.Rows("2001-11-11 00:00:00.00000"))
	result = tk.MustQuery(`select timestamp(1021121141105.4324)`)
	result.Check(testkit.Rows("0102-11-21 14:11:05.4324"))
	result = tk.MustQuery(`select timestamp(cast(1021121141105.4324 as decimal(60, 5)))`)
	result.Check(testkit.Rows("0102-11-21 14:11:05.43240"))
	result = tk.MustQuery(`select timestamp(21121141105.101)`)
	result.Check(testkit.Rows("2002-11-21 14:11:05.101"))
	result = tk.MustQuery(`select timestamp(cast(21121141105.101 as decimal(60, 5)))`)
	result.Check(testkit.Rows("2002-11-21 14:11:05.10100"))
	result = tk.MustQuery(`select timestamp(1121141105.799055)`)
	result.Check(testkit.Rows("2000-11-21 14:11:05.799055"))
	result = tk.MustQuery(`select timestamp(cast(1121141105.799055 as decimal(60, 5)))`)
	result.Check(testkit.Rows("2000-11-21 14:11:05.79906"))
	result = tk.MustQuery(`select timestamp(121141105.123)`)
	result.Check(testkit.Rows("2000-01-21 14:11:05.123"))
	result = tk.MustQuery(`select timestamp(cast(121141105.123 as decimal(60, 5)))`)
	result.Check(testkit.Rows("2000-01-21 14:11:05.12300"))
	result = tk.MustQuery(`select timestamp(1141105)`)
	result.Check(testkit.Rows("0114-11-05 00:00:00"))
	result = tk.MustQuery(`select timestamp(cast(1141105 as decimal(60, 5)))`)
	result.Check(testkit.Rows("0114-11-05 00:00:00.00000"))
	result = tk.MustQuery(`select timestamp(41105.11)`)
	result.Check(testkit.Rows("2004-11-05 00:00:00.00"))
	result = tk.MustQuery(`select timestamp(cast(41105.11 as decimal(60, 5)))`)
	result.Check(testkit.Rows("2004-11-05 00:00:00.00000"))
	result = tk.MustQuery(`select timestamp(1105.3)`)
	result.Check(testkit.Rows("2000-11-05 00:00:00.0"))
	result = tk.MustQuery(`select timestamp(cast(1105.3 as decimal(60, 5)))`)
	result.Check(testkit.Rows("2000-11-05 00:00:00.00000"))
	result = tk.MustQuery(`select timestamp(105)`)
	result.Check(testkit.Rows("2000-01-05 00:00:00"))
	result = tk.MustQuery(`select timestamp(cast(105 as decimal(60, 5)))`)
	result.Check(testkit.Rows("2000-01-05 00:00:00.00000"))
}

func (s *testIntegrationSuite) TestOpBuiltin(c *C) {
	defer s.cleanEnv(c)
	tk := testkit.NewTestKit(c, s.store)
	tk.MustExec("use test")

	// for logicAnd
	result := tk.MustQuery("select 1 && 1, 1 && 0, 0 && 1, 0 && 0, 2 && -1, null && 1, '1a' && 'a'")
	result.Check(testkit.Rows("1 0 0 0 1 <nil> 0"))
	// for bitNeg
	result = tk.MustQuery("select ~123, ~-123, ~null")
	result.Check(testkit.Rows("18446744073709551492 122 <nil>"))
	// for logicNot
	result = tk.MustQuery("select !1, !123, !0, !null")
	result.Check(testkit.Rows("0 0 1 <nil>"))
	// for logicalXor
	result = tk.MustQuery("select 1 xor 1, 1 xor 0, 0 xor 1, 0 xor 0, 2 xor -1, null xor 1, '1a' xor 'a'")
	result.Check(testkit.Rows("0 1 1 0 0 <nil> 1"))
	// for bitAnd
	result = tk.MustQuery("select 123 & 321, -123 & 321, null & 1")
	result.Check(testkit.Rows("65 257 <nil>"))
	// for bitOr
	result = tk.MustQuery("select 123 | 321, -123 | 321, null | 1")
	result.Check(testkit.Rows("379 18446744073709551557 <nil>"))
	// for bitXor
	result = tk.MustQuery("select 123 ^ 321, -123 ^ 321, null ^ 1")
	result.Check(testkit.Rows("314 18446744073709551300 <nil>"))
	// for leftShift
	result = tk.MustQuery("select 123 << 2, -123 << 2, null << 1")
	result.Check(testkit.Rows("492 18446744073709551124 <nil>"))
	// for rightShift
	result = tk.MustQuery("select 123 >> 2, -123 >> 2, null >> 1")
	result.Check(testkit.Rows("30 4611686018427387873 <nil>"))
	// for logicOr
	result = tk.MustQuery("select 1 || 1, 1 || 0, 0 || 1, 0 || 0, 2 || -1, null || 1, '1a' || 'a'")
	result.Check(testkit.Rows("1 1 1 0 1 1 1"))
	// for unaryPlus
	result = tk.MustQuery(`select +1, +0, +(-9), +(-0.001), +0.999, +null, +"aaa"`)
	result.Check(testkit.Rows("1 0 -9 -0.001 0.999 <nil> aaa"))
	// for unaryMinus
	tk.MustExec("drop table if exists f")
	tk.MustExec("create table f(a decimal(65,0))")
	tk.MustExec("insert into f value (-17000000000000000000)")
	result = tk.MustQuery("select a from f")
	result.Check(testkit.Rows("-17000000000000000000"))
}

func (s *testIntegrationSuite) TestDatetimeOverflow(c *C) {
	defer s.cleanEnv(c)
	tk := testkit.NewTestKit(c, s.store)
	tk.MustExec("use test")

	tk.MustExec("create table t1 (d date)")
	tk.MustExec("set sql_mode='traditional'")
	overflowSQLs := []string{
		"insert into t1 (d) select date_add('2000-01-01',interval 8000 year)",
		"insert into t1 (d) select date_sub('2000-01-01', INTERVAL 2001 YEAR)",
		"insert into t1 (d) select date_add('9999-12-31',interval 1 year)",
		"insert into t1 (d) select date_add('9999-12-31',interval 1 day)",
	}

	for _, sql := range overflowSQLs {
		_, err := tk.Exec(sql)
		c.Assert(err.Error(), Equals, "[types:1441]Datetime function: datetime field overflow")
	}

	tk.MustExec("set sql_mode=''")
	for _, sql := range overflowSQLs {
		tk.MustExec(sql)
	}

	rows := make([]string, 0, len(overflowSQLs))
	for range overflowSQLs {
		rows = append(rows, "<nil>")
	}
	tk.MustQuery("select * from t1").Check(testkit.Rows(rows...))

	//Fix ISSUE 11256
	tk.MustQuery(`select DATE_ADD('2000-04-13 07:17:02',INTERVAL -1465647104 YEAR);`).Check(testkit.Rows("<nil>"))
	tk.MustQuery(`select DATE_ADD('2008-11-23 22:47:31',INTERVAL 266076160 QUARTER);`).Check(testkit.Rows("<nil>"))
	tk.MustQuery(`select DATE_SUB('2000-04-13 07:17:02',INTERVAL 1465647104 YEAR);`).Check(testkit.Rows("<nil>"))
	tk.MustQuery(`select DATE_SUB('2008-11-23 22:47:31',INTERVAL -266076160 QUARTER);`).Check(testkit.Rows("<nil>"))
}

func (s *testIntegrationSuite2) TestBuiltin(c *C) {
	defer s.cleanEnv(c)
	tk := testkit.NewTestKit(c, s.store)
	tk.MustExec("use test")

	// for is true && is false
	tk.MustExec("drop table if exists t")
	tk.MustExec("create table t (a int, b int, index idx_b (b))")
	tk.MustExec("insert t values (1, 1)")
	tk.MustExec("insert t values (2, 2)")
	tk.MustExec("insert t values (3, 2)")
	result := tk.MustQuery("select * from t where b is true")
	result.Check(testkit.Rows("1 1", "2 2", "3 2"))
	result = tk.MustQuery("select all + a from t where a = 1")
	result.Check(testkit.Rows("1"))
	result = tk.MustQuery("select * from t where a is false")
	result.Check(nil)
	result = tk.MustQuery("select * from t where a is not true")
	result.Check(nil)
	result = tk.MustQuery(`select 1 is true, 0 is true, null is true, "aaa" is true, "" is true, -12.00 is true, 0.0 is true, 0.0000001 is true;`)
	result.Check(testkit.Rows("1 0 0 0 0 1 0 1"))
	result = tk.MustQuery(`select 1 is false, 0 is false, null is false, "aaa" is false, "" is false, -12.00 is false, 0.0 is false, 0.0000001 is false;`)
	result.Check(testkit.Rows("0 1 0 1 1 0 1 0"))
	// Issue https://github.com/pingcap/tidb/issues/19986
	result = tk.MustQuery("select 1 from dual where sec_to_time(2/10) is true")
	result.Check(testkit.Rows("1"))
	result = tk.MustQuery("select 1 from dual where sec_to_time(2/10) is false")
	result.Check(nil)
	// Issue https://github.com/pingcap/tidb/issues/19999
	result = tk.MustQuery("select 1 from dual where timediff((7/'2014-07-07 02:30:02'),'2012-01-16') is true")
	result.Check(testkit.Rows("1"))
	result = tk.MustQuery("select 1 from dual where timediff((7/'2014-07-07 02:30:02'),'2012-01-16') is false")
	result.Check(nil)
	// Issue https://github.com/pingcap/tidb/issues/20001
	result = tk.MustQuery("select 1 from dual where time(0.0001) is true")
	result.Check(testkit.Rows("1"))
	result = tk.MustQuery("select 1 from dual where time(0.0001) is false")
	result.Check(nil)

	// for in
	result = tk.MustQuery("select * from t where b in (a)")
	result.Check(testkit.Rows("1 1", "2 2"))
	result = tk.MustQuery("select * from t where b not in (a)")
	result.Check(testkit.Rows("3 2"))

	// test cast
	result = tk.MustQuery("select cast(1 as decimal(3,2))")
	result.Check(testkit.Rows("1.00"))
	result = tk.MustQuery("select cast('1991-09-05 11:11:11' as datetime)")
	result.Check(testkit.Rows("1991-09-05 11:11:11"))
	result = tk.MustQuery("select cast(cast('1991-09-05 11:11:11' as datetime) as char)")
	result.Check(testkit.Rows("1991-09-05 11:11:11"))
	result = tk.MustQuery("select cast('11:11:11' as time)")
	result.Check(testkit.Rows("11:11:11"))
	result = tk.MustQuery("select * from t where a > cast(2 as decimal)")
	result.Check(testkit.Rows("3 2"))
	result = tk.MustQuery("select cast(-1 as unsigned)")
	result.Check(testkit.Rows("18446744073709551615"))
	tk.MustExec("drop table if exists t")
	tk.MustExec("create table t(a decimal(3, 1), b double, c datetime, d time, e int)")
	tk.MustExec("insert into t value(12.3, 1.23, '2017-01-01 12:12:12', '12:12:12', 123)")
	result = tk.MustQuery("select cast(a as json), cast(b as json), cast(c as json), cast(d as json), cast(e as json) from t")
	result.Check(testkit.Rows(`12.3 1.23 "2017-01-01 12:12:12.000000" "12:12:12.000000" 123`))
	result = tk.MustQuery(`select cast(10101000000 as time);`)
	result.Check(testkit.Rows("00:00:00"))
	result = tk.MustQuery(`select cast(10101001000 as time);`)
	result.Check(testkit.Rows("00:10:00"))
	result = tk.MustQuery(`select cast(10000000000 as time);`)
	result.Check(testkit.Rows("<nil>"))
	result = tk.MustQuery(`select cast(20171222020005 as time);`)
	result.Check(testkit.Rows("02:00:05"))
	result = tk.MustQuery(`select cast(8380000 as time);`)
	result.Check(testkit.Rows("838:00:00"))
	result = tk.MustQuery(`select cast(8390000 as time);`)
	result.Check(testkit.Rows("<nil>"))
	result = tk.MustQuery(`select cast(8386000 as time);`)
	result.Check(testkit.Rows("<nil>"))
	result = tk.MustQuery(`select cast(8385960 as time);`)
	result.Check(testkit.Rows("<nil>"))
	result = tk.MustQuery(`select cast(cast('2017-01-01 01:01:11.12' as date) as datetime(2));`)
	result.Check(testkit.Rows("2017-01-01 00:00:00.00"))
	result = tk.MustQuery(`select cast(20170118.999 as datetime);`)
	result.Check(testkit.Rows("2017-01-18 00:00:00"))
	tk.MustQuery(`select convert(a2.a, unsigned int) from (select cast('"9223372036854775808"' as json) as a) as a2;`)

	tk.MustExec(`create table tb5(a bigint(64) unsigned, b double);`)
	tk.MustExec(`insert into tb5 (a, b) values (9223372036854776000, 9223372036854776000);`)
	tk.MustExec(`insert into tb5 (a, b) select * from (select cast(a as json) as a1, b from tb5) as t where t.a1 = t.b;`)
	tk.MustExec(`drop table tb5;`)

	tk.MustExec(`create table tb5(a float(64));`)
	tk.MustExec(`insert into tb5(a) values (13835058055282163712);`)
	tk.MustQuery(`select convert(t.a1, signed int) from (select convert(a, json) as a1 from tb5) as t`)
	tk.MustExec(`drop table tb5;`)

	// test builtinCastIntAsIntSig
	// Cast MaxUint64 to unsigned should be -1
	tk.MustQuery("select cast(0xffffffffffffffff as signed);").Check(testkit.Rows("-1"))
	tk.MustQuery("select cast(0x9999999999999999999999999999999999999999999 as signed);").Check(testkit.Rows("-1"))
	tk.MustExec("create table tb5(a bigint);")
	tk.MustExec("set sql_mode=''")
	tk.MustExec("insert into tb5(a) values (0xfffffffffffffffffffffffff);")
	tk.MustQuery("select * from tb5;").Check(testkit.Rows("9223372036854775807"))
	tk.MustExec("drop table tb5;")

	tk.MustExec(`create table tb5(a double);`)
	tk.MustExec(`insert into test.tb5 (a) values (18446744073709551616);`)
	tk.MustExec(`insert into test.tb5 (a) values (184467440737095516160);`)
	result = tk.MustQuery(`select cast(a as unsigned) from test.tb5;`)
	// Note: MySQL will return 9223372036854775807, and it should be a bug.
	result.Check(testkit.Rows("18446744073709551615", "18446744073709551615"))
	tk.MustExec(`drop table tb5;`)

	// test builtinCastIntAsDecimalSig
	tk.MustExec(`create table tb5(a bigint(64) unsigned, b decimal(64, 10));`)
	tk.MustExec(`insert into tb5 (a, b) values (9223372036854775808, 9223372036854775808);`)
	tk.MustExec(`insert into tb5 (select * from tb5 where a = b);`)
	result = tk.MustQuery(`select * from tb5;`)
	result.Check(testkit.Rows("9223372036854775808 9223372036854775808.0000000000", "9223372036854775808 9223372036854775808.0000000000"))
	tk.MustExec(`drop table tb5;`)

	// test builtinCastIntAsRealSig
	tk.MustExec(`create table tb5(a bigint(64) unsigned, b double(64, 10));`)
	tk.MustExec(`insert into tb5 (a, b) values (13835058000000000000, 13835058000000000000);`)
	tk.MustExec(`insert into tb5 (select * from tb5 where a = b);`)
	result = tk.MustQuery(`select * from tb5;`)
	result.Check(testkit.Rows("13835058000000000000 13835058000000000000", "13835058000000000000 13835058000000000000"))
	tk.MustExec(`drop table tb5;`)

	// test builtinCastRealAsIntSig
	tk.MustExec(`create table tb5(a double, b float);`)
	tk.MustExec(`insert into tb5 (a, b) values (184467440737095516160, 184467440737095516160);`)
	tk.MustQuery(`select * from tb5 where cast(a as unsigned int)=0;`).Check(testkit.Rows())
	tk.MustQuery("show warnings;").Check(testkit.Rows("Warning 1690 constant 1.844674407370955e+20 overflows bigint"))
	_ = tk.MustQuery(`select * from tb5 where cast(b as unsigned int)=0;`)
	tk.MustQuery("show warnings;").Check(testkit.Rows("Warning 1690 constant 1.844674407370955e+20 overflows bigint"))
	tk.MustExec(`drop table tb5;`)
	tk.MustExec(`create table tb5(a double, b bigint unsigned);`)
	tk.MustExec(`insert into tb5 (a, b) values (18446744073709551616, 18446744073709551615);`)
	_ = tk.MustQuery(`select * from tb5 where cast(a as unsigned int)=b;`)
	// TODO `obtained string = "[18446744073709552000 18446744073709551615]`
	// result.Check(testkit.Rows("18446744073709551616 18446744073709551615"))
	tk.MustQuery("show warnings;").Check(testkit.Rows())
	tk.MustExec(`drop table tb5;`)

	// test builtinCastJSONAsIntSig
	tk.MustExec(`create table tb5(a json, b bigint unsigned);`)
	tk.MustExec(`insert into tb5 (a, b) values ('184467440737095516160', 18446744073709551615);`)
	_ = tk.MustQuery(`select * from tb5 where cast(a as unsigned int)=b;`)
	tk.MustQuery("show warnings;").Check(testkit.Rows("Warning 1690 constant 1.844674407370955e+20 overflows bigint"))
	_ = tk.MustQuery(`select * from tb5 where cast(b as unsigned int)=0;`)
	tk.MustQuery("show warnings;").Check(testkit.Rows())
	tk.MustExec(`drop table tb5;`)
	tk.MustExec(`create table tb5(a json, b bigint unsigned);`)
	tk.MustExec(`insert into tb5 (a, b) values ('92233720368547758080', 18446744073709551615);`)
	_ = tk.MustQuery(`select * from tb5 where cast(a as signed int)=b;`)
	tk.MustQuery("show warnings;").Check(testkit.Rows("Warning 1690 constant 9.223372036854776e+19 overflows bigint"))
	tk.MustExec(`drop table tb5;`)

	// test builtinCastIntAsStringSig
	tk.MustExec(`create table tb5(a bigint(64) unsigned,b varchar(50));`)
	tk.MustExec(`insert into tb5(a, b) values (9223372036854775808, '9223372036854775808');`)
	tk.MustExec(`insert into tb5(select * from tb5 where a = b);`)
	result = tk.MustQuery(`select * from tb5;`)
	result.Check(testkit.Rows("9223372036854775808 9223372036854775808", "9223372036854775808 9223372036854775808"))
	tk.MustExec(`drop table tb5;`)

	// test builtinCastIntAsDecimalSig
	tk.MustExec(`drop table if exists tb5`)
	tk.MustExec(`create table tb5 (a decimal(65), b bigint(64) unsigned);`)
	tk.MustExec(`insert into tb5 (a, b) values (9223372036854775808, 9223372036854775808);`)
	result = tk.MustQuery(`select cast(b as decimal(64)) from tb5 union all select b from tb5;`)
	result.Check(testkit.Rows("9223372036854775808", "9223372036854775808"))
	tk.MustExec(`drop table tb5`)

	// test builtinCastIntAsRealSig
	tk.MustExec(`drop table if exists tb5`)
	tk.MustExec(`create table tb5 (a bigint(64) unsigned, b double(64, 10));`)
	tk.MustExec(`insert into tb5 (a, b) values (9223372036854775808, 9223372036854775808);`)
	result = tk.MustQuery(`select a from tb5 where a = b union all select b from tb5;`)
	result.Check(testkit.Rows("9223372036854776000", "9223372036854776000"))
	tk.MustExec(`drop table tb5`)

	// Test corner cases of cast string as datetime
	result = tk.MustQuery(`select cast("170102034" as datetime);`)
	result.Check(testkit.Rows("2017-01-02 03:04:00"))
	result = tk.MustQuery(`select cast("1701020304" as datetime);`)
	result.Check(testkit.Rows("2017-01-02 03:04:00"))
	result = tk.MustQuery(`select cast("1701020304." as datetime);`)
	result.Check(testkit.Rows("2017-01-02 03:04:00"))
	result = tk.MustQuery(`select cast("1701020304.1" as datetime);`)
	result.Check(testkit.Rows("2017-01-02 03:04:01"))
	result = tk.MustQuery(`select cast("1701020304.111" as datetime);`)
	result.Check(testkit.Rows("2017-01-02 03:04:11"))
	tk.MustQuery("show warnings;").Check(testkit.Rows("Warning 1292 Truncated incorrect datetime value: '1701020304.111'"))
	result = tk.MustQuery(`select cast("17011" as datetime);`)
	result.Check(testkit.Rows("2017-01-01 00:00:00"))
	result = tk.MustQuery(`select cast("150101." as datetime);`)
	result.Check(testkit.Rows("2015-01-01 00:00:00"))
	result = tk.MustQuery(`select cast("150101.a" as datetime);`)
	result.Check(testkit.Rows("2015-01-01 00:00:00"))
	tk.MustQuery("show warnings;").Check(testkit.Rows("Warning 1292 Truncated incorrect datetime value: '150101.a'"))
	result = tk.MustQuery(`select cast("150101.1a" as datetime);`)
	result.Check(testkit.Rows("2015-01-01 01:00:00"))
	tk.MustQuery("show warnings;").Check(testkit.Rows("Warning 1292 Truncated incorrect datetime value: '150101.1a'"))
	result = tk.MustQuery(`select cast("150101.1a1" as datetime);`)
	result.Check(testkit.Rows("2015-01-01 01:00:00"))
	tk.MustQuery("show warnings;").Check(testkit.Rows("Warning 1292 Truncated incorrect datetime value: '150101.1a1'"))
	result = tk.MustQuery(`select cast("1101010101.111" as datetime);`)
	result.Check(testkit.Rows("2011-01-01 01:01:11"))
	tk.MustQuery("show warnings;").Check(testkit.Rows("Warning 1292 Truncated incorrect datetime value: '1101010101.111'"))
	result = tk.MustQuery(`select cast("1101010101.11aaaaa" as datetime);`)
	result.Check(testkit.Rows("2011-01-01 01:01:11"))
	tk.MustQuery("show warnings;").Check(testkit.Rows("Warning 1292 Truncated incorrect datetime value: '1101010101.11aaaaa'"))
	result = tk.MustQuery(`select cast("1101010101.a1aaaaa" as datetime);`)
	result.Check(testkit.Rows("2011-01-01 01:01:00"))
	tk.MustQuery("show warnings;").Check(testkit.Rows("Warning 1292 Truncated incorrect datetime value: '1101010101.a1aaaaa'"))
	result = tk.MustQuery(`select cast("1101010101.11" as datetime);`)
	result.Check(testkit.Rows("2011-01-01 01:01:11"))
	tk.MustQuery("select @@warning_count;").Check(testkit.Rows("0"))
	result = tk.MustQuery(`select cast("1101010101.111" as datetime);`)
	result.Check(testkit.Rows("2011-01-01 01:01:11"))
	tk.MustQuery("show warnings;").Check(testkit.Rows("Warning 1292 Truncated incorrect datetime value: '1101010101.111'"))
	result = tk.MustQuery(`select cast("970101.111" as datetime);`)
	result.Check(testkit.Rows("1997-01-01 11:01:00"))
	tk.MustQuery("select @@warning_count;").Check(testkit.Rows("0"))
	result = tk.MustQuery(`select cast("970101.11111" as datetime);`)
	result.Check(testkit.Rows("1997-01-01 11:11:01"))
	tk.MustQuery("select @@warning_count;").Check(testkit.Rows("0"))
	result = tk.MustQuery(`select cast("970101.111a1" as datetime);`)
	result.Check(testkit.Rows("1997-01-01 11:01:00"))
	tk.MustQuery("show warnings;").Check(testkit.Rows("Warning 1292 Truncated incorrect datetime value: '970101.111a1'"))

	// for ISNULL
	tk.MustExec("drop table if exists t")
	tk.MustExec("create table t (a int, b int, c int, d char(10), e datetime, f float, g decimal(10, 3))")
	tk.MustExec("insert t values (1, 0, null, null, null, null, null)")
	result = tk.MustQuery("select ISNULL(a), ISNULL(b), ISNULL(c), ISNULL(d), ISNULL(e), ISNULL(f), ISNULL(g) from t")
	result.Check(testkit.Rows("0 0 1 1 1 1 1"))

	// fix issue #3942
	result = tk.MustQuery("select cast('-24 100:00:00' as time);")
	result.Check(testkit.Rows("-676:00:00"))
	result = tk.MustQuery("select cast('12:00:00.000000' as datetime);")
	result.Check(testkit.Rows("2012-00-00 00:00:00"))
	result = tk.MustQuery("select cast('-34 100:00:00' as time);")
	result.Check(testkit.Rows("-838:59:59"))

	// fix issue #4324. cast decimal/int/string to time compatibility.
	invalidTimes := []string{
		"10009010",
		"239010",
		"233070",
		"23:90:10",
		"23:30:70",
		"239010.2",
		"233070.8",
	}
	tk.MustExec("DROP TABLE IF EXISTS t;")
	tk.MustExec("CREATE TABLE t (ix TIME);")
	tk.MustExec("SET SQL_MODE='';")
	for _, invalidTime := range invalidTimes {
		msg := fmt.Sprintf("Warning 1292 Truncated incorrect time value: '%s'", invalidTime)
		result = tk.MustQuery(fmt.Sprintf("select cast('%s' as time);", invalidTime))
		result.Check(testkit.Rows("<nil>"))
		result = tk.MustQuery("show warnings")
		result.Check(testkit.Rows(msg))
		_, err := tk.Exec(fmt.Sprintf("insert into t select cast('%s' as time);", invalidTime))
		c.Assert(err, IsNil)
		result = tk.MustQuery("show warnings")
		result.Check(testkit.Rows(msg))
	}
	tk.MustExec("set sql_mode = 'STRICT_TRANS_TABLES'")
	for _, invalidTime := range invalidTimes {
		msg := fmt.Sprintf("Warning 1292 Truncated incorrect time value: '%s'", invalidTime)
		result = tk.MustQuery(fmt.Sprintf("select cast('%s' as time);", invalidTime))
		result.Check(testkit.Rows("<nil>"))
		result = tk.MustQuery("show warnings")
		result.Check(testkit.Rows(msg))
		_, err := tk.Exec(fmt.Sprintf("insert into t select cast('%s' as time);", invalidTime))
		c.Assert(err.Error(), Equals, fmt.Sprintf("[types:1292]Truncated incorrect time value: '%s'", invalidTime))
	}

	// Fix issue #3691, cast compatibility.
	result = tk.MustQuery("select cast('18446744073709551616' as unsigned);")
	result.Check(testkit.Rows("18446744073709551615"))
	result = tk.MustQuery("select cast('18446744073709551616' as signed);")
	result.Check(testkit.Rows("-1"))
	result = tk.MustQuery("select cast('9223372036854775808' as signed);")
	result.Check(testkit.Rows("-9223372036854775808"))
	result = tk.MustQuery("select cast('9223372036854775809' as signed);")
	result.Check(testkit.Rows("-9223372036854775807"))
	result = tk.MustQuery("select cast('9223372036854775807' as signed);")
	result.Check(testkit.Rows("9223372036854775807"))
	result = tk.MustQuery("select cast('18446744073709551615' as signed);")
	result.Check(testkit.Rows("-1"))
	result = tk.MustQuery("select cast('18446744073709551614' as signed);")
	result.Check(testkit.Rows("-2"))
	result = tk.MustQuery("select cast(18446744073709551615 as unsigned);")
	result.Check(testkit.Rows("18446744073709551615"))
	result = tk.MustQuery("select cast(18446744073709551616 as unsigned);")
	result.Check(testkit.Rows("18446744073709551615"))
	result = tk.MustQuery("select cast(18446744073709551616 as signed);")
	result.Check(testkit.Rows("9223372036854775807"))
	result = tk.MustQuery("select cast(18446744073709551617 as signed);")
	result.Check(testkit.Rows("9223372036854775807"))
	result = tk.MustQuery("select cast(18446744073709551615 as signed);")
	result.Check(testkit.Rows("-1"))
	result = tk.MustQuery("select cast(18446744073709551614 as signed);")
	result.Check(testkit.Rows("-2"))
	result = tk.MustQuery("select cast(-18446744073709551616 as signed);")
	result.Check(testkit.Rows("-9223372036854775808"))
	result = tk.MustQuery("select cast(18446744073709551614.9 as unsigned);") // Round up
	result.Check(testkit.Rows("18446744073709551615"))
	result = tk.MustQuery("select cast(18446744073709551614.4 as unsigned);") // Round down
	result.Check(testkit.Rows("18446744073709551614"))
	result = tk.MustQuery("select cast(-9223372036854775809 as signed);")
	result.Check(testkit.Rows("-9223372036854775808"))
	result = tk.MustQuery("select cast(-9223372036854775809 as unsigned);")
	result.Check(testkit.Rows("0"))
	result = tk.MustQuery("select cast(-9223372036854775808 as unsigned);")
	result.Check(testkit.Rows("9223372036854775808"))
	result = tk.MustQuery("select cast('-9223372036854775809' as unsigned);")
	result.Check(testkit.Rows("9223372036854775808"))
	result = tk.MustQuery("select cast('-9223372036854775807' as unsigned);")
	result.Check(testkit.Rows("9223372036854775809"))
	result = tk.MustQuery("select cast('-2' as unsigned);")
	result.Check(testkit.Rows("18446744073709551614"))
	result = tk.MustQuery("select cast(cast(1-2 as unsigned) as signed integer);")
	result.Check(testkit.Rows("-1"))
	result = tk.MustQuery("select cast(1 as signed int)")
	result.Check(testkit.Rows("1"))

	// test cast as double
	result = tk.MustQuery("select cast(1 as double)")
	result.Check(testkit.Rows("1"))
	result = tk.MustQuery("select cast(cast(12345 as unsigned) as double)")
	result.Check(testkit.Rows("12345"))
	result = tk.MustQuery("select cast(1.1 as double)")
	result.Check(testkit.Rows("1.1"))
	result = tk.MustQuery("select cast(-1.1 as double)")
	result.Check(testkit.Rows("-1.1"))
	result = tk.MustQuery("select cast('123.321' as double)")
	result.Check(testkit.Rows("123.321"))
	result = tk.MustQuery("select cast('12345678901234567890' as double) = 1.2345678901234567e19")
	result.Check(testkit.Rows("1"))
	result = tk.MustQuery("select cast(-1 as double)")
	result.Check(testkit.Rows("-1"))
	result = tk.MustQuery("select cast(null as double)")
	result.Check(testkit.Rows("<nil>"))
	result = tk.MustQuery("select cast(12345678901234567890 as double) = 1.2345678901234567e19")
	result.Check(testkit.Rows("1"))
	result = tk.MustQuery("select cast(cast(-1 as unsigned) as double) = 1.8446744073709552e19")
	result.Check(testkit.Rows("1"))
	result = tk.MustQuery("select cast(1e100 as double) = 1e100")
	result.Check(testkit.Rows("1"))
	result = tk.MustQuery("select cast(123456789012345678901234567890 as double) = 1.2345678901234568e29")
	result.Check(testkit.Rows("1"))
	result = tk.MustQuery("select cast(0x12345678 as double)")
	result.Check(testkit.Rows("305419896"))

	// test cast as float
	result = tk.MustQuery("select cast(1 as float)")
	result.Check(testkit.Rows("1"))
	result = tk.MustQuery("select cast(cast(12345 as unsigned) as float)")
	result.Check(testkit.Rows("12345"))
	result = tk.MustQuery("select cast(1.1 as float) = 1.1")
	result.Check(testkit.Rows("1"))
	result = tk.MustQuery("select cast(-1.1 as float) = -1.1")
	result.Check(testkit.Rows("1"))
	result = tk.MustQuery("select cast('123.321' as float) =123.321")
	result.Check(testkit.Rows("1"))
	result = tk.MustQuery("select cast('12345678901234567890' as float) = 1.2345678901234567e19")
	result.Check(testkit.Rows("1"))
	result = tk.MustQuery("select cast(-1 as float)")
	result.Check(testkit.Rows("-1"))
	result = tk.MustQuery("select cast(null as float)")
	result.Check(testkit.Rows("<nil>"))
	result = tk.MustQuery("select cast(12345678901234567890 as float) = 1.2345678901234567e19")
	result.Check(testkit.Rows("1"))
	result = tk.MustQuery("select cast(cast(-1 as unsigned) as float) = 1.8446744073709552e19")
	result.Check(testkit.Rows("1"))
	result = tk.MustQuery("select cast(1e100 as float(40)) = 1e100")
	result.Check(testkit.Rows("1"))
	result = tk.MustQuery("select cast(123456789012345678901234567890 as float(40)) = 1.2345678901234568e29")
	result.Check(testkit.Rows("1"))
	result = tk.MustQuery("select cast(0x12345678 as float(40)) = 305419896")
	result.Check(testkit.Rows("1"))

	// test cast as real
	result = tk.MustQuery("select cast(1 as real)")
	result.Check(testkit.Rows("1"))
	result = tk.MustQuery("select cast(cast(12345 as unsigned) as real)")
	result.Check(testkit.Rows("12345"))
	result = tk.MustQuery("select cast(1.1 as real) = 1.1")
	result.Check(testkit.Rows("1"))
	result = tk.MustQuery("select cast(-1.1 as real) = -1.1")
	result.Check(testkit.Rows("1"))
	result = tk.MustQuery("select cast('123.321' as real) =123.321")
	result.Check(testkit.Rows("1"))
	result = tk.MustQuery("select cast('12345678901234567890' as real) = 1.2345678901234567e19")
	result.Check(testkit.Rows("1"))
	result = tk.MustQuery("select cast(-1 as real)")
	result.Check(testkit.Rows("-1"))
	result = tk.MustQuery("select cast(null as real)")
	result.Check(testkit.Rows("<nil>"))
	result = tk.MustQuery("select cast(12345678901234567890 as real) = 1.2345678901234567e19")
	result.Check(testkit.Rows("1"))
	result = tk.MustQuery("select cast(cast(-1 as unsigned) as real) = 1.8446744073709552e19")
	result.Check(testkit.Rows("1"))
	result = tk.MustQuery("select cast(1e100 as real) = 1e100")
	result.Check(testkit.Rows("1"))
	result = tk.MustQuery("select cast(123456789012345678901234567890 as real) = 1.2345678901234568e29")
	result.Check(testkit.Rows("1"))
	result = tk.MustQuery("select cast(0x12345678 as real) = 305419896")
	result.Check(testkit.Rows("1"))

	// test cast time as decimal overflow
	tk.MustExec("drop table if exists t1")
	tk.MustExec("create table t1(s1 time);")
	tk.MustExec("insert into t1 values('11:11:11');")
	result = tk.MustQuery("select cast(s1 as decimal(7, 2)) from t1;")
	result.Check(testkit.Rows("99999.99"))
	result = tk.MustQuery("select cast(s1 as decimal(8, 2)) from t1;")
	result.Check(testkit.Rows("111111.00"))
	_, err := tk.Exec("insert into t1 values(cast('111111.00' as decimal(7, 2)));")
	c.Assert(err, NotNil)

	result = tk.MustQuery(`select CAST(0x8fffffffffffffff as signed) a,
	CAST(0xfffffffffffffffe as signed) b,
	CAST(0xffffffffffffffff as unsigned) c;`)
	result.Check(testkit.Rows("-8070450532247928833 -2 18446744073709551615"))

	result = tk.MustQuery(`select cast("1:2:3" as TIME) = "1:02:03"`)
	result.Check(testkit.Rows("0"))

	// fixed issue #3471
	tk.MustExec("drop table if exists t")
	tk.MustExec("create table t(a time(6));")
	tk.MustExec("insert into t value('12:59:59.999999')")
	result = tk.MustQuery("select cast(a as signed) from t")
	result.Check(testkit.Rows("130000"))

	// fixed issue #3762
	result = tk.MustQuery("select -9223372036854775809;")
	result.Check(testkit.Rows("-9223372036854775809"))
	result = tk.MustQuery("select --9223372036854775809;")
	result.Check(testkit.Rows("9223372036854775809"))
	result = tk.MustQuery("select -9223372036854775808;")
	result.Check(testkit.Rows("-9223372036854775808"))

	tk.MustExec("drop table if exists t")
	tk.MustExec("create table t(a bigint(30));")
	_, err = tk.Exec("insert into t values(-9223372036854775809)")
	c.Assert(err, NotNil)

	// test case decimal precision less than the scale.
	_, err = tk.Exec("select cast(12.1 as decimal(3, 4));")
	c.Assert(err, NotNil)
	c.Assert(err.Error(), Equals, "[types:1427]For float(M,D), double(M,D) or decimal(M,D), M must be >= D (column '12.1').")

	// test unhex and hex
	result = tk.MustQuery("select unhex('4D7953514C')")
	result.Check(testkit.Rows("MySQL"))
	result = tk.MustQuery("select unhex(hex('string'))")
	result.Check(testkit.Rows("string"))
	result = tk.MustQuery("select unhex('ggg')")
	result.Check(testkit.Rows("<nil>"))
	result = tk.MustQuery("select unhex(-1)")
	result.Check(testkit.Rows("<nil>"))
	result = tk.MustQuery("select hex(unhex('1267'))")
	result.Check(testkit.Rows("1267"))
	result = tk.MustQuery("select hex(unhex(1267))")
	result.Check(testkit.Rows("1267"))
	tk.MustExec("drop table if exists t")
	tk.MustExec("create table t(a binary(8))")
	tk.MustExec(`insert into t values('test')`)
	result = tk.MustQuery("select hex(a) from t")
	result.Check(testkit.Rows("7465737400000000"))
	result = tk.MustQuery("select unhex(a) from t")
	result.Check(testkit.Rows("<nil>"))

	// select from_unixtime
	result = tk.MustQuery("select from_unixtime(1451606400)")
	unixTime := time.Unix(1451606400, 0).String()[:19]
	result.Check(testkit.Rows(unixTime))
	result = tk.MustQuery("select from_unixtime(14516064000/10)")
	result.Check(testkit.Rows("2016-01-01 08:00:00.0000"))
	result = tk.MustQuery("select from_unixtime('14516064000'/10)")
	result.Check(testkit.Rows("2016-01-01 08:00:00.000000"))
	result = tk.MustQuery("select from_unixtime(cast(1451606400 as double))")
	result.Check(testkit.Rows("2016-01-01 08:00:00.000000"))
	result = tk.MustQuery("select from_unixtime(cast(cast(1451606400 as double) as DECIMAL))")
	result.Check(testkit.Rows("2016-01-01 08:00:00"))
	result = tk.MustQuery("select from_unixtime(cast(cast(1451606400 as double) as DECIMAL(65,1)))")
	result.Check(testkit.Rows("2016-01-01 08:00:00.0"))
	result = tk.MustQuery("select from_unixtime(1451606400.123456)")
	unixTime = time.Unix(1451606400, 123456000).String()[:26]
	result.Check(testkit.Rows(unixTime))
	result = tk.MustQuery("select from_unixtime(1451606400.1234567)")
	unixTime = time.Unix(1451606400, 123456700).Round(time.Microsecond).Format("2006-01-02 15:04:05.000000")[:26]
	result.Check(testkit.Rows(unixTime))
	result = tk.MustQuery("select from_unixtime(1451606400.999999)")
	unixTime = time.Unix(1451606400, 999999000).String()[:26]
	result.Check(testkit.Rows(unixTime))
	result = tk.MustQuery("select from_unixtime(1511247196661)")
	result.Check(testkit.Rows("<nil>"))
	result = tk.MustQuery("select from_unixtime('1451606400.123');")
	result.Check(testkit.Rows("2016-01-01 08:00:00.123000"))

	tk.MustExec("drop table if exists t;")
	tk.MustExec("create table t(a int);")
	tk.MustExec("insert into t value(1451606400);")
	result = tk.MustQuery("select from_unixtime(a) from t;")
	result.Check(testkit.Rows("2016-01-01 08:00:00"))

	// test strcmp
	result = tk.MustQuery("select strcmp('abc', 'def')")
	result.Check(testkit.Rows("-1"))
	result = tk.MustQuery("select strcmp('abc', 'aba')")
	result.Check(testkit.Rows("1"))
	result = tk.MustQuery("select strcmp('abc', 'abc')")
	result.Check(testkit.Rows("0"))
	result = tk.MustQuery("select substr(null, 1, 2)")
	result.Check(testkit.Rows("<nil>"))
	result = tk.MustQuery("select substr('123', null, 2)")
	result.Check(testkit.Rows("<nil>"))
	result = tk.MustQuery("select substr('123', 1, null)")
	result.Check(testkit.Rows("<nil>"))

	// for case
	tk.MustExec("drop table if exists t")
	tk.MustExec("create table t (a varchar(255), b int)")
	tk.MustExec("insert t values ('str1', 1)")
	result = tk.MustQuery("select * from t where a = case b when 1 then 'str1' when 2 then 'str2' end")
	result.Check(testkit.Rows("str1 1"))
	result = tk.MustQuery("select * from t where a = case b when 1 then 'str2' when 2 then 'str3' end")
	result.Check(nil)
	tk.MustExec("insert t values ('str2', 2)")
	result = tk.MustQuery("select * from t where a = case b when 2 then 'str2' when 3 then 'str3' end")
	result.Check(testkit.Rows("str2 2"))
	tk.MustExec("insert t values ('str3', 3)")
	result = tk.MustQuery("select * from t where a = case b when 4 then 'str4' when 5 then 'str5' else 'str3' end")
	result.Check(testkit.Rows("str3 3"))
	result = tk.MustQuery("select * from t where a = case b when 4 then 'str4' when 5 then 'str5' else 'str6' end")
	result.Check(nil)
	result = tk.MustQuery("select * from t where a = case  when b then 'str3' when 1 then 'str1' else 'str2' end")
	result.Check(testkit.Rows("str3 3"))
	tk.MustExec("delete from t")
	tk.MustExec("insert t values ('str2', 0)")
	result = tk.MustQuery("select * from t where a = case  when b then 'str3' when 0 then 'str1' else 'str2' end")
	result.Check(testkit.Rows("str2 0"))
	tk.MustExec("insert t values ('str1', null)")
	result = tk.MustQuery("select * from t where a = case b when null then 'str3' when 10 then 'str1' else 'str2' end")
	result.Check(testkit.Rows("str2 0"))
	result = tk.MustQuery("select * from t where a = case null when b then 'str3' when 10 then 'str1' else 'str2' end")
	result.Check(testkit.Rows("str2 0"))
	tk.MustExec("insert t values (null, 4)")
	result = tk.MustQuery("select * from t where b < case a when null then 0 when 'str2' then 0 else 9 end")
	result.Check(testkit.Rows("<nil> 4"))
	result = tk.MustQuery("select * from t where b = case when a is null then 4 when  a = 'str5' then 7 else 9 end")
	result.Check(testkit.Rows("<nil> 4"))
	// test warnings
	tk.MustQuery("select case when b=0 then 1 else 1/b end from t")
	tk.MustQuery("show warnings").Check(testkit.Rows())
	tk.MustQuery("select if(b=0, 1, 1/b) from t")
	tk.MustQuery("show warnings").Check(testkit.Rows())
	tk.MustQuery("select ifnull(b, b/0) from t")
	tk.MustQuery("show warnings").Check(testkit.Rows())

	tk.MustQuery("select case when 1 then 1 else 1/0 end")
	tk.MustQuery("show warnings").Check(testkit.Rows())
	tk.MustQuery(" select if(1,1,1/0)")
	tk.MustQuery("show warnings").Check(testkit.Rows())
	tk.MustQuery("select ifnull(1, 1/0)")
	tk.MustQuery("show warnings").Check(testkit.Rows())

	tk.MustExec("delete from t")
	tk.MustExec("insert t values ('str2', 0)")
	tk.MustQuery("select case when b < 1 then 1 else 1/0 end from t")
	tk.MustQuery("show warnings").Check(testkit.Rows())
	tk.MustQuery("select case when b < 1 then 1 when 1/0 then b else 1/0 end from t")
	tk.MustQuery("show warnings").Check(testkit.Rows())
	tk.MustQuery("select if(b < 1 , 1, 1/0) from t")
	tk.MustQuery("show warnings").Check(testkit.Rows())
	tk.MustQuery("select ifnull(b, 1/0) from t")
	tk.MustQuery("show warnings").Check(testkit.Rows())
	tk.MustQuery("select COALESCE(1, b, b/0) from t")
	tk.MustQuery("show warnings").Check(testkit.Rows())
	tk.MustQuery("select 0 and b/0 from t")
	tk.MustQuery("show warnings").Check(testkit.Rows())
	tk.MustQuery("select 1 or b/0 from t")
	tk.MustQuery("show warnings").Check(testkit.Rows())

	tk.MustQuery("select 1 or 1/0")
	tk.MustQuery("show warnings").Check(testkit.Rows())
	tk.MustQuery("select 0 and 1/0")
	tk.MustQuery("show warnings").Check(testkit.Rows())
	tk.MustQuery("select COALESCE(1, 1/0)")
	tk.MustQuery("show warnings").Check(testkit.Rows())
	tk.MustQuery("select interval(1,0,1,2,1/0)")
	tk.MustQuery("show warnings").Check(testkit.Rows())

	tk.MustQuery("select case 2.0 when 2.0 then 3.0 when 3.0 then 2.0 end").Check(testkit.Rows("3.0"))
	tk.MustQuery("select case 2.0 when 3.0 then 2.0 when 4.0 then 3.0 else 5.0 end").Check(testkit.Rows("5.0"))
	tk.MustQuery("select case cast('2011-01-01' as date) when cast('2011-01-01' as date) then cast('2011-02-02' as date) end").Check(testkit.Rows("2011-02-02"))
	tk.MustQuery("select case cast('2012-01-01' as date) when cast('2011-01-01' as date) then cast('2011-02-02' as date) else cast('2011-03-03' as date) end").Check(testkit.Rows("2011-03-03"))
	tk.MustQuery("select case cast('10:10:10' as time) when cast('10:10:10' as time) then cast('11:11:11' as time) end").Check(testkit.Rows("11:11:11"))
	tk.MustQuery("select case cast('10:10:13' as time) when cast('10:10:10' as time) then cast('11:11:11' as time) else cast('22:22:22' as time) end").Check(testkit.Rows("22:22:22"))

	// for cast
	result = tk.MustQuery("select cast(1234 as char(3))")
	result.Check(testkit.Rows("123"))
	result = tk.MustQuery("select cast(1234 as char(0))")
	result.Check(testkit.Rows(""))
	result = tk.MustQuery("show warnings")
	result.Check(testkit.Rows("Warning 1406 Data Too Long, field len 0, data len 4"))
	result = tk.MustQuery("select CAST( - 8 AS DECIMAL ) * + 52 + 87 < - 86")
	result.Check(testkit.Rows("1"))

	// for char
	result = tk.MustQuery("select char(97, 100, 256, 89)")
	result.Check(testkit.Rows("ad\x01\x00Y"))
	result = tk.MustQuery("select char(97, null, 100, 256, 89)")
	result.Check(testkit.Rows("ad\x01\x00Y"))
	result = tk.MustQuery("select char(97, null, 100, 256, 89 using utf8)")
	result.Check(testkit.Rows("ad\x01\x00Y"))
	result = tk.MustQuery("select char(97, null, 100, 256, 89 using ascii)")
	result.Check(testkit.Rows("ad\x01\x00Y"))
	err = tk.ExecToErr("select char(97, null, 100, 256, 89 using tidb)")
	c.Assert(err.Error(), Equals, "[parser:1115]Unknown character set: 'tidb'")

	// issue 3884
	tk.MustExec("drop table if exists t")
	tk.MustExec("CREATE TABLE t (c1 date, c2 datetime, c3 timestamp, c4 time, c5 year);")
	tk.MustExec("INSERT INTO t values ('2000-01-01', '2000-01-01 12:12:12', '2000-01-01 12:12:12', '12:12:12', '2000');")
	tk.MustExec("INSERT INTO t values ('2000-02-01', '2000-02-01 12:12:12', '2000-02-01 12:12:12', '13:12:12', 2000);")
	tk.MustExec("INSERT INTO t values ('2000-03-01', '2000-03-01', '2000-03-01 12:12:12', '1 12:12:12', 2000);")
	tk.MustExec("INSERT INTO t SET c1 = '2000-04-01', c2 = '2000-04-01', c3 = '2000-04-01 12:12:12', c4 = '-1 13:12:12', c5 = 2000;")
	result = tk.MustQuery("SELECT c4 FROM t where c4 < '-13:12:12';")
	result.Check(testkit.Rows("-37:12:12"))
	result = tk.MustQuery(`SELECT 1 DIV - - 28 + ( - SUM( - + 25 ) ) * - CASE - 18 WHEN 44 THEN NULL ELSE - 41 + 32 + + - 70 - + COUNT( - 95 ) * 15 END + 92`)
	result.Check(testkit.Rows("2442"))

	// for regexp, rlike
	// https://github.com/pingcap/tidb/issues/4080
	tk.MustExec(`drop table if exists t;`)
	tk.MustExec(`create table t (a char(10), b varchar(10), c binary(10), d varbinary(10));`)
	tk.MustExec(`insert into t values ('text','text','text','text');`)
	result = tk.MustQuery(`select a regexp 'xt' from t;`)
	result.Check(testkit.Rows("1"))
	result = tk.MustQuery(`select b regexp 'xt' from t;`)
	result.Check(testkit.Rows("1"))
	result = tk.MustQuery(`select b regexp binary 'Xt' from t;`)
	result.Check(testkit.Rows("0"))
	result = tk.MustQuery(`select c regexp 'Xt' from t;`)
	result.Check(testkit.Rows("0"))
	result = tk.MustQuery(`select d regexp 'Xt' from t;`)
	result.Check(testkit.Rows("0"))
	result = tk.MustQuery(`select a rlike 'xt' from t;`)
	result.Check(testkit.Rows("1"))
	result = tk.MustQuery(`select a rlike binary 'Xt' from t;`)
	result.Check(testkit.Rows("0"))
	result = tk.MustQuery(`select b rlike 'xt' from t;`)
	result.Check(testkit.Rows("1"))
	result = tk.MustQuery(`select c rlike 'Xt' from t;`)
	result.Check(testkit.Rows("0"))
	result = tk.MustQuery(`select d rlike 'Xt' from t;`)
	result.Check(testkit.Rows("0"))
	result = tk.MustQuery(`select 'a' regexp 'A', 'a' regexp binary 'A'`)
	result.Check(testkit.Rows("0 0"))

	// testCase is for like and regexp
	type testCase struct {
		pattern string
		val     string
		result  int
	}
	patternMatching := func(c *C, tk *testkit.TestKit, queryOp string, data []testCase) {
		tk.MustExec("drop table if exists t")
		tk.MustExec("create table t (a varchar(255), b int)")
		for i, d := range data {
			tk.MustExec(fmt.Sprintf("insert into t values('%s', %d)", d.val, i))
			result = tk.MustQuery(fmt.Sprintf("select * from t where a %s '%s'", queryOp, d.pattern))
			if d.result == 1 {
				rowStr := fmt.Sprintf("%s %d", d.val, i)
				result.Check(testkit.Rows(rowStr))
			} else {
				result.Check(nil)
			}
			tk.MustExec(fmt.Sprintf("delete from t where b = %d", i))
		}
	}
	// for like
	likeTests := []testCase{
		{"a", "a", 1},
		{"a", "b", 0},
		{"aA", "Aa", 0},
		{`aA%`, "aAab", 1},
		{"aA_", "Aaab", 0},
		{"Aa_", "Aab", 1},
		{"", "", 1},
		{"", "a", 0},
	}
	patternMatching(c, tk, "like", likeTests)
	// for regexp
	likeTests = []testCase{
		{"^$", "a", 0},
		{"a", "a", 1},
		{"a", "b", 0},
		{"aA", "aA", 1},
		{".", "a", 1},
		{"^.$", "ab", 0},
		{"..", "b", 0},
		{".ab", "aab", 1},
		{"ab.", "abcd", 1},
		{".*", "abcd", 1},
	}
	patternMatching(c, tk, "regexp", likeTests)

	// for #9838
	result = tk.MustQuery("select cast(1 as signed) + cast(9223372036854775807 as unsigned);")
	result.Check(testkit.Rows("9223372036854775808"))
	result = tk.MustQuery("select cast(9223372036854775807 as unsigned) + cast(1 as signed);")
	result.Check(testkit.Rows("9223372036854775808"))
	err = tk.QueryToErr("select cast(9223372036854775807 as signed) + cast(9223372036854775809 as unsigned);")
	c.Assert(err, NotNil)
	err = tk.QueryToErr("select cast(9223372036854775809 as unsigned) + cast(9223372036854775807 as signed);")
	c.Assert(err, NotNil)
	err = tk.QueryToErr("select cast(-9223372036854775807 as signed) + cast(9223372036854775806 as unsigned);")
	c.Assert(err, NotNil)
	err = tk.QueryToErr("select cast(9223372036854775806 as unsigned) + cast(-9223372036854775807 as signed);")
	c.Assert(err, NotNil)

	result = tk.MustQuery(`select 1 / '2007' div 1;`)
	result.Check(testkit.Rows("0"))
}

func (s *testIntegrationSuite) TestInfoBuiltin(c *C) {
	defer s.cleanEnv(c)
	tk := testkit.NewTestKit(c, s.store)
	tk.MustExec("use test")

	// for last_insert_id
	tk.MustExec("drop table if exists t")
	tk.MustExec("create table t (id int auto_increment, a int, PRIMARY KEY (id))")
	tk.MustExec("insert into t(a) values(1)")
	result := tk.MustQuery("select last_insert_id();")
	result.Check(testkit.Rows("1"))
	tk.MustExec("insert into t values(2, 1)")
	result = tk.MustQuery("select last_insert_id();")
	result.Check(testkit.Rows("1"))
	tk.MustExec("insert into t(a) values(1)")
	result = tk.MustQuery("select last_insert_id();")
	result.Check(testkit.Rows("3"))

	result = tk.MustQuery("select last_insert_id(5);")
	result.Check(testkit.Rows("5"))
	result = tk.MustQuery("select last_insert_id();")
	result.Check(testkit.Rows("5"))

	// for found_rows
	tk.MustExec("drop table if exists t")
	tk.MustExec("create table t (a int)")
	tk.MustQuery("select * from t") // Test XSelectTableExec
	result = tk.MustQuery("select found_rows()")
	result.Check(testkit.Rows("0"))
	result = tk.MustQuery("select found_rows()")
	result.Check(testkit.Rows("1")) // Last query is found_rows(), it returns 1 row with value 0
	tk.MustExec("insert t values (1),(2),(2)")
	tk.MustQuery("select * from t")
	result = tk.MustQuery("select found_rows()")
	result.Check(testkit.Rows("3"))
	tk.MustQuery("select * from t where a = 0")
	result = tk.MustQuery("select found_rows()")
	result.Check(testkit.Rows("0"))
	tk.MustQuery("select * from t where a = 1")
	result = tk.MustQuery("select found_rows()")
	result.Check(testkit.Rows("1"))
	tk.MustQuery("select * from t where a like '2'") // Test SelectionExec
	result = tk.MustQuery("select found_rows()")
	result.Check(testkit.Rows("2"))
	tk.MustQuery("show tables like 't'")
	result = tk.MustQuery("select found_rows()")
	result.Check(testkit.Rows("1"))
	tk.MustQuery("select count(*) from t") // Test ProjectionExec
	result = tk.MustQuery("select found_rows()")
	result.Check(testkit.Rows("1"))

	// for database
	result = tk.MustQuery("select database()")
	result.Check(testkit.Rows("test"))
	tk.MustExec("drop database test")
	result = tk.MustQuery("select database()")
	result.Check(testkit.Rows("<nil>"))
	tk.MustExec("create database test")
	tk.MustExec("use test")

	// for current_user
	sessionVars := tk.Se.GetSessionVars()
	originUser := sessionVars.User
	sessionVars.User = &auth.UserIdentity{Username: "root", Hostname: "localhost", AuthUsername: "root", AuthHostname: "127.0.%%"}
	result = tk.MustQuery("select current_user()")
	result.Check(testkit.Rows("root@127.0.%%"))
	sessionVars.User = originUser

	// for user
	sessionVars.User = &auth.UserIdentity{Username: "root", Hostname: "localhost", AuthUsername: "root", AuthHostname: "127.0.%%"}
	result = tk.MustQuery("select user()")
	result.Check(testkit.Rows("root@localhost"))
	sessionVars.User = originUser

	// for connection_id
	originConnectionID := sessionVars.ConnectionID
	sessionVars.ConnectionID = uint64(1)
	result = tk.MustQuery("select connection_id()")
	result.Check(testkit.Rows("1"))
	sessionVars.ConnectionID = originConnectionID

	// for version
	result = tk.MustQuery("select version()")
	result.Check(testkit.Rows(mysql.ServerVersion))

	// for row_count
	tk.MustExec("drop table if exists t")
	tk.MustExec("create table t (a int, b int, PRIMARY KEY (a))")
	result = tk.MustQuery("select row_count();")
	result.Check(testkit.Rows("0"))
	tk.MustExec("insert into t(a, b) values(1, 11), (2, 22), (3, 33)")
	result = tk.MustQuery("select row_count();")
	result.Check(testkit.Rows("3"))
	tk.MustExec("select * from t")
	result = tk.MustQuery("select row_count();")
	result.Check(testkit.Rows("-1"))
	tk.MustExec("update t set b=22 where a=1")
	result = tk.MustQuery("select row_count();")
	result.Check(testkit.Rows("1"))
	tk.MustExec("update t set b=22 where a=1")
	result = tk.MustQuery("select row_count();")
	result.Check(testkit.Rows("0"))
	tk.MustExec("delete from t where a=2")
	result = tk.MustQuery("select row_count();")
	result.Check(testkit.Rows("1"))
	result = tk.MustQuery("select row_count();")
	result.Check(testkit.Rows("-1"))

	// for benchmark
	success := testkit.Rows("0")
	tk.MustExec("drop table if exists t")
	tk.MustExec("create table t (a int, b int)")
	result = tk.MustQuery(`select benchmark(3, benchmark(2, length("abc")))`)
	result.Check(success)
	err := tk.ExecToErr(`select benchmark(3, length("a", "b"))`)
	c.Assert(err, NotNil)
	// Quoted from https://dev.mysql.com/doc/refman/5.7/en/information-functions.html#function_benchmark
	// Although the expression can be a subquery, it must return a single column and at most a single row.
	// For example, BENCHMARK(10, (SELECT * FROM t)) will fail if the table t has more than one column or
	// more than one row.
	oneColumnQuery := "select benchmark(10, (select a from t))"
	twoColumnQuery := "select benchmark(10, (select * from t))"
	// rows * columns:
	// 0 * 1, success;
	result = tk.MustQuery(oneColumnQuery)
	result.Check(success)
	// 0 * 2, error;
	err = tk.ExecToErr(twoColumnQuery)
	c.Assert(err, NotNil)
	// 1 * 1, success;
	tk.MustExec("insert t values (1, 2)")
	result = tk.MustQuery(oneColumnQuery)
	result.Check(success)
	// 1 * 2, error;
	err = tk.ExecToErr(twoColumnQuery)
	c.Assert(err, NotNil)
	// 2 * 1, error;
	tk.MustExec("insert t values (3, 4)")
	err = tk.ExecToErr(oneColumnQuery)
	c.Assert(err, NotNil)
	// 2 * 2, error.
	err = tk.ExecToErr(twoColumnQuery)
	c.Assert(err, NotNil)
}

func (s *testIntegrationSuite) TestControlBuiltin(c *C) {
	defer s.cleanEnv(c)
	tk := testkit.NewTestKit(c, s.store)
	tk.MustExec("use test")

	// for ifnull
	result := tk.MustQuery("select ifnull(1, 2)")
	result.Check(testkit.Rows("1"))
	result = tk.MustQuery("select ifnull(null, 2)")
	result.Check(testkit.Rows("2"))
	result = tk.MustQuery("select ifnull(1, null)")
	result.Check(testkit.Rows("1"))
	result = tk.MustQuery("select ifnull(null, null)")
	result.Check(testkit.Rows("<nil>"))

	tk.MustExec("drop table if exists t1")
	tk.MustExec("create table t1(a bigint not null)")
	result = tk.MustQuery("select ifnull(max(a),0) from t1")
	result.Check(testkit.Rows("0"))

	tk.MustExec("drop table if exists t1")
	tk.MustExec("drop table if exists t2")
	tk.MustExec("create table t1(a decimal(20,4))")
	tk.MustExec("create table t2(a decimal(20,4))")
	tk.MustExec("insert into t1 select 1.2345")
	tk.MustExec("insert into t2 select 1.2345")

	result = tk.MustQuery(`select sum(ifnull(a, 0)) from (
	select ifnull(a, 0) as a from t1
	union all
	select ifnull(a, 0) as a from t2
	) t;`)
	result.Check(testkit.Rows("2.4690"))

	// for if
	result = tk.MustQuery(`select IF(0,"ERROR","this"),IF(1,"is","ERROR"),IF(NULL,"ERROR","a"),IF(1,2,3)|0,IF(1,2.0,3.0)+0;`)
	result.Check(testkit.Rows("this is a 2 2.0"))
	tk.MustExec("drop table if exists t1;")
	tk.MustExec("CREATE TABLE t1 (st varchar(255) NOT NULL, u int(11) NOT NULL);")
	tk.MustExec("INSERT INTO t1 VALUES ('a',1),('A',1),('aa',1),('AA',1),('a',1),('aaa',0),('BBB',0);")
	result = tk.MustQuery("select if(1,st,st) s from t1 order by s;")
	result.Check(testkit.Rows("A", "AA", "BBB", "a", "a", "aa", "aaa"))
	result = tk.MustQuery("select if(u=1,st,st) s from t1 order by s;")
	result.Check(testkit.Rows("A", "AA", "BBB", "a", "a", "aa", "aaa"))
	tk.MustExec("drop table if exists t1;")
	tk.MustExec("CREATE TABLE t1 (a varchar(255), b time, c int)")
	tk.MustExec("INSERT INTO t1 VALUE('abc', '12:00:00', 0)")
	tk.MustExec("INSERT INTO t1 VALUE('1abc', '00:00:00', 1)")
	tk.MustExec("INSERT INTO t1 VALUE('0abc', '12:59:59', 0)")
	result = tk.MustQuery("select if(a, b, c), if(b, a, c), if(c, a, b) from t1")
	result.Check(testkit.Rows("0 abc 12:00:00", "00:00:00 1 1abc", "0 0abc 12:59:59"))
	result = tk.MustQuery("select if(1, 1.0, 1)")
	result.Check(testkit.Rows("1.0"))
	// FIXME: MySQL returns `1.0`.
	result = tk.MustQuery("select if(1, 1, 1.0)")
	result.Check(testkit.Rows("1"))
	tk.MustQuery("select if(count(*), cast('2000-01-01' as date), cast('2011-01-01' as date)) from t1").Check(testkit.Rows("2000-01-01"))
	tk.MustQuery("select if(count(*)=0, cast('2000-01-01' as date), cast('2011-01-01' as date)) from t1").Check(testkit.Rows("2011-01-01"))
	tk.MustQuery("select if(count(*), cast('[]' as json), cast('{}' as json)) from t1").Check(testkit.Rows("[]"))
	tk.MustQuery("select if(count(*)=0, cast('[]' as json), cast('{}' as json)) from t1").Check(testkit.Rows("{}"))

	result = tk.MustQuery("SELECT 79 + + + CASE -87 WHEN -30 THEN COALESCE(COUNT(*), +COALESCE(+15, -33, -12 ) + +72) WHEN +COALESCE(+AVG(DISTINCT(60)), 21) THEN NULL ELSE NULL END AS col0;")
	result.Check(testkit.Rows("<nil>"))

	result = tk.MustQuery("SELECT -63 + COALESCE ( - 83, - 61 + - + 72 * - CAST( NULL AS SIGNED ) + + 3 );")
	result.Check(testkit.Rows("-146"))
}

func (s *testIntegrationSuite) TestArithmeticBuiltin(c *C) {
	defer s.cleanEnv(c)
	tk := testkit.NewTestKit(c, s.store)
	tk.MustExec("use test")
	ctx := context.Background()

	// for plus
	tk.MustExec("DROP TABLE IF EXISTS t;")
	tk.MustExec("CREATE TABLE t(a DECIMAL(4, 2), b DECIMAL(5, 3));")
	tk.MustExec("INSERT INTO t(a, b) VALUES(1.09, 1.999), (-1.1, -0.1);")
	result := tk.MustQuery("SELECT a+b FROM t;")
	result.Check(testkit.Rows("3.089", "-1.200"))
	result = tk.MustQuery("SELECT b+12, b+0.01, b+0.00001, b+12.00001 FROM t;")
	result.Check(testkit.Rows("13.999 2.009 1.99901 13.99901", "11.900 -0.090 -0.09999 11.90001"))
	result = tk.MustQuery("SELECT 1+12, 21+0.01, 89+\"11\", 12+\"a\", 12+NULL, NULL+1, NULL+NULL;")
	result.Check(testkit.Rows("13 21.01 100 12 <nil> <nil> <nil>"))
	tk.MustExec("DROP TABLE IF EXISTS t;")
	tk.MustExec("CREATE TABLE t(a BIGINT UNSIGNED, b BIGINT UNSIGNED);")
	tk.MustExec("INSERT INTO t SELECT 1<<63, 1<<63;")
	rs, err := tk.Exec("SELECT a+b FROM t;")
	c.Assert(errors.ErrorStack(err), Equals, "")
	c.Assert(rs, NotNil)
	rows, err := session.GetRows4Test(ctx, tk.Se, rs)
	c.Assert(rows, IsNil)
	c.Assert(err, NotNil)
	c.Assert(err.Error(), Equals, "[types:1690]BIGINT UNSIGNED value is out of range in '(test.t.a + test.t.b)'")
	c.Assert(rs.Close(), IsNil)
	rs, err = tk.Exec("select cast(-3 as signed) + cast(2 as unsigned);")
	c.Assert(errors.ErrorStack(err), Equals, "")
	c.Assert(rs, NotNil)
	rows, err = session.GetRows4Test(ctx, tk.Se, rs)
	c.Assert(rows, IsNil)
	c.Assert(err, NotNil)
	c.Assert(err.Error(), Equals, "[types:1690]BIGINT UNSIGNED value is out of range in '(-3 + 2)'")
	c.Assert(rs.Close(), IsNil)
	rs, err = tk.Exec("select cast(2 as unsigned) + cast(-3 as signed);")
	c.Assert(errors.ErrorStack(err), Equals, "")
	c.Assert(rs, NotNil)
	rows, err = session.GetRows4Test(ctx, tk.Se, rs)
	c.Assert(rows, IsNil)
	c.Assert(err, NotNil)
	c.Assert(err.Error(), Equals, "[types:1690]BIGINT UNSIGNED value is out of range in '(2 + -3)'")
	c.Assert(rs.Close(), IsNil)

	// for minus
	tk.MustExec("DROP TABLE IF EXISTS t;")
	tk.MustExec("CREATE TABLE t(a DECIMAL(4, 2), b DECIMAL(5, 3));")
	tk.MustExec("INSERT INTO t(a, b) VALUES(1.09, 1.999), (-1.1, -0.1);")
	result = tk.MustQuery("SELECT a-b FROM t;")
	result.Check(testkit.Rows("-0.909", "-1.000"))
	result = tk.MustQuery("SELECT b-12, b-0.01, b-0.00001, b-12.00001 FROM t;")
	result.Check(testkit.Rows("-10.001 1.989 1.99899 -10.00101", "-12.100 -0.110 -0.10001 -12.10001"))
	result = tk.MustQuery("SELECT 1-12, 21-0.01, 89-\"11\", 12-\"a\", 12-NULL, NULL-1, NULL-NULL;")
	result.Check(testkit.Rows("-11 20.99 78 12 <nil> <nil> <nil>"))
	tk.MustExec("DROP TABLE IF EXISTS t;")
	tk.MustExec("CREATE TABLE t(a BIGINT UNSIGNED, b BIGINT UNSIGNED);")
	tk.MustExec("INSERT INTO t SELECT 1, 4;")
	rs, err = tk.Exec("SELECT a-b FROM t;")
	c.Assert(errors.ErrorStack(err), Equals, "")
	c.Assert(rs, NotNil)
	rows, err = session.GetRows4Test(ctx, tk.Se, rs)
	c.Assert(rows, IsNil)
	c.Assert(err, NotNil)
	c.Assert(err.Error(), Equals, "[types:1690]BIGINT UNSIGNED value is out of range in '(test.t.a - test.t.b)'")
	c.Assert(rs.Close(), IsNil)
	rs, err = tk.Exec("select cast(-1 as signed) - cast(-1 as unsigned);")
	c.Assert(errors.ErrorStack(err), Equals, "")
	c.Assert(rs, NotNil)
	rows, err = session.GetRows4Test(ctx, tk.Se, rs)
	c.Assert(rows, IsNil)
	c.Assert(err, NotNil)
	c.Assert(err.Error(), Equals, "[types:1690]BIGINT UNSIGNED value is out of range in '(-1 - 18446744073709551615)'")
	c.Assert(rs.Close(), IsNil)
	rs, err = tk.Exec("select cast(-1 as unsigned) - cast(-1 as signed);")
	c.Assert(errors.ErrorStack(err), Equals, "")
	c.Assert(rs, NotNil)
	rows, err = session.GetRows4Test(ctx, tk.Se, rs)
	c.Assert(rows, IsNil)
	c.Assert(err, NotNil)
	c.Assert(err.Error(), Equals, "[types:1690]BIGINT UNSIGNED value is out of range in '(18446744073709551615 - -1)'")
	c.Assert(rs.Close(), IsNil)
	tk.MustQuery(`select cast(-3 as unsigned) - cast(-1 as signed);`).Check(testkit.Rows("18446744073709551614"))
	tk.MustQuery("select 1.11 - 1.11;").Check(testkit.Rows("0.00"))
	tk.MustExec(`create table tb5(a int(10));`)
	tk.MustExec(`insert into tb5 (a) values (10);`)
	e := tk.QueryToErr(`select * from tb5 where a - -9223372036854775808;`)
	c.Assert(e, NotNil)
	c.Assert(strings.HasSuffix(e.Error(), `BIGINT value is out of range in '(Column#0 - -9223372036854775808)'`), IsTrue, Commentf("err: %v", err))
	tk.MustExec(`drop table tb5`)

	// for multiply
	tk.MustQuery("select 1234567890 * 1234567890").Check(testkit.Rows("1524157875019052100"))
	rs, err = tk.Exec("select 1234567890 * 12345671890")
	c.Assert(err, IsNil)
	_, err = session.GetRows4Test(ctx, tk.Se, rs)
	c.Assert(terror.ErrorEqual(err, types.ErrOverflow), IsTrue)
	c.Assert(rs.Close(), IsNil)
	tk.MustQuery("select cast(1234567890 as unsigned int) * 12345671890").Check(testkit.Rows("15241570095869612100"))
	tk.MustQuery("select 123344532434234234267890.0 * 1234567118923479823749823749.230").Check(testkit.Rows("152277104042296270209916846800130443726237424001224.7000"))
	rs, err = tk.Exec("select 123344532434234234267890.0 * 12345671189234798237498232384982309489238402830480239849238048239084749.230")
	c.Assert(err, IsNil)
	_, err = session.GetRows4Test(ctx, tk.Se, rs)
	c.Assert(terror.ErrorEqual(err, types.ErrOverflow), IsTrue)
	c.Assert(rs.Close(), IsNil)
	// FIXME: There is something wrong in showing float number.
	//tk.MustQuery("select 1.797693134862315708145274237317043567981e+308 * 1").Check(testkit.Rows("1.7976931348623157e308"))
	//tk.MustQuery("select 1.797693134862315708145274237317043567981e+308 * -1").Check(testkit.Rows("-1.7976931348623157e308"))
	rs, err = tk.Exec("select 1.797693134862315708145274237317043567981e+308 * 1.1")
	c.Assert(err, IsNil)
	_, err = session.GetRows4Test(ctx, tk.Se, rs)
	c.Assert(terror.ErrorEqual(err, types.ErrOverflow), IsTrue)
	c.Assert(rs.Close(), IsNil)
	rs, err = tk.Exec("select 1.797693134862315708145274237317043567981e+308 * -1.1")
	c.Assert(err, IsNil)
	_, err = session.GetRows4Test(ctx, tk.Se, rs)
	c.Assert(terror.ErrorEqual(err, types.ErrOverflow), IsTrue)
	c.Assert(rs.Close(), IsNil)
	tk.MustQuery("select 0.0 * -1;").Check(testkit.Rows("0.0"))

	tk.MustExec("DROP TABLE IF EXISTS t;")
	tk.MustExec("CREATE TABLE t(a DECIMAL(4, 2), b DECIMAL(5, 3));")
	tk.MustExec("INSERT INTO t(a, b) VALUES(-1.09, 1.999);")
	result = tk.MustQuery("SELECT a/b, a/12, a/-0.01, b/12, b/-0.01, b/0.000, NULL/b, b/NULL, NULL/NULL FROM t;")
	result.Check(testkit.Rows("-0.545273 -0.090833 109.000000 0.1665833 -199.9000000 <nil> <nil> <nil> <nil>"))
	tk.MustQuery("show warnings;").Check(testkit.Rows("Warning 1365 Division by 0"))
	rs, err = tk.Exec("select 1e200/1e-200")
	c.Assert(err, IsNil)
	_, err = session.GetRows4Test(ctx, tk.Se, rs)
	c.Assert(terror.ErrorEqual(err, types.ErrOverflow), IsTrue)
	c.Assert(rs.Close(), IsNil)

	// for intDiv
	result = tk.MustQuery("SELECT 13 DIV 12, 13 DIV 0.01, -13 DIV 2, 13 DIV NULL, NULL DIV 13, NULL DIV NULL;")
	result.Check(testkit.Rows("1 1300 -6 <nil> <nil> <nil>"))
	result = tk.MustQuery("SELECT 2.4 div 1.1, 2.4 div 1.2, 2.4 div 1.3;")
	result.Check(testkit.Rows("2 2 1"))
	result = tk.MustQuery("SELECT 1.175494351E-37 div 1.7976931348623157E+308, 1.7976931348623157E+308 div -1.7976931348623157E+307, 1 div 1e-82;")
	result.Check(testkit.Rows("0 -1 <nil>"))
	tk.MustQuery("show warnings").Check(testutil.RowsWithSep("|",
		"Warning|1292|Truncated incorrect DECIMAL value: '1.7976931348623157e+308'",
		"Warning|1292|Truncated incorrect DECIMAL value: '1.7976931348623157e+308'",
		"Warning|1292|Truncated incorrect DECIMAL value: '-1.7976931348623158e+307'",
		"Warning|1365|Division by 0"))
	rs, err = tk.Exec("select 1e300 DIV 1.5")
	c.Assert(err, IsNil)
	_, err = session.GetRows4Test(ctx, tk.Se, rs)
	c.Assert(terror.ErrorEqual(err, types.ErrOverflow), IsTrue)
	c.Assert(rs.Close(), IsNil)

	tk.MustExec("drop table if exists t;")
	tk.MustExec("CREATE TABLE t (c_varchar varchar(255), c_time time, nonzero int, zero int, c_int_unsigned int unsigned, c_timestamp timestamp, c_enum enum('a','b','c'));")
	tk.MustExec("INSERT INTO t VALUE('abc', '12:00:00', 12, 0, 5, '2017-08-05 18:19:03', 'b');")
	result = tk.MustQuery("select c_varchar div nonzero, c_time div nonzero, c_time div zero, c_timestamp div nonzero, c_timestamp div zero, c_varchar div zero from t;")
	result.Check(testkit.Rows("0 10000 <nil> 1680900431825 <nil> <nil>"))
	result = tk.MustQuery("select c_enum div nonzero from t;")
	result.Check(testkit.Rows("0"))
	tk.MustQuery("select c_enum div zero from t").Check(testkit.Rows("<nil>"))
	tk.MustQuery("select nonzero div zero from t").Check(testkit.Rows("<nil>"))
	tk.MustQuery("show warnings;").Check(testkit.Rows("Warning 1365 Division by 0"))
	result = tk.MustQuery("select c_time div c_enum, c_timestamp div c_time, c_timestamp div c_enum from t;")
	result.Check(testkit.Rows("60000 168090043 10085402590951"))
	result = tk.MustQuery("select c_int_unsigned div nonzero, nonzero div c_int_unsigned, c_int_unsigned div zero from t;")
	result.Check(testkit.Rows("0 2 <nil>"))
	tk.MustQuery("show warnings;").Check(testkit.Rows("Warning 1365 Division by 0"))

	// for mod
	result = tk.MustQuery("SELECT CAST(1 AS UNSIGNED) MOD -9223372036854775808, -9223372036854775808 MOD CAST(1 AS UNSIGNED);")
	result.Check(testkit.Rows("1 0"))
	result = tk.MustQuery("SELECT 13 MOD 12, 13 MOD 0.01, -13 MOD 2, 13 MOD NULL, NULL MOD 13, NULL DIV NULL;")
	result.Check(testkit.Rows("1 0.00 -1 <nil> <nil> <nil>"))
	result = tk.MustQuery("SELECT 2.4 MOD 1.1, 2.4 MOD 1.2, 2.4 mod 1.30;")
	result.Check(testkit.Rows("0.2 0.0 1.10"))
	tk.MustExec("drop table if exists t;")
	tk.MustExec("CREATE TABLE t (c_varchar varchar(255), c_time time, nonzero int, zero int, c_timestamp timestamp, c_enum enum('a','b','c'));")
	tk.MustExec("INSERT INTO t VALUE('abc', '12:00:00', 12, 0, '2017-08-05 18:19:03', 'b');")
	result = tk.MustQuery("select c_varchar MOD nonzero, c_time MOD nonzero, c_timestamp MOD nonzero, c_enum MOD nonzero from t;")
	result.Check(testkit.Rows("0 0 3 2"))
	result = tk.MustQuery("select c_time MOD c_enum, c_timestamp MOD c_time, c_timestamp MOD c_enum from t;")
	result.Check(testkit.Rows("0 21903 1"))
	tk.MustQuery("select c_enum MOD zero from t;").Check(testkit.Rows("<nil>"))
	tk.MustQuery("show warnings;").Check(testkit.Rows("Warning 1365 Division by 0"))
	tk.MustExec("SET SQL_MODE='ERROR_FOR_DIVISION_BY_ZERO,STRICT_ALL_TABLES';")
	tk.MustExec("drop table if exists t;")
	tk.MustExec("CREATE TABLE t (v int);")
	tk.MustExec("INSERT IGNORE INTO t VALUE(12 MOD 0);")
	tk.MustQuery("show warnings;").Check(testkit.Rows("Warning 1365 Division by 0"))
	tk.MustQuery("select v from t;").Check(testkit.Rows("<nil>"))
	tk.MustQuery("select 0.000 % 0.11234500000000000000;").Check(testkit.Rows("0.00000000000000000000"))

	_, err = tk.Exec("INSERT INTO t VALUE(12 MOD 0);")
	c.Assert(terror.ErrorEqual(err, expression.ErrDivisionByZero), IsTrue)

	tk.MustQuery("select sum(1.2e2) * 0.1").Check(testkit.Rows("12"))
	tk.MustExec("drop table if exists t")
	tk.MustExec("create table t(a double)")
	tk.MustExec("insert into t value(1.2)")
	tk.MustQuery("select sum(a) * 0.1 from t").Check(testkit.Rows("0.12"))

	tk.MustExec("drop table if exists t")
	tk.MustExec("create table t(a double)")
	tk.MustExec("insert into t value(1.2)")
	result = tk.MustQuery("select * from t where a/0 > 1")
	result.Check(testkit.Rows())
	tk.MustQuery("show warnings").Check(testutil.RowsWithSep("|", "Warning|1365|Division by 0"))

	tk.MustExec("USE test;")
	tk.MustExec("DROP TABLE IF EXISTS t;")
	tk.MustExec("CREATE TABLE t(a BIGINT, b DECIMAL(6, 2));")
	tk.MustExec("INSERT INTO t VALUES(0, 1.12), (1, 1.21);")
	tk.MustQuery("SELECT a/b FROM t;").Check(testkit.Rows("0.0000", "0.8264"))
}

func (s *testIntegrationSuite) TestCompareBuiltin(c *C) {
	defer s.cleanEnv(c)
	tk := testkit.NewTestKit(c, s.store)
	tk.MustExec("use test")

	// compare as JSON
	tk.MustExec("drop table if exists t")
	tk.MustExec("CREATE TABLE t (pk int  NOT NULL PRIMARY KEY AUTO_INCREMENT, i INT, j JSON);")
	tk.MustExec(`INSERT INTO t(i, j) VALUES (0, NULL)`)
	tk.MustExec(`INSERT INTO t(i, j) VALUES (1, '{"a": 2}')`)
	tk.MustExec(`INSERT INTO t(i, j) VALUES (2, '[1,2]')`)
	tk.MustExec(`INSERT INTO t(i, j) VALUES (3, '{"a":"b", "c":"d","ab":"abc", "bc": ["x", "y"]}')`)
	tk.MustExec(`INSERT INTO t(i, j) VALUES (4, '["here", ["I", "am"], "!!!"]')`)
	tk.MustExec(`INSERT INTO t(i, j) VALUES (5, '"scalar string"')`)
	tk.MustExec(`INSERT INTO t(i, j) VALUES (6, 'true')`)
	tk.MustExec(`INSERT INTO t(i, j) VALUES (7, 'false')`)
	tk.MustExec(`INSERT INTO t(i, j) VALUES (8, 'null')`)
	tk.MustExec(`INSERT INTO t(i, j) VALUES (9, '-1')`)
	tk.MustExec(`INSERT INTO t(i, j) VALUES (10, CAST(CAST(1 AS UNSIGNED) AS JSON))`)
	tk.MustExec(`INSERT INTO t(i, j) VALUES (11, '32767')`)
	tk.MustExec(`INSERT INTO t(i, j) VALUES (12, '32768')`)
	tk.MustExec(`INSERT INTO t(i, j) VALUES (13, '-32768')`)
	tk.MustExec(`INSERT INTO t(i, j) VALUES (14, '-32769')`)
	tk.MustExec(`INSERT INTO t(i, j) VALUES (15, '2147483647')`)
	tk.MustExec(`INSERT INTO t(i, j) VALUES (16, '2147483648')`)
	tk.MustExec(`INSERT INTO t(i, j) VALUES (17, '-2147483648')`)
	tk.MustExec(`INSERT INTO t(i, j) VALUES (18, '-2147483649')`)
	tk.MustExec(`INSERT INTO t(i, j) VALUES (19, '18446744073709551615')`)
	tk.MustExec(`INSERT INTO t(i, j) VALUES (20, '18446744073709551616')`)
	tk.MustExec(`INSERT INTO t(i, j) VALUES (21, '3.14')`)
	tk.MustExec(`INSERT INTO t(i, j) VALUES (22, '{}')`)
	tk.MustExec(`INSERT INTO t(i, j) VALUES (23, '[]')`)
	tk.MustExec(`INSERT INTO t(i, j) VALUES (24, CAST(CAST('2015-01-15 23:24:25' AS DATETIME) AS JSON))`)
	tk.MustExec(`INSERT INTO t(i, j) VALUES (25, CAST(CAST('23:24:25' AS TIME) AS JSON))`)
	tk.MustExec(`INSERT INTO t(i, j) VALUES (26, CAST(CAST('2015-01-15' AS DATE) AS JSON))`)
	tk.MustExec(`INSERT INTO t(i, j) VALUES (27, CAST(TIMESTAMP('2015-01-15 23:24:25') AS JSON))`)
	tk.MustExec(`INSERT INTO t(i, j) VALUES (28, CAST('[]' AS CHAR CHARACTER SET 'ascii'))`)

	result := tk.MustQuery(`SELECT i,
		(j = '"scalar string"') AS c1,
		(j = 'scalar string') AS c2,
		(j = CAST('"scalar string"' AS JSON)) AS c3,
		(j = CAST(CAST(j AS CHAR CHARACTER SET 'utf8mb4') AS JSON)) AS c4,
		(j = CAST(NULL AS JSON)) AS c5,
		(j = NULL) AS c6,
		(j <=> NULL) AS c7,
		(j <=> CAST(NULL AS JSON)) AS c8,
		(j IN (-1, 2, 32768, 3.14)) AS c9,
		(j IN (CAST('[1, 2]' AS JSON), CAST('{}' AS JSON), CAST(3.14 AS JSON))) AS c10,
		(j = (SELECT j FROM t WHERE j = CAST('null' AS JSON))) AS c11,
		(j = (SELECT j FROM t WHERE j IS NULL)) AS c12,
		(j = (SELECT j FROM t WHERE 1<>1)) AS c13,
		(j = DATE('2015-01-15')) AS c14,
		(j = TIME('23:24:25')) AS c15,
		(j = TIMESTAMP('2015-01-15 23:24:25')) AS c16,
		(j = CURRENT_TIMESTAMP) AS c17,
		(JSON_EXTRACT(j, '$.a') = 2) AS c18
		FROM t
		ORDER BY i;`)
	result.Check(testkit.Rows("0 <nil> <nil> <nil> <nil> <nil> <nil> 1 1 <nil> <nil> <nil> <nil> <nil> <nil> <nil> <nil> <nil> <nil>",
		"1 0 0 0 1 <nil> <nil> 0 0 0 0 0 <nil> <nil> 0 0 0 0 1",
		"2 0 0 0 1 <nil> <nil> 0 0 0 1 0 <nil> <nil> 0 0 0 0 <nil>",
		"3 0 0 0 1 <nil> <nil> 0 0 0 0 0 <nil> <nil> 0 0 0 0 0",
		"4 0 0 0 1 <nil> <nil> 0 0 0 0 0 <nil> <nil> 0 0 0 0 <nil>",
		"5 0 1 1 1 <nil> <nil> 0 0 0 0 0 <nil> <nil> 0 0 0 0 <nil>",
		"6 0 0 0 1 <nil> <nil> 0 0 0 0 0 <nil> <nil> 0 0 0 0 <nil>",
		"7 0 0 0 1 <nil> <nil> 0 0 0 0 0 <nil> <nil> 0 0 0 0 <nil>",
		"8 0 0 0 1 <nil> <nil> 0 0 0 0 1 <nil> <nil> 0 0 0 0 <nil>",
		"9 0 0 0 1 <nil> <nil> 0 0 1 0 0 <nil> <nil> 0 0 0 0 <nil>",
		"10 0 0 0 1 <nil> <nil> 0 0 0 0 0 <nil> <nil> 0 0 0 0 <nil>",
		"11 0 0 0 1 <nil> <nil> 0 0 0 0 0 <nil> <nil> 0 0 0 0 <nil>",
		"12 0 0 0 1 <nil> <nil> 0 0 1 0 0 <nil> <nil> 0 0 0 0 <nil>",
		"13 0 0 0 1 <nil> <nil> 0 0 0 0 0 <nil> <nil> 0 0 0 0 <nil>",
		"14 0 0 0 1 <nil> <nil> 0 0 0 0 0 <nil> <nil> 0 0 0 0 <nil>",
		"15 0 0 0 1 <nil> <nil> 0 0 0 0 0 <nil> <nil> 0 0 0 0 <nil>",
		"16 0 0 0 1 <nil> <nil> 0 0 0 0 0 <nil> <nil> 0 0 0 0 <nil>",
		"17 0 0 0 1 <nil> <nil> 0 0 0 0 0 <nil> <nil> 0 0 0 0 <nil>",
		"18 0 0 0 1 <nil> <nil> 0 0 0 0 0 <nil> <nil> 0 0 0 0 <nil>",
		"19 0 0 0 1 <nil> <nil> 0 0 0 0 0 <nil> <nil> 0 0 0 0 <nil>",
		"20 0 0 0 1 <nil> <nil> 0 0 0 0 0 <nil> <nil> 0 0 0 0 <nil>",
		"21 0 0 0 1 <nil> <nil> 0 0 1 1 0 <nil> <nil> 0 0 0 0 <nil>",
		"22 0 0 0 1 <nil> <nil> 0 0 0 1 0 <nil> <nil> 0 0 0 0 <nil>",
		"23 0 0 0 1 <nil> <nil> 0 0 0 0 0 <nil> <nil> 0 0 0 0 <nil>",
		"24 0 0 0 1 <nil> <nil> 0 0 0 0 0 <nil> <nil> 0 0 1 0 <nil>",
		"25 0 0 0 1 <nil> <nil> 0 0 0 0 0 <nil> <nil> 0 1 0 0 <nil>",
		"26 0 0 0 1 <nil> <nil> 0 0 0 0 0 <nil> <nil> 1 0 0 0 <nil>",
		"27 0 0 0 1 <nil> <nil> 0 0 0 0 0 <nil> <nil> 0 0 1 0 <nil>",
		"28 0 0 0 1 <nil> <nil> 0 0 0 0 0 <nil> <nil> 0 0 0 0 <nil>"))

	// for coalesce
	result = tk.MustQuery("select coalesce(NULL), coalesce(NULL, NULL), coalesce(NULL, NULL, NULL);")
	result.Check(testkit.Rows("<nil> <nil> <nil>"))
	tk.MustQuery(`select coalesce(cast(1 as json), cast(2 as json));`).Check(testkit.Rows(`1`))
	tk.MustQuery(`select coalesce(NULL, cast(2 as json));`).Check(testkit.Rows(`2`))
	tk.MustQuery(`select coalesce(cast(1 as json), NULL);`).Check(testkit.Rows(`1`))
	tk.MustQuery(`select coalesce(NULL, NULL);`).Check(testkit.Rows(`<nil>`))

	tk.MustExec("drop table if exists t2")
	tk.MustExec("create table t2(a int, b double, c datetime, d time, e char(20), f bit(10))")
	tk.MustExec(`insert into t2 values(1, 1.1, "2017-08-01 12:01:01", "12:01:01", "abcdef", 0b10101)`)

	result = tk.MustQuery("select coalesce(NULL, a), coalesce(NULL, b, a), coalesce(c, NULL, a, b), coalesce(d, NULL), coalesce(d, c), coalesce(NULL, NULL, e, 1), coalesce(f), coalesce(1, a, b, c, d, e, f) from t2")
	result.Check(testkit.Rows(fmt.Sprintf("1 1.1 2017-08-01 12:01:01 12:01:01 %s 12:01:01 abcdef 21 1", time.Now().In(tk.Se.GetSessionVars().Location()).Format("2006-01-02"))))

	// nullif
	result = tk.MustQuery(`SELECT NULLIF(NULL, 1), NULLIF(1, NULL), NULLIF(1, 1), NULLIF(NULL, NULL);`)
	result.Check(testkit.Rows("<nil> 1 <nil> <nil>"))

	result = tk.MustQuery(`SELECT NULLIF(1, 1.0), NULLIF(1, "1.0");`)
	result.Check(testkit.Rows("<nil> <nil>"))

	result = tk.MustQuery(`SELECT NULLIF("abc", 1);`)
	result.Check(testkit.Rows("abc"))

	result = tk.MustQuery(`SELECT NULLIF(1+2, 1);`)
	result.Check(testkit.Rows("3"))

	result = tk.MustQuery(`SELECT NULLIF(1, 1+2);`)
	result.Check(testkit.Rows("1"))

	result = tk.MustQuery(`SELECT NULLIF(2+3, 1+2);`)
	result.Check(testkit.Rows("5"))

	result = tk.MustQuery(`SELECT HEX(NULLIF("abc", 1));`)
	result.Check(testkit.Rows("616263"))

	tk.MustExec("drop table if exists t;")
	tk.MustExec("create table t(a date)")
	result = tk.MustQuery("desc select a = a from t")
	result.Check(testkit.Rows(
		"Projection_3 10000.00 root  eq(test.t.a, test.t.a)->Column#3",
		"└─TableReader_5 10000.00 root  data:TableFullScan_4",
		"  └─TableFullScan_4 10000.00 cop[tikv] table:t keep order:false, stats:pseudo",
	))

	// for interval
	result = tk.MustQuery(`select interval(null, 1, 2), interval(1, 2, 3), interval(2, 1, 3)`)
	result.Check(testkit.Rows("-1 0 1"))
	result = tk.MustQuery(`select interval(3, 1, 2), interval(0, "b", "1", "2"), interval("a", "b", "1", "2")`)
	result.Check(testkit.Rows("2 1 1"))
	result = tk.MustQuery(`select interval(23, 1, 23, 23, 23, 30, 44, 200), interval(23, 1.7, 15.3, 23.1, 30, 44, 200), interval(9007199254740992, 9007199254740993)`)
	result.Check(testkit.Rows("4 2 0"))
	result = tk.MustQuery(`select interval(cast(9223372036854775808 as unsigned), cast(9223372036854775809 as unsigned)), interval(9223372036854775807, cast(9223372036854775808 as unsigned)), interval(-9223372036854775807, cast(9223372036854775808 as unsigned))`)
	result.Check(testkit.Rows("0 0 0"))
	result = tk.MustQuery(`select interval(cast(9223372036854775806 as unsigned), 9223372036854775807), interval(cast(9223372036854775806 as unsigned), -9223372036854775807), interval("9007199254740991", "9007199254740992")`)
	result.Check(testkit.Rows("0 1 0"))
	result = tk.MustQuery(`select interval(9007199254740992, "9007199254740993"), interval("9007199254740992", 9007199254740993), interval("9007199254740992", "9007199254740993")`)
	result.Check(testkit.Rows("1 1 1"))
	result = tk.MustQuery(`select INTERVAL(100, NULL, NULL, NULL, NULL, NULL, 100);`)
	result.Check(testkit.Rows("6"))

	// for greatest
	result = tk.MustQuery(`select greatest(1, 2, 3), greatest("a", "b", "c"), greatest(1.1, 1.2, 1.3), greatest("123a", 1, 2)`)
	result.Check(testkit.Rows("3 c 1.3 123"))
	tk.MustQuery("show warnings").Check(testutil.RowsWithSep("|", "Warning|1292|Truncated incorrect FLOAT value: '123a'"))
	result = tk.MustQuery(`select greatest(cast("2017-01-01" as datetime), "123", "234", cast("2018-01-01" as date)), greatest(cast("2017-01-01" as date), "123", null)`)
	// todo: MySQL returns "2018-01-01 <nil>"
	result.Check(testkit.Rows("2018-01-01 00:00:00 <nil>"))
	tk.MustQuery("show warnings").Check(testutil.RowsWithSep("|", "Warning|1292|Incorrect time value: '123'", "Warning|1292|Incorrect time value: '234'", "Warning|1292|Incorrect time value: '123'"))
	// for least
	result = tk.MustQuery(`select least(1, 2, 3), least("a", "b", "c"), least(1.1, 1.2, 1.3), least("123a", 1, 2)`)
	result.Check(testkit.Rows("1 a 1.1 1"))
	tk.MustQuery("show warnings").Check(testutil.RowsWithSep("|", "Warning|1292|Truncated incorrect FLOAT value: '123a'"))
	result = tk.MustQuery(`select least(cast("2017-01-01" as datetime), "123", "234", cast("2018-01-01" as date)), least(cast("2017-01-01" as date), "123", null)`)
	result.Check(testkit.Rows("123 <nil>"))
	tk.MustQuery("show warnings").Check(testutil.RowsWithSep("|", "Warning|1292|Incorrect time value: '123'", "Warning|1292|Incorrect time value: '234'", "Warning|1292|Incorrect time value: '123'"))
	tk.MustQuery(`select 1 < 17666000000000000000, 1 > 17666000000000000000, 1 = 17666000000000000000`).Check(testkit.Rows("1 0 0"))

	tk.MustExec("drop table if exists t")
	// insert value at utc timezone
	tk.MustExec("set time_zone = '+00:00'")
	tk.MustExec("create table t(a timestamp)")
	tk.MustExec("insert into t value('1991-05-06 04:59:28')")
	// check daylight saving time in Asia/Shanghai
	tk.MustExec("set time_zone='Asia/Shanghai'")
	tk.MustQuery("select * from t").Check(testkit.Rows("1991-05-06 13:59:28"))
	// insert an nonexistent time
	tk.MustExec("set time_zone = 'America/Los_Angeles'")
	_, err := tk.Exec("insert into t value('2011-03-13 02:00:00')")
	c.Assert(err, NotNil)
	// reset timezone to a +8 offset
	tk.MustExec("set time_zone = '+08:00'")
	tk.MustQuery("select * from t").Check(testkit.Rows("1991-05-06 12:59:28"))

	tk.MustExec("drop table if exists t")
	tk.MustExec("create table t(a bigint unsigned)")
	tk.MustExec("insert into t value(17666000000000000000)")
	tk.MustQuery("select * from t where a = 17666000000000000000").Check(testkit.Rows("17666000000000000000"))

	// test for compare row
	result = tk.MustQuery(`select row(1,2,3)=row(1,2,3)`)
	result.Check(testkit.Rows("1"))
	result = tk.MustQuery(`select row(1,2,3)=row(1+3,2,3)`)
	result.Check(testkit.Rows("0"))
	result = tk.MustQuery(`select row(1,2,3)<>row(1,2,3)`)
	result.Check(testkit.Rows("0"))
	result = tk.MustQuery(`select row(1,2,3)<>row(1+3,2,3)`)
	result.Check(testkit.Rows("1"))
	result = tk.MustQuery(`select row(1+3,2,3)<>row(1+3,2,3)`)
	result.Check(testkit.Rows("0"))
}

func (s *testIntegrationSuite) TestAggregationBuiltin(c *C) {
	defer s.cleanEnv(c)
	tk := testkit.NewTestKit(c, s.store)
	tk.MustExec("use test")
	tk.MustExec("drop table if exists t")
	tk.MustExec("create table t(a decimal(7, 6))")
	tk.MustExec("insert into t values(1.123456), (1.123456)")
	result := tk.MustQuery("select avg(a) from t")
	result.Check(testkit.Rows("1.1234560000"))

	tk.MustExec("use test")
	tk.MustExec("drop table t")
	tk.MustExec("CREATE TABLE `t` (	`a` int, KEY `idx_a` (`a`))")
	result = tk.MustQuery("select avg(a) from t")
	result.Check(testkit.Rows("<nil>"))
	result = tk.MustQuery("select max(a), min(a) from t")
	result.Check(testkit.Rows("<nil> <nil>"))
	result = tk.MustQuery("select distinct a from t")
	result.Check(testkit.Rows())
	result = tk.MustQuery("select sum(a) from t")
	result.Check(testkit.Rows("<nil>"))
	result = tk.MustQuery("select count(a) from t")
	result.Check(testkit.Rows("0"))
	result = tk.MustQuery("select bit_or(a) from t")
	result.Check(testkit.Rows("0"))
	result = tk.MustQuery("select bit_xor(a) from t")
	result.Check(testkit.Rows("0"))
	result = tk.MustQuery("select bit_and(a) from t")
	result.Check(testkit.Rows("18446744073709551615"))
}

func (s *testIntegrationSuite) Test19387(c *C) {
	tk := testkit.NewTestKit(c, s.store)
	tk.MustExec("USE test;")

	tk.MustExec("drop table if exists t;")
	tk.MustExec("create table t(a decimal(16, 2));")
	tk.MustExec("select sum(case when 1 then a end) from t group by a;")
	res := tk.MustQuery("show create table t")
	c.Assert(len(res.Rows()), Equals, 1)
	str := res.Rows()[0][1].(string)
	c.Assert(strings.Contains(str, "decimal(16,2)"), IsTrue)
}

func (s *testIntegrationSuite) TestAggregationBuiltinBitOr(c *C) {
	defer s.cleanEnv(c)
	tk := testkit.NewTestKit(c, s.store)
	tk.MustExec("use test")
	tk.MustExec("drop table if exists t;")
	tk.MustExec("create table t(a bigint)")
	tk.MustExec("insert into t values(null);")
	result := tk.MustQuery("select bit_or(a) from t")
	result.Check(testkit.Rows("0"))
	tk.MustExec("insert into t values(1);")
	result = tk.MustQuery("select bit_or(a) from t")
	result.Check(testkit.Rows("1"))
	tk.MustExec("insert into t values(2);")
	result = tk.MustQuery("select bit_or(a) from t")
	result.Check(testkit.Rows("3"))
	tk.MustExec("insert into t values(4);")
	result = tk.MustQuery("select bit_or(a) from t")
	result.Check(testkit.Rows("7"))
	result = tk.MustQuery("select a, bit_or(a) from t group by a order by a")
	result.Check(testkit.Rows("<nil> 0", "1 1", "2 2", "4 4"))
	tk.MustExec("insert into t values(-1);")
	result = tk.MustQuery("select bit_or(a) from t")
	result.Check(testkit.Rows("18446744073709551615"))
}

func (s *testIntegrationSuite) TestAggregationBuiltinBitXor(c *C) {
	defer s.cleanEnv(c)
	tk := testkit.NewTestKit(c, s.store)
	tk.MustExec("use test")
	tk.MustExec("drop table if exists t;")
	tk.MustExec("create table t(a bigint)")
	tk.MustExec("insert into t values(null);")
	result := tk.MustQuery("select bit_xor(a) from t")
	result.Check(testkit.Rows("0"))
	tk.MustExec("insert into t values(1);")
	result = tk.MustQuery("select bit_xor(a) from t")
	result.Check(testkit.Rows("1"))
	tk.MustExec("insert into t values(2);")
	result = tk.MustQuery("select bit_xor(a) from t")
	result.Check(testkit.Rows("3"))
	tk.MustExec("insert into t values(3);")
	result = tk.MustQuery("select bit_xor(a) from t")
	result.Check(testkit.Rows("0"))
	tk.MustExec("insert into t values(3);")
	result = tk.MustQuery("select bit_xor(a) from t")
	result.Check(testkit.Rows("3"))
	result = tk.MustQuery("select a, bit_xor(a) from t group by a order by a")
	result.Check(testkit.Rows("<nil> 0", "1 1", "2 2", "3 0"))
}

func (s *testIntegrationSuite) TestAggregationBuiltinBitAnd(c *C) {
	defer s.cleanEnv(c)
	tk := testkit.NewTestKit(c, s.store)
	tk.MustExec("use test")
	tk.MustExec("drop table if exists t;")
	tk.MustExec("create table t(a bigint)")
	tk.MustExec("insert into t values(null);")
	result := tk.MustQuery("select bit_and(a) from t")
	result.Check(testkit.Rows("18446744073709551615"))
	tk.MustExec("insert into t values(7);")
	result = tk.MustQuery("select bit_and(a) from t")
	result.Check(testkit.Rows("7"))
	tk.MustExec("insert into t values(5);")
	result = tk.MustQuery("select bit_and(a) from t")
	result.Check(testkit.Rows("5"))
	tk.MustExec("insert into t values(3);")
	result = tk.MustQuery("select bit_and(a) from t")
	result.Check(testkit.Rows("1"))
	tk.MustExec("insert into t values(2);")
	result = tk.MustQuery("select bit_and(a) from t")
	result.Check(testkit.Rows("0"))
	result = tk.MustQuery("select a, bit_and(a) from t group by a order by a desc")
	result.Check(testkit.Rows("7 7", "5 5", "3 3", "2 2", "<nil> 18446744073709551615"))
}

func (s *testIntegrationSuite) TestAggregationBuiltinGroupConcat(c *C) {
	defer s.cleanEnv(c)
	tk := testkit.NewTestKit(c, s.store)
	tk.MustExec("use test")
	tk.MustExec("create table t(a varchar(100))")
	tk.MustExec("create table d(a varchar(100))")
	tk.MustExec("insert into t values('hello'), ('hello')")
	result := tk.MustQuery("select group_concat(a) from t")
	result.Check(testkit.Rows("hello,hello"))

	tk.MustExec("set @@group_concat_max_len=7")
	result = tk.MustQuery("select group_concat(a) from t")
	result.Check(testkit.Rows("hello,h"))
	tk.MustQuery("show warnings").Check(testutil.RowsWithSep("|", "Warning 1260 Some rows were cut by GROUPCONCAT(test.t.a)"))

	_, err := tk.Exec("insert into d select group_concat(a) from t")
	c.Assert(errors.Cause(err).(*terror.Error).Code(), Equals, errors.ErrCode(mysql.ErrCutValueGroupConcat))

	tk.Exec("set sql_mode=''")
	tk.MustExec("insert into d select group_concat(a) from t")
	tk.MustQuery("show warnings").Check(testutil.RowsWithSep("|", "Warning 1260 Some rows were cut by GROUPCONCAT(test.t.a)"))
	tk.MustQuery("select * from d").Check(testkit.Rows("hello,h"))
}

func (s *testIntegrationSuite) TestAggregationBuiltinJSONObjectAgg(c *C) {
	defer s.cleanEnv(c)
	tk := testkit.NewTestKit(c, s.store)
	tk.MustExec("use test")

	tk.MustExec("drop table if exists t;")
	tk.MustExec(`CREATE TABLE t (
		a int(11),
		b varchar(100),
		c decimal(3,2),
		d json,
		e date,
		f time,
		g datetime DEFAULT '2012-01-01',
		h timestamp NOT NULL DEFAULT CURRENT_TIMESTAMP,
		i char(36),
		j text(50));`)

	tk.MustExec(`insert into t values(1, 'ab', 5.5, '{"id": 1}', '2020-01-10', '11:12:13', '2020-01-11', '0000-00-00 00:00:00', 'first', 'json_objectagg_test');`)

	result := tk.MustQuery("select json_objectagg(a, b) from t group by a order by a;")
	result.Check(testkit.Rows(`{"1": "ab"}`))
	result = tk.MustQuery("select json_objectagg(b, c) from t group by b order by b;")
	result.Check(testkit.Rows(`{"ab": 5.5}`))
	result = tk.MustQuery("select json_objectagg(e, f) from t group by e order by e;")
	result.Check(testkit.Rows(`{"2020-01-10": "11:12:13"}`))
	result = tk.MustQuery("select json_objectagg(f, g) from t group by f order by f;")
	result.Check(testkit.Rows(`{"11:12:13": "2020-01-11 00:00:00"}`))
	result = tk.MustQuery("select json_objectagg(g, h) from t group by g order by g;")
	result.Check(testkit.Rows(`{"2020-01-11 00:00:00": "0000-00-00 00:00:00"}`))
	result = tk.MustQuery("select json_objectagg(h, i) from t group by h order by h;")
	result.Check(testkit.Rows(`{"0000-00-00 00:00:00": "first"}`))
	result = tk.MustQuery("select json_objectagg(i, j) from t group by i order by i;")
	result.Check(testkit.Rows(`{"first": "json_objectagg_test"}`))
	result = tk.MustQuery("select json_objectagg(a, null) from t group by a order by a;")
	result.Check(testkit.Rows(`{"1": null}`))
}

func (s *testIntegrationSuite2) TestOtherBuiltin(c *C) {
	defer s.cleanEnv(c)
	tk := testkit.NewTestKit(c, s.store)
	tk.MustExec("use test")

	tk.MustExec("drop table if exists t")
	tk.MustExec("create table t(a int, b double, c varchar(20), d datetime, e time)")
	tk.MustExec("insert into t value(1, 2, 'string', '2017-01-01 12:12:12', '12:12:12')")

	// for in
	result := tk.MustQuery("select 1 in (a, b, c), 'string' in (a, b, c), '2017-01-01 12:12:12' in (c, d, e), '12:12:12' in (c, d, e) from t")
	result.Check(testkit.Rows("1 1 1 1"))
	result = tk.MustQuery("select 1 in (null, c), 2 in (null, c) from t")
	result.Check(testkit.Rows("<nil> <nil>"))
	result = tk.MustQuery("select 0 in (a, b, c), 0 in (a, b, c), 3 in (a, b, c), 4 in (a, b, c) from t")
	result.Check(testkit.Rows("1 1 0 0"))
	result = tk.MustQuery("select (0,1) in ((0,1), (0,2)), (0,1) in ((0,0), (0,2))")
	result.Check(testkit.Rows("1 0"))

	result = tk.MustQuery(`select bit_count(121), bit_count(-1), bit_count(null), bit_count("1231aaa");`)
	result.Check(testkit.Rows("5 64 <nil> 7"))

	tk.MustExec("drop table if exists t")
	tk.MustExec("create table t(a int primary key, b time, c double, d varchar(10))")
	tk.MustExec(`insert into t values(1, '01:01:01', 1.1, "1"), (2, '02:02:02', 2.2, "2")`)
	tk.MustExec(`insert into t(a, b) values(1, '12:12:12') on duplicate key update a = values(b)`)
	result = tk.MustQuery(`select a from t order by a`)
	result.Check(testkit.Rows("2", "121212"))
	tk.MustExec(`insert into t values(2, '12:12:12', 1.1, "3.3") on duplicate key update a = values(c) + values(d)`)
	result = tk.MustQuery(`select a from t order by a`)
	result.Check(testkit.Rows("4", "121212"))

	// for setvar, getvar
	tk.MustExec(`set @varname = "Abc"`)
	result = tk.MustQuery(`select @varname, @VARNAME`)
	result.Check(testkit.Rows("Abc Abc"))

	// for values
	tk.MustExec("drop table t")
	tk.MustExec("CREATE TABLE `t` (`id` varchar(32) NOT NULL, `count` decimal(18,2), PRIMARY KEY (`id`));")
	tk.MustExec("INSERT INTO t (id,count)VALUES('abc',2) ON DUPLICATE KEY UPDATE count=if(VALUES(count) > count,VALUES(count),count)")
	result = tk.MustQuery("select count from t where id = 'abc'")
	result.Check(testkit.Rows("2.00"))
	tk.MustExec("INSERT INTO t (id,count)VALUES('abc',265.0) ON DUPLICATE KEY UPDATE count=if(VALUES(count) > count,VALUES(count),count)")
	result = tk.MustQuery("select count from t where id = 'abc'")
	result.Check(testkit.Rows("265.00"))

	// for values(issue #4884)
	tk.MustExec("drop table if exists t;")
	tk.MustExec("create table test(id int not null, val text, primary key(id));")
	tk.MustExec("insert into test values(1,'hello');")
	result = tk.MustQuery("select * from test;")
	result.Check(testkit.Rows("1 hello"))
	tk.MustExec("insert into test values(1, NULL) on duplicate key update val = VALUES(val);")
	result = tk.MustQuery("select * from test;")
	result.Check(testkit.Rows("1 <nil>"))

	tk.MustExec("drop table if exists test;")
	tk.MustExec(`create table test(
		id int not null,
		a text,
		b blob,
		c varchar(20),
		d int,
		e float,
		f DECIMAL(6,4),
		g JSON,
		primary key(id));`)

	tk.MustExec(`insert into test values(1,'txt hello', 'blb hello', 'vc hello', 1, 1.1, 1.0, '{"key1": "value1", "key2": "value2"}');`)
	tk.MustExec(`insert into test values(1, NULL, NULL, NULL, NULL, NULL, NULL, NULL)
	on duplicate key update
	a = values(a),
	b = values(b),
	c = values(c),
	d = values(d),
	e = values(e),
	f = values(f),
	g = values(g);`)

	result = tk.MustQuery("select * from test;")
	result.Check(testkit.Rows("1 <nil> <nil> <nil> <nil> <nil> <nil> <nil>"))
}

func (s *testIntegrationSuite) TestDateBuiltin(c *C) {
	ctx := context.Background()
	defer s.cleanEnv(c)
	tk := testkit.NewTestKit(c, s.store)
	tk.MustExec("USE test;")
	tk.MustExec("DROP TABLE IF EXISTS t;")
	tk.MustExec("create table t (d date);")
	tk.MustExec("insert into t values ('1997-01-02')")
	tk.MustExec("insert into t values ('1998-01-02')")
	r := tk.MustQuery("select * from t where d < date '1998-01-01';")
	r.Check(testkit.Rows("1997-01-02"))

	r = tk.MustQuery("select date'20171212'")
	r.Check(testkit.Rows("2017-12-12"))

	r = tk.MustQuery("select date'2017/12/12'")
	r.Check(testkit.Rows("2017-12-12"))

	r = tk.MustQuery("select date'2017/12-12'")
	r.Check(testkit.Rows("2017-12-12"))

	tk.MustExec("set sql_mode = ''")
	r = tk.MustQuery("select date '0000-00-00';")
	r.Check(testkit.Rows("0000-00-00"))

	tk.MustExec("set sql_mode = 'NO_ZERO_IN_DATE'")
	r = tk.MustQuery("select date '0000-00-00';")
	r.Check(testkit.Rows("0000-00-00"))

	tk.MustExec("set sql_mode = 'NO_ZERO_DATE'")
	rs, err := tk.Exec("select date '0000-00-00';")
	c.Assert(err, IsNil)
	_, err = session.GetRows4Test(ctx, tk.Se, rs)
	c.Assert(err, NotNil)
	c.Assert(terror.ErrorEqual(err, types.ErrWrongValue.GenWithStackByArgs(types.DateTimeStr, "0000-00-00")), IsTrue)
	c.Assert(rs.Close(), IsNil)

	tk.MustExec("set sql_mode = ''")
	r = tk.MustQuery("select date '2007-10-00';")
	r.Check(testkit.Rows("2007-10-00"))

	tk.MustExec("set sql_mode = 'NO_ZERO_IN_DATE'")
	rs, _ = tk.Exec("select date '2007-10-00';")
	_, err = session.GetRows4Test(ctx, tk.Se, rs)
	c.Assert(err, NotNil)
	c.Assert(terror.ErrorEqual(err, types.ErrWrongValue.GenWithStackByArgs(types.DateTimeStr, "2017-10-00")), IsTrue)
	c.Assert(rs.Close(), IsNil)

	tk.MustExec("set sql_mode = 'NO_ZERO_DATE'")
	r = tk.MustQuery("select date '2007-10-00';")
	r.Check(testkit.Rows("2007-10-00"))

	tk.MustExec("set sql_mode = 'NO_ZERO_IN_DATE,NO_ZERO_DATE'")

	rs, _ = tk.Exec("select date '2007-10-00';")
	_, err = session.GetRows4Test(ctx, tk.Se, rs)
	c.Assert(err, NotNil)
	c.Assert(terror.ErrorEqual(err, types.ErrWrongValue.GenWithStackByArgs(types.DateTimeStr, "2017-10-00")), IsTrue)
	c.Assert(rs.Close(), IsNil)

	rs, err = tk.Exec("select date '0000-00-00';")
	c.Assert(err, IsNil)
	_, err = session.GetRows4Test(ctx, tk.Se, rs)
	c.Assert(err, NotNil)
	c.Assert(terror.ErrorEqual(err, types.ErrWrongValue.GenWithStackByArgs(types.DateTimeStr, "0000-00-00")), IsTrue)
	c.Assert(rs.Close(), IsNil)

	r = tk.MustQuery("select date'1998~01~02'")
	r.Check(testkit.Rows("1998-01-02"))

	r = tk.MustQuery("select date'731124', date '011124'")
	r.Check(testkit.Rows("1973-11-24 2001-11-24"))

	_, err = tk.Exec("select date '0000-00-00 00:00:00';")
	c.Assert(err, NotNil)
	c.Assert(terror.ErrorEqual(err, types.ErrWrongValue.GenWithStackByArgs(types.DateTimeStr, "0000-00-00 00:00:00")), IsTrue)

	_, err = tk.Exec("select date '2017-99-99';")
	c.Assert(err, NotNil)
	c.Assert(terror.ErrorEqual(err, types.ErrWrongValue), IsTrue, Commentf("err: %v", err))

	_, err = tk.Exec("select date '2017-2-31';")
	c.Assert(err, NotNil)
	c.Assert(terror.ErrorEqual(err, types.ErrWrongValue), IsTrue, Commentf("err: %v", err))

	_, err = tk.Exec("select date '201712-31';")
	c.Assert(err, NotNil)
	c.Assert(terror.ErrorEqual(err, types.ErrWrongValue.GenWithStackByArgs(types.DateTimeStr, "201712-31")), IsTrue, Commentf("err: %v", err))

	_, err = tk.Exec("select date 'abcdefg';")
	c.Assert(err, NotNil)
	c.Assert(terror.ErrorEqual(err, types.ErrWrongValue.GenWithStackByArgs(types.DateTimeStr, "abcdefg")), IsTrue, Commentf("err: %v", err))
}

func (s *testIntegrationSuite) TestJSONBuiltin(c *C) {
	defer s.cleanEnv(c)
	tk := testkit.NewTestKit(c, s.store)
	tk.MustExec("USE test;")
	tk.MustExec("DROP TABLE IF EXISTS t;")
	tk.MustExec("CREATE TABLE `my_collection` (	`doc` json DEFAULT NULL, `_id` varchar(32) GENERATED ALWAYS AS (JSON_UNQUOTE(JSON_EXTRACT(doc,'$._id'))) STORED NOT NULL, PRIMARY KEY (`_id`))")
	_, err := tk.Exec("UPDATE `test`.`my_collection` SET doc=JSON_SET(doc) WHERE (JSON_EXTRACT(doc,'$.name') = 'clare');")
	c.Assert(err, NotNil)

	r := tk.MustQuery("select json_valid(null);")
	r.Check(testkit.Rows("<nil>"))

	r = tk.MustQuery(`select json_valid("null");`)
	r.Check(testkit.Rows("1"))

	r = tk.MustQuery("select json_valid(0);")
	r.Check(testkit.Rows("0"))

	r = tk.MustQuery(`select json_valid("0");`)
	r.Check(testkit.Rows("1"))

	r = tk.MustQuery(`select json_valid("hello");`)
	r.Check(testkit.Rows("0"))

	r = tk.MustQuery(`select json_valid('"hello"');`)
	r.Check(testkit.Rows("1"))

	r = tk.MustQuery(`select json_valid('{"a":1}');`)
	r.Check(testkit.Rows("1"))

	r = tk.MustQuery("select json_valid('{}');")
	r.Check(testkit.Rows("1"))

	r = tk.MustQuery(`select json_valid('[]');`)
	r.Check(testkit.Rows("1"))

	r = tk.MustQuery("select json_valid('2019-8-19');")
	r.Check(testkit.Rows("0"))

	r = tk.MustQuery(`select json_valid('"2019-8-19"');`)
	r.Check(testkit.Rows("1"))
}

func (s *testIntegrationSuite) TestTimeLiteral(c *C) {
	defer s.cleanEnv(c)
	tk := testkit.NewTestKit(c, s.store)

	r := tk.MustQuery("select time '117:01:12';")
	r.Check(testkit.Rows("117:01:12"))

	r = tk.MustQuery("select time '01:00:00.999999';")
	r.Check(testkit.Rows("01:00:00.999999"))

	r = tk.MustQuery("select time '1 01:00:00';")
	r.Check(testkit.Rows("25:00:00"))

	r = tk.MustQuery("select time '110:00:00';")
	r.Check(testkit.Rows("110:00:00"))

	r = tk.MustQuery("select time'-1:1:1.123454656';")
	r.Check(testkit.Rows("-01:01:01.123455"))

	r = tk.MustQuery("select time '33:33';")
	r.Check(testkit.Rows("33:33:00"))

	r = tk.MustQuery("select time '1.1';")
	r.Check(testkit.Rows("00:00:01.1"))

	r = tk.MustQuery("select time '21';")
	r.Check(testkit.Rows("00:00:21"))

	r = tk.MustQuery("select time '20 20:20';")
	r.Check(testkit.Rows("500:20:00"))

	_, err := tk.Exec("select time '2017-01-01 00:00:00';")
	c.Assert(err, NotNil)
	c.Assert(terror.ErrorEqual(err, types.ErrWrongValue.GenWithStackByArgs(types.DateTimeStr, "2017-01-01 00:00:00")), IsTrue)

	_, err = tk.Exec("select time '071231235959.999999';")
	c.Assert(err, NotNil)
	c.Assert(terror.ErrorEqual(err, types.ErrWrongValue.GenWithStackByArgs(types.DateTimeStr, "071231235959.999999")), IsTrue)

	_, err = tk.Exec("select time '20171231235959.999999';")
	c.Assert(err, NotNil)
	c.Assert(terror.ErrorEqual(err, types.ErrWrongValue.GenWithStackByArgs(types.DateTimeStr, "20171231235959.999999")), IsTrue)

	_, err = tk.Exec("select ADDDATE('2008-01-34', -1);")
	c.Assert(err, IsNil)
	tk.MustQuery("Show warnings;").Check(testutil.RowsWithSep("|",
		"Warning|1292|Incorrect datetime value: '2008-01-34'"))
}

func (s *testIntegrationSuite) TestIssue13822(c *C) {
	tk := testkit.NewTestKitWithInit(c, s.store)
	tk.MustQuery("select ADDDATE(20111111, interval '-123' DAY);").Check(testkit.Rows("2011-07-11"))
	tk.MustQuery("select SUBDATE(20111111, interval '-123' DAY);").Check(testkit.Rows("2012-03-13"))
}

func (s *testIntegrationSuite) TestTimestampLiteral(c *C) {
	defer s.cleanEnv(c)
	tk := testkit.NewTestKit(c, s.store)

	r := tk.MustQuery("select timestamp '2017-01-01 00:00:00';")
	r.Check(testkit.Rows("2017-01-01 00:00:00"))

	r = tk.MustQuery("select timestamp '2017@01@01 00:00:00';")
	r.Check(testkit.Rows("2017-01-01 00:00:00"))

	r = tk.MustQuery("select timestamp '2017@01@01 00~00~00';")
	r.Check(testkit.Rows("2017-01-01 00:00:00"))

	r = tk.MustQuery("select timestamp '2017@01@0001 00~00~00.333';")
	r.Check(testkit.Rows("2017-01-01 00:00:00.333"))

	_, err := tk.Exec("select timestamp '00:00:00';")
	c.Assert(err, NotNil)
	c.Assert(terror.ErrorEqual(err, types.ErrWrongValue.GenWithStackByArgs(types.DateTimeStr, "00:00:00")), IsTrue)

	_, err = tk.Exec("select timestamp '1992-01-03';")
	c.Assert(err, NotNil)
	c.Assert(terror.ErrorEqual(err, types.ErrWrongValue.GenWithStackByArgs(types.DateTimeStr, "1992-01-03")), IsTrue)

	_, err = tk.Exec("select timestamp '20171231235959.999999';")
	c.Assert(err, NotNil)
	c.Assert(terror.ErrorEqual(err, types.ErrWrongValue.GenWithStackByArgs(types.DateTimeStr, "20171231235959.999999")), IsTrue)
}

func (s *testIntegrationSuite) TestLiterals(c *C) {
	defer s.cleanEnv(c)
	tk := testkit.NewTestKit(c, s.store)
	r := tk.MustQuery("SELECT LENGTH(b''), LENGTH(B''), b''+1, b''-1, B''+1;")
	r.Check(testkit.Rows("0 0 1 -1 1"))
}

func (s *testIntegrationSuite) TestFuncJSON(c *C) {
	tk := testkit.NewTestKit(c, s.store)
	defer s.cleanEnv(c)
	tk.MustExec("USE test;")
	tk.MustExec("DROP TABLE IF EXISTS table_json;")
	tk.MustExec("CREATE TABLE table_json(a json, b VARCHAR(255));")

	j1 := `{"\\"hello\\"": "world", "a": [1, "2", {"aa": "bb"}, 4.0, {"aa": "cc"}], "b": true, "c": ["d"]}`
	j2 := `[{"a": 1, "b": true}, 3, 3.5, "hello, world", null, true]`
	for _, j := range []string{j1, j2} {
		tk.MustExec(fmt.Sprintf(`INSERT INTO table_json values('%s', '%s')`, j, j))
	}

	r := tk.MustQuery(`select json_type(a), json_type(b) from table_json`)
	r.Check(testkit.Rows("OBJECT OBJECT", "ARRAY ARRAY"))

	tk.MustGetErrCode("select json_quote();", mysql.ErrWrongParamcountToNativeFct)
	tk.MustGetErrCode("select json_quote('abc', 'def');", mysql.ErrWrongParamcountToNativeFct)
	tk.MustGetErrCode("select json_quote(NULL, 'def');", mysql.ErrWrongParamcountToNativeFct)
	tk.MustGetErrCode("select json_quote('abc', NULL);", mysql.ErrWrongParamcountToNativeFct)

	tk.MustGetErrCode("select json_unquote();", mysql.ErrWrongParamcountToNativeFct)
	tk.MustGetErrCode("select json_unquote('abc', 'def');", mysql.ErrWrongParamcountToNativeFct)
	tk.MustGetErrCode("select json_unquote(NULL, 'def');", mysql.ErrWrongParamcountToNativeFct)
	tk.MustGetErrCode("select json_unquote('abc', NULL);", mysql.ErrWrongParamcountToNativeFct)

	tk.MustQuery("select json_quote(NULL);").Check(testkit.Rows("<nil>"))
	tk.MustQuery("select json_unquote(NULL);").Check(testkit.Rows("<nil>"))

	tk.MustQuery("select json_quote('abc');").Check(testkit.Rows(`"abc"`))
	tk.MustQuery(`select json_quote(convert('"abc"' using ascii));`).Check(testkit.Rows(`"\"abc\""`))
	tk.MustQuery(`select json_quote(convert('"abc"' using latin1));`).Check(testkit.Rows(`"\"abc\""`))
	tk.MustQuery(`select json_quote(convert('"abc"' using utf8));`).Check(testkit.Rows(`"\"abc\""`))
	tk.MustQuery(`select json_quote(convert('"abc"' using utf8mb4));`).Check(testkit.Rows(`"\"abc\""`))

	tk.MustQuery("select json_unquote('abc');").Check(testkit.Rows("abc"))
	tk.MustQuery(`select json_unquote('"abc"');`).Check(testkit.Rows("abc"))
	tk.MustQuery(`select json_unquote(convert('"abc"' using ascii));`).Check(testkit.Rows("abc"))
	tk.MustQuery(`select json_unquote(convert('"abc"' using latin1));`).Check(testkit.Rows("abc"))
	tk.MustQuery(`select json_unquote(convert('"abc"' using utf8));`).Check(testkit.Rows("abc"))
	tk.MustQuery(`select json_unquote(convert('"abc"' using utf8mb4));`).Check(testkit.Rows("abc"))

	tk.MustQuery(`select json_quote('"');`).Check(testkit.Rows(`"\""`))
	tk.MustQuery(`select json_unquote('"');`).Check(testkit.Rows(`"`))

	tk.MustQuery(`select json_unquote('""');`).Check(testkit.Rows(``))
	tk.MustQuery(`select char_length(json_unquote('""'));`).Check(testkit.Rows(`0`))
	tk.MustQuery(`select json_unquote('"" ');`).Check(testkit.Rows(`"" `))
	tk.MustQuery(`select json_unquote(cast(json_quote('abc') as json));`).Check(testkit.Rows("abc"))

	tk.MustQuery(`select json_unquote(cast('{"abc": "foo"}' as json));`).Check(testkit.Rows(`{"abc": "foo"}`))
	tk.MustQuery(`select json_unquote(json_extract(cast('{"abc": "foo"}' as json), '$.abc'));`).Check(testkit.Rows("foo"))
	tk.MustQuery(`select json_unquote('["a", "b", "c"]');`).Check(testkit.Rows(`["a", "b", "c"]`))
	tk.MustQuery(`select json_unquote(cast('["a", "b", "c"]' as json));`).Check(testkit.Rows(`["a", "b", "c"]`))
	tk.MustQuery(`select json_quote(convert(X'e68891' using utf8));`).Check(testkit.Rows(`"我"`))
	tk.MustQuery(`select json_quote(convert(X'e68891' using utf8mb4));`).Check(testkit.Rows(`"我"`))
	tk.MustQuery(`select cast(json_quote(convert(X'e68891' using utf8)) as json);`).Check(testkit.Rows(`"我"`))
	tk.MustQuery(`select json_unquote(convert(X'e68891' using utf8));`).Check(testkit.Rows("我"))

	tk.MustQuery(`select json_quote(json_quote(json_quote('abc')));`).Check(testkit.Rows(`"\"\\\"abc\\\"\""`))
	tk.MustQuery(`select json_unquote(json_unquote(json_unquote(json_quote(json_quote(json_quote('abc'))))));`).Check(testkit.Rows("abc"))

	tk.MustGetErrCode("select json_quote(123)", mysql.ErrIncorrectType)
	tk.MustGetErrCode("select json_quote(-100)", mysql.ErrIncorrectType)
	tk.MustGetErrCode("select json_quote(123.123)", mysql.ErrIncorrectType)
	tk.MustGetErrCode("select json_quote(-100.000)", mysql.ErrIncorrectType)
	tk.MustGetErrCode(`select json_quote(true);`, mysql.ErrIncorrectType)
	tk.MustGetErrCode(`select json_quote(false);`, mysql.ErrIncorrectType)
	tk.MustGetErrCode(`select json_quote(cast("{}" as JSON));`, mysql.ErrIncorrectType)
	tk.MustGetErrCode(`select json_quote(cast("[]" as JSON));`, mysql.ErrIncorrectType)
	tk.MustGetErrCode(`select json_quote(cast("2015-07-29" as date));`, mysql.ErrIncorrectType)
	tk.MustGetErrCode(`select json_quote(cast("12:18:29.000000" as time));`, mysql.ErrIncorrectType)
	tk.MustGetErrCode(`select json_quote(cast("2015-07-29 12:18:29.000000" as datetime));`, mysql.ErrIncorrectType)

	tk.MustGetErrCode("select json_unquote(123)", mysql.ErrIncorrectType)
	tk.MustGetErrCode("select json_unquote(-100)", mysql.ErrIncorrectType)
	tk.MustGetErrCode("select json_unquote(123.123)", mysql.ErrIncorrectType)
	tk.MustGetErrCode("select json_unquote(-100.000)", mysql.ErrIncorrectType)
	tk.MustGetErrCode(`select json_unquote(true);`, mysql.ErrIncorrectType)
	tk.MustGetErrCode(`select json_unquote(false);`, mysql.ErrIncorrectType)
	tk.MustGetErrCode(`select json_unquote(cast("2015-07-29" as date));`, mysql.ErrIncorrectType)
	tk.MustGetErrCode(`select json_unquote(cast("12:18:29.000000" as time));`, mysql.ErrIncorrectType)
	tk.MustGetErrCode(`select json_unquote(cast("2015-07-29 12:18:29.000000" as datetime));`, mysql.ErrIncorrectType)

	r = tk.MustQuery(`select json_extract(a, '$.a[1]'), json_extract(b, '$.b') from table_json`)
	r.Check(testkit.Rows("\"2\" true", "<nil> <nil>"))

	r = tk.MustQuery(`select json_extract(json_set(a, '$.a[1]', 3), '$.a[1]'), json_extract(json_set(b, '$.b', false), '$.b') from table_json`)
	r.Check(testkit.Rows("3 false", "<nil> <nil>"))

	r = tk.MustQuery(`select json_extract(json_insert(a, '$.a[1]', 3), '$.a[1]'), json_extract(json_insert(b, '$.b', false), '$.b') from table_json`)
	r.Check(testkit.Rows("\"2\" true", "<nil> <nil>"))

	r = tk.MustQuery(`select json_extract(json_replace(a, '$.a[1]', 3), '$.a[1]'), json_extract(json_replace(b, '$.b', false), '$.b') from table_json`)
	r.Check(testkit.Rows("3 false", "<nil> <nil>"))

	r = tk.MustQuery(`select json_extract(json_merge(a, cast(b as JSON)), '$[0].a[0]') from table_json`)
	r.Check(testkit.Rows("1", "1"))

	r = tk.MustQuery(`select json_extract(json_array(1,2,3), '$[1]')`)
	r.Check(testkit.Rows("2"))

	r = tk.MustQuery(`select json_extract(json_object(1,2,3,4), '$."1"')`)
	r.Check(testkit.Rows("2"))

	tk.MustExec(`update table_json set a=json_set(a,'$.a',json_object('a',1,'b',2)) where json_extract(a,'$.a[1]') = '2'`)
	r = tk.MustQuery(`select json_extract(a, '$.a.a'), json_extract(a, '$.a.b') from table_json`)
	r.Check(testkit.Rows("1 2", "<nil> <nil>"))

	r = tk.MustQuery(`select json_contains(NULL, '1'), json_contains('1', NULL), json_contains('1', '1', NULL)`)
	r.Check(testkit.Rows("<nil> <nil> <nil>"))
	r = tk.MustQuery(`select json_contains('{}','{}'), json_contains('[1]','1'), json_contains('[1]','"1"'), json_contains('[1,2,[1,[5,[3]]]]', '[1,3]', '$[2]'), json_contains('[1,2,[1,[5,{"a":[2,3]}]]]', '[1,{"a":[3]}]', "$[2]"), json_contains('{"a":1}', '{"a":1,"b":2}', "$")`)
	r.Check(testkit.Rows("1 1 0 1 1 0"))
	r = tk.MustQuery(`select json_contains('{"a": 1}', '1', "$.c"), json_contains('{"a": [1, 2]}', '1', "$.a[2]"), json_contains('{"a": [1, {"a": 1}]}', '1', "$.a[1].b")`)
	r.Check(testkit.Rows("<nil> <nil> <nil>"))
	rs, err := tk.Exec("select json_contains('1','1','$.*')")
	c.Assert(err, IsNil)
	c.Assert(rs, NotNil)
	_, err = session.GetRows4Test(context.Background(), tk.Se, rs)
	c.Assert(err, NotNil)
	c.Assert(err.Error(), Equals, "[json:3149]In this situation, path expressions may not contain the * and ** tokens.")

	r = tk.MustQuery(`select
		json_contains_path(NULL, 'one', "$.c"),
		json_contains_path(NULL, 'all', "$.c"),
		json_contains_path('{"a": 1}', NULL, "$.c"),
		json_contains_path('{"a": 1}', 'one', NULL),
		json_contains_path('{"a": 1}', 'all', NULL)
	`)
	r.Check(testkit.Rows("<nil> <nil> <nil> <nil> <nil>"))

	r = tk.MustQuery(`select
		json_contains_path('{"a": 1, "b": 2, "c": {"d": 4}}', 'one', '$.c.d'),
		json_contains_path('{"a": 1, "b": 2, "c": {"d": 4}}', 'one', '$.a.d'),
		json_contains_path('{"a": 1, "b": 2, "c": {"d": 4}}', 'all', '$.c.d'),
		json_contains_path('{"a": 1, "b": 2, "c": {"d": 4}}', 'all', '$.a.d')
	`)
	r.Check(testkit.Rows("1 0 1 0"))

	r = tk.MustQuery(`select
		json_contains_path('{"a": 1, "b": 2, "c": {"d": 4}}', 'one', '$.a', '$.e'),
		json_contains_path('{"a": 1, "b": 2, "c": {"d": 4}}', 'one', '$.a', '$.b'),
		json_contains_path('{"a": 1, "b": 2, "c": {"d": 4}}', 'all', '$.a', '$.e'),
		json_contains_path('{"a": 1, "b": 2, "c": {"d": 4}}', 'all', '$.a', '$.b')
	`)
	r.Check(testkit.Rows("1 1 0 1"))

	r = tk.MustQuery(`select
		json_contains_path('{"a": 1, "b": 2, "c": {"d": 4}}', 'one', '$.*'),
		json_contains_path('{"a": 1, "b": 2, "c": {"d": 4}}', 'one', '$[*]'),
		json_contains_path('{"a": 1, "b": 2, "c": {"d": 4}}', 'all', '$.*'),
		json_contains_path('{"a": 1, "b": 2, "c": {"d": 4}}', 'all', '$[*]')
	`)
	r.Check(testkit.Rows("1 0 1 0"))

	r = tk.MustQuery(`select
		json_keys('[]'),
		json_keys('{}'),
		json_keys('{"a": 1, "b": 2}'),
		json_keys('{"a": {"c": 3}, "b": 2}'),
		json_keys('{"a": {"c": 3}, "b": 2}', "$.a")
	`)
	r.Check(testkit.Rows(`<nil> [] ["a", "b"] ["a", "b"] ["c"]`))

	r = tk.MustQuery(`select
		json_length('1'),
		json_length('{}'),
		json_length('[]'),
		json_length('{"a": 1}'),
		json_length('{"a": 1, "b": 2}'),
		json_length('[1, 2, 3]')
	`)
	r.Check(testkit.Rows("1 0 0 1 2 3"))

	// #16267
	tk.MustQuery(`select json_array(922337203685477580) =  json_array(922337203685477581);`).Check(testkit.Rows("0"))

	// #10461
	tk.MustExec("drop table if exists tx1")
	tk.MustExec("create table tx1(id int key, a double, b double, c double, d double)")
	tk.MustExec("insert into tx1 values (1, 0.1, 0.2, 0.3, 0.0)")
	tk.MustQuery("select a+b, c from tx1").Check(testkit.Rows("0.30000000000000004 0.3"))
	tk.MustQuery("select json_array(a+b) = json_array(c) from tx1").Check(testkit.Rows("0"))
}

func (s *testIntegrationSuite) TestColumnInfoModified(c *C) {
	testKit := testkit.NewTestKit(c, s.store)
	defer s.cleanEnv(c)
	testKit.MustExec("use test")
	testKit.MustExec("drop table if exists tab0")
	testKit.MustExec("CREATE TABLE tab0(col0 INTEGER, col1 INTEGER, col2 INTEGER)")
	testKit.MustExec("SELECT + - (- CASE + col0 WHEN + CAST( col0 AS SIGNED ) THEN col1 WHEN 79 THEN NULL WHEN + - col1 THEN col0 / + col0 END ) * - 16 FROM tab0")
	ctx := testKit.Se.(sessionctx.Context)
	is := domain.GetDomain(ctx).InfoSchema()
	tbl, _ := is.TableByName(model.NewCIStr("test"), model.NewCIStr("tab0"))
	col := table.FindCol(tbl.Cols(), "col1")
	c.Assert(col.Tp, Equals, mysql.TypeLong)
}

func (s *testIntegrationSuite) TestSetVariables(c *C) {
	tk := testkit.NewTestKit(c, s.store)
	defer s.cleanEnv(c)
	_, err := tk.Exec("set sql_mode='adfasdfadsfdasd';")
	c.Assert(err, NotNil)
	_, err = tk.Exec("set @@sql_mode='adfasdfadsfdasd';")
	c.Assert(err, NotNil)
	_, err = tk.Exec("set @@global.sql_mode='adfasdfadsfdasd';")
	c.Assert(err, NotNil)
	_, err = tk.Exec("set @@session.sql_mode='adfasdfadsfdasd';")
	c.Assert(err, NotNil)

	var r *testkit.Result
	_, err = tk.Exec("set @@session.sql_mode=',NO_ZERO_DATE,ANSI,ANSI_QUOTES';")
	c.Assert(err, IsNil)
	r = tk.MustQuery(`select @@session.sql_mode`)
	r.Check(testkit.Rows("NO_ZERO_DATE,REAL_AS_FLOAT,PIPES_AS_CONCAT,ANSI_QUOTES,IGNORE_SPACE,ONLY_FULL_GROUP_BY,ANSI"))
	r = tk.MustQuery(`show variables like 'sql_mode'`)
	r.Check(testkit.Rows("sql_mode NO_ZERO_DATE,REAL_AS_FLOAT,PIPES_AS_CONCAT,ANSI_QUOTES,IGNORE_SPACE,ONLY_FULL_GROUP_BY,ANSI"))

	// for invalid SQL mode.
	tk.MustExec("use test")
	tk.MustExec("drop table if exists tab0")
	tk.MustExec("CREATE TABLE tab0(col1 time)")
	_, err = tk.Exec("set sql_mode='STRICT_TRANS_TABLES';")
	c.Assert(err, IsNil)
	_, err = tk.Exec("INSERT INTO tab0 select cast('999:44:33' as time);")
	c.Assert(err, NotNil)
	c.Assert(err.Error(), Equals, "[types:1292]Truncated incorrect time value: '999:44:33'")
	_, err = tk.Exec("set sql_mode=' ,';")
	c.Assert(err, NotNil)
	_, err = tk.Exec("INSERT INTO tab0 select cast('999:44:33' as time);")
	c.Assert(err, NotNil)
	c.Assert(err.Error(), Equals, "[types:1292]Truncated incorrect time value: '999:44:33'")

	// issue #5478
	_, err = tk.Exec("set session transaction read write;")
	c.Assert(err, IsNil)
	_, err = tk.Exec("set global transaction read write;")
	c.Assert(err, IsNil)
	r = tk.MustQuery(`select @@session.tx_read_only, @@global.tx_read_only, @@session.transaction_read_only, @@global.transaction_read_only;`)
	r.Check(testkit.Rows("0 0 0 0"))

	_, err = tk.Exec("set session transaction read only;")
	c.Assert(err, IsNil)
	r = tk.MustQuery(`select @@session.tx_read_only, @@global.tx_read_only, @@session.transaction_read_only, @@global.transaction_read_only;`)
	r.Check(testkit.Rows("1 0 1 0"))
	_, err = tk.Exec("set global transaction read only;")
	c.Assert(err, IsNil)
	r = tk.MustQuery(`select @@session.tx_read_only, @@global.tx_read_only, @@session.transaction_read_only, @@global.transaction_read_only;`)
	r.Check(testkit.Rows("1 1 1 1"))

	_, err = tk.Exec("set session transaction read write;")
	c.Assert(err, IsNil)
	_, err = tk.Exec("set global transaction read write;")
	c.Assert(err, IsNil)
	r = tk.MustQuery(`select @@session.tx_read_only, @@global.tx_read_only, @@session.transaction_read_only, @@global.transaction_read_only;`)
	r.Check(testkit.Rows("0 0 0 0"))

	_, err = tk.Exec("set @@global.max_user_connections='';")
	c.Assert(err, NotNil)
	c.Assert(err.Error(), Equals, variable.ErrWrongTypeForVar.GenWithStackByArgs("max_user_connections").Error())
	_, err = tk.Exec("set @@global.max_prepared_stmt_count='';")
	c.Assert(err, NotNil)
	c.Assert(err.Error(), Equals, variable.ErrWrongTypeForVar.GenWithStackByArgs("max_prepared_stmt_count").Error())
}

func (s *testIntegrationSuite) TestIssues(c *C) {
	// for issue #4954
	tk := testkit.NewTestKit(c, s.store)
	defer s.cleanEnv(c)
	tk.MustExec("use test")
	tk.MustExec("drop table if exists t")
	tk.MustExec("CREATE TABLE t (a CHAR(5) CHARACTER SET latin1);")
	tk.MustExec("INSERT INTO t VALUES ('oe');")
	tk.MustExec("INSERT INTO t VALUES (0xf6);")
	r := tk.MustQuery(`SELECT * FROM t WHERE a= 'oe';`)
	r.Check(testkit.Rows("oe"))
	r = tk.MustQuery(`SELECT HEX(a) FROM t WHERE a= 0xf6;`)
	r.Check(testkit.Rows("F6"))

	// for issue #4006
	tk.MustExec(`drop table if exists tb`)
	tk.MustExec("create table tb(id int auto_increment primary key, v varchar(32));")
	tk.MustExec("insert into tb(v) (select v from tb);")
	r = tk.MustQuery(`SELECT * FROM tb;`)
	r.Check(testkit.Rows())
	tk.MustExec(`insert into tb(v) values('hello');`)
	tk.MustExec("insert into tb(v) (select v from tb);")
	r = tk.MustQuery(`SELECT * FROM tb;`)
	r.Check(testkit.Rows("1 hello", "2 hello"))

	// for issue #5111
	tk.MustExec(`drop table if exists t`)
	tk.MustExec("create table t(c varchar(32));")
	tk.MustExec("insert into t values('1e649'),('-1e649');")
	r = tk.MustQuery(`SELECT * FROM t where c < 1;`)
	r.Check(testkit.Rows("-1e649"))
	tk.MustQuery("show warnings").Check(testutil.RowsWithSep("|",
		"Warning|1292|Truncated incorrect DOUBLE value: '1e649'",
		"Warning|1292|Truncated incorrect DOUBLE value: '-1e649'"))
	r = tk.MustQuery(`SELECT * FROM t where c > 1;`)
	r.Check(testkit.Rows("1e649"))
	tk.MustQuery("show warnings").Check(testutil.RowsWithSep("|",
		"Warning|1292|Truncated incorrect DOUBLE value: '1e649'",
		"Warning|1292|Truncated incorrect DOUBLE value: '-1e649'"))

	// for issue #5293
	tk.MustExec("drop table if exists t")
	tk.MustExec("create table t(a int)")
	tk.MustExec("insert t values (1)")
	tk.MustQuery("select * from t where cast(a as binary)").Check(testkit.Rows("1"))

	// for issue #16351
	tk.MustExec("drop table if exists t2")
	tk.MustExec("create table t2(a int, b varchar(20))")
	tk.MustExec(`insert into t2 values(1,"1111"),(2,"2222"),(3,"3333"),(4,"4444"),(5,"5555"),(6,"6666"),(7,"7777"),(8,"8888"),(9,"9999"),(10,"0000")`)
	tk.MustQuery(`select (@j := case when substr(t2.b,1,3)=@i then 1 else @j+1 end) from t2, (select @j := 0, @i := "0") tt limit 10`).Check(testkit.Rows(
		"1", "2", "3", "4", "5", "6", "7", "8", "9", "10"))
}

func (s *testIntegrationSuite) TestInPredicate4UnsignedInt(c *C) {
	// for issue #6661
	tk := testkit.NewTestKit(c, s.store)
	defer s.cleanEnv(c)
	tk.MustExec("use test")
	tk.MustExec("drop table if exists t")
	tk.MustExec("CREATE TABLE t (a bigint unsigned,key (a));")
	tk.MustExec("INSERT INTO t VALUES (0), (4), (5), (6), (7), (8), (9223372036854775810), (18446744073709551614), (18446744073709551615);")
	r := tk.MustQuery(`SELECT a FROM t WHERE a NOT IN (-1, -2, 18446744073709551615);`)
	r.Check(testkit.Rows("0", "4", "5", "6", "7", "8", "9223372036854775810", "18446744073709551614"))
	r = tk.MustQuery(`SELECT a FROM t WHERE a NOT IN (-1, -2, 4, 9223372036854775810);`)
	r.Check(testkit.Rows("0", "5", "6", "7", "8", "18446744073709551614", "18446744073709551615"))
	r = tk.MustQuery(`SELECT a FROM t WHERE a NOT IN (-1, -2, 0, 4, 18446744073709551614);`)
	r.Check(testkit.Rows("5", "6", "7", "8", "9223372036854775810", "18446744073709551615"))

	// for issue #4473
	tk.MustExec("drop table if exists t")
	tk.MustExec("create table t1 (some_id smallint(5) unsigned,key (some_id) )")
	tk.MustExec("insert into t1 values (1),(2)")
	r = tk.MustQuery(`select some_id from t1 where some_id not in(2,-1);`)
	r.Check(testkit.Rows("1"))
}

func (s *testIntegrationSuite) TestFilterExtractFromDNF(c *C) {
	tk := testkit.NewTestKit(c, s.store)
	defer s.cleanEnv(c)
	tk.MustExec("use test")
	tk.MustExec("drop table if exists t")
	tk.MustExec("create table t(a int, b int, c int)")

	tests := []struct {
		exprStr string
		result  string
	}{
		{
			exprStr: "a = 1 or a = 1 or a = 1",
			result:  "[eq(test.t.a, 1)]",
		},
		{
			exprStr: "a = 1 or a = 1 or (a = 1 and b = 1)",
			result:  "[eq(test.t.a, 1)]",
		},
		{
			exprStr: "(a = 1 and a = 1) or a = 1 or b = 1",
			result:  "[or(or(and(eq(test.t.a, 1), eq(test.t.a, 1)), eq(test.t.a, 1)), eq(test.t.b, 1))]",
		},
		{
			exprStr: "(a = 1 and b = 2) or (a = 1 and b = 3) or (a = 1 and b = 4)",
			result:  "[eq(test.t.a, 1) or(eq(test.t.b, 2), or(eq(test.t.b, 3), eq(test.t.b, 4)))]",
		},
		{
			exprStr: "(a = 1 and b = 1 and c = 1) or (a = 1 and b = 1) or (a = 1 and b = 1 and c > 2 and c < 3)",
			result:  "[eq(test.t.a, 1) eq(test.t.b, 1)]",
		},
	}

	ctx := context.Background()
	for _, tt := range tests {
		sql := "select * from t where " + tt.exprStr
		sctx := tk.Se.(sessionctx.Context)
		sc := sctx.GetSessionVars().StmtCtx
		stmts, err := session.Parse(sctx, sql)
		c.Assert(err, IsNil, Commentf("error %v, for expr %s", err, tt.exprStr))
		c.Assert(stmts, HasLen, 1)
		is := domain.GetDomain(sctx).InfoSchema()
		err = plannercore.Preprocess(sctx, stmts[0], is)
		c.Assert(err, IsNil, Commentf("error %v, for resolve name, expr %s", err, tt.exprStr))
		p, _, err := plannercore.BuildLogicalPlan(ctx, sctx, stmts[0], is)
		c.Assert(err, IsNil, Commentf("error %v, for build plan, expr %s", err, tt.exprStr))
		selection := p.(plannercore.LogicalPlan).Children()[0].(*plannercore.LogicalSelection)
		conds := make([]expression.Expression, len(selection.Conditions))
		for i, cond := range selection.Conditions {
			conds[i] = expression.PushDownNot(sctx, cond)
		}
		afterFunc := expression.ExtractFiltersFromDNFs(sctx, conds)
		sort.Slice(afterFunc, func(i, j int) bool {
			return bytes.Compare(afterFunc[i].HashCode(sc), afterFunc[j].HashCode(sc)) < 0
		})
		c.Assert(fmt.Sprintf("%s", afterFunc), Equals, tt.result, Commentf("wrong result for expr: %s", tt.exprStr))
	}
}

func (s *testIntegrationSuite) testTiDBIsOwnerFunc(c *C) {
	tk := testkit.NewTestKit(c, s.store)
	defer s.cleanEnv(c)
	result := tk.MustQuery("select tidb_is_ddl_owner()")
	ddlOwnerChecker := tk.Se.DDLOwnerChecker()
	c.Assert(ddlOwnerChecker, NotNil)
	var ret int64
	if ddlOwnerChecker.IsOwner() {
		ret = 1
	}
	result.Check(testkit.Rows(fmt.Sprintf("%v", ret)))
}

func (s *testIntegrationSuite) TestTiDBDecodePlanFunc(c *C) {
	tk := testkit.NewTestKit(c, s.store)
	defer s.cleanEnv(c)
	tk.MustQuery("select tidb_decode_plan('')").Check(testkit.Rows(""))
	tk.MustQuery("select tidb_decode_plan('7APIMAk1XzEzCTAJMQlmdW5jczpjb3VudCgxKQoxCTE3XzE0CTAJMAlpbm5lciBqb2luLCBp" +
		"AQyQOlRhYmxlUmVhZGVyXzIxLCBlcXVhbDpbZXEoQ29sdW1uIzEsIA0KCDkpIBkXADIVFywxMCldCjIJMzFfMTgFZXhkYXRhOlNlbGVjdGlvbl" +
		"8xNwozCTFfMTcJMQkwCWx0HVlATlVMTCksIG5vdChpc251bGwVHAApUhcAUDIpKQo0CTEwXzE2CTEJMTAwMDAJdAHB2Dp0MSwgcmFuZ2U6Wy1p" +
		"bmYsK2luZl0sIGtlZXAgb3JkZXI6ZmFsc2UsIHN0YXRzOnBzZXVkbwoFtgAyAZcEMAk6tgAEMjAFtgQyMDq2AAg5LCBmtgAAMFa3AAA5FbcAO" +
		"T63AAAyzrcA')").Check(testkit.Rows("" +
		"\tid                  \ttask\testRows\toperator info\n" +
		"\tStreamAgg_13        \troot\t1      \tfuncs:count(1)\n" +
		"\t└─HashJoin_14       \troot\t0      \tinner join, inner:TableReader_21, equal:[eq(Column#1, Column#9) eq(Column#2, Column#10)]\n" +
		"\t  ├─TableReader_18  \troot\t0      \tdata:Selection_17\n" +
		"\t  │ └─Selection_17  \tcop \t0      \tlt(Column#1, NULL), not(isnull(Column#1)), not(isnull(Column#2))\n" +
		"\t  │   └─TableScan_16\tcop \t10000  \ttable:t1, range:[-inf,+inf], keep order:false, stats:pseudo\n" +
		"\t  └─TableReader_21  \troot\t0      \tdata:Selection_20\n" +
		"\t    └─Selection_20  \tcop \t0      \tlt(Column#9, NULL), not(isnull(Column#10)), not(isnull(Column#9))\n" +
		"\t      └─TableScan_19\tcop \t10000  \ttable:t2, range:[-inf,+inf], keep order:false, stats:pseudo"))
	tk.MustQuery("select tidb_decode_plan('rwPwcTAJNV8xNAkwCTEJZnVuY3M6bWF4KHRlc3QudC5hKS0+Q29sdW1uIzQJMQl0aW1lOj" +
		"IyMy45MzXCtXMsIGxvb3BzOjIJMTI4IEJ5dGVzCU4vQQoxCTE2XzE4CTAJMQlvZmZzZXQ6MCwgY291bnQ6MQkxCQlHFDE4LjQyMjJHAAhOL0" +
		"EBBCAKMgkzMl8yOAkBlEBpbmRleDpMaW1pdF8yNwkxCQ0+DDYuODUdPSwxLCBycGMgbnVtOiANDAUpGDE1MC44MjQFKjhwcm9jIGtleXM6MA" +
		"kxOTgdsgAzAbIAMgFearIAFDU3LjM5NgVKAGwN+BGxIDQJMTNfMjYJMQGgHGFibGU6dCwgCbqwaWR4KGEpLCByYW5nZTooMCwraW5mXSwga2" +
		"VlcCBvcmRlcjp0cnVlLCBkZXNjAT8kaW1lOjU2LjY2MR1rJDEJTi9BCU4vQQo=')").Check(testkit.Rows("" +
		"\tid                  \ttask\testRows\toperator info                                               \tactRows\texecution info                                                       \tmemory   \tdisk\n" +
		"\tStreamAgg_14        \troot\t1      \tfuncs:max(test.t.a)->Column#4                               \t1      \ttime:223.935µs, loops:2                                             \t128 Bytes\tN/A\n" +
		"\t└─Limit_18          \troot\t1      \toffset:0, count:1                                           \t1      \ttime:218.422µs, loops:2                                             \tN/A      \tN/A\n" +
		"\t  └─IndexReader_28  \troot\t1      \tindex:Limit_27                                              \t1      \ttime:216.85µs, loops:1, rpc num: 1, rpc time:150.824µs, proc keys:0\t198 Bytes\tN/A\n" +
		"\t    └─Limit_27      \tcop \t1      \toffset:0, count:1                                           \t1      \ttime:57.396µs, loops:2                                              \tN/A      \tN/A\n" +
		"\t      └─IndexScan_26\tcop \t1      \ttable:t, index:idx(a), range:(0,+inf], keep order:true, desc\t1      \ttime:56.661µs, loops:1                                              \tN/A      \tN/A"))
}

func (s *testIntegrationSuite) TestTiDBInternalFunc(c *C) {
	tk := testkit.NewTestKit(c, s.store)
	defer s.cleanEnv(c)
	result := tk.MustQuery("select tidb_decode_key( '74800000000000002B5F72800000000000A5D3' )")
	result.Check(testkit.Rows("tableID=43, _tidb_rowid=42451"))

	result = tk.MustQuery("select tidb_decode_key( '74800000000000019B5F698000000000000001015257303100000000FB013736383232313130FF3900000000000000F8010000000000000000F7' )")
	result.Check(testkit.Rows("tableID=411, indexID=1, indexValues=015257303100000000FB013736383232313130FF3900000000000000F8010000000000000000F7"))

	// Test invalid record/index key.
	result = tk.MustQuery("select tidb_decode_key( '7480000000000000FF2E5F728000000011FFE1A3000000000000' )")
	result.Check(testkit.Rows("7480000000000000FF2E5F728000000011FFE1A3000000000000"))
	warns := tk.Se.GetSessionVars().StmtCtx.GetWarnings()
	c.Assert(warns, HasLen, 1)
	c.Assert(warns[0].Err.Error(), Equals, "invalid record/index key: 7480000000000000FF2E5F728000000011FFE1A3000000000000")
}

func newStoreWithBootstrap() (kv.Storage, *domain.Domain, error) {
	store, err := mockstore.NewMockTikvStore()
	if err != nil {
		return nil, nil, err
	}
	session.SetSchemaLease(0)
	dom, err := session.BootstrapSession(store)
	return store, dom, err
}

func (s *testIntegrationSuite) TestTwoDecimalTruncate(c *C) {
	tk := testkit.NewTestKit(c, s.store)
	defer s.cleanEnv(c)
	tk.MustExec("use test")
	tk.MustExec("set sql_mode=''")
	tk.MustExec("drop table if exists t")
	tk.MustExec("create table t1(a decimal(10,5), b decimal(10,1))")
	tk.MustExec("insert into t1 values(123.12345, 123.12345)")
	tk.MustExec("update t1 set b = a")
	res := tk.MustQuery("select a, b from t1")
	res.Check(testkit.Rows("123.12345 123.1"))
	res = tk.MustQuery("select 2.00000000000000000000000000000001 * 1.000000000000000000000000000000000000000000002")
	res.Check(testkit.Rows("2.000000000000000000000000000000"))
}

func (s *testIntegrationSuite) TestPrefixIndex(c *C) {
	tk := testkit.NewTestKit(c, s.store)
	defer s.cleanEnv(c)
	tk.MustExec("use test")
	tk.MustExec(`CREATE TABLE t1 (
  			name varchar(12) DEFAULT NULL,
  			KEY pname (name(12))
		) ENGINE=InnoDB DEFAULT CHARSET=utf8mb4 COLLATE=utf8mb4_unicode_ci`)

	tk.MustExec("insert into t1 values('借款策略集_网页');")
	res := tk.MustQuery("select * from t1 where name = '借款策略集_网页';")
	res.Check(testkit.Rows("借款策略集_网页"))

	tk.MustExec(`CREATE TABLE prefix (
		a int(11) NOT NULL,
		b varchar(55) DEFAULT NULL,
		c int(11) DEFAULT NULL,
		PRIMARY KEY (a),
		KEY prefix_index (b(2)),
		KEY prefix_complex (a,b(2))
	) ENGINE=InnoDB DEFAULT CHARSET=utf8 COLLATE=utf8_bin;`)

	tk.MustExec("INSERT INTO prefix VALUES(0, 'b', 2), (1, 'bbb', 3), (2, 'bbc', 4), (3, 'bbb', 5), (4, 'abc', 6), (5, 'abc', 7), (6, 'abc', 7), (7, 'ÿÿ', 8), (8, 'ÿÿ0', 9), (9, 'ÿÿÿ', 10);")
	res = tk.MustQuery("select c, b from prefix where b > 'ÿ' and b < 'ÿÿc'")
	res.Check(testkit.Rows("8 ÿÿ", "9 ÿÿ0"))

	res = tk.MustQuery("select a, b from prefix where b LIKE 'ÿÿ%'")
	res.Check(testkit.Rows("7 ÿÿ", "8 ÿÿ0", "9 ÿÿÿ"))
}

func (s *testIntegrationSuite) TestDecimalMul(c *C) {
	tk := testkit.NewTestKit(c, s.store)
	tk.MustExec("USE test")
	tk.MustExec("create table t(a decimal(38, 17));")
	tk.MustExec("insert into t select 0.5999991229316*0.918755041726043;")
	res := tk.MustQuery("select * from t;")
	res.Check(testkit.Rows("0.55125221922461136"))
}

func (s *testIntegrationSuite) TestDecimalDiv(c *C) {
	tk := testkit.NewTestKit(c, s.store)
	tk.MustQuery("select cast(1 as decimal(60,30)) / cast(1 as decimal(60,30)) / cast(1 as decimal(60, 30))").Check(testkit.Rows("1.000000000000000000000000000000"))
	tk.MustQuery("select cast(1 as decimal(60,30)) / cast(3 as decimal(60,30)) / cast(7 as decimal(60, 30))").Check(testkit.Rows("0.047619047619047619047619047619"))
	tk.MustQuery("select cast(1 as decimal(60,30)) / cast(3 as decimal(60,30)) / cast(7 as decimal(60, 30)) / cast(13 as decimal(60, 30))").Check(testkit.Rows("0.003663003663003663003663003663"))
}

func (s *testIntegrationSuite) TestUnknowHintIgnore(c *C) {
	tk := testkit.NewTestKit(c, s.store)
	tk.MustExec("USE test")
	tk.MustExec("create table t(a int)")
	tk.MustQuery("select /*+ unknown_hint(c1)*/ 1").Check(testkit.Rows("1"))
	tk.MustQuery("show warnings").Check(testkit.Rows("Warning 1064 You have an error in your SQL syntax; check the manual that corresponds to your TiDB version for the right syntax to use [parser:8064]Optimizer hint syntax error at line 1 column 23 near \"unknown_hint(c1)*/\" "))
	_, err := tk.Exec("select 1 from /*+ test1() */ t")
	c.Assert(err, IsNil)
}

func (s *testIntegrationSuite) TestValuesInNonInsertStmt(c *C) {
	tk := testkit.NewTestKit(c, s.store)
	tk.MustExec(`use test;`)
	tk.MustExec(`drop table if exists t;`)
	tk.MustExec(`create table t(a bigint, b double, c decimal, d varchar(20), e datetime, f time, g json);`)
	tk.MustExec(`insert into t values(1, 1.1, 2.2, "abc", "2018-10-24", NOW(), "12");`)
	res := tk.MustQuery(`select values(a), values(b), values(c), values(d), values(e), values(f), values(g) from t;`)
	res.Check(testkit.Rows(`<nil> <nil> <nil> <nil> <nil> <nil> <nil>`))
}

func (s *testIntegrationSuite) TestForeignKeyVar(c *C) {

	tk := testkit.NewTestKit(c, s.store)

	tk.MustExec("SET FOREIGN_KEY_CHECKS=1")
	tk.MustQuery("SHOW WARNINGS").Check(testkit.Rows("Warning 8047 variable 'foreign_key_checks' does not yet support value: 1"))
}

func (s *testIntegrationSuite) TestUserVarMockWindFunc(c *C) {
	tk := testkit.NewTestKit(c, s.store)
	tk.MustExec(`use test;`)
	tk.MustExec(`drop table if exists t;`)
	tk.MustExec(`create table t (a int, b varchar (20), c varchar (20));`)
	tk.MustExec(`insert into t values
					(1,'key1-value1','insert_order1'),
    				(1,'key1-value2','insert_order2'),
    				(1,'key1-value3','insert_order3'),
    				(1,'key1-value4','insert_order4'),
    				(1,'key1-value5','insert_order5'),
    				(1,'key1-value6','insert_order6'),
    				(2,'key2-value1','insert_order1'),
    				(2,'key2-value2','insert_order2'),
    				(2,'key2-value3','insert_order3'),
    				(2,'key2-value4','insert_order4'),
    				(2,'key2-value5','insert_order5'),
    				(2,'key2-value6','insert_order6'),
    				(3,'key3-value1','insert_order1'),
    				(3,'key3-value2','insert_order2'),
    				(3,'key3-value3','insert_order3'),
    				(3,'key3-value4','insert_order4'),
    				(3,'key3-value5','insert_order5'),
    				(3,'key3-value6','insert_order6');
					`)
	tk.MustExec(`SET @LAST_VAL := NULL;`)
	tk.MustExec(`SET @ROW_NUM := 0;`)

	tk.MustQuery(`select * from (
					SELECT a,
    				       @ROW_NUM := IF(a = @LAST_VAL, @ROW_NUM + 1, 1) AS ROW_NUM,
    				       @LAST_VAL := a AS LAST_VAL,
    				       b,
    				       c
    				FROM (select * from t where a in (1, 2, 3) ORDER BY a, c) t1
				) t2
				where t2.ROW_NUM < 2;
				`).Check(testkit.Rows(
		`1 1 1 key1-value1 insert_order1`,
		`2 1 2 key2-value1 insert_order1`,
		`3 1 3 key3-value1 insert_order1`,
	))

	tk.MustQuery(`select * from (
					SELECT a,
    				       @ROW_NUM := IF(a = @LAST_VAL, @ROW_NUM + 1, 1) AS ROW_NUM,
    				       @LAST_VAL := a AS LAST_VAL,
    				       b,
    				       c
    				FROM (select * from t where a in (1, 2, 3) ORDER BY a, c) t1
				) t2;
				`).Check(testkit.Rows(
		`1 1 1 key1-value1 insert_order1`,
		`1 2 1 key1-value2 insert_order2`,
		`1 3 1 key1-value3 insert_order3`,
		`1 4 1 key1-value4 insert_order4`,
		`1 5 1 key1-value5 insert_order5`,
		`1 6 1 key1-value6 insert_order6`,
		`2 1 2 key2-value1 insert_order1`,
		`2 2 2 key2-value2 insert_order2`,
		`2 3 2 key2-value3 insert_order3`,
		`2 4 2 key2-value4 insert_order4`,
		`2 5 2 key2-value5 insert_order5`,
		`2 6 2 key2-value6 insert_order6`,
		`3 1 3 key3-value1 insert_order1`,
		`3 2 3 key3-value2 insert_order2`,
		`3 3 3 key3-value3 insert_order3`,
		`3 4 3 key3-value4 insert_order4`,
		`3 5 3 key3-value5 insert_order5`,
		`3 6 3 key3-value6 insert_order6`,
	))
}

func (s *testIntegrationSuite) TestCastAsTime(c *C) {
	tk := testkit.NewTestKit(c, s.store)
	tk.MustExec(`use test;`)
	tk.MustExec(`drop table if exists t;`)
	tk.MustExec(`create table t (col1 bigint, col2 double, col3 decimal, col4 varchar(20), col5 json);`)
	tk.MustExec(`insert into t values (1, 1, 1, "1", "1");`)
	tk.MustExec(`insert into t values (null, null, null, null, null);`)
	tk.MustQuery(`select cast(col1 as time), cast(col2 as time), cast(col3 as time), cast(col4 as time), cast(col5 as time) from t where col1 = 1;`).Check(testkit.Rows(
		`00:00:01 00:00:01 00:00:01 00:00:01 00:00:01`,
	))
	tk.MustQuery(`select cast(col1 as time), cast(col2 as time), cast(col3 as time), cast(col4 as time), cast(col5 as time) from t where col1 is null;`).Check(testkit.Rows(
		`<nil> <nil> <nil> <nil> <nil>`,
	))

	err := tk.ExecToErr(`select cast(col1 as time(31)) from t where col1 is null;`)
	c.Assert(err.Error(), Equals, "[expression:1426]Too big precision 31 specified for column 'CAST'. Maximum is 6.")

	err = tk.ExecToErr(`select cast(col2 as time(31)) from t where col1 is null;`)
	c.Assert(err.Error(), Equals, "[expression:1426]Too big precision 31 specified for column 'CAST'. Maximum is 6.")

	err = tk.ExecToErr(`select cast(col3 as time(31)) from t where col1 is null;`)
	c.Assert(err.Error(), Equals, "[expression:1426]Too big precision 31 specified for column 'CAST'. Maximum is 6.")

	err = tk.ExecToErr(`select cast(col4 as time(31)) from t where col1 is null;`)
	c.Assert(err.Error(), Equals, "[expression:1426]Too big precision 31 specified for column 'CAST'. Maximum is 6.")

	err = tk.ExecToErr(`select cast(col5 as time(31)) from t where col1 is null;`)
	c.Assert(err.Error(), Equals, "[expression:1426]Too big precision 31 specified for column 'CAST'. Maximum is 6.")
}

func (s *testIntegrationSuite) TestValuesFloat32(c *C) {
	tk := testkit.NewTestKit(c, s.store)
	tk.MustExec("use test")
	tk.MustExec(`drop table if exists t;`)
	tk.MustExec(`create table t (i int key, j float);`)
	tk.MustExec(`insert into t values (1, 0.01);`)
	tk.MustQuery(`select * from t;`).Check(testkit.Rows(`1 0.01`))
	tk.MustExec(`insert into t values (1, 0.02) on duplicate key update j = values (j);`)
	tk.MustQuery(`select * from t;`).Check(testkit.Rows(`1 0.02`))
}

func (s *testIntegrationSuite) TestFuncNameConst(c *C) {
	tk := testkit.NewTestKit(c, s.store)
	defer s.cleanEnv(c)
	tk.MustExec("USE test;")
	tk.MustExec("DROP TABLE IF EXISTS t;")
	tk.MustExec("CREATE TABLE t(a CHAR(20), b VARCHAR(20), c BIGINT);")
	tk.MustExec("INSERT INTO t (b, c) values('hello', 1);")

	r := tk.MustQuery("SELECT name_const('test_int', 1), name_const('test_float', 3.1415);")
	r.Check(testkit.Rows("1 3.1415"))
	r = tk.MustQuery("SELECT name_const('test_string', 'hello'), name_const('test_nil', null);")
	r.Check(testkit.Rows("hello <nil>"))
	r = tk.MustQuery("SELECT name_const('test_string', 1) + c FROM t;")
	r.Check(testkit.Rows("2"))
	r = tk.MustQuery("SELECT concat('hello', name_const('test_string', 'world')) FROM t;")
	r.Check(testkit.Rows("helloworld"))
	r = tk.MustQuery("SELECT NAME_CONST('come', -1);")
	r.Check(testkit.Rows("-1"))
	r = tk.MustQuery("SELECT NAME_CONST('come', -1.0);")
	r.Check(testkit.Rows("-1.0"))
	err := tk.ExecToErr(`select name_const(a,b) from t;`)
	c.Assert(err.Error(), Equals, "[planner:1210]Incorrect arguments to NAME_CONST")
	err = tk.ExecToErr(`select name_const(a,"hello") from t;`)
	c.Assert(err.Error(), Equals, "[planner:1210]Incorrect arguments to NAME_CONST")
	err = tk.ExecToErr(`select name_const("hello", b) from t;`)
	c.Assert(err.Error(), Equals, "[planner:1210]Incorrect arguments to NAME_CONST")
	err = tk.ExecToErr(`select name_const("hello", 1+1) from t;`)
	c.Assert(err.Error(), Equals, "[planner:1210]Incorrect arguments to NAME_CONST")
	err = tk.ExecToErr(`select name_const(concat('a', 'b'), 555) from t;`)
	c.Assert(err.Error(), Equals, "[planner:1210]Incorrect arguments to NAME_CONST")
	err = tk.ExecToErr(`select name_const(555) from t;`)
	c.Assert(err.Error(), Equals, "[expression:1582]Incorrect parameter count in the call to native function 'name_const'")

	var rs sqlexec.RecordSet
	rs, err = tk.Exec(`select name_const("hello", 1);`)
	c.Assert(err, IsNil)
	c.Assert(len(rs.Fields()), Equals, 1)
	c.Assert(rs.Fields()[0].Column.Name.L, Equals, "hello")
}

func (s *testIntegrationSuite) TestValuesEnum(c *C) {
	tk := testkit.NewTestKit(c, s.store)
	tk.MustExec("use test")
	tk.MustExec(`drop table if exists t;`)
	tk.MustExec(`create table t (a bigint primary key, b enum('a','b','c'));`)
	tk.MustExec(`insert into t values (1, "a");`)
	tk.MustQuery(`select * from t;`).Check(testkit.Rows(`1 a`))
	tk.MustExec(`insert into t values (1, "b") on duplicate key update b = values(b);`)
	tk.MustQuery(`select * from t;`).Check(testkit.Rows(`1 b`))
}

func (s *testIntegrationSuite) TestIssue9325(c *C) {
	tk := testkit.NewTestKit(c, s.store)
	tk.MustExec("use test")
	tk.MustExec("drop table if exists t")
	tk.MustExec("create table t(a timestamp) partition by range(unix_timestamp(a)) (partition p0 values less than(unix_timestamp('2019-02-16 14:20:00')), partition p1 values less than (maxvalue))")
	tk.MustExec("insert into t values('2019-02-16 14:19:59'), ('2019-02-16 14:20:01')")
	result := tk.MustQuery("select * from t where a between timestamp'2019-02-16 14:19:00' and timestamp'2019-02-16 14:21:00'")
	c.Assert(result.Rows(), HasLen, 2)

	tk.MustExec("drop table if exists t")
	tk.MustExec("create table t(a timestamp)")
	tk.MustExec("insert into t values('2019-02-16 14:19:59'), ('2019-02-16 14:20:01')")
	result = tk.MustQuery("select * from t where a < timestamp'2019-02-16 14:21:00'")
	result.Check(testkit.Rows("2019-02-16 14:19:59", "2019-02-16 14:20:01"))
}

func (s *testIntegrationSuite) TestIssue9710(c *C) {
	tk := testkit.NewTestKit(c, s.store)
	getSAndMS := func(str string) (int, int) {
		results := strings.Split(str, ":")
		SAndMS := strings.Split(results[len(results)-1], ".")
		var s, ms int
		s, _ = strconv.Atoi(SAndMS[0])
		if len(SAndMS) > 1 {
			ms, _ = strconv.Atoi(SAndMS[1])
		}
		return s, ms
	}

	for {
		rs := tk.MustQuery("select now(), now(6), unix_timestamp(), unix_timestamp(now())")
		s, ms := getSAndMS(rs.Rows()[0][1].(string))
		if ms < 500000 {
			time.Sleep(time.Second / 10)
			continue
		}

		s1, _ := getSAndMS(rs.Rows()[0][0].(string))
		c.Assert(s, Equals, s1) // now() will truncate the result instead of rounding it

		c.Assert(rs.Rows()[0][2], Equals, rs.Rows()[0][3]) // unix_timestamp() will truncate the result
		break
	}
}

// TestDecimalConvertToTime for issue #9770
func (s *testIntegrationSuite) TestDecimalConvertToTime(c *C) {
	tk := testkit.NewTestKit(c, s.store)
	defer s.cleanEnv(c)

	tk.MustExec("use test")
	tk.MustExec("drop table if exists t")
	tk.MustExec("create table t(a datetime(6), b timestamp)")
	tk.MustExec("insert t values (20010101100000.123456, 20110707101112.123456)")
	tk.MustQuery("select * from t").Check(testkit.Rows("2001-01-01 10:00:00.123456 2011-07-07 10:11:12"))
}

func (s *testIntegrationSuite) TestIssue9732(c *C) {
	tk := testkit.NewTestKit(c, s.store)
	defer s.cleanEnv(c)

	tk.MustQuery(`select monthname(str_to_date(null, '%m')), monthname(str_to_date(null, '%m')),
monthname(str_to_date(1, '%m')), monthname(str_to_date(0, '%m'));`).Check(testkit.Rows("<nil> <nil> <nil> <nil>"))

	nullCases := []struct {
		sql string
		ret string
	}{
		{"select str_to_date(1, '%m')", "0000-01-00"},
		{"select str_to_date(01, '%d')", "0000-00-01"},
		{"select str_to_date(2019, '%Y')", "2019-00-00"},
		{"select str_to_date('5,2019','%m,%Y')", "2019-05-00"},
		{"select str_to_date('01,2019','%d,%Y')", "2019-00-01"},
		{"select str_to_date('01,5','%d,%m')", "0000-05-01"},
	}

	for _, nullCase := range nullCases {
		tk.MustQuery(nullCase.sql).Check(testkit.Rows("<nil>"))
	}

	// remove NO_ZERO_DATE mode
	tk.MustExec("set sql_mode='ONLY_FULL_GROUP_BY,STRICT_TRANS_TABLES,NO_ZERO_IN_DATE,ERROR_FOR_DIVISION_BY_ZERO,NO_AUTO_CREATE_USER,NO_ENGINE_SUBSTITUTION'")

	for _, nullCase := range nullCases {
		tk.MustQuery(nullCase.sql).Check(testkit.Rows(nullCase.ret))
	}
}

func (s *testIntegrationSuite) TestDaynameArithmetic(c *C) {
	tk := testkit.NewTestKit(c, s.store)
	defer s.cleanEnv(c)

	cases := []struct {
		sql    string
		result string
	}{
		{`select dayname("1962-03-01")+0;`, "3"},
		{`select dayname("1962-03-02")+0;`, "4"},
		{`select dayname("1962-03-03")+0;`, "5"},
		{`select dayname("1962-03-04")+0;`, "6"},
		{`select dayname("1962-03-05")+0;`, "0"},
		{`select dayname("1962-03-06")+0;`, "1"},
		{`select dayname("1962-03-07")+0;`, "2"},
		{`select dayname("1962-03-08")+0;`, "3"},
		{`select dayname("1962-03-01")+1;`, "4"},
		{`select dayname("1962-03-01")+2;`, "5"},
		{`select dayname("1962-03-01")+3;`, "6"},
		{`select dayname("1962-03-01")+4;`, "7"},
		{`select dayname("1962-03-01")+5;`, "8"},
		{`select dayname("1962-03-01")+6;`, "9"},
		{`select dayname("1962-03-01")+7;`, "10"},
		{`select dayname("1962-03-01")+2333;`, "2336"},
		{`select dayname("1962-03-01")+2.333;`, "5.333"},
		{`select dayname("1962-03-01")>2;`, "1"},
		{`select dayname("1962-03-01")<2;`, "0"},
		{`select dayname("1962-03-01")=3;`, "1"},
		{`select dayname("1962-03-01")!=3;`, "0"},
		{`select dayname("1962-03-01")<4;`, "1"},
		{`select dayname("1962-03-01")>4;`, "0"},
		{`select !dayname("1962-03-01");`, "0"},
		{`select dayname("1962-03-01")&1;`, "1"},
		{`select dayname("1962-03-01")&3;`, "3"},
		{`select dayname("1962-03-01")&7;`, "3"},
		{`select dayname("1962-03-01")|1;`, "3"},
		{`select dayname("1962-03-01")|3;`, "3"},
		{`select dayname("1962-03-01")|7;`, "7"},
		{`select dayname("1962-03-01")^1;`, "2"},
		{`select dayname("1962-03-01")^3;`, "0"},
		{`select dayname("1962-03-01")^7;`, "4"},
	}

	for _, c := range cases {
		tk.MustQuery(c.sql).Check(testkit.Rows(c.result))
	}
}

func (s *testIntegrationSuite) TestIssue10156(c *C) {
	tk := testkit.NewTestKit(c, s.store)
	defer s.cleanEnv(c)

	tk.MustExec("use test")
	tk.MustExec("CREATE TABLE `t1` (`period_name` varchar(24) DEFAULT NULL ,`period_id` bigint(20) DEFAULT NULL ,`starttime` bigint(20) DEFAULT NULL)")
	tk.MustExec("CREATE TABLE `t2` (`bussid` bigint(20) DEFAULT NULL,`ct` bigint(20) DEFAULT NULL)")
	q := `
select
    a.period_name,
    b.date8
from
    (select * from t1) a
left join
    (select bussid,date(from_unixtime(ct)) date8 from t2) b
on
    a.period_id = b.bussid
where
    datediff(b.date8, date(from_unixtime(a.starttime))) >= 0`
	tk.MustQuery(q)
}

func (s *testIntegrationSuite) TestIssue9727(c *C) {
	tk := testkit.NewTestKit(c, s.store)
	defer s.cleanEnv(c)

	cases := []struct {
		sql    string
		result string
	}{
		{`SELECT "1900-01-01 00:00:00" + INTERVAL "100000000:214748364700" MINUTE_SECOND;`, "8895-03-27 22:11:40"},
		{`SELECT "1900-01-01 00:00:00" + INTERVAL 1 << 37 SECOND;`, "6255-04-08 15:04:32"},
		{`SELECT "1900-01-01 00:00:00" + INTERVAL 1 << 31 MINUTE;`, "5983-01-24 02:08:00"},
		{`SELECT "1900-01-01 00:00:00" + INTERVAL 1 << 38 SECOND;`, "<nil>"},
		{`SELECT "1900-01-01 00:00:00" + INTERVAL 1 << 33 MINUTE;`, "<nil>"},
		{`SELECT "1900-01-01 00:00:00" + INTERVAL 1 << 30 HOUR;`, "<nil>"},
		{`SELECT "1900-01-01 00:00:00" + INTERVAL "1000000000:214748364700" MINUTE_SECOND;`, "<nil>"},
		{`SELECT 19000101000000 + INTERVAL "100000000:214748364700" MINUTE_SECOND;`, "8895-03-27 22:11:40"},
		{`SELECT 19000101000000 + INTERVAL 1 << 37 SECOND;`, "6255-04-08 15:04:32"},
		{`SELECT 19000101000000 + INTERVAL 1 << 31 MINUTE;`, "5983-01-24 02:08:00"},

		{`SELECT "8895-03-27 22:11:40" - INTERVAL "100000000:214748364700" MINUTE_SECOND;`, "1900-01-01 00:00:00"},
		{`SELECT "6255-04-08 15:04:32" - INTERVAL 1 << 37 SECOND;`, "1900-01-01 00:00:00"},
		{`SELECT "5983-01-24 02:08:00" - INTERVAL 1 << 31 MINUTE;`, "1900-01-01 00:00:00"},
		{`SELECT "9999-01-01 00:00:00" - INTERVAL 1 << 39 SECOND;`, "<nil>"},
		{`SELECT "9999-01-01 00:00:00" - INTERVAL 1 << 33 MINUTE;`, "<nil>"},
		{`SELECT "9999-01-01 00:00:00" - INTERVAL 1 << 30 HOUR;`, "<nil>"},
		{`SELECT "9999-01-01 00:00:00" - INTERVAL "10000000000:214748364700" MINUTE_SECOND;`, "<nil>"},
		{`SELECT 88950327221140 - INTERVAL "100000000:214748364700" MINUTE_SECOND ;`, "1900-01-01 00:00:00"},
		{`SELECT 62550408150432 - INTERVAL 1 << 37 SECOND;`, "1900-01-01 00:00:00"},
		{`SELECT 59830124020800 - INTERVAL 1 << 31 MINUTE;`, "1900-01-01 00:00:00"},

		{`SELECT 10000101000000 + INTERVAL "111111111111111111" MICROSECOND;`, `4520-12-21 05:31:51.111111`},
		{`SELECT 10000101000000 + INTERVAL "111111111111.111111" SECOND;`, `4520-12-21 05:31:51.111111`},
		{`SELECT 10000101000000 + INTERVAL "111111111111.111111111" SECOND;`, `4520-12-21 05:31:51.111111`},
		{`SELECT 10000101000000 + INTERVAL "111111111111.111" SECOND;`, `4520-12-21 05:31:51.111000`},
		{`SELECT 10000101000000 + INTERVAL "111111111111." SECOND;`, `4520-12-21 05:31:51`},
		{`SELECT 10000101000000 + INTERVAL "111111111111111111.5" MICROSECOND;`, `4520-12-21 05:31:51.111112`},
		{`SELECT 10000101000000 + INTERVAL "111111111111111112.5" MICROSECOND;`, `4520-12-21 05:31:51.111113`},
		{`SELECT 10000101000000 + INTERVAL "111111111111111111.500000" MICROSECOND;`, `4520-12-21 05:31:51.111112`},
		{`SELECT 10000101000000 + INTERVAL "111111111111111111.50000000" MICROSECOND;`, `4520-12-21 05:31:51.111112`},
		{`SELECT 10000101000000 + INTERVAL "111111111111111111.6" MICROSECOND;`, `4520-12-21 05:31:51.111112`},
		{`SELECT 10000101000000 + INTERVAL "111111111111111111.499999" MICROSECOND;`, `4520-12-21 05:31:51.111111`},
		{`SELECT 10000101000000 + INTERVAL "111111111111111111.499999999999" MICROSECOND;`, `4520-12-21 05:31:51.111111`},
	}

	for _, c := range cases {
		tk.MustQuery(c.sql).Check(testkit.Rows(c.result))
	}
}

func (s *testIntegrationSuite) TestTimestampDatumEncode(c *C) {
	tk := testkit.NewTestKit(c, s.store)
	tk.MustExec("use test")
	tk.MustExec(`drop table if exists t;`)
	tk.MustExec(`create table t (a bigint primary key, b timestamp)`)
	tk.MustExec(`insert into t values (1, "2019-04-29 11:56:12")`)
	tk.MustQuery(`explain select * from t where b = (select max(b) from t)`).Check(testkit.Rows(
		"TableReader_43 10.00 root  data:Selection_42",
		"└─Selection_42 10.00 cop[tikv]  eq(test.t.b, 2019-04-29 11:56:12)",
		"  └─TableFullScan_41 10000.00 cop[tikv] table:t keep order:false, stats:pseudo",
	))
	tk.MustQuery(`select * from t where b = (select max(b) from t)`).Check(testkit.Rows(`1 2019-04-29 11:56:12`))
}

func (s *testIntegrationSuite) TestDateTimeAddReal(c *C) {
	tk := testkit.NewTestKit(c, s.store)
	defer s.cleanEnv(c)

	cases := []struct {
		sql    string
		result string
	}{
		{`SELECT "1900-01-01 00:00:00" + INTERVAL 1.123456789e3 SECOND;`, "1900-01-01 00:18:43.456789"},
		{`SELECT 19000101000000 + INTERVAL 1.123456789e3 SECOND;`, "1900-01-01 00:18:43.456789"},
		{`select date("1900-01-01") + interval 1.123456789e3 second;`, "1900-01-01 00:18:43.456789"},
		{`SELECT "1900-01-01 00:18:43.456789" - INTERVAL 1.123456789e3 SECOND;`, "1900-01-01 00:00:00"},
		{`SELECT 19000101001843.456789 - INTERVAL 1.123456789e3 SECOND;`, "1900-01-01 00:00:00"},
		{`select date("1900-01-01") - interval 1.123456789e3 second;`, "1899-12-31 23:41:16.543211"},
		{`select 19000101000000 - interval 1.123456789e3 second;`, "1899-12-31 23:41:16.543211"},
	}

	for _, c := range cases {
		tk.MustQuery(c.sql).Check(testkit.Rows(c.result))
	}
}

func (s *testIntegrationSuite) TestIssue10181(c *C) {
	tk := testkit.NewTestKit(c, s.store)
	tk.MustExec("use test")
	tk.MustExec(`drop table if exists t;`)
	tk.MustExec(`create table t(a bigint unsigned primary key);`)
	tk.MustExec(`insert into t values(9223372036854775807), (18446744073709551615)`)
	tk.MustQuery(`select * from t where a > 9223372036854775807-0.5 order by a`).Check(testkit.Rows(`9223372036854775807`, `18446744073709551615`))
}

func (s *testIntegrationSuite) TestExprPushdown(c *C) {
	tk := testkit.NewTestKit(c, s.store)
	tk.MustExec("use test")
	tk.MustExec("drop table if exists t")
	tk.MustExec("create table t(id int, col1 varchar(10), col2 varchar(10), col3 int, col4 int, col5 int, index key1" +
		" (col1, col2, col3, col4), index key2 (col4, col3, col2, col1))")
	tk.MustExec("insert into t values(1,'211111','311',4,5,6),(2,'311111','411',5,6,7),(3,'411111','511',6,7,8)," +
		"(4,'511111','611',7,8,9),(5,'611111','711',8,9,10)")

	// case 1, index scan without double read, some filters can not be pushed to cop task
	rows := tk.MustQuery("explain select col2, col1 from t use index(key1) where col2 like '5%' and substr(col1, 1, 1) = '4'").Rows()
	c.Assert(fmt.Sprintf("%v", rows[1][2]), Equals, "root")
	c.Assert(fmt.Sprintf("%v", rows[1][4]), Equals, "eq(substr(test.t.col1, 1, 1), \"4\")")
	c.Assert(fmt.Sprintf("%v", rows[3][2]), Equals, "cop[tikv]")
	c.Assert(fmt.Sprintf("%v", rows[3][4]), Equals, "like(test.t.col2, \"5%\", 92)")
	tk.MustQuery("select col2, col1 from t use index(key1) where col2 like '5%' and substr(col1, 1, 1) = '4'").Check(testkit.Rows("511 411111"))
	tk.MustQuery("select count(col2) from t use index(key1) where col2 like '5%' and substr(col1, 1, 1) = '4'").Check(testkit.Rows("1"))

	// case 2, index scan without double read, none of the filters can be pushed to cop task
	rows = tk.MustQuery("explain select col1, col2 from t use index(key2) where substr(col2, 1, 1) = '5' and substr(col1, 1, 1) = '4'").Rows()
	c.Assert(fmt.Sprintf("%v", rows[0][2]), Equals, "root")
	c.Assert(fmt.Sprintf("%v", rows[0][4]), Equals, "eq(substr(test.t.col1, 1, 1), \"4\"), eq(substr(test.t.col2, 1, 1), \"5\")")
	tk.MustQuery("select col1, col2 from t use index(key2) where substr(col2, 1, 1) = '5' and substr(col1, 1, 1) = '4'").Check(testkit.Rows("411111 511"))
	tk.MustQuery("select count(col1) from t use index(key2) where substr(col2, 1, 1) = '5' and substr(col1, 1, 1) = '4'").Check(testkit.Rows("1"))

	// case 3, index scan with double read, some filters can not be pushed to cop task
	rows = tk.MustQuery("explain select id from t use index(key1) where col2 like '5%' and substr(col1, 1, 1) = '4'").Rows()
	c.Assert(fmt.Sprintf("%v", rows[1][2]), Equals, "root")
	c.Assert(fmt.Sprintf("%v", rows[1][4]), Equals, "eq(substr(test.t.col1, 1, 1), \"4\")")
	c.Assert(fmt.Sprintf("%v", rows[3][2]), Equals, "cop[tikv]")
	c.Assert(fmt.Sprintf("%v", rows[3][4]), Equals, "like(test.t.col2, \"5%\", 92)")
	tk.MustQuery("select id from t use index(key1) where col2 like '5%' and substr(col1, 1, 1) = '4'").Check(testkit.Rows("3"))
	tk.MustQuery("select count(id) from t use index(key1) where col2 like '5%' and substr(col1, 1, 1) = '4'").Check(testkit.Rows("1"))

	// case 4, index scan with double read, none of the filters can be pushed to cop task
	rows = tk.MustQuery("explain select id from t use index(key2) where substr(col2, 1, 1) = '5' and substr(col1, 1, 1) = '4'").Rows()
	c.Assert(fmt.Sprintf("%v", rows[1][2]), Equals, "root")
	c.Assert(fmt.Sprintf("%v", rows[1][4]), Equals, "eq(substr(test.t.col1, 1, 1), \"4\"), eq(substr(test.t.col2, 1, 1), \"5\")")
	tk.MustQuery("select id from t use index(key2) where substr(col2, 1, 1) = '5' and substr(col1, 1, 1) = '4'").Check(testkit.Rows("3"))
	tk.MustQuery("select count(id) from t use index(key2) where substr(col2, 1, 1) = '5' and substr(col1, 1, 1) = '4'").Check(testkit.Rows("1"))
}

// TODO: reopen the index merge join in future.

//func (s *testIntegrationSuite) TestIssue16973(c *C) {
//	tk := testkit.NewTestKit(c, s.store)
//	tk.MustExec("use test")
//	tk.MustExec("drop table if exists t1")
//	tk.MustExec("create table t1(id varchar(36) not null primary key, org_id varchar(36) not null, " +
//		"status tinyint default 1 not null, ns varchar(36) default '' not null);")
//	tk.MustExec("create table t2(id varchar(36) not null primary key, order_id varchar(36) not null, " +
//		"begin_time timestamp(3) default CURRENT_TIMESTAMP(3) not null);")
//	tk.MustExec("create index idx_oid on t2(order_id);")
//	tk.MustExec("insert into t1 value (1,1,1,'a');")
//	tk.MustExec("insert into t1 value (2,1,2,'a');")
//	tk.MustExec("insert into t1 value (3,1,3,'a');")
//	tk.MustExec("insert into t2 value (1,2,date'2020-05-08');")
//
//	rows := tk.MustQuery("explain SELECT /*+ INL_MERGE_JOIN(t1,t2) */ COUNT(*) FROM  t1 LEFT JOIN t2 ON t1.id = t2.order_id WHERE t1.ns = 'a' AND t1.org_id IN (1) " +
//		"AND t1.status IN (2,6,10) AND timestampdiff(month, t2.begin_time, date'2020-05-06') = 0;").Rows()
//	c.Assert(fmt.Sprintf("%v", rows[1][0]), Matches, ".*IndexMergeJoin.*")
//	c.Assert(fmt.Sprintf("%v", rows[4][3]), Equals, "table:t1")
//	c.Assert(fmt.Sprintf("%v", rows[5][0]), Matches, ".*Selection.*")
//	c.Assert(fmt.Sprintf("%v", rows[9][3]), Equals, "table:t2")
//	tk.MustQuery("SELECT /*+ INL_MERGE_JOIN(t1,t2) */ COUNT(*) FROM  t1 LEFT JOIN t2 ON t1.id = t2.order_id WHERE t1.ns = 'a' AND t1.org_id IN (1) " +
//		"AND t1.status IN (2,6,10) AND timestampdiff(month, t2.begin_time, date'2020-05-06') = 0;").Check(testkit.Rows("1"))
//}

func (s *testIntegrationSuite) TestExprPushdownBlacklist(c *C) {
	tk := testkit.NewTestKit(c, s.store)
	tk.MustQuery(`select * from mysql.expr_pushdown_blacklist`).Check(testkit.Rows(
		"date_add tiflash DST(daylight saving time) does not take effect in TiFlash date_add"))

	tk.MustExec("use test")
	tk.MustExec("drop table if exists t")
	tk.MustExec("create table t(a int , b date)")

	// Create virtual tiflash replica info.
	dom := domain.GetDomain(tk.Se)
	is := dom.InfoSchema()
	db, exists := is.SchemaByName(model.NewCIStr("test"))
	c.Assert(exists, IsTrue)
	for _, tblInfo := range db.Tables {
		if tblInfo.Name.L == "t" {
			tblInfo.TiFlashReplica = &model.TiFlashReplicaInfo{
				Count:     1,
				Available: true,
			}
		}
	}

	tk.MustExec("insert into mysql.expr_pushdown_blacklist " +
		"values('<', 'tikv,tiflash,tidb', 'for test'),('cast', 'tiflash', 'for test'),('date_format', 'tikv', 'for test')")
	tk.MustExec("admin reload expr_pushdown_blacklist")

	tk.MustExec("set @@session.tidb_isolation_read_engines = 'tiflash'")

	// < not pushed, cast only pushed to TiKV, date_format only pushed to TiFlash,
	// > pushed to both TiKV and TiFlash
	rows := tk.MustQuery("explain select * from test.t where b > date'1988-01-01' and b < date'1994-01-01' " +
		"and cast(a as decimal(10,2)) > 10.10 and date_format(b,'%m') = '11'").Rows()
	c.Assert(fmt.Sprintf("%v", rows[0][4]), Equals, "lt(test.t.b, 1994-01-01)")
	c.Assert(fmt.Sprintf("%v", rows[1][4]), Equals, "gt(cast(test.t.a), 10.10)")
	c.Assert(fmt.Sprintf("%v", rows[3][4]), Equals, "eq(date_format(test.t.b, \"%m\"), \"11\"), gt(test.t.b, 1988-01-01)")

	tk.MustExec("set @@session.tidb_isolation_read_engines = 'tikv'")
	rows = tk.MustQuery("explain select * from test.t where b > date'1988-01-01' and b < date'1994-01-01' " +
		"and cast(a as decimal(10,2)) > 10.10 and date_format(b,'%m') = '11'").Rows()
	c.Assert(fmt.Sprintf("%v", rows[0][4]), Equals, "lt(test.t.b, 1994-01-01)")
	c.Assert(fmt.Sprintf("%v", rows[1][4]), Equals, "eq(date_format(test.t.b, \"%m\"), \"11\")")
	c.Assert(fmt.Sprintf("%v", rows[3][4]), Equals, "gt(cast(test.t.a), 10.10), gt(test.t.b, 1988-01-01)")

	tk.MustExec("delete from mysql.expr_pushdown_blacklist where name = '<' and store_type = 'tikv,tiflash,tidb' and reason = 'for test'")
	tk.MustExec("delete from mysql.expr_pushdown_blacklist where name = 'date_format' and store_type = 'tikv' and reason = 'for test'")
	tk.MustExec("admin reload expr_pushdown_blacklist")
}

func (s *testIntegrationSuite) TestOptRuleBlacklist(c *C) {
	tk := testkit.NewTestKit(c, s.store)
	tk.MustQuery(`select * from mysql.opt_rule_blacklist`).Check(testkit.Rows())
}

func (s *testIntegrationSuite) TestIssue10804(c *C) {
	tk := testkit.NewTestKit(c, s.store)
	tk.MustQuery(`SELECT @@information_schema_stats_expiry`).Check(testkit.Rows(`86400`))
	tk.MustExec("/*!80000 SET SESSION information_schema_stats_expiry=0 */")
	tk.MustQuery(`SELECT @@information_schema_stats_expiry`).Check(testkit.Rows(`0`))
	tk.MustQuery(`SELECT @@GLOBAL.information_schema_stats_expiry`).Check(testkit.Rows(`86400`))
	tk.MustExec("/*!80000 SET GLOBAL information_schema_stats_expiry=0 */")
	tk.MustQuery(`SELECT @@GLOBAL.information_schema_stats_expiry`).Check(testkit.Rows(`0`))
}

func (s *testIntegrationSuite) TestInvalidEndingStatement(c *C) {
	tk := testkit.NewTestKit(c, s.store)
	tk.MustExec("use test")
	parseErrMsg := "[parser:1064]"
	errMsgLen := len(parseErrMsg)

	assertParseErr := func(sql string) {
		_, err := tk.Exec(sql)
		c.Assert(err, NotNil)
		c.Assert(err.Error()[:errMsgLen], Equals, parseErrMsg)
	}

	assertParseErr("drop table if exists t'xyz")
	assertParseErr("drop table if exists t'")
	assertParseErr("drop table if exists t`")
	assertParseErr(`drop table if exists t'`)
	assertParseErr(`drop table if exists t"`)
}

func (s *testIntegrationSuite) TestIssue15613(c *C) {
	tk := testkit.NewTestKit(c, s.store)
	tk.MustQuery("select sec_to_time(1e-4)").Check(testkit.Rows("00:00:00.000100"))
	tk.MustQuery("select sec_to_time(1e-5)").Check(testkit.Rows("00:00:00.000010"))
	tk.MustQuery("select sec_to_time(1e-6)").Check(testkit.Rows("00:00:00.000001"))
	tk.MustQuery("select sec_to_time(1e-7)").Check(testkit.Rows("00:00:00.000000"))
}

func (s *testIntegrationSuite) TestIssue10675(c *C) {
	tk := testkit.NewTestKit(c, s.store)
	tk.MustExec("use test")
	tk.MustExec(`drop table if exists t;`)
	tk.MustExec(`create table t(a int);`)
	tk.MustExec(`insert into t values(1);`)
	tk.MustQuery(`select * from t where a < -184467440737095516167.1;`).Check(testkit.Rows())
	tk.MustQuery(`select * from t where a > -184467440737095516167.1;`).Check(
		testkit.Rows("1"))
	tk.MustQuery(`select * from t where a < 184467440737095516167.1;`).Check(
		testkit.Rows("1"))
	tk.MustQuery(`select * from t where a > 184467440737095516167.1;`).Check(testkit.Rows())

	// issue 11647
	tk.MustExec(`drop table if exists t;`)
	tk.MustExec(`create table t(b bit(1));`)
	tk.MustExec(`insert into t values(b'1');`)
	tk.MustQuery(`select count(*) from t where b = 1;`).Check(testkit.Rows("1"))
	tk.MustQuery(`select count(*) from t where b = '1';`).Check(testkit.Rows("1"))
	tk.MustQuery(`select count(*) from t where b = b'1';`).Check(testkit.Rows("1"))

	tk.MustExec(`drop table if exists t;`)
	tk.MustExec(`create table t(b bit(63));`)
	// Not 64, because the behavior of mysql is amazing. I have no idea to fix it.
	tk.MustExec(`insert into t values(b'111111111111111111111111111111111111111111111111111111111111111');`)
	tk.MustQuery(`select count(*) from t where b = 9223372036854775807;`).Check(testkit.Rows("1"))
	tk.MustQuery(`select count(*) from t where b = '9223372036854775807';`).Check(testkit.Rows("1"))
	tk.MustQuery(`select count(*) from t where b = b'111111111111111111111111111111111111111111111111111111111111111';`).Check(testkit.Rows("1"))
}

func (s *testIntegrationSuite) TestDatetimeMicrosecond(c *C) {
	tk := testkit.NewTestKit(c, s.store)
	// For int
	tk.MustQuery(`select DATE_ADD('2007-03-28 22:08:28',INTERVAL -2 SECOND_MICROSECOND);`).Check(
		testkit.Rows("2007-03-28 22:08:27.800000"))
	tk.MustQuery(`select DATE_ADD('2007-03-28 22:08:28',INTERVAL -2 MINUTE_MICROSECOND);`).Check(
		testkit.Rows("2007-03-28 22:08:27.800000"))
	tk.MustQuery(`select DATE_ADD('2007-03-28 22:08:28',INTERVAL -2 HOUR_MICROSECOND);`).Check(
		testkit.Rows("2007-03-28 22:08:27.800000"))
	tk.MustQuery(`select DATE_ADD('2007-03-28 22:08:28',INTERVAL -2 DAY_MICROSECOND);`).Check(
		testkit.Rows("2007-03-28 22:08:27.800000"))

	// For Decimal
	tk.MustQuery(`select DATE_ADD('2007-03-28 22:08:28',INTERVAL 2.2 HOUR_MINUTE);`).Check(
		testkit.Rows("2007-03-29 00:10:28"))
	tk.MustQuery(`select DATE_ADD('2007-03-28 22:08:28',INTERVAL 2.2 MINUTE_SECOND);`).Check(
		testkit.Rows("2007-03-28 22:10:30"))
	tk.MustQuery(`select DATE_ADD('2007-03-28 22:08:28',INTERVAL 2.2 YEAR_MONTH);`).Check(
		testkit.Rows("2009-05-28 22:08:28"))
	tk.MustQuery(`select DATE_ADD('2007-03-28 22:08:28',INTERVAL 2.2 DAY_HOUR);`).Check(
		testkit.Rows("2007-03-31 00:08:28"))
	tk.MustQuery(`select DATE_ADD('2007-03-28 22:08:28',INTERVAL 2.2 DAY_MINUTE);`).Check(
		testkit.Rows("2007-03-29 00:10:28"))
	tk.MustQuery(`select DATE_ADD('2007-03-28 22:08:28',INTERVAL 2.2 DAY_SECOND);`).Check(
		testkit.Rows("2007-03-28 22:10:30"))
	tk.MustQuery(`select DATE_ADD('2007-03-28 22:08:28',INTERVAL 2.2 HOUR_SECOND);`).Check(
		testkit.Rows("2007-03-28 22:10:30"))
	tk.MustQuery(`select DATE_ADD('2007-03-28 22:08:28',INTERVAL 2.2 SECOND);`).Check(
		testkit.Rows("2007-03-28 22:08:30.200000"))
	tk.MustQuery(`select DATE_ADD('2007-03-28 22:08:28',INTERVAL 2.2 YEAR);`).Check(
		testkit.Rows("2009-03-28 22:08:28"))
	tk.MustQuery(`select DATE_ADD('2007-03-28 22:08:28',INTERVAL 2.2 QUARTER);`).Check(
		testkit.Rows("2007-09-28 22:08:28"))
	tk.MustQuery(`select DATE_ADD('2007-03-28 22:08:28',INTERVAL 2.2 MONTH);`).Check(
		testkit.Rows("2007-05-28 22:08:28"))
	tk.MustQuery(`select DATE_ADD('2007-03-28 22:08:28',INTERVAL 2.2 WEEK);`).Check(
		testkit.Rows("2007-04-11 22:08:28"))
	tk.MustQuery(`select DATE_ADD('2007-03-28 22:08:28',INTERVAL 2.2 DAY);`).Check(
		testkit.Rows("2007-03-30 22:08:28"))
	tk.MustQuery(`select DATE_ADD('2007-03-28 22:08:28',INTERVAL 2.2 HOUR);`).Check(
		testkit.Rows("2007-03-29 00:08:28"))
	tk.MustQuery(`select DATE_ADD('2007-03-28 22:08:28',INTERVAL 2.2 MINUTE);`).Check(
		testkit.Rows("2007-03-28 22:10:28"))
	tk.MustQuery(`select DATE_ADD('2007-03-28 22:08:28',INTERVAL 2.2 MICROSECOND);`).Check(
		testkit.Rows("2007-03-28 22:08:28.000002"))
	tk.MustQuery(`select DATE_ADD('2007-03-28 22:08:28',INTERVAL -2.2 HOUR_MINUTE);`).Check(
		testkit.Rows("2007-03-28 20:06:28"))
	tk.MustQuery(`select DATE_ADD('2007-03-28 22:08:28',INTERVAL -2.2 MINUTE_SECOND);`).Check(
		testkit.Rows("2007-03-28 22:06:26"))
	tk.MustQuery(`select DATE_ADD('2007-03-28 22:08:28',INTERVAL -2.2 YEAR_MONTH);`).Check(
		testkit.Rows("2005-01-28 22:08:28"))
	tk.MustQuery(`select DATE_ADD('2007-03-28 22:08:28',INTERVAL -2.2 DAY_HOUR);`).Check(
		testkit.Rows("2007-03-26 20:08:28"))
	tk.MustQuery(`select DATE_ADD('2007-03-28 22:08:28',INTERVAL -2.2 DAY_MINUTE);`).Check(
		testkit.Rows("2007-03-28 20:06:28"))
	tk.MustQuery(`select DATE_ADD('2007-03-28 22:08:28',INTERVAL -2.2 DAY_SECOND);`).Check(
		testkit.Rows("2007-03-28 22:06:26"))
	tk.MustQuery(`select DATE_ADD('2007-03-28 22:08:28',INTERVAL -2.2 HOUR_SECOND);`).Check(
		testkit.Rows("2007-03-28 22:06:26"))
	//	tk.MustQuery(`select DATE_ADD('2007-03-28 22:08:28',INTERVAL -2.2 SECOND);`).Check(
	//		testkit.Rows("2007-03-28 22:08:25.800000"))
	tk.MustQuery(`select DATE_ADD('2007-03-28 22:08:28',INTERVAL -2.2 YEAR);`).Check(
		testkit.Rows("2005-03-28 22:08:28"))
	tk.MustQuery(`select DATE_ADD('2007-03-28 22:08:28',INTERVAL -2.2 QUARTER);`).Check(
		testkit.Rows("2006-09-28 22:08:28"))
	tk.MustQuery(`select DATE_ADD('2007-03-28 22:08:28',INTERVAL -2.2 MONTH);`).Check(
		testkit.Rows("2007-01-28 22:08:28"))
	tk.MustQuery(`select DATE_ADD('2007-03-28 22:08:28',INTERVAL -2.2 WEEK);`).Check(
		testkit.Rows("2007-03-14 22:08:28"))
	tk.MustQuery(`select DATE_ADD('2007-03-28 22:08:28',INTERVAL -2.2 DAY);`).Check(
		testkit.Rows("2007-03-26 22:08:28"))
	tk.MustQuery(`select DATE_ADD('2007-03-28 22:08:28',INTERVAL -2.2 HOUR);`).Check(
		testkit.Rows("2007-03-28 20:08:28"))
	tk.MustQuery(`select DATE_ADD('2007-03-28 22:08:28',INTERVAL -2.2 MINUTE);`).Check(
		testkit.Rows("2007-03-28 22:06:28"))
	tk.MustQuery(`select DATE_ADD('2007-03-28 22:08:28',INTERVAL -2.2 MICROSECOND);`).Check(
		testkit.Rows("2007-03-28 22:08:27.999998"))
	tk.MustQuery(`select DATE_ADD('2007-03-28 22:08:28',INTERVAL "-2.2" HOUR_MINUTE);`).Check(
		testkit.Rows("2007-03-28 20:06:28"))
	tk.MustQuery(`select DATE_ADD('2007-03-28 22:08:28',INTERVAL "-2.2" MINUTE_SECOND);`).Check(
		testkit.Rows("2007-03-28 22:06:26"))
	tk.MustQuery(`select DATE_ADD('2007-03-28 22:08:28',INTERVAL "-2.2" YEAR_MONTH);`).Check(
		testkit.Rows("2005-01-28 22:08:28"))
	tk.MustQuery(`select DATE_ADD('2007-03-28 22:08:28',INTERVAL "-2.2" DAY_HOUR);`).Check(
		testkit.Rows("2007-03-26 20:08:28"))
	tk.MustQuery(`select DATE_ADD('2007-03-28 22:08:28',INTERVAL "-2.2" DAY_MINUTE);`).Check(
		testkit.Rows("2007-03-28 20:06:28"))
	tk.MustQuery(`select DATE_ADD('2007-03-28 22:08:28',INTERVAL "-2.2" DAY_SECOND);`).Check(
		testkit.Rows("2007-03-28 22:06:26"))
	tk.MustQuery(`select DATE_ADD('2007-03-28 22:08:28',INTERVAL "-2.2" HOUR_SECOND);`).Check(
		testkit.Rows("2007-03-28 22:06:26"))
	tk.MustQuery(`select DATE_ADD('2007-03-28 22:08:28',INTERVAL "-2.2" SECOND);`).Check(
		testkit.Rows("2007-03-28 22:08:25.800000"))
	tk.MustQuery(`select DATE_ADD('2007-03-28 22:08:28',INTERVAL "-2.2" YEAR);`).Check(
		testkit.Rows("2005-03-28 22:08:28"))
	tk.MustQuery(`select DATE_ADD('2007-03-28 22:08:28',INTERVAL "-2.2" QUARTER);`).Check(
		testkit.Rows("2006-09-28 22:08:28"))
	tk.MustQuery(`select DATE_ADD('2007-03-28 22:08:28',INTERVAL "-2.2" MONTH);`).Check(
		testkit.Rows("2007-01-28 22:08:28"))
	tk.MustQuery(`select DATE_ADD('2007-03-28 22:08:28',INTERVAL "-2.2" WEEK);`).Check(
		testkit.Rows("2007-03-14 22:08:28"))
	tk.MustQuery(`select DATE_ADD('2007-03-28 22:08:28',INTERVAL "-2.2" DAY);`).Check(
		testkit.Rows("2007-03-26 22:08:28"))
	tk.MustQuery(`select DATE_ADD('2007-03-28 22:08:28',INTERVAL "-2.2" HOUR);`).Check(
		testkit.Rows("2007-03-28 20:08:28"))
	tk.MustQuery(`select DATE_ADD('2007-03-28 22:08:28',INTERVAL "-2.2" MINUTE);`).Check(
		testkit.Rows("2007-03-28 22:06:28"))
	tk.MustQuery(`select DATE_ADD('2007-03-28 22:08:28',INTERVAL "-2.2" MICROSECOND);`).Check(
		testkit.Rows("2007-03-28 22:08:27.999998"))
	tk.MustQuery(`select DATE_ADD('2007-03-28 22:08:28',INTERVAL "-2.-2" HOUR_MINUTE);`).Check(
		testkit.Rows("2007-03-28 20:06:28"))
	tk.MustQuery(`select DATE_ADD('2007-03-28 22:08:28',INTERVAL "-2.-2" MINUTE_SECOND);`).Check(
		testkit.Rows("2007-03-28 22:06:26"))
	tk.MustQuery(`select DATE_ADD('2007-03-28 22:08:28',INTERVAL "-2.-2" YEAR_MONTH);`).Check(
		testkit.Rows("2005-01-28 22:08:28"))
	tk.MustQuery(`select DATE_ADD('2007-03-28 22:08:28',INTERVAL "-2.-2" DAY_HOUR);`).Check(
		testkit.Rows("2007-03-26 20:08:28"))
	tk.MustQuery(`select DATE_ADD('2007-03-28 22:08:28',INTERVAL "-2.-2" DAY_MINUTE);`).Check(
		testkit.Rows("2007-03-28 20:06:28"))
	tk.MustQuery(`select DATE_ADD('2007-03-28 22:08:28',INTERVAL "-2.-2" DAY_SECOND);`).Check(
		testkit.Rows("2007-03-28 22:06:26"))
	tk.MustQuery(`select DATE_ADD('2007-03-28 22:08:28',INTERVAL "-2.-2" HOUR_SECOND);`).Check(
		testkit.Rows("2007-03-28 22:06:26"))
	tk.MustQuery(`select DATE_ADD('2007-03-28 22:08:28',INTERVAL "-2.-2" SECOND);`).Check(
		testkit.Rows("2007-03-28 22:08:26"))
	tk.MustQuery(`select DATE_ADD('2007-03-28 22:08:28',INTERVAL "-2.+2" SECOND);`).Check(
		testkit.Rows("2007-03-28 22:08:26"))
	tk.MustQuery(`select DATE_ADD('2007-03-28 22:08:28',INTERVAL "-2.*2" SECOND);`).Check(
		testkit.Rows("2007-03-28 22:08:26"))
	tk.MustQuery(`select DATE_ADD('2007-03-28 22:08:28',INTERVAL "-2./2" SECOND);`).Check(
		testkit.Rows("2007-03-28 22:08:26"))
	tk.MustQuery(`select DATE_ADD('2007-03-28 22:08:28',INTERVAL "-2.a2" SECOND);`).Check(
		testkit.Rows("2007-03-28 22:08:26"))
	tk.MustQuery(`select DATE_ADD('2007-03-28 22:08:28',INTERVAL "-2.-2" YEAR);`).Check(
		testkit.Rows("2005-03-28 22:08:28"))
	tk.MustQuery(`select DATE_ADD('2007-03-28 22:08:28',INTERVAL "-2.-2" QUARTER);`).Check(
		testkit.Rows("2006-09-28 22:08:28"))
	tk.MustQuery(`select DATE_ADD('2007-03-28 22:08:28',INTERVAL "-2.-2" MONTH);`).Check(
		testkit.Rows("2007-01-28 22:08:28"))
	tk.MustQuery(`select DATE_ADD('2007-03-28 22:08:28',INTERVAL "-2.-2" WEEK);`).Check(
		testkit.Rows("2007-03-14 22:08:28"))
	tk.MustQuery(`select DATE_ADD('2007-03-28 22:08:28',INTERVAL "-2.-2" DAY);`).Check(
		testkit.Rows("2007-03-26 22:08:28"))
	tk.MustQuery(`select DATE_ADD('2007-03-28 22:08:28',INTERVAL "-2.-2" HOUR);`).Check(
		testkit.Rows("2007-03-28 20:08:28"))
	tk.MustQuery(`select DATE_ADD('2007-03-28 22:08:28',INTERVAL "-2.-2" MINUTE);`).Check(
		testkit.Rows("2007-03-28 22:06:28"))
	tk.MustQuery(`select DATE_ADD('2007-03-28 22:08:28',INTERVAL "-2.-2" MICROSECOND);`).Check(
		testkit.Rows("2007-03-28 22:08:27.999998"))
}

func (s *testIntegrationSuite) TestFuncCaseWithLeftJoin(c *C) {
	tk := testkit.NewTestKitWithInit(c, s.store)

	tk.MustExec("create table kankan1(id int, name text)")
	tk.MustExec("insert into kankan1 values(1, 'a')")
	tk.MustExec("insert into kankan1 values(2, 'a')")

	tk.MustExec("create table kankan2(id int, h1 text)")
	tk.MustExec("insert into kankan2 values(2, 'z')")

	tk.MustQuery("select t1.id from kankan1 t1 left join kankan2 t2 on t1.id = t2.id where (case  when t1.name='b' then 'case2' when t1.name='a' then 'case1' else NULL end) = 'case1' order by t1.id").Check(testkit.Rows("1", "2"))
}

func (s *testIntegrationSuite) TestIssue11594(c *C) {
	tk := testkit.NewTestKit(c, s.store)
	tk.MustExec("use test")
	tk.MustExec(`drop table if exists t1;`)
	tk.MustExec("CREATE TABLE t1 (v bigint(20) UNSIGNED NOT NULL);")
	tk.MustExec("INSERT INTO t1 VALUES (1), (2);")
	tk.MustQuery("SELECT SUM(IF(v > 1, v, -v)) FROM t1;").Check(testkit.Rows("1"))
	tk.MustQuery("SELECT sum(IFNULL(cast(null+rand() as unsigned), -v)) FROM t1;").Check(testkit.Rows("-3"))
	tk.MustQuery("SELECT sum(COALESCE(cast(null+rand() as unsigned), -v)) FROM t1;").Check(testkit.Rows("-3"))
	tk.MustQuery("SELECT sum(COALESCE(cast(null+rand() as unsigned), v)) FROM t1;").Check(testkit.Rows("3"))
}

func (s *testIntegrationSuite) TestDefEnableVectorizedEvaluation(c *C) {
	tk := testkit.NewTestKit(c, s.store)
	tk.MustExec("use mysql")
	tk.MustQuery(`select @@tidb_enable_vectorized_expression`).Check(testkit.Rows("1"))
}

func (s *testIntegrationSuite) TestIssue11309And11319(c *C) {
	tk := testkit.NewTestKit(c, s.store)
	tk.MustExec("use test")
	tk.MustExec(`drop table if exists t;`)
	tk.MustExec(`CREATE TABLE t (a decimal(6,3),b double(6,3),c float(6,3));`)
	tk.MustExec(`INSERT INTO t VALUES (1.100,1.100,1.100);`)
	tk.MustQuery(`SELECT DATE_ADD('2003-11-18 07:25:13',INTERVAL a MINUTE_SECOND) FROM t`).Check(testkit.Rows(`2003-11-18 07:27:53`))
	tk.MustQuery(`SELECT DATE_ADD('2003-11-18 07:25:13',INTERVAL b MINUTE_SECOND) FROM t`).Check(testkit.Rows(`2003-11-18 07:27:53`))
	tk.MustQuery(`SELECT DATE_ADD('2003-11-18 07:25:13',INTERVAL c MINUTE_SECOND) FROM t`).Check(testkit.Rows(`2003-11-18 07:27:53`))
	tk.MustExec(`drop table if exists t;`)
	tk.MustExec(`CREATE TABLE t (a decimal(11,7),b double(11,7),c float(11,7));`)
	tk.MustExec(`INSERT INTO t VALUES (123.9999999,123.9999999,123.9999999),(-123.9999999,-123.9999999,-123.9999999);`)
	tk.MustQuery(`SELECT DATE_ADD('2003-11-18 07:25:13',INTERVAL a MINUTE_SECOND) FROM t`).Check(testkit.Rows(`2004-03-13 03:14:52`, `2003-07-25 11:35:34`))
	tk.MustQuery(`SELECT DATE_ADD('2003-11-18 07:25:13',INTERVAL b MINUTE_SECOND) FROM t`).Check(testkit.Rows(`2004-03-13 03:14:52`, `2003-07-25 11:35:34`))
	tk.MustQuery(`SELECT DATE_ADD('2003-11-18 07:25:13',INTERVAL c MINUTE_SECOND) FROM t`).Check(testkit.Rows(`2003-11-18 09:29:13`, `2003-11-18 05:21:13`))
	tk.MustExec(`drop table if exists t;`)

	// for https://github.com/pingcap/tidb/issues/11319
	tk.MustQuery(`SELECT DATE_ADD('2007-03-28 22:08:28',INTERVAL -2.2 MINUTE_MICROSECOND)`).Check(testkit.Rows("2007-03-28 22:08:25.800000"))
	tk.MustQuery(`SELECT DATE_ADD('2007-03-28 22:08:28',INTERVAL -2.2 SECOND_MICROSECOND)`).Check(testkit.Rows("2007-03-28 22:08:25.800000"))
	tk.MustQuery(`SELECT DATE_ADD('2007-03-28 22:08:28',INTERVAL -2.2 HOUR_MICROSECOND)`).Check(testkit.Rows("2007-03-28 22:08:25.800000"))
	tk.MustQuery(`SELECT DATE_ADD('2007-03-28 22:08:28',INTERVAL -2.2 DAY_MICROSECOND)`).Check(testkit.Rows("2007-03-28 22:08:25.800000"))
	tk.MustQuery(`SELECT DATE_ADD('2007-03-28 22:08:28',INTERVAL -2.2 SECOND)`).Check(testkit.Rows("2007-03-28 22:08:25.800000"))
	tk.MustQuery(`SELECT DATE_ADD('2007-03-28 22:08:28',INTERVAL -2.2 HOUR_SECOND)`).Check(testkit.Rows("2007-03-28 22:06:26"))
	tk.MustQuery(`SELECT DATE_ADD('2007-03-28 22:08:28',INTERVAL -2.2 DAY_SECOND)`).Check(testkit.Rows("2007-03-28 22:06:26"))
	tk.MustQuery(`SELECT DATE_ADD('2007-03-28 22:08:28',INTERVAL -2.2 MINUTE_SECOND)`).Check(testkit.Rows("2007-03-28 22:06:26"))
	tk.MustQuery(`SELECT DATE_ADD('2007-03-28 22:08:28',INTERVAL -2.2 MINUTE)`).Check(testkit.Rows("2007-03-28 22:06:28"))
	tk.MustQuery(`SELECT DATE_ADD('2007-03-28 22:08:28',INTERVAL -2.2 DAY_MINUTE)`).Check(testkit.Rows("2007-03-28 20:06:28"))
	tk.MustQuery(`SELECT DATE_ADD('2007-03-28 22:08:28',INTERVAL -2.2 HOUR_MINUTE)`).Check(testkit.Rows("2007-03-28 20:06:28"))
	tk.MustQuery(`SELECT DATE_ADD('2007-03-28 22:08:28',INTERVAL -2.2 DAY_HOUR)`).Check(testkit.Rows("2007-03-26 20:08:28"))
	tk.MustQuery(`SELECT DATE_ADD('2007-03-28 22:08:28',INTERVAL -2.2 YEAR_MONTH)`).Check(testkit.Rows("2005-01-28 22:08:28"))

	tk.MustQuery(`SELECT DATE_ADD('2007-03-28 22:08:28',INTERVAL 2.2 MINUTE_MICROSECOND)`).Check(testkit.Rows("2007-03-28 22:08:30.200000"))
	tk.MustQuery(`SELECT DATE_ADD('2007-03-28 22:08:28',INTERVAL 2.2 SECOND_MICROSECOND)`).Check(testkit.Rows("2007-03-28 22:08:30.200000"))
	tk.MustQuery(`SELECT DATE_ADD('2007-03-28 22:08:28',INTERVAL 2.2 HOUR_MICROSECOND)`).Check(testkit.Rows("2007-03-28 22:08:30.200000"))
	tk.MustQuery(`SELECT DATE_ADD('2007-03-28 22:08:28',INTERVAL 2.2 DAY_MICROSECOND)`).Check(testkit.Rows("2007-03-28 22:08:30.200000"))
	tk.MustQuery(`SELECT DATE_ADD('2007-03-28 22:08:28',INTERVAL 2.2 SECOND)`).Check(testkit.Rows("2007-03-28 22:08:30.200000"))
	tk.MustQuery(`SELECT DATE_ADD('2007-03-28 22:08:28',INTERVAL 2.2 HOUR_SECOND)`).Check(testkit.Rows("2007-03-28 22:10:30"))
	tk.MustQuery(`SELECT DATE_ADD('2007-03-28 22:08:28',INTERVAL 2.2 DAY_SECOND)`).Check(testkit.Rows("2007-03-28 22:10:30"))
	tk.MustQuery(`SELECT DATE_ADD('2007-03-28 22:08:28',INTERVAL 2.2 MINUTE_SECOND)`).Check(testkit.Rows("2007-03-28 22:10:30"))
	tk.MustQuery(`SELECT DATE_ADD('2007-03-28 22:08:28',INTERVAL 2.2 MINUTE)`).Check(testkit.Rows("2007-03-28 22:10:28"))
	tk.MustQuery(`SELECT DATE_ADD('2007-03-28 22:08:28',INTERVAL 2.2 DAY_MINUTE)`).Check(testkit.Rows("2007-03-29 00:10:28"))
	tk.MustQuery(`SELECT DATE_ADD('2007-03-28 22:08:28',INTERVAL 2.2 HOUR_MINUTE)`).Check(testkit.Rows("2007-03-29 00:10:28"))
	tk.MustQuery(`SELECT DATE_ADD('2007-03-28 22:08:28',INTERVAL 2.2 DAY_HOUR)`).Check(testkit.Rows("2007-03-31 00:08:28"))
	tk.MustQuery(`SELECT DATE_ADD('2007-03-28 22:08:28',INTERVAL 2.2 YEAR_MONTH)`).Check(testkit.Rows("2009-05-28 22:08:28"))
}

func (s *testIntegrationSuite) TestIssue12301(c *C) {
	tk := testkit.NewTestKit(c, s.store)
	tk.MustExec("use test")
	tk.MustExec("create table t (d decimal(19, 0), i bigint(11))")
	tk.MustExec("insert into t values (123456789012, 123456789012)")
	tk.MustQuery("select * from t where d = i").Check(testkit.Rows("123456789012 123456789012"))
}

func (s *testIntegrationSerialSuite) TestIssue15315(c *C) {
	tk := testkit.NewTestKit(c, s.store)
	tk.MustExec("use test")
	tk.MustQuery("select '0-3261554956'+0.0").Check(testkit.Rows("0"))
	tk.MustQuery("select cast('0-1234' as real)").Check(testkit.Rows("0"))
}

func (s *testIntegrationSuite) TestNotExistFunc(c *C) {
	tk := testkit.NewTestKit(c, s.store)

	// current db is empty
	_, err := tk.Exec("SELECT xxx(1)")
	c.Assert(err.Error(), Equals, "[planner:1046]No database selected")

	_, err = tk.Exec("SELECT yyy()")
	c.Assert(err.Error(), Equals, "[planner:1046]No database selected")

	// current db is not empty
	tk.MustExec("use test")
	_, err = tk.Exec("SELECT xxx(1)")
	c.Assert(err.Error(), Equals, "[expression:1305]FUNCTION test.xxx does not exist")

	_, err = tk.Exec("SELECT yyy()")
	c.Assert(err.Error(), Equals, "[expression:1305]FUNCTION test.yyy does not exist")

	tk.MustExec("use test")
	_, err = tk.Exec("SELECT timestampliteral(rand())")
	c.Assert(err.Error(), Equals, "[expression:1305]FUNCTION test.timestampliteral does not exist")

}

func (s *testIntegrationSuite) TestDecodetoChunkReuse(c *C) {
	tk := testkit.NewTestKitWithInit(c, s.store)
	tk.MustExec("create table chk (a int,b varchar(20))")
	for i := 0; i < 200; i++ {
		if i%5 == 0 {
			tk.MustExec(fmt.Sprintf("insert chk values (NULL,NULL)"))
			continue
		}
		tk.MustExec(fmt.Sprintf("insert chk values (%d,'%s')", i, strconv.Itoa(i)))
	}

	tk.Se.GetSessionVars().DistSQLScanConcurrency = 1
	tk.MustExec("set tidb_init_chunk_size = 2")
	tk.MustExec("set tidb_max_chunk_size = 32")
	defer func() {
		tk.MustExec(fmt.Sprintf("set tidb_init_chunk_size = %d", variable.DefInitChunkSize))
		tk.MustExec(fmt.Sprintf("set tidb_max_chunk_size = %d", variable.DefMaxChunkSize))
	}()
	rs, err := tk.Exec("select * from chk")
	c.Assert(err, IsNil)
	req := rs.NewChunk()
	var count int
	for {
		err = rs.Next(context.TODO(), req)
		c.Assert(err, IsNil)
		numRows := req.NumRows()
		if numRows == 0 {
			break
		}
		for i := 0; i < numRows; i++ {
			if count%5 == 0 {
				c.Assert(req.GetRow(i).IsNull(0), Equals, true)
				c.Assert(req.GetRow(i).IsNull(1), Equals, true)
			} else {
				c.Assert(req.GetRow(i).IsNull(0), Equals, false)
				c.Assert(req.GetRow(i).IsNull(1), Equals, false)
				c.Assert(req.GetRow(i).GetInt64(0), Equals, int64(count))
				c.Assert(req.GetRow(i).GetString(1), Equals, strconv.Itoa(count))
			}
			count++
		}
	}
	c.Assert(count, Equals, 200)
	rs.Close()
}

func (s *testIntegrationSuite) TestInMeetsPrepareAndExecute(c *C) {
	tk := testkit.NewTestKitWithInit(c, s.store)
	tk.MustExec("prepare pr1 from 'select ? in (1,?,?)'")
	tk.MustExec("set @a=1, @b=2, @c=3")
	tk.MustQuery("execute pr1 using @a,@b,@c").Check(testkit.Rows("1"))

	tk.MustExec("prepare pr2 from 'select 3 in (1,?,?)'")
	tk.MustExec("set @a=2, @b=3")
	tk.MustQuery("execute pr2 using @a,@b").Check(testkit.Rows("1"))

	tk.MustExec("prepare pr3 from 'select ? in (1,2,3)'")
	tk.MustExec("set @a=4")
	tk.MustQuery("execute pr3 using @a").Check(testkit.Rows("0"))

	tk.MustExec("prepare pr4 from 'select ? in (?,?,?)'")
	tk.MustExec("set @a=1, @b=2, @c=3, @d=4")
	tk.MustQuery("execute pr4 using @a,@b,@c,@d").Check(testkit.Rows("0"))
}

func (s *testIntegrationSuite) TestCastStrToInt(c *C) {
	tk := testkit.NewTestKitWithInit(c, s.store)
	cases := []struct {
		sql    string
		result int
	}{
		{"select cast('' as signed)", 0},
		{"select cast('12345abcde' as signed)", 12345},
		{"select cast('123e456' as signed)", 123},
		{"select cast('-12345abcde' as signed)", -12345},
		{"select cast('-123e456' as signed)", -123},
	}
	for _, ca := range cases {
		tk.Se.GetSessionVars().StmtCtx.SetWarnings(nil)
		tk.MustQuery(ca.sql).Check(testkit.Rows(fmt.Sprintf("%v", ca.result)))
		c.Assert(terror.ErrorEqual(tk.Se.GetSessionVars().StmtCtx.GetWarnings()[0].Err, types.ErrTruncatedWrongVal), IsTrue)
	}
}

func (s *testIntegrationSerialSuite) TestIssue16205(c *C) {
	tk := testkit.NewTestKit(c, s.store)
	orgEnable := plannercore.PreparedPlanCacheEnabled()
	defer func() {
		plannercore.SetPreparedPlanCache(orgEnable)
	}()
	plannercore.SetPreparedPlanCache(true)
	var err error
	tk.Se, err = session.CreateSession4TestWithOpt(s.store, &session.Opt{
		PreparedPlanCache: kvcache.NewSimpleLRUCache(100, 0.1, math.MaxUint64),
	})
	c.Assert(err, IsNil)

	tk.MustExec("use test")
	tk.MustExec("prepare stmt from 'select random_bytes(3)'")
	rows1 := tk.MustQuery("execute stmt").Rows()
	c.Assert(len(rows1), Equals, 1)
	rows2 := tk.MustQuery("execute stmt").Rows()
	c.Assert(len(rows2), Equals, 1)
	c.Assert(rows1[0][0].(string), Not(Equals), rows2[0][0].(string))
}

func (s *testIntegrationSerialSuite) TestRowCountPlanCache(c *C) {
	tk := testkit.NewTestKit(c, s.store)
	orgEnable := plannercore.PreparedPlanCacheEnabled()
	defer func() {
		plannercore.SetPreparedPlanCache(orgEnable)
	}()
	plannercore.SetPreparedPlanCache(true)
	var err error
	tk.Se, err = session.CreateSession4TestWithOpt(s.store, &session.Opt{
		PreparedPlanCache: kvcache.NewSimpleLRUCache(100, 0.1, math.MaxUint64),
	})
	c.Assert(err, IsNil)

	tk.MustExec("use test")
	tk.MustExec("drop table if exists t")
	tk.MustExec("create table t(a int auto_increment primary key)")
	tk.MustExec("prepare stmt from 'select row_count()';")
	tk.MustExec("insert into t values()")
	res := tk.MustQuery("execute stmt").Rows()
	c.Assert(len(res), Equals, 1)
	c.Assert(res[0][0], Equals, "1")
	tk.MustExec("insert into t values(),(),()")
	res = tk.MustQuery("execute stmt").Rows()
	c.Assert(len(res), Equals, 1)
	c.Assert(res[0][0], Equals, "3")
}

func (s *testIntegrationSuite) TestValuesForBinaryLiteral(c *C) {
	// See issue #15310
	tk := testkit.NewTestKit(c, s.store)
	tk.MustExec("use test;")
	tk.MustExec("create table testValuesBinary(id int primary key auto_increment, a bit(1));")
	tk.MustExec("insert into testValuesBinary values(1,1);")
	err := tk.ExecToErr("insert into testValuesBinary values(1,1) on duplicate key update id = values(id),a = values(a);")
	c.Assert(err, IsNil)
	tk.MustQuery("select a=0 from testValuesBinary;").Check(testkit.Rows("0"))
	err = tk.ExecToErr("insert into testValuesBinary values(1,0) on duplicate key update id = values(id),a = values(a);")
	c.Assert(err, IsNil)
	tk.MustQuery("select a=0 from testValuesBinary;").Check(testkit.Rows("1"))
	tk.MustExec("drop table testValuesBinary;")
}

func (s *testIntegrationSuite) TestIssue14159(c *C) {
	tk := testkit.NewTestKitWithInit(c, s.store)
	tk.MustExec("DROP TABLE IF EXISTS t")
	tk.MustExec("CREATE TABLE t (v VARCHAR(100))")
	tk.MustExec("INSERT INTO t VALUES ('3289742893213123732904809')")
	tk.MustQuery("SELECT * FROM t WHERE v").Check(testkit.Rows("3289742893213123732904809"))
}

func (s *testIntegrationSuite) TestIssue14146(c *C) {
	tk := testkit.NewTestKit(c, s.store)
	tk.MustExec("use test")
	tk.MustExec("create table tt(a varchar(10))")
	tk.MustExec("insert into tt values(NULL)")
	tk.MustExec("analyze table tt;")
	tk.MustQuery("select * from tt").Check(testkit.Rows("<nil>"))
}

func (s *testIntegrationSerialSuite) TestCacheRegexpr(c *C) {
	tk := testkit.NewTestKit(c, s.store)
	orgEnable := plannercore.PreparedPlanCacheEnabled()
	defer func() {
		plannercore.SetPreparedPlanCache(orgEnable)
	}()
	plannercore.SetPreparedPlanCache(true)
	var err error
	tk.Se, err = session.CreateSession4TestWithOpt(s.store, &session.Opt{
		PreparedPlanCache: kvcache.NewSimpleLRUCache(100, 0.1, math.MaxUint64),
	})
	c.Assert(err, IsNil)

	tk.MustExec("use test")
	tk.MustExec("drop table if exists t1")
	tk.MustExec("create table t1 (a varchar(40))")
	tk.MustExec("insert into t1 values ('C1'),('R1')")
	tk.MustExec("prepare stmt1 from 'select a from t1 where a rlike ?'")
	tk.MustExec("set @a='^C.*'")
	tk.MustQuery("execute stmt1 using @a").Check(testkit.Rows("C1"))
	tk.MustExec("set @a='^R.*'")
	tk.MustQuery("execute stmt1 using @a").Check(testkit.Rows("R1"))
}

func (s *testIntegrationSerialSuite) TestCacheRefineArgs(c *C) {
	tk := testkit.NewTestKit(c, s.store)
	orgEnable := plannercore.PreparedPlanCacheEnabled()
	defer func() {
		plannercore.SetPreparedPlanCache(orgEnable)
	}()
	plannercore.SetPreparedPlanCache(true)
	var err error
	tk.Se, err = session.CreateSession4TestWithOpt(s.store, &session.Opt{
		PreparedPlanCache: kvcache.NewSimpleLRUCache(100, 0.1, math.MaxUint64),
	})
	c.Assert(err, IsNil)

	tk.MustExec("use test")
	tk.MustExec("drop table if exists t")
	tk.MustExec("create table t(col_int int)")
	tk.MustExec("insert into t values(null)")
	tk.MustExec("prepare stmt from 'SELECT ((col_int is true) = ?) AS res FROM t'")
	tk.MustExec("set @p0='0.8'")
	tk.MustQuery("execute stmt using @p0").Check(testkit.Rows("0"))
	tk.MustExec("set @p0='0'")
	tk.MustQuery("execute stmt using @p0").Check(testkit.Rows("1"))

	tk.MustExec("delete from t")
	tk.MustExec("insert into t values(1)")
	tk.MustExec("prepare stmt from 'SELECT col_int < ? FROM t'")
	tk.MustExec("set @p0='-184467440737095516167.1'")
	tk.MustQuery("execute stmt using @p0").Check(testkit.Rows("0"))
}

func (s *testIntegrationSuite) TestOrderByFuncPlanCache(c *C) {
	tk := testkit.NewTestKit(c, s.store)
	orgEnable := plannercore.PreparedPlanCacheEnabled()
	defer func() {
		plannercore.SetPreparedPlanCache(orgEnable)
	}()
	plannercore.SetPreparedPlanCache(true)
	var err error
	tk.Se, err = session.CreateSession4TestWithOpt(s.store, &session.Opt{
		PreparedPlanCache: kvcache.NewSimpleLRUCache(100, 0.1, math.MaxUint64),
	})
	c.Assert(err, IsNil)

	tk.MustExec("use test")
	tk.MustExec("drop table if exists t")
	tk.MustExec("create table t(a int)")
	tk.MustExec("prepare stmt from 'SELECT * FROM t order by rand()'")
	tk.MustQuery("execute stmt").Check(testkit.Rows())
	tk.MustExec("prepare stmt from 'SELECT * FROM t order by now()'")
	tk.MustQuery("execute stmt").Check(testkit.Rows())
}

func (s *testIntegrationSuite) TestSelectLimitPlanCache(c *C) {
	tk := testkit.NewTestKit(c, s.store)
	orgEnable := plannercore.PreparedPlanCacheEnabled()
	defer func() {
		plannercore.SetPreparedPlanCache(orgEnable)
	}()
	plannercore.SetPreparedPlanCache(true)
	var err error
	tk.Se, err = session.CreateSession4TestWithOpt(s.store, &session.Opt{
		PreparedPlanCache: kvcache.NewSimpleLRUCache(100, 0.1, math.MaxUint64),
	})
	c.Assert(err, IsNil)

	tk.MustExec("use test")
	tk.MustExec("drop table if exists t")
	tk.MustExec("create table t(a int)")
	tk.MustExec("insert into t values(1), (2), (3)")
	tk.MustExec("set @@session.sql_select_limit = 1")
	tk.MustExec("prepare stmt from 'SELECT * FROM t'")
	tk.MustQuery("execute stmt").Check(testkit.Rows("1"))
	tk.MustExec("set @@session.sql_select_limit = default")
	tk.MustQuery("execute stmt").Check(testkit.Rows("1", "2", "3"))
	tk.MustExec("set @@session.sql_select_limit = 2")
	tk.MustQuery("execute stmt").Check(testkit.Rows("1", "2"))
	tk.MustExec("set @@session.sql_select_limit = 1")
	tk.MustQuery("execute stmt").Check(testkit.Rows("1"))
	tk.MustExec("set @@session.sql_select_limit = default")
	tk.MustQuery("execute stmt").Check(testkit.Rows("1", "2", "3"))
	tk.MustExec("set @@session.sql_select_limit = 2")
	tk.MustQuery("execute stmt").Check(testkit.Rows("1", "2"))
}

func (s *testIntegrationSuite) TestCollation(c *C) {
	tk := testkit.NewTestKit(c, s.store)
	tk.MustExec("use test")
	tk.MustExec("drop table if exists t")
	tk.MustExec("create table t (utf8_bin_c varchar(10) charset utf8 collate utf8_bin, utf8_gen_c varchar(10) charset utf8 collate utf8_general_ci, bin_c binary, num_c int, " +
		"abin char collate ascii_bin, lbin char collate latin1_bin, u4bin char collate utf8mb4_bin, u4ci char collate utf8mb4_general_ci)")
	tk.MustExec("insert into t values ('a', 'b', 'c', 4, 'a', 'a', 'a', 'a')")
	tk.MustQuery("select collation(null)").Check(testkit.Rows("binary"))
	tk.MustQuery("select collation(2)").Check(testkit.Rows("binary"))
	tk.MustQuery("select collation(2 + 'a')").Check(testkit.Rows("binary"))
	tk.MustQuery("select collation(2 + utf8_gen_c) from t").Check(testkit.Rows("binary"))
	tk.MustQuery("select collation(2 + utf8_bin_c) from t").Check(testkit.Rows("binary"))
	tk.MustQuery("select collation(concat(utf8_bin_c, 2)) from t").Check(testkit.Rows("utf8_bin"))
	tk.MustQuery("select collation(concat(utf8_gen_c, 'abc')) from t").Check(testkit.Rows("utf8_general_ci"))
	tk.MustQuery("select collation(concat(utf8_gen_c, null)) from t").Check(testkit.Rows("utf8_general_ci"))
	tk.MustQuery("select collation(concat(utf8_gen_c, num_c)) from t").Check(testkit.Rows("utf8_general_ci"))
	tk.MustQuery("select collation(concat(utf8_bin_c, utf8_gen_c)) from t").Check(testkit.Rows("utf8_bin"))
	tk.MustQuery("select collation(upper(utf8_bin_c)) from t").Check(testkit.Rows("utf8_bin"))
	tk.MustQuery("select collation(upper(utf8_gen_c)) from t").Check(testkit.Rows("utf8_general_ci"))
	tk.MustQuery("select collation(upper(bin_c)) from t").Check(testkit.Rows("binary"))
	tk.MustQuery("select collation(concat(abin, bin_c)) from t").Check(testkit.Rows("binary"))
	tk.MustQuery("select collation(concat(lbin, bin_c)) from t").Check(testkit.Rows("binary"))
	tk.MustQuery("select collation(concat(utf8_bin_c, bin_c)) from t").Check(testkit.Rows("binary"))
	tk.MustQuery("select collation(concat(utf8_gen_c, bin_c)) from t").Check(testkit.Rows("binary"))
	tk.MustQuery("select collation(concat(u4bin, bin_c)) from t").Check(testkit.Rows("binary"))
	tk.MustQuery("select collation(concat(u4ci, bin_c)) from t").Check(testkit.Rows("binary"))
	tk.MustQuery("select collation(concat(abin, u4bin)) from t").Check(testkit.Rows("utf8mb4_bin"))
	tk.MustQuery("select collation(concat(lbin, u4bin)) from t").Check(testkit.Rows("utf8mb4_bin"))
	tk.MustQuery("select collation(concat(utf8_bin_c, u4bin)) from t").Check(testkit.Rows("utf8mb4_bin"))
	tk.MustQuery("select collation(concat(utf8_gen_c, u4bin)) from t").Check(testkit.Rows("utf8mb4_bin"))
	tk.MustQuery("select collation(concat(u4ci, u4bin)) from t").Check(testkit.Rows("utf8mb4_bin"))
	tk.MustQuery("select collation(concat(abin, u4ci)) from t").Check(testkit.Rows("utf8mb4_general_ci"))
	tk.MustQuery("select collation(concat(lbin, u4ci)) from t").Check(testkit.Rows("utf8mb4_general_ci"))
	tk.MustQuery("select collation(concat(utf8_bin_c, u4ci)) from t").Check(testkit.Rows("utf8mb4_general_ci"))
	tk.MustQuery("select collation(concat(utf8_gen_c, u4ci)) from t").Check(testkit.Rows("utf8mb4_general_ci"))
	tk.MustQuery("select collation(concat(abin, utf8_bin_c)) from t").Check(testkit.Rows("utf8_bin"))
	tk.MustQuery("select collation(concat(lbin, utf8_bin_c)) from t").Check(testkit.Rows("utf8_bin"))
	tk.MustQuery("select collation(concat(utf8_gen_c, utf8_bin_c)) from t").Check(testkit.Rows("utf8_bin"))
	tk.MustQuery("select collation(concat(abin, utf8_gen_c)) from t").Check(testkit.Rows("utf8_general_ci"))
	tk.MustQuery("select collation(concat(lbin, utf8_gen_c)) from t").Check(testkit.Rows("utf8_general_ci"))
	tk.MustQuery("select collation(concat(abin, lbin)) from t").Check(testkit.Rows("latin1_bin"))

	tk.MustExec("set names utf8mb4 collate utf8mb4_bin")
	tk.MustQuery("select collation('a')").Check(testkit.Rows("utf8mb4_bin"))
	tk.MustExec("set names utf8mb4 collate utf8mb4_general_ci")
	tk.MustQuery("select collation('a')").Check(testkit.Rows("utf8mb4_general_ci"))

	tk.MustExec("set names utf8mb4 collate utf8mb4_general_ci")
	tk.MustExec("set @test_collate_var = 'a'")
	tk.MustQuery("select collation(@test_collate_var)").Check(testkit.Rows("utf8mb4_general_ci"))
	tk.MustExec("set @test_collate_var = concat(\"a\", \"b\" collate utf8mb4_bin)")
	tk.MustQuery("select collation(@test_collate_var)").Check(testkit.Rows("utf8mb4_bin"))
}

func (s *testIntegrationSerialSuite) TestIssue18638(c *C) {
	collate.SetNewCollationEnabledForTest(true)
	defer collate.SetNewCollationEnabledForTest(false)

	tk := testkit.NewTestKit(c, s.store)
	tk.MustExec("use test")
	tk.MustExec("drop table if exists t")
	tk.MustExec("create table t(a varchar(10) collate utf8mb4_bin, b varchar(10) collate utf8mb4_general_ci);")
	tk.MustExec("insert into t (a, b) values ('a', 'A');")
	tk.MustQuery("select * from t t1, t t2 where t1.a = t2.b collate utf8mb4_general_ci;").Check(testkit.Rows("a A a A"))
	tk.MustQuery("select * from t t1 left join t t2 on t1.a = t2.b collate utf8mb4_general_ci;").Check(testkit.Rows("a A a A"))
}

func (s *testIntegrationSuite) TestCoercibility(c *C) {
	tk := testkit.NewTestKit(c, s.store)

	type testCase struct {
		expr   string
		result int
	}
	testFunc := func(cases []testCase, suffix string) {
		for _, tc := range cases {
			tk.MustQuery(fmt.Sprintf("select coercibility(%v) %v", tc.expr, suffix)).Check(testkit.Rows(fmt.Sprintf("%v", tc.result)))
		}
	}
	testFunc([]testCase{
		// constants
		{"1", 5}, {"null", 6}, {"'abc'", 4},
		// sys-constants
		{"version()", 3}, {"user()", 3}, {"database()", 3},
		{"current_role()", 3}, {"current_user()", 3},
		// scalar functions after constant folding
		{"1+null", 5}, {"null+'abcde'", 5}, {"concat(null, 'abcde')", 4},
		// non-deterministic functions
		{"rand()", 5}, {"now()", 5}, {"sysdate()", 5},
	}, "")

	tk.MustExec("use test")
	tk.MustExec("drop table if exists t")
	tk.MustExec("create table t (i int, r real, d datetime, t timestamp, c char(10), vc varchar(10), b binary(10), vb binary(10))")
	tk.MustExec("insert into t values (null, null, null, null, null, null, null, null)")
	testFunc([]testCase{
		{"i", 5}, {"r", 5}, {"d", 5}, {"t", 5},
		{"c", 2}, {"b", 2}, {"vb", 2}, {"vc", 2},
		{"i+r", 5}, {"i*r", 5}, {"cos(r)+sin(i)", 5}, {"d+2", 5},
		{"t*10", 5}, {"concat(c, vc)", 2}, {"replace(c, 'x', 'y')", 2},
	}, "from t")

	tk.MustQuery("SELECT COERCIBILITY(@straaa);").Check(testkit.Rows("2"))
}

func (s *testIntegrationSerialSuite) TestCacheConstEval(c *C) {
	tk := testkit.NewTestKit(c, s.store)
	orgEnable := plannercore.PreparedPlanCacheEnabled()
	defer func() {
		plannercore.SetPreparedPlanCache(orgEnable)
	}()
	plannercore.SetPreparedPlanCache(true)
	var err error
	tk.Se, err = session.CreateSession4TestWithOpt(s.store, &session.Opt{
		PreparedPlanCache: kvcache.NewSimpleLRUCache(100, 0.1, math.MaxUint64),
	})
	c.Assert(err, IsNil)

	tk.MustExec("use test")
	tk.MustExec("drop table if exists t")
	tk.MustExec("create table t(col_double double)")
	tk.MustExec("insert into t values (1)")
	tk.Se.GetSessionVars().EnableVectorizedExpression = false
	tk.MustExec("insert into mysql.expr_pushdown_blacklist values('cast', 'tikv,tiflash,tidb', 'for test')")
	tk.MustExec("admin reload expr_pushdown_blacklist")
	tk.MustExec("prepare stmt from 'SELECT * FROM (SELECT col_double AS c0 FROM t) t WHERE (ABS((REPEAT(?, ?) OR 5617780767323292672)) < LN(EXP(c0)) + (? ^ ?))'")
	tk.MustExec("set @a1 = 'JuvkBX7ykVux20zQlkwDK2DFelgn7'")
	tk.MustExec("set @a2 = 1")
	tk.MustExec("set @a3 = -112990.35179796701")
	tk.MustExec("set @a4 = 87997.92704840179")
	// Main purpose here is checking no error is reported. 1 is the result when plan cache is disabled, it is
	// incompatible with MySQL actually, update the result after fixing it.
	tk.MustQuery("execute stmt using @a1, @a2, @a3, @a4").Check(testkit.Rows("1"))
	tk.Se.GetSessionVars().EnableVectorizedExpression = true
	tk.MustExec("delete from mysql.expr_pushdown_blacklist where name = 'cast' and store_type = 'tikv,tiflash,tidb' and reason = 'for test'")
	tk.MustExec("admin reload expr_pushdown_blacklist")
}

func (s *testIntegrationSerialSuite) TestCollationBasic(c *C) {
	tk := testkit.NewTestKit(c, s.store)
	collate.SetNewCollationEnabledForTest(true)
	defer collate.SetNewCollationEnabledForTest(false)
	tk.MustExec("use test")
	tk.MustExec("create table t_ci(a varchar(10) collate utf8mb4_general_ci, unique key(a))")
	tk.MustExec("insert into t_ci values ('a')")
	tk.MustQuery("select * from t_ci").Check(testkit.Rows("a"))
	tk.MustQuery("select * from t_ci").Check(testkit.Rows("a"))
	tk.MustQuery("select * from t_ci where a='a'").Check(testkit.Rows("a"))
	tk.MustQuery("select * from t_ci where a='A'").Check(testkit.Rows("a"))
	tk.MustQuery("select * from t_ci where a='a   '").Check(testkit.Rows("a"))
	tk.MustQuery("select * from t_ci where a='a                    '").Check(testkit.Rows("a"))
}

func (s *testIntegrationSerialSuite) TestWeightString(c *C) {
	tk := testkit.NewTestKit(c, s.store)
	collate.SetNewCollationEnabledForTest(true)
	defer collate.SetNewCollationEnabledForTest(false)

	type testCase struct {
		input                    []string
		result                   []string
		resultAsChar1            []string
		resultAsChar3            []string
		resultAsBinary1          []string
		resultAsBinary5          []string
		resultExplicitCollateBin []string
	}
	tk.MustExec("use test")
	tk.MustExec("drop table if exists t")
	tk.MustExec("create table t (id int, a varchar(20) collate utf8mb4_general_ci)")
	cases := testCase{
		input:                    []string{"aAÁàãăâ", "a", "a  ", "中", "中 "},
		result:                   []string{"\x00A\x00A\x00A\x00A\x00A\x00A\x00A", "\x00A", "\x00A", "\x4E\x2D", "\x4E\x2D"},
		resultAsChar1:            []string{"\x00A", "\x00A", "\x00A", "\x4E\x2D", "\x4E\x2D"},
		resultAsChar3:            []string{"\x00A\x00A\x00A", "\x00A", "\x00A", "\x4E\x2D", "\x4E\x2D"},
		resultAsBinary1:          []string{"a", "a", "a", "\xE4", "\xE4"},
		resultAsBinary5:          []string{"aA\xc3\x81\xc3", "a\x00\x00\x00\x00", "a  \x00\x00", "中\x00\x00", "中 \x00"},
		resultExplicitCollateBin: []string{"aAÁàãăâ", "a", "a", "中", "中"},
	}
	values := make([]string, len(cases.input))
	for i, input := range cases.input {
		values[i] = fmt.Sprintf("(%d, '%s')", i, input)
	}
	tk.MustExec("insert into t values " + strings.Join(values, ","))
	rows := tk.MustQuery("select weight_string(a) from t order by id").Rows()
	for i, out := range cases.result {
		c.Assert(rows[i][0].(string), Equals, out)
	}
	rows = tk.MustQuery("select weight_string(a as char(1)) from t order by id").Rows()
	for i, out := range cases.resultAsChar1 {
		c.Assert(rows[i][0].(string), Equals, out)
	}
	rows = tk.MustQuery("select weight_string(a as char(3)) from t order by id").Rows()
	for i, out := range cases.resultAsChar3 {
		c.Assert(rows[i][0].(string), Equals, out)
	}
	rows = tk.MustQuery("select weight_string(a as binary(1)) from t order by id").Rows()
	for i, out := range cases.resultAsBinary1 {
		c.Assert(rows[i][0].(string), Equals, out)
	}
	rows = tk.MustQuery("select weight_string(a as binary(5)) from t order by id").Rows()
	for i, out := range cases.resultAsBinary5 {
		c.Assert(rows[i][0].(string), Equals, out)
	}
	c.Assert(tk.MustQuery("select weight_string(NULL);").Rows()[0][0], Equals, "<nil>")
	c.Assert(tk.MustQuery("select weight_string(7);").Rows()[0][0], Equals, "<nil>")
	c.Assert(tk.MustQuery("select weight_string(cast(7 as decimal(5)));").Rows()[0][0], Equals, "<nil>")
	c.Assert(tk.MustQuery("select weight_string(cast(20190821 as date));").Rows()[0][0], Equals, "2019-08-21")
	c.Assert(tk.MustQuery("select weight_string(cast(20190821 as date) as binary(5));").Rows()[0][0], Equals, "2019-")
	c.Assert(tk.MustQuery("select weight_string(7.0);").Rows()[0][0], Equals, "<nil>")
	c.Assert(tk.MustQuery("select weight_string(7 AS BINARY(2));").Rows()[0][0], Equals, "7\x00")
	// test explicit collation
	c.Assert(tk.MustQuery("select weight_string('中 ' collate utf8mb4_general_ci);").Rows()[0][0], Equals, "\x4E\x2D")
	c.Assert(tk.MustQuery("select weight_string('中 ' collate utf8mb4_bin);").Rows()[0][0], Equals, "中")
	c.Assert(tk.MustQuery("select collation(a collate utf8mb4_general_ci) from t order by id").Rows()[0][0], Equals, "utf8mb4_general_ci")
	c.Assert(tk.MustQuery("select collation('中 ' collate utf8mb4_general_ci);").Rows()[0][0], Equals, "utf8mb4_general_ci")
	rows = tk.MustQuery("select weight_string(a collate utf8mb4_bin) from t order by id").Rows()
	for i, out := range cases.resultExplicitCollateBin {
		c.Assert(rows[i][0].(string), Equals, out)
	}
	tk.MustGetErrMsg("select weight_string(a collate utf8_general_ci) from t order by id", "[ddl:1253]COLLATION 'utf8_general_ci' is not valid for CHARACTER SET 'utf8mb4'")
	tk.MustGetErrMsg("select weight_string('中' collate utf8_bin)", "[ddl:1253]COLLATION 'utf8_bin' is not valid for CHARACTER SET 'utf8mb4'")
}

func (s *testIntegrationSerialSuite) TestCollationCreateIndex(c *C) {
	tk := testkit.NewTestKit(c, s.store)
	collate.SetNewCollationEnabledForTest(true)
	defer collate.SetNewCollationEnabledForTest(false)
	tk.MustExec("use test")
	tk.MustExec("drop table if exists t")
	tk.MustExec("create table t (a varchar(10) collate utf8mb4_general_ci);")
	tk.MustExec("insert into t values ('a');")
	tk.MustExec("insert into t values ('A');")
	tk.MustExec("insert into t values ('b');")
	tk.MustExec("insert into t values ('B');")
	tk.MustExec("insert into t values ('a');")
	tk.MustExec("insert into t values ('A');")
	tk.MustExec("create index idx on t(a);")
	tk.MustQuery("select * from t order by a").Check(testkit.Rows("a", "A", "a", "A", "b", "B"))
}

func (s *testIntegrationSerialSuite) TestCollateConstantPropagation(c *C) {
	tk := testkit.NewTestKit(c, s.store)
	collate.SetNewCollationEnabledForTest(true)
	defer collate.SetNewCollationEnabledForTest(false)

	tk.MustExec("use test")
	tk.MustExec("drop table if exists t")
	tk.MustExec("create table t (a char(10) collate utf8mb4_bin, b char(10) collate utf8mb4_general_ci);")
	tk.MustExec("insert into t values ('a', 'A');")
	tk.MustQuery("select * from t t1, t t2 where t1.a=t2.b and t2.b='a' collate utf8mb4_general_ci;").Check(nil)
	tk.MustQuery("select * from t t1, t t2 where t1.a=t2.b and t2.b>='a' collate utf8mb4_general_ci;").Check(nil)
	tk.MustExec("drop table t;")
	tk.MustExec("create table t (a char(10) collate utf8mb4_general_ci, b char(10) collate utf8mb4_general_ci);")
	tk.MustExec("insert into t values ('A', 'a');")
	tk.MustQuery("select * from t t1, t t2 where t1.a=t2.b and t2.b='a' collate utf8mb4_bin;").Check(testkit.Rows("A a A a"))
	tk.MustQuery("select * from t t1, t t2 where t1.a=t2.b and t2.b>='a' collate utf8mb4_bin;").Check(testkit.Rows("A a A a"))
	tk.MustExec("drop table t;")
	tk.MustExec("set names utf8mb4")
	tk.MustExec("create table t (a char(10) collate utf8mb4_general_ci, b char(10) collate utf8_general_ci);")
	tk.MustExec("insert into t values ('a', 'A');")
	tk.MustQuery("select * from t t1, t t2 where t1.a=t2.b and t2.b='A'").Check(testkit.Rows("a A a A"))
	tk.MustExec("drop table t;")
	tk.MustExec("create table t(a char collate utf8_general_ci, b char collate utf8mb4_general_ci, c char collate utf8_bin);")
	tk.MustExec("insert into t values ('b', 'B', 'B');")
	tk.MustQuery("select * from t t1, t t2 where t1.a=t2.b and t2.b=t2.c;").Check(testkit.Rows("b B B b B B"))
	tk.MustExec("drop table t;")
	tk.MustExec("create table t(a char collate utf8_bin, b char collate utf8_general_ci);")
	tk.MustExec("insert into t values ('a', 'A');")
	tk.MustQuery("select * from t t1, t t2 where t1.b=t2.b and t2.b=t1.a collate utf8_general_ci;").Check(testkit.Rows("a A a A"))
	tk.MustExec("drop table if exists t1, t2;")
	tk.MustExec("set names utf8mb4 collate utf8mb4_general_ci;")
	tk.MustExec("create table t1(a char, b varchar(10)) charset utf8mb4 collate utf8mb4_general_ci;")
	tk.MustExec("create table t2(a char, b varchar(10)) charset utf8mb4 collate utf8mb4_bin;")
	tk.MustExec("insert into t1 values ('A', 'a');")
	tk.MustExec("insert into t2 values ('a', 'a')")
	tk.MustQuery("select * from t1 left join t2 on t1.a = t2.a where t1.a = 'a';").Check(testkit.Rows("A a <nil> <nil>"))
	tk.MustExec("drop table t;")
	tk.MustExec("set names utf8mb4 collate utf8mb4_general_ci;")
	tk.MustExec("create table t(a char collate utf8mb4_bin, b char collate utf8mb4_general_ci);")
	tk.MustExec("insert into t values ('a', 'a');")
	tk.MustQuery("select * from t t1, t t2 where  t2.b = 'A' and lower(concat(t1.a , '' ))  = t2.b;").Check(testkit.Rows("a a a a"))
}
func (s *testIntegrationSerialSuite) prepare4Join(c *C) *testkit.TestKit {
	tk := testkit.NewTestKit(c, s.store)
	tk.MustExec("USE test")
	tk.MustExec("drop table if exists t")
	tk.MustExec("drop table if exists t_bin")
	tk.MustExec("CREATE TABLE `t` ( `a` int(11) NOT NULL,`b` varchar(5) CHARACTER SET utf8mb4 COLLATE utf8mb4_general_ci DEFAULT NULL)")
	tk.MustExec("CREATE TABLE `t_bin` ( `a` int(11) NOT NULL,`b` varchar(5) CHARACTER SET binary)")
	tk.MustExec("insert into t values (1, 'a'), (2, 'À'), (3, 'á'), (4, 'à'), (5, 'b'), (6, 'c'), (7, ' ')")
	tk.MustExec("insert into t_bin values (1, 'a'), (2, 'À'), (3, 'á'), (4, 'à'), (5, 'b'), (6, 'c'), (7, ' ')")
	return tk
}

func (s *testIntegrationSerialSuite) prepare4Join2(c *C) *testkit.TestKit {
	tk := testkit.NewTestKit(c, s.store)
	tk.MustExec("USE test")
	tk.MustExec("drop table if exists t1")
	tk.MustExec("drop table if exists t2")
	tk.MustExec("create table t1 (id int, v varchar(5) character set binary, key(v))")
	tk.MustExec("create table t2 (v varchar(5) CHARACTER SET utf8mb4 COLLATE utf8mb4_general_ci, key(v))")
	tk.MustExec("insert into t1 values (1, 'a'), (2, 'À'), (3, 'á'), (4, 'à'), (5, 'b'), (6, 'c'), (7, ' ')")
	tk.MustExec("insert into t2 values ('a'), ('À'), ('á'), ('à'), ('b'), ('c'), (' ')")
	return tk
}

func (s *testIntegrationSerialSuite) TestCollateHashJoin(c *C) {
	collate.SetNewCollationEnabledForTest(true)
	defer collate.SetNewCollationEnabledForTest(false)
	tk := s.prepare4Join(c)
	tk.MustQuery("select /*+ TIDB_HJ(t1, t2) */ t1.a, t1.b from t t1, t t2 where t1.b=t2.b order by t1.a").Check(
		testkit.Rows("1 a", "1 a", "1 a", "1 a", "2 À", "2 À", "2 À", "2 À", "3 á", "3 á", "3 á", "3 á", "4 à", "4 à", "4 à", "4 à", "5 b", "6 c", "7  "))
	tk.MustQuery("select /*+ TIDB_HJ(t1, t2) */ t1.a, t1.b from t_bin t1, t_bin t2 where t1.b=t2.b order by t1.a").Check(
		testkit.Rows("1 a", "2 À", "3 á", "4 à", "5 b", "6 c", "7  "))
	tk.MustQuery("select /*+ TIDB_HJ(t1, t2) */ t1.a, t1.b from t t1, t t2 where t1.b=t2.b and t1.a>3 order by t1.a").Check(
		testkit.Rows("4 à", "4 à", "4 à", "4 à", "5 b", "6 c", "7  "))
	tk.MustQuery("select /*+ TIDB_HJ(t1, t2) */ t1.a, t1.b from t_bin t1, t_bin t2 where t1.b=t2.b and t1.a>3 order by t1.a").Check(
		testkit.Rows("4 à", "5 b", "6 c", "7  "))
	tk.MustQuery("select /*+ TIDB_HJ(t1, t2) */ t1.a, t1.b from t t1, t t2 where t1.b=t2.b and t1.a>3 order by t1.a").Check(
		testkit.Rows("4 à", "4 à", "4 à", "4 à", "5 b", "6 c", "7  "))
	tk.MustQuery("select /*+ TIDB_HJ(t1, t2) */ t1.a, t1.b from t_bin t1, t_bin t2 where t1.b=t2.b and t1.a>3 order by t1.a").Check(
		testkit.Rows("4 à", "5 b", "6 c", "7  "))
	tk.MustQuery("select /*+ TIDB_HJ(t1, t2) */ t1.a, t1.b from t t1, t t2 where t1.b=t2.b and t1.a>t2.a order by t1.a").Check(
		testkit.Rows("2 À", "3 á", "3 á", "4 à", "4 à", "4 à"))
	tk.MustQuery("select /*+ TIDB_HJ(t1, t2) */ t1.a, t1.b from t_bin t1, t_bin t2 where t1.b=t2.b and t1.a>t2.a order by t1.a").Check(
		testkit.Rows())
}

func (s *testIntegrationSerialSuite) TestCollateHashJoin2(c *C) {
	collate.SetNewCollationEnabledForTest(true)
	defer collate.SetNewCollationEnabledForTest(false)
	tk := s.prepare4Join2(c)
	tk.MustQuery("select /*+ TIDB_HJ(t1, t2) */ * from t1, t2 where t1.v=t2.v order by t1.id").Check(
		testkit.Rows("1 a a", "2 À À", "3 á á", "4 à à", "5 b b", "6 c c", "7    "))
}

func (s *testIntegrationSerialSuite) TestCollateMergeJoin(c *C) {
	collate.SetNewCollationEnabledForTest(true)
	defer collate.SetNewCollationEnabledForTest(false)
	tk := s.prepare4Join(c)
	tk.MustQuery("select /*+ TIDB_SMJ(t1, t2) */ t1.a, t1.b from t t1, t t2 where t1.b=t2.b order by t1.a").Check(
		testkit.Rows("1 a", "1 a", "1 a", "1 a", "2 À", "2 À", "2 À", "2 À", "3 á", "3 á", "3 á", "3 á", "4 à", "4 à", "4 à", "4 à", "5 b", "6 c", "7  "))
	tk.MustQuery("select /*+ TIDB_SMJ(t1, t2) */ t1.a, t1.b from t_bin t1, t_bin t2 where t1.b=t2.b order by t1.a").Check(
		testkit.Rows("1 a", "2 À", "3 á", "4 à", "5 b", "6 c", "7  "))
	tk.MustQuery("select /*+ TIDB_SMJ(t1, t2) */ t1.a, t1.b from t t1, t t2 where t1.b=t2.b and t1.a>3 order by t1.a").Check(
		testkit.Rows("4 à", "4 à", "4 à", "4 à", "5 b", "6 c", "7  "))
	tk.MustQuery("select /*+ TIDB_SMJ(t1, t2) */ t1.a, t1.b from t_bin t1, t_bin t2 where t1.b=t2.b and t1.a>3 order by t1.a").Check(
		testkit.Rows("4 à", "5 b", "6 c", "7  "))
	tk.MustQuery("select /*+ TIDB_SMJ(t1, t2) */ t1.a, t1.b from t t1, t t2 where t1.b=t2.b and t1.a>3 order by t1.a").Check(
		testkit.Rows("4 à", "4 à", "4 à", "4 à", "5 b", "6 c", "7  "))
	tk.MustQuery("select /*+ TIDB_SMJ(t1, t2) */ t1.a, t1.b from t_bin t1, t_bin t2 where t1.b=t2.b and t1.a>3 order by t1.a").Check(
		testkit.Rows("4 à", "5 b", "6 c", "7  "))
	tk.MustQuery("select /*+ TIDB_SMJ(t1, t2) */ t1.a, t1.b from t t1, t t2 where t1.b=t2.b and t1.a>t2.a order by t1.a").Check(
		testkit.Rows("2 À", "3 á", "3 á", "4 à", "4 à", "4 à"))
	tk.MustQuery("select /*+ TIDB_SMJ(t1, t2) */ t1.a, t1.b from t_bin t1, t_bin t2 where t1.b=t2.b and t1.a>t2.a order by t1.a").Check(
		testkit.Rows())
}

func (s *testIntegrationSerialSuite) TestCollateMergeJoin2(c *C) {
	collate.SetNewCollationEnabledForTest(true)
	defer collate.SetNewCollationEnabledForTest(false)
	tk := s.prepare4Join2(c)
	tk.MustQuery("select /*+ TIDB_SMJ(t1, t2) */ * from t1, t2 where t1.v=t2.v order by t1.id").Check(
		testkit.Rows("1 a a", "2 À À", "3 á á", "4 à à", "5 b b", "6 c c", "7    "))
}

func (s *testIntegrationSerialSuite) prepare4Collation(c *C, hasIndex bool) *testkit.TestKit {
	tk := testkit.NewTestKit(c, s.store)
	tk.MustExec("USE test")
	tk.MustExec("drop table if exists t")
	tk.MustExec("drop table if exists t_bin")
	idxSQL := ", key(v)"
	if !hasIndex {
		idxSQL = ""
	}
	tk.MustExec(fmt.Sprintf("create table t (id int, v varchar(5) CHARACTER SET utf8mb4 COLLATE utf8mb4_general_ci DEFAULT NULL %v)", idxSQL))
	tk.MustExec(fmt.Sprintf("create table t_bin (id int, v varchar(5) CHARACTER SET binary %v)", idxSQL))
	tk.MustExec("insert into t values (1, 'a'), (2, 'À'), (3, 'á'), (4, 'à'), (5, 'b'), (6, 'c'), (7, ' ')")
	tk.MustExec("insert into t_bin values (1, 'a'), (2, 'À'), (3, 'á'), (4, 'à'), (5, 'b'), (6, 'c'), (7, ' ')")
	return tk
}

func (s *testIntegrationSerialSuite) TestCollateSelection(c *C) {
	collate.SetNewCollationEnabledForTest(true)
	defer collate.SetNewCollationEnabledForTest(false)
	tk := s.prepare4Collation(c, false)
	tk.MustQuery("select v from t where v='a' order by id").Check(testkit.Rows("a", "À", "á", "à"))
	tk.MustQuery("select v from t_bin where v='a' order by id").Check(testkit.Rows("a"))
	tk.MustQuery("select v from t where v<'b' and id<=3").Check(testkit.Rows("a", "À", "á"))
	tk.MustQuery("select v from t_bin where v<'b' and id<=3").Check(testkit.Rows("a"))
}

func (s *testIntegrationSerialSuite) TestCollateSort(c *C) {
	collate.SetNewCollationEnabledForTest(true)
	defer collate.SetNewCollationEnabledForTest(false)
	tk := s.prepare4Collation(c, false)
	tk.MustQuery("select id from t order by v, id").Check(testkit.Rows("7", "1", "2", "3", "4", "5", "6"))
	tk.MustQuery("select id from t_bin order by v, id").Check(testkit.Rows("7", "1", "5", "6", "2", "4", "3"))

	tk.MustExec("drop table if exists t")
	tk.MustExec("create table t(a char(10) collate utf8mb4_general_ci, key(a))")
	tk.MustExec("insert into t values ('a'), ('A'), ('b')")
	tk.MustExec("insert into t values ('a'), ('A'), ('b')")
	tk.MustExec("insert into t values ('a'), ('A'), ('b')")
	tk.MustQuery("select * from t order by a collate utf8mb4_bin").Check(testkit.Rows("A", "A", "A", "a", "a", "a", "b", "b", "b"))
}

func (s *testIntegrationSerialSuite) TestCollateHashAgg(c *C) {
	collate.SetNewCollationEnabledForTest(true)
	defer collate.SetNewCollationEnabledForTest(false)
	tk := s.prepare4Collation(c, false)
	tk.HasPlan("select distinct(v) from t_bin", "HashAgg")
	tk.MustQuery("select distinct(v) from t_bin").Sort().Check(testkit.Rows(" ", "a", "b", "c", "À", "à", "á"))
	tk.HasPlan("select distinct(v) from t", "HashAgg")
	tk.MustQuery("select distinct(v) from t").Sort().Check(testkit.Rows(" ", "a", "b", "c"))
	tk.HasPlan("select v, count(*) from t_bin group by v", "HashAgg")
	tk.MustQuery("select v, count(*) from t_bin group by v").Sort().Check(testkit.Rows("  1", "a 1", "b 1", "c 1", "À 1", "à 1", "á 1"))
	tk.HasPlan("select v, count(*) from t group by v", "HashAgg")
	tk.MustQuery("select v, count(*) from t group by v").Sort().Check(testkit.Rows("  1", "a 4", "b 1", "c 1"))

	tk.MustExec("drop table if exists t")
	tk.MustExec("create table t(a char(10) collate utf8mb4_general_ci, key(a))")
	tk.MustExec("insert into t values ('a'), ('A'), ('b')")
	tk.MustExec("insert into t values ('a'), ('A'), ('b')")
	tk.MustExec("insert into t values ('a'), ('A'), ('b')")
	tk.MustQuery("select count(1) from t group by a collate utf8mb4_bin").Check(testkit.Rows("3", "3", "3"))
}

func (s *testIntegrationSerialSuite) TestCollateStreamAgg(c *C) {
	collate.SetNewCollationEnabledForTest(true)
	defer collate.SetNewCollationEnabledForTest(false)
	tk := s.prepare4Collation(c, true)
	tk.HasPlan("select distinct(v) from t_bin", "StreamAgg")
	tk.MustQuery("select distinct(v) from t_bin").Sort().Check(testkit.Rows(" ", "a", "b", "c", "À", "à", "á"))
	tk.HasPlan("select distinct(v) from t", "StreamAgg")
	tk.MustQuery("select distinct(v) from t").Sort().Check(testkit.Rows(" ", "a", "b", "c"))
	tk.HasPlan("select v, count(*) from t_bin group by v", "StreamAgg")
	tk.MustQuery("select v, count(*) from t_bin group by v").Sort().Check(testkit.Rows("  1", "a 1", "b 1", "c 1", "À 1", "à 1", "á 1"))
	tk.HasPlan("select v, count(*) from t group by v", "StreamAgg")
	tk.MustQuery("select v, count(*) from t group by v").Sort().Check(testkit.Rows("  1", "a 4", "b 1", "c 1"))
}

func (s *testIntegrationSerialSuite) TestCollateIndexReader(c *C) {
	collate.SetNewCollationEnabledForTest(true)
	defer collate.SetNewCollationEnabledForTest(false)
	tk := s.prepare4Collation(c, true)
	tk.HasPlan("select v from t where v < 'b'  order by v", "IndexReader")
	tk.MustQuery("select v from t where v < 'b' order by v").Check(testkit.Rows(" ", "a", "À", "á", "à"))
	tk.HasPlan("select v from t where v < 'b' and v > ' ' order by v", "IndexReader")
	tk.MustQuery("select v from t where v < 'b' and v > ' ' order by v").Check(testkit.Rows("a", "À", "á", "à"))
	tk.HasPlan("select v from t_bin where v < 'b' order by v", "IndexReader")
	tk.MustQuery("select v from t_bin where v < 'b' order by v").Sort().Check(testkit.Rows(" ", "a"))
	tk.HasPlan("select v from t_bin where v < 'b' and v > ' ' order by v", "IndexReader")
	tk.MustQuery("select v from t_bin where v < 'b' and v > ' ' order by v").Sort().Check(testkit.Rows("a"))
}

func (s *testIntegrationSerialSuite) TestCollateIndexLookup(c *C) {
	collate.SetNewCollationEnabledForTest(true)
	defer collate.SetNewCollationEnabledForTest(false)
	tk := s.prepare4Collation(c, true)

	tk.HasPlan("select id from t where v < 'b'", "IndexLookUp")
	tk.MustQuery("select id from t where v < 'b'").Sort().Check(testkit.Rows("1", "2", "3", "4", "7"))
	tk.HasPlan("select id from t where v < 'b' and v > ' '", "IndexLookUp")
	tk.MustQuery("select id from t where v < 'b' and v > ' '").Sort().Check(testkit.Rows("1", "2", "3", "4"))
	tk.HasPlan("select id from t_bin where v < 'b'", "IndexLookUp")
	tk.MustQuery("select id from t_bin where v < 'b'").Sort().Check(testkit.Rows("1", "7"))
	tk.HasPlan("select id from t_bin where v < 'b' and v > ' '", "IndexLookUp")
	tk.MustQuery("select id from t_bin where v < 'b' and v > ' '").Sort().Check(testkit.Rows("1"))
}

func (s *testIntegrationSerialSuite) TestIssue16668(c *C) {
	collate.SetNewCollationEnabledForTest(true)
	defer collate.SetNewCollationEnabledForTest(false)
	tk := testkit.NewTestKit(c, s.store)
	tk.MustExec("use test")
	tk.MustExec("drop table if exists tx")
	tk.MustExec("CREATE TABLE `tx` ( `a` int(11) NOT NULL,`b` varchar(5) CHARACTER SET utf8mb4 COLLATE utf8mb4_general_ci DEFAULT NULL)")
	tk.MustExec("insert into tx values (1, 'a'), (2, 'À'), (3, 'á'), (4, 'à'), (5, 'b'), (6, 'c'), (7, ' ')")
	tk.MustQuery("select count(distinct(b)) from tx").Check(testkit.Rows("4"))
}

func (s *testIntegrationSerialSuite) TestCollateStringFunction(c *C) {
	collate.SetNewCollationEnabledForTest(true)
	defer collate.SetNewCollationEnabledForTest(false)
	tk := testkit.NewTestKit(c, s.store)

	tk.MustQuery("select field('a', 'b', 'a');").Check(testkit.Rows("2"))
	tk.MustQuery("select field('a', 'b', 'A');").Check(testkit.Rows("0"))
	tk.MustQuery("select field('a', 'b', 'A' collate utf8mb4_bin);").Check(testkit.Rows("0"))
	tk.MustQuery("select field('a', 'b', 'a ' collate utf8mb4_bin);").Check(testkit.Rows("2"))
	tk.MustQuery("select field('a', 'b', 'A' collate utf8mb4_general_ci);").Check(testkit.Rows("2"))
	tk.MustQuery("select field('a', 'b', 'a ' collate utf8mb4_general_ci);").Check(testkit.Rows("2"))

	tk.MustExec("USE test")
	tk.MustExec("drop table if exists t")
	tk.MustExec("create table t(a char(10), b char (10)) collate utf8mb4_general_ci")
	tk.MustExec("insert into t values ('a', 'A')")
	tk.MustQuery("select field(a, b) from t").Check(testkit.Rows("1"))

	tk.MustQuery("select FIND_IN_SET('a','b,a,c,d');").Check(testkit.Rows("2"))
	tk.MustQuery("select FIND_IN_SET('a','b,A,c,d');").Check(testkit.Rows("0"))
	tk.MustQuery("select FIND_IN_SET('a','b,A,c,d' collate utf8mb4_bin);").Check(testkit.Rows("0"))
	tk.MustQuery("select FIND_IN_SET('a','b,a ,c,d' collate utf8mb4_bin);").Check(testkit.Rows("2"))
	tk.MustQuery("select FIND_IN_SET('a','b,A,c,d' collate utf8mb4_general_ci);").Check(testkit.Rows("2"))
	tk.MustQuery("select FIND_IN_SET('a','b,a ,c,d' collate utf8mb4_general_ci);").Check(testkit.Rows("2"))

	tk.MustExec("select concat('a' collate utf8mb4_bin, 'b' collate utf8mb4_bin);")
	tk.MustGetErrMsg("select concat('a' collate utf8mb4_bin, 'b' collate utf8mb4_general_ci);", "[expression:1267]Illegal mix of collations (utf8mb4_bin,EXPLICIT) and (utf8mb4_general_ci,EXPLICIT) for operation 'concat'")
	tk.MustExec("use test")
	tk.MustExec("drop table if exists t")
	tk.MustExec("create table t(a char)")
	tk.MustGetErrMsg("select * from t t1 join t t2 on t1.a collate utf8mb4_bin = t2.a collate utf8mb4_general_ci;", "[expression:1267]Illegal mix of collations (utf8mb4_bin,EXPLICIT) and (utf8mb4_general_ci,EXPLICIT) for operation 'eq'")

	tk.MustExec("DROP TABLE IF EXISTS t1;")
	tk.MustExec("CREATE TABLE t1 ( a int, p1 VARCHAR(255) CHARACTER SET utf8 COLLATE utf8_bin,p2 VARCHAR(255) CHARACTER SET utf8 COLLATE utf8_general_ci , p3 VARCHAR(255) CHARACTER SET utf8mb4 COLLATE utf8mb4_bin,p4 VARCHAR(255) CHARACTER SET utf8mb4 COLLATE utf8mb4_general_ci ,n1 VARCHAR(255) CHARACTER SET utf8 COLLATE utf8_bin,n2 VARCHAR(255) CHARACTER SET utf8 COLLATE utf8_general_ci , n3 VARCHAR(255) CHARACTER SET utf8mb4 COLLATE utf8mb4_bin,n4 VARCHAR(255) CHARACTER SET utf8mb4 COLLATE utf8mb4_general_ci );")
	tk.MustExec("insert into t1 (a,p1,p2,p3,p4,n1,n2,n3,n4) values(1,'  0aA1!测试テストמבחן  ','  0aA1!测试テストמבחן 	','  0aA1!测试テストמבחן 	','  0aA1!测试テストמבחן 	','  0Aa1!测试テストמבחן  ','  0Aa1!测试テストמבחן 	','  0Aa1!测试テストמבחן 	','  0Aa1!测试テストמבחן 	');")

	tk.MustQuery("select INSTR(p1,n1) from t1;").Check(testkit.Rows("0"))
	tk.MustQuery("select INSTR(p1,n2) from t1;").Check(testkit.Rows("0"))
	tk.MustQuery("select INSTR(p1,n3) from t1;").Check(testkit.Rows("0"))
	tk.MustQuery("select INSTR(p1,n4) from t1;").Check(testkit.Rows("0"))
	tk.MustQuery("select INSTR(p2,n1) from t1;").Check(testkit.Rows("0"))
	tk.MustQuery("select INSTR(p2,n2) from t1;").Check(testkit.Rows("1"))
	tk.MustQuery("select INSTR(p2,n3) from t1;").Check(testkit.Rows("0"))
	tk.MustQuery("select INSTR(p2,n4) from t1;").Check(testkit.Rows("1"))
	tk.MustQuery("select INSTR(p3,n1) from t1;").Check(testkit.Rows("0"))
	tk.MustQuery("select INSTR(p3,n2) from t1;").Check(testkit.Rows("0"))
	tk.MustQuery("select INSTR(p3,n3) from t1;").Check(testkit.Rows("0"))
	tk.MustQuery("select INSTR(p3,n4) from t1;").Check(testkit.Rows("0"))
	tk.MustQuery("select INSTR(p4,n1) from t1;").Check(testkit.Rows("0"))
	tk.MustQuery("select INSTR(p4,n2) from t1;").Check(testkit.Rows("1"))
	tk.MustQuery("select INSTR(p4,n3) from t1;").Check(testkit.Rows("0"))
	tk.MustQuery("select INSTR(p4,n4) from t1;").Check(testkit.Rows("1"))

	tk.MustExec("truncate table t1;")
	tk.MustExec("insert into t1 (a,p1,p2,p3,p4,n1,n2,n3,n4) values (1,'0aA1!测试テストמבחן  ','0aA1!测试テストמבחן 	','0aA1!测试テストמבחן 	','0aA1!测试テストמבחן 	','0Aa1!测试テストמבחן','0Aa1!测试テストמבחן','0Aa1!测试テストמבחן','0Aa1!测试テストמבחן');")
	tk.MustExec("insert into t1 (a,p1,p2,p3,p4,n1,n2,n3,n4) values (2,'0aA1!测试テストמבחן','0aA1!测试テストמבחן','0aA1!测试テストמבחן','0aA1!测试テストמבחן','0Aa1!测试テストמבחן','0Aa1!测试テストמבחן','0Aa1!测试テストמבחן','0Aa1!测试テストמבחן');")
	tk.MustExec("insert into t1 (a,p1,p2,p3,p4,n1,n2,n3,n4) values (3,'0aA1!测试テストמבחן','0aA1!测试テストמבחן','0aA1!测试テストמבחן','0aA1!测试テストמבחן','0Aa1!测试テストמבחן  ','0Aa1!测试テストמבחן  ','0Aa1!测试テストמבחן  ','0Aa1!测试テストמבחן  ');")

	tk.MustQuery("select LOCATE(p1,n1) from t1;").Check(testkit.Rows("0", "0", "0"))
	tk.MustQuery("select LOCATE(p1,n2) from t1;").Check(testkit.Rows("0", "0", "0"))
	tk.MustQuery("select LOCATE(p1,n3) from t1;").Check(testkit.Rows("0", "0", "0"))
	tk.MustQuery("select LOCATE(p1,n4) from t1;").Check(testkit.Rows("0", "1", "1"))
	tk.MustQuery("select LOCATE(p2,n1) from t1;").Check(testkit.Rows("0", "0", "0"))
	tk.MustQuery("select LOCATE(p2,n2) from t1;").Check(testkit.Rows("0", "1", "1"))
	tk.MustQuery("select LOCATE(p2,n3) from t1;").Check(testkit.Rows("0", "0", "0"))
	tk.MustQuery("select LOCATE(p2,n4) from t1;").Check(testkit.Rows("0", "1", "1"))
	tk.MustQuery("select LOCATE(p3,n1) from t1;").Check(testkit.Rows("0", "0", "0"))
	tk.MustQuery("select LOCATE(p3,n2) from t1;").Check(testkit.Rows("0", "0", "0"))
	tk.MustQuery("select LOCATE(p3,n3) from t1;").Check(testkit.Rows("0", "0", "0"))
	tk.MustQuery("select LOCATE(p3,n4) from t1;").Check(testkit.Rows("0", "0", "0"))
	tk.MustQuery("select LOCATE(p4,n1) from t1;").Check(testkit.Rows("0", "1", "1"))
	tk.MustQuery("select LOCATE(p4,n2) from t1;").Check(testkit.Rows("0", "1", "1"))
	tk.MustQuery("select LOCATE(p4,n3) from t1;").Check(testkit.Rows("0", "0", "0"))
	tk.MustQuery("select LOCATE(p4,n4) from t1;").Check(testkit.Rows("0", "1", "1"))

	tk.MustExec("truncate table t1;")
	tk.MustExec("insert into t1 (a) values (1);")
	tk.MustExec("insert into t1 (a,p1,p2,p3,p4,n1,n2,n3,n4) values (2,'0aA1!测试テストמבחן  ','0aA1!测试テストמבחן       ','0aA1!测试テストמבחן  ','0aA1!测试テストמבחן  ','0Aa1!测试テストמבחן','0Aa1!测试テストמבחן','0Aa1!测试テストמבחן','0Aa1!测试テストמבחן');")
	tk.MustExec("insert into t1 (a,p1,p2,p3,p4,n1,n2,n3,n4) values (3,'0aA1!测试テストמבחן','0aA1!测试テストמבחן','0aA1!测试テストמבחן','0aA1!测试テストמבחן','0Aa1!测试テストמבחן','0Aa1!测试テストמבחן','0Aa1!测试テストמבחן','0Aa1!测试テストמבחן');")
	tk.MustExec("insert into t1 (a,p1,p2,p3,p4,n1,n2,n3,n4) values (4,'0aA1!测试テストמבחן','0aA1!测试テストמבחן','0aA1!测试テストמבחן','0aA1!测试テストמבחן','0Aa1!测试テストמבחן  ','0Aa1!测试テストמבחן  ','0Aa1!测试テストמבחן  ','0Aa1!测试テストמבחן  ');")
	tk.MustExec("insert into t1 (a,p1,p2,p3,p4,n1,n2,n3,n4) values (5,'0aA1!测试テストמבחן0aA1!测试','0aA1!测试テストמבחן0aA1!测试','0aA1!测试テストמבחן0aA1!测试','0aA1!测试テストמבחן0aA1!测试','0Aa1!测试','0Aa1!测试','0Aa1!测试','0Aa1!测试');")
	tk.MustExec("insert into t1 (a,p1,p2,p3,p4,n1,n2,n3,n4) values (6,'0aA1!测试テストמבחן0aA1!测试','0aA1!测试テストמבחן0aA1!测试','0aA1!测试テストמבחן0aA1!测试','0aA1!测试テストמבחן0aA1!测试','0aA1!测试','0aA1!测试','0aA1!测试','0aA1!测试');")
	tk.MustExec("insert into t1 (a,p1,p2,p3,p4,n1,n2,n3,n4) values (7,'0aA1!测试テストמבחן  ','0aA1!测试テストמבחן       ','0aA1!测试テストמבחן  ','0aA1!测试テストמבחן  ','0aA1!测试テストמבחן','0aA1!测试テストמבחן','0aA1!测试テストמבחן','0aA1!测试テストמבחן');")
	tk.MustExec("insert into t1 (a,p1,p2,p3,p4,n1,n2,n3,n4) values (8,'0aA1!测试テストמבחן','0aA1!测试テストמבחן','0aA1!测试テストמבחן','0aA1!测试テストמבחן','0aA1!测试テストמבחן  ','0aA1!测试テストמבחן  ','0aA1!测试テストמבחן  ','0aA1!测试テストמבחן  ');")

	tk.MustQuery("select p1 REGEXP n1 from t1;").Check(testkit.Rows("<nil>", "0", "0", "0", "0", "1", "1", "0"))
	tk.MustQuery("select p1 REGEXP n2 from t1;").Check(testkit.Rows("<nil>", "0", "0", "0", "0", "1", "1", "0"))
	tk.MustQuery("select p1 REGEXP n3 from t1;").Check(testkit.Rows("<nil>", "0", "0", "0", "0", "1", "1", "0"))
	tk.MustQuery("select p1 REGEXP n4 from t1;").Check(testkit.Rows("<nil>", "1", "1", "0", "1", "1", "1", "0"))
	tk.MustQuery("select p2 REGEXP n1 from t1;").Check(testkit.Rows("<nil>", "0", "0", "0", "0", "1", "1", "0"))
	tk.MustQuery("select p2 REGEXP n2 from t1;").Check(testkit.Rows("<nil>", "1", "1", "0", "1", "1", "1", "0"))
	tk.MustQuery("select p2 REGEXP n3 from t1;").Check(testkit.Rows("<nil>", "0", "0", "0", "0", "1", "1", "0"))
	tk.MustQuery("select p2 REGEXP n4 from t1;").Check(testkit.Rows("<nil>", "1", "1", "0", "1", "1", "1", "0"))
	tk.MustQuery("select p3 REGEXP n1 from t1;").Check(testkit.Rows("<nil>", "0", "0", "0", "0", "1", "1", "0"))
	tk.MustQuery("select p3 REGEXP n2 from t1;").Check(testkit.Rows("<nil>", "0", "0", "0", "0", "1", "1", "0"))
	tk.MustQuery("select p3 REGEXP n3 from t1;").Check(testkit.Rows("<nil>", "0", "0", "0", "0", "1", "1", "0"))
	tk.MustQuery("select p3 REGEXP n4 from t1;").Check(testkit.Rows("<nil>", "0", "0", "0", "0", "1", "1", "0"))
	tk.MustQuery("select p4 REGEXP n1 from t1;").Check(testkit.Rows("<nil>", "1", "1", "0", "1", "1", "1", "0"))
	tk.MustQuery("select p4 REGEXP n2 from t1;").Check(testkit.Rows("<nil>", "1", "1", "0", "1", "1", "1", "0"))
	tk.MustQuery("select p4 REGEXP n3 from t1;").Check(testkit.Rows("<nil>", "0", "0", "0", "0", "1", "1", "0"))
	tk.MustQuery("select p4 REGEXP n4 from t1;").Check(testkit.Rows("<nil>", "1", "1", "0", "1", "1", "1", "0"))

	tk.MustExec("drop table t1;")
}

func (s *testIntegrationSerialSuite) TestCollateLike(c *C) {
	collate.SetNewCollationEnabledForTest(true)
	defer collate.SetNewCollationEnabledForTest(false)

	tk := testkit.NewTestKit(c, s.store)
	tk.MustExec("set names utf8mb4 collate utf8mb4_general_ci")
	tk.MustQuery("select 'a' like 'A'").Check(testkit.Rows("1"))
	tk.MustQuery("select 'a' like 'A' collate utf8mb4_general_ci").Check(testkit.Rows("1"))
	tk.MustQuery("select 'a' like 'À'").Check(testkit.Rows("1"))
	tk.MustQuery("select 'a' like '%À'").Check(testkit.Rows("1"))
	tk.MustQuery("select 'a' like '%À '").Check(testkit.Rows("0"))
	tk.MustQuery("select 'a' like 'À%'").Check(testkit.Rows("1"))
	tk.MustQuery("select 'a' like 'À_'").Check(testkit.Rows("0"))
	tk.MustQuery("select 'a' like '%À%'").Check(testkit.Rows("1"))
	tk.MustQuery("select 'aaa' like '%ÀAa%'").Check(testkit.Rows("1"))
	tk.MustExec("set names utf8mb4 collate utf8mb4_bin")

	tk.MustExec("use test;")
	tk.MustExec("drop table if exists t_like;")
	tk.MustExec("create table t_like(id int, b varchar(20) collate utf8mb4_general_ci);")
	tk.MustExec("insert into t_like values (1, 'aaa'), (2, 'abc'), (3, 'aac');")
	tk.MustQuery("select b like 'AaÀ' from t_like order by id;").Check(testkit.Rows("1", "0", "0"))
	tk.MustQuery("select b like 'Aa_' from t_like order by id;").Check(testkit.Rows("1", "0", "1"))
	tk.MustQuery("select b like '_A_' from t_like order by id;").Check(testkit.Rows("1", "0", "1"))
	tk.MustQuery("select b from t_like where b like 'Aa_' order by id;").Check(testkit.Rows("aaa", "aac"))
	tk.MustQuery("select b from t_like where b like 'A%' order by id;").Check(testkit.Rows("aaa", "abc", "aac"))
	tk.MustQuery("select b from t_like where b like '%A%' order by id;").Check(testkit.Rows("aaa", "abc", "aac"))
	tk.MustExec("alter table t_like add index idx_b(b);")
	tk.MustQuery("select b from t_like use index(idx_b) where b like 'Aa_' order by id;").Check(testkit.Rows("aaa", "aac"))
	tk.MustQuery("select b from t_like use index(idx_b) where b like 'A%' order by id;").Check(testkit.Rows("aaa", "abc", "aac"))
	tk.MustQuery("select b from t_like use index(idx_b) where b like '%A%' order by id;").Check(testkit.Rows("aaa", "abc", "aac"))
}

func (s *testIntegrationSerialSuite) TestCollateSubQuery(c *C) {
	collate.SetNewCollationEnabledForTest(true)
	defer collate.SetNewCollationEnabledForTest(false)
	tk := s.prepare4Collation(c, false)
	tk.MustQuery("select id from t where v in (select v from t_bin) order by id").Check(testkit.Rows("1", "2", "3", "4", "5", "6", "7"))
	tk.MustQuery("select id from t_bin where v in (select v from t) order by id").Check(testkit.Rows("1", "2", "3", "4", "5", "6", "7"))
	tk.MustQuery("select id from t where v not in (select v from t_bin) order by id").Check(testkit.Rows())
	tk.MustQuery("select id from t_bin where v not in (select v from t) order by id").Check(testkit.Rows())
	tk.MustQuery("select id from t where exists (select 1 from t_bin where t_bin.v=t.v) order by id").Check(testkit.Rows("1", "2", "3", "4", "5", "6", "7"))
	tk.MustQuery("select id from t_bin where exists (select 1 from t where t_bin.v=t.v) order by id").Check(testkit.Rows("1", "2", "3", "4", "5", "6", "7"))
	tk.MustQuery("select id from t where not exists (select 1 from t_bin where t_bin.v=t.v) order by id").Check(testkit.Rows())
	tk.MustQuery("select id from t_bin where not exists (select 1 from t where t_bin.v=t.v) order by id").Check(testkit.Rows())
}

func (s *testIntegrationSerialSuite) TestCollateDDL(c *C) {
	collate.SetNewCollationEnabledForTest(true)
	defer collate.SetNewCollationEnabledForTest(false)
	tk := testkit.NewTestKit(c, s.store)
	tk.MustExec("create database t;")
	tk.MustExec("use t;")
	tk.MustExec("drop database t;")
}

func (s *testIntegrationSuite) TestIssue15986(c *C) {
	tk := testkit.NewTestKit(c, s.store)
	tk.MustExec("use test")
	tk.MustExec("drop table if exists t0")
	tk.MustExec("CREATE TABLE t0(c0 int)")
	tk.MustExec("INSERT INTO t0 VALUES (0)")
	tk.MustQuery("SELECT t0.c0 FROM t0 WHERE CHAR(204355900);").Check(testkit.Rows("0"))
	tk.MustQuery("SELECT t0.c0 FROM t0 WHERE not CHAR(204355900);").Check(testkit.Rows())
	tk.MustQuery("SELECT t0.c0 FROM t0 WHERE '.0';").Check(testkit.Rows())
	tk.MustQuery("SELECT t0.c0 FROM t0 WHERE not '.0';").Check(testkit.Rows("0"))
	// If the number does not exceed the range of float64 and its value is not 0, it will be converted to true.
	tk.MustQuery("select * from t0 where '.000000000000000000000000000000000000000000000000000000" +
		"00000000000000000000000000000000000000000000000000000000000000000000000000000000000000000000" +
		"00000000000000000000000000000000000000000000000000000000000000000000000000000000000000000000" +
		"0000000000000000000000000000000000000000000000000000000000000000009';").Check(testkit.Rows("0"))
	tk.MustQuery("select * from t0 where not '.000000000000000000000000000000000000000000000000000000" +
		"00000000000000000000000000000000000000000000000000000000000000000000000000000000000000000000" +
		"00000000000000000000000000000000000000000000000000000000000000000000000000000000000000000000" +
		"0000000000000000000000000000000000000000000000000000000000000000009';").Check(testkit.Rows())

	// If the number is truncated beyond the range of float64, it will be converted to true when the truncated result is 0.
	tk.MustQuery("select * from t0 where '.0000000000000000000000000000000000000000000000000000000" +
		"000000000000000000000000000000000000000000000000000000000000000000000000000000000000000000000" +
		"000000000000000000000000000000000000000000000000000000000000000000000000000000000000000000000" +
		"00000000000000000000000000000000000000000000000000000000000000000000000000000000000009';").Check(testkit.Rows())
	tk.MustQuery("select * from t0 where not '.0000000000000000000000000000000000000000000000000000000" +
		"000000000000000000000000000000000000000000000000000000000000000000000000000000000000000000000" +
		"000000000000000000000000000000000000000000000000000000000000000000000000000000000000000000000" +
		"00000000000000000000000000000000000000000000000000000000000000000000000000000000000009';").Check(testkit.Rows("0"))
}

func (s *testIntegrationSuite2) TestIssue17791(c *C) {
	tk := testkit.NewTestKit(c, s.store)

	tk.MustExec("use test;")
	tk.MustExec("drop table if exists t;")
	tk.MustExec("SET sql_mode=DEFAULT;")
	tk.MustExec("CREATE TABLE t1 (" +
		" id INT NOT NULL PRIMARY KEY auto_increment," +
		" pad VARCHAR(10) NOT NULL," +
		" expr varchar(100) AS (NOT 1 BETWEEN -5 AND 5)" +
		");")
	tk.MustExec("INSERT INTO t1 (pad) VALUES ('a'), ('b');")
	tk.MustQuery("SELECT id, pad, expr, NOT 1 BETWEEN -5 AND 5 as expr_in_select FROM t1;").Check(testkit.Rows("1 a 0 0", "2 b 0 0"))
}

func (s *testIntegrationSuite) TestNegativeZeroForHashJoin(c *C) {
	tk := testkit.NewTestKit(c, s.store)
	tk.MustExec("use test;")
	tk.MustExec("drop table if exists t0, t1")
	tk.MustExec("CREATE TABLE t0(c0 float);")
	tk.MustExec("CREATE TABLE t1(c0 float);")
	tk.MustExec("INSERT INTO t1(c0) VALUES (0);")
	tk.MustExec("INSERT INTO t0(c0) VALUES (0);")
	tk.MustQuery("SELECT t1.c0 FROM t1, t0 WHERE t0.c0=-t1.c0;").Check(testkit.Rows("0"))
	tk.MustExec("drop TABLE t0;")
	tk.MustExec("drop table t1;")
}

func (s *testIntegrationSuite) TestIssue15743(c *C) {
	tk := testkit.NewTestKit(c, s.store)
	tk.MustExec("use test")
	tk.MustExec("drop table if exists t0")
	tk.MustExec("CREATE TABLE t0(c0 int)")
	tk.MustExec("INSERT INTO t0 VALUES (1)")
	tk.MustQuery("SELECT * FROM t0 WHERE 1 AND 0.4").Check(testkit.Rows("1"))
}

func (s *testIntegrationSuite) TestIssue15725(c *C) {
	tk := testkit.NewTestKit(c, s.store)
	tk.MustExec("use test;")
	tk.MustExec("drop table if exists t")
	tk.MustExec("create table t(a int)")
	tk.MustExec("insert into t values(2)")
	tk.MustQuery("select * from t where (not not a) = a").Check(testkit.Rows())
	tk.MustQuery("select * from t where (not not not not a) = a").Check(testkit.Rows())
}

func (s *testIntegrationSuite) TestIssue15790(c *C) {
	tk := testkit.NewTestKit(c, s.store)
	tk.MustExec("use test;")
	tk.MustExec("drop table if exists t0")
	tk.MustExec("CREATE TABLE t0(c0 INT);")
	tk.MustExec("INSERT INTO t0(c0) VALUES (0);")
	tk.MustQuery("SELECT * FROM t0 WHERE -10000000000000000000 | t0.c0 UNION SELECT * FROM t0;").Check(testkit.Rows("0"))
	tk.MustQuery("SELECT * FROM t0 WHERE -10000000000000000000 | t0.c0 UNION all SELECT * FROM t0;").Check(testkit.Rows("0", "0"))
	tk.MustExec("drop table t0;")
}

func (s *testIntegrationSuite) TestIssue15992(c *C) {
	tk := testkit.NewTestKitWithInit(c, s.store)
	tk.MustExec("use test;")
	tk.MustExec("drop table if exists t0")
	tk.MustExec("CREATE TABLE t0(c0 INT, c1 INT AS (c0));")
	tk.MustExec("CREATE INDEX i0 ON t0(c1);")
	tk.MustQuery("SELECT t0.c0 FROM t0 UNION ALL SELECT 0 FROM t0;").Check(testkit.Rows())
	tk.MustExec("drop table t0;")
}

func (s *testIntegrationSuite) TestIssue16419(c *C) {
	tk := testkit.NewTestKitWithInit(c, s.store)
	tk.MustExec("use test;")
	tk.MustExec("drop table if exists t0")
	tk.MustExec("drop table if exists t1")
	tk.MustExec("CREATE TABLE t0(c0 INT);")
	tk.MustExec("CREATE TABLE t1(c0 INT);")
	tk.MustQuery("SELECT * FROM t1 NATURAL LEFT JOIN t0 WHERE NOT t1.c0;").Check(testkit.Rows())
	tk.MustExec("drop table t0, t1;")
}

func (s *testIntegrationSuite) TestIssue16029(c *C) {
	tk := testkit.NewTestKit(c, s.store)
	tk.MustExec("use test;")
	tk.MustExec("drop table if exists t0,t1;")
	tk.MustExec("CREATE TABLE t0(c0 INT);")
	tk.MustExec("CREATE TABLE t1(c0 INT);")
	tk.MustExec("INSERT INTO t0 VALUES (NULL), (1);")
	tk.MustExec("INSERT INTO t1 VALUES (0);")
	tk.MustQuery("SELECT t0.c0 FROM t0 JOIN t1 ON (t0.c0 REGEXP 1) | t1.c0  WHERE BINARY STRCMP(t1.c0, t0.c0);").Check(testkit.Rows("1"))
	tk.MustExec("drop table t0;")
	tk.MustExec("drop table t1;")
}

func (s *testIntegrationSuite) TestIssue16426(c *C) {
	tk := testkit.NewTestKit(c, s.store)
	tk.MustExec("use test")
	tk.MustExec("drop table if exists t")
	tk.MustExec("create table t (a int)")
	tk.MustExec("insert into t values (42)")
	tk.MustQuery("select a from t where a/10000").Check(testkit.Rows("42"))
	tk.MustQuery("select a from t where a/100000").Check(testkit.Rows("42"))
	tk.MustQuery("select a from t where a/1000000").Check(testkit.Rows("42"))
	tk.MustQuery("select a from t where a/10000000").Check(testkit.Rows("42"))
}

func (s *testIntegrationSuite) TestIssue16779(c *C) {
	tk := testkit.NewTestKit(c, s.store)
	tk.MustExec("use test")
	tk.MustExec("drop table if exists t0")
	tk.MustExec("drop table if exists t1")
	tk.MustExec("create table t0 (c0 int)")
	tk.MustExec("create table t1 (c0 int)")
	tk.MustQuery("SELECT * FROM t1 LEFT JOIN t0 ON TRUE WHERE BINARY EXPORT_SET(0, 0, 0 COLLATE 'binary', t0.c0, 0 COLLATE 'binary')")
}

func (s *testIntegrationSuite) TestIssue16505(c *C) {
	tk := testkit.NewTestKit(c, s.store)
	tk.MustExec("use test;")
	tk.MustExec("drop table if exists t;")
	tk.MustExec("CREATE TABLE t(c varchar(100), index idx(c(100)));")
	tk.MustExec("INSERT INTO t VALUES (NULL),('1'),('0'),(''),('aaabbb'),('0abc'),('123e456'),('0.0001deadsfeww');")
	tk.MustQuery("select * from t where c;").Sort().Check(testkit.Rows("0.0001deadsfeww", "1", "123e456"))
	tk.MustQuery("select /*+ USE_INDEX(t, idx) */ * from t where c;").Sort().Check(testkit.Rows("0.0001deadsfeww", "1", "123e456"))
	tk.MustQuery("select /*+ IGNORE_INDEX(t, idx) */* from t where c;").Sort().Check(testkit.Rows("0.0001deadsfeww", "1", "123e456"))
	tk.MustExec("drop table t;")
}

func (s *testIntegrationSuite) TestIssue17098(c *C) {
	tk := testkit.NewTestKit(c, s.store)
	tk.MustExec("use test")
	tk.MustExec("drop table if exists t1, t2")
	tk.MustExec("create table t1(a char) collate utf8mb4_bin;")
	tk.MustExec("create table t2(a char) collate utf8mb4_bin;;")
	tk.MustExec("insert into t1 values('a');")
	tk.MustExec("insert into t2 values('a');")
	tk.MustQuery("select collation(t1.a) from t1 union select collation(t2.a) from t2;").Check(testkit.Rows("utf8mb4_bin"))
}

func (s *testIntegrationSuite) TestIssue16697(c *C) {
	tk := testkit.NewTestKit(c, s.store)
	tk.MustExec("use test")
	tk.MustExec("drop table if exists t")
	tk.MustExec("CREATE TABLE `t` (`a` int(11) DEFAULT NULL,`b` int(11) DEFAULT NULL)")
	tk.MustExec("insert into t values (1, 1)")
	for i := 0; i < 8; i++ {
		tk.MustExec("insert into t select * from t")
	}
	rows := tk.MustQuery("explain analyze  select t1.a, t1.a +1 from t t1 join t t2 join t t3 order by t1.a").Rows()
	for _, row := range rows {
		line := fmt.Sprintf("%v", row)
		if strings.Contains(line, "Projection") {
			c.Assert(strings.Contains(line, "KB"), IsTrue)
			c.Assert(strings.Contains(line, "MB"), IsFalse)
			c.Assert(strings.Contains(line, "GB"), IsFalse)
		}
	}
}

func (s *testIntegrationSuite) TestIssue17115(c *C) {
	tk := testkit.NewTestKit(c, s.store)
	tk.MustQuery("select collation(user());").Check(testkit.Rows("utf8mb4_bin"))
	tk.MustQuery("select collation(compress('abc'));").Check(testkit.Rows("binary"))
}

func (s *testIntegrationSuite) TestIssue17287(c *C) {
	tk := testkit.NewTestKit(c, s.store)
	orgEnable := plannercore.PreparedPlanCacheEnabled()
	defer func() {
		plannercore.SetPreparedPlanCache(orgEnable)
	}()
	plannercore.SetPreparedPlanCache(true)
	var err error
	tk.Se, err = session.CreateSession4TestWithOpt(s.store, &session.Opt{
		PreparedPlanCache: kvcache.NewSimpleLRUCache(100, 0.1, math.MaxUint64),
	})
	c.Assert(err, IsNil)

	tk.MustExec("use test;")
	tk.MustExec("drop table if exists t;")
	tk.MustExec("set @@tidb_enable_vectorized_expression = false;")
	tk.MustExec("create table t(a datetime);")
	tk.MustExec("insert into t values(from_unixtime(1589873945)), (from_unixtime(1589873946));")
	tk.MustExec("prepare stmt7 from 'SELECT unix_timestamp(a) FROM t WHERE a = from_unixtime(?);';")
	tk.MustExec("set @val1 = 1589873945;")
	tk.MustExec("set @val2 = 1589873946;")
	tk.MustQuery("execute stmt7 using @val1;").Check(testkit.Rows("1589873945"))
	tk.MustQuery("execute stmt7 using @val2;").Check(testkit.Rows("1589873946"))
}

func (s *testIntegrationSuite) TestIssue17898(c *C) {
	tk := testkit.NewTestKit(c, s.store)
	tk.MustExec("use test")

	tk.MustExec("drop table t0")
	tk.MustExec("create table t0(a char(10), b int as ((a)));")
	tk.MustExec("insert into t0(a) values(\"0.5\");")
	tk.MustQuery("select * from t0;").Check(testkit.Rows("0.5 1"))
}

func (s *testIntegrationSuite) TestIssue17727(c *C) {
	tk := testkit.NewTestKit(c, s.store)
	orgEnable := plannercore.PreparedPlanCacheEnabled()
	defer func() {
		plannercore.SetPreparedPlanCache(orgEnable)
	}()
	plannercore.SetPreparedPlanCache(true)
	var err error
	tk.Se, err = session.CreateSession4TestWithOpt(s.store, &session.Opt{
		PreparedPlanCache: kvcache.NewSimpleLRUCache(100, 0.1, math.MaxUint64),
	})
	c.Assert(err, IsNil)

	tk.MustExec("use test;")
	tk.MustExec("DROP TABLE IF EXISTS t1;")
	tk.MustExec("CREATE TABLE t1 (id INT NOT NULL PRIMARY KEY auto_increment, a timestamp NOT NULL);")
	tk.MustExec("INSERT INTO t1 VALUES (null, '2020-05-30 20:30:00');")
	tk.MustExec("PREPARE mystmt FROM 'SELECT * FROM t1 WHERE UNIX_TIMESTAMP(a) >= ?';")
	tk.MustExec("SET @a=1590868800;")
	tk.MustQuery("EXECUTE mystmt USING @a;").Check(testkit.Rows())
	tk.MustQuery("select @@last_plan_from_cache;").Check(testkit.Rows("0"))

	tk.MustExec("SET @a=1590868801;")
	tk.MustQuery("EXECUTE mystmt USING @a;").Check(testkit.Rows())
	tk.MustQuery("select @@last_plan_from_cache;").Check(testkit.Rows("1"))

	tk.MustExec("prepare stmt from 'select unix_timestamp(?)';")
	tk.MustExec("set @a = '2020-05-30 20:30:00';")
	tk.MustQuery("execute stmt using @a;").Check(testkit.Rows("1590841800"))
	tk.MustQuery("select @@last_plan_from_cache;").Check(testkit.Rows("0"))

	tk.MustExec("set @a = '2020-06-12 13:47:58';")
	tk.MustQuery("execute stmt using @a;").Check(testkit.Rows("1591940878"))
	tk.MustQuery("select @@last_plan_from_cache;").Check(testkit.Rows("1"))
}

func (s *testIntegrationSerialSuite) TestIssue20268(c *C) {
	collate.SetNewCollationEnabledForTest(true)
	defer collate.SetNewCollationEnabledForTest(false)

	tk := testkit.NewTestKit(c, s.store)
	tk.MustExec("use test")
	tk.MustExec("drop table if exists t")
	tk.MustExec("CREATE TABLE `t` (   `a` enum('a','b') DEFAULT NULL ) ENGINE=InnoDB DEFAULT CHARSET=utf8mb4 COLLATE=utf8mb4_general_ci;")
	tk.MustExec("insert into t values('a');")
	tk.MustExec("select * from t where a = 'A';")
}

func (s *testIntegrationSuite) TestIssue18515(c *C) {
	tk := testkit.NewTestKit(c, s.store)
	tk.MustExec("use test")
	tk.MustExec("drop table if exists t")
	tk.MustExec("create table t(a int, b json, c int AS (JSON_EXTRACT(b, '$.population')), key(c));")
	tk.MustExec("select /*+ TIDB_INLJ(t2) */ t1.a, t1.c, t2.a from t t1, t t2 where t1.c=t2.c;")
}

func (s *testIntegrationSuite) TestIssue20223(c *C) {
	tk := testkit.NewTestKit(c, s.store)
	tk.MustExec("use test")
	tk.MustExec("drop table if exists t")
	tk.MustExec("CREATE TABLE t (" +
		"id int(10) unsigned NOT NULL AUTO_INCREMENT," +
		"type tinyint(4) NOT NULL," +
		"create_time int(11) NOT NULL," +
		"PRIMARY KEY (id)" +
		")")
	tk.MustExec("insert into t values (4, 2, 1598584933)")
	tk.MustQuery("select from_unixtime(create_time,'%Y-%m-%d') as t_day,count(*) as cnt from t where `type` = 1 " +
		"group by t_day union all " +
		"select from_unixtime(create_time,'%Y-%m-%d') as t_day,count(*) as cnt from t where `type` = 2 " +
		"group by t_day").Check(testkit.Rows("2020-08-28 1"))
}

func (s *testIntegrationSuite) TestIssue18525(c *C) {
	tk := testkit.NewTestKit(c, s.store)
	tk.MustExec("use test")
	tk.MustExec("drop table if exists t1")
	tk.MustExec("create table t1 (col0 BLOB, col1 CHAR(74), col2 DATE UNIQUE)")
	tk.MustExec("insert into t1 values ('l', '7a34bc7d-6786-461b-92d3-fd0a6cd88f39', '1000-01-03')")
	tk.MustExec("insert into t1 values ('l', NULL, '1000-01-04')")
	tk.MustExec("insert into t1 values ('b', NULL, '1000-01-02')")
	tk.MustQuery("select INTERVAL( ( CONVERT( -11752 USING utf8 ) ), 6558853612195285496, `col1`) from t1").Check(testkit.Rows("0", "0", "0"))

}

func (s *testIntegrationSerialSuite) TestIssue17989(c *C) {
	tk := testkit.NewTestKit(c, s.store)
	tk.MustExec("use test")
	tk.MustExec("drop table if exists t")
	tk.MustExec("create table t(a int, b tinyint as(a+1), c int as(b+1));")
	tk.MustExec("set sql_mode='';")
	tk.MustExec("insert into t(a) values(2000);")
	tk.MustExec("create index idx on t(c);")
	tk.MustQuery("select c from t;").Check(testkit.Rows("128"))
	tk.MustExec("admin check table t")
}

func (s *testIntegrationSuite2) TestSchemaDMLNotChange(c *C) {
	tk := testkit.NewTestKit(c, s.store)
	tk2 := testkit.NewTestKit(c, s.store)
	tk.MustExec("use test")
	tk2.MustExec("use test")
	tk.MustExec("drop table if exists t")
	tk.MustExec("create table t (id int primary key, c_json json);")
	tk.MustExec("insert into t values (1, '{\"k\": 1}');")
	tk.MustExec("begin")
	tk.MustExec("update t set c_json = '{\"k\": 2}' where id = 1;")
	tk2.MustExec("alter table t rename column c_json to cc_json;")
	tk.MustExec("commit")
}

func (s *testIntegrationSerialSuite) TestIssue18702(c *C) {
	collate.SetNewCollationEnabledForTest(true)
	defer collate.SetNewCollationEnabledForTest(false)
	tk := testkit.NewTestKit(c, s.store)

	tk.MustExec("use test;")
	tk.MustExec("DROP TABLE IF EXISTS t;")
	// test unique index
	tk.MustExec(`CREATE TABLE t (
  a bigint(20) PRIMARY KEY,
  b varchar(50) COLLATE utf8_general_ci DEFAULT NULL,
  c int,
  d int,
    UNIQUE KEY idx_bc(b, c)
  ) ENGINE=InnoDB DEFAULT CHARSET=utf8 COLLATE=utf8_general_ci;
`)
	// test without untouched flag.
	tk.MustExec("INSERT INTO t VALUES (1, 'A', 10, 1), (2, 'B', 20, 1);")
	tk.MustExec("BEGIN;")
	tk.MustExec("UPDATE t SET c = 5 WHERE c = 10;")
	tk.MustQuery("SELECT * FROM t FORCE INDEX(idx_bc) WHERE b = 'A';").Check(testkit.Rows("1 A 5 1"))
	tk.MustExec("ROLLBACK;")
	tk.MustQuery("SELECT * FROM t FORCE INDEX(idx_bc);").Check(testkit.Rows("1 A 10 1", "2 B 20 1"))

	// test with untouched flag.
	tk.MustExec("BEGIN;")
	tk.MustExec("UPDATE t SET d = 5 WHERE c = 10;")
	tk.MustQuery("SELECT * FROM t FORCE INDEX(idx_bc) WHERE b = 'A';").Check(testkit.Rows("1 A 10 5"))
	tk.MustExec("ROLLBACK;")
	tk.MustQuery("SELECT * FROM t FORCE INDEX(idx_bc);").Check(testkit.Rows("1 A 10 1", "2 B 20 1"))

	// test update handle
	tk.MustExec("BEGIN;")
	tk.MustExec("UPDATE t SET a = 3 WHERE a = 1;")
	tk.MustQuery("SELECT * FROM t FORCE INDEX(idx_bc) WHERE b = 'A';").Check(testkit.Rows("3 A 10 1"))
	tk.MustExec("ROLLBACK;")
	tk.MustQuery("SELECT * FROM t FORCE INDEX(idx_bc);").Check(testkit.Rows("1 A 10 1", "2 B 20 1"))

	// test with INSERT ... ON DUPLICATE KEY UPDATE
	tk.MustExec("BEGIN;")
	tk.MustExec("INSERT INTO t VALUES (1, 'A', 10, 1) ON DUPLICATE KEY UPDATE c = 5;")
	tk.MustQuery("SELECT * FROM t FORCE INDEX(idx_bc) WHERE b = 'A';").Check(testkit.Rows("1 A 5 1"))
	tk.MustExec("ROLLBACK;")
	tk.MustQuery("SELECT * FROM t FORCE INDEX(idx_bc);").Check(testkit.Rows("1 A 10 1", "2 B 20 1"))

	tk.MustExec("BEGIN;")
	tk.MustExec("INSERT INTO t VALUES (1, 'A', 10, 1) ON DUPLICATE KEY UPDATE b = 'C'")
	tk.MustQuery("SELECT * FROM t FORCE INDEX(idx_bc) WHERE b = 'c';").Check(testkit.Rows("1 C 10 1"))
	tk.MustExec("ROLLBACK;")
	tk.MustQuery("SELECT * FROM t FORCE INDEX(idx_bc);").Check(testkit.Rows("1 A 10 1", "2 B 20 1"))

	// test update handle
	tk.MustExec("BEGIN;")
	tk.MustExec("INSERT INTO t VALUES (1, 'A', 10, 1) ON DUPLICATE KEY UPDATE a = 3")
	tk.MustQuery("SELECT * FROM t FORCE INDEX(idx_bc) WHERE b = 'A';").Check(testkit.Rows("3 A 10 1"))
	tk.MustExec("ROLLBACK;")
	tk.MustQuery("SELECT * FROM t FORCE INDEX(idx_bc);").Check(testkit.Rows("1 A 10 1", "2 B 20 1"))

	// test with REPLACE INTO
	tk.MustExec("BEGIN;")
	tk.MustExec("REPLACE INTO t VALUES (1, 'A', 5, 1);")
	tk.MustQuery("SELECT * FROM t FORCE INDEX(idx_bc) WHERE b = 'A';").Check(testkit.Rows("1 A 5 1"))
	tk.MustExec("ROLLBACK;")
	tk.MustQuery("SELECT * FROM t FORCE INDEX(idx_bc);").Check(testkit.Rows("1 A 10 1", "2 B 20 1"))

	// test update handle
	tk.MustExec("BEGIN;")
	tk.MustExec("REPLACE INTO t VALUES (3, 'A', 10, 1);")
	tk.MustQuery("SELECT * FROM t FORCE INDEX(idx_bc) WHERE b = 'A';").Check(testkit.Rows("3 A 10 1"))
	tk.MustExec("ROLLBACK;")
	tk.MustQuery("SELECT * FROM t FORCE INDEX(idx_bc);").Check(testkit.Rows("1 A 10 1", "2 B 20 1"))

	// test non-unique index
	tk.MustExec("DROP TABLE IF EXISTS t;")
	tk.MustExec(`CREATE TABLE t (
  a bigint(20) PRIMARY KEY,
  b varchar(50) COLLATE utf8_general_ci DEFAULT NULL,
  c int,
  d int,
    KEY idx_bc(b, c)
  ) ENGINE=InnoDB DEFAULT CHARSET=utf8 COLLATE=utf8_general_ci;
`)
	// test without untouched flag.
	tk.MustExec("INSERT INTO t VALUES (1, 'A', 10, 1), (2, 'B', 20, 1);")
	tk.MustExec("BEGIN;")
	tk.MustExec("UPDATE t SET c = 5 WHERE c = 10;")
	tk.MustQuery("SELECT * FROM t FORCE INDEX(idx_bc) WHERE b = 'A';").Check(testkit.Rows("1 A 5 1"))
	tk.MustExec("ROLLBACK;")
	tk.MustQuery("SELECT * FROM t FORCE INDEX(idx_bc);").Check(testkit.Rows("1 A 10 1", "2 B 20 1"))

	// test with untouched flag.
	tk.MustExec("BEGIN;")
	tk.MustExec("UPDATE t SET d = 5 WHERE c = 10;")
	tk.MustQuery("SELECT * FROM t FORCE INDEX(idx_bc) WHERE b = 'A';").Check(testkit.Rows("1 A 10 5"))
	tk.MustExec("ROLLBACK;")
	tk.MustQuery("SELECT * FROM t FORCE INDEX(idx_bc);").Check(testkit.Rows("1 A 10 1", "2 B 20 1"))

	// test with INSERT ... ON DUPLICATE KEY UPDATE
	tk.MustExec("BEGIN;")
	tk.MustExec("INSERT INTO t VALUES (1, 'A', 10, 1) ON DUPLICATE KEY UPDATE c = 5;")
	tk.MustQuery("SELECT * FROM t FORCE INDEX(idx_bc) WHERE b = 'A';").Check(testkit.Rows("1 A 5 1"))
	tk.MustExec("ROLLBACK;")
	tk.MustQuery("SELECT * FROM t FORCE INDEX(idx_bc);").Check(testkit.Rows("1 A 10 1", "2 B 20 1"))

	tk.MustExec("BEGIN;")
	tk.MustExec("INSERT INTO t VALUES (1, 'A', 10, 1) ON DUPLICATE KEY UPDATE b = 'C'")
	tk.MustQuery("SELECT * FROM t FORCE INDEX(idx_bc) WHERE b = 'c';").Check(testkit.Rows("1 C 10 1"))
	tk.MustExec("ROLLBACK;")
	tk.MustQuery("SELECT * FROM t FORCE INDEX(idx_bc);").Check(testkit.Rows("1 A 10 1", "2 B 20 1"))

	// test update handle
	tk.MustExec("BEGIN;")
	tk.MustExec("INSERT INTO t VALUES (1, 'A', 10, 1) ON DUPLICATE KEY UPDATE a = 3")
	tk.MustQuery("SELECT * FROM t FORCE INDEX(idx_bc) WHERE b = 'A';").Check(testkit.Rows("3 A 10 1"))
	tk.MustExec("ROLLBACK;")
	tk.MustQuery("SELECT * FROM t FORCE INDEX(idx_bc);").Check(testkit.Rows("1 A 10 1", "2 B 20 1"))

	// test with REPLACE INTO
	tk.MustExec("BEGIN;")
	tk.MustExec("REPLACE INTO t VALUES (1, 'A', 5, 1);")
	tk.MustQuery("SELECT * FROM t FORCE INDEX(idx_bc) WHERE b = 'A';").Check(testkit.Rows("1 A 5 1"))
	tk.MustExec("ROLLBACK;")
	tk.MustQuery("SELECT * FROM t FORCE INDEX(idx_bc);").Check(testkit.Rows("1 A 10 1", "2 B 20 1"))

	// test update handle
	tk.MustExec("BEGIN;")
	tk.MustExec("REPLACE INTO t VALUES (3, 'A', 10, 1);")
	tk.MustQuery("SELECT * FROM t FORCE INDEX(idx_bc) WHERE b = 'A';").Check(testkit.Rows("1 A 10 1", "3 A 10 1"))
	tk.MustExec("ROLLBACK;")
	tk.MustQuery("SELECT * FROM t FORCE INDEX(idx_bc);").Check(testkit.Rows("1 A 10 1", "2 B 20 1"))
}

func (s *testIntegrationSuite) TestIssue18850(c *C) {
	tk := testkit.NewTestKit(c, s.store)
	tk.MustExec("use test")
	tk.MustExec("drop table if exists t, t1")
	tk.MustExec("create table t(a int, b enum('A', 'B'));")
	tk.MustExec("create table t1(a1 int, b1 enum('B', 'A'));")
	tk.MustExec("insert into t values (1, 'A');")
	tk.MustExec("insert into t1 values (1, 'A');")
	tk.MustQuery("select /*+ HASH_JOIN(t, t1) */ * from t join t1 on t.b = t1.b1;").Check(testkit.Rows("1 A 1 A"))

	tk.MustExec("drop table t, t1")
	tk.MustExec("create table t(a int, b set('A', 'B'));")
	tk.MustExec("create table t1(a1 int, b1 set('B', 'A'));")
	tk.MustExec("insert into t values (1, 'A');")
	tk.MustExec("insert into t1 values (1, 'A');")
	tk.MustQuery("select /*+ HASH_JOIN(t, t1) */ * from t join t1 on t.b = t1.b1;").Check(testkit.Rows("1 A 1 A"))
}

func (s *testIntegrationSerialSuite) TestIssue18652(c *C) {
	tk := testkit.NewTestKit(c, s.store)
	tk.MustExec("use test")
	tk.MustExec("DROP TABLE IF EXISTS t1")
	tk.MustExec("CREATE TABLE t1 ( `pk` int not null primary key auto_increment, `col_smallint_key_signed` smallint  , key (`col_smallint_key_signed`))")
	tk.MustExec("INSERT INTO `t1` VALUES (1,0),(2,NULL),(3,NULL),(4,0),(5,0),(6,NULL),(7,NULL),(8,0),(9,0),(10,0)")
	tk.MustQuery("SELECT * FROM t1 WHERE ( LOG( `col_smallint_key_signed`, -8297584758403770424 ) ) DIV 1").Check(testkit.Rows())
}

func (s *testIntegrationSerialSuite) TestIssue18662(c *C) {
	collate.SetNewCollationEnabledForTest(true)
	defer collate.SetNewCollationEnabledForTest(false)

	tk := testkit.NewTestKit(c, s.store)
	tk.MustExec("use test")
	tk.MustExec("drop table if exists t")
	tk.MustExec("create table t(a varchar(10) collate utf8mb4_bin, b varchar(10) collate utf8mb4_general_ci);")
	tk.MustExec("insert into t (a, b) values ('a', 'A');")
	tk.MustQuery("select * from t where field('A', a collate utf8mb4_general_ci, b) > 1;").Check(testkit.Rows())
	tk.MustQuery("select * from t where field('A', a, b collate utf8mb4_general_ci) > 1;").Check(testkit.Rows())
	tk.MustQuery("select * from t where field('A' collate utf8mb4_general_ci, a, b) > 1;").Check(testkit.Rows())
	tk.MustQuery("select * from t where field('A', a, b) > 1;").Check(testkit.Rows("a A"))
}

func (s *testIntegrationSerialSuite) TestIssue19045(c *C) {
	tk := testkit.NewTestKit(c, s.store)
	tk.MustExec("use test")
	tk.MustExec("drop table if exists t, t1, t2")
	tk.MustExec(`CREATE TABLE t (
  id int(11) NOT NULL AUTO_INCREMENT,
  a char(10) DEFAULT NULL,
  PRIMARY KEY (id)
);`)
	tk.MustExec(`CREATE TABLE t1 (
  id int(11) NOT NULL AUTO_INCREMENT,
  a char(10) DEFAULT NULL,
  b char(10) DEFAULT NULL,
  c char(10) DEFAULT NULL,
  PRIMARY KEY (id)
);`)
	tk.MustExec(`CREATE TABLE t2 (
  id int(11) NOT NULL AUTO_INCREMENT,
  a char(10) DEFAULT NULL,
  b char(10) DEFAULT NULL,
  PRIMARY KEY (id),
  UNIQUE KEY b (b)
);`)
	tk.MustExec(`insert into t1(a,b,c) values('hs4_0004', "04", "101"), ('a01', "01", "101"),('a011', "02", "101");`)
	tk.MustExec(`insert into t2(a,b) values("02","03");`)
	tk.MustExec(`insert into t(a) values('101'),('101');`)
	tk.MustQuery(`select  ( SELECT t1.a FROM  t1,  t2 WHERE t1.b = t2.a AND  t2.b = '03' AND t1.c = a.a) invode from t a ;`).Check(testkit.Rows("a011", "a011"))
}

func (s *testIntegrationSerialSuite) TestIssue19383(c *C) {
	tk := testkit.NewTestKit(c, s.store)
	tk.MustExec("use test")
	tk.MustExec("DROP TABLE IF EXISTS t1")
	tk.MustExec("CREATE TABLE t1 (a INT NOT NULL PRIMARY KEY)")
	tk.MustExec("INSERT INTO t1 VALUES (1),(2),(3)")
	_, err := tk.Exec("SELECT * FROM t1 LOCK IN SHARE MODE")
	message := `function LOCK IN SHARE MODE has only noop implementation in tidb now, use tidb_enable_noop_functions to enable these functions`
	c.Assert(strings.Contains(err.Error(), message), IsTrue)
	tk.MustExec("SET tidb_enable_noop_functions=1")
	tk.MustExec("SELECT * FROM t1 LOCK IN SHARE MODE")
}

func (s *testIntegrationSerialSuite) TestIssue19315(c *C) {
	tk := testkit.NewTestKit(c, s.store)
	tk.MustExec("use test")
	tk.MustExec("drop table if exists t")
	tk.MustExec("drop table if exists t1")
	tk.MustExec("CREATE TABLE `t` (`a` bit(10) DEFAULT NULL,`b` int(11) DEFAULT NULL) ENGINE=InnoDB DEFAULT CHARSET=utf8mb4 COLLATE=utf8mb4_bin")
	tk.MustExec("INSERT INTO `t` VALUES (_binary '\\0',1),(_binary '\\0',2),(_binary '\\0',5),(_binary '\\0',4),(_binary '\\0',2),(_binary '\\0	',4)")
	tk.MustExec("CREATE TABLE `t1` (`a` int(11) DEFAULT NULL, `b` int(11) DEFAULT NULL) ENGINE=InnoDB DEFAULT CHARSET=utf8mb4 COLLATE=utf8mb4_bin")
	tk.MustExec("INSERT INTO `t1` VALUES (1,1),(1,5),(2,3),(2,4),(3,3)")
	err := tk.QueryToErr("select * from t where t.b > (select min(t1.b) from t1 where t1.a > t.a)")
	c.Assert(err, IsNil)
}

func (s *testIntegrationSerialSuite) TestIssue18674(c *C) {
	tk := testkit.NewTestKit(c, s.store)
	tk.MustQuery("select -1.0 % -1.0").Check(testkit.Rows("0.0"))
	tk.MustExec("use test")
	tk.MustExec("drop table if exists t1")
	tk.MustExec("create table t1(`pk` int primary key,`col_float_key_signed` float  ,key (`col_float_key_signed`))")
	tk.MustExec("insert into t1 values (0, null), (1, 0), (2, -0), (3, 1), (-1,-1)")
	tk.MustQuery("select * from t1 where ( `col_float_key_signed` % `col_float_key_signed`) IS FALSE").Sort().Check(testkit.Rows("-1 -1", "3 1"))
	tk.MustQuery("select  `col_float_key_signed` , `col_float_key_signed` % `col_float_key_signed` from t1").Sort().Check(testkit.Rows(
		"-1 -0", "0 <nil>", "0 <nil>", "1 0", "<nil> <nil>"))
	tk.MustQuery("select  `col_float_key_signed` , (`col_float_key_signed` % `col_float_key_signed`) IS FALSE from t1").Sort().Check(testkit.Rows(
		"-1 1", "0 0", "0 0", "1 1", "<nil> 0"))
}

func (s *testIntegrationSerialSuite) TestIssue11177(c *C) {
	collate.SetNewCollationEnabledForTest(true)
	defer collate.SetNewCollationEnabledForTest(false)

	tk := testkit.NewTestKit(c, s.store)
	tk.MustQuery("SELECT 'lvuleck' BETWEEN '2008-09-16 22:23:50' AND 0;").Check(testkit.Rows("0"))
	tk.MustQuery("show warnings;").Check(testkit.Rows("Warning 1292 Truncated incorrect FLOAT value: 'lvuleck'", "Warning 1292 Truncated incorrect FLOAT value: '2008-09-16 22:23:50'"))
	tk.MustQuery("SELECT 'aa' BETWEEN 'bb' AND 0;").Check(testkit.Rows("1"))
	tk.MustQuery("show warnings;").Check(testkit.Rows("Warning 1292 Truncated incorrect FLOAT value: 'aa'", "Warning 1292 Truncated incorrect FLOAT value: 'bb'"))
	tk.MustQuery("select 1 between 0 and b'110';").Check(testkit.Rows("1"))
	tk.MustQuery("show warnings;").Check(testkit.Rows())
	tk.MustQuery("select 'b' between 'a' and b'110';").Check(testkit.Rows("0"))
	tk.MustQuery("show warnings;").Check(testkit.Rows())
}

func (s *testIntegrationSuite) TestIssue19504(c *C) {
	tk := testkit.NewTestKit(c, s.store)
	tk.MustExec("use test")
	tk.MustExec("drop table if exists t1;")
	tk.MustExec("create table t1 (c_int int, primary key (c_int));")
	tk.MustExec("insert into t1 values (1), (2), (3);")
	tk.MustExec("drop table if exists t2;")
	tk.MustExec("create table t2 (c_int int, primary key (c_int));")
	tk.MustExec("insert into t2 values (1);")
	tk.MustQuery("select (select count(c_int) from t2 where c_int = t1.c_int) c1, (select count(1) from t2 where c_int = t1.c_int) c2 from t1;").
		Check(testkit.Rows("1 1", "0 0", "0 0"))
	tk.MustQuery("select (select count(c_int*c_int) from t2 where c_int = t1.c_int) c1, (select count(1) from t2 where c_int = t1.c_int) c2 from t1;").
		Check(testkit.Rows("1 1", "0 0", "0 0"))
}

func (s *testIntegrationSerialSuite) TestIssue19804(c *C) {
	collate.SetNewCollationEnabledForTest(true)
	defer collate.SetNewCollationEnabledForTest(false)

	tk := testkit.NewTestKit(c, s.store)
	tk.MustExec(`use test;`)
	tk.MustExec(`drop table if exists t;`)
	tk.MustExec(`create table t(a set('a', 'b', 'c'));`)
	tk.MustGetErrMsg("alter table t change a a set('a', 'b', 'c', 'c');", "[types:1291]Column 'a' has duplicated value 'c' in SET")
	tk.MustExec(`drop table if exists t;`)
	tk.MustExec(`create table t(a enum('a', 'b', 'c'));`)
	tk.MustGetErrMsg("alter table t change a a enum('a', 'b', 'c', 'c');", "[types:1291]Column 'a' has duplicated value 'c' in ENUM")
	tk.MustExec(`drop table if exists t;`)
	tk.MustExec(`create table t(a set('a', 'b', 'c'));`)
	tk.MustExec(`alter table t change a a set('a', 'b', 'c', 'd');`)
	tk.MustGetErrMsg(`alter table t change a a set('a', 'b', 'c', 'e', 'f');`, "[ddl:8200]Unsupported modify column: cannot modify set column value d to e")
}

func (s *testIntegrationSerialSuite) TestIssue18949(c *C) {
	collate.SetNewCollationEnabledForTest(true)
	defer collate.SetNewCollationEnabledForTest(false)

	tk := testkit.NewTestKit(c, s.store)
	tk.MustExec("use test")
	tk.MustExec("drop table if exists t")
	tk.MustExec("create table t(id int, value set ('a','b','c') charset utf8mb4 collate utf8mb4_bin default 'a,b ');")
	tk.MustExec("drop table t")
	tk.MustExec("create table test(id int, value set ('a','b','c') charset utf8mb4 collate utf8mb4_general_ci default 'a,B ,C');")
}

func (s *testIntegrationSerialSuite) TestIssue17233(c *C) {
	tk := testkit.NewTestKit(c, s.store)
	tk.MustExec("use test")
	tk.MustExec("drop table if exists table_int")
	tk.MustExec(`CREATE TABLE table_int (
	  id_0 int(16) NOT NULL AUTO_INCREMENT,
	  col_int_0 int(16) DEFAULT NULL,
	  PRIMARY KEY (id_0),
	  KEY fvclc (id_0,col_int_0));`)
	tk.MustExec("INSERT INTO table_int VALUES (1,NULL),(2,NULL),(3,65535),(4,1),(5,0),(6,NULL),(7,-1),(8,65535),(9,NULL),(10,65535),(11,-1),(12,0),(13,-1),(14,1),(15,65535),(16,0),(17,1),(18,0),(19,0)")

	tk.MustExec("drop table if exists table_varchar")
	tk.MustExec(`CREATE TABLE table_varchar (
	  id_2 int(16) NOT NULL AUTO_INCREMENT,
	  col_varchar_2 varchar(511) DEFAULT NULL,
	  PRIMARY KEY (id_2));`)
	tk.MustExec(`INSERT INTO table_varchar VALUES (1,''),(2,''),(3,''),(4,''),(5,''),(6,''),(7,''),(8,''),(9,''),(10,''),(11,''),(12,'');`)

	tk.MustExec("drop table if exists table_float_varchar")
	tk.MustExec(`CREATE TABLE table_int_float_varchar (
	  id_6 int(16) NOT NULL AUTO_INCREMENT,
	  col_int_6 int(16) NOT NULL,
	  col_float_6 float DEFAULT NULL,
	  col_varchar_6 varchar(511) DEFAULT NULL,
	  PRIMARY KEY (id_6,col_int_6)
	)
	PARTITION BY RANGE ( col_int_6 ) (
	  PARTITION p0 VALUES LESS THAN (1),
	  PARTITION p2 VALUES LESS THAN (1000),
	  PARTITION p3 VALUES LESS THAN (10000),
	  PARTITION p5 VALUES LESS THAN (1000000),
	  PARTITION p7 VALUES LESS THAN (100000000),
	  PARTITION p9 VALUES LESS THAN (10000000000),
	  PARTITION p10 VALUES LESS THAN (100000000000),
	  PARTITION pn VALUES LESS THAN (MAXVALUE));`)
	tk.MustExec(`INSERT INTO table_int_float_varchar VALUES (1,-1,0.1,'0000-00-00 00:00:00'),(2,0,0,NULL),(3,-1,1,NULL),(4,0,NULL,NULL),(7,0,0.5,NULL),(8,0,0,NULL),(10,-1,0,'-1'),(5,1,-0.1,NULL),(6,1,0.1,NULL),(9,65535,0,'1');`)

	tk.MustExec("drop table if exists table_float")
	tk.MustExec(`CREATE TABLE table_float (
	  id_1 int(16) NOT NULL AUTO_INCREMENT,
	  col_float_1 float DEFAULT NULL,
	  PRIMARY KEY (id_1),
	  KEY zbjus (id_1,col_float_1));`)
	tk.MustExec(`INSERT INTO table_float VALUES (1,NULL),(2,-0.1),(3,-1),(4,NULL),(5,-0.1),(6,0),(7,0),(8,-1),(9,NULL),(10,NULL),(11,0.1),(12,-1);`)

	tk.MustExec("drop view if exists view_4")
	tk.MustExec(`CREATE DEFINER='root'@'127.0.0.1' VIEW view_4 (col_1, col_2, col_3, col_4, col_5, col_6, col_7, col_8, col_9, col_10) AS
    SELECT /*+ USE_INDEX(table_int fvclc, fvclc)*/
        tmp1.id_6 AS col_1,
        tmp1.col_int_6 AS col_2,
        tmp1.col_float_6 AS col_3,
        tmp1.col_varchar_6 AS col_4,
        tmp2.id_2 AS col_5,
        tmp2.col_varchar_2 AS col_6,
        tmp3.id_0 AS col_7,
        tmp3.col_int_0 AS col_8,
        tmp4.id_1 AS col_9,
        tmp4.col_float_1 AS col_10
    FROM ((
            test.table_int_float_varchar AS tmp1 LEFT JOIN
            test.table_varchar AS tmp2 ON ((NULL<=tmp2.col_varchar_2)) IS NULL
        ) JOIN
        test.table_int AS tmp3 ON (1.117853833115198e-03!=tmp1.col_int_6))
    JOIN
        test.table_float AS tmp4 ON !((1900370398268920328=0e+00)) WHERE ((''<='{Gm~PcZNb') OR (tmp2.id_2 OR tmp3.col_int_0)) ORDER BY col_1,col_2,col_3,col_4,col_5,col_6,col_7,col_8,col_9,col_10 LIMIT 20580,5;`)

	tk.MustExec("drop view if exists view_10")
	tk.MustExec(`CREATE DEFINER='root'@'127.0.0.1' VIEW view_10 (col_1, col_2) AS
    SELECT  table_int.id_0 AS col_1,
            table_int.col_int_0 AS col_2
    FROM test.table_int
    WHERE
        ((-1e+00=1) OR (0e+00>=table_int.col_int_0))
    ORDER BY col_1,col_2
    LIMIT 5,9;`)

	tk.MustQuery("SELECT col_1 FROM test.view_10").Sort().Check(testkit.Rows("16", "18", "19"))
	tk.MustQuery("SELECT col_1 FROM test.view_4").Sort().Check(testkit.Rows("8", "8", "8", "8", "8"))
	tk.MustQuery("SELECT view_10.col_1 FROM view_4 JOIN view_10").Check(testkit.Rows("16", "16", "16", "16", "16", "18", "18", "18", "18", "18", "19", "19", "19", "19", "19"))
}

func (s *testIntegrationSuite) TestIssue17767(c *C) {
	tk := testkit.NewTestKit(c, s.store)
	tk.MustExec("use test")
	tk.MustExec("drop table if exists t0;")
	tk.MustExec("CREATE TABLE t0(c0 INTEGER AS (NULL) NOT NULL, c1 INT);")
	tk.MustExec("CREATE INDEX i0 ON t0(c0, c1);")
	tk.MustExec("INSERT IGNORE INTO t0(c1) VALUES (0);")
	tk.MustQuery("SELECT * FROM t0").Check(testkit.Rows("0 0"))

	tk.MustExec("begin")
	tk.MustExec("INSERT IGNORE INTO t0(c1) VALUES (0);")
	tk.MustQuery("SELECT * FROM t0").Check(testkit.Rows("0 0", "0 0"))
	tk.MustExec("rollback")
}

func (s *testIntegrationSuite) TestIssue19596(c *C) {
	tk := testkit.NewTestKit(c, s.store)
	tk.MustExec("use test")
	tk.MustExec("drop table if exists t;")
	tk.MustExec("create table t (a int) partition by range(a) (PARTITION p0 VALUES LESS THAN (10));")
	tk.MustGetErrMsg("alter table t add partition (partition p1 values less than (a));", "[expression:1054]Unknown column 'a' in 'expression'")
	tk.MustQuery("select * from t;")
	tk.MustExec("drop table if exists t;")
	tk.MustGetErrMsg("create table t (a int) partition by range(a) (PARTITION p0 VALUES LESS THAN (a));", "[expression:1054]Unknown column 'a' in 'expression'")
}

func (s *testIntegrationSuite) TestIssue17476(c *C) {
	tk := testkit.NewTestKit(c, s.store)
	tk.MustExec("use test")
	tk.MustExec("DROP TABLE IF EXISTS `table_float`;")
	tk.MustExec("DROP TABLE IF EXISTS `table_int_float_varchar`;")
	tk.MustExec("CREATE TABLE `table_float` (`id_1` int(16) NOT NULL AUTO_INCREMENT,`col_float_1` float DEFAULT NULL,PRIMARY KEY (`id_1`)) ENGINE=InnoDB DEFAULT CHARSET=utf8mb4 COLLATE=utf8mb4_bin AUTO_INCREMENT=97635;")
	tk.MustExec("CREATE TABLE `table_int_float_varchar` " +
		"(`id_6` int(16) NOT NULL AUTO_INCREMENT," +
		"`col_int_6` int(16) DEFAULT NULL,`col_float_6` float DEFAULT NULL," +
		"`col_varchar_6` varchar(511) DEFAULT NULL,PRIMARY KEY (`id_6`)," +
		"KEY `vhyen` (`id_6`,`col_int_6`,`col_float_6`,`col_varchar_6`(1))," +
		"KEY `zzylq` (`id_6`,`col_int_6`,`col_float_6`,`col_varchar_6`(1))) " +
		"ENGINE=InnoDB DEFAULT CHARSET=utf8mb4 COLLATE=utf8mb4_bin AUTO_INCREMENT=90818;")

	tk.MustExec("INSERT INTO `table_float` VALUES (1,NULL),(2,0.1),(3,0),(4,-0.1),(5,-0.1),(6,NULL),(7,0.5),(8,0),(9,0),(10,NULL),(11,1),(12,1.5),(13,NULL),(14,NULL);")
	tk.MustExec("INSERT INTO `table_int_float_varchar` VALUES (1,0,0.1,'true'),(2,-1,1.5,'2020-02-02 02:02:00'),(3,NULL,1.5,NULL),(4,65535,0.1,'true'),(5,NULL,0.1,'1'),(6,-1,1.5,'2020-02-02 02:02:00'),(7,-1,NULL,''),(8,NULL,-0.1,NULL),(9,NULL,-0.1,'1'),(10,-1,NULL,''),(11,NULL,1.5,'false'),(12,-1,0,NULL),(13,0,-0.1,NULL),(14,-1,NULL,'-0'),(15,65535,-1,'1'),(16,NULL,0.5,NULL),(17,-1,NULL,NULL);")
	tk.MustQuery(`select count(*) from table_float
 JOIN table_int_float_varchar AS tmp3 ON (tmp3.col_varchar_6 AND NULL)
 IS NULL WHERE col_int_6=0;`).Check(testkit.Rows("14"))
	tk.MustQuery(`SELECT count(*) FROM (table_float JOIN table_int_float_varchar AS tmp3 ON (tmp3.col_varchar_6 AND NULL) IS NULL);`).Check(testkit.Rows("154"))
	tk.MustQuery(`SELECT * FROM (table_int_float_varchar AS tmp3) WHERE (col_varchar_6 AND NULL) IS NULL AND col_int_6=0;`).Check(testkit.Rows("13 0 -0.1 <nil>"))
}

func (s *testIntegrationSuite) TestIssue14349(c *C) {
	defer s.cleanEnv(c)
	tk := testkit.NewTestKit(c, s.store)
	tk.MustExec("use test;")
	tk.MustExec("drop table if exists papers;")
	tk.MustExec("create table papers(title text, content longtext)")
	tk.MustExec("insert into papers values('title', 'content')")
	tk.MustQuery(`select to_base64(title), to_base64(content) from papers;`).Check(testkit.Rows("dGl0bGU= Y29udGVudA=="))
	tk.MustExec("set tidb_enable_vectorized_expression = 0;")
	tk.MustQuery(`select to_base64(title), to_base64(content) from papers;`).Check(testkit.Rows("dGl0bGU= Y29udGVudA=="))
	tk.MustExec("set tidb_enable_vectorized_expression = 1;")
}

func (s *testIntegrationSuite) TestIssue20180(c *C) {
	tk := testkit.NewTestKit(c, s.store)
	tk.MustExec("use test")
	tk.MustExec("drop table if exists t;")
	tk.MustExec("drop table if exists t1;")
	tk.MustExec("create table t(a enum('a', 'b'), b tinyint);")
	tk.MustExec("create table t1(c varchar(20));")
	tk.MustExec("insert into t values('b', 0);")
	tk.MustExec("insert into t1 values('b');")
	tk.MustQuery("select * from t, t1 where t.a= t1.c;").Check(testkit.Rows("b 0 b"))
	tk.MustQuery("select * from t, t1 where t.b= t1.c;").Check(testkit.Rows("b 0 b"))
	tk.MustQuery("select * from t, t1 where t.a = t1.c and t.b= t1.c;").Check(testkit.Rows("b 0 b"))

	tk.MustExec("drop table if exists t;")
	tk.MustExec("create table t(a enum('a','b'));")
	tk.MustExec("insert into t values('b');")
	tk.MustQuery("select * from t where a > 1  and a = \"b\";").Check(testkit.Rows("b"))
}

func (s *testIntegrationSuite) TestIssue11755(c *C) {
	tk := testkit.NewTestKit(c, s.store)
	tk.MustExec("use test")
	tk.MustExec("drop table if exists lt;")
	tk.MustExec("create table lt (d decimal(10, 4));")
	tk.MustExec("insert into lt values(0.2),(0.2);")
	tk.MustQuery("select LEAD(d,1,1) OVER(), LAG(d,1,1) OVER() from lt;").Check(testkit.Rows("0.2000 1.0000", "1.0000 0.2000"))
}

func (s *testIntegrationSuite) TestIssue20369(c *C) {
	tk := testkit.NewTestKit(c, s.store)
	tk.MustExec("use test")
	tk.MustExec("drop table if exists t;")
	tk.MustExec("create table t(a int);")
	tk.MustExec("insert into t values (1);")
	tk.MustExec("insert into t select values(a) from t;")
	tk.MustQuery("select * from t").Check(testkit.Rows("1", "<nil>"))
}

func (s *testIntegrationSuite) TestIssue20730(c *C) {
	tk := testkit.NewTestKit(c, s.store)
	tk.MustExec("use test")
	tk.MustExec("DROP TABLE IF EXISTS tmp;")
	tk.MustExec("CREATE TABLE tmp (id int(11) NOT NULL,value int(1) NOT NULL,PRIMARY KEY (id))")
	tk.MustExec("INSERT INTO tmp VALUES (1, 1),(2,2),(3,3),(4,4),(5,5)")
	tk.MustExec("SET @sum := 10")
	tk.MustQuery("SELECT @sum := IF(@sum=20,4,@sum + tmp.value) sum FROM tmp ORDER BY tmp.id").Check(testkit.Rows("11", "13", "16", "20", "4"))
}

func (s *testIntegrationSuite) TestIssue20860(c *C) {
	tk := testkit.NewTestKit(c, s.store)
	tk.MustExec("use test")
	tk.MustExec("drop table if exists t;")
	tk.MustExec("create table t(id int primary key, c int, d timestamp null default null)")
	tk.MustExec("insert into t values(1, 2, '2038-01-18 20:20:30')")
	c.Assert(tk.ExecToErr("update t set d = adddate(d, interval 1 day) where id < 10"), NotNil)
}

<<<<<<< HEAD
func (s *testIntegrationSerialSuite) TestIssue20161(c *C) {
	collate.SetNewCollationEnabledForTest(true)
	defer collate.SetNewCollationEnabledForTest(false)

	tk := testkit.NewTestKit(c, s.store)
	tk.MustExec(`use test;`)
	tk.MustExec(`drop table if exists t;`)
	tk.MustExec(`create table t(raw JSON);`)
	tk.MustExec(`insert into t(raw) values('["a","ab"]'), ('["a"]'), (null);`)
	tk.MustQuery(`SELECT JSON_SEARCH(raw,'one','c') FROM t;`).
		Check(testkit.Rows("<nil>", "<nil>", "<nil>"))
=======
func (s *testIntegrationSuite) TestIssue10462(c *C) {
	tk := testkit.NewTestKit(c, s.store)
	tk.MustExec("use test")
	tk.MustQuery("select json_array(true)").Check(testkit.Rows("[true]"))
	tk.MustQuery("select json_array(1=2)").Check(testkit.Rows("[false]"))
	tk.MustQuery("select json_array(1!=2)").Check(testkit.Rows("[true]"))
	tk.MustQuery("select json_array(1<2)").Check(testkit.Rows("[true]"))
	tk.MustQuery("select json_array(1<=2)").Check(testkit.Rows("[true]"))
	tk.MustQuery("select json_array(1>2)").Check(testkit.Rows("[false]"))
	tk.MustQuery("select json_array(1>=2)").Check(testkit.Rows("[false]"))
	tk.MustQuery("select json_object(true, null <=> null)").Check(testkit.Rows("{\"1\": true}"))
	tk.MustQuery("select json_object(false, 1 and 2)").Check(testkit.Rows("{\"0\": true}"))
	tk.MustQuery("select json_object(false, 1 and 0)").Check(testkit.Rows("{\"0\": false}"))
	tk.MustQuery("select json_object(false, 1 or 0)").Check(testkit.Rows("{\"0\": true}"))
	tk.MustQuery("select json_object(false, 1 xor 0)").Check(testkit.Rows("{\"0\": true}"))
	tk.MustQuery("select json_object(false, 1 xor 1)").Check(testkit.Rows("{\"0\": false}"))
	tk.MustQuery("select json_object(false, not 1)").Check(testkit.Rows("{\"0\": false}"))
	tk.MustQuery("select json_array(null and 1)").Check(testkit.Rows("[null]"))
	tk.MustQuery("select json_array(null and 0)").Check(testkit.Rows("[false]"))
	tk.MustQuery("select json_array(null or 1)").Check(testkit.Rows("[true]"))
	tk.MustQuery("select json_array(null or 0)").Check(testkit.Rows("[null]"))
	tk.MustQuery("select json_array(1.15 or 0)").Check(testkit.Rows("[true]"))
	tk.MustQuery("select json_array('abc' or 0)").Check(testkit.Rows("[false]"))
	tk.MustQuery("select json_array('1abc' or 0)").Check(testkit.Rows("[true]"))
	tk.MustQuery("select json_array(null is true)").Check(testkit.Rows("[false]"))
	tk.MustQuery("select json_array(null is null)").Check(testkit.Rows("[true]"))
	tk.MustQuery("select json_array(1 in (1, 2))").Check(testkit.Rows("[true]"))
	tk.MustQuery("select json_array(0 in (1, 2))").Check(testkit.Rows("[false]"))
	tk.MustQuery("select json_array(0 not in (1, 2))").Check(testkit.Rows("[true]"))
	tk.MustQuery("select json_array(1 between 0 and 2)").Check(testkit.Rows("[true]"))
	tk.MustQuery("select json_array(1 not between 0 and 2)").Check(testkit.Rows("[false]"))
	tk.MustQuery("select json_array('123' like '123')").Check(testkit.Rows("[true]"))
	tk.MustQuery("select json_array('abcdef' rlike 'a.*c.*')").Check(testkit.Rows("[true]"))
	tk.MustQuery("select json_array(is_ipv4('127.0.0.1'))").Check(testkit.Rows("[true]"))
	tk.MustQuery("select json_array(is_ipv6('1a6b:8888:ff66:77ee:0000:1234:5678:bcde'))").Check(testkit.Rows("[true]"))
}

func (s *testIntegrationSerialSuite) TestJsonObjectCompare(c *C) {
	tk := testkit.NewTestKit(c, s.store)
	tk.MustExec("use test")

	tk.MustQuery("select json_object('k', -1) > json_object('k', 2)").Check(testkit.Rows("0"))
	tk.MustQuery("select json_object('k', -1) < json_object('k', 2)").Check(testkit.Rows("1"))

	tk.MustExec("drop table if exists tx")
	tk.MustExec("create table tx(a double, b int)")
	tk.MustExec("insert into tx values (3.0, 3)")
	tk.MustQuery("select json_object('k', a) = json_object('k', b) from tx").Check(testkit.Rows("1"))
}

func (s *testIntegrationSuite2) TestIssue15847(c *C) {
	tk := testkit.NewTestKit(c, s.store)
	tk.MustExec("use test")
	tk.MustExec("drop view if exists t15847")
	tk.MustExec("CREATE VIEW t15847(c0) AS SELECT NULL;")
	tk.MustQuery("SELECT * FROM t15847 WHERE (NOT (IF(t15847.c0, NULL, NULL)));").Check(testkit.Rows())
	tk.MustExec("drop view if exists t15847")
>>>>>>> 67a531fa
}

func (s *testIntegrationSerialSuite) TestIssue21290(c *C) {
	tk := testkit.NewTestKit(c, s.store)
	tk.MustExec("use test")
	tk.MustExec("drop table if exists t1;")
	tk.MustExec("create table t1(a date);")
	tk.MustExec("insert into t1 values (20100202);")
	tk.MustQuery("select a in ('2020-02-02', 20100202) from t1;").Check(testkit.Rows("1"))
}

func (s *testIntegrationSuite) TestIssue11645(c *C) {
	defer s.cleanEnv(c)
	tk := testkit.NewTestKit(c, s.store)
	tk.MustQuery(`SELECT DATE_ADD('1000-01-01 00:00:00', INTERVAL -2 HOUR);`).Check(testkit.Rows("0999-12-31 22:00:00"))
	tk.MustQuery(`SELECT DATE_ADD('1000-01-01 00:00:00', INTERVAL -200 HOUR);`).Check(testkit.Rows("0999-12-23 16:00:00"))
	tk.MustQuery(`SELECT DATE_ADD('0001-01-01 00:00:00', INTERVAL -2 HOUR);`).Check(testkit.Rows("0000-00-00 22:00:00"))
	tk.MustQuery(`SELECT DATE_ADD('0001-01-01 00:00:00', INTERVAL -25 HOUR);`).Check(testkit.Rows("0000-00-00 23:00:00"))
	tk.MustQuery(`SELECT DATE_ADD('0001-01-01 00:00:00', INTERVAL -8784 HOUR);`).Check(testkit.Rows("0000-00-00 00:00:00"))
	tk.MustQuery(`SELECT DATE_ADD('0001-01-01 00:00:00', INTERVAL -8785 HOUR);`).Check(testkit.Rows("<nil>"))
	tk.MustQuery(`SELECT DATE_ADD('0001-01-02 00:00:00', INTERVAL -2 HOUR);`).Check(testkit.Rows("0001-01-01 22:00:00"))
	tk.MustQuery(`SELECT DATE_ADD('0001-01-02 00:00:00', INTERVAL -24 HOUR);`).Check(testkit.Rows("0001-01-01 00:00:00"))
	tk.MustQuery(`SELECT DATE_ADD('0001-01-02 00:00:00', INTERVAL -25 HOUR);`).Check(testkit.Rows("0000-00-00 23:00:00"))
	tk.MustQuery(`SELECT DATE_ADD('0001-01-02 00:00:00', INTERVAL -8785 HOUR);`).Check(testkit.Rows("0000-00-00 23:00:00"))
}

func (s *testIntegrationSerialSuite) TestCollationIndexJoin(c *C) {
	collate.SetNewCollationEnabledForTest(true)
	defer collate.SetNewCollationEnabledForTest(false)
	tk := testkit.NewTestKit(c, s.store)
	tk.MustExec("use test")
	tk.MustExec("drop table if exists t1, t2")
	tk.MustExec("create table t1(a int, b char(10), key(b)) collate utf8mb4_general_ci")
	tk.MustExec("create table t2(a int, b char(10), key(b)) collate ascii_bin")
	tk.MustExec("insert into t1 values (1, 'a')")
	tk.MustExec("insert into t2 values (1, 'A')")

	tk.MustQuery("select /*+ inl_join(t1) */ t1.b, t2.b from t1 join t2 where t1.b=t2.b").Check(testkit.Rows("a A"))
	tk.MustQuery("select /*+ hash_join(t1) */ t1.b, t2.b from t1 join t2 where t1.b=t2.b").Check(testkit.Rows("a A"))
	tk.MustQuery("select /*+ merge_join(t1) */ t1.b, t2.b from t1 join t2 where t1.b=t2.b").Check(testkit.Rows("a A"))
	tk.MustQuery("select /*+ inl_hash_join(t1) */ t1.b, t2.b from t1 join t2 where t1.b=t2.b").Check(testkit.Rows("a A"))
	tk.MustQuery("select /*+ inl_hash_join(t2) */ t1.b, t2.b from t1 join t2 where t1.b=t2.b").Check(testkit.Rows("a A"))
	tk.MustQuery("show warnings").Check(testkit.Rows("Warning 1815 Optimizer Hint /*+ INL_HASH_JOIN(t2) */ is inapplicable"))
	tk.MustQuery("select /*+ inl_merge_join(t1) */ t1.b, t2.b from t1 join t2 where t1.b=t2.b").Check(testkit.Rows("a A"))
	tk.MustQuery("select /*+ inl_merge_join(t2) */ t1.b, t2.b from t1 join t2 where t1.b=t2.b").Check(testkit.Rows("a A"))
	tk.MustQuery("show warnings").Check(testkit.Rows("Warning 1815 Optimizer Hint /*+ INL_MERGE_JOIN(t2) */ is inapplicable"))
}

func (s *testIntegrationSuite2) TestCastCoer(c *C) {
	tk := testkit.NewTestKit(c, s.store)

	tk.MustQuery("select coercibility(binary('a'))").Check(testkit.Rows("2"))
	tk.MustQuery("select coercibility(cast('a' as char(10)))").Check(testkit.Rows("2"))
	tk.MustQuery("select coercibility(convert('abc', char(10)));").Check(testkit.Rows("2"))
}

func (s *testIntegrationSuite) TestDatetimeUserVariable(c *C) {
	tk := testkit.NewTestKit(c, s.store)
	tk.MustExec("set @p = now()")
	tk.MustExec("set @@tidb_enable_vectorized_expression = false")
	c.Check(tk.MustQuery("select @p").Rows()[0][0] != "", IsTrue)
	tk.MustExec("set @@tidb_enable_vectorized_expression = true")
	c.Check(tk.MustQuery("select @p").Rows()[0][0] != "", IsTrue)
}

func (s *testIntegrationSuite) TestIssue22098(c *C) {
	tk := testkit.NewTestKit(c, s.store)
	tk.MustExec("use test")
	tk.MustExec("CREATE TABLE `ta` (" +
		"  `k` varchar(32) NOT NULL DEFAULT ' '," +
		"  `c0` varchar(32) NOT NULL DEFAULT ' '," +
		"  `c` varchar(18) NOT NULL DEFAULT ' '," +
		"  `e0` varchar(1) NOT NULL DEFAULT ' '," +
		"  PRIMARY KEY (`k`,`c0`,`c`)," +
		"  KEY `idx` (`c`,`e0`)" +
		") ENGINE=InnoDB DEFAULT CHARSET=utf8mb4 COLLATE=utf8mb4_bin")
	tk.MustExec("CREATE TABLE `tb` (" +
		"  `k` varchar(32) NOT NULL DEFAULT ' '," +
		"  `e` int(11) NOT NULL DEFAULT '0'," +
		"  `i` int(11) NOT NULL DEFAULT '0'," +
		"  `s` varchar(1) NOT NULL DEFAULT ' '," +
		"  `c` varchar(50) NOT NULL DEFAULT ' '," +
		"  PRIMARY KEY (`k`)" +
		") ENGINE=InnoDB DEFAULT CHARSET=utf8mb4 COLLATE=utf8mb4_bin")
	tk.MustExec("prepare stmt from \"select a.* from ta a left join tb b on a.k = b.k where (a.k <> '000000' and ((b.s = ? and i = ? ) or (b.s = ? and e = ?) or (b.s not in(?, ?))) and b.c like '%1%') or (a.c <> '000000' and a.k = '000000')\"")
	tk.MustExec("set @a=3;set @b=20200414;set @c='a';set @d=20200414;set @e=3;set @f='a';")
	tk.MustQuery("execute stmt using @a,@b,@c,@d,@e,@f").Check(testkit.Rows())
}

func (s *testSuite2) TestIssue12205(c *C) {
	tk := testkit.NewTestKit(c, s.store)

	tk.MustExec("use test")
	tk.MustExec("drop table if exists t12205;")
	tk.MustExec("create table t12205(\n    `col_varchar_64` varchar(64) DEFAULT NULL,\n    `col_varchar_64_key` varchar(64) DEFAULT NULL\n);")
	tk.MustExec("insert into t12205 values('-1038024704','-527892480');")
	tk.MustQuery("select SEC_TO_TIME( ( `col_varchar_64` & `col_varchar_64_key` ) ),`col_varchar_64` & `col_varchar_64_key` from t12205; ").Check(
		testkit.Rows("838:59:59 18446744072635875328"))
	tk.MustQuery("show warnings;").Check(
		testkit.Rows("Warning 1292 Truncated incorrect time value: '18446744072635875000'"))
}

func (s *testIntegrationSuite) TestIssue11333(c *C) {
	defer s.cleanEnv(c)
	tk := testkit.NewTestKit(c, s.store)
	tk.MustExec("use test")
	tk.MustExec("drop table if exists t;")
	tk.MustExec("drop table if exists t1;")
	tk.MustExec("create table t(col1 decimal);")
	tk.MustExec(" insert into t values(0.00000000000000000000000000000000000000000000000000000000000000000000000000000000000000000);")
	tk.MustQuery(`select * from t;`).Check(testkit.Rows("0"))
	tk.MustExec("create table t1(col1 decimal(65,30));")
	tk.MustExec(" insert into t1 values(0.00000000000000000000000000000000000000000000000000000000000000000000000000000000000000000);")
	tk.MustQuery(`select * from t1;`).Check(testkit.Rows("0.000000000000000000000000000000"))
	tk.MustQuery(`select 0.00000000000000000000000000000000000000000000000000000000000000000000000000000000000000000;`).Check(testkit.Rows("0.000000000000000000000000000000000000000000000000000000000000000000000000"))
	tk.MustQuery(`select 0.0000000000000000000000000000000000000000000000000000000000000000000000012;`).Check(testkit.Rows("0.000000000000000000000000000000000000000000000000000000000000000000000001"))
	tk.MustQuery(`select 0.000000000000000000000000000000000000000000000000000000000000000000000001;`).Check(testkit.Rows("0.000000000000000000000000000000000000000000000000000000000000000000000001"))
}<|MERGE_RESOLUTION|>--- conflicted
+++ resolved
@@ -7386,7 +7386,6 @@
 	c.Assert(tk.ExecToErr("update t set d = adddate(d, interval 1 day) where id < 10"), NotNil)
 }
 
-<<<<<<< HEAD
 func (s *testIntegrationSerialSuite) TestIssue20161(c *C) {
 	collate.SetNewCollationEnabledForTest(true)
 	defer collate.SetNewCollationEnabledForTest(false)
@@ -7398,7 +7397,8 @@
 	tk.MustExec(`insert into t(raw) values('["a","ab"]'), ('["a"]'), (null);`)
 	tk.MustQuery(`SELECT JSON_SEARCH(raw,'one','c') FROM t;`).
 		Check(testkit.Rows("<nil>", "<nil>", "<nil>"))
-=======
+}
+
 func (s *testIntegrationSuite) TestIssue10462(c *C) {
 	tk := testkit.NewTestKit(c, s.store)
 	tk.MustExec("use test")
@@ -7456,7 +7456,6 @@
 	tk.MustExec("CREATE VIEW t15847(c0) AS SELECT NULL;")
 	tk.MustQuery("SELECT * FROM t15847 WHERE (NOT (IF(t15847.c0, NULL, NULL)));").Check(testkit.Rows())
 	tk.MustExec("drop view if exists t15847")
->>>>>>> 67a531fa
 }
 
 func (s *testIntegrationSerialSuite) TestIssue21290(c *C) {
