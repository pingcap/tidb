--- conflicted
+++ resolved
@@ -2840,18 +2840,12 @@
 	r.Check(testkit.Rows("2"))
 }
 
-<<<<<<< HEAD
 func (s *testIntegrationSuite) TestColumnInfoModified(c *C) {
 	testKit := testkit.NewTestKit(c, s.store)
-=======
-func (s *testIntegrationSuite) TestSetVariables(c *C) {
-	tk := testkit.NewTestKit(c, s.store)
->>>>>>> 2439f173
 	defer func() {
 		s.cleanEnv(c)
 		testleak.AfterTest(c)()
 	}()
-<<<<<<< HEAD
 	testKit.MustExec("use test")
 	testKit.MustExec("drop table if exists tab0")
 	testKit.MustExec("CREATE TABLE tab0(col0 INTEGER, col1 INTEGER, col2 INTEGER)")
@@ -2863,6 +2857,27 @@
 	c.Assert(col.Tp, Equals, mysql.TypeLong)
 }
 
+func (s *testIntegrationSuite) TestSetVariables(c *C) {
+	tk := testkit.NewTestKit(c, s.store)
+	defer func() {
+		s.cleanEnv(c)
+		testleak.AfterTest(c)()
+	}()
+	_, err := tk.Exec("set sql_mode='adfasdfadsfdasd';")
+	c.Assert(err, NotNil)
+	_, err = tk.Exec("set @@sql_mode='adfasdfadsfdasd';")
+	c.Assert(err, NotNil)
+	_, err = tk.Exec("set @@global.sql_mode='adfasdfadsfdasd';")
+	c.Assert(err, NotNil)
+	_, err = tk.Exec("set @@session.sql_mode='adfasdfadsfdasd';")
+	c.Assert(err, NotNil)
+
+	var r *testkit.Result
+	_, err = tk.Exec("set @@session.sql_mode=',NO_ZERO_DATE';")
+	r = tk.MustQuery(`select @@session.sql_mode`)
+	r.Check(testkit.Rows("NO_ZERO_DATE"))
+}
+
 func newStoreWithBootstrap() (kv.Storage, error) {
 	store, err := tikv.NewMockTikvStore()
 	if err != nil {
@@ -2871,19 +2886,4 @@
 	tidb.SetSchemaLease(0)
 	_, err = tidb.BootstrapSession(store)
 	return store, errors.Trace(err)
-=======
-	_, err := tk.Exec("set sql_mode='adfasdfadsfdasd';")
-	c.Assert(err, NotNil)
-	_, err = tk.Exec("set @@sql_mode='adfasdfadsfdasd';")
-	c.Assert(err, NotNil)
-	_, err = tk.Exec("set @@global.sql_mode='adfasdfadsfdasd';")
-	c.Assert(err, NotNil)
-	_, err = tk.Exec("set @@session.sql_mode='adfasdfadsfdasd';")
-	c.Assert(err, NotNil)
-
-	var r *testkit.Result
-	_, err = tk.Exec("set @@session.sql_mode=',NO_ZERO_DATE';")
-	r = tk.MustQuery(`select @@session.sql_mode`)
-	r.Check(testkit.Rows("NO_ZERO_DATE"))
->>>>>>> 2439f173
 }