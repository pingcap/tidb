--- conflicted
+++ resolved
@@ -4192,11 +4192,7 @@
 	}
 }
 
-<<<<<<< HEAD
 // TestDecimalConvertToTime is a unit test for issue #9770
-=======
-// TestDecimalConvertToTime for issue #9770
->>>>>>> fba5e6fe
 func (s *testIntegrationSuite) TestDecimalConvertToTime(c *C) {
 	tk := testkit.NewTestKit(c, s.store)
 	defer s.cleanEnv(c)
